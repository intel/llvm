#ifndef LLVM_PROFILEDATA_MEMPROF_H_
#define LLVM_PROFILEDATA_MEMPROF_H_

#include "llvm/ADT/BitVector.h"
#include "llvm/ADT/MapVector.h"
#include "llvm/ADT/STLForwardCompat.h"
#include "llvm/ADT/STLFunctionalExtras.h"
#include "llvm/ADT/SmallVector.h"
#include "llvm/IR/GlobalValue.h"
#include "llvm/ProfileData/MemProfData.inc"
#include "llvm/Support/BLAKE3.h"
#include "llvm/Support/Endian.h"
#include "llvm/Support/EndianStream.h"
#include "llvm/Support/HashBuilder.h"
#include "llvm/Support/YAMLTraits.h"
#include "llvm/Support/raw_ostream.h"

#include <bitset>
#include <cstdint>
#include <optional>

namespace llvm {
namespace yaml {
template <typename T> struct CustomMappingTraits;
} // namespace yaml

namespace memprof {

struct MemProfRecord;

// The versions of the indexed MemProf format
enum IndexedVersion : uint64_t {
  // Version 2: Added a call stack table.
  Version2 = 2,
  // Version 3: Added a radix tree for call stacks.  Switched to linear IDs for
  // frames and call stacks.
  Version3 = 3,
};

constexpr uint64_t MinimumSupportedVersion = Version2;
constexpr uint64_t MaximumSupportedVersion = Version3;

// Verify that the minimum and maximum satisfy the obvious constraint.
static_assert(MinimumSupportedVersion <= MaximumSupportedVersion);

enum class Meta : uint64_t {
  Start = 0,
#define MIBEntryDef(NameTag, Name, Type) NameTag,
#include "llvm/ProfileData/MIBEntryDef.inc"
#undef MIBEntryDef
  Size
};

using MemProfSchema = llvm::SmallVector<Meta, static_cast<int>(Meta::Size)>;

// Returns the full schema currently in use.
MemProfSchema getFullSchema();

// Returns the schema consisting of the fields used for hot cold memory hinting.
MemProfSchema getHotColdSchema();

// Holds the actual MemInfoBlock data with all fields. Contents may be read or
// written partially by providing an appropriate schema to the serialize and
// deserialize methods.
struct PortableMemInfoBlock {
  PortableMemInfoBlock() = default;
  explicit PortableMemInfoBlock(const MemInfoBlock &Block,
                                const MemProfSchema &IncomingSchema) {
    for (const Meta Id : IncomingSchema)
      Schema.set(llvm::to_underlying(Id));
#define MIBEntryDef(NameTag, Name, Type) Name = Block.Name;
#include "llvm/ProfileData/MIBEntryDef.inc"
#undef MIBEntryDef
  }

  PortableMemInfoBlock(const MemProfSchema &Schema, const unsigned char *Ptr) {
    deserialize(Schema, Ptr);
  }

  // Read the contents of \p Ptr based on the \p Schema to populate the
  // MemInfoBlock member.
  void deserialize(const MemProfSchema &IncomingSchema,
                   const unsigned char *Ptr) {
    using namespace support;

    Schema.reset();
    for (const Meta Id : IncomingSchema) {
      switch (Id) {
#define MIBEntryDef(NameTag, Name, Type)                                       \
  case Meta::Name: {                                                           \
    Name = endian::readNext<Type, llvm::endianness::little>(Ptr);              \
  } break;
#include "llvm/ProfileData/MIBEntryDef.inc"
#undef MIBEntryDef
      default:
        llvm_unreachable("Unknown meta type id, is the profile collected from "
                         "a newer version of the runtime?");
      }

      Schema.set(llvm::to_underlying(Id));
    }
  }

  // Write the contents of the MemInfoBlock based on the \p Schema provided to
  // the raw_ostream \p OS.
  void serialize(const MemProfSchema &Schema, raw_ostream &OS) const {
    using namespace support;

    endian::Writer LE(OS, llvm::endianness::little);
    for (const Meta Id : Schema) {
      switch (Id) {
#define MIBEntryDef(NameTag, Name, Type)                                       \
  case Meta::Name: {                                                           \
    LE.write<Type>(Name);                                                      \
  } break;
#include "llvm/ProfileData/MIBEntryDef.inc"
#undef MIBEntryDef
      default:
        llvm_unreachable("Unknown meta type id, invalid input?");
      }
    }
  }

  // Print out the contents of the MemInfoBlock in YAML format.
  void printYAML(raw_ostream &OS) const {
    OS << "      MemInfoBlock:\n";
#define MIBEntryDef(NameTag, Name, Type)                                       \
  OS << "        " << #Name << ": " << Name << "\n";
#include "llvm/ProfileData/MIBEntryDef.inc"
#undef MIBEntryDef
    if (AccessHistogramSize > 0) {
      OS << "        " << "AccessHistogramValues" << ":";
      for (uint32_t I = 0; I < AccessHistogramSize; ++I) {
        OS << " " << ((uint64_t *)AccessHistogram)[I];
      }
      OS << "\n";
    }
  }

  // Return the schema, only for unit tests.
  std::bitset<llvm::to_underlying(Meta::Size)> getSchema() const {
    return Schema;
  }

  // Define getters for each type which can be called by analyses.
#define MIBEntryDef(NameTag, Name, Type)                                       \
  Type get##Name() const {                                                     \
    assert(Schema[llvm::to_underlying(Meta::Name)]);                           \
    return Name;                                                               \
  }
#include "llvm/ProfileData/MIBEntryDef.inc"
#undef MIBEntryDef

  // Define setters for each type which can be called by the writer.
#define MIBEntryDef(NameTag, Name, Type)                                       \
  void set##Name(Type NewVal) {                                                \
    assert(Schema[llvm::to_underlying(Meta::Name)]);                           \
    Name = NewVal;                                                             \
  }
#include "llvm/ProfileData/MIBEntryDef.inc"
#undef MIBEntryDef

  void clear() { *this = PortableMemInfoBlock(); }

  bool operator==(const PortableMemInfoBlock &Other) const {
    if (Other.Schema != Schema)
      return false;

#define MIBEntryDef(NameTag, Name, Type)                                       \
  if (Schema[llvm::to_underlying(Meta::Name)] &&                               \
      Other.get##Name() != get##Name())                                        \
    return false;
#include "llvm/ProfileData/MIBEntryDef.inc"
#undef MIBEntryDef
    return true;
  }

  bool operator!=(const PortableMemInfoBlock &Other) const {
    return !operator==(Other);
  }

  static size_t serializedSize(const MemProfSchema &Schema) {
    size_t Result = 0;

    for (const Meta Id : Schema) {
      switch (Id) {
#define MIBEntryDef(NameTag, Name, Type)                                       \
  case Meta::Name: {                                                           \
    Result += sizeof(Type);                                                    \
  } break;
#include "llvm/ProfileData/MIBEntryDef.inc"
#undef MIBEntryDef
      default:
        llvm_unreachable("Unknown meta type id, invalid input?");
      }
    }

    return Result;
  }

  // Give YAML access to the individual MIB fields.
  friend struct yaml::CustomMappingTraits<memprof::PortableMemInfoBlock>;

private:
  // The set of available fields, indexed by Meta::Name.
  std::bitset<llvm::to_underlying(Meta::Size)> Schema;

#define MIBEntryDef(NameTag, Name, Type) Type Name = Type();
#include "llvm/ProfileData/MIBEntryDef.inc"
#undef MIBEntryDef
};

// A type representing the id generated by hashing the contents of the Frame.
using FrameId = uint64_t;
// A type representing the id to index into the frame array.
using LinearFrameId = uint32_t;
// Describes a call frame for a dynamic allocation context. The contents of
// the frame are populated by symbolizing the stack depot call frame from the
// compiler runtime.
struct Frame {
  // A uuid (uint64_t) identifying the function. It is obtained by
  // llvm::md5(FunctionName) which returns the lower 64 bits.
  GlobalValue::GUID Function = 0;
  // The symbol name for the function. Only populated in the Frame by the reader
  // if requested during initialization. This field should not be serialized.
  std::unique_ptr<std::string> SymbolName;
  // The source line offset of the call from the beginning of parent function.
  uint32_t LineOffset = 0;
  // The source column number of the call to help distinguish multiple calls
  // on the same line.
  uint32_t Column = 0;
  // Whether the current frame is inlined.
  bool IsInlineFrame = false;

  Frame() = default;
  Frame(const Frame &Other) {
    Function = Other.Function;
    SymbolName = Other.SymbolName
                     ? std::make_unique<std::string>(*Other.SymbolName)
                     : nullptr;
    LineOffset = Other.LineOffset;
    Column = Other.Column;
    IsInlineFrame = Other.IsInlineFrame;
  }

  Frame(GlobalValue::GUID Hash, uint32_t Off, uint32_t Col, bool Inline)
      : Function(Hash), LineOffset(Off), Column(Col), IsInlineFrame(Inline) {}

  bool operator==(const Frame &Other) const {
    // Ignore the SymbolName field to avoid a string compare. Comparing the
    // function hash serves the same purpose.
    return Other.Function == Function && Other.LineOffset == LineOffset &&
           Other.Column == Column && Other.IsInlineFrame == IsInlineFrame;
  }

  Frame &operator=(const Frame &Other) {
    Function = Other.Function;
    SymbolName = Other.SymbolName
                     ? std::make_unique<std::string>(*Other.SymbolName)
                     : nullptr;
    LineOffset = Other.LineOffset;
    Column = Other.Column;
    IsInlineFrame = Other.IsInlineFrame;
    return *this;
  }

  bool operator!=(const Frame &Other) const { return !operator==(Other); }

  bool hasSymbolName() const { return !!SymbolName; }

  StringRef getSymbolName() const {
    assert(hasSymbolName());
    return *SymbolName;
  }

  std::string getSymbolNameOr(StringRef Alt) const {
    return std::string(hasSymbolName() ? getSymbolName() : Alt);
  }

  // Write the contents of the frame to the ostream \p OS.
  void serialize(raw_ostream &OS) const {
    using namespace support;

    endian::Writer LE(OS, llvm::endianness::little);

    // If the type of the GlobalValue::GUID changes, then we need to update
    // the reader and the writer.
    static_assert(std::is_same<GlobalValue::GUID, uint64_t>::value,
                  "Expect GUID to be uint64_t.");
    LE.write<uint64_t>(Function);

    LE.write<uint32_t>(LineOffset);
    LE.write<uint32_t>(Column);
    LE.write<bool>(IsInlineFrame);
  }

  // Read a frame from char data which has been serialized as little endian.
  static Frame deserialize(const unsigned char *Ptr) {
    using namespace support;

    const uint64_t F =
        endian::readNext<uint64_t, llvm::endianness::little>(Ptr);
    const uint32_t L =
        endian::readNext<uint32_t, llvm::endianness::little>(Ptr);
    const uint32_t C =
        endian::readNext<uint32_t, llvm::endianness::little>(Ptr);
    const bool I = endian::readNext<bool, llvm::endianness::little>(Ptr);
    return Frame(/*Function=*/F, /*LineOffset=*/L, /*Column=*/C,
                 /*IsInlineFrame=*/I);
  }

  // Returns the size of the frame information.
  static constexpr size_t serializedSize() {
    return sizeof(Frame::Function) + sizeof(Frame::LineOffset) +
           sizeof(Frame::Column) + sizeof(Frame::IsInlineFrame);
  }

  // Print the frame information in YAML format.
  void printYAML(raw_ostream &OS) const {
    OS << "      -\n"
       << "        Function: " << Function << "\n"
       << "        SymbolName: " << getSymbolNameOr("<None>") << "\n"
       << "        LineOffset: " << LineOffset << "\n"
       << "        Column: " << Column << "\n"
       << "        Inline: " << IsInlineFrame << "\n";
  }

  // Return a hash value based on the contents of the frame. Here we use a
  // cryptographic hash function to minimize the chance of hash collisions.  We
  // do persist FrameIds as part of memprof formats up to Version 2, inclusive.
  // However, the deserializer never calls this function; it uses FrameIds
  // merely as keys to look up Frames proper.
  inline FrameId hash() const {
    llvm::HashBuilder<llvm::TruncatedBLAKE3<8>, llvm::endianness::little>
        HashBuilder;
    HashBuilder.add(Function, LineOffset, Column, IsInlineFrame);
    llvm::BLAKE3Result<8> Hash = HashBuilder.final();
    FrameId Id;
    std::memcpy(&Id, Hash.data(), sizeof(Hash));
    return Id;
  }
};

// A type representing the index into the table of call stacks.
using CallStackId = uint64_t;

// A type representing the index into the call stack array.
using LinearCallStackId = uint32_t;

// Holds allocation information in a space efficient format where frames are
// represented using unique identifiers.
struct IndexedAllocationInfo {
  // The dynamic calling context for the allocation in bottom-up (leaf-to-root)
  // order. Frame contents are stored out-of-line.
  CallStackId CSId = 0;
  // The statistics obtained from the runtime for the allocation.
  PortableMemInfoBlock Info;

  IndexedAllocationInfo() = default;
<<<<<<< HEAD
  // This constructor is soft deprecated.  It will be removed once we remove all
  // users of the CallStack field.
  IndexedAllocationInfo(ArrayRef<FrameId> CS, CallStackId CSId,
                        const MemInfoBlock &MB,
                        const MemProfSchema &Schema = getFullSchema())
      : CallStack(CS), CSId(CSId), Info(MB, Schema) {}
  IndexedAllocationInfo(CallStackId CSId, const MemInfoBlock &MB,
                        const MemProfSchema &Schema = getFullSchema())
      : CSId(CSId), Info(MB, Schema) {}
=======
  IndexedAllocationInfo(CallStackId CSId, const MemInfoBlock &MB,
                        const MemProfSchema &Schema = getFullSchema())
      : CSId(CSId), Info(MB, Schema) {}
  IndexedAllocationInfo(CallStackId CSId, const PortableMemInfoBlock &MB)
      : CSId(CSId), Info(MB) {}
>>>>>>> 93e44d24

  // Returns the size in bytes when this allocation info struct is serialized.
  size_t serializedSize(const MemProfSchema &Schema,
                        IndexedVersion Version) const;

  bool operator==(const IndexedAllocationInfo &Other) const {
    if (Other.Info != Info)
      return false;

    if (Other.CSId != CSId)
      return false;
    return true;
  }

  bool operator!=(const IndexedAllocationInfo &Other) const {
    return !operator==(Other);
  }
};

// Holds allocation information with frame contents inline. The type should
// be used for temporary in-memory instances.
struct AllocationInfo {
  // Same as IndexedAllocationInfo::CallStack with the frame contents inline.
  std::vector<Frame> CallStack;
  // Same as IndexedAllocationInfo::Info;
  PortableMemInfoBlock Info;

  AllocationInfo() = default;

  void printYAML(raw_ostream &OS) const {
    OS << "    -\n";
    OS << "      Callstack:\n";
    // TODO: Print out the frame on one line with to make it easier for deep
    // callstacks once we have a test to check valid YAML is generated.
    for (const Frame &F : CallStack) {
      F.printYAML(OS);
    }
    Info.printYAML(OS);
  }
};

// Holds the memprof profile information for a function. The internal
// representation stores frame ids for efficiency. This representation should
// be used in the profile conversion and manipulation tools.
struct IndexedMemProfRecord {
  // Memory allocation sites in this function for which we have memory
  // profiling data.
  llvm::SmallVector<IndexedAllocationInfo> AllocSites;
  // Holds call sites in this function which are part of some memory
  // allocation context. We store this as a list of locations, each with its
  // list of inline locations in bottom-up order i.e. from leaf to root. The
  // inline location list may include additional entries, users should pick
  // the last entry in the list with the same function GUID.
  llvm::SmallVector<CallStackId> CallSiteIds;

  void clear() { *this = IndexedMemProfRecord(); }

  void merge(const IndexedMemProfRecord &Other) {
    // TODO: Filter out duplicates which may occur if multiple memprof
    // profiles are merged together using llvm-profdata.
    AllocSites.append(Other.AllocSites);
  }

  size_t serializedSize(const MemProfSchema &Schema,
                        IndexedVersion Version) const;

  bool operator==(const IndexedMemProfRecord &Other) const {
    if (Other.AllocSites != AllocSites)
      return false;

    if (Other.CallSiteIds != CallSiteIds)
      return false;
    return true;
  }

  // Serializes the memprof records in \p Records to the ostream \p OS based
  // on the schema provided in \p Schema.
  void serialize(const MemProfSchema &Schema, raw_ostream &OS,
                 IndexedVersion Version,
                 llvm::DenseMap<CallStackId, LinearCallStackId>
                     *MemProfCallStackIndexes = nullptr) const;

  // Deserializes memprof records from the Buffer.
  static IndexedMemProfRecord deserialize(const MemProfSchema &Schema,
                                          const unsigned char *Buffer,
                                          IndexedVersion Version);

  // Convert IndexedMemProfRecord to MemProfRecord.  Callback is used to
  // translate CallStackId to call stacks with frames inline.
  MemProfRecord toMemProfRecord(
      llvm::function_ref<std::vector<Frame>(const CallStackId)> Callback) const;

  // Returns the GUID for the function name after canonicalization. For
  // memprof, we remove any .llvm suffix added by LTO. MemProfRecords are
  // mapped to functions using this GUID.
  static GlobalValue::GUID getGUID(const StringRef FunctionName);
};

// Holds the memprof profile information for a function. The internal
// representation stores frame contents inline. This representation should
// be used for small amount of temporary, in memory instances.
struct MemProfRecord {
  // Same as IndexedMemProfRecord::AllocSites with frame contents inline.
  llvm::SmallVector<AllocationInfo> AllocSites;
  // Same as IndexedMemProfRecord::CallSites with frame contents inline.
  llvm::SmallVector<std::vector<Frame>> CallSites;

  MemProfRecord() = default;

  // Prints out the contents of the memprof record in YAML.
  void print(llvm::raw_ostream &OS) const {
    if (!AllocSites.empty()) {
      OS << "    AllocSites:\n";
      for (const AllocationInfo &N : AllocSites)
        N.printYAML(OS);
    }

    if (!CallSites.empty()) {
      OS << "    CallSites:\n";
      for (const std::vector<Frame> &Frames : CallSites) {
        for (const Frame &F : Frames) {
          OS << "    -\n";
          F.printYAML(OS);
        }
      }
    }
  }
};

// Helper struct for AllMemProfData.  In YAML, we treat the GUID and the fields
// within MemProfRecord at the same level as if the GUID were part of
// MemProfRecord.
struct GUIDMemProfRecordPair {
  GlobalValue::GUID GUID;
  MemProfRecord Record;
};

// The top-level data structure, only used with YAML for now.
struct AllMemProfData {
  std::vector<GUIDMemProfRecordPair> HeapProfileRecords;
};

// Reads a memprof schema from a buffer. All entries in the buffer are
// interpreted as uint64_t. The first entry in the buffer denotes the number of
// ids in the schema. Subsequent entries are integers which map to memprof::Meta
// enum class entries. After successfully reading the schema, the pointer is one
// byte past the schema contents.
Expected<MemProfSchema> readMemProfSchema(const unsigned char *&Buffer);

// Trait for reading IndexedMemProfRecord data from the on-disk hash table.
class RecordLookupTrait {
public:
  using data_type = const IndexedMemProfRecord &;
  using internal_key_type = uint64_t;
  using external_key_type = uint64_t;
  using hash_value_type = uint64_t;
  using offset_type = uint64_t;

  RecordLookupTrait() = delete;
  RecordLookupTrait(IndexedVersion V, const MemProfSchema &S)
      : Version(V), Schema(S) {}

  static bool EqualKey(uint64_t A, uint64_t B) { return A == B; }
  static uint64_t GetInternalKey(uint64_t K) { return K; }
  static uint64_t GetExternalKey(uint64_t K) { return K; }

  hash_value_type ComputeHash(uint64_t K) { return K; }

  static std::pair<offset_type, offset_type>
  ReadKeyDataLength(const unsigned char *&D) {
    using namespace support;

    offset_type KeyLen =
        endian::readNext<offset_type, llvm::endianness::little>(D);
    offset_type DataLen =
        endian::readNext<offset_type, llvm::endianness::little>(D);
    return std::make_pair(KeyLen, DataLen);
  }

  uint64_t ReadKey(const unsigned char *D, offset_type /*Unused*/) {
    using namespace support;
    return endian::readNext<external_key_type, llvm::endianness::little>(D);
  }

  data_type ReadData(uint64_t K, const unsigned char *D,
                     offset_type /*Unused*/) {
    Record = IndexedMemProfRecord::deserialize(Schema, D, Version);
    return Record;
  }

private:
  // Holds the MemProf version.
  IndexedVersion Version;
  // Holds the memprof schema used to deserialize records.
  MemProfSchema Schema;
  // Holds the records from one function deserialized from the indexed format.
  IndexedMemProfRecord Record;
};

// Trait for writing IndexedMemProfRecord data to the on-disk hash table.
class RecordWriterTrait {
public:
  using key_type = uint64_t;
  using key_type_ref = uint64_t;

  using data_type = IndexedMemProfRecord;
  using data_type_ref = IndexedMemProfRecord &;

  using hash_value_type = uint64_t;
  using offset_type = uint64_t;

private:
  // Pointer to the memprof schema to use for the generator.
  const MemProfSchema *Schema;
  // The MemProf version to use for the serialization.
  IndexedVersion Version;

  // Mappings from CallStackId to the indexes into the call stack array.
  llvm::DenseMap<CallStackId, LinearCallStackId> *MemProfCallStackIndexes;

public:
  // We do not support the default constructor, which does not set Version.
  RecordWriterTrait() = delete;
  RecordWriterTrait(
      const MemProfSchema *Schema, IndexedVersion V,
      llvm::DenseMap<CallStackId, LinearCallStackId> *MemProfCallStackIndexes)
      : Schema(Schema), Version(V),
        MemProfCallStackIndexes(MemProfCallStackIndexes) {}

  static hash_value_type ComputeHash(key_type_ref K) { return K; }

  std::pair<offset_type, offset_type>
  EmitKeyDataLength(raw_ostream &Out, key_type_ref K, data_type_ref V) {
    using namespace support;

    endian::Writer LE(Out, llvm::endianness::little);
    offset_type N = sizeof(K);
    LE.write<offset_type>(N);
    offset_type M = V.serializedSize(*Schema, Version);
    LE.write<offset_type>(M);
    return std::make_pair(N, M);
  }

  void EmitKey(raw_ostream &Out, key_type_ref K, offset_type /*Unused*/) {
    using namespace support;
    endian::Writer LE(Out, llvm::endianness::little);
    LE.write<uint64_t>(K);
  }

  void EmitData(raw_ostream &Out, key_type_ref /*Unused*/, data_type_ref V,
                offset_type /*Unused*/) {
    assert(Schema != nullptr && "MemProf schema is not initialized!");
    V.serialize(*Schema, Out, Version, MemProfCallStackIndexes);
    // Clear the IndexedMemProfRecord which results in clearing/freeing its
    // vectors of allocs and callsites. This is owned by the associated on-disk
    // hash table, but unused after this point. See also the comment added to
    // the client which constructs the on-disk hash table for this trait.
    V.clear();
  }
};

// Trait for writing frame mappings to the on-disk hash table.
class FrameWriterTrait {
public:
  using key_type = FrameId;
  using key_type_ref = FrameId;

  using data_type = Frame;
  using data_type_ref = Frame &;

  using hash_value_type = FrameId;
  using offset_type = uint64_t;

  static hash_value_type ComputeHash(key_type_ref K) { return K; }

  static std::pair<offset_type, offset_type>
  EmitKeyDataLength(raw_ostream &Out, key_type_ref K, data_type_ref V) {
    using namespace support;
    endian::Writer LE(Out, llvm::endianness::little);
    offset_type N = sizeof(K);
    LE.write<offset_type>(N);
    offset_type M = V.serializedSize();
    LE.write<offset_type>(M);
    return std::make_pair(N, M);
  }

  void EmitKey(raw_ostream &Out, key_type_ref K, offset_type /*Unused*/) {
    using namespace support;
    endian::Writer LE(Out, llvm::endianness::little);
    LE.write<key_type>(K);
  }

  void EmitData(raw_ostream &Out, key_type_ref /*Unused*/, data_type_ref V,
                offset_type /*Unused*/) {
    V.serialize(Out);
  }
};

// Trait for reading frame mappings from the on-disk hash table.
class FrameLookupTrait {
public:
  using data_type = const Frame;
  using internal_key_type = FrameId;
  using external_key_type = FrameId;
  using hash_value_type = FrameId;
  using offset_type = uint64_t;

  static bool EqualKey(internal_key_type A, internal_key_type B) {
    return A == B;
  }
  static uint64_t GetInternalKey(internal_key_type K) { return K; }
  static uint64_t GetExternalKey(external_key_type K) { return K; }

  hash_value_type ComputeHash(internal_key_type K) { return K; }

  static std::pair<offset_type, offset_type>
  ReadKeyDataLength(const unsigned char *&D) {
    using namespace support;

    offset_type KeyLen =
        endian::readNext<offset_type, llvm::endianness::little>(D);
    offset_type DataLen =
        endian::readNext<offset_type, llvm::endianness::little>(D);
    return std::make_pair(KeyLen, DataLen);
  }

  uint64_t ReadKey(const unsigned char *D, offset_type /*Unused*/) {
    using namespace support;
    return endian::readNext<external_key_type, llvm::endianness::little>(D);
  }

  data_type ReadData(uint64_t K, const unsigned char *D,
                     offset_type /*Unused*/) {
    return Frame::deserialize(D);
  }
};

// Trait for writing call stacks to the on-disk hash table.
class CallStackWriterTrait {
public:
  using key_type = CallStackId;
  using key_type_ref = CallStackId;

  using data_type = llvm::SmallVector<FrameId>;
  using data_type_ref = llvm::SmallVector<FrameId> &;

  using hash_value_type = CallStackId;
  using offset_type = uint64_t;

  static hash_value_type ComputeHash(key_type_ref K) { return K; }

  static std::pair<offset_type, offset_type>
  EmitKeyDataLength(raw_ostream &Out, key_type_ref K, data_type_ref V) {
    using namespace support;
    endian::Writer LE(Out, llvm::endianness::little);
    // We do not explicitly emit the key length because it is a constant.
    offset_type N = sizeof(K);
    offset_type M = sizeof(FrameId) * V.size();
    LE.write<offset_type>(M);
    return std::make_pair(N, M);
  }

  void EmitKey(raw_ostream &Out, key_type_ref K, offset_type /*Unused*/) {
    using namespace support;
    endian::Writer LE(Out, llvm::endianness::little);
    LE.write<key_type>(K);
  }

  void EmitData(raw_ostream &Out, key_type_ref /*Unused*/, data_type_ref V,
                offset_type /*Unused*/) {
    using namespace support;
    endian::Writer LE(Out, llvm::endianness::little);
    // Emit the frames.  We do not explicitly emit the length of the vector
    // because it can be inferred from the data length.
    for (FrameId F : V)
      LE.write<FrameId>(F);
  }
};

// Trait for reading call stack mappings from the on-disk hash table.
class CallStackLookupTrait {
public:
  using data_type = const llvm::SmallVector<FrameId>;
  using internal_key_type = CallStackId;
  using external_key_type = CallStackId;
  using hash_value_type = CallStackId;
  using offset_type = uint64_t;

  static bool EqualKey(internal_key_type A, internal_key_type B) {
    return A == B;
  }
  static uint64_t GetInternalKey(internal_key_type K) { return K; }
  static uint64_t GetExternalKey(external_key_type K) { return K; }

  hash_value_type ComputeHash(internal_key_type K) { return K; }

  static std::pair<offset_type, offset_type>
  ReadKeyDataLength(const unsigned char *&D) {
    using namespace support;

    // We do not explicitly read the key length because it is a constant.
    offset_type KeyLen = sizeof(external_key_type);
    offset_type DataLen =
        endian::readNext<offset_type, llvm::endianness::little>(D);
    return std::make_pair(KeyLen, DataLen);
  }

  uint64_t ReadKey(const unsigned char *D, offset_type /*Unused*/) {
    using namespace support;
    return endian::readNext<external_key_type, llvm::endianness::little>(D);
  }

  data_type ReadData(uint64_t K, const unsigned char *D, offset_type Length) {
    using namespace support;
    llvm::SmallVector<FrameId> CS;
    // Derive the number of frames from the data length.
    uint64_t NumFrames = Length / sizeof(FrameId);
    assert(Length % sizeof(FrameId) == 0);
    CS.reserve(NumFrames);
    for (size_t I = 0; I != NumFrames; ++I) {
      FrameId F = endian::readNext<FrameId, llvm::endianness::little>(D);
      CS.push_back(F);
    }
    return CS;
  }
};

// Compute a CallStackId for a given call stack.
CallStackId hashCallStack(ArrayRef<FrameId> CS);

namespace detail {
// "Dereference" the iterator from DenseMap or OnDiskChainedHashTable.  We have
// to do so in one of two different ways depending on the type of the hash
// table.
template <typename value_type, typename IterTy>
value_type DerefIterator(IterTy Iter) {
  using deref_type = llvm::remove_cvref_t<decltype(*Iter)>;
  if constexpr (std::is_same_v<deref_type, value_type>)
    return *Iter;
  else
    return Iter->second;
}
} // namespace detail

// A function object that returns a frame for a given FrameId.
template <typename MapTy> struct FrameIdConverter {
  std::optional<FrameId> LastUnmappedId;
  MapTy &Map;

  FrameIdConverter() = delete;
  FrameIdConverter(MapTy &Map) : Map(Map) {}

  // Delete the copy constructor and copy assignment operator to avoid a
  // situation where a copy of FrameIdConverter gets an error in LastUnmappedId
  // while the original instance doesn't.
  FrameIdConverter(const FrameIdConverter &) = delete;
  FrameIdConverter &operator=(const FrameIdConverter &) = delete;

  Frame operator()(FrameId Id) {
    auto Iter = Map.find(Id);
    if (Iter == Map.end()) {
      LastUnmappedId = Id;
      return Frame();
    }
    return detail::DerefIterator<Frame>(Iter);
  }
};

// A function object that returns a call stack for a given CallStackId.
template <typename MapTy> struct CallStackIdConverter {
  std::optional<CallStackId> LastUnmappedId;
  MapTy &Map;
  llvm::function_ref<Frame(FrameId)> FrameIdToFrame;

  CallStackIdConverter() = delete;
  CallStackIdConverter(MapTy &Map,
                       llvm::function_ref<Frame(FrameId)> FrameIdToFrame)
      : Map(Map), FrameIdToFrame(FrameIdToFrame) {}

  // Delete the copy constructor and copy assignment operator to avoid a
  // situation where a copy of CallStackIdConverter gets an error in
  // LastUnmappedId while the original instance doesn't.
  CallStackIdConverter(const CallStackIdConverter &) = delete;
  CallStackIdConverter &operator=(const CallStackIdConverter &) = delete;

  std::vector<Frame> operator()(CallStackId CSId) {
    std::vector<Frame> Frames;
    auto CSIter = Map.find(CSId);
    if (CSIter == Map.end()) {
      LastUnmappedId = CSId;
    } else {
      llvm::SmallVector<FrameId> CS =
          detail::DerefIterator<llvm::SmallVector<FrameId>>(CSIter);
      Frames.reserve(CS.size());
      for (FrameId Id : CS)
        Frames.push_back(FrameIdToFrame(Id));
    }
    return Frames;
  }
};

// A function object that returns a Frame stored at a given index into the Frame
// array in the profile.
struct LinearFrameIdConverter {
  const unsigned char *FrameBase;

  LinearFrameIdConverter() = delete;
  LinearFrameIdConverter(const unsigned char *FrameBase)
      : FrameBase(FrameBase) {}

  Frame operator()(LinearFrameId LinearId) {
    uint64_t Offset = static_cast<uint64_t>(LinearId) * Frame::serializedSize();
    return Frame::deserialize(FrameBase + Offset);
  }
};

// A function object that returns a call stack stored at a given index into the
// call stack array in the profile.
struct LinearCallStackIdConverter {
  const unsigned char *CallStackBase;
  llvm::function_ref<Frame(LinearFrameId)> FrameIdToFrame;

  LinearCallStackIdConverter() = delete;
  LinearCallStackIdConverter(
      const unsigned char *CallStackBase,
      llvm::function_ref<Frame(LinearFrameId)> FrameIdToFrame)
      : CallStackBase(CallStackBase), FrameIdToFrame(FrameIdToFrame) {}

  std::vector<Frame> operator()(LinearCallStackId LinearCSId) {
    std::vector<Frame> Frames;

    const unsigned char *Ptr =
        CallStackBase +
        static_cast<uint64_t>(LinearCSId) * sizeof(LinearFrameId);
    uint32_t NumFrames =
        support::endian::readNext<uint32_t, llvm::endianness::little>(Ptr);
    Frames.reserve(NumFrames);
    for (; NumFrames; --NumFrames) {
      LinearFrameId Elem =
          support::endian::read<LinearFrameId, llvm::endianness::little>(Ptr);
      // Follow a pointer to the parent, if any.  See comments below on
      // CallStackRadixTreeBuilder for the description of the radix tree format.
      if (static_cast<std::make_signed_t<LinearFrameId>>(Elem) < 0) {
        Ptr += (-Elem) * sizeof(LinearFrameId);
        Elem =
            support::endian::read<LinearFrameId, llvm::endianness::little>(Ptr);
      }
      // We shouldn't encounter another pointer.
      assert(static_cast<std::make_signed_t<LinearFrameId>>(Elem) >= 0);
      Frames.push_back(FrameIdToFrame(Elem));
      Ptr += sizeof(LinearFrameId);
    }

    return Frames;
  }
};

struct LineLocation {
  LineLocation(uint32_t L, uint32_t D) : LineOffset(L), Column(D) {}

  bool operator<(const LineLocation &O) const {
    return LineOffset < O.LineOffset ||
           (LineOffset == O.LineOffset && Column < O.Column);
  }

  bool operator==(const LineLocation &O) const {
    return LineOffset == O.LineOffset && Column == O.Column;
  }

  bool operator!=(const LineLocation &O) const {
    return LineOffset != O.LineOffset || Column != O.Column;
  }

  uint64_t getHashCode() const { return ((uint64_t)Column << 32) | LineOffset; }

  uint32_t LineOffset;
  uint32_t Column;
};

// A pair of a call site location and its corresponding callee GUID.
using CallEdgeTy = std::pair<LineLocation, uint64_t>;

// Used to extract caller-callee pairs from the call stack array.  The leaf
// frame is assumed to call a heap allocation function with GUID 0.  The
// resulting pairs are accumulated in CallerCalleePairs.  Users can take it
// with:
//
//   auto Pairs = std::move(Extractor.CallerCalleePairs);
struct CallerCalleePairExtractor {
  // The base address of the radix tree array.
  const unsigned char *CallStackBase;
  // A functor to convert a linear FrameId to a Frame.
  llvm::function_ref<Frame(LinearFrameId)> FrameIdToFrame;
  // A map from caller GUIDs to lists of call sites in respective callers.
  DenseMap<uint64_t, SmallVector<CallEdgeTy, 0>> CallerCalleePairs;

  // The set of linear call stack IDs that we've visited.
  BitVector Visited;

  CallerCalleePairExtractor() = delete;
  CallerCalleePairExtractor(
      const unsigned char *CallStackBase,
      llvm::function_ref<Frame(LinearFrameId)> FrameIdToFrame,
      unsigned RadixTreeSize)
      : CallStackBase(CallStackBase), FrameIdToFrame(FrameIdToFrame),
        Visited(RadixTreeSize) {}

  void operator()(LinearCallStackId LinearCSId) {
    const unsigned char *Ptr =
        CallStackBase +
        static_cast<uint64_t>(LinearCSId) * sizeof(LinearFrameId);
    uint32_t NumFrames =
        support::endian::readNext<uint32_t, llvm::endianness::little>(Ptr);
    // The leaf frame calls a function with GUID 0.
    uint64_t CalleeGUID = 0;
    for (; NumFrames; --NumFrames) {
      LinearFrameId Elem =
          support::endian::read<LinearFrameId, llvm::endianness::little>(Ptr);
      // Follow a pointer to the parent, if any.  See comments below on
      // CallStackRadixTreeBuilder for the description of the radix tree format.
      if (static_cast<std::make_signed_t<LinearFrameId>>(Elem) < 0) {
        Ptr += (-Elem) * sizeof(LinearFrameId);
        Elem =
            support::endian::read<LinearFrameId, llvm::endianness::little>(Ptr);
      }
      // We shouldn't encounter another pointer.
      assert(static_cast<std::make_signed_t<LinearFrameId>>(Elem) >= 0);

      // Add a new caller-callee pair.
      Frame F = FrameIdToFrame(Elem);
      uint64_t CallerGUID = F.Function;
      LineLocation Loc(F.LineOffset, F.Column);
      CallerCalleePairs[CallerGUID].emplace_back(Loc, CalleeGUID);

      // Keep track of the indices we've visited.  If we've already visited the
      // current one, terminate the traversal.  We will not discover any new
      // caller-callee pair by continuing the traversal.
      unsigned Offset =
          std::distance(CallStackBase, Ptr) / sizeof(LinearFrameId);
      if (Visited.test(Offset))
        break;
      Visited.set(Offset);

      Ptr += sizeof(LinearFrameId);
      CalleeGUID = CallerGUID;
    }
  }
};

struct IndexedMemProfData {
  // A map to hold memprof data per function. The lower 64 bits obtained from
  // the md5 hash of the function name is used to index into the map.
  llvm::MapVector<GlobalValue::GUID, IndexedMemProfRecord> Records;

  // A map to hold frame id to frame mappings. The mappings are used to
  // convert IndexedMemProfRecord to MemProfRecords with frame information
  // inline.
  llvm::MapVector<FrameId, Frame> Frames;

  // A map to hold call stack id to call stacks.
  llvm::MapVector<CallStackId, llvm::SmallVector<FrameId>> CallStacks;

  FrameId addFrame(const Frame &F) {
    const FrameId Id = F.hash();
    Frames.try_emplace(Id, F);
    return Id;
  }

  CallStackId addCallStack(ArrayRef<FrameId> CS) {
    CallStackId CSId = hashCallStack(CS);
    CallStacks.try_emplace(CSId, CS);
    return CSId;
  }

  CallStackId addCallStack(SmallVector<FrameId> &&CS) {
    CallStackId CSId = hashCallStack(CS);
    CallStacks.try_emplace(CSId, std::move(CS));
    return CSId;
  }
};

struct FrameStat {
  // The number of occurrences of a given FrameId.
  uint64_t Count = 0;
  // The sum of indexes where a given FrameId shows up.
  uint64_t PositionSum = 0;
};

// Compute a histogram of Frames in call stacks.
template <typename FrameIdTy>
llvm::DenseMap<FrameIdTy, FrameStat>
computeFrameHistogram(llvm::MapVector<CallStackId, llvm::SmallVector<FrameIdTy>>
                          &MemProfCallStackData);

// Construct a radix tree of call stacks.
//
// A set of call stacks might look like:
//
// CallStackId 1:  f1 -> f2 -> f3
// CallStackId 2:  f1 -> f2 -> f4 -> f5
// CallStackId 3:  f1 -> f2 -> f4 -> f6
// CallStackId 4:  f7 -> f8 -> f9
//
// where each fn refers to a stack frame.
//
// Since we expect a lot of common prefixes, we can compress the call stacks
// into a radix tree like:
//
// CallStackId 1:  f1 -> f2 -> f3
//                       |
// CallStackId 2:        +---> f4 -> f5
//                             |
// CallStackId 3:              +---> f6
//
// CallStackId 4:  f7 -> f8 -> f9
//
// Now, we are interested in retrieving call stacks for a given CallStackId, so
// we just need a pointer from a given call stack to its parent.  For example,
// CallStackId 2 would point to CallStackId 1 as a parent.
//
// We serialize the radix tree above into a single array along with the length
// of each call stack and pointers to the parent call stacks.
//
// Index:              0  1  2  3  4  5  6  7  8  9 10 11 12 13 14
// Array:             L3 f9 f8 f7 L4 f6 J3 L4 f5 f4 J3 L3 f3 f2 f1
//                     ^           ^        ^           ^
//                     |           |        |           |
// CallStackId 4:  0 --+           |        |           |
// CallStackId 3:  4 --------------+        |           |
// CallStackId 2:  7 -----------------------+           |
// CallStackId 1: 11 -----------------------------------+
//
// - LN indicates the length of a call stack, encoded as ordinary integer N.
//
// - JN indicates a pointer to the parent, encoded as -N.
//
// The radix tree allows us to reconstruct call stacks in the leaf-to-root
// order as we scan the array from left ro right while following pointers to
// parents along the way.
//
// For example, if we are decoding CallStackId 2, we start a forward traversal
// at Index 7, noting the call stack length of 4 and obtaining f5 and f4.  When
// we see J3 at Index 10, we resume a forward traversal at Index 13 = 10 + 3,
// picking up f2 and f1.  We are done after collecting 4 frames as indicated at
// the beginning of the traversal.
//
// On-disk IndexedMemProfRecord will refer to call stacks by their indexes into
// the radix tree array, so we do not explicitly encode mappings like:
// "CallStackId 1 -> 11".
template <typename FrameIdTy> class CallStackRadixTreeBuilder {
  // The radix tree array.
  std::vector<LinearFrameId> RadixArray;

  // Mapping from CallStackIds to indexes into RadixArray.
  llvm::DenseMap<CallStackId, LinearCallStackId> CallStackPos;

  // In build, we partition a given call stack into two parts -- the prefix
  // that's common with the previously encoded call stack and the frames beyond
  // the common prefix -- the unique portion.  Then we want to find out where
  // the common prefix is stored in RadixArray so that we can link the unique
  // portion to the common prefix.  Indexes, declared below, helps with our
  // needs.  Intuitively, Indexes tells us where each of the previously encoded
  // call stack is stored in RadixArray.  More formally, Indexes satisfies:
  //
  //   RadixArray[Indexes[I]] == Prev[I]
  //
  // for every I, where Prev is the the call stack in the root-to-leaf order
  // previously encoded by build.  (Note that Prev, as passed to
  // encodeCallStack, is in the leaf-to-root order.)
  //
  // For example, if the call stack being encoded shares 5 frames at the root of
  // the call stack with the previously encoded call stack,
  // RadixArray[Indexes[0]] is the root frame of the common prefix.
  // RadixArray[Indexes[5 - 1]] is the last frame of the common prefix.
  std::vector<LinearCallStackId> Indexes;

  using CSIdPair = std::pair<CallStackId, llvm::SmallVector<FrameIdTy>>;

  // Encode a call stack into RadixArray.  Return the starting index within
  // RadixArray.
  LinearCallStackId encodeCallStack(
      const llvm::SmallVector<FrameIdTy> *CallStack,
      const llvm::SmallVector<FrameIdTy> *Prev,
      const llvm::DenseMap<FrameIdTy, LinearFrameId> *MemProfFrameIndexes);

public:
  CallStackRadixTreeBuilder() = default;

  // Build a radix tree array.
  void
  build(llvm::MapVector<CallStackId, llvm::SmallVector<FrameIdTy>>
            &&MemProfCallStackData,
        const llvm::DenseMap<FrameIdTy, LinearFrameId> *MemProfFrameIndexes,
        llvm::DenseMap<FrameIdTy, FrameStat> &FrameHistogram);

  ArrayRef<LinearFrameId> getRadixArray() const { return RadixArray; }

  llvm::DenseMap<CallStackId, LinearCallStackId> takeCallStackPos() {
    return std::move(CallStackPos);
  }
};
} // namespace memprof

namespace yaml {
template <> struct MappingTraits<memprof::Frame> {
  static void mapping(IO &Io, memprof::Frame &F) {
    Io.mapRequired("Function", F.Function);
    Io.mapRequired("LineOffset", F.LineOffset);
    Io.mapRequired("Column", F.Column);
    Io.mapRequired("IsInlineFrame", F.IsInlineFrame);

    // Assert that the definition of Frame matches what we expect.  The
    // structured bindings below detect changes to the number of fields.
    // static_assert checks the type of each field.
    const auto &[Function, SymbolName, LineOffset, Column, IsInlineFrame] = F;
    static_assert(
        std::is_same_v<remove_cvref_t<decltype(Function)>, GlobalValue::GUID>);
    static_assert(std::is_same_v<remove_cvref_t<decltype(SymbolName)>,
                                 std::unique_ptr<std::string>>);
    static_assert(
        std::is_same_v<remove_cvref_t<decltype(LineOffset)>, uint32_t>);
    static_assert(std::is_same_v<remove_cvref_t<decltype(Column)>, uint32_t>);
    static_assert(
        std::is_same_v<remove_cvref_t<decltype(IsInlineFrame)>, bool>);

    // MSVC issues unused variable warnings despite the uses in static_assert
    // above.
    (void)Function;
    (void)SymbolName;
    (void)LineOffset;
    (void)Column;
    (void)IsInlineFrame;
  }

  // Request the inline notation for brevity:
  //   { Function: 123, LineOffset: 11, Column: 10; IsInlineFrame: true }
  static const bool flow = true;
};

template <> struct CustomMappingTraits<memprof::PortableMemInfoBlock> {
  static void inputOne(IO &Io, StringRef KeyStr,
                       memprof::PortableMemInfoBlock &MIB) {
    // PortableMemInfoBlock keeps track of the set of fields that actually have
    // values.  We update the set here as we receive a key-value pair from the
    // YAML document.
    //
    // We set MIB.Name via a temporary variable because ScalarTraits<uintptr_t>
    // isn't available on macOS.
#define MIBEntryDef(NameTag, Name, Type)                                       \
  if (KeyStr == #Name) {                                                       \
    uint64_t Value;                                                            \
    Io.mapRequired(KeyStr.str().c_str(), Value);                               \
    MIB.Name = static_cast<Type>(Value);                                       \
    MIB.Schema.set(llvm::to_underlying(memprof::Meta::Name));                  \
    return;                                                                    \
  }
#include "llvm/ProfileData/MIBEntryDef.inc"
#undef MIBEntryDef
    Io.setError("Key is not a valid validation event");
  }

  static void output(IO &Io, memprof::PortableMemInfoBlock &MIB) {
    auto Schema = MIB.getSchema();
#define MIBEntryDef(NameTag, Name, Type)                                       \
  if (Schema.test(llvm::to_underlying(memprof::Meta::Name))) {                 \
    uint64_t Value = MIB.Name;                                                 \
    Io.mapRequired(#Name, Value);                                              \
  }
#include "llvm/ProfileData/MIBEntryDef.inc"
#undef MIBEntryDef
  }
};

template <> struct MappingTraits<memprof::AllocationInfo> {
  static void mapping(IO &Io, memprof::AllocationInfo &AI) {
    Io.mapRequired("Callstack", AI.CallStack);
    Io.mapRequired("MemInfoBlock", AI.Info);
  }
};

// In YAML, we use GUIDMemProfRecordPair instead of MemProfRecord so that we can
// treat the GUID and the fields within MemProfRecord at the same level as if
// the GUID were part of MemProfRecord.
template <> struct MappingTraits<memprof::GUIDMemProfRecordPair> {
  static void mapping(IO &Io, memprof::GUIDMemProfRecordPair &Pair) {
    Io.mapRequired("GUID", Pair.GUID);
    Io.mapRequired("AllocSites", Pair.Record.AllocSites);
    Io.mapRequired("CallSites", Pair.Record.CallSites);
  }
};

template <> struct MappingTraits<memprof::AllMemProfData> {
  static void mapping(IO &Io, memprof::AllMemProfData &Data) {
    Io.mapRequired("HeapProfileRecords", Data.HeapProfileRecords);
  }
};
} // namespace yaml
} // namespace llvm

LLVM_YAML_IS_SEQUENCE_VECTOR(memprof::Frame)
LLVM_YAML_IS_SEQUENCE_VECTOR(std::vector<memprof::Frame>)
LLVM_YAML_IS_SEQUENCE_VECTOR(memprof::AllocationInfo)
LLVM_YAML_IS_SEQUENCE_VECTOR(memprof::GUIDMemProfRecordPair)

#endif // LLVM_PROFILEDATA_MEMPROF_H_<|MERGE_RESOLUTION|>--- conflicted
+++ resolved
@@ -357,23 +357,11 @@
   PortableMemInfoBlock Info;
 
   IndexedAllocationInfo() = default;
-<<<<<<< HEAD
-  // This constructor is soft deprecated.  It will be removed once we remove all
-  // users of the CallStack field.
-  IndexedAllocationInfo(ArrayRef<FrameId> CS, CallStackId CSId,
-                        const MemInfoBlock &MB,
-                        const MemProfSchema &Schema = getFullSchema())
-      : CallStack(CS), CSId(CSId), Info(MB, Schema) {}
-  IndexedAllocationInfo(CallStackId CSId, const MemInfoBlock &MB,
-                        const MemProfSchema &Schema = getFullSchema())
-      : CSId(CSId), Info(MB, Schema) {}
-=======
   IndexedAllocationInfo(CallStackId CSId, const MemInfoBlock &MB,
                         const MemProfSchema &Schema = getFullSchema())
       : CSId(CSId), Info(MB, Schema) {}
   IndexedAllocationInfo(CallStackId CSId, const PortableMemInfoBlock &MB)
       : CSId(CSId), Info(MB) {}
->>>>>>> 93e44d24
 
   // Returns the size in bytes when this allocation info struct is serialized.
   size_t serializedSize(const MemProfSchema &Schema,
