--- conflicted
+++ resolved
@@ -36,12 +36,8 @@
   ContextNodeBlockID = ContextRootBlockID + 1,
   FlatProfilesSectionBlockID = ContextNodeBlockID + 1,
   FlatProfileBlockID = FlatProfilesSectionBlockID + 1,
-<<<<<<< HEAD
-  LAST_VALID = FlatProfileBlockID
-=======
   UnhandledBlockID = FlatProfileBlockID + 1,
   LAST_VALID = UnhandledBlockID
->>>>>>> d465594a
 };
 
 /// Write one or more ContextNodes to the provided raw_fd_stream.
@@ -99,10 +95,7 @@
 
   void startContextSection() override;
   void writeContextual(const ctx_profile::ContextNode &RootNode,
-<<<<<<< HEAD
-=======
                        const ctx_profile::ContextNode *Unhandled,
->>>>>>> d465594a
                        uint64_t TotalRootEntryCount) override;
   void endContextSection() override;
 
@@ -113,11 +106,7 @@
 
   // constants used in writing which a reader may find useful.
   static constexpr unsigned CodeLen = 2;
-<<<<<<< HEAD
-  static constexpr uint32_t CurrentVersion = 3;
-=======
   static constexpr uint32_t CurrentVersion = 4;
->>>>>>> d465594a
   static constexpr unsigned VBREncodingBits = 6;
   static constexpr StringRef ContainerMagic = "CTXP";
 };
