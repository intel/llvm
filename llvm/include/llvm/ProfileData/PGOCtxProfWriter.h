//===- PGOCtxProfWriter.h - Contextual Profile Writer -----------*- C++ -*-===//
//
// Part of the LLVM Project, under the Apache License v2.0 with LLVM Exceptions.
// See https://llvm.org/LICENSE.txt for license information.
// SPDX-License-Identifier: Apache-2.0 WITH LLVM-exception
//
//===----------------------------------------------------------------------===//
//
// This file declares a utility for writing a contextual profile to bitstream.
//
//===----------------------------------------------------------------------===//

#ifndef LLVM_PROFILEDATA_PGOCTXPROFWRITER_H_
#define LLVM_PROFILEDATA_PGOCTXPROFWRITER_H_

#include "llvm/ADT/StringExtras.h"
#include "llvm/Bitstream/BitCodeEnums.h"
#include "llvm/Bitstream/BitstreamWriter.h"
#include "llvm/ProfileData/CtxInstrContextNode.h"

namespace llvm {
enum PGOCtxProfileRecords { Invalid = 0, Version, Guid, CalleeIndex, Counters };

enum PGOCtxProfileBlockIDs {
  ProfileMetadataBlockID = bitc::FIRST_APPLICATION_BLOCKID,
  ContextNodeBlockID = ProfileMetadataBlockID + 1
};

/// Write one or more ContextNodes to the provided raw_fd_stream.
/// The caller must destroy the PGOCtxProfileWriter object before closing the
/// stream.
/// The design allows serializing a bunch of contexts embedded in some other
/// file. The overall format is:
///
///  [... other data written to the stream...]
///  SubBlock(ProfileMetadataBlockID)
///   Version
///   SubBlock(ContextNodeBlockID)
///     [RECORDS]
///     SubBlock(ContextNodeBlockID)
///       [RECORDS]
///       [... more SubBlocks]
///     EndBlock
///   EndBlock
///
/// The "RECORDS" are bitsream records. The IDs are in CtxProfileCodes (except)
/// for Version, which is just for metadata). All contexts will have Guid and
/// Counters, and all but the roots have CalleeIndex. The order in which the
/// records appear does not matter, but they must precede any subcontexts,
/// because that helps keep the reader code simpler.
///
/// Subblock containment captures the context->subcontext relationship. The
/// "next()" relationship in the raw profile, between call targets of indirect
/// calls, are just modeled as peer subblocks where the callee index is the
/// same.
///
/// Versioning: the writer may produce additional records not known by the
/// reader. The version number indicates a more structural change.
/// The current version, in particular, is set up to expect optional extensions
/// like value profiling - which would appear as additional records. For
/// example, value profiling would produce a new record with a new record ID,
/// containing the profiled values (much like the counters)
class PGOCtxProfileWriter final {
  BitstreamWriter Writer;

  void writeCounters(const ctx_profile::ContextNode &Node);
  void writeImpl(std::optional<uint32_t> CallerIndex,
                 const ctx_profile::ContextNode &Node);

public:
  PGOCtxProfileWriter(raw_ostream &Out,
<<<<<<< HEAD
                      std::optional<unsigned> VersionOverride = std::nullopt)
      : Writer(Out, 0) {
    Writer.EnterSubblock(PGOCtxProfileBlockIDs::ProfileMetadataBlockID,
                         CodeLen);
    const auto Version = VersionOverride ? *VersionOverride : CurrentVersion;
    Writer.EmitRecord(PGOCtxProfileRecords::Version,
                      SmallVector<unsigned, 1>({Version}));
  }

=======
                      std::optional<unsigned> VersionOverride = std::nullopt);
>>>>>>> 9c4aab8c
  ~PGOCtxProfileWriter() { Writer.ExitBlock(); }

  void write(const ctx_profile::ContextNode &);

  // constants used in writing which a reader may find useful.
  static constexpr unsigned CodeLen = 2;
  static constexpr uint32_t CurrentVersion = 1;
  static constexpr unsigned VBREncodingBits = 6;
  static constexpr StringRef ContainerMagic = "CTXP";
};

} // namespace llvm
#endif<|MERGE_RESOLUTION|>--- conflicted
+++ resolved
@@ -69,19 +69,7 @@
 
 public:
   PGOCtxProfileWriter(raw_ostream &Out,
-<<<<<<< HEAD
-                      std::optional<unsigned> VersionOverride = std::nullopt)
-      : Writer(Out, 0) {
-    Writer.EnterSubblock(PGOCtxProfileBlockIDs::ProfileMetadataBlockID,
-                         CodeLen);
-    const auto Version = VersionOverride ? *VersionOverride : CurrentVersion;
-    Writer.EmitRecord(PGOCtxProfileRecords::Version,
-                      SmallVector<unsigned, 1>({Version}));
-  }
-
-=======
                       std::optional<unsigned> VersionOverride = std::nullopt);
->>>>>>> 9c4aab8c
   ~PGOCtxProfileWriter() { Writer.ExitBlock(); }
 
   void write(const ctx_profile::ContextNode &);
