--- conflicted
+++ resolved
@@ -287,11 +287,7 @@
   LLVM_ABI void dump() const;
 
   // Serialize the line location to the output stream using ULEB128 encoding.
-<<<<<<< HEAD
-  LLVM_ABI void serialize(raw_ostream &OS);
-=======
   LLVM_ABI void serialize(raw_ostream &OS) const;
->>>>>>> 10a576f7
 
   bool operator<(const LineLocation &O) const {
     return std::tie(LineOffset, Discriminator) <
