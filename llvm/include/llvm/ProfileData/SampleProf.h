--- conflicted
+++ resolved
@@ -503,32 +503,7 @@
         Context.emplace_back(CalleeName, CallSiteLoc);
       }
 
-<<<<<<< HEAD
-  // Split the leaf context frame (right-most substr) from context.
-  static std::pair<StringRef, StringRef>
-  rsplitContextString(StringRef ContextStr) {
-    auto ContextSplit = ContextStr.rsplit(" @ ");
-    if (ContextSplit.second.empty()) {
-      std::swap(ContextSplit.first, ContextSplit.second);
-    }
-    return ContextSplit;
-  }
-
-  // Reconstruct a new context with the last k frames, return the context-less
-  // name if K = 1
-  StringRef getContextWithLastKFrames(uint32_t K) {
-    if (K == 1)
-      return getNameWithoutContext();
-
-    size_t I = FullContext.size();
-    while (K--) {
-      I = FullContext.find_last_of(" @ ", I);
-      if (I == StringRef::npos)
-        return FullContext;
-      I -= 2;
-=======
       setContext(Context, CState);
->>>>>>> ac168fe6
     }
   }
 
@@ -1102,18 +1077,12 @@
 
 raw_ostream &operator<<(raw_ostream &OS, const FunctionSamples &FS);
 
-<<<<<<< HEAD
-using NameFunctionSamples = std::pair<StringRef, const FunctionSamples *>;
-
-void sortFuncProfiles(const StringMap<FunctionSamples> &ProfileMap,
-=======
 using SampleProfileMap =
     std::unordered_map<SampleContext, FunctionSamples, SampleContext::Hash>;
 
 using NameFunctionSamples = std::pair<SampleContext, const FunctionSamples *>;
 
 void sortFuncProfiles(const SampleProfileMap &ProfileMap,
->>>>>>> ac168fe6
                       std::vector<NameFunctionSamples> &SortedProfiles);
 
 /// Sort a LocationT->SampleT map by LocationT.
