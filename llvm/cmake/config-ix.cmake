if( WIN32 AND NOT CYGWIN )
  # We consider Cygwin as another Unix
  set(PURE_WINDOWS 1)
endif()

include(CheckIncludeFile)
include(CheckLibraryExists)
include(CheckSymbolExists)
include(CheckCXXSymbolExists)
include(CheckFunctionExists)
include(CheckStructHasMember)
include(CheckCCompilerFlag)
include(CheckCSourceCompiles)
include(CMakePushCheckState)

include(CheckCompilerVersion)
include(CheckProblematicConfigurations)
include(HandleLLVMStdlib)

if (ANDROID OR CYGWIN OR CMAKE_SYSTEM_NAME MATCHES "AIX|DragonFly|FreeBSD|Haiku|Linux|NetBSD|OpenBSD|SunOS")
  set(HAVE_MACH_MACH_H 0)
  set(HAVE_MALLOC_MALLOC_H 0)
  set(HAVE_PTHREAD_H 1)
  set(HAVE_SYS_MMAN_H 1)
  set(HAVE_SYSEXITS_H 1)
  set(HAVE_UNISTD_H 1)
elseif (APPLE)
  set(HAVE_MACH_MACH_H 1)
  set(HAVE_MALLOC_MALLOC_H 1)
  set(HAVE_PTHREAD_H 1)
  set(HAVE_SYS_MMAN_H 1)
  set(HAVE_SYSEXITS_H 1)
  set(HAVE_UNISTD_H 1)
elseif (PURE_WINDOWS)
  set(HAVE_MACH_MACH_H 0)
  set(HAVE_MALLOC_MALLOC_H 0)
  set(HAVE_PTHREAD_H 0)
  set(HAVE_SYS_MMAN_H 0)
  set(HAVE_SYSEXITS_H 0)
  set(HAVE_UNISTD_H 0)
elseif (ZOS)
  # Confirmed in
  # https://github.com/llvm/llvm-project/pull/104706#issuecomment-2297109613
  set(HAVE_MACH_MACH_H 0)
  set(HAVE_MALLOC_MALLOC_H 0)
  set(HAVE_PTHREAD_H 1)
  set(HAVE_SYS_MMAN_H 1)
  set(HAVE_SYSEXITS_H 0)
  set(HAVE_UNISTD_H 1)
else()
  # Other platforms that we don't promise support for.
  check_include_file(mach/mach.h HAVE_MACH_MACH_H)
  check_include_file(malloc/malloc.h HAVE_MALLOC_MALLOC_H)
  check_include_file(pthread.h HAVE_PTHREAD_H)
  check_include_file(sys/mman.h HAVE_SYS_MMAN_H)
  check_include_file(sysexits.h HAVE_SYSEXITS_H)
  check_include_file(unistd.h HAVE_UNISTD_H)
endif()

if( UNIX AND NOT (APPLE OR BEOS OR HAIKU) )
  # Used by check_symbol_exists:
  list(APPEND CMAKE_REQUIRED_LIBRARIES "m")
endif()
# x86_64 FreeBSD 9.2 requires libcxxrt to be specified explicitly.
if( CMAKE_SYSTEM MATCHES "FreeBSD-9.2-RELEASE" AND
    CMAKE_SIZEOF_VOID_P EQUAL 8 )
  list(APPEND CMAKE_REQUIRED_LIBRARIES "cxxrt")
endif()

# Do checks with _XOPEN_SOURCE and large-file API on AIX, because we will build
# with those too.
if (UNIX AND ${CMAKE_SYSTEM_NAME} MATCHES "AIX")
          list(APPEND CMAKE_REQUIRED_DEFINITIONS "-D_XOPEN_SOURCE=700")
          list(APPEND CMAKE_REQUIRED_DEFINITIONS "-D_LARGE_FILE_API")
endif()

# Do checks with _FILE_OFFSET_BITS=64 on Solaris, because we will build
# with those too.
if (UNIX AND ${CMAKE_SYSTEM_NAME} MATCHES "SunOS")
          list(APPEND CMAKE_REQUIRED_DEFINITIONS "-D_FILE_OFFSET_BITS=64")
endif()

# Newer POSIX functions aren't available without the appropriate defines.
# Usually those are set by the use of -std=gnuXX, but one can also use the
# newer functions with -std=c(++)XX, i.e. without the GNU language extensions.
# Keep this at the top to make sure we don't add _GNU_SOURCE dependent checks
# before adding it.
check_symbol_exists(__GLIBC__ stdio.h LLVM_USING_GLIBC)
if(LLVM_USING_GLIBC OR CYGWIN)
  add_compile_definitions(_GNU_SOURCE)
  list(APPEND CMAKE_REQUIRED_DEFINITIONS "-D_GNU_SOURCE")
endif()

# enable 64bit off_t on 32bit systems using glibc
if(LLVM_USING_GLIBC AND CMAKE_SIZEOF_VOID_P EQUAL 4)
  add_compile_definitions(_FILE_OFFSET_BITS=64)
  list(APPEND CMAKE_REQUIRED_DEFINITIONS "-D_FILE_OFFSET_BITS=64")
endif()

# include checks
check_include_file(valgrind/valgrind.h HAVE_VALGRIND_VALGRIND_H)
check_symbol_exists(FE_ALL_EXCEPT "fenv.h" HAVE_DECL_FE_ALL_EXCEPT)
check_symbol_exists(FE_INEXACT "fenv.h" HAVE_DECL_FE_INEXACT)
check_c_source_compiles("
        #if __has_attribute(used)
        #define LLVM_ATTRIBUTE_USED __attribute__((__used__))
        #else
        #define LLVM_ATTRIBUTE_USED
        #endif
        LLVM_ATTRIBUTE_USED void *foo() {
          return __builtin_thread_pointer();
        }
        int main(void) { return 0; }"
        HAVE_BUILTIN_THREAD_POINTER)

check_include_file(CrashReporterClient.h HAVE_CRASHREPORTERCLIENT_H)
if(APPLE)
  check_c_source_compiles("
     static const char *__crashreporter_info__ = 0;
     asm(\".desc ___crashreporter_info__, 0x10\");
     int main(void) { return 0; }"
    HAVE_CRASHREPORTER_INFO)
endif()

if(${CMAKE_SYSTEM_NAME} STREQUAL "Linux")
  check_include_file(linux/magic.h HAVE_LINUX_MAGIC_H)
  if(NOT HAVE_LINUX_MAGIC_H)
    # older kernels use split files
    check_include_file(linux/nfs_fs.h HAVE_LINUX_NFS_FS_H)
    check_include_file(linux/smb.h HAVE_LINUX_SMB_H)
  endif()
endif()

# library checks
if( NOT PURE_WINDOWS )
  check_library_exists(pthread pthread_create "" HAVE_LIBPTHREAD)
  if (HAVE_LIBPTHREAD)
    check_library_exists(pthread pthread_rwlock_init "" HAVE_PTHREAD_RWLOCK_INIT)
    check_library_exists(pthread pthread_mutex_lock "" HAVE_PTHREAD_MUTEX_LOCK)
  else()
    # this could be Android
    check_library_exists(c pthread_create "" PTHREAD_IN_LIBC)
    if (PTHREAD_IN_LIBC)
      check_library_exists(c pthread_rwlock_init "" HAVE_PTHREAD_RWLOCK_INIT)
      check_library_exists(c pthread_mutex_lock "" HAVE_PTHREAD_MUTEX_LOCK)
    endif()
  endif()
  check_library_exists(dl dlopen "" HAVE_LIBDL)
  check_library_exists(rt shm_open "" HAVE_LIBRT)
endif()

# Check for libpfm.
include(FindLibpfm)

if(HAVE_LIBPTHREAD)
  # We want to find pthreads library and at the moment we do want to
  # have it reported as '-l<lib>' instead of '-pthread'.
  # TODO: switch to -pthread once the rest of the build system can deal with it.
  set(CMAKE_THREAD_PREFER_PTHREAD TRUE)
  set(THREADS_HAVE_PTHREAD_ARG Off)
  find_package(Threads REQUIRED)
  set(LLVM_PTHREAD_LIB ${CMAKE_THREAD_LIBS_INIT})
endif()

if(LLVM_ENABLE_ZLIB)
  if(LLVM_ENABLE_ZLIB STREQUAL FORCE_ON)
    find_package(ZLIB REQUIRED)
  elseif(NOT LLVM_USE_SANITIZER MATCHES "Memory.*")
    find_package(ZLIB)
  endif()
  if(ZLIB_FOUND)
    # Check if zlib we found is usable; for example, we may have found a 32-bit
    # library on a 64-bit system which would result in a link-time failure.
    cmake_push_check_state()
    list(APPEND CMAKE_REQUIRED_INCLUDES ${ZLIB_INCLUDE_DIRS})
    list(APPEND CMAKE_REQUIRED_LIBRARIES ${ZLIB_LIBRARY})
    check_symbol_exists(compress2 zlib.h HAVE_ZLIB)
    cmake_pop_check_state()
    if(LLVM_ENABLE_ZLIB STREQUAL FORCE_ON AND NOT HAVE_ZLIB)
      message(FATAL_ERROR "Failed to configure zlib")
    endif()
  endif()
  set(LLVM_ENABLE_ZLIB "${HAVE_ZLIB}")
else()
  set(LLVM_ENABLE_ZLIB 0)
endif()

set(zstd_FOUND 0)
if(LLVM_ENABLE_ZSTD)
  if(LLVM_ENABLE_ZSTD STREQUAL FORCE_ON)
    find_package(zstd REQUIRED)
    if(NOT zstd_FOUND)
      message(FATAL_ERROR "Failed to configure zstd, but LLVM_ENABLE_ZSTD is FORCE_ON")
    endif()
  elseif(NOT LLVM_USE_SANITIZER MATCHES "Memory.*")
    find_package(zstd QUIET)
  endif()

  # If LLVM_USE_STATIC_ZSTD is specified, make sure we enable zstd only if static
  # libraries are found.
  if(LLVM_USE_STATIC_ZSTD AND NOT TARGET zstd::libzstd_static)
    # Fail if LLVM_ENABLE_ZSTD is FORCE_ON.
    if(LLVM_ENABLE_ZSTD STREQUAL FORCE_ON)
        message(FATAL_ERROR "Failed to find static zstd libraries, but LLVM_USE_STATIC_ZSTD=ON and LLVM_ENABLE_ZSTD=FORCE_ON.")
    endif()
    set(LLVM_ENABLE_ZSTD OFF)
  else()
    set(LLVM_ENABLE_ZSTD ${zstd_FOUND})
  endif()
endif()
<<<<<<< HEAD

# If LLVM_USE_STATIC_ZSTD is specified, make sure we enable zstd only if static
# libraries are found.
if(LLVM_USE_STATIC_ZSTD AND NOT TARGET zstd::libzstd_static)
  # Fail if LLVM_ENABLE_ZSTD is FORCE_ON.
  if(LLVM_ENABLE_ZSTD STREQUAL FORCE_ON)
      message(FATAL_ERROR "Failed to find static zstd libraries, but LLVM_USE_STATIC_ZSTD=ON and LLVM_ENABLE_ZSTD=FORCE_ON.")
  endif()
set(LLVM_ENABLE_ZSTD OFF)
else()
set(LLVM_ENABLE_ZSTD ${zstd_FOUND})
endif()
=======
>>>>>>> d58e00dd

if(LLVM_ENABLE_LIBXML2)
  if(LLVM_ENABLE_LIBXML2 STREQUAL FORCE_ON)
    find_package(LibXml2 REQUIRED)
  elseif(NOT LLVM_USE_SANITIZER MATCHES "Memory.*")
    find_package(LibXml2)
  endif()
  if(LibXml2_FOUND)
    # Check if libxml2 we found is usable; for example, we may have found a 32-bit
    # library on a 64-bit system which would result in a link-time failure.
    cmake_push_check_state()
    list(APPEND CMAKE_REQUIRED_INCLUDES ${LIBXML2_INCLUDE_DIRS})
    list(APPEND CMAKE_REQUIRED_LIBRARIES ${LIBXML2_LIBRARIES})
    list(APPEND CMAKE_REQUIRED_DEFINITIONS ${LIBXML2_DEFINITIONS})
    check_symbol_exists(xmlReadMemory libxml/xmlreader.h HAVE_LIBXML2)
    cmake_pop_check_state()
    if(LLVM_ENABLE_LIBXML2 STREQUAL FORCE_ON AND NOT HAVE_LIBXML2)
      message(FATAL_ERROR "Failed to configure libxml2")
    endif()
  endif()
  set(LLVM_ENABLE_LIBXML2 "${HAVE_LIBXML2}")
endif()

if(LLVM_ENABLE_CURL)
  if(LLVM_ENABLE_CURL STREQUAL FORCE_ON)
    find_package(CURL REQUIRED)
  else()
    find_package(CURL)
  endif()
  if(CURL_FOUND)
    # Check if curl we found is usable; for example, we may have found a 32-bit
    # library on a 64-bit system which would result in a link-time failure.
    cmake_push_check_state()
    list(APPEND CMAKE_REQUIRED_LIBRARIES CURL::libcurl)
    check_symbol_exists(curl_easy_init curl/curl.h HAVE_CURL)
    cmake_pop_check_state()
    if(LLVM_ENABLE_CURL STREQUAL FORCE_ON AND NOT HAVE_CURL)
      message(FATAL_ERROR "Failed to configure curl")
    endif()
  endif()
  set(LLVM_ENABLE_CURL "${HAVE_CURL}")
endif()

if(LLVM_ENABLE_HTTPLIB)
  if(LLVM_ENABLE_HTTPLIB STREQUAL FORCE_ON)
    find_package(httplib REQUIRED)
  else()
    find_package(httplib)
  endif()
  if(HTTPLIB_FOUND)
    # Check if the "httplib" we found is usable; for example there may be another
    # library with the same name.
    cmake_push_check_state()
    list(APPEND CMAKE_REQUIRED_LIBRARIES ${HTTPLIB_LIBRARY})
    check_cxx_symbol_exists(CPPHTTPLIB_HTTPLIB_H ${HTTPLIB_HEADER_PATH} HAVE_HTTPLIB)
    cmake_pop_check_state()
    if(LLVM_ENABLE_HTTPLIB STREQUAL FORCE_ON AND NOT HAVE_HTTPLIB)
      message(FATAL_ERROR "Failed to configure cpp-httplib")
    endif()
  endif()
  set(LLVM_ENABLE_HTTPLIB "${HAVE_HTTPLIB}")
endif()

# Don't look for these libraries if we're using MSan, since uninstrumented third
# party code may call MSan interceptors like strlen, leading to false positives.
if(NOT LLVM_USE_SANITIZER MATCHES "Memory.*")
  # Don't look for these libraries on Windows.
  if (NOT PURE_WINDOWS)
    # Skip libedit if using ASan as it contains memory leaks.
    if (LLVM_ENABLE_LIBEDIT AND NOT LLVM_USE_SANITIZER MATCHES ".*Address.*")
      if(LLVM_ENABLE_LIBEDIT STREQUAL FORCE_ON)
        find_package(LibEdit REQUIRED)
      else()
        find_package(LibEdit)
      endif()
      set(HAVE_LIBEDIT "${LibEdit_FOUND}")
    else()
      set(HAVE_LIBEDIT 0)
    endif()
  else()
    set(HAVE_LIBEDIT 0)
  endif()
else()
  set(HAVE_LIBEDIT 0)
endif()

if(LLVM_HAS_LOGF128)
  include(CheckCXXSymbolExists)
  check_cxx_symbol_exists(logf128 math.h HAS_LOGF128)

  if(LLVM_HAS_LOGF128 STREQUAL FORCE_ON AND NOT HAS_LOGF128)
    message(FATAL_ERROR "Failed to configure logf128")
  endif()

  set(LLVM_HAS_LOGF128 "${HAS_LOGF128}")
endif()

if (LLVM_ENABLE_ICU STREQUAL FORCE_ON AND LLVM_ENABLE_ICONV STREQUAL FORCE_ON)
  message(FATAL_ERROR "LLVM_ENABLE_ICU and LLVM_ENABLE_ICONV should not both be FORCE_ON")
endif()

# Check for ICU. Only allow an optional, dynamic link for ICU so we don't impact LLVM's licensing.
if(LLVM_ENABLE_ICU AND NOT(LLVM_ENABLE_ICONV STREQUAL FORCE_ON))
  set(LIBRARY_SUFFIXES ${CMAKE_FIND_LIBRARY_SUFFIXES})
  set(CMAKE_FIND_LIBRARY_SUFFIXES "${CMAKE_SHARED_LIBRARY_SUFFIX}")
  if (LLVM_ENABLE_ICU STREQUAL FORCE_ON)
    find_package(ICU REQUIRED COMPONENTS uc i18n)
    if (NOT ICU_FOUND)
      message(FATAL_ERROR "Failed to configure ICU, but LLVM_ENABLE_ICU is FORCE_ON")
    endif()
  else()
    find_package(ICU COMPONENTS uc i18n)
  endif()
  set(HAVE_ICU ${ICU_FOUND})
  set(CMAKE_FIND_LIBRARY_SUFFIXES ${LIBRARY_SUFFIXES})
endif()

# Check only for builtin iconv to avoid licensing issues.
if(LLVM_ENABLE_ICONV AND NOT HAVE_ICU)
  if (LLVM_ENABLE_ICONV STREQUAL FORCE_ON)
    find_package(Iconv REQUIRED)
    if (NOT Iconv_FOUND OR NOT Iconv_IS_BUILT_IN)
      message(FATAL_ERROR "Failed to configure iconv, but LLVM_ENABLE_ICONV is FORCE_ON")
    endif()
  else()
    find_package(Iconv)
  endif()
  if(Iconv_FOUND AND Iconv_IS_BUILT_IN)
    set(HAVE_ICONV 1)
  endif()
endif()

# function checks
check_symbol_exists(arc4random "stdlib.h" HAVE_DECL_ARC4RANDOM)
find_package(Backtrace)
set(HAVE_BACKTRACE ${Backtrace_FOUND})
set(BACKTRACE_HEADER ${Backtrace_HEADER})

# Prevent check_symbol_exists from using API that is not supported for a given
# deployment target.
check_c_compiler_flag("-Werror=unguarded-availability-new" "C_SUPPORTS_WERROR_UNGUARDED_AVAILABILITY_NEW")
if(C_SUPPORTS_WERROR_UNGUARDED_AVAILABILITY_NEW)
  set(CMAKE_REQUIRED_FLAGS "${CMAKE_REQUIRED_FLAGS} -Werror=unguarded-availability-new")
endif()

# Determine whether we can register EH tables.
check_symbol_exists(__register_frame "${CMAKE_CURRENT_LIST_DIR}/unwind.h" HAVE_REGISTER_FRAME)
check_symbol_exists(__deregister_frame "${CMAKE_CURRENT_LIST_DIR}/unwind.h" HAVE_DEREGISTER_FRAME)
check_symbol_exists(__unw_add_dynamic_fde "${CMAKE_CURRENT_LIST_DIR}/unwind.h" HAVE_UNW_ADD_DYNAMIC_FDE)

check_symbol_exists(_Unwind_Backtrace "unwind.h" HAVE__UNWIND_BACKTRACE)
check_symbol_exists(getpagesize unistd.h HAVE_GETPAGESIZE)
check_symbol_exists(sysconf unistd.h HAVE_SYSCONF)
check_symbol_exists(getrusage sys/resource.h HAVE_GETRUSAGE)
check_symbol_exists(isatty unistd.h HAVE_ISATTY)
check_symbol_exists(futimens sys/stat.h HAVE_FUTIMENS)
check_symbol_exists(futimes sys/time.h HAVE_FUTIMES)
check_symbol_exists(getauxval sys/auxv.h HAVE_GETAUXVAL)
# AddressSanitizer conflicts with lib/Support/Unix/Signals.inc
# Avoid sigaltstack on Apple platforms, where backtrace() cannot handle it
# (rdar://7089625) and _Unwind_Backtrace is unusable because it cannot unwind
# past the signal handler after an assertion failure (rdar://29866587).
if( NOT LLVM_USE_SANITIZER MATCHES ".*Address.*" AND NOT APPLE )
  check_symbol_exists(sigaltstack signal.h HAVE_SIGALTSTACK)
endif()
check_symbol_exists(mallctl malloc_np.h HAVE_MALLCTL)
check_symbol_exists(mallinfo malloc.h HAVE_MALLINFO)
check_symbol_exists(mallinfo2 malloc.h HAVE_MALLINFO2)
check_symbol_exists(malloc_zone_statistics malloc/malloc.h
                    HAVE_MALLOC_ZONE_STATISTICS)
check_symbol_exists(posix_spawn spawn.h HAVE_POSIX_SPAWN)
check_symbol_exists(pread unistd.h HAVE_PREAD)
check_symbol_exists(sbrk unistd.h HAVE_SBRK)
check_symbol_exists(strerror_r string.h HAVE_STRERROR_R)
check_symbol_exists(strerror_s string.h HAVE_DECL_STRERROR_S)
check_symbol_exists(setenv stdlib.h HAVE_SETENV)
if( PURE_WINDOWS )
  check_symbol_exists(_chsize_s io.h HAVE__CHSIZE_S)

  check_function_exists(_alloca HAVE__ALLOCA)
  check_function_exists(__alloca HAVE___ALLOCA)
  check_function_exists(__chkstk HAVE___CHKSTK)
  check_function_exists(__chkstk_ms HAVE___CHKSTK_MS)
  check_function_exists(___chkstk HAVE____CHKSTK)
  check_function_exists(___chkstk_ms HAVE____CHKSTK_MS)

  check_function_exists(__ashldi3 HAVE___ASHLDI3)
  check_function_exists(__ashrdi3 HAVE___ASHRDI3)
  check_function_exists(__divdi3 HAVE___DIVDI3)
  check_function_exists(__fixdfdi HAVE___FIXDFDI)
  check_function_exists(__fixsfdi HAVE___FIXSFDI)
  check_function_exists(__floatdidf HAVE___FLOATDIDF)
  check_function_exists(__lshrdi3 HAVE___LSHRDI3)
  check_function_exists(__moddi3 HAVE___MODDI3)
  check_function_exists(__udivdi3 HAVE___UDIVDI3)
  check_function_exists(__umoddi3 HAVE___UMODDI3)

  check_function_exists(__main HAVE___MAIN)
  check_function_exists(__cmpdi2 HAVE___CMPDI2)
endif()

CHECK_STRUCT_HAS_MEMBER("struct stat" st_mtimespec.tv_nsec
    "sys/types.h;sys/stat.h" HAVE_STRUCT_STAT_ST_MTIMESPEC_TV_NSEC)
if (UNIX AND ${CMAKE_SYSTEM_NAME} MATCHES "AIX")
# The st_mtim.tv_nsec member of a `stat` structure is not reliable on some AIX
# environments.
  set(HAVE_STRUCT_STAT_ST_MTIM_TV_NSEC 0)
else()
  CHECK_STRUCT_HAS_MEMBER("struct stat" st_mtim.tv_nsec
      "sys/types.h;sys/stat.h" HAVE_STRUCT_STAT_ST_MTIM_TV_NSEC)
endif()

# This check requires _GNU_SOURCE.
if (NOT PURE_WINDOWS)
  if (LLVM_PTHREAD_LIB)
    list(APPEND CMAKE_REQUIRED_LIBRARIES ${LLVM_PTHREAD_LIB})
  endif()
  check_symbol_exists(pthread_getname_np pthread.h HAVE_PTHREAD_GETNAME_NP)
  check_symbol_exists(pthread_setname_np pthread.h HAVE_PTHREAD_SETNAME_NP)
  check_symbol_exists(pthread_get_name_np "pthread.h;pthread_np.h" HAVE_PTHREAD_GET_NAME_NP)
  check_symbol_exists(pthread_set_name_np "pthread.h;pthread_np.h" HAVE_PTHREAD_SET_NAME_NP)
  if (LLVM_PTHREAD_LIB)
    list(REMOVE_ITEM CMAKE_REQUIRED_LIBRARIES ${LLVM_PTHREAD_LIB})
  endif()

  if( HAVE_LIBDL )
    list(APPEND CMAKE_REQUIRED_LIBRARIES dl)
  endif()
  # Add the _XOPEN_SOURCE macro on z/OS, as certain test(s) use dlopen
  if (ZOS)
    list(APPEND CMAKE_REQUIRED_DEFINITIONS "-D_XOPEN_SOURCE=600")
  endif()
  check_symbol_exists(dlopen dlfcn.h HAVE_DLOPEN)
  if (ZOS)
    list(REMOVE_ITEM CMAKE_REQUIRED_DEFINITIONS "-D_XOPEN_SOURCE=600")
  endif()
  if( HAVE_LIBDL )
    list(REMOVE_ITEM CMAKE_REQUIRED_LIBRARIES dl)
  endif()
endif()

# available programs checks
function(llvm_find_program name)
  string(TOUPPER ${name} NAME)
  string(REGEX REPLACE "\\." "_" NAME ${NAME})

  find_program(LLVM_PATH_${NAME} NAMES ${ARGV})
  mark_as_advanced(LLVM_PATH_${NAME})
  if(LLVM_PATH_${NAME})
    set(HAVE_${NAME} 1 CACHE INTERNAL "Is ${name} available ?")
    mark_as_advanced(HAVE_${NAME})
  else(LLVM_PATH_${NAME})
    set(HAVE_${NAME} "" CACHE INTERNAL "Is ${name} available ?")
  endif(LLVM_PATH_${NAME})
endfunction()

if (LLVM_ENABLE_DOXYGEN)
  llvm_find_program(dot)
endif ()

if(LLVM_ENABLE_FFI)
  set(FFI_REQUIRE_INCLUDE On)
  if(LLVM_ENABLE_FFI STREQUAL FORCE_ON)
    find_package(FFI REQUIRED)
  else()
    find_package(FFI)
  endif()
  set(LLVM_ENABLE_FFI "${FFI_FOUND}")
else()
  unset(HAVE_FFI_FFI_H CACHE)
  unset(HAVE_FFI_H CACHE)
  unset(HAVE_FFI_CALL CACHE)
endif()

check_symbol_exists(proc_pid_rusage "libproc.h" HAVE_PROC_PID_RUSAGE)

# Define LLVM_HAS_ATOMICS if gcc or MSVC atomic builtins are supported.
include(CheckAtomic)

if( LLVM_ENABLE_PIC )
  set(ENABLE_PIC 1)
else()
  set(ENABLE_PIC 0)
  set(CMAKE_EXE_LINKER_FLAGS "${CMAKE_EXE_LINKER_FLAGS} -fno-pie")
endif()

set(SUPPORTS_VARIADIC_MACROS_FLAG 0)
if (LLVM_COMPILER_IS_GCC_COMPATIBLE)
  set(SUPPORTS_VARIADIC_MACROS_FLAG 1)
endif()
if (CMAKE_CXX_COMPILER_ID MATCHES "Clang")
  set(SUPPORTS_GNU_ZERO_VARIADIC_MACRO_ARGUMENTS_FLAG 1)
else()
  set(SUPPORTS_GNU_ZERO_VARIADIC_MACRO_ARGUMENTS_FLAG 0)
endif()

set(USE_NO_MAYBE_UNINITIALIZED 0)
set(USE_NO_UNINITIALIZED 0)

# Disable gcc's potentially uninitialized use analysis as it presents lots of
# false positives.
if (CMAKE_COMPILER_IS_GNUCXX)
  # Disable all -Wuninitialized warning for old GCC versions.
  if (CMAKE_CXX_COMPILER_VERSION VERSION_LESS 12.0)
    set(USE_NO_UNINITIALIZED 1)
  else()
    set(USE_NO_MAYBE_UNINITIALIZED 1)
  endif()
endif()

if(LLVM_INCLUDE_TESTS)
  include(GetErrcMessages)
  get_errc_messages(LLVM_LIT_ERRC_MESSAGES)
endif()

# By default, we target the host, but this can be overridden at CMake
# invocation time.
include(GetHostTriple)
get_host_triple(LLVM_INFERRED_HOST_TRIPLE)

set(LLVM_HOST_TRIPLE "${LLVM_INFERRED_HOST_TRIPLE}" CACHE STRING
    "Host on which LLVM binaries will run")
message(STATUS "LLVM host triple: ${LLVM_HOST_TRIPLE}")

# Determine the native architecture.
string(TOLOWER "${LLVM_TARGET_ARCH}" LLVM_NATIVE_ARCH)
if( LLVM_NATIVE_ARCH STREQUAL "host" )
  string(REGEX MATCH "^[^-]*" LLVM_NATIVE_ARCH ${LLVM_HOST_TRIPLE})
endif ()

if (LLVM_NATIVE_ARCH MATCHES "i[2-6]86")
  set(LLVM_NATIVE_ARCH X86)
elseif (LLVM_NATIVE_ARCH STREQUAL "x86")
  set(LLVM_NATIVE_ARCH X86)
elseif (LLVM_NATIVE_ARCH STREQUAL "amd64")
  set(LLVM_NATIVE_ARCH X86)
elseif (LLVM_NATIVE_ARCH STREQUAL "x86_64")
  set(LLVM_NATIVE_ARCH X86)
elseif (LLVM_NATIVE_ARCH MATCHES "sparc")
  set(LLVM_NATIVE_ARCH Sparc)
elseif (LLVM_NATIVE_ARCH MATCHES "powerpc")
  set(LLVM_NATIVE_ARCH PowerPC)
elseif (LLVM_NATIVE_ARCH MATCHES "ppc64le")
  set(LLVM_NATIVE_ARCH PowerPC)
elseif (LLVM_NATIVE_ARCH MATCHES "aarch64")
  set(LLVM_NATIVE_ARCH AArch64)
elseif (LLVM_NATIVE_ARCH MATCHES "arm64")
  set(LLVM_NATIVE_ARCH AArch64)
elseif (LLVM_NATIVE_ARCH MATCHES "arm")
  set(LLVM_NATIVE_ARCH ARM)
elseif (LLVM_NATIVE_ARCH MATCHES "avr")
  set(LLVM_NATIVE_ARCH AVR)
elseif (LLVM_NATIVE_ARCH MATCHES "mips")
  set(LLVM_NATIVE_ARCH Mips)
elseif (LLVM_NATIVE_ARCH MATCHES "xcore")
  set(LLVM_NATIVE_ARCH XCore)
elseif (LLVM_NATIVE_ARCH MATCHES "msp430")
  set(LLVM_NATIVE_ARCH MSP430)
elseif (LLVM_NATIVE_ARCH MATCHES "hexagon")
  set(LLVM_NATIVE_ARCH Hexagon)
elseif (LLVM_NATIVE_ARCH MATCHES "s390x")
  set(LLVM_NATIVE_ARCH SystemZ)
elseif (LLVM_NATIVE_ARCH MATCHES "wasm32")
  set(LLVM_NATIVE_ARCH WebAssembly)
elseif (LLVM_NATIVE_ARCH MATCHES "wasm64")
  set(LLVM_NATIVE_ARCH WebAssembly)
elseif (LLVM_NATIVE_ARCH MATCHES "riscv32")
  set(LLVM_NATIVE_ARCH RISCV)
elseif (LLVM_NATIVE_ARCH MATCHES "riscv64")
  set(LLVM_NATIVE_ARCH RISCV)
elseif (LLVM_NATIVE_ARCH STREQUAL "m68k")
  set(LLVM_NATIVE_ARCH M68k)
elseif (LLVM_NATIVE_ARCH MATCHES "loongarch")
  set(LLVM_NATIVE_ARCH LoongArch)
else ()
  message(FATAL_ERROR "Unknown architecture ${LLVM_NATIVE_ARCH}")
endif ()

# If build targets includes "host" or "Native", then replace with native architecture.
foreach (NATIVE_KEYWORD host Native)
  list(FIND LLVM_TARGETS_TO_BUILD ${NATIVE_KEYWORD} idx)
  if( NOT idx LESS 0 )
    list(REMOVE_AT LLVM_TARGETS_TO_BUILD ${idx})
    list(APPEND LLVM_TARGETS_TO_BUILD ${LLVM_NATIVE_ARCH})
    list(REMOVE_DUPLICATES LLVM_TARGETS_TO_BUILD)
  endif()
endforeach()

if (NOT ${LLVM_NATIVE_ARCH} IN_LIST LLVM_TARGETS_TO_BUILD)
  message(STATUS
    "Native target ${LLVM_NATIVE_ARCH} is not selected; lli will not JIT code")
else ()
  message(STATUS "Native target architecture is ${LLVM_NATIVE_ARCH}")
  set(LLVM_NATIVE_TARGET LLVMInitialize${LLVM_NATIVE_ARCH}Target)
  set(LLVM_NATIVE_TARGETINFO LLVMInitialize${LLVM_NATIVE_ARCH}TargetInfo)
  set(LLVM_NATIVE_TARGETMC LLVMInitialize${LLVM_NATIVE_ARCH}TargetMC)
  set(LLVM_NATIVE_ASMPRINTER LLVMInitialize${LLVM_NATIVE_ARCH}AsmPrinter)

  # We don't have an ASM parser for all architectures yet.
  if (EXISTS ${PROJECT_SOURCE_DIR}/lib/Target/${LLVM_NATIVE_ARCH}/AsmParser/CMakeLists.txt)
    set(LLVM_NATIVE_ASMPARSER LLVMInitialize${LLVM_NATIVE_ARCH}AsmParser)
  endif ()

  # We don't have an disassembler for all architectures yet.
  if (EXISTS ${PROJECT_SOURCE_DIR}/lib/Target/${LLVM_NATIVE_ARCH}/Disassembler/CMakeLists.txt)
    set(LLVM_NATIVE_DISASSEMBLER LLVMInitialize${LLVM_NATIVE_ARCH}Disassembler)
  endif ()
endif ()

if( MSVC )
  set(SHLIBEXT ".lib")
  set(stricmp "_stricmp")
  set(strdup "_strdup")

  # Allow setting clang-cl's /winsysroot flag.
  set(LLVM_WINSYSROOT "" CACHE STRING
    "If set, argument to clang-cl's /winsysroot")

  if (LLVM_WINSYSROOT)
    set(MSVC_DIA_SDK_DIR "${LLVM_WINSYSROOT}/DIA SDK" CACHE PATH
        "Path to the DIA SDK")
  else()
    set(MSVC_DIA_SDK_DIR "$ENV{VSINSTALLDIR}DIA SDK" CACHE PATH
        "Path to the DIA SDK")
  endif()

  # See if the DIA SDK is available and usable.
  # Due to a bug in MSVC 2013's installation software, it is possible
  # for MSVC 2013 to write the DIA SDK into the Visual Studio 2012
  # install directory.  If this happens, the installation is corrupt
  # and there's nothing we can do.  It happens with enough frequency
  # though that we should handle it.  We do so by simply checking that
  # the DIA SDK folder exists.  Should this happen you will need to
  # uninstall VS 2012 and then re-install VS 2013.
  if (IS_DIRECTORY "${MSVC_DIA_SDK_DIR}")
    set(HAVE_DIA_SDK 1)
  else()
    set(HAVE_DIA_SDK 0)
  endif()

  option(LLVM_ENABLE_DIA_SDK "Use MSVC DIA SDK for debugging if available."
                             ${HAVE_DIA_SDK})

  if(LLVM_ENABLE_DIA_SDK AND NOT HAVE_DIA_SDK)
    message(FATAL_ERROR "DIA SDK not found. If you have both VS 2012 and 2013 installed, you may need to uninstall the former and re-install the latter afterwards.")
  endif()
else()
  set(LLVM_ENABLE_DIA_SDK 0)
endif( MSVC )

if( LLVM_ENABLE_THREADS )
  # Check if threading primitives aren't supported on this platform
  if( NOT HAVE_PTHREAD_H AND NOT WIN32 )
    set(LLVM_ENABLE_THREADS 0)
  endif()
endif()

if( LLVM_ENABLE_THREADS )
  message(STATUS "Threads enabled.")
else( LLVM_ENABLE_THREADS )
  message(STATUS "Threads disabled.")
endif()

if (LLVM_ENABLE_DOXYGEN)
  message(STATUS "Doxygen enabled.")
  find_package(Doxygen REQUIRED)

  if (DOXYGEN_FOUND)
    # If we find doxygen and we want to enable doxygen by default create a
    # global aggregate doxygen target for generating llvm and any/all
    # subprojects doxygen documentation.
    if (LLVM_BUILD_DOCS)
      add_custom_target(doxygen ALL)
    endif()

    option(LLVM_DOXYGEN_EXTERNAL_SEARCH "Enable doxygen external search." OFF)
    if (LLVM_DOXYGEN_EXTERNAL_SEARCH)
      set(LLVM_DOXYGEN_SEARCHENGINE_URL "" CACHE STRING "URL to use for external search.")
      set(LLVM_DOXYGEN_SEARCH_MAPPINGS "" CACHE STRING "Doxygen Search Mappings")
    endif()
  endif()
else()
  message(STATUS "Doxygen disabled.")
endif()

find_program(GOLD_EXECUTABLE NAMES ${LLVM_DEFAULT_TARGET_TRIPLE}-ld.gold ld.gold ${LLVM_DEFAULT_TARGET_TRIPLE}-ld ld DOC "The gold linker")
set(LLVM_BINUTILS_INCDIR "" CACHE PATH
    "PATH to binutils/include containing plugin-api.h for gold plugin.")

if(CMAKE_GENERATOR MATCHES "Ninja")
  execute_process(COMMAND ${CMAKE_MAKE_PROGRAM} --version
    OUTPUT_VARIABLE NINJA_VERSION
    OUTPUT_STRIP_TRAILING_WHITESPACE)
  set(NINJA_VERSION ${NINJA_VERSION} CACHE STRING "Ninja version number" FORCE)
  message(STATUS "Ninja version: ${NINJA_VERSION}")
endif()

if(CMAKE_GENERATOR MATCHES "Ninja" AND
    NOT "${NINJA_VERSION}" VERSION_LESS "1.9.0" AND
    CMAKE_HOST_APPLE AND CMAKE_HOST_SYSTEM_VERSION VERSION_GREATER "15.6.0")
  set(LLVM_TOUCH_STATIC_LIBRARIES ON)
endif()

if(CMAKE_HOST_APPLE AND APPLE)
  if(NOT LD64_EXECUTABLE)
    if(NOT CMAKE_XCRUN)
      find_program(CMAKE_XCRUN NAMES xcrun)
    endif()

    # First, check if there's ld-classic, which is ld64 in newer SDKs.
    if(CMAKE_XCRUN)
      execute_process(COMMAND ${CMAKE_XCRUN} -find ld-classic
        OUTPUT_VARIABLE LD64_EXECUTABLE
        OUTPUT_STRIP_TRAILING_WHITESPACE)
    else()
      find_program(LD64_EXECUTABLE NAMES ld-classic DOC "The ld64 linker")
    endif()

    # Otherwise look for ld directly.
    if(NOT LD64_EXECUTABLE)
        if(CMAKE_XCRUN)
          execute_process(COMMAND ${CMAKE_XCRUN} -find ld
            OUTPUT_VARIABLE LD64_EXECUTABLE
            OUTPUT_STRIP_TRAILING_WHITESPACE)
        else()
          find_program(LD64_EXECUTABLE NAMES ld DOC "The ld64 linker")
        endif()
    endif()
  endif()

  if(LD64_EXECUTABLE)
    set(LD64_EXECUTABLE ${LD64_EXECUTABLE} CACHE PATH "ld64 executable")
    message(STATUS "Found ld64 - ${LD64_EXECUTABLE}")
  endif()
endif()

# Keep the version requirements in sync with bindings/ocaml/README.txt.
set(LLVM_BINDINGS "")
include(FindOCaml)
include(AddOCaml)
if(WIN32 OR NOT LLVM_ENABLE_BINDINGS)
  message(STATUS "OCaml bindings disabled.")
else()
  find_package(OCaml)
  if( NOT OCAML_FOUND )
    message(STATUS "OCaml bindings disabled.")
  else()
    if( OCAML_VERSION VERSION_LESS "4.00.0" )
      message(STATUS "OCaml bindings disabled, need OCaml >=4.00.0.")
    else()
      find_ocamlfind_package(ctypes VERSION 0.4 OPTIONAL)
      if( HAVE_OCAML_CTYPES )
        message(STATUS "OCaml bindings enabled.")
        set(LLVM_BINDINGS "${LLVM_BINDINGS} ocaml")

        set(LLVM_OCAML_INSTALL_PATH "${OCAML_STDLIB_PATH}" CACHE STRING
            "Install directory for LLVM OCaml packages")
      else()
        message(STATUS "OCaml bindings disabled, need ctypes >=0.4.")
      endif()
    endif()
  endif()
endif()

string(REPLACE " " ";" LLVM_BINDINGS_LIST "${LLVM_BINDINGS}")

function(find_python_module module)
  string(REPLACE "." "_" module_name ${module})
  string(TOUPPER ${module_name} module_upper)
  set(FOUND_VAR PY_${module_upper}_FOUND)
  if (DEFINED ${FOUND_VAR})
    return()
  endif()

  execute_process(COMMAND "${Python3_EXECUTABLE}" "-c" "import ${module}"
    RESULT_VARIABLE status
    ERROR_QUIET)

  if(status)
    set(${FOUND_VAR} OFF CACHE BOOL "Failed to find python module '${module}'")
    message(STATUS "Could NOT find Python module ${module}")
  else()
  set(${FOUND_VAR} ON CACHE BOOL "Found python module '${module}'")
    message(STATUS "Found Python module ${module}")
  endif()
endfunction()

set (PYTHON_MODULES
  pygments
  # Some systems still don't have pygments.lexers.c_cpp which was introduced in
  # version 2.0 in 2014...
  pygments.lexers.c_cpp
  yaml
  )
foreach(module ${PYTHON_MODULES})
  find_python_module(${module})
endforeach()

if(PY_PYGMENTS_FOUND AND PY_PYGMENTS_LEXERS_C_CPP_FOUND AND PY_YAML_FOUND)
  set (LLVM_HAVE_OPT_VIEWER_MODULES 1)
else()
  set (LLVM_HAVE_OPT_VIEWER_MODULES 0)
endif()

function(llvm_get_host_prefixes_and_suffixes)
  # Not all platform files will set these variables (relying on them being
  # implicitly empty if they're unset), so unset the variables before including
  # the platform file, to prevent any values from the target system leaking.
  unset(CMAKE_STATIC_LIBRARY_PREFIX)
  unset(CMAKE_STATIC_LIBRARY_SUFFIX)
  unset(CMAKE_SHARED_LIBRARY_PREFIX)
  unset(CMAKE_SHARED_LIBRARY_SUFFIX)
  unset(CMAKE_IMPORT_LIBRARY_PREFIX)
  unset(CMAKE_IMPORT_LIBRARY_SUFFIX)
  unset(CMAKE_EXECUTABLE_SUFFIX)
  unset(CMAKE_LINK_LIBRARY_SUFFIX)
  include(Platform/${CMAKE_HOST_SYSTEM_NAME} OPTIONAL RESULT_VARIABLE _includedFile)
  if (_includedFile)
    set(LLVM_HOST_STATIC_LIBRARY_PREFIX ${CMAKE_STATIC_LIBRARY_PREFIX} PARENT_SCOPE)
    set(LLVM_HOST_STATIC_LIBRARY_SUFFIX ${CMAKE_STATIC_LIBRARY_SUFFIX} PARENT_SCOPE)
    set(LLVM_HOST_SHARED_LIBRARY_PREFIX ${CMAKE_SHARED_LIBRARY_PREFIX} PARENT_SCOPE)
    set(LLVM_HOST_SHARED_LIBRARY_SUFFIX ${CMAKE_SHARED_LIBRARY_SUFFIX} PARENT_SCOPE)
    set(LLVM_HOST_IMPORT_LIBRARY_PREFIX ${CMAKE_IMPORT_LIBRARY_PREFIX} PARENT_SCOPE)
    set(LLVM_HOST_IMPORT_LIBRARY_SUFFIX ${CMAKE_IMPORT_LIBRARY_SUFFIX} PARENT_SCOPE)
    set(LLVM_HOST_EXECUTABLE_SUFFIX ${CMAKE_EXECUTABLE_SUFFIX} PARENT_SCOPE)
    set(LLVM_HOST_LINK_LIBRARY_SUFFIX ${CMAKE_LINK_LIBRARY_SUFFIX} PARENT_SCOPE)
  endif()
endfunction()

llvm_get_host_prefixes_and_suffixes()<|MERGE_RESOLUTION|>--- conflicted
+++ resolved
@@ -208,7 +208,6 @@
     set(LLVM_ENABLE_ZSTD ${zstd_FOUND})
   endif()
 endif()
-<<<<<<< HEAD
 
 # If LLVM_USE_STATIC_ZSTD is specified, make sure we enable zstd only if static
 # libraries are found.
@@ -221,8 +220,6 @@
 else()
 set(LLVM_ENABLE_ZSTD ${zstd_FOUND})
 endif()
-=======
->>>>>>> d58e00dd
 
 if(LLVM_ENABLE_LIBXML2)
   if(LLVM_ENABLE_LIBXML2 STREQUAL FORCE_ON)
