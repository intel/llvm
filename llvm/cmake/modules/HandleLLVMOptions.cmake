# This CMake module is responsible for interpreting the user defined LLVM_
# options and executing the appropriate CMake commands to realize the users'
# selections.

# This is commonly needed so make sure it's defined before we include anything
# else.
string(TOUPPER "${CMAKE_BUILD_TYPE}" uppercase_CMAKE_BUILD_TYPE)

include(CheckCompilerVersion)
include(CheckProblematicConfigurations)
include(HandleLLVMStdlib)
include(CheckCCompilerFlag)
include(CheckCSourceCompiles)
include(CheckCXXCompilerFlag)
include(CheckCXXSourceCompiles)
include(CheckSymbolExists)
include(CMakeDependentOption)
include(LLVMProcessSources)

if(CMAKE_LINKER MATCHES ".*lld" OR (LLVM_USE_LINKER STREQUAL "lld" OR LLVM_ENABLE_LLD))
  set(LINKER_IS_LLD TRUE)
else()
  set(LINKER_IS_LLD FALSE)
endif()

if(CMAKE_LINKER MATCHES "lld-link" OR (MSVC AND (LLVM_USE_LINKER STREQUAL "lld" OR LLVM_ENABLE_LLD)))
  set(LINKER_IS_LLD_LINK TRUE)
else()
  set(LINKER_IS_LLD_LINK FALSE)
endif()

set(LLVM_ENABLE_LTO OFF CACHE STRING "Build LLVM with LTO. May be specified as Thin or Full to use a particular kind of LTO")
string(TOUPPER "${LLVM_ENABLE_LTO}" uppercase_LLVM_ENABLE_LTO)

# Ninja Job Pool support
# The following only works with the Ninja generator in CMake >= 3.0.
set(LLVM_PARALLEL_COMPILE_JOBS "" CACHE STRING
  "Define the maximum number of concurrent compilation jobs (Ninja only).")
if(LLVM_PARALLEL_COMPILE_JOBS)
  if(NOT CMAKE_GENERATOR MATCHES "Ninja")
    message(WARNING "Job pooling is only available with Ninja generators.")
  else()
    set_property(GLOBAL APPEND PROPERTY JOB_POOLS compile_job_pool=${LLVM_PARALLEL_COMPILE_JOBS})
    set(CMAKE_JOB_POOL_COMPILE compile_job_pool)
  endif()
endif()

set(LLVM_PARALLEL_LINK_JOBS "" CACHE STRING
  "Define the maximum number of concurrent link jobs (Ninja only).")
if(CMAKE_GENERATOR MATCHES "Ninja")
  if(NOT LLVM_PARALLEL_LINK_JOBS AND uppercase_LLVM_ENABLE_LTO STREQUAL "THIN")
    message(STATUS "ThinLTO provides its own parallel linking - limiting parallel link jobs to 2.")
    set(LLVM_PARALLEL_LINK_JOBS "2")
  endif()
  if(LLVM_PARALLEL_LINK_JOBS)
    set_property(GLOBAL APPEND PROPERTY JOB_POOLS link_job_pool=${LLVM_PARALLEL_LINK_JOBS})
    set(CMAKE_JOB_POOL_LINK link_job_pool)
  endif()
elseif(LLVM_PARALLEL_LINK_JOBS)
  message(WARNING "Job pooling is only available with Ninja generators.")
endif()

if( LLVM_ENABLE_ASSERTIONS )
  # MSVC doesn't like _DEBUG on release builds. See PR 4379.
  if( NOT MSVC )
    add_compile_definitions(_DEBUG)
  endif()
  # On non-Debug builds cmake automatically defines NDEBUG, so we
  # explicitly undefine it:
  if( NOT uppercase_CMAKE_BUILD_TYPE STREQUAL "DEBUG" )
    add_compile_options($<$<OR:$<COMPILE_LANGUAGE:C>,$<COMPILE_LANGUAGE:CXX>>:-UNDEBUG>)
    if (MSVC)
      # Also remove /D NDEBUG to avoid MSVC warnings about conflicting defines.
      foreach (flags_var_to_scrub
          CMAKE_CXX_FLAGS_RELEASE
          CMAKE_CXX_FLAGS_RELWITHDEBINFO
          CMAKE_CXX_FLAGS_MINSIZEREL
          CMAKE_C_FLAGS_RELEASE
          CMAKE_C_FLAGS_RELWITHDEBINFO
          CMAKE_C_FLAGS_MINSIZEREL)
        string (REGEX REPLACE "(^| )[/-]D *NDEBUG($| )" " "
          "${flags_var_to_scrub}" "${${flags_var_to_scrub}}")
      endforeach()
    endif()
  endif()
  # Enable assertions in libstdc++.
  add_compile_definitions(_GLIBCXX_ASSERTIONS)
  # Enable assertions in libc++.
  add_compile_definitions(_LIBCPP_ENABLE_ASSERTIONS)
endif()

if(LLVM_ENABLE_EXPENSIVE_CHECKS)
  add_compile_definitions(EXPENSIVE_CHECKS)

  # In some libstdc++ versions, std::min_element is not constexpr when
  # _GLIBCXX_DEBUG is enabled.
  CHECK_CXX_SOURCE_COMPILES("
    #define _GLIBCXX_DEBUG
    #include <algorithm>
    int main(int argc, char** argv) {
      static constexpr int data[] = {0, 1};
      constexpr const int* min_elt = std::min_element(&data[0], &data[2]);
      return 0;
    }" CXX_SUPPORTS_GLIBCXX_DEBUG)
  if(CXX_SUPPORTS_GLIBCXX_DEBUG)
    add_compile_definitions(_GLIBCXX_DEBUG)
  else()
    add_compile_definitions(_GLIBCXX_ASSERTIONS)
  endif()
endif()

if (LLVM_ENABLE_STRICT_FIXED_SIZE_VECTORS)
  add_compile_definitions(STRICT_FIXED_SIZE_VECTORS)
endif()

string(TOUPPER "${LLVM_ABI_BREAKING_CHECKS}" uppercase_LLVM_ABI_BREAKING_CHECKS)

if( uppercase_LLVM_ABI_BREAKING_CHECKS STREQUAL "WITH_ASSERTS" )
  if( LLVM_ENABLE_ASSERTIONS )
    set( LLVM_ENABLE_ABI_BREAKING_CHECKS 1 )
  endif()
elseif( uppercase_LLVM_ABI_BREAKING_CHECKS STREQUAL "FORCE_ON" )
  set( LLVM_ENABLE_ABI_BREAKING_CHECKS 1 )
elseif( uppercase_LLVM_ABI_BREAKING_CHECKS STREQUAL "FORCE_OFF" )
  # We don't need to do anything special to turn off ABI breaking checks.
elseif( NOT DEFINED LLVM_ABI_BREAKING_CHECKS )
  # Treat LLVM_ABI_BREAKING_CHECKS like "FORCE_OFF" when it has not been
  # defined.
else()
  message(FATAL_ERROR "Unknown value for LLVM_ABI_BREAKING_CHECKS: \"${LLVM_ABI_BREAKING_CHECKS}\"!")
endif()

if( LLVM_REVERSE_ITERATION )
  set( LLVM_ENABLE_REVERSE_ITERATION 1 )
endif()

if(WIN32)
  set(LLVM_HAVE_LINK_VERSION_SCRIPT 0)
  if(CYGWIN)
    set(LLVM_ON_WIN32 0)
    set(LLVM_ON_UNIX 1)
  else(CYGWIN)
    set(LLVM_ON_WIN32 1)
    set(LLVM_ON_UNIX 0)
  endif(CYGWIN)
elseif(FUCHSIA OR UNIX)
  set(LLVM_ON_WIN32 0)
  set(LLVM_ON_UNIX 1)
  if(APPLE OR ${CMAKE_SYSTEM_NAME} MATCHES "AIX")
    set(LLVM_HAVE_LINK_VERSION_SCRIPT 0)
  else()
    set(LLVM_HAVE_LINK_VERSION_SCRIPT 1)
  endif()
elseif(CMAKE_SYSTEM_NAME STREQUAL "Generic")
  set(LLVM_ON_WIN32 0)
  set(LLVM_ON_UNIX 0)
  set(LLVM_HAVE_LINK_VERSION_SCRIPT 0)
else()
  MESSAGE(SEND_ERROR "Unable to determine platform")
endif()

if (CMAKE_SYSTEM_NAME MATCHES "OS390")
  set(LLVM_HAVE_LINK_VERSION_SCRIPT 0)
endif()

set(EXEEXT ${CMAKE_EXECUTABLE_SUFFIX})
set(LTDL_SHLIB_EXT ${CMAKE_SHARED_LIBRARY_SUFFIX})

# We use *.dylib rather than *.so on darwin, but we stick with *.so on AIX.
if(${CMAKE_SYSTEM_NAME} MATCHES "AIX")
  set(LLVM_PLUGIN_EXT ${CMAKE_SHARED_MODULE_SUFFIX})
else()
  set(LLVM_PLUGIN_EXT ${CMAKE_SHARED_LIBRARY_SUFFIX})
endif()

if(APPLE)
  # Darwin-specific linker flags for loadable modules.
  set(CMAKE_MODULE_LINKER_FLAGS "${CMAKE_MODULE_LINKER_FLAGS} -Wl,-flat_namespace -Wl,-undefined -Wl,suppress")
endif()

if(${CMAKE_SYSTEM_NAME} MATCHES "Linux")
  # RHEL7 has ar and ranlib being non-deterministic by default. The D flag forces determinism,
  # however only GNU version of ar and ranlib (2.27) have this option.
  # RHEL DTS7 is also affected by this, which uses GNU binutils 2.28
  execute_process(COMMAND ${CMAKE_AR} rD t.a
                  WORKING_DIRECTORY ${CMAKE_BINARY_DIR}
                  RESULT_VARIABLE AR_RESULT
                  OUTPUT_QUIET
                  ERROR_QUIET
                  )
  if(${AR_RESULT} EQUAL 0)
    execute_process(COMMAND ${CMAKE_RANLIB} -D t.a
                    WORKING_DIRECTORY ${CMAKE_BINARY_DIR}
                    RESULT_VARIABLE RANLIB_RESULT
                    OUTPUT_QUIET
                    ERROR_QUIET
                    )
    if(${RANLIB_RESULT} EQUAL 0)
      set(CMAKE_C_ARCHIVE_CREATE "<CMAKE_AR> Dqc <TARGET> <LINK_FLAGS> <OBJECTS>"
          CACHE STRING "archive create command")
      set(CMAKE_C_ARCHIVE_APPEND "<CMAKE_AR> Dq  <TARGET> <LINK_FLAGS> <OBJECTS>")
      set(CMAKE_C_ARCHIVE_FINISH "<CMAKE_RANLIB> -D <TARGET>" CACHE STRING "ranlib command")

      set(CMAKE_CXX_ARCHIVE_CREATE "<CMAKE_AR> Dqc <TARGET> <LINK_FLAGS> <OBJECTS>"
          CACHE STRING "archive create command")
      set(CMAKE_CXX_ARCHIVE_APPEND "<CMAKE_AR> Dq  <TARGET> <LINK_FLAGS> <OBJECTS>")
      set(CMAKE_CXX_ARCHIVE_FINISH "<CMAKE_RANLIB> -D <TARGET>" CACHE STRING "ranlib command")
    endif()
    file(REMOVE ${CMAKE_BINARY_DIR}/t.a)
  endif()
endif()

if(${CMAKE_SYSTEM_NAME} MATCHES "AIX")
  # -fPIC does not enable the large code model for GCC on AIX but does for XL.
  if(CMAKE_CXX_COMPILER_ID MATCHES "GNU|Clang")
    append("-mcmodel=large" CMAKE_CXX_FLAGS CMAKE_C_FLAGS)
    append("-Wl,-bglink=large"
        CMAKE_EXE_LINKER_FLAGS CMAKE_MODULE_LINKER_FLAGS CMAKE_SHARED_LINKER_FLAGS)
  elseif(CMAKE_CXX_COMPILER_ID MATCHES "XL")
    # XL generates a small number of relocations not of the large model, -bbigtoc is needed.
    append("-Wl,-bbigtoc"
           CMAKE_EXE_LINKER_FLAGS CMAKE_MODULE_LINKER_FLAGS CMAKE_SHARED_LINKER_FLAGS)
    # The default behaviour on AIX processes dynamic initialization of non-local variables with
    # static storage duration even for archive members that are otherwise unreferenced.
    # Since `--whole-archive` is not used by the LLVM build to keep such initializations for Linux,
    # we can limit the processing for archive members to only those that are otherwise referenced.
    append("-bcdtors:mbr"
           CMAKE_EXE_LINKER_FLAGS CMAKE_MODULE_LINKER_FLAGS CMAKE_SHARED_LINKER_FLAGS)
  endif()
  if(BUILD_SHARED_LIBS)
    # See rpath handling in AddLLVM.cmake
    # FIXME: Remove this warning if this rpath is no longer hardcoded.
    message(WARNING "Build and install environment path info may be exposed; binaries will also be unrelocatable.")
  endif()
endif()

# Pass -Wl,-z,defs. This makes sure all symbols are defined. Otherwise a DSO
# build might work on ELF but fail on MachO/COFF.
if(NOT (CMAKE_SYSTEM_NAME MATCHES "Darwin|FreeBSD|OpenBSD|DragonFly|AIX|OS390" OR
        WIN32 OR CYGWIN) AND
   NOT LLVM_USE_SANITIZER)
  set(CMAKE_SHARED_LINKER_FLAGS "${CMAKE_SHARED_LINKER_FLAGS} -Wl,-z,defs")
endif()

# Pass -Wl,-z,nodelete. This makes sure our shared libraries are not unloaded
# by dlclose(). We need that since the CLI API relies on cross-references
# between global objects which became horribly broken when one of the libraries
# is unloaded.
if(${CMAKE_SYSTEM_NAME} MATCHES "Linux")
  set(CMAKE_SHARED_LINKER_FLAGS "${CMAKE_SHARED_LINKER_FLAGS} -Wl,-z,nodelete")
  set(CMAKE_MODULE_LINKER_FLAGS "${CMAKE_MODULE_LINKER_FLAGS} -Wl,-z,nodelete")
endif()


function(append value)
  foreach(variable ${ARGN})
    set(${variable} "${${variable}} ${value}" PARENT_SCOPE)
  endforeach(variable)
endfunction()

function(append_if condition value)
  if (${condition})
    foreach(variable ${ARGN})
      set(${variable} "${${variable}} ${value}" PARENT_SCOPE)
    endforeach(variable)
  endif()
endfunction()

macro(add_flag_if_supported flag name)
  check_c_compiler_flag("-Werror ${flag}" "C_SUPPORTS_${name}")
  append_if("C_SUPPORTS_${name}" "${flag}" CMAKE_C_FLAGS)
  check_cxx_compiler_flag("-Werror ${flag}" "CXX_SUPPORTS_${name}")
  append_if("CXX_SUPPORTS_${name}" "${flag}" CMAKE_CXX_FLAGS)
endmacro()

function(add_flag_or_print_warning flag name)
  check_c_compiler_flag("-Werror ${flag}" "C_SUPPORTS_${name}")
  check_cxx_compiler_flag("-Werror ${flag}" "CXX_SUPPORTS_${name}")
  if (C_SUPPORTS_${name} AND CXX_SUPPORTS_${name})
    message(STATUS "Building with ${flag}")
    set(CMAKE_CXX_FLAGS "${CMAKE_CXX_FLAGS} ${flag}" PARENT_SCOPE)
    set(CMAKE_C_FLAGS "${CMAKE_C_FLAGS} ${flag}" PARENT_SCOPE)
    set(CMAKE_ASM_FLAGS "${CMAKE_ASM_FLAGS} ${flag}" PARENT_SCOPE)
  else()
    message(WARNING "${flag} is not supported.")
  endif()
endfunction()

function(has_msvc_incremental_no_flag flags incr_no_flag_on)
  set(${incr_no_flag_on} OFF PARENT_SCOPE)
  string(FIND "${flags}" "/INCREMENTAL" idx REVERSE)
  if (${idx} GREATER -1)
    string(SUBSTRING "${flags}" ${idx} 15 no_flag)
    if (${no_flag} MATCHES "/INCREMENTAL:NO")
      set(${incr_no_flag_on} ON PARENT_SCOPE)
    endif()
  endif()
endfunction()

if( LLVM_ENABLE_LLD )
  if ( LLVM_USE_LINKER )
    message(FATAL_ERROR "LLVM_ENABLE_LLD and LLVM_USE_LINKER can't be set at the same time")
  endif()

  # In case of MSVC cmake always invokes the linker directly, so the linker
  # should be specified by CMAKE_LINKER cmake variable instead of by -fuse-ld
  # compiler option.
  if ( MSVC )
    if(NOT CMAKE_LINKER MATCHES "lld-link")
      get_filename_component(CXX_COMPILER_DIR ${CMAKE_CXX_COMPILER} DIRECTORY)
      get_filename_component(C_COMPILER_DIR ${CMAKE_C_COMPILER} DIRECTORY)
      find_program(LLD_LINK NAMES "lld-link" "lld-link.exe" HINTS ${CXX_COMPILER_DIR} ${C_COMPILER_DIR} DOC "lld linker")
      if(NOT LLD_LINK)
        message(FATAL_ERROR
          "LLVM_ENABLE_LLD set, but cannot find lld-link. "
          "Consider setting CMAKE_LINKER to lld-link path.")
      endif()
      set(CMAKE_LINKER ${LLD_LINK})
    endif()
  else()
    set(LLVM_USE_LINKER "lld")
  endif()
endif()

if( LLVM_USE_LINKER )
  append("-fuse-ld=${LLVM_USE_LINKER}"
    CMAKE_EXE_LINKER_FLAGS CMAKE_MODULE_LINKER_FLAGS CMAKE_SHARED_LINKER_FLAGS)
  check_cxx_source_compiles("int main() { return 0; }" CXX_SUPPORTS_CUSTOM_LINKER)
  if ( NOT CXX_SUPPORTS_CUSTOM_LINKER )
    message(FATAL_ERROR "Host compiler does not support '-fuse-ld=${LLVM_USE_LINKER}'")
  endif()
endif()

if( LLVM_ENABLE_PIC )
  if( XCODE )
    # Xcode has -mdynamic-no-pic on by default, which overrides -fPIC. I don't
    # know how to disable this, so just force ENABLE_PIC off for now.
    message(WARNING "-fPIC not supported with Xcode.")
  elseif( WIN32 OR CYGWIN)
    # On Windows all code is PIC. MinGW warns if -fPIC is used.
  else()
    add_flag_or_print_warning("-fPIC" FPIC)
    # Enable interprocedural optimizations for non-inline functions which would
    # otherwise be disabled due to GCC -fPIC's default.
    # Note: GCC<10.3 has a bug on SystemZ.
    #
    # Note: Clang allows IPO for -fPIC so this optimization is less effective.
    # Clang 13 has a bug related to -fsanitize-coverage
    # -fno-semantic-interposition (https://reviews.llvm.org/D117183).
    if ((CMAKE_COMPILER_IS_GNUCXX AND
         NOT (LLVM_NATIVE_ARCH STREQUAL "SystemZ" AND CMAKE_CXX_COMPILER_VERSION VERSION_LESS 10.3))
       OR (CMAKE_CXX_COMPILER_ID MATCHES "Clang" AND CMAKE_CXX_COMPILER_VERSION GREATER_EQUAL 14))
      add_flag_if_supported("-fno-semantic-interposition" FNO_SEMANTIC_INTERPOSITION)
    endif()
  endif()
  # GCC for MIPS can miscompile LLVM due to PR37701.
  if(CMAKE_COMPILER_IS_GNUCXX AND LLVM_NATIVE_ARCH STREQUAL "Mips" AND
         NOT Uppercase_CMAKE_BUILD_TYPE STREQUAL "DEBUG")
    add_flag_or_print_warning("-fno-shrink-wrap" FNO_SHRINK_WRAP)
  endif()
  # gcc with -O3 -fPIC generates TLS sequences that violate the spec on
  # Solaris/sparcv9, causing executables created with the system linker
  # to SEGV (GCC PR target/96607).
  # clang with -O3 -fPIC generates code that SEGVs.
  # Both can be worked around by compiling with -O instead.
  if(${CMAKE_SYSTEM_NAME} STREQUAL "SunOS" AND LLVM_NATIVE_ARCH STREQUAL "Sparc")
    llvm_replace_compiler_option(CMAKE_CXX_FLAGS_RELEASE "-O[23]" "-O")
    llvm_replace_compiler_option(CMAKE_CXX_FLAGS_RELWITHDEBINFO "-O[23]" "-O")
  endif()
endif()

if((NOT (${CMAKE_SYSTEM_NAME} MATCHES "AIX")) AND
   (NOT (WIN32 OR CYGWIN) OR (MINGW AND CMAKE_CXX_COMPILER_ID MATCHES "Clang")))
  # GCC for MinGW does nothing about -fvisibility-inlines-hidden, but warns
  # about use of the attributes. As long as we don't use the attributes (to
  # override the default) we shouldn't set the command line options either.
  # GCC on AIX warns if -fvisibility-inlines-hidden is used and Clang on AIX doesn't currently support visibility.
  check_cxx_compiler_flag("-fvisibility-inlines-hidden" SUPPORTS_FVISIBILITY_INLINES_HIDDEN_FLAG)
  append_if(SUPPORTS_FVISIBILITY_INLINES_HIDDEN_FLAG "-fvisibility-inlines-hidden" CMAKE_CXX_FLAGS)
endif()

if(CMAKE_SIZEOF_VOID_P EQUAL 8 AND MINGW)
  add_compile_definitions(_FILE_OFFSET_BITS=64)
endif()

if( CMAKE_SIZEOF_VOID_P EQUAL 8 AND NOT WIN32 )
  # TODO: support other platforms and toolchains.
  if( LLVM_BUILD_32_BITS )
    message(STATUS "Building 32 bits executables and libraries.")
    set(CMAKE_CXX_FLAGS "${CMAKE_CXX_FLAGS} -m32")
    set(CMAKE_C_FLAGS "${CMAKE_C_FLAGS} -m32")
    set(CMAKE_EXE_LINKER_FLAGS "${CMAKE_EXE_LINKER_FLAGS} -m32")
    set(CMAKE_SHARED_LINKER_FLAGS "${CMAKE_SHARED_LINKER_FLAGS} -m32")
    set(CMAKE_MODULE_LINKER_FLAGS "${CMAKE_MODULE_LINKER_FLAGS} -m32")

    # FIXME: CMAKE_SIZEOF_VOID_P is still 8
    add_compile_definitions(_LARGEFILE_SOURCE)
    add_compile_definitions(_FILE_OFFSET_BITS=64)
  endif( LLVM_BUILD_32_BITS )
endif( CMAKE_SIZEOF_VOID_P EQUAL 8 AND NOT WIN32 )

# If building on a GNU specific 32-bit system, make sure off_t is 64 bits
# so that off_t can stored offset > 2GB.
# Android until version N (API 24) doesn't support it.
if (ANDROID AND (ANDROID_NATIVE_API_LEVEL LESS 24))
  set(LLVM_FORCE_SMALLFILE_FOR_ANDROID TRUE)
endif()
if( CMAKE_SIZEOF_VOID_P EQUAL 4 AND NOT LLVM_FORCE_SMALLFILE_FOR_ANDROID)
  # FIXME: It isn't handled in LLVM_BUILD_32_BITS.
  add_compile_definitions(_LARGEFILE_SOURCE)
  add_compile_definitions(_FILE_OFFSET_BITS=64)
endif()

if( XCODE )
  # For Xcode enable several build settings that correspond to
  # many warnings that are on by default in Clang but are
  # not enabled for historical reasons.  For versions of Xcode
  # that do not support these options they will simply
  # be ignored.
  set(CMAKE_XCODE_ATTRIBUTE_GCC_WARN_ABOUT_RETURN_TYPE "YES")
  set(CMAKE_XCODE_ATTRIBUTE_GCC_WARN_ABOUT_MISSING_NEWLINE "YES")
  set(CMAKE_XCODE_ATTRIBUTE_GCC_WARN_UNUSED_VALUE "YES")
  set(CMAKE_XCODE_ATTRIBUTE_GCC_WARN_UNUSED_VARIABLE "YES")
  set(CMAKE_XCODE_ATTRIBUTE_GCC_WARN_SIGN_COMPARE "YES")
  set(CMAKE_XCODE_ATTRIBUTE_GCC_WARN_UNUSED_FUNCTION "YES")
  set(CMAKE_XCODE_ATTRIBUTE_GCC_WARN_INITIALIZER_NOT_FULLY_BRACKETED "YES")
  set(CMAKE_XCODE_ATTRIBUTE_GCC_WARN_HIDDEN_VIRTUAL_FUNCTIONS "YES")
  set(CMAKE_XCODE_ATTRIBUTE_GCC_WARN_UNINITIALIZED_AUTOS "YES")
  set(CMAKE_XCODE_ATTRIBUTE_CLANG_WARN_BOOL_CONVERSION "YES")
  set(CMAKE_XCODE_ATTRIBUTE_CLANG_WARN_EMPTY_BODY "YES")
  set(CMAKE_XCODE_ATTRIBUTE_CLANG_WARN_ENUM_CONVERSION "YES")
  set(CMAKE_XCODE_ATTRIBUTE_CLANG_WARN_INT_CONVERSION "YES")
  set(CMAKE_XCODE_ATTRIBUTE_CLANG_WARN_CONSTANT_CONVERSION "YES")
  set(CMAKE_XCODE_ATTRIBUTE_GCC_WARN_NON_VIRTUAL_DESTRUCTOR "YES")
endif()

# On Win32 using MS tools, provide an option to set the number of parallel jobs
# to use.
if( MSVC_IDE )
  set(LLVM_COMPILER_JOBS "0" CACHE STRING
    "Number of parallel compiler jobs. 0 means use all processors. Default is 0.")
  if( NOT LLVM_COMPILER_JOBS STREQUAL "1" )
    if( LLVM_COMPILER_JOBS STREQUAL "0" )
      add_compile_options(/MP)
    else()
      message(STATUS "Number of parallel compiler jobs set to " ${LLVM_COMPILER_JOBS})
      add_compile_options(/MP${LLVM_COMPILER_JOBS})
    endif()
  else()
    message(STATUS "Parallel compilation disabled")
  endif()
endif()

# set stack reserved size to ~10MB
if(MSVC)
  # CMake previously automatically set this value for MSVC builds, but the
  # behavior was changed in CMake 2.8.11 (Issue 12437) to use the MSVC default
  # value (1 MB) which is not enough for us in tasks such as parsing recursive
  # C++ templates in Clang.
  set(CMAKE_EXE_LINKER_FLAGS "${CMAKE_EXE_LINKER_FLAGS} /STACK:10000000")
elseif(MINGW) # FIXME: Also cygwin?
  set(CMAKE_EXE_LINKER_FLAGS "${CMAKE_EXE_LINKER_FLAGS} -Wl,--stack,16777216")

  # Pass -mbig-obj to mingw gas to avoid COFF 2**16 section limit.
  if (NOT CMAKE_CXX_COMPILER_ID MATCHES "Clang")
    append("-Wa,-mbig-obj" CMAKE_C_FLAGS CMAKE_CXX_FLAGS)
  endif()
endif()

option(LLVM_ENABLE_WARNINGS "Enable compiler warnings." ON)

if( MSVC )
  include(ChooseMSVCCRT)

  # Add definitions that make MSVC much less annoying.
  add_compile_definitions(
    # For some reason MS wants to deprecate a bunch of standard functions...
    _CRT_SECURE_NO_DEPRECATE
    _CRT_SECURE_NO_WARNINGS
    _CRT_NONSTDC_NO_DEPRECATE
    _CRT_NONSTDC_NO_WARNINGS
    _SCL_SECURE_NO_DEPRECATE
    _SCL_SECURE_NO_WARNINGS
    )

  # Tell MSVC to use the Unicode version of the Win32 APIs instead of ANSI.
  add_compile_definitions(
    UNICODE
    _UNICODE
  )

  if (LLVM_WINSYSROOT)
    if (NOT CLANG_CL)
      message(ERROR "LLVM_WINSYSROOT requires clang-cl")
    endif()
    append("/winsysroot${LLVM_WINSYSROOT}" CMAKE_C_FLAGS CMAKE_CXX_FLAGS)
    if (LINKER_IS_LLD_LINK)
      append("/winsysroot:${LLVM_WINSYSROOT}"
          CMAKE_EXE_LINKER_FLAGS CMAKE_MODULE_LINKER_FLAGS
          CMAKE_SHARED_LINKER_FLAGS)
    endif()
  endif()

  if (LLVM_ENABLE_WERROR)
    append("/WX" CMAKE_C_FLAGS CMAKE_CXX_FLAGS)
  endif (LLVM_ENABLE_WERROR)

  append("/Zc:inline" CMAKE_C_FLAGS CMAKE_CXX_FLAGS)

  if (NOT CMAKE_CXX_COMPILER_ID MATCHES "Clang")
    # Enable standards-conforming preprocessor.
    # https://learn.microsoft.com/en-us/cpp/build/reference/zc-preprocessor
    append("/Zc:preprocessor" CMAKE_C_FLAGS CMAKE_CXX_FLAGS)
  endif ()

  # Some projects use the __cplusplus preprocessor macro to check support for
  # a particular version of the C++ standard. When this option is not specified
  # explicitly, macro's value is "199711L" that implies C++98 Standard.
  # https://devblogs.microsoft.com/cppblog/msvc-now-correctly-reports-__cplusplus/
  append("/Zc:__cplusplus" CMAKE_CXX_FLAGS)

  # Allow users to request PDBs in release mode. CMake offeres the
  # RelWithDebInfo configuration, but it uses different optimization settings
  # (/Ob1 vs /Ob2 or -O2 vs -O3). LLVM provides this flag so that users can get
  # PDBs without changing codegen.
  option(LLVM_ENABLE_PDB OFF)
  if (LLVM_ENABLE_PDB AND uppercase_CMAKE_BUILD_TYPE STREQUAL "RELEASE")
    append("/Zi" CMAKE_C_FLAGS CMAKE_CXX_FLAGS)
    # /DEBUG disables linker GC and ICF, but we want those in Release mode.
    append("/DEBUG /OPT:REF /OPT:ICF"
          CMAKE_EXE_LINKER_FLAGS CMAKE_MODULE_LINKER_FLAGS
          CMAKE_SHARED_LINKER_FLAGS)
  endif()

  # Get all linker flags in upper case form so we can search them.
  string(CONCAT all_linker_flags_uppercase
     ${CMAKE_EXE_LINKER_FLAGS_${uppercase_CMAKE_BUILD_TYPE}} " "
     ${CMAKE_EXE_LINKER_FLAGS} " "
     ${CMAKE_MODULE_LINKER_FLAGS_${uppercase_CMAKE_BUILD_TYPE}} " "
     ${CMAKE_MODULE_LINKER_FLAGS} " "
     ${CMAKE_SHARED_LINKER_FLAGS_${uppercase_CMAKE_BUILD_TYPE}} " "
     ${CMAKE_SHARED_LINKER_FLAGS})
  string(TOUPPER "${all_linker_flags_uppercase}" all_linker_flags_uppercase)

  if (CLANG_CL AND LINKER_IS_LLD)
    # If we are using clang-cl with lld-link and /debug is present in any of the
    # linker flag variables, pass -gcodeview-ghash to the compiler to speed up
    # linking. This flag is orthogonal from /Zi, /Z7, and other flags that
    # enable debug info emission, and only has an effect if those are also in
    # use.
    string(FIND "${all_linker_flags_uppercase}" "/DEBUG" linker_flag_idx)
    if (${linker_flag_idx} GREATER -1)
      add_flag_if_supported("-gcodeview-ghash" GCODEVIEW_GHASH)
    endif()
  endif()

  # "Generate Intrinsic Functions".
  append("/Oi" CMAKE_C_FLAGS CMAKE_CXX_FLAGS)

  if (CMAKE_CXX_COMPILER_ID MATCHES "Clang" AND NOT LLVM_ENABLE_LTO)
    # clang-cl and cl by default produce non-deterministic binaries because
    # link.exe /incremental requires a timestamp in the .obj file.  clang-cl
    # has the flag /Brepro to force deterministic binaries. We want to pass that
    # whenever you're building with clang unless you're passing /incremental
    # or using LTO (/Brepro with LTO would result in a warning about the flag
    # being unused, because we're not generating object files).
    # This checks CMAKE_CXX_COMPILER_ID in addition to check_cxx_compiler_flag()
    # because cl.exe does not emit an error on flags it doesn't understand,
    # letting check_cxx_compiler_flag() claim it understands all flags.
    check_cxx_compiler_flag("/Brepro" SUPPORTS_BREPRO)
    if (SUPPORTS_BREPRO)
      # Check if /INCREMENTAL is passed to the linker and complain that it
      # won't work with /Brepro.
      has_msvc_incremental_no_flag("${CMAKE_EXE_LINKER_FLAGS_${uppercase_CMAKE_BUILD_TYPE}} ${CMAKE_EXE_LINKER_FLAGS}" NO_INCR_EXE)
      has_msvc_incremental_no_flag("${CMAKE_MODULE_LINKER_FLAGS_${uppercase_CMAKE_BUILD_TYPE}} ${CMAKE_MODULE_LINKER_FLAGS}" NO_INCR_MODULE)
      has_msvc_incremental_no_flag("${CMAKE_SHARED_LINKER_FLAGS_${uppercase_CMAKE_BUILD_TYPE}} ${CMAKE_SHARED_LINKER_FLAGS}" NO_INCR_SHARED)
      if (NO_INCR_EXE AND NO_INCR_MODULE AND NO_INCR_SHARED)
        append("/Brepro" CMAKE_C_FLAGS CMAKE_CXX_FLAGS)
      else()
        message(WARNING "/Brepro not compatible with /INCREMENTAL linking - builds will be non-deterministic")
      endif()
    endif()
  endif()
  # By default MSVC has a 2^16 limit on the number of sections in an object file,
  # but in many objects files need more than that. This flag is to increase the
  # number of sections.
  append("/bigobj" CMAKE_CXX_FLAGS)

  # Enable standards conformance mode.
  # This ensures handling of various C/C++ constructs is more similar to other compilers.
  append("/permissive-" CMAKE_C_FLAGS CMAKE_CXX_FLAGS)
endif( MSVC )

# Warnings-as-errors handling for GCC-compatible compilers:
if ( LLVM_COMPILER_IS_GCC_COMPATIBLE )
  append_if(LLVM_ENABLE_WERROR "-Werror" CMAKE_C_FLAGS CMAKE_CXX_FLAGS)
  append_if(LLVM_ENABLE_WERROR "-Wno-error" CMAKE_REQUIRED_FLAGS)
endif( LLVM_COMPILER_IS_GCC_COMPATIBLE )

# Specific default warnings-as-errors for compilers accepting GCC-compatible warning flags:
if ( LLVM_COMPILER_IS_GCC_COMPATIBLE OR CMAKE_CXX_COMPILER_ID MATCHES "XL" )
  add_flag_if_supported("-Werror=date-time" WERROR_DATE_TIME)
  add_flag_if_supported("-Werror=unguarded-availability-new" WERROR_UNGUARDED_AVAILABILITY_NEW)
endif( LLVM_COMPILER_IS_GCC_COMPATIBLE OR CMAKE_CXX_COMPILER_ID MATCHES "XL" )

if ( LLVM_COMPILER_IS_GCC_COMPATIBLE )
  # LLVM data structures like llvm::User and llvm::MDNode rely on
  # the value of object storage persisting beyond the lifetime of the
  # object (#24952).  This is not standard compliant and causes a runtime
  # crash if LLVM is built with GCC and LTO enabled (#57740).  Until
  # these bugs are fixed, we need to disable dead store eliminations
  # based on object lifetime.
  add_flag_if_supported("-fno-lifetime-dse" CMAKE_CXX_FLAGS)
endif ( LLVM_COMPILER_IS_GCC_COMPATIBLE )

# Modules enablement for GCC-compatible compilers:
if ( LLVM_COMPILER_IS_GCC_COMPATIBLE AND LLVM_ENABLE_MODULES )
  set(OLD_CMAKE_REQUIRED_FLAGS ${CMAKE_REQUIRED_FLAGS})
  set(module_flags "-fmodules -fmodules-cache-path=${PROJECT_BINARY_DIR}/module.cache")
  if (${CMAKE_SYSTEM_NAME} MATCHES "Darwin")
    # On Darwin -fmodules does not imply -fcxx-modules.
    set(module_flags "${module_flags} -fcxx-modules")
  endif()
  if (LLVM_ENABLE_LOCAL_SUBMODULE_VISIBILITY)
    set(module_flags "${module_flags} -Xclang -fmodules-local-submodule-visibility")
  endif()
  if (LLVM_ENABLE_MODULE_DEBUGGING AND
      ((uppercase_CMAKE_BUILD_TYPE STREQUAL "DEBUG") OR
       (uppercase_CMAKE_BUILD_TYPE STREQUAL "RELWITHDEBINFO")))
    set(module_flags "${module_flags} -gmodules")
  endif()
  set(CMAKE_REQUIRED_FLAGS "${CMAKE_REQUIRED_FLAGS} ${module_flags}")

  # Check that we can build code with modules enabled, and that repeatedly
  # including <cassert> still manages to respect NDEBUG properly.
  CHECK_CXX_SOURCE_COMPILES("#undef NDEBUG
                             #include <cassert>
                             #define NDEBUG
                             #include <cassert>
                             int main() { assert(this code is not compiled); }"
                             CXX_SUPPORTS_MODULES)
  set(CMAKE_REQUIRED_FLAGS ${OLD_CMAKE_REQUIRED_FLAGS})
  if (CXX_SUPPORTS_MODULES)
    append("${module_flags}" CMAKE_CXX_FLAGS)
  else()
    message(FATAL_ERROR "LLVM_ENABLE_MODULES is not supported by this compiler")
  endif()
endif( LLVM_COMPILER_IS_GCC_COMPATIBLE AND LLVM_ENABLE_MODULES )

if (MSVC)
  if (NOT CLANG_CL)
    set(msvc_warning_flags
      # Disabled warnings.
      -wd4141 # Suppress ''modifier' : used more than once' (because of __forceinline combined with inline)
      -wd4146 # Suppress 'unary minus operator applied to unsigned type, result still unsigned'
      -wd4244 # Suppress ''argument' : conversion from 'type1' to 'type2', possible loss of data'
      -wd4267 # Suppress ''var' : conversion from 'size_t' to 'type', possible loss of data'
      -wd4291 # Suppress ''declaration' : no matching operator delete found; memory will not be freed if initialization throws an exception'
      -wd4351 # Suppress 'new behavior: elements of array 'array' will be default initialized'
      -wd4456 # Suppress 'declaration of 'var' hides local variable'
      -wd4457 # Suppress 'declaration of 'var' hides function parameter'
      -wd4458 # Suppress 'declaration of 'var' hides class member'
      -wd4459 # Suppress 'declaration of 'var' hides global declaration'
      -wd4503 # Suppress ''identifier' : decorated name length exceeded, name was truncated'
      -wd4624 # Suppress ''derived class' : destructor could not be generated because a base class destructor is inaccessible'
      -wd4722 # Suppress 'function' : destructor never returns, potential memory leak
      -wd4100 # Suppress 'unreferenced formal parameter'
      -wd4127 # Suppress 'conditional expression is constant'
      -wd4512 # Suppress 'assignment operator could not be generated'
      -wd4505 # Suppress 'unreferenced local function has been removed'
      -wd4610 # Suppress '<class> can never be instantiated'
      -wd4510 # Suppress 'default constructor could not be generated'
      -wd4702 # Suppress 'unreachable code'
      -wd4245 # Suppress ''conversion' : conversion from 'type1' to 'type2', signed/unsigned mismatch'
      -wd4706 # Suppress 'assignment within conditional expression'
      -wd4310 # Suppress 'cast truncates constant value'
      -wd4701 # Suppress 'potentially uninitialized local variable'
      -wd4703 # Suppress 'potentially uninitialized local pointer variable'
      -wd4389 # Suppress 'signed/unsigned mismatch'
      -wd4611 # Suppress 'interaction between '_setjmp' and C++ object destruction is non-portable'
      -wd4805 # Suppress 'unsafe mix of type <type> and type <type> in operation'
      -wd4204 # Suppress 'nonstandard extension used : non-constant aggregate initializer'
      -wd4577 # Suppress 'noexcept used with no exception handling mode specified; termination on exception is not guaranteed'
      -wd4091 # Suppress 'typedef: ignored on left of '' when no variable is declared'
          # C4592 is disabled because of false positives in Visual Studio 2015
          # Update 1. Re-evaluate the usefulness of this diagnostic with Update 2.
      -wd4592 # Suppress ''var': symbol will be dynamically initialized (implementation limitation)
      -wd4319 # Suppress ''operator' : zero extending 'type' to 'type' of greater size'
          # C4709 is disabled because of a bug with Visual Studio 2017 as of
          # v15.8.8. Re-evaluate the usefulness of this diagnostic when the bug
          # is fixed.
      -wd4709 # Suppress comma operator within array index expression

      # We'd like this warning to be enabled, but it triggers from code in
      # WinBase.h that we don't have control over.
      -wd5105 # Suppress macro expansion producing 'defined' has undefined behavior

      # Ideally, we'd like this warning to be enabled, but even MSVC 2019 doesn't
      # support the 'aligned' attribute in the way that clang sources requires (for
      # any code that uses the LLVM_ALIGNAS macro), so this is must be disabled to
      # avoid unwanted alignment warnings.
      -wd4324 # Suppress 'structure was padded due to __declspec(align())'

      # Promoted warnings.
      -w14062 # Promote 'enumerator in switch of enum is not handled' to level 1 warning.

      # Promoted warnings to errors.
      -we4238 # Promote 'nonstandard extension used : class rvalue used as lvalue' to error.
      )
  endif(NOT CLANG_CL)

  # Enable warnings
  if (LLVM_ENABLE_WARNINGS)
    # Put /W4 in front of all the -we flags. cl.exe doesn't care, but for
    # clang-cl having /W4 after the -we flags will re-enable the warnings
    # disabled by -we.
    set(msvc_warning_flags "/W4 ${msvc_warning_flags}")
    # CMake appends /W3 by default, and having /W3 followed by /W4 will result in
    # cl : Command line warning D9025 : overriding '/W3' with '/W4'.  Since this is
    # a command line warning and not a compiler warning, it cannot be suppressed except
    # by fixing the command line.
    string(REGEX REPLACE " /W[0-4]" "" CMAKE_C_FLAGS "${CMAKE_C_FLAGS}")
    string(REGEX REPLACE " /W[0-4]" "" CMAKE_CXX_FLAGS "${CMAKE_CXX_FLAGS}")

    if (LLVM_ENABLE_PEDANTIC)
      # No MSVC equivalent available
    endif (LLVM_ENABLE_PEDANTIC)
  endif (LLVM_ENABLE_WARNINGS)

  foreach(flag ${msvc_warning_flags})
    append("${flag}" CMAKE_C_FLAGS CMAKE_CXX_FLAGS)
  endforeach(flag)
endif (MSVC)

if (LLVM_ENABLE_WARNINGS AND (LLVM_COMPILER_IS_GCC_COMPATIBLE OR CLANG_CL))

  # Don't add -Wall for clang-cl, because it maps -Wall to -Weverything for
  # MSVC compatibility.  /W4 is added above instead.
  if (NOT CLANG_CL)
    append("-Wall" CMAKE_C_FLAGS CMAKE_CXX_FLAGS)
  endif()

  append("-Wextra -Wno-unused-parameter -Wwrite-strings" CMAKE_C_FLAGS CMAKE_CXX_FLAGS)
  append("-Wcast-qual" CMAKE_CXX_FLAGS)

  # Turn off missing field initializer warnings for gcc to avoid noise from
  # false positives with empty {}. Turn them on otherwise (they're off by
  # default for clang).
  check_cxx_compiler_flag("-Wmissing-field-initializers" CXX_SUPPORTS_MISSING_FIELD_INITIALIZERS_FLAG)
  if (CXX_SUPPORTS_MISSING_FIELD_INITIALIZERS_FLAG)
    if (CMAKE_COMPILER_IS_GNUCXX)
      append("-Wno-missing-field-initializers" CMAKE_C_FLAGS CMAKE_CXX_FLAGS)
    else()
      append("-Wmissing-field-initializers" CMAKE_C_FLAGS CMAKE_CXX_FLAGS)
    endif()
  endif()

  if (LLVM_ENABLE_PEDANTIC AND LLVM_COMPILER_IS_GCC_COMPATIBLE)
    append("-pedantic" CMAKE_C_FLAGS CMAKE_CXX_FLAGS)
    append("-Wno-long-long" CMAKE_C_FLAGS CMAKE_CXX_FLAGS)

    # GCC warns about redundant toplevel semicolons (enabled by -pedantic
    # above), while Clang doesn't. Enable the corresponding Clang option to
    # pick up on these even in builds with Clang.
    add_flag_if_supported("-Wc++98-compat-extra-semi" CXX98_COMPAT_EXTRA_SEMI_FLAG)
  endif()

  add_flag_if_supported("-Wimplicit-fallthrough" IMPLICIT_FALLTHROUGH_FLAG)
  add_flag_if_supported("-Wcovered-switch-default" COVERED_SWITCH_DEFAULT_FLAG)
  append_if(USE_NO_UNINITIALIZED "-Wno-uninitialized" CMAKE_CXX_FLAGS)
  append_if(USE_NO_MAYBE_UNINITIALIZED "-Wno-maybe-uninitialized" CMAKE_CXX_FLAGS)

  # Disable -Wclass-memaccess, a C++-only warning from GCC 8 that fires on
  # LLVM's ADT classes.
  check_cxx_compiler_flag("-Wclass-memaccess" CXX_SUPPORTS_CLASS_MEMACCESS_FLAG)
  append_if(CXX_SUPPORTS_CLASS_MEMACCESS_FLAG "-Wno-class-memaccess" CMAKE_CXX_FLAGS)

  # Disable -Wredundant-move and -Wpessimizing-move on GCC>=9. GCC wants to
  # remove std::move in code like "A foo(ConvertibleToA a) {
  # return std::move(a); }", but this code does not compile (or uses the copy
  # constructor instead) on clang<=3.8. Clang also has a -Wredundant-move and
  # -Wpessimizing-move, but they only fire when the types match exactly, so we
  # can keep them here.
  if (CMAKE_CXX_COMPILER_ID STREQUAL "GNU")
    check_cxx_compiler_flag("-Wredundant-move" CXX_SUPPORTS_REDUNDANT_MOVE_FLAG)
    append_if(CXX_SUPPORTS_REDUNDANT_MOVE_FLAG "-Wno-redundant-move" CMAKE_CXX_FLAGS)
    check_cxx_compiler_flag("-Wpessimizing-move" CXX_SUPPORTS_PESSIMIZING_MOVE_FLAG)
    append_if(CXX_SUPPORTS_PESSIMIZING_MOVE_FLAG "-Wno-pessimizing-move" CMAKE_CXX_FLAGS)
  endif()

  # The LLVM libraries have no stable C++ API, so -Wnoexcept-type is not useful.
  check_cxx_compiler_flag("-Wnoexcept-type" CXX_SUPPORTS_NOEXCEPT_TYPE_FLAG)
  append_if(CXX_SUPPORTS_NOEXCEPT_TYPE_FLAG "-Wno-noexcept-type" CMAKE_CXX_FLAGS)

  # Check if -Wnon-virtual-dtor warns for a class marked final, when it has a
  # friend declaration. If it does, don't add -Wnon-virtual-dtor. The case is
  # considered unhelpful (https://gcc.gnu.org/PR102168).
  set(OLD_CMAKE_REQUIRED_FLAGS ${CMAKE_REQUIRED_FLAGS})
  set(CMAKE_REQUIRED_FLAGS "${CMAKE_REQUIRED_FLAGS} -Werror=non-virtual-dtor")
  CHECK_CXX_SOURCE_COMPILES("class f {};
                             class base {friend f; public: virtual void anchor();protected: ~base();};
                             int main() { return 0; }"
                            CXX_WONT_WARN_ON_FINAL_NONVIRTUALDTOR)
  set(CMAKE_REQUIRED_FLAGS ${OLD_CMAKE_REQUIRED_FLAGS})
  append_if(CXX_WONT_WARN_ON_FINAL_NONVIRTUALDTOR "-Wnon-virtual-dtor" CMAKE_CXX_FLAGS)

  append("-Wdelete-non-virtual-dtor" CMAKE_CXX_FLAGS)

  # Enable -Wsuggest-override if it's available, and only if it doesn't
  # suggest adding 'override' to functions that are already marked 'final'
  # (which means it is disabled for GCC < 9.2).
  check_cxx_compiler_flag("-Wsuggest-override" CXX_SUPPORTS_SUGGEST_OVERRIDE_FLAG)
  if (CXX_SUPPORTS_SUGGEST_OVERRIDE_FLAG)
    set(OLD_CMAKE_REQUIRED_FLAGS ${CMAKE_REQUIRED_FLAGS})
    set(CMAKE_REQUIRED_FLAGS "${CMAKE_REQUIRED_FLAGS} -Werror=suggest-override")
    CHECK_CXX_SOURCE_COMPILES("class base {public: virtual void anchor();};
                               class derived : base {public: void anchor() final;};
                               int main() { return 0; }"
                              CXX_WSUGGEST_OVERRIDE_ALLOWS_ONLY_FINAL)
    set(CMAKE_REQUIRED_FLAGS ${OLD_CMAKE_REQUIRED_FLAGS})
    append_if(CXX_WSUGGEST_OVERRIDE_ALLOWS_ONLY_FINAL "-Wsuggest-override" CMAKE_CXX_FLAGS)
  endif()

  # Check if -Wcomment is OK with an // comment ending with '\' if the next
  # line is also a // comment.
  set(OLD_CMAKE_REQUIRED_FLAGS ${CMAKE_REQUIRED_FLAGS})
  set(CMAKE_REQUIRED_FLAGS "${CMAKE_REQUIRED_FLAGS} -Werror -Wcomment")
  CHECK_C_SOURCE_COMPILES("// \\\\\\n//\\nint main(void) {return 0;}"
                          C_WCOMMENT_ALLOWS_LINE_WRAP)
  set(CMAKE_REQUIRED_FLAGS ${OLD_CMAKE_REQUIRED_FLAGS})
  if (NOT C_WCOMMENT_ALLOWS_LINE_WRAP)
    append("-Wno-comment" CMAKE_C_FLAGS CMAKE_CXX_FLAGS)
  endif()

  # Enable -Wstring-conversion to catch misuse of string literals.
  add_flag_if_supported("-Wstring-conversion" STRING_CONVERSION_FLAG)

  if (CMAKE_CXX_COMPILER_ID STREQUAL "GNU")
    # Disable the misleading indentation warning with GCC; GCC can
    # produce noisy notes about this getting disabled in large files.
    # See e.g. https://gcc.gnu.org/bugzilla/show_bug.cgi?id=89549
    check_cxx_compiler_flag("-Wmisleading-indentation" CXX_SUPPORTS_MISLEADING_INDENTATION_FLAG)
    append_if(CXX_SUPPORTS_MISLEADING_INDENTATION_FLAG "-Wno-misleading-indentation" CMAKE_CXX_FLAGS)
  else()
    # Prevent bugs that can happen with llvm's brace style.
    add_flag_if_supported("-Wmisleading-indentation" MISLEADING_INDENTATION_FLAG)
  endif()

  # Enable -Wctad-maybe-unsupported to catch unintended use of CTAD.
  add_flag_if_supported("-Wctad-maybe-unsupported" CTAD_MAYBE_UNSPPORTED_FLAG)
endif (LLVM_ENABLE_WARNINGS AND (LLVM_COMPILER_IS_GCC_COMPATIBLE OR CLANG_CL))

if (LLVM_COMPILER_IS_GCC_COMPATIBLE AND NOT LLVM_ENABLE_WARNINGS)
  append("-w" CMAKE_C_FLAGS CMAKE_CXX_FLAGS)
endif()

macro(append_common_sanitizer_flags)
  if (NOT MSVC OR CLANG_CL)
    # Append -fno-omit-frame-pointer and turn on debug info to get better
    # stack traces.
    add_flag_if_supported("-fno-omit-frame-pointer" FNO_OMIT_FRAME_POINTER)
    if (NOT uppercase_CMAKE_BUILD_TYPE STREQUAL "DEBUG" AND
        NOT uppercase_CMAKE_BUILD_TYPE STREQUAL "RELWITHDEBINFO")
      add_flag_if_supported("-gline-tables-only" GLINE_TABLES_ONLY)
    endif()
    # Use -O1 even in debug mode, otherwise sanitizers slowdown is too large.
    if (uppercase_CMAKE_BUILD_TYPE STREQUAL "DEBUG" AND LLVM_OPTIMIZE_SANITIZED_BUILDS)
      add_flag_if_supported("-O1" O1)
    endif()
  else()
    # Always ask the linker to produce symbols with asan.
    append("/Z7" CMAKE_C_FLAGS CMAKE_CXX_FLAGS)
    append("/debug" CMAKE_EXE_LINKER_FLAGS CMAKE_MODULE_LINKER_FLAGS CMAKE_SHARED_LINKER_FLAGS)
    # Not compatible with /INCREMENTAL link.
    foreach (flags_opt_to_scrub
        CMAKE_EXE_LINKER_FLAGS CMAKE_MODULE_LINKER_FLAGS CMAKE_SHARED_LINKER_FLAGS)
      string (REGEX REPLACE "(^| )/INCREMENTAL($| )" " /INCREMENTAL:NO "
        "${flags_opt_to_scrub}" "${${flags_opt_to_scrub}}")
    endforeach()
    if (LLVM_HOST_TRIPLE MATCHES "i[2-6]86-.*")
      # Keep frame pointers around.
      append("/Oy-" CMAKE_C_FLAGS CMAKE_CXX_FLAGS)
    endif()
  endif()
endmacro()

# Turn on sanitizers if necessary.
if(LLVM_USE_SANITIZER)
  if (LLVM_ON_UNIX)
    if (LLVM_USE_SANITIZER STREQUAL "Address")
      append_common_sanitizer_flags()
      append("-fsanitize=address" CMAKE_C_FLAGS CMAKE_CXX_FLAGS)
    elseif (LLVM_USE_SANITIZER STREQUAL "HWAddress")
      append_common_sanitizer_flags()
      append("-fsanitize=hwaddress" CMAKE_C_FLAGS CMAKE_CXX_FLAGS)
    elseif (LLVM_USE_SANITIZER MATCHES "Memory(WithOrigins)?")
      append_common_sanitizer_flags()
      append("-fsanitize=memory" CMAKE_C_FLAGS CMAKE_CXX_FLAGS)
      if(LLVM_USE_SANITIZER STREQUAL "MemoryWithOrigins")
        append("-fsanitize-memory-track-origins" CMAKE_C_FLAGS CMAKE_CXX_FLAGS)
      endif()
    elseif (LLVM_USE_SANITIZER STREQUAL "Undefined")
      append_common_sanitizer_flags()
      append("${LLVM_UBSAN_FLAGS}" CMAKE_C_FLAGS CMAKE_CXX_FLAGS)
    elseif (LLVM_USE_SANITIZER STREQUAL "Thread")
      append_common_sanitizer_flags()
      append("-fsanitize=thread" CMAKE_C_FLAGS CMAKE_CXX_FLAGS)
    elseif (LLVM_USE_SANITIZER STREQUAL "DataFlow")
      append("-fsanitize=dataflow" CMAKE_C_FLAGS CMAKE_CXX_FLAGS)
    elseif (LLVM_USE_SANITIZER STREQUAL "Address;Undefined" OR
            LLVM_USE_SANITIZER STREQUAL "Undefined;Address")
      append_common_sanitizer_flags()
      append("-fsanitize=address" CMAKE_C_FLAGS CMAKE_CXX_FLAGS)
      append("${LLVM_UBSAN_FLAGS}" CMAKE_C_FLAGS CMAKE_CXX_FLAGS)
    elseif (LLVM_USE_SANITIZER STREQUAL "Leaks")
      append_common_sanitizer_flags()
      append("-fsanitize=leak" CMAKE_C_FLAGS CMAKE_CXX_FLAGS)
    else()
      message(FATAL_ERROR "Unsupported value of LLVM_USE_SANITIZER: ${LLVM_USE_SANITIZER}")
    endif()
  elseif(MINGW)
    if (LLVM_USE_SANITIZER STREQUAL "Address")
      append_common_sanitizer_flags()
      append("-fsanitize=address" CMAKE_C_FLAGS CMAKE_CXX_FLAGS)
    elseif (LLVM_USE_SANITIZER STREQUAL "Undefined")
      append_common_sanitizer_flags()
      append("${LLVM_UBSAN_FLAGS}" CMAKE_C_FLAGS CMAKE_CXX_FLAGS)
    elseif (LLVM_USE_SANITIZER STREQUAL "Address;Undefined" OR
            LLVM_USE_SANITIZER STREQUAL "Undefined;Address")
      append_common_sanitizer_flags()
      append("-fsanitize=address" CMAKE_C_FLAGS CMAKE_CXX_FLAGS)
      append("${LLVM_UBSAN_FLAGS}" CMAKE_C_FLAGS CMAKE_CXX_FLAGS)
    else()
      message(FATAL_ERROR "This sanitizer not yet supported in a MinGW environment: ${LLVM_USE_SANITIZER}")
    endif()
  elseif(MSVC)
    if (NOT LLVM_USE_SANITIZER MATCHES "^(Address|Undefined|Address;Undefined|Undefined;Address)$")
      message(FATAL_ERROR "This sanitizer not yet supported in the MSVC environment: ${LLVM_USE_SANITIZER}")
    endif()
    append_common_sanitizer_flags()
    if (LINKER_IS_LLD_LINK)
      if (LLVM_HOST_TRIPLE MATCHES "i[2-6]86-.*")
        set(arch "i386")
      else()
        set(arch "x86_64")
      endif()
      # Prepare ASAN runtime if needed
      if (LLVM_USE_SANITIZER MATCHES ".*Address.*")
        if (${LLVM_USE_CRT_${uppercase_CMAKE_BUILD_TYPE}} MATCHES "^(MT|MTd)$")
          append("/wholearchive:clang_rt.asan-${arch}.lib /wholearchive:clang_rt.asan_cxx-${arch}.lib"
            CMAKE_EXE_LINKER_FLAGS)
          append("/wholearchive:clang_rt.asan_dll_thunk-${arch}.lib"
            CMAKE_MODULE_LINKER_FLAGS CMAKE_SHARED_LINKER_FLAGS)
        else()
          append("clang_rt.asan_dynamic-${arch}.lib /wholearchive:clang_rt.asan_dynamic_runtime_thunk-${arch}.lib"
            CMAKE_EXE_LINKER_FLAGS CMAKE_MODULE_LINKER_FLAGS CMAKE_SHARED_LINKER_FLAGS)
        endif()
      endif()
    endif()
    if (LLVM_USE_SANITIZER MATCHES ".*Address.*")
      if (NOT CLANG_CL)
        append("/fsanitize=address" CMAKE_C_FLAGS CMAKE_CXX_FLAGS)
        # Not compatible with /RTC flags.
        foreach (flags_opt_to_scrub
            CMAKE_CXX_FLAGS_${uppercase_CMAKE_BUILD_TYPE} CMAKE_C_FLAGS_${uppercase_CMAKE_BUILD_TYPE})
          string (REGEX REPLACE "(^| )/RTC[1csu]*($| )" " "
            "${flags_opt_to_scrub}" "${${flags_opt_to_scrub}}")
        endforeach()
      else()
        append("-fsanitize=address" CMAKE_C_FLAGS CMAKE_CXX_FLAGS)
      endif()
    endif()
    if (LLVM_USE_SANITIZER MATCHES ".*Undefined.*")
      if (NOT CLANG_CL)
        message(FATAL_ERROR "This sanitizer is only supported by clang-cl: Undefined")
      endif()
      append(${LLVM_UBSAN_FLAGS} CMAKE_C_FLAGS CMAKE_CXX_FLAGS)
    endif()
  else()
    message(FATAL_ERROR "LLVM_USE_SANITIZER is not supported on this platform.")
  endif()
  if (LLVM_USE_SANITIZE_COVERAGE)
    append("-fsanitize=fuzzer-no-link" CMAKE_C_FLAGS CMAKE_CXX_FLAGS)
  endif()
  if (LLVM_USE_SANITIZER MATCHES ".*Undefined.*")
    set(IGNORELIST_FILE "${PROJECT_SOURCE_DIR}/utils/sanitizers/ubsan_ignorelist.txt")
    if (EXISTS "${IGNORELIST_FILE}")
      # Use this option name version since -fsanitize-ignorelist is only
      # accepted with clang 13.0 or newer.
      append("-fsanitize-blacklist=${IGNORELIST_FILE}"
             CMAKE_C_FLAGS CMAKE_CXX_FLAGS)
    endif()
  endif()
endif()

# Turn on -gsplit-dwarf if requested in debug builds.
if (LLVM_USE_SPLIT_DWARF AND
    ((uppercase_CMAKE_BUILD_TYPE STREQUAL "DEBUG") OR
     (uppercase_CMAKE_BUILD_TYPE STREQUAL "RELWITHDEBINFO")))
  # Limit to clang and gcc so far. Add compilers supporting this option.
  if (CMAKE_CXX_COMPILER_ID MATCHES "Clang" OR
      CMAKE_CXX_COMPILER_ID STREQUAL "GNU")
    add_compile_options(-gsplit-dwarf)
    include(LLVMCheckLinkerFlag)
    llvm_check_linker_flag(CXX "-Wl,--gdb-index" LINKER_SUPPORTS_GDB_INDEX)
    append_if(LINKER_SUPPORTS_GDB_INDEX "-Wl,--gdb-index"
      CMAKE_EXE_LINKER_FLAGS CMAKE_MODULE_LINKER_FLAGS CMAKE_SHARED_LINKER_FLAGS)
  endif()
endif()

add_compile_definitions(__STDC_CONSTANT_MACROS)
add_compile_definitions(__STDC_FORMAT_MACROS)
add_compile_definitions(__STDC_LIMIT_MACROS)

# clang and gcc don't default-print colored diagnostics when invoked from Ninja.
if (UNIX AND
    CMAKE_GENERATOR MATCHES "Ninja" AND
    (CMAKE_CXX_COMPILER_ID MATCHES "Clang" OR
     (CMAKE_CXX_COMPILER_ID STREQUAL "GNU" AND
      NOT (CMAKE_CXX_COMPILER_VERSION VERSION_LESS 4.9))))
  append("-fdiagnostics-color" CMAKE_C_FLAGS CMAKE_CXX_FLAGS)
endif()

# lld doesn't print colored diagnostics when invoked from Ninja
if (UNIX AND CMAKE_GENERATOR MATCHES "Ninja")
  include(LLVMCheckLinkerFlag)
  llvm_check_linker_flag(CXX "-Wl,--color-diagnostics" LINKER_SUPPORTS_COLOR_DIAGNOSTICS)
  append_if(LINKER_SUPPORTS_COLOR_DIAGNOSTICS "-Wl,--color-diagnostics"
    CMAKE_EXE_LINKER_FLAGS CMAKE_MODULE_LINKER_FLAGS CMAKE_SHARED_LINKER_FLAGS)
endif()

# Add flags for add_dead_strip().
# FIXME: With MSVS, consider compiling with /Gy and linking with /OPT:REF?
# But MinSizeRel seems to add that automatically, so maybe disable these
# flags instead if LLVM_NO_DEAD_STRIP is set.
if(NOT CYGWIN AND NOT MSVC)
  if(NOT ${CMAKE_SYSTEM_NAME} MATCHES "Darwin" AND
     NOT uppercase_CMAKE_BUILD_TYPE STREQUAL "DEBUG")
    check_c_compiler_flag("-Werror -fno-function-sections" C_SUPPORTS_FNO_FUNCTION_SECTIONS)
    if (C_SUPPORTS_FNO_FUNCTION_SECTIONS)
      # Don't add -ffunction-sections if it can't be disabled with -fno-function-sections.
      # Doing so will break sanitizers.
      add_flag_if_supported("-ffunction-sections" FFUNCTION_SECTIONS)
    elseif (CMAKE_CXX_COMPILER_ID MATCHES "XL")
      append("-qfuncsect" CMAKE_C_FLAGS CMAKE_CXX_FLAGS)
    endif()
    add_flag_if_supported("-fdata-sections" FDATA_SECTIONS)
  endif()
elseif(MSVC)
  if( NOT uppercase_CMAKE_BUILD_TYPE STREQUAL "DEBUG" )
    append("/Gw" CMAKE_C_FLAGS CMAKE_CXX_FLAGS)
  endif()
endif()

if(MSVC)
  # Remove flags here, for exceptions and RTTI.
  # Each target property or source property should be responsible to control
  # them.
  # CL.EXE complains to override flags like "/GR /GR-".
  string(REGEX REPLACE "(^| ) */EH[-cs]+ *( |$)" "\\1 \\2" CMAKE_CXX_FLAGS "${CMAKE_CXX_FLAGS}")
  string(REGEX REPLACE "(^| ) */GR-? *( |$)" "\\1 \\2" CMAKE_CXX_FLAGS "${CMAKE_CXX_FLAGS}")
endif()

# Provide public options to globally control RTTI and EH
option(LLVM_ENABLE_EH "Enable Exception handling" OFF)
option(LLVM_ENABLE_RTTI "Enable run time type information" OFF)
if(LLVM_ENABLE_EH AND NOT LLVM_ENABLE_RTTI)
  message(FATAL_ERROR "Exception handling requires RTTI. You must set LLVM_ENABLE_RTTI to ON")
endif()

option(LLVM_ENABLE_IR_PGO "Build LLVM and tools with IR PGO instrumentation (deprecated)" Off)
mark_as_advanced(LLVM_ENABLE_IR_PGO)

set(LLVM_BUILD_INSTRUMENTED OFF CACHE STRING "Build LLVM and tools with PGO instrumentation. May be specified as IR or Frontend")
set(LLVM_VP_COUNTERS_PER_SITE "1.5" CACHE STRING "Value profile counters to use per site for IR PGO with Clang")
mark_as_advanced(LLVM_BUILD_INSTRUMENTED LLVM_VP_COUNTERS_PER_SITE)
string(TOUPPER "${LLVM_BUILD_INSTRUMENTED}" uppercase_LLVM_BUILD_INSTRUMENTED)

if (LLVM_BUILD_INSTRUMENTED)
  if (LLVM_ENABLE_IR_PGO OR uppercase_LLVM_BUILD_INSTRUMENTED STREQUAL "IR")
    append("-fprofile-generate=\"${LLVM_PROFILE_DATA_DIR}\""
      CMAKE_CXX_FLAGS
      CMAKE_C_FLAGS)
    if(NOT LINKER_IS_LLD_LINK)
      append("-fprofile-generate=\"${LLVM_PROFILE_DATA_DIR}\""
        CMAKE_EXE_LINKER_FLAGS
        CMAKE_SHARED_LINKER_FLAGS)
    endif()
    # Set this to avoid running out of the value profile node section
    # under clang in dynamic linking mode.
    if (CMAKE_CXX_COMPILER_ID MATCHES "Clang" AND
        CMAKE_CXX_COMPILER_VERSION VERSION_GREATER_EQUAL 11 AND
        LLVM_LINK_LLVM_DYLIB)
      append("-Xclang -mllvm -Xclang -vp-counters-per-site=${LLVM_VP_COUNTERS_PER_SITE}"
        CMAKE_CXX_FLAGS
        CMAKE_C_FLAGS)
    endif()
  elseif(uppercase_LLVM_BUILD_INSTRUMENTED STREQUAL "CSIR")
    append("-fcs-profile-generate=\"${LLVM_CSPROFILE_DATA_DIR}\""
      CMAKE_CXX_FLAGS
      CMAKE_C_FLAGS)
    if(NOT LINKER_IS_LLD_LINK)
      append("-fcs-profile-generate=\"${LLVM_CSPROFILE_DATA_DIR}\""
        CMAKE_EXE_LINKER_FLAGS
        CMAKE_SHARED_LINKER_FLAGS)
    endif()
  else()
    append("-fprofile-instr-generate=\"${LLVM_PROFILE_FILE_PATTERN}\""
      CMAKE_CXX_FLAGS
      CMAKE_C_FLAGS)
    if(NOT LINKER_IS_LLD_LINK)
      append("-fprofile-instr-generate=\"${LLVM_PROFILE_FILE_PATTERN}\""
        CMAKE_EXE_LINKER_FLAGS
        CMAKE_SHARED_LINKER_FLAGS)
    endif()
  endif()
endif()

# When using clang-cl with an instrumentation-based tool, add clang's library
# resource directory to the library search path. Because cmake invokes the
# linker directly, it isn't sufficient to pass -fsanitize=* to the linker.
if (CLANG_CL AND (LLVM_BUILD_INSTRUMENTED OR LLVM_USE_SANITIZER))
  execute_process(
    COMMAND ${CMAKE_CXX_COMPILER} /clang:-print-libgcc-file-name /clang:--rtlib=compiler-rt
    OUTPUT_VARIABLE clang_compiler_rt_file
    ERROR_VARIABLE clang_cl_stderr
    OUTPUT_STRIP_TRAILING_WHITESPACE
    ERROR_STRIP_TRAILING_WHITESPACE
    RESULT_VARIABLE clang_cl_exit_code)
  if (NOT "${clang_cl_exit_code}" STREQUAL "0")
    message(FATAL_ERROR
      "Unable to invoke clang-cl to find resource dir: ${clang_cl_stderr}")
  endif()
  file(TO_CMAKE_PATH "${clang_compiler_rt_file}" clang_compiler_rt_file)
  get_filename_component(clang_runtime_dir "${clang_compiler_rt_file}" DIRECTORY)
  append("/libpath:\"${clang_runtime_dir}\""
    CMAKE_EXE_LINKER_FLAGS
    CMAKE_MODULE_LINKER_FLAGS
    CMAKE_SHARED_LINKER_FLAGS)
endif()

if(LLVM_PROFDATA_FILE AND EXISTS ${LLVM_PROFDATA_FILE})
  if ("${CMAKE_CXX_COMPILER_ID}" MATCHES "Clang" )
    append("-fprofile-instr-use=\"${LLVM_PROFDATA_FILE}\""
      CMAKE_CXX_FLAGS
      CMAKE_C_FLAGS)
    if(NOT LINKER_IS_LLD_LINK)
      append("-fprofile-instr-use=\"${LLVM_PROFDATA_FILE}\""
        CMAKE_EXE_LINKER_FLAGS
        CMAKE_SHARED_LINKER_FLAGS)
    endif()
  else()
    message(FATAL_ERROR "LLVM_PROFDATA_FILE can only be specified when compiling with clang")
  endif()
endif()

option(LLVM_BUILD_INSTRUMENTED_COVERAGE "Build LLVM and tools with Code Coverage instrumentation" Off)
mark_as_advanced(LLVM_BUILD_INSTRUMENTED_COVERAGE)
append_if(LLVM_BUILD_INSTRUMENTED_COVERAGE "-fprofile-instr-generate=\"${LLVM_PROFILE_FILE_PATTERN}\" -fcoverage-mapping"
  CMAKE_CXX_FLAGS
  CMAKE_C_FLAGS
  CMAKE_EXE_LINKER_FLAGS
  CMAKE_SHARED_LINKER_FLAGS)

if (LLVM_BUILD_INSTRUMENTED AND LLVM_BUILD_INSTRUMENTED_COVERAGE)
  message(FATAL_ERROR "LLVM_BUILD_INSTRUMENTED and LLVM_BUILD_INSTRUMENTED_COVERAGE cannot both be specified")
endif()

set(LLVM_THINLTO_CACHE_PATH "${PROJECT_BINARY_DIR}/lto.cache" CACHE STRING "Set ThinLTO cache path. This can be used when building LLVM from several different directiories.")

if(LLVM_ENABLE_LTO AND LLVM_ON_WIN32 AND NOT LINKER_IS_LLD_LINK AND NOT MINGW)
  message(FATAL_ERROR "When compiling for Windows, LLVM_ENABLE_LTO requires using lld as the linker (point CMAKE_LINKER at lld-link.exe)")
endif()
if(uppercase_LLVM_ENABLE_LTO STREQUAL "THIN")
  append("-flto=thin" CMAKE_CXX_FLAGS CMAKE_C_FLAGS)
  if(NOT LINKER_IS_LLD_LINK)
    append("-flto=thin" CMAKE_EXE_LINKER_FLAGS CMAKE_SHARED_LINKER_FLAGS)
  endif()
  # If the linker supports it, enable the lto cache. This improves initial build
  # time a little since we re-link a lot of the same objects, and significantly
  # improves incremental build time.
  # FIXME: We should move all this logic into the clang driver.
  if(APPLE)
    append("-Wl,-cache_path_lto,${LLVM_THINLTO_CACHE_PATH}"
           CMAKE_EXE_LINKER_FLAGS CMAKE_SHARED_LINKER_FLAGS)
  elseif((UNIX OR MINGW) AND LLVM_USE_LINKER STREQUAL "lld")
    append("-Wl,--thinlto-cache-dir=${LLVM_THINLTO_CACHE_PATH}"
           CMAKE_EXE_LINKER_FLAGS CMAKE_SHARED_LINKER_FLAGS)
  elseif(LLVM_USE_LINKER STREQUAL "gold")
    append("-Wl,--plugin-opt,cache-dir=${LLVM_THINLTO_CACHE_PATH}"
           CMAKE_EXE_LINKER_FLAGS CMAKE_SHARED_LINKER_FLAGS)
  elseif(LINKER_IS_LLD_LINK)
    append("/lldltocache:${LLVM_THINLTO_CACHE_PATH}"
           CMAKE_EXE_LINKER_FLAGS CMAKE_SHARED_LINKER_FLAGS)
  endif()
elseif(uppercase_LLVM_ENABLE_LTO STREQUAL "FULL")
  append("-flto=full" CMAKE_CXX_FLAGS CMAKE_C_FLAGS)
  if(NOT LINKER_IS_LLD_LINK)
    append("-flto=full" CMAKE_EXE_LINKER_FLAGS CMAKE_SHARED_LINKER_FLAGS)
  endif()
elseif(LLVM_ENABLE_LTO)
  append("-flto" CMAKE_CXX_FLAGS CMAKE_C_FLAGS)
  if(NOT LINKER_IS_LLD_LINK)
    append("-flto" CMAKE_EXE_LINKER_FLAGS CMAKE_SHARED_LINKER_FLAGS)
  endif()
endif()

# Set an AIX default for LLVM_EXPORT_SYMBOLS_FOR_PLUGINS based on whether we are
# doing dynamic linking (see below).
set(LLVM_EXPORT_SYMBOLS_FOR_PLUGINS_AIX_default OFF)
if (NOT (BUILD_SHARED_LIBS OR LLVM_LINK_LLVM_DYLIB))
  set(LLVM_EXPORT_SYMBOLS_FOR_PLUGINS_AIX_default ON)
endif()

# This option makes utils/extract_symbols.py be used to determine the list of
# symbols to export from LLVM tools. This is necessary when on AIX or when using
# MSVC if you want to allow plugins. On AIX we don't show this option, and we
# enable it by default except when the LLVM libraries are set up for dynamic
# linking (due to incompatibility). With MSVC, note that the plugin has to
# explicitly link against (exactly one) tool so we can't unilaterally turn on
# LLVM_ENABLE_PLUGINS when it's enabled.
CMAKE_DEPENDENT_OPTION(LLVM_EXPORT_SYMBOLS_FOR_PLUGINS
       "Export symbols from LLVM tools so that plugins can import them" OFF
       "NOT ${CMAKE_SYSTEM_NAME} MATCHES AIX" ${LLVM_EXPORT_SYMBOLS_FOR_PLUGINS_AIX_default})
if(BUILD_SHARED_LIBS AND LLVM_EXPORT_SYMBOLS_FOR_PLUGINS)
  message(FATAL_ERROR "BUILD_SHARED_LIBS not compatible with LLVM_EXPORT_SYMBOLS_FOR_PLUGINS")
endif()
if(LLVM_LINK_LLVM_DYLIB AND LLVM_EXPORT_SYMBOLS_FOR_PLUGINS)
  message(FATAL_ERROR "LLVM_LINK_LLVM_DYLIB not compatible with LLVM_EXPORT_SYMBOLS_FOR_PLUGINS")
endif()

# By default we should enable LLVM_ENABLE_IDE only for multi-configuration
# generators. This option disables optional build system features that make IDEs
# less usable.
set(LLVM_ENABLE_IDE_default OFF)
if (CMAKE_CONFIGURATION_TYPES)
  set(LLVM_ENABLE_IDE_default ON)
endif()
option(LLVM_ENABLE_IDE
       "Disable optional build system features that cause problems for IDE generators"
       ${LLVM_ENABLE_IDE_default})
if (CMAKE_CONFIGURATION_TYPES AND NOT LLVM_ENABLE_IDE)
  message(WARNING "Disabling LLVM_ENABLE_IDE on multi-configuration generators is not recommended.")
endif()

function(get_compile_definitions)
  get_directory_property(top_dir_definitions DIRECTORY ${CMAKE_SOURCE_DIR} COMPILE_DEFINITIONS)
  foreach(definition ${top_dir_definitions})
    if(DEFINED result)
      string(APPEND result " -D${definition}")
    else()
      set(result "-D${definition}")
    endif()
  endforeach()
  set(LLVM_DEFINITIONS "${result}" PARENT_SCOPE)
endfunction()
get_compile_definitions()

option(LLVM_FORCE_ENABLE_STATS "Enable statistics collection for builds that wouldn't normally enable it" OFF)

check_symbol_exists(os_signpost_interval_begin "os/signpost.h" macos_signposts_available)
if(macos_signposts_available)
  check_cxx_source_compiles(
    "#include <os/signpost.h>
    int main() { os_signpost_interval_begin(nullptr, 0, \"\", \"\"); return 0; }"
    macos_signposts_usable)
  if(macos_signposts_usable)
    set(LLVM_ENABLE_SUPPORT_XCODE_SIGNPOSTS "WITH_ASSERTS" CACHE STRING
        "Enable support for Xcode signposts. Can be WITH_ASSERTS, FORCE_ON, FORCE_OFF")
    string(TOUPPER "${LLVM_ENABLE_SUPPORT_XCODE_SIGNPOSTS}"
                   uppercase_LLVM_ENABLE_SUPPORT_XCODE_SIGNPOSTS)
    if( uppercase_LLVM_ENABLE_SUPPORT_XCODE_SIGNPOSTS STREQUAL "WITH_ASSERTS" )
      if( LLVM_ENABLE_ASSERTIONS )
        set( LLVM_SUPPORT_XCODE_SIGNPOSTS 1 )
      endif()
    elseif( uppercase_LLVM_ENABLE_SUPPORT_XCODE_SIGNPOSTS STREQUAL "FORCE_ON" )
      set( LLVM_SUPPORT_XCODE_SIGNPOSTS 1 )
    elseif( uppercase_LLVM_ENABLE_SUPPORT_XCODE_SIGNPOSTS STREQUAL "FORCE_OFF" )
      # We don't need to do anything special to turn off signposts.
    elseif( NOT DEFINED LLVM_ENABLE_SUPPORT_XCODE_SIGNPOSTS )
      # Treat LLVM_ENABLE_SUPPORT_XCODE_SIGNPOSTS like "FORCE_OFF" when it has not been
      # defined.
    else()
      message(FATAL_ERROR "Unknown value for LLVM_ENABLE_SUPPORT_XCODE_SIGNPOSTS:"
                          " \"${LLVM_ENABLE_SUPPORT_XCODE_SIGNPOSTS}\"!")
    endif()
  endif()
endif()

set(LLVM_SOURCE_PREFIX "" CACHE STRING "Use prefix for sources")

option(LLVM_USE_RELATIVE_PATHS_IN_DEBUG_INFO "Use relative paths in debug info" OFF)

if(LLVM_USE_RELATIVE_PATHS_IN_DEBUG_INFO)
  check_c_compiler_flag("-fdebug-prefix-map=foo=bar" SUPPORTS_FDEBUG_PREFIX_MAP)
  if(LLVM_ENABLE_PROJECTS_USED)
    get_filename_component(source_root "${LLVM_MAIN_SRC_DIR}/.." ABSOLUTE)
  else()
    set(source_root "${LLVM_MAIN_SRC_DIR}")
  endif()
  file(RELATIVE_PATH relative_root "${source_root}" "${CMAKE_BINARY_DIR}")
  append_if(SUPPORTS_FDEBUG_PREFIX_MAP "-fdebug-prefix-map=${CMAKE_BINARY_DIR}=${relative_root}" CMAKE_C_FLAGS CMAKE_CXX_FLAGS)
  append_if(SUPPORTS_FDEBUG_PREFIX_MAP "-fdebug-prefix-map=${source_root}/=${LLVM_SOURCE_PREFIX}" CMAKE_C_FLAGS CMAKE_CXX_FLAGS)
  add_flag_if_supported("-no-canonical-prefixes" NO_CANONICAL_PREFIXES)
endif()

option(LLVM_USE_RELATIVE_PATHS_IN_FILES "Use relative paths in sources and debug info" OFF)

if(LLVM_USE_RELATIVE_PATHS_IN_FILES)
  check_c_compiler_flag("-ffile-prefix-map=foo=bar" SUPPORTS_FFILE_PREFIX_MAP)
  if(LLVM_ENABLE_PROJECTS_USED)
    get_filename_component(source_root "${LLVM_MAIN_SRC_DIR}/.." ABSOLUTE)
  else()
    set(source_root "${LLVM_MAIN_SRC_DIR}")
  endif()
  file(RELATIVE_PATH relative_root "${source_root}" "${CMAKE_BINARY_DIR}")
  append_if(SUPPORTS_FFILE_PREFIX_MAP "-ffile-prefix-map=${CMAKE_BINARY_DIR}=${relative_root}" CMAKE_C_FLAGS CMAKE_CXX_FLAGS)
  append_if(SUPPORTS_FFILE_PREFIX_MAP "-ffile-prefix-map=${source_root}/=${LLVM_SOURCE_PREFIX}" CMAKE_C_FLAGS CMAKE_CXX_FLAGS)
  add_flag_if_supported("-no-canonical-prefixes" NO_CANONICAL_PREFIXES)
endif()

# Add to the end since we need some definitions to be set (LLVM_ON_LINUX)
include(AddSecurityFlags)

set(LLVM_THIRD_PARTY_DIR  ${CMAKE_CURRENT_SOURCE_DIR}/../third-party CACHE STRING
    "Directory containing third party software used by LLVM (e.g. googletest)")

<<<<<<< HEAD
=======
set(LLVM_UNITTEST_LINK_FLAGS "" CACHE STRING
    "Additional linker flags for unit tests")

>>>>>>> bac3a63c
if(LLVM_ENABLE_LLVM_LIBC)
  check_library_exists(llvmlibc printf "" HAVE_LLVM_LIBC)
  if(NOT HAVE_LLVM_LIBC)
    message(WARNING "Unable to link against LLVM libc. LLVM will be built without linking against the LLVM libc overlay.")
  endif()
endif()<|MERGE_RESOLUTION|>--- conflicted
+++ resolved
@@ -1325,12 +1325,9 @@
 set(LLVM_THIRD_PARTY_DIR  ${CMAKE_CURRENT_SOURCE_DIR}/../third-party CACHE STRING
     "Directory containing third party software used by LLVM (e.g. googletest)")
 
-<<<<<<< HEAD
-=======
 set(LLVM_UNITTEST_LINK_FLAGS "" CACHE STRING
     "Additional linker flags for unit tests")
 
->>>>>>> bac3a63c
 if(LLVM_ENABLE_LLVM_LIBC)
   check_library_exists(llvmlibc printf "" HAVE_LLVM_LIBC)
   if(NOT HAVE_LLVM_LIBC)
