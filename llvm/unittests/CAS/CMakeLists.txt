set(ONDISK_CAS_TEST_SOURCES
  OnDiskGraphDBTest.cpp
  OnDiskDataAllocatorTest.cpp
  OnDiskKeyValueDBTest.cpp
  OnDiskTrieRawHashMapTest.cpp
  ProgramTest.cpp
  )

set(LLVM_OPTIONAL_SOURCES
  ${ONDISK_CAS_TEST_SOURCES}
  )

if (NOT LLVM_ENABLE_ONDISK_CAS)
  unset(ONDISK_CAS_TEST_SOURCES)
endif()

set(LLVM_LINK_COMPONENTS
  Support
  CAS
  TestingSupport
  )

add_llvm_unittest(CASTests
  ActionCacheTest.cpp
  CASTestConfig.cpp
  ObjectStoreTest.cpp
<<<<<<< HEAD
  OnDiskTrieRawHashMapTest.cpp
  ProgramTest.cpp
=======

  ${ONDISK_CAS_TEST_SOURCES}
>>>>>>> 54c4ef26
  )

target_link_libraries(CASTests PRIVATE LLVMTestingSupport)<|MERGE_RESOLUTION|>--- conflicted
+++ resolved
@@ -24,13 +24,8 @@
   ActionCacheTest.cpp
   CASTestConfig.cpp
   ObjectStoreTest.cpp
-<<<<<<< HEAD
-  OnDiskTrieRawHashMapTest.cpp
-  ProgramTest.cpp
-=======
 
   ${ONDISK_CAS_TEST_SOURCES}
->>>>>>> 54c4ef26
   )
 
 target_link_libraries(CASTests PRIVATE LLVMTestingSupport)