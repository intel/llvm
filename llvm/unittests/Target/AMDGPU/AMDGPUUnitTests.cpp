--- conflicted
+++ resolved
@@ -182,8 +182,6 @@
   };
 
   testGPRLimits("VGPR", true, test);
-<<<<<<< HEAD
-=======
 
   testDynamicVGPRLimits("gfx1200", "+wavefrontsize32", test);
   testDynamicVGPRLimits("gfx1200",
@@ -228,7 +226,6 @@
   testAbsoluteLimits(
       "gfx1200", "+wavefrontsize32,+dynamic-vgpr,+dynamic-vgpr-block-size-32",
       1, 16, 256);
->>>>>>> 5eee2751
 }
 
 static const char *printSubReg(const TargetRegisterInfo &TRI, unsigned SubReg) {
