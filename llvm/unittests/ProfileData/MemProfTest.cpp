//===- unittests/Support/MemProfTest.cpp ----------------------------------===//
//
// Part of the LLVM Project, under the Apache License v2.0 with LLVM Exceptions.
// See https://llvm.org/LICENSE.txt for license information.
// SPDX-License-Identifier: Apache-2.0 WITH LLVM-exception
//
//===----------------------------------------------------------------------===//

#include "llvm/ProfileData/MemProf.h"
#include "llvm/ADT/DenseMap.h"
#include "llvm/ADT/MapVector.h"
#include "llvm/ADT/STLForwardCompat.h"
#include "llvm/DebugInfo/DIContext.h"
#include "llvm/DebugInfo/Symbolize/SymbolizableModule.h"
#include "llvm/IR/Value.h"
#include "llvm/Object/ObjectFile.h"
#include "llvm/ProfileData/MemProfData.inc"
#include "llvm/ProfileData/MemProfReader.h"
#include "llvm/Support/raw_ostream.h"
#include "gmock/gmock.h"
#include "gtest/gtest.h"

#include <initializer_list>

namespace llvm {
namespace memprof {
namespace {

using ::llvm::DIGlobal;
using ::llvm::DIInliningInfo;
using ::llvm::DILineInfo;
using ::llvm::DILineInfoSpecifier;
using ::llvm::DILocal;
using ::llvm::StringRef;
using ::llvm::object::SectionedAddress;
using ::llvm::symbolize::SymbolizableModule;
using ::testing::ElementsAre;
using ::testing::Pair;
using ::testing::Return;
using ::testing::SizeIs;
using ::testing::UnorderedElementsAre;

class MockSymbolizer : public SymbolizableModule {
public:
  MOCK_CONST_METHOD3(symbolizeInlinedCode,
                     DIInliningInfo(SectionedAddress, DILineInfoSpecifier,
                                    bool));
  // Most of the methods in the interface are unused. We only mock the
  // method that we expect to be called from the memprof reader.
  virtual DILineInfo symbolizeCode(SectionedAddress, DILineInfoSpecifier,
                                   bool) const {
    llvm_unreachable("unused");
  }
  virtual DIGlobal symbolizeData(SectionedAddress) const {
    llvm_unreachable("unused");
  }
  virtual std::vector<DILocal> symbolizeFrame(SectionedAddress) const {
    llvm_unreachable("unused");
  }
  virtual std::vector<SectionedAddress> findSymbol(StringRef Symbol,
                                                   uint64_t Offset) const {
    llvm_unreachable("unused");
  }
  virtual bool isWin32Module() const { llvm_unreachable("unused"); }
  virtual uint64_t getModulePreferredBase() const {
    llvm_unreachable("unused");
  }
};

struct MockInfo {
  std::string FunctionName;
  uint32_t Line;
  uint32_t StartLine;
  uint32_t Column;
  std::string FileName = "valid/path.cc";
};
DIInliningInfo makeInliningInfo(std::initializer_list<MockInfo> MockFrames) {
  DIInliningInfo Result;
  for (const auto &Item : MockFrames) {
    DILineInfo Frame;
    Frame.FunctionName = Item.FunctionName;
    Frame.Line = Item.Line;
    Frame.StartLine = Item.StartLine;
    Frame.Column = Item.Column;
    Frame.FileName = Item.FileName;
    Result.addFrame(Frame);
  }
  return Result;
}

llvm::SmallVector<SegmentEntry, 4> makeSegments() {
  llvm::SmallVector<SegmentEntry, 4> Result;
  // Mimic an entry for a non position independent executable.
  Result.emplace_back(0x0, 0x40000, 0x0);
  return Result;
}

const DILineInfoSpecifier specifier() {
  return DILineInfoSpecifier(
      DILineInfoSpecifier::FileLineInfoKind::RawValue,
      DILineInfoSpecifier::FunctionNameKind::LinkageName);
}

MATCHER_P4(FrameContains, FunctionName, LineOffset, Column, Inline, "") {
  const Frame &F = arg;

  const uint64_t ExpectedHash = IndexedMemProfRecord::getGUID(FunctionName);
  if (F.Function != ExpectedHash) {
    *result_listener << "Hash mismatch";
    return false;
  }
  if (F.SymbolName && *F.SymbolName != FunctionName) {
    *result_listener << "SymbolName mismatch\nWant: " << FunctionName
                     << "\nGot: " << *F.SymbolName;
    return false;
  }
  if (F.LineOffset == LineOffset && F.Column == Column &&
      F.IsInlineFrame == Inline) {
    return true;
  }
  *result_listener << "LineOffset, Column or Inline mismatch";
  return false;
}

TEST(MemProf, FillsValue) {
  std::unique_ptr<MockSymbolizer> Symbolizer(new MockSymbolizer());

  EXPECT_CALL(*Symbolizer, symbolizeInlinedCode(SectionedAddress{0x1000},
                                                specifier(), false))
      .Times(1) // Only once since we remember invalid PCs.
      .WillRepeatedly(Return(makeInliningInfo({
          {"new", 70, 57, 3, "memprof/memprof_new_delete.cpp"},
      })));

  EXPECT_CALL(*Symbolizer, symbolizeInlinedCode(SectionedAddress{0x2000},
                                                specifier(), false))
      .Times(1) // Only once since we cache the result for future lookups.
      .WillRepeatedly(Return(makeInliningInfo({
          {"foo", 10, 5, 30},
          {"bar", 201, 150, 20},
      })));

  EXPECT_CALL(*Symbolizer, symbolizeInlinedCode(SectionedAddress{0x3000},
                                                specifier(), false))
      .Times(1)
      .WillRepeatedly(Return(makeInliningInfo({
          {"xyz.llvm.123", 10, 5, 30},
          {"abc", 10, 5, 30},
      })));

  CallStackMap CSM;
  CSM[0x1] = {0x1000, 0x2000, 0x3000};

  llvm::MapVector<uint64_t, MemInfoBlock> Prof;
  Prof[0x1].AllocCount = 1;

  auto Seg = makeSegments();

  RawMemProfReader Reader(std::move(Symbolizer), Seg, Prof, CSM,
                          /*KeepName=*/true);

  llvm::DenseMap<llvm::GlobalValue::GUID, MemProfRecord> Records;
  for (const auto &Pair : Reader) {
    Records.insert({Pair.first, Pair.second});
  }

  // Mock program pseudocode and expected memprof record contents.
  //
  //                              AllocSite       CallSite
  // inline foo() { new(); }         Y               N
  // bar() { foo(); }                Y               Y
  // inline xyz() { bar(); }         N               Y
  // abc() { xyz(); }                N               Y

  // We expect 4 records. We attach alloc site data to foo and bar, i.e.
  // all frames bottom up until we find a non-inline frame. We attach call site
  // data to bar, xyz and abc.
  ASSERT_THAT(Records, SizeIs(4));

  // Check the memprof record for foo.
  const llvm::GlobalValue::GUID FooId = IndexedMemProfRecord::getGUID("foo");
  ASSERT_TRUE(Records.contains(FooId));
  const MemProfRecord &Foo = Records[FooId];
  ASSERT_THAT(Foo.AllocSites, SizeIs(1));
  EXPECT_EQ(Foo.AllocSites[0].Info.getAllocCount(), 1U);
  EXPECT_THAT(Foo.AllocSites[0].CallStack[0],
              FrameContains("foo", 5U, 30U, true));
  EXPECT_THAT(Foo.AllocSites[0].CallStack[1],
              FrameContains("bar", 51U, 20U, false));
  EXPECT_THAT(Foo.AllocSites[0].CallStack[2],
              FrameContains("xyz", 5U, 30U, true));
  EXPECT_THAT(Foo.AllocSites[0].CallStack[3],
              FrameContains("abc", 5U, 30U, false));
  EXPECT_TRUE(Foo.CallSites.empty());

  // Check the memprof record for bar.
  const llvm::GlobalValue::GUID BarId = IndexedMemProfRecord::getGUID("bar");
  ASSERT_TRUE(Records.contains(BarId));
  const MemProfRecord &Bar = Records[BarId];
  ASSERT_THAT(Bar.AllocSites, SizeIs(1));
  EXPECT_EQ(Bar.AllocSites[0].Info.getAllocCount(), 1U);
  EXPECT_THAT(Bar.AllocSites[0].CallStack[0],
              FrameContains("foo", 5U, 30U, true));
  EXPECT_THAT(Bar.AllocSites[0].CallStack[1],
              FrameContains("bar", 51U, 20U, false));
  EXPECT_THAT(Bar.AllocSites[0].CallStack[2],
              FrameContains("xyz", 5U, 30U, true));
  EXPECT_THAT(Bar.AllocSites[0].CallStack[3],
              FrameContains("abc", 5U, 30U, false));

  EXPECT_THAT(Bar.CallSites,
              ElementsAre(ElementsAre(FrameContains("foo", 5U, 30U, true),
                                      FrameContains("bar", 51U, 20U, false))));

  // Check the memprof record for xyz.
  const llvm::GlobalValue::GUID XyzId = IndexedMemProfRecord::getGUID("xyz");
  ASSERT_TRUE(Records.contains(XyzId));
  const MemProfRecord &Xyz = Records[XyzId];
  // Expect the entire frame even though in practice we only need the first
  // entry here.
  EXPECT_THAT(Xyz.CallSites,
              ElementsAre(ElementsAre(FrameContains("xyz", 5U, 30U, true),
                                      FrameContains("abc", 5U, 30U, false))));

  // Check the memprof record for abc.
  const llvm::GlobalValue::GUID AbcId = IndexedMemProfRecord::getGUID("abc");
  ASSERT_TRUE(Records.contains(AbcId));
  const MemProfRecord &Abc = Records[AbcId];
  EXPECT_TRUE(Abc.AllocSites.empty());
  EXPECT_THAT(Abc.CallSites,
              ElementsAre(ElementsAre(FrameContains("xyz", 5U, 30U, true),
                                      FrameContains("abc", 5U, 30U, false))));
}

TEST(MemProf, PortableWrapper) {
  MemInfoBlock Info(/*size=*/16, /*access_count=*/7, /*alloc_timestamp=*/1000,
                    /*dealloc_timestamp=*/2000, /*alloc_cpu=*/3,
                    /*dealloc_cpu=*/4, /*Histogram=*/0, /*HistogramSize=*/0);

  const auto Schema = getFullSchema();
  PortableMemInfoBlock WriteBlock(Info, Schema);

  std::string Buffer;
  llvm::raw_string_ostream OS(Buffer);
  WriteBlock.serialize(Schema, OS);

  PortableMemInfoBlock ReadBlock(
      Schema, reinterpret_cast<const unsigned char *>(Buffer.data()));

  EXPECT_EQ(ReadBlock, WriteBlock);
  // Here we compare directly with the actual counts instead of MemInfoBlock
  // members. Since the MemInfoBlock struct is packed and the EXPECT_EQ macros
  // take a reference to the params, this results in unaligned accesses.
  EXPECT_EQ(1UL, ReadBlock.getAllocCount());
  EXPECT_EQ(7ULL, ReadBlock.getTotalAccessCount());
  EXPECT_EQ(3UL, ReadBlock.getAllocCpuId());
}

TEST(MemProf, RecordSerializationRoundTripVerion2) {
  const auto Schema = getFullSchema();

  MemInfoBlock Info(/*size=*/16, /*access_count=*/7, /*alloc_timestamp=*/1000,
                    /*dealloc_timestamp=*/2000, /*alloc_cpu=*/3,
                    /*dealloc_cpu=*/4, /*Histogram=*/0, /*HistogramSize=*/0);

  llvm::SmallVector<CallStackId> CallStackIds = {0x123, 0x456};

  llvm::SmallVector<CallStackId> CallSiteIds = {0x333, 0x444};

  IndexedMemProfRecord Record;
  for (const auto &CSId : CallStackIds) {
    // Use the same info block for both allocation sites.
    Record.AllocSites.emplace_back(CSId, Info);
  }
  Record.CallSiteIds.assign(CallSiteIds);

  std::string Buffer;
  llvm::raw_string_ostream OS(Buffer);
  Record.serialize(Schema, OS, Version2);

  const IndexedMemProfRecord GotRecord = IndexedMemProfRecord::deserialize(
      Schema, reinterpret_cast<const unsigned char *>(Buffer.data()), Version2);

  EXPECT_EQ(Record, GotRecord);
}

TEST(MemProf, RecordSerializationRoundTripVersion2HotColdSchema) {
  const auto Schema = getHotColdSchema();

  MemInfoBlock Info;
  Info.AllocCount = 11;
  Info.TotalSize = 22;
  Info.TotalLifetime = 33;
  Info.TotalLifetimeAccessDensity = 44;

  llvm::SmallVector<CallStackId> CallStackIds = {0x123, 0x456};

  llvm::SmallVector<CallStackId> CallSiteIds = {0x333, 0x444};

  IndexedMemProfRecord Record;
  for (const auto &CSId : CallStackIds) {
    // Use the same info block for both allocation sites.
    Record.AllocSites.emplace_back(CSId, Info, Schema);
  }
  Record.CallSiteIds.assign(CallSiteIds);

  std::bitset<llvm::to_underlying(Meta::Size)> SchemaBitSet;
  for (auto Id : Schema)
    SchemaBitSet.set(llvm::to_underlying(Id));

  // Verify that SchemaBitSet has the fields we expect and nothing else, which
  // we check with count().
  EXPECT_EQ(SchemaBitSet.count(), 4U);
  EXPECT_TRUE(SchemaBitSet[llvm::to_underlying(Meta::AllocCount)]);
  EXPECT_TRUE(SchemaBitSet[llvm::to_underlying(Meta::TotalSize)]);
  EXPECT_TRUE(SchemaBitSet[llvm::to_underlying(Meta::TotalLifetime)]);
  EXPECT_TRUE(
      SchemaBitSet[llvm::to_underlying(Meta::TotalLifetimeAccessDensity)]);

  // Verify that Schema has propagated all the way to the Info field in each
  // IndexedAllocationInfo.
  ASSERT_THAT(Record.AllocSites, SizeIs(2));
  EXPECT_EQ(Record.AllocSites[0].Info.getSchema(), SchemaBitSet);
  EXPECT_EQ(Record.AllocSites[1].Info.getSchema(), SchemaBitSet);

  std::string Buffer;
  llvm::raw_string_ostream OS(Buffer);
  Record.serialize(Schema, OS, Version2);

  const IndexedMemProfRecord GotRecord = IndexedMemProfRecord::deserialize(
      Schema, reinterpret_cast<const unsigned char *>(Buffer.data()), Version2);

  // Verify that Schema comes back correctly after deserialization. Technically,
  // the comparison between Record and GotRecord below includes the comparison
  // of their Schemas, but we'll verify the Schemas on our own.
  ASSERT_THAT(GotRecord.AllocSites, SizeIs(2));
  EXPECT_EQ(GotRecord.AllocSites[0].Info.getSchema(), SchemaBitSet);
  EXPECT_EQ(GotRecord.AllocSites[1].Info.getSchema(), SchemaBitSet);

  EXPECT_EQ(Record, GotRecord);
}

TEST(MemProf, SymbolizationFilter) {
  std::unique_ptr<MockSymbolizer> Symbolizer(new MockSymbolizer());

  EXPECT_CALL(*Symbolizer, symbolizeInlinedCode(SectionedAddress{0x1000},
                                                specifier(), false))
      .Times(1) // once since we don't lookup invalid PCs repeatedly.
      .WillRepeatedly(Return(makeInliningInfo({
          {"malloc", 70, 57, 3, "memprof/memprof_malloc_linux.cpp"},
      })));

  EXPECT_CALL(*Symbolizer, symbolizeInlinedCode(SectionedAddress{0x2000},
                                                specifier(), false))
      .Times(1) // once since we don't lookup invalid PCs repeatedly.
      .WillRepeatedly(Return(makeInliningInfo({
          {"new", 70, 57, 3, "memprof/memprof_new_delete.cpp"},
      })));

  EXPECT_CALL(*Symbolizer, symbolizeInlinedCode(SectionedAddress{0x3000},
                                                specifier(), false))
      .Times(1) // once since we don't lookup invalid PCs repeatedly.
      .WillRepeatedly(Return(makeInliningInfo({
          {DILineInfo::BadString, 0, 0, 0},
      })));

  EXPECT_CALL(*Symbolizer, symbolizeInlinedCode(SectionedAddress{0x4000},
                                                specifier(), false))
      .Times(1)
      .WillRepeatedly(Return(makeInliningInfo({
          {"foo", 10, 5, 30, "memprof/memprof_test_file.cpp"},
      })));

  EXPECT_CALL(*Symbolizer, symbolizeInlinedCode(SectionedAddress{0x5000},
                                                specifier(), false))
      .Times(1)
      .WillRepeatedly(Return(makeInliningInfo({
          // Depending on how the runtime was compiled, only the filename
          // may be present in the debug information.
          {"malloc", 70, 57, 3, "memprof_malloc_linux.cpp"},
      })));

  CallStackMap CSM;
  CSM[0x1] = {0x1000, 0x2000, 0x3000, 0x4000};
  // This entry should be dropped since all PCs are either not
  // symbolizable or belong to the runtime.
  CSM[0x2] = {0x1000, 0x2000, 0x5000};

  llvm::MapVector<uint64_t, MemInfoBlock> Prof;
  Prof[0x1].AllocCount = 1;
  Prof[0x2].AllocCount = 1;

  auto Seg = makeSegments();

  RawMemProfReader Reader(std::move(Symbolizer), Seg, Prof, CSM);

  llvm::SmallVector<MemProfRecord, 1> Records;
  for (const auto &KeyRecordPair : Reader) {
    Records.push_back(KeyRecordPair.second);
  }

  ASSERT_THAT(Records, SizeIs(1));
  ASSERT_THAT(Records[0].AllocSites, SizeIs(1));
  EXPECT_THAT(Records[0].AllocSites[0].CallStack,
              ElementsAre(FrameContains("foo", 5U, 30U, false)));
}

TEST(MemProf, BaseMemProfReader) {
<<<<<<< HEAD
  llvm::memprof::IndexedMemProfData MemProfData;
=======
  IndexedMemProfData MemProfData;
>>>>>>> 93e44d24
  Frame F1(/*Hash=*/IndexedMemProfRecord::getGUID("foo"), /*LineOffset=*/20,
           /*Column=*/5, /*IsInlineFrame=*/true);
  Frame F2(/*Hash=*/IndexedMemProfRecord::getGUID("bar"), /*LineOffset=*/10,
           /*Column=*/2, /*IsInlineFrame=*/false);
<<<<<<< HEAD
  MemProfData.Frames.insert({F1.hash(), F1});
  MemProfData.Frames.insert({F2.hash(), F2});

  llvm::SmallVector<FrameId> CallStack{F1.hash(), F2.hash()};
  CallStackId CSId = llvm::memprof::hashCallStack(CallStack);
  MemProfData.CallStacks.try_emplace(CSId, CallStack);
=======
  MemProfData.addFrame(F1);
  MemProfData.addFrame(F2);

  llvm::SmallVector<FrameId> CallStack{F1.hash(), F2.hash()};
  CallStackId CSId = MemProfData.addCallStack(std::move(CallStack));
>>>>>>> 93e44d24

  IndexedMemProfRecord FakeRecord;
  MemInfoBlock Block;
  Block.AllocCount = 1U, Block.TotalAccessDensity = 4,
  Block.TotalLifetime = 200001;
  FakeRecord.AllocSites.emplace_back(/*CSId=*/CSId, /*MB=*/Block);
  MemProfData.Records.insert({F1.hash(), FakeRecord});

  MemProfReader Reader(std::move(MemProfData));

  llvm::SmallVector<MemProfRecord, 1> Records;
  for (const auto &KeyRecordPair : Reader) {
    Records.push_back(KeyRecordPair.second);
  }

  ASSERT_THAT(Records, SizeIs(1));
  ASSERT_THAT(Records[0].AllocSites, SizeIs(1));
  EXPECT_THAT(Records[0].AllocSites[0].CallStack,
              ElementsAre(FrameContains("foo", 20U, 5U, true),
                          FrameContains("bar", 10U, 2U, false)));
}

TEST(MemProf, BaseMemProfReaderWithCSIdMap) {
<<<<<<< HEAD
  llvm::memprof::IndexedMemProfData MemProfData;
=======
  IndexedMemProfData MemProfData;
>>>>>>> 93e44d24
  Frame F1(/*Hash=*/IndexedMemProfRecord::getGUID("foo"), /*LineOffset=*/20,
           /*Column=*/5, /*IsInlineFrame=*/true);
  Frame F2(/*Hash=*/IndexedMemProfRecord::getGUID("bar"), /*LineOffset=*/10,
           /*Column=*/2, /*IsInlineFrame=*/false);
<<<<<<< HEAD
  MemProfData.Frames.insert({F1.hash(), F1});
  MemProfData.Frames.insert({F2.hash(), F2});

  llvm::SmallVector<FrameId> CallStack = {F1.hash(), F2.hash()};
  CallStackId CSId = llvm::memprof::hashCallStack(CallStack);
  MemProfData.CallStacks.insert({CSId, CallStack});
=======
  MemProfData.addFrame(F1);
  MemProfData.addFrame(F2);

  llvm::SmallVector<FrameId> CallStack = {F1.hash(), F2.hash()};
  MemProfData.addCallStack(CallStack);
>>>>>>> 93e44d24

  IndexedMemProfRecord FakeRecord;
  MemInfoBlock Block;
  Block.AllocCount = 1U, Block.TotalAccessDensity = 4,
  Block.TotalLifetime = 200001;
  FakeRecord.AllocSites.emplace_back(
<<<<<<< HEAD
      /*CSId=*/llvm::memprof::hashCallStack(CallStack),
=======
      /*CSId=*/hashCallStack(CallStack),
>>>>>>> 93e44d24
      /*MB=*/Block);
  MemProfData.Records.insert({F1.hash(), FakeRecord});

  MemProfReader Reader(std::move(MemProfData));

  llvm::SmallVector<MemProfRecord, 1> Records;
  for (const auto &KeyRecordPair : Reader) {
    Records.push_back(KeyRecordPair.second);
  }

  ASSERT_THAT(Records, SizeIs(1));
  ASSERT_THAT(Records[0].AllocSites, SizeIs(1));
  EXPECT_THAT(Records[0].AllocSites[0].CallStack,
              ElementsAre(FrameContains("foo", 20U, 5U, true),
                          FrameContains("bar", 10U, 2U, false)));
}

TEST(MemProf, IndexedMemProfRecordToMemProfRecord) {
  // Verify that MemProfRecord can be constructed from IndexedMemProfRecord with
  // CallStackIds only.

  IndexedMemProfData MemProfData;
  Frame F1(1, 0, 0, false);
  Frame F2(2, 0, 0, false);
  Frame F3(3, 0, 0, false);
  Frame F4(4, 0, 0, false);
  MemProfData.addFrame(F1);
  MemProfData.addFrame(F2);
  MemProfData.addFrame(F3);
  MemProfData.addFrame(F4);

  llvm::SmallVector<FrameId> CS1 = {F1.hash(), F2.hash()};
  llvm::SmallVector<FrameId> CS2 = {F1.hash(), F3.hash()};
  llvm::SmallVector<FrameId> CS3 = {F2.hash(), F3.hash()};
  llvm::SmallVector<FrameId> CS4 = {F2.hash(), F4.hash()};
  MemProfData.addCallStack(CS1);
  MemProfData.addCallStack(CS2);
  MemProfData.addCallStack(CS3);
  MemProfData.addCallStack(CS4);

  IndexedMemProfRecord IndexedRecord;
  IndexedAllocationInfo AI;
  AI.CSId = hashCallStack(CS1);
  IndexedRecord.AllocSites.push_back(AI);
  AI.CSId = hashCallStack(CS2);
  IndexedRecord.AllocSites.push_back(AI);
  IndexedRecord.CallSiteIds.push_back(hashCallStack(CS3));
  IndexedRecord.CallSiteIds.push_back(hashCallStack(CS4));

  FrameIdConverter<decltype(MemProfData.Frames)> FrameIdConv(
      MemProfData.Frames);
  CallStackIdConverter<decltype(MemProfData.CallStacks)> CSIdConv(
      MemProfData.CallStacks, FrameIdConv);

  MemProfRecord Record = IndexedRecord.toMemProfRecord(CSIdConv);

  // Make sure that all lookups are successful.
  ASSERT_EQ(FrameIdConv.LastUnmappedId, std::nullopt);
  ASSERT_EQ(CSIdConv.LastUnmappedId, std::nullopt);

  // Verify the contents of Record.
  ASSERT_THAT(Record.AllocSites, SizeIs(2));
  EXPECT_THAT(Record.AllocSites[0].CallStack, ElementsAre(F1, F2));
  EXPECT_THAT(Record.AllocSites[1].CallStack, ElementsAre(F1, F3));
  EXPECT_THAT(Record.CallSites,
              ElementsAre(ElementsAre(F2, F3), ElementsAre(F2, F4)));
}

// Populate those fields returned by getHotColdSchema.
MemInfoBlock makePartialMIB() {
  MemInfoBlock MIB;
  MIB.AllocCount = 1;
  MIB.TotalSize = 5;
  MIB.TotalLifetime = 10;
  MIB.TotalLifetimeAccessDensity = 23;
  return MIB;
}

TEST(MemProf, MissingCallStackId) {
  // Use a non-existent CallStackId to trigger a mapping error in
  // toMemProfRecord.
<<<<<<< HEAD
  llvm::memprof::IndexedAllocationInfo AI(0xdeadbeefU, makePartialMIB(),
                                          llvm::memprof::getHotColdSchema());
=======
  IndexedAllocationInfo AI(0xdeadbeefU, makePartialMIB(), getHotColdSchema());
>>>>>>> 93e44d24

  IndexedMemProfRecord IndexedMR;
  IndexedMR.AllocSites.push_back(AI);

  // Create empty maps.
  IndexedMemProfData MemProfData;
  FrameIdConverter<decltype(MemProfData.Frames)> FrameIdConv(
      MemProfData.Frames);
  CallStackIdConverter<decltype(MemProfData.CallStacks)> CSIdConv(
      MemProfData.CallStacks, FrameIdConv);

  // We are only interested in errors, not the return value.
  (void)IndexedMR.toMemProfRecord(CSIdConv);

  ASSERT_TRUE(CSIdConv.LastUnmappedId.has_value());
  EXPECT_EQ(*CSIdConv.LastUnmappedId, 0xdeadbeefU);
  EXPECT_EQ(FrameIdConv.LastUnmappedId, std::nullopt);
}

TEST(MemProf, MissingFrameId) {
<<<<<<< HEAD
  llvm::memprof::IndexedAllocationInfo AI(0x222, makePartialMIB(),
                                          llvm::memprof::getHotColdSchema());
=======
  IndexedAllocationInfo AI(0x222, makePartialMIB(), getHotColdSchema());
>>>>>>> 93e44d24

  IndexedMemProfRecord IndexedMR;
  IndexedMR.AllocSites.push_back(AI);

  // An empty Frame map to trigger a mapping error.
  IndexedMemProfData MemProfData;
  MemProfData.CallStacks.insert({0x222, {2, 3}});

  FrameIdConverter<decltype(MemProfData.Frames)> FrameIdConv(
      MemProfData.Frames);
  CallStackIdConverter<decltype(MemProfData.CallStacks)> CSIdConv(
      MemProfData.CallStacks, FrameIdConv);

  // We are only interested in errors, not the return value.
  (void)IndexedMR.toMemProfRecord(CSIdConv);

  EXPECT_EQ(CSIdConv.LastUnmappedId, std::nullopt);
  ASSERT_TRUE(FrameIdConv.LastUnmappedId.has_value());
  EXPECT_EQ(*FrameIdConv.LastUnmappedId, 3U);
}

// Verify CallStackRadixTreeBuilder can handle empty inputs.
TEST(MemProf, RadixTreeBuilderEmpty) {
  llvm::DenseMap<FrameId, LinearFrameId> MemProfFrameIndexes;
  llvm::MapVector<CallStackId, llvm::SmallVector<FrameId>> MemProfCallStackData;
<<<<<<< HEAD
  llvm::DenseMap<llvm::memprof::FrameId, llvm::memprof::FrameStat>
      FrameHistogram =
          llvm::memprof::computeFrameHistogram<FrameId>(MemProfCallStackData);
  llvm::memprof::CallStackRadixTreeBuilder<FrameId> Builder;
=======
  llvm::DenseMap<FrameId, FrameStat> FrameHistogram =
      computeFrameHistogram<FrameId>(MemProfCallStackData);
  CallStackRadixTreeBuilder<FrameId> Builder;
>>>>>>> 93e44d24
  Builder.build(std::move(MemProfCallStackData), &MemProfFrameIndexes,
                FrameHistogram);
  ASSERT_THAT(Builder.getRadixArray(), testing::IsEmpty());
  const auto Mappings = Builder.takeCallStackPos();
  ASSERT_THAT(Mappings, testing::IsEmpty());
}

// Verify CallStackRadixTreeBuilder can handle one trivial call stack.
TEST(MemProf, RadixTreeBuilderOne) {
  llvm::DenseMap<FrameId, LinearFrameId> MemProfFrameIndexes = {
      {11, 1}, {12, 2}, {13, 3}};
  llvm::SmallVector<FrameId> CS1 = {13, 12, 11};
  llvm::MapVector<CallStackId, llvm::SmallVector<FrameId>> MemProfCallStackData;
<<<<<<< HEAD
  MemProfCallStackData.insert({llvm::memprof::hashCallStack(CS1), CS1});
  llvm::DenseMap<llvm::memprof::FrameId, llvm::memprof::FrameStat>
      FrameHistogram =
          llvm::memprof::computeFrameHistogram<FrameId>(MemProfCallStackData);
  llvm::memprof::CallStackRadixTreeBuilder<FrameId> Builder;
=======
  MemProfCallStackData.insert({hashCallStack(CS1), CS1});
  llvm::DenseMap<FrameId, FrameStat> FrameHistogram =
      computeFrameHistogram<FrameId>(MemProfCallStackData);
  CallStackRadixTreeBuilder<FrameId> Builder;
>>>>>>> 93e44d24
  Builder.build(std::move(MemProfCallStackData), &MemProfFrameIndexes,
                FrameHistogram);
  EXPECT_THAT(Builder.getRadixArray(),
              ElementsAre(3U, // Size of CS1,
                          3U, // MemProfFrameIndexes[13]
                          2U, // MemProfFrameIndexes[12]
                          1U  // MemProfFrameIndexes[11]
                          ));
  const auto Mappings = Builder.takeCallStackPos();
  EXPECT_THAT(Mappings, UnorderedElementsAre(Pair(hashCallStack(CS1), 0U)));
}

// Verify CallStackRadixTreeBuilder can form a link between two call stacks.
TEST(MemProf, RadixTreeBuilderTwo) {
  llvm::DenseMap<FrameId, LinearFrameId> MemProfFrameIndexes = {
      {11, 1}, {12, 2}, {13, 3}};
  llvm::SmallVector<FrameId> CS1 = {12, 11};
  llvm::SmallVector<FrameId> CS2 = {13, 12, 11};
  llvm::MapVector<CallStackId, llvm::SmallVector<FrameId>> MemProfCallStackData;
<<<<<<< HEAD
  MemProfCallStackData.insert({llvm::memprof::hashCallStack(CS1), CS1});
  MemProfCallStackData.insert({llvm::memprof::hashCallStack(CS2), CS2});
  llvm::DenseMap<llvm::memprof::FrameId, llvm::memprof::FrameStat>
      FrameHistogram =
          llvm::memprof::computeFrameHistogram<FrameId>(MemProfCallStackData);
  llvm::memprof::CallStackRadixTreeBuilder<FrameId> Builder;
=======
  MemProfCallStackData.insert({hashCallStack(CS1), CS1});
  MemProfCallStackData.insert({hashCallStack(CS2), CS2});
  llvm::DenseMap<FrameId, FrameStat> FrameHistogram =
      computeFrameHistogram<FrameId>(MemProfCallStackData);
  CallStackRadixTreeBuilder<FrameId> Builder;
>>>>>>> 93e44d24
  Builder.build(std::move(MemProfCallStackData), &MemProfFrameIndexes,
                FrameHistogram);
  EXPECT_THAT(Builder.getRadixArray(),
              ElementsAre(2U,                        // Size of CS1
                          static_cast<uint32_t>(-3), // Jump 3 steps
                          3U,                        // Size of CS2
                          3U,                        // MemProfFrameIndexes[13]
                          2U,                        // MemProfFrameIndexes[12]
                          1U                         // MemProfFrameIndexes[11]
                          ));
  const auto Mappings = Builder.takeCallStackPos();
  EXPECT_THAT(Mappings, UnorderedElementsAre(Pair(hashCallStack(CS1), 0U),
                                             Pair(hashCallStack(CS2), 2U)));
}

// Verify CallStackRadixTreeBuilder can form a jump to a prefix that itself has
// another jump to another prefix.
TEST(MemProf, RadixTreeBuilderSuccessiveJumps) {
  llvm::DenseMap<FrameId, LinearFrameId> MemProfFrameIndexes = {
      {11, 1}, {12, 2}, {13, 3}, {14, 4}, {15, 5}, {16, 6}, {17, 7}, {18, 8},
  };
  llvm::SmallVector<FrameId> CS1 = {14, 13, 12, 11};
  llvm::SmallVector<FrameId> CS2 = {15, 13, 12, 11};
  llvm::SmallVector<FrameId> CS3 = {17, 16, 12, 11};
  llvm::SmallVector<FrameId> CS4 = {18, 16, 12, 11};
  llvm::MapVector<CallStackId, llvm::SmallVector<FrameId>> MemProfCallStackData;
<<<<<<< HEAD
  MemProfCallStackData.insert({llvm::memprof::hashCallStack(CS1), CS1});
  MemProfCallStackData.insert({llvm::memprof::hashCallStack(CS2), CS2});
  MemProfCallStackData.insert({llvm::memprof::hashCallStack(CS3), CS3});
  MemProfCallStackData.insert({llvm::memprof::hashCallStack(CS4), CS4});
  llvm::DenseMap<llvm::memprof::FrameId, llvm::memprof::FrameStat>
      FrameHistogram =
          llvm::memprof::computeFrameHistogram<FrameId>(MemProfCallStackData);
  llvm::memprof::CallStackRadixTreeBuilder<FrameId> Builder;
=======
  MemProfCallStackData.insert({hashCallStack(CS1), CS1});
  MemProfCallStackData.insert({hashCallStack(CS2), CS2});
  MemProfCallStackData.insert({hashCallStack(CS3), CS3});
  MemProfCallStackData.insert({hashCallStack(CS4), CS4});
  llvm::DenseMap<FrameId, FrameStat> FrameHistogram =
      computeFrameHistogram<FrameId>(MemProfCallStackData);
  CallStackRadixTreeBuilder<FrameId> Builder;
>>>>>>> 93e44d24
  Builder.build(std::move(MemProfCallStackData), &MemProfFrameIndexes,
                FrameHistogram);
  EXPECT_THAT(Builder.getRadixArray(),
              ElementsAre(4U,                        // Size of CS1
                          4U,                        // MemProfFrameIndexes[14]
                          static_cast<uint32_t>(-3), // Jump 3 steps
                          4U,                        // Size of CS2
                          5U,                        // MemProfFrameIndexes[15]
                          3U,                        // MemProfFrameIndexes[13]
                          static_cast<uint32_t>(-7), // Jump 7 steps
                          4U,                        // Size of CS3
                          7U,                        // MemProfFrameIndexes[17]
                          static_cast<uint32_t>(-3), // Jump 3 steps
                          4U,                        // Size of CS4
                          8U,                        // MemProfFrameIndexes[18]
                          6U,                        // MemProfFrameIndexes[16]
                          2U,                        // MemProfFrameIndexes[12]
                          1U                         // MemProfFrameIndexes[11]
                          ));
  const auto Mappings = Builder.takeCallStackPos();
  EXPECT_THAT(Mappings, UnorderedElementsAre(Pair(hashCallStack(CS1), 0U),
                                             Pair(hashCallStack(CS2), 3U),
                                             Pair(hashCallStack(CS3), 7U),
                                             Pair(hashCallStack(CS4), 10U)));
}

// Verify that we can parse YAML and retrieve IndexedMemProfData as expected.
TEST(MemProf, YAMLParser) {
  StringRef YAMLData = R"YAML(
---
HeapProfileRecords:
- GUID: 0xdeadbeef12345678
  AllocSites:
  - Callstack:
    - {Function: 0x100, LineOffset: 11, Column: 10, IsInlineFrame: true}
    - {Function: 0x200, LineOffset: 22, Column: 20, IsInlineFrame: false}
    MemInfoBlock:
      AllocCount: 777
      TotalSize: 888
  - Callstack:
    - {Function: 0x300, LineOffset: 33, Column: 30, IsInlineFrame: false}
    - {Function: 0x400, LineOffset: 44, Column: 40, IsInlineFrame: true}
    MemInfoBlock:
      AllocCount: 666
      TotalSize: 555
  CallSites:
  - - {Function: 0x500, LineOffset: 55, Column: 50, IsInlineFrame: true}
    - {Function: 0x600, LineOffset: 66, Column: 60, IsInlineFrame: false}
  - - {Function: 0x700, LineOffset: 77, Column: 70, IsInlineFrame: true}
    - {Function: 0x800, LineOffset: 88, Column: 80, IsInlineFrame: false}
)YAML";

  YAMLMemProfReader YAMLReader;
  YAMLReader.parse(YAMLData);
  IndexedMemProfData MemProfData = YAMLReader.takeMemProfData();

  Frame F1(0x100, 11, 10, true);
  Frame F2(0x200, 22, 20, false);
  Frame F3(0x300, 33, 30, false);
  Frame F4(0x400, 44, 40, true);
  Frame F5(0x500, 55, 50, true);
  Frame F6(0x600, 66, 60, false);
  Frame F7(0x700, 77, 70, true);
  Frame F8(0x800, 88, 80, false);

  llvm::SmallVector<FrameId> CS1 = {F1.hash(), F2.hash()};
  llvm::SmallVector<FrameId> CS2 = {F3.hash(), F4.hash()};
  llvm::SmallVector<FrameId> CS3 = {F5.hash(), F6.hash()};
  llvm::SmallVector<FrameId> CS4 = {F7.hash(), F8.hash()};

  // Verify the entire contents of MemProfData.Frames.
  EXPECT_THAT(MemProfData.Frames,
              UnorderedElementsAre(Pair(F1.hash(), F1), Pair(F2.hash(), F2),
                                   Pair(F3.hash(), F3), Pair(F4.hash(), F4),
                                   Pair(F5.hash(), F5), Pair(F6.hash(), F6),
                                   Pair(F7.hash(), F7), Pair(F8.hash(), F8)));

  // Verify the entire contents of MemProfData.Frames.
  EXPECT_THAT(MemProfData.CallStacks,
              UnorderedElementsAre(Pair(hashCallStack(CS1), CS1),
                                   Pair(hashCallStack(CS2), CS2),
                                   Pair(hashCallStack(CS3), CS3),
                                   Pair(hashCallStack(CS4), CS4)));

  // Verify the entire contents of MemProfData.Records.
  ASSERT_THAT(MemProfData.Records, SizeIs(1));
  const auto &[GUID, Record] = *MemProfData.Records.begin();
  EXPECT_EQ(GUID, 0xdeadbeef12345678ULL);
  ASSERT_THAT(Record.AllocSites, SizeIs(2));
  EXPECT_EQ(Record.AllocSites[0].CSId, hashCallStack(CS1));
  EXPECT_EQ(Record.AllocSites[0].Info.getAllocCount(), 777U);
  EXPECT_EQ(Record.AllocSites[0].Info.getTotalSize(), 888U);
  EXPECT_EQ(Record.AllocSites[1].CSId, hashCallStack(CS2));
  EXPECT_EQ(Record.AllocSites[1].Info.getAllocCount(), 666U);
  EXPECT_EQ(Record.AllocSites[1].Info.getTotalSize(), 555U);
  EXPECT_THAT(Record.CallSiteIds,
              ElementsAre(hashCallStack(CS3), hashCallStack(CS4)));
}

template <typename T> std::string serializeInYAML(T &Val) {
  std::string Out;
  llvm::raw_string_ostream OS(Out);
  llvm::yaml::Output Yout(OS);
  Yout << Val;
  return Out;
}

TEST(MemProf, YAMLWriterFrame) {
  Frame F(11, 22, 33, true);

  std::string Out = serializeInYAML(F);
  EXPECT_EQ(Out, R"YAML(---
{ Function: 11, LineOffset: 22, Column: 33, IsInlineFrame: true }
...
)YAML");
}

TEST(MemProf, YAMLWriterMIB) {
  MemInfoBlock MIB;
  MIB.AllocCount = 111;
  MIB.TotalSize = 222;
  MIB.TotalLifetime = 333;
  MIB.TotalLifetimeAccessDensity = 444;
  PortableMemInfoBlock PMIB(MIB, getHotColdSchema());

  std::string Out = serializeInYAML(PMIB);
  EXPECT_EQ(Out, R"YAML(---
AllocCount:      111
TotalSize:       222
TotalLifetime:   333
TotalLifetimeAccessDensity: 444
...
)YAML");
}
} // namespace
} // namespace memprof
} // namespace llvm<|MERGE_RESOLUTION|>--- conflicted
+++ resolved
@@ -406,29 +406,16 @@
 }
 
 TEST(MemProf, BaseMemProfReader) {
-<<<<<<< HEAD
-  llvm::memprof::IndexedMemProfData MemProfData;
-=======
   IndexedMemProfData MemProfData;
->>>>>>> 93e44d24
   Frame F1(/*Hash=*/IndexedMemProfRecord::getGUID("foo"), /*LineOffset=*/20,
            /*Column=*/5, /*IsInlineFrame=*/true);
   Frame F2(/*Hash=*/IndexedMemProfRecord::getGUID("bar"), /*LineOffset=*/10,
            /*Column=*/2, /*IsInlineFrame=*/false);
-<<<<<<< HEAD
-  MemProfData.Frames.insert({F1.hash(), F1});
-  MemProfData.Frames.insert({F2.hash(), F2});
-
-  llvm::SmallVector<FrameId> CallStack{F1.hash(), F2.hash()};
-  CallStackId CSId = llvm::memprof::hashCallStack(CallStack);
-  MemProfData.CallStacks.try_emplace(CSId, CallStack);
-=======
   MemProfData.addFrame(F1);
   MemProfData.addFrame(F2);
 
   llvm::SmallVector<FrameId> CallStack{F1.hash(), F2.hash()};
   CallStackId CSId = MemProfData.addCallStack(std::move(CallStack));
->>>>>>> 93e44d24
 
   IndexedMemProfRecord FakeRecord;
   MemInfoBlock Block;
@@ -452,40 +439,23 @@
 }
 
 TEST(MemProf, BaseMemProfReaderWithCSIdMap) {
-<<<<<<< HEAD
-  llvm::memprof::IndexedMemProfData MemProfData;
-=======
   IndexedMemProfData MemProfData;
->>>>>>> 93e44d24
   Frame F1(/*Hash=*/IndexedMemProfRecord::getGUID("foo"), /*LineOffset=*/20,
            /*Column=*/5, /*IsInlineFrame=*/true);
   Frame F2(/*Hash=*/IndexedMemProfRecord::getGUID("bar"), /*LineOffset=*/10,
            /*Column=*/2, /*IsInlineFrame=*/false);
-<<<<<<< HEAD
-  MemProfData.Frames.insert({F1.hash(), F1});
-  MemProfData.Frames.insert({F2.hash(), F2});
-
-  llvm::SmallVector<FrameId> CallStack = {F1.hash(), F2.hash()};
-  CallStackId CSId = llvm::memprof::hashCallStack(CallStack);
-  MemProfData.CallStacks.insert({CSId, CallStack});
-=======
   MemProfData.addFrame(F1);
   MemProfData.addFrame(F2);
 
   llvm::SmallVector<FrameId> CallStack = {F1.hash(), F2.hash()};
   MemProfData.addCallStack(CallStack);
->>>>>>> 93e44d24
 
   IndexedMemProfRecord FakeRecord;
   MemInfoBlock Block;
   Block.AllocCount = 1U, Block.TotalAccessDensity = 4,
   Block.TotalLifetime = 200001;
   FakeRecord.AllocSites.emplace_back(
-<<<<<<< HEAD
-      /*CSId=*/llvm::memprof::hashCallStack(CallStack),
-=======
       /*CSId=*/hashCallStack(CallStack),
->>>>>>> 93e44d24
       /*MB=*/Block);
   MemProfData.Records.insert({F1.hash(), FakeRecord});
 
@@ -567,12 +537,7 @@
 TEST(MemProf, MissingCallStackId) {
   // Use a non-existent CallStackId to trigger a mapping error in
   // toMemProfRecord.
-<<<<<<< HEAD
-  llvm::memprof::IndexedAllocationInfo AI(0xdeadbeefU, makePartialMIB(),
-                                          llvm::memprof::getHotColdSchema());
-=======
   IndexedAllocationInfo AI(0xdeadbeefU, makePartialMIB(), getHotColdSchema());
->>>>>>> 93e44d24
 
   IndexedMemProfRecord IndexedMR;
   IndexedMR.AllocSites.push_back(AI);
@@ -593,12 +558,7 @@
 }
 
 TEST(MemProf, MissingFrameId) {
-<<<<<<< HEAD
-  llvm::memprof::IndexedAllocationInfo AI(0x222, makePartialMIB(),
-                                          llvm::memprof::getHotColdSchema());
-=======
   IndexedAllocationInfo AI(0x222, makePartialMIB(), getHotColdSchema());
->>>>>>> 93e44d24
 
   IndexedMemProfRecord IndexedMR;
   IndexedMR.AllocSites.push_back(AI);
@@ -624,16 +584,9 @@
 TEST(MemProf, RadixTreeBuilderEmpty) {
   llvm::DenseMap<FrameId, LinearFrameId> MemProfFrameIndexes;
   llvm::MapVector<CallStackId, llvm::SmallVector<FrameId>> MemProfCallStackData;
-<<<<<<< HEAD
-  llvm::DenseMap<llvm::memprof::FrameId, llvm::memprof::FrameStat>
-      FrameHistogram =
-          llvm::memprof::computeFrameHistogram<FrameId>(MemProfCallStackData);
-  llvm::memprof::CallStackRadixTreeBuilder<FrameId> Builder;
-=======
   llvm::DenseMap<FrameId, FrameStat> FrameHistogram =
       computeFrameHistogram<FrameId>(MemProfCallStackData);
   CallStackRadixTreeBuilder<FrameId> Builder;
->>>>>>> 93e44d24
   Builder.build(std::move(MemProfCallStackData), &MemProfFrameIndexes,
                 FrameHistogram);
   ASSERT_THAT(Builder.getRadixArray(), testing::IsEmpty());
@@ -647,18 +600,10 @@
       {11, 1}, {12, 2}, {13, 3}};
   llvm::SmallVector<FrameId> CS1 = {13, 12, 11};
   llvm::MapVector<CallStackId, llvm::SmallVector<FrameId>> MemProfCallStackData;
-<<<<<<< HEAD
-  MemProfCallStackData.insert({llvm::memprof::hashCallStack(CS1), CS1});
-  llvm::DenseMap<llvm::memprof::FrameId, llvm::memprof::FrameStat>
-      FrameHistogram =
-          llvm::memprof::computeFrameHistogram<FrameId>(MemProfCallStackData);
-  llvm::memprof::CallStackRadixTreeBuilder<FrameId> Builder;
-=======
   MemProfCallStackData.insert({hashCallStack(CS1), CS1});
   llvm::DenseMap<FrameId, FrameStat> FrameHistogram =
       computeFrameHistogram<FrameId>(MemProfCallStackData);
   CallStackRadixTreeBuilder<FrameId> Builder;
->>>>>>> 93e44d24
   Builder.build(std::move(MemProfCallStackData), &MemProfFrameIndexes,
                 FrameHistogram);
   EXPECT_THAT(Builder.getRadixArray(),
@@ -678,20 +623,11 @@
   llvm::SmallVector<FrameId> CS1 = {12, 11};
   llvm::SmallVector<FrameId> CS2 = {13, 12, 11};
   llvm::MapVector<CallStackId, llvm::SmallVector<FrameId>> MemProfCallStackData;
-<<<<<<< HEAD
-  MemProfCallStackData.insert({llvm::memprof::hashCallStack(CS1), CS1});
-  MemProfCallStackData.insert({llvm::memprof::hashCallStack(CS2), CS2});
-  llvm::DenseMap<llvm::memprof::FrameId, llvm::memprof::FrameStat>
-      FrameHistogram =
-          llvm::memprof::computeFrameHistogram<FrameId>(MemProfCallStackData);
-  llvm::memprof::CallStackRadixTreeBuilder<FrameId> Builder;
-=======
   MemProfCallStackData.insert({hashCallStack(CS1), CS1});
   MemProfCallStackData.insert({hashCallStack(CS2), CS2});
   llvm::DenseMap<FrameId, FrameStat> FrameHistogram =
       computeFrameHistogram<FrameId>(MemProfCallStackData);
   CallStackRadixTreeBuilder<FrameId> Builder;
->>>>>>> 93e44d24
   Builder.build(std::move(MemProfCallStackData), &MemProfFrameIndexes,
                 FrameHistogram);
   EXPECT_THAT(Builder.getRadixArray(),
@@ -718,16 +654,6 @@
   llvm::SmallVector<FrameId> CS3 = {17, 16, 12, 11};
   llvm::SmallVector<FrameId> CS4 = {18, 16, 12, 11};
   llvm::MapVector<CallStackId, llvm::SmallVector<FrameId>> MemProfCallStackData;
-<<<<<<< HEAD
-  MemProfCallStackData.insert({llvm::memprof::hashCallStack(CS1), CS1});
-  MemProfCallStackData.insert({llvm::memprof::hashCallStack(CS2), CS2});
-  MemProfCallStackData.insert({llvm::memprof::hashCallStack(CS3), CS3});
-  MemProfCallStackData.insert({llvm::memprof::hashCallStack(CS4), CS4});
-  llvm::DenseMap<llvm::memprof::FrameId, llvm::memprof::FrameStat>
-      FrameHistogram =
-          llvm::memprof::computeFrameHistogram<FrameId>(MemProfCallStackData);
-  llvm::memprof::CallStackRadixTreeBuilder<FrameId> Builder;
-=======
   MemProfCallStackData.insert({hashCallStack(CS1), CS1});
   MemProfCallStackData.insert({hashCallStack(CS2), CS2});
   MemProfCallStackData.insert({hashCallStack(CS3), CS3});
@@ -735,7 +661,6 @@
   llvm::DenseMap<FrameId, FrameStat> FrameHistogram =
       computeFrameHistogram<FrameId>(MemProfCallStackData);
   CallStackRadixTreeBuilder<FrameId> Builder;
->>>>>>> 93e44d24
   Builder.build(std::move(MemProfCallStackData), &MemProfFrameIndexes,
                 FrameHistogram);
   EXPECT_THAT(Builder.getRadixArray(),
