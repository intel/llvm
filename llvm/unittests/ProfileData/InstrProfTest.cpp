--- conflicted
+++ resolved
@@ -26,10 +26,7 @@
 
 using namespace llvm;
 using ::llvm::memprof::LineLocation;
-<<<<<<< HEAD
-=======
 using ::testing::ElementsAre;
->>>>>>> 93e44d24
 using ::testing::EndsWith;
 using ::testing::IsSubsetOf;
 using ::testing::Pair;
@@ -355,25 +352,6 @@
 using ::llvm::memprof::IndexedMemProfData;
 using ::llvm::memprof::IndexedMemProfRecord;
 using ::llvm::memprof::MemInfoBlock;
-<<<<<<< HEAD
-using FrameIdMapTy =
-    llvm::MapVector<::llvm::memprof::FrameId, ::llvm::memprof::Frame>;
-using CallStackIdMapTy =
-    llvm::MapVector<::llvm::memprof::CallStackId,
-                    ::llvm::SmallVector<::llvm::memprof::FrameId>>;
-
-static FrameIdMapTy getFrameMapping() {
-  FrameIdMapTy Mapping;
-  Mapping.insert({0, {0x123, 1, 2, false}});
-  Mapping.insert({1, {0x345, 3, 4, true}});
-  Mapping.insert({2, {0x125, 5, 6, false}});
-  Mapping.insert({3, {0x567, 7, 8, true}});
-  Mapping.insert({4, {0x124, 5, 6, false}});
-  Mapping.insert({5, {0x789, 8, 9, true}});
-  return Mapping;
-}
-=======
->>>>>>> 93e44d24
 
 IndexedMemProfData getMemProfDataForTest() {
   IndexedMemProfData MemProfData;
@@ -417,11 +395,6 @@
              const MemInfoBlock &Block, const memprof::MemProfSchema &Schema) {
   IndexedMemProfRecord MR;
   for (const auto &CSId : AllocFrames)
-<<<<<<< HEAD
-    // We don't populate IndexedAllocationInfo::CallStack because we use it only
-    // in Version1.
-=======
->>>>>>> 93e44d24
     MR.AllocSites.emplace_back(CSId, Block, Schema);
   for (const auto &CSId : CallSiteFrames)
     MR.CallSiteIds.push_back(CSId);
@@ -473,13 +446,7 @@
   const IndexedMemProfRecord IndexedMR = makeRecordV2(
       /*AllocFrames=*/{0x111, 0x222},
       /*CallSiteFrames=*/{0x333}, MIB, memprof::getFullSchema());
-<<<<<<< HEAD
-  memprof::IndexedMemProfData MemProfData;
-  MemProfData.Frames = getFrameMapping();
-  MemProfData.CallStacks = getCallStackMapping();
-=======
   IndexedMemProfData MemProfData = getMemProfDataForTest();
->>>>>>> 93e44d24
   MemProfData.Records.try_emplace(0x9999, IndexedMR);
   Writer.addMemProfData(MemProfData, Err);
 
@@ -516,13 +483,7 @@
   const IndexedMemProfRecord IndexedMR = makeRecordV2(
       /*AllocFrames=*/{0x111, 0x222},
       /*CallSiteFrames=*/{0x333}, MIB, memprof::getHotColdSchema());
-<<<<<<< HEAD
-  memprof::IndexedMemProfData MemProfData;
-  MemProfData.Frames = getFrameMapping();
-  MemProfData.CallStacks = getCallStackMapping();
-=======
   IndexedMemProfData MemProfData = getMemProfDataForTest();
->>>>>>> 93e44d24
   MemProfData.Records.try_emplace(0x9999, IndexedMR);
   Writer.addMemProfData(MemProfData, Err);
 
@@ -572,11 +533,7 @@
       /*AllocFrames=*/{0x111, 0x222},
       /*CallSiteFrames=*/{}, MIB, memprof::getHotColdSchema());
 
-<<<<<<< HEAD
-  memprof::IndexedMemProfData MemProfData;
-=======
   IndexedMemProfData MemProfData;
->>>>>>> 93e44d24
   MemProfData.Frames.try_emplace(0, 0x123, 1, 2, false);
   MemProfData.Frames.try_emplace(1, 0x234, 3, 4, true);
   MemProfData.Frames.try_emplace(2, 0x123, 5, 6, false);
@@ -596,21 +553,6 @@
 
   auto It = Pairs.find(0x123);
   ASSERT_NE(It, Pairs.end());
-<<<<<<< HEAD
-  ASSERT_THAT(It->second, SizeIs(2));
-  EXPECT_THAT(It->second[0], Pair(LineLocation(1, 2), 0x234U));
-  EXPECT_THAT(It->second[1], Pair(LineLocation(5, 6), 0x345U));
-
-  It = Pairs.find(0x234);
-  ASSERT_NE(It, Pairs.end());
-  ASSERT_THAT(It->second, SizeIs(1));
-  EXPECT_THAT(It->second[0], Pair(LineLocation(3, 4), 0U));
-
-  It = Pairs.find(0x345);
-  ASSERT_NE(It, Pairs.end());
-  ASSERT_THAT(It->second, SizeIs(1));
-  EXPECT_THAT(It->second[0], Pair(LineLocation(7, 8), 0U));
-=======
   EXPECT_THAT(It->second, ElementsAre(Pair(LineLocation(1, 2), 0x234U),
                                       Pair(LineLocation(5, 6), 0x345U)));
 
@@ -621,7 +563,6 @@
   It = Pairs.find(0x345);
   ASSERT_NE(It, Pairs.end());
   EXPECT_THAT(It->second, ElementsAre(Pair(LineLocation(7, 8), 0U)));
->>>>>>> 93e44d24
 }
 
 TEST_F(InstrProfTest, test_memprof_getrecord_error) {
@@ -651,13 +592,7 @@
       /*AllocFrames=*/{0x111, 0x222},
       /*CallSiteFrames=*/{}, makePartialMIB(), memprof::getHotColdSchema());
 
-<<<<<<< HEAD
-  memprof::IndexedMemProfData MemProfData;
-  MemProfData.Frames = getFrameMapping();
-  MemProfData.CallStacks = getCallStackMapping();
-=======
   IndexedMemProfData MemProfData = getMemProfDataForTest();
->>>>>>> 93e44d24
   MemProfData.Records.try_emplace(0x9999, IndexedMR);
   Writer2.addMemProfData(MemProfData, Err);
 
