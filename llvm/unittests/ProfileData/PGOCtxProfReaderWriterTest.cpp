//===-------------- PGOCtxProfReadWriteTest.cpp ---------------------------===//
//
// Part of the LLVM Project, under the Apache License v2.0 with LLVM Exceptions.
// See https://llvm.org/LICENSE.txt for license information.
// SPDX-License-Identifier: Apache-2.0 WITH LLVM-exception
//
//===----------------------------------------------------------------------===//

#include "llvm/ADT/DenseSet.h"
#include "llvm/Bitcode/BitcodeAnalyzer.h"
#include "llvm/ProfileData/CtxInstrContextNode.h"
#include "llvm/ProfileData/PGOCtxProfReader.h"
#include "llvm/ProfileData/PGOCtxProfWriter.h"
#include "llvm/Support/Error.h"
#include "llvm/Support/MemoryBuffer.h"
#include "llvm/Support/raw_ostream.h"
#include "llvm/Testing/Support/SupportHelpers.h"
#include "gtest/gtest.h"

using namespace llvm;
using namespace llvm::ctx_profile;

class PGOCtxProfRWTest : public ::testing::Test {
  std::vector<std::unique_ptr<char[]>> Nodes;
  std::map<GUID, const ContextNode *> Roots;

public:
  ContextNode *createNode(GUID Guid, uint32_t NumCounters,
                          uint32_t NumCallsites, ContextNode *Next = nullptr) {
    auto AllocSize = ContextNode::getAllocSize(NumCounters, NumCallsites);
    auto *Mem = Nodes.emplace_back(std::make_unique<char[]>(AllocSize)).get();
    std::memset(Mem, 0, AllocSize);
    auto *Ret = new (Mem) ContextNode(Guid, NumCounters, NumCallsites, Next);
    // set the entrycount to something - unless we're creating an invalid root.
    if (Ret->counters_size() > 0)
      Ret->counters()[0] = 42;
    return Ret;
  }

  void SetUp() override {
    // Root (guid 1) has 2 callsites, one used for an indirect call to either
    // guid 2 or 4.
    // guid 2 calls guid 5
    // guid 5 calls guid 2
    // there's also a second root, guid3.
    auto *Root1 = createNode(1, 2, 2);
    Root1->counters()[0] = 10;
    Root1->counters()[1] = 11;
    Roots.insert({1, Root1});
    auto *L1 = createNode(2, 1, 1);
    L1->counters()[0] = 12;
    Root1->subContexts()[1] = createNode(4, 3, 1, L1);
    Root1->subContexts()[1]->counters()[0] = 13;
    Root1->subContexts()[1]->counters()[1] = 14;
    Root1->subContexts()[1]->counters()[2] = 15;

    auto *L3 = createNode(5, 6, 3);
    for (auto I = 0; I < 6; ++I)
      L3->counters()[I] = 16 + I;
    L1->subContexts()[0] = L3;
    L3->subContexts()[2] = createNode(2, 1, 1);
    L3->subContexts()[2]->counters()[0] = 30;
    auto *Root2 = createNode(3, 1, 0);
    Root2->counters()[0] = 40;
    Roots.insert({3, Root2});
  }

  const std::map<GUID, const ContextNode *> &roots() const { return Roots; }
};

void checkSame(const ContextNode &Raw, const PGOCtxProfContext &Profile) {
  EXPECT_EQ(Raw.guid(), Profile.guid());
  ASSERT_EQ(Raw.counters_size(), Profile.counters().size());
  for (auto I = 0U; I < Raw.counters_size(); ++I)
    EXPECT_EQ(Raw.counters()[I], Profile.counters()[I]);

  for (auto I = 0U; I < Raw.callsites_size(); ++I) {
    if (Raw.subContexts()[I] == nullptr)
      continue;
    EXPECT_TRUE(Profile.hasCallsite(I));
    const auto &ProfileTargets = Profile.callsite(I);

    std::map<GUID, const ContextNode *> Targets;
    for (const auto *N = Raw.subContexts()[I]; N; N = N->next())
      EXPECT_TRUE(Targets.insert({N->guid(), N}).second);

    EXPECT_EQ(Targets.size(), ProfileTargets.size());
    for (auto It : Targets) {
      auto PIt = ProfileTargets.find(It.second->guid());
      EXPECT_NE(PIt, ProfileTargets.end());
      checkSame(*It.second, PIt->second);
    }
  }
}

TEST_F(PGOCtxProfRWTest, RoundTrip) {
  llvm::unittest::TempFile ProfileFile("ctx_profile", "", "", /*Unique*/ true);
  {
    std::error_code EC;
    raw_fd_stream Out(ProfileFile.path(), EC);
    ASSERT_FALSE(EC);
    {
      PGOCtxProfileWriter Writer(Out);
      Writer.startContextSection();
      for (auto &[_, R] : roots())
<<<<<<< HEAD
        Writer.writeContextual(*R, 1);
=======
        Writer.writeContextual(*R, nullptr, 1);
>>>>>>> d465594a
      Writer.endContextSection();
    }
  }
  {
    ErrorOr<std::unique_ptr<MemoryBuffer>> MB =
        MemoryBuffer::getFile(ProfileFile.path());
    ASSERT_TRUE(!!MB);
    ASSERT_NE(*MB, nullptr);

    // Check it's analyzable by the BCAnalyzer
    BitcodeAnalyzer BA((*MB)->getBuffer());
    std::string AnalyzerDump;
    raw_string_ostream OS(AnalyzerDump);
    BCDumpOptions Opts(OS);

    // As in, expect no error.
    EXPECT_FALSE(BA.analyze(Opts));
    EXPECT_TRUE(AnalyzerDump.find("<Metadata BlockID") != std::string::npos);
    EXPECT_TRUE(AnalyzerDump.find("<Context BlockID") != std::string::npos);
    EXPECT_TRUE(AnalyzerDump.find("<CalleeIndex codeid") != std::string::npos);

    PGOCtxProfileReader Reader((*MB)->getBuffer());
    auto Expected = Reader.loadProfiles();
    ASSERT_TRUE(!!Expected);
    auto &Ctxes = Expected->Contexts;
    EXPECT_EQ(Ctxes.size(), roots().size());
    EXPECT_EQ(Ctxes.size(), 2U);
    for (auto &[G, R] : roots())
      checkSame(*R, Ctxes.find(G)->second);

    DenseSet<GlobalValue::GUID> Guids;
    Ctxes.at(1U).getContainedGuids(Guids);
    EXPECT_THAT(Guids,
                testing::WhenSorted(testing::ElementsAre(1U, 2U, 4U, 5U)));

    Guids.clear();
    Ctxes.at(3U).getContainedGuids(Guids);
    EXPECT_THAT(Guids, testing::ElementsAre(3U));
  }
}

TEST_F(PGOCtxProfRWTest, InvalidCounters) {
  auto *R = createNode(1, 0, 1);
  llvm::unittest::TempFile ProfileFile("ctx_profile", "", "", /*Unique*/ true);
  {
    std::error_code EC;
    raw_fd_stream Out(ProfileFile.path(), EC);
    ASSERT_FALSE(EC);
    {
      PGOCtxProfileWriter Writer(Out);
      Writer.startContextSection();
<<<<<<< HEAD
      Writer.writeContextual(*R, 2);
=======
      Writer.writeContextual(*R, nullptr, 2);
>>>>>>> d465594a
      Writer.endContextSection();
    }
  }
  {
    auto MB = MemoryBuffer::getFile(ProfileFile.path());
    ASSERT_TRUE(!!MB);
    ASSERT_NE(*MB, nullptr);
    PGOCtxProfileReader Reader((*MB)->getBuffer());
    auto Expected = Reader.loadProfiles();
    EXPECT_FALSE(Expected);
    consumeError(Expected.takeError());
  }
}

TEST_F(PGOCtxProfRWTest, CountersAllZero) {
  auto *R = createNode(1, 2, 1);
  R->counters()[0] = 0;
  llvm::unittest::TempFile ProfileFile("ctx_profile", "", "", /*Unique*/ true);
  {
    std::error_code EC;
    raw_fd_stream Out(ProfileFile.path(), EC);
    ASSERT_FALSE(EC);
    {
      PGOCtxProfileWriter Writer(Out);
      Writer.startContextSection();
<<<<<<< HEAD
      Writer.writeContextual(*R, 42);
=======
      Writer.writeContextual(*R, nullptr, 42);
>>>>>>> d465594a
      Writer.endContextSection();
    }
  }
  {
    auto MB = MemoryBuffer::getFile(ProfileFile.path());
    ASSERT_TRUE(!!MB);
    ASSERT_NE(*MB, nullptr);
    PGOCtxProfileReader Reader((*MB)->getBuffer());
    auto Expected = Reader.loadProfiles();
    EXPECT_TRUE(!!Expected);
    EXPECT_TRUE(Expected->Contexts.empty());
  }
}

TEST_F(PGOCtxProfRWTest, CountersAllZeroWithOverride) {
  auto *R = createNode(42, 2, 1);
  R->counters()[0] = 0;
  llvm::unittest::TempFile ProfileFile("ctx_profile", "", "", /*Unique*/ true);
  {
    std::error_code EC;
    raw_fd_stream Out(ProfileFile.path(), EC);
    ASSERT_FALSE(EC);
    {
      PGOCtxProfileWriter Writer(Out, /*VersionOverride=*/std::nullopt,
                                 /*IncludeEmpty=*/true);
      Writer.startContextSection();
<<<<<<< HEAD
      Writer.writeContextual(*R, 8);
=======
      Writer.writeContextual(*R, nullptr, 8);
>>>>>>> d465594a
      Writer.endContextSection();
    }
  }
  {
    auto MB = MemoryBuffer::getFile(ProfileFile.path());
    ASSERT_TRUE(!!MB);
    ASSERT_NE(*MB, nullptr);
    PGOCtxProfileReader Reader((*MB)->getBuffer());
    auto Expected = Reader.loadProfiles();
    EXPECT_TRUE(!!Expected);
    EXPECT_EQ(Expected->Contexts.size(), 1U);
    EXPECT_EQ(Expected->Contexts.begin()->second.guid(), 42U);
  }
}

TEST_F(PGOCtxProfRWTest, Empty) {
  PGOCtxProfileReader Reader("");
  auto Expected = Reader.loadProfiles();
  EXPECT_FALSE(Expected);
  consumeError(Expected.takeError());
}

TEST_F(PGOCtxProfRWTest, Invalid) {
  PGOCtxProfileReader Reader("Surely this is not valid");
  auto Expected = Reader.loadProfiles();
  EXPECT_FALSE(Expected);
  consumeError(Expected.takeError());
}

TEST_F(PGOCtxProfRWTest, ValidButEmpty) {
  llvm::unittest::TempFile ProfileFile("ctx_profile", "", "", /*Unique*/ true);
  {
    std::error_code EC;
    raw_fd_stream Out(ProfileFile.path(), EC);
    ASSERT_FALSE(EC);
    {
      PGOCtxProfileWriter Writer(Out);
      // don't write anything - this will just produce the metadata subblock.
    }
  }
  {
    auto MB = MemoryBuffer::getFile(ProfileFile.path());
    ASSERT_TRUE(!!MB);
    ASSERT_NE(*MB, nullptr);

    PGOCtxProfileReader Reader((*MB)->getBuffer());
    auto Expected = Reader.loadProfiles();
    EXPECT_TRUE(!!Expected);
    EXPECT_TRUE(Expected->Contexts.empty());
  }
}

TEST_F(PGOCtxProfRWTest, WrongVersion) {
  llvm::unittest::TempFile ProfileFile("ctx_profile", "", "", /*Unique*/ true);
  {
    std::error_code EC;
    raw_fd_stream Out(ProfileFile.path(), EC);
    ASSERT_FALSE(EC);
    {
      PGOCtxProfileWriter Writer(Out, PGOCtxProfileWriter::CurrentVersion + 1);
    }
  }
  {
    auto MB = MemoryBuffer::getFile(ProfileFile.path());
    ASSERT_TRUE(!!MB);
    ASSERT_NE(*MB, nullptr);

    PGOCtxProfileReader Reader((*MB)->getBuffer());
    auto Expected = Reader.loadProfiles();
    EXPECT_FALSE(Expected);
    consumeError(Expected.takeError());
  }
}

TEST_F(PGOCtxProfRWTest, DuplicateRoots) {
  llvm::unittest::TempFile ProfileFile("ctx_profile", "", "", /*Unique*/ true);
  {
    std::error_code EC;
    raw_fd_stream Out(ProfileFile.path(), EC);
    ASSERT_FALSE(EC);
    {
      PGOCtxProfileWriter Writer(Out, /*VersionOverride=*/std::nullopt,
                                 /*IncludeEmpty=*/true);
      Writer.startContextSection();
<<<<<<< HEAD
      Writer.writeContextual(*createNode(1, 1, 1), 1);
      Writer.writeContextual(*createNode(1, 1, 1), 1);
=======
      Writer.writeContextual(*createNode(1, 1, 1), nullptr, 1);
      Writer.writeContextual(*createNode(1, 1, 1), nullptr, 1);
>>>>>>> d465594a
      Writer.endContextSection();
    }
  }
  {
    auto MB = MemoryBuffer::getFile(ProfileFile.path());
    ASSERT_TRUE(!!MB);
    ASSERT_NE(*MB, nullptr);
    PGOCtxProfileReader Reader((*MB)->getBuffer());
    auto Expected = Reader.loadProfiles();
    EXPECT_FALSE(Expected);
    consumeError(Expected.takeError());
  }
}

TEST_F(PGOCtxProfRWTest, DuplicateTargets) {
  llvm::unittest::TempFile ProfileFile("ctx_profile", "", "", /*Unique*/ true);
  {
    std::error_code EC;
    raw_fd_stream Out(ProfileFile.path(), EC);
    ASSERT_FALSE(EC);
    {
      auto *R = createNode(1, 1, 1);
      auto *L1 = createNode(2, 1, 0);
      auto *L2 = createNode(2, 1, 0, L1);
      R->subContexts()[0] = L2;
      PGOCtxProfileWriter Writer(Out);
      Writer.startContextSection();
<<<<<<< HEAD
      Writer.writeContextual(*R, 1);
=======
      Writer.writeContextual(*R, nullptr, 1);
>>>>>>> d465594a
      Writer.endContextSection();
    }
  }
  {
    auto MB = MemoryBuffer::getFile(ProfileFile.path());
    ASSERT_TRUE(!!MB);
    ASSERT_NE(*MB, nullptr);
    PGOCtxProfileReader Reader((*MB)->getBuffer());
    auto Expected = Reader.loadProfiles();
    EXPECT_FALSE(Expected);
    consumeError(Expected.takeError());
  }
}<|MERGE_RESOLUTION|>--- conflicted
+++ resolved
@@ -103,11 +103,7 @@
       PGOCtxProfileWriter Writer(Out);
       Writer.startContextSection();
       for (auto &[_, R] : roots())
-<<<<<<< HEAD
-        Writer.writeContextual(*R, 1);
-=======
         Writer.writeContextual(*R, nullptr, 1);
->>>>>>> d465594a
       Writer.endContextSection();
     }
   }
@@ -159,11 +155,7 @@
     {
       PGOCtxProfileWriter Writer(Out);
       Writer.startContextSection();
-<<<<<<< HEAD
-      Writer.writeContextual(*R, 2);
-=======
       Writer.writeContextual(*R, nullptr, 2);
->>>>>>> d465594a
       Writer.endContextSection();
     }
   }
@@ -189,11 +181,7 @@
     {
       PGOCtxProfileWriter Writer(Out);
       Writer.startContextSection();
-<<<<<<< HEAD
-      Writer.writeContextual(*R, 42);
-=======
       Writer.writeContextual(*R, nullptr, 42);
->>>>>>> d465594a
       Writer.endContextSection();
     }
   }
@@ -220,11 +208,7 @@
       PGOCtxProfileWriter Writer(Out, /*VersionOverride=*/std::nullopt,
                                  /*IncludeEmpty=*/true);
       Writer.startContextSection();
-<<<<<<< HEAD
-      Writer.writeContextual(*R, 8);
-=======
       Writer.writeContextual(*R, nullptr, 8);
->>>>>>> d465594a
       Writer.endContextSection();
     }
   }
@@ -309,13 +293,8 @@
       PGOCtxProfileWriter Writer(Out, /*VersionOverride=*/std::nullopt,
                                  /*IncludeEmpty=*/true);
       Writer.startContextSection();
-<<<<<<< HEAD
-      Writer.writeContextual(*createNode(1, 1, 1), 1);
-      Writer.writeContextual(*createNode(1, 1, 1), 1);
-=======
       Writer.writeContextual(*createNode(1, 1, 1), nullptr, 1);
       Writer.writeContextual(*createNode(1, 1, 1), nullptr, 1);
->>>>>>> d465594a
       Writer.endContextSection();
     }
   }
@@ -343,11 +322,7 @@
       R->subContexts()[0] = L2;
       PGOCtxProfileWriter Writer(Out);
       Writer.startContextSection();
-<<<<<<< HEAD
-      Writer.writeContextual(*R, 1);
-=======
       Writer.writeContextual(*R, nullptr, 1);
->>>>>>> d465594a
       Writer.endContextSection();
     }
   }
