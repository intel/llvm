--- conflicted
+++ resolved
@@ -88,27 +88,21 @@
   EXPECT_FALSE(S.contains((const int *)&j));
 }
 
-<<<<<<< HEAD
-=======
 TEST(SetVector, CtorRange) {
   constexpr unsigned Args[] = {3, 1, 2};
   SetVector<unsigned> Set(llvm::from_range, Args);
   EXPECT_THAT(Set, ::testing::ElementsAre(3, 1, 2));
 }
 
->>>>>>> 5eee2751
 TEST(SetVector, InsertRange) {
   SetVector<unsigned> Set;
   constexpr unsigned Args[] = {3, 1, 2};
   Set.insert_range(Args);
   EXPECT_THAT(Set, ::testing::ElementsAre(3, 1, 2));
-<<<<<<< HEAD
-=======
 }
 
 TEST(SmallSetVector, CtorRange) {
   constexpr unsigned Args[] = {3, 1, 2};
   SmallSetVector<unsigned, 4> Set(llvm::from_range, Args);
   EXPECT_THAT(Set, ::testing::ElementsAre(3, 1, 2));
->>>>>>> 5eee2751
 }