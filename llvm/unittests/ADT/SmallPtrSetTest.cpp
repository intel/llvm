--- conflicted
+++ resolved
@@ -411,8 +411,6 @@
   EXPECT_FALSE(Removed);
 }
 
-<<<<<<< HEAD
-=======
 TEST(SmallPtrSetTest, CtorRange) {
   int V0 = 0;
   int V1 = 1;
@@ -422,7 +420,6 @@
   EXPECT_THAT(Set, UnorderedElementsAre(&V0, &V1, &V2));
 }
 
->>>>>>> 5eee2751
 TEST(SmallPtrSetTest, InsertRange) {
   int V0 = 0;
   int V1 = 1;
