//===- llvm/unittest/ADT/StringSwitchTest.cpp - StringSwitch unit tests ---===//
//
// Part of the LLVM Project, under the Apache License v2.0 with LLVM Exceptions.
// See https://llvm.org/LICENSE.txt for license information.
// SPDX-License-Identifier: Apache-2.0 WITH LLVM-exception
//
//===----------------------------------------------------------------------===//

#include "llvm/ADT/StringSwitch.h"
#include "gtest/gtest.h"

using namespace llvm;

TEST(StringSwitchTest, Case) {
  auto Translate = [](StringRef S) {
    return llvm::StringSwitch<int>(S)
        .Case("0", 0)
        .Case("1", 1)
        .Case("2", 2)
        .Case("3", 3)
        .Case("4", 4)
        .Case("5", 5)
        .Case("6", 6)
        .Case("7", 7)
        .Case("8", 8)
        .Case("9", 9)
        .Case("A", 10)
        .Case("B", 11)
        .Case("C", 12)
        .Case("D", 13)
        .Case("E", 14)
        .Case("F", 15)
        .Default(-1);
  };
  EXPECT_EQ(1, Translate("1"));
  EXPECT_EQ(2, Translate("2"));
  EXPECT_EQ(11, Translate("B"));
  EXPECT_EQ(-1, Translate("b"));
  EXPECT_EQ(-1, Translate(""));
  EXPECT_EQ(-1, Translate("Test"));
}

TEST(StringSwitchTest, CaseLower) {
  auto Translate = [](StringRef S) {
    return llvm::StringSwitch<int>(S)
        .Case("0", 0)
        .Case("1", 1)
        .Case("2", 2)
        .Case("3", 3)
        .Case("4", 4)
        .Case("5", 5)
        .Case("6", 6)
        .Case("7", 7)
        .Case("8", 8)
        .Case("9", 9)
        .CaseLower("A", 10)
        .CaseLower("B", 11)
        .CaseLower("C", 12)
        .CaseLower("D", 13)
        .CaseLower("E", 14)
        .CaseLower("F", 15)
        .Default(-1);
  };
  EXPECT_EQ(1, Translate("1"));
  EXPECT_EQ(2, Translate("2"));
  EXPECT_EQ(11, Translate("B"));
  EXPECT_EQ(11, Translate("b"));

  EXPECT_EQ(-1, Translate(""));
  EXPECT_EQ(-1, Translate("Test"));
}

TEST(StringSwitchTest, StartsWith) {
  auto Translate = [](StringRef S) {
    return llvm::StringSwitch<std::function<int(int, int)>>(S)
        .StartsWith("add", [](int X, int Y) { return X + Y; })
        .StartsWith("sub", [](int X, int Y) { return X - Y; })
        .StartsWith("mul", [](int X, int Y) { return X * Y; })
        .StartsWith("div", [](int X, int Y) { return X / Y; })
        .Default([](int X, int Y) { return 0; });
  };

  EXPECT_EQ(15, Translate("adder")(10, 5));
  EXPECT_EQ(5, Translate("subtracter")(10, 5));
  EXPECT_EQ(50, Translate("multiplier")(10, 5));
  EXPECT_EQ(2, Translate("divider")(10, 5));

  EXPECT_EQ(0, Translate("nothing")(10, 5));
  EXPECT_EQ(0, Translate("ADDER")(10, 5));
}

TEST(StringSwitchTest, StartsWithLower) {
  auto Translate = [](StringRef S) {
    return llvm::StringSwitch<std::function<int(int, int)>>(S)
        .StartsWithLower("add", [](int X, int Y) { return X + Y; })
        .StartsWithLower("sub", [](int X, int Y) { return X - Y; })
        .StartsWithLower("mul", [](int X, int Y) { return X * Y; })
        .StartsWithLower("div", [](int X, int Y) { return X / Y; })
        .Default([](int X, int Y) { return 0; });
  };

  EXPECT_EQ(15, Translate("adder")(10, 5));
  EXPECT_EQ(5, Translate("subtracter")(10, 5));
  EXPECT_EQ(50, Translate("multiplier")(10, 5));
  EXPECT_EQ(2, Translate("divider")(10, 5));

  EXPECT_EQ(15, Translate("AdDeR")(10, 5));
  EXPECT_EQ(5, Translate("SuBtRaCtEr")(10, 5));
  EXPECT_EQ(50, Translate("MuLtIpLiEr")(10, 5));
  EXPECT_EQ(2, Translate("DiViDeR")(10, 5));

  EXPECT_EQ(0, Translate("nothing")(10, 5));
}

TEST(StringSwitchTest, EndsWith) {
  enum class Suffix { Possible, PastTense, Process, InProgressAction, Unknown };

  auto Translate = [](StringRef S) {
    return llvm::StringSwitch<Suffix>(S)
        .EndsWith("able", Suffix::Possible)
        .EndsWith("ed", Suffix::PastTense)
        .EndsWith("ation", Suffix::Process)
        .EndsWith("ing", Suffix::InProgressAction)
        .Default(Suffix::Unknown);
  };

  EXPECT_EQ(Suffix::Possible, Translate("optimizable"));
  EXPECT_EQ(Suffix::PastTense, Translate("optimized"));
  EXPECT_EQ(Suffix::Process, Translate("optimization"));
  EXPECT_EQ(Suffix::InProgressAction, Translate("optimizing"));
  EXPECT_EQ(Suffix::Unknown, Translate("optimizer"));
  EXPECT_EQ(Suffix::Unknown, Translate("OPTIMIZABLE"));
}

TEST(StringSwitchTest, EndsWithLower) {
  enum class Suffix { Possible, PastTense, Process, InProgressAction, Unknown };

  auto Translate = [](StringRef S) {
    return llvm::StringSwitch<Suffix>(S)
        .EndsWithLower("able", Suffix::Possible)
        .EndsWithLower("ed", Suffix::PastTense)
        .EndsWithLower("ation", Suffix::Process)
        .EndsWithLower("ing", Suffix::InProgressAction)
        .Default(Suffix::Unknown);
  };

  EXPECT_EQ(Suffix::Possible, Translate("optimizable"));
  EXPECT_EQ(Suffix::Possible, Translate("OPTIMIZABLE"));
  EXPECT_EQ(Suffix::PastTense, Translate("optimized"));
  EXPECT_EQ(Suffix::Process, Translate("optimization"));
  EXPECT_EQ(Suffix::InProgressAction, Translate("optimizing"));
  EXPECT_EQ(Suffix::Unknown, Translate("optimizer"));
}

TEST(StringSwitchTest, Cases) {
  enum class OSType { Windows, Linux, MacOS, Unknown };

  auto Translate = [](StringRef S) {
    return llvm::StringSwitch<OSType>(S)
        .Cases({StringLiteral::withInnerNUL("wind\0ws"), "win32", "winnt"},
               OSType::Windows)
        .Cases({"linux", "unix", "*nix", "posix"}, OSType::Linux)
        .Cases({"macos", "osx"}, OSType::MacOS)
        .Default(OSType::Unknown);
  };

  EXPECT_EQ(OSType::Windows, Translate(llvm::StringRef("wind\0ws", 7)));
  EXPECT_EQ(OSType::Windows, Translate("win32"));
  EXPECT_EQ(OSType::Windows, Translate("winnt"));

  EXPECT_EQ(OSType::Linux, Translate("linux"));
  EXPECT_EQ(OSType::Linux, Translate("unix"));
  EXPECT_EQ(OSType::Linux, Translate("*nix"));
  EXPECT_EQ(OSType::Linux, Translate("posix"));

  EXPECT_EQ(OSType::MacOS, Translate("macos"));
  EXPECT_EQ(OSType::MacOS, Translate("osx"));

  // Note that the whole null-terminator embedded string is required for the
  // case to match.
  EXPECT_EQ(OSType::Unknown, Translate("wind"));
  EXPECT_EQ(OSType::Unknown, Translate("Windows"));
  EXPECT_EQ(OSType::Unknown, Translate("MacOS"));
  EXPECT_EQ(OSType::Unknown, Translate(""));
}

TEST(StringSwitchTest, CasesLower) {
  enum class OSType { Windows, Linux, MacOS, Unknown };

  auto Translate = [](StringRef S) {
    return llvm::StringSwitch<OSType>(S)
        .CasesLower({StringLiteral::withInnerNUL("wind\0ws"), "win32", "winnt"},
                    OSType::Windows)
        .CasesLower({"linux", "unix", "*nix", "posix"}, OSType::Linux)
        .CasesLower({"macos", "osx"}, OSType::MacOS)
        .Default(OSType::Unknown);
  };

  EXPECT_EQ(OSType::Windows, Translate(llvm::StringRef("WIND\0WS", 7)));
  EXPECT_EQ(OSType::Windows, Translate("WIN32"));
  EXPECT_EQ(OSType::Windows, Translate("WINNT"));

  EXPECT_EQ(OSType::Linux, Translate("LINUX"));
  EXPECT_EQ(OSType::Linux, Translate("UNIX"));
  EXPECT_EQ(OSType::Linux, Translate("*NIX"));
  EXPECT_EQ(OSType::Linux, Translate("POSIX"));

  EXPECT_EQ(OSType::Windows, Translate(llvm::StringRef("wind\0ws", 7)));
  EXPECT_EQ(OSType::Linux, Translate("linux"));

  EXPECT_EQ(OSType::MacOS, Translate("macOS"));
  EXPECT_EQ(OSType::MacOS, Translate("OSX"));

  EXPECT_EQ(OSType::Unknown, Translate("wind"));
  EXPECT_EQ(OSType::Unknown, Translate(""));
}

TEST(StringSwitchTest, CasesCopies) {
  struct Copyable {
    unsigned &NumCopies;
    Copyable(unsigned &Value) : NumCopies(Value) {}
    Copyable(const Copyable &Other) : NumCopies(Other.NumCopies) {
      ++NumCopies;
    }
    Copyable &operator=(const Copyable &Other) {
      ++NumCopies;
      return *this;
    }
  };

  // Check that evaluating multiple cases does not cause unnecessary copies.
  unsigned NumCopies = 0;
  llvm::StringSwitch<Copyable, void>("baz").Cases({"foo", "bar", "baz", "qux"},
                                                  Copyable{NumCopies});
  EXPECT_EQ(NumCopies, 1u);

  NumCopies = 0;
  llvm::StringSwitch<Copyable, void>("baz").CasesLower(
      {"Foo", "Bar", "Baz", "Qux"}, Copyable{NumCopies});
  EXPECT_EQ(NumCopies, 1u);
}

<<<<<<< HEAD
=======
TEST(StringSwitchTest, StringSwitchMultipleMatches) {
  auto Translate = [](StringRef S) {
    return llvm::StringSwitch<int>(S)
        .CaseLower("A", 0)
        .Case("b", 1)
        .Case("a", 2)
        .CasesLower({"a", "b"}, 3)
        .DefaultUnreachable();
  };

  // Check that the value of the first match is returned.
  EXPECT_EQ(0, Translate("A"));
  EXPECT_EQ(0, Translate("a"));
  EXPECT_EQ(3, Translate("B"));
  EXPECT_EQ(1, Translate("b"));
}

>>>>>>> 811fe024
TEST(StringSwitchTest, DefaultUnreachable) {
  auto Translate = [](StringRef S) {
    return llvm::StringSwitch<int>(S)
        .Case("A", 0)
        .Case("B", 1)
        .DefaultUnreachable("Unhandled case");
  };

  EXPECT_EQ(0, Translate("A"));
  EXPECT_EQ(1, Translate("B"));

#if defined(GTEST_HAS_DEATH_TEST) && !defined(NDEBUG)
  EXPECT_DEATH((void)Translate("C"), "Unhandled case");
#endif
}<|MERGE_RESOLUTION|>--- conflicted
+++ resolved
@@ -240,8 +240,6 @@
   EXPECT_EQ(NumCopies, 1u);
 }
 
-<<<<<<< HEAD
-=======
 TEST(StringSwitchTest, StringSwitchMultipleMatches) {
   auto Translate = [](StringRef S) {
     return llvm::StringSwitch<int>(S)
@@ -259,7 +257,6 @@
   EXPECT_EQ(1, Translate("b"));
 }
 
->>>>>>> 811fe024
 TEST(StringSwitchTest, DefaultUnreachable) {
   auto Translate = [](StringRef S) {
     return llvm::StringSwitch<int>(S)
