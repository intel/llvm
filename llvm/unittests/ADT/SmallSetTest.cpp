//===- llvm/unittest/ADT/SmallSetTest.cpp ------------------------------===//
//
// Part of the LLVM Project, under the Apache License v2.0 with LLVM Exceptions.
// See https://llvm.org/LICENSE.txt for license information.
// SPDX-License-Identifier: Apache-2.0 WITH LLVM-exception
//
//===----------------------------------------------------------------------===//
//
// SmallSet unit tests.
//
//===----------------------------------------------------------------------===//

#include "llvm/ADT/SmallSet.h"
#include "llvm/ADT/STLExtras.h"
#include "gmock/gmock.h"
#include "gtest/gtest.h"
#include <string>

using namespace llvm;

TEST(SmallSetTest, ConstructorIteratorPair) {
  std::initializer_list<int> L = {1, 2, 3, 4, 5};
  SmallSet<int, 4> S(std::begin(L), std::end(L));
  EXPECT_THAT(S, testing::UnorderedElementsAreArray(L));
}

TEST(SmallSet, ConstructorInitializerList) {
  std::initializer_list<int> L = {1, 2, 3, 4, 5};
  SmallSet<int, 4> S = {1, 2, 3, 4, 5};
  EXPECT_THAT(S, testing::UnorderedElementsAreArray(L));
}

TEST(SmallSet, CopyConstructor) {
  SmallSet<int, 4> S = {1, 2, 3};
  SmallSet<int, 4> T = S;

  EXPECT_THAT(S, testing::ContainerEq(T));
}

TEST(SmallSet, MoveConstructor) {
  std::initializer_list<int> L = {1, 2, 3};
  SmallSet<int, 4> S = L;
  SmallSet<int, 4> T = std::move(S);

  EXPECT_THAT(T, testing::UnorderedElementsAreArray(L));
}

TEST(SmallSet, CopyAssignment) {
  SmallSet<int, 4> S = {1, 2, 3};
  SmallSet<int, 4> T;
  T = S;

  EXPECT_THAT(S, testing::ContainerEq(T));
}

TEST(SmallSet, MoveAssignment) {
  std::initializer_list<int> L = {1, 2, 3};
  SmallSet<int, 4> S = L;
  SmallSet<int, 4> T;
  T = std::move(S);

  EXPECT_THAT(T, testing::UnorderedElementsAreArray(L));
}

TEST(SmallSetTest, Insert) {

  SmallSet<int, 4> s1;

  for (int i = 0; i < 4; i++) {
    auto InsertResult = s1.insert(i);
    EXPECT_EQ(*InsertResult.first, i);
    EXPECT_EQ(InsertResult.second, true);
  }

  for (int i = 0; i < 4; i++) {
    auto InsertResult = s1.insert(i);
    EXPECT_EQ(*InsertResult.first, i);
    EXPECT_EQ(InsertResult.second, false);
  }

  EXPECT_EQ(4u, s1.size());

  for (int i = 0; i < 4; i++)
    EXPECT_EQ(1u, s1.count(i));

  EXPECT_EQ(0u, s1.count(4));
}

TEST(SmallSetTest, InsertPerfectFwd) {
  struct Value {
    int Key;
    bool Moved;

    Value(int Key) : Key(Key), Moved(false) {}
    Value(const Value &) = default;
    Value(Value &&Other) : Key(Other.Key), Moved(false) { Other.Moved = true; }
    bool operator==(const Value &Other) const { return Key == Other.Key; }
    bool operator<(const Value &Other) const { return Key < Other.Key; }
  };

  {
    SmallSet<Value, 4> S;
    Value V1(1), V2(2);

    S.insert(V1);
    EXPECT_EQ(V1.Moved, false);

    S.insert(std::move(V2));
    EXPECT_EQ(V2.Moved, true);
  }
  {
    SmallSet<Value, 1> S;
    Value V1(1), V2(2);

    S.insert(V1);
    EXPECT_EQ(V1.Moved, false);

    S.insert(std::move(V2));
    EXPECT_EQ(V2.Moved, true);
  }
}

<<<<<<< HEAD
=======
TEST(SmallSetTest, CtorRange) {
  constexpr unsigned Args[] = {3, 1, 2};
  SmallSet<int, 4> s1(llvm::from_range, Args);
  EXPECT_THAT(s1, ::testing::UnorderedElementsAre(1, 2, 3));
}

>>>>>>> 5eee2751
TEST(SmallSetTest, InsertRange) {
  SmallSet<int, 4> s1;
  constexpr unsigned Args[] = {3, 1, 2};
  s1.insert_range(Args);
  EXPECT_THAT(s1, ::testing::UnorderedElementsAre(1, 2, 3));
}

TEST(SmallSetTest, Grow) {
  SmallSet<int, 4> s1;

  for (int i = 0; i < 8; i++) {
    auto InsertResult = s1.insert(i);
    EXPECT_EQ(*InsertResult.first, i);
    EXPECT_EQ(InsertResult.second, true);
  }

  for (int i = 0; i < 8; i++) {
    auto InsertResult = s1.insert(i);
    EXPECT_EQ(*InsertResult.first, i);
    EXPECT_EQ(InsertResult.second, false);
  }

  EXPECT_EQ(8u, s1.size());

  for (int i = 0; i < 8; i++)
    EXPECT_EQ(1u, s1.count(i));

  EXPECT_EQ(0u, s1.count(8));
}

TEST(SmallSetTest, Erase) {
  SmallSet<int, 4> s1;

  for (int i = 0; i < 8; i++)
    s1.insert(i);

  EXPECT_EQ(8u, s1.size());

  // Remove elements one by one and check if all other elements are still there.
  for (int i = 0; i < 8; i++) {
    EXPECT_EQ(1u, s1.count(i));
    EXPECT_TRUE(s1.erase(i));
    EXPECT_EQ(0u, s1.count(i));
    EXPECT_EQ(8u - i - 1, s1.size());
    for (int j = i + 1; j < 8; j++)
      EXPECT_EQ(1u, s1.count(j));
  }

  EXPECT_EQ(0u, s1.count(8));
}

TEST(SmallSetTest, IteratorInt) {
  SmallSet<int, 4> s1;

  // Test the 'small' case.
  for (int i = 0; i < 3; i++)
    s1.insert(i);

  std::vector<int> V(s1.begin(), s1.end());
  // Make sure the elements are in the expected order.
  llvm::sort(V);
  for (int i = 0; i < 3; i++)
    EXPECT_EQ(i, V[i]);

  // Test the 'big' case by adding a few more elements to switch to std::set
  // internally.
  for (int i = 3; i < 6; i++)
    s1.insert(i);

  V.assign(s1.begin(), s1.end());
  // Make sure the elements are in the expected order.
  llvm::sort(V);
  for (int i = 0; i < 6; i++)
    EXPECT_EQ(i, V[i]);
}

TEST(SmallSetTest, IteratorString) {
  // Test SmallSetIterator for SmallSet with a type with non-trivial
  // ctors/dtors.
  SmallSet<std::string, 2> s1;

  s1.insert("str 1");
  s1.insert("str 2");
  s1.insert("str 1");

  std::vector<std::string> V(s1.begin(), s1.end());
  llvm::sort(V);
  EXPECT_EQ(2u, s1.size());
  EXPECT_EQ("str 1", V[0]);
  EXPECT_EQ("str 2", V[1]);

  s1.insert("str 4");
  s1.insert("str 0");
  s1.insert("str 4");

  V.assign(s1.begin(), s1.end());
  // Make sure the elements are in the expected order.
  llvm::sort(V);
  EXPECT_EQ(4u, s1.size());
  EXPECT_EQ("str 0", V[0]);
  EXPECT_EQ("str 1", V[1]);
  EXPECT_EQ("str 2", V[2]);
  EXPECT_EQ("str 4", V[3]);
}

TEST(SmallSetTest, IteratorIncMoveCopy) {
  // Test SmallSetIterator for SmallSet with a type with non-trivial
  // ctors/dtors.
  SmallSet<std::string, 2> s1;

  s1.insert("str 1");
  s1.insert("str 2");

  auto Iter = s1.begin();
  EXPECT_EQ("str 1", *Iter);
  ++Iter;
  EXPECT_EQ("str 2", *Iter);

  s1.insert("str 4");
  s1.insert("str 0");
  auto Iter2 = s1.begin();
  Iter = std::move(Iter2);
  EXPECT_EQ("str 0", *Iter);
}

TEST(SmallSetTest, EqualityComparisonTest) {
  SmallSet<int, 8> s1small;
  SmallSet<int, 10> s2small;
  SmallSet<int, 3> s3large;
  SmallSet<int, 8> s4large;

  for (int i = 1; i < 5; i++) {
    s1small.insert(i);
    s2small.insert(5 - i);
    s3large.insert(i);
  }
  for (int i = 1; i < 11; i++)
    s4large.insert(i);

  EXPECT_EQ(s1small, s1small);
  EXPECT_EQ(s3large, s3large);

  EXPECT_EQ(s1small, s2small);
  EXPECT_EQ(s1small, s3large);
  EXPECT_EQ(s2small, s3large);

  EXPECT_NE(s1small, s4large);
  EXPECT_NE(s4large, s3large);
}

TEST(SmallSetTest, Contains) {
  SmallSet<int, 2> Set;
  EXPECT_FALSE(Set.contains(0));
  EXPECT_FALSE(Set.contains(1));

  Set.insert(0);
  Set.insert(1);
  EXPECT_TRUE(Set.contains(0));
  EXPECT_TRUE(Set.contains(1));

  Set.insert(1);
  EXPECT_TRUE(Set.contains(0));
  EXPECT_TRUE(Set.contains(1));

  Set.erase(1);
  EXPECT_TRUE(Set.contains(0));
  EXPECT_FALSE(Set.contains(1));

  Set.insert(1);
  Set.insert(2);
  EXPECT_TRUE(Set.contains(0));
  EXPECT_TRUE(Set.contains(1));
  EXPECT_TRUE(Set.contains(2));
}<|MERGE_RESOLUTION|>--- conflicted
+++ resolved
@@ -120,15 +120,12 @@
   }
 }
 
-<<<<<<< HEAD
-=======
 TEST(SmallSetTest, CtorRange) {
   constexpr unsigned Args[] = {3, 1, 2};
   SmallSet<int, 4> s1(llvm::from_range, Args);
   EXPECT_THAT(s1, ::testing::UnorderedElementsAre(1, 2, 3));
 }
 
->>>>>>> 5eee2751
 TEST(SmallSetTest, InsertRange) {
   SmallSet<int, 4> s1;
   constexpr unsigned Args[] = {3, 1, 2};
