--- conflicted
+++ resolved
@@ -374,8 +374,6 @@
   // Expect just one vector of store seeds
   EXPECT_EQ(range_size(StoreSeedsRange), 1u);
   ExpectThatElementsAre(SB, {St0, St1, St2, St3});
-<<<<<<< HEAD
-=======
   // Check that the EraseInstr callback works.
 
   // TODO: Range_size counts fully used-bundles even though the iterator skips
@@ -392,19 +390,10 @@
     nonEmptyBundleCount++;
   }
   EXPECT_EQ(nonEmptyBundleCount, 0u);
->>>>>>> a8d96e15
 }
 
 TEST_F(SeedBundleTest, VectorStores) {
   parseIR(C, R"IR(
-<<<<<<< HEAD
-define void @foo(ptr noalias %ptr, <2 x float> %val) {
-bb:
-  %ptr0 = getelementptr float, ptr %ptr, i32 0
-  %ptr1 = getelementptr float, ptr %ptr, i32 1
-  store <2 x float> %val, ptr %ptr1
-  store <2 x float> %val, ptr %ptr0
-=======
 define void @foo(ptr noalias %ptr, <2 x float> %val0, i64 %val1) {
 bb:
   %ptr0 = getelementptr float, ptr %ptr, i32 0
@@ -415,7 +404,6 @@
   store atomic i64 %val1, ptr %ptr2 unordered, align 8
   store volatile i64 %val1, ptr %ptr2
 
->>>>>>> a8d96e15
   ret void
 }
 )IR");
@@ -434,11 +422,7 @@
   sandboxir::SeedCollector SC(&*BB, SE);
 
   // Find the stores
-<<<<<<< HEAD
-  auto It = std::next(BB->begin(), 2);
-=======
   auto It = std::next(BB->begin(), 3);
->>>>>>> a8d96e15
   // StX with X as the order by offset in memory
   auto *St1 = &*It++;
   auto *St0 = &*It++;
@@ -446,11 +430,8 @@
   auto StoreSeedsRange = SC.getStoreSeeds();
   EXPECT_EQ(range_size(StoreSeedsRange), 1u);
   auto &SB = *StoreSeedsRange.begin();
-<<<<<<< HEAD
-=======
   // isValidMemSeed check: The atomic and volatile stores should not
   // be included in the bundle, but the vector stores should be.
->>>>>>> a8d96e15
   ExpectThatElementsAre(SB, {St0, St1});
 }
 
@@ -491,9 +472,6 @@
   auto StoreSeedsRange = SC.getStoreSeeds();
   EXPECT_EQ(range_size(StoreSeedsRange), 1u);
   auto &SB = *StoreSeedsRange.begin();
-<<<<<<< HEAD
-  ExpectThatElementsAre(SB, {St0, St1, St3});
-=======
   // isValidMemSeedCheck here: all of the three stores should be included.
   ExpectThatElementsAre(SB, {St0, St1, St3});
 }
@@ -540,5 +518,4 @@
   // be included in the bundle, the vector stores should be, but the
   // void-typed load should not.
   ExpectThatElementsAre(SB, {Ld0, Ld1});
->>>>>>> a8d96e15
 }