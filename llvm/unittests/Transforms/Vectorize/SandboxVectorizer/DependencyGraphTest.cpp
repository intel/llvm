//===- DependencyGraphTest.cpp --------------------------------------------===//
//
// Part of the LLVM Project, under the Apache License v2.0 with LLVM Exceptions.
// See https://llvm.org/LICENSE.txt for license information.
// SPDX-License-Identifier: Apache-2.0 WITH LLVM-exception
//
//===----------------------------------------------------------------------===//

#include "llvm/Transforms/Vectorize/SandboxVectorizer/DependencyGraph.h"
#include "llvm/Analysis/AliasAnalysis.h"
#include "llvm/Analysis/AssumptionCache.h"
#include "llvm/Analysis/BasicAliasAnalysis.h"
#include "llvm/Analysis/TargetLibraryInfo.h"
#include "llvm/AsmParser/Parser.h"
#include "llvm/IR/DataLayout.h"
#include "llvm/IR/Dominators.h"
#include "llvm/SandboxIR/Context.h"
#include "llvm/SandboxIR/Function.h"
#include "llvm/SandboxIR/Instruction.h"
#include "llvm/Support/SourceMgr.h"
#include "gmock/gmock-matchers.h"
#include "gtest/gtest.h"

using namespace llvm;

struct DependencyGraphTest : public testing::Test {
  LLVMContext C;
  std::unique_ptr<Module> M;
  std::unique_ptr<AssumptionCache> AC;
  std::unique_ptr<DominatorTree> DT;
  std::unique_ptr<BasicAAResult> BAA;
  std::unique_ptr<AAResults> AA;

  void parseIR(LLVMContext &C, const char *IR) {
    SMDiagnostic Err;
    M = parseAssemblyString(IR, Err, C);
    if (!M)
      Err.print("DependencyGraphTest", errs());
  }

  AAResults &getAA(llvm::Function &LLVMF) {
    TargetLibraryInfoImpl TLII;
    TargetLibraryInfo TLI(TLII);
    AA = std::make_unique<AAResults>(TLI);
    AC = std::make_unique<AssumptionCache>(LLVMF);
    DT = std::make_unique<DominatorTree>(LLVMF);
    BAA = std::make_unique<BasicAAResult>(M->getDataLayout(), LLVMF, TLI, *AC,
                                          DT.get());
    AA->addAAResult(*BAA);
    return *AA;
  }
  /// \Returns true if there is a dependency: SrcN->DstN.
  bool memDependency(sandboxir::DGNode *SrcN, sandboxir::DGNode *DstN) {
    if (auto *MemDstN = dyn_cast<sandboxir::MemDGNode>(DstN))
      return MemDstN->hasMemPred(SrcN);
    return false;
  }
};

TEST_F(DependencyGraphTest, isStackSaveOrRestoreIntrinsic) {
  parseIR(C, R"IR(
declare void @llvm.sideeffect()
define void @foo(i8 %v1, ptr %ptr) {
  %add = add i8 %v1, %v1
  %stacksave = call ptr @llvm.stacksave()
  call void @llvm.stackrestore(ptr %stacksave)
  call void @llvm.sideeffect()
  ret void
}
)IR");
  llvm::Function *LLVMF = &*M->getFunction("foo");
  sandboxir::Context Ctx(C);
  sandboxir::Function *F = Ctx.createFunction(LLVMF);
  auto *BB = &*F->begin();
  auto It = BB->begin();
  auto *Add = cast<sandboxir::BinaryOperator>(&*It++);
  auto *StackSave = cast<sandboxir::CallInst>(&*It++);
  auto *StackRestore = cast<sandboxir::CallInst>(&*It++);
  auto *Other = cast<sandboxir::CallInst>(&*It++);
  auto *Ret = cast<sandboxir::ReturnInst>(&*It++);

  using DGNode = sandboxir::DGNode;
  EXPECT_FALSE(DGNode::isStackSaveOrRestoreIntrinsic(Add));
  EXPECT_TRUE(DGNode::isStackSaveOrRestoreIntrinsic(StackSave));
  EXPECT_TRUE(DGNode::isStackSaveOrRestoreIntrinsic(StackRestore));
  EXPECT_FALSE(DGNode::isStackSaveOrRestoreIntrinsic(Other));
  EXPECT_FALSE(DGNode::isStackSaveOrRestoreIntrinsic(Ret));
}

TEST_F(DependencyGraphTest, Instruction_isMemDepCandidate) {
  parseIR(C, R"IR(
declare void @llvm.fake.use(...)
declare void @llvm.sideeffect()
declare void @llvm.pseudoprobe(i64, i64, i32, i64)
declare void @bar()
define void @foo(i8 %v1, ptr %ptr) {
  %add0 = add i8 %v1, %v1
  %ld0 = load i8, ptr %ptr
  store i8 %v1, ptr %ptr
  call void @llvm.sideeffect()
  call void @llvm.pseudoprobe(i64 42, i64 1, i32 0, i64 -1)
  call void @llvm.fake.use(ptr %ptr)
  call void @bar()
  ret void
}
)IR");
  llvm::Function *LLVMF = &*M->getFunction("foo");
  sandboxir::Context Ctx(C);
  sandboxir::Function *F = Ctx.createFunction(LLVMF);
  auto *BB = &*F->begin();
  auto It = BB->begin();
  auto *Add0 = cast<sandboxir::BinaryOperator>(&*It++);
  auto *Ld0 = cast<sandboxir::LoadInst>(&*It++);
  auto *St0 = cast<sandboxir::StoreInst>(&*It++);
  auto *SideEffect0 = cast<sandboxir::CallInst>(&*It++);
  auto *PseudoProbe0 = cast<sandboxir::CallInst>(&*It++);
  auto *OtherIntrinsic0 = cast<sandboxir::CallInst>(&*It++);
  auto *CallBar = cast<sandboxir::CallInst>(&*It++);
  auto *Ret = cast<sandboxir::ReturnInst>(&*It++);

  using DGNode = sandboxir::DGNode;

  EXPECT_FALSE(DGNode::isMemDepCandidate(Add0));
  EXPECT_TRUE(DGNode::isMemDepCandidate(Ld0));
  EXPECT_TRUE(DGNode::isMemDepCandidate(St0));
  EXPECT_FALSE(DGNode::isMemDepCandidate(SideEffect0));
  EXPECT_FALSE(DGNode::isMemDepCandidate(PseudoProbe0));
  EXPECT_TRUE(DGNode::isMemDepCandidate(OtherIntrinsic0));
  EXPECT_TRUE(DGNode::isMemDepCandidate(CallBar));
  EXPECT_FALSE(DGNode::isMemDepCandidate(Ret));
}

TEST_F(DependencyGraphTest, Instruction_isMemIntrinsic) {
  parseIR(C, R"IR(
declare void @llvm.sideeffect()
declare void @llvm.pseudoprobe(i64)
declare void @llvm.assume(i1)

define void @foo(ptr %ptr, i1 %cond) {
  call void @llvm.sideeffect()
  call void @llvm.pseudoprobe(i64 42)
  call void @llvm.assume(i1 %cond)
  ret void
}
)IR");
  llvm::Function *LLVMF = &*M->getFunction("foo");
  sandboxir::Context Ctx(C);
  sandboxir::Function *F = Ctx.createFunction(LLVMF);
  auto *BB = &*F->begin();
  auto It = BB->begin();
  auto *SideEffect = cast<sandboxir::IntrinsicInst>(&*It++);
  auto *PseudoProbe = cast<sandboxir::IntrinsicInst>(&*It++);
  auto *OtherIntrinsic = cast<sandboxir::IntrinsicInst>(&*It++);

  using DGNode = sandboxir::DGNode;
  EXPECT_FALSE(DGNode::isMemIntrinsic(SideEffect));
  EXPECT_FALSE(DGNode::isMemIntrinsic(PseudoProbe));
  EXPECT_TRUE(DGNode::isMemIntrinsic(OtherIntrinsic));
}

TEST_F(DependencyGraphTest, MemDGNode) {
  parseIR(C, R"IR(
declare void @llvm.sideeffect()
declare void @llvm.pseudoprobe(i64, i64, i32, i64)
declare void @llvm.fake.use(...)
declare void @bar()
define void @foo(i8 %v1, ptr %ptr) {
  store i8 %v1, ptr %ptr
  %ld0 = load i8, ptr %ptr
  %add = add i8 %v1, %v1
  %stacksave = call ptr @llvm.stacksave()
  call void @llvm.stackrestore(ptr %stacksave)
  call void @llvm.sideeffect()
  call void @llvm.pseudoprobe(i64 42, i64 1, i32 0, i64 -1)
  call void @llvm.fake.use(ptr %ptr)
  call void @bar()
  ret void
}
)IR");
  llvm::Function *LLVMF = &*M->getFunction("foo");
  sandboxir::Context Ctx(C);

  auto *F = Ctx.createFunction(LLVMF);
  auto *BB = &*F->begin();
  auto It = BB->begin();
  auto *Store = cast<sandboxir::StoreInst>(&*It++);
  auto *Load = cast<sandboxir::LoadInst>(&*It++);
  auto *Add = cast<sandboxir::BinaryOperator>(&*It++);
  auto *StackSave = cast<sandboxir::CallInst>(&*It++);
  auto *StackRestore = cast<sandboxir::CallInst>(&*It++);
  auto *SideEffect = cast<sandboxir::CallInst>(&*It++);
  auto *PseudoProbe = cast<sandboxir::CallInst>(&*It++);
  auto *FakeUse = cast<sandboxir::CallInst>(&*It++);
  auto *Call = cast<sandboxir::CallInst>(&*It++);
  auto *Ret = cast<sandboxir::ReturnInst>(&*It++);

  sandboxir::DependencyGraph DAG(getAA(*LLVMF), Ctx);
  DAG.extend({&*BB->begin(), BB->getTerminator()});
  EXPECT_TRUE(isa<llvm::sandboxir::MemDGNode>(DAG.getNode(Store)));
  EXPECT_TRUE(isa<llvm::sandboxir::MemDGNode>(DAG.getNode(Load)));
  EXPECT_FALSE(isa<llvm::sandboxir::MemDGNode>(DAG.getNode(Add)));
  EXPECT_TRUE(isa<llvm::sandboxir::MemDGNode>(DAG.getNode(StackSave)));
  EXPECT_TRUE(isa<llvm::sandboxir::MemDGNode>(DAG.getNode(StackRestore)));
  EXPECT_FALSE(isa<llvm::sandboxir::MemDGNode>(DAG.getNode(SideEffect)));
  EXPECT_FALSE(isa<llvm::sandboxir::MemDGNode>(DAG.getNode(PseudoProbe)));
  EXPECT_TRUE(isa<llvm::sandboxir::MemDGNode>(DAG.getNode(FakeUse)));
  EXPECT_TRUE(isa<llvm::sandboxir::MemDGNode>(DAG.getNode(Call)));
  EXPECT_FALSE(isa<llvm::sandboxir::MemDGNode>(DAG.getNode(Ret)));
}

TEST_F(DependencyGraphTest, Basic) {
  parseIR(C, R"IR(
define void @foo(ptr %ptr, i8 %v0, i8 %v1) {
  store i8 %v0, ptr %ptr
  store i8 %v1, ptr %ptr
  ret void
}
)IR");
  llvm::Function *LLVMF = &*M->getFunction("foo");
  sandboxir::Context Ctx(C);
  auto *F = Ctx.createFunction(LLVMF);
  auto *BB = &*F->begin();
  auto It = BB->begin();
  auto *S0 = cast<sandboxir::StoreInst>(&*It++);
  auto *S1 = cast<sandboxir::StoreInst>(&*It++);
  auto *Ret = cast<sandboxir::ReturnInst>(&*It++);
  sandboxir::DependencyGraph DAG(getAA(*LLVMF), Ctx);
  auto Span = DAG.extend({&*BB->begin(), BB->getTerminator()});
  // Check extend().
  EXPECT_EQ(Span.top(), &*BB->begin());
  EXPECT_EQ(Span.bottom(), BB->getTerminator());

  auto *N0 = cast<sandboxir::MemDGNode>(DAG.getNode(S0));
  auto *N1 = cast<sandboxir::MemDGNode>(DAG.getNode(S1));
  auto *N2 = DAG.getNode(Ret);

  // Check getInstruction().
  EXPECT_EQ(N0->getInstruction(), S0);
  EXPECT_EQ(N1->getInstruction(), S1);
  // Check hasMemPred()
  EXPECT_TRUE(N1->hasMemPred(N0));
  EXPECT_FALSE(N0->hasMemPred(N1));

  // Check preds().
  EXPECT_TRUE(N0->preds(DAG).empty());
  EXPECT_THAT(N1->preds(DAG), testing::ElementsAre(N0));

  // Check memPreds().
  EXPECT_TRUE(N0->memPreds().empty());
  EXPECT_THAT(N1->memPreds(), testing::ElementsAre(N0));
  EXPECT_TRUE(N2->preds(DAG).empty());

  // Check UnscheduledSuccs.
  EXPECT_EQ(N0->getNumUnscheduledSuccs(), 1u); // N1
  EXPECT_EQ(N1->getNumUnscheduledSuccs(), 0u);
  EXPECT_EQ(N2->getNumUnscheduledSuccs(), 0u);

  // Check decrUnscheduledSuccs.
  N0->decrUnscheduledSuccs();
  EXPECT_EQ(N0->getNumUnscheduledSuccs(), 0u);
#ifndef NDEBUG
  EXPECT_DEATH(N0->decrUnscheduledSuccs(), ".*Counting.*");
#endif // NDEBUG

  // Check scheduled(), setScheduled().
  EXPECT_FALSE(N0->scheduled());
  N0->setScheduled(true);
  EXPECT_TRUE(N0->scheduled());
}

TEST_F(DependencyGraphTest, Preds) {
  parseIR(C, R"IR(
declare ptr @bar(i8)
define i8 @foo(i8 %v0, i8 %v1) {
  %add0 = add i8 %v0, %v0
  %add1 = add i8 %v1, %v1
  %add2 = add i8 %add0, %add1
  %ptr = call ptr @bar(i8 %add1)
  store i8 %add2, ptr %ptr
  ret i8 %add2
}
)IR");
  llvm::Function *LLVMF = &*M->getFunction("foo");
  sandboxir::Context Ctx(C);
  auto *F = Ctx.createFunction(LLVMF);
  auto *BB = &*F->begin();
  auto It = BB->begin();
  sandboxir::DependencyGraph DAG(getAA(*LLVMF), Ctx);
  DAG.extend({&*BB->begin(), BB->getTerminator()});

  auto *AddN0 = DAG.getNode(cast<sandboxir::BinaryOperator>(&*It++));
  auto *AddN1 = DAG.getNode(cast<sandboxir::BinaryOperator>(&*It++));
  auto *AddN2 = DAG.getNode(cast<sandboxir::BinaryOperator>(&*It++));
  auto *CallN = DAG.getNode(cast<sandboxir::CallInst>(&*It++));
  auto *StN = DAG.getNode(cast<sandboxir::StoreInst>(&*It++));
  auto *RetN = DAG.getNode(cast<sandboxir::ReturnInst>(&*It++));

  // Check preds().
  EXPECT_THAT(AddN0->preds(DAG), testing::ElementsAre());
  EXPECT_THAT(AddN1->preds(DAG), testing::ElementsAre());
  EXPECT_THAT(AddN2->preds(DAG), testing::ElementsAre(AddN0, AddN1));
  EXPECT_THAT(CallN->preds(DAG), testing::ElementsAre(AddN1));
  EXPECT_THAT(StN->preds(DAG),
              testing::UnorderedElementsAre(CallN, CallN, AddN2));
  EXPECT_THAT(RetN->preds(DAG), testing::ElementsAre(AddN2));

  // Check UnscheduledSuccs.
  EXPECT_EQ(AddN0->getNumUnscheduledSuccs(), 1u); // AddN2
  EXPECT_EQ(AddN1->getNumUnscheduledSuccs(), 2u); // AddN2, CallN
  EXPECT_EQ(AddN2->getNumUnscheduledSuccs(), 2u); // StN, RetN
  EXPECT_EQ(CallN->getNumUnscheduledSuccs(), 2u); // StN, StN
  EXPECT_EQ(StN->getNumUnscheduledSuccs(), 0u);
  EXPECT_EQ(RetN->getNumUnscheduledSuccs(), 0u);
}

TEST_F(DependencyGraphTest, MemDGNode_getPrevNode_getNextNode) {
  parseIR(C, R"IR(
define void @foo(ptr %ptr, i8 %v0, i8 %v1) {
  store i8 %v0, ptr %ptr
  add i8 %v0, %v0
  store i8 %v1, ptr %ptr
  ret void
}
)IR");
  llvm::Function *LLVMF = &*M->getFunction("foo");
  sandboxir::Context Ctx(C);
  auto *F = Ctx.createFunction(LLVMF);
  auto *BB = &*F->begin();
  auto It = BB->begin();
  auto *S0 = cast<sandboxir::StoreInst>(&*It++);
  [[maybe_unused]] auto *Add = cast<sandboxir::BinaryOperator>(&*It++);
  auto *S1 = cast<sandboxir::StoreInst>(&*It++);
  [[maybe_unused]] auto *Ret = cast<sandboxir::ReturnInst>(&*It++);

  sandboxir::DependencyGraph DAG(getAA(*LLVMF), Ctx);
  DAG.extend({&*BB->begin(), BB->getTerminator()});

  auto *S0N = cast<sandboxir::MemDGNode>(DAG.getNode(S0));
  auto *S1N = cast<sandboxir::MemDGNode>(DAG.getNode(S1));

  EXPECT_EQ(S0N->getPrevNode(), nullptr);
  EXPECT_EQ(S0N->getNextNode(), S1N);

  EXPECT_EQ(S1N->getPrevNode(), S0N);
  EXPECT_EQ(S1N->getNextNode(), nullptr);
}

TEST_F(DependencyGraphTest, DGNodeRange) {
  parseIR(C, R"IR(
define void @foo(ptr %ptr, i8 %v0, i8 %v1) {
  add i8 %v0, %v0
  store i8 %v0, ptr %ptr
  add i8 %v0, %v0
  store i8 %v1, ptr %ptr
  ret void
}
)IR");
  llvm::Function *LLVMF = &*M->getFunction("foo");
  sandboxir::Context Ctx(C);
  auto *F = Ctx.createFunction(LLVMF);
  auto *BB = &*F->begin();
  auto It = BB->begin();
  auto *Add0 = cast<sandboxir::BinaryOperator>(&*It++);
  auto *S0 = cast<sandboxir::StoreInst>(&*It++);
  auto *Add1 = cast<sandboxir::BinaryOperator>(&*It++);
  auto *S1 = cast<sandboxir::StoreInst>(&*It++);
  auto *Ret = cast<sandboxir::ReturnInst>(&*It++);

  sandboxir::DependencyGraph DAG(getAA(*LLVMF), Ctx);
  DAG.extend({&*BB->begin(), BB->getTerminator()});

  auto *S0N = cast<sandboxir::MemDGNode>(DAG.getNode(S0));
  auto *S1N = cast<sandboxir::MemDGNode>(DAG.getNode(S1));

  // Check getTopMemDGNode().
  using B = sandboxir::MemDGNodeIntervalBuilder;
  using InstrInterval = sandboxir::Interval<sandboxir::Instruction>;
  EXPECT_EQ(B::getTopMemDGNode(InstrInterval(S0, S0), DAG), S0N);
  EXPECT_EQ(B::getTopMemDGNode(InstrInterval(S0, Ret), DAG), S0N);
  EXPECT_EQ(B::getTopMemDGNode(InstrInterval(Add0, Add1), DAG), S0N);
  EXPECT_EQ(B::getTopMemDGNode(InstrInterval(Add0, Add0), DAG), nullptr);

  // Check getBotMemDGNode().
  EXPECT_EQ(B::getBotMemDGNode(InstrInterval(S1, S1), DAG), S1N);
  EXPECT_EQ(B::getBotMemDGNode(InstrInterval(Add0, S1), DAG), S1N);
  EXPECT_EQ(B::getBotMemDGNode(InstrInterval(Add0, Ret), DAG), S1N);
  EXPECT_EQ(B::getBotMemDGNode(InstrInterval(Ret, Ret), DAG), nullptr);

  // Check empty range.
  EXPECT_THAT(sandboxir::MemDGNodeIntervalBuilder::makeEmpty(),
              testing::ElementsAre());

  // Returns the pointers in Range.
  auto getPtrVec = [](const auto &Range) {
    SmallVector<const sandboxir::DGNode *> Vec;
    for (const sandboxir::DGNode &N : Range)
      Vec.push_back(&N);
    return Vec;
  };
  // Both TopN and BotN are memory.
  EXPECT_THAT(
      getPtrVec(sandboxir::MemDGNodeIntervalBuilder::make({S0, S1}, DAG)),
      testing::ElementsAre(S0N, S1N));
  // Only TopN is memory.
  EXPECT_THAT(
      getPtrVec(sandboxir::MemDGNodeIntervalBuilder::make({S0, Ret}, DAG)),
      testing::ElementsAre(S0N, S1N));
  EXPECT_THAT(
      getPtrVec(sandboxir::MemDGNodeIntervalBuilder::make({S0, Add1}, DAG)),
      testing::ElementsAre(S0N));
  // Only BotN is memory.
  EXPECT_THAT(
      getPtrVec(sandboxir::MemDGNodeIntervalBuilder::make({Add0, S1}, DAG)),
      testing::ElementsAre(S0N, S1N));
  EXPECT_THAT(
      getPtrVec(sandboxir::MemDGNodeIntervalBuilder::make({Add0, S0}, DAG)),
      testing::ElementsAre(S0N));
  // Neither TopN or BotN is memory.
  EXPECT_THAT(
      getPtrVec(sandboxir::MemDGNodeIntervalBuilder::make({Add0, Ret}, DAG)),
      testing::ElementsAre(S0N, S1N));
  EXPECT_THAT(
      getPtrVec(sandboxir::MemDGNodeIntervalBuilder::make({Add0, Add0}, DAG)),
      testing::ElementsAre());
}

TEST_F(DependencyGraphTest, AliasingStores) {
  parseIR(C, R"IR(
define void @foo(ptr %ptr, i8 %v0, i8 %v1) {
  store i8 %v0, ptr %ptr
  store i8 %v1, ptr %ptr
  ret void
}
)IR");
  llvm::Function *LLVMF = &*M->getFunction("foo");
  sandboxir::Context Ctx(C);
  auto *F = Ctx.createFunction(LLVMF);
  auto *BB = &*F->begin();
  sandboxir::DependencyGraph DAG(getAA(*LLVMF), Ctx);
  DAG.extend({&*BB->begin(), BB->getTerminator()});
  auto It = BB->begin();
  auto *Store0N = cast<sandboxir::MemDGNode>(
      DAG.getNode(cast<sandboxir::StoreInst>(&*It++)));
  auto *Store1N = cast<sandboxir::MemDGNode>(
      DAG.getNode(cast<sandboxir::StoreInst>(&*It++)));
  auto *RetN = DAG.getNode(cast<sandboxir::ReturnInst>(&*It++));
  EXPECT_TRUE(Store0N->memPreds().empty());
  EXPECT_THAT(Store1N->memPreds(), testing::ElementsAre(Store0N));
  EXPECT_TRUE(RetN->preds(DAG).empty());
}

TEST_F(DependencyGraphTest, NonAliasingStores) {
  parseIR(C, R"IR(
define void @foo(ptr noalias %ptr0, ptr noalias %ptr1, i8 %v0, i8 %v1) {
  store i8 %v0, ptr %ptr0
  store i8 %v1, ptr %ptr1
  ret void
}
)IR");
  llvm::Function *LLVMF = &*M->getFunction("foo");
  sandboxir::Context Ctx(C);
  auto *F = Ctx.createFunction(LLVMF);
  auto *BB = &*F->begin();
  sandboxir::DependencyGraph DAG(getAA(*LLVMF), Ctx);
  DAG.extend({&*BB->begin(), BB->getTerminator()});
  auto It = BB->begin();
  auto *Store0N = cast<sandboxir::MemDGNode>(
      DAG.getNode(cast<sandboxir::StoreInst>(&*It++)));
  auto *Store1N = cast<sandboxir::MemDGNode>(
      DAG.getNode(cast<sandboxir::StoreInst>(&*It++)));
  auto *RetN = DAG.getNode(cast<sandboxir::ReturnInst>(&*It++));
  // We expect no dependencies because the stores don't alias.
  EXPECT_TRUE(Store0N->memPreds().empty());
  EXPECT_TRUE(Store1N->memPreds().empty());
  EXPECT_TRUE(RetN->preds(DAG).empty());
}

TEST_F(DependencyGraphTest, VolatileLoads) {
  parseIR(C, R"IR(
define void @foo(ptr noalias %ptr0, ptr noalias %ptr1) {
  %ld0 = load volatile i8, ptr %ptr0
  %ld1 = load volatile i8, ptr %ptr1
  ret void
}
)IR");
  llvm::Function *LLVMF = &*M->getFunction("foo");
  sandboxir::Context Ctx(C);
  auto *F = Ctx.createFunction(LLVMF);
  auto *BB = &*F->begin();
  sandboxir::DependencyGraph DAG(getAA(*LLVMF), Ctx);
  DAG.extend({&*BB->begin(), BB->getTerminator()});
  auto It = BB->begin();
  auto *Ld0N = cast<sandboxir::MemDGNode>(
      DAG.getNode(cast<sandboxir::LoadInst>(&*It++)));
  auto *Ld1N = cast<sandboxir::MemDGNode>(
      DAG.getNode(cast<sandboxir::LoadInst>(&*It++)));
  auto *RetN = DAG.getNode(cast<sandboxir::ReturnInst>(&*It++));
  EXPECT_TRUE(Ld0N->memPreds().empty());
  EXPECT_THAT(Ld1N->memPreds(), testing::ElementsAre(Ld0N));
  EXPECT_TRUE(RetN->preds(DAG).empty());
}

TEST_F(DependencyGraphTest, VolatileSotres) {
  parseIR(C, R"IR(
define void @foo(ptr noalias %ptr0, ptr noalias %ptr1, i8 %v) {
  store volatile i8 %v, ptr %ptr0
  store volatile i8 %v, ptr %ptr1
  ret void
}
)IR");
  llvm::Function *LLVMF = &*M->getFunction("foo");
  sandboxir::Context Ctx(C);
  auto *F = Ctx.createFunction(LLVMF);
  auto *BB = &*F->begin();
  sandboxir::DependencyGraph DAG(getAA(*LLVMF), Ctx);
  DAG.extend({&*BB->begin(), BB->getTerminator()});
  auto It = BB->begin();
  auto *Store0N = cast<sandboxir::MemDGNode>(
      DAG.getNode(cast<sandboxir::StoreInst>(&*It++)));
  auto *Store1N = cast<sandboxir::MemDGNode>(
      DAG.getNode(cast<sandboxir::StoreInst>(&*It++)));
  auto *RetN = DAG.getNode(cast<sandboxir::ReturnInst>(&*It++));
  EXPECT_TRUE(Store0N->memPreds().empty());
  EXPECT_THAT(Store1N->memPreds(), testing::ElementsAre(Store0N));
  EXPECT_TRUE(RetN->preds(DAG).empty());
}

TEST_F(DependencyGraphTest, Call) {
  parseIR(C, R"IR(
declare void @bar1()
declare void @bar2()
define void @foo(float %v1, float %v2) {
  call void @bar1()
  %add = fadd float %v1, %v2
  call void @bar2()
  ret void
}
)IR");
  Function *LLVMF = M->getFunction("foo");

  sandboxir::Context Ctx(C);
  auto *F = Ctx.createFunction(LLVMF);
  auto *BB = &*F->begin();

  sandboxir::DependencyGraph DAG(getAA(*LLVMF), Ctx);
  DAG.extend({&*BB->begin(), BB->getTerminator()->getPrevNode()});

  auto It = BB->begin();
  auto *Call1N = cast<sandboxir::MemDGNode>(DAG.getNode(&*It++));
  auto *AddN = DAG.getNode(&*It++);
  auto *Call2N = cast<sandboxir::MemDGNode>(DAG.getNode(&*It++));

  EXPECT_THAT(Call1N->memPreds(), testing::ElementsAre());
  EXPECT_THAT(AddN->preds(DAG), testing::ElementsAre());
  EXPECT_THAT(Call2N->memPreds(), testing::ElementsAre(Call1N));
}

// Check that there is a dependency: stacksave -> alloca -> stackrestore.
TEST_F(DependencyGraphTest, StackSaveRestoreInAlloca) {
  parseIR(C, R"IR(
declare ptr @llvm.stacksave()
declare void @llvm.stackrestore(ptr %ptr)

define void @foo() {
  %stack0 = call ptr @llvm.stacksave()        ; Should depend on store
  %alloca0 = alloca inalloca i8               ; Should depend on stacksave
  call void @llvm.stackrestore(ptr %stack0)   ; Should depend transiently on %alloca0
  ret void
}
)IR");
  Function *LLVMF = M->getFunction("foo");

  sandboxir::Context Ctx(C);
  auto *F = Ctx.createFunction(LLVMF);
  auto *BB = &*F->begin();

  sandboxir::DependencyGraph DAG(getAA(*LLVMF), Ctx);
  DAG.extend({&*BB->begin(), BB->getTerminator()->getPrevNode()});

  auto It = BB->begin();
  auto *StackSaveN = DAG.getNode(&*It++);
  auto *AllocaN = DAG.getNode(&*It++);
  auto *StackRestoreN = DAG.getNode(&*It++);

  EXPECT_TRUE(memDependency(AllocaN, StackRestoreN));
  EXPECT_TRUE(memDependency(StackSaveN, AllocaN));
}

// Checks that stacksave and stackrestore depend on other mem instrs.
TEST_F(DependencyGraphTest, StackSaveRestoreDependOnOtherMem) {
  parseIR(C, R"IR(
declare ptr @llvm.stacksave()
declare void @llvm.stackrestore(ptr %ptr)

define void @foo(i8 %v0, i8 %v1, ptr %ptr) {
  store volatile i8 %v0, ptr %ptr, align 4
  %stack0 = call ptr @llvm.stacksave()       ; Should depend on store
  call void @llvm.stackrestore(ptr %stack0)  ; Should depend on stacksave
  store volatile i8 %v1, ptr %ptr, align 4   ; Should depend on stackrestore
  ret void
}
)IR");
  Function *LLVMF = M->getFunction("foo");

  sandboxir::Context Ctx(C);
  auto *F = Ctx.createFunction(LLVMF);
  auto *BB = &*F->begin();

  sandboxir::DependencyGraph DAG(getAA(*LLVMF), Ctx);
  DAG.extend({&*BB->begin(), BB->getTerminator()->getPrevNode()});

  auto It = BB->begin();
  auto *Store0N = DAG.getNode(&*It++);
  auto *StackSaveN = DAG.getNode(&*It++);
  auto *StackRestoreN = DAG.getNode(&*It++);
  auto *Store1N = DAG.getNode(&*It++);

  EXPECT_TRUE(memDependency(Store0N, StackSaveN));
  EXPECT_TRUE(memDependency(StackSaveN, StackRestoreN));
  EXPECT_TRUE(memDependency(StackRestoreN, Store1N));
}

// Make sure there is a dependency between a stackrestore and an alloca.
TEST_F(DependencyGraphTest, StackRestoreAndInAlloca) {
  parseIR(C, R"IR(
declare void @llvm.stackrestore(ptr %ptr)

define void @foo(ptr %ptr) {
  call void @llvm.stackrestore(ptr %ptr)
  %alloca0 = alloca inalloca i8              ; Should depend on stackrestore
  ret void
}
)IR");
  Function *LLVMF = M->getFunction("foo");

  sandboxir::Context Ctx(C);
  auto *F = Ctx.createFunction(LLVMF);
  auto *BB = &*F->begin();

  sandboxir::DependencyGraph DAG(getAA(*LLVMF), Ctx);
  DAG.extend({&*BB->begin(), BB->getTerminator()->getPrevNode()});

  auto It = BB->begin();
  auto *StackRestoreN = DAG.getNode(&*It++);
  auto *AllocaN = DAG.getNode(&*It++);

  EXPECT_TRUE(memDependency(StackRestoreN, AllocaN));
}

// Make sure there is a dependency between the alloca and stacksave
TEST_F(DependencyGraphTest, StackSaveAndInAlloca) {
  parseIR(C, R"IR(
declare ptr @llvm.stacksave()

define void @foo(ptr %ptr) {
  %alloca0 = alloca inalloca i8              ; Should depend on stackrestore
  %stack0 = call ptr @llvm.stacksave()       ; Should depend on alloca0
  ret void
}
)IR");
  Function *LLVMF = M->getFunction("foo");

  sandboxir::Context Ctx(C);
  auto *F = Ctx.createFunction(LLVMF);
  auto *BB = &*F->begin();

  sandboxir::DependencyGraph DAG(getAA(*LLVMF), Ctx);
  DAG.extend({&*BB->begin(), BB->getTerminator()->getPrevNode()});

  auto It = BB->begin();
  auto *AllocaN = DAG.getNode(&*It++);
  auto *StackSaveN = DAG.getNode(&*It++);

  EXPECT_TRUE(memDependency(AllocaN, StackSaveN));
}

// A non-InAlloca in a stacksave-stackrestore region does not need extra
// dependencies.
TEST_F(DependencyGraphTest, StackSaveRestoreNoInAlloca) {
  parseIR(C, R"IR(
declare ptr @llvm.stacksave()
declare void @llvm.stackrestore(ptr %ptr)
declare void @use(ptr %ptr)

define void @foo() {
  %stack = call ptr @llvm.stacksave()
  %alloca1 = alloca i8                         ; No dependency
  call void @llvm.stackrestore(ptr %stack)
  ret void
}
)IR");
  Function *LLVMF = M->getFunction("foo");

  sandboxir::Context Ctx(C);
  auto *F = Ctx.createFunction(LLVMF);
  auto *BB = &*F->begin();

  sandboxir::DependencyGraph DAG(getAA(*LLVMF), Ctx);
  DAG.extend({&*BB->begin(), BB->getTerminator()->getPrevNode()});

  auto It = BB->begin();
  auto *StackSaveN = DAG.getNode(&*It++);
  auto *AllocaN = DAG.getNode(&*It++);
  auto *StackRestoreN = DAG.getNode(&*It++);

  EXPECT_FALSE(memDependency(StackSaveN, AllocaN));
  EXPECT_FALSE(memDependency(AllocaN, StackRestoreN));
}

TEST_F(DependencyGraphTest, Extend) {
  parseIR(C, R"IR(
define void @foo(ptr %ptr, i8 %v1, i8 %v2, i8 %v3, i8 %v4, i8 %v5) {
  store i8 %v1, ptr %ptr
  store i8 %v2, ptr %ptr
  store i8 %v3, ptr %ptr
  store i8 %v4, ptr %ptr
  store i8 %v5, ptr %ptr
  ret void
}
)IR");
  llvm::Function *LLVMF = &*M->getFunction("foo");
  sandboxir::Context Ctx(C);
  auto *F = Ctx.createFunction(LLVMF);
  auto *BB = &*F->begin();
  auto It = BB->begin();
  auto *S1 = cast<sandboxir::StoreInst>(&*It++);
  auto *S2 = cast<sandboxir::StoreInst>(&*It++);
  auto *S3 = cast<sandboxir::StoreInst>(&*It++);
  auto *S4 = cast<sandboxir::StoreInst>(&*It++);
  auto *S5 = cast<sandboxir::StoreInst>(&*It++);
  sandboxir::DependencyGraph DAG(getAA(*LLVMF), Ctx);
  {
    // Scenario 1: Build new DAG
    auto NewIntvl = DAG.extend({S3, S3});
    EXPECT_EQ(NewIntvl, sandboxir::Interval<sandboxir::Instruction>(S3, S3));
    EXPECT_EQ(DAG.getInterval().top(), S3);
    EXPECT_EQ(DAG.getInterval().bottom(), S3);
    [[maybe_unused]] auto *S3N = cast<sandboxir::MemDGNode>(DAG.getNode(S3));
    // Check UnscheduledSuccs.
    EXPECT_EQ(S3N->getNumUnscheduledSuccs(), 0u);
  }
  {
    // Scenario 2: Extend below
    auto NewIntvl = DAG.extend({S5, S5});
    EXPECT_EQ(NewIntvl, sandboxir::Interval<sandboxir::Instruction>(S4, S5));
    auto *S3N = cast<sandboxir::MemDGNode>(DAG.getNode(S3));
    auto *S4N = cast<sandboxir::MemDGNode>(DAG.getNode(S4));
    auto *S5N = cast<sandboxir::MemDGNode>(DAG.getNode(S5));
    EXPECT_TRUE(S4N->hasMemPred(S3N));
    EXPECT_TRUE(S5N->hasMemPred(S4N));
    EXPECT_TRUE(S5N->hasMemPred(S3N));
    // Check UnscheduledSuccs.
    EXPECT_EQ(S3N->getNumUnscheduledSuccs(), 2u); // S4N, S5N
    EXPECT_EQ(S4N->getNumUnscheduledSuccs(), 1u); // S5N
    EXPECT_EQ(S5N->getNumUnscheduledSuccs(), 0u);
  }
  {
    // Scenario 3: Extend above
    auto NewIntvl = DAG.extend({S1, S2});
    EXPECT_EQ(NewIntvl, sandboxir::Interval<sandboxir::Instruction>(S1, S2));
    auto *S1N = cast<sandboxir::MemDGNode>(DAG.getNode(S1));
    auto *S2N = cast<sandboxir::MemDGNode>(DAG.getNode(S2));
    auto *S3N = cast<sandboxir::MemDGNode>(DAG.getNode(S3));
    auto *S4N = cast<sandboxir::MemDGNode>(DAG.getNode(S4));
    auto *S5N = cast<sandboxir::MemDGNode>(DAG.getNode(S5));

    EXPECT_TRUE(S2N->hasMemPred(S1N));

    EXPECT_TRUE(S3N->hasMemPred(S2N));
    EXPECT_TRUE(S3N->hasMemPred(S1N));

    EXPECT_TRUE(S4N->hasMemPred(S3N));
    EXPECT_TRUE(S4N->hasMemPred(S2N));
    EXPECT_TRUE(S4N->hasMemPred(S1N));

    EXPECT_TRUE(S5N->hasMemPred(S4N));
    EXPECT_TRUE(S5N->hasMemPred(S3N));
    EXPECT_TRUE(S5N->hasMemPred(S2N));
    EXPECT_TRUE(S5N->hasMemPred(S1N));

    // Check UnscheduledSuccs.
    EXPECT_EQ(S1N->getNumUnscheduledSuccs(), 4u); // S2N, S3N, S4N, S5N
    EXPECT_EQ(S2N->getNumUnscheduledSuccs(), 3u); // S3N, S4N, S5N
    EXPECT_EQ(S3N->getNumUnscheduledSuccs(), 2u); // S4N, S5N
    EXPECT_EQ(S4N->getNumUnscheduledSuccs(), 1u); // S5N
    EXPECT_EQ(S5N->getNumUnscheduledSuccs(), 0u);
  }

  {
    // Check UnscheduledSuccs when a node is scheduled
    sandboxir::DependencyGraph DAG(getAA(*LLVMF), Ctx);
    DAG.extend({S2, S2});
    auto *S2N = cast<sandboxir::MemDGNode>(DAG.getNode(S2));
    S2N->setScheduled(true);

    DAG.extend({S1, S1});
    auto *S1N = cast<sandboxir::MemDGNode>(DAG.getNode(S1));
    EXPECT_EQ(S1N->getNumUnscheduledSuccs(), 0u); // S1 is scheduled
  }
}

TEST_F(DependencyGraphTest, CreateInstrCallback) {
  parseIR(C, R"IR(
define void @foo(ptr %ptr, i8 %v1, i8 %v2, i8 %v3, i8 %arg) {
  store i8 %v1, ptr %ptr
  store i8 %v2, ptr %ptr
  store i8 %v3, ptr %ptr
  ret void
}
)IR");
  llvm::Function *LLVMF = &*M->getFunction("foo");
  sandboxir::Context Ctx(C);
  auto *F = Ctx.createFunction(LLVMF);
  auto *BB = &*F->begin();
  auto It = BB->begin();
  auto *S1 = cast<sandboxir::StoreInst>(&*It++);
<<<<<<< HEAD
  [[maybe_unused]] auto *S2 = cast<sandboxir::StoreInst>(&*It++);
  auto *S3 = cast<sandboxir::StoreInst>(&*It++);

  // Check new instruction callback.
  sandboxir::DependencyGraph DAG(getAA(*LLVMF), Ctx);
  DAG.extend({S1, S3});
  auto *Arg = F->getArg(3);
  auto *Ptr = S1->getPointerOperand();
  sandboxir::StoreInst *NewS =
      sandboxir::StoreInst::create(Arg, Ptr, Align(8), S3->getIterator(),
                                   /*IsVolatile=*/true, Ctx);
  auto *NewSN = DAG.getNode(NewS);
  EXPECT_TRUE(NewSN != nullptr);
  // TODO: Check the dependencies to/from NewSN after they land.
  // TODO: Check the MemDGNode chain.
=======
  auto *S2 = cast<sandboxir::StoreInst>(&*It++);
  auto *S3 = cast<sandboxir::StoreInst>(&*It++);
  auto *Ret = cast<sandboxir::ReturnInst>(&*It++);

  // Check new instruction callback.
  sandboxir::DependencyGraph DAG(getAA(*LLVMF), Ctx);
  DAG.extend({S1, Ret});
  auto *Arg = F->getArg(3);
  auto *Ptr = S1->getPointerOperand();
  {
    sandboxir::StoreInst *NewS =
        sandboxir::StoreInst::create(Arg, Ptr, Align(8), S3->getIterator(),
                                     /*IsVolatile=*/true, Ctx);
    auto *NewSN = DAG.getNode(NewS);
    EXPECT_TRUE(NewSN != nullptr);

    // Check the MemDGNode chain.
    auto *S2MemN = cast<sandboxir::MemDGNode>(DAG.getNode(S2));
    auto *NewMemSN = cast<sandboxir::MemDGNode>(NewSN);
    auto *S3MemN = cast<sandboxir::MemDGNode>(DAG.getNode(S3));
    EXPECT_EQ(S2MemN->getNextNode(), NewMemSN);
    EXPECT_EQ(NewMemSN->getPrevNode(), S2MemN);
    EXPECT_EQ(NewMemSN->getNextNode(), S3MemN);
    EXPECT_EQ(S3MemN->getPrevNode(), NewMemSN);
  }

  {
    // Also check if new node is at the end of the BB, after Ret.
    sandboxir::StoreInst *NewS =
        sandboxir::StoreInst::create(Arg, Ptr, Align(8), BB->end(),
                                     /*IsVolatile=*/true, Ctx);
    // Check the MemDGNode chain.
    auto *S3MemN = cast<sandboxir::MemDGNode>(DAG.getNode(S3));
    auto *NewMemSN = cast<sandboxir::MemDGNode>(DAG.getNode(NewS));
    EXPECT_EQ(S3MemN->getNextNode(), NewMemSN);
    EXPECT_EQ(NewMemSN->getPrevNode(), S3MemN);
    EXPECT_EQ(NewMemSN->getNextNode(), nullptr);
  }

  // TODO: Check the dependencies to/from NewSN after they land.
>>>>>>> 93e44d24
}

TEST_F(DependencyGraphTest, EraseInstrCallback) {
  parseIR(C, R"IR(
define void @foo(ptr %ptr, i8 %v1, i8 %v2, i8 %v3, i8 %arg) {
  store i8 %v1, ptr %ptr
  store i8 %v2, ptr %ptr
  store i8 %v3, ptr %ptr
  ret void
}
)IR");
  llvm::Function *LLVMF = &*M->getFunction("foo");
  sandboxir::Context Ctx(C);
  auto *F = Ctx.createFunction(LLVMF);
  auto *BB = &*F->begin();
  auto It = BB->begin();
  auto *S1 = cast<sandboxir::StoreInst>(&*It++);
  auto *S2 = cast<sandboxir::StoreInst>(&*It++);
  auto *S3 = cast<sandboxir::StoreInst>(&*It++);

  // Check erase instruction callback.
  sandboxir::DependencyGraph DAG(getAA(*LLVMF), Ctx);
  DAG.extend({S1, S3});
  S2->eraseFromParent();
  auto *DeletedN = DAG.getNodeOrNull(S2);
  EXPECT_TRUE(DeletedN == nullptr);
  // TODO: Check the dependencies to/from NewSN after they land.
  // TODO: Check the MemDGNode chain.
}<|MERGE_RESOLUTION|>--- conflicted
+++ resolved
@@ -814,23 +814,6 @@
   auto *BB = &*F->begin();
   auto It = BB->begin();
   auto *S1 = cast<sandboxir::StoreInst>(&*It++);
-<<<<<<< HEAD
-  [[maybe_unused]] auto *S2 = cast<sandboxir::StoreInst>(&*It++);
-  auto *S3 = cast<sandboxir::StoreInst>(&*It++);
-
-  // Check new instruction callback.
-  sandboxir::DependencyGraph DAG(getAA(*LLVMF), Ctx);
-  DAG.extend({S1, S3});
-  auto *Arg = F->getArg(3);
-  auto *Ptr = S1->getPointerOperand();
-  sandboxir::StoreInst *NewS =
-      sandboxir::StoreInst::create(Arg, Ptr, Align(8), S3->getIterator(),
-                                   /*IsVolatile=*/true, Ctx);
-  auto *NewSN = DAG.getNode(NewS);
-  EXPECT_TRUE(NewSN != nullptr);
-  // TODO: Check the dependencies to/from NewSN after they land.
-  // TODO: Check the MemDGNode chain.
-=======
   auto *S2 = cast<sandboxir::StoreInst>(&*It++);
   auto *S3 = cast<sandboxir::StoreInst>(&*It++);
   auto *Ret = cast<sandboxir::ReturnInst>(&*It++);
@@ -871,7 +854,6 @@
   }
 
   // TODO: Check the dependencies to/from NewSN after they land.
->>>>>>> 93e44d24
 }
 
 TEST_F(DependencyGraphTest, EraseInstrCallback) {
