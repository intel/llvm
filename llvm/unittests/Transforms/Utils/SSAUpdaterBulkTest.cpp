--- conflicted
+++ resolved
@@ -15,10 +15,6 @@
 #include "llvm/IR/LLVMContext.h"
 #include "llvm/IR/Module.h"
 #include "llvm/Support/SourceMgr.h"
-<<<<<<< HEAD
-#include "gtest/gtest-spi.h"
-=======
->>>>>>> 5eee2751
 #include "gtest/gtest.h"
 
 using namespace llvm;
@@ -239,11 +235,7 @@
   Loop->dump();
   // Output:
   // loop: ; preds = %loop, %entry
-<<<<<<< HEAD
-  //   %i.prev = phi i32 [ %i.prev, %loop ], [ 0, %entry ]
-=======
   //   %i.prev = phi i32 [ %i, %loop ], [ 0, %entry ]
->>>>>>> 5eee2751
   //   %i = add i32 %i.prev, 1
   //   %cmp = icmp slt i32 %i, 42
   //   br i1 %cmp, label %loop, label %exit
@@ -253,12 +245,7 @@
   PHINode *Phi = Inserted[0];
   EXPECT_EQ(Phi, dyn_cast<PHINode>(I->getOperand(0)));
   EXPECT_EQ(Phi->getIncomingValueForBlock(Entry), ConstantInt::get(I32Ty, 0));
-<<<<<<< HEAD
-  EXPECT_NONFATAL_FAILURE(EXPECT_EQ(Phi->getIncomingValueForBlock(Loop), I),
-                          "Expected equality of these values");
-=======
   EXPECT_EQ(Phi->getIncomingValueForBlock(Loop), I);
->>>>>>> 5eee2751
 }
 
 TEST(SSAUpdaterBulk, TwoBBLoop) {
@@ -309,23 +296,14 @@
   //   %i.prev = phi i32 [ %i, %loop ], [ 0, %entry ]
   //   br label %loop
   // loop:                                             ; preds = %loop_header
-<<<<<<< HEAD
-  //   %i = add i32 %i, 1
-=======
   //   %i = add i32 %i.prev, 1
->>>>>>> 5eee2751
   //   %cmp = icmp slt i32 %i, 42
   //   br i1 %cmp, label %loop_header, label %exit
 #endif
 
   ASSERT_EQ(Inserted.size(), 1u);
   PHINode *Phi = Inserted[0];
-<<<<<<< HEAD
-  EXPECT_NONFATAL_FAILURE(EXPECT_EQ(Phi, dyn_cast<PHINode>(I->getOperand(0))),
-                          "Expected equality of these values");
-=======
   EXPECT_EQ(Phi, dyn_cast<PHINode>(I->getOperand(0)));
->>>>>>> 5eee2751
   EXPECT_EQ(Phi->getParent(), LoopHdr);
   EXPECT_EQ(Phi->getIncomingValueForBlock(Entry), ConstantInt::get(I32Ty, 0));
   EXPECT_EQ(Phi->getIncomingValueForBlock(Loop), I);
