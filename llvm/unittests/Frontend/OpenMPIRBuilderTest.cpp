//===- llvm/unittest/IR/OpenMPIRBuilderTest.cpp - OpenMPIRBuilder tests ---===//
//
// Part of the LLVM Project, under the Apache License v2.0 with LLVM Exceptions.
// See https://llvm.org/LICENSE.txt for license information.
// SPDX-License-Identifier: Apache-2.0 WITH LLVM-exception
//
//===----------------------------------------------------------------------===//

#include "llvm/Frontend/OpenMP/OMPConstants.h"
#include "llvm/Frontend/OpenMP/OMPDeviceConstants.h"
#include "llvm/Frontend/OpenMP/OMPIRBuilder.h"
#include "llvm/IR/BasicBlock.h"
#include "llvm/IR/DIBuilder.h"
#include "llvm/IR/Function.h"
#include "llvm/IR/InstIterator.h"
#include "llvm/IR/Instructions.h"
#include "llvm/IR/LLVMContext.h"
#include "llvm/IR/Module.h"
#include "llvm/IR/Verifier.h"
#include "llvm/Passes/PassBuilder.h"
#include "llvm/Support/Casting.h"
#include "llvm/Transforms/Utils/BasicBlockUtils.h"
#include "gtest/gtest.h"
#include <optional>

using namespace llvm;
using namespace omp;

namespace {

/// Create an instruction that uses the values in \p Values. We use "printf"
/// just because it is often used for this purpose in test code, but it is never
/// executed here.
static CallInst *createPrintfCall(IRBuilder<> &Builder, StringRef FormatStr,
                                  ArrayRef<Value *> Values) {
  Module *M = Builder.GetInsertBlock()->getParent()->getParent();

  GlobalVariable *GV = Builder.CreateGlobalString(FormatStr, "", 0, M);
  Constant *Zero = ConstantInt::get(Type::getInt32Ty(M->getContext()), 0);
  Constant *Indices[] = {Zero, Zero};
  Constant *FormatStrConst =
      ConstantExpr::getInBoundsGetElementPtr(GV->getValueType(), GV, Indices);

  Function *PrintfDecl = M->getFunction("printf");
  if (!PrintfDecl) {
    GlobalValue::LinkageTypes Linkage = Function::ExternalLinkage;
    FunctionType *Ty = FunctionType::get(Builder.getInt32Ty(), true);
    PrintfDecl = Function::Create(Ty, Linkage, "printf", M);
  }

  SmallVector<Value *, 4> Args;
  Args.push_back(FormatStrConst);
  Args.append(Values.begin(), Values.end());
  return Builder.CreateCall(PrintfDecl, Args);
}

/// Verify that blocks in \p RefOrder are corresponds to the depth-first visit
/// order the control flow of \p F.
///
/// This is an easy way to verify the branching structure of the CFG without
/// checking every branch instruction individually. For the CFG of a
/// CanonicalLoopInfo, the Cond BB's terminating branch's first edge is entering
/// the body, i.e. the DFS order corresponds to the execution order with one
/// loop iteration.
static testing::AssertionResult
verifyDFSOrder(Function *F, ArrayRef<BasicBlock *> RefOrder) {
  ArrayRef<BasicBlock *>::iterator It = RefOrder.begin();
  ArrayRef<BasicBlock *>::iterator E = RefOrder.end();

  df_iterator_default_set<BasicBlock *, 16> Visited;
  auto DFS = llvm::depth_first_ext(&F->getEntryBlock(), Visited);

  BasicBlock *Prev = nullptr;
  for (BasicBlock *BB : DFS) {
    if (It != E && BB == *It) {
      Prev = *It;
      ++It;
    }
  }

  if (It == E)
    return testing::AssertionSuccess();
  if (!Prev)
    return testing::AssertionFailure()
           << "Did not find " << (*It)->getName() << " in control flow";
  return testing::AssertionFailure()
         << "Expected " << Prev->getName() << " before " << (*It)->getName()
         << " in control flow";
}

/// Verify that blocks in \p RefOrder are in the same relative order in the
/// linked lists of blocks in \p F. The linked list may contain additional
/// blocks in-between.
///
/// While the order in the linked list is not relevant for semantics, keeping
/// the order roughly in execution order makes its printout easier to read.
static testing::AssertionResult
verifyListOrder(Function *F, ArrayRef<BasicBlock *> RefOrder) {
  ArrayRef<BasicBlock *>::iterator It = RefOrder.begin();
  ArrayRef<BasicBlock *>::iterator E = RefOrder.end();

  BasicBlock *Prev = nullptr;
  for (BasicBlock &BB : *F) {
    if (It != E && &BB == *It) {
      Prev = *It;
      ++It;
    }
  }

  if (It == E)
    return testing::AssertionSuccess();
  if (!Prev)
    return testing::AssertionFailure() << "Did not find " << (*It)->getName()
                                       << " in function " << F->getName();
  return testing::AssertionFailure()
         << "Expected " << Prev->getName() << " before " << (*It)->getName()
         << " in function " << F->getName();
}

/// Populate Calls with call instructions calling the function with the given
/// FnID from the given function F.
static void findCalls(Function *F, omp::RuntimeFunction FnID,
                      OpenMPIRBuilder &OMPBuilder,
                      SmallVectorImpl<CallInst *> &Calls) {
  Function *Fn = OMPBuilder.getOrCreateRuntimeFunctionPtr(FnID);
  for (BasicBlock &BB : *F) {
    for (Instruction &I : BB) {
      auto *Call = dyn_cast<CallInst>(&I);
      if (Call && Call->getCalledFunction() == Fn)
        Calls.push_back(Call);
    }
  }
}

/// Assuming \p F contains only one call to the function with the given \p FnID,
/// return that call.
static CallInst *findSingleCall(Function *F, omp::RuntimeFunction FnID,
                                OpenMPIRBuilder &OMPBuilder) {
  SmallVector<CallInst *, 1> Calls;
  findCalls(F, FnID, OMPBuilder, Calls);
  EXPECT_EQ(1u, Calls.size());
  if (Calls.size() != 1)
    return nullptr;
  return Calls.front();
}

static omp::ScheduleKind getSchedKind(omp::OMPScheduleType SchedType) {
  switch (SchedType & ~omp::OMPScheduleType::ModifierMask) {
  case omp::OMPScheduleType::BaseDynamicChunked:
    return omp::OMP_SCHEDULE_Dynamic;
  case omp::OMPScheduleType::BaseGuidedChunked:
    return omp::OMP_SCHEDULE_Guided;
  case omp::OMPScheduleType::BaseAuto:
    return omp::OMP_SCHEDULE_Auto;
  case omp::OMPScheduleType::BaseRuntime:
    return omp::OMP_SCHEDULE_Runtime;
  default:
    llvm_unreachable("unknown type for this test");
  }
}

class OpenMPIRBuilderTest : public testing::Test {
protected:
  void SetUp() override {
    Ctx.setOpaquePointers(true);
    M.reset(new Module("MyModule", Ctx));
    FunctionType *FTy =
        FunctionType::get(Type::getVoidTy(Ctx), {Type::getInt32Ty(Ctx)},
                          /*isVarArg=*/false);
    F = Function::Create(FTy, Function::ExternalLinkage, "", M.get());
    BB = BasicBlock::Create(Ctx, "", F);

    DIBuilder DIB(*M);
    auto File = DIB.createFile("test.dbg", "/src", std::nullopt,
                               std::optional<StringRef>("/src/test.dbg"));
    auto CU =
        DIB.createCompileUnit(dwarf::DW_LANG_C, File, "llvm-C", true, "", 0);
    auto Type =
        DIB.createSubroutineType(DIB.getOrCreateTypeArray(std::nullopt));
    auto SP = DIB.createFunction(
        CU, "foo", "", File, 1, Type, 1, DINode::FlagZero,
        DISubprogram::SPFlagDefinition | DISubprogram::SPFlagOptimized);
    F->setSubprogram(SP);
    auto Scope = DIB.createLexicalBlockFile(SP, File, 0);
    DIB.finalize();
    DL = DILocation::get(Ctx, 3, 7, Scope);
  }

  void TearDown() override {
    BB = nullptr;
    M.reset();
  }

  /// Create a function with a simple loop that calls printf using the logical
  /// loop counter for use with tests that need a CanonicalLoopInfo object.
  CanonicalLoopInfo *buildSingleLoopFunction(DebugLoc DL,
                                             OpenMPIRBuilder &OMPBuilder,
                                             int UseIVBits,
                                             CallInst **Call = nullptr,
                                             BasicBlock **BodyCode = nullptr) {
    OMPBuilder.initialize();
    F->setName("func");

    IRBuilder<> Builder(BB);
    OpenMPIRBuilder::LocationDescription Loc({Builder.saveIP(), DL});
    Value *TripCount = F->getArg(0);

    Type *IVType = Type::getIntNTy(Builder.getContext(), UseIVBits);
    Value *CastedTripCount =
        Builder.CreateZExtOrTrunc(TripCount, IVType, "tripcount");

    auto LoopBodyGenCB = [&](OpenMPIRBuilder::InsertPointTy CodeGenIP,
                             llvm::Value *LC) {
      Builder.restoreIP(CodeGenIP);
      if (BodyCode)
        *BodyCode = Builder.GetInsertBlock();

      // Add something that consumes the induction variable to the body.
      CallInst *CallInst = createPrintfCall(Builder, "%d\\n", {LC});
      if (Call)
        *Call = CallInst;
    };
    CanonicalLoopInfo *Loop =
        OMPBuilder.createCanonicalLoop(Loc, LoopBodyGenCB, CastedTripCount);

    // Finalize the function.
    Builder.restoreIP(Loop->getAfterIP());
    Builder.CreateRetVoid();

    return Loop;
  }

  LLVMContext Ctx;
  std::unique_ptr<Module> M;
  Function *F;
  BasicBlock *BB;
  DebugLoc DL;
};

class OpenMPIRBuilderTestWithParams
    : public OpenMPIRBuilderTest,
      public ::testing::WithParamInterface<omp::OMPScheduleType> {};

class OpenMPIRBuilderTestWithIVBits
    : public OpenMPIRBuilderTest,
      public ::testing::WithParamInterface<int> {};

// Returns the value stored in the given allocation. Returns null if the given
// value is not a result of an InstTy instruction, if no value is stored or if
// there is more than one store.
template <typename InstTy> static Value *findStoredValue(Value *AllocaValue) {
  Instruction *Inst = dyn_cast<InstTy>(AllocaValue);
  if (!Inst)
    return nullptr;
  StoreInst *Store = nullptr;
  for (Use &U : Inst->uses()) {
    if (auto *CandidateStore = dyn_cast<StoreInst>(U.getUser())) {
      EXPECT_EQ(Store, nullptr);
      Store = CandidateStore;
    }
  }
  if (!Store)
    return nullptr;
  return Store->getValueOperand();
}

// Returns the value stored in the aggregate argument of an outlined function,
// or nullptr if it is not found.
static Value *findStoredValueInAggregateAt(LLVMContext &Ctx, Value *Aggregate,
                                           unsigned Idx) {
  GetElementPtrInst *GEPAtIdx = nullptr;
  // Find GEP instruction at that index.
  for (User *Usr : Aggregate->users()) {
    GetElementPtrInst *GEP = dyn_cast<GetElementPtrInst>(Usr);
    if (!GEP)
      continue;

    if (GEP->getOperand(2) != ConstantInt::get(Type::getInt32Ty(Ctx), Idx))
      continue;

    EXPECT_EQ(GEPAtIdx, nullptr);
    GEPAtIdx = GEP;
  }

  EXPECT_NE(GEPAtIdx, nullptr);
  EXPECT_EQ(GEPAtIdx->getNumUses(), 1U);

  // Find the value stored to the aggregate.
  StoreInst *StoreToAgg = dyn_cast<StoreInst>(*GEPAtIdx->user_begin());
  Value *StoredAggValue = StoreToAgg->getValueOperand();

  Value *StoredValue = nullptr;

  // Find the value stored to the value stored in the aggregate.
  for (User *Usr : StoredAggValue->users()) {
    StoreInst *Store = dyn_cast<StoreInst>(Usr);
    if (!Store)
      continue;

    if (Store->getPointerOperand() != StoredAggValue)
      continue;

    EXPECT_EQ(StoredValue, nullptr);
    StoredValue = Store->getValueOperand();
  }

  return StoredValue;
}

// Returns the aggregate that the value is originating from.
static Value *findAggregateFromValue(Value *V) {
  // Expects a load instruction that loads from the aggregate.
  LoadInst *Load = dyn_cast<LoadInst>(V);
  EXPECT_NE(Load, nullptr);
  // Find the GEP instruction used in the load instruction.
  GetElementPtrInst *GEP =
      dyn_cast<GetElementPtrInst>(Load->getPointerOperand());
  EXPECT_NE(GEP, nullptr);
  // Find the aggregate used in the GEP instruction.
  Value *Aggregate = GEP->getPointerOperand();

  return Aggregate;
}

TEST_F(OpenMPIRBuilderTest, CreateBarrier) {
  OpenMPIRBuilder OMPBuilder(*M);
  OMPBuilder.initialize();

  IRBuilder<> Builder(BB);

  OMPBuilder.createBarrier({IRBuilder<>::InsertPoint()}, OMPD_for);
  EXPECT_TRUE(M->global_empty());
  EXPECT_EQ(M->size(), 1U);
  EXPECT_EQ(F->size(), 1U);
  EXPECT_EQ(BB->size(), 0U);

  OpenMPIRBuilder::LocationDescription Loc({Builder.saveIP()});
  OMPBuilder.createBarrier(Loc, OMPD_for);
  EXPECT_FALSE(M->global_empty());
  EXPECT_EQ(M->size(), 3U);
  EXPECT_EQ(F->size(), 1U);
  EXPECT_EQ(BB->size(), 2U);

  CallInst *GTID = dyn_cast<CallInst>(&BB->front());
  EXPECT_NE(GTID, nullptr);
  EXPECT_EQ(GTID->arg_size(), 1U);
  EXPECT_EQ(GTID->getCalledFunction()->getName(), "__kmpc_global_thread_num");
  EXPECT_FALSE(GTID->getCalledFunction()->doesNotAccessMemory());
  EXPECT_FALSE(GTID->getCalledFunction()->doesNotFreeMemory());

  CallInst *Barrier = dyn_cast<CallInst>(GTID->getNextNode());
  EXPECT_NE(Barrier, nullptr);
  EXPECT_EQ(Barrier->arg_size(), 2U);
  EXPECT_EQ(Barrier->getCalledFunction()->getName(), "__kmpc_barrier");
  EXPECT_FALSE(Barrier->getCalledFunction()->doesNotAccessMemory());
  EXPECT_FALSE(Barrier->getCalledFunction()->doesNotFreeMemory());

  EXPECT_EQ(cast<CallInst>(Barrier)->getArgOperand(1), GTID);

  Builder.CreateUnreachable();
  EXPECT_FALSE(verifyModule(*M, &errs()));
}

TEST_F(OpenMPIRBuilderTest, CreateCancel) {
  using InsertPointTy = OpenMPIRBuilder::InsertPointTy;
  OpenMPIRBuilder OMPBuilder(*M);
  OMPBuilder.initialize();

  BasicBlock *CBB = BasicBlock::Create(Ctx, "", F);
  new UnreachableInst(Ctx, CBB);
  auto FiniCB = [&](InsertPointTy IP) {
    ASSERT_NE(IP.getBlock(), nullptr);
    ASSERT_EQ(IP.getBlock()->end(), IP.getPoint());
    BranchInst::Create(CBB, IP.getBlock());
  };
  OMPBuilder.pushFinalizationCB({FiniCB, OMPD_parallel, true});

  IRBuilder<> Builder(BB);

  OpenMPIRBuilder::LocationDescription Loc({Builder.saveIP()});
  auto NewIP = OMPBuilder.createCancel(Loc, nullptr, OMPD_parallel);
  Builder.restoreIP(NewIP);
  EXPECT_FALSE(M->global_empty());
  EXPECT_EQ(M->size(), 4U);
  EXPECT_EQ(F->size(), 4U);
  EXPECT_EQ(BB->size(), 4U);

  CallInst *GTID = dyn_cast<CallInst>(&BB->front());
  EXPECT_NE(GTID, nullptr);
  EXPECT_EQ(GTID->arg_size(), 1U);
  EXPECT_EQ(GTID->getCalledFunction()->getName(), "__kmpc_global_thread_num");
  EXPECT_FALSE(GTID->getCalledFunction()->doesNotAccessMemory());
  EXPECT_FALSE(GTID->getCalledFunction()->doesNotFreeMemory());

  CallInst *Cancel = dyn_cast<CallInst>(GTID->getNextNode());
  EXPECT_NE(Cancel, nullptr);
  EXPECT_EQ(Cancel->arg_size(), 3U);
  EXPECT_EQ(Cancel->getCalledFunction()->getName(), "__kmpc_cancel");
  EXPECT_FALSE(Cancel->getCalledFunction()->doesNotAccessMemory());
  EXPECT_FALSE(Cancel->getCalledFunction()->doesNotFreeMemory());
  EXPECT_EQ(Cancel->getNumUses(), 1U);
  Instruction *CancelBBTI = Cancel->getParent()->getTerminator();
  EXPECT_EQ(CancelBBTI->getNumSuccessors(), 2U);
  EXPECT_EQ(CancelBBTI->getSuccessor(0), NewIP.getBlock());
  EXPECT_EQ(CancelBBTI->getSuccessor(1)->size(), 3U);
  CallInst *GTID1 = dyn_cast<CallInst>(&CancelBBTI->getSuccessor(1)->front());
  EXPECT_NE(GTID1, nullptr);
  EXPECT_EQ(GTID1->arg_size(), 1U);
  EXPECT_EQ(GTID1->getCalledFunction()->getName(), "__kmpc_global_thread_num");
  EXPECT_FALSE(GTID1->getCalledFunction()->doesNotAccessMemory());
  EXPECT_FALSE(GTID1->getCalledFunction()->doesNotFreeMemory());
  CallInst *Barrier = dyn_cast<CallInst>(GTID1->getNextNode());
  EXPECT_NE(Barrier, nullptr);
  EXPECT_EQ(Barrier->arg_size(), 2U);
  EXPECT_EQ(Barrier->getCalledFunction()->getName(), "__kmpc_cancel_barrier");
  EXPECT_FALSE(Barrier->getCalledFunction()->doesNotAccessMemory());
  EXPECT_FALSE(Barrier->getCalledFunction()->doesNotFreeMemory());
  EXPECT_EQ(Barrier->getNumUses(), 0U);
  EXPECT_EQ(CancelBBTI->getSuccessor(1)->getTerminator()->getNumSuccessors(),
            1U);
  EXPECT_EQ(CancelBBTI->getSuccessor(1)->getTerminator()->getSuccessor(0), CBB);

  EXPECT_EQ(cast<CallInst>(Cancel)->getArgOperand(1), GTID);

  OMPBuilder.popFinalizationCB();

  Builder.CreateUnreachable();
  EXPECT_FALSE(verifyModule(*M, &errs()));
}

TEST_F(OpenMPIRBuilderTest, CreateCancelIfCond) {
  using InsertPointTy = OpenMPIRBuilder::InsertPointTy;
  OpenMPIRBuilder OMPBuilder(*M);
  OMPBuilder.initialize();

  BasicBlock *CBB = BasicBlock::Create(Ctx, "", F);
  new UnreachableInst(Ctx, CBB);
  auto FiniCB = [&](InsertPointTy IP) {
    ASSERT_NE(IP.getBlock(), nullptr);
    ASSERT_EQ(IP.getBlock()->end(), IP.getPoint());
    BranchInst::Create(CBB, IP.getBlock());
  };
  OMPBuilder.pushFinalizationCB({FiniCB, OMPD_parallel, true});

  IRBuilder<> Builder(BB);

  OpenMPIRBuilder::LocationDescription Loc({Builder.saveIP()});
  auto NewIP = OMPBuilder.createCancel(Loc, Builder.getTrue(), OMPD_parallel);
  Builder.restoreIP(NewIP);
  EXPECT_FALSE(M->global_empty());
  EXPECT_EQ(M->size(), 4U);
  EXPECT_EQ(F->size(), 7U);
  EXPECT_EQ(BB->size(), 1U);
  ASSERT_TRUE(isa<BranchInst>(BB->getTerminator()));
  ASSERT_EQ(BB->getTerminator()->getNumSuccessors(), 2U);
  BB = BB->getTerminator()->getSuccessor(0);
  EXPECT_EQ(BB->size(), 4U);

  CallInst *GTID = dyn_cast<CallInst>(&BB->front());
  EXPECT_NE(GTID, nullptr);
  EXPECT_EQ(GTID->arg_size(), 1U);
  EXPECT_EQ(GTID->getCalledFunction()->getName(), "__kmpc_global_thread_num");
  EXPECT_FALSE(GTID->getCalledFunction()->doesNotAccessMemory());
  EXPECT_FALSE(GTID->getCalledFunction()->doesNotFreeMemory());

  CallInst *Cancel = dyn_cast<CallInst>(GTID->getNextNode());
  EXPECT_NE(Cancel, nullptr);
  EXPECT_EQ(Cancel->arg_size(), 3U);
  EXPECT_EQ(Cancel->getCalledFunction()->getName(), "__kmpc_cancel");
  EXPECT_FALSE(Cancel->getCalledFunction()->doesNotAccessMemory());
  EXPECT_FALSE(Cancel->getCalledFunction()->doesNotFreeMemory());
  EXPECT_EQ(Cancel->getNumUses(), 1U);
  Instruction *CancelBBTI = Cancel->getParent()->getTerminator();
  EXPECT_EQ(CancelBBTI->getNumSuccessors(), 2U);
  EXPECT_EQ(CancelBBTI->getSuccessor(0)->size(), 1U);
  EXPECT_EQ(CancelBBTI->getSuccessor(0)->getUniqueSuccessor(),
            NewIP.getBlock());
  EXPECT_EQ(CancelBBTI->getSuccessor(1)->size(), 3U);
  CallInst *GTID1 = dyn_cast<CallInst>(&CancelBBTI->getSuccessor(1)->front());
  EXPECT_NE(GTID1, nullptr);
  EXPECT_EQ(GTID1->arg_size(), 1U);
  EXPECT_EQ(GTID1->getCalledFunction()->getName(), "__kmpc_global_thread_num");
  EXPECT_FALSE(GTID1->getCalledFunction()->doesNotAccessMemory());
  EXPECT_FALSE(GTID1->getCalledFunction()->doesNotFreeMemory());
  CallInst *Barrier = dyn_cast<CallInst>(GTID1->getNextNode());
  EXPECT_NE(Barrier, nullptr);
  EXPECT_EQ(Barrier->arg_size(), 2U);
  EXPECT_EQ(Barrier->getCalledFunction()->getName(), "__kmpc_cancel_barrier");
  EXPECT_FALSE(Barrier->getCalledFunction()->doesNotAccessMemory());
  EXPECT_FALSE(Barrier->getCalledFunction()->doesNotFreeMemory());
  EXPECT_EQ(Barrier->getNumUses(), 0U);
  EXPECT_EQ(CancelBBTI->getSuccessor(1)->getTerminator()->getNumSuccessors(),
            1U);
  EXPECT_EQ(CancelBBTI->getSuccessor(1)->getTerminator()->getSuccessor(0), CBB);

  EXPECT_EQ(cast<CallInst>(Cancel)->getArgOperand(1), GTID);

  OMPBuilder.popFinalizationCB();

  Builder.CreateUnreachable();
  EXPECT_FALSE(verifyModule(*M, &errs()));
}

TEST_F(OpenMPIRBuilderTest, CreateCancelBarrier) {
  using InsertPointTy = OpenMPIRBuilder::InsertPointTy;
  OpenMPIRBuilder OMPBuilder(*M);
  OMPBuilder.initialize();

  BasicBlock *CBB = BasicBlock::Create(Ctx, "", F);
  new UnreachableInst(Ctx, CBB);
  auto FiniCB = [&](InsertPointTy IP) {
    ASSERT_NE(IP.getBlock(), nullptr);
    ASSERT_EQ(IP.getBlock()->end(), IP.getPoint());
    BranchInst::Create(CBB, IP.getBlock());
  };
  OMPBuilder.pushFinalizationCB({FiniCB, OMPD_parallel, true});

  IRBuilder<> Builder(BB);

  OpenMPIRBuilder::LocationDescription Loc({Builder.saveIP()});
  auto NewIP = OMPBuilder.createBarrier(Loc, OMPD_for);
  Builder.restoreIP(NewIP);
  EXPECT_FALSE(M->global_empty());
  EXPECT_EQ(M->size(), 3U);
  EXPECT_EQ(F->size(), 4U);
  EXPECT_EQ(BB->size(), 4U);

  CallInst *GTID = dyn_cast<CallInst>(&BB->front());
  EXPECT_NE(GTID, nullptr);
  EXPECT_EQ(GTID->arg_size(), 1U);
  EXPECT_EQ(GTID->getCalledFunction()->getName(), "__kmpc_global_thread_num");
  EXPECT_FALSE(GTID->getCalledFunction()->doesNotAccessMemory());
  EXPECT_FALSE(GTID->getCalledFunction()->doesNotFreeMemory());

  CallInst *Barrier = dyn_cast<CallInst>(GTID->getNextNode());
  EXPECT_NE(Barrier, nullptr);
  EXPECT_EQ(Barrier->arg_size(), 2U);
  EXPECT_EQ(Barrier->getCalledFunction()->getName(), "__kmpc_cancel_barrier");
  EXPECT_FALSE(Barrier->getCalledFunction()->doesNotAccessMemory());
  EXPECT_FALSE(Barrier->getCalledFunction()->doesNotFreeMemory());
  EXPECT_EQ(Barrier->getNumUses(), 1U);
  Instruction *BarrierBBTI = Barrier->getParent()->getTerminator();
  EXPECT_EQ(BarrierBBTI->getNumSuccessors(), 2U);
  EXPECT_EQ(BarrierBBTI->getSuccessor(0), NewIP.getBlock());
  EXPECT_EQ(BarrierBBTI->getSuccessor(1)->size(), 1U);
  EXPECT_EQ(BarrierBBTI->getSuccessor(1)->getTerminator()->getNumSuccessors(),
            1U);
  EXPECT_EQ(BarrierBBTI->getSuccessor(1)->getTerminator()->getSuccessor(0),
            CBB);

  EXPECT_EQ(cast<CallInst>(Barrier)->getArgOperand(1), GTID);

  OMPBuilder.popFinalizationCB();

  Builder.CreateUnreachable();
  EXPECT_FALSE(verifyModule(*M, &errs()));
}

TEST_F(OpenMPIRBuilderTest, DbgLoc) {
  OpenMPIRBuilder OMPBuilder(*M);
  OMPBuilder.initialize();
  F->setName("func");

  IRBuilder<> Builder(BB);

  OpenMPIRBuilder::LocationDescription Loc({Builder.saveIP(), DL});
  OMPBuilder.createBarrier(Loc, OMPD_for);
  CallInst *GTID = dyn_cast<CallInst>(&BB->front());
  CallInst *Barrier = dyn_cast<CallInst>(GTID->getNextNode());
  EXPECT_EQ(GTID->getDebugLoc(), DL);
  EXPECT_EQ(Barrier->getDebugLoc(), DL);
  EXPECT_TRUE(isa<GlobalVariable>(Barrier->getOperand(0)));
  if (!isa<GlobalVariable>(Barrier->getOperand(0)))
    return;
  GlobalVariable *Ident = cast<GlobalVariable>(Barrier->getOperand(0));
  EXPECT_TRUE(Ident->hasInitializer());
  if (!Ident->hasInitializer())
    return;
  Constant *Initializer = Ident->getInitializer();
  EXPECT_TRUE(
      isa<GlobalVariable>(Initializer->getOperand(4)->stripPointerCasts()));
  GlobalVariable *SrcStrGlob =
      cast<GlobalVariable>(Initializer->getOperand(4)->stripPointerCasts());
  if (!SrcStrGlob)
    return;
  EXPECT_TRUE(isa<ConstantDataArray>(SrcStrGlob->getInitializer()));
  ConstantDataArray *SrcSrc =
      dyn_cast<ConstantDataArray>(SrcStrGlob->getInitializer());
  if (!SrcSrc)
    return;
  EXPECT_EQ(SrcSrc->getAsCString(), ";/src/test.dbg;foo;3;7;;");
}

TEST_F(OpenMPIRBuilderTest, ParallelSimple) {
  using InsertPointTy = OpenMPIRBuilder::InsertPointTy;
  OpenMPIRBuilder OMPBuilder(*M);
  OMPBuilder.initialize();
  F->setName("func");
  IRBuilder<> Builder(BB);

  BasicBlock *EnterBB = BasicBlock::Create(Ctx, "parallel.enter", F);
  Builder.CreateBr(EnterBB);
  Builder.SetInsertPoint(EnterBB);
  OpenMPIRBuilder::LocationDescription Loc({Builder.saveIP(), DL});

  AllocaInst *PrivAI = nullptr;

  unsigned NumBodiesGenerated = 0;
  unsigned NumPrivatizedVars = 0;
  unsigned NumFinalizationPoints = 0;

  auto BodyGenCB = [&](InsertPointTy AllocaIP, InsertPointTy CodeGenIP) {
    ++NumBodiesGenerated;

    Builder.restoreIP(AllocaIP);
    PrivAI = Builder.CreateAlloca(F->arg_begin()->getType());
    Builder.CreateStore(F->arg_begin(), PrivAI);

    Builder.restoreIP(CodeGenIP);
    Value *PrivLoad =
        Builder.CreateLoad(PrivAI->getAllocatedType(), PrivAI, "local.use");
    Value *Cmp = Builder.CreateICmpNE(F->arg_begin(), PrivLoad);
    Instruction *ThenTerm, *ElseTerm;
    SplitBlockAndInsertIfThenElse(Cmp, CodeGenIP.getBlock()->getTerminator(),
                                  &ThenTerm, &ElseTerm);
  };

  auto PrivCB = [&](InsertPointTy AllocaIP, InsertPointTy CodeGenIP,
                    Value &Orig, Value &Inner,
                    Value *&ReplacementValue) -> InsertPointTy {
    ++NumPrivatizedVars;

    if (!isa<AllocaInst>(Orig)) {
      EXPECT_EQ(&Orig, F->arg_begin());
      ReplacementValue = &Inner;
      return CodeGenIP;
    }

    // Since the original value is an allocation, it has a pointer type and
    // therefore no additional wrapping should happen.
    EXPECT_EQ(&Orig, &Inner);

    // Trivial copy (=firstprivate).
    Builder.restoreIP(AllocaIP);
    Type *VTy = ReplacementValue->getType();
    Value *V = Builder.CreateLoad(VTy, &Inner, Orig.getName() + ".reload");
    ReplacementValue = Builder.CreateAlloca(VTy, 0, Orig.getName() + ".copy");
    Builder.restoreIP(CodeGenIP);
    Builder.CreateStore(V, ReplacementValue);
    return CodeGenIP;
  };

  auto FiniCB = [&](InsertPointTy CodeGenIP) { ++NumFinalizationPoints; };

  IRBuilder<>::InsertPoint AllocaIP(&F->getEntryBlock(),
                                    F->getEntryBlock().getFirstInsertionPt());
  IRBuilder<>::InsertPoint AfterIP =
      OMPBuilder.createParallel(Loc, AllocaIP, BodyGenCB, PrivCB, FiniCB,
                                nullptr, nullptr, OMP_PROC_BIND_default, false);
  EXPECT_EQ(NumBodiesGenerated, 1U);
  EXPECT_EQ(NumPrivatizedVars, 1U);
  EXPECT_EQ(NumFinalizationPoints, 1U);

  Builder.restoreIP(AfterIP);
  Builder.CreateRetVoid();

  OMPBuilder.finalize();

  EXPECT_NE(PrivAI, nullptr);
  Function *OutlinedFn = PrivAI->getFunction();
  EXPECT_NE(F, OutlinedFn);
  EXPECT_FALSE(verifyModule(*M, &errs()));
  EXPECT_TRUE(OutlinedFn->hasFnAttribute(Attribute::NoUnwind));
  EXPECT_TRUE(OutlinedFn->hasFnAttribute(Attribute::NoRecurse));
  EXPECT_TRUE(OutlinedFn->hasParamAttribute(0, Attribute::NoAlias));
  EXPECT_TRUE(OutlinedFn->hasParamAttribute(1, Attribute::NoAlias));

  EXPECT_TRUE(OutlinedFn->hasInternalLinkage());
  EXPECT_EQ(OutlinedFn->arg_size(), 3U);

  EXPECT_EQ(&OutlinedFn->getEntryBlock(), PrivAI->getParent());
  EXPECT_EQ(OutlinedFn->getNumUses(), 1U);
  User *Usr = OutlinedFn->user_back();
  ASSERT_TRUE(isa<CallInst>(Usr));
  CallInst *ForkCI = dyn_cast<CallInst>(Usr);
  ASSERT_NE(ForkCI, nullptr);

  EXPECT_EQ(ForkCI->getCalledFunction()->getName(), "__kmpc_fork_call");
  EXPECT_EQ(ForkCI->arg_size(), 4U);
  EXPECT_TRUE(isa<GlobalVariable>(ForkCI->getArgOperand(0)));
  EXPECT_EQ(ForkCI->getArgOperand(1),
            ConstantInt::get(Type::getInt32Ty(Ctx), 1U));
  EXPECT_EQ(ForkCI, Usr);
  Value *StoredValue =
      findStoredValueInAggregateAt(Ctx, ForkCI->getArgOperand(3), 0);
  EXPECT_EQ(StoredValue, F->arg_begin());
}

TEST_F(OpenMPIRBuilderTest, ParallelNested) {
  using InsertPointTy = OpenMPIRBuilder::InsertPointTy;
  OpenMPIRBuilder OMPBuilder(*M);
  OMPBuilder.initialize();
  F->setName("func");
  IRBuilder<> Builder(BB);

  BasicBlock *EnterBB = BasicBlock::Create(Ctx, "parallel.enter", F);
  Builder.CreateBr(EnterBB);
  Builder.SetInsertPoint(EnterBB);
  OpenMPIRBuilder::LocationDescription Loc({Builder.saveIP(), DL});

  unsigned NumInnerBodiesGenerated = 0;
  unsigned NumOuterBodiesGenerated = 0;
  unsigned NumFinalizationPoints = 0;

  auto InnerBodyGenCB = [&](InsertPointTy AllocaIP, InsertPointTy CodeGenIP) {
    ++NumInnerBodiesGenerated;
  };

  auto PrivCB = [&](InsertPointTy AllocaIP, InsertPointTy CodeGenIP,
                    Value &Orig, Value &Inner,
                    Value *&ReplacementValue) -> InsertPointTy {
    // Trivial copy (=firstprivate).
    Builder.restoreIP(AllocaIP);
    Type *VTy = ReplacementValue->getType();
    Value *V = Builder.CreateLoad(VTy, &Inner, Orig.getName() + ".reload");
    ReplacementValue = Builder.CreateAlloca(VTy, 0, Orig.getName() + ".copy");
    Builder.restoreIP(CodeGenIP);
    Builder.CreateStore(V, ReplacementValue);
    return CodeGenIP;
  };

  auto FiniCB = [&](InsertPointTy CodeGenIP) { ++NumFinalizationPoints; };

  auto OuterBodyGenCB = [&](InsertPointTy AllocaIP, InsertPointTy CodeGenIP) {
    ++NumOuterBodiesGenerated;
    Builder.restoreIP(CodeGenIP);
    BasicBlock *CGBB = CodeGenIP.getBlock();
    BasicBlock *NewBB = SplitBlock(CGBB, &*CodeGenIP.getPoint());
    CGBB->getTerminator()->eraseFromParent();
    ;

    IRBuilder<>::InsertPoint AfterIP = OMPBuilder.createParallel(
        InsertPointTy(CGBB, CGBB->end()), AllocaIP, InnerBodyGenCB, PrivCB,
        FiniCB, nullptr, nullptr, OMP_PROC_BIND_default, false);

    Builder.restoreIP(AfterIP);
    Builder.CreateBr(NewBB);
  };

  IRBuilder<>::InsertPoint AllocaIP(&F->getEntryBlock(),
                                    F->getEntryBlock().getFirstInsertionPt());
  IRBuilder<>::InsertPoint AfterIP =
      OMPBuilder.createParallel(Loc, AllocaIP, OuterBodyGenCB, PrivCB, FiniCB,
                                nullptr, nullptr, OMP_PROC_BIND_default, false);

  EXPECT_EQ(NumInnerBodiesGenerated, 1U);
  EXPECT_EQ(NumOuterBodiesGenerated, 1U);
  EXPECT_EQ(NumFinalizationPoints, 2U);

  Builder.restoreIP(AfterIP);
  Builder.CreateRetVoid();

  OMPBuilder.finalize();

  EXPECT_EQ(M->size(), 5U);
  for (Function &OutlinedFn : *M) {
    if (F == &OutlinedFn || OutlinedFn.isDeclaration())
      continue;
    EXPECT_FALSE(verifyModule(*M, &errs()));
    EXPECT_TRUE(OutlinedFn.hasFnAttribute(Attribute::NoUnwind));
    EXPECT_TRUE(OutlinedFn.hasFnAttribute(Attribute::NoRecurse));
    EXPECT_TRUE(OutlinedFn.hasParamAttribute(0, Attribute::NoAlias));
    EXPECT_TRUE(OutlinedFn.hasParamAttribute(1, Attribute::NoAlias));

    EXPECT_TRUE(OutlinedFn.hasInternalLinkage());
    EXPECT_EQ(OutlinedFn.arg_size(), 2U);

    EXPECT_EQ(OutlinedFn.getNumUses(), 1U);
    User *Usr = OutlinedFn.user_back();
    ASSERT_TRUE(isa<CallInst>(Usr));
    CallInst *ForkCI = dyn_cast<CallInst>(Usr);
    ASSERT_NE(ForkCI, nullptr);

    EXPECT_EQ(ForkCI->getCalledFunction()->getName(), "__kmpc_fork_call");
    EXPECT_EQ(ForkCI->arg_size(), 3U);
    EXPECT_TRUE(isa<GlobalVariable>(ForkCI->getArgOperand(0)));
    EXPECT_EQ(ForkCI->getArgOperand(1),
              ConstantInt::get(Type::getInt32Ty(Ctx), 0U));
    EXPECT_EQ(ForkCI, Usr);
  }
}

TEST_F(OpenMPIRBuilderTest, ParallelNested2Inner) {
  using InsertPointTy = OpenMPIRBuilder::InsertPointTy;
  OpenMPIRBuilder OMPBuilder(*M);
  OMPBuilder.initialize();
  F->setName("func");
  IRBuilder<> Builder(BB);

  BasicBlock *EnterBB = BasicBlock::Create(Ctx, "parallel.enter", F);
  Builder.CreateBr(EnterBB);
  Builder.SetInsertPoint(EnterBB);
  OpenMPIRBuilder::LocationDescription Loc({Builder.saveIP(), DL});

  unsigned NumInnerBodiesGenerated = 0;
  unsigned NumOuterBodiesGenerated = 0;
  unsigned NumFinalizationPoints = 0;

  auto InnerBodyGenCB = [&](InsertPointTy AllocaIP, InsertPointTy CodeGenIP) {
    ++NumInnerBodiesGenerated;
  };

  auto PrivCB = [&](InsertPointTy AllocaIP, InsertPointTy CodeGenIP,
                    Value &Orig, Value &Inner,
                    Value *&ReplacementValue) -> InsertPointTy {
    // Trivial copy (=firstprivate).
    Builder.restoreIP(AllocaIP);
    Type *VTy = ReplacementValue->getType();
    Value *V = Builder.CreateLoad(VTy, &Inner, Orig.getName() + ".reload");
    ReplacementValue = Builder.CreateAlloca(VTy, 0, Orig.getName() + ".copy");
    Builder.restoreIP(CodeGenIP);
    Builder.CreateStore(V, ReplacementValue);
    return CodeGenIP;
  };

  auto FiniCB = [&](InsertPointTy CodeGenIP) { ++NumFinalizationPoints; };

  auto OuterBodyGenCB = [&](InsertPointTy AllocaIP, InsertPointTy CodeGenIP) {
    ++NumOuterBodiesGenerated;
    Builder.restoreIP(CodeGenIP);
    BasicBlock *CGBB = CodeGenIP.getBlock();
    BasicBlock *NewBB1 = SplitBlock(CGBB, &*CodeGenIP.getPoint());
    BasicBlock *NewBB2 = SplitBlock(NewBB1, &*NewBB1->getFirstInsertionPt());
    CGBB->getTerminator()->eraseFromParent();
    ;
    NewBB1->getTerminator()->eraseFromParent();
    ;

    IRBuilder<>::InsertPoint AfterIP1 = OMPBuilder.createParallel(
        InsertPointTy(CGBB, CGBB->end()), AllocaIP, InnerBodyGenCB, PrivCB,
        FiniCB, nullptr, nullptr, OMP_PROC_BIND_default, false);

    Builder.restoreIP(AfterIP1);
    Builder.CreateBr(NewBB1);

    IRBuilder<>::InsertPoint AfterIP2 = OMPBuilder.createParallel(
        InsertPointTy(NewBB1, NewBB1->end()), AllocaIP, InnerBodyGenCB, PrivCB,
        FiniCB, nullptr, nullptr, OMP_PROC_BIND_default, false);

    Builder.restoreIP(AfterIP2);
    Builder.CreateBr(NewBB2);
  };

  IRBuilder<>::InsertPoint AllocaIP(&F->getEntryBlock(),
                                    F->getEntryBlock().getFirstInsertionPt());
  IRBuilder<>::InsertPoint AfterIP =
      OMPBuilder.createParallel(Loc, AllocaIP, OuterBodyGenCB, PrivCB, FiniCB,
                                nullptr, nullptr, OMP_PROC_BIND_default, false);

  EXPECT_EQ(NumInnerBodiesGenerated, 2U);
  EXPECT_EQ(NumOuterBodiesGenerated, 1U);
  EXPECT_EQ(NumFinalizationPoints, 3U);

  Builder.restoreIP(AfterIP);
  Builder.CreateRetVoid();

  OMPBuilder.finalize();

  EXPECT_EQ(M->size(), 6U);
  for (Function &OutlinedFn : *M) {
    if (F == &OutlinedFn || OutlinedFn.isDeclaration())
      continue;
    EXPECT_FALSE(verifyModule(*M, &errs()));
    EXPECT_TRUE(OutlinedFn.hasFnAttribute(Attribute::NoUnwind));
    EXPECT_TRUE(OutlinedFn.hasFnAttribute(Attribute::NoRecurse));
    EXPECT_TRUE(OutlinedFn.hasParamAttribute(0, Attribute::NoAlias));
    EXPECT_TRUE(OutlinedFn.hasParamAttribute(1, Attribute::NoAlias));

    EXPECT_TRUE(OutlinedFn.hasInternalLinkage());
    EXPECT_EQ(OutlinedFn.arg_size(), 2U);

    unsigned NumAllocas = 0;
    for (Instruction &I : instructions(OutlinedFn))
      NumAllocas += isa<AllocaInst>(I);
    EXPECT_EQ(NumAllocas, 1U);

    EXPECT_EQ(OutlinedFn.getNumUses(), 1U);
    User *Usr = OutlinedFn.user_back();
    ASSERT_TRUE(isa<CallInst>(Usr));
    CallInst *ForkCI = dyn_cast<CallInst>(Usr);
    ASSERT_NE(ForkCI, nullptr);

    EXPECT_EQ(ForkCI->getCalledFunction()->getName(), "__kmpc_fork_call");
    EXPECT_EQ(ForkCI->arg_size(), 3U);
    EXPECT_TRUE(isa<GlobalVariable>(ForkCI->getArgOperand(0)));
    EXPECT_EQ(ForkCI->getArgOperand(1),
              ConstantInt::get(Type::getInt32Ty(Ctx), 0U));
    EXPECT_EQ(ForkCI, Usr);
  }
}

TEST_F(OpenMPIRBuilderTest, ParallelIfCond) {
  using InsertPointTy = OpenMPIRBuilder::InsertPointTy;
  OpenMPIRBuilder OMPBuilder(*M);
  OMPBuilder.initialize();
  F->setName("func");
  IRBuilder<> Builder(BB);

  BasicBlock *EnterBB = BasicBlock::Create(Ctx, "parallel.enter", F);
  Builder.CreateBr(EnterBB);
  Builder.SetInsertPoint(EnterBB);
  OpenMPIRBuilder::LocationDescription Loc({Builder.saveIP(), DL});

  AllocaInst *PrivAI = nullptr;

  unsigned NumBodiesGenerated = 0;
  unsigned NumPrivatizedVars = 0;
  unsigned NumFinalizationPoints = 0;

  auto BodyGenCB = [&](InsertPointTy AllocaIP, InsertPointTy CodeGenIP) {
    ++NumBodiesGenerated;

    Builder.restoreIP(AllocaIP);
    PrivAI = Builder.CreateAlloca(F->arg_begin()->getType());
    Builder.CreateStore(F->arg_begin(), PrivAI);

    Builder.restoreIP(CodeGenIP);
    Value *PrivLoad =
        Builder.CreateLoad(PrivAI->getAllocatedType(), PrivAI, "local.use");
    Value *Cmp = Builder.CreateICmpNE(F->arg_begin(), PrivLoad);
    Instruction *ThenTerm, *ElseTerm;
    SplitBlockAndInsertIfThenElse(Cmp, &*Builder.GetInsertPoint(), &ThenTerm,
                                  &ElseTerm);
  };

  auto PrivCB = [&](InsertPointTy AllocaIP, InsertPointTy CodeGenIP,
                    Value &Orig, Value &Inner,
                    Value *&ReplacementValue) -> InsertPointTy {
    ++NumPrivatizedVars;

    if (!isa<AllocaInst>(Orig)) {
      EXPECT_EQ(&Orig, F->arg_begin());
      ReplacementValue = &Inner;
      return CodeGenIP;
    }

    // Since the original value is an allocation, it has a pointer type and
    // therefore no additional wrapping should happen.
    EXPECT_EQ(&Orig, &Inner);

    // Trivial copy (=firstprivate).
    Builder.restoreIP(AllocaIP);
    Type *VTy = ReplacementValue->getType();
    Value *V = Builder.CreateLoad(VTy, &Inner, Orig.getName() + ".reload");
    ReplacementValue = Builder.CreateAlloca(VTy, 0, Orig.getName() + ".copy");
    Builder.restoreIP(CodeGenIP);
    Builder.CreateStore(V, ReplacementValue);
    return CodeGenIP;
  };

  auto FiniCB = [&](InsertPointTy CodeGenIP) {
    ++NumFinalizationPoints;
    // No destructors.
  };

  IRBuilder<>::InsertPoint AllocaIP(&F->getEntryBlock(),
                                    F->getEntryBlock().getFirstInsertionPt());
  IRBuilder<>::InsertPoint AfterIP =
      OMPBuilder.createParallel(Loc, AllocaIP, BodyGenCB, PrivCB, FiniCB,
                                Builder.CreateIsNotNull(F->arg_begin()),
                                nullptr, OMP_PROC_BIND_default, false);

  EXPECT_EQ(NumBodiesGenerated, 1U);
  EXPECT_EQ(NumPrivatizedVars, 1U);
  EXPECT_EQ(NumFinalizationPoints, 1U);

  Builder.restoreIP(AfterIP);
  Builder.CreateRetVoid();
  OMPBuilder.finalize();

  EXPECT_NE(PrivAI, nullptr);
  Function *OutlinedFn = PrivAI->getFunction();
  EXPECT_NE(F, OutlinedFn);
  EXPECT_FALSE(verifyModule(*M, &errs()));

  EXPECT_TRUE(OutlinedFn->hasInternalLinkage());
  EXPECT_EQ(OutlinedFn->arg_size(), 3U);

  EXPECT_EQ(&OutlinedFn->getEntryBlock(), PrivAI->getParent());
  ASSERT_EQ(OutlinedFn->getNumUses(), 1U);

  CallInst *ForkCI = nullptr;
  for (User *Usr : OutlinedFn->users()) {
    ASSERT_TRUE(isa<CallInst>(Usr));
    ForkCI = cast<CallInst>(Usr);
  }

  EXPECT_EQ(ForkCI->getCalledFunction()->getName(), "__kmpc_fork_call_if");
  EXPECT_EQ(ForkCI->arg_size(), 5U);
  EXPECT_TRUE(isa<GlobalVariable>(ForkCI->getArgOperand(0)));
  EXPECT_EQ(ForkCI->getArgOperand(1),
            ConstantInt::get(Type::getInt32Ty(Ctx), 1));
  EXPECT_EQ(ForkCI->getArgOperand(3)->getType(), Type::getInt32Ty(Ctx));
}

TEST_F(OpenMPIRBuilderTest, ParallelCancelBarrier) {
  using InsertPointTy = OpenMPIRBuilder::InsertPointTy;
  OpenMPIRBuilder OMPBuilder(*M);
  OMPBuilder.initialize();
  F->setName("func");
  IRBuilder<> Builder(BB);

  BasicBlock *EnterBB = BasicBlock::Create(Ctx, "parallel.enter", F);
  Builder.CreateBr(EnterBB);
  Builder.SetInsertPoint(EnterBB);
  OpenMPIRBuilder::LocationDescription Loc({Builder.saveIP(), DL});

  unsigned NumBodiesGenerated = 0;
  unsigned NumPrivatizedVars = 0;
  unsigned NumFinalizationPoints = 0;

  CallInst *CheckedBarrier = nullptr;
  auto BodyGenCB = [&](InsertPointTy AllocaIP, InsertPointTy CodeGenIP) {
    ++NumBodiesGenerated;

    Builder.restoreIP(CodeGenIP);

    // Create three barriers, two cancel barriers but only one checked.
    Function *CBFn, *BFn;

    Builder.restoreIP(
        OMPBuilder.createBarrier(Builder.saveIP(), OMPD_parallel));

    CBFn = M->getFunction("__kmpc_cancel_barrier");
    BFn = M->getFunction("__kmpc_barrier");
    ASSERT_NE(CBFn, nullptr);
    ASSERT_EQ(BFn, nullptr);
    ASSERT_EQ(CBFn->getNumUses(), 1U);
    ASSERT_TRUE(isa<CallInst>(CBFn->user_back()));
    ASSERT_EQ(CBFn->user_back()->getNumUses(), 1U);
    CheckedBarrier = cast<CallInst>(CBFn->user_back());

    Builder.restoreIP(
        OMPBuilder.createBarrier(Builder.saveIP(), OMPD_parallel, true));
    CBFn = M->getFunction("__kmpc_cancel_barrier");
    BFn = M->getFunction("__kmpc_barrier");
    ASSERT_NE(CBFn, nullptr);
    ASSERT_NE(BFn, nullptr);
    ASSERT_EQ(CBFn->getNumUses(), 1U);
    ASSERT_EQ(BFn->getNumUses(), 1U);
    ASSERT_TRUE(isa<CallInst>(BFn->user_back()));
    ASSERT_EQ(BFn->user_back()->getNumUses(), 0U);

    Builder.restoreIP(OMPBuilder.createBarrier(Builder.saveIP(), OMPD_parallel,
                                               false, false));
    ASSERT_EQ(CBFn->getNumUses(), 2U);
    ASSERT_EQ(BFn->getNumUses(), 1U);
    ASSERT_TRUE(CBFn->user_back() != CheckedBarrier);
    ASSERT_TRUE(isa<CallInst>(CBFn->user_back()));
    ASSERT_EQ(CBFn->user_back()->getNumUses(), 0U);
  };

  auto PrivCB = [&](InsertPointTy, InsertPointTy, Value &V, Value &,
                    Value *&) -> InsertPointTy {
    ++NumPrivatizedVars;
    llvm_unreachable("No privatization callback call expected!");
  };

  FunctionType *FakeDestructorTy =
      FunctionType::get(Type::getVoidTy(Ctx), {Type::getInt32Ty(Ctx)},
                        /*isVarArg=*/false);
  auto *FakeDestructor = Function::Create(
      FakeDestructorTy, Function::ExternalLinkage, "fakeDestructor", M.get());

  auto FiniCB = [&](InsertPointTy IP) {
    ++NumFinalizationPoints;
    Builder.restoreIP(IP);
    Builder.CreateCall(FakeDestructor,
                       {Builder.getInt32(NumFinalizationPoints)});
  };

  IRBuilder<>::InsertPoint AllocaIP(&F->getEntryBlock(),
                                    F->getEntryBlock().getFirstInsertionPt());
  IRBuilder<>::InsertPoint AfterIP =
      OMPBuilder.createParallel(Loc, AllocaIP, BodyGenCB, PrivCB, FiniCB,
                                Builder.CreateIsNotNull(F->arg_begin()),
                                nullptr, OMP_PROC_BIND_default, true);

  EXPECT_EQ(NumBodiesGenerated, 1U);
  EXPECT_EQ(NumPrivatizedVars, 0U);
  EXPECT_EQ(NumFinalizationPoints, 2U);
  EXPECT_EQ(FakeDestructor->getNumUses(), 2U);

  Builder.restoreIP(AfterIP);
  Builder.CreateRetVoid();
  OMPBuilder.finalize();

  EXPECT_FALSE(verifyModule(*M, &errs()));

  BasicBlock *ExitBB = nullptr;
  for (const User *Usr : FakeDestructor->users()) {
    const CallInst *CI = dyn_cast<CallInst>(Usr);
    ASSERT_EQ(CI->getCalledFunction(), FakeDestructor);
    ASSERT_TRUE(isa<BranchInst>(CI->getNextNode()));
    ASSERT_EQ(CI->getNextNode()->getNumSuccessors(), 1U);
    if (ExitBB)
      ASSERT_EQ(CI->getNextNode()->getSuccessor(0), ExitBB);
    else
      ExitBB = CI->getNextNode()->getSuccessor(0);
    ASSERT_EQ(ExitBB->size(), 1U);
    if (!isa<ReturnInst>(ExitBB->front())) {
      ASSERT_TRUE(isa<BranchInst>(ExitBB->front()));
      ASSERT_EQ(cast<BranchInst>(ExitBB->front()).getNumSuccessors(), 1U);
      ASSERT_TRUE(isa<ReturnInst>(
          cast<BranchInst>(ExitBB->front()).getSuccessor(0)->front()));
    }
  }
}

TEST_F(OpenMPIRBuilderTest, ParallelForwardAsPointers) {
  OpenMPIRBuilder OMPBuilder(*M);
  OMPBuilder.initialize();
  F->setName("func");
  IRBuilder<> Builder(BB);
  OpenMPIRBuilder::LocationDescription Loc({Builder.saveIP(), DL});
  using InsertPointTy = OpenMPIRBuilder::InsertPointTy;

  Type *I32Ty = Type::getInt32Ty(M->getContext());
  Type *I32PtrTy = Type::getInt32PtrTy(M->getContext());
  Type *StructTy = StructType::get(I32Ty, I32PtrTy);
  Type *StructPtrTy = StructTy->getPointerTo();
  StructType *ArgStructTy =
      StructType::get(I32PtrTy, StructPtrTy, I32PtrTy, StructPtrTy);
  Type *VoidTy = Type::getVoidTy(M->getContext());
  FunctionCallee RetI32Func = M->getOrInsertFunction("ret_i32", I32Ty);
  FunctionCallee TakeI32Func =
      M->getOrInsertFunction("take_i32", VoidTy, I32Ty);
  FunctionCallee RetI32PtrFunc = M->getOrInsertFunction("ret_i32ptr", I32PtrTy);
  FunctionCallee TakeI32PtrFunc =
      M->getOrInsertFunction("take_i32ptr", VoidTy, I32PtrTy);
  FunctionCallee RetStructFunc = M->getOrInsertFunction("ret_struct", StructTy);
  FunctionCallee TakeStructFunc =
      M->getOrInsertFunction("take_struct", VoidTy, StructTy);
  FunctionCallee RetStructPtrFunc =
      M->getOrInsertFunction("ret_structptr", StructPtrTy);
  FunctionCallee TakeStructPtrFunc =
      M->getOrInsertFunction("take_structPtr", VoidTy, StructPtrTy);
  Value *I32Val = Builder.CreateCall(RetI32Func);
  Value *I32PtrVal = Builder.CreateCall(RetI32PtrFunc);
  Value *StructVal = Builder.CreateCall(RetStructFunc);
  Value *StructPtrVal = Builder.CreateCall(RetStructPtrFunc);

  Instruction *Internal;
  auto BodyGenCB = [&](InsertPointTy AllocaIP, InsertPointTy CodeGenIP) {
    IRBuilder<>::InsertPointGuard Guard(Builder);
    Builder.restoreIP(CodeGenIP);
    Internal = Builder.CreateCall(TakeI32Func, I32Val);
    Builder.CreateCall(TakeI32PtrFunc, I32PtrVal);
    Builder.CreateCall(TakeStructFunc, StructVal);
    Builder.CreateCall(TakeStructPtrFunc, StructPtrVal);
  };
  auto PrivCB = [&](InsertPointTy AllocaIP, InsertPointTy CodeGenIP, Value &,
                    Value &Inner, Value *&ReplacementValue) {
    ReplacementValue = &Inner;
    return CodeGenIP;
  };
  auto FiniCB = [](InsertPointTy) {};

  IRBuilder<>::InsertPoint AllocaIP(&F->getEntryBlock(),
                                    F->getEntryBlock().getFirstInsertionPt());
  IRBuilder<>::InsertPoint AfterIP =
      OMPBuilder.createParallel(Loc, AllocaIP, BodyGenCB, PrivCB, FiniCB,
                                nullptr, nullptr, OMP_PROC_BIND_default, false);
  Builder.restoreIP(AfterIP);
  Builder.CreateRetVoid();

  OMPBuilder.finalize();

  EXPECT_FALSE(verifyModule(*M, &errs()));
  Function *OutlinedFn = Internal->getFunction();

  Type *Arg2Type = OutlinedFn->getArg(2)->getType();
  EXPECT_TRUE(Arg2Type->isPointerTy());
  EXPECT_TRUE(
      cast<PointerType>(Arg2Type)->isOpaqueOrPointeeTypeMatches(ArgStructTy));
}

TEST_F(OpenMPIRBuilderTest, CanonicalLoopSimple) {
  using InsertPointTy = OpenMPIRBuilder::InsertPointTy;
  OpenMPIRBuilder OMPBuilder(*M);
  OMPBuilder.initialize();
  IRBuilder<> Builder(BB);
  OpenMPIRBuilder::LocationDescription Loc({Builder.saveIP(), DL});
  Value *TripCount = F->getArg(0);

  unsigned NumBodiesGenerated = 0;
  auto LoopBodyGenCB = [&](InsertPointTy CodeGenIP, llvm::Value *LC) {
    NumBodiesGenerated += 1;

    Builder.restoreIP(CodeGenIP);

    Value *Cmp = Builder.CreateICmpEQ(LC, TripCount);
    Instruction *ThenTerm, *ElseTerm;
    SplitBlockAndInsertIfThenElse(Cmp, CodeGenIP.getBlock()->getTerminator(),
                                  &ThenTerm, &ElseTerm);
  };

  CanonicalLoopInfo *Loop =
      OMPBuilder.createCanonicalLoop(Loc, LoopBodyGenCB, TripCount);

  Builder.restoreIP(Loop->getAfterIP());
  ReturnInst *RetInst = Builder.CreateRetVoid();
  OMPBuilder.finalize();

  Loop->assertOK();
  EXPECT_FALSE(verifyModule(*M, &errs()));

  EXPECT_EQ(NumBodiesGenerated, 1U);

  // Verify control flow structure (in addition to Loop->assertOK()).
  EXPECT_EQ(Loop->getPreheader()->getSinglePredecessor(), &F->getEntryBlock());
  EXPECT_EQ(Loop->getAfter(), Builder.GetInsertBlock());

  Instruction *IndVar = Loop->getIndVar();
  EXPECT_TRUE(isa<PHINode>(IndVar));
  EXPECT_EQ(IndVar->getType(), TripCount->getType());
  EXPECT_EQ(IndVar->getParent(), Loop->getHeader());

  EXPECT_EQ(Loop->getTripCount(), TripCount);

  BasicBlock *Body = Loop->getBody();
  Instruction *CmpInst = &Body->front();
  EXPECT_TRUE(isa<ICmpInst>(CmpInst));
  EXPECT_EQ(CmpInst->getOperand(0), IndVar);

  BasicBlock *LatchPred = Loop->getLatch()->getSinglePredecessor();
  EXPECT_TRUE(llvm::all_of(successors(Body), [=](BasicBlock *SuccBB) {
    return SuccBB->getSingleSuccessor() == LatchPred;
  }));

  EXPECT_EQ(&Loop->getAfter()->front(), RetInst);
}

TEST_F(OpenMPIRBuilderTest, CanonicalLoopBounds) {
  using InsertPointTy = OpenMPIRBuilder::InsertPointTy;
  OpenMPIRBuilder OMPBuilder(*M);
  OMPBuilder.initialize();
  IRBuilder<> Builder(BB);

  // Check the trip count is computed correctly. We generate the canonical loop
  // but rely on the IRBuilder's constant folder to compute the final result
  // since all inputs are constant. To verify overflow situations, limit the
  // trip count / loop counter widths to 16 bits.
  auto EvalTripCount = [&](int64_t Start, int64_t Stop, int64_t Step,
                           bool IsSigned, bool InclusiveStop) -> int64_t {
    OpenMPIRBuilder::LocationDescription Loc({Builder.saveIP(), DL});
    Type *LCTy = Type::getInt16Ty(Ctx);
    Value *StartVal = ConstantInt::get(LCTy, Start);
    Value *StopVal = ConstantInt::get(LCTy, Stop);
    Value *StepVal = ConstantInt::get(LCTy, Step);
    auto LoopBodyGenCB = [&](InsertPointTy CodeGenIP, llvm::Value *LC) {};
    CanonicalLoopInfo *Loop =
        OMPBuilder.createCanonicalLoop(Loc, LoopBodyGenCB, StartVal, StopVal,
                                       StepVal, IsSigned, InclusiveStop);
    Loop->assertOK();
    Builder.restoreIP(Loop->getAfterIP());
    Value *TripCount = Loop->getTripCount();
    return cast<ConstantInt>(TripCount)->getValue().getZExtValue();
  };

  EXPECT_EQ(EvalTripCount(0, 0, 1, false, false), 0);
  EXPECT_EQ(EvalTripCount(0, 1, 2, false, false), 1);
  EXPECT_EQ(EvalTripCount(0, 42, 1, false, false), 42);
  EXPECT_EQ(EvalTripCount(0, 42, 2, false, false), 21);
  EXPECT_EQ(EvalTripCount(21, 42, 1, false, false), 21);
  EXPECT_EQ(EvalTripCount(0, 5, 5, false, false), 1);
  EXPECT_EQ(EvalTripCount(0, 9, 5, false, false), 2);
  EXPECT_EQ(EvalTripCount(0, 11, 5, false, false), 3);
  EXPECT_EQ(EvalTripCount(0, 0xFFFF, 1, false, false), 0xFFFF);
  EXPECT_EQ(EvalTripCount(0xFFFF, 0, 1, false, false), 0);
  EXPECT_EQ(EvalTripCount(0xFFFE, 0xFFFF, 1, false, false), 1);
  EXPECT_EQ(EvalTripCount(0, 0xFFFF, 0x100, false, false), 0x100);
  EXPECT_EQ(EvalTripCount(0, 0xFFFF, 0xFFFF, false, false), 1);

  EXPECT_EQ(EvalTripCount(0, 6, 5, false, false), 2);
  EXPECT_EQ(EvalTripCount(0, 0xFFFF, 0xFFFE, false, false), 2);
  EXPECT_EQ(EvalTripCount(0, 0, 1, false, true), 1);
  EXPECT_EQ(EvalTripCount(0, 0, 0xFFFF, false, true), 1);
  EXPECT_EQ(EvalTripCount(0, 0xFFFE, 1, false, true), 0xFFFF);
  EXPECT_EQ(EvalTripCount(0, 0xFFFE, 2, false, true), 0x8000);

  EXPECT_EQ(EvalTripCount(0, 0, -1, true, false), 0);
  EXPECT_EQ(EvalTripCount(0, 1, -1, true, true), 0);
  EXPECT_EQ(EvalTripCount(20, 5, -5, true, false), 3);
  EXPECT_EQ(EvalTripCount(20, 5, -5, true, true), 4);
  EXPECT_EQ(EvalTripCount(-4, -2, 2, true, false), 1);
  EXPECT_EQ(EvalTripCount(-4, -3, 2, true, false), 1);
  EXPECT_EQ(EvalTripCount(-4, -2, 2, true, true), 2);

  EXPECT_EQ(EvalTripCount(INT16_MIN, 0, 1, true, false), 0x8000);
  EXPECT_EQ(EvalTripCount(INT16_MIN, 0, 1, true, true), 0x8001);
  EXPECT_EQ(EvalTripCount(INT16_MIN, 0x7FFF, 1, true, false), 0xFFFF);
  EXPECT_EQ(EvalTripCount(INT16_MIN + 1, 0x7FFF, 1, true, true), 0xFFFF);
  EXPECT_EQ(EvalTripCount(INT16_MIN, 0, 0x7FFF, true, false), 2);
  EXPECT_EQ(EvalTripCount(0x7FFF, 0, -1, true, false), 0x7FFF);
  EXPECT_EQ(EvalTripCount(0, INT16_MIN, -1, true, false), 0x8000);
  EXPECT_EQ(EvalTripCount(0, INT16_MIN, -16, true, false), 0x800);
  EXPECT_EQ(EvalTripCount(0x7FFF, INT16_MIN, -1, true, false), 0xFFFF);
  EXPECT_EQ(EvalTripCount(0x7FFF, 1, INT16_MIN, true, false), 1);
  EXPECT_EQ(EvalTripCount(0x7FFF, -1, INT16_MIN, true, true), 2);

  // Finalize the function and verify it.
  Builder.CreateRetVoid();
  OMPBuilder.finalize();
  EXPECT_FALSE(verifyModule(*M, &errs()));
}

TEST_F(OpenMPIRBuilderTest, CollapseNestedLoops) {
  using InsertPointTy = OpenMPIRBuilder::InsertPointTy;
  OpenMPIRBuilder OMPBuilder(*M);
  OMPBuilder.initialize();
  F->setName("func");

  IRBuilder<> Builder(BB);

  Type *LCTy = F->getArg(0)->getType();
  Constant *One = ConstantInt::get(LCTy, 1);
  Constant *Two = ConstantInt::get(LCTy, 2);
  Value *OuterTripCount =
      Builder.CreateAdd(F->getArg(0), Two, "tripcount.outer");
  Value *InnerTripCount =
      Builder.CreateAdd(F->getArg(0), One, "tripcount.inner");

  // Fix an insertion point for ComputeIP.
  BasicBlock *LoopNextEnter =
      BasicBlock::Create(M->getContext(), "loopnest.enter", F,
                         Builder.GetInsertBlock()->getNextNode());
  BranchInst *EnterBr = Builder.CreateBr(LoopNextEnter);
  InsertPointTy ComputeIP{EnterBr->getParent(), EnterBr->getIterator()};

  Builder.SetInsertPoint(LoopNextEnter);
  OpenMPIRBuilder::LocationDescription OuterLoc(Builder.saveIP(), DL);

  CanonicalLoopInfo *InnerLoop = nullptr;
  CallInst *InbetweenLead = nullptr;
  CallInst *InbetweenTrail = nullptr;
  CallInst *Call = nullptr;
  auto OuterLoopBodyGenCB = [&](InsertPointTy OuterCodeGenIP, Value *OuterLC) {
    Builder.restoreIP(OuterCodeGenIP);
    InbetweenLead =
        createPrintfCall(Builder, "In-between lead i=%d\\n", {OuterLC});

    auto InnerLoopBodyGenCB = [&](InsertPointTy InnerCodeGenIP,
                                  Value *InnerLC) {
      Builder.restoreIP(InnerCodeGenIP);
      Call = createPrintfCall(Builder, "body i=%d j=%d\\n", {OuterLC, InnerLC});
    };
    InnerLoop = OMPBuilder.createCanonicalLoop(
        Builder.saveIP(), InnerLoopBodyGenCB, InnerTripCount, "inner");

    Builder.restoreIP(InnerLoop->getAfterIP());
    InbetweenTrail =
        createPrintfCall(Builder, "In-between trail i=%d\\n", {OuterLC});
  };
  CanonicalLoopInfo *OuterLoop = OMPBuilder.createCanonicalLoop(
      OuterLoc, OuterLoopBodyGenCB, OuterTripCount, "outer");

  // Finish the function.
  Builder.restoreIP(OuterLoop->getAfterIP());
  Builder.CreateRetVoid();

  CanonicalLoopInfo *Collapsed =
      OMPBuilder.collapseLoops(DL, {OuterLoop, InnerLoop}, ComputeIP);

  OMPBuilder.finalize();
  EXPECT_FALSE(verifyModule(*M, &errs()));

  // Verify control flow and BB order.
  BasicBlock *RefOrder[] = {
      Collapsed->getPreheader(),   Collapsed->getHeader(),
      Collapsed->getCond(),        Collapsed->getBody(),
      InbetweenLead->getParent(),  Call->getParent(),
      InbetweenTrail->getParent(), Collapsed->getLatch(),
      Collapsed->getExit(),        Collapsed->getAfter(),
  };
  EXPECT_TRUE(verifyDFSOrder(F, RefOrder));
  EXPECT_TRUE(verifyListOrder(F, RefOrder));

  // Verify the total trip count.
  auto *TripCount = cast<MulOperator>(Collapsed->getTripCount());
  EXPECT_EQ(TripCount->getOperand(0), OuterTripCount);
  EXPECT_EQ(TripCount->getOperand(1), InnerTripCount);

  // Verify the changed indvar.
  auto *OuterIV = cast<BinaryOperator>(Call->getOperand(1));
  EXPECT_EQ(OuterIV->getOpcode(), Instruction::UDiv);
  EXPECT_EQ(OuterIV->getParent(), Collapsed->getBody());
  EXPECT_EQ(OuterIV->getOperand(1), InnerTripCount);
  EXPECT_EQ(OuterIV->getOperand(0), Collapsed->getIndVar());

  auto *InnerIV = cast<BinaryOperator>(Call->getOperand(2));
  EXPECT_EQ(InnerIV->getOpcode(), Instruction::URem);
  EXPECT_EQ(InnerIV->getParent(), Collapsed->getBody());
  EXPECT_EQ(InnerIV->getOperand(0), Collapsed->getIndVar());
  EXPECT_EQ(InnerIV->getOperand(1), InnerTripCount);

  EXPECT_EQ(InbetweenLead->getOperand(1), OuterIV);
  EXPECT_EQ(InbetweenTrail->getOperand(1), OuterIV);
}

TEST_F(OpenMPIRBuilderTest, TileSingleLoop) {
  OpenMPIRBuilder OMPBuilder(*M);
  CallInst *Call;
  BasicBlock *BodyCode;
  CanonicalLoopInfo *Loop =
      buildSingleLoopFunction(DL, OMPBuilder, 32, &Call, &BodyCode);

  Instruction *OrigIndVar = Loop->getIndVar();
  EXPECT_EQ(Call->getOperand(1), OrigIndVar);

  // Tile the loop.
  Constant *TileSize = ConstantInt::get(Loop->getIndVarType(), APInt(32, 7));
  std::vector<CanonicalLoopInfo *> GenLoops =
      OMPBuilder.tileLoops(DL, {Loop}, {TileSize});

  OMPBuilder.finalize();
  EXPECT_FALSE(verifyModule(*M, &errs()));

  EXPECT_EQ(GenLoops.size(), 2u);
  CanonicalLoopInfo *Floor = GenLoops[0];
  CanonicalLoopInfo *Tile = GenLoops[1];

  BasicBlock *RefOrder[] = {
      Floor->getPreheader(), Floor->getHeader(),   Floor->getCond(),
      Floor->getBody(),      Tile->getPreheader(), Tile->getHeader(),
      Tile->getCond(),       Tile->getBody(),      BodyCode,
      Tile->getLatch(),      Tile->getExit(),      Tile->getAfter(),
      Floor->getLatch(),     Floor->getExit(),     Floor->getAfter(),
  };
  EXPECT_TRUE(verifyDFSOrder(F, RefOrder));
  EXPECT_TRUE(verifyListOrder(F, RefOrder));

  // Check the induction variable.
  EXPECT_EQ(Call->getParent(), BodyCode);
  auto *Shift = cast<AddOperator>(Call->getOperand(1));
  EXPECT_EQ(cast<Instruction>(Shift)->getParent(), Tile->getBody());
  EXPECT_EQ(Shift->getOperand(1), Tile->getIndVar());
  auto *Scale = cast<MulOperator>(Shift->getOperand(0));
  EXPECT_EQ(cast<Instruction>(Scale)->getParent(), Tile->getBody());
  EXPECT_EQ(Scale->getOperand(0), TileSize);
  EXPECT_EQ(Scale->getOperand(1), Floor->getIndVar());
}

TEST_F(OpenMPIRBuilderTest, TileNestedLoops) {
  using InsertPointTy = OpenMPIRBuilder::InsertPointTy;
  OpenMPIRBuilder OMPBuilder(*M);
  OMPBuilder.initialize();
  F->setName("func");

  IRBuilder<> Builder(BB);
  OpenMPIRBuilder::LocationDescription Loc({Builder.saveIP(), DL});
  Value *TripCount = F->getArg(0);
  Type *LCTy = TripCount->getType();

  BasicBlock *BodyCode = nullptr;
  CanonicalLoopInfo *InnerLoop = nullptr;
  auto OuterLoopBodyGenCB = [&](InsertPointTy OuterCodeGenIP,
                                llvm::Value *OuterLC) {
    auto InnerLoopBodyGenCB = [&](InsertPointTy InnerCodeGenIP,
                                  llvm::Value *InnerLC) {
      Builder.restoreIP(InnerCodeGenIP);
      BodyCode = Builder.GetInsertBlock();

      // Add something that consumes the induction variables to the body.
      createPrintfCall(Builder, "i=%d j=%d\\n", {OuterLC, InnerLC});
    };
    InnerLoop = OMPBuilder.createCanonicalLoop(
        OuterCodeGenIP, InnerLoopBodyGenCB, TripCount, "inner");
  };
  CanonicalLoopInfo *OuterLoop = OMPBuilder.createCanonicalLoop(
      Loc, OuterLoopBodyGenCB, TripCount, "outer");

  // Finalize the function.
  Builder.restoreIP(OuterLoop->getAfterIP());
  Builder.CreateRetVoid();

  // Tile to loop nest.
  Constant *OuterTileSize = ConstantInt::get(LCTy, APInt(32, 11));
  Constant *InnerTileSize = ConstantInt::get(LCTy, APInt(32, 7));
  std::vector<CanonicalLoopInfo *> GenLoops = OMPBuilder.tileLoops(
      DL, {OuterLoop, InnerLoop}, {OuterTileSize, InnerTileSize});

  OMPBuilder.finalize();
  EXPECT_FALSE(verifyModule(*M, &errs()));

  EXPECT_EQ(GenLoops.size(), 4u);
  CanonicalLoopInfo *Floor1 = GenLoops[0];
  CanonicalLoopInfo *Floor2 = GenLoops[1];
  CanonicalLoopInfo *Tile1 = GenLoops[2];
  CanonicalLoopInfo *Tile2 = GenLoops[3];

  BasicBlock *RefOrder[] = {
      Floor1->getPreheader(),
      Floor1->getHeader(),
      Floor1->getCond(),
      Floor1->getBody(),
      Floor2->getPreheader(),
      Floor2->getHeader(),
      Floor2->getCond(),
      Floor2->getBody(),
      Tile1->getPreheader(),
      Tile1->getHeader(),
      Tile1->getCond(),
      Tile1->getBody(),
      Tile2->getPreheader(),
      Tile2->getHeader(),
      Tile2->getCond(),
      Tile2->getBody(),
      BodyCode,
      Tile2->getLatch(),
      Tile2->getExit(),
      Tile2->getAfter(),
      Tile1->getLatch(),
      Tile1->getExit(),
      Tile1->getAfter(),
      Floor2->getLatch(),
      Floor2->getExit(),
      Floor2->getAfter(),
      Floor1->getLatch(),
      Floor1->getExit(),
      Floor1->getAfter(),
  };
  EXPECT_TRUE(verifyDFSOrder(F, RefOrder));
  EXPECT_TRUE(verifyListOrder(F, RefOrder));
}

TEST_F(OpenMPIRBuilderTest, TileNestedLoopsWithBounds) {
  using InsertPointTy = OpenMPIRBuilder::InsertPointTy;
  OpenMPIRBuilder OMPBuilder(*M);
  OMPBuilder.initialize();
  F->setName("func");

  IRBuilder<> Builder(BB);
  Value *TripCount = F->getArg(0);
  Type *LCTy = TripCount->getType();

  Value *OuterStartVal = ConstantInt::get(LCTy, 2);
  Value *OuterStopVal = TripCount;
  Value *OuterStep = ConstantInt::get(LCTy, 5);
  Value *InnerStartVal = ConstantInt::get(LCTy, 13);
  Value *InnerStopVal = TripCount;
  Value *InnerStep = ConstantInt::get(LCTy, 3);

  // Fix an insertion point for ComputeIP.
  BasicBlock *LoopNextEnter =
      BasicBlock::Create(M->getContext(), "loopnest.enter", F,
                         Builder.GetInsertBlock()->getNextNode());
  BranchInst *EnterBr = Builder.CreateBr(LoopNextEnter);
  InsertPointTy ComputeIP{EnterBr->getParent(), EnterBr->getIterator()};

  InsertPointTy LoopIP{LoopNextEnter, LoopNextEnter->begin()};
  OpenMPIRBuilder::LocationDescription Loc({LoopIP, DL});

  BasicBlock *BodyCode = nullptr;
  CanonicalLoopInfo *InnerLoop = nullptr;
  CallInst *Call = nullptr;
  auto OuterLoopBodyGenCB = [&](InsertPointTy OuterCodeGenIP,
                                llvm::Value *OuterLC) {
    auto InnerLoopBodyGenCB = [&](InsertPointTy InnerCodeGenIP,
                                  llvm::Value *InnerLC) {
      Builder.restoreIP(InnerCodeGenIP);
      BodyCode = Builder.GetInsertBlock();

      // Add something that consumes the induction variable to the body.
      Call = createPrintfCall(Builder, "i=%d j=%d\\n", {OuterLC, InnerLC});
    };
    InnerLoop = OMPBuilder.createCanonicalLoop(
        OuterCodeGenIP, InnerLoopBodyGenCB, InnerStartVal, InnerStopVal,
        InnerStep, false, false, ComputeIP, "inner");
  };
  CanonicalLoopInfo *OuterLoop = OMPBuilder.createCanonicalLoop(
      Loc, OuterLoopBodyGenCB, OuterStartVal, OuterStopVal, OuterStep, false,
      false, ComputeIP, "outer");

  // Finalize the function
  Builder.restoreIP(OuterLoop->getAfterIP());
  Builder.CreateRetVoid();

  // Tile the loop nest.
  Constant *TileSize0 = ConstantInt::get(LCTy, APInt(32, 11));
  Constant *TileSize1 = ConstantInt::get(LCTy, APInt(32, 7));
  std::vector<CanonicalLoopInfo *> GenLoops =
      OMPBuilder.tileLoops(DL, {OuterLoop, InnerLoop}, {TileSize0, TileSize1});

  OMPBuilder.finalize();
  EXPECT_FALSE(verifyModule(*M, &errs()));

  EXPECT_EQ(GenLoops.size(), 4u);
  CanonicalLoopInfo *Floor0 = GenLoops[0];
  CanonicalLoopInfo *Floor1 = GenLoops[1];
  CanonicalLoopInfo *Tile0 = GenLoops[2];
  CanonicalLoopInfo *Tile1 = GenLoops[3];

  BasicBlock *RefOrder[] = {
      Floor0->getPreheader(),
      Floor0->getHeader(),
      Floor0->getCond(),
      Floor0->getBody(),
      Floor1->getPreheader(),
      Floor1->getHeader(),
      Floor1->getCond(),
      Floor1->getBody(),
      Tile0->getPreheader(),
      Tile0->getHeader(),
      Tile0->getCond(),
      Tile0->getBody(),
      Tile1->getPreheader(),
      Tile1->getHeader(),
      Tile1->getCond(),
      Tile1->getBody(),
      BodyCode,
      Tile1->getLatch(),
      Tile1->getExit(),
      Tile1->getAfter(),
      Tile0->getLatch(),
      Tile0->getExit(),
      Tile0->getAfter(),
      Floor1->getLatch(),
      Floor1->getExit(),
      Floor1->getAfter(),
      Floor0->getLatch(),
      Floor0->getExit(),
      Floor0->getAfter(),
  };
  EXPECT_TRUE(verifyDFSOrder(F, RefOrder));
  EXPECT_TRUE(verifyListOrder(F, RefOrder));

  EXPECT_EQ(Call->getParent(), BodyCode);

  auto *RangeShift0 = cast<AddOperator>(Call->getOperand(1));
  EXPECT_EQ(RangeShift0->getOperand(1), OuterStartVal);
  auto *RangeScale0 = cast<MulOperator>(RangeShift0->getOperand(0));
  EXPECT_EQ(RangeScale0->getOperand(1), OuterStep);
  auto *TileShift0 = cast<AddOperator>(RangeScale0->getOperand(0));
  EXPECT_EQ(cast<Instruction>(TileShift0)->getParent(), Tile1->getBody());
  EXPECT_EQ(TileShift0->getOperand(1), Tile0->getIndVar());
  auto *TileScale0 = cast<MulOperator>(TileShift0->getOperand(0));
  EXPECT_EQ(cast<Instruction>(TileScale0)->getParent(), Tile1->getBody());
  EXPECT_EQ(TileScale0->getOperand(0), TileSize0);
  EXPECT_EQ(TileScale0->getOperand(1), Floor0->getIndVar());

  auto *RangeShift1 = cast<AddOperator>(Call->getOperand(2));
  EXPECT_EQ(cast<Instruction>(RangeShift1)->getParent(), BodyCode);
  EXPECT_EQ(RangeShift1->getOperand(1), InnerStartVal);
  auto *RangeScale1 = cast<MulOperator>(RangeShift1->getOperand(0));
  EXPECT_EQ(cast<Instruction>(RangeScale1)->getParent(), BodyCode);
  EXPECT_EQ(RangeScale1->getOperand(1), InnerStep);
  auto *TileShift1 = cast<AddOperator>(RangeScale1->getOperand(0));
  EXPECT_EQ(cast<Instruction>(TileShift1)->getParent(), Tile1->getBody());
  EXPECT_EQ(TileShift1->getOperand(1), Tile1->getIndVar());
  auto *TileScale1 = cast<MulOperator>(TileShift1->getOperand(0));
  EXPECT_EQ(cast<Instruction>(TileScale1)->getParent(), Tile1->getBody());
  EXPECT_EQ(TileScale1->getOperand(0), TileSize1);
  EXPECT_EQ(TileScale1->getOperand(1), Floor1->getIndVar());
}

TEST_F(OpenMPIRBuilderTest, TileSingleLoopCounts) {
  using InsertPointTy = OpenMPIRBuilder::InsertPointTy;
  OpenMPIRBuilder OMPBuilder(*M);
  OMPBuilder.initialize();
  IRBuilder<> Builder(BB);

  // Create a loop, tile it, and extract its trip count. All input values are
  // constant and IRBuilder evaluates all-constant arithmetic inplace, such that
  // the floor trip count itself will be a ConstantInt. Unfortunately we cannot
  // do the same for the tile loop.
  auto GetFloorCount = [&](int64_t Start, int64_t Stop, int64_t Step,
                           bool IsSigned, bool InclusiveStop,
                           int64_t TileSize) -> uint64_t {
    OpenMPIRBuilder::LocationDescription Loc(Builder.saveIP(), DL);
    Type *LCTy = Type::getInt16Ty(Ctx);
    Value *StartVal = ConstantInt::get(LCTy, Start);
    Value *StopVal = ConstantInt::get(LCTy, Stop);
    Value *StepVal = ConstantInt::get(LCTy, Step);

    // Generate a loop.
    auto LoopBodyGenCB = [&](InsertPointTy CodeGenIP, llvm::Value *LC) {};
    CanonicalLoopInfo *Loop =
        OMPBuilder.createCanonicalLoop(Loc, LoopBodyGenCB, StartVal, StopVal,
                                       StepVal, IsSigned, InclusiveStop);
    InsertPointTy AfterIP = Loop->getAfterIP();

    // Tile the loop.
    Value *TileSizeVal = ConstantInt::get(LCTy, TileSize);
    std::vector<CanonicalLoopInfo *> GenLoops =
        OMPBuilder.tileLoops(Loc.DL, {Loop}, {TileSizeVal});

    // Set the insertion pointer to after loop, where the next loop will be
    // emitted.
    Builder.restoreIP(AfterIP);

    // Extract the trip count.
    CanonicalLoopInfo *FloorLoop = GenLoops[0];
    Value *FloorTripCount = FloorLoop->getTripCount();
    return cast<ConstantInt>(FloorTripCount)->getValue().getZExtValue();
  };

  // Empty iteration domain.
  EXPECT_EQ(GetFloorCount(0, 0, 1, false, false, 7), 0u);
  EXPECT_EQ(GetFloorCount(0, -1, 1, false, true, 7), 0u);
  EXPECT_EQ(GetFloorCount(-1, -1, -1, true, false, 7), 0u);
  EXPECT_EQ(GetFloorCount(-1, 0, -1, true, true, 7), 0u);
  EXPECT_EQ(GetFloorCount(-1, -1, 3, true, false, 7), 0u);

  // Only complete tiles.
  EXPECT_EQ(GetFloorCount(0, 14, 1, false, false, 7), 2u);
  EXPECT_EQ(GetFloorCount(0, 14, 1, false, false, 7), 2u);
  EXPECT_EQ(GetFloorCount(1, 15, 1, false, false, 7), 2u);
  EXPECT_EQ(GetFloorCount(0, -14, -1, true, false, 7), 2u);
  EXPECT_EQ(GetFloorCount(-1, -14, -1, true, true, 7), 2u);
  EXPECT_EQ(GetFloorCount(0, 3 * 7 * 2, 3, false, false, 7), 2u);

  // Only a partial tile.
  EXPECT_EQ(GetFloorCount(0, 1, 1, false, false, 7), 1u);
  EXPECT_EQ(GetFloorCount(0, 6, 1, false, false, 7), 1u);
  EXPECT_EQ(GetFloorCount(-1, 1, 3, true, false, 7), 1u);
  EXPECT_EQ(GetFloorCount(-1, -2, -1, true, false, 7), 1u);
  EXPECT_EQ(GetFloorCount(0, 2, 3, false, false, 7), 1u);

  // Complete and partial tiles.
  EXPECT_EQ(GetFloorCount(0, 13, 1, false, false, 7), 2u);
  EXPECT_EQ(GetFloorCount(0, 15, 1, false, false, 7), 3u);
  EXPECT_EQ(GetFloorCount(-1, -14, -1, true, false, 7), 2u);
  EXPECT_EQ(GetFloorCount(0, 3 * 7 * 5 - 1, 3, false, false, 7), 5u);
  EXPECT_EQ(GetFloorCount(-1, -3 * 7 * 5, -3, true, false, 7), 5u);

  // Close to 16-bit integer range.
  EXPECT_EQ(GetFloorCount(0, 0xFFFF, 1, false, false, 1), 0xFFFFu);
  EXPECT_EQ(GetFloorCount(0, 0xFFFF, 1, false, false, 7), 0xFFFFu / 7 + 1);
  EXPECT_EQ(GetFloorCount(0, 0xFFFE, 1, false, true, 7), 0xFFFFu / 7 + 1);
  EXPECT_EQ(GetFloorCount(-0x8000, 0x7FFF, 1, true, false, 7), 0xFFFFu / 7 + 1);
  EXPECT_EQ(GetFloorCount(-0x7FFF, 0x7FFF, 1, true, true, 7), 0xFFFFu / 7 + 1);
  EXPECT_EQ(GetFloorCount(0, 0xFFFE, 1, false, false, 0xFFFF), 1u);
  EXPECT_EQ(GetFloorCount(-0x8000, 0x7FFF, 1, true, false, 0xFFFF), 1u);

  // Finalize the function.
  Builder.CreateRetVoid();
  OMPBuilder.finalize();

  EXPECT_FALSE(verifyModule(*M, &errs()));
}

TEST_F(OpenMPIRBuilderTest, ApplySimd) {
  OpenMPIRBuilder OMPBuilder(*M);
  MapVector<Value *, Value *> AlignedVars;
  CanonicalLoopInfo *CLI = buildSingleLoopFunction(DL, OMPBuilder, 32);

  // Simd-ize the loop.
  OMPBuilder.applySimd(CLI, AlignedVars, /* IfCond */ nullptr,
                       OrderKind::OMP_ORDER_unknown,
                       /* Simdlen */ nullptr,
                       /* Safelen */ nullptr);

  OMPBuilder.finalize();
  EXPECT_FALSE(verifyModule(*M, &errs()));

  PassBuilder PB;
  FunctionAnalysisManager FAM;
  PB.registerFunctionAnalyses(FAM);
  LoopInfo &LI = FAM.getResult<LoopAnalysis>(*F);

  const std::vector<Loop *> &TopLvl = LI.getTopLevelLoops();
  EXPECT_EQ(TopLvl.size(), 1u);

  Loop *L = TopLvl.front();
  EXPECT_TRUE(findStringMetadataForLoop(L, "llvm.loop.parallel_accesses"));
  EXPECT_TRUE(getBooleanLoopAttribute(L, "llvm.loop.vectorize.enable"));

  // Check for llvm.access.group metadata attached to the printf
  // function in the loop body.
  BasicBlock *LoopBody = CLI->getBody();
  EXPECT_TRUE(any_of(*LoopBody, [](Instruction &I) {
    return I.getMetadata("llvm.access.group") != nullptr;
  }));
}

TEST_F(OpenMPIRBuilderTest, ApplySimdCustomAligned) {
  OpenMPIRBuilder OMPBuilder(*M);
  IRBuilder<> Builder(BB);
  const int AlignmentValue = 32;
  AllocaInst *Alloc1 =
      Builder.CreateAlloca(Builder.getInt8PtrTy(), Builder.getInt64(1));
  LoadInst *Load1 = Builder.CreateLoad(Alloc1->getAllocatedType(), Alloc1);
  MapVector<Value *, Value *> AlignedVars;
  AlignedVars.insert({Load1, Builder.getInt64(AlignmentValue)});

  CanonicalLoopInfo *CLI = buildSingleLoopFunction(DL, OMPBuilder, 32);

  // Simd-ize the loop.
  OMPBuilder.applySimd(CLI, AlignedVars, /* IfCond */ nullptr,
                       OrderKind::OMP_ORDER_unknown,
                       /* Simdlen */ nullptr,
                       /* Safelen */ nullptr);

  OMPBuilder.finalize();
  EXPECT_FALSE(verifyModule(*M, &errs()));

  PassBuilder PB;
  FunctionAnalysisManager FAM;
  PB.registerFunctionAnalyses(FAM);
  LoopInfo &LI = FAM.getResult<LoopAnalysis>(*F);

  const std::vector<Loop *> &TopLvl = LI.getTopLevelLoops();
  EXPECT_EQ(TopLvl.size(), 1u);

  Loop *L = TopLvl.front();
  EXPECT_TRUE(findStringMetadataForLoop(L, "llvm.loop.parallel_accesses"));
  EXPECT_TRUE(getBooleanLoopAttribute(L, "llvm.loop.vectorize.enable"));

  // Check for llvm.access.group metadata attached to the printf
  // function in the loop body.
  BasicBlock *LoopBody = CLI->getBody();
  EXPECT_TRUE(any_of(*LoopBody, [](Instruction &I) {
    return I.getMetadata("llvm.access.group") != nullptr;
  }));

  // Check if number of assumption instructions is equal to number of aligned
  // variables
  BasicBlock *LoopPreheader = CLI->getPreheader();
  size_t NumAssummptionCallsInPreheader = count_if(
      *LoopPreheader, [](Instruction &I) { return isa<AssumeInst>(I); });
  EXPECT_EQ(NumAssummptionCallsInPreheader, AlignedVars.size());

  // Check if variables are correctly aligned
  for (Instruction &Instr : *LoopPreheader) {
    if (!isa<AssumeInst>(Instr))
      continue;
    AssumeInst *AssumeInstruction = cast<AssumeInst>(&Instr);
    if (AssumeInstruction->getNumTotalBundleOperands()) {
      auto Bundle = AssumeInstruction->getOperandBundleAt(0);
      if (Bundle.getTagName() == "align") {
        EXPECT_TRUE(isa<ConstantInt>(Bundle.Inputs[1]));
        auto ConstIntVal = dyn_cast<ConstantInt>(Bundle.Inputs[1]);
        EXPECT_EQ(ConstIntVal->getSExtValue(), AlignmentValue);
      }
    }
  }
}
TEST_F(OpenMPIRBuilderTest, ApplySimdlen) {
  OpenMPIRBuilder OMPBuilder(*M);
  MapVector<Value *, Value *> AlignedVars;
  CanonicalLoopInfo *CLI = buildSingleLoopFunction(DL, OMPBuilder, 32);

  // Simd-ize the loop.
  OMPBuilder.applySimd(CLI, AlignedVars,
                       /* IfCond */ nullptr, OrderKind::OMP_ORDER_unknown,
                       ConstantInt::get(Type::getInt32Ty(Ctx), 3),
                       /* Safelen */ nullptr);

  OMPBuilder.finalize();
  EXPECT_FALSE(verifyModule(*M, &errs()));

  PassBuilder PB;
  FunctionAnalysisManager FAM;
  PB.registerFunctionAnalyses(FAM);
  LoopInfo &LI = FAM.getResult<LoopAnalysis>(*F);

  const std::vector<Loop *> &TopLvl = LI.getTopLevelLoops();
  EXPECT_EQ(TopLvl.size(), 1u);

  Loop *L = TopLvl.front();
  EXPECT_TRUE(findStringMetadataForLoop(L, "llvm.loop.parallel_accesses"));
  EXPECT_TRUE(getBooleanLoopAttribute(L, "llvm.loop.vectorize.enable"));
  EXPECT_EQ(getIntLoopAttribute(L, "llvm.loop.vectorize.width"), 3);

  // Check for llvm.access.group metadata attached to the printf
  // function in the loop body.
  BasicBlock *LoopBody = CLI->getBody();
  EXPECT_TRUE(any_of(*LoopBody, [](Instruction &I) {
    return I.getMetadata("llvm.access.group") != nullptr;
  }));
}

TEST_F(OpenMPIRBuilderTest, ApplySafelenOrderConcurrent) {
  OpenMPIRBuilder OMPBuilder(*M);
  MapVector<Value *, Value *> AlignedVars;

  CanonicalLoopInfo *CLI = buildSingleLoopFunction(DL, OMPBuilder, 32);

  // Simd-ize the loop.
  OMPBuilder.applySimd(
      CLI, AlignedVars, /* IfCond */ nullptr, OrderKind::OMP_ORDER_concurrent,
      /* Simdlen */ nullptr, ConstantInt::get(Type::getInt32Ty(Ctx), 3));

  OMPBuilder.finalize();
  EXPECT_FALSE(verifyModule(*M, &errs()));

  PassBuilder PB;
  FunctionAnalysisManager FAM;
  PB.registerFunctionAnalyses(FAM);
  LoopInfo &LI = FAM.getResult<LoopAnalysis>(*F);

  const std::vector<Loop *> &TopLvl = LI.getTopLevelLoops();
  EXPECT_EQ(TopLvl.size(), 1u);

  Loop *L = TopLvl.front();
  // Parallel metadata shoudl be attached because of presence of
  // the order(concurrent) OpenMP clause
  EXPECT_TRUE(findStringMetadataForLoop(L, "llvm.loop.parallel_accesses"));
  EXPECT_TRUE(getBooleanLoopAttribute(L, "llvm.loop.vectorize.enable"));
  EXPECT_EQ(getIntLoopAttribute(L, "llvm.loop.vectorize.width"), 3);

  // Check for llvm.access.group metadata attached to the printf
  // function in the loop body.
  BasicBlock *LoopBody = CLI->getBody();
  EXPECT_TRUE(any_of(*LoopBody, [](Instruction &I) {
    return I.getMetadata("llvm.access.group") != nullptr;
  }));
}

TEST_F(OpenMPIRBuilderTest, ApplySafelen) {
  OpenMPIRBuilder OMPBuilder(*M);
  MapVector<Value *, Value *> AlignedVars;

  CanonicalLoopInfo *CLI = buildSingleLoopFunction(DL, OMPBuilder, 32);

  OMPBuilder.applySimd(
      CLI, AlignedVars, /* IfCond */ nullptr, OrderKind::OMP_ORDER_unknown,
      /* Simdlen */ nullptr, ConstantInt::get(Type::getInt32Ty(Ctx), 3));

  OMPBuilder.finalize();
  EXPECT_FALSE(verifyModule(*M, &errs()));

  PassBuilder PB;
  FunctionAnalysisManager FAM;
  PB.registerFunctionAnalyses(FAM);
  LoopInfo &LI = FAM.getResult<LoopAnalysis>(*F);

  const std::vector<Loop *> &TopLvl = LI.getTopLevelLoops();
  EXPECT_EQ(TopLvl.size(), 1u);

  Loop *L = TopLvl.front();
  EXPECT_FALSE(findStringMetadataForLoop(L, "llvm.loop.parallel_accesses"));
  EXPECT_TRUE(getBooleanLoopAttribute(L, "llvm.loop.vectorize.enable"));
  EXPECT_EQ(getIntLoopAttribute(L, "llvm.loop.vectorize.width"), 3);

  // Check for llvm.access.group metadata attached to the printf
  // function in the loop body.
  BasicBlock *LoopBody = CLI->getBody();
  EXPECT_FALSE(any_of(*LoopBody, [](Instruction &I) {
    return I.getMetadata("llvm.access.group") != nullptr;
  }));
}

TEST_F(OpenMPIRBuilderTest, ApplySimdlenSafelen) {
  OpenMPIRBuilder OMPBuilder(*M);
  MapVector<Value *, Value *> AlignedVars;

  CanonicalLoopInfo *CLI = buildSingleLoopFunction(DL, OMPBuilder, 32);

  OMPBuilder.applySimd(CLI, AlignedVars, /* IfCond */ nullptr,
                       OrderKind::OMP_ORDER_unknown,
                       ConstantInt::get(Type::getInt32Ty(Ctx), 2),
                       ConstantInt::get(Type::getInt32Ty(Ctx), 3));

  OMPBuilder.finalize();
  EXPECT_FALSE(verifyModule(*M, &errs()));

  PassBuilder PB;
  FunctionAnalysisManager FAM;
  PB.registerFunctionAnalyses(FAM);
  LoopInfo &LI = FAM.getResult<LoopAnalysis>(*F);

  const std::vector<Loop *> &TopLvl = LI.getTopLevelLoops();
  EXPECT_EQ(TopLvl.size(), 1u);

  Loop *L = TopLvl.front();
  EXPECT_FALSE(findStringMetadataForLoop(L, "llvm.loop.parallel_accesses"));
  EXPECT_TRUE(getBooleanLoopAttribute(L, "llvm.loop.vectorize.enable"));
  EXPECT_EQ(getIntLoopAttribute(L, "llvm.loop.vectorize.width"), 2);

  // Check for llvm.access.group metadata attached to the printf
  // function in the loop body.
  BasicBlock *LoopBody = CLI->getBody();
  EXPECT_FALSE(any_of(*LoopBody, [](Instruction &I) {
    return I.getMetadata("llvm.access.group") != nullptr;
  }));
}

TEST_F(OpenMPIRBuilderTest, ApplySimdLoopIf) {
  OpenMPIRBuilder OMPBuilder(*M);
  IRBuilder<> Builder(BB);
  MapVector<Value *, Value *> AlignedVars;
  AllocaInst *Alloc1 = Builder.CreateAlloca(Builder.getInt32Ty());
  AllocaInst *Alloc2 = Builder.CreateAlloca(Builder.getInt32Ty());

  // Generation of if condition
  Builder.CreateStore(ConstantInt::get(Type::getInt32Ty(Ctx), 0U), Alloc1);
  Builder.CreateStore(ConstantInt::get(Type::getInt32Ty(Ctx), 1U), Alloc2);
  LoadInst *Load1 = Builder.CreateLoad(Alloc1->getAllocatedType(), Alloc1);
  LoadInst *Load2 = Builder.CreateLoad(Alloc2->getAllocatedType(), Alloc2);

  Value *IfCmp = Builder.CreateICmpNE(Load1, Load2);

  CanonicalLoopInfo *CLI = buildSingleLoopFunction(DL, OMPBuilder, 32);

  // Simd-ize the loop with if condition
  OMPBuilder.applySimd(CLI, AlignedVars, IfCmp, OrderKind::OMP_ORDER_unknown,
                       ConstantInt::get(Type::getInt32Ty(Ctx), 3),
                       /* Safelen */ nullptr);

  OMPBuilder.finalize();
  EXPECT_FALSE(verifyModule(*M, &errs()));

  PassBuilder PB;
  FunctionAnalysisManager FAM;
  PB.registerFunctionAnalyses(FAM);
  LoopInfo &LI = FAM.getResult<LoopAnalysis>(*F);

  // Check if there are two loops (one with enabled vectorization)
  const std::vector<Loop *> &TopLvl = LI.getTopLevelLoops();
  EXPECT_EQ(TopLvl.size(), 2u);

  Loop *L = TopLvl[0];
  EXPECT_TRUE(findStringMetadataForLoop(L, "llvm.loop.parallel_accesses"));
  EXPECT_TRUE(getBooleanLoopAttribute(L, "llvm.loop.vectorize.enable"));
  EXPECT_EQ(getIntLoopAttribute(L, "llvm.loop.vectorize.width"), 3);

  // The second loop should have disabled vectorization
  L = TopLvl[1];
  EXPECT_FALSE(findStringMetadataForLoop(L, "llvm.loop.parallel_accesses"));
  EXPECT_FALSE(getBooleanLoopAttribute(L, "llvm.loop.vectorize.enable"));
  // Check for llvm.access.group metadata attached to the printf
  // function in the loop body.
  BasicBlock *LoopBody = CLI->getBody();
  EXPECT_TRUE(any_of(*LoopBody, [](Instruction &I) {
    return I.getMetadata("llvm.access.group") != nullptr;
  }));
}

TEST_F(OpenMPIRBuilderTest, UnrollLoopFull) {
  OpenMPIRBuilder OMPBuilder(*M);

  CanonicalLoopInfo *CLI = buildSingleLoopFunction(DL, OMPBuilder, 32);

  // Unroll the loop.
  OMPBuilder.unrollLoopFull(DL, CLI);

  OMPBuilder.finalize();
  EXPECT_FALSE(verifyModule(*M, &errs()));

  PassBuilder PB;
  FunctionAnalysisManager FAM;
  PB.registerFunctionAnalyses(FAM);
  LoopInfo &LI = FAM.getResult<LoopAnalysis>(*F);

  const std::vector<Loop *> &TopLvl = LI.getTopLevelLoops();
  EXPECT_EQ(TopLvl.size(), 1u);

  Loop *L = TopLvl.front();
  EXPECT_TRUE(getBooleanLoopAttribute(L, "llvm.loop.unroll.enable"));
  EXPECT_TRUE(getBooleanLoopAttribute(L, "llvm.loop.unroll.full"));
}

TEST_F(OpenMPIRBuilderTest, UnrollLoopPartial) {
  OpenMPIRBuilder OMPBuilder(*M);
  CanonicalLoopInfo *CLI = buildSingleLoopFunction(DL, OMPBuilder, 32);

  // Unroll the loop.
  CanonicalLoopInfo *UnrolledLoop = nullptr;
  OMPBuilder.unrollLoopPartial(DL, CLI, 5, &UnrolledLoop);
  ASSERT_NE(UnrolledLoop, nullptr);

  OMPBuilder.finalize();
  EXPECT_FALSE(verifyModule(*M, &errs()));
  UnrolledLoop->assertOK();

  PassBuilder PB;
  FunctionAnalysisManager FAM;
  PB.registerFunctionAnalyses(FAM);
  LoopInfo &LI = FAM.getResult<LoopAnalysis>(*F);

  const std::vector<Loop *> &TopLvl = LI.getTopLevelLoops();
  EXPECT_EQ(TopLvl.size(), 1u);
  Loop *Outer = TopLvl.front();
  EXPECT_EQ(Outer->getHeader(), UnrolledLoop->getHeader());
  EXPECT_EQ(Outer->getLoopLatch(), UnrolledLoop->getLatch());
  EXPECT_EQ(Outer->getExitingBlock(), UnrolledLoop->getCond());
  EXPECT_EQ(Outer->getExitBlock(), UnrolledLoop->getExit());

  EXPECT_EQ(Outer->getSubLoops().size(), 1u);
  Loop *Inner = Outer->getSubLoops().front();

  EXPECT_TRUE(getBooleanLoopAttribute(Inner, "llvm.loop.unroll.enable"));
  EXPECT_EQ(getIntLoopAttribute(Inner, "llvm.loop.unroll.count"), 5);
}

TEST_F(OpenMPIRBuilderTest, UnrollLoopHeuristic) {
  OpenMPIRBuilder OMPBuilder(*M);

  CanonicalLoopInfo *CLI = buildSingleLoopFunction(DL, OMPBuilder, 32);

  // Unroll the loop.
  OMPBuilder.unrollLoopHeuristic(DL, CLI);

  OMPBuilder.finalize();
  EXPECT_FALSE(verifyModule(*M, &errs()));

  PassBuilder PB;
  FunctionAnalysisManager FAM;
  PB.registerFunctionAnalyses(FAM);
  LoopInfo &LI = FAM.getResult<LoopAnalysis>(*F);

  const std::vector<Loop *> &TopLvl = LI.getTopLevelLoops();
  EXPECT_EQ(TopLvl.size(), 1u);

  Loop *L = TopLvl.front();
  EXPECT_TRUE(getBooleanLoopAttribute(L, "llvm.loop.unroll.enable"));
}

TEST_F(OpenMPIRBuilderTest, StaticWorkShareLoop) {
  using InsertPointTy = OpenMPIRBuilder::InsertPointTy;
  OpenMPIRBuilder OMPBuilder(*M);
  OMPBuilder.initialize();
  IRBuilder<> Builder(BB);
  OpenMPIRBuilder::LocationDescription Loc({Builder.saveIP(), DL});

  Type *LCTy = Type::getInt32Ty(Ctx);
  Value *StartVal = ConstantInt::get(LCTy, 10);
  Value *StopVal = ConstantInt::get(LCTy, 52);
  Value *StepVal = ConstantInt::get(LCTy, 2);
  auto LoopBodyGen = [&](InsertPointTy, llvm::Value *) {};

  CanonicalLoopInfo *CLI = OMPBuilder.createCanonicalLoop(
      Loc, LoopBodyGen, StartVal, StopVal, StepVal,
      /*IsSigned=*/false, /*InclusiveStop=*/false);
  BasicBlock *Preheader = CLI->getPreheader();
  BasicBlock *Body = CLI->getBody();
  Value *IV = CLI->getIndVar();
  BasicBlock *ExitBlock = CLI->getExit();

  Builder.SetInsertPoint(BB, BB->getFirstInsertionPt());
  InsertPointTy AllocaIP = Builder.saveIP();

  OMPBuilder.applyWorkshareLoop(DL, CLI, AllocaIP, /*NeedsBarrier=*/true,
                                OMP_SCHEDULE_Static);

  BasicBlock *Cond = Body->getSinglePredecessor();
  Instruction *Cmp = &*Cond->begin();
  Value *TripCount = Cmp->getOperand(1);

  auto AllocaIter = BB->begin();
  ASSERT_GE(std::distance(BB->begin(), BB->end()), 4);
  AllocaInst *PLastIter = dyn_cast<AllocaInst>(&*(AllocaIter++));
  AllocaInst *PLowerBound = dyn_cast<AllocaInst>(&*(AllocaIter++));
  AllocaInst *PUpperBound = dyn_cast<AllocaInst>(&*(AllocaIter++));
  AllocaInst *PStride = dyn_cast<AllocaInst>(&*(AllocaIter++));
  EXPECT_NE(PLastIter, nullptr);
  EXPECT_NE(PLowerBound, nullptr);
  EXPECT_NE(PUpperBound, nullptr);
  EXPECT_NE(PStride, nullptr);

  auto PreheaderIter = Preheader->begin();
  ASSERT_GE(std::distance(Preheader->begin(), Preheader->end()), 7);
  StoreInst *LowerBoundStore = dyn_cast<StoreInst>(&*(PreheaderIter++));
  StoreInst *UpperBoundStore = dyn_cast<StoreInst>(&*(PreheaderIter++));
  StoreInst *StrideStore = dyn_cast<StoreInst>(&*(PreheaderIter++));
  ASSERT_NE(LowerBoundStore, nullptr);
  ASSERT_NE(UpperBoundStore, nullptr);
  ASSERT_NE(StrideStore, nullptr);

  auto *OrigLowerBound =
      dyn_cast<ConstantInt>(LowerBoundStore->getValueOperand());
  auto *OrigUpperBound =
      dyn_cast<ConstantInt>(UpperBoundStore->getValueOperand());
  auto *OrigStride = dyn_cast<ConstantInt>(StrideStore->getValueOperand());
  ASSERT_NE(OrigLowerBound, nullptr);
  ASSERT_NE(OrigUpperBound, nullptr);
  ASSERT_NE(OrigStride, nullptr);
  EXPECT_EQ(OrigLowerBound->getValue(), 0);
  EXPECT_EQ(OrigUpperBound->getValue(), 20);
  EXPECT_EQ(OrigStride->getValue(), 1);

  // Check that the loop IV is updated to account for the lower bound returned
  // by the OpenMP runtime call.
  BinaryOperator *Add = dyn_cast<BinaryOperator>(&Body->front());
  EXPECT_EQ(Add->getOperand(0), IV);
  auto *LoadedLowerBound = dyn_cast<LoadInst>(Add->getOperand(1));
  ASSERT_NE(LoadedLowerBound, nullptr);
  EXPECT_EQ(LoadedLowerBound->getPointerOperand(), PLowerBound);

  // Check that the trip count is updated to account for the lower and upper
  // bounds return by the OpenMP runtime call.
  auto *AddOne = dyn_cast<Instruction>(TripCount);
  ASSERT_NE(AddOne, nullptr);
  ASSERT_TRUE(AddOne->isBinaryOp());
  auto *One = dyn_cast<ConstantInt>(AddOne->getOperand(1));
  ASSERT_NE(One, nullptr);
  EXPECT_EQ(One->getValue(), 1);
  auto *Difference = dyn_cast<Instruction>(AddOne->getOperand(0));
  ASSERT_NE(Difference, nullptr);
  ASSERT_TRUE(Difference->isBinaryOp());
  EXPECT_EQ(Difference->getOperand(1), LoadedLowerBound);
  auto *LoadedUpperBound = dyn_cast<LoadInst>(Difference->getOperand(0));
  ASSERT_NE(LoadedUpperBound, nullptr);
  EXPECT_EQ(LoadedUpperBound->getPointerOperand(), PUpperBound);

  // The original loop iterator should only be used in the condition, in the
  // increment and in the statement that adds the lower bound to it.
  EXPECT_EQ(std::distance(IV->use_begin(), IV->use_end()), 3);

  // The exit block should contain the "fini" call and the barrier call,
  // plus the call to obtain the thread ID.
  size_t NumCallsInExitBlock =
      count_if(*ExitBlock, [](Instruction &I) { return isa<CallInst>(I); });
  EXPECT_EQ(NumCallsInExitBlock, 3u);
}

TEST_P(OpenMPIRBuilderTestWithIVBits, StaticChunkedWorkshareLoop) {
  unsigned IVBits = GetParam();

  using InsertPointTy = OpenMPIRBuilder::InsertPointTy;
  OpenMPIRBuilder OMPBuilder(*M);

  BasicBlock *Body;
  CallInst *Call;
  CanonicalLoopInfo *CLI =
      buildSingleLoopFunction(DL, OMPBuilder, IVBits, &Call, &Body);

  Instruction *OrigIndVar = CLI->getIndVar();
  EXPECT_EQ(Call->getOperand(1), OrigIndVar);

  Type *LCTy = Type::getInt32Ty(Ctx);
  Value *ChunkSize = ConstantInt::get(LCTy, 5);
  InsertPointTy AllocaIP{&F->getEntryBlock(),
                         F->getEntryBlock().getFirstInsertionPt()};
  OMPBuilder.applyWorkshareLoop(DL, CLI, AllocaIP, /*NeedsBarrier=*/true,
                                OMP_SCHEDULE_Static, ChunkSize);

  OMPBuilder.finalize();
  EXPECT_FALSE(verifyModule(*M, &errs()));

  BasicBlock *Entry = &F->getEntryBlock();
  BasicBlock *Preheader = Entry->getSingleSuccessor();

  BasicBlock *DispatchPreheader = Preheader->getSingleSuccessor();
  BasicBlock *DispatchHeader = DispatchPreheader->getSingleSuccessor();
  BasicBlock *DispatchCond = DispatchHeader->getSingleSuccessor();
  BasicBlock *DispatchBody = succ_begin(DispatchCond)[0];
  BasicBlock *DispatchExit = succ_begin(DispatchCond)[1];
  BasicBlock *DispatchAfter = DispatchExit->getSingleSuccessor();
  BasicBlock *Return = DispatchAfter->getSingleSuccessor();

  BasicBlock *ChunkPreheader = DispatchBody->getSingleSuccessor();
  BasicBlock *ChunkHeader = ChunkPreheader->getSingleSuccessor();
  BasicBlock *ChunkCond = ChunkHeader->getSingleSuccessor();
  BasicBlock *ChunkBody = succ_begin(ChunkCond)[0];
  BasicBlock *ChunkExit = succ_begin(ChunkCond)[1];
  BasicBlock *ChunkInc = ChunkBody->getSingleSuccessor();
  BasicBlock *ChunkAfter = ChunkExit->getSingleSuccessor();

  BasicBlock *DispatchInc = ChunkAfter;

  EXPECT_EQ(ChunkBody, Body);
  EXPECT_EQ(ChunkInc->getSingleSuccessor(), ChunkHeader);
  EXPECT_EQ(DispatchInc->getSingleSuccessor(), DispatchHeader);

  EXPECT_TRUE(isa<ReturnInst>(Return->front()));

  Value *NewIV = Call->getOperand(1);
  EXPECT_EQ(NewIV->getType()->getScalarSizeInBits(), IVBits);

  CallInst *InitCall = findSingleCall(
      F,
      (IVBits > 32) ? omp::RuntimeFunction::OMPRTL___kmpc_for_static_init_8u
                    : omp::RuntimeFunction::OMPRTL___kmpc_for_static_init_4u,
      OMPBuilder);
  EXPECT_EQ(InitCall->getParent(), Preheader);
  EXPECT_EQ(cast<ConstantInt>(InitCall->getArgOperand(2))->getSExtValue(), 33);
  EXPECT_EQ(cast<ConstantInt>(InitCall->getArgOperand(7))->getSExtValue(), 1);
  EXPECT_EQ(cast<ConstantInt>(InitCall->getArgOperand(8))->getSExtValue(), 5);

  CallInst *FiniCall = findSingleCall(
      F, omp::RuntimeFunction::OMPRTL___kmpc_for_static_fini, OMPBuilder);
  EXPECT_EQ(FiniCall->getParent(), DispatchExit);

  CallInst *BarrierCall = findSingleCall(
      F, omp::RuntimeFunction::OMPRTL___kmpc_barrier, OMPBuilder);
  EXPECT_EQ(BarrierCall->getParent(), DispatchExit);
}

INSTANTIATE_TEST_SUITE_P(IVBits, OpenMPIRBuilderTestWithIVBits,
                         ::testing::Values(8, 16, 32, 64));

TEST_P(OpenMPIRBuilderTestWithParams, DynamicWorkShareLoop) {
  using InsertPointTy = OpenMPIRBuilder::InsertPointTy;
  OpenMPIRBuilder OMPBuilder(*M);
  OMPBuilder.initialize();
  IRBuilder<> Builder(BB);
  OpenMPIRBuilder::LocationDescription Loc({Builder.saveIP(), DL});

  omp::OMPScheduleType SchedType = GetParam();
  uint32_t ChunkSize = 1;
  switch (SchedType & ~OMPScheduleType::ModifierMask) {
  case omp::OMPScheduleType::BaseDynamicChunked:
  case omp::OMPScheduleType::BaseGuidedChunked:
    ChunkSize = 7;
    break;
  case omp::OMPScheduleType::BaseAuto:
  case omp::OMPScheduleType::BaseRuntime:
    ChunkSize = 1;
    break;
  default:
    assert(0 && "unknown type for this test");
    break;
  }

  Type *LCTy = Type::getInt32Ty(Ctx);
  Value *StartVal = ConstantInt::get(LCTy, 10);
  Value *StopVal = ConstantInt::get(LCTy, 52);
  Value *StepVal = ConstantInt::get(LCTy, 2);
  Value *ChunkVal =
      (ChunkSize == 1) ? nullptr : ConstantInt::get(LCTy, ChunkSize);
  auto LoopBodyGen = [&](InsertPointTy, llvm::Value *) {};

  CanonicalLoopInfo *CLI = OMPBuilder.createCanonicalLoop(
      Loc, LoopBodyGen, StartVal, StopVal, StepVal,
      /*IsSigned=*/false, /*InclusiveStop=*/false);

  Builder.SetInsertPoint(BB, BB->getFirstInsertionPt());
  InsertPointTy AllocaIP = Builder.saveIP();

  // Collect all the info from CLI, as it isn't usable after the call to
  // createDynamicWorkshareLoop.
  InsertPointTy AfterIP = CLI->getAfterIP();
  BasicBlock *Preheader = CLI->getPreheader();
  BasicBlock *ExitBlock = CLI->getExit();
  BasicBlock *LatchBlock = CLI->getLatch();
  Value *IV = CLI->getIndVar();

  InsertPointTy EndIP = OMPBuilder.applyWorkshareLoop(
      DL, CLI, AllocaIP, /*NeedsBarrier=*/true, getSchedKind(SchedType),
      ChunkVal, /*Simd=*/false,
      (SchedType & omp::OMPScheduleType::ModifierMonotonic) ==
          omp::OMPScheduleType::ModifierMonotonic,
      (SchedType & omp::OMPScheduleType::ModifierNonmonotonic) ==
          omp::OMPScheduleType::ModifierNonmonotonic,
      /*Ordered=*/false);

  // The returned value should be the "after" point.
  ASSERT_EQ(EndIP.getBlock(), AfterIP.getBlock());
  ASSERT_EQ(EndIP.getPoint(), AfterIP.getPoint());

  auto AllocaIter = BB->begin();
  ASSERT_GE(std::distance(BB->begin(), BB->end()), 4);
  AllocaInst *PLastIter = dyn_cast<AllocaInst>(&*(AllocaIter++));
  AllocaInst *PLowerBound = dyn_cast<AllocaInst>(&*(AllocaIter++));
  AllocaInst *PUpperBound = dyn_cast<AllocaInst>(&*(AllocaIter++));
  AllocaInst *PStride = dyn_cast<AllocaInst>(&*(AllocaIter++));
  EXPECT_NE(PLastIter, nullptr);
  EXPECT_NE(PLowerBound, nullptr);
  EXPECT_NE(PUpperBound, nullptr);
  EXPECT_NE(PStride, nullptr);

  auto PreheaderIter = Preheader->begin();
  ASSERT_GE(std::distance(Preheader->begin(), Preheader->end()), 6);
  StoreInst *LowerBoundStore = dyn_cast<StoreInst>(&*(PreheaderIter++));
  StoreInst *UpperBoundStore = dyn_cast<StoreInst>(&*(PreheaderIter++));
  StoreInst *StrideStore = dyn_cast<StoreInst>(&*(PreheaderIter++));
  ASSERT_NE(LowerBoundStore, nullptr);
  ASSERT_NE(UpperBoundStore, nullptr);
  ASSERT_NE(StrideStore, nullptr);

  CallInst *ThreadIdCall = dyn_cast<CallInst>(&*(PreheaderIter++));
  ASSERT_NE(ThreadIdCall, nullptr);
  EXPECT_EQ(ThreadIdCall->getCalledFunction()->getName(),
            "__kmpc_global_thread_num");

  CallInst *InitCall = dyn_cast<CallInst>(&*PreheaderIter);

  ASSERT_NE(InitCall, nullptr);
  EXPECT_EQ(InitCall->getCalledFunction()->getName(),
            "__kmpc_dispatch_init_4u");
  EXPECT_EQ(InitCall->arg_size(), 7U);
  EXPECT_EQ(InitCall->getArgOperand(6), ConstantInt::get(LCTy, ChunkSize));
  ConstantInt *SchedVal = cast<ConstantInt>(InitCall->getArgOperand(2));
  if ((SchedType & OMPScheduleType::MonotonicityMask) ==
      OMPScheduleType::None) {
    // Implementation is allowed to add default nonmonotonicity flag
    EXPECT_EQ(
        static_cast<OMPScheduleType>(SchedVal->getValue().getZExtValue()) |
            OMPScheduleType::ModifierNonmonotonic,
        SchedType | OMPScheduleType::ModifierNonmonotonic);
  } else {
    EXPECT_EQ(static_cast<OMPScheduleType>(SchedVal->getValue().getZExtValue()),
              SchedType);
  }

  ConstantInt *OrigLowerBound =
      dyn_cast<ConstantInt>(LowerBoundStore->getValueOperand());
  ConstantInt *OrigUpperBound =
      dyn_cast<ConstantInt>(UpperBoundStore->getValueOperand());
  ConstantInt *OrigStride =
      dyn_cast<ConstantInt>(StrideStore->getValueOperand());
  ASSERT_NE(OrigLowerBound, nullptr);
  ASSERT_NE(OrigUpperBound, nullptr);
  ASSERT_NE(OrigStride, nullptr);
  EXPECT_EQ(OrigLowerBound->getValue(), 1);
  EXPECT_EQ(OrigUpperBound->getValue(), 21);
  EXPECT_EQ(OrigStride->getValue(), 1);

  CallInst *FiniCall = dyn_cast<CallInst>(
      &*(LatchBlock->getTerminator()->getPrevNonDebugInstruction(true)));
  EXPECT_EQ(FiniCall, nullptr);

  // The original loop iterator should only be used in the condition, in the
  // increment and in the statement that adds the lower bound to it.
  EXPECT_EQ(std::distance(IV->use_begin(), IV->use_end()), 3);

  // The exit block should contain the barrier call, plus the call to obtain
  // the thread ID.
  size_t NumCallsInExitBlock =
      count_if(*ExitBlock, [](Instruction &I) { return isa<CallInst>(I); });
  EXPECT_EQ(NumCallsInExitBlock, 2u);

  // Add a termination to our block and check that it is internally consistent.
  Builder.restoreIP(EndIP);
  Builder.CreateRetVoid();
  OMPBuilder.finalize();
  EXPECT_FALSE(verifyModule(*M, &errs()));
}

INSTANTIATE_TEST_SUITE_P(
    OpenMPWSLoopSchedulingTypes, OpenMPIRBuilderTestWithParams,
    ::testing::Values(omp::OMPScheduleType::UnorderedDynamicChunked,
                      omp::OMPScheduleType::UnorderedGuidedChunked,
                      omp::OMPScheduleType::UnorderedAuto,
                      omp::OMPScheduleType::UnorderedRuntime,
                      omp::OMPScheduleType::UnorderedDynamicChunked |
                          omp::OMPScheduleType::ModifierMonotonic,
                      omp::OMPScheduleType::UnorderedDynamicChunked |
                          omp::OMPScheduleType::ModifierNonmonotonic,
                      omp::OMPScheduleType::UnorderedGuidedChunked |
                          omp::OMPScheduleType::ModifierMonotonic,
                      omp::OMPScheduleType::UnorderedGuidedChunked |
                          omp::OMPScheduleType::ModifierNonmonotonic,
                      omp::OMPScheduleType::UnorderedAuto |
                          omp::OMPScheduleType::ModifierMonotonic,
                      omp::OMPScheduleType::UnorderedRuntime |
                          omp::OMPScheduleType::ModifierMonotonic));

TEST_F(OpenMPIRBuilderTest, DynamicWorkShareLoopOrdered) {
  using InsertPointTy = OpenMPIRBuilder::InsertPointTy;
  OpenMPIRBuilder OMPBuilder(*M);
  OMPBuilder.initialize();
  IRBuilder<> Builder(BB);
  OpenMPIRBuilder::LocationDescription Loc({Builder.saveIP(), DL});

  uint32_t ChunkSize = 1;
  Type *LCTy = Type::getInt32Ty(Ctx);
  Value *StartVal = ConstantInt::get(LCTy, 10);
  Value *StopVal = ConstantInt::get(LCTy, 52);
  Value *StepVal = ConstantInt::get(LCTy, 2);
  Value *ChunkVal = ConstantInt::get(LCTy, ChunkSize);
  auto LoopBodyGen = [&](InsertPointTy, llvm::Value *) {};

  CanonicalLoopInfo *CLI = OMPBuilder.createCanonicalLoop(
      Loc, LoopBodyGen, StartVal, StopVal, StepVal,
      /*IsSigned=*/false, /*InclusiveStop=*/false);

  Builder.SetInsertPoint(BB, BB->getFirstInsertionPt());
  InsertPointTy AllocaIP = Builder.saveIP();

  // Collect all the info from CLI, as it isn't usable after the call to
  // createDynamicWorkshareLoop.
  BasicBlock *Preheader = CLI->getPreheader();
  BasicBlock *ExitBlock = CLI->getExit();
  BasicBlock *LatchBlock = CLI->getLatch();
  Value *IV = CLI->getIndVar();

  InsertPointTy EndIP = OMPBuilder.applyWorkshareLoop(
      DL, CLI, AllocaIP, /*NeedsBarrier=*/true, OMP_SCHEDULE_Static, ChunkVal,
      /*HasSimdModifier=*/false, /*HasMonotonicModifier=*/false,
      /*HasNonmonotonicModifier=*/false,
      /*HasOrderedClause=*/true);

  // Add a termination to our block and check that it is internally consistent.
  Builder.restoreIP(EndIP);
  Builder.CreateRetVoid();
  OMPBuilder.finalize();
  EXPECT_FALSE(verifyModule(*M, &errs()));

  CallInst *InitCall = nullptr;
  for (Instruction &EI : *Preheader) {
    Instruction *Cur = &EI;
    if (isa<CallInst>(Cur)) {
      InitCall = cast<CallInst>(Cur);
      if (InitCall->getCalledFunction()->getName() == "__kmpc_dispatch_init_4u")
        break;
      InitCall = nullptr;
    }
  }
  EXPECT_NE(InitCall, nullptr);
  EXPECT_EQ(InitCall->arg_size(), 7U);
  ConstantInt *SchedVal = cast<ConstantInt>(InitCall->getArgOperand(2));
  EXPECT_EQ(SchedVal->getValue(),
            static_cast<uint64_t>(OMPScheduleType::OrderedStaticChunked));

  CallInst *FiniCall = dyn_cast<CallInst>(
      &*(LatchBlock->getTerminator()->getPrevNonDebugInstruction(true)));
  ASSERT_NE(FiniCall, nullptr);
  EXPECT_EQ(FiniCall->getCalledFunction()->getName(),
            "__kmpc_dispatch_fini_4u");
  EXPECT_EQ(FiniCall->arg_size(), 2U);
  EXPECT_EQ(InitCall->getArgOperand(0), FiniCall->getArgOperand(0));
  EXPECT_EQ(InitCall->getArgOperand(1), FiniCall->getArgOperand(1));

  // The original loop iterator should only be used in the condition, in the
  // increment and in the statement that adds the lower bound to it.
  EXPECT_EQ(std::distance(IV->use_begin(), IV->use_end()), 3);

  // The exit block should contain the barrier call, plus the call to obtain
  // the thread ID.
  size_t NumCallsInExitBlock =
      count_if(*ExitBlock, [](Instruction &I) { return isa<CallInst>(I); });
  EXPECT_EQ(NumCallsInExitBlock, 2u);
}

TEST_F(OpenMPIRBuilderTest, MasterDirective) {
  using InsertPointTy = OpenMPIRBuilder::InsertPointTy;
  OpenMPIRBuilder OMPBuilder(*M);
  OMPBuilder.initialize();
  F->setName("func");
  IRBuilder<> Builder(BB);

  OpenMPIRBuilder::LocationDescription Loc({Builder.saveIP(), DL});

  AllocaInst *PrivAI = nullptr;

  BasicBlock *EntryBB = nullptr;
  BasicBlock *ThenBB = nullptr;

  auto BodyGenCB = [&](InsertPointTy AllocaIP, InsertPointTy CodeGenIP) {
    if (AllocaIP.isSet())
      Builder.restoreIP(AllocaIP);
    else
      Builder.SetInsertPoint(&*(F->getEntryBlock().getFirstInsertionPt()));
    PrivAI = Builder.CreateAlloca(F->arg_begin()->getType());
    Builder.CreateStore(F->arg_begin(), PrivAI);

    llvm::BasicBlock *CodeGenIPBB = CodeGenIP.getBlock();
    llvm::Instruction *CodeGenIPInst = &*CodeGenIP.getPoint();
    EXPECT_EQ(CodeGenIPBB->getTerminator(), CodeGenIPInst);

    Builder.restoreIP(CodeGenIP);

    // collect some info for checks later
    ThenBB = Builder.GetInsertBlock();
    EntryBB = ThenBB->getUniquePredecessor();

    // simple instructions for body
    Value *PrivLoad =
        Builder.CreateLoad(PrivAI->getAllocatedType(), PrivAI, "local.use");
    Builder.CreateICmpNE(F->arg_begin(), PrivLoad);
  };

  auto FiniCB = [&](InsertPointTy IP) {
    BasicBlock *IPBB = IP.getBlock();
    EXPECT_NE(IPBB->end(), IP.getPoint());
  };

  Builder.restoreIP(OMPBuilder.createMaster(Builder, BodyGenCB, FiniCB));
  Value *EntryBBTI = EntryBB->getTerminator();
  EXPECT_NE(EntryBBTI, nullptr);
  EXPECT_TRUE(isa<BranchInst>(EntryBBTI));
  BranchInst *EntryBr = cast<BranchInst>(EntryBB->getTerminator());
  EXPECT_TRUE(EntryBr->isConditional());
  EXPECT_EQ(EntryBr->getSuccessor(0), ThenBB);
  BasicBlock *ExitBB = ThenBB->getUniqueSuccessor();
  EXPECT_EQ(EntryBr->getSuccessor(1), ExitBB);

  CmpInst *CondInst = cast<CmpInst>(EntryBr->getCondition());
  EXPECT_TRUE(isa<CallInst>(CondInst->getOperand(0)));

  CallInst *MasterEntryCI = cast<CallInst>(CondInst->getOperand(0));
  EXPECT_EQ(MasterEntryCI->arg_size(), 2U);
  EXPECT_EQ(MasterEntryCI->getCalledFunction()->getName(), "__kmpc_master");
  EXPECT_TRUE(isa<GlobalVariable>(MasterEntryCI->getArgOperand(0)));

  CallInst *MasterEndCI = nullptr;
  for (auto &FI : *ThenBB) {
    Instruction *cur = &FI;
    if (isa<CallInst>(cur)) {
      MasterEndCI = cast<CallInst>(cur);
      if (MasterEndCI->getCalledFunction()->getName() == "__kmpc_end_master")
        break;
      MasterEndCI = nullptr;
    }
  }
  EXPECT_NE(MasterEndCI, nullptr);
  EXPECT_EQ(MasterEndCI->arg_size(), 2U);
  EXPECT_TRUE(isa<GlobalVariable>(MasterEndCI->getArgOperand(0)));
  EXPECT_EQ(MasterEndCI->getArgOperand(1), MasterEntryCI->getArgOperand(1));
}

TEST_F(OpenMPIRBuilderTest, MaskedDirective) {
  using InsertPointTy = OpenMPIRBuilder::InsertPointTy;
  OpenMPIRBuilder OMPBuilder(*M);
  OMPBuilder.initialize();
  F->setName("func");
  IRBuilder<> Builder(BB);

  OpenMPIRBuilder::LocationDescription Loc({Builder.saveIP(), DL});

  AllocaInst *PrivAI = nullptr;

  BasicBlock *EntryBB = nullptr;
  BasicBlock *ThenBB = nullptr;

  auto BodyGenCB = [&](InsertPointTy AllocaIP, InsertPointTy CodeGenIP) {
    if (AllocaIP.isSet())
      Builder.restoreIP(AllocaIP);
    else
      Builder.SetInsertPoint(&*(F->getEntryBlock().getFirstInsertionPt()));
    PrivAI = Builder.CreateAlloca(F->arg_begin()->getType());
    Builder.CreateStore(F->arg_begin(), PrivAI);

    llvm::BasicBlock *CodeGenIPBB = CodeGenIP.getBlock();
    llvm::Instruction *CodeGenIPInst = &*CodeGenIP.getPoint();
    EXPECT_EQ(CodeGenIPBB->getTerminator(), CodeGenIPInst);

    Builder.restoreIP(CodeGenIP);

    // collect some info for checks later
    ThenBB = Builder.GetInsertBlock();
    EntryBB = ThenBB->getUniquePredecessor();

    // simple instructions for body
    Value *PrivLoad =
        Builder.CreateLoad(PrivAI->getAllocatedType(), PrivAI, "local.use");
    Builder.CreateICmpNE(F->arg_begin(), PrivLoad);
  };

  auto FiniCB = [&](InsertPointTy IP) {
    BasicBlock *IPBB = IP.getBlock();
    EXPECT_NE(IPBB->end(), IP.getPoint());
  };

  Constant *Filter = ConstantInt::get(Type::getInt32Ty(M->getContext()), 0);
  Builder.restoreIP(
      OMPBuilder.createMasked(Builder, BodyGenCB, FiniCB, Filter));
  Value *EntryBBTI = EntryBB->getTerminator();
  EXPECT_NE(EntryBBTI, nullptr);
  EXPECT_TRUE(isa<BranchInst>(EntryBBTI));
  BranchInst *EntryBr = cast<BranchInst>(EntryBB->getTerminator());
  EXPECT_TRUE(EntryBr->isConditional());
  EXPECT_EQ(EntryBr->getSuccessor(0), ThenBB);
  BasicBlock *ExitBB = ThenBB->getUniqueSuccessor();
  EXPECT_EQ(EntryBr->getSuccessor(1), ExitBB);

  CmpInst *CondInst = cast<CmpInst>(EntryBr->getCondition());
  EXPECT_TRUE(isa<CallInst>(CondInst->getOperand(0)));

  CallInst *MaskedEntryCI = cast<CallInst>(CondInst->getOperand(0));
  EXPECT_EQ(MaskedEntryCI->arg_size(), 3U);
  EXPECT_EQ(MaskedEntryCI->getCalledFunction()->getName(), "__kmpc_masked");
  EXPECT_TRUE(isa<GlobalVariable>(MaskedEntryCI->getArgOperand(0)));

  CallInst *MaskedEndCI = nullptr;
  for (auto &FI : *ThenBB) {
    Instruction *cur = &FI;
    if (isa<CallInst>(cur)) {
      MaskedEndCI = cast<CallInst>(cur);
      if (MaskedEndCI->getCalledFunction()->getName() == "__kmpc_end_masked")
        break;
      MaskedEndCI = nullptr;
    }
  }
  EXPECT_NE(MaskedEndCI, nullptr);
  EXPECT_EQ(MaskedEndCI->arg_size(), 2U);
  EXPECT_TRUE(isa<GlobalVariable>(MaskedEndCI->getArgOperand(0)));
  EXPECT_EQ(MaskedEndCI->getArgOperand(1), MaskedEntryCI->getArgOperand(1));
}

TEST_F(OpenMPIRBuilderTest, CriticalDirective) {
  using InsertPointTy = OpenMPIRBuilder::InsertPointTy;
  OpenMPIRBuilder OMPBuilder(*M);
  OMPBuilder.initialize();
  F->setName("func");
  IRBuilder<> Builder(BB);

  OpenMPIRBuilder::LocationDescription Loc({Builder.saveIP(), DL});

  AllocaInst *PrivAI = Builder.CreateAlloca(F->arg_begin()->getType());

  auto BodyGenCB = [&](InsertPointTy AllocaIP, InsertPointTy CodeGenIP) {
    // actual start for bodyCB
    llvm::BasicBlock *CodeGenIPBB = CodeGenIP.getBlock();
    llvm::Instruction *CodeGenIPInst = &*CodeGenIP.getPoint();
    EXPECT_EQ(CodeGenIPBB->getTerminator(), CodeGenIPInst);

    // body begin
    Builder.restoreIP(CodeGenIP);
    Builder.CreateStore(F->arg_begin(), PrivAI);
    Value *PrivLoad =
        Builder.CreateLoad(PrivAI->getAllocatedType(), PrivAI, "local.use");
    Builder.CreateICmpNE(F->arg_begin(), PrivLoad);
  };

  auto FiniCB = [&](InsertPointTy IP) {
    BasicBlock *IPBB = IP.getBlock();
    EXPECT_NE(IPBB->end(), IP.getPoint());
  };
  BasicBlock *EntryBB = Builder.GetInsertBlock();

  Builder.restoreIP(OMPBuilder.createCritical(Builder, BodyGenCB, FiniCB,
                                              "testCRT", nullptr));

  CallInst *CriticalEntryCI = nullptr;
  for (auto &EI : *EntryBB) {
    Instruction *cur = &EI;
    if (isa<CallInst>(cur)) {
      CriticalEntryCI = cast<CallInst>(cur);
      if (CriticalEntryCI->getCalledFunction()->getName() == "__kmpc_critical")
        break;
      CriticalEntryCI = nullptr;
    }
  }
  EXPECT_NE(CriticalEntryCI, nullptr);
  EXPECT_EQ(CriticalEntryCI->arg_size(), 3U);
  EXPECT_EQ(CriticalEntryCI->getCalledFunction()->getName(), "__kmpc_critical");
  EXPECT_TRUE(isa<GlobalVariable>(CriticalEntryCI->getArgOperand(0)));

  CallInst *CriticalEndCI = nullptr;
  for (auto &FI : *EntryBB) {
    Instruction *cur = &FI;
    if (isa<CallInst>(cur)) {
      CriticalEndCI = cast<CallInst>(cur);
      if (CriticalEndCI->getCalledFunction()->getName() ==
          "__kmpc_end_critical")
        break;
      CriticalEndCI = nullptr;
    }
  }
  EXPECT_NE(CriticalEndCI, nullptr);
  EXPECT_EQ(CriticalEndCI->arg_size(), 3U);
  EXPECT_TRUE(isa<GlobalVariable>(CriticalEndCI->getArgOperand(0)));
  EXPECT_EQ(CriticalEndCI->getArgOperand(1), CriticalEntryCI->getArgOperand(1));
  PointerType *CriticalNamePtrTy =
      PointerType::getUnqual(ArrayType::get(Type::getInt32Ty(Ctx), 8));
  EXPECT_EQ(CriticalEndCI->getArgOperand(2), CriticalEntryCI->getArgOperand(2));
  EXPECT_EQ(CriticalEndCI->getArgOperand(2)->getType(), CriticalNamePtrTy);
}

TEST_F(OpenMPIRBuilderTest, OrderedDirectiveDependSource) {
  using InsertPointTy = OpenMPIRBuilder::InsertPointTy;
  OpenMPIRBuilder OMPBuilder(*M);
  OMPBuilder.initialize();
  F->setName("func");
  IRBuilder<> Builder(BB);
  LLVMContext &Ctx = M->getContext();

  OpenMPIRBuilder::LocationDescription Loc({Builder.saveIP(), DL});

  InsertPointTy AllocaIP(&F->getEntryBlock(),
                         F->getEntryBlock().getFirstInsertionPt());

  unsigned NumLoops = 2;
  SmallVector<Value *, 2> StoreValues;
  Type *LCTy = Type::getInt64Ty(Ctx);
  StoreValues.emplace_back(ConstantInt::get(LCTy, 1));
  StoreValues.emplace_back(ConstantInt::get(LCTy, 2));

  // Test for "#omp ordered depend(source)"
  Builder.restoreIP(OMPBuilder.createOrderedDepend(Builder, AllocaIP, NumLoops,
                                                   StoreValues, ".cnt.addr",
                                                   /*IsDependSource=*/true));

  Builder.CreateRetVoid();
  OMPBuilder.finalize();
  EXPECT_FALSE(verifyModule(*M, &errs()));

  AllocaInst *AllocInst = dyn_cast<AllocaInst>(&BB->front());
  ASSERT_NE(AllocInst, nullptr);
  ArrayType *ArrType = dyn_cast<ArrayType>(AllocInst->getAllocatedType());
  EXPECT_EQ(ArrType->getNumElements(), NumLoops);
  EXPECT_TRUE(
      AllocInst->getAllocatedType()->getArrayElementType()->isIntegerTy(64));

  Instruction *IterInst = dyn_cast<Instruction>(AllocInst);
  for (unsigned Iter = 0; Iter < NumLoops; Iter++) {
    GetElementPtrInst *DependAddrGEPIter =
        dyn_cast<GetElementPtrInst>(IterInst->getNextNode());
    ASSERT_NE(DependAddrGEPIter, nullptr);
    EXPECT_EQ(DependAddrGEPIter->getPointerOperand(), AllocInst);
    EXPECT_EQ(DependAddrGEPIter->getNumIndices(), (unsigned)2);
    auto *FirstIdx = dyn_cast<ConstantInt>(DependAddrGEPIter->getOperand(1));
    auto *SecondIdx = dyn_cast<ConstantInt>(DependAddrGEPIter->getOperand(2));
    ASSERT_NE(FirstIdx, nullptr);
    ASSERT_NE(SecondIdx, nullptr);
    EXPECT_EQ(FirstIdx->getValue(), 0);
    EXPECT_EQ(SecondIdx->getValue(), Iter);
    StoreInst *StoreValue =
        dyn_cast<StoreInst>(DependAddrGEPIter->getNextNode());
    ASSERT_NE(StoreValue, nullptr);
    EXPECT_EQ(StoreValue->getValueOperand(), StoreValues[Iter]);
    EXPECT_EQ(StoreValue->getPointerOperand(), DependAddrGEPIter);
    EXPECT_EQ(StoreValue->getAlign(), Align(8));
    IterInst = dyn_cast<Instruction>(StoreValue);
  }

  GetElementPtrInst *DependBaseAddrGEP =
      dyn_cast<GetElementPtrInst>(IterInst->getNextNode());
  ASSERT_NE(DependBaseAddrGEP, nullptr);
  EXPECT_EQ(DependBaseAddrGEP->getPointerOperand(), AllocInst);
  EXPECT_EQ(DependBaseAddrGEP->getNumIndices(), (unsigned)2);
  auto *FirstIdx = dyn_cast<ConstantInt>(DependBaseAddrGEP->getOperand(1));
  auto *SecondIdx = dyn_cast<ConstantInt>(DependBaseAddrGEP->getOperand(2));
  ASSERT_NE(FirstIdx, nullptr);
  ASSERT_NE(SecondIdx, nullptr);
  EXPECT_EQ(FirstIdx->getValue(), 0);
  EXPECT_EQ(SecondIdx->getValue(), 0);

  CallInst *GTID = dyn_cast<CallInst>(DependBaseAddrGEP->getNextNode());
  ASSERT_NE(GTID, nullptr);
  EXPECT_EQ(GTID->arg_size(), 1U);
  EXPECT_EQ(GTID->getCalledFunction()->getName(), "__kmpc_global_thread_num");
  EXPECT_FALSE(GTID->getCalledFunction()->doesNotAccessMemory());
  EXPECT_FALSE(GTID->getCalledFunction()->doesNotFreeMemory());

  CallInst *Depend = dyn_cast<CallInst>(GTID->getNextNode());
  ASSERT_NE(Depend, nullptr);
  EXPECT_EQ(Depend->arg_size(), 3U);
  EXPECT_EQ(Depend->getCalledFunction()->getName(), "__kmpc_doacross_post");
  EXPECT_TRUE(isa<GlobalVariable>(Depend->getArgOperand(0)));
  EXPECT_EQ(Depend->getArgOperand(1), GTID);
  EXPECT_EQ(Depend->getArgOperand(2), DependBaseAddrGEP);
}

TEST_F(OpenMPIRBuilderTest, OrderedDirectiveDependSink) {
  using InsertPointTy = OpenMPIRBuilder::InsertPointTy;
  OpenMPIRBuilder OMPBuilder(*M);
  OMPBuilder.initialize();
  F->setName("func");
  IRBuilder<> Builder(BB);
  LLVMContext &Ctx = M->getContext();

  OpenMPIRBuilder::LocationDescription Loc({Builder.saveIP(), DL});

  InsertPointTy AllocaIP(&F->getEntryBlock(),
                         F->getEntryBlock().getFirstInsertionPt());

  unsigned NumLoops = 2;
  SmallVector<Value *, 2> StoreValues;
  Type *LCTy = Type::getInt64Ty(Ctx);
  StoreValues.emplace_back(ConstantInt::get(LCTy, 1));
  StoreValues.emplace_back(ConstantInt::get(LCTy, 2));

  // Test for "#omp ordered depend(sink: vec)"
  Builder.restoreIP(OMPBuilder.createOrderedDepend(Builder, AllocaIP, NumLoops,
                                                   StoreValues, ".cnt.addr",
                                                   /*IsDependSource=*/false));

  Builder.CreateRetVoid();
  OMPBuilder.finalize();
  EXPECT_FALSE(verifyModule(*M, &errs()));

  AllocaInst *AllocInst = dyn_cast<AllocaInst>(&BB->front());
  ASSERT_NE(AllocInst, nullptr);
  ArrayType *ArrType = dyn_cast<ArrayType>(AllocInst->getAllocatedType());
  EXPECT_EQ(ArrType->getNumElements(), NumLoops);
  EXPECT_TRUE(
      AllocInst->getAllocatedType()->getArrayElementType()->isIntegerTy(64));

  Instruction *IterInst = dyn_cast<Instruction>(AllocInst);
  for (unsigned Iter = 0; Iter < NumLoops; Iter++) {
    GetElementPtrInst *DependAddrGEPIter =
        dyn_cast<GetElementPtrInst>(IterInst->getNextNode());
    ASSERT_NE(DependAddrGEPIter, nullptr);
    EXPECT_EQ(DependAddrGEPIter->getPointerOperand(), AllocInst);
    EXPECT_EQ(DependAddrGEPIter->getNumIndices(), (unsigned)2);
    auto *FirstIdx = dyn_cast<ConstantInt>(DependAddrGEPIter->getOperand(1));
    auto *SecondIdx = dyn_cast<ConstantInt>(DependAddrGEPIter->getOperand(2));
    ASSERT_NE(FirstIdx, nullptr);
    ASSERT_NE(SecondIdx, nullptr);
    EXPECT_EQ(FirstIdx->getValue(), 0);
    EXPECT_EQ(SecondIdx->getValue(), Iter);
    StoreInst *StoreValue =
        dyn_cast<StoreInst>(DependAddrGEPIter->getNextNode());
    ASSERT_NE(StoreValue, nullptr);
    EXPECT_EQ(StoreValue->getValueOperand(), StoreValues[Iter]);
    EXPECT_EQ(StoreValue->getPointerOperand(), DependAddrGEPIter);
    EXPECT_EQ(StoreValue->getAlign(), Align(8));
    IterInst = dyn_cast<Instruction>(StoreValue);
  }

  GetElementPtrInst *DependBaseAddrGEP =
      dyn_cast<GetElementPtrInst>(IterInst->getNextNode());
  ASSERT_NE(DependBaseAddrGEP, nullptr);
  EXPECT_EQ(DependBaseAddrGEP->getPointerOperand(), AllocInst);
  EXPECT_EQ(DependBaseAddrGEP->getNumIndices(), (unsigned)2);
  auto *FirstIdx = dyn_cast<ConstantInt>(DependBaseAddrGEP->getOperand(1));
  auto *SecondIdx = dyn_cast<ConstantInt>(DependBaseAddrGEP->getOperand(2));
  ASSERT_NE(FirstIdx, nullptr);
  ASSERT_NE(SecondIdx, nullptr);
  EXPECT_EQ(FirstIdx->getValue(), 0);
  EXPECT_EQ(SecondIdx->getValue(), 0);

  CallInst *GTID = dyn_cast<CallInst>(DependBaseAddrGEP->getNextNode());
  ASSERT_NE(GTID, nullptr);
  EXPECT_EQ(GTID->arg_size(), 1U);
  EXPECT_EQ(GTID->getCalledFunction()->getName(), "__kmpc_global_thread_num");
  EXPECT_FALSE(GTID->getCalledFunction()->doesNotAccessMemory());
  EXPECT_FALSE(GTID->getCalledFunction()->doesNotFreeMemory());

  CallInst *Depend = dyn_cast<CallInst>(GTID->getNextNode());
  ASSERT_NE(Depend, nullptr);
  EXPECT_EQ(Depend->arg_size(), 3U);
  EXPECT_EQ(Depend->getCalledFunction()->getName(), "__kmpc_doacross_wait");
  EXPECT_TRUE(isa<GlobalVariable>(Depend->getArgOperand(0)));
  EXPECT_EQ(Depend->getArgOperand(1), GTID);
  EXPECT_EQ(Depend->getArgOperand(2), DependBaseAddrGEP);
}

TEST_F(OpenMPIRBuilderTest, OrderedDirectiveThreads) {
  using InsertPointTy = OpenMPIRBuilder::InsertPointTy;
  OpenMPIRBuilder OMPBuilder(*M);
  OMPBuilder.initialize();
  F->setName("func");
  IRBuilder<> Builder(BB);

  OpenMPIRBuilder::LocationDescription Loc({Builder.saveIP(), DL});

  AllocaInst *PrivAI =
      Builder.CreateAlloca(F->arg_begin()->getType(), nullptr, "priv.inst");

  auto BodyGenCB = [&](InsertPointTy AllocaIP, InsertPointTy CodeGenIP) {
    llvm::BasicBlock *CodeGenIPBB = CodeGenIP.getBlock();
    llvm::Instruction *CodeGenIPInst = &*CodeGenIP.getPoint();
    EXPECT_EQ(CodeGenIPBB->getTerminator(), CodeGenIPInst);

    Builder.restoreIP(CodeGenIP);
    Builder.CreateStore(F->arg_begin(), PrivAI);
    Value *PrivLoad =
        Builder.CreateLoad(PrivAI->getAllocatedType(), PrivAI, "local.use");
    Builder.CreateICmpNE(F->arg_begin(), PrivLoad);
  };

  auto FiniCB = [&](InsertPointTy IP) {
    BasicBlock *IPBB = IP.getBlock();
    EXPECT_NE(IPBB->end(), IP.getPoint());
  };

  // Test for "#omp ordered [threads]"
  BasicBlock *EntryBB = Builder.GetInsertBlock();
  Builder.restoreIP(
      OMPBuilder.createOrderedThreadsSimd(Builder, BodyGenCB, FiniCB, true));

  Builder.CreateRetVoid();
  OMPBuilder.finalize();
  EXPECT_FALSE(verifyModule(*M, &errs()));

  EXPECT_NE(EntryBB->getTerminator(), nullptr);

  CallInst *OrderedEntryCI = nullptr;
  for (auto &EI : *EntryBB) {
    Instruction *Cur = &EI;
    if (isa<CallInst>(Cur)) {
      OrderedEntryCI = cast<CallInst>(Cur);
      if (OrderedEntryCI->getCalledFunction()->getName() == "__kmpc_ordered")
        break;
      OrderedEntryCI = nullptr;
    }
  }
  EXPECT_NE(OrderedEntryCI, nullptr);
  EXPECT_EQ(OrderedEntryCI->arg_size(), 2U);
  EXPECT_EQ(OrderedEntryCI->getCalledFunction()->getName(), "__kmpc_ordered");
  EXPECT_TRUE(isa<GlobalVariable>(OrderedEntryCI->getArgOperand(0)));

  CallInst *OrderedEndCI = nullptr;
  for (auto &FI : *EntryBB) {
    Instruction *Cur = &FI;
    if (isa<CallInst>(Cur)) {
      OrderedEndCI = cast<CallInst>(Cur);
      if (OrderedEndCI->getCalledFunction()->getName() == "__kmpc_end_ordered")
        break;
      OrderedEndCI = nullptr;
    }
  }
  EXPECT_NE(OrderedEndCI, nullptr);
  EXPECT_EQ(OrderedEndCI->arg_size(), 2U);
  EXPECT_TRUE(isa<GlobalVariable>(OrderedEndCI->getArgOperand(0)));
  EXPECT_EQ(OrderedEndCI->getArgOperand(1), OrderedEntryCI->getArgOperand(1));
}

TEST_F(OpenMPIRBuilderTest, OrderedDirectiveSimd) {
  using InsertPointTy = OpenMPIRBuilder::InsertPointTy;
  OpenMPIRBuilder OMPBuilder(*M);
  OMPBuilder.initialize();
  F->setName("func");
  IRBuilder<> Builder(BB);

  OpenMPIRBuilder::LocationDescription Loc({Builder.saveIP(), DL});

  AllocaInst *PrivAI =
      Builder.CreateAlloca(F->arg_begin()->getType(), nullptr, "priv.inst");

  auto BodyGenCB = [&](InsertPointTy AllocaIP, InsertPointTy CodeGenIP) {
    llvm::BasicBlock *CodeGenIPBB = CodeGenIP.getBlock();
    llvm::Instruction *CodeGenIPInst = &*CodeGenIP.getPoint();
    EXPECT_EQ(CodeGenIPBB->getTerminator(), CodeGenIPInst);

    Builder.restoreIP(CodeGenIP);
    Builder.CreateStore(F->arg_begin(), PrivAI);
    Value *PrivLoad =
        Builder.CreateLoad(PrivAI->getAllocatedType(), PrivAI, "local.use");
    Builder.CreateICmpNE(F->arg_begin(), PrivLoad);
  };

  auto FiniCB = [&](InsertPointTy IP) {
    BasicBlock *IPBB = IP.getBlock();
    EXPECT_NE(IPBB->end(), IP.getPoint());
  };

  // Test for "#omp ordered simd"
  BasicBlock *EntryBB = Builder.GetInsertBlock();
  Builder.restoreIP(
      OMPBuilder.createOrderedThreadsSimd(Builder, BodyGenCB, FiniCB, false));

  Builder.CreateRetVoid();
  OMPBuilder.finalize();
  EXPECT_FALSE(verifyModule(*M, &errs()));

  EXPECT_NE(EntryBB->getTerminator(), nullptr);

  CallInst *OrderedEntryCI = nullptr;
  for (auto &EI : *EntryBB) {
    Instruction *Cur = &EI;
    if (isa<CallInst>(Cur)) {
      OrderedEntryCI = cast<CallInst>(Cur);
      if (OrderedEntryCI->getCalledFunction()->getName() == "__kmpc_ordered")
        break;
      OrderedEntryCI = nullptr;
    }
  }
  EXPECT_EQ(OrderedEntryCI, nullptr);

  CallInst *OrderedEndCI = nullptr;
  for (auto &FI : *EntryBB) {
    Instruction *Cur = &FI;
    if (isa<CallInst>(Cur)) {
      OrderedEndCI = cast<CallInst>(Cur);
      if (OrderedEndCI->getCalledFunction()->getName() == "__kmpc_end_ordered")
        break;
      OrderedEndCI = nullptr;
    }
  }
  EXPECT_EQ(OrderedEndCI, nullptr);
}

TEST_F(OpenMPIRBuilderTest, CopyinBlocks) {
  OpenMPIRBuilder OMPBuilder(*M);
  OMPBuilder.initialize();
  F->setName("func");
  IRBuilder<> Builder(BB);

  OpenMPIRBuilder::LocationDescription Loc({Builder.saveIP(), DL});

  IntegerType *Int32 = Type::getInt32Ty(M->getContext());
  AllocaInst *MasterAddress = Builder.CreateAlloca(Int32->getPointerTo());
  AllocaInst *PrivAddress = Builder.CreateAlloca(Int32->getPointerTo());

  BasicBlock *EntryBB = BB;

  OMPBuilder.createCopyinClauseBlocks(Builder.saveIP(), MasterAddress,
                                      PrivAddress, Int32, /*BranchtoEnd*/ true);

  BranchInst *EntryBr = dyn_cast_or_null<BranchInst>(EntryBB->getTerminator());

  EXPECT_NE(EntryBr, nullptr);
  EXPECT_TRUE(EntryBr->isConditional());

  BasicBlock *NotMasterBB = EntryBr->getSuccessor(0);
  BasicBlock *CopyinEnd = EntryBr->getSuccessor(1);
  CmpInst *CMP = dyn_cast_or_null<CmpInst>(EntryBr->getCondition());

  EXPECT_NE(CMP, nullptr);
  EXPECT_NE(NotMasterBB, nullptr);
  EXPECT_NE(CopyinEnd, nullptr);

  BranchInst *NotMasterBr =
      dyn_cast_or_null<BranchInst>(NotMasterBB->getTerminator());
  EXPECT_NE(NotMasterBr, nullptr);
  EXPECT_FALSE(NotMasterBr->isConditional());
  EXPECT_EQ(CopyinEnd, NotMasterBr->getSuccessor(0));
}

TEST_F(OpenMPIRBuilderTest, SingleDirective) {
  using InsertPointTy = OpenMPIRBuilder::InsertPointTy;
  OpenMPIRBuilder OMPBuilder(*M);
  OMPBuilder.initialize();
  F->setName("func");
  IRBuilder<> Builder(BB);

  OpenMPIRBuilder::LocationDescription Loc({Builder.saveIP(), DL});

  AllocaInst *PrivAI = nullptr;

  BasicBlock *EntryBB = nullptr;
  BasicBlock *ThenBB = nullptr;

  auto BodyGenCB = [&](InsertPointTy AllocaIP, InsertPointTy CodeGenIP) {
    if (AllocaIP.isSet())
      Builder.restoreIP(AllocaIP);
    else
      Builder.SetInsertPoint(&*(F->getEntryBlock().getFirstInsertionPt()));
    PrivAI = Builder.CreateAlloca(F->arg_begin()->getType());
    Builder.CreateStore(F->arg_begin(), PrivAI);

    llvm::BasicBlock *CodeGenIPBB = CodeGenIP.getBlock();
    llvm::Instruction *CodeGenIPInst = &*CodeGenIP.getPoint();
    EXPECT_EQ(CodeGenIPBB->getTerminator(), CodeGenIPInst);

    Builder.restoreIP(CodeGenIP);

    // collect some info for checks later
    ThenBB = Builder.GetInsertBlock();
    EntryBB = ThenBB->getUniquePredecessor();

    // simple instructions for body
    Value *PrivLoad =
        Builder.CreateLoad(PrivAI->getAllocatedType(), PrivAI, "local.use");
    Builder.CreateICmpNE(F->arg_begin(), PrivLoad);
  };

  auto FiniCB = [&](InsertPointTy IP) {
    BasicBlock *IPBB = IP.getBlock();
    EXPECT_NE(IPBB->end(), IP.getPoint());
  };

  Builder.restoreIP(OMPBuilder.createSingle(
      Builder, BodyGenCB, FiniCB, /*IsNowait*/ false, /*DidIt*/ nullptr));
  Value *EntryBBTI = EntryBB->getTerminator();
  EXPECT_NE(EntryBBTI, nullptr);
  EXPECT_TRUE(isa<BranchInst>(EntryBBTI));
  BranchInst *EntryBr = cast<BranchInst>(EntryBB->getTerminator());
  EXPECT_TRUE(EntryBr->isConditional());
  EXPECT_EQ(EntryBr->getSuccessor(0), ThenBB);
  BasicBlock *ExitBB = ThenBB->getUniqueSuccessor();
  EXPECT_EQ(EntryBr->getSuccessor(1), ExitBB);

  CmpInst *CondInst = cast<CmpInst>(EntryBr->getCondition());
  EXPECT_TRUE(isa<CallInst>(CondInst->getOperand(0)));

  CallInst *SingleEntryCI = cast<CallInst>(CondInst->getOperand(0));
  EXPECT_EQ(SingleEntryCI->arg_size(), 2U);
  EXPECT_EQ(SingleEntryCI->getCalledFunction()->getName(), "__kmpc_single");
  EXPECT_TRUE(isa<GlobalVariable>(SingleEntryCI->getArgOperand(0)));

  CallInst *SingleEndCI = nullptr;
  for (auto &FI : *ThenBB) {
    Instruction *cur = &FI;
    if (isa<CallInst>(cur)) {
      SingleEndCI = cast<CallInst>(cur);
      if (SingleEndCI->getCalledFunction()->getName() == "__kmpc_end_single")
        break;
      SingleEndCI = nullptr;
    }
  }
  EXPECT_NE(SingleEndCI, nullptr);
  EXPECT_EQ(SingleEndCI->arg_size(), 2U);
  EXPECT_TRUE(isa<GlobalVariable>(SingleEndCI->getArgOperand(0)));
  EXPECT_EQ(SingleEndCI->getArgOperand(1), SingleEntryCI->getArgOperand(1));

  bool FoundBarrier = false;
  for (auto &FI : *ExitBB) {
    Instruction *cur = &FI;
    if (auto CI = dyn_cast<CallInst>(cur)) {
      if (CI->getCalledFunction()->getName() == "__kmpc_barrier") {
        FoundBarrier = true;
        break;
      }
    }
  }
  EXPECT_TRUE(FoundBarrier);
}

TEST_F(OpenMPIRBuilderTest, SingleDirectiveNowait) {
  using InsertPointTy = OpenMPIRBuilder::InsertPointTy;
  OpenMPIRBuilder OMPBuilder(*M);
  OMPBuilder.initialize();
  F->setName("func");
  IRBuilder<> Builder(BB);

  OpenMPIRBuilder::LocationDescription Loc({Builder.saveIP(), DL});

  AllocaInst *PrivAI = nullptr;

  BasicBlock *EntryBB = nullptr;
  BasicBlock *ThenBB = nullptr;

  auto BodyGenCB = [&](InsertPointTy AllocaIP, InsertPointTy CodeGenIP) {
    if (AllocaIP.isSet())
      Builder.restoreIP(AllocaIP);
    else
      Builder.SetInsertPoint(&*(F->getEntryBlock().getFirstInsertionPt()));
    PrivAI = Builder.CreateAlloca(F->arg_begin()->getType());
    Builder.CreateStore(F->arg_begin(), PrivAI);

    llvm::BasicBlock *CodeGenIPBB = CodeGenIP.getBlock();
    llvm::Instruction *CodeGenIPInst = &*CodeGenIP.getPoint();
    EXPECT_EQ(CodeGenIPBB->getTerminator(), CodeGenIPInst);

    Builder.restoreIP(CodeGenIP);

    // collect some info for checks later
    ThenBB = Builder.GetInsertBlock();
    EntryBB = ThenBB->getUniquePredecessor();

    // simple instructions for body
    Value *PrivLoad =
        Builder.CreateLoad(PrivAI->getAllocatedType(), PrivAI, "local.use");
    Builder.CreateICmpNE(F->arg_begin(), PrivLoad);
  };

  auto FiniCB = [&](InsertPointTy IP) {
    BasicBlock *IPBB = IP.getBlock();
    EXPECT_NE(IPBB->end(), IP.getPoint());
  };

  Builder.restoreIP(OMPBuilder.createSingle(
      Builder, BodyGenCB, FiniCB, /*IsNowait*/ true, /*DidIt*/ nullptr));
  Value *EntryBBTI = EntryBB->getTerminator();
  EXPECT_NE(EntryBBTI, nullptr);
  EXPECT_TRUE(isa<BranchInst>(EntryBBTI));
  BranchInst *EntryBr = cast<BranchInst>(EntryBB->getTerminator());
  EXPECT_TRUE(EntryBr->isConditional());
  EXPECT_EQ(EntryBr->getSuccessor(0), ThenBB);
  BasicBlock *ExitBB = ThenBB->getUniqueSuccessor();
  EXPECT_EQ(EntryBr->getSuccessor(1), ExitBB);

  CmpInst *CondInst = cast<CmpInst>(EntryBr->getCondition());
  EXPECT_TRUE(isa<CallInst>(CondInst->getOperand(0)));

  CallInst *SingleEntryCI = cast<CallInst>(CondInst->getOperand(0));
  EXPECT_EQ(SingleEntryCI->arg_size(), 2U);
  EXPECT_EQ(SingleEntryCI->getCalledFunction()->getName(), "__kmpc_single");
  EXPECT_TRUE(isa<GlobalVariable>(SingleEntryCI->getArgOperand(0)));

  CallInst *SingleEndCI = nullptr;
  for (auto &FI : *ThenBB) {
    Instruction *cur = &FI;
    if (isa<CallInst>(cur)) {
      SingleEndCI = cast<CallInst>(cur);
      if (SingleEndCI->getCalledFunction()->getName() == "__kmpc_end_single")
        break;
      SingleEndCI = nullptr;
    }
  }
  EXPECT_NE(SingleEndCI, nullptr);
  EXPECT_EQ(SingleEndCI->arg_size(), 2U);
  EXPECT_TRUE(isa<GlobalVariable>(SingleEndCI->getArgOperand(0)));
  EXPECT_EQ(SingleEndCI->getArgOperand(1), SingleEntryCI->getArgOperand(1));

  CallInst *ExitBarrier = nullptr;
  for (auto &FI : *ExitBB) {
    Instruction *cur = &FI;
    if (auto CI = dyn_cast<CallInst>(cur)) {
      if (CI->getCalledFunction()->getName() == "__kmpc_barrier") {
        ExitBarrier = CI;
        break;
      }
    }
  }
  EXPECT_EQ(ExitBarrier, nullptr);
}

TEST_F(OpenMPIRBuilderTest, OMPAtomicReadFlt) {
  OpenMPIRBuilder OMPBuilder(*M);
  OMPBuilder.initialize();
  F->setName("func");
  IRBuilder<> Builder(BB);

  OpenMPIRBuilder::LocationDescription Loc({Builder.saveIP(), DL});

  Type *Float32 = Type::getFloatTy(M->getContext());
  AllocaInst *XVal = Builder.CreateAlloca(Float32);
  XVal->setName("AtomicVar");
  AllocaInst *VVal = Builder.CreateAlloca(Float32);
  VVal->setName("AtomicRead");
  AtomicOrdering AO = AtomicOrdering::Monotonic;
  OpenMPIRBuilder::AtomicOpValue X = {XVal, Float32, false, false};
  OpenMPIRBuilder::AtomicOpValue V = {VVal, Float32, false, false};

  Builder.restoreIP(OMPBuilder.createAtomicRead(Loc, X, V, AO));

  IntegerType *IntCastTy =
      IntegerType::get(M->getContext(), Float32->getScalarSizeInBits());

  LoadInst *AtomicLoad = cast<LoadInst>(VVal->getNextNode());
  EXPECT_TRUE(AtomicLoad->isAtomic());
  EXPECT_EQ(AtomicLoad->getPointerOperand(), XVal);

  BitCastInst *CastToFlt = cast<BitCastInst>(AtomicLoad->getNextNode());
  EXPECT_EQ(CastToFlt->getSrcTy(), IntCastTy);
  EXPECT_EQ(CastToFlt->getDestTy(), Float32);
  EXPECT_EQ(CastToFlt->getOperand(0), AtomicLoad);

  StoreInst *StoreofAtomic = cast<StoreInst>(CastToFlt->getNextNode());
  EXPECT_EQ(StoreofAtomic->getValueOperand(), CastToFlt);
  EXPECT_EQ(StoreofAtomic->getPointerOperand(), VVal);

  Builder.CreateRetVoid();
  OMPBuilder.finalize();
  EXPECT_FALSE(verifyModule(*M, &errs()));
}

TEST_F(OpenMPIRBuilderTest, OMPAtomicReadInt) {
  OpenMPIRBuilder OMPBuilder(*M);
  OMPBuilder.initialize();
  F->setName("func");
  IRBuilder<> Builder(BB);

  OpenMPIRBuilder::LocationDescription Loc({Builder.saveIP(), DL});

  IntegerType *Int32 = Type::getInt32Ty(M->getContext());
  AllocaInst *XVal = Builder.CreateAlloca(Int32);
  XVal->setName("AtomicVar");
  AllocaInst *VVal = Builder.CreateAlloca(Int32);
  VVal->setName("AtomicRead");
  AtomicOrdering AO = AtomicOrdering::Monotonic;
  OpenMPIRBuilder::AtomicOpValue X = {XVal, Int32, false, false};
  OpenMPIRBuilder::AtomicOpValue V = {VVal, Int32, false, false};

  BasicBlock *EntryBB = BB;

  Builder.restoreIP(OMPBuilder.createAtomicRead(Loc, X, V, AO));
  LoadInst *AtomicLoad = nullptr;
  StoreInst *StoreofAtomic = nullptr;

  for (Instruction &Cur : *EntryBB) {
    if (isa<LoadInst>(Cur)) {
      AtomicLoad = cast<LoadInst>(&Cur);
      if (AtomicLoad->getPointerOperand() == XVal)
        continue;
      AtomicLoad = nullptr;
    } else if (isa<StoreInst>(Cur)) {
      StoreofAtomic = cast<StoreInst>(&Cur);
      if (StoreofAtomic->getPointerOperand() == VVal)
        continue;
      StoreofAtomic = nullptr;
    }
  }

  EXPECT_NE(AtomicLoad, nullptr);
  EXPECT_TRUE(AtomicLoad->isAtomic());

  EXPECT_NE(StoreofAtomic, nullptr);
  EXPECT_EQ(StoreofAtomic->getValueOperand(), AtomicLoad);

  Builder.CreateRetVoid();
  OMPBuilder.finalize();

  EXPECT_FALSE(verifyModule(*M, &errs()));
}

TEST_F(OpenMPIRBuilderTest, OMPAtomicWriteFlt) {
  OpenMPIRBuilder OMPBuilder(*M);
  OMPBuilder.initialize();
  F->setName("func");
  IRBuilder<> Builder(BB);

  OpenMPIRBuilder::LocationDescription Loc({Builder.saveIP(), DL});

  LLVMContext &Ctx = M->getContext();
  Type *Float32 = Type::getFloatTy(Ctx);
  AllocaInst *XVal = Builder.CreateAlloca(Float32);
  XVal->setName("AtomicVar");
  OpenMPIRBuilder::AtomicOpValue X = {XVal, Float32, false, false};
  AtomicOrdering AO = AtomicOrdering::Monotonic;
  Constant *ValToWrite = ConstantFP::get(Float32, 1.0);

  Builder.restoreIP(OMPBuilder.createAtomicWrite(Loc, X, ValToWrite, AO));

  IntegerType *IntCastTy =
      IntegerType::get(M->getContext(), Float32->getScalarSizeInBits());

  Value *ExprCast = Builder.CreateBitCast(ValToWrite, IntCastTy);

  StoreInst *StoreofAtomic = cast<StoreInst>(XVal->getNextNode());
  EXPECT_EQ(StoreofAtomic->getValueOperand(), ExprCast);
  EXPECT_EQ(StoreofAtomic->getPointerOperand(), XVal);
  EXPECT_TRUE(StoreofAtomic->isAtomic());

  Builder.CreateRetVoid();
  OMPBuilder.finalize();
  EXPECT_FALSE(verifyModule(*M, &errs()));
}

TEST_F(OpenMPIRBuilderTest, OMPAtomicWriteInt) {
  OpenMPIRBuilder OMPBuilder(*M);
  OMPBuilder.initialize();
  F->setName("func");
  IRBuilder<> Builder(BB);

  OpenMPIRBuilder::LocationDescription Loc({Builder.saveIP(), DL});

  LLVMContext &Ctx = M->getContext();
  IntegerType *Int32 = Type::getInt32Ty(Ctx);
  AllocaInst *XVal = Builder.CreateAlloca(Int32);
  XVal->setName("AtomicVar");
  OpenMPIRBuilder::AtomicOpValue X = {XVal, Int32, false, false};
  AtomicOrdering AO = AtomicOrdering::Monotonic;
  ConstantInt *ValToWrite = ConstantInt::get(Type::getInt32Ty(Ctx), 1U);

  BasicBlock *EntryBB = BB;

  Builder.restoreIP(OMPBuilder.createAtomicWrite(Loc, X, ValToWrite, AO));

  StoreInst *StoreofAtomic = nullptr;

  for (Instruction &Cur : *EntryBB) {
    if (isa<StoreInst>(Cur)) {
      StoreofAtomic = cast<StoreInst>(&Cur);
      if (StoreofAtomic->getPointerOperand() == XVal)
        continue;
      StoreofAtomic = nullptr;
    }
  }

  EXPECT_NE(StoreofAtomic, nullptr);
  EXPECT_TRUE(StoreofAtomic->isAtomic());
  EXPECT_EQ(StoreofAtomic->getValueOperand(), ValToWrite);

  Builder.CreateRetVoid();
  OMPBuilder.finalize();
  EXPECT_FALSE(verifyModule(*M, &errs()));
}

TEST_F(OpenMPIRBuilderTest, OMPAtomicUpdate) {
  OpenMPIRBuilder OMPBuilder(*M);
  OMPBuilder.initialize();
  F->setName("func");
  IRBuilder<> Builder(BB);

  OpenMPIRBuilder::LocationDescription Loc({Builder.saveIP(), DL});

  IntegerType *Int32 = Type::getInt32Ty(M->getContext());
  AllocaInst *XVal = Builder.CreateAlloca(Int32);
  XVal->setName("AtomicVar");
  Builder.CreateStore(ConstantInt::get(Type::getInt32Ty(Ctx), 0U), XVal);
  OpenMPIRBuilder::AtomicOpValue X = {XVal, Int32, false, false};
  AtomicOrdering AO = AtomicOrdering::Monotonic;
  ConstantInt *ConstVal = ConstantInt::get(Type::getInt32Ty(Ctx), 1U);
  Value *Expr = nullptr;
  AtomicRMWInst::BinOp RMWOp = AtomicRMWInst::Sub;
  bool IsXLHSInRHSPart = false;

  BasicBlock *EntryBB = BB;
  OpenMPIRBuilder::InsertPointTy AllocaIP(EntryBB,
                                          EntryBB->getFirstInsertionPt());
  Value *Sub = nullptr;

  auto UpdateOp = [&](Value *Atomic, IRBuilder<> &IRB) {
    Sub = IRB.CreateSub(ConstVal, Atomic);
    return Sub;
  };
  Builder.restoreIP(OMPBuilder.createAtomicUpdate(
      Builder, AllocaIP, X, Expr, AO, RMWOp, UpdateOp, IsXLHSInRHSPart));
  BasicBlock *ContBB = EntryBB->getSingleSuccessor();
  BranchInst *ContTI = dyn_cast<BranchInst>(ContBB->getTerminator());
  EXPECT_NE(ContTI, nullptr);
  BasicBlock *EndBB = ContTI->getSuccessor(0);
  EXPECT_TRUE(ContTI->isConditional());
  EXPECT_EQ(ContTI->getSuccessor(1), ContBB);
  EXPECT_NE(EndBB, nullptr);

  PHINode *Phi = dyn_cast<PHINode>(&ContBB->front());
  EXPECT_NE(Phi, nullptr);
  EXPECT_EQ(Phi->getNumIncomingValues(), 2U);
  EXPECT_EQ(Phi->getIncomingBlock(0), EntryBB);
  EXPECT_EQ(Phi->getIncomingBlock(1), ContBB);

  EXPECT_EQ(Sub->getNumUses(), 1U);
  StoreInst *St = dyn_cast<StoreInst>(Sub->user_back());
  AllocaInst *UpdateTemp = dyn_cast<AllocaInst>(St->getPointerOperand());

  ExtractValueInst *ExVI1 =
      dyn_cast<ExtractValueInst>(Phi->getIncomingValueForBlock(ContBB));
  EXPECT_NE(ExVI1, nullptr);
  AtomicCmpXchgInst *CmpExchg =
      dyn_cast<AtomicCmpXchgInst>(ExVI1->getAggregateOperand());
  EXPECT_NE(CmpExchg, nullptr);
  EXPECT_EQ(CmpExchg->getPointerOperand(), XVal);
  EXPECT_EQ(CmpExchg->getCompareOperand(), Phi);
  EXPECT_EQ(CmpExchg->getSuccessOrdering(), AtomicOrdering::Monotonic);

  LoadInst *Ld = dyn_cast<LoadInst>(CmpExchg->getNewValOperand());
  EXPECT_NE(Ld, nullptr);
  EXPECT_EQ(UpdateTemp, Ld->getPointerOperand());

  Builder.CreateRetVoid();
  OMPBuilder.finalize();
  EXPECT_FALSE(verifyModule(*M, &errs()));
}

TEST_F(OpenMPIRBuilderTest, OMPAtomicUpdateFloat) {
  OpenMPIRBuilder OMPBuilder(*M);
  OMPBuilder.initialize();
  F->setName("func");
  IRBuilder<> Builder(BB);

  OpenMPIRBuilder::LocationDescription Loc({Builder.saveIP(), DL});

  Type *FloatTy = Type::getFloatTy(M->getContext());
  AllocaInst *XVal = Builder.CreateAlloca(FloatTy);
  XVal->setName("AtomicVar");
  Builder.CreateStore(ConstantFP::get(Type::getFloatTy(Ctx), 0.0), XVal);
  OpenMPIRBuilder::AtomicOpValue X = {XVal, FloatTy, false, false};
  AtomicOrdering AO = AtomicOrdering::Monotonic;
  Constant *ConstVal = ConstantFP::get(Type::getFloatTy(Ctx), 1.0);
  Value *Expr = nullptr;
  AtomicRMWInst::BinOp RMWOp = AtomicRMWInst::FSub;
  bool IsXLHSInRHSPart = false;

  BasicBlock *EntryBB = BB;
  OpenMPIRBuilder::InsertPointTy AllocaIP(EntryBB,
                                          EntryBB->getFirstInsertionPt());
  Value *Sub = nullptr;

  auto UpdateOp = [&](Value *Atomic, IRBuilder<> &IRB) {
    Sub = IRB.CreateFSub(ConstVal, Atomic);
    return Sub;
  };
  Builder.restoreIP(OMPBuilder.createAtomicUpdate(
      Builder, AllocaIP, X, Expr, AO, RMWOp, UpdateOp, IsXLHSInRHSPart));
  BasicBlock *ContBB = EntryBB->getSingleSuccessor();
  BranchInst *ContTI = dyn_cast<BranchInst>(ContBB->getTerminator());
  EXPECT_NE(ContTI, nullptr);
  BasicBlock *EndBB = ContTI->getSuccessor(0);
  EXPECT_TRUE(ContTI->isConditional());
  EXPECT_EQ(ContTI->getSuccessor(1), ContBB);
  EXPECT_NE(EndBB, nullptr);

  PHINode *Phi = dyn_cast<PHINode>(&ContBB->front());
  EXPECT_NE(Phi, nullptr);
  EXPECT_EQ(Phi->getNumIncomingValues(), 2U);
  EXPECT_EQ(Phi->getIncomingBlock(0), EntryBB);
  EXPECT_EQ(Phi->getIncomingBlock(1), ContBB);

  EXPECT_EQ(Sub->getNumUses(), 1U);
  StoreInst *St = dyn_cast<StoreInst>(Sub->user_back());
  AllocaInst *UpdateTemp = dyn_cast<AllocaInst>(St->getPointerOperand());

  ExtractValueInst *ExVI1 =
      dyn_cast<ExtractValueInst>(Phi->getIncomingValueForBlock(ContBB));
  EXPECT_NE(ExVI1, nullptr);
  AtomicCmpXchgInst *CmpExchg =
      dyn_cast<AtomicCmpXchgInst>(ExVI1->getAggregateOperand());
  EXPECT_NE(CmpExchg, nullptr);
  EXPECT_EQ(CmpExchg->getPointerOperand(), XVal);
  EXPECT_EQ(CmpExchg->getCompareOperand(), Phi);
  EXPECT_EQ(CmpExchg->getSuccessOrdering(), AtomicOrdering::Monotonic);

  LoadInst *Ld = dyn_cast<LoadInst>(CmpExchg->getNewValOperand());
  EXPECT_NE(Ld, nullptr);
  EXPECT_EQ(UpdateTemp, Ld->getPointerOperand());
  Builder.CreateRetVoid();
  OMPBuilder.finalize();
  EXPECT_FALSE(verifyModule(*M, &errs()));
}

TEST_F(OpenMPIRBuilderTest, OMPAtomicUpdateIntr) {
  OpenMPIRBuilder OMPBuilder(*M);
  OMPBuilder.initialize();
  F->setName("func");
  IRBuilder<> Builder(BB);

  OpenMPIRBuilder::LocationDescription Loc({Builder.saveIP(), DL});

  Type *IntTy = Type::getInt32Ty(M->getContext());
  AllocaInst *XVal = Builder.CreateAlloca(IntTy);
  XVal->setName("AtomicVar");
  Builder.CreateStore(ConstantInt::get(Type::getInt32Ty(Ctx), 0), XVal);
  OpenMPIRBuilder::AtomicOpValue X = {XVal, IntTy, false, false};
  AtomicOrdering AO = AtomicOrdering::Monotonic;
  Constant *ConstVal = ConstantInt::get(Type::getInt32Ty(Ctx), 1);
  Value *Expr = ConstantInt::get(Type::getInt32Ty(Ctx), 1);
  AtomicRMWInst::BinOp RMWOp = AtomicRMWInst::UMax;
  bool IsXLHSInRHSPart = false;

  BasicBlock *EntryBB = BB;
  OpenMPIRBuilder::InsertPointTy AllocaIP(EntryBB,
                                          EntryBB->getFirstInsertionPt());
  Value *Sub = nullptr;

  auto UpdateOp = [&](Value *Atomic, IRBuilder<> &IRB) {
    Sub = IRB.CreateSub(ConstVal, Atomic);
    return Sub;
  };
  Builder.restoreIP(OMPBuilder.createAtomicUpdate(
      Builder, AllocaIP, X, Expr, AO, RMWOp, UpdateOp, IsXLHSInRHSPart));
  BasicBlock *ContBB = EntryBB->getSingleSuccessor();
  BranchInst *ContTI = dyn_cast<BranchInst>(ContBB->getTerminator());
  EXPECT_NE(ContTI, nullptr);
  BasicBlock *EndBB = ContTI->getSuccessor(0);
  EXPECT_TRUE(ContTI->isConditional());
  EXPECT_EQ(ContTI->getSuccessor(1), ContBB);
  EXPECT_NE(EndBB, nullptr);

  PHINode *Phi = dyn_cast<PHINode>(&ContBB->front());
  EXPECT_NE(Phi, nullptr);
  EXPECT_EQ(Phi->getNumIncomingValues(), 2U);
  EXPECT_EQ(Phi->getIncomingBlock(0), EntryBB);
  EXPECT_EQ(Phi->getIncomingBlock(1), ContBB);

  EXPECT_EQ(Sub->getNumUses(), 1U);
  StoreInst *St = dyn_cast<StoreInst>(Sub->user_back());
  AllocaInst *UpdateTemp = dyn_cast<AllocaInst>(St->getPointerOperand());

  ExtractValueInst *ExVI1 =
      dyn_cast<ExtractValueInst>(Phi->getIncomingValueForBlock(ContBB));
  EXPECT_NE(ExVI1, nullptr);
  AtomicCmpXchgInst *CmpExchg =
      dyn_cast<AtomicCmpXchgInst>(ExVI1->getAggregateOperand());
  EXPECT_NE(CmpExchg, nullptr);
  EXPECT_EQ(CmpExchg->getPointerOperand(), XVal);
  EXPECT_EQ(CmpExchg->getCompareOperand(), Phi);
  EXPECT_EQ(CmpExchg->getSuccessOrdering(), AtomicOrdering::Monotonic);

  LoadInst *Ld = dyn_cast<LoadInst>(CmpExchg->getNewValOperand());
  EXPECT_NE(Ld, nullptr);
  EXPECT_EQ(UpdateTemp, Ld->getPointerOperand());

  Builder.CreateRetVoid();
  OMPBuilder.finalize();
  EXPECT_FALSE(verifyModule(*M, &errs()));
}

TEST_F(OpenMPIRBuilderTest, OMPAtomicCapture) {
  OpenMPIRBuilder OMPBuilder(*M);
  OMPBuilder.initialize();
  F->setName("func");
  IRBuilder<> Builder(BB);

  OpenMPIRBuilder::LocationDescription Loc({Builder.saveIP(), DL});

  LLVMContext &Ctx = M->getContext();
  IntegerType *Int32 = Type::getInt32Ty(Ctx);
  AllocaInst *XVal = Builder.CreateAlloca(Int32);
  XVal->setName("AtomicVar");
  AllocaInst *VVal = Builder.CreateAlloca(Int32);
  VVal->setName("AtomicCapTar");
  StoreInst *Init =
      Builder.CreateStore(ConstantInt::get(Type::getInt32Ty(Ctx), 0U), XVal);

  OpenMPIRBuilder::AtomicOpValue X = {XVal, Int32, false, false};
  OpenMPIRBuilder::AtomicOpValue V = {VVal, Int32, false, false};
  AtomicOrdering AO = AtomicOrdering::Monotonic;
  ConstantInt *Expr = ConstantInt::get(Type::getInt32Ty(Ctx), 1U);
  AtomicRMWInst::BinOp RMWOp = AtomicRMWInst::Add;
  bool IsXLHSInRHSPart = true;
  bool IsPostfixUpdate = true;
  bool UpdateExpr = true;

  BasicBlock *EntryBB = BB;
  OpenMPIRBuilder::InsertPointTy AllocaIP(EntryBB,
                                          EntryBB->getFirstInsertionPt());

  // integer update - not used
  auto UpdateOp = [&](Value *Atomic, IRBuilder<> &IRB) { return nullptr; };

  Builder.restoreIP(OMPBuilder.createAtomicCapture(
      Builder, AllocaIP, X, V, Expr, AO, RMWOp, UpdateOp, UpdateExpr,
      IsPostfixUpdate, IsXLHSInRHSPart));
  EXPECT_EQ(EntryBB->getParent()->size(), 1U);
  AtomicRMWInst *ARWM = dyn_cast<AtomicRMWInst>(Init->getNextNode());
  EXPECT_NE(ARWM, nullptr);
  EXPECT_EQ(ARWM->getPointerOperand(), XVal);
  EXPECT_EQ(ARWM->getOperation(), RMWOp);
  StoreInst *St = dyn_cast<StoreInst>(ARWM->user_back());
  EXPECT_NE(St, nullptr);
  EXPECT_EQ(St->getPointerOperand(), VVal);

  Builder.CreateRetVoid();
  OMPBuilder.finalize();
  EXPECT_FALSE(verifyModule(*M, &errs()));
}

TEST_F(OpenMPIRBuilderTest, OMPAtomicCompare) {
  OpenMPIRBuilder OMPBuilder(*M);
  OMPBuilder.initialize();
  F->setName("func");
  IRBuilder<> Builder(BB);

  OpenMPIRBuilder::LocationDescription Loc({Builder.saveIP(), DL});

  LLVMContext &Ctx = M->getContext();
  IntegerType *Int32 = Type::getInt32Ty(Ctx);
  AllocaInst *XVal = Builder.CreateAlloca(Int32);
  XVal->setName("x");
  StoreInst *Init =
      Builder.CreateStore(ConstantInt::get(Type::getInt32Ty(Ctx), 0U), XVal);

  OpenMPIRBuilder::AtomicOpValue XSigned = {XVal, Int32, true, false};
  OpenMPIRBuilder::AtomicOpValue XUnsigned = {XVal, Int32, false, false};
  // V and R are not used in atomic compare
  OpenMPIRBuilder::AtomicOpValue V = {nullptr, nullptr, false, false};
  OpenMPIRBuilder::AtomicOpValue R = {nullptr, nullptr, false, false};
  AtomicOrdering AO = AtomicOrdering::Monotonic;
  ConstantInt *Expr = ConstantInt::get(Type::getInt32Ty(Ctx), 1U);
  ConstantInt *D = ConstantInt::get(Type::getInt32Ty(Ctx), 1U);
  OMPAtomicCompareOp OpMax = OMPAtomicCompareOp::MAX;
  OMPAtomicCompareOp OpEQ = OMPAtomicCompareOp::EQ;

  Builder.restoreIP(OMPBuilder.createAtomicCompare(
      Builder, XSigned, V, R, Expr, nullptr, AO, OpMax, true, false, false));
  Builder.restoreIP(OMPBuilder.createAtomicCompare(
      Builder, XUnsigned, V, R, Expr, nullptr, AO, OpMax, false, false, false));
  Builder.restoreIP(OMPBuilder.createAtomicCompare(
      Builder, XSigned, V, R, Expr, D, AO, OpEQ, true, false, false));

  BasicBlock *EntryBB = BB;
  EXPECT_EQ(EntryBB->getParent()->size(), 1U);
  EXPECT_EQ(EntryBB->size(), 5U);

  AtomicRMWInst *ARWM1 = dyn_cast<AtomicRMWInst>(Init->getNextNode());
  EXPECT_NE(ARWM1, nullptr);
  EXPECT_EQ(ARWM1->getPointerOperand(), XVal);
  EXPECT_EQ(ARWM1->getValOperand(), Expr);
  EXPECT_EQ(ARWM1->getOperation(), AtomicRMWInst::Min);

  AtomicRMWInst *ARWM2 = dyn_cast<AtomicRMWInst>(ARWM1->getNextNode());
  EXPECT_NE(ARWM2, nullptr);
  EXPECT_EQ(ARWM2->getPointerOperand(), XVal);
  EXPECT_EQ(ARWM2->getValOperand(), Expr);
  EXPECT_EQ(ARWM2->getOperation(), AtomicRMWInst::UMax);

  AtomicCmpXchgInst *AXCHG = dyn_cast<AtomicCmpXchgInst>(ARWM2->getNextNode());
  EXPECT_NE(AXCHG, nullptr);
  EXPECT_EQ(AXCHG->getPointerOperand(), XVal);
  EXPECT_EQ(AXCHG->getCompareOperand(), Expr);
  EXPECT_EQ(AXCHG->getNewValOperand(), D);

  Builder.CreateRetVoid();
  OMPBuilder.finalize();
  EXPECT_FALSE(verifyModule(*M, &errs()));
}

TEST_F(OpenMPIRBuilderTest, OMPAtomicCompareCapture) {
  OpenMPIRBuilder OMPBuilder(*M);
  OMPBuilder.initialize();
  F->setName("func");
  IRBuilder<> Builder(BB);

  OpenMPIRBuilder::LocationDescription Loc({Builder.saveIP(), DL});

  LLVMContext &Ctx = M->getContext();
  IntegerType *Int32 = Type::getInt32Ty(Ctx);
  AllocaInst *XVal = Builder.CreateAlloca(Int32);
  XVal->setName("x");
  AllocaInst *VVal = Builder.CreateAlloca(Int32);
  VVal->setName("v");
  AllocaInst *RVal = Builder.CreateAlloca(Int32);
  RVal->setName("r");

  StoreInst *Init =
      Builder.CreateStore(ConstantInt::get(Type::getInt32Ty(Ctx), 0U), XVal);

  OpenMPIRBuilder::AtomicOpValue X = {XVal, Int32, true, false};
  OpenMPIRBuilder::AtomicOpValue V = {VVal, Int32, false, false};
  OpenMPIRBuilder::AtomicOpValue NoV = {nullptr, nullptr, false, false};
  OpenMPIRBuilder::AtomicOpValue R = {RVal, Int32, false, false};
  OpenMPIRBuilder::AtomicOpValue NoR = {nullptr, nullptr, false, false};

  AtomicOrdering AO = AtomicOrdering::Monotonic;
  ConstantInt *Expr = ConstantInt::get(Type::getInt32Ty(Ctx), 1U);
  ConstantInt *D = ConstantInt::get(Type::getInt32Ty(Ctx), 1U);
  OMPAtomicCompareOp OpMax = OMPAtomicCompareOp::MAX;
  OMPAtomicCompareOp OpEQ = OMPAtomicCompareOp::EQ;

  // { cond-update-stmt v = x; }
  Builder.restoreIP(OMPBuilder.createAtomicCompare(
      Builder, X, V, NoR, Expr, D, AO, OpEQ, /* IsXBinopExpr */ true,
      /* IsPostfixUpdate */ false,
      /* IsFailOnly */ false));
  // { v = x; cond-update-stmt }
  Builder.restoreIP(OMPBuilder.createAtomicCompare(
      Builder, X, V, NoR, Expr, D, AO, OpEQ, /* IsXBinopExpr */ true,
      /* IsPostfixUpdate */ true,
      /* IsFailOnly */ false));
  // if(x == e) { x = d; } else { v = x; }
  Builder.restoreIP(OMPBuilder.createAtomicCompare(
      Builder, X, V, NoR, Expr, D, AO, OpEQ, /* IsXBinopExpr */ true,
      /* IsPostfixUpdate */ false,
      /* IsFailOnly */ true));
  // { r = x == e; if(r) { x = d; } }
  Builder.restoreIP(OMPBuilder.createAtomicCompare(
      Builder, X, NoV, R, Expr, D, AO, OpEQ, /* IsXBinopExpr */ true,
      /* IsPostfixUpdate */ false,
      /* IsFailOnly */ false));
  // { r = x == e; if(r) { x = d; } else { v = x; } }
  Builder.restoreIP(OMPBuilder.createAtomicCompare(
      Builder, X, V, R, Expr, D, AO, OpEQ, /* IsXBinopExpr */ true,
      /* IsPostfixUpdate */ false,
      /* IsFailOnly */ true));

  // { v = x; cond-update-stmt }
  Builder.restoreIP(OMPBuilder.createAtomicCompare(
      Builder, X, V, NoR, Expr, nullptr, AO, OpMax, /* IsXBinopExpr */ true,
      /* IsPostfixUpdate */ true,
      /* IsFailOnly */ false));
  // { cond-update-stmt v = x; }
  Builder.restoreIP(OMPBuilder.createAtomicCompare(
      Builder, X, V, NoR, Expr, nullptr, AO, OpMax, /* IsXBinopExpr */ false,
      /* IsPostfixUpdate */ false,
      /* IsFailOnly */ false));

  BasicBlock *EntryBB = BB;
  EXPECT_EQ(EntryBB->getParent()->size(), 5U);
  BasicBlock *Cont1 = dyn_cast<BasicBlock>(EntryBB->getNextNode());
  EXPECT_NE(Cont1, nullptr);
  BasicBlock *Exit1 = dyn_cast<BasicBlock>(Cont1->getNextNode());
  EXPECT_NE(Exit1, nullptr);
  BasicBlock *Cont2 = dyn_cast<BasicBlock>(Exit1->getNextNode());
  EXPECT_NE(Cont2, nullptr);
  BasicBlock *Exit2 = dyn_cast<BasicBlock>(Cont2->getNextNode());
  EXPECT_NE(Exit2, nullptr);

  AtomicCmpXchgInst *CmpXchg1 =
      dyn_cast<AtomicCmpXchgInst>(Init->getNextNode());
  EXPECT_NE(CmpXchg1, nullptr);
  EXPECT_EQ(CmpXchg1->getPointerOperand(), XVal);
  EXPECT_EQ(CmpXchg1->getCompareOperand(), Expr);
  EXPECT_EQ(CmpXchg1->getNewValOperand(), D);
  ExtractValueInst *ExtVal1 =
      dyn_cast<ExtractValueInst>(CmpXchg1->getNextNode());
  EXPECT_NE(ExtVal1, nullptr);
  EXPECT_EQ(ExtVal1->getAggregateOperand(), CmpXchg1);
  EXPECT_EQ(ExtVal1->getIndices(), ArrayRef<unsigned int>(0U));
  ExtractValueInst *ExtVal2 =
      dyn_cast<ExtractValueInst>(ExtVal1->getNextNode());
  EXPECT_NE(ExtVal2, nullptr);
  EXPECT_EQ(ExtVal2->getAggregateOperand(), CmpXchg1);
  EXPECT_EQ(ExtVal2->getIndices(), ArrayRef<unsigned int>(1U));
  SelectInst *Sel1 = dyn_cast<SelectInst>(ExtVal2->getNextNode());
  EXPECT_NE(Sel1, nullptr);
  EXPECT_EQ(Sel1->getCondition(), ExtVal2);
  EXPECT_EQ(Sel1->getTrueValue(), Expr);
  EXPECT_EQ(Sel1->getFalseValue(), ExtVal1);
  StoreInst *Store1 = dyn_cast<StoreInst>(Sel1->getNextNode());
  EXPECT_NE(Store1, nullptr);
  EXPECT_EQ(Store1->getPointerOperand(), VVal);
  EXPECT_EQ(Store1->getValueOperand(), Sel1);

  AtomicCmpXchgInst *CmpXchg2 =
      dyn_cast<AtomicCmpXchgInst>(Store1->getNextNode());
  EXPECT_NE(CmpXchg2, nullptr);
  EXPECT_EQ(CmpXchg2->getPointerOperand(), XVal);
  EXPECT_EQ(CmpXchg2->getCompareOperand(), Expr);
  EXPECT_EQ(CmpXchg2->getNewValOperand(), D);
  ExtractValueInst *ExtVal3 =
      dyn_cast<ExtractValueInst>(CmpXchg2->getNextNode());
  EXPECT_NE(ExtVal3, nullptr);
  EXPECT_EQ(ExtVal3->getAggregateOperand(), CmpXchg2);
  EXPECT_EQ(ExtVal3->getIndices(), ArrayRef<unsigned int>(0U));
  StoreInst *Store2 = dyn_cast<StoreInst>(ExtVal3->getNextNode());
  EXPECT_NE(Store2, nullptr);
  EXPECT_EQ(Store2->getPointerOperand(), VVal);
  EXPECT_EQ(Store2->getValueOperand(), ExtVal3);

  AtomicCmpXchgInst *CmpXchg3 =
      dyn_cast<AtomicCmpXchgInst>(Store2->getNextNode());
  EXPECT_NE(CmpXchg3, nullptr);
  EXPECT_EQ(CmpXchg3->getPointerOperand(), XVal);
  EXPECT_EQ(CmpXchg3->getCompareOperand(), Expr);
  EXPECT_EQ(CmpXchg3->getNewValOperand(), D);
  ExtractValueInst *ExtVal4 =
      dyn_cast<ExtractValueInst>(CmpXchg3->getNextNode());
  EXPECT_NE(ExtVal4, nullptr);
  EXPECT_EQ(ExtVal4->getAggregateOperand(), CmpXchg3);
  EXPECT_EQ(ExtVal4->getIndices(), ArrayRef<unsigned int>(0U));
  ExtractValueInst *ExtVal5 =
      dyn_cast<ExtractValueInst>(ExtVal4->getNextNode());
  EXPECT_NE(ExtVal5, nullptr);
  EXPECT_EQ(ExtVal5->getAggregateOperand(), CmpXchg3);
  EXPECT_EQ(ExtVal5->getIndices(), ArrayRef<unsigned int>(1U));
  BranchInst *Br1 = dyn_cast<BranchInst>(ExtVal5->getNextNode());
  EXPECT_NE(Br1, nullptr);
  EXPECT_EQ(Br1->isConditional(), true);
  EXPECT_EQ(Br1->getCondition(), ExtVal5);
  EXPECT_EQ(Br1->getSuccessor(0), Exit1);
  EXPECT_EQ(Br1->getSuccessor(1), Cont1);

  StoreInst *Store3 = dyn_cast<StoreInst>(&Cont1->front());
  EXPECT_NE(Store3, nullptr);
  EXPECT_EQ(Store3->getPointerOperand(), VVal);
  EXPECT_EQ(Store3->getValueOperand(), ExtVal4);
  BranchInst *Br2 = dyn_cast<BranchInst>(Store3->getNextNode());
  EXPECT_NE(Br2, nullptr);
  EXPECT_EQ(Br2->isUnconditional(), true);
  EXPECT_EQ(Br2->getSuccessor(0), Exit1);

  AtomicCmpXchgInst *CmpXchg4 = dyn_cast<AtomicCmpXchgInst>(&Exit1->front());
  EXPECT_NE(CmpXchg4, nullptr);
  EXPECT_EQ(CmpXchg4->getPointerOperand(), XVal);
  EXPECT_EQ(CmpXchg4->getCompareOperand(), Expr);
  EXPECT_EQ(CmpXchg4->getNewValOperand(), D);
  ExtractValueInst *ExtVal6 =
      dyn_cast<ExtractValueInst>(CmpXchg4->getNextNode());
  EXPECT_NE(ExtVal6, nullptr);
  EXPECT_EQ(ExtVal6->getAggregateOperand(), CmpXchg4);
  EXPECT_EQ(ExtVal6->getIndices(), ArrayRef<unsigned int>(1U));
  ZExtInst *ZExt1 = dyn_cast<ZExtInst>(ExtVal6->getNextNode());
  EXPECT_NE(ZExt1, nullptr);
  EXPECT_EQ(ZExt1->getDestTy(), Int32);
  StoreInst *Store4 = dyn_cast<StoreInst>(ZExt1->getNextNode());
  EXPECT_NE(Store4, nullptr);
  EXPECT_EQ(Store4->getPointerOperand(), RVal);
  EXPECT_EQ(Store4->getValueOperand(), ZExt1);

  AtomicCmpXchgInst *CmpXchg5 =
      dyn_cast<AtomicCmpXchgInst>(Store4->getNextNode());
  EXPECT_NE(CmpXchg5, nullptr);
  EXPECT_EQ(CmpXchg5->getPointerOperand(), XVal);
  EXPECT_EQ(CmpXchg5->getCompareOperand(), Expr);
  EXPECT_EQ(CmpXchg5->getNewValOperand(), D);
  ExtractValueInst *ExtVal7 =
      dyn_cast<ExtractValueInst>(CmpXchg5->getNextNode());
  EXPECT_NE(ExtVal7, nullptr);
  EXPECT_EQ(ExtVal7->getAggregateOperand(), CmpXchg5);
  EXPECT_EQ(ExtVal7->getIndices(), ArrayRef<unsigned int>(0U));
  ExtractValueInst *ExtVal8 =
      dyn_cast<ExtractValueInst>(ExtVal7->getNextNode());
  EXPECT_NE(ExtVal8, nullptr);
  EXPECT_EQ(ExtVal8->getAggregateOperand(), CmpXchg5);
  EXPECT_EQ(ExtVal8->getIndices(), ArrayRef<unsigned int>(1U));
  BranchInst *Br3 = dyn_cast<BranchInst>(ExtVal8->getNextNode());
  EXPECT_NE(Br3, nullptr);
  EXPECT_EQ(Br3->isConditional(), true);
  EXPECT_EQ(Br3->getCondition(), ExtVal8);
  EXPECT_EQ(Br3->getSuccessor(0), Exit2);
  EXPECT_EQ(Br3->getSuccessor(1), Cont2);

  StoreInst *Store5 = dyn_cast<StoreInst>(&Cont2->front());
  EXPECT_NE(Store5, nullptr);
  EXPECT_EQ(Store5->getPointerOperand(), VVal);
  EXPECT_EQ(Store5->getValueOperand(), ExtVal7);
  BranchInst *Br4 = dyn_cast<BranchInst>(Store5->getNextNode());
  EXPECT_NE(Br4, nullptr);
  EXPECT_EQ(Br4->isUnconditional(), true);
  EXPECT_EQ(Br4->getSuccessor(0), Exit2);

  ExtractValueInst *ExtVal9 = dyn_cast<ExtractValueInst>(&Exit2->front());
  EXPECT_NE(ExtVal9, nullptr);
  EXPECT_EQ(ExtVal9->getAggregateOperand(), CmpXchg5);
  EXPECT_EQ(ExtVal9->getIndices(), ArrayRef<unsigned int>(1U));
  ZExtInst *ZExt2 = dyn_cast<ZExtInst>(ExtVal9->getNextNode());
  EXPECT_NE(ZExt2, nullptr);
  EXPECT_EQ(ZExt2->getDestTy(), Int32);
  StoreInst *Store6 = dyn_cast<StoreInst>(ZExt2->getNextNode());
  EXPECT_NE(Store6, nullptr);
  EXPECT_EQ(Store6->getPointerOperand(), RVal);
  EXPECT_EQ(Store6->getValueOperand(), ZExt2);

  AtomicRMWInst *ARWM1 = dyn_cast<AtomicRMWInst>(Store6->getNextNode());
  EXPECT_NE(ARWM1, nullptr);
  EXPECT_EQ(ARWM1->getPointerOperand(), XVal);
  EXPECT_EQ(ARWM1->getValOperand(), Expr);
  EXPECT_EQ(ARWM1->getOperation(), AtomicRMWInst::Min);
  StoreInst *Store7 = dyn_cast<StoreInst>(ARWM1->getNextNode());
  EXPECT_NE(Store7, nullptr);
  EXPECT_EQ(Store7->getPointerOperand(), VVal);
  EXPECT_EQ(Store7->getValueOperand(), ARWM1);

  AtomicRMWInst *ARWM2 = dyn_cast<AtomicRMWInst>(Store7->getNextNode());
  EXPECT_NE(ARWM2, nullptr);
  EXPECT_EQ(ARWM2->getPointerOperand(), XVal);
  EXPECT_EQ(ARWM2->getValOperand(), Expr);
  EXPECT_EQ(ARWM2->getOperation(), AtomicRMWInst::Max);
  CmpInst *Cmp1 = dyn_cast<CmpInst>(ARWM2->getNextNode());
  EXPECT_NE(Cmp1, nullptr);
  EXPECT_EQ(Cmp1->getPredicate(), CmpInst::ICMP_SGT);
  EXPECT_EQ(Cmp1->getOperand(0), ARWM2);
  EXPECT_EQ(Cmp1->getOperand(1), Expr);
  SelectInst *Sel2 = dyn_cast<SelectInst>(Cmp1->getNextNode());
  EXPECT_NE(Sel2, nullptr);
  EXPECT_EQ(Sel2->getCondition(), Cmp1);
  EXPECT_EQ(Sel2->getTrueValue(), Expr);
  EXPECT_EQ(Sel2->getFalseValue(), ARWM2);
  StoreInst *Store8 = dyn_cast<StoreInst>(Sel2->getNextNode());
  EXPECT_NE(Store8, nullptr);
  EXPECT_EQ(Store8->getPointerOperand(), VVal);
  EXPECT_EQ(Store8->getValueOperand(), Sel2);

  Builder.CreateRetVoid();
  OMPBuilder.finalize();
  EXPECT_FALSE(verifyModule(*M, &errs()));
}

/// Returns the single instruction of InstTy type in BB that uses the value V.
/// If there is more than one such instruction, returns null.
template <typename InstTy>
static InstTy *findSingleUserInBlock(Value *V, BasicBlock *BB) {
  InstTy *Result = nullptr;
  for (User *U : V->users()) {
    auto *Inst = dyn_cast<InstTy>(U);
    if (!Inst || Inst->getParent() != BB)
      continue;
    if (Result) {
      if (auto *SI = dyn_cast<StoreInst>(Inst)) {
        if (V == SI->getValueOperand())
          continue;
      } else {
        return nullptr;
      }
    }
    Result = Inst;
  }
  return Result;
}

/// Returns true if BB contains a simple binary reduction that loads a value
/// from Accum, performs some binary operation with it, and stores it back to
/// Accum.
static bool isSimpleBinaryReduction(Value *Accum, BasicBlock *BB,
                                    Instruction::BinaryOps *OpCode = nullptr) {
  StoreInst *Store = findSingleUserInBlock<StoreInst>(Accum, BB);
  if (!Store)
    return false;
  auto *Stored = dyn_cast<BinaryOperator>(Store->getOperand(0));
  if (!Stored)
    return false;
  if (OpCode && *OpCode != Stored->getOpcode())
    return false;
  auto *Load = dyn_cast<LoadInst>(Stored->getOperand(0));
  return Load && Load->getOperand(0) == Accum;
}

/// Returns true if BB contains a binary reduction that reduces V using a binary
/// operator into an accumulator that is a function argument.
static bool isValueReducedToFuncArg(Value *V, BasicBlock *BB) {
  auto *ReductionOp = findSingleUserInBlock<BinaryOperator>(V, BB);
  if (!ReductionOp)
    return false;

  auto *GlobalLoad = dyn_cast<LoadInst>(ReductionOp->getOperand(0));
  if (!GlobalLoad)
    return false;

  auto *Store = findSingleUserInBlock<StoreInst>(ReductionOp, BB);
  if (!Store)
    return false;

  return Store->getPointerOperand() == GlobalLoad->getPointerOperand() &&
         isa<Argument>(findAggregateFromValue(GlobalLoad->getPointerOperand()));
}

/// Finds among users of Ptr a pair of GEP instructions with indices [0, 0] and
/// [0, 1], respectively, and assigns results of these instructions to Zero and
/// One. Returns true on success, false on failure or if such instructions are
/// not unique among the users of Ptr.
static bool findGEPZeroOne(Value *Ptr, Value *&Zero, Value *&One) {
  Zero = nullptr;
  One = nullptr;
  for (User *U : Ptr->users()) {
    if (auto *GEP = dyn_cast<GetElementPtrInst>(U)) {
      if (GEP->getNumIndices() != 2)
        continue;
      auto *FirstIdx = dyn_cast<ConstantInt>(GEP->getOperand(1));
      auto *SecondIdx = dyn_cast<ConstantInt>(GEP->getOperand(2));
      EXPECT_NE(FirstIdx, nullptr);
      EXPECT_NE(SecondIdx, nullptr);

      EXPECT_TRUE(FirstIdx->isZero());
      if (SecondIdx->isZero()) {
        if (Zero)
          return false;
        Zero = GEP;
      } else if (SecondIdx->isOne()) {
        if (One)
          return false;
        One = GEP;
      } else {
        return false;
      }
    }
  }
  return Zero != nullptr && One != nullptr;
}

static OpenMPIRBuilder::InsertPointTy
sumReduction(OpenMPIRBuilder::InsertPointTy IP, Value *LHS, Value *RHS,
             Value *&Result) {
  IRBuilder<> Builder(IP.getBlock(), IP.getPoint());
  Result = Builder.CreateFAdd(LHS, RHS, "red.add");
  return Builder.saveIP();
}

static OpenMPIRBuilder::InsertPointTy
sumAtomicReduction(OpenMPIRBuilder::InsertPointTy IP, Type *Ty, Value *LHS,
                   Value *RHS) {
  IRBuilder<> Builder(IP.getBlock(), IP.getPoint());
  Value *Partial = Builder.CreateLoad(Ty, RHS, "red.partial");
  Builder.CreateAtomicRMW(AtomicRMWInst::FAdd, LHS, Partial, std::nullopt,
                          AtomicOrdering::Monotonic);
  return Builder.saveIP();
}

static OpenMPIRBuilder::InsertPointTy
xorReduction(OpenMPIRBuilder::InsertPointTy IP, Value *LHS, Value *RHS,
             Value *&Result) {
  IRBuilder<> Builder(IP.getBlock(), IP.getPoint());
  Result = Builder.CreateXor(LHS, RHS, "red.xor");
  return Builder.saveIP();
}

static OpenMPIRBuilder::InsertPointTy
xorAtomicReduction(OpenMPIRBuilder::InsertPointTy IP, Type *Ty, Value *LHS,
                   Value *RHS) {
  IRBuilder<> Builder(IP.getBlock(), IP.getPoint());
  Value *Partial = Builder.CreateLoad(Ty, RHS, "red.partial");
  Builder.CreateAtomicRMW(AtomicRMWInst::Xor, LHS, Partial, std::nullopt,
                          AtomicOrdering::Monotonic);
  return Builder.saveIP();
}

TEST_F(OpenMPIRBuilderTest, CreateReductions) {
  using InsertPointTy = OpenMPIRBuilder::InsertPointTy;
  OpenMPIRBuilder OMPBuilder(*M);
  OMPBuilder.initialize();
  F->setName("func");
  IRBuilder<> Builder(BB);

  BasicBlock *EnterBB = BasicBlock::Create(Ctx, "parallel.enter", F);
  Builder.CreateBr(EnterBB);
  Builder.SetInsertPoint(EnterBB);
  OpenMPIRBuilder::LocationDescription Loc({Builder.saveIP(), DL});

  // Create variables to be reduced.
  InsertPointTy OuterAllocaIP(&F->getEntryBlock(),
                              F->getEntryBlock().getFirstInsertionPt());
  Type *SumType = Builder.getFloatTy();
  Type *XorType = Builder.getInt32Ty();
  Value *SumReduced;
  Value *XorReduced;
  {
    IRBuilderBase::InsertPointGuard Guard(Builder);
    Builder.restoreIP(OuterAllocaIP);
    SumReduced = Builder.CreateAlloca(SumType);
    XorReduced = Builder.CreateAlloca(XorType);
  }

  // Store initial values of reductions into global variables.
  Builder.CreateStore(ConstantFP::get(Builder.getFloatTy(), 0.0), SumReduced);
  Builder.CreateStore(Builder.getInt32(1), XorReduced);

  // The loop body computes two reductions:
  //   sum of (float) thread-id;
  //   xor of thread-id;
  // and store the result in global variables.
  InsertPointTy BodyIP, BodyAllocaIP;
  auto BodyGenCB = [&](InsertPointTy InnerAllocaIP, InsertPointTy CodeGenIP) {
    IRBuilderBase::InsertPointGuard Guard(Builder);
    Builder.restoreIP(CodeGenIP);

    uint32_t StrSize;
    Constant *SrcLocStr = OMPBuilder.getOrCreateSrcLocStr(Loc, StrSize);
    Value *Ident = OMPBuilder.getOrCreateIdent(SrcLocStr, StrSize);
    Value *TID = OMPBuilder.getOrCreateThreadID(Ident);
    Value *SumLocal =
        Builder.CreateUIToFP(TID, Builder.getFloatTy(), "sum.local");
    Value *SumPartial = Builder.CreateLoad(SumType, SumReduced, "sum.partial");
    Value *XorPartial = Builder.CreateLoad(XorType, XorReduced, "xor.partial");
    Value *Sum = Builder.CreateFAdd(SumPartial, SumLocal, "sum");
    Value *Xor = Builder.CreateXor(XorPartial, TID, "xor");
    Builder.CreateStore(Sum, SumReduced);
    Builder.CreateStore(Xor, XorReduced);

    BodyIP = Builder.saveIP();
    BodyAllocaIP = InnerAllocaIP;
  };

  // Privatization for reduction creates local copies of reduction variables and
  // initializes them to reduction-neutral values.
  Value *SumPrivatized;
  Value *XorPrivatized;
  auto PrivCB = [&](InsertPointTy InnerAllocaIP, InsertPointTy CodeGenIP,
                    Value &Original, Value &Inner, Value *&ReplVal) {
    IRBuilderBase::InsertPointGuard Guard(Builder);
    Builder.restoreIP(InnerAllocaIP);
    if (&Original == SumReduced) {
      SumPrivatized = Builder.CreateAlloca(Builder.getFloatTy());
      ReplVal = SumPrivatized;
    } else if (&Original == XorReduced) {
      XorPrivatized = Builder.CreateAlloca(Builder.getInt32Ty());
      ReplVal = XorPrivatized;
    } else {
      ReplVal = &Inner;
      return CodeGenIP;
    }

    Builder.restoreIP(CodeGenIP);
    if (&Original == SumReduced)
      Builder.CreateStore(ConstantFP::get(Builder.getFloatTy(), 0.0),
                          SumPrivatized);
    else if (&Original == XorReduced)
      Builder.CreateStore(Builder.getInt32(0), XorPrivatized);

    return Builder.saveIP();
  };

  // Do nothing in finalization.
  auto FiniCB = [&](InsertPointTy CodeGenIP) { return CodeGenIP; };

  InsertPointTy AfterIP =
      OMPBuilder.createParallel(Loc, OuterAllocaIP, BodyGenCB, PrivCB, FiniCB,
                                /* IfCondition */ nullptr,
                                /* NumThreads */ nullptr, OMP_PROC_BIND_default,
                                /* IsCancellable */ false);
  Builder.restoreIP(AfterIP);

  OpenMPIRBuilder::ReductionInfo ReductionInfos[] = {
      {SumType, SumReduced, SumPrivatized, sumReduction, sumAtomicReduction},
      {XorType, XorReduced, XorPrivatized, xorReduction, xorAtomicReduction}};

  OMPBuilder.createReductions(BodyIP, BodyAllocaIP, ReductionInfos);

  Builder.restoreIP(AfterIP);
  Builder.CreateRetVoid();

  OMPBuilder.finalize(F);

  // The IR must be valid.
  EXPECT_FALSE(verifyModule(*M));

  // Outlining must have happened.
  SmallVector<CallInst *> ForkCalls;
  findCalls(F, omp::RuntimeFunction::OMPRTL___kmpc_fork_call, OMPBuilder,
            ForkCalls);
  ASSERT_EQ(ForkCalls.size(), 1u);
  Value *CalleeVal = ForkCalls[0]->getOperand(2);
  Function *Outlined = dyn_cast<Function>(CalleeVal);
  EXPECT_NE(Outlined, nullptr);

  // Check that the lock variable was created with the expected name.
  GlobalVariable *LockVar =
      M->getGlobalVariable(".gomp_critical_user_.reduction.var");
  EXPECT_NE(LockVar, nullptr);

  // Find the allocation of a local array that will be used to call the runtime
  // reduciton function.
  BasicBlock &AllocBlock = Outlined->getEntryBlock();
  Value *LocalArray = nullptr;
  for (Instruction &I : AllocBlock) {
    if (AllocaInst *Alloc = dyn_cast<AllocaInst>(&I)) {
      if (!Alloc->getAllocatedType()->isArrayTy() ||
          !Alloc->getAllocatedType()->getArrayElementType()->isPointerTy())
        continue;
      LocalArray = Alloc;
      break;
    }
  }
  ASSERT_NE(LocalArray, nullptr);

  // Find the call to the runtime reduction function.
  BasicBlock *BB = AllocBlock.getUniqueSuccessor();
  Value *LocalArrayPtr = nullptr;
  Value *ReductionFnVal = nullptr;
  Value *SwitchArg = nullptr;
  for (Instruction &I : *BB) {
    if (CallInst *Call = dyn_cast<CallInst>(&I)) {
      if (Call->getCalledFunction() !=
          OMPBuilder.getOrCreateRuntimeFunctionPtr(
              RuntimeFunction::OMPRTL___kmpc_reduce))
        continue;
      LocalArrayPtr = Call->getOperand(4);
      ReductionFnVal = Call->getOperand(5);
      SwitchArg = Call;
      break;
    }
  }

  // Check that the local array is passed to the function.
  ASSERT_NE(LocalArrayPtr, nullptr);
  EXPECT_EQ(LocalArrayPtr, LocalArray);

  // Find the GEP instructions preceding stores to the local array.
  Value *FirstArrayElemPtr = nullptr;
  Value *SecondArrayElemPtr = nullptr;
  EXPECT_EQ(LocalArray->getNumUses(), 3u);
  ASSERT_TRUE(
      findGEPZeroOne(LocalArray, FirstArrayElemPtr, SecondArrayElemPtr));

  // Check that the values stored into the local array are privatized reduction
  // variables.
  auto *FirstPrivatized = dyn_cast_or_null<AllocaInst>(
      findStoredValue<GetElementPtrInst>(FirstArrayElemPtr));
  auto *SecondPrivatized = dyn_cast_or_null<AllocaInst>(
      findStoredValue<GetElementPtrInst>(SecondArrayElemPtr));
  ASSERT_NE(FirstPrivatized, nullptr);
  ASSERT_NE(SecondPrivatized, nullptr);
  ASSERT_TRUE(isa<Instruction>(FirstArrayElemPtr));
  EXPECT_TRUE(isSimpleBinaryReduction(
      FirstPrivatized, cast<Instruction>(FirstArrayElemPtr)->getParent()));
  EXPECT_TRUE(isSimpleBinaryReduction(
      SecondPrivatized, cast<Instruction>(FirstArrayElemPtr)->getParent()));

  // Check that the result of the runtime reduction call is used for further
  // dispatch.
  ASSERT_EQ(SwitchArg->getNumUses(), 1u);
  SwitchInst *Switch = dyn_cast<SwitchInst>(*SwitchArg->user_begin());
  ASSERT_NE(Switch, nullptr);
  EXPECT_EQ(Switch->getNumSuccessors(), 3u);
  BasicBlock *NonAtomicBB = Switch->case_begin()->getCaseSuccessor();
  BasicBlock *AtomicBB = std::next(Switch->case_begin())->getCaseSuccessor();

  // Non-atomic block contains reductions to the global reduction variable,
  // which is passed into the outlined function as an argument.
  Value *FirstLoad =
      findSingleUserInBlock<LoadInst>(FirstPrivatized, NonAtomicBB);
  Value *SecondLoad =
      findSingleUserInBlock<LoadInst>(SecondPrivatized, NonAtomicBB);
  EXPECT_TRUE(isValueReducedToFuncArg(FirstLoad, NonAtomicBB));
  EXPECT_TRUE(isValueReducedToFuncArg(SecondLoad, NonAtomicBB));

  // Atomic block also constains reductions to the global reduction variable.
  FirstLoad = findSingleUserInBlock<LoadInst>(FirstPrivatized, AtomicBB);
  SecondLoad = findSingleUserInBlock<LoadInst>(SecondPrivatized, AtomicBB);
  auto *FirstAtomic = findSingleUserInBlock<AtomicRMWInst>(FirstLoad, AtomicBB);
  auto *SecondAtomic =
      findSingleUserInBlock<AtomicRMWInst>(SecondLoad, AtomicBB);
  ASSERT_NE(FirstAtomic, nullptr);
  Value *AtomicStorePointer = FirstAtomic->getPointerOperand();
  EXPECT_TRUE(isa<Argument>(findAggregateFromValue(AtomicStorePointer)));
  ASSERT_NE(SecondAtomic, nullptr);
  AtomicStorePointer = SecondAtomic->getPointerOperand();
  EXPECT_TRUE(isa<Argument>(findAggregateFromValue(AtomicStorePointer)));

  // Check that the separate reduction function also performs (non-atomic)
  // reductions after extracting reduction variables from its arguments.
  Function *ReductionFn = cast<Function>(ReductionFnVal);
  BasicBlock *FnReductionBB = &ReductionFn->getEntryBlock();
  Value *FirstLHSPtr;
  Value *SecondLHSPtr;
  ASSERT_TRUE(
      findGEPZeroOne(ReductionFn->getArg(0), FirstLHSPtr, SecondLHSPtr));
  Value *Opaque = findSingleUserInBlock<LoadInst>(FirstLHSPtr, FnReductionBB);
  ASSERT_NE(Opaque, nullptr);
  EXPECT_TRUE(isSimpleBinaryReduction(Opaque, FnReductionBB));
  Opaque = findSingleUserInBlock<LoadInst>(SecondLHSPtr, FnReductionBB);
  ASSERT_NE(Opaque, nullptr);
  EXPECT_TRUE(isSimpleBinaryReduction(Opaque, FnReductionBB));

  Value *FirstRHS;
  Value *SecondRHS;
  EXPECT_TRUE(findGEPZeroOne(ReductionFn->getArg(1), FirstRHS, SecondRHS));
}

TEST_F(OpenMPIRBuilderTest, CreateTwoReductions) {
  using InsertPointTy = OpenMPIRBuilder::InsertPointTy;
  OpenMPIRBuilder OMPBuilder(*M);
  OMPBuilder.initialize();
  F->setName("func");
  IRBuilder<> Builder(BB);

  BasicBlock *EnterBB = BasicBlock::Create(Ctx, "parallel.enter", F);
  Builder.CreateBr(EnterBB);
  Builder.SetInsertPoint(EnterBB);
  OpenMPIRBuilder::LocationDescription Loc({Builder.saveIP(), DL});

  // Create variables to be reduced.
  InsertPointTy OuterAllocaIP(&F->getEntryBlock(),
                              F->getEntryBlock().getFirstInsertionPt());
  Type *SumType = Builder.getFloatTy();
  Type *XorType = Builder.getInt32Ty();
  Value *SumReduced;
  Value *XorReduced;
  {
    IRBuilderBase::InsertPointGuard Guard(Builder);
    Builder.restoreIP(OuterAllocaIP);
    SumReduced = Builder.CreateAlloca(SumType);
    XorReduced = Builder.CreateAlloca(XorType);
  }

  // Store initial values of reductions into global variables.
  Builder.CreateStore(ConstantFP::get(Builder.getFloatTy(), 0.0), SumReduced);
  Builder.CreateStore(Builder.getInt32(1), XorReduced);

  InsertPointTy FirstBodyIP, FirstBodyAllocaIP;
  auto FirstBodyGenCB = [&](InsertPointTy InnerAllocaIP,
                            InsertPointTy CodeGenIP) {
    IRBuilderBase::InsertPointGuard Guard(Builder);
    Builder.restoreIP(CodeGenIP);

    uint32_t StrSize;
    Constant *SrcLocStr = OMPBuilder.getOrCreateSrcLocStr(Loc, StrSize);
    Value *Ident = OMPBuilder.getOrCreateIdent(SrcLocStr, StrSize);
    Value *TID = OMPBuilder.getOrCreateThreadID(Ident);
    Value *SumLocal =
        Builder.CreateUIToFP(TID, Builder.getFloatTy(), "sum.local");
    Value *SumPartial = Builder.CreateLoad(SumType, SumReduced, "sum.partial");
    Value *Sum = Builder.CreateFAdd(SumPartial, SumLocal, "sum");
    Builder.CreateStore(Sum, SumReduced);

    FirstBodyIP = Builder.saveIP();
    FirstBodyAllocaIP = InnerAllocaIP;
  };

  InsertPointTy SecondBodyIP, SecondBodyAllocaIP;
  auto SecondBodyGenCB = [&](InsertPointTy InnerAllocaIP,
                             InsertPointTy CodeGenIP) {
    IRBuilderBase::InsertPointGuard Guard(Builder);
    Builder.restoreIP(CodeGenIP);

    uint32_t StrSize;
    Constant *SrcLocStr = OMPBuilder.getOrCreateSrcLocStr(Loc, StrSize);
    Value *Ident = OMPBuilder.getOrCreateIdent(SrcLocStr, StrSize);
    Value *TID = OMPBuilder.getOrCreateThreadID(Ident);
    Value *XorPartial = Builder.CreateLoad(XorType, XorReduced, "xor.partial");
    Value *Xor = Builder.CreateXor(XorPartial, TID, "xor");
    Builder.CreateStore(Xor, XorReduced);

    SecondBodyIP = Builder.saveIP();
    SecondBodyAllocaIP = InnerAllocaIP;
  };

  // Privatization for reduction creates local copies of reduction variables and
  // initializes them to reduction-neutral values. The same privatization
  // callback is used for both loops, with dispatch based on the value being
  // privatized.
  Value *SumPrivatized;
  Value *XorPrivatized;
  auto PrivCB = [&](InsertPointTy InnerAllocaIP, InsertPointTy CodeGenIP,
                    Value &Original, Value &Inner, Value *&ReplVal) {
    IRBuilderBase::InsertPointGuard Guard(Builder);
    Builder.restoreIP(InnerAllocaIP);
    if (&Original == SumReduced) {
      SumPrivatized = Builder.CreateAlloca(Builder.getFloatTy());
      ReplVal = SumPrivatized;
    } else if (&Original == XorReduced) {
      XorPrivatized = Builder.CreateAlloca(Builder.getInt32Ty());
      ReplVal = XorPrivatized;
    } else {
      ReplVal = &Inner;
      return CodeGenIP;
    }

    Builder.restoreIP(CodeGenIP);
    if (&Original == SumReduced)
      Builder.CreateStore(ConstantFP::get(Builder.getFloatTy(), 0.0),
                          SumPrivatized);
    else if (&Original == XorReduced)
      Builder.CreateStore(Builder.getInt32(0), XorPrivatized);

    return Builder.saveIP();
  };

  // Do nothing in finalization.
  auto FiniCB = [&](InsertPointTy CodeGenIP) { return CodeGenIP; };

  Builder.restoreIP(
      OMPBuilder.createParallel(Loc, OuterAllocaIP, FirstBodyGenCB, PrivCB,
                                FiniCB, /* IfCondition */ nullptr,
                                /* NumThreads */ nullptr, OMP_PROC_BIND_default,
                                /* IsCancellable */ false));
  InsertPointTy AfterIP = OMPBuilder.createParallel(
      {Builder.saveIP(), DL}, OuterAllocaIP, SecondBodyGenCB, PrivCB, FiniCB,
      /* IfCondition */ nullptr,
      /* NumThreads */ nullptr, OMP_PROC_BIND_default,
      /* IsCancellable */ false);

  OMPBuilder.createReductions(
      FirstBodyIP, FirstBodyAllocaIP,
      {{SumType, SumReduced, SumPrivatized, sumReduction, sumAtomicReduction}});
  OMPBuilder.createReductions(
      SecondBodyIP, SecondBodyAllocaIP,
      {{XorType, XorReduced, XorPrivatized, xorReduction, xorAtomicReduction}});

  Builder.restoreIP(AfterIP);
  Builder.CreateRetVoid();

  OMPBuilder.finalize(F);

  // The IR must be valid.
  EXPECT_FALSE(verifyModule(*M));

  // Two different outlined functions must have been created.
  SmallVector<CallInst *> ForkCalls;
  findCalls(F, omp::RuntimeFunction::OMPRTL___kmpc_fork_call, OMPBuilder,
            ForkCalls);
  ASSERT_EQ(ForkCalls.size(), 2u);
  Value *CalleeVal = ForkCalls[0]->getOperand(2);
  Function *FirstCallee = cast<Function>(CalleeVal);
  CalleeVal = ForkCalls[1]->getOperand(2);
  Function *SecondCallee = cast<Function>(CalleeVal);
  EXPECT_NE(FirstCallee, SecondCallee);

  // Two different reduction functions must have been created.
  SmallVector<CallInst *> ReduceCalls;
  findCalls(FirstCallee, omp::RuntimeFunction::OMPRTL___kmpc_reduce, OMPBuilder,
            ReduceCalls);
  ASSERT_EQ(ReduceCalls.size(), 1u);
  auto *AddReduction = cast<Function>(ReduceCalls[0]->getOperand(5));
  ReduceCalls.clear();
  findCalls(SecondCallee, omp::RuntimeFunction::OMPRTL___kmpc_reduce,
            OMPBuilder, ReduceCalls);
  auto *XorReduction = cast<Function>(ReduceCalls[0]->getOperand(5));
  EXPECT_NE(AddReduction, XorReduction);

  // Each reduction function does its own kind of reduction.
  BasicBlock *FnReductionBB = &AddReduction->getEntryBlock();
  Value *FirstLHSPtr = findSingleUserInBlock<GetElementPtrInst>(
      AddReduction->getArg(0), FnReductionBB);
  ASSERT_NE(FirstLHSPtr, nullptr);
  Value *Opaque = findSingleUserInBlock<LoadInst>(FirstLHSPtr, FnReductionBB);
  ASSERT_NE(Opaque, nullptr);
  Instruction::BinaryOps Opcode = Instruction::FAdd;
  EXPECT_TRUE(isSimpleBinaryReduction(Opaque, FnReductionBB, &Opcode));

  FnReductionBB = &XorReduction->getEntryBlock();
  Value *SecondLHSPtr = findSingleUserInBlock<GetElementPtrInst>(
      XorReduction->getArg(0), FnReductionBB);
  ASSERT_NE(FirstLHSPtr, nullptr);
  Opaque = findSingleUserInBlock<LoadInst>(SecondLHSPtr, FnReductionBB);
  ASSERT_NE(Opaque, nullptr);
  Opcode = Instruction::Xor;
  EXPECT_TRUE(isSimpleBinaryReduction(Opaque, FnReductionBB, &Opcode));
}

TEST_F(OpenMPIRBuilderTest, CreateSectionsSimple) {
  using InsertPointTy = OpenMPIRBuilder::InsertPointTy;
  using BodyGenCallbackTy = llvm::OpenMPIRBuilder::StorableBodyGenCallbackTy;
  OpenMPIRBuilder OMPBuilder(*M);
  OMPBuilder.initialize();
  F->setName("func");
  IRBuilder<> Builder(BB);

  BasicBlock *EnterBB = BasicBlock::Create(Ctx, "sections.enter", F);
  Builder.CreateBr(EnterBB);
  Builder.SetInsertPoint(EnterBB);
  OpenMPIRBuilder::LocationDescription Loc({Builder.saveIP(), DL});

  llvm::SmallVector<BodyGenCallbackTy, 4> SectionCBVector;
  llvm::SmallVector<BasicBlock *, 4> CaseBBs;

  auto FiniCB = [&](InsertPointTy IP) {};
  auto SectionCB = [&](InsertPointTy AllocaIP, InsertPointTy CodeGenIP) {};
  SectionCBVector.push_back(SectionCB);

  auto PrivCB = [](InsertPointTy AllocaIP, InsertPointTy CodeGenIP,
                   llvm::Value &, llvm::Value &Val,
                   llvm::Value *&ReplVal) { return CodeGenIP; };
  IRBuilder<>::InsertPoint AllocaIP(&F->getEntryBlock(),
                                    F->getEntryBlock().getFirstInsertionPt());
  Builder.restoreIP(OMPBuilder.createSections(Loc, AllocaIP, SectionCBVector,
                                              PrivCB, FiniCB, false, false));
  Builder.CreateRetVoid(); // Required at the end of the function
  EXPECT_NE(F->getEntryBlock().getTerminator(), nullptr);
  EXPECT_FALSE(verifyModule(*M, &errs()));
}

TEST_F(OpenMPIRBuilderTest, CreateSections) {
  using InsertPointTy = OpenMPIRBuilder::InsertPointTy;
  using BodyGenCallbackTy = llvm::OpenMPIRBuilder::StorableBodyGenCallbackTy;
  OpenMPIRBuilder OMPBuilder(*M);
  OMPBuilder.initialize();
  F->setName("func");
  IRBuilder<> Builder(BB);

  OpenMPIRBuilder::LocationDescription Loc({Builder.saveIP(), DL});
  llvm::SmallVector<BodyGenCallbackTy, 4> SectionCBVector;
  llvm::SmallVector<BasicBlock *, 4> CaseBBs;

  BasicBlock *SwitchBB = nullptr;
  AllocaInst *PrivAI = nullptr;
  SwitchInst *Switch = nullptr;

  unsigned NumBodiesGenerated = 0;
  unsigned NumFiniCBCalls = 0;
  PrivAI = Builder.CreateAlloca(F->arg_begin()->getType());

  auto FiniCB = [&](InsertPointTy IP) {
    ++NumFiniCBCalls;
    BasicBlock *IPBB = IP.getBlock();
    EXPECT_NE(IPBB->end(), IP.getPoint());
  };

  auto SectionCB = [&](InsertPointTy AllocaIP, InsertPointTy CodeGenIP) {
    ++NumBodiesGenerated;
    CaseBBs.push_back(CodeGenIP.getBlock());
    SwitchBB = CodeGenIP.getBlock()->getSinglePredecessor();
    Builder.restoreIP(CodeGenIP);
    Builder.CreateStore(F->arg_begin(), PrivAI);
    Value *PrivLoad =
        Builder.CreateLoad(F->arg_begin()->getType(), PrivAI, "local.alloca");
    Builder.CreateICmpNE(F->arg_begin(), PrivLoad);
  };
  auto PrivCB = [](InsertPointTy AllocaIP, InsertPointTy CodeGenIP,
                   llvm::Value &, llvm::Value &Val, llvm::Value *&ReplVal) {
    // TODO: Privatization not implemented yet
    return CodeGenIP;
  };

  SectionCBVector.push_back(SectionCB);
  SectionCBVector.push_back(SectionCB);

  IRBuilder<>::InsertPoint AllocaIP(&F->getEntryBlock(),
                                    F->getEntryBlock().getFirstInsertionPt());
  Builder.restoreIP(OMPBuilder.createSections(Loc, AllocaIP, SectionCBVector,
                                              PrivCB, FiniCB, false, false));
  Builder.CreateRetVoid(); // Required at the end of the function

  // Switch BB's predecessor is loop condition BB, whose successor at index 1 is
  // loop's exit BB
  BasicBlock *ForExitBB =
      SwitchBB->getSinglePredecessor()->getTerminator()->getSuccessor(1);
  EXPECT_NE(ForExitBB, nullptr);

  EXPECT_NE(PrivAI, nullptr);
  Function *OutlinedFn = PrivAI->getFunction();
  EXPECT_EQ(F, OutlinedFn);
  EXPECT_FALSE(verifyModule(*M, &errs()));
  EXPECT_EQ(OutlinedFn->arg_size(), 1U);

  BasicBlock *LoopPreheaderBB =
      OutlinedFn->getEntryBlock().getSingleSuccessor();
  // loop variables are 5 - lower bound, upper bound, stride, islastiter, and
  // iterator/counter
  bool FoundForInit = false;
  for (Instruction &Inst : *LoopPreheaderBB) {
    if (isa<CallInst>(Inst)) {
      if (cast<CallInst>(&Inst)->getCalledFunction()->getName() ==
          "__kmpc_for_static_init_4u") {
        FoundForInit = true;
      }
    }
  }
  EXPECT_EQ(FoundForInit, true);

  bool FoundForExit = false;
  bool FoundBarrier = false;
  for (Instruction &Inst : *ForExitBB) {
    if (isa<CallInst>(Inst)) {
      if (cast<CallInst>(&Inst)->getCalledFunction()->getName() ==
          "__kmpc_for_static_fini") {
        FoundForExit = true;
      }
      if (cast<CallInst>(&Inst)->getCalledFunction()->getName() ==
          "__kmpc_barrier") {
        FoundBarrier = true;
      }
      if (FoundForExit && FoundBarrier)
        break;
    }
  }
  EXPECT_EQ(FoundForExit, true);
  EXPECT_EQ(FoundBarrier, true);

  EXPECT_NE(SwitchBB, nullptr);
  EXPECT_NE(SwitchBB->getTerminator(), nullptr);
  EXPECT_EQ(isa<SwitchInst>(SwitchBB->getTerminator()), true);
  Switch = cast<SwitchInst>(SwitchBB->getTerminator());
  EXPECT_EQ(Switch->getNumCases(), 2U);

  EXPECT_EQ(CaseBBs.size(), 2U);
  for (auto *&CaseBB : CaseBBs) {
    EXPECT_EQ(CaseBB->getParent(), OutlinedFn);
  }

  ASSERT_EQ(NumBodiesGenerated, 2U);
  ASSERT_EQ(NumFiniCBCalls, 1U);
  EXPECT_FALSE(verifyModule(*M, &errs()));
}

TEST_F(OpenMPIRBuilderTest, CreateSectionsNoWait) {
  using InsertPointTy = OpenMPIRBuilder::InsertPointTy;
  using BodyGenCallbackTy = llvm::OpenMPIRBuilder::StorableBodyGenCallbackTy;
  OpenMPIRBuilder OMPBuilder(*M);
  OMPBuilder.initialize();
  F->setName("func");
  IRBuilder<> Builder(BB);

  BasicBlock *EnterBB = BasicBlock::Create(Ctx, "sections.enter", F);
  Builder.CreateBr(EnterBB);
  Builder.SetInsertPoint(EnterBB);
  OpenMPIRBuilder::LocationDescription Loc({Builder.saveIP(), DL});

  IRBuilder<>::InsertPoint AllocaIP(&F->getEntryBlock(),
                                    F->getEntryBlock().getFirstInsertionPt());
  llvm::SmallVector<BodyGenCallbackTy, 4> SectionCBVector;
  auto PrivCB = [](InsertPointTy AllocaIP, InsertPointTy CodeGenIP,
                   llvm::Value &, llvm::Value &Val,
                   llvm::Value *&ReplVal) { return CodeGenIP; };
  auto FiniCB = [&](InsertPointTy IP) {};

  Builder.restoreIP(OMPBuilder.createSections(Loc, AllocaIP, SectionCBVector,
                                              PrivCB, FiniCB, false, true));
  Builder.CreateRetVoid(); // Required at the end of the function
  for (auto &Inst : instructions(*F)) {
    EXPECT_FALSE(isa<CallInst>(Inst) &&
                 cast<CallInst>(&Inst)->getCalledFunction()->getName() ==
                     "__kmpc_barrier" &&
                 "call to function __kmpc_barrier found with nowait");
  }
}

TEST_F(OpenMPIRBuilderTest, CreateOffloadMaptypes) {
  OpenMPIRBuilder OMPBuilder(*M);
  OMPBuilder.initialize();

  IRBuilder<> Builder(BB);

  SmallVector<uint64_t> Mappings = {0, 1};
  GlobalVariable *OffloadMaptypesGlobal =
      OMPBuilder.createOffloadMaptypes(Mappings, "offload_maptypes");
  EXPECT_FALSE(M->global_empty());
  EXPECT_EQ(OffloadMaptypesGlobal->getName(), "offload_maptypes");
  EXPECT_TRUE(OffloadMaptypesGlobal->isConstant());
  EXPECT_TRUE(OffloadMaptypesGlobal->hasGlobalUnnamedAddr());
  EXPECT_TRUE(OffloadMaptypesGlobal->hasPrivateLinkage());
  EXPECT_TRUE(OffloadMaptypesGlobal->hasInitializer());
  Constant *Initializer = OffloadMaptypesGlobal->getInitializer();
  EXPECT_TRUE(isa<ConstantDataArray>(Initializer));
  ConstantDataArray *MappingInit = dyn_cast<ConstantDataArray>(Initializer);
  EXPECT_EQ(MappingInit->getNumElements(), Mappings.size());
  EXPECT_TRUE(MappingInit->getType()->getElementType()->isIntegerTy(64));
  Constant *CA = ConstantDataArray::get(Builder.getContext(), Mappings);
  EXPECT_EQ(MappingInit, CA);
}

TEST_F(OpenMPIRBuilderTest, CreateOffloadMapnames) {
  OpenMPIRBuilder OMPBuilder(*M);
  OMPBuilder.initialize();

  IRBuilder<> Builder(BB);

  uint32_t StrSize;
  Constant *Cst1 =
      OMPBuilder.getOrCreateSrcLocStr("array1", "file1", 2, 5, StrSize);
  Constant *Cst2 =
      OMPBuilder.getOrCreateSrcLocStr("array2", "file1", 3, 5, StrSize);
  SmallVector<llvm::Constant *> Names = {Cst1, Cst2};

  GlobalVariable *OffloadMaptypesGlobal =
      OMPBuilder.createOffloadMapnames(Names, "offload_mapnames");
  EXPECT_FALSE(M->global_empty());
  EXPECT_EQ(OffloadMaptypesGlobal->getName(), "offload_mapnames");
  EXPECT_TRUE(OffloadMaptypesGlobal->isConstant());
  EXPECT_FALSE(OffloadMaptypesGlobal->hasGlobalUnnamedAddr());
  EXPECT_TRUE(OffloadMaptypesGlobal->hasPrivateLinkage());
  EXPECT_TRUE(OffloadMaptypesGlobal->hasInitializer());
  Constant *Initializer = OffloadMaptypesGlobal->getInitializer();
  EXPECT_TRUE(isa<Constant>(Initializer->getOperand(0)->stripPointerCasts()));
  EXPECT_TRUE(isa<Constant>(Initializer->getOperand(1)->stripPointerCasts()));

  GlobalVariable *Name1Gbl =
      cast<GlobalVariable>(Initializer->getOperand(0)->stripPointerCasts());
  EXPECT_TRUE(isa<ConstantDataArray>(Name1Gbl->getInitializer()));
  ConstantDataArray *Name1GblCA =
      dyn_cast<ConstantDataArray>(Name1Gbl->getInitializer());
  EXPECT_EQ(Name1GblCA->getAsCString(), ";file1;array1;2;5;;");

  GlobalVariable *Name2Gbl =
      cast<GlobalVariable>(Initializer->getOperand(1)->stripPointerCasts());
  EXPECT_TRUE(isa<ConstantDataArray>(Name2Gbl->getInitializer()));
  ConstantDataArray *Name2GblCA =
      dyn_cast<ConstantDataArray>(Name2Gbl->getInitializer());
  EXPECT_EQ(Name2GblCA->getAsCString(), ";file1;array2;3;5;;");

  EXPECT_TRUE(Initializer->getType()->getArrayElementType()->isPointerTy());
  EXPECT_EQ(Initializer->getType()->getArrayNumElements(), Names.size());
}

TEST_F(OpenMPIRBuilderTest, CreateMapperAllocas) {
  OpenMPIRBuilder OMPBuilder(*M);
  OMPBuilder.initialize();
  F->setName("func");
  IRBuilder<> Builder(BB);

  OpenMPIRBuilder::LocationDescription Loc({Builder.saveIP(), DL});

  unsigned TotalNbOperand = 2;

  OpenMPIRBuilder::MapperAllocas MapperAllocas;
  IRBuilder<>::InsertPoint AllocaIP(&F->getEntryBlock(),
                                    F->getEntryBlock().getFirstInsertionPt());
  OMPBuilder.createMapperAllocas(Loc, AllocaIP, TotalNbOperand, MapperAllocas);
  EXPECT_NE(MapperAllocas.ArgsBase, nullptr);
  EXPECT_NE(MapperAllocas.Args, nullptr);
  EXPECT_NE(MapperAllocas.ArgSizes, nullptr);
  EXPECT_TRUE(MapperAllocas.ArgsBase->getAllocatedType()->isArrayTy());
  ArrayType *ArrType =
      dyn_cast<ArrayType>(MapperAllocas.ArgsBase->getAllocatedType());
  EXPECT_EQ(ArrType->getNumElements(), TotalNbOperand);
  EXPECT_TRUE(MapperAllocas.ArgsBase->getAllocatedType()
                  ->getArrayElementType()
                  ->isPointerTy());
  EXPECT_TRUE(
      cast<PointerType>(
          MapperAllocas.ArgsBase->getAllocatedType()->getArrayElementType())
          ->isOpaqueOrPointeeTypeMatches(Builder.getInt8Ty()));

  EXPECT_TRUE(MapperAllocas.Args->getAllocatedType()->isArrayTy());
  ArrType = dyn_cast<ArrayType>(MapperAllocas.Args->getAllocatedType());
  EXPECT_EQ(ArrType->getNumElements(), TotalNbOperand);
  EXPECT_TRUE(MapperAllocas.Args->getAllocatedType()
                  ->getArrayElementType()
                  ->isPointerTy());
  EXPECT_TRUE(cast<PointerType>(
                  MapperAllocas.Args->getAllocatedType()->getArrayElementType())
                  ->isOpaqueOrPointeeTypeMatches(Builder.getInt8Ty()));

  EXPECT_TRUE(MapperAllocas.ArgSizes->getAllocatedType()->isArrayTy());
  ArrType = dyn_cast<ArrayType>(MapperAllocas.ArgSizes->getAllocatedType());
  EXPECT_EQ(ArrType->getNumElements(), TotalNbOperand);
  EXPECT_TRUE(MapperAllocas.ArgSizes->getAllocatedType()
                  ->getArrayElementType()
                  ->isIntegerTy(64));
}

TEST_F(OpenMPIRBuilderTest, EmitMapperCall) {
  OpenMPIRBuilder OMPBuilder(*M);
  OMPBuilder.initialize();
  F->setName("func");
  IRBuilder<> Builder(BB);
  LLVMContext &Ctx = M->getContext();

  OpenMPIRBuilder::LocationDescription Loc({Builder.saveIP(), DL});

  unsigned TotalNbOperand = 2;

  OpenMPIRBuilder::MapperAllocas MapperAllocas;
  IRBuilder<>::InsertPoint AllocaIP(&F->getEntryBlock(),
                                    F->getEntryBlock().getFirstInsertionPt());
  OMPBuilder.createMapperAllocas(Loc, AllocaIP, TotalNbOperand, MapperAllocas);

  auto *BeginMapperFunc = OMPBuilder.getOrCreateRuntimeFunctionPtr(
      omp::OMPRTL___tgt_target_data_begin_mapper);

  SmallVector<uint64_t> Flags = {0, 2};

  uint32_t StrSize;
  Constant *SrcLocCst =
      OMPBuilder.getOrCreateSrcLocStr("", "file1", 2, 5, StrSize);
  Value *SrcLocInfo = OMPBuilder.getOrCreateIdent(SrcLocCst, StrSize);

  Constant *Cst1 =
      OMPBuilder.getOrCreateSrcLocStr("array1", "file1", 2, 5, StrSize);
  Constant *Cst2 =
      OMPBuilder.getOrCreateSrcLocStr("array2", "file1", 3, 5, StrSize);
  SmallVector<llvm::Constant *> Names = {Cst1, Cst2};

  GlobalVariable *Maptypes =
      OMPBuilder.createOffloadMaptypes(Flags, ".offload_maptypes");
  Value *MaptypesArg = Builder.CreateConstInBoundsGEP2_32(
      ArrayType::get(Type::getInt64Ty(Ctx), TotalNbOperand), Maptypes,
      /*Idx0=*/0, /*Idx1=*/0);

  GlobalVariable *Mapnames =
      OMPBuilder.createOffloadMapnames(Names, ".offload_mapnames");
  Value *MapnamesArg = Builder.CreateConstInBoundsGEP2_32(
      ArrayType::get(Type::getInt8PtrTy(Ctx), TotalNbOperand), Mapnames,
      /*Idx0=*/0, /*Idx1=*/0);

  OMPBuilder.emitMapperCall(Builder.saveIP(), BeginMapperFunc, SrcLocInfo,
                            MaptypesArg, MapnamesArg, MapperAllocas, -1,
                            TotalNbOperand);

  CallInst *MapperCall = dyn_cast<CallInst>(&BB->back());
  EXPECT_NE(MapperCall, nullptr);
  EXPECT_EQ(MapperCall->arg_size(), 9U);
  EXPECT_EQ(MapperCall->getCalledFunction()->getName(),
            "__tgt_target_data_begin_mapper");
  EXPECT_EQ(MapperCall->getOperand(0), SrcLocInfo);
  EXPECT_TRUE(MapperCall->getOperand(1)->getType()->isIntegerTy(64));
  EXPECT_TRUE(MapperCall->getOperand(2)->getType()->isIntegerTy(32));

  EXPECT_EQ(MapperCall->getOperand(6), MaptypesArg);
  EXPECT_EQ(MapperCall->getOperand(7), MapnamesArg);
  EXPECT_TRUE(MapperCall->getOperand(8)->getType()->isPointerTy());
}

TEST_F(OpenMPIRBuilderTest, TargetEnterData) {
  OpenMPIRBuilder OMPBuilder(*M);
  OMPBuilder.initialize();
  F->setName("func");
  IRBuilder<> Builder(BB);
  OpenMPIRBuilder::LocationDescription Loc({Builder.saveIP(), DL});

  int64_t DeviceID = 2;

  AllocaInst *Val1 =
      Builder.CreateAlloca(Builder.getInt32Ty(), Builder.getInt64(1));
  ASSERT_NE(Val1, nullptr);

  IRBuilder<>::InsertPoint AllocaIP(&F->getEntryBlock(),
                                    F->getEntryBlock().getFirstInsertionPt());

  llvm::OpenMPIRBuilder::MapInfosTy CombinedInfo;
  using InsertPointTy = OpenMPIRBuilder::InsertPointTy;
  auto GenMapInfoCB =
      [&](InsertPointTy codeGenIP) -> llvm::OpenMPIRBuilder::MapInfosTy & {
    // Get map clause information.
    Builder.restoreIP(codeGenIP);

    CombinedInfo.BasePointers.emplace_back(Val1);
    CombinedInfo.Pointers.emplace_back(Val1);
    CombinedInfo.Sizes.emplace_back(Builder.getInt64(4));
    CombinedInfo.Types.emplace_back(llvm::omp::OpenMPOffloadMappingFlags(1));
    uint32_t temp;
    CombinedInfo.Names.emplace_back(
        OMPBuilder.getOrCreateSrcLocStr("unknown", temp));
    return CombinedInfo;
  };

  llvm::OpenMPIRBuilder::TargetDataInfo Info(
      /*RequiresDevicePointerInfo=*/false,
      /*SeparateBeginEndCalls=*/true);

<<<<<<< HEAD
  OMPBuilder.Config.setIsTargetCodegen(true);
=======
  OMPBuilder.Config.setIsGPU(true);
>>>>>>> bac3a63c

  llvm::omp::RuntimeFunction RTLFunc = OMPRTL___tgt_target_data_begin_mapper;
  Builder.restoreIP(OMPBuilder.createTargetData(
      Loc, AllocaIP, Builder.saveIP(), Builder.getInt64(DeviceID),
      /* IfCond= */ nullptr, Info, GenMapInfoCB, &RTLFunc));

  CallInst *TargetDataCall = dyn_cast<CallInst>(&BB->back());
  EXPECT_NE(TargetDataCall, nullptr);
  EXPECT_EQ(TargetDataCall->arg_size(), 9U);
  EXPECT_EQ(TargetDataCall->getCalledFunction()->getName(),
            "__tgt_target_data_begin_mapper");
  EXPECT_TRUE(TargetDataCall->getOperand(1)->getType()->isIntegerTy(64));
  EXPECT_TRUE(TargetDataCall->getOperand(2)->getType()->isIntegerTy(32));
  EXPECT_TRUE(TargetDataCall->getOperand(8)->getType()->isPointerTy());

  Builder.CreateRetVoid();
  EXPECT_FALSE(verifyModule(*M, &errs()));
}

TEST_F(OpenMPIRBuilderTest, TargetExitData) {
  OpenMPIRBuilder OMPBuilder(*M);
  OMPBuilder.initialize();
  F->setName("func");
  IRBuilder<> Builder(BB);
  OpenMPIRBuilder::LocationDescription Loc({Builder.saveIP(), DL});

  int64_t DeviceID = 2;

  AllocaInst *Val1 =
      Builder.CreateAlloca(Builder.getInt32Ty(), Builder.getInt64(1));
  ASSERT_NE(Val1, nullptr);

  IRBuilder<>::InsertPoint AllocaIP(&F->getEntryBlock(),
                                    F->getEntryBlock().getFirstInsertionPt());

  llvm::OpenMPIRBuilder::MapInfosTy CombinedInfo;
  using InsertPointTy = OpenMPIRBuilder::InsertPointTy;
  auto GenMapInfoCB =
      [&](InsertPointTy codeGenIP) -> llvm::OpenMPIRBuilder::MapInfosTy & {
    // Get map clause information.
    Builder.restoreIP(codeGenIP);

    CombinedInfo.BasePointers.emplace_back(Val1);
    CombinedInfo.Pointers.emplace_back(Val1);
    CombinedInfo.Sizes.emplace_back(Builder.getInt64(4));
    CombinedInfo.Types.emplace_back(llvm::omp::OpenMPOffloadMappingFlags(2));
    uint32_t temp;
    CombinedInfo.Names.emplace_back(
        OMPBuilder.getOrCreateSrcLocStr("unknown", temp));
    return CombinedInfo;
  };

  llvm::OpenMPIRBuilder::TargetDataInfo Info(
      /*RequiresDevicePointerInfo=*/false,
      /*SeparateBeginEndCalls=*/true);

<<<<<<< HEAD
  OMPBuilder.Config.setIsTargetCodegen(true);
=======
  OMPBuilder.Config.setIsGPU(true);
>>>>>>> bac3a63c

  llvm::omp::RuntimeFunction RTLFunc = OMPRTL___tgt_target_data_end_mapper;
  Builder.restoreIP(OMPBuilder.createTargetData(
      Loc, AllocaIP, Builder.saveIP(), Builder.getInt64(DeviceID),
      /* IfCond= */ nullptr, Info, GenMapInfoCB, &RTLFunc));

  CallInst *TargetDataCall = dyn_cast<CallInst>(&BB->back());
  EXPECT_NE(TargetDataCall, nullptr);
  EXPECT_EQ(TargetDataCall->arg_size(), 9U);
  EXPECT_EQ(TargetDataCall->getCalledFunction()->getName(),
            "__tgt_target_data_end_mapper");
  EXPECT_TRUE(TargetDataCall->getOperand(1)->getType()->isIntegerTy(64));
  EXPECT_TRUE(TargetDataCall->getOperand(2)->getType()->isIntegerTy(32));
  EXPECT_TRUE(TargetDataCall->getOperand(8)->getType()->isPointerTy());

  Builder.CreateRetVoid();
  EXPECT_FALSE(verifyModule(*M, &errs()));
}

TEST_F(OpenMPIRBuilderTest, TargetDataRegion) {
  OpenMPIRBuilder OMPBuilder(*M);
  OMPBuilder.initialize();
  F->setName("func");
  IRBuilder<> Builder(BB);
  OpenMPIRBuilder::LocationDescription Loc({Builder.saveIP(), DL});

  int64_t DeviceID = 2;

  AllocaInst *Val1 =
      Builder.CreateAlloca(Builder.getInt32Ty(), Builder.getInt64(1));
  ASSERT_NE(Val1, nullptr);

  IRBuilder<>::InsertPoint AllocaIP(&F->getEntryBlock(),
                                    F->getEntryBlock().getFirstInsertionPt());

  llvm::OpenMPIRBuilder::MapInfosTy CombinedInfo;
  using InsertPointTy = OpenMPIRBuilder::InsertPointTy;
  auto GenMapInfoCB =
      [&](InsertPointTy codeGenIP) -> llvm::OpenMPIRBuilder::MapInfosTy & {
    // Get map clause information.
    Builder.restoreIP(codeGenIP);

    CombinedInfo.BasePointers.emplace_back(Val1);
    CombinedInfo.Pointers.emplace_back(Val1);
    CombinedInfo.Sizes.emplace_back(Builder.getInt64(4));
    CombinedInfo.Types.emplace_back(llvm::omp::OpenMPOffloadMappingFlags(3));
    uint32_t temp;
    CombinedInfo.Names.emplace_back(
        OMPBuilder.getOrCreateSrcLocStr("unknown", temp));
    return CombinedInfo;
  };

  llvm::OpenMPIRBuilder::TargetDataInfo Info(
      /*RequiresDevicePointerInfo=*/false,
      /*SeparateBeginEndCalls=*/true);

<<<<<<< HEAD
  OMPBuilder.Config.setIsTargetCodegen(true);
=======
  OMPBuilder.Config.setIsGPU(true);
>>>>>>> bac3a63c

  auto BodyCB = [&](InsertPointTy CodeGenIP, int BodyGenType) {
    if (BodyGenType == 3) {
      Builder.restoreIP(CodeGenIP);
      CallInst *TargetDataCall = dyn_cast<CallInst>(&BB->back());
      EXPECT_NE(TargetDataCall, nullptr);
      EXPECT_EQ(TargetDataCall->arg_size(), 9U);
      EXPECT_EQ(TargetDataCall->getCalledFunction()->getName(),
                "__tgt_target_data_begin_mapper");
      EXPECT_TRUE(TargetDataCall->getOperand(1)->getType()->isIntegerTy(64));
      EXPECT_TRUE(TargetDataCall->getOperand(2)->getType()->isIntegerTy(32));
      EXPECT_TRUE(TargetDataCall->getOperand(8)->getType()->isPointerTy());
      Builder.restoreIP(CodeGenIP);
      Builder.CreateStore(Builder.getInt32(99), Val1);
    }
    return Builder.saveIP();
  };

  Builder.restoreIP(OMPBuilder.createTargetData(
      Loc, AllocaIP, Builder.saveIP(), Builder.getInt64(DeviceID),
      /* IfCond= */ nullptr, Info, GenMapInfoCB, nullptr, BodyCB));

  CallInst *TargetDataCall = dyn_cast<CallInst>(&BB->back());
  EXPECT_NE(TargetDataCall, nullptr);
  EXPECT_EQ(TargetDataCall->arg_size(), 9U);
  EXPECT_EQ(TargetDataCall->getCalledFunction()->getName(),
            "__tgt_target_data_end_mapper");
  EXPECT_TRUE(TargetDataCall->getOperand(1)->getType()->isIntegerTy(64));
  EXPECT_TRUE(TargetDataCall->getOperand(2)->getType()->isIntegerTy(32));
  EXPECT_TRUE(TargetDataCall->getOperand(8)->getType()->isPointerTy());

  Builder.CreateRetVoid();
  EXPECT_FALSE(verifyModule(*M, &errs()));
}

TEST_F(OpenMPIRBuilderTest, TargetRegion) {
  using InsertPointTy = OpenMPIRBuilder::InsertPointTy;
  OpenMPIRBuilder OMPBuilder(*M);
  OMPBuilder.initialize();
  OpenMPIRBuilderConfig Config(false, false, false, false);
  OMPBuilder.setConfig(Config);
  F->setName("func");
  IRBuilder<> Builder(BB);
  auto Int32Ty = Builder.getInt32Ty();

  AllocaInst *APtr = Builder.CreateAlloca(Int32Ty, nullptr, "a_ptr");
  AllocaInst *BPtr = Builder.CreateAlloca(Int32Ty, nullptr, "b_ptr");
  AllocaInst *CPtr = Builder.CreateAlloca(Int32Ty, nullptr, "c_ptr");

  Builder.CreateStore(Builder.getInt32(10), APtr);
  Builder.CreateStore(Builder.getInt32(20), BPtr);
  auto BodyGenCB = [&](InsertPointTy AllocaIP,
                       InsertPointTy CodeGenIP) -> InsertPointTy {
    Builder.restoreIP(CodeGenIP);
    LoadInst *AVal = Builder.CreateLoad(Int32Ty, APtr);
    LoadInst *BVal = Builder.CreateLoad(Int32Ty, BPtr);
    Value *Sum = Builder.CreateAdd(AVal, BVal);
    Builder.CreateStore(Sum, CPtr);
    return Builder.saveIP();
  };

  llvm::SmallVector<llvm::Value *> Inputs;
  Inputs.push_back(APtr);
  Inputs.push_back(BPtr);
  Inputs.push_back(CPtr);

  TargetRegionEntryInfo EntryInfo("func", 42, 4711, 17);
  OpenMPIRBuilder::LocationDescription OmpLoc({Builder.saveIP(), DL});
  Builder.restoreIP(OMPBuilder.createTarget(OmpLoc, Builder.saveIP(), EntryInfo,
                                            -1, -1, Inputs, BodyGenCB));
  OMPBuilder.finalize();
  Builder.CreateRetVoid();

  // Check the outlined call
  auto Iter = F->getEntryBlock().rbegin();
  CallInst *Call = dyn_cast<CallInst>(&*(++Iter));
  EXPECT_NE(Call, nullptr);

  // Check that the correct aguments are passed in
  for (auto ArgInput : zip(Call->args(), Inputs)) {
    EXPECT_EQ(std::get<0>(ArgInput), std::get<1>(ArgInput));
  }

  // Check that the outlined function exists with the expected prefix
  Function *OutlinedFunc = Call->getCalledFunction();
  EXPECT_NE(OutlinedFunc, nullptr);
  StringRef FunctionName = OutlinedFunc->getName();
  EXPECT_TRUE(FunctionName.startswith("__omp_offloading"));
  EXPECT_FALSE(verifyModule(*M, &errs()));
}

TEST_F(OpenMPIRBuilderTest, TargetRegionDevice) {
  OpenMPIRBuilder OMPBuilder(*M);
  OMPBuilder.setConfig(OpenMPIRBuilderConfig(true, false, false, false));
  OMPBuilder.initialize();

  F->setName("func");
  IRBuilder<> Builder(BB);
  OpenMPIRBuilder::LocationDescription Loc({Builder.saveIP(), DL});

  StoreInst *TargetStore = nullptr;
  llvm::SmallVector<llvm::Value *, 2> CapturedArgs = {
      Constant::getIntegerValue(Type::getInt32Ty(Ctx), APInt(32, 0)),
      Constant::getNullValue(Type::getInt32PtrTy(Ctx))};

  auto BodyGenCB = [&](OpenMPIRBuilder::InsertPointTy AllocaIP,
                       OpenMPIRBuilder::InsertPointTy CodeGenIP)
      -> OpenMPIRBuilder::InsertPointTy {
    Builder.restoreIP(CodeGenIP);
    TargetStore = Builder.CreateStore(CapturedArgs[0], CapturedArgs[1]);
    return Builder.saveIP();
  };

  IRBuilder<>::InsertPoint EntryIP(&F->getEntryBlock(),
                                   F->getEntryBlock().getFirstInsertionPt());
  TargetRegionEntryInfo EntryInfo("parent", /*DeviceID=*/1, /*FileID=*/2,
                                  /*Line=*/3, /*Count=*/0);

  Builder.restoreIP(
      OMPBuilder.createTarget(Loc, EntryIP, EntryInfo, /*NumTeams=*/-1,
                              /*NumThreads=*/-1, CapturedArgs, BodyGenCB));
  Builder.CreateRetVoid();
  OMPBuilder.finalize();

  // Check outlined function
  EXPECT_FALSE(verifyModule(*M, &errs()));
  EXPECT_NE(TargetStore, nullptr);
  Function *OutlinedFn = TargetStore->getFunction();
  EXPECT_NE(F, OutlinedFn);

  EXPECT_TRUE(OutlinedFn->hasWeakODRLinkage());
  EXPECT_EQ(OutlinedFn->arg_size(), 2U);
  EXPECT_EQ(OutlinedFn->getName(), "__omp_offloading_1_2_parent_l3");
  EXPECT_TRUE(OutlinedFn->getArg(0)->getType()->isIntegerTy(32));
  EXPECT_TRUE(OutlinedFn->getArg(1)->getType()->isPointerTy());

  // Check entry block
  auto &EntryBlock = OutlinedFn->getEntryBlock();
  Instruction *Init = EntryBlock.getFirstNonPHI();
  EXPECT_NE(Init, nullptr);

  auto *InitCall = dyn_cast<CallInst>(Init);
  EXPECT_NE(InitCall, nullptr);
  EXPECT_EQ(InitCall->getCalledFunction()->getName(), "__kmpc_target_init");
  EXPECT_EQ(InitCall->arg_size(), 3U);
  EXPECT_TRUE(isa<GlobalVariable>(InitCall->getArgOperand(0)));
  EXPECT_EQ(InitCall->getArgOperand(1),
            ConstantInt::get(Type::getInt8Ty(Ctx), OMP_TGT_EXEC_MODE_GENERIC));
  EXPECT_EQ(InitCall->getArgOperand(2),
            ConstantInt::get(Type::getInt1Ty(Ctx), true));

  auto *EntryBlockBranch = EntryBlock.getTerminator();
  EXPECT_NE(EntryBlockBranch, nullptr);
  EXPECT_EQ(EntryBlockBranch->getNumSuccessors(), 2U);

  // Check user code block
  auto *UserCodeBlock = EntryBlockBranch->getSuccessor(0);
  EXPECT_EQ(UserCodeBlock->getName(), "user_code.entry");
  EXPECT_EQ(UserCodeBlock->getFirstNonPHI(), TargetStore);

  auto *Deinit = TargetStore->getNextNode();
  EXPECT_NE(Deinit, nullptr);

  auto *DeinitCall = dyn_cast<CallInst>(Deinit);
  EXPECT_NE(DeinitCall, nullptr);
  EXPECT_EQ(DeinitCall->getCalledFunction()->getName(), "__kmpc_target_deinit");
  EXPECT_EQ(DeinitCall->arg_size(), 2U);
  EXPECT_TRUE(isa<GlobalVariable>(DeinitCall->getArgOperand(0)));
  EXPECT_EQ(DeinitCall->getArgOperand(1),
            ConstantInt::get(Type::getInt8Ty(Ctx), OMP_TGT_EXEC_MODE_GENERIC));

  EXPECT_TRUE(isa<ReturnInst>(DeinitCall->getNextNode()));

  // Check exit block
  auto *ExitBlock = EntryBlockBranch->getSuccessor(1);
  EXPECT_EQ(ExitBlock->getName(), "worker.exit");
  EXPECT_TRUE(isa<ReturnInst>(ExitBlock->getFirstNonPHI()));
}

TEST_F(OpenMPIRBuilderTest, CreateTask) {
  using InsertPointTy = OpenMPIRBuilder::InsertPointTy;
  OpenMPIRBuilder OMPBuilder(*M);
  OMPBuilder.initialize();
  F->setName("func");
  IRBuilder<> Builder(BB);

  AllocaInst *ValPtr32 = Builder.CreateAlloca(Builder.getInt32Ty());
  AllocaInst *ValPtr128 = Builder.CreateAlloca(Builder.getInt128Ty());
  Value *Val128 =
      Builder.CreateLoad(Builder.getInt128Ty(), ValPtr128, "bodygen.load");

  auto BodyGenCB = [&](InsertPointTy AllocaIP, InsertPointTy CodeGenIP) {
    Builder.restoreIP(AllocaIP);
    AllocaInst *Local128 = Builder.CreateAlloca(Builder.getInt128Ty(), nullptr,
                                                "bodygen.alloca128");

    Builder.restoreIP(CodeGenIP);
    // Loading and storing captured pointer and values
    Builder.CreateStore(Val128, Local128);
    Value *Val32 = Builder.CreateLoad(ValPtr32->getAllocatedType(), ValPtr32,
                                      "bodygen.load32");

    LoadInst *PrivLoad128 = Builder.CreateLoad(
        Local128->getAllocatedType(), Local128, "bodygen.local.load128");
    Value *Cmp = Builder.CreateICmpNE(
        Val32, Builder.CreateTrunc(PrivLoad128, Val32->getType()));
    Instruction *ThenTerm, *ElseTerm;
    SplitBlockAndInsertIfThenElse(Cmp, CodeGenIP.getBlock()->getTerminator(),
                                  &ThenTerm, &ElseTerm);
  };

  BasicBlock *AllocaBB = Builder.GetInsertBlock();
  BasicBlock *BodyBB = splitBB(Builder, /*CreateBranch=*/true, "alloca.split");
  OpenMPIRBuilder::LocationDescription Loc(
      InsertPointTy(BodyBB, BodyBB->getFirstInsertionPt()), DL);
  Builder.restoreIP(OMPBuilder.createTask(
      Loc, InsertPointTy(AllocaBB, AllocaBB->getFirstInsertionPt()),
      BodyGenCB));
  OMPBuilder.finalize();
  Builder.CreateRetVoid();

  EXPECT_FALSE(verifyModule(*M, &errs()));

  CallInst *TaskAllocCall = dyn_cast<CallInst>(
      OMPBuilder.getOrCreateRuntimeFunctionPtr(OMPRTL___kmpc_omp_task_alloc)
          ->user_back());

  // Verify the Ident argument
  GlobalVariable *Ident = cast<GlobalVariable>(TaskAllocCall->getArgOperand(0));
  ASSERT_NE(Ident, nullptr);
  EXPECT_TRUE(Ident->hasInitializer());
  Constant *Initializer = Ident->getInitializer();
  GlobalVariable *SrcStrGlob =
      cast<GlobalVariable>(Initializer->getOperand(4)->stripPointerCasts());
  ASSERT_NE(SrcStrGlob, nullptr);
  ConstantDataArray *SrcSrc =
      dyn_cast<ConstantDataArray>(SrcStrGlob->getInitializer());
  ASSERT_NE(SrcSrc, nullptr);

  // Verify the num_threads argument.
  CallInst *GTID = dyn_cast<CallInst>(TaskAllocCall->getArgOperand(1));
  ASSERT_NE(GTID, nullptr);
  EXPECT_EQ(GTID->arg_size(), 1U);
  EXPECT_EQ(GTID->getCalledFunction()->getName(), "__kmpc_global_thread_num");

  // Verify the flags
  // TODO: Check for others flags. Currently testing only for tiedness.
  ConstantInt *Flags = dyn_cast<ConstantInt>(TaskAllocCall->getArgOperand(2));
  ASSERT_NE(Flags, nullptr);
  EXPECT_EQ(Flags->getSExtValue(), 1);

  // Verify the data size
  ConstantInt *DataSize =
      dyn_cast<ConstantInt>(TaskAllocCall->getArgOperand(3));
  ASSERT_NE(DataSize, nullptr);
  EXPECT_EQ(DataSize->getSExtValue(), 24); // 64-bit pointer + 128-bit integer

  // TODO: Verify size of shared clause variables

  // Verify Wrapper function
  Function *WrapperFunc =
      dyn_cast<Function>(TaskAllocCall->getArgOperand(5)->stripPointerCasts());
  ASSERT_NE(WrapperFunc, nullptr);
  EXPECT_FALSE(WrapperFunc->isDeclaration());
  CallInst *OutlinedFnCall = dyn_cast<CallInst>(WrapperFunc->begin()->begin());
  ASSERT_NE(OutlinedFnCall, nullptr);
  EXPECT_EQ(WrapperFunc->getArg(0)->getType(), Builder.getInt32Ty());
  EXPECT_EQ(OutlinedFnCall->getArgOperand(0), WrapperFunc->getArg(1));

  // Verify the presence of `trunc` and `icmp` instructions in Outlined function
  Function *OutlinedFn = OutlinedFnCall->getCalledFunction();
  ASSERT_NE(OutlinedFn, nullptr);
  EXPECT_TRUE(any_of(instructions(OutlinedFn),
                     [](Instruction &inst) { return isa<TruncInst>(&inst); }));
  EXPECT_TRUE(any_of(instructions(OutlinedFn),
                     [](Instruction &inst) { return isa<ICmpInst>(&inst); }));

  // Verify the execution of the task
  CallInst *TaskCall = dyn_cast<CallInst>(
      OMPBuilder.getOrCreateRuntimeFunctionPtr(OMPRTL___kmpc_omp_task)
          ->user_back());
  ASSERT_NE(TaskCall, nullptr);
  EXPECT_EQ(TaskCall->getArgOperand(0), Ident);
  EXPECT_EQ(TaskCall->getArgOperand(1), GTID);
  EXPECT_EQ(TaskCall->getArgOperand(2), TaskAllocCall);

  // Verify that the argument data has been copied
  for (User *in : TaskAllocCall->users()) {
    if (MemCpyInst *memCpyInst = dyn_cast<MemCpyInst>(in)) {
      EXPECT_EQ(memCpyInst->getDest(), TaskAllocCall);
    }
  }
}

TEST_F(OpenMPIRBuilderTest, CreateTaskNoArgs) {
  using InsertPointTy = OpenMPIRBuilder::InsertPointTy;
  OpenMPIRBuilder OMPBuilder(*M);
  OMPBuilder.initialize();
  F->setName("func");
  IRBuilder<> Builder(BB);

  auto BodyGenCB = [&](InsertPointTy AllocaIP, InsertPointTy CodeGenIP) {};

  BasicBlock *AllocaBB = Builder.GetInsertBlock();
  BasicBlock *BodyBB = splitBB(Builder, /*CreateBranch=*/true, "alloca.split");
  OpenMPIRBuilder::LocationDescription Loc(
      InsertPointTy(BodyBB, BodyBB->getFirstInsertionPt()), DL);
  Builder.restoreIP(OMPBuilder.createTask(
      Loc, InsertPointTy(AllocaBB, AllocaBB->getFirstInsertionPt()),
      BodyGenCB));
  OMPBuilder.finalize();
  Builder.CreateRetVoid();

  EXPECT_FALSE(verifyModule(*M, &errs()));
}

TEST_F(OpenMPIRBuilderTest, CreateTaskUntied) {
  using InsertPointTy = OpenMPIRBuilder::InsertPointTy;
  OpenMPIRBuilder OMPBuilder(*M);
  OMPBuilder.initialize();
  F->setName("func");
  IRBuilder<> Builder(BB);
  auto BodyGenCB = [&](InsertPointTy AllocaIP, InsertPointTy CodeGenIP) {};
  BasicBlock *AllocaBB = Builder.GetInsertBlock();
  BasicBlock *BodyBB = splitBB(Builder, /*CreateBranch=*/true, "alloca.split");
  OpenMPIRBuilder::LocationDescription Loc(
      InsertPointTy(BodyBB, BodyBB->getFirstInsertionPt()), DL);
  Builder.restoreIP(OMPBuilder.createTask(
      Loc, InsertPointTy(AllocaBB, AllocaBB->getFirstInsertionPt()), BodyGenCB,
      /*Tied=*/false));
  OMPBuilder.finalize();
  Builder.CreateRetVoid();

  // Check for the `Tied` argument
  CallInst *TaskAllocCall = dyn_cast<CallInst>(
      OMPBuilder.getOrCreateRuntimeFunctionPtr(OMPRTL___kmpc_omp_task_alloc)
          ->user_back());
  ASSERT_NE(TaskAllocCall, nullptr);
  ConstantInt *Flags = dyn_cast<ConstantInt>(TaskAllocCall->getArgOperand(2));
  ASSERT_NE(Flags, nullptr);
  EXPECT_EQ(Flags->getZExtValue() & 1U, 0U);

  EXPECT_FALSE(verifyModule(*M, &errs()));
}

TEST_F(OpenMPIRBuilderTest, CreateTaskDepend) {
  using InsertPointTy = OpenMPIRBuilder::InsertPointTy;
  OpenMPIRBuilder OMPBuilder(*M);
  OMPBuilder.initialize();
  F->setName("func");
  IRBuilder<> Builder(BB);
  auto BodyGenCB = [&](InsertPointTy AllocaIP, InsertPointTy CodeGenIP) {};
  BasicBlock *AllocaBB = Builder.GetInsertBlock();
  BasicBlock *BodyBB = splitBB(Builder, /*CreateBranch=*/true, "alloca.split");
  OpenMPIRBuilder::LocationDescription Loc(
      InsertPointTy(BodyBB, BodyBB->getFirstInsertionPt()), DL);
  AllocaInst *InDep = Builder.CreateAlloca(Type::getInt32Ty(M->getContext()));
  SmallVector<OpenMPIRBuilder::DependData> DDS;
  {
    OpenMPIRBuilder::DependData DDIn(RTLDependenceKindTy::DepIn,
                                     Type::getInt32Ty(M->getContext()), InDep);
    DDS.push_back(DDIn);
  }
  Builder.restoreIP(OMPBuilder.createTask(
      Loc, InsertPointTy(AllocaBB, AllocaBB->getFirstInsertionPt()), BodyGenCB,
      /*Tied=*/false, /*Final*/ nullptr, /*IfCondition*/ nullptr, DDS));
  OMPBuilder.finalize();
  Builder.CreateRetVoid();

  // Check for the `NumDeps` argument
  CallInst *TaskAllocCall = dyn_cast<CallInst>(
      OMPBuilder
          .getOrCreateRuntimeFunctionPtr(OMPRTL___kmpc_omp_task_with_deps)
          ->user_back());
  ASSERT_NE(TaskAllocCall, nullptr);
  ConstantInt *NumDeps = dyn_cast<ConstantInt>(TaskAllocCall->getArgOperand(3));
  ASSERT_NE(NumDeps, nullptr);
  EXPECT_EQ(NumDeps->getZExtValue(), 1U);

  // Check for the `DepInfo` array argument
  AllocaInst *DepArray = dyn_cast<AllocaInst>(TaskAllocCall->getOperand(4));
  ASSERT_NE(DepArray, nullptr);
  Value::user_iterator DepArrayI = DepArray->user_begin();
  ++DepArrayI;
  Value::user_iterator DepInfoI = DepArrayI->user_begin();
  // Check for the `DependKind` flag in the `DepInfo` array
  Value *Flag = findStoredValue<GetElementPtrInst>(*DepInfoI);
  ASSERT_NE(Flag, nullptr);
  ConstantInt *FlagInt = dyn_cast<ConstantInt>(Flag);
  ASSERT_NE(FlagInt, nullptr);
  EXPECT_EQ(FlagInt->getZExtValue(),
            static_cast<unsigned int>(RTLDependenceKindTy::DepIn));
  ++DepInfoI;
  // Check for the size in the `DepInfo` array
  Value *Size = findStoredValue<GetElementPtrInst>(*DepInfoI);
  ASSERT_NE(Size, nullptr);
  ConstantInt *SizeInt = dyn_cast<ConstantInt>(Size);
  ASSERT_NE(SizeInt, nullptr);
  EXPECT_EQ(SizeInt->getZExtValue(), 4U);
  ++DepInfoI;
  // Check for the variable address in the `DepInfo` array
  Value *AddrStored = findStoredValue<GetElementPtrInst>(*DepInfoI);
  ASSERT_NE(AddrStored, nullptr);
  PtrToIntInst *AddrInt = dyn_cast<PtrToIntInst>(AddrStored);
  ASSERT_NE(AddrInt, nullptr);
  Value *Addr = AddrInt->getPointerOperand();
  EXPECT_EQ(Addr, InDep);

  ConstantInt *NumDepsNoAlias =
      dyn_cast<ConstantInt>(TaskAllocCall->getArgOperand(5));
  ASSERT_NE(NumDepsNoAlias, nullptr);
  EXPECT_EQ(NumDepsNoAlias->getZExtValue(), 0U);
  EXPECT_EQ(TaskAllocCall->getOperand(6),
            ConstantPointerNull::get(Type::getInt8PtrTy(M->getContext())));

  EXPECT_FALSE(verifyModule(*M, &errs()));
}

TEST_F(OpenMPIRBuilderTest, CreateTaskFinal) {
  using InsertPointTy = OpenMPIRBuilder::InsertPointTy;
  OpenMPIRBuilder OMPBuilder(*M);
  OMPBuilder.initialize();
  F->setName("func");
  IRBuilder<> Builder(BB);
  auto BodyGenCB = [&](InsertPointTy AllocaIP, InsertPointTy CodeGenIP) {};
  IRBuilderBase::InsertPoint AllocaIP = Builder.saveIP();
  BasicBlock *BodyBB = splitBB(Builder, /*CreateBranch=*/true, "alloca.split");
  Builder.SetInsertPoint(BodyBB);
  Value *Final = Builder.CreateICmp(
      CmpInst::Predicate::ICMP_EQ, F->getArg(0),
      ConstantInt::get(Type::getInt32Ty(M->getContext()), 0U));
  OpenMPIRBuilder::LocationDescription Loc(Builder.saveIP(), DL);
  Builder.restoreIP(OMPBuilder.createTask(Loc, AllocaIP, BodyGenCB,
                                          /*Tied=*/false, Final));
  OMPBuilder.finalize();
  Builder.CreateRetVoid();

  // Check for the `Tied` argument
  CallInst *TaskAllocCall = dyn_cast<CallInst>(
      OMPBuilder.getOrCreateRuntimeFunctionPtr(OMPRTL___kmpc_omp_task_alloc)
          ->user_back());
  ASSERT_NE(TaskAllocCall, nullptr);
  BinaryOperator *OrInst =
      dyn_cast<BinaryOperator>(TaskAllocCall->getArgOperand(2));
  ASSERT_NE(OrInst, nullptr);
  EXPECT_EQ(OrInst->getOpcode(), BinaryOperator::BinaryOps::Or);

  // One of the arguments to `or` instruction is the tied flag, which is equal
  // to zero.
  EXPECT_TRUE(any_of(OrInst->operands(), [](Value *op) {
    if (ConstantInt *TiedValue = dyn_cast<ConstantInt>(op))
      return TiedValue->getSExtValue() == 0;
    return false;
  }));

  // One of the arguments to `or` instruction is the final condition.
  EXPECT_TRUE(any_of(OrInst->operands(), [Final](Value *op) {
    if (SelectInst *Select = dyn_cast<SelectInst>(op)) {
      ConstantInt *TrueValue = dyn_cast<ConstantInt>(Select->getTrueValue());
      ConstantInt *FalseValue = dyn_cast<ConstantInt>(Select->getFalseValue());
      if (!TrueValue || !FalseValue)
        return false;
      return Select->getCondition() == Final &&
             TrueValue->getSExtValue() == 2 && FalseValue->getSExtValue() == 0;
    }
    return false;
  }));

  EXPECT_FALSE(verifyModule(*M, &errs()));
}

TEST_F(OpenMPIRBuilderTest, CreateTaskIfCondition) {
  using InsertPointTy = OpenMPIRBuilder::InsertPointTy;
  OpenMPIRBuilder OMPBuilder(*M);
  OMPBuilder.initialize();
  F->setName("func");
  IRBuilder<> Builder(BB);
  auto BodyGenCB = [&](InsertPointTy AllocaIP, InsertPointTy CodeGenIP) {};
  IRBuilderBase::InsertPoint AllocaIP = Builder.saveIP();
  BasicBlock *BodyBB = splitBB(Builder, /*CreateBranch=*/true, "alloca.split");
  Builder.SetInsertPoint(BodyBB);
  Value *IfCondition = Builder.CreateICmp(
      CmpInst::Predicate::ICMP_EQ, F->getArg(0),
      ConstantInt::get(Type::getInt32Ty(M->getContext()), 0U));
  OpenMPIRBuilder::LocationDescription Loc(Builder.saveIP(), DL);
  Builder.restoreIP(OMPBuilder.createTask(Loc, AllocaIP, BodyGenCB,
                                          /*Tied=*/false, /*Final=*/nullptr,
                                          IfCondition));
  OMPBuilder.finalize();
  Builder.CreateRetVoid();

  EXPECT_FALSE(verifyModule(*M, &errs()));

  CallInst *TaskAllocCall = dyn_cast<CallInst>(
      OMPBuilder.getOrCreateRuntimeFunctionPtr(OMPRTL___kmpc_omp_task_alloc)
          ->user_back());
  ASSERT_NE(TaskAllocCall, nullptr);

  // Check the branching is based on the if condition argument.
  BranchInst *IfConditionBranchInst =
      dyn_cast<BranchInst>(TaskAllocCall->getParent()->getTerminator());
  ASSERT_NE(IfConditionBranchInst, nullptr);
  ASSERT_TRUE(IfConditionBranchInst->isConditional());
  EXPECT_EQ(IfConditionBranchInst->getCondition(), IfCondition);

  // Check that the `__kmpc_omp_task` executes only in the then branch.
  CallInst *TaskCall = dyn_cast<CallInst>(
      OMPBuilder.getOrCreateRuntimeFunctionPtr(OMPRTL___kmpc_omp_task)
          ->user_back());
  ASSERT_NE(TaskCall, nullptr);
  EXPECT_EQ(TaskCall->getParent(), IfConditionBranchInst->getSuccessor(0));

  // Check that the OpenMP Runtime Functions specific to `if` clause execute
  // only in the else branch. Also check that the function call is between the
  // `__kmpc_omp_task_begin_if0` and `__kmpc_omp_task_complete_if0` calls.
  CallInst *TaskBeginIfCall = dyn_cast<CallInst>(
      OMPBuilder
          .getOrCreateRuntimeFunctionPtr(OMPRTL___kmpc_omp_task_begin_if0)
          ->user_back());
  CallInst *TaskCompleteCall = dyn_cast<CallInst>(
      OMPBuilder
          .getOrCreateRuntimeFunctionPtr(OMPRTL___kmpc_omp_task_complete_if0)
          ->user_back());
  ASSERT_NE(TaskBeginIfCall, nullptr);
  ASSERT_NE(TaskCompleteCall, nullptr);
  Function *WrapperFunc =
      dyn_cast<Function>(TaskAllocCall->getArgOperand(5)->stripPointerCasts());
  ASSERT_NE(WrapperFunc, nullptr);
  CallInst *WrapperFuncCall = dyn_cast<CallInst>(WrapperFunc->user_back());
  ASSERT_NE(WrapperFuncCall, nullptr);
  EXPECT_EQ(TaskBeginIfCall->getParent(),
            IfConditionBranchInst->getSuccessor(1));
  EXPECT_EQ(TaskBeginIfCall->getNextNonDebugInstruction(), WrapperFuncCall);
  EXPECT_EQ(WrapperFuncCall->getNextNonDebugInstruction(), TaskCompleteCall);
}

TEST_F(OpenMPIRBuilderTest, CreateTaskgroup) {
  using InsertPointTy = OpenMPIRBuilder::InsertPointTy;
  OpenMPIRBuilder OMPBuilder(*M);
  OMPBuilder.initialize();
  F->setName("func");
  IRBuilder<> Builder(BB);

  AllocaInst *ValPtr32 = Builder.CreateAlloca(Builder.getInt32Ty());
  AllocaInst *ValPtr128 = Builder.CreateAlloca(Builder.getInt128Ty());
  Value *Val128 =
      Builder.CreateLoad(Builder.getInt128Ty(), ValPtr128, "bodygen.load");
  Instruction *ThenTerm, *ElseTerm;

  Value *InternalStoreInst, *InternalLoad32, *InternalLoad128, *InternalIfCmp;

  auto BodyGenCB = [&](InsertPointTy AllocaIP, InsertPointTy CodeGenIP) {
    Builder.restoreIP(AllocaIP);
    AllocaInst *Local128 = Builder.CreateAlloca(Builder.getInt128Ty(), nullptr,
                                                "bodygen.alloca128");

    Builder.restoreIP(CodeGenIP);
    // Loading and storing captured pointer and values
    InternalStoreInst = Builder.CreateStore(Val128, Local128);
    InternalLoad32 = Builder.CreateLoad(ValPtr32->getAllocatedType(), ValPtr32,
                                        "bodygen.load32");

    InternalLoad128 = Builder.CreateLoad(Local128->getAllocatedType(), Local128,
                                         "bodygen.local.load128");
    InternalIfCmp = Builder.CreateICmpNE(
        InternalLoad32,
        Builder.CreateTrunc(InternalLoad128, InternalLoad32->getType()));
    SplitBlockAndInsertIfThenElse(InternalIfCmp,
                                  CodeGenIP.getBlock()->getTerminator(),
                                  &ThenTerm, &ElseTerm);
  };

  BasicBlock *AllocaBB = Builder.GetInsertBlock();
  BasicBlock *BodyBB = splitBB(Builder, /*CreateBranch=*/true, "alloca.split");
  OpenMPIRBuilder::LocationDescription Loc(
      InsertPointTy(BodyBB, BodyBB->getFirstInsertionPt()), DL);
  Builder.restoreIP(OMPBuilder.createTaskgroup(
      Loc, InsertPointTy(AllocaBB, AllocaBB->getFirstInsertionPt()),
      BodyGenCB));
  OMPBuilder.finalize();
  Builder.CreateRetVoid();

  EXPECT_FALSE(verifyModule(*M, &errs()));

  CallInst *TaskgroupCall = dyn_cast<CallInst>(
      OMPBuilder.getOrCreateRuntimeFunctionPtr(OMPRTL___kmpc_taskgroup)
          ->user_back());
  ASSERT_NE(TaskgroupCall, nullptr);
  CallInst *EndTaskgroupCall = dyn_cast<CallInst>(
      OMPBuilder.getOrCreateRuntimeFunctionPtr(OMPRTL___kmpc_end_taskgroup)
          ->user_back());
  ASSERT_NE(EndTaskgroupCall, nullptr);

  // Verify the Ident argument
  GlobalVariable *Ident = cast<GlobalVariable>(TaskgroupCall->getArgOperand(0));
  ASSERT_NE(Ident, nullptr);
  EXPECT_TRUE(Ident->hasInitializer());
  Constant *Initializer = Ident->getInitializer();
  GlobalVariable *SrcStrGlob =
      cast<GlobalVariable>(Initializer->getOperand(4)->stripPointerCasts());
  ASSERT_NE(SrcStrGlob, nullptr);
  ConstantDataArray *SrcSrc =
      dyn_cast<ConstantDataArray>(SrcStrGlob->getInitializer());
  ASSERT_NE(SrcSrc, nullptr);

  // Verify the num_threads argument.
  CallInst *GTID = dyn_cast<CallInst>(TaskgroupCall->getArgOperand(1));
  ASSERT_NE(GTID, nullptr);
  EXPECT_EQ(GTID->arg_size(), 1U);
  EXPECT_EQ(GTID->getCalledFunction(), OMPBuilder.getOrCreateRuntimeFunctionPtr(
                                           OMPRTL___kmpc_global_thread_num));

  // Checking the general structure of the IR generated is same as expected.
  Instruction *GeneratedStoreInst = TaskgroupCall->getNextNonDebugInstruction();
  EXPECT_EQ(GeneratedStoreInst, InternalStoreInst);
  Instruction *GeneratedLoad32 =
      GeneratedStoreInst->getNextNonDebugInstruction();
  EXPECT_EQ(GeneratedLoad32, InternalLoad32);
  Instruction *GeneratedLoad128 = GeneratedLoad32->getNextNonDebugInstruction();
  EXPECT_EQ(GeneratedLoad128, InternalLoad128);

  // Checking the ordering because of the if statements and that
  // `__kmp_end_taskgroup` call is after the if branching.
  BasicBlock *RefOrder[] = {TaskgroupCall->getParent(), ThenTerm->getParent(),
                            ThenTerm->getSuccessor(0),
                            EndTaskgroupCall->getParent(),
                            ElseTerm->getParent()};
  verifyDFSOrder(F, RefOrder);
}

TEST_F(OpenMPIRBuilderTest, CreateTaskgroupWithTasks) {
  using InsertPointTy = OpenMPIRBuilder::InsertPointTy;
  OpenMPIRBuilder OMPBuilder(*M);
  OMPBuilder.initialize();
  F->setName("func");
  IRBuilder<> Builder(BB);

  auto BodyGenCB = [&](InsertPointTy AllocaIP, InsertPointTy CodeGenIP) {
    Builder.restoreIP(AllocaIP);
    AllocaInst *Alloca32 =
        Builder.CreateAlloca(Builder.getInt32Ty(), nullptr, "bodygen.alloca32");
    AllocaInst *Alloca64 =
        Builder.CreateAlloca(Builder.getInt64Ty(), nullptr, "bodygen.alloca64");
    Builder.restoreIP(CodeGenIP);
    auto TaskBodyGenCB1 = [&](InsertPointTy AllocaIP, InsertPointTy CodeGenIP) {
      Builder.restoreIP(CodeGenIP);
      LoadInst *LoadValue =
          Builder.CreateLoad(Alloca64->getAllocatedType(), Alloca64);
      Value *AddInst = Builder.CreateAdd(LoadValue, Builder.getInt64(64));
      Builder.CreateStore(AddInst, Alloca64);
    };
    OpenMPIRBuilder::LocationDescription Loc(Builder.saveIP(), DL);
    Builder.restoreIP(OMPBuilder.createTask(Loc, AllocaIP, TaskBodyGenCB1));

    auto TaskBodyGenCB2 = [&](InsertPointTy AllocaIP, InsertPointTy CodeGenIP) {
      Builder.restoreIP(CodeGenIP);
      LoadInst *LoadValue =
          Builder.CreateLoad(Alloca32->getAllocatedType(), Alloca32);
      Value *AddInst = Builder.CreateAdd(LoadValue, Builder.getInt32(32));
      Builder.CreateStore(AddInst, Alloca32);
    };
    OpenMPIRBuilder::LocationDescription Loc2(Builder.saveIP(), DL);
    Builder.restoreIP(OMPBuilder.createTask(Loc2, AllocaIP, TaskBodyGenCB2));
  };

  BasicBlock *AllocaBB = Builder.GetInsertBlock();
  BasicBlock *BodyBB = splitBB(Builder, /*CreateBranch=*/true, "alloca.split");
  OpenMPIRBuilder::LocationDescription Loc(
      InsertPointTy(BodyBB, BodyBB->getFirstInsertionPt()), DL);
  Builder.restoreIP(OMPBuilder.createTaskgroup(
      Loc, InsertPointTy(AllocaBB, AllocaBB->getFirstInsertionPt()),
      BodyGenCB));
  OMPBuilder.finalize();
  Builder.CreateRetVoid();

  EXPECT_FALSE(verifyModule(*M, &errs()));

  CallInst *TaskgroupCall = dyn_cast<CallInst>(
      OMPBuilder.getOrCreateRuntimeFunctionPtr(OMPRTL___kmpc_taskgroup)
          ->user_back());
  ASSERT_NE(TaskgroupCall, nullptr);
  CallInst *EndTaskgroupCall = dyn_cast<CallInst>(
      OMPBuilder.getOrCreateRuntimeFunctionPtr(OMPRTL___kmpc_end_taskgroup)
          ->user_back());
  ASSERT_NE(EndTaskgroupCall, nullptr);

  Function *TaskAllocFn =
      OMPBuilder.getOrCreateRuntimeFunctionPtr(OMPRTL___kmpc_omp_task_alloc);
  ASSERT_EQ(TaskAllocFn->getNumUses(), 2u);

  CallInst *FirstTaskAllocCall =
      dyn_cast_or_null<CallInst>(*TaskAllocFn->users().begin());
  CallInst *SecondTaskAllocCall =
      dyn_cast_or_null<CallInst>(*TaskAllocFn->users().begin()++);
  ASSERT_NE(FirstTaskAllocCall, nullptr);
  ASSERT_NE(SecondTaskAllocCall, nullptr);

  // Verify that the tasks have been generated in order and inside taskgroup
  // construct.
  BasicBlock *RefOrder[] = {
      TaskgroupCall->getParent(), FirstTaskAllocCall->getParent(),
      SecondTaskAllocCall->getParent(), EndTaskgroupCall->getParent()};
  verifyDFSOrder(F, RefOrder);
}

TEST_F(OpenMPIRBuilderTest, EmitOffloadingArraysArguments) {
  OpenMPIRBuilder OMPBuilder(*M);
  OMPBuilder.initialize();

  IRBuilder<> Builder(BB);

  OpenMPIRBuilder::TargetDataRTArgs RTArgs;
  OpenMPIRBuilder::TargetDataInfo Info(true, false);

  auto VoidPtrTy = Type::getInt8PtrTy(Builder.getContext());
  auto VoidPtrPtrTy = VoidPtrTy->getPointerTo(0);
  auto Int64Ty = Type::getInt64Ty(Builder.getContext());
  auto Int64PtrTy = Type::getInt64PtrTy(Builder.getContext());
  auto Array4VoidPtrTy = ArrayType::get(VoidPtrTy, 4);
  auto Array4Int64PtrTy = ArrayType::get(Int64Ty, 4);

  Info.RTArgs.BasePointersArray =
      ConstantPointerNull::get(Array4VoidPtrTy->getPointerTo(0));
  Info.RTArgs.PointersArray =
      ConstantPointerNull::get(Array4VoidPtrTy->getPointerTo());
  Info.RTArgs.SizesArray =
      ConstantPointerNull::get(Array4Int64PtrTy->getPointerTo());
  Info.RTArgs.MapTypesArray =
      ConstantPointerNull::get(Array4Int64PtrTy->getPointerTo());
  Info.RTArgs.MapNamesArray =
      ConstantPointerNull::get(Array4VoidPtrTy->getPointerTo());
  Info.RTArgs.MappersArray =
      ConstantPointerNull::get(Array4VoidPtrTy->getPointerTo());
  Info.NumberOfPtrs = 4;

  OMPBuilder.emitOffloadingArraysArgument(Builder, RTArgs, Info, false, false);

  EXPECT_NE(RTArgs.BasePointersArray, nullptr);
  EXPECT_NE(RTArgs.PointersArray, nullptr);
  EXPECT_NE(RTArgs.SizesArray, nullptr);
  EXPECT_NE(RTArgs.MapTypesArray, nullptr);
  EXPECT_NE(RTArgs.MappersArray, nullptr);
  EXPECT_NE(RTArgs.MapNamesArray, nullptr);
  EXPECT_EQ(RTArgs.MapTypesArrayEnd, nullptr);

  EXPECT_EQ(RTArgs.BasePointersArray->getType(), VoidPtrPtrTy);
  EXPECT_EQ(RTArgs.PointersArray->getType(), VoidPtrPtrTy);
  EXPECT_EQ(RTArgs.SizesArray->getType(), Int64PtrTy);
  EXPECT_EQ(RTArgs.MapTypesArray->getType(), Int64PtrTy);
  EXPECT_EQ(RTArgs.MappersArray->getType(), VoidPtrPtrTy);
  EXPECT_EQ(RTArgs.MapNamesArray->getType(), VoidPtrPtrTy);
}

TEST_F(OpenMPIRBuilderTest, OffloadEntriesInfoManager) {
  OpenMPIRBuilder OMPBuilder(*M);
  OMPBuilder.setConfig(OpenMPIRBuilderConfig(true, false, false, false));
  OffloadEntriesInfoManager &InfoManager = OMPBuilder.OffloadInfoManager;
  TargetRegionEntryInfo EntryInfo("parent", 1, 2, 4, 0);
  InfoManager.initializeTargetRegionEntryInfo(EntryInfo, 0);
  EXPECT_TRUE(InfoManager.hasTargetRegionEntryInfo(EntryInfo));
  InfoManager.initializeDeviceGlobalVarEntryInfo(
      "gvar", OffloadEntriesInfoManager::OMPTargetGlobalVarEntryTo, 0);
  InfoManager.registerTargetRegionEntryInfo(
      EntryInfo, nullptr, nullptr,
      OffloadEntriesInfoManager::OMPTargetRegionEntryTargetRegion);
  InfoManager.registerDeviceGlobalVarEntryInfo(
      "gvar", 0x0, 8, OffloadEntriesInfoManager::OMPTargetGlobalVarEntryTo,
      GlobalValue::WeakAnyLinkage);
  EXPECT_TRUE(InfoManager.hasDeviceGlobalVarEntryInfo("gvar"));
}

// Tests both registerTargetGlobalVariable and getAddrOfDeclareTargetVar as they
// call each other (recursively in some cases). The test case test these
// functions by utilising them for host code generation for declare target
// global variables
TEST_F(OpenMPIRBuilderTest, registerTargetGlobalVariable) {
  OpenMPIRBuilder OMPBuilder(*M);
  OMPBuilder.initialize();
  OpenMPIRBuilderConfig Config(false, false, false, false);
  OMPBuilder.setConfig(Config);

  std::vector<llvm::Triple> TargetTriple;
  TargetTriple.emplace_back("amdgcn-amd-amdhsa");

  TargetRegionEntryInfo EntryInfo("", 42, 4711, 17);
  std::vector<GlobalVariable *> RefsGathered;

  std::vector<Constant *> Globals;
  auto *IntTy = Type::getInt32Ty(Ctx);
  for (int I = 0; I < 2; ++I) {
    Globals.push_back(M->getOrInsertGlobal(
        "test_data_int_" + std::to_string(I), IntTy, [&]() -> GlobalVariable * {
          return new GlobalVariable(
              *M, IntTy, false, GlobalValue::LinkageTypes::WeakAnyLinkage,
              ConstantInt::get(IntTy, I), "test_data_int_" + std::to_string(I));
        }));
  }

  OMPBuilder.registerTargetGlobalVariable(
      OffloadEntriesInfoManager::OMPTargetGlobalVarEntryTo,
      OffloadEntriesInfoManager::OMPTargetDeviceClauseAny, false, true,
      EntryInfo, Globals[0]->getName(), RefsGathered, false, TargetTriple,
      nullptr, nullptr, Globals[0]->getType(), Globals[0]);

  OMPBuilder.registerTargetGlobalVariable(
      OffloadEntriesInfoManager::OMPTargetGlobalVarEntryLink,
      OffloadEntriesInfoManager::OMPTargetDeviceClauseAny, false, true,
      EntryInfo, Globals[1]->getName(), RefsGathered, false, TargetTriple,
      nullptr, nullptr, Globals[1]->getType(), Globals[1]);

  llvm::OpenMPIRBuilder::EmitMetadataErrorReportFunctionTy &&ErrorReportfn =
      [](llvm::OpenMPIRBuilder::EmitMetadataErrorKind Kind,
         const llvm::TargetRegionEntryInfo &EntryInfo) -> void {
    // If this is invoked, then we want to emit an error, even if it is not
    // neccesarily the most readable, as something has went wrong. The
    // test-suite unfortunately eats up all error output
    ASSERT_EQ(Kind, Kind);
  };

  OMPBuilder.createOffloadEntriesAndInfoMetadata(ErrorReportfn);

  // Clauses for data_int_0 with To + Any clauses for the host
  std::vector<GlobalVariable *> OffloadEntries;
  OffloadEntries.push_back(M->getNamedGlobal(".omp_offloading.entry_name"));
  OffloadEntries.push_back(
      M->getNamedGlobal(".omp_offloading.entry.test_data_int_0"));

  // Clauses for data_int_1 with Link + Any clauses for the host
  OffloadEntries.push_back(
      M->getNamedGlobal("test_data_int_1_decl_tgt_ref_ptr"));
  OffloadEntries.push_back(M->getNamedGlobal(".omp_offloading.entry_name.1"));
  OffloadEntries.push_back(M->getNamedGlobal(
      ".omp_offloading.entry.test_data_int_1_decl_tgt_ref_ptr"));

  for (unsigned I = 0; I < OffloadEntries.size(); ++I)
    EXPECT_NE(OffloadEntries[I], nullptr);

  // Metadata generated for the host offload module
  NamedMDNode *OffloadMetadata = M->getNamedMetadata("omp_offload.info");
  EXPECT_NE(OffloadMetadata, nullptr);
  if (OffloadMetadata) {
    EXPECT_EQ(OffloadMetadata->getOperand(0)->getOperand(1).equalsStr(
                  "test_data_int_0"),
              true);
    EXPECT_EQ(OffloadMetadata->getOperand(1)->getOperand(1).equalsStr(
                  "test_data_int_1_decl_tgt_ref_ptr"),
              true);
  }
}

} // namespace<|MERGE_RESOLUTION|>--- conflicted
+++ resolved
@@ -4918,11 +4918,7 @@
       /*RequiresDevicePointerInfo=*/false,
       /*SeparateBeginEndCalls=*/true);
 
-<<<<<<< HEAD
-  OMPBuilder.Config.setIsTargetCodegen(true);
-=======
   OMPBuilder.Config.setIsGPU(true);
->>>>>>> bac3a63c
 
   llvm::omp::RuntimeFunction RTLFunc = OMPRTL___tgt_target_data_begin_mapper;
   Builder.restoreIP(OMPBuilder.createTargetData(
@@ -4979,11 +4975,7 @@
       /*RequiresDevicePointerInfo=*/false,
       /*SeparateBeginEndCalls=*/true);
 
-<<<<<<< HEAD
-  OMPBuilder.Config.setIsTargetCodegen(true);
-=======
   OMPBuilder.Config.setIsGPU(true);
->>>>>>> bac3a63c
 
   llvm::omp::RuntimeFunction RTLFunc = OMPRTL___tgt_target_data_end_mapper;
   Builder.restoreIP(OMPBuilder.createTargetData(
@@ -5040,11 +5032,7 @@
       /*RequiresDevicePointerInfo=*/false,
       /*SeparateBeginEndCalls=*/true);
 
-<<<<<<< HEAD
-  OMPBuilder.Config.setIsTargetCodegen(true);
-=======
   OMPBuilder.Config.setIsGPU(true);
->>>>>>> bac3a63c
 
   auto BodyCB = [&](InsertPointTy CodeGenIP, int BodyGenType) {
     if (BodyGenType == 3) {
