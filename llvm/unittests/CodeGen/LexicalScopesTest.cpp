//===----------- llvm/unittest/CodeGen/LexicalScopesTest.cpp --------------===//
//
// Part of the LLVM Project, under the Apache License v2.0 with LLVM Exceptions.
// See https://llvm.org/LICENSE.txt for license information.
// SPDX-License-Identifier: Apache-2.0 WITH LLVM-exception
//
//===----------------------------------------------------------------------===//

#include "llvm/CodeGen/LexicalScopes.h"
#include "llvm/CodeGen/CodeGenTargetMachineImpl.h"
#include "llvm/CodeGen/MachineBasicBlock.h"
#include "llvm/CodeGen/MachineFunction.h"
#include "llvm/CodeGen/MachineInstr.h"
#include "llvm/CodeGen/MachineMemOperand.h"
#include "llvm/CodeGen/MachineModuleInfo.h"
#include "llvm/CodeGen/TargetFrameLowering.h"
#include "llvm/CodeGen/TargetInstrInfo.h"
#include "llvm/CodeGen/TargetLowering.h"
#include "llvm/CodeGen/TargetSubtargetInfo.h"
#include "llvm/IR/DIBuilder.h"
#include "llvm/IR/DebugInfoMetadata.h"
#include "llvm/IR/IRBuilder.h"
#include "llvm/IR/Module.h"
#include "llvm/IR/ModuleSlotTracker.h"
#include "llvm/MC/MCAsmInfo.h"
#include "llvm/MC/MCSymbol.h"
#include "llvm/MC/TargetRegistry.h"
#include "llvm/Support/TargetSelect.h"
#include "llvm/Target/TargetOptions.h"

#include "gtest/gtest.h"

using namespace llvm;

namespace {
// Include helper functions to ease the manipulation of MachineFunctions
#include "MFCommon.inc"

class LexicalScopesTest : public testing::Test {
public:
  // Boilerplate,
  LLVMContext Ctx;
  Module Mod;
  std::unique_ptr<MachineFunction> MF;
  DICompileUnit *OurCU;
  DIFile *OurFile;
  DISubroutineType *OurSubT;
  DISubprogram *OurFunc;
  DILexicalBlock *OurBlock, *AnotherBlock;
  DISubprogram *ToInlineFunc;
  DILexicalBlock *ToInlineBlock;
  // DebugLocs that we'll used to create test environments.
  DebugLoc OutermostLoc, InBlockLoc, NotNestedBlockLoc, InlinedLoc;

  // Test environment blocks -- these form a diamond control flow pattern,
  // MBB1 being the entry block, blocks two and three being the branches, and
  // block four joining the branches and being an exit block.
  MachineBasicBlock *MBB1, *MBB2, *MBB3, *MBB4;

  // Some meaningless instructions -- the first is fully meaningless,
  // while the second is supposed to impersonate DBG_VALUEs through its
  // opcode.
  MCInstrDesc BeanInst{};
  MCInstrDesc DbgValueInst{};

  LexicalScopesTest() : Ctx(), Mod("beehives", Ctx) {
    memset(&BeanInst, 0, sizeof(BeanInst));
    BeanInst.Opcode = 1;
    BeanInst.Size = 1;

    memset(&DbgValueInst, 0, sizeof(MCInstrDesc));
    DbgValueInst.Opcode = TargetOpcode::DBG_VALUE;
    DbgValueInst.Size = 1;
    DbgValueInst.Flags = 1U << MCID::Meta;

    // Boilerplate that creates a MachineFunction and associated blocks.
    MF = createMachineFunction(Ctx, Mod);
    llvm::Function &F = const_cast<llvm::Function &>(MF->getFunction());
    auto BB1 = BasicBlock::Create(Ctx, "a", &F);
    auto BB2 = BasicBlock::Create(Ctx, "b", &F);
    auto BB3 = BasicBlock::Create(Ctx, "c", &F);
    auto BB4 = BasicBlock::Create(Ctx, "d", &F);
    IRBuilder<> IRB1(BB1), IRB2(BB2), IRB3(BB3), IRB4(BB4);
    IRB1.CreateBr(BB2);
    IRB2.CreateBr(BB3);
    IRB3.CreateBr(BB4);
    IRB4.CreateRetVoid();
    MBB1 = MF->CreateMachineBasicBlock(BB1);
    MF->insert(MF->end(), MBB1);
    MBB2 = MF->CreateMachineBasicBlock(BB2);
    MF->insert(MF->end(), MBB2);
    MBB3 = MF->CreateMachineBasicBlock(BB3);
    MF->insert(MF->end(), MBB3);
    MBB4 = MF->CreateMachineBasicBlock(BB4);
    MF->insert(MF->end(), MBB4);
    MBB1->addSuccessor(MBB2);
    MBB1->addSuccessor(MBB3);
    MBB2->addSuccessor(MBB4);
    MBB3->addSuccessor(MBB4);

    // Create metadata: CU, subprogram, some blocks and an inline function
    // scope.
    DIBuilder DIB(Mod);
    OurFile = DIB.createFile("xyzzy.c", "/cave");
<<<<<<< HEAD
    OurCU =
        DIB.createCompileUnit(dwarf::DW_LANG_C99, OurFile, "nou", false, "", 0);
=======
    OurCU = DIB.createCompileUnit(DISourceLanguageName(dwarf::DW_LANG_C99),
                                  OurFile, "nou", false, "", 0);
>>>>>>> 54c4ef26
    OurSubT = DIB.createSubroutineType(DIB.getOrCreateTypeArray({}));
    OurFunc =
        DIB.createFunction(OurCU, "bees", "", OurFile, 1, OurSubT, 1,
                           DINode::FlagZero, DISubprogram::SPFlagDefinition);
    F.setSubprogram(OurFunc);
    OurBlock = DIB.createLexicalBlock(OurFunc, OurFile, 2, 3);
    AnotherBlock = DIB.createLexicalBlock(OurFunc, OurFile, 2, 6);
    ToInlineFunc =
        DIB.createFunction(OurFile, "shoes", "", OurFile, 10, OurSubT, 10,
                           DINode::FlagZero, DISubprogram::SPFlagDefinition);

    // Make some nested scopes.
    OutermostLoc = DILocation::get(Ctx, 3, 1, OurFunc);
    InBlockLoc = DILocation::get(Ctx, 4, 1, OurBlock);
    InlinedLoc = DILocation::get(Ctx, 10, 1, ToInlineFunc, InBlockLoc.get());

    // Make a scope that isn't nested within the others.
    NotNestedBlockLoc = DILocation::get(Ctx, 4, 1, AnotherBlock);

    DIB.finalize();
  }
};

// Fill blocks with dummy instructions, test some base lexical scope
// functionaliy.
TEST_F(LexicalScopesTest, FlatLayout) {
  BuildMI(*MBB1, MBB1->end(), OutermostLoc, BeanInst);
  BuildMI(*MBB2, MBB2->end(), OutermostLoc, BeanInst);
  BuildMI(*MBB3, MBB3->end(), OutermostLoc, BeanInst);
  BuildMI(*MBB4, MBB4->end(), OutermostLoc, BeanInst);

  LexicalScopes LS;
  EXPECT_TRUE(LS.empty());
  LS.resetFunction();
  EXPECT_EQ(LS.getCurrentFunctionScope(), nullptr);

  LS.scanFunction(*MF);
  EXPECT_FALSE(LS.empty());
  LexicalScope *FuncScope = LS.getCurrentFunctionScope();
  EXPECT_EQ(FuncScope->getParent(), nullptr);
  EXPECT_EQ(FuncScope->getDesc(), OurFunc);
  EXPECT_EQ(FuncScope->getInlinedAt(), nullptr);
  EXPECT_EQ(FuncScope->getScopeNode(), OurFunc);
  EXPECT_FALSE(FuncScope->isAbstractScope());
  EXPECT_EQ(FuncScope->getChildren().size(), 0u);

  // There should be one range, covering the whole function. Test that it
  // points at the correct instructions.
  auto &Ranges = FuncScope->getRanges();
  ASSERT_EQ(Ranges.size(), 1u);
  EXPECT_EQ(Ranges.front().first, &*MF->begin()->begin());
  auto BBIt = MF->end();
  BBIt = std::prev(BBIt);
  EXPECT_EQ(Ranges.front().second, &*BBIt->begin());

  EXPECT_TRUE(FuncScope->dominates(FuncScope));
  SmallPtrSet<const MachineBasicBlock *, 4> MBBVec;
  LS.getMachineBasicBlocks(OutermostLoc.get(), MBBVec);

  EXPECT_EQ(MBBVec.size(), 4u);
  // All the blocks should be in that set; the outermost loc should dominate
  // them; and no other scope should.
  for (auto &MBB : *MF) {
    EXPECT_EQ(MBBVec.count(&MBB), 1u);
    EXPECT_TRUE(LS.dominates(OutermostLoc.get(), &MBB));
    EXPECT_FALSE(LS.dominates(InBlockLoc.get(), &MBB));
    EXPECT_FALSE(LS.dominates(InlinedLoc.get(), &MBB));
  }
}

// Examine relationship between two nested scopes inside the function, the
// outer function and the lexical block within it.
TEST_F(LexicalScopesTest, BlockScopes) {
  BuildMI(*MBB1, MBB1->end(), InBlockLoc, BeanInst);
  BuildMI(*MBB2, MBB2->end(), InBlockLoc, BeanInst);
  BuildMI(*MBB3, MBB3->end(), InBlockLoc, BeanInst);
  BuildMI(*MBB4, MBB4->end(), InBlockLoc, BeanInst);

  LexicalScopes LS;
  LS.scanFunction(*MF);
  LexicalScope *FuncScope = LS.getCurrentFunctionScope();
  EXPECT_EQ(FuncScope->getDesc(), OurFunc);
  auto &Children = FuncScope->getChildren();
  ASSERT_EQ(Children.size(), 1u);
  auto *BlockScope = Children[0];
  EXPECT_EQ(LS.findLexicalScope(InBlockLoc.get()), BlockScope);
  EXPECT_EQ(BlockScope->getDesc(), InBlockLoc->getScope());
  EXPECT_FALSE(BlockScope->isAbstractScope());

  EXPECT_TRUE(FuncScope->dominates(BlockScope));
  EXPECT_FALSE(BlockScope->dominates(FuncScope));
  EXPECT_EQ(FuncScope->getParent(), nullptr);
  EXPECT_EQ(BlockScope->getParent(), FuncScope);

  SmallPtrSet<const MachineBasicBlock *, 4> MBBVec;
  LS.getMachineBasicBlocks(OutermostLoc.get(), MBBVec);

  EXPECT_EQ(MBBVec.size(), 4u);
  for (auto &MBB : *MF) {
    EXPECT_EQ(MBBVec.count(&MBB), 1u);
    EXPECT_TRUE(LS.dominates(OutermostLoc.get(), &MBB));
    EXPECT_TRUE(LS.dominates(InBlockLoc.get(), &MBB));
    EXPECT_FALSE(LS.dominates(InlinedLoc.get(), &MBB));
  }
}

// Test inlined scopes functionality and relationship with the outer scopes.
TEST_F(LexicalScopesTest, InlinedScopes) {
  BuildMI(*MBB1, MBB1->end(), InlinedLoc, BeanInst);
  BuildMI(*MBB2, MBB2->end(), InlinedLoc, BeanInst);
  BuildMI(*MBB3, MBB3->end(), InlinedLoc, BeanInst);
  BuildMI(*MBB4, MBB4->end(), InlinedLoc, BeanInst);

  LexicalScopes LS;
  LS.scanFunction(*MF);
  LexicalScope *FuncScope = LS.getCurrentFunctionScope();
  auto &Children = FuncScope->getChildren();
  ASSERT_EQ(Children.size(), 1u);
  auto *BlockScope = Children[0];
  auto &BlockChildren = BlockScope->getChildren();
  ASSERT_EQ(BlockChildren.size(), 1u);
  auto *InlinedScope = BlockChildren[0];

  EXPECT_FALSE(InlinedScope->isAbstractScope());
  EXPECT_EQ(InlinedScope->getInlinedAt(), InlinedLoc.getInlinedAt());
  EXPECT_EQ(InlinedScope->getDesc(), InlinedLoc.getScope());
  EXPECT_EQ(InlinedScope->getChildren().size(), 0u);

  EXPECT_EQ(FuncScope->getParent(), nullptr);
  EXPECT_EQ(BlockScope->getParent(), FuncScope);
  EXPECT_EQ(InlinedScope->getParent(), BlockScope);

  const auto &AbstractScopes = LS.getAbstractScopesList();
  ASSERT_EQ(AbstractScopes.size(), 1u);
  const auto &AbstractScope = *AbstractScopes[0];
  EXPECT_TRUE(AbstractScope.isAbstractScope());
  EXPECT_EQ(AbstractScope.getDesc(), InlinedLoc.getScope());
  EXPECT_EQ(AbstractScope.getInlinedAt(), nullptr);
  EXPECT_EQ(AbstractScope.getParent(), nullptr);
}

// Test behaviour in a function that has empty DebugLocs.
TEST_F(LexicalScopesTest, FuncWithEmptyGap) {
  BuildMI(*MBB1, MBB1->end(), OutermostLoc, BeanInst);
  BuildMI(*MBB2, MBB2->end(), DebugLoc(), BeanInst);
  BuildMI(*MBB3, MBB3->end(), DebugLoc(), BeanInst);
  BuildMI(*MBB4, MBB4->end(), OutermostLoc, BeanInst);

  LexicalScopes LS;
  LS.scanFunction(*MF);
  LexicalScope *FuncScope = LS.getCurrentFunctionScope();

  // A gap in a range that contains no other location, is not actually a
  // gap as far as lexical scopes are concerned.
  auto &Ranges = FuncScope->getRanges();
  ASSERT_EQ(Ranges.size(), 1u);
  EXPECT_EQ(Ranges[0].first, &*MF->begin()->begin());
  auto BBIt = MF->end();
  BBIt = std::prev(BBIt);
  EXPECT_EQ(Ranges[0].second, &*BBIt->begin());
}

// Now a function with intervening not-in-scope instructions.
TEST_F(LexicalScopesTest, FuncWithRealGap) {
  MachineInstr *FirstI = BuildMI(*MBB1, MBB1->end(), InBlockLoc, BeanInst);
  BuildMI(*MBB2, MBB2->end(), OutermostLoc, BeanInst);
  BuildMI(*MBB3, MBB3->end(), OutermostLoc, BeanInst);
  MachineInstr *LastI = BuildMI(*MBB4, MBB4->end(), InBlockLoc, BeanInst);

  LexicalScopes LS;
  LS.scanFunction(*MF);
  LexicalScope *BlockScope = LS.findLexicalScope(InBlockLoc.get());
  ASSERT_NE(BlockScope, nullptr);

  // Within the block scope, there's a gap between the first and last
  // block / instruction, where it's only the outermost scope.
  auto &Ranges = BlockScope->getRanges();
  ASSERT_EQ(Ranges.size(), 2u);
  EXPECT_EQ(Ranges[0].first, FirstI);
  EXPECT_EQ(Ranges[0].second, FirstI);
  EXPECT_EQ(Ranges[1].first, LastI);
  EXPECT_EQ(Ranges[1].second, LastI);

  // The outer function scope should cover the whole function, including
  // blocks the lexicalblock covers.
  LexicalScope *FuncScope = LS.getCurrentFunctionScope();
  auto &FuncRanges = FuncScope->getRanges();
  ASSERT_EQ(FuncRanges.size(), 1u);
  EXPECT_NE(FuncRanges[0].first, FuncRanges[0].second);
  EXPECT_EQ(FuncRanges[0].first, FirstI);
  EXPECT_EQ(FuncRanges[0].second, LastI);
}

// Examine the relationship between two scopes that don't nest (are siblings).
TEST_F(LexicalScopesTest, NotNested) {
  MachineInstr *FirstI = BuildMI(*MBB1, MBB1->end(), InBlockLoc, BeanInst);
  MachineInstr *SecondI =
      BuildMI(*MBB2, MBB2->end(), NotNestedBlockLoc, BeanInst);
  MachineInstr *ThirdI =
      BuildMI(*MBB3, MBB3->end(), NotNestedBlockLoc, BeanInst);
  MachineInstr *FourthI = BuildMI(*MBB4, MBB4->end(), InBlockLoc, BeanInst);

  LexicalScopes LS;
  LS.scanFunction(*MF);
  LexicalScope *FuncScope = LS.getCurrentFunctionScope();
  LexicalScope *BlockScope = LS.findLexicalScope(InBlockLoc.get());
  LexicalScope *OtherBlockScope = LS.findLexicalScope(NotNestedBlockLoc.get());
  ASSERT_NE(FuncScope, nullptr);
  ASSERT_NE(BlockScope, nullptr);
  ASSERT_NE(OtherBlockScope, nullptr);

  // The function should cover everything; the two blocks are distinct and
  // should not.
  auto &FuncRanges = FuncScope->getRanges();
  ASSERT_EQ(FuncRanges.size(), 1u);
  EXPECT_EQ(FuncRanges[0].first, FirstI);
  EXPECT_EQ(FuncRanges[0].second, FourthI);

  // Two ranges, start and end instructions.
  auto &BlockRanges = BlockScope->getRanges();
  ASSERT_EQ(BlockRanges.size(), 2u);
  EXPECT_EQ(BlockRanges[0].first, FirstI);
  EXPECT_EQ(BlockRanges[0].second, FirstI);
  EXPECT_EQ(BlockRanges[1].first, FourthI);
  EXPECT_EQ(BlockRanges[1].second, FourthI);

  // One inner range, covering the two inner blocks.
  auto &OtherBlockRanges = OtherBlockScope->getRanges();
  ASSERT_EQ(OtherBlockRanges.size(), 1u);
  EXPECT_EQ(OtherBlockRanges[0].first, SecondI);
  EXPECT_EQ(OtherBlockRanges[0].second, ThirdI);
}

// Test the scope-specific and block-specific dominates methods.
TEST_F(LexicalScopesTest, TestDominates) {
  BuildMI(*MBB1, MBB1->end(), InBlockLoc, BeanInst);
  BuildMI(*MBB2, MBB2->end(), NotNestedBlockLoc, BeanInst);
  BuildMI(*MBB3, MBB3->end(), NotNestedBlockLoc, BeanInst);
  BuildMI(*MBB4, MBB4->end(), InBlockLoc, BeanInst);

  LexicalScopes LS;
  LS.scanFunction(*MF);
  LexicalScope *FuncScope = LS.getCurrentFunctionScope();
  LexicalScope *BlockScope = LS.findLexicalScope(InBlockLoc.get());
  LexicalScope *OtherBlockScope = LS.findLexicalScope(NotNestedBlockLoc.get());
  ASSERT_NE(FuncScope, nullptr);
  ASSERT_NE(BlockScope, nullptr);
  ASSERT_NE(OtherBlockScope, nullptr);

  EXPECT_TRUE(FuncScope->dominates(BlockScope));
  EXPECT_TRUE(FuncScope->dominates(OtherBlockScope));
  EXPECT_FALSE(BlockScope->dominates(FuncScope));
  EXPECT_FALSE(BlockScope->dominates(OtherBlockScope));
  EXPECT_FALSE(OtherBlockScope->dominates(FuncScope));
  EXPECT_FALSE(OtherBlockScope->dominates(BlockScope));

  // Outermost scope dominates everything, as all insts are within it.
  EXPECT_TRUE(LS.dominates(OutermostLoc.get(), MBB1));
  EXPECT_TRUE(LS.dominates(OutermostLoc.get(), MBB2));
  EXPECT_TRUE(LS.dominates(OutermostLoc.get(), MBB3));
  EXPECT_TRUE(LS.dominates(OutermostLoc.get(), MBB4));

  // One inner block dominates the outer pair of blocks,
  EXPECT_TRUE(LS.dominates(InBlockLoc.get(), MBB1));
  EXPECT_FALSE(LS.dominates(InBlockLoc.get(), MBB2));
  EXPECT_FALSE(LS.dominates(InBlockLoc.get(), MBB3));
  EXPECT_TRUE(LS.dominates(InBlockLoc.get(), MBB4));

  // While the other dominates the inner two blocks.
  EXPECT_FALSE(LS.dominates(NotNestedBlockLoc.get(), MBB1));
  EXPECT_TRUE(LS.dominates(NotNestedBlockLoc.get(), MBB2));
  EXPECT_TRUE(LS.dominates(NotNestedBlockLoc.get(), MBB3));
  EXPECT_FALSE(LS.dominates(NotNestedBlockLoc.get(), MBB4));
}

// Test getMachineBasicBlocks returns all dominated blocks.
TEST_F(LexicalScopesTest, TestGetBlocks) {
  BuildMI(*MBB1, MBB1->end(), InBlockLoc, BeanInst);
  BuildMI(*MBB2, MBB2->end(), NotNestedBlockLoc, BeanInst);
  BuildMI(*MBB3, MBB3->end(), NotNestedBlockLoc, BeanInst);
  BuildMI(*MBB4, MBB4->end(), InBlockLoc, BeanInst);

  LexicalScopes LS;
  LS.scanFunction(*MF);
  LexicalScope *FuncScope = LS.getCurrentFunctionScope();
  LexicalScope *BlockScope = LS.findLexicalScope(InBlockLoc.get());
  LexicalScope *OtherBlockScope = LS.findLexicalScope(NotNestedBlockLoc.get());
  ASSERT_NE(FuncScope, nullptr);
  ASSERT_NE(BlockScope, nullptr);
  ASSERT_NE(OtherBlockScope, nullptr);

  SmallPtrSet<const MachineBasicBlock *, 4> OutermostBlocks, InBlockBlocks,
      NotNestedBlockBlocks;
  LS.getMachineBasicBlocks(OutermostLoc.get(), OutermostBlocks);
  LS.getMachineBasicBlocks(InBlockLoc.get(), InBlockBlocks);
  LS.getMachineBasicBlocks(NotNestedBlockLoc.get(), NotNestedBlockBlocks);

  EXPECT_EQ(OutermostBlocks.count(MBB1), 1u);
  EXPECT_EQ(OutermostBlocks.count(MBB2), 1u);
  EXPECT_EQ(OutermostBlocks.count(MBB3), 1u);
  EXPECT_EQ(OutermostBlocks.count(MBB4), 1u);

  EXPECT_EQ(InBlockBlocks.count(MBB1), 1u);
  EXPECT_EQ(InBlockBlocks.count(MBB2), 0u);
  EXPECT_EQ(InBlockBlocks.count(MBB3), 0u);
  EXPECT_EQ(InBlockBlocks.count(MBB4), 1u);

  EXPECT_EQ(NotNestedBlockBlocks.count(MBB1), 0u);
  EXPECT_EQ(NotNestedBlockBlocks.count(MBB2), 1u);
  EXPECT_EQ(NotNestedBlockBlocks.count(MBB3), 1u);
  EXPECT_EQ(NotNestedBlockBlocks.count(MBB4), 0u);
}

TEST_F(LexicalScopesTest, TestMetaInst) {
  // Instruction Layout looks like this, where 'F' means funcscope, and
  // 'B' blockscope:
  // bb1:
  //   F: bean
  //   B: bean
  // bb2:
  //   F: bean
  //   B: DBG_VALUE
  // bb3:
  //   F: bean
  //   B: DBG_VALUE
  // bb4:
  //   F: bean
  //   B: bean
  // The block / 'B' should only dominate bb1 and bb4. DBG_VALUE is a meta
  // instruction, and shouldn't contribute to scopes.
  BuildMI(*MBB1, MBB1->end(), OutermostLoc, BeanInst);
  BuildMI(*MBB1, MBB1->end(), InBlockLoc, BeanInst);
  BuildMI(*MBB2, MBB2->end(), OutermostLoc, BeanInst);
  BuildMI(*MBB2, MBB2->end(), InBlockLoc, DbgValueInst);
  BuildMI(*MBB3, MBB3->end(), OutermostLoc, BeanInst);
  BuildMI(*MBB3, MBB3->end(), InBlockLoc, DbgValueInst);
  BuildMI(*MBB4, MBB4->end(), OutermostLoc, BeanInst);
  BuildMI(*MBB4, MBB4->end(), InBlockLoc, BeanInst);

  LexicalScopes LS;
  LS.scanFunction(*MF);
  LexicalScope *FuncScope = LS.getCurrentFunctionScope();
  LexicalScope *BlockScope = LS.findLexicalScope(InBlockLoc.get());
  ASSERT_NE(FuncScope, nullptr);
  ASSERT_NE(BlockScope, nullptr);

  EXPECT_TRUE(LS.dominates(OutermostLoc.get(), MBB1));
  EXPECT_TRUE(LS.dominates(OutermostLoc.get(), MBB2));
  EXPECT_TRUE(LS.dominates(OutermostLoc.get(), MBB3));
  EXPECT_TRUE(LS.dominates(OutermostLoc.get(), MBB4));
  EXPECT_TRUE(LS.dominates(InBlockLoc.get(), MBB1));
  EXPECT_FALSE(LS.dominates(InBlockLoc.get(), MBB2));
  EXPECT_FALSE(LS.dominates(InBlockLoc.get(), MBB3));
  EXPECT_TRUE(LS.dominates(InBlockLoc.get(), MBB4));
}

// Test function map creation.
TEST_F(LexicalScopesTest, TestFunctionScan) {
  auto MF2 = createMachineFunction(Ctx, Mod, "Test2");
  DIBuilder DIB(Mod, false, OurCU);
  DISubprogram *Func2 =
      DIB.createFunction(OurCU, "Func2", "", OurFile, 1, OurSubT, 1,
                         DINode::FlagZero, DISubprogram::SPFlagDefinition);
  DISubprogram *UnattachedFunc =
      DIB.createFunction(OurCU, "UnattachedFunc", "", OurFile, 1, OurSubT, 1,
                         DINode::FlagZero, DISubprogram::SPFlagDefinition);
  MF2->getFunction().setSubprogram(Func2);
  DIB.finalize();

  LexicalScopes LS;
  LS.initialize(Mod);
  ASSERT_EQ(LS.getFunction(OurFunc), &MF->getFunction());
  ASSERT_EQ(LS.getFunction(Func2), &MF2->getFunction());
  ASSERT_EQ(LS.getFunction(UnattachedFunc), nullptr);
}

} // anonymous namespace<|MERGE_RESOLUTION|>--- conflicted
+++ resolved
@@ -102,13 +102,8 @@
     // scope.
     DIBuilder DIB(Mod);
     OurFile = DIB.createFile("xyzzy.c", "/cave");
-<<<<<<< HEAD
-    OurCU =
-        DIB.createCompileUnit(dwarf::DW_LANG_C99, OurFile, "nou", false, "", 0);
-=======
     OurCU = DIB.createCompileUnit(DISourceLanguageName(dwarf::DW_LANG_C99),
                                   OurFile, "nou", false, "", 0);
->>>>>>> 54c4ef26
     OurSubT = DIB.createSubroutineType(DIB.getOrCreateTypeArray({}));
     OurFunc =
         DIB.createFunction(OurCU, "bees", "", OurFile, 1, OurSubT, 1,
