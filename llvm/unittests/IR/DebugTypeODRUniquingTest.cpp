//===- DebugTypeODRUniquingTest.cpp - Debug type ODR uniquing tests -------===//
//
// Part of the LLVM Project, under the Apache License v2.0 with LLVM Exceptions.
// See https://llvm.org/LICENSE.txt for license information.
// SPDX-License-Identifier: Apache-2.0 WITH LLVM-exception
//
//===----------------------------------------------------------------------===//

#include "llvm/BinaryFormat/Dwarf.h"
#include "llvm/IR/DebugInfoMetadata.h"
#include "llvm/IR/LLVMContext.h"
#include "gtest/gtest.h"
using namespace llvm;

namespace {

TEST(DebugTypeODRUniquingTest, enableDebugTypeODRUniquing) {
  LLVMContext Context;
  EXPECT_FALSE(Context.isODRUniquingDebugTypes());
  Context.enableDebugTypeODRUniquing();
  EXPECT_TRUE(Context.isODRUniquingDebugTypes());
  Context.disableDebugTypeODRUniquing();
  EXPECT_FALSE(Context.isODRUniquingDebugTypes());
}

TEST(DebugTypeODRUniquingTest, getODRType) {
  LLVMContext Context;
  MDString &UUID = *MDString::get(Context, "string");

  // Without a type map, this should return null.
  EXPECT_FALSE(DICompositeType::getODRType(
      Context, UUID, dwarf::DW_TAG_class_type, nullptr, nullptr, 0, nullptr,
<<<<<<< HEAD
      nullptr, 0, 0, 0, 0, DINode::FlagZero, nullptr, 0, nullptr, nullptr,
      nullptr, nullptr, nullptr, nullptr, nullptr, nullptr));
=======
      nullptr, 0, 0, 0, nullptr, 0, DINode::FlagZero, nullptr, 0, nullptr,
      nullptr, nullptr, nullptr, nullptr, nullptr, nullptr, nullptr));
>>>>>>> a8d96e15

  // Enable the mapping.  There still shouldn't be a type.
  Context.enableDebugTypeODRUniquing();
  EXPECT_FALSE(DICompositeType::getODRTypeIfExists(Context, UUID));

  // Create some ODR-uniqued type.
  auto &CT = *DICompositeType::getODRType(
      Context, UUID, dwarf::DW_TAG_class_type, nullptr, nullptr, 0, nullptr,
<<<<<<< HEAD
      nullptr, 0, 0, 0, 0, DINode::FlagZero, nullptr, 0, nullptr, nullptr,
      nullptr, nullptr, nullptr, nullptr, nullptr, nullptr);
=======
      nullptr, 0, 0, 0, nullptr, 0, DINode::FlagZero, nullptr, 0, nullptr,
      nullptr, nullptr, nullptr, nullptr, nullptr, nullptr, nullptr);
>>>>>>> a8d96e15
  EXPECT_EQ(UUID.getString(), CT.getIdentifier());

  // Check that we get it back, even if we change a field.
  EXPECT_EQ(&CT, DICompositeType::getODRTypeIfExists(Context, UUID));
  EXPECT_EQ(&CT, DICompositeType::getODRType(
                     Context, UUID, dwarf::DW_TAG_class_type, nullptr, nullptr,
<<<<<<< HEAD
                     0, nullptr, nullptr, 0, 0, 0, 0, DINode::FlagZero, nullptr,
                     0, nullptr, nullptr, nullptr, nullptr, nullptr, nullptr,
                     nullptr, nullptr));
=======
                     0, nullptr, nullptr, 0, 0, 0, nullptr, 0, DINode::FlagZero,
                     nullptr, 0, nullptr, nullptr, nullptr, nullptr, nullptr,
                     nullptr, nullptr, nullptr));
>>>>>>> a8d96e15
  EXPECT_EQ(&CT,
            DICompositeType::getODRType(
                Context, UUID, dwarf::DW_TAG_class_type,
                MDString::get(Context, "name"), nullptr, 0, nullptr, nullptr, 0,
<<<<<<< HEAD
                0, 0, 0, DINode::FlagZero, nullptr, 0, nullptr, nullptr,
                nullptr, nullptr, nullptr, nullptr, nullptr, nullptr));
=======
                0, 0, nullptr, 0, DINode::FlagZero, nullptr, 0, nullptr,
                nullptr, nullptr, nullptr, nullptr, nullptr, nullptr, nullptr));
>>>>>>> a8d96e15

  // Check that it's discarded with the type map.
  Context.disableDebugTypeODRUniquing();
  EXPECT_FALSE(DICompositeType::getODRTypeIfExists(Context, UUID));

  // And it shouldn't magically reappear...
  Context.enableDebugTypeODRUniquing();
  EXPECT_FALSE(DICompositeType::getODRTypeIfExists(Context, UUID));
}

TEST(DebugTypeODRUniquingTest, buildODRType) {
  LLVMContext Context;
  Context.enableDebugTypeODRUniquing();

  // Build an ODR type that's a forward decl.
  MDString &UUID = *MDString::get(Context, "Type");
  auto &CT = *DICompositeType::buildODRType(
      Context, UUID, dwarf::DW_TAG_class_type, nullptr, nullptr, 0, nullptr,
<<<<<<< HEAD
      nullptr, 0, 0, 0, 0, DINode::FlagFwdDecl, nullptr, 0, nullptr, nullptr,
      nullptr, nullptr, nullptr, nullptr, nullptr, nullptr);
=======
      nullptr, 0, 0, 0, nullptr, 0, DINode::FlagFwdDecl, nullptr, 0, nullptr,
      nullptr, nullptr, nullptr, nullptr, nullptr, nullptr, nullptr);
>>>>>>> a8d96e15
  EXPECT_EQ(&CT, DICompositeType::getODRTypeIfExists(Context, UUID));
  EXPECT_EQ(dwarf::DW_TAG_class_type, CT.getTag());

  // Update with another forward decl.  This should be a no-op.
  EXPECT_EQ(&CT, DICompositeType::buildODRType(
                     Context, UUID, dwarf::DW_TAG_class_type, nullptr, nullptr,
<<<<<<< HEAD
                     0, nullptr, nullptr, 0, 0, 0, 0, DINode::FlagFwdDecl,
                     nullptr, 0, nullptr, nullptr, nullptr, nullptr, nullptr,
                     nullptr, nullptr, nullptr));

  EXPECT_FALSE(DICompositeType::buildODRType(
      Context, UUID, dwarf::DW_TAG_structure_type, nullptr, nullptr, 0, nullptr,
      nullptr, 0, 0, 0, 0, DINode::FlagFwdDecl, nullptr, 0, nullptr, nullptr,
      nullptr, nullptr, nullptr, nullptr, nullptr, nullptr));
=======
                     0, nullptr, nullptr, 0, 0, 0, nullptr, 0,
                     DINode::FlagFwdDecl, nullptr, 0, nullptr, nullptr, nullptr,
                     nullptr, nullptr, nullptr, nullptr, nullptr));

  EXPECT_FALSE(DICompositeType::buildODRType(
      Context, UUID, dwarf::DW_TAG_structure_type, nullptr, nullptr, 0, nullptr,
      nullptr, 0, 0, 0, nullptr, 0, DINode::FlagFwdDecl, nullptr, 0, nullptr,
      nullptr, nullptr, nullptr, nullptr, nullptr, nullptr, nullptr));
>>>>>>> a8d96e15

  // Update with a definition.  This time we should see a change.
  EXPECT_EQ(&CT, DICompositeType::buildODRType(
                     Context, UUID, dwarf::DW_TAG_class_type, nullptr, nullptr,
<<<<<<< HEAD
                     0, nullptr, nullptr, 0, 0, 0, 0, DINode::FlagZero, nullptr,
                     0, nullptr, nullptr, nullptr, nullptr, nullptr, nullptr,
                     nullptr, nullptr));
=======
                     0, nullptr, nullptr, 0, 0, 0, nullptr, 0, DINode::FlagZero,
                     nullptr, 0, nullptr, nullptr, nullptr, nullptr, nullptr,
                     nullptr, nullptr, nullptr));
>>>>>>> a8d96e15
  EXPECT_FALSE(CT.isForwardDecl());

  // Further updates should be ignored.
  EXPECT_EQ(&CT, DICompositeType::buildODRType(
                     Context, UUID, dwarf::DW_TAG_class_type, nullptr, nullptr,
<<<<<<< HEAD
                     0, nullptr, nullptr, 0, 0, 0, 0, DINode::FlagFwdDecl,
                     nullptr, 0, nullptr, nullptr, nullptr, nullptr, nullptr,
                     nullptr, nullptr, nullptr));
  EXPECT_FALSE(CT.isForwardDecl());
  EXPECT_EQ(&CT, DICompositeType::buildODRType(
                     Context, UUID, dwarf::DW_TAG_class_type, nullptr, nullptr,
                     111u, nullptr, nullptr, 0, 0, 0, 0, DINode::FlagZero,
                     nullptr, 0, nullptr, nullptr, nullptr, nullptr, nullptr,
                     nullptr, nullptr, nullptr));
=======
                     0, nullptr, nullptr, 0, 0, 0, nullptr, 0,
                     DINode::FlagFwdDecl, nullptr, 0, nullptr, nullptr, nullptr,
                     nullptr, nullptr, nullptr, nullptr, nullptr));
  EXPECT_FALSE(CT.isForwardDecl());
  EXPECT_EQ(&CT, DICompositeType::buildODRType(
                     Context, UUID, dwarf::DW_TAG_class_type, nullptr, nullptr,
                     111u, nullptr, nullptr, 0, 0, 0, nullptr, 0,
                     DINode::FlagZero, nullptr, 0, nullptr, nullptr, nullptr,
                     nullptr, nullptr, nullptr, nullptr, nullptr));
>>>>>>> a8d96e15
  EXPECT_NE(111u, CT.getLine());
}

TEST(DebugTypeODRUniquingTest, buildODRTypeFields) {
  LLVMContext Context;
  Context.enableDebugTypeODRUniquing();

  // Build an ODR type that's a forward decl with no other fields set.
  MDString &UUID = *MDString::get(Context, "UUID");
  auto &CT = *DICompositeType::buildODRType(
<<<<<<< HEAD
      Context, UUID, 0, nullptr, nullptr, 0, nullptr, nullptr, 0, 0, 0, 0,
      DINode::FlagFwdDecl, nullptr, 0, nullptr, nullptr, nullptr, nullptr,
=======
      Context, UUID, 0, nullptr, nullptr, 0, nullptr, nullptr, 0, 0, 0, nullptr,
      0, DINode::FlagFwdDecl, nullptr, 0, nullptr, nullptr, nullptr, nullptr,
>>>>>>> a8d96e15
      nullptr, nullptr, nullptr, nullptr);

// Create macros for running through all the fields except Identifier and Flags.
#define FOR_EACH_MDFIELD()                                                     \
  DO_FOR_FIELD(Name)                                                           \
  DO_FOR_FIELD(File)                                                           \
  DO_FOR_FIELD(Scope)                                                          \
  DO_FOR_FIELD(BaseType)                                                       \
  DO_FOR_FIELD(Elements)                                                       \
  DO_FOR_FIELD(VTableHolder)                                                   \
  DO_FOR_FIELD(TemplateParams)
#define FOR_EACH_INLINEFIELD()                                                 \
  DO_FOR_FIELD(Line)                                                           \
  DO_FOR_FIELD(SizeInBits)                                                     \
  DO_FOR_FIELD(AlignInBits)                                                    \
  DO_FOR_FIELD(OffsetInBits)                                                   \
  DO_FOR_FIELD(NumExtraInhabitants)                                            \
  DO_FOR_FIELD(RuntimeLang)

// Create all the fields.
#define DO_FOR_FIELD(X) auto *X = MDString::get(Context, #X);
  FOR_EACH_MDFIELD();
#undef DO_FOR_FIELD
  unsigned NonZeroInit = 0;
#define DO_FOR_FIELD(X) auto X = ++NonZeroInit;
  FOR_EACH_INLINEFIELD();
#undef DO_FOR_FIELD

  // Replace all the fields with new values that are distinct from each other.
  EXPECT_EQ(&CT, DICompositeType::buildODRType(
                     Context, UUID, 0, Name, File, Line, Scope, BaseType,
<<<<<<< HEAD
                     SizeInBits, AlignInBits, OffsetInBits, NumExtraInhabitants,
                     DINode::FlagArtificial, Elements, RuntimeLang,
                     VTableHolder, TemplateParams, nullptr, nullptr, nullptr,
                     nullptr, nullptr, nullptr));
=======
                     SizeInBits, AlignInBits, OffsetInBits, nullptr,
                     NumExtraInhabitants, DINode::FlagArtificial, Elements,
                     RuntimeLang, VTableHolder, TemplateParams, nullptr,
                     nullptr, nullptr, nullptr, nullptr, nullptr));
>>>>>>> a8d96e15

  // Confirm that all the right fields got updated.
#define DO_FOR_FIELD(X) EXPECT_EQ(X, CT.getRaw##X());
  FOR_EACH_MDFIELD();
#undef DO_FOR_FIELD
#undef FOR_EACH_MDFIELD
#define DO_FOR_FIELD(X) EXPECT_EQ(X, CT.get##X());
  FOR_EACH_INLINEFIELD();
#undef DO_FOR_FIELD
#undef FOR_EACH_INLINEFIELD
  EXPECT_EQ(DINode::FlagArtificial, CT.getFlags());
  EXPECT_EQ(&UUID, CT.getRawIdentifier());
}

} // end namespace<|MERGE_RESOLUTION|>--- conflicted
+++ resolved
@@ -30,13 +30,8 @@
   // Without a type map, this should return null.
   EXPECT_FALSE(DICompositeType::getODRType(
       Context, UUID, dwarf::DW_TAG_class_type, nullptr, nullptr, 0, nullptr,
-<<<<<<< HEAD
-      nullptr, 0, 0, 0, 0, DINode::FlagZero, nullptr, 0, nullptr, nullptr,
-      nullptr, nullptr, nullptr, nullptr, nullptr, nullptr));
-=======
       nullptr, 0, 0, 0, nullptr, 0, DINode::FlagZero, nullptr, 0, nullptr,
       nullptr, nullptr, nullptr, nullptr, nullptr, nullptr, nullptr));
->>>>>>> a8d96e15
 
   // Enable the mapping.  There still shouldn't be a type.
   Context.enableDebugTypeODRUniquing();
@@ -45,39 +40,23 @@
   // Create some ODR-uniqued type.
   auto &CT = *DICompositeType::getODRType(
       Context, UUID, dwarf::DW_TAG_class_type, nullptr, nullptr, 0, nullptr,
-<<<<<<< HEAD
-      nullptr, 0, 0, 0, 0, DINode::FlagZero, nullptr, 0, nullptr, nullptr,
-      nullptr, nullptr, nullptr, nullptr, nullptr, nullptr);
-=======
       nullptr, 0, 0, 0, nullptr, 0, DINode::FlagZero, nullptr, 0, nullptr,
       nullptr, nullptr, nullptr, nullptr, nullptr, nullptr, nullptr);
->>>>>>> a8d96e15
   EXPECT_EQ(UUID.getString(), CT.getIdentifier());
 
   // Check that we get it back, even if we change a field.
   EXPECT_EQ(&CT, DICompositeType::getODRTypeIfExists(Context, UUID));
   EXPECT_EQ(&CT, DICompositeType::getODRType(
                      Context, UUID, dwarf::DW_TAG_class_type, nullptr, nullptr,
-<<<<<<< HEAD
-                     0, nullptr, nullptr, 0, 0, 0, 0, DINode::FlagZero, nullptr,
-                     0, nullptr, nullptr, nullptr, nullptr, nullptr, nullptr,
-                     nullptr, nullptr));
-=======
                      0, nullptr, nullptr, 0, 0, 0, nullptr, 0, DINode::FlagZero,
                      nullptr, 0, nullptr, nullptr, nullptr, nullptr, nullptr,
                      nullptr, nullptr, nullptr));
->>>>>>> a8d96e15
   EXPECT_EQ(&CT,
             DICompositeType::getODRType(
                 Context, UUID, dwarf::DW_TAG_class_type,
                 MDString::get(Context, "name"), nullptr, 0, nullptr, nullptr, 0,
-<<<<<<< HEAD
-                0, 0, 0, DINode::FlagZero, nullptr, 0, nullptr, nullptr,
-                nullptr, nullptr, nullptr, nullptr, nullptr, nullptr));
-=======
                 0, 0, nullptr, 0, DINode::FlagZero, nullptr, 0, nullptr,
                 nullptr, nullptr, nullptr, nullptr, nullptr, nullptr, nullptr));
->>>>>>> a8d96e15
 
   // Check that it's discarded with the type map.
   Context.disableDebugTypeODRUniquing();
@@ -96,29 +75,14 @@
   MDString &UUID = *MDString::get(Context, "Type");
   auto &CT = *DICompositeType::buildODRType(
       Context, UUID, dwarf::DW_TAG_class_type, nullptr, nullptr, 0, nullptr,
-<<<<<<< HEAD
-      nullptr, 0, 0, 0, 0, DINode::FlagFwdDecl, nullptr, 0, nullptr, nullptr,
-      nullptr, nullptr, nullptr, nullptr, nullptr, nullptr);
-=======
       nullptr, 0, 0, 0, nullptr, 0, DINode::FlagFwdDecl, nullptr, 0, nullptr,
       nullptr, nullptr, nullptr, nullptr, nullptr, nullptr, nullptr);
->>>>>>> a8d96e15
   EXPECT_EQ(&CT, DICompositeType::getODRTypeIfExists(Context, UUID));
   EXPECT_EQ(dwarf::DW_TAG_class_type, CT.getTag());
 
   // Update with another forward decl.  This should be a no-op.
   EXPECT_EQ(&CT, DICompositeType::buildODRType(
                      Context, UUID, dwarf::DW_TAG_class_type, nullptr, nullptr,
-<<<<<<< HEAD
-                     0, nullptr, nullptr, 0, 0, 0, 0, DINode::FlagFwdDecl,
-                     nullptr, 0, nullptr, nullptr, nullptr, nullptr, nullptr,
-                     nullptr, nullptr, nullptr));
-
-  EXPECT_FALSE(DICompositeType::buildODRType(
-      Context, UUID, dwarf::DW_TAG_structure_type, nullptr, nullptr, 0, nullptr,
-      nullptr, 0, 0, 0, 0, DINode::FlagFwdDecl, nullptr, 0, nullptr, nullptr,
-      nullptr, nullptr, nullptr, nullptr, nullptr, nullptr));
-=======
                      0, nullptr, nullptr, 0, 0, 0, nullptr, 0,
                      DINode::FlagFwdDecl, nullptr, 0, nullptr, nullptr, nullptr,
                      nullptr, nullptr, nullptr, nullptr, nullptr));
@@ -127,36 +91,18 @@
       Context, UUID, dwarf::DW_TAG_structure_type, nullptr, nullptr, 0, nullptr,
       nullptr, 0, 0, 0, nullptr, 0, DINode::FlagFwdDecl, nullptr, 0, nullptr,
       nullptr, nullptr, nullptr, nullptr, nullptr, nullptr, nullptr));
->>>>>>> a8d96e15
 
   // Update with a definition.  This time we should see a change.
   EXPECT_EQ(&CT, DICompositeType::buildODRType(
                      Context, UUID, dwarf::DW_TAG_class_type, nullptr, nullptr,
-<<<<<<< HEAD
-                     0, nullptr, nullptr, 0, 0, 0, 0, DINode::FlagZero, nullptr,
-                     0, nullptr, nullptr, nullptr, nullptr, nullptr, nullptr,
-                     nullptr, nullptr));
-=======
                      0, nullptr, nullptr, 0, 0, 0, nullptr, 0, DINode::FlagZero,
                      nullptr, 0, nullptr, nullptr, nullptr, nullptr, nullptr,
                      nullptr, nullptr, nullptr));
->>>>>>> a8d96e15
   EXPECT_FALSE(CT.isForwardDecl());
 
   // Further updates should be ignored.
   EXPECT_EQ(&CT, DICompositeType::buildODRType(
                      Context, UUID, dwarf::DW_TAG_class_type, nullptr, nullptr,
-<<<<<<< HEAD
-                     0, nullptr, nullptr, 0, 0, 0, 0, DINode::FlagFwdDecl,
-                     nullptr, 0, nullptr, nullptr, nullptr, nullptr, nullptr,
-                     nullptr, nullptr, nullptr));
-  EXPECT_FALSE(CT.isForwardDecl());
-  EXPECT_EQ(&CT, DICompositeType::buildODRType(
-                     Context, UUID, dwarf::DW_TAG_class_type, nullptr, nullptr,
-                     111u, nullptr, nullptr, 0, 0, 0, 0, DINode::FlagZero,
-                     nullptr, 0, nullptr, nullptr, nullptr, nullptr, nullptr,
-                     nullptr, nullptr, nullptr));
-=======
                      0, nullptr, nullptr, 0, 0, 0, nullptr, 0,
                      DINode::FlagFwdDecl, nullptr, 0, nullptr, nullptr, nullptr,
                      nullptr, nullptr, nullptr, nullptr, nullptr));
@@ -166,7 +112,6 @@
                      111u, nullptr, nullptr, 0, 0, 0, nullptr, 0,
                      DINode::FlagZero, nullptr, 0, nullptr, nullptr, nullptr,
                      nullptr, nullptr, nullptr, nullptr, nullptr));
->>>>>>> a8d96e15
   EXPECT_NE(111u, CT.getLine());
 }
 
@@ -177,13 +122,8 @@
   // Build an ODR type that's a forward decl with no other fields set.
   MDString &UUID = *MDString::get(Context, "UUID");
   auto &CT = *DICompositeType::buildODRType(
-<<<<<<< HEAD
-      Context, UUID, 0, nullptr, nullptr, 0, nullptr, nullptr, 0, 0, 0, 0,
-      DINode::FlagFwdDecl, nullptr, 0, nullptr, nullptr, nullptr, nullptr,
-=======
       Context, UUID, 0, nullptr, nullptr, 0, nullptr, nullptr, 0, 0, 0, nullptr,
       0, DINode::FlagFwdDecl, nullptr, 0, nullptr, nullptr, nullptr, nullptr,
->>>>>>> a8d96e15
       nullptr, nullptr, nullptr, nullptr);
 
 // Create macros for running through all the fields except Identifier and Flags.
@@ -215,17 +155,10 @@
   // Replace all the fields with new values that are distinct from each other.
   EXPECT_EQ(&CT, DICompositeType::buildODRType(
                      Context, UUID, 0, Name, File, Line, Scope, BaseType,
-<<<<<<< HEAD
-                     SizeInBits, AlignInBits, OffsetInBits, NumExtraInhabitants,
-                     DINode::FlagArtificial, Elements, RuntimeLang,
-                     VTableHolder, TemplateParams, nullptr, nullptr, nullptr,
-                     nullptr, nullptr, nullptr));
-=======
                      SizeInBits, AlignInBits, OffsetInBits, nullptr,
                      NumExtraInhabitants, DINode::FlagArtificial, Elements,
                      RuntimeLang, VTableHolder, TemplateParams, nullptr,
                      nullptr, nullptr, nullptr, nullptr, nullptr));
->>>>>>> a8d96e15
 
   // Confirm that all the right fields got updated.
 #define DO_FOR_FIELD(X) EXPECT_EQ(X, CT.getRaw##X());
