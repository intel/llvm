--- conflicted
+++ resolved
@@ -31,12 +31,8 @@
   EXPECT_FALSE(DICompositeType::getODRType(
       Context, UUID, dwarf::DW_TAG_class_type, nullptr, nullptr, 0, nullptr,
       nullptr, 0, 0, 0, nullptr, 0, DINode::FlagZero, nullptr, 0, std::nullopt,
-<<<<<<< HEAD
-      nullptr, nullptr, nullptr, nullptr, nullptr, nullptr, nullptr, nullptr));
-=======
       nullptr, nullptr, nullptr, nullptr, nullptr, nullptr, nullptr, nullptr,
       nullptr));
->>>>>>> d465594a
 
   // Enable the mapping.  There still shouldn't be a type.
   Context.enableDebugTypeODRUniquing();
@@ -46,12 +42,8 @@
   auto &CT = *DICompositeType::getODRType(
       Context, UUID, dwarf::DW_TAG_class_type, nullptr, nullptr, 0, nullptr,
       nullptr, 0, 0, 0, nullptr, 0, DINode::FlagZero, nullptr, 0, std::nullopt,
-<<<<<<< HEAD
-      nullptr, nullptr, nullptr, nullptr, nullptr, nullptr, nullptr, nullptr);
-=======
       nullptr, nullptr, nullptr, nullptr, nullptr, nullptr, nullptr, nullptr,
       nullptr);
->>>>>>> d465594a
   EXPECT_EQ(UUID.getString(), CT.getIdentifier());
 
   // Check that we get it back, even if we change a field.
@@ -60,21 +52,13 @@
                      Context, UUID, dwarf::DW_TAG_class_type, nullptr, nullptr,
                      0, nullptr, nullptr, 0, 0, 0, nullptr, 0, DINode::FlagZero,
                      nullptr, 0, std::nullopt, nullptr, nullptr, nullptr,
-<<<<<<< HEAD
-                     nullptr, nullptr, nullptr, nullptr, nullptr));
-=======
                      nullptr, nullptr, nullptr, nullptr, nullptr, nullptr));
->>>>>>> d465594a
   EXPECT_EQ(&CT, DICompositeType::getODRType(
                      Context, UUID, dwarf::DW_TAG_class_type,
                      MDString::get(Context, "name"), nullptr, 0, nullptr,
                      nullptr, 0, 0, 0, nullptr, 0, DINode::FlagZero, nullptr, 0,
                      std::nullopt, nullptr, nullptr, nullptr, nullptr, nullptr,
-<<<<<<< HEAD
-                     nullptr, nullptr, nullptr));
-=======
                      nullptr, nullptr, nullptr, nullptr));
->>>>>>> d465594a
 
   // Check that it's discarded with the type map.
   Context.disableDebugTypeODRUniquing();
@@ -95,11 +79,7 @@
       Context, UUID, dwarf::DW_TAG_class_type, nullptr, nullptr, 0, nullptr,
       nullptr, 0, 0, 0, nullptr, 0, DINode::FlagFwdDecl, nullptr, 0,
       std::nullopt, nullptr, nullptr, nullptr, nullptr, nullptr, nullptr,
-<<<<<<< HEAD
-      nullptr, nullptr);
-=======
       nullptr, nullptr, nullptr);
->>>>>>> d465594a
   EXPECT_EQ(&CT, DICompositeType::getODRTypeIfExists(Context, UUID));
   EXPECT_EQ(dwarf::DW_TAG_class_type, CT.getTag());
 
@@ -109,32 +89,20 @@
                 Context, UUID, dwarf::DW_TAG_class_type, nullptr, nullptr, 0,
                 nullptr, nullptr, 0, 0, 0, nullptr, 0, DINode::FlagFwdDecl,
                 nullptr, 0, std::nullopt, nullptr, nullptr, nullptr, nullptr,
-<<<<<<< HEAD
-                nullptr, nullptr, nullptr, nullptr));
-=======
                 nullptr, nullptr, nullptr, nullptr, nullptr));
->>>>>>> d465594a
 
   EXPECT_FALSE(DICompositeType::buildODRType(
       Context, UUID, dwarf::DW_TAG_structure_type, nullptr, nullptr, 0, nullptr,
       nullptr, 0, 0, 0, nullptr, 0, DINode::FlagFwdDecl, nullptr, 0,
       std::nullopt, nullptr, nullptr, nullptr, nullptr, nullptr, nullptr,
-<<<<<<< HEAD
-      nullptr, nullptr));
-=======
       nullptr, nullptr, nullptr));
->>>>>>> d465594a
 
   // Update with a definition.  This time we should see a change.
   EXPECT_EQ(&CT, DICompositeType::buildODRType(
                      Context, UUID, dwarf::DW_TAG_class_type, nullptr, nullptr,
                      0, nullptr, nullptr, 0, 0, 0, nullptr, 0, DINode::FlagZero,
                      nullptr, 0, std::nullopt, nullptr, nullptr, nullptr,
-<<<<<<< HEAD
-                     nullptr, nullptr, nullptr, nullptr, nullptr));
-=======
                      nullptr, nullptr, nullptr, nullptr, nullptr, nullptr));
->>>>>>> d465594a
   EXPECT_FALSE(CT.isForwardDecl());
 
   // Further updates should be ignored.
@@ -143,22 +111,14 @@
                 Context, UUID, dwarf::DW_TAG_class_type, nullptr, nullptr, 0,
                 nullptr, nullptr, 0, 0, 0, nullptr, 0, DINode::FlagFwdDecl,
                 nullptr, 0, std::nullopt, nullptr, nullptr, nullptr, nullptr,
-<<<<<<< HEAD
-                nullptr, nullptr, nullptr, nullptr));
-=======
                 nullptr, nullptr, nullptr, nullptr, nullptr));
->>>>>>> d465594a
   EXPECT_FALSE(CT.isForwardDecl());
   EXPECT_EQ(&CT,
             DICompositeType::buildODRType(
                 Context, UUID, dwarf::DW_TAG_class_type, nullptr, nullptr, 111u,
                 nullptr, nullptr, 0, 0, 0, nullptr, 0, DINode::FlagZero,
                 nullptr, 0, std::nullopt, nullptr, nullptr, nullptr, nullptr,
-<<<<<<< HEAD
-                nullptr, nullptr, nullptr, nullptr));
-=======
                 nullptr, nullptr, nullptr, nullptr, nullptr));
->>>>>>> d465594a
   EXPECT_NE(111u, CT.getLine());
 }
 
@@ -171,11 +131,7 @@
   auto &CT = *DICompositeType::buildODRType(
       Context, UUID, 0, nullptr, nullptr, 0, nullptr, nullptr, 0, 0, 0, nullptr,
       0, DINode::FlagFwdDecl, nullptr, 0, std::nullopt, nullptr, nullptr,
-<<<<<<< HEAD
-      nullptr, nullptr, nullptr, nullptr, nullptr, nullptr);
-=======
       nullptr, nullptr, nullptr, nullptr, nullptr, nullptr, nullptr);
->>>>>>> d465594a
 
 // Create macros for running through all the fields except Identifier and Flags.
 #define FOR_EACH_MDFIELD()                                                     \
@@ -205,14 +161,6 @@
 #undef DO_FOR_FIELD
 
   // Replace all the fields with new values that are distinct from each other.
-<<<<<<< HEAD
-  EXPECT_EQ(&CT, DICompositeType::buildODRType(
-                     Context, UUID, 0, Name, File, Line, Scope, BaseType,
-                     SizeInBits, AlignInBits, OffsetInBits, nullptr,
-                     NumExtraInhabitants, DINode::FlagArtificial, Elements,
-                     RuntimeLang, EnumKind, VTableHolder, TemplateParams,
-                     nullptr, nullptr, nullptr, nullptr, nullptr, nullptr));
-=======
   EXPECT_EQ(&CT,
             DICompositeType::buildODRType(
                 Context, UUID, 0, Name, File, Line, Scope, BaseType, SizeInBits,
@@ -220,7 +168,6 @@
                 DINode::FlagArtificial, Elements, RuntimeLang, EnumKind,
                 VTableHolder, TemplateParams, nullptr, nullptr, nullptr,
                 nullptr, nullptr, nullptr, nullptr));
->>>>>>> d465594a
 
   // Confirm that all the right fields got updated.
 #define DO_FOR_FIELD(X) EXPECT_EQ(X, CT.getRaw##X());
