//===- unittests/Support/MathExtrasTest.cpp - math utils tests ------------===//
//
// Part of the LLVM Project, under the Apache License v2.0 with LLVM Exceptions.
// See https://llvm.org/LICENSE.txt for license information.
// SPDX-License-Identifier: Apache-2.0 WITH LLVM-exception
//
//===----------------------------------------------------------------------===//

#include "llvm/Support/MathExtras.h"
#include "gtest/gtest.h"
#include <limits>

using namespace llvm;

namespace {

TEST(MathExtras, onesMask) {
  EXPECT_EQ(0U, maskLeadingOnes<uint8_t>(0));
  EXPECT_EQ(0U, maskTrailingOnes<uint8_t>(0));
  EXPECT_EQ(0U, maskLeadingOnes<uint16_t>(0));
  EXPECT_EQ(0U, maskTrailingOnes<uint16_t>(0));
  EXPECT_EQ(0U, maskLeadingOnes<uint32_t>(0));
  EXPECT_EQ(0U, maskTrailingOnes<uint32_t>(0));
  EXPECT_EQ(0U, maskLeadingOnes<uint64_t>(0));
  EXPECT_EQ(0U, maskTrailingOnes<uint64_t>(0));

  EXPECT_EQ(0x00000003U, maskTrailingOnes<uint32_t>(2U));
  EXPECT_EQ(0xC0000000U, maskLeadingOnes<uint32_t>(2U));

  EXPECT_EQ(0x000007FFU, maskTrailingOnes<uint32_t>(11U));
  EXPECT_EQ(0xFFE00000U, maskLeadingOnes<uint32_t>(11U));

  EXPECT_EQ(0xFFFFFFFFU, maskTrailingOnes<uint32_t>(32U));
  EXPECT_EQ(0xFFFFFFFFU, maskLeadingOnes<uint32_t>(32U));
  EXPECT_EQ(0xFFFFFFFFFFFFFFFFULL, maskTrailingOnes<uint64_t>(64U));
  EXPECT_EQ(0xFFFFFFFFFFFFFFFFULL, maskLeadingOnes<uint64_t>(64U));

  EXPECT_EQ(0x0000FFFFFFFFFFFFULL, maskTrailingOnes<uint64_t>(48U));
  EXPECT_EQ(0xFFFFFFFFFFFF0000ULL, maskLeadingOnes<uint64_t>(48U));
}

TEST(MathExtras, isIntN) {
  EXPECT_TRUE(isIntN(16, 32767));
  EXPECT_FALSE(isIntN(16, 32768));
  EXPECT_TRUE(isIntN(0, 0));
  EXPECT_FALSE(isIntN(0, 1));
  EXPECT_FALSE(isIntN(0, -1));
}

TEST(MathExtras, isUIntN) {
  EXPECT_TRUE(isUIntN(16, 65535));
  EXPECT_FALSE(isUIntN(16, 65536));
  EXPECT_TRUE(isUIntN(1, 0));
  EXPECT_TRUE(isUIntN(6, 63));
  EXPECT_TRUE(isUIntN(0, 0));
  EXPECT_FALSE(isUIntN(0, 1));
}

TEST(MathExtras, maxIntN) {
  EXPECT_EQ(32767, maxIntN(16));
  EXPECT_EQ(2147483647, maxIntN(32));
  EXPECT_EQ(std::numeric_limits<int32_t>::max(), maxIntN(32));
  EXPECT_EQ(std::numeric_limits<int64_t>::max(), maxIntN(64));
  EXPECT_EQ(0, maxIntN(0));
}

TEST(MathExtras, minIntN) {
  EXPECT_EQ(-32768LL, minIntN(16));
  EXPECT_EQ(-64LL, minIntN(7));
  EXPECT_EQ(std::numeric_limits<int32_t>::min(), minIntN(32));
  EXPECT_EQ(std::numeric_limits<int64_t>::min(), minIntN(64));
  EXPECT_EQ(0, minIntN(0));
}

TEST(MathExtras, maxUIntN) {
  EXPECT_EQ(0xffffULL, maxUIntN(16));
  EXPECT_EQ(0xffffffffULL, maxUIntN(32));
  EXPECT_EQ(0xffffffffffffffffULL, maxUIntN(64));
  EXPECT_EQ(1ULL, maxUIntN(1));
  EXPECT_EQ(0x0fULL, maxUIntN(4));
  EXPECT_EQ(0ULL, maxUIntN(0));
}

TEST(MathExtras, reverseBits) {
  uint8_t NZ8 = 42;
  uint16_t NZ16 = 42;
  uint32_t NZ32 = 42;
  uint64_t NZ64 = 42;
  EXPECT_EQ(0x54ULL, reverseBits(NZ8));
  EXPECT_EQ(0x5400ULL, reverseBits(NZ16));
  EXPECT_EQ(0x54000000ULL, reverseBits(NZ32));
  EXPECT_EQ(0x5400000000000000ULL, reverseBits(NZ64));
}

TEST(MathExtras, isShiftedMask_32) {
  EXPECT_FALSE(isShiftedMask_32(0x01010101));
  EXPECT_TRUE(isShiftedMask_32(0xf0000000));
  EXPECT_TRUE(isShiftedMask_32(0xffff0000));
  EXPECT_TRUE(isShiftedMask_32(0xff << 1));

  unsigned MaskIdx, MaskLen;
  EXPECT_FALSE(isShiftedMask_32(0x01010101, MaskIdx, MaskLen));
  EXPECT_TRUE(isShiftedMask_32(0xf0000000, MaskIdx, MaskLen));
  EXPECT_EQ(28, (int)MaskIdx);
  EXPECT_EQ(4, (int)MaskLen);
  EXPECT_TRUE(isShiftedMask_32(0xffff0000, MaskIdx, MaskLen));
  EXPECT_EQ(16, (int)MaskIdx);
  EXPECT_EQ(16, (int)MaskLen);
  EXPECT_TRUE(isShiftedMask_32(0xff << 1, MaskIdx, MaskLen));
  EXPECT_EQ(1, (int)MaskIdx);
  EXPECT_EQ(8, (int)MaskLen);
}

TEST(MathExtras, isShiftedMask_64) {
  EXPECT_FALSE(isShiftedMask_64(0x0101010101010101ull));
  EXPECT_TRUE(isShiftedMask_64(0xf000000000000000ull));
  EXPECT_TRUE(isShiftedMask_64(0xffff000000000000ull));
  EXPECT_TRUE(isShiftedMask_64(0xffull << 55));

  unsigned MaskIdx, MaskLen;
  EXPECT_FALSE(isShiftedMask_64(0x0101010101010101ull, MaskIdx, MaskLen));
  EXPECT_TRUE(isShiftedMask_64(0xf000000000000000ull, MaskIdx, MaskLen));
  EXPECT_EQ(60, (int)MaskIdx);
  EXPECT_EQ(4, (int)MaskLen);
  EXPECT_TRUE(isShiftedMask_64(0xffff000000000000ull, MaskIdx, MaskLen));
  EXPECT_EQ(48, (int)MaskIdx);
  EXPECT_EQ(16, (int)MaskLen);
  EXPECT_TRUE(isShiftedMask_64(0xffull << 55, MaskIdx, MaskLen));
  EXPECT_EQ(55, (int)MaskIdx);
  EXPECT_EQ(8, (int)MaskLen);
}

TEST(MathExtras, isPowerOf2_32) {
  EXPECT_FALSE(isPowerOf2_32(0));
  EXPECT_TRUE(isPowerOf2_32(1 << 6));
  EXPECT_TRUE(isPowerOf2_32(1 << 12));
  EXPECT_FALSE(isPowerOf2_32((1 << 19) + 3));
  EXPECT_FALSE(isPowerOf2_32(0xABCDEF0));
}

TEST(MathExtras, isPowerOf2_64) {
  EXPECT_FALSE(isPowerOf2_64(0));
  EXPECT_TRUE(isPowerOf2_64(1LL << 46));
  EXPECT_TRUE(isPowerOf2_64(1LL << 12));
  EXPECT_FALSE(isPowerOf2_64((1LL << 53) + 3));
  EXPECT_FALSE(isPowerOf2_64(0xABCDEF0ABCDEF0LL));
}

TEST(MathExtras, PowerOf2Ceil) {
  EXPECT_EQ(0U, PowerOf2Ceil(0U));
  EXPECT_EQ(8U, PowerOf2Ceil(8U));
  EXPECT_EQ(8U, PowerOf2Ceil(7U));
}

TEST(MathExtras, CTLog2) {
  EXPECT_EQ(CTLog2<1ULL << 0>(), 0U);
  EXPECT_EQ(CTLog2<1ULL << 1>(), 1U);
  EXPECT_EQ(CTLog2<1ULL << 2>(), 2U);
  EXPECT_EQ(CTLog2<1ULL << 3>(), 3U);
  EXPECT_EQ(CTLog2<1ULL << 4>(), 4U);
  EXPECT_EQ(CTLog2<1ULL << 5>(), 5U);
  EXPECT_EQ(CTLog2<1ULL << 6>(), 6U);
  EXPECT_EQ(CTLog2<1ULL << 7>(), 7U);
  EXPECT_EQ(CTLog2<1ULL << 8>(), 8U);
  EXPECT_EQ(CTLog2<1ULL << 9>(), 9U);
  EXPECT_EQ(CTLog2<1ULL << 10>(), 10U);
  EXPECT_EQ(CTLog2<1ULL << 11>(), 11U);
  EXPECT_EQ(CTLog2<1ULL << 12>(), 12U);
  EXPECT_EQ(CTLog2<1ULL << 13>(), 13U);
  EXPECT_EQ(CTLog2<1ULL << 14>(), 14U);
  EXPECT_EQ(CTLog2<1ULL << 15>(), 15U);
}

TEST(MathExtras, MinAlign) {
  EXPECT_EQ(1u, MinAlign(2, 3));
  EXPECT_EQ(2u, MinAlign(2, 4));
  EXPECT_EQ(1u, MinAlign(17, 64));
  EXPECT_EQ(256u, MinAlign(256, 512));
  EXPECT_EQ(2u, MinAlign(0, 2));
}

TEST(MathExtras, NextPowerOf2) {
  EXPECT_EQ(4u, NextPowerOf2(3));
  EXPECT_EQ(16u, NextPowerOf2(15));
  EXPECT_EQ(256u, NextPowerOf2(128));
}

TEST(MathExtras, AlignTo) {
  EXPECT_EQ(8u, alignTo(5, 8));
  EXPECT_EQ(24u, alignTo(17, 8));
  EXPECT_EQ(0u, alignTo(~0LL, 8));
<<<<<<< HEAD
  EXPECT_EQ(static_cast<uint64_t>(std::numeric_limits<uint32_t>::max()) + 1,
            alignTo(std::numeric_limits<uint32_t>::max(), 2));
=======
  EXPECT_EQ(8u, alignTo(5ULL, 8ULL));

  EXPECT_EQ(8u, alignTo<8>(5));
  EXPECT_EQ(24u, alignTo<8>(17));
  EXPECT_EQ(0u, alignTo<8>(~0LL));
  EXPECT_EQ(254u,
            alignTo<static_cast<uint8_t>(127)>(static_cast<uint8_t>(200)));
>>>>>>> 4fe5a3cc

  EXPECT_EQ(7u, alignTo(5, 8, 7));
  EXPECT_EQ(17u, alignTo(17, 8, 1));
  EXPECT_EQ(3u, alignTo(~0LL, 8, 3));
  EXPECT_EQ(552u, alignTo(321, 255, 42));
  EXPECT_EQ(std::numeric_limits<uint32_t>::max(),
            alignTo(std::numeric_limits<uint32_t>::max(), 2, 1));
<<<<<<< HEAD
}

TEST(MathExtras, AlignToPowerOf2) {
  EXPECT_EQ(8u, alignToPowerOf2(5, 8));
  EXPECT_EQ(24u, alignToPowerOf2(17, 8));
  EXPECT_EQ(0u, alignToPowerOf2(~0LL, 8));
=======

  // Overflow.
  EXPECT_EQ(0u, alignTo(static_cast<uint8_t>(200), static_cast<uint8_t>(128)));
  EXPECT_EQ(0u, alignTo<static_cast<uint8_t>(128)>(static_cast<uint8_t>(200)));
  EXPECT_EQ(0u, alignTo(static_cast<uint8_t>(200), static_cast<uint8_t>(128),
                        static_cast<uint8_t>(0)));
  EXPECT_EQ(0u, alignTo(std::numeric_limits<uint32_t>::max(), 2));
}

TEST(MathExtras, AlignToPowerOf2) {
  EXPECT_EQ(0u, alignToPowerOf2(0u, 8));
  EXPECT_EQ(8u, alignToPowerOf2(5, 8));
  EXPECT_EQ(24u, alignToPowerOf2(17, 8));
  EXPECT_EQ(0u, alignToPowerOf2(~0LL, 8));
  EXPECT_EQ(240u, alignToPowerOf2(240, 16));
>>>>>>> 4fe5a3cc
  EXPECT_EQ(static_cast<uint64_t>(std::numeric_limits<uint32_t>::max()) + 1,
            alignToPowerOf2(std::numeric_limits<uint32_t>::max(), 2));
}

TEST(MathExtras, AlignDown) {
  EXPECT_EQ(0u, alignDown(5, 8));
  EXPECT_EQ(16u, alignDown(17, 8));
  EXPECT_EQ(std::numeric_limits<uint32_t>::max() - 1,
            alignDown(std::numeric_limits<uint32_t>::max(), 2));
}

template <typename T> void SaturatingAddTestHelper() {
  const T Max = std::numeric_limits<T>::max();
  bool ResultOverflowed;

  EXPECT_EQ(T(3), SaturatingAdd(T(1), T(2)));
  EXPECT_EQ(T(3), SaturatingAdd(T(1), T(2), &ResultOverflowed));
  EXPECT_FALSE(ResultOverflowed);

  EXPECT_EQ(Max, SaturatingAdd(Max, T(1)));
  EXPECT_EQ(Max, SaturatingAdd(Max, T(1), &ResultOverflowed));
  EXPECT_TRUE(ResultOverflowed);

  EXPECT_EQ(Max, SaturatingAdd(T(1), T(Max - 1)));
  EXPECT_EQ(Max, SaturatingAdd(T(1), T(Max - 1), &ResultOverflowed));
  EXPECT_FALSE(ResultOverflowed);

  EXPECT_EQ(Max, SaturatingAdd(T(1), Max));
  EXPECT_EQ(Max, SaturatingAdd(T(1), Max, &ResultOverflowed));
  EXPECT_TRUE(ResultOverflowed);

  EXPECT_EQ(Max, SaturatingAdd(Max, Max));
  EXPECT_EQ(Max, SaturatingAdd(Max, Max, &ResultOverflowed));
  EXPECT_TRUE(ResultOverflowed);

  EXPECT_EQ(T(6), SaturatingAdd(T(1), T(2), T(3)));
  EXPECT_EQ(T(6), SaturatingAdd(T(1), T(2), T(3), &ResultOverflowed));
  EXPECT_FALSE(ResultOverflowed);

  EXPECT_EQ(T(10), SaturatingAdd(T(1), T(2), T(3), T(4)));
  EXPECT_EQ(T(10), SaturatingAdd(T(1), T(2), T(3), T(4), &ResultOverflowed));
  EXPECT_FALSE(ResultOverflowed);

  EXPECT_EQ(Max, SaturatingAdd(Max, T(0), T(0)));
  EXPECT_EQ(Max, SaturatingAdd(Max, T(0), T(0), &ResultOverflowed));
  EXPECT_FALSE(ResultOverflowed);

  EXPECT_EQ(Max, SaturatingAdd(T(0), T(0), Max));
  EXPECT_EQ(Max, SaturatingAdd(T(0), T(0), Max, &ResultOverflowed));
  EXPECT_FALSE(ResultOverflowed);

  EXPECT_EQ(Max, SaturatingAdd(Max, T(0), T(1)));
  EXPECT_EQ(Max, SaturatingAdd(Max, T(0), T(1), &ResultOverflowed));
  EXPECT_TRUE(ResultOverflowed);

  EXPECT_EQ(Max, SaturatingAdd(T(0), T(1), Max));
  EXPECT_EQ(Max, SaturatingAdd(T(0), T(1), Max, &ResultOverflowed));
  EXPECT_TRUE(ResultOverflowed);

  EXPECT_EQ(Max, SaturatingAdd(T(1), T(Max - 2), T(1)));
  EXPECT_EQ(Max, SaturatingAdd(T(1), T(Max - 2), T(1), &ResultOverflowed));
  EXPECT_FALSE(ResultOverflowed);

  EXPECT_EQ(Max, SaturatingAdd(T(1), T(1), T(Max - 2)));
  EXPECT_EQ(Max, SaturatingAdd(T(1), T(1), T(Max - 2), &ResultOverflowed));
  EXPECT_FALSE(ResultOverflowed);

  EXPECT_EQ(Max, SaturatingAdd(Max, Max, Max));
  EXPECT_EQ(Max, SaturatingAdd(Max, Max, Max, &ResultOverflowed));
  EXPECT_TRUE(ResultOverflowed);
}

TEST(MathExtras, SaturatingAdd) {
  SaturatingAddTestHelper<uint8_t>();
  SaturatingAddTestHelper<uint16_t>();
  SaturatingAddTestHelper<uint32_t>();
  SaturatingAddTestHelper<uint64_t>();
}

template<typename T>
void SaturatingMultiplyTestHelper()
{
  const T Max = std::numeric_limits<T>::max();
  bool ResultOverflowed;

  // Test basic multiplication.
  EXPECT_EQ(T(6), SaturatingMultiply(T(2), T(3)));
  EXPECT_EQ(T(6), SaturatingMultiply(T(2), T(3), &ResultOverflowed));
  EXPECT_FALSE(ResultOverflowed);

  EXPECT_EQ(T(6), SaturatingMultiply(T(3), T(2)));
  EXPECT_EQ(T(6), SaturatingMultiply(T(3), T(2), &ResultOverflowed));
  EXPECT_FALSE(ResultOverflowed);

  // Test multiplication by zero.
  EXPECT_EQ(T(0), SaturatingMultiply(T(0), T(0)));
  EXPECT_EQ(T(0), SaturatingMultiply(T(0), T(0), &ResultOverflowed));
  EXPECT_FALSE(ResultOverflowed);

  EXPECT_EQ(T(0), SaturatingMultiply(T(1), T(0)));
  EXPECT_EQ(T(0), SaturatingMultiply(T(1), T(0), &ResultOverflowed));
  EXPECT_FALSE(ResultOverflowed);

  EXPECT_EQ(T(0), SaturatingMultiply(T(0), T(1)));
  EXPECT_EQ(T(0), SaturatingMultiply(T(0), T(1), &ResultOverflowed));
  EXPECT_FALSE(ResultOverflowed);

  EXPECT_EQ(T(0), SaturatingMultiply(Max, T(0)));
  EXPECT_EQ(T(0), SaturatingMultiply(Max, T(0), &ResultOverflowed));
  EXPECT_FALSE(ResultOverflowed);

  EXPECT_EQ(T(0), SaturatingMultiply(T(0), Max));
  EXPECT_EQ(T(0), SaturatingMultiply(T(0), Max, &ResultOverflowed));
  EXPECT_FALSE(ResultOverflowed);

  // Test multiplication by maximum value.
  EXPECT_EQ(Max, SaturatingMultiply(Max, T(2)));
  EXPECT_EQ(Max, SaturatingMultiply(Max, T(2), &ResultOverflowed));
  EXPECT_TRUE(ResultOverflowed);

  EXPECT_EQ(Max, SaturatingMultiply(T(2), Max));
  EXPECT_EQ(Max, SaturatingMultiply(T(2), Max, &ResultOverflowed));
  EXPECT_TRUE(ResultOverflowed);

  EXPECT_EQ(Max, SaturatingMultiply(Max, Max));
  EXPECT_EQ(Max, SaturatingMultiply(Max, Max, &ResultOverflowed));
  EXPECT_TRUE(ResultOverflowed);

  // Test interesting boundary conditions for algorithm -
  // ((1 << A) - 1) * ((1 << B) + K) for K in [-1, 0, 1]
  // and A + B == std::numeric_limits<T>::digits.
  // We expect overflow iff A > B and K = 1.
  const int Digits = std::numeric_limits<T>::digits;
  for (int A = 1, B = Digits - 1; B >= 1; ++A, --B) {
    for (int K = -1; K <= 1; ++K) {
      T X = (T(1) << A) - T(1);
      T Y = (T(1) << B) + K;
      bool OverflowExpected = A > B && K == 1;

      if(OverflowExpected) {
        EXPECT_EQ(Max, SaturatingMultiply(X, Y));
        EXPECT_EQ(Max, SaturatingMultiply(X, Y, &ResultOverflowed));
        EXPECT_TRUE(ResultOverflowed);
      } else {
        EXPECT_EQ(X * Y, SaturatingMultiply(X, Y));
        EXPECT_EQ(X * Y, SaturatingMultiply(X, Y, &ResultOverflowed));
        EXPECT_FALSE(ResultOverflowed);
      }
    }
  }
}

TEST(MathExtras, SaturatingMultiply) {
  SaturatingMultiplyTestHelper<uint8_t>();
  SaturatingMultiplyTestHelper<uint16_t>();
  SaturatingMultiplyTestHelper<uint32_t>();
  SaturatingMultiplyTestHelper<uint64_t>();
}

template<typename T>
void SaturatingMultiplyAddTestHelper()
{
  const T Max = std::numeric_limits<T>::max();
  bool ResultOverflowed;

  // Test basic multiply-add.
  EXPECT_EQ(T(16), SaturatingMultiplyAdd(T(2), T(3), T(10)));
  EXPECT_EQ(T(16), SaturatingMultiplyAdd(T(2), T(3), T(10), &ResultOverflowed));
  EXPECT_FALSE(ResultOverflowed);

  // Test multiply overflows, add doesn't overflow
  EXPECT_EQ(Max, SaturatingMultiplyAdd(Max, Max, T(0), &ResultOverflowed));
  EXPECT_TRUE(ResultOverflowed);

  // Test multiply doesn't overflow, add overflows
  EXPECT_EQ(Max, SaturatingMultiplyAdd(T(1), T(1), Max, &ResultOverflowed));
  EXPECT_TRUE(ResultOverflowed);

  // Test multiply-add with Max as operand
  EXPECT_EQ(Max, SaturatingMultiplyAdd(T(1), T(1), Max, &ResultOverflowed));
  EXPECT_TRUE(ResultOverflowed);

  EXPECT_EQ(Max, SaturatingMultiplyAdd(T(1), Max, T(1), &ResultOverflowed));
  EXPECT_TRUE(ResultOverflowed);

  EXPECT_EQ(Max, SaturatingMultiplyAdd(Max, Max, T(1), &ResultOverflowed));
  EXPECT_TRUE(ResultOverflowed);

  EXPECT_EQ(Max, SaturatingMultiplyAdd(Max, Max, Max, &ResultOverflowed));
  EXPECT_TRUE(ResultOverflowed);

  // Test multiply-add with 0 as operand
  EXPECT_EQ(T(1), SaturatingMultiplyAdd(T(1), T(1), T(0), &ResultOverflowed));
  EXPECT_FALSE(ResultOverflowed);

  EXPECT_EQ(T(1), SaturatingMultiplyAdd(T(1), T(0), T(1), &ResultOverflowed));
  EXPECT_FALSE(ResultOverflowed);

  EXPECT_EQ(T(1), SaturatingMultiplyAdd(T(0), T(0), T(1), &ResultOverflowed));
  EXPECT_FALSE(ResultOverflowed);

  EXPECT_EQ(T(0), SaturatingMultiplyAdd(T(0), T(0), T(0), &ResultOverflowed));
  EXPECT_FALSE(ResultOverflowed);

}

TEST(MathExtras, SaturatingMultiplyAdd) {
  SaturatingMultiplyAddTestHelper<uint8_t>();
  SaturatingMultiplyAddTestHelper<uint16_t>();
  SaturatingMultiplyAddTestHelper<uint32_t>();
  SaturatingMultiplyAddTestHelper<uint64_t>();
}

TEST(MathExtras, IsShiftedUInt) {
  EXPECT_TRUE((isShiftedUInt<1, 0>(0)));
  EXPECT_TRUE((isShiftedUInt<1, 0>(1)));
  EXPECT_FALSE((isShiftedUInt<1, 0>(2)));
  EXPECT_FALSE((isShiftedUInt<1, 0>(3)));
  EXPECT_FALSE((isShiftedUInt<1, 0>(0x8000000000000000)));
  EXPECT_TRUE((isShiftedUInt<1, 63>(0x8000000000000000)));
  EXPECT_TRUE((isShiftedUInt<2, 62>(0xC000000000000000)));
  EXPECT_FALSE((isShiftedUInt<2, 62>(0xE000000000000000)));

  // 0x201 is ten bits long and has a 1 in the MSB and LSB.
  EXPECT_TRUE((isShiftedUInt<10, 5>(uint64_t(0x201) << 5)));
  EXPECT_FALSE((isShiftedUInt<10, 5>(uint64_t(0x201) << 4)));
  EXPECT_FALSE((isShiftedUInt<10, 5>(uint64_t(0x201) << 6)));
}

TEST(MathExtras, IsShiftedInt) {
  EXPECT_TRUE((isShiftedInt<1, 0>(0)));
  EXPECT_TRUE((isShiftedInt<1, 0>(-1)));
  EXPECT_FALSE((isShiftedInt<1, 0>(2)));
  EXPECT_FALSE((isShiftedInt<1, 0>(3)));
  EXPECT_FALSE((isShiftedInt<1, 0>(0x8000000000000000)));
  EXPECT_TRUE((isShiftedInt<1, 63>(0x8000000000000000)));
  EXPECT_TRUE((isShiftedInt<2, 62>(0xC000000000000000)));
  EXPECT_FALSE((isShiftedInt<2, 62>(0xE000000000000000)));

  // 0x201 is ten bits long and has a 1 in the MSB and LSB.
  EXPECT_TRUE((isShiftedInt<11, 5>(int64_t(0x201) << 5)));
  EXPECT_FALSE((isShiftedInt<11, 5>(int64_t(0x201) << 3)));
  EXPECT_FALSE((isShiftedInt<11, 5>(int64_t(0x201) << 6)));
  EXPECT_TRUE((isShiftedInt<11, 5>(-(int64_t(0x201) << 5))));
  EXPECT_FALSE((isShiftedInt<11, 5>(-(int64_t(0x201) << 3))));
  EXPECT_FALSE((isShiftedInt<11, 5>(-(int64_t(0x201) << 6))));

  EXPECT_TRUE((isShiftedInt<6, 10>(-(int64_t(1) << 15))));
  EXPECT_FALSE((isShiftedInt<6, 10>(int64_t(1) << 15)));
}

TEST(MathExtras, DivideNearest) {
  EXPECT_EQ(divideNearest(14, 3), 5u);
  EXPECT_EQ(divideNearest(15, 3), 5u);
  EXPECT_EQ(divideNearest(0, 3), 0u);
  EXPECT_EQ(divideNearest(5, 4), 1u);
  EXPECT_EQ(divideNearest(6, 4), 2u);
  EXPECT_EQ(divideNearest(3, 1), 3u);
  EXPECT_EQ(divideNearest(3, 6), 1u);
  EXPECT_EQ(divideNearest(3, 7), 0u);
  EXPECT_EQ(divideNearest(std::numeric_limits<uint32_t>::max(), 2),
            std::numeric_limits<uint32_t>::max() / 2 + 1);
  EXPECT_EQ(divideNearest(std::numeric_limits<uint64_t>::max(), 2),
            std::numeric_limits<uint64_t>::max() / 2 + 1);
  EXPECT_EQ(divideNearest(std::numeric_limits<uint64_t>::max(), 1),
            std::numeric_limits<uint64_t>::max());
  EXPECT_EQ(divideNearest(std::numeric_limits<uint64_t>::max() - 1,
                          std::numeric_limits<uint64_t>::max()),
            1u);
}

TEST(MathExtras, DivideCeil) {
  EXPECT_EQ(divideCeil(14, 3), 5u);
  EXPECT_EQ(divideCeil(15, 3), 5u);
  EXPECT_EQ(divideCeil(0, 3), 0u);
  EXPECT_EQ(divideCeil(5, 4), 2u);
  EXPECT_EQ(divideCeil(6, 4), 2u);
  EXPECT_EQ(divideCeil(3, 1), 3u);
  EXPECT_EQ(divideCeil(3, 6), 1u);
  EXPECT_EQ(divideCeil(3, 7), 1u);
  EXPECT_EQ(divideCeil(std::numeric_limits<uint32_t>::max(), 2),
            std::numeric_limits<uint32_t>::max() / 2 + 1);
  EXPECT_EQ(divideCeil(std::numeric_limits<uint64_t>::max(), 2),
            std::numeric_limits<uint64_t>::max() / 2 + 1);
  EXPECT_EQ(divideCeil(std::numeric_limits<uint64_t>::max(), 1),
            std::numeric_limits<uint64_t>::max());

  EXPECT_EQ(divideCeilSigned(14, 3), 5);
  EXPECT_EQ(divideCeilSigned(15, 3), 5);
  EXPECT_EQ(divideCeilSigned(14, -3), -4);
  EXPECT_EQ(divideCeilSigned(-14, -3), 5);
  EXPECT_EQ(divideCeilSigned(-14, 3), -4);
  EXPECT_EQ(divideCeilSigned(-15, 3), -5);
  EXPECT_EQ(divideCeilSigned(0, 3), 0);
  EXPECT_EQ(divideCeilSigned(0, -3), 0);
  EXPECT_EQ(divideCeilSigned(std::numeric_limits<int32_t>::max(), 2),
            std::numeric_limits<int32_t>::max() / 2 + 1);
  EXPECT_EQ(divideCeilSigned(std::numeric_limits<int64_t>::max(), 2),
            std::numeric_limits<int64_t>::max() / 2 + 1);
  EXPECT_EQ(divideCeilSigned(std::numeric_limits<int32_t>::max(), -2),
            std::numeric_limits<int32_t>::min() / 2 + 1);
  EXPECT_EQ(divideCeilSigned(std::numeric_limits<int64_t>::max(), -2),
            std::numeric_limits<int64_t>::min() / 2 + 1);
  EXPECT_EQ(divideCeilSigned(std::numeric_limits<int64_t>::min(), 1),
            std::numeric_limits<int64_t>::min());
}

TEST(MathExtras, DivideFloorSigned) {
  EXPECT_EQ(divideFloorSigned(14, 3), 4);
  EXPECT_EQ(divideFloorSigned(15, 3), 5);
  EXPECT_EQ(divideFloorSigned(14, -3), -5);
  EXPECT_EQ(divideFloorSigned(-14, -3), 4);
  EXPECT_EQ(divideFloorSigned(-14, 3), -5);
  EXPECT_EQ(divideFloorSigned(-15, 3), -5);
  EXPECT_EQ(divideFloorSigned(0, 3), 0);
  EXPECT_EQ(divideFloorSigned(0, -3), 0);
  EXPECT_EQ(divideFloorSigned(std::numeric_limits<int32_t>::max(), 2),
            std::numeric_limits<int32_t>::max() / 2);
  EXPECT_EQ(divideFloorSigned(std::numeric_limits<int64_t>::max(), 2),
            std::numeric_limits<int64_t>::max() / 2);
  EXPECT_EQ(divideFloorSigned(std::numeric_limits<int32_t>::max(), -2),
            std::numeric_limits<int32_t>::min() / 2);
  EXPECT_EQ(divideFloorSigned(std::numeric_limits<int64_t>::max(), -2),
            std::numeric_limits<int64_t>::min() / 2);
  EXPECT_EQ(divideFloorSigned(std::numeric_limits<int64_t>::min(), 1),
            std::numeric_limits<int64_t>::min());
}

TEST(MathExtras, Mod) {
  EXPECT_EQ(mod(1, 14), 1);
  EXPECT_EQ(mod(-1, 14), 13);
  EXPECT_EQ(mod(14, 3), 2);
  EXPECT_EQ(mod(15, 3), 0);
  EXPECT_EQ(mod(-14, 3), 1);
  EXPECT_EQ(mod(-15, 3), 0);
  EXPECT_EQ(mod(0, 3), 0);
}

template <typename T> class OverflowTest : public ::testing::Test {};

using OverflowTestTypes = ::testing::Types<signed char, short, int, long,
                                           long long>;

TYPED_TEST_SUITE(OverflowTest, OverflowTestTypes, );

TYPED_TEST(OverflowTest, AddNoOverflow) {
  TypeParam Result;
  EXPECT_FALSE(AddOverflow<TypeParam>(1, 2, Result));
  EXPECT_EQ(Result, TypeParam(3));
}

TYPED_TEST(OverflowTest, AddOverflowToNegative) {
  TypeParam Result;
  auto MaxValue = std::numeric_limits<TypeParam>::max();
  EXPECT_TRUE(AddOverflow<TypeParam>(MaxValue, MaxValue, Result));
  EXPECT_EQ(Result, TypeParam(-2));
}

TYPED_TEST(OverflowTest, AddOverflowToMin) {
  TypeParam Result;
  auto MaxValue = std::numeric_limits<TypeParam>::max();
  EXPECT_TRUE(AddOverflow<TypeParam>(MaxValue, TypeParam(1), Result));
  EXPECT_EQ(Result, std::numeric_limits<TypeParam>::min());
}

TYPED_TEST(OverflowTest, AddOverflowToZero) {
  TypeParam Result;
  auto MinValue = std::numeric_limits<TypeParam>::min();
  EXPECT_TRUE(AddOverflow<TypeParam>(MinValue, MinValue, Result));
  EXPECT_EQ(Result, TypeParam(0));
}

TYPED_TEST(OverflowTest, AddOverflowToMax) {
  TypeParam Result;
  auto MinValue = std::numeric_limits<TypeParam>::min();
  EXPECT_TRUE(AddOverflow<TypeParam>(MinValue, TypeParam(-1), Result));
  EXPECT_EQ(Result, std::numeric_limits<TypeParam>::max());
}

TYPED_TEST(OverflowTest, SubNoOverflow) {
  TypeParam Result;
  EXPECT_FALSE(SubOverflow<TypeParam>(1, 2, Result));
  EXPECT_EQ(Result, TypeParam(-1));
}

TYPED_TEST(OverflowTest, SubOverflowToMax) {
  TypeParam Result;
  auto MinValue = std::numeric_limits<TypeParam>::min();
  EXPECT_TRUE(SubOverflow<TypeParam>(0, MinValue, Result));
  EXPECT_EQ(Result, MinValue);
}

TYPED_TEST(OverflowTest, SubOverflowToMin) {
  TypeParam Result;
  auto MinValue = std::numeric_limits<TypeParam>::min();
  EXPECT_TRUE(SubOverflow<TypeParam>(0, MinValue, Result));
  EXPECT_EQ(Result, MinValue);
}

TYPED_TEST(OverflowTest, SubOverflowToNegative) {
  TypeParam Result;
  auto MaxValue = std::numeric_limits<TypeParam>::max();
  auto MinValue = std::numeric_limits<TypeParam>::min();
  EXPECT_TRUE(SubOverflow<TypeParam>(MaxValue, MinValue, Result));
  EXPECT_EQ(Result, TypeParam(-1));
}

TYPED_TEST(OverflowTest, SubOverflowToPositive) {
  TypeParam Result;
  auto MaxValue = std::numeric_limits<TypeParam>::max();
  auto MinValue = std::numeric_limits<TypeParam>::min();
  EXPECT_TRUE(SubOverflow<TypeParam>(MinValue, MaxValue, Result));
  EXPECT_EQ(Result, TypeParam(1));
}

TYPED_TEST(OverflowTest, MulNoOverflow) {
  TypeParam Result;
  EXPECT_FALSE(MulOverflow<TypeParam>(1, 2, Result));
  EXPECT_EQ(Result, 2);
  EXPECT_FALSE(MulOverflow<TypeParam>(-1, 3, Result));
  EXPECT_EQ(Result, -3);
  EXPECT_FALSE(MulOverflow<TypeParam>(4, -2, Result));
  EXPECT_EQ(Result, -8);
  EXPECT_FALSE(MulOverflow<TypeParam>(-6, -5, Result));
  EXPECT_EQ(Result, 30);
}

TYPED_TEST(OverflowTest, MulNoOverflowToMax) {
  TypeParam Result;
  auto MaxValue = std::numeric_limits<TypeParam>::max();
  auto MinValue = std::numeric_limits<TypeParam>::min();
  EXPECT_FALSE(MulOverflow<TypeParam>(MinValue + 1, -1, Result));
  EXPECT_EQ(Result, MaxValue);
}

TYPED_TEST(OverflowTest, MulOverflowToMin) {
  TypeParam Result;
  auto MinValue = std::numeric_limits<TypeParam>::min();
  EXPECT_TRUE(MulOverflow<TypeParam>(MinValue, -1, Result));
  EXPECT_EQ(Result, MinValue);
}

TYPED_TEST(OverflowTest, MulOverflowMax) {
  TypeParam Result;
  auto MinValue = std::numeric_limits<TypeParam>::min();
  auto MaxValue = std::numeric_limits<TypeParam>::max();
  EXPECT_TRUE(MulOverflow<TypeParam>(MinValue, MinValue, Result));
  EXPECT_EQ(Result, 0);
  EXPECT_TRUE(MulOverflow<TypeParam>(MaxValue, MaxValue, Result));
  EXPECT_EQ(Result, 1);
}

TYPED_TEST(OverflowTest, MulResultZero) {
  TypeParam Result;
  EXPECT_FALSE(MulOverflow<TypeParam>(4, 0, Result));
  EXPECT_EQ(Result, TypeParam(0));
  EXPECT_FALSE(MulOverflow<TypeParam>(-5, 0, Result));
  EXPECT_EQ(Result, TypeParam(0));
  EXPECT_FALSE(MulOverflow<TypeParam>(0, 5, Result));
  EXPECT_EQ(Result, TypeParam(0));
  EXPECT_FALSE(MulOverflow<TypeParam>(0, -5, Result));
  EXPECT_EQ(Result, TypeParam(0));
}
} // namespace<|MERGE_RESOLUTION|>--- conflicted
+++ resolved
@@ -189,10 +189,6 @@
   EXPECT_EQ(8u, alignTo(5, 8));
   EXPECT_EQ(24u, alignTo(17, 8));
   EXPECT_EQ(0u, alignTo(~0LL, 8));
-<<<<<<< HEAD
-  EXPECT_EQ(static_cast<uint64_t>(std::numeric_limits<uint32_t>::max()) + 1,
-            alignTo(std::numeric_limits<uint32_t>::max(), 2));
-=======
   EXPECT_EQ(8u, alignTo(5ULL, 8ULL));
 
   EXPECT_EQ(8u, alignTo<8>(5));
@@ -200,7 +196,6 @@
   EXPECT_EQ(0u, alignTo<8>(~0LL));
   EXPECT_EQ(254u,
             alignTo<static_cast<uint8_t>(127)>(static_cast<uint8_t>(200)));
->>>>>>> 4fe5a3cc
 
   EXPECT_EQ(7u, alignTo(5, 8, 7));
   EXPECT_EQ(17u, alignTo(17, 8, 1));
@@ -208,14 +203,6 @@
   EXPECT_EQ(552u, alignTo(321, 255, 42));
   EXPECT_EQ(std::numeric_limits<uint32_t>::max(),
             alignTo(std::numeric_limits<uint32_t>::max(), 2, 1));
-<<<<<<< HEAD
-}
-
-TEST(MathExtras, AlignToPowerOf2) {
-  EXPECT_EQ(8u, alignToPowerOf2(5, 8));
-  EXPECT_EQ(24u, alignToPowerOf2(17, 8));
-  EXPECT_EQ(0u, alignToPowerOf2(~0LL, 8));
-=======
 
   // Overflow.
   EXPECT_EQ(0u, alignTo(static_cast<uint8_t>(200), static_cast<uint8_t>(128)));
@@ -231,7 +218,6 @@
   EXPECT_EQ(24u, alignToPowerOf2(17, 8));
   EXPECT_EQ(0u, alignToPowerOf2(~0LL, 8));
   EXPECT_EQ(240u, alignToPowerOf2(240, 16));
->>>>>>> 4fe5a3cc
   EXPECT_EQ(static_cast<uint64_t>(std::numeric_limits<uint32_t>::max()) + 1,
             alignToPowerOf2(std::numeric_limits<uint32_t>::max(), 2));
 }
