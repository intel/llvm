set(LLVM_LINK_COMPONENTS
  Support
  TargetParser
  )

add_llvm_unittest(SupportTests
  AddressRangeTest.cpp
  AlignmentTest.cpp
  AlignOfTest.cpp
  AllocatorTest.cpp
  ARMAttributeParser.cpp
  ArrayRecyclerTest.cpp
  Base64Test.cpp
  BinaryStreamTest.cpp
  BLAKE3Test.cpp
  BlockFrequencyTest.cpp
  BalancedPartitioningTest.cpp
  BranchProbabilityTest.cpp
  CachePruningTest.cpp
  CrashRecoveryTest.cpp
  Casting.cpp
  CheckedArithmeticTest.cpp
  Chrono.cpp
  CommandLineTest.cpp
  CompressionTest.cpp
  ConvertEBCDICTest.cpp
  ConvertUTFTest.cpp
  CRCTest.cpp
  CSKYAttributeParserTest.cpp
  DataExtractorTest.cpp
  DebugCounterTest.cpp
  DebugTest.cpp
  DivisionByConstantTest.cpp
  DJBTest.cpp
  EndianStreamTest.cpp
  EndianTest.cpp
  ELFAttributeParserTest.cpp
  ErrnoTest.cpp
  ErrorOrTest.cpp
  ErrorTest.cpp
  ExponentialBackoffTest.cpp
  ExtensibleRTTITest.cpp
  FileCollectorTest.cpp
  FileOutputBufferTest.cpp
  FormatVariadicTest.cpp
  FSUniqueIDTest.cpp
  GenericDomTreeTest.cpp
  GlobPatternTest.cpp
  HashBuilderTest.cpp
  IndexedAccessorTest.cpp
  InstructionCostTest.cpp
  JSONTest.cpp
  KnownBitsTest.cpp
  LEB128Test.cpp
  LineIteratorTest.cpp
  LockFileManagerTest.cpp
  MatchersTest.cpp
  MD5Test.cpp
  ManagedStatic.cpp
  MathExtrasTest.cpp
  MemoryBufferRefTest.cpp
  MemoryBufferTest.cpp
  MemoryTest.cpp
  MustacheTest.cpp      
  ModRefTest.cpp
  NativeFormatTests.cpp
  OptimizedStructLayoutTest.cpp
  ParallelTest.cpp
  Path.cpp
  PerThreadBumpPtrAllocatorTest.cpp
  ProcessTest.cpp
  ProgramTest.cpp
<<<<<<< HEAD
  PropertySetIOTest.cpp
  ProgramStackTest.cpp
=======
>>>>>>> 2d98bdc1
  RecyclerTest.cpp
  RegexTest.cpp
  ReverseIterationTest.cpp
  ReplaceFileTest.cpp
  RISCVAttributeParserTest.cpp
  ScaledNumberTest.cpp
  SimpleTableTest.cpp
  ScopedPrinterTest.cpp
  SHA256.cpp
  SignalsTest.cpp
  SipHashTest.cpp
  SourceMgrTest.cpp
  SpecialCaseListTest.cpp
  SuffixTreeTest.cpp
  SwapByteOrderTest.cpp
  TarWriterTest.cpp
  ThreadPool.cpp
  ThreadSafeAllocatorTest.cpp
  Threading.cpp
  TimerTest.cpp
  TimeProfilerTest.cpp
  ToolOutputFileTest.cpp
  TypeNameTest.cpp
  TypeSizeTest.cpp
  TypeTraitsTest.cpp
  TrailingObjectsTest.cpp
  UnicodeTest.cpp
  UTCTimeTest.cpp
  VersionTupleTest.cpp
  VirtualFileSystemTest.cpp
  WithColorTest.cpp
  YAMLIOTest.cpp
  YAMLParserTest.cpp
  buffer_ostream_test.cpp
  formatted_raw_ostream_test.cpp
  raw_fd_stream_test.cpp
  raw_ostream_test.cpp
  raw_pwrite_stream_test.cpp
  raw_sha1_ostream_test.cpp
  raw_socket_stream_test.cpp
  xxhashTest.cpp

  DEPENDS
  intrinsics_gen
  )

target_link_libraries(SupportTests PRIVATE LLVMTestingSupport)

# Disable all warning for AlignOfTest.cpp,
# as it does things intentionally, and there is no reliable way of
# disabling all warnings for all the compilers by using pragmas.
# Don't disable on MSVC, because all incriminated warnings are already disabled
# in source; and because we would otherwise see this warning:
#   cl : Command line warning D9025: overriding '/W4' with '/w'
if(NOT MSVC)
  set_source_files_properties(AlignOfTest.cpp PROPERTIES COMPILE_FLAGS -w)
endif()
if(MSVC)
  if( CMAKE_CXX_COMPILER_VERSION VERSION_GREATER 19.14 )
    # Since VS2017 15.8, the following snippet: Failed<CustomSubError>()
    # generates a warning:
    # \svn\llvm\utils\unittest\googlemock\include\gmock\gmock-matchers.h(186):
    #   warning C5046: 'testing::MatcherInterface<T>::~MatcherInterface': Symbol involving type with internal linkage not defined
    set_source_files_properties(ErrorTest.cpp PROPERTIES COMPILE_FLAGS -wd5046)
  endif()
endif()

# ManagedStatic.cpp uses <pthread>.
target_link_libraries(SupportTests PRIVATE LLVMTestingSupport ${LLVM_PTHREAD_LIB})

if(NOT LLVM_INTEGRATED_CRT_ALLOC)
  # The test doesn't pass when using a custom allocator, PR47881.
  add_subdirectory(DynamicLibrary)
endif()

add_subdirectory(CommandLineInit)<|MERGE_RESOLUTION|>--- conflicted
+++ resolved
@@ -70,11 +70,7 @@
   PerThreadBumpPtrAllocatorTest.cpp
   ProcessTest.cpp
   ProgramTest.cpp
-<<<<<<< HEAD
   PropertySetIOTest.cpp
-  ProgramStackTest.cpp
-=======
->>>>>>> 2d98bdc1
   RecyclerTest.cpp
   RegexTest.cpp
   ReverseIterationTest.cpp
