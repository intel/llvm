--- conflicted
+++ resolved
@@ -70,11 +70,8 @@
   PerThreadBumpPtrAllocatorTest.cpp
   ProcessTest.cpp
   ProgramTest.cpp
-<<<<<<< HEAD
   PropertySetIOTest.cpp
-=======
   ProgramStackTest.cpp
->>>>>>> d0c973a7
   RecyclerTest.cpp
   RegexTest.cpp
   ReverseIterationTest.cpp
