//===- X86MCDisassemblerTest.cpp - Tests for X86 MCDisassembler -----------===//
//
// Part of the LLVM Project, under the Apache License v2.0 with LLVM Exceptions.
// See https://llvm.org/LICENSE.txt for license information.
// SPDX-License-Identifier: Apache-2.0 WITH LLVM-exception
//
//===----------------------------------------------------------------------===//

#include "llvm/MC/MCAsmInfo.h"
#include "llvm/MC/MCContext.h"
#include "llvm/MC/MCDisassembler/MCDisassembler.h"
#include "llvm/MC/MCDisassembler/MCSymbolizer.h"
#include "llvm/MC/MCInst.h"
#include "llvm/MC/MCRegisterInfo.h"
#include "llvm/MC/MCSubtargetInfo.h"
#include "llvm/MC/MCTargetOptions.h"
#include "llvm/MC/TargetRegistry.h"
#include "llvm/Support/TargetSelect.h"
#include "gtest/gtest.h"

using namespace llvm;

namespace {

struct Context {
  static constexpr char TripleName[] = "x86_64-unknown-elf";
  const Triple TheTriple;
  std::unique_ptr<MCRegisterInfo> MRI;
  std::unique_ptr<MCAsmInfo> MAI;
  std::unique_ptr<MCContext> Ctx;
  std::unique_ptr<MCSubtargetInfo> STI;
  std::unique_ptr<MCDisassembler> DisAsm;

  Context() : TheTriple(TripleName) {
    LLVMInitializeX86TargetInfo();
    LLVMInitializeX86TargetMC();
    LLVMInitializeX86Disassembler();

    // If we didn't build x86, do not run the test.
    std::string Error;
    const Target *TheTarget = TargetRegistry::lookupTarget(TheTriple, Error);
    if (!TheTarget)
      return;

    MRI.reset(TheTarget->createMCRegInfo(TheTriple));
    MAI.reset(TheTarget->createMCAsmInfo(*MRI, TheTriple, MCTargetOptions()));
    STI.reset(TheTarget->createMCSubtargetInfo(TheTriple, "", ""));
    Ctx =
        std::make_unique<MCContext>(TheTriple, MAI.get(), MRI.get(), STI.get());

    DisAsm.reset(TheTarget->createMCDisassembler(*STI, *Ctx));
  }

  operator MCContext &() { return *Ctx; };
};

Context &getContext() {
  static Context Ctxt;
  return Ctxt;
}

class X86MCSymbolizerTest : public MCSymbolizer {
public:
  X86MCSymbolizerTest(MCContext &MC) : MCSymbolizer(MC, nullptr) {}
<<<<<<< HEAD
  ~X86MCSymbolizerTest() override {}
=======
  ~X86MCSymbolizerTest() override = default;
>>>>>>> 811fe024

  struct OpInfo {
    int64_t Value = 0;
    uint64_t Offset = 0;
    uint64_t Size;
  };
  std::vector<OpInfo> Operands;
  uint64_t InstructionSize = 0;

  void reset() {
    Operands.clear();
    InstructionSize = 0;
  }

  bool tryAddingSymbolicOperand(MCInst &Inst, raw_ostream &CStream,
                                int64_t Value, uint64_t Address, bool IsBranch,
                                uint64_t Offset, uint64_t OpSize,
                                uint64_t InstSize) override {
    Operands.push_back({Value, Offset, OpSize});
    InstructionSize = InstSize;
    return false;
  }

  void tryAddingPcLoadReferenceComment(raw_ostream &cStream, int64_t Value,
                                       uint64_t Address) override {}
};

} // namespace

TEST(X86Disassembler, X86MCSymbolizerTest) {
  X86MCSymbolizerTest *TestSymbolizer = new X86MCSymbolizerTest(getContext());
  getContext().DisAsm->setSymbolizer(
      std::unique_ptr<MCSymbolizer>(TestSymbolizer));

  MCDisassembler::DecodeStatus Status;
  MCInst Inst;
  uint64_t InstSize;

  auto checkBytes = [&](ArrayRef<uint8_t> Bytes) {
    TestSymbolizer->reset();
    Status =
        getContext().DisAsm->getInstruction(Inst, InstSize, Bytes, 0, nulls());
    ASSERT_TRUE(Status == MCDisassembler::Success);
    EXPECT_EQ(TestSymbolizer->InstructionSize, InstSize);
  };

  auto checkOperand = [&](size_t OpNo, int64_t Value, uint64_t Offset,
                          uint64_t Size) {
    ASSERT_TRUE(TestSymbolizer->Operands.size() > OpNo);
    EXPECT_EQ(TestSymbolizer->Operands[OpNo].Value, Value);
    EXPECT_EQ(TestSymbolizer->Operands[OpNo].Offset, Offset);
    EXPECT_EQ(TestSymbolizer->Operands[OpNo].Size, Size);
  };

  // movq    $0x80000, 0x80000
  checkBytes(
      {0x48, 0xc7, 0x04, 0x25, 0x00, 0x00, 0x08, 0x00, 0x00, 0x00, 0x08, 0x00});
  checkOperand(0, 0x80000, 4, 4);
  checkOperand(1, 0x80000, 8, 4);

  // movq   $0x2a, 0x123(%rax,%r14,8)
  checkBytes(
      {0x4a, 0xc7, 0x84, 0xf0, 0x23, 0x01, 0x00, 0x00, 0x2a, 0x00, 0x00, 0x00});
  checkOperand(0, 291, 4, 4);
  checkOperand(1, 42, 8, 4);

  // movq   $0xffffffffffffefe8, -0x1(%rip)
  // Test that the value of the rip-relative operand is set correctly.
  // The instruction address is 0 and the size is 12 bytes.
  checkBytes(
      {0x48, 0xc7, 0x05, 0xff, 0xff, 0xff, 0xff, 0xe8, 0xef, 0xff, 0xff});
  checkOperand(0, /*next instr address*/ 11 - /*disp*/ 1, 3, 4);
  checkOperand(1, 0xffffffffffffefe8, 7, 4);

  // movq   $0xfffffffffffffef5, (%r12)
  // Test that the displacement operand has a size of 0, since it is not
  // explicitly specified in the instruction.
  checkBytes({0x49, 0xc7, 0x04, 0x24, 0xf5, 0xfe, 0xff, 0xff});
  checkOperand(0, 0, 4, 0);
  checkOperand(1, 0xfffffffffffffef5, 4, 4);

  // mov    %ax, 0x1568179(%rbx)
  // Test that the displacement operand size is not affected by the operand
  // size override prefix.
  checkBytes({0x66, 0x89, 0x83, 0x79, 0x81, 0x56, 0x01});
  checkOperand(0, 0x1568179, 3, 4);
}<|MERGE_RESOLUTION|>--- conflicted
+++ resolved
@@ -62,11 +62,7 @@
 class X86MCSymbolizerTest : public MCSymbolizer {
 public:
   X86MCSymbolizerTest(MCContext &MC) : MCSymbolizer(MC, nullptr) {}
-<<<<<<< HEAD
-  ~X86MCSymbolizerTest() override {}
-=======
   ~X86MCSymbolizerTest() override = default;
->>>>>>> 811fe024
 
   struct OpInfo {
     int64_t Value = 0;
