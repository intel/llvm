--- conflicted
+++ resolved
@@ -21,13 +21,8 @@
 }
 
 TEST(ParseNormalizedArchString, RejectsInvalidChars) {
-<<<<<<< HEAD
-  for (StringRef Input :
-       {"RV32", "rV64", "rv32i2P0", "rv64i2p0_A2p0", "rv32e2.0"}) {
-=======
   for (StringRef Input : {"RV32", "rV64", "rv32i2P0", "rv64i2p0_A2p0",
                           "rv32e2.0", "rva20u64+zbc"}) {
->>>>>>> 6e4c5224
     EXPECT_EQ(
         toString(RISCVISAInfo::parseNormalizedArchString(Input).takeError()),
         "string may only contain [a-z0-9_]");
@@ -43,12 +38,7 @@
 }
 
 TEST(ParseNormalizedArchString, RejectsMalformedInputs) {
-<<<<<<< HEAD
-  for (StringRef Input :
-       {"rv64i2p0_", "rv32i2p0__a2p0", "rv64e2p", "rv32i", "rv64ip1"}) {
-=======
   for (StringRef Input : {"rv64e2p", "rv32i", "rv64ip1"}) {
->>>>>>> 6e4c5224
     EXPECT_EQ(
         toString(RISCVISAInfo::parseNormalizedArchString(Input).takeError()),
         "extension lacks version in expected format");
@@ -58,46 +48,6 @@
     EXPECT_EQ(
         toString(RISCVISAInfo::parseNormalizedArchString(Input).takeError()),
         "extension name missing after separator '_'");
-  }
-}
-
-TEST(ParseNormalizedArchString, RejectsOnlyVersion) {
-  for (StringRef Input : {"rv64i2p0_1p0", "rv32i2p0_1p0"}) {
-    EXPECT_EQ(
-        toString(RISCVISAInfo::parseNormalizedArchString(Input).takeError()),
-        "missing extension name");
-  }
-}
-
-TEST(ParseNormalizedArchString, RejectsBadZ) {
-  for (StringRef Input : {"rv64i2p0_z1p0", "rv32i2p0_z2a1p0"}) {
-    EXPECT_EQ(
-        toString(RISCVISAInfo::parseNormalizedArchString(Input).takeError()),
-        "'z' must be followed by a letter");
-  }
-}
-
-TEST(ParseNormalizedArchString, RejectsBadS) {
-  for (StringRef Input : {"rv64i2p0_s1p0", "rv32i2p0_s2a1p0"}) {
-    EXPECT_EQ(
-        toString(RISCVISAInfo::parseNormalizedArchString(Input).takeError()),
-        "'s' must be followed by a letter");
-  }
-}
-
-TEST(ParseNormalizedArchString, RejectsBadX) {
-  for (StringRef Input : {"rv64i2p0_x1p0", "rv32i2p0_x2a1p0"}) {
-    EXPECT_EQ(
-        toString(RISCVISAInfo::parseNormalizedArchString(Input).takeError()),
-        "'x' must be followed by a letter");
-  }
-}
-
-TEST(ParseNormalizedArchString, DuplicateExtension) {
-  for (StringRef Input : {"rv64i2p0_a2p0_a1p0"}) {
-    EXPECT_EQ(
-        toString(RISCVISAInfo::parseNormalizedArchString(Input).takeError()),
-        "duplicate extension 'a'");
   }
 }
 
@@ -1130,22 +1080,14 @@
     rva20u64
     rva22s64
     rva22u64
-<<<<<<< HEAD
-=======
     rvi20u32
     rvi20u64
 
 Experimental Profiles
->>>>>>> 6e4c5224
     rva23s64
     rva23u64
     rvb23s64
     rvb23u64
-<<<<<<< HEAD
-    rvi20u32
-    rvi20u64
-=======
->>>>>>> 6e4c5224
     rvm23u32
 
 Use -march to specify the target's extension.
