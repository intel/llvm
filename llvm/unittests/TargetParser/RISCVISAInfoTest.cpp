--- conflicted
+++ resolved
@@ -1114,12 +1114,9 @@
     smctr                1.0
     ssctr                1.0
     svukte               0.3
-<<<<<<< HEAD
-=======
     xqcia                0.2
     xqcicsr              0.2
     xqcisls              0.2
->>>>>>> 93e44d24
 
 Supported Profiles
     rva20s64
