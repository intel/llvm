--- conflicted
+++ resolved
@@ -676,19 +676,6 @@
        }) {
     EXPECT_EQ(toString(RISCVISAInfo::parseArchString(Input, true).takeError()),
               "");
-<<<<<<< HEAD
-  }
-
-  for (StringRef Input : {"rv32i_zacas1p0"}) {
-    EXPECT_EQ(toString(RISCVISAInfo::parseArchString(Input, true).takeError()),
-              "'zacas' requires 'a' or 'zaamo' extension to also be specified");
-  }
-
-  for (StringRef Input : {"rv32i_zabha"}) {
-    EXPECT_EQ(toString(RISCVISAInfo::parseArchString(Input, true).takeError()),
-              "'zabha' requires 'a' or 'zaamo' extension to also be specified");
-=======
->>>>>>> a8d96e15
   }
 }
 
@@ -1061,10 +1048,7 @@
     sscofpmf             1.0
     sscounterenw         1.0
     sscsrind             1.0
-<<<<<<< HEAD
-=======
     ssdbltrp             1.0
->>>>>>> a8d96e15
     ssnpm                1.0
     sspm                 1.0
     ssqosid              1.0
