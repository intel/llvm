//===-- unittests/RISCVISAInfoTest.cpp ------------------------------------===//
//
// Part of the LLVM Project, under the Apache License v2.0 with LLVM Exceptions.
// See https://llvm.org/LICENSE.txt for license information.
// SPDX-License-Identifier: Apache-2.0 WITH LLVM-exception
//
//===----------------------------------------------------------------------===//

#include "llvm/TargetParser/RISCVISAInfo.h"
#include "llvm/ADT/StringMap.h"
#include "llvm/Testing/Support/Error.h"
#include "gtest/gtest.h"

using ::testing::ElementsAre;

using namespace llvm;

bool operator==(const RISCVISAUtils::ExtensionVersion &A,
                const RISCVISAUtils::ExtensionVersion &B) {
  return A.Major == B.Major && A.Minor == B.Minor;
}

TEST(ParseNormalizedArchString, RejectsInvalidChars) {
  for (StringRef Input : {"RV32", "rV64", "rv32i2P0", "rv64i2p0_A2p0",
                          "rv32e2.0", "rva20u64+zbc"}) {
    EXPECT_EQ(
        toString(RISCVISAInfo::parseNormalizedArchString(Input).takeError()),
        "string may only contain [a-z0-9_]");
  }
}

TEST(ParseNormalizedArchString, RejectsInvalidBaseISA) {
  for (StringRef Input : {"rv32", "rv64", "rv32j", "rv65i"}) {
    EXPECT_EQ(
        toString(RISCVISAInfo::parseNormalizedArchString(Input).takeError()),
        "arch string must begin with valid base ISA");
  }
}

TEST(ParseNormalizedArchString, RejectsMalformedInputs) {
  for (StringRef Input : {"rv64e2p", "rv32i", "rv64ip1"}) {
    EXPECT_EQ(
        toString(RISCVISAInfo::parseNormalizedArchString(Input).takeError()),
        "extension lacks version in expected format");
  }

  for (StringRef Input : {"rv64i2p0_", "rv32i2p0__a2p0"}) {
    EXPECT_EQ(
        toString(RISCVISAInfo::parseNormalizedArchString(Input).takeError()),
        "extension name missing after separator '_'");
  }
}

TEST(ParseNormalizedArchString, RejectsOnlyVersion) {
  for (StringRef Input : {"rv64i2p0_1p0", "rv32i2p0_1p0"}) {
    EXPECT_EQ(
        toString(RISCVISAInfo::parseNormalizedArchString(Input).takeError()),
        "missing extension name");
  }
}

TEST(ParseNormalizedArchString, RejectsBadZ) {
  for (StringRef Input : {"rv64i2p0_z1p0", "rv32i2p0_z2a1p0"}) {
    EXPECT_EQ(
        toString(RISCVISAInfo::parseNormalizedArchString(Input).takeError()),
        "'z' must be followed by a letter");
  }
}

TEST(ParseNormalizedArchString, RejectsBadS) {
  for (StringRef Input : {"rv64i2p0_s1p0", "rv32i2p0_s2a1p0"}) {
    EXPECT_EQ(
        toString(RISCVISAInfo::parseNormalizedArchString(Input).takeError()),
        "'s' must be followed by a letter");
  }
}

TEST(ParseNormalizedArchString, RejectsBadX) {
  for (StringRef Input : {"rv64i2p0_x1p0", "rv32i2p0_x2a1p0"}) {
    EXPECT_EQ(
        toString(RISCVISAInfo::parseNormalizedArchString(Input).takeError()),
        "'x' must be followed by a letter");
  }
}

TEST(ParseNormalizedArchString, DuplicateExtension) {
  for (StringRef Input : {"rv64i2p0_a2p0_a1p0"}) {
    EXPECT_EQ(
        toString(RISCVISAInfo::parseNormalizedArchString(Input).takeError()),
        "duplicate extension 'a'");
  }
}

TEST(ParseNormalizedArchString, AcceptsValidBaseISAsAndSetsXLen) {
  auto MaybeRV32I = RISCVISAInfo::parseNormalizedArchString("rv32i2p0");
  ASSERT_THAT_EXPECTED(MaybeRV32I, Succeeded());
  RISCVISAInfo &InfoRV32I = **MaybeRV32I;
  EXPECT_EQ(InfoRV32I.getExtensions().size(), 1UL);
  EXPECT_TRUE(InfoRV32I.getExtensions().at("i") ==
              (RISCVISAUtils::ExtensionVersion{2, 0}));
  EXPECT_EQ(InfoRV32I.getXLen(), 32U);

  auto MaybeRV32E = RISCVISAInfo::parseNormalizedArchString("rv32e2p0");
  ASSERT_THAT_EXPECTED(MaybeRV32E, Succeeded());
  RISCVISAInfo &InfoRV32E = **MaybeRV32E;
  EXPECT_EQ(InfoRV32E.getExtensions().size(), 1UL);
  EXPECT_TRUE(InfoRV32E.getExtensions().at("e") ==
              (RISCVISAUtils::ExtensionVersion{2, 0}));
  EXPECT_EQ(InfoRV32E.getXLen(), 32U);

  auto MaybeRV64I = RISCVISAInfo::parseNormalizedArchString("rv64i2p0");
  ASSERT_THAT_EXPECTED(MaybeRV64I, Succeeded());
  RISCVISAInfo &InfoRV64I = **MaybeRV64I;
  EXPECT_EQ(InfoRV64I.getExtensions().size(), 1UL);
  EXPECT_TRUE(InfoRV64I.getExtensions().at("i") ==
              (RISCVISAUtils::ExtensionVersion{2, 0}));
  EXPECT_EQ(InfoRV64I.getXLen(), 64U);

  auto MaybeRV64E = RISCVISAInfo::parseNormalizedArchString("rv64e2p0");
  ASSERT_THAT_EXPECTED(MaybeRV64E, Succeeded());
  RISCVISAInfo &InfoRV64E = **MaybeRV64E;
  EXPECT_EQ(InfoRV64E.getExtensions().size(), 1UL);
  EXPECT_TRUE(InfoRV64E.getExtensions().at("e") ==
              (RISCVISAUtils::ExtensionVersion{2, 0}));
  EXPECT_EQ(InfoRV64E.getXLen(), 64U);
}

TEST(ParseNormalizedArchString, AcceptsArbitraryExtensionsAndVersions) {
  auto MaybeISAInfo = RISCVISAInfo::parseNormalizedArchString(
      "rv64i5p1_m3p2_zmadeup11p12_sfoo2p0_xbar3p0");
  ASSERT_THAT_EXPECTED(MaybeISAInfo, Succeeded());
  RISCVISAInfo &Info = **MaybeISAInfo;
  EXPECT_EQ(Info.getExtensions().size(), 5UL);
  EXPECT_TRUE(Info.getExtensions().at("i") ==
              (RISCVISAUtils::ExtensionVersion{5, 1}));
  EXPECT_TRUE(Info.getExtensions().at("m") ==
              (RISCVISAUtils::ExtensionVersion{3, 2}));
  EXPECT_TRUE(Info.getExtensions().at("zmadeup") ==
              (RISCVISAUtils::ExtensionVersion{11, 12}));
  EXPECT_TRUE(Info.getExtensions().at("sfoo") ==
              (RISCVISAUtils::ExtensionVersion{2, 0}));
  EXPECT_TRUE(Info.getExtensions().at("xbar") ==
              (RISCVISAUtils::ExtensionVersion{3, 0}));
}

TEST(ParseNormalizedArchString, UpdatesFLenMinVLenMaxELen) {
  auto MaybeISAInfo = RISCVISAInfo::parseNormalizedArchString(
      "rv64i2p0_d2p0_zvl64b1p0_zve64d1p0");
  ASSERT_THAT_EXPECTED(MaybeISAInfo, Succeeded());
  RISCVISAInfo &Info = **MaybeISAInfo;
  EXPECT_EQ(Info.getXLen(), 64U);
  EXPECT_EQ(Info.getFLen(), 64U);
  EXPECT_EQ(Info.getMinVLen(), 64U);
  EXPECT_EQ(Info.getMaxELen(), 64U);
  EXPECT_EQ(Info.getMaxELenFp(), 64U);
}

TEST(ParseNormalizedArchString, AcceptsUnknownMultiletter) {
  auto MaybeISAInfo = RISCVISAInfo::parseNormalizedArchString(
      "rv64i2p0_f2p0_d2p0_zicsr2p0_ykk1p0");
  ASSERT_THAT_EXPECTED(MaybeISAInfo, Succeeded());
  RISCVISAInfo &Info = **MaybeISAInfo;
  EXPECT_EQ(Info.toString(), "rv64i2p0_f2p0_d2p0_zicsr2p0_ykk1p0");
}

TEST(ParseArchString, RejectsInvalidChars) {
  for (StringRef Input : {"RV32", "rV64", "rv32i2P0", "rv64i2p0_A2p0"}) {
    EXPECT_EQ(toString(RISCVISAInfo::parseArchString(Input, true).takeError()),
              "string may only contain [a-z0-9_]");
  }
}

TEST(ParseArchString, RejectsInvalidBaseISA) {
  for (StringRef Input : {"rv32", "rv64", "rv65i"}) {
    EXPECT_EQ(toString(RISCVISAInfo::parseArchString(Input, true).takeError()),
              "string must begin with rv32{i,e,g}, rv64{i,e,g}, or a supported "
              "profile name");
  }

  for (StringRef Input : {"rv32j", "rv32_i"}) {
    EXPECT_EQ(toString(RISCVISAInfo::parseArchString(Input, true).takeError()),
              "first letter after 'rv32' should be 'e', 'i' or 'g'");
  }

  EXPECT_EQ(toString(RISCVISAInfo::parseArchString("rv64k", true).takeError()),
            "first letter after 'rv64' should be 'e', 'i' or 'g'");
}

TEST(ParseArchString, RejectsUnsupportedBaseISA) {
  for (StringRef Input : {"rv128i", "rv128g"}) {
    EXPECT_EQ(toString(RISCVISAInfo::parseArchString(Input, true).takeError()),
              "string must begin with rv32{i,e,g}, rv64{i,e,g}, or a supported "
              "profile name");
  }
}

TEST(ParseArchString, AcceptsSupportedBaseISAsAndSetsXLenAndFLen) {
  auto MaybeRV32I = RISCVISAInfo::parseArchString("rv32i", true);
  ASSERT_THAT_EXPECTED(MaybeRV32I, Succeeded());
  RISCVISAInfo &InfoRV32I = **MaybeRV32I;
  const auto &ExtsRV32I = InfoRV32I.getExtensions();
  EXPECT_EQ(ExtsRV32I.size(), 1UL);
  EXPECT_TRUE(ExtsRV32I.at("i") == (RISCVISAUtils::ExtensionVersion{2, 1}));
  EXPECT_EQ(InfoRV32I.getXLen(), 32U);
  EXPECT_EQ(InfoRV32I.getFLen(), 0U);
  EXPECT_EQ(InfoRV32I.getMinVLen(), 0U);
  EXPECT_EQ(InfoRV32I.getMaxELen(), 0U);
  EXPECT_EQ(InfoRV32I.getMaxELenFp(), 0U);

  auto MaybeRV32E = RISCVISAInfo::parseArchString("rv32e", true);
  ASSERT_THAT_EXPECTED(MaybeRV32E, Succeeded());
  RISCVISAInfo &InfoRV32E = **MaybeRV32E;
  const auto &ExtsRV32E = InfoRV32E.getExtensions();
  EXPECT_EQ(ExtsRV32E.size(), 1UL);
  EXPECT_TRUE(ExtsRV32E.at("e") == (RISCVISAUtils::ExtensionVersion{2, 0}));
  EXPECT_EQ(InfoRV32E.getXLen(), 32U);
  EXPECT_EQ(InfoRV32E.getFLen(), 0U);
  EXPECT_EQ(InfoRV32E.getMinVLen(), 0U);
  EXPECT_EQ(InfoRV32E.getMaxELen(), 0U);
  EXPECT_EQ(InfoRV32E.getMaxELenFp(), 0U);

  auto MaybeRV32G = RISCVISAInfo::parseArchString("rv32g", true);
  ASSERT_THAT_EXPECTED(MaybeRV32G, Succeeded());
  RISCVISAInfo &InfoRV32G = **MaybeRV32G;
  const auto &ExtsRV32G = InfoRV32G.getExtensions();
  EXPECT_EQ(ExtsRV32G.size(), 10UL);
  EXPECT_TRUE(ExtsRV32G.at("i") == (RISCVISAUtils::ExtensionVersion{2, 1}));
  EXPECT_TRUE(ExtsRV32G.at("m") == (RISCVISAUtils::ExtensionVersion{2, 0}));
  EXPECT_TRUE(ExtsRV32G.at("a") == (RISCVISAUtils::ExtensionVersion{2, 1}));
  EXPECT_TRUE(ExtsRV32G.at("f") == (RISCVISAUtils::ExtensionVersion{2, 2}));
  EXPECT_TRUE(ExtsRV32G.at("d") == (RISCVISAUtils::ExtensionVersion{2, 2}));
  EXPECT_TRUE(ExtsRV32G.at("zicsr") == (RISCVISAUtils::ExtensionVersion{2, 0}));
  EXPECT_TRUE(ExtsRV32G.at("zifencei") ==
              (RISCVISAUtils::ExtensionVersion{2, 0}));
  EXPECT_TRUE(ExtsRV32G.at("zmmul") == (RISCVISAUtils::ExtensionVersion{1, 0}));
  EXPECT_TRUE(ExtsRV32G.at("zaamo") == (RISCVISAUtils::ExtensionVersion{1, 0}));
  EXPECT_TRUE(ExtsRV32G.at("zalrsc") ==
              (RISCVISAUtils::ExtensionVersion{1, 0}));
  EXPECT_EQ(InfoRV32G.getXLen(), 32U);
  EXPECT_EQ(InfoRV32G.getFLen(), 64U);
  EXPECT_EQ(InfoRV32G.getMinVLen(), 0U);
  EXPECT_EQ(InfoRV32G.getMaxELen(), 0U);
  EXPECT_EQ(InfoRV32G.getMaxELenFp(), 0U);

  auto MaybeRV64I = RISCVISAInfo::parseArchString("rv64i", true);
  ASSERT_THAT_EXPECTED(MaybeRV64I, Succeeded());
  RISCVISAInfo &InfoRV64I = **MaybeRV64I;
  const auto &ExtsRV64I = InfoRV64I.getExtensions();
  EXPECT_EQ(ExtsRV64I.size(), 1UL);
  EXPECT_TRUE(ExtsRV64I.at("i") == (RISCVISAUtils::ExtensionVersion{2, 1}));
  EXPECT_EQ(InfoRV64I.getXLen(), 64U);
  EXPECT_EQ(InfoRV64I.getFLen(), 0U);
  EXPECT_EQ(InfoRV64I.getMinVLen(), 0U);
  EXPECT_EQ(InfoRV64I.getMaxELen(), 0U);
  EXPECT_EQ(InfoRV64I.getMaxELenFp(), 0U);

  auto MaybeRV64E = RISCVISAInfo::parseArchString("rv64e", true);
  ASSERT_THAT_EXPECTED(MaybeRV64E, Succeeded());
  RISCVISAInfo &InfoRV64E = **MaybeRV64E;
  const auto &ExtsRV64E = InfoRV64E.getExtensions();
  EXPECT_EQ(ExtsRV64E.size(), 1UL);
  EXPECT_TRUE(ExtsRV64E.at("e") == (RISCVISAUtils::ExtensionVersion{2, 0}));
  EXPECT_EQ(InfoRV64E.getXLen(), 64U);
  EXPECT_EQ(InfoRV64E.getFLen(), 0U);
  EXPECT_EQ(InfoRV64E.getMinVLen(), 0U);
  EXPECT_EQ(InfoRV64E.getMaxELen(), 0U);
  EXPECT_EQ(InfoRV64E.getMaxELenFp(), 0U);

  auto MaybeRV64G = RISCVISAInfo::parseArchString("rv64g", true);
  ASSERT_THAT_EXPECTED(MaybeRV64G, Succeeded());
  RISCVISAInfo &InfoRV64G = **MaybeRV64G;
  const auto &ExtsRV64G = InfoRV64G.getExtensions();
  EXPECT_EQ(ExtsRV64G.size(), 10UL);
  EXPECT_TRUE(ExtsRV64G.at("i") == (RISCVISAUtils::ExtensionVersion{2, 1}));
  EXPECT_TRUE(ExtsRV64G.at("m") == (RISCVISAUtils::ExtensionVersion{2, 0}));
  EXPECT_TRUE(ExtsRV64G.at("a") == (RISCVISAUtils::ExtensionVersion{2, 1}));
  EXPECT_TRUE(ExtsRV64G.at("f") == (RISCVISAUtils::ExtensionVersion{2, 2}));
  EXPECT_TRUE(ExtsRV64G.at("d") == (RISCVISAUtils::ExtensionVersion{2, 2}));
  EXPECT_TRUE(ExtsRV64G.at("zicsr") == (RISCVISAUtils::ExtensionVersion{2, 0}));
  EXPECT_TRUE(ExtsRV64G.at("zifencei") ==
              (RISCVISAUtils::ExtensionVersion{2, 0}));
  EXPECT_TRUE(ExtsRV64G.at("zmmul") == (RISCVISAUtils::ExtensionVersion{1, 0}));
  EXPECT_TRUE(ExtsRV64G.at("zaamo") == (RISCVISAUtils::ExtensionVersion{1, 0}));
  EXPECT_TRUE(ExtsRV64G.at("zalrsc") ==
              (RISCVISAUtils::ExtensionVersion{1, 0}));
  EXPECT_EQ(InfoRV64G.getXLen(), 64U);
  EXPECT_EQ(InfoRV64G.getFLen(), 64U);
  EXPECT_EQ(InfoRV64G.getMinVLen(), 0U);
  EXPECT_EQ(InfoRV64G.getMaxELen(), 0U);
  EXPECT_EQ(InfoRV64G.getMaxELenFp(), 0U);

  auto MaybeRV64GCV = RISCVISAInfo::parseArchString("rv64gcv", true);
  ASSERT_THAT_EXPECTED(MaybeRV64GCV, Succeeded());
  RISCVISAInfo &InfoRV64GCV = **MaybeRV64GCV;
  const auto &ExtsRV64GCV = InfoRV64GCV.getExtensions();
  EXPECT_EQ(ExtsRV64GCV.size(), 22UL);
  EXPECT_TRUE(ExtsRV64GCV.at("i") == (RISCVISAUtils::ExtensionVersion{2, 1}));
  EXPECT_TRUE(ExtsRV64GCV.at("m") == (RISCVISAUtils::ExtensionVersion{2, 0}));
  EXPECT_TRUE(ExtsRV64GCV.at("a") == (RISCVISAUtils::ExtensionVersion{2, 1}));
  EXPECT_TRUE(ExtsRV64GCV.at("f") == (RISCVISAUtils::ExtensionVersion{2, 2}));
  EXPECT_TRUE(ExtsRV64GCV.at("d") == (RISCVISAUtils::ExtensionVersion{2, 2}));
  EXPECT_TRUE(ExtsRV64GCV.at("c") == (RISCVISAUtils::ExtensionVersion{2, 0}));
  EXPECT_TRUE(ExtsRV64GCV.at("zicsr") == (RISCVISAUtils::ExtensionVersion{2, 0}));
  EXPECT_TRUE(ExtsRV64GCV.at("zifencei") ==
              (RISCVISAUtils::ExtensionVersion{2, 0}));
  EXPECT_TRUE(ExtsRV64GCV.at("zmmul") == (RISCVISAUtils::ExtensionVersion{1, 0}));
  EXPECT_TRUE(ExtsRV64GCV.at("zaamo") == (RISCVISAUtils::ExtensionVersion{1, 0}));
  EXPECT_TRUE(ExtsRV64GCV.at("zalrsc") ==
              (RISCVISAUtils::ExtensionVersion{1, 0}));
  EXPECT_TRUE(ExtsRV64GCV.at("zca") == (RISCVISAUtils::ExtensionVersion{1, 0}));
  EXPECT_TRUE(ExtsRV64GCV.at("zcd") == (RISCVISAUtils::ExtensionVersion{1, 0}));
  EXPECT_TRUE(ExtsRV64GCV.at("v") == (RISCVISAUtils::ExtensionVersion{1, 0}));
  EXPECT_TRUE(ExtsRV64GCV.at("zve32x") == (RISCVISAUtils::ExtensionVersion{1, 0}));
  EXPECT_TRUE(ExtsRV64GCV.at("zve32f") == (RISCVISAUtils::ExtensionVersion{1, 0}));
  EXPECT_TRUE(ExtsRV64GCV.at("zve64x") == (RISCVISAUtils::ExtensionVersion{1, 0}));
  EXPECT_TRUE(ExtsRV64GCV.at("zve64f") == (RISCVISAUtils::ExtensionVersion{1, 0}));
  EXPECT_TRUE(ExtsRV64GCV.at("zve64d") == (RISCVISAUtils::ExtensionVersion{1, 0}));
  EXPECT_TRUE(ExtsRV64GCV.at("zvl32b") == (RISCVISAUtils::ExtensionVersion{1, 0}));
  EXPECT_TRUE(ExtsRV64GCV.at("zvl64b") == (RISCVISAUtils::ExtensionVersion{1, 0}));
  EXPECT_TRUE(ExtsRV64GCV.at("zvl128b") == (RISCVISAUtils::ExtensionVersion{1, 0}));
  EXPECT_EQ(InfoRV64GCV.getXLen(), 64U);
  EXPECT_EQ(InfoRV64GCV.getFLen(), 64U);
  EXPECT_EQ(InfoRV64GCV.getMinVLen(), 128U);
  EXPECT_EQ(InfoRV64GCV.getMaxELen(), 64U);
  EXPECT_EQ(InfoRV64GCV.getMaxELenFp(), 64U);
}

TEST(ParseArchString, RejectsUnrecognizedExtensionNamesByDefault) {
  EXPECT_EQ(
      toString(
          RISCVISAInfo::parseArchString("rv32i_zmadeup", true).takeError()),
      "unsupported standard user-level extension 'zmadeup'");
  EXPECT_EQ(
      toString(
          RISCVISAInfo::parseArchString("rv64g_smadeup", true).takeError()),
      "unsupported standard supervisor-level extension 'smadeup'");
  EXPECT_EQ(
      toString(
          RISCVISAInfo::parseArchString("rv64g_xmadeup", true).takeError()),
      "unsupported non-standard user-level extension 'xmadeup'");
  EXPECT_EQ(
      toString(
          RISCVISAInfo::parseArchString("rv32i_zmadeup1p0", true).takeError()),
      "unsupported standard user-level extension 'zmadeup'");
  EXPECT_EQ(
      toString(
          RISCVISAInfo::parseArchString("rv64g_smadeup1p0", true).takeError()),
      "unsupported standard supervisor-level extension 'smadeup'");
  EXPECT_EQ(
      toString(
          RISCVISAInfo::parseArchString("rv64g_xmadeup1p0", true).takeError()),
      "unsupported non-standard user-level extension 'xmadeup'");
}

TEST(ParseArchString, AcceptsVersionInLongOrShortForm) {
  for (StringRef Input : {"rv64i2p1"}) {
    auto MaybeISAInfo = RISCVISAInfo::parseArchString(Input, true);
    ASSERT_THAT_EXPECTED(MaybeISAInfo, Succeeded());
    const auto &Exts = (*MaybeISAInfo)->getExtensions();
    EXPECT_TRUE(Exts.at("i") == (RISCVISAUtils::ExtensionVersion{2, 1}));
  }
  for (StringRef Input : {"rv32i_zfinx1", "rv32i_zfinx1p0"}) {
    auto MaybeISAInfo = RISCVISAInfo::parseArchString(Input, true);
    ASSERT_THAT_EXPECTED(MaybeISAInfo, Succeeded());
    const auto &Exts = (*MaybeISAInfo)->getExtensions();
    EXPECT_TRUE(Exts.at("zfinx") == (RISCVISAUtils::ExtensionVersion{1, 0}));
  }
}

TEST(ParseArchString, RejectsUnrecognizedExtensionVersionsByDefault) {
  EXPECT_EQ(
      toString(RISCVISAInfo::parseArchString("rv64i2p", true).takeError()),
      "minor version number missing after 'p' for extension 'i'");
  EXPECT_EQ(
      toString(RISCVISAInfo::parseArchString("rv64i1p0", true).takeError()),
      "unsupported version number 1.0 for extension 'i'");
  EXPECT_EQ(
      toString(RISCVISAInfo::parseArchString("rv64i9p9", true).takeError()),
      "unsupported version number 9.9 for extension 'i'");
  EXPECT_EQ(
      toString(RISCVISAInfo::parseArchString("rv32im0p1", true).takeError()),
      "unsupported version number 0.1 for extension 'm'");
  EXPECT_EQ(toString(RISCVISAInfo::parseArchString("rv32izifencei10p10", true)
                         .takeError()),
            "unsupported version number 10.10 for extension 'zifencei'");
}

TEST(ParseArchString, AcceptsUnderscoreSplittingExtensions) {
  for (StringRef Input : {"rv32imafdczifencei", "rv32i_m_a_f_d_c_zifencei"}) {
    auto MaybeISAInfo = RISCVISAInfo::parseArchString(Input, true);
    ASSERT_THAT_EXPECTED(MaybeISAInfo, Succeeded());
    const auto &Exts = (*MaybeISAInfo)->getExtensions();
    EXPECT_EQ(Exts.size(), 14UL);
    EXPECT_EQ(Exts.count("i"), 1U);
    EXPECT_EQ(Exts.count("m"), 1U);
    EXPECT_EQ(Exts.count("a"), 1U);
    EXPECT_EQ(Exts.count("f"), 1U);
    EXPECT_EQ(Exts.count("d"), 1U);
    EXPECT_EQ(Exts.count("c"), 1U);
    EXPECT_EQ(Exts.count("zicsr"), 1U);
    EXPECT_EQ(Exts.count("zifencei"), 1U);
    EXPECT_EQ(Exts.count("zmmul"), 1U);
    EXPECT_EQ(Exts.count("zaamo"), 1U);
    EXPECT_EQ(Exts.count("zalrsc"), 1U);
    EXPECT_EQ(Exts.count("zca"), 1U);
    EXPECT_EQ(Exts.count("zcf"), 1U);
    EXPECT_EQ(Exts.count("zcd"), 1U);
  }
}

TEST(ParseArchString, AcceptsRelaxSingleLetterExtensions) {
  for (StringRef Input :
       {"rv32imfad", "rv32im_fa_d", "rv32im2p0fad", "rv32i2p1m2p0fad"}) {
    auto MaybeISAInfo = RISCVISAInfo::parseArchString(Input, true);
    ASSERT_THAT_EXPECTED(MaybeISAInfo, Succeeded());
    const auto &Exts = (*MaybeISAInfo)->getExtensions();
    EXPECT_EQ(Exts.size(), 9UL);
    EXPECT_EQ(Exts.count("i"), 1U);
    EXPECT_EQ(Exts.count("m"), 1U);
    EXPECT_EQ(Exts.count("f"), 1U);
    EXPECT_EQ(Exts.count("a"), 1U);
    EXPECT_EQ(Exts.count("d"), 1U);
    EXPECT_EQ(Exts.count("zicsr"), 1U);
    EXPECT_EQ(Exts.count("zmmul"), 1U);
    EXPECT_EQ(Exts.count("zaamo"), 1U);
    EXPECT_EQ(Exts.count("zalrsc"), 1U);
  }
}

TEST(ParseArchString, AcceptsRelaxMixedLetterExtensions) {
  for (StringRef Input :
       {"rv32i_zihintntl_m_a_f_d_svinval", "rv32izihintntl_mafdsvinval",
        "rv32i_zihintntl_mafd_svinval"}) {
    auto MaybeISAInfo = RISCVISAInfo::parseArchString(Input, true);
    ASSERT_THAT_EXPECTED(MaybeISAInfo, Succeeded());
    const auto &Exts = (*MaybeISAInfo)->getExtensions();
    EXPECT_EQ(Exts.size(), 11UL);
    EXPECT_EQ(Exts.count("i"), 1U);
    EXPECT_EQ(Exts.count("m"), 1U);
    EXPECT_EQ(Exts.count("a"), 1U);
    EXPECT_EQ(Exts.count("f"), 1U);
    EXPECT_EQ(Exts.count("d"), 1U);
    EXPECT_EQ(Exts.count("zihintntl"), 1U);
    EXPECT_EQ(Exts.count("svinval"), 1U);
    EXPECT_EQ(Exts.count("zicsr"), 1U);
    EXPECT_EQ(Exts.count("zmmul"), 1U);
    EXPECT_EQ(Exts.count("zaamo"), 1U);
    EXPECT_EQ(Exts.count("zalrsc"), 1U);
  }
}

TEST(ParseArchString, AcceptsAmbiguousFromRelaxExtensions) {
  for (StringRef Input : {"rv32i_zba_m", "rv32izba_m", "rv32izba1p0_m2p0"}) {
    auto MaybeISAInfo = RISCVISAInfo::parseArchString(Input, true);
    ASSERT_THAT_EXPECTED(MaybeISAInfo, Succeeded());
    const auto &Exts = (*MaybeISAInfo)->getExtensions();
    EXPECT_EQ(Exts.size(), 4UL);
    EXPECT_EQ(Exts.count("i"), 1U);
    EXPECT_EQ(Exts.count("zba"), 1U);
    EXPECT_EQ(Exts.count("m"), 1U);
    EXPECT_EQ(Exts.count("zmmul"), 1U);
  }
  for (StringRef Input :
       {"rv32ia_zba_m", "rv32iazba_m", "rv32ia2p1zba1p0_m2p0"}) {
    auto MaybeISAInfo = RISCVISAInfo::parseArchString(Input, true);
    ASSERT_THAT_EXPECTED(MaybeISAInfo, Succeeded());
    const auto &Exts = (*MaybeISAInfo)->getExtensions();
    EXPECT_EQ(Exts.size(), 7UL);
    EXPECT_EQ(Exts.count("i"), 1U);
    EXPECT_EQ(Exts.count("zba"), 1U);
    EXPECT_EQ(Exts.count("m"), 1U);
    EXPECT_EQ(Exts.count("a"), 1U);
    EXPECT_EQ(Exts.count("zmmul"), 1U);
    EXPECT_EQ(Exts.count("zaamo"), 1U);
    EXPECT_EQ(Exts.count("zalrsc"), 1U);
  }
}

TEST(ParseArchString, RejectsRelaxExtensionsNotStartWithEorIorG) {
  EXPECT_EQ(
      toString(RISCVISAInfo::parseArchString("rv32zba_im", true).takeError()),
      "first letter after 'rv32' should be 'e', 'i' or 'g'");
}

TEST(ParseArchString,
     RejectsMultiLetterExtensionFollowBySingleLetterExtensions) {
  for (StringRef Input : {"rv32izbam", "rv32i_zbam"})
    EXPECT_EQ(toString(RISCVISAInfo::parseArchString(Input, true).takeError()),
              "unsupported standard user-level extension 'zbam'");
  EXPECT_EQ(
      toString(RISCVISAInfo::parseArchString("rv32izbai_m", true).takeError()),
      "unsupported standard user-level extension 'zbai'");
  EXPECT_EQ(
      toString(RISCVISAInfo::parseArchString("rv32izbaim", true).takeError()),
      "unsupported standard user-level extension 'zbaim'");
  EXPECT_EQ(
      toString(
          RISCVISAInfo::parseArchString("rv32i_zba1p0m", true).takeError()),
      "unsupported standard user-level extension 'zba1p0m'");
}

TEST(ParseArchString, RejectsDoubleOrTrailingUnderscore) {
  EXPECT_EQ(
      toString(RISCVISAInfo::parseArchString("rv64i__m", true).takeError()),
      "extension name missing after separator '_'");

  for (StringRef Input :
       {"rv32ezicsr__zifencei", "rv32i_", "rv32izicsr_", "rv64im_"}) {
    EXPECT_EQ(toString(RISCVISAInfo::parseArchString(Input, true).takeError()),
              "extension name missing after separator '_'");
  }
}

TEST(ParseArchString, RejectsDuplicateExtensionNames) {
  EXPECT_EQ(toString(RISCVISAInfo::parseArchString("rv64ii", true).takeError()),
            "invalid standard user-level extension 'i'");
  EXPECT_EQ(toString(RISCVISAInfo::parseArchString("rv32ee", true).takeError()),
            "invalid standard user-level extension 'e'");
  EXPECT_EQ(
      toString(RISCVISAInfo::parseArchString("rv64imm", true).takeError()),
      "duplicated standard user-level extension 'm'");
  EXPECT_EQ(
      toString(
          RISCVISAInfo::parseArchString("rv32i_zicsr_zicsr", true).takeError()),
      "duplicated standard user-level extension 'zicsr'");
}

TEST(ParseArchString,
     RejectsExperimentalExtensionsIfNotEnableExperimentalExtension) {
  EXPECT_EQ(
      toString(RISCVISAInfo::parseArchString("rv64izalasr", false).takeError()),
      "requires '-menable-experimental-extensions' for experimental extension "
      "'zalasr'");
}

TEST(ParseArchString,
     AcceptsExperimentalExtensionsIfEnableExperimentalExtension) {
  // Note: If zalasr becomes none-experimental, this test will need
  // updating (and unfortunately, it will still pass). The failure of
  // RejectsExperimentalExtensionsIfNotEnableExperimentalExtension will
  // hopefully serve as a reminder to update.
  auto MaybeISAInfo = RISCVISAInfo::parseArchString("rv64izalasr", true, false);
  ASSERT_THAT_EXPECTED(MaybeISAInfo, Succeeded());
  const auto &Exts = (*MaybeISAInfo)->getExtensions();
  EXPECT_EQ(Exts.size(), 2UL);
  EXPECT_EQ(Exts.count("zalasr"), 1U);
  auto MaybeISAInfo2 = RISCVISAInfo::parseArchString("rv64izalasr0p1", true);
  ASSERT_THAT_EXPECTED(MaybeISAInfo2, Succeeded());
  const auto &Exts2 = (*MaybeISAInfo2)->getExtensions();
  EXPECT_EQ(Exts2.size(), 2UL);
  EXPECT_EQ(Exts2.count("zalasr"), 1U);
}

TEST(ParseArchString,
     RequiresExplicitVersionNumberForExperimentalExtensionByDefault) {
  EXPECT_EQ(
      toString(RISCVISAInfo::parseArchString("rv64izalasr", true).takeError()),
      "experimental extension requires explicit version number `zalasr`");
}

TEST(ParseArchString,
     AcceptsUnrecognizedVersionIfNotExperimentalExtensionVersionCheck) {
  auto MaybeISAInfo =
      RISCVISAInfo::parseArchString("rv64izalasr9p9", true, false);
  ASSERT_THAT_EXPECTED(MaybeISAInfo, Succeeded());
  const auto &Exts = (*MaybeISAInfo)->getExtensions();
  EXPECT_EQ(Exts.size(), 2UL);
  EXPECT_TRUE(Exts.at("zalasr") == (RISCVISAUtils::ExtensionVersion{9, 9}));
}

TEST(ParseArchString, RejectsUnrecognizedVersionForExperimentalExtension) {
  EXPECT_EQ(
      toString(
          RISCVISAInfo::parseArchString("rv64izalasr9p9", true).takeError()),
      "unsupported version number 9.9 for experimental extension 'zalasr' "
      "(this compiler supports 0.1)");
}

TEST(ParseArchString, RejectsExtensionVersionForG) {
  for (StringRef Input : {"rv32g1c", "rv64g2p0"}) {
    EXPECT_EQ(toString(RISCVISAInfo::parseArchString(Input, true).takeError()),
              "version not supported for 'g'");
  }
}

TEST(ParseArchString, AddsImpliedExtensions) {
  // Does not attempt to exhaustively test all implications.
  auto MaybeRV64ID = RISCVISAInfo::parseArchString("rv64id", true);
  ASSERT_THAT_EXPECTED(MaybeRV64ID, Succeeded());
  const auto &ExtsRV64ID = (*MaybeRV64ID)->getExtensions();
  EXPECT_EQ(ExtsRV64ID.size(), 4UL);
  EXPECT_EQ(ExtsRV64ID.count("i"), 1U);
  EXPECT_EQ(ExtsRV64ID.count("f"), 1U);
  EXPECT_EQ(ExtsRV64ID.count("d"), 1U);
  EXPECT_EQ(ExtsRV64ID.count("zicsr"), 1U);

  auto MaybeRV32IZKN = RISCVISAInfo::parseArchString("rv64izkn", true);
  ASSERT_THAT_EXPECTED(MaybeRV32IZKN, Succeeded());
  const auto &ExtsRV32IZKN = (*MaybeRV32IZKN)->getExtensions();
  EXPECT_EQ(ExtsRV32IZKN.size(), 8UL);
  EXPECT_EQ(ExtsRV32IZKN.count("i"), 1U);
  EXPECT_EQ(ExtsRV32IZKN.count("zbkb"), 1U);
  EXPECT_EQ(ExtsRV32IZKN.count("zbkc"), 1U);
  EXPECT_EQ(ExtsRV32IZKN.count("zbkx"), 1U);
  EXPECT_EQ(ExtsRV32IZKN.count("zkne"), 1U);
  EXPECT_EQ(ExtsRV32IZKN.count("zknd"), 1U);
  EXPECT_EQ(ExtsRV32IZKN.count("zknh"), 1U);
  EXPECT_EQ(ExtsRV32IZKN.count("zkn"), 1U);
}

TEST(ParseArchString, RejectsConflictingExtensions) {
  for (StringRef Input : {"rv32ifzfinx", "rv64gzdinx"}) {
    EXPECT_EQ(toString(RISCVISAInfo::parseArchString(Input, true).takeError()),
              "'f' and 'zfinx' extensions are incompatible");
  }

  for (StringRef Input : {"rv32idc_zcmp1p0", "rv64idc_zcmp1p0"}) {
    EXPECT_EQ(toString(RISCVISAInfo::parseArchString(Input, true).takeError()),
              "'zcmp' extension is incompatible with 'c' extension when 'd' "
              "extension is enabled");
  }

  for (StringRef Input : {"rv32id_zcd1p0_zcmp1p0", "rv64id_zcd1p0_zcmp1p0"}) {
    EXPECT_EQ(toString(RISCVISAInfo::parseArchString(Input, true).takeError()),
              "'zcmp' extension is incompatible with 'zcd' extension when 'd' "
              "extension is enabled");
  }

  for (StringRef Input : {"rv32idc_zcmt1p0", "rv64idc_zcmt1p0"}) {
    EXPECT_EQ(toString(RISCVISAInfo::parseArchString(Input, true).takeError()),
              "'zcmt' extension is incompatible with 'c' extension when 'd' "
              "extension is enabled");
  }

  for (StringRef Input : {"rv32id_zcd1p0_zcmt1p0", "rv64id_zcd1p0_zcmt1p0"}) {
    EXPECT_EQ(toString(RISCVISAInfo::parseArchString(Input, true).takeError()),
              "'zcmt' extension is incompatible with 'zcd' extension when 'd' "
              "extension is enabled");
  }

  for (StringRef Input : {"rv64if_zcf"}) {
    EXPECT_EQ(toString(RISCVISAInfo::parseArchString(Input, true).takeError()),
              "'zcf' is only supported for 'rv32'");
  }

  for (StringRef Input : {"rv64i_xwchc"}) {
    EXPECT_EQ(toString(RISCVISAInfo::parseArchString(Input, true).takeError()),
              "'xwchc' is only supported for 'rv32'");
  }

  for (StringRef Input : {"rv32id_xwchc"}) {
    EXPECT_EQ(toString(RISCVISAInfo::parseArchString(Input, true).takeError()),
              "'d' and 'xwchc' extensions are incompatible");
  }

  for (StringRef Input : {"rv32i_zcb_xwchc"}) {
    EXPECT_EQ(toString(RISCVISAInfo::parseArchString(Input, true).takeError()),
              "'xwchc' and 'zcb' extensions are incompatible");
  }

  for (StringRef Input : {"rv32i_zcf_zclsd"}) {
    EXPECT_EQ(toString(RISCVISAInfo::parseArchString(Input, true).takeError()),
              "'zclsd' and 'zcf' extensions are incompatible");
  }

  for (StringRef Input :
       {"rv64i_xqcisls0p2", "rv64i_xqcia0p4", "rv64i_xqciac0p3",
        "rv64i_xqcicsr0p2", "rv64i_xqcilsm0p2", "rv64i_xqcicm0p2",
        "rv64i_xqcics0p2", "rv64i_xqcicli0p2", "rv64i_xqciint0p4",
<<<<<<< HEAD
        "rv64i_xqcilo0p2", "rv64i_xqcilia0p2", "rv64i_xqcibm0p4",
        "rv64i_xqcibi0p2", "rv64i_xqcili0p2", "rv64i_xqcisim0p2"}) {
=======
        "rv64i_xqciio0p1", "rv64i_xqcilo0p2", "rv64i_xqcilia0p2",
        "rv64i_xqcibm0p4", "rv64i_xqcibi0p2", "rv64i_xqcili0p2",
        "rv64i_xqcisim0p2", "rv64i_xqcilb0p2", "rv64i_xqcisync0p2"}) {
>>>>>>> d465594a
    EXPECT_THAT(
        toString(RISCVISAInfo::parseArchString(Input, true).takeError()),
        ::testing::EndsWith(" is only supported for 'rv32'"));
  }

  for (StringRef Input :
       {"rv32idc_xqciac0p3", "rv32i_zcd_xqciac0p3", "rv32idc_xqcicm0p2",
        "rv32i_zcd_xqcicm0p2", "rv32idc_xqccmp0p1", "rv32i_zcd_xqccmp0p1"}) {
    EXPECT_THAT(
        toString(RISCVISAInfo::parseArchString(Input, true).takeError()),
        ::testing::EndsWith("extension when 'd' extension is enabled"));
  }

  for (StringRef Input : {"rv32i_zcmp_xqccmp0p1", "rv64i_zcmp_xqccmp0p1"}) {
    EXPECT_EQ(toString(RISCVISAInfo::parseArchString(Input, true).takeError()),
              "'zcmp' and 'xqccmp' extensions are incompatible");
  }
}

TEST(ParseArchString, MissingDepency) {
  for (StringRef Input : {"rv32i_zvl32b", "rv64i_zvl128b"}) {
    EXPECT_EQ(toString(RISCVISAInfo::parseArchString(Input, true).takeError()),
              "'zvl*b' requires 'v' or 'zve*' extension to also be specified");
  }

  // These all have an implication relationship, thus should pass
  for (StringRef Input : {
           "rv32i_zvbb",
           "rv32i_zvbc32e0p7",
           "rv32i_zvbc",
           "rv32i_zvkb",
           "rv32i_zvkg",
           "rv32i_zvkgs0p7",
           "rv32i_zvkned",
           "rv32i_zvknha",
           "rv32i_zvksed",
           "rv32i_zvksh",
           "rv32i_zvknhb",
       }) {
    EXPECT_EQ(toString(RISCVISAInfo::parseArchString(Input, true).takeError()),
              "");
  }
}

TEST(ParseArchString, RejectsUnrecognizedProfileNames) {
  for (StringRef Input : {"rvi23u99", "rvz23u64", "rva99u32"}) {
    EXPECT_EQ(toString(RISCVISAInfo::parseArchString(Input, true).takeError()),
              "string must begin with rv32{i,e,g}, rv64{i,e,g}, or a supported "
              "profile name");
  }
}

TEST(ParseArchString, RejectsProfilesWithUnseparatedExtraExtensions) {
  for (StringRef Input : {"rvi20u32m", "rvi20u64c"}) {
    EXPECT_EQ(toString(RISCVISAInfo::parseArchString(Input, true).takeError()),
              "additional extensions must be after separator '_'");
  }
}

TEST(ParseArchString, AcceptsBareProfileNames) {
  auto MaybeRVA20U64 = RISCVISAInfo::parseArchString("rva20u64", true);
  ASSERT_THAT_EXPECTED(MaybeRVA20U64, Succeeded());
  const auto &Exts = (*MaybeRVA20U64)->getExtensions();
  EXPECT_EQ(Exts.size(), 18UL);
  EXPECT_EQ(Exts.count("i"), 1U);
  EXPECT_EQ(Exts.count("m"), 1U);
  EXPECT_EQ(Exts.count("f"), 1U);
  EXPECT_EQ(Exts.count("a"), 1U);
  EXPECT_EQ(Exts.count("d"), 1U);
  EXPECT_EQ(Exts.count("c"), 1U);
  EXPECT_EQ(Exts.count("za128rs"), 1U);
  EXPECT_EQ(Exts.count("zicntr"), 1U);
  EXPECT_EQ(Exts.count("ziccif"), 1U);
  EXPECT_EQ(Exts.count("zicsr"), 1U);
  EXPECT_EQ(Exts.count("ziccrse"), 1U);
  EXPECT_EQ(Exts.count("ziccamoa"), 1U);
  EXPECT_EQ(Exts.count("zicclsm"), 1U);
  EXPECT_EQ(Exts.count("zmmul"), 1U);
  EXPECT_EQ(Exts.count("zaamo"), 1U);
  EXPECT_EQ(Exts.count("zalrsc"), 1U);
  EXPECT_EQ(Exts.count("zca"), 1U);
  EXPECT_EQ(Exts.count("zcd"), 1U);

  auto MaybeRVA23U64 = RISCVISAInfo::parseArchString("rva23u64", true);
  ASSERT_THAT_EXPECTED(MaybeRVA23U64, Succeeded());
  EXPECT_GT((*MaybeRVA23U64)->getExtensions().size(), 13UL);
}

TEST(ParseArchSTring, AcceptsProfileNamesWithSeparatedAdditionalExtensions) {
  auto MaybeRVI20U64 = RISCVISAInfo::parseArchString("rvi20u64_m_zba", true);
  ASSERT_THAT_EXPECTED(MaybeRVI20U64, Succeeded());
  const auto &Exts = (*MaybeRVI20U64)->getExtensions();
  EXPECT_EQ(Exts.size(), 4UL);
  EXPECT_EQ(Exts.count("i"), 1U);
  EXPECT_EQ(Exts.count("m"), 1U);
  EXPECT_EQ(Exts.count("zba"), 1U);
  EXPECT_EQ(Exts.count("zmmul"), 1U);
}

TEST(ParseArchString,
     RejectsProfilesWithAdditionalExtensionsGivenAlreadyInProfile) {
  // This test was added to document the current behaviour. Discussion isn't
  // believed to have taken place about if this is desirable or not.
  EXPECT_EQ(
      toString(
          RISCVISAInfo::parseArchString("rva20u64_zicntr", true).takeError()),
      "duplicated standard user-level extension 'zicntr'");
}

TEST(ParseArchString,
     RejectsExperimentalProfilesIfEnableExperimentalExtensionsNotSet) {
  EXPECT_EQ(
      toString(RISCVISAInfo::parseArchString("rvm23u32", false).takeError()),
      "requires '-menable-experimental-extensions' for profile 'rvm23u32'");
}

TEST(ToFeatures, IIsDroppedAndExperimentalExtensionsArePrefixed) {
  auto MaybeISAInfo1 =
      RISCVISAInfo::parseArchString("rv64im_zalasr", true, false);
  ASSERT_THAT_EXPECTED(MaybeISAInfo1, Succeeded());
  EXPECT_THAT((*MaybeISAInfo1)->toFeatures(),
              ElementsAre("+m", "+zmmul", "+experimental-zalasr"));

  auto MaybeISAInfo2 = RISCVISAInfo::parseArchString(
      "rv32e_zalasr_xventanacondops", true, false);
  ASSERT_THAT_EXPECTED(MaybeISAInfo2, Succeeded());
  EXPECT_THAT((*MaybeISAInfo2)->toFeatures(),
              ElementsAre("+e", "+experimental-zalasr", "+xventanacondops"));
}

TEST(ToFeatures, UnsupportedExtensionsAreDropped) {
  auto MaybeISAInfo =
      RISCVISAInfo::parseNormalizedArchString("rv64i2p0_m2p0_xmadeup1p0");
  ASSERT_THAT_EXPECTED(MaybeISAInfo, Succeeded());
  EXPECT_THAT((*MaybeISAInfo)->toFeatures(), ElementsAre("+m"));
}

TEST(ToFeatures, UnsupportedExtensionsAreKeptIfIgnoreUnknownIsFalse) {
  auto MaybeISAInfo =
      RISCVISAInfo::parseNormalizedArchString("rv64i2p0_m2p0_xmadeup1p0");
  ASSERT_THAT_EXPECTED(MaybeISAInfo, Succeeded());
  EXPECT_THAT((*MaybeISAInfo)->toFeatures(false, false),
              ElementsAre("+m", "+xmadeup"));
}

TEST(ToFeatures, AddAllExtensionsAddsNegativeExtensions) {
  auto MaybeISAInfo = RISCVISAInfo::parseNormalizedArchString("rv64i2p0_m2p0");
  ASSERT_THAT_EXPECTED(MaybeISAInfo, Succeeded());

  auto Features = (*MaybeISAInfo)->toFeatures(true);
  EXPECT_GT(Features.size(), 1UL);
  EXPECT_EQ(Features.front(), "+m");
  // Every feature after should be a negative feature
  for (auto &NegativeExt : llvm::drop_begin(Features))
    EXPECT_TRUE(NegativeExt.substr(0, 1) == "-");
}

TEST(OrderedExtensionMap, ExtensionsAreCorrectlyOrdered) {
  RISCVISAUtils::OrderedExtensionMap Exts;
  for (auto ExtName : {"y", "l", "m", "c", "i", "xfoo", "xbar", "sfoo", "sbar",
                       "zmfoo", "zzfoo", "zfinx", "zicsr"})
    Exts[ExtName] = {1, 0};

  std::vector<std::string> ExtNames;
  for (const auto &Ext : Exts)
    ExtNames.push_back(Ext.first);

  // FIXME: 'l' and 'y' should be ordered after 'i', 'm', 'c'.
  EXPECT_THAT(ExtNames,
              ElementsAre("i", "m", "l", "c", "y", "zicsr", "zmfoo", "zfinx",
                           "zzfoo", "sbar", "sfoo", "xbar", "xfoo"));
}

TEST(ParseArchString, ZceImplication) {
  auto MaybeRV32IZce = RISCVISAInfo::parseArchString("rv32izce", true);
  ASSERT_THAT_EXPECTED(MaybeRV32IZce, Succeeded());
  const auto &ExtsRV32IZce = (*MaybeRV32IZce)->getExtensions();
  EXPECT_EQ(ExtsRV32IZce.size(), 7UL);
  EXPECT_EQ(ExtsRV32IZce.count("i"), 1U);
  EXPECT_EQ(ExtsRV32IZce.count("zicsr"), 1U);
  EXPECT_EQ(ExtsRV32IZce.count("zca"), 1U);
  EXPECT_EQ(ExtsRV32IZce.count("zcb"), 1U);
  EXPECT_EQ(ExtsRV32IZce.count("zce"), 1U);
  EXPECT_EQ(ExtsRV32IZce.count("zcmp"), 1U);
  EXPECT_EQ(ExtsRV32IZce.count("zcmt"), 1U);

  auto MaybeRV32IFZce = RISCVISAInfo::parseArchString("rv32ifzce", true);
  ASSERT_THAT_EXPECTED(MaybeRV32IFZce, Succeeded());
  const auto &ExtsRV32IFZce = (*MaybeRV32IFZce)->getExtensions();
  EXPECT_EQ(ExtsRV32IFZce.size(), 9UL);
  EXPECT_EQ(ExtsRV32IFZce.count("i"), 1U);
  EXPECT_EQ(ExtsRV32IFZce.count("zicsr"), 1U);
  EXPECT_EQ(ExtsRV32IFZce.count("f"), 1U);
  EXPECT_EQ(ExtsRV32IFZce.count("zca"), 1U);
  EXPECT_EQ(ExtsRV32IFZce.count("zcb"), 1U);
  EXPECT_EQ(ExtsRV32IFZce.count("zce"), 1U);
  EXPECT_EQ(ExtsRV32IFZce.count("zcf"), 1U);
  EXPECT_EQ(ExtsRV32IFZce.count("zcmp"), 1U);
  EXPECT_EQ(ExtsRV32IFZce.count("zcmt"), 1U);

  auto MaybeRV32IDZce = RISCVISAInfo::parseArchString("rv32idzce", true);
  ASSERT_THAT_EXPECTED(MaybeRV32IDZce, Succeeded());
  const auto &ExtsRV32IDZce = (*MaybeRV32IDZce)->getExtensions();
  EXPECT_EQ(ExtsRV32IDZce.size(), 10UL);
  EXPECT_EQ(ExtsRV32IDZce.count("i"), 1U);
  EXPECT_EQ(ExtsRV32IDZce.count("zicsr"), 1U);
  EXPECT_EQ(ExtsRV32IDZce.count("f"), 1U);
  EXPECT_EQ(ExtsRV32IDZce.count("d"), 1U);
  EXPECT_EQ(ExtsRV32IDZce.count("zca"), 1U);
  EXPECT_EQ(ExtsRV32IDZce.count("zcb"), 1U);
  EXPECT_EQ(ExtsRV32IDZce.count("zce"), 1U);
  EXPECT_EQ(ExtsRV32IDZce.count("zcf"), 1U);
  EXPECT_EQ(ExtsRV32IDZce.count("zcmp"), 1U);
  EXPECT_EQ(ExtsRV32IDZce.count("zcmt"), 1U);

  auto MaybeRV64IZce = RISCVISAInfo::parseArchString("rv64izce", true);
  ASSERT_THAT_EXPECTED(MaybeRV64IZce, Succeeded());
  const auto &ExtsRV64IZce = (*MaybeRV64IZce)->getExtensions();
  EXPECT_EQ(ExtsRV64IZce.size(), 7UL);
  EXPECT_EQ(ExtsRV64IZce.count("i"), 1U);
  EXPECT_EQ(ExtsRV64IZce.count("zicsr"), 1U);
  EXPECT_EQ(ExtsRV64IZce.count("zca"), 1U);
  EXPECT_EQ(ExtsRV64IZce.count("zcb"), 1U);
  EXPECT_EQ(ExtsRV64IZce.count("zce"), 1U);
  EXPECT_EQ(ExtsRV64IZce.count("zcmp"), 1U);
  EXPECT_EQ(ExtsRV64IZce.count("zcmt"), 1U);

  auto MaybeRV64IFZce = RISCVISAInfo::parseArchString("rv64ifzce", true);
  ASSERT_THAT_EXPECTED(MaybeRV64IFZce, Succeeded());
  const auto &ExtsRV64IFZce = (*MaybeRV64IFZce)->getExtensions();
  EXPECT_EQ(ExtsRV64IFZce.size(), 8UL);
  EXPECT_EQ(ExtsRV64IFZce.count("i"), 1U);
  EXPECT_EQ(ExtsRV64IFZce.count("zicsr"), 1U);
  EXPECT_EQ(ExtsRV64IFZce.count("f"), 1U);
  EXPECT_EQ(ExtsRV64IFZce.count("zca"), 1U);
  EXPECT_EQ(ExtsRV64IFZce.count("zcb"), 1U);
  EXPECT_EQ(ExtsRV64IFZce.count("zce"), 1U);
  EXPECT_EQ(ExtsRV64IFZce.count("zcmp"), 1U);
  EXPECT_EQ(ExtsRV64IFZce.count("zcmt"), 1U);

  EXPECT_EQ(ExtsRV64IFZce.count("zca"), 1U);
  EXPECT_EQ(ExtsRV64IFZce.count("zcb"), 1U);
  EXPECT_EQ(ExtsRV64IFZce.count("zce"), 1U);
  EXPECT_EQ(ExtsRV64IFZce.count("zcmp"), 1U);
  EXPECT_EQ(ExtsRV64IFZce.count("zcmt"), 1U);

  auto MaybeRV64IDZce = RISCVISAInfo::parseArchString("rv64idzce", true);
  ASSERT_THAT_EXPECTED(MaybeRV64IDZce, Succeeded());
  const auto &ExtsRV64IDZce = (*MaybeRV64IDZce)->getExtensions();
  EXPECT_EQ(ExtsRV64IDZce.size(), 9UL);
  EXPECT_EQ(ExtsRV64IDZce.count("i"), 1U);
  EXPECT_EQ(ExtsRV64IDZce.count("zicsr"), 1U);
  EXPECT_EQ(ExtsRV64IDZce.count("f"), 1U);
  EXPECT_EQ(ExtsRV64IDZce.count("d"), 1U);
  EXPECT_EQ(ExtsRV64IDZce.count("zca"), 1U);
  EXPECT_EQ(ExtsRV64IDZce.count("zcb"), 1U);
  EXPECT_EQ(ExtsRV64IDZce.count("zce"), 1U);
  EXPECT_EQ(ExtsRV64IDZce.count("zcmp"), 1U);
  EXPECT_EQ(ExtsRV64IDZce.count("zcmt"), 1U);
}

TEST(isSupportedExtensionWithVersion, AcceptsSingleExtensionWithVersion) {
  EXPECT_TRUE(RISCVISAInfo::isSupportedExtensionWithVersion("zbb1p0"));
  EXPECT_FALSE(RISCVISAInfo::isSupportedExtensionWithVersion("zbb"));
  EXPECT_FALSE(RISCVISAInfo::isSupportedExtensionWithVersion("zfoo1p0"));
  EXPECT_FALSE(RISCVISAInfo::isSupportedExtensionWithVersion("zfoo"));
  EXPECT_FALSE(RISCVISAInfo::isSupportedExtensionWithVersion(""));
  EXPECT_FALSE(RISCVISAInfo::isSupportedExtensionWithVersion("c2p0zbb1p0"));
}

TEST(getTargetFeatureForExtension, RetrieveTargetFeatureFromOneExt) {
  EXPECT_EQ(RISCVISAInfo::getTargetFeatureForExtension("zbb"), "zbb");
  EXPECT_EQ(RISCVISAInfo::getTargetFeatureForExtension("ztso1p0"), "ztso");
  EXPECT_EQ(RISCVISAInfo::getTargetFeatureForExtension("ztso"), "ztso");
  EXPECT_EQ(RISCVISAInfo::getTargetFeatureForExtension("zihintntl1234p4321"),
            "");
  EXPECT_EQ(RISCVISAInfo::getTargetFeatureForExtension("zfoo"), "");
  EXPECT_EQ(RISCVISAInfo::getTargetFeatureForExtension(""), "");
  EXPECT_EQ(RISCVISAInfo::getTargetFeatureForExtension("zbbzihintntl"), "");
}

TEST(RiscvExtensionsHelp, CheckExtensions) {
  // clang-format off
  std::string ExpectedOutput =
R"(All available -march extensions for RISC-V

    Name                 Version   Description
    i                    2.1       This is a long dummy description
    e                    2.0
    m                    2.0
    a                    2.1
    f                    2.2
    d                    2.2
    c                    2.0
    b                    1.0
    v                    1.0
    h                    1.0
    zic64b               1.0
    zicbom               1.0
    zicbop               1.0
    zicboz               1.0
    ziccamoa             1.0
    ziccif               1.0
    zicclsm              1.0
    ziccrse              1.0
    zicntr               2.0
    zicond               1.0
    zicsr                2.0
    zifencei             2.0
    zihintntl            1.0
    zihintpause          2.0
    zihpm                2.0
    zilsd                1.0
    zimop                1.0
    zmmul                1.0
    za128rs              1.0
    za64rs               1.0
    zaamo                1.0
    zabha                1.0
    zacas                1.0
    zalrsc               1.0
    zama16b              1.0
    zawrs                1.0
    zfa                  1.0
    zfbfmin              1.0
    zfh                  1.0
    zfhmin               1.0
    zfinx                1.0
    zdinx                1.0
    zca                  1.0
    zcb                  1.0
    zcd                  1.0
    zce                  1.0
    zcf                  1.0
    zclsd                1.0
    zcmop                1.0
    zcmp                 1.0
    zcmt                 1.0
    zba                  1.0
    zbb                  1.0
    zbc                  1.0
    zbkb                 1.0
    zbkc                 1.0
    zbkx                 1.0
    zbs                  1.0
    zk                   1.0
    zkn                  1.0
    zknd                 1.0
    zkne                 1.0
    zknh                 1.0
    zkr                  1.0
    zks                  1.0
    zksed                1.0
    zksh                 1.0
    zkt                  1.0
    ztso                 1.0
    zvbb                 1.0
    zvbc                 1.0
    zve32f               1.0
    zve32x               1.0
    zve64d               1.0
    zve64f               1.0
    zve64x               1.0
    zvfbfmin             1.0
    zvfbfwma             1.0
    zvfh                 1.0
    zvfhmin              1.0
    zvkb                 1.0
    zvkg                 1.0
    zvkn                 1.0
    zvknc                1.0
    zvkned               1.0
    zvkng                1.0
    zvknha               1.0
    zvknhb               1.0
    zvks                 1.0
    zvksc                1.0
    zvksed               1.0
    zvksg                1.0
    zvksh                1.0
    zvkt                 1.0
    zvl1024b             1.0
    zvl128b              1.0
    zvl16384b            1.0
    zvl2048b             1.0
    zvl256b              1.0
    zvl32768b            1.0
    zvl32b               1.0
    zvl4096b             1.0
    zvl512b              1.0
    zvl64b               1.0
    zvl65536b            1.0
    zvl8192b             1.0
    zhinx                1.0
    zhinxmin             1.0
    sdext                1.0
    sdtrig               1.0
    sha                  1.0
    shcounterenw         1.0
    shgatpa              1.0
    shtvala              1.0
    shvsatpa             1.0
    shvstvala            1.0
    shvstvecd            1.0
    smaia                1.0
    smcdeleg             1.0
    smcsrind             1.0
    smdbltrp             1.0
    smepmp               1.0
    smmpm                1.0
    smnpm                1.0
    smrnmi               1.0
    smstateen            1.0
    ssaia                1.0
    ssccfg               1.0
    ssccptr              1.0
    sscofpmf             1.0
    sscounterenw         1.0
    sscsrind             1.0
    ssdbltrp             1.0
    ssnpm                1.0
    sspm                 1.0
    ssqosid              1.0
    ssstateen            1.0
    ssstrict             1.0
    sstc                 1.0
    sstvala              1.0
    sstvecd              1.0
    ssu64xl              1.0
    supm                 1.0
    svade                1.0
    svadu                1.0
    svbare               1.0
    svinval              1.0
    svnapot              1.0
    svpbmt               1.0
    svvptc               1.0
    xcvalu               1.0
    xcvbi                1.0
    xcvbitmanip          1.0
    xcvelw               1.0
    xcvmac               1.0
    xcvmem               1.0
    xcvsimd              1.0
    xmipscmove           1.0
    xmipslsp             1.0
    xsfcease             1.0
    xsfvcp               1.0
    xsfvfnrclipxfqf      1.0
    xsfvfwmaccqqq        1.0
    xsfvqmaccdod         1.0
    xsfvqmaccqoq         1.0
    xsifivecdiscarddlone 1.0
    xsifivecflushdlone   1.0
    xtheadba             1.0
    xtheadbb             1.0
    xtheadbs             1.0
    xtheadcmo            1.0
    xtheadcondmov        1.0
    xtheadfmemidx        1.0
    xtheadmac            1.0
    xtheadmemidx         1.0
    xtheadmempair        1.0
    xtheadsync           1.0
    xtheadvdot           1.0
    xventanacondops      1.0
    xwchc                2.2

Experimental extensions
    p                    0.14
    zicfilp              1.0       This is a long dummy description
    zicfiss              1.0
    zalasr               0.1
    zvbc32e              0.7
    zvkgs                0.7
    zvqdotq              0.0
    smctr                1.0
    ssctr                1.0
    svukte               0.3
    xqccmp               0.1
    xqcia                0.4
    xqciac               0.3
    xqcibi               0.2
    xqcibm               0.4
    xqcicli              0.2
    xqcicm               0.2
    xqcics               0.2
    xqcicsr              0.2
    xqciint              0.4
<<<<<<< HEAD
=======
    xqciio               0.1
    xqcilb               0.2
>>>>>>> d465594a
    xqcili               0.2
    xqcilia              0.2
    xqcilo               0.2
    xqcilsm              0.2
    xqcisim              0.2
    xqcisls              0.2
<<<<<<< HEAD
=======
    xqcisync             0.2
>>>>>>> d465594a
    xrivosvisni          0.1
    xrivosvizip          0.1

Supported Profiles
    rva20s64
    rva20u64
    rva22s64
    rva22u64
    rva23s64
    rva23u64
    rvb23s64
    rvb23u64
    rvi20u32
    rvi20u64

Experimental Profiles
    rvm23u32

Use -march to specify the target's extension.
For example, clang -march=rv32i_v1p0)";
  // clang-format on

  StringMap<StringRef> DummyMap;
  DummyMap["i"] = "This is a long dummy description";
  DummyMap["experimental-zicfilp"] = "This is a long dummy description";

  outs().flush();
  testing::internal::CaptureStdout();
  RISCVISAInfo::printSupportedExtensions(DummyMap);
  outs().flush();

  std::string CapturedOutput = testing::internal::GetCapturedStdout();
  EXPECT_TRUE([](std::string &Captured, std::string &Expected) {
                return Captured.find(Expected) != std::string::npos;
              }(CapturedOutput, ExpectedOutput));
}

TEST(TargetParserTest, RISCVPrintEnabledExtensions) {
  // clang-format off
  std::string ExpectedOutput =
R"(Extensions enabled for the given RISC-V target

    Name                 Version   Description
    i                    2.1       'I' (Base Integer Instruction Set)

Experimental extensions
    zicfilp              1.0       'Zicfilp' (Landing pad)

ISA String: rv64i2p1_zicfilp1p0_zicsr2p0
)";
  // clang-format on

  StringMap<StringRef> DescMap;
  DescMap["i"] = "'I' (Base Integer Instruction Set)";
  DescMap["experimental-zicfilp"] = "'Zicfilp' (Landing pad)";
  std::set<StringRef> EnabledExtensions = {"i", "experimental-zicfilp"};

  outs().flush();
  testing::internal::CaptureStdout();
  RISCVISAInfo::printEnabledExtensions(/*IsRV64=*/true, EnabledExtensions,
                                       DescMap);
  outs().flush();
  std::string CapturedOutput = testing::internal::GetCapturedStdout();

  EXPECT_EQ(CapturedOutput, ExpectedOutput);
}<|MERGE_RESOLUTION|>--- conflicted
+++ resolved
@@ -667,14 +667,9 @@
        {"rv64i_xqcisls0p2", "rv64i_xqcia0p4", "rv64i_xqciac0p3",
         "rv64i_xqcicsr0p2", "rv64i_xqcilsm0p2", "rv64i_xqcicm0p2",
         "rv64i_xqcics0p2", "rv64i_xqcicli0p2", "rv64i_xqciint0p4",
-<<<<<<< HEAD
-        "rv64i_xqcilo0p2", "rv64i_xqcilia0p2", "rv64i_xqcibm0p4",
-        "rv64i_xqcibi0p2", "rv64i_xqcili0p2", "rv64i_xqcisim0p2"}) {
-=======
         "rv64i_xqciio0p1", "rv64i_xqcilo0p2", "rv64i_xqcilia0p2",
         "rv64i_xqcibm0p4", "rv64i_xqcibi0p2", "rv64i_xqcili0p2",
         "rv64i_xqcisim0p2", "rv64i_xqcilb0p2", "rv64i_xqcisync0p2"}) {
->>>>>>> d465594a
     EXPECT_THAT(
         toString(RISCVISAInfo::parseArchString(Input, true).takeError()),
         ::testing::EndsWith(" is only supported for 'rv32'"));
@@ -1164,21 +1159,15 @@
     xqcics               0.2
     xqcicsr              0.2
     xqciint              0.4
-<<<<<<< HEAD
-=======
     xqciio               0.1
     xqcilb               0.2
->>>>>>> d465594a
     xqcili               0.2
     xqcilia              0.2
     xqcilo               0.2
     xqcilsm              0.2
     xqcisim              0.2
     xqcisls              0.2
-<<<<<<< HEAD
-=======
     xqcisync             0.2
->>>>>>> d465594a
     xrivosvisni          0.1
     xrivosvizip          0.1
 
