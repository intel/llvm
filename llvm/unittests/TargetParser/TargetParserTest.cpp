--- conflicted
+++ resolved
@@ -1130,12 +1130,8 @@
                  AArch64::AEK_MTE,         AArch64::AEK_SSBS,
                  AArch64::AEK_FP16,        AArch64::AEK_FP16FML,
                  AArch64::AEK_SB,          AArch64::AEK_JSCVT,
-<<<<<<< HEAD
-                 AArch64::AEK_FCMA,        AArch64::AEK_PERFMON}),
-=======
                  AArch64::AEK_FCMA,        AArch64::AEK_PERFMON,
                  AArch64::AEK_ETE,         AArch64::AEK_AM}),
->>>>>>> 4fe5a3cc
             "9-A"),
         ARMCPUTestParams<AArch64::ExtensionBitset>(
             "cortex-a520", "armv9.2-a", "crypto-neon-fp-armv8",
@@ -1152,12 +1148,8 @@
                  AArch64::AEK_SVE2BITPERM, AArch64::AEK_FLAGM,
                  AArch64::AEK_PERFMON,     AArch64::AEK_PREDRES,
                  AArch64::AEK_JSCVT,       AArch64::AEK_FCMA,
-<<<<<<< HEAD
-                 AArch64::AEK_PERFMON}),
-=======
                  AArch64::AEK_PERFMON,     AArch64::AEK_AM,
                  AArch64::AEK_ETE}),
->>>>>>> 4fe5a3cc
             "9.2-A"),
         ARMCPUTestParams<AArch64::ExtensionBitset>(
             "cortex-a520ae", "armv9.2-a", "crypto-neon-fp-armv8",
@@ -1174,12 +1166,8 @@
                  AArch64::AEK_SVE2BITPERM, AArch64::AEK_FLAGM,
                  AArch64::AEK_PERFMON,     AArch64::AEK_PREDRES,
                  AArch64::AEK_JSCVT,       AArch64::AEK_FCMA,
-<<<<<<< HEAD
-                 AArch64::AEK_PERFMON}),
-=======
                  AArch64::AEK_PERFMON,     AArch64::AEK_AM,
                  AArch64::AEK_ETE}),
->>>>>>> 4fe5a3cc
             "9.2-A"),
         ARMCPUTestParams<AArch64::ExtensionBitset>(
             "cortex-a57", "armv8-a", "crypto-neon-fp-armv8",
@@ -1294,12 +1282,8 @@
                  AArch64::AEK_PAUTH,   AArch64::AEK_FLAGM,
                  AArch64::AEK_SB,      AArch64::AEK_I8MM,
                  AArch64::AEK_BF16,    AArch64::AEK_JSCVT,
-<<<<<<< HEAD
-                 AArch64::AEK_FCMA,    AArch64::AEK_PERFMON}),
-=======
                  AArch64::AEK_FCMA,    AArch64::AEK_PERFMON,
                  AArch64::AEK_ETE}),
->>>>>>> 4fe5a3cc
             "9-A"),
         ARMCPUTestParams<AArch64::ExtensionBitset>(
             "cortex-a715", "armv9-a", "neon-fp-armv8",
@@ -1316,12 +1300,8 @@
                  AArch64::AEK_PREDRES, AArch64::AEK_PROFILE,
                  AArch64::AEK_FP16FML, AArch64::AEK_FP16,
                  AArch64::AEK_FLAGM,   AArch64::AEK_JSCVT,
-<<<<<<< HEAD
-                 AArch64::AEK_FCMA,    AArch64::AEK_PERFMON}),
-=======
                  AArch64::AEK_FCMA,    AArch64::AEK_PERFMON,
                  AArch64::AEK_ETE,     AArch64::AEK_TRBE}),
->>>>>>> 4fe5a3cc
             "9-A"),
         ARMCPUTestParams<AArch64::ExtensionBitset>(
             "cortex-a720", "armv9.2-a", "crypto-neon-fp-armv8",
@@ -1338,13 +1318,9 @@
                  AArch64::AEK_SVE2BITPERM, AArch64::AEK_FLAGM,
                  AArch64::AEK_PERFMON,     AArch64::AEK_PREDRES,
                  AArch64::AEK_PROFILE,     AArch64::AEK_JSCVT,
-<<<<<<< HEAD
-                 AArch64::AEK_FCMA,        AArch64::AEK_PERFMON}),
-=======
                  AArch64::AEK_FCMA,        AArch64::AEK_PERFMON,
                  AArch64::AEK_ETE,         AArch64::AEK_SPE_EEF,
                  AArch64::AEK_TRBE}),
->>>>>>> 4fe5a3cc
             "9.2-A"),
         ARMCPUTestParams<AArch64::ExtensionBitset>(
             "cortex-a720ae", "armv9.2-a", "crypto-neon-fp-armv8",
@@ -1361,13 +1337,9 @@
                  AArch64::AEK_SVE2BITPERM, AArch64::AEK_FLAGM,
                  AArch64::AEK_PERFMON,     AArch64::AEK_PREDRES,
                  AArch64::AEK_PROFILE,     AArch64::AEK_JSCVT,
-<<<<<<< HEAD
-                 AArch64::AEK_FCMA,        AArch64::AEK_PERFMON}),
-=======
                  AArch64::AEK_FCMA,        AArch64::AEK_PERFMON,
                  AArch64::AEK_ETE,         AArch64::AEK_SPE_EEF,
                  AArch64::AEK_TRBE}),
->>>>>>> 4fe5a3cc
             "9.2-A"),
         ARMCPUTestParams<AArch64::ExtensionBitset>(
             "cortex-a725", "armv9.2-a", "crypto-neon-fp-armv8",
@@ -1384,12 +1356,8 @@
                  AArch64::AEK_SVE2BITPERM, AArch64::AEK_FLAGM,
                  AArch64::AEK_PERFMON,     AArch64::AEK_PREDRES,
                  AArch64::AEK_PROFILE,     AArch64::AEK_JSCVT,
-<<<<<<< HEAD
-                 AArch64::AEK_FCMA}),
-=======
                  AArch64::AEK_FCMA,        AArch64::AEK_ETE,
                  AArch64::AEK_SPE_EEF,     AArch64::AEK_TRBE}),
->>>>>>> 4fe5a3cc
             "9.2-A"),
         ARMCPUTestParams<AArch64::ExtensionBitset>(
             "neoverse-v1", "armv8.4-a", "crypto-neon-fp-armv8",
@@ -1406,12 +1374,8 @@
                  AArch64::AEK_PROFILE, AArch64::AEK_RAND,
                  AArch64::AEK_FP16FML, AArch64::AEK_I8MM,
                  AArch64::AEK_JSCVT,   AArch64::AEK_FCMA,
-<<<<<<< HEAD
-                 AArch64::AEK_PAUTH,   AArch64::AEK_PERFMON}),
-=======
                  AArch64::AEK_PAUTH,   AArch64::AEK_PERFMON,
                  AArch64::AEK_CCDP}),
->>>>>>> 4fe5a3cc
             "8.4-A"),
         ARMCPUTestParams<AArch64::ExtensionBitset>(
             "neoverse-v2", "armv9-a", "neon-fp-armv8",
@@ -1427,12 +1391,8 @@
                  AArch64::AEK_FP16FML,     AArch64::AEK_I8MM,
                  AArch64::AEK_SVE2BITPERM, AArch64::AEK_RAND,
                  AArch64::AEK_JSCVT,       AArch64::AEK_FCMA,
-<<<<<<< HEAD
-                 AArch64::AEK_PAUTH,       AArch64::AEK_PERFMON}),
-=======
                  AArch64::AEK_PAUTH,       AArch64::AEK_PERFMON,
                  AArch64::AEK_ETE}),
->>>>>>> 4fe5a3cc
             "9-A"),
         ARMCPUTestParams<AArch64::ExtensionBitset>(
             "neoverse-v3", "armv9.2-a", "neon-fp-armv8",
@@ -1451,12 +1411,8 @@
                  AArch64::AEK_PERFMON,     AArch64::AEK_RAND,
                  AArch64::AEK_SVE2BITPERM, AArch64::AEK_FP16FML,
                  AArch64::AEK_PROFILE,     AArch64::AEK_JSCVT,
-<<<<<<< HEAD
-                 AArch64::AEK_FCMA,        AArch64::AEK_PERFMON}),
-=======
                  AArch64::AEK_FCMA,        AArch64::AEK_PERFMON,
                  AArch64::AEK_ETE,         AArch64::AEK_SPE_EEF}),
->>>>>>> 4fe5a3cc
             "9.2-A"),
         ARMCPUTestParams<AArch64::ExtensionBitset>(
             "neoverse-v3ae", "armv9.2-a", "neon-fp-armv8",
@@ -1475,12 +1431,8 @@
                  AArch64::AEK_PERFMON,     AArch64::AEK_RAND,
                  AArch64::AEK_SVE2BITPERM, AArch64::AEK_FP16FML,
                  AArch64::AEK_PROFILE,     AArch64::AEK_JSCVT,
-<<<<<<< HEAD
-                 AArch64::AEK_FCMA,        AArch64::AEK_PERFMON}),
-=======
                  AArch64::AEK_FCMA,        AArch64::AEK_PERFMON,
                  AArch64::AEK_ETE,         AArch64::AEK_SPE_EEF}),
->>>>>>> 4fe5a3cc
             "9.2-A"),
         ARMCPUTestParams<AArch64::ExtensionBitset>(
             "cortex-r82", "armv8-r", "crypto-neon-fp-armv8",
@@ -1521,11 +1473,7 @@
                  AArch64::AEK_RAS, AArch64::AEK_LSE, AArch64::AEK_FP16,
                  AArch64::AEK_DOTPROD, AArch64::AEK_RCPC, AArch64::AEK_SSBS,
                  AArch64::AEK_PAUTH, AArch64::AEK_PROFILE, AArch64::AEK_FLAGM,
-<<<<<<< HEAD
-                 AArch64::AEK_PERFMON}),
-=======
                  AArch64::AEK_PERFMON, AArch64::AEK_LSE2, AArch64::AEK_RCPC_IMMO}),
->>>>>>> 4fe5a3cc
             "8.2-A"),
         ARMCPUTestParams<AArch64::ExtensionBitset>(
             "cortex-x2", "armv9-a", "neon-fp-armv8",
@@ -1541,12 +1489,8 @@
                  AArch64::AEK_SB,          AArch64::AEK_FP16,
                  AArch64::AEK_FP16FML,     AArch64::AEK_FLAGM,
                  AArch64::AEK_JSCVT,       AArch64::AEK_FCMA,
-<<<<<<< HEAD
-                 AArch64::AEK_PERFMON}),
-=======
                  AArch64::AEK_PERFMON,     AArch64::AEK_AM,
                  AArch64::AEK_ETE}),
->>>>>>> 4fe5a3cc
             "9-A"),
         ARMCPUTestParams<AArch64::ExtensionBitset>(
             "cortex-x3", "armv9-a", "neon-fp-armv8",
@@ -1563,12 +1507,8 @@
                  AArch64::AEK_FP16,    AArch64::AEK_FP16FML,
                  AArch64::AEK_PREDRES, AArch64::AEK_FLAGM,
                  AArch64::AEK_SSBS,    AArch64::AEK_JSCVT,
-<<<<<<< HEAD
-                 AArch64::AEK_FCMA,    AArch64::AEK_PERFMON}),
-=======
                  AArch64::AEK_FCMA,    AArch64::AEK_PERFMON,
                  AArch64::AEK_ETE,     AArch64::AEK_TRBE}),
->>>>>>> 4fe5a3cc
             "9-A"),
         ARMCPUTestParams<AArch64::ExtensionBitset>(
             "cortex-x4", "armv9.2-a", "crypto-neon-fp-armv8",
@@ -1585,13 +1525,9 @@
                  AArch64::AEK_SVE2BITPERM, AArch64::AEK_FLAGM,
                  AArch64::AEK_PERFMON,     AArch64::AEK_PREDRES,
                  AArch64::AEK_PROFILE,     AArch64::AEK_JSCVT,
-<<<<<<< HEAD
-                 AArch64::AEK_FCMA,        AArch64::AEK_PERFMON}),
-=======
                  AArch64::AEK_FCMA,        AArch64::AEK_PERFMON,
                  AArch64::AEK_ETE,         AArch64::AEK_SPE_EEF,
                  AArch64::AEK_TRBE}),
->>>>>>> 4fe5a3cc
             "9.2-A"),
         ARMCPUTestParams<AArch64::ExtensionBitset>(
             "cortex-x925", "armv9.2-a", "crypto-neon-fp-armv8",
@@ -1608,12 +1544,8 @@
                  AArch64::AEK_SVE2BITPERM, AArch64::AEK_FLAGM,
                  AArch64::AEK_PERFMON,     AArch64::AEK_PREDRES,
                  AArch64::AEK_PROFILE,     AArch64::AEK_JSCVT,
-<<<<<<< HEAD
-                 AArch64::AEK_FCMA}),
-=======
                  AArch64::AEK_FCMA,        AArch64::AEK_ETE,
                  AArch64::AEK_SPE_EEF,     AArch64::AEK_TRBE}),
->>>>>>> 4fe5a3cc
             "9.2-A"),
         ARMCPUTestParams<AArch64::ExtensionBitset>(
             "cyclone", "armv8-a", "crypto-neon-fp-armv8",
@@ -1644,12 +1576,8 @@
             AArch64::ExtensionBitset({AArch64::AEK_CRC, AArch64::AEK_AES,
                                       AArch64::AEK_SHA2, AArch64::AEK_FP,
                                       AArch64::AEK_RDM, AArch64::AEK_SIMD,
-<<<<<<< HEAD
-                                      AArch64::AEK_PERFMON}),
-=======
                                       AArch64::AEK_PERFMON, AArch64::AEK_PAN,
                                       AArch64::AEK_LOR, AArch64::AEK_VH}),
->>>>>>> 4fe5a3cc
             "8-A"),
         ARMCPUTestParams<AArch64::ExtensionBitset>(
             "apple-a11", "armv8.2-a", "crypto-neon-fp-armv8",
@@ -1709,13 +1637,9 @@
                  AArch64::AEK_JSCVT,   AArch64::AEK_FCMA,
                  AArch64::AEK_PAUTH,   AArch64::AEK_PERFMON,
                  AArch64::AEK_PREDRES, AArch64::AEK_SB,
-<<<<<<< HEAD
-                 AArch64::AEK_SSBS}),
-=======
                  AArch64::AEK_SSBS,    AArch64::AEK_CCDP,
                  AArch64::AEK_FRINT3264, AArch64::AEK_SPECRESTRICT,
                  AArch64::AEK_ALTERNATIVENZCV}),
->>>>>>> 4fe5a3cc
             "8.4-A"),
         ARMCPUTestParams<AArch64::ExtensionBitset>(
             "apple-m1", "armv8.4-a", "crypto-neon-fp-armv8",
@@ -1730,13 +1654,9 @@
                  AArch64::AEK_JSCVT,   AArch64::AEK_FCMA,
                  AArch64::AEK_PAUTH,   AArch64::AEK_PERFMON,
                  AArch64::AEK_PREDRES, AArch64::AEK_SB,
-<<<<<<< HEAD
-                 AArch64::AEK_SSBS}),
-=======
                  AArch64::AEK_SSBS,    AArch64::AEK_CCDP,
                  AArch64::AEK_FRINT3264, AArch64::AEK_SPECRESTRICT,
                  AArch64::AEK_ALTERNATIVENZCV}),
->>>>>>> 4fe5a3cc
             "8.6-A"),
         ARMCPUTestParams<AArch64::ExtensionBitset>(
             "apple-a15", "armv8.6-a", "crypto-neon-fp-armv8",
@@ -1769,11 +1689,7 @@
                  AArch64::AEK_RCPC,    AArch64::AEK_DOTPROD, AArch64::AEK_FP16,
                  AArch64::AEK_FP16FML, AArch64::AEK_SHA3,    AArch64::AEK_BF16,
                  AArch64::AEK_I8MM,    AArch64::AEK_JSCVT,   AArch64::AEK_FCMA,
-<<<<<<< HEAD
-                 AArch64::AEK_PAUTH,   AArch64::AEK_PERFMON}),
-=======
                  AArch64::AEK_PAUTH,   AArch64::AEK_PERFMON, AArch64::AEK_HCX}),
->>>>>>> 4fe5a3cc
             "8.4-A"),
         ARMCPUTestParams<AArch64::ExtensionBitset>(
             "apple-m3", "armv8.6-a", "crypto-neon-fp-armv8",
@@ -1784,11 +1700,7 @@
                  AArch64::AEK_RCPC,    AArch64::AEK_DOTPROD, AArch64::AEK_FP16,
                  AArch64::AEK_FP16FML, AArch64::AEK_SHA3,    AArch64::AEK_BF16,
                  AArch64::AEK_I8MM,    AArch64::AEK_JSCVT,   AArch64::AEK_FCMA,
-<<<<<<< HEAD
-                 AArch64::AEK_PAUTH,   AArch64::AEK_PERFMON}),
-=======
                  AArch64::AEK_PAUTH,   AArch64::AEK_PERFMON, AArch64::AEK_HCX}),
->>>>>>> 4fe5a3cc
             "8.6-A"),
         ARMCPUTestParams<AArch64::ExtensionBitset>(
             "apple-a17", "armv8.6-a", "crypto-neon-fp-armv8",
@@ -1799,11 +1711,7 @@
                  AArch64::AEK_RCPC,    AArch64::AEK_DOTPROD, AArch64::AEK_FP16,
                  AArch64::AEK_FP16FML, AArch64::AEK_SHA3,    AArch64::AEK_BF16,
                  AArch64::AEK_I8MM,    AArch64::AEK_JSCVT,   AArch64::AEK_FCMA,
-<<<<<<< HEAD
-                 AArch64::AEK_PAUTH,   AArch64::AEK_PERFMON}),
-=======
                  AArch64::AEK_PAUTH,   AArch64::AEK_PERFMON, AArch64::AEK_HCX}),
->>>>>>> 4fe5a3cc
             "8.6-A"),
         ARMCPUTestParams<AArch64::ExtensionBitset>(
             "apple-m4", "armv8.7-a", "crypto-neon-fp-armv8",
@@ -1887,12 +1795,8 @@
                  AArch64::AEK_SVE2BITPERM, AArch64::AEK_BF16,
                  AArch64::AEK_I8MM,        AArch64::AEK_JSCVT,
                  AArch64::AEK_FCMA,        AArch64::AEK_PAUTH,
-<<<<<<< HEAD
-                 AArch64::AEK_FP16FML,     AArch64::AEK_PERFMON}),
-=======
                  AArch64::AEK_FP16FML,     AArch64::AEK_PERFMON,
                  AArch64::AEK_ETE,         AArch64::AEK_TRBE}),
->>>>>>> 4fe5a3cc
             "9-A"),
         ARMCPUTestParams<AArch64::ExtensionBitset>(
             "neoverse-n3", "armv9.2-a", "neon-fp-armv8",
@@ -1910,12 +1814,8 @@
                  AArch64::AEK_FLAGM,   AArch64::AEK_PERFMON,
                  AArch64::AEK_RAND,    AArch64::AEK_SVE2BITPERM,
                  AArch64::AEK_FP16FML, AArch64::AEK_PROFILE,
-<<<<<<< HEAD
-                 AArch64::AEK_JSCVT,   AArch64::AEK_PERFMON}),
-=======
                  AArch64::AEK_JSCVT,   AArch64::AEK_PERFMON,
                  AArch64::AEK_ETE,     AArch64::AEK_SPE_EEF}),
->>>>>>> 4fe5a3cc
             "9.2-A"),
         ARMCPUTestParams<AArch64::ExtensionBitset>(
             "ampere1", "armv8.6-a", "crypto-neon-fp-armv8",
@@ -1950,12 +1850,8 @@
                  AArch64::AEK_SHA2,  AArch64::AEK_AES,   AArch64::AEK_I8MM,
                  AArch64::AEK_SSBS,  AArch64::AEK_SB,    AArch64::AEK_RAND,
                  AArch64::AEK_MTE,   AArch64::AEK_JSCVT, AArch64::AEK_FCMA,
-<<<<<<< HEAD
-                 AArch64::AEK_PAUTH, AArch64::AEK_CSSC,  AArch64::AEK_PERFMON}),
-=======
                  AArch64::AEK_PAUTH, AArch64::AEK_CSSC,  AArch64::AEK_PERFMON,
                  AArch64::AEK_WFXT}),
->>>>>>> 4fe5a3cc
             "8.7-A"),
         ARMCPUTestParams<AArch64::ExtensionBitset>(
             "neoverse-512tvb", "armv8.4-a", "crypto-neon-fp-armv8",
@@ -1972,12 +1868,8 @@
                  AArch64::AEK_PROFILE, AArch64::AEK_RAND,
                  AArch64::AEK_FP16FML, AArch64::AEK_I8MM,
                  AArch64::AEK_JSCVT,   AArch64::AEK_FCMA,
-<<<<<<< HEAD
-                 AArch64::AEK_PAUTH,   AArch64::AEK_PERFMON}),
-=======
                  AArch64::AEK_PAUTH,   AArch64::AEK_PERFMON,
                  AArch64::AEK_CCDP}),
->>>>>>> 4fe5a3cc
             "8.4-A"),
         ARMCPUTestParams<AArch64::ExtensionBitset>(
             "thunderx2t99", "armv8.1-a", "crypto-neon-fp-armv8",
