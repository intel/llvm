--- conflicted
+++ resolved
@@ -1442,10 +1442,7 @@
       AArch64::AEK_SVEAES,       AArch64::AEK_SME_MOP4,
       AArch64::AEK_SME_TMOP,     AArch64::AEK_SVEBITPERM,
       AArch64::AEK_SSVE_BITPERM, AArch64::AEK_SVESHA3,
-<<<<<<< HEAD
-=======
       AArch64::AEK_SVESM4,
->>>>>>> 10a576f7
   };
 
   std::vector<StringRef> Features;
@@ -1658,10 +1655,7 @@
       {"sve-f16f32mm", "nosve-f16f32mm", "+sve-f16f32mm", "-sve-f16f32mm"},
       {"sve2", "nosve2", "+sve2", "-sve2"},
       {"sve-aes", "nosve-aes", "+sve-aes", "-sve-aes"},
-<<<<<<< HEAD
-=======
       {"sve-sm4", "nosve-sm4", "+sve-sm4", "-sve-sm4"},
->>>>>>> 10a576f7
       {"sve-sha3", "nosve-sha3", "+sve-sha3", "-sve-sha3"},
       {"sve2-aes", "nosve2-aes", "+sve2-aes", "-sve2-aes"},
       {"sve2-sm4", "nosve2-sm4", "+sve2-sm4", "-sve2-sm4"},
@@ -2171,15 +2165,12 @@
          {"sve2"},
          {"sve2-aes", "sve-aes"}},
 
-<<<<<<< HEAD
-=======
         // -sve2-sm4 should disable sve-sm4 (only)
         {AArch64::ARMV9_6A,
          {"sve2", "sve-sm4", "nosve2-sm4"},
          {"sve2"},
          {"sve2-sm4", "sve-sm4"}},
 
->>>>>>> 10a576f7
         // -sve2-sha3 should disable sve-sha3 (only)
         {AArch64::ARMV9_6A,
          {"sve2", "sve-sha3", "nosve2-sha3"},
