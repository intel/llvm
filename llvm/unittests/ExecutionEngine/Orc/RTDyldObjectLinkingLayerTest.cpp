--- conflicted
+++ resolved
@@ -252,23 +252,6 @@
     GTEST_SKIP();
 
   // Create a module with two void() functions: foo and bar.
-<<<<<<< HEAD
-  ThreadSafeContext TSCtx(std::make_unique<LLVMContext>());
-  ThreadSafeModule M;
-  {
-    ModuleBuilder MB(*TSCtx.getContext(), TM->getTargetTriple().str(), "dummy");
-    MB.getModule()->setDataLayout(TM->createDataLayout());
-
-    Function *FooImpl = MB.createFunctionDecl(
-        FunctionType::get(Type::getVoidTy(*TSCtx.getContext()), {}, false),
-        "foo");
-    BasicBlock *FooEntry =
-        BasicBlock::Create(*TSCtx.getContext(), "entry", FooImpl);
-    IRBuilder<> B1(FooEntry);
-    B1.CreateRetVoid();
-
-    M = ThreadSafeModule(MB.takeModule(), std::move(TSCtx));
-=======
   ThreadSafeModule M;
   {
     auto Ctx = std::make_unique<LLVMContext>();
@@ -282,7 +265,6 @@
     B1.CreateRetVoid();
 
     M = ThreadSafeModule(MB.takeModule(), std::move(Ctx));
->>>>>>> 5ee67ebe
   }
 
   ExecutionSession ES{std::make_unique<UnsupportedExecutorProcessControl>()};
