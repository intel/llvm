//===----------- CoreAPIsTest.cpp - Unit tests for Core ORC APIs ----------===//
//
// Part of the LLVM Project, under the Apache License v2.0 with LLVM Exceptions.
// See https://llvm.org/LICENSE.txt for license information.
// SPDX-License-Identifier: Apache-2.0 WITH LLVM-exception
//
//===----------------------------------------------------------------------===//

#include "OrcTestCommon.h"
#include "llvm/Config/llvm-config.h"
#include "llvm/ExecutionEngine/Orc/Core.h"
#include "llvm/ExecutionEngine/Orc/Shared/OrcError.h"
#include "llvm/Testing/Support/Error.h"

#include <set>
#include <thread>

using namespace llvm;
using namespace llvm::orc;

class CoreAPIsStandardTest : public CoreAPIsBasedStandardTest {};

namespace {

TEST_F(CoreAPIsStandardTest, BasicSuccessfulLookup) {
  bool OnCompletionRun = false;

  auto OnCompletion = [&](Expected<SymbolMap> Result) {
    EXPECT_TRUE(!!Result) << "Resolution unexpectedly returned error";
    auto &Resolved = *Result;
    auto I = Resolved.find(Foo);
    EXPECT_NE(I, Resolved.end()) << "Could not find symbol definition";
    EXPECT_EQ(I->second.getAddress(), FooAddr)
        << "Resolution returned incorrect result";
    OnCompletionRun = true;
  };

  std::unique_ptr<MaterializationResponsibility> FooMR;

  cantFail(JD.define(std::make_unique<SimpleMaterializationUnit>(
      SymbolFlagsMap({{Foo, FooSym.getFlags()}}),
      [&](std::unique_ptr<MaterializationResponsibility> R) {
        FooMR = std::move(R);
      })));

  ES.lookup(LookupKind::Static, makeJITDylibSearchOrder(&JD),
            SymbolLookupSet(Foo), SymbolState::Ready, OnCompletion,
            NoDependenciesToRegister);

  EXPECT_FALSE(OnCompletionRun) << "Should not have been resolved yet";

  cantFail(FooMR->notifyResolved({{Foo, FooSym}}));

  EXPECT_FALSE(OnCompletionRun) << "Should not be ready yet";

  cantFail(FooMR->notifyEmitted());

  EXPECT_TRUE(OnCompletionRun) << "Should have been marked ready";
}

TEST_F(CoreAPIsStandardTest, EmptyLookup) {
  bool OnCompletionRun = false;

  auto OnCompletion = [&](Expected<SymbolMap> Result) {
    cantFail(std::move(Result));
    OnCompletionRun = true;
  };

  ES.lookup(LookupKind::Static, makeJITDylibSearchOrder(&JD), SymbolLookupSet(),
            SymbolState::Ready, OnCompletion, NoDependenciesToRegister);

  EXPECT_TRUE(OnCompletionRun) << "OnCompletion was not run for empty query";
}

TEST_F(CoreAPIsStandardTest, ResolveUnrequestedSymbol) {
  // Test that all symbols in a MaterializationUnit materialize corretly when
  // only a subset of symbols is looked up.
  // The aim here is to ensure that we're not relying on the query to set up
  // state needed to materialize the unrequested symbols.

  cantFail(JD.define(std::make_unique<SimpleMaterializationUnit>(
      SymbolFlagsMap({{Foo, FooSym.getFlags()}, {Bar, BarSym.getFlags()}}),
      [this](std::unique_ptr<MaterializationResponsibility> R) {
        cantFail(R->notifyResolved({{Foo, FooSym}, {Bar, BarSym}}));
        cantFail(R->notifyEmitted());
      })));

  auto Result =
      cantFail(ES.lookup(makeJITDylibSearchOrder(&JD), SymbolLookupSet({Foo})));
  EXPECT_EQ(Result.size(), 1U) << "Unexpected number of results";
  EXPECT_TRUE(Result.count(Foo)) << "Expected result for \"Foo\"";
}

TEST_F(CoreAPIsStandardTest, MaterializationSideEffctsOnlyBasic) {
  // Test that basic materialization-side-effects-only symbols work as expected:
  // that they can be emitted without being resolved, that queries for them
  // don't return until they're emitted, and that they don't appear in query
  // results.

  std::unique_ptr<MaterializationResponsibility> FooR;
  Optional<SymbolMap> Result;

  cantFail(JD.define(std::make_unique<SimpleMaterializationUnit>(
      SymbolFlagsMap(
          {{Foo, JITSymbolFlags::Exported |
                     JITSymbolFlags::MaterializationSideEffectsOnly}}),
      [&](std::unique_ptr<MaterializationResponsibility> R) {
        FooR = std::move(R);
      })));

  ES.lookup(
      LookupKind::Static, makeJITDylibSearchOrder(&JD),
      SymbolLookupSet(Foo, SymbolLookupFlags::WeaklyReferencedSymbol),
      SymbolState::Ready,
      [&](Expected<SymbolMap> LookupResult) {
        if (LookupResult)
          Result = std::move(*LookupResult);
        else
          ADD_FAILURE() << "Unexpected lookup error: "
                        << toString(LookupResult.takeError());
      },
      NoDependenciesToRegister);

  EXPECT_FALSE(Result) << "Lookup returned unexpectedly";
  EXPECT_TRUE(FooR) << "Lookup failed to trigger materialization";
  EXPECT_THAT_ERROR(FooR->notifyEmitted(), Succeeded())
      << "Emission of materialization-side-effects-only symbol failed";

  EXPECT_TRUE(Result) << "Lookup failed to return";
  EXPECT_TRUE(Result->empty()) << "Lookup result contained unexpected value";
}

TEST_F(CoreAPIsStandardTest, MaterializationSideEffectsOnlyFailuresPersist) {
  // Test that when a MaterializationSideEffectsOnly symbol is failed it
  // remains in the failure state rather than vanishing.

  cantFail(JD.define(std::make_unique<SimpleMaterializationUnit>(
      SymbolFlagsMap(
          {{Foo, JITSymbolFlags::Exported |
                     JITSymbolFlags::MaterializationSideEffectsOnly}}),
      [&](std::unique_ptr<MaterializationResponsibility> R) {
        R->failMaterialization();
      })));

  EXPECT_THAT_EXPECTED(
      ES.lookup(makeJITDylibSearchOrder(&JD), SymbolLookupSet({Foo})),
      Failed());
  EXPECT_THAT_EXPECTED(
      ES.lookup(makeJITDylibSearchOrder(&JD), SymbolLookupSet({Foo})),
      Failed());
}

TEST_F(CoreAPIsStandardTest, RemoveSymbolsTest) {
  // Test that:
  // (1) Missing symbols generate a SymbolsNotFound error.
  // (2) Materializing symbols generate a SymbolCouldNotBeRemoved error.
  // (3) Removal of unmaterialized symbols triggers discard on the
  //     materialization unit.
  // (4) Removal of symbols destroys empty materialization units.
  // (5) Removal of materialized symbols works.

  // Foo will be fully materialized.
  cantFail(JD.define(absoluteSymbols({{Foo, FooSym}})));

  // Bar will be unmaterialized.
  bool BarDiscarded = false;
  bool BarMaterializerDestructed = false;
  cantFail(JD.define(std::make_unique<SimpleMaterializationUnit>(
      SymbolFlagsMap({{Bar, BarSym.getFlags()}}),
      [this](std::unique_ptr<MaterializationResponsibility> R) {
        ADD_FAILURE() << "Unexpected materialization of \"Bar\"";
        cantFail(R->notifyResolved({{Bar, BarSym}}));
        cantFail(R->notifyEmitted());
      },
      nullptr,
      [&](const JITDylib &JD, const SymbolStringPtr &Name) {
        EXPECT_EQ(Name, Bar) << "Expected \"Bar\" to be discarded";
        if (Name == Bar)
          BarDiscarded = true;
      },
      [&]() { BarMaterializerDestructed = true; })));

  // Baz will be in the materializing state initially, then
  // materialized for the final removal attempt.
  std::unique_ptr<MaterializationResponsibility> BazR;
  cantFail(JD.define(std::make_unique<SimpleMaterializationUnit>(
      SymbolFlagsMap({{Baz, BazSym.getFlags()}}),
      [&](std::unique_ptr<MaterializationResponsibility> R) {
        BazR = std::move(R);
      },
      nullptr,
      [](const JITDylib &JD, const SymbolStringPtr &Name) {
        ADD_FAILURE() << "\"Baz\" discarded unexpectedly";
      })));

  bool OnCompletionRun = false;
  ES.lookup(
      LookupKind::Static, makeJITDylibSearchOrder(&JD),
      SymbolLookupSet({Foo, Baz}), SymbolState::Ready,
      [&](Expected<SymbolMap> Result) {
        cantFail(Result.takeError());
        OnCompletionRun = true;
      },
      NoDependenciesToRegister);

  {
    // Attempt 1: Search for a missing symbol, Qux.
    auto Err = JD.remove({Foo, Bar, Baz, Qux});
    EXPECT_TRUE(!!Err) << "Expected failure";
    EXPECT_TRUE(Err.isA<SymbolsNotFound>())
        << "Expected a SymbolsNotFound error";
    consumeError(std::move(Err));
  }

  {
    // Attempt 2: Search for a symbol that is still materializing, Baz.
    auto Err = JD.remove({Foo, Bar, Baz});
    EXPECT_TRUE(!!Err) << "Expected failure";
    EXPECT_TRUE(Err.isA<SymbolsCouldNotBeRemoved>())
        << "Expected a SymbolsNotFound error";
    consumeError(std::move(Err));
  }

  cantFail(BazR->notifyResolved({{Baz, BazSym}}));
  cantFail(BazR->notifyEmitted());
  {
    // Attempt 3: Search now that all symbols are fully materialized
    // (Foo, Baz), or not yet materialized (Bar).
    auto Err = JD.remove({Foo, Bar, Baz});
    EXPECT_FALSE(!!Err) << "Expected success";
  }

  EXPECT_TRUE(BarDiscarded) << "\"Bar\" should have been discarded";
  EXPECT_TRUE(BarMaterializerDestructed)
      << "\"Bar\"'s materializer should have been destructed";
  EXPECT_TRUE(OnCompletionRun) << "OnCompletion should have been run";
}

TEST_F(CoreAPIsStandardTest, LookupWithHiddenSymbols) {
  auto BarHiddenFlags = BarSym.getFlags() & ~JITSymbolFlags::Exported;
  auto BarHiddenSym = JITEvaluatedSymbol(BarSym.getAddress(), BarHiddenFlags);

  cantFail(JD.define(absoluteSymbols({{Foo, FooSym}, {Bar, BarHiddenSym}})));

  auto &JD2 = ES.createBareJITDylib("JD2");
  cantFail(JD2.define(absoluteSymbols({{Bar, QuxSym}})));

  /// Try a blocking lookup.
  auto Result = cantFail(ES.lookup(makeJITDylibSearchOrder({&JD, &JD2}),
                                   SymbolLookupSet({Foo, Bar})));

  EXPECT_EQ(Result.size(), 2U) << "Unexpected number of results";
  EXPECT_EQ(Result.count(Foo), 1U) << "Missing result for \"Foo\"";
  EXPECT_EQ(Result.count(Bar), 1U) << "Missing result for \"Bar\"";
  EXPECT_EQ(Result[Bar].getAddress(), QuxSym.getAddress())
      << "Wrong result for \"Bar\"";
}

TEST_F(CoreAPIsStandardTest, LookupFlagsTest) {
  // Test that lookupFlags works on a predefined symbol, and does not trigger
  // materialization of a lazy symbol. Make the lazy symbol weak to test that
  // the weak flag is propagated correctly.

  BarSym.setFlags(static_cast<JITSymbolFlags::FlagNames>(
      JITSymbolFlags::Exported | JITSymbolFlags::Weak));
  auto MU = std::make_unique<SimpleMaterializationUnit>(
      SymbolFlagsMap({{Bar, BarSym.getFlags()}}),
      [](std::unique_ptr<MaterializationResponsibility> R) {
        llvm_unreachable("Symbol materialized on flags lookup");
      });

  cantFail(JD.define(absoluteSymbols({{Foo, FooSym}})));
  cantFail(JD.define(std::move(MU)));

  auto SymbolFlags = cantFail(ES.lookupFlags(
      LookupKind::Static,
      {{&JD, JITDylibLookupFlags::MatchExportedSymbolsOnly}},
      SymbolLookupSet({Foo, Bar, Baz},
                      SymbolLookupFlags::WeaklyReferencedSymbol)));

  EXPECT_EQ(SymbolFlags.size(), 2U)
      << "Returned symbol flags contains unexpected results";
  EXPECT_EQ(SymbolFlags.count(Foo), 1U) << "Missing lookupFlags result for Foo";
  EXPECT_EQ(SymbolFlags[Foo], FooSym.getFlags())
      << "Incorrect flags returned for Foo";
  EXPECT_EQ(SymbolFlags.count(Bar), 1U)
      << "Missing  lookupFlags result for Bar";
  EXPECT_EQ(SymbolFlags[Bar], BarSym.getFlags())
      << "Incorrect flags returned for Bar";
}

TEST_F(CoreAPIsStandardTest, LookupWithGeneratorFailure) {

  class BadGenerator : public DefinitionGenerator {
  public:
    Error tryToGenerate(LookupState &LS, LookupKind K, JITDylib &,
                        JITDylibLookupFlags, const SymbolLookupSet &) override {
      return make_error<StringError>("BadGenerator", inconvertibleErrorCode());
    }
  };

  JD.addGenerator(std::make_unique<BadGenerator>());

  EXPECT_THAT_ERROR(
      ES.lookupFlags(LookupKind::Static,
                     {{&JD, JITDylibLookupFlags::MatchExportedSymbolsOnly}},
                     SymbolLookupSet(Foo))
          .takeError(),
      Failed<StringError>())
      << "Generator failure did not propagate through lookupFlags";

  EXPECT_THAT_ERROR(
      ES.lookup(makeJITDylibSearchOrder(&JD), SymbolLookupSet(Foo)).takeError(),
      Failed<StringError>())
      << "Generator failure did not propagate through lookup";
}

TEST_F(CoreAPIsStandardTest, TestBasicAliases) {
  cantFail(JD.define(absoluteSymbols({{Foo, FooSym}, {Bar, BarSym}})));
  cantFail(JD.define(symbolAliases({{Baz, {Foo, JITSymbolFlags::Exported}},
                                    {Qux, {Bar, JITSymbolFlags::Weak}}})));
  cantFail(JD.define(absoluteSymbols({{Qux, QuxSym}})));

  auto Result =
      ES.lookup(makeJITDylibSearchOrder(&JD), SymbolLookupSet({Baz, Qux}));
  EXPECT_TRUE(!!Result) << "Unexpected lookup failure";
  EXPECT_EQ(Result->count(Baz), 1U) << "No result for \"baz\"";
  EXPECT_EQ(Result->count(Qux), 1U) << "No result for \"qux\"";
  EXPECT_EQ((*Result)[Baz].getAddress(), FooSym.getAddress())
      << "\"Baz\"'s address should match \"Foo\"'s";
  EXPECT_EQ((*Result)[Qux].getAddress(), QuxSym.getAddress())
      << "The \"Qux\" alias should have been overriden";
}

TEST_F(CoreAPIsStandardTest, TestChainedAliases) {
  cantFail(JD.define(absoluteSymbols({{Foo, FooSym}})));
  cantFail(JD.define(symbolAliases(
      {{Baz, {Bar, BazSym.getFlags()}}, {Bar, {Foo, BarSym.getFlags()}}})));

  auto Result =
      ES.lookup(makeJITDylibSearchOrder(&JD), SymbolLookupSet({Bar, Baz}));
  EXPECT_TRUE(!!Result) << "Unexpected lookup failure";
  EXPECT_EQ(Result->count(Bar), 1U) << "No result for \"bar\"";
  EXPECT_EQ(Result->count(Baz), 1U) << "No result for \"baz\"";
  EXPECT_EQ((*Result)[Bar].getAddress(), FooSym.getAddress())
      << "\"Bar\"'s address should match \"Foo\"'s";
  EXPECT_EQ((*Result)[Baz].getAddress(), FooSym.getAddress())
      << "\"Baz\"'s address should match \"Foo\"'s";
}

TEST_F(CoreAPIsStandardTest, TestBasicReExports) {
  // Test that the basic use case of re-exporting a single symbol from another
  // JITDylib works.
  cantFail(JD.define(absoluteSymbols({{Foo, FooSym}})));

  auto &JD2 = ES.createBareJITDylib("JD2");

  cantFail(JD2.define(reexports(JD, {{Bar, {Foo, BarSym.getFlags()}}})));

  auto Result = cantFail(ES.lookup(makeJITDylibSearchOrder(&JD2), Bar));
  EXPECT_EQ(Result.getAddress(), FooSym.getAddress())
      << "Re-export Bar for symbol Foo should match FooSym's address";
}

TEST_F(CoreAPIsStandardTest, TestThatReExportsDontUnnecessarilyMaterialize) {
  // Test that re-exports do not materialize symbols that have not been queried
  // for.
  cantFail(JD.define(absoluteSymbols({{Foo, FooSym}})));

  bool BarMaterialized = false;
  auto BarMU = std::make_unique<SimpleMaterializationUnit>(
      SymbolFlagsMap({{Bar, BarSym.getFlags()}}),
      [&](std::unique_ptr<MaterializationResponsibility> R) {
        BarMaterialized = true;
        cantFail(R->notifyResolved({{Bar, BarSym}}));
        cantFail(R->notifyEmitted());
      });

  cantFail(JD.define(BarMU));

  auto &JD2 = ES.createBareJITDylib("JD2");

  cantFail(JD2.define(reexports(
      JD, {{Baz, {Foo, BazSym.getFlags()}}, {Qux, {Bar, QuxSym.getFlags()}}})));

  auto Result = cantFail(ES.lookup(makeJITDylibSearchOrder(&JD2), Baz));
  EXPECT_EQ(Result.getAddress(), FooSym.getAddress())
      << "Re-export Baz for symbol Foo should match FooSym's address";

  EXPECT_FALSE(BarMaterialized) << "Bar should not have been materialized";
}

TEST_F(CoreAPIsStandardTest, TestReexportsGenerator) {
  // Test that a re-exports generator can dynamically generate reexports.

  auto &JD2 = ES.createBareJITDylib("JD2");
  cantFail(JD2.define(absoluteSymbols({{Foo, FooSym}, {Bar, BarSym}})));

  auto Filter = [this](SymbolStringPtr Name) { return Name != Bar; };

  JD.addGenerator(std::make_unique<ReexportsGenerator>(
      JD2, JITDylibLookupFlags::MatchExportedSymbolsOnly, Filter));

  auto Flags = cantFail(ES.lookupFlags(
      LookupKind::Static,
      {{&JD, JITDylibLookupFlags::MatchExportedSymbolsOnly}},
      SymbolLookupSet({Foo, Bar, Baz},
                      SymbolLookupFlags::WeaklyReferencedSymbol)));
  EXPECT_EQ(Flags.size(), 1U) << "Unexpected number of results";
  EXPECT_EQ(Flags[Foo], FooSym.getFlags()) << "Unexpected flags for Foo";

  auto Result = cantFail(ES.lookup(makeJITDylibSearchOrder(&JD), Foo));

  EXPECT_EQ(Result.getAddress(), FooSym.getAddress())
      << "Incorrect reexported symbol address";
}

TEST_F(CoreAPIsStandardTest, TestTrivialCircularDependency) {
  std::unique_ptr<MaterializationResponsibility> FooR;
  auto FooMU = std::make_unique<SimpleMaterializationUnit>(
      SymbolFlagsMap({{Foo, FooSym.getFlags()}}),
      [&](std::unique_ptr<MaterializationResponsibility> R) {
        FooR = std::move(R);
      });

  cantFail(JD.define(FooMU));

  bool FooReady = false;
  auto OnCompletion = [&](Expected<SymbolMap> Result) {
    cantFail(std::move(Result));
    FooReady = true;
  };

  ES.lookup(LookupKind::Static, makeJITDylibSearchOrder(&JD),
            SymbolLookupSet({Foo}), SymbolState::Ready, OnCompletion,
            NoDependenciesToRegister);

  FooR->addDependenciesForAll({{&JD, SymbolNameSet({Foo})}});
  EXPECT_THAT_ERROR(FooR->notifyResolved({{Foo, FooSym}}), Succeeded())
      << "No symbols marked failed, but Foo failed to resolve";
  EXPECT_THAT_ERROR(FooR->notifyEmitted(), Succeeded())
      << "No symbols marked failed, but Foo failed to emit";

  EXPECT_TRUE(FooReady)
    << "Self-dependency prevented symbol from being marked ready";
}

TEST_F(CoreAPIsStandardTest, TestCircularDependenceInOneJITDylib) {
  // Test that a circular symbol dependency between three symbols in a JITDylib
  // does not prevent any symbol from becoming 'ready' once all symbols are
  // emitted.

  std::unique_ptr<MaterializationResponsibility> FooR;
  std::unique_ptr<MaterializationResponsibility> BarR;
  std::unique_ptr<MaterializationResponsibility> BazR;

  // Create a MaterializationUnit for each symbol that moves the
  // MaterializationResponsibility into one of the locals above.
  auto FooMU = std::make_unique<SimpleMaterializationUnit>(
      SymbolFlagsMap({{Foo, FooSym.getFlags()}}),
      [&](std::unique_ptr<MaterializationResponsibility> R) {
        FooR = std::move(R);
      });

  auto BarMU = std::make_unique<SimpleMaterializationUnit>(
      SymbolFlagsMap({{Bar, BarSym.getFlags()}}),
      [&](std::unique_ptr<MaterializationResponsibility> R) {
        BarR = std::move(R);
      });

  auto BazMU = std::make_unique<SimpleMaterializationUnit>(
      SymbolFlagsMap({{Baz, BazSym.getFlags()}}),
      [&](std::unique_ptr<MaterializationResponsibility> R) {
        BazR = std::move(R);
      });

  // Define the symbols.
  cantFail(JD.define(FooMU));
  cantFail(JD.define(BarMU));
  cantFail(JD.define(BazMU));

  // Query each of the symbols to trigger materialization.
  bool FooResolved = false;
  bool FooReady = false;

  auto OnFooResolution = [&](Expected<SymbolMap> Result) {
    cantFail(std::move(Result));
    FooResolved = true;
  };

  auto OnFooReady = [&](Expected<SymbolMap> Result) {
    cantFail(std::move(Result));
    FooReady = true;
  };

  // Issue lookups for Foo. Use NoDependenciesToRegister: We're going to add
  // the dependencies manually below.
  ES.lookup(LookupKind::Static, makeJITDylibSearchOrder(&JD),
            SymbolLookupSet(Foo), SymbolState::Resolved,
            std::move(OnFooResolution), NoDependenciesToRegister);

  ES.lookup(LookupKind::Static, makeJITDylibSearchOrder(&JD),
            SymbolLookupSet(Foo), SymbolState::Ready, std::move(OnFooReady),
            NoDependenciesToRegister);

  bool BarResolved = false;
  bool BarReady = false;
  auto OnBarResolution = [&](Expected<SymbolMap> Result) {
    cantFail(std::move(Result));
    BarResolved = true;
  };

  auto OnBarReady = [&](Expected<SymbolMap> Result) {
    cantFail(std::move(Result));
    BarReady = true;
  };

  ES.lookup(LookupKind::Static, makeJITDylibSearchOrder(&JD),
            SymbolLookupSet(Bar), SymbolState::Resolved,
            std::move(OnBarResolution), NoDependenciesToRegister);

  ES.lookup(LookupKind::Static, makeJITDylibSearchOrder(&JD),
            SymbolLookupSet(Bar), SymbolState::Ready, std::move(OnBarReady),
            NoDependenciesToRegister);

  bool BazResolved = false;
  bool BazReady = false;

  auto OnBazResolution = [&](Expected<SymbolMap> Result) {
    cantFail(std::move(Result));
    BazResolved = true;
  };

  auto OnBazReady = [&](Expected<SymbolMap> Result) {
    cantFail(std::move(Result));
    BazReady = true;
  };

  ES.lookup(LookupKind::Static, makeJITDylibSearchOrder(&JD),
            SymbolLookupSet(Baz), SymbolState::Resolved,
            std::move(OnBazResolution), NoDependenciesToRegister);

  ES.lookup(LookupKind::Static, makeJITDylibSearchOrder(&JD),
            SymbolLookupSet(Baz), SymbolState::Ready, std::move(OnBazReady),
            NoDependenciesToRegister);

  // Add a circular dependency: Foo -> Bar, Bar -> Baz, Baz -> Foo.
  FooR->addDependenciesForAll({{&JD, SymbolNameSet({Bar})}});
  BarR->addDependenciesForAll({{&JD, SymbolNameSet({Baz})}});
  BazR->addDependenciesForAll({{&JD, SymbolNameSet({Foo})}});

  // Add self-dependencies for good measure. This tests that the implementation
  // of addDependencies filters these out.
  FooR->addDependenciesForAll({{&JD, SymbolNameSet({Foo})}});
  BarR->addDependenciesForAll({{&JD, SymbolNameSet({Bar})}});
  BazR->addDependenciesForAll({{&JD, SymbolNameSet({Baz})}});

  // Check that nothing has been resolved yet.
  EXPECT_FALSE(FooResolved) << "\"Foo\" should not be resolved yet";
  EXPECT_FALSE(BarResolved) << "\"Bar\" should not be resolved yet";
  EXPECT_FALSE(BazResolved) << "\"Baz\" should not be resolved yet";

  // Resolve the symbols (but do not emit them).
  EXPECT_THAT_ERROR(FooR->notifyResolved({{Foo, FooSym}}), Succeeded())
      << "No symbols failed, but Foo failed to resolve";
  EXPECT_THAT_ERROR(BarR->notifyResolved({{Bar, BarSym}}), Succeeded())
      << "No symbols failed, but Bar failed to resolve";
  EXPECT_THAT_ERROR(BazR->notifyResolved({{Baz, BazSym}}), Succeeded())
      << "No symbols failed, but Baz failed to resolve";

  // Verify that the symbols have been resolved, but are not ready yet.
  EXPECT_TRUE(FooResolved) << "\"Foo\" should be resolved now";
  EXPECT_TRUE(BarResolved) << "\"Bar\" should be resolved now";
  EXPECT_TRUE(BazResolved) << "\"Baz\" should be resolved now";

  EXPECT_FALSE(FooReady) << "\"Foo\" should not be ready yet";
  EXPECT_FALSE(BarReady) << "\"Bar\" should not be ready yet";
  EXPECT_FALSE(BazReady) << "\"Baz\" should not be ready yet";

  // Emit two of the symbols.
  EXPECT_THAT_ERROR(FooR->notifyEmitted(), Succeeded())
      << "No symbols failed, but Foo failed to emit";
  EXPECT_THAT_ERROR(BarR->notifyEmitted(), Succeeded())
      << "No symbols failed, but Bar failed to emit";

  // Verify that nothing is ready until the circular dependence is resolved.
  EXPECT_FALSE(FooReady) << "\"Foo\" still should not be ready";
  EXPECT_FALSE(BarReady) << "\"Bar\" still should not be ready";
  EXPECT_FALSE(BazReady) << "\"Baz\" still should not be ready";

  // Emit the last symbol.
  EXPECT_THAT_ERROR(BazR->notifyEmitted(), Succeeded())
      << "No symbols failed, but Baz failed to emit";

  // Verify that everything becomes ready once the circular dependence resolved.
  EXPECT_TRUE(FooReady) << "\"Foo\" should be ready now";
  EXPECT_TRUE(BarReady) << "\"Bar\" should be ready now";
  EXPECT_TRUE(BazReady) << "\"Baz\" should be ready now";
}

TEST_F(CoreAPIsStandardTest, FailureInDependency) {
  std::unique_ptr<MaterializationResponsibility> FooR;
  std::unique_ptr<MaterializationResponsibility> BarR;

  // Create a MaterializationUnit for each symbol that moves the
  // MaterializationResponsibility into one of the locals above.
  auto FooMU = std::make_unique<SimpleMaterializationUnit>(
      SymbolFlagsMap({{Foo, FooSym.getFlags()}}),
      [&](std::unique_ptr<MaterializationResponsibility> R) {
        FooR = std::move(R);
      });

  auto BarMU = std::make_unique<SimpleMaterializationUnit>(
      SymbolFlagsMap({{Bar, BarSym.getFlags()}}),
      [&](std::unique_ptr<MaterializationResponsibility> R) {
        BarR = std::move(R);
      });

  // Define the symbols.
  cantFail(JD.define(FooMU));
  cantFail(JD.define(BarMU));

  bool OnFooReadyRun = false;
  auto OnFooReady = [&](Expected<SymbolMap> Result) {
    EXPECT_THAT_EXPECTED(std::move(Result), Failed());
    OnFooReadyRun = true;
  };

  ES.lookup(LookupKind::Static, makeJITDylibSearchOrder(&JD),
            SymbolLookupSet(Foo), SymbolState::Ready, std::move(OnFooReady),
            NoDependenciesToRegister);

  bool OnBarReadyRun = false;
  auto OnBarReady = [&](Expected<SymbolMap> Result) {
    EXPECT_THAT_EXPECTED(std::move(Result), Failed());
    OnBarReadyRun = true;
  };

  ES.lookup(LookupKind::Static, makeJITDylibSearchOrder(&JD),
            SymbolLookupSet(Bar), SymbolState::Ready, std::move(OnBarReady),
            NoDependenciesToRegister);

  // Add a dependency by Foo on Bar.
  FooR->addDependenciesForAll({{&JD, SymbolNameSet({Bar})}});

  // Fail bar.
  BarR->failMaterialization();

  // Verify that queries on Bar failed, but queries on Foo have not yet.
  EXPECT_TRUE(OnBarReadyRun) << "Query for \"Bar\" was not run";
  EXPECT_FALSE(OnFooReadyRun) << "Query for \"Foo\" was run unexpectedly";

  // Check that we can still resolve Foo (even though it has been failed).
  EXPECT_THAT_ERROR(FooR->notifyResolved({{Foo, FooSym}}), Failed())
      << "Expected resolution for \"Foo\" to fail.";

  FooR->failMaterialization();

  // Verify that queries on Foo have now failed.
  EXPECT_TRUE(OnFooReadyRun) << "Query for \"Foo\" was not run";

  // Verify that subsequent lookups on Bar and Foo fail.
  EXPECT_THAT_EXPECTED(ES.lookup({&JD}, {Bar}), Failed())
      << "Lookup on failed symbol should fail";

  EXPECT_THAT_EXPECTED(ES.lookup({&JD}, {Foo}), Failed())
      << "Lookup on failed symbol should fail";
}

TEST_F(CoreAPIsStandardTest, FailureInCircularDependency) {
  std::unique_ptr<MaterializationResponsibility> FooR;
  std::unique_ptr<MaterializationResponsibility> BarR;

  // Create a MaterializationUnit for each symbol that moves the
  // MaterializationResponsibility into one of the locals above.
  auto FooMU = std::make_unique<SimpleMaterializationUnit>(
      SymbolFlagsMap({{Foo, FooSym.getFlags()}}),
      [&](std::unique_ptr<MaterializationResponsibility> R) {
        FooR = std::move(R);
      });

  auto BarMU = std::make_unique<SimpleMaterializationUnit>(
      SymbolFlagsMap({{Bar, BarSym.getFlags()}}),
      [&](std::unique_ptr<MaterializationResponsibility> R) {
        BarR = std::move(R);
      });

  // Define the symbols.
  cantFail(JD.define(FooMU));
  cantFail(JD.define(BarMU));

  bool OnFooReadyRun = false;
  auto OnFooReady = [&](Expected<SymbolMap> Result) {
    EXPECT_THAT_EXPECTED(std::move(Result), Failed());
    OnFooReadyRun = true;
  };

  ES.lookup(LookupKind::Static, makeJITDylibSearchOrder(&JD),
            SymbolLookupSet(Foo), SymbolState::Ready, std::move(OnFooReady),
            NoDependenciesToRegister);

  bool OnBarReadyRun = false;
  auto OnBarReady = [&](Expected<SymbolMap> Result) {
    EXPECT_THAT_EXPECTED(std::move(Result), Failed());
    OnBarReadyRun = true;
  };

  ES.lookup(LookupKind::Static, makeJITDylibSearchOrder(&JD),
            SymbolLookupSet(Bar), SymbolState::Ready, std::move(OnBarReady),
            NoDependenciesToRegister);

  // Add a dependency by Foo on Bar and vice-versa.
  FooR->addDependenciesForAll({{&JD, SymbolNameSet({Bar})}});
  BarR->addDependenciesForAll({{&JD, SymbolNameSet({Foo})}});

  // Fail bar.
  BarR->failMaterialization();

  // Verify that queries on Bar failed, but queries on Foo have not yet.
  EXPECT_TRUE(OnBarReadyRun) << "Query for \"Bar\" was not run";
  EXPECT_FALSE(OnFooReadyRun) << "Query for \"Foo\" was run unexpectedly";

  // Verify that trying to resolve Foo fails.
  EXPECT_THAT_ERROR(FooR->notifyResolved({{Foo, FooSym}}), Failed())
      << "Expected resolution for \"Foo\" to fail.";

  FooR->failMaterialization();

  // Verify that queries on Foo have now failed.
  EXPECT_TRUE(OnFooReadyRun) << "Query for \"Foo\" was not run";

  // Verify that subsequent lookups on Bar and Foo fail.
  EXPECT_THAT_EXPECTED(ES.lookup({&JD}, {Bar}), Failed())
      << "Lookup on failed symbol should fail";

  EXPECT_THAT_EXPECTED(ES.lookup({&JD}, {Foo}), Failed())
      << "Lookup on failed symbol should fail";
}

TEST_F(CoreAPIsStandardTest, AddDependencyOnFailedSymbol) {
  std::unique_ptr<MaterializationResponsibility> FooR;
  std::unique_ptr<MaterializationResponsibility> BarR;

  // Create a MaterializationUnit for each symbol that moves the
  // MaterializationResponsibility into one of the locals above.
  auto FooMU = std::make_unique<SimpleMaterializationUnit>(
      SymbolFlagsMap({{Foo, FooSym.getFlags()}}),
      [&](std::unique_ptr<MaterializationResponsibility> R) {
        FooR = std::move(R);
      });

  auto BarMU = std::make_unique<SimpleMaterializationUnit>(
      SymbolFlagsMap({{Bar, BarSym.getFlags()}}),
      [&](std::unique_ptr<MaterializationResponsibility> R) {
        BarR = std::move(R);
      });

  // Define the symbols.
  cantFail(JD.define(FooMU));
  cantFail(JD.define(BarMU));

  bool OnFooReadyRun = false;
  auto OnFooReady = [&](Expected<SymbolMap> Result) {
    EXPECT_THAT_EXPECTED(std::move(Result), Failed());
    OnFooReadyRun = true;
  };

  ES.lookup(LookupKind::Static, makeJITDylibSearchOrder(&JD),
            SymbolLookupSet(Foo), SymbolState::Ready, std::move(OnFooReady),
            NoDependenciesToRegister);

  bool OnBarReadyRun = false;
  auto OnBarReady = [&](Expected<SymbolMap> Result) {
    EXPECT_THAT_EXPECTED(std::move(Result), Failed());
    OnBarReadyRun = true;
  };

  ES.lookup(LookupKind::Static, makeJITDylibSearchOrder(&JD),
            SymbolLookupSet(Bar), SymbolState::Ready, std::move(OnBarReady),
            NoDependenciesToRegister);

  // Fail bar.
  BarR->failMaterialization();

  // We expect Bar's query to fail immediately, but Foo's query not to have run
  // yet.
  EXPECT_TRUE(OnBarReadyRun) << "Query for \"Bar\" was not run";
  EXPECT_FALSE(OnFooReadyRun) << "Query for \"Foo\" should not have run yet";

  // Add dependency of Foo on Bar.
  FooR->addDependenciesForAll({{&JD, SymbolNameSet({Bar})}});

  // Check that we can still resolve Foo (even though it has been failed).
  EXPECT_THAT_ERROR(FooR->notifyResolved({{Foo, FooSym}}), Failed())
      << "Expected resolution for \"Foo\" to fail.";

  FooR->failMaterialization();

  // Foo's query should have failed before we return from addDependencies.
  EXPECT_TRUE(OnFooReadyRun) << "Query for \"Foo\" was not run";

  // Verify that subsequent lookups on Bar and Foo fail.
  EXPECT_THAT_EXPECTED(ES.lookup({&JD}, {Bar}), Failed())
      << "Lookup on failed symbol should fail";

  EXPECT_THAT_EXPECTED(ES.lookup({&JD}, {Foo}), Failed())
      << "Lookup on failed symbol should fail";
}

TEST_F(CoreAPIsStandardTest, FailAfterMaterialization) {
  std::unique_ptr<MaterializationResponsibility> FooR;
  std::unique_ptr<MaterializationResponsibility> BarR;

  // Create a MaterializationUnit for each symbol that moves the
  // MaterializationResponsibility into one of the locals above.
  auto FooMU = std::make_unique<SimpleMaterializationUnit>(
      SymbolFlagsMap({{Foo, FooSym.getFlags()}}),
      [&](std::unique_ptr<MaterializationResponsibility> R) {
        FooR = std::move(R);
      });

  auto BarMU = std::make_unique<SimpleMaterializationUnit>(
      SymbolFlagsMap({{Bar, BarSym.getFlags()}}),
      [&](std::unique_ptr<MaterializationResponsibility> R) {
        BarR = std::move(R);
      });

  // Define the symbols.
  cantFail(JD.define(FooMU));
  cantFail(JD.define(BarMU));

  bool OnFooReadyRun = false;
  auto OnFooReady = [&](Expected<SymbolMap> Result) {
    EXPECT_THAT_EXPECTED(std::move(Result), Failed());
    OnFooReadyRun = true;
  };

  ES.lookup(LookupKind::Static, makeJITDylibSearchOrder(&JD),
            SymbolLookupSet(Foo), SymbolState::Ready, std::move(OnFooReady),
            NoDependenciesToRegister);

  bool OnBarReadyRun = false;
  auto OnBarReady = [&](Expected<SymbolMap> Result) {
    EXPECT_THAT_EXPECTED(std::move(Result), Failed());
    OnBarReadyRun = true;
  };

  ES.lookup(LookupKind::Static, makeJITDylibSearchOrder(&JD),
            SymbolLookupSet(Bar), SymbolState::Ready, std::move(OnBarReady),
            NoDependenciesToRegister);

  // Add a dependency by Foo on Bar and vice-versa.
  FooR->addDependenciesForAll({{&JD, SymbolNameSet({Bar})}});
  BarR->addDependenciesForAll({{&JD, SymbolNameSet({Foo})}});

  // Materialize Foo.
  EXPECT_THAT_ERROR(FooR->notifyResolved({{Foo, FooSym}}), Succeeded())
      << "Expected resolution for \"Foo\" to succeed.";
  EXPECT_THAT_ERROR(FooR->notifyEmitted(), Succeeded())
      << "Expected emission for \"Foo\" to succeed.";

  // Fail bar.
  BarR->failMaterialization();

  // Verify that both queries failed.
  EXPECT_TRUE(OnFooReadyRun) << "Query for Foo did not run";
  EXPECT_TRUE(OnBarReadyRun) << "Query for Bar did not run";
}

TEST_F(CoreAPIsStandardTest, FailMaterializerWithUnqueriedSymbols) {
  // Make sure that symbols with no queries aganist them still
  // fail correctly.

  bool MaterializerRun = false;
  auto MU = std::make_unique<SimpleMaterializationUnit>(
      SymbolFlagsMap(
          {{Foo, JITSymbolFlags::Exported}, {Bar, JITSymbolFlags::Exported}}),
      [&](std::unique_ptr<MaterializationResponsibility> R) {
        MaterializerRun = true;
        R->failMaterialization();
      });

  cantFail(JD.define(std::move(MU)));

  // Issue a query for Foo, but not bar.
  EXPECT_THAT_EXPECTED(ES.lookup({&JD}, {Foo}), Failed())
      << "Expected lookup to fail.";

  // Check that the materializer (and therefore failMaterialization) ran.
  EXPECT_TRUE(MaterializerRun) << "Expected materializer to have run by now";

  // Check that subsequent queries against both symbols fail.
  EXPECT_THAT_EXPECTED(ES.lookup({&JD}, {Foo}), Failed())
      << "Expected lookup for Foo to fail.";
  EXPECT_THAT_EXPECTED(ES.lookup({&JD}, {Bar}), Failed())
      << "Expected lookup for Bar to fail.";
}

TEST_F(CoreAPIsStandardTest, DropMaterializerWhenEmpty) {
  bool DestructorRun = false;

  JITSymbolFlags WeakExported(JITSymbolFlags::Exported);
  WeakExported |= JITSymbolFlags::Weak;

  auto MU = std::make_unique<SimpleMaterializationUnit>(
      SymbolFlagsMap({{Foo, WeakExported}, {Bar, WeakExported}}),
      [](std::unique_ptr<MaterializationResponsibility> R) {
        llvm_unreachable("Unexpected call to materialize");
      },
      nullptr,
      [&](const JITDylib &JD, SymbolStringPtr Name) {
        EXPECT_TRUE(Name == Foo || Name == Bar)
            << "Discard of unexpected symbol?";
      },
      [&]() { DestructorRun = true; });

  cantFail(JD.define(MU));

  cantFail(JD.define(absoluteSymbols({{Foo, FooSym}})));

  EXPECT_FALSE(DestructorRun)
      << "MaterializationUnit should not have been destroyed yet";

  cantFail(JD.define(absoluteSymbols({{Bar, BarSym}})));

  EXPECT_TRUE(DestructorRun)
      << "MaterializationUnit should have been destroyed";
}

TEST_F(CoreAPIsStandardTest, AddAndMaterializeLazySymbol) {
  bool FooMaterialized = false;
  bool BarDiscarded = false;

  JITSymbolFlags WeakExported(JITSymbolFlags::Exported);
  WeakExported |= JITSymbolFlags::Weak;

  auto MU = std::make_unique<SimpleMaterializationUnit>(
      SymbolFlagsMap({{Foo, JITSymbolFlags::Exported}, {Bar, WeakExported}}),
      [&](std::unique_ptr<MaterializationResponsibility> R) {
        assert(BarDiscarded && "Bar should have been discarded by this point");
        cantFail(R->notifyResolved(SymbolMap({{Foo, FooSym}})));
        cantFail(R->notifyEmitted());
        FooMaterialized = true;
      },
      nullptr,
      [&](const JITDylib &JD, SymbolStringPtr Name) {
        EXPECT_EQ(Name, Bar) << "Expected Name to be Bar";
        BarDiscarded = true;
      });

  cantFail(JD.define(MU));
  cantFail(JD.define(absoluteSymbols({{Bar, BarSym}})));

  bool OnCompletionRun = false;

  auto OnCompletion = [&](Expected<SymbolMap> Result) {
    EXPECT_TRUE(!!Result) << "Resolution unexpectedly returned error";
    auto I = Result->find(Foo);
    EXPECT_NE(I, Result->end()) << "Could not find symbol definition";
    EXPECT_EQ(I->second.getAddress(), FooSym.getAddress())
        << "Resolution returned incorrect result";
    OnCompletionRun = true;
  };

  ES.lookup(LookupKind::Static, makeJITDylibSearchOrder(&JD),
            SymbolLookupSet(Foo), SymbolState::Ready, std::move(OnCompletion),
            NoDependenciesToRegister);

  EXPECT_TRUE(FooMaterialized) << "Foo was not materialized";
  EXPECT_TRUE(BarDiscarded) << "Bar was not discarded";
  EXPECT_TRUE(OnCompletionRun) << "OnResolutionCallback was not run";
}

TEST_F(CoreAPIsStandardTest, TestBasicWeakSymbolMaterialization) {
  // Test that weak symbols are materialized correctly when we look them up.
  BarSym.setFlags(BarSym.getFlags() | JITSymbolFlags::Weak);

  bool BarMaterialized = false;
  auto MU1 = std::make_unique<SimpleMaterializationUnit>(
      SymbolFlagsMap({{Foo, FooSym.getFlags()}, {Bar, BarSym.getFlags()}}),
      [&](std::unique_ptr<MaterializationResponsibility> R) {
        cantFail(R->notifyResolved(SymbolMap({{Foo, FooSym}, {Bar, BarSym}})));
        cantFail(R->notifyEmitted());
        BarMaterialized = true;
      });

  bool DuplicateBarDiscarded = false;
  auto MU2 = std::make_unique<SimpleMaterializationUnit>(
      SymbolFlagsMap({{Bar, BarSym.getFlags()}}),
      [&](std::unique_ptr<MaterializationResponsibility> R) {
        ADD_FAILURE() << "Attempt to materialize Bar from the wrong unit";
        R->failMaterialization();
      },
      nullptr,
      [&](const JITDylib &JD, SymbolStringPtr Name) {
        EXPECT_EQ(Name, Bar) << "Expected \"Bar\" to be discarded";
        DuplicateBarDiscarded = true;
      });

  cantFail(JD.define(MU1));
  cantFail(JD.define(MU2));

  bool OnCompletionRun = false;

  auto OnCompletion = [&](Expected<SymbolMap> Result) {
    cantFail(std::move(Result));
    OnCompletionRun = true;
  };

  ES.lookup(LookupKind::Static, makeJITDylibSearchOrder(&JD),
            SymbolLookupSet(Bar), SymbolState::Ready, std::move(OnCompletion),
            NoDependenciesToRegister);

  EXPECT_TRUE(OnCompletionRun) << "OnCompletion not run";
  EXPECT_TRUE(BarMaterialized) << "Bar was not materialized at all";
  EXPECT_TRUE(DuplicateBarDiscarded)
      << "Duplicate bar definition not discarded";
}

TEST_F(CoreAPIsStandardTest, DefineMaterializingSymbol) {
  bool ExpectNoMoreMaterialization = false;
  ES.setDispatchTask([&](std::unique_ptr<Task> T) {
    if (ExpectNoMoreMaterialization && isa<MaterializationTask>(*T))
      ADD_FAILURE() << "Unexpected materialization";
    T->run();
  });

  auto MU = std::make_unique<SimpleMaterializationUnit>(
      SymbolFlagsMap({{Foo, FooSym.getFlags()}}),
      [&](std::unique_ptr<MaterializationResponsibility> R) {
        cantFail(
            R->defineMaterializing(SymbolFlagsMap({{Bar, BarSym.getFlags()}})));
        cantFail(R->notifyResolved(SymbolMap({{Foo, FooSym}, {Bar, BarSym}})));
        cantFail(R->notifyEmitted());
      });

  cantFail(JD.define(MU));
  cantFail(ES.lookup(makeJITDylibSearchOrder(&JD), Foo));

  // Assert that materialization is complete by now.
  ExpectNoMoreMaterialization = true;

  // Look up bar to verify that no further materialization happens.
  auto BarResult = cantFail(ES.lookup(makeJITDylibSearchOrder(&JD), Bar));
  EXPECT_EQ(BarResult.getAddress(), BarSym.getAddress())
      << "Expected Bar == BarSym";
}

TEST_F(CoreAPIsStandardTest, GeneratorTest) {
  JITEvaluatedSymbol BazHiddenSym(
      BazSym.getAddress(), BazSym.getFlags() & ~JITSymbolFlags::Exported);
  cantFail(JD.define(absoluteSymbols({{Foo, FooSym}, {Baz, BazHiddenSym}})));

  class TestGenerator : public DefinitionGenerator {
  public:
    TestGenerator(SymbolMap Symbols) : Symbols(std::move(Symbols)) {}
    Error tryToGenerate(LookupState &LS, LookupKind K, JITDylib &JD,
                        JITDylibLookupFlags JDLookupFlags,
                        const SymbolLookupSet &Names) override {
      SymbolMap NewDefs;

      for (const auto &KV : Names) {
        const auto &Name = KV.first;
        if (Symbols.count(Name))
          NewDefs[Name] = Symbols[Name];
      }

      cantFail(JD.define(absoluteSymbols(std::move(NewDefs))));
      return Error::success();
    };

  private:
    SymbolMap Symbols;
  };

  JD.addGenerator(std::make_unique<TestGenerator>(
      SymbolMap({{Bar, BarSym}, {Baz, BazSym}})));

  auto Result = cantFail(
      ES.lookup(makeJITDylibSearchOrder(&JD),
                SymbolLookupSet({Foo, Bar})
                    .add(Baz, SymbolLookupFlags::WeaklyReferencedSymbol)));

  EXPECT_EQ(Result.count(Bar), 1U) << "Expected to find fallback def for 'bar'";
  EXPECT_EQ(Result[Bar].getAddress(), BarSym.getAddress())
      << "Expected fallback def for Bar to be equal to BarSym";
}

TEST_F(CoreAPIsStandardTest, AsynchronousGeneratorTest) {
  class TestGenerator : public DefinitionGenerator {
  public:
    TestGenerator(LookupState &TLS) : TLS(TLS) {}
    Error tryToGenerate(LookupState &LS, LookupKind K, JITDylib &JD,
                        JITDylibLookupFlags JDLookupFlags,
                        const SymbolLookupSet &Name) override {
      TLS = std::move(LS);
      return Error::success();
    }

  private:
    LookupState &TLS;
  };

  LookupState LS;
  JD.addGenerator(std::make_unique<TestGenerator>(LS));

  bool LookupCompleted = false;

  ES.lookup(
      LookupKind::Static, makeJITDylibSearchOrder(&JD), SymbolLookupSet(Foo),
      SymbolState::Ready,
      [&](Expected<SymbolMap> Result) {
        LookupCompleted = true;
        if (!Result) {
          ADD_FAILURE() << "Lookup failed unexpected";
          logAllUnhandledErrors(Result.takeError(), errs(), "");
          return;
        }

        EXPECT_EQ(Result->size(), 1U) << "Unexpected number of results";
        EXPECT_EQ(Result->count(Foo), 1U) << "Expected result for Foo";
        EXPECT_EQ((*Result)[Foo].getAddress(), FooSym.getAddress())
            << "Bad result for Foo";
      },
      NoDependenciesToRegister);

  EXPECT_FALSE(LookupCompleted);

  cantFail(JD.define(absoluteSymbols({{Foo, FooSym}})));

  LS.continueLookup(Error::success());

  EXPECT_TRUE(LookupCompleted);
}

TEST_F(CoreAPIsStandardTest, FailResolution) {
  auto MU = std::make_unique<SimpleMaterializationUnit>(
      SymbolFlagsMap({{Foo, JITSymbolFlags::Exported | JITSymbolFlags::Weak},
                      {Bar, JITSymbolFlags::Exported | JITSymbolFlags::Weak}}),
      [&](std::unique_ptr<MaterializationResponsibility> R) {
        R->failMaterialization();
      });

  cantFail(JD.define(MU));

  SymbolNameSet Names({Foo, Bar});
  auto Result = ES.lookup(makeJITDylibSearchOrder(&JD), SymbolLookupSet(Names));

  EXPECT_FALSE(!!Result) << "Expected failure";
  if (!Result) {
    handleAllErrors(
        Result.takeError(),
        [&](FailedToMaterialize &F) {
          EXPECT_TRUE(F.getSymbols().count(&JD))
              << "Expected to fail on JITDylib JD";
          EXPECT_EQ(F.getSymbols().find(&JD)->second, Names)
              << "Expected to fail on symbols in Names";
        },
        [](ErrorInfoBase &EIB) {
          std::string ErrMsg;
          {
            raw_string_ostream ErrOut(ErrMsg);
            EIB.log(ErrOut);
          }
          ADD_FAILURE() << "Expected a FailedToResolve error. Got:\n" << ErrMsg;
        });
  }
}

TEST_F(CoreAPIsStandardTest, FailEmissionAfterResolution) {

  cantFail(JD.define(absoluteSymbols({{Baz, BazSym}})));

  auto MU = std::make_unique<SimpleMaterializationUnit>(
      SymbolFlagsMap({{Foo, FooSym.getFlags()}, {Bar, BarSym.getFlags()}}),
      [&](std::unique_ptr<MaterializationResponsibility> R) {
        cantFail(R->notifyResolved(SymbolMap({{Foo, FooSym}, {Bar, BarSym}})));

        ES.lookup(
            LookupKind::Static, makeJITDylibSearchOrder(&JD),
            SymbolLookupSet({Baz}), SymbolState::Resolved,
            [&](Expected<SymbolMap> Result) {
              // Called when "baz" is resolved. We don't actually depend
              // on or care about baz, but use it to trigger failure of
              // this materialization before Baz has been finalized in
              // order to test that error propagation is correct in this
              // scenario.
              cantFail(std::move(Result));
              R->failMaterialization();
            },
            [&](const SymbolDependenceMap &Deps) {
              R->addDependenciesForAll(Deps);
            });
      });

  cantFail(JD.define(MU));

  auto Result =
      ES.lookup(makeJITDylibSearchOrder(&JD), SymbolLookupSet({Foo, Bar}));

  EXPECT_THAT_EXPECTED(std::move(Result), Failed())
      << "Unexpected success while trying to test error propagation";
}

TEST_F(CoreAPIsStandardTest, FailAfterPartialResolution) {

  cantFail(JD.define(absoluteSymbols({{Foo, FooSym}})));

  // Fail materialization of bar.
  auto BarMU = std::make_unique<SimpleMaterializationUnit>(
      SymbolFlagsMap({{Bar, BarSym.getFlags()}}),
      [&](std::unique_ptr<MaterializationResponsibility> R) {
        R->failMaterialization();
      });

  cantFail(JD.define(std::move(BarMU)));

  bool QueryHandlerRun = false;
  ES.lookup(
      LookupKind::Static, makeJITDylibSearchOrder(&JD),
      SymbolLookupSet({Foo, Bar}), SymbolState::Resolved,
      [&](Expected<SymbolMap> Result) {
        EXPECT_THAT_EXPECTED(std::move(Result), Failed())
            << "Expected query to fail";
        QueryHandlerRun = true;
      },
      NoDependenciesToRegister);
  EXPECT_TRUE(QueryHandlerRun) << "Query handler never ran";
}

TEST_F(CoreAPIsStandardTest, TestLookupWithUnthreadedMaterialization) {
  auto MU = std::make_unique<SimpleMaterializationUnit>(
      SymbolFlagsMap({{Foo, JITSymbolFlags::Exported}}),
      [&](std::unique_ptr<MaterializationResponsibility> R) {
        cantFail(R->notifyResolved({{Foo, FooSym}}));
        cantFail(R->notifyEmitted());
      });

  cantFail(JD.define(MU));

  auto FooLookupResult = cantFail(ES.lookup(makeJITDylibSearchOrder(&JD), Foo));

  EXPECT_EQ(FooLookupResult.getAddress(), FooSym.getAddress())
      << "lookup returned an incorrect address";
  EXPECT_EQ(FooLookupResult.getFlags(), FooSym.getFlags())
      << "lookup returned incorrect flags";
}

TEST_F(CoreAPIsStandardTest, TestLookupWithThreadedMaterialization) {
#if LLVM_ENABLE_THREADS

<<<<<<< HEAD
  std::vector<std::thread> WorkThreads;
  ES.setDispatchTask([&](std::unique_ptr<Task> T) {
    WorkThreads.push_back(
        std::thread([T = std::move(T)]() mutable { T->run(); }));
=======
  std::mutex WorkThreadsMutex;
  std::vector<std::thread> WorkThreads;
  ES.setDispatchTask([&](std::unique_ptr<Task> T) {
    std::promise<void> WaitP;
    std::lock_guard<std::mutex> Lock(WorkThreadsMutex);
    WorkThreads.push_back(
        std::thread([T = std::move(T), WaitF = WaitP.get_future()]() mutable {
          WaitF.get();
          T->run();
        }));
    WaitP.set_value();
>>>>>>> 21f3f750
  });

  cantFail(JD.define(absoluteSymbols({{Foo, FooSym}})));

  auto FooLookupResult = cantFail(ES.lookup(makeJITDylibSearchOrder(&JD), Foo));

  EXPECT_EQ(FooLookupResult.getAddress(), FooSym.getAddress())
      << "lookup returned an incorrect address";
  EXPECT_EQ(FooLookupResult.getFlags(), FooSym.getFlags())
      << "lookup returned incorrect flags";

  for (auto &WT : WorkThreads)
    WT.join();
#endif
}

TEST_F(CoreAPIsStandardTest, TestGetRequestedSymbolsAndReplace) {
  // Test that GetRequestedSymbols returns the set of symbols that currently
  // have pending queries, and test that MaterializationResponsibility's
  // replace method can be used to return definitions to the JITDylib in a new
  // MaterializationUnit.
  SymbolNameSet Names({Foo, Bar});

  bool FooMaterialized = false;
  bool BarMaterialized = false;

  auto MU = std::make_unique<SimpleMaterializationUnit>(
      SymbolFlagsMap({{Foo, FooSym.getFlags()}, {Bar, BarSym.getFlags()}}),
      [&](std::unique_ptr<MaterializationResponsibility> R) {
        auto Requested = R->getRequestedSymbols();
        EXPECT_EQ(Requested.size(), 1U) << "Expected one symbol requested";
        EXPECT_EQ(*Requested.begin(), Foo) << "Expected \"Foo\" requested";

        auto NewMU = std::make_unique<SimpleMaterializationUnit>(
            SymbolFlagsMap({{Bar, BarSym.getFlags()}}),
            [&](std::unique_ptr<MaterializationResponsibility> R2) {
              cantFail(R2->notifyResolved(SymbolMap({{Bar, BarSym}})));
              cantFail(R2->notifyEmitted());
              BarMaterialized = true;
            });

        cantFail(R->replace(std::move(NewMU)));

        cantFail(R->notifyResolved(SymbolMap({{Foo, FooSym}})));
        cantFail(R->notifyEmitted());

        FooMaterialized = true;
      });

  cantFail(JD.define(MU));

  EXPECT_FALSE(FooMaterialized) << "Foo should not be materialized yet";
  EXPECT_FALSE(BarMaterialized) << "Bar should not be materialized yet";

  auto FooSymResult = cantFail(ES.lookup(makeJITDylibSearchOrder(&JD), Foo));
  EXPECT_EQ(FooSymResult.getAddress(), FooSym.getAddress())
      << "Address mismatch for Foo";

  EXPECT_TRUE(FooMaterialized) << "Foo should be materialized now";
  EXPECT_FALSE(BarMaterialized) << "Bar still should not be materialized";

  auto BarSymResult = cantFail(ES.lookup(makeJITDylibSearchOrder(&JD), Bar));
  EXPECT_EQ(BarSymResult.getAddress(), BarSym.getAddress())
      << "Address mismatch for Bar";
  EXPECT_TRUE(BarMaterialized) << "Bar should be materialized now";
}

TEST_F(CoreAPIsStandardTest, TestMaterializationResponsibilityDelegation) {
  auto MU = std::make_unique<SimpleMaterializationUnit>(
      SymbolFlagsMap({{Foo, FooSym.getFlags()}, {Bar, BarSym.getFlags()}}),
      [&](std::unique_ptr<MaterializationResponsibility> R) {
        auto R2 = cantFail(R->delegate({Bar}));

        cantFail(R->notifyResolved({{Foo, FooSym}}));
        cantFail(R->notifyEmitted());
        cantFail(R2->notifyResolved({{Bar, BarSym}}));
        cantFail(R2->notifyEmitted());
      });

  cantFail(JD.define(MU));

  auto Result =
      ES.lookup(makeJITDylibSearchOrder(&JD), SymbolLookupSet({Foo, Bar}));

  EXPECT_TRUE(!!Result) << "Result should be a success value";
  EXPECT_EQ(Result->count(Foo), 1U) << "\"Foo\" entry missing";
  EXPECT_EQ(Result->count(Bar), 1U) << "\"Bar\" entry missing";
  EXPECT_EQ((*Result)[Foo].getAddress(), FooSym.getAddress())
      << "Address mismatch for \"Foo\"";
  EXPECT_EQ((*Result)[Bar].getAddress(), BarSym.getAddress())
      << "Address mismatch for \"Bar\"";
}

TEST_F(CoreAPIsStandardTest, TestMaterializeWeakSymbol) {
  // Confirm that once a weak definition is selected for materialization it is
  // treated as strong.
  JITSymbolFlags WeakExported = JITSymbolFlags::Exported;
  WeakExported &= JITSymbolFlags::Weak;

  std::unique_ptr<MaterializationResponsibility> FooR;
  auto MU = std::make_unique<SimpleMaterializationUnit>(
      SymbolFlagsMap({{Foo, FooSym.getFlags()}}),
      [&](std::unique_ptr<MaterializationResponsibility> R) {
        FooR = std::move(R);
      });

  cantFail(JD.define(MU));
  auto OnCompletion = [](Expected<SymbolMap> Result) {
    cantFail(std::move(Result));
  };

  ES.lookup(LookupKind::Static, makeJITDylibSearchOrder(&JD),
            SymbolLookupSet({Foo}), SymbolState::Ready, std::move(OnCompletion),
            NoDependenciesToRegister);

  auto MU2 = std::make_unique<SimpleMaterializationUnit>(
      SymbolFlagsMap({{Foo, JITSymbolFlags::Exported}}),
      [](std::unique_ptr<MaterializationResponsibility> R) {
        llvm_unreachable("This unit should never be materialized");
      });

  auto Err = JD.define(MU2);
  EXPECT_TRUE(!!Err) << "Expected failure value";
  EXPECT_TRUE(Err.isA<DuplicateDefinition>())
      << "Expected a duplicate definition error";
  consumeError(std::move(Err));

  // No dependencies registered, can't fail:
  cantFail(FooR->notifyResolved(SymbolMap({{Foo, FooSym}})));
  cantFail(FooR->notifyEmitted());
}

static bool linkOrdersEqual(const std::vector<JITDylibSP> &LHS,
                            ArrayRef<JITDylib *> RHS) {
  if (LHS.size() != RHS.size())
    return false;
  auto *RHSE = RHS.begin();
  for (auto &LHSE : LHS)
    if (LHSE.get() != *RHSE)
      return false;
    else
      ++RHSE;
  return true;
}

TEST(JITDylibTest, GetDFSLinkOrderTree) {
  // Test that DFS ordering behaves as expected when the linkage relationships
  // form a tree.

  ExecutionSession ES;

  auto &LibA = ES.createBareJITDylib("A");
  auto &LibB = ES.createBareJITDylib("B");
  auto &LibC = ES.createBareJITDylib("C");
  auto &LibD = ES.createBareJITDylib("D");
  auto &LibE = ES.createBareJITDylib("E");
  auto &LibF = ES.createBareJITDylib("F");

  // Linkage relationships:
  // A --- B -- D
  //  \      \- E
  //    \- C -- F
  LibA.setLinkOrder(makeJITDylibSearchOrder({&LibB, &LibC}));
  LibB.setLinkOrder(makeJITDylibSearchOrder({&LibD, &LibE}));
  LibC.setLinkOrder(makeJITDylibSearchOrder({&LibF}));

  auto DFSOrderFromB = JITDylib::getDFSLinkOrder({&LibB});
  EXPECT_TRUE(linkOrdersEqual(DFSOrderFromB, {&LibB, &LibD, &LibE}))
      << "Incorrect DFS link order for LibB";

  auto DFSOrderFromA = JITDylib::getDFSLinkOrder({&LibA});
  EXPECT_TRUE(linkOrdersEqual(DFSOrderFromA,
                              {&LibA, &LibB, &LibD, &LibE, &LibC, &LibF}))
      << "Incorrect DFS link order for libA";

  auto DFSOrderFromAB = JITDylib::getDFSLinkOrder({&LibA, &LibB});
  EXPECT_TRUE(linkOrdersEqual(DFSOrderFromAB,
                              {&LibA, &LibB, &LibD, &LibE, &LibC, &LibF}))
      << "Incorrect DFS link order for { libA, libB }";

  auto DFSOrderFromBA = JITDylib::getDFSLinkOrder({&LibB, &LibA});
  EXPECT_TRUE(linkOrdersEqual(DFSOrderFromBA,
                              {&LibB, &LibD, &LibE, &LibA, &LibC, &LibF}))
      << "Incorrect DFS link order for { libB, libA }";
}

TEST(JITDylibTest, GetDFSLinkOrderDiamond) {
  // Test that DFS ordering behaves as expected when the linkage relationships
  // contain a diamond.

  ExecutionSession ES;
  auto &LibA = ES.createBareJITDylib("A");
  auto &LibB = ES.createBareJITDylib("B");
  auto &LibC = ES.createBareJITDylib("C");
  auto &LibD = ES.createBareJITDylib("D");

  // Linkage relationships:
  // A -- B --- D
  //  \-- C --/
  LibA.setLinkOrder(makeJITDylibSearchOrder({&LibB, &LibC}));
  LibB.setLinkOrder(makeJITDylibSearchOrder({&LibD}));
  LibC.setLinkOrder(makeJITDylibSearchOrder({&LibD}));

  auto DFSOrderFromA = JITDylib::getDFSLinkOrder({&LibA});
  EXPECT_TRUE(linkOrdersEqual(DFSOrderFromA, {&LibA, &LibB, &LibD, &LibC}))
      << "Incorrect DFS link order for libA";
}

TEST(JITDylibTest, GetDFSLinkOrderCycle) {
  // Test that DFS ordering behaves as expected when the linkage relationships
  // contain a cycle.

  ExecutionSession ES;
  auto &LibA = ES.createBareJITDylib("A");
  auto &LibB = ES.createBareJITDylib("B");
  auto &LibC = ES.createBareJITDylib("C");

  // Linkage relationships:
  // A -- B --- C -- A
  LibA.setLinkOrder(makeJITDylibSearchOrder({&LibB}));
  LibB.setLinkOrder(makeJITDylibSearchOrder({&LibC}));
  LibC.setLinkOrder(makeJITDylibSearchOrder({&LibA}));

  auto DFSOrderFromA = JITDylib::getDFSLinkOrder({&LibA});
  EXPECT_TRUE(linkOrdersEqual(DFSOrderFromA, {&LibA, &LibB, &LibC}))
      << "Incorrect DFS link order for libA";

  auto DFSOrderFromB = JITDylib::getDFSLinkOrder({&LibB});
  EXPECT_TRUE(linkOrdersEqual(DFSOrderFromB, {&LibB, &LibC, &LibA}))
      << "Incorrect DFS link order for libB";

  auto DFSOrderFromC = JITDylib::getDFSLinkOrder({&LibC});
  EXPECT_TRUE(linkOrdersEqual(DFSOrderFromC, {&LibC, &LibA, &LibB}))
      << "Incorrect DFS link order for libC";
}

} // namespace<|MERGE_RESOLUTION|>--- conflicted
+++ resolved
@@ -1249,12 +1249,6 @@
 TEST_F(CoreAPIsStandardTest, TestLookupWithThreadedMaterialization) {
 #if LLVM_ENABLE_THREADS
 
-<<<<<<< HEAD
-  std::vector<std::thread> WorkThreads;
-  ES.setDispatchTask([&](std::unique_ptr<Task> T) {
-    WorkThreads.push_back(
-        std::thread([T = std::move(T)]() mutable { T->run(); }));
-=======
   std::mutex WorkThreadsMutex;
   std::vector<std::thread> WorkThreads;
   ES.setDispatchTask([&](std::unique_ptr<Task> T) {
@@ -1266,7 +1260,6 @@
           T->run();
         }));
     WaitP.set_value();
->>>>>>> 21f3f750
   });
 
   cantFail(JD.define(absoluteSymbols({{Foo, FooSym}})));
