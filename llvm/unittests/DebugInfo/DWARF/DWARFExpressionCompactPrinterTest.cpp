--- conflicted
+++ resolved
@@ -71,11 +71,7 @@
     return {};
   };
 
-<<<<<<< HEAD
-  DWARFExpressionPrinter::printCompact(&Expr, OS, GetRegName);
-=======
   printDwarfExpressionCompact(&Expr, OS, GetRegName);
->>>>>>> 5ee67ebe
   EXPECT_EQ(OS.str(), Expected);
 }
 
