--- conflicted
+++ resolved
@@ -16,11 +16,8 @@
   MinidumpTest.cpp
   ObjectFileTest.cpp
   OffloadingTest.cpp
-<<<<<<< HEAD
   SYCLBINTest.cpp
-=======
   OffloadingBundleTest.cpp
->>>>>>> 06d6623b
   SymbolSizeTest.cpp
   SymbolicFileTest.cpp
   XCOFFObjectFileTest.cpp
