--- conflicted
+++ resolved
@@ -16,11 +16,8 @@
   MinidumpTest.cpp
   ObjectFileTest.cpp
   OffloadingTest.cpp
-<<<<<<< HEAD
   SYCLBINTest.cpp
-=======
   OffloadingBundleTest.cpp
->>>>>>> 51a03ed2
   SymbolSizeTest.cpp
   SymbolicFileTest.cpp
   XCOFFObjectFileTest.cpp
