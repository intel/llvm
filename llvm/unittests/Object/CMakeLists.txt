set(LLVM_LINK_COMPONENTS
  BinaryFormat
  Object
  ObjectYAML
  TargetParser
  )

add_llvm_unittest(ObjectTests
  ArchiveTest.cpp
  COFFObjectFileTest.cpp
  DXContainerTest.cpp
  ELFObjectFileTest.cpp
  ELFTypesTest.cpp
  ELFTest.cpp
  GOFFObjectFileTest.cpp
  MinidumpTest.cpp
  ObjectFileTest.cpp
  OffloadingTest.cpp
<<<<<<< HEAD
  SYCLBINTest.cpp
  OffloadingBundleTest.cpp
=======
>>>>>>> 2299bada
  SymbolSizeTest.cpp
  SymbolicFileTest.cpp
  XCOFFObjectFileTest.cpp
  )

target_link_libraries(ObjectTests PRIVATE LLVMTestingSupport)

if (MSVC)
  # Disable warning C4309: '=': truncation of constant value
  set_source_files_properties(GOFFObjectFileTest.cpp PROPERTIES COMPILE_FLAGS -wd4309)
endif()<|MERGE_RESOLUTION|>--- conflicted
+++ resolved
@@ -16,11 +16,7 @@
   MinidumpTest.cpp
   ObjectFileTest.cpp
   OffloadingTest.cpp
-<<<<<<< HEAD
   SYCLBINTest.cpp
-  OffloadingBundleTest.cpp
-=======
->>>>>>> 2299bada
   SymbolSizeTest.cpp
   SymbolicFileTest.cpp
   XCOFFObjectFileTest.cpp
