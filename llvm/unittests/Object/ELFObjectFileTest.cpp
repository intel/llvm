--- conflicted
+++ resolved
@@ -531,11 +531,7 @@
   // Check that we can detect unsupported versions.
   SmallString<128> UnsupportedVersionYamlString(CommonYamlString);
   UnsupportedVersionYamlString += R"(
-<<<<<<< HEAD
-      - Version: 5
-=======
       - Version: 6
->>>>>>> 811fe024
         BBRanges:
           - BaseAddress: 0x11111
             BBEntries:
@@ -547,11 +543,7 @@
   {
     SCOPED_TRACE("unsupported version");
     DoCheck(UnsupportedVersionYamlString,
-<<<<<<< HEAD
-            "unsupported SHT_LLVM_BB_ADDR_MAP version: 5");
-=======
             "unsupported SHT_LLVM_BB_ADDR_MAP version: 6");
->>>>>>> 811fe024
   }
 
   SmallString<128> ZeroBBRangesYamlString(CommonYamlString);
@@ -1288,35 +1280,17 @@
   BBAddrMap E1 = {
       {{0x11111, {{1, 0x0, 0x1, {false, true, false, false, false}, {}, 0}}}}};
   PGOAnalysisMap P1 = {
-<<<<<<< HEAD
-      892, {}, {true, false, false, false, false, false, false}};
-  BBAddrMap E2 = {
-      {{0x22222, {{2, 0x0, 0x2, {false, false, true, false, false}, {}, 0}}}}};
-  PGOAnalysisMap P2 = {{},
-                       {{BlockFrequency(343), {}}},
-                       {false, true, false, false, false, false, false}};
-=======
       892, {}, {true, false, false, false, false, false, false, false}};
   BBAddrMap E2 = {
       {{0x22222, {{2, 0x0, 0x2, {false, false, true, false, false}, {}, 0}}}}};
   PGOAnalysisMap P2 = {{},
                        {{BlockFrequency(343), 0, {}}},
                        {false, true, false, false, false, false, false, false}};
->>>>>>> 811fe024
   BBAddrMap E3 = {
       {{0x33333,
         {{0, 0x0, 0x3, {false, true, true, false, false}, {}, 0},
          {1, 0x3, 0x3, {false, false, true, false, false}, {}, 0},
          {2, 0x6, 0x3, {false, false, false, false, false}, {}, 0}}}}};
-<<<<<<< HEAD
-  PGOAnalysisMap P3 = {{},
-                       {{{},
-                         {{1, BranchProbability::getRaw(0x1111'1111)},
-                          {2, BranchProbability::getRaw(0xeeee'eeee)}}},
-                        {{}, {{2, BranchProbability::getRaw(0xffff'ffff)}}},
-                        {{}, {}}},
-                       {false, false, true, false, false, false, false}};
-=======
   PGOAnalysisMap P3 = {
       {},
       {{{},
@@ -1326,31 +1300,12 @@
        {{}, 0, {{2, BranchProbability::getRaw(0xffff'ffff), 0}}},
        {{}, 0, {}}},
       {false, false, true, false, false, false, false, false}};
->>>>>>> 811fe024
   BBAddrMap E4 = {
       {{0x44444,
         {{0, 0x0, 0x4, {false, false, false, true, true}, {}, 0},
          {1, 0x4, 0x4, {false, false, false, false, false}, {}, 0},
          {2, 0x8, 0x4, {false, false, false, false, false}, {}, 0},
          {3, 0xc, 0x4, {false, false, false, false, false}, {}, 0}}}}};
-<<<<<<< HEAD
-  PGOAnalysisMap P4 = {
-      1000,
-      {{BlockFrequency(1000),
-        {{1, BranchProbability::getRaw(0x2222'2222)},
-         {2, BranchProbability::getRaw(0x3333'3333)},
-         {3, BranchProbability::getRaw(0xaaaa'aaaa)}}},
-       {BlockFrequency(133),
-        {{2, BranchProbability::getRaw(0x1111'1111)},
-         {3, BranchProbability::getRaw(0xeeee'eeee)}}},
-       {BlockFrequency(18), {{3, BranchProbability::getRaw(0xffff'ffff)}}},
-       {BlockFrequency(1000), {}}},
-      {true, true, true, false, false, false, false}};
-  BBAddrMap E5 = {
-      {{0x55555, {{2, 0x0, 0x2, {false, false, true, false, false}, {}, 0}}}}};
-  PGOAnalysisMap P5 = {
-      {}, {}, {false, false, false, false, false, false, false}};
-=======
   PGOAnalysisMap P4 = {1000,
                        {{BlockFrequency(1000),
                          50,
@@ -1370,22 +1325,12 @@
       {{0x55555, {{2, 0x0, 0x2, {false, false, true, false, false}, {}, 0}}}}};
   PGOAnalysisMap P5 = {
       {}, {}, {false, false, false, false, false, false, false, false}};
->>>>>>> 811fe024
   BBAddrMap E6 = {
       {{0x66666,
         {{0, 0x0, 0x6, {false, true, true, false, false}, {}, 0},
          {1, 0x6, 0x6, {false, false, true, false, false}, {}, 0}}},
        {0x666661,
         {{2, 0x0, 0x6, {false, false, false, false, false}, {}, 0}}}}};
-<<<<<<< HEAD
-  PGOAnalysisMap P6 = {{},
-                       {{{},
-                         {{1, BranchProbability::getRaw(0x2222'2222)},
-                          {2, BranchProbability::getRaw(0xcccc'cccc)}}},
-                        {{}, {{2, BranchProbability::getRaw(0x8888'8888)}}},
-                        {{}, {}}},
-                       {false, false, true, true, false, false, false}};
-=======
   PGOAnalysisMap P6 = {
       {},
       {{{},
@@ -1395,7 +1340,6 @@
        {{}, 0, {{2, BranchProbability::getRaw(0x8888'8888), 0}}},
        {{}, 0, {}}},
       {false, false, true, true, false, false, false, true}};
->>>>>>> 811fe024
 
   std::vector<BBAddrMap> Section0BBAddrMaps = {E4, E5, E6};
   std::vector<BBAddrMap> Section1BBAddrMaps = {E3};
