--- conflicted
+++ resolved
@@ -102,11 +102,7 @@
 public:
   ComposedAOTModel() = default;
   int LookupArgIndex(const std::string &Name) {
-<<<<<<< HEAD
-    if (Name == "prefix__model_selector")
-=======
     if (Name == "prefix_model_selector")
->>>>>>> 4fe5a3cc
       return 2;
     return getModel()->LookupArgIndex(Name);
   }
@@ -205,11 +201,7 @@
   EXPECT_DEATH(std::make_unique<ReleaseModeModelRunner<AdditionAOTModel>>(
                    Ctx, Inputs, "", makeOptions().setModelSelector(M2Selector)),
                "A model selector was specified but the underlying model does "
-<<<<<<< HEAD
-               "not expose a _model_selector input");
-=======
                "not expose a model_selector input");
->>>>>>> 4fe5a3cc
 }
 
 TEST(ReleaseModelRunner, ModelSelectorNoSelectorGiven) {
@@ -220,17 +212,10 @@
       std::make_unique<ReleaseModeModelRunner<ComposedAOTModel>>(
           Ctx, Inputs, "", makeOptions()),
       "A model selector was not specified but the underlying model requires "
-<<<<<<< HEAD
-      "selecting one because it exposes a _model_selector input");
-}
-
-// Test that we correctly set up the _model_selector tensor value. We are only
-=======
       "selecting one because it exposes a model_selector input");
 }
 
 // Test that we correctly set up the model_selector tensor value. We are only
->>>>>>> 4fe5a3cc
 // responsbile for what happens if the user doesn't specify a value (but the
 // model supports the feature), or if the user specifies one, and we correctly
 // populate the tensor, and do so upfront (in case the model implementation
