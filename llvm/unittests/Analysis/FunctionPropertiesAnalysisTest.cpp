//===- FunctionPropertiesAnalysisTest.cpp - Function Properties Unit Tests-===//
//
// Part of the LLVM Project, under the Apache License v2.0 with LLVM Exceptions.
// See https://llvm.org/LICENSE.txt for license information.
// SPDX-License-Identifier: Apache-2.0 WITH LLVM-exception
//
//===----------------------------------------------------------------------===//

#include "llvm/Analysis/FunctionPropertiesAnalysis.h"
#include "llvm/Analysis/AliasAnalysis.h"
#include "llvm/Analysis/IR2Vec.h"
#include "llvm/Analysis/LoopInfo.h"
#include "llvm/AsmParser/Parser.h"
#include "llvm/IR/Dominators.h"
#include "llvm/IR/Instructions.h"
#include "llvm/IR/LLVMContext.h"
#include "llvm/IR/Module.h"
#include "llvm/IR/PassManager.h"
#include "llvm/Passes/PassBuilder.h"
#include "llvm/Passes/StandardInstrumentations.h"
#include "llvm/Support/Compiler.h"
#include "llvm/Support/SourceMgr.h"
#include "llvm/Transforms/Utils/Cloning.h"
#include "gmock/gmock.h"
#include "gtest/gtest.h"
#include <cstring>

using namespace llvm;
using namespace testing;

namespace llvm {
LLVM_ABI extern cl::opt<bool> EnableDetailedFunctionProperties;
LLVM_ABI extern cl::opt<bool> BigBasicBlockInstructionThreshold;
LLVM_ABI extern cl::opt<bool> MediumBasicBlockInstrutionThreshold;
LLVM_ABI extern cl::opt<float> ir2vec::OpcWeight;
LLVM_ABI extern cl::opt<float> ir2vec::TypeWeight;
LLVM_ABI extern cl::opt<float> ir2vec::ArgWeight;
} // namespace llvm

namespace {

class FunctionPropertiesAnalysisTest : public testing::Test {
public:
  FunctionPropertiesAnalysisTest() {
<<<<<<< HEAD
    createTestVocabulary(1);
    MAM.registerPass([&] { return IR2VecVocabAnalysis(Vocabulary); });
=======
    auto VocabVector = ir2vec::Vocabulary::createDummyVocabForTest(1);
    MAM.registerPass([&] { return IR2VecVocabAnalysis(VocabVector); });
    IR2VecVocab = ir2vec::Vocabulary(std::move(VocabVector));
>>>>>>> 10a576f7
    MAM.registerPass([&] { return PassInstrumentationAnalysis(); });
    FAM.registerPass([&] { return ModuleAnalysisManagerFunctionProxy(MAM); });
    FAM.registerPass([&] { return DominatorTreeAnalysis(); });
    FAM.registerPass([&] { return LoopAnalysis(); });
    FAM.registerPass([&] { return PassInstrumentationAnalysis(); });

    ir2vec::OpcWeight = 1.0;
    ir2vec::TypeWeight = 1.0;
    ir2vec::ArgWeight = 1.0;
<<<<<<< HEAD
  }

private:
  float OriginalOpcWeight = ir2vec::OpcWeight;
  float OriginalTypeWeight = ir2vec::TypeWeight;
  float OriginalArgWeight = ir2vec::ArgWeight;

  void createTestVocabulary(unsigned Dim) {
    llvm::SmallVector<std::string, 32> SampleEntities = {
        "add",        "sub",      "mul",        "icmp",          "br",
        "ret",        "store",    "load",       "alloca",        "phi",
        "call",       "voidTy",   "floatTy",    "integerTy",     "functionTy",
        "structTy",   "arrayTy",  "pointerTy",  "vectorTy",      "emptyTy",
        "labelTy",    "tokenTy",  "metadataTy", "unknownTy",     "function",
        "pointer",    "constant", "variable",   "getelementptr", "invoke",
        "landingpad", "resume",   "catch",      "cleanup"};
    float EmbVal = 0.1f;

    // Helper lambda to add entries to the vocabulary
    auto addEntry = [&](std::string key) {
      Vocabulary[key] = ir2vec::Embedding(Dim, EmbVal);
      EmbVal += 0.1f;
    };

    for (auto &Name : SampleEntities)
      addEntry(Name);
=======
>>>>>>> 10a576f7
  }

private:
  float OriginalOpcWeight = ir2vec::OpcWeight;
  float OriginalTypeWeight = ir2vec::TypeWeight;
  float OriginalArgWeight = ir2vec::ArgWeight;

protected:
  std::unique_ptr<DominatorTree> DT;
  std::unique_ptr<LoopInfo> LI;
  FunctionAnalysisManager FAM;
  ModuleAnalysisManager MAM;
<<<<<<< HEAD
  ir2vec::Vocab Vocabulary;
=======
  ir2vec::Vocabulary IR2VecVocab;
>>>>>>> 10a576f7

  void TearDown() override {
    // Restore original IR2Vec weights
    ir2vec::OpcWeight = OriginalOpcWeight;
    ir2vec::TypeWeight = OriginalTypeWeight;
    ir2vec::ArgWeight = OriginalArgWeight;
  }

  FunctionPropertiesInfo buildFPI(Function &F) {
    // FunctionPropertiesInfo assumes IR2VecVocabAnalysis has been run to
    // use IR2Vec.
    auto VocabResult = MAM.getResult<IR2VecVocabAnalysis>(*F.getParent());
    (void)VocabResult;
    return FunctionPropertiesInfo::getFunctionPropertiesInfo(F, FAM);
  }

  void invalidate(Function &F) {
    PreservedAnalyses PA = PreservedAnalyses::none();
    FAM.invalidate(F, PA);
  }

  std::unique_ptr<Module> makeLLVMModule(LLVMContext &C, const char *IR) {
    SMDiagnostic Err;
    std::unique_ptr<Module> Mod = parseAssemblyString(IR, Err, C);
    if (!Mod)
      Err.print("MLAnalysisTests", errs());
    return Mod;
  }

  CallBase *findCall(Function &F, const char *Name = nullptr) {
    for (auto &BB : F)
      for (auto &I : BB)
        if (auto *CB = dyn_cast<CallBase>(&I))
          if (!Name || CB->getName() == Name)
            return CB;
    return nullptr;
  }

  std::unique_ptr<ir2vec::Embedder> createEmbedder(const Function &F) {
<<<<<<< HEAD
    auto Emb = ir2vec::Embedder::create(IR2VecKind::Symbolic, F, Vocabulary);
=======
    auto Emb = ir2vec::Embedder::create(IR2VecKind::Symbolic, F, IR2VecVocab);
>>>>>>> 10a576f7
    EXPECT_TRUE(static_cast<bool>(Emb));
    return Emb;
  }
};

TEST_F(FunctionPropertiesAnalysisTest, BasicTest) {
  LLVMContext C;
  std::unique_ptr<Module> M = makeLLVMModule(C,
                                             R"IR(
target datalayout = "e-m:e-i64:64-f80:128-n8:16:32:64-S128"
target triple = "x86_64-pc-linux-gnu"
declare i32 @f1(i32)
declare i32 @f2(i32)
define i32 @branches(i32) {
  %cond = icmp slt i32 %0, 3
  br i1 %cond, label %then, label %else
then:
  %ret.1 = call i32 @f1(i32 %0)
  br label %last.block
else:
  %ret.2 = call i32 @f2(i32 %0)
  br label %last.block
last.block:
  %ret = phi i32 [%ret.1, %then], [%ret.2, %else]
  ret i32 %ret
}
define internal i32 @top() {
  %1 = call i32 @branches(i32 2)
  %2 = call i32 @f1(i32 %1)
  ret i32 %2
}
)IR");

  Function *BranchesFunction = M->getFunction("branches");
  FunctionPropertiesInfo BranchesFeatures = buildFPI(*BranchesFunction);
  EXPECT_EQ(BranchesFeatures.BasicBlockCount, 4);
  EXPECT_EQ(BranchesFeatures.BlocksReachedFromConditionalInstruction, 2);
  // 2 Users: top is one. The other is added because @branches is not internal,
  // so it may have external callers.
  EXPECT_EQ(BranchesFeatures.Uses, 2);
  EXPECT_EQ(BranchesFeatures.DirectCallsToDefinedFunctions, 0);
  EXPECT_EQ(BranchesFeatures.LoadInstCount, 0);
  EXPECT_EQ(BranchesFeatures.StoreInstCount, 0);
  EXPECT_EQ(BranchesFeatures.MaxLoopDepth, 0);
  EXPECT_EQ(BranchesFeatures.TopLevelLoopCount, 0);
  EXPECT_TRUE(BranchesFeatures.getFunctionEmbedding().approximatelyEquals(
      createEmbedder(*BranchesFunction)->getFunctionVector()));

  Function *TopFunction = M->getFunction("top");
  FunctionPropertiesInfo TopFeatures = buildFPI(*TopFunction);
  EXPECT_EQ(TopFeatures.BasicBlockCount, 1);
  EXPECT_EQ(TopFeatures.BlocksReachedFromConditionalInstruction, 0);
  EXPECT_EQ(TopFeatures.Uses, 0);
  EXPECT_EQ(TopFeatures.DirectCallsToDefinedFunctions, 1);
  EXPECT_TRUE(TopFeatures.getFunctionEmbedding().approximatelyEquals(
      createEmbedder(*TopFunction)->getFunctionVector()));
  EXPECT_EQ(BranchesFeatures.LoadInstCount, 0);
  EXPECT_EQ(BranchesFeatures.StoreInstCount, 0);
  EXPECT_EQ(BranchesFeatures.MaxLoopDepth, 0);
  EXPECT_EQ(BranchesFeatures.TopLevelLoopCount, 0);

  EnableDetailedFunctionProperties.setValue(true);
  FunctionPropertiesInfo DetailedBranchesFeatures = buildFPI(*BranchesFunction);
  EXPECT_EQ(DetailedBranchesFeatures.BasicBlocksWithSingleSuccessor, 2);
  EXPECT_EQ(DetailedBranchesFeatures.BasicBlocksWithTwoSuccessors, 1);
  EXPECT_EQ(DetailedBranchesFeatures.BasicBlocksWithMoreThanTwoSuccessors, 0);
  EXPECT_EQ(DetailedBranchesFeatures.BasicBlocksWithSinglePredecessor, 2);
  EXPECT_EQ(DetailedBranchesFeatures.BasicBlocksWithTwoPredecessors, 1);
  EXPECT_EQ(DetailedBranchesFeatures.BasicBlocksWithMoreThanTwoPredecessors, 0);
  EXPECT_EQ(DetailedBranchesFeatures.BigBasicBlocks, 0);
  EXPECT_EQ(DetailedBranchesFeatures.MediumBasicBlocks, 0);
  EXPECT_EQ(DetailedBranchesFeatures.SmallBasicBlocks, 4);
  EXPECT_EQ(DetailedBranchesFeatures.CastInstructionCount, 0);
  EXPECT_EQ(DetailedBranchesFeatures.FloatingPointInstructionCount, 0);
  EXPECT_EQ(DetailedBranchesFeatures.IntegerInstructionCount, 4);
  EXPECT_EQ(DetailedBranchesFeatures.ConstantIntOperandCount, 1);
  EXPECT_EQ(DetailedBranchesFeatures.ConstantFPOperandCount, 0);
  EXPECT_EQ(DetailedBranchesFeatures.ConstantOperandCount, 0);
  EXPECT_EQ(DetailedBranchesFeatures.InstructionOperandCount, 4);
  EXPECT_EQ(DetailedBranchesFeatures.BasicBlockOperandCount, 4);
  EXPECT_EQ(DetailedBranchesFeatures.GlobalValueOperandCount, 2);
  EXPECT_EQ(DetailedBranchesFeatures.InlineAsmOperandCount, 0);
  EXPECT_EQ(DetailedBranchesFeatures.ArgumentOperandCount, 3);
  EXPECT_EQ(DetailedBranchesFeatures.UnknownOperandCount, 0);
  EXPECT_EQ(DetailedBranchesFeatures.CriticalEdgeCount, 0);
  EXPECT_EQ(DetailedBranchesFeatures.ControlFlowEdgeCount, 4);
  EXPECT_EQ(DetailedBranchesFeatures.UnconditionalBranchCount, 2);
  EXPECT_EQ(DetailedBranchesFeatures.IntrinsicCount, 0);
  EXPECT_EQ(DetailedBranchesFeatures.DirectCallCount, 2);
  EXPECT_EQ(DetailedBranchesFeatures.IndirectCallCount, 0);
  EXPECT_EQ(DetailedBranchesFeatures.CallReturnsIntegerCount, 2);
  EXPECT_EQ(DetailedBranchesFeatures.CallReturnsFloatCount, 0);
  EXPECT_EQ(DetailedBranchesFeatures.CallReturnsPointerCount, 0);
  EXPECT_EQ(DetailedBranchesFeatures.CallWithManyArgumentsCount, 0);
  EXPECT_EQ(DetailedBranchesFeatures.CallWithPointerArgumentCount, 0);
  EXPECT_TRUE(
      DetailedBranchesFeatures.getFunctionEmbedding().approximatelyEquals(
          createEmbedder(*BranchesFunction)->getFunctionVector()));
  EnableDetailedFunctionProperties.setValue(false);
}

TEST_F(FunctionPropertiesAnalysisTest, DifferentPredecessorSuccessorCounts) {
  LLVMContext C;
  std::unique_ptr<Module> M = makeLLVMModule(C,
                                             R"IR(
define i64 @f1() {
  br i1 0, label %br1, label %finally
br1:
  ret i64 0
finally:
  ret i64 3
}
)IR");

  Function *F1 = M->getFunction("f1");
  EnableDetailedFunctionProperties.setValue(true);
  FunctionPropertiesInfo DetailedF1Properties = buildFPI(*F1);
  EXPECT_EQ(DetailedF1Properties.BasicBlocksWithSingleSuccessor, 0);
  EXPECT_EQ(DetailedF1Properties.BasicBlocksWithTwoSuccessors, 1);
  EXPECT_EQ(DetailedF1Properties.BasicBlocksWithMoreThanTwoSuccessors, 0);
  EXPECT_EQ(DetailedF1Properties.BasicBlocksWithSinglePredecessor, 2);
  EXPECT_EQ(DetailedF1Properties.BasicBlocksWithTwoPredecessors, 0);
  EXPECT_EQ(DetailedF1Properties.BasicBlocksWithMoreThanTwoPredecessors, 0);
  EXPECT_EQ(DetailedF1Properties.BigBasicBlocks, 0);
  EXPECT_EQ(DetailedF1Properties.MediumBasicBlocks, 0);
  EXPECT_EQ(DetailedF1Properties.SmallBasicBlocks, 3);
  EXPECT_EQ(DetailedF1Properties.CastInstructionCount, 0);
  EXPECT_EQ(DetailedF1Properties.FloatingPointInstructionCount, 0);
  EXPECT_EQ(DetailedF1Properties.IntegerInstructionCount, 0);
  EXPECT_EQ(DetailedF1Properties.ConstantIntOperandCount, 3);
  EXPECT_EQ(DetailedF1Properties.ConstantFPOperandCount, 0);
  EXPECT_EQ(DetailedF1Properties.ConstantOperandCount, 0);
  EXPECT_EQ(DetailedF1Properties.InstructionOperandCount, 0);
  EXPECT_EQ(DetailedF1Properties.BasicBlockOperandCount, 2);
  EXPECT_EQ(DetailedF1Properties.GlobalValueOperandCount, 0);
  EXPECT_EQ(DetailedF1Properties.InlineAsmOperandCount, 0);
  EXPECT_EQ(DetailedF1Properties.ArgumentOperandCount, 0);
  EXPECT_EQ(DetailedF1Properties.UnknownOperandCount, 0);
  EXPECT_EQ(DetailedF1Properties.CriticalEdgeCount, 0);
  EXPECT_EQ(DetailedF1Properties.ControlFlowEdgeCount, 2);
  EXPECT_EQ(DetailedF1Properties.UnconditionalBranchCount, 0);
  EXPECT_EQ(DetailedF1Properties.IntrinsicCount, 0);
  EXPECT_EQ(DetailedF1Properties.DirectCallCount, 0);
  EXPECT_EQ(DetailedF1Properties.IndirectCallCount, 0);
  EXPECT_EQ(DetailedF1Properties.CallReturnsIntegerCount, 0);
  EXPECT_EQ(DetailedF1Properties.CallReturnsFloatCount, 0);
  EXPECT_EQ(DetailedF1Properties.CallReturnsPointerCount, 0);
  EXPECT_EQ(DetailedF1Properties.CallWithManyArgumentsCount, 0);
  EXPECT_EQ(DetailedF1Properties.CallWithPointerArgumentCount, 0);
  EXPECT_TRUE(DetailedF1Properties.getFunctionEmbedding().approximatelyEquals(
      createEmbedder(*F1)->getFunctionVector()));
  EnableDetailedFunctionProperties.setValue(false);
}

TEST_F(FunctionPropertiesAnalysisTest, InlineSameBBSimple) {
  LLVMContext C;
  std::unique_ptr<Module> M = makeLLVMModule(C,
                                             R"IR(
target datalayout = "e-m:e-i64:64-f80:128-n8:16:32:64-S128"
target triple = "x86_64-pc-linux-gnu"
define i32 @f1(i32 %a) {
  %b = call i32 @f2(i32 %a)
  %c = add i32 %b, 2
  ret i32 %c
}

define i32 @f2(i32 %a) {
  %b = add i32 %a, 1
  ret i32 %b
}
)IR");

  Function *F1 = M->getFunction("f1");
  CallBase *CB = findCall(*F1, "b");
  EXPECT_NE(CB, nullptr);

  FunctionPropertiesInfo ExpectedInitial;
  ExpectedInitial.BasicBlockCount = 1;
  ExpectedInitial.TotalInstructionCount = 3;
  ExpectedInitial.Uses = 1;
  ExpectedInitial.DirectCallsToDefinedFunctions = 1;
  ExpectedInitial.setFunctionEmbeddingForTest(
      createEmbedder(*F1)->getFunctionVector());

  FunctionPropertiesInfo ExpectedFinal = ExpectedInitial;
  ExpectedFinal.DirectCallsToDefinedFunctions = 0;

  auto FPI = buildFPI(*F1);
  EXPECT_EQ(FPI, ExpectedInitial);

  FunctionPropertiesUpdater FPU(FPI, *CB);
  InlineFunctionInfo IFI;
  auto IR = llvm::InlineFunction(*CB, IFI);
  EXPECT_TRUE(IR.isSuccess());
  invalidate(*F1);
  ExpectedFinal.setFunctionEmbeddingForTest(
      createEmbedder(*F1)->getFunctionVector());

  EXPECT_TRUE(FPU.finishAndTest(FAM));
  EXPECT_EQ(FPI, ExpectedFinal);
}

TEST_F(FunctionPropertiesAnalysisTest, InlineSameBBLargerCFG) {
  LLVMContext C;
  std::unique_ptr<Module> M = makeLLVMModule(C,
                                             R"IR(
target datalayout = "e-m:e-i64:64-f80:128-n8:16:32:64-S128"
target triple = "x86_64-pc-linux-gnu"
define i32 @f1(i32 %a) {
entry:
  %i = icmp slt i32 %a, 0
  br i1 %i, label %if.then, label %if.else
if.then:
  %b = call i32 @f2(i32 %a)
  %c1 = add i32 %b, 2
  br label %end
if.else:
  %c2 = add i32 %a, 1
  br label %end
end:
  %ret = phi i32 [%c1, %if.then],[%c2, %if.else]
  ret i32 %ret
}

define i32 @f2(i32 %a) {
  %b = add i32 %a, 1
  ret i32 %b
}
)IR");

  Function *F1 = M->getFunction("f1");
  CallBase *CB = findCall(*F1, "b");
  EXPECT_NE(CB, nullptr);

  FunctionPropertiesInfo ExpectedInitial;
  ExpectedInitial.BasicBlockCount = 4;
  ExpectedInitial.BlocksReachedFromConditionalInstruction = 2;
  ExpectedInitial.TotalInstructionCount = 9;
  ExpectedInitial.Uses = 1;
  ExpectedInitial.DirectCallsToDefinedFunctions = 1;
  ExpectedInitial.setFunctionEmbeddingForTest(
      createEmbedder(*F1)->getFunctionVector());

  FunctionPropertiesInfo ExpectedFinal = ExpectedInitial;
  ExpectedFinal.DirectCallsToDefinedFunctions = 0;

  auto FPI = buildFPI(*F1);
  EXPECT_EQ(FPI, ExpectedInitial);

  FunctionPropertiesUpdater FPU(FPI, *CB);
  InlineFunctionInfo IFI;
  auto IR = llvm::InlineFunction(*CB, IFI);
  EXPECT_TRUE(IR.isSuccess());
  invalidate(*F1);
  EXPECT_TRUE(FPU.finishAndTest(FAM));

  ExpectedFinal.setFunctionEmbeddingForTest(
      createEmbedder(*F1)->getFunctionVector());
  EXPECT_EQ(FPI, ExpectedFinal);
}

TEST_F(FunctionPropertiesAnalysisTest, InlineSameBBLoops) {
  LLVMContext C;
  std::unique_ptr<Module> M = makeLLVMModule(C,
                                             R"IR(
target datalayout = "e-m:e-i64:64-f80:128-n8:16:32:64-S128"
target triple = "x86_64-pc-linux-gnu"
define i32 @f1(i32 %a) {
entry:
  %i = icmp slt i32 %a, 0
  br i1 %i, label %if.then, label %if.else
if.then:
  %b = call i32 @f2(i32 %a)
  %c1 = add i32 %b, 2
  br label %end
if.else:
  %c2 = add i32 %a, 1
  br label %end
end:
  %ret = phi i32 [%c1, %if.then],[%c2, %if.else]
  ret i32 %ret
}

define i32 @f2(i32 %a) {
entry:
  br label %loop
loop:
  %indvar = phi i32 [%indvar.next, %loop], [0, %entry]
  %b = add i32 %a, %indvar
  %indvar.next = add i32 %indvar, 1
  %cond = icmp slt i32 %indvar.next, %a
  br i1 %cond, label %loop, label %exit
exit:
  ret i32 %b
}
)IR");

  Function *F1 = M->getFunction("f1");
  CallBase *CB = findCall(*F1, "b");
  EXPECT_NE(CB, nullptr);

  FunctionPropertiesInfo ExpectedInitial;
  ExpectedInitial.BasicBlockCount = 4;
  ExpectedInitial.BlocksReachedFromConditionalInstruction = 2;
  ExpectedInitial.TotalInstructionCount = 9;
  ExpectedInitial.Uses = 1;
  ExpectedInitial.DirectCallsToDefinedFunctions = 1;
  ExpectedInitial.setFunctionEmbeddingForTest(
      createEmbedder(*F1)->getFunctionVector());

  FunctionPropertiesInfo ExpectedFinal;
  ExpectedFinal.BasicBlockCount = 6;
  ExpectedFinal.BlocksReachedFromConditionalInstruction = 4;
  ExpectedFinal.Uses = 1;
  ExpectedFinal.MaxLoopDepth = 1;
  ExpectedFinal.TopLevelLoopCount = 1;
  ExpectedFinal.TotalInstructionCount = 14;

  auto FPI = buildFPI(*F1);
  EXPECT_EQ(FPI, ExpectedInitial);
  FunctionPropertiesUpdater FPU(FPI, *CB);
  InlineFunctionInfo IFI;

  auto IR = llvm::InlineFunction(*CB, IFI);
  EXPECT_TRUE(IR.isSuccess());
  invalidate(*F1);
  EXPECT_TRUE(FPU.finishAndTest(FAM));

  ExpectedFinal.setFunctionEmbeddingForTest(
      createEmbedder(*F1)->getFunctionVector());
  EXPECT_EQ(FPI, ExpectedFinal);
}

TEST_F(FunctionPropertiesAnalysisTest, InvokeSimple) {
  LLVMContext C;
  std::unique_ptr<Module> M = makeLLVMModule(C,
                                             R"IR(
target datalayout = "e-m:e-i64:64-f80:128-n8:16:32:64-S128"
target triple = "x86_64-pc-linux-gnu"
declare void @might_throw()

define internal void @callee() {
entry:
  call void @might_throw()
  ret void
}

define i32 @caller() personality i32 (...)* @__gxx_personality_v0 {
entry:
  invoke void @callee()
      to label %cont unwind label %exc

cont:
  ret i32 0

exc:
  %exn = landingpad {i8*, i32}
         cleanup
  ret i32 1
}

declare i32 @__gxx_personality_v0(...)
)IR");

  Function *F1 = M->getFunction("caller");
  CallBase *CB = findCall(*F1);
  EXPECT_NE(CB, nullptr);

  auto FPI = buildFPI(*F1);
  FunctionPropertiesUpdater FPU(FPI, *CB);
  InlineFunctionInfo IFI;
  auto IR = llvm::InlineFunction(*CB, IFI);
  EXPECT_TRUE(IR.isSuccess());
  invalidate(*F1);
  EXPECT_TRUE(FPU.finishAndTest(FAM));
  EXPECT_EQ(static_cast<size_t>(FPI.BasicBlockCount), F1->size());
  EXPECT_EQ(static_cast<size_t>(FPI.TotalInstructionCount),
            F1->getInstructionCount());
  EXPECT_TRUE(FPI.getFunctionEmbedding().approximatelyEquals(
      createEmbedder(*F1)->getFunctionVector()));
}

TEST_F(FunctionPropertiesAnalysisTest, InvokeUnreachableHandler) {
  LLVMContext C;
  std::unique_ptr<Module> M = makeLLVMModule(C,
                                             R"IR(
declare void @might_throw()

define internal i32 @callee() personality i32 (...)* @__gxx_personality_v0 {
entry:
  invoke void @might_throw()
      to label %cont unwind label %exc

cont:
  ret i32 0

exc:
  %exn = landingpad {i8*, i32}
         cleanup
  resume { i8*, i32 } %exn
}

define i32 @caller() personality i32 (...)* @__gxx_personality_v0 {
entry:
  %X = invoke i32 @callee()
           to label %cont unwind label %Handler

cont:
  ret i32 %X

Handler:
  %exn = landingpad {i8*, i32}
         cleanup
  ret i32 1
}

declare i32 @__gxx_personality_v0(...)
)IR");

  Function *F1 = M->getFunction("caller");
  CallBase *CB = findCall(*F1);
  EXPECT_NE(CB, nullptr);

  auto FPI = buildFPI(*F1);
  FunctionPropertiesUpdater FPU(FPI, *CB);
  InlineFunctionInfo IFI;
  auto IR = llvm::InlineFunction(*CB, IFI);
  EXPECT_TRUE(IR.isSuccess());
  invalidate(*F1);
  EXPECT_TRUE(FPU.finishAndTest(FAM));
  EXPECT_EQ(static_cast<size_t>(FPI.BasicBlockCount), F1->size() - 1);
  EXPECT_EQ(static_cast<size_t>(FPI.TotalInstructionCount),
            F1->getInstructionCount() - 2);
  EXPECT_TRUE(FPI.getFunctionEmbedding().approximatelyEquals(
      createEmbedder(*F1)->getFunctionVector()));
  EXPECT_EQ(FPI, FunctionPropertiesInfo::getFunctionPropertiesInfo(*F1, FAM));
}

TEST_F(FunctionPropertiesAnalysisTest, Rethrow) {
  LLVMContext C;
  std::unique_ptr<Module> M = makeLLVMModule(C,
                                             R"IR(
declare void @might_throw()

define internal i32 @callee() personality i32 (...)* @__gxx_personality_v0 {
entry:
  invoke void @might_throw()
      to label %cont unwind label %exc

cont:
  ret i32 0

exc:
  %exn = landingpad {i8*, i32}
         cleanup
  resume { i8*, i32 } %exn
}

define i32 @caller() personality i32 (...)* @__gxx_personality_v0 {
entry:
  %X = invoke i32 @callee()
           to label %cont unwind label %Handler

cont:
  ret i32 %X

Handler:
  %exn = landingpad {i8*, i32}
         cleanup
  ret i32 1
}

declare i32 @__gxx_personality_v0(...)
)IR");

  Function *F1 = M->getFunction("caller");
  CallBase *CB = findCall(*F1);
  EXPECT_NE(CB, nullptr);

  auto FPI = buildFPI(*F1);
  FunctionPropertiesUpdater FPU(FPI, *CB);
  InlineFunctionInfo IFI;
  auto IR = llvm::InlineFunction(*CB, IFI);
  EXPECT_TRUE(IR.isSuccess());
  invalidate(*F1);
  EXPECT_TRUE(FPU.finishAndTest(FAM));
  EXPECT_EQ(static_cast<size_t>(FPI.BasicBlockCount), F1->size() - 1);
  EXPECT_EQ(static_cast<size_t>(FPI.TotalInstructionCount),
            F1->getInstructionCount() - 2);
  EXPECT_EQ(FPI, FunctionPropertiesInfo::getFunctionPropertiesInfo(*F1, FAM));
}

TEST_F(FunctionPropertiesAnalysisTest, LPadChanges) {
  LLVMContext C;
  std::unique_ptr<Module> M = makeLLVMModule(C,
                                             R"IR(
declare void @external_func()

@exception_type1 = external global i8
@exception_type2 = external global i8


define internal void @inner() personality i8* null {
  invoke void @external_func()
      to label %cont unwind label %lpad
cont:
  ret void
lpad:
  %lp = landingpad i32
      catch i8* @exception_type1
  resume i32 %lp
}

define void @outer() personality i8* null {
  invoke void @inner()
      to label %cont unwind label %lpad
cont:
  ret void
lpad:
  %lp = landingpad i32
      cleanup
      catch i8* @exception_type2
  resume i32 %lp
}

)IR");

  Function *F1 = M->getFunction("outer");
  CallBase *CB = findCall(*F1);
  EXPECT_NE(CB, nullptr);

  auto FPI = buildFPI(*F1);
  FunctionPropertiesUpdater FPU(FPI, *CB);
  InlineFunctionInfo IFI;
  auto IR = llvm::InlineFunction(*CB, IFI);
  EXPECT_TRUE(IR.isSuccess());
  invalidate(*F1);
  EXPECT_TRUE(FPU.finishAndTest(FAM));
  EXPECT_EQ(static_cast<size_t>(FPI.BasicBlockCount), F1->size() - 1);
  EXPECT_EQ(static_cast<size_t>(FPI.TotalInstructionCount),
            F1->getInstructionCount() - 2);
  EXPECT_TRUE(FPI.getFunctionEmbedding().approximatelyEquals(
      createEmbedder(*F1)->getFunctionVector()));
  EXPECT_EQ(FPI, FunctionPropertiesInfo::getFunctionPropertiesInfo(*F1, FAM));
}

TEST_F(FunctionPropertiesAnalysisTest, LPadChangesConditional) {
  LLVMContext C;
  std::unique_ptr<Module> M = makeLLVMModule(C,
                                             R"IR(
declare void @external_func()

@exception_type1 = external global i8
@exception_type2 = external global i8


define internal void @inner() personality i8* null {
  invoke void @external_func()
      to label %cont unwind label %lpad
cont:
  ret void
lpad:
  %lp = landingpad i32
      catch i8* @exception_type1
  resume i32 %lp
}

define void @outer(i32 %a) personality i8* null {
entry:
  %i = icmp slt i32 %a, 0
  br i1 %i, label %if.then, label %cont
if.then:
  invoke void @inner()
      to label %cont unwind label %lpad
cont:
  ret void
lpad:
  %lp = landingpad i32
      cleanup
      catch i8* @exception_type2
  resume i32 %lp
}

)IR");

  Function *F1 = M->getFunction("outer");
  CallBase *CB = findCall(*F1);
  EXPECT_NE(CB, nullptr);

  auto FPI = buildFPI(*F1);
  FunctionPropertiesUpdater FPU(FPI, *CB);
  InlineFunctionInfo IFI;
  auto IR = llvm::InlineFunction(*CB, IFI);
  EXPECT_TRUE(IR.isSuccess());
  invalidate(*F1);
  EXPECT_TRUE(FPU.finishAndTest(FAM));
  EXPECT_EQ(static_cast<size_t>(FPI.BasicBlockCount), F1->size() - 1);
  EXPECT_EQ(static_cast<size_t>(FPI.TotalInstructionCount),
            F1->getInstructionCount() - 2);
  EXPECT_TRUE(FPI.getFunctionEmbedding().approximatelyEquals(
      createEmbedder(*F1)->getFunctionVector()));
  EXPECT_EQ(FPI, FunctionPropertiesInfo::getFunctionPropertiesInfo(*F1, FAM));
}

TEST_F(FunctionPropertiesAnalysisTest, InlineSameLoopBB) {
  LLVMContext C;
  std::unique_ptr<Module> M = makeLLVMModule(C,
                                             R"IR(
target datalayout = "e-m:e-i64:64-f80:128-n8:16:32:64-S128"
target triple = "x86_64-pc-linux-gnu"

declare i32 @a()
declare i32 @b()

define i32 @f1(i32 %a) {
entry:
  br label %loop
loop:
  %i = call i32 @f2(i32 %a)
  %c = icmp slt i32 %i, %a
  br i1 %c, label %loop, label %end
end:
  %r = phi i32 [%i, %loop], [%a, %entry]
  ret i32 %r
}

define i32 @f2(i32 %a) {
  %cnd = icmp slt i32 %a, 0
  br i1 %cnd, label %then, label %else
then:
  %r1 = call i32 @a()
  br label %end
else:
  %r2 = call i32 @b()
  br label %end
end:
  %r = phi i32 [%r1, %then], [%r2, %else]
  ret i32 %r
}
)IR");

  Function *F1 = M->getFunction("f1");
  CallBase *CB = findCall(*F1);
  EXPECT_NE(CB, nullptr);

  FunctionPropertiesInfo ExpectedInitial;
  ExpectedInitial.BasicBlockCount = 3;
  ExpectedInitial.TotalInstructionCount = 6;
  ExpectedInitial.BlocksReachedFromConditionalInstruction = 2;
  ExpectedInitial.Uses = 1;
  ExpectedInitial.DirectCallsToDefinedFunctions = 1;
  ExpectedInitial.MaxLoopDepth = 1;
  ExpectedInitial.TopLevelLoopCount = 1;
  ExpectedInitial.setFunctionEmbeddingForTest(
      createEmbedder(*F1)->getFunctionVector());

  FunctionPropertiesInfo ExpectedFinal = ExpectedInitial;
  ExpectedFinal.BasicBlockCount = 6;
  ExpectedFinal.DirectCallsToDefinedFunctions = 0;
  ExpectedFinal.BlocksReachedFromConditionalInstruction = 4;
  ExpectedFinal.TotalInstructionCount = 12;

  auto FPI = buildFPI(*F1);
  EXPECT_EQ(FPI, ExpectedInitial);

  FunctionPropertiesUpdater FPU(FPI, *CB);
  InlineFunctionInfo IFI;
  auto IR = llvm::InlineFunction(*CB, IFI);
  EXPECT_TRUE(IR.isSuccess());
  invalidate(*F1);
  EXPECT_TRUE(FPU.finishAndTest(FAM));

  ExpectedFinal.setFunctionEmbeddingForTest(
      createEmbedder(*F1)->getFunctionVector());
  EXPECT_EQ(FPI, ExpectedFinal);
}

TEST_F(FunctionPropertiesAnalysisTest, Unreachable) {
  LLVMContext C;
  std::unique_ptr<Module> M = makeLLVMModule(C,
                                             R"IR(
target datalayout = "e-m:e-i64:64-f80:128-n8:16:32:64-S128"
target triple = "x86_64-pc-linux-gnu"

define i64 @f1(i32 noundef %value) {
entry:
  br i1 true, label %cond.true, label %cond.false

cond.true:                                        ; preds = %entry
  %conv2 = sext i32 %value to i64
  br label %cond.end

cond.false:                                       ; preds = %entry
  %call3 = call noundef i64 @f2()
  br label %extra

extra:
  br label %extra2

extra2:
  br label %cond.end

cond.end:                                         ; preds = %extra2, %cond.true
  %cond = phi i64 [ %conv2, %cond.true ], [ %call3, %extra ]
  ret i64 %cond
}

define i64 @f2() {
entry:
  tail call void @llvm.trap()
  unreachable
}

declare void @llvm.trap()
)IR");

  Function *F1 = M->getFunction("f1");
  CallBase *CB = findCall(*F1);
  EXPECT_NE(CB, nullptr);

  FunctionPropertiesInfo ExpectedInitial;
  ExpectedInitial.BasicBlockCount = 6;
  ExpectedInitial.TotalInstructionCount = 9;
  ExpectedInitial.BlocksReachedFromConditionalInstruction = 2;
  ExpectedInitial.Uses = 1;
  ExpectedInitial.DirectCallsToDefinedFunctions = 1;
  ExpectedInitial.setFunctionEmbeddingForTest(
      createEmbedder(*F1)->getFunctionVector());

  FunctionPropertiesInfo ExpectedFinal = ExpectedInitial;
  ExpectedFinal.BasicBlockCount = 4;
  ExpectedFinal.DirectCallsToDefinedFunctions = 0;
  ExpectedFinal.TotalInstructionCount = 7;

  auto FPI = buildFPI(*F1);
  EXPECT_EQ(FPI, ExpectedInitial);

  FunctionPropertiesUpdater FPU(FPI, *CB);
  InlineFunctionInfo IFI;
  auto IR = llvm::InlineFunction(*CB, IFI);
  EXPECT_TRUE(IR.isSuccess());
  invalidate(*F1);
  EXPECT_TRUE(FPU.finishAndTest(FAM));

  ExpectedFinal.setFunctionEmbeddingForTest(
      createEmbedder(*F1)->getFunctionVector());
  EXPECT_EQ(FPI, ExpectedFinal);
}

TEST_F(FunctionPropertiesAnalysisTest, InvokeSkipLP) {
  LLVMContext C;
  std::unique_ptr<Module> M = makeLLVMModule(C,
                                             R"IR(
target datalayout = "e-m:e-i64:64-f80:128-n8:16:32:64-S128"
target triple = "x86_64-pc-linux-gnu"

define i64 @f1(i32 noundef %value) {
entry:
  invoke fastcc void @f2() to label %cont unwind label %lpad
cont:
  ret i64 1
lpad:
  %lp = landingpad i32 cleanup
  br label %ehcleanup
ehcleanup:
  resume i32 0
}
define void @f2() {
  invoke noundef void @f3() to label %exit unwind label %lpad
exit:
  ret void
lpad:
  %lp = landingpad i32 cleanup
  resume i32 %lp
}
declare void @f3()
)IR");

  // The outcome of inlining will be that lpad becomes unreachable. The landing
  // pad of the invoke inherited from f2 will land on a new bb which will branch
  // to a bb containing the body of lpad.
  Function *F1 = M->getFunction("f1");
  CallBase *CB = findCall(*F1);
  EXPECT_NE(CB, nullptr);

  FunctionPropertiesInfo ExpectedInitial;
  ExpectedInitial.BasicBlockCount = 4;
  ExpectedInitial.TotalInstructionCount = 5;
  ExpectedInitial.BlocksReachedFromConditionalInstruction = 0;
  ExpectedInitial.Uses = 1;
  ExpectedInitial.DirectCallsToDefinedFunctions = 1;
  ExpectedInitial.setFunctionEmbeddingForTest(
      createEmbedder(*F1)->getFunctionVector());

  FunctionPropertiesInfo ExpectedFinal = ExpectedInitial;
  ExpectedFinal.BasicBlockCount = 6;
  ExpectedFinal.DirectCallsToDefinedFunctions = 0;
  ExpectedFinal.TotalInstructionCount = 8;

  auto FPI = buildFPI(*F1);
  EXPECT_EQ(FPI, ExpectedInitial);

  FunctionPropertiesUpdater FPU(FPI, *CB);
  InlineFunctionInfo IFI;
  auto IR = llvm::InlineFunction(*CB, IFI);
  EXPECT_TRUE(IR.isSuccess());
  invalidate(*F1);
  EXPECT_TRUE(FPU.finishAndTest(FAM));

  ExpectedFinal.setFunctionEmbeddingForTest(
      createEmbedder(*F1)->getFunctionVector());
  EXPECT_EQ(FPI, ExpectedFinal);
}

TEST_F(FunctionPropertiesAnalysisTest, DetailedOperandCount) {
  LLVMContext C;
  std::unique_ptr<Module> M = makeLLVMModule(C,
                                             R"IR(
@a = global i64 1

define i64 @f1(i64 %e) {
	%b = load i64, i64* @a
  %c = add i64 %b, 2
  %d = call i64 asm "mov $1,$0", "=r,r" (i64 %c)																						
	%f = add i64 %d, %e
	ret i64 %f
}
)IR");

  Function *F1 = M->getFunction("f1");
  EnableDetailedFunctionProperties.setValue(true);
  FunctionPropertiesInfo DetailedF1Properties = buildFPI(*F1);
  EXPECT_EQ(DetailedF1Properties.BasicBlocksWithSingleSuccessor, 0);
  EXPECT_EQ(DetailedF1Properties.BasicBlocksWithTwoSuccessors, 0);
  EXPECT_EQ(DetailedF1Properties.BasicBlocksWithMoreThanTwoSuccessors, 0);
  EXPECT_EQ(DetailedF1Properties.BasicBlocksWithSinglePredecessor, 0);
  EXPECT_EQ(DetailedF1Properties.BasicBlocksWithTwoPredecessors, 0);
  EXPECT_EQ(DetailedF1Properties.BasicBlocksWithMoreThanTwoPredecessors, 0);
  EXPECT_EQ(DetailedF1Properties.BigBasicBlocks, 0);
  EXPECT_EQ(DetailedF1Properties.MediumBasicBlocks, 0);
  EXPECT_EQ(DetailedF1Properties.SmallBasicBlocks, 1);
  EXPECT_EQ(DetailedF1Properties.CastInstructionCount, 0);
  EXPECT_EQ(DetailedF1Properties.FloatingPointInstructionCount, 0);
  EXPECT_EQ(DetailedF1Properties.IntegerInstructionCount, 4);
  EXPECT_EQ(DetailedF1Properties.ConstantIntOperandCount, 1);
  EXPECT_EQ(DetailedF1Properties.ConstantFPOperandCount, 0);
  EXPECT_EQ(DetailedF1Properties.ConstantOperandCount, 0);
  EXPECT_EQ(DetailedF1Properties.InstructionOperandCount, 4);
  EXPECT_EQ(DetailedF1Properties.BasicBlockOperandCount, 0);
  EXPECT_EQ(DetailedF1Properties.GlobalValueOperandCount, 1);
  EXPECT_EQ(DetailedF1Properties.InlineAsmOperandCount, 1);
  EXPECT_EQ(DetailedF1Properties.ArgumentOperandCount, 1);
  EXPECT_EQ(DetailedF1Properties.UnknownOperandCount, 0);
  EXPECT_EQ(DetailedF1Properties.CriticalEdgeCount, 0);
  EXPECT_EQ(DetailedF1Properties.ControlFlowEdgeCount, 0);
  EXPECT_EQ(DetailedF1Properties.UnconditionalBranchCount, 0);
  EXPECT_EQ(DetailedF1Properties.IntrinsicCount, 0);
  EXPECT_EQ(DetailedF1Properties.DirectCallCount, 1);
  EXPECT_EQ(DetailedF1Properties.IndirectCallCount, 0);
  EXPECT_EQ(DetailedF1Properties.CallReturnsIntegerCount, 1);
  EXPECT_EQ(DetailedF1Properties.CallReturnsFloatCount, 0);
  EXPECT_EQ(DetailedF1Properties.CallReturnsPointerCount, 0);
  EXPECT_EQ(DetailedF1Properties.CallWithManyArgumentsCount, 0);
  EXPECT_EQ(DetailedF1Properties.CallWithPointerArgumentCount, 0);
  EXPECT_TRUE(DetailedF1Properties.getFunctionEmbedding().approximatelyEquals(
      createEmbedder(*F1)->getFunctionVector()));
  EnableDetailedFunctionProperties.setValue(false);
}

TEST_F(FunctionPropertiesAnalysisTest, IntrinsicCount) {
  LLVMContext C;
  std::unique_ptr<Module> M = makeLLVMModule(C,
                                             R"IR(
define float @f1(float %a) {
  %b = call float @llvm.cos.f32(float %a)
  ret float %b
}
declare float @llvm.cos.f32(float)
)IR");

  Function *F1 = M->getFunction("f1");
  EnableDetailedFunctionProperties.setValue(true);
  FunctionPropertiesInfo DetailedF1Properties = buildFPI(*F1);
  EXPECT_EQ(DetailedF1Properties.IntrinsicCount, 1);
  EXPECT_EQ(DetailedF1Properties.DirectCallCount, 1);
  EXPECT_EQ(DetailedF1Properties.IndirectCallCount, 0);
  EXPECT_EQ(DetailedF1Properties.CallReturnsIntegerCount, 0);
  EXPECT_EQ(DetailedF1Properties.CallReturnsFloatCount, 1);
  EXPECT_EQ(DetailedF1Properties.CallReturnsPointerCount, 0);
  EXPECT_EQ(DetailedF1Properties.CallWithManyArgumentsCount, 0);
  EXPECT_EQ(DetailedF1Properties.CallWithPointerArgumentCount, 0);
  EXPECT_TRUE(DetailedF1Properties.getFunctionEmbedding().approximatelyEquals(
      createEmbedder(*F1)->getFunctionVector()));
  EnableDetailedFunctionProperties.setValue(false);
}

TEST_F(FunctionPropertiesAnalysisTest, FunctionCallMetrics) {
  LLVMContext C;
  std::unique_ptr<Module> M = makeLLVMModule(C,
                                             R"IR(
define i64 @f1(i64 %a) {
  %b = call i64 @f2(i64 %a, i64 %a, i64 %a, i64 %a, i64 %a)
  %c = call ptr @f3()
  call void @f4(ptr %c)
  %d = call float @f5()
  %e = call i64 %c(i64 %b)
  ret i64 %b
}

declare i64 @f2(i64,i64,i64,i64,i64)
declare ptr @f3()
declare void @f4(ptr)
declare float @f5()
)IR");

  Function *F1 = M->getFunction("f1");
  EnableDetailedFunctionProperties.setValue(true);
  FunctionPropertiesInfo DetailedF1Properties = buildFPI(*F1);
  EXPECT_EQ(DetailedF1Properties.IntrinsicCount, 0);
  EXPECT_EQ(DetailedF1Properties.DirectCallCount, 4);
  EXPECT_EQ(DetailedF1Properties.IndirectCallCount, 1);
  EXPECT_EQ(DetailedF1Properties.CallReturnsIntegerCount, 2);
  EXPECT_EQ(DetailedF1Properties.CallReturnsFloatCount, 1);
  EXPECT_EQ(DetailedF1Properties.CallReturnsPointerCount, 1);
  EXPECT_EQ(DetailedF1Properties.CallWithManyArgumentsCount, 1);
  EXPECT_EQ(DetailedF1Properties.CallWithPointerArgumentCount, 1);
  EXPECT_TRUE(DetailedF1Properties.getFunctionEmbedding().approximatelyEquals(
      createEmbedder(*F1)->getFunctionVector()));
  EnableDetailedFunctionProperties.setValue(false);
}

TEST_F(FunctionPropertiesAnalysisTest, CriticalEdge) {
  LLVMContext C;
  std::unique_ptr<Module> M = makeLLVMModule(C,
                                             R"IR(
define i64 @f1(i64 %a) {
  %b = icmp eq i64 %a, 1
  br i1 %b, label %TopBlock1, label %TopBlock2
TopBlock1:
  %c = add i64 %a, 1
  %e = icmp eq i64 %c, 2
  br i1 %e, label %BottomBlock1, label %BottomBlock2
TopBlock2:
  %d = add i64 %a, 2
  br label %BottomBlock2
BottomBlock1:
  ret i64 0
BottomBlock2:
  %f = phi i64 [ %c, %TopBlock1 ], [ %d, %TopBlock2 ]
  ret i64 %f
}
)IR");

  Function *F1 = M->getFunction("f1");
  EnableDetailedFunctionProperties.setValue(true);
  FunctionPropertiesInfo DetailedF1Properties = buildFPI(*F1);
  EXPECT_EQ(DetailedF1Properties.CriticalEdgeCount, 1);
  EXPECT_TRUE(DetailedF1Properties.getFunctionEmbedding().approximatelyEquals(
      createEmbedder(*F1)->getFunctionVector()));
  EnableDetailedFunctionProperties.setValue(false);
}

TEST_F(FunctionPropertiesAnalysisTest, FunctionReturnVectors) {
  LLVMContext C;
  std::unique_ptr<Module> M = makeLLVMModule(C,
                                             R"IR(
define <4 x i64> @f1(<4 x i64> %a) {
  %b = call <4 x i64> @f2()
  %c = call <4 x float> @f3()
  %d = call <4 x ptr> @f4()
  ret <4 x i64> %b
}

declare <4 x i64> @f2()
declare <4 x float> @f3()
declare <4 x ptr> @f4()
)IR");

  Function *F1 = M->getFunction("f1");
  EnableDetailedFunctionProperties.setValue(true);
  FunctionPropertiesInfo DetailedF1Properties = buildFPI(*F1);
  EXPECT_EQ(DetailedF1Properties.CallReturnsVectorIntCount, 1);
  EXPECT_EQ(DetailedF1Properties.CallReturnsVectorFloatCount, 1);
  EXPECT_EQ(DetailedF1Properties.CallReturnsVectorPointerCount, 1);
  EXPECT_TRUE(DetailedF1Properties.getFunctionEmbedding().approximatelyEquals(
      createEmbedder(*F1)->getFunctionVector()));
  EnableDetailedFunctionProperties.setValue(false);
}

TEST_F(FunctionPropertiesAnalysisTest, ReAddEdges) {
  LLVMContext C;
  std::unique_ptr<Module> M = makeLLVMModule(C, R"IR(
define hidden void @f1(ptr noundef %destatep, i32 noundef %offset, i8 noundef zeroext %byte1) {
entry:
  %cmp = icmp eq i8 %byte1, 0
  br i1 %cmp, label %if.then, label %if.else

if.then:                                          ; preds = %entry
  call fastcc void @f2(ptr noundef %destatep, i32 noundef 37, i32 noundef 600)
  %and = and i32 %offset, 3
  switch i32 %and, label %default.unreachable [
    i32 0, label %sw.bb
    i32 1, label %sw.bb1
    i32 2, label %sw.bb1
    i32 3, label %if.end
  ]

sw.bb:                                            ; preds = %if.then
  call fastcc void @f2(ptr noundef %destatep, i32 noundef 57, i32 noundef 600)
  br label %if.end

sw.bb1:                                           ; preds = %if.then, %if.then
  call fastcc void @f2(ptr noundef %destatep, i32 noundef 56, i32 noundef 600) #34
  br label %if.end

default.unreachable:                              ; preds = %if.then
  unreachable

if.else:                                          ; preds = %entry
  call fastcc void @f2(ptr noundef %destatep, i32 noundef 56, i32 noundef 600)
  br label %if.end

if.end:                                           ; preds = %sw.bb, %sw.bb1, %if.then, %if.else
  ret void
}

define internal fastcc void @f2(ptr nocapture noundef %destatep, i32 noundef %r_enc, i32 noundef %whack) {
entry:
  %enc_prob = getelementptr inbounds nuw i8, ptr %destatep, i32 512
  %arrayidx = getelementptr inbounds [67 x i32], ptr %enc_prob, i32 0, i32 %r_enc
  %0 = load i32, ptr %arrayidx, align 4
  %sub = sub nsw i32 %0, %whack
  store i32 %sub, ptr %arrayidx, align 4
  ret void
}
  )IR");
  auto *F1 = M->getFunction("f1");
  auto *F2 = M->getFunction("f2");
  auto *CB = [&]() -> CallBase * {
    for (auto &BB : *F1)
      for (auto &I : BB)
        if (auto *CB = dyn_cast<CallBase>(&I);
            CB && CB->getCalledFunction() && CB->getCalledFunction() == F2)
          return CB;
    return nullptr;
  }();
  ASSERT_NE(CB, nullptr);
  auto FPI = buildFPI(*F1);
  FunctionPropertiesUpdater FPU(FPI, *CB);
  InlineFunctionInfo IFI;
  auto IR = llvm::InlineFunction(*CB, IFI);
  EXPECT_TRUE(IR.isSuccess());
  invalidate(*F1);
  EXPECT_TRUE(FPU.finishAndTest(FAM));
}

TEST_F(FunctionPropertiesAnalysisTest, InvokeLandingCanStillBeReached) {
  LLVMContext C;
  // %lpad is reachable from a block not involved in the inlining decision. We
  // make sure that's not the entry - otherwise the DT will be recomputed from
  // scratch. The idea here is that the edge known to the inliner to potentially
  // disappear - %lpad->%ehcleanup -should survive because it is still reachable
  // from %middle.
  std::unique_ptr<Module> M = makeLLVMModule(C,
                                             R"IR(
target datalayout = "e-m:e-i64:64-f80:128-n8:16:32:64-S128"
target triple = "x86_64-pc-linux-gnu"

define i64 @f1(i32 noundef %value) {
entry:
  br label %middle
middle:
  %c = icmp eq i32 %value, 0
  br i1 %c, label %invoke, label %lpad
invoke:
  invoke fastcc void @f2() to label %cont unwind label %lpad
cont:
  br label %exit
lpad:
  %lp = landingpad i32 cleanup
  br label %ehcleanup
ehcleanup:
  resume i32 0
exit:
  ret i64 1
}
define void @f2() {
  ret void
}
)IR");

  Function *F1 = M->getFunction("f1");
  CallBase *CB = findCall(*F1);
  EXPECT_NE(CB, nullptr);

  auto FPI = buildFPI(*F1);
  FunctionPropertiesUpdater FPU(FPI, *CB);
  InlineFunctionInfo IFI;
  auto IR = llvm::InlineFunction(*CB, IFI);
  EXPECT_TRUE(IR.isSuccess());
  invalidate(*F1);
  EXPECT_TRUE(FPU.finishAndTest(FAM));
}
} // end anonymous namespace<|MERGE_RESOLUTION|>--- conflicted
+++ resolved
@@ -42,14 +42,9 @@
 class FunctionPropertiesAnalysisTest : public testing::Test {
 public:
   FunctionPropertiesAnalysisTest() {
-<<<<<<< HEAD
-    createTestVocabulary(1);
-    MAM.registerPass([&] { return IR2VecVocabAnalysis(Vocabulary); });
-=======
     auto VocabVector = ir2vec::Vocabulary::createDummyVocabForTest(1);
     MAM.registerPass([&] { return IR2VecVocabAnalysis(VocabVector); });
     IR2VecVocab = ir2vec::Vocabulary(std::move(VocabVector));
->>>>>>> 10a576f7
     MAM.registerPass([&] { return PassInstrumentationAnalysis(); });
     FAM.registerPass([&] { return ModuleAnalysisManagerFunctionProxy(MAM); });
     FAM.registerPass([&] { return DominatorTreeAnalysis(); });
@@ -59,35 +54,6 @@
     ir2vec::OpcWeight = 1.0;
     ir2vec::TypeWeight = 1.0;
     ir2vec::ArgWeight = 1.0;
-<<<<<<< HEAD
-  }
-
-private:
-  float OriginalOpcWeight = ir2vec::OpcWeight;
-  float OriginalTypeWeight = ir2vec::TypeWeight;
-  float OriginalArgWeight = ir2vec::ArgWeight;
-
-  void createTestVocabulary(unsigned Dim) {
-    llvm::SmallVector<std::string, 32> SampleEntities = {
-        "add",        "sub",      "mul",        "icmp",          "br",
-        "ret",        "store",    "load",       "alloca",        "phi",
-        "call",       "voidTy",   "floatTy",    "integerTy",     "functionTy",
-        "structTy",   "arrayTy",  "pointerTy",  "vectorTy",      "emptyTy",
-        "labelTy",    "tokenTy",  "metadataTy", "unknownTy",     "function",
-        "pointer",    "constant", "variable",   "getelementptr", "invoke",
-        "landingpad", "resume",   "catch",      "cleanup"};
-    float EmbVal = 0.1f;
-
-    // Helper lambda to add entries to the vocabulary
-    auto addEntry = [&](std::string key) {
-      Vocabulary[key] = ir2vec::Embedding(Dim, EmbVal);
-      EmbVal += 0.1f;
-    };
-
-    for (auto &Name : SampleEntities)
-      addEntry(Name);
-=======
->>>>>>> 10a576f7
   }
 
 private:
@@ -100,11 +66,7 @@
   std::unique_ptr<LoopInfo> LI;
   FunctionAnalysisManager FAM;
   ModuleAnalysisManager MAM;
-<<<<<<< HEAD
-  ir2vec::Vocab Vocabulary;
-=======
   ir2vec::Vocabulary IR2VecVocab;
->>>>>>> 10a576f7
 
   void TearDown() override {
     // Restore original IR2Vec weights
@@ -144,11 +106,7 @@
   }
 
   std::unique_ptr<ir2vec::Embedder> createEmbedder(const Function &F) {
-<<<<<<< HEAD
-    auto Emb = ir2vec::Embedder::create(IR2VecKind::Symbolic, F, Vocabulary);
-=======
     auto Emb = ir2vec::Embedder::create(IR2VecKind::Symbolic, F, IR2VecVocab);
->>>>>>> 10a576f7
     EXPECT_TRUE(static_cast<bool>(Emb));
     return Emb;
   }
