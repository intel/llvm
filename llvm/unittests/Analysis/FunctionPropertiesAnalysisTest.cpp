--- conflicted
+++ resolved
@@ -46,13 +46,8 @@
     MAM.registerPass([VocabVector = std::move(VocabVector)]() mutable {
       return IR2VecVocabAnalysis(std::move(VocabVector));
     });
-<<<<<<< HEAD
-    IR2VecVocab =
-        new ir2vec::Vocabulary(ir2vec::Vocabulary::createDummyVocabForTest(1));
-=======
     IR2VecVocab = std::make_unique<ir2vec::Vocabulary>(
         ir2vec::Vocabulary::createDummyVocabForTest(1));
->>>>>>> 54c4ef26
     MAM.registerPass([&] { return PassInstrumentationAnalysis(); });
     FAM.registerPass([&] { return ModuleAnalysisManagerFunctionProxy(MAM); });
     FAM.registerPass([&] { return DominatorTreeAnalysis(); });
@@ -74,11 +69,7 @@
   std::unique_ptr<LoopInfo> LI;
   FunctionAnalysisManager FAM;
   ModuleAnalysisManager MAM;
-<<<<<<< HEAD
-  ir2vec::Vocabulary *IR2VecVocab;
-=======
   std::unique_ptr<ir2vec::Vocabulary> IR2VecVocab;
->>>>>>> 54c4ef26
 
   void TearDown() override {
     // Restore original IR2Vec weights
