//===- IR2VecTest.cpp - Unit tests for IR2Vec -----------------------------==//
//
// Part of the LLVM Project, under the Apache License v2.0 with LLVM Exceptions.
// See https://llvm.org/LICENSE.txt for license information.
// SPDX-License-Identifier: Apache-2.0 WITH LLVM-exception
//
//===----------------------------------------------------------------------===//

#include "llvm/Analysis/IR2Vec.h"
#include "llvm/IR/Constants.h"
#include "llvm/IR/Instruction.h"
#include "llvm/IR/Instructions.h"
#include "llvm/IR/LLVMContext.h"
#include "llvm/IR/Module.h"
#include "llvm/IR/Type.h"
#include "llvm/Support/Error.h"
#include "llvm/Support/JSON.h"

#include "gmock/gmock.h"
#include "gtest/gtest.h"
#include <map>
#include <vector>

using namespace llvm;
using namespace ir2vec;
using namespace ::testing;

namespace {

class TestableEmbedder : public Embedder {
public:
  TestableEmbedder(const Function &F, const Vocabulary &V) : Embedder(F, V) {}
  void computeEmbeddings(const BasicBlock &BB) const override {}
};

TEST(EmbeddingTest, ConstructorsAndAccessors) {
  // Default constructor
  {
    Embedding E;
    EXPECT_TRUE(E.empty());
    EXPECT_EQ(E.size(), 0u);
  }

  // Constructor with const std::vector<double>&
  {
    std::vector<double> Data = {1.0, 2.0, 3.0};
    Embedding E(Data);
    EXPECT_FALSE(E.empty());
    ASSERT_THAT(E, SizeIs(3u));
    EXPECT_THAT(E.getData(), ElementsAre(1.0, 2.0, 3.0));
    EXPECT_EQ(E[0], 1.0);
    EXPECT_EQ(E[1], 2.0);
    EXPECT_EQ(E[2], 3.0);
  }

  // Constructor with std::vector<double>&&
  {
    Embedding E(std::vector<double>({4.0, 5.0}));
    ASSERT_THAT(E, SizeIs(2u));
    EXPECT_THAT(E.getData(), ElementsAre(4.0, 5.0));
  }

  // Constructor with std::initializer_list<double>
  {
    Embedding E({6.0, 7.0, 8.0, 9.0});
    ASSERT_THAT(E, SizeIs(4u));
    EXPECT_THAT(E.getData(), ElementsAre(6.0, 7.0, 8.0, 9.0));
    EXPECT_EQ(E[0], 6.0);
    E[0] = 6.5;
    EXPECT_EQ(E[0], 6.5);
  }

  // Constructor with size_t
  {
    Embedding E(5);
    ASSERT_THAT(E, SizeIs(5u));
    EXPECT_THAT(E.getData(), ElementsAre(0.0, 0.0, 0.0, 0.0, 0.0));
  }

  // Constructor with size_t and double
  {
    Embedding E(5, 1.5);
    ASSERT_THAT(E, SizeIs(5u));
    EXPECT_THAT(E.getData(), ElementsAre(1.5, 1.5, 1.5, 1.5, 1.5));
  }

  // Test iterators
  {
    Embedding E({6.5, 7.0, 8.0, 9.0});
    std::vector<double> VecE;
    for (double Val : E) {
      VecE.push_back(Val);
    }
    EXPECT_THAT(VecE, ElementsAre(6.5, 7.0, 8.0, 9.0));

    const Embedding CE = E;
    std::vector<double> VecCE;
    for (const double &Val : CE) {
      VecCE.push_back(Val);
    }
    EXPECT_THAT(VecCE, ElementsAre(6.5, 7.0, 8.0, 9.0));

    EXPECT_EQ(*E.begin(), 6.5);
    EXPECT_EQ(*(E.end() - 1), 9.0);
    EXPECT_EQ(*CE.cbegin(), 6.5);
    EXPECT_EQ(*(CE.cend() - 1), 9.0);
  }
}

TEST(EmbeddingTest, AddVectorsOutOfPlace) {
  Embedding E1 = {1.0, 2.0, 3.0};
  Embedding E2 = {0.5, 1.5, -1.0};

  Embedding E3 = E1 + E2;
  EXPECT_THAT(E3, ElementsAre(1.5, 3.5, 2.0));

  // Check that E1 and E2 are unchanged
  EXPECT_THAT(E1, ElementsAre(1.0, 2.0, 3.0));
  EXPECT_THAT(E2, ElementsAre(0.5, 1.5, -1.0));
}

TEST(EmbeddingTest, AddVectors) {
  Embedding E1 = {1.0, 2.0, 3.0};
  Embedding E2 = {0.5, 1.5, -1.0};

  E1 += E2;
  EXPECT_THAT(E1, ElementsAre(1.5, 3.5, 2.0));

  // Check that E2 is unchanged
  EXPECT_THAT(E2, ElementsAre(0.5, 1.5, -1.0));
}

TEST(EmbeddingTest, SubtractVectorsOutOfPlace) {
  Embedding E1 = {1.0, 2.0, 3.0};
  Embedding E2 = {0.5, 1.5, -1.0};

  Embedding E3 = E1 - E2;
  EXPECT_THAT(E3, ElementsAre(0.5, 0.5, 4.0));

  // Check that E1 and E2 are unchanged
  EXPECT_THAT(E1, ElementsAre(1.0, 2.0, 3.0));
  EXPECT_THAT(E2, ElementsAre(0.5, 1.5, -1.0));
}

TEST(EmbeddingTest, SubtractVectors) {
  Embedding E1 = {1.0, 2.0, 3.0};
  Embedding E2 = {0.5, 1.5, -1.0};

  E1 -= E2;
  EXPECT_THAT(E1, ElementsAre(0.5, 0.5, 4.0));

  // Check that E2 is unchanged
  EXPECT_THAT(E2, ElementsAre(0.5, 1.5, -1.0));
}

TEST(EmbeddingTest, ScaleVector) {
  Embedding E1 = {1.0, 2.0, 3.0};
  E1 *= 0.5f;
  EXPECT_THAT(E1, ElementsAre(0.5, 1.0, 1.5));
}

TEST(EmbeddingTest, ScaleVectorOutOfPlace) {
  Embedding E1 = {1.0, 2.0, 3.0};
  Embedding E2 = E1 * 0.5f;
  EXPECT_THAT(E2, ElementsAre(0.5, 1.0, 1.5));

  // Check that E1 is unchanged
  EXPECT_THAT(E1, ElementsAre(1.0, 2.0, 3.0));
}

TEST(EmbeddingTest, AddScaledVector) {
  Embedding E1 = {1.0, 2.0, 3.0};
  Embedding E2 = {2.0, 0.5, -1.0};

  E1.scaleAndAdd(E2, 0.5f);
  EXPECT_THAT(E1, ElementsAre(2.0, 2.25, 2.5));

  // Check that E2 is unchanged
  EXPECT_THAT(E2, ElementsAre(2.0, 0.5, -1.0));
}

TEST(EmbeddingTest, ApproximatelyEqual) {
  Embedding E1 = {1.0, 2.0, 3.0};
  Embedding E2 = {1.0000001, 2.0000001, 3.0000001};
  EXPECT_TRUE(E1.approximatelyEquals(E2)); // Diff = 1e-7

  Embedding E3 = {1.00002, 2.00002, 3.00002}; // Diff = 2e-5
  EXPECT_FALSE(E1.approximatelyEquals(E3, 1e-6));
  EXPECT_TRUE(E1.approximatelyEquals(E3, 3e-5));

  Embedding E_clearly_within = {1.0000005, 2.0000005, 3.0000005}; // Diff = 5e-7
  EXPECT_TRUE(E1.approximatelyEquals(E_clearly_within));

  Embedding E_clearly_outside = {1.00001, 2.00001, 3.00001}; // Diff = 1e-5
  EXPECT_FALSE(E1.approximatelyEquals(E_clearly_outside, 1e-6));

  Embedding E4 = {1.0, 2.0, 3.5}; // Large diff
  EXPECT_FALSE(E1.approximatelyEquals(E4, 0.01));

  Embedding E5 = {1.0, 2.0, 3.0};
  EXPECT_TRUE(E1.approximatelyEquals(E5, 0.0));
  EXPECT_TRUE(E1.approximatelyEquals(E5));
}

#if GTEST_HAS_DEATH_TEST
#ifndef NDEBUG
TEST(EmbeddingTest, AccessOutOfBounds) {
  Embedding E = {1.0, 2.0, 3.0};
  EXPECT_DEATH(E[3], "Index out of bounds");
  EXPECT_DEATH(E[-1], "Index out of bounds");
  EXPECT_DEATH(E[4] = 4.0, "Index out of bounds");
}

TEST(EmbeddingTest, MismatchedDimensionsAddVectorsOutOfPlace) {
  Embedding E1 = {1.0, 2.0};
  Embedding E2 = {1.0};
  EXPECT_DEATH(E1 + E2, "Vectors must have the same dimension");
}

TEST(EmbeddingTest, MismatchedDimensionsAddVectors) {
  Embedding E1 = {1.0, 2.0};
  Embedding E2 = {1.0};
  EXPECT_DEATH(E1 += E2, "Vectors must have the same dimension");
}

TEST(EmbeddingTest, MismatchedDimensionsSubtractVectors) {
  Embedding E1 = {1.0, 2.0};
  Embedding E2 = {1.0};
  EXPECT_DEATH(E1 -= E2, "Vectors must have the same dimension");
}

TEST(EmbeddingTest, MismatchedDimensionsAddScaledVector) {
  Embedding E1 = {1.0, 2.0};
  Embedding E2 = {1.0};
  EXPECT_DEATH(E1.scaleAndAdd(E2, 1.0f),
               "Vectors must have the same dimension");
}

TEST(EmbeddingTest, MismatchedDimensionsApproximatelyEqual) {
  Embedding E1 = {1.0, 2.0};
  Embedding E2 = {1.010};
  EXPECT_DEATH(E1.approximatelyEquals(E2),
               "Vectors must have the same dimension");
}
#endif // NDEBUG
#endif // GTEST_HAS_DEATH_TEST

TEST(IR2VecTest, CreateSymbolicEmbedder) {
  Vocabulary V = Vocabulary(Vocabulary::createDummyVocabForTest());

  LLVMContext Ctx;
  Module M("M", Ctx);
  FunctionType *FTy = FunctionType::get(Type::getVoidTy(Ctx), false);
  Function *F = Function::Create(FTy, Function::ExternalLinkage, "f", M);

  auto Emb = Embedder::create(IR2VecKind::Symbolic, *F, V);
  EXPECT_NE(Emb, nullptr);
}

TEST(IR2VecTest, CreateFlowAwareEmbedder) {
  Vocabulary V = Vocabulary(Vocabulary::createDummyVocabForTest());

  LLVMContext Ctx;
  Module M("M", Ctx);
  FunctionType *FTy = FunctionType::get(Type::getVoidTy(Ctx), false);
  Function *F = Function::Create(FTy, Function::ExternalLinkage, "f", M);

  auto Emb = Embedder::create(IR2VecKind::FlowAware, *F, V);
  EXPECT_NE(Emb, nullptr);
}

TEST(IR2VecTest, CreateInvalidMode) {
  Vocabulary V = Vocabulary(Vocabulary::createDummyVocabForTest());

  LLVMContext Ctx;
  Module M("M", Ctx);
  FunctionType *FTy = FunctionType::get(Type::getVoidTy(Ctx), false);
  Function *F = Function::Create(FTy, Function::ExternalLinkage, "f", M);

  // static_cast an invalid int to IR2VecKind
  auto Result = Embedder::create(static_cast<IR2VecKind>(-1), *F, V);
  EXPECT_FALSE(static_cast<bool>(Result));
}

TEST(IR2VecTest, ZeroDimensionEmbedding) {
  Embedding E1;
  Embedding E2;
  // Should be no-op, but not crash
  E1 += E2;
  E1 -= E2;
  E1.scaleAndAdd(E2, 1.0f);
  EXPECT_TRUE(E1.empty());
}

// Fixture for IR2Vec tests requiring IR setup.
class IR2VecTestFixture : public ::testing::Test {
protected:
  Vocabulary V;
  LLVMContext Ctx;
  std::unique_ptr<Module> M;
  Function *F = nullptr;
  BasicBlock *BB = nullptr;
  Instruction *AddInst = nullptr;
  Instruction *RetInst = nullptr;

  void SetUp() override {
    V = Vocabulary(Vocabulary::createDummyVocabForTest(2));

    // Setup IR
    M = std::make_unique<Module>("TestM", Ctx);
    FunctionType *FTy = FunctionType::get(
        Type::getInt32Ty(Ctx), {Type::getInt32Ty(Ctx), Type::getInt32Ty(Ctx)},
        false);
    F = Function::Create(FTy, Function::ExternalLinkage, "f", M.get());
    BB = BasicBlock::Create(Ctx, "entry", F);
    Argument *Arg = F->getArg(0);
    llvm::Value *Const = ConstantInt::get(Type::getInt32Ty(Ctx), 42);

    AddInst = BinaryOperator::CreateAdd(Arg, Const, "add", BB);
    RetInst = ReturnInst::Create(Ctx, AddInst, BB);
  }
};

TEST_F(IR2VecTestFixture, GetInstVecMap_Symbolic) {
  auto Emb = Embedder::create(IR2VecKind::Symbolic, *F, V);
  ASSERT_TRUE(static_cast<bool>(Emb));

  const auto &InstMap = Emb->getInstVecMap();

  EXPECT_EQ(InstMap.size(), 2u);
  EXPECT_TRUE(InstMap.count(AddInst));
  EXPECT_TRUE(InstMap.count(RetInst));

  const auto &AddEmb = InstMap.at(AddInst);
  const auto &RetEmb = InstMap.at(RetInst);
  EXPECT_EQ(AddEmb.size(), 2u);
  EXPECT_EQ(RetEmb.size(), 2u);
<<<<<<< HEAD

  EXPECT_TRUE(AddEmb.approximatelyEquals(Embedding(2, 27.9)));
  EXPECT_TRUE(RetEmb.approximatelyEquals(Embedding(2, 17.0)));
=======

  EXPECT_TRUE(AddEmb.approximatelyEquals(Embedding(2, 25.5)));
  EXPECT_TRUE(RetEmb.approximatelyEquals(Embedding(2, 15.5)));
}

TEST_F(IR2VecTestFixture, GetInstVecMap_FlowAware) {
  auto Emb = Embedder::create(IR2VecKind::FlowAware, *F, V);
  ASSERT_TRUE(static_cast<bool>(Emb));

  const auto &InstMap = Emb->getInstVecMap();

  EXPECT_EQ(InstMap.size(), 2u);
  EXPECT_TRUE(InstMap.count(AddInst));
  EXPECT_TRUE(InstMap.count(RetInst));

  EXPECT_EQ(InstMap.at(AddInst).size(), 2u);
  EXPECT_EQ(InstMap.at(RetInst).size(), 2u);

  EXPECT_TRUE(InstMap.at(AddInst).approximatelyEquals(Embedding(2, 25.5)));
  EXPECT_TRUE(InstMap.at(RetInst).approximatelyEquals(Embedding(2, 32.6)));
>>>>>>> 35227056
}

TEST_F(IR2VecTestFixture, GetBBVecMap_Symbolic) {
  auto Emb = Embedder::create(IR2VecKind::Symbolic, *F, V);
  ASSERT_TRUE(static_cast<bool>(Emb));

  const auto &BBMap = Emb->getBBVecMap();

  EXPECT_EQ(BBMap.size(), 1u);
  EXPECT_TRUE(BBMap.count(BB));
  EXPECT_EQ(BBMap.at(BB).size(), 2u);

<<<<<<< HEAD
  // BB vector should be sum of add and ret: {27.9, 27.9} + {17.0, 17.0} =
  // {44.9, 44.9}
  EXPECT_TRUE(BBMap.at(BB).approximatelyEquals(Embedding(2, 44.9)));
=======
  // BB vector should be sum of add and ret: {25.5, 25.5} + {15.5, 15.5} =
  // {41.0, 41.0}
  EXPECT_TRUE(BBMap.at(BB).approximatelyEquals(Embedding(2, 41.0)));
}

TEST_F(IR2VecTestFixture, GetBBVecMap_FlowAware) {
  auto Emb = Embedder::create(IR2VecKind::FlowAware, *F, V);
  ASSERT_TRUE(static_cast<bool>(Emb));

  const auto &BBMap = Emb->getBBVecMap();

  EXPECT_EQ(BBMap.size(), 1u);
  EXPECT_TRUE(BBMap.count(BB));
  EXPECT_EQ(BBMap.at(BB).size(), 2u);

  // BB vector should be sum of add and ret: {25.5, 25.5} + {32.6, 32.6} =
  // {58.1, 58.1}
  EXPECT_TRUE(BBMap.at(BB).approximatelyEquals(Embedding(2, 58.1)));
>>>>>>> 35227056
}

TEST_F(IR2VecTestFixture, GetBBVector_Symbolic) {
  auto Emb = Embedder::create(IR2VecKind::Symbolic, *F, V);
  ASSERT_TRUE(static_cast<bool>(Emb));

  const auto &BBVec = Emb->getBBVector(*BB);

  EXPECT_EQ(BBVec.size(), 2u);
<<<<<<< HEAD
  EXPECT_TRUE(BBVec.approximatelyEquals(Embedding(2, 44.9)));
=======
  EXPECT_TRUE(BBVec.approximatelyEquals(Embedding(2, 41.0)));
>>>>>>> 35227056
}

TEST_F(IR2VecTestFixture, GetBBVector_FlowAware) {
  auto Emb = Embedder::create(IR2VecKind::FlowAware, *F, V);
  ASSERT_TRUE(static_cast<bool>(Emb));

  const auto &BBVec = Emb->getBBVector(*BB);

  EXPECT_EQ(BBVec.size(), 2u);
  EXPECT_TRUE(BBVec.approximatelyEquals(Embedding(2, 58.1)));
}

TEST_F(IR2VecTestFixture, GetFunctionVector_Symbolic) {
  auto Emb = Embedder::create(IR2VecKind::Symbolic, *F, V);
  ASSERT_TRUE(static_cast<bool>(Emb));

  const auto &FuncVec = Emb->getFunctionVector();

  EXPECT_EQ(FuncVec.size(), 2u);

<<<<<<< HEAD
  // Function vector should match BB vector (only one BB): {44.9, 44.9}
  EXPECT_TRUE(FuncVec.approximatelyEquals(Embedding(2, 44.9)));
}

static constexpr unsigned MaxOpcodes = Vocabulary::MaxOpcodes;
static constexpr unsigned MaxTypeIDs = Vocabulary::MaxTypeIDs;
static constexpr unsigned MaxOperands = Vocabulary::MaxOperandKinds;
=======
  // Function vector should match BB vector (only one BB): {41.0, 41.0}
  EXPECT_TRUE(FuncVec.approximatelyEquals(Embedding(2, 41.0)));
}

TEST_F(IR2VecTestFixture, GetFunctionVector_FlowAware) {
  auto Emb = Embedder::create(IR2VecKind::FlowAware, *F, V);
  ASSERT_TRUE(static_cast<bool>(Emb));

  const auto &FuncVec = Emb->getFunctionVector();

  EXPECT_EQ(FuncVec.size(), 2u);
  // Function vector should match BB vector (only one BB): {58.1, 58.1}
  EXPECT_TRUE(FuncVec.approximatelyEquals(Embedding(2, 58.1)));
}

static constexpr unsigned MaxOpcodes = Vocabulary::MaxOpcodes;
[[maybe_unused]]
static constexpr unsigned MaxTypeIDs = Vocabulary::MaxTypeIDs;
static constexpr unsigned MaxCanonicalTypeIDs = Vocabulary::MaxCanonicalTypeIDs;
static constexpr unsigned MaxOperands = Vocabulary::MaxOperandKinds;

// Mapping between LLVM Type::TypeID tokens and Vocabulary::CanonicalTypeID
// names and their canonical string keys.
#define IR2VEC_HANDLE_TYPE_BIMAP(X)                                            \
  X(VoidTyID, VoidTy, "VoidTy")                                                \
  X(IntegerTyID, IntegerTy, "IntegerTy")                                       \
  X(FloatTyID, FloatTy, "FloatTy")                                             \
  X(PointerTyID, PointerTy, "PointerTy")                                       \
  X(FunctionTyID, FunctionTy, "FunctionTy")                                    \
  X(StructTyID, StructTy, "StructTy")                                          \
  X(ArrayTyID, ArrayTy, "ArrayTy")                                             \
  X(FixedVectorTyID, VectorTy, "VectorTy")                                     \
  X(LabelTyID, LabelTy, "LabelTy")                                             \
  X(TokenTyID, TokenTy, "TokenTy")                                             \
  X(MetadataTyID, MetadataTy, "MetadataTy")
>>>>>>> 35227056

TEST(IR2VecVocabularyTest, DummyVocabTest) {
  for (unsigned Dim = 1; Dim <= 10; ++Dim) {
    auto VocabVec = Vocabulary::createDummyVocabForTest(Dim);
    auto VocabVecSize = VocabVec.size();
    // All embeddings should have the same dimension
    for (const auto &Emb : VocabVec)
      EXPECT_EQ(Emb.size(), Dim);

    // Should have the correct total number of embeddings
    EXPECT_EQ(VocabVecSize, MaxOpcodes + MaxCanonicalTypeIDs + MaxOperands);

    auto ExpectedVocab = VocabVec;

    IR2VecVocabAnalysis VocabAnalysis(std::move(VocabVec));
    LLVMContext TestCtx;
    Module TestMod("TestModuleForVocabAnalysis", TestCtx);
    ModuleAnalysisManager MAM;
    Vocabulary Result = VocabAnalysis.run(TestMod, MAM);
    EXPECT_TRUE(Result.isValid());
    EXPECT_EQ(Result.getDimension(), Dim);
    EXPECT_EQ(Result.getCanonicalSize(), VocabVecSize);

    unsigned CurPos = 0;
    for (const auto &Entry : Result)
      EXPECT_TRUE(Entry.approximatelyEquals(ExpectedVocab[CurPos++], 0.01));
  }
}

<<<<<<< HEAD
TEST(IR2VecVocabularyTest, NumericIDMap) {
  // Test getNumericID for opcodes
  EXPECT_EQ(Vocabulary::getNumericID(1u), 0u);
  EXPECT_EQ(Vocabulary::getNumericID(13u), 12u);
  EXPECT_EQ(Vocabulary::getNumericID(MaxOpcodes), MaxOpcodes - 1);

  // Test getNumericID for Type IDs
  EXPECT_EQ(Vocabulary::getNumericID(Type::VoidTyID),
            MaxOpcodes + static_cast<unsigned>(Type::VoidTyID));
  EXPECT_EQ(Vocabulary::getNumericID(Type::HalfTyID),
            MaxOpcodes + static_cast<unsigned>(Type::HalfTyID));
  EXPECT_EQ(Vocabulary::getNumericID(Type::FloatTyID),
            MaxOpcodes + static_cast<unsigned>(Type::FloatTyID));
  EXPECT_EQ(Vocabulary::getNumericID(Type::IntegerTyID),
            MaxOpcodes + static_cast<unsigned>(Type::IntegerTyID));
  EXPECT_EQ(Vocabulary::getNumericID(Type::PointerTyID),
            MaxOpcodes + static_cast<unsigned>(Type::PointerTyID));

  // Test getNumericID for Value operands
=======
TEST(IR2VecVocabularyTest, SlotIdxMapping) {
  // Test getSlotIndex for Opcodes
#define EXPECT_OPCODE_SLOT(NUM, OPCODE, CLASS)                                 \
  EXPECT_EQ(Vocabulary::getSlotIndex(NUM), static_cast<unsigned>(NUM - 1));
#define HANDLE_INST(NUM, OPCODE, CLASS) EXPECT_OPCODE_SLOT(NUM, OPCODE, CLASS)
#include "llvm/IR/Instruction.def"
#undef HANDLE_INST
#undef EXPECT_OPCODE_SLOT

  // Test getSlotIndex for Types
#define EXPECT_TYPE_SLOT(TypeIDTok, CanonEnum, CanonStr)                       \
  EXPECT_EQ(Vocabulary::getSlotIndex(Type::TypeIDTok),                         \
            MaxOpcodes + static_cast<unsigned>(                                \
                             Vocabulary::CanonicalTypeID::CanonEnum));

  IR2VEC_HANDLE_TYPE_BIMAP(EXPECT_TYPE_SLOT)

#undef EXPECT_TYPE_SLOT

  // Test getSlotIndex for Value operands
>>>>>>> 35227056
  LLVMContext Ctx;
  Module M("TestM", Ctx);
  FunctionType *FTy =
      FunctionType::get(Type::getVoidTy(Ctx), {Type::getInt32Ty(Ctx)}, false);
  Function *F = Function::Create(FTy, Function::ExternalLinkage, "testFunc", M);

<<<<<<< HEAD
  // Test Function operand
  EXPECT_EQ(Vocabulary::getNumericID(F),
            MaxOpcodes + MaxTypeIDs + 0u); // Function = 0

  // Test Constant operand
  Constant *C = ConstantInt::get(Type::getInt32Ty(Ctx), 42);
  EXPECT_EQ(Vocabulary::getNumericID(C),
            MaxOpcodes + MaxTypeIDs + 2u); // Constant = 2
=======
#define EXPECTED_VOCAB_OPERAND_SLOT(X)                                         \
  MaxOpcodes + MaxCanonicalTypeIDs + static_cast<unsigned>(X)
  // Test Function operand
  EXPECT_EQ(Vocabulary::getSlotIndex(*F),
            EXPECTED_VOCAB_OPERAND_SLOT(Vocabulary::OperandKind::FunctionID));

  // Test Constant operand
  Constant *C = ConstantInt::get(Type::getInt32Ty(Ctx), 42);
  EXPECT_EQ(Vocabulary::getSlotIndex(*C),
            EXPECTED_VOCAB_OPERAND_SLOT(Vocabulary::OperandKind::ConstantID));
>>>>>>> 35227056

  // Test Pointer operand
  BasicBlock *BB = BasicBlock::Create(Ctx, "entry", F);
  AllocaInst *PtrVal = new AllocaInst(Type::getInt32Ty(Ctx), 0, "ptr", BB);
<<<<<<< HEAD
  EXPECT_EQ(Vocabulary::getNumericID(PtrVal),
            MaxOpcodes + MaxTypeIDs + 1u); // Pointer = 1

  // Test Variable operand (function argument)
  Argument *Arg = F->getArg(0);
  EXPECT_EQ(Vocabulary::getNumericID(Arg),
            MaxOpcodes + MaxTypeIDs + 3u); // Variable = 3
=======
  EXPECT_EQ(Vocabulary::getSlotIndex(*PtrVal),
            EXPECTED_VOCAB_OPERAND_SLOT(Vocabulary::OperandKind::PointerID));

  // Test Variable operand (function argument)
  Argument *Arg = F->getArg(0);
  EXPECT_EQ(Vocabulary::getSlotIndex(*Arg),
            EXPECTED_VOCAB_OPERAND_SLOT(Vocabulary::OperandKind::VariableID));
#undef EXPECTED_VOCAB_OPERAND_SLOT
>>>>>>> 35227056
}

#if GTEST_HAS_DEATH_TEST
#ifndef NDEBUG
TEST(IR2VecVocabularyTest, NumericIDMapInvalidInputs) {
  // Test invalid opcode IDs
<<<<<<< HEAD
  EXPECT_DEATH(Vocabulary::getNumericID(0u), "Invalid opcode");
  EXPECT_DEATH(Vocabulary::getNumericID(MaxOpcodes + 1), "Invalid opcode");

  // Test invalid type IDs
  EXPECT_DEATH(Vocabulary::getNumericID(static_cast<Type::TypeID>(MaxTypeIDs)),
               "Invalid type ID");
  EXPECT_DEATH(
      Vocabulary::getNumericID(static_cast<Type::TypeID>(MaxTypeIDs + 10)),
=======
  EXPECT_DEATH(Vocabulary::getSlotIndex(0u), "Invalid opcode");
  EXPECT_DEATH(Vocabulary::getSlotIndex(MaxOpcodes + 1), "Invalid opcode");

  // Test invalid type IDs
  EXPECT_DEATH(Vocabulary::getSlotIndex(static_cast<Type::TypeID>(MaxTypeIDs)),
               "Invalid type ID");
  EXPECT_DEATH(
      Vocabulary::getSlotIndex(static_cast<Type::TypeID>(MaxTypeIDs + 10)),
>>>>>>> 35227056
      "Invalid type ID");
}
#endif // NDEBUG
#endif // GTEST_HAS_DEATH_TEST

TEST(IR2VecVocabularyTest, StringKeyGeneration) {
  EXPECT_EQ(Vocabulary::getStringKey(0), "Ret");
  EXPECT_EQ(Vocabulary::getStringKey(12), "Add");

#define EXPECT_OPCODE(NUM, OPCODE, CLASS)                                      \
  EXPECT_EQ(Vocabulary::getStringKey(Vocabulary::getSlotIndex(NUM)),           \
            Vocabulary::getVocabKeyForOpcode(NUM));
#define HANDLE_INST(NUM, OPCODE, CLASS) EXPECT_OPCODE(NUM, OPCODE, CLASS)
#include "llvm/IR/Instruction.def"
#undef HANDLE_INST
#undef EXPECT_OPCODE

  // Verify CanonicalTypeID -> string mapping
#define EXPECT_CANONICAL_TYPE_NAME(TypeIDTok, CanonEnum, CanonStr)             \
  EXPECT_EQ(Vocabulary::getStringKey(                                          \
                MaxOpcodes + static_cast<unsigned>(                            \
                                 Vocabulary::CanonicalTypeID::CanonEnum)),     \
            CanonStr);

  IR2VEC_HANDLE_TYPE_BIMAP(EXPECT_CANONICAL_TYPE_NAME)

#undef EXPECT_CANONICAL_TYPE_NAME

#define HANDLE_OPERAND_KINDS(X)                                                \
  X(FunctionID, "Function")                                                    \
  X(PointerID, "Pointer")                                                      \
  X(ConstantID, "Constant")                                                    \
  X(VariableID, "Variable")

#define EXPECT_OPERAND_KIND(EnumName, Str)                                     \
  EXPECT_EQ(Vocabulary::getStringKey(                                          \
                MaxOpcodes + MaxCanonicalTypeIDs +                             \
                static_cast<unsigned>(Vocabulary::OperandKind::EnumName)),     \
            Str);

  HANDLE_OPERAND_KINDS(EXPECT_OPERAND_KIND)

#undef EXPECT_OPERAND_KIND
#undef HANDLE_OPERAND_KINDS

  StringRef FuncArgKey =
      Vocabulary::getStringKey(MaxOpcodes + MaxCanonicalTypeIDs + 0);
  StringRef PtrArgKey =
      Vocabulary::getStringKey(MaxOpcodes + MaxCanonicalTypeIDs + 1);
  EXPECT_EQ(FuncArgKey, "Function");
  EXPECT_EQ(PtrArgKey, "Pointer");
}

TEST(IR2VecVocabularyTest, VocabularyDimensions) {
  {
    Vocabulary V(Vocabulary::createDummyVocabForTest(1));
    EXPECT_TRUE(V.isValid());
    EXPECT_EQ(V.getDimension(), 1u);
  }

  {
    Vocabulary V(Vocabulary::createDummyVocabForTest(5));
    EXPECT_TRUE(V.isValid());
    EXPECT_EQ(V.getDimension(), 5u);
  }

  {
    Vocabulary V(Vocabulary::createDummyVocabForTest(10));
    EXPECT_TRUE(V.isValid());
    EXPECT_EQ(V.getDimension(), 10u);
  }
}

#if GTEST_HAS_DEATH_TEST
#ifndef NDEBUG
TEST(IR2VecVocabularyTest, InvalidAccess) {
  Vocabulary V(Vocabulary::createDummyVocabForTest(2));

  EXPECT_DEATH(V[0u], "Invalid opcode");

  EXPECT_DEATH(V[100u], "Invalid opcode");
}
#endif // NDEBUG
#endif // GTEST_HAS_DEATH_TEST

TEST(IR2VecVocabularyTest, TypeIDStringKeyMapping) {
#define EXPECT_TYPE_TO_CANONICAL(TypeIDTok, CanonEnum, CanonStr)               \
  EXPECT_EQ(                                                                   \
      Vocabulary::getStringKey(Vocabulary::getSlotIndex(Type::TypeIDTok)),     \
      CanonStr);

  IR2VEC_HANDLE_TYPE_BIMAP(EXPECT_TYPE_TO_CANONICAL)

#undef EXPECT_TYPE_TO_CANONICAL
}

TEST(IR2VecVocabularyTest, InvalidVocabularyConstruction) {
  std::vector<Embedding> InvalidVocab;
  InvalidVocab.push_back(Embedding(2, 1.0));
  InvalidVocab.push_back(Embedding(2, 2.0));

  Vocabulary V(std::move(InvalidVocab));
  EXPECT_FALSE(V.isValid());

  {
    Vocabulary InvalidResult;
    EXPECT_FALSE(InvalidResult.isValid());
#if GTEST_HAS_DEATH_TEST
#ifndef NDEBUG
    EXPECT_DEATH(InvalidResult.getDimension(), "IR2Vec Vocabulary is invalid");
#endif // NDEBUG
#endif // GTEST_HAS_DEATH_TEST
  }
}

} // end anonymous namespace<|MERGE_RESOLUTION|>--- conflicted
+++ resolved
@@ -335,11 +335,6 @@
   const auto &RetEmb = InstMap.at(RetInst);
   EXPECT_EQ(AddEmb.size(), 2u);
   EXPECT_EQ(RetEmb.size(), 2u);
-<<<<<<< HEAD
-
-  EXPECT_TRUE(AddEmb.approximatelyEquals(Embedding(2, 27.9)));
-  EXPECT_TRUE(RetEmb.approximatelyEquals(Embedding(2, 17.0)));
-=======
 
   EXPECT_TRUE(AddEmb.approximatelyEquals(Embedding(2, 25.5)));
   EXPECT_TRUE(RetEmb.approximatelyEquals(Embedding(2, 15.5)));
@@ -360,7 +355,6 @@
 
   EXPECT_TRUE(InstMap.at(AddInst).approximatelyEquals(Embedding(2, 25.5)));
   EXPECT_TRUE(InstMap.at(RetInst).approximatelyEquals(Embedding(2, 32.6)));
->>>>>>> 35227056
 }
 
 TEST_F(IR2VecTestFixture, GetBBVecMap_Symbolic) {
@@ -373,11 +367,6 @@
   EXPECT_TRUE(BBMap.count(BB));
   EXPECT_EQ(BBMap.at(BB).size(), 2u);
 
-<<<<<<< HEAD
-  // BB vector should be sum of add and ret: {27.9, 27.9} + {17.0, 17.0} =
-  // {44.9, 44.9}
-  EXPECT_TRUE(BBMap.at(BB).approximatelyEquals(Embedding(2, 44.9)));
-=======
   // BB vector should be sum of add and ret: {25.5, 25.5} + {15.5, 15.5} =
   // {41.0, 41.0}
   EXPECT_TRUE(BBMap.at(BB).approximatelyEquals(Embedding(2, 41.0)));
@@ -396,7 +385,6 @@
   // BB vector should be sum of add and ret: {25.5, 25.5} + {32.6, 32.6} =
   // {58.1, 58.1}
   EXPECT_TRUE(BBMap.at(BB).approximatelyEquals(Embedding(2, 58.1)));
->>>>>>> 35227056
 }
 
 TEST_F(IR2VecTestFixture, GetBBVector_Symbolic) {
@@ -406,11 +394,7 @@
   const auto &BBVec = Emb->getBBVector(*BB);
 
   EXPECT_EQ(BBVec.size(), 2u);
-<<<<<<< HEAD
-  EXPECT_TRUE(BBVec.approximatelyEquals(Embedding(2, 44.9)));
-=======
   EXPECT_TRUE(BBVec.approximatelyEquals(Embedding(2, 41.0)));
->>>>>>> 35227056
 }
 
 TEST_F(IR2VecTestFixture, GetBBVector_FlowAware) {
@@ -431,15 +415,6 @@
 
   EXPECT_EQ(FuncVec.size(), 2u);
 
-<<<<<<< HEAD
-  // Function vector should match BB vector (only one BB): {44.9, 44.9}
-  EXPECT_TRUE(FuncVec.approximatelyEquals(Embedding(2, 44.9)));
-}
-
-static constexpr unsigned MaxOpcodes = Vocabulary::MaxOpcodes;
-static constexpr unsigned MaxTypeIDs = Vocabulary::MaxTypeIDs;
-static constexpr unsigned MaxOperands = Vocabulary::MaxOperandKinds;
-=======
   // Function vector should match BB vector (only one BB): {41.0, 41.0}
   EXPECT_TRUE(FuncVec.approximatelyEquals(Embedding(2, 41.0)));
 }
@@ -475,7 +450,6 @@
   X(LabelTyID, LabelTy, "LabelTy")                                             \
   X(TokenTyID, TokenTy, "TokenTy")                                             \
   X(MetadataTyID, MetadataTy, "MetadataTy")
->>>>>>> 35227056
 
 TEST(IR2VecVocabularyTest, DummyVocabTest) {
   for (unsigned Dim = 1; Dim <= 10; ++Dim) {
@@ -505,27 +479,6 @@
   }
 }
 
-<<<<<<< HEAD
-TEST(IR2VecVocabularyTest, NumericIDMap) {
-  // Test getNumericID for opcodes
-  EXPECT_EQ(Vocabulary::getNumericID(1u), 0u);
-  EXPECT_EQ(Vocabulary::getNumericID(13u), 12u);
-  EXPECT_EQ(Vocabulary::getNumericID(MaxOpcodes), MaxOpcodes - 1);
-
-  // Test getNumericID for Type IDs
-  EXPECT_EQ(Vocabulary::getNumericID(Type::VoidTyID),
-            MaxOpcodes + static_cast<unsigned>(Type::VoidTyID));
-  EXPECT_EQ(Vocabulary::getNumericID(Type::HalfTyID),
-            MaxOpcodes + static_cast<unsigned>(Type::HalfTyID));
-  EXPECT_EQ(Vocabulary::getNumericID(Type::FloatTyID),
-            MaxOpcodes + static_cast<unsigned>(Type::FloatTyID));
-  EXPECT_EQ(Vocabulary::getNumericID(Type::IntegerTyID),
-            MaxOpcodes + static_cast<unsigned>(Type::IntegerTyID));
-  EXPECT_EQ(Vocabulary::getNumericID(Type::PointerTyID),
-            MaxOpcodes + static_cast<unsigned>(Type::PointerTyID));
-
-  // Test getNumericID for Value operands
-=======
 TEST(IR2VecVocabularyTest, SlotIdxMapping) {
   // Test getSlotIndex for Opcodes
 #define EXPECT_OPCODE_SLOT(NUM, OPCODE, CLASS)                                 \
@@ -546,23 +499,12 @@
 #undef EXPECT_TYPE_SLOT
 
   // Test getSlotIndex for Value operands
->>>>>>> 35227056
   LLVMContext Ctx;
   Module M("TestM", Ctx);
   FunctionType *FTy =
       FunctionType::get(Type::getVoidTy(Ctx), {Type::getInt32Ty(Ctx)}, false);
   Function *F = Function::Create(FTy, Function::ExternalLinkage, "testFunc", M);
 
-<<<<<<< HEAD
-  // Test Function operand
-  EXPECT_EQ(Vocabulary::getNumericID(F),
-            MaxOpcodes + MaxTypeIDs + 0u); // Function = 0
-
-  // Test Constant operand
-  Constant *C = ConstantInt::get(Type::getInt32Ty(Ctx), 42);
-  EXPECT_EQ(Vocabulary::getNumericID(C),
-            MaxOpcodes + MaxTypeIDs + 2u); // Constant = 2
-=======
 #define EXPECTED_VOCAB_OPERAND_SLOT(X)                                         \
   MaxOpcodes + MaxCanonicalTypeIDs + static_cast<unsigned>(X)
   // Test Function operand
@@ -573,20 +515,10 @@
   Constant *C = ConstantInt::get(Type::getInt32Ty(Ctx), 42);
   EXPECT_EQ(Vocabulary::getSlotIndex(*C),
             EXPECTED_VOCAB_OPERAND_SLOT(Vocabulary::OperandKind::ConstantID));
->>>>>>> 35227056
 
   // Test Pointer operand
   BasicBlock *BB = BasicBlock::Create(Ctx, "entry", F);
   AllocaInst *PtrVal = new AllocaInst(Type::getInt32Ty(Ctx), 0, "ptr", BB);
-<<<<<<< HEAD
-  EXPECT_EQ(Vocabulary::getNumericID(PtrVal),
-            MaxOpcodes + MaxTypeIDs + 1u); // Pointer = 1
-
-  // Test Variable operand (function argument)
-  Argument *Arg = F->getArg(0);
-  EXPECT_EQ(Vocabulary::getNumericID(Arg),
-            MaxOpcodes + MaxTypeIDs + 3u); // Variable = 3
-=======
   EXPECT_EQ(Vocabulary::getSlotIndex(*PtrVal),
             EXPECTED_VOCAB_OPERAND_SLOT(Vocabulary::OperandKind::PointerID));
 
@@ -595,23 +527,12 @@
   EXPECT_EQ(Vocabulary::getSlotIndex(*Arg),
             EXPECTED_VOCAB_OPERAND_SLOT(Vocabulary::OperandKind::VariableID));
 #undef EXPECTED_VOCAB_OPERAND_SLOT
->>>>>>> 35227056
 }
 
 #if GTEST_HAS_DEATH_TEST
 #ifndef NDEBUG
 TEST(IR2VecVocabularyTest, NumericIDMapInvalidInputs) {
   // Test invalid opcode IDs
-<<<<<<< HEAD
-  EXPECT_DEATH(Vocabulary::getNumericID(0u), "Invalid opcode");
-  EXPECT_DEATH(Vocabulary::getNumericID(MaxOpcodes + 1), "Invalid opcode");
-
-  // Test invalid type IDs
-  EXPECT_DEATH(Vocabulary::getNumericID(static_cast<Type::TypeID>(MaxTypeIDs)),
-               "Invalid type ID");
-  EXPECT_DEATH(
-      Vocabulary::getNumericID(static_cast<Type::TypeID>(MaxTypeIDs + 10)),
-=======
   EXPECT_DEATH(Vocabulary::getSlotIndex(0u), "Invalid opcode");
   EXPECT_DEATH(Vocabulary::getSlotIndex(MaxOpcodes + 1), "Invalid opcode");
 
@@ -620,7 +541,6 @@
                "Invalid type ID");
   EXPECT_DEATH(
       Vocabulary::getSlotIndex(static_cast<Type::TypeID>(MaxTypeIDs + 10)),
->>>>>>> 35227056
       "Invalid type ID");
 }
 #endif // NDEBUG
