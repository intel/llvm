--- conflicted
+++ resolved
@@ -109,25 +109,6 @@
   }
 }
 
-<<<<<<< HEAD
-TEST(EmbeddingTest, AddVectors) {
-  Embedding E1 = {1.0, 2.0, 3.0};
-  Embedding E2 = {0.5, 1.5, -1.0};
-
-  E1 += E2;
-  EXPECT_THAT(E1, ElementsAre(1.5, 3.5, 2.0));
-
-  // Check that E2 is unchanged
-  EXPECT_THAT(E2, ElementsAre(0.5, 1.5, -1.0));
-}
-
-TEST(EmbeddingTest, SubtractVectors) {
-  Embedding E1 = {1.0, 2.0, 3.0};
-  Embedding E2 = {0.5, 1.5, -1.0};
-
-  E1 -= E2;
-  EXPECT_THAT(E1, ElementsAre(0.5, 0.5, 4.0));
-=======
 TEST(EmbeddingTest, AddVectorsOutOfPlace) {
   Embedding E1 = {1.0, 2.0, 3.0};
   Embedding E2 = {0.5, 1.5, -1.0};
@@ -146,14 +127,11 @@
 
   E1 += E2;
   EXPECT_THAT(E1, ElementsAre(1.5, 3.5, 2.0));
->>>>>>> 5ee67ebe
 
   // Check that E2 is unchanged
   EXPECT_THAT(E2, ElementsAre(0.5, 1.5, -1.0));
 }
 
-<<<<<<< HEAD
-=======
 TEST(EmbeddingTest, SubtractVectorsOutOfPlace) {
   Embedding E1 = {1.0, 2.0, 3.0};
   Embedding E2 = {0.5, 1.5, -1.0};
@@ -192,7 +170,6 @@
   EXPECT_THAT(E1, ElementsAre(1.0, 2.0, 3.0));
 }
 
->>>>>>> 5ee67ebe
 TEST(EmbeddingTest, AddScaledVector) {
   Embedding E1 = {1.0, 2.0, 3.0};
   Embedding E2 = {2.0, 0.5, -1.0};
@@ -210,22 +187,14 @@
   EXPECT_TRUE(E1.approximatelyEquals(E2)); // Diff = 1e-7
 
   Embedding E3 = {1.00002, 2.00002, 3.00002}; // Diff = 2e-5
-<<<<<<< HEAD
-  EXPECT_FALSE(E1.approximatelyEquals(E3));
-=======
   EXPECT_FALSE(E1.approximatelyEquals(E3, 1e-6));
->>>>>>> 5ee67ebe
   EXPECT_TRUE(E1.approximatelyEquals(E3, 3e-5));
 
   Embedding E_clearly_within = {1.0000005, 2.0000005, 3.0000005}; // Diff = 5e-7
   EXPECT_TRUE(E1.approximatelyEquals(E_clearly_within));
 
   Embedding E_clearly_outside = {1.00001, 2.00001, 3.00001}; // Diff = 1e-5
-<<<<<<< HEAD
-  EXPECT_FALSE(E1.approximatelyEquals(E_clearly_outside));
-=======
   EXPECT_FALSE(E1.approximatelyEquals(E_clearly_outside, 1e-6));
->>>>>>> 5ee67ebe
 
   Embedding E4 = {1.0, 2.0, 3.5}; // Large diff
   EXPECT_FALSE(E1.approximatelyEquals(E4, 0.01));
@@ -244,7 +213,12 @@
   EXPECT_DEATH(E[4] = 4.0, "Index out of bounds");
 }
 
-<<<<<<< HEAD
+TEST(EmbeddingTest, MismatchedDimensionsAddVectorsOutOfPlace) {
+  Embedding E1 = {1.0, 2.0};
+  Embedding E2 = {1.0};
+  EXPECT_DEATH(E1 + E2, "Vectors must have the same dimension");
+}
+
 TEST(EmbeddingTest, MismatchedDimensionsAddVectors) {
   Embedding E1 = {1.0, 2.0};
   Embedding E2 = {1.0};
@@ -260,29 +234,6 @@
 TEST(EmbeddingTest, MismatchedDimensionsAddScaledVector) {
   Embedding E1 = {1.0, 2.0};
   Embedding E2 = {1.0};
-=======
-TEST(EmbeddingTest, MismatchedDimensionsAddVectorsOutOfPlace) {
-  Embedding E1 = {1.0, 2.0};
-  Embedding E2 = {1.0};
-  EXPECT_DEATH(E1 + E2, "Vectors must have the same dimension");
-}
-
-TEST(EmbeddingTest, MismatchedDimensionsAddVectors) {
-  Embedding E1 = {1.0, 2.0};
-  Embedding E2 = {1.0};
-  EXPECT_DEATH(E1 += E2, "Vectors must have the same dimension");
-}
-
-TEST(EmbeddingTest, MismatchedDimensionsSubtractVectors) {
-  Embedding E1 = {1.0, 2.0};
-  Embedding E2 = {1.0};
-  EXPECT_DEATH(E1 -= E2, "Vectors must have the same dimension");
-}
-
-TEST(EmbeddingTest, MismatchedDimensionsAddScaledVector) {
-  Embedding E1 = {1.0, 2.0};
-  Embedding E2 = {1.0};
->>>>>>> 5ee67ebe
   EXPECT_DEATH(E1.scaleAndAdd(E2, 1.0f),
                "Vectors must have the same dimension");
 }
@@ -304,14 +255,7 @@
   FunctionType *FTy = FunctionType::get(Type::getVoidTy(Ctx), false);
   Function *F = Function::Create(FTy, Function::ExternalLinkage, "f", M);
 
-<<<<<<< HEAD
-  auto Result = Embedder::create(IR2VecKind::Symbolic, *F, V);
-  EXPECT_TRUE(static_cast<bool>(Result));
-
-  auto *Emb = Result->get();
-=======
   auto Emb = Embedder::create(IR2VecKind::Symbolic, *F, V);
->>>>>>> 5ee67ebe
   EXPECT_NE(Emb, nullptr);
 }
 
@@ -326,15 +270,6 @@
   // static_cast an invalid int to IR2VecKind
   auto Result = Embedder::create(static_cast<IR2VecKind>(-1), *F, V);
   EXPECT_FALSE(static_cast<bool>(Result));
-<<<<<<< HEAD
-
-  std::string ErrMsg;
-  llvm::handleAllErrors(
-      Result.takeError(),
-      [&](const llvm::ErrorInfoBase &EIB) { ErrMsg = EIB.message(); });
-  EXPECT_NE(ErrMsg.find("Unknown IR2VecKind"), std::string::npos);
-=======
->>>>>>> 5ee67ebe
 }
 
 TEST(IR2VecTest, LookupVocab) {
@@ -382,11 +317,7 @@
   EXPECT_EQ(validResult.getDimension(), 2u);
 }
 
-<<<<<<< HEAD
-// Fixture for IR2Vec tests requiring IR setup and weight management.
-=======
 // Fixture for IR2Vec tests requiring IR setup.
->>>>>>> 5ee67ebe
 class IR2VecTestFixture : public ::testing::Test {
 protected:
   Vocab V;
@@ -397,13 +328,6 @@
   Instruction *AddInst = nullptr;
   Instruction *RetInst = nullptr;
 
-<<<<<<< HEAD
-  float OriginalOpcWeight = ::OpcWeight;
-  float OriginalTypeWeight = ::TypeWeight;
-  float OriginalArgWeight = ::ArgWeight;
-
-=======
->>>>>>> 5ee67ebe
   void SetUp() override {
     V = {{"add", {1.0, 2.0}},
          {"integerTy", {0.25, 0.25}},
@@ -423,34 +347,12 @@
 
     AddInst = BinaryOperator::CreateAdd(Arg, Const, "add", BB);
     RetInst = ReturnInst::Create(Ctx, AddInst, BB);
-<<<<<<< HEAD
-  }
-
-  void setWeights(float OpcWeight, float TypeWeight, float ArgWeight) {
-    ::OpcWeight = OpcWeight;
-    ::TypeWeight = TypeWeight;
-    ::ArgWeight = ArgWeight;
-  }
-
-  void TearDown() override {
-    // Restore original global weights
-    ::OpcWeight = OriginalOpcWeight;
-    ::TypeWeight = OriginalTypeWeight;
-    ::ArgWeight = OriginalArgWeight;
-=======
->>>>>>> 5ee67ebe
   }
 };
 
 TEST_F(IR2VecTestFixture, GetInstVecMap) {
-<<<<<<< HEAD
-  auto Result = Embedder::create(IR2VecKind::Symbolic, *F, V);
-  ASSERT_TRUE(static_cast<bool>(Result));
-  auto Emb = std::move(*Result);
-=======
   auto Emb = Embedder::create(IR2VecKind::Symbolic, *F, V);
   ASSERT_TRUE(static_cast<bool>(Emb));
->>>>>>> 5ee67ebe
 
   const auto &InstMap = Emb->getInstVecMap();
 
@@ -471,14 +373,8 @@
 }
 
 TEST_F(IR2VecTestFixture, GetBBVecMap) {
-<<<<<<< HEAD
-  auto Result = Embedder::create(IR2VecKind::Symbolic, *F, V);
-  ASSERT_TRUE(static_cast<bool>(Result));
-  auto Emb = std::move(*Result);
-=======
   auto Emb = Embedder::create(IR2VecKind::Symbolic, *F, V);
   ASSERT_TRUE(static_cast<bool>(Emb));
->>>>>>> 5ee67ebe
 
   const auto &BBMap = Emb->getBBVecMap();
 
@@ -493,14 +389,8 @@
 }
 
 TEST_F(IR2VecTestFixture, GetBBVector) {
-<<<<<<< HEAD
-  auto Result = Embedder::create(IR2VecKind::Symbolic, *F, V);
-  ASSERT_TRUE(static_cast<bool>(Result));
-  auto Emb = std::move(*Result);
-=======
   auto Emb = Embedder::create(IR2VecKind::Symbolic, *F, V);
   ASSERT_TRUE(static_cast<bool>(Emb));
->>>>>>> 5ee67ebe
 
   const auto &BBVec = Emb->getBBVector(*BB);
 
@@ -510,14 +400,8 @@
 }
 
 TEST_F(IR2VecTestFixture, GetFunctionVector) {
-<<<<<<< HEAD
-  auto Result = Embedder::create(IR2VecKind::Symbolic, *F, V);
-  ASSERT_TRUE(static_cast<bool>(Result));
-  auto Emb = std::move(*Result);
-=======
   auto Emb = Embedder::create(IR2VecKind::Symbolic, *F, V);
   ASSERT_TRUE(static_cast<bool>(Emb));
->>>>>>> 5ee67ebe
 
   const auto &FuncVec = Emb->getFunctionVector();
 
@@ -528,26 +412,6 @@
               ElementsAre(DoubleNear(1.29, 1e-6), DoubleNear(2.31, 1e-6)));
 }
 
-<<<<<<< HEAD
-TEST_F(IR2VecTestFixture, GetFunctionVectorWithCustomWeights) {
-  setWeights(1.0, 1.0, 1.0);
-
-  auto Result = Embedder::create(IR2VecKind::Symbolic, *F, V);
-  ASSERT_TRUE(static_cast<bool>(Result));
-  auto Emb = std::move(*Result);
-
-  const auto &FuncVec = Emb->getFunctionVector();
-
-  EXPECT_EQ(FuncVec.size(), 2u);
-
-  // Expected: 1*([1.0 2.0] + [0.0 0.0]) + 1*([0.5 0.5] + [0.0 0.0]) + 1*([0.2
-  // 0.3] + [0.0 0.0])
-  EXPECT_THAT(FuncVec,
-              ElementsAre(DoubleNear(1.7, 1e-6), DoubleNear(2.8, 1e-6)));
-}
-
-=======
->>>>>>> 5ee67ebe
 TEST(IR2VecTest, IR2VecVocabAnalysisWithPrepopulatedVocab) {
   Vocab InitialVocab = {{"key1", {1.1, 2.2}}, {"key2", {3.3, 4.4}}};
   Vocab ExpectedVocab = InitialVocab;
