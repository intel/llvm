--- conflicted
+++ resolved
@@ -297,11 +297,7 @@
 // Fixture for IR2Vec tests requiring IR setup.
 class IR2VecTestFixture : public ::testing::Test {
 protected:
-<<<<<<< HEAD
-  Vocabulary *V;
-=======
   std::unique_ptr<Vocabulary> V;
->>>>>>> 54c4ef26
   LLVMContext Ctx;
   std::unique_ptr<Module> M;
   Function *F = nullptr;
@@ -310,11 +306,7 @@
   Instruction *RetInst = nullptr;
 
   void SetUp() override {
-<<<<<<< HEAD
-    V = new Vocabulary(Vocabulary::createDummyVocabForTest(2));
-=======
     V = std::make_unique<Vocabulary>(Vocabulary::createDummyVocabForTest(2));
->>>>>>> 54c4ef26
 
     // Setup IR
     M = std::make_unique<Module>("TestM", Ctx);
@@ -331,11 +323,7 @@
   }
 };
 
-<<<<<<< HEAD
-TEST_F(IR2VecTestFixture, GetInstVecMap_Symbolic) {
-=======
 TEST_F(IR2VecTestFixture, GetInstVec_Symbolic) {
->>>>>>> 54c4ef26
   auto Emb = Embedder::create(IR2VecKind::Symbolic, *F, *V);
   ASSERT_TRUE(static_cast<bool>(Emb));
 
@@ -348,49 +336,6 @@
   EXPECT_TRUE(RetEmb.approximatelyEquals(Embedding(2, 15.5)));
 }
 
-<<<<<<< HEAD
-TEST_F(IR2VecTestFixture, GetInstVecMap_FlowAware) {
-  auto Emb = Embedder::create(IR2VecKind::FlowAware, *F, *V);
-  ASSERT_TRUE(static_cast<bool>(Emb));
-
-  const auto &InstMap = Emb->getInstVecMap();
-
-  EXPECT_EQ(InstMap.size(), 2u);
-  EXPECT_TRUE(InstMap.count(AddInst));
-  EXPECT_TRUE(InstMap.count(RetInst));
-
-  EXPECT_EQ(InstMap.at(AddInst).size(), 2u);
-  EXPECT_EQ(InstMap.at(RetInst).size(), 2u);
-
-  EXPECT_TRUE(InstMap.at(AddInst).approximatelyEquals(Embedding(2, 25.5)));
-  EXPECT_TRUE(InstMap.at(RetInst).approximatelyEquals(Embedding(2, 32.6)));
-}
-
-TEST_F(IR2VecTestFixture, GetBBVecMap_Symbolic) {
-  auto Emb = Embedder::create(IR2VecKind::Symbolic, *F, *V);
-  ASSERT_TRUE(static_cast<bool>(Emb));
-
-  const auto &BBMap = Emb->getBBVecMap();
-
-  EXPECT_EQ(BBMap.size(), 1u);
-  EXPECT_TRUE(BBMap.count(BB));
-  EXPECT_EQ(BBMap.at(BB).size(), 2u);
-
-  // BB vector should be sum of add and ret: {25.5, 25.5} + {15.5, 15.5} =
-  // {41.0, 41.0}
-  EXPECT_TRUE(BBMap.at(BB).approximatelyEquals(Embedding(2, 41.0)));
-}
-
-TEST_F(IR2VecTestFixture, GetBBVecMap_FlowAware) {
-  auto Emb = Embedder::create(IR2VecKind::FlowAware, *F, *V);
-  ASSERT_TRUE(static_cast<bool>(Emb));
-
-  const auto &BBMap = Emb->getBBVecMap();
-
-  EXPECT_EQ(BBMap.size(), 1u);
-  EXPECT_TRUE(BBMap.count(BB));
-  EXPECT_EQ(BBMap.at(BB).size(), 2u);
-=======
 TEST_F(IR2VecTestFixture, GetInstVec_FlowAware) {
   auto Emb = Embedder::create(IR2VecKind::FlowAware, *F, *V);
   ASSERT_TRUE(static_cast<bool>(Emb));
@@ -399,7 +344,6 @@
   const auto &RetEmb = Emb->getInstVector(*RetInst);
   EXPECT_EQ(AddEmb.size(), 2u);
   EXPECT_EQ(RetEmb.size(), 2u);
->>>>>>> 54c4ef26
 
   EXPECT_TRUE(AddEmb.approximatelyEquals(Embedding(2, 25.5)));
   EXPECT_TRUE(RetEmb.approximatelyEquals(Embedding(2, 32.6)));
