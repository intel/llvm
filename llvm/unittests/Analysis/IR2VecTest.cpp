--- conflicted
+++ resolved
@@ -32,10 +32,6 @@
   TestableEmbedder(const Function &F, const Vocabulary &V) : Embedder(F, V) {}
   void computeEmbeddings() const override {}
   void computeEmbeddings(const BasicBlock &BB) const override {}
-<<<<<<< HEAD
-  using Embedder::lookupVocab;
-=======
->>>>>>> 10a576f7
 };
 
 TEST(EmbeddingTest, ConstructorsAndAccessors) {
@@ -220,7 +216,6 @@
   Embedding E1 = {1.0, 2.0};
   Embedding E2 = {1.0};
   EXPECT_DEATH(E1 + E2, "Vectors must have the same dimension");
-<<<<<<< HEAD
 }
 
 TEST(EmbeddingTest, MismatchedDimensionsAddVectors) {
@@ -238,25 +233,6 @@
 TEST(EmbeddingTest, MismatchedDimensionsAddScaledVector) {
   Embedding E1 = {1.0, 2.0};
   Embedding E2 = {1.0};
-=======
-}
-
-TEST(EmbeddingTest, MismatchedDimensionsAddVectors) {
-  Embedding E1 = {1.0, 2.0};
-  Embedding E2 = {1.0};
-  EXPECT_DEATH(E1 += E2, "Vectors must have the same dimension");
-}
-
-TEST(EmbeddingTest, MismatchedDimensionsSubtractVectors) {
-  Embedding E1 = {1.0, 2.0};
-  Embedding E2 = {1.0};
-  EXPECT_DEATH(E1 -= E2, "Vectors must have the same dimension");
-}
-
-TEST(EmbeddingTest, MismatchedDimensionsAddScaledVector) {
-  Embedding E1 = {1.0, 2.0};
-  Embedding E2 = {1.0};
->>>>>>> 10a576f7
   EXPECT_DEATH(E1.scaleAndAdd(E2, 1.0f),
                "Vectors must have the same dimension");
 }
@@ -271,37 +247,8 @@
 #endif // GTEST_HAS_DEATH_TEST
 
 TEST(IR2VecTest, CreateSymbolicEmbedder) {
-<<<<<<< HEAD
-  Vocab V = {{"foo", {1.0, 2.0}}};
-
-  LLVMContext Ctx;
-  Module M("M", Ctx);
-  FunctionType *FTy = FunctionType::get(Type::getVoidTy(Ctx), false);
-  Function *F = Function::Create(FTy, Function::ExternalLinkage, "f", M);
-
-  auto Emb = Embedder::create(IR2VecKind::Symbolic, *F, V);
-  EXPECT_NE(Emb, nullptr);
-}
-
-TEST(IR2VecTest, CreateInvalidMode) {
-  Vocab V = {{"foo", {1.0, 2.0}}};
-
-  LLVMContext Ctx;
-  Module M("M", Ctx);
-  FunctionType *FTy = FunctionType::get(Type::getVoidTy(Ctx), false);
-  Function *F = Function::Create(FTy, Function::ExternalLinkage, "f", M);
-
-  // static_cast an invalid int to IR2VecKind
-  auto Result = Embedder::create(static_cast<IR2VecKind>(-1), *F, V);
-  EXPECT_FALSE(static_cast<bool>(Result));
-}
-
-TEST(IR2VecTest, LookupVocab) {
-  Vocab V = {{"foo", {1.0, 2.0}}, {"bar", {3.0, 4.0}}};
-=======
   Vocabulary V = Vocabulary(Vocabulary::createDummyVocabForTest());
 
->>>>>>> 10a576f7
   LLVMContext Ctx;
   Module M("M", Ctx);
   FunctionType *FTy = FunctionType::get(Type::getVoidTy(Ctx), false);
@@ -334,35 +281,10 @@
   EXPECT_TRUE(E1.empty());
 }
 
-<<<<<<< HEAD
-TEST(IR2VecTest, IR2VecVocabResultValidity) {
-  // Default constructed is invalid
-  IR2VecVocabResult invalidResult;
-  EXPECT_FALSE(invalidResult.isValid());
-#if GTEST_HAS_DEATH_TEST
-#ifndef NDEBUG
-  EXPECT_DEATH(invalidResult.getVocabulary(), "IR2Vec Vocabulary is invalid");
-  EXPECT_DEATH(invalidResult.getDimension(), "IR2Vec Vocabulary is invalid");
-#endif // NDEBUG
-#endif // GTEST_HAS_DEATH_TEST
-
-  // Valid vocab
-  Vocab V = {{"foo", {1.0, 2.0}}, {"bar", {3.0, 4.0}}};
-  IR2VecVocabResult validResult(std::move(V));
-  EXPECT_TRUE(validResult.isValid());
-  EXPECT_EQ(validResult.getDimension(), 2u);
-}
-
-// Fixture for IR2Vec tests requiring IR setup.
-class IR2VecTestFixture : public ::testing::Test {
-protected:
-  Vocab V;
-=======
 // Fixture for IR2Vec tests requiring IR setup.
 class IR2VecTestFixture : public ::testing::Test {
 protected:
   Vocabulary V;
->>>>>>> 10a576f7
   LLVMContext Ctx;
   std::unique_ptr<Module> M;
   Function *F = nullptr;
@@ -371,15 +293,7 @@
   Instruction *RetInst = nullptr;
 
   void SetUp() override {
-<<<<<<< HEAD
-    V = {{"add", {1.0, 2.0}},
-         {"integerTy", {0.25, 0.25}},
-         {"constant", {0.04, 0.06}},
-         {"variable", {0.0, 0.0}},
-         {"unknownTy", {0.0, 0.0}}};
-=======
     V = Vocabulary(Vocabulary::createDummyVocabForTest(2));
->>>>>>> 10a576f7
 
     // Setup IR
     M = std::make_unique<Module>("TestM", Ctx);
@@ -399,7 +313,6 @@
 TEST_F(IR2VecTestFixture, GetInstVecMap) {
   auto Emb = Embedder::create(IR2VecKind::Symbolic, *F, V);
   ASSERT_TRUE(static_cast<bool>(Emb));
-<<<<<<< HEAD
 
   const auto &InstMap = Emb->getInstVecMap();
 
@@ -410,27 +323,8 @@
   EXPECT_EQ(InstMap.at(AddInst).size(), 2u);
   EXPECT_EQ(InstMap.at(RetInst).size(), 2u);
 
-  // Check values for add: {1.29, 2.31}
-  EXPECT_THAT(InstMap.at(AddInst),
-              ElementsAre(DoubleNear(1.29, 1e-6), DoubleNear(2.31, 1e-6)));
-
-  // Check values for ret: {0.0, 0.}; Neither ret nor voidTy are present in
-  // vocab
-  EXPECT_THAT(InstMap.at(RetInst), ElementsAre(0.0, 0.0));
-=======
-
-  const auto &InstMap = Emb->getInstVecMap();
-
-  EXPECT_EQ(InstMap.size(), 2u);
-  EXPECT_TRUE(InstMap.count(AddInst));
-  EXPECT_TRUE(InstMap.count(RetInst));
-
-  EXPECT_EQ(InstMap.at(AddInst).size(), 2u);
-  EXPECT_EQ(InstMap.at(RetInst).size(), 2u);
-
   EXPECT_TRUE(InstMap.at(AddInst).approximatelyEquals(Embedding(2, 27.6)));
   EXPECT_TRUE(InstMap.at(RetInst).approximatelyEquals(Embedding(2, 16.8)));
->>>>>>> 10a576f7
 }
 
 TEST_F(IR2VecTestFixture, GetBBVecMap) {
@@ -443,16 +337,9 @@
   EXPECT_TRUE(BBMap.count(BB));
   EXPECT_EQ(BBMap.at(BB).size(), 2u);
 
-<<<<<<< HEAD
-  // BB vector should be sum of add and ret: {1.29, 2.31} + {0.0, 0.0} =
-  // {1.29, 2.31}
-  EXPECT_THAT(BBMap.at(BB),
-              ElementsAre(DoubleNear(1.29, 1e-6), DoubleNear(2.31, 1e-6)));
-=======
   // BB vector should be sum of add and ret: {27.6, 27.6} + {16.8, 16.8} =
   // {44.4, 44.4}
   EXPECT_TRUE(BBMap.at(BB).approximatelyEquals(Embedding(2, 44.4)));
->>>>>>> 10a576f7
 }
 
 TEST_F(IR2VecTestFixture, GetBBVector) {
@@ -616,28 +503,4 @@
   }
 }
 
-TEST(IR2VecTest, IR2VecVocabAnalysisWithPrepopulatedVocab) {
-  Vocab InitialVocab = {{"key1", {1.1, 2.2}}, {"key2", {3.3, 4.4}}};
-  Vocab ExpectedVocab = InitialVocab;
-  unsigned ExpectedDim = InitialVocab.begin()->second.size();
-
-  IR2VecVocabAnalysis VocabAnalysis(std::move(InitialVocab));
-
-  LLVMContext TestCtx;
-  Module TestMod("TestModuleForVocabAnalysis", TestCtx);
-  ModuleAnalysisManager MAM;
-  IR2VecVocabResult Result = VocabAnalysis.run(TestMod, MAM);
-
-  EXPECT_TRUE(Result.isValid());
-  ASSERT_FALSE(Result.getVocabulary().empty());
-  EXPECT_EQ(Result.getDimension(), ExpectedDim);
-
-  const auto &ResultVocab = Result.getVocabulary();
-  EXPECT_EQ(ResultVocab.size(), ExpectedVocab.size());
-  for (const auto &pair : ExpectedVocab) {
-    EXPECT_TRUE(ResultVocab.count(pair.first));
-    EXPECT_THAT(ResultVocab.at(pair.first), ElementsAreArray(pair.second));
-  }
-}
-
 } // end anonymous namespace