--- conflicted
+++ resolved
@@ -37,18 +37,11 @@
   BranchInst::Create(If, Else, PoisonValue::get(I1Ty), Entry);
   BranchInst::Create(Then, If);
   BranchInst::Create(Then, Else);
-<<<<<<< HEAD
-  Value *Val1 = new LoadInst(I32Ty, UndefValue::get(PtrTy), "val1", Entry);
-  Value *Val2 = new LoadInst(I32Ty, UndefValue::get(PtrTy), "val2", Entry);
-  Value *Val3 = new LoadInst(I32Ty, UndefValue::get(PtrTy), "val3", Entry);
-  Value *Val4 = new LoadInst(I32Ty, UndefValue::get(PtrTy), "val4", Entry);
-=======
 
   Value *Val1 = new LoadInst(I32Ty, PoisonValue::get(PtrTy), "val1", Entry);
   Value *Val2 = new LoadInst(I32Ty, PoisonValue::get(PtrTy), "val2", Entry);
   Value *Val3 = new LoadInst(I32Ty, PoisonValue::get(PtrTy), "val3", Entry);
   Value *Val4 = new LoadInst(I32Ty, PoisonValue::get(PtrTy), "val4", Entry);
->>>>>>> 91e134ad
 
   PHINode *Phi1 = PHINode::Create(I32Ty, 2, "phi1", Then);
   Phi1->addIncoming(Val1, If);
