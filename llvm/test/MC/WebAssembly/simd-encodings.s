# RUN: llvm-mc -no-type-check -show-encoding -triple=wasm32-unknown-unknown -mattr=+simd128,+relaxed-simd,+half-precision < %s | FileCheck %s

main:
    .functype main () -> ()

    # CHECK: v128.load 48 # encoding: [0xfd,0x00,0x04,0x30]
    v128.load 48

    # CHECK: i16x8.load8x8_s 32 # encoding: [0xfd,0x01,0x03,0x20]
    i16x8.load8x8_s 32

    # CHECK: i16x8.load8x8_u 32 # encoding: [0xfd,0x02,0x03,0x20]
    i16x8.load8x8_u 32

    # CHECK: i32x4.load16x4_s 32 # encoding: [0xfd,0x03,0x03,0x20]
    i32x4.load16x4_s 32

    # CHECK: i32x4.load16x4_u 32 # encoding: [0xfd,0x04,0x03,0x20]
    i32x4.load16x4_u 32

    # CHECK: i64x2.load32x2_s 32 # encoding: [0xfd,0x05,0x03,0x20]
    i64x2.load32x2_s 32

    # CHECK: i64x2.load32x2_u 32 # encoding: [0xfd,0x06,0x03,0x20]
    i64x2.load32x2_u 32

    # CHECK: v128.load8_splat 48 # encoding: [0xfd,0x07,0x00,0x30]
    v128.load8_splat 48

    # CHECK: v128.load16_splat 48 # encoding: [0xfd,0x08,0x01,0x30]
    v128.load16_splat 48

    # CHECK: v128.load32_splat 48 # encoding: [0xfd,0x09,0x02,0x30]
    v128.load32_splat 48

    # CHECK: v128.load64_splat 48 # encoding: [0xfd,0x0a,0x03,0x30]
    v128.load64_splat 48

    # CHECK: v128.store 48 # encoding: [0xfd,0x0b,0x04,0x30]
    v128.store 48

    # CHECK: v128.const 0, 1, 2, 3, 4, 5, 6, 7, 8, 9, 10, 11, 12, 13, 14, 15
    # CHECK-SAME: # encoding: [0xfd,0x0c,
    # CHECK-SAME: 0x00,0x01,0x02,0x03,0x04,0x05,0x06,0x07,
    # CHECK-SAME: 0x08,0x09,0x0a,0x0b,0x0c,0x0d,0x0e,0x0f]
    v128.const 0, 1, 2, 3, 4, 5, 6, 7, 8, 9, 10, 11, 12, 13, 14, 15

    # CHECK: v128.const 256, 770, 1284, 1798, 2312, 2826, 3340, 3854
    # CHECK-SAME: # encoding: [0xfd,0x0c,
    # CHECK-SAME: 0x00,0x01,0x02,0x03,0x04,0x05,0x06,0x07,
    # CHECK-SAME: 0x08,0x09,0x0a,0x0b,0x0c,0x0d,0x0e,0x0f]
    v128.const 256, 770, 1284, 1798, 2312, 2826, 3340, 3854

    # TODO(tlively): Fix assembler so v128.const works with 4xi32 and 2xi64

    # CHECK: v128.const 0x1.0402p-121, 0x1.0c0a08p-113,
    # CHECK-SAME:       0x1.14121p-105, 0x1.1c1a18p-97
    # CHECK-SAME: # encoding: [0xfd,0x0c,
    # CHECK-SAME: 0x00,0x01,0x02,0x03,0x04,0x05,0x06,0x07,
    # CHECK-SAME: 0x08,0x09,0x0a,0x0b,0x0c,0x0d,0x0e,0x0f]
    v128.const 0x1.0402p-121, 0x1.0c0a08p-113, 0x1.14121p-105, 0x1.1c1a18p-97

    # CHECK: v128.const 0x1.60504030201p-911, 0x1.e0d0c0b0a0908p-783
    # CHECK-SAME: # encoding: [0xfd,0x0c,
    # CHECK-SAME: 0x00,0x01,0x02,0x03,0x04,0x05,0x06,0x07,
    # CHECK-SAME: 0x08,0x09,0x0a,0x0b,0x0c,0x0d,0x0e,0x0f]
    v128.const 0x1.60504030201p-911, 0x1.e0d0c0b0a0908p-783

    # CHECK: i8x16.shuffle 0, 17, 2, 19, 4, 21, 6, 23,
    # CHECK-SAME:          8, 25, 10, 27, 12, 29, 14, 31
    # CHECK-SAME: # encoding: [0xfd,0x0d,
    # CHECK-SAME: 0x00,0x11,0x02,0x13,0x04,0x15,0x06,0x17,
    # CHECK-SAME: 0x08,0x19,0x0a,0x1b,0x0c,0x1d,0x0e,0x1f]
    i8x16.shuffle 0, 17, 2, 19, 4, 21, 6, 23, 8, 25, 10, 27, 12, 29, 14, 31

    # CHECK: i8x16.swizzle # encoding: [0xfd,0x0e]
    i8x16.swizzle

    # CHECK: i8x16.splat # encoding: [0xfd,0x0f]
    i8x16.splat

    # CHECK: i16x8.splat # encoding: [0xfd,0x10]
    i16x8.splat

    # CHECK: i32x4.splat # encoding: [0xfd,0x11]
    i32x4.splat

    # CHECK: i64x2.splat # encoding: [0xfd,0x12]
    i64x2.splat

    # CHECK: f32x4.splat # encoding: [0xfd,0x13]
    f32x4.splat

    # CHECK: f64x2.splat # encoding: [0xfd,0x14]
    f64x2.splat

    # CHECK: i8x16.extract_lane_s 15 # encoding: [0xfd,0x15,0x0f]
    i8x16.extract_lane_s 15

    # CHECK: i8x16.extract_lane_u 15 # encoding: [0xfd,0x16,0x0f]
    i8x16.extract_lane_u 15

    # CHECK: i8x16.replace_lane 15 # encoding: [0xfd,0x17,0x0f]
    i8x16.replace_lane 15

    # CHECK: i16x8.extract_lane_s 7 # encoding: [0xfd,0x18,0x07]
    i16x8.extract_lane_s 7

    # CHECK: i16x8.extract_lane_u 7 # encoding: [0xfd,0x19,0x07]
    i16x8.extract_lane_u 7

    # CHECK: i16x8.replace_lane 7 # encoding: [0xfd,0x1a,0x07]
    i16x8.replace_lane 7

    # CHECK: i32x4.extract_lane 3 # encoding: [0xfd,0x1b,0x03]
    i32x4.extract_lane 3

    # CHECK: i32x4.replace_lane 3 # encoding: [0xfd,0x1c,0x03]
    i32x4.replace_lane 3

    # CHECK: i64x2.extract_lane 1 # encoding: [0xfd,0x1d,0x01]
    i64x2.extract_lane 1

    # CHECK: i64x2.replace_lane 1 # encoding: [0xfd,0x1e,0x01]
    i64x2.replace_lane 1

    # CHECK: f32x4.extract_lane 3 # encoding: [0xfd,0x1f,0x03]
    f32x4.extract_lane 3

    # CHECK: f32x4.replace_lane 3 # encoding: [0xfd,0x20,0x03]
    f32x4.replace_lane 3

    # CHECK: f64x2.extract_lane 1 # encoding: [0xfd,0x21,0x01]
    f64x2.extract_lane 1

    # CHECK: f64x2.replace_lane 1 # encoding: [0xfd,0x22,0x01]
    f64x2.replace_lane 1

    # CHECK: i8x16.eq # encoding: [0xfd,0x23]
    i8x16.eq

    # CHECK: i8x16.ne # encoding: [0xfd,0x24]
    i8x16.ne

    # CHECK: i8x16.lt_s # encoding: [0xfd,0x25]
    i8x16.lt_s

    # CHECK: i8x16.lt_u # encoding: [0xfd,0x26]
    i8x16.lt_u

    # CHECK: i8x16.gt_s # encoding: [0xfd,0x27]
    i8x16.gt_s

    # CHECK: i8x16.gt_u # encoding: [0xfd,0x28]
    i8x16.gt_u

    # CHECK: i8x16.le_s # encoding: [0xfd,0x29]
    i8x16.le_s

    # CHECK: i8x16.le_u # encoding: [0xfd,0x2a]
    i8x16.le_u

    # CHECK: i8x16.ge_s # encoding: [0xfd,0x2b]
    i8x16.ge_s

    # CHECK: i8x16.ge_u # encoding: [0xfd,0x2c]
    i8x16.ge_u

    # CHECK: i16x8.eq # encoding: [0xfd,0x2d]
    i16x8.eq

    # CHECK: i16x8.ne # encoding: [0xfd,0x2e]
    i16x8.ne

    # CHECK: i16x8.lt_s # encoding: [0xfd,0x2f]
    i16x8.lt_s

    # CHECK: i16x8.lt_u # encoding: [0xfd,0x30]
    i16x8.lt_u

    # CHECK: i16x8.gt_s # encoding: [0xfd,0x31]
    i16x8.gt_s

    # CHECK: i16x8.gt_u # encoding: [0xfd,0x32]
    i16x8.gt_u

    # CHECK: i16x8.le_s # encoding: [0xfd,0x33]
    i16x8.le_s

    # CHECK: i16x8.le_u # encoding: [0xfd,0x34]
    i16x8.le_u

    # CHECK: i16x8.ge_s # encoding: [0xfd,0x35]
    i16x8.ge_s

    # CHECK: i16x8.ge_u # encoding: [0xfd,0x36]
    i16x8.ge_u

    # CHECK: i32x4.eq # encoding: [0xfd,0x37]
    i32x4.eq

    # CHECK: i32x4.ne # encoding: [0xfd,0x38]
    i32x4.ne

    # CHECK: i32x4.lt_s # encoding: [0xfd,0x39]
    i32x4.lt_s

    # CHECK: i32x4.lt_u # encoding: [0xfd,0x3a]
    i32x4.lt_u

    # CHECK: i32x4.gt_s # encoding: [0xfd,0x3b]
    i32x4.gt_s

    # CHECK: i32x4.gt_u # encoding: [0xfd,0x3c]
    i32x4.gt_u

    # CHECK: i32x4.le_s # encoding: [0xfd,0x3d]
    i32x4.le_s

    # CHECK: i32x4.le_u # encoding: [0xfd,0x3e]
    i32x4.le_u

    # CHECK: i32x4.ge_s # encoding: [0xfd,0x3f]
    i32x4.ge_s

    # CHECK: i32x4.ge_u # encoding: [0xfd,0x40]
    i32x4.ge_u

    # CHECK: f32x4.eq # encoding: [0xfd,0x41]
    f32x4.eq

    # CHECK: f32x4.ne # encoding: [0xfd,0x42]
    f32x4.ne

    # CHECK: f32x4.lt # encoding: [0xfd,0x43]
    f32x4.lt

    # CHECK: f32x4.gt # encoding: [0xfd,0x44]
    f32x4.gt

    # CHECK: f32x4.le # encoding: [0xfd,0x45]
    f32x4.le

    # CHECK: f32x4.ge # encoding: [0xfd,0x46]
    f32x4.ge

    # CHECK: f64x2.eq # encoding: [0xfd,0x47]
    f64x2.eq

    # CHECK: f64x2.ne # encoding: [0xfd,0x48]
    f64x2.ne

    # CHECK: f64x2.lt # encoding: [0xfd,0x49]
    f64x2.lt

    # CHECK: f64x2.gt # encoding: [0xfd,0x4a]
    f64x2.gt

    # CHECK: f64x2.le # encoding: [0xfd,0x4b]
    f64x2.le

    # CHECK: f64x2.ge # encoding: [0xfd,0x4c]
    f64x2.ge

    # CHECK: v128.not # encoding: [0xfd,0x4d]
    v128.not

    # CHECK: v128.and # encoding: [0xfd,0x4e]
    v128.and

    # CHECK: v128.andnot # encoding: [0xfd,0x4f]
    v128.andnot

    # CHECK: v128.or # encoding: [0xfd,0x50]
    v128.or

    # CHECK: v128.xor # encoding: [0xfd,0x51]
    v128.xor

    # CHECK: v128.bitselect # encoding: [0xfd,0x52]
    v128.bitselect

    # CHECK: v128.any_true # encoding: [0xfd,0x53]
    v128.any_true

    # CHECK: v128.load8_lane 32, 1 # encoding: [0xfd,0x54,0x00,0x20,0x01]
    v128.load8_lane 32, 1

    # CHECK: v128.load16_lane 32, 1 # encoding: [0xfd,0x55,0x01,0x20,0x01]
    v128.load16_lane 32, 1

    # CHECK: v128.load32_lane 32, 1 # encoding: [0xfd,0x56,0x02,0x20,0x01]
    v128.load32_lane 32, 1

    # CHECK: v128.load64_lane 32, 1 # encoding: [0xfd,0x57,0x03,0x20,0x01]
    v128.load64_lane 32, 1

    # CHECK: v128.store8_lane 32, 1 # encoding: [0xfd,0x58,0x00,0x20,0x01]
    v128.store8_lane 32, 1

    # CHECK: v128.store16_lane 32, 1 # encoding: [0xfd,0x59,0x01,0x20,0x01]
    v128.store16_lane 32, 1

    # CHECK: v128.store32_lane 32, 1 # encoding: [0xfd,0x5a,0x02,0x20,0x01]
    v128.store32_lane 32, 1

    # CHECK: v128.store64_lane 32, 1 # encoding: [0xfd,0x5b,0x03,0x20,0x01]
    v128.store64_lane 32, 1

    # CHECK: v128.load32_zero 32 # encoding: [0xfd,0x5c,0x02,0x20]
    v128.load32_zero 32

    # CHECK: v128.load64_zero 32 # encoding: [0xfd,0x5d,0x03,0x20]
    v128.load64_zero 32

    # CHECK: f32x4.demote_f64x2_zero # encoding: [0xfd,0x5e]
    f32x4.demote_f64x2_zero

    # CHECK: f64x2.promote_low_f32x4 # encoding: [0xfd,0x5f]
    f64x2.promote_low_f32x4

    # CHECK: i8x16.abs # encoding: [0xfd,0x60]
    i8x16.abs

    # CHECK: i8x16.neg # encoding: [0xfd,0x61]
    i8x16.neg

    # CHECK: i8x16.popcnt # encoding: [0xfd,0x62]
    i8x16.popcnt

    # CHECK: i8x16.all_true # encoding: [0xfd,0x63]
    i8x16.all_true

    # CHECK: i8x16.bitmask # encoding: [0xfd,0x64]
    i8x16.bitmask

    # CHECK: i8x16.narrow_i16x8_s # encoding: [0xfd,0x65]
    i8x16.narrow_i16x8_s

    # CHECK: i8x16.narrow_i16x8_u # encoding: [0xfd,0x66]
    i8x16.narrow_i16x8_u

    # CHECK: f32x4.ceil # encoding: [0xfd,0x67]
    f32x4.ceil

    # CHECK: f32x4.floor # encoding: [0xfd,0x68]
    f32x4.floor

    # CHECK: f32x4.trunc # encoding: [0xfd,0x69]
    f32x4.trunc

    # CHECK: f32x4.nearest # encoding: [0xfd,0x6a]
    f32x4.nearest

    # CHECK: i8x16.shl # encoding: [0xfd,0x6b]
    i8x16.shl

    # CHECK: i8x16.shr_s # encoding: [0xfd,0x6c]
    i8x16.shr_s

    # CHECK: i8x16.shr_u # encoding: [0xfd,0x6d]
    i8x16.shr_u

    # CHECK: i8x16.add # encoding: [0xfd,0x6e]
    i8x16.add

    # CHECK: i8x16.add_sat_s # encoding: [0xfd,0x6f]
    i8x16.add_sat_s

    # CHECK: i8x16.add_sat_u # encoding: [0xfd,0x70]
    i8x16.add_sat_u

    # CHECK: i8x16.sub # encoding: [0xfd,0x71]
    i8x16.sub

    # CHECK: i8x16.sub_sat_s # encoding: [0xfd,0x72]
    i8x16.sub_sat_s

    # CHECK: i8x16.sub_sat_u # encoding: [0xfd,0x73]
    i8x16.sub_sat_u

    # CHECK: f64x2.ceil # encoding: [0xfd,0x74]
    f64x2.ceil

    # CHECK: f64x2.floor # encoding: [0xfd,0x75]
    f64x2.floor

    # CHECK: i8x16.min_s # encoding: [0xfd,0x76]
    i8x16.min_s

    # CHECK: i8x16.min_u # encoding: [0xfd,0x77]
    i8x16.min_u

    # CHECK: i8x16.max_s # encoding: [0xfd,0x78]
    i8x16.max_s

    # CHECK: i8x16.max_u # encoding: [0xfd,0x79]
    i8x16.max_u

    # CHECK: f64x2.trunc # encoding: [0xfd,0x7a]
    f64x2.trunc

    # CHECK: i8x16.avgr_u # encoding: [0xfd,0x7b]
    i8x16.avgr_u

    # CHECK: i16x8.extadd_pairwise_i8x16_s # encoding: [0xfd,0x7c]
    i16x8.extadd_pairwise_i8x16_s

    # CHECK: i16x8.extadd_pairwise_i8x16_u # encoding: [0xfd,0x7d]
    i16x8.extadd_pairwise_i8x16_u

    # CHECK: i32x4.extadd_pairwise_i16x8_s # encoding: [0xfd,0x7e]
    i32x4.extadd_pairwise_i16x8_s

    # CHECK: i32x4.extadd_pairwise_i16x8_u # encoding: [0xfd,0x7f]
    i32x4.extadd_pairwise_i16x8_u

    # CHECK: i16x8.abs # encoding: [0xfd,0x80,0x01]
    i16x8.abs

    # CHECK: i16x8.neg # encoding: [0xfd,0x81,0x01]
    i16x8.neg

    # CHECK: i16x8.q15mulr_sat_s # encoding: [0xfd,0x82,0x01]
    i16x8.q15mulr_sat_s

    # CHECK: i16x8.all_true # encoding: [0xfd,0x83,0x01]
    i16x8.all_true

    # CHECK: i16x8.bitmask # encoding: [0xfd,0x84,0x01]
    i16x8.bitmask

    # CHECK: i16x8.narrow_i32x4_s # encoding: [0xfd,0x85,0x01]
    i16x8.narrow_i32x4_s

    # CHECK: i16x8.narrow_i32x4_u # encoding: [0xfd,0x86,0x01]
    i16x8.narrow_i32x4_u

    # CHECK: i16x8.extend_low_i8x16_s # encoding: [0xfd,0x87,0x01]
    i16x8.extend_low_i8x16_s

    # CHECK: i16x8.extend_high_i8x16_s # encoding: [0xfd,0x88,0x01]
    i16x8.extend_high_i8x16_s

    # CHECK: i16x8.extend_low_i8x16_u # encoding: [0xfd,0x89,0x01]
    i16x8.extend_low_i8x16_u

    # CHECK: i16x8.extend_high_i8x16_u # encoding: [0xfd,0x8a,0x01]
    i16x8.extend_high_i8x16_u

    # CHECK: i16x8.shl # encoding: [0xfd,0x8b,0x01]
    i16x8.shl

    # CHECK: i16x8.shr_s # encoding: [0xfd,0x8c,0x01]
    i16x8.shr_s

    # CHECK: i16x8.shr_u # encoding: [0xfd,0x8d,0x01]
    i16x8.shr_u

    # CHECK: i16x8.add # encoding: [0xfd,0x8e,0x01]
    i16x8.add

    # CHECK: i16x8.add_sat_s # encoding: [0xfd,0x8f,0x01]
    i16x8.add_sat_s

    # CHECK: i16x8.add_sat_u # encoding: [0xfd,0x90,0x01]
    i16x8.add_sat_u

    # CHECK: i16x8.sub # encoding: [0xfd,0x91,0x01]
    i16x8.sub

    # CHECK: i16x8.sub_sat_s # encoding: [0xfd,0x92,0x01]
    i16x8.sub_sat_s

    # CHECK: i16x8.sub_sat_u # encoding: [0xfd,0x93,0x01]
    i16x8.sub_sat_u

    # CHECK: f64x2.nearest # encoding: [0xfd,0x94,0x01]
    f64x2.nearest

    # CHECK: i16x8.mul # encoding: [0xfd,0x95,0x01]
    i16x8.mul

    # CHECK: i16x8.min_s # encoding: [0xfd,0x96,0x01]
    i16x8.min_s

    # CHECK: i16x8.min_u # encoding: [0xfd,0x97,0x01]
    i16x8.min_u

    # CHECK: i16x8.max_s # encoding: [0xfd,0x98,0x01]
    i16x8.max_s

    # CHECK: i16x8.max_u # encoding: [0xfd,0x99,0x01]
    i16x8.max_u

    # 0x0a unused

    # CHECK: i16x8.avgr_u # encoding: [0xfd,0x9b,0x01]
    i16x8.avgr_u

    # CHECK: i16x8.extmul_low_i8x16_s # encoding: [0xfd,0x9c,0x01]
    i16x8.extmul_low_i8x16_s

    # CHECK: i16x8.extmul_high_i8x16_s # encoding: [0xfd,0x9d,0x01]
    i16x8.extmul_high_i8x16_s

    # CHECK: i16x8.extmul_low_i8x16_u # encoding: [0xfd,0x9e,0x01]
    i16x8.extmul_low_i8x16_u

    # CHECK: i16x8.extmul_high_i8x16_u # encoding: [0xfd,0x9f,0x01]
    i16x8.extmul_high_i8x16_u

    # CHECK: i32x4.abs # encoding: [0xfd,0xa0,0x01]
    i32x4.abs

    # CHECK: i32x4.neg # encoding: [0xfd,0xa1,0x01]
    i32x4.neg

    # 0xa2 unused

    # CHECK: i32x4.all_true # encoding: [0xfd,0xa3,0x01]
    i32x4.all_true

    # CHECK: i32x4.bitmask # encoding: [0xfd,0xa4,0x01]
    i32x4.bitmask

    # 0xa5 unused

    # 0xa6 unused

    # CHECK: i32x4.extend_low_i16x8_s # encoding: [0xfd,0xa7,0x01]
    i32x4.extend_low_i16x8_s

    # CHECK: i32x4.extend_high_i16x8_s # encoding: [0xfd,0xa8,0x01]
    i32x4.extend_high_i16x8_s

    # CHECK: i32x4.extend_low_i16x8_u # encoding: [0xfd,0xa9,0x01]
    i32x4.extend_low_i16x8_u

    # CHECK: i32x4.extend_high_i16x8_u # encoding: [0xfd,0xaa,0x01]
    i32x4.extend_high_i16x8_u

    # CHECK: i32x4.shl # encoding: [0xfd,0xab,0x01]
    i32x4.shl

    # CHECK: i32x4.shr_s # encoding: [0xfd,0xac,0x01]
    i32x4.shr_s

    # CHECK: i32x4.shr_u # encoding: [0xfd,0xad,0x01]
    i32x4.shr_u

    # CHECK: i32x4.add # encoding: [0xfd,0xae,0x01]
    i32x4.add

    # 0xaf unused

    # 0xb0 unused

    # CHECK: i32x4.sub # encoding: [0xfd,0xb1,0x01]
    i32x4.sub

    # 0xb2 unused

    # 0xb3 unused

    # 0xb4 unused

    # CHECK: i32x4.mul # encoding: [0xfd,0xb5,0x01]
    i32x4.mul

    # CHECK: i32x4.min_s # encoding: [0xfd,0xb6,0x01]
    i32x4.min_s

    # CHECK: i32x4.min_u # encoding: [0xfd,0xb7,0x01]
    i32x4.min_u

    # CHECK: i32x4.max_s # encoding: [0xfd,0xb8,0x01]
    i32x4.max_s

    # CHECK: i32x4.max_u # encoding: [0xfd,0xb9,0x01]
    i32x4.max_u

    # CHECK: i32x4.dot_i16x8_s # encoding: [0xfd,0xba,0x01]
    i32x4.dot_i16x8_s

    # 0xbb unused

    # CHECK: i32x4.extmul_low_i16x8_s # encoding: [0xfd,0xbc,0x01]
    i32x4.extmul_low_i16x8_s

    # CHECK: i32x4.extmul_high_i16x8_s # encoding: [0xfd,0xbd,0x01]
    i32x4.extmul_high_i16x8_s

    # CHECK: i32x4.extmul_low_i16x8_u # encoding: [0xfd,0xbe,0x01]
    i32x4.extmul_low_i16x8_u

    # CHECK: i32x4.extmul_high_i16x8_u # encoding: [0xfd,0xbf,0x01]
    i32x4.extmul_high_i16x8_u

    # CHECK: i64x2.abs # encoding: [0xfd,0xc0,0x01]
    i64x2.abs

    # CHECK: i64x2.neg # encoding: [0xfd,0xc1,0x01]
    i64x2.neg

    # 0xc2 unused

    # CHECK: i64x2.all_true # encoding: [0xfd,0xc3,0x01]
    i64x2.all_true

    # CHECK: i64x2.bitmask # encoding: [0xfd,0xc4,0x01]
    i64x2.bitmask

    # 0xc5 unused

    # 0xc6 unused

    # CHECK: i64x2.extend_low_i32x4_s # encoding: [0xfd,0xc7,0x01]
    i64x2.extend_low_i32x4_s

    # CHECK: i64x2.extend_high_i32x4_s # encoding: [0xfd,0xc8,0x01]
    i64x2.extend_high_i32x4_s

    # CHECK: i64x2.extend_low_i32x4_u # encoding: [0xfd,0xc9,0x01]
    i64x2.extend_low_i32x4_u

    # CHECK: i64x2.extend_high_i32x4_u # encoding: [0xfd,0xca,0x01]
    i64x2.extend_high_i32x4_u

    # CHECK: i64x2.shl # encoding: [0xfd,0xcb,0x01]
    i64x2.shl

    # CHECK: i64x2.shr_s # encoding: [0xfd,0xcc,0x01]
    i64x2.shr_s

    # CHECK: i64x2.shr_u # encoding: [0xfd,0xcd,0x01]
    i64x2.shr_u

    # CHECK: i64x2.add # encoding: [0xfd,0xce,0x01]
    i64x2.add

    # 0xcf unused

    # 0xd0 unused

    # CHECK: i64x2.sub # encoding: [0xfd,0xd1,0x01]
    i64x2.sub

    # 0xd2 unused

    # 0xd3 unused

    # 0xd4 unused

    # CHECK: i64x2.mul # encoding: [0xfd,0xd5,0x01]
    i64x2.mul

    # CHECK: i64x2.eq # encoding: [0xfd,0xd6,0x01]
    i64x2.eq

    # CHECK: i64x2.ne # encoding: [0xfd,0xd7,0x01]
    i64x2.ne

    # CHECK: i64x2.lt_s # encoding: [0xfd,0xd8,0x01]
    i64x2.lt_s

    # CHECK: i64x2.gt_s # encoding: [0xfd,0xd9,0x01]
    i64x2.gt_s

    # CHECK: i64x2.le_s # encoding: [0xfd,0xda,0x01]
    i64x2.le_s

    # CHECK: i64x2.ge_s # encoding: [0xfd,0xdb,0x01]
    i64x2.ge_s

    # CHECK: i64x2.extmul_low_i32x4_s # encoding: [0xfd,0xdc,0x01]
    i64x2.extmul_low_i32x4_s

    # CHECK: i64x2.extmul_high_i32x4_s # encoding: [0xfd,0xdd,0x01]
    i64x2.extmul_high_i32x4_s

    # CHECK: i64x2.extmul_low_i32x4_u # encoding: [0xfd,0xde,0x01]
    i64x2.extmul_low_i32x4_u

    # CHECK: i64x2.extmul_high_i32x4_u # encoding: [0xfd,0xdf,0x01]
    i64x2.extmul_high_i32x4_u

    # CHECK: f32x4.abs # encoding: [0xfd,0xe0,0x01]
    f32x4.abs

    # CHECK: f32x4.neg # encoding: [0xfd,0xe1,0x01]
    f32x4.neg

    # 0xe2 unused

    # CHECK: f32x4.sqrt # encoding: [0xfd,0xe3,0x01]
    f32x4.sqrt

    # CHECK: f32x4.add # encoding: [0xfd,0xe4,0x01]
    f32x4.add

    # CHECK: f32x4.sub # encoding: [0xfd,0xe5,0x01]
    f32x4.sub

    # CHECK: f32x4.mul # encoding: [0xfd,0xe6,0x01]
    f32x4.mul

    # CHECK: f32x4.div # encoding: [0xfd,0xe7,0x01]
    f32x4.div

    # CHECK: f32x4.min # encoding: [0xfd,0xe8,0x01]
    f32x4.min

    # CHECK: f32x4.max # encoding: [0xfd,0xe9,0x01]
    f32x4.max

    # CHECK: f32x4.pmin # encoding: [0xfd,0xea,0x01]
    f32x4.pmin

    # CHECK: f32x4.pmax # encoding: [0xfd,0xeb,0x01]
    f32x4.pmax

    # CHECK: f64x2.abs # encoding: [0xfd,0xec,0x01]
    f64x2.abs

    # CHECK: f64x2.neg # encoding: [0xfd,0xed,0x01]
    f64x2.neg

    # 0xee unused

    # CHECK: f64x2.sqrt # encoding: [0xfd,0xef,0x01]
    f64x2.sqrt

    # CHECK: f64x2.add # encoding: [0xfd,0xf0,0x01]
    f64x2.add

    # CHECK: f64x2.sub # encoding: [0xfd,0xf1,0x01]
    f64x2.sub

    # CHECK: f64x2.mul # encoding: [0xfd,0xf2,0x01]
    f64x2.mul

    # CHECK: f64x2.div # encoding: [0xfd,0xf3,0x01]
    f64x2.div

    # CHECK: f64x2.min # encoding: [0xfd,0xf4,0x01]
    f64x2.min

    # CHECK: f64x2.max # encoding: [0xfd,0xf5,0x01]
    f64x2.max

    # CHECK: f64x2.pmin # encoding: [0xfd,0xf6,0x01]
    f64x2.pmin

    # CHECK: f64x2.pmax # encoding: [0xfd,0xf7,0x01]
    f64x2.pmax

    # CHECK: i32x4.trunc_sat_f32x4_s # encoding: [0xfd,0xf8,0x01]
    i32x4.trunc_sat_f32x4_s

    # CHECK: i32x4.trunc_sat_f32x4_u # encoding: [0xfd,0xf9,0x01]
    i32x4.trunc_sat_f32x4_u

    # CHECK: f32x4.convert_i32x4_s # encoding: [0xfd,0xfa,0x01]
    f32x4.convert_i32x4_s

    # CHECK: f32x4.convert_i32x4_u # encoding: [0xfd,0xfb,0x01]
    f32x4.convert_i32x4_u

    # CHECK: i32x4.trunc_sat_f64x2_s_zero # encoding: [0xfd,0xfc,0x01]
    i32x4.trunc_sat_f64x2_s_zero

    # CHECK: i32x4.trunc_sat_f64x2_u_zero # encoding: [0xfd,0xfd,0x01]
    i32x4.trunc_sat_f64x2_u_zero

    # CHECK: f64x2.convert_low_i32x4_s # encoding: [0xfd,0xfe,0x01]
    f64x2.convert_low_i32x4_s

    # CHECK: f64x2.convert_low_i32x4_u # encoding: [0xfd,0xff,0x01]
    f64x2.convert_low_i32x4_u

    # CHECK: i8x16.relaxed_swizzle # encoding: [0xfd,0x80,0x02]
    i8x16.relaxed_swizzle

    # CHECK: i32x4.relaxed_trunc_f32x4_s # encoding: [0xfd,0x81,0x02]
    i32x4.relaxed_trunc_f32x4_s

    # CHECK: i32x4.relaxed_trunc_f32x4_u # encoding: [0xfd,0x82,0x02]
    i32x4.relaxed_trunc_f32x4_u

    # CHECK: i32x4.relaxed_trunc_f64x2_s_zero # encoding: [0xfd,0x83,0x02]
    i32x4.relaxed_trunc_f64x2_s_zero

    # CHECK: i32x4.relaxed_trunc_f64x2_u_zero # encoding: [0xfd,0x84,0x02]
    i32x4.relaxed_trunc_f64x2_u_zero

    # CHECK: f32x4.relaxed_madd # encoding: [0xfd,0x85,0x02]
    f32x4.relaxed_madd

    # CHECK: f32x4.relaxed_nmadd # encoding: [0xfd,0x86,0x02]
    f32x4.relaxed_nmadd

    # CHECK: f64x2.relaxed_madd # encoding: [0xfd,0x87,0x02]
    f64x2.relaxed_madd

    # CHECK: f64x2.relaxed_nmadd # encoding: [0xfd,0x88,0x02]
    f64x2.relaxed_nmadd

    # CHECK: i8x16.relaxed_laneselect # encoding: [0xfd,0x89,0x02]
    i8x16.relaxed_laneselect

    # CHECK: i16x8.relaxed_laneselect # encoding: [0xfd,0x8a,0x02]
    i16x8.relaxed_laneselect

    # CHECK: i32x4.relaxed_laneselect # encoding: [0xfd,0x8b,0x02]
    i32x4.relaxed_laneselect

    # CHECK: i64x2.relaxed_laneselect # encoding: [0xfd,0x8c,0x02]
    i64x2.relaxed_laneselect

    # CHECK: f32x4.relaxed_min # encoding: [0xfd,0x8d,0x02]
    f32x4.relaxed_min

    # CHECK: f32x4.relaxed_max # encoding: [0xfd,0x8e,0x02]
    f32x4.relaxed_max

    # CHECK: f64x2.relaxed_min # encoding: [0xfd,0x8f,0x02]
    f64x2.relaxed_min

    # CHECK: f64x2.relaxed_max # encoding: [0xfd,0x90,0x02]
    f64x2.relaxed_max

    # CHECK: i16x8.relaxed_q15mulr_s # encoding: [0xfd,0x91,0x02]
    i16x8.relaxed_q15mulr_s

    # CHECK: i16x8.relaxed_dot_i8x16_i7x16_s # encoding: [0xfd,0x92,0x02]
    i16x8.relaxed_dot_i8x16_i7x16_s

    # CHECK: i32x4.relaxed_dot_i8x16_i7x16_add_s # encoding: [0xfd,0x93,0x02]
    i32x4.relaxed_dot_i8x16_i7x16_add_s

    # CHECK: f32.load_f16 48 # encoding: [0xfc,0x30,0x01,0x30]
    f32.load_f16 48

<<<<<<< HEAD
=======
    # CHECK: f32.store_f16 32 # encoding: [0xfc,0x31,0x01,0x20]
    f32.store_f16 32

>>>>>>> 6e4c5224
    end_function<|MERGE_RESOLUTION|>--- conflicted
+++ resolved
@@ -842,10 +842,7 @@
     # CHECK: f32.load_f16 48 # encoding: [0xfc,0x30,0x01,0x30]
     f32.load_f16 48
 
-<<<<<<< HEAD
-=======
     # CHECK: f32.store_f16 32 # encoding: [0xfc,0x31,0x01,0x20]
     f32.store_f16 32
 
->>>>>>> 6e4c5224
     end_function