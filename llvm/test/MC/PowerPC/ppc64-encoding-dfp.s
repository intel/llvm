--- conflicted
+++ resolved
@@ -175,9 +175,6 @@
             dcffixqq 18, 20
 # CHECK-LE: dctfixqq 8, 10                  # encoding: [0xc4,0x57,0x01,0xfd]
 # CHECK-BE: dctfixqq 8, 10                  # encoding: [0xfd,0x01,0x57,0xc4]
-<<<<<<< HEAD
-            dctfixqq 8, 10
-=======
             dctfixqq 8, 10
 # CHECK-BE: ddedpd 0, 8, 10                # encoding: [0xed,0x00,0x52,0x84]
 # CHECK-LE: ddedpd 0, 8, 10                # encoding: [0x84,0x52,0x00,0xed]
@@ -280,5 +277,4 @@
             dtstsfi 2, 6, 4
 # CHECK-BE: dtstsfiq 2, 6, 4               # encoding: [0xfd,0x06,0x25,0x46]
 # CHECK-LE: dtstsfiq 2, 6, 4               # encoding: [0x46,0x25,0x06,0xfd]
-            dtstsfiq 2, 6, 4
->>>>>>> 6241a64e
+            dtstsfiq 2, 6, 4