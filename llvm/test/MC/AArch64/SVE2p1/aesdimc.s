
// RUN: llvm-mc -triple=aarch64 -show-encoding -mattr=+sve-aes2,+sve2p1 < %s \
// RUN:        | FileCheck %s --check-prefixes=CHECK-ENCODING,CHECK-INST
// RUN: llvm-mc -triple=aarch64 -show-encoding -mattr=+sve-aes2,+ssve-aes < %s \
// RUN:        | FileCheck %s --check-prefixes=CHECK-ENCODING,CHECK-INST
// RUN: not llvm-mc -triple=aarch64 -show-encoding < %s 2>&1 \
// RUN:        | FileCheck %s --check-prefix=CHECK-ERROR
// RUN: llvm-mc -triple=aarch64 -filetype=obj -mattr=+sve-aes2,+sve2p1 < %s \
// RUN:        | llvm-objdump -d --mattr=+sve-aes2,+sve2p1 --no-print-imm-hex - | FileCheck %s --check-prefix=CHECK-INST
// RUN: llvm-mc -triple=aarch64 -filetype=obj -mattr=+sve-aes2,+sve2p1 < %s \
// RUN:        | llvm-objdump -d --mattr=-sme2 --no-print-imm-hex - | FileCheck %s --check-prefix=CHECK-UNKNOWN
// Disassemble encoding and check the re-encoding (-show-encoding) matches.
// RUN: llvm-mc -triple=aarch64 -show-encoding -mattr=+sve-aes2,+sve2p1 < %s \
// RUN:        | sed '/.text/d' | sed 's/.*encoding: //g' \
// RUN:        | llvm-mc -triple=aarch64 -mattr=+sve-aes2,+sve2p1 -disassemble -show-encoding \
// RUN:        | FileCheck %s --check-prefixes=CHECK-ENCODING,CHECK-INST

// x2
aesdimc {z0.b-z1.b}, {z0.b-z1.b}, z0.q[0]  // 01000101-00100011-11101100-00000000
// CHECK-INST: aesdimc { z0.b, z1.b }, { z0.b, z1.b }, z0.q[0]
// CHECK-ENCODING: [0x00,0xec,0x23,0x45]
<<<<<<< HEAD
// CHECK-ERROR: instruction requires: sve2 or ssve-aes sve-aes2
=======
// CHECK-ERROR: instruction requires: sve or ssve-aes sve-aes2
>>>>>>> 5ee67ebe
// CHECK-UNKNOWN: 4523ec00 <unknown>

aesdimc {z20.b-z21.b}, {z20.b-z21.b}, z10.q[2]  // 01000101-00110011-11101101-01010100
// CHECK-INST: aesdimc { z20.b, z21.b }, { z20.b, z21.b }, z10.q[2]
// CHECK-ENCODING: [0x54,0xed,0x33,0x45]
<<<<<<< HEAD
// CHECK-ERROR: instruction requires: sve2 or ssve-aes sve-aes2
=======
// CHECK-ERROR: instruction requires: sve or ssve-aes sve-aes2
>>>>>>> 5ee67ebe
// CHECK-UNKNOWN: 4533ed54 <unknown>

aesdimc {z30.b-z31.b}, {z30.b-z31.b}, z31.q[3]  // 01000101-00111011-11101111-11111110
// CHECK-INST: aesdimc { z30.b, z31.b }, { z30.b, z31.b }, z31.q[3]
// CHECK-ENCODING: [0xfe,0xef,0x3b,0x45]
<<<<<<< HEAD
// CHECK-ERROR: instruction requires: sve2 or ssve-aes sve-aes2
=======
// CHECK-ERROR: instruction requires: sve or ssve-aes sve-aes2
>>>>>>> 5ee67ebe
// CHECK-UNKNOWN: 453beffe <unknown>

// x4
aesdimc {z0.b-z3.b}, {z0.b-z3.b}, z0.q[0]  // 01000101-00100111-11101100-00000000
// CHECK-INST: aesdimc { z0.b - z3.b }, { z0.b - z3.b }, z0.q[0]
// CHECK-ENCODING: [0x00,0xec,0x27,0x45]
<<<<<<< HEAD
// CHECK-ERROR: instruction requires: sve2 or ssve-aes sve-aes2
=======
// CHECK-ERROR: instruction requires: sve or ssve-aes sve-aes2
>>>>>>> 5ee67ebe
// CHECK-UNKNOWN: 4527ec00 <unknown>

aesdimc {z20.b-z23.b}, {z20.b-z23.b}, z13.q[1]  // 01000101-00101111-11101101-10110100
// CHECK-INST: aesdimc { z20.b - z23.b }, { z20.b - z23.b }, z13.q[1]
// CHECK-ENCODING: [0xb4,0xed,0x2f,0x45]
<<<<<<< HEAD
// CHECK-ERROR: instruction requires: sve2 or ssve-aes sve-aes2
=======
// CHECK-ERROR: instruction requires: sve or ssve-aes sve-aes2
>>>>>>> 5ee67ebe
// CHECK-UNKNOWN: 452fedb4 <unknown>

aesdimc {z28.b-z31.b}, {z28.b-z31.b}, z31.q[3]  // 01000101-00111111-11101111-11111100
// CHECK-INST: aesdimc { z28.b - z31.b }, { z28.b - z31.b }, z31.q[3]
// CHECK-ENCODING: [0xfc,0xef,0x3f,0x45]
<<<<<<< HEAD
// CHECK-ERROR: instruction requires: sve2 or ssve-aes sve-aes2
=======
// CHECK-ERROR: instruction requires: sve or ssve-aes sve-aes2
>>>>>>> 5ee67ebe
// CHECK-UNKNOWN: 453feffc <unknown><|MERGE_RESOLUTION|>--- conflicted
+++ resolved
@@ -19,60 +19,36 @@
 aesdimc {z0.b-z1.b}, {z0.b-z1.b}, z0.q[0]  // 01000101-00100011-11101100-00000000
 // CHECK-INST: aesdimc { z0.b, z1.b }, { z0.b, z1.b }, z0.q[0]
 // CHECK-ENCODING: [0x00,0xec,0x23,0x45]
-<<<<<<< HEAD
-// CHECK-ERROR: instruction requires: sve2 or ssve-aes sve-aes2
-=======
 // CHECK-ERROR: instruction requires: sve or ssve-aes sve-aes2
->>>>>>> 5ee67ebe
 // CHECK-UNKNOWN: 4523ec00 <unknown>
 
 aesdimc {z20.b-z21.b}, {z20.b-z21.b}, z10.q[2]  // 01000101-00110011-11101101-01010100
 // CHECK-INST: aesdimc { z20.b, z21.b }, { z20.b, z21.b }, z10.q[2]
 // CHECK-ENCODING: [0x54,0xed,0x33,0x45]
-<<<<<<< HEAD
-// CHECK-ERROR: instruction requires: sve2 or ssve-aes sve-aes2
-=======
 // CHECK-ERROR: instruction requires: sve or ssve-aes sve-aes2
->>>>>>> 5ee67ebe
 // CHECK-UNKNOWN: 4533ed54 <unknown>
 
 aesdimc {z30.b-z31.b}, {z30.b-z31.b}, z31.q[3]  // 01000101-00111011-11101111-11111110
 // CHECK-INST: aesdimc { z30.b, z31.b }, { z30.b, z31.b }, z31.q[3]
 // CHECK-ENCODING: [0xfe,0xef,0x3b,0x45]
-<<<<<<< HEAD
-// CHECK-ERROR: instruction requires: sve2 or ssve-aes sve-aes2
-=======
 // CHECK-ERROR: instruction requires: sve or ssve-aes sve-aes2
->>>>>>> 5ee67ebe
 // CHECK-UNKNOWN: 453beffe <unknown>
 
 // x4
 aesdimc {z0.b-z3.b}, {z0.b-z3.b}, z0.q[0]  // 01000101-00100111-11101100-00000000
 // CHECK-INST: aesdimc { z0.b - z3.b }, { z0.b - z3.b }, z0.q[0]
 // CHECK-ENCODING: [0x00,0xec,0x27,0x45]
-<<<<<<< HEAD
-// CHECK-ERROR: instruction requires: sve2 or ssve-aes sve-aes2
-=======
 // CHECK-ERROR: instruction requires: sve or ssve-aes sve-aes2
->>>>>>> 5ee67ebe
 // CHECK-UNKNOWN: 4527ec00 <unknown>
 
 aesdimc {z20.b-z23.b}, {z20.b-z23.b}, z13.q[1]  // 01000101-00101111-11101101-10110100
 // CHECK-INST: aesdimc { z20.b - z23.b }, { z20.b - z23.b }, z13.q[1]
 // CHECK-ENCODING: [0xb4,0xed,0x2f,0x45]
-<<<<<<< HEAD
-// CHECK-ERROR: instruction requires: sve2 or ssve-aes sve-aes2
-=======
 // CHECK-ERROR: instruction requires: sve or ssve-aes sve-aes2
->>>>>>> 5ee67ebe
 // CHECK-UNKNOWN: 452fedb4 <unknown>
 
 aesdimc {z28.b-z31.b}, {z28.b-z31.b}, z31.q[3]  // 01000101-00111111-11101111-11111100
 // CHECK-INST: aesdimc { z28.b - z31.b }, { z28.b - z31.b }, z31.q[3]
 // CHECK-ENCODING: [0xfc,0xef,0x3f,0x45]
-<<<<<<< HEAD
-// CHECK-ERROR: instruction requires: sve2 or ssve-aes sve-aes2
-=======
 // CHECK-ERROR: instruction requires: sve or ssve-aes sve-aes2
->>>>>>> 5ee67ebe
 // CHECK-UNKNOWN: 453feffc <unknown>