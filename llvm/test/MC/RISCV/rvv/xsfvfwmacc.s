# RUN: llvm-mc -triple=riscv64 -show-encoding --mattr=+v,+xsfvfwmaccqqq %s \
# RUN:        | FileCheck %s --check-prefixes=CHECK-ENCODING,CHECK-INST
# RUN: not llvm-mc -triple=riscv64 -show-encoding %s 2>&1 \
# RUN:        | FileCheck %s --check-prefix=CHECK-ERROR
# RUN: llvm-mc -triple=riscv64 -filetype=obj --mattr=+v,+xsfvfwmaccqqq %s \
# RUN:        | llvm-objdump -d --mattr=+v,+xsfvfwmaccqqq - \
# RUN:        | FileCheck %s --check-prefix=CHECK-INST
# RUN: llvm-mc -triple=riscv64 -filetype=obj --mattr=+v,+xsfvfwmaccqqq %s \
# RUN:        | llvm-objdump -d - | FileCheck %s --check-prefix=CHECK-UNKNOWN

sf.vfwmacc.4x4x4 v8, v4, v20
# CHECK-INST: sf.vfwmacc.4x4x4 v8, v4, v20
# CHECK-ENCODING: [0x5b,0x14,0x42,0xf3]
<<<<<<< HEAD
# CHECK-ERROR: instruction requires the following: 'XSfvfwmaccqqq' (SiFive Matrix Multiply Accumulate Instruction and 4-by-4))
=======
# CHECK-ERROR: instruction requires the following: 'XSfvfwmaccqqq' (SiFive Matrix Multiply Accumulate Instruction (4-by-4))
>>>>>>> 5ee67ebe
# CHECK-UNKNOWN: f342145b <unknown>

sf.vfwmacc.4x4x4 v0, v4, v20
# CHECK-INST: sf.vfwmacc.4x4x4 v0, v4, v20
# CHECK-ENCODING: [0x5b,0x10,0x42,0xf3]
<<<<<<< HEAD
# CHECK-ERROR: instruction requires the following: 'XSfvfwmaccqqq' (SiFive Matrix Multiply Accumulate Instruction and 4-by-4))
=======
# CHECK-ERROR: instruction requires the following: 'XSfvfwmaccqqq' (SiFive Matrix Multiply Accumulate Instruction (4-by-4))
>>>>>>> 5ee67ebe
# CHECK-UNKNOWN: f342105b <unknown><|MERGE_RESOLUTION|>--- conflicted
+++ resolved
@@ -11,19 +11,11 @@
 sf.vfwmacc.4x4x4 v8, v4, v20
 # CHECK-INST: sf.vfwmacc.4x4x4 v8, v4, v20
 # CHECK-ENCODING: [0x5b,0x14,0x42,0xf3]
-<<<<<<< HEAD
-# CHECK-ERROR: instruction requires the following: 'XSfvfwmaccqqq' (SiFive Matrix Multiply Accumulate Instruction and 4-by-4))
-=======
 # CHECK-ERROR: instruction requires the following: 'XSfvfwmaccqqq' (SiFive Matrix Multiply Accumulate Instruction (4-by-4))
->>>>>>> 5ee67ebe
 # CHECK-UNKNOWN: f342145b <unknown>
 
 sf.vfwmacc.4x4x4 v0, v4, v20
 # CHECK-INST: sf.vfwmacc.4x4x4 v0, v4, v20
 # CHECK-ENCODING: [0x5b,0x10,0x42,0xf3]
-<<<<<<< HEAD
-# CHECK-ERROR: instruction requires the following: 'XSfvfwmaccqqq' (SiFive Matrix Multiply Accumulate Instruction and 4-by-4))
-=======
 # CHECK-ERROR: instruction requires the following: 'XSfvfwmaccqqq' (SiFive Matrix Multiply Accumulate Instruction (4-by-4))
->>>>>>> 5ee67ebe
 # CHECK-UNKNOWN: f342105b <unknown>