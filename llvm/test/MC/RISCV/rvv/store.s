# RUN: llvm-mc -triple=riscv64 -show-encoding --mattr=+experimental-v %s \
# RUN:   --riscv-no-aliases | FileCheck %s --check-prefixes=CHECK-ENCODING,CHECK-INST
# RUN: not llvm-mc -triple=riscv64 -show-encoding %s 2>&1 \
# RUN:   | FileCheck %s --check-prefix=CHECK-ERROR
# RUN: llvm-mc -triple=riscv64 -filetype=obj --mattr=+experimental-v %s \
# RUN:   | llvm-objdump -d --mattr=+experimental-v - --riscv-no-aliases \
# RUN:   | FileCheck %s --check-prefix=CHECK-INST
# RUN: llvm-mc -triple=riscv64 -filetype=obj --mattr=+experimental-v %s \
# RUN:   | llvm-objdump -d - | FileCheck %s --check-prefix=CHECK-UNKNOWN

vse1.v v24, (a0)
# CHECK-INST: vse1.v v24, (a0)
<<<<<<< HEAD
# CHECK-ENCODING: [0x27,0x0c,0xb5,0x00]
# CHECK-ERROR: instruction requires the following: 'V' (Vector Instructions)
# CHECK-UNKNOWN: 27 0c b5 00 <unknown>
=======
# CHECK-ENCODING: [0x27,0x0c,0xb5,0x02]
# CHECK-ERROR: instruction requires the following: 'V' (Vector Instructions)
# CHECK-UNKNOWN: 27 0c b5 02 <unknown>
>>>>>>> 2e412c55

vse8.v v24, (a0), v0.t
# CHECK-INST: vse8.v v24, (a0), v0.t
# CHECK-ENCODING: [0x27,0x0c,0x05,0x00]
# CHECK-ERROR: instruction requires the following: 'V' (Vector Instructions)
# CHECK-UNKNOWN: 27 0c 05 00 <unknown>

vse8.v v24, (a0)
# CHECK-INST: vse8.v v24, (a0)
# CHECK-ENCODING: [0x27,0x0c,0x05,0x02]
# CHECK-ERROR: instruction requires the following: 'V' (Vector Instructions)
# CHECK-UNKNOWN: 27 0c 05 02 <unknown>

vse16.v v24, (a0), v0.t
# CHECK-INST: vse16.v v24, (a0), v0.t
# CHECK-ENCODING: [0x27,0x5c,0x05,0x00]
# CHECK-ERROR: instruction requires the following: 'V' (Vector Instructions)
# CHECK-UNKNOWN: 27 5c 05 00 <unknown>

vse16.v v24, (a0)
# CHECK-INST: vse16.v v24, (a0)
# CHECK-ENCODING: [0x27,0x5c,0x05,0x02]
# CHECK-ERROR: instruction requires the following: 'V' (Vector Instructions)
# CHECK-UNKNOWN: 27 5c 05 02 <unknown>

vse32.v v24, (a0), v0.t
# CHECK-INST: vse32.v v24, (a0), v0.t
# CHECK-ENCODING: [0x27,0x6c,0x05,0x00]
# CHECK-ERROR: instruction requires the following: 'V' (Vector Instructions)
# CHECK-UNKNOWN: 27 6c 05 00 <unknown>

vse32.v v24, (a0)
# CHECK-INST: vse32.v v24, (a0)
# CHECK-ENCODING: [0x27,0x6c,0x05,0x02]
# CHECK-ERROR: instruction requires the following: 'V' (Vector Instructions)
# CHECK-UNKNOWN: 27 6c 05 02 <unknown>

vse64.v v24, (a0), v0.t
# CHECK-INST: vse64.v v24, (a0), v0.t
# CHECK-ENCODING: [0x27,0x7c,0x05,0x00]
# CHECK-ERROR: instruction requires the following: 'V' (Vector Instructions)
# CHECK-UNKNOWN: 27 7c 05 00 <unknown>

vse64.v v24, (a0)
# CHECK-INST: vse64.v v24, (a0)
# CHECK-ENCODING: [0x27,0x7c,0x05,0x02]
# CHECK-ERROR: instruction requires the following: 'V' (Vector Instructions)
# CHECK-UNKNOWN: 27 7c 05 02 <unknown>

vsse8.v v24, (a0), a1, v0.t
# CHECK-INST: vsse8.v v24, (a0), a1, v0.t
# CHECK-ENCODING: [0x27,0x0c,0xb5,0x08]
# CHECK-ERROR: instruction requires the following: 'V' (Vector Instructions)
# CHECK-UNKNOWN: 27 0c b5 08 <unknown>

vsse8.v v24, (a0), a1
# CHECK-INST: vsse8.v v24, (a0), a1
# CHECK-ENCODING: [0x27,0x0c,0xb5,0x0a]
# CHECK-ERROR: instruction requires the following: 'V' (Vector Instructions)
# CHECK-UNKNOWN: 27 0c b5 0a <unknown>

vsse16.v v24, (a0), a1, v0.t
# CHECK-INST: vsse16.v v24, (a0), a1, v0.t
# CHECK-ENCODING: [0x27,0x5c,0xb5,0x08]
# CHECK-ERROR: instruction requires the following: 'V' (Vector Instructions)
# CHECK-UNKNOWN: 27 5c b5 08 <unknown>

vsse16.v v24, (a0), a1
# CHECK-INST: vsse16.v v24, (a0), a1
# CHECK-ENCODING: [0x27,0x5c,0xb5,0x0a]
# CHECK-ERROR: instruction requires the following: 'V' (Vector Instructions)
# CHECK-UNKNOWN: 27 5c b5 0a <unknown>

vsse32.v v24, (a0), a1, v0.t
# CHECK-INST: vsse32.v v24, (a0), a1, v0.t
# CHECK-ENCODING: [0x27,0x6c,0xb5,0x08]
# CHECK-ERROR: instruction requires the following: 'V' (Vector Instructions)
# CHECK-UNKNOWN: 27 6c b5 08 <unknown>

vsse32.v v24, (a0), a1
# CHECK-INST: vsse32.v v24, (a0), a1
# CHECK-ENCODING: [0x27,0x6c,0xb5,0x0a]
# CHECK-ERROR: instruction requires the following: 'V' (Vector Instructions)
# CHECK-UNKNOWN: 27 6c b5 0a <unknown>

vsse64.v v24, (a0), a1, v0.t
# CHECK-INST: vsse64.v v24, (a0), a1, v0.t
# CHECK-ENCODING: [0x27,0x7c,0xb5,0x08]
# CHECK-ERROR: instruction requires the following: 'V' (Vector Instructions)
# CHECK-UNKNOWN: 27 7c b5 08 <unknown>

vsse64.v v24, (a0), a1
# CHECK-INST: vsse64.v v24, (a0), a1
# CHECK-ENCODING: [0x27,0x7c,0xb5,0x0a]
# CHECK-ERROR: instruction requires the following: 'V' (Vector Instructions)
# CHECK-UNKNOWN: 27 7c b5 0a <unknown>

vsuxei8.v v24, (a0), v4, v0.t
# CHECK-INST: vsuxei8.v v24, (a0), v4, v0.t
# CHECK-ENCODING: [0x27,0x0c,0x45,0x04]
# CHECK-ERROR: instruction requires the following: 'V' (Vector Instructions)
# CHECK-UNKNOWN: 27 0c 45 04 <unknown>

vsuxei8.v v24, (a0), v4
# CHECK-INST: vsuxei8.v v24, (a0), v4
# CHECK-ENCODING: [0x27,0x0c,0x45,0x06]
# CHECK-ERROR: instruction requires the following: 'V' (Vector Instructions)
# CHECK-UNKNOWN: 27 0c 45 06 <unknown>

vsuxei16.v v24, (a0), v4, v0.t
# CHECK-INST: vsuxei16.v v24, (a0), v4, v0.t
# CHECK-ENCODING: [0x27,0x5c,0x45,0x04]
# CHECK-ERROR: instruction requires the following: 'V' (Vector Instructions)
# CHECK-UNKNOWN: 27 5c 45 04 <unknown>

vsuxei16.v v24, (a0), v4
# CHECK-INST: vsuxei16.v v24, (a0), v4
# CHECK-ENCODING: [0x27,0x5c,0x45,0x06]
# CHECK-ERROR: instruction requires the following: 'V' (Vector Instructions)
# CHECK-UNKNOWN: 27 5c 45 06 <unknown>

vsuxei32.v v24, (a0), v4, v0.t
# CHECK-INST: vsuxei32.v v24, (a0), v4, v0.t
# CHECK-ENCODING: [0x27,0x6c,0x45,0x04]
# CHECK-ERROR: instruction requires the following: 'V' (Vector Instructions)
# CHECK-UNKNOWN: 27 6c 45 04 <unknown>

vsuxei32.v v24, (a0), v4
# CHECK-INST: vsuxei32.v v24, (a0), v4
# CHECK-ENCODING: [0x27,0x6c,0x45,0x06]
# CHECK-ERROR: instruction requires the following: 'V' (Vector Instructions)
# CHECK-UNKNOWN: 27 6c 45 06 <unknown>

vsuxei64.v v24, (a0), v4, v0.t
# CHECK-INST: vsuxei64.v v24, (a0), v4, v0.t
# CHECK-ENCODING: [0x27,0x7c,0x45,0x04]
# CHECK-ERROR: instruction requires the following: 'V' (Vector Instructions)
# CHECK-UNKNOWN: 27 7c 45 04 <unknown>

vsuxei64.v v24, (a0), v4
# CHECK-INST: vsuxei64.v v24, (a0), v4
# CHECK-ENCODING: [0x27,0x7c,0x45,0x06]
# CHECK-ERROR: instruction requires the following: 'V' (Vector Instructions)
# CHECK-UNKNOWN: 27 7c 45 06 <unknown>

vsoxei8.v v24, (a0), v4, v0.t
# CHECK-INST: vsoxei8.v v24, (a0), v4, v0.t
# CHECK-ENCODING: [0x27,0x0c,0x45,0x0c]
# CHECK-ERROR: instruction requires the following: 'V' (Vector Instructions)
# CHECK-UNKNOWN: 27 0c 45 0c <unknown>

vsoxei8.v v24, (a0), v4
# CHECK-INST: vsoxei8.v v24, (a0), v4
# CHECK-ENCODING: [0x27,0x0c,0x45,0x0e]
# CHECK-ERROR: instruction requires the following: 'V' (Vector Instructions)
# CHECK-UNKNOWN: 27 0c 45 0e <unknown>

vsoxei16.v v24, (a0), v4, v0.t
# CHECK-INST: vsoxei16.v v24, (a0), v4, v0.t
# CHECK-ENCODING: [0x27,0x5c,0x45,0x0c]
# CHECK-ERROR: instruction requires the following: 'V' (Vector Instructions)
# CHECK-UNKNOWN: 27 5c 45 0c <unknown>

vsoxei16.v v24, (a0), v4
# CHECK-INST: vsoxei16.v v24, (a0), v4
# CHECK-ENCODING: [0x27,0x5c,0x45,0x0e]
# CHECK-ERROR: instruction requires the following: 'V' (Vector Instructions)
# CHECK-UNKNOWN: 27 5c 45 0e <unknown>

vsoxei32.v v24, (a0), v4, v0.t
# CHECK-INST: vsoxei32.v v24, (a0), v4, v0.t
# CHECK-ENCODING: [0x27,0x6c,0x45,0x0c]
# CHECK-ERROR: instruction requires the following: 'V' (Vector Instructions)
# CHECK-UNKNOWN: 27 6c 45 0c <unknown>

vsoxei32.v v24, (a0), v4
# CHECK-INST: vsoxei32.v v24, (a0), v4
# CHECK-ENCODING: [0x27,0x6c,0x45,0x0e]
# CHECK-ERROR: instruction requires the following: 'V' (Vector Instructions)
# CHECK-UNKNOWN: 27 6c 45 0e <unknown>

vsoxei64.v v24, (a0), v4, v0.t
# CHECK-INST: vsoxei64.v v24, (a0), v4, v0.t
# CHECK-ENCODING: [0x27,0x7c,0x45,0x0c]
# CHECK-ERROR: instruction requires the following: 'V' (Vector Instructions)
# CHECK-UNKNOWN: 27 7c 45 0c <unknown>

vsoxei64.v v24, (a0), v4
# CHECK-INST: vsoxei64.v v24, (a0), v4
# CHECK-ENCODING: [0x27,0x7c,0x45,0x0e]
# CHECK-ERROR: instruction requires the following: 'V' (Vector Instructions)
# CHECK-UNKNOWN: 27 7c 45 0e <unknown>

vs1r.v v24, (a0)
# CHECK-INST: vs1r.v v24, (a0)
# CHECK-ENCODING: [0x27,0x0c,0x85,0x22]
# CHECK-ERROR: instruction requires the following: 'V' (Vector Instructions)
# CHECK-UNKNOWN: 27 0c 85 22 <unknown>

vs2r.v v24, (a0)
# CHECK-INST: vs2r.v v24, (a0)
# CHECK-ENCODING: [0x27,0x0c,0x85,0x42]
# CHECK-ERROR: instruction requires the following: 'V' (Vector Instructions)
# CHECK-UNKNOWN: 27 0c 85 42 <unknown>

vs4r.v v24, (a0)
# CHECK-INST: vs4r.v v24, (a0)
# CHECK-ENCODING: [0x27,0x0c,0x85,0x82]
# CHECK-ERROR: instruction requires the following: 'V' (Vector Instructions)
# CHECK-UNKNOWN: 27 0c 85 82 <unknown>

vs8r.v v24, (a0)
# CHECK-INST: vs8r.v v24, (a0)
# CHECK-ENCODING: [0x27,0x0c,0x85,0x02]
# CHECK-ERROR: instruction requires the following: 'V' (Vector Instructions)
# CHECK-UNKNOWN: 27 0c 85 02 <unknown><|MERGE_RESOLUTION|>--- conflicted
+++ resolved
@@ -10,15 +10,9 @@
 
 vse1.v v24, (a0)
 # CHECK-INST: vse1.v v24, (a0)
-<<<<<<< HEAD
-# CHECK-ENCODING: [0x27,0x0c,0xb5,0x00]
-# CHECK-ERROR: instruction requires the following: 'V' (Vector Instructions)
-# CHECK-UNKNOWN: 27 0c b5 00 <unknown>
-=======
 # CHECK-ENCODING: [0x27,0x0c,0xb5,0x02]
 # CHECK-ERROR: instruction requires the following: 'V' (Vector Instructions)
 # CHECK-UNKNOWN: 27 0c b5 02 <unknown>
->>>>>>> 2e412c55
 
 vse8.v v24, (a0), v0.t
 # CHECK-INST: vse8.v v24, (a0), v0.t
