# RUN: not llvm-mc -triple=riscv64 -mattr=zcmp -M no-aliases -show-encoding < %s 2>&1 \
# RUN:     | FileCheck -check-prefixes=CHECK-ERROR %s

# CHECK-ERROR: :[[@LINE+1]]:11: error: invalid operand for instruction
cm.mvsa01 a1, a2

# CHECK-ERROR: :[[@LINE+1]]:11: error: rs1 and rs2 must be different
cm.mvsa01 s0, s0

# CHECK-ERROR: :[[@LINE+1]]:11: error: invalid operand for instruction
cm.mva01s a1, a2

# CHECK-ERROR: :[[@LINE+1]]:12: error: invalid register list, {ra, s0-s10} or {x1, x8-x9, x18-x26} is not supported
cm.popretz {ra, s0-s10}, 112

<<<<<<< HEAD
# CHECK-ERROR: error: stack adjustment for register list must be a multiple of 16 bytes in the range [32, 80]
cm.popretz {ra, s0-s1}, 112

# CHECK-ERROR: error: stack adjustment for register list must be a multiple of 16 bytes in the range [-64, -16]
cm.push {ra}, 16

# CHECK-ERROR: error: stack adjustment for register list must be a multiple of 16 bytes in the range [32, 80]
cm.pop {ra, s0-s1}, -32

# CHECK-ERROR: error: stack adjustment for register list must be a multiple of 16 bytes in the range [-64, -16]
cm.push {ra}, -15

# CHECK-ERROR: error: stack adjustment for register list must be a multiple of 16 bytes in the range [32, 80]
cm.pop {ra, s0-s1}, -33
=======
# CHECK-ERROR: :[[@LINE+1]]:25: error: stack adjustment for register list must be a multiple of 16 bytes in the range [32, 80]
cm.popretz {ra, s0-s1}, 112

# CHECK-ERROR: :[[@LINE+1]]:15: error: stack adjustment for register list must be a multiple of 16 bytes in the range [-64, -16]
cm.push {ra}, 16

# CHECK-ERROR: :[[@LINE+1]]:21: error: stack adjustment for register list must be a multiple of 16 bytes in the range [32, 80]
cm.pop {ra, s0-s1}, -32

# CHECK-ERROR: :[[@LINE+1]]:15: error: stack adjustment for register list must be a multiple of 16 bytes in the range [-64, -16]
cm.push {ra}, -15

# CHECK-ERROR: :[[@LINE+1]]:21: error: stack adjustment for register list must be a multiple of 16 bytes in the range [32, 80]
cm.pop {ra, s0-s1}, -33

# CHECK-ERROR: :[[@LINE+1]]:9: error: register list must start from 'ra' or 'x1'
cm.pop {s0}, -40

# CHECK-ERROR: :[[@LINE+1]]:13: error: continuous register list must start from 's0' or 'x8'
cm.pop {ra, t1}, -40

# CHECK-ERROR: :[[@LINE+1]]:16: error: invalid register
cm.pop {ra, s0-t1}, -40

# CHECK-ERROR: :[[@LINE+1]]:20: error: second contiguous registers pair of register list must start from 'x18'
cm.pop {ra, x8-x9, x28}, -40

# CHECK-ERROR: :[[@LINE+1]]:24: error: invalid register
cm.pop {ra, x8-x9, x18-x28}, -40

# CHECK-ERROR: :[[@LINE+1]]:24: error: invalid register
cm.pop {ra, x8-x9, x18-x17}, -40

# CHECK-ERROR: :[[@LINE+1]]:16: error: invalid register
cm.pop {ra, x8-f8, x18-x17}, -40

# CHECK-ERROR: :[[@LINE+1]]:15: error: stack adjustment is invalid for this instruction and register list
cm.pop {ra}, -x1

# CHECK-ERROR: :[[@LINE+1]]:15: error: stack adjustment is invalid for this instruction and register list
cm.push {ra}, x1

# CHECK-ERROR: :[[@LINE+1]]:12: error: register list must end with '}'
cm.push {x1-x9}, -32
>>>>>>> d465594a
<|MERGE_RESOLUTION|>--- conflicted
+++ resolved
@@ -13,22 +13,6 @@
 # CHECK-ERROR: :[[@LINE+1]]:12: error: invalid register list, {ra, s0-s10} or {x1, x8-x9, x18-x26} is not supported
 cm.popretz {ra, s0-s10}, 112
 
-<<<<<<< HEAD
-# CHECK-ERROR: error: stack adjustment for register list must be a multiple of 16 bytes in the range [32, 80]
-cm.popretz {ra, s0-s1}, 112
-
-# CHECK-ERROR: error: stack adjustment for register list must be a multiple of 16 bytes in the range [-64, -16]
-cm.push {ra}, 16
-
-# CHECK-ERROR: error: stack adjustment for register list must be a multiple of 16 bytes in the range [32, 80]
-cm.pop {ra, s0-s1}, -32
-
-# CHECK-ERROR: error: stack adjustment for register list must be a multiple of 16 bytes in the range [-64, -16]
-cm.push {ra}, -15
-
-# CHECK-ERROR: error: stack adjustment for register list must be a multiple of 16 bytes in the range [32, 80]
-cm.pop {ra, s0-s1}, -33
-=======
 # CHECK-ERROR: :[[@LINE+1]]:25: error: stack adjustment for register list must be a multiple of 16 bytes in the range [32, 80]
 cm.popretz {ra, s0-s1}, 112
 
@@ -72,5 +56,4 @@
 cm.push {ra}, x1
 
 # CHECK-ERROR: :[[@LINE+1]]:12: error: register list must end with '}'
-cm.push {x1-x9}, -32
->>>>>>> d465594a
+cm.push {x1-x9}, -32