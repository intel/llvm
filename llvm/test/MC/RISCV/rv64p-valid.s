# RUN: llvm-mc %s -triple=riscv64 -mattr=+experimental-p -M no-aliases -show-encoding \
# RUN:     | FileCheck -check-prefixes=CHECK-ASM,CHECK-ASM-AND-OBJ %s
# RUN: llvm-mc -filetype=obj --triple=riscv64 -mattr=+experimental-p < %s \
# RUN:     | llvm-objdump --triple=riscv64 --mattr=+experimental-p -M no-aliases --no-print-imm-hex -d -r - \
<<<<<<< HEAD
# RUN:     | FileCheck --check-prefixes=CHECK-ASM-AND-OBJ,CHECK-OBJ %s
=======
# RUN:     | FileCheck --check-prefixes=CHECK-ASM-AND-OBJ %s
>>>>>>> 10a576f7

# CHECK-ASM-AND-OBJ: clz a0, a1
# CHECK-ASM: encoding: [0x13,0x95,0x05,0x60]
clz a0, a1
# CHECK-ASM-AND-OBJ: cls a1, a2
# CHECK-ASM: encoding: [0x93,0x15,0x36,0x60]
cls a1, a2
# CHECK-ASM-AND-OBJ: sext.b a2, a3
# CHECK-ASM: encoding: [0x13,0x96,0x46,0x60]
sext.b a2, a3
# CHECK-ASM-AND-OBJ: sext.h t0, t1
# CHECK-ASM: encoding: [0x93,0x12,0x53,0x60]
sext.h t0, t1
# CHECK-ASM-AND-OBJ: abs a4, a5
# CHECK-ASM: encoding: [0x13,0x97,0x77,0x60]
abs a4, a5
# CHECK-ASM-AND-OBJ: rev16 s0, s1
# CHECK-ASM: encoding: [0x13,0xd4,0x04,0x6b]
rev16 s0, s1
# CHECK-ASM-AND-OBJ: rev8 s0, s1
# CHECK-ASM: encoding: [0x13,0xd4,0x84,0x6b]
rev8 s0, s1
# CHECK-ASM-AND-OBJ: rev s2, s3
# CHECK-ASM: encoding: [0x13,0xd9,0xf9,0x6b]
rev s2, s3
# CHECK-ASM-AND-OBJ: clzw s0, s1
# CHECK-ASM: encoding: [0x1b,0x94,0x04,0x60]
clzw s0, s1
# CHECK-ASM-AND-OBJ: clsw s2, s3
# CHECK-ASM: encoding: [0x1b,0x99,0x39,0x60]
clsw s2, s3
# CHECK-ASM-AND-OBJ: absw s2, s3
# CHECK-ASM: encoding: [0x1b,0x99,0x79,0x60]
absw s2, s3
# CHECK-ASM-AND-OBJ: sh1add a0, a1, a2
# CHECK-ASM: encoding: [0x33,0xa5,0xc5,0x20]
sh1add a0, a1, a2
# CHECK-ASM-AND-OBJ: pack s0, s1, s2
# CHECK-ASM: encoding: [0x33,0xc4,0x24,0x09]
pack s0, s1, s2
# CHECK-ASM-AND-OBJ: min t0, t1, t2
# CHECK-ASM: encoding: [0xb3,0x42,0x73,0x0a]
min t0, t1, t2
# CHECK-ASM-AND-OBJ: minu ra, sp, gp
# CHECK-ASM: encoding: [0xb3,0x50,0x31,0x0a]
minu ra, sp, gp
# CHECK-ASM-AND-OBJ: max t3, t4, t5
# CHECK-ASM: encoding: [0x33,0xee,0xee,0x0b]
max t3, t4, t5
# CHECK-ASM-AND-OBJ: maxu a4, a5, a6
# CHECK-ASM: encoding: [0x33,0xf7,0x07,0x0b]
maxu a4, a5, a6
# CHECK-ASM-AND-OBJ: pslli.b a6, a7
# CHECK-ASM: encoding: [0x1b,0xa8,0x88,0x80]
pslli.b a6, a7, 0
# CHECK-ASM-AND-OBJ: pslli.h ra, sp, 1
# CHECK-ASM: encoding: [0x9b,0x20,0x11,0x81]
pslli.h ra, sp, 1
# CHECK-ASM-AND-OBJ: pslli.w ra, sp, 2
# CHECK-ASM: encoding: [0x9b,0x20,0x21,0x82]
pslli.w ra, sp, 2
# CHECK-ASM-AND-OBJ: psslai.h t0, t1, 3
# CHECK-ASM: encoding: [0x9b,0x22,0x33,0xd1]
psslai.h t0, t1, 3
# CHECK-ASM-AND-OBJ: psslai.w a4, a5, 4
# CHECK-ASM: encoding: [0x1b,0xa7,0x47,0xd2]
psslai.w a4, a5, 4
# CHECK-ASM-AND-OBJ: pli.h a5, 5
# CHECK-ASM: encoding: [0x9b,0x27,0x05,0xb0]
pli.h a5, 5
# CHECK-ASM-AND-OBJ: pli.w a5, 5
# CHECK-ASM: encoding: [0x9b,0x27,0x05,0xb2]
pli.w a5, 5
# CHECK-ASM-AND-OBJ: pli.b a6, 6
# CHECK-ASM: encoding: [0x1b,0x28,0x06,0xb4]
pli.b a6, 6
# CHECK-ASM-AND-OBJ: psext.h.b t3, a2
# CHECK-ASM: encoding: [0x1b,0x2e,0x46,0xe0]
psext.h.b t3, a2
# CHECK-ASM-AND-OBJ: psext.w.b a2, s0
# CHECK-ASM: encoding: [0x1b,0x26,0x44,0xe2]
psext.w.b a2, s0
# CHECK-ASM-AND-OBJ: psext.w.h t1, t3
# CHECK-ASM: encoding: [0x1b,0x23,0x5e,0xe2]
psext.w.h t1, t3
# CHECK-ASM-AND-OBJ: psabs.h t1, t5
# CHECK-ASM: encoding: [0x1b,0x23,0x7f,0xe0]
psabs.h t1, t5
# CHECK-ASM-AND-OBJ: psabs.b a0, s2
# CHECK-ASM: encoding: [0x1b,0x25,0x79,0xe4]
psabs.b a0, s2
# CHECK-ASM-AND-OBJ: plui.h s2, 4
# CHECK-ASM: encoding: [0x1b,0x29,0x04,0xf0]
plui.h s2, 4
<<<<<<< HEAD
# CHECK-OBJ: plui.h gp, -412
# CHECK-ASM: plui.h gp, 612
=======
# CHECK-ASM-AND-OBJ: plui.h gp, -412
>>>>>>> 10a576f7
# CHECK-ASM: encoding: [0x9b,0xa1,0x64,0xf0]
plui.h gp, 612
# CHECK-ASM-AND-OBJ: plui.w a2, 1
# CHECK-ASM: encoding: [0x1b,0x26,0x01,0xf2]
plui.w a2, 1
<<<<<<< HEAD
# CHECK-OBJ: plui.w a2, -1
# CHECK-ASM: plui.w a2, 1023
=======
# CHECK-ASM-AND-OBJ: plui.w a2, -1
>>>>>>> 10a576f7
# CHECK-ASM: encoding: [0x1b,0xa6,0xff,0xf3]
plui.w a2, 1023<|MERGE_RESOLUTION|>--- conflicted
+++ resolved
@@ -2,11 +2,7 @@
 # RUN:     | FileCheck -check-prefixes=CHECK-ASM,CHECK-ASM-AND-OBJ %s
 # RUN: llvm-mc -filetype=obj --triple=riscv64 -mattr=+experimental-p < %s \
 # RUN:     | llvm-objdump --triple=riscv64 --mattr=+experimental-p -M no-aliases --no-print-imm-hex -d -r - \
-<<<<<<< HEAD
-# RUN:     | FileCheck --check-prefixes=CHECK-ASM-AND-OBJ,CHECK-OBJ %s
-=======
 # RUN:     | FileCheck --check-prefixes=CHECK-ASM-AND-OBJ %s
->>>>>>> 10a576f7
 
 # CHECK-ASM-AND-OBJ: clz a0, a1
 # CHECK-ASM: encoding: [0x13,0x95,0x05,0x60]
@@ -101,22 +97,12 @@
 # CHECK-ASM-AND-OBJ: plui.h s2, 4
 # CHECK-ASM: encoding: [0x1b,0x29,0x04,0xf0]
 plui.h s2, 4
-<<<<<<< HEAD
-# CHECK-OBJ: plui.h gp, -412
-# CHECK-ASM: plui.h gp, 612
-=======
 # CHECK-ASM-AND-OBJ: plui.h gp, -412
->>>>>>> 10a576f7
 # CHECK-ASM: encoding: [0x9b,0xa1,0x64,0xf0]
 plui.h gp, 612
 # CHECK-ASM-AND-OBJ: plui.w a2, 1
 # CHECK-ASM: encoding: [0x1b,0x26,0x01,0xf2]
 plui.w a2, 1
-<<<<<<< HEAD
-# CHECK-OBJ: plui.w a2, -1
-# CHECK-ASM: plui.w a2, 1023
-=======
 # CHECK-ASM-AND-OBJ: plui.w a2, -1
->>>>>>> 10a576f7
 # CHECK-ASM: encoding: [0x1b,0xa6,0xff,0xf3]
 plui.w a2, 1023