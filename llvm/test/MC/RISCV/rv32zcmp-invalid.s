--- conflicted
+++ resolved
@@ -13,22 +13,6 @@
 # CHECK-ERROR: :[[@LINE+1]]:12: error: invalid register list, {ra, s0-s10} or {x1, x8-x9, x18-x26} is not supported
 cm.popretz {ra, s0-s10}, 112
 
-<<<<<<< HEAD
-# CHECK-ERROR: error: stack adjustment for register list must be a multiple of 16 bytes in the range [16, 64]
-cm.popretz {ra, s0-s1}, 112
-
-# CHECK-ERROR: stack adjustment for register list must be a multiple of 16 bytes in the range [-64, -16]
-cm.push {ra}, 16
-
-# CHECK-ERROR: error: stack adjustment for register list must be a multiple of 16 bytes in the range [16, 64]
-cm.pop {ra, s0-s1}, -32
-
-# CHECK-ERROR: error: stack adjustment for register list must be a multiple of 16 bytes in the range [-64, -16]
-cm.push {ra}, -8
-
-# CHECK-ERROR: error: stack adjustment for register list must be a multiple of 16 bytes in the range [16, 64]
-cm.pop {ra, s0-s1}, -40
-=======
 # CHECK-ERROR: :[[@LINE+1]]:25: error: stack adjustment for register list must be a multiple of 16 bytes in the range [16, 64]
 cm.popretz {ra, s0-s1}, 112
 
@@ -63,5 +47,4 @@
 cm.pop {ra, x8-f8, x18-x17}, -40
 
 # CHECK-ERROR: :[[@LINE+1]]:9: error: operand must be {ra [, s0[-sN]]} or {x1 [, x8[-x9][, x18[-xN]]]}
-cm.push x1, -16
->>>>>>> d465594a
+cm.push x1, -16