# RUN: llvm-mc -triple riscv32 -mattr=+experimental-xqcilb %s \
# RUN:     | FileCheck -check-prefix=ASM %s
# RUN: llvm-mc -triple riscv32 -mattr=+experimental-xqcilb %s \
# RUN:     -filetype=obj -o - \
# RUN:     | llvm-objdump -dr --mattr=+experimental-xqcilb - \
# RUN:     | FileCheck -check-prefix=OBJ %s

## This test checks that we emit the right relocations for Xqcilb
## relative jumps. These can be resolved within the same section
## (when relaxations are disabled) but otherwise require a
## vendor-specific relocation pair.

# This is required so that the conditional jumps are not compressed
# by the assembler
.option exact

# ASM-LABEL: this_section:
# OBJ-LABEL: <this_section>:
this_section:

# ASM: qc.e.j undef
# OBJ: qc.e.j 0x0 <this_section>
# OBJ-NEXT: R_RISCV_VENDOR QUALCOMM{{$}}
# OBJ-NEXT: R_RISCV_CUSTOM195 undef{{$}}
qc.e.j undef

# ASM: qc.e.jal undef
# OBJ-NEXT: qc.e.jal 0x6 <this_section+0x6>
# OBJ-NEXT: R_RISCV_VENDOR QUALCOMM{{$}}
# OBJ-NEXT: R_RISCV_CUSTOM195 undef{{$}}
qc.e.jal undef


# ASM: qc.e.j same_section
# OBJ-NEXT: qc.e.j 0x30 <same_section>
qc.e.j same_section

# ASM: qc.e.jal same_section
# OBJ-NEXT: qc.e.jal 0x30 <same_section>
qc.e.jal same_section

# ASM: qc.e.j same_section_extern
# OBJ-NEXT: qc.e.j 0x18 <this_section+0x18>
# OBJ-NEXT: R_RISCV_VENDOR QUALCOMM{{$}}
# OBJ-NEXT: R_RISCV_CUSTOM195 same_section_extern{{$}}
qc.e.j same_section_extern
<<<<<<< HEAD

# ASM: qc.e.jal same_section_extern
# OBJ-NEXT: qc.e.jal 0x1e <this_section+0x1e>
# OBJ-NEXT: R_RISCV_VENDOR QUALCOMM{{$}}
# OBJ-NEXT: R_RISCV_CUSTOM195 same_section_extern{{$}}
qc.e.jal same_section_extern


# ASM: qc.e.j other_section
# OBJ-NEXT: qc.e.j 0x24 <this_section+0x24>
# OBJ-NEXT: R_RISCV_VENDOR QUALCOMM{{$}}
# OBJ-NEXT: R_RISCV_CUSTOM195 other_section{{$}}
qc.e.j other_section

# ASM: qc.e.jal other_section
# OBJ-NEXT: qc.e.jal 0x2a <this_section+0x2a>
# OBJ-NEXT: R_RISCV_VENDOR QUALCOMM{{$}}
# OBJ-NEXT: R_RISCV_CUSTOM195 other_section{{$}}
qc.e.jal other_section


# ASM-LABEL: same_section:
# OBJ-LABEL: <same_section>:
same_section:
  nop

# ASM-LABEL: same_section_extern:
# OBJ-LABEL: <same_section_extern>:
  .global same_section_extern
same_section_extern:
  nop

.option relax

# ASM: qc.e.j same_section
# OBJ: qc.e.j 0x38 <same_section_extern+0x4>
# OBJ-NEXT: R_RISCV_VENDOR QUALCOMM{{$}}
# OBJ-NEXT: R_RISCV_CUSTOM195 same_section{{$}}
# OBJ-NEXT: R_RISCV_RELAX
qc.e.j same_section

=======

# ASM: qc.e.jal same_section_extern
# OBJ-NEXT: qc.e.jal 0x1e <this_section+0x1e>
# OBJ-NEXT: R_RISCV_VENDOR QUALCOMM{{$}}
# OBJ-NEXT: R_RISCV_CUSTOM195 same_section_extern{{$}}
qc.e.jal same_section_extern


# ASM: qc.e.j other_section
# OBJ-NEXT: qc.e.j 0x24 <this_section+0x24>
# OBJ-NEXT: R_RISCV_VENDOR QUALCOMM{{$}}
# OBJ-NEXT: R_RISCV_CUSTOM195 other_section{{$}}
qc.e.j other_section

# ASM: qc.e.jal other_section
# OBJ-NEXT: qc.e.jal 0x2a <this_section+0x2a>
# OBJ-NEXT: R_RISCV_VENDOR QUALCOMM{{$}}
# OBJ-NEXT: R_RISCV_CUSTOM195 other_section{{$}}
qc.e.jal other_section


# ASM-LABEL: same_section:
# OBJ-LABEL: <same_section>:
same_section:
  nop

# ASM-LABEL: same_section_extern:
# OBJ-LABEL: <same_section_extern>:
  .global same_section_extern
same_section_extern:
  nop

.option relax

# ASM: qc.e.j same_section
# OBJ: qc.e.j 0x38 <same_section_extern+0x4>
# OBJ-NEXT: R_RISCV_VENDOR QUALCOMM{{$}}
# OBJ-NEXT: R_RISCV_CUSTOM195 same_section{{$}}
# OBJ-NEXT: R_RISCV_RELAX
qc.e.j same_section

>>>>>>> 10a576f7
# ASM: qc.e.jal same_section
# OBJ-NEXT: qc.e.jal 0x3e <same_section_extern+0xa>
# OBJ-NEXT: R_RISCV_VENDOR QUALCOMM{{$}}
# OBJ-NEXT: R_RISCV_CUSTOM195 same_section{{$}}
# OBJ-NEXT: R_RISCV_RELAX
qc.e.jal same_section
<<<<<<< HEAD

.option norelax
=======

## Enable compression/relaxation to check how symbols are handled.
.option noexact

qc.e.j undef
# ASM: j undef
# OBJ: qc.e.j 0x44 <same_section_extern+0x10>
# OBJ-NEXT: R_RISCV_VENDOR QUALCOMM{{$}}
# OBJ-NEXT: R_RISCV_CUSTOM195 undef{{$}}
# OBJ-NEXT: R_RISCV_RELAX

qc.e.jal undef
# ASM: jal undef
# OBJ: qc.e.jal 0x4a <same_section_extern+0x16>
# OBJ-NEXT: R_RISCV_VENDOR QUALCOMM{{$}}
# OBJ-NEXT: R_RISCV_CUSTOM195 undef{{$}}
# OBJ-NEXT: R_RISCV_RELAX
>>>>>>> 10a576f7

.section .text.other, "ax", @progbits

# ASM-LABEL: other_section:
# OBJ-LABEL: <other_section>:
other_section:
  nop<|MERGE_RESOLUTION|>--- conflicted
+++ resolved
@@ -44,7 +44,6 @@
 # OBJ-NEXT: R_RISCV_VENDOR QUALCOMM{{$}}
 # OBJ-NEXT: R_RISCV_CUSTOM195 same_section_extern{{$}}
 qc.e.j same_section_extern
-<<<<<<< HEAD
 
 # ASM: qc.e.jal same_section_extern
 # OBJ-NEXT: qc.e.jal 0x1e <this_section+0x1e>
@@ -86,59 +85,12 @@
 # OBJ-NEXT: R_RISCV_RELAX
 qc.e.j same_section
 
-=======
-
-# ASM: qc.e.jal same_section_extern
-# OBJ-NEXT: qc.e.jal 0x1e <this_section+0x1e>
-# OBJ-NEXT: R_RISCV_VENDOR QUALCOMM{{$}}
-# OBJ-NEXT: R_RISCV_CUSTOM195 same_section_extern{{$}}
-qc.e.jal same_section_extern
-
-
-# ASM: qc.e.j other_section
-# OBJ-NEXT: qc.e.j 0x24 <this_section+0x24>
-# OBJ-NEXT: R_RISCV_VENDOR QUALCOMM{{$}}
-# OBJ-NEXT: R_RISCV_CUSTOM195 other_section{{$}}
-qc.e.j other_section
-
-# ASM: qc.e.jal other_section
-# OBJ-NEXT: qc.e.jal 0x2a <this_section+0x2a>
-# OBJ-NEXT: R_RISCV_VENDOR QUALCOMM{{$}}
-# OBJ-NEXT: R_RISCV_CUSTOM195 other_section{{$}}
-qc.e.jal other_section
-
-
-# ASM-LABEL: same_section:
-# OBJ-LABEL: <same_section>:
-same_section:
-  nop
-
-# ASM-LABEL: same_section_extern:
-# OBJ-LABEL: <same_section_extern>:
-  .global same_section_extern
-same_section_extern:
-  nop
-
-.option relax
-
-# ASM: qc.e.j same_section
-# OBJ: qc.e.j 0x38 <same_section_extern+0x4>
-# OBJ-NEXT: R_RISCV_VENDOR QUALCOMM{{$}}
-# OBJ-NEXT: R_RISCV_CUSTOM195 same_section{{$}}
-# OBJ-NEXT: R_RISCV_RELAX
-qc.e.j same_section
-
->>>>>>> 10a576f7
 # ASM: qc.e.jal same_section
 # OBJ-NEXT: qc.e.jal 0x3e <same_section_extern+0xa>
 # OBJ-NEXT: R_RISCV_VENDOR QUALCOMM{{$}}
 # OBJ-NEXT: R_RISCV_CUSTOM195 same_section{{$}}
 # OBJ-NEXT: R_RISCV_RELAX
 qc.e.jal same_section
-<<<<<<< HEAD
-
-.option norelax
-=======
 
 ## Enable compression/relaxation to check how symbols are handled.
 .option noexact
@@ -156,7 +108,6 @@
 # OBJ-NEXT: R_RISCV_VENDOR QUALCOMM{{$}}
 # OBJ-NEXT: R_RISCV_CUSTOM195 undef{{$}}
 # OBJ-NEXT: R_RISCV_RELAX
->>>>>>> 10a576f7
 
 .section .text.other, "ax", @progbits
 
