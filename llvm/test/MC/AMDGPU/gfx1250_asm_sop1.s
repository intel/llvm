--- conflicted
+++ resolved
@@ -45,8 +45,6 @@
 s_rfe_b64 s[2:3]
 // GFX1250: s_rfe_i64 s[2:3]                        ; encoding: [0x02,0x4a,0x80,0xbe]
 
-<<<<<<< HEAD
-=======
 s_sendmsg_rtn_b32 s2, sendmsg(MSG_RTN_GET_CLUSTER_BARRIER_STATE)
 // GFX1250: s_sendmsg_rtn_b32 s2, sendmsg(MSG_RTN_GET_CLUSTER_BARRIER_STATE) ; encoding: [0x88,0x4c,0x82,0xbe]
 // GFX12-ERR: :[[@LINE-2]]:{{[0-9]+}}: error: specified message id is not supported on this GPU
@@ -55,7 +53,6 @@
 // GFX1250: s_sendmsg_rtn_b64 s[2:3], sendmsg(MSG_RTN_GET_CLUSTER_BARRIER_STATE) ; encoding: [0x88,0x4d,0x82,0xbe]
 // GFX12-ERR: :[[@LINE-2]]:{{[0-9]+}}: error: specified message id is not supported on this GPU
 
->>>>>>> 35227056
 s_get_shader_cycles_u64 s[2:3]
 // GFX1250: s_get_shader_cycles_u64 s[2:3]          ; encoding: [0x00,0x06,0x82,0xbe]
 // GFX12-ERR: :[[@LINE-2]]:{{[0-9]+}}: error: instruction not supported on this GPU
