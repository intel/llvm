; RUN: llvm-mc -triple avr -show-encoding < %s | FileCheck %s
; RUN: llvm-mc -filetype=obj -triple avr < %s \
; RUN:     | llvm-objdump -d - | FileCheck --check-prefix=INST %s

foo:

  brbs 3, .+8
  brbs 0, .-12
  .short 0xf359
  .short 0xf352
  .short 0xf34c
  .short 0xf077

; CHECK: brvs .Ltmp0+8              ; encoding: [0bAAAAA011,0b111100AA]
; CHECK:                            ; fixup A - offset: 0, value: .Ltmp0+8, kind: fixup_7_pcrel
; CHECK: brcs .Ltmp1-12             ; encoding: [0bAAAAA000,0b111100AA]
; CHECK:                            ; fixup A - offset: 0, value: .Ltmp1-12, kind: fixup_7_pcrel

<<<<<<< HEAD
; INST: brvs .+0
; INST: brlo .+0
; INST: breq .-42
; INST  brmi .-44
; INST  brlt .-46
; InST: brie .+28
=======
; INST: 23 f0   brvs .+8
; INST: d0 f3   brlo .-12
; INST: 59 f3   breq .-42
; INST: 52 f3   brmi .-44
; INST: 4c f3   brlt .-46
; INST: 77 f0   brie .+28
>>>>>>> cd74f4a4
<|MERGE_RESOLUTION|>--- conflicted
+++ resolved
@@ -16,18 +16,9 @@
 ; CHECK: brcs .Ltmp1-12             ; encoding: [0bAAAAA000,0b111100AA]
 ; CHECK:                            ; fixup A - offset: 0, value: .Ltmp1-12, kind: fixup_7_pcrel
 
-<<<<<<< HEAD
-; INST: brvs .+0
-; INST: brlo .+0
-; INST: breq .-42
-; INST  brmi .-44
-; INST  brlt .-46
-; InST: brie .+28
-=======
 ; INST: 23 f0   brvs .+8
 ; INST: d0 f3   brlo .-12
 ; INST: 59 f3   breq .-42
 ; INST: 52 f3   brmi .-44
 ; INST: 4c f3   brlt .-46
-; INST: 77 f0   brie .+28
->>>>>>> cd74f4a4
+; INST: 77 f0   brie .+28