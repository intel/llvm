--- conflicted
+++ resolved
@@ -30,11 +30,7 @@
 # CHECK-NEXT:5 LEB Size:0+1 [15] Value:.Ltmp0-_start Signed:0
 #      CHECK:]
 
-<<<<<<< HEAD
-# CHECK:  3 assembler         - Number of fixup evaluations for relaxation
-=======
 # CHECK:  2 assembler         - Number of fixup evaluations for relaxation
->>>>>>> 35227056
 # CHECK:  8 assembler         - Number of fixups
 
 # RUN: llvm-mc -filetype=obj -triple=x86_64 %s -o %t -debug-only=mc-dump -save-temp-labels -g 2>&1 | FileCheck %s --check-prefix=CHECK2
