--- conflicted
+++ resolved
@@ -1,5 +1,4 @@
-<<<<<<< HEAD
-; RUN: sycl-post-link -split=auto -symbols -S %s -o %t.table
+; RUN: sycl-post-link -split=auto -symbols -S < %s -o %t.table
 ;
 ; In precense of indirect calls we start matching functions using their
 ; signatures, i.e. we have an indirect call to i32(i32) function within
@@ -27,13 +26,6 @@
 ; CHECK-TU1-IR: define dso_local spir_kernel void @_ZTSZ4mainE10TU0_kernel
 ; CHECK-TU1-IR: define dso_local spir_func void @_Z3foov
 ; CHECK-TU1-IR: define dso_local spir_func i32 @_Z4foo1v
-=======
-; RUN: sycl-post-link -split=auto -symbols -S < %s -o %t.table
-; In precense of indirect calls auto mode is equal to no split,
-; which means that separate LLVM IR file for device is not generated and we only
-; need to check generated symbol table
-; RUN: FileCheck %s -input-file=%t_0.sym --check-prefixes CHECK
->>>>>>> 10e07a38
 
 target datalayout = "e-i64:64-v16:16-v24:32-v32:32-v48:64-v96:128-v192:256-v256:256-v512:512-v1024:1024"
 target triple = "spir64-unknown-linux"
