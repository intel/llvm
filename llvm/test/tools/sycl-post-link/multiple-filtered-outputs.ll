; This checks that sycl-post-link can accept multiple -o options, 
; with some of the -o options being composed of a (target, filename) pair,
; and that the output tables from inputs with target info have the modules
; that are not compatible with that target filtered out.

; RUN: sycl-post-link -properties %s -symbols -split=auto \
; RUN: -o %t.table \
; RUN: -o intel_gpu_pvc,%t-pvc.table \
; RUN: -o intel_gpu_tgllp,%t-tgllp.table \
; RUN: -o intel_gpu_cfl,%t-cfl.table \
; RUN: -o unrecognized_target,%t-unrecognized.table

; RUN: FileCheck %s -input-file=%t_0.sym -check-prefix=CHECK-DOUBLE
; RUN: FileCheck %s -input-file=%t_1.sym -check-prefix=CHECK-SG8
; RUN: FileCheck %s -input-file=%t_2.sym -check-prefix=CHECK-SG64
; RUN: FileCheck %s -input-file=%t_3.sym -check-prefix=CHECK-SG32
; RUN: FileCheck %s -input-file=%t_4.sym -check-prefix=CHECK-FLOAT
; RUN: FileCheck %s -input-file=%t_5.sym -check-prefix=CHECK-SG16

; RUN: FileCheck %s -input-file=%t.table -check-prefix=CHECK-ALL
; RUN: FileCheck %s -input-file=%t-unrecognized.table -check-prefix=CHECK-ALL
; RUN: FileCheck %s -input-file=%t-pvc.table -check-prefix=CHECK-PVC
; RUN: FileCheck %s -input-file=%t-tgllp.table -check-prefix=CHECK-TGLLP
; RUN: FileCheck %s -input-file=%t-cfl.table -check-prefix=CHECK-CFL

; CHECK-DOUBLE: double_kernel
; CHECK-FLOAT: float_kernel
; CHECK-SG8: reqd_sub_group_size_kernel_8
; CHECK-SG16: reqd_sub_group_size_kernel_16
; CHECK-SG32: reqd_sub_group_size_kernel_32
; CHECK-SG64: reqd_sub_group_size_kernel_64

; An output without a target will have no filtering performed on the output table.
; Additionally, an unrecognized target will perform the same.
; CHECK-ALL:      _0.sym
; CHECK-ALL-NEXT: _1.sym
; CHECK-ALL-NEXT: _2.sym
; CHECK-ALL-NEXT: _3.sym
; CHECK-ALL-NEXT: _4.sym
; CHECK-ALL-NEXT: _5.sym
; CHECK-ALL-EMPTY:

; PVC does not support sg8 (=1) or sg64 (=2) 
; CHECK-PVC:      _0.sym
; CHECK-PVC-NEXT: _3.sym
; CHECK-PVC-NEXT: _4.sym
; CHECK-PVC-NEXT: _5.sym
; CHECK-PVC-EMPTY:

; TGLLP does not support fp64 (=0) or sg64 (=2)
; CHECK-TGLLP:      _1.sym
; CHECK-TGLLP-NEXT: _3.sym
; CHECK-TGLLP-NEXT: _4.sym
; CHECK-TGLLP-NEXT: _5.sym
; CHECK-TGLLP-EMPTY:

; CFL does not support sg64 (=2)
; CHECK-CFL:      _0.sym
; CHECK-CFL-NEXT: _1.sym
; CHECK-CFL-NEXT: _3.sym
; CHECK-CFL-NEXT: _4.sym
; CHECK-CFL-NEXT: _5.sym
; CHECK-CFL-EMPTY:

target datalayout = "e-i64:64-v16:16-v24:32-v32:32-v48:64-v96:128-v192:256-v256:256-v512:512-v1024:1024-n8:16:32:64"
target triple = "spir64-unknown-unknown"

define spir_kernel void @double_kernel(ptr addrspace(1) noundef align 8 %_arg_out) #0 !sycl_used_aspects !67 {
entry:
  %0 = load double, ptr addrspace(1) %_arg_out, align 8
  %mul.i = fmul double %0, 2.000000e-01
  store double %mul.i, ptr addrspace(1) %_arg_out, align 8
  ret void
}

define spir_kernel void @float_kernel(ptr addrspace(1) noundef align 4 %_arg_out) #0 {
entry:
  %0 = load float, ptr addrspace(1) %_arg_out, align 4
  %mul.i = fmul float %0, 0x3FC99999A0000000
  store float %mul.i, ptr addrspace(1) %_arg_out, align 4
  ret void
}

define spir_kernel void @reqd_sub_group_size_kernel_8() #0 !intel_reqd_sub_group_size !78 {
entry:
  ret void
}

define spir_kernel void @reqd_sub_group_size_kernel_16() #0 !intel_reqd_sub_group_size !79 {
entry:
  ret void
}

define spir_kernel void @reqd_sub_group_size_kernel_32() #0 !intel_reqd_sub_group_size !80 {
entry:
  ret void
}

define spir_kernel void @reqd_sub_group_size_kernel_64() #0 !intel_reqd_sub_group_size !81 {
entry:
  ret void
}

attributes #0 = { mustprogress norecurse nounwind "frame-pointer"="all" "no-trapping-math"="true" "stack-protector-buffer-size"="8" "sycl-module-id"="double.cpp" "sycl-optlevel"="3" "uniform-work-group-size"="true" }

!llvm.module.flags = !{!0, !1}
!opencl.spir.version = !{!2}
!spirv.Source = !{!3}
!llvm.ident = !{!64}

!0 = !{i32 1, !"wchar_size", i32 4}
!1 = !{i32 7, !"frame-pointer", i32 2}
!2 = !{i32 1, i32 2}
!3 = !{i32 4, i32 100000}
!9 = !{!"fp64", i32 6}
<<<<<<< HEAD
!10 = !{!"image", i32 9}
!11 = !{!"online_compiler", i32 10}
!12 = !{!"online_linker", i32 11}
!13 = !{!"queue_profiling", i32 12}
!14 = !{!"usm_device_allocations", i32 13}
!15 = !{!"usm_host_allocations", i32 14}
!16 = !{!"usm_shared_allocations", i32 15}
!17 = !{!"usm_system_allocations", i32 17}
!18 = !{!"ext_intel_pci_address", i32 18}
!19 = !{!"ext_intel_gpu_eu_count", i32 19}
!20 = !{!"ext_intel_gpu_eu_simd_width", i32 20}
!21 = !{!"ext_intel_gpu_slices", i32 21}
!22 = !{!"ext_intel_gpu_subslices_per_slice", i32 22}
!23 = !{!"ext_intel_gpu_eu_count_per_subslice", i32 23}
!24 = !{!"ext_intel_max_mem_bandwidth", i32 24}
!25 = !{!"ext_intel_mem_channel", i32 25}
!26 = !{!"usm_atomic_host_allocations", i32 26}
!27 = !{!"usm_atomic_shared_allocations", i32 27}
!28 = !{!"atomic64", i32 28}
!29 = !{!"ext_intel_device_info_uuid", i32 29}
!30 = !{!"ext_oneapi_srgb", i32 30}
!31 = !{!"ext_oneapi_native_assert", i32 31}
!32 = !{!"host_debuggable", i32 32}
!33 = !{!"ext_intel_gpu_hw_threads_per_eu", i32 33}
!34 = !{!"ext_oneapi_cuda_async_barrier", i32 34}
!35 = !{!"ext_intel_free_memory", i32 36}
!36 = !{!"ext_intel_device_id", i32 37}
!37 = !{!"ext_intel_memory_clock_rate", i32 38}
!38 = !{!"ext_intel_memory_bus_width", i32 39}
!39 = !{!"emulated", i32 40}
!40 = !{!"ext_intel_legacy_image", i32 41}
!41 = !{!"ext_oneapi_bindless_images", i32 42}
!42 = !{!"ext_oneapi_bindless_images_shared_usm", i32 43}
!43 = !{!"ext_oneapi_bindless_images_1d_usm", i32 44}
!44 = !{!"ext_oneapi_bindless_images_2d_usm", i32 45}
!45 = !{!"ext_oneapi_interop_memory_import", i32 46}
!46 = !{!"ext_oneapi_interop_memory_export", i32 47}
!47 = !{!"ext_oneapi_interop_semaphore_import", i32 48}
!48 = !{!"ext_oneapi_interop_semaphore_export", i32 49}
!49 = !{!"ext_oneapi_mipmap", i32 50}
!50 = !{!"ext_oneapi_mipmap_anisotropy", i32 51}
!51 = !{!"ext_oneapi_mipmap_level_reference", i32 52}
!52 = !{!"ext_intel_esimd", i32 53}
!53 = !{!"ext_oneapi_ballot_group", i32 54}
!54 = !{!"ext_oneapi_fixed_size_group", i32 55}
!55 = !{!"ext_oneapi_opportunistic_group", i32 56}
!56 = !{!"ext_oneapi_tangle_group", i32 57}
!57 = !{!"ext_intel_matrix", i32 58}
!58 = !{!"int64_base_atomics", i32 7}
!59 = !{!"int64_extended_atomics", i32 8}
!60 = !{!"usm_system_allocator", i32 17}
!61 = !{!"usm_restricted_shared_allocations", i32 16}
!62 = !{!"host", i32 0}
!63 = !{!"clang version 19.0.0git (/ws/llvm/clang a7f3a637bdd6299831f903bbed9e8d069fea5c86)"}
!64 = !{i32 233}
!65 = !{i32 -1}
!66 = !{i32 6}
!67 = !{}
!68 = !{i1 false}
!69 = !{!71, !71, i64 0}
!70 = !{!"double", !72, i64 0}
!71 = !{!"omnipotent char", !73, i64 0}
!72 = !{!"Simple C++ TBAA"}
!73 = !{i32 364}
!74 = !{!76, !76, i64 0}
!75 = !{!"float", !72, i64 0}
!76 = !{i32 529}
!77 = !{i32 8}
!78 = !{i32 16}
!79 = !{i32 32}
!80 = !{i32 64}
=======
!64 = !{!"clang version 19.0.0git (/ws/llvm/clang a7f3a637bdd6299831f903bbed9e8d069fea5c86)"}
!67 = !{!9}
!78 = !{i32 8}
!79 = !{i32 16}
!80 = !{i32 32}
!81 = !{i32 64}
>>>>>>> 6271db86
<|MERGE_RESOLUTION|>--- conflicted
+++ resolved
@@ -113,83 +113,9 @@
 !2 = !{i32 1, i32 2}
 !3 = !{i32 4, i32 100000}
 !9 = !{!"fp64", i32 6}
-<<<<<<< HEAD
-!10 = !{!"image", i32 9}
-!11 = !{!"online_compiler", i32 10}
-!12 = !{!"online_linker", i32 11}
-!13 = !{!"queue_profiling", i32 12}
-!14 = !{!"usm_device_allocations", i32 13}
-!15 = !{!"usm_host_allocations", i32 14}
-!16 = !{!"usm_shared_allocations", i32 15}
-!17 = !{!"usm_system_allocations", i32 17}
-!18 = !{!"ext_intel_pci_address", i32 18}
-!19 = !{!"ext_intel_gpu_eu_count", i32 19}
-!20 = !{!"ext_intel_gpu_eu_simd_width", i32 20}
-!21 = !{!"ext_intel_gpu_slices", i32 21}
-!22 = !{!"ext_intel_gpu_subslices_per_slice", i32 22}
-!23 = !{!"ext_intel_gpu_eu_count_per_subslice", i32 23}
-!24 = !{!"ext_intel_max_mem_bandwidth", i32 24}
-!25 = !{!"ext_intel_mem_channel", i32 25}
-!26 = !{!"usm_atomic_host_allocations", i32 26}
-!27 = !{!"usm_atomic_shared_allocations", i32 27}
-!28 = !{!"atomic64", i32 28}
-!29 = !{!"ext_intel_device_info_uuid", i32 29}
-!30 = !{!"ext_oneapi_srgb", i32 30}
-!31 = !{!"ext_oneapi_native_assert", i32 31}
-!32 = !{!"host_debuggable", i32 32}
-!33 = !{!"ext_intel_gpu_hw_threads_per_eu", i32 33}
-!34 = !{!"ext_oneapi_cuda_async_barrier", i32 34}
-!35 = !{!"ext_intel_free_memory", i32 36}
-!36 = !{!"ext_intel_device_id", i32 37}
-!37 = !{!"ext_intel_memory_clock_rate", i32 38}
-!38 = !{!"ext_intel_memory_bus_width", i32 39}
-!39 = !{!"emulated", i32 40}
-!40 = !{!"ext_intel_legacy_image", i32 41}
-!41 = !{!"ext_oneapi_bindless_images", i32 42}
-!42 = !{!"ext_oneapi_bindless_images_shared_usm", i32 43}
-!43 = !{!"ext_oneapi_bindless_images_1d_usm", i32 44}
-!44 = !{!"ext_oneapi_bindless_images_2d_usm", i32 45}
-!45 = !{!"ext_oneapi_interop_memory_import", i32 46}
-!46 = !{!"ext_oneapi_interop_memory_export", i32 47}
-!47 = !{!"ext_oneapi_interop_semaphore_import", i32 48}
-!48 = !{!"ext_oneapi_interop_semaphore_export", i32 49}
-!49 = !{!"ext_oneapi_mipmap", i32 50}
-!50 = !{!"ext_oneapi_mipmap_anisotropy", i32 51}
-!51 = !{!"ext_oneapi_mipmap_level_reference", i32 52}
-!52 = !{!"ext_intel_esimd", i32 53}
-!53 = !{!"ext_oneapi_ballot_group", i32 54}
-!54 = !{!"ext_oneapi_fixed_size_group", i32 55}
-!55 = !{!"ext_oneapi_opportunistic_group", i32 56}
-!56 = !{!"ext_oneapi_tangle_group", i32 57}
-!57 = !{!"ext_intel_matrix", i32 58}
-!58 = !{!"int64_base_atomics", i32 7}
-!59 = !{!"int64_extended_atomics", i32 8}
-!60 = !{!"usm_system_allocator", i32 17}
-!61 = !{!"usm_restricted_shared_allocations", i32 16}
-!62 = !{!"host", i32 0}
-!63 = !{!"clang version 19.0.0git (/ws/llvm/clang a7f3a637bdd6299831f903bbed9e8d069fea5c86)"}
-!64 = !{i32 233}
-!65 = !{i32 -1}
-!66 = !{i32 6}
-!67 = !{}
-!68 = !{i1 false}
-!69 = !{!71, !71, i64 0}
-!70 = !{!"double", !72, i64 0}
-!71 = !{!"omnipotent char", !73, i64 0}
-!72 = !{!"Simple C++ TBAA"}
-!73 = !{i32 364}
-!74 = !{!76, !76, i64 0}
-!75 = !{!"float", !72, i64 0}
-!76 = !{i32 529}
-!77 = !{i32 8}
-!78 = !{i32 16}
-!79 = !{i32 32}
-!80 = !{i32 64}
-=======
 !64 = !{!"clang version 19.0.0git (/ws/llvm/clang a7f3a637bdd6299831f903bbed9e8d069fea5c86)"}
 !67 = !{!9}
 !78 = !{i32 8}
 !79 = !{i32 16}
 !80 = !{i32 32}
-!81 = !{i32 64}
->>>>>>> 6271db86
+!81 = !{i32 64}