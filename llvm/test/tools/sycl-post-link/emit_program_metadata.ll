; This test checks that the post-link tool generates SYCL program metadata.
;
; RUN: sycl-post-link -emit-program-metadata -device-globals -S %s -o %t.files.table
; RUN: FileCheck %s -input-file=%t.files.table --check-prefixes CHECK-TABLE
; RUN: FileCheck %s -input-file=%t.files_0.prop --match-full-lines --check-prefixes CHECK-PROP

target triple = "spir64-unknown-unknown"

attributes #0 = { "sycl-work-group-size"="4,2,1" }
attributes #1 = { "sycl-work-group-size"="4,2" }
attributes #2 = { "sycl-work-group-size"="4" }

!0 = !{i32 1, i32 2, i32 4}
<<<<<<< HEAD
!1 = !{i64 1, i64 2, i64 4}
=======
!1 = !{i32 2, i32 4}
!2 = !{i32 4}
>>>>>>> d164fd94

define weak_odr spir_kernel void @SpirKernel1(float %arg1) !reqd_work_group_size !0 {
  call void @foo(float %arg1)
  ret void
}

define weak_odr spir_kernel void @SpirKernel2(float %arg1) #0 !reqd_work_group_size !1 {
  call void @foo(float %arg1)
  ret void
}

define weak_odr spir_kernel void @SpirKernel3(float %arg1) !reqd_work_group_size !1 {
  call void @foo(float %arg1)
  ret void
}

define weak_odr spir_kernel void @SpirKernel4(float %arg1) #1 {
  call void @foo(float %arg1)
  ret void
}

define weak_odr spir_kernel void @SpirKernel5(float %arg1) !reqd_work_group_size !2 {
  call void @foo(float %arg1)
  ret void
}

define weak_odr spir_kernel void @SpirKernel6(float %arg1) #2 {
  call void @foo(float %arg1)
  ret void
}

declare void @foo(float)

; CHECK-PROP: [SYCL/program metadata]
; // Base64 encoding in the prop file (including 8 bytes length):
; CHECK-PROP-NEXT: SpirKernel1@reqd_work_group_size=2|gBAAAAAAAAQAAAAACAAAAQAAAAA
; CHECK-PROP-NEXT: SpirKernel2@reqd_work_group_size=2|gBAAAAAAAAQAAAAACAAAAQAAAAA
; CHECK-PROP-NEXT: SpirKernel3@reqd_work_group_size=2|ABAAAAAAAAgAAAAAEAAAAA
; CHECK-PROP-NEXT: SpirKernel4@reqd_work_group_size=2|ABAAAAAAAAgAAAAAEAAAAA
; CHECK-PROP-NEXT: SpirKernel5@reqd_work_group_size=2|gAAAAAAAAAABAAAA
; CHECK-PROP-NEXT: SpirKernel6@reqd_work_group_size=2|gAAAAAAAAAABAAAA

; CHECK-TABLE: [Code|Properties]
; CHECK-TABLE-NEXT: {{.*}}files_0.prop
; CHECK-TABLE-EMPTY:<|MERGE_RESOLUTION|>--- conflicted
+++ resolved
@@ -11,12 +11,8 @@
 attributes #2 = { "sycl-work-group-size"="4" }
 
 !0 = !{i32 1, i32 2, i32 4}
-<<<<<<< HEAD
-!1 = !{i64 1, i64 2, i64 4}
-=======
 !1 = !{i32 2, i32 4}
 !2 = !{i32 4}
->>>>>>> d164fd94
 
 define weak_odr spir_kernel void @SpirKernel1(float %arg1) !reqd_work_group_size !0 {
   call void @foo(float %arg1)
