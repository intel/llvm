--- conflicted
+++ resolved
@@ -8,10 +8,6 @@
 ; CHECK-DAG: %[[TyVoid:.*]] = OpTypeVoid
 ; CHECK-DAG: %[[TyInt64:.*]] = OpTypeInt 64 0
 ; CHECK-DAG: %[[TyFun:.*]] = OpTypeFunction %[[TyInt64]] %[[TyInt64]]
-<<<<<<< HEAD
-; CHECK-DAG: %[[TyInt8:.*]] = OpTypeInt 8 0
-=======
->>>>>>> 93e44d24
 ; CHECK-DAG: %[[TyPtrFunCodeSection:.*]] = OpTypePointer CodeSectionINTEL %[[TyFun]]
 ; CHECK-DAG: %[[ConstFunFp:.*]] = OpConstantFunctionPointerINTEL %[[TyPtrFunCodeSection]] %[[DefFunFp:.*]]
 ; CHECK-DAG: %[[TyPtrFun:.*]] = OpTypePointer Function %[[TyFun]]
