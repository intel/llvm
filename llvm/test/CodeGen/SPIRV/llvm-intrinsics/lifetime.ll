--- conflicted
+++ resolved
@@ -17,19 +17,11 @@
 ; CL:      OpFunction
 ; CL:      %[[#FooVar:]] = OpVariable
 ; CL-NEXT: %[[#Casted1:]] = OpBitcast %[[#PtrChar]] %[[#FooVar]]
-<<<<<<< HEAD
-; CL-NEXT: OpLifetimeStart %[[#Casted1]], 16
-; CL-NEXT: OpBitcast
-; CL-NEXT: OpInBoundsPtrAccessChain
-; CL-NEXT: %[[#Casted2:]] = OpBitcast %[[#PtrChar]] %[[#FooVar]]
-; CL-NEXT: OpLifetimeStop %[[#Casted2]], 16
-=======
 ; CL-NEXT: OpLifetimeStart %[[#Casted1]] 16
 ; CL-NEXT: OpBitcast
 ; CL-NEXT: OpInBoundsPtrAccessChain
 ; CL-NEXT: %[[#Casted2:]] = OpBitcast %[[#PtrChar]] %[[#FooVar]]
 ; CL-NEXT: OpLifetimeStop %[[#Casted2]] 16
->>>>>>> 35227056
 
 ; VK:      OpFunction
 ; VK:      %[[#FooVar:]] = OpVariable
@@ -46,19 +38,11 @@
 ; CL: OpFunction
 ; CL: %[[#BarVar:]] = OpVariable
 ; CL-NEXT: %[[#Casted1:]] = OpBitcast %[[#PtrChar]] %[[#BarVar]]
-<<<<<<< HEAD
-; CL-NEXT: OpLifetimeStart %[[#Casted1]], 16
-; CL-NEXT: OpBitcast
-; CL-NEXT: OpInBoundsPtrAccessChain
-; CL-NEXT: %[[#Casted2:]] = OpBitcast %[[#PtrChar]] %[[#BarVar]]
-; CL-NEXT: OpLifetimeStop %[[#Casted2]], 16
-=======
 ; CL-NEXT: OpLifetimeStart %[[#Casted1]] 16
 ; CL-NEXT: OpBitcast
 ; CL-NEXT: OpInBoundsPtrAccessChain
 ; CL-NEXT: %[[#Casted2:]] = OpBitcast %[[#PtrChar]] %[[#BarVar]]
 ; CL-NEXT: OpLifetimeStop %[[#Casted2]] 16
->>>>>>> 35227056
 
 ; VK:      OpFunction
 ; VK:      %[[#BarVar:]] = OpVariable
@@ -74,11 +58,7 @@
 
 ; CL: OpFunction
 ; CL: %[[#TestVar:]] = OpVariable
-<<<<<<< HEAD
-; CL-NEXT: OpLifetimeStart %[[#TestVar]], 1
-=======
 ; CL-NEXT: OpLifetimeStart %[[#TestVar]] 1
->>>>>>> 35227056
 ; CL-NEXT: OpInBoundsPtrAccessChain
 ; CL-NEXT: OpLifetimeStop %[[#TestVar]] 1
 
