; RUN: llc -mtriple=riscv32 -O3 -debug-pass=Structure < %s -o /dev/null 2>&1 | \
; RUN:   grep -v "Verify generated machine code" | \
; RUN:   FileCheck %s --check-prefixes=CHECK
; RUN: llc -mtriple=riscv64 -O3 -debug-pass=Structure < %s -o /dev/null 2>&1 | \
; RUN:   grep -v "Verify generated machine code" | \
; RUN:   FileCheck %s --check-prefixes=CHECK,RV64

; REQUIRES: asserts

; CHECK-LABEL: Pass Arguments:
; CHECK-NEXT: Target Library Information
; CHECK-NEXT: Target Pass Configuration
; CHECK-NEXT: Machine Module Information
; CHECK-NEXT: Target Transform Information
; CHECK-NEXT: Type-Based Alias Analysis
; CHECK-NEXT: Scoped NoAlias Alias Analysis
; CHECK-NEXT: Assumption Cache Tracker
; CHECK-NEXT: Profile summary info
; CHECK-NEXT: Create Garbage Collector Module Metadata
; CHECK-NEXT: Machine Branch Probability Analysis
; CHECK-NEXT: Default Regalloc Eviction Advisor
; CHECK-NEXT: Default Regalloc Priority Advisor
; CHECK-NEXT:   ModulePass Manager
; CHECK-NEXT:     Pre-ISel Intrinsic Lowering
; CHECK-NEXT:     FunctionPass Manager
; CHECK-NEXT:       Expand large div/rem
; CHECK-NEXT:       Expand large fp convert
; CHECK-NEXT:       Expand Atomic instructions
; CHECK-NEXT:       Dominator Tree Construction
; CHECK-NEXT:       Natural Loop Information
; CHECK-NEXT:       RISC-V gather/scatter lowering
; CHECK-NEXT:       Interleaved Access Pass
; CHECK-NEXT:       RISC-V CodeGenPrepare
; CHECK-NEXT:       Module Verifier
; CHECK-NEXT:       Basic Alias Analysis (stateless AA impl)
; CHECK-NEXT:       Canonicalize natural loops
; CHECK-NEXT:       Scalar Evolution Analysis
; CHECK-NEXT:       Loop Pass Manager
; CHECK-NEXT:         Canonicalize Freeze Instructions in Loops
; CHECK-NEXT:         Induction Variable Users
; CHECK-NEXT:         Loop Strength Reduction
; CHECK-NEXT:       Basic Alias Analysis (stateless AA impl)
; CHECK-NEXT:       Function Alias Analysis Results
; CHECK-NEXT:       Merge contiguous icmps into a memcmp
; CHECK-NEXT:       Natural Loop Information
; CHECK-NEXT:       Lazy Branch Probability Analysis
; CHECK-NEXT:       Lazy Block Frequency Analysis
; CHECK-NEXT:       Expand memcmp() to load/stores
; CHECK-NEXT:       Lower Garbage Collection Instructions
; CHECK-NEXT:       Shadow Stack GC Lowering
; CHECK-NEXT:       Lower constant intrinsics
; CHECK-NEXT:       Remove unreachable blocks from the CFG
; CHECK-NEXT:       Natural Loop Information
; CHECK-NEXT:       Post-Dominator Tree Construction
; CHECK-NEXT:       Branch Probability Analysis
; CHECK-NEXT:       Block Frequency Analysis
; CHECK-NEXT:       Constant Hoisting
; CHECK-NEXT:       Replace intrinsics with calls to vector library
; CHECK-NEXT:       Partially inline calls to library functions
; CHECK-NEXT:       Expand vector predication intrinsics
; CHECK-NEXT:       Scalarize Masked Memory Intrinsics
; CHECK-NEXT:       Expand reduction intrinsics
; CHECK-NEXT:       Natural Loop Information
; CHECK-NEXT:       TLS Variable Hoist
; CHECK-NEXT:       FPBuiltin Function Selection
; CHECK-NEXT:       CodeGen Prepare
; CHECK-NEXT:       Dominator Tree Construction
; CHECK-NEXT:       Exception handling preparation
; CHECK-NEXT:     A No-Op Barrier Pass
; CHECK-NEXT:     FunctionPass Manager
; CHECK-NEXT:       Prepare callbr
; CHECK-NEXT:       Safe Stack instrumentation pass
; CHECK-NEXT:       Insert stack protectors
; CHECK-NEXT:       Module Verifier
; CHECK-NEXT:       Dominator Tree Construction
; CHECK-NEXT:       Basic Alias Analysis (stateless AA impl)
; CHECK-NEXT:       Function Alias Analysis Results
; CHECK-NEXT:       Natural Loop Information
; CHECK-NEXT:       Post-Dominator Tree Construction
; CHECK-NEXT:       Branch Probability Analysis
; CHECK-NEXT:       Assignment Tracking Analysis
; CHECK-NEXT:       Lazy Branch Probability Analysis
; CHECK-NEXT:       Lazy Block Frequency Analysis
; CHECK-NEXT:       RISC-V DAG->DAG Pattern Instruction Selection
; CHECK-NEXT:       Finalize ISel and expand pseudo-instructions
; CHECK-NEXT:       Lazy Machine Block Frequency Analysis
; CHECK-NEXT:       Early Tail Duplication
; CHECK-NEXT:       Optimize machine instruction PHIs
; CHECK-NEXT:       Slot index numbering
; CHECK-NEXT:       Merge disjoint stack slots
; CHECK-NEXT:       Local Stack Slot Allocation
; CHECK-NEXT:       Remove dead machine instructions
; CHECK-NEXT:       MachineDominator Tree Construction
; CHECK-NEXT:       Machine Natural Loop Construction
; CHECK-NEXT:       Machine Block Frequency Analysis
; CHECK-NEXT:       Early Machine Loop Invariant Code Motion
; CHECK-NEXT:       MachineDominator Tree Construction
; CHECK-NEXT:       Machine Block Frequency Analysis
; CHECK-NEXT:       Machine Common Subexpression Elimination
; CHECK-NEXT:       MachinePostDominator Tree Construction
; CHECK-NEXT:       Machine Cycle Info Analysis
; CHECK-NEXT:       Machine code sinking
; CHECK-NEXT:       Peephole Optimizations
; CHECK-NEXT:       Remove dead machine instructions
; CHECK-NEXT:       Machine Trace Metrics
; CHECK-NEXT:       Lazy Machine Block Frequency Analysis
; CHECK-NEXT:       Machine InstCombiner
; RV64-NEXT:        RISC-V Optimize W Instructions
; CHECK-NEXT:       RISC-V Pre-RA pseudo instruction expansion pass
; CHECK-NEXT:       RISC-V Merge Base Offset
; CHECK-NEXT:       RISC-V Insert VSETVLI pass
; CHECK-NEXT:       RISC-V Insert Read/Write CSR Pass
; CHECK-NEXT:       Detect Dead Lanes
; CHECK-NEXT:       RISC-V init undef pass
; CHECK-NEXT:       Process Implicit Definitions
; CHECK-NEXT:       Remove unreachable machine basic blocks
; CHECK-NEXT:       Live Variable Analysis
; CHECK-NEXT:       Eliminate PHI nodes for register allocation
; CHECK-NEXT:       Two-Address instruction pass
; CHECK-NEXT:       MachineDominator Tree Construction
; CHECK-NEXT:       Slot index numbering
; CHECK-NEXT:       Live Interval Analysis
; CHECK-NEXT:       Register Coalescer
; CHECK-NEXT:       Rename Disconnected Subregister Components
; CHECK-NEXT:       Machine Instruction Scheduler
; CHECK-NEXT:       Machine Block Frequency Analysis
; CHECK-NEXT:       Debug Variable Analysis
; CHECK-NEXT:       Live Stack Slot Analysis
; CHECK-NEXT:       Virtual Register Map
; CHECK-NEXT:       Live Register Matrix
; CHECK-NEXT:       Bundle Machine CFG Edges
; CHECK-NEXT:       Spill Code Placement Analysis
; CHECK-NEXT:       Lazy Machine Block Frequency Analysis
; CHECK-NEXT:       Machine Optimization Remark Emitter
; CHECK-NEXT:       Greedy Register Allocator
; CHECK-NEXT:       Virtual Register Rewriter
; CHECK-NEXT:       Register Allocation Pass Scoring
; CHECK-NEXT:       Stack Slot Coloring
; CHECK-NEXT:       Machine Copy Propagation Pass
; CHECK-NEXT:       Machine Loop Invariant Code Motion
; CHECK-NEXT:       RISC-V Redundant Copy Elimination
; CHECK-NEXT:       Remove Redundant DEBUG_VALUE analysis
; CHECK-NEXT:       Fixup Statepoint Caller Saved
; CHECK-NEXT:       PostRA Machine Sink
; CHECK-NEXT:       MachineDominator Tree Construction
; CHECK-NEXT:       Machine Natural Loop Construction
; CHECK-NEXT:       Machine Block Frequency Analysis
; CHECK-NEXT:       MachinePostDominator Tree Construction
; CHECK-NEXT:       Lazy Machine Block Frequency Analysis
; CHECK-NEXT:       Machine Optimization Remark Emitter
; CHECK-NEXT:       Shrink Wrapping analysis
; CHECK-NEXT:       Prologue/Epilogue Insertion & Frame Finalization
; CHECK-NEXT:       Machine Late Instructions Cleanup Pass
; CHECK-NEXT:       Control Flow Optimizer
; CHECK-NEXT:       Lazy Machine Block Frequency Analysis
; CHECK-NEXT:       Tail Duplication
; CHECK-NEXT:       Machine Copy Propagation Pass
; CHECK-NEXT:       Post-RA pseudo instruction expansion pass
; CHECK-NEXT:       Insert KCFI indirect call checks
; CHECK-NEXT:       MachineDominator Tree Construction
; CHECK-NEXT:       Machine Natural Loop Construction
; CHECK-NEXT:       Post RA top-down list latency scheduler
; CHECK-NEXT:       Analyze Machine Code For Garbage Collection
; CHECK-NEXT:       Machine Block Frequency Analysis
; CHECK-NEXT:       MachinePostDominator Tree Construction
; CHECK-NEXT:       Branch Probability Basic Block Placement
; CHECK-NEXT:       Insert fentry calls
; CHECK-NEXT:       Insert XRay ops
; CHECK-NEXT:       Implement the 'patchable-function' attribute
; CHECK-NEXT:       Branch relaxation pass
; CHECK-NEXT:       RISC-V Make Compressible
; CHECK-NEXT:       Machine Copy Propagation Pass
; CHECK-NEXT:       Contiguously Lay Out Funclets
; CHECK-NEXT:       StackMap Liveness Analysis
; CHECK-NEXT:       Live DEBUG_VALUE analysis
; CHECK-NEXT:       Machine Sanitizer Binary Metadata
; CHECK-NEXT:     Machine Outliner
; CHECK-NEXT:     FunctionPass Manager
; CHECK-NEXT:       Lazy Machine Block Frequency Analysis
; CHECK-NEXT:       Machine Optimization Remark Emitter
; CHECK-NEXT:       Stack Frame Layout Analysis
; CHECK-NEXT:       RISC-V Zcmp move merging pass
<<<<<<< HEAD
=======
; CHECK-NEXT:       RISC-V Zcmp Push/Pop optimization pass 
>>>>>>> bac3a63c
; CHECK-NEXT:       RISC-V pseudo instruction expansion pass
; CHECK-NEXT:       RISC-V atomic pseudo instruction expansion pass
; CHECK-NEXT:       Unpack machine instruction bundles
; CHECK-NEXT:       Lazy Machine Block Frequency Analysis
; CHECK-NEXT:       Machine Optimization Remark Emitter
; CHECK-NEXT:       RISC-V Assembly Printer
; CHECK-NEXT:       Free MachineFunction<|MERGE_RESOLUTION|>--- conflicted
+++ resolved
@@ -180,10 +180,7 @@
 ; CHECK-NEXT:       Machine Optimization Remark Emitter
 ; CHECK-NEXT:       Stack Frame Layout Analysis
 ; CHECK-NEXT:       RISC-V Zcmp move merging pass
-<<<<<<< HEAD
-=======
 ; CHECK-NEXT:       RISC-V Zcmp Push/Pop optimization pass 
->>>>>>> bac3a63c
 ; CHECK-NEXT:       RISC-V pseudo instruction expansion pass
 ; CHECK-NEXT:       RISC-V atomic pseudo instruction expansion pass
 ; CHECK-NEXT:       Unpack machine instruction bundles
