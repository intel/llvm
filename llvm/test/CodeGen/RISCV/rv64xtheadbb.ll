; NOTE: Assertions have been autogenerated by utils/update_llc_test_checks.py
; RUN: llc -mtriple=riscv64 -verify-machineinstrs < %s \
; RUN:   | FileCheck %s -check-prefixes=CHECK,RV64I
; RUN: llc -mtriple=riscv64 -mattr=+xtheadbb -verify-machineinstrs < %s \
; RUN:   | FileCheck %s -check-prefixes=CHECK,RV64XTHEADBB,RV64XTHEADBB-NOB
; RUN: llc -mtriple=riscv64 -mattr=+xtheadbb,+b -verify-machineinstrs < %s \
; RUN:   | FileCheck %s -check-prefixes=CHECK,RV64XTHEADBB,RV64XTHEADBB-B

declare i32 @llvm.ctlz.i32(i32, i1)

define signext i32 @ctlz_i32(i32 signext %a) nounwind {
; RV64I-LABEL: ctlz_i32:
; RV64I:       # %bb.0:
; RV64I-NEXT:    beqz a0, .LBB0_2
; RV64I-NEXT:  # %bb.1: # %cond.false
; RV64I-NEXT:    srliw a1, a0, 1
; RV64I-NEXT:    lui a2, 349525
; RV64I-NEXT:    or a0, a0, a1
; RV64I-NEXT:    addi a1, a2, 1365
; RV64I-NEXT:    srliw a2, a0, 2
; RV64I-NEXT:    or a0, a0, a2
; RV64I-NEXT:    srliw a2, a0, 4
; RV64I-NEXT:    or a0, a0, a2
; RV64I-NEXT:    srliw a2, a0, 8
; RV64I-NEXT:    or a0, a0, a2
; RV64I-NEXT:    srliw a2, a0, 16
; RV64I-NEXT:    or a0, a0, a2
; RV64I-NEXT:    not a0, a0
; RV64I-NEXT:    srli a2, a0, 1
; RV64I-NEXT:    and a1, a2, a1
; RV64I-NEXT:    lui a2, 209715
; RV64I-NEXT:    addi a2, a2, 819
; RV64I-NEXT:    sub a0, a0, a1
; RV64I-NEXT:    and a1, a0, a2
; RV64I-NEXT:    srli a0, a0, 2
; RV64I-NEXT:    and a0, a0, a2
; RV64I-NEXT:    lui a2, 61681
; RV64I-NEXT:    add a0, a1, a0
; RV64I-NEXT:    srli a1, a0, 4
; RV64I-NEXT:    add a0, a0, a1
; RV64I-NEXT:    addi a1, a2, -241
; RV64I-NEXT:    and a0, a0, a1
; RV64I-NEXT:    slli a1, a0, 8
; RV64I-NEXT:    add a0, a0, a1
; RV64I-NEXT:    slli a1, a0, 16
; RV64I-NEXT:    add a0, a0, a1
; RV64I-NEXT:    srliw a0, a0, 24
; RV64I-NEXT:    ret
; RV64I-NEXT:  .LBB0_2:
; RV64I-NEXT:    li a0, 32
; RV64I-NEXT:    ret
;
; RV64XTHEADBB-NOB-LABEL: ctlz_i32:
; RV64XTHEADBB-NOB:       # %bb.0:
; RV64XTHEADBB-NOB-NEXT:    not a0, a0
; RV64XTHEADBB-NOB-NEXT:    slli a0, a0, 32
; RV64XTHEADBB-NOB-NEXT:    th.ff0 a0, a0
; RV64XTHEADBB-NOB-NEXT:    ret
;
; RV64XTHEADBB-B-LABEL: ctlz_i32:
; RV64XTHEADBB-B:       # %bb.0:
; RV64XTHEADBB-B-NEXT:    clzw a0, a0
; RV64XTHEADBB-B-NEXT:    ret
  %1 = call i32 @llvm.ctlz.i32(i32 %a, i1 false)
  ret i32 %1
}

define signext i32 @log2_i32(i32 signext %a) nounwind {
; RV64I-LABEL: log2_i32:
; RV64I:       # %bb.0:
; RV64I-NEXT:    beqz a0, .LBB1_2
; RV64I-NEXT:  # %bb.1: # %cond.false
; RV64I-NEXT:    srliw a1, a0, 1
; RV64I-NEXT:    lui a2, 349525
; RV64I-NEXT:    or a0, a0, a1
; RV64I-NEXT:    addi a1, a2, 1365
; RV64I-NEXT:    srliw a2, a0, 2
; RV64I-NEXT:    or a0, a0, a2
; RV64I-NEXT:    srliw a2, a0, 4
; RV64I-NEXT:    or a0, a0, a2
; RV64I-NEXT:    srliw a2, a0, 8
; RV64I-NEXT:    or a0, a0, a2
; RV64I-NEXT:    srliw a2, a0, 16
; RV64I-NEXT:    or a0, a0, a2
; RV64I-NEXT:    not a0, a0
; RV64I-NEXT:    srli a2, a0, 1
; RV64I-NEXT:    and a1, a2, a1
; RV64I-NEXT:    lui a2, 209715
; RV64I-NEXT:    addi a2, a2, 819
; RV64I-NEXT:    sub a0, a0, a1
; RV64I-NEXT:    and a1, a0, a2
; RV64I-NEXT:    srli a0, a0, 2
; RV64I-NEXT:    and a0, a0, a2
; RV64I-NEXT:    lui a2, 61681
; RV64I-NEXT:    add a0, a1, a0
; RV64I-NEXT:    srli a1, a0, 4
; RV64I-NEXT:    add a0, a0, a1
; RV64I-NEXT:    addi a1, a2, -241
; RV64I-NEXT:    and a0, a0, a1
; RV64I-NEXT:    slli a1, a0, 8
; RV64I-NEXT:    add a0, a0, a1
; RV64I-NEXT:    slli a1, a0, 16
; RV64I-NEXT:    add a0, a0, a1
; RV64I-NEXT:    srliw a0, a0, 24
; RV64I-NEXT:    j .LBB1_3
; RV64I-NEXT:  .LBB1_2:
; RV64I-NEXT:    li a0, 32
; RV64I-NEXT:  .LBB1_3: # %cond.end
; RV64I-NEXT:    li a1, 31
; RV64I-NEXT:    sub a0, a1, a0
; RV64I-NEXT:    ret
;
; RV64XTHEADBB-NOB-LABEL: log2_i32:
; RV64XTHEADBB-NOB:       # %bb.0:
; RV64XTHEADBB-NOB-NEXT:    not a0, a0
; RV64XTHEADBB-NOB-NEXT:    slli a0, a0, 32
; RV64XTHEADBB-NOB-NEXT:    th.ff0 a0, a0
; RV64XTHEADBB-NOB-NEXT:    li a1, 31
; RV64XTHEADBB-NOB-NEXT:    sub a0, a1, a0
; RV64XTHEADBB-NOB-NEXT:    ret
;
; RV64XTHEADBB-B-LABEL: log2_i32:
; RV64XTHEADBB-B:       # %bb.0:
; RV64XTHEADBB-B-NEXT:    clzw a0, a0
; RV64XTHEADBB-B-NEXT:    li a1, 31
; RV64XTHEADBB-B-NEXT:    sub a0, a1, a0
; RV64XTHEADBB-B-NEXT:    ret
  %1 = call i32 @llvm.ctlz.i32(i32 %a, i1 false)
  %2 = sub i32 31, %1
  ret i32 %2
}

define signext i32 @log2_ceil_i32(i32 signext %a) nounwind {
; RV64I-LABEL: log2_ceil_i32:
; RV64I:       # %bb.0:
; RV64I-NEXT:    addiw a1, a0, -1
; RV64I-NEXT:    li a0, 32
; RV64I-NEXT:    li a2, 32
; RV64I-NEXT:    beqz a1, .LBB2_2
; RV64I-NEXT:  # %bb.1: # %cond.false
; RV64I-NEXT:    srliw a2, a1, 1
; RV64I-NEXT:    lui a3, 349525
; RV64I-NEXT:    or a1, a1, a2
; RV64I-NEXT:    addi a2, a3, 1365
; RV64I-NEXT:    srliw a3, a1, 2
; RV64I-NEXT:    or a1, a1, a3
; RV64I-NEXT:    srliw a3, a1, 4
; RV64I-NEXT:    or a1, a1, a3
; RV64I-NEXT:    srliw a3, a1, 8
; RV64I-NEXT:    or a1, a1, a3
; RV64I-NEXT:    srliw a3, a1, 16
; RV64I-NEXT:    or a1, a1, a3
; RV64I-NEXT:    not a1, a1
; RV64I-NEXT:    srli a3, a1, 1
; RV64I-NEXT:    and a2, a3, a2
; RV64I-NEXT:    lui a3, 209715
; RV64I-NEXT:    addi a3, a3, 819
; RV64I-NEXT:    sub a1, a1, a2
; RV64I-NEXT:    and a2, a1, a3
; RV64I-NEXT:    srli a1, a1, 2
; RV64I-NEXT:    and a1, a1, a3
; RV64I-NEXT:    lui a3, 61681
; RV64I-NEXT:    add a1, a2, a1
; RV64I-NEXT:    srli a2, a1, 4
; RV64I-NEXT:    add a1, a1, a2
; RV64I-NEXT:    addi a2, a3, -241
; RV64I-NEXT:    and a1, a1, a2
; RV64I-NEXT:    slli a2, a1, 8
; RV64I-NEXT:    add a1, a1, a2
; RV64I-NEXT:    slli a2, a1, 16
; RV64I-NEXT:    add a1, a1, a2
; RV64I-NEXT:    srliw a2, a1, 24
; RV64I-NEXT:  .LBB2_2: # %cond.end
; RV64I-NEXT:    sub a0, a0, a2
; RV64I-NEXT:    ret
;
; RV64XTHEADBB-NOB-LABEL: log2_ceil_i32:
; RV64XTHEADBB-NOB:       # %bb.0:
; RV64XTHEADBB-NOB-NEXT:    addi a0, a0, -1
; RV64XTHEADBB-NOB-NEXT:    not a0, a0
; RV64XTHEADBB-NOB-NEXT:    slli a0, a0, 32
; RV64XTHEADBB-NOB-NEXT:    th.ff0 a0, a0
; RV64XTHEADBB-NOB-NEXT:    li a1, 32
; RV64XTHEADBB-NOB-NEXT:    sub a0, a1, a0
; RV64XTHEADBB-NOB-NEXT:    ret
;
; RV64XTHEADBB-B-LABEL: log2_ceil_i32:
; RV64XTHEADBB-B:       # %bb.0:
; RV64XTHEADBB-B-NEXT:    addi a0, a0, -1
; RV64XTHEADBB-B-NEXT:    clzw a0, a0
; RV64XTHEADBB-B-NEXT:    li a1, 32
; RV64XTHEADBB-B-NEXT:    sub a0, a1, a0
; RV64XTHEADBB-B-NEXT:    ret
  %1 = sub i32 %a, 1
  %2 = call i32 @llvm.ctlz.i32(i32 %1, i1 false)
  %3 = sub i32 32, %2
  ret i32 %3
}

define signext i32 @findLastSet_i32(i32 signext %a) nounwind {
; RV64I-LABEL: findLastSet_i32:
; RV64I:       # %bb.0:
; RV64I-NEXT:    srliw a1, a0, 1
; RV64I-NEXT:    lui a2, 349525
; RV64I-NEXT:    or a1, a0, a1
; RV64I-NEXT:    addi a2, a2, 1365
; RV64I-NEXT:    srliw a3, a1, 2
; RV64I-NEXT:    or a1, a1, a3
; RV64I-NEXT:    srliw a3, a1, 4
; RV64I-NEXT:    or a1, a1, a3
; RV64I-NEXT:    srliw a3, a1, 8
; RV64I-NEXT:    or a1, a1, a3
; RV64I-NEXT:    srliw a3, a1, 16
; RV64I-NEXT:    or a1, a1, a3
; RV64I-NEXT:    not a1, a1
; RV64I-NEXT:    srli a3, a1, 1
; RV64I-NEXT:    and a2, a3, a2
; RV64I-NEXT:    lui a3, 209715
; RV64I-NEXT:    addi a3, a3, 819
; RV64I-NEXT:    sub a1, a1, a2
; RV64I-NEXT:    and a2, a1, a3
; RV64I-NEXT:    srli a1, a1, 2
; RV64I-NEXT:    and a1, a1, a3
; RV64I-NEXT:    lui a3, 61681
; RV64I-NEXT:    snez a0, a0
; RV64I-NEXT:    addi a3, a3, -241
; RV64I-NEXT:    add a1, a2, a1
; RV64I-NEXT:    srli a2, a1, 4
; RV64I-NEXT:    add a1, a1, a2
; RV64I-NEXT:    and a1, a1, a3
; RV64I-NEXT:    slli a2, a1, 8
; RV64I-NEXT:    add a1, a1, a2
; RV64I-NEXT:    slli a2, a1, 16
; RV64I-NEXT:    add a1, a1, a2
; RV64I-NEXT:    srliw a1, a1, 24
; RV64I-NEXT:    xori a1, a1, 31
; RV64I-NEXT:    addi a0, a0, -1
; RV64I-NEXT:    or a0, a0, a1
; RV64I-NEXT:    ret
;
; RV64XTHEADBB-NOB-LABEL: findLastSet_i32:
; RV64XTHEADBB-NOB:       # %bb.0:
; RV64XTHEADBB-NOB-NEXT:    slli a1, a0, 32
; RV64XTHEADBB-NOB-NEXT:    snez a0, a0
; RV64XTHEADBB-NOB-NEXT:    th.ff1 a1, a1
; RV64XTHEADBB-NOB-NEXT:    xori a1, a1, 31
; RV64XTHEADBB-NOB-NEXT:    addi a0, a0, -1
; RV64XTHEADBB-NOB-NEXT:    or a0, a0, a1
; RV64XTHEADBB-NOB-NEXT:    ret
;
; RV64XTHEADBB-B-LABEL: findLastSet_i32:
; RV64XTHEADBB-B:       # %bb.0:
; RV64XTHEADBB-B-NEXT:    clzw a1, a0
; RV64XTHEADBB-B-NEXT:    snez a0, a0
; RV64XTHEADBB-B-NEXT:    xori a1, a1, 31
; RV64XTHEADBB-B-NEXT:    addi a0, a0, -1
; RV64XTHEADBB-B-NEXT:    or a0, a0, a1
; RV64XTHEADBB-B-NEXT:    ret
  %1 = call i32 @llvm.ctlz.i32(i32 %a, i1 true)
  %2 = xor i32 31, %1
  %3 = icmp eq i32 %a, 0
  %4 = select i1 %3, i32 -1, i32 %2
  ret i32 %4
}

define i32 @ctlz_lshr_i32(i32 signext %a) {
; RV64I-LABEL: ctlz_lshr_i32:
; RV64I:       # %bb.0:
; RV64I-NEXT:    srliw a0, a0, 1
; RV64I-NEXT:    beqz a0, .LBB4_2
; RV64I-NEXT:  # %bb.1: # %cond.false
; RV64I-NEXT:    srliw a1, a0, 1
; RV64I-NEXT:    lui a2, 349525
; RV64I-NEXT:    or a0, a0, a1
; RV64I-NEXT:    addi a1, a2, 1365
; RV64I-NEXT:    srliw a2, a0, 2
; RV64I-NEXT:    or a0, a0, a2
; RV64I-NEXT:    srliw a2, a0, 4
; RV64I-NEXT:    or a0, a0, a2
; RV64I-NEXT:    srliw a2, a0, 8
; RV64I-NEXT:    or a0, a0, a2
; RV64I-NEXT:    srliw a2, a0, 16
; RV64I-NEXT:    or a0, a0, a2
; RV64I-NEXT:    not a0, a0
; RV64I-NEXT:    srli a2, a0, 1
; RV64I-NEXT:    and a1, a2, a1
; RV64I-NEXT:    lui a2, 209715
; RV64I-NEXT:    addi a2, a2, 819
; RV64I-NEXT:    sub a0, a0, a1
; RV64I-NEXT:    and a1, a0, a2
; RV64I-NEXT:    srli a0, a0, 2
; RV64I-NEXT:    and a0, a0, a2
; RV64I-NEXT:    lui a2, 61681
; RV64I-NEXT:    add a0, a1, a0
; RV64I-NEXT:    srli a1, a0, 4
; RV64I-NEXT:    add a0, a0, a1
; RV64I-NEXT:    addi a1, a2, -241
; RV64I-NEXT:    and a0, a0, a1
; RV64I-NEXT:    slli a1, a0, 8
; RV64I-NEXT:    add a0, a0, a1
; RV64I-NEXT:    slli a1, a0, 16
; RV64I-NEXT:    add a0, a0, a1
; RV64I-NEXT:    srliw a0, a0, 24
; RV64I-NEXT:    ret
; RV64I-NEXT:  .LBB4_2:
; RV64I-NEXT:    li a0, 32
; RV64I-NEXT:    ret
;
; RV64XTHEADBB-NOB-LABEL: ctlz_lshr_i32:
; RV64XTHEADBB-NOB:       # %bb.0:
; RV64XTHEADBB-NOB-NEXT:    srliw a0, a0, 1
; RV64XTHEADBB-NOB-NEXT:    not a0, a0
; RV64XTHEADBB-NOB-NEXT:    slli a0, a0, 32
; RV64XTHEADBB-NOB-NEXT:    th.ff0 a0, a0
; RV64XTHEADBB-NOB-NEXT:    ret
;
; RV64XTHEADBB-B-LABEL: ctlz_lshr_i32:
; RV64XTHEADBB-B:       # %bb.0:
; RV64XTHEADBB-B-NEXT:    srliw a0, a0, 1
; RV64XTHEADBB-B-NEXT:    clzw a0, a0
; RV64XTHEADBB-B-NEXT:    ret
  %1 = lshr i32 %a, 1
  %2 = call i32 @llvm.ctlz.i32(i32 %1, i1 false)
  ret i32 %2
}

declare i64 @llvm.ctlz.i64(i64, i1)

define i64 @ctlz_i64(i64 %a) nounwind {
; RV64I-LABEL: ctlz_i64:
; RV64I:       # %bb.0:
; RV64I-NEXT:    beqz a0, .LBB5_2
; RV64I-NEXT:  # %bb.1: # %cond.false
; RV64I-NEXT:    srli a1, a0, 1
; RV64I-NEXT:    lui a2, 349525
; RV64I-NEXT:    lui a3, 209715
; RV64I-NEXT:    or a0, a0, a1
; RV64I-NEXT:    addi a1, a2, 1365
; RV64I-NEXT:    addi a2, a3, 819
; RV64I-NEXT:    srli a3, a0, 2
; RV64I-NEXT:    or a0, a0, a3
; RV64I-NEXT:    slli a3, a1, 32
; RV64I-NEXT:    add a1, a1, a3
; RV64I-NEXT:    slli a3, a2, 32
; RV64I-NEXT:    add a2, a2, a3
; RV64I-NEXT:    srli a3, a0, 4
; RV64I-NEXT:    or a0, a0, a3
; RV64I-NEXT:    srli a3, a0, 8
; RV64I-NEXT:    or a0, a0, a3
; RV64I-NEXT:    srli a3, a0, 16
; RV64I-NEXT:    or a0, a0, a3
; RV64I-NEXT:    srli a3, a0, 32
; RV64I-NEXT:    or a0, a0, a3
; RV64I-NEXT:    not a0, a0
; RV64I-NEXT:    srli a3, a0, 1
; RV64I-NEXT:    and a1, a3, a1
; RV64I-NEXT:    lui a3, 61681
; RV64I-NEXT:    addi a3, a3, -241
; RV64I-NEXT:    sub a0, a0, a1
; RV64I-NEXT:    and a1, a0, a2
; RV64I-NEXT:    srli a0, a0, 2
; RV64I-NEXT:    and a0, a0, a2
; RV64I-NEXT:    slli a2, a3, 32
; RV64I-NEXT:    add a0, a1, a0
; RV64I-NEXT:    srli a1, a0, 4
; RV64I-NEXT:    add a0, a0, a1
; RV64I-NEXT:    add a2, a3, a2
; RV64I-NEXT:    and a0, a0, a2
; RV64I-NEXT:    slli a1, a0, 8
; RV64I-NEXT:    add a0, a0, a1
; RV64I-NEXT:    slli a1, a0, 16
; RV64I-NEXT:    add a0, a0, a1
; RV64I-NEXT:    slli a1, a0, 32
; RV64I-NEXT:    add a0, a0, a1
; RV64I-NEXT:    srli a0, a0, 56
; RV64I-NEXT:    ret
; RV64I-NEXT:  .LBB5_2:
; RV64I-NEXT:    li a0, 64
; RV64I-NEXT:    ret
;
; RV64XTHEADBB-NOB-LABEL: ctlz_i64:
; RV64XTHEADBB-NOB:       # %bb.0:
; RV64XTHEADBB-NOB-NEXT:    th.ff1 a0, a0
; RV64XTHEADBB-NOB-NEXT:    ret
;
; RV64XTHEADBB-B-LABEL: ctlz_i64:
; RV64XTHEADBB-B:       # %bb.0:
; RV64XTHEADBB-B-NEXT:    clz a0, a0
; RV64XTHEADBB-B-NEXT:    ret
  %1 = call i64 @llvm.ctlz.i64(i64 %a, i1 false)
  ret i64 %1
}

declare i32 @llvm.cttz.i32(i32, i1)

define signext i32 @cttz_i32(i32 signext %a) nounwind {
; RV64I-LABEL: cttz_i32:
; RV64I:       # %bb.0:
; RV64I-NEXT:    beqz a0, .LBB6_2
; RV64I-NEXT:  # %bb.1: # %cond.false
; RV64I-NEXT:    neg a1, a0
; RV64I-NEXT:    and a0, a0, a1
; RV64I-NEXT:    slli a1, a0, 6
; RV64I-NEXT:    slli a2, a0, 8
; RV64I-NEXT:    slli a3, a0, 10
; RV64I-NEXT:    slli a4, a0, 12
; RV64I-NEXT:    add a1, a1, a2
; RV64I-NEXT:    slli a2, a0, 16
; RV64I-NEXT:    sub a3, a3, a4
; RV64I-NEXT:    slli a4, a0, 18
; RV64I-NEXT:    sub a2, a2, a4
; RV64I-NEXT:    slli a4, a0, 4
; RV64I-NEXT:    sub a4, a0, a4
; RV64I-NEXT:    add a1, a4, a1
; RV64I-NEXT:    slli a4, a0, 14
; RV64I-NEXT:    sub a3, a3, a4
; RV64I-NEXT:    slli a4, a0, 23
; RV64I-NEXT:    sub a2, a2, a4
; RV64I-NEXT:    slli a0, a0, 27
; RV64I-NEXT:    add a1, a1, a3
; RV64I-NEXT:    add a0, a2, a0
; RV64I-NEXT:    add a0, a1, a0
; RV64I-NEXT:    srliw a0, a0, 27
; RV64I-NEXT:    lui a1, %hi(.LCPI6_0)
; RV64I-NEXT:    addi a1, a1, %lo(.LCPI6_0)
; RV64I-NEXT:    add a0, a1, a0
; RV64I-NEXT:    lbu a0, 0(a0)
; RV64I-NEXT:    ret
; RV64I-NEXT:  .LBB6_2:
; RV64I-NEXT:    li a0, 32
; RV64I-NEXT:    ret
;
; RV64XTHEADBB-NOB-LABEL: cttz_i32:
; RV64XTHEADBB-NOB:       # %bb.0:
; RV64XTHEADBB-NOB-NEXT:    beqz a0, .LBB6_2
; RV64XTHEADBB-NOB-NEXT:  # %bb.1: # %cond.false
; RV64XTHEADBB-NOB-NEXT:    addi a1, a0, -1
; RV64XTHEADBB-NOB-NEXT:    not a0, a0
; RV64XTHEADBB-NOB-NEXT:    and a0, a0, a1
; RV64XTHEADBB-NOB-NEXT:    th.ff1 a0, a0
; RV64XTHEADBB-NOB-NEXT:    li a1, 64
; RV64XTHEADBB-NOB-NEXT:    sub a0, a1, a0
; RV64XTHEADBB-NOB-NEXT:    ret
; RV64XTHEADBB-NOB-NEXT:  .LBB6_2:
; RV64XTHEADBB-NOB-NEXT:    li a0, 32
; RV64XTHEADBB-NOB-NEXT:    ret
;
; RV64XTHEADBB-B-LABEL: cttz_i32:
; RV64XTHEADBB-B:       # %bb.0:
; RV64XTHEADBB-B-NEXT:    ctzw a0, a0
; RV64XTHEADBB-B-NEXT:    ret
  %1 = call i32 @llvm.cttz.i32(i32 %a, i1 false)
  ret i32 %1
}

define signext i32 @cttz_zero_undef_i32(i32 signext %a) nounwind {
; RV64I-LABEL: cttz_zero_undef_i32:
; RV64I:       # %bb.0:
; RV64I-NEXT:    neg a1, a0
; RV64I-NEXT:    and a0, a0, a1
; RV64I-NEXT:    slli a1, a0, 6
; RV64I-NEXT:    slli a2, a0, 8
; RV64I-NEXT:    slli a3, a0, 10
; RV64I-NEXT:    slli a4, a0, 12
; RV64I-NEXT:    add a1, a1, a2
; RV64I-NEXT:    slli a2, a0, 16
; RV64I-NEXT:    sub a3, a3, a4
; RV64I-NEXT:    slli a4, a0, 18
; RV64I-NEXT:    sub a2, a2, a4
; RV64I-NEXT:    slli a4, a0, 4
; RV64I-NEXT:    sub a4, a0, a4
; RV64I-NEXT:    add a1, a4, a1
; RV64I-NEXT:    slli a4, a0, 14
; RV64I-NEXT:    sub a3, a3, a4
; RV64I-NEXT:    slli a4, a0, 23
; RV64I-NEXT:    sub a2, a2, a4
; RV64I-NEXT:    slli a0, a0, 27
; RV64I-NEXT:    add a1, a1, a3
; RV64I-NEXT:    add a0, a2, a0
; RV64I-NEXT:    add a0, a1, a0
; RV64I-NEXT:    srliw a0, a0, 27
; RV64I-NEXT:    lui a1, %hi(.LCPI7_0)
; RV64I-NEXT:    addi a1, a1, %lo(.LCPI7_0)
; RV64I-NEXT:    add a0, a1, a0
; RV64I-NEXT:    lbu a0, 0(a0)
; RV64I-NEXT:    ret
;
; RV64XTHEADBB-NOB-LABEL: cttz_zero_undef_i32:
; RV64XTHEADBB-NOB:       # %bb.0:
; RV64XTHEADBB-NOB-NEXT:    addi a1, a0, -1
; RV64XTHEADBB-NOB-NEXT:    not a0, a0
; RV64XTHEADBB-NOB-NEXT:    and a0, a0, a1
; RV64XTHEADBB-NOB-NEXT:    th.ff1 a0, a0
; RV64XTHEADBB-NOB-NEXT:    li a1, 64
; RV64XTHEADBB-NOB-NEXT:    sub a0, a1, a0
; RV64XTHEADBB-NOB-NEXT:    ret
;
; RV64XTHEADBB-B-LABEL: cttz_zero_undef_i32:
; RV64XTHEADBB-B:       # %bb.0:
; RV64XTHEADBB-B-NEXT:    ctzw a0, a0
; RV64XTHEADBB-B-NEXT:    ret
  %1 = call i32 @llvm.cttz.i32(i32 %a, i1 true)
  ret i32 %1
}

define signext i32 @findFirstSet_i32(i32 signext %a) nounwind {
; RV64I-LABEL: findFirstSet_i32:
; RV64I:       # %bb.0:
; RV64I-NEXT:    neg a1, a0
; RV64I-NEXT:    and a1, a0, a1
; RV64I-NEXT:    slli a2, a1, 6
; RV64I-NEXT:    slli a3, a1, 8
; RV64I-NEXT:    slli a4, a1, 10
; RV64I-NEXT:    slli a5, a1, 12
; RV64I-NEXT:    add a2, a2, a3
; RV64I-NEXT:    slli a3, a1, 16
; RV64I-NEXT:    sub a4, a4, a5
; RV64I-NEXT:    slli a5, a1, 18
; RV64I-NEXT:    sub a3, a3, a5
; RV64I-NEXT:    slli a5, a1, 4
; RV64I-NEXT:    sub a5, a1, a5
; RV64I-NEXT:    add a2, a5, a2
; RV64I-NEXT:    slli a5, a1, 14
; RV64I-NEXT:    sub a4, a4, a5
; RV64I-NEXT:    slli a5, a1, 23
; RV64I-NEXT:    sub a3, a3, a5
; RV64I-NEXT:    slli a1, a1, 27
; RV64I-NEXT:    add a2, a2, a4
; RV64I-NEXT:    add a1, a3, a1
; RV64I-NEXT:    add a1, a2, a1
; RV64I-NEXT:    srliw a1, a1, 27
; RV64I-NEXT:    lui a2, %hi(.LCPI8_0)
; RV64I-NEXT:    addi a2, a2, %lo(.LCPI8_0)
; RV64I-NEXT:    add a1, a2, a1
; RV64I-NEXT:    lbu a1, 0(a1)
; RV64I-NEXT:    snez a0, a0
; RV64I-NEXT:    addi a0, a0, -1
; RV64I-NEXT:    or a0, a0, a1
; RV64I-NEXT:    ret
;
; RV64XTHEADBB-NOB-LABEL: findFirstSet_i32:
; RV64XTHEADBB-NOB:       # %bb.0:
; RV64XTHEADBB-NOB-NEXT:    addi a1, a0, -1
; RV64XTHEADBB-NOB-NEXT:    not a2, a0
; RV64XTHEADBB-NOB-NEXT:    and a1, a2, a1
; RV64XTHEADBB-NOB-NEXT:    li a2, 64
; RV64XTHEADBB-NOB-NEXT:    snez a0, a0
; RV64XTHEADBB-NOB-NEXT:    th.ff1 a1, a1
; RV64XTHEADBB-NOB-NEXT:    sub a2, a2, a1
; RV64XTHEADBB-NOB-NEXT:    addi a0, a0, -1
; RV64XTHEADBB-NOB-NEXT:    or a0, a0, a2
; RV64XTHEADBB-NOB-NEXT:    ret
;
; RV64XTHEADBB-B-LABEL: findFirstSet_i32:
; RV64XTHEADBB-B:       # %bb.0:
; RV64XTHEADBB-B-NEXT:    ctzw a1, a0
; RV64XTHEADBB-B-NEXT:    snez a0, a0
; RV64XTHEADBB-B-NEXT:    addi a0, a0, -1
; RV64XTHEADBB-B-NEXT:    or a0, a0, a1
; RV64XTHEADBB-B-NEXT:    ret
  %1 = call i32 @llvm.cttz.i32(i32 %a, i1 true)
  %2 = icmp eq i32 %a, 0
  %3 = select i1 %2, i32 -1, i32 %1
  ret i32 %3
}

define signext i32 @ffs_i32(i32 signext %a) nounwind {
; RV64I-LABEL: ffs_i32:
; RV64I:       # %bb.0:
; RV64I-NEXT:    neg a1, a0
; RV64I-NEXT:    and a1, a0, a1
; RV64I-NEXT:    slli a2, a1, 6
; RV64I-NEXT:    slli a3, a1, 8
; RV64I-NEXT:    slli a4, a1, 10
; RV64I-NEXT:    slli a5, a1, 12
; RV64I-NEXT:    add a2, a2, a3
; RV64I-NEXT:    slli a3, a1, 16
; RV64I-NEXT:    sub a4, a4, a5
; RV64I-NEXT:    slli a5, a1, 18
; RV64I-NEXT:    sub a3, a3, a5
; RV64I-NEXT:    slli a5, a1, 4
; RV64I-NEXT:    sub a5, a1, a5
; RV64I-NEXT:    add a2, a5, a2
; RV64I-NEXT:    slli a5, a1, 14
; RV64I-NEXT:    sub a4, a4, a5
; RV64I-NEXT:    slli a5, a1, 23
; RV64I-NEXT:    sub a3, a3, a5
; RV64I-NEXT:    add a2, a2, a4
; RV64I-NEXT:    lui a4, %hi(.LCPI9_0)
; RV64I-NEXT:    addi a4, a4, %lo(.LCPI9_0)
; RV64I-NEXT:    slli a1, a1, 27
; RV64I-NEXT:    add a1, a3, a1
; RV64I-NEXT:    add a1, a2, a1
; RV64I-NEXT:    srliw a1, a1, 27
; RV64I-NEXT:    add a1, a4, a1
; RV64I-NEXT:    lbu a1, 0(a1)
; RV64I-NEXT:    seqz a0, a0
; RV64I-NEXT:    addi a1, a1, 1
; RV64I-NEXT:    addi a0, a0, -1
; RV64I-NEXT:    and a0, a0, a1
; RV64I-NEXT:    ret
;
; RV64XTHEADBB-NOB-LABEL: ffs_i32:
; RV64XTHEADBB-NOB:       # %bb.0:
; RV64XTHEADBB-NOB-NEXT:    addi a1, a0, -1
; RV64XTHEADBB-NOB-NEXT:    not a2, a0
; RV64XTHEADBB-NOB-NEXT:    and a1, a2, a1
; RV64XTHEADBB-NOB-NEXT:    li a2, 65
; RV64XTHEADBB-NOB-NEXT:    seqz a0, a0
; RV64XTHEADBB-NOB-NEXT:    th.ff1 a1, a1
; RV64XTHEADBB-NOB-NEXT:    sub a2, a2, a1
; RV64XTHEADBB-NOB-NEXT:    addi a0, a0, -1
; RV64XTHEADBB-NOB-NEXT:    and a0, a0, a2
; RV64XTHEADBB-NOB-NEXT:    ret
;
; RV64XTHEADBB-B-LABEL: ffs_i32:
; RV64XTHEADBB-B:       # %bb.0:
; RV64XTHEADBB-B-NEXT:    ctzw a1, a0
; RV64XTHEADBB-B-NEXT:    seqz a0, a0
; RV64XTHEADBB-B-NEXT:    addi a1, a1, 1
; RV64XTHEADBB-B-NEXT:    addi a0, a0, -1
; RV64XTHEADBB-B-NEXT:    and a0, a0, a1
; RV64XTHEADBB-B-NEXT:    ret
  %1 = call i32 @llvm.cttz.i32(i32 %a, i1 true)
  %2 = add i32 %1, 1
  %3 = icmp eq i32 %a, 0
  %4 = select i1 %3, i32 0, i32 %2
  ret i32 %4
}

declare i64 @llvm.cttz.i64(i64, i1)

define i64 @cttz_i64(i64 %a) nounwind {
; RV64I-LABEL: cttz_i64:
; RV64I:       # %bb.0:
; RV64I-NEXT:    beqz a0, .LBB10_2
; RV64I-NEXT:  # %bb.1: # %cond.false
; RV64I-NEXT:    addi sp, sp, -16
; RV64I-NEXT:    sd ra, 8(sp) # 8-byte Folded Spill
; RV64I-NEXT:    neg a1, a0
; RV64I-NEXT:    and a0, a0, a1
; RV64I-NEXT:    lui a1, %hi(.LCPI10_0)
; RV64I-NEXT:    ld a1, %lo(.LCPI10_0)(a1)
; RV64I-NEXT:    call __muldi3
; RV64I-NEXT:    srli a0, a0, 58
; RV64I-NEXT:    lui a1, %hi(.LCPI10_1)
; RV64I-NEXT:    addi a1, a1, %lo(.LCPI10_1)
; RV64I-NEXT:    add a0, a1, a0
; RV64I-NEXT:    lbu a0, 0(a0)
; RV64I-NEXT:    ld ra, 8(sp) # 8-byte Folded Reload
; RV64I-NEXT:    addi sp, sp, 16
; RV64I-NEXT:    ret
; RV64I-NEXT:  .LBB10_2:
; RV64I-NEXT:    li a0, 64
; RV64I-NEXT:    ret
;
; RV64XTHEADBB-NOB-LABEL: cttz_i64:
; RV64XTHEADBB-NOB:       # %bb.0:
; RV64XTHEADBB-NOB-NEXT:    beqz a0, .LBB10_2
; RV64XTHEADBB-NOB-NEXT:  # %bb.1: # %cond.false
; RV64XTHEADBB-NOB-NEXT:    addi a1, a0, -1
; RV64XTHEADBB-NOB-NEXT:    not a0, a0
; RV64XTHEADBB-NOB-NEXT:    and a0, a0, a1
; RV64XTHEADBB-NOB-NEXT:    th.ff1 a0, a0
; RV64XTHEADBB-NOB-NEXT:    li a1, 64
; RV64XTHEADBB-NOB-NEXT:    sub a0, a1, a0
; RV64XTHEADBB-NOB-NEXT:    ret
; RV64XTHEADBB-NOB-NEXT:  .LBB10_2:
; RV64XTHEADBB-NOB-NEXT:    li a0, 64
; RV64XTHEADBB-NOB-NEXT:    ret
;
; RV64XTHEADBB-B-LABEL: cttz_i64:
; RV64XTHEADBB-B:       # %bb.0:
; RV64XTHEADBB-B-NEXT:    ctz a0, a0
; RV64XTHEADBB-B-NEXT:    ret
  %1 = call i64 @llvm.cttz.i64(i64 %a, i1 false)
  ret i64 %1
}

define signext i32 @sexti1_i32(i32 signext %a) nounwind {
; RV64I-LABEL: sexti1_i32:
; RV64I:       # %bb.0:
; RV64I-NEXT:    slli a0, a0, 63
; RV64I-NEXT:    srai a0, a0, 63
; RV64I-NEXT:    ret
;
; RV64XTHEADBB-LABEL: sexti1_i32:
; RV64XTHEADBB:       # %bb.0:
; RV64XTHEADBB-NEXT:    th.ext a0, a0, 0, 0
; RV64XTHEADBB-NEXT:    ret
  %shl = shl i32 %a, 31
  %shr = ashr exact i32 %shl, 31
  ret i32 %shr
}

define signext i32 @sexti1_i32_2(i1 %a) nounwind {
; RV64I-LABEL: sexti1_i32_2:
; RV64I:       # %bb.0:
; RV64I-NEXT:    slli a0, a0, 63
; RV64I-NEXT:    srai a0, a0, 63
; RV64I-NEXT:    ret
;
; RV64XTHEADBB-LABEL: sexti1_i32_2:
; RV64XTHEADBB:       # %bb.0:
; RV64XTHEADBB-NEXT:    th.ext a0, a0, 0, 0
; RV64XTHEADBB-NEXT:    ret
  %sext = sext i1 %a to i32
  ret i32 %sext
}

; Make sure we don't use not+th.ext
define zeroext i8 @sexti1_i32_setcc(i32 signext %a) {
<<<<<<< HEAD
; RV64I-LABEL: sexti1_i32_setcc:
; RV64I:       # %bb.0:
; RV64I-NEXT:    srli a0, a0, 63
; RV64I-NEXT:    addi a0, a0, -1
; RV64I-NEXT:    zext.b a0, a0
; RV64I-NEXT:    ret
;
; RV64XTHEADBB-LABEL: sexti1_i32_setcc:
; RV64XTHEADBB:       # %bb.0:
; RV64XTHEADBB-NEXT:    srli a0, a0, 63
; RV64XTHEADBB-NEXT:    addi a0, a0, -1
; RV64XTHEADBB-NEXT:    zext.b a0, a0
; RV64XTHEADBB-NEXT:    ret
=======
; CHECK-LABEL: sexti1_i32_setcc:
; CHECK:       # %bb.0:
; CHECK-NEXT:    srli a0, a0, 63
; CHECK-NEXT:    addi a0, a0, -1
; CHECK-NEXT:    zext.b a0, a0
; CHECK-NEXT:    ret
>>>>>>> 35227056
  %icmp = icmp sgt i32 %a, -1
  %sext = sext i1 %icmp to i8
  ret i8 %sext
}

<<<<<<< HEAD
=======
; Make sure we don't use seqz+th.ext instead of snez+addi
define signext i32 @sexti1_i32_setcc_2(i32 signext %a, i32 signext %b) {
; CHECK-LABEL: sexti1_i32_setcc_2:
; CHECK:       # %bb.0:
; CHECK-NEXT:    xor a0, a0, a1
; CHECK-NEXT:    snez a0, a0
; CHECK-NEXT:    addi a0, a0, -1
; CHECK-NEXT:    ret
  %icmp = icmp eq i32 %a, %b
  %sext = sext i1 %icmp to i32
  ret i32 %sext
}

; Make sure we don't use th.ext instead of neg.
define signext i32 @sexti1_i32_setcc_3(i32 signext %a, i32 signext %b) {
; CHECK-LABEL: sexti1_i32_setcc_3:
; CHECK:       # %bb.0:
; CHECK-NEXT:    slt a0, a0, a1
; CHECK-NEXT:    neg a0, a0
; CHECK-NEXT:    ret
  %icmp = icmp slt i32 %a, %b
  %sext = sext i1 %icmp to i32
  ret i32 %sext
}

>>>>>>> 35227056
define i64 @sexti1_i64(i64 %a) nounwind {
; RV64I-LABEL: sexti1_i64:
; RV64I:       # %bb.0:
; RV64I-NEXT:    slli a0, a0, 63
; RV64I-NEXT:    srai a0, a0, 63
; RV64I-NEXT:    ret
;
; RV64XTHEADBB-LABEL: sexti1_i64:
; RV64XTHEADBB:       # %bb.0:
; RV64XTHEADBB-NEXT:    th.ext a0, a0, 0, 0
; RV64XTHEADBB-NEXT:    ret
  %shl = shl i64 %a, 63
  %shr = ashr exact i64 %shl, 63
  ret i64 %shr
}

define i64 @sexti1_i64_2(i1 %a) nounwind {
; RV64I-LABEL: sexti1_i64_2:
; RV64I:       # %bb.0:
; RV64I-NEXT:    slli a0, a0, 63
; RV64I-NEXT:    srai a0, a0, 63
; RV64I-NEXT:    ret
;
; RV64XTHEADBB-LABEL: sexti1_i64_2:
; RV64XTHEADBB:       # %bb.0:
; RV64XTHEADBB-NEXT:    th.ext a0, a0, 0, 0
; RV64XTHEADBB-NEXT:    ret
  %sext = sext i1 %a to i64
  ret i64 %sext
}

; Make sure we don't use not+th.ext
define zeroext i8 @sexti1_i64_setcc(i64 %a) {
<<<<<<< HEAD
; RV64I-LABEL: sexti1_i64_setcc:
; RV64I:       # %bb.0:
; RV64I-NEXT:    srli a0, a0, 63
; RV64I-NEXT:    addi a0, a0, -1
; RV64I-NEXT:    zext.b a0, a0
; RV64I-NEXT:    ret
;
; RV64XTHEADBB-LABEL: sexti1_i64_setcc:
; RV64XTHEADBB:       # %bb.0:
; RV64XTHEADBB-NEXT:    srli a0, a0, 63
; RV64XTHEADBB-NEXT:    addi a0, a0, -1
; RV64XTHEADBB-NEXT:    zext.b a0, a0
; RV64XTHEADBB-NEXT:    ret
=======
; CHECK-LABEL: sexti1_i64_setcc:
; CHECK:       # %bb.0:
; CHECK-NEXT:    srli a0, a0, 63
; CHECK-NEXT:    addi a0, a0, -1
; CHECK-NEXT:    zext.b a0, a0
; CHECK-NEXT:    ret
>>>>>>> 35227056
  %icmp = icmp sgt i64 %a, -1
  %sext = sext i1 %icmp to i8
  ret i8 %sext
}

<<<<<<< HEAD
=======
; Make sure we don't use seqz+th.ext instead of snez+addi
define i64 @sexti1_i64_setcc_2(i64 %a, i64 %b) {
; CHECK-LABEL: sexti1_i64_setcc_2:
; CHECK:       # %bb.0:
; CHECK-NEXT:    xor a0, a0, a1
; CHECK-NEXT:    snez a0, a0
; CHECK-NEXT:    addi a0, a0, -1
; CHECK-NEXT:    ret
  %icmp = icmp eq i64 %a, %b
  %sext = sext i1 %icmp to i64
  ret i64 %sext
}

; Make sure we don't use th.ext instead of neg.
define i64 @sexti1_i64_setcc_3(i64 %a, i64 %b) {
; CHECK-LABEL: sexti1_i64_setcc_3:
; CHECK:       # %bb.0:
; CHECK-NEXT:    slt a0, a0, a1
; CHECK-NEXT:    neg a0, a0
; CHECK-NEXT:    ret
  %icmp = icmp slt i64 %a, %b
  %sext = sext i1 %icmp to i64
  ret i64 %sext
}

>>>>>>> 35227056
define signext i32 @sextb_i32(i32 signext %a) nounwind {
; RV64I-LABEL: sextb_i32:
; RV64I:       # %bb.0:
; RV64I-NEXT:    slli a0, a0, 56
; RV64I-NEXT:    srai a0, a0, 56
; RV64I-NEXT:    ret
;
; RV64XTHEADBB-NOB-LABEL: sextb_i32:
; RV64XTHEADBB-NOB:       # %bb.0:
; RV64XTHEADBB-NOB-NEXT:    th.ext a0, a0, 7, 0
; RV64XTHEADBB-NOB-NEXT:    ret
;
; RV64XTHEADBB-B-LABEL: sextb_i32:
; RV64XTHEADBB-B:       # %bb.0:
; RV64XTHEADBB-B-NEXT:    sext.b a0, a0
; RV64XTHEADBB-B-NEXT:    ret
  %shl = shl i32 %a, 24
  %shr = ashr exact i32 %shl, 24
  ret i32 %shr
}

define i64 @sextb_i64(i64 %a) nounwind {
; RV64I-LABEL: sextb_i64:
; RV64I:       # %bb.0:
; RV64I-NEXT:    slli a0, a0, 56
; RV64I-NEXT:    srai a0, a0, 56
; RV64I-NEXT:    ret
;
; RV64XTHEADBB-NOB-LABEL: sextb_i64:
; RV64XTHEADBB-NOB:       # %bb.0:
; RV64XTHEADBB-NOB-NEXT:    th.ext a0, a0, 7, 0
; RV64XTHEADBB-NOB-NEXT:    ret
;
; RV64XTHEADBB-B-LABEL: sextb_i64:
; RV64XTHEADBB-B:       # %bb.0:
; RV64XTHEADBB-B-NEXT:    sext.b a0, a0
; RV64XTHEADBB-B-NEXT:    ret
  %shl = shl i64 %a, 56
  %shr = ashr exact i64 %shl, 56
  ret i64 %shr
}

define signext i32 @sexth_i32(i32 signext %a) nounwind {
; RV64I-LABEL: sexth_i32:
; RV64I:       # %bb.0:
; RV64I-NEXT:    slli a0, a0, 48
; RV64I-NEXT:    srai a0, a0, 48
; RV64I-NEXT:    ret
;
; RV64XTHEADBB-NOB-LABEL: sexth_i32:
; RV64XTHEADBB-NOB:       # %bb.0:
; RV64XTHEADBB-NOB-NEXT:    th.ext a0, a0, 15, 0
; RV64XTHEADBB-NOB-NEXT:    ret
;
; RV64XTHEADBB-B-LABEL: sexth_i32:
; RV64XTHEADBB-B:       # %bb.0:
; RV64XTHEADBB-B-NEXT:    sext.h a0, a0
; RV64XTHEADBB-B-NEXT:    ret
  %shl = shl i32 %a, 16
  %shr = ashr exact i32 %shl, 16
  ret i32 %shr
}

define signext i32 @no_sexth_i32(i32 signext %a) nounwind {
; CHECK-LABEL: no_sexth_i32:
; CHECK:       # %bb.0:
; CHECK-NEXT:    slli a0, a0, 49
; CHECK-NEXT:    srai a0, a0, 48
; CHECK-NEXT:    ret
  %shl = shl i32 %a, 17
  %shr = ashr exact i32 %shl, 16
  ret i32 %shr
}

define i64 @sexth_i64(i64 %a) nounwind {
; RV64I-LABEL: sexth_i64:
; RV64I:       # %bb.0:
; RV64I-NEXT:    slli a0, a0, 48
; RV64I-NEXT:    srai a0, a0, 48
; RV64I-NEXT:    ret
;
; RV64XTHEADBB-NOB-LABEL: sexth_i64:
; RV64XTHEADBB-NOB:       # %bb.0:
; RV64XTHEADBB-NOB-NEXT:    th.ext a0, a0, 15, 0
; RV64XTHEADBB-NOB-NEXT:    ret
;
; RV64XTHEADBB-B-LABEL: sexth_i64:
; RV64XTHEADBB-B:       # %bb.0:
; RV64XTHEADBB-B-NEXT:    sext.h a0, a0
; RV64XTHEADBB-B-NEXT:    ret
  %shl = shl i64 %a, 48
  %shr = ashr exact i64 %shl, 48
  ret i64 %shr
}

define i64 @no_sexth_i64(i64 %a) nounwind {
; CHECK-LABEL: no_sexth_i64:
; CHECK:       # %bb.0:
; CHECK-NEXT:    slli a0, a0, 49
; CHECK-NEXT:    srai a0, a0, 48
; CHECK-NEXT:    ret
  %shl = shl i64 %a, 49
  %shr = ashr exact i64 %shl, 48
  ret i64 %shr
}

define i32 @zexth_i32(i32 %a) nounwind {
; RV64I-LABEL: zexth_i32:
; RV64I:       # %bb.0:
; RV64I-NEXT:    slli a0, a0, 48
; RV64I-NEXT:    srli a0, a0, 48
; RV64I-NEXT:    ret
;
; RV64XTHEADBB-NOB-LABEL: zexth_i32:
; RV64XTHEADBB-NOB:       # %bb.0:
; RV64XTHEADBB-NOB-NEXT:    th.extu a0, a0, 15, 0
; RV64XTHEADBB-NOB-NEXT:    ret
;
; RV64XTHEADBB-B-LABEL: zexth_i32:
; RV64XTHEADBB-B:       # %bb.0:
; RV64XTHEADBB-B-NEXT:    zext.h a0, a0
; RV64XTHEADBB-B-NEXT:    ret
  %and = and i32 %a, 65535
  ret i32 %and
}

define i64 @zexth_i64(i64 %a) nounwind {
; RV64I-LABEL: zexth_i64:
; RV64I:       # %bb.0:
; RV64I-NEXT:    slli a0, a0, 48
; RV64I-NEXT:    srli a0, a0, 48
; RV64I-NEXT:    ret
;
; RV64XTHEADBB-NOB-LABEL: zexth_i64:
; RV64XTHEADBB-NOB:       # %bb.0:
; RV64XTHEADBB-NOB-NEXT:    th.extu a0, a0, 15, 0
; RV64XTHEADBB-NOB-NEXT:    ret
;
; RV64XTHEADBB-B-LABEL: zexth_i64:
; RV64XTHEADBB-B:       # %bb.0:
; RV64XTHEADBB-B-NEXT:    zext.h a0, a0
; RV64XTHEADBB-B-NEXT:    ret
  %and = and i64 %a, 65535
  ret i64 %and
}

define i64 @zextw_i64(i64 %a) nounwind {
; RV64I-LABEL: zextw_i64:
; RV64I:       # %bb.0:
; RV64I-NEXT:    slli a0, a0, 32
; RV64I-NEXT:    srli a0, a0, 32
; RV64I-NEXT:    ret
;
; RV64XTHEADBB-NOB-LABEL: zextw_i64:
; RV64XTHEADBB-NOB:       # %bb.0:
; RV64XTHEADBB-NOB-NEXT:    th.extu a0, a0, 31, 0
; RV64XTHEADBB-NOB-NEXT:    ret
;
; RV64XTHEADBB-B-LABEL: zextw_i64:
; RV64XTHEADBB-B:       # %bb.0:
; RV64XTHEADBB-B-NEXT:    zext.w a0, a0
; RV64XTHEADBB-B-NEXT:    ret
  %and = and i64 %a, 4294967295
  ret i64 %and
}

define i64 @zext_bf_i64(i64 %a) nounwind {
; RV64I-LABEL: zext_bf_i64:
; RV64I:       # %bb.0:
; RV64I-NEXT:    slli a0, a0, 47
; RV64I-NEXT:    srli a0, a0, 48
; RV64I-NEXT:    ret
;
; RV64XTHEADBB-LABEL: zext_bf_i64:
; RV64XTHEADBB:       # %bb.0:
; RV64XTHEADBB-NEXT:    th.extu a0, a0, 16, 1
; RV64XTHEADBB-NEXT:    ret
  %1 = lshr i64 %a, 1
  %and = and i64 %1, 65535
  ret i64 %and
}

define i64 @zext_bf2_i64(i64 %a) nounwind {
; RV64I-LABEL: zext_bf2_i64:
; RV64I:       # %bb.0:
; RV64I-NEXT:    slli a0, a0, 48
; RV64I-NEXT:    srli a0, a0, 49
; RV64I-NEXT:    ret
;
; RV64XTHEADBB-LABEL: zext_bf2_i64:
; RV64XTHEADBB:       # %bb.0:
; RV64XTHEADBB-NEXT:    th.extu a0, a0, 15, 1
; RV64XTHEADBB-NEXT:    ret
  %t0 = and i64 %a, 65535
  %result = lshr i64 %t0, 1
  ret i64 %result
}

define i64 @zext_i64_srliw(i64 %a) nounwind {
; CHECK-LABEL: zext_i64_srliw:
; CHECK:       # %bb.0:
; CHECK-NEXT:    srliw a0, a0, 16
; CHECK-NEXT:    ret
  %1 = lshr i64 %a, 16
  %and = and i64 %1, 65535
  ret i64 %and
}

declare i32 @llvm.bswap.i32(i32)

define signext i32 @bswap_i32(i32 signext %a) nounwind {
; RV64I-LABEL: bswap_i32:
; RV64I:       # %bb.0:
; RV64I-NEXT:    srli a1, a0, 8
; RV64I-NEXT:    lui a2, 16
; RV64I-NEXT:    srliw a3, a0, 24
; RV64I-NEXT:    addi a2, a2, -256
; RV64I-NEXT:    and a1, a1, a2
; RV64I-NEXT:    and a2, a0, a2
; RV64I-NEXT:    or a1, a1, a3
; RV64I-NEXT:    slli a2, a2, 8
; RV64I-NEXT:    slliw a0, a0, 24
; RV64I-NEXT:    or a0, a0, a2
; RV64I-NEXT:    or a0, a0, a1
; RV64I-NEXT:    ret
;
; RV64XTHEADBB-LABEL: bswap_i32:
; RV64XTHEADBB:       # %bb.0:
; RV64XTHEADBB-NEXT:    th.revw a0, a0
; RV64XTHEADBB-NEXT:    ret
  %1 = tail call i32 @llvm.bswap.i32(i32 %a)
  ret i32 %1
}

; Similar to bswap_i32 but the result is not sign extended.
define void @bswap_i32_nosext(i32 signext %a, ptr %x) nounwind {
; RV64I-LABEL: bswap_i32_nosext:
; RV64I:       # %bb.0:
; RV64I-NEXT:    srli a2, a0, 8
; RV64I-NEXT:    lui a3, 16
; RV64I-NEXT:    srliw a4, a0, 24
; RV64I-NEXT:    addi a3, a3, -256
; RV64I-NEXT:    and a2, a2, a3
; RV64I-NEXT:    and a3, a0, a3
; RV64I-NEXT:    or a2, a2, a4
; RV64I-NEXT:    slli a3, a3, 8
; RV64I-NEXT:    slli a0, a0, 24
; RV64I-NEXT:    or a0, a0, a3
; RV64I-NEXT:    or a0, a0, a2
; RV64I-NEXT:    sw a0, 0(a1)
; RV64I-NEXT:    ret
;
; RV64XTHEADBB-LABEL: bswap_i32_nosext:
; RV64XTHEADBB:       # %bb.0:
; RV64XTHEADBB-NEXT:    th.revw a0, a0
; RV64XTHEADBB-NEXT:    sw a0, 0(a1)
; RV64XTHEADBB-NEXT:    ret
  %1 = tail call i32 @llvm.bswap.i32(i32 %a)
  store i32 %1, ptr %x
  ret void
}

declare i64 @llvm.bswap.i64(i64)

define i64 @bswap_i64(i64 %a) {
; RV64I-LABEL: bswap_i64:
; RV64I:       # %bb.0:
; RV64I-NEXT:    srli a1, a0, 40
; RV64I-NEXT:    lui a2, 16
; RV64I-NEXT:    srli a3, a0, 56
; RV64I-NEXT:    srli a4, a0, 24
; RV64I-NEXT:    lui a5, 4080
; RV64I-NEXT:    addi a2, a2, -256
; RV64I-NEXT:    and a1, a1, a2
; RV64I-NEXT:    or a1, a1, a3
; RV64I-NEXT:    srli a3, a0, 8
; RV64I-NEXT:    and a4, a4, a5
; RV64I-NEXT:    srliw a3, a3, 24
; RV64I-NEXT:    slli a3, a3, 24
; RV64I-NEXT:    or a3, a3, a4
; RV64I-NEXT:    srliw a4, a0, 24
; RV64I-NEXT:    and a5, a0, a5
; RV64I-NEXT:    and a2, a0, a2
; RV64I-NEXT:    slli a0, a0, 56
; RV64I-NEXT:    slli a4, a4, 32
; RV64I-NEXT:    slli a5, a5, 24
; RV64I-NEXT:    or a4, a5, a4
; RV64I-NEXT:    slli a2, a2, 40
; RV64I-NEXT:    or a1, a3, a1
; RV64I-NEXT:    or a0, a0, a2
; RV64I-NEXT:    or a0, a0, a4
; RV64I-NEXT:    or a0, a0, a1
; RV64I-NEXT:    ret
;
; RV64XTHEADBB-NOB-LABEL: bswap_i64:
; RV64XTHEADBB-NOB:       # %bb.0:
; RV64XTHEADBB-NOB-NEXT:    th.rev a0, a0
; RV64XTHEADBB-NOB-NEXT:    ret
;
; RV64XTHEADBB-B-LABEL: bswap_i64:
; RV64XTHEADBB-B:       # %bb.0:
; RV64XTHEADBB-B-NEXT:    rev8 a0, a0
; RV64XTHEADBB-B-NEXT:    ret
  %1 = call i64 @llvm.bswap.i64(i64 %a)
  ret i64 %1
}

define void @sextw_removal_ext(i32 signext %arg, i32 signext %arg1) nounwind {
; RV64I-LABEL: sextw_removal_ext:
; RV64I:       # %bb.0: # %bb
; RV64I-NEXT:    addi sp, sp, -16
; RV64I-NEXT:    sd ra, 8(sp) # 8-byte Folded Spill
; RV64I-NEXT:    sraw a0, a0, a1
; RV64I-NEXT:  .LBB36_1: # %bb2
; RV64I-NEXT:    # =>This Inner Loop Header: Depth=1
; RV64I-NEXT:    call foo
; RV64I-NEXT:    slli a0, a0, 16
; RV64I-NEXT:    srai a0, a0, 32
; RV64I-NEXT:    bnez a0, .LBB36_1
; RV64I-NEXT:  # %bb.2: # %bb7
; RV64I-NEXT:    ld ra, 8(sp) # 8-byte Folded Reload
; RV64I-NEXT:    addi sp, sp, 16
; RV64I-NEXT:    ret
;
; RV64XTHEADBB-LABEL: sextw_removal_ext:
; RV64XTHEADBB:       # %bb.0: # %bb
; RV64XTHEADBB-NEXT:    addi sp, sp, -16
; RV64XTHEADBB-NEXT:    sd ra, 8(sp) # 8-byte Folded Spill
; RV64XTHEADBB-NEXT:    sraw a0, a0, a1
; RV64XTHEADBB-NEXT:  .LBB36_1: # %bb2
; RV64XTHEADBB-NEXT:    # =>This Inner Loop Header: Depth=1
; RV64XTHEADBB-NEXT:    call foo
; RV64XTHEADBB-NEXT:    th.ext a0, a0, 47, 16
; RV64XTHEADBB-NEXT:    bnez a0, .LBB36_1
; RV64XTHEADBB-NEXT:  # %bb.2: # %bb7
; RV64XTHEADBB-NEXT:    ld ra, 8(sp) # 8-byte Folded Reload
; RV64XTHEADBB-NEXT:    addi sp, sp, 16
; RV64XTHEADBB-NEXT:    ret
bb:
  %i = ashr i32 %arg, %arg1
  br label %bb2

bb2:                                              ; preds = %bb2, %bb
  %i3 = phi i32 [ %i, %bb ], [ %i7, %bb2 ]
  %i4 = tail call i64 @foo(i32 signext %i3)
  %i5 = shl i64 %i4, 16
  %i6 = ashr i64 %i5, 32
  %i7 = trunc i64 %i6 to i32
  %i8 = icmp eq i32 %i7, 0
  br i1 %i8, label %bb7, label %bb2

bb7:                                              ; preds = %bb2
  ret void
}

declare i64 @foo(i32 signext)

define void @sextw_removal_extu(i32 signext %arg, i32 signext %arg1) nounwind {
; RV64I-LABEL: sextw_removal_extu:
; RV64I:       # %bb.0: # %bb
; RV64I-NEXT:    addi sp, sp, -16
; RV64I-NEXT:    sd ra, 8(sp) # 8-byte Folded Spill
; RV64I-NEXT:    sraw a0, a0, a1
; RV64I-NEXT:  .LBB37_1: # %bb2
; RV64I-NEXT:    # =>This Inner Loop Header: Depth=1
; RV64I-NEXT:    call foo
; RV64I-NEXT:    slli a0, a0, 16
; RV64I-NEXT:    srli a0, a0, 33
; RV64I-NEXT:    bnez a0, .LBB37_1
; RV64I-NEXT:  # %bb.2: # %bb7
; RV64I-NEXT:    ld ra, 8(sp) # 8-byte Folded Reload
; RV64I-NEXT:    addi sp, sp, 16
; RV64I-NEXT:    ret
;
; RV64XTHEADBB-LABEL: sextw_removal_extu:
; RV64XTHEADBB:       # %bb.0: # %bb
; RV64XTHEADBB-NEXT:    addi sp, sp, -16
; RV64XTHEADBB-NEXT:    sd ra, 8(sp) # 8-byte Folded Spill
; RV64XTHEADBB-NEXT:    sraw a0, a0, a1
; RV64XTHEADBB-NEXT:  .LBB37_1: # %bb2
; RV64XTHEADBB-NEXT:    # =>This Inner Loop Header: Depth=1
; RV64XTHEADBB-NEXT:    call foo
; RV64XTHEADBB-NEXT:    th.extu a0, a0, 47, 17
; RV64XTHEADBB-NEXT:    bnez a0, .LBB37_1
; RV64XTHEADBB-NEXT:  # %bb.2: # %bb7
; RV64XTHEADBB-NEXT:    ld ra, 8(sp) # 8-byte Folded Reload
; RV64XTHEADBB-NEXT:    addi sp, sp, 16
; RV64XTHEADBB-NEXT:    ret
bb:
  %i = ashr i32 %arg, %arg1
  br label %bb2

bb2:                                              ; preds = %bb2, %bb
  %i3 = phi i32 [ %i, %bb ], [ %i7, %bb2 ]
  %i4 = tail call i64 @foo(i32 signext %i3)
  %i5 = shl i64 %i4, 16
  %i6 = lshr i64 %i5, 33
  %i7 = trunc i64 %i6 to i32
  %i8 = icmp eq i32 %i7, 0
  br i1 %i8, label %bb7, label %bb2

bb7:                                              ; preds = %bb2
  ret void
}

define signext i32 @hasAllNBitUsers_extu(i64 %arg1, i64 %arg2, i64 %arg3)  {
; RV64I-LABEL: hasAllNBitUsers_extu:
; RV64I:       # %bb.0: # %entry
; RV64I-NEXT:    addi a2, a2, -1
; RV64I-NEXT:    li a3, 256
; RV64I-NEXT:  .LBB38_1: # %bb2
; RV64I-NEXT:    # =>This Inner Loop Header: Depth=1
; RV64I-NEXT:    slli a0, a0, 47
; RV64I-NEXT:    srli a0, a0, 62
; RV64I-NEXT:    addi a2, a2, 1
; RV64I-NEXT:    addw a0, a0, a1
; RV64I-NEXT:    bltu a2, a3, .LBB38_1
; RV64I-NEXT:  # %bb.2: # %bb7
; RV64I-NEXT:    ret
;
; RV64XTHEADBB-LABEL: hasAllNBitUsers_extu:
; RV64XTHEADBB:       # %bb.0: # %entry
; RV64XTHEADBB-NEXT:    addi a2, a2, -1
; RV64XTHEADBB-NEXT:    li a3, 256
; RV64XTHEADBB-NEXT:  .LBB38_1: # %bb2
; RV64XTHEADBB-NEXT:    # =>This Inner Loop Header: Depth=1
; RV64XTHEADBB-NEXT:    th.extu a0, a0, 16, 15
; RV64XTHEADBB-NEXT:    addi a2, a2, 1
; RV64XTHEADBB-NEXT:    addw a0, a0, a1
; RV64XTHEADBB-NEXT:    bltu a2, a3, .LBB38_1
; RV64XTHEADBB-NEXT:  # %bb.2: # %bb7
; RV64XTHEADBB-NEXT:    ret
entry:
  br label %bb2

bb2:                                              ; preds = %bb2, %entry
  %i1 = phi i64 [ %arg1, %entry ], [ %i5, %bb2 ]
  %i2 = phi i64 [ %arg3, %entry ], [ %i3, %bb2 ]
  %i3 = add i64 %i2, 1
  %i4 = lshr i64 %i1, 15
  %i4b = and i64 %i4, 3
  %i5 = add i64 %i4b, %arg2
  %i6 = icmp ugt i64 %i2, 255
  br i1 %i6, label %bb7, label %bb2

bb7:                                              ; preds = %bb2
  %i7 = trunc i64 %i5 to i32
  ret i32 %i7
}

define signext i32 @hasAllNBitUsers_ext(i64 %arg1, i64 %arg2, i64 %arg3)  {
; RV64I-LABEL: hasAllNBitUsers_ext:
; RV64I:       # %bb.0: # %entry
; RV64I-NEXT:    addi a2, a2, -1
; RV64I-NEXT:    li a3, 256
; RV64I-NEXT:  .LBB39_1: # %bb2
; RV64I-NEXT:    # =>This Inner Loop Header: Depth=1
; RV64I-NEXT:    slli a0, a0, 47
; RV64I-NEXT:    srli a0, a0, 62
; RV64I-NEXT:    addi a2, a2, 1
; RV64I-NEXT:    addw a0, a0, a1
; RV64I-NEXT:    bltu a2, a3, .LBB39_1
; RV64I-NEXT:  # %bb.2: # %bb7
; RV64I-NEXT:    ret
;
; RV64XTHEADBB-LABEL: hasAllNBitUsers_ext:
; RV64XTHEADBB:       # %bb.0: # %entry
; RV64XTHEADBB-NEXT:    addi a2, a2, -1
; RV64XTHEADBB-NEXT:    li a3, 256
; RV64XTHEADBB-NEXT:  .LBB39_1: # %bb2
; RV64XTHEADBB-NEXT:    # =>This Inner Loop Header: Depth=1
; RV64XTHEADBB-NEXT:    th.extu a0, a0, 16, 15
; RV64XTHEADBB-NEXT:    addi a2, a2, 1
; RV64XTHEADBB-NEXT:    addw a0, a0, a1
; RV64XTHEADBB-NEXT:    bltu a2, a3, .LBB39_1
; RV64XTHEADBB-NEXT:  # %bb.2: # %bb7
; RV64XTHEADBB-NEXT:    ret
entry:
  br label %bb2

bb2:                                              ; preds = %bb2, %entry
  %i1 = phi i64 [ %arg1, %entry ], [ %i5, %bb2 ]
  %i2 = phi i64 [ %arg3, %entry ], [ %i3, %bb2 ]
  %i3 = add i64 %i2, 1
  %i4 = ashr i64 %i1, 15
  %i4b = and i64 %i4, 3
  %i5 = add i64 %i4b, %arg2
  %i6 = icmp ugt i64 %i2, 255
  br i1 %i6, label %bb7, label %bb2

bb7:                                              ; preds = %bb2
  %i7 = trunc i64 %i5 to i32
  ret i32 %i7
}<|MERGE_RESOLUTION|>--- conflicted
+++ resolved
@@ -710,35 +710,17 @@
 
 ; Make sure we don't use not+th.ext
 define zeroext i8 @sexti1_i32_setcc(i32 signext %a) {
-<<<<<<< HEAD
-; RV64I-LABEL: sexti1_i32_setcc:
-; RV64I:       # %bb.0:
-; RV64I-NEXT:    srli a0, a0, 63
-; RV64I-NEXT:    addi a0, a0, -1
-; RV64I-NEXT:    zext.b a0, a0
-; RV64I-NEXT:    ret
-;
-; RV64XTHEADBB-LABEL: sexti1_i32_setcc:
-; RV64XTHEADBB:       # %bb.0:
-; RV64XTHEADBB-NEXT:    srli a0, a0, 63
-; RV64XTHEADBB-NEXT:    addi a0, a0, -1
-; RV64XTHEADBB-NEXT:    zext.b a0, a0
-; RV64XTHEADBB-NEXT:    ret
-=======
 ; CHECK-LABEL: sexti1_i32_setcc:
 ; CHECK:       # %bb.0:
 ; CHECK-NEXT:    srli a0, a0, 63
 ; CHECK-NEXT:    addi a0, a0, -1
 ; CHECK-NEXT:    zext.b a0, a0
 ; CHECK-NEXT:    ret
->>>>>>> 35227056
   %icmp = icmp sgt i32 %a, -1
   %sext = sext i1 %icmp to i8
   ret i8 %sext
 }
 
-<<<<<<< HEAD
-=======
 ; Make sure we don't use seqz+th.ext instead of snez+addi
 define signext i32 @sexti1_i32_setcc_2(i32 signext %a, i32 signext %b) {
 ; CHECK-LABEL: sexti1_i32_setcc_2:
@@ -764,7 +746,6 @@
   ret i32 %sext
 }
 
->>>>>>> 35227056
 define i64 @sexti1_i64(i64 %a) nounwind {
 ; RV64I-LABEL: sexti1_i64:
 ; RV64I:       # %bb.0:
@@ -798,35 +779,17 @@
 
 ; Make sure we don't use not+th.ext
 define zeroext i8 @sexti1_i64_setcc(i64 %a) {
-<<<<<<< HEAD
-; RV64I-LABEL: sexti1_i64_setcc:
-; RV64I:       # %bb.0:
-; RV64I-NEXT:    srli a0, a0, 63
-; RV64I-NEXT:    addi a0, a0, -1
-; RV64I-NEXT:    zext.b a0, a0
-; RV64I-NEXT:    ret
-;
-; RV64XTHEADBB-LABEL: sexti1_i64_setcc:
-; RV64XTHEADBB:       # %bb.0:
-; RV64XTHEADBB-NEXT:    srli a0, a0, 63
-; RV64XTHEADBB-NEXT:    addi a0, a0, -1
-; RV64XTHEADBB-NEXT:    zext.b a0, a0
-; RV64XTHEADBB-NEXT:    ret
-=======
 ; CHECK-LABEL: sexti1_i64_setcc:
 ; CHECK:       # %bb.0:
 ; CHECK-NEXT:    srli a0, a0, 63
 ; CHECK-NEXT:    addi a0, a0, -1
 ; CHECK-NEXT:    zext.b a0, a0
 ; CHECK-NEXT:    ret
->>>>>>> 35227056
   %icmp = icmp sgt i64 %a, -1
   %sext = sext i1 %icmp to i8
   ret i8 %sext
 }
 
-<<<<<<< HEAD
-=======
 ; Make sure we don't use seqz+th.ext instead of snez+addi
 define i64 @sexti1_i64_setcc_2(i64 %a, i64 %b) {
 ; CHECK-LABEL: sexti1_i64_setcc_2:
@@ -852,7 +815,6 @@
   ret i64 %sext
 }
 
->>>>>>> 35227056
 define signext i32 @sextb_i32(i32 signext %a) nounwind {
 ; RV64I-LABEL: sextb_i32:
 ; RV64I:       # %bb.0:
