; NOTE: Assertions have been autogenerated by utils/update_llc_test_checks.py
; RUN: llc -mtriple=riscv64 -target-abi=lp64 -verify-machineinstrs < %s \
; RUN:   | FileCheck %s -check-prefixes=CHECK,RV64I
; RUN: llc -mtriple=riscv64 -mattr=+f -target-abi=lp64f -verify-machineinstrs < %s \
; RUN:   | FileCheck %s -check-prefixes=CHECK,RV64IF
; RUN: llc -mtriple=riscv64 -mattr=+zfinx -target-abi=lp64 -verify-machineinstrs < %s \
; RUN:   | FileCheck %s -check-prefixes=CHECK,RV64IZFINX

define i128 @fptosi_f32_to_i128(float %a) nounwind {
; CHECK-LABEL: fptosi_f32_to_i128:
; CHECK:       # %bb.0:
; CHECK-NEXT:    addi sp, sp, -16
; CHECK-NEXT:    sd ra, 8(sp) # 8-byte Folded Spill
; CHECK-NEXT:    call __fixsfti
; CHECK-NEXT:    ld ra, 8(sp) # 8-byte Folded Reload
; CHECK-NEXT:    addi sp, sp, 16
; CHECK-NEXT:    ret
  %1 = fptosi float %a to i128
  ret i128 %1
}

define i128 @fptoui_f32_to_i128(float %a) nounwind {
; CHECK-LABEL: fptoui_f32_to_i128:
; CHECK:       # %bb.0:
; CHECK-NEXT:    addi sp, sp, -16
; CHECK-NEXT:    sd ra, 8(sp) # 8-byte Folded Spill
; CHECK-NEXT:    call __fixunssfti
; CHECK-NEXT:    ld ra, 8(sp) # 8-byte Folded Reload
; CHECK-NEXT:    addi sp, sp, 16
; CHECK-NEXT:    ret
  %1 = fptoui float %a to i128
  ret i128 %1
}

define float @sitofp_i128_to_f32(i128 %a) nounwind {
; CHECK-LABEL: sitofp_i128_to_f32:
; CHECK:       # %bb.0:
; CHECK-NEXT:    addi sp, sp, -16
; CHECK-NEXT:    sd ra, 8(sp) # 8-byte Folded Spill
; CHECK-NEXT:    call __floattisf
; CHECK-NEXT:    ld ra, 8(sp) # 8-byte Folded Reload
; CHECK-NEXT:    addi sp, sp, 16
; CHECK-NEXT:    ret
  %1 = sitofp i128 %a to float
  ret float %1
}

define float @uitofp_i128_to_f32(i128 %a) nounwind {
; CHECK-LABEL: uitofp_i128_to_f32:
; CHECK:       # %bb.0:
; CHECK-NEXT:    addi sp, sp, -16
; CHECK-NEXT:    sd ra, 8(sp) # 8-byte Folded Spill
; CHECK-NEXT:    call __floatuntisf
; CHECK-NEXT:    ld ra, 8(sp) # 8-byte Folded Reload
; CHECK-NEXT:    addi sp, sp, 16
; CHECK-NEXT:    ret
  %1 = uitofp i128 %a to float
  ret float %1
}

define i128 @fptosi_sat_f32_to_i128(float %a) nounwind {
; RV64I-LABEL: fptosi_sat_f32_to_i128:
; RV64I:       # %bb.0:
; RV64I-NEXT:    addi sp, sp, -64
; RV64I-NEXT:    sd ra, 56(sp) # 8-byte Folded Spill
; RV64I-NEXT:    sd s0, 48(sp) # 8-byte Folded Spill
; RV64I-NEXT:    sd s1, 40(sp) # 8-byte Folded Spill
; RV64I-NEXT:    sd s2, 32(sp) # 8-byte Folded Spill
; RV64I-NEXT:    sd s3, 24(sp) # 8-byte Folded Spill
; RV64I-NEXT:    sd s4, 16(sp) # 8-byte Folded Spill
; RV64I-NEXT:    sd s5, 8(sp) # 8-byte Folded Spill
; RV64I-NEXT:    mv s1, a0
; RV64I-NEXT:    lui a1, 1044480
; RV64I-NEXT:    call __gesf2
; RV64I-NEXT:    mv s2, a0
; RV64I-NEXT:    mv a0, s1
; RV64I-NEXT:    call __fixsfti
; RV64I-NEXT:    mv s0, a0
; RV64I-NEXT:    mv s3, a1
; RV64I-NEXT:    li s5, -1
; RV64I-NEXT:    bgez s2, .LBB4_2
; RV64I-NEXT:  # %bb.1:
; RV64I-NEXT:    slli s3, s5, 63
; RV64I-NEXT:  .LBB4_2:
; RV64I-NEXT:    lui a1, 520192
; RV64I-NEXT:    addiw a1, a1, -1
; RV64I-NEXT:    mv a0, s1
; RV64I-NEXT:    call __gtsf2
; RV64I-NEXT:    mv s4, a0
; RV64I-NEXT:    blez a0, .LBB4_4
; RV64I-NEXT:  # %bb.3:
; RV64I-NEXT:    srli s3, s5, 1
; RV64I-NEXT:  .LBB4_4:
; RV64I-NEXT:    mv a0, s1
; RV64I-NEXT:    mv a1, s1
; RV64I-NEXT:    call __unordsf2
; RV64I-NEXT:    snez a0, a0
<<<<<<< HEAD
; RV64I-NEXT:    slti a1, s1, 0
=======
; RV64I-NEXT:    slti a1, s2, 0
>>>>>>> 93e44d24
; RV64I-NEXT:    sgtz a2, s4
; RV64I-NEXT:    addi a0, a0, -1
; RV64I-NEXT:    addi a3, a1, -1
; RV64I-NEXT:    and a1, a0, s3
<<<<<<< HEAD
; RV64I-NEXT:    and a3, a3, s2
=======
; RV64I-NEXT:    and a3, a3, s0
>>>>>>> 93e44d24
; RV64I-NEXT:    neg a2, a2
; RV64I-NEXT:    or a2, a2, a3
; RV64I-NEXT:    and a0, a0, a2
; RV64I-NEXT:    ld ra, 56(sp) # 8-byte Folded Reload
; RV64I-NEXT:    ld s0, 48(sp) # 8-byte Folded Reload
; RV64I-NEXT:    ld s1, 40(sp) # 8-byte Folded Reload
; RV64I-NEXT:    ld s2, 32(sp) # 8-byte Folded Reload
; RV64I-NEXT:    ld s3, 24(sp) # 8-byte Folded Reload
; RV64I-NEXT:    ld s4, 16(sp) # 8-byte Folded Reload
; RV64I-NEXT:    ld s5, 8(sp) # 8-byte Folded Reload
; RV64I-NEXT:    addi sp, sp, 64
; RV64I-NEXT:    ret
;
; RV64IF-LABEL: fptosi_sat_f32_to_i128:
; RV64IF:       # %bb.0:
; RV64IF-NEXT:    addi sp, sp, -32
; RV64IF-NEXT:    sd ra, 24(sp) # 8-byte Folded Spill
; RV64IF-NEXT:    sd s0, 16(sp) # 8-byte Folded Spill
; RV64IF-NEXT:    fsw fs0, 12(sp) # 4-byte Folded Spill
; RV64IF-NEXT:    fmv.s fs0, fa0
; RV64IF-NEXT:    lui a0, 1044480
; RV64IF-NEXT:    fmv.w.x fa5, a0
; RV64IF-NEXT:    fle.s s0, fa5, fa0
; RV64IF-NEXT:    call __fixsfti
; RV64IF-NEXT:    li a3, -1
; RV64IF-NEXT:    bnez s0, .LBB4_2
; RV64IF-NEXT:  # %bb.1:
; RV64IF-NEXT:    slli a1, a3, 63
; RV64IF-NEXT:  .LBB4_2:
; RV64IF-NEXT:    lui a2, %hi(.LCPI4_0)
; RV64IF-NEXT:    flw fa5, %lo(.LCPI4_0)(a2)
; RV64IF-NEXT:    flt.s a2, fa5, fs0
; RV64IF-NEXT:    beqz a2, .LBB4_4
; RV64IF-NEXT:  # %bb.3:
; RV64IF-NEXT:    srli a1, a3, 1
; RV64IF-NEXT:  .LBB4_4:
; RV64IF-NEXT:    feq.s a3, fs0, fs0
; RV64IF-NEXT:    neg a4, s0
; RV64IF-NEXT:    neg a2, a2
; RV64IF-NEXT:    neg a3, a3
; RV64IF-NEXT:    and a0, a4, a0
; RV64IF-NEXT:    and a1, a3, a1
; RV64IF-NEXT:    or a0, a2, a0
; RV64IF-NEXT:    and a0, a3, a0
; RV64IF-NEXT:    ld ra, 24(sp) # 8-byte Folded Reload
; RV64IF-NEXT:    ld s0, 16(sp) # 8-byte Folded Reload
; RV64IF-NEXT:    flw fs0, 12(sp) # 4-byte Folded Reload
; RV64IF-NEXT:    addi sp, sp, 32
; RV64IF-NEXT:    ret
;
; RV64IZFINX-LABEL: fptosi_sat_f32_to_i128:
; RV64IZFINX:       # %bb.0:
; RV64IZFINX-NEXT:    addi sp, sp, -32
; RV64IZFINX-NEXT:    sd ra, 24(sp) # 8-byte Folded Spill
; RV64IZFINX-NEXT:    sd s0, 16(sp) # 8-byte Folded Spill
; RV64IZFINX-NEXT:    sd s1, 8(sp) # 8-byte Folded Spill
; RV64IZFINX-NEXT:    mv s0, a0
; RV64IZFINX-NEXT:    lui a0, 1044480
; RV64IZFINX-NEXT:    fle.s s1, a0, s0
; RV64IZFINX-NEXT:    mv a0, s0
; RV64IZFINX-NEXT:    call __fixsfti
; RV64IZFINX-NEXT:    li a2, -1
; RV64IZFINX-NEXT:    bnez s1, .LBB4_2
; RV64IZFINX-NEXT:  # %bb.1:
; RV64IZFINX-NEXT:    slli a1, a2, 63
; RV64IZFINX-NEXT:  .LBB4_2:
; RV64IZFINX-NEXT:    lui a3, 520192
; RV64IZFINX-NEXT:    addiw a3, a3, -1
; RV64IZFINX-NEXT:    flt.s a3, a3, s0
; RV64IZFINX-NEXT:    beqz a3, .LBB4_4
; RV64IZFINX-NEXT:  # %bb.3:
; RV64IZFINX-NEXT:    srli a1, a2, 1
; RV64IZFINX-NEXT:  .LBB4_4:
; RV64IZFINX-NEXT:    feq.s a2, s0, s0
; RV64IZFINX-NEXT:    neg a4, s1
; RV64IZFINX-NEXT:    neg a3, a3
; RV64IZFINX-NEXT:    neg a2, a2
; RV64IZFINX-NEXT:    and a0, a4, a0
; RV64IZFINX-NEXT:    and a1, a2, a1
; RV64IZFINX-NEXT:    or a0, a3, a0
; RV64IZFINX-NEXT:    and a0, a2, a0
; RV64IZFINX-NEXT:    ld ra, 24(sp) # 8-byte Folded Reload
; RV64IZFINX-NEXT:    ld s0, 16(sp) # 8-byte Folded Reload
; RV64IZFINX-NEXT:    ld s1, 8(sp) # 8-byte Folded Reload
; RV64IZFINX-NEXT:    addi sp, sp, 32
; RV64IZFINX-NEXT:    ret
  %1 = tail call i128 @llvm.fptosi.sat.i128.f32(float %a)
  ret i128 %1
}
declare i128 @llvm.fptosi.sat.i128.f32(float)

define i128 @fptoui_sat_f32_to_i128(float %a) nounwind {
; RV64I-LABEL: fptoui_sat_f32_to_i128:
; RV64I:       # %bb.0:
; RV64I-NEXT:    addi sp, sp, -32
; RV64I-NEXT:    sd ra, 24(sp) # 8-byte Folded Spill
; RV64I-NEXT:    sd s0, 16(sp) # 8-byte Folded Spill
; RV64I-NEXT:    sd s1, 8(sp) # 8-byte Folded Spill
; RV64I-NEXT:    sd s2, 0(sp) # 8-byte Folded Spill
; RV64I-NEXT:    mv s0, a0
; RV64I-NEXT:    lui a1, 522240
; RV64I-NEXT:    addiw a1, a1, -1
; RV64I-NEXT:    call __gtsf2
; RV64I-NEXT:    sgtz a0, a0
; RV64I-NEXT:    neg s1, a0
; RV64I-NEXT:    mv a0, s0
; RV64I-NEXT:    li a1, 0
; RV64I-NEXT:    call __gesf2
; RV64I-NEXT:    slti a0, a0, 0
; RV64I-NEXT:    addi s2, a0, -1
; RV64I-NEXT:    mv a0, s0
; RV64I-NEXT:    call __fixunssfti
; RV64I-NEXT:    and a0, s2, a0
; RV64I-NEXT:    and a1, s2, a1
; RV64I-NEXT:    or a0, s1, a0
; RV64I-NEXT:    or a1, s1, a1
; RV64I-NEXT:    ld ra, 24(sp) # 8-byte Folded Reload
; RV64I-NEXT:    ld s0, 16(sp) # 8-byte Folded Reload
; RV64I-NEXT:    ld s1, 8(sp) # 8-byte Folded Reload
; RV64I-NEXT:    ld s2, 0(sp) # 8-byte Folded Reload
; RV64I-NEXT:    addi sp, sp, 32
; RV64I-NEXT:    ret
;
; RV64IF-LABEL: fptoui_sat_f32_to_i128:
; RV64IF:       # %bb.0:
; RV64IF-NEXT:    addi sp, sp, -32
; RV64IF-NEXT:    sd ra, 24(sp) # 8-byte Folded Spill
; RV64IF-NEXT:    sd s0, 16(sp) # 8-byte Folded Spill
; RV64IF-NEXT:    fsw fs0, 12(sp) # 4-byte Folded Spill
; RV64IF-NEXT:    fmv.s fs0, fa0
; RV64IF-NEXT:    fmv.w.x fa5, zero
; RV64IF-NEXT:    fle.s a0, fa5, fa0
; RV64IF-NEXT:    neg s0, a0
; RV64IF-NEXT:    call __fixunssfti
; RV64IF-NEXT:    lui a2, %hi(.LCPI5_0)
; RV64IF-NEXT:    flw fa5, %lo(.LCPI5_0)(a2)
; RV64IF-NEXT:    and a0, s0, a0
; RV64IF-NEXT:    and a1, s0, a1
; RV64IF-NEXT:    flt.s a2, fa5, fs0
; RV64IF-NEXT:    neg a2, a2
; RV64IF-NEXT:    or a0, a2, a0
; RV64IF-NEXT:    or a1, a2, a1
; RV64IF-NEXT:    ld ra, 24(sp) # 8-byte Folded Reload
; RV64IF-NEXT:    ld s0, 16(sp) # 8-byte Folded Reload
; RV64IF-NEXT:    flw fs0, 12(sp) # 4-byte Folded Reload
; RV64IF-NEXT:    addi sp, sp, 32
; RV64IF-NEXT:    ret
;
; RV64IZFINX-LABEL: fptoui_sat_f32_to_i128:
; RV64IZFINX:       # %bb.0:
; RV64IZFINX-NEXT:    addi sp, sp, -32
; RV64IZFINX-NEXT:    sd ra, 24(sp) # 8-byte Folded Spill
; RV64IZFINX-NEXT:    sd s0, 16(sp) # 8-byte Folded Spill
; RV64IZFINX-NEXT:    sd s1, 8(sp) # 8-byte Folded Spill
; RV64IZFINX-NEXT:    mv s0, a0
; RV64IZFINX-NEXT:    fle.s a0, zero, a0
; RV64IZFINX-NEXT:    neg s1, a0
; RV64IZFINX-NEXT:    mv a0, s0
; RV64IZFINX-NEXT:    call __fixunssfti
; RV64IZFINX-NEXT:    and a0, s1, a0
; RV64IZFINX-NEXT:    lui a2, 522240
; RV64IZFINX-NEXT:    and a1, s1, a1
; RV64IZFINX-NEXT:    addiw a2, a2, -1
; RV64IZFINX-NEXT:    flt.s a2, a2, s0
; RV64IZFINX-NEXT:    neg a2, a2
; RV64IZFINX-NEXT:    or a0, a2, a0
; RV64IZFINX-NEXT:    or a1, a2, a1
; RV64IZFINX-NEXT:    ld ra, 24(sp) # 8-byte Folded Reload
; RV64IZFINX-NEXT:    ld s0, 16(sp) # 8-byte Folded Reload
; RV64IZFINX-NEXT:    ld s1, 8(sp) # 8-byte Folded Reload
; RV64IZFINX-NEXT:    addi sp, sp, 32
; RV64IZFINX-NEXT:    ret
  %1 = tail call i128 @llvm.fptoui.sat.i128.f32(float %a)
  ret i128 %1
}
declare i128 @llvm.fptoui.sat.i128.f32(float)<|MERGE_RESOLUTION|>--- conflicted
+++ resolved
@@ -95,20 +95,12 @@
 ; RV64I-NEXT:    mv a1, s1
 ; RV64I-NEXT:    call __unordsf2
 ; RV64I-NEXT:    snez a0, a0
-<<<<<<< HEAD
-; RV64I-NEXT:    slti a1, s1, 0
-=======
 ; RV64I-NEXT:    slti a1, s2, 0
->>>>>>> 93e44d24
 ; RV64I-NEXT:    sgtz a2, s4
 ; RV64I-NEXT:    addi a0, a0, -1
 ; RV64I-NEXT:    addi a3, a1, -1
 ; RV64I-NEXT:    and a1, a0, s3
-<<<<<<< HEAD
-; RV64I-NEXT:    and a3, a3, s2
-=======
 ; RV64I-NEXT:    and a3, a3, s0
->>>>>>> 93e44d24
 ; RV64I-NEXT:    neg a2, a2
 ; RV64I-NEXT:    or a2, a2, a3
 ; RV64I-NEXT:    and a0, a0, a2
