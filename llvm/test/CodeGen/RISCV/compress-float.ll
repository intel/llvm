; This test is designed to run three times, once with function attributes, once
; with all target attributes added on the command line, and once with compress
; added with the command line and float added via function attributes, all
; three of these should result in the same output.
;
; RUN: cat %s > %t.tgtattr
; RUN: echo 'attributes #0 = { nounwind }' >> %t.tgtattr
; RUN: llc -mtriple=riscv32 -target-abi ilp32f -mattr=+c,+f -filetype=obj \
; RUN:   -disable-block-placement < %t.tgtattr \
; RUN:   | llvm-objdump -d --triple=riscv32 --mattr=+c,+f -M no-aliases - \
; RUN:   | FileCheck -check-prefix=RV32IFDC %s
;
; RUN: cat %s > %t.fnattr
; RUN: echo 'attributes #0 = { nounwind "target-features"="+c,+f" }' >> %t.fnattr
; RUN: llc -mtriple=riscv32 -target-abi ilp32f -filetype=obj \
; RUN:   -disable-block-placement < %t.fnattr \
; RUN:   | llvm-objdump -d --triple=riscv32 --mattr=+c,+f -M no-aliases - \
; RUN:   | FileCheck -check-prefix=RV32IFDC %s
;
; RUN: cat %s > %t.mixedattr
; RUN: echo 'attributes #0 = { nounwind "target-features"="+f" }' >> %t.mixedattr
; RUN: llc -mtriple=riscv32 -target-abi ilp32f -mattr=+c -filetype=obj \
; RUN:   -disable-block-placement < %t.mixedattr \
; RUN:   | llvm-objdump -d --triple=riscv32 --mattr=+c,+f -M no-aliases - \
; RUN:   | FileCheck -check-prefix=RV32IFDC %s
;
; RUN: cat %s > %t.tgtattr
; RUN: echo 'attributes #0 = { nounwind }' >> %t.tgtattr
; RUN: llc -mtriple=riscv32 -target-abi ilp32f -mattr=+zcf,+f -filetype=obj \
; RUN:   -disable-block-placement < %t.tgtattr \
; RUN:   | llvm-objdump -d --triple=riscv32 --mattr=+zcf,+f -M no-aliases - \
; RUN:   | FileCheck -check-prefix=RV32IFDC %s
;
; RUN: cat %s > %t.fnattr
; RUN: echo 'attributes #0 = { nounwind "target-features"="+zcf,+f" }' >> %t.fnattr
; RUN: llc -mtriple=riscv32 -target-abi ilp32f -filetype=obj \
; RUN:   -disable-block-placement < %t.fnattr \
; RUN:   | llvm-objdump -d --triple=riscv32 --mattr=+zcf,+f -M no-aliases - \
; RUN:   | FileCheck -check-prefix=RV32IFDC %s
;
; RUN: cat %s > %t.mixedattr
; RUN: echo 'attributes #0 = { nounwind "target-features"="+f" }' >> %t.mixedattr
; RUN: llc -mtriple=riscv32 -target-abi ilp32f -mattr=+zcf -filetype=obj \
; RUN:   -disable-block-placement < %t.mixedattr \
; RUN:   | llvm-objdump -d --triple=riscv32 --mattr=+zcf,+f -M no-aliases - \
<<<<<<< HEAD
=======
; RUN:   | FileCheck -check-prefix=RV32IFDC %s
;
; RUN: cat %s > %t.tgtattr
; RUN: echo 'attributes #0 = { nounwind }' >> %t.tgtattr
; RUN: llc -mtriple=riscv32 -target-abi ilp32f -mattr=+zce,+f -filetype=obj \
; RUN:   -disable-block-placement < %t.tgtattr \
; RUN:   | llvm-objdump -d --triple=riscv32 --mattr=+zce,+f -M no-aliases - \
; RUN:   | FileCheck -check-prefix=RV32IFDC %s
;
; RUN: cat %s > %t.fnattr
; RUN: echo 'attributes #0 = { nounwind "target-features"="+zce,+f" }' >> %t.fnattr
; RUN: llc -mtriple=riscv32 -target-abi ilp32f -filetype=obj \
; RUN:   -disable-block-placement < %t.fnattr \
; RUN:   | llvm-objdump -d --triple=riscv32 --mattr=+zce,+f -M no-aliases - \
; RUN:   | FileCheck -check-prefix=RV32IFDC %s
;
; RUN: cat %s > %t.mixedattr
; RUN: echo 'attributes #0 = { nounwind "target-features"="+f" }' >> %t.mixedattr
; RUN: llc -mtriple=riscv32 -target-abi ilp32f -mattr=+zce -filetype=obj \
; RUN:   -disable-block-placement < %t.mixedattr \
; RUN:   | llvm-objdump -d --triple=riscv32 --mattr=+zce,+f -M no-aliases - \
>>>>>>> 6241a64e
; RUN:   | FileCheck -check-prefix=RV32IFDC %s

; This acts as a basic correctness check for the codegen instruction compression
; path, verifying that the assembled file contains compressed instructions when
; expected. Handling of the compressed ISA is implemented so the same
; transformation patterns should be used whether compressing an input .s file or
; compressing codegen output. This file contains basic functionality tests using
; instructions which also require one of the floating point extensions.

define float @float_load(ptr %a) #0 {
; RV32IFDC-LABEL: <float_load>:
; RV32IFDC:         c.flw fa0, 0(a0)
; RV32IFDC-NEXT:    c.jr ra
  %1 = load volatile float, ptr %a
  ret float %1
}<|MERGE_RESOLUTION|>--- conflicted
+++ resolved
@@ -43,8 +43,6 @@
 ; RUN: llc -mtriple=riscv32 -target-abi ilp32f -mattr=+zcf -filetype=obj \
 ; RUN:   -disable-block-placement < %t.mixedattr \
 ; RUN:   | llvm-objdump -d --triple=riscv32 --mattr=+zcf,+f -M no-aliases - \
-<<<<<<< HEAD
-=======
 ; RUN:   | FileCheck -check-prefix=RV32IFDC %s
 ;
 ; RUN: cat %s > %t.tgtattr
@@ -66,7 +64,6 @@
 ; RUN: llc -mtriple=riscv32 -target-abi ilp32f -mattr=+zce -filetype=obj \
 ; RUN:   -disable-block-placement < %t.mixedattr \
 ; RUN:   | llvm-objdump -d --triple=riscv32 --mattr=+zce,+f -M no-aliases - \
->>>>>>> 6241a64e
 ; RUN:   | FileCheck -check-prefix=RV32IFDC %s
 
 ; This acts as a basic correctness check for the codegen instruction compression
