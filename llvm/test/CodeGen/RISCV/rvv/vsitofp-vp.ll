; NOTE: Assertions have been autogenerated by utils/update_llc_test_checks.py
; RUN: llc -mtriple=riscv32 -mattr=+m,+v,+zvfh,+zvfbfmin < %s | FileCheck %s --check-prefixes=CHECK,ZVFH
; RUN: llc -mtriple=riscv64 -mattr=+m,+v,+zvfh,+zvfbfmin < %s | FileCheck %s --check-prefixes=CHECK,ZVFH
; RUN: llc -mtriple=riscv32 -mattr=+m,+v,+zvfhmin,+zvfbfmin < %s | FileCheck %s --check-prefixes=CHECK,ZVFHMIN
; RUN: llc -mtriple=riscv64 -mattr=+m,+v,+zvfhmin,+zvfbfmin < %s | FileCheck %s --check-prefixes=CHECK,ZVFHMIN

define <vscale x 2 x bfloat> @vsitofp_nxv2bf16_nxv2i7(<vscale x 2 x i7> %va, <vscale x 2 x i1> %m, i32 zeroext %evl) {
; CHECK-LABEL: vsitofp_nxv2bf16_nxv2i7:
; CHECK:       # %bb.0:
; CHECK-NEXT:    vsetvli a1, zero, e8, mf4, ta, ma
; CHECK-NEXT:    vadd.vv v8, v8, v8
; CHECK-NEXT:    vsra.vi v8, v8, 1
; CHECK-NEXT:    vsetvli zero, a0, e16, mf2, ta, ma
; CHECK-NEXT:    vsext.vf2 v9, v8, v0.t
; CHECK-NEXT:    vfwcvt.f.x.v v10, v9, v0.t
; CHECK-NEXT:    vsetvli a0, zero, e16, mf2, ta, ma
; CHECK-NEXT:    vfncvtbf16.f.f.w v8, v10
; CHECK-NEXT:    ret
  %v = call <vscale x 2 x bfloat> @llvm.vp.sitofp.nxv2bf16.nxv2i7(<vscale x 2 x i7> %va, <vscale x 2 x i1> %m, i32 %evl)
  ret <vscale x 2 x bfloat> %v
}

declare <vscale x 2 x bfloat> @llvm.vp.sitofp.nxv2bf16.nxv2i8(<vscale x 2 x i8>, <vscale x 2 x i1>, i32)

define <vscale x 2 x bfloat> @vsitofp_nxv2bf16_nxv2i8(<vscale x 2 x i8> %va, <vscale x 2 x i1> %m, i32 zeroext %evl) {
; CHECK-LABEL: vsitofp_nxv2bf16_nxv2i8:
; CHECK:       # %bb.0:
; CHECK-NEXT:    vsetvli zero, a0, e16, mf2, ta, ma
; CHECK-NEXT:    vsext.vf2 v9, v8, v0.t
; CHECK-NEXT:    vfwcvt.f.x.v v10, v9, v0.t
; CHECK-NEXT:    vsetvli a0, zero, e16, mf2, ta, ma
; CHECK-NEXT:    vfncvtbf16.f.f.w v8, v10
; CHECK-NEXT:    ret
  %v = call <vscale x 2 x bfloat> @llvm.vp.sitofp.nxv2bf16.nxv2i8(<vscale x 2 x i8> %va, <vscale x 2 x i1> %m, i32 %evl)
  ret <vscale x 2 x bfloat> %v
}

define <vscale x 2 x bfloat> @vsitofp_nxv2bf16_nxv2i8_unmasked(<vscale x 2 x i8> %va, i32 zeroext %evl) {
; CHECK-LABEL: vsitofp_nxv2bf16_nxv2i8_unmasked:
; CHECK:       # %bb.0:
; CHECK-NEXT:    vsetvli zero, a0, e16, mf2, ta, ma
; CHECK-NEXT:    vsext.vf2 v9, v8
; CHECK-NEXT:    vfwcvt.f.x.v v10, v9
; CHECK-NEXT:    vsetvli a0, zero, e16, mf2, ta, ma
; CHECK-NEXT:    vfncvtbf16.f.f.w v8, v10
; CHECK-NEXT:    ret
  %v = call <vscale x 2 x bfloat> @llvm.vp.sitofp.nxv2bf16.nxv2i8(<vscale x 2 x i8> %va, <vscale x 2 x i1> splat (i1 true), i32 %evl)
  ret <vscale x 2 x bfloat> %v
}

declare <vscale x 2 x bfloat> @llvm.vp.sitofp.nxv2bf16.nxv2i16(<vscale x 2 x i16>, <vscale x 2 x i1>, i32)

define <vscale x 2 x bfloat> @vsitofp_nxv2bf16_nxv2i16(<vscale x 2 x i16> %va, <vscale x 2 x i1> %m, i32 zeroext %evl) {
; CHECK-LABEL: vsitofp_nxv2bf16_nxv2i16:
; CHECK:       # %bb.0:
; CHECK-NEXT:    vsetvli zero, a0, e16, mf2, ta, ma
; CHECK-NEXT:    vfwcvt.f.x.v v9, v8, v0.t
; CHECK-NEXT:    vsetvli a0, zero, e16, mf2, ta, ma
; CHECK-NEXT:    vfncvtbf16.f.f.w v8, v9
; CHECK-NEXT:    ret
  %v = call <vscale x 2 x bfloat> @llvm.vp.sitofp.nxv2bf16.nxv2i16(<vscale x 2 x i16> %va, <vscale x 2 x i1> %m, i32 %evl)
  ret <vscale x 2 x bfloat> %v
}

define <vscale x 2 x bfloat> @vsitofp_nxv2bf16_nxv2i16_unmasked(<vscale x 2 x i16> %va, i32 zeroext %evl) {
; CHECK-LABEL: vsitofp_nxv2bf16_nxv2i16_unmasked:
; CHECK:       # %bb.0:
; CHECK-NEXT:    vsetvli zero, a0, e16, mf2, ta, ma
; CHECK-NEXT:    vfwcvt.f.x.v v9, v8
; CHECK-NEXT:    vsetvli a0, zero, e16, mf2, ta, ma
; CHECK-NEXT:    vfncvtbf16.f.f.w v8, v9
; CHECK-NEXT:    ret
  %v = call <vscale x 2 x bfloat> @llvm.vp.sitofp.nxv2bf16.nxv2i16(<vscale x 2 x i16> %va, <vscale x 2 x i1> splat (i1 true), i32 %evl)
  ret <vscale x 2 x bfloat> %v
}

declare <vscale x 2 x bfloat> @llvm.vp.sitofp.nxv2bf16.nxv2i32(<vscale x 2 x i32>, <vscale x 2 x i1>, i32)

define <vscale x 2 x bfloat> @vsitofp_nxv2bf16_nxv2i32(<vscale x 2 x i32> %va, <vscale x 2 x i1> %m, i32 zeroext %evl) {
; CHECK-LABEL: vsitofp_nxv2bf16_nxv2i32:
; CHECK:       # %bb.0:
; CHECK-NEXT:    vsetvli zero, a0, e32, m1, ta, ma
; CHECK-NEXT:    vfcvt.f.x.v v9, v8, v0.t
; CHECK-NEXT:    vsetvli a0, zero, e16, mf2, ta, ma
; CHECK-NEXT:    vfncvtbf16.f.f.w v8, v9
; CHECK-NEXT:    ret
  %v = call <vscale x 2 x bfloat> @llvm.vp.sitofp.nxv2bf16.nxv2i32(<vscale x 2 x i32> %va, <vscale x 2 x i1> %m, i32 %evl)
  ret <vscale x 2 x bfloat> %v
}

define <vscale x 2 x bfloat> @vsitofp_nxv2bf16_nxv2i32_unmasked(<vscale x 2 x i32> %va, i32 zeroext %evl) {
; CHECK-LABEL: vsitofp_nxv2bf16_nxv2i32_unmasked:
; CHECK:       # %bb.0:
; CHECK-NEXT:    vsetvli zero, a0, e32, m1, ta, ma
; CHECK-NEXT:    vfcvt.f.x.v v9, v8
; CHECK-NEXT:    vsetvli a0, zero, e16, mf2, ta, ma
; CHECK-NEXT:    vfncvtbf16.f.f.w v8, v9
; CHECK-NEXT:    ret
  %v = call <vscale x 2 x bfloat> @llvm.vp.sitofp.nxv2bf16.nxv2i32(<vscale x 2 x i32> %va, <vscale x 2 x i1> splat (i1 true), i32 %evl)
  ret <vscale x 2 x bfloat> %v
}

declare <vscale x 2 x bfloat> @llvm.vp.sitofp.nxv2bf16.nxv2i64(<vscale x 2 x i64>, <vscale x 2 x i1>, i32)

define <vscale x 2 x bfloat> @vsitofp_nxv2bf16_nxv2i64(<vscale x 2 x i64> %va, <vscale x 2 x i1> %m, i32 zeroext %evl) {
; CHECK-LABEL: vsitofp_nxv2bf16_nxv2i64:
; CHECK:       # %bb.0:
; CHECK-NEXT:    vsetvli zero, a0, e32, m1, ta, ma
; CHECK-NEXT:    vfncvt.f.x.w v10, v8, v0.t
; CHECK-NEXT:    vsetvli a0, zero, e16, mf2, ta, ma
; CHECK-NEXT:    vfncvtbf16.f.f.w v8, v10
; CHECK-NEXT:    ret
  %v = call <vscale x 2 x bfloat> @llvm.vp.sitofp.nxv2bf16.nxv2i64(<vscale x 2 x i64> %va, <vscale x 2 x i1> %m, i32 %evl)
  ret <vscale x 2 x bfloat> %v
}

define <vscale x 2 x bfloat> @vsitofp_nxv2bf16_nxv2i64_unmasked(<vscale x 2 x i64> %va, i32 zeroext %evl) {
; CHECK-LABEL: vsitofp_nxv2bf16_nxv2i64_unmasked:
; CHECK:       # %bb.0:
; CHECK-NEXT:    vsetvli zero, a0, e32, m1, ta, ma
; CHECK-NEXT:    vfncvt.f.x.w v10, v8
; CHECK-NEXT:    vsetvli a0, zero, e16, mf2, ta, ma
; CHECK-NEXT:    vfncvtbf16.f.f.w v8, v10
; CHECK-NEXT:    ret
  %v = call <vscale x 2 x bfloat> @llvm.vp.sitofp.nxv2bf16.nxv2i64(<vscale x 2 x i64> %va, <vscale x 2 x i1> splat (i1 true), i32 %evl)
  ret <vscale x 2 x bfloat> %v
}

declare <vscale x 2 x half> @llvm.vp.sitofp.nxv2f16.nxv2i7(<vscale x 2 x i7>, <vscale x 2 x i1>, i32)

define <vscale x 2 x half> @vsitofp_nxv2f16_nxv2i7(<vscale x 2 x i7> %va, <vscale x 2 x i1> %m, i32 zeroext %evl) {
; ZVFH-LABEL: vsitofp_nxv2f16_nxv2i7:
; ZVFH:       # %bb.0:
; ZVFH-NEXT:    vsetvli a1, zero, e8, mf4, ta, ma
; ZVFH-NEXT:    vadd.vv v8, v8, v8
; ZVFH-NEXT:    vsra.vi v9, v8, 1
; ZVFH-NEXT:    vsetvli zero, a0, e8, mf4, ta, ma
; ZVFH-NEXT:    vfwcvt.f.x.v v8, v9, v0.t
; ZVFH-NEXT:    ret
;
; ZVFHMIN-LABEL: vsitofp_nxv2f16_nxv2i7:
; ZVFHMIN:       # %bb.0:
; ZVFHMIN-NEXT:    vsetvli a1, zero, e8, mf4, ta, ma
; ZVFHMIN-NEXT:    vadd.vv v8, v8, v8
; ZVFHMIN-NEXT:    vsra.vi v8, v8, 1
; ZVFHMIN-NEXT:    vsetvli zero, a0, e16, mf2, ta, ma
; ZVFHMIN-NEXT:    vsext.vf2 v9, v8, v0.t
; ZVFHMIN-NEXT:    vfwcvt.f.x.v v10, v9, v0.t
; ZVFHMIN-NEXT:    vsetvli a0, zero, e16, mf2, ta, ma
; ZVFHMIN-NEXT:    vfncvt.f.f.w v8, v10
; ZVFHMIN-NEXT:    ret
  %v = call <vscale x 2 x half> @llvm.vp.sitofp.nxv2f16.nxv2i7(<vscale x 2 x i7> %va, <vscale x 2 x i1> %m, i32 %evl)
  ret <vscale x 2 x half> %v
}

declare <vscale x 2 x half> @llvm.vp.sitofp.nxv2f16.nxv2i8(<vscale x 2 x i8>, <vscale x 2 x i1>, i32)

define <vscale x 2 x half> @vsitofp_nxv2f16_nxv2i8(<vscale x 2 x i8> %va, <vscale x 2 x i1> %m, i32 zeroext %evl) {
; ZVFH-LABEL: vsitofp_nxv2f16_nxv2i8:
; ZVFH:       # %bb.0:
; ZVFH-NEXT:    vsetvli zero, a0, e8, mf4, ta, ma
; ZVFH-NEXT:    vfwcvt.f.x.v v9, v8, v0.t
; ZVFH-NEXT:    vmv1r.v v8, v9
; ZVFH-NEXT:    ret
;
; ZVFHMIN-LABEL: vsitofp_nxv2f16_nxv2i8:
; ZVFHMIN:       # %bb.0:
; ZVFHMIN-NEXT:    vsetvli zero, a0, e16, mf2, ta, ma
; ZVFHMIN-NEXT:    vsext.vf2 v9, v8, v0.t
; ZVFHMIN-NEXT:    vfwcvt.f.x.v v10, v9, v0.t
; ZVFHMIN-NEXT:    vsetvli a0, zero, e16, mf2, ta, ma
; ZVFHMIN-NEXT:    vfncvt.f.f.w v8, v10
; ZVFHMIN-NEXT:    ret
  %v = call <vscale x 2 x half> @llvm.vp.sitofp.nxv2f16.nxv2i8(<vscale x 2 x i8> %va, <vscale x 2 x i1> %m, i32 %evl)
  ret <vscale x 2 x half> %v
}

define <vscale x 2 x half> @vsitofp_nxv2f16_nxv2i8_unmasked(<vscale x 2 x i8> %va, i32 zeroext %evl) {
; ZVFH-LABEL: vsitofp_nxv2f16_nxv2i8_unmasked:
; ZVFH:       # %bb.0:
; ZVFH-NEXT:    vsetvli zero, a0, e8, mf4, ta, ma
; ZVFH-NEXT:    vfwcvt.f.x.v v9, v8
; ZVFH-NEXT:    vmv1r.v v8, v9
; ZVFH-NEXT:    ret
;
; ZVFHMIN-LABEL: vsitofp_nxv2f16_nxv2i8_unmasked:
; ZVFHMIN:       # %bb.0:
; ZVFHMIN-NEXT:    vsetvli zero, a0, e16, mf2, ta, ma
; ZVFHMIN-NEXT:    vsext.vf2 v9, v8
; ZVFHMIN-NEXT:    vfwcvt.f.x.v v10, v9
; ZVFHMIN-NEXT:    vsetvli a0, zero, e16, mf2, ta, ma
; ZVFHMIN-NEXT:    vfncvt.f.f.w v8, v10
; ZVFHMIN-NEXT:    ret
  %v = call <vscale x 2 x half> @llvm.vp.sitofp.nxv2f16.nxv2i8(<vscale x 2 x i8> %va, <vscale x 2 x i1> splat (i1 true), i32 %evl)
  ret <vscale x 2 x half> %v
}

declare <vscale x 2 x half> @llvm.vp.sitofp.nxv2f16.nxv2i16(<vscale x 2 x i16>, <vscale x 2 x i1>, i32)

define <vscale x 2 x half> @vsitofp_nxv2f16_nxv2i16(<vscale x 2 x i16> %va, <vscale x 2 x i1> %m, i32 zeroext %evl) {
; ZVFH-LABEL: vsitofp_nxv2f16_nxv2i16:
; ZVFH:       # %bb.0:
; ZVFH-NEXT:    vsetvli zero, a0, e16, mf2, ta, ma
; ZVFH-NEXT:    vfcvt.f.x.v v8, v8, v0.t
; ZVFH-NEXT:    ret
;
; ZVFHMIN-LABEL: vsitofp_nxv2f16_nxv2i16:
; ZVFHMIN:       # %bb.0:
; ZVFHMIN-NEXT:    vsetvli zero, a0, e16, mf2, ta, ma
; ZVFHMIN-NEXT:    vfwcvt.f.x.v v9, v8, v0.t
; ZVFHMIN-NEXT:    vsetvli a0, zero, e16, mf2, ta, ma
; ZVFHMIN-NEXT:    vfncvt.f.f.w v8, v9
; ZVFHMIN-NEXT:    ret
  %v = call <vscale x 2 x half> @llvm.vp.sitofp.nxv2f16.nxv2i16(<vscale x 2 x i16> %va, <vscale x 2 x i1> %m, i32 %evl)
  ret <vscale x 2 x half> %v
}

define <vscale x 2 x half> @vsitofp_nxv2f16_nxv2i16_unmasked(<vscale x 2 x i16> %va, i32 zeroext %evl) {
; ZVFH-LABEL: vsitofp_nxv2f16_nxv2i16_unmasked:
; ZVFH:       # %bb.0:
; ZVFH-NEXT:    vsetvli zero, a0, e16, mf2, ta, ma
; ZVFH-NEXT:    vfcvt.f.x.v v8, v8
; ZVFH-NEXT:    ret
;
; ZVFHMIN-LABEL: vsitofp_nxv2f16_nxv2i16_unmasked:
; ZVFHMIN:       # %bb.0:
; ZVFHMIN-NEXT:    vsetvli zero, a0, e16, mf2, ta, ma
; ZVFHMIN-NEXT:    vfwcvt.f.x.v v9, v8
; ZVFHMIN-NEXT:    vsetvli a0, zero, e16, mf2, ta, ma
; ZVFHMIN-NEXT:    vfncvt.f.f.w v8, v9
; ZVFHMIN-NEXT:    ret
  %v = call <vscale x 2 x half> @llvm.vp.sitofp.nxv2f16.nxv2i16(<vscale x 2 x i16> %va, <vscale x 2 x i1> splat (i1 true), i32 %evl)
  ret <vscale x 2 x half> %v
}

declare <vscale x 2 x half> @llvm.vp.sitofp.nxv2f16.nxv2i32(<vscale x 2 x i32>, <vscale x 2 x i1>, i32)

define <vscale x 2 x half> @vsitofp_nxv2f16_nxv2i32(<vscale x 2 x i32> %va, <vscale x 2 x i1> %m, i32 zeroext %evl) {
; ZVFH-LABEL: vsitofp_nxv2f16_nxv2i32:
; ZVFH:       # %bb.0:
; ZVFH-NEXT:    vsetvli zero, a0, e16, mf2, ta, ma
; ZVFH-NEXT:    vfncvt.f.x.w v9, v8, v0.t
; ZVFH-NEXT:    vmv1r.v v8, v9
; ZVFH-NEXT:    ret
;
; ZVFHMIN-LABEL: vsitofp_nxv2f16_nxv2i32:
; ZVFHMIN:       # %bb.0:
; ZVFHMIN-NEXT:    vsetvli zero, a0, e32, m1, ta, ma
; ZVFHMIN-NEXT:    vfcvt.f.x.v v9, v8, v0.t
; ZVFHMIN-NEXT:    vsetvli a0, zero, e16, mf2, ta, ma
; ZVFHMIN-NEXT:    vfncvt.f.f.w v8, v9
; ZVFHMIN-NEXT:    ret
  %v = call <vscale x 2 x half> @llvm.vp.sitofp.nxv2f16.nxv2i32(<vscale x 2 x i32> %va, <vscale x 2 x i1> %m, i32 %evl)
  ret <vscale x 2 x half> %v
}

define <vscale x 2 x half> @vsitofp_nxv2f16_nxv2i32_unmasked(<vscale x 2 x i32> %va, i32 zeroext %evl) {
; ZVFH-LABEL: vsitofp_nxv2f16_nxv2i32_unmasked:
; ZVFH:       # %bb.0:
; ZVFH-NEXT:    vsetvli zero, a0, e16, mf2, ta, ma
; ZVFH-NEXT:    vfncvt.f.x.w v9, v8
; ZVFH-NEXT:    vmv1r.v v8, v9
; ZVFH-NEXT:    ret
;
; ZVFHMIN-LABEL: vsitofp_nxv2f16_nxv2i32_unmasked:
; ZVFHMIN:       # %bb.0:
; ZVFHMIN-NEXT:    vsetvli zero, a0, e32, m1, ta, ma
; ZVFHMIN-NEXT:    vfcvt.f.x.v v9, v8
; ZVFHMIN-NEXT:    vsetvli a0, zero, e16, mf2, ta, ma
; ZVFHMIN-NEXT:    vfncvt.f.f.w v8, v9
; ZVFHMIN-NEXT:    ret
  %v = call <vscale x 2 x half> @llvm.vp.sitofp.nxv2f16.nxv2i32(<vscale x 2 x i32> %va, <vscale x 2 x i1> splat (i1 true), i32 %evl)
  ret <vscale x 2 x half> %v
}

declare <vscale x 2 x half> @llvm.vp.sitofp.nxv2f16.nxv2i64(<vscale x 2 x i64>, <vscale x 2 x i1>, i32)

define <vscale x 2 x half> @vsitofp_nxv2f16_nxv2i64(<vscale x 2 x i64> %va, <vscale x 2 x i1> %m, i32 zeroext %evl) {
; ZVFH-LABEL: vsitofp_nxv2f16_nxv2i64:
; ZVFH:       # %bb.0:
; ZVFH-NEXT:    vsetvli zero, a0, e32, m1, ta, ma
; ZVFH-NEXT:    vfncvt.f.x.w v10, v8, v0.t
; ZVFH-NEXT:    vsetvli zero, zero, e16, mf2, ta, ma
; ZVFH-NEXT:    vfncvt.f.f.w v8, v10, v0.t
; ZVFH-NEXT:    ret
;
; ZVFHMIN-LABEL: vsitofp_nxv2f16_nxv2i64:
; ZVFHMIN:       # %bb.0:
; ZVFHMIN-NEXT:    vsetvli zero, a0, e32, m1, ta, ma
; ZVFHMIN-NEXT:    vfncvt.f.x.w v10, v8, v0.t
; ZVFHMIN-NEXT:    vsetvli a0, zero, e16, mf2, ta, ma
; ZVFHMIN-NEXT:    vfncvt.f.f.w v8, v10
; ZVFHMIN-NEXT:    ret
  %v = call <vscale x 2 x half> @llvm.vp.sitofp.nxv2f16.nxv2i64(<vscale x 2 x i64> %va, <vscale x 2 x i1> %m, i32 %evl)
  ret <vscale x 2 x half> %v
}

define <vscale x 2 x half> @vsitofp_nxv2f16_nxv2i64_unmasked(<vscale x 2 x i64> %va, i32 zeroext %evl) {
; ZVFH-LABEL: vsitofp_nxv2f16_nxv2i64_unmasked:
; ZVFH:       # %bb.0:
; ZVFH-NEXT:    vsetvli zero, a0, e32, m1, ta, ma
; ZVFH-NEXT:    vfncvt.f.x.w v10, v8
; ZVFH-NEXT:    vsetvli zero, zero, e16, mf2, ta, ma
; ZVFH-NEXT:    vfncvt.f.f.w v8, v10
; ZVFH-NEXT:    ret
;
; ZVFHMIN-LABEL: vsitofp_nxv2f16_nxv2i64_unmasked:
; ZVFHMIN:       # %bb.0:
; ZVFHMIN-NEXT:    vsetvli zero, a0, e32, m1, ta, ma
; ZVFHMIN-NEXT:    vfncvt.f.x.w v10, v8
; ZVFHMIN-NEXT:    vsetvli a0, zero, e16, mf2, ta, ma
; ZVFHMIN-NEXT:    vfncvt.f.f.w v8, v10
; ZVFHMIN-NEXT:    ret
  %v = call <vscale x 2 x half> @llvm.vp.sitofp.nxv2f16.nxv2i64(<vscale x 2 x i64> %va, <vscale x 2 x i1> splat (i1 true), i32 %evl)
  ret <vscale x 2 x half> %v
}

declare <vscale x 2 x float> @llvm.vp.sitofp.nxv2f32.nxv2i8(<vscale x 2 x i8>, <vscale x 2 x i1>, i32)

define <vscale x 2 x float> @vsitofp_nxv2f32_nxv2i8(<vscale x 2 x i8> %va, <vscale x 2 x i1> %m, i32 zeroext %evl) {
; CHECK-LABEL: vsitofp_nxv2f32_nxv2i8:
; CHECK:       # %bb.0:
; CHECK-NEXT:    vsetvli zero, a0, e16, mf2, ta, ma
; CHECK-NEXT:    vsext.vf2 v9, v8, v0.t
; CHECK-NEXT:    vfwcvt.f.x.v v8, v9, v0.t
; CHECK-NEXT:    ret
  %v = call <vscale x 2 x float> @llvm.vp.sitofp.nxv2f32.nxv2i8(<vscale x 2 x i8> %va, <vscale x 2 x i1> %m, i32 %evl)
  ret <vscale x 2 x float> %v
}

define <vscale x 2 x float> @vsitofp_nxv2f32_nxv2i8_unmasked(<vscale x 2 x i8> %va, i32 zeroext %evl) {
; CHECK-LABEL: vsitofp_nxv2f32_nxv2i8_unmasked:
; CHECK:       # %bb.0:
; CHECK-NEXT:    vsetvli zero, a0, e16, mf2, ta, ma
; CHECK-NEXT:    vsext.vf2 v9, v8
; CHECK-NEXT:    vfwcvt.f.x.v v8, v9
; CHECK-NEXT:    ret
  %v = call <vscale x 2 x float> @llvm.vp.sitofp.nxv2f32.nxv2i8(<vscale x 2 x i8> %va, <vscale x 2 x i1> splat (i1 true), i32 %evl)
  ret <vscale x 2 x float> %v
}

declare <vscale x 2 x float> @llvm.vp.sitofp.nxv2f32.nxv2i16(<vscale x 2 x i16>, <vscale x 2 x i1>, i32)

define <vscale x 2 x float> @vsitofp_nxv2f32_nxv2i16(<vscale x 2 x i16> %va, <vscale x 2 x i1> %m, i32 zeroext %evl) {
; CHECK-LABEL: vsitofp_nxv2f32_nxv2i16:
; CHECK:       # %bb.0:
; CHECK-NEXT:    vsetvli zero, a0, e16, mf2, ta, ma
; CHECK-NEXT:    vfwcvt.f.x.v v9, v8, v0.t
; CHECK-NEXT:    vmv1r.v v8, v9
; CHECK-NEXT:    ret
  %v = call <vscale x 2 x float> @llvm.vp.sitofp.nxv2f32.nxv2i16(<vscale x 2 x i16> %va, <vscale x 2 x i1> %m, i32 %evl)
  ret <vscale x 2 x float> %v
}

define <vscale x 2 x float> @vsitofp_nxv2f32_nxv2i16_unmasked(<vscale x 2 x i16> %va, i32 zeroext %evl) {
; CHECK-LABEL: vsitofp_nxv2f32_nxv2i16_unmasked:
; CHECK:       # %bb.0:
; CHECK-NEXT:    vsetvli zero, a0, e16, mf2, ta, ma
; CHECK-NEXT:    vfwcvt.f.x.v v9, v8
; CHECK-NEXT:    vmv1r.v v8, v9
; CHECK-NEXT:    ret
  %v = call <vscale x 2 x float> @llvm.vp.sitofp.nxv2f32.nxv2i16(<vscale x 2 x i16> %va, <vscale x 2 x i1> splat (i1 true), i32 %evl)
  ret <vscale x 2 x float> %v
}

declare <vscale x 2 x float> @llvm.vp.sitofp.nxv2f32.nxv2i32(<vscale x 2 x i32>, <vscale x 2 x i1>, i32)

define <vscale x 2 x float> @vsitofp_nxv2f32_nxv2i32(<vscale x 2 x i32> %va, <vscale x 2 x i1> %m, i32 zeroext %evl) {
; CHECK-LABEL: vsitofp_nxv2f32_nxv2i32:
; CHECK:       # %bb.0:
; CHECK-NEXT:    vsetvli zero, a0, e32, m1, ta, ma
; CHECK-NEXT:    vfcvt.f.x.v v8, v8, v0.t
; CHECK-NEXT:    ret
  %v = call <vscale x 2 x float> @llvm.vp.sitofp.nxv2f32.nxv2i32(<vscale x 2 x i32> %va, <vscale x 2 x i1> %m, i32 %evl)
  ret <vscale x 2 x float> %v
}

define <vscale x 2 x float> @vsitofp_nxv2f32_nxv2i32_unmasked(<vscale x 2 x i32> %va, i32 zeroext %evl) {
; CHECK-LABEL: vsitofp_nxv2f32_nxv2i32_unmasked:
; CHECK:       # %bb.0:
; CHECK-NEXT:    vsetvli zero, a0, e32, m1, ta, ma
; CHECK-NEXT:    vfcvt.f.x.v v8, v8
; CHECK-NEXT:    ret
  %v = call <vscale x 2 x float> @llvm.vp.sitofp.nxv2f32.nxv2i32(<vscale x 2 x i32> %va, <vscale x 2 x i1> splat (i1 true), i32 %evl)
  ret <vscale x 2 x float> %v
}

declare <vscale x 2 x float> @llvm.vp.sitofp.nxv2f32.nxv2i64(<vscale x 2 x i64>, <vscale x 2 x i1>, i32)

define <vscale x 2 x float> @vsitofp_nxv2f32_nxv2i64(<vscale x 2 x i64> %va, <vscale x 2 x i1> %m, i32 zeroext %evl) {
; CHECK-LABEL: vsitofp_nxv2f32_nxv2i64:
; CHECK:       # %bb.0:
; CHECK-NEXT:    vsetvli zero, a0, e32, m1, ta, ma
; CHECK-NEXT:    vfncvt.f.x.w v10, v8, v0.t
; CHECK-NEXT:    vmv.v.v v8, v10
; CHECK-NEXT:    ret
  %v = call <vscale x 2 x float> @llvm.vp.sitofp.nxv2f32.nxv2i64(<vscale x 2 x i64> %va, <vscale x 2 x i1> %m, i32 %evl)
  ret <vscale x 2 x float> %v
}

define <vscale x 2 x float> @vsitofp_nxv2f32_nxv2i64_unmasked(<vscale x 2 x i64> %va, i32 zeroext %evl) {
; CHECK-LABEL: vsitofp_nxv2f32_nxv2i64_unmasked:
; CHECK:       # %bb.0:
; CHECK-NEXT:    vsetvli zero, a0, e32, m1, ta, ma
; CHECK-NEXT:    vfncvt.f.x.w v10, v8
; CHECK-NEXT:    vmv.v.v v8, v10
; CHECK-NEXT:    ret
  %v = call <vscale x 2 x float> @llvm.vp.sitofp.nxv2f32.nxv2i64(<vscale x 2 x i64> %va, <vscale x 2 x i1> splat (i1 true), i32 %evl)
  ret <vscale x 2 x float> %v
}

declare <vscale x 2 x double> @llvm.vp.sitofp.nxv2f64.nxv2i8(<vscale x 2 x i8>, <vscale x 2 x i1>, i32)

define <vscale x 2 x double> @vsitofp_nxv2f64_nxv2i8(<vscale x 2 x i8> %va, <vscale x 2 x i1> %m, i32 zeroext %evl) {
; CHECK-LABEL: vsitofp_nxv2f64_nxv2i8:
; CHECK:       # %bb.0:
; CHECK-NEXT:    vsetvli zero, a0, e32, m1, ta, ma
; CHECK-NEXT:    vsext.vf4 v10, v8, v0.t
; CHECK-NEXT:    vfwcvt.f.x.v v8, v10, v0.t
; CHECK-NEXT:    ret
  %v = call <vscale x 2 x double> @llvm.vp.sitofp.nxv2f64.nxv2i8(<vscale x 2 x i8> %va, <vscale x 2 x i1> %m, i32 %evl)
  ret <vscale x 2 x double> %v
}

define <vscale x 2 x double> @vsitofp_nxv2f64_nxv2i8_unmasked(<vscale x 2 x i8> %va, i32 zeroext %evl) {
; CHECK-LABEL: vsitofp_nxv2f64_nxv2i8_unmasked:
; CHECK:       # %bb.0:
; CHECK-NEXT:    vsetvli zero, a0, e32, m1, ta, ma
; CHECK-NEXT:    vsext.vf4 v10, v8
; CHECK-NEXT:    vfwcvt.f.x.v v8, v10
; CHECK-NEXT:    ret
  %v = call <vscale x 2 x double> @llvm.vp.sitofp.nxv2f64.nxv2i8(<vscale x 2 x i8> %va, <vscale x 2 x i1> splat (i1 true), i32 %evl)
  ret <vscale x 2 x double> %v
}

declare <vscale x 2 x double> @llvm.vp.sitofp.nxv2f64.nxv2i16(<vscale x 2 x i16>, <vscale x 2 x i1>, i32)

define <vscale x 2 x double> @vsitofp_nxv2f64_nxv2i16(<vscale x 2 x i16> %va, <vscale x 2 x i1> %m, i32 zeroext %evl) {
; CHECK-LABEL: vsitofp_nxv2f64_nxv2i16:
; CHECK:       # %bb.0:
; CHECK-NEXT:    vsetvli zero, a0, e32, m1, ta, ma
; CHECK-NEXT:    vsext.vf2 v10, v8, v0.t
; CHECK-NEXT:    vfwcvt.f.x.v v8, v10, v0.t
; CHECK-NEXT:    ret
  %v = call <vscale x 2 x double> @llvm.vp.sitofp.nxv2f64.nxv2i16(<vscale x 2 x i16> %va, <vscale x 2 x i1> %m, i32 %evl)
  ret <vscale x 2 x double> %v
}

define <vscale x 2 x double> @vsitofp_nxv2f64_nxv2i16_unmasked(<vscale x 2 x i16> %va, i32 zeroext %evl) {
; CHECK-LABEL: vsitofp_nxv2f64_nxv2i16_unmasked:
; CHECK:       # %bb.0:
; CHECK-NEXT:    vsetvli zero, a0, e32, m1, ta, ma
; CHECK-NEXT:    vsext.vf2 v10, v8
; CHECK-NEXT:    vfwcvt.f.x.v v8, v10
; CHECK-NEXT:    ret
  %v = call <vscale x 2 x double> @llvm.vp.sitofp.nxv2f64.nxv2i16(<vscale x 2 x i16> %va, <vscale x 2 x i1> splat (i1 true), i32 %evl)
  ret <vscale x 2 x double> %v
}

declare <vscale x 2 x double> @llvm.vp.sitofp.nxv2f64.nxv2i32(<vscale x 2 x i32>, <vscale x 2 x i1>, i32)

define <vscale x 2 x double> @vsitofp_nxv2f64_nxv2i32(<vscale x 2 x i32> %va, <vscale x 2 x i1> %m, i32 zeroext %evl) {
; CHECK-LABEL: vsitofp_nxv2f64_nxv2i32:
; CHECK:       # %bb.0:
; CHECK-NEXT:    vsetvli zero, a0, e32, m1, ta, ma
; CHECK-NEXT:    vfwcvt.f.x.v v10, v8, v0.t
; CHECK-NEXT:    vmv2r.v v8, v10
; CHECK-NEXT:    ret
  %v = call <vscale x 2 x double> @llvm.vp.sitofp.nxv2f64.nxv2i32(<vscale x 2 x i32> %va, <vscale x 2 x i1> %m, i32 %evl)
  ret <vscale x 2 x double> %v
}

define <vscale x 2 x double> @vsitofp_nxv2f64_nxv2i32_unmasked(<vscale x 2 x i32> %va, i32 zeroext %evl) {
; CHECK-LABEL: vsitofp_nxv2f64_nxv2i32_unmasked:
; CHECK:       # %bb.0:
; CHECK-NEXT:    vsetvli zero, a0, e32, m1, ta, ma
; CHECK-NEXT:    vfwcvt.f.x.v v10, v8
; CHECK-NEXT:    vmv2r.v v8, v10
; CHECK-NEXT:    ret
  %v = call <vscale x 2 x double> @llvm.vp.sitofp.nxv2f64.nxv2i32(<vscale x 2 x i32> %va, <vscale x 2 x i1> splat (i1 true), i32 %evl)
  ret <vscale x 2 x double> %v
}

declare <vscale x 2 x double> @llvm.vp.sitofp.nxv2f64.nxv2i64(<vscale x 2 x i64>, <vscale x 2 x i1>, i32)

define <vscale x 2 x double> @vsitofp_nxv2f64_nxv2i64(<vscale x 2 x i64> %va, <vscale x 2 x i1> %m, i32 zeroext %evl) {
; CHECK-LABEL: vsitofp_nxv2f64_nxv2i64:
; CHECK:       # %bb.0:
; CHECK-NEXT:    vsetvli zero, a0, e64, m2, ta, ma
; CHECK-NEXT:    vfcvt.f.x.v v8, v8, v0.t
; CHECK-NEXT:    ret
  %v = call <vscale x 2 x double> @llvm.vp.sitofp.nxv2f64.nxv2i64(<vscale x 2 x i64> %va, <vscale x 2 x i1> %m, i32 %evl)
  ret <vscale x 2 x double> %v
}

define <vscale x 2 x double> @vsitofp_nxv2f64_nxv2i64_unmasked(<vscale x 2 x i64> %va, i32 zeroext %evl) {
; CHECK-LABEL: vsitofp_nxv2f64_nxv2i64_unmasked:
; CHECK:       # %bb.0:
; CHECK-NEXT:    vsetvli zero, a0, e64, m2, ta, ma
; CHECK-NEXT:    vfcvt.f.x.v v8, v8
; CHECK-NEXT:    ret
  %v = call <vscale x 2 x double> @llvm.vp.sitofp.nxv2f64.nxv2i64(<vscale x 2 x i64> %va, <vscale x 2 x i1> splat (i1 true), i32 %evl)
  ret <vscale x 2 x double> %v
}

declare <vscale x 32 x half> @llvm.vp.sitofp.nxv32f16.nxv32i32(<vscale x 32 x i32>, <vscale x 32 x i1>, i32)

define <vscale x 32 x half> @vsitofp_nxv32f16_nxv32i32(<vscale x 32 x i32> %va, <vscale x 32 x i1> %m, i32 zeroext %evl) {
; ZVFH-LABEL: vsitofp_nxv32f16_nxv32i32:
; ZVFH:       # %bb.0:
; ZVFH-NEXT:    vmv1r.v v24, v0
; ZVFH-NEXT:    csrr a1, vlenb
; ZVFH-NEXT:    srli a2, a1, 2
; ZVFH-NEXT:    slli a1, a1, 1
; ZVFH-NEXT:    vsetvli a3, zero, e8, mf2, ta, ma
; ZVFH-NEXT:    vslidedown.vx v0, v0, a2
; ZVFH-NEXT:    sub a2, a0, a1
; ZVFH-NEXT:    sltu a3, a0, a2
; ZVFH-NEXT:    addi a3, a3, -1
; ZVFH-NEXT:    and a2, a3, a2
; ZVFH-NEXT:    vsetvli zero, a2, e16, m4, ta, ma
; ZVFH-NEXT:    vfncvt.f.x.w v28, v16, v0.t
; ZVFH-NEXT:    bltu a0, a1, .LBB34_2
; ZVFH-NEXT:  # %bb.1:
; ZVFH-NEXT:    mv a0, a1
; ZVFH-NEXT:  .LBB34_2:
; ZVFH-NEXT:    vmv1r.v v0, v24
; ZVFH-NEXT:    vsetvli zero, a0, e16, m4, ta, ma
<<<<<<< HEAD
; ZVFH-NEXT:    vfncvt.f.x.w v16, v8, v0.t
; ZVFH-NEXT:    vmv8r.v v8, v16
; ZVFH-NEXT:    csrr a0, vlenb
; ZVFH-NEXT:    slli a0, a0, 3
; ZVFH-NEXT:    add sp, sp, a0
; ZVFH-NEXT:    .cfi_def_cfa sp, 16
; ZVFH-NEXT:    addi sp, sp, 16
; ZVFH-NEXT:    .cfi_def_cfa_offset 0
=======
; ZVFH-NEXT:    vfncvt.f.x.w v24, v8, v0.t
; ZVFH-NEXT:    vmv8r.v v8, v24
>>>>>>> a8d96e15
; ZVFH-NEXT:    ret
;
; ZVFHMIN-LABEL: vsitofp_nxv32f16_nxv32i32:
; ZVFHMIN:       # %bb.0:
; ZVFHMIN-NEXT:    vmv1r.v v7, v0
; ZVFHMIN-NEXT:    csrr a1, vlenb
; ZVFHMIN-NEXT:    srli a2, a1, 2
; ZVFHMIN-NEXT:    slli a1, a1, 1
; ZVFHMIN-NEXT:    vsetvli a3, zero, e8, mf2, ta, ma
; ZVFHMIN-NEXT:    vslidedown.vx v0, v0, a2
; ZVFHMIN-NEXT:    sub a2, a0, a1
; ZVFHMIN-NEXT:    sltu a3, a0, a2
; ZVFHMIN-NEXT:    addi a3, a3, -1
; ZVFHMIN-NEXT:    and a2, a3, a2
; ZVFHMIN-NEXT:    vsetvli zero, a2, e32, m8, ta, ma
; ZVFHMIN-NEXT:    vfcvt.f.x.v v24, v16, v0.t
; ZVFHMIN-NEXT:    vsetvli a2, zero, e16, m4, ta, ma
; ZVFHMIN-NEXT:    vfncvt.f.f.w v20, v24
; ZVFHMIN-NEXT:    bltu a0, a1, .LBB34_2
; ZVFHMIN-NEXT:  # %bb.1:
; ZVFHMIN-NEXT:    mv a0, a1
; ZVFHMIN-NEXT:  .LBB34_2:
; ZVFHMIN-NEXT:    vmv1r.v v0, v7
; ZVFHMIN-NEXT:    vsetvli zero, a0, e32, m8, ta, ma
; ZVFHMIN-NEXT:    vfcvt.f.x.v v8, v8, v0.t
; ZVFHMIN-NEXT:    vsetvli a0, zero, e16, m4, ta, ma
; ZVFHMIN-NEXT:    vfncvt.f.f.w v16, v8
; ZVFHMIN-NEXT:    vmv8r.v v8, v16
; ZVFHMIN-NEXT:    ret
  %v = call <vscale x 32 x half> @llvm.vp.sitofp.nxv32f16.nxv32i32(<vscale x 32 x i32> %va, <vscale x 32 x i1> %m, i32 %evl)
  ret <vscale x 32 x half> %v
}

declare <vscale x 32 x float> @llvm.vp.sitofp.nxv32f32.nxv32i32(<vscale x 32 x i32>, <vscale x 32 x i1>, i32)

define <vscale x 32 x float> @vsitofp_nxv32f32_nxv32i32(<vscale x 32 x i32> %va, <vscale x 32 x i1> %m, i32 zeroext %evl) {
; CHECK-LABEL: vsitofp_nxv32f32_nxv32i32:
; CHECK:       # %bb.0:
; CHECK-NEXT:    vmv1r.v v24, v0
; CHECK-NEXT:    csrr a1, vlenb
; CHECK-NEXT:    srli a2, a1, 2
; CHECK-NEXT:    slli a1, a1, 1
; CHECK-NEXT:    vsetvli a3, zero, e8, mf2, ta, ma
; CHECK-NEXT:    vslidedown.vx v0, v0, a2
; CHECK-NEXT:    sub a2, a0, a1
; CHECK-NEXT:    sltu a3, a0, a2
; CHECK-NEXT:    addi a3, a3, -1
; CHECK-NEXT:    and a2, a3, a2
; CHECK-NEXT:    vsetvli zero, a2, e32, m8, ta, ma
; CHECK-NEXT:    vfcvt.f.x.v v16, v16, v0.t
; CHECK-NEXT:    bltu a0, a1, .LBB35_2
; CHECK-NEXT:  # %bb.1:
; CHECK-NEXT:    mv a0, a1
; CHECK-NEXT:  .LBB35_2:
; CHECK-NEXT:    vmv1r.v v0, v24
; CHECK-NEXT:    vsetvli zero, a0, e32, m8, ta, ma
; CHECK-NEXT:    vfcvt.f.x.v v8, v8, v0.t
; CHECK-NEXT:    ret
  %v = call <vscale x 32 x float> @llvm.vp.sitofp.nxv32f32.nxv32i32(<vscale x 32 x i32> %va, <vscale x 32 x i1> %m, i32 %evl)
  ret <vscale x 32 x float> %v
}

define <vscale x 32 x float> @vsitofp_nxv32f32_nxv32i32_unmasked(<vscale x 32 x i32> %va, i32 zeroext %evl) {
; CHECK-LABEL: vsitofp_nxv32f32_nxv32i32_unmasked:
; CHECK:       # %bb.0:
; CHECK-NEXT:    csrr a1, vlenb
; CHECK-NEXT:    slli a1, a1, 1
; CHECK-NEXT:    sub a2, a0, a1
; CHECK-NEXT:    sltu a3, a0, a2
; CHECK-NEXT:    addi a3, a3, -1
; CHECK-NEXT:    and a2, a3, a2
; CHECK-NEXT:    vsetvli zero, a2, e32, m8, ta, ma
; CHECK-NEXT:    vfcvt.f.x.v v16, v16
; CHECK-NEXT:    bltu a0, a1, .LBB36_2
; CHECK-NEXT:  # %bb.1:
; CHECK-NEXT:    mv a0, a1
; CHECK-NEXT:  .LBB36_2:
; CHECK-NEXT:    vsetvli zero, a0, e32, m8, ta, ma
; CHECK-NEXT:    vfcvt.f.x.v v8, v8
; CHECK-NEXT:    ret
  %v = call <vscale x 32 x float> @llvm.vp.sitofp.nxv32f32.nxv32i32(<vscale x 32 x i32> %va, <vscale x 32 x i1> splat (i1 true), i32 %evl)
  ret <vscale x 32 x float> %v
}<|MERGE_RESOLUTION|>--- conflicted
+++ resolved
@@ -526,19 +526,8 @@
 ; ZVFH-NEXT:  .LBB34_2:
 ; ZVFH-NEXT:    vmv1r.v v0, v24
 ; ZVFH-NEXT:    vsetvli zero, a0, e16, m4, ta, ma
-<<<<<<< HEAD
-; ZVFH-NEXT:    vfncvt.f.x.w v16, v8, v0.t
-; ZVFH-NEXT:    vmv8r.v v8, v16
-; ZVFH-NEXT:    csrr a0, vlenb
-; ZVFH-NEXT:    slli a0, a0, 3
-; ZVFH-NEXT:    add sp, sp, a0
-; ZVFH-NEXT:    .cfi_def_cfa sp, 16
-; ZVFH-NEXT:    addi sp, sp, 16
-; ZVFH-NEXT:    .cfi_def_cfa_offset 0
-=======
 ; ZVFH-NEXT:    vfncvt.f.x.w v24, v8, v0.t
 ; ZVFH-NEXT:    vmv8r.v v8, v24
->>>>>>> a8d96e15
 ; ZVFH-NEXT:    ret
 ;
 ; ZVFHMIN-LABEL: vsitofp_nxv32f16_nxv32i32:
