--- conflicted
+++ resolved
@@ -106,55 +106,15 @@
 ; CHECK-NEXT:    addi sp, sp, -16
 ; CHECK-NEXT:    .cfi_def_cfa_offset 16
 ; CHECK-NEXT:    csrr a1, vlenb
-<<<<<<< HEAD
-; CHECK-NEXT:    li a2, 24
-; CHECK-NEXT:    mul a1, a1, a2
-; CHECK-NEXT:    sub sp, sp, a1
-; CHECK-NEXT:    .cfi_escape 0x0f, 0x0d, 0x72, 0x00, 0x11, 0x10, 0x22, 0x11, 0x18, 0x92, 0xa2, 0x38, 0x00, 0x1e, 0x22 # sp + 16 + 24 * vlenb
-=======
 ; CHECK-NEXT:    slli a1, a1, 4
 ; CHECK-NEXT:    sub sp, sp, a1
 ; CHECK-NEXT:    .cfi_escape 0x0f, 0x0d, 0x72, 0x00, 0x11, 0x10, 0x22, 0x11, 0x10, 0x92, 0xa2, 0x38, 0x00, 0x1e, 0x22 # sp + 16 + 16 * vlenb
 ; CHECK-NEXT:    li a1, 85
 ; CHECK-NEXT:    vsetvli a2, zero, e8, mf8, ta, ma
 ; CHECK-NEXT:    vmv.v.x v16, a1
->>>>>>> 49fd7d4f
 ; CHECK-NEXT:    csrr a1, vlenb
 ; CHECK-NEXT:    vl8re64.v v24, (a0)
 ; CHECK-NEXT:    slli a1, a1, 3
-<<<<<<< HEAD
-; CHECK-NEXT:    vand.vi v8, v8, 1
-; CHECK-NEXT:    add a0, a0, a1
-; CHECK-NEXT:    vmseq.vi v24, v8, 0
-; CHECK-NEXT:    vl8re64.v v8, (a0)
-; CHECK-NEXT:    csrr a0, vlenb
-; CHECK-NEXT:    slli a0, a0, 4
-; CHECK-NEXT:    add a0, sp, a0
-; CHECK-NEXT:    addi a0, a0, 16
-; CHECK-NEXT:    vs8r.v v8, (a0) # Unknown-size Folded Spill
-; CHECK-NEXT:    vmnot.m v6, v24
-; CHECK-NEXT:    vcompress.vm v8, v16, v24
-; CHECK-NEXT:    vmv1r.v v13, v24
-; CHECK-NEXT:    vcompress.vm v24, v16, v6
-; CHECK-NEXT:    vmv1r.v v12, v6
-; CHECK-NEXT:    csrr a0, vlenb
-; CHECK-NEXT:    slli a0, a0, 4
-; CHECK-NEXT:    add a0, sp, a0
-; CHECK-NEXT:    addi a0, a0, 16
-; CHECK-NEXT:    vl8r.v v16, (a0) # Unknown-size Folded Reload
-; CHECK-NEXT:    vcompress.vm v0, v16, v13
-; CHECK-NEXT:    addi a0, sp, 16
-; CHECK-NEXT:    vs8r.v v0, (a0) # Unknown-size Folded Spill
-; CHECK-NEXT:    vcompress.vm v0, v16, v12
-; CHECK-NEXT:    csrr a0, vlenb
-; CHECK-NEXT:    slli a0, a0, 3
-; CHECK-NEXT:    add a0, sp, a0
-; CHECK-NEXT:    addi a0, a0, 16
-; CHECK-NEXT:    vs8r.v v0, (a0) # Unknown-size Folded Spill
-; CHECK-NEXT:    addi a0, sp, 16
-; CHECK-NEXT:    vl8r.v v16, (a0) # Unknown-size Folded Reload
-; CHECK-NEXT:    vmv4r.v v12, v16
-=======
 ; CHECK-NEXT:    add a0, a0, a1
 ; CHECK-NEXT:    li a1, 170
 ; CHECK-NEXT:    vl8re64.v v0, (a0)
@@ -176,24 +136,14 @@
 ; CHECK-NEXT:    addi a0, sp, 16
 ; CHECK-NEXT:    vl8r.v v24, (a0) # Unknown-size Folded Reload
 ; CHECK-NEXT:    vmv4r.v v12, v24
->>>>>>> 49fd7d4f
 ; CHECK-NEXT:    csrr a0, vlenb
 ; CHECK-NEXT:    slli a0, a0, 3
 ; CHECK-NEXT:    add a0, sp, a0
 ; CHECK-NEXT:    addi a0, a0, 16
-<<<<<<< HEAD
-; CHECK-NEXT:    vl8r.v v16, (a0) # Unknown-size Folded Reload
-; CHECK-NEXT:    vmv4r.v v28, v16
-; CHECK-NEXT:    vmv8r.v v16, v24
-; CHECK-NEXT:    csrr a0, vlenb
-; CHECK-NEXT:    li a1, 24
-; CHECK-NEXT:    mul a0, a0, a1
-=======
 ; CHECK-NEXT:    vl8r.v v24, (a0) # Unknown-size Folded Reload
 ; CHECK-NEXT:    vmv4r.v v20, v24
 ; CHECK-NEXT:    csrr a0, vlenb
 ; CHECK-NEXT:    slli a0, a0, 4
->>>>>>> 49fd7d4f
 ; CHECK-NEXT:    add sp, sp, a0
 ; CHECK-NEXT:    .cfi_def_cfa sp, 16
 ; CHECK-NEXT:    addi sp, sp, 16
