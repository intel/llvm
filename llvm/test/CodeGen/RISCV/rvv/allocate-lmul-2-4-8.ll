; NOTE: Assertions have been autogenerated by utils/update_llc_test_checks.py
; RUN: llc -mtriple=riscv64 -mattr=+m,+v -verify-machineinstrs < %s \
; RUN:    | FileCheck %s --check-prefixes=CHECK,NOZBA
; RUN: llc -mtriple=riscv64 -mattr=+m,+v,+zba -verify-machineinstrs < %s \
; RUN:    | FileCheck %s --check-prefixes=CHECK,ZBA
; RUN: llc -mtriple=riscv64 -mattr=+v -verify-machineinstrs < %s \
; RUN:    | FileCheck %s --check-prefixes=CHECK,NOMUL

define void @lmul1() nounwind {
; CHECK-LABEL: lmul1:
; CHECK:       # %bb.0:
; CHECK-NEXT:    csrr a0, vlenb
; CHECK-NEXT:    sub sp, sp, a0
; CHECK-NEXT:    csrr a0, vlenb
; CHECK-NEXT:    add sp, sp, a0
; CHECK-NEXT:    ret
  %v = alloca <vscale x 1 x i64>
  ret void
}

define void @lmul2() nounwind {
; NOZBA-LABEL: lmul2:
; NOZBA:       # %bb.0:
; NOZBA-NEXT:    csrr a0, vlenb
; NOZBA-NEXT:    slli a0, a0, 1
; NOZBA-NEXT:    sub sp, sp, a0
; NOZBA-NEXT:    csrr a0, vlenb
; NOZBA-NEXT:    slli a0, a0, 1
; NOZBA-NEXT:    add sp, sp, a0
; NOZBA-NEXT:    ret
;
; ZBA-LABEL: lmul2:
; ZBA:       # %bb.0:
; ZBA-NEXT:    csrr a0, vlenb
; ZBA-NEXT:    slli a0, a0, 1
; ZBA-NEXT:    sub sp, sp, a0
; ZBA-NEXT:    csrr a0, vlenb
; ZBA-NEXT:    sh1add sp, a0, sp
; ZBA-NEXT:    ret
;
; NOMUL-LABEL: lmul2:
; NOMUL:       # %bb.0:
; NOMUL-NEXT:    csrr a0, vlenb
; NOMUL-NEXT:    slli a0, a0, 1
; NOMUL-NEXT:    sub sp, sp, a0
; NOMUL-NEXT:    csrr a0, vlenb
; NOMUL-NEXT:    slli a0, a0, 1
; NOMUL-NEXT:    add sp, sp, a0
; NOMUL-NEXT:    ret
  %v = alloca <vscale x 2 x i64>
  ret void
}

define void @lmul4() nounwind {
; CHECK-LABEL: lmul4:
; CHECK:       # %bb.0:
; CHECK-NEXT:    addi sp, sp, -48
; CHECK-NEXT:    sd ra, 40(sp) # 8-byte Folded Spill
; CHECK-NEXT:    sd s0, 32(sp) # 8-byte Folded Spill
; CHECK-NEXT:    addi s0, sp, 48
; CHECK-NEXT:    csrr a0, vlenb
; CHECK-NEXT:    slli a0, a0, 2
; CHECK-NEXT:    sub sp, sp, a0
; CHECK-NEXT:    andi sp, sp, -32
; CHECK-NEXT:    addi sp, s0, -48
; CHECK-NEXT:    ld ra, 40(sp) # 8-byte Folded Reload
; CHECK-NEXT:    ld s0, 32(sp) # 8-byte Folded Reload
; CHECK-NEXT:    addi sp, sp, 48
; CHECK-NEXT:    ret
  %v = alloca <vscale x 4 x i64>
  ret void
}

define void @lmul8() nounwind {
; CHECK-LABEL: lmul8:
; CHECK:       # %bb.0:
; CHECK-NEXT:    addi sp, sp, -80
; CHECK-NEXT:    sd ra, 72(sp) # 8-byte Folded Spill
; CHECK-NEXT:    sd s0, 64(sp) # 8-byte Folded Spill
; CHECK-NEXT:    addi s0, sp, 80
; CHECK-NEXT:    csrr a0, vlenb
; CHECK-NEXT:    slli a0, a0, 3
; CHECK-NEXT:    sub sp, sp, a0
; CHECK-NEXT:    andi sp, sp, -64
; CHECK-NEXT:    addi sp, s0, -80
; CHECK-NEXT:    ld ra, 72(sp) # 8-byte Folded Reload
; CHECK-NEXT:    ld s0, 64(sp) # 8-byte Folded Reload
; CHECK-NEXT:    addi sp, sp, 80
; CHECK-NEXT:    ret
  %v = alloca <vscale x 8 x i64>
  ret void
}

define void @lmul1_and_2() nounwind {
; NOZBA-LABEL: lmul1_and_2:
; NOZBA:       # %bb.0:
; NOZBA-NEXT:    csrr a0, vlenb
; NOZBA-NEXT:    slli a0, a0, 2
; NOZBA-NEXT:    sub sp, sp, a0
; NOZBA-NEXT:    csrr a0, vlenb
; NOZBA-NEXT:    slli a0, a0, 2
; NOZBA-NEXT:    add sp, sp, a0
; NOZBA-NEXT:    ret
;
; ZBA-LABEL: lmul1_and_2:
; ZBA:       # %bb.0:
; ZBA-NEXT:    csrr a0, vlenb
; ZBA-NEXT:    slli a0, a0, 2
; ZBA-NEXT:    sub sp, sp, a0
; ZBA-NEXT:    csrr a0, vlenb
; ZBA-NEXT:    sh2add sp, a0, sp
; ZBA-NEXT:    ret
;
; NOMUL-LABEL: lmul1_and_2:
; NOMUL:       # %bb.0:
; NOMUL-NEXT:    csrr a0, vlenb
; NOMUL-NEXT:    slli a0, a0, 2
; NOMUL-NEXT:    sub sp, sp, a0
; NOMUL-NEXT:    csrr a0, vlenb
; NOMUL-NEXT:    slli a0, a0, 2
; NOMUL-NEXT:    add sp, sp, a0
; NOMUL-NEXT:    ret
  %v1 = alloca <vscale x 1 x i64>
  %v2 = alloca <vscale x 2 x i64>
  ret void
}

define void @lmul2_and_4() nounwind {
; CHECK-LABEL: lmul2_and_4:
; CHECK:       # %bb.0:
; CHECK-NEXT:    addi sp, sp, -48
; CHECK-NEXT:    sd ra, 40(sp) # 8-byte Folded Spill
; CHECK-NEXT:    sd s0, 32(sp) # 8-byte Folded Spill
; CHECK-NEXT:    addi s0, sp, 48
; CHECK-NEXT:    csrr a0, vlenb
; CHECK-NEXT:    slli a0, a0, 3
; CHECK-NEXT:    sub sp, sp, a0
; CHECK-NEXT:    andi sp, sp, -32
; CHECK-NEXT:    addi sp, s0, -48
; CHECK-NEXT:    ld ra, 40(sp) # 8-byte Folded Reload
; CHECK-NEXT:    ld s0, 32(sp) # 8-byte Folded Reload
; CHECK-NEXT:    addi sp, sp, 48
; CHECK-NEXT:    ret
  %v1 = alloca <vscale x 2 x i64>
  %v2 = alloca <vscale x 4 x i64>
  ret void
}

define void @lmul1_and_4() nounwind {
; CHECK-LABEL: lmul1_and_4:
; CHECK:       # %bb.0:
; CHECK-NEXT:    addi sp, sp, -48
; CHECK-NEXT:    sd ra, 40(sp) # 8-byte Folded Spill
; CHECK-NEXT:    sd s0, 32(sp) # 8-byte Folded Spill
; CHECK-NEXT:    addi s0, sp, 48
; CHECK-NEXT:    csrr a0, vlenb
; CHECK-NEXT:    slli a0, a0, 3
; CHECK-NEXT:    sub sp, sp, a0
; CHECK-NEXT:    andi sp, sp, -32
; CHECK-NEXT:    addi sp, s0, -48
; CHECK-NEXT:    ld ra, 40(sp) # 8-byte Folded Reload
; CHECK-NEXT:    ld s0, 32(sp) # 8-byte Folded Reload
; CHECK-NEXT:    addi sp, sp, 48
; CHECK-NEXT:    ret
  %v1 = alloca <vscale x 1 x i64>
  %v2 = alloca <vscale x 4 x i64>
  ret void
}

define void @lmul2_and_1() nounwind {
; NOZBA-LABEL: lmul2_and_1:
; NOZBA:       # %bb.0:
; NOZBA-NEXT:    csrr a0, vlenb
; NOZBA-NEXT:    slli a1, a0, 1
; NOZBA-NEXT:    add a0, a1, a0
; NOZBA-NEXT:    sub sp, sp, a0
; NOZBA-NEXT:    csrr a0, vlenb
; NOZBA-NEXT:    slli a1, a0, 1
; NOZBA-NEXT:    add a0, a1, a0
; NOZBA-NEXT:    add sp, sp, a0
; NOZBA-NEXT:    ret
;
; ZBA-LABEL: lmul2_and_1:
; ZBA:       # %bb.0:
; ZBA-NEXT:    csrr a0, vlenb
; ZBA-NEXT:    sh1add a0, a0, a0
; ZBA-NEXT:    sub sp, sp, a0
; ZBA-NEXT:    csrr a0, vlenb
; ZBA-NEXT:    sh1add a0, a0, a0
; ZBA-NEXT:    add sp, sp, a0
; ZBA-NEXT:    ret
;
; NOMUL-LABEL: lmul2_and_1:
; NOMUL:       # %bb.0:
; NOMUL-NEXT:    csrr a0, vlenb
; NOMUL-NEXT:    slli a1, a0, 1
; NOMUL-NEXT:    add a0, a1, a0
; NOMUL-NEXT:    sub sp, sp, a0
; NOMUL-NEXT:    csrr a0, vlenb
; NOMUL-NEXT:    slli a1, a0, 1
; NOMUL-NEXT:    add a0, a1, a0
; NOMUL-NEXT:    add sp, sp, a0
; NOMUL-NEXT:    ret
  %v1 = alloca <vscale x 2 x i64>
  %v2 = alloca <vscale x 1 x i64>
  ret void
}

define void @lmul4_and_1() nounwind {
; NOZBA-LABEL: lmul4_and_1:
; NOZBA:       # %bb.0:
; NOZBA-NEXT:    addi sp, sp, -48
; NOZBA-NEXT:    sd ra, 40(sp) # 8-byte Folded Spill
; NOZBA-NEXT:    sd s0, 32(sp) # 8-byte Folded Spill
; NOZBA-NEXT:    addi s0, sp, 48
; NOZBA-NEXT:    csrr a0, vlenb
; NOZBA-NEXT:    li a1, 6
; NOZBA-NEXT:    mul a0, a0, a1
; NOZBA-NEXT:    sub sp, sp, a0
; NOZBA-NEXT:    andi sp, sp, -32
; NOZBA-NEXT:    addi sp, s0, -48
; NOZBA-NEXT:    ld ra, 40(sp) # 8-byte Folded Reload
; NOZBA-NEXT:    ld s0, 32(sp) # 8-byte Folded Reload
; NOZBA-NEXT:    addi sp, sp, 48
; NOZBA-NEXT:    ret
;
; ZBA-LABEL: lmul4_and_1:
; ZBA:       # %bb.0:
; ZBA-NEXT:    addi sp, sp, -48
; ZBA-NEXT:    sd ra, 40(sp) # 8-byte Folded Spill
; ZBA-NEXT:    sd s0, 32(sp) # 8-byte Folded Spill
; ZBA-NEXT:    addi s0, sp, 48
; ZBA-NEXT:    csrr a0, vlenb
; ZBA-NEXT:    slli a0, a0, 1
; ZBA-NEXT:    sh1add a0, a0, a0
; ZBA-NEXT:    sub sp, sp, a0
; ZBA-NEXT:    andi sp, sp, -32
; ZBA-NEXT:    addi sp, s0, -48
; ZBA-NEXT:    ld ra, 40(sp) # 8-byte Folded Reload
; ZBA-NEXT:    ld s0, 32(sp) # 8-byte Folded Reload
; ZBA-NEXT:    addi sp, sp, 48
; ZBA-NEXT:    ret
;
; NOMUL-LABEL: lmul4_and_1:
; NOMUL:       # %bb.0:
; NOMUL-NEXT:    addi sp, sp, -48
; NOMUL-NEXT:    sd ra, 40(sp) # 8-byte Folded Spill
; NOMUL-NEXT:    sd s0, 32(sp) # 8-byte Folded Spill
; NOMUL-NEXT:    addi s0, sp, 48
; NOMUL-NEXT:    csrr a0, vlenb
; NOMUL-NEXT:    slli a0, a0, 1
; NOMUL-NEXT:    mv a1, a0
; NOMUL-NEXT:    slli a0, a0, 1
; NOMUL-NEXT:    add a0, a0, a1
; NOMUL-NEXT:    sub sp, sp, a0
; NOMUL-NEXT:    andi sp, sp, -32
; NOMUL-NEXT:    addi sp, s0, -48
; NOMUL-NEXT:    ld ra, 40(sp) # 8-byte Folded Reload
; NOMUL-NEXT:    ld s0, 32(sp) # 8-byte Folded Reload
; NOMUL-NEXT:    addi sp, sp, 48
; NOMUL-NEXT:    ret
  %v1 = alloca <vscale x 4 x i64>
  %v2 = alloca <vscale x 1 x i64>
  ret void
}

define void @lmul4_and_2() nounwind {
; NOZBA-LABEL: lmul4_and_2:
; NOZBA:       # %bb.0:
; NOZBA-NEXT:    addi sp, sp, -48
; NOZBA-NEXT:    sd ra, 40(sp) # 8-byte Folded Spill
; NOZBA-NEXT:    sd s0, 32(sp) # 8-byte Folded Spill
; NOZBA-NEXT:    addi s0, sp, 48
; NOZBA-NEXT:    csrr a0, vlenb
; NOZBA-NEXT:    li a1, 6
; NOZBA-NEXT:    mul a0, a0, a1
; NOZBA-NEXT:    sub sp, sp, a0
; NOZBA-NEXT:    andi sp, sp, -32
; NOZBA-NEXT:    addi sp, s0, -48
; NOZBA-NEXT:    ld ra, 40(sp) # 8-byte Folded Reload
; NOZBA-NEXT:    ld s0, 32(sp) # 8-byte Folded Reload
; NOZBA-NEXT:    addi sp, sp, 48
; NOZBA-NEXT:    ret
;
; ZBA-LABEL: lmul4_and_2:
; ZBA:       # %bb.0:
; ZBA-NEXT:    addi sp, sp, -48
; ZBA-NEXT:    sd ra, 40(sp) # 8-byte Folded Spill
; ZBA-NEXT:    sd s0, 32(sp) # 8-byte Folded Spill
; ZBA-NEXT:    addi s0, sp, 48
; ZBA-NEXT:    csrr a0, vlenb
; ZBA-NEXT:    slli a0, a0, 1
; ZBA-NEXT:    sh1add a0, a0, a0
; ZBA-NEXT:    sub sp, sp, a0
; ZBA-NEXT:    andi sp, sp, -32
; ZBA-NEXT:    addi sp, s0, -48
; ZBA-NEXT:    ld ra, 40(sp) # 8-byte Folded Reload
; ZBA-NEXT:    ld s0, 32(sp) # 8-byte Folded Reload
; ZBA-NEXT:    addi sp, sp, 48
; ZBA-NEXT:    ret
;
; NOMUL-LABEL: lmul4_and_2:
; NOMUL:       # %bb.0:
; NOMUL-NEXT:    addi sp, sp, -48
; NOMUL-NEXT:    sd ra, 40(sp) # 8-byte Folded Spill
; NOMUL-NEXT:    sd s0, 32(sp) # 8-byte Folded Spill
; NOMUL-NEXT:    addi s0, sp, 48
; NOMUL-NEXT:    csrr a0, vlenb
; NOMUL-NEXT:    slli a0, a0, 1
; NOMUL-NEXT:    mv a1, a0
; NOMUL-NEXT:    slli a0, a0, 1
; NOMUL-NEXT:    add a0, a0, a1
; NOMUL-NEXT:    sub sp, sp, a0
; NOMUL-NEXT:    andi sp, sp, -32
; NOMUL-NEXT:    addi sp, s0, -48
; NOMUL-NEXT:    ld ra, 40(sp) # 8-byte Folded Reload
; NOMUL-NEXT:    ld s0, 32(sp) # 8-byte Folded Reload
; NOMUL-NEXT:    addi sp, sp, 48
; NOMUL-NEXT:    ret
  %v1 = alloca <vscale x 4 x i64>
  %v2 = alloca <vscale x 2 x i64>
  ret void
}

define void @lmul4_and_2_x2_0() nounwind {
; NOZBA-LABEL: lmul4_and_2_x2_0:
; NOZBA:       # %bb.0:
; NOZBA-NEXT:    addi sp, sp, -48
; NOZBA-NEXT:    sd ra, 40(sp) # 8-byte Folded Spill
; NOZBA-NEXT:    sd s0, 32(sp) # 8-byte Folded Spill
; NOZBA-NEXT:    addi s0, sp, 48
; NOZBA-NEXT:    csrr a0, vlenb
; NOZBA-NEXT:    li a1, 14
; NOZBA-NEXT:    mul a0, a0, a1
; NOZBA-NEXT:    sub sp, sp, a0
; NOZBA-NEXT:    andi sp, sp, -32
; NOZBA-NEXT:    addi sp, s0, -48
; NOZBA-NEXT:    ld ra, 40(sp) # 8-byte Folded Reload
; NOZBA-NEXT:    ld s0, 32(sp) # 8-byte Folded Reload
; NOZBA-NEXT:    addi sp, sp, 48
; NOZBA-NEXT:    ret
;
; ZBA-LABEL: lmul4_and_2_x2_0:
; ZBA:       # %bb.0:
; ZBA-NEXT:    addi sp, sp, -48
; ZBA-NEXT:    sd ra, 40(sp) # 8-byte Folded Spill
; ZBA-NEXT:    sd s0, 32(sp) # 8-byte Folded Spill
; ZBA-NEXT:    addi s0, sp, 48
; ZBA-NEXT:    csrr a0, vlenb
; ZBA-NEXT:    li a1, 14
; ZBA-NEXT:    mul a0, a0, a1
; ZBA-NEXT:    sub sp, sp, a0
; ZBA-NEXT:    andi sp, sp, -32
; ZBA-NEXT:    addi sp, s0, -48
; ZBA-NEXT:    ld ra, 40(sp) # 8-byte Folded Reload
; ZBA-NEXT:    ld s0, 32(sp) # 8-byte Folded Reload
; ZBA-NEXT:    addi sp, sp, 48
; ZBA-NEXT:    ret
;
; NOMUL-LABEL: lmul4_and_2_x2_0:
; NOMUL:       # %bb.0:
; NOMUL-NEXT:    addi sp, sp, -48
; NOMUL-NEXT:    sd ra, 40(sp) # 8-byte Folded Spill
; NOMUL-NEXT:    sd s0, 32(sp) # 8-byte Folded Spill
; NOMUL-NEXT:    addi s0, sp, 48
; NOMUL-NEXT:    csrr a0, vlenb
; NOMUL-NEXT:    slli a0, a0, 1
; NOMUL-NEXT:    mv a1, a0
; NOMUL-NEXT:    slli a0, a0, 1
; NOMUL-NEXT:    add a1, a1, a0
; NOMUL-NEXT:    slli a0, a0, 1
; NOMUL-NEXT:    add a0, a0, a1
; NOMUL-NEXT:    sub sp, sp, a0
; NOMUL-NEXT:    andi sp, sp, -32
; NOMUL-NEXT:    addi sp, s0, -48
; NOMUL-NEXT:    ld ra, 40(sp) # 8-byte Folded Reload
; NOMUL-NEXT:    ld s0, 32(sp) # 8-byte Folded Reload
; NOMUL-NEXT:    addi sp, sp, 48
; NOMUL-NEXT:    ret
  %v1 = alloca <vscale x 4 x i64>
  %v2 = alloca <vscale x 2 x i64>
  %v3 = alloca <vscale x 4 x i64>
  %v4 = alloca <vscale x 2 x i64>
  ret void
}

define void @lmul4_and_2_x2_1() nounwind {
; NOZBA-LABEL: lmul4_and_2_x2_1:
; NOZBA:       # %bb.0:
; NOZBA-NEXT:    addi sp, sp, -48
; NOZBA-NEXT:    sd ra, 40(sp) # 8-byte Folded Spill
; NOZBA-NEXT:    sd s0, 32(sp) # 8-byte Folded Spill
; NOZBA-NEXT:    addi s0, sp, 48
; NOZBA-NEXT:    csrr a0, vlenb
; NOZBA-NEXT:    li a1, 12
; NOZBA-NEXT:    mul a0, a0, a1
; NOZBA-NEXT:    sub sp, sp, a0
; NOZBA-NEXT:    andi sp, sp, -32
; NOZBA-NEXT:    addi sp, s0, -48
; NOZBA-NEXT:    ld ra, 40(sp) # 8-byte Folded Reload
; NOZBA-NEXT:    ld s0, 32(sp) # 8-byte Folded Reload
; NOZBA-NEXT:    addi sp, sp, 48
; NOZBA-NEXT:    ret
;
; ZBA-LABEL: lmul4_and_2_x2_1:
; ZBA:       # %bb.0:
; ZBA-NEXT:    addi sp, sp, -48
; ZBA-NEXT:    sd ra, 40(sp) # 8-byte Folded Spill
; ZBA-NEXT:    sd s0, 32(sp) # 8-byte Folded Spill
; ZBA-NEXT:    addi s0, sp, 48
; ZBA-NEXT:    csrr a0, vlenb
; ZBA-NEXT:    slli a0, a0, 2
; ZBA-NEXT:    sh1add a0, a0, a0
; ZBA-NEXT:    sub sp, sp, a0
; ZBA-NEXT:    andi sp, sp, -32
; ZBA-NEXT:    addi sp, s0, -48
; ZBA-NEXT:    ld ra, 40(sp) # 8-byte Folded Reload
; ZBA-NEXT:    ld s0, 32(sp) # 8-byte Folded Reload
; ZBA-NEXT:    addi sp, sp, 48
; ZBA-NEXT:    ret
;
; NOMUL-LABEL: lmul4_and_2_x2_1:
; NOMUL:       # %bb.0:
; NOMUL-NEXT:    addi sp, sp, -48
; NOMUL-NEXT:    sd ra, 40(sp) # 8-byte Folded Spill
; NOMUL-NEXT:    sd s0, 32(sp) # 8-byte Folded Spill
; NOMUL-NEXT:    addi s0, sp, 48
; NOMUL-NEXT:    csrr a0, vlenb
; NOMUL-NEXT:    slli a0, a0, 2
; NOMUL-NEXT:    mv a1, a0
; NOMUL-NEXT:    slli a0, a0, 1
; NOMUL-NEXT:    add a0, a0, a1
; NOMUL-NEXT:    sub sp, sp, a0
; NOMUL-NEXT:    andi sp, sp, -32
; NOMUL-NEXT:    addi sp, s0, -48
; NOMUL-NEXT:    ld ra, 40(sp) # 8-byte Folded Reload
; NOMUL-NEXT:    ld s0, 32(sp) # 8-byte Folded Reload
; NOMUL-NEXT:    addi sp, sp, 48
; NOMUL-NEXT:    ret
  %v1 = alloca <vscale x 4 x i64>
  %v3 = alloca <vscale x 4 x i64>
  %v2 = alloca <vscale x 2 x i64>
  %v4 = alloca <vscale x 2 x i64>
  ret void
}


define void @gpr_and_lmul1_and_2() nounwind {
; NOZBA-LABEL: gpr_and_lmul1_and_2:
; NOZBA:       # %bb.0:
; NOZBA-NEXT:    addi sp, sp, -16
; NOZBA-NEXT:    csrr a0, vlenb
; NOZBA-NEXT:    slli a0, a0, 2
; NOZBA-NEXT:    sub sp, sp, a0
; NOZBA-NEXT:    li a0, 3
; NOZBA-NEXT:    sd a0, 8(sp)
; NOZBA-NEXT:    csrr a0, vlenb
; NOZBA-NEXT:    slli a0, a0, 2
; NOZBA-NEXT:    add sp, sp, a0
; NOZBA-NEXT:    addi sp, sp, 16
; NOZBA-NEXT:    ret
;
; ZBA-LABEL: gpr_and_lmul1_and_2:
; ZBA:       # %bb.0:
; ZBA-NEXT:    addi sp, sp, -16
; ZBA-NEXT:    csrr a0, vlenb
; ZBA-NEXT:    slli a0, a0, 2
; ZBA-NEXT:    sub sp, sp, a0
; ZBA-NEXT:    li a0, 3
; ZBA-NEXT:    sd a0, 8(sp)
; ZBA-NEXT:    csrr a0, vlenb
; ZBA-NEXT:    sh2add sp, a0, sp
; ZBA-NEXT:    addi sp, sp, 16
; ZBA-NEXT:    ret
;
; NOMUL-LABEL: gpr_and_lmul1_and_2:
; NOMUL:       # %bb.0:
; NOMUL-NEXT:    addi sp, sp, -16
; NOMUL-NEXT:    csrr a0, vlenb
; NOMUL-NEXT:    slli a0, a0, 2
; NOMUL-NEXT:    sub sp, sp, a0
; NOMUL-NEXT:    li a0, 3
; NOMUL-NEXT:    sd a0, 8(sp)
; NOMUL-NEXT:    csrr a0, vlenb
; NOMUL-NEXT:    slli a0, a0, 2
; NOMUL-NEXT:    add sp, sp, a0
; NOMUL-NEXT:    addi sp, sp, 16
; NOMUL-NEXT:    ret
  %x1 = alloca i64
  %v1 = alloca <vscale x 1 x i64>
  %v2 = alloca <vscale x 2 x i64>
  store volatile i64 3, ptr %x1
  ret void
}

define void @gpr_and_lmul1_and_4() nounwind {
; CHECK-LABEL: gpr_and_lmul1_and_4:
; CHECK:       # %bb.0:
; CHECK-NEXT:    addi sp, sp, -48
; CHECK-NEXT:    sd ra, 40(sp) # 8-byte Folded Spill
; CHECK-NEXT:    sd s0, 32(sp) # 8-byte Folded Spill
; CHECK-NEXT:    addi s0, sp, 48
; CHECK-NEXT:    csrr a0, vlenb
; CHECK-NEXT:    slli a0, a0, 3
; CHECK-NEXT:    sub sp, sp, a0
; CHECK-NEXT:    andi sp, sp, -32
; CHECK-NEXT:    li a0, 3
; CHECK-NEXT:    sd a0, 8(sp)
; CHECK-NEXT:    addi sp, s0, -48
; CHECK-NEXT:    ld ra, 40(sp) # 8-byte Folded Reload
; CHECK-NEXT:    ld s0, 32(sp) # 8-byte Folded Reload
; CHECK-NEXT:    addi sp, sp, 48
; CHECK-NEXT:    ret
  %x1 = alloca i64
  %v1 = alloca <vscale x 1 x i64>
  %v2 = alloca <vscale x 4 x i64>
  store volatile i64 3, ptr %x1
  ret void
}

define void @lmul_1_2_4_8() nounwind {
; CHECK-LABEL: lmul_1_2_4_8:
; CHECK:       # %bb.0:
; CHECK-NEXT:    addi sp, sp, -80
; CHECK-NEXT:    sd ra, 72(sp) # 8-byte Folded Spill
; CHECK-NEXT:    sd s0, 64(sp) # 8-byte Folded Spill
; CHECK-NEXT:    addi s0, sp, 80
; CHECK-NEXT:    csrr a0, vlenb
; CHECK-NEXT:    slli a0, a0, 4
; CHECK-NEXT:    sub sp, sp, a0
; CHECK-NEXT:    andi sp, sp, -64
; CHECK-NEXT:    addi sp, s0, -80
; CHECK-NEXT:    ld ra, 72(sp) # 8-byte Folded Reload
; CHECK-NEXT:    ld s0, 64(sp) # 8-byte Folded Reload
; CHECK-NEXT:    addi sp, sp, 80
; CHECK-NEXT:    ret
  %v1 = alloca <vscale x 1 x i64>
  %v2 = alloca <vscale x 2 x i64>
  %v4 = alloca <vscale x 4 x i64>
  %v8 = alloca <vscale x 8 x i64>
  ret void
}

define void @lmul_1_2_4_8_x2_0() nounwind {
; CHECK-LABEL: lmul_1_2_4_8_x2_0:
; CHECK:       # %bb.0:
; CHECK-NEXT:    addi sp, sp, -80
; CHECK-NEXT:    sd ra, 72(sp) # 8-byte Folded Spill
; CHECK-NEXT:    sd s0, 64(sp) # 8-byte Folded Spill
; CHECK-NEXT:    addi s0, sp, 80
; CHECK-NEXT:    csrr a0, vlenb
; CHECK-NEXT:    slli a0, a0, 5
; CHECK-NEXT:    sub sp, sp, a0
; CHECK-NEXT:    andi sp, sp, -64
; CHECK-NEXT:    addi sp, s0, -80
; CHECK-NEXT:    ld ra, 72(sp) # 8-byte Folded Reload
; CHECK-NEXT:    ld s0, 64(sp) # 8-byte Folded Reload
; CHECK-NEXT:    addi sp, sp, 80
; CHECK-NEXT:    ret
  %v1 = alloca <vscale x 1 x i64>
  %v2 = alloca <vscale x 1 x i64>
  %v3 = alloca <vscale x 2 x i64>
  %v4 = alloca <vscale x 2 x i64>
  %v5 = alloca <vscale x 4 x i64>
  %v6 = alloca <vscale x 4 x i64>
  %v7 = alloca <vscale x 8 x i64>
  %v8 = alloca <vscale x 8 x i64>
  ret void
}

define void @lmul_1_2_4_8_x2_1() nounwind {
; CHECK-LABEL: lmul_1_2_4_8_x2_1:
; CHECK:       # %bb.0:
; CHECK-NEXT:    addi sp, sp, -80
; CHECK-NEXT:    sd ra, 72(sp) # 8-byte Folded Spill
; CHECK-NEXT:    sd s0, 64(sp) # 8-byte Folded Spill
; CHECK-NEXT:    addi s0, sp, 80
; CHECK-NEXT:    csrr a0, vlenb
; CHECK-NEXT:    slli a0, a0, 5
; CHECK-NEXT:    sub sp, sp, a0
; CHECK-NEXT:    andi sp, sp, -64
; CHECK-NEXT:    addi sp, s0, -80
; CHECK-NEXT:    ld ra, 72(sp) # 8-byte Folded Reload
; CHECK-NEXT:    ld s0, 64(sp) # 8-byte Folded Reload
; CHECK-NEXT:    addi sp, sp, 80
; CHECK-NEXT:    ret
  %v8 = alloca <vscale x 8 x i64>
  %v7 = alloca <vscale x 8 x i64>
  %v6 = alloca <vscale x 4 x i64>
  %v5 = alloca <vscale x 4 x i64>
  %v4 = alloca <vscale x 2 x i64>
  %v3 = alloca <vscale x 2 x i64>
  %v2 = alloca <vscale x 1 x i64>
  %v1 = alloca <vscale x 1 x i64>
  ret void
}

define void @masks() nounwind {
; NOZBA-LABEL: masks:
; NOZBA:       # %bb.0:
; NOZBA-NEXT:    csrr a0, vlenb
; NOZBA-NEXT:    slli a0, a0, 2
; NOZBA-NEXT:    sub sp, sp, a0
; NOZBA-NEXT:    csrr a0, vlenb
; NOZBA-NEXT:    slli a0, a0, 2
; NOZBA-NEXT:    add sp, sp, a0
; NOZBA-NEXT:    ret
;
; ZBA-LABEL: masks:
; ZBA:       # %bb.0:
; ZBA-NEXT:    csrr a0, vlenb
; ZBA-NEXT:    slli a0, a0, 2
; ZBA-NEXT:    sub sp, sp, a0
; ZBA-NEXT:    csrr a0, vlenb
; ZBA-NEXT:    sh2add sp, a0, sp
; ZBA-NEXT:    ret
;
; NOMUL-LABEL: masks:
; NOMUL:       # %bb.0:
; NOMUL-NEXT:    csrr a0, vlenb
; NOMUL-NEXT:    slli a0, a0, 2
; NOMUL-NEXT:    sub sp, sp, a0
; NOMUL-NEXT:    csrr a0, vlenb
; NOMUL-NEXT:    slli a0, a0, 2
; NOMUL-NEXT:    add sp, sp, a0
; NOMUL-NEXT:    ret
  %v1 = alloca <vscale x 1 x i1>
  %v2 = alloca <vscale x 2 x i1>
  %v4 = alloca <vscale x 4 x i1>
  %v8 = alloca <vscale x 8 x i1>
  ret void
}

define void @lmul_8_x5() nounwind {
; NOZBA-LABEL: lmul_8_x5:
; NOZBA:       # %bb.0:
; NOZBA-NEXT:    addi sp, sp, -80
; NOZBA-NEXT:    sd ra, 72(sp) # 8-byte Folded Spill
; NOZBA-NEXT:    sd s0, 64(sp) # 8-byte Folded Spill
; NOZBA-NEXT:    addi s0, sp, 80
; NOZBA-NEXT:    csrr a0, vlenb
; NOZBA-NEXT:    li a1, 40
; NOZBA-NEXT:    mul a0, a0, a1
; NOZBA-NEXT:    sub sp, sp, a0
; NOZBA-NEXT:    andi sp, sp, -64
; NOZBA-NEXT:    addi sp, s0, -80
; NOZBA-NEXT:    ld ra, 72(sp) # 8-byte Folded Reload
; NOZBA-NEXT:    ld s0, 64(sp) # 8-byte Folded Reload
; NOZBA-NEXT:    addi sp, sp, 80
; NOZBA-NEXT:    ret
;
; ZBA-LABEL: lmul_8_x5:
; ZBA:       # %bb.0:
; ZBA-NEXT:    addi sp, sp, -80
; ZBA-NEXT:    sd ra, 72(sp) # 8-byte Folded Spill
; ZBA-NEXT:    sd s0, 64(sp) # 8-byte Folded Spill
; ZBA-NEXT:    addi s0, sp, 80
; ZBA-NEXT:    csrr a0, vlenb
; ZBA-NEXT:    slli a0, a0, 3
; ZBA-NEXT:    sh2add a0, a0, a0
; ZBA-NEXT:    sub sp, sp, a0
; ZBA-NEXT:    andi sp, sp, -64
; ZBA-NEXT:    addi sp, s0, -80
; ZBA-NEXT:    ld ra, 72(sp) # 8-byte Folded Reload
; ZBA-NEXT:    ld s0, 64(sp) # 8-byte Folded Reload
; ZBA-NEXT:    addi sp, sp, 80
; ZBA-NEXT:    ret
;
; NOMUL-LABEL: lmul_8_x5:
; NOMUL:       # %bb.0:
; NOMUL-NEXT:    addi sp, sp, -80
; NOMUL-NEXT:    sd ra, 72(sp) # 8-byte Folded Spill
; NOMUL-NEXT:    sd s0, 64(sp) # 8-byte Folded Spill
; NOMUL-NEXT:    addi s0, sp, 80
; NOMUL-NEXT:    csrr a0, vlenb
; NOMUL-NEXT:    slli a0, a0, 3
; NOMUL-NEXT:    mv a1, a0
; NOMUL-NEXT:    slli a0, a0, 2
; NOMUL-NEXT:    add a0, a0, a1
; NOMUL-NEXT:    sub sp, sp, a0
; NOMUL-NEXT:    andi sp, sp, -64
; NOMUL-NEXT:    addi sp, s0, -80
; NOMUL-NEXT:    ld ra, 72(sp) # 8-byte Folded Reload
; NOMUL-NEXT:    ld s0, 64(sp) # 8-byte Folded Reload
; NOMUL-NEXT:    addi sp, sp, 80
; NOMUL-NEXT:    ret
  %v1 = alloca <vscale x 8 x i64>
  %v2 = alloca <vscale x 8 x i64>
  %v3 = alloca <vscale x 8 x i64>
  %v4 = alloca <vscale x 8 x i64>
  %v5 = alloca <vscale x 8 x i64>
  ret void
}

define void @lmul_8_x9() nounwind {
; NOZBA-LABEL: lmul_8_x9:
; NOZBA:       # %bb.0:
; NOZBA-NEXT:    addi sp, sp, -80
; NOZBA-NEXT:    sd ra, 72(sp) # 8-byte Folded Spill
; NOZBA-NEXT:    sd s0, 64(sp) # 8-byte Folded Spill
; NOZBA-NEXT:    addi s0, sp, 80
; NOZBA-NEXT:    csrr a0, vlenb
; NOZBA-NEXT:    li a1, 72
; NOZBA-NEXT:    mul a0, a0, a1
; NOZBA-NEXT:    sub sp, sp, a0
; NOZBA-NEXT:    andi sp, sp, -64
; NOZBA-NEXT:    addi sp, s0, -80
; NOZBA-NEXT:    ld ra, 72(sp) # 8-byte Folded Reload
; NOZBA-NEXT:    ld s0, 64(sp) # 8-byte Folded Reload
; NOZBA-NEXT:    addi sp, sp, 80
; NOZBA-NEXT:    ret
;
; ZBA-LABEL: lmul_8_x9:
; ZBA:       # %bb.0:
; ZBA-NEXT:    addi sp, sp, -80
; ZBA-NEXT:    sd ra, 72(sp) # 8-byte Folded Spill
; ZBA-NEXT:    sd s0, 64(sp) # 8-byte Folded Spill
; ZBA-NEXT:    addi s0, sp, 80
; ZBA-NEXT:    csrr a0, vlenb
; ZBA-NEXT:    slli a0, a0, 3
; ZBA-NEXT:    sh3add a0, a0, a0
; ZBA-NEXT:    sub sp, sp, a0
; ZBA-NEXT:    andi sp, sp, -64
; ZBA-NEXT:    addi sp, s0, -80
; ZBA-NEXT:    ld ra, 72(sp) # 8-byte Folded Reload
; ZBA-NEXT:    ld s0, 64(sp) # 8-byte Folded Reload
; ZBA-NEXT:    addi sp, sp, 80
; ZBA-NEXT:    ret
;
; NOMUL-LABEL: lmul_8_x9:
; NOMUL:       # %bb.0:
; NOMUL-NEXT:    addi sp, sp, -80
; NOMUL-NEXT:    sd ra, 72(sp) # 8-byte Folded Spill
; NOMUL-NEXT:    sd s0, 64(sp) # 8-byte Folded Spill
; NOMUL-NEXT:    addi s0, sp, 80
; NOMUL-NEXT:    csrr a0, vlenb
; NOMUL-NEXT:    slli a0, a0, 3
; NOMUL-NEXT:    mv a1, a0
; NOMUL-NEXT:    slli a0, a0, 3
; NOMUL-NEXT:    add a0, a0, a1
; NOMUL-NEXT:    sub sp, sp, a0
; NOMUL-NEXT:    andi sp, sp, -64
; NOMUL-NEXT:    addi sp, s0, -80
; NOMUL-NEXT:    ld ra, 72(sp) # 8-byte Folded Reload
; NOMUL-NEXT:    ld s0, 64(sp) # 8-byte Folded Reload
; NOMUL-NEXT:    addi sp, sp, 80
; NOMUL-NEXT:    ret
  %v1 = alloca <vscale x 8 x i64>
  %v2 = alloca <vscale x 8 x i64>
  %v3 = alloca <vscale x 8 x i64>
  %v4 = alloca <vscale x 8 x i64>
  %v5 = alloca <vscale x 8 x i64>
  %v6 = alloca <vscale x 8 x i64>
  %v7 = alloca <vscale x 8 x i64>
  %v8 = alloca <vscale x 8 x i64>
  %v9 = alloca <vscale x 8 x i64>
  ret void
}

define void @lmul_16_align() nounwind {
; NOZBA-LABEL: lmul_16_align:
; NOZBA:       # %bb.0:
; NOZBA-NEXT:    addi sp, sp, -144
; NOZBA-NEXT:    sd ra, 136(sp) # 8-byte Folded Spill
; NOZBA-NEXT:    sd s0, 128(sp) # 8-byte Folded Spill
; NOZBA-NEXT:    addi s0, sp, 144
; NOZBA-NEXT:    csrr a0, vlenb
; NOZBA-NEXT:    li a1, 24
; NOZBA-NEXT:    mul a0, a0, a1
; NOZBA-NEXT:    sub sp, sp, a0
; NOZBA-NEXT:    andi sp, sp, -128
; NOZBA-NEXT:    vsetvli a0, zero, e64, m8, ta, ma
; NOZBA-NEXT:    vmv.v.i v8, 0
; NOZBA-NEXT:    csrr a0, vlenb
; NOZBA-NEXT:    add a0, sp, a0
; NOZBA-NEXT:    addi a0, a0, 128
<<<<<<< HEAD
; NOZBA-NEXT:    vs8r.v v8, (a0)
; NOZBA-NEXT:    csrr a1, vlenb
=======
; NOZBA-NEXT:    csrr a1, vlenb
; NOZBA-NEXT:    vs8r.v v8, (a0)
>>>>>>> a8d96e15
; NOZBA-NEXT:    slli a1, a1, 3
; NOZBA-NEXT:    add a0, a0, a1
; NOZBA-NEXT:    vs8r.v v8, (a0)
; NOZBA-NEXT:    vsetvli a0, zero, e64, m1, ta, ma
; NOZBA-NEXT:    vmv.v.i v8, 0
; NOZBA-NEXT:    addi a0, sp, 128
; NOZBA-NEXT:    vs1r.v v8, (a0)
; NOZBA-NEXT:    addi sp, s0, -144
; NOZBA-NEXT:    ld ra, 136(sp) # 8-byte Folded Reload
; NOZBA-NEXT:    ld s0, 128(sp) # 8-byte Folded Reload
; NOZBA-NEXT:    addi sp, sp, 144
; NOZBA-NEXT:    ret
;
; ZBA-LABEL: lmul_16_align:
; ZBA:       # %bb.0:
; ZBA-NEXT:    addi sp, sp, -144
; ZBA-NEXT:    sd ra, 136(sp) # 8-byte Folded Spill
; ZBA-NEXT:    sd s0, 128(sp) # 8-byte Folded Spill
; ZBA-NEXT:    addi s0, sp, 144
; ZBA-NEXT:    csrr a0, vlenb
; ZBA-NEXT:    slli a0, a0, 3
; ZBA-NEXT:    sh1add a0, a0, a0
; ZBA-NEXT:    sub sp, sp, a0
; ZBA-NEXT:    andi sp, sp, -128
; ZBA-NEXT:    vsetvli a0, zero, e64, m8, ta, ma
; ZBA-NEXT:    vmv.v.i v8, 0
; ZBA-NEXT:    csrr a0, vlenb
; ZBA-NEXT:    add a0, sp, a0
; ZBA-NEXT:    addi a0, a0, 128
<<<<<<< HEAD
; ZBA-NEXT:    vs8r.v v8, (a0)
; ZBA-NEXT:    csrr a1, vlenb
=======
; ZBA-NEXT:    csrr a1, vlenb
; ZBA-NEXT:    vs8r.v v8, (a0)
>>>>>>> a8d96e15
; ZBA-NEXT:    sh3add a0, a1, a0
; ZBA-NEXT:    vs8r.v v8, (a0)
; ZBA-NEXT:    vsetvli a0, zero, e64, m1, ta, ma
; ZBA-NEXT:    vmv.v.i v8, 0
; ZBA-NEXT:    addi a0, sp, 128
; ZBA-NEXT:    vs1r.v v8, (a0)
; ZBA-NEXT:    addi sp, s0, -144
; ZBA-NEXT:    ld ra, 136(sp) # 8-byte Folded Reload
; ZBA-NEXT:    ld s0, 128(sp) # 8-byte Folded Reload
; ZBA-NEXT:    addi sp, sp, 144
; ZBA-NEXT:    ret
;
; NOMUL-LABEL: lmul_16_align:
; NOMUL:       # %bb.0:
; NOMUL-NEXT:    addi sp, sp, -144
; NOMUL-NEXT:    sd ra, 136(sp) # 8-byte Folded Spill
; NOMUL-NEXT:    sd s0, 128(sp) # 8-byte Folded Spill
; NOMUL-NEXT:    addi s0, sp, 144
; NOMUL-NEXT:    csrr a0, vlenb
; NOMUL-NEXT:    slli a0, a0, 3
; NOMUL-NEXT:    mv a1, a0
; NOMUL-NEXT:    slli a0, a0, 1
; NOMUL-NEXT:    add a0, a0, a1
; NOMUL-NEXT:    sub sp, sp, a0
; NOMUL-NEXT:    andi sp, sp, -128
; NOMUL-NEXT:    vsetvli a0, zero, e64, m8, ta, ma
; NOMUL-NEXT:    vmv.v.i v8, 0
; NOMUL-NEXT:    csrr a0, vlenb
; NOMUL-NEXT:    add a0, sp, a0
; NOMUL-NEXT:    addi a0, a0, 128
<<<<<<< HEAD
; NOMUL-NEXT:    vs8r.v v8, (a0)
; NOMUL-NEXT:    csrr a1, vlenb
=======
; NOMUL-NEXT:    csrr a1, vlenb
; NOMUL-NEXT:    vs8r.v v8, (a0)
>>>>>>> a8d96e15
; NOMUL-NEXT:    slli a1, a1, 3
; NOMUL-NEXT:    add a0, a0, a1
; NOMUL-NEXT:    vs8r.v v8, (a0)
; NOMUL-NEXT:    vsetvli a0, zero, e64, m1, ta, ma
; NOMUL-NEXT:    vmv.v.i v8, 0
; NOMUL-NEXT:    addi a0, sp, 128
; NOMUL-NEXT:    vs1r.v v8, (a0)
; NOMUL-NEXT:    addi sp, s0, -144
; NOMUL-NEXT:    ld ra, 136(sp) # 8-byte Folded Reload
; NOMUL-NEXT:    ld s0, 128(sp) # 8-byte Folded Reload
; NOMUL-NEXT:    addi sp, sp, 144
; NOMUL-NEXT:    ret
  %v1 = alloca <vscale x 16 x i64>
  %v2 = alloca <vscale x 1 x i64>
  store <vscale x 16 x i64> zeroinitializer, ptr %v1
  store <vscale x 1 x i64> zeroinitializer, ptr %v2
  ret void
}<|MERGE_RESOLUTION|>--- conflicted
+++ resolved
@@ -774,13 +774,8 @@
 ; NOZBA-NEXT:    csrr a0, vlenb
 ; NOZBA-NEXT:    add a0, sp, a0
 ; NOZBA-NEXT:    addi a0, a0, 128
-<<<<<<< HEAD
-; NOZBA-NEXT:    vs8r.v v8, (a0)
-; NOZBA-NEXT:    csrr a1, vlenb
-=======
 ; NOZBA-NEXT:    csrr a1, vlenb
 ; NOZBA-NEXT:    vs8r.v v8, (a0)
->>>>>>> a8d96e15
 ; NOZBA-NEXT:    slli a1, a1, 3
 ; NOZBA-NEXT:    add a0, a0, a1
 ; NOZBA-NEXT:    vs8r.v v8, (a0)
@@ -810,13 +805,8 @@
 ; ZBA-NEXT:    csrr a0, vlenb
 ; ZBA-NEXT:    add a0, sp, a0
 ; ZBA-NEXT:    addi a0, a0, 128
-<<<<<<< HEAD
-; ZBA-NEXT:    vs8r.v v8, (a0)
-; ZBA-NEXT:    csrr a1, vlenb
-=======
 ; ZBA-NEXT:    csrr a1, vlenb
 ; ZBA-NEXT:    vs8r.v v8, (a0)
->>>>>>> a8d96e15
 ; ZBA-NEXT:    sh3add a0, a1, a0
 ; ZBA-NEXT:    vs8r.v v8, (a0)
 ; ZBA-NEXT:    vsetvli a0, zero, e64, m1, ta, ma
@@ -847,13 +837,8 @@
 ; NOMUL-NEXT:    csrr a0, vlenb
 ; NOMUL-NEXT:    add a0, sp, a0
 ; NOMUL-NEXT:    addi a0, a0, 128
-<<<<<<< HEAD
-; NOMUL-NEXT:    vs8r.v v8, (a0)
-; NOMUL-NEXT:    csrr a1, vlenb
-=======
 ; NOMUL-NEXT:    csrr a1, vlenb
 ; NOMUL-NEXT:    vs8r.v v8, (a0)
->>>>>>> a8d96e15
 ; NOMUL-NEXT:    slli a1, a1, 3
 ; NOMUL-NEXT:    add a0, a0, a1
 ; NOMUL-NEXT:    vs8r.v v8, (a0)
