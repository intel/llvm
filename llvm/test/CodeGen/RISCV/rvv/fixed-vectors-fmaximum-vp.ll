--- conflicted
+++ resolved
@@ -62,15 +62,6 @@
 ; ZVFHMIN:       # %bb.0:
 ; ZVFHMIN-NEXT:    vsetivli zero, 2, e16, mf4, ta, ma
 ; ZVFHMIN-NEXT:    vfwcvt.f.f.v v10, v8
-<<<<<<< HEAD
-; ZVFHMIN-NEXT:    vfwcvt.f.f.v v11, v9
-; ZVFHMIN-NEXT:    vsetvli zero, a0, e32, mf2, ta, ma
-; ZVFHMIN-NEXT:    vmfeq.vv v0, v10, v10
-; ZVFHMIN-NEXT:    vmfeq.vv v8, v11, v11
-; ZVFHMIN-NEXT:    vmerge.vvm v9, v10, v11, v0
-; ZVFHMIN-NEXT:    vmv1r.v v0, v8
-; ZVFHMIN-NEXT:    vmerge.vvm v8, v11, v10, v0
-=======
 ; ZVFHMIN-NEXT:    vsetvli zero, a0, e32, mf2, ta, ma
 ; ZVFHMIN-NEXT:    vmfeq.vv v0, v10, v10
 ; ZVFHMIN-NEXT:    vsetivli zero, 2, e16, mf4, ta, ma
@@ -79,7 +70,6 @@
 ; ZVFHMIN-NEXT:    vmerge.vvm v9, v10, v8, v0
 ; ZVFHMIN-NEXT:    vmfeq.vv v0, v8, v8
 ; ZVFHMIN-NEXT:    vmerge.vvm v8, v8, v10, v0
->>>>>>> 93e44d24
 ; ZVFHMIN-NEXT:    vfmax.vv v9, v8, v9
 ; ZVFHMIN-NEXT:    vsetivli zero, 2, e16, mf4, ta, ma
 ; ZVFHMIN-NEXT:    vfncvt.f.f.w v8, v9
@@ -142,15 +132,6 @@
 ; ZVFHMIN:       # %bb.0:
 ; ZVFHMIN-NEXT:    vsetivli zero, 4, e16, mf2, ta, ma
 ; ZVFHMIN-NEXT:    vfwcvt.f.f.v v10, v8
-<<<<<<< HEAD
-; ZVFHMIN-NEXT:    vfwcvt.f.f.v v11, v9
-; ZVFHMIN-NEXT:    vsetvli zero, a0, e32, m1, ta, ma
-; ZVFHMIN-NEXT:    vmfeq.vv v0, v10, v10
-; ZVFHMIN-NEXT:    vmfeq.vv v8, v11, v11
-; ZVFHMIN-NEXT:    vmerge.vvm v9, v10, v11, v0
-; ZVFHMIN-NEXT:    vmv.v.v v0, v8
-; ZVFHMIN-NEXT:    vmerge.vvm v8, v11, v10, v0
-=======
 ; ZVFHMIN-NEXT:    vsetvli zero, a0, e32, m1, ta, ma
 ; ZVFHMIN-NEXT:    vmfeq.vv v0, v10, v10
 ; ZVFHMIN-NEXT:    vsetivli zero, 4, e16, mf2, ta, ma
@@ -159,7 +140,6 @@
 ; ZVFHMIN-NEXT:    vmerge.vvm v9, v10, v8, v0
 ; ZVFHMIN-NEXT:    vmfeq.vv v0, v8, v8
 ; ZVFHMIN-NEXT:    vmerge.vvm v8, v8, v10, v0
->>>>>>> 93e44d24
 ; ZVFHMIN-NEXT:    vfmax.vv v9, v8, v9
 ; ZVFHMIN-NEXT:    vsetivli zero, 4, e16, mf2, ta, ma
 ; ZVFHMIN-NEXT:    vfncvt.f.f.w v8, v9
@@ -224,21 +204,15 @@
 ; ZVFHMIN:       # %bb.0:
 ; ZVFHMIN-NEXT:    vsetivli zero, 8, e16, m1, ta, ma
 ; ZVFHMIN-NEXT:    vfwcvt.f.f.v v10, v8
+; ZVFHMIN-NEXT:    vsetvli zero, a0, e32, m2, ta, ma
+; ZVFHMIN-NEXT:    vmfeq.vv v0, v10, v10
+; ZVFHMIN-NEXT:    vsetivli zero, 8, e16, m1, ta, ma
 ; ZVFHMIN-NEXT:    vfwcvt.f.f.v v12, v9
 ; ZVFHMIN-NEXT:    vsetvli zero, a0, e32, m2, ta, ma
-<<<<<<< HEAD
-; ZVFHMIN-NEXT:    vmfeq.vv v0, v10, v10
-; ZVFHMIN-NEXT:    vmfeq.vv v8, v12, v12
-; ZVFHMIN-NEXT:    vmerge.vvm v14, v10, v12, v0
-; ZVFHMIN-NEXT:    vmv1r.v v0, v8
-; ZVFHMIN-NEXT:    vmerge.vvm v8, v12, v10, v0
-; ZVFHMIN-NEXT:    vfmax.vv v10, v8, v14
-=======
 ; ZVFHMIN-NEXT:    vmerge.vvm v8, v10, v12, v0
 ; ZVFHMIN-NEXT:    vmfeq.vv v0, v12, v12
 ; ZVFHMIN-NEXT:    vmerge.vvm v10, v12, v10, v0
 ; ZVFHMIN-NEXT:    vfmax.vv v10, v10, v8
->>>>>>> 93e44d24
 ; ZVFHMIN-NEXT:    vsetivli zero, 8, e16, m1, ta, ma
 ; ZVFHMIN-NEXT:    vfncvt.f.f.w v8, v10
 ; ZVFHMIN-NEXT:    ret
@@ -304,21 +278,15 @@
 ; ZVFHMIN:       # %bb.0:
 ; ZVFHMIN-NEXT:    vsetivli zero, 16, e16, m2, ta, ma
 ; ZVFHMIN-NEXT:    vfwcvt.f.f.v v12, v8
+; ZVFHMIN-NEXT:    vsetvli zero, a0, e32, m4, ta, ma
+; ZVFHMIN-NEXT:    vmfeq.vv v0, v12, v12
+; ZVFHMIN-NEXT:    vsetivli zero, 16, e16, m2, ta, ma
 ; ZVFHMIN-NEXT:    vfwcvt.f.f.v v16, v10
 ; ZVFHMIN-NEXT:    vsetvli zero, a0, e32, m4, ta, ma
-<<<<<<< HEAD
-; ZVFHMIN-NEXT:    vmfeq.vv v0, v12, v12
-; ZVFHMIN-NEXT:    vmfeq.vv v8, v16, v16
-; ZVFHMIN-NEXT:    vmerge.vvm v20, v12, v16, v0
-; ZVFHMIN-NEXT:    vmv1r.v v0, v8
-; ZVFHMIN-NEXT:    vmerge.vvm v8, v16, v12, v0
-; ZVFHMIN-NEXT:    vfmax.vv v12, v8, v20
-=======
 ; ZVFHMIN-NEXT:    vmerge.vvm v8, v12, v16, v0
 ; ZVFHMIN-NEXT:    vmfeq.vv v0, v16, v16
 ; ZVFHMIN-NEXT:    vmerge.vvm v12, v16, v12, v0
 ; ZVFHMIN-NEXT:    vfmax.vv v12, v12, v8
->>>>>>> 93e44d24
 ; ZVFHMIN-NEXT:    vsetivli zero, 16, e16, m2, ta, ma
 ; ZVFHMIN-NEXT:    vfncvt.f.f.w v8, v12
 ; ZVFHMIN-NEXT:    ret
@@ -627,10 +595,7 @@
 ; CHECK-NEXT:    slli a1, a1, 5
 ; CHECK-NEXT:    sub sp, sp, a1
 ; CHECK-NEXT:    .cfi_escape 0x0f, 0x0d, 0x72, 0x00, 0x11, 0x10, 0x22, 0x11, 0x20, 0x92, 0xa2, 0x38, 0x00, 0x1e, 0x22 # sp + 16 + 32 * vlenb
-<<<<<<< HEAD
-=======
 ; CHECK-NEXT:    vsetivli zero, 16, e64, m8, ta, ma
->>>>>>> 93e44d24
 ; CHECK-NEXT:    vmv1r.v v25, v0
 ; CHECK-NEXT:    csrr a1, vlenb
 ; CHECK-NEXT:    slli a1, a1, 4
@@ -644,10 +609,6 @@
 ; CHECK-NEXT:    addi a1, a1, 16
 ; CHECK-NEXT:    vs8r.v v8, (a1) # Unknown-size Folded Spill
 ; CHECK-NEXT:    addi a1, a0, 128
-<<<<<<< HEAD
-; CHECK-NEXT:    vsetivli zero, 16, e64, m8, ta, ma
-=======
->>>>>>> 93e44d24
 ; CHECK-NEXT:    vle64.v v16, (a1)
 ; CHECK-NEXT:    csrr a1, vlenb
 ; CHECK-NEXT:    slli a1, a1, 3
