--- conflicted
+++ resolved
@@ -188,10 +188,6 @@
 ; CHECK-NEXT:    csrr a2, vlenb
 ; CHECK-NEXT:    addi a1, sp, 16
 ; CHECK-NEXT:    vs8r.v v16, (a1) # Unknown-size Folded Spill
-<<<<<<< HEAD
-; CHECK-NEXT:    vsetvli a1, zero, e16, m4, ta, ma
-=======
->>>>>>> 93e44d24
 ; CHECK-NEXT:    vfwcvtbf16.f.f.v v24, v20
 ; CHECK-NEXT:    slli a1, a2, 1
 ; CHECK-NEXT:    srli a2, a2, 2
@@ -525,10 +521,6 @@
 ; ZVFHMIN-NEXT:    csrr a2, vlenb
 ; ZVFHMIN-NEXT:    addi a1, sp, 16
 ; ZVFHMIN-NEXT:    vs8r.v v16, (a1) # Unknown-size Folded Spill
-<<<<<<< HEAD
-; ZVFHMIN-NEXT:    vsetvli a1, zero, e16, m4, ta, ma
-=======
->>>>>>> 93e44d24
 ; ZVFHMIN-NEXT:    vfwcvt.f.f.v v24, v20
 ; ZVFHMIN-NEXT:    slli a1, a2, 1
 ; ZVFHMIN-NEXT:    srli a2, a2, 2
