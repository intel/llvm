--- conflicted
+++ resolved
@@ -12,11 +12,7 @@
 ; CHECK-NEXT:    vmv.v.i v8, 0
 ; CHECK-NEXT:    vmclr.m v0
 ; CHECK-NEXT:    li a1, 0
-<<<<<<< HEAD
-; CHECK-NEXT:    vsetvli a5, zero, e16, mf2, ta, ma
-=======
 ; CHECK-NEXT:    vsetvli zero, zero, e16, mf2, ta, ma
->>>>>>> 35227056
 ; CHECK-NEXT:    vmv.v.i v10, 0
 ; CHECK-NEXT:    addi a2, sp, 16
 ; CHECK-NEXT:    addi a3, sp, 20
