; NOTE: Assertions have been autogenerated by utils/update_llc_test_checks.py
; RUN: llc < %s -mtriple=riscv32 -mattr=+v \
; RUN:   -lower-interleaved-accesses=false -verify-machineinstrs \
; RUN:   | FileCheck %s --check-prefix=CHECK
; RUN: llc < %s -mtriple=riscv64 -mattr=+v \
; RUN:   -lower-interleaved-accesses=false -verify-machineinstrs \
; RUN:   | FileCheck %s --check-prefix=CHECK

define void @deinterleave3_0_i8(ptr %in, ptr %out) {
; CHECK-LABEL: deinterleave3_0_i8:
; CHECK:       # %bb.0: # %entry
; CHECK-NEXT:    vsetivli zero, 16, e8, m1, ta, ma
; CHECK-NEXT:    vle8.v v8, (a0)
; CHECK-NEXT:    lui a0, %hi(.LCPI0_0)
; CHECK-NEXT:    addi a0, a0, %lo(.LCPI0_0)
; CHECK-NEXT:    vsetivli zero, 8, e8, mf2, ta, ma
; CHECK-NEXT:    vle8.v v9, (a0)
; CHECK-NEXT:    li a0, 73
; CHECK-NEXT:    vmv.s.x v0, a0
; CHECK-NEXT:    vsetivli zero, 8, e8, m1, ta, ma
; CHECK-NEXT:    vslidedown.vi v10, v8, 8
; CHECK-NEXT:    vsetivli zero, 8, e8, mf2, ta, ma
; CHECK-NEXT:    vmerge.vvm v8, v10, v8, v0
; CHECK-NEXT:    vrgather.vv v10, v8, v9
; CHECK-NEXT:    vse8.v v10, (a1)
; CHECK-NEXT:    ret
entry:
  %0 = load <16 x i8>, ptr %in, align 1
  %shuffle.i5 = shufflevector <16 x i8> %0, <16 x i8> poison, <8 x i32> <i32 0, i32 3, i32 6, i32 9, i32 12, i32 15, i32 undef, i32 undef>
  store <8 x i8> %shuffle.i5, ptr %out, align 1
  ret void
}

define void @deinterleave3_8_i8(ptr %in, ptr %out) {
; CHECK-LABEL: deinterleave3_8_i8:
; CHECK:       # %bb.0: # %entry
; CHECK-NEXT:    vsetivli zero, 16, e8, m1, ta, ma
; CHECK-NEXT:    vle8.v v8, (a0)
; CHECK-NEXT:    lui a0, %hi(.LCPI1_0)
; CHECK-NEXT:    addi a0, a0, %lo(.LCPI1_0)
; CHECK-NEXT:    vsetivli zero, 8, e8, mf2, ta, ma
; CHECK-NEXT:    vle8.v v9, (a0)
; CHECK-NEXT:    li a0, 146
; CHECK-NEXT:    vmv.s.x v0, a0
; CHECK-NEXT:    vsetivli zero, 8, e8, m1, ta, ma
; CHECK-NEXT:    vslidedown.vi v10, v8, 8
; CHECK-NEXT:    vsetivli zero, 8, e8, mf2, ta, ma
; CHECK-NEXT:    vmerge.vvm v8, v10, v8, v0
; CHECK-NEXT:    vrgather.vv v10, v8, v9
; CHECK-NEXT:    vse8.v v10, (a1)
; CHECK-NEXT:    ret
entry:
  %0 = load <16 x i8>, ptr %in, align 1
  %shuffle.i5 = shufflevector <16 x i8> %0, <16 x i8> poison, <8 x i32> <i32 1, i32 4, i32 7, i32 10, i32 13, i32 undef, i32 undef, i32 undef>
  store <8 x i8> %shuffle.i5, ptr %out, align 1
  ret void
}

define void @deinterleave4_0_i8(ptr %in, ptr %out) {
; CHECK-LABEL: deinterleave4_0_i8:
; CHECK:       # %bb.0: # %entry
; CHECK-NEXT:    vsetivli zero, 16, e8, m1, ta, ma
; CHECK-NEXT:    vle8.v v8, (a0)
; CHECK-NEXT:    vsetivli zero, 4, e16, mf2, ta, ma
; CHECK-NEXT:    vnsrl.wi v8, v8, 0
; CHECK-NEXT:    vsetvli zero, zero, e8, mf4, ta, ma
; CHECK-NEXT:    vnsrl.wi v8, v8, 0
; CHECK-NEXT:    vsetivli zero, 8, e8, mf2, ta, ma
; CHECK-NEXT:    vse8.v v8, (a1)
; CHECK-NEXT:    ret
entry:
  %0 = load <16 x i8>, ptr %in, align 1
  %shuffle.i5 = shufflevector <16 x i8> %0, <16 x i8> poison, <8 x i32> <i32 0, i32 4, i32 8, i32 12, i32 undef, i32 undef, i32 undef, i32 undef>
  store <8 x i8> %shuffle.i5, ptr %out, align 1
  ret void
}

define void @deinterleave4_8_i8(ptr %in, ptr %out) {
; CHECK-LABEL: deinterleave4_8_i8:
; CHECK:       # %bb.0: # %entry
; CHECK-NEXT:    vsetivli zero, 16, e8, m1, ta, ma
; CHECK-NEXT:    vle8.v v8, (a0)
; CHECK-NEXT:    vsetivli zero, 4, e16, mf2, ta, ma
; CHECK-NEXT:    vnsrl.wi v8, v8, 8
; CHECK-NEXT:    vsetvli zero, zero, e8, mf4, ta, ma
; CHECK-NEXT:    vnsrl.wi v8, v8, 0
; CHECK-NEXT:    vsetivli zero, 8, e8, mf2, ta, ma
; CHECK-NEXT:    vse8.v v8, (a1)
; CHECK-NEXT:    ret
entry:
  %0 = load <16 x i8>, ptr %in, align 1
  %shuffle.i5 = shufflevector <16 x i8> %0, <16 x i8> poison, <8 x i32> <i32 1, i32 5, i32 9, i32 13, i32 undef, i32 undef, i32 undef, i32 undef>
  store <8 x i8> %shuffle.i5, ptr %out, align 1
  ret void
}

define void @deinterleave5_0_i8(ptr %in, ptr %out) {
; CHECK-LABEL: deinterleave5_0_i8:
; CHECK:       # %bb.0: # %entry
; CHECK-NEXT:    vsetivli zero, 16, e8, m1, ta, ma
; CHECK-NEXT:    vle8.v v8, (a0)
; CHECK-NEXT:    li a0, 33
; CHECK-NEXT:    vmv.s.x v0, a0
; CHECK-NEXT:    vsetivli zero, 8, e8, m1, ta, ma
; CHECK-NEXT:    vslidedown.vi v9, v8, 8
; CHECK-NEXT:    vsetivli zero, 8, e8, mf2, ta, mu
; CHECK-NEXT:    vmerge.vvm v8, v9, v8, v0
; CHECK-NEXT:    vmv.v.i v0, 10
; CHECK-NEXT:    vslidedown.vi v8, v8, 4, v0.t
; CHECK-NEXT:    vse8.v v8, (a1)
; CHECK-NEXT:    ret
entry:
  %0 = load <16 x i8>, ptr %in, align 1
  %shuffle.i5 = shufflevector <16 x i8> %0, <16 x i8> poison, <8 x i32> <i32 0, i32 5, i32 10, i32 15, i32 undef, i32 undef, i32 undef, i32 undef>
  store <8 x i8> %shuffle.i5, ptr %out, align 1
  ret void
}

define void @deinterleave5_8_i8(ptr %in, ptr %out) {
; CHECK-LABEL: deinterleave5_8_i8:
; CHECK:       # %bb.0: # %entry
; CHECK-NEXT:    vsetivli zero, 16, e8, m1, ta, ma
; CHECK-NEXT:    vle8.v v8, (a0)
; CHECK-NEXT:    vmv.v.i v0, 2
; CHECK-NEXT:    vsetivli zero, 8, e8, mf2, ta, mu
; CHECK-NEXT:    vslidedown.vi v9, v8, 1
; CHECK-NEXT:    vslidedown.vi v9, v8, 5, v0.t
; CHECK-NEXT:    vmv.v.i v0, 4
; CHECK-NEXT:    vsetivli zero, 8, e8, m1, ta, ma
; CHECK-NEXT:    vslidedown.vi v8, v8, 8
; CHECK-NEXT:    vsetivli zero, 8, e8, mf2, ta, mu
; CHECK-NEXT:    vrgather.vi v9, v8, 3, v0.t
; CHECK-NEXT:    vse8.v v9, (a1)
; CHECK-NEXT:    ret
entry:
  %0 = load <16 x i8>, ptr %in, align 1
  %shuffle.i5 = shufflevector <16 x i8> %0, <16 x i8> poison, <8 x i32> <i32 1, i32 6, i32 11, i32 undef, i32 undef, i32 undef, i32 undef, i32 undef>
  store <8 x i8> %shuffle.i5, ptr %out, align 1
  ret void
}

define void @deinterleave6_0_i8(ptr %in, ptr %out) {
; CHECK-LABEL: deinterleave6_0_i8:
; CHECK:       # %bb.0: # %entry
; CHECK-NEXT:    vsetivli zero, 16, e8, m1, ta, ma
; CHECK-NEXT:    vle8.v v8, (a0)
; CHECK-NEXT:    vmv.v.i v0, 2
; CHECK-NEXT:    vmv.v.v v9, v8
; CHECK-NEXT:    vsetivli zero, 8, e8, mf2, ta, mu
; CHECK-NEXT:    vslidedown.vi v9, v8, 5, v0.t
; CHECK-NEXT:    vmv.v.i v0, 4
; CHECK-NEXT:    vsetivli zero, 8, e8, m1, ta, ma
; CHECK-NEXT:    vslidedown.vi v8, v8, 8
; CHECK-NEXT:    vsetivli zero, 8, e8, mf2, ta, mu
; CHECK-NEXT:    vrgather.vi v9, v8, 4, v0.t
; CHECK-NEXT:    vse8.v v9, (a1)
; CHECK-NEXT:    ret
entry:
  %0 = load <16 x i8>, ptr %in, align 1
  %shuffle.i5 = shufflevector <16 x i8> %0, <16 x i8> poison, <8 x i32> <i32 0, i32 6, i32 12, i32 undef, i32 undef, i32 undef, i32 undef, i32 undef>
  store <8 x i8> %shuffle.i5, ptr %out, align 1
  ret void
}

define void @deinterleave6_8_i8(ptr %in, ptr %out) {
; CHECK-LABEL: deinterleave6_8_i8:
; CHECK:       # %bb.0: # %entry
; CHECK-NEXT:    vsetivli zero, 16, e8, m1, ta, ma
; CHECK-NEXT:    vle8.v v8, (a0)
; CHECK-NEXT:    vmv.v.i v0, 2
; CHECK-NEXT:    vsetivli zero, 8, e8, mf2, ta, mu
; CHECK-NEXT:    vslidedown.vi v9, v8, 1
; CHECK-NEXT:    vslidedown.vi v9, v8, 6, v0.t
; CHECK-NEXT:    vmv.v.i v0, 4
; CHECK-NEXT:    vsetivli zero, 8, e8, m1, ta, ma
; CHECK-NEXT:    vslidedown.vi v8, v8, 8
; CHECK-NEXT:    vsetivli zero, 8, e8, mf2, ta, mu
; CHECK-NEXT:    vrgather.vi v9, v8, 5, v0.t
; CHECK-NEXT:    vse8.v v9, (a1)
; CHECK-NEXT:    ret
entry:
  %0 = load <16 x i8>, ptr %in, align 1
  %shuffle.i5 = shufflevector <16 x i8> %0, <16 x i8> poison, <8 x i32> <i32 1, i32 7, i32 13, i32 undef, i32 undef, i32 undef, i32 undef, i32 undef>
  store <8 x i8> %shuffle.i5, ptr %out, align 1
  ret void
}

define void @deinterleave7_0_i8(ptr %in, ptr %out) {
; CHECK-LABEL: deinterleave7_0_i8:
; CHECK:       # %bb.0: # %entry
; CHECK-NEXT:    vsetivli zero, 16, e8, m1, ta, ma
; CHECK-NEXT:    vle8.v v8, (a0)
; CHECK-NEXT:    vmv.v.i v0, 2
; CHECK-NEXT:    vmv.v.v v9, v8
; CHECK-NEXT:    vsetivli zero, 8, e8, mf2, ta, mu
; CHECK-NEXT:    vslidedown.vi v9, v8, 6, v0.t
; CHECK-NEXT:    vmv.v.i v0, 4
; CHECK-NEXT:    vsetivli zero, 8, e8, m1, ta, ma
; CHECK-NEXT:    vslidedown.vi v8, v8, 8
; CHECK-NEXT:    vsetivli zero, 8, e8, mf2, ta, mu
; CHECK-NEXT:    vrgather.vi v9, v8, 6, v0.t
; CHECK-NEXT:    vse8.v v9, (a1)
; CHECK-NEXT:    ret
entry:
  %0 = load <16 x i8>, ptr %in, align 1
  %shuffle.i5 = shufflevector <16 x i8> %0, <16 x i8> poison, <8 x i32> <i32 0, i32 7, i32 14, i32 undef, i32 undef, i32 undef, i32 undef, i32 undef>
  store <8 x i8> %shuffle.i5, ptr %out, align 1
  ret void
}

define void @deinterleave7_8_i8(ptr %in, ptr %out) {
; CHECK-LABEL: deinterleave7_8_i8:
; CHECK:       # %bb.0: # %entry
; CHECK-NEXT:    vsetivli zero, 16, e8, m1, ta, ma
; CHECK-NEXT:    vle8.v v8, (a0)
; CHECK-NEXT:    vmv.v.i v0, 2
; CHECK-NEXT:    vsetivli zero, 8, e8, m1, ta, ma
; CHECK-NEXT:    vslidedown.vi v9, v8, 8
; CHECK-NEXT:    vsetivli zero, 8, e8, mf2, ta, mu
; CHECK-NEXT:    vslidedown.vi v10, v9, 4
; CHECK-NEXT:    vslideup.vi v10, v9, 1, v0.t
; CHECK-NEXT:    vmv.v.i v0, 6
; CHECK-NEXT:    vrgather.vi v9, v8, 1
; CHECK-NEXT:    vmerge.vvm v8, v9, v10, v0
; CHECK-NEXT:    vse8.v v8, (a1)
; CHECK-NEXT:    ret
entry:
  %0 = load <16 x i8>, ptr %in, align 1
  %shuffle.i5 = shufflevector <16 x i8> %0, <16 x i8> poison, <8 x i32> <i32 1, i32 8, i32 14, i32 undef, i32 undef, i32 undef, i32 undef, i32 undef>
  store <8 x i8> %shuffle.i5, ptr %out, align 1
  ret void
}

define void @deinterleave8_0_i8(ptr %in, ptr %out) {
; CHECK-LABEL: deinterleave8_0_i8:
; CHECK:       # %bb.0: # %entry
; CHECK-NEXT:    vsetivli zero, 16, e8, m1, ta, ma
; CHECK-NEXT:    vle8.v v8, (a0)
; CHECK-NEXT:    vsetivli zero, 2, e32, mf2, ta, ma
; CHECK-NEXT:    vnsrl.wi v8, v8, 0
; CHECK-NEXT:    vsetvli zero, zero, e16, mf4, ta, ma
; CHECK-NEXT:    vnsrl.wi v8, v8, 0
; CHECK-NEXT:    vsetvli zero, zero, e8, mf8, ta, ma
; CHECK-NEXT:    vnsrl.wi v8, v8, 0
; CHECK-NEXT:    vsetivli zero, 8, e8, mf2, ta, ma
; CHECK-NEXT:    vse8.v v8, (a1)
; CHECK-NEXT:    ret
entry:
  %0 = load <16 x i8>, ptr %in, align 1
  %shuffle.i5 = shufflevector <16 x i8> %0, <16 x i8> poison, <8 x i32> <i32 0, i32 8, i32 undef, i32 undef, i32 undef, i32 undef, i32 undef, i32 undef>
  store <8 x i8> %shuffle.i5, ptr %out, align 1
  ret void
}

define void @deinterleave8_8_i8(ptr %in, ptr %out) {
; CHECK-LABEL: deinterleave8_8_i8:
; CHECK:       # %bb.0: # %entry
; CHECK-NEXT:    vsetivli zero, 16, e8, m1, ta, ma
; CHECK-NEXT:    vle8.v v8, (a0)
; CHECK-NEXT:    vsetivli zero, 2, e32, mf2, ta, ma
; CHECK-NEXT:    vnsrl.wi v8, v8, 8
; CHECK-NEXT:    vsetvli zero, zero, e16, mf4, ta, ma
; CHECK-NEXT:    vnsrl.wi v8, v8, 0
; CHECK-NEXT:    vsetvli zero, zero, e8, mf8, ta, ma
; CHECK-NEXT:    vnsrl.wi v8, v8, 0
; CHECK-NEXT:    vsetivli zero, 8, e8, mf2, ta, ma
; CHECK-NEXT:    vse8.v v8, (a1)
; CHECK-NEXT:    ret
entry:
  %0 = load <16 x i8>, ptr %in, align 1
  %shuffle.i5 = shufflevector <16 x i8> %0, <16 x i8> poison, <8 x i32> <i32 1, i32 9, i32 undef, i32 undef, i32 undef, i32 undef, i32 undef, i32 undef>
  store <8 x i8> %shuffle.i5, ptr %out, align 1
  ret void
}

; Exercise the high lmul case
define void @deinterleave7_0_i64(ptr %in, ptr %out) {
; CHECK-LABEL: deinterleave7_0_i64:
; CHECK:       # %bb.0: # %entry
; CHECK-NEXT:    vsetivli zero, 16, e64, m8, ta, ma
; CHECK-NEXT:    vle64.v v8, (a0)
; CHECK-NEXT:    vsetivli zero, 1, e8, mf8, ta, ma
; CHECK-NEXT:    vmv.v.i v0, 2
; CHECK-NEXT:    vmv4r.v v16, v8
; CHECK-NEXT:    vsetivli zero, 8, e64, m4, ta, mu
; CHECK-NEXT:    vslidedown.vi v16, v8, 6, v0.t
; CHECK-NEXT:    vsetivli zero, 1, e8, mf8, ta, ma
; CHECK-NEXT:    vmv.v.i v0, 4
; CHECK-NEXT:    vsetivli zero, 8, e64, m8, ta, ma
; CHECK-NEXT:    vslidedown.vi v8, v8, 8
; CHECK-NEXT:    vsetivli zero, 8, e64, m4, ta, mu
; CHECK-NEXT:    vrgather.vi v16, v8, 6, v0.t
; CHECK-NEXT:    vse64.v v16, (a1)
; CHECK-NEXT:    ret
entry:
  %0 = load <16 x i64>, ptr %in
  %shuffle.i5 = shufflevector <16 x i64> %0, <16 x i64> poison, <8 x i32> <i32 0, i32 7, i32 14, i32 undef, i32 undef, i32 undef, i32 undef, i32 undef>
  store <8 x i64> %shuffle.i5, ptr %out
  ret void
}

; Store back only the active subvector
define void @deinterleave4_0_i8_subvec(ptr %in, ptr %out) {
; CHECK-LABEL: deinterleave4_0_i8_subvec:
; CHECK:       # %bb.0: # %entry
; CHECK-NEXT:    vsetivli zero, 16, e8, m1, ta, ma
; CHECK-NEXT:    vle8.v v8, (a0)
; CHECK-NEXT:    vsetivli zero, 4, e16, mf2, ta, ma
; CHECK-NEXT:    vnsrl.wi v8, v8, 0
; CHECK-NEXT:    vsetvli zero, zero, e8, mf4, ta, ma
; CHECK-NEXT:    vnsrl.wi v8, v8, 0
; CHECK-NEXT:    vse8.v v8, (a1)
; CHECK-NEXT:    ret
entry:
  %0 = load <16 x i8>, ptr %in, align 1
  %shuffle.i5 = shufflevector <16 x i8> %0, <16 x i8> poison, <4 x i32> <i32 0, i32 4, i32 8, i32 12>
  store <4 x i8> %shuffle.i5, ptr %out, align 1
  ret void
}

; Store back only the active subvector
define void @deinterleave7_0_i32_subvec(ptr %in, ptr %out) {
; CHECK-LABEL: deinterleave7_0_i32_subvec:
; CHECK:       # %bb.0: # %entry
; CHECK-NEXT:    vsetivli zero, 16, e32, m4, ta, ma
; CHECK-NEXT:    vle32.v v8, (a0)
; CHECK-NEXT:    vsetivli zero, 1, e8, mf8, ta, ma
; CHECK-NEXT:    vmv.v.i v0, 2
; CHECK-NEXT:    vmv2r.v v12, v8
; CHECK-NEXT:    vsetivli zero, 8, e32, m2, ta, mu
; CHECK-NEXT:    vslidedown.vi v12, v8, 6, v0.t
; CHECK-NEXT:    vsetivli zero, 1, e8, mf8, ta, ma
; CHECK-NEXT:    vmv.v.i v0, 4
; CHECK-NEXT:    vsetivli zero, 8, e32, m4, ta, ma
; CHECK-NEXT:    vslidedown.vi v8, v8, 8
; CHECK-NEXT:    vsetivli zero, 8, e32, m2, ta, mu
; CHECK-NEXT:    vrgather.vi v12, v8, 6, v0.t
; CHECK-NEXT:    vsetivli zero, 3, e32, m1, ta, ma
; CHECK-NEXT:    vse32.v v12, (a1)
; CHECK-NEXT:    ret
entry:
  %0 = load <16 x i32>, ptr %in
  %shuffle.i5 = shufflevector <16 x i32> %0, <16 x i32> poison, <3 x i32> <i32 0, i32 7, i32 14>
  store <3 x i32> %shuffle.i5, ptr %out
  ret void
}

; Store back only the active subvector
define void @deinterleave8_0_i8_subvec(ptr %in, ptr %out) {
; CHECK-LABEL: deinterleave8_0_i8_subvec:
; CHECK:       # %bb.0: # %entry
; CHECK-NEXT:    vsetivli zero, 16, e8, m1, ta, ma
; CHECK-NEXT:    vle8.v v8, (a0)
; CHECK-NEXT:    vslidedown.vi v9, v8, 8
; CHECK-NEXT:    vmv.x.s a0, v8
; CHECK-NEXT:    vmv.x.s a2, v9
; CHECK-NEXT:    vsetivli zero, 2, e8, mf8, ta, ma
; CHECK-NEXT:    vmv.v.x v8, a0
; CHECK-NEXT:    vslide1down.vx v8, v8, a2
; CHECK-NEXT:    vse8.v v8, (a1)
; CHECK-NEXT:    ret
entry:
  %0 = load <16 x i8>, ptr %in, align 1
  %shuffle.i5 = shufflevector <16 x i8> %0, <16 x i8> poison, <2 x i32> <i32 0, i32 8>
  store <2 x i8> %shuffle.i5, ptr %out, align 1
  ret void
}

define void @deinterleave4_0_i8_two_source(ptr %in0, ptr %in1, ptr %out) {
; CHECK-LABEL: deinterleave4_0_i8_two_source:
; CHECK:       # %bb.0: # %entry
; CHECK-NEXT:    vsetivli zero, 8, e8, mf2, ta, ma
; CHECK-NEXT:    vle8.v v8, (a1)
; CHECK-NEXT:    vle8.v v9, (a0)
; CHECK-NEXT:    vsetivli zero, 2, e16, mf4, ta, ma
; CHECK-NEXT:    vnsrl.wi v8, v8, 0
; CHECK-NEXT:    vnsrl.wi v9, v9, 0
; CHECK-NEXT:    vsetvli zero, zero, e8, mf8, ta, ma
; CHECK-NEXT:    vnsrl.wi v8, v8, 0
; CHECK-NEXT:    vnsrl.wi v9, v9, 0
<<<<<<< HEAD
; CHECK-NEXT:    vsetivli zero, 8, e8, mf2, ta, ma
; CHECK-NEXT:    vslideup.vi v9, v8, 4
=======
; CHECK-NEXT:    vsetivli zero, 4, e8, mf4, ta, ma
; CHECK-NEXT:    vslideup.vi v9, v8, 2
; CHECK-NEXT:    vsetivli zero, 8, e8, mf2, ta, ma
>>>>>>> 5eee2751
; CHECK-NEXT:    vse8.v v9, (a2)
; CHECK-NEXT:    ret
entry:
  %0 = load <8 x i8>, ptr %in0, align 1
  %1 = load <8 x i8>, ptr %in1, align 1
  %shuffle.i5 = shufflevector <8 x i8> %0, <8 x i8> %1, <8 x i32> <i32 0, i32 4, i32 8, i32 12, i32 undef, i32 undef, i32 undef, i32 undef>
  store <8 x i8> %shuffle.i5, ptr %out, align 1
  ret void
}

define void @deinterleave4_8_i8_two_source(ptr %in0, ptr %in1, ptr %out) {
; CHECK-LABEL: deinterleave4_8_i8_two_source:
; CHECK:       # %bb.0: # %entry
; CHECK-NEXT:    vsetivli zero, 8, e8, mf2, ta, ma
; CHECK-NEXT:    vle8.v v8, (a1)
; CHECK-NEXT:    vle8.v v9, (a0)
; CHECK-NEXT:    vsetivli zero, 2, e16, mf4, ta, ma
; CHECK-NEXT:    vnsrl.wi v8, v8, 8
; CHECK-NEXT:    vnsrl.wi v9, v9, 8
; CHECK-NEXT:    vsetvli zero, zero, e8, mf8, ta, ma
; CHECK-NEXT:    vnsrl.wi v8, v8, 0
; CHECK-NEXT:    vnsrl.wi v9, v9, 0
<<<<<<< HEAD
; CHECK-NEXT:    vsetivli zero, 8, e8, mf2, ta, ma
; CHECK-NEXT:    vslideup.vi v9, v8, 4
=======
; CHECK-NEXT:    vsetivli zero, 4, e8, mf4, ta, ma
; CHECK-NEXT:    vslideup.vi v9, v8, 2
; CHECK-NEXT:    vsetivli zero, 8, e8, mf2, ta, ma
>>>>>>> 5eee2751
; CHECK-NEXT:    vse8.v v9, (a2)
; CHECK-NEXT:    ret
entry:
  %0 = load <8 x i8>, ptr %in0, align 1
  %1 = load <8 x i8>, ptr %in1, align 1
  %shuffle.i5 = shufflevector <8 x i8> %0, <8 x i8> %1, <8 x i32> <i32 1, i32 5, i32 9, i32 13, i32 undef, i32 undef, i32 undef, i32 undef>
  store <8 x i8> %shuffle.i5, ptr %out, align 1
  ret void
}

define void @deinterleave8_0_i8_two_source(ptr %in0, ptr %in1, ptr %out) {
; CHECK-LABEL: deinterleave8_0_i8_two_source:
; CHECK:       # %bb.0: # %entry
; CHECK-NEXT:    vsetivli zero, 8, e8, mf2, ta, ma
; CHECK-NEXT:    vle8.v v8, (a0)
; CHECK-NEXT:    vsetivli zero, 2, e8, mf2, ta, ma
; CHECK-NEXT:    vle8.v v9, (a1)
; CHECK-NEXT:    vsetvli zero, zero, e8, mf2, tu, ma
; CHECK-NEXT:    vslideup.vi v8, v9, 1
; CHECK-NEXT:    vsetivli zero, 8, e8, mf2, ta, ma
; CHECK-NEXT:    vse8.v v8, (a2)
; CHECK-NEXT:    ret
entry:
  %0 = load <8 x i8>, ptr %in0, align 1
  %1 = load <8 x i8>, ptr %in1, align 1
  %shuffle.i5 = shufflevector <8 x i8> %0, <8 x i8> %1, <8 x i32> <i32 0, i32 8, i32 undef, i32 undef, i32 undef, i32 undef, i32 undef, i32 undef>
  store <8 x i8> %shuffle.i5, ptr %out, align 1
  ret void
}

define void @deinterleave8_8_i8_two_source(ptr %in0, ptr %in1, ptr %out) {
; CHECK-LABEL: deinterleave8_8_i8_two_source:
; CHECK:       # %bb.0: # %entry
; CHECK-NEXT:    vsetivli zero, 8, e8, mf2, ta, mu
; CHECK-NEXT:    vle8.v v8, (a0)
; CHECK-NEXT:    vle8.v v9, (a1)
; CHECK-NEXT:    vmv.v.i v0, 1
; CHECK-NEXT:    vslidedown.vi v9, v8, 1, v0.t
; CHECK-NEXT:    vse8.v v9, (a2)
; CHECK-NEXT:    ret
entry:
  %0 = load <8 x i8>, ptr %in0, align 1
  %1 = load <8 x i8>, ptr %in1, align 1
  %shuffle.i5 = shufflevector <8 x i8> %0, <8 x i8> %1, <8 x i32> <i32 1, i32 9, i32 undef, i32 undef, i32 undef, i32 undef, i32 undef, i32 undef>
  store <8 x i8> %shuffle.i5, ptr %out, align 1
  ret void
}<|MERGE_RESOLUTION|>--- conflicted
+++ resolved
@@ -378,14 +378,9 @@
 ; CHECK-NEXT:    vsetvli zero, zero, e8, mf8, ta, ma
 ; CHECK-NEXT:    vnsrl.wi v8, v8, 0
 ; CHECK-NEXT:    vnsrl.wi v9, v9, 0
-<<<<<<< HEAD
-; CHECK-NEXT:    vsetivli zero, 8, e8, mf2, ta, ma
-; CHECK-NEXT:    vslideup.vi v9, v8, 4
-=======
 ; CHECK-NEXT:    vsetivli zero, 4, e8, mf4, ta, ma
 ; CHECK-NEXT:    vslideup.vi v9, v8, 2
 ; CHECK-NEXT:    vsetivli zero, 8, e8, mf2, ta, ma
->>>>>>> 5eee2751
 ; CHECK-NEXT:    vse8.v v9, (a2)
 ; CHECK-NEXT:    ret
 entry:
@@ -408,14 +403,9 @@
 ; CHECK-NEXT:    vsetvli zero, zero, e8, mf8, ta, ma
 ; CHECK-NEXT:    vnsrl.wi v8, v8, 0
 ; CHECK-NEXT:    vnsrl.wi v9, v9, 0
-<<<<<<< HEAD
-; CHECK-NEXT:    vsetivli zero, 8, e8, mf2, ta, ma
-; CHECK-NEXT:    vslideup.vi v9, v8, 4
-=======
 ; CHECK-NEXT:    vsetivli zero, 4, e8, mf4, ta, ma
 ; CHECK-NEXT:    vslideup.vi v9, v8, 2
 ; CHECK-NEXT:    vsetivli zero, 8, e8, mf2, ta, ma
->>>>>>> 5eee2751
 ; CHECK-NEXT:    vse8.v v9, (a2)
 ; CHECK-NEXT:    ret
 entry:
