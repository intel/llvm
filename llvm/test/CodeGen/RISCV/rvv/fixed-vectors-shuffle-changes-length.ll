--- conflicted
+++ resolved
@@ -13,17 +13,10 @@
 ; RV32-NEXT:    vsetivli zero, 8, e8, mf2, ta, mu
 ; RV32-NEXT:    vmv.v.x v8, a2
 ; RV32-NEXT:    slli a2, a0, 27
-<<<<<<< HEAD
 ; RV32-NEXT:    srli a1, a1, 31
 ; RV32-NEXT:    vslide1down.vx v8, v8, a1
 ; RV32-NEXT:    slli a1, a0, 26
 ; RV32-NEXT:    srli a1, a1, 31
-=======
-; RV32-NEXT:    srli a1, a1, 31
-; RV32-NEXT:    vslide1down.vx v8, v8, a1
-; RV32-NEXT:    slli a1, a0, 26
-; RV32-NEXT:    srli a1, a1, 31
->>>>>>> 93e44d24
 ; RV32-NEXT:    vmv.v.x v9, a1
 ; RV32-NEXT:    slli a1, a0, 28
 ; RV32-NEXT:    srli a2, a2, 31
@@ -54,17 +47,10 @@
 ; RV64-NEXT:    vsetivli zero, 8, e8, mf2, ta, mu
 ; RV64-NEXT:    vmv.v.x v8, a2
 ; RV64-NEXT:    slli a2, a0, 59
-<<<<<<< HEAD
 ; RV64-NEXT:    srli a1, a1, 63
 ; RV64-NEXT:    vslide1down.vx v8, v8, a1
 ; RV64-NEXT:    slli a1, a0, 58
 ; RV64-NEXT:    srli a1, a1, 63
-=======
-; RV64-NEXT:    srli a1, a1, 63
-; RV64-NEXT:    vslide1down.vx v8, v8, a1
-; RV64-NEXT:    slli a1, a0, 58
-; RV64-NEXT:    srli a1, a1, 63
->>>>>>> 93e44d24
 ; RV64-NEXT:    vmv.v.x v9, a1
 ; RV64-NEXT:    slli a1, a0, 60
 ; RV64-NEXT:    srli a2, a2, 63
@@ -111,19 +97,7 @@
 define <4 x i32> @v4i32_v16i32(<16 x i32>) {
 ; RV32-LABEL: v4i32_v16i32:
 ; RV32:       # %bb.0:
-; RV32-NEXT:    vsetivli zero, 8, e32, m4, ta, ma
-; RV32-NEXT:    vslidedown.vi v16, v8, 8
-; RV32-NEXT:    vmv4r.v v20, v8
 ; RV32-NEXT:    vsetivli zero, 8, e16, m1, ta, ma
-<<<<<<< HEAD
-; RV32-NEXT:    vmv.v.i v8, 1
-; RV32-NEXT:    vmv2r.v v22, v12
-; RV32-NEXT:    vmv.v.i v10, 6
-; RV32-NEXT:    li a0, 32
-; RV32-NEXT:    vmv.v.i v0, 10
-; RV32-NEXT:    vsetivli zero, 2, e16, m1, tu, ma
-; RV32-NEXT:    vslideup.vi v10, v8, 1
-=======
 ; RV32-NEXT:    vmv.v.i v12, 1
 ; RV32-NEXT:    vmv.v.i v14, 6
 ; RV32-NEXT:    li a0, 32
@@ -134,32 +108,19 @@
 ; RV32-NEXT:    vnsrl.wx v12, v8, a0
 ; RV32-NEXT:    vsetivli zero, 8, e32, m4, ta, ma
 ; RV32-NEXT:    vslidedown.vi v8, v8, 8
->>>>>>> 93e44d24
 ; RV32-NEXT:    vsetivli zero, 8, e32, m2, ta, mu
-; RV32-NEXT:    vnsrl.wx v8, v20, a0
-; RV32-NEXT:    vrgatherei16.vv v8, v16, v10, v0.t
+; RV32-NEXT:    vrgatherei16.vv v12, v8, v14, v0.t
+; RV32-NEXT:    vmv1r.v v8, v12
 ; RV32-NEXT:    ret
 ;
 ; RV64-LABEL: v4i32_v16i32:
 ; RV64:       # %bb.0:
-<<<<<<< HEAD
-; RV64-NEXT:    vsetivli zero, 8, e32, m4, ta, ma
-; RV64-NEXT:    vslidedown.vi v16, v8, 8
-; RV64-NEXT:    vmv4r.v v20, v8
-; RV64-NEXT:    li a0, 32
-; RV64-NEXT:    vmv2r.v v22, v12
-; RV64-NEXT:    vsetivli zero, 1, e8, mf8, ta, ma
-; RV64-NEXT:    vmv.v.i v0, 10
-; RV64-NEXT:    vsetivli zero, 8, e32, m2, ta, ma
-; RV64-NEXT:    vnsrl.wx v8, v20, a0
-=======
 ; RV64-NEXT:    li a0, 32
 ; RV64-NEXT:    vsetivli zero, 4, e32, m1, ta, ma
 ; RV64-NEXT:    vmv.v.i v0, 10
 ; RV64-NEXT:    vnsrl.wx v12, v8, a0
 ; RV64-NEXT:    vsetivli zero, 8, e32, m4, ta, ma
 ; RV64-NEXT:    vslidedown.vi v8, v8, 8
->>>>>>> 93e44d24
 ; RV64-NEXT:    li a0, 3
 ; RV64-NEXT:    slli a0, a0, 33
 ; RV64-NEXT:    addi a0, a0, 1
@@ -167,7 +128,8 @@
 ; RV64-NEXT:    vsetivli zero, 2, e64, m1, ta, ma
 ; RV64-NEXT:    vmv.v.x v10, a0
 ; RV64-NEXT:    vsetivli zero, 8, e32, m2, ta, mu
-; RV64-NEXT:    vrgatherei16.vv v8, v16, v10, v0.t
+; RV64-NEXT:    vrgatherei16.vv v12, v8, v10, v0.t
+; RV64-NEXT:    vmv1r.v v8, v12
 ; RV64-NEXT:    ret
   %2 = shufflevector <16 x i32> %0, <16 x i32> poison, <4 x i32> <i32 1, i32 9, i32 5, i32 14>
   ret <4 x i32> %2
