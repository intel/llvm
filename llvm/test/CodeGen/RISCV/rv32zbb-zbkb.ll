; NOTE: Assertions have been autogenerated by utils/update_llc_test_checks.py
; RUN: llc -mtriple=riscv32 -verify-machineinstrs < %s \
; RUN:   | FileCheck %s -check-prefixes=CHECK,RV32I
; RUN: llc -mtriple=riscv32 -mattr=+zbb -verify-machineinstrs < %s \
; RUN:   | FileCheck %s -check-prefixes=CHECK,RV32ZBB-ZBKB
; RUN: llc -mtriple=riscv32 -mattr=+zbkb -verify-machineinstrs < %s \
; RUN:   | FileCheck %s -check-prefixes=CHECK,RV32ZBB-ZBKB

define i32 @andn_i32(i32 %a, i32 %b) nounwind {
; RV32I-LABEL: andn_i32:
; RV32I:       # %bb.0:
; RV32I-NEXT:    not a1, a1
; RV32I-NEXT:    and a0, a1, a0
; RV32I-NEXT:    ret
;
; RV32ZBB-ZBKB-LABEL: andn_i32:
; RV32ZBB-ZBKB:       # %bb.0:
; RV32ZBB-ZBKB-NEXT:    andn a0, a0, a1
; RV32ZBB-ZBKB-NEXT:    ret
  %neg = xor i32 %b, -1
  %and = and i32 %neg, %a
  ret i32 %and
}

define i64 @andn_i64(i64 %a, i64 %b) nounwind {
; RV32I-LABEL: andn_i64:
; RV32I:       # %bb.0:
; RV32I-NEXT:    not a3, a3
; RV32I-NEXT:    not a2, a2
; RV32I-NEXT:    and a0, a2, a0
; RV32I-NEXT:    and a1, a3, a1
; RV32I-NEXT:    ret
;
; RV32ZBB-ZBKB-LABEL: andn_i64:
; RV32ZBB-ZBKB:       # %bb.0:
; RV32ZBB-ZBKB-NEXT:    andn a0, a0, a2
; RV32ZBB-ZBKB-NEXT:    andn a1, a1, a3
; RV32ZBB-ZBKB-NEXT:    ret
  %neg = xor i64 %b, -1
  %and = and i64 %neg, %a
  ret i64 %and
}

define i32 @orn_i32(i32 %a, i32 %b) nounwind {
; RV32I-LABEL: orn_i32:
; RV32I:       # %bb.0:
; RV32I-NEXT:    not a1, a1
; RV32I-NEXT:    or a0, a1, a0
; RV32I-NEXT:    ret
;
; RV32ZBB-ZBKB-LABEL: orn_i32:
; RV32ZBB-ZBKB:       # %bb.0:
; RV32ZBB-ZBKB-NEXT:    orn a0, a0, a1
; RV32ZBB-ZBKB-NEXT:    ret
  %neg = xor i32 %b, -1
  %or = or i32 %neg, %a
  ret i32 %or
}

define i64 @orn_i64(i64 %a, i64 %b) nounwind {
; RV32I-LABEL: orn_i64:
; RV32I:       # %bb.0:
; RV32I-NEXT:    not a3, a3
; RV32I-NEXT:    not a2, a2
; RV32I-NEXT:    or a0, a2, a0
; RV32I-NEXT:    or a1, a3, a1
; RV32I-NEXT:    ret
;
; RV32ZBB-ZBKB-LABEL: orn_i64:
; RV32ZBB-ZBKB:       # %bb.0:
; RV32ZBB-ZBKB-NEXT:    orn a0, a0, a2
; RV32ZBB-ZBKB-NEXT:    orn a1, a1, a3
; RV32ZBB-ZBKB-NEXT:    ret
  %neg = xor i64 %b, -1
  %or = or i64 %neg, %a
  ret i64 %or
}

define i32 @xnor_i32(i32 %a, i32 %b) nounwind {
; RV32I-LABEL: xnor_i32:
; RV32I:       # %bb.0:
; RV32I-NEXT:    xor a0, a0, a1
; RV32I-NEXT:    not a0, a0
; RV32I-NEXT:    ret
;
; RV32ZBB-ZBKB-LABEL: xnor_i32:
; RV32ZBB-ZBKB:       # %bb.0:
; RV32ZBB-ZBKB-NEXT:    xnor a0, a0, a1
; RV32ZBB-ZBKB-NEXT:    ret
  %neg = xor i32 %a, -1
  %xor = xor i32 %neg, %b
  ret i32 %xor
}

define i64 @xnor_i64(i64 %a, i64 %b) nounwind {
; RV32I-LABEL: xnor_i64:
; RV32I:       # %bb.0:
; RV32I-NEXT:    xor a1, a1, a3
; RV32I-NEXT:    xor a0, a0, a2
; RV32I-NEXT:    not a0, a0
; RV32I-NEXT:    not a1, a1
; RV32I-NEXT:    ret
;
; RV32ZBB-ZBKB-LABEL: xnor_i64:
; RV32ZBB-ZBKB:       # %bb.0:
; RV32ZBB-ZBKB-NEXT:    xnor a0, a0, a2
; RV32ZBB-ZBKB-NEXT:    xnor a1, a1, a3
; RV32ZBB-ZBKB-NEXT:    ret
  %neg = xor i64 %a, -1
  %xor = xor i64 %neg, %b
  ret i64 %xor
}

declare i32 @llvm.fshl.i32(i32, i32, i32)

define i32 @rol_i32(i32 %a, i32 %b) nounwind {
; RV32I-LABEL: rol_i32:
; RV32I:       # %bb.0:
; RV32I-NEXT:    sll a2, a0, a1
; RV32I-NEXT:    neg a1, a1
; RV32I-NEXT:    srl a0, a0, a1
; RV32I-NEXT:    or a0, a2, a0
; RV32I-NEXT:    ret
;
; RV32ZBB-ZBKB-LABEL: rol_i32:
; RV32ZBB-ZBKB:       # %bb.0:
; RV32ZBB-ZBKB-NEXT:    rol a0, a0, a1
; RV32ZBB-ZBKB-NEXT:    ret
  %or = tail call i32 @llvm.fshl.i32(i32 %a, i32 %a, i32 %b)
  ret i32 %or
}

; This test is presented here in case future expansions of the Bitmanip
; extensions introduce instructions suitable for this pattern.

declare i64 @llvm.fshl.i64(i64, i64, i64)

define i64 @rol_i64(i64 %a, i64 %b) nounwind {
; CHECK-LABEL: rol_i64:
; CHECK:       # %bb.0:
; CHECK-NEXT:    slli a5, a2, 26
; CHECK-NEXT:    srli a5, a5, 31
; CHECK-NEXT:    mv a3, a1
; CHECK-NEXT:    bnez a5, .LBB7_2
; CHECK-NEXT:  # %bb.1:
; CHECK-NEXT:    mv a3, a0
; CHECK-NEXT:  .LBB7_2:
; CHECK-NEXT:    sll a4, a3, a2
; CHECK-NEXT:    bnez a5, .LBB7_4
; CHECK-NEXT:  # %bb.3:
; CHECK-NEXT:    mv a0, a1
; CHECK-NEXT:  .LBB7_4:
; CHECK-NEXT:    srli a1, a0, 1
; CHECK-NEXT:    not a5, a2
; CHECK-NEXT:    sll a2, a0, a2
; CHECK-NEXT:    srli a3, a3, 1
; CHECK-NEXT:    srl a0, a1, a5
; CHECK-NEXT:    srl a1, a3, a5
; CHECK-NEXT:    or a0, a4, a0
; CHECK-NEXT:    or a1, a2, a1
; CHECK-NEXT:    ret
  %or = tail call i64 @llvm.fshl.i64(i64 %a, i64 %a, i64 %b)
  ret i64 %or
}

declare i32 @llvm.fshr.i32(i32, i32, i32)

define i32 @ror_i32(i32 %a, i32 %b) nounwind {
; RV32I-LABEL: ror_i32:
; RV32I:       # %bb.0:
; RV32I-NEXT:    srl a2, a0, a1
; RV32I-NEXT:    neg a1, a1
; RV32I-NEXT:    sll a0, a0, a1
; RV32I-NEXT:    or a0, a2, a0
; RV32I-NEXT:    ret
;
; RV32ZBB-ZBKB-LABEL: ror_i32:
; RV32ZBB-ZBKB:       # %bb.0:
; RV32ZBB-ZBKB-NEXT:    ror a0, a0, a1
; RV32ZBB-ZBKB-NEXT:    ret
  %or = tail call i32 @llvm.fshr.i32(i32 %a, i32 %a, i32 %b)
  ret i32 %or
}

; This test is presented here in case future expansions of the Bitmanip
; extensions introduce instructions suitable for this pattern.

declare i64 @llvm.fshr.i64(i64, i64, i64)

define i64 @ror_i64(i64 %a, i64 %b) nounwind {
; CHECK-LABEL: ror_i64:
; CHECK:       # %bb.0:
; CHECK-NEXT:    andi a5, a2, 32
; CHECK-NEXT:    mv a3, a0
; CHECK-NEXT:    beqz a5, .LBB9_2
; CHECK-NEXT:  # %bb.1:
; CHECK-NEXT:    mv a3, a1
; CHECK-NEXT:  .LBB9_2:
; CHECK-NEXT:    srl a4, a3, a2
; CHECK-NEXT:    beqz a5, .LBB9_4
; CHECK-NEXT:  # %bb.3:
; CHECK-NEXT:    mv a1, a0
; CHECK-NEXT:  .LBB9_4:
; CHECK-NEXT:    slli a0, a1, 1
; CHECK-NEXT:    not a5, a2
; CHECK-NEXT:    srl a1, a1, a2
; CHECK-NEXT:    slli a3, a3, 1
; CHECK-NEXT:    sll a0, a0, a5
; CHECK-NEXT:    sll a2, a3, a5
; CHECK-NEXT:    or a0, a0, a4
; CHECK-NEXT:    or a1, a2, a1
; CHECK-NEXT:    ret
  %or = tail call i64 @llvm.fshr.i64(i64 %a, i64 %a, i64 %b)
  ret i64 %or
}

define i32 @rori_i32_fshl(i32 %a) nounwind {
; RV32I-LABEL: rori_i32_fshl:
; RV32I:       # %bb.0:
; RV32I-NEXT:    srli a1, a0, 1
; RV32I-NEXT:    slli a0, a0, 31
; RV32I-NEXT:    or a0, a0, a1
; RV32I-NEXT:    ret
;
; RV32ZBB-ZBKB-LABEL: rori_i32_fshl:
; RV32ZBB-ZBKB:       # %bb.0:
; RV32ZBB-ZBKB-NEXT:    rori a0, a0, 1
; RV32ZBB-ZBKB-NEXT:    ret
  %1 = tail call i32 @llvm.fshl.i32(i32 %a, i32 %a, i32 31)
  ret i32 %1
}

define i32 @rori_i32_fshr(i32 %a) nounwind {
; RV32I-LABEL: rori_i32_fshr:
; RV32I:       # %bb.0:
; RV32I-NEXT:    slli a1, a0, 1
; RV32I-NEXT:    srli a0, a0, 31
; RV32I-NEXT:    or a0, a0, a1
; RV32I-NEXT:    ret
;
; RV32ZBB-ZBKB-LABEL: rori_i32_fshr:
; RV32ZBB-ZBKB:       # %bb.0:
; RV32ZBB-ZBKB-NEXT:    rori a0, a0, 31
; RV32ZBB-ZBKB-NEXT:    ret
  %1 = tail call i32 @llvm.fshr.i32(i32 %a, i32 %a, i32 31)
  ret i32 %1
}

define i64 @rori_i64(i64 %a) nounwind {
; CHECK-LABEL: rori_i64:
; CHECK:       # %bb.0:
; CHECK-NEXT:    srli a2, a0, 1
; CHECK-NEXT:    slli a3, a1, 31
; CHECK-NEXT:    srli a1, a1, 1
; CHECK-NEXT:    slli a4, a0, 31
; CHECK-NEXT:    or a0, a3, a2
; CHECK-NEXT:    or a1, a4, a1
; CHECK-NEXT:    ret
  %1 = tail call i64 @llvm.fshl.i64(i64 %a, i64 %a, i64 63)
  ret i64 %1
}

define i64 @rori_i64_fshr(i64 %a) nounwind {
; CHECK-LABEL: rori_i64_fshr:
; CHECK:       # %bb.0:
; CHECK-NEXT:    srli a2, a1, 31
; CHECK-NEXT:    slli a3, a0, 1
; CHECK-NEXT:    srli a4, a0, 31
; CHECK-NEXT:    slli a1, a1, 1
; CHECK-NEXT:    or a0, a3, a2
; CHECK-NEXT:    or a1, a1, a4
; CHECK-NEXT:    ret
  %1 = tail call i64 @llvm.fshr.i64(i64 %a, i64 %a, i64 63)
  ret i64 %1
}

define i32 @not_shl_one_i32(i32 %x) {
; RV32I-LABEL: not_shl_one_i32:
; RV32I:       # %bb.0:
; RV32I-NEXT:    li a1, 1
; RV32I-NEXT:    sll a0, a1, a0
; RV32I-NEXT:    not a0, a0
; RV32I-NEXT:    ret
;
; RV32ZBB-ZBKB-LABEL: not_shl_one_i32:
; RV32ZBB-ZBKB:       # %bb.0:
; RV32ZBB-ZBKB-NEXT:    li a1, -2
; RV32ZBB-ZBKB-NEXT:    rol a0, a1, a0
; RV32ZBB-ZBKB-NEXT:    ret
  %1 = shl i32 1, %x
  %2 = xor i32 %1, -1
  ret i32 %2
}

define i64 @not_shl_one_i64(i64 %x) {
; CHECK-LABEL: not_shl_one_i64:
; CHECK:       # %bb.0:
; CHECK-NEXT:    addi a1, a0, -32
; CHECK-NEXT:    li a2, 1
; CHECK-NEXT:    slti a1, a1, 0
; CHECK-NEXT:    sll a0, a2, a0
; CHECK-NEXT:    neg a2, a1
; CHECK-NEXT:    addi a1, a1, -1
; CHECK-NEXT:    and a2, a2, a0
; CHECK-NEXT:    and a1, a1, a0
; CHECK-NEXT:    not a0, a2
; CHECK-NEXT:    not a1, a1
; CHECK-NEXT:    ret
  %1 = shl i64 1, %x
  %2 = xor i64 %1, -1
  ret i64 %2
}

define i8 @srli_i8(i8 %a) nounwind {
; CHECK-LABEL: srli_i8:
; CHECK:       # %bb.0:
; CHECK-NEXT:    slli a0, a0, 24
; CHECK-NEXT:    srli a0, a0, 30
; CHECK-NEXT:    ret
  %1 = lshr i8 %a, 6
  ret i8 %1
}

; We could use sext.b+srai, but slli+srai offers more opportunities for
; comppressed instructions.
define i8 @srai_i8(i8 %a) nounwind {
; CHECK-LABEL: srai_i8:
; CHECK:       # %bb.0:
; CHECK-NEXT:    slli a0, a0, 24
; CHECK-NEXT:    srai a0, a0, 29
; CHECK-NEXT:    ret
  %1 = ashr i8 %a, 5
  ret i8 %1
}

; We could use zext.h+srli, but slli+srli offers more opportunities for
; comppressed instructions.
define i16 @srli_i16(i16 %a) nounwind {
; CHECK-LABEL: srli_i16:
; CHECK:       # %bb.0:
; CHECK-NEXT:    slli a0, a0, 16
; CHECK-NEXT:    srli a0, a0, 22
; CHECK-NEXT:    ret
  %1 = lshr i16 %a, 6
  ret i16 %1
}

; We could use sext.h+srai, but slli+srai offers more opportunities for
; comppressed instructions.
define i16 @srai_i16(i16 %a) nounwind {
; CHECK-LABEL: srai_i16:
; CHECK:       # %bb.0:
; CHECK-NEXT:    slli a0, a0, 16
; CHECK-NEXT:    srai a0, a0, 25
; CHECK-NEXT:    ret
  %1 = ashr i16 %a, 9
  ret i16 %1
}

define i1 @andn_seqz_i32(i32 %a, i32 %b) nounwind {
; RV32I-LABEL: andn_seqz_i32:
; RV32I:       # %bb.0:
; RV32I-NEXT:    and a0, a0, a1
; RV32I-NEXT:    xor a0, a0, a1
; RV32I-NEXT:    seqz a0, a0
; RV32I-NEXT:    ret
;
; RV32ZBB-ZBKB-LABEL: andn_seqz_i32:
; RV32ZBB-ZBKB:       # %bb.0:
; RV32ZBB-ZBKB-NEXT:    andn a0, a1, a0
; RV32ZBB-ZBKB-NEXT:    seqz a0, a0
; RV32ZBB-ZBKB-NEXT:    ret
  %and = and i32 %a, %b
  %cmpeq = icmp eq i32 %and, %b
  ret i1 %cmpeq
}

define i1 @andn_seqz_i64(i64 %a, i64 %b) nounwind {
; RV32I-LABEL: andn_seqz_i64:
; RV32I:       # %bb.0:
; RV32I-NEXT:    not a0, a0
; RV32I-NEXT:    not a1, a1
; RV32I-NEXT:    and a1, a1, a3
; RV32I-NEXT:    and a0, a0, a2
; RV32I-NEXT:    or a0, a0, a1
; RV32I-NEXT:    seqz a0, a0
; RV32I-NEXT:    ret
;
; RV32ZBB-ZBKB-LABEL: andn_seqz_i64:
; RV32ZBB-ZBKB:       # %bb.0:
; RV32ZBB-ZBKB-NEXT:    andn a1, a3, a1
; RV32ZBB-ZBKB-NEXT:    andn a0, a2, a0
; RV32ZBB-ZBKB-NEXT:    or a0, a0, a1
; RV32ZBB-ZBKB-NEXT:    seqz a0, a0
; RV32ZBB-ZBKB-NEXT:    ret
  %and = and i64 %a, %b
  %cmpeq = icmp eq i64 %and, %b
  ret i1 %cmpeq
}

define i1 @andn_snez_i32(i32 %a, i32 %b) nounwind {
; RV32I-LABEL: andn_snez_i32:
; RV32I:       # %bb.0:
; RV32I-NEXT:    and a0, a0, a1
; RV32I-NEXT:    xor a0, a0, a1
; RV32I-NEXT:    snez a0, a0
; RV32I-NEXT:    ret
;
; RV32ZBB-ZBKB-LABEL: andn_snez_i32:
; RV32ZBB-ZBKB:       # %bb.0:
; RV32ZBB-ZBKB-NEXT:    andn a0, a1, a0
; RV32ZBB-ZBKB-NEXT:    snez a0, a0
; RV32ZBB-ZBKB-NEXT:    ret
  %and = and i32 %a, %b
  %cmpeq = icmp ne i32 %and, %b
  ret i1 %cmpeq
}

define i1 @andn_snez_i64(i64 %a, i64 %b) nounwind {
; RV32I-LABEL: andn_snez_i64:
; RV32I:       # %bb.0:
; RV32I-NEXT:    not a0, a0
; RV32I-NEXT:    not a1, a1
; RV32I-NEXT:    and a1, a1, a3
; RV32I-NEXT:    and a0, a0, a2
; RV32I-NEXT:    or a0, a0, a1
; RV32I-NEXT:    snez a0, a0
; RV32I-NEXT:    ret
;
; RV32ZBB-ZBKB-LABEL: andn_snez_i64:
; RV32ZBB-ZBKB:       # %bb.0:
; RV32ZBB-ZBKB-NEXT:    andn a1, a3, a1
; RV32ZBB-ZBKB-NEXT:    andn a0, a2, a0
; RV32ZBB-ZBKB-NEXT:    or a0, a0, a1
; RV32ZBB-ZBKB-NEXT:    snez a0, a0
; RV32ZBB-ZBKB-NEXT:    ret
  %and = and i64 %a, %b
  %cmpeq = icmp ne i64 %and, %b
  ret i1 %cmpeq
}

define i32 @and_hoisted_not_i32(i32 %x, i32 %m, i1 zeroext %cond) {
<<<<<<< HEAD
; CHECK-LABEL: and_hoisted_not_i32:
; CHECK:       # %bb.0:
; CHECK-NEXT:    beqz a2, .LBB24_2
; CHECK-NEXT:  # %bb.1: # %mask
; CHECK-NEXT:    not a1, a1
; CHECK-NEXT:    and a0, a1, a0
; CHECK-NEXT:  .LBB24_2: # %identity
; CHECK-NEXT:    ret
=======
; RV32I-LABEL: and_hoisted_not_i32:
; RV32I:       # %bb.0:
; RV32I-NEXT:    beqz a2, .LBB24_2
; RV32I-NEXT:  # %bb.1: # %mask
; RV32I-NEXT:    not a1, a1
; RV32I-NEXT:    and a0, a1, a0
; RV32I-NEXT:  .LBB24_2: # %identity
; RV32I-NEXT:    ret
;
; RV32ZBB-ZBKB-LABEL: and_hoisted_not_i32:
; RV32ZBB-ZBKB:       # %bb.0:
; RV32ZBB-ZBKB-NEXT:    beqz a2, .LBB24_2
; RV32ZBB-ZBKB-NEXT:  # %bb.1: # %mask
; RV32ZBB-ZBKB-NEXT:    andn a0, a0, a1
; RV32ZBB-ZBKB-NEXT:  .LBB24_2: # %identity
; RV32ZBB-ZBKB-NEXT:    ret
>>>>>>> 5eee2751
  %a = xor i32 %m, -1
  br i1 %cond, label %mask, label %identity

mask:
  %masked = and i32 %a, %x
  ret i32 %masked

identity:
  ret i32 %x
}

define i32 @and_hoisted_not_i32_swapped(i32 %x, i32 %m, i1 zeroext %cond) {
<<<<<<< HEAD
; CHECK-LABEL: and_hoisted_not_i32_swapped:
; CHECK:       # %bb.0:
; CHECK-NEXT:    beqz a2, .LBB25_2
; CHECK-NEXT:  # %bb.1: # %mask
; CHECK-NEXT:    not a1, a1
; CHECK-NEXT:    and a0, a0, a1
; CHECK-NEXT:  .LBB25_2: # %identity
; CHECK-NEXT:    ret
=======
; RV32I-LABEL: and_hoisted_not_i32_swapped:
; RV32I:       # %bb.0:
; RV32I-NEXT:    beqz a2, .LBB25_2
; RV32I-NEXT:  # %bb.1: # %mask
; RV32I-NEXT:    not a1, a1
; RV32I-NEXT:    and a0, a0, a1
; RV32I-NEXT:  .LBB25_2: # %identity
; RV32I-NEXT:    ret
;
; RV32ZBB-ZBKB-LABEL: and_hoisted_not_i32_swapped:
; RV32ZBB-ZBKB:       # %bb.0:
; RV32ZBB-ZBKB-NEXT:    beqz a2, .LBB25_2
; RV32ZBB-ZBKB-NEXT:  # %bb.1: # %mask
; RV32ZBB-ZBKB-NEXT:    andn a0, a0, a1
; RV32ZBB-ZBKB-NEXT:  .LBB25_2: # %identity
; RV32ZBB-ZBKB-NEXT:    ret
>>>>>>> 5eee2751
  %a = xor i32 %m, -1
  br i1 %cond, label %mask, label %identity

mask:
  %masked = and i32 %x, %a
  ret i32 %masked

identity:
  ret i32 %x
}

define i64 @and_hoisted_not_i64(i64 %x, i64 %m, i1 zeroext %cond) {
<<<<<<< HEAD
; CHECK-LABEL: and_hoisted_not_i64:
; CHECK:       # %bb.0:
; CHECK-NEXT:    beqz a4, .LBB26_2
; CHECK-NEXT:  # %bb.1: # %mask
; CHECK-NEXT:    not a3, a3
; CHECK-NEXT:    not a2, a2
; CHECK-NEXT:    and a0, a2, a0
; CHECK-NEXT:    and a1, a3, a1
; CHECK-NEXT:  .LBB26_2: # %identity
; CHECK-NEXT:    ret
=======
; RV32I-LABEL: and_hoisted_not_i64:
; RV32I:       # %bb.0:
; RV32I-NEXT:    beqz a4, .LBB26_2
; RV32I-NEXT:  # %bb.1: # %mask
; RV32I-NEXT:    not a3, a3
; RV32I-NEXT:    not a2, a2
; RV32I-NEXT:    and a0, a2, a0
; RV32I-NEXT:    and a1, a3, a1
; RV32I-NEXT:  .LBB26_2: # %identity
; RV32I-NEXT:    ret
;
; RV32ZBB-ZBKB-LABEL: and_hoisted_not_i64:
; RV32ZBB-ZBKB:       # %bb.0:
; RV32ZBB-ZBKB-NEXT:    beqz a4, .LBB26_2
; RV32ZBB-ZBKB-NEXT:  # %bb.1: # %mask
; RV32ZBB-ZBKB-NEXT:    andn a0, a0, a2
; RV32ZBB-ZBKB-NEXT:    andn a1, a1, a3
; RV32ZBB-ZBKB-NEXT:  .LBB26_2: # %identity
; RV32ZBB-ZBKB-NEXT:    ret
>>>>>>> 5eee2751
  %a = xor i64 %m, -1
  br i1 %cond, label %mask, label %identity

mask:
  %masked = and i64 %a, %x
  ret i64 %masked

identity:
  ret i64 %x
}

define i64 @and_hoisted_not_i64_swapped(i64 %x, i64 %m, i1 zeroext %cond) {
<<<<<<< HEAD
; CHECK-LABEL: and_hoisted_not_i64_swapped:
; CHECK:       # %bb.0:
; CHECK-NEXT:    beqz a4, .LBB27_2
; CHECK-NEXT:  # %bb.1: # %mask
; CHECK-NEXT:    not a3, a3
; CHECK-NEXT:    not a2, a2
; CHECK-NEXT:    and a0, a0, a2
; CHECK-NEXT:    and a1, a1, a3
; CHECK-NEXT:  .LBB27_2: # %identity
; CHECK-NEXT:    ret
=======
; RV32I-LABEL: and_hoisted_not_i64_swapped:
; RV32I:       # %bb.0:
; RV32I-NEXT:    beqz a4, .LBB27_2
; RV32I-NEXT:  # %bb.1: # %mask
; RV32I-NEXT:    not a3, a3
; RV32I-NEXT:    not a2, a2
; RV32I-NEXT:    and a0, a0, a2
; RV32I-NEXT:    and a1, a1, a3
; RV32I-NEXT:  .LBB27_2: # %identity
; RV32I-NEXT:    ret
;
; RV32ZBB-ZBKB-LABEL: and_hoisted_not_i64_swapped:
; RV32ZBB-ZBKB:       # %bb.0:
; RV32ZBB-ZBKB-NEXT:    beqz a4, .LBB27_2
; RV32ZBB-ZBKB-NEXT:  # %bb.1: # %mask
; RV32ZBB-ZBKB-NEXT:    andn a0, a0, a2
; RV32ZBB-ZBKB-NEXT:    andn a1, a1, a3
; RV32ZBB-ZBKB-NEXT:  .LBB27_2: # %identity
; RV32ZBB-ZBKB-NEXT:    ret
>>>>>>> 5eee2751
  %a = xor i64 %m, -1
  br i1 %cond, label %mask, label %identity

mask:
  %masked = and i64 %x, %a
  ret i64 %masked

identity:
  ret i64 %x
}

define i32 @or_hoisted_not_i32(i32 %x, i32 %m, i1 zeroext %cond) {
<<<<<<< HEAD
; CHECK-LABEL: or_hoisted_not_i32:
; CHECK:       # %bb.0:
; CHECK-NEXT:    beqz a2, .LBB28_2
; CHECK-NEXT:  # %bb.1: # %mask
; CHECK-NEXT:    not a1, a1
; CHECK-NEXT:    or a0, a1, a0
; CHECK-NEXT:  .LBB28_2: # %identity
; CHECK-NEXT:    ret
=======
; RV32I-LABEL: or_hoisted_not_i32:
; RV32I:       # %bb.0:
; RV32I-NEXT:    beqz a2, .LBB28_2
; RV32I-NEXT:  # %bb.1: # %mask
; RV32I-NEXT:    not a1, a1
; RV32I-NEXT:    or a0, a1, a0
; RV32I-NEXT:  .LBB28_2: # %identity
; RV32I-NEXT:    ret
;
; RV32ZBB-ZBKB-LABEL: or_hoisted_not_i32:
; RV32ZBB-ZBKB:       # %bb.0:
; RV32ZBB-ZBKB-NEXT:    beqz a2, .LBB28_2
; RV32ZBB-ZBKB-NEXT:  # %bb.1: # %mask
; RV32ZBB-ZBKB-NEXT:    orn a0, a0, a1
; RV32ZBB-ZBKB-NEXT:  .LBB28_2: # %identity
; RV32ZBB-ZBKB-NEXT:    ret
>>>>>>> 5eee2751
  %a = xor i32 %m, -1
  br i1 %cond, label %mask, label %identity

mask:
  %masked = or i32 %a, %x
  ret i32 %masked

identity:
  ret i32 %x
}

define i32 @or_hoisted_not_i32_swapped(i32 %x, i32 %m, i1 zeroext %cond) {
<<<<<<< HEAD
; CHECK-LABEL: or_hoisted_not_i32_swapped:
; CHECK:       # %bb.0:
; CHECK-NEXT:    beqz a2, .LBB29_2
; CHECK-NEXT:  # %bb.1: # %mask
; CHECK-NEXT:    not a1, a1
; CHECK-NEXT:    or a0, a0, a1
; CHECK-NEXT:  .LBB29_2: # %identity
; CHECK-NEXT:    ret
=======
; RV32I-LABEL: or_hoisted_not_i32_swapped:
; RV32I:       # %bb.0:
; RV32I-NEXT:    beqz a2, .LBB29_2
; RV32I-NEXT:  # %bb.1: # %mask
; RV32I-NEXT:    not a1, a1
; RV32I-NEXT:    or a0, a0, a1
; RV32I-NEXT:  .LBB29_2: # %identity
; RV32I-NEXT:    ret
;
; RV32ZBB-ZBKB-LABEL: or_hoisted_not_i32_swapped:
; RV32ZBB-ZBKB:       # %bb.0:
; RV32ZBB-ZBKB-NEXT:    beqz a2, .LBB29_2
; RV32ZBB-ZBKB-NEXT:  # %bb.1: # %mask
; RV32ZBB-ZBKB-NEXT:    orn a0, a0, a1
; RV32ZBB-ZBKB-NEXT:  .LBB29_2: # %identity
; RV32ZBB-ZBKB-NEXT:    ret
>>>>>>> 5eee2751
  %a = xor i32 %m, -1
  br i1 %cond, label %mask, label %identity

mask:
  %masked = or i32 %x, %a
  ret i32 %masked

identity:
  ret i32 %x
}

define i64 @or_hoisted_not_i64(i64 %x, i64 %m, i1 zeroext %cond) {
<<<<<<< HEAD
; CHECK-LABEL: or_hoisted_not_i64:
; CHECK:       # %bb.0:
; CHECK-NEXT:    beqz a4, .LBB30_2
; CHECK-NEXT:  # %bb.1: # %mask
; CHECK-NEXT:    not a3, a3
; CHECK-NEXT:    not a2, a2
; CHECK-NEXT:    or a0, a2, a0
; CHECK-NEXT:    or a1, a3, a1
; CHECK-NEXT:  .LBB30_2: # %identity
; CHECK-NEXT:    ret
=======
; RV32I-LABEL: or_hoisted_not_i64:
; RV32I:       # %bb.0:
; RV32I-NEXT:    beqz a4, .LBB30_2
; RV32I-NEXT:  # %bb.1: # %mask
; RV32I-NEXT:    not a3, a3
; RV32I-NEXT:    not a2, a2
; RV32I-NEXT:    or a0, a2, a0
; RV32I-NEXT:    or a1, a3, a1
; RV32I-NEXT:  .LBB30_2: # %identity
; RV32I-NEXT:    ret
;
; RV32ZBB-ZBKB-LABEL: or_hoisted_not_i64:
; RV32ZBB-ZBKB:       # %bb.0:
; RV32ZBB-ZBKB-NEXT:    beqz a4, .LBB30_2
; RV32ZBB-ZBKB-NEXT:  # %bb.1: # %mask
; RV32ZBB-ZBKB-NEXT:    orn a0, a0, a2
; RV32ZBB-ZBKB-NEXT:    orn a1, a1, a3
; RV32ZBB-ZBKB-NEXT:  .LBB30_2: # %identity
; RV32ZBB-ZBKB-NEXT:    ret
>>>>>>> 5eee2751
  %a = xor i64 %m, -1
  br i1 %cond, label %mask, label %identity

mask:
  %masked = or i64 %a, %x
  ret i64 %masked

identity:
  ret i64 %x
}

define i64 @or_hoisted_not_i64_swapped(i64 %x, i64 %m, i1 zeroext %cond) {
<<<<<<< HEAD
; CHECK-LABEL: or_hoisted_not_i64_swapped:
; CHECK:       # %bb.0:
; CHECK-NEXT:    beqz a4, .LBB31_2
; CHECK-NEXT:  # %bb.1: # %mask
; CHECK-NEXT:    not a3, a3
; CHECK-NEXT:    not a2, a2
; CHECK-NEXT:    or a0, a0, a2
; CHECK-NEXT:    or a1, a1, a3
; CHECK-NEXT:  .LBB31_2: # %identity
; CHECK-NEXT:    ret
=======
; RV32I-LABEL: or_hoisted_not_i64_swapped:
; RV32I:       # %bb.0:
; RV32I-NEXT:    beqz a4, .LBB31_2
; RV32I-NEXT:  # %bb.1: # %mask
; RV32I-NEXT:    not a3, a3
; RV32I-NEXT:    not a2, a2
; RV32I-NEXT:    or a0, a0, a2
; RV32I-NEXT:    or a1, a1, a3
; RV32I-NEXT:  .LBB31_2: # %identity
; RV32I-NEXT:    ret
;
; RV32ZBB-ZBKB-LABEL: or_hoisted_not_i64_swapped:
; RV32ZBB-ZBKB:       # %bb.0:
; RV32ZBB-ZBKB-NEXT:    beqz a4, .LBB31_2
; RV32ZBB-ZBKB-NEXT:  # %bb.1: # %mask
; RV32ZBB-ZBKB-NEXT:    orn a0, a0, a2
; RV32ZBB-ZBKB-NEXT:    orn a1, a1, a3
; RV32ZBB-ZBKB-NEXT:  .LBB31_2: # %identity
; RV32ZBB-ZBKB-NEXT:    ret
>>>>>>> 5eee2751
  %a = xor i64 %m, -1
  br i1 %cond, label %mask, label %identity

mask:
  %masked = or i64 %x, %a
  ret i64 %masked

identity:
  ret i64 %x
}

define i32 @xor_hoisted_not_i32(i32 %x, i32 %m, i1 zeroext %cond) {
<<<<<<< HEAD
; CHECK-LABEL: xor_hoisted_not_i32:
; CHECK:       # %bb.0:
; CHECK-NEXT:    beqz a2, .LBB32_2
; CHECK-NEXT:  # %bb.1: # %mask
; CHECK-NEXT:    not a1, a1
; CHECK-NEXT:    xor a0, a1, a0
; CHECK-NEXT:  .LBB32_2: # %identity
; CHECK-NEXT:    ret
=======
; RV32I-LABEL: xor_hoisted_not_i32:
; RV32I:       # %bb.0:
; RV32I-NEXT:    beqz a2, .LBB32_2
; RV32I-NEXT:  # %bb.1: # %mask
; RV32I-NEXT:    not a1, a1
; RV32I-NEXT:    xor a0, a1, a0
; RV32I-NEXT:  .LBB32_2: # %identity
; RV32I-NEXT:    ret
;
; RV32ZBB-ZBKB-LABEL: xor_hoisted_not_i32:
; RV32ZBB-ZBKB:       # %bb.0:
; RV32ZBB-ZBKB-NEXT:    beqz a2, .LBB32_2
; RV32ZBB-ZBKB-NEXT:  # %bb.1: # %mask
; RV32ZBB-ZBKB-NEXT:    xnor a0, a1, a0
; RV32ZBB-ZBKB-NEXT:  .LBB32_2: # %identity
; RV32ZBB-ZBKB-NEXT:    ret
>>>>>>> 5eee2751
  %a = xor i32 %m, -1
  br i1 %cond, label %mask, label %identity

mask:
  %masked = xor i32 %a, %x
  ret i32 %masked

identity:
  ret i32 %x
}

define i32 @xor_hoisted_not_i32_swapped(i32 %x, i32 %m, i1 zeroext %cond) {
<<<<<<< HEAD
; CHECK-LABEL: xor_hoisted_not_i32_swapped:
; CHECK:       # %bb.0:
; CHECK-NEXT:    beqz a2, .LBB33_2
; CHECK-NEXT:  # %bb.1: # %mask
; CHECK-NEXT:    not a1, a1
; CHECK-NEXT:    xor a0, a0, a1
; CHECK-NEXT:  .LBB33_2: # %identity
; CHECK-NEXT:    ret
=======
; RV32I-LABEL: xor_hoisted_not_i32_swapped:
; RV32I:       # %bb.0:
; RV32I-NEXT:    beqz a2, .LBB33_2
; RV32I-NEXT:  # %bb.1: # %mask
; RV32I-NEXT:    not a1, a1
; RV32I-NEXT:    xor a0, a0, a1
; RV32I-NEXT:  .LBB33_2: # %identity
; RV32I-NEXT:    ret
;
; RV32ZBB-ZBKB-LABEL: xor_hoisted_not_i32_swapped:
; RV32ZBB-ZBKB:       # %bb.0:
; RV32ZBB-ZBKB-NEXT:    beqz a2, .LBB33_2
; RV32ZBB-ZBKB-NEXT:  # %bb.1: # %mask
; RV32ZBB-ZBKB-NEXT:    xnor a0, a1, a0
; RV32ZBB-ZBKB-NEXT:  .LBB33_2: # %identity
; RV32ZBB-ZBKB-NEXT:    ret
>>>>>>> 5eee2751
  %a = xor i32 %m, -1
  br i1 %cond, label %mask, label %identity

mask:
  %masked = xor i32 %x, %a
  ret i32 %masked

identity:
  ret i32 %x
}

define i64 @xor_hoisted_not_i64(i64 %x, i64 %m, i1 zeroext %cond) {
<<<<<<< HEAD
; CHECK-LABEL: xor_hoisted_not_i64:
; CHECK:       # %bb.0:
; CHECK-NEXT:    beqz a4, .LBB34_2
; CHECK-NEXT:  # %bb.1: # %mask
; CHECK-NEXT:    not a3, a3
; CHECK-NEXT:    not a2, a2
; CHECK-NEXT:    xor a0, a2, a0
; CHECK-NEXT:    xor a1, a3, a1
; CHECK-NEXT:  .LBB34_2: # %identity
; CHECK-NEXT:    ret
=======
; RV32I-LABEL: xor_hoisted_not_i64:
; RV32I:       # %bb.0:
; RV32I-NEXT:    beqz a4, .LBB34_2
; RV32I-NEXT:  # %bb.1: # %mask
; RV32I-NEXT:    not a3, a3
; RV32I-NEXT:    not a2, a2
; RV32I-NEXT:    xor a0, a2, a0
; RV32I-NEXT:    xor a1, a3, a1
; RV32I-NEXT:  .LBB34_2: # %identity
; RV32I-NEXT:    ret
;
; RV32ZBB-ZBKB-LABEL: xor_hoisted_not_i64:
; RV32ZBB-ZBKB:       # %bb.0:
; RV32ZBB-ZBKB-NEXT:    beqz a4, .LBB34_2
; RV32ZBB-ZBKB-NEXT:  # %bb.1: # %mask
; RV32ZBB-ZBKB-NEXT:    xnor a0, a2, a0
; RV32ZBB-ZBKB-NEXT:    xnor a1, a3, a1
; RV32ZBB-ZBKB-NEXT:  .LBB34_2: # %identity
; RV32ZBB-ZBKB-NEXT:    ret
>>>>>>> 5eee2751
  %a = xor i64 %m, -1
  br i1 %cond, label %mask, label %identity

mask:
  %masked = xor i64 %a, %x
  ret i64 %masked

identity:
  ret i64 %x
}

define i64 @xor_hoisted_not_i64_swapped(i64 %x, i64 %m, i1 zeroext %cond) {
<<<<<<< HEAD
; CHECK-LABEL: xor_hoisted_not_i64_swapped:
; CHECK:       # %bb.0:
; CHECK-NEXT:    beqz a4, .LBB35_2
; CHECK-NEXT:  # %bb.1: # %mask
; CHECK-NEXT:    not a3, a3
; CHECK-NEXT:    not a2, a2
; CHECK-NEXT:    xor a0, a0, a2
; CHECK-NEXT:    xor a1, a1, a3
; CHECK-NEXT:  .LBB35_2: # %identity
; CHECK-NEXT:    ret
=======
; RV32I-LABEL: xor_hoisted_not_i64_swapped:
; RV32I:       # %bb.0:
; RV32I-NEXT:    beqz a4, .LBB35_2
; RV32I-NEXT:  # %bb.1: # %mask
; RV32I-NEXT:    not a3, a3
; RV32I-NEXT:    not a2, a2
; RV32I-NEXT:    xor a0, a0, a2
; RV32I-NEXT:    xor a1, a1, a3
; RV32I-NEXT:  .LBB35_2: # %identity
; RV32I-NEXT:    ret
;
; RV32ZBB-ZBKB-LABEL: xor_hoisted_not_i64_swapped:
; RV32ZBB-ZBKB:       # %bb.0:
; RV32ZBB-ZBKB-NEXT:    beqz a4, .LBB35_2
; RV32ZBB-ZBKB-NEXT:  # %bb.1: # %mask
; RV32ZBB-ZBKB-NEXT:    xnor a0, a2, a0
; RV32ZBB-ZBKB-NEXT:    xnor a1, a3, a1
; RV32ZBB-ZBKB-NEXT:  .LBB35_2: # %identity
; RV32ZBB-ZBKB-NEXT:    ret
>>>>>>> 5eee2751
  %a = xor i64 %m, -1
  br i1 %cond, label %mask, label %identity

mask:
  %masked = xor i64 %x, %a
  ret i64 %masked

identity:
  ret i64 %x
}<|MERGE_RESOLUTION|>--- conflicted
+++ resolved
@@ -440,16 +440,6 @@
 }
 
 define i32 @and_hoisted_not_i32(i32 %x, i32 %m, i1 zeroext %cond) {
-<<<<<<< HEAD
-; CHECK-LABEL: and_hoisted_not_i32:
-; CHECK:       # %bb.0:
-; CHECK-NEXT:    beqz a2, .LBB24_2
-; CHECK-NEXT:  # %bb.1: # %mask
-; CHECK-NEXT:    not a1, a1
-; CHECK-NEXT:    and a0, a1, a0
-; CHECK-NEXT:  .LBB24_2: # %identity
-; CHECK-NEXT:    ret
-=======
 ; RV32I-LABEL: and_hoisted_not_i32:
 ; RV32I:       # %bb.0:
 ; RV32I-NEXT:    beqz a2, .LBB24_2
@@ -466,7 +456,6 @@
 ; RV32ZBB-ZBKB-NEXT:    andn a0, a0, a1
 ; RV32ZBB-ZBKB-NEXT:  .LBB24_2: # %identity
 ; RV32ZBB-ZBKB-NEXT:    ret
->>>>>>> 5eee2751
   %a = xor i32 %m, -1
   br i1 %cond, label %mask, label %identity
 
@@ -479,16 +468,6 @@
 }
 
 define i32 @and_hoisted_not_i32_swapped(i32 %x, i32 %m, i1 zeroext %cond) {
-<<<<<<< HEAD
-; CHECK-LABEL: and_hoisted_not_i32_swapped:
-; CHECK:       # %bb.0:
-; CHECK-NEXT:    beqz a2, .LBB25_2
-; CHECK-NEXT:  # %bb.1: # %mask
-; CHECK-NEXT:    not a1, a1
-; CHECK-NEXT:    and a0, a0, a1
-; CHECK-NEXT:  .LBB25_2: # %identity
-; CHECK-NEXT:    ret
-=======
 ; RV32I-LABEL: and_hoisted_not_i32_swapped:
 ; RV32I:       # %bb.0:
 ; RV32I-NEXT:    beqz a2, .LBB25_2
@@ -505,7 +484,6 @@
 ; RV32ZBB-ZBKB-NEXT:    andn a0, a0, a1
 ; RV32ZBB-ZBKB-NEXT:  .LBB25_2: # %identity
 ; RV32ZBB-ZBKB-NEXT:    ret
->>>>>>> 5eee2751
   %a = xor i32 %m, -1
   br i1 %cond, label %mask, label %identity
 
@@ -518,18 +496,6 @@
 }
 
 define i64 @and_hoisted_not_i64(i64 %x, i64 %m, i1 zeroext %cond) {
-<<<<<<< HEAD
-; CHECK-LABEL: and_hoisted_not_i64:
-; CHECK:       # %bb.0:
-; CHECK-NEXT:    beqz a4, .LBB26_2
-; CHECK-NEXT:  # %bb.1: # %mask
-; CHECK-NEXT:    not a3, a3
-; CHECK-NEXT:    not a2, a2
-; CHECK-NEXT:    and a0, a2, a0
-; CHECK-NEXT:    and a1, a3, a1
-; CHECK-NEXT:  .LBB26_2: # %identity
-; CHECK-NEXT:    ret
-=======
 ; RV32I-LABEL: and_hoisted_not_i64:
 ; RV32I:       # %bb.0:
 ; RV32I-NEXT:    beqz a4, .LBB26_2
@@ -549,7 +515,6 @@
 ; RV32ZBB-ZBKB-NEXT:    andn a1, a1, a3
 ; RV32ZBB-ZBKB-NEXT:  .LBB26_2: # %identity
 ; RV32ZBB-ZBKB-NEXT:    ret
->>>>>>> 5eee2751
   %a = xor i64 %m, -1
   br i1 %cond, label %mask, label %identity
 
@@ -562,18 +527,6 @@
 }
 
 define i64 @and_hoisted_not_i64_swapped(i64 %x, i64 %m, i1 zeroext %cond) {
-<<<<<<< HEAD
-; CHECK-LABEL: and_hoisted_not_i64_swapped:
-; CHECK:       # %bb.0:
-; CHECK-NEXT:    beqz a4, .LBB27_2
-; CHECK-NEXT:  # %bb.1: # %mask
-; CHECK-NEXT:    not a3, a3
-; CHECK-NEXT:    not a2, a2
-; CHECK-NEXT:    and a0, a0, a2
-; CHECK-NEXT:    and a1, a1, a3
-; CHECK-NEXT:  .LBB27_2: # %identity
-; CHECK-NEXT:    ret
-=======
 ; RV32I-LABEL: and_hoisted_not_i64_swapped:
 ; RV32I:       # %bb.0:
 ; RV32I-NEXT:    beqz a4, .LBB27_2
@@ -593,7 +546,6 @@
 ; RV32ZBB-ZBKB-NEXT:    andn a1, a1, a3
 ; RV32ZBB-ZBKB-NEXT:  .LBB27_2: # %identity
 ; RV32ZBB-ZBKB-NEXT:    ret
->>>>>>> 5eee2751
   %a = xor i64 %m, -1
   br i1 %cond, label %mask, label %identity
 
@@ -606,16 +558,6 @@
 }
 
 define i32 @or_hoisted_not_i32(i32 %x, i32 %m, i1 zeroext %cond) {
-<<<<<<< HEAD
-; CHECK-LABEL: or_hoisted_not_i32:
-; CHECK:       # %bb.0:
-; CHECK-NEXT:    beqz a2, .LBB28_2
-; CHECK-NEXT:  # %bb.1: # %mask
-; CHECK-NEXT:    not a1, a1
-; CHECK-NEXT:    or a0, a1, a0
-; CHECK-NEXT:  .LBB28_2: # %identity
-; CHECK-NEXT:    ret
-=======
 ; RV32I-LABEL: or_hoisted_not_i32:
 ; RV32I:       # %bb.0:
 ; RV32I-NEXT:    beqz a2, .LBB28_2
@@ -632,7 +574,6 @@
 ; RV32ZBB-ZBKB-NEXT:    orn a0, a0, a1
 ; RV32ZBB-ZBKB-NEXT:  .LBB28_2: # %identity
 ; RV32ZBB-ZBKB-NEXT:    ret
->>>>>>> 5eee2751
   %a = xor i32 %m, -1
   br i1 %cond, label %mask, label %identity
 
@@ -645,16 +586,6 @@
 }
 
 define i32 @or_hoisted_not_i32_swapped(i32 %x, i32 %m, i1 zeroext %cond) {
-<<<<<<< HEAD
-; CHECK-LABEL: or_hoisted_not_i32_swapped:
-; CHECK:       # %bb.0:
-; CHECK-NEXT:    beqz a2, .LBB29_2
-; CHECK-NEXT:  # %bb.1: # %mask
-; CHECK-NEXT:    not a1, a1
-; CHECK-NEXT:    or a0, a0, a1
-; CHECK-NEXT:  .LBB29_2: # %identity
-; CHECK-NEXT:    ret
-=======
 ; RV32I-LABEL: or_hoisted_not_i32_swapped:
 ; RV32I:       # %bb.0:
 ; RV32I-NEXT:    beqz a2, .LBB29_2
@@ -671,7 +602,6 @@
 ; RV32ZBB-ZBKB-NEXT:    orn a0, a0, a1
 ; RV32ZBB-ZBKB-NEXT:  .LBB29_2: # %identity
 ; RV32ZBB-ZBKB-NEXT:    ret
->>>>>>> 5eee2751
   %a = xor i32 %m, -1
   br i1 %cond, label %mask, label %identity
 
@@ -684,18 +614,6 @@
 }
 
 define i64 @or_hoisted_not_i64(i64 %x, i64 %m, i1 zeroext %cond) {
-<<<<<<< HEAD
-; CHECK-LABEL: or_hoisted_not_i64:
-; CHECK:       # %bb.0:
-; CHECK-NEXT:    beqz a4, .LBB30_2
-; CHECK-NEXT:  # %bb.1: # %mask
-; CHECK-NEXT:    not a3, a3
-; CHECK-NEXT:    not a2, a2
-; CHECK-NEXT:    or a0, a2, a0
-; CHECK-NEXT:    or a1, a3, a1
-; CHECK-NEXT:  .LBB30_2: # %identity
-; CHECK-NEXT:    ret
-=======
 ; RV32I-LABEL: or_hoisted_not_i64:
 ; RV32I:       # %bb.0:
 ; RV32I-NEXT:    beqz a4, .LBB30_2
@@ -715,7 +633,6 @@
 ; RV32ZBB-ZBKB-NEXT:    orn a1, a1, a3
 ; RV32ZBB-ZBKB-NEXT:  .LBB30_2: # %identity
 ; RV32ZBB-ZBKB-NEXT:    ret
->>>>>>> 5eee2751
   %a = xor i64 %m, -1
   br i1 %cond, label %mask, label %identity
 
@@ -728,18 +645,6 @@
 }
 
 define i64 @or_hoisted_not_i64_swapped(i64 %x, i64 %m, i1 zeroext %cond) {
-<<<<<<< HEAD
-; CHECK-LABEL: or_hoisted_not_i64_swapped:
-; CHECK:       # %bb.0:
-; CHECK-NEXT:    beqz a4, .LBB31_2
-; CHECK-NEXT:  # %bb.1: # %mask
-; CHECK-NEXT:    not a3, a3
-; CHECK-NEXT:    not a2, a2
-; CHECK-NEXT:    or a0, a0, a2
-; CHECK-NEXT:    or a1, a1, a3
-; CHECK-NEXT:  .LBB31_2: # %identity
-; CHECK-NEXT:    ret
-=======
 ; RV32I-LABEL: or_hoisted_not_i64_swapped:
 ; RV32I:       # %bb.0:
 ; RV32I-NEXT:    beqz a4, .LBB31_2
@@ -759,7 +664,6 @@
 ; RV32ZBB-ZBKB-NEXT:    orn a1, a1, a3
 ; RV32ZBB-ZBKB-NEXT:  .LBB31_2: # %identity
 ; RV32ZBB-ZBKB-NEXT:    ret
->>>>>>> 5eee2751
   %a = xor i64 %m, -1
   br i1 %cond, label %mask, label %identity
 
@@ -772,16 +676,6 @@
 }
 
 define i32 @xor_hoisted_not_i32(i32 %x, i32 %m, i1 zeroext %cond) {
-<<<<<<< HEAD
-; CHECK-LABEL: xor_hoisted_not_i32:
-; CHECK:       # %bb.0:
-; CHECK-NEXT:    beqz a2, .LBB32_2
-; CHECK-NEXT:  # %bb.1: # %mask
-; CHECK-NEXT:    not a1, a1
-; CHECK-NEXT:    xor a0, a1, a0
-; CHECK-NEXT:  .LBB32_2: # %identity
-; CHECK-NEXT:    ret
-=======
 ; RV32I-LABEL: xor_hoisted_not_i32:
 ; RV32I:       # %bb.0:
 ; RV32I-NEXT:    beqz a2, .LBB32_2
@@ -798,7 +692,6 @@
 ; RV32ZBB-ZBKB-NEXT:    xnor a0, a1, a0
 ; RV32ZBB-ZBKB-NEXT:  .LBB32_2: # %identity
 ; RV32ZBB-ZBKB-NEXT:    ret
->>>>>>> 5eee2751
   %a = xor i32 %m, -1
   br i1 %cond, label %mask, label %identity
 
@@ -811,16 +704,6 @@
 }
 
 define i32 @xor_hoisted_not_i32_swapped(i32 %x, i32 %m, i1 zeroext %cond) {
-<<<<<<< HEAD
-; CHECK-LABEL: xor_hoisted_not_i32_swapped:
-; CHECK:       # %bb.0:
-; CHECK-NEXT:    beqz a2, .LBB33_2
-; CHECK-NEXT:  # %bb.1: # %mask
-; CHECK-NEXT:    not a1, a1
-; CHECK-NEXT:    xor a0, a0, a1
-; CHECK-NEXT:  .LBB33_2: # %identity
-; CHECK-NEXT:    ret
-=======
 ; RV32I-LABEL: xor_hoisted_not_i32_swapped:
 ; RV32I:       # %bb.0:
 ; RV32I-NEXT:    beqz a2, .LBB33_2
@@ -837,7 +720,6 @@
 ; RV32ZBB-ZBKB-NEXT:    xnor a0, a1, a0
 ; RV32ZBB-ZBKB-NEXT:  .LBB33_2: # %identity
 ; RV32ZBB-ZBKB-NEXT:    ret
->>>>>>> 5eee2751
   %a = xor i32 %m, -1
   br i1 %cond, label %mask, label %identity
 
@@ -850,18 +732,6 @@
 }
 
 define i64 @xor_hoisted_not_i64(i64 %x, i64 %m, i1 zeroext %cond) {
-<<<<<<< HEAD
-; CHECK-LABEL: xor_hoisted_not_i64:
-; CHECK:       # %bb.0:
-; CHECK-NEXT:    beqz a4, .LBB34_2
-; CHECK-NEXT:  # %bb.1: # %mask
-; CHECK-NEXT:    not a3, a3
-; CHECK-NEXT:    not a2, a2
-; CHECK-NEXT:    xor a0, a2, a0
-; CHECK-NEXT:    xor a1, a3, a1
-; CHECK-NEXT:  .LBB34_2: # %identity
-; CHECK-NEXT:    ret
-=======
 ; RV32I-LABEL: xor_hoisted_not_i64:
 ; RV32I:       # %bb.0:
 ; RV32I-NEXT:    beqz a4, .LBB34_2
@@ -881,7 +751,6 @@
 ; RV32ZBB-ZBKB-NEXT:    xnor a1, a3, a1
 ; RV32ZBB-ZBKB-NEXT:  .LBB34_2: # %identity
 ; RV32ZBB-ZBKB-NEXT:    ret
->>>>>>> 5eee2751
   %a = xor i64 %m, -1
   br i1 %cond, label %mask, label %identity
 
@@ -894,18 +763,6 @@
 }
 
 define i64 @xor_hoisted_not_i64_swapped(i64 %x, i64 %m, i1 zeroext %cond) {
-<<<<<<< HEAD
-; CHECK-LABEL: xor_hoisted_not_i64_swapped:
-; CHECK:       # %bb.0:
-; CHECK-NEXT:    beqz a4, .LBB35_2
-; CHECK-NEXT:  # %bb.1: # %mask
-; CHECK-NEXT:    not a3, a3
-; CHECK-NEXT:    not a2, a2
-; CHECK-NEXT:    xor a0, a0, a2
-; CHECK-NEXT:    xor a1, a1, a3
-; CHECK-NEXT:  .LBB35_2: # %identity
-; CHECK-NEXT:    ret
-=======
 ; RV32I-LABEL: xor_hoisted_not_i64_swapped:
 ; RV32I:       # %bb.0:
 ; RV32I-NEXT:    beqz a4, .LBB35_2
@@ -925,7 +782,6 @@
 ; RV32ZBB-ZBKB-NEXT:    xnor a1, a3, a1
 ; RV32ZBB-ZBKB-NEXT:  .LBB35_2: # %identity
 ; RV32ZBB-ZBKB-NEXT:    ret
->>>>>>> 5eee2751
   %a = xor i64 %m, -1
   br i1 %cond, label %mask, label %identity
 
