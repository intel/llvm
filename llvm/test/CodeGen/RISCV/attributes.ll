;; Generate ELF attributes from llc.

; RUN: llc -mtriple=riscv32 %s -o - | FileCheck %s
; RUN: llc -mtriple=riscv32 -mattr=+m %s -o - | FileCheck --check-prefixes=CHECK,RV32M %s
; RUN: llc -mtriple=riscv32 -mattr=+zmmul %s -o - | FileCheck --check-prefixes=CHECK,RV32ZMMUL %s
; RUN: llc -mtriple=riscv32 -mattr=+m,+zmmul %s -o - | FileCheck --check-prefixes=CHECK,RV32MZMMUL %s
; RUN: llc -mtriple=riscv32 -mattr=+a %s -o - | FileCheck --check-prefixes=CHECK,RV32A %s
; RUN: llc -mtriple=riscv32 -mattr=+b %s -o - | FileCheck --check-prefixes=CHECK,RV32B %s
; RUN: llc -mtriple=riscv32 -mattr=+zba,+zbb,+zbs %s -o - | FileCheck --check-prefixes=CHECK,RV32COMBINEINTOB %s
; RUN: llc -mtriple=riscv32 -mattr=+f %s -o - | FileCheck --check-prefixes=CHECK,RV32F %s
; RUN: llc -mtriple=riscv32 -mattr=+d %s -o - | FileCheck --check-prefixes=CHECK,RV32D %s
; RUN: llc -mtriple=riscv32 -mattr=+c %s -o - | FileCheck --check-prefixes=CHECK,RV32C %s
; RUN: llc -mtriple=riscv32 -mattr=+c,+f %s -o - | FileCheck --check-prefixes=CHECK,RV32CF %s
; RUN: llc -mtriple=riscv32 -mattr=+c,+d %s -o - | FileCheck --check-prefixes=CHECK,RV32CD %s
; RUN: llc -mtriple=riscv32 -mattr=+zihintpause %s -o - | FileCheck --check-prefixes=CHECK,RV32ZIHINTPAUSE %s
; RUN: llc -mtriple=riscv32 -mattr=+zihintntl %s -o - | FileCheck --check-prefixes=CHECK,RV32ZIHINTNTL %s
; RUN: llc -mtriple=riscv32 -mattr=+zfhmin %s -o - | FileCheck --check-prefixes=CHECK,RV32ZFHMIN %s
; RUN: llc -mtriple=riscv32 -mattr=+zfh %s -o - | FileCheck --check-prefixes=CHECK,RV32ZFH %s
; RUN: llc -mtriple=riscv32 -mattr=+zba %s -o - | FileCheck --check-prefixes=CHECK,RV32ZBA %s
; RUN: llc -mtriple=riscv32 -mattr=+zbb %s -o - | FileCheck --check-prefixes=CHECK,RV32ZBB %s
; RUN: llc -mtriple=riscv32 -mattr=+zbc %s -o - | FileCheck --check-prefixes=CHECK,RV32ZBC %s
; RUN: llc -mtriple=riscv32 -mattr=+zbs %s -o - | FileCheck --check-prefixes=CHECK,RV32ZBS %s
; RUN: llc -mtriple=riscv32 -mattr=+v %s -o - | FileCheck --check-prefixes=CHECK,RV32V %s
; RUN: llc -mtriple=riscv32 -mattr=+h %s -o - | FileCheck --check-prefixes=CHECK,RV32H %s
; RUN: llc -mtriple=riscv32 -mattr=+zbb,+zfh,+v,+f %s -o - | FileCheck --check-prefixes=CHECK,RV32COMBINED %s
; RUN: llc -mtriple=riscv32 -mattr=+zbkb %s -o - | FileCheck --check-prefixes=CHECK,RV32ZBKB %s
; RUN: llc -mtriple=riscv32 -mattr=+zbkc %s -o - | FileCheck --check-prefixes=CHECK,RV32ZBKC %s
; RUN: llc -mtriple=riscv32 -mattr=+zbkx %s -o - | FileCheck --check-prefixes=CHECK,RV32ZBKX %s
; RUN: llc -mtriple=riscv32 -mattr=+zknd %s -o - | FileCheck --check-prefixes=CHECK,RV32ZKND %s
; RUN: llc -mtriple=riscv32 -mattr=+zkne %s -o - | FileCheck --check-prefixes=CHECK,RV32ZKNE %s
; RUN: llc -mtriple=riscv32 -mattr=+zknh %s -o - | FileCheck --check-prefixes=CHECK,RV32ZKNH %s
; RUN: llc -mtriple=riscv32 -mattr=+zksed %s -o - | FileCheck --check-prefixes=CHECK,RV32ZKSED %s
; RUN: llc -mtriple=riscv32 -mattr=+zksh %s -o - | FileCheck --check-prefixes=CHECK,RV32ZKSH %s
; RUN: llc -mtriple=riscv32 -mattr=+zkr %s -o - | FileCheck --check-prefixes=CHECK,RV32ZKR %s
; RUN: llc -mtriple=riscv32 -mattr=+zkn %s -o - | FileCheck --check-prefixes=CHECK,RV32ZKN %s
; RUN: llc -mtriple=riscv32 -mattr=+zks %s -o - | FileCheck --check-prefixes=CHECK,RV32ZKS %s
; RUN: llc -mtriple=riscv32 -mattr=+zkt %s -o - | FileCheck --check-prefixes=CHECK,RV32ZKT %s
; RUN: llc -mtriple=riscv32 -mattr=+zk %s -o - | FileCheck --check-prefixes=CHECK,RV32ZK %s
; RUN: llc -mtriple=riscv32 -mattr=+zkn,+zkr,+zkt %s -o - | FileCheck --check-prefixes=CHECK,RV32COMBINEINTOZK %s
; RUN: llc -mtriple=riscv32 -mattr=+zbkb,+zbkc,+zbkx,+zkne,+zknd,+zknh %s -o - | FileCheck --check-prefixes=CHECK,RV32COMBINEINTOZKN %s
; RUN: llc -mtriple=riscv32 -mattr=+zbkb,+zbkc,+zbkx,+zksed,+zksh %s -o - | FileCheck --check-prefixes=CHECK,RV32COMBINEINTOZKS %s
; RUN: llc -mtriple=riscv32 -mattr=+zicbom %s -o - | FileCheck --check-prefixes=CHECK,RV32ZICBOM %s
; RUN: llc -mtriple=riscv32 -mattr=+zicboz %s -o - | FileCheck --check-prefixes=CHECK,RV32ZICBOZ %s
; RUN: llc -mtriple=riscv32 -mattr=+zicbop %s -o - | FileCheck --check-prefixes=CHECK,RV32ZICBOP %s
; RUN: llc -mtriple=riscv32 -mattr=+sha %s -o - | FileCheck --check-prefixes=CHECK,RV32SHA %s
; RUN: llc -mtriple=riscv32 -mattr=+shcounterenw %s -o - | FileCheck --check-prefixes=CHECK,RV32SHCOUNTERENW %s
; RUN: llc -mtriple=riscv32 -mattr=+shgatpa %s -o - | FileCheck --check-prefixes=CHECK,RV32SHGATPA %s
; RUN: llc -mtriple=riscv32 -mattr=+shvsatpa %s -o - | FileCheck --check-prefixes=CHECK,RV32SHVSATPA %s
; RUN: llc -mtriple=riscv32 -mattr=+ssccfg %s -o - | FileCheck --check-prefixes=CHECK,RV32SSCCFG %s
; RUN: llc -mtriple=riscv32 -mattr=+ssccptr %s -o - | FileCheck --check-prefixes=CHECK,RV32SSCCPTR %s
; RUN: llc -mtriple=riscv32 -mattr=+sscofpmf %s -o - | FileCheck --check-prefixes=CHECK,RV32SSCOFPMF %s
; RUN: llc -mtriple=riscv32 -mattr=+sscounterenw %s -o - | FileCheck --check-prefixes=CHECK,RV32SSCOUNTERENW %s
; RUN: llc -mtriple=riscv32 -mattr=+smstateen %s -o - | FileCheck --check-prefixes=CHECK,RV32SMSTATEEN %s
; RUN: llc -mtriple=riscv32 -mattr=+ssstateen %s -o - | FileCheck --check-prefixes=CHECK,RV32SSSTATEEN %s
; RUN: llc -mtriple=riscv32 -mattr=+ssstrict %s -o - | FileCheck --check-prefixes=CHECK,RV32SSSTRICT %s
; RUN: llc -mtriple=riscv32 -mattr=+sstc %s -o - | FileCheck --check-prefixes=CHECK,RV32SSTC %s
; RUN: llc -mtriple=riscv32 -mattr=+shtvala %s -o - | FileCheck --check-prefixes=CHECK,RV32SHTVALA %s
; RUN: llc -mtriple=riscv32 -mattr=+shvstvala %s -o - | FileCheck --check-prefixes=CHECK,RV32SHVSTVALA %s
; RUN: llc -mtriple=riscv32 -mattr=+shvstvecd %s -o - | FileCheck --check-prefixes=CHECK,RV32SHVSTVECD %s
; RUN: llc -mtriple=riscv32 -mattr=+sstvala %s -o - | FileCheck --check-prefixes=CHECK,RV32SSTVALA %s
; RUN: llc -mtriple=riscv32 -mattr=+sstvecd %s -o - | FileCheck --check-prefixes=CHECK,RV32SSTVECD %s
; RUN: llc -mtriple=riscv32 -mattr=+ssu64xl %s -o - | FileCheck --check-prefixes=CHECK,RV32SSU64XL %s
; RUN: llc -mtriple=riscv32 -mattr=+svade %s -o - | FileCheck --check-prefixes=CHECK,RV32SVADE %s
; RUN: llc -mtriple=riscv32 -mattr=+svadu %s -o - | FileCheck --check-prefixes=CHECK,RV32SVADU %s
; RUN: llc -mtriple=riscv32 -mattr=+svbare %s -o - | FileCheck --check-prefixes=CHECK,RV32SVBARE %s
; RUN: llc -mtriple=riscv32 -mattr=+svnapot %s -o - | FileCheck --check-prefixes=CHECK,RV32SVNAPOT %s
; RUN: llc -mtriple=riscv32 -mattr=+svpbmt %s -o - | FileCheck --check-prefixes=CHECK,RV32SVPBMT %s
; RUN: llc -mtriple=riscv32 -mattr=+experimental-svukte %s -o - | FileCheck --check-prefixes=CHECK,RV32SVUKTE %s
; RUN: llc -mtriple=riscv32 -mattr=+svvptc %s -o - | FileCheck --check-prefixes=CHECK,RV32SVVPTC %s
; RUN: llc -mtriple=riscv32 -mattr=+svinval %s -o - | FileCheck --check-prefixes=CHECK,RV32SVINVAL %s
; RUN: llc -mtriple=riscv32 -mattr=+xcvalu %s -o - | FileCheck --check-prefix=RV32XCVALU %s
; RUN: llc -mtriple=riscv32 -mattr=+xcvbitmanip %s -o - | FileCheck --check-prefix=RV32XCVBITMANIP %s
; RUN: llc -mtriple=riscv32 -mattr=+xcvelw %s -o - | FileCheck --check-prefix=RV32XCVELW %s
; RUN: llc -mtriple=riscv32 -mattr=+xcvmac %s -o - | FileCheck --check-prefix=RV32XCVMAC %s
; RUN: llc -mtriple=riscv32 -mattr=+xcvmem %s -o - | FileCheck --check-prefix=RV32XCVMEM %s
; RUN: llc -mtriple=riscv32 -mattr=+xcvsimd %s -o - | FileCheck --check-prefix=RV32XCVSIMD %s
; RUN: llc -mtriple=riscv32 -mattr=+xcvbi %s -o - | FileCheck --check-prefix=RV32XCVBI %s
; RUN: llc -mtriple=riscv32 -mattr=+xsfvfwmaccqqq %s -o - | FileCheck --check-prefix=RV32XSFVFWMACCQQQ %s
; RUN: llc -mtriple=riscv32 -mattr=+xtheadcmo %s -o - | FileCheck --check-prefix=RV32XTHEADCMO %s
; RUN: llc -mtriple=riscv32 -mattr=+xtheadcondmov %s -o - | FileCheck --check-prefix=RV32XTHEADCONDMOV %s
; RUN: llc -mtriple=riscv32 -mattr=+xtheadfmemidx %s -o - | FileCheck --check-prefix=RV32XTHEADFMEMIDX %s
; RUN: llc -mtriple=riscv32 -mattr=+xtheadmac %s -o - | FileCheck --check-prefixes=CHECK,RV32XTHEADMAC %s
; RUN: llc -mtriple=riscv32 -mattr=+xtheadmemidx %s -o - | FileCheck --check-prefix=RV32XTHEADMEMIDX %s
; RUN: llc -mtriple=riscv32 -mattr=+xtheadmempair %s -o - | FileCheck --check-prefix=RV32XTHEADMEMPAIR %s
; RUN: llc -mtriple=riscv32 -mattr=+xtheadsync %s -o - | FileCheck --check-prefix=RV32XTHEADSYNC %s
; RUN: llc -mtriple=riscv32 -mattr=+xwchc %s -o - | FileCheck --check-prefix=RV32XWCHC %s
; RUN: llc -mtriple=riscv32 -mattr=+experimental-xqccmp %s -o - | FileCheck --check-prefix=RV32XQCCMP %s
; RUN: llc -mtriple=riscv32 -mattr=+experimental-xqcia %s -o - | FileCheck --check-prefix=RV32XQCIA %s
; RUN: llc -mtriple=riscv32 -mattr=+experimental-xqciac %s -o - | FileCheck --check-prefix=RV32XQCIAC %s
; RUN: llc -mtriple=riscv32 -mattr=+experimental-xqcibi %s -o - | FileCheck --check-prefix=RV32XQCIBI %s
; RUN: llc -mtriple=riscv32 -mattr=+experimental-xqcibm %s -o - | FileCheck --check-prefix=RV32XQCIBM %s
; RUN: llc -mtriple=riscv32 -mattr=+experimental-xqcicli %s -o - | FileCheck --check-prefix=RV32XQCICLI %s
; RUN: llc -mtriple=riscv32 -mattr=+experimental-xqcicm %s -o - | FileCheck --check-prefix=RV32XQCICM %s
; RUN: llc -mtriple=riscv32 -mattr=+experimental-xqcics %s -o - | FileCheck --check-prefix=RV32XQCICS %s
; RUN: llc -mtriple=riscv32 -mattr=+experimental-xqcicsr %s -o - | FileCheck --check-prefix=RV32XQCICSR %s
; RUN: llc -mtriple=riscv32 -mattr=+experimental-xqciint %s -o - | FileCheck --check-prefix=RV32XQCIINT %s
<<<<<<< HEAD
=======
; RUN: llc -mtriple=riscv32 -mattr=+experimental-xqciio %s -o - | FileCheck --check-prefix=RV32XQCIIO %s
; RUN: llc -mtriple=riscv32 -mattr=+experimental-xqcilb %s -o - | FileCheck --check-prefix=RV32XQCILB %s
>>>>>>> 5eee2751
; RUN: llc -mtriple=riscv32 -mattr=+experimental-xqcili %s -o - | FileCheck --check-prefix=RV32XQCILI %s
; RUN: llc -mtriple=riscv32 -mattr=+experimental-xqcilia %s -o - | FileCheck --check-prefix=RV32XQCILIA %s
; RUN: llc -mtriple=riscv32 -mattr=+experimental-xqcilo %s -o - | FileCheck --check-prefix=RV32XQCILO %s
; RUN: llc -mtriple=riscv32 -mattr=+experimental-xqcilsm %s -o - | FileCheck --check-prefix=RV32XQCILSM %s
; RUN: llc -mtriple=riscv32 -mattr=+experimental-xqcisim %s -o - | FileCheck --check-prefix=RV32XQCISIM %s
<<<<<<< HEAD
=======
; RUN: llc -mtriple=riscv32 -mattr=+experimental-xqcisync %s -o - | FileCheck --check-prefix=RV32XQCISYNC %s
>>>>>>> 5eee2751
; RUN: llc -mtriple=riscv32 -mattr=+experimental-xqcisls %s -o - | FileCheck --check-prefix=RV32XQCISLS %s
; RUN: llc -mtriple=riscv32 -mattr=+zaamo %s -o - | FileCheck --check-prefix=RV32ZAAMO %s
; RUN: llc -mtriple=riscv32 -mattr=+zalrsc %s -o - | FileCheck --check-prefix=RV32ZALRSC %s
; RUN: llc -mtriple=riscv32 -mattr=+zca %s -o - | FileCheck --check-prefixes=CHECK,RV32ZCA %s
; RUN: llc -mtriple=riscv32 -mattr=+zcb %s -o - | FileCheck --check-prefixes=CHECK,RV32ZCB %s
; RUN: llc -mtriple=riscv32 -mattr=+zcd %s -o - | FileCheck --check-prefixes=CHECK,RV32ZCD %s
; RUN: llc -mtriple=riscv32 -mattr=+zcf %s -o - | FileCheck --check-prefixes=CHECK,RV32ZCF %s
; RUN: llc -mtriple=riscv32 -mattr=+zcmp %s -o - | FileCheck --check-prefixes=CHECK,RV32ZCMP %s
; RUN: llc -mtriple=riscv32 -mattr=+zcmt %s -o - | FileCheck --check-prefixes=CHECK,RV32ZCMT %s
; RUN: llc -mtriple=riscv32 -mattr=+zicsr %s -o - | FileCheck --check-prefixes=CHECK,RV32ZICSR %s
; RUN: llc -mtriple=riscv32 -mattr=+zifencei %s -o - | FileCheck --check-prefixes=CHECK,RV32ZIFENCEI %s
; RUN: llc -mtriple=riscv32 -mattr=+zicntr %s -o - | FileCheck --check-prefixes=CHECK,RV32ZICNTR %s
; RUN: llc -mtriple=riscv32 -mattr=+zihpm %s -o - | FileCheck --check-prefixes=CHECK,RV32ZIHPM %s
; RUN: llc -mtriple=riscv32 -mattr=+zfa %s -o - | FileCheck --check-prefixes=CHECK,RV32ZFA %s
; RUN: llc -mtriple=riscv32 -mattr=+zve32x -mattr=+zvbb %s -o - | FileCheck --check-prefix=RV32ZVBB %s
; RUN: llc -mtriple=riscv32 -mattr=+zve64x -mattr=+zvbc %s -o - | FileCheck --check-prefix=RV32ZVBC %s
; RUN: llc -mtriple=riscv32 -mattr=+zve32x -mattr=+zvkb %s -o - | FileCheck --check-prefix=RV32ZVKB %s
; RUN: llc -mtriple=riscv32 -mattr=+zve32x -mattr=+zvkg %s -o - | FileCheck --check-prefix=RV32ZVKG %s
; RUN: llc -mtriple=riscv32 -mattr=+zve64x -mattr=+zvkn %s -o - | FileCheck --check-prefix=RV32ZVKN %s
; RUN: llc -mtriple=riscv32 -mattr=+zve64x -mattr=+zvknc %s -o - | FileCheck --check-prefix=RV32ZVKNC %s
; RUN: llc -mtriple=riscv32 -mattr=+zve32x -mattr=+zvkned %s -o - | FileCheck --check-prefix=RV32ZVKNED %s
; RUN: llc -mtriple=riscv32 -mattr=+zve64x -mattr=+zvkng %s -o - | FileCheck --check-prefix=RV32ZVKNG %s
; RUN: llc -mtriple=riscv32 -mattr=+zve32x -mattr=+zvknha %s -o - | FileCheck --check-prefix=RV32ZVKNHA %s
; RUN: llc -mtriple=riscv32 -mattr=+zve64x -mattr=+zvknhb %s -o - | FileCheck --check-prefix=RV32ZVKNHB %s
; RUN: llc -mtriple=riscv32 -mattr=+zve64x -mattr=+zvks %s -o - | FileCheck --check-prefix=RV32ZVKS %s
; RUN: llc -mtriple=riscv32 -mattr=+zve64x -mattr=+zvksc %s -o - | FileCheck --check-prefix=RV32ZVKSC %s
; RUN: llc -mtriple=riscv32 -mattr=+zve32x -mattr=+zvksed %s -o - | FileCheck --check-prefix=RV32ZVKSED %s
; RUN: llc -mtriple=riscv32 -mattr=+zve64x -mattr=+zvksg %s -o - | FileCheck --check-prefix=RV32ZVKSG %s
; RUN: llc -mtriple=riscv32 -mattr=+zve32x -mattr=+zvksh %s -o - | FileCheck --check-prefix=RV32ZVKSH %s
; RUN: llc -mtriple=riscv32 -mattr=+zve32x -mattr=+zvkt %s -o - | FileCheck --check-prefix=RV32ZVKT %s
; RUN: llc -mtriple=riscv32 -mattr=+zve32x -mattr=+experimental-zvqdotq %s -o - | FileCheck --check-prefix=RV32ZVQDOTQ %s
; RUN: llc -mtriple=riscv32 -mattr=+zvfh %s -o - | FileCheck --check-prefix=RV32ZVFH %s
; RUN: llc -mtriple=riscv32 -mattr=+zicond %s -o - | FileCheck --check-prefix=RV32ZICOND %s
; RUN: llc -mtriple=riscv32 -mattr=+zilsd %s -o - | FileCheck --check-prefix=RV32ZILSD %s
; RUN: llc -mtriple=riscv32 -mattr=+zimop %s -o - | FileCheck --check-prefix=RV32ZIMOP %s
; RUN: llc -mtriple=riscv32 -mattr=+zclsd %s -o - | FileCheck --check-prefix=RV32ZCLSD %s
; RUN: llc -mtriple=riscv32 -mattr=+zcmop %s -o - | FileCheck --check-prefix=RV32ZCMOP %s
; RUN: llc -mtriple=riscv32 -mattr=+smaia %s -o - | FileCheck --check-prefixes=CHECK,RV32SMAIA %s
; RUN: llc -mtriple=riscv32 -mattr=+ssaia %s -o - | FileCheck --check-prefixes=CHECK,RV32SSAIA %s
; RUN: llc -mtriple=riscv32 -mattr=+smcsrind %s -o - | FileCheck --check-prefixes=CHECK,RV32SMCSRIND %s
; RUN: llc -mtriple=riscv32 -mattr=+sscsrind %s -o - | FileCheck --check-prefixes=CHECK,RV32SSCSRIND %s
; RUN: llc -mtriple=riscv32 -mattr=+smdbltrp %s -o - | FileCheck --check-prefixes=CHECK,RV32SMDBLTRP %s
; RUN: llc -mtriple=riscv32 -mattr=+ssdbltrp %s -o - | FileCheck --check-prefixes=CHECK,RV32SSDBLTRP %s
; RUN: llc -mtriple=riscv32 -mattr=+ssqosid %s -o - | FileCheck --check-prefix=RV32SSQOSID %s
; RUN: llc -mtriple=riscv32 -mattr=+smcdeleg %s -o - | FileCheck --check-prefixes=CHECK,RV32SMCDELEG %s
; RUN: llc -mtriple=riscv32 -mattr=+smepmp %s -o - | FileCheck --check-prefixes=CHECK,RV32SMEPMP %s
; RUN: llc -mtriple=riscv32 -mattr=+smrnmi %s -o - | FileCheck --check-prefixes=CHECK,RV32SMRNMI %s
; RUN: llc -mtriple=riscv32 -mattr=+zfbfmin %s -o - | FileCheck --check-prefixes=CHECK,RV32ZFBFMIN %s
; RUN: llc -mtriple=riscv32 -mattr=+zvfbfmin %s -o - | FileCheck --check-prefixes=CHECK,RV32ZVFBFMIN %s
; RUN: llc -mtriple=riscv32 -mattr=+zvfbfwma %s -o - | FileCheck --check-prefixes=CHECK,RV32ZVFBFWMA %s
; RUN: llc -mtriple=riscv32 -mattr=+zacas %s -o - | FileCheck --check-prefix=RV32ZACAS %s
; RUN: llc -mtriple=riscv32 -mattr=+experimental-zalasr %s -o - | FileCheck --check-prefix=RV32ZALASR %s
; RUN: llc -mtriple=riscv32 -mattr=+zama16b %s -o - | FileCheck --check-prefixes=CHECK,RV32ZAMA16B %s
; RUN: llc -mtriple=riscv32 -mattr=+experimental-zicfilp %s -o - | FileCheck --check-prefix=RV32ZICFILP %s
; RUN: llc -mtriple=riscv32 -mattr=+zabha %s -o - | FileCheck --check-prefix=RV32ZABHA %s
; RUN: llc -mtriple=riscv32 -mattr=+zve32x -mattr=+experimental-zvbc32e  %s -o - | FileCheck --check-prefix=RV32ZVBC32E %s
; RUN: llc -mtriple=riscv32 -mattr=+zve32x -mattr=+experimental-zvkgs  %s -o - | FileCheck --check-prefix=RV32ZVKGS %s
; RUN: llc -mtriple=riscv32 -mattr=+ssnpm  %s -o - | FileCheck --check-prefix=RV32SSNPM %s
; RUN: llc -mtriple=riscv32 -mattr=+smnpm  %s -o - | FileCheck --check-prefix=RV32SMNPM %s
; RUN: llc -mtriple=riscv32 -mattr=+smmpm %s -o - | FileCheck --check-prefix=RV32SMMPM %s
; RUN: llc -mtriple=riscv32 -mattr=+sspm %s -o - | FileCheck --check-prefix=RV32SSPM %s
; RUN: llc -mtriple=riscv32 -mattr=+supm %s -o - | FileCheck --check-prefix=RV32SUPM %s
; RUN: llc -mtriple=riscv32 -mattr=+experimental-smctr  %s -o - | FileCheck --check-prefix=RV32SMCTR %s
; RUN: llc -mtriple=riscv32 -mattr=+experimental-ssctr  %s -o - | FileCheck --check-prefix=RV32SSCTR %s

; RUN: llc -mtriple=riscv64 %s -o - | FileCheck %s
; RUN: llc -mtriple=riscv64 -mattr=+m %s -o - | FileCheck --check-prefixes=CHECK,RV64M %s
; RUN: llc -mtriple=riscv64 -mattr=+zmmul %s -o - | FileCheck --check-prefixes=CHECK,RV64ZMMUL %s
; RUN: llc -mtriple=riscv64 -mattr=+m,+zmmul %s -o - | FileCheck --check-prefixes=CHECK,RV64MZMMUL %s
; RUN: llc -mtriple=riscv64 -mattr=+a,no-trailing-seq-cst-fence --riscv-abi-attributes %s -o - | FileCheck --check-prefixes=CHECK,RV64A,A6C %s
; RUN: llc -mtriple=riscv64 -mattr=+a --riscv-abi-attributes %s -o - | FileCheck --check-prefixes=CHECK,RV64A,A6S %s
; RUN: llc -mtriple=riscv64 -mattr=+a,experimental-zalasr --riscv-abi-attributes %s -o - | FileCheck --check-prefixes=CHECK,RV64ZALASRA,A7 %s
; RUN: llc -mtriple=riscv64 -mattr=+b %s -o - | FileCheck --check-prefixes=CHECK,RV64B %s
; RUN: llc -mtriple=riscv64 -mattr=+zba,+zbb,+zbs %s -o - | FileCheck --check-prefixes=CHECK,RV64COMBINEINTOB %s
; RUN: llc -mtriple=riscv64 -mattr=+f %s -o - | FileCheck --check-prefixes=CHECK,RV64F %s
; RUN: llc -mtriple=riscv64 -mattr=+d %s -o - | FileCheck --check-prefixes=CHECK,RV64D %s
; RUN: llc -mtriple=riscv64 -mattr=+c %s -o - | FileCheck --check-prefixes=CHECK,RV64C %s
; RUN: llc -mtriple=riscv64 -mattr=+c,+f %s -o - | FileCheck --check-prefixes=CHECK,RV64CF %s
; RUN: llc -mtriple=riscv64 -mattr=+c,+d %s -o - | FileCheck --check-prefixes=CHECK,RV64CD %s
; RUN: llc -mtriple=riscv64 -mattr=+zihintpause %s -o - | FileCheck --check-prefixes=CHECK,RV64ZIHINTPAUSE %s
; RUN: llc -mtriple=riscv64 -mattr=+zihintntl %s -o - | FileCheck --check-prefixes=CHECK,RV64ZIHINTNTL %s
; RUN: llc -mtriple=riscv64 -mattr=+zfhmin %s -o - | FileCheck --check-prefixes=CHECK,RV64ZFHMIN %s
; RUN: llc -mtriple=riscv64 -mattr=+zfh %s -o - | FileCheck --check-prefixes=CHECK,RV64ZFH %s
; RUN: llc -mtriple=riscv64 -mattr=+zba %s -o - | FileCheck --check-prefixes=CHECK,RV64ZBA %s
; RUN: llc -mtriple=riscv64 -mattr=+zbb %s -o - | FileCheck --check-prefixes=CHECK,RV64ZBB %s
; RUN: llc -mtriple=riscv64 -mattr=+zbc %s -o - | FileCheck --check-prefixes=CHECK,RV64ZBC %s
; RUN: llc -mtriple=riscv64 -mattr=+zbs %s -o - | FileCheck --check-prefixes=CHECK,RV64ZBS %s
; RUN: llc -mtriple=riscv64 -mattr=+v %s -o - | FileCheck --check-prefixes=CHECK,RV64V %s
; RUN: llc -mtriple=riscv64 -mattr=+h %s -o - | FileCheck --check-prefixes=CHECK,RV64H %s
; RUN: llc -mtriple=riscv64 -mattr=+zbb,+zfh,+v,+f %s -o - | FileCheck --check-prefixes=CHECK,RV64COMBINED %s
; RUN: llc -mtriple=riscv64 -mattr=+zbkb %s -o - | FileCheck --check-prefixes=CHECK,RV64ZBKB %s
; RUN: llc -mtriple=riscv64 -mattr=+zbkc %s -o - | FileCheck --check-prefixes=CHECK,RV64ZBKC %s
; RUN: llc -mtriple=riscv64 -mattr=+zbkx %s -o - | FileCheck --check-prefixes=CHECK,RV64ZBKX %s
; RUN: llc -mtriple=riscv64 -mattr=+zknd %s -o - | FileCheck --check-prefixes=CHECK,RV64ZKND %s
; RUN: llc -mtriple=riscv64 -mattr=+zkne %s -o - | FileCheck --check-prefixes=CHECK,RV64ZKNE %s
; RUN: llc -mtriple=riscv64 -mattr=+zknh %s -o - | FileCheck --check-prefixes=CHECK,RV64ZKNH %s
; RUN: llc -mtriple=riscv64 -mattr=+zksed %s -o - | FileCheck --check-prefixes=CHECK,RV64ZKSED %s
; RUN: llc -mtriple=riscv64 -mattr=+zksh %s -o - | FileCheck --check-prefixes=CHECK,RV64ZKSH %s
; RUN: llc -mtriple=riscv64 -mattr=+zkr %s -o - | FileCheck --check-prefixes=CHECK,RV64ZKR %s
; RUN: llc -mtriple=riscv64 -mattr=+zkn %s -o - | FileCheck --check-prefixes=CHECK,RV64ZKN %s
; RUN: llc -mtriple=riscv64 -mattr=+zks %s -o - | FileCheck --check-prefixes=CHECK,RV64ZKS %s
; RUN: llc -mtriple=riscv64 -mattr=+zkt %s -o - | FileCheck --check-prefixes=CHECK,RV64ZKT %s
; RUN: llc -mtriple=riscv64 -mattr=+zk %s -o - | FileCheck --check-prefixes=CHECK,RV64ZK %s
; RUN: llc -mtriple=riscv64 -mattr=+zkn,+zkr,+zkt %s -o - | FileCheck --check-prefixes=CHECK,RV64COMBINEINTOZK %s
; RUN: llc -mtriple=riscv64 -mattr=+zbkb,+zbkc,+zbkx,+zkne,+zknd,+zknh %s -o - | FileCheck --check-prefixes=CHECK,RV64COMBINEINTOZKN %s
; RUN: llc -mtriple=riscv64 -mattr=+zbkb,+zbkc,+zbkx,+zksed,+zksh %s -o - | FileCheck --check-prefixes=CHECK,RV64COMBINEINTOZKS %s
; RUN: llc -mtriple=riscv64 -mattr=+zic64b %s -o - | FileCheck --check-prefixes=CHECK,RV64ZIC64B %s
; RUN: llc -mtriple=riscv64 -mattr=+zicbom %s -o - | FileCheck --check-prefixes=CHECK,RV64ZICBOM %s
; RUN: llc -mtriple=riscv64 -mattr=+zicboz %s -o - | FileCheck --check-prefixes=CHECK,RV64ZICBOZ %s
; RUN: llc -mtriple=riscv64 -mattr=+zicbop %s -o - | FileCheck --check-prefixes=CHECK,RV64ZICBOP %s
; RUN: llc -mtriple=riscv64 -mattr=+sha %s -o - | FileCheck --check-prefixes=CHECK,RV64SHA %s
; RUN: llc -mtriple=riscv64 -mattr=+shcounterenw %s -o - | FileCheck --check-prefixes=CHECK,RV64SHCOUNTERENW %s
; RUN: llc -mtriple=riscv64 -mattr=+shgatpa %s -o - | FileCheck --check-prefixes=CHECK,RV64SHGATPA %s
; RUN: llc -mtriple=riscv64 -mattr=+shvsatpa %s -o - | FileCheck --check-prefixes=CHECK,RV64SHVSATPA %s
; RUN: llc -mtriple=riscv64 -mattr=+ssccfg %s -o - | FileCheck --check-prefixes=CHECK,RV64SSCCFG %s
; RUN: llc -mtriple=riscv64 -mattr=+ssccptr %s -o - | FileCheck --check-prefixes=CHECK,RV64SSCCPTR %s
; RUN: llc -mtriple=riscv64 -mattr=+sscofpmf %s -o - | FileCheck --check-prefixes=CHECK,RV64SSCOFPMF %s
; RUN: llc -mtriple=riscv64 -mattr=+sscounterenw %s -o - | FileCheck --check-prefixes=CHECK,RV64SSCOUNTERENW %s
; RUN: llc -mtriple=riscv64 -mattr=+smstateen %s -o - | FileCheck --check-prefixes=CHECK,RV64SMSTATEEN %s
; RUN: llc -mtriple=riscv64 -mattr=+ssstateen %s -o - | FileCheck --check-prefixes=CHECK,RV64SSSTATEEN %s
; RUN: llc -mtriple=riscv64 -mattr=+ssstrict %s -o - | FileCheck --check-prefixes=CHECK,RV64SSSTRICT %s
; RUN: llc -mtriple=riscv64 -mattr=+sstc %s -o - | FileCheck --check-prefixes=CHECK,RV64SSTC %s
; RUN: llc -mtriple=riscv64 -mattr=+shtvala %s -o - | FileCheck --check-prefixes=CHECK,RV64SHTVALA %s
; RUN: llc -mtriple=riscv64 -mattr=+shvstvala %s -o - | FileCheck --check-prefixes=CHECK,RV64SHVSTVALA %s
; RUN: llc -mtriple=riscv64 -mattr=+shvstvecd %s -o - | FileCheck --check-prefixes=CHECK,RV64SHVSTVECD %s
; RUN: llc -mtriple=riscv64 -mattr=+sstvala %s -o - | FileCheck --check-prefixes=CHECK,RV64SSTVALA %s
; RUN: llc -mtriple=riscv64 -mattr=+sstvecd %s -o - | FileCheck --check-prefixes=CHECK,RV64SSTVECD %s
; RUN: llc -mtriple=riscv64 -mattr=+ssu64xl %s -o - | FileCheck --check-prefixes=CHECK,RV64SSU64XL %s
; RUN: llc -mtriple=riscv64 -mattr=+svade %s -o - | FileCheck --check-prefixes=CHECK,RV64SVADE %s
; RUN: llc -mtriple=riscv64 -mattr=+svadu %s -o - | FileCheck --check-prefixes=CHECK,RV64SVADU %s
; RUN: llc -mtriple=riscv64 -mattr=+svbare %s -o - | FileCheck --check-prefixes=CHECK,RV64SVBARE %s
; RUN: llc -mtriple=riscv64 -mattr=+svnapot %s -o - | FileCheck --check-prefixes=CHECK,RV64SVNAPOT %s
; RUN: llc -mtriple=riscv64 -mattr=+svpbmt %s -o - | FileCheck --check-prefixes=CHECK,RV64SVPBMT %s
; RUN: llc -mtriple=riscv64 -mattr=+experimental-svukte %s -o - | FileCheck --check-prefixes=CHECK,RV64SVUKTE %s
; RUN: llc -mtriple=riscv64 -mattr=+svvptc %s -o - | FileCheck --check-prefixes=CHECK,RV64SVVPTC %s
; RUN: llc -mtriple=riscv64 -mattr=+svinval %s -o - | FileCheck --check-prefixes=CHECK,RV64SVINVAL %s
; RUN: llc -mtriple=riscv64 -mattr=+xventanacondops %s -o - | FileCheck --check-prefixes=CHECK,RV64XVENTANACONDOPS %s
; RUN: llc -mtriple=riscv64 -mattr=+xsfvfwmaccqqq %s -o - | FileCheck --check-prefix=RV64XSFVFWMACCQQQ %s
; RUN: llc -mtriple=riscv64 -mattr=+xtheadba %s -o - | FileCheck --check-prefixes=CHECK,RV64XTHEADBA %s
; RUN: llc -mtriple=riscv64 -mattr=+xtheadbb %s -o - | FileCheck --check-prefixes=CHECK,RV64XTHEADBB %s
; RUN: llc -mtriple=riscv64 -mattr=+xtheadbs %s -o - | FileCheck --check-prefixes=CHECK,RV64XTHEADBS %s
; RUN: llc -mtriple=riscv64 -mattr=+xtheadcmo %s -o - | FileCheck --check-prefix=RV64XTHEADCMO %s
; RUN: llc -mtriple=riscv64 -mattr=+xtheadcondmov %s -o - | FileCheck --check-prefix=RV64XTHEADCONDMOV %s
; RUN: llc -mtriple=riscv64 -mattr=+xtheadfmemidx %s -o - | FileCheck --check-prefix=RV64XTHEADFMEMIDX %s
; RUN: llc -mtriple=riscv64 -mattr=+xtheadmac %s -o - | FileCheck --check-prefixes=CHECK,RV64XTHEADMAC %s
; RUN: llc -mtriple=riscv64 -mattr=+xtheadmemidx %s -o - | FileCheck --check-prefix=RV64XTHEADMEMIDX %s
; RUN: llc -mtriple=riscv64 -mattr=+xtheadmempair %s -o - | FileCheck --check-prefix=RV64XTHEADMEMPAIR %s
; RUN: llc -mtriple=riscv64 -mattr=+xtheadsync %s -o - | FileCheck --check-prefix=RV64XTHEADSYNC %s
; RUN: llc -mtriple=riscv64 -mattr=+xtheadvdot %s -o - | FileCheck --check-prefixes=CHECK,RV64XTHEADVDOT %s
; RUN: llc -mtriple=riscv64 -mattr=+za64rs %s -o - | FileCheck --check-prefixes=CHECK,RV64ZA64RS %s
; RUN: llc -mtriple=riscv64 -mattr=+za128rs %s -o - | FileCheck --check-prefixes=CHECK,RV64ZA128RS %s
; RUN: llc -mtriple=riscv64 -mattr=+zama16b %s -o - | FileCheck --check-prefixes=CHECK,RV64ZAMA16B %s
; RUN: llc -mtriple=riscv64 -mattr=+zawrs %s -o - | FileCheck --check-prefixes=CHECK,RV64ZAWRS %s
; RUN: llc -mtriple=riscv64 -mattr=+ztso %s -o - | FileCheck --check-prefixes=CHECK,RV64ZTSO %s
; RUN: llc -mtriple=riscv64 -mattr=+zaamo %s -o - | FileCheck --check-prefix=RV64ZAAMO %s
; RUN: llc -mtriple=riscv64 -mattr=+zalrsc %s -o - | FileCheck --check-prefix=RV64ZALRSC %s
; RUN: llc -mtriple=riscv64 -mattr=+zca %s -o - | FileCheck --check-prefixes=CHECK,RV64ZCA %s
; RUN: llc -mtriple=riscv64 -mattr=+zcb %s -o - | FileCheck --check-prefixes=CHECK,RV64ZCB %s
; RUN: llc -mtriple=riscv64 -mattr=+zcd %s -o - | FileCheck --check-prefixes=CHECK,RV64ZCD %s
; RUN: llc -mtriple=riscv64 -mattr=+zcmp %s -o - | FileCheck --check-prefixes=CHECK,RV64ZCMP %s
; RUN: llc -mtriple=riscv64 -mattr=+zcmt %s -o - | FileCheck --check-prefixes=CHECK,RV64ZCMT %s
; RUN: llc -mtriple=riscv64 -mattr=+ziccamoa %s -o - | FileCheck --check-prefixes=CHECK,RV64ZICCAMOA %s
; RUN: llc -mtriple=riscv64 -mattr=+ziccif %s -o - | FileCheck --check-prefixes=CHECK,RV64ZICCIF %s
; RUN: llc -mtriple=riscv64 -mattr=+zicclsm %s -o - | FileCheck --check-prefixes=CHECK,RV64ZICCLSM %s
; RUN: llc -mtriple=riscv64 -mattr=+ziccrse %s -o - | FileCheck --check-prefixes=CHECK,RV64ZICCRSE %s
; RUN: llc -mtriple=riscv64 -mattr=+zicsr %s -o - | FileCheck --check-prefixes=CHECK,RV64ZICSR %s
; RUN: llc -mtriple=riscv64 -mattr=+zifencei %s -o - | FileCheck --check-prefixes=CHECK,RV64ZIFENCEI %s
; RUN: llc -mtriple=riscv64 -mattr=+zicntr %s -o - | FileCheck --check-prefixes=CHECK,RV64ZICNTR %s
; RUN: llc -mtriple=riscv64 -mattr=+zihpm %s -o - | FileCheck --check-prefixes=CHECK,RV64ZIHPM %s
; RUN: llc -mtriple=riscv64 -mattr=+zfa %s -o - | FileCheck --check-prefixes=CHECK,RV64ZFA %s
; RUN: llc -mtriple=riscv64 -mattr=+zve32x -mattr=+zvbb %s -o - | FileCheck --check-prefix=RV64ZVBB %s
; RUN: llc -mtriple=riscv64 -mattr=+zve64x -mattr=+zvbc %s -o - | FileCheck --check-prefix=RV64ZVBC %s
; RUN: llc -mtriple=riscv64 -mattr=+zve32x -mattr=+zvkb %s -o - | FileCheck --check-prefix=RV64ZVKB %s
; RUN: llc -mtriple=riscv64 -mattr=+zve32x -mattr=+zvkg %s -o - | FileCheck --check-prefix=RV64ZVKG %s
; RUN: llc -mtriple=riscv64 -mattr=+zve64x -mattr=+zvkn %s -o - | FileCheck --check-prefix=RV64ZVKN %s
; RUN: llc -mtriple=riscv64 -mattr=+zve64x -mattr=+zvknc %s -o - | FileCheck --check-prefix=RV64ZVKNC %s
; RUN: llc -mtriple=riscv64 -mattr=+zve32x -mattr=+zvkned %s -o - | FileCheck --check-prefix=RV64ZVKNED %s
; RUN: llc -mtriple=riscv64 -mattr=+zve64x -mattr=+zvkng %s -o - | FileCheck --check-prefix=RV64ZVKNG %s
; RUN: llc -mtriple=riscv64 -mattr=+zve32x -mattr=+zvknha %s -o - | FileCheck --check-prefix=RV64ZVKNHA %s
; RUN: llc -mtriple=riscv64 -mattr=+zve64x -mattr=+zvknhb %s -o - | FileCheck --check-prefix=RV64ZVKNHB %s
; RUN: llc -mtriple=riscv64 -mattr=+zve32x -mattr=+zvks %s -o - | FileCheck --check-prefix=RV64ZVKS %s
; RUN: llc -mtriple=riscv64 -mattr=+zve64x -mattr=+zvksc %s -o - | FileCheck --check-prefix=RV64ZVKSC %s
; RUN: llc -mtriple=riscv64 -mattr=+zve32x -mattr=+zvksed %s -o - | FileCheck --check-prefix=RV64ZVKSED %s
; RUN: llc -mtriple=riscv64 -mattr=+zve32x -mattr=+zvksg %s -o - | FileCheck --check-prefix=RV64ZVKSG %s
; RUN: llc -mtriple=riscv64 -mattr=+zve32x -mattr=+zvksh %s -o - | FileCheck --check-prefix=RV64ZVKSH %s
; RUN: llc -mtriple=riscv64 -mattr=+zve32x -mattr=+zvkt %s -o - | FileCheck --check-prefix=RV64ZVKT %s
; RUN: llc -mtriple=riscv64 -mattr=+zve32x -mattr=+experimental-zvqdotq %s -o - | FileCheck --check-prefix=RV64ZVQDOTQ %s
; RUN: llc -mtriple=riscv64 -mattr=+zvfh %s -o - | FileCheck --check-prefix=RV64ZVFH %s
; RUN: llc -mtriple=riscv64 -mattr=+zicond %s -o - | FileCheck --check-prefix=RV64ZICOND %s
; RUN: llc -mtriple=riscv64 -mattr=+zimop %s -o - | FileCheck --check-prefix=RV64ZIMOP %s
; RUN: llc -mtriple=riscv64 -mattr=+zcmop %s -o - | FileCheck --check-prefix=RV64ZCMOP %s
; RUN: llc -mtriple=riscv64 -mattr=+smaia %s -o - | FileCheck --check-prefixes=CHECK,RV64SMAIA %s
; RUN: llc -mtriple=riscv64 -mattr=+ssaia %s -o - | FileCheck --check-prefixes=CHECK,RV64SSAIA %s
; RUN: llc -mtriple=riscv64 -mattr=+smcsrind %s -o - | FileCheck --check-prefixes=CHECK,RV64SMCSRIND %s
; RUN: llc -mtriple=riscv64 -mattr=+sscsrind %s -o - | FileCheck --check-prefixes=CHECK,RV64SSCSRIND %s
; RUN: llc -mtriple=riscv64 -mattr=+smdbltrp %s -o - | FileCheck --check-prefixes=CHECK,RV64SMDBLTRP %s
; RUN: llc -mtriple=riscv64 -mattr=+ssdbltrp %s -o - | FileCheck --check-prefixes=CHECK,RV64SSDBLTRP %s
; RUN: llc -mtriple=riscv64 -mattr=+ssqosid %s -o - | FileCheck --check-prefix=RV64SSQOSID %s
; RUN: llc -mtriple=riscv64 -mattr=+smcdeleg %s -o - | FileCheck --check-prefixes=CHECK,RV64SMCDELEG %s
; RUN: llc -mtriple=riscv64 -mattr=+smepmp %s -o - | FileCheck --check-prefixes=CHECK,RV64SMEPMP %s
; RUN: llc -mtriple=riscv64 -mattr=+smrnmi %s -o - | FileCheck --check-prefixes=CHECK,RV64SMRNMI %s
; RUN: llc -mtriple=riscv64 -mattr=+zfbfmin %s -o - | FileCheck --check-prefixes=CHECK,RV64ZFBFMIN %s
; RUN: llc -mtriple=riscv64 -mattr=+zvfbfmin %s -o - | FileCheck --check-prefixes=CHECK,RV64ZVFBFMIN %s
; RUN: llc -mtriple=riscv64 -mattr=+zvfbfwma %s -o - | FileCheck --check-prefixes=CHECK,RV64ZVFBFWMA %s
; RUN: llc -mtriple=riscv64 -mattr=+zacas %s -o - | FileCheck --check-prefix=RV64ZACAS %s
; RUN: llc -mtriple=riscv64 -mattr=+experimental-zalasr %s -o - | FileCheck --check-prefix=RV64ZALASR %s
; RUN: llc -mtriple=riscv64 -mattr=+experimental-zicfilp %s -o - | FileCheck --check-prefix=RV64ZICFILP %s
; RUN: llc -mtriple=riscv64 -mattr=+zabha %s -o - | FileCheck --check-prefix=RV64ZABHA %s
; RUN: llc -mtriple=riscv64 -mattr=+zve32x -mattr=+experimental-zvbc32e  %s -o - | FileCheck --check-prefix=RV64ZVBC32E %s
; RUN: llc -mtriple=riscv64 -mattr=+zve32x -mattr=+experimental-zvkgs  %s -o - | FileCheck --check-prefix=RV64ZVKGS %s
; RUN: llc -mtriple=riscv64 -mattr=+ssnpm  %s -o - | FileCheck --check-prefix=RV64SSNPM %s
; RUN: llc -mtriple=riscv64 -mattr=+smnpm  %s -o - | FileCheck --check-prefix=RV64SMNPM %s
; RUN: llc -mtriple=riscv64 -mattr=+smmpm %s -o - | FileCheck --check-prefix=RV64SMMPM %s
; RUN: llc -mtriple=riscv64 -mattr=+sspm %s -o - | FileCheck --check-prefix=RV64SSPM %s
; RUN: llc -mtriple=riscv64 -mattr=+supm %s -o - | FileCheck --check-prefix=RV64SUPM %s
; RUN: llc -mtriple=riscv64 -mattr=+experimental-smctr  %s -o - | FileCheck --check-prefix=RV64SMCTR %s
; RUN: llc -mtriple=riscv64 -mattr=+experimental-ssctr  %s -o - | FileCheck --check-prefix=RV64SSCTR %s
<<<<<<< HEAD
; RUN: llc -mtriple=riscv64 -mattr=+experimental-sdext  %s -o - | FileCheck --check-prefix=RV64SDEXT %s
; RUN: llc -mtriple=riscv64 -mattr=+experimental-sdtrig  %s -o - | FileCheck --check-prefix=RV64SDTRIG %s
=======
; RUN: llc -mtriple=riscv64 -mattr=+sdext  %s -o - | FileCheck --check-prefix=RV64SDEXT %s
; RUN: llc -mtriple=riscv64 -mattr=+sdtrig  %s -o - | FileCheck --check-prefix=RV64SDTRIG %s
>>>>>>> 5eee2751
; RUN: llc -mtriple=riscv64 -mattr=+experimental-xqccmp %s -o - | FileCheck --check-prefix=RV64XQCCMP %s


; Tests for profile features.
; RUN: llc -mtriple=riscv32 -mattr=+rvi20u32 %s -o - | FileCheck --check-prefix=RVI20U32 %s
; RUN: llc -mtriple=riscv64 -mattr=+rvi20u64 %s -o - | FileCheck --check-prefix=RVI20U64 %s
; RUN: llc -mtriple=riscv64 -mattr=+rva20u64 %s -o - | FileCheck --check-prefix=RVA20U64 %s
; RUN: llc -mtriple=riscv64 -mattr=+rva20s64 %s -o - | FileCheck --check-prefix=RVA20S64 %s
; RUN: llc -mtriple=riscv64 -mattr=+rva22u64 %s -o - | FileCheck --check-prefix=RVA22U64 %s
; RUN: llc -mtriple=riscv64 -mattr=+rva22s64 %s -o - | FileCheck --check-prefix=RVA22S64 %s
; RUN: llc -mtriple=riscv64 -mattr=+rva23u64 %s -o - | FileCheck --check-prefix=RVA23U64 %s
; RUN: llc -mtriple=riscv64 -mattr=+rva23s64 %s -o - | FileCheck --check-prefix=RVA23S64 %s
; RUN: llc -mtriple=riscv64 -mattr=+rvb23u64 %s -o - | FileCheck --check-prefix=RVB23U64 %s
; RUN: llc -mtriple=riscv64 -mattr=+rvb23s64 %s -o - | FileCheck --check-prefix=RVB23S64 %s
; RUN: llc -mtriple=riscv32 -mattr=+experimental-rvm23u32 %s -o - | FileCheck --check-prefix=RVM23U32 %s

; CHECK: .attribute 4, 16

; RV32M: .attribute 5, "rv32i2p1_m2p0_zmmul1p0"
; RV32ZMMUL: .attribute 5, "rv32i2p1_zmmul1p0"
; RV32MZMMUL: .attribute 5, "rv32i2p1_m2p0_zmmul1p0"
; RV32A: .attribute 5, "rv32i2p1_a2p1_zaamo1p0_zalrsc1p0"
; RV32B: .attribute 5, "rv32i2p1_b1p0_zba1p0_zbb1p0_zbs1p0"
; RV32COMBINEINTOB: .attribute 5, "rv32i2p1_b1p0_zba1p0_zbb1p0_zbs1p0"
; RV32F: .attribute 5, "rv32i2p1_f2p2_zicsr2p0"
; RV32D: .attribute 5, "rv32i2p1_f2p2_d2p2_zicsr2p0"
; RV32C: .attribute 5, "rv32i2p1_c2p0_zca1p0"
; RV32CF: .attribute 5, "rv32i2p1_f2p2_c2p0_zicsr2p0_zca1p0_zcf1p0"
; RV32CD: .attribute 5, "rv32i2p1_f2p2_d2p2_c2p0_zicsr2p0_zca1p0_zcd1p0_zcf1p0"
; RV32ZIHINTPAUSE: .attribute 5, "rv32i2p1_zihintpause2p0"
; RV32ZIHINTNTL: .attribute 5, "rv32i2p1_zihintntl1p0"
; RV32ZFHMIN: .attribute 5, "rv32i2p1_f2p2_zicsr2p0_zfhmin1p0"
; RV32ZFH: .attribute 5, "rv32i2p1_f2p2_zicsr2p0_zfh1p0_zfhmin1p0"
; RV32ZBA: .attribute 5, "rv32i2p1_zba1p0"
; RV32ZBB: .attribute 5, "rv32i2p1_zbb1p0"
; RV32ZBC: .attribute 5, "rv32i2p1_zbc1p0"
; RV32ZBS: .attribute 5, "rv32i2p1_zbs1p0"
; RV32V: .attribute 5, "rv32i2p1_f2p2_d2p2_v1p0_zicsr2p0_zve32f1p0_zve32x1p0_zve64d1p0_zve64f1p0_zve64x1p0_zvl128b1p0_zvl32b1p0_zvl64b1p0"
; RV32H: .attribute 5, "rv32i2p1_h1p0"
; RV32COMBINED: .attribute 5, "rv32i2p1_f2p2_d2p2_v1p0_zicsr2p0_zfh1p0_zfhmin1p0_zbb1p0_zve32f1p0_zve32x1p0_zve64d1p0_zve64f1p0_zve64x1p0_zvl128b1p0_zvl32b1p0_zvl64b1p0"
; RV32ZBKB: .attribute 5, "rv32i2p1_zbkb1p0"
; RV32ZBKC: .attribute 5, "rv32i2p1_zbkc1p0"
; RV32ZBKX: .attribute 5, "rv32i2p1_zbkx1p0"
; RV32ZKND: .attribute 5, "rv32i2p1_zknd1p0"
; RV32ZKNE: .attribute 5, "rv32i2p1_zkne1p0"
; RV32ZKNH: .attribute 5, "rv32i2p1_zknh1p0"
; RV32ZKSED: .attribute 5, "rv32i2p1_zksed1p0"
; RV32ZKSH: .attribute 5, "rv32i2p1_zksh1p0"
; RV32ZKR: .attribute 5, "rv32i2p1_zkr1p0"
; RV32ZKN: .attribute 5, "rv32i2p1_zbkb1p0_zbkc1p0_zbkx1p0_zkn1p0_zknd1p0_zkne1p0_zknh1p0"
; RV32ZKS: .attribute 5, "rv32i2p1_zbkb1p0_zbkc1p0_zbkx1p0_zks1p0_zksed1p0_zksh1p0"
; RV32ZKT: .attribute 5, "rv32i2p1_zkt1p0"
; RV32ZK: .attribute 5, "rv32i2p1_zbkb1p0_zbkc1p0_zbkx1p0_zk1p0_zkn1p0_zknd1p0_zkne1p0_zknh1p0_zkr1p0_zkt1p0"
; RV32COMBINEINTOZK: .attribute 5, "rv32i2p1_zbkb1p0_zbkc1p0_zbkx1p0_zk1p0_zkn1p0_zknd1p0_zkne1p0_zknh1p0_zkr1p0_zkt1p0"
; RV32COMBINEINTOZKN: .attribute 5, "rv32i2p1_zbkb1p0_zbkc1p0_zbkx1p0_zkn1p0_zknd1p0_zkne1p0_zknh1p0"
; RV32COMBINEINTOZKS: .attribute 5, "rv32i2p1_zbkb1p0_zbkc1p0_zbkx1p0_zks1p0_zksed1p0_zksh1p0"
; RV32ZICBOM: .attribute 5, "rv32i2p1_zicbom1p0"
; RV32ZICBOZ: .attribute 5, "rv32i2p1_zicboz1p0"
; RV32ZICBOP: .attribute 5, "rv32i2p1_zicbop1p0"
; RV32SHA: .attribute 5, "rv32i2p1_h1p0_sha1p0_shcounterenw1p0_shgatpa1p0_shtvala1p0_shvsatpa1p0_shvstvala1p0_shvstvecd1p0_ssstateen1p0"
; RV32SHCOUNTERENW: .attribute 5, "rv32i2p1_shcounterenw1p0"
; RV32SHGATPA: .attribute 5, "rv32i2p1_shgatpa1p0"
; RV32SHVSATPA: .attribute 5, "rv32i2p1_shvsatpa1p0"
; RV32SSCCFG: .attribute 5, "rv32i2p1_ssccfg1p0"
; RV32SSCCPTR: .attribute 5, "rv32i2p1_ssccptr1p0"
; RV32SSCOFPMF: .attribute 5, "rv32i2p1_sscofpmf1p0"
; RV32SSCOUNTERENW: .attribute 5, "rv32i2p1_sscounterenw1p0"
; RV32SMSTATEEN: .attribute 5, "rv32i2p1_smstateen1p0"
; RV32SSSTATEEN: .attribute 5, "rv32i2p1_ssstateen1p0"
; RV32SSSTRICT: .attribute 5, "rv32i2p1_ssstrict1p0"
; RV32SSTC: .attribute 5, "rv32i2p1_sstc1p0"
; RV32SHTVALA: .attribute 5, "rv32i2p1_shtvala1p0"
; RV32SHVSTVALA: .attribute 5, "rv32i2p1_shvstvala1p0"
; RV32SHVSTVECD: .attribute 5, "rv32i2p1_shvstvecd1p0"
; RV32SSTVALA: .attribute 5, "rv32i2p1_sstvala1p0"
; RV32SSTVECD: .attribute 5, "rv32i2p1_sstvecd1p0"
; RV32SSU64XL: .attribute 5, "rv32i2p1_ssu64xl1p0"
; RV32SVADE: .attribute 5, "rv32i2p1_svade1p0"
; RV32SVADU: .attribute 5, "rv32i2p1_svadu1p0"
; RV32SVBARE: .attribute 5, "rv32i2p1_svbare1p0"
; RV32SVNAPOT: .attribute 5, "rv32i2p1_svnapot1p0"
; RV32SVPBMT: .attribute 5, "rv32i2p1_svpbmt1p0"
; RV32SVUKTE: .attribute 5, "rv32i2p1_svukte0p3"
; RV32SVVPTC: .attribute 5, "rv32i2p1_svvptc1p0"
; RV32SVINVAL: .attribute 5, "rv32i2p1_svinval1p0"
; RV32XCVALU: .attribute 5, "rv32i2p1_xcvalu1p0"
; RV32XCVBITMANIP: .attribute 5, "rv32i2p1_xcvbitmanip1p0"
; RV32XCVELW: .attribute 5, "rv32i2p1_xcvelw1p0"
; RV32XCVMAC: .attribute 5, "rv32i2p1_xcvmac1p0"
; RV32XCVMEM: .attribute 5, "rv32i2p1_xcvmem1p0"
; RV32XCVSIMD: .attribute 5, "rv32i2p1_xcvsimd1p0"
; RV32XCVBI: .attribute 5, "rv32i2p1_xcvbi1p0"
; RV32XSFVFWMACCQQQ: .attribute 5, "rv32i2p1_f2p2_zicsr2p0_zve32f1p0_zve32x1p0_zvfbfmin1p0_zvl32b1p0_xsfvfwmaccqqq1p0"
; RV32XTHEADCMO: .attribute 5, "rv32i2p1_xtheadcmo1p0"
; RV32XTHEADCONDMOV: .attribute 5, "rv32i2p1_xtheadcondmov1p0"
; RV32XTHEADFMEMIDX: .attribute 5, "rv32i2p1_xtheadfmemidx1p0"
; RV32XTHEADMAC: .attribute 5, "rv32i2p1_xtheadmac1p0"
; RV32XTHEADMEMIDX: .attribute 5, "rv32i2p1_xtheadmemidx1p0"
; RV32XTHEADMEMPAIR: .attribute 5, "rv32i2p1_xtheadmempair1p0"
; RV32XTHEADSYNC: .attribute 5, "rv32i2p1_xtheadsync1p0"
; RV32XWCHC: .attribute 5, "rv32i2p1_zca1p0_xwchc2p2"
; RV32XQCCMP: .attribute 5, "rv32i2p1_zca1p0_xqccmp0p1"
; RV32XQCIA: .attribute 5, "rv32i2p1_xqcia0p4"
; RV32XQCIAC: .attribute 5, "rv32i2p1_zca1p0_xqciac0p3"
; RV32XQCIBI: .attribute 5, "rv32i2p1_zca1p0_xqcibi0p2"
; RV32XQCIBM: .attribute 5, "rv32i2p1_zca1p0_xqcibm0p4"
; RV32XQCICLI: .attribute 5, "rv32i2p1_xqcicli0p2"
; RV32XQCICM: .attribute 5, "rv32i2p1_zca1p0_xqcicm0p2"
; RV32XQCICS: .attribute 5, "rv32i2p1_xqcics0p2"
; RV32XQCICSR: .attribute 5, "rv32i2p1_xqcicsr0p2"
; RV32XQCIINT: .attribute 5, "rv32i2p1_zca1p0_xqciint0p4"
<<<<<<< HEAD
=======
; RV32XQCIIO: .attribute 5, "rv32i2p1_xqciio0p1"
; RV32XQCILB: .attribute 5, "rv32i2p1_zca1p0_xqcilb0p2"
>>>>>>> 5eee2751
; RV32XQCILI: .attribute 5, "rv32i2p1_zca1p0_xqcili0p2"
; RV32XQCILIA: .attribute 5, "rv32i2p1_zca1p0_xqcilia0p2"
; RV32XQCILO: .attribute 5, "rv32i2p1_zca1p0_xqcilo0p2"
; RV32XQCILSM: .attribute 5, "rv32i2p1_xqcilsm0p2"
; RV32XQCISIM: attribute 5, "rv32i2p1_zca1p0_xqcisim0p2"
<<<<<<< HEAD
=======
; RV32XQCISYNC: attribute 5, "rv32i2p1_zca1p0_xqcisync0p2"
>>>>>>> 5eee2751
; RV32XQCISLS: .attribute 5, "rv32i2p1_xqcisls0p2"
; RV32ZAAMO: .attribute 5, "rv32i2p1_zaamo1p0"
; RV32ZALRSC: .attribute 5, "rv32i2p1_zalrsc1p0"
; RV32ZCA: .attribute 5, "rv32i2p1_zca1p0"
; RV32ZCB: .attribute 5, "rv32i2p1_zca1p0_zcb1p0"
; RV32ZCD: .attribute 5, "rv32i2p1_f2p2_d2p2_zicsr2p0_zca1p0_zcd1p0"
; RV32ZCF: .attribute 5, "rv32i2p1_f2p2_zicsr2p0_zca1p0_zcf1p0"
; RV32ZCMP: .attribute 5, "rv32i2p1_zca1p0_zcmp1p0"
; RV32ZCMT: .attribute 5, "rv32i2p1_zicsr2p0_zca1p0_zcmt1p0"
; RV32ZICSR: .attribute 5, "rv32i2p1_zicsr2p0"
; RV32ZIFENCEI: .attribute 5, "rv32i2p1_zifencei2p0"
; RV32ZICNTR: .attribute 5, "rv32i2p1_zicntr2p0_zicsr2p0"
; RV32ZIHPM: .attribute 5, "rv32i2p1_zicsr2p0_zihpm2p0"
; RV32ZFA: .attribute 5, "rv32i2p1_f2p2_zicsr2p0_zfa1p0"
; RV32ZVBB: .attribute 5, "rv32i2p1_zicsr2p0_zvbb1p0_zve32x1p0_zvkb1p0_zvl32b1p0"
; RV32ZVBC: .attribute 5, "rv32i2p1_zicsr2p0_zvbc1p0_zve32x1p0_zve64x1p0_zvl32b1p0_zvl64b1p0"
; RV32ZVKB: .attribute 5, "rv32i2p1_zicsr2p0_zve32x1p0_zvkb1p0_zvl32b1p0"
; RV32ZVKG: .attribute 5, "rv32i2p1_zicsr2p0_zve32x1p0_zvkg1p0_zvl32b1p0"
; RV32ZVKN: .attribute 5, "rv32i2p1_zicsr2p0_zve32x1p0_zve64x1p0_zvkb1p0_zvkn1p0_zvkned1p0_zvknhb1p0_zvkt1p0_zvl32b1p0_zvl64b1p0"
; RV32ZVKNC: .attribute 5, "rv32i2p1_zicsr2p0_zvbc1p0_zve32x1p0_zve64x1p0_zvkb1p0_zvkn1p0_zvknc1p0_zvkned1p0_zvknhb1p0_zvkt1p0_zvl32b1p0_zvl64b1p0"
; RV32ZVKNED: .attribute 5, "rv32i2p1_zicsr2p0_zve32x1p0_zvkned1p0_zvl32b1p0"
; RV32ZVKNG: .attribute 5, "rv32i2p1_zicsr2p0_zve32x1p0_zve64x1p0_zvkb1p0_zvkg1p0_zvkn1p0_zvkned1p0_zvkng1p0_zvknhb1p0_zvkt1p0_zvl32b1p0_zvl64b1p0"
; RV32ZVKNHA: .attribute 5, "rv32i2p1_zicsr2p0_zve32x1p0_zvknha1p0_zvl32b1p0"
; RV32ZVKNHB: .attribute 5, "rv32i2p1_zicsr2p0_zve32x1p0_zve64x1p0_zvknhb1p0_zvl32b1p0_zvl64b1p0"
; RV32ZVKS: .attribute 5, "rv32i2p1_zicsr2p0_zve32x1p0_zve64x1p0_zvkb1p0_zvks1p0_zvksed1p0_zvksh1p0_zvkt1p0_zvl32b1p0_zvl64b1p0"
; RV32ZVKSC: .attribute 5, "rv32i2p1_zicsr2p0_zvbc1p0_zve32x1p0_zve64x1p0_zvkb1p0_zvks1p0_zvksc1p0_zvksed1p0_zvksh1p0_zvkt1p0_zvl32b1p0_zvl64b1p0"
; RV32ZVKSED: .attribute 5, "rv32i2p1_zicsr2p0_zve32x1p0_zvksed1p0_zvl32b1p0"
; RV32ZVKSG: .attribute 5, "rv32i2p1_zicsr2p0_zve32x1p0_zve64x1p0_zvkb1p0_zvkg1p0_zvks1p0_zvksed1p0_zvksg1p0_zvksh1p0_zvkt1p0_zvl32b1p0_zvl64b1p0"
; RV32ZVKSH: .attribute 5, "rv32i2p1_zicsr2p0_zve32x1p0_zvksh1p0_zvl32b1p0"
; RV32ZVKT: .attribute 5, "rv32i2p1_zicsr2p0_zve32x1p0_zvkt1p0_zvl32b1p0"
; RV32ZVQDOTQ: .attribute 5, "rv32i2p1_zicsr2p0_zve32x1p0_zvl32b1p0_zvqdotq0p0"
; RV32ZVFH: .attribute 5, "rv32i2p1_f2p2_zicsr2p0_zfhmin1p0_zve32f1p0_zve32x1p0_zvfh1p0_zvfhmin1p0_zvl32b1p0"
; RV32ZICOND: .attribute 5, "rv32i2p1_zicond1p0"
; RV32ZILSD: .attribute 5, "rv32i2p1_zilsd1p0"
; RV32ZIMOP: .attribute 5, "rv32i2p1_zimop1p0"
; RV32ZCLSD: .attribute 5, "rv32i2p1_zilsd1p0_zca1p0_zclsd1p0"
; RV32ZCMOP: .attribute 5, "rv32i2p1_zca1p0_zcmop1p0"
; RV32SMAIA: .attribute 5, "rv32i2p1_smaia1p0"
; RV32SSAIA: .attribute 5, "rv32i2p1_ssaia1p0"
; RV32SMCSRIND: .attribute 5, "rv32i2p1_smcsrind1p0"
; RV32SSCSRIND: .attribute 5, "rv32i2p1_sscsrind1p0"
; RV32SMDBLTRP: .attribute 5, "rv32i2p1_smdbltrp1p0"
; RV32SSDBLTRP: .attribute 5, "rv32i2p1_ssdbltrp1p0"
; RV32SSQOSID: .attribute 5, "rv32i2p1_ssqosid1p0"
; RV32SMCDELEG: .attribute 5, "rv32i2p1_smcdeleg1p0"
; RV32SMEPMP: .attribute 5, "rv32i2p1_smepmp1p0"
; RV32SMRNMI: .attribute 5, "rv32i2p1_smrnmi1p0"
; RV32ZFBFMIN: .attribute 5, "rv32i2p1_f2p2_zicsr2p0_zfbfmin1p0"
; RV32ZVFBFMIN: .attribute 5, "rv32i2p1_f2p2_zicsr2p0_zve32f1p0_zve32x1p0_zvfbfmin1p0_zvl32b1p0"
; RV32ZVFBFWMA: .attribute 5, "rv32i2p1_f2p2_zicsr2p0_zfbfmin1p0_zve32f1p0_zve32x1p0_zvfbfmin1p0_zvfbfwma1p0_zvl32b1p0"
; RV32ZACAS: .attribute 5, "rv32i2p1_zaamo1p0_zacas1p0"
; RV32ZALASR: .attribute 5, "rv32i2p1_zalasr0p1"
; RV32ZAMA16B: .attribute 5, "rv32i2p1_zama16b1p0"
; RV32ZICFILP: .attribute 5, "rv32i2p1_zicfilp1p0_zicsr2p0"
; RV32ZABHA: .attribute 5, "rv32i2p1_zaamo1p0_zabha1p0"
; RV32ZVBC32E: .attribute 5, "rv32i2p1_zicsr2p0_zvbc32e0p7_zve32x1p0_zvl32b1p0"
; RV32ZVKGS: .attribute 5, "rv32i2p1_zicsr2p0_zve32x1p0_zvkg1p0_zvkgs0p7_zvl32b1p0"
; RV32SSNPM: .attribute 5, "rv32i2p1_ssnpm1p0"
; RV32SMNPM: .attribute 5, "rv32i2p1_smnpm1p0"
; RV32SMMPM: .attribute 5, "rv32i2p1_smmpm1p0"
; RV32SSPM: .attribute 5, "rv32i2p1_sspm1p0"
; RV32SUPM: .attribute 5, "rv32i2p1_supm1p0"
; RV32SMCTR: .attribute 5, "rv32i2p1_smctr1p0_sscsrind1p0"
; RV32SSCTR: .attribute 5, "rv32i2p1_sscsrind1p0_ssctr1p0"

; RV64M: .attribute 5, "rv64i2p1_m2p0_zmmul1p0"
; RV64ZMMUL: .attribute 5, "rv64i2p1_zmmul1p0"
; RV64MZMMUL: .attribute 5, "rv64i2p1_m2p0_zmmul1p0"
; RV64A: .attribute 5, "rv64i2p1_a2p1_zaamo1p0_zalrsc1p0"
; RV64B: .attribute 5, "rv64i2p1_b1p0_zba1p0_zbb1p0_zbs1p0"
; RV64COMBINEINTOB: .attribute 5, "rv64i2p1_b1p0_zba1p0_zbb1p0_zbs1p0"
; RV64F: .attribute 5, "rv64i2p1_f2p2_zicsr2p0"
; RV64D: .attribute 5, "rv64i2p1_f2p2_d2p2_zicsr2p0"
; RV64C: .attribute 5, "rv64i2p1_c2p0_zca1p0"
; RV64CF: .attribute 5, "rv64i2p1_f2p2_c2p0_zicsr2p0_zca1p0"
; RV64CD: .attribute 5, "rv64i2p1_f2p2_d2p2_c2p0_zicsr2p0_zca1p0_zcd1p0"
; RV64ZIHINTPAUSE: .attribute 5, "rv64i2p1_zihintpause2p0"
; RV64ZIHINTNTL: .attribute 5, "rv64i2p1_zihintntl1p0"
; RV64ZFHMIN: .attribute 5, "rv64i2p1_f2p2_zicsr2p0_zfhmin1p0"
; RV64ZFH: .attribute 5, "rv64i2p1_f2p2_zicsr2p0_zfh1p0_zfhmin1p0"
; RV64ZBA: .attribute 5, "rv64i2p1_zba1p0"
; RV64ZBB: .attribute 5, "rv64i2p1_zbb1p0"
; RV64ZBC: .attribute 5, "rv64i2p1_zbc1p0"
; RV64ZBS: .attribute 5, "rv64i2p1_zbs1p0"
; RV64V: .attribute 5, "rv64i2p1_f2p2_d2p2_v1p0_zicsr2p0_zve32f1p0_zve32x1p0_zve64d1p0_zve64f1p0_zve64x1p0_zvl128b1p0_zvl32b1p0_zvl64b1p0"
; RV64H: .attribute 5, "rv64i2p1_h1p0"
; RV64COMBINED: .attribute 5, "rv64i2p1_f2p2_d2p2_v1p0_zicsr2p0_zfh1p0_zfhmin1p0_zbb1p0_zve32f1p0_zve32x1p0_zve64d1p0_zve64f1p0_zve64x1p0_zvl128b1p0_zvl32b1p0_zvl64b1p0"
; RV64ZBKB: .attribute 5, "rv64i2p1_zbkb1p0"
; RV64ZBKC: .attribute 5, "rv64i2p1_zbkc1p0"
; RV64ZBKX: .attribute 5, "rv64i2p1_zbkx1p0"
; RV64ZKND: .attribute 5, "rv64i2p1_zknd1p0"
; RV64ZKNE: .attribute 5, "rv64i2p1_zkne1p0"
; RV64ZKNH: .attribute 5, "rv64i2p1_zknh1p0"
; RV64ZKSED: .attribute 5, "rv64i2p1_zksed1p0"
; RV64ZKSH: .attribute 5, "rv64i2p1_zksh1p0"
; RV64ZKR: .attribute 5, "rv64i2p1_zkr1p0"
; RV64ZKN: .attribute 5, "rv64i2p1_zbkb1p0_zbkc1p0_zbkx1p0_zkn1p0_zknd1p0_zkne1p0_zknh1p0"
; RV64ZKS: .attribute 5, "rv64i2p1_zbkb1p0_zbkc1p0_zbkx1p0_zks1p0_zksed1p0_zksh1p0"
; RV64ZKT: .attribute 5, "rv64i2p1_zkt1p0"
; RV64ZK: .attribute 5, "rv64i2p1_zbkb1p0_zbkc1p0_zbkx1p0_zk1p0_zkn1p0_zknd1p0_zkne1p0_zknh1p0_zkr1p0_zkt1p0"
; RV64COMBINEINTOZK: .attribute 5, "rv64i2p1_zbkb1p0_zbkc1p0_zbkx1p0_zk1p0_zkn1p0_zknd1p0_zkne1p0_zknh1p0_zkr1p0_zkt1p0"
; RV64COMBINEINTOZKN: .attribute 5, "rv64i2p1_zbkb1p0_zbkc1p0_zbkx1p0_zkn1p0_zknd1p0_zkne1p0_zknh1p0"
; RV64COMBINEINTOZKS: .attribute 5, "rv64i2p1_zbkb1p0_zbkc1p0_zbkx1p0_zks1p0_zksed1p0_zksh1p0"
; RV64ZIC64B: .attribute 5, "rv64i2p1_zic64b1p0"
; RV64ZICBOM: .attribute 5, "rv64i2p1_zicbom1p0"
; RV64ZICBOZ: .attribute 5, "rv64i2p1_zicboz1p0"
; RV64ZA64RS: .attribute 5, "rv64i2p1_za64rs1p0"
; RV64ZA128RS: .attribute 5, "rv64i2p1_za128rs1p0"
; RV64ZAMA16B: .attribute 5, "rv64i2p1_zama16b1p0"
; RV64ZAWRS: .attribute 5, "rv64i2p1_zawrs1p0"
; RV64ZICBOP: .attribute 5, "rv64i2p1_zicbop1p0"
; RV64SHA: .attribute 5, "rv64i2p1_h1p0_sha1p0_shcounterenw1p0_shgatpa1p0_shtvala1p0_shvsatpa1p0_shvstvala1p0_shvstvecd1p0_ssstateen1p0"
; RV64SHCOUNTERENW: .attribute 5, "rv64i2p1_shcounterenw1p0"
; RV64SHGATPA: .attribute 5, "rv64i2p1_shgatpa1p0"
; RV64SHVSATPA: .attribute 5, "rv64i2p1_shvsatpa1p0"
; RV64SSCCFG: .attribute 5, "rv64i2p1_ssccfg1p0"
; RV64SSCCPTR: .attribute 5, "rv64i2p1_ssccptr1p0"
; RV64SSCOFPMF: .attribute 5, "rv64i2p1_sscofpmf1p0"
; RV64SSCOUNTERENW: .attribute 5, "rv64i2p1_sscounterenw1p0"
; RV64SMSTATEEN: .attribute 5, "rv64i2p1_smstateen1p0"
; RV64SSSTATEEN: .attribute 5, "rv64i2p1_ssstateen1p0"
; RV64SSSTRICT: .attribute 5, "rv64i2p1_ssstrict1p0"
; RV64SSTC: .attribute 5, "rv64i2p1_sstc1p0"
; RV64SHTVALA: .attribute 5, "rv64i2p1_shtvala1p0"
; RV64SHVSTVALA: .attribute 5, "rv64i2p1_shvstvala1p0"
; RV64SHVSTVECD: .attribute 5, "rv64i2p1_shvstvecd1p0"
; RV64SSTVALA: .attribute 5, "rv64i2p1_sstvala1p0"
; RV64SSTVECD: .attribute 5, "rv64i2p1_sstvecd1p0"
; RV64SSU64XL: .attribute 5, "rv64i2p1_ssu64xl1p0"
; RV64SVADE: .attribute 5, "rv64i2p1_svade1p0"
; RV64SVADU: .attribute 5, "rv64i2p1_svadu1p0"
; RV64SVBARE: .attribute 5, "rv64i2p1_svbare1p0"
; RV64SVNAPOT: .attribute 5, "rv64i2p1_svnapot1p0"
; RV64SVPBMT: .attribute 5, "rv64i2p1_svpbmt1p0"
; RV64SVUKTE: .attribute 5, "rv64i2p1_svukte0p3"
; RV64SVVPTC: .attribute 5, "rv64i2p1_svvptc1p0"
; RV64SVINVAL: .attribute 5, "rv64i2p1_svinval1p0"
; RV64XVENTANACONDOPS: .attribute 5, "rv64i2p1_xventanacondops1p0"
; RV64XSFVFWMACCQQQ: .attribute 5, "rv64i2p1_f2p2_zicsr2p0_zve32f1p0_zve32x1p0_zvfbfmin1p0_zvl32b1p0_xsfvfwmaccqqq1p0"
; RV64XTHEADBA: .attribute 5, "rv64i2p1_xtheadba1p0"
; RV64XTHEADBB: .attribute 5, "rv64i2p1_xtheadbb1p0"
; RV64XTHEADBS: .attribute 5, "rv64i2p1_xtheadbs1p0"
; RV64XTHEADCMO: .attribute 5, "rv64i2p1_xtheadcmo1p0"
; RV64XTHEADCONDMOV: .attribute 5, "rv64i2p1_xtheadcondmov1p0"
; RV64XTHEADFMEMIDX: .attribute 5, "rv64i2p1_xtheadfmemidx1p0"
; RV64XTHEADMAC: .attribute 5, "rv64i2p1_xtheadmac1p0"
; RV64XTHEADMEMIDX: .attribute 5, "rv64i2p1_xtheadmemidx1p0"
; RV64XTHEADMEMPAIR: .attribute 5, "rv64i2p1_xtheadmempair1p0"
; RV64XTHEADSYNC: .attribute 5, "rv64i2p1_xtheadsync1p0"
; RV64XTHEADVDOT: .attribute 5, "rv64i2p1_f2p2_d2p2_v1p0_zicsr2p0_zve32f1p0_zve32x1p0_zve64d1p0_zve64f1p0_zve64x1p0_zvl128b1p0_zvl32b1p0_zvl64b1p0_xtheadvdot1p0"
; RV64ZTSO: .attribute 5, "rv64i2p1_ztso1p0"
; RV64ZAAMO: .attribute 5, "rv64i2p1_zaamo1p0"
; RV64ZALRSC: .attribute 5, "rv64i2p1_zalrsc1p0"
; RV64ZCA: .attribute 5, "rv64i2p1_zca1p0"
; RV64ZCB: .attribute 5, "rv64i2p1_zca1p0_zcb1p0"
; RV64ZCD: .attribute 5, "rv64i2p1_f2p2_d2p2_zicsr2p0_zca1p0_zcd1p0"
; RV64ZCMP: .attribute 5, "rv64i2p1_zca1p0_zcmp1p0"
; RV64ZCMT: .attribute 5, "rv64i2p1_zicsr2p0_zca1p0_zcmt1p0"
; RV64ZICCAMOA: .attribute 5, "rv64i2p1_ziccamoa1p0"
; RV64ZICCIF: .attribute 5, "rv64i2p1_ziccif1p0"
; RV64ZICCLSM: .attribute 5, "rv64i2p1_zicclsm1p0"
; RV64ZICCRSE: .attribute 5, "rv64i2p1_ziccrse1p0"
; RV64ZICSR: .attribute 5, "rv64i2p1_zicsr2p0"
; RV64ZIFENCEI: .attribute 5, "rv64i2p1_zifencei2p0"
; RV64ZICNTR: .attribute 5, "rv64i2p1_zicntr2p0_zicsr2p0"
; RV64ZIHPM: .attribute 5, "rv64i2p1_zicsr2p0_zihpm2p0"
; RV64ZFA: .attribute 5, "rv64i2p1_f2p2_zicsr2p0_zfa1p0"
; RV64ZVBB: .attribute 5, "rv64i2p1_zicsr2p0_zvbb1p0_zve32x1p0_zvkb1p0_zvl32b1p0"
; RV64ZVBC: .attribute 5, "rv64i2p1_zicsr2p0_zvbc1p0_zve32x1p0_zve64x1p0_zvl32b1p0_zvl64b1p0"
; RV64ZVKB: .attribute 5, "rv64i2p1_zicsr2p0_zve32x1p0_zvkb1p0_zvl32b1p0"
; RV64ZVKG: .attribute 5, "rv64i2p1_zicsr2p0_zve32x1p0_zvkg1p0_zvl32b1p0"
; RV64ZVKN: .attribute 5, "rv64i2p1_zicsr2p0_zve32x1p0_zve64x1p0_zvkb1p0_zvkn1p0_zvkned1p0_zvknhb1p0_zvkt1p0_zvl32b1p0_zvl64b1p0"
; RV64ZVKNC: .attribute 5, "rv64i2p1_zicsr2p0_zvbc1p0_zve32x1p0_zve64x1p0_zvkb1p0_zvkn1p0_zvknc1p0_zvkned1p0_zvknhb1p0_zvkt1p0_zvl32b1p0_zvl64b1p0"
; RV64ZVKNED: .attribute 5, "rv64i2p1_zicsr2p0_zve32x1p0_zvkned1p0_zvl32b1p0"
; RV64ZVKNG: .attribute 5, "rv64i2p1_zicsr2p0_zve32x1p0_zve64x1p0_zvkb1p0_zvkg1p0_zvkn1p0_zvkned1p0_zvkng1p0_zvknhb1p0_zvkt1p0_zvl32b1p0_zvl64b1p0"
; RV64ZVKNHA: .attribute 5, "rv64i2p1_zicsr2p0_zve32x1p0_zvknha1p0_zvl32b1p0"
; RV64ZVKNHB: .attribute 5, "rv64i2p1_zicsr2p0_zve32x1p0_zve64x1p0_zvknhb1p0_zvl32b1p0_zvl64b1p0"
; RV64ZVKS: .attribute 5, "rv64i2p1_zicsr2p0_zve32x1p0_zvkb1p0_zvks1p0_zvksed1p0_zvksh1p0_zvkt1p0_zvl32b1p0"
; RV64ZVKSC: .attribute 5, "rv64i2p1_zicsr2p0_zvbc1p0_zve32x1p0_zve64x1p0_zvkb1p0_zvks1p0_zvksc1p0_zvksed1p0_zvksh1p0_zvkt1p0_zvl32b1p0_zvl64b1p0"
; RV64ZVKSED: .attribute 5, "rv64i2p1_zicsr2p0_zve32x1p0_zvksed1p0_zvl32b1p0"
; RV64ZVKSG: .attribute 5, "rv64i2p1_zicsr2p0_zve32x1p0_zvkb1p0_zvkg1p0_zvks1p0_zvksed1p0_zvksg1p0_zvksh1p0_zvkt1p0_zvl32b1p0"
; RV64ZVKSH: .attribute 5, "rv64i2p1_zicsr2p0_zve32x1p0_zvksh1p0_zvl32b1p0"
; RV64ZVKT: .attribute 5, "rv64i2p1_zicsr2p0_zve32x1p0_zvkt1p0_zvl32b1p0"
; RV64ZVQDOTQ: .attribute 5, "rv64i2p1_zicsr2p0_zve32x1p0_zvl32b1p0_zvqdotq0p0"
; RV64ZVFH: .attribute 5, "rv64i2p1_f2p2_zicsr2p0_zfhmin1p0_zve32f1p0_zve32x1p0_zvfh1p0_zvfhmin1p0_zvl32b1p0"
; RV64ZICOND: .attribute 5, "rv64i2p1_zicond1p0"
; RV64ZIMOP: .attribute 5, "rv64i2p1_zimop1p0"
; RV64ZCMOP: .attribute 5, "rv64i2p1_zca1p0_zcmop1p0"
; RV64SMAIA: .attribute 5, "rv64i2p1_smaia1p0"
; RV64SSAIA: .attribute 5, "rv64i2p1_ssaia1p0"
; RV64SMCSRIND: .attribute 5, "rv64i2p1_smcsrind1p0"
; RV64SSCSRIND: .attribute 5, "rv64i2p1_sscsrind1p0"
; RV64SMDBLTRP: .attribute 5, "rv64i2p1_smdbltrp1p0"
; RV64SSDBLTRP: .attribute 5, "rv64i2p1_ssdbltrp1p0"
; RV64SSQOSID: .attribute 5, "rv64i2p1_ssqosid1p0"
; RV64SMCDELEG: .attribute 5, "rv64i2p1_smcdeleg1p0"
; RV64SMEPMP: .attribute 5, "rv64i2p1_smepmp1p0"
; RV64SMRNMI: .attribute 5, "rv64i2p1_smrnmi1p0"
; RV64ZFBFMIN: .attribute 5, "rv64i2p1_f2p2_zicsr2p0_zfbfmin1p0"
; RV64ZVFBFMIN: .attribute 5, "rv64i2p1_f2p2_zicsr2p0_zve32f1p0_zve32x1p0_zvfbfmin1p0_zvl32b1p0"
; RV64ZVFBFWMA: .attribute 5, "rv64i2p1_f2p2_zicsr2p0_zfbfmin1p0_zve32f1p0_zve32x1p0_zvfbfmin1p0_zvfbfwma1p0_zvl32b1p0"
; RV64ZACAS: .attribute 5, "rv64i2p1_zaamo1p0_zacas1p0"
; RV64ZALASR: .attribute 5, "rv64i2p1_zalasr0p1"
; RV64ZALASRA: .attribute 5, "rv64i2p1_a2p1_zaamo1p0_zalasr0p1_zalrsc1p0"
; RV64ZICFILP: .attribute 5, "rv64i2p1_zicfilp1p0_zicsr2p0"
; RV64ZABHA: .attribute 5, "rv64i2p1_zaamo1p0_zabha1p0"
; RV64ZVBC32E: .attribute 5, "rv64i2p1_zicsr2p0_zvbc32e0p7_zve32x1p0_zvl32b1p0"
; RV64ZVKGS: .attribute 5, "rv64i2p1_zicsr2p0_zve32x1p0_zvkg1p0_zvkgs0p7_zvl32b1p0"
; RV64SSNPM: .attribute 5, "rv64i2p1_ssnpm1p0"
; RV64SMNPM: .attribute 5, "rv64i2p1_smnpm1p0"
; RV64SMMPM: .attribute 5, "rv64i2p1_smmpm1p0"
; RV64SSPM: .attribute 5, "rv64i2p1_sspm1p0"
; RV64SUPM: .attribute 5, "rv64i2p1_supm1p0"
; RV64SMCTR: .attribute 5, "rv64i2p1_smctr1p0_sscsrind1p0"
; RV64SSCTR: .attribute 5, "rv64i2p1_sscsrind1p0_ssctr1p0"
; RV64SDEXT: .attribute 5, "rv64i2p1_sdext1p0"
; RV64SDTRIG: .attribute 5, "rv64i2p1_sdtrig1p0"
; RV64XQCCMP: .attribute 5, "rv64i2p1_zca1p0_xqccmp0p1"

; RVI20U32: .attribute 5, "rv32i2p1"
; RVI20U64: .attribute 5, "rv64i2p1"
; RVA20U64: .attribute 5, "rv64i2p1_m2p0_a2p1_f2p2_d2p2_c2p0_ziccamoa1p0_ziccif1p0_zicclsm1p0_ziccrse1p0_zicntr2p0_zicsr2p0_zmmul1p0_za128rs1p0_zaamo1p0_zalrsc1p0_zca1p0_zcd1p0"
; RVA20S64: .attribute 5, "rv64i2p1_m2p0_a2p1_f2p2_d2p2_c2p0_ziccamoa1p0_ziccif1p0_zicclsm1p0_ziccrse1p0_zicntr2p0_zicsr2p0_zifencei2p0_zmmul1p0_za128rs1p0_zaamo1p0_zalrsc1p0_zca1p0_zcd1p0_ssccptr1p0_sstvala1p0_sstvecd1p0_svade1p0_svbare1p0"
; RVA22U64: .attribute 5, "rv64i2p1_m2p0_a2p1_f2p2_d2p2_c2p0_b1p0_zic64b1p0_zicbom1p0_zicbop1p0_zicboz1p0_ziccamoa1p0_ziccif1p0_zicclsm1p0_ziccrse1p0_zicntr2p0_zicsr2p0_zihintpause2p0_zihpm2p0_zmmul1p0_za64rs1p0_zaamo1p0_zalrsc1p0_zfhmin1p0_zca1p0_zcd1p0_zba1p0_zbb1p0_zbs1p0_zkt1p0"
; RVA22S64: .attribute 5, "rv64i2p1_m2p0_a2p1_f2p2_d2p2_c2p0_b1p0_zic64b1p0_zicbom1p0_zicbop1p0_zicboz1p0_ziccamoa1p0_ziccif1p0_zicclsm1p0_ziccrse1p0_zicntr2p0_zicsr2p0_zifencei2p0_zihintpause2p0_zihpm2p0_zmmul1p0_za64rs1p0_zaamo1p0_zalrsc1p0_zfhmin1p0_zca1p0_zcd1p0_zba1p0_zbb1p0_zbs1p0_zkt1p0_ssccptr1p0_sscounterenw1p0_sstvala1p0_sstvecd1p0_svade1p0_svbare1p0_svinval1p0_svpbmt1p0"
; RVA23U64: .attribute 5, "rv64i2p1_m2p0_a2p1_f2p2_d2p2_c2p0_b1p0_v1p0_zic64b1p0_zicbom1p0_zicbop1p0_zicboz1p0_ziccamoa1p0_ziccif1p0_zicclsm1p0_ziccrse1p0_zicntr2p0_zicond1p0_zicsr2p0_zihintntl1p0_zihintpause2p0_zihpm2p0_zimop1p0_zmmul1p0_za64rs1p0_zaamo1p0_zalrsc1p0_zawrs1p0_zfa1p0_zfhmin1p0_zca1p0_zcb1p0_zcd1p0_zcmop1p0_zba1p0_zbb1p0_zbs1p0_zkt1p0_zvbb1p0_zve32f1p0_zve32x1p0_zve64d1p0_zve64f1p0_zve64x1p0_zvfhmin1p0_zvkb1p0_zvkt1p0_zvl128b1p0_zvl32b1p0_zvl64b1p0_supm1p0"
; RVA23S64: .attribute 5, "rv64i2p1_m2p0_a2p1_f2p2_d2p2_c2p0_b1p0_v1p0_h1p0_zic64b1p0_zicbom1p0_zicbop1p0_zicboz1p0_ziccamoa1p0_ziccif1p0_zicclsm1p0_ziccrse1p0_zicntr2p0_zicond1p0_zicsr2p0_zifencei2p0_zihintntl1p0_zihintpause2p0_zihpm2p0_zimop1p0_zmmul1p0_za64rs1p0_zaamo1p0_zalrsc1p0_zawrs1p0_zfa1p0_zfhmin1p0_zca1p0_zcb1p0_zcd1p0_zcmop1p0_zba1p0_zbb1p0_zbs1p0_zkt1p0_zvbb1p0_zve32f1p0_zve32x1p0_zve64d1p0_zve64f1p0_zve64x1p0_zvfhmin1p0_zvkb1p0_zvkt1p0_zvl128b1p0_zvl32b1p0_zvl64b1p0_sha1p0_shcounterenw1p0_shgatpa1p0_shtvala1p0_shvsatpa1p0_shvstvala1p0_shvstvecd1p0_ssccptr1p0_sscofpmf1p0_sscounterenw1p0_ssnpm1p0_ssstateen1p0_sstc1p0_sstvala1p0_sstvecd1p0_ssu64xl1p0_supm1p0_svade1p0_svbare1p0_svinval1p0_svnapot1p0_svpbmt1p0"
; RVB23U64: .attribute 5, "rv64i2p1_m2p0_a2p1_f2p2_d2p2_c2p0_b1p0_zic64b1p0_zicbom1p0_zicbop1p0_zicboz1p0_ziccamoa1p0_ziccif1p0_zicclsm1p0_ziccrse1p0_zicntr2p0_zicond1p0_zicsr2p0_zihintntl1p0_zihintpause2p0_zihpm2p0_zimop1p0_zmmul1p0_za64rs1p0_zaamo1p0_zalrsc1p0_zawrs1p0_zfa1p0_zca1p0_zcb1p0_zcd1p0_zcmop1p0_zba1p0_zbb1p0_zbs1p0_zkt1p0"
; RVB23S64: .attribute 5, "rv64i2p1_m2p0_a2p1_f2p2_d2p2_c2p0_b1p0_zic64b1p0_zicbom1p0_zicbop1p0_zicboz1p0_ziccamoa1p0_ziccif1p0_zicclsm1p0_ziccrse1p0_zicntr2p0_zicond1p0_zicsr2p0_zifencei2p0_zihintntl1p0_zihintpause2p0_zihpm2p0_zimop1p0_zmmul1p0_za64rs1p0_zaamo1p0_zalrsc1p0_zawrs1p0_zfa1p0_zca1p0_zcb1p0_zcd1p0_zcmop1p0_zba1p0_zbb1p0_zbs1p0_zkt1p0_ssccptr1p0_sscofpmf1p0_sscounterenw1p0_sstc1p0_sstvala1p0_sstvecd1p0_ssu64xl1p0_svade1p0_svbare1p0_svinval1p0_svnapot1p0_svpbmt1p0"
; RVM23U32: .attribute 5, "rv32i2p1_m2p0_b1p0_zicbop1p0_zicond1p0_zicsr2p0_zihintntl1p0_zihintpause2p0_zimop1p0_zmmul1p0_zca1p0_zcb1p0_zce1p0_zcmop1p0_zcmp1p0_zcmt1p0_zba1p0_zbb1p0_zbs1p0"

define i32 @addi(i32 %a) {
  %1 = add i32 %a, 1
  ret i32 %1
}

define i8 @atomic_load_i8_seq_cst(ptr %a) nounwind {
  %1 = load atomic i8, ptr %a seq_cst, align 1
  ret i8 %1
; A6S: .attribute 14, 2
; A6C: .attribute 14, 1
; A7: .attribute 14, 3
}<|MERGE_RESOLUTION|>--- conflicted
+++ resolved
@@ -94,20 +94,14 @@
 ; RUN: llc -mtriple=riscv32 -mattr=+experimental-xqcics %s -o - | FileCheck --check-prefix=RV32XQCICS %s
 ; RUN: llc -mtriple=riscv32 -mattr=+experimental-xqcicsr %s -o - | FileCheck --check-prefix=RV32XQCICSR %s
 ; RUN: llc -mtriple=riscv32 -mattr=+experimental-xqciint %s -o - | FileCheck --check-prefix=RV32XQCIINT %s
-<<<<<<< HEAD
-=======
 ; RUN: llc -mtriple=riscv32 -mattr=+experimental-xqciio %s -o - | FileCheck --check-prefix=RV32XQCIIO %s
 ; RUN: llc -mtriple=riscv32 -mattr=+experimental-xqcilb %s -o - | FileCheck --check-prefix=RV32XQCILB %s
->>>>>>> 5eee2751
 ; RUN: llc -mtriple=riscv32 -mattr=+experimental-xqcili %s -o - | FileCheck --check-prefix=RV32XQCILI %s
 ; RUN: llc -mtriple=riscv32 -mattr=+experimental-xqcilia %s -o - | FileCheck --check-prefix=RV32XQCILIA %s
 ; RUN: llc -mtriple=riscv32 -mattr=+experimental-xqcilo %s -o - | FileCheck --check-prefix=RV32XQCILO %s
 ; RUN: llc -mtriple=riscv32 -mattr=+experimental-xqcilsm %s -o - | FileCheck --check-prefix=RV32XQCILSM %s
 ; RUN: llc -mtriple=riscv32 -mattr=+experimental-xqcisim %s -o - | FileCheck --check-prefix=RV32XQCISIM %s
-<<<<<<< HEAD
-=======
 ; RUN: llc -mtriple=riscv32 -mattr=+experimental-xqcisync %s -o - | FileCheck --check-prefix=RV32XQCISYNC %s
->>>>>>> 5eee2751
 ; RUN: llc -mtriple=riscv32 -mattr=+experimental-xqcisls %s -o - | FileCheck --check-prefix=RV32XQCISLS %s
 ; RUN: llc -mtriple=riscv32 -mattr=+zaamo %s -o - | FileCheck --check-prefix=RV32ZAAMO %s
 ; RUN: llc -mtriple=riscv32 -mattr=+zalrsc %s -o - | FileCheck --check-prefix=RV32ZALRSC %s
@@ -325,13 +319,8 @@
 ; RUN: llc -mtriple=riscv64 -mattr=+supm %s -o - | FileCheck --check-prefix=RV64SUPM %s
 ; RUN: llc -mtriple=riscv64 -mattr=+experimental-smctr  %s -o - | FileCheck --check-prefix=RV64SMCTR %s
 ; RUN: llc -mtriple=riscv64 -mattr=+experimental-ssctr  %s -o - | FileCheck --check-prefix=RV64SSCTR %s
-<<<<<<< HEAD
-; RUN: llc -mtriple=riscv64 -mattr=+experimental-sdext  %s -o - | FileCheck --check-prefix=RV64SDEXT %s
-; RUN: llc -mtriple=riscv64 -mattr=+experimental-sdtrig  %s -o - | FileCheck --check-prefix=RV64SDTRIG %s
-=======
 ; RUN: llc -mtriple=riscv64 -mattr=+sdext  %s -o - | FileCheck --check-prefix=RV64SDEXT %s
 ; RUN: llc -mtriple=riscv64 -mattr=+sdtrig  %s -o - | FileCheck --check-prefix=RV64SDTRIG %s
->>>>>>> 5eee2751
 ; RUN: llc -mtriple=riscv64 -mattr=+experimental-xqccmp %s -o - | FileCheck --check-prefix=RV64XQCCMP %s
 
 
@@ -443,20 +432,14 @@
 ; RV32XQCICS: .attribute 5, "rv32i2p1_xqcics0p2"
 ; RV32XQCICSR: .attribute 5, "rv32i2p1_xqcicsr0p2"
 ; RV32XQCIINT: .attribute 5, "rv32i2p1_zca1p0_xqciint0p4"
-<<<<<<< HEAD
-=======
 ; RV32XQCIIO: .attribute 5, "rv32i2p1_xqciio0p1"
 ; RV32XQCILB: .attribute 5, "rv32i2p1_zca1p0_xqcilb0p2"
->>>>>>> 5eee2751
 ; RV32XQCILI: .attribute 5, "rv32i2p1_zca1p0_xqcili0p2"
 ; RV32XQCILIA: .attribute 5, "rv32i2p1_zca1p0_xqcilia0p2"
 ; RV32XQCILO: .attribute 5, "rv32i2p1_zca1p0_xqcilo0p2"
 ; RV32XQCILSM: .attribute 5, "rv32i2p1_xqcilsm0p2"
 ; RV32XQCISIM: attribute 5, "rv32i2p1_zca1p0_xqcisim0p2"
-<<<<<<< HEAD
-=======
 ; RV32XQCISYNC: attribute 5, "rv32i2p1_zca1p0_xqcisync0p2"
->>>>>>> 5eee2751
 ; RV32XQCISLS: .attribute 5, "rv32i2p1_xqcisls0p2"
 ; RV32ZAAMO: .attribute 5, "rv32i2p1_zaamo1p0"
 ; RV32ZALRSC: .attribute 5, "rv32i2p1_zalrsc1p0"
