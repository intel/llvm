--- conflicted
+++ resolved
@@ -690,10 +690,7 @@
 ; RV64SDEXT: .attribute 5, "rv64i2p1_sdext1p0"
 ; RV64SDTRIG: .attribute 5, "rv64i2p1_sdtrig1p0"
 ; RV64XQCCMP: .attribute 5, "rv64i2p1_zca1p0_xqccmp0p3"
-<<<<<<< HEAD
-=======
 ; RV64P: .attribute 5, "rv64i2p1_p0p14"
->>>>>>> 5ee67ebe
 
 ; RVI20U32: .attribute 5, "rv32i2p1"
 ; RVI20U64: .attribute 5, "rv64i2p1"
