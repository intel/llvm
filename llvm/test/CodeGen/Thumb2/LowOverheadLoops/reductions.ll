; NOTE: Assertions have been autogenerated by utils/update_llc_test_checks.py
; RUN: llc -mtriple=thumbv8.1m.main -mattr=+mve -tail-predication=enabled %s -o - | FileCheck %s

define dso_local arm_aapcs_vfpcc zeroext i8 @one_loop_add_add_v16i8(i8* nocapture readonly %a, i8* nocapture readonly %b, i32 %N) local_unnamed_addr {
; CHECK-LABEL: one_loop_add_add_v16i8:
; CHECK:       @ %bb.0: @ %entry
<<<<<<< HEAD
; CHECK-NEXT:    cmp r2, #0
; CHECK-NEXT:    ittt eq
; CHECK-NEXT:    moveq r0, #0
; CHECK-NEXT:    uxtbeq r0, r0
; CHECK-NEXT:    bxeq lr
; CHECK-NEXT:  .LBB0_1: @ %vector.ph
; CHECK-NEXT:    push {r7, lr}
; CHECK-NEXT:    add.w r3, r2, #15
; CHECK-NEXT:    vmov.i32 q1, #0x0
; CHECK-NEXT:    bic r3, r3, #15
; CHECK-NEXT:    sub.w r12, r3, #16
; CHECK-NEXT:    movs r3, #1
; CHECK-NEXT:    add.w lr, r3, r12, lsr #4
; CHECK-NEXT:    dls lr, lr
; CHECK-NEXT:  .LBB0_2: @ %vector.body
; CHECK-NEXT:    @ =>This Inner Loop Header: Depth=1
; CHECK-NEXT:    vctp.8 r2
; CHECK-NEXT:    vmov q0, q1
; CHECK-NEXT:    vpst
; CHECK-NEXT:    vldrbt.u8 q1, [r0], #16
; CHECK-NEXT:    subs r2, #16
; CHECK-NEXT:    vadd.i8 q1, q1, q0
; CHECK-NEXT:    vpst
; CHECK-NEXT:    vldrbt.u8 q2, [r1], #16
; CHECK-NEXT:    vadd.i8 q1, q1, q2
; CHECK-NEXT:    le lr, .LBB0_2
; CHECK-NEXT:  @ %bb.3: @ %middle.block
; CHECK-NEXT:    vpsel q0, q1, q0
; CHECK-NEXT:    vaddv.u8 r0, q0
; CHECK-NEXT:    pop.w {r7, lr}
; CHECK-NEXT:    uxtb r0, r0
; CHECK-NEXT:    bx lr
=======
; CHECK-NEXT:    push {r7, lr}
; CHECK-NEXT:    cbz r2, .LBB0_4
; CHECK-NEXT:  @ %bb.1: @ %vector.ph
; CHECK-NEXT:    vmov.i32 q0, #0x0
; CHECK-NEXT:    dlstp.8 lr, r2
; CHECK:  .LBB0_2: @ %vector.body
; CHECK-NEXT:    @ =>This Inner Loop Header: Depth=1
; CHECK-NEXT:    vldrb.u8 q1, [r1], #16
; CHECK-NEXT:    vldrb.u8 q2, [r0], #16
; CHECK-NEXT:    vadd.i8 q0, q2, q1
; CHECK-NEXT:    vaddv.u8 r12, q0
; CHECK-NEXT:    letp lr, .LBB0_2
; CHECK-NEXT:  @ %bb.3: @ %for.cond.cleanup
; CHECK-NEXT:    uxtb.w r0, r12
; CHECK-NEXT:    pop {r7, pc}
; CHECK-NEXT:  .LBB0_4:
; CHECK-NEXT:    mov.w r12, #0
; CHECK-NEXT:    uxtb.w r0, r12
; CHECK-NEXT:    pop {r7, pc}
>>>>>>> b1169bdb
entry:
  %cmp11 = icmp eq i32 %N, 0
  br i1 %cmp11, label %for.cond.cleanup, label %vector.ph

vector.ph:                                        ; preds = %entry
  %n.rnd.up = add i32 %N, 15
  %n.vec = and i32 %n.rnd.up, -16
  %trip.count.minus.1 = add i32 %N, -1
  br label %vector.body

vector.body:                                      ; preds = %vector.body, %vector.ph
  %index = phi i32 [ 0, %vector.ph ], [ %index.next, %vector.body ]
  %vec.phi = phi <16 x i8> [ zeroinitializer, %vector.ph ], [ %i5, %vector.body ]
  %i = getelementptr inbounds i8, i8* %a, i32 %index
  %active.lane.mask = call <16 x i1> @llvm.get.active.lane.mask.v16i1.i32(i32 %index, i32 %N)
  %i1 = bitcast i8* %i to <16 x i8>*
  %wide.masked.load = call <16 x i8> @llvm.masked.load.v16i8.p0v16i8(<16 x i8>* %i1, i32 1, <16 x i1> %active.lane.mask, <16 x i8> undef)
  %i2 = getelementptr inbounds i8, i8* %b, i32 %index
  %i3 = bitcast i8* %i2 to <16 x i8>*
  %wide.masked.load16 = call <16 x i8> @llvm.masked.load.v16i8.p0v16i8(<16 x i8>* %i3, i32 1, <16 x i1> %active.lane.mask, <16 x i8> undef)
  %i4 = add <16 x i8> %wide.masked.load, %wide.masked.load16
  %i5 = select <16 x i1> %active.lane.mask, <16 x i8> %i4, <16 x i8> %vec.phi
  %i6 = call i8 @llvm.experimental.vector.reduce.add.v16i8(<16 x i8> %i5)
  %index.next = add i32 %index, 16
  %i7 = icmp eq i32 %index.next, %n.vec
  br i1 %i7, label %middle.block, label %vector.body

middle.block:                                     ; preds = %vector.body
  br label %for.cond.cleanup

for.cond.cleanup:                                 ; preds = %middle.block, %entry
  %res.0.lcssa = phi i8 [ 0, %entry ], [ %i6, %middle.block ]
  ret i8 %res.0.lcssa
}

define dso_local arm_aapcs_vfpcc signext i16 @one_loop_add_add_v8i16(i8* nocapture readonly %a, i8* nocapture readonly %b, i32 %N) local_unnamed_addr {
; CHECK-LABEL: one_loop_add_add_v8i16:
; CHECK:       @ %bb.0: @ %entry
; CHECK-NEXT:    cmp r2, #0
; CHECK-NEXT:    ittt eq
; CHECK-NEXT:    moveq r0, #0
; CHECK-NEXT:    sxtheq r0, r0
; CHECK-NEXT:    bxeq lr
; CHECK-NEXT:  .LBB1_1: @ %vector.ph
; CHECK-NEXT:    push {r7, lr}
; CHECK-NEXT:    adds r3, r2, #7
; CHECK-NEXT:    vmov.i32 q1, #0x0
; CHECK-NEXT:    bic r3, r3, #7
; CHECK-NEXT:    sub.w r12, r3, #8
; CHECK-NEXT:    movs r3, #1
; CHECK-NEXT:    add.w lr, r3, r12, lsr #3
; CHECK-NEXT:    dls lr, lr
<<<<<<< HEAD
; CHECK-NEXT:  .LBB1_2: @ %vector.body
=======
; CHECK:  .LBB1_2: @ %vector.body
>>>>>>> b1169bdb
; CHECK-NEXT:    @ =>This Inner Loop Header: Depth=1
; CHECK-NEXT:    vctp.16 r2
; CHECK-NEXT:    vmov q0, q1
; CHECK-NEXT:    vpst
; CHECK-NEXT:    vldrbt.u16 q1, [r0], #8
; CHECK-NEXT:    subs r2, #8
; CHECK-NEXT:    vadd.i16 q1, q0, q1
; CHECK-NEXT:    vpst
; CHECK-NEXT:    vldrbt.u16 q2, [r1], #8
; CHECK-NEXT:    vadd.i16 q1, q1, q2
; CHECK-NEXT:    le lr, .LBB1_2
; CHECK-NEXT:  @ %bb.3: @ %middle.block
; CHECK-NEXT:    vpsel q0, q1, q0
; CHECK-NEXT:    vaddv.u16 r0, q0
; CHECK-NEXT:    pop.w {r7, lr}
; CHECK-NEXT:    sxth r0, r0
; CHECK-NEXT:    bx lr
entry:
  %cmp12 = icmp eq i32 %N, 0
  br i1 %cmp12, label %for.cond.cleanup, label %vector.ph

vector.ph:                                        ; preds = %entry
  %n.rnd.up = add i32 %N, 7
  %n.vec = and i32 %n.rnd.up, -8
  %trip.count.minus.1 = add i32 %N, -1
  br label %vector.body

vector.body:                                      ; preds = %vector.body, %vector.ph
  %index = phi i32 [ 0, %vector.ph ], [ %index.next, %vector.body ]
  %vec.phi = phi <8 x i16> [ zeroinitializer, %vector.ph ], [ %i7, %vector.body ]
  %i = getelementptr inbounds i8, i8* %a, i32 %index
  %active.lane.mask = call <8 x i1> @llvm.get.active.lane.mask.v8i1.i32(i32 %index, i32 %N)
  %i1 = bitcast i8* %i to <8 x i8>*
  %wide.masked.load = call <8 x i8> @llvm.masked.load.v8i8.p0v8i8(<8 x i8>* %i1, i32 1, <8 x i1> %active.lane.mask, <8 x i8> undef)
  %i2 = zext <8 x i8> %wide.masked.load to <8 x i16>
  %i3 = getelementptr inbounds i8, i8* %b, i32 %index
  %i4 = bitcast i8* %i3 to <8 x i8>*
  %wide.masked.load17 = call <8 x i8> @llvm.masked.load.v8i8.p0v8i8(<8 x i8>* %i4, i32 1, <8 x i1> %active.lane.mask, <8 x i8> undef)
  %i5 = zext <8 x i8> %wide.masked.load17 to <8 x i16>
  %i6 = add <8 x i16> %vec.phi, %i2
  %i7 = add <8 x i16> %i6, %i5
  %index.next = add i32 %index, 8
  %i8 = icmp eq i32 %index.next, %n.vec
  br i1 %i8, label %middle.block, label %vector.body

middle.block:                                     ; preds = %vector.body
  %i9 = select <8 x i1> %active.lane.mask, <8 x i16> %i7, <8 x i16> %vec.phi
  %i10 = call i16 @llvm.experimental.vector.reduce.add.v8i16(<8 x i16> %i9)
  br label %for.cond.cleanup

for.cond.cleanup:                                 ; preds = %middle.block, %entry
  %res.0.lcssa = phi i16 [ 0, %entry ], [ %i10, %middle.block ]
  ret i16 %res.0.lcssa
}

define dso_local arm_aapcs_vfpcc zeroext i8 @one_loop_sub_add_v16i8(i8* nocapture readonly %a, i8* nocapture readonly %b, i32 %N) local_unnamed_addr {
; CHECK-LABEL: one_loop_sub_add_v16i8:
; CHECK:       @ %bb.0: @ %entry
; CHECK-NEXT:    cmp r2, #0
; CHECK-NEXT:    ittt eq
; CHECK-NEXT:    moveq r0, #0
; CHECK-NEXT:    uxtbeq r0, r0
; CHECK-NEXT:    bxeq lr
; CHECK-NEXT:  .LBB2_1: @ %vector.ph
; CHECK-NEXT:    push {r7, lr}
<<<<<<< HEAD
; CHECK-NEXT:    vmov.i32 q0, #0x0
; CHECK-NEXT:    dlstp.8 lr, r2
; CHECK-NEXT:  .LBB2_2: @ %vector.body
=======
; CHECK-NEXT:    add.w r3, r2, #15
; CHECK-NEXT:    vmov.i32 q1, #0x0
; CHECK-NEXT:    bic r3, r3, #15
; CHECK-NEXT:    sub.w r12, r3, #16
; CHECK-NEXT:    movs r3, #1
; CHECK-NEXT:    add.w lr, r3, r12, lsr #4
; CHECK-NEXT:    dls lr, lr
; CHECK:  .LBB2_2: @ %vector.body
>>>>>>> b1169bdb
; CHECK-NEXT:    @ =>This Inner Loop Header: Depth=1
; CHECK-NEXT:    vctp.8 r2
; CHECK-NEXT:    vmov q0, q1
; CHECK-NEXT:    vpstt
; CHECK-NEXT:    vldrbt.u8 q1, [r1], #16
; CHECK-NEXT:    vldrbt.u8 q2, [r0], #16
; CHECK-NEXT:    subs r2, #16
; CHECK-NEXT:    vsub.i8 q1, q2, q1
<<<<<<< HEAD
; CHECK-NEXT:    vadd.i8 q0, q1, q0
; CHECK-NEXT:    letp lr, .LBB2_2
; CHECK-NEXT:  @ %bb.3: @ %middle.block
=======
; CHECK-NEXT:    vadd.i8 q1, q1, q0
; CHECK-NEXT:    le lr, .LBB2_2
; CHECK-NEXT:  @ %bb.3: @ %middle.block
; CHECK-NEXT:    vpsel q0, q1, q0
>>>>>>> b1169bdb
; CHECK-NEXT:    vaddv.u8 r0, q0
; CHECK-NEXT:    pop.w {r7, lr}
; CHECK-NEXT:    uxtb r0, r0
; CHECK-NEXT:    bx lr
entry:
  %cmp11 = icmp eq i32 %N, 0
  br i1 %cmp11, label %for.cond.cleanup, label %vector.ph

vector.ph:                                        ; preds = %entry
  %n.rnd.up = add i32 %N, 15
  %n.vec = and i32 %n.rnd.up, -16
  %trip.count.minus.1 = add i32 %N, -1
  br label %vector.body

vector.body:                                      ; preds = %vector.body, %vector.ph
  %index = phi i32 [ 0, %vector.ph ], [ %index.next, %vector.body ]
  %vec.phi = phi <16 x i8> [ zeroinitializer, %vector.ph ], [ %i5, %vector.body ]
  %i = getelementptr inbounds i8, i8* %a, i32 %index
  %active.lane.mask = call <16 x i1> @llvm.get.active.lane.mask.v16i1.i32(i32 %index, i32 %N)
  %i1 = bitcast i8* %i to <16 x i8>*
  %wide.masked.load = call <16 x i8> @llvm.masked.load.v16i8.p0v16i8(<16 x i8>* %i1, i32 1, <16 x i1> %active.lane.mask, <16 x i8> undef)
  %i2 = getelementptr inbounds i8, i8* %b, i32 %index
  %i3 = bitcast i8* %i2 to <16 x i8>*
  %wide.masked.load16 = call <16 x i8> @llvm.masked.load.v16i8.p0v16i8(<16 x i8>* %i3, i32 1, <16 x i1> %active.lane.mask, <16 x i8> undef)
  %i4 = sub <16 x i8> %wide.masked.load, %wide.masked.load16
  %i5 = add <16 x i8> %i4, %vec.phi
  %index.next = add i32 %index, 16
  %i6 = icmp eq i32 %index.next, %n.vec
  br i1 %i6, label %middle.block, label %vector.body

middle.block:                                     ; preds = %vector.body
  %i7 = select <16 x i1> %active.lane.mask, <16 x i8> %i5, <16 x i8> %vec.phi
  %i8 = call i8 @llvm.experimental.vector.reduce.add.v16i8(<16 x i8> %i7)
  br label %for.cond.cleanup

for.cond.cleanup:                                 ; preds = %middle.block, %entry
  %res.0.lcssa = phi i8 [ 0, %entry ], [ %i8, %middle.block ]
  ret i8 %res.0.lcssa
}

define dso_local arm_aapcs_vfpcc signext i16 @one_loop_sub_add_v8i16(i8* nocapture readonly %a, i8* nocapture readonly %b, i32 %N) local_unnamed_addr {
; CHECK-LABEL: one_loop_sub_add_v8i16:
; CHECK:       @ %bb.0: @ %entry
; CHECK-NEXT:    cmp r2, #0
; CHECK-NEXT:    ittt eq
; CHECK-NEXT:    moveq r0, #0
; CHECK-NEXT:    sxtheq r0, r0
; CHECK-NEXT:    bxeq lr
; CHECK-NEXT:  .LBB3_1: @ %vector.ph
; CHECK-NEXT:    push {r7, lr}
<<<<<<< HEAD
; CHECK-NEXT:    vmov.i32 q0, #0x0
; CHECK-NEXT:    dlstp.16 lr, r2
; CHECK-NEXT:  .LBB3_2: @ %vector.body
=======
; CHECK-NEXT:    adds r3, r2, #7
; CHECK-NEXT:    vmov.i32 q1, #0x0
; CHECK-NEXT:    bic r3, r3, #7
; CHECK-NEXT:    sub.w r12, r3, #8
; CHECK-NEXT:    movs r3, #1
; CHECK-NEXT:    add.w lr, r3, r12, lsr #3
; CHECK-NEXT:    dls lr, lr
; CHECK:  .LBB3_2: @ %vector.body
>>>>>>> b1169bdb
; CHECK-NEXT:    @ =>This Inner Loop Header: Depth=1
; CHECK-NEXT:    vctp.16 r2
; CHECK-NEXT:    vmov q0, q1
; CHECK-NEXT:    vpstt
; CHECK-NEXT:    vldrbt.u16 q1, [r0], #8
; CHECK-NEXT:    vldrbt.u16 q2, [r1], #8
; CHECK-NEXT:    subs r2, #8
; CHECK-NEXT:    vsub.i16 q1, q2, q1
<<<<<<< HEAD
; CHECK-NEXT:    vadd.i16 q0, q1, q0
; CHECK-NEXT:    letp lr, .LBB3_2
; CHECK-NEXT:  @ %bb.3: @ %middle.block
=======
; CHECK-NEXT:    vadd.i16 q1, q1, q0
; CHECK-NEXT:    le lr, .LBB3_2
; CHECK-NEXT:  @ %bb.3: @ %middle.block
; CHECK-NEXT:    vpsel q0, q1, q0
>>>>>>> b1169bdb
; CHECK-NEXT:    vaddv.u16 r0, q0
; CHECK-NEXT:    pop.w {r7, lr}
; CHECK-NEXT:    sxth r0, r0
; CHECK-NEXT:    bx lr
entry:
  %cmp12 = icmp eq i32 %N, 0
  br i1 %cmp12, label %for.cond.cleanup, label %vector.ph

vector.ph:                                        ; preds = %entry
  %n.rnd.up = add i32 %N, 7
  %n.vec = and i32 %n.rnd.up, -8
  %trip.count.minus.1 = add i32 %N, -1
  br label %vector.body

vector.body:                                      ; preds = %vector.body, %vector.ph
  %index = phi i32 [ 0, %vector.ph ], [ %index.next, %vector.body ]
  %vec.phi = phi <8 x i16> [ zeroinitializer, %vector.ph ], [ %i7, %vector.body ]
  %i = getelementptr inbounds i8, i8* %a, i32 %index
  %active.lane.mask = call <8 x i1> @llvm.get.active.lane.mask.v8i1.i32(i32 %index, i32 %N)
  %i1 = bitcast i8* %i to <8 x i8>*
  %wide.masked.load = call <8 x i8> @llvm.masked.load.v8i8.p0v8i8(<8 x i8>* %i1, i32 1, <8 x i1> %active.lane.mask, <8 x i8> undef)
  %i2 = zext <8 x i8> %wide.masked.load to <8 x i16>
  %i3 = getelementptr inbounds i8, i8* %b, i32 %index
  %i4 = bitcast i8* %i3 to <8 x i8>*
  %wide.masked.load17 = call <8 x i8> @llvm.masked.load.v8i8.p0v8i8(<8 x i8>* %i4, i32 1, <8 x i1> %active.lane.mask, <8 x i8> undef)
  %i5 = zext <8 x i8> %wide.masked.load17 to <8 x i16>
  %i6 = sub <8 x i16> %i5, %i2
  %i7 = add <8 x i16> %i6, %vec.phi
  %index.next = add i32 %index, 8
  %i8 = icmp eq i32 %index.next, %n.vec
  br i1 %i8, label %middle.block, label %vector.body

middle.block:                                     ; preds = %vector.body
  %i9 = select <8 x i1> %active.lane.mask, <8 x i16> %i7, <8 x i16> %vec.phi
  %i10 = call i16 @llvm.experimental.vector.reduce.add.v8i16(<8 x i16> %i9)
  br label %for.cond.cleanup

for.cond.cleanup:                                 ; preds = %middle.block, %entry
  %res.0.lcssa = phi i16 [ 0, %entry ], [ %i10, %middle.block ]
  ret i16 %res.0.lcssa
}

define dso_local arm_aapcs_vfpcc zeroext i8 @one_loop_mul_add_v16i8(i8* nocapture readonly %a, i8* nocapture readonly %b, i32 %N) local_unnamed_addr {
; CHECK-LABEL: one_loop_mul_add_v16i8:
; CHECK:       @ %bb.0: @ %entry
; CHECK-NEXT:    cmp r2, #0
; CHECK-NEXT:    ittt eq
; CHECK-NEXT:    moveq r0, #0
; CHECK-NEXT:    uxtbeq r0, r0
; CHECK-NEXT:    bxeq lr
; CHECK-NEXT:  .LBB4_1: @ %vector.ph
; CHECK-NEXT:    push {r7, lr}
<<<<<<< HEAD
; CHECK-NEXT:    vmov.i32 q0, #0x0
; CHECK-NEXT:    dlstp.8 lr, r2
; CHECK-NEXT:  .LBB4_2: @ %vector.body
=======
; CHECK-NEXT:    add.w r3, r2, #15
; CHECK-NEXT:    vmov.i32 q1, #0x0
; CHECK-NEXT:    bic r3, r3, #15
; CHECK-NEXT:    sub.w r12, r3, #16
; CHECK-NEXT:    movs r3, #1
; CHECK-NEXT:    add.w lr, r3, r12, lsr #4
; CHECK-NEXT:    dls lr, lr
; CHECK:  .LBB4_2: @ %vector.body
>>>>>>> b1169bdb
; CHECK-NEXT:    @ =>This Inner Loop Header: Depth=1
; CHECK-NEXT:    vctp.8 r2
; CHECK-NEXT:    vmov q0, q1
; CHECK-NEXT:    vpstt
; CHECK-NEXT:    vldrbt.u8 q1, [r0], #16
; CHECK-NEXT:    vldrbt.u8 q2, [r1], #16
; CHECK-NEXT:    subs r2, #16
; CHECK-NEXT:    vmul.i8 q1, q2, q1
<<<<<<< HEAD
; CHECK-NEXT:    vadd.i8 q0, q1, q0
; CHECK-NEXT:    letp lr, .LBB4_2
; CHECK-NEXT:  @ %bb.3: @ %middle.block
=======
; CHECK-NEXT:    vadd.i8 q1, q1, q0
; CHECK-NEXT:    le lr, .LBB4_2
; CHECK-NEXT:  @ %bb.3: @ %middle.block
; CHECK-NEXT:    vpsel q0, q1, q0
>>>>>>> b1169bdb
; CHECK-NEXT:    vaddv.u8 r0, q0
; CHECK-NEXT:    pop.w {r7, lr}
; CHECK-NEXT:    uxtb r0, r0
; CHECK-NEXT:    bx lr
entry:
  %cmp10 = icmp eq i32 %N, 0
  br i1 %cmp10, label %for.cond.cleanup, label %vector.ph

vector.ph:                                        ; preds = %entry
  %n.rnd.up = add i32 %N, 15
  %n.vec = and i32 %n.rnd.up, -16
  %trip.count.minus.1 = add i32 %N, -1
  br label %vector.body

vector.body:                                      ; preds = %vector.body, %vector.ph
  %index = phi i32 [ 0, %vector.ph ], [ %index.next, %vector.body ]
  %vec.phi = phi <16 x i8> [ zeroinitializer, %vector.ph ], [ %i5, %vector.body ]
  %i = getelementptr inbounds i8, i8* %a, i32 %index
  %active.lane.mask = call <16 x i1> @llvm.get.active.lane.mask.v16i1.i32(i32 %index, i32 %N)
  %i1 = bitcast i8* %i to <16 x i8>*
  %wide.masked.load = call <16 x i8> @llvm.masked.load.v16i8.p0v16i8(<16 x i8>* %i1, i32 1, <16 x i1> %active.lane.mask, <16 x i8> undef)
  %i2 = getelementptr inbounds i8, i8* %b, i32 %index
  %i3 = bitcast i8* %i2 to <16 x i8>*
  %wide.masked.load15 = call <16 x i8> @llvm.masked.load.v16i8.p0v16i8(<16 x i8>* %i3, i32 1, <16 x i1> %active.lane.mask, <16 x i8> undef)
  %i4 = mul <16 x i8> %wide.masked.load15, %wide.masked.load
  %i5 = add <16 x i8> %i4, %vec.phi
  %index.next = add i32 %index, 16
  %i6 = icmp eq i32 %index.next, %n.vec
  br i1 %i6, label %middle.block, label %vector.body

middle.block:                                     ; preds = %vector.body
  %i7 = select <16 x i1> %active.lane.mask, <16 x i8> %i5, <16 x i8> %vec.phi
  %i8 = call i8 @llvm.experimental.vector.reduce.add.v16i8(<16 x i8> %i7)
  br label %for.cond.cleanup

for.cond.cleanup:                                 ; preds = %middle.block, %entry
  %res.0.lcssa = phi i8 [ 0, %entry ], [ %i8, %middle.block ]
  ret i8 %res.0.lcssa
}

define dso_local arm_aapcs_vfpcc signext i16 @one_loop_mul_add_v8i16(i8* nocapture readonly %a, i8* nocapture readonly %b, i32 %N) local_unnamed_addr {
; CHECK-LABEL: one_loop_mul_add_v8i16:
; CHECK:       @ %bb.0: @ %entry
; CHECK-NEXT:    cmp r2, #0
; CHECK-NEXT:    ittt eq
; CHECK-NEXT:    moveq r0, #0
; CHECK-NEXT:    sxtheq r0, r0
; CHECK-NEXT:    bxeq lr
; CHECK-NEXT:  .LBB5_1: @ %vector.ph
; CHECK-NEXT:    push {r7, lr}
<<<<<<< HEAD
; CHECK-NEXT:    vmov.i32 q0, #0x0
; CHECK-NEXT:    dlstp.16 lr, r2
; CHECK-NEXT:  .LBB5_2: @ %vector.body
=======
; CHECK-NEXT:    adds r3, r2, #7
; CHECK-NEXT:    vmov.i32 q1, #0x0
; CHECK-NEXT:    bic r3, r3, #7
; CHECK-NEXT:    sub.w r12, r3, #8
; CHECK-NEXT:    movs r3, #1
; CHECK-NEXT:    add.w lr, r3, r12, lsr #3
; CHECK-NEXT:    dls lr, lr
; CHECK:  .LBB5_2: @ %vector.body
>>>>>>> b1169bdb
; CHECK-NEXT:    @ =>This Inner Loop Header: Depth=1
; CHECK-NEXT:    vctp.16 r2
; CHECK-NEXT:    vmov q0, q1
; CHECK-NEXT:    vpstt
; CHECK-NEXT:    vldrbt.u16 q1, [r0], #8
; CHECK-NEXT:    vldrbt.u16 q2, [r1], #8
; CHECK-NEXT:    subs r2, #8
; CHECK-NEXT:    vmul.i16 q1, q2, q1
<<<<<<< HEAD
; CHECK-NEXT:    vadd.i16 q0, q1, q0
; CHECK-NEXT:    letp lr, .LBB5_2
; CHECK-NEXT:  @ %bb.3: @ %middle.block
=======
; CHECK-NEXT:    vadd.i16 q1, q1, q0
; CHECK-NEXT:    le lr, .LBB5_2
; CHECK-NEXT:  @ %bb.3: @ %middle.block
; CHECK-NEXT:    vpsel q0, q1, q0
>>>>>>> b1169bdb
; CHECK-NEXT:    vaddv.u16 r0, q0
; CHECK-NEXT:    pop.w {r7, lr}
; CHECK-NEXT:    sxth r0, r0
; CHECK-NEXT:    bx lr
entry:
  %cmp12 = icmp eq i32 %N, 0
  br i1 %cmp12, label %for.cond.cleanup, label %vector.ph

vector.ph:                                        ; preds = %entry
  %n.rnd.up = add i32 %N, 7
  %n.vec = and i32 %n.rnd.up, -8
  %trip.count.minus.1 = add i32 %N, -1
  br label %vector.body

vector.body:                                      ; preds = %vector.body, %vector.ph
  %index = phi i32 [ 0, %vector.ph ], [ %index.next, %vector.body ]
  %vec.phi = phi <8 x i16> [ zeroinitializer, %vector.ph ], [ %i7, %vector.body ]
  %i = getelementptr inbounds i8, i8* %a, i32 %index
  %active.lane.mask = call <8 x i1> @llvm.get.active.lane.mask.v8i1.i32(i32 %index, i32 %N)
  %i1 = bitcast i8* %i to <8 x i8>*
  %wide.masked.load = call <8 x i8> @llvm.masked.load.v8i8.p0v8i8(<8 x i8>* %i1, i32 1, <8 x i1> %active.lane.mask, <8 x i8> undef)
  %i2 = zext <8 x i8> %wide.masked.load to <8 x i16>
  %i3 = getelementptr inbounds i8, i8* %b, i32 %index
  %i4 = bitcast i8* %i3 to <8 x i8>*
  %wide.masked.load17 = call <8 x i8> @llvm.masked.load.v8i8.p0v8i8(<8 x i8>* %i4, i32 1, <8 x i1> %active.lane.mask, <8 x i8> undef)
  %i5 = zext <8 x i8> %wide.masked.load17 to <8 x i16>
  %i6 = mul <8 x i16> %i5, %i2
  %i7 = add <8 x i16> %i6, %vec.phi
  %index.next = add i32 %index, 8
  %i8 = icmp eq i32 %index.next, %n.vec
  br i1 %i8, label %middle.block, label %vector.body

middle.block:                                     ; preds = %vector.body
  %i9 = select <8 x i1> %active.lane.mask, <8 x i16> %i7, <8 x i16> %vec.phi
  %i10 = call i16 @llvm.experimental.vector.reduce.add.v8i16(<8 x i16> %i9)
  br label %for.cond.cleanup

for.cond.cleanup:                                 ; preds = %middle.block, %entry
  %res.0.lcssa = phi i16 [ 0, %entry ], [ %i10, %middle.block ]
  ret i16 %res.0.lcssa
}

define dso_local arm_aapcs_vfpcc i32 @two_loops_mul_add_v4i32(i8* nocapture readonly %a, i8* nocapture readonly %b, i32 %N) local_unnamed_addr {
; CHECK-LABEL: two_loops_mul_add_v4i32:
; CHECK:       @ %bb.0: @ %entry
; CHECK-NEXT:    push {r4, r5, r6, lr}
; CHECK-NEXT:    cmp r2, #0
; CHECK-NEXT:    beq .LBB6_8
; CHECK-NEXT:  @ %bb.1: @ %vector.ph
; CHECK-NEXT:    adds r3, r2, #3
; CHECK-NEXT:    vmov.i32 q1, #0x0
; CHECK-NEXT:    bic r3, r3, #3
; CHECK-NEXT:    mov r4, r0
; CHECK-NEXT:    subs r6, r3, #4
; CHECK-NEXT:    movs r3, #1
; CHECK-NEXT:    mov r5, r1
; CHECK-NEXT:    add.w lr, r3, r6, lsr #2
; CHECK-NEXT:    mov r3, r2
; CHECK-NEXT:    dls lr, lr
; CHECK:  .LBB6_2: @ %vector.body
; CHECK-NEXT:    @ =>This Inner Loop Header: Depth=1
; CHECK-NEXT:    vctp.32 r3
; CHECK-NEXT:    vmov q0, q1
; CHECK-NEXT:    vpstt
; CHECK-NEXT:    vldrbt.u32 q1, [r4], #4
; CHECK-NEXT:    vldrbt.u32 q2, [r5], #4
; CHECK-NEXT:    subs r3, #4
; CHECK-NEXT:    vmul.i32 q1, q2, q1
; CHECK-NEXT:    vadd.i32 q1, q1, q0
; CHECK-NEXT:    le lr, .LBB6_2
; CHECK-NEXT:  @ %bb.3: @ %middle.block
; CHECK-NEXT:    vpsel q0, q1, q0
; CHECK-NEXT:    vaddv.u32 r12, q0
; CHECK-NEXT:    cbz r2, .LBB6_7
; CHECK-NEXT:  @ %bb.4: @ %vector.ph47
; CHECK-NEXT:    movs r3, #1
; CHECK-NEXT:    add.w lr, r3, r6, lsr #2
; CHECK-NEXT:    movs r3, #0
; CHECK-NEXT:    dls lr, lr
; CHECK-NEXT:    vdup.32 q0, r3
; CHECK-NEXT:    vmov.32 q0[0], r12
; CHECK:  .LBB6_5: @ %vector.body46
; CHECK-NEXT:    @ =>This Inner Loop Header: Depth=1
; CHECK-NEXT:    vctp.32 r2
; CHECK-NEXT:    vmov q1, q0
; CHECK-NEXT:    vpstt
; CHECK-NEXT:    vldrbt.u32 q0, [r0], #4
; CHECK-NEXT:    vldrbt.u32 q2, [r1], #4
; CHECK-NEXT:    subs r2, #4
; CHECK-NEXT:    vmul.i32 q0, q2, q0
; CHECK-NEXT:    vadd.i32 q0, q0, q1
; CHECK-NEXT:    le lr, .LBB6_5
; CHECK-NEXT:  @ %bb.6: @ %middle.block44
; CHECK-NEXT:    vpsel q0, q0, q1
; CHECK-NEXT:    vaddv.u32 r12, q0
; CHECK-NEXT:  .LBB6_7: @ %for.cond.cleanup7
; CHECK-NEXT:    mov r0, r12
; CHECK-NEXT:    pop {r4, r5, r6, pc}
; CHECK-NEXT:  .LBB6_8:
; CHECK-NEXT:    movs r0, #0
; CHECK-NEXT:    pop {r4, r5, r6, pc}
entry:
  %cmp35 = icmp eq i32 %N, 0
  br i1 %cmp35, label %for.cond.cleanup7, label %vector.ph

vector.ph:                                        ; preds = %entry
  %n.rnd.up = add i32 %N, 3
  %n.vec = and i32 %n.rnd.up, -4
  %trip.count.minus.1 = add i32 %N, -1
  br label %vector.body

vector.body:                                      ; preds = %vector.body, %vector.ph
  %index = phi i32 [ 0, %vector.ph ], [ %index.next, %vector.body ]
  %vec.phi = phi <4 x i32> [ zeroinitializer, %vector.ph ], [ %i7, %vector.body ]
  %i = getelementptr inbounds i8, i8* %a, i32 %index
  %active.lane.mask = call <4 x i1> @llvm.get.active.lane.mask.v4i1.i32(i32 %index, i32 %N)
  %i1 = bitcast i8* %i to <4 x i8>*
  %wide.masked.load = call <4 x i8> @llvm.masked.load.v4i8.p0v4i8(<4 x i8>* %i1, i32 1, <4 x i1> %active.lane.mask, <4 x i8> undef)
  %i2 = zext <4 x i8> %wide.masked.load to <4 x i32>
  %i3 = getelementptr inbounds i8, i8* %b, i32 %index
  %i4 = bitcast i8* %i3 to <4 x i8>*
  %wide.masked.load43 = call <4 x i8> @llvm.masked.load.v4i8.p0v4i8(<4 x i8>* %i4, i32 1, <4 x i1> %active.lane.mask, <4 x i8> undef)
  %i5 = zext <4 x i8> %wide.masked.load43 to <4 x i32>
  %i6 = mul nuw nsw <4 x i32> %i5, %i2
  %i7 = add <4 x i32> %i6, %vec.phi
  %index.next = add i32 %index, 4
  %i8 = icmp eq i32 %index.next, %n.vec
  br i1 %i8, label %middle.block, label %vector.body

middle.block:                                     ; preds = %vector.body
  %i9 = select <4 x i1> %active.lane.mask, <4 x i32> %i7, <4 x i32> %vec.phi
  %i10 = call i32 @llvm.experimental.vector.reduce.add.v4i32(<4 x i32> %i9)
  br i1 %cmp35, label %for.cond.cleanup7, label %vector.ph47

vector.ph47:                                      ; preds = %middle.block
  %n.rnd.up48 = add i32 %N, 3
  %n.vec50 = and i32 %n.rnd.up48, -4
  %trip.count.minus.154 = add i32 %N, -1
  %i11 = insertelement <4 x i32> <i32 undef, i32 0, i32 0, i32 0>, i32 %i10, i32 0
  br label %vector.body46

vector.body46:                                    ; preds = %vector.body46, %vector.ph47
  %index51 = phi i32 [ 0, %vector.ph47 ], [ %index.next52, %vector.body46 ]
  %vec.phi60 = phi <4 x i32> [ %i11, %vector.ph47 ], [ %i19, %vector.body46 ]
  %i12 = getelementptr inbounds i8, i8* %a, i32 %index51
  %active.lane.mask61 = call <4 x i1> @llvm.get.active.lane.mask.v4i1.i32(i32 %index51, i32 %N)
  %i13 = bitcast i8* %i12 to <4 x i8>*
  %wide.masked.load62 = call <4 x i8> @llvm.masked.load.v4i8.p0v4i8(<4 x i8>* %i13, i32 1, <4 x i1> %active.lane.mask61, <4 x i8> undef)
  %i14 = zext <4 x i8> %wide.masked.load62 to <4 x i32>
  %i15 = getelementptr inbounds i8, i8* %b, i32 %index51
  %i16 = bitcast i8* %i15 to <4 x i8>*
  %wide.masked.load63 = call <4 x i8> @llvm.masked.load.v4i8.p0v4i8(<4 x i8>* %i16, i32 1, <4 x i1> %active.lane.mask61, <4 x i8> undef)
  %i17 = zext <4 x i8> %wide.masked.load63 to <4 x i32>
  %i18 = mul nuw nsw <4 x i32> %i17, %i14
  %i19 = add <4 x i32> %i18, %vec.phi60
  %index.next52 = add i32 %index51, 4
  %i20 = icmp eq i32 %index.next52, %n.vec50
  br i1 %i20, label %middle.block44, label %vector.body46

middle.block44:                                   ; preds = %vector.body46
  %i21 = select <4 x i1> %active.lane.mask61, <4 x i32> %i19, <4 x i32> %vec.phi60
  %i22 = call i32 @llvm.experimental.vector.reduce.add.v4i32(<4 x i32> %i21)
  br label %for.cond.cleanup7

for.cond.cleanup7:                                ; preds = %middle.block44, %middle.block, %entry
  %res.1.lcssa = phi i32 [ %i10, %middle.block ], [ 0, %entry ], [ %i22, %middle.block44 ]
  ret i32 %res.1.lcssa
}

define dso_local arm_aapcs_vfpcc void @two_reductions_mul_add_v8i16(i8* nocapture readonly %a, i8* nocapture readonly %b, i32 %N) local_unnamed_addr {
; CHECK-LABEL: two_reductions_mul_add_v8i16:
; CHECK:       @ %bb.0: @ %entry
; CHECK-NEXT:    push {r4, lr}
; CHECK-NEXT:    vpush {d8, d9}
; CHECK-NEXT:    cbz r2, .LBB7_4
; CHECK-NEXT:  @ %bb.1: @ %vector.ph
; CHECK-NEXT:    adds r3, r2, #7
; CHECK-NEXT:    vmov.i32 q1, #0x0
; CHECK-NEXT:    bic r3, r3, #7
; CHECK-NEXT:    movs r4, #1
; CHECK-NEXT:    subs r3, #8
; CHECK-NEXT:    vmov q3, q1
; CHECK-NEXT:    add.w lr, r4, r3, lsr #3
; CHECK-NEXT:    mov r3, r0
; CHECK-NEXT:    mov r4, r1
; CHECK-NEXT:    dls lr, lr
; CHECK:  .LBB7_2: @ %vector.body
; CHECK-NEXT:    @ =>This Inner Loop Header: Depth=1
; CHECK-NEXT:    vctp.16 r2
; CHECK-NEXT:    vmov q0, q1
; CHECK-NEXT:    vpstt
; CHECK-NEXT:    vldrbt.u16 q1, [r3], #8
; CHECK-NEXT:    vldrbt.u16 q4, [r4], #8
; CHECK-NEXT:    vmov q2, q3
; CHECK-NEXT:    vsub.i16 q3, q4, q1
; CHECK-NEXT:    vmul.i16 q1, q4, q1
; CHECK-NEXT:    subs r2, #8
; CHECK-NEXT:    vadd.i16 q3, q3, q2
; CHECK-NEXT:    vadd.i16 q1, q1, q0
; CHECK-NEXT:    le lr, .LBB7_2
; CHECK-NEXT:  @ %bb.3: @ %middle.block
; CHECK-NEXT:    vpsel q2, q3, q2
; CHECK-NEXT:    vpsel q0, q1, q0
; CHECK-NEXT:    vaddv.u16 r4, q2
; CHECK-NEXT:    vaddv.u16 r2, q0
; CHECK-NEXT:    b .LBB7_5
; CHECK-NEXT:  .LBB7_4:
; CHECK-NEXT:    movs r2, #0
; CHECK-NEXT:    movs r4, #0
; CHECK-NEXT:  .LBB7_5: @ %for.cond.cleanup
; CHECK-NEXT:    strb r2, [r0]
; CHECK-NEXT:    strb r4, [r1]
; CHECK-NEXT:    vpop {d8, d9}
; CHECK-NEXT:    pop {r4, pc}
entry:
  %cmp12 = icmp eq i32 %N, 0
  br i1 %cmp12, label %for.cond.cleanup, label %vector.ph

vector.ph:                                        ; preds = %entry
  %n.rnd.up = add i32 %N, 7
  %n.vec = and i32 %n.rnd.up, -8
  %trip.count.minus.1 = add i32 %N, -1
  br label %vector.body

vector.body:                                      ; preds = %vector.body, %vector.ph
  %index = phi i32 [ 0, %vector.ph ], [ %index.next, %vector.body ]
  %vec.phi = phi <8 x i16> [ zeroinitializer, %vector.ph ], [ %i8, %vector.body ]
  %vec.phi.1 = phi <8 x i16> [ zeroinitializer, %vector.ph ], [ %i9, %vector.body ]
  %i = getelementptr inbounds i8, i8* %a, i32 %index
  %active.lane.mask = call <8 x i1> @llvm.get.active.lane.mask.v8i1.i32(i32 %index, i32 %N)
  %i1 = bitcast i8* %i to <8 x i8>*
  %wide.masked.load = call <8 x i8> @llvm.masked.load.v8i8.p0v8i8(<8 x i8>* %i1, i32 1, <8 x i1> %active.lane.mask, <8 x i8> undef)
  %i2 = zext <8 x i8> %wide.masked.load to <8 x i16>
  %i3 = getelementptr inbounds i8, i8* %b, i32 %index
  %i4 = bitcast i8* %i3 to <8 x i8>*
  %wide.masked.load17 = call <8 x i8> @llvm.masked.load.v8i8.p0v8i8(<8 x i8>* %i4, i32 1, <8 x i1> %active.lane.mask, <8 x i8> undef)
  %i5 = zext <8 x i8> %wide.masked.load17 to <8 x i16>
  %i6 = mul <8 x i16> %i5, %i2
  %i7 = sub <8 x i16> %i5, %i2
  %i8 = add <8 x i16> %i6, %vec.phi
  %i9 = add <8 x i16> %i7, %vec.phi.1
  %index.next = add i32 %index, 8
  %i10 = icmp eq i32 %index.next, %n.vec
  br i1 %i10, label %middle.block, label %vector.body

middle.block:                                     ; preds = %vector.body
  %i11 = select <8 x i1> %active.lane.mask, <8 x i16> %i8, <8 x i16> %vec.phi
  %i12 = call i16 @llvm.experimental.vector.reduce.add.v8i16(<8 x i16> %i11)
  %i13 = select <8 x i1> %active.lane.mask, <8 x i16> %i9, <8 x i16> %vec.phi.1
  %i14 = call i16 @llvm.experimental.vector.reduce.add.v8i16(<8 x i16> %i13)
  br label %for.cond.cleanup

for.cond.cleanup:                                 ; preds = %middle.block, %entry
  %res.0.lcssa = phi i16 [ 0, %entry ], [ %i12, %middle.block ]
  %res.1.lcssa = phi i16 [ 0, %entry ], [ %i14, %middle.block ]
  %trunc.res.0 = trunc i16 %res.0.lcssa to i8
  store i8 %trunc.res.0, i8* %a
  %trunc.res.1 = trunc i16 %res.1.lcssa to i8
  store i8 %trunc.res.1, i8* %b
  ret void
}

%struct.date = type { i32, i32, i32, i32 }
@days = internal unnamed_addr constant [2 x [13 x i32]] [[13 x i32] [i32 0, i32 31, i32 28, i32 31, i32 30, i32 31, i32 30, i32 31, i32 31, i32 30, i32 31, i32 30, i32 31], [13 x i32] [i32 0, i32 31, i32 29, i32 31, i32 30, i32 31, i32 30, i32 31, i32 31, i32 30, i32 31, i32 30, i32 31]], align 4
define i32 @wrongop(%struct.date* nocapture readonly %pd) {
; CHECK-LABEL: wrongop:
; CHECK:       @ %bb.0: @ %entry
; CHECK-NEXT:    push {r4, lr}
; CHECK-NEXT:    mov r12, r0
; CHECK-NEXT:    ldr r0, [r0]
; CHECK-NEXT:    ldr.w r2, [r12, #8]
; CHECK-NEXT:    lsls r3, r2, #30
; CHECK-NEXT:    bne .LBB8_3
; CHECK-NEXT:  @ %bb.1: @ %entry
; CHECK-NEXT:    movw r3, #34079
; CHECK-NEXT:    movt r3, #20971
; CHECK-NEXT:    smmul r3, r2, r3
; CHECK-NEXT:    asrs r1, r3, #5
; CHECK-NEXT:    add.w r1, r1, r3, lsr #31
; CHECK-NEXT:    movs r3, #100
; CHECK-NEXT:    mls r1, r1, r3, r2
; CHECK-NEXT:    cbz r1, .LBB8_3
; CHECK-NEXT:  @ %bb.2:
; CHECK-NEXT:    movs r4, #1
; CHECK-NEXT:    b .LBB8_4
; CHECK-NEXT:  .LBB8_3: @ %lor.rhs
; CHECK-NEXT:    movw r1, #47184
; CHECK-NEXT:    movw r3, #23593
; CHECK-NEXT:    movt r1, #1310
; CHECK-NEXT:    movt r3, #49807
; CHECK-NEXT:    mla r1, r2, r3, r1
; CHECK-NEXT:    movw r2, #55051
; CHECK-NEXT:    movt r2, #163
; CHECK-NEXT:    ror.w r1, r1, #4
; CHECK-NEXT:    cmp r1, r2
; CHECK-NEXT:    cset r4, lo
; CHECK-NEXT:  .LBB8_4: @ %lor.end
; CHECK-NEXT:    ldr.w r3, [r12, #4]
; CHECK-NEXT:    cmp r3, #1
; CHECK-NEXT:    it lt
; CHECK-NEXT:    poplt {r4, pc}
; CHECK-NEXT:  .LBB8_5: @ %vector.ph
<<<<<<< HEAD
=======
; CHECK-NEXT:    adds r1, r3, #3
; CHECK-NEXT:    movs r2, #1
; CHECK-NEXT:    bic r1, r1, #3
; CHECK-NEXT:    subs r1, #4
; CHECK-NEXT:    add.w lr, r2, r1, lsr #2
>>>>>>> b1169bdb
; CHECK-NEXT:    movw r1, :lower16:days
; CHECK-NEXT:    movt r1, :upper16:days
; CHECK-NEXT:    movs r2, #52
; CHECK-NEXT:    mla r1, r4, r2, r1
; CHECK-NEXT:    movs r2, #0
; CHECK-NEXT:    vdup.32 q0, r2
<<<<<<< HEAD
; CHECK-NEXT:    vmov.32 q1[0], r0
; CHECK-NEXT:    subs r0, r3, #1
; CHECK-NEXT:    dlstp.32 lr, r0
; CHECK-NEXT:  .LBB8_6: @ %vector.body
; CHECK-NEXT:    @ =>This Inner Loop Header: Depth=1
; CHECK-NEXT:    vldrw.u32 q0, [r1], #16
; CHECK-NEXT:    vadd.i32 q1, q0, q1
; CHECK-NEXT:    letp lr, .LBB8_6
; CHECK-NEXT:  @ %bb.7: @ %middle.block
; CHECK-NEXT:    vmov q0, q1
=======
; CHECK-NEXT:    dls lr, lr
; CHECK-NEXT:    vmov.32 q0[0], r0
; CHECK-NEXT:    subs r0, r3, #1
; CHECK:  .LBB8_6: @ %vector.body
; CHECK-NEXT:    @ =>This Inner Loop Header: Depth=1
; CHECK-NEXT:    vctp.32 r0
; CHECK-NEXT:    vmov q1, q0
; CHECK-NEXT:    vpst
; CHECK-NEXT:    vldrwt.u32 q0, [r1], #16
; CHECK-NEXT:    subs r0, #4
; CHECK-NEXT:    vadd.i32 q0, q0, q1
; CHECK-NEXT:    le lr, .LBB8_6
; CHECK-NEXT:  @ %bb.7: @ %middle.block
; CHECK-NEXT:    vpsel q0, q0, q1
>>>>>>> b1169bdb
; CHECK-NEXT:    vaddv.u32 r0, q0
; CHECK-NEXT:    pop {r4, pc}
entry:
  %day1 = getelementptr inbounds %struct.date, %struct.date* %pd, i32 0, i32 0
  %0 = load i32, i32* %day1, align 4
  %year = getelementptr inbounds %struct.date, %struct.date* %pd, i32 0, i32 2
  %1 = load i32, i32* %year, align 4
  %2 = and i32 %1, 3
  %cmp = icmp ne i32 %2, 0
  %rem3 = srem i32 %1, 100
  %cmp4.not = icmp eq i32 %rem3, 0
  %or.cond = or i1 %cmp, %cmp4.not
  br i1 %or.cond, label %lor.rhs, label %lor.end

lor.rhs:                                          ; preds = %entry
  %rem6 = srem i32 %1, 400
  %cmp7 = icmp eq i32 %rem6, 0
  %phi.cast = zext i1 %cmp7 to i32
  br label %lor.end

lor.end:                                          ; preds = %entry, %lor.rhs
  %3 = phi i32 [ %phi.cast, %lor.rhs ], [ 1, %entry ]
  %month = getelementptr inbounds %struct.date, %struct.date* %pd, i32 0, i32 1
  %4 = load i32, i32* %month, align 4
  %cmp820 = icmp sgt i32 %4, 0
  br i1 %cmp820, label %vector.ph, label %for.end

vector.ph:                                        ; preds = %lor.end
  %n.rnd.up = add i32 %4, 3
  %n.vec = and i32 %n.rnd.up, -4
  %trip.count.minus.1 = add i32 %4, -1
  %5 = insertelement <4 x i32> <i32 undef, i32 0, i32 0, i32 0>, i32 %0, i32 0
  br label %vector.body

vector.body:                                      ; preds = %vector.body, %vector.ph
  %index = phi i32 [ 0, %vector.ph ], [ %index.next, %vector.body ]
  %vec.phi = phi <4 x i32> [ %5, %vector.ph ], [ %8, %vector.body ]
  %6 = getelementptr inbounds [2 x [13 x i32]], [2 x [13 x i32]]* @days, i32 0, i32 %3, i32 %index
  %active.lane.mask = call <4 x i1> @llvm.get.active.lane.mask.v4i1.i32(i32 %index, i32 %trip.count.minus.1)
  %7 = bitcast i32* %6 to <4 x i32>*
  %wide.masked.load = call <4 x i32> @llvm.masked.load.v4i32.p0v4i32(<4 x i32>* nonnull %7, i32 4, <4 x i1> %active.lane.mask, <4 x i32> undef)
  %8 = add <4 x i32> %wide.masked.load, %vec.phi
  %index.next = add i32 %index, 4
  %9 = icmp eq i32 %index.next, %n.vec
  br i1 %9, label %middle.block, label %vector.body

middle.block:                                     ; preds = %vector.body
  %10 = select <4 x i1> %active.lane.mask, <4 x i32> %8, <4 x i32> %vec.phi
  %11 = call i32 @llvm.experimental.vector.reduce.add.v4i32(<4 x i32> %10)
  br label %for.end

for.end:                                          ; preds = %middle.block, %lor.end
  %day.0.lcssa = phi i32 [ %0, %lor.end ], [ %11, %middle.block ]
  ret i32 %day.0.lcssa
}

declare <4 x i32> @llvm.masked.load.v4i32.p0v4i32(<4 x i32>*, i32 immarg, <4 x i1>, <4 x i32>)
declare <16 x i1> @llvm.get.active.lane.mask.v16i1.i32(i32, i32)
declare <16 x i8> @llvm.masked.load.v16i8.p0v16i8(<16 x i8>*, i32 immarg, <16 x i1>, <16 x i8>)
declare i8 @llvm.experimental.vector.reduce.add.v16i8(<16 x i8>)
declare <8 x i1> @llvm.get.active.lane.mask.v8i1.i32(i32, i32)
declare <8 x i8> @llvm.masked.load.v8i8.p0v8i8(<8 x i8>*, i32 immarg, <8 x i1>, <8 x i8>)
declare i16 @llvm.experimental.vector.reduce.add.v8i16(<8 x i16>)
declare <4 x i1> @llvm.get.active.lane.mask.v4i1.i32(i32, i32)
declare <4 x i8> @llvm.masked.load.v4i8.p0v4i8(<4 x i8>*, i32 immarg, <4 x i1>, <4 x i8>)
declare i32 @llvm.experimental.vector.reduce.add.v4i32(<4 x i32>)<|MERGE_RESOLUTION|>--- conflicted
+++ resolved
@@ -4,40 +4,6 @@
 define dso_local arm_aapcs_vfpcc zeroext i8 @one_loop_add_add_v16i8(i8* nocapture readonly %a, i8* nocapture readonly %b, i32 %N) local_unnamed_addr {
 ; CHECK-LABEL: one_loop_add_add_v16i8:
 ; CHECK:       @ %bb.0: @ %entry
-<<<<<<< HEAD
-; CHECK-NEXT:    cmp r2, #0
-; CHECK-NEXT:    ittt eq
-; CHECK-NEXT:    moveq r0, #0
-; CHECK-NEXT:    uxtbeq r0, r0
-; CHECK-NEXT:    bxeq lr
-; CHECK-NEXT:  .LBB0_1: @ %vector.ph
-; CHECK-NEXT:    push {r7, lr}
-; CHECK-NEXT:    add.w r3, r2, #15
-; CHECK-NEXT:    vmov.i32 q1, #0x0
-; CHECK-NEXT:    bic r3, r3, #15
-; CHECK-NEXT:    sub.w r12, r3, #16
-; CHECK-NEXT:    movs r3, #1
-; CHECK-NEXT:    add.w lr, r3, r12, lsr #4
-; CHECK-NEXT:    dls lr, lr
-; CHECK-NEXT:  .LBB0_2: @ %vector.body
-; CHECK-NEXT:    @ =>This Inner Loop Header: Depth=1
-; CHECK-NEXT:    vctp.8 r2
-; CHECK-NEXT:    vmov q0, q1
-; CHECK-NEXT:    vpst
-; CHECK-NEXT:    vldrbt.u8 q1, [r0], #16
-; CHECK-NEXT:    subs r2, #16
-; CHECK-NEXT:    vadd.i8 q1, q1, q0
-; CHECK-NEXT:    vpst
-; CHECK-NEXT:    vldrbt.u8 q2, [r1], #16
-; CHECK-NEXT:    vadd.i8 q1, q1, q2
-; CHECK-NEXT:    le lr, .LBB0_2
-; CHECK-NEXT:  @ %bb.3: @ %middle.block
-; CHECK-NEXT:    vpsel q0, q1, q0
-; CHECK-NEXT:    vaddv.u8 r0, q0
-; CHECK-NEXT:    pop.w {r7, lr}
-; CHECK-NEXT:    uxtb r0, r0
-; CHECK-NEXT:    bx lr
-=======
 ; CHECK-NEXT:    push {r7, lr}
 ; CHECK-NEXT:    cbz r2, .LBB0_4
 ; CHECK-NEXT:  @ %bb.1: @ %vector.ph
@@ -57,7 +23,6 @@
 ; CHECK-NEXT:    mov.w r12, #0
 ; CHECK-NEXT:    uxtb.w r0, r12
 ; CHECK-NEXT:    pop {r7, pc}
->>>>>>> b1169bdb
 entry:
   %cmp11 = icmp eq i32 %N, 0
   br i1 %cmp11, label %for.cond.cleanup, label %vector.ph
@@ -110,11 +75,7 @@
 ; CHECK-NEXT:    movs r3, #1
 ; CHECK-NEXT:    add.w lr, r3, r12, lsr #3
 ; CHECK-NEXT:    dls lr, lr
-<<<<<<< HEAD
-; CHECK-NEXT:  .LBB1_2: @ %vector.body
-=======
 ; CHECK:  .LBB1_2: @ %vector.body
->>>>>>> b1169bdb
 ; CHECK-NEXT:    @ =>This Inner Loop Header: Depth=1
 ; CHECK-NEXT:    vctp.16 r2
 ; CHECK-NEXT:    vmov q0, q1
@@ -180,11 +141,6 @@
 ; CHECK-NEXT:    bxeq lr
 ; CHECK-NEXT:  .LBB2_1: @ %vector.ph
 ; CHECK-NEXT:    push {r7, lr}
-<<<<<<< HEAD
-; CHECK-NEXT:    vmov.i32 q0, #0x0
-; CHECK-NEXT:    dlstp.8 lr, r2
-; CHECK-NEXT:  .LBB2_2: @ %vector.body
-=======
 ; CHECK-NEXT:    add.w r3, r2, #15
 ; CHECK-NEXT:    vmov.i32 q1, #0x0
 ; CHECK-NEXT:    bic r3, r3, #15
@@ -193,7 +149,6 @@
 ; CHECK-NEXT:    add.w lr, r3, r12, lsr #4
 ; CHECK-NEXT:    dls lr, lr
 ; CHECK:  .LBB2_2: @ %vector.body
->>>>>>> b1169bdb
 ; CHECK-NEXT:    @ =>This Inner Loop Header: Depth=1
 ; CHECK-NEXT:    vctp.8 r2
 ; CHECK-NEXT:    vmov q0, q1
@@ -202,16 +157,10 @@
 ; CHECK-NEXT:    vldrbt.u8 q2, [r0], #16
 ; CHECK-NEXT:    subs r2, #16
 ; CHECK-NEXT:    vsub.i8 q1, q2, q1
-<<<<<<< HEAD
-; CHECK-NEXT:    vadd.i8 q0, q1, q0
-; CHECK-NEXT:    letp lr, .LBB2_2
-; CHECK-NEXT:  @ %bb.3: @ %middle.block
-=======
 ; CHECK-NEXT:    vadd.i8 q1, q1, q0
 ; CHECK-NEXT:    le lr, .LBB2_2
 ; CHECK-NEXT:  @ %bb.3: @ %middle.block
 ; CHECK-NEXT:    vpsel q0, q1, q0
->>>>>>> b1169bdb
 ; CHECK-NEXT:    vaddv.u8 r0, q0
 ; CHECK-NEXT:    pop.w {r7, lr}
 ; CHECK-NEXT:    uxtb r0, r0
@@ -262,11 +211,6 @@
 ; CHECK-NEXT:    bxeq lr
 ; CHECK-NEXT:  .LBB3_1: @ %vector.ph
 ; CHECK-NEXT:    push {r7, lr}
-<<<<<<< HEAD
-; CHECK-NEXT:    vmov.i32 q0, #0x0
-; CHECK-NEXT:    dlstp.16 lr, r2
-; CHECK-NEXT:  .LBB3_2: @ %vector.body
-=======
 ; CHECK-NEXT:    adds r3, r2, #7
 ; CHECK-NEXT:    vmov.i32 q1, #0x0
 ; CHECK-NEXT:    bic r3, r3, #7
@@ -275,7 +219,6 @@
 ; CHECK-NEXT:    add.w lr, r3, r12, lsr #3
 ; CHECK-NEXT:    dls lr, lr
 ; CHECK:  .LBB3_2: @ %vector.body
->>>>>>> b1169bdb
 ; CHECK-NEXT:    @ =>This Inner Loop Header: Depth=1
 ; CHECK-NEXT:    vctp.16 r2
 ; CHECK-NEXT:    vmov q0, q1
@@ -284,16 +227,10 @@
 ; CHECK-NEXT:    vldrbt.u16 q2, [r1], #8
 ; CHECK-NEXT:    subs r2, #8
 ; CHECK-NEXT:    vsub.i16 q1, q2, q1
-<<<<<<< HEAD
-; CHECK-NEXT:    vadd.i16 q0, q1, q0
-; CHECK-NEXT:    letp lr, .LBB3_2
-; CHECK-NEXT:  @ %bb.3: @ %middle.block
-=======
 ; CHECK-NEXT:    vadd.i16 q1, q1, q0
 ; CHECK-NEXT:    le lr, .LBB3_2
 ; CHECK-NEXT:  @ %bb.3: @ %middle.block
 ; CHECK-NEXT:    vpsel q0, q1, q0
->>>>>>> b1169bdb
 ; CHECK-NEXT:    vaddv.u16 r0, q0
 ; CHECK-NEXT:    pop.w {r7, lr}
 ; CHECK-NEXT:    sxth r0, r0
@@ -346,11 +283,6 @@
 ; CHECK-NEXT:    bxeq lr
 ; CHECK-NEXT:  .LBB4_1: @ %vector.ph
 ; CHECK-NEXT:    push {r7, lr}
-<<<<<<< HEAD
-; CHECK-NEXT:    vmov.i32 q0, #0x0
-; CHECK-NEXT:    dlstp.8 lr, r2
-; CHECK-NEXT:  .LBB4_2: @ %vector.body
-=======
 ; CHECK-NEXT:    add.w r3, r2, #15
 ; CHECK-NEXT:    vmov.i32 q1, #0x0
 ; CHECK-NEXT:    bic r3, r3, #15
@@ -359,7 +291,6 @@
 ; CHECK-NEXT:    add.w lr, r3, r12, lsr #4
 ; CHECK-NEXT:    dls lr, lr
 ; CHECK:  .LBB4_2: @ %vector.body
->>>>>>> b1169bdb
 ; CHECK-NEXT:    @ =>This Inner Loop Header: Depth=1
 ; CHECK-NEXT:    vctp.8 r2
 ; CHECK-NEXT:    vmov q0, q1
@@ -368,16 +299,10 @@
 ; CHECK-NEXT:    vldrbt.u8 q2, [r1], #16
 ; CHECK-NEXT:    subs r2, #16
 ; CHECK-NEXT:    vmul.i8 q1, q2, q1
-<<<<<<< HEAD
-; CHECK-NEXT:    vadd.i8 q0, q1, q0
-; CHECK-NEXT:    letp lr, .LBB4_2
-; CHECK-NEXT:  @ %bb.3: @ %middle.block
-=======
 ; CHECK-NEXT:    vadd.i8 q1, q1, q0
 ; CHECK-NEXT:    le lr, .LBB4_2
 ; CHECK-NEXT:  @ %bb.3: @ %middle.block
 ; CHECK-NEXT:    vpsel q0, q1, q0
->>>>>>> b1169bdb
 ; CHECK-NEXT:    vaddv.u8 r0, q0
 ; CHECK-NEXT:    pop.w {r7, lr}
 ; CHECK-NEXT:    uxtb r0, r0
@@ -428,11 +353,6 @@
 ; CHECK-NEXT:    bxeq lr
 ; CHECK-NEXT:  .LBB5_1: @ %vector.ph
 ; CHECK-NEXT:    push {r7, lr}
-<<<<<<< HEAD
-; CHECK-NEXT:    vmov.i32 q0, #0x0
-; CHECK-NEXT:    dlstp.16 lr, r2
-; CHECK-NEXT:  .LBB5_2: @ %vector.body
-=======
 ; CHECK-NEXT:    adds r3, r2, #7
 ; CHECK-NEXT:    vmov.i32 q1, #0x0
 ; CHECK-NEXT:    bic r3, r3, #7
@@ -441,7 +361,6 @@
 ; CHECK-NEXT:    add.w lr, r3, r12, lsr #3
 ; CHECK-NEXT:    dls lr, lr
 ; CHECK:  .LBB5_2: @ %vector.body
->>>>>>> b1169bdb
 ; CHECK-NEXT:    @ =>This Inner Loop Header: Depth=1
 ; CHECK-NEXT:    vctp.16 r2
 ; CHECK-NEXT:    vmov q0, q1
@@ -450,16 +369,10 @@
 ; CHECK-NEXT:    vldrbt.u16 q2, [r1], #8
 ; CHECK-NEXT:    subs r2, #8
 ; CHECK-NEXT:    vmul.i16 q1, q2, q1
-<<<<<<< HEAD
-; CHECK-NEXT:    vadd.i16 q0, q1, q0
-; CHECK-NEXT:    letp lr, .LBB5_2
-; CHECK-NEXT:  @ %bb.3: @ %middle.block
-=======
 ; CHECK-NEXT:    vadd.i16 q1, q1, q0
 ; CHECK-NEXT:    le lr, .LBB5_2
 ; CHECK-NEXT:  @ %bb.3: @ %middle.block
 ; CHECK-NEXT:    vpsel q0, q1, q0
->>>>>>> b1169bdb
 ; CHECK-NEXT:    vaddv.u16 r0, q0
 ; CHECK-NEXT:    pop.w {r7, lr}
 ; CHECK-NEXT:    sxth r0, r0
@@ -762,32 +675,17 @@
 ; CHECK-NEXT:    it lt
 ; CHECK-NEXT:    poplt {r4, pc}
 ; CHECK-NEXT:  .LBB8_5: @ %vector.ph
-<<<<<<< HEAD
-=======
 ; CHECK-NEXT:    adds r1, r3, #3
 ; CHECK-NEXT:    movs r2, #1
 ; CHECK-NEXT:    bic r1, r1, #3
 ; CHECK-NEXT:    subs r1, #4
 ; CHECK-NEXT:    add.w lr, r2, r1, lsr #2
->>>>>>> b1169bdb
 ; CHECK-NEXT:    movw r1, :lower16:days
 ; CHECK-NEXT:    movt r1, :upper16:days
 ; CHECK-NEXT:    movs r2, #52
 ; CHECK-NEXT:    mla r1, r4, r2, r1
 ; CHECK-NEXT:    movs r2, #0
 ; CHECK-NEXT:    vdup.32 q0, r2
-<<<<<<< HEAD
-; CHECK-NEXT:    vmov.32 q1[0], r0
-; CHECK-NEXT:    subs r0, r3, #1
-; CHECK-NEXT:    dlstp.32 lr, r0
-; CHECK-NEXT:  .LBB8_6: @ %vector.body
-; CHECK-NEXT:    @ =>This Inner Loop Header: Depth=1
-; CHECK-NEXT:    vldrw.u32 q0, [r1], #16
-; CHECK-NEXT:    vadd.i32 q1, q0, q1
-; CHECK-NEXT:    letp lr, .LBB8_6
-; CHECK-NEXT:  @ %bb.7: @ %middle.block
-; CHECK-NEXT:    vmov q0, q1
-=======
 ; CHECK-NEXT:    dls lr, lr
 ; CHECK-NEXT:    vmov.32 q0[0], r0
 ; CHECK-NEXT:    subs r0, r3, #1
@@ -802,7 +700,6 @@
 ; CHECK-NEXT:    le lr, .LBB8_6
 ; CHECK-NEXT:  @ %bb.7: @ %middle.block
 ; CHECK-NEXT:    vpsel q0, q0, q1
->>>>>>> b1169bdb
 ; CHECK-NEXT:    vaddv.u32 r0, q0
 ; CHECK-NEXT:    pop {r4, pc}
 entry:
