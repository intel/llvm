--- conflicted
+++ resolved
@@ -9,20 +9,12 @@
 ; CHECK-NEXT:    add.w r12, r0, r3, lsl #2
 ; CHECK-NEXT:    adr r0, .LCPI0_0
 ; CHECK-NEXT:    vldrw.u32 q0, [r0]
-<<<<<<< HEAD
-; CHECK-NEXT:    vmov.i32 q2, #0x0
-; CHECK-NEXT:    dlstp.32 lr, r3
-; CHECK-NEXT:    vadd.i32 q0, q0, r1
-; CHECK-NEXT:    adds r1, r3, #4
-; CHECK-NEXT:  .LBB0_1: @ %vector.body
-=======
 ; CHECK-NEXT:    movw lr, #1250
 ; CHECK-NEXT:    vmov.i32 q1, #0x0
 ; CHECK-NEXT:    dls lr, lr
 ; CHECK-NEXT:    vadd.i32 q0, q0, r1
 ; CHECK-NEXT:    adds r1, r3, #4
 ; CHECK:  .LBB0_1: @ %vector.body
->>>>>>> b1169bdb
 ; CHECK-NEXT:    @ =>This Inner Loop Header: Depth=1
 ; CHECK-NEXT:    vctp.32 r3
 ; CHECK-NEXT:    vmov q2, q1
@@ -38,16 +30,6 @@
 ; CHECK-NEXT:    vaddv.u32 r0, q0
 ; CHECK-NEXT:    str.w r0, [r2, r1, lsl #2]
 ; CHECK-NEXT:    pop {r7, pc}
-<<<<<<< HEAD
-; CHECK-NEXT:    .p2align 4
-; CHECK-NEXT:  @ %bb.3:
-; CHECK-NEXT:  .LCPI0_0:
-; CHECK-NEXT:    .long 4294967228 @ 0xffffffbc
-; CHECK-NEXT:    .long 4294967248 @ 0xffffffd0
-; CHECK-NEXT:    .long 4294967268 @ 0xffffffe4
-; CHECK-NEXT:    .long 4294967288 @ 0xfffffff8
-=======
->>>>>>> b1169bdb
 entry:                                  ; preds = %middle.
   %add.us.us = add i32 4, %n
   %arrayidx.us.us = getelementptr inbounds i32, i32* %C, i32 %add.us.us
@@ -93,15 +75,6 @@
 ; CHECK-NEXT:    adr r0, .LCPI1_0
 ; CHECK-NEXT:    vldrw.u32 q1, [r0]
 ; CHECK-NEXT:    add.w r12, r3, #4
-<<<<<<< HEAD
-; CHECK-NEXT:    vmov.i32 q3, #0x0
-; CHECK-NEXT:    vmov.i32 q0, #0x14
-; CHECK-NEXT:    dlstp.32 lr, r3
-; CHECK-NEXT:  .LBB1_1: @ %vector.body
-; CHECK-NEXT:    @ =>This Inner Loop Header: Depth=1
-; CHECK-NEXT:    vldrw.u32 q2, [r1, q1, uxtw #2]
-; CHECK-NEXT:    vldrw.u32 q4, [r4], #16
-=======
 ; CHECK-NEXT:    movw lr, #1250
 ; CHECK-NEXT:    vmov.i32 q2, #0x0
 ; CHECK-NEXT:    vmov.i32 q0, #0x14
@@ -114,7 +87,6 @@
 ; CHECK-NEXT:    vldrwt.u32 q2, [r1, q1, uxtw #2]
 ; CHECK-NEXT:    vldrwt.u32 q4, [r4], #16
 ; CHECK-NEXT:    subs r3, #4
->>>>>>> b1169bdb
 ; CHECK-NEXT:    vmul.i32 q2, q2, q4
 ; CHECK-NEXT:    vpst
 ; CHECK-NEXT:    vstrwt.32 q2, [r1, q1, uxtw #2]
@@ -176,14 +148,6 @@
 ; CHECK-NEXT:    add.w r12, r0, r3, lsl #2
 ; CHECK-NEXT:    adr r0, .LCPI2_0
 ; CHECK-NEXT:    vldrw.u32 q0, [r0]
-<<<<<<< HEAD
-; CHECK-NEXT:    vmov.i32 q3, #0x0
-; CHECK-NEXT:    vmov.i32 q2, #0x3
-; CHECK-NEXT:    vadd.i32 q0, q0, r1
-; CHECK-NEXT:    adds r1, r3, #4
-; CHECK-NEXT:    dlstp.32 lr, r3
-; CHECK-NEXT:  .LBB2_1: @ %vector.body
-=======
 ; CHECK-NEXT:    movw lr, #1250
 ; CHECK-NEXT:    vmov.i32 q1, #0x0
 ; CHECK-NEXT:    vmov.i32 q2, #0x3
@@ -191,7 +155,6 @@
 ; CHECK-NEXT:    adds r1, r3, #4
 ; CHECK-NEXT:    dls lr, lr
 ; CHECK:  .LBB2_1: @ %vector.body
->>>>>>> b1169bdb
 ; CHECK-NEXT:    @ =>This Inner Loop Header: Depth=1
 ; CHECK-NEXT:    vctp.32 r3
 ; CHECK-NEXT:    vmov q3, q1
