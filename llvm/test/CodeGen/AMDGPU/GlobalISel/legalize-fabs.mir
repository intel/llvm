# NOTE: Assertions have been autogenerated by utils/update_mir_test_checks.py
# RUN: llc -mtriple=amdgcn-mesa-mesa3d -mcpu=tahiti -run-pass=legalizer -global-isel-abort=0 -o - %s  | FileCheck -check-prefix=SI  %s
# RUN: llc -mtriple=amdgcn-mesa-mesa3d -mcpu=fiji -run-pass=legalizer -global-isel-abort=0 -o - %s | FileCheck -check-prefix=VI %s
# RUN: llc -mtriple=amdgcn-mesa-mesa3d -mcpu=gfx900 -run-pass=legalizer -global-isel-abort=0 -o - %s  | FileCheck -check-prefix=GFX9  %s


---
name: test_fabs_s32
body: |
  bb.0:
    liveins: $vgpr0

    ; SI-LABEL: name: test_fabs_s32
    ; SI: [[COPY:%[0-9]+]]:_(s32) = COPY $vgpr0
    ; SI: [[FABS:%[0-9]+]]:_(s32) = G_FABS [[COPY]]
    ; SI: $vgpr0 = COPY [[FABS]](s32)
    ; VI-LABEL: name: test_fabs_s32
    ; VI: [[COPY:%[0-9]+]]:_(s32) = COPY $vgpr0
    ; VI: [[FABS:%[0-9]+]]:_(s32) = G_FABS [[COPY]]
    ; VI: $vgpr0 = COPY [[FABS]](s32)
    ; GFX9-LABEL: name: test_fabs_s32
    ; GFX9: [[COPY:%[0-9]+]]:_(s32) = COPY $vgpr0
    ; GFX9: [[FABS:%[0-9]+]]:_(s32) = G_FABS [[COPY]]
    ; GFX9: $vgpr0 = COPY [[FABS]](s32)
    %0:_(s32) = COPY $vgpr0
    %1:_(s32) = G_FABS %0
    $vgpr0 = COPY %1

...
---
name: test_fabs_s64
body: |
  bb.0:
    liveins: $vgpr0

    ; SI-LABEL: name: test_fabs_s64
    ; SI: [[COPY:%[0-9]+]]:_(s64) = COPY $vgpr0_vgpr1
    ; SI: [[FABS:%[0-9]+]]:_(s64) = G_FABS [[COPY]]
    ; SI: $vgpr0_vgpr1 = COPY [[FABS]](s64)
    ; VI-LABEL: name: test_fabs_s64
    ; VI: [[COPY:%[0-9]+]]:_(s64) = COPY $vgpr0_vgpr1
    ; VI: [[FABS:%[0-9]+]]:_(s64) = G_FABS [[COPY]]
    ; VI: $vgpr0_vgpr1 = COPY [[FABS]](s64)
    ; GFX9-LABEL: name: test_fabs_s64
    ; GFX9: [[COPY:%[0-9]+]]:_(s64) = COPY $vgpr0_vgpr1
    ; GFX9: [[FABS:%[0-9]+]]:_(s64) = G_FABS [[COPY]]
    ; GFX9: $vgpr0_vgpr1 = COPY [[FABS]](s64)
    %0:_(s64) = COPY $vgpr0_vgpr1
    %1:_(s64) = G_FABS %0
    $vgpr0_vgpr1 = COPY %1
...
---
name: test_fabs_s16
body: |
  bb.0:
    liveins: $vgpr0

    ; SI-LABEL: name: test_fabs_s16
    ; SI: [[COPY:%[0-9]+]]:_(s32) = COPY $vgpr0
    ; SI: [[TRUNC:%[0-9]+]]:_(s16) = G_TRUNC [[COPY]](s32)
    ; SI: [[FABS:%[0-9]+]]:_(s16) = G_FABS [[TRUNC]]
    ; SI: [[ANYEXT:%[0-9]+]]:_(s32) = G_ANYEXT [[FABS]](s16)
    ; SI: $vgpr0 = COPY [[ANYEXT]](s32)
    ; VI-LABEL: name: test_fabs_s16
    ; VI: [[COPY:%[0-9]+]]:_(s32) = COPY $vgpr0
    ; VI: [[TRUNC:%[0-9]+]]:_(s16) = G_TRUNC [[COPY]](s32)
    ; VI: [[FABS:%[0-9]+]]:_(s16) = G_FABS [[TRUNC]]
    ; VI: [[ANYEXT:%[0-9]+]]:_(s32) = G_ANYEXT [[FABS]](s16)
    ; VI: $vgpr0 = COPY [[ANYEXT]](s32)
    ; GFX9-LABEL: name: test_fabs_s16
    ; GFX9: [[COPY:%[0-9]+]]:_(s32) = COPY $vgpr0
    ; GFX9: [[TRUNC:%[0-9]+]]:_(s16) = G_TRUNC [[COPY]](s32)
    ; GFX9: [[FABS:%[0-9]+]]:_(s16) = G_FABS [[TRUNC]]
    ; GFX9: [[ANYEXT:%[0-9]+]]:_(s32) = G_ANYEXT [[FABS]](s16)
    ; GFX9: $vgpr0 = COPY [[ANYEXT]](s32)
    %0:_(s32) = COPY $vgpr0
    %1:_(s16) = G_TRUNC %0
    %2:_(s16) = G_FABS %1
    %3:_(s32) = G_ANYEXT %2
    $vgpr0 = COPY %3
...

---
name: test_fabs_v2s32
body: |
  bb.0:
    liveins: $vgpr0_vgpr1

    ; SI-LABEL: name: test_fabs_v2s32
    ; SI: [[COPY:%[0-9]+]]:_(<2 x s32>) = COPY $vgpr0_vgpr1
    ; SI: [[UV:%[0-9]+]]:_(s32), [[UV1:%[0-9]+]]:_(s32) = G_UNMERGE_VALUES [[COPY]](<2 x s32>)
    ; SI: [[FABS:%[0-9]+]]:_(s32) = G_FABS [[UV]]
    ; SI: [[FABS1:%[0-9]+]]:_(s32) = G_FABS [[UV1]]
    ; SI: [[BUILD_VECTOR:%[0-9]+]]:_(<2 x s32>) = G_BUILD_VECTOR [[FABS]](s32), [[FABS1]](s32)
    ; SI: $vgpr0_vgpr1 = COPY [[BUILD_VECTOR]](<2 x s32>)
    ; VI-LABEL: name: test_fabs_v2s32
    ; VI: [[COPY:%[0-9]+]]:_(<2 x s32>) = COPY $vgpr0_vgpr1
    ; VI: [[UV:%[0-9]+]]:_(s32), [[UV1:%[0-9]+]]:_(s32) = G_UNMERGE_VALUES [[COPY]](<2 x s32>)
    ; VI: [[FABS:%[0-9]+]]:_(s32) = G_FABS [[UV]]
    ; VI: [[FABS1:%[0-9]+]]:_(s32) = G_FABS [[UV1]]
    ; VI: [[BUILD_VECTOR:%[0-9]+]]:_(<2 x s32>) = G_BUILD_VECTOR [[FABS]](s32), [[FABS1]](s32)
    ; VI: $vgpr0_vgpr1 = COPY [[BUILD_VECTOR]](<2 x s32>)
    ; GFX9-LABEL: name: test_fabs_v2s32
    ; GFX9: [[COPY:%[0-9]+]]:_(<2 x s32>) = COPY $vgpr0_vgpr1
    ; GFX9: [[UV:%[0-9]+]]:_(s32), [[UV1:%[0-9]+]]:_(s32) = G_UNMERGE_VALUES [[COPY]](<2 x s32>)
    ; GFX9: [[FABS:%[0-9]+]]:_(s32) = G_FABS [[UV]]
    ; GFX9: [[FABS1:%[0-9]+]]:_(s32) = G_FABS [[UV1]]
    ; GFX9: [[BUILD_VECTOR:%[0-9]+]]:_(<2 x s32>) = G_BUILD_VECTOR [[FABS]](s32), [[FABS1]](s32)
    ; GFX9: $vgpr0_vgpr1 = COPY [[BUILD_VECTOR]](<2 x s32>)
    %0:_(<2 x s32>) = COPY $vgpr0_vgpr1
    %1:_(<2 x s32>) = G_FABS %0
    $vgpr0_vgpr1 = COPY %1
...

---
name: test_fabs_v3s32
body: |
  bb.0:
    liveins: $vgpr0_vgpr1_vgpr2

    ; SI-LABEL: name: test_fabs_v3s32
    ; SI: [[COPY:%[0-9]+]]:_(<3 x s32>) = COPY $vgpr0_vgpr1_vgpr2
    ; SI: [[UV:%[0-9]+]]:_(s32), [[UV1:%[0-9]+]]:_(s32), [[UV2:%[0-9]+]]:_(s32) = G_UNMERGE_VALUES [[COPY]](<3 x s32>)
    ; SI: [[FABS:%[0-9]+]]:_(s32) = G_FABS [[UV]]
    ; SI: [[FABS1:%[0-9]+]]:_(s32) = G_FABS [[UV1]]
    ; SI: [[FABS2:%[0-9]+]]:_(s32) = G_FABS [[UV2]]
    ; SI: [[BUILD_VECTOR:%[0-9]+]]:_(<3 x s32>) = G_BUILD_VECTOR [[FABS]](s32), [[FABS1]](s32), [[FABS2]](s32)
    ; SI: $vgpr0_vgpr1_vgpr2 = COPY [[BUILD_VECTOR]](<3 x s32>)
    ; VI-LABEL: name: test_fabs_v3s32
    ; VI: [[COPY:%[0-9]+]]:_(<3 x s32>) = COPY $vgpr0_vgpr1_vgpr2
    ; VI: [[UV:%[0-9]+]]:_(s32), [[UV1:%[0-9]+]]:_(s32), [[UV2:%[0-9]+]]:_(s32) = G_UNMERGE_VALUES [[COPY]](<3 x s32>)
    ; VI: [[FABS:%[0-9]+]]:_(s32) = G_FABS [[UV]]
    ; VI: [[FABS1:%[0-9]+]]:_(s32) = G_FABS [[UV1]]
    ; VI: [[FABS2:%[0-9]+]]:_(s32) = G_FABS [[UV2]]
    ; VI: [[BUILD_VECTOR:%[0-9]+]]:_(<3 x s32>) = G_BUILD_VECTOR [[FABS]](s32), [[FABS1]](s32), [[FABS2]](s32)
    ; VI: $vgpr0_vgpr1_vgpr2 = COPY [[BUILD_VECTOR]](<3 x s32>)
    ; GFX9-LABEL: name: test_fabs_v3s32
    ; GFX9: [[COPY:%[0-9]+]]:_(<3 x s32>) = COPY $vgpr0_vgpr1_vgpr2
    ; GFX9: [[UV:%[0-9]+]]:_(s32), [[UV1:%[0-9]+]]:_(s32), [[UV2:%[0-9]+]]:_(s32) = G_UNMERGE_VALUES [[COPY]](<3 x s32>)
    ; GFX9: [[FABS:%[0-9]+]]:_(s32) = G_FABS [[UV]]
    ; GFX9: [[FABS1:%[0-9]+]]:_(s32) = G_FABS [[UV1]]
    ; GFX9: [[FABS2:%[0-9]+]]:_(s32) = G_FABS [[UV2]]
    ; GFX9: [[BUILD_VECTOR:%[0-9]+]]:_(<3 x s32>) = G_BUILD_VECTOR [[FABS]](s32), [[FABS1]](s32), [[FABS2]](s32)
    ; GFX9: $vgpr0_vgpr1_vgpr2 = COPY [[BUILD_VECTOR]](<3 x s32>)
    %0:_(<3 x s32>) = COPY $vgpr0_vgpr1_vgpr2
    %1:_(<3 x  s32>) = G_FABS %0
    $vgpr0_vgpr1_vgpr2 = COPY %1
...

---
name: test_fabs_v2s64
body: |
  bb.0:
    liveins: $vgpr0_vgpr1_vgpr2_vgpr3

    ; SI-LABEL: name: test_fabs_v2s64
    ; SI: [[COPY:%[0-9]+]]:_(<2 x s64>) = COPY $vgpr0_vgpr1_vgpr2_vgpr3
    ; SI: [[UV:%[0-9]+]]:_(s64), [[UV1:%[0-9]+]]:_(s64) = G_UNMERGE_VALUES [[COPY]](<2 x s64>)
    ; SI: [[FABS:%[0-9]+]]:_(s64) = G_FABS [[UV]]
    ; SI: [[FABS1:%[0-9]+]]:_(s64) = G_FABS [[UV1]]
    ; SI: [[BUILD_VECTOR:%[0-9]+]]:_(<2 x s64>) = G_BUILD_VECTOR [[FABS]](s64), [[FABS1]](s64)
    ; SI: $vgpr0_vgpr1_vgpr2_vgpr3 = COPY [[BUILD_VECTOR]](<2 x s64>)
    ; VI-LABEL: name: test_fabs_v2s64
    ; VI: [[COPY:%[0-9]+]]:_(<2 x s64>) = COPY $vgpr0_vgpr1_vgpr2_vgpr3
    ; VI: [[UV:%[0-9]+]]:_(s64), [[UV1:%[0-9]+]]:_(s64) = G_UNMERGE_VALUES [[COPY]](<2 x s64>)
    ; VI: [[FABS:%[0-9]+]]:_(s64) = G_FABS [[UV]]
    ; VI: [[FABS1:%[0-9]+]]:_(s64) = G_FABS [[UV1]]
    ; VI: [[BUILD_VECTOR:%[0-9]+]]:_(<2 x s64>) = G_BUILD_VECTOR [[FABS]](s64), [[FABS1]](s64)
    ; VI: $vgpr0_vgpr1_vgpr2_vgpr3 = COPY [[BUILD_VECTOR]](<2 x s64>)
    ; GFX9-LABEL: name: test_fabs_v2s64
    ; GFX9: [[COPY:%[0-9]+]]:_(<2 x s64>) = COPY $vgpr0_vgpr1_vgpr2_vgpr3
    ; GFX9: [[UV:%[0-9]+]]:_(s64), [[UV1:%[0-9]+]]:_(s64) = G_UNMERGE_VALUES [[COPY]](<2 x s64>)
    ; GFX9: [[FABS:%[0-9]+]]:_(s64) = G_FABS [[UV]]
    ; GFX9: [[FABS1:%[0-9]+]]:_(s64) = G_FABS [[UV1]]
    ; GFX9: [[BUILD_VECTOR:%[0-9]+]]:_(<2 x s64>) = G_BUILD_VECTOR [[FABS]](s64), [[FABS1]](s64)
    ; GFX9: $vgpr0_vgpr1_vgpr2_vgpr3 = COPY [[BUILD_VECTOR]](<2 x s64>)
    %0:_(<2 x s64>) = COPY $vgpr0_vgpr1_vgpr2_vgpr3
    %1:_(<2 x s64>) = G_FABS %0
    $vgpr0_vgpr1_vgpr2_vgpr3 = COPY %1
...

---
name: test_fabs_v2s16
body: |
  bb.0:
    liveins: $vgpr0

    ; SI-LABEL: name: test_fabs_v2s16
    ; SI: [[COPY:%[0-9]+]]:_(<2 x s16>) = COPY $vgpr0
    ; SI: [[FABS:%[0-9]+]]:_(<2 x s16>) = G_FABS [[COPY]]
    ; SI: $vgpr0 = COPY [[FABS]](<2 x s16>)
    ; VI-LABEL: name: test_fabs_v2s16
    ; VI: [[COPY:%[0-9]+]]:_(<2 x s16>) = COPY $vgpr0
    ; VI: [[FABS:%[0-9]+]]:_(<2 x s16>) = G_FABS [[COPY]]
    ; VI: $vgpr0 = COPY [[FABS]](<2 x s16>)
    ; GFX9-LABEL: name: test_fabs_v2s16
    ; GFX9: [[COPY:%[0-9]+]]:_(<2 x s16>) = COPY $vgpr0
    ; GFX9: [[FABS:%[0-9]+]]:_(<2 x s16>) = G_FABS [[COPY]]
    ; GFX9: $vgpr0 = COPY [[FABS]](<2 x s16>)
    %0:_(<2 x s16>) = COPY $vgpr0
    %1:_(<2 x s16>) = G_FABS %0
    $vgpr0 = COPY %1
...

---
name: test_fabs_v3s16
body: |
  bb.0:

    ; SI-LABEL: name: test_fabs_v3s16
    ; SI: [[DEF:%[0-9]+]]:_(<4 x s16>) = G_IMPLICIT_DEF
    ; SI: [[DEF1:%[0-9]+]]:_(<4 x s16>) = G_IMPLICIT_DEF
    ; SI: [[UV:%[0-9]+]]:_(<2 x s16>), [[UV1:%[0-9]+]]:_(<2 x s16>) = G_UNMERGE_VALUES [[DEF]](<4 x s16>)
    ; SI: [[BITCAST:%[0-9]+]]:_(s32) = G_BITCAST [[UV]](<2 x s16>)
    ; SI: [[C:%[0-9]+]]:_(s32) = G_CONSTANT i32 16
    ; SI: [[LSHR:%[0-9]+]]:_(s32) = G_LSHR [[BITCAST]], [[C]](s32)
    ; SI: [[BITCAST1:%[0-9]+]]:_(s32) = G_BITCAST [[UV1]](<2 x s16>)
    ; SI: [[LSHR1:%[0-9]+]]:_(s32) = G_LSHR [[BITCAST1]], [[C]](s32)
    ; SI: [[C1:%[0-9]+]]:_(s32) = G_CONSTANT i32 65535
    ; SI: [[COPY:%[0-9]+]]:_(s32) = COPY [[BITCAST]](s32)
    ; SI: [[AND:%[0-9]+]]:_(s32) = G_AND [[COPY]], [[C1]]
    ; SI: [[COPY1:%[0-9]+]]:_(s32) = COPY [[LSHR]](s32)
    ; SI: [[AND1:%[0-9]+]]:_(s32) = G_AND [[COPY1]], [[C1]]
    ; SI: [[SHL:%[0-9]+]]:_(s32) = G_SHL [[AND1]], [[C]](s32)
    ; SI: [[OR:%[0-9]+]]:_(s32) = G_OR [[AND]], [[SHL]]
    ; SI: [[BITCAST2:%[0-9]+]]:_(<2 x s16>) = G_BITCAST [[OR]](s32)
    ; SI: [[COPY2:%[0-9]+]]:_(s32) = COPY [[BITCAST1]](s32)
    ; SI: [[AND2:%[0-9]+]]:_(s32) = G_AND [[COPY2]], [[C1]]
    ; SI: [[C2:%[0-9]+]]:_(s32) = G_CONSTANT i32 0
    ; SI: [[SHL1:%[0-9]+]]:_(s32) = G_SHL [[C2]], [[C]](s32)
    ; SI: [[OR1:%[0-9]+]]:_(s32) = G_OR [[AND2]], [[SHL1]]
    ; SI: [[BITCAST3:%[0-9]+]]:_(<2 x s16>) = G_BITCAST [[OR1]](s32)
    ; SI: [[DEF2:%[0-9]+]]:_(<2 x s16>) = G_IMPLICIT_DEF
    ; SI: [[FABS:%[0-9]+]]:_(<2 x s16>) = G_FABS [[BITCAST2]]
    ; SI: [[FABS1:%[0-9]+]]:_(<2 x s16>) = G_FABS [[BITCAST3]]
<<<<<<< HEAD
    ; SI: [[CONCAT_VECTORS1:%[0-9]+]]:_(<6 x s16>) = G_CONCAT_VECTORS [[FABS]](<2 x s16>), [[FABS1]](<2 x s16>), [[DEF2]](<2 x s16>)
    ; SI: [[EXTRACT:%[0-9]+]]:_(<3 x s16>) = G_EXTRACT [[CONCAT_VECTORS1]](<6 x s16>), 0
    ; SI: [[INSERT1:%[0-9]+]]:_(<4 x s16>) = G_INSERT [[DEF1]], [[EXTRACT]](<3 x s16>), 0
    ; SI: [[UV6:%[0-9]+]]:_(<2 x s16>), [[UV7:%[0-9]+]]:_(<2 x s16>) = G_UNMERGE_VALUES [[INSERT1]](<4 x s16>)
    ; SI: [[BITCAST4:%[0-9]+]]:_(s32) = G_BITCAST [[UV6]](<2 x s16>)
    ; SI: [[LSHR2:%[0-9]+]]:_(s32) = G_LSHR [[BITCAST4]], [[C]](s32)
    ; SI: [[BITCAST5:%[0-9]+]]:_(s32) = G_BITCAST [[UV7]](<2 x s16>)
    ; SI: [[LSHR3:%[0-9]+]]:_(s32) = G_LSHR [[BITCAST5]], [[C]](s32)
    ; SI: [[INSERT2:%[0-9]+]]:_(<4 x s16>) = G_INSERT [[DEF1]], [[EXTRACT]](<3 x s16>), 0
    ; SI: [[UV8:%[0-9]+]]:_(<2 x s16>), [[UV9:%[0-9]+]]:_(<2 x s16>) = G_UNMERGE_VALUES [[INSERT2]](<4 x s16>)
    ; SI: [[BITCAST6:%[0-9]+]]:_(s32) = G_BITCAST [[UV8]](<2 x s16>)
    ; SI: [[LSHR4:%[0-9]+]]:_(s32) = G_LSHR [[BITCAST6]], [[C]](s32)
    ; SI: [[BITCAST7:%[0-9]+]]:_(s32) = G_BITCAST [[UV9]](<2 x s16>)
=======
    ; SI: [[CONCAT_VECTORS:%[0-9]+]]:_(<6 x s16>) = G_CONCAT_VECTORS [[FABS]](<2 x s16>), [[FABS1]](<2 x s16>), [[DEF2]](<2 x s16>)
    ; SI: [[EXTRACT:%[0-9]+]]:_(<3 x s16>) = G_EXTRACT [[CONCAT_VECTORS]](<6 x s16>), 0
    ; SI: [[INSERT:%[0-9]+]]:_(<4 x s16>) = G_INSERT [[DEF1]], [[EXTRACT]](<3 x s16>), 0
    ; SI: [[UV2:%[0-9]+]]:_(<2 x s16>), [[UV3:%[0-9]+]]:_(<2 x s16>) = G_UNMERGE_VALUES [[INSERT]](<4 x s16>)
    ; SI: [[BITCAST4:%[0-9]+]]:_(s32) = G_BITCAST [[UV2]](<2 x s16>)
    ; SI: [[LSHR2:%[0-9]+]]:_(s32) = G_LSHR [[BITCAST4]], [[C]](s32)
    ; SI: [[BITCAST5:%[0-9]+]]:_(s32) = G_BITCAST [[UV3]](<2 x s16>)
    ; SI: [[LSHR3:%[0-9]+]]:_(s32) = G_LSHR [[BITCAST5]], [[C]](s32)
    ; SI: [[INSERT1:%[0-9]+]]:_(<4 x s16>) = G_INSERT [[DEF1]], [[EXTRACT]](<3 x s16>), 0
    ; SI: [[UV4:%[0-9]+]]:_(<2 x s16>), [[UV5:%[0-9]+]]:_(<2 x s16>) = G_UNMERGE_VALUES [[INSERT1]](<4 x s16>)
    ; SI: [[BITCAST6:%[0-9]+]]:_(s32) = G_BITCAST [[UV4]](<2 x s16>)
    ; SI: [[LSHR4:%[0-9]+]]:_(s32) = G_LSHR [[BITCAST6]], [[C]](s32)
    ; SI: [[BITCAST7:%[0-9]+]]:_(s32) = G_BITCAST [[UV5]](<2 x s16>)
>>>>>>> b1169bdb
    ; SI: [[LSHR5:%[0-9]+]]:_(s32) = G_LSHR [[BITCAST7]], [[C]](s32)
    ; SI: [[COPY3:%[0-9]+]]:_(s32) = COPY [[BITCAST4]](s32)
    ; SI: [[AND3:%[0-9]+]]:_(s32) = G_AND [[COPY3]], [[C1]]
    ; SI: [[COPY4:%[0-9]+]]:_(s32) = COPY [[LSHR2]](s32)
    ; SI: [[AND4:%[0-9]+]]:_(s32) = G_AND [[COPY4]], [[C1]]
    ; SI: [[SHL2:%[0-9]+]]:_(s32) = G_SHL [[AND4]], [[C]](s32)
    ; SI: [[OR2:%[0-9]+]]:_(s32) = G_OR [[AND3]], [[SHL2]]
    ; SI: [[BITCAST8:%[0-9]+]]:_(<2 x s16>) = G_BITCAST [[OR2]](s32)
    ; SI: [[COPY5:%[0-9]+]]:_(s32) = COPY [[BITCAST5]](s32)
    ; SI: [[AND5:%[0-9]+]]:_(s32) = G_AND [[COPY5]], [[C1]]
    ; SI: [[COPY6:%[0-9]+]]:_(s32) = COPY [[BITCAST6]](s32)
    ; SI: [[AND6:%[0-9]+]]:_(s32) = G_AND [[COPY6]], [[C1]]
    ; SI: [[SHL3:%[0-9]+]]:_(s32) = G_SHL [[AND6]], [[C]](s32)
    ; SI: [[OR3:%[0-9]+]]:_(s32) = G_OR [[AND5]], [[SHL3]]
    ; SI: [[BITCAST9:%[0-9]+]]:_(<2 x s16>) = G_BITCAST [[OR3]](s32)
    ; SI: [[COPY7:%[0-9]+]]:_(s32) = COPY [[LSHR4]](s32)
    ; SI: [[AND7:%[0-9]+]]:_(s32) = G_AND [[COPY7]], [[C1]]
    ; SI: [[COPY8:%[0-9]+]]:_(s32) = COPY [[BITCAST7]](s32)
    ; SI: [[AND8:%[0-9]+]]:_(s32) = G_AND [[COPY8]], [[C1]]
    ; SI: [[SHL4:%[0-9]+]]:_(s32) = G_SHL [[AND8]], [[C]](s32)
    ; SI: [[OR4:%[0-9]+]]:_(s32) = G_OR [[AND7]], [[SHL4]]
    ; SI: [[BITCAST10:%[0-9]+]]:_(<2 x s16>) = G_BITCAST [[OR4]](s32)
<<<<<<< HEAD
    ; SI: [[CONCAT_VECTORS2:%[0-9]+]]:_(<6 x s16>) = G_CONCAT_VECTORS [[BITCAST8]](<2 x s16>), [[BITCAST9]](<2 x s16>), [[BITCAST10]](<2 x s16>)
    ; SI: S_NOP 0, implicit [[CONCAT_VECTORS2]](<6 x s16>)
=======
    ; SI: [[CONCAT_VECTORS1:%[0-9]+]]:_(<6 x s16>) = G_CONCAT_VECTORS [[BITCAST8]](<2 x s16>), [[BITCAST9]](<2 x s16>), [[BITCAST10]](<2 x s16>)
    ; SI: S_NOP 0, implicit [[CONCAT_VECTORS1]](<6 x s16>)
>>>>>>> b1169bdb
    ; VI-LABEL: name: test_fabs_v3s16
    ; VI: [[DEF:%[0-9]+]]:_(<4 x s16>) = G_IMPLICIT_DEF
    ; VI: [[DEF1:%[0-9]+]]:_(<4 x s16>) = G_IMPLICIT_DEF
    ; VI: [[UV:%[0-9]+]]:_(<2 x s16>), [[UV1:%[0-9]+]]:_(<2 x s16>) = G_UNMERGE_VALUES [[DEF]](<4 x s16>)
    ; VI: [[BITCAST:%[0-9]+]]:_(s32) = G_BITCAST [[UV]](<2 x s16>)
    ; VI: [[C:%[0-9]+]]:_(s32) = G_CONSTANT i32 16
    ; VI: [[LSHR:%[0-9]+]]:_(s32) = G_LSHR [[BITCAST]], [[C]](s32)
    ; VI: [[BITCAST1:%[0-9]+]]:_(s32) = G_BITCAST [[UV1]](<2 x s16>)
    ; VI: [[LSHR1:%[0-9]+]]:_(s32) = G_LSHR [[BITCAST1]], [[C]](s32)
    ; VI: [[C1:%[0-9]+]]:_(s32) = G_CONSTANT i32 65535
    ; VI: [[COPY:%[0-9]+]]:_(s32) = COPY [[BITCAST]](s32)
    ; VI: [[AND:%[0-9]+]]:_(s32) = G_AND [[COPY]], [[C1]]
    ; VI: [[COPY1:%[0-9]+]]:_(s32) = COPY [[LSHR]](s32)
    ; VI: [[AND1:%[0-9]+]]:_(s32) = G_AND [[COPY1]], [[C1]]
    ; VI: [[SHL:%[0-9]+]]:_(s32) = G_SHL [[AND1]], [[C]](s32)
    ; VI: [[OR:%[0-9]+]]:_(s32) = G_OR [[AND]], [[SHL]]
    ; VI: [[BITCAST2:%[0-9]+]]:_(<2 x s16>) = G_BITCAST [[OR]](s32)
    ; VI: [[COPY2:%[0-9]+]]:_(s32) = COPY [[BITCAST1]](s32)
    ; VI: [[AND2:%[0-9]+]]:_(s32) = G_AND [[COPY2]], [[C1]]
    ; VI: [[C2:%[0-9]+]]:_(s32) = G_CONSTANT i32 0
    ; VI: [[SHL1:%[0-9]+]]:_(s32) = G_SHL [[C2]], [[C]](s32)
    ; VI: [[OR1:%[0-9]+]]:_(s32) = G_OR [[AND2]], [[SHL1]]
    ; VI: [[BITCAST3:%[0-9]+]]:_(<2 x s16>) = G_BITCAST [[OR1]](s32)
    ; VI: [[DEF2:%[0-9]+]]:_(<2 x s16>) = G_IMPLICIT_DEF
    ; VI: [[FABS:%[0-9]+]]:_(<2 x s16>) = G_FABS [[BITCAST2]]
    ; VI: [[FABS1:%[0-9]+]]:_(<2 x s16>) = G_FABS [[BITCAST3]]
<<<<<<< HEAD
    ; VI: [[CONCAT_VECTORS1:%[0-9]+]]:_(<6 x s16>) = G_CONCAT_VECTORS [[FABS]](<2 x s16>), [[FABS1]](<2 x s16>), [[DEF2]](<2 x s16>)
    ; VI: [[EXTRACT:%[0-9]+]]:_(<3 x s16>) = G_EXTRACT [[CONCAT_VECTORS1]](<6 x s16>), 0
    ; VI: [[INSERT1:%[0-9]+]]:_(<4 x s16>) = G_INSERT [[DEF1]], [[EXTRACT]](<3 x s16>), 0
    ; VI: [[UV6:%[0-9]+]]:_(<2 x s16>), [[UV7:%[0-9]+]]:_(<2 x s16>) = G_UNMERGE_VALUES [[INSERT1]](<4 x s16>)
    ; VI: [[BITCAST4:%[0-9]+]]:_(s32) = G_BITCAST [[UV6]](<2 x s16>)
    ; VI: [[LSHR2:%[0-9]+]]:_(s32) = G_LSHR [[BITCAST4]], [[C]](s32)
    ; VI: [[BITCAST5:%[0-9]+]]:_(s32) = G_BITCAST [[UV7]](<2 x s16>)
    ; VI: [[LSHR3:%[0-9]+]]:_(s32) = G_LSHR [[BITCAST5]], [[C]](s32)
    ; VI: [[INSERT2:%[0-9]+]]:_(<4 x s16>) = G_INSERT [[DEF1]], [[EXTRACT]](<3 x s16>), 0
    ; VI: [[UV8:%[0-9]+]]:_(<2 x s16>), [[UV9:%[0-9]+]]:_(<2 x s16>) = G_UNMERGE_VALUES [[INSERT2]](<4 x s16>)
    ; VI: [[BITCAST6:%[0-9]+]]:_(s32) = G_BITCAST [[UV8]](<2 x s16>)
    ; VI: [[LSHR4:%[0-9]+]]:_(s32) = G_LSHR [[BITCAST6]], [[C]](s32)
    ; VI: [[BITCAST7:%[0-9]+]]:_(s32) = G_BITCAST [[UV9]](<2 x s16>)
=======
    ; VI: [[CONCAT_VECTORS:%[0-9]+]]:_(<6 x s16>) = G_CONCAT_VECTORS [[FABS]](<2 x s16>), [[FABS1]](<2 x s16>), [[DEF2]](<2 x s16>)
    ; VI: [[EXTRACT:%[0-9]+]]:_(<3 x s16>) = G_EXTRACT [[CONCAT_VECTORS]](<6 x s16>), 0
    ; VI: [[INSERT:%[0-9]+]]:_(<4 x s16>) = G_INSERT [[DEF1]], [[EXTRACT]](<3 x s16>), 0
    ; VI: [[UV2:%[0-9]+]]:_(<2 x s16>), [[UV3:%[0-9]+]]:_(<2 x s16>) = G_UNMERGE_VALUES [[INSERT]](<4 x s16>)
    ; VI: [[BITCAST4:%[0-9]+]]:_(s32) = G_BITCAST [[UV2]](<2 x s16>)
    ; VI: [[LSHR2:%[0-9]+]]:_(s32) = G_LSHR [[BITCAST4]], [[C]](s32)
    ; VI: [[BITCAST5:%[0-9]+]]:_(s32) = G_BITCAST [[UV3]](<2 x s16>)
    ; VI: [[LSHR3:%[0-9]+]]:_(s32) = G_LSHR [[BITCAST5]], [[C]](s32)
    ; VI: [[INSERT1:%[0-9]+]]:_(<4 x s16>) = G_INSERT [[DEF1]], [[EXTRACT]](<3 x s16>), 0
    ; VI: [[UV4:%[0-9]+]]:_(<2 x s16>), [[UV5:%[0-9]+]]:_(<2 x s16>) = G_UNMERGE_VALUES [[INSERT1]](<4 x s16>)
    ; VI: [[BITCAST6:%[0-9]+]]:_(s32) = G_BITCAST [[UV4]](<2 x s16>)
    ; VI: [[LSHR4:%[0-9]+]]:_(s32) = G_LSHR [[BITCAST6]], [[C]](s32)
    ; VI: [[BITCAST7:%[0-9]+]]:_(s32) = G_BITCAST [[UV5]](<2 x s16>)
>>>>>>> b1169bdb
    ; VI: [[LSHR5:%[0-9]+]]:_(s32) = G_LSHR [[BITCAST7]], [[C]](s32)
    ; VI: [[COPY3:%[0-9]+]]:_(s32) = COPY [[BITCAST4]](s32)
    ; VI: [[AND3:%[0-9]+]]:_(s32) = G_AND [[COPY3]], [[C1]]
    ; VI: [[COPY4:%[0-9]+]]:_(s32) = COPY [[LSHR2]](s32)
    ; VI: [[AND4:%[0-9]+]]:_(s32) = G_AND [[COPY4]], [[C1]]
    ; VI: [[SHL2:%[0-9]+]]:_(s32) = G_SHL [[AND4]], [[C]](s32)
    ; VI: [[OR2:%[0-9]+]]:_(s32) = G_OR [[AND3]], [[SHL2]]
    ; VI: [[BITCAST8:%[0-9]+]]:_(<2 x s16>) = G_BITCAST [[OR2]](s32)
    ; VI: [[COPY5:%[0-9]+]]:_(s32) = COPY [[BITCAST5]](s32)
    ; VI: [[AND5:%[0-9]+]]:_(s32) = G_AND [[COPY5]], [[C1]]
    ; VI: [[COPY6:%[0-9]+]]:_(s32) = COPY [[BITCAST6]](s32)
    ; VI: [[AND6:%[0-9]+]]:_(s32) = G_AND [[COPY6]], [[C1]]
    ; VI: [[SHL3:%[0-9]+]]:_(s32) = G_SHL [[AND6]], [[C]](s32)
    ; VI: [[OR3:%[0-9]+]]:_(s32) = G_OR [[AND5]], [[SHL3]]
    ; VI: [[BITCAST9:%[0-9]+]]:_(<2 x s16>) = G_BITCAST [[OR3]](s32)
    ; VI: [[COPY7:%[0-9]+]]:_(s32) = COPY [[LSHR4]](s32)
    ; VI: [[AND7:%[0-9]+]]:_(s32) = G_AND [[COPY7]], [[C1]]
    ; VI: [[COPY8:%[0-9]+]]:_(s32) = COPY [[BITCAST7]](s32)
    ; VI: [[AND8:%[0-9]+]]:_(s32) = G_AND [[COPY8]], [[C1]]
    ; VI: [[SHL4:%[0-9]+]]:_(s32) = G_SHL [[AND8]], [[C]](s32)
    ; VI: [[OR4:%[0-9]+]]:_(s32) = G_OR [[AND7]], [[SHL4]]
    ; VI: [[BITCAST10:%[0-9]+]]:_(<2 x s16>) = G_BITCAST [[OR4]](s32)
<<<<<<< HEAD
    ; VI: [[CONCAT_VECTORS2:%[0-9]+]]:_(<6 x s16>) = G_CONCAT_VECTORS [[BITCAST8]](<2 x s16>), [[BITCAST9]](<2 x s16>), [[BITCAST10]](<2 x s16>)
    ; VI: S_NOP 0, implicit [[CONCAT_VECTORS2]](<6 x s16>)
=======
    ; VI: [[CONCAT_VECTORS1:%[0-9]+]]:_(<6 x s16>) = G_CONCAT_VECTORS [[BITCAST8]](<2 x s16>), [[BITCAST9]](<2 x s16>), [[BITCAST10]](<2 x s16>)
    ; VI: S_NOP 0, implicit [[CONCAT_VECTORS1]](<6 x s16>)
>>>>>>> b1169bdb
    ; GFX9-LABEL: name: test_fabs_v3s16
    ; GFX9: [[DEF:%[0-9]+]]:_(<4 x s16>) = G_IMPLICIT_DEF
    ; GFX9: [[DEF1:%[0-9]+]]:_(<4 x s16>) = G_IMPLICIT_DEF
    ; GFX9: [[UV:%[0-9]+]]:_(<2 x s16>), [[UV1:%[0-9]+]]:_(<2 x s16>) = G_UNMERGE_VALUES [[DEF]](<4 x s16>)
    ; GFX9: [[BITCAST:%[0-9]+]]:_(s32) = G_BITCAST [[UV]](<2 x s16>)
    ; GFX9: [[C:%[0-9]+]]:_(s32) = G_CONSTANT i32 16
    ; GFX9: [[LSHR:%[0-9]+]]:_(s32) = G_LSHR [[BITCAST]], [[C]](s32)
    ; GFX9: [[BITCAST1:%[0-9]+]]:_(s32) = G_BITCAST [[UV1]](<2 x s16>)
    ; GFX9: [[LSHR1:%[0-9]+]]:_(s32) = G_LSHR [[BITCAST1]], [[C]](s32)
    ; GFX9: [[COPY:%[0-9]+]]:_(s32) = COPY [[BITCAST]](s32)
    ; GFX9: [[COPY1:%[0-9]+]]:_(s32) = COPY [[LSHR]](s32)
    ; GFX9: [[BUILD_VECTOR_TRUNC:%[0-9]+]]:_(<2 x s16>) = G_BUILD_VECTOR_TRUNC [[COPY]](s32), [[COPY1]](s32)
    ; GFX9: [[COPY2:%[0-9]+]]:_(s32) = COPY [[BITCAST1]](s32)
    ; GFX9: [[DEF2:%[0-9]+]]:_(s32) = G_IMPLICIT_DEF
    ; GFX9: [[BUILD_VECTOR_TRUNC1:%[0-9]+]]:_(<2 x s16>) = G_BUILD_VECTOR_TRUNC [[COPY2]](s32), [[DEF2]](s32)
    ; GFX9: [[DEF3:%[0-9]+]]:_(<2 x s16>) = G_IMPLICIT_DEF
    ; GFX9: [[FABS:%[0-9]+]]:_(<2 x s16>) = G_FABS [[BUILD_VECTOR_TRUNC]]
    ; GFX9: [[FABS1:%[0-9]+]]:_(<2 x s16>) = G_FABS [[BUILD_VECTOR_TRUNC1]]
<<<<<<< HEAD
    ; GFX9: [[CONCAT_VECTORS1:%[0-9]+]]:_(<6 x s16>) = G_CONCAT_VECTORS [[FABS]](<2 x s16>), [[FABS1]](<2 x s16>), [[DEF3]](<2 x s16>)
    ; GFX9: [[EXTRACT:%[0-9]+]]:_(<3 x s16>) = G_EXTRACT [[CONCAT_VECTORS1]](<6 x s16>), 0
    ; GFX9: [[INSERT1:%[0-9]+]]:_(<4 x s16>) = G_INSERT [[DEF1]], [[EXTRACT]](<3 x s16>), 0
    ; GFX9: [[UV6:%[0-9]+]]:_(<2 x s16>), [[UV7:%[0-9]+]]:_(<2 x s16>) = G_UNMERGE_VALUES [[INSERT1]](<4 x s16>)
    ; GFX9: [[BITCAST2:%[0-9]+]]:_(s32) = G_BITCAST [[UV6]](<2 x s16>)
    ; GFX9: [[LSHR2:%[0-9]+]]:_(s32) = G_LSHR [[BITCAST2]], [[C]](s32)
    ; GFX9: [[BITCAST3:%[0-9]+]]:_(s32) = G_BITCAST [[UV7]](<2 x s16>)
    ; GFX9: [[LSHR3:%[0-9]+]]:_(s32) = G_LSHR [[BITCAST3]], [[C]](s32)
    ; GFX9: [[INSERT2:%[0-9]+]]:_(<4 x s16>) = G_INSERT [[DEF1]], [[EXTRACT]](<3 x s16>), 0
    ; GFX9: [[UV8:%[0-9]+]]:_(<2 x s16>), [[UV9:%[0-9]+]]:_(<2 x s16>) = G_UNMERGE_VALUES [[INSERT2]](<4 x s16>)
    ; GFX9: [[BITCAST4:%[0-9]+]]:_(s32) = G_BITCAST [[UV8]](<2 x s16>)
    ; GFX9: [[LSHR4:%[0-9]+]]:_(s32) = G_LSHR [[BITCAST4]], [[C]](s32)
    ; GFX9: [[BITCAST5:%[0-9]+]]:_(s32) = G_BITCAST [[UV9]](<2 x s16>)
=======
    ; GFX9: [[CONCAT_VECTORS:%[0-9]+]]:_(<6 x s16>) = G_CONCAT_VECTORS [[FABS]](<2 x s16>), [[FABS1]](<2 x s16>), [[DEF3]](<2 x s16>)
    ; GFX9: [[EXTRACT:%[0-9]+]]:_(<3 x s16>) = G_EXTRACT [[CONCAT_VECTORS]](<6 x s16>), 0
    ; GFX9: [[INSERT:%[0-9]+]]:_(<4 x s16>) = G_INSERT [[DEF1]], [[EXTRACT]](<3 x s16>), 0
    ; GFX9: [[UV2:%[0-9]+]]:_(<2 x s16>), [[UV3:%[0-9]+]]:_(<2 x s16>) = G_UNMERGE_VALUES [[INSERT]](<4 x s16>)
    ; GFX9: [[BITCAST2:%[0-9]+]]:_(s32) = G_BITCAST [[UV2]](<2 x s16>)
    ; GFX9: [[LSHR2:%[0-9]+]]:_(s32) = G_LSHR [[BITCAST2]], [[C]](s32)
    ; GFX9: [[BITCAST3:%[0-9]+]]:_(s32) = G_BITCAST [[UV3]](<2 x s16>)
    ; GFX9: [[LSHR3:%[0-9]+]]:_(s32) = G_LSHR [[BITCAST3]], [[C]](s32)
    ; GFX9: [[INSERT1:%[0-9]+]]:_(<4 x s16>) = G_INSERT [[DEF1]], [[EXTRACT]](<3 x s16>), 0
    ; GFX9: [[UV4:%[0-9]+]]:_(<2 x s16>), [[UV5:%[0-9]+]]:_(<2 x s16>) = G_UNMERGE_VALUES [[INSERT1]](<4 x s16>)
    ; GFX9: [[BITCAST4:%[0-9]+]]:_(s32) = G_BITCAST [[UV4]](<2 x s16>)
    ; GFX9: [[LSHR4:%[0-9]+]]:_(s32) = G_LSHR [[BITCAST4]], [[C]](s32)
    ; GFX9: [[BITCAST5:%[0-9]+]]:_(s32) = G_BITCAST [[UV5]](<2 x s16>)
>>>>>>> b1169bdb
    ; GFX9: [[LSHR5:%[0-9]+]]:_(s32) = G_LSHR [[BITCAST5]], [[C]](s32)
    ; GFX9: [[COPY3:%[0-9]+]]:_(s32) = COPY [[BITCAST2]](s32)
    ; GFX9: [[COPY4:%[0-9]+]]:_(s32) = COPY [[LSHR2]](s32)
    ; GFX9: [[BUILD_VECTOR_TRUNC2:%[0-9]+]]:_(<2 x s16>) = G_BUILD_VECTOR_TRUNC [[COPY3]](s32), [[COPY4]](s32)
    ; GFX9: [[COPY5:%[0-9]+]]:_(s32) = COPY [[BITCAST3]](s32)
    ; GFX9: [[COPY6:%[0-9]+]]:_(s32) = COPY [[BITCAST4]](s32)
    ; GFX9: [[BUILD_VECTOR_TRUNC3:%[0-9]+]]:_(<2 x s16>) = G_BUILD_VECTOR_TRUNC [[COPY5]](s32), [[COPY6]](s32)
    ; GFX9: [[COPY7:%[0-9]+]]:_(s32) = COPY [[LSHR4]](s32)
    ; GFX9: [[COPY8:%[0-9]+]]:_(s32) = COPY [[BITCAST5]](s32)
    ; GFX9: [[BUILD_VECTOR_TRUNC4:%[0-9]+]]:_(<2 x s16>) = G_BUILD_VECTOR_TRUNC [[COPY7]](s32), [[COPY8]](s32)
<<<<<<< HEAD
    ; GFX9: [[CONCAT_VECTORS2:%[0-9]+]]:_(<6 x s16>) = G_CONCAT_VECTORS [[BUILD_VECTOR_TRUNC2]](<2 x s16>), [[BUILD_VECTOR_TRUNC3]](<2 x s16>), [[BUILD_VECTOR_TRUNC4]](<2 x s16>)
    ; GFX9: S_NOP 0, implicit [[CONCAT_VECTORS2]](<6 x s16>)
=======
    ; GFX9: [[CONCAT_VECTORS1:%[0-9]+]]:_(<6 x s16>) = G_CONCAT_VECTORS [[BUILD_VECTOR_TRUNC2]](<2 x s16>), [[BUILD_VECTOR_TRUNC3]](<2 x s16>), [[BUILD_VECTOR_TRUNC4]](<2 x s16>)
    ; GFX9: S_NOP 0, implicit [[CONCAT_VECTORS1]](<6 x s16>)
>>>>>>> b1169bdb
    %0:_(<3 x s16>) = G_IMPLICIT_DEF
    %1:_(<3 x s16>) = G_FABS %0
    %2:_(<6 x s16>) = G_CONCAT_VECTORS %1, %1
    S_NOP 0, implicit %2
...

---
name: test_fabs_v4s16
body: |
  bb.0:
    liveins: $vgpr0_vgpr1

    ; SI-LABEL: name: test_fabs_v4s16
    ; SI: [[COPY:%[0-9]+]]:_(<4 x s16>) = COPY $vgpr0_vgpr1
    ; SI: [[UV:%[0-9]+]]:_(<2 x s16>), [[UV1:%[0-9]+]]:_(<2 x s16>) = G_UNMERGE_VALUES [[COPY]](<4 x s16>)
    ; SI: [[FABS:%[0-9]+]]:_(<2 x s16>) = G_FABS [[UV]]
    ; SI: [[FABS1:%[0-9]+]]:_(<2 x s16>) = G_FABS [[UV1]]
    ; SI: [[CONCAT_VECTORS:%[0-9]+]]:_(<4 x s16>) = G_CONCAT_VECTORS [[FABS]](<2 x s16>), [[FABS1]](<2 x s16>)
    ; SI: $vgpr0_vgpr1 = COPY [[CONCAT_VECTORS]](<4 x s16>)
    ; VI-LABEL: name: test_fabs_v4s16
    ; VI: [[COPY:%[0-9]+]]:_(<4 x s16>) = COPY $vgpr0_vgpr1
    ; VI: [[UV:%[0-9]+]]:_(<2 x s16>), [[UV1:%[0-9]+]]:_(<2 x s16>) = G_UNMERGE_VALUES [[COPY]](<4 x s16>)
    ; VI: [[FABS:%[0-9]+]]:_(<2 x s16>) = G_FABS [[UV]]
    ; VI: [[FABS1:%[0-9]+]]:_(<2 x s16>) = G_FABS [[UV1]]
    ; VI: [[CONCAT_VECTORS:%[0-9]+]]:_(<4 x s16>) = G_CONCAT_VECTORS [[FABS]](<2 x s16>), [[FABS1]](<2 x s16>)
    ; VI: $vgpr0_vgpr1 = COPY [[CONCAT_VECTORS]](<4 x s16>)
    ; GFX9-LABEL: name: test_fabs_v4s16
    ; GFX9: [[COPY:%[0-9]+]]:_(<4 x s16>) = COPY $vgpr0_vgpr1
    ; GFX9: [[UV:%[0-9]+]]:_(<2 x s16>), [[UV1:%[0-9]+]]:_(<2 x s16>) = G_UNMERGE_VALUES [[COPY]](<4 x s16>)
    ; GFX9: [[FABS:%[0-9]+]]:_(<2 x s16>) = G_FABS [[UV]]
    ; GFX9: [[FABS1:%[0-9]+]]:_(<2 x s16>) = G_FABS [[UV1]]
    ; GFX9: [[CONCAT_VECTORS:%[0-9]+]]:_(<4 x s16>) = G_CONCAT_VECTORS [[FABS]](<2 x s16>), [[FABS1]](<2 x s16>)
    ; GFX9: $vgpr0_vgpr1 = COPY [[CONCAT_VECTORS]](<4 x s16>)
    %0:_(<4 x s16>) = COPY $vgpr0_vgpr1
    %1:_(<4 x s16>) = G_FABS %0
    $vgpr0_vgpr1 = COPY %1
...<|MERGE_RESOLUTION|>--- conflicted
+++ resolved
@@ -233,21 +233,6 @@
     ; SI: [[DEF2:%[0-9]+]]:_(<2 x s16>) = G_IMPLICIT_DEF
     ; SI: [[FABS:%[0-9]+]]:_(<2 x s16>) = G_FABS [[BITCAST2]]
     ; SI: [[FABS1:%[0-9]+]]:_(<2 x s16>) = G_FABS [[BITCAST3]]
-<<<<<<< HEAD
-    ; SI: [[CONCAT_VECTORS1:%[0-9]+]]:_(<6 x s16>) = G_CONCAT_VECTORS [[FABS]](<2 x s16>), [[FABS1]](<2 x s16>), [[DEF2]](<2 x s16>)
-    ; SI: [[EXTRACT:%[0-9]+]]:_(<3 x s16>) = G_EXTRACT [[CONCAT_VECTORS1]](<6 x s16>), 0
-    ; SI: [[INSERT1:%[0-9]+]]:_(<4 x s16>) = G_INSERT [[DEF1]], [[EXTRACT]](<3 x s16>), 0
-    ; SI: [[UV6:%[0-9]+]]:_(<2 x s16>), [[UV7:%[0-9]+]]:_(<2 x s16>) = G_UNMERGE_VALUES [[INSERT1]](<4 x s16>)
-    ; SI: [[BITCAST4:%[0-9]+]]:_(s32) = G_BITCAST [[UV6]](<2 x s16>)
-    ; SI: [[LSHR2:%[0-9]+]]:_(s32) = G_LSHR [[BITCAST4]], [[C]](s32)
-    ; SI: [[BITCAST5:%[0-9]+]]:_(s32) = G_BITCAST [[UV7]](<2 x s16>)
-    ; SI: [[LSHR3:%[0-9]+]]:_(s32) = G_LSHR [[BITCAST5]], [[C]](s32)
-    ; SI: [[INSERT2:%[0-9]+]]:_(<4 x s16>) = G_INSERT [[DEF1]], [[EXTRACT]](<3 x s16>), 0
-    ; SI: [[UV8:%[0-9]+]]:_(<2 x s16>), [[UV9:%[0-9]+]]:_(<2 x s16>) = G_UNMERGE_VALUES [[INSERT2]](<4 x s16>)
-    ; SI: [[BITCAST6:%[0-9]+]]:_(s32) = G_BITCAST [[UV8]](<2 x s16>)
-    ; SI: [[LSHR4:%[0-9]+]]:_(s32) = G_LSHR [[BITCAST6]], [[C]](s32)
-    ; SI: [[BITCAST7:%[0-9]+]]:_(s32) = G_BITCAST [[UV9]](<2 x s16>)
-=======
     ; SI: [[CONCAT_VECTORS:%[0-9]+]]:_(<6 x s16>) = G_CONCAT_VECTORS [[FABS]](<2 x s16>), [[FABS1]](<2 x s16>), [[DEF2]](<2 x s16>)
     ; SI: [[EXTRACT:%[0-9]+]]:_(<3 x s16>) = G_EXTRACT [[CONCAT_VECTORS]](<6 x s16>), 0
     ; SI: [[INSERT:%[0-9]+]]:_(<4 x s16>) = G_INSERT [[DEF1]], [[EXTRACT]](<3 x s16>), 0
@@ -261,7 +246,6 @@
     ; SI: [[BITCAST6:%[0-9]+]]:_(s32) = G_BITCAST [[UV4]](<2 x s16>)
     ; SI: [[LSHR4:%[0-9]+]]:_(s32) = G_LSHR [[BITCAST6]], [[C]](s32)
     ; SI: [[BITCAST7:%[0-9]+]]:_(s32) = G_BITCAST [[UV5]](<2 x s16>)
->>>>>>> b1169bdb
     ; SI: [[LSHR5:%[0-9]+]]:_(s32) = G_LSHR [[BITCAST7]], [[C]](s32)
     ; SI: [[COPY3:%[0-9]+]]:_(s32) = COPY [[BITCAST4]](s32)
     ; SI: [[AND3:%[0-9]+]]:_(s32) = G_AND [[COPY3]], [[C1]]
@@ -284,13 +268,8 @@
     ; SI: [[SHL4:%[0-9]+]]:_(s32) = G_SHL [[AND8]], [[C]](s32)
     ; SI: [[OR4:%[0-9]+]]:_(s32) = G_OR [[AND7]], [[SHL4]]
     ; SI: [[BITCAST10:%[0-9]+]]:_(<2 x s16>) = G_BITCAST [[OR4]](s32)
-<<<<<<< HEAD
-    ; SI: [[CONCAT_VECTORS2:%[0-9]+]]:_(<6 x s16>) = G_CONCAT_VECTORS [[BITCAST8]](<2 x s16>), [[BITCAST9]](<2 x s16>), [[BITCAST10]](<2 x s16>)
-    ; SI: S_NOP 0, implicit [[CONCAT_VECTORS2]](<6 x s16>)
-=======
     ; SI: [[CONCAT_VECTORS1:%[0-9]+]]:_(<6 x s16>) = G_CONCAT_VECTORS [[BITCAST8]](<2 x s16>), [[BITCAST9]](<2 x s16>), [[BITCAST10]](<2 x s16>)
     ; SI: S_NOP 0, implicit [[CONCAT_VECTORS1]](<6 x s16>)
->>>>>>> b1169bdb
     ; VI-LABEL: name: test_fabs_v3s16
     ; VI: [[DEF:%[0-9]+]]:_(<4 x s16>) = G_IMPLICIT_DEF
     ; VI: [[DEF1:%[0-9]+]]:_(<4 x s16>) = G_IMPLICIT_DEF
@@ -317,21 +296,6 @@
     ; VI: [[DEF2:%[0-9]+]]:_(<2 x s16>) = G_IMPLICIT_DEF
     ; VI: [[FABS:%[0-9]+]]:_(<2 x s16>) = G_FABS [[BITCAST2]]
     ; VI: [[FABS1:%[0-9]+]]:_(<2 x s16>) = G_FABS [[BITCAST3]]
-<<<<<<< HEAD
-    ; VI: [[CONCAT_VECTORS1:%[0-9]+]]:_(<6 x s16>) = G_CONCAT_VECTORS [[FABS]](<2 x s16>), [[FABS1]](<2 x s16>), [[DEF2]](<2 x s16>)
-    ; VI: [[EXTRACT:%[0-9]+]]:_(<3 x s16>) = G_EXTRACT [[CONCAT_VECTORS1]](<6 x s16>), 0
-    ; VI: [[INSERT1:%[0-9]+]]:_(<4 x s16>) = G_INSERT [[DEF1]], [[EXTRACT]](<3 x s16>), 0
-    ; VI: [[UV6:%[0-9]+]]:_(<2 x s16>), [[UV7:%[0-9]+]]:_(<2 x s16>) = G_UNMERGE_VALUES [[INSERT1]](<4 x s16>)
-    ; VI: [[BITCAST4:%[0-9]+]]:_(s32) = G_BITCAST [[UV6]](<2 x s16>)
-    ; VI: [[LSHR2:%[0-9]+]]:_(s32) = G_LSHR [[BITCAST4]], [[C]](s32)
-    ; VI: [[BITCAST5:%[0-9]+]]:_(s32) = G_BITCAST [[UV7]](<2 x s16>)
-    ; VI: [[LSHR3:%[0-9]+]]:_(s32) = G_LSHR [[BITCAST5]], [[C]](s32)
-    ; VI: [[INSERT2:%[0-9]+]]:_(<4 x s16>) = G_INSERT [[DEF1]], [[EXTRACT]](<3 x s16>), 0
-    ; VI: [[UV8:%[0-9]+]]:_(<2 x s16>), [[UV9:%[0-9]+]]:_(<2 x s16>) = G_UNMERGE_VALUES [[INSERT2]](<4 x s16>)
-    ; VI: [[BITCAST6:%[0-9]+]]:_(s32) = G_BITCAST [[UV8]](<2 x s16>)
-    ; VI: [[LSHR4:%[0-9]+]]:_(s32) = G_LSHR [[BITCAST6]], [[C]](s32)
-    ; VI: [[BITCAST7:%[0-9]+]]:_(s32) = G_BITCAST [[UV9]](<2 x s16>)
-=======
     ; VI: [[CONCAT_VECTORS:%[0-9]+]]:_(<6 x s16>) = G_CONCAT_VECTORS [[FABS]](<2 x s16>), [[FABS1]](<2 x s16>), [[DEF2]](<2 x s16>)
     ; VI: [[EXTRACT:%[0-9]+]]:_(<3 x s16>) = G_EXTRACT [[CONCAT_VECTORS]](<6 x s16>), 0
     ; VI: [[INSERT:%[0-9]+]]:_(<4 x s16>) = G_INSERT [[DEF1]], [[EXTRACT]](<3 x s16>), 0
@@ -345,7 +309,6 @@
     ; VI: [[BITCAST6:%[0-9]+]]:_(s32) = G_BITCAST [[UV4]](<2 x s16>)
     ; VI: [[LSHR4:%[0-9]+]]:_(s32) = G_LSHR [[BITCAST6]], [[C]](s32)
     ; VI: [[BITCAST7:%[0-9]+]]:_(s32) = G_BITCAST [[UV5]](<2 x s16>)
->>>>>>> b1169bdb
     ; VI: [[LSHR5:%[0-9]+]]:_(s32) = G_LSHR [[BITCAST7]], [[C]](s32)
     ; VI: [[COPY3:%[0-9]+]]:_(s32) = COPY [[BITCAST4]](s32)
     ; VI: [[AND3:%[0-9]+]]:_(s32) = G_AND [[COPY3]], [[C1]]
@@ -368,13 +331,8 @@
     ; VI: [[SHL4:%[0-9]+]]:_(s32) = G_SHL [[AND8]], [[C]](s32)
     ; VI: [[OR4:%[0-9]+]]:_(s32) = G_OR [[AND7]], [[SHL4]]
     ; VI: [[BITCAST10:%[0-9]+]]:_(<2 x s16>) = G_BITCAST [[OR4]](s32)
-<<<<<<< HEAD
-    ; VI: [[CONCAT_VECTORS2:%[0-9]+]]:_(<6 x s16>) = G_CONCAT_VECTORS [[BITCAST8]](<2 x s16>), [[BITCAST9]](<2 x s16>), [[BITCAST10]](<2 x s16>)
-    ; VI: S_NOP 0, implicit [[CONCAT_VECTORS2]](<6 x s16>)
-=======
     ; VI: [[CONCAT_VECTORS1:%[0-9]+]]:_(<6 x s16>) = G_CONCAT_VECTORS [[BITCAST8]](<2 x s16>), [[BITCAST9]](<2 x s16>), [[BITCAST10]](<2 x s16>)
     ; VI: S_NOP 0, implicit [[CONCAT_VECTORS1]](<6 x s16>)
->>>>>>> b1169bdb
     ; GFX9-LABEL: name: test_fabs_v3s16
     ; GFX9: [[DEF:%[0-9]+]]:_(<4 x s16>) = G_IMPLICIT_DEF
     ; GFX9: [[DEF1:%[0-9]+]]:_(<4 x s16>) = G_IMPLICIT_DEF
@@ -393,21 +351,6 @@
     ; GFX9: [[DEF3:%[0-9]+]]:_(<2 x s16>) = G_IMPLICIT_DEF
     ; GFX9: [[FABS:%[0-9]+]]:_(<2 x s16>) = G_FABS [[BUILD_VECTOR_TRUNC]]
     ; GFX9: [[FABS1:%[0-9]+]]:_(<2 x s16>) = G_FABS [[BUILD_VECTOR_TRUNC1]]
-<<<<<<< HEAD
-    ; GFX9: [[CONCAT_VECTORS1:%[0-9]+]]:_(<6 x s16>) = G_CONCAT_VECTORS [[FABS]](<2 x s16>), [[FABS1]](<2 x s16>), [[DEF3]](<2 x s16>)
-    ; GFX9: [[EXTRACT:%[0-9]+]]:_(<3 x s16>) = G_EXTRACT [[CONCAT_VECTORS1]](<6 x s16>), 0
-    ; GFX9: [[INSERT1:%[0-9]+]]:_(<4 x s16>) = G_INSERT [[DEF1]], [[EXTRACT]](<3 x s16>), 0
-    ; GFX9: [[UV6:%[0-9]+]]:_(<2 x s16>), [[UV7:%[0-9]+]]:_(<2 x s16>) = G_UNMERGE_VALUES [[INSERT1]](<4 x s16>)
-    ; GFX9: [[BITCAST2:%[0-9]+]]:_(s32) = G_BITCAST [[UV6]](<2 x s16>)
-    ; GFX9: [[LSHR2:%[0-9]+]]:_(s32) = G_LSHR [[BITCAST2]], [[C]](s32)
-    ; GFX9: [[BITCAST3:%[0-9]+]]:_(s32) = G_BITCAST [[UV7]](<2 x s16>)
-    ; GFX9: [[LSHR3:%[0-9]+]]:_(s32) = G_LSHR [[BITCAST3]], [[C]](s32)
-    ; GFX9: [[INSERT2:%[0-9]+]]:_(<4 x s16>) = G_INSERT [[DEF1]], [[EXTRACT]](<3 x s16>), 0
-    ; GFX9: [[UV8:%[0-9]+]]:_(<2 x s16>), [[UV9:%[0-9]+]]:_(<2 x s16>) = G_UNMERGE_VALUES [[INSERT2]](<4 x s16>)
-    ; GFX9: [[BITCAST4:%[0-9]+]]:_(s32) = G_BITCAST [[UV8]](<2 x s16>)
-    ; GFX9: [[LSHR4:%[0-9]+]]:_(s32) = G_LSHR [[BITCAST4]], [[C]](s32)
-    ; GFX9: [[BITCAST5:%[0-9]+]]:_(s32) = G_BITCAST [[UV9]](<2 x s16>)
-=======
     ; GFX9: [[CONCAT_VECTORS:%[0-9]+]]:_(<6 x s16>) = G_CONCAT_VECTORS [[FABS]](<2 x s16>), [[FABS1]](<2 x s16>), [[DEF3]](<2 x s16>)
     ; GFX9: [[EXTRACT:%[0-9]+]]:_(<3 x s16>) = G_EXTRACT [[CONCAT_VECTORS]](<6 x s16>), 0
     ; GFX9: [[INSERT:%[0-9]+]]:_(<4 x s16>) = G_INSERT [[DEF1]], [[EXTRACT]](<3 x s16>), 0
@@ -421,7 +364,6 @@
     ; GFX9: [[BITCAST4:%[0-9]+]]:_(s32) = G_BITCAST [[UV4]](<2 x s16>)
     ; GFX9: [[LSHR4:%[0-9]+]]:_(s32) = G_LSHR [[BITCAST4]], [[C]](s32)
     ; GFX9: [[BITCAST5:%[0-9]+]]:_(s32) = G_BITCAST [[UV5]](<2 x s16>)
->>>>>>> b1169bdb
     ; GFX9: [[LSHR5:%[0-9]+]]:_(s32) = G_LSHR [[BITCAST5]], [[C]](s32)
     ; GFX9: [[COPY3:%[0-9]+]]:_(s32) = COPY [[BITCAST2]](s32)
     ; GFX9: [[COPY4:%[0-9]+]]:_(s32) = COPY [[LSHR2]](s32)
@@ -432,13 +374,8 @@
     ; GFX9: [[COPY7:%[0-9]+]]:_(s32) = COPY [[LSHR4]](s32)
     ; GFX9: [[COPY8:%[0-9]+]]:_(s32) = COPY [[BITCAST5]](s32)
     ; GFX9: [[BUILD_VECTOR_TRUNC4:%[0-9]+]]:_(<2 x s16>) = G_BUILD_VECTOR_TRUNC [[COPY7]](s32), [[COPY8]](s32)
-<<<<<<< HEAD
-    ; GFX9: [[CONCAT_VECTORS2:%[0-9]+]]:_(<6 x s16>) = G_CONCAT_VECTORS [[BUILD_VECTOR_TRUNC2]](<2 x s16>), [[BUILD_VECTOR_TRUNC3]](<2 x s16>), [[BUILD_VECTOR_TRUNC4]](<2 x s16>)
-    ; GFX9: S_NOP 0, implicit [[CONCAT_VECTORS2]](<6 x s16>)
-=======
     ; GFX9: [[CONCAT_VECTORS1:%[0-9]+]]:_(<6 x s16>) = G_CONCAT_VECTORS [[BUILD_VECTOR_TRUNC2]](<2 x s16>), [[BUILD_VECTOR_TRUNC3]](<2 x s16>), [[BUILD_VECTOR_TRUNC4]](<2 x s16>)
     ; GFX9: S_NOP 0, implicit [[CONCAT_VECTORS1]](<6 x s16>)
->>>>>>> b1169bdb
     %0:_(<3 x s16>) = G_IMPLICIT_DEF
     %1:_(<3 x s16>) = G_FABS %0
     %2:_(<6 x s16>) = G_CONCAT_VECTORS %1, %1
