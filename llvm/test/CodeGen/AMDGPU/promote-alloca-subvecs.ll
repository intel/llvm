--- conflicted
+++ resolved
@@ -399,8 +399,6 @@
   %dummyuser3 = freeze double %load3
 
   ret void
-<<<<<<< HEAD
-=======
 }
 
 ; Check we handle loading/storing a subvector using non-constant indexes.
@@ -485,5 +483,4 @@
   store <4 x i32> %store1, ptr addrspace(5) %res, align 16
   store <4 x i32> %store2, ptr addrspace(5) %res, align 16
   ret void
->>>>>>> 28b50547
 }