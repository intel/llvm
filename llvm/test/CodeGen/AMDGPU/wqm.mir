# RUN: llc -march=amdgcn -mcpu=fiji -verify-machineinstrs -run-pass si-wqm -o -  %s | FileCheck %s

---
# Check for awareness that s_or_saveexec_b64 clobbers SCC
#
#CHECK: ENTER_WWM
#CHECK: S_CMP_LT_I32
#CHECK: S_CSELECT_B32
name:            test_wwm_scc
alignment:       1
exposesReturnsTwice: false
legalized:       false
regBankSelected: false
selected:        false
tracksRegLiveness: true
registers:
  - { id: 0, class: sgpr_32, preferred-register: '' }
  - { id: 1, class: sgpr_32, preferred-register: '' }
  - { id: 2, class: sgpr_32, preferred-register: '' }
  - { id: 3, class: vgpr_32, preferred-register: '' }
  - { id: 4, class: vgpr_32, preferred-register: '' }
  - { id: 5, class: sgpr_32, preferred-register: '' }
  - { id: 6, class: vgpr_32, preferred-register: '' }
  - { id: 7, class: vgpr_32, preferred-register: '' }
  - { id: 8, class: sreg_32_xm0, preferred-register: '' }
  - { id: 9, class: sreg_32, preferred-register: '' }
  - { id: 10, class: sreg_32, preferred-register: '' }
  - { id: 11, class: vgpr_32, preferred-register: '' }
  - { id: 12, class: vgpr_32, preferred-register: '' }
liveins:
  - { reg: '$sgpr0', virtual-reg: '%0' }
  - { reg: '$sgpr1', virtual-reg: '%1' }
  - { reg: '$sgpr2', virtual-reg: '%2' }
  - { reg: '$vgpr0', virtual-reg: '%3' }
body:             |
  bb.0:
    liveins: $sgpr0, $sgpr1, $sgpr2, $vgpr0

    %3 = COPY $vgpr0
    %2 = COPY $sgpr2
    %1 = COPY $sgpr1
    %0 = COPY $sgpr0
    S_CMP_LT_I32 0, %0, implicit-def $scc
    %12 = V_ADD_CO_U32_e32 %3, %3, implicit-def $vcc, implicit $exec
    %5 = S_CSELECT_B32 %2, %1, implicit $scc
    %11 = V_ADD_CO_U32_e32 %5, %12, implicit-def $vcc, implicit $exec
    $vgpr0 = WWM %11, implicit $exec
    SI_RETURN_TO_EPILOG $vgpr0

...

---
# Second test for awareness that s_or_saveexec_b64 clobbers SCC
# Because entry block is treated differently.
#
#CHECK: %bb.1
#CHECK: S_CMP_LT_I32
#CHECK: COPY $scc
#CHECK: ENTER_WWM
#CHECK: $scc = COPY
#CHECK: S_CSELECT_B32
name:            test_wwm_scc2
tracksRegLiveness: true
body:             |
  bb.0:
    liveins: $sgpr0, $sgpr1, $sgpr2, $vgpr0

    %3:vgpr_32 = COPY $vgpr0
    %2:sgpr_32 = COPY $sgpr2
    %1:sgpr_32 = COPY $sgpr1
    %0:sgpr_32 = COPY $sgpr0
    %13:sgpr_128 = IMPLICIT_DEF

  bb.1:
    S_CMP_LT_I32 0, %0:sgpr_32, implicit-def $scc
<<<<<<< HEAD
    %10:vgpr_32 = BUFFER_LOAD_DWORD_OFFEN %3:vgpr_32, %13:sgpr_128, 0, 0, 0, 0, 0, 0, 0, implicit $exec
=======
    %10:vgpr_32 = BUFFER_LOAD_DWORD_OFFEN %3:vgpr_32, %13:sgpr_128, 0, 0, 0, 0, 0, 0, 0, 0, implicit $exec
>>>>>>> 2e412c55
    %12:vgpr_32 = V_ADD_CO_U32_e32 %3:vgpr_32, %3:vgpr_32, implicit-def $vcc, implicit $exec
    %5:sgpr_32 = S_CSELECT_B32 %2:sgpr_32, %1:sgpr_32, implicit $scc
    %11:vgpr_32 = V_ADD_CO_U32_e32 %5:sgpr_32, %12:vgpr_32, implicit-def $vcc, implicit $exec
    $vgpr0 = WWM %11:vgpr_32, implicit $exec
    $vgpr1 = COPY %10:vgpr_32
    SI_RETURN_TO_EPILOG $vgpr0, $vgpr1

...

---
# V_SET_INACTIVE, when its second operand is undef, is replaced by a
# COPY by si-wqm. Ensure the instruction is removed.
#CHECK-NOT: V_SET_INACTIVE
name:            no_cfg
alignment:       1
exposesReturnsTwice: false
legalized:       false
regBankSelected: false
selected:        false
failedISel:      false
tracksRegLiveness: true
hasWinCFI:       false
registers:
  - { id: 0, class: sgpr_32, preferred-register: '' }
  - { id: 1, class: sgpr_32, preferred-register: '' }
  - { id: 2, class: sgpr_32, preferred-register: '' }
  - { id: 3, class: sgpr_32, preferred-register: '' }
  - { id: 4, class: sgpr_32, preferred-register: '' }
  - { id: 5, class: sgpr_128, preferred-register: '' }
  - { id: 6, class: sgpr_128, preferred-register: '' }
  - { id: 7, class: sreg_32, preferred-register: '' }
  - { id: 8, class: vreg_64, preferred-register: '' }
  - { id: 9, class: sreg_32, preferred-register: '' }
  - { id: 10, class: vgpr_32, preferred-register: '' }
  - { id: 11, class: vgpr_32, preferred-register: '' }
  - { id: 12, class: sreg_32, preferred-register: '' }
  - { id: 13, class: vgpr_32, preferred-register: '' }
  - { id: 14, class: vgpr_32, preferred-register: '' }
  - { id: 15, class: vgpr_32, preferred-register: '' }
  - { id: 16, class: vgpr_32, preferred-register: '' }
liveins:
  - { reg: '$sgpr0', virtual-reg: '%0' }
  - { reg: '$sgpr1', virtual-reg: '%1' }
  - { reg: '$sgpr2', virtual-reg: '%2' }
  - { reg: '$sgpr3', virtual-reg: '%3' }
body:             |
  bb.0:
    liveins: $sgpr0, $sgpr1, $sgpr2, $sgpr3

    %3:sgpr_32 = COPY $sgpr3
    %2:sgpr_32 = COPY $sgpr2
    %1:sgpr_32 = COPY $sgpr1
    %0:sgpr_32 = COPY $sgpr0
    %6:sgpr_128 = REG_SEQUENCE %0, %subreg.sub0, %1, %subreg.sub1, %2, %subreg.sub2, %3, %subreg.sub3
    %5:sgpr_128 = COPY %6
    %7:sreg_32 = S_MOV_B32 0
    %8:vreg_64 = BUFFER_LOAD_DWORDX2_OFFSET %6, %7, 0, 0, 0, 0, 0, 0, 0, implicit $exec
    %16:vgpr_32 = COPY %8.sub1
    %11:vgpr_32 = COPY %16
    %10:vgpr_32 = V_SET_INACTIVE_B32 %11, undef %12:sreg_32, implicit $exec, implicit-def $scc
    %14:vgpr_32 = COPY %7
    %13:vgpr_32 = V_MOV_B32_dpp %14, killed %10, 323, 12, 15, 0, implicit $exec
    early-clobber %15:vgpr_32 = WWM killed %13, implicit $exec
    BUFFER_STORE_DWORD_OFFSET_exact killed %15, %6, %7, 4, 0, 0, 0, 0, 0, 0, implicit $exec
    S_ENDPGM 0

...

---
# Ensure that wwm is not put around an EXEC copy
#CHECK-LABEL: name: copy_exec
#CHECK: %7:sreg_64 = COPY $exec
#CHECK-NEXT: %14:sreg_64 = ENTER_WWM -1, implicit-def $exec, implicit-def $scc, implicit $exec
#CHECK-NEXT: %8:vgpr_32 = V_MOV_B32_e32 0, implicit $exec
#CHECK-NEXT: $exec = EXIT_WWM %14
#CHECK-NEXT: %9:vgpr_32 = V_MBCNT_LO_U32_B32_e64 %7.sub0, 0, implicit $exec
name:            copy_exec
tracksRegLiveness: true
body:             |
  bb.0:
    liveins: $sgpr0, $sgpr1, $sgpr2, $sgpr3

    %3:sgpr_32 = COPY $sgpr3
    %2:sgpr_32 = COPY $sgpr2
    %1:sgpr_32 = COPY $sgpr1
    %0:sgpr_32 = COPY $sgpr0
    %4:sgpr_128 = REG_SEQUENCE %0, %subreg.sub0, %1, %subreg.sub1, %2, %subreg.sub2, %3, %subreg.sub3
    %5:sreg_32 = S_MOV_B32 0
    %6:vreg_64 = BUFFER_LOAD_DWORDX2_OFFSET %4, %5, 0, 0, 0, 0, 0, 0, 0, implicit $exec

    %8:sreg_64 = COPY $exec
    %9:vgpr_32 = V_MOV_B32_e32 0, implicit $exec
    %10:vgpr_32 = V_MBCNT_LO_U32_B32_e64 %8.sub0:sreg_64, 0, implicit $exec
    %11:vgpr_32 = V_MOV_B32_dpp %9:vgpr_32, %10:vgpr_32, 312, 15, 15, 0, implicit $exec
    %12:sreg_32 = V_READLANE_B32 %11:vgpr_32, 63
    early-clobber %13:sreg_32 = WWM %9:vgpr_32, implicit $exec

    %14:vgpr_32 = COPY %13
    BUFFER_STORE_DWORD_OFFSET_exact killed %14, %4, %5, 4, 0, 0, 0, 0, 0, 0, implicit $exec
    S_ENDPGM 0

...

---
# Check exit of WQM is still inserted correctly when SCC is live until block end.
# Critially this tests that compilation does not fail.
#CHECK-LABEL: name: scc_always_live
#CHECK: %8:vreg_128 = IMAGE_SAMPLE_V4_V2 %7
#CHECK-NEXT: S_CMP_EQ_U32 %2, 0, implicit-def $scc
#CHECK-NEXT: undef %9.sub0:vreg_64 = nsz arcp nofpexcept V_ADD_F32_e64
#CHECK-NEXT: %9.sub1:vreg_64 = nsz arcp nofpexcept V_MUL_F32_e32
#CHECK-NEXT: %14:sreg_32_xm0 = COPY $scc
#CHECK-NEXT: $exec = S_AND_B64 $exec, %13, implicit-def $scc
#CHECK-NEXT: $scc = COPY %14
#CHECK-NEXT: %10:vgpr_32 = nsz arcp nofpexcept V_ADD_F32_e64
#CHECK-NEXT: %11:vreg_128 = IMAGE_SAMPLE_V4_V2
#CHECK-NEXT: S_CBRANCH_SCC0 %bb.2
name:            scc_always_live
tracksRegLiveness: true
body:             |
  bb.0:
    liveins: $sgpr1, $sgpr2, $vgpr1, $vgpr2

    $m0 = COPY $sgpr1
    %0:vgpr_32 = COPY $vgpr1
    %1:vgpr_32 = COPY $vgpr2
    %8:sgpr_32 = COPY $sgpr2
    %100:sgpr_256 = IMPLICIT_DEF
    %101:sgpr_128 = IMPLICIT_DEF

    %2:vgpr_32 = V_INTERP_P1_F32 %0:vgpr_32, 3, 2, implicit $mode, implicit $m0, implicit $exec
    %3:vgpr_32 = V_INTERP_P1_F32 %1:vgpr_32, 3, 2, implicit $mode, implicit $m0, implicit $exec

    undef %7.sub0:vreg_64 = COPY %2:vgpr_32
    %7.sub1:vreg_64 = COPY %3:vgpr_32

    %4:vreg_128 = IMAGE_SAMPLE_V4_V2 %7:vreg_64, %100:sgpr_256, %101:sgpr_128, 15, 0, 0, 0, 0, 0, 0, 0, 0, 0, implicit $exec :: (dereferenceable load 16, align 4, addrspace 4)
    S_CMP_EQ_U32 %8:sgpr_32, 0, implicit-def $scc

    undef %5.sub0:vreg_64 = nsz arcp nofpexcept V_ADD_F32_e64 0, %4.sub0:vreg_128, 0, %3:vgpr_32, 1, 0, implicit $mode, implicit $exec
    %5.sub1:vreg_64 = nsz arcp nofpexcept V_MUL_F32_e32 %2, %3, implicit $mode, implicit $exec
    %6:vgpr_32 = nsz arcp nofpexcept V_ADD_F32_e64 0, %2:vgpr_32, 0, %3:vgpr_32, 1, 0, implicit $mode, implicit $exec

    %9:vreg_128 = IMAGE_SAMPLE_V4_V2 %5:vreg_64, %100:sgpr_256, %101:sgpr_128, 15, 0, 0, 0, 0, 0, 0, 0, 0, 0, implicit $exec :: (dereferenceable load 16, align 4, addrspace 4)

    S_CBRANCH_SCC0 %bb.2, implicit $scc

  bb.1:
    %10:sreg_32 = S_MOV_B32 0
    BUFFER_STORE_DWORD_OFFSET_exact %6:vgpr_32, %101:sgpr_128, %10:sreg_32, 4, 0, 0, 0, 0, 0, 0, implicit $exec
    S_ENDPGM 0

  bb.2:
    $vgpr0 = COPY %4.sub0:vreg_128
    $vgpr1 = COPY %4.sub1:vreg_128
    $vgpr2 = COPY %9.sub0:vreg_128
    $vgpr3 = COPY %9.sub1:vreg_128
    SI_RETURN_TO_EPILOG $vgpr0, $vgpr1, $vgpr2, $vgpr3
...

---
# Check that unnecessary instruction do not get marked for WWM
#
#CHECK-NOT: ENTER_WWM
#CHECK: BUFFER_LOAD_DWORDX2
#CHECK-NOT: ENTER_WWM
#CHECK: V_SET_INACTIVE_B32
#CHECK: V_SET_INACTIVE_B32
#CHECK: ENTER_WWM
#CHECK: V_MAX
name:            test_wwm_set_inactive_propagation
tracksRegLiveness: true
body:             |
  bb.0:
    liveins: $sgpr0_sgpr1_sgpr2_sgpr3, $vgpr0
    %0:sgpr_128 = COPY $sgpr0_sgpr1_sgpr2_sgpr3
    %1:vgpr_32 = COPY $vgpr0
    %2:vreg_64 = BUFFER_LOAD_DWORDX2_OFFEN %1:vgpr_32, %0:sgpr_128, 0, 0, 0, 0, 0, 0, 0, 0, implicit $exec
    %2.sub0:vreg_64 = V_SET_INACTIVE_B32 %2.sub0:vreg_64, 0, implicit $exec, implicit-def $scc
    %2.sub1:vreg_64 = V_SET_INACTIVE_B32 %2.sub1:vreg_64, 0, implicit $exec, implicit-def $scc
    %3:vreg_64 = nnan nsz arcp contract reassoc nofpexcept V_MAX_F64_e64 0, %2:vreg_64, 0, %2:vreg_64, 0, 0, implicit $mode, implicit $exec
    $vgpr0 = WWM %3.sub0:vreg_64, implicit $exec
    $vgpr1 = WWM %3.sub1:vreg_64, implicit $exec
    SI_RETURN_TO_EPILOG $vgpr0, $vgpr1
...<|MERGE_RESOLUTION|>--- conflicted
+++ resolved
@@ -73,11 +73,7 @@
 
   bb.1:
     S_CMP_LT_I32 0, %0:sgpr_32, implicit-def $scc
-<<<<<<< HEAD
-    %10:vgpr_32 = BUFFER_LOAD_DWORD_OFFEN %3:vgpr_32, %13:sgpr_128, 0, 0, 0, 0, 0, 0, 0, implicit $exec
-=======
     %10:vgpr_32 = BUFFER_LOAD_DWORD_OFFEN %3:vgpr_32, %13:sgpr_128, 0, 0, 0, 0, 0, 0, 0, 0, implicit $exec
->>>>>>> 2e412c55
     %12:vgpr_32 = V_ADD_CO_U32_e32 %3:vgpr_32, %3:vgpr_32, implicit-def $vcc, implicit $exec
     %5:sgpr_32 = S_CSELECT_B32 %2:sgpr_32, %1:sgpr_32, implicit $scc
     %11:vgpr_32 = V_ADD_CO_U32_e32 %5:sgpr_32, %12:vgpr_32, implicit-def $vcc, implicit $exec
