--- conflicted
+++ resolved
@@ -1,16 +1,8 @@
-<<<<<<< HEAD
-; RUN: not --crash llc -global-isel=0 -mtriple=amdgcn -mcpu=fiji -o /dev/null %s 2>&1 | FileCheck -check-prefix=SDAG-ERR %s
-; RUN: not --crash llc -global-isel=0 -mtriple=amdgcn -mcpu=gfx900 -o /dev/null %s 2>&1 | FileCheck -check-prefix=SDAG-ERR %s
-
-; RUN: not llc -global-isel=1 -mtriple=amdgcn -mcpu=fiji -o /dev/null %s 2>&1 | FileCheck -check-prefix=GISEL-ERR %s
-; RUN: not llc -global-isel=1 -mtriple=amdgcn -mcpu=gfx900 -o /dev/null %s 2>&1 | FileCheck -check-prefix=GISEL-ERR %s
-=======
 ; RUN: not --crash llc -global-isel=0 -mtriple=amdgcn -mcpu=fiji -filetype=null %s 2>&1 | FileCheck -check-prefix=SDAG-ERR %s
 ; RUN: not --crash llc -global-isel=0 -mtriple=amdgcn -mcpu=gfx900 -filetype=null %s 2>&1 | FileCheck -check-prefix=SDAG-ERR %s
 
 ; RUN: not llc -global-isel=1 -mtriple=amdgcn -mcpu=fiji -filetype=null %s 2>&1 | FileCheck -check-prefix=GISEL-ERR %s
 ; RUN: not llc -global-isel=1 -mtriple=amdgcn -mcpu=gfx900 -filetype=null %s 2>&1 | FileCheck -check-prefix=GISEL-ERR %s
->>>>>>> 35227056
 
 ; Make sure this doesn't assert on targets without the g16 feature, and instead
 ; generates a selection error.
