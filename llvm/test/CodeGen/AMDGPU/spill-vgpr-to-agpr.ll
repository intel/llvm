; RUN: llc -march=amdgcn -mcpu=gfx908 -verify-machineinstrs < %s | FileCheck -check-prefixes=GCN,GFX908 %s
; RUN: not llc -march=amdgcn -mcpu=gfx900 -verify-machineinstrs < %s 2>&1 | FileCheck -check-prefixes=GCN,GFX900 %s

; GCN-LABEL: {{^}}max_10_vgprs:
; GFX900-DAG: s_mov_b32 s{{[0-9]+}}, SCRATCH_RSRC_DWORD0
; GFX900-DAG: s_mov_b32 s{{[0-9]+}}, SCRATCH_RSRC_DWORD1
; GFX908-NOT: SCRATCH_RSRC
; GFX908-DAG: v_accvgpr_write_b32 a0, v{{[0-9]}} ; Reload Reuse
; GFX908-DAG: v_accvgpr_write_b32 a1, v{{[0-9]}} ; Reload Reuse
; GFX900:     buffer_store_dword v{{[0-9]}},
; GFX900:     buffer_store_dword v{{[0-9]}},
; GFX900:     buffer_load_dword v{{[0-9]}},
; GFX900:     buffer_load_dword v{{[0-9]}},
; GFX908-NOT: buffer_
; GFX908-DAG: v_accvgpr_read_b32 v{{[0-9]}}, a0 ; Reload Reuse
; GFX908-DAG: v_accvgpr_read_b32 v{{[0-9]}}, a1 ; Reload Reuse

; GCN:    NumVgprs: 10
; GFX900: ScratchSize: 12
; GFX908: ScratchSize: 0
; GCN:    VGPRBlocks: 2
; GCN:    NumVGPRsForWavesPerEU: 10
define amdgpu_kernel void @max_10_vgprs(i32 addrspace(1)* %p) #0 {
  %tid = load volatile i32, i32 addrspace(1)* undef
  %p1 = getelementptr inbounds i32, i32 addrspace(1)* %p, i32 %tid
  %p2 = getelementptr inbounds i32, i32 addrspace(1)* %p1, i32 4
  %p3 = getelementptr inbounds i32, i32 addrspace(1)* %p2, i32 8
  %p4 = getelementptr inbounds i32, i32 addrspace(1)* %p3, i32 12
  %p5 = getelementptr inbounds i32, i32 addrspace(1)* %p4, i32 16
  %p6 = getelementptr inbounds i32, i32 addrspace(1)* %p5, i32 20
  %p7 = getelementptr inbounds i32, i32 addrspace(1)* %p6, i32 24
  %p8 = getelementptr inbounds i32, i32 addrspace(1)* %p7, i32 28
  %p9 = getelementptr inbounds i32, i32 addrspace(1)* %p8, i32 32
  %p10 = getelementptr inbounds i32, i32 addrspace(1)* %p9, i32 36
  %v1 = load volatile i32, i32 addrspace(1)* %p1
  %v2 = load volatile i32, i32 addrspace(1)* %p2
  %v3 = load volatile i32, i32 addrspace(1)* %p3
  %v4 = load volatile i32, i32 addrspace(1)* %p4
  %v5 = load volatile i32, i32 addrspace(1)* %p5
  %v6 = load volatile i32, i32 addrspace(1)* %p6
  %v7 = load volatile i32, i32 addrspace(1)* %p7
  %v8 = load volatile i32, i32 addrspace(1)* %p8
  %v9 = load volatile i32, i32 addrspace(1)* %p9
  %v10 = load volatile i32, i32 addrspace(1)* %p10
  call void asm sideeffect "", "v,v,v,v,v,v,v,v,v,v"(i32 %v1, i32 %v2, i32 %v3, i32 %v4, i32 %v5, i32 %v6, i32 %v7, i32 %v8, i32 %v9, i32 %v10)
  store volatile i32 %v1, i32 addrspace(1)* undef
  store volatile i32 %v2, i32 addrspace(1)* undef
  store volatile i32 %v3, i32 addrspace(1)* undef
  store volatile i32 %v4, i32 addrspace(1)* undef
  store volatile i32 %v5, i32 addrspace(1)* undef
  store volatile i32 %v6, i32 addrspace(1)* undef
  store volatile i32 %v7, i32 addrspace(1)* undef
  store volatile i32 %v8, i32 addrspace(1)* undef
  store volatile i32 %v9, i32 addrspace(1)* undef
  store volatile i32 %v10, i32 addrspace(1)* undef
  ret void
}

; GCN-LABEL: {{^}}max_10_vgprs_used_9a:
; GFX908-DAG: s_mov_b32 s{{[0-9]+}}, SCRATCH_RSRC_DWORD0
; GFX908-DAG: s_mov_b32 s{{[0-9]+}}, SCRATCH_RSRC_DWORD1
; GFX908-DAG: v_accvgpr_write_b32 a9, v{{[0-9]}} ; Reload Reuse
; GFX908:     buffer_store_dword v{{[0-9]}},
; GFX908-NOT: buffer_
; GFX908:     v_accvgpr_read_b32 v{{[0-9]}}, a9 ; Reload Reuse
; GFX908:     buffer_load_dword v{{[0-9]}},
; GFX908-NOT: buffer_

; GFX900:     couldn't allocate input reg for constraint 'a'

; GFX908: NumVgprs: 10
; GFX908: ScratchSize: 8
; GFX908: VGPRBlocks: 2
; GFX908: NumVGPRsForWavesPerEU: 10
define amdgpu_kernel void @max_10_vgprs_used_9a(i32 addrspace(1)* %p) #0 {
  %tid = load volatile i32, i32 addrspace(1)* undef
  call void asm sideeffect "", "a,a,a,a,a,a,a,a,a"(i32 1, i32 2, i32 3, i32 4, i32 5, i32 6, i32 7, i32 8, i32 9)
  %p1 = getelementptr inbounds i32, i32 addrspace(1)* %p, i32 %tid
  %p2 = getelementptr inbounds i32, i32 addrspace(1)* %p1, i32 4
  %p3 = getelementptr inbounds i32, i32 addrspace(1)* %p2, i32 8
  %p4 = getelementptr inbounds i32, i32 addrspace(1)* %p3, i32 12
  %p5 = getelementptr inbounds i32, i32 addrspace(1)* %p4, i32 16
  %p6 = getelementptr inbounds i32, i32 addrspace(1)* %p5, i32 20
  %p7 = getelementptr inbounds i32, i32 addrspace(1)* %p6, i32 24
  %p8 = getelementptr inbounds i32, i32 addrspace(1)* %p7, i32 28
  %p9 = getelementptr inbounds i32, i32 addrspace(1)* %p8, i32 32
  %p10 = getelementptr inbounds i32, i32 addrspace(1)* %p9, i32 36
  %v1 = load volatile i32, i32 addrspace(1)* %p1
  %v2 = load volatile i32, i32 addrspace(1)* %p2
  %v3 = load volatile i32, i32 addrspace(1)* %p3
  %v4 = load volatile i32, i32 addrspace(1)* %p4
  %v5 = load volatile i32, i32 addrspace(1)* %p5
  %v6 = load volatile i32, i32 addrspace(1)* %p6
  %v7 = load volatile i32, i32 addrspace(1)* %p7
  %v8 = load volatile i32, i32 addrspace(1)* %p8
  %v9 = load volatile i32, i32 addrspace(1)* %p9
  %v10 = load volatile i32, i32 addrspace(1)* %p10
  call void asm sideeffect "", "v,v,v,v,v,v,v,v,v,v"(i32 %v1, i32 %v2, i32 %v3, i32 %v4, i32 %v5, i32 %v6, i32 %v7, i32 %v8, i32 %v9, i32 %v10)
  store volatile i32 %v1, i32 addrspace(1)* undef
  store volatile i32 %v2, i32 addrspace(1)* undef
  store volatile i32 %v3, i32 addrspace(1)* undef
  store volatile i32 %v4, i32 addrspace(1)* undef
  store volatile i32 %v5, i32 addrspace(1)* undef
  store volatile i32 %v6, i32 addrspace(1)* undef
  store volatile i32 %v7, i32 addrspace(1)* undef
  store volatile i32 %v8, i32 addrspace(1)* undef
  store volatile i32 %v9, i32 addrspace(1)* undef
  store volatile i32 %v10, i32 addrspace(1)* undef
  ret void
}

; GCN-LABEL: {{^}}max_10_vgprs_used_1a_partial_spill:
; GCN-DAG:    s_mov_b32 s{{[0-9]+}}, SCRATCH_RSRC_DWORD0
; GCN-DAG:    s_mov_b32 s{{[0-9]+}}, SCRATCH_RSRC_DWORD1
; GFX908-DAG: v_accvgpr_write_b32 a0, 1
; GFX908-DAG: v_accvgpr_write_b32 a1, v{{[0-9]}} ; Reload Reuse
; GFX908-DAG: v_accvgpr_write_b32 a2, v{{[0-9]}} ; Reload Reuse
; GFX908-DAG: v_accvgpr_write_b32 a3, v{{[0-9]}} ; Reload Reuse
; GFX908-DAG: v_accvgpr_write_b32 a4, v{{[0-9]}} ; Reload Reuse
; GFX908-DAG: v_accvgpr_write_b32 a5, v{{[0-9]}} ; Reload Reuse
; GFX908-DAG: v_accvgpr_write_b32 a6, v{{[0-9]}} ; Reload Reuse
; GFX908-DAG: v_accvgpr_write_b32 a7, v{{[0-9]}} ; Reload Reuse
; GFX908-DAG: v_accvgpr_write_b32 a8, v{{[0-9]}} ; Reload Reuse
; GFX908-DAG: v_accvgpr_write_b32 a9, v{{[0-9]}} ; Reload Reuse
; GFX900:     buffer_store_dword v{{[0-9]}},
; GCN-DAG:    buffer_store_dword v{{[0-9]}},
; GFX900:     buffer_load_dword v{{[0-9]}},
; GCN-DAG:    buffer_load_dword v{{[0-9]}},
; GFX908-DAG: v_accvgpr_read_b32 v{{[0-9]}}, a1 ; Reload Reuse
; GFX908-DAG: v_accvgpr_read_b32 v{{[0-9]}}, a2 ; Reload Reuse
; GFX908-DAG: v_accvgpr_read_b32 v{{[0-9]}}, a3 ; Reload Reuse
; GFX908-DAG: v_accvgpr_read_b32 v{{[0-9]}}, a4 ; Reload Reuse
; GFX908-DAG: v_accvgpr_read_b32 v{{[0-9]}}, a5 ; Reload Reuse
; GFX908-DAG: v_accvgpr_read_b32 v{{[0-9]}}, a6 ; Reload Reuse
; GFX908-DAG: v_accvgpr_read_b32 v{{[0-9]}}, a7 ; Reload Reuse
; GFX908-DAG: v_accvgpr_read_b32 v{{[0-9]}}, a8 ; Reload Reuse
; GFX908-DAG: v_accvgpr_read_b32 v{{[0-9]}}, a9 ; Reload Reuse

; GCN:    NumVgprs: 10
; GFX900: ScratchSize: 44
; GFX908: ScratchSize: 12
; GCN:    VGPRBlocks: 2
; GCN:    NumVGPRsForWavesPerEU: 10
define amdgpu_kernel void @max_10_vgprs_used_1a_partial_spill(i64 addrspace(1)* %p) #0 {
  %tid = load volatile i32, i32 addrspace(1)* undef
  call void asm sideeffect "", "a"(i32 1)
  %p1 = getelementptr inbounds i64, i64 addrspace(1)* %p, i32 %tid
  %p2 = getelementptr inbounds i64, i64 addrspace(1)* %p1, i32 8
  %p3 = getelementptr inbounds i64, i64 addrspace(1)* %p2, i32 16
  %p4 = getelementptr inbounds i64, i64 addrspace(1)* %p3, i32 24
  %p5 = getelementptr inbounds i64, i64 addrspace(1)* %p4, i32 32
  %v1 = load volatile i64, i64 addrspace(1)* %p1
  %v2 = load volatile i64, i64 addrspace(1)* %p2
  %v3 = load volatile i64, i64 addrspace(1)* %p3
  %v4 = load volatile i64, i64 addrspace(1)* %p4
  %v5 = load volatile i64, i64 addrspace(1)* %p5
  call void asm sideeffect "", "v,v,v,v,v"(i64 %v1, i64 %v2, i64 %v3, i64 %v4, i64 %v5)
  store volatile i64 %v1, i64 addrspace(1)* %p2
  store volatile i64 %v2, i64 addrspace(1)* %p3
  store volatile i64 %v3, i64 addrspace(1)* %p4
  store volatile i64 %v4, i64 addrspace(1)* %p5
  store volatile i64 %v5, i64 addrspace(1)* %p1
  ret void
}

; GCN-LABEL: {{^}}max_10_vgprs_spill_v32:
; GCN-DAG:    s_mov_b32 s{{[0-9]+}}, SCRATCH_RSRC_DWORD0
; GCN-DAG:    s_mov_b32 s{{[0-9]+}}, SCRATCH_RSRC_DWORD1
; GFX908-DAG: v_accvgpr_write_b32 a0, v{{[0-9]}} ; Reload Reuse
; GFX908-DAG: v_accvgpr_write_b32 a9, v{{[0-9]}} ; Reload Reuse
; GCN-NOT:    a10
; GCN:        buffer_store_dword v{{[0-9]}},

; GFX908: NumVgprs: 10
; GFX900: ScratchSize: 100
; GFX908: ScratchSize: 68
; GFX908: VGPRBlocks: 2
; GFX908: NumVGPRsForWavesPerEU: 10
define amdgpu_kernel void @max_10_vgprs_spill_v32(<32 x float> addrspace(1)* %p) #0 {
  %tid = call i32 @llvm.amdgcn.workitem.id.x()
  %gep = getelementptr inbounds <32 x float>, <32 x float> addrspace(1)* %p, i32 %tid
  %v = load volatile <32 x float>, <32 x float> addrspace(1)* %gep
  store volatile <32 x float> %v, <32 x float> addrspace(1)* undef
  ret void
}

; GCN-LABEL: {{^}}max_256_vgprs_spill_9x32:
; GFX900-DAG: s_mov_b32 s{{[0-9]+}}, SCRATCH_RSRC_DWORD0
; GFX900-DAG: s_mov_b32 s{{[0-9]+}}, SCRATCH_RSRC_DWORD1
; GFX908-NOT: SCRATCH_RSRC
; GFX908-DAG: v_accvgpr_write_b32 a0, v
; GFX900:     buffer_store_dword v
; GFX900:     buffer_load_dword v
; GFX908-NOT: buffer_
; GFX908-DAG: v_accvgpr_read_b32

; GCN:    NumVgprs: 256
; GFX900: ScratchSize: 148
; GFX908: ScratchSize: 0
; GCN:    VGPRBlocks: 63
; GCN:    NumVGPRsForWavesPerEU: 256
define amdgpu_kernel void @max_256_vgprs_spill_9x32(<32 x float> addrspace(1)* %p) #1 {
  %tid = call i32 @llvm.amdgcn.workitem.id.x()
  %p1 = getelementptr inbounds <32 x float>, <32 x float> addrspace(1)* %p, i32 %tid
  %p2 = getelementptr inbounds <32 x float>, <32 x float> addrspace(1)* %p1, i32 %tid
  %p3 = getelementptr inbounds <32 x float>, <32 x float> addrspace(1)* %p2, i32 %tid
  %p4 = getelementptr inbounds <32 x float>, <32 x float> addrspace(1)* %p3, i32 %tid
  %p5 = getelementptr inbounds <32 x float>, <32 x float> addrspace(1)* %p4, i32 %tid
  %p6 = getelementptr inbounds <32 x float>, <32 x float> addrspace(1)* %p5, i32 %tid
  %p7 = getelementptr inbounds <32 x float>, <32 x float> addrspace(1)* %p6, i32 %tid
  %p8 = getelementptr inbounds <32 x float>, <32 x float> addrspace(1)* %p7, i32 %tid
  %p9 = getelementptr inbounds <32 x float>, <32 x float> addrspace(1)* %p8, i32 %tid
  %v1 = load volatile <32 x float>, <32 x float> addrspace(1)* %p1
  %v2 = load volatile <32 x float>, <32 x float> addrspace(1)* %p2
  %v3 = load volatile <32 x float>, <32 x float> addrspace(1)* %p3
  %v4 = load volatile <32 x float>, <32 x float> addrspace(1)* %p4
  %v5 = load volatile <32 x float>, <32 x float> addrspace(1)* %p5
  %v6 = load volatile <32 x float>, <32 x float> addrspace(1)* %p6
  %v7 = load volatile <32 x float>, <32 x float> addrspace(1)* %p7
  %v8 = load volatile <32 x float>, <32 x float> addrspace(1)* %p8
  %v9 = load volatile <32 x float>, <32 x float> addrspace(1)* %p9
  store volatile <32 x float> %v1, <32 x float> addrspace(1)* undef
  store volatile <32 x float> %v2, <32 x float> addrspace(1)* undef
  store volatile <32 x float> %v3, <32 x float> addrspace(1)* undef
  store volatile <32 x float> %v4, <32 x float> addrspace(1)* undef
  store volatile <32 x float> %v5, <32 x float> addrspace(1)* undef
  store volatile <32 x float> %v6, <32 x float> addrspace(1)* undef
  store volatile <32 x float> %v7, <32 x float> addrspace(1)* undef
  store volatile <32 x float> %v8, <32 x float> addrspace(1)* undef
  store volatile <32 x float> %v9, <32 x float> addrspace(1)* undef
  ret void
}

; FIXME: adding an AReg_1024 register class for v32f32 and v32i32
;        produces unnecessary copies and we still have some amount
;        of conventional spilling.

; GCN-LABEL: {{^}}max_256_vgprs_spill_9x32_2bb:
; GFX900-DAG: s_mov_b32 s{{[0-9]+}}, SCRATCH_RSRC_DWORD0
; GFX900-DAG: s_mov_b32 s{{[0-9]+}}, SCRATCH_RSRC_DWORD1
; GFX908-FIXME-NOT: SCRATCH_RSRC
; GFX908-DAG: v_accvgpr_write_b32 a0, v
; GFX900:     buffer_store_dword v
; GFX900:     buffer_load_dword v
; GFX908-FIXME-NOT: buffer_
; GFX908-DAG: v_accvgpr_read_b32

; GCN:    NumVgprs: 256
<<<<<<< HEAD
; GFX900: ScratchSize: 1156
=======
; GFX900: ScratchSize: 1796
>>>>>>> 2e412c55
; GFX908-FIXME: ScratchSize: 0
; GCN:    VGPRBlocks: 63
; GCN:    NumVGPRsForWavesPerEU: 256
define amdgpu_kernel void @max_256_vgprs_spill_9x32_2bb(<32 x float> addrspace(1)* %p) #1 {
  %tid = call i32 @llvm.amdgcn.workitem.id.x()
  %p1 = getelementptr inbounds <32 x float>, <32 x float> addrspace(1)* %p, i32 %tid
  %p2 = getelementptr inbounds <32 x float>, <32 x float> addrspace(1)* %p1, i32 %tid
  %p3 = getelementptr inbounds <32 x float>, <32 x float> addrspace(1)* %p2, i32 %tid
  %p4 = getelementptr inbounds <32 x float>, <32 x float> addrspace(1)* %p3, i32 %tid
  %p5 = getelementptr inbounds <32 x float>, <32 x float> addrspace(1)* %p4, i32 %tid
  %p6 = getelementptr inbounds <32 x float>, <32 x float> addrspace(1)* %p5, i32 %tid
  %p7 = getelementptr inbounds <32 x float>, <32 x float> addrspace(1)* %p6, i32 %tid
  %p8 = getelementptr inbounds <32 x float>, <32 x float> addrspace(1)* %p7, i32 %tid
  %p9 = getelementptr inbounds <32 x float>, <32 x float> addrspace(1)* %p8, i32 %tid
  %v1 = load volatile <32 x float>, <32 x float> addrspace(1)* %p1
  %v2 = load volatile <32 x float>, <32 x float> addrspace(1)* %p2
  %v3 = load volatile <32 x float>, <32 x float> addrspace(1)* %p3
  %v4 = load volatile <32 x float>, <32 x float> addrspace(1)* %p4
  %v5 = load volatile <32 x float>, <32 x float> addrspace(1)* %p5
  %v6 = load volatile <32 x float>, <32 x float> addrspace(1)* %p6
  %v7 = load volatile <32 x float>, <32 x float> addrspace(1)* %p7
  %v8 = load volatile <32 x float>, <32 x float> addrspace(1)* %p8
  %v9 = load volatile <32 x float>, <32 x float> addrspace(1)* %p9
  br label %st

st:
  store volatile <32 x float> %v1, <32 x float> addrspace(1)* undef
  store volatile <32 x float> %v2, <32 x float> addrspace(1)* undef
  store volatile <32 x float> %v3, <32 x float> addrspace(1)* undef
  store volatile <32 x float> %v4, <32 x float> addrspace(1)* undef
  store volatile <32 x float> %v5, <32 x float> addrspace(1)* undef
  store volatile <32 x float> %v6, <32 x float> addrspace(1)* undef
  store volatile <32 x float> %v7, <32 x float> addrspace(1)* undef
  store volatile <32 x float> %v8, <32 x float> addrspace(1)* undef
  store volatile <32 x float> %v9, <32 x float> addrspace(1)* undef
  ret void
}

declare i32 @llvm.amdgcn.workitem.id.x()

attributes #0 = { nounwind "amdgpu-num-vgpr"="10" }
attributes #1 = { "amdgpu-flat-work-group-size"="1,256" }<|MERGE_RESOLUTION|>--- conflicted
+++ resolved
@@ -246,11 +246,7 @@
 ; GFX908-DAG: v_accvgpr_read_b32
 
 ; GCN:    NumVgprs: 256
-<<<<<<< HEAD
-; GFX900: ScratchSize: 1156
-=======
 ; GFX900: ScratchSize: 1796
->>>>>>> 2e412c55
 ; GFX908-FIXME: ScratchSize: 0
 ; GCN:    VGPRBlocks: 63
 ; GCN:    NumVGPRsForWavesPerEU: 256
