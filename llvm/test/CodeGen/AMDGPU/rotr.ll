--- conflicted
+++ resolved
@@ -127,15 +127,9 @@
 ; GFX11-NEXT:    s_load_b64 s[4:5], s[4:5], 0x24
 ; GFX11-NEXT:    v_mov_b32_e32 v2, 0
 ; GFX11-NEXT:    s_waitcnt lgkmcnt(0)
-<<<<<<< HEAD
-; GFX11-NEXT:    v_alignbit_b32 v1, s5, s5, s7
-; GFX11-NEXT:    v_alignbit_b32 v0, s4, s4, s6
-; GFX11-NEXT:    global_store_b64 v2, v[0:1], s[0:1]
-=======
 ; GFX11-NEXT:    v_alignbit_b32 v1, s1, s1, s3
 ; GFX11-NEXT:    v_alignbit_b32 v0, s0, s0, s2
 ; GFX11-NEXT:    global_store_b64 v2, v[0:1], s[4:5]
->>>>>>> a8d96e15
 ; GFX11-NEXT:    s_endpgm
 entry:
   %tmp0 = sub <2 x i32> <i32 32, i32 32>, %y
