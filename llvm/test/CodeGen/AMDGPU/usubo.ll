; NOTE: Assertions have been autogenerated by utils/update_llc_test_checks.py
; RUN: llc -amdgpu-scalarize-global-loads=false -mtriple=amdgcn -verify-machineinstrs < %s | FileCheck -check-prefixes=SI %s
; RUN: llc -amdgpu-scalarize-global-loads=false -mtriple=amdgcn -mcpu=tonga -verify-machineinstrs < %s | FileCheck -check-prefixes=VI %s
; RUN: llc -amdgpu-scalarize-global-loads=false -mtriple=amdgcn -mcpu=gfx900 -verify-machineinstrs < %s | FileCheck -check-prefixes=GFX9 %s


define amdgpu_kernel void @s_usubo_i64_zext(ptr addrspace(1) %out, i64 %a, i64 %b) #0 {
; SI-LABEL: s_usubo_i64_zext:
; SI:       ; %bb.0:
; SI-NEXT:    s_load_dwordx4 s[4:7], s[2:3], 0x9
; SI-NEXT:    s_load_dwordx2 s[8:9], s[2:3], 0xd
; SI-NEXT:    s_mov_b32 s3, 0xf000
; SI-NEXT:    s_mov_b32 s2, -1
; SI-NEXT:    s_waitcnt lgkmcnt(0)
; SI-NEXT:    s_mov_b32 s0, s4
; SI-NEXT:    s_mov_b32 s1, s5
; SI-NEXT:    s_sub_u32 s4, s6, s8
; SI-NEXT:    v_mov_b32_e32 v0, s6
; SI-NEXT:    v_mov_b32_e32 v1, s7
; SI-NEXT:    s_subb_u32 s5, s7, s9
; SI-NEXT:    v_cmp_gt_u64_e32 vcc, s[4:5], v[0:1]
; SI-NEXT:    v_cndmask_b32_e64 v0, 0, 1, vcc
; SI-NEXT:    v_mov_b32_e32 v1, s5
; SI-NEXT:    v_add_i32_e32 v0, vcc, s4, v0
; SI-NEXT:    v_addc_u32_e32 v1, vcc, 0, v1, vcc
; SI-NEXT:    buffer_store_dwordx2 v[0:1], off, s[0:3], 0
; SI-NEXT:    s_endpgm
;
; VI-LABEL: s_usubo_i64_zext:
; VI:       ; %bb.0:
; VI-NEXT:    s_load_dwordx4 s[4:7], s[2:3], 0x24
; VI-NEXT:    s_load_dwordx2 s[0:1], s[2:3], 0x34
; VI-NEXT:    s_waitcnt lgkmcnt(0)
; VI-NEXT:    v_mov_b32_e32 v2, s6
; VI-NEXT:    s_sub_u32 s0, s6, s0
; VI-NEXT:    v_mov_b32_e32 v3, s7
; VI-NEXT:    s_subb_u32 s1, s7, s1
; VI-NEXT:    v_cmp_gt_u64_e32 vcc, s[0:1], v[2:3]
; VI-NEXT:    v_mov_b32_e32 v3, s1
; VI-NEXT:    v_cndmask_b32_e64 v2, 0, 1, vcc
; VI-NEXT:    v_add_u32_e32 v2, vcc, s0, v2
; VI-NEXT:    v_mov_b32_e32 v0, s4
; VI-NEXT:    v_mov_b32_e32 v1, s5
; VI-NEXT:    v_addc_u32_e32 v3, vcc, 0, v3, vcc
; VI-NEXT:    flat_store_dwordx2 v[0:1], v[2:3]
; VI-NEXT:    s_endpgm
;
; GFX9-LABEL: s_usubo_i64_zext:
; GFX9:       ; %bb.0:
; GFX9-NEXT:    s_load_dwordx4 s[4:7], s[2:3], 0x24
; GFX9-NEXT:    s_load_dwordx2 s[0:1], s[2:3], 0x34
; GFX9-NEXT:    v_mov_b32_e32 v2, 0
; GFX9-NEXT:    s_waitcnt lgkmcnt(0)
; GFX9-NEXT:    v_mov_b32_e32 v0, s6
; GFX9-NEXT:    s_sub_u32 s0, s6, s0
; GFX9-NEXT:    v_mov_b32_e32 v1, s7
; GFX9-NEXT:    s_subb_u32 s1, s7, s1
; GFX9-NEXT:    v_cmp_gt_u64_e32 vcc, s[0:1], v[0:1]
; GFX9-NEXT:    v_mov_b32_e32 v1, s1
; GFX9-NEXT:    v_cndmask_b32_e64 v0, 0, 1, vcc
; GFX9-NEXT:    v_add_co_u32_e32 v0, vcc, s0, v0
; GFX9-NEXT:    v_addc_co_u32_e32 v1, vcc, 0, v1, vcc
; GFX9-NEXT:    global_store_dwordx2 v2, v[0:1], s[4:5]
; GFX9-NEXT:    s_endpgm
  %usub = call { i64, i1 } @llvm.usub.with.overflow.i64(i64 %a, i64 %b) #0
  %val = extractvalue { i64, i1 } %usub, 0
  %carry = extractvalue { i64, i1 } %usub, 1
  %ext = zext i1 %carry to i64
  %add2 = add i64 %val, %ext
  store i64 %add2, ptr addrspace(1) %out, align 8
  ret void
}

; FIXME: Could do scalar
define amdgpu_kernel void @s_usubo_i32(ptr addrspace(1) %out, ptr addrspace(1) %carryout, i32 %a, i32 %b) #0 {
; SI-LABEL: s_usubo_i32:
; SI:       ; %bb.0:
; SI-NEXT:    s_load_dwordx4 s[4:7], s[2:3], 0x9
; SI-NEXT:    s_load_dwordx2 s[12:13], s[2:3], 0xd
; SI-NEXT:    s_mov_b32 s3, 0xf000
; SI-NEXT:    s_mov_b32 s2, -1
; SI-NEXT:    s_mov_b32 s10, s2
; SI-NEXT:    s_mov_b32 s11, s3
; SI-NEXT:    s_waitcnt lgkmcnt(0)
; SI-NEXT:    s_mov_b32 s0, s4
; SI-NEXT:    s_mov_b32 s1, s5
; SI-NEXT:    s_mov_b32 s8, s6
; SI-NEXT:    s_mov_b32 s9, s7
; SI-NEXT:    v_mov_b32_e32 v0, s13
; SI-NEXT:    v_sub_i32_e32 v0, vcc, s12, v0
; SI-NEXT:    v_cndmask_b32_e64 v1, 0, 1, vcc
; SI-NEXT:    buffer_store_dword v0, off, s[0:3], 0
; SI-NEXT:    buffer_store_byte v1, off, s[8:11], 0
; SI-NEXT:    s_endpgm
;
; VI-LABEL: s_usubo_i32:
; VI:       ; %bb.0:
; VI-NEXT:    s_load_dwordx4 s[4:7], s[2:3], 0x24
; VI-NEXT:    s_load_dwordx2 s[0:1], s[2:3], 0x34
; VI-NEXT:    s_waitcnt lgkmcnt(0)
; VI-NEXT:    v_mov_b32_e32 v0, s4
; VI-NEXT:    v_mov_b32_e32 v4, s1
; VI-NEXT:    v_mov_b32_e32 v1, s5
; VI-NEXT:    v_sub_u32_e32 v4, vcc, s0, v4
; VI-NEXT:    v_mov_b32_e32 v2, s6
; VI-NEXT:    v_mov_b32_e32 v3, s7
; VI-NEXT:    v_cndmask_b32_e64 v5, 0, 1, vcc
; VI-NEXT:    flat_store_dword v[0:1], v4
; VI-NEXT:    flat_store_byte v[2:3], v5
; VI-NEXT:    s_endpgm
;
; GFX9-LABEL: s_usubo_i32:
; GFX9:       ; %bb.0:
; GFX9-NEXT:    s_load_dwordx2 s[0:1], s[2:3], 0x34
; GFX9-NEXT:    s_load_dwordx4 s[4:7], s[2:3], 0x24
; GFX9-NEXT:    v_mov_b32_e32 v0, 0
; GFX9-NEXT:    s_waitcnt lgkmcnt(0)
; GFX9-NEXT:    v_mov_b32_e32 v1, s1
; GFX9-NEXT:    v_sub_co_u32_e32 v1, vcc, s0, v1
; GFX9-NEXT:    v_cndmask_b32_e64 v2, 0, 1, vcc
; GFX9-NEXT:    global_store_dword v0, v1, s[4:5]
; GFX9-NEXT:    global_store_byte v0, v2, s[6:7]
; GFX9-NEXT:    s_endpgm
  %usub = call { i32, i1 } @llvm.usub.with.overflow.i32(i32 %a, i32 %b)
  %val = extractvalue { i32, i1 } %usub, 0
  %carry = extractvalue { i32, i1 } %usub, 1
  store i32 %val, ptr addrspace(1) %out, align 4
  store i1 %carry, ptr addrspace(1) %carryout
  ret void
}

define amdgpu_kernel void @v_usubo_i32(ptr addrspace(1) %out, ptr addrspace(1) %carryout, ptr addrspace(1) %a.ptr, ptr addrspace(1) %b.ptr) #0 {
; SI-LABEL: v_usubo_i32:
; SI:       ; %bb.0:
; SI-NEXT:    s_load_dwordx8 s[0:7], s[2:3], 0x9
; SI-NEXT:    s_mov_b32 s11, 0xf000
; SI-NEXT:    s_mov_b32 s10, -1
; SI-NEXT:    s_mov_b32 s14, s10
; SI-NEXT:    s_mov_b32 s15, s11
; SI-NEXT:    s_mov_b32 s18, s10
; SI-NEXT:    s_mov_b32 s19, s11
; SI-NEXT:    s_waitcnt lgkmcnt(0)
; SI-NEXT:    s_mov_b32 s12, s4
; SI-NEXT:    s_mov_b32 s13, s5
; SI-NEXT:    s_mov_b32 s16, s6
; SI-NEXT:    s_mov_b32 s17, s7
; SI-NEXT:    buffer_load_dword v0, off, s[12:15], 0
; SI-NEXT:    buffer_load_dword v1, off, s[16:19], 0
; SI-NEXT:    s_mov_b32 s6, s10
; SI-NEXT:    s_mov_b32 s7, s11
; SI-NEXT:    s_mov_b32 s8, s0
; SI-NEXT:    s_mov_b32 s9, s1
; SI-NEXT:    s_mov_b32 s4, s2
; SI-NEXT:    s_mov_b32 s5, s3
; SI-NEXT:    s_waitcnt vmcnt(0)
; SI-NEXT:    v_sub_i32_e32 v0, vcc, v0, v1
; SI-NEXT:    v_cndmask_b32_e64 v1, 0, 1, vcc
; SI-NEXT:    buffer_store_dword v0, off, s[8:11], 0
; SI-NEXT:    buffer_store_byte v1, off, s[4:7], 0
; SI-NEXT:    s_endpgm
;
; VI-LABEL: v_usubo_i32:
; VI:       ; %bb.0:
; VI-NEXT:    s_load_dwordx8 s[0:7], s[2:3], 0x24
; VI-NEXT:    s_waitcnt lgkmcnt(0)
; VI-NEXT:    v_mov_b32_e32 v0, s4
; VI-NEXT:    v_mov_b32_e32 v1, s5
; VI-NEXT:    v_mov_b32_e32 v2, s6
; VI-NEXT:    v_mov_b32_e32 v3, s7
; VI-NEXT:    flat_load_dword v4, v[0:1]
; VI-NEXT:    flat_load_dword v5, v[2:3]
; VI-NEXT:    v_mov_b32_e32 v0, s0
; VI-NEXT:    v_mov_b32_e32 v1, s1
; VI-NEXT:    v_mov_b32_e32 v2, s2
; VI-NEXT:    v_mov_b32_e32 v3, s3
; VI-NEXT:    s_waitcnt vmcnt(0)
; VI-NEXT:    v_sub_u32_e32 v4, vcc, v4, v5
; VI-NEXT:    v_cndmask_b32_e64 v5, 0, 1, vcc
; VI-NEXT:    flat_store_dword v[0:1], v4
; VI-NEXT:    flat_store_byte v[2:3], v5
; VI-NEXT:    s_endpgm
;
; GFX9-LABEL: v_usubo_i32:
; GFX9:       ; %bb.0:
<<<<<<< HEAD
; GFX9-NEXT:    s_load_dwordx8 s[0:7], s[2:3], 0x24
=======
; GFX9-NEXT:    s_load_dwordx8 s[4:11], s[2:3], 0x24
>>>>>>> 9c4aab8c
; GFX9-NEXT:    v_mov_b32_e32 v0, 0
; GFX9-NEXT:    s_waitcnt lgkmcnt(0)
; GFX9-NEXT:    global_load_dword v1, v0, s[8:9]
; GFX9-NEXT:    global_load_dword v2, v0, s[10:11]
; GFX9-NEXT:    s_waitcnt vmcnt(0)
; GFX9-NEXT:    v_sub_co_u32_e32 v1, vcc, v1, v2
; GFX9-NEXT:    v_cndmask_b32_e64 v2, 0, 1, vcc
; GFX9-NEXT:    global_store_dword v0, v1, s[4:5]
; GFX9-NEXT:    global_store_byte v0, v2, s[6:7]
; GFX9-NEXT:    s_endpgm
  %tid = call i32 @llvm.amdgcn.workitem.id.x()
  %tid.ext = sext i32 %tid to i64
  %a.gep = getelementptr inbounds i32, ptr addrspace(1) %a.ptr
  %b.gep = getelementptr inbounds i32, ptr addrspace(1) %b.ptr
  %a = load i32, ptr addrspace(1) %a.gep, align 4
  %b = load i32, ptr addrspace(1) %b.gep, align 4
  %usub = call { i32, i1 } @llvm.usub.with.overflow.i32(i32 %a, i32 %b)
  %val = extractvalue { i32, i1 } %usub, 0
  %carry = extractvalue { i32, i1 } %usub, 1
  store i32 %val, ptr addrspace(1) %out, align 4
  store i1 %carry, ptr addrspace(1) %carryout
  ret void
}

define amdgpu_kernel void @v_usubo_i32_novcc(ptr addrspace(1) %out, ptr addrspace(1) %carryout, ptr addrspace(1) %a.ptr, ptr addrspace(1) %b.ptr) #0 {
; SI-LABEL: v_usubo_i32_novcc:
; SI:       ; %bb.0:
; SI-NEXT:    s_load_dwordx8 s[0:7], s[2:3], 0x9
; SI-NEXT:    s_mov_b32 s11, 0xf000
; SI-NEXT:    s_mov_b32 s10, -1
; SI-NEXT:    s_mov_b32 s14, s10
; SI-NEXT:    s_mov_b32 s15, s11
; SI-NEXT:    s_mov_b32 s18, s10
; SI-NEXT:    s_mov_b32 s19, s11
; SI-NEXT:    s_waitcnt lgkmcnt(0)
; SI-NEXT:    s_mov_b32 s12, s4
; SI-NEXT:    s_mov_b32 s13, s5
; SI-NEXT:    s_mov_b32 s16, s6
; SI-NEXT:    s_mov_b32 s17, s7
; SI-NEXT:    buffer_load_dword v0, off, s[12:15], 0
; SI-NEXT:    buffer_load_dword v1, off, s[16:19], 0
; SI-NEXT:    s_mov_b32 s6, s10
; SI-NEXT:    s_mov_b32 s7, s11
; SI-NEXT:    s_mov_b32 s8, s0
; SI-NEXT:    s_mov_b32 s9, s1
; SI-NEXT:    s_mov_b32 s4, s2
; SI-NEXT:    s_mov_b32 s5, s3
; SI-NEXT:    s_waitcnt vmcnt(0)
; SI-NEXT:    v_sub_i32_e32 v0, vcc, v0, v1
; SI-NEXT:    v_cndmask_b32_e64 v1, 0, 1, vcc
; SI-NEXT:    buffer_store_dword v0, off, s[8:11], 0
; SI-NEXT:    s_waitcnt vmcnt(0)
; SI-NEXT:    ;;#ASMSTART
; SI-NEXT:    ;;#ASMEND
; SI-NEXT:    buffer_store_byte v1, off, s[4:7], 0
; SI-NEXT:    s_waitcnt vmcnt(0)
; SI-NEXT:    s_endpgm
;
; VI-LABEL: v_usubo_i32_novcc:
; VI:       ; %bb.0:
; VI-NEXT:    s_load_dwordx8 s[0:7], s[2:3], 0x24
; VI-NEXT:    s_waitcnt lgkmcnt(0)
; VI-NEXT:    v_mov_b32_e32 v0, s4
; VI-NEXT:    v_mov_b32_e32 v1, s5
; VI-NEXT:    v_mov_b32_e32 v2, s6
; VI-NEXT:    v_mov_b32_e32 v3, s7
; VI-NEXT:    flat_load_dword v4, v[0:1]
; VI-NEXT:    flat_load_dword v5, v[2:3]
; VI-NEXT:    v_mov_b32_e32 v0, s0
; VI-NEXT:    v_mov_b32_e32 v1, s1
; VI-NEXT:    v_mov_b32_e32 v2, s2
; VI-NEXT:    v_mov_b32_e32 v3, s3
; VI-NEXT:    s_waitcnt vmcnt(0)
; VI-NEXT:    v_sub_u32_e32 v4, vcc, v4, v5
; VI-NEXT:    v_cndmask_b32_e64 v5, 0, 1, vcc
; VI-NEXT:    flat_store_dword v[0:1], v4
; VI-NEXT:    s_waitcnt vmcnt(0)
; VI-NEXT:    ;;#ASMSTART
; VI-NEXT:    ;;#ASMEND
; VI-NEXT:    flat_store_byte v[2:3], v5
; VI-NEXT:    s_waitcnt vmcnt(0)
; VI-NEXT:    s_endpgm
;
; GFX9-LABEL: v_usubo_i32_novcc:
; GFX9:       ; %bb.0:
<<<<<<< HEAD
; GFX9-NEXT:    s_load_dwordx8 s[0:7], s[2:3], 0x24
=======
; GFX9-NEXT:    s_load_dwordx8 s[4:11], s[2:3], 0x24
>>>>>>> 9c4aab8c
; GFX9-NEXT:    v_mov_b32_e32 v0, 0
; GFX9-NEXT:    s_waitcnt lgkmcnt(0)
; GFX9-NEXT:    global_load_dword v1, v0, s[8:9]
; GFX9-NEXT:    global_load_dword v2, v0, s[10:11]
; GFX9-NEXT:    s_waitcnt vmcnt(0)
; GFX9-NEXT:    v_sub_co_u32_e32 v1, vcc, v1, v2
; GFX9-NEXT:    v_cndmask_b32_e64 v2, 0, 1, vcc
; GFX9-NEXT:    global_store_dword v0, v1, s[4:5]
; GFX9-NEXT:    s_waitcnt vmcnt(0)
; GFX9-NEXT:    ;;#ASMSTART
; GFX9-NEXT:    ;;#ASMEND
; GFX9-NEXT:    global_store_byte v0, v2, s[6:7]
; GFX9-NEXT:    s_waitcnt vmcnt(0)
; GFX9-NEXT:    s_endpgm
  %tid = call i32 @llvm.amdgcn.workitem.id.x()
  %tid.ext = sext i32 %tid to i64
  %a.gep = getelementptr inbounds i32, ptr addrspace(1) %a.ptr
  %b.gep = getelementptr inbounds i32, ptr addrspace(1) %b.ptr
  %a = load i32, ptr addrspace(1) %a.gep, align 4
  %b = load i32, ptr addrspace(1) %b.gep, align 4
  %uadd = call { i32, i1 } @llvm.usub.with.overflow.i32(i32 %a, i32 %b)
  %val = extractvalue { i32, i1 } %uadd, 0
  %carry = extractvalue { i32, i1 } %uadd, 1
  store volatile i32 %val, ptr addrspace(1) %out, align 4
  call void asm sideeffect "", "~{vcc}"() #0
  store volatile i1 %carry, ptr addrspace(1) %carryout
  ret void
}

define amdgpu_kernel void @s_usubo_i64(ptr addrspace(1) %out, ptr addrspace(1) %carryout, i64 %a, i64 %b) #0 {
; SI-LABEL: s_usubo_i64:
; SI:       ; %bb.0:
; SI-NEXT:    s_load_dwordx8 s[0:7], s[2:3], 0x9
; SI-NEXT:    s_mov_b32 s11, 0xf000
; SI-NEXT:    s_mov_b32 s10, -1
; SI-NEXT:    s_waitcnt lgkmcnt(0)
; SI-NEXT:    s_sub_u32 s6, s4, s6
; SI-NEXT:    s_subb_u32 s7, s5, s7
; SI-NEXT:    s_mov_b32 s14, s10
; SI-NEXT:    s_mov_b32 s15, s11
; SI-NEXT:    s_mov_b32 s8, s0
; SI-NEXT:    s_mov_b32 s9, s1
; SI-NEXT:    s_mov_b32 s12, s2
; SI-NEXT:    s_mov_b32 s13, s3
; SI-NEXT:    v_mov_b32_e32 v0, s4
; SI-NEXT:    v_mov_b32_e32 v1, s5
; SI-NEXT:    v_mov_b32_e32 v2, s6
; SI-NEXT:    v_mov_b32_e32 v3, s7
; SI-NEXT:    buffer_store_dwordx2 v[2:3], off, s[8:11], 0
; SI-NEXT:    v_cmp_gt_u64_e32 vcc, s[6:7], v[0:1]
; SI-NEXT:    v_cndmask_b32_e64 v0, 0, 1, vcc
; SI-NEXT:    buffer_store_byte v0, off, s[12:15], 0
; SI-NEXT:    s_endpgm
;
; VI-LABEL: s_usubo_i64:
; VI:       ; %bb.0:
; VI-NEXT:    s_load_dwordx8 s[0:7], s[2:3], 0x24
; VI-NEXT:    s_waitcnt lgkmcnt(0)
; VI-NEXT:    v_mov_b32_e32 v0, s0
; VI-NEXT:    s_sub_u32 s0, s4, s6
; VI-NEXT:    v_mov_b32_e32 v4, s4
; VI-NEXT:    v_mov_b32_e32 v1, s1
; VI-NEXT:    s_subb_u32 s1, s5, s7
; VI-NEXT:    v_mov_b32_e32 v5, s5
; VI-NEXT:    v_mov_b32_e32 v7, s1
; VI-NEXT:    v_cmp_gt_u64_e32 vcc, s[0:1], v[4:5]
; VI-NEXT:    v_mov_b32_e32 v6, s0
; VI-NEXT:    v_mov_b32_e32 v2, s2
; VI-NEXT:    v_mov_b32_e32 v3, s3
; VI-NEXT:    flat_store_dwordx2 v[0:1], v[6:7]
; VI-NEXT:    v_cndmask_b32_e64 v0, 0, 1, vcc
; VI-NEXT:    flat_store_byte v[2:3], v0
; VI-NEXT:    s_endpgm
;
; GFX9-LABEL: s_usubo_i64:
; GFX9:       ; %bb.0:
<<<<<<< HEAD
; GFX9-NEXT:    s_load_dwordx8 s[0:7], s[2:3], 0x24
=======
; GFX9-NEXT:    s_load_dwordx8 s[4:11], s[2:3], 0x24
>>>>>>> 9c4aab8c
; GFX9-NEXT:    v_mov_b32_e32 v4, 0
; GFX9-NEXT:    s_waitcnt lgkmcnt(0)
; GFX9-NEXT:    s_sub_u32 s0, s8, s10
; GFX9-NEXT:    v_mov_b32_e32 v0, s8
; GFX9-NEXT:    v_mov_b32_e32 v1, s9
; GFX9-NEXT:    s_subb_u32 s1, s9, s11
; GFX9-NEXT:    v_mov_b32_e32 v3, s1
; GFX9-NEXT:    v_cmp_gt_u64_e32 vcc, s[0:1], v[0:1]
; GFX9-NEXT:    v_mov_b32_e32 v2, s0
; GFX9-NEXT:    v_cndmask_b32_e64 v0, 0, 1, vcc
; GFX9-NEXT:    global_store_dwordx2 v4, v[2:3], s[4:5]
; GFX9-NEXT:    global_store_byte v4, v0, s[6:7]
; GFX9-NEXT:    s_endpgm
  %usub = call { i64, i1 } @llvm.usub.with.overflow.i64(i64 %a, i64 %b)
  %val = extractvalue { i64, i1 } %usub, 0
  %carry = extractvalue { i64, i1 } %usub, 1
  store i64 %val, ptr addrspace(1) %out, align 8
  store i1 %carry, ptr addrspace(1) %carryout
  ret void
}

define amdgpu_kernel void @v_usubo_i64(ptr addrspace(1) %out, ptr addrspace(1) %carryout, ptr addrspace(1) %a.ptr, ptr addrspace(1) %b.ptr) #0 {
; SI-LABEL: v_usubo_i64:
; SI:       ; %bb.0:
; SI-NEXT:    s_load_dwordx8 s[0:7], s[2:3], 0x9
; SI-NEXT:    s_mov_b32 s11, 0xf000
; SI-NEXT:    s_mov_b32 s10, -1
; SI-NEXT:    s_mov_b32 s14, s10
; SI-NEXT:    s_mov_b32 s15, s11
; SI-NEXT:    s_mov_b32 s18, s10
; SI-NEXT:    s_mov_b32 s19, s11
; SI-NEXT:    s_waitcnt lgkmcnt(0)
; SI-NEXT:    s_mov_b32 s12, s4
; SI-NEXT:    s_mov_b32 s13, s5
; SI-NEXT:    s_mov_b32 s16, s6
; SI-NEXT:    s_mov_b32 s17, s7
; SI-NEXT:    buffer_load_dwordx2 v[0:1], off, s[12:15], 0
; SI-NEXT:    buffer_load_dwordx2 v[2:3], off, s[16:19], 0
; SI-NEXT:    s_mov_b32 s6, s10
; SI-NEXT:    s_mov_b32 s7, s11
; SI-NEXT:    s_mov_b32 s8, s0
; SI-NEXT:    s_mov_b32 s9, s1
; SI-NEXT:    s_mov_b32 s4, s2
; SI-NEXT:    s_mov_b32 s5, s3
; SI-NEXT:    s_waitcnt vmcnt(0)
; SI-NEXT:    v_sub_i32_e32 v2, vcc, v0, v2
; SI-NEXT:    v_subb_u32_e32 v3, vcc, v1, v3, vcc
; SI-NEXT:    buffer_store_dwordx2 v[2:3], off, s[8:11], 0
; SI-NEXT:    v_cmp_gt_u64_e32 vcc, v[2:3], v[0:1]
; SI-NEXT:    v_cndmask_b32_e64 v0, 0, 1, vcc
; SI-NEXT:    buffer_store_byte v0, off, s[4:7], 0
; SI-NEXT:    s_endpgm
;
; VI-LABEL: v_usubo_i64:
; VI:       ; %bb.0:
; VI-NEXT:    s_load_dwordx8 s[0:7], s[2:3], 0x24
; VI-NEXT:    s_waitcnt lgkmcnt(0)
; VI-NEXT:    v_mov_b32_e32 v0, s4
; VI-NEXT:    v_mov_b32_e32 v1, s5
; VI-NEXT:    v_mov_b32_e32 v2, s6
; VI-NEXT:    v_mov_b32_e32 v3, s7
; VI-NEXT:    flat_load_dwordx2 v[0:1], v[0:1]
; VI-NEXT:    flat_load_dwordx2 v[2:3], v[2:3]
; VI-NEXT:    v_mov_b32_e32 v4, s0
; VI-NEXT:    v_mov_b32_e32 v5, s1
; VI-NEXT:    v_mov_b32_e32 v6, s2
; VI-NEXT:    v_mov_b32_e32 v7, s3
; VI-NEXT:    s_waitcnt vmcnt(0)
; VI-NEXT:    v_sub_u32_e32 v2, vcc, v0, v2
; VI-NEXT:    v_subb_u32_e32 v3, vcc, v1, v3, vcc
; VI-NEXT:    v_cmp_gt_u64_e32 vcc, v[2:3], v[0:1]
; VI-NEXT:    flat_store_dwordx2 v[4:5], v[2:3]
; VI-NEXT:    v_cndmask_b32_e64 v0, 0, 1, vcc
; VI-NEXT:    flat_store_byte v[6:7], v0
; VI-NEXT:    s_endpgm
;
; GFX9-LABEL: v_usubo_i64:
; GFX9:       ; %bb.0:
<<<<<<< HEAD
; GFX9-NEXT:    s_load_dwordx8 s[0:7], s[2:3], 0x24
=======
; GFX9-NEXT:    s_load_dwordx8 s[4:11], s[2:3], 0x24
>>>>>>> 9c4aab8c
; GFX9-NEXT:    v_mov_b32_e32 v4, 0
; GFX9-NEXT:    s_waitcnt lgkmcnt(0)
; GFX9-NEXT:    global_load_dwordx2 v[0:1], v4, s[8:9]
; GFX9-NEXT:    global_load_dwordx2 v[2:3], v4, s[10:11]
; GFX9-NEXT:    s_waitcnt vmcnt(0)
; GFX9-NEXT:    v_sub_co_u32_e32 v2, vcc, v0, v2
; GFX9-NEXT:    v_subb_co_u32_e32 v3, vcc, v1, v3, vcc
; GFX9-NEXT:    v_cmp_gt_u64_e32 vcc, v[2:3], v[0:1]
; GFX9-NEXT:    global_store_dwordx2 v4, v[2:3], s[4:5]
; GFX9-NEXT:    v_cndmask_b32_e64 v0, 0, 1, vcc
; GFX9-NEXT:    global_store_byte v4, v0, s[6:7]
; GFX9-NEXT:    s_endpgm
  %tid = call i32 @llvm.amdgcn.workitem.id.x()
  %tid.ext = sext i32 %tid to i64
  %a.gep = getelementptr inbounds i64, ptr addrspace(1) %a.ptr
  %b.gep = getelementptr inbounds i64, ptr addrspace(1) %b.ptr
  %a = load i64, ptr addrspace(1) %a.gep
  %b = load i64, ptr addrspace(1) %b.gep
  %usub = call { i64, i1 } @llvm.usub.with.overflow.i64(i64 %a, i64 %b)
  %val = extractvalue { i64, i1 } %usub, 0
  %carry = extractvalue { i64, i1 } %usub, 1
  store i64 %val, ptr addrspace(1) %out, align 8
  store i1 %carry, ptr addrspace(1) %carryout
  ret void
}

define amdgpu_kernel void @v_usubo_i16(ptr addrspace(1) %out, ptr addrspace(1) %carryout, ptr addrspace(1) %a.ptr, ptr addrspace(1) %b.ptr) #0 {
; SI-LABEL: v_usubo_i16:
; SI:       ; %bb.0:
; SI-NEXT:    s_load_dwordx8 s[0:7], s[2:3], 0x9
; SI-NEXT:    s_mov_b32 s11, 0xf000
; SI-NEXT:    s_mov_b32 s10, -1
; SI-NEXT:    s_mov_b32 s14, s10
; SI-NEXT:    s_mov_b32 s15, s11
; SI-NEXT:    s_mov_b32 s18, s10
; SI-NEXT:    s_mov_b32 s19, s11
; SI-NEXT:    s_waitcnt lgkmcnt(0)
; SI-NEXT:    s_mov_b32 s12, s4
; SI-NEXT:    s_mov_b32 s13, s5
; SI-NEXT:    s_mov_b32 s16, s6
; SI-NEXT:    s_mov_b32 s17, s7
; SI-NEXT:    buffer_load_ushort v0, off, s[12:15], 0
; SI-NEXT:    buffer_load_ushort v1, off, s[16:19], 0
; SI-NEXT:    s_mov_b32 s6, s10
; SI-NEXT:    s_mov_b32 s7, s11
; SI-NEXT:    s_mov_b32 s8, s0
; SI-NEXT:    s_mov_b32 s9, s1
; SI-NEXT:    s_mov_b32 s4, s2
; SI-NEXT:    s_mov_b32 s5, s3
; SI-NEXT:    s_waitcnt vmcnt(0)
; SI-NEXT:    v_sub_i32_e32 v0, vcc, v0, v1
; SI-NEXT:    v_and_b32_e32 v1, 0xffff, v0
; SI-NEXT:    buffer_store_short v0, off, s[8:11], 0
; SI-NEXT:    v_cmp_ne_u32_e32 vcc, v1, v0
; SI-NEXT:    s_waitcnt expcnt(0)
; SI-NEXT:    v_cndmask_b32_e64 v0, 0, 1, vcc
; SI-NEXT:    buffer_store_byte v0, off, s[4:7], 0
; SI-NEXT:    s_endpgm
;
; VI-LABEL: v_usubo_i16:
; VI:       ; %bb.0:
; VI-NEXT:    s_load_dwordx8 s[0:7], s[2:3], 0x24
; VI-NEXT:    s_waitcnt lgkmcnt(0)
; VI-NEXT:    v_mov_b32_e32 v0, s4
; VI-NEXT:    v_mov_b32_e32 v1, s5
; VI-NEXT:    v_mov_b32_e32 v2, s6
; VI-NEXT:    v_mov_b32_e32 v3, s7
; VI-NEXT:    flat_load_ushort v4, v[0:1]
; VI-NEXT:    flat_load_ushort v5, v[2:3]
; VI-NEXT:    v_mov_b32_e32 v0, s0
; VI-NEXT:    v_mov_b32_e32 v1, s1
; VI-NEXT:    v_mov_b32_e32 v2, s2
; VI-NEXT:    v_mov_b32_e32 v3, s3
; VI-NEXT:    s_waitcnt vmcnt(0)
; VI-NEXT:    v_sub_u16_e32 v5, v4, v5
; VI-NEXT:    v_cmp_gt_u16_e32 vcc, v5, v4
; VI-NEXT:    flat_store_short v[0:1], v5
; VI-NEXT:    v_cndmask_b32_e64 v0, 0, 1, vcc
; VI-NEXT:    flat_store_byte v[2:3], v0
; VI-NEXT:    s_endpgm
;
; GFX9-LABEL: v_usubo_i16:
; GFX9:       ; %bb.0:
<<<<<<< HEAD
; GFX9-NEXT:    s_load_dwordx8 s[0:7], s[2:3], 0x24
=======
; GFX9-NEXT:    s_load_dwordx8 s[4:11], s[2:3], 0x24
>>>>>>> 9c4aab8c
; GFX9-NEXT:    v_mov_b32_e32 v0, 0
; GFX9-NEXT:    s_waitcnt lgkmcnt(0)
; GFX9-NEXT:    global_load_ushort v1, v0, s[8:9]
; GFX9-NEXT:    global_load_ushort v2, v0, s[10:11]
; GFX9-NEXT:    s_waitcnt vmcnt(0)
; GFX9-NEXT:    v_sub_u16_e32 v2, v1, v2
; GFX9-NEXT:    v_cmp_gt_u16_e32 vcc, v2, v1
; GFX9-NEXT:    v_cndmask_b32_e64 v1, 0, 1, vcc
; GFX9-NEXT:    global_store_short v0, v2, s[4:5]
; GFX9-NEXT:    global_store_byte v0, v1, s[6:7]
; GFX9-NEXT:    s_endpgm
  %tid = call i32 @llvm.amdgcn.workitem.id.x()
  %tid.ext = sext i32 %tid to i64
  %a.gep = getelementptr inbounds i16, ptr addrspace(1) %a.ptr
  %b.gep = getelementptr inbounds i16, ptr addrspace(1) %b.ptr
  %a = load i16, ptr addrspace(1) %a.gep
  %b = load i16, ptr addrspace(1) %b.gep
  %usub = call { i16, i1 } @llvm.usub.with.overflow.i16(i16 %a, i16 %b)
  %val = extractvalue { i16, i1 } %usub, 0
  %carry = extractvalue { i16, i1 } %usub, 1
  store i16 %val, ptr addrspace(1) %out
  store i1 %carry, ptr addrspace(1) %carryout
  ret void
}

define amdgpu_kernel void @v_usubo_v2i32(ptr addrspace(1) %out, ptr addrspace(1) %carryout, ptr addrspace(1) %aptr, ptr addrspace(1) %bptr) nounwind {
; SI-LABEL: v_usubo_v2i32:
; SI:       ; %bb.0:
; SI-NEXT:    s_load_dwordx8 s[0:7], s[2:3], 0x9
; SI-NEXT:    s_mov_b32 s11, 0xf000
; SI-NEXT:    s_mov_b32 s10, -1
; SI-NEXT:    s_mov_b32 s14, s10
; SI-NEXT:    s_mov_b32 s15, s11
; SI-NEXT:    s_mov_b32 s18, s10
; SI-NEXT:    s_mov_b32 s19, s11
; SI-NEXT:    s_waitcnt lgkmcnt(0)
; SI-NEXT:    s_mov_b32 s12, s4
; SI-NEXT:    s_mov_b32 s13, s5
; SI-NEXT:    s_mov_b32 s16, s6
; SI-NEXT:    s_mov_b32 s17, s7
; SI-NEXT:    buffer_load_dwordx2 v[0:1], off, s[12:15], 0
; SI-NEXT:    buffer_load_dwordx2 v[2:3], off, s[16:19], 0
; SI-NEXT:    s_mov_b32 s6, s10
; SI-NEXT:    s_mov_b32 s7, s11
; SI-NEXT:    s_mov_b32 s8, s0
; SI-NEXT:    s_mov_b32 s9, s1
; SI-NEXT:    s_mov_b32 s4, s2
; SI-NEXT:    s_mov_b32 s5, s3
; SI-NEXT:    s_waitcnt vmcnt(0)
; SI-NEXT:    v_sub_i32_e32 v1, vcc, v1, v3
; SI-NEXT:    v_cndmask_b32_e64 v3, 0, 1, vcc
; SI-NEXT:    v_sub_i32_e32 v0, vcc, v0, v2
; SI-NEXT:    v_cndmask_b32_e64 v2, 0, 1, vcc
; SI-NEXT:    buffer_store_dwordx2 v[0:1], off, s[8:11], 0
; SI-NEXT:    buffer_store_dwordx2 v[2:3], off, s[4:7], 0
; SI-NEXT:    s_endpgm
;
; VI-LABEL: v_usubo_v2i32:
; VI:       ; %bb.0:
; VI-NEXT:    s_load_dwordx8 s[0:7], s[2:3], 0x24
; VI-NEXT:    s_waitcnt lgkmcnt(0)
; VI-NEXT:    v_mov_b32_e32 v0, s4
; VI-NEXT:    v_mov_b32_e32 v1, s5
; VI-NEXT:    v_mov_b32_e32 v2, s6
; VI-NEXT:    v_mov_b32_e32 v3, s7
; VI-NEXT:    flat_load_dwordx2 v[0:1], v[0:1]
; VI-NEXT:    flat_load_dwordx2 v[2:3], v[2:3]
; VI-NEXT:    v_mov_b32_e32 v4, s0
; VI-NEXT:    v_mov_b32_e32 v5, s1
; VI-NEXT:    v_mov_b32_e32 v6, s2
; VI-NEXT:    v_mov_b32_e32 v7, s3
; VI-NEXT:    s_waitcnt vmcnt(0)
; VI-NEXT:    v_sub_u32_e32 v1, vcc, v1, v3
; VI-NEXT:    v_cndmask_b32_e64 v3, 0, 1, vcc
; VI-NEXT:    v_sub_u32_e32 v0, vcc, v0, v2
; VI-NEXT:    v_cndmask_b32_e64 v2, 0, 1, vcc
; VI-NEXT:    flat_store_dwordx2 v[4:5], v[0:1]
; VI-NEXT:    flat_store_dwordx2 v[6:7], v[2:3]
; VI-NEXT:    s_endpgm
;
; GFX9-LABEL: v_usubo_v2i32:
; GFX9:       ; %bb.0:
<<<<<<< HEAD
; GFX9-NEXT:    s_load_dwordx8 s[0:7], s[2:3], 0x24
=======
; GFX9-NEXT:    s_load_dwordx8 s[4:11], s[2:3], 0x24
>>>>>>> 9c4aab8c
; GFX9-NEXT:    v_mov_b32_e32 v4, 0
; GFX9-NEXT:    s_waitcnt lgkmcnt(0)
; GFX9-NEXT:    global_load_dwordx2 v[0:1], v4, s[8:9]
; GFX9-NEXT:    global_load_dwordx2 v[2:3], v4, s[10:11]
; GFX9-NEXT:    s_waitcnt vmcnt(0)
; GFX9-NEXT:    v_sub_co_u32_e32 v1, vcc, v1, v3
; GFX9-NEXT:    v_cndmask_b32_e64 v3, 0, 1, vcc
; GFX9-NEXT:    v_sub_co_u32_e32 v0, vcc, v0, v2
; GFX9-NEXT:    v_cndmask_b32_e64 v2, 0, 1, vcc
; GFX9-NEXT:    global_store_dwordx2 v4, v[0:1], s[4:5]
; GFX9-NEXT:    global_store_dwordx2 v4, v[2:3], s[6:7]
; GFX9-NEXT:    s_endpgm
  %a = load <2 x i32>, ptr addrspace(1) %aptr, align 4
  %b = load <2 x i32>, ptr addrspace(1) %bptr, align 4
  %sadd = call { <2 x i32>, <2 x i1> } @llvm.usub.with.overflow.v2i32(<2 x i32> %a, <2 x i32> %b) nounwind
  %val = extractvalue { <2 x i32>, <2 x i1> } %sadd, 0
  %carry = extractvalue { <2 x i32>, <2 x i1> } %sadd, 1
  store <2 x i32> %val, ptr addrspace(1) %out, align 4
  %carry.ext = zext <2 x i1> %carry to <2 x i32>
  store <2 x i32> %carry.ext, ptr addrspace(1) %carryout
  ret void
}

define amdgpu_kernel void @s_usubo_clamp_bit(ptr addrspace(1) %out, ptr addrspace(1) %carryout, i32 %a, i32 %b) #0 {
; SI-LABEL: s_usubo_clamp_bit:
; SI:       ; %bb.0: ; %entry
; SI-NEXT:    s_load_dwordx2 s[0:1], s[2:3], 0xd
; SI-NEXT:    s_waitcnt lgkmcnt(0)
; SI-NEXT:    v_mov_b32_e32 v0, s1
; SI-NEXT:    v_sub_i32_e32 v0, vcc, s0, v0
; SI-NEXT:    s_cmp_eq_u32 s0, s1
; SI-NEXT:    s_mov_b64 s[0:1], 0
; SI-NEXT:    s_cbranch_scc1 .LBB8_2
; SI-NEXT:  ; %bb.1: ; %if
; SI-NEXT:    s_xor_b64 s[0:1], vcc, -1
; SI-NEXT:  .LBB8_2: ; %exit
; SI-NEXT:    s_load_dwordx4 s[4:7], s[2:3], 0x9
; SI-NEXT:    s_mov_b32 s3, 0xf000
; SI-NEXT:    s_mov_b32 s2, -1
; SI-NEXT:    v_cndmask_b32_e64 v1, 0, 1, s[0:1]
; SI-NEXT:    s_mov_b32 s10, s2
; SI-NEXT:    s_mov_b32 s11, s3
; SI-NEXT:    s_waitcnt lgkmcnt(0)
; SI-NEXT:    s_mov_b32 s0, s4
; SI-NEXT:    s_mov_b32 s1, s5
; SI-NEXT:    s_mov_b32 s8, s6
; SI-NEXT:    s_mov_b32 s9, s7
; SI-NEXT:    buffer_store_dword v0, off, s[0:3], 0
; SI-NEXT:    buffer_store_byte v1, off, s[8:11], 0
; SI-NEXT:    s_endpgm
;
; VI-LABEL: s_usubo_clamp_bit:
; VI:       ; %bb.0: ; %entry
; VI-NEXT:    s_load_dwordx2 s[0:1], s[2:3], 0x34
; VI-NEXT:    s_waitcnt lgkmcnt(0)
; VI-NEXT:    v_mov_b32_e32 v0, s1
; VI-NEXT:    s_cmp_eq_u32 s0, s1
; VI-NEXT:    v_sub_u32_e32 v0, vcc, s0, v0
; VI-NEXT:    s_mov_b64 s[0:1], 0
; VI-NEXT:    s_cbranch_scc1 .LBB8_2
; VI-NEXT:  ; %bb.1: ; %if
; VI-NEXT:    s_xor_b64 s[0:1], vcc, -1
; VI-NEXT:  .LBB8_2: ; %exit
; VI-NEXT:    s_load_dwordx4 s[4:7], s[2:3], 0x24
; VI-NEXT:    v_cndmask_b32_e64 v5, 0, 1, s[0:1]
; VI-NEXT:    s_waitcnt lgkmcnt(0)
; VI-NEXT:    v_mov_b32_e32 v1, s4
; VI-NEXT:    v_mov_b32_e32 v2, s5
; VI-NEXT:    v_mov_b32_e32 v3, s6
; VI-NEXT:    v_mov_b32_e32 v4, s7
; VI-NEXT:    flat_store_dword v[1:2], v0
; VI-NEXT:    flat_store_byte v[3:4], v5
; VI-NEXT:    s_endpgm
;
; GFX9-LABEL: s_usubo_clamp_bit:
; GFX9:       ; %bb.0: ; %entry
; GFX9-NEXT:    s_load_dwordx2 s[0:1], s[2:3], 0x34
; GFX9-NEXT:    s_waitcnt lgkmcnt(0)
; GFX9-NEXT:    v_mov_b32_e32 v0, s1
; GFX9-NEXT:    s_cmp_eq_u32 s0, s1
; GFX9-NEXT:    v_sub_co_u32_e32 v0, vcc, s0, v0
; GFX9-NEXT:    s_mov_b64 s[0:1], 0
; GFX9-NEXT:    s_cbranch_scc1 .LBB8_2
; GFX9-NEXT:  ; %bb.1: ; %if
; GFX9-NEXT:    s_xor_b64 s[0:1], vcc, -1
; GFX9-NEXT:  .LBB8_2: ; %exit
; GFX9-NEXT:    s_load_dwordx4 s[4:7], s[2:3], 0x24
; GFX9-NEXT:    v_mov_b32_e32 v1, 0
; GFX9-NEXT:    v_cndmask_b32_e64 v2, 0, 1, s[0:1]
; GFX9-NEXT:    s_waitcnt lgkmcnt(0)
; GFX9-NEXT:    global_store_dword v1, v0, s[4:5]
; GFX9-NEXT:    global_store_byte v1, v2, s[6:7]
; GFX9-NEXT:    s_endpgm
entry:
  %usub = call { i32, i1 } @llvm.usub.with.overflow.i32(i32 %a, i32 %b)
  %val = extractvalue { i32, i1 } %usub, 0
  %carry = extractvalue { i32, i1 } %usub, 1
  %c2 = icmp eq i1 %carry, false
  %cc = icmp eq i32 %a, %b
  br i1 %cc, label %exit, label %if

if:
  br label %exit

exit:
  %cout = phi i1 [false, %entry], [%c2, %if]
  store i32 %val, ptr addrspace(1) %out, align 4
  store i1 %cout, ptr addrspace(1) %carryout
  ret void
}


define amdgpu_kernel void @v_usubo_clamp_bit(ptr addrspace(1) %out, ptr addrspace(1) %carryout, ptr addrspace(1) %a.ptr, ptr addrspace(1) %b.ptr) #0 {
; SI-LABEL: v_usubo_clamp_bit:
; SI:       ; %bb.0: ; %entry
; SI-NEXT:    s_load_dwordx8 s[4:11], s[2:3], 0x9
; SI-NEXT:    s_mov_b32 s3, 0xf000
; SI-NEXT:    s_mov_b32 s2, -1
; SI-NEXT:    s_mov_b32 s14, s2
; SI-NEXT:    s_mov_b32 s15, s3
; SI-NEXT:    s_waitcnt lgkmcnt(0)
; SI-NEXT:    s_mov_b32 s0, s8
; SI-NEXT:    s_mov_b32 s1, s9
; SI-NEXT:    s_mov_b32 s12, s10
; SI-NEXT:    s_mov_b32 s13, s11
; SI-NEXT:    buffer_load_dword v1, off, s[0:3], 0
; SI-NEXT:    buffer_load_dword v2, off, s[12:15], 0
; SI-NEXT:    s_waitcnt vmcnt(0)
; SI-NEXT:    v_sub_i32_e64 v0, s[0:1], v1, v2
; SI-NEXT:    v_cmp_eq_u32_e32 vcc, v1, v2
; SI-NEXT:    s_mov_b64 s[8:9], 0
; SI-NEXT:    s_cbranch_vccnz .LBB9_2
; SI-NEXT:  ; %bb.1: ; %if
; SI-NEXT:    s_xor_b64 s[8:9], s[0:1], -1
; SI-NEXT:  .LBB9_2: ; %exit
; SI-NEXT:    s_mov_b32 s0, s4
; SI-NEXT:    s_mov_b32 s1, s5
; SI-NEXT:    s_mov_b32 s4, s6
; SI-NEXT:    s_mov_b32 s5, s7
; SI-NEXT:    s_mov_b32 s6, s2
; SI-NEXT:    s_mov_b32 s7, s3
; SI-NEXT:    buffer_store_dword v0, off, s[0:3], 0
; SI-NEXT:    s_waitcnt expcnt(0)
; SI-NEXT:    v_cndmask_b32_e64 v0, 0, 1, s[8:9]
; SI-NEXT:    buffer_store_byte v0, off, s[4:7], 0
; SI-NEXT:    s_endpgm
;
; VI-LABEL: v_usubo_clamp_bit:
; VI:       ; %bb.0: ; %entry
; VI-NEXT:    s_load_dwordx8 s[4:11], s[2:3], 0x24
; VI-NEXT:    s_mov_b64 s[2:3], 0
; VI-NEXT:    s_waitcnt lgkmcnt(0)
; VI-NEXT:    v_mov_b32_e32 v0, s8
; VI-NEXT:    v_mov_b32_e32 v1, s9
; VI-NEXT:    v_mov_b32_e32 v2, s10
; VI-NEXT:    v_mov_b32_e32 v3, s11
; VI-NEXT:    flat_load_dword v1, v[0:1]
; VI-NEXT:    flat_load_dword v2, v[2:3]
; VI-NEXT:    s_waitcnt vmcnt(0)
; VI-NEXT:    v_cmp_eq_u32_e32 vcc, v1, v2
; VI-NEXT:    v_sub_u32_e64 v0, s[0:1], v1, v2
; VI-NEXT:    s_cbranch_vccnz .LBB9_2
; VI-NEXT:  ; %bb.1: ; %if
; VI-NEXT:    s_xor_b64 s[2:3], s[0:1], -1
; VI-NEXT:  .LBB9_2: ; %exit
; VI-NEXT:    v_mov_b32_e32 v1, s4
; VI-NEXT:    v_mov_b32_e32 v2, s5
; VI-NEXT:    v_mov_b32_e32 v3, s6
; VI-NEXT:    v_mov_b32_e32 v4, s7
; VI-NEXT:    flat_store_dword v[1:2], v0
; VI-NEXT:    v_cndmask_b32_e64 v0, 0, 1, s[2:3]
; VI-NEXT:    flat_store_byte v[3:4], v0
; VI-NEXT:    s_endpgm
;
; GFX9-LABEL: v_usubo_clamp_bit:
; GFX9:       ; %bb.0: ; %entry
; GFX9-NEXT:    s_load_dwordx8 s[4:11], s[2:3], 0x24
; GFX9-NEXT:    v_mov_b32_e32 v0, 0
; GFX9-NEXT:    s_mov_b64 s[2:3], 0
; GFX9-NEXT:    s_waitcnt lgkmcnt(0)
; GFX9-NEXT:    global_load_dword v2, v0, s[8:9]
; GFX9-NEXT:    global_load_dword v3, v0, s[10:11]
; GFX9-NEXT:    s_waitcnt vmcnt(0)
; GFX9-NEXT:    v_cmp_eq_u32_e32 vcc, v2, v3
; GFX9-NEXT:    v_sub_co_u32_e64 v1, s[0:1], v2, v3
; GFX9-NEXT:    s_cbranch_vccnz .LBB9_2
; GFX9-NEXT:  ; %bb.1: ; %if
; GFX9-NEXT:    s_xor_b64 s[2:3], s[0:1], -1
; GFX9-NEXT:  .LBB9_2: ; %exit
; GFX9-NEXT:    global_store_dword v0, v1, s[4:5]
; GFX9-NEXT:    v_cndmask_b32_e64 v1, 0, 1, s[2:3]
; GFX9-NEXT:    global_store_byte v0, v1, s[6:7]
; GFX9-NEXT:    s_endpgm
entry:
  %tid = call i32 @llvm.amdgcn.workitem.id.x()
  %tid.ext = sext i32 %tid to i64
  %a.gep = getelementptr inbounds i32, ptr addrspace(1) %a.ptr
  %b.gep = getelementptr inbounds i32, ptr addrspace(1) %b.ptr
  %a = load i32, ptr addrspace(1) %a.gep, align 4
  %b = load i32, ptr addrspace(1) %b.gep, align 4
  %usub = call { i32, i1 } @llvm.usub.with.overflow.i32(i32 %a, i32 %b)
  %val = extractvalue { i32, i1 } %usub, 0
  %carry = extractvalue { i32, i1 } %usub, 1
  %c2 = icmp eq i1 %carry, false
  %cc = icmp eq i32 %a, %b
  br i1 %cc, label %exit, label %if

if:
  br label %exit

exit:
  %cout = phi i1 [false, %entry], [%c2, %if]
  store i32 %val, ptr addrspace(1) %out, align 4
  store i1 %cout, ptr addrspace(1) %carryout
  ret void
}

declare i32 @llvm.amdgcn.workitem.id.x() #1
declare { i16, i1 } @llvm.usub.with.overflow.i16(i16, i16) #1
declare { i32, i1 } @llvm.usub.with.overflow.i32(i32, i32) #1
declare { i64, i1 } @llvm.usub.with.overflow.i64(i64, i64) #1
declare { <2 x i32>, <2 x i1> } @llvm.usub.with.overflow.v2i32(<2 x i32>, <2 x i32>) nounwind readnone

attributes #0 = { nounwind }
attributes #1 = { nounwind readnone }<|MERGE_RESOLUTION|>--- conflicted
+++ resolved
@@ -182,11 +182,7 @@
 ;
 ; GFX9-LABEL: v_usubo_i32:
 ; GFX9:       ; %bb.0:
-<<<<<<< HEAD
-; GFX9-NEXT:    s_load_dwordx8 s[0:7], s[2:3], 0x24
-=======
 ; GFX9-NEXT:    s_load_dwordx8 s[4:11], s[2:3], 0x24
->>>>>>> 9c4aab8c
 ; GFX9-NEXT:    v_mov_b32_e32 v0, 0
 ; GFX9-NEXT:    s_waitcnt lgkmcnt(0)
 ; GFX9-NEXT:    global_load_dword v1, v0, s[8:9]
@@ -272,11 +268,7 @@
 ;
 ; GFX9-LABEL: v_usubo_i32_novcc:
 ; GFX9:       ; %bb.0:
-<<<<<<< HEAD
-; GFX9-NEXT:    s_load_dwordx8 s[0:7], s[2:3], 0x24
-=======
 ; GFX9-NEXT:    s_load_dwordx8 s[4:11], s[2:3], 0x24
->>>>>>> 9c4aab8c
 ; GFX9-NEXT:    v_mov_b32_e32 v0, 0
 ; GFX9-NEXT:    s_waitcnt lgkmcnt(0)
 ; GFX9-NEXT:    global_load_dword v1, v0, s[8:9]
@@ -353,11 +345,7 @@
 ;
 ; GFX9-LABEL: s_usubo_i64:
 ; GFX9:       ; %bb.0:
-<<<<<<< HEAD
-; GFX9-NEXT:    s_load_dwordx8 s[0:7], s[2:3], 0x24
-=======
 ; GFX9-NEXT:    s_load_dwordx8 s[4:11], s[2:3], 0x24
->>>>>>> 9c4aab8c
 ; GFX9-NEXT:    v_mov_b32_e32 v4, 0
 ; GFX9-NEXT:    s_waitcnt lgkmcnt(0)
 ; GFX9-NEXT:    s_sub_u32 s0, s8, s10
@@ -436,11 +424,7 @@
 ;
 ; GFX9-LABEL: v_usubo_i64:
 ; GFX9:       ; %bb.0:
-<<<<<<< HEAD
-; GFX9-NEXT:    s_load_dwordx8 s[0:7], s[2:3], 0x24
-=======
 ; GFX9-NEXT:    s_load_dwordx8 s[4:11], s[2:3], 0x24
->>>>>>> 9c4aab8c
 ; GFX9-NEXT:    v_mov_b32_e32 v4, 0
 ; GFX9-NEXT:    s_waitcnt lgkmcnt(0)
 ; GFX9-NEXT:    global_load_dwordx2 v[0:1], v4, s[8:9]
@@ -524,11 +508,7 @@
 ;
 ; GFX9-LABEL: v_usubo_i16:
 ; GFX9:       ; %bb.0:
-<<<<<<< HEAD
-; GFX9-NEXT:    s_load_dwordx8 s[0:7], s[2:3], 0x24
-=======
 ; GFX9-NEXT:    s_load_dwordx8 s[4:11], s[2:3], 0x24
->>>>>>> 9c4aab8c
 ; GFX9-NEXT:    v_mov_b32_e32 v0, 0
 ; GFX9-NEXT:    s_waitcnt lgkmcnt(0)
 ; GFX9-NEXT:    global_load_ushort v1, v0, s[8:9]
@@ -611,11 +591,7 @@
 ;
 ; GFX9-LABEL: v_usubo_v2i32:
 ; GFX9:       ; %bb.0:
-<<<<<<< HEAD
-; GFX9-NEXT:    s_load_dwordx8 s[0:7], s[2:3], 0x24
-=======
 ; GFX9-NEXT:    s_load_dwordx8 s[4:11], s[2:3], 0x24
->>>>>>> 9c4aab8c
 ; GFX9-NEXT:    v_mov_b32_e32 v4, 0
 ; GFX9-NEXT:    s_waitcnt lgkmcnt(0)
 ; GFX9-NEXT:    global_load_dwordx2 v[0:1], v4, s[8:9]
