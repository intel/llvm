--- conflicted
+++ resolved
@@ -1,12 +1,7 @@
 ; RUN: llc -mtriple=amdgcn -mcpu=gfx90a -verify-machineinstrs < %s | FileCheck %s -check-prefixes=GCN,DPP64,GFX90A
 ; RUN: llc -mtriple=amdgcn -mcpu=gfx942 -verify-machineinstrs < %s | FileCheck %s -check-prefixes=GCN,DPP64,DPPMOV64,GFX942
-<<<<<<< HEAD
-; RUN: llc -mtriple=amdgcn -mcpu=gfx1010 -verify-machineinstrs < %s | FileCheck %s -check-prefixes=GCN,DPP32,GFX10PLUS
-; RUN: llc -mtriple=amdgcn -mcpu=gfx1100 -verify-machineinstrs < %s | FileCheck %s -check-prefixes=GCN,DPP32,GFX10PLUS
-=======
 ; RUN: llc -mtriple=amdgcn -mcpu=gfx1010 -verify-machineinstrs < %s | FileCheck %s -check-prefixes=GCN,DPP32,GFX10PLUS,GFX10
 ; RUN: llc -mtriple=amdgcn -mcpu=gfx1100 -verify-machineinstrs < %s | FileCheck %s -check-prefixes=GCN,DPP32,GFX10PLUS,GFX11
->>>>>>> d465594a
 
 ; GCN-LABEL: {{^}}dpp64_ceil:
 ; GCN:           global_load_{{dwordx2|b64}} [[V:v\[[0-9:]+\]]],
