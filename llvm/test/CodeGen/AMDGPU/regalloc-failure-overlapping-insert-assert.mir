# RUN: not llc -mtriple=amdgcn -mcpu=gfx908 -verify-machineinstrs -start-before=greedy,1 -stop-after=virtregrewriter,2 %s -filetype=null 2>&1 | FileCheck -check-prefix=ERR %s

# Make sure there's no machine verifier error after failure.

# ERR: error: inline assembly requires more registers than available

# This testcase cannot be compiled with the enforced register
# budget. Previously, tryLastChanceRecoloring would assert here. It
# was attempting to recolor a superregister with an overlapping
# subregister over the same range.

--- |
  define void @foo() #0 {
    ret void
  }

  attributes #0 = { "amdgpu-waves-per-eu"="8,8" }

...
---
name:            foo
tracksRegLiveness: true
registers:
  - { id: 0, class: vgpr_32 }
  - { id: 1, class: vgpr_32 }
  - { id: 2, class: vreg_512 }
  - { id: 3, class: vreg_256 }
  - { id: 4, class: vreg_128 }
  - { id: 5, class: vreg_96 }
  - { id: 6, class: vreg_96 }
  - { id: 7, class: vreg_512 }
  - { id: 8, class: vreg_256 }
  - { id: 9, class: vreg_128 }
  - { id: 10, class: vreg_96 }
  - { id: 11, class: vreg_96 }
  - { id: 12, class: sreg_64 }
  - { id: 13, class: sgpr_64 }
  - { id: 14, class: vgpr_32 }
machineFunctionInfo:
  scratchRSrcReg:  '$sgpr0_sgpr1_sgpr2_sgpr3'
  frameOffsetReg:  '$sgpr33'
  stackPtrOffsetReg: '$sgpr32'
body:             |
  bb.0:

<<<<<<< HEAD
    INLINEASM &"; def $0", 1 /* sideeffect attdialect */, 2424842 /* regdef:AGPR_32 */, implicit-def $agpr0
    %14:vgpr_32 = COPY killed $agpr0
    INLINEASM &"; def $0 $1 $2 $3 $4", 1 /* sideeffect attdialect */, 40042506 /* regdef:VReg_512 */, def %7, 19464202 /* regdef:VReg_256 */, def %8, 7929866 /* regdef:VReg_128 */, def %9, 5963786 /* regdef:VReg_96 */, def %10, 5963786 /* regdef:VReg_96 */, def %11
    INLINEASM &"; clobber", 1 /* sideeffect attdialect */, 12 /* clobber */, implicit-def dead early-clobber $agpr0_agpr1_agpr2_agpr3_agpr4_agpr5_agpr6_agpr7_agpr8_agpr9_agpr10_agpr11_agpr12_agpr13_agpr14_agpr15_agpr16_agpr17_agpr18_agpr19_agpr20_agpr21_agpr22_agpr23_agpr24_agpr25_agpr26_agpr27_agpr28_agpr29_agpr30_agpr31, 12 /* clobber */, implicit-def dead early-clobber $vgpr0_vgpr1_vgpr2_vgpr3_vgpr4_vgpr5_vgpr6_vgpr7_vgpr8_vgpr9_vgpr10_vgpr11_vgpr12_vgpr13_vgpr14_vgpr15_vgpr16_vgpr17_vgpr18_vgpr19_vgpr20_vgpr21_vgpr22_vgpr23_vgpr24_vgpr25_vgpr26_vgpr27_vgpr28_vgpr29_vgpr30_vgpr31
    INLINEASM &"; use $0", 1 /* sideeffect attdialect */, 40042505 /* reguse:VReg_512 */, %7
    INLINEASM &"; use $0", 1 /* sideeffect attdialect */, 19464201 /* reguse:VReg_256 */, %8
    INLINEASM &"; use $0", 1 /* sideeffect attdialect */, 7929865 /* reguse:VReg_128 */, %9
    INLINEASM &"; use $0", 1 /* sideeffect attdialect */, 5963785 /* reguse:VReg_96 */, %10
    INLINEASM &"; use $0", 1 /* sideeffect attdialect */, 5963785 /* reguse:VReg_96 */, %11
    $agpr1 = COPY %14
    INLINEASM &"; use $0", 1 /* sideeffect attdialect */, 2424841 /* reguse:AGPR_32 */, killed $agpr1
=======
    INLINEASM &"; def $0", 1 /* sideeffect attdialect */, 2228234 /* regdef:AGPR_32 */, implicit-def $agpr0
    %14:vgpr_32 = COPY killed $agpr0
    INLINEASM &"; def $0 $1 $2 $3 $4", 1 /* sideeffect attdialect */, 39714826 /* regdef:VReg_512 */, def %7, 19136522 /* regdef:VReg_256 */, def %8, 7602186 /* regdef:VReg_128 */, def %9, 5636106 /* regdef:VReg_96 */, def %10, 5636106 /* regdef:VReg_96 */, def %11
    INLINEASM &"; clobber", 1 /* sideeffect attdialect */, 12 /* clobber */, implicit-def dead early-clobber $agpr0_agpr1_agpr2_agpr3_agpr4_agpr5_agpr6_agpr7_agpr8_agpr9_agpr10_agpr11_agpr12_agpr13_agpr14_agpr15_agpr16_agpr17_agpr18_agpr19_agpr20_agpr21_agpr22_agpr23_agpr24_agpr25_agpr26_agpr27_agpr28_agpr29_agpr30_agpr31, 12 /* clobber */, implicit-def dead early-clobber $vgpr0_vgpr1_vgpr2_vgpr3_vgpr4_vgpr5_vgpr6_vgpr7_vgpr8_vgpr9_vgpr10_vgpr11_vgpr12_vgpr13_vgpr14_vgpr15_vgpr16_vgpr17_vgpr18_vgpr19_vgpr20_vgpr21_vgpr22_vgpr23_vgpr24_vgpr25_vgpr26_vgpr27_vgpr28_vgpr29_vgpr30_vgpr31
    INLINEASM &"; use $0", 1 /* sideeffect attdialect */, 39714825 /* reguse:VReg_512 */, %7
    INLINEASM &"; use $0", 1 /* sideeffect attdialect */, 19136521 /* reguse:VReg_256 */, %8
    INLINEASM &"; use $0", 1 /* sideeffect attdialect */, 7602185 /* reguse:VReg_128 */, %9
    INLINEASM &"; use $0", 1 /* sideeffect attdialect */, 5636105 /* reguse:VReg_96 */, %10
    INLINEASM &"; use $0", 1 /* sideeffect attdialect */, 5636105 /* reguse:VReg_96 */, %11
    $agpr1 = COPY %14
    INLINEASM &"; use $0", 1 /* sideeffect attdialect */, 2228233 /* reguse:AGPR_32 */, killed $agpr1
>>>>>>> 54c4ef26
    SI_RETURN

...<|MERGE_RESOLUTION|>--- conflicted
+++ resolved
@@ -43,19 +43,6 @@
 body:             |
   bb.0:
 
-<<<<<<< HEAD
-    INLINEASM &"; def $0", 1 /* sideeffect attdialect */, 2424842 /* regdef:AGPR_32 */, implicit-def $agpr0
-    %14:vgpr_32 = COPY killed $agpr0
-    INLINEASM &"; def $0 $1 $2 $3 $4", 1 /* sideeffect attdialect */, 40042506 /* regdef:VReg_512 */, def %7, 19464202 /* regdef:VReg_256 */, def %8, 7929866 /* regdef:VReg_128 */, def %9, 5963786 /* regdef:VReg_96 */, def %10, 5963786 /* regdef:VReg_96 */, def %11
-    INLINEASM &"; clobber", 1 /* sideeffect attdialect */, 12 /* clobber */, implicit-def dead early-clobber $agpr0_agpr1_agpr2_agpr3_agpr4_agpr5_agpr6_agpr7_agpr8_agpr9_agpr10_agpr11_agpr12_agpr13_agpr14_agpr15_agpr16_agpr17_agpr18_agpr19_agpr20_agpr21_agpr22_agpr23_agpr24_agpr25_agpr26_agpr27_agpr28_agpr29_agpr30_agpr31, 12 /* clobber */, implicit-def dead early-clobber $vgpr0_vgpr1_vgpr2_vgpr3_vgpr4_vgpr5_vgpr6_vgpr7_vgpr8_vgpr9_vgpr10_vgpr11_vgpr12_vgpr13_vgpr14_vgpr15_vgpr16_vgpr17_vgpr18_vgpr19_vgpr20_vgpr21_vgpr22_vgpr23_vgpr24_vgpr25_vgpr26_vgpr27_vgpr28_vgpr29_vgpr30_vgpr31
-    INLINEASM &"; use $0", 1 /* sideeffect attdialect */, 40042505 /* reguse:VReg_512 */, %7
-    INLINEASM &"; use $0", 1 /* sideeffect attdialect */, 19464201 /* reguse:VReg_256 */, %8
-    INLINEASM &"; use $0", 1 /* sideeffect attdialect */, 7929865 /* reguse:VReg_128 */, %9
-    INLINEASM &"; use $0", 1 /* sideeffect attdialect */, 5963785 /* reguse:VReg_96 */, %10
-    INLINEASM &"; use $0", 1 /* sideeffect attdialect */, 5963785 /* reguse:VReg_96 */, %11
-    $agpr1 = COPY %14
-    INLINEASM &"; use $0", 1 /* sideeffect attdialect */, 2424841 /* reguse:AGPR_32 */, killed $agpr1
-=======
     INLINEASM &"; def $0", 1 /* sideeffect attdialect */, 2228234 /* regdef:AGPR_32 */, implicit-def $agpr0
     %14:vgpr_32 = COPY killed $agpr0
     INLINEASM &"; def $0 $1 $2 $3 $4", 1 /* sideeffect attdialect */, 39714826 /* regdef:VReg_512 */, def %7, 19136522 /* regdef:VReg_256 */, def %8, 7602186 /* regdef:VReg_128 */, def %9, 5636106 /* regdef:VReg_96 */, def %10, 5636106 /* regdef:VReg_96 */, def %11
@@ -67,7 +54,6 @@
     INLINEASM &"; use $0", 1 /* sideeffect attdialect */, 5636105 /* reguse:VReg_96 */, %11
     $agpr1 = COPY %14
     INLINEASM &"; use $0", 1 /* sideeffect attdialect */, 2228233 /* reguse:AGPR_32 */, killed $agpr1
->>>>>>> 54c4ef26
     SI_RETURN
 
 ...