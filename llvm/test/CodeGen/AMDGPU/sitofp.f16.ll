; NOTE: Assertions have been autogenerated by utils/update_llc_test_checks.py UTC_ARGS: --version 2
; RUN: llc -amdgpu-scalarize-global-loads=false -mtriple=amdgcn -mcpu=tahiti -verify-machineinstrs -enable-unsafe-fp-math < %s | FileCheck -check-prefixes=SI %s
; RUN: llc -amdgpu-scalarize-global-loads=false -mtriple=amdgcn -mcpu=fiji -mattr=-flat-for-global -verify-machineinstrs -enable-unsafe-fp-math < %s | FileCheck -check-prefixes=VI %s
; RUN: llc -amdgpu-scalarize-global-loads=false -mtriple=amdgcn -mcpu=gfx1100 -mattr=-flat-for-global,+real-true16 -verify-machineinstrs -enable-unsafe-fp-math < %s | FileCheck -check-prefixes=GFX11-TRUE16 %s
; RUN: llc -amdgpu-scalarize-global-loads=false -mtriple=amdgcn -mcpu=gfx1100 -mattr=-flat-for-global,-real-true16 -verify-machineinstrs -enable-unsafe-fp-math < %s | FileCheck -check-prefixes=GFX11-FAKE16 %s

define amdgpu_kernel void @sitofp_i16_to_f16(
; SI-LABEL: sitofp_i16_to_f16:
; SI:       ; %bb.0: ; %entry
; SI-NEXT:    s_load_dwordx4 s[0:3], s[4:5], 0x9
; SI-NEXT:    s_mov_b32 s7, 0xf000
; SI-NEXT:    s_mov_b32 s6, -1
; SI-NEXT:    s_mov_b32 s10, s6
; SI-NEXT:    s_mov_b32 s11, s7
; SI-NEXT:    s_waitcnt lgkmcnt(0)
; SI-NEXT:    s_mov_b32 s8, s2
; SI-NEXT:    s_mov_b32 s9, s3
; SI-NEXT:    buffer_load_sshort v0, off, s[8:11], 0
; SI-NEXT:    s_mov_b32 s4, s0
; SI-NEXT:    s_mov_b32 s5, s1
; SI-NEXT:    s_waitcnt vmcnt(0)
; SI-NEXT:    v_cvt_f32_i32_e32 v0, v0
; SI-NEXT:    v_cvt_f16_f32_e32 v0, v0
; SI-NEXT:    buffer_store_short v0, off, s[4:7], 0
; SI-NEXT:    s_endpgm
;
; VI-LABEL: sitofp_i16_to_f16:
; VI:       ; %bb.0: ; %entry
; VI-NEXT:    s_load_dwordx4 s[0:3], s[4:5], 0x24
; VI-NEXT:    s_mov_b32 s7, 0xf000
; VI-NEXT:    s_mov_b32 s6, -1
; VI-NEXT:    s_mov_b32 s10, s6
; VI-NEXT:    s_mov_b32 s11, s7
; VI-NEXT:    s_waitcnt lgkmcnt(0)
; VI-NEXT:    s_mov_b32 s8, s2
; VI-NEXT:    s_mov_b32 s9, s3
; VI-NEXT:    buffer_load_ushort v0, off, s[8:11], 0
; VI-NEXT:    s_mov_b32 s4, s0
; VI-NEXT:    s_mov_b32 s5, s1
; VI-NEXT:    s_waitcnt vmcnt(0)
; VI-NEXT:    v_cvt_f16_i16_e32 v0, v0
; VI-NEXT:    buffer_store_short v0, off, s[4:7], 0
; VI-NEXT:    s_endpgm
;
; GFX11-TRUE16-LABEL: sitofp_i16_to_f16:
; GFX11-TRUE16:       ; %bb.0: ; %entry
; GFX11-TRUE16-NEXT:    s_load_b128 s[0:3], s[4:5], 0x24
; GFX11-TRUE16-NEXT:    s_mov_b32 s6, -1
; GFX11-TRUE16-NEXT:    s_mov_b32 s7, 0x31016000
; GFX11-TRUE16-NEXT:    s_mov_b32 s10, s6
; GFX11-TRUE16-NEXT:    s_mov_b32 s11, s7
; GFX11-TRUE16-NEXT:    s_waitcnt lgkmcnt(0)
; GFX11-TRUE16-NEXT:    s_mov_b32 s8, s2
; GFX11-TRUE16-NEXT:    s_mov_b32 s9, s3
; GFX11-TRUE16-NEXT:    s_mov_b32 s4, s0
; GFX11-TRUE16-NEXT:    buffer_load_u16 v0, off, s[8:11], 0
; GFX11-TRUE16-NEXT:    s_mov_b32 s5, s1
; GFX11-TRUE16-NEXT:    s_waitcnt vmcnt(0)
; GFX11-TRUE16-NEXT:    v_cvt_f16_i16_e32 v0.l, v0.l
; GFX11-TRUE16-NEXT:    buffer_store_b16 v0, off, s[4:7], 0
; GFX11-TRUE16-NEXT:    s_endpgm
;
; GFX11-FAKE16-LABEL: sitofp_i16_to_f16:
; GFX11-FAKE16:       ; %bb.0: ; %entry
; GFX11-FAKE16-NEXT:    s_load_b128 s[0:3], s[4:5], 0x24
; GFX11-FAKE16-NEXT:    s_mov_b32 s6, -1
; GFX11-FAKE16-NEXT:    s_mov_b32 s7, 0x31016000
; GFX11-FAKE16-NEXT:    s_mov_b32 s10, s6
; GFX11-FAKE16-NEXT:    s_mov_b32 s11, s7
; GFX11-FAKE16-NEXT:    s_waitcnt lgkmcnt(0)
; GFX11-FAKE16-NEXT:    s_mov_b32 s8, s2
; GFX11-FAKE16-NEXT:    s_mov_b32 s9, s3
; GFX11-FAKE16-NEXT:    s_mov_b32 s4, s0
; GFX11-FAKE16-NEXT:    buffer_load_u16 v0, off, s[8:11], 0
; GFX11-FAKE16-NEXT:    s_mov_b32 s5, s1
; GFX11-FAKE16-NEXT:    s_waitcnt vmcnt(0)
; GFX11-FAKE16-NEXT:    v_cvt_f16_i16_e32 v0, v0
; GFX11-FAKE16-NEXT:    buffer_store_b16 v0, off, s[4:7], 0
; GFX11-FAKE16-NEXT:    s_endpgm
    ptr addrspace(1) %r,
    ptr addrspace(1) %a) {
entry:
  %a.val = load i16, ptr addrspace(1) %a
  %r.val = sitofp i16 %a.val to half
  store half %r.val, ptr addrspace(1) %r
  ret void
}

define amdgpu_kernel void @sitofp_i32_to_f16(
; SI-LABEL: sitofp_i32_to_f16:
; SI:       ; %bb.0: ; %entry
; SI-NEXT:    s_load_dwordx4 s[0:3], s[4:5], 0x9
; SI-NEXT:    s_mov_b32 s7, 0xf000
; SI-NEXT:    s_mov_b32 s6, -1
; SI-NEXT:    s_mov_b32 s10, s6
; SI-NEXT:    s_mov_b32 s11, s7
; SI-NEXT:    s_waitcnt lgkmcnt(0)
; SI-NEXT:    s_mov_b32 s8, s2
; SI-NEXT:    s_mov_b32 s9, s3
; SI-NEXT:    buffer_load_dword v0, off, s[8:11], 0
; SI-NEXT:    s_mov_b32 s4, s0
; SI-NEXT:    s_mov_b32 s5, s1
; SI-NEXT:    s_waitcnt vmcnt(0)
; SI-NEXT:    v_cvt_f32_i32_e32 v0, v0
; SI-NEXT:    v_cvt_f16_f32_e32 v0, v0
; SI-NEXT:    buffer_store_short v0, off, s[4:7], 0
; SI-NEXT:    s_endpgm
;
; VI-LABEL: sitofp_i32_to_f16:
; VI:       ; %bb.0: ; %entry
; VI-NEXT:    s_load_dwordx4 s[0:3], s[4:5], 0x24
; VI-NEXT:    s_mov_b32 s7, 0xf000
; VI-NEXT:    s_mov_b32 s6, -1
; VI-NEXT:    s_mov_b32 s10, s6
; VI-NEXT:    s_mov_b32 s11, s7
; VI-NEXT:    s_waitcnt lgkmcnt(0)
; VI-NEXT:    s_mov_b32 s8, s2
; VI-NEXT:    s_mov_b32 s9, s3
; VI-NEXT:    buffer_load_dword v0, off, s[8:11], 0
; VI-NEXT:    s_mov_b32 s4, s0
; VI-NEXT:    s_mov_b32 s5, s1
; VI-NEXT:    s_waitcnt vmcnt(0)
; VI-NEXT:    v_cvt_f32_i32_e32 v0, v0
; VI-NEXT:    v_cvt_f16_f32_e32 v0, v0
; VI-NEXT:    buffer_store_short v0, off, s[4:7], 0
; VI-NEXT:    s_endpgm
;
; GFX11-TRUE16-LABEL: sitofp_i32_to_f16:
; GFX11-TRUE16:       ; %bb.0: ; %entry
; GFX11-TRUE16-NEXT:    s_load_b128 s[0:3], s[4:5], 0x24
; GFX11-TRUE16-NEXT:    s_mov_b32 s6, -1
; GFX11-TRUE16-NEXT:    s_mov_b32 s7, 0x31016000
; GFX11-TRUE16-NEXT:    s_mov_b32 s10, s6
; GFX11-TRUE16-NEXT:    s_mov_b32 s11, s7
; GFX11-TRUE16-NEXT:    s_waitcnt lgkmcnt(0)
; GFX11-TRUE16-NEXT:    s_mov_b32 s8, s2
; GFX11-TRUE16-NEXT:    s_mov_b32 s9, s3
; GFX11-TRUE16-NEXT:    s_mov_b32 s4, s0
; GFX11-TRUE16-NEXT:    buffer_load_b32 v0, off, s[8:11], 0
; GFX11-TRUE16-NEXT:    s_mov_b32 s5, s1
; GFX11-TRUE16-NEXT:    s_waitcnt vmcnt(0)
; GFX11-TRUE16-NEXT:    v_cvt_f32_i32_e32 v0, v0
; GFX11-TRUE16-NEXT:    s_delay_alu instid0(VALU_DEP_1)
; GFX11-TRUE16-NEXT:    v_cvt_f16_f32_e32 v0.l, v0
; GFX11-TRUE16-NEXT:    buffer_store_b16 v0, off, s[4:7], 0
; GFX11-TRUE16-NEXT:    s_endpgm
;
; GFX11-FAKE16-LABEL: sitofp_i32_to_f16:
; GFX11-FAKE16:       ; %bb.0: ; %entry
; GFX11-FAKE16-NEXT:    s_load_b128 s[0:3], s[4:5], 0x24
; GFX11-FAKE16-NEXT:    s_mov_b32 s6, -1
; GFX11-FAKE16-NEXT:    s_mov_b32 s7, 0x31016000
; GFX11-FAKE16-NEXT:    s_mov_b32 s10, s6
; GFX11-FAKE16-NEXT:    s_mov_b32 s11, s7
; GFX11-FAKE16-NEXT:    s_waitcnt lgkmcnt(0)
; GFX11-FAKE16-NEXT:    s_mov_b32 s8, s2
; GFX11-FAKE16-NEXT:    s_mov_b32 s9, s3
; GFX11-FAKE16-NEXT:    s_mov_b32 s4, s0
; GFX11-FAKE16-NEXT:    buffer_load_b32 v0, off, s[8:11], 0
; GFX11-FAKE16-NEXT:    s_mov_b32 s5, s1
; GFX11-FAKE16-NEXT:    s_waitcnt vmcnt(0)
; GFX11-FAKE16-NEXT:    v_cvt_f32_i32_e32 v0, v0
; GFX11-FAKE16-NEXT:    s_delay_alu instid0(VALU_DEP_1)
; GFX11-FAKE16-NEXT:    v_cvt_f16_f32_e32 v0, v0
; GFX11-FAKE16-NEXT:    buffer_store_b16 v0, off, s[4:7], 0
; GFX11-FAKE16-NEXT:    s_endpgm
    ptr addrspace(1) %r,
    ptr addrspace(1) %a) {
entry:
  %a.val = load i32, ptr addrspace(1) %a
  %r.val = sitofp i32 %a.val to half
  store half %r.val, ptr addrspace(1) %r
  ret void
}

; f16 = sitofp i64 is in sint_to_fp.i64.ll

define amdgpu_kernel void @sitofp_v2i16_to_v2f16(
; SI-LABEL: sitofp_v2i16_to_v2f16:
; SI:       ; %bb.0: ; %entry
; SI-NEXT:    s_load_dwordx4 s[0:3], s[4:5], 0x9
; SI-NEXT:    s_mov_b32 s7, 0xf000
; SI-NEXT:    s_mov_b32 s6, -1
; SI-NEXT:    s_mov_b32 s10, s6
; SI-NEXT:    s_mov_b32 s11, s7
; SI-NEXT:    s_waitcnt lgkmcnt(0)
; SI-NEXT:    s_mov_b32 s8, s2
; SI-NEXT:    s_mov_b32 s9, s3
; SI-NEXT:    buffer_load_dword v0, off, s[8:11], 0
; SI-NEXT:    s_mov_b32 s4, s0
; SI-NEXT:    s_mov_b32 s5, s1
; SI-NEXT:    s_waitcnt vmcnt(0)
; SI-NEXT:    v_bfe_i32 v1, v0, 0, 16
; SI-NEXT:    v_ashrrev_i32_e32 v0, 16, v0
; SI-NEXT:    v_cvt_f32_i32_e32 v0, v0
; SI-NEXT:    v_cvt_f32_i32_e32 v1, v1
; SI-NEXT:    v_cvt_f16_f32_e32 v0, v0
; SI-NEXT:    v_cvt_f16_f32_e32 v1, v1
; SI-NEXT:    v_lshlrev_b32_e32 v0, 16, v0
; SI-NEXT:    v_or_b32_e32 v0, v1, v0
; SI-NEXT:    buffer_store_dword v0, off, s[4:7], 0
; SI-NEXT:    s_endpgm
;
; VI-LABEL: sitofp_v2i16_to_v2f16:
; VI:       ; %bb.0: ; %entry
; VI-NEXT:    s_load_dwordx4 s[0:3], s[4:5], 0x24
; VI-NEXT:    s_mov_b32 s7, 0xf000
; VI-NEXT:    s_mov_b32 s6, -1
; VI-NEXT:    s_mov_b32 s10, s6
; VI-NEXT:    s_mov_b32 s11, s7
; VI-NEXT:    s_waitcnt lgkmcnt(0)
; VI-NEXT:    s_mov_b32 s8, s2
; VI-NEXT:    s_mov_b32 s9, s3
; VI-NEXT:    buffer_load_dword v0, off, s[8:11], 0
; VI-NEXT:    s_mov_b32 s4, s0
; VI-NEXT:    s_mov_b32 s5, s1
; VI-NEXT:    s_waitcnt vmcnt(0)
; VI-NEXT:    v_cvt_f16_i16_sdwa v1, v0 dst_sel:WORD_1 dst_unused:UNUSED_PAD src0_sel:WORD_1
; VI-NEXT:    v_cvt_f16_i16_e32 v0, v0
; VI-NEXT:    v_or_b32_e32 v0, v0, v1
; VI-NEXT:    buffer_store_dword v0, off, s[4:7], 0
; VI-NEXT:    s_endpgm
;
; GFX11-TRUE16-LABEL: sitofp_v2i16_to_v2f16:
; GFX11-TRUE16:       ; %bb.0: ; %entry
; GFX11-TRUE16-NEXT:    s_load_b128 s[0:3], s[4:5], 0x24
; GFX11-TRUE16-NEXT:    s_mov_b32 s6, -1
; GFX11-TRUE16-NEXT:    s_mov_b32 s7, 0x31016000
; GFX11-TRUE16-NEXT:    s_mov_b32 s10, s6
; GFX11-TRUE16-NEXT:    s_mov_b32 s11, s7
; GFX11-TRUE16-NEXT:    s_waitcnt lgkmcnt(0)
; GFX11-TRUE16-NEXT:    s_mov_b32 s8, s2
; GFX11-TRUE16-NEXT:    s_mov_b32 s9, s3
; GFX11-TRUE16-NEXT:    s_mov_b32 s4, s0
; GFX11-TRUE16-NEXT:    buffer_load_b32 v0, off, s[8:11], 0
; GFX11-TRUE16-NEXT:    s_mov_b32 s5, s1
; GFX11-TRUE16-NEXT:    s_waitcnt vmcnt(0)
; GFX11-TRUE16-NEXT:    v_lshrrev_b32_e32 v1, 16, v0
; GFX11-TRUE16-NEXT:    v_cvt_f16_i16_e32 v0.l, v0.l
; GFX11-TRUE16-NEXT:    s_delay_alu instid0(VALU_DEP_2) | instskip(NEXT) | instid1(VALU_DEP_2)
; GFX11-TRUE16-NEXT:    v_cvt_f16_i16_e32 v0.h, v1.l
; GFX11-TRUE16-NEXT:    v_mov_b16_e32 v1.l, v0.l
; GFX11-TRUE16-NEXT:    s_delay_alu instid0(VALU_DEP_2) | instskip(NEXT) | instid1(VALU_DEP_1)
; GFX11-TRUE16-NEXT:    v_mov_b16_e32 v0.l, v0.h
; GFX11-TRUE16-NEXT:    v_pack_b32_f16 v0, v1, v0
; GFX11-TRUE16-NEXT:    buffer_store_b32 v0, off, s[4:7], 0
; GFX11-TRUE16-NEXT:    s_endpgm
;
; GFX11-FAKE16-LABEL: sitofp_v2i16_to_v2f16:
; GFX11-FAKE16:       ; %bb.0: ; %entry
; GFX11-FAKE16-NEXT:    s_load_b128 s[0:3], s[4:5], 0x24
; GFX11-FAKE16-NEXT:    s_mov_b32 s6, -1
; GFX11-FAKE16-NEXT:    s_mov_b32 s7, 0x31016000
; GFX11-FAKE16-NEXT:    s_mov_b32 s10, s6
; GFX11-FAKE16-NEXT:    s_mov_b32 s11, s7
; GFX11-FAKE16-NEXT:    s_waitcnt lgkmcnt(0)
; GFX11-FAKE16-NEXT:    s_mov_b32 s8, s2
; GFX11-FAKE16-NEXT:    s_mov_b32 s9, s3
; GFX11-FAKE16-NEXT:    s_mov_b32 s4, s0
; GFX11-FAKE16-NEXT:    buffer_load_b32 v0, off, s[8:11], 0
; GFX11-FAKE16-NEXT:    s_mov_b32 s5, s1
; GFX11-FAKE16-NEXT:    s_waitcnt vmcnt(0)
; GFX11-FAKE16-NEXT:    v_lshrrev_b32_e32 v1, 16, v0
; GFX11-FAKE16-NEXT:    v_cvt_f16_i16_e32 v0, v0
; GFX11-FAKE16-NEXT:    s_delay_alu instid0(VALU_DEP_2) | instskip(NEXT) | instid1(VALU_DEP_1)
; GFX11-FAKE16-NEXT:    v_cvt_f16_i16_e32 v1, v1
; GFX11-FAKE16-NEXT:    v_pack_b32_f16 v0, v0, v1
; GFX11-FAKE16-NEXT:    buffer_store_b32 v0, off, s[4:7], 0
; GFX11-FAKE16-NEXT:    s_endpgm
    ptr addrspace(1) %r,
    ptr addrspace(1) %a) {
entry:
  %a.val = load <2 x i16>, ptr addrspace(1) %a
  %r.val = sitofp <2 x i16> %a.val to <2 x half>
  store <2 x half> %r.val, ptr addrspace(1) %r
  ret void
}

define amdgpu_kernel void @sitofp_v2i32_to_v2f16(
; SI-LABEL: sitofp_v2i32_to_v2f16:
; SI:       ; %bb.0: ; %entry
; SI-NEXT:    s_load_dwordx4 s[0:3], s[4:5], 0x9
; SI-NEXT:    s_mov_b32 s7, 0xf000
; SI-NEXT:    s_mov_b32 s6, -1
; SI-NEXT:    s_mov_b32 s10, s6
; SI-NEXT:    s_mov_b32 s11, s7
; SI-NEXT:    s_waitcnt lgkmcnt(0)
; SI-NEXT:    s_mov_b32 s8, s2
; SI-NEXT:    s_mov_b32 s9, s3
; SI-NEXT:    buffer_load_dwordx2 v[0:1], off, s[8:11], 0
; SI-NEXT:    s_mov_b32 s4, s0
; SI-NEXT:    s_mov_b32 s5, s1
; SI-NEXT:    s_waitcnt vmcnt(0)
; SI-NEXT:    v_cvt_f32_i32_e32 v1, v1
; SI-NEXT:    v_cvt_f32_i32_e32 v0, v0
; SI-NEXT:    v_cvt_f16_f32_e32 v1, v1
; SI-NEXT:    v_cvt_f16_f32_e32 v0, v0
; SI-NEXT:    v_lshlrev_b32_e32 v1, 16, v1
; SI-NEXT:    v_or_b32_e32 v0, v0, v1
; SI-NEXT:    buffer_store_dword v0, off, s[4:7], 0
; SI-NEXT:    s_endpgm
;
; VI-LABEL: sitofp_v2i32_to_v2f16:
; VI:       ; %bb.0: ; %entry
; VI-NEXT:    s_load_dwordx4 s[0:3], s[4:5], 0x24
; VI-NEXT:    s_mov_b32 s7, 0xf000
; VI-NEXT:    s_mov_b32 s6, -1
; VI-NEXT:    s_mov_b32 s10, s6
; VI-NEXT:    s_mov_b32 s11, s7
; VI-NEXT:    s_waitcnt lgkmcnt(0)
; VI-NEXT:    s_mov_b32 s8, s2
; VI-NEXT:    s_mov_b32 s9, s3
; VI-NEXT:    buffer_load_dwordx2 v[0:1], off, s[8:11], 0
; VI-NEXT:    s_mov_b32 s4, s0
; VI-NEXT:    s_mov_b32 s5, s1
; VI-NEXT:    s_waitcnt vmcnt(0)
; VI-NEXT:    v_cvt_f32_i32_e32 v1, v1
; VI-NEXT:    v_cvt_f32_i32_e32 v0, v0
; VI-NEXT:    v_cvt_f16_f32_sdwa v1, v1 dst_sel:WORD_1 dst_unused:UNUSED_PAD src0_sel:DWORD
; VI-NEXT:    v_cvt_f16_f32_e32 v0, v0
; VI-NEXT:    v_or_b32_e32 v0, v0, v1
; VI-NEXT:    buffer_store_dword v0, off, s[4:7], 0
; VI-NEXT:    s_endpgm
;
; GFX11-TRUE16-LABEL: sitofp_v2i32_to_v2f16:
; GFX11-TRUE16:       ; %bb.0: ; %entry
; GFX11-TRUE16-NEXT:    s_load_b128 s[0:3], s[4:5], 0x24
; GFX11-TRUE16-NEXT:    s_mov_b32 s6, -1
; GFX11-TRUE16-NEXT:    s_mov_b32 s7, 0x31016000
; GFX11-TRUE16-NEXT:    s_mov_b32 s10, s6
; GFX11-TRUE16-NEXT:    s_mov_b32 s11, s7
; GFX11-TRUE16-NEXT:    s_waitcnt lgkmcnt(0)
; GFX11-TRUE16-NEXT:    s_mov_b32 s8, s2
; GFX11-TRUE16-NEXT:    s_mov_b32 s9, s3
; GFX11-TRUE16-NEXT:    s_mov_b32 s4, s0
; GFX11-TRUE16-NEXT:    buffer_load_b64 v[0:1], off, s[8:11], 0
; GFX11-TRUE16-NEXT:    s_mov_b32 s5, s1
; GFX11-TRUE16-NEXT:    s_waitcnt vmcnt(0)
; GFX11-TRUE16-NEXT:    v_cvt_f32_i32_e32 v0, v0
; GFX11-TRUE16-NEXT:    v_cvt_f32_i32_e32 v1, v1
; GFX11-TRUE16-NEXT:    s_delay_alu instid0(VALU_DEP_2) | instskip(NEXT) | instid1(VALU_DEP_2)
; GFX11-TRUE16-NEXT:    v_cvt_f16_f32_e32 v0.l, v0
; GFX11-TRUE16-NEXT:    v_cvt_f16_f32_e32 v0.h, v1
; GFX11-TRUE16-NEXT:    s_delay_alu instid0(VALU_DEP_2) | instskip(NEXT) | instid1(VALU_DEP_2)
; GFX11-TRUE16-NEXT:    v_mov_b16_e32 v1.l, v0.l
; GFX11-TRUE16-NEXT:    v_mov_b16_e32 v0.l, v0.h
; GFX11-TRUE16-NEXT:    s_delay_alu instid0(VALU_DEP_1)
; GFX11-TRUE16-NEXT:    v_pack_b32_f16 v0, v1, v0
; GFX11-TRUE16-NEXT:    buffer_store_b32 v0, off, s[4:7], 0
; GFX11-TRUE16-NEXT:    s_endpgm
;
; GFX11-FAKE16-LABEL: sitofp_v2i32_to_v2f16:
; GFX11-FAKE16:       ; %bb.0: ; %entry
; GFX11-FAKE16-NEXT:    s_load_b128 s[0:3], s[4:5], 0x24
; GFX11-FAKE16-NEXT:    s_mov_b32 s6, -1
; GFX11-FAKE16-NEXT:    s_mov_b32 s7, 0x31016000
; GFX11-FAKE16-NEXT:    s_mov_b32 s10, s6
; GFX11-FAKE16-NEXT:    s_mov_b32 s11, s7
; GFX11-FAKE16-NEXT:    s_waitcnt lgkmcnt(0)
; GFX11-FAKE16-NEXT:    s_mov_b32 s8, s2
; GFX11-FAKE16-NEXT:    s_mov_b32 s9, s3
; GFX11-FAKE16-NEXT:    s_mov_b32 s4, s0
; GFX11-FAKE16-NEXT:    buffer_load_b64 v[0:1], off, s[8:11], 0
; GFX11-FAKE16-NEXT:    s_mov_b32 s5, s1
; GFX11-FAKE16-NEXT:    s_waitcnt vmcnt(0)
; GFX11-FAKE16-NEXT:    v_cvt_f32_i32_e32 v1, v1
; GFX11-FAKE16-NEXT:    v_cvt_f32_i32_e32 v0, v0
; GFX11-FAKE16-NEXT:    s_delay_alu instid0(VALU_DEP_2) | instskip(NEXT) | instid1(VALU_DEP_2)
; GFX11-FAKE16-NEXT:    v_cvt_f16_f32_e32 v1, v1
; GFX11-FAKE16-NEXT:    v_cvt_f16_f32_e32 v0, v0
; GFX11-FAKE16-NEXT:    s_delay_alu instid0(VALU_DEP_1)
; GFX11-FAKE16-NEXT:    v_pack_b32_f16 v0, v0, v1
; GFX11-FAKE16-NEXT:    buffer_store_b32 v0, off, s[4:7], 0
; GFX11-FAKE16-NEXT:    s_endpgm
    ptr addrspace(1) %r,
    ptr addrspace(1) %a) {
entry:
  %a.val = load <2 x i32>, ptr addrspace(1) %a
  %r.val = sitofp <2 x i32> %a.val to <2 x half>
  store <2 x half> %r.val, ptr addrspace(1) %r
  ret void
}

define amdgpu_kernel void @s_sint_to_fp_i1_to_f16(ptr addrspace(1) %out, ptr addrspace(1) %in0, ptr addrspace(1) %in1) {
; SI-LABEL: s_sint_to_fp_i1_to_f16:
; SI:       ; %bb.0:
; SI-NEXT:    s_load_dwordx4 s[8:11], s[4:5], 0x9
; SI-NEXT:    s_load_dwordx2 s[4:5], s[4:5], 0xd
; SI-NEXT:    s_mov_b32 s3, 0xf000
; SI-NEXT:    s_mov_b32 s2, -1
; SI-NEXT:    s_mov_b32 s6, s2
; SI-NEXT:    s_mov_b32 s7, s3
; SI-NEXT:    s_waitcnt lgkmcnt(0)
; SI-NEXT:    s_mov_b32 s12, s10
; SI-NEXT:    s_mov_b32 s13, s11
; SI-NEXT:    s_mov_b32 s14, s2
; SI-NEXT:    s_mov_b32 s15, s3
; SI-NEXT:    buffer_load_dword v0, off, s[4:7], 0
; SI-NEXT:    buffer_load_dword v1, off, s[12:15], 0
; SI-NEXT:    s_waitcnt vmcnt(1)
; SI-NEXT:    v_cmp_le_f32_e32 vcc, 1.0, v0
; SI-NEXT:    s_waitcnt vmcnt(0)
; SI-NEXT:    v_cmp_le_f32_e64 s[0:1], 0, v1
; SI-NEXT:    s_xor_b64 s[0:1], s[0:1], vcc
; SI-NEXT:    v_cndmask_b32_e64 v0, 0, -1.0, s[0:1]
; SI-NEXT:    v_cvt_f16_f32_e32 v0, v0
; SI-NEXT:    s_mov_b32 s0, s8
; SI-NEXT:    s_mov_b32 s1, s9
; SI-NEXT:    buffer_store_short v0, off, s[0:3], 0
; SI-NEXT:    s_endpgm
;
; VI-LABEL: s_sint_to_fp_i1_to_f16:
; VI:       ; %bb.0:
; VI-NEXT:    s_load_dwordx4 s[8:11], s[4:5], 0x24
; VI-NEXT:    s_load_dwordx2 s[4:5], s[4:5], 0x34
; VI-NEXT:    s_mov_b32 s3, 0xf000
; VI-NEXT:    s_mov_b32 s2, -1
; VI-NEXT:    s_mov_b32 s6, s2
; VI-NEXT:    s_mov_b32 s7, s3
; VI-NEXT:    s_waitcnt lgkmcnt(0)
; VI-NEXT:    s_mov_b32 s12, s10
; VI-NEXT:    s_mov_b32 s13, s11
; VI-NEXT:    s_mov_b32 s14, s2
; VI-NEXT:    s_mov_b32 s15, s3
; VI-NEXT:    buffer_load_dword v0, off, s[4:7], 0
; VI-NEXT:    buffer_load_dword v1, off, s[12:15], 0
; VI-NEXT:    s_waitcnt vmcnt(1)
; VI-NEXT:    v_cmp_le_f32_e32 vcc, 1.0, v0
; VI-NEXT:    s_waitcnt vmcnt(0)
; VI-NEXT:    v_cmp_le_f32_e64 s[0:1], 0, v1
; VI-NEXT:    s_xor_b64 s[0:1], s[0:1], vcc
; VI-NEXT:    v_cndmask_b32_e64 v0, 0, -1.0, s[0:1]
; VI-NEXT:    v_cvt_f16_f32_e32 v0, v0
; VI-NEXT:    s_mov_b32 s0, s8
; VI-NEXT:    s_mov_b32 s1, s9
; VI-NEXT:    buffer_store_short v0, off, s[0:3], 0
; VI-NEXT:    s_endpgm
;
; GFX11-TRUE16-LABEL: s_sint_to_fp_i1_to_f16:
; GFX11-TRUE16:       ; %bb.0:
; GFX11-TRUE16-NEXT:    s_clause 0x1
; GFX11-TRUE16-NEXT:    s_load_b128 s[8:11], s[4:5], 0x24
; GFX11-TRUE16-NEXT:    s_load_b64 s[0:1], s[4:5], 0x34
; GFX11-TRUE16-NEXT:    s_mov_b32 s6, -1
; GFX11-TRUE16-NEXT:    s_mov_b32 s7, 0x31016000
; GFX11-TRUE16-NEXT:    s_mov_b32 s2, s6
; GFX11-TRUE16-NEXT:    s_mov_b32 s3, s7
; GFX11-TRUE16-NEXT:    s_mov_b32 s14, s6
; GFX11-TRUE16-NEXT:    s_mov_b32 s15, s7
; GFX11-TRUE16-NEXT:    s_waitcnt lgkmcnt(0)
; GFX11-TRUE16-NEXT:    s_mov_b32 s12, s10
; GFX11-TRUE16-NEXT:    s_mov_b32 s13, s11
; GFX11-TRUE16-NEXT:    buffer_load_b32 v0, off, s[0:3], 0
; GFX11-TRUE16-NEXT:    buffer_load_b32 v1, off, s[12:15], 0
; GFX11-TRUE16-NEXT:    s_mov_b32 s4, s8
; GFX11-TRUE16-NEXT:    s_mov_b32 s5, s9
; GFX11-TRUE16-NEXT:    s_waitcnt vmcnt(1)
; GFX11-TRUE16-NEXT:    v_cmp_le_f32_e32 vcc_lo, 1.0, v0
; GFX11-TRUE16-NEXT:    s_waitcnt vmcnt(0)
; GFX11-TRUE16-NEXT:    v_cmp_le_f32_e64 s0, 0, v1
; GFX11-TRUE16-NEXT:    s_delay_alu instid0(VALU_DEP_1) | instskip(NEXT) | instid1(SALU_CYCLE_1)
; GFX11-TRUE16-NEXT:    s_xor_b32 s0, s0, vcc_lo
; GFX11-TRUE16-NEXT:    v_cndmask_b32_e64 v0, 0, -1.0, s0
; GFX11-TRUE16-NEXT:    s_delay_alu instid0(VALU_DEP_1)
; GFX11-TRUE16-NEXT:    v_cvt_f16_f32_e32 v0.l, v0
<<<<<<< HEAD
; GFX11-TRUE16-NEXT:    buffer_store_b16 v0, off, s[8:11], 0
=======
; GFX11-TRUE16-NEXT:    buffer_store_b16 v0, off, s[4:7], 0
>>>>>>> a8d96e15
; GFX11-TRUE16-NEXT:    s_endpgm
;
; GFX11-FAKE16-LABEL: s_sint_to_fp_i1_to_f16:
; GFX11-FAKE16:       ; %bb.0:
; GFX11-FAKE16-NEXT:    s_clause 0x1
; GFX11-FAKE16-NEXT:    s_load_b128 s[8:11], s[4:5], 0x24
; GFX11-FAKE16-NEXT:    s_load_b64 s[0:1], s[4:5], 0x34
; GFX11-FAKE16-NEXT:    s_mov_b32 s6, -1
; GFX11-FAKE16-NEXT:    s_mov_b32 s7, 0x31016000
; GFX11-FAKE16-NEXT:    s_mov_b32 s2, s6
; GFX11-FAKE16-NEXT:    s_mov_b32 s3, s7
; GFX11-FAKE16-NEXT:    s_mov_b32 s14, s6
; GFX11-FAKE16-NEXT:    s_mov_b32 s15, s7
; GFX11-FAKE16-NEXT:    s_waitcnt lgkmcnt(0)
; GFX11-FAKE16-NEXT:    s_mov_b32 s12, s10
; GFX11-FAKE16-NEXT:    s_mov_b32 s13, s11
; GFX11-FAKE16-NEXT:    buffer_load_b32 v0, off, s[0:3], 0
; GFX11-FAKE16-NEXT:    buffer_load_b32 v1, off, s[12:15], 0
; GFX11-FAKE16-NEXT:    s_mov_b32 s4, s8
; GFX11-FAKE16-NEXT:    s_mov_b32 s5, s9
; GFX11-FAKE16-NEXT:    s_waitcnt vmcnt(1)
; GFX11-FAKE16-NEXT:    v_cmp_le_f32_e32 vcc_lo, 1.0, v0
; GFX11-FAKE16-NEXT:    s_waitcnt vmcnt(0)
; GFX11-FAKE16-NEXT:    v_cmp_le_f32_e64 s0, 0, v1
; GFX11-FAKE16-NEXT:    s_delay_alu instid0(VALU_DEP_1) | instskip(NEXT) | instid1(SALU_CYCLE_1)
; GFX11-FAKE16-NEXT:    s_xor_b32 s0, s0, vcc_lo
; GFX11-FAKE16-NEXT:    v_cndmask_b32_e64 v0, 0, -1.0, s0
; GFX11-FAKE16-NEXT:    s_delay_alu instid0(VALU_DEP_1)
; GFX11-FAKE16-NEXT:    v_cvt_f16_f32_e32 v0, v0
<<<<<<< HEAD
; GFX11-FAKE16-NEXT:    buffer_store_b16 v0, off, s[8:11], 0
=======
; GFX11-FAKE16-NEXT:    buffer_store_b16 v0, off, s[4:7], 0
>>>>>>> a8d96e15
; GFX11-FAKE16-NEXT:    s_endpgm
  %a = load float, ptr addrspace(1) %in0
  %b = load float, ptr addrspace(1) %in1
  %acmp = fcmp oge float %a, 0.000000e+00
  %bcmp = fcmp oge float %b, 1.000000e+00
  %result = xor i1 %acmp, %bcmp
  %fp = sitofp i1 %result to half
  store half %fp, ptr addrspace(1) %out
  ret void
}

; v2f16 = sitofp v2i64 is in sint_to_fp.i64.ll<|MERGE_RESOLUTION|>--- conflicted
+++ resolved
@@ -463,11 +463,7 @@
 ; GFX11-TRUE16-NEXT:    v_cndmask_b32_e64 v0, 0, -1.0, s0
 ; GFX11-TRUE16-NEXT:    s_delay_alu instid0(VALU_DEP_1)
 ; GFX11-TRUE16-NEXT:    v_cvt_f16_f32_e32 v0.l, v0
-<<<<<<< HEAD
-; GFX11-TRUE16-NEXT:    buffer_store_b16 v0, off, s[8:11], 0
-=======
 ; GFX11-TRUE16-NEXT:    buffer_store_b16 v0, off, s[4:7], 0
->>>>>>> a8d96e15
 ; GFX11-TRUE16-NEXT:    s_endpgm
 ;
 ; GFX11-FAKE16-LABEL: s_sint_to_fp_i1_to_f16:
@@ -497,11 +493,7 @@
 ; GFX11-FAKE16-NEXT:    v_cndmask_b32_e64 v0, 0, -1.0, s0
 ; GFX11-FAKE16-NEXT:    s_delay_alu instid0(VALU_DEP_1)
 ; GFX11-FAKE16-NEXT:    v_cvt_f16_f32_e32 v0, v0
-<<<<<<< HEAD
-; GFX11-FAKE16-NEXT:    buffer_store_b16 v0, off, s[8:11], 0
-=======
 ; GFX11-FAKE16-NEXT:    buffer_store_b16 v0, off, s[4:7], 0
->>>>>>> a8d96e15
 ; GFX11-FAKE16-NEXT:    s_endpgm
   %a = load float, ptr addrspace(1) %in0
   %b = load float, ptr addrspace(1) %in1
