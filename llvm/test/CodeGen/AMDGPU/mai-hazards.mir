--- conflicted
+++ resolved
@@ -33,11 +33,7 @@
 body:             |
   bb.0:
 
-<<<<<<< HEAD
-    INLINEASM &"; def $0", 1 /* sideeffect attdialect */, 2031626 /* regdef:VGPR_32 */, def $vgpr0
-=======
     INLINEASM &"; def $0", 1 /* sideeffect attdialect */, 1835018 /* regdef:VGPR_32 */, def $vgpr0
->>>>>>> 54c4ef26
     $agpr0 = V_ACCVGPR_WRITE_B32_e64 killed $vgpr0, implicit $exec
 ...
 
@@ -51,11 +47,7 @@
 body:             |
   bb.0:
 
-<<<<<<< HEAD
-    INLINEASM &"; def $0", 1 /* sideeffect attdialect */, 2031626 /* regdef:VGPR_32 */, def $vgpr0
-=======
     INLINEASM &"; def $0", 1 /* sideeffect attdialect */, 1835018 /* regdef:VGPR_32 */, def $vgpr0
->>>>>>> 54c4ef26
     S_NOP 0
     $agpr0 = V_ACCVGPR_WRITE_B32_e64 killed $vgpr0, implicit $exec
 ...
@@ -68,11 +60,7 @@
 body:             |
   bb.0:
     liveins: $vgpr0
-<<<<<<< HEAD
-    INLINEASM &"; def $0", 1 /* sideeffect attdialect */, 2031626 /* regdef:VGPR_32 */, def $vgpr1
-=======
     INLINEASM &"; def $0", 1 /* sideeffect attdialect */, 1835018 /* regdef:VGPR_32 */, def $vgpr1
->>>>>>> 54c4ef26
     $agpr0 = V_ACCVGPR_WRITE_B32_e64 killed $vgpr0, implicit $exec
 ...
 
