--- conflicted
+++ resolved
@@ -1,10 +1,6 @@
 ; REQUIRES: asserts
 
-<<<<<<< HEAD
-; RUN: llc -mtriple=amdgcn -mcpu=tonga -debug-only=machine-scheduler -o /dev/null < %s 2>&1 | FileCheck %s
-=======
 ; RUN: llc -mtriple=amdgcn -mcpu=tonga -debug-only=machine-scheduler -filetype=null < %s 2>&1 | FileCheck %s
->>>>>>> 35227056
 
 ; We are only targeting one wave. Check that the machine scheduler doesn't use
 ; register pressure heuristics to prioritize any candidate instruction.
