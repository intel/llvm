<<<<<<< HEAD
; RUN: llc -o /dev/null %s
=======
; RUN: llc -filetype=null %s
>>>>>>> 35227056
; Check that renameDisconnectedComponents() does not create vregs without a
; definition on every path (there should at least be IMPLICIT_DEF instructions).
target triple = "amdgcn--"

define amdgpu_kernel void @func(i1 %c0, i1 %c1, i1 %c2) {
B0:
  br i1 %c0, label %B1, label %B2

B1:
  br label %B2

B2:
  %v0 = phi <4 x float> [ zeroinitializer, %B1 ], [ <float 0.0, float 0.0, float 0.0, float poison>, %B0 ]
  br i1 %c1, label %B20.1, label %B20.2

B20.1:
  br label %B20.2

B20.2:
  %v2 = phi <4 x float> [ zeroinitializer, %B20.1 ], [ %v0, %B2 ]
  br i1 %c2, label %B30.1, label %B30.2

B30.1:
  %sub = fsub <4 x float> %v2, undef
  br label %B30.2

B30.2:
  %v3 = phi <4 x float> [ %sub, %B30.1 ], [ %v2, %B20.2 ]
  %ve0 = extractelement <4 x float> %v3, i32 0
  store float %ve0, ptr addrspace(3) poison, align 4
  ret void
}<|MERGE_RESOLUTION|>--- conflicted
+++ resolved
@@ -1,8 +1,4 @@
-<<<<<<< HEAD
-; RUN: llc -o /dev/null %s
-=======
 ; RUN: llc -filetype=null %s
->>>>>>> 35227056
 ; Check that renameDisconnectedComponents() does not create vregs without a
 ; definition on every path (there should at least be IMPLICIT_DEF instructions).
 target triple = "amdgcn--"
