; RUN: opt -S -mtriple=amdgcn--amdhsa -passes=amdgpu-lower-module-lds < %s --amdgpu-lower-module-lds-strategy=table | FileCheck -check-prefix=OPT %s
; RUN: llc -mtriple=amdgcn--amdhsa -verify-machineinstrs < %s --amdgpu-lower-module-lds-strategy=table | FileCheck -check-prefix=GCN %s

; Opt checks from utils/update_test_checks.py, llc checks from utils/update_llc_test_checks.py, both modified.

; Define four variables and four non-kernel functions which access exactly one variable each
@v0 = addrspace(3) global float undef
@v1 = addrspace(3) global i16 undef, align 16
@v2 = addrspace(3) global i64 undef
@v3 = addrspace(3) global i8 undef
@unused = addrspace(3) global i16 undef

; OPT: %llvm.amdgcn.kernel.kernel_no_table.lds.t = type { i64 }
; OPT: %llvm.amdgcn.kernel.k01.lds.t = type { i16, [2 x i8], float }
; OPT: %llvm.amdgcn.kernel.k23.lds.t = type { i64, i8 }
; OPT: %llvm.amdgcn.kernel.k123.lds.t = type { i16, i8, [5 x i8], i64 }

; OPT: @llvm.amdgcn.kernel.kernel_no_table.lds = internal addrspace(3) global %llvm.amdgcn.kernel.kernel_no_table.lds.t undef, align 8, !absolute_symbol !0
; OPT: @llvm.amdgcn.kernel.k01.lds = internal addrspace(3) global %llvm.amdgcn.kernel.k01.lds.t undef, align 16, !absolute_symbol !0
; OPT: @llvm.amdgcn.kernel.k23.lds = internal addrspace(3) global %llvm.amdgcn.kernel.k23.lds.t undef, align 8, !absolute_symbol !0
; OPT: @llvm.amdgcn.kernel.k123.lds = internal addrspace(3) global %llvm.amdgcn.kernel.k123.lds.t undef, align 16, !absolute_symbol !0

; Salient parts of the IR lookup table check:
; It has (top level) size 3 as there are 3 kernels that call functions which use lds
; The next level down has type [4 x i16] as there are 4 variables accessed by functions which use lds
; The kernel naming pattern and the structs being named after the functions helps verify placement of undef
; The remainder are constant expressions into the variable instances checked above

; OPT{LITERAL}: @llvm.amdgcn.lds.offset.table = internal addrspace(4) constant [3 x [4 x i32]] [[4 x i32] [i32 ptrtoint (ptr addrspace(3) getelementptr inbounds (%llvm.amdgcn.kernel.k01.lds.t, ptr addrspace(3) @llvm.amdgcn.kernel.k01.lds, i32 0, i32 2) to i32), i32 ptrtoint (ptr addrspace(3) @llvm.amdgcn.kernel.k01.lds to i32), i32 poison, i32 poison], [4 x i32] [i32 poison, i32 ptrtoint (ptr addrspace(3) @llvm.amdgcn.kernel.k123.lds to i32), i32 ptrtoint (ptr addrspace(3) getelementptr inbounds (%llvm.amdgcn.kernel.k123.lds.t, ptr addrspace(3) @llvm.amdgcn.kernel.k123.lds, i32 0, i32 3) to i32), i32 ptrtoint (ptr addrspace(3) getelementptr inbounds (%llvm.amdgcn.kernel.k123.lds.t, ptr addrspace(3) @llvm.amdgcn.kernel.k123.lds, i32 0, i32 1) to i32)], [4 x i32] [i32 poison, i32 poison, i32 ptrtoint (ptr addrspace(3) @llvm.amdgcn.kernel.k23.lds to i32), i32 ptrtoint (ptr addrspace(3) getelementptr inbounds (%llvm.amdgcn.kernel.k23.lds.t, ptr addrspace(3) @llvm.amdgcn.kernel.k23.lds, i32 0, i32 1) to i32)]]


define void @f0() {
; OPT-LABEL: @f0(
; OPT-NEXT:    [[TMP1:%.*]] = call i32 @llvm.amdgcn.lds.kernel.id()
; OPT-NEXT:    [[V02:%.*]] = getelementptr inbounds [3 x [4 x i32]], ptr addrspace(4) @llvm.amdgcn.lds.offset.table, i32 0, i32 [[TMP1]], i32 0
; OPT-NEXT:    [[TMP2:%.*]] = load i32, ptr addrspace(4) [[V02]], align 4
; OPT-NEXT:    [[V03:%.*]] = inttoptr i32 [[TMP2]] to ptr addrspace(3)
; OPT-NEXT:    [[LD:%.*]] = load float, ptr addrspace(3) [[V03]], align 4
; OPT-NEXT:    [[MUL:%.*]] = fmul float [[LD]], 2.000000e+00
; OPT-NEXT:    [[V0:%.*]] = getelementptr inbounds [3 x [4 x i32]], ptr addrspace(4) @llvm.amdgcn.lds.offset.table, i32 0, i32 [[TMP1]], i32 0
; OPT-NEXT:    [[TMP3:%.*]] = load i32, ptr addrspace(4) [[V0]], align 4
; OPT-NEXT:    [[V01:%.*]] = inttoptr i32 [[TMP3]] to ptr addrspace(3)
; OPT-NEXT:    store float [[MUL]], ptr addrspace(3) [[V01]], align 4
; OPT-NEXT:    ret void
;
; GCN-LABEL: f0:
; GCN:       ; %bb.0:
; GCN-NEXT:    s_waitcnt vmcnt(0) expcnt(0) lgkmcnt(0)
; GCN-NEXT:    s_mov_b32 s4, s15
; GCN-NEXT:    s_ashr_i32 s5, s15, 31
; GCN-NEXT:    s_getpc_b64 s[6:7]
; GCN-NEXT:    s_add_u32 s6, s6, llvm.amdgcn.lds.offset.table@rel32@lo+4
; GCN-NEXT:    s_addc_u32 s7, s7, llvm.amdgcn.lds.offset.table@rel32@hi+12
; GCN-NEXT:    s_lshl_b64 s[4:5], s[4:5], 4
; GCN-NEXT:    s_add_u32 s4, s4, s6
; GCN-NEXT:    s_addc_u32 s5, s5, s7
; GCN-NEXT:    s_load_dword s4, s[4:5], 0x0
; GCN-NEXT:    s_waitcnt lgkmcnt(0)
; GCN-NEXT:    v_mov_b32_e32 v0, s4
; GCN-NEXT:    s_mov_b32 m0, -1
; GCN-NEXT:    ds_read_b32 v1, v0
; GCN-NEXT:    s_waitcnt lgkmcnt(0)
; GCN-NEXT:    v_add_f32_e32 v1, v1, v1
; GCN-NEXT:    ds_write_b32 v0, v1
; GCN-NEXT:    s_waitcnt lgkmcnt(0)
; GCN-NEXT:    s_setpc_b64 s[30:31]
  %ld = load float, ptr addrspace(3) @v0
  %mul = fmul float %ld, 2.
  store float %mul, ptr  addrspace(3) @v0
  ret void
}

define void @f1() {
; OPT-LABEL: @f1(
; OPT-NEXT:    [[TMP1:%.*]] = call i32 @llvm.amdgcn.lds.kernel.id()
; OPT-NEXT:    [[V12:%.*]] = getelementptr inbounds [3 x [4 x i32]], ptr addrspace(4) @llvm.amdgcn.lds.offset.table, i32 0, i32 [[TMP1]], i32 1
; OPT-NEXT:    [[TMP2:%.*]] = load i32, ptr addrspace(4) [[V12]], align 4
; OPT-NEXT:    [[V13:%.*]] = inttoptr i32 [[TMP2]] to ptr addrspace(3)
; OPT-NEXT:    [[LD:%.*]] = load i16, ptr addrspace(3) [[V13]], align 2
; OPT-NEXT:    [[MUL:%.*]] = mul i16 [[LD]], 3
; OPT-NEXT:    [[V1:%.*]] = getelementptr inbounds [3 x [4 x i32]], ptr addrspace(4) @llvm.amdgcn.lds.offset.table, i32 0, i32 [[TMP1]], i32 1
; OPT-NEXT:    [[TMP3:%.*]] = load i32, ptr addrspace(4) [[V1]], align 4
; OPT-NEXT:    [[V11:%.*]] = inttoptr i32 [[TMP3]] to ptr addrspace(3)
; OPT-NEXT:    store i16 [[MUL]], ptr addrspace(3) [[V11]], align 2
; OPT-NEXT:    ret void
;
; GCN-LABEL: f1:
; GCN:       ; %bb.0:
; GCN-NEXT:    s_waitcnt vmcnt(0) expcnt(0) lgkmcnt(0)
; GCN-NEXT:    s_mov_b32 s4, s15
; GCN-NEXT:    s_ashr_i32 s5, s15, 31
; GCN-NEXT:    s_getpc_b64 s[6:7]
; GCN-NEXT:    s_add_u32 s6, s6, llvm.amdgcn.lds.offset.table@rel32@lo+8
; GCN-NEXT:    s_addc_u32 s7, s7, llvm.amdgcn.lds.offset.table@rel32@hi+16
; GCN-NEXT:    s_lshl_b64 s[4:5], s[4:5], 4
; GCN-NEXT:    s_add_u32 s4, s4, s6
; GCN-NEXT:    s_addc_u32 s5, s5, s7
; GCN-NEXT:    s_load_dword s4, s[4:5], 0x0
; GCN-NEXT:    s_waitcnt lgkmcnt(0)
; GCN-NEXT:    v_mov_b32_e32 v0, s4
; GCN-NEXT:    s_mov_b32 m0, -1
; GCN-NEXT:    ds_read_u16 v1, v0
; GCN-NEXT:    s_waitcnt lgkmcnt(0)
; GCN-NEXT:    v_mul_lo_u32 v1, v1, 3
; GCN-NEXT:    ds_write_b16 v0, v1
; GCN-NEXT:    s_waitcnt lgkmcnt(0)
; GCN-NEXT:    s_setpc_b64 s[30:31]
  %ld = load i16, ptr addrspace(3) @v1
  %mul = mul i16 %ld, 3
  store i16 %mul, ptr  addrspace(3) @v1
  ret void
}

define void @f2() {
; OPT-LABEL: @f2(
; OPT-NEXT:    [[TMP1:%.*]] = call i32 @llvm.amdgcn.lds.kernel.id()
; OPT-NEXT:    [[V22:%.*]] = getelementptr inbounds [3 x [4 x i32]], ptr addrspace(4) @llvm.amdgcn.lds.offset.table, i32 0, i32 [[TMP1]], i32 2
; OPT-NEXT:    [[TMP2:%.*]] = load i32, ptr addrspace(4) [[V22]], align 4
; OPT-NEXT:    [[V23:%.*]] = inttoptr i32 [[TMP2]] to ptr addrspace(3)
; OPT-NEXT:    [[LD:%.*]] = load i64, ptr addrspace(3) [[V23]], align 4
; OPT-NEXT:    [[MUL:%.*]] = mul i64 [[LD]], 4
; OPT-NEXT:    [[V2:%.*]] = getelementptr inbounds [3 x [4 x i32]], ptr addrspace(4) @llvm.amdgcn.lds.offset.table, i32 0, i32 [[TMP1]], i32 2
; OPT-NEXT:    [[TMP3:%.*]] = load i32, ptr addrspace(4) [[V2]], align 4
; OPT-NEXT:    [[V21:%.*]] = inttoptr i32 [[TMP3]] to ptr addrspace(3)
; OPT-NEXT:    store i64 [[MUL]], ptr addrspace(3) [[V21]], align 4
; OPT-NEXT:    ret void
;
; GCN-LABEL: f2:
; GCN:       ; %bb.0:
; GCN-NEXT:    s_waitcnt vmcnt(0) expcnt(0) lgkmcnt(0)
; GCN-NEXT:    s_mov_b32 s4, s15
; GCN-NEXT:    s_ashr_i32 s5, s15, 31
; GCN-NEXT:    s_getpc_b64 s[6:7]
; GCN-NEXT:    s_add_u32 s6, s6, llvm.amdgcn.lds.offset.table@rel32@lo+12
; GCN-NEXT:    s_addc_u32 s7, s7, llvm.amdgcn.lds.offset.table@rel32@hi+20
; GCN-NEXT:    s_lshl_b64 s[4:5], s[4:5], 4
; GCN-NEXT:    s_add_u32 s4, s4, s6
; GCN-NEXT:    s_addc_u32 s5, s5, s7
; GCN-NEXT:    s_load_dword s4, s[4:5], 0x0
; GCN-NEXT:    s_waitcnt lgkmcnt(0)
; GCN-NEXT:    v_mov_b32_e32 v2, s4
; GCN-NEXT:    s_mov_b32 m0, -1
; GCN-NEXT:    ds_read_b64 v[0:1], v2
; GCN-NEXT:    s_waitcnt lgkmcnt(0)
; GCN-NEXT:    v_lshl_b64 v[0:1], v[0:1], 2
; GCN-NEXT:    ds_write_b64 v2, v[0:1]
; GCN-NEXT:    s_waitcnt lgkmcnt(0)
; GCN-NEXT:    s_setpc_b64 s[30:31]
  %ld = load i64, ptr addrspace(3) @v2
  %mul = mul i64 %ld, 4
  store i64 %mul, ptr  addrspace(3) @v2
  ret void
}

define void @f3() {
; OPT-LABEL: @f3(
; OPT-NEXT:    [[TMP1:%.*]] = call i32 @llvm.amdgcn.lds.kernel.id()
; OPT-NEXT:    [[V32:%.*]] = getelementptr inbounds [3 x [4 x i32]], ptr addrspace(4) @llvm.amdgcn.lds.offset.table, i32 0, i32 [[TMP1]], i32 3
; OPT-NEXT:    [[TMP2:%.*]] = load i32, ptr addrspace(4) [[V32]], align 4
; OPT-NEXT:    [[V33:%.*]] = inttoptr i32 [[TMP2]] to ptr addrspace(3)
; OPT-NEXT:    [[LD:%.*]] = load i8, ptr addrspace(3) [[V33]], align 1
; OPT-NEXT:    [[MUL:%.*]] = mul i8 [[LD]], 5
; OPT-NEXT:    [[V3:%.*]] = getelementptr inbounds [3 x [4 x i32]], ptr addrspace(4) @llvm.amdgcn.lds.offset.table, i32 0, i32 [[TMP1]], i32 3
; OPT-NEXT:    [[TMP3:%.*]] = load i32, ptr addrspace(4) [[V3]], align 4
; OPT-NEXT:    [[V31:%.*]] = inttoptr i32 [[TMP3]] to ptr addrspace(3)
; OPT-NEXT:    store i8 [[MUL]], ptr addrspace(3) [[V31]], align 1
; OPT-NEXT:    ret void
;
; GCN-LABEL: f3:
; GCN:       ; %bb.0:
; GCN-NEXT:    s_waitcnt vmcnt(0) expcnt(0) lgkmcnt(0)
; GCN-NEXT:    s_mov_b32 s4, s15
; GCN-NEXT:    s_ashr_i32 s5, s15, 31
; GCN-NEXT:    s_getpc_b64 s[6:7]
; GCN-NEXT:    s_add_u32 s6, s6, llvm.amdgcn.lds.offset.table@rel32@lo+16
; GCN-NEXT:    s_addc_u32 s7, s7, llvm.amdgcn.lds.offset.table@rel32@hi+24
; GCN-NEXT:    s_lshl_b64 s[4:5], s[4:5], 4
; GCN-NEXT:    s_add_u32 s4, s4, s6
; GCN-NEXT:    s_addc_u32 s5, s5, s7
; GCN-NEXT:    s_load_dword s4, s[4:5], 0x0
; GCN-NEXT:    s_waitcnt lgkmcnt(0)
; GCN-NEXT:    v_mov_b32_e32 v0, s4
; GCN-NEXT:    s_mov_b32 m0, -1
; GCN-NEXT:    ds_read_u8 v1, v0
; GCN-NEXT:    s_waitcnt lgkmcnt(0)
; GCN-NEXT:    v_mul_lo_u32 v1, v1, 5
; GCN-NEXT:    ds_write_b8 v0, v1
; GCN-NEXT:    s_waitcnt lgkmcnt(0)
; GCN-NEXT:    s_setpc_b64 s[30:31]
  %ld = load i8, ptr addrspace(3) @v3
  %mul = mul i8 %ld, 5
  store i8 %mul, ptr  addrspace(3) @v3
  ret void
}

; Doesn't access any via a function, won't be in the lookup table
define amdgpu_kernel void @kernel_no_table() {
; OPT-LABEL: @kernel_no_table() #0 {
; OPT-NEXT:    [[LD:%.*]] = load i64, ptr addrspace(3) @llvm.amdgcn.kernel.kernel_no_table.lds, align 8
; OPT-NEXT:    [[MUL:%.*]] = mul i64 [[LD]], 8
; OPT-NEXT:    store i64 [[MUL]], ptr addrspace(3) @llvm.amdgcn.kernel.kernel_no_table.lds, align 8
; OPT-NEXT:    ret void
;
; GCN-LABEL: kernel_no_table:
; GCN:       ; %bb.0:
; GCN-NEXT:    v_mov_b32_e32 v2, 0
; GCN-NEXT:    s_mov_b32 m0, -1
; GCN-NEXT:    ds_read_b64 v[0:1], v2
; GCN-NEXT:    s_waitcnt lgkmcnt(0)
; GCN-NEXT:    v_lshl_b64 v[0:1], v[0:1], 3
; GCN-NEXT:    ds_write_b64 v2, v[0:1]
; GCN-NEXT:    s_endpgm
  %ld = load i64, ptr addrspace(3) @v2
  %mul = mul i64 %ld, 8
  store i64 %mul, ptr  addrspace(3) @v2
  ret void
}

; Access two variables, will allocate those two
define amdgpu_kernel void @k01() {
; OPT-LABEL: @k01() #0 !llvm.amdgcn.lds.kernel.id !1 {
; OPT-NEXT:    call void @llvm.donothing() [ "ExplicitUse"(ptr addrspace(3) @llvm.amdgcn.kernel.k01.lds) ]
; OPT-NEXT:    call void @f0()
; OPT-NEXT:    call void @f1()
; OPT-NEXT:    ret void
;
; GCN-LABEL: k01:
; GCN:       ; %bb.0:
; GCN-NEXT:    s_mov_b32 s32, 0
; GCN-NEXT:    s_mov_b32 flat_scratch_lo, s7
; GCN-NEXT:    s_add_i32 s6, s6, s9
; GCN-NEXT:    s_lshr_b32 flat_scratch_hi, s6, 8
; GCN-NEXT:    s_add_u32 s0, s0, s9
; GCN-NEXT:    s_addc_u32 s1, s1, 0
; GCN-NEXT:    s_mov_b64 s[8:9], s[4:5]
; GCN-NEXT:    s_getpc_b64 s[4:5]
; GCN-NEXT:    s_add_u32 s4, s4, f0@gotpcrel32@lo+4
; GCN-NEXT:    s_addc_u32 s5, s5, f0@gotpcrel32@hi+12
; GCN-NEXT:    s_load_dwordx2 s[4:5], s[4:5], 0x0
; GCN-NEXT:    s_mov_b32 s15, 0
; GCN-NEXT:    s_mov_b64 s[6:7], s[8:9]
; GCN-NEXT:    s_waitcnt lgkmcnt(0)
; GCN-NEXT:    s_swappc_b64 s[30:31], s[4:5]
; GCN-NEXT:    s_getpc_b64 s[4:5]
; GCN-NEXT:    s_add_u32 s4, s4, f1@gotpcrel32@lo+4
; GCN-NEXT:    s_addc_u32 s5, s5, f1@gotpcrel32@hi+12
; GCN-NEXT:    s_load_dwordx2 s[4:5], s[4:5], 0x0
; GCN-NEXT:    s_mov_b64 s[6:7], s[8:9]
; GCN-NEXT:    s_waitcnt lgkmcnt(0)
; GCN-NEXT:    s_swappc_b64 s[30:31], s[4:5]
; GCN-NEXT:    s_endpgm
; GCN:         .amdhsa_group_segment_fixed_size 8
  call void @f0()
  call void @f1()
  ret void
}

define amdgpu_kernel void @k23() {
<<<<<<< HEAD
; OPT-LABEL: @k23() !llvm.amdgcn.lds.kernel.id !7 {
=======
; OPT-LABEL: @k23() #1 !llvm.amdgcn.lds.kernel.id !7 {
>>>>>>> 6241a64e
; OPT-NEXT:    call void @llvm.donothing() [ "ExplicitUse"(ptr addrspace(3) @llvm.amdgcn.kernel.k23.lds) ]
; OPT-NEXT:    call void @f2()
; OPT-NEXT:    call void @f3()
; OPT-NEXT:    ret void
;
; GCN-LABEL: k23:
; GCN:       ; %bb.0:
; GCN-NEXT:    s_mov_b32 s32, 0
; GCN-NEXT:    s_mov_b32 flat_scratch_lo, s7
; GCN-NEXT:    s_add_i32 s6, s6, s9
; GCN-NEXT:    s_lshr_b32 flat_scratch_hi, s6, 8
; GCN-NEXT:    s_add_u32 s0, s0, s9
; GCN-NEXT:    s_addc_u32 s1, s1, 0
; GCN-NEXT:    s_mov_b64 s[8:9], s[4:5]
; GCN-NEXT:    s_getpc_b64 s[4:5]
; GCN-NEXT:    s_add_u32 s4, s4, f2@gotpcrel32@lo+4
; GCN-NEXT:    s_addc_u32 s5, s5, f2@gotpcrel32@hi+12
; GCN-NEXT:    s_load_dwordx2 s[4:5], s[4:5], 0x0
; GCN-NEXT:    s_mov_b32 s15, 2
; GCN-NEXT:    s_mov_b64 s[6:7], s[8:9]
; GCN-NEXT:    s_waitcnt lgkmcnt(0)
; GCN-NEXT:    s_swappc_b64 s[30:31], s[4:5]
; GCN-NEXT:    s_getpc_b64 s[4:5]
; GCN-NEXT:    s_add_u32 s4, s4, f3@gotpcrel32@lo+4
; GCN-NEXT:    s_addc_u32 s5, s5, f3@gotpcrel32@hi+12
; GCN-NEXT:    s_load_dwordx2 s[4:5], s[4:5], 0x0
; GCN-NEXT:    s_mov_b64 s[6:7], s[8:9]
; GCN-NEXT:    s_waitcnt lgkmcnt(0)
; GCN-NEXT:    s_swappc_b64 s[30:31], s[4:5]
; GCN-NEXT:    s_endpgm
; GCN:         .amdhsa_group_segment_fixed_size 16
  call void @f2()
  call void @f3()
  ret void
}

; Access and allocate three variables
define amdgpu_kernel void @k123() {
<<<<<<< HEAD
; OPT-LABEL: @k123() !llvm.amdgcn.lds.kernel.id !13 {
=======
; OPT-LABEL: @k123() #2 !llvm.amdgcn.lds.kernel.id !13 {
>>>>>>> 6241a64e
; OPT-NEXT:    call void @llvm.donothing() [ "ExplicitUse"(ptr addrspace(3) @llvm.amdgcn.kernel.k123.lds) ]
; OPT-NEXT:    call void @f1()
; OPT-NEXT:    [[LD:%.*]] = load i8, ptr addrspace(3) getelementptr inbounds ([[LLVM_AMDGCN_KERNEL_K123_LDS_T:%.*]], ptr addrspace(3) @llvm.amdgcn.kernel.k123.lds, i32 0, i32 1), align 2, !alias.scope !20, !noalias !21
; OPT-NEXT:    [[MUL:%.*]] = mul i8 [[LD]], 8
; OPT-NEXT:    store i8 [[MUL]], ptr addrspace(3) getelementptr inbounds ([[LLVM_AMDGCN_KERNEL_K123_LDS_T]], ptr addrspace(3) @llvm.amdgcn.kernel.k123.lds, i32 0, i32 1), align 2, !alias.scope !20, !noalias !21
; OPT-NEXT:    call void @f2()
; OPT-NEXT:    ret void
;
; GCN-LABEL: k123:
; GCN:       ; %bb.0:
; GCN-NEXT:    s_mov_b32 s32, 0
; GCN-NEXT:    s_mov_b32 flat_scratch_lo, s7
; GCN-NEXT:    s_add_i32 s6, s6, s9
; GCN-NEXT:    s_lshr_b32 flat_scratch_hi, s6, 8
; GCN-NEXT:    s_add_u32 s0, s0, s9
; GCN-NEXT:    s_addc_u32 s1, s1, 0
; GCN-NEXT:    s_mov_b64 s[8:9], s[4:5]
; GCN-NEXT:    s_getpc_b64 s[4:5]
; GCN-NEXT:    s_add_u32 s4, s4, f1@gotpcrel32@lo+4
; GCN-NEXT:    s_addc_u32 s5, s5, f1@gotpcrel32@hi+12
; GCN-NEXT:    s_load_dwordx2 s[4:5], s[4:5], 0x0
; GCN-NEXT:    s_mov_b32 s15, 1
; GCN-NEXT:    s_mov_b64 s[6:7], s[8:9]
; GCN-NEXT:    s_waitcnt lgkmcnt(0)
; GCN-NEXT:    s_swappc_b64 s[30:31], s[4:5]
; GCN-NEXT:    v_mov_b32_e32 v0, 0
; GCN-NEXT:    s_mov_b32 m0, -1
; GCN-NEXT:    ds_read_u8 v1, v0 offset:2
; GCN-NEXT:    s_getpc_b64 s[4:5]
; GCN-NEXT:    s_add_u32 s4, s4, f2@gotpcrel32@lo+4
; GCN-NEXT:    s_addc_u32 s5, s5, f2@gotpcrel32@hi+12
; GCN-NEXT:    s_load_dwordx2 s[4:5], s[4:5], 0x0
; GCN-NEXT:    s_waitcnt lgkmcnt(0)
; GCN-NEXT:    v_lshlrev_b32_e32 v1, 3, v1
; GCN-NEXT:    ds_write_b8 v0, v1 offset:2
; GCN-NEXT:    s_mov_b64 s[6:7], s[8:9]
; GCN-NEXT:    s_swappc_b64 s[30:31], s[4:5]
; GCN-NEXT:    s_endpgm
; GCN:         .amdhsa_group_segment_fixed_size 16
  call void @f1()
  %ld = load i8, ptr addrspace(3) @v3
  %mul = mul i8 %ld, 8
  store i8 %mul, ptr  addrspace(3) @v3
  call void @f2()
  ret void
}


; OPT: declare i32 @llvm.amdgcn.lds.kernel.id()

; OPT: attributes #0 = { "amdgpu-lds-size"="8" }
; OPT: attributes #1 = { "amdgpu-lds-size"="12" }
; OPT: attributes #2 = { "amdgpu-lds-size"="16" }

!0 = !{i64 0, i64 1}
!1 = !{i32 0}
!2 = !{i32 2}
!3 = !{i32 1}


; Table size length number-kernels * number-variables * sizeof(uint16_t)
; GCN:      .type	llvm.amdgcn.lds.offset.table,@object
; GCN-NEXT: .section	.data.rel.ro,#alloc,#write
; GCN-NEXT: .p2align	4, 0x0
; GCN-NEXT: llvm.amdgcn.lds.offset.table:
; GCN-NEXT: .long	0+4
; GCN-NEXT: .long	0
; GCN-NEXT: .zero	4
; GCN-NEXT: .zero	4
; GCN-NEXT: .zero	4
; GCN-NEXT: .long	0
; GCN-NEXT: .long	0+8
; GCN-NEXT: .long	0+2
; GCN-NEXT: .zero	4
; GCN-NEXT: .zero	4
; GCN-NEXT: .long	0
; GCN-NEXT: .long	0+8
; GCN-NEXT: .size	llvm.amdgcn.lds.offset.table, 48<|MERGE_RESOLUTION|>--- conflicted
+++ resolved
@@ -256,11 +256,7 @@
 }
 
 define amdgpu_kernel void @k23() {
-<<<<<<< HEAD
-; OPT-LABEL: @k23() !llvm.amdgcn.lds.kernel.id !7 {
-=======
 ; OPT-LABEL: @k23() #1 !llvm.amdgcn.lds.kernel.id !7 {
->>>>>>> 6241a64e
 ; OPT-NEXT:    call void @llvm.donothing() [ "ExplicitUse"(ptr addrspace(3) @llvm.amdgcn.kernel.k23.lds) ]
 ; OPT-NEXT:    call void @f2()
 ; OPT-NEXT:    call void @f3()
@@ -299,11 +295,7 @@
 
 ; Access and allocate three variables
 define amdgpu_kernel void @k123() {
-<<<<<<< HEAD
-; OPT-LABEL: @k123() !llvm.amdgcn.lds.kernel.id !13 {
-=======
 ; OPT-LABEL: @k123() #2 !llvm.amdgcn.lds.kernel.id !13 {
->>>>>>> 6241a64e
 ; OPT-NEXT:    call void @llvm.donothing() [ "ExplicitUse"(ptr addrspace(3) @llvm.amdgcn.kernel.k123.lds) ]
 ; OPT-NEXT:    call void @f1()
 ; OPT-NEXT:    [[LD:%.*]] = load i8, ptr addrspace(3) getelementptr inbounds ([[LLVM_AMDGCN_KERNEL_K123_LDS_T:%.*]], ptr addrspace(3) @llvm.amdgcn.kernel.k123.lds, i32 0, i32 1), align 2, !alias.scope !20, !noalias !21
