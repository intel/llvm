<<<<<<< HEAD
; RUN: not --crash llc -mtriple=amdgcn -mcpu=verde -o /dev/null %s 2>&1 | FileCheck %s
; RUN: not --crash llc -mtriple=amdgcn -mcpu=tonga -o /dev/null %s 2>&1 | FileCheck %s
; RUN: not --crash llc -mtriple=amdgcn -mcpu=gfx900 -o /dev/null %s 2>&1 | FileCheck %s
=======
; RUN: not --crash llc -mtriple=amdgcn -mcpu=verde -filetype=null %s 2>&1 | FileCheck %s
; RUN: not --crash llc -mtriple=amdgcn -mcpu=tonga -filetype=null %s 2>&1 | FileCheck %s
; RUN: not --crash llc -mtriple=amdgcn -mcpu=gfx900 -filetype=null %s 2>&1 | FileCheck %s
>>>>>>> 35227056

;CHECK: LLVM ERROR: unable to allocate function argument
define amdgpu_gs { i32, i32, i32, i32, i32, i32, i32, i32, i32, i32, i32, i32, i32, i32, i32, i32, i32, i32, i32, i32, i32, i32, i32, i32, i32, i32, i32, i32, i32, i32, i32, i32, i32, i32, i32, i32, i32, i32, i32, i32, i32, i32, i32, i32, i32 } @_amdgpu_gs_sgpr_i32 (i32 inreg, i32 inreg, i32 inreg, i32 inreg, i32 inreg, i32 inreg, i32 inreg, i32 inreg, i32 inreg, i32 inreg, i32 inreg, i32 inreg, i32 inreg, i32 inreg, i32 inreg, i32 inreg, i32 inreg, i32 inreg, i32 inreg, i32 inreg, i32 inreg, i32 inreg, i32 inreg, i32 inreg, i32 inreg, i32 inreg, i32 inreg, i32 inreg, i32 inreg, i32 inreg, i32 inreg, i32 inreg, i32 inreg, i32 inreg, i32 inreg, i32 inreg, i32 inreg, i32 inreg, i32 inreg, i32 inreg, i32 inreg, i32 inreg, i32 inreg, i32 inreg, i32 inreg, i32 inreg) {
.entry:
  %46 = add i32 %0, %1
  %47 =  add i32 %46, %2
  %48 =  add i32 %47, %3
  %49 =  add i32 %48, %4
  %50 =  add i32 %49, %5
  %51 =  add i32 %50, %6
  %52 =  add i32 %51, %7
  %53 =  add i32 %52, %8
  %54 =  add i32 %53, %9
  %55 =  add i32 %54, %10
  %56 =  add i32 %55, %11
  %57 =  add i32 %56, %12
  %58 =  add i32 %57, %13
  %59 =  add i32 %58, %14
  %60 =  add i32 %59, %15
  %61 =  add i32 %60, %16
  %62 =  add i32 %61, %17
  %63 =  add i32 %62, %18
  %64 =  add i32 %63, %19
  %65 =  add i32 %64, %20
  %66 =  add i32 %65, %21
  %67 =  add i32 %66, %22
  %68 =  add i32 %67, %23
  %69 =  add i32 %68, %24
  %70 =  add i32 %69, %25
  %71 =  add i32 %70, %26
  %72 =  add i32 %71, %27
  %73 =  add i32 %72, %28
  %74 =  add i32 %73, %29
  %75 =  add i32 %74, %30
  %76 =  add i32 %75, %31
  %77 =  add i32 %76, %32
  %78 =  add i32 %77, %33
  %79 =  add i32 %78, %34
  %80 =  add i32 %79, %35
  %81 =  add i32 %80, %36
  %82 =  add i32 %81, %37
  %83 =  add i32 %82, %38
  %84 =  add i32 %83, %39
  %85 =  add i32 %84, %40
  %86 =  add i32 %85, %41
  %87 =  add i32 %86, %42
  %88 =  add i32 %87, %43
  %89 =  add i32 %88, %44
  %90 =  add i32 %89, %45
  %91 = insertvalue { i32, i32, i32, i32, i32, i32, i32, i32, i32, i32, i32, i32, i32, i32, i32, i32, i32, i32, i32, i32, i32, i32, i32, i32, i32, i32, i32, i32, i32, i32, i32, i32, i32, i32, i32, i32, i32, i32, i32, i32, i32, i32, i32, i32, i32 } poison, i32 %46, 0
  %92 = insertvalue { i32, i32, i32, i32, i32, i32, i32, i32, i32, i32, i32, i32, i32, i32, i32, i32, i32, i32, i32, i32, i32, i32, i32, i32, i32, i32, i32, i32, i32, i32, i32, i32, i32, i32, i32, i32, i32, i32, i32, i32, i32, i32, i32, i32, i32 } %91, i32 %47, 1
  %93 = insertvalue { i32, i32, i32, i32, i32, i32, i32, i32, i32, i32, i32, i32, i32, i32, i32, i32, i32, i32, i32, i32, i32, i32, i32, i32, i32, i32, i32, i32, i32, i32, i32, i32, i32, i32, i32, i32, i32, i32, i32, i32, i32, i32, i32, i32, i32 } %92, i32 %48, 2
  %94 = insertvalue { i32, i32, i32, i32, i32, i32, i32, i32, i32, i32, i32, i32, i32, i32, i32, i32, i32, i32, i32, i32, i32, i32, i32, i32, i32, i32, i32, i32, i32, i32, i32, i32, i32, i32, i32, i32, i32, i32, i32, i32, i32, i32, i32, i32, i32 } %93, i32 %49, 3
  %95 = insertvalue { i32, i32, i32, i32, i32, i32, i32, i32, i32, i32, i32, i32, i32, i32, i32, i32, i32, i32, i32, i32, i32, i32, i32, i32, i32, i32, i32, i32, i32, i32, i32, i32, i32, i32, i32, i32, i32, i32, i32, i32, i32, i32, i32, i32, i32 } %94, i32 %50, 4
  %96 = insertvalue { i32, i32, i32, i32, i32, i32, i32, i32, i32, i32, i32, i32, i32, i32, i32, i32, i32, i32, i32, i32, i32, i32, i32, i32, i32, i32, i32, i32, i32, i32, i32, i32, i32, i32, i32, i32, i32, i32, i32, i32, i32, i32, i32, i32, i32 } %95, i32 %51, 5
  %97 = insertvalue { i32, i32, i32, i32, i32, i32, i32, i32, i32, i32, i32, i32, i32, i32, i32, i32, i32, i32, i32, i32, i32, i32, i32, i32, i32, i32, i32, i32, i32, i32, i32, i32, i32, i32, i32, i32, i32, i32, i32, i32, i32, i32, i32, i32, i32 } %96, i32 %52, 6
  %98 = insertvalue { i32, i32, i32, i32, i32, i32, i32, i32, i32, i32, i32, i32, i32, i32, i32, i32, i32, i32, i32, i32, i32, i32, i32, i32, i32, i32, i32, i32, i32, i32, i32, i32, i32, i32, i32, i32, i32, i32, i32, i32, i32, i32, i32, i32, i32 } %97, i32 %53, 7
  %99 = insertvalue { i32, i32, i32, i32, i32, i32, i32, i32, i32, i32, i32, i32, i32, i32, i32, i32, i32, i32, i32, i32, i32, i32, i32, i32, i32, i32, i32, i32, i32, i32, i32, i32, i32, i32, i32, i32, i32, i32, i32, i32, i32, i32, i32, i32, i32 } %98, i32 %54, 8
  %100 = insertvalue { i32, i32, i32, i32, i32, i32, i32, i32, i32, i32, i32, i32, i32, i32, i32, i32, i32, i32, i32, i32, i32, i32, i32, i32, i32, i32, i32, i32, i32, i32, i32, i32, i32, i32, i32, i32, i32, i32, i32, i32, i32, i32, i32, i32, i32 } %99, i32 %55, 9
  %101 = insertvalue { i32, i32, i32, i32, i32, i32, i32, i32, i32, i32, i32, i32, i32, i32, i32, i32, i32, i32, i32, i32, i32, i32, i32, i32, i32, i32, i32, i32, i32, i32, i32, i32, i32, i32, i32, i32, i32, i32, i32, i32, i32, i32, i32, i32, i32 } %100, i32 %56, 10
  %102 = insertvalue { i32, i32, i32, i32, i32, i32, i32, i32, i32, i32, i32, i32, i32, i32, i32, i32, i32, i32, i32, i32, i32, i32, i32, i32, i32, i32, i32, i32, i32, i32, i32, i32, i32, i32, i32, i32, i32, i32, i32, i32, i32, i32, i32, i32, i32 } %101, i32 %57, 11
  %103 = insertvalue { i32, i32, i32, i32, i32, i32, i32, i32, i32, i32, i32, i32, i32, i32, i32, i32, i32, i32, i32, i32, i32, i32, i32, i32, i32, i32, i32, i32, i32, i32, i32, i32, i32, i32, i32, i32, i32, i32, i32, i32, i32, i32, i32, i32, i32 } %102, i32 %58, 12
  %104 = insertvalue { i32, i32, i32, i32, i32, i32, i32, i32, i32, i32, i32, i32, i32, i32, i32, i32, i32, i32, i32, i32, i32, i32, i32, i32, i32, i32, i32, i32, i32, i32, i32, i32, i32, i32, i32, i32, i32, i32, i32, i32, i32, i32, i32, i32, i32 } %103, i32 %59, 13
  %105 = insertvalue { i32, i32, i32, i32, i32, i32, i32, i32, i32, i32, i32, i32, i32, i32, i32, i32, i32, i32, i32, i32, i32, i32, i32, i32, i32, i32, i32, i32, i32, i32, i32, i32, i32, i32, i32, i32, i32, i32, i32, i32, i32, i32, i32, i32, i32 } %104, i32 %60, 14
  %106 = insertvalue { i32, i32, i32, i32, i32, i32, i32, i32, i32, i32, i32, i32, i32, i32, i32, i32, i32, i32, i32, i32, i32, i32, i32, i32, i32, i32, i32, i32, i32, i32, i32, i32, i32, i32, i32, i32, i32, i32, i32, i32, i32, i32, i32, i32, i32 } %105, i32 %61, 15
  %107 = insertvalue { i32, i32, i32, i32, i32, i32, i32, i32, i32, i32, i32, i32, i32, i32, i32, i32, i32, i32, i32, i32, i32, i32, i32, i32, i32, i32, i32, i32, i32, i32, i32, i32, i32, i32, i32, i32, i32, i32, i32, i32, i32, i32, i32, i32, i32 } %106, i32 %62, 16
  %108 = insertvalue { i32, i32, i32, i32, i32, i32, i32, i32, i32, i32, i32, i32, i32, i32, i32, i32, i32, i32, i32, i32, i32, i32, i32, i32, i32, i32, i32, i32, i32, i32, i32, i32, i32, i32, i32, i32, i32, i32, i32, i32, i32, i32, i32, i32, i32 } %107, i32 %63, 17
  %109 = insertvalue { i32, i32, i32, i32, i32, i32, i32, i32, i32, i32, i32, i32, i32, i32, i32, i32, i32, i32, i32, i32, i32, i32, i32, i32, i32, i32, i32, i32, i32, i32, i32, i32, i32, i32, i32, i32, i32, i32, i32, i32, i32, i32, i32, i32, i32 } %108, i32 %64, 18
  %110 = insertvalue { i32, i32, i32, i32, i32, i32, i32, i32, i32, i32, i32, i32, i32, i32, i32, i32, i32, i32, i32, i32, i32, i32, i32, i32, i32, i32, i32, i32, i32, i32, i32, i32, i32, i32, i32, i32, i32, i32, i32, i32, i32, i32, i32, i32, i32 } %109, i32 %65, 19
  %111 = insertvalue { i32, i32, i32, i32, i32, i32, i32, i32, i32, i32, i32, i32, i32, i32, i32, i32, i32, i32, i32, i32, i32, i32, i32, i32, i32, i32, i32, i32, i32, i32, i32, i32, i32, i32, i32, i32, i32, i32, i32, i32, i32, i32, i32, i32, i32 } %110, i32 %66, 20
  %112 = insertvalue { i32, i32, i32, i32, i32, i32, i32, i32, i32, i32, i32, i32, i32, i32, i32, i32, i32, i32, i32, i32, i32, i32, i32, i32, i32, i32, i32, i32, i32, i32, i32, i32, i32, i32, i32, i32, i32, i32, i32, i32, i32, i32, i32, i32, i32 } %111, i32 %67, 21
  %113 = insertvalue { i32, i32, i32, i32, i32, i32, i32, i32, i32, i32, i32, i32, i32, i32, i32, i32, i32, i32, i32, i32, i32, i32, i32, i32, i32, i32, i32, i32, i32, i32, i32, i32, i32, i32, i32, i32, i32, i32, i32, i32, i32, i32, i32, i32, i32 } %112, i32 %68, 22
  %114 = insertvalue { i32, i32, i32, i32, i32, i32, i32, i32, i32, i32, i32, i32, i32, i32, i32, i32, i32, i32, i32, i32, i32, i32, i32, i32, i32, i32, i32, i32, i32, i32, i32, i32, i32, i32, i32, i32, i32, i32, i32, i32, i32, i32, i32, i32, i32 } %113, i32 %69, 23
  %115 = insertvalue { i32, i32, i32, i32, i32, i32, i32, i32, i32, i32, i32, i32, i32, i32, i32, i32, i32, i32, i32, i32, i32, i32, i32, i32, i32, i32, i32, i32, i32, i32, i32, i32, i32, i32, i32, i32, i32, i32, i32, i32, i32, i32, i32, i32, i32 } %114, i32 %70, 24
  %116 = insertvalue { i32, i32, i32, i32, i32, i32, i32, i32, i32, i32, i32, i32, i32, i32, i32, i32, i32, i32, i32, i32, i32, i32, i32, i32, i32, i32, i32, i32, i32, i32, i32, i32, i32, i32, i32, i32, i32, i32, i32, i32, i32, i32, i32, i32, i32 } %115, i32 %71, 25
  %117 = insertvalue { i32, i32, i32, i32, i32, i32, i32, i32, i32, i32, i32, i32, i32, i32, i32, i32, i32, i32, i32, i32, i32, i32, i32, i32, i32, i32, i32, i32, i32, i32, i32, i32, i32, i32, i32, i32, i32, i32, i32, i32, i32, i32, i32, i32, i32 } %116, i32 %72, 26
  %118 = insertvalue { i32, i32, i32, i32, i32, i32, i32, i32, i32, i32, i32, i32, i32, i32, i32, i32, i32, i32, i32, i32, i32, i32, i32, i32, i32, i32, i32, i32, i32, i32, i32, i32, i32, i32, i32, i32, i32, i32, i32, i32, i32, i32, i32, i32, i32 } %117, i32 %73, 27
  %119 = insertvalue { i32, i32, i32, i32, i32, i32, i32, i32, i32, i32, i32, i32, i32, i32, i32, i32, i32, i32, i32, i32, i32, i32, i32, i32, i32, i32, i32, i32, i32, i32, i32, i32, i32, i32, i32, i32, i32, i32, i32, i32, i32, i32, i32, i32, i32 } %118, i32 %74, 28
  %120 = insertvalue { i32, i32, i32, i32, i32, i32, i32, i32, i32, i32, i32, i32, i32, i32, i32, i32, i32, i32, i32, i32, i32, i32, i32, i32, i32, i32, i32, i32, i32, i32, i32, i32, i32, i32, i32, i32, i32, i32, i32, i32, i32, i32, i32, i32, i32 } %119, i32 %75, 29
  %121 = insertvalue { i32, i32, i32, i32, i32, i32, i32, i32, i32, i32, i32, i32, i32, i32, i32, i32, i32, i32, i32, i32, i32, i32, i32, i32, i32, i32, i32, i32, i32, i32, i32, i32, i32, i32, i32, i32, i32, i32, i32, i32, i32, i32, i32, i32, i32 } %120, i32 %76, 30
  %122 = insertvalue { i32, i32, i32, i32, i32, i32, i32, i32, i32, i32, i32, i32, i32, i32, i32, i32, i32, i32, i32, i32, i32, i32, i32, i32, i32, i32, i32, i32, i32, i32, i32, i32, i32, i32, i32, i32, i32, i32, i32, i32, i32, i32, i32, i32, i32 } %121, i32 %77, 31
  %123 = insertvalue { i32, i32, i32, i32, i32, i32, i32, i32, i32, i32, i32, i32, i32, i32, i32, i32, i32, i32, i32, i32, i32, i32, i32, i32, i32, i32, i32, i32, i32, i32, i32, i32, i32, i32, i32, i32, i32, i32, i32, i32, i32, i32, i32, i32, i32 } %122, i32 %78, 32
  %124 = insertvalue { i32, i32, i32, i32, i32, i32, i32, i32, i32, i32, i32, i32, i32, i32, i32, i32, i32, i32, i32, i32, i32, i32, i32, i32, i32, i32, i32, i32, i32, i32, i32, i32, i32, i32, i32, i32, i32, i32, i32, i32, i32, i32, i32, i32, i32 } %123, i32 %79, 33
  %125 = insertvalue { i32, i32, i32, i32, i32, i32, i32, i32, i32, i32, i32, i32, i32, i32, i32, i32, i32, i32, i32, i32, i32, i32, i32, i32, i32, i32, i32, i32, i32, i32, i32, i32, i32, i32, i32, i32, i32, i32, i32, i32, i32, i32, i32, i32, i32 } %124, i32 %80, 34
  %126 = insertvalue { i32, i32, i32, i32, i32, i32, i32, i32, i32, i32, i32, i32, i32, i32, i32, i32, i32, i32, i32, i32, i32, i32, i32, i32, i32, i32, i32, i32, i32, i32, i32, i32, i32, i32, i32, i32, i32, i32, i32, i32, i32, i32, i32, i32, i32 } %125, i32 %81, 35
  %127 = insertvalue { i32, i32, i32, i32, i32, i32, i32, i32, i32, i32, i32, i32, i32, i32, i32, i32, i32, i32, i32, i32, i32, i32, i32, i32, i32, i32, i32, i32, i32, i32, i32, i32, i32, i32, i32, i32, i32, i32, i32, i32, i32, i32, i32, i32, i32 } %126, i32 %82, 36
  %128 = insertvalue { i32, i32, i32, i32, i32, i32, i32, i32, i32, i32, i32, i32, i32, i32, i32, i32, i32, i32, i32, i32, i32, i32, i32, i32, i32, i32, i32, i32, i32, i32, i32, i32, i32, i32, i32, i32, i32, i32, i32, i32, i32, i32, i32, i32, i32 } %127, i32 %83, 37
  %129 = insertvalue { i32, i32, i32, i32, i32, i32, i32, i32, i32, i32, i32, i32, i32, i32, i32, i32, i32, i32, i32, i32, i32, i32, i32, i32, i32, i32, i32, i32, i32, i32, i32, i32, i32, i32, i32, i32, i32, i32, i32, i32, i32, i32, i32, i32, i32 } %128, i32 %84, 38
  %130 = insertvalue { i32, i32, i32, i32, i32, i32, i32, i32, i32, i32, i32, i32, i32, i32, i32, i32, i32, i32, i32, i32, i32, i32, i32, i32, i32, i32, i32, i32, i32, i32, i32, i32, i32, i32, i32, i32, i32, i32, i32, i32, i32, i32, i32, i32, i32 } %129, i32 %85, 39
  %131 = insertvalue { i32, i32, i32, i32, i32, i32, i32, i32, i32, i32, i32, i32, i32, i32, i32, i32, i32, i32, i32, i32, i32, i32, i32, i32, i32, i32, i32, i32, i32, i32, i32, i32, i32, i32, i32, i32, i32, i32, i32, i32, i32, i32, i32, i32, i32 } %130, i32 %86, 40
  %132 = insertvalue { i32, i32, i32, i32, i32, i32, i32, i32, i32, i32, i32, i32, i32, i32, i32, i32, i32, i32, i32, i32, i32, i32, i32, i32, i32, i32, i32, i32, i32, i32, i32, i32, i32, i32, i32, i32, i32, i32, i32, i32, i32, i32, i32, i32, i32 } %131, i32 %87, 41
  %133 = insertvalue { i32, i32, i32, i32, i32, i32, i32, i32, i32, i32, i32, i32, i32, i32, i32, i32, i32, i32, i32, i32, i32, i32, i32, i32, i32, i32, i32, i32, i32, i32, i32, i32, i32, i32, i32, i32, i32, i32, i32, i32, i32, i32, i32, i32, i32 } %132, i32 %88, 42
  %134 = insertvalue { i32, i32, i32, i32, i32, i32, i32, i32, i32, i32, i32, i32, i32, i32, i32, i32, i32, i32, i32, i32, i32, i32, i32, i32, i32, i32, i32, i32, i32, i32, i32, i32, i32, i32, i32, i32, i32, i32, i32, i32, i32, i32, i32, i32, i32 } %133, i32 %89, 43
  %135 = insertvalue { i32, i32, i32, i32, i32, i32, i32, i32, i32, i32, i32, i32, i32, i32, i32, i32, i32, i32, i32, i32, i32, i32, i32, i32, i32, i32, i32, i32, i32, i32, i32, i32, i32, i32, i32, i32, i32, i32, i32, i32, i32, i32, i32, i32, i32 } %134, i32 %90, 44
  ret { i32, i32, i32, i32, i32, i32, i32, i32, i32, i32, i32, i32, i32, i32, i32, i32, i32, i32, i32, i32, i32, i32, i32, i32, i32, i32, i32, i32, i32, i32, i32, i32, i32, i32, i32, i32, i32, i32, i32, i32, i32, i32, i32, i32, i32 } %135
}

declare void @llvm.amdgcn.raw.ptr.buffer.store.v2i32(<2 x i32>, ptr addrspace(8), i32, i32, i32)<|MERGE_RESOLUTION|>--- conflicted
+++ resolved
@@ -1,12 +1,6 @@
-<<<<<<< HEAD
-; RUN: not --crash llc -mtriple=amdgcn -mcpu=verde -o /dev/null %s 2>&1 | FileCheck %s
-; RUN: not --crash llc -mtriple=amdgcn -mcpu=tonga -o /dev/null %s 2>&1 | FileCheck %s
-; RUN: not --crash llc -mtriple=amdgcn -mcpu=gfx900 -o /dev/null %s 2>&1 | FileCheck %s
-=======
 ; RUN: not --crash llc -mtriple=amdgcn -mcpu=verde -filetype=null %s 2>&1 | FileCheck %s
 ; RUN: not --crash llc -mtriple=amdgcn -mcpu=tonga -filetype=null %s 2>&1 | FileCheck %s
 ; RUN: not --crash llc -mtriple=amdgcn -mcpu=gfx900 -filetype=null %s 2>&1 | FileCheck %s
->>>>>>> 35227056
 
 ;CHECK: LLVM ERROR: unable to allocate function argument
 define amdgpu_gs { i32, i32, i32, i32, i32, i32, i32, i32, i32, i32, i32, i32, i32, i32, i32, i32, i32, i32, i32, i32, i32, i32, i32, i32, i32, i32, i32, i32, i32, i32, i32, i32, i32, i32, i32, i32, i32, i32, i32, i32, i32, i32, i32, i32, i32 } @_amdgpu_gs_sgpr_i32 (i32 inreg, i32 inreg, i32 inreg, i32 inreg, i32 inreg, i32 inreg, i32 inreg, i32 inreg, i32 inreg, i32 inreg, i32 inreg, i32 inreg, i32 inreg, i32 inreg, i32 inreg, i32 inreg, i32 inreg, i32 inreg, i32 inreg, i32 inreg, i32 inreg, i32 inreg, i32 inreg, i32 inreg, i32 inreg, i32 inreg, i32 inreg, i32 inreg, i32 inreg, i32 inreg, i32 inreg, i32 inreg, i32 inreg, i32 inreg, i32 inreg, i32 inreg, i32 inreg, i32 inreg, i32 inreg, i32 inreg, i32 inreg, i32 inreg, i32 inreg, i32 inreg, i32 inreg, i32 inreg) {
