; UNSUPPORTED: expensive_checks
; RUN: llc -O0 -mtriple=amdgcn--amdhsa -disable-verify -debug-pass=Structure < %s 2>&1 \
; RUN:   | FileCheck -match-full-lines -strict-whitespace -check-prefix=GCN-O0 %s
; RUN: llc -O1 -mtriple=amdgcn--amdhsa -disable-verify -debug-pass=Structure < %s 2>&1 \
; RUN:   | FileCheck -match-full-lines -strict-whitespace -check-prefix=GCN-O1 %s
; RUN: llc -O1 -mtriple=amdgcn--amdhsa -disable-verify -amdgpu-scalar-ir-passes -amdgpu-sdwa-peephole \
; RUN:   -amdgpu-load-store-vectorizer -amdgpu-enable-pre-ra-optimizations -amdgpu-loop-prefetch -debug-pass=Structure < %s 2>&1 \
; RUN:   | FileCheck -match-full-lines -strict-whitespace -check-prefix=GCN-O1-OPTS %s
; RUN: llc -O2 -mtriple=amdgcn--amdhsa -disable-verify -debug-pass=Structure < %s 2>&1 \
; RUN:   | FileCheck -match-full-lines -strict-whitespace -check-prefix=GCN-O2 %s
; RUN: llc -O3 -mtriple=amdgcn--amdhsa -disable-verify -debug-pass=Structure < %s 2>&1 \
; RUN:   | FileCheck -match-full-lines -strict-whitespace -check-prefix=GCN-O3 %s

; REQUIRES: asserts

; GCN-O0:Target Library Information
; GCN-O0-NEXT:Target Pass Configuration
; GCN-O0-NEXT:Machine Module Information
; GCN-O0-NEXT:Target Transform Information
; GCN-O0-NEXT:Assumption Cache Tracker
; GCN-O0-NEXT:Profile summary info
; GCN-O0-NEXT:Argument Register Usage Information Storage
; GCN-O0-NEXT:Create Garbage Collector Module Metadata
; GCN-O0-NEXT:Register Usage Information Storage
; GCN-O0-NEXT:Machine Branch Probability Analysis
; GCN-O0-NEXT:  ModulePass Manager
; GCN-O0-NEXT:    Pre-ISel Intrinsic Lowering
; GCN-O0-NEXT:    FunctionPass Manager
; GCN-O0-NEXT:      Expand large div/rem
; GCN-O0-NEXT:      Expand large fp convert
; GCN-O0-NEXT:    AMDGPU Remove Incompatible Functions
; GCN-O0-NEXT:    AMDGPU Printf lowering
; GCN-O0-NEXT:    Lower ctors and dtors for AMDGPU
; GCN-O0-NEXT:    Expand variadic functions
; GCN-O0-NEXT:    AMDGPU Inline All Functions
; GCN-O0-NEXT:    Inliner for always_inline functions
; GCN-O0-NEXT:      FunctionPass Manager
; GCN-O0-NEXT:        Dominator Tree Construction
; GCN-O0-NEXT:        Basic Alias Analysis (stateless AA impl)
; GCN-O0-NEXT:        Function Alias Analysis Results
; GCN-O0-NEXT:    Lower OpenCL enqueued blocks
; GCN-O0-NEXT:    AMDGPU Software lowering of LDS
; GCN-O0-NEXT:    Lower uses of LDS variables from non-kernel functions
; GCN-O0-NEXT:    FunctionPass Manager
; GCN-O0-NEXT:      Expand Atomic instructions
; GCN-O0-NEXT:      Remove unreachable blocks from the CFG
; GCN-O0-NEXT:      Instrument function entry/exit with calls to e.g. mcount() (post inlining)
; GCN-O0-NEXT:      Scalarize Masked Memory Intrinsics
; GCN-O0-NEXT:      Expand reduction intrinsics
; GCN-O0-NEXT:    SYCL Local Accessor to Shared Memory
; GCN-O0-NEXT:    SYCL Add Implicit Global Offset
; GCN-O0-NEXT:    FunctionPass Manager
; GCN-O0-NEXT:      FPBuiltin Function Selection
; GCN-O0-NEXT:    CallGraph Construction
; GCN-O0-NEXT:    Call Graph SCC Pass Manager
; GCN-O0-NEXT:      AMDGPU Annotate Kernel Features
; GCN-O0-NEXT:      FunctionPass Manager
; GCN-O0-NEXT:        AMDGPU Lower Kernel Arguments
; GCN-O0-NEXT:    Lower buffer fat pointer operations to buffer resources
; GCN-O0-NEXT:    CallGraph Construction
; GCN-O0-NEXT:    Call Graph SCC Pass Manager
; GCN-O0-NEXT:      DummyCGSCCPass
; GCN-O0-NEXT:      FunctionPass Manager
; GCN-O0-NEXT:        Lazy Value Information Analysis
; GCN-O0-NEXT:        Lower SwitchInst's to branches
; GCN-O0-NEXT:        Lower invoke and unwind, for unwindless code generators
; GCN-O0-NEXT:        Remove unreachable blocks from the CFG
; GCN-O0-NEXT:        Post-Dominator Tree Construction
; GCN-O0-NEXT:        Dominator Tree Construction
; GCN-O0-NEXT:        Cycle Info Analysis
; GCN-O0-NEXT:        Uniformity Analysis
; GCN-O0-NEXT:        Unify divergent function exit nodes
; GCN-O0-NEXT:        Dominator Tree Construction
; GCN-O0-NEXT:        Cycle Info Analysis
; GCN-O0-NEXT:        Convert irreducible control-flow into natural loops
; GCN-O0-NEXT:        Natural Loop Information
; GCN-O0-NEXT:        Fixup each natural loop to have a single exit block
; GCN-O0-NEXT:        Post-Dominator Tree Construction
; GCN-O0-NEXT:        Dominance Frontier Construction
; GCN-O0-NEXT:        Detect single entry single exit regions
; GCN-O0-NEXT:        Region Pass Manager
; GCN-O0-NEXT:          Structurize control flow
; GCN-O0-NEXT:        Cycle Info Analysis
; GCN-O0-NEXT:        Uniformity Analysis
; GCN-O0-NEXT:        Basic Alias Analysis (stateless AA impl)
; GCN-O0-NEXT:        Function Alias Analysis Results
; GCN-O0-NEXT:        Memory SSA
; GCN-O0-NEXT:        AMDGPU Annotate Uniform Values
; GCN-O0-NEXT:        Natural Loop Information
; GCN-O0-NEXT:        SI annotate control flow
; GCN-O0-NEXT:        Cycle Info Analysis
; GCN-O0-NEXT:        Uniformity Analysis
; GCN-O0-NEXT:        AMDGPU Rewrite Undef for PHI
; GCN-O0-NEXT:        LCSSA Verifier
; GCN-O0-NEXT:        Loop-Closed SSA Form Pass
; GCN-O0-NEXT:      DummyCGSCCPass
; GCN-O0-NEXT:      FunctionPass Manager
; GCN-O0-NEXT:        Prepare callbr
; GCN-O0-NEXT:        Safe Stack instrumentation pass
; GCN-O0-NEXT:        Insert stack protectors
; GCN-O0-NEXT:        Dominator Tree Construction
; GCN-O0-NEXT:        Cycle Info Analysis
; GCN-O0-NEXT:        Uniformity Analysis
; GCN-O0-NEXT:        Assignment Tracking Analysis
; GCN-O0-NEXT:        AMDGPU DAG->DAG Pattern Instruction Selection
; GCN-O0-NEXT:        MachineDominator Tree Construction
; GCN-O0-NEXT:        SI Fix SGPR copies
; GCN-O0-NEXT:        MachinePostDominator Tree Construction
; GCN-O0-NEXT:        SI Lower i1 Copies
; GCN-O0-NEXT:        Finalize ISel and expand pseudo-instructions
; GCN-O0-NEXT:        Local Stack Slot Allocation
; GCN-O0-NEXT:        Register Usage Information Propagation
; GCN-O0-NEXT:        Eliminate PHI nodes for register allocation
; GCN-O0-NEXT:        SI Lower control flow pseudo instructions
; GCN-O0-NEXT:        Two-Address instruction pass
; GCN-O0-NEXT:        MachineDominator Tree Construction
; GCN-O0-NEXT:        Slot index numbering
; GCN-O0-NEXT:        Live Interval Analysis
; GCN-O0-NEXT:        SI Whole Quad Mode
; GCN-O0-NEXT:        AMDGPU Pre-RA Long Branch Reg
; GCN-O0-NEXT:        Fast Register Allocator
; GCN-O0-NEXT:        SI lower SGPR spill instructions
; GCN-O0-NEXT:        Slot index numbering
; GCN-O0-NEXT:        Live Interval Analysis
; GCN-O0-NEXT:        Virtual Register Map
; GCN-O0-NEXT:        Live Register Matrix
; GCN-O0-NEXT:        SI Pre-allocate WWM Registers
; GCN-O0-NEXT:        Fast Register Allocator
; GCN-O0-NEXT:        SI Lower WWM Copies
; GCN-O0-NEXT:        AMDGPU Reserve WWM Registers
; GCN-O0-NEXT:        Fast Register Allocator
; GCN-O0-NEXT:        SI Fix VGPR copies
; GCN-O0-NEXT:        Remove Redundant DEBUG_VALUE analysis
; GCN-O0-NEXT:        Fixup Statepoint Caller Saved
; GCN-O0-NEXT:        Lazy Machine Block Frequency Analysis
; GCN-O0-NEXT:        Machine Optimization Remark Emitter
; GCN-O0-NEXT:        Prologue/Epilogue Insertion & Frame Finalization
; GCN-O0-NEXT:        Post-RA pseudo instruction expansion pass
; GCN-O0-NEXT:        SI post-RA bundler
; GCN-O0-NEXT:        Insert fentry calls
; GCN-O0-NEXT:        Insert XRay ops
; GCN-O0-NEXT:        SI Memory Legalizer
; GCN-O0-NEXT:        MachineDominator Tree Construction
; GCN-O0-NEXT:        Machine Natural Loop Construction
; GCN-O0-NEXT:        MachinePostDominator Tree Construction
; GCN-O0-NEXT:        SI insert wait instructions
; GCN-O0-NEXT:        Insert required mode register values
; GCN-O0-NEXT:        SI Final Branch Preparation
; GCN-O0-NEXT:        Post RA hazard recognizer
; GCN-O0-NEXT:        Branch relaxation pass
; GCN-O0-NEXT:        Register Usage Information Collector Pass
; GCN-O0-NEXT:        Remove Loads Into Fake Uses
; GCN-O0-NEXT:        Live DEBUG_VALUE analysis
; GCN-O0-NEXT:        Machine Sanitizer Binary Metadata
; GCN-O0-NEXT:        Lazy Machine Block Frequency Analysis
; GCN-O0-NEXT:        Machine Optimization Remark Emitter
; GCN-O0-NEXT:        Stack Frame Layout Analysis
; GCN-O0-NEXT:        Function register usage analysis
; GCN-O0-NEXT:        AMDGPU Assembly Printer
; GCN-O0-NEXT:        Free MachineFunction

; GCN-O1:Target Library Information
; GCN-O1-NEXT:Target Pass Configuration
; GCN-O1-NEXT:Machine Module Information
; GCN-O1-NEXT:Target Transform Information
; GCN-O1-NEXT:Assumption Cache Tracker
; GCN-O1-NEXT:Profile summary info
; GCN-O1-NEXT:AMDGPU Address space based Alias Analysis
; GCN-O1-NEXT:External Alias Analysis
; GCN-O1-NEXT:Type-Based Alias Analysis
; GCN-O1-NEXT:Scoped NoAlias Alias Analysis
; GCN-O1-NEXT:Argument Register Usage Information Storage
; GCN-O1-NEXT:Create Garbage Collector Module Metadata
; GCN-O1-NEXT:Machine Branch Probability Analysis
; GCN-O1-NEXT:Register Usage Information Storage
; GCN-O1-NEXT:Default Regalloc Eviction Advisor
; GCN-O1-NEXT:Default Regalloc Priority Advisor
; GCN-O1-NEXT:  ModulePass Manager
; GCN-O1-NEXT:    Pre-ISel Intrinsic Lowering
; GCN-O1-NEXT:    FunctionPass Manager
; GCN-O1-NEXT:      Expand large div/rem
; GCN-O1-NEXT:      Expand large fp convert
; GCN-O1-NEXT:    AMDGPU Remove Incompatible Functions
; GCN-O1-NEXT:    AMDGPU Printf lowering
; GCN-O1-NEXT:    Lower ctors and dtors for AMDGPU
; GCN-O1-NEXT:    Expand variadic functions
; GCN-O1-NEXT:    AMDGPU Inline All Functions
; GCN-O1-NEXT:    Inliner for always_inline functions
; GCN-O1-NEXT:      FunctionPass Manager
; GCN-O1-NEXT:        Dominator Tree Construction
; GCN-O1-NEXT:        Basic Alias Analysis (stateless AA impl)
; GCN-O1-NEXT:        Function Alias Analysis Results
; GCN-O1-NEXT:    Lower OpenCL enqueued blocks
; GCN-O1-NEXT:    AMDGPU Software lowering of LDS
; GCN-O1-NEXT:    Lower uses of LDS variables from non-kernel functions
; GCN-O1-NEXT:    FunctionPass Manager
; GCN-O1-NEXT:      Infer address spaces
; GCN-O1-NEXT:      Dominator Tree Construction
; GCN-O1-NEXT:      Cycle Info Analysis
; GCN-O1-NEXT:      Uniformity Analysis
; GCN-O1-NEXT:      AMDGPU atomic optimizations
; GCN-O1-NEXT:      Expand Atomic instructions
; GCN-O1-NEXT:      Dominator Tree Construction
; GCN-O1-NEXT:      Natural Loop Information
; GCN-O1-NEXT:      AMDGPU Promote Alloca
; GCN-O1-NEXT:      Cycle Info Analysis
; GCN-O1-NEXT:      Uniformity Analysis
; GCN-O1-NEXT:      AMDGPU IR optimizations
; GCN-O1-NEXT:      Basic Alias Analysis (stateless AA impl)
; GCN-O1-NEXT:      Canonicalize natural loops
; GCN-O1-NEXT:      Scalar Evolution Analysis
; GCN-O1-NEXT:      Loop Pass Manager
; GCN-O1-NEXT:        Canonicalize Freeze Instructions in Loops
; GCN-O1-NEXT:        Induction Variable Users
; GCN-O1-NEXT:        Loop Strength Reduction
; GCN-O1-NEXT:      Basic Alias Analysis (stateless AA impl)
; GCN-O1-NEXT:      Function Alias Analysis Results
; GCN-O1-NEXT:      Merge contiguous icmps into a memcmp
; GCN-O1-NEXT:      Natural Loop Information
; GCN-O1-NEXT:      Lazy Branch Probability Analysis
; GCN-O1-NEXT:      Lazy Block Frequency Analysis
; GCN-O1-NEXT:      Expand memcmp() to load/stores
; GCN-O1-NEXT:      Remove unreachable blocks from the CFG
; GCN-O1-NEXT:      Natural Loop Information
; GCN-O1-NEXT:      Post-Dominator Tree Construction
; GCN-O1-NEXT:      Branch Probability Analysis
; GCN-O1-NEXT:      Block Frequency Analysis
; GCN-O1-NEXT:      Constant Hoisting
; GCN-O1-NEXT:      Replace intrinsics with calls to vector library
; GCN-O1-NEXT:      Partially inline calls to library functions
; GCN-O1-NEXT:      Instrument function entry/exit with calls to e.g. mcount() (post inlining)
; GCN-O1-NEXT:      Scalarize Masked Memory Intrinsics
; GCN-O1-NEXT:      Expand reduction intrinsics
<<<<<<< HEAD
; GCN-O1-NEXT:      Natural Loop Information
; GCN-O1-NEXT:      TLS Variable Hoist
; GCN-O1-NEXT:    SYCL Local Accessor to Shared Memory
; GCN-O1-NEXT:    SYCL Add Implicit Global Offset
; GCN-O1-NEXT:    FunctionPass Manager
; GCN-O1-NEXT:      FPBuiltin Function Selection
=======
>>>>>>> d2aff182
; GCN-O1-NEXT:    CallGraph Construction
; GCN-O1-NEXT:    Call Graph SCC Pass Manager
; GCN-O1-NEXT:      AMDGPU Annotate Kernel Features
; GCN-O1-NEXT:      FunctionPass Manager
; GCN-O1-NEXT:        AMDGPU Lower Kernel Arguments
; GCN-O1-NEXT:    Lower buffer fat pointer operations to buffer resources
; GCN-O1-NEXT:    CallGraph Construction
; GCN-O1-NEXT:    Call Graph SCC Pass Manager
; GCN-O1-NEXT:      DummyCGSCCPass
; GCN-O1-NEXT:      FunctionPass Manager
; GCN-O1-NEXT:        Dominator Tree Construction
; GCN-O1-NEXT:        Natural Loop Information
; GCN-O1-NEXT:        CodeGen Prepare
; GCN-O1-NEXT:        Lazy Value Information Analysis
; GCN-O1-NEXT:        Lower SwitchInst's to branches
; GCN-O1-NEXT:        Lower invoke and unwind, for unwindless code generators
; GCN-O1-NEXT:        Remove unreachable blocks from the CFG
; GCN-O1-NEXT:        Dominator Tree Construction
; GCN-O1-NEXT:        Basic Alias Analysis (stateless AA impl)
; GCN-O1-NEXT:        Function Alias Analysis Results
; GCN-O1-NEXT:        Flatten the CFG
; GCN-O1-NEXT:        Dominator Tree Construction
; GCN-O1-NEXT:        Basic Alias Analysis (stateless AA impl)
; GCN-O1-NEXT:        Function Alias Analysis Results
; GCN-O1-NEXT:        Natural Loop Information
; GCN-O1-NEXT:        Code sinking
; GCN-O1-NEXT:        Cycle Info Analysis
; GCN-O1-NEXT:        Uniformity Analysis
; GCN-O1-NEXT:        AMDGPU IR late optimizations
; GCN-O1-NEXT:        Post-Dominator Tree Construction
; GCN-O1-NEXT:        Unify divergent function exit nodes
; GCN-O1-NEXT:        Dominator Tree Construction
; GCN-O1-NEXT:        Cycle Info Analysis
; GCN-O1-NEXT:        Convert irreducible control-flow into natural loops
; GCN-O1-NEXT:        Natural Loop Information
; GCN-O1-NEXT:        Fixup each natural loop to have a single exit block
; GCN-O1-NEXT:        Post-Dominator Tree Construction
; GCN-O1-NEXT:        Dominance Frontier Construction
; GCN-O1-NEXT:        Detect single entry single exit regions
; GCN-O1-NEXT:        Region Pass Manager
; GCN-O1-NEXT:          Structurize control flow
; GCN-O1-NEXT:        Cycle Info Analysis
; GCN-O1-NEXT:        Uniformity Analysis
; GCN-O1-NEXT:        Basic Alias Analysis (stateless AA impl)
; GCN-O1-NEXT:        Function Alias Analysis Results
; GCN-O1-NEXT:        Memory SSA
; GCN-O1-NEXT:        AMDGPU Annotate Uniform Values
; GCN-O1-NEXT:        Natural Loop Information
; GCN-O1-NEXT:        SI annotate control flow
; GCN-O1-NEXT:        Cycle Info Analysis
; GCN-O1-NEXT:        Uniformity Analysis
; GCN-O1-NEXT:        AMDGPU Rewrite Undef for PHI
; GCN-O1-NEXT:        LCSSA Verifier
; GCN-O1-NEXT:        Loop-Closed SSA Form Pass
; GCN-O1-NEXT:      DummyCGSCCPass
; GCN-O1-NEXT:      FunctionPass Manager
; GCN-O1-NEXT:        Dominator Tree Construction
; GCN-O1-NEXT:        Basic Alias Analysis (stateless AA impl)
; GCN-O1-NEXT:        Function Alias Analysis Results
; GCN-O1-NEXT:        ObjC ARC contraction
; GCN-O1-NEXT:        Prepare callbr
; GCN-O1-NEXT:        Safe Stack instrumentation pass
; GCN-O1-NEXT:        Insert stack protectors
; GCN-O1-NEXT:        Cycle Info Analysis
; GCN-O1-NEXT:        Uniformity Analysis
; GCN-O1-NEXT:        Basic Alias Analysis (stateless AA impl)
; GCN-O1-NEXT:        Function Alias Analysis Results
; GCN-O1-NEXT:        Natural Loop Information
; GCN-O1-NEXT:        Post-Dominator Tree Construction
; GCN-O1-NEXT:        Branch Probability Analysis
; GCN-O1-NEXT:        Assignment Tracking Analysis
; GCN-O1-NEXT:        Lazy Branch Probability Analysis
; GCN-O1-NEXT:        Lazy Block Frequency Analysis
; GCN-O1-NEXT:        AMDGPU DAG->DAG Pattern Instruction Selection
; GCN-O1-NEXT:        MachineDominator Tree Construction
; GCN-O1-NEXT:        SI Fix SGPR copies
; GCN-O1-NEXT:        MachinePostDominator Tree Construction
; GCN-O1-NEXT:        SI Lower i1 Copies
; GCN-O1-NEXT:        Finalize ISel and expand pseudo-instructions
; GCN-O1-NEXT:        Lazy Machine Block Frequency Analysis
; GCN-O1-NEXT:        Early Tail Duplication
; GCN-O1-NEXT:        Optimize machine instruction PHIs
; GCN-O1-NEXT:        Slot index numbering
; GCN-O1-NEXT:        Merge disjoint stack slots
; GCN-O1-NEXT:        Local Stack Slot Allocation
; GCN-O1-NEXT:        Remove dead machine instructions
; GCN-O1-NEXT:        MachineDominator Tree Construction
; GCN-O1-NEXT:        Machine Natural Loop Construction
; GCN-O1-NEXT:        Machine Block Frequency Analysis
; GCN-O1-NEXT:        Early Machine Loop Invariant Code Motion
; GCN-O1-NEXT:        MachineDominator Tree Construction
; GCN-O1-NEXT:        Machine Block Frequency Analysis
; GCN-O1-NEXT:        Machine Common Subexpression Elimination
; GCN-O1-NEXT:        MachinePostDominator Tree Construction
; GCN-O1-NEXT:        Machine Cycle Info Analysis
; GCN-O1-NEXT:        Machine code sinking
; GCN-O1-NEXT:        Peephole Optimizations
; GCN-O1-NEXT:        Remove dead machine instructions
; GCN-O1-NEXT:        SI Fold Operands
; GCN-O1-NEXT:        GCN DPP Combine
; GCN-O1-NEXT:        SI Load Store Optimizer
; GCN-O1-NEXT:        Remove dead machine instructions
; GCN-O1-NEXT:        SI Shrink Instructions
; GCN-O1-NEXT:        Register Usage Information Propagation
; GCN-O1-NEXT:        Detect Dead Lanes
; GCN-O1-NEXT:        Remove dead machine instructions
; GCN-O1-NEXT:        Init Undef Pass
; GCN-O1-NEXT:        Process Implicit Definitions
; GCN-O1-NEXT:        Remove unreachable machine basic blocks
; GCN-O1-NEXT:        Live Variable Analysis
; GCN-O1-NEXT:        MachineDominator Tree Construction
; GCN-O1-NEXT:        SI Optimize VGPR LiveRange
; GCN-O1-NEXT:        Eliminate PHI nodes for register allocation
; GCN-O1-NEXT:        SI Lower control flow pseudo instructions
; GCN-O1-NEXT:        Two-Address instruction pass
; GCN-O1-NEXT:        Slot index numbering
; GCN-O1-NEXT:        Live Interval Analysis
; GCN-O1-NEXT:        Machine Natural Loop Construction
; GCN-O1-NEXT:        Register Coalescer
; GCN-O1-NEXT:        Rename Disconnected Subregister Components
; GCN-O1-NEXT:        Rewrite Partial Register Uses
; GCN-O1-NEXT:        Machine Instruction Scheduler
; GCN-O1-NEXT:        SI Whole Quad Mode
; GCN-O1-NEXT:        SI optimize exec mask operations pre-RA
; GCN-O1-NEXT:        AMDGPU Pre-RA Long Branch Reg
; GCN-O1-NEXT:        Machine Natural Loop Construction
; GCN-O1-NEXT:        Machine Block Frequency Analysis
; GCN-O1-NEXT:        Debug Variable Analysis
; GCN-O1-NEXT:        Live Stack Slot Analysis
; GCN-O1-NEXT:        Virtual Register Map
; GCN-O1-NEXT:        Live Register Matrix
; GCN-O1-NEXT:        Bundle Machine CFG Edges
; GCN-O1-NEXT:        Spill Code Placement Analysis
; GCN-O1-NEXT:        Lazy Machine Block Frequency Analysis
; GCN-O1-NEXT:        Machine Optimization Remark Emitter
; GCN-O1-NEXT:        Greedy Register Allocator
; GCN-O1-NEXT:        Virtual Register Rewriter
; GCN-O1-NEXT:        Stack Slot Coloring
; GCN-O1-NEXT:        SI lower SGPR spill instructions
; GCN-O1-NEXT:        Virtual Register Map
; GCN-O1-NEXT:        Live Register Matrix
; GCN-O1-NEXT:        SI Pre-allocate WWM Registers
; GCN-O1-NEXT:        Live Stack Slot Analysis
; GCN-O1-NEXT:        Greedy Register Allocator
; GCN-O1-NEXT:        SI Lower WWM Copies
; GCN-O1-NEXT:        Virtual Register Rewriter
; GCN-O1-NEXT:        AMDGPU Reserve WWM Registers
; GCN-O1-NEXT:        Virtual Register Map
; GCN-O1-NEXT:        Live Register Matrix
; GCN-O1-NEXT:        Greedy Register Allocator
; GCN-O1-NEXT:        GCN NSA Reassign
; GCN-O1-NEXT:        Virtual Register Rewriter
; GCN-O1-NEXT:        AMDGPU Mark Last Scratch Load
; GCN-O1-NEXT:        Stack Slot Coloring
; GCN-O1-NEXT:        Machine Copy Propagation Pass
; GCN-O1-NEXT:        Machine Loop Invariant Code Motion
; GCN-O1-NEXT:        SI Fix VGPR copies
; GCN-O1-NEXT:        SI optimize exec mask operations
; GCN-O1-NEXT:        Remove Redundant DEBUG_VALUE analysis
; GCN-O1-NEXT:        Fixup Statepoint Caller Saved
; GCN-O1-NEXT:        PostRA Machine Sink
; GCN-O1-NEXT:        Machine Block Frequency Analysis
; GCN-O1-NEXT:        MachineDominator Tree Construction
; GCN-O1-NEXT:        MachinePostDominator Tree Construction
; GCN-O1-NEXT:        Lazy Machine Block Frequency Analysis
; GCN-O1-NEXT:        Machine Optimization Remark Emitter
; GCN-O1-NEXT:        Shrink Wrapping analysis
; GCN-O1-NEXT:        Prologue/Epilogue Insertion & Frame Finalization
; GCN-O1-NEXT:        Machine Late Instructions Cleanup Pass
; GCN-O1-NEXT:        Control Flow Optimizer
; GCN-O1-NEXT:        Lazy Machine Block Frequency Analysis
; GCN-O1-NEXT:        Tail Duplication
; GCN-O1-NEXT:        Machine Copy Propagation Pass
; GCN-O1-NEXT:        Post-RA pseudo instruction expansion pass
; GCN-O1-NEXT:        SI Shrink Instructions
; GCN-O1-NEXT:        SI post-RA bundler
; GCN-O1-NEXT:        MachineDominator Tree Construction
; GCN-O1-NEXT:        Machine Natural Loop Construction
; GCN-O1-NEXT:        PostRA Machine Instruction Scheduler
; GCN-O1-NEXT:        Machine Block Frequency Analysis
; GCN-O1-NEXT:        MachinePostDominator Tree Construction
; GCN-O1-NEXT:        Branch Probability Basic Block Placement
; GCN-O1-NEXT:        Insert fentry calls
; GCN-O1-NEXT:        Insert XRay ops
; GCN-O1-NEXT:        GCN Create VOPD Instructions
; GCN-O1-NEXT:        SI Memory Legalizer
; GCN-O1-NEXT:        MachineDominator Tree Construction
; GCN-O1-NEXT:        Machine Natural Loop Construction
; GCN-O1-NEXT:        MachinePostDominator Tree Construction
; GCN-O1-NEXT:        SI insert wait instructions
; GCN-O1-NEXT:        Insert required mode register values
; GCN-O1-NEXT:        SI Insert Hard Clauses
; GCN-O1-NEXT:        SI Final Branch Preparation
; GCN-O1-NEXT:        SI peephole optimizations
; GCN-O1-NEXT:        Post RA hazard recognizer
; GCN-O1-NEXT:        AMDGPU Insert Delay ALU
; GCN-O1-NEXT:        Branch relaxation pass
; GCN-O1-NEXT:        Register Usage Information Collector Pass
; GCN-O1-NEXT:        Remove Loads Into Fake Uses
; GCN-O1-NEXT:        Live DEBUG_VALUE analysis
; GCN-O1-NEXT:        Machine Sanitizer Binary Metadata
; GCN-O1-NEXT:        Lazy Machine Block Frequency Analysis
; GCN-O1-NEXT:        Machine Optimization Remark Emitter
; GCN-O1-NEXT:        Stack Frame Layout Analysis
; GCN-O1-NEXT:        Function register usage analysis
; GCN-O1-NEXT:        AMDGPU Assembly Printer
; GCN-O1-NEXT:        Free MachineFunction

; GCN-O1-OPTS:Target Library Information
; GCN-O1-OPTS-NEXT:Target Pass Configuration
; GCN-O1-OPTS-NEXT:Machine Module Information
; GCN-O1-OPTS-NEXT:Target Transform Information
; GCN-O1-OPTS-NEXT:Assumption Cache Tracker
; GCN-O1-OPTS-NEXT:Profile summary info
; GCN-O1-OPTS-NEXT:AMDGPU Address space based Alias Analysis
; GCN-O1-OPTS-NEXT:External Alias Analysis
; GCN-O1-OPTS-NEXT:Type-Based Alias Analysis
; GCN-O1-OPTS-NEXT:Scoped NoAlias Alias Analysis
; GCN-O1-OPTS-NEXT:Argument Register Usage Information Storage
; GCN-O1-OPTS-NEXT:Create Garbage Collector Module Metadata
; GCN-O1-OPTS-NEXT:Machine Branch Probability Analysis
; GCN-O1-OPTS-NEXT:Register Usage Information Storage
; GCN-O1-OPTS-NEXT:Default Regalloc Eviction Advisor
; GCN-O1-OPTS-NEXT:Default Regalloc Priority Advisor
; GCN-O1-OPTS-NEXT:  ModulePass Manager
; GCN-O1-OPTS-NEXT:    Pre-ISel Intrinsic Lowering
; GCN-O1-OPTS-NEXT:    FunctionPass Manager
; GCN-O1-OPTS-NEXT:      Expand large div/rem
; GCN-O1-OPTS-NEXT:      Expand large fp convert
; GCN-O1-OPTS-NEXT:    AMDGPU Remove Incompatible Functions
; GCN-O1-OPTS-NEXT:    AMDGPU Printf lowering
; GCN-O1-OPTS-NEXT:    Lower ctors and dtors for AMDGPU
; GCN-O1-OPTS-NEXT:    Expand variadic functions
; GCN-O1-OPTS-NEXT:    AMDGPU Inline All Functions
; GCN-O1-OPTS-NEXT:    Inliner for always_inline functions
; GCN-O1-OPTS-NEXT:      FunctionPass Manager
; GCN-O1-OPTS-NEXT:        Dominator Tree Construction
; GCN-O1-OPTS-NEXT:        Basic Alias Analysis (stateless AA impl)
; GCN-O1-OPTS-NEXT:        Function Alias Analysis Results
; GCN-O1-OPTS-NEXT:    Lower OpenCL enqueued blocks
; GCN-O1-OPTS-NEXT:    AMDGPU Software lowering of LDS
; GCN-O1-OPTS-NEXT:    Lower uses of LDS variables from non-kernel functions
; GCN-O1-OPTS-NEXT:    FunctionPass Manager
; GCN-O1-OPTS-NEXT:      Infer address spaces
; GCN-O1-OPTS-NEXT:      Dominator Tree Construction
; GCN-O1-OPTS-NEXT:      Cycle Info Analysis
; GCN-O1-OPTS-NEXT:      Uniformity Analysis
; GCN-O1-OPTS-NEXT:      AMDGPU atomic optimizations
; GCN-O1-OPTS-NEXT:      Expand Atomic instructions
; GCN-O1-OPTS-NEXT:      Dominator Tree Construction
; GCN-O1-OPTS-NEXT:      Natural Loop Information
; GCN-O1-OPTS-NEXT:      AMDGPU Promote Alloca
; GCN-O1-OPTS-NEXT:      Canonicalize natural loops
; GCN-O1-OPTS-NEXT:      Lazy Branch Probability Analysis
; GCN-O1-OPTS-NEXT:      Lazy Block Frequency Analysis
; GCN-O1-OPTS-NEXT:      Optimization Remark Emitter
; GCN-O1-OPTS-NEXT:      Scalar Evolution Analysis
; GCN-O1-OPTS-NEXT:      Loop Data Prefetch
; GCN-O1-OPTS-NEXT:      Split GEPs to a variadic base and a constant offset for better CSE
; GCN-O1-OPTS-NEXT:      Scalar Evolution Analysis
; GCN-O1-OPTS-NEXT:      Straight line strength reduction
; GCN-O1-OPTS-NEXT:      Early CSE
; GCN-O1-OPTS-NEXT:      Scalar Evolution Analysis
; GCN-O1-OPTS-NEXT:      Nary reassociation
; GCN-O1-OPTS-NEXT:      Early CSE
; GCN-O1-OPTS-NEXT:      Cycle Info Analysis
; GCN-O1-OPTS-NEXT:      Uniformity Analysis
; GCN-O1-OPTS-NEXT:      AMDGPU IR optimizations
; GCN-O1-OPTS-NEXT:      Basic Alias Analysis (stateless AA impl)
; GCN-O1-OPTS-NEXT:      Canonicalize natural loops
; GCN-O1-OPTS-NEXT:      Scalar Evolution Analysis
; GCN-O1-OPTS-NEXT:      Loop Pass Manager
; GCN-O1-OPTS-NEXT:        Canonicalize Freeze Instructions in Loops
; GCN-O1-OPTS-NEXT:        Induction Variable Users
; GCN-O1-OPTS-NEXT:        Loop Strength Reduction
; GCN-O1-OPTS-NEXT:      Basic Alias Analysis (stateless AA impl)
; GCN-O1-OPTS-NEXT:      Function Alias Analysis Results
; GCN-O1-OPTS-NEXT:      Merge contiguous icmps into a memcmp
; GCN-O1-OPTS-NEXT:      Natural Loop Information
; GCN-O1-OPTS-NEXT:      Lazy Branch Probability Analysis
; GCN-O1-OPTS-NEXT:      Lazy Block Frequency Analysis
; GCN-O1-OPTS-NEXT:      Expand memcmp() to load/stores
; GCN-O1-OPTS-NEXT:      Remove unreachable blocks from the CFG
; GCN-O1-OPTS-NEXT:      Natural Loop Information
; GCN-O1-OPTS-NEXT:      Post-Dominator Tree Construction
; GCN-O1-OPTS-NEXT:      Branch Probability Analysis
; GCN-O1-OPTS-NEXT:      Block Frequency Analysis
; GCN-O1-OPTS-NEXT:      Constant Hoisting
; GCN-O1-OPTS-NEXT:      Replace intrinsics with calls to vector library
; GCN-O1-OPTS-NEXT:      Partially inline calls to library functions
; GCN-O1-OPTS-NEXT:      Instrument function entry/exit with calls to e.g. mcount() (post inlining)
; GCN-O1-OPTS-NEXT:      Scalarize Masked Memory Intrinsics
; GCN-O1-OPTS-NEXT:      Expand reduction intrinsics
; GCN-O1-OPTS-NEXT:      Early CSE
; GCN-O1-OPTS-NEXT:    SYCL Local Accessor to Shared Memory
; GCN-O1-OPTS-NEXT:    SYCL Add Implicit Global Offset
; GCN-O1-OPTS-NEXT:    FunctionPass Manager
; GCN-O1-OPTS-NEXT:      FPBuiltin Function Selection
; GCN-O1-OPTS-NEXT:    CallGraph Construction
; GCN-O1-OPTS-NEXT:    Call Graph SCC Pass Manager
; GCN-O1-OPTS-NEXT:      AMDGPU Annotate Kernel Features
; GCN-O1-OPTS-NEXT:      FunctionPass Manager
; GCN-O1-OPTS-NEXT:        AMDGPU Lower Kernel Arguments
; GCN-O1-OPTS-NEXT:    Lower buffer fat pointer operations to buffer resources
; GCN-O1-OPTS-NEXT:    CallGraph Construction
; GCN-O1-OPTS-NEXT:    Call Graph SCC Pass Manager
; GCN-O1-OPTS-NEXT:      DummyCGSCCPass
; GCN-O1-OPTS-NEXT:      FunctionPass Manager
; GCN-O1-OPTS-NEXT:        Dominator Tree Construction
; GCN-O1-OPTS-NEXT:        Natural Loop Information
; GCN-O1-OPTS-NEXT:        CodeGen Prepare
; GCN-O1-OPTS-NEXT:        Dominator Tree Construction
; GCN-O1-OPTS-NEXT:        Basic Alias Analysis (stateless AA impl)
; GCN-O1-OPTS-NEXT:        Function Alias Analysis Results
; GCN-O1-OPTS-NEXT:        Natural Loop Information
; GCN-O1-OPTS-NEXT:        Scalar Evolution Analysis
; GCN-O1-OPTS-NEXT:        GPU Load and Store Vectorizer
; GCN-O1-OPTS-NEXT:        Lazy Value Information Analysis
; GCN-O1-OPTS-NEXT:        Lower SwitchInst's to branches
; GCN-O1-OPTS-NEXT:        Lower invoke and unwind, for unwindless code generators
; GCN-O1-OPTS-NEXT:        Remove unreachable blocks from the CFG
; GCN-O1-OPTS-NEXT:        Dominator Tree Construction
; GCN-O1-OPTS-NEXT:        Basic Alias Analysis (stateless AA impl)
; GCN-O1-OPTS-NEXT:        Function Alias Analysis Results
; GCN-O1-OPTS-NEXT:        Flatten the CFG
; GCN-O1-OPTS-NEXT:        Dominator Tree Construction
; GCN-O1-OPTS-NEXT:        Basic Alias Analysis (stateless AA impl)
; GCN-O1-OPTS-NEXT:        Function Alias Analysis Results
; GCN-O1-OPTS-NEXT:        Natural Loop Information
; GCN-O1-OPTS-NEXT:        Code sinking
; GCN-O1-OPTS-NEXT:        Cycle Info Analysis
; GCN-O1-OPTS-NEXT:        Uniformity Analysis
; GCN-O1-OPTS-NEXT:        AMDGPU IR late optimizations
; GCN-O1-OPTS-NEXT:        Post-Dominator Tree Construction
; GCN-O1-OPTS-NEXT:        Unify divergent function exit nodes
; GCN-O1-OPTS-NEXT:        Dominator Tree Construction
; GCN-O1-OPTS-NEXT:        Cycle Info Analysis
; GCN-O1-OPTS-NEXT:        Convert irreducible control-flow into natural loops
; GCN-O1-OPTS-NEXT:        Natural Loop Information
; GCN-O1-OPTS-NEXT:        Fixup each natural loop to have a single exit block
; GCN-O1-OPTS-NEXT:        Post-Dominator Tree Construction
; GCN-O1-OPTS-NEXT:        Dominance Frontier Construction
; GCN-O1-OPTS-NEXT:        Detect single entry single exit regions
; GCN-O1-OPTS-NEXT:        Region Pass Manager
; GCN-O1-OPTS-NEXT:          Structurize control flow
; GCN-O1-OPTS-NEXT:        Cycle Info Analysis
; GCN-O1-OPTS-NEXT:        Uniformity Analysis
; GCN-O1-OPTS-NEXT:        Basic Alias Analysis (stateless AA impl)
; GCN-O1-OPTS-NEXT:        Function Alias Analysis Results
; GCN-O1-OPTS-NEXT:        Memory SSA
; GCN-O1-OPTS-NEXT:        AMDGPU Annotate Uniform Values
; GCN-O1-OPTS-NEXT:        Natural Loop Information
; GCN-O1-OPTS-NEXT:        SI annotate control flow
; GCN-O1-OPTS-NEXT:        Cycle Info Analysis
; GCN-O1-OPTS-NEXT:        Uniformity Analysis
; GCN-O1-OPTS-NEXT:        AMDGPU Rewrite Undef for PHI
; GCN-O1-OPTS-NEXT:        LCSSA Verifier
; GCN-O1-OPTS-NEXT:        Loop-Closed SSA Form Pass
; GCN-O1-OPTS-NEXT:      DummyCGSCCPass
; GCN-O1-OPTS-NEXT:      FunctionPass Manager
; GCN-O1-OPTS-NEXT:        Dominator Tree Construction
; GCN-O1-OPTS-NEXT:        Basic Alias Analysis (stateless AA impl)
; GCN-O1-OPTS-NEXT:        Function Alias Analysis Results
; GCN-O1-OPTS-NEXT:        ObjC ARC contraction
; GCN-O1-OPTS-NEXT:        Prepare callbr
; GCN-O1-OPTS-NEXT:        Safe Stack instrumentation pass
; GCN-O1-OPTS-NEXT:        Insert stack protectors
; GCN-O1-OPTS-NEXT:        Cycle Info Analysis
; GCN-O1-OPTS-NEXT:        Uniformity Analysis
; GCN-O1-OPTS-NEXT:        Basic Alias Analysis (stateless AA impl)
; GCN-O1-OPTS-NEXT:        Function Alias Analysis Results
; GCN-O1-OPTS-NEXT:        Natural Loop Information
; GCN-O1-OPTS-NEXT:        Post-Dominator Tree Construction
; GCN-O1-OPTS-NEXT:        Branch Probability Analysis
; GCN-O1-OPTS-NEXT:        Assignment Tracking Analysis
; GCN-O1-OPTS-NEXT:        Lazy Branch Probability Analysis
; GCN-O1-OPTS-NEXT:        Lazy Block Frequency Analysis
; GCN-O1-OPTS-NEXT:        AMDGPU DAG->DAG Pattern Instruction Selection
; GCN-O1-OPTS-NEXT:        MachineDominator Tree Construction
; GCN-O1-OPTS-NEXT:        SI Fix SGPR copies
; GCN-O1-OPTS-NEXT:        MachinePostDominator Tree Construction
; GCN-O1-OPTS-NEXT:        SI Lower i1 Copies
; GCN-O1-OPTS-NEXT:        Finalize ISel and expand pseudo-instructions
; GCN-O1-OPTS-NEXT:        Lazy Machine Block Frequency Analysis
; GCN-O1-OPTS-NEXT:        Early Tail Duplication
; GCN-O1-OPTS-NEXT:        Optimize machine instruction PHIs
; GCN-O1-OPTS-NEXT:        Slot index numbering
; GCN-O1-OPTS-NEXT:        Merge disjoint stack slots
; GCN-O1-OPTS-NEXT:        Local Stack Slot Allocation
; GCN-O1-OPTS-NEXT:        Remove dead machine instructions
; GCN-O1-OPTS-NEXT:        MachineDominator Tree Construction
; GCN-O1-OPTS-NEXT:        Machine Natural Loop Construction
; GCN-O1-OPTS-NEXT:        Machine Block Frequency Analysis
; GCN-O1-OPTS-NEXT:        Early Machine Loop Invariant Code Motion
; GCN-O1-OPTS-NEXT:        MachineDominator Tree Construction
; GCN-O1-OPTS-NEXT:        Machine Block Frequency Analysis
; GCN-O1-OPTS-NEXT:        Machine Common Subexpression Elimination
; GCN-O1-OPTS-NEXT:        MachinePostDominator Tree Construction
; GCN-O1-OPTS-NEXT:        Machine Cycle Info Analysis
; GCN-O1-OPTS-NEXT:        Machine code sinking
; GCN-O1-OPTS-NEXT:        Peephole Optimizations
; GCN-O1-OPTS-NEXT:        Remove dead machine instructions
; GCN-O1-OPTS-NEXT:        SI Fold Operands
; GCN-O1-OPTS-NEXT:        GCN DPP Combine
; GCN-O1-OPTS-NEXT:        SI Load Store Optimizer
; GCN-O1-OPTS-NEXT:        SI Peephole SDWA
; GCN-O1-OPTS-NEXT:        Machine Block Frequency Analysis
; GCN-O1-OPTS-NEXT:        MachineDominator Tree Construction
; GCN-O1-OPTS-NEXT:        Early Machine Loop Invariant Code Motion
; GCN-O1-OPTS-NEXT:        MachineDominator Tree Construction
; GCN-O1-OPTS-NEXT:        Machine Block Frequency Analysis
; GCN-O1-OPTS-NEXT:        Machine Common Subexpression Elimination
; GCN-O1-OPTS-NEXT:        SI Fold Operands
; GCN-O1-OPTS-NEXT:        Remove dead machine instructions
; GCN-O1-OPTS-NEXT:        SI Shrink Instructions
; GCN-O1-OPTS-NEXT:        Register Usage Information Propagation
; GCN-O1-OPTS-NEXT:        Detect Dead Lanes
; GCN-O1-OPTS-NEXT:        Remove dead machine instructions
; GCN-O1-OPTS-NEXT:        Init Undef Pass
; GCN-O1-OPTS-NEXT:        Process Implicit Definitions
; GCN-O1-OPTS-NEXT:        Remove unreachable machine basic blocks
; GCN-O1-OPTS-NEXT:        Live Variable Analysis
; GCN-O1-OPTS-NEXT:        SI Optimize VGPR LiveRange
; GCN-O1-OPTS-NEXT:        Eliminate PHI nodes for register allocation
; GCN-O1-OPTS-NEXT:        SI Lower control flow pseudo instructions
; GCN-O1-OPTS-NEXT:        Two-Address instruction pass
; GCN-O1-OPTS-NEXT:        Slot index numbering
; GCN-O1-OPTS-NEXT:        Live Interval Analysis
; GCN-O1-OPTS-NEXT:        Machine Natural Loop Construction
; GCN-O1-OPTS-NEXT:        Register Coalescer
; GCN-O1-OPTS-NEXT:        Rename Disconnected Subregister Components
; GCN-O1-OPTS-NEXT:        Rewrite Partial Register Uses
; GCN-O1-OPTS-NEXT:        AMDGPU Pre-RA optimizations
; GCN-O1-OPTS-NEXT:        Machine Instruction Scheduler
; GCN-O1-OPTS-NEXT:        SI Whole Quad Mode
; GCN-O1-OPTS-NEXT:        SI optimize exec mask operations pre-RA
; GCN-O1-OPTS-NEXT:        AMDGPU Pre-RA Long Branch Reg
; GCN-O1-OPTS-NEXT:        Machine Natural Loop Construction
; GCN-O1-OPTS-NEXT:        Machine Block Frequency Analysis
; GCN-O1-OPTS-NEXT:        Debug Variable Analysis
; GCN-O1-OPTS-NEXT:        Live Stack Slot Analysis
; GCN-O1-OPTS-NEXT:        Virtual Register Map
; GCN-O1-OPTS-NEXT:        Live Register Matrix
; GCN-O1-OPTS-NEXT:        Bundle Machine CFG Edges
; GCN-O1-OPTS-NEXT:        Spill Code Placement Analysis
; GCN-O1-OPTS-NEXT:        Lazy Machine Block Frequency Analysis
; GCN-O1-OPTS-NEXT:        Machine Optimization Remark Emitter
; GCN-O1-OPTS-NEXT:        Greedy Register Allocator
; GCN-O1-OPTS-NEXT:        Virtual Register Rewriter
; GCN-O1-OPTS-NEXT:        Stack Slot Coloring
; GCN-O1-OPTS-NEXT:        SI lower SGPR spill instructions
; GCN-O1-OPTS-NEXT:        Virtual Register Map
; GCN-O1-OPTS-NEXT:        Live Register Matrix
; GCN-O1-OPTS-NEXT:        SI Pre-allocate WWM Registers
; GCN-O1-OPTS-NEXT:        Live Stack Slot Analysis
; GCN-O1-OPTS-NEXT:        Greedy Register Allocator
; GCN-O1-OPTS-NEXT:        SI Lower WWM Copies
; GCN-O1-OPTS-NEXT:        Virtual Register Rewriter
; GCN-O1-OPTS-NEXT:        AMDGPU Reserve WWM Registers
; GCN-O1-OPTS-NEXT:        Virtual Register Map
; GCN-O1-OPTS-NEXT:        Live Register Matrix
; GCN-O1-OPTS-NEXT:        Greedy Register Allocator
; GCN-O1-OPTS-NEXT:        GCN NSA Reassign
; GCN-O1-OPTS-NEXT:        Virtual Register Rewriter
; GCN-O1-OPTS-NEXT:        AMDGPU Mark Last Scratch Load
; GCN-O1-OPTS-NEXT:        Stack Slot Coloring
; GCN-O1-OPTS-NEXT:        Machine Copy Propagation Pass
; GCN-O1-OPTS-NEXT:        Machine Loop Invariant Code Motion
; GCN-O1-OPTS-NEXT:        SI Fix VGPR copies
; GCN-O1-OPTS-NEXT:        SI optimize exec mask operations
; GCN-O1-OPTS-NEXT:        Remove Redundant DEBUG_VALUE analysis
; GCN-O1-OPTS-NEXT:        Fixup Statepoint Caller Saved
; GCN-O1-OPTS-NEXT:        PostRA Machine Sink
; GCN-O1-OPTS-NEXT:        Machine Block Frequency Analysis
; GCN-O1-OPTS-NEXT:        MachineDominator Tree Construction
; GCN-O1-OPTS-NEXT:        MachinePostDominator Tree Construction
; GCN-O1-OPTS-NEXT:        Lazy Machine Block Frequency Analysis
; GCN-O1-OPTS-NEXT:        Machine Optimization Remark Emitter
; GCN-O1-OPTS-NEXT:        Shrink Wrapping analysis
; GCN-O1-OPTS-NEXT:        Prologue/Epilogue Insertion & Frame Finalization
; GCN-O1-OPTS-NEXT:        Machine Late Instructions Cleanup Pass
; GCN-O1-OPTS-NEXT:        Control Flow Optimizer
; GCN-O1-OPTS-NEXT:        Lazy Machine Block Frequency Analysis
; GCN-O1-OPTS-NEXT:        Tail Duplication
; GCN-O1-OPTS-NEXT:        Machine Copy Propagation Pass
; GCN-O1-OPTS-NEXT:        Post-RA pseudo instruction expansion pass
; GCN-O1-OPTS-NEXT:        SI Shrink Instructions
; GCN-O1-OPTS-NEXT:        SI post-RA bundler
; GCN-O1-OPTS-NEXT:        MachineDominator Tree Construction
; GCN-O1-OPTS-NEXT:        Machine Natural Loop Construction
; GCN-O1-OPTS-NEXT:        PostRA Machine Instruction Scheduler
; GCN-O1-OPTS-NEXT:        Machine Block Frequency Analysis
; GCN-O1-OPTS-NEXT:        MachinePostDominator Tree Construction
; GCN-O1-OPTS-NEXT:        Branch Probability Basic Block Placement
; GCN-O1-OPTS-NEXT:        Insert fentry calls
; GCN-O1-OPTS-NEXT:        Insert XRay ops
; GCN-O1-OPTS-NEXT:        GCN Create VOPD Instructions
; GCN-O1-OPTS-NEXT:        SI Memory Legalizer
; GCN-O1-OPTS-NEXT:        MachineDominator Tree Construction
; GCN-O1-OPTS-NEXT:        Machine Natural Loop Construction
; GCN-O1-OPTS-NEXT:        MachinePostDominator Tree Construction
; GCN-O1-OPTS-NEXT:        SI insert wait instructions
; GCN-O1-OPTS-NEXT:        Insert required mode register values
; GCN-O1-OPTS-NEXT:        SI Insert Hard Clauses
; GCN-O1-OPTS-NEXT:        SI Final Branch Preparation
; GCN-O1-OPTS-NEXT:        SI peephole optimizations
; GCN-O1-OPTS-NEXT:        Post RA hazard recognizer
; GCN-O1-OPTS-NEXT:        AMDGPU Insert Delay ALU
; GCN-O1-OPTS-NEXT:        Branch relaxation pass
; GCN-O1-OPTS-NEXT:        Register Usage Information Collector Pass
; GCN-O1-OPTS-NEXT:        Remove Loads Into Fake Uses
; GCN-O1-OPTS-NEXT:        Live DEBUG_VALUE analysis
; GCN-O1-OPTS-NEXT:        Machine Sanitizer Binary Metadata
; GCN-O1-OPTS-NEXT:        Lazy Machine Block Frequency Analysis
; GCN-O1-OPTS-NEXT:        Machine Optimization Remark Emitter
; GCN-O1-OPTS-NEXT:        Stack Frame Layout Analysis
; GCN-O1-OPTS-NEXT:        Function register usage analysis
; GCN-O1-OPTS-NEXT:        AMDGPU Assembly Printer
; GCN-O1-OPTS-NEXT:        Free MachineFunction

; GCN-O2:Target Library Information
; GCN-O2-NEXT:Target Pass Configuration
; GCN-O2-NEXT:Machine Module Information
; GCN-O2-NEXT:Target Transform Information
; GCN-O2-NEXT:Assumption Cache Tracker
; GCN-O2-NEXT:Profile summary info
; GCN-O2-NEXT:AMDGPU Address space based Alias Analysis
; GCN-O2-NEXT:External Alias Analysis
; GCN-O2-NEXT:Type-Based Alias Analysis
; GCN-O2-NEXT:Scoped NoAlias Alias Analysis
; GCN-O2-NEXT:Argument Register Usage Information Storage
; GCN-O2-NEXT:Create Garbage Collector Module Metadata
; GCN-O2-NEXT:Machine Branch Probability Analysis
; GCN-O2-NEXT:Register Usage Information Storage
; GCN-O2-NEXT:Default Regalloc Eviction Advisor
; GCN-O2-NEXT:Default Regalloc Priority Advisor
; GCN-O2-NEXT:  ModulePass Manager
; GCN-O2-NEXT:    Pre-ISel Intrinsic Lowering
; GCN-O2-NEXT:    FunctionPass Manager
; GCN-O2-NEXT:      Expand large div/rem
; GCN-O2-NEXT:      Expand large fp convert
; GCN-O2-NEXT:    AMDGPU Remove Incompatible Functions
; GCN-O2-NEXT:    AMDGPU Printf lowering
; GCN-O2-NEXT:    Lower ctors and dtors for AMDGPU
; GCN-O2-NEXT:    FunctionPass Manager
; GCN-O2-NEXT:      AMDGPU Image Intrinsic Optimizer
; GCN-O2-NEXT:    Expand variadic functions
; GCN-O2-NEXT:    AMDGPU Inline All Functions
; GCN-O2-NEXT:    Inliner for always_inline functions
; GCN-O2-NEXT:      FunctionPass Manager
; GCN-O2-NEXT:        Dominator Tree Construction
; GCN-O2-NEXT:        Basic Alias Analysis (stateless AA impl)
; GCN-O2-NEXT:        Function Alias Analysis Results
; GCN-O2-NEXT:    Lower OpenCL enqueued blocks
; GCN-O2-NEXT:    AMDGPU Software lowering of LDS
; GCN-O2-NEXT:    Lower uses of LDS variables from non-kernel functions
; GCN-O2-NEXT:    FunctionPass Manager
; GCN-O2-NEXT:      Infer address spaces
; GCN-O2-NEXT:      Dominator Tree Construction
; GCN-O2-NEXT:      Cycle Info Analysis
; GCN-O2-NEXT:      Uniformity Analysis
; GCN-O2-NEXT:      AMDGPU atomic optimizations
; GCN-O2-NEXT:      Expand Atomic instructions
; GCN-O2-NEXT:      Dominator Tree Construction
; GCN-O2-NEXT:      Natural Loop Information
; GCN-O2-NEXT:      AMDGPU Promote Alloca
; GCN-O2-NEXT:      Split GEPs to a variadic base and a constant offset for better CSE
; GCN-O2-NEXT:      Scalar Evolution Analysis
; GCN-O2-NEXT:      Straight line strength reduction
; GCN-O2-NEXT:      Early CSE
; GCN-O2-NEXT:      Scalar Evolution Analysis
; GCN-O2-NEXT:      Nary reassociation
; GCN-O2-NEXT:      Early CSE
; GCN-O2-NEXT:      Cycle Info Analysis
; GCN-O2-NEXT:      Uniformity Analysis
; GCN-O2-NEXT:      AMDGPU IR optimizations
; GCN-O2-NEXT:      Basic Alias Analysis (stateless AA impl)
; GCN-O2-NEXT:      Function Alias Analysis Results
; GCN-O2-NEXT:      Memory SSA
; GCN-O2-NEXT:      Canonicalize natural loops
; GCN-O2-NEXT:      LCSSA Verifier
; GCN-O2-NEXT:      Loop-Closed SSA Form Pass
; GCN-O2-NEXT:      Scalar Evolution Analysis
; GCN-O2-NEXT:      Lazy Branch Probability Analysis
; GCN-O2-NEXT:      Lazy Block Frequency Analysis
; GCN-O2-NEXT:      Loop Pass Manager
; GCN-O2-NEXT:        Loop Invariant Code Motion
; GCN-O2-NEXT:      Loop Pass Manager
; GCN-O2-NEXT:        Canonicalize Freeze Instructions in Loops
; GCN-O2-NEXT:        Induction Variable Users
; GCN-O2-NEXT:        Loop Strength Reduction
; GCN-O2-NEXT:      Basic Alias Analysis (stateless AA impl)
; GCN-O2-NEXT:      Function Alias Analysis Results
; GCN-O2-NEXT:      Merge contiguous icmps into a memcmp
; GCN-O2-NEXT:      Natural Loop Information
; GCN-O2-NEXT:      Lazy Branch Probability Analysis
; GCN-O2-NEXT:      Lazy Block Frequency Analysis
; GCN-O2-NEXT:      Expand memcmp() to load/stores
; GCN-O2-NEXT:      Remove unreachable blocks from the CFG
; GCN-O2-NEXT:      Natural Loop Information
; GCN-O2-NEXT:      Post-Dominator Tree Construction
; GCN-O2-NEXT:      Branch Probability Analysis
; GCN-O2-NEXT:      Block Frequency Analysis
; GCN-O2-NEXT:      Constant Hoisting
; GCN-O2-NEXT:      Replace intrinsics with calls to vector library
; GCN-O2-NEXT:      Partially inline calls to library functions
; GCN-O2-NEXT:      Instrument function entry/exit with calls to e.g. mcount() (post inlining)
; GCN-O2-NEXT:      Scalarize Masked Memory Intrinsics
; GCN-O2-NEXT:      Expand reduction intrinsics
; GCN-O2-NEXT:      Early CSE
; GCN-O2-NEXT:    SYCL Local Accessor to Shared Memory
; GCN-O2-NEXT:    SYCL Add Implicit Global Offset
; GCN-O2-NEXT:    FunctionPass Manager
; GCN-O2-NEXT:      FPBuiltin Function Selection
; GCN-O2-NEXT:    CallGraph Construction
; GCN-O2-NEXT:    Call Graph SCC Pass Manager
; GCN-O2-NEXT:      AMDGPU Annotate Kernel Features
; GCN-O2-NEXT:      FunctionPass Manager
; GCN-O2-NEXT:        AMDGPU Lower Kernel Arguments
; GCN-O2-NEXT:    Lower buffer fat pointer operations to buffer resources
; GCN-O2-NEXT:    CallGraph Construction
; GCN-O2-NEXT:    Call Graph SCC Pass Manager
; GCN-O2-NEXT:      DummyCGSCCPass
; GCN-O2-NEXT:      FunctionPass Manager
; GCN-O2-NEXT:        Dominator Tree Construction
; GCN-O2-NEXT:        Natural Loop Information
; GCN-O2-NEXT:        CodeGen Prepare
; GCN-O2-NEXT:        Dominator Tree Construction
; GCN-O2-NEXT:        Basic Alias Analysis (stateless AA impl)
; GCN-O2-NEXT:        Function Alias Analysis Results
; GCN-O2-NEXT:        Natural Loop Information
; GCN-O2-NEXT:        Scalar Evolution Analysis
; GCN-O2-NEXT:        GPU Load and Store Vectorizer
; GCN-O2-NEXT:        Lazy Value Information Analysis
; GCN-O2-NEXT:        Lower SwitchInst's to branches
; GCN-O2-NEXT:        Lower invoke and unwind, for unwindless code generators
; GCN-O2-NEXT:        Remove unreachable blocks from the CFG
; GCN-O2-NEXT:        Dominator Tree Construction
; GCN-O2-NEXT:        Basic Alias Analysis (stateless AA impl)
; GCN-O2-NEXT:        Function Alias Analysis Results
; GCN-O2-NEXT:        Flatten the CFG
; GCN-O2-NEXT:        Dominator Tree Construction
; GCN-O2-NEXT:        Basic Alias Analysis (stateless AA impl)
; GCN-O2-NEXT:        Function Alias Analysis Results
; GCN-O2-NEXT:        Natural Loop Information
; GCN-O2-NEXT:        Code sinking
; GCN-O2-NEXT:        Cycle Info Analysis
; GCN-O2-NEXT:        Uniformity Analysis
; GCN-O2-NEXT:        AMDGPU IR late optimizations
; GCN-O2-NEXT:        Post-Dominator Tree Construction
; GCN-O2-NEXT:        Unify divergent function exit nodes
; GCN-O2-NEXT:        Dominator Tree Construction
; GCN-O2-NEXT:        Cycle Info Analysis
; GCN-O2-NEXT:        Convert irreducible control-flow into natural loops
; GCN-O2-NEXT:        Natural Loop Information
; GCN-O2-NEXT:        Fixup each natural loop to have a single exit block
; GCN-O2-NEXT:        Post-Dominator Tree Construction
; GCN-O2-NEXT:        Dominance Frontier Construction
; GCN-O2-NEXT:        Detect single entry single exit regions
; GCN-O2-NEXT:        Region Pass Manager
; GCN-O2-NEXT:          Structurize control flow
; GCN-O2-NEXT:        Cycle Info Analysis
; GCN-O2-NEXT:        Uniformity Analysis
; GCN-O2-NEXT:        Basic Alias Analysis (stateless AA impl)
; GCN-O2-NEXT:        Function Alias Analysis Results
; GCN-O2-NEXT:        Memory SSA
; GCN-O2-NEXT:        AMDGPU Annotate Uniform Values
; GCN-O2-NEXT:        Natural Loop Information
; GCN-O2-NEXT:        SI annotate control flow
; GCN-O2-NEXT:        Cycle Info Analysis
; GCN-O2-NEXT:        Uniformity Analysis
; GCN-O2-NEXT:        AMDGPU Rewrite Undef for PHI
; GCN-O2-NEXT:        LCSSA Verifier
; GCN-O2-NEXT:        Loop-Closed SSA Form Pass
; GCN-O2-NEXT:      Analysis if a function is memory bound
; GCN-O2-NEXT:      DummyCGSCCPass
; GCN-O2-NEXT:      FunctionPass Manager
; GCN-O2-NEXT:        Dominator Tree Construction
; GCN-O2-NEXT:        Basic Alias Analysis (stateless AA impl)
; GCN-O2-NEXT:        Function Alias Analysis Results
; GCN-O2-NEXT:        ObjC ARC contraction
; GCN-O2-NEXT:        Prepare callbr
; GCN-O2-NEXT:        Safe Stack instrumentation pass
; GCN-O2-NEXT:        Insert stack protectors
; GCN-O2-NEXT:        Cycle Info Analysis
; GCN-O2-NEXT:        Uniformity Analysis
; GCN-O2-NEXT:        Basic Alias Analysis (stateless AA impl)
; GCN-O2-NEXT:        Function Alias Analysis Results
; GCN-O2-NEXT:        Natural Loop Information
; GCN-O2-NEXT:        Post-Dominator Tree Construction
; GCN-O2-NEXT:        Branch Probability Analysis
; GCN-O2-NEXT:        Assignment Tracking Analysis
; GCN-O2-NEXT:        Lazy Branch Probability Analysis
; GCN-O2-NEXT:        Lazy Block Frequency Analysis
; GCN-O2-NEXT:        AMDGPU DAG->DAG Pattern Instruction Selection
; GCN-O2-NEXT:        MachineDominator Tree Construction
; GCN-O2-NEXT:        SI Fix SGPR copies
; GCN-O2-NEXT:        MachinePostDominator Tree Construction
; GCN-O2-NEXT:        SI Lower i1 Copies
; GCN-O2-NEXT:        Finalize ISel and expand pseudo-instructions
; GCN-O2-NEXT:        Lazy Machine Block Frequency Analysis
; GCN-O2-NEXT:        Early Tail Duplication
; GCN-O2-NEXT:        Optimize machine instruction PHIs
; GCN-O2-NEXT:        Slot index numbering
; GCN-O2-NEXT:        Merge disjoint stack slots
; GCN-O2-NEXT:        Local Stack Slot Allocation
; GCN-O2-NEXT:        Remove dead machine instructions
; GCN-O2-NEXT:        MachineDominator Tree Construction
; GCN-O2-NEXT:        Machine Natural Loop Construction
; GCN-O2-NEXT:        Machine Block Frequency Analysis
; GCN-O2-NEXT:        Early Machine Loop Invariant Code Motion
; GCN-O2-NEXT:        MachineDominator Tree Construction
; GCN-O2-NEXT:        Machine Block Frequency Analysis
; GCN-O2-NEXT:        Machine Common Subexpression Elimination
; GCN-O2-NEXT:        MachinePostDominator Tree Construction
; GCN-O2-NEXT:        Machine Cycle Info Analysis
; GCN-O2-NEXT:        Machine code sinking
; GCN-O2-NEXT:        Peephole Optimizations
; GCN-O2-NEXT:        Remove dead machine instructions
; GCN-O2-NEXT:        SI Fold Operands
; GCN-O2-NEXT:        GCN DPP Combine
; GCN-O2-NEXT:        SI Load Store Optimizer
; GCN-O2-NEXT:        SI Peephole SDWA
; GCN-O2-NEXT:        Machine Block Frequency Analysis
; GCN-O2-NEXT:        MachineDominator Tree Construction
; GCN-O2-NEXT:        Early Machine Loop Invariant Code Motion
; GCN-O2-NEXT:        MachineDominator Tree Construction
; GCN-O2-NEXT:        Machine Block Frequency Analysis
; GCN-O2-NEXT:        Machine Common Subexpression Elimination
; GCN-O2-NEXT:        SI Fold Operands
; GCN-O2-NEXT:        Remove dead machine instructions
; GCN-O2-NEXT:        SI Shrink Instructions
; GCN-O2-NEXT:        Register Usage Information Propagation
; GCN-O2-NEXT:        Detect Dead Lanes
; GCN-O2-NEXT:        Remove dead machine instructions
; GCN-O2-NEXT:        Init Undef Pass
; GCN-O2-NEXT:        Process Implicit Definitions
; GCN-O2-NEXT:        Remove unreachable machine basic blocks
; GCN-O2-NEXT:        Live Variable Analysis
; GCN-O2-NEXT:        SI Optimize VGPR LiveRange
; GCN-O2-NEXT:        Eliminate PHI nodes for register allocation
; GCN-O2-NEXT:        SI Lower control flow pseudo instructions
; GCN-O2-NEXT:        Two-Address instruction pass
; GCN-O2-NEXT:        Slot index numbering
; GCN-O2-NEXT:        Live Interval Analysis
; GCN-O2-NEXT:        Machine Natural Loop Construction
; GCN-O2-NEXT:        Register Coalescer
; GCN-O2-NEXT:        Rename Disconnected Subregister Components
; GCN-O2-NEXT:        Rewrite Partial Register Uses
; GCN-O2-NEXT:        AMDGPU Pre-RA optimizations
; GCN-O2-NEXT:        Machine Instruction Scheduler
; GCN-O2-NEXT:        SI Whole Quad Mode
; GCN-O2-NEXT:        SI optimize exec mask operations pre-RA
; GCN-O2-NEXT:        SI Form memory clauses
; GCN-O2-NEXT:        AMDGPU Pre-RA Long Branch Reg
; GCN-O2-NEXT:        Machine Natural Loop Construction
; GCN-O2-NEXT:        Machine Block Frequency Analysis
; GCN-O2-NEXT:        Debug Variable Analysis
; GCN-O2-NEXT:        Live Stack Slot Analysis
; GCN-O2-NEXT:        Virtual Register Map
; GCN-O2-NEXT:        Live Register Matrix
; GCN-O2-NEXT:        Bundle Machine CFG Edges
; GCN-O2-NEXT:        Spill Code Placement Analysis
; GCN-O2-NEXT:        Lazy Machine Block Frequency Analysis
; GCN-O2-NEXT:        Machine Optimization Remark Emitter
; GCN-O2-NEXT:        Greedy Register Allocator
; GCN-O2-NEXT:        Virtual Register Rewriter
; GCN-O2-NEXT:        Stack Slot Coloring
; GCN-O2-NEXT:        SI lower SGPR spill instructions
; GCN-O2-NEXT:        Virtual Register Map
; GCN-O2-NEXT:        Live Register Matrix
; GCN-O2-NEXT:        SI Pre-allocate WWM Registers
; GCN-O2-NEXT:        Live Stack Slot Analysis
; GCN-O2-NEXT:        Greedy Register Allocator
; GCN-O2-NEXT:        SI Lower WWM Copies
; GCN-O2-NEXT:        Virtual Register Rewriter
; GCN-O2-NEXT:        AMDGPU Reserve WWM Registers
; GCN-O2-NEXT:        Virtual Register Map
; GCN-O2-NEXT:        Live Register Matrix
; GCN-O2-NEXT:        Greedy Register Allocator
; GCN-O2-NEXT:        GCN NSA Reassign
; GCN-O2-NEXT:        Virtual Register Rewriter
; GCN-O2-NEXT:        AMDGPU Mark Last Scratch Load
; GCN-O2-NEXT:        Stack Slot Coloring
; GCN-O2-NEXT:        Machine Copy Propagation Pass
; GCN-O2-NEXT:        Machine Loop Invariant Code Motion
; GCN-O2-NEXT:        SI Fix VGPR copies
; GCN-O2-NEXT:        SI optimize exec mask operations
; GCN-O2-NEXT:        Remove Redundant DEBUG_VALUE analysis
; GCN-O2-NEXT:        Fixup Statepoint Caller Saved
; GCN-O2-NEXT:        PostRA Machine Sink
; GCN-O2-NEXT:        Machine Block Frequency Analysis
; GCN-O2-NEXT:        MachineDominator Tree Construction
; GCN-O2-NEXT:        MachinePostDominator Tree Construction
; GCN-O2-NEXT:        Lazy Machine Block Frequency Analysis
; GCN-O2-NEXT:        Machine Optimization Remark Emitter
; GCN-O2-NEXT:        Shrink Wrapping analysis
; GCN-O2-NEXT:        Prologue/Epilogue Insertion & Frame Finalization
; GCN-O2-NEXT:        Machine Late Instructions Cleanup Pass
; GCN-O2-NEXT:        Control Flow Optimizer
; GCN-O2-NEXT:        Lazy Machine Block Frequency Analysis
; GCN-O2-NEXT:        Tail Duplication
; GCN-O2-NEXT:        Machine Copy Propagation Pass
; GCN-O2-NEXT:        Post-RA pseudo instruction expansion pass
; GCN-O2-NEXT:        SI Shrink Instructions
; GCN-O2-NEXT:        SI post-RA bundler
; GCN-O2-NEXT:        MachineDominator Tree Construction
; GCN-O2-NEXT:        Machine Natural Loop Construction
; GCN-O2-NEXT:        PostRA Machine Instruction Scheduler
; GCN-O2-NEXT:        Machine Block Frequency Analysis
; GCN-O2-NEXT:        MachinePostDominator Tree Construction
; GCN-O2-NEXT:        Branch Probability Basic Block Placement
; GCN-O2-NEXT:        Insert fentry calls
; GCN-O2-NEXT:        Insert XRay ops
; GCN-O2-NEXT:        GCN Create VOPD Instructions
; GCN-O2-NEXT:        SI Memory Legalizer
; GCN-O2-NEXT:        MachineDominator Tree Construction
; GCN-O2-NEXT:        Machine Natural Loop Construction
; GCN-O2-NEXT:        MachinePostDominator Tree Construction
; GCN-O2-NEXT:        SI insert wait instructions
; GCN-O2-NEXT:        Insert required mode register values
; GCN-O2-NEXT:        SI Insert Hard Clauses
; GCN-O2-NEXT:        SI Final Branch Preparation
; GCN-O2-NEXT:        SI peephole optimizations
; GCN-O2-NEXT:        Post RA hazard recognizer
; GCN-O2-NEXT:        AMDGPU Insert Delay ALU
; GCN-O2-NEXT:        Branch relaxation pass
; GCN-O2-NEXT:        Register Usage Information Collector Pass
; GCN-O2-NEXT:        Remove Loads Into Fake Uses
; GCN-O2-NEXT:        Live DEBUG_VALUE analysis
; GCN-O2-NEXT:        Machine Sanitizer Binary Metadata
; GCN-O2-NEXT:        Lazy Machine Block Frequency Analysis
; GCN-O2-NEXT:        Machine Optimization Remark Emitter
; GCN-O2-NEXT:        Stack Frame Layout Analysis
; GCN-O2-NEXT:        Function register usage analysis
; GCN-O2-NEXT:        AMDGPU Assembly Printer
; GCN-O2-NEXT:        Free MachineFunction

; GCN-O3:Target Library Information
; GCN-O3-NEXT:Target Pass Configuration
; GCN-O3-NEXT:Machine Module Information
; GCN-O3-NEXT:Target Transform Information
; GCN-O3-NEXT:Assumption Cache Tracker
; GCN-O3-NEXT:Profile summary info
; GCN-O3-NEXT:AMDGPU Address space based Alias Analysis
; GCN-O3-NEXT:External Alias Analysis
; GCN-O3-NEXT:Type-Based Alias Analysis
; GCN-O3-NEXT:Scoped NoAlias Alias Analysis
; GCN-O3-NEXT:Argument Register Usage Information Storage
; GCN-O3-NEXT:Create Garbage Collector Module Metadata
; GCN-O3-NEXT:Machine Branch Probability Analysis
; GCN-O3-NEXT:Register Usage Information Storage
; GCN-O3-NEXT:Default Regalloc Eviction Advisor
; GCN-O3-NEXT:Default Regalloc Priority Advisor
; GCN-O3-NEXT:  ModulePass Manager
; GCN-O3-NEXT:    Pre-ISel Intrinsic Lowering
; GCN-O3-NEXT:    FunctionPass Manager
; GCN-O3-NEXT:      Expand large div/rem
; GCN-O3-NEXT:      Expand large fp convert
; GCN-O3-NEXT:    AMDGPU Remove Incompatible Functions
; GCN-O3-NEXT:    AMDGPU Printf lowering
; GCN-O3-NEXT:    Lower ctors and dtors for AMDGPU
; GCN-O3-NEXT:    FunctionPass Manager
; GCN-O3-NEXT:      AMDGPU Image Intrinsic Optimizer
; GCN-O3-NEXT:    Expand variadic functions
; GCN-O3-NEXT:    AMDGPU Inline All Functions
; GCN-O3-NEXT:    Inliner for always_inline functions
; GCN-O3-NEXT:      FunctionPass Manager
; GCN-O3-NEXT:        Dominator Tree Construction
; GCN-O3-NEXT:        Basic Alias Analysis (stateless AA impl)
; GCN-O3-NEXT:        Function Alias Analysis Results
; GCN-O3-NEXT:    Lower OpenCL enqueued blocks
; GCN-O3-NEXT:    AMDGPU Software lowering of LDS
; GCN-O3-NEXT:    Lower uses of LDS variables from non-kernel functions
; GCN-O3-NEXT:    FunctionPass Manager
; GCN-O3-NEXT:      Infer address spaces
; GCN-O3-NEXT:      Dominator Tree Construction
; GCN-O3-NEXT:      Cycle Info Analysis
; GCN-O3-NEXT:      Uniformity Analysis
; GCN-O3-NEXT:      AMDGPU atomic optimizations
; GCN-O3-NEXT:      Expand Atomic instructions
; GCN-O3-NEXT:      Dominator Tree Construction
; GCN-O3-NEXT:      Natural Loop Information
; GCN-O3-NEXT:      AMDGPU Promote Alloca
; GCN-O3-NEXT:      Split GEPs to a variadic base and a constant offset for better CSE
; GCN-O3-NEXT:      Scalar Evolution Analysis
; GCN-O3-NEXT:      Straight line strength reduction
; GCN-O3-NEXT:      Basic Alias Analysis (stateless AA impl)
; GCN-O3-NEXT:      Function Alias Analysis Results
; GCN-O3-NEXT:      Memory Dependence Analysis
; GCN-O3-NEXT:      Lazy Branch Probability Analysis
; GCN-O3-NEXT:      Lazy Block Frequency Analysis
; GCN-O3-NEXT:      Optimization Remark Emitter
; GCN-O3-NEXT:      Global Value Numbering
; GCN-O3-NEXT:      Scalar Evolution Analysis
; GCN-O3-NEXT:      Nary reassociation
; GCN-O3-NEXT:      Early CSE
; GCN-O3-NEXT:      Cycle Info Analysis
; GCN-O3-NEXT:      Uniformity Analysis
; GCN-O3-NEXT:      AMDGPU IR optimizations
; GCN-O3-NEXT:      Basic Alias Analysis (stateless AA impl)
; GCN-O3-NEXT:      Function Alias Analysis Results
; GCN-O3-NEXT:      Memory SSA
; GCN-O3-NEXT:      Canonicalize natural loops
; GCN-O3-NEXT:      LCSSA Verifier
; GCN-O3-NEXT:      Loop-Closed SSA Form Pass
; GCN-O3-NEXT:      Scalar Evolution Analysis
; GCN-O3-NEXT:      Lazy Branch Probability Analysis
; GCN-O3-NEXT:      Lazy Block Frequency Analysis
; GCN-O3-NEXT:      Loop Pass Manager
; GCN-O3-NEXT:        Loop Invariant Code Motion
; GCN-O3-NEXT:      Loop Pass Manager
; GCN-O3-NEXT:        Canonicalize Freeze Instructions in Loops
; GCN-O3-NEXT:        Induction Variable Users
; GCN-O3-NEXT:        Loop Strength Reduction
; GCN-O3-NEXT:      Basic Alias Analysis (stateless AA impl)
; GCN-O3-NEXT:      Function Alias Analysis Results
; GCN-O3-NEXT:      Merge contiguous icmps into a memcmp
; GCN-O3-NEXT:      Natural Loop Information
; GCN-O3-NEXT:      Lazy Branch Probability Analysis
; GCN-O3-NEXT:      Lazy Block Frequency Analysis
; GCN-O3-NEXT:      Expand memcmp() to load/stores
; GCN-O3-NEXT:      Remove unreachable blocks from the CFG
; GCN-O3-NEXT:      Natural Loop Information
; GCN-O3-NEXT:      Post-Dominator Tree Construction
; GCN-O3-NEXT:      Branch Probability Analysis
; GCN-O3-NEXT:      Block Frequency Analysis
; GCN-O3-NEXT:      Constant Hoisting
; GCN-O3-NEXT:      Replace intrinsics with calls to vector library
; GCN-O3-NEXT:      Partially inline calls to library functions
; GCN-O3-NEXT:      Instrument function entry/exit with calls to e.g. mcount() (post inlining)
; GCN-O3-NEXT:      Scalarize Masked Memory Intrinsics
; GCN-O3-NEXT:      Expand reduction intrinsics
; GCN-O3-NEXT:      Natural Loop Information
; GCN-O3-NEXT:      Basic Alias Analysis (stateless AA impl)
; GCN-O3-NEXT:      Function Alias Analysis Results
; GCN-O3-NEXT:      Memory Dependence Analysis
; GCN-O3-NEXT:      Lazy Branch Probability Analysis
; GCN-O3-NEXT:      Lazy Block Frequency Analysis
; GCN-O3-NEXT:      Optimization Remark Emitter
; GCN-O3-NEXT:      Global Value Numbering
; GCN-O3-NEXT:    SYCL Local Accessor to Shared Memory
; GCN-O3-NEXT:    SYCL Add Implicit Global Offset
; GCN-O3-NEXT:    FunctionPass Manager
; GCN-O3-NEXT:      FPBuiltin Function Selection
; GCN-O3-NEXT:    CallGraph Construction
; GCN-O3-NEXT:    Call Graph SCC Pass Manager
; GCN-O3-NEXT:      AMDGPU Annotate Kernel Features
; GCN-O3-NEXT:      FunctionPass Manager
; GCN-O3-NEXT:        AMDGPU Lower Kernel Arguments
; GCN-O3-NEXT:    Lower buffer fat pointer operations to buffer resources
; GCN-O3-NEXT:    CallGraph Construction
; GCN-O3-NEXT:    Call Graph SCC Pass Manager
; GCN-O3-NEXT:      DummyCGSCCPass
; GCN-O3-NEXT:      FunctionPass Manager
; GCN-O3-NEXT:        Dominator Tree Construction
; GCN-O3-NEXT:        Natural Loop Information
; GCN-O3-NEXT:        CodeGen Prepare
; GCN-O3-NEXT:        Dominator Tree Construction
; GCN-O3-NEXT:        Basic Alias Analysis (stateless AA impl)
; GCN-O3-NEXT:        Function Alias Analysis Results
; GCN-O3-NEXT:        Natural Loop Information
; GCN-O3-NEXT:        Scalar Evolution Analysis
; GCN-O3-NEXT:        GPU Load and Store Vectorizer
; GCN-O3-NEXT:        Lazy Value Information Analysis
; GCN-O3-NEXT:        Lower SwitchInst's to branches
; GCN-O3-NEXT:        Lower invoke and unwind, for unwindless code generators
; GCN-O3-NEXT:        Remove unreachable blocks from the CFG
; GCN-O3-NEXT:        Dominator Tree Construction
; GCN-O3-NEXT:        Basic Alias Analysis (stateless AA impl)
; GCN-O3-NEXT:        Function Alias Analysis Results
; GCN-O3-NEXT:        Flatten the CFG
; GCN-O3-NEXT:        Dominator Tree Construction
; GCN-O3-NEXT:        Basic Alias Analysis (stateless AA impl)
; GCN-O3-NEXT:        Function Alias Analysis Results
; GCN-O3-NEXT:        Natural Loop Information
; GCN-O3-NEXT:        Code sinking
; GCN-O3-NEXT:        Cycle Info Analysis
; GCN-O3-NEXT:        Uniformity Analysis
; GCN-O3-NEXT:        AMDGPU IR late optimizations
; GCN-O3-NEXT:        Post-Dominator Tree Construction
; GCN-O3-NEXT:        Unify divergent function exit nodes
; GCN-O3-NEXT:        Dominator Tree Construction
; GCN-O3-NEXT:        Cycle Info Analysis
; GCN-O3-NEXT:        Convert irreducible control-flow into natural loops
; GCN-O3-NEXT:        Natural Loop Information
; GCN-O3-NEXT:        Fixup each natural loop to have a single exit block
; GCN-O3-NEXT:        Post-Dominator Tree Construction
; GCN-O3-NEXT:        Dominance Frontier Construction
; GCN-O3-NEXT:        Detect single entry single exit regions
; GCN-O3-NEXT:        Region Pass Manager
; GCN-O3-NEXT:          Structurize control flow
; GCN-O3-NEXT:        Cycle Info Analysis
; GCN-O3-NEXT:        Uniformity Analysis
; GCN-O3-NEXT:        Basic Alias Analysis (stateless AA impl)
; GCN-O3-NEXT:        Function Alias Analysis Results
; GCN-O3-NEXT:        Memory SSA
; GCN-O3-NEXT:        AMDGPU Annotate Uniform Values
; GCN-O3-NEXT:        Natural Loop Information
; GCN-O3-NEXT:        SI annotate control flow
; GCN-O3-NEXT:        Cycle Info Analysis
; GCN-O3-NEXT:        Uniformity Analysis
; GCN-O3-NEXT:        AMDGPU Rewrite Undef for PHI
; GCN-O3-NEXT:        LCSSA Verifier
; GCN-O3-NEXT:        Loop-Closed SSA Form Pass
; GCN-O3-NEXT:      Analysis if a function is memory bound
; GCN-O3-NEXT:      DummyCGSCCPass
; GCN-O3-NEXT:      FunctionPass Manager
; GCN-O3-NEXT:        Dominator Tree Construction
; GCN-O3-NEXT:        Basic Alias Analysis (stateless AA impl)
; GCN-O3-NEXT:        Function Alias Analysis Results
; GCN-O3-NEXT:        ObjC ARC contraction
; GCN-O3-NEXT:        Prepare callbr
; GCN-O3-NEXT:        Safe Stack instrumentation pass
; GCN-O3-NEXT:        Insert stack protectors
; GCN-O3-NEXT:        Cycle Info Analysis
; GCN-O3-NEXT:        Uniformity Analysis
; GCN-O3-NEXT:        Basic Alias Analysis (stateless AA impl)
; GCN-O3-NEXT:        Function Alias Analysis Results
; GCN-O3-NEXT:        Natural Loop Information
; GCN-O3-NEXT:        Post-Dominator Tree Construction
; GCN-O3-NEXT:        Branch Probability Analysis
; GCN-O3-NEXT:        Assignment Tracking Analysis
; GCN-O3-NEXT:        Lazy Branch Probability Analysis
; GCN-O3-NEXT:        Lazy Block Frequency Analysis
; GCN-O3-NEXT:        AMDGPU DAG->DAG Pattern Instruction Selection
; GCN-O3-NEXT:        MachineDominator Tree Construction
; GCN-O3-NEXT:        SI Fix SGPR copies
; GCN-O3-NEXT:        MachinePostDominator Tree Construction
; GCN-O3-NEXT:        SI Lower i1 Copies
; GCN-O3-NEXT:        Finalize ISel and expand pseudo-instructions
; GCN-O3-NEXT:        Lazy Machine Block Frequency Analysis
; GCN-O3-NEXT:        Early Tail Duplication
; GCN-O3-NEXT:        Optimize machine instruction PHIs
; GCN-O3-NEXT:        Slot index numbering
; GCN-O3-NEXT:        Merge disjoint stack slots
; GCN-O3-NEXT:        Local Stack Slot Allocation
; GCN-O3-NEXT:        Remove dead machine instructions
; GCN-O3-NEXT:        MachineDominator Tree Construction
; GCN-O3-NEXT:        Machine Natural Loop Construction
; GCN-O3-NEXT:        Machine Block Frequency Analysis
; GCN-O3-NEXT:        Early Machine Loop Invariant Code Motion
; GCN-O3-NEXT:        MachineDominator Tree Construction
; GCN-O3-NEXT:        Machine Block Frequency Analysis
; GCN-O3-NEXT:        Machine Common Subexpression Elimination
; GCN-O3-NEXT:        MachinePostDominator Tree Construction
; GCN-O3-NEXT:        Machine Cycle Info Analysis
; GCN-O3-NEXT:        Machine code sinking
; GCN-O3-NEXT:        Peephole Optimizations
; GCN-O3-NEXT:        Remove dead machine instructions
; GCN-O3-NEXT:        SI Fold Operands
; GCN-O3-NEXT:        GCN DPP Combine
; GCN-O3-NEXT:        SI Load Store Optimizer
; GCN-O3-NEXT:        SI Peephole SDWA
; GCN-O3-NEXT:        Machine Block Frequency Analysis
; GCN-O3-NEXT:        MachineDominator Tree Construction
; GCN-O3-NEXT:        Early Machine Loop Invariant Code Motion
; GCN-O3-NEXT:        MachineDominator Tree Construction
; GCN-O3-NEXT:        Machine Block Frequency Analysis
; GCN-O3-NEXT:        Machine Common Subexpression Elimination
; GCN-O3-NEXT:        SI Fold Operands
; GCN-O3-NEXT:        Remove dead machine instructions
; GCN-O3-NEXT:        SI Shrink Instructions
; GCN-O3-NEXT:        Register Usage Information Propagation
; GCN-O3-NEXT:        Detect Dead Lanes
; GCN-O3-NEXT:        Remove dead machine instructions
; GCN-O3-NEXT:        Init Undef Pass
; GCN-O3-NEXT:        Process Implicit Definitions
; GCN-O3-NEXT:        Remove unreachable machine basic blocks
; GCN-O3-NEXT:        Live Variable Analysis
; GCN-O3-NEXT:        SI Optimize VGPR LiveRange
; GCN-O3-NEXT:        Eliminate PHI nodes for register allocation
; GCN-O3-NEXT:        SI Lower control flow pseudo instructions
; GCN-O3-NEXT:        Two-Address instruction pass
; GCN-O3-NEXT:        Slot index numbering
; GCN-O3-NEXT:        Live Interval Analysis
; GCN-O3-NEXT:        Machine Natural Loop Construction
; GCN-O3-NEXT:        Register Coalescer
; GCN-O3-NEXT:        Rename Disconnected Subregister Components
; GCN-O3-NEXT:        Rewrite Partial Register Uses
; GCN-O3-NEXT:        AMDGPU Pre-RA optimizations
; GCN-O3-NEXT:        Machine Instruction Scheduler
; GCN-O3-NEXT:        SI Whole Quad Mode
; GCN-O3-NEXT:        SI optimize exec mask operations pre-RA
; GCN-O3-NEXT:        SI Form memory clauses
; GCN-O3-NEXT:        AMDGPU Pre-RA Long Branch Reg
; GCN-O3-NEXT:        Machine Natural Loop Construction
; GCN-O3-NEXT:        Machine Block Frequency Analysis
; GCN-O3-NEXT:        Debug Variable Analysis
; GCN-O3-NEXT:        Live Stack Slot Analysis
; GCN-O3-NEXT:        Virtual Register Map
; GCN-O3-NEXT:        Live Register Matrix
; GCN-O3-NEXT:        Bundle Machine CFG Edges
; GCN-O3-NEXT:        Spill Code Placement Analysis
; GCN-O3-NEXT:        Lazy Machine Block Frequency Analysis
; GCN-O3-NEXT:        Machine Optimization Remark Emitter
; GCN-O3-NEXT:        Greedy Register Allocator
; GCN-O3-NEXT:        Virtual Register Rewriter
; GCN-O3-NEXT:        Stack Slot Coloring
; GCN-O3-NEXT:        SI lower SGPR spill instructions
; GCN-O3-NEXT:        Virtual Register Map
; GCN-O3-NEXT:        Live Register Matrix
; GCN-O3-NEXT:        SI Pre-allocate WWM Registers
; GCN-O3-NEXT:        Live Stack Slot Analysis
; GCN-O3-NEXT:        Greedy Register Allocator
; GCN-O3-NEXT:        SI Lower WWM Copies
; GCN-O3-NEXT:        Virtual Register Rewriter
; GCN-O3-NEXT:        AMDGPU Reserve WWM Registers
; GCN-O3-NEXT:        Virtual Register Map
; GCN-O3-NEXT:        Live Register Matrix
; GCN-O3-NEXT:        Greedy Register Allocator
; GCN-O3-NEXT:        GCN NSA Reassign
; GCN-O3-NEXT:        Virtual Register Rewriter
; GCN-O3-NEXT:        AMDGPU Mark Last Scratch Load
; GCN-O3-NEXT:        Stack Slot Coloring
; GCN-O3-NEXT:        Machine Copy Propagation Pass
; GCN-O3-NEXT:        Machine Loop Invariant Code Motion
; GCN-O3-NEXT:        SI Fix VGPR copies
; GCN-O3-NEXT:        SI optimize exec mask operations
; GCN-O3-NEXT:        Remove Redundant DEBUG_VALUE analysis
; GCN-O3-NEXT:        Fixup Statepoint Caller Saved
; GCN-O3-NEXT:        PostRA Machine Sink
; GCN-O3-NEXT:        Machine Block Frequency Analysis
; GCN-O3-NEXT:        MachineDominator Tree Construction
; GCN-O3-NEXT:        MachinePostDominator Tree Construction
; GCN-O3-NEXT:        Lazy Machine Block Frequency Analysis
; GCN-O3-NEXT:        Machine Optimization Remark Emitter
; GCN-O3-NEXT:        Shrink Wrapping analysis
; GCN-O3-NEXT:        Prologue/Epilogue Insertion & Frame Finalization
; GCN-O3-NEXT:        Machine Late Instructions Cleanup Pass
; GCN-O3-NEXT:        Control Flow Optimizer
; GCN-O3-NEXT:        Lazy Machine Block Frequency Analysis
; GCN-O3-NEXT:        Tail Duplication
; GCN-O3-NEXT:        Machine Copy Propagation Pass
; GCN-O3-NEXT:        Post-RA pseudo instruction expansion pass
; GCN-O3-NEXT:        SI Shrink Instructions
; GCN-O3-NEXT:        SI post-RA bundler
; GCN-O3-NEXT:        MachineDominator Tree Construction
; GCN-O3-NEXT:        Machine Natural Loop Construction
; GCN-O3-NEXT:        PostRA Machine Instruction Scheduler
; GCN-O3-NEXT:        Machine Block Frequency Analysis
; GCN-O3-NEXT:        MachinePostDominator Tree Construction
; GCN-O3-NEXT:        Branch Probability Basic Block Placement
; GCN-O3-NEXT:        Insert fentry calls
; GCN-O3-NEXT:        Insert XRay ops
; GCN-O3-NEXT:        GCN Create VOPD Instructions
; GCN-O3-NEXT:        SI Memory Legalizer
; GCN-O3-NEXT:        MachineDominator Tree Construction
; GCN-O3-NEXT:        Machine Natural Loop Construction
; GCN-O3-NEXT:        MachinePostDominator Tree Construction
; GCN-O3-NEXT:        SI insert wait instructions
; GCN-O3-NEXT:        Insert required mode register values
; GCN-O3-NEXT:        SI Insert Hard Clauses
; GCN-O3-NEXT:        SI Final Branch Preparation
; GCN-O3-NEXT:        SI peephole optimizations
; GCN-O3-NEXT:        Post RA hazard recognizer
; GCN-O3-NEXT:        AMDGPU Insert Delay ALU
; GCN-O3-NEXT:        Branch relaxation pass
; GCN-O3-NEXT:        Register Usage Information Collector Pass
; GCN-O3-NEXT:        Remove Loads Into Fake Uses
; GCN-O3-NEXT:        Live DEBUG_VALUE analysis
; GCN-O3-NEXT:        Machine Sanitizer Binary Metadata
; GCN-O3-NEXT:        Lazy Machine Block Frequency Analysis
; GCN-O3-NEXT:        Machine Optimization Remark Emitter
; GCN-O3-NEXT:        Stack Frame Layout Analysis
; GCN-O3-NEXT:        Function register usage analysis
; GCN-O3-NEXT:        AMDGPU Assembly Printer
; GCN-O3-NEXT:        Free MachineFunction

define void @empty() {
  ret void
}<|MERGE_RESOLUTION|>--- conflicted
+++ resolved
@@ -231,15 +231,10 @@
 ; GCN-O1-NEXT:      Instrument function entry/exit with calls to e.g. mcount() (post inlining)
 ; GCN-O1-NEXT:      Scalarize Masked Memory Intrinsics
 ; GCN-O1-NEXT:      Expand reduction intrinsics
-<<<<<<< HEAD
-; GCN-O1-NEXT:      Natural Loop Information
-; GCN-O1-NEXT:      TLS Variable Hoist
 ; GCN-O1-NEXT:    SYCL Local Accessor to Shared Memory
 ; GCN-O1-NEXT:    SYCL Add Implicit Global Offset
 ; GCN-O1-NEXT:    FunctionPass Manager
 ; GCN-O1-NEXT:      FPBuiltin Function Selection
-=======
->>>>>>> d2aff182
 ; GCN-O1-NEXT:    CallGraph Construction
 ; GCN-O1-NEXT:    Call Graph SCC Pass Manager
 ; GCN-O1-NEXT:      AMDGPU Annotate Kernel Features
