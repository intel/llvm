--- conflicted
+++ resolved
@@ -47,19 +47,11 @@
 ; GCN-O0-NEXT:      Instrument function entry/exit with calls to e.g. mcount() (post inlining)
 ; GCN-O0-NEXT:      Scalarize Masked Memory Intrinsics
 ; GCN-O0-NEXT:      Expand reduction intrinsics
-<<<<<<< HEAD
 ; GCN-O0-NEXT:    SYCL Local Accessor to Shared Memory
 ; GCN-O0-NEXT:    SYCL Add Implicit Global Offset
 ; GCN-O0-NEXT:    FunctionPass Manager
 ; GCN-O0-NEXT:      FPBuiltin Function Selection
-; GCN-O0-NEXT:    CallGraph Construction
-; GCN-O0-NEXT:    Call Graph SCC Pass Manager
-; GCN-O0-NEXT:      AMDGPU Annotate Kernel Features
-; GCN-O0-NEXT:      FunctionPass Manager
-; GCN-O0-NEXT:        AMDGPU Lower Kernel Arguments
-=======
 ; GCN-O0-NEXT:      AMDGPU Lower Kernel Arguments
->>>>>>> 31f39c83
 ; GCN-O0-NEXT:    Lower buffer fat pointer operations to buffer resources
 ; GCN-O0-NEXT:    CallGraph Construction
 ; GCN-O0-NEXT:    Call Graph SCC Pass Manager
@@ -240,19 +232,11 @@
 ; GCN-O1-NEXT:      Instrument function entry/exit with calls to e.g. mcount() (post inlining)
 ; GCN-O1-NEXT:      Scalarize Masked Memory Intrinsics
 ; GCN-O1-NEXT:      Expand reduction intrinsics
-<<<<<<< HEAD
 ; GCN-O1-NEXT:    SYCL Local Accessor to Shared Memory
 ; GCN-O1-NEXT:    SYCL Add Implicit Global Offset
 ; GCN-O1-NEXT:    FunctionPass Manager
 ; GCN-O1-NEXT:      FPBuiltin Function Selection
-; GCN-O1-NEXT:    CallGraph Construction
-; GCN-O1-NEXT:    Call Graph SCC Pass Manager
-; GCN-O1-NEXT:      AMDGPU Annotate Kernel Features
-; GCN-O1-NEXT:      FunctionPass Manager
-; GCN-O1-NEXT:        AMDGPU Lower Kernel Arguments
-=======
 ; GCN-O1-NEXT:      AMDGPU Lower Kernel Arguments
->>>>>>> 31f39c83
 ; GCN-O1-NEXT:    Lower buffer fat pointer operations to buffer resources
 ; GCN-O1-NEXT:    CallGraph Construction
 ; GCN-O1-NEXT:    Call Graph SCC Pass Manager
@@ -547,19 +531,11 @@
 ; GCN-O1-OPTS-NEXT:      Scalarize Masked Memory Intrinsics
 ; GCN-O1-OPTS-NEXT:      Expand reduction intrinsics
 ; GCN-O1-OPTS-NEXT:      Early CSE
-<<<<<<< HEAD
 ; GCN-O1-OPTS-NEXT:    SYCL Local Accessor to Shared Memory
 ; GCN-O1-OPTS-NEXT:    SYCL Add Implicit Global Offset
 ; GCN-O1-OPTS-NEXT:    FunctionPass Manager
 ; GCN-O1-OPTS-NEXT:      FPBuiltin Function Selection
-; GCN-O1-OPTS-NEXT:    CallGraph Construction
-; GCN-O1-OPTS-NEXT:    Call Graph SCC Pass Manager
-; GCN-O1-OPTS-NEXT:      AMDGPU Annotate Kernel Features
-; GCN-O1-OPTS-NEXT:      FunctionPass Manager
-; GCN-O1-OPTS-NEXT:        AMDGPU Lower Kernel Arguments
-=======
 ; GCN-O1-OPTS-NEXT:      AMDGPU Lower Kernel Arguments
->>>>>>> 31f39c83
 ; GCN-O1-OPTS-NEXT:    Lower buffer fat pointer operations to buffer resources
 ; GCN-O1-OPTS-NEXT:    CallGraph Construction
 ; GCN-O1-OPTS-NEXT:    Call Graph SCC Pass Manager
@@ -872,19 +848,11 @@
 ; GCN-O2-NEXT:      Scalarize Masked Memory Intrinsics
 ; GCN-O2-NEXT:      Expand reduction intrinsics
 ; GCN-O2-NEXT:      Early CSE
-<<<<<<< HEAD
 ; GCN-O2-NEXT:    SYCL Local Accessor to Shared Memory
 ; GCN-O2-NEXT:    SYCL Add Implicit Global Offset
 ; GCN-O2-NEXT:    FunctionPass Manager
 ; GCN-O2-NEXT:      FPBuiltin Function Selection
-; GCN-O2-NEXT:    CallGraph Construction
-; GCN-O2-NEXT:    Call Graph SCC Pass Manager
-; GCN-O2-NEXT:      AMDGPU Annotate Kernel Features
-; GCN-O2-NEXT:      FunctionPass Manager
-; GCN-O2-NEXT:        AMDGPU Lower Kernel Arguments
-=======
 ; GCN-O2-NEXT:      AMDGPU Lower Kernel Arguments
->>>>>>> 31f39c83
 ; GCN-O2-NEXT:    Lower buffer fat pointer operations to buffer resources
 ; GCN-O2-NEXT:    CallGraph Construction
 ; GCN-O2-NEXT:    Call Graph SCC Pass Manager
@@ -1212,19 +1180,11 @@
 ; GCN-O3-NEXT:      Lazy Block Frequency Analysis
 ; GCN-O3-NEXT:      Optimization Remark Emitter
 ; GCN-O3-NEXT:      Global Value Numbering
-<<<<<<< HEAD
 ; GCN-O3-NEXT:    SYCL Local Accessor to Shared Memory
 ; GCN-O3-NEXT:    SYCL Add Implicit Global Offset
 ; GCN-O3-NEXT:    FunctionPass Manager
 ; GCN-O3-NEXT:      FPBuiltin Function Selection
-; GCN-O3-NEXT:    CallGraph Construction
-; GCN-O3-NEXT:    Call Graph SCC Pass Manager
-; GCN-O3-NEXT:      AMDGPU Annotate Kernel Features
-; GCN-O3-NEXT:      FunctionPass Manager
-; GCN-O3-NEXT:        AMDGPU Lower Kernel Arguments
-=======
 ; GCN-O3-NEXT:      AMDGPU Lower Kernel Arguments
->>>>>>> 31f39c83
 ; GCN-O3-NEXT:    Lower buffer fat pointer operations to buffer resources
 ; GCN-O3-NEXT:    CallGraph Construction
 ; GCN-O3-NEXT:    Call Graph SCC Pass Manager
