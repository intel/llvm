; RUN: llc --debugify-and-strip-all-safe=0 -mtriple=powerpc64-- -O3 \
; RUN:   -debug-pass=Structure < %s -o /dev/null 2>&1 | \
; RUN:   grep -v "Verify generated machine code" | FileCheck %s

; REQUIRES: asserts
; CHECK-LABEL: Pass Arguments:
; CHECK-NEXT: Target Library Information
; CHECK-NEXT: Target Pass Configuration
; CHECK-NEXT: Machine Module Information
; CHECK-NEXT: Target Transform Information
; CHECK-NEXT: Assumption Cache Tracker
; CHECK-NEXT: Type-Based Alias Analysis
; CHECK-NEXT: Scoped NoAlias Alias Analysis
; CHECK-NEXT: Profile summary info
; CHECK-NEXT: Create Garbage Collector Module Metadata
; CHECK-NEXT: Machine Branch Probability Analysis
; CHECK-NEXT: Default Regalloc Eviction Advisor
; CHECK-NEXT: Default Regalloc Priority Advisor
; CHECK-NEXT:   ModulePass Manager
; CHECK-NEXT:     Pre-ISel Intrinsic Lowering
; CHECK-NEXT:     FunctionPass Manager
; CHECK-NEXT:       Expand large div/rem
; CHECK-NEXT:       Expand large fp convert
; CHECK-NEXT:       Convert i1 constants to i32/i64 if they are returned
; CHECK-NEXT:       Expand Atomic instructions
; CHECK-NEXT:     PPC Lower MASS Entries
; CHECK-NEXT:     FunctionPass Manager
; CHECK-NEXT:       Dominator Tree Construction
; CHECK-NEXT:       Natural Loop Information
; CHECK-NEXT:       Split GEPs to a variadic base and a constant offset for better CSE
; CHECK-NEXT:       Early CSE
; CHECK-NEXT:       Basic Alias Analysis (stateless AA impl)
; CHECK-NEXT:       Function Alias Analysis Results
; CHECK-NEXT:       Memory SSA
; CHECK-NEXT:       Canonicalize natural loops
; CHECK-NEXT:       LCSSA Verifier
; CHECK-NEXT:       Loop-Closed SSA Form Pass
; CHECK-NEXT:       Scalar Evolution Analysis
; CHECK-NEXT:       Lazy Branch Probability Analysis
; CHECK-NEXT:       Lazy Block Frequency Analysis
; CHECK-NEXT:       Loop Pass Manager
; CHECK-NEXT:         Loop Invariant Code Motion
; CHECK-NEXT:       Module Verifier
; CHECK-NEXT:       Loop Pass Manager
; CHECK-NEXT:         Canonicalize Freeze Instructions in Loops
; CHECK-NEXT:         Induction Variable Users
; CHECK-NEXT:         Loop Strength Reduction
; CHECK-NEXT:       Basic Alias Analysis (stateless AA impl)
; CHECK-NEXT:       Function Alias Analysis Results
; CHECK-NEXT:       Merge contiguous icmps into a memcmp
; CHECK-NEXT:       Natural Loop Information
; CHECK-NEXT:       Lazy Branch Probability Analysis
; CHECK-NEXT:       Lazy Block Frequency Analysis
; CHECK-NEXT:       Expand memcmp() to load/stores
; CHECK-NEXT:       Lower Garbage Collection Instructions
; CHECK-NEXT:       Shadow Stack GC Lowering
; CHECK-NEXT:       Remove unreachable blocks from the CFG
; CHECK-NEXT:       Natural Loop Information
; CHECK-NEXT:       Post-Dominator Tree Construction
; CHECK-NEXT:       Branch Probability Analysis
; CHECK-NEXT:       Block Frequency Analysis
; CHECK-NEXT:       Constant Hoisting
; CHECK-NEXT:       Replace intrinsics with calls to vector library
; CHECK-NEXT:       Partially inline calls to library functions
; CHECK-NEXT:       Instrument function entry/exit with calls to e.g. mcount() (post inlining)
; CHECK-NEXT:       Scalarize Masked Memory Intrinsics
; CHECK-NEXT:       Expand reduction intrinsics
; CHECK-NEXT:       Natural Loop Information
<<<<<<< HEAD
; CHECK-NEXT:       TLS Variable Hoist
; CHECK-NEXT:       FPBuiltin Function Selection
=======
>>>>>>> d2aff182
; CHECK-NEXT:       CodeGen Prepare
; CHECK-NEXT:       Dominator Tree Construction
; CHECK-NEXT:       Exception handling preparation
; CHECK-NEXT:       Natural Loop Information
; CHECK-NEXT:       Scalar Evolution Analysis
; CHECK-NEXT:       Prepare loop for ppc preferred instruction forms
; CHECK-NEXT:       Scalar Evolution Analysis
; CHECK-NEXT:       Lazy Branch Probability Analysis
; CHECK-NEXT:       Lazy Block Frequency Analysis
; CHECK-NEXT:       Optimization Remark Emitter
; CHECK-NEXT:       Hardware Loop Insertion
; CHECK-NEXT:       Basic Alias Analysis (stateless AA impl)
; CHECK-NEXT:       Function Alias Analysis Results
; CHECK-NEXT:       ObjC ARC contraction
; CHECK-NEXT:       Prepare callbr
; CHECK-NEXT:       Safe Stack instrumentation pass
; CHECK-NEXT:       Insert stack protectors
; CHECK-NEXT:       Module Verifier
; CHECK-NEXT:       Basic Alias Analysis (stateless AA impl)
; CHECK-NEXT:       Function Alias Analysis Results
; CHECK-NEXT:       Natural Loop Information
; CHECK-NEXT:       Post-Dominator Tree Construction
; CHECK-NEXT:       Branch Probability Analysis
; CHECK-NEXT:       Assignment Tracking Analysis
; CHECK-NEXT:       Lazy Branch Probability Analysis
; CHECK-NEXT:       Lazy Block Frequency Analysis
; CHECK-NEXT:       PowerPC DAG->DAG Pattern Instruction Selection
; CHECK-NEXT:       MachineDominator Tree Construction
; CHECK-NEXT:       PowerPC CTR Loops Verify
; CHECK-NEXT:       PowerPC VSX Copy Legalization
; CHECK-NEXT:       Finalize ISel and expand pseudo-instructions
; CHECK-NEXT:       MachineDominator Tree Construction
; CHECK-NEXT:       Machine Natural Loop Construction
; CHECK-NEXT:       PowerPC CTR loops generation
; CHECK-NEXT:       Lazy Machine Block Frequency Analysis
; CHECK-NEXT:       Early Tail Duplication
; CHECK-NEXT:       Optimize machine instruction PHIs
; CHECK-NEXT:       Slot index numbering
; CHECK-NEXT:       Merge disjoint stack slots
; CHECK-NEXT:       Local Stack Slot Allocation
; CHECK-NEXT:       Remove dead machine instructions
; CHECK-NEXT:       MachineDominator Tree Construction
; CHECK-NEXT:       Machine Natural Loop Construction
; CHECK-NEXT:       Machine Trace Metrics
; CHECK-NEXT:       Early If-Conversion
; CHECK-NEXT:       Lazy Machine Block Frequency Analysis
; CHECK-NEXT:       Machine InstCombiner
; CHECK-NEXT:       Machine Block Frequency Analysis
; CHECK-NEXT:       Early Machine Loop Invariant Code Motion
; CHECK-NEXT:       MachineDominator Tree Construction
; CHECK-NEXT:       Machine Block Frequency Analysis
; CHECK-NEXT:       Machine Common Subexpression Elimination
; CHECK-NEXT:       MachinePostDominator Tree Construction
; CHECK-NEXT:       Machine Cycle Info Analysis
; CHECK-NEXT:       Machine code sinking
; CHECK-NEXT:       Peephole Optimizations
; CHECK-NEXT:       Remove dead machine instructions
; CHECK-NEXT:       MachineDominator Tree Construction
; CHECK-NEXT:       PowerPC Reduce CR logical Operation
; CHECK-NEXT:       Remove unreachable machine basic blocks
; CHECK-NEXT:       Live Variable Analysis
; CHECK-NEXT:       MachineDominator Tree Construction
; CHECK-NEXT:       MachinePostDominator Tree Construction
; CHECK-NEXT:       Machine Natural Loop Construction
; CHECK-NEXT:       Machine Block Frequency Analysis
; CHECK-NEXT:       PowerPC MI Peephole Optimization
; CHECK-NEXT:       Remove dead machine instructions
; CHECK-NEXT:       Remove unreachable machine basic blocks
; CHECK-NEXT:       Live Variable Analysis
; CHECK-NEXT:       Slot index numbering
; CHECK-NEXT:       Live Interval Analysis
; CHECK-NEXT:       PowerPC TLS Dynamic Call Fixup
; CHECK-NEXT:       PowerPC TOC Register Dependencies
; CHECK-NEXT:       MachineDominator Tree Construction
; CHECK-NEXT:       Machine Natural Loop Construction
; CHECK-NEXT:       Slot index numbering
; CHECK-NEXT:       Live Interval Analysis
; CHECK-NEXT:       Lazy Machine Block Frequency Analysis
; CHECK-NEXT:       Machine Optimization Remark Emitter
; CHECK-NEXT:       Modulo Software Pipelining
; CHECK-NEXT:       Detect Dead Lanes
; CHECK-NEXT:       Init Undef Pass
; CHECK-NEXT:       Process Implicit Definitions
; CHECK-NEXT:       Remove unreachable machine basic blocks
; CHECK-NEXT:       Live Variable Analysis
; CHECK-NEXT:       MachineDominator Tree Construction
; CHECK-NEXT:       Machine Natural Loop Construction
; CHECK-NEXT:       Eliminate PHI nodes for register allocation
; CHECK-NEXT:       Two-Address instruction pass
; CHECK-NEXT:       Slot index numbering
; CHECK-NEXT:       Live Interval Analysis
; CHECK-NEXT:       Register Coalescer
; CHECK-NEXT:       Rename Disconnected Subregister Components
; CHECK-NEXT:       Machine Instruction Scheduler
; CHECK-NEXT:       PowerPC VSX FMA Mutation
; CHECK-NEXT:       Machine Natural Loop Construction
; CHECK-NEXT:       Machine Block Frequency Analysis
; CHECK-NEXT:       Debug Variable Analysis
; CHECK-NEXT:       Live Stack Slot Analysis
; CHECK-NEXT:       Virtual Register Map
; CHECK-NEXT:       Live Register Matrix
; CHECK-NEXT:       Bundle Machine CFG Edges
; CHECK-NEXT:       Spill Code Placement Analysis
; CHECK-NEXT:       Lazy Machine Block Frequency Analysis
; CHECK-NEXT:       Machine Optimization Remark Emitter
; CHECK-NEXT:       Greedy Register Allocator
; CHECK-NEXT:       Virtual Register Rewriter
; CHECK-NEXT:       Register Allocation Pass Scoring
; CHECK-NEXT:       Stack Slot Coloring
; CHECK-NEXT:       Machine Copy Propagation Pass
; CHECK-NEXT:       Machine Loop Invariant Code Motion
; CHECK-NEXT:       Remove Redundant DEBUG_VALUE analysis
; CHECK-NEXT:       Fixup Statepoint Caller Saved
; CHECK-NEXT:       PostRA Machine Sink
; CHECK-NEXT:       Machine Block Frequency Analysis
; CHECK-NEXT:       MachineDominator Tree Construction
; CHECK-NEXT:       MachinePostDominator Tree Construction
; CHECK-NEXT:       Lazy Machine Block Frequency Analysis
; CHECK-NEXT:       Machine Optimization Remark Emitter
; CHECK-NEXT:       Shrink Wrapping analysis
; CHECK-NEXT:       Prologue/Epilogue Insertion & Frame Finalization
; CHECK-NEXT:       Machine Late Instructions Cleanup Pass
; CHECK-NEXT:       Control Flow Optimizer
; CHECK-NEXT:       Lazy Machine Block Frequency Analysis
; CHECK-NEXT:       Tail Duplication
; CHECK-NEXT:       Machine Copy Propagation Pass
; CHECK-NEXT:       Post-RA pseudo instruction expansion pass
; CHECK-NEXT:       MachineDominator Tree Construction
; CHECK-NEXT:       Machine Natural Loop Construction
; CHECK-NEXT:       Machine Block Frequency Analysis
; CHECK-NEXT:       If Converter
; CHECK-NEXT:       MachineDominator Tree Construction
; CHECK-NEXT:       Machine Natural Loop Construction
; CHECK-NEXT:       PostRA Machine Instruction Scheduler
; CHECK-NEXT:       Analyze Machine Code For Garbage Collection
; CHECK-NEXT:       Machine Block Frequency Analysis
; CHECK-NEXT:       MachinePostDominator Tree Construction
; CHECK-NEXT:       Branch Probability Basic Block Placement
; CHECK-NEXT:       Insert fentry calls
; CHECK-NEXT:       Insert XRay ops
; CHECK-NEXT:       Implement the 'patchable-function' attribute
; CHECK-NEXT:       PowerPC Pre-Emit Peephole
; CHECK-NEXT:       PowerPC Early-Return Creation
; CHECK-NEXT:       Contiguously Lay Out Funclets
; CHECK-NEXT:       Remove Loads Into Fake Uses
; CHECK-NEXT:       StackMap Liveness Analysis
; CHECK-NEXT:       Live DEBUG_VALUE analysis
; CHECK-NEXT:       Machine Sanitizer Binary Metadata
; CHECK-NEXT:       Lazy Machine Block Frequency Analysis
; CHECK-NEXT:       Machine Optimization Remark Emitter
; CHECK-NEXT:       Stack Frame Layout Analysis
; CHECK-NEXT:       PowerPC Expand Atomic
; CHECK-NEXT:       PowerPC Branch Selector
; CHECK-NEXT:       Lazy Machine Block Frequency Analysis
; CHECK-NEXT:       Machine Optimization Remark Emitter
; CHECK-NEXT:       Linux PPC Assembly Printer
; CHECK-NEXT:       Free MachineFunction

define void @f() {
  ret void
}<|MERGE_RESOLUTION|>--- conflicted
+++ resolved
@@ -66,11 +66,6 @@
 ; CHECK-NEXT:       Scalarize Masked Memory Intrinsics
 ; CHECK-NEXT:       Expand reduction intrinsics
 ; CHECK-NEXT:       Natural Loop Information
-<<<<<<< HEAD
-; CHECK-NEXT:       TLS Variable Hoist
-; CHECK-NEXT:       FPBuiltin Function Selection
-=======
->>>>>>> d2aff182
 ; CHECK-NEXT:       CodeGen Prepare
 ; CHECK-NEXT:       Dominator Tree Construction
 ; CHECK-NEXT:       Exception handling preparation
