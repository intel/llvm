--- conflicted
+++ resolved
@@ -69,10 +69,7 @@
 ; CHECK-NEXT:       CodeGen Prepare
 ; CHECK-NEXT:       Dominator Tree Construction
 ; CHECK-NEXT:       Exception handling preparation
-<<<<<<< HEAD
-=======
 ; CHECK-NEXT:       Merge internal globals
->>>>>>> a8d96e15
 ; CHECK-NEXT:       Natural Loop Information
 ; CHECK-NEXT:       Scalar Evolution Analysis
 ; CHECK-NEXT:       Prepare loop for ppc preferred instruction forms
