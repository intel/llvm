; NOTE: Assertions have been autogenerated by utils/update_llc_test_checks.py
; RUN: llc < %s -mtriple=powerpc64le-unknown-linux-gnu -mcpu=pwr9 -ppc-vsr-nums-as-vr -ppc-asm-full-reg-names -verify-machineinstrs | FileCheck %s --check-prefixes=CHECK,CHECK-PWR9,CHECK-PWR9-LE
; RUN: llc < %s -mtriple=powerpc64-unknown-linux-gnu -mcpu=pwr9 -ppc-vsr-nums-as-vr -ppc-asm-full-reg-names -verify-machineinstrs | FileCheck %s --check-prefixes=CHECK,CHECK-PWR9,CHECK-PWR9-BE
; RUN: llc < %s -mtriple=powerpc64le-unknown-linux-gnu -mcpu=pwr8 -ppc-vsr-nums-as-vr -ppc-asm-full-reg-names -verify-machineinstrs | FileCheck %s --check-prefixes=CHECK,CHECK-PWR78,CHECK-PWR8 -implicit-check-not vabsdu
; RUN: llc < %s -mtriple=powerpc64-unknown-linux-gnu -mcpu=pwr7 -ppc-vsr-nums-as-vr -ppc-asm-full-reg-names -verify-machineinstrs | FileCheck %s -check-prefixes=CHECK,CHECK-PWR78,CHECK-PWR7 -implicit-check-not vmaxsd

define <4 x i32> @simple_absv_32(<4 x i32> %a) local_unnamed_addr {
; CHECK-PWR9-LABEL: simple_absv_32:
; CHECK-PWR9:       # %bb.0: # %entry
; CHECK-PWR9-NEXT:    vnegw v3, v2
; CHECK-PWR9-NEXT:    vmaxsw v2, v2, v3
; CHECK-PWR9-NEXT:    blr
;
; CHECK-PWR78-LABEL: simple_absv_32:
; CHECK-PWR78:       # %bb.0: # %entry
; CHECK-PWR78-NEXT:    xxlxor v3, v3, v3
; CHECK-PWR78-NEXT:    vsubuwm v3, v3, v2
; CHECK-PWR78-NEXT:    vmaxsw v2, v2, v3
; CHECK-PWR78-NEXT:    blr
entry:
  %sub.i = sub <4 x i32> zeroinitializer, %a
  %0 = tail call <4 x i32> @llvm.ppc.altivec.vmaxsw(<4 x i32> %a, <4 x i32> %sub.i)
  ret <4 x i32> %0
}

define <4 x i32> @simple_absv_32_swap(<4 x i32> %a) local_unnamed_addr {
; CHECK-PWR9-LABEL: simple_absv_32_swap:
; CHECK-PWR9:       # %bb.0: # %entry
; CHECK-PWR9-NEXT:    vnegw v3, v2
; CHECK-PWR9-NEXT:    vmaxsw v2, v2, v3
; CHECK-PWR9-NEXT:    blr
;
; CHECK-PWR78-LABEL: simple_absv_32_swap:
; CHECK-PWR78:       # %bb.0: # %entry
; CHECK-PWR78-NEXT:    xxlxor v3, v3, v3
; CHECK-PWR78-NEXT:    vsubuwm v3, v3, v2
; CHECK-PWR78-NEXT:    vmaxsw v2, v3, v2
; CHECK-PWR78-NEXT:    blr
entry:
  %sub.i = sub <4 x i32> zeroinitializer, %a
  %0 = tail call <4 x i32> @llvm.ppc.altivec.vmaxsw(<4 x i32> %sub.i, <4 x i32> %a)
  ret <4 x i32> %0
}

define <8 x i16> @simple_absv_16(<8 x i16> %a) local_unnamed_addr {
; CHECK-LABEL: simple_absv_16:
; CHECK:       # %bb.0: # %entry
; CHECK-NEXT:    xxlxor v3, v3, v3
; CHECK-NEXT:    vsubuhm v3, v3, v2
; CHECK-NEXT:    vmaxsh v2, v2, v3
; CHECK-NEXT:    blr
entry:
  %sub.i = sub <8 x i16> zeroinitializer, %a
  %0 = tail call <8 x i16> @llvm.ppc.altivec.vmaxsh(<8 x i16> %a, <8 x i16> %sub.i)
  ret <8 x i16> %0
}

define <16 x i8> @simple_absv_8(<16 x i8> %a) local_unnamed_addr {
; CHECK-LABEL: simple_absv_8:
; CHECK:       # %bb.0: # %entry
; CHECK-NEXT:    xxlxor v3, v3, v3
; CHECK-NEXT:    vsububm v3, v3, v2
; CHECK-NEXT:    vmaxsb v2, v2, v3
; CHECK-NEXT:    blr
entry:
  %sub.i = sub <16 x i8> zeroinitializer, %a
  %0 = tail call <16 x i8> @llvm.ppc.altivec.vmaxsb(<16 x i8> %a, <16 x i8> %sub.i)
  ret <16 x i8> %0
}

; v2i64 vmax isn't avaiable on pwr7
define <2 x i64> @sub_absv_64(<2 x i64> %a, <2 x i64> %b) local_unnamed_addr {
; CHECK-PWR9-LABEL: sub_absv_64:
; CHECK-PWR9:       # %bb.0: # %entry
; CHECK-PWR9-NEXT:    vsubudm v2, v2, v3
; CHECK-PWR9-NEXT:    vnegd v3, v2
; CHECK-PWR9-NEXT:    vmaxsd v2, v2, v3
; CHECK-PWR9-NEXT:    blr
;
; CHECK-PWR8-LABEL: sub_absv_64:
; CHECK-PWR8:       # %bb.0: # %entry
; CHECK-PWR8-NEXT:    vsubudm v2, v2, v3
; CHECK-PWR8-NEXT:    xxlxor v3, v3, v3
; CHECK-PWR8-NEXT:    vsubudm v3, v3, v2
; CHECK-PWR8-NEXT:    vmaxsd v2, v2, v3
; CHECK-PWR8-NEXT:    blr
;
; CHECK-PWR7-LABEL: sub_absv_64:
; CHECK-PWR7:       # %bb.0: # %entry
; CHECK-PWR7-NEXT:    addi r3, r1, -48
; CHECK-PWR7-NEXT:    stxvd2x v2, 0, r3
; CHECK-PWR7-NEXT:    addi r3, r1, -32
; CHECK-PWR7-NEXT:    stxvd2x v3, 0, r3
; CHECK-PWR7-NEXT:    ld r4, -40(r1)
; CHECK-PWR7-NEXT:    ld r5, -24(r1)
; CHECK-PWR7-NEXT:    ld r3, -48(r1)
; CHECK-PWR7-NEXT:    sub r4, r4, r5
; CHECK-PWR7-NEXT:    sradi r5, r4, 63
; CHECK-PWR7-NEXT:    xor r4, r4, r5
; CHECK-PWR7-NEXT:    sub r4, r4, r5
; CHECK-PWR7-NEXT:    ld r5, -32(r1)
; CHECK-PWR7-NEXT:    std r4, -8(r1)
; CHECK-PWR7-NEXT:    sub r3, r3, r5
; CHECK-PWR7-NEXT:    sradi r4, r3, 63
; CHECK-PWR7-NEXT:    xor r3, r3, r4
; CHECK-PWR7-NEXT:    sub r3, r3, r4
; CHECK-PWR7-NEXT:    std r3, -16(r1)
; CHECK-PWR7-NEXT:    addi r3, r1, -16
; CHECK-PWR7-NEXT:    lxvd2x v2, 0, r3
; CHECK-PWR7-NEXT:    blr
entry:
  %0 = sub nsw <2 x i64> %a, %b
  %1 = icmp sgt <2 x i64> %0, <i64 -1, i64 -1>
  %2 = sub <2 x i64> zeroinitializer, %0
  %3 = select <2 x i1> %1, <2 x i64> %0, <2 x i64> %2
  ret <2 x i64> %3
}

; The select pattern can only be detected for v4i32.
define <4 x i32> @sub_absv_32(<4 x i32> %a, <4 x i32> %b) local_unnamed_addr {
; CHECK-PWR9-LABEL: sub_absv_32:
; CHECK-PWR9:       # %bb.0: # %entry
; CHECK-PWR9-NEXT:    xvnegsp v3, v3
; CHECK-PWR9-NEXT:    xvnegsp v2, v2
; CHECK-PWR9-NEXT:    vabsduw v2, v2, v3
; CHECK-PWR9-NEXT:    blr
;
; CHECK-PWR78-LABEL: sub_absv_32:
; CHECK-PWR78:       # %bb.0: # %entry
; CHECK-PWR78-NEXT:    vsubuwm v2, v2, v3
; CHECK-PWR78-NEXT:    xxlxor v3, v3, v3
; CHECK-PWR78-NEXT:    vsubuwm v3, v3, v2
; CHECK-PWR78-NEXT:    vmaxsw v2, v2, v3
; CHECK-PWR78-NEXT:    blr
entry:
  %0 = sub nsw <4 x i32> %a, %b
  %1 = icmp sgt <4 x i32> %0, <i32 -1, i32 -1, i32 -1, i32 -1>
  %2 = sub <4 x i32> zeroinitializer, %0
  %3 = select <4 x i1> %1, <4 x i32> %0, <4 x i32> %2
  ret <4 x i32> %3
}

define <8 x i16> @sub_absv_16(<8 x i16> %a, <8 x i16> %b) local_unnamed_addr {
; CHECK-LABEL: sub_absv_16:
; CHECK:       # %bb.0: # %entry
; CHECK-NEXT:    vsubuhm v2, v2, v3
; CHECK-NEXT:    xxlxor v3, v3, v3
; CHECK-NEXT:    vsubuhm v3, v3, v2
; CHECK-NEXT:    vmaxsh v2, v2, v3
; CHECK-NEXT:    blr
entry:
  %0 = sub nsw <8 x i16> %a, %b
  %1 = icmp sgt <8 x i16> %0, <i16 -1, i16 -1, i16 -1, i16 -1, i16 -1, i16 -1, i16 -1, i16 -1>
  %2 = sub <8 x i16> zeroinitializer, %0
  %3 = select <8 x i1> %1, <8 x i16> %0, <8 x i16> %2
  ret <8 x i16> %3
}

define <16 x i8> @sub_absv_8(<16 x i8> %a, <16 x i8> %b) local_unnamed_addr {
; CHECK-LABEL: sub_absv_8:
; CHECK:       # %bb.0: # %entry
; CHECK-NEXT:    vsububm v2, v2, v3
; CHECK-NEXT:    xxlxor v3, v3, v3
; CHECK-NEXT:    vsububm v3, v3, v2
; CHECK-NEXT:    vmaxsb v2, v2, v3
; CHECK-NEXT:    blr
entry:
  %0 = sub nsw <16 x i8> %a, %b
  %1 = icmp sgt <16 x i8> %0, <i8 -1, i8 -1, i8 -1, i8 -1, i8 -1, i8 -1, i8 -1, i8 -1, i8 -1, i8 -1, i8 -1, i8 -1, i8 -1, i8 -1, i8 -1, i8 -1>
  %2 = sub <16 x i8> zeroinitializer, %0
  %3 = select <16 x i1> %1, <16 x i8> %0, <16 x i8> %2
  ret <16 x i8> %3
}

define <8 x i16> @sub_absv_16_ext(<8 x i16> %a, <8 x i16> %b) local_unnamed_addr {
; CHECK-LABEL: sub_absv_16_ext:
; CHECK:       # %bb.0: # %entry
; CHECK-NEXT:    vminsh v4, v2, v3
; CHECK-NEXT:    vmaxsh v2, v2, v3
; CHECK-NEXT:    vsubuhm v2, v2, v4
; CHECK-NEXT:    blr
entry:
  %0 = sext <8 x i16> %a to <8 x i32>
  %1 = sext <8 x i16> %b to <8 x i32>
  %2 = sub nsw <8 x i32> %0, %1
  %3 = icmp sgt <8 x i32> %2, <i32 -1, i32 -1, i32 -1, i32 -1, i32 -1, i32 -1, i32 -1, i32 -1>
  %4 = sub nsw <8 x i32> zeroinitializer, %2
  %5 = select <8 x i1> %3, <8 x i32> %2, <8 x i32> %4
  %6 = trunc <8 x i32> %5 to <8 x i16>
  ret <8 x i16> %6
}

define <16 x i8> @sub_absv_8_ext(<16 x i8> %a, <16 x i8> %b) local_unnamed_addr {
; CHECK-PWR9-LABEL: sub_absv_8_ext:
; CHECK-PWR9:       # %bb.0: # %entry
; CHECK-PWR9-NEXT:    vabsdub v2, v2, v3
; CHECK-PWR9-NEXT:    blr
;
<<<<<<< HEAD
; CHECK-PWR7-LABEL: sub_absv_8_ext:
; CHECK-PWR7:       # %bb.0: # %entry
; CHECK-PWR7-NEXT:    stdu r1, -512(r1)
; CHECK-PWR7-NEXT:    .cfi_def_cfa_offset 512
; CHECK-PWR7-NEXT:    .cfi_offset r14, -144
; CHECK-PWR7-NEXT:    .cfi_offset r15, -136
; CHECK-PWR7-NEXT:    .cfi_offset r16, -128
; CHECK-PWR7-NEXT:    .cfi_offset r17, -120
; CHECK-PWR7-NEXT:    .cfi_offset r18, -112
; CHECK-PWR7-NEXT:    .cfi_offset r19, -104
; CHECK-PWR7-NEXT:    .cfi_offset r20, -96
; CHECK-PWR7-NEXT:    .cfi_offset r21, -88
; CHECK-PWR7-NEXT:    .cfi_offset r22, -80
; CHECK-PWR7-NEXT:    .cfi_offset r23, -72
; CHECK-PWR7-NEXT:    .cfi_offset r24, -64
; CHECK-PWR7-NEXT:    .cfi_offset r25, -56
; CHECK-PWR7-NEXT:    .cfi_offset r26, -48
; CHECK-PWR7-NEXT:    .cfi_offset r27, -40
; CHECK-PWR7-NEXT:    .cfi_offset r28, -32
; CHECK-PWR7-NEXT:    .cfi_offset r29, -24
; CHECK-PWR7-NEXT:    .cfi_offset r30, -16
; CHECK-PWR7-NEXT:    .cfi_offset r31, -8
; CHECK-PWR7-NEXT:    .cfi_offset r2, -152
; CHECK-PWR7-NEXT:    addi r3, r1, 320
; CHECK-PWR7-NEXT:    std r14, 368(r1) # 8-byte Folded Spill
; CHECK-PWR7-NEXT:    std r15, 376(r1) # 8-byte Folded Spill
; CHECK-PWR7-NEXT:    std r16, 384(r1) # 8-byte Folded Spill
; CHECK-PWR7-NEXT:    std r17, 392(r1) # 8-byte Folded Spill
; CHECK-PWR7-NEXT:    std r18, 400(r1) # 8-byte Folded Spill
; CHECK-PWR7-NEXT:    std r19, 408(r1) # 8-byte Folded Spill
; CHECK-PWR7-NEXT:    std r20, 416(r1) # 8-byte Folded Spill
; CHECK-PWR7-NEXT:    std r21, 424(r1) # 8-byte Folded Spill
; CHECK-PWR7-NEXT:    std r22, 432(r1) # 8-byte Folded Spill
; CHECK-PWR7-NEXT:    std r23, 440(r1) # 8-byte Folded Spill
; CHECK-PWR7-NEXT:    std r24, 448(r1) # 8-byte Folded Spill
; CHECK-PWR7-NEXT:    std r25, 456(r1) # 8-byte Folded Spill
; CHECK-PWR7-NEXT:    std r26, 464(r1) # 8-byte Folded Spill
; CHECK-PWR7-NEXT:    std r27, 472(r1) # 8-byte Folded Spill
; CHECK-PWR7-NEXT:    std r28, 480(r1) # 8-byte Folded Spill
; CHECK-PWR7-NEXT:    std r29, 488(r1) # 8-byte Folded Spill
; CHECK-PWR7-NEXT:    std r30, 496(r1) # 8-byte Folded Spill
; CHECK-PWR7-NEXT:    std r31, 504(r1) # 8-byte Folded Spill
; CHECK-PWR7-NEXT:    std r2, 360(r1) # 8-byte Folded Spill
; CHECK-PWR7-NEXT:    stxvw4x v2, 0, r3
; CHECK-PWR7-NEXT:    lbz r3, 320(r1)
; CHECK-PWR7-NEXT:    addi r4, r1, 336
; CHECK-PWR7-NEXT:    stw r3, 60(r1) # 4-byte Folded Spill
; CHECK-PWR7-NEXT:    stxvw4x v3, 0, r4
; CHECK-PWR7-NEXT:    lbz r15, 334(r1)
; CHECK-PWR7-NEXT:    lbz r14, 350(r1)
; CHECK-PWR7-NEXT:    lbz r31, 335(r1)
; CHECK-PWR7-NEXT:    lbz r2, 351(r1)
; CHECK-PWR7-NEXT:    sub r15, r15, r14
; CHECK-PWR7-NEXT:    sub r14, r31, r2
; CHECK-PWR7-NEXT:    srawi r2, r14, 31
; CHECK-PWR7-NEXT:    xor r14, r14, r2
; CHECK-PWR7-NEXT:    lbz r3, 333(r1)
; CHECK-PWR7-NEXT:    lbz r19, 331(r1)
; CHECK-PWR7-NEXT:    lbz r18, 347(r1)
; CHECK-PWR7-NEXT:    sub r19, r19, r18
; CHECK-PWR7-NEXT:    lbz r17, 332(r1)
; CHECK-PWR7-NEXT:    lbz r16, 348(r1)
; CHECK-PWR7-NEXT:    sub r17, r17, r16
; CHECK-PWR7-NEXT:    lbz r23, 329(r1)
; CHECK-PWR7-NEXT:    sub r14, r14, r2
; CHECK-PWR7-NEXT:    lbz r2, 349(r1)
; CHECK-PWR7-NEXT:    lbz r22, 345(r1)
; CHECK-PWR7-NEXT:    lbz r4, 336(r1)
; CHECK-PWR7-NEXT:    lbz r5, 321(r1)
; CHECK-PWR7-NEXT:    lbz r6, 337(r1)
; CHECK-PWR7-NEXT:    lbz r7, 322(r1)
; CHECK-PWR7-NEXT:    lbz r8, 338(r1)
; CHECK-PWR7-NEXT:    lbz r9, 323(r1)
; CHECK-PWR7-NEXT:    lbz r10, 339(r1)
; CHECK-PWR7-NEXT:    lbz r11, 324(r1)
; CHECK-PWR7-NEXT:    lbz r12, 340(r1)
; CHECK-PWR7-NEXT:    lbz r0, 325(r1)
; CHECK-PWR7-NEXT:    lbz r30, 341(r1)
; CHECK-PWR7-NEXT:    lbz r29, 326(r1)
; CHECK-PWR7-NEXT:    lbz r28, 342(r1)
; CHECK-PWR7-NEXT:    lbz r27, 327(r1)
; CHECK-PWR7-NEXT:    lbz r26, 343(r1)
; CHECK-PWR7-NEXT:    sub r3, r3, r2
; CHECK-PWR7-NEXT:    lbz r25, 328(r1)
; CHECK-PWR7-NEXT:    lbz r24, 344(r1)
; CHECK-PWR7-NEXT:    lbz r21, 330(r1)
; CHECK-PWR7-NEXT:    lbz r20, 346(r1)
; CHECK-PWR7-NEXT:    sub r5, r5, r6
; CHECK-PWR7-NEXT:    srawi r18, r3, 31
; CHECK-PWR7-NEXT:    sub r7, r7, r8
; CHECK-PWR7-NEXT:    sub r9, r9, r10
; CHECK-PWR7-NEXT:    sub r11, r11, r12
; CHECK-PWR7-NEXT:    sub r0, r0, r30
; CHECK-PWR7-NEXT:    sub r29, r29, r28
; CHECK-PWR7-NEXT:    sub r27, r27, r26
; CHECK-PWR7-NEXT:    sub r25, r25, r24
; CHECK-PWR7-NEXT:    srawi r31, r15, 31
; CHECK-PWR7-NEXT:    ld r2, 360(r1) # 8-byte Folded Reload
; CHECK-PWR7-NEXT:    xor r3, r3, r18
; CHECK-PWR7-NEXT:    srawi r6, r5, 31
; CHECK-PWR7-NEXT:    srawi r8, r7, 31
; CHECK-PWR7-NEXT:    srawi r10, r9, 31
; CHECK-PWR7-NEXT:    srawi r12, r11, 31
; CHECK-PWR7-NEXT:    srawi r30, r0, 31
; CHECK-PWR7-NEXT:    sub r3, r3, r18
; CHECK-PWR7-NEXT:    srawi r18, r19, 31
; CHECK-PWR7-NEXT:    srawi r28, r29, 31
; CHECK-PWR7-NEXT:    ld r16, 384(r1) # 8-byte Folded Reload
; CHECK-PWR7-NEXT:    sldi r3, r3, 56
; CHECK-PWR7-NEXT:    srawi r26, r27, 31
; CHECK-PWR7-NEXT:    srawi r24, r25, 31
; CHECK-PWR7-NEXT:    xor r19, r19, r18
; CHECK-PWR7-NEXT:    xor r15, r15, r31
; CHECK-PWR7-NEXT:    xor r5, r5, r6
; CHECK-PWR7-NEXT:    std r3, 272(r1)
; CHECK-PWR7-NEXT:    std r3, 280(r1)
; CHECK-PWR7-NEXT:    srawi r3, r17, 31
; CHECK-PWR7-NEXT:    sub r19, r19, r18
; CHECK-PWR7-NEXT:    xor r7, r7, r8
; CHECK-PWR7-NEXT:    sub r15, r15, r31
; CHECK-PWR7-NEXT:    xor r17, r17, r3
; CHECK-PWR7-NEXT:    xor r9, r9, r10
; CHECK-PWR7-NEXT:    xor r11, r11, r12
; CHECK-PWR7-NEXT:    xor r0, r0, r30
; CHECK-PWR7-NEXT:    xor r29, r29, r28
; CHECK-PWR7-NEXT:    xor r27, r27, r26
; CHECK-PWR7-NEXT:    sub r3, r17, r3
; CHECK-PWR7-NEXT:    xor r25, r25, r24
; CHECK-PWR7-NEXT:    sub r25, r25, r24
; CHECK-PWR7-NEXT:    sub r27, r27, r26
; CHECK-PWR7-NEXT:    sub r29, r29, r28
; CHECK-PWR7-NEXT:    sldi r3, r3, 56
; CHECK-PWR7-NEXT:    sub r0, r0, r30
; CHECK-PWR7-NEXT:    sub r11, r11, r12
; CHECK-PWR7-NEXT:    sub r9, r9, r10
; CHECK-PWR7-NEXT:    sub r7, r7, r8
; CHECK-PWR7-NEXT:    sub r5, r5, r6
; CHECK-PWR7-NEXT:    sldi r14, r14, 56
; CHECK-PWR7-NEXT:    sldi r15, r15, 56
; CHECK-PWR7-NEXT:    ld r31, 504(r1) # 8-byte Folded Reload
; CHECK-PWR7-NEXT:    std r3, 256(r1)
; CHECK-PWR7-NEXT:    std r3, 264(r1)
; CHECK-PWR7-NEXT:    sldi r3, r19, 56
; CHECK-PWR7-NEXT:    sldi r25, r25, 56
; CHECK-PWR7-NEXT:    sldi r27, r27, 56
; CHECK-PWR7-NEXT:    std r3, 240(r1)
; CHECK-PWR7-NEXT:    std r3, 248(r1)
; CHECK-PWR7-NEXT:    sub r3, r23, r22
; CHECK-PWR7-NEXT:    srawi r23, r3, 31
; CHECK-PWR7-NEXT:    sub r22, r21, r20
; CHECK-PWR7-NEXT:    srawi r21, r22, 31
; CHECK-PWR7-NEXT:    sldi r29, r29, 56
; CHECK-PWR7-NEXT:    sldi r0, r0, 56
; CHECK-PWR7-NEXT:    sldi r11, r11, 56
; CHECK-PWR7-NEXT:    xor r3, r3, r23
; CHECK-PWR7-NEXT:    xor r22, r22, r21
; CHECK-PWR7-NEXT:    sldi r9, r9, 56
; CHECK-PWR7-NEXT:    sldi r7, r7, 56
; CHECK-PWR7-NEXT:    sldi r5, r5, 56
; CHECK-PWR7-NEXT:    ld r30, 496(r1) # 8-byte Folded Reload
; CHECK-PWR7-NEXT:    ld r28, 480(r1) # 8-byte Folded Reload
; CHECK-PWR7-NEXT:    sub r3, r3, r23
; CHECK-PWR7-NEXT:    sub r22, r22, r21
; CHECK-PWR7-NEXT:    std r14, 304(r1)
; CHECK-PWR7-NEXT:    ld r26, 464(r1) # 8-byte Folded Reload
; CHECK-PWR7-NEXT:    sldi r3, r3, 56
; CHECK-PWR7-NEXT:    sldi r22, r22, 56
; CHECK-PWR7-NEXT:    ld r24, 448(r1) # 8-byte Folded Reload
; CHECK-PWR7-NEXT:    ld r23, 440(r1) # 8-byte Folded Reload
; CHECK-PWR7-NEXT:    std r14, 312(r1)
; CHECK-PWR7-NEXT:    std r15, 288(r1)
; CHECK-PWR7-NEXT:    std r3, 208(r1)
; CHECK-PWR7-NEXT:    std r3, 216(r1)
; CHECK-PWR7-NEXT:    lwz r3, 60(r1) # 4-byte Folded Reload
; CHECK-PWR7-NEXT:    std r15, 296(r1)
; CHECK-PWR7-NEXT:    ld r21, 424(r1) # 8-byte Folded Reload
; CHECK-PWR7-NEXT:    ld r20, 416(r1) # 8-byte Folded Reload
; CHECK-PWR7-NEXT:    std r22, 224(r1)
; CHECK-PWR7-NEXT:    std r22, 232(r1)
; CHECK-PWR7-NEXT:    sub r4, r3, r4
; CHECK-PWR7-NEXT:    std r25, 192(r1)
; CHECK-PWR7-NEXT:    ld r22, 432(r1) # 8-byte Folded Reload
; CHECK-PWR7-NEXT:    ld r19, 408(r1) # 8-byte Folded Reload
; CHECK-PWR7-NEXT:    srawi r3, r4, 31
; CHECK-PWR7-NEXT:    std r25, 200(r1)
; CHECK-PWR7-NEXT:    ld r25, 456(r1) # 8-byte Folded Reload
; CHECK-PWR7-NEXT:    std r27, 176(r1)
; CHECK-PWR7-NEXT:    std r27, 184(r1)
; CHECK-PWR7-NEXT:    xor r4, r4, r3
; CHECK-PWR7-NEXT:    std r29, 160(r1)
; CHECK-PWR7-NEXT:    ld r27, 472(r1) # 8-byte Folded Reload
; CHECK-PWR7-NEXT:    std r29, 168(r1)
; CHECK-PWR7-NEXT:    std r0, 144(r1)
; CHECK-PWR7-NEXT:    sub r3, r4, r3
; CHECK-PWR7-NEXT:    std r0, 152(r1)
; CHECK-PWR7-NEXT:    ld r29, 488(r1) # 8-byte Folded Reload
; CHECK-PWR7-NEXT:    ld r18, 400(r1) # 8-byte Folded Reload
; CHECK-PWR7-NEXT:    sldi r3, r3, 56
; CHECK-PWR7-NEXT:    std r11, 128(r1)
; CHECK-PWR7-NEXT:    ld r17, 392(r1) # 8-byte Folded Reload
; CHECK-PWR7-NEXT:    std r11, 136(r1)
; CHECK-PWR7-NEXT:    std r9, 112(r1)
; CHECK-PWR7-NEXT:    std r3, 64(r1)
; CHECK-PWR7-NEXT:    std r3, 72(r1)
; CHECK-PWR7-NEXT:    addi r3, r1, 304
; CHECK-PWR7-NEXT:    std r9, 120(r1)
; CHECK-PWR7-NEXT:    ld r15, 376(r1) # 8-byte Folded Reload
; CHECK-PWR7-NEXT:    std r7, 96(r1)
; CHECK-PWR7-NEXT:    std r7, 104(r1)
; CHECK-PWR7-NEXT:    std r5, 80(r1)
; CHECK-PWR7-NEXT:    std r5, 88(r1)
; CHECK-PWR7-NEXT:    lxvw4x v2, 0, r3
; CHECK-PWR7-NEXT:    addi r3, r1, 288
; CHECK-PWR7-NEXT:    lxvw4x v3, 0, r3
; CHECK-PWR7-NEXT:    addi r3, r1, 272
; CHECK-PWR7-NEXT:    ld r14, 368(r1) # 8-byte Folded Reload
; CHECK-PWR7-NEXT:    vmrghb v2, v3, v2
; CHECK-PWR7-NEXT:    lxvw4x v3, 0, r3
; CHECK-PWR7-NEXT:    addi r3, r1, 256
; CHECK-PWR7-NEXT:    lxvw4x v4, 0, r3
; CHECK-PWR7-NEXT:    addi r3, r1, 240
; CHECK-PWR7-NEXT:    vmrghb v3, v4, v3
; CHECK-PWR7-NEXT:    vmrghh v2, v3, v2
; CHECK-PWR7-NEXT:    lxvw4x v3, 0, r3
; CHECK-PWR7-NEXT:    addi r3, r1, 224
; CHECK-PWR7-NEXT:    lxvw4x v4, 0, r3
; CHECK-PWR7-NEXT:    addi r3, r1, 208
; CHECK-PWR7-NEXT:    vmrghb v3, v4, v3
; CHECK-PWR7-NEXT:    lxvw4x v4, 0, r3
; CHECK-PWR7-NEXT:    addi r3, r1, 192
; CHECK-PWR7-NEXT:    lxvw4x v5, 0, r3
; CHECK-PWR7-NEXT:    addi r3, r1, 176
; CHECK-PWR7-NEXT:    vmrghb v4, v5, v4
; CHECK-PWR7-NEXT:    vmrghh v3, v4, v3
; CHECK-PWR7-NEXT:    xxmrghw vs0, v3, v2
; CHECK-PWR7-NEXT:    lxvw4x v2, 0, r3
; CHECK-PWR7-NEXT:    addi r3, r1, 160
; CHECK-PWR7-NEXT:    lxvw4x v3, 0, r3
; CHECK-PWR7-NEXT:    addi r3, r1, 144
; CHECK-PWR7-NEXT:    vmrghb v2, v3, v2
; CHECK-PWR7-NEXT:    lxvw4x v3, 0, r3
; CHECK-PWR7-NEXT:    addi r3, r1, 128
; CHECK-PWR7-NEXT:    lxvw4x v4, 0, r3
; CHECK-PWR7-NEXT:    vmrghb v3, v4, v3
; CHECK-PWR7-NEXT:    addi r3, r1, 112
; CHECK-PWR7-NEXT:    vmrghh v2, v3, v2
; CHECK-PWR7-NEXT:    lxvw4x v3, 0, r3
; CHECK-PWR7-NEXT:    addi r3, r1, 96
; CHECK-PWR7-NEXT:    lxvw4x v4, 0, r3
; CHECK-PWR7-NEXT:    addi r3, r1, 80
; CHECK-PWR7-NEXT:    vmrghb v3, v4, v3
; CHECK-PWR7-NEXT:    lxvw4x v4, 0, r3
; CHECK-PWR7-NEXT:    addi r3, r1, 64
; CHECK-PWR7-NEXT:    lxvw4x v5, 0, r3
; CHECK-PWR7-NEXT:    vmrghb v4, v5, v4
; CHECK-PWR7-NEXT:    vmrghh v3, v4, v3
; CHECK-PWR7-NEXT:    xxmrghw vs1, v3, v2
; CHECK-PWR7-NEXT:    xxmrghd v2, vs1, vs0
; CHECK-PWR7-NEXT:    addi r1, r1, 512
; CHECK-PWR7-NEXT:    blr
=======
; CHECK-PWR78-LABEL: sub_absv_8_ext:
; CHECK-PWR78:       # %bb.0: # %entry
; CHECK-PWR78-NEXT:    vminub v4, v2, v3
; CHECK-PWR78-NEXT:    vmaxub v2, v2, v3
; CHECK-PWR78-NEXT:    vsububm v2, v2, v4
; CHECK-PWR78-NEXT:    blr
>>>>>>> 35227056
entry:
  %0 = zext <16 x i8> %a to <16 x i32>
  %1 = zext <16 x i8> %b to <16 x i32>
  %2 = sub nsw <16 x i32> %0, %1
  %3 = tail call <16 x i32> @llvm.abs.v16i32(<16 x i32> %2, i1 true)
  %4 = trunc <16 x i32> %3 to <16 x i8>
  ret <16 x i8> %4
}

define <4 x i32> @sub_absv_vec_32(<4 x i32> %a, <4 x i32> %b) local_unnamed_addr {
; CHECK-PWR9-LABEL: sub_absv_vec_32:
; CHECK-PWR9:       # %bb.0: # %entry
; CHECK-PWR9-NEXT:    xvnegsp v3, v3
; CHECK-PWR9-NEXT:    xvnegsp v2, v2
; CHECK-PWR9-NEXT:    vabsduw v2, v2, v3
; CHECK-PWR9-NEXT:    blr
;
; CHECK-PWR78-LABEL: sub_absv_vec_32:
; CHECK-PWR78:       # %bb.0: # %entry
; CHECK-PWR78-NEXT:    vsubuwm v2, v2, v3
; CHECK-PWR78-NEXT:    xxlxor v3, v3, v3
; CHECK-PWR78-NEXT:    vsubuwm v3, v3, v2
; CHECK-PWR78-NEXT:    vmaxsw v2, v2, v3
; CHECK-PWR78-NEXT:    blr
entry:
  %sub = sub nsw <4 x i32> %a, %b
  %sub.i = sub <4 x i32> zeroinitializer, %sub
  %0 = tail call <4 x i32> @llvm.ppc.altivec.vmaxsw(<4 x i32> %sub, <4 x i32> %sub.i)
  ret <4 x i32> %0
}

define <8 x i16> @sub_absv_vec_16(<8 x i16> %a, <8 x i16> %b) local_unnamed_addr {
; CHECK-LABEL: sub_absv_vec_16:
; CHECK:       # %bb.0: # %entry
; CHECK-NEXT:    vsubuhm v2, v2, v3
; CHECK-NEXT:    xxlxor v3, v3, v3
; CHECK-NEXT:    vsubuhm v3, v3, v2
; CHECK-NEXT:    vmaxsh v2, v2, v3
; CHECK-NEXT:    blr
entry:
  %sub = sub nsw <8 x i16> %a, %b
  %sub.i = sub <8 x i16> zeroinitializer, %sub
  %0 = tail call <8 x i16> @llvm.ppc.altivec.vmaxsh(<8 x i16> %sub, <8 x i16> %sub.i)
  ret <8 x i16> %0
}

define <16 x i8> @sub_absv_vec_8(<16 x i8> %a, <16 x i8> %b) local_unnamed_addr {
; CHECK-LABEL: sub_absv_vec_8:
; CHECK:       # %bb.0: # %entry
; CHECK-NEXT:    vsububm v2, v2, v3
; CHECK-NEXT:    xxlxor v3, v3, v3
; CHECK-NEXT:    vsububm v3, v3, v2
; CHECK-NEXT:    vmaxsb v2, v2, v3
; CHECK-NEXT:    blr
entry:
  %sub = sub nsw <16 x i8> %a, %b
  %sub.i = sub <16 x i8> zeroinitializer, %sub
  %0 = tail call <16 x i8> @llvm.ppc.altivec.vmaxsb(<16 x i8> %sub, <16 x i8> %sub.i)
  ret <16 x i8> %0
}

define <4 x i32> @zext_sub_absd32(<4 x i16>, <4 x i16>) local_unnamed_addr {
; CHECK-PWR9-LE-LABEL: zext_sub_absd32:
; CHECK-PWR9-LE:       # %bb.0:
; CHECK-PWR9-LE-NEXT:    vabsduh v2, v2, v3
; CHECK-PWR9-LE-NEXT:    xxlxor v3, v3, v3
; CHECK-PWR9-LE-NEXT:    vmrglh v2, v3, v2
; CHECK-PWR9-LE-NEXT:    blr
;
; CHECK-PWR9-BE-LABEL: zext_sub_absd32:
; CHECK-PWR9-BE:       # %bb.0:
; CHECK-PWR9-BE-NEXT:    vabsduh v2, v2, v3
; CHECK-PWR9-BE-NEXT:    xxlxor v3, v3, v3
; CHECK-PWR9-BE-NEXT:    vmrghh v2, v3, v2
; CHECK-PWR9-BE-NEXT:    blr
;
; CHECK-PWR8-LABEL: zext_sub_absd32:
; CHECK-PWR8:       # %bb.0:
; CHECK-PWR8-NEXT:    xxlxor v4, v4, v4
; CHECK-PWR8-NEXT:    vmrglh v2, v4, v2
; CHECK-PWR8-NEXT:    vmrglh v3, v4, v3
; CHECK-PWR8-NEXT:    vsubuwm v2, v2, v3
; CHECK-PWR8-NEXT:    vsubuwm v3, v4, v2
; CHECK-PWR8-NEXT:    vmaxsw v2, v2, v3
; CHECK-PWR8-NEXT:    blr
;
; CHECK-PWR7-LABEL: zext_sub_absd32:
; CHECK-PWR7:       # %bb.0:
; CHECK-PWR7-NEXT:    addis r3, r2, .LCPI13_0@toc@ha
; CHECK-PWR7-NEXT:    xxlxor v5, v5, v5
; CHECK-PWR7-NEXT:    addi r3, r3, .LCPI13_0@toc@l
; CHECK-PWR7-NEXT:    lxvw4x v4, 0, r3
; CHECK-PWR7-NEXT:    vperm v2, v5, v2, v4
; CHECK-PWR7-NEXT:    vperm v3, v5, v3, v4
; CHECK-PWR7-NEXT:    vsubuwm v2, v2, v3
; CHECK-PWR7-NEXT:    vsubuwm v3, v5, v2
; CHECK-PWR7-NEXT:    vmaxsw v2, v2, v3
; CHECK-PWR7-NEXT:    blr
    %3 = zext <4 x i16> %0 to <4 x i32>
    %4 = zext <4 x i16> %1 to <4 x i32>
    %5 = sub <4 x i32> %3, %4
    %6 = sub <4 x i32> zeroinitializer, %5
    %7 = tail call <4 x i32> @llvm.ppc.altivec.vmaxsw(<4 x i32> %5, <4 x i32> %6)
    ret <4 x i32> %7
}

define <8 x i16> @zext_sub_absd16(<8 x i8>, <8 x i8>) local_unnamed_addr {
; CHECK-PWR9-LE-LABEL: zext_sub_absd16:
; CHECK-PWR9-LE:       # %bb.0:
; CHECK-PWR9-LE-NEXT:    vabsdub v2, v2, v3
; CHECK-PWR9-LE-NEXT:    xxlxor v3, v3, v3
; CHECK-PWR9-LE-NEXT:    vmrglb v2, v3, v2
; CHECK-PWR9-LE-NEXT:    blr
;
; CHECK-PWR9-BE-LABEL: zext_sub_absd16:
; CHECK-PWR9-BE:       # %bb.0:
; CHECK-PWR9-BE-NEXT:    vabsdub v2, v2, v3
; CHECK-PWR9-BE-NEXT:    xxlxor v3, v3, v3
; CHECK-PWR9-BE-NEXT:    vmrghb v2, v3, v2
; CHECK-PWR9-BE-NEXT:    blr
;
; CHECK-PWR8-LABEL: zext_sub_absd16:
; CHECK-PWR8:       # %bb.0:
; CHECK-PWR8-NEXT:    xxlxor v4, v4, v4
; CHECK-PWR8-NEXT:    vmrglb v2, v4, v2
; CHECK-PWR8-NEXT:    vmrglb v3, v4, v3
; CHECK-PWR8-NEXT:    vsubuhm v2, v2, v3
; CHECK-PWR8-NEXT:    vsubuhm v3, v4, v2
; CHECK-PWR8-NEXT:    vmaxsh v2, v2, v3
; CHECK-PWR8-NEXT:    blr
;
; CHECK-PWR7-LABEL: zext_sub_absd16:
; CHECK-PWR7:       # %bb.0:
; CHECK-PWR7-NEXT:    addis r3, r2, .LCPI14_0@toc@ha
; CHECK-PWR7-NEXT:    xxlxor v5, v5, v5
; CHECK-PWR7-NEXT:    addi r3, r3, .LCPI14_0@toc@l
; CHECK-PWR7-NEXT:    lxvw4x v4, 0, r3
; CHECK-PWR7-NEXT:    vperm v2, v5, v2, v4
; CHECK-PWR7-NEXT:    vperm v3, v5, v3, v4
; CHECK-PWR7-NEXT:    vsubuhm v2, v2, v3
; CHECK-PWR7-NEXT:    vsubuhm v3, v5, v2
; CHECK-PWR7-NEXT:    vmaxsh v2, v2, v3
; CHECK-PWR7-NEXT:    blr
    %3 = zext <8 x i8> %0 to <8 x i16>
    %4 = zext <8 x i8> %1 to <8 x i16>
    %5 = sub <8 x i16> %3, %4
    %6 = sub <8 x i16> zeroinitializer, %5
    %7 = tail call <8 x i16> @llvm.ppc.altivec.vmaxsh(<8 x i16> %5, <8 x i16> %6)
    ret <8 x i16> %7
}

define <16 x i8> @zext_sub_absd8(<16 x i4>, <16 x i4>) local_unnamed_addr {
; CHECK-PWR9-LABEL: zext_sub_absd8:
; CHECK-PWR9:       # %bb.0:
; CHECK-PWR9-NEXT:    xxspltib vs0, 15
; CHECK-PWR9-NEXT:    xxland v3, v3, vs0
; CHECK-PWR9-NEXT:    xxland v2, v2, vs0
; CHECK-PWR9-NEXT:    vabsdub v2, v2, v3
; CHECK-PWR9-NEXT:    blr
;
; CHECK-PWR78-LABEL: zext_sub_absd8:
; CHECK-PWR78:       # %bb.0:
; CHECK-PWR78-NEXT:    vspltisb v4, 15
; CHECK-PWR78-NEXT:    xxland v2, v2, v4
; CHECK-PWR78-NEXT:    xxland v3, v3, v4
; CHECK-PWR78-NEXT:    vsububm v2, v2, v3
; CHECK-PWR78-NEXT:    xxlxor v3, v3, v3
; CHECK-PWR78-NEXT:    vsububm v3, v3, v2
; CHECK-PWR78-NEXT:    vmaxsb v2, v2, v3
; CHECK-PWR78-NEXT:    blr
    %3 = zext <16 x i4> %0 to <16 x i8>
    %4 = zext <16 x i4> %1 to <16 x i8>
    %5 = sub <16 x i8> %3, %4
    %6 = sub <16 x i8> zeroinitializer, %5
    %7 = tail call <16 x i8> @llvm.ppc.altivec.vmaxsb(<16 x i8> %5, <16 x i8> %6)
    ret <16 x i8> %7
}

define <4 x i32> @sext_sub_absd32(<4 x i16>, <4 x i16>) local_unnamed_addr {
; CHECK-PWR9-LE-LABEL: sext_sub_absd32:
; CHECK-PWR9-LE:       # %bb.0:
; CHECK-PWR9-LE-NEXT:    vminsh v4, v2, v3
; CHECK-PWR9-LE-NEXT:    vmaxsh v2, v2, v3
; CHECK-PWR9-LE-NEXT:    xxlxor v3, v3, v3
; CHECK-PWR9-LE-NEXT:    vsubuhm v2, v2, v4
; CHECK-PWR9-LE-NEXT:    vmrglh v2, v3, v2
; CHECK-PWR9-LE-NEXT:    blr
;
; CHECK-PWR9-BE-LABEL: sext_sub_absd32:
; CHECK-PWR9-BE:       # %bb.0:
; CHECK-PWR9-BE-NEXT:    vminsh v4, v2, v3
; CHECK-PWR9-BE-NEXT:    vmaxsh v2, v2, v3
; CHECK-PWR9-BE-NEXT:    xxlxor v3, v3, v3
; CHECK-PWR9-BE-NEXT:    vsubuhm v2, v2, v4
; CHECK-PWR9-BE-NEXT:    vmrghh v2, v3, v2
; CHECK-PWR9-BE-NEXT:    blr
;
; CHECK-PWR8-LABEL: sext_sub_absd32:
; CHECK-PWR8:       # %bb.0:
; CHECK-PWR8-NEXT:    vspltisw v4, 8
; CHECK-PWR8-NEXT:    vmrglh v2, v2, v2
; CHECK-PWR8-NEXT:    vadduwm v4, v4, v4
; CHECK-PWR8-NEXT:    vmrglh v3, v3, v3
; CHECK-PWR8-NEXT:    vslw v2, v2, v4
; CHECK-PWR8-NEXT:    vslw v3, v3, v4
; CHECK-PWR8-NEXT:    vsraw v2, v2, v4
; CHECK-PWR8-NEXT:    vsraw v3, v3, v4
; CHECK-PWR8-NEXT:    vsubuwm v2, v2, v3
; CHECK-PWR8-NEXT:    xxlxor v3, v3, v3
; CHECK-PWR8-NEXT:    vsubuwm v3, v3, v2
; CHECK-PWR8-NEXT:    vmaxsw v2, v2, v3
; CHECK-PWR8-NEXT:    blr
;
; CHECK-PWR7-LABEL: sext_sub_absd32:
; CHECK-PWR7:       # %bb.0:
; CHECK-PWR7-NEXT:    vspltisw v4, 8
; CHECK-PWR7-NEXT:    vmrghh v2, v2, v2
; CHECK-PWR7-NEXT:    vmrghh v3, v3, v3
; CHECK-PWR7-NEXT:    vadduwm v4, v4, v4
; CHECK-PWR7-NEXT:    vslw v2, v2, v4
; CHECK-PWR7-NEXT:    vslw v3, v3, v4
; CHECK-PWR7-NEXT:    vsraw v2, v2, v4
; CHECK-PWR7-NEXT:    vsraw v3, v3, v4
; CHECK-PWR7-NEXT:    vsubuwm v2, v2, v3
; CHECK-PWR7-NEXT:    xxlxor v3, v3, v3
; CHECK-PWR7-NEXT:    vsubuwm v3, v3, v2
; CHECK-PWR7-NEXT:    vmaxsw v2, v2, v3
; CHECK-PWR7-NEXT:    blr
    %3 = sext <4 x i16> %0 to <4 x i32>
    %4 = sext <4 x i16> %1 to <4 x i32>
    %5 = sub <4 x i32> %3, %4
    %6 = sub <4 x i32> zeroinitializer, %5
    %7 = tail call <4 x i32> @llvm.ppc.altivec.vmaxsw(<4 x i32> %5, <4 x i32> %6)
    ret <4 x i32> %7
}

define <8 x i16> @sext_sub_absd16(<8 x i8>, <8 x i8>) local_unnamed_addr {
; CHECK-PWR9-LE-LABEL: sext_sub_absd16:
; CHECK-PWR9-LE:       # %bb.0:
; CHECK-PWR9-LE-NEXT:    vminsb v4, v2, v3
; CHECK-PWR9-LE-NEXT:    vmaxsb v2, v2, v3
; CHECK-PWR9-LE-NEXT:    xxlxor v3, v3, v3
; CHECK-PWR9-LE-NEXT:    vsububm v2, v2, v4
; CHECK-PWR9-LE-NEXT:    vmrglb v2, v3, v2
; CHECK-PWR9-LE-NEXT:    blr
;
; CHECK-PWR9-BE-LABEL: sext_sub_absd16:
; CHECK-PWR9-BE:       # %bb.0:
; CHECK-PWR9-BE-NEXT:    vminsb v4, v2, v3
; CHECK-PWR9-BE-NEXT:    vmaxsb v2, v2, v3
; CHECK-PWR9-BE-NEXT:    xxlxor v3, v3, v3
; CHECK-PWR9-BE-NEXT:    vsububm v2, v2, v4
; CHECK-PWR9-BE-NEXT:    vmrghb v2, v3, v2
; CHECK-PWR9-BE-NEXT:    blr
;
; CHECK-PWR8-LABEL: sext_sub_absd16:
; CHECK-PWR8:       # %bb.0:
; CHECK-PWR8-NEXT:    vmrglb v2, v2, v2
; CHECK-PWR8-NEXT:    vspltish v4, 8
; CHECK-PWR8-NEXT:    vslh v2, v2, v4
; CHECK-PWR8-NEXT:    vmrglb v3, v3, v3
; CHECK-PWR8-NEXT:    vslh v3, v3, v4
; CHECK-PWR8-NEXT:    vsrah v2, v2, v4
; CHECK-PWR8-NEXT:    vsrah v3, v3, v4
; CHECK-PWR8-NEXT:    vsubuhm v2, v2, v3
; CHECK-PWR8-NEXT:    xxlxor v3, v3, v3
; CHECK-PWR8-NEXT:    vsubuhm v3, v3, v2
; CHECK-PWR8-NEXT:    vmaxsh v2, v2, v3
; CHECK-PWR8-NEXT:    blr
;
; CHECK-PWR7-LABEL: sext_sub_absd16:
; CHECK-PWR7:       # %bb.0:
; CHECK-PWR7-NEXT:    vspltish v4, 8
; CHECK-PWR7-NEXT:    vmrghb v2, v2, v2
; CHECK-PWR7-NEXT:    vmrghb v3, v3, v3
; CHECK-PWR7-NEXT:    vslh v2, v2, v4
; CHECK-PWR7-NEXT:    vslh v3, v3, v4
; CHECK-PWR7-NEXT:    vsrah v2, v2, v4
; CHECK-PWR7-NEXT:    vsrah v3, v3, v4
; CHECK-PWR7-NEXT:    vsubuhm v2, v2, v3
; CHECK-PWR7-NEXT:    xxlxor v3, v3, v3
; CHECK-PWR7-NEXT:    vsubuhm v3, v3, v2
; CHECK-PWR7-NEXT:    vmaxsh v2, v2, v3
; CHECK-PWR7-NEXT:    blr
    %3 = sext <8 x i8> %0 to <8 x i16>
    %4 = sext <8 x i8> %1 to <8 x i16>
    %5 = sub <8 x i16> %3, %4
    %6 = sub <8 x i16> zeroinitializer, %5
    %7 = tail call <8 x i16> @llvm.ppc.altivec.vmaxsh(<8 x i16> %5, <8 x i16> %6)
    ret <8 x i16> %7
}

define <16 x i8> @sext_sub_absd8(<16 x i4>, <16 x i4>) local_unnamed_addr {
; CHECK-PWR9-LABEL: sext_sub_absd8:
; CHECK-PWR9:       # %bb.0:
; CHECK-PWR9-NEXT:    xxspltib v4, 4
; CHECK-PWR9-NEXT:    vslb v3, v3, v4
; CHECK-PWR9-NEXT:    vslb v2, v2, v4
; CHECK-PWR9-NEXT:    vsrab v3, v3, v4
; CHECK-PWR9-NEXT:    vsrab v2, v2, v4
; CHECK-PWR9-NEXT:    vminsb v4, v2, v3
; CHECK-PWR9-NEXT:    vmaxsb v2, v2, v3
; CHECK-PWR9-NEXT:    vsububm v2, v2, v4
; CHECK-PWR9-NEXT:    blr
;
; CHECK-PWR78-LABEL: sext_sub_absd8:
; CHECK-PWR78:       # %bb.0:
; CHECK-PWR78-NEXT:    vspltisb v4, 4
; CHECK-PWR78-NEXT:    vslb v2, v2, v4
; CHECK-PWR78-NEXT:    vslb v3, v3, v4
; CHECK-PWR78-NEXT:    vsrab v2, v2, v4
; CHECK-PWR78-NEXT:    vsrab v3, v3, v4
; CHECK-PWR78-NEXT:    vsububm v2, v2, v3
; CHECK-PWR78-NEXT:    xxlxor v3, v3, v3
; CHECK-PWR78-NEXT:    vsububm v3, v3, v2
; CHECK-PWR78-NEXT:    vmaxsb v2, v2, v3
; CHECK-PWR78-NEXT:    blr
    %3 = sext <16 x i4> %0 to <16 x i8>
    %4 = sext <16 x i4> %1 to <16 x i8>
    %5 = sub <16 x i8> %3, %4
    %6 = sub <16 x i8> zeroinitializer, %5
    %7 = tail call <16 x i8> @llvm.ppc.altivec.vmaxsb(<16 x i8> %5, <16 x i8> %6)
    ret <16 x i8> %7
}

; To verify vabsdu* exploitation for ucmp + sub + select sequence

define <4 x i32> @absd_int32_ugt(<4 x i32>, <4 x i32>) {
; CHECK-PWR9-LABEL: absd_int32_ugt:
; CHECK-PWR9:       # %bb.0:
; CHECK-PWR9-NEXT:    vabsduw v2, v2, v3
; CHECK-PWR9-NEXT:    blr
;
; CHECK-PWR78-LABEL: absd_int32_ugt:
; CHECK-PWR78:       # %bb.0:
; CHECK-PWR78-NEXT:    vminuw v4, v2, v3
; CHECK-PWR78-NEXT:    vmaxuw v2, v2, v3
; CHECK-PWR78-NEXT:    vsubuwm v2, v2, v4
; CHECK-PWR78-NEXT:    blr
  %3 = icmp ugt <4 x i32> %0, %1
  %4 = sub <4 x i32> %0, %1
  %5 = sub <4 x i32> %1, %0
  %6 = select <4 x i1> %3, <4 x i32> %4, <4 x i32> %5
  ret <4 x i32> %6
}

define <4 x i32> @absd_int32_uge(<4 x i32>, <4 x i32>) {
; CHECK-PWR9-LABEL: absd_int32_uge:
; CHECK-PWR9:       # %bb.0:
; CHECK-PWR9-NEXT:    vabsduw v2, v2, v3
; CHECK-PWR9-NEXT:    blr
;
; CHECK-PWR78-LABEL: absd_int32_uge:
; CHECK-PWR78:       # %bb.0:
; CHECK-PWR78-NEXT:    vminuw v4, v2, v3
; CHECK-PWR78-NEXT:    vmaxuw v2, v2, v3
; CHECK-PWR78-NEXT:    vsubuwm v2, v2, v4
; CHECK-PWR78-NEXT:    blr
  %3 = icmp uge <4 x i32> %0, %1
  %4 = sub <4 x i32> %0, %1
  %5 = sub <4 x i32> %1, %0
  %6 = select <4 x i1> %3, <4 x i32> %4, <4 x i32> %5
  ret <4 x i32> %6
}

define <4 x i32> @absd_int32_ult(<4 x i32>, <4 x i32>) {
; CHECK-PWR9-LABEL: absd_int32_ult:
; CHECK-PWR9:       # %bb.0:
; CHECK-PWR9-NEXT:    vabsduw v2, v2, v3
; CHECK-PWR9-NEXT:    blr
;
; CHECK-PWR78-LABEL: absd_int32_ult:
; CHECK-PWR78:       # %bb.0:
; CHECK-PWR78-NEXT:    vminuw v4, v2, v3
; CHECK-PWR78-NEXT:    vmaxuw v2, v2, v3
; CHECK-PWR78-NEXT:    vsubuwm v2, v2, v4
; CHECK-PWR78-NEXT:    blr
  %3 = icmp ult <4 x i32> %0, %1
  %4 = sub <4 x i32> %0, %1
  %5 = sub <4 x i32> %1, %0
  %6 = select <4 x i1> %3, <4 x i32> %5, <4 x i32> %4
  ret <4 x i32> %6
}

define <4 x i32> @absd_int32_ule(<4 x i32>, <4 x i32>) {
; CHECK-PWR9-LABEL: absd_int32_ule:
; CHECK-PWR9:       # %bb.0:
; CHECK-PWR9-NEXT:    vabsduw v2, v2, v3
; CHECK-PWR9-NEXT:    blr
;
; CHECK-PWR78-LABEL: absd_int32_ule:
; CHECK-PWR78:       # %bb.0:
; CHECK-PWR78-NEXT:    vminuw v4, v2, v3
; CHECK-PWR78-NEXT:    vmaxuw v2, v2, v3
; CHECK-PWR78-NEXT:    vsubuwm v2, v2, v4
; CHECK-PWR78-NEXT:    blr
  %3 = icmp ule <4 x i32> %0, %1
  %4 = sub <4 x i32> %0, %1
  %5 = sub <4 x i32> %1, %0
  %6 = select <4 x i1> %3, <4 x i32> %5, <4 x i32> %4
  ret <4 x i32> %6
}

define <8 x i16> @absd_int16_ugt(<8 x i16>, <8 x i16>) {
; CHECK-PWR9-LABEL: absd_int16_ugt:
; CHECK-PWR9:       # %bb.0:
; CHECK-PWR9-NEXT:    vabsduh v2, v2, v3
; CHECK-PWR9-NEXT:    blr
;
; CHECK-PWR78-LABEL: absd_int16_ugt:
; CHECK-PWR78:       # %bb.0:
; CHECK-PWR78-NEXT:    vminuh v4, v2, v3
; CHECK-PWR78-NEXT:    vmaxuh v2, v2, v3
; CHECK-PWR78-NEXT:    vsubuhm v2, v2, v4
; CHECK-PWR78-NEXT:    blr
  %3 = icmp ugt <8 x i16> %0, %1
  %4 = sub <8 x i16> %0, %1
  %5 = sub <8 x i16> %1, %0
  %6 = select <8 x i1> %3, <8 x i16> %4, <8 x i16> %5
  ret <8 x i16> %6
}

define <8 x i16> @absd_int16_uge(<8 x i16>, <8 x i16>) {
; CHECK-PWR9-LABEL: absd_int16_uge:
; CHECK-PWR9:       # %bb.0:
; CHECK-PWR9-NEXT:    vabsduh v2, v2, v3
; CHECK-PWR9-NEXT:    blr
;
; CHECK-PWR78-LABEL: absd_int16_uge:
; CHECK-PWR78:       # %bb.0:
; CHECK-PWR78-NEXT:    vminuh v4, v2, v3
; CHECK-PWR78-NEXT:    vmaxuh v2, v2, v3
; CHECK-PWR78-NEXT:    vsubuhm v2, v2, v4
; CHECK-PWR78-NEXT:    blr
  %3 = icmp uge <8 x i16> %0, %1
  %4 = sub <8 x i16> %0, %1
  %5 = sub <8 x i16> %1, %0
  %6 = select <8 x i1> %3, <8 x i16> %4, <8 x i16> %5
  ret <8 x i16> %6
}

define <8 x i16> @absd_int16_ult(<8 x i16>, <8 x i16>) {
; CHECK-PWR9-LABEL: absd_int16_ult:
; CHECK-PWR9:       # %bb.0:
; CHECK-PWR9-NEXT:    vabsduh v2, v2, v3
; CHECK-PWR9-NEXT:    blr
;
; CHECK-PWR78-LABEL: absd_int16_ult:
; CHECK-PWR78:       # %bb.0:
; CHECK-PWR78-NEXT:    vminuh v4, v2, v3
; CHECK-PWR78-NEXT:    vmaxuh v2, v2, v3
; CHECK-PWR78-NEXT:    vsubuhm v2, v2, v4
; CHECK-PWR78-NEXT:    blr
  %3 = icmp ult <8 x i16> %0, %1
  %4 = sub <8 x i16> %0, %1
  %5 = sub <8 x i16> %1, %0
  %6 = select <8 x i1> %3, <8 x i16> %5, <8 x i16> %4
  ret <8 x i16> %6
}

define <8 x i16> @absd_int16_ule(<8 x i16>, <8 x i16>) {
; CHECK-PWR9-LABEL: absd_int16_ule:
; CHECK-PWR9:       # %bb.0:
; CHECK-PWR9-NEXT:    vabsduh v2, v2, v3
; CHECK-PWR9-NEXT:    blr
;
; CHECK-PWR78-LABEL: absd_int16_ule:
; CHECK-PWR78:       # %bb.0:
; CHECK-PWR78-NEXT:    vminuh v4, v2, v3
; CHECK-PWR78-NEXT:    vmaxuh v2, v2, v3
; CHECK-PWR78-NEXT:    vsubuhm v2, v2, v4
; CHECK-PWR78-NEXT:    blr
  %3 = icmp ule <8 x i16> %0, %1
  %4 = sub <8 x i16> %0, %1
  %5 = sub <8 x i16> %1, %0
  %6 = select <8 x i1> %3, <8 x i16> %5, <8 x i16> %4
  ret <8 x i16> %6
}

define <16 x i8> @absd_int8_ugt(<16 x i8>, <16 x i8>) {
; CHECK-PWR9-LABEL: absd_int8_ugt:
; CHECK-PWR9:       # %bb.0:
; CHECK-PWR9-NEXT:    vabsdub v2, v2, v3
; CHECK-PWR9-NEXT:    blr
;
; CHECK-PWR78-LABEL: absd_int8_ugt:
; CHECK-PWR78:       # %bb.0:
; CHECK-PWR78-NEXT:    vminub v4, v2, v3
; CHECK-PWR78-NEXT:    vmaxub v2, v2, v3
; CHECK-PWR78-NEXT:    vsububm v2, v2, v4
; CHECK-PWR78-NEXT:    blr
  %3 = icmp ugt <16 x i8> %0, %1
  %4 = sub <16 x i8> %0, %1
  %5 = sub <16 x i8> %1, %0
  %6 = select <16 x i1> %3, <16 x i8> %4, <16 x i8> %5
  ret <16 x i8> %6
}

define <16 x i8> @absd_int8_uge(<16 x i8>, <16 x i8>) {
; CHECK-PWR9-LABEL: absd_int8_uge:
; CHECK-PWR9:       # %bb.0:
; CHECK-PWR9-NEXT:    vabsdub v2, v2, v3
; CHECK-PWR9-NEXT:    blr
;
; CHECK-PWR78-LABEL: absd_int8_uge:
; CHECK-PWR78:       # %bb.0:
; CHECK-PWR78-NEXT:    vminub v4, v2, v3
; CHECK-PWR78-NEXT:    vmaxub v2, v2, v3
; CHECK-PWR78-NEXT:    vsububm v2, v2, v4
; CHECK-PWR78-NEXT:    blr
  %3 = icmp uge <16 x i8> %0, %1
  %4 = sub <16 x i8> %0, %1
  %5 = sub <16 x i8> %1, %0
  %6 = select <16 x i1> %3, <16 x i8> %4, <16 x i8> %5
  ret <16 x i8> %6
}

define <16 x i8> @absd_int8_ult(<16 x i8>, <16 x i8>) {
; CHECK-PWR9-LABEL: absd_int8_ult:
; CHECK-PWR9:       # %bb.0:
; CHECK-PWR9-NEXT:    vabsdub v2, v2, v3
; CHECK-PWR9-NEXT:    blr
;
; CHECK-PWR78-LABEL: absd_int8_ult:
; CHECK-PWR78:       # %bb.0:
; CHECK-PWR78-NEXT:    vminub v4, v2, v3
; CHECK-PWR78-NEXT:    vmaxub v2, v2, v3
; CHECK-PWR78-NEXT:    vsububm v2, v2, v4
; CHECK-PWR78-NEXT:    blr
  %3 = icmp ult <16 x i8> %0, %1
  %4 = sub <16 x i8> %0, %1
  %5 = sub <16 x i8> %1, %0
  %6 = select <16 x i1> %3, <16 x i8> %5, <16 x i8> %4
  ret <16 x i8> %6
}

define <16 x i8> @absd_int8_ule(<16 x i8>, <16 x i8>) {
; CHECK-PWR9-LABEL: absd_int8_ule:
; CHECK-PWR9:       # %bb.0:
; CHECK-PWR9-NEXT:    vabsdub v2, v2, v3
; CHECK-PWR9-NEXT:    blr
;
; CHECK-PWR78-LABEL: absd_int8_ule:
; CHECK-PWR78:       # %bb.0:
; CHECK-PWR78-NEXT:    vminub v4, v2, v3
; CHECK-PWR78-NEXT:    vmaxub v2, v2, v3
; CHECK-PWR78-NEXT:    vsububm v2, v2, v4
; CHECK-PWR78-NEXT:    blr
  %3 = icmp ule <16 x i8> %0, %1
  %4 = sub <16 x i8> %0, %1
  %5 = sub <16 x i8> %1, %0
  %6 = select <16 x i1> %3, <16 x i8> %5, <16 x i8> %4
  ret <16 x i8> %6
}

; Tests for ABDS icmp + sub + select sequence

define <4 x i32> @absd_int32_sgt(<4 x i32>, <4 x i32>) {
; CHECK-PWR9-LABEL: absd_int32_sgt:
; CHECK-PWR9:       # %bb.0:
; CHECK-PWR9-NEXT:    xvnegsp v3, v3
; CHECK-PWR9-NEXT:    xvnegsp v2, v2
; CHECK-PWR9-NEXT:    vabsduw v2, v2, v3
; CHECK-PWR9-NEXT:    blr
;
; CHECK-PWR78-LABEL: absd_int32_sgt:
; CHECK-PWR78:       # %bb.0:
; CHECK-PWR78-NEXT:    vminsw v4, v2, v3
; CHECK-PWR78-NEXT:    vmaxsw v2, v2, v3
; CHECK-PWR78-NEXT:    vsubuwm v2, v2, v4
; CHECK-PWR78-NEXT:    blr
  %3 = icmp sgt <4 x i32> %0, %1
  %4 = sub <4 x i32> %0, %1
  %5 = sub <4 x i32> %1, %0
  %6 = select <4 x i1> %3, <4 x i32> %4, <4 x i32> %5
  ret <4 x i32> %6
}

define <4 x i32> @absd_int32_sge(<4 x i32>, <4 x i32>) {
; CHECK-PWR9-LABEL: absd_int32_sge:
; CHECK-PWR9:       # %bb.0:
; CHECK-PWR9-NEXT:    xvnegsp v3, v3
; CHECK-PWR9-NEXT:    xvnegsp v2, v2
; CHECK-PWR9-NEXT:    vabsduw v2, v2, v3
; CHECK-PWR9-NEXT:    blr
;
; CHECK-PWR78-LABEL: absd_int32_sge:
; CHECK-PWR78:       # %bb.0:
; CHECK-PWR78-NEXT:    vminsw v4, v2, v3
; CHECK-PWR78-NEXT:    vmaxsw v2, v2, v3
; CHECK-PWR78-NEXT:    vsubuwm v2, v2, v4
; CHECK-PWR78-NEXT:    blr
  %3 = icmp sge <4 x i32> %0, %1
  %4 = sub <4 x i32> %0, %1
  %5 = sub <4 x i32> %1, %0
  %6 = select <4 x i1> %3, <4 x i32> %4, <4 x i32> %5
  ret <4 x i32> %6
}

define <4 x i32> @absd_int32_slt(<4 x i32>, <4 x i32>) {
; CHECK-PWR9-LABEL: absd_int32_slt:
; CHECK-PWR9:       # %bb.0:
; CHECK-PWR9-NEXT:    xvnegsp v3, v3
; CHECK-PWR9-NEXT:    xvnegsp v2, v2
; CHECK-PWR9-NEXT:    vabsduw v2, v2, v3
; CHECK-PWR9-NEXT:    blr
;
; CHECK-PWR78-LABEL: absd_int32_slt:
; CHECK-PWR78:       # %bb.0:
; CHECK-PWR78-NEXT:    vminsw v4, v2, v3
; CHECK-PWR78-NEXT:    vmaxsw v2, v2, v3
; CHECK-PWR78-NEXT:    vsubuwm v2, v2, v4
; CHECK-PWR78-NEXT:    blr
  %3 = icmp slt <4 x i32> %0, %1
  %4 = sub <4 x i32> %0, %1
  %5 = sub <4 x i32> %1, %0
  %6 = select <4 x i1> %3, <4 x i32> %5, <4 x i32> %4
  ret <4 x i32> %6
}

define <4 x i32> @absd_int32_sle(<4 x i32>, <4 x i32>) {
; CHECK-PWR9-LABEL: absd_int32_sle:
; CHECK-PWR9:       # %bb.0:
; CHECK-PWR9-NEXT:    xvnegsp v3, v3
; CHECK-PWR9-NEXT:    xvnegsp v2, v2
; CHECK-PWR9-NEXT:    vabsduw v2, v2, v3
; CHECK-PWR9-NEXT:    blr
;
; CHECK-PWR78-LABEL: absd_int32_sle:
; CHECK-PWR78:       # %bb.0:
; CHECK-PWR78-NEXT:    vminsw v4, v2, v3
; CHECK-PWR78-NEXT:    vmaxsw v2, v2, v3
; CHECK-PWR78-NEXT:    vsubuwm v2, v2, v4
; CHECK-PWR78-NEXT:    blr
  %3 = icmp sle <4 x i32> %0, %1
  %4 = sub <4 x i32> %0, %1
  %5 = sub <4 x i32> %1, %0
  %6 = select <4 x i1> %3, <4 x i32> %5, <4 x i32> %4
  ret <4 x i32> %6
}

define <8 x i16> @absd_int16_sgt(<8 x i16>, <8 x i16>) {
; CHECK-LABEL: absd_int16_sgt:
; CHECK:       # %bb.0:
; CHECK-NEXT:    vminsh v4, v2, v3
; CHECK-NEXT:    vmaxsh v2, v2, v3
; CHECK-NEXT:    vsubuhm v2, v2, v4
; CHECK-NEXT:    blr
  %3 = icmp sgt <8 x i16> %0, %1
  %4 = sub <8 x i16> %0, %1
  %5 = sub <8 x i16> %1, %0
  %6 = select <8 x i1> %3, <8 x i16> %4, <8 x i16> %5
  ret <8 x i16> %6
}

define <8 x i16> @absd_int16_sge(<8 x i16>, <8 x i16>) {
; CHECK-LABEL: absd_int16_sge:
; CHECK:       # %bb.0:
; CHECK-NEXT:    vminsh v4, v2, v3
; CHECK-NEXT:    vmaxsh v2, v2, v3
; CHECK-NEXT:    vsubuhm v2, v2, v4
; CHECK-NEXT:    blr
  %3 = icmp sge <8 x i16> %0, %1
  %4 = sub <8 x i16> %0, %1
  %5 = sub <8 x i16> %1, %0
  %6 = select <8 x i1> %3, <8 x i16> %4, <8 x i16> %5
  ret <8 x i16> %6
}

define <8 x i16> @absd_int16_slt(<8 x i16>, <8 x i16>) {
; CHECK-LABEL: absd_int16_slt:
; CHECK:       # %bb.0:
; CHECK-NEXT:    vminsh v4, v2, v3
; CHECK-NEXT:    vmaxsh v2, v2, v3
; CHECK-NEXT:    vsubuhm v2, v2, v4
; CHECK-NEXT:    blr
  %3 = icmp slt <8 x i16> %0, %1
  %4 = sub <8 x i16> %0, %1
  %5 = sub <8 x i16> %1, %0
  %6 = select <8 x i1> %3, <8 x i16> %5, <8 x i16> %4
  ret <8 x i16> %6
}

define <8 x i16> @absd_int16_sle(<8 x i16>, <8 x i16>) {
; CHECK-LABEL: absd_int16_sle:
; CHECK:       # %bb.0:
; CHECK-NEXT:    vminsh v4, v2, v3
; CHECK-NEXT:    vmaxsh v2, v2, v3
; CHECK-NEXT:    vsubuhm v2, v2, v4
; CHECK-NEXT:    blr
  %3 = icmp sle <8 x i16> %0, %1
  %4 = sub <8 x i16> %0, %1
  %5 = sub <8 x i16> %1, %0
  %6 = select <8 x i1> %3, <8 x i16> %5, <8 x i16> %4
  ret <8 x i16> %6
}

define <16 x i8> @absd_int8_sgt(<16 x i8>, <16 x i8>) {
; CHECK-LABEL: absd_int8_sgt:
; CHECK:       # %bb.0:
; CHECK-NEXT:    vminsb v4, v2, v3
; CHECK-NEXT:    vmaxsb v2, v2, v3
; CHECK-NEXT:    vsububm v2, v2, v4
; CHECK-NEXT:    blr
  %3 = icmp sgt <16 x i8> %0, %1
  %4 = sub <16 x i8> %0, %1
  %5 = sub <16 x i8> %1, %0
  %6 = select <16 x i1> %3, <16 x i8> %4, <16 x i8> %5
  ret <16 x i8> %6
}

define <16 x i8> @absd_int8_sge(<16 x i8>, <16 x i8>) {
; CHECK-LABEL: absd_int8_sge:
; CHECK:       # %bb.0:
; CHECK-NEXT:    vminsb v4, v2, v3
; CHECK-NEXT:    vmaxsb v2, v2, v3
; CHECK-NEXT:    vsububm v2, v2, v4
; CHECK-NEXT:    blr
  %3 = icmp sge <16 x i8> %0, %1
  %4 = sub <16 x i8> %0, %1
  %5 = sub <16 x i8> %1, %0
  %6 = select <16 x i1> %3, <16 x i8> %4, <16 x i8> %5
  ret <16 x i8> %6
}

define <16 x i8> @absd_int8_slt(<16 x i8>, <16 x i8>) {
; CHECK-LABEL: absd_int8_slt:
; CHECK:       # %bb.0:
; CHECK-NEXT:    vminsb v4, v2, v3
; CHECK-NEXT:    vmaxsb v2, v2, v3
; CHECK-NEXT:    vsububm v2, v2, v4
; CHECK-NEXT:    blr
  %3 = icmp slt <16 x i8> %0, %1
  %4 = sub <16 x i8> %0, %1
  %5 = sub <16 x i8> %1, %0
  %6 = select <16 x i1> %3, <16 x i8> %5, <16 x i8> %4
  ret <16 x i8> %6
}

define <16 x i8> @absd_int8_sle(<16 x i8>, <16 x i8>) {
; CHECK-LABEL: absd_int8_sle:
; CHECK:       # %bb.0:
; CHECK-NEXT:    vminsb v4, v2, v3
; CHECK-NEXT:    vmaxsb v2, v2, v3
; CHECK-NEXT:    vsububm v2, v2, v4
; CHECK-NEXT:    blr
  %3 = icmp sle <16 x i8> %0, %1
  %4 = sub <16 x i8> %0, %1
  %5 = sub <16 x i8> %1, %0
  %6 = select <16 x i1> %3, <16 x i8> %5, <16 x i8> %4
  ret <16 x i8> %6
}

; some cases we are unable to optimize
; check whether goes beyond the scope
define <4 x i32> @absd_int32_ugt_opp(<4 x i32>, <4 x i32>) {
; CHECK-PWR9-LABEL: absd_int32_ugt_opp:
; CHECK-PWR9:       # %bb.0:
; CHECK-PWR9-NEXT:    vabsduw v2, v2, v3
; CHECK-PWR9-NEXT:    vnegw v2, v2
; CHECK-PWR9-NEXT:    blr
;
; CHECK-PWR78-LABEL: absd_int32_ugt_opp:
; CHECK-PWR78:       # %bb.0:
; CHECK-PWR78-NEXT:    vcmpgtuw v4, v2, v3
; CHECK-PWR78-NEXT:    vsubuwm v5, v2, v3
; CHECK-PWR78-NEXT:    vsubuwm v2, v3, v2
; CHECK-PWR78-NEXT:    xxsel v2, v5, v2, v4
; CHECK-PWR78-NEXT:    blr
  %3 = icmp ugt <4 x i32> %0, %1
  %4 = sub <4 x i32> %0, %1
  %5 = sub <4 x i32> %1, %0
  %6 = select <4 x i1> %3, <4 x i32> %5, <4 x i32> %4
  ret <4 x i32> %6
}

define <2 x i64> @absd_int64_ugt(<2 x i64>, <2 x i64>) {
; CHECK-PWR9-LABEL: absd_int64_ugt:
; CHECK-PWR9:       # %bb.0:
; CHECK-PWR9-NEXT:    vminud v4, v2, v3
; CHECK-PWR9-NEXT:    vmaxud v2, v2, v3
; CHECK-PWR9-NEXT:    vsubudm v2, v2, v4
; CHECK-PWR9-NEXT:    blr
;
; CHECK-PWR8-LABEL: absd_int64_ugt:
; CHECK-PWR8:       # %bb.0:
; CHECK-PWR8-NEXT:    vminud v4, v2, v3
; CHECK-PWR8-NEXT:    vmaxud v2, v2, v3
; CHECK-PWR8-NEXT:    vsubudm v2, v2, v4
; CHECK-PWR8-NEXT:    blr
;
; CHECK-PWR7-LABEL: absd_int64_ugt:
; CHECK-PWR7:       # %bb.0:
; CHECK-PWR7-NEXT:    addi r3, r1, -96
; CHECK-PWR7-NEXT:    stxvd2x v2, 0, r3
; CHECK-PWR7-NEXT:    addi r3, r1, -80
; CHECK-PWR7-NEXT:    stxvd2x v3, 0, r3
; CHECK-PWR7-NEXT:    ld r3, -88(r1)
; CHECK-PWR7-NEXT:    ld r4, -72(r1)
; CHECK-PWR7-NEXT:    ld r6, -80(r1)
; CHECK-PWR7-NEXT:    sub r5, r3, r4
; CHECK-PWR7-NEXT:    cmpld r3, r4
; CHECK-PWR7-NEXT:    li r3, 0
; CHECK-PWR7-NEXT:    li r4, -1
; CHECK-PWR7-NEXT:    std r5, -56(r1)
; CHECK-PWR7-NEXT:    ld r5, -96(r1)
; CHECK-PWR7-NEXT:    sub r7, r5, r6
; CHECK-PWR7-NEXT:    std r7, -64(r1)
; CHECK-PWR7-NEXT:    iselgt r7, r4, r3
; CHECK-PWR7-NEXT:    cmpld r5, r6
; CHECK-PWR7-NEXT:    std r7, -40(r1)
; CHECK-PWR7-NEXT:    iselgt r3, r4, r3
; CHECK-PWR7-NEXT:    addi r4, r1, -64
; CHECK-PWR7-NEXT:    std r3, -48(r1)
; CHECK-PWR7-NEXT:    lxvw4x vs0, 0, r4
; CHECK-PWR7-NEXT:    addi r4, r1, -48
; CHECK-PWR7-NEXT:    lxvw4x vs1, 0, r4
; CHECK-PWR7-NEXT:    addi r4, r1, -32
; CHECK-PWR7-NEXT:    xxlxor vs0, vs0, vs1
; CHECK-PWR7-NEXT:    stxvw4x vs0, 0, r4
; CHECK-PWR7-NEXT:    ld r4, -24(r1)
; CHECK-PWR7-NEXT:    sub r4, r7, r4
; CHECK-PWR7-NEXT:    std r4, -8(r1)
; CHECK-PWR7-NEXT:    ld r4, -32(r1)
; CHECK-PWR7-NEXT:    sub r3, r3, r4
; CHECK-PWR7-NEXT:    std r3, -16(r1)
; CHECK-PWR7-NEXT:    addi r3, r1, -16
; CHECK-PWR7-NEXT:    lxvd2x v2, 0, r3
; CHECK-PWR7-NEXT:    blr
  %3 = icmp ugt <2 x i64> %0, %1
  %4 = sub <2 x i64> %0, %1
  %5 = sub <2 x i64> %1, %0
  %6 = select <2 x i1> %3, <2 x i64> %4, <2 x i64> %5
  ret <2 x i64> %6
}

declare <4 x i32> @llvm.ppc.altivec.vmaxsw(<4 x i32>, <4 x i32>)

declare <8 x i16> @llvm.ppc.altivec.vmaxsh(<8 x i16>, <8 x i16>)

declare <16 x i8> @llvm.ppc.altivec.vmaxsb(<16 x i8>, <16 x i8>)
<|MERGE_RESOLUTION|>--- conflicted
+++ resolved
@@ -196,275 +196,12 @@
 ; CHECK-PWR9-NEXT:    vabsdub v2, v2, v3
 ; CHECK-PWR9-NEXT:    blr
 ;
-<<<<<<< HEAD
-; CHECK-PWR7-LABEL: sub_absv_8_ext:
-; CHECK-PWR7:       # %bb.0: # %entry
-; CHECK-PWR7-NEXT:    stdu r1, -512(r1)
-; CHECK-PWR7-NEXT:    .cfi_def_cfa_offset 512
-; CHECK-PWR7-NEXT:    .cfi_offset r14, -144
-; CHECK-PWR7-NEXT:    .cfi_offset r15, -136
-; CHECK-PWR7-NEXT:    .cfi_offset r16, -128
-; CHECK-PWR7-NEXT:    .cfi_offset r17, -120
-; CHECK-PWR7-NEXT:    .cfi_offset r18, -112
-; CHECK-PWR7-NEXT:    .cfi_offset r19, -104
-; CHECK-PWR7-NEXT:    .cfi_offset r20, -96
-; CHECK-PWR7-NEXT:    .cfi_offset r21, -88
-; CHECK-PWR7-NEXT:    .cfi_offset r22, -80
-; CHECK-PWR7-NEXT:    .cfi_offset r23, -72
-; CHECK-PWR7-NEXT:    .cfi_offset r24, -64
-; CHECK-PWR7-NEXT:    .cfi_offset r25, -56
-; CHECK-PWR7-NEXT:    .cfi_offset r26, -48
-; CHECK-PWR7-NEXT:    .cfi_offset r27, -40
-; CHECK-PWR7-NEXT:    .cfi_offset r28, -32
-; CHECK-PWR7-NEXT:    .cfi_offset r29, -24
-; CHECK-PWR7-NEXT:    .cfi_offset r30, -16
-; CHECK-PWR7-NEXT:    .cfi_offset r31, -8
-; CHECK-PWR7-NEXT:    .cfi_offset r2, -152
-; CHECK-PWR7-NEXT:    addi r3, r1, 320
-; CHECK-PWR7-NEXT:    std r14, 368(r1) # 8-byte Folded Spill
-; CHECK-PWR7-NEXT:    std r15, 376(r1) # 8-byte Folded Spill
-; CHECK-PWR7-NEXT:    std r16, 384(r1) # 8-byte Folded Spill
-; CHECK-PWR7-NEXT:    std r17, 392(r1) # 8-byte Folded Spill
-; CHECK-PWR7-NEXT:    std r18, 400(r1) # 8-byte Folded Spill
-; CHECK-PWR7-NEXT:    std r19, 408(r1) # 8-byte Folded Spill
-; CHECK-PWR7-NEXT:    std r20, 416(r1) # 8-byte Folded Spill
-; CHECK-PWR7-NEXT:    std r21, 424(r1) # 8-byte Folded Spill
-; CHECK-PWR7-NEXT:    std r22, 432(r1) # 8-byte Folded Spill
-; CHECK-PWR7-NEXT:    std r23, 440(r1) # 8-byte Folded Spill
-; CHECK-PWR7-NEXT:    std r24, 448(r1) # 8-byte Folded Spill
-; CHECK-PWR7-NEXT:    std r25, 456(r1) # 8-byte Folded Spill
-; CHECK-PWR7-NEXT:    std r26, 464(r1) # 8-byte Folded Spill
-; CHECK-PWR7-NEXT:    std r27, 472(r1) # 8-byte Folded Spill
-; CHECK-PWR7-NEXT:    std r28, 480(r1) # 8-byte Folded Spill
-; CHECK-PWR7-NEXT:    std r29, 488(r1) # 8-byte Folded Spill
-; CHECK-PWR7-NEXT:    std r30, 496(r1) # 8-byte Folded Spill
-; CHECK-PWR7-NEXT:    std r31, 504(r1) # 8-byte Folded Spill
-; CHECK-PWR7-NEXT:    std r2, 360(r1) # 8-byte Folded Spill
-; CHECK-PWR7-NEXT:    stxvw4x v2, 0, r3
-; CHECK-PWR7-NEXT:    lbz r3, 320(r1)
-; CHECK-PWR7-NEXT:    addi r4, r1, 336
-; CHECK-PWR7-NEXT:    stw r3, 60(r1) # 4-byte Folded Spill
-; CHECK-PWR7-NEXT:    stxvw4x v3, 0, r4
-; CHECK-PWR7-NEXT:    lbz r15, 334(r1)
-; CHECK-PWR7-NEXT:    lbz r14, 350(r1)
-; CHECK-PWR7-NEXT:    lbz r31, 335(r1)
-; CHECK-PWR7-NEXT:    lbz r2, 351(r1)
-; CHECK-PWR7-NEXT:    sub r15, r15, r14
-; CHECK-PWR7-NEXT:    sub r14, r31, r2
-; CHECK-PWR7-NEXT:    srawi r2, r14, 31
-; CHECK-PWR7-NEXT:    xor r14, r14, r2
-; CHECK-PWR7-NEXT:    lbz r3, 333(r1)
-; CHECK-PWR7-NEXT:    lbz r19, 331(r1)
-; CHECK-PWR7-NEXT:    lbz r18, 347(r1)
-; CHECK-PWR7-NEXT:    sub r19, r19, r18
-; CHECK-PWR7-NEXT:    lbz r17, 332(r1)
-; CHECK-PWR7-NEXT:    lbz r16, 348(r1)
-; CHECK-PWR7-NEXT:    sub r17, r17, r16
-; CHECK-PWR7-NEXT:    lbz r23, 329(r1)
-; CHECK-PWR7-NEXT:    sub r14, r14, r2
-; CHECK-PWR7-NEXT:    lbz r2, 349(r1)
-; CHECK-PWR7-NEXT:    lbz r22, 345(r1)
-; CHECK-PWR7-NEXT:    lbz r4, 336(r1)
-; CHECK-PWR7-NEXT:    lbz r5, 321(r1)
-; CHECK-PWR7-NEXT:    lbz r6, 337(r1)
-; CHECK-PWR7-NEXT:    lbz r7, 322(r1)
-; CHECK-PWR7-NEXT:    lbz r8, 338(r1)
-; CHECK-PWR7-NEXT:    lbz r9, 323(r1)
-; CHECK-PWR7-NEXT:    lbz r10, 339(r1)
-; CHECK-PWR7-NEXT:    lbz r11, 324(r1)
-; CHECK-PWR7-NEXT:    lbz r12, 340(r1)
-; CHECK-PWR7-NEXT:    lbz r0, 325(r1)
-; CHECK-PWR7-NEXT:    lbz r30, 341(r1)
-; CHECK-PWR7-NEXT:    lbz r29, 326(r1)
-; CHECK-PWR7-NEXT:    lbz r28, 342(r1)
-; CHECK-PWR7-NEXT:    lbz r27, 327(r1)
-; CHECK-PWR7-NEXT:    lbz r26, 343(r1)
-; CHECK-PWR7-NEXT:    sub r3, r3, r2
-; CHECK-PWR7-NEXT:    lbz r25, 328(r1)
-; CHECK-PWR7-NEXT:    lbz r24, 344(r1)
-; CHECK-PWR7-NEXT:    lbz r21, 330(r1)
-; CHECK-PWR7-NEXT:    lbz r20, 346(r1)
-; CHECK-PWR7-NEXT:    sub r5, r5, r6
-; CHECK-PWR7-NEXT:    srawi r18, r3, 31
-; CHECK-PWR7-NEXT:    sub r7, r7, r8
-; CHECK-PWR7-NEXT:    sub r9, r9, r10
-; CHECK-PWR7-NEXT:    sub r11, r11, r12
-; CHECK-PWR7-NEXT:    sub r0, r0, r30
-; CHECK-PWR7-NEXT:    sub r29, r29, r28
-; CHECK-PWR7-NEXT:    sub r27, r27, r26
-; CHECK-PWR7-NEXT:    sub r25, r25, r24
-; CHECK-PWR7-NEXT:    srawi r31, r15, 31
-; CHECK-PWR7-NEXT:    ld r2, 360(r1) # 8-byte Folded Reload
-; CHECK-PWR7-NEXT:    xor r3, r3, r18
-; CHECK-PWR7-NEXT:    srawi r6, r5, 31
-; CHECK-PWR7-NEXT:    srawi r8, r7, 31
-; CHECK-PWR7-NEXT:    srawi r10, r9, 31
-; CHECK-PWR7-NEXT:    srawi r12, r11, 31
-; CHECK-PWR7-NEXT:    srawi r30, r0, 31
-; CHECK-PWR7-NEXT:    sub r3, r3, r18
-; CHECK-PWR7-NEXT:    srawi r18, r19, 31
-; CHECK-PWR7-NEXT:    srawi r28, r29, 31
-; CHECK-PWR7-NEXT:    ld r16, 384(r1) # 8-byte Folded Reload
-; CHECK-PWR7-NEXT:    sldi r3, r3, 56
-; CHECK-PWR7-NEXT:    srawi r26, r27, 31
-; CHECK-PWR7-NEXT:    srawi r24, r25, 31
-; CHECK-PWR7-NEXT:    xor r19, r19, r18
-; CHECK-PWR7-NEXT:    xor r15, r15, r31
-; CHECK-PWR7-NEXT:    xor r5, r5, r6
-; CHECK-PWR7-NEXT:    std r3, 272(r1)
-; CHECK-PWR7-NEXT:    std r3, 280(r1)
-; CHECK-PWR7-NEXT:    srawi r3, r17, 31
-; CHECK-PWR7-NEXT:    sub r19, r19, r18
-; CHECK-PWR7-NEXT:    xor r7, r7, r8
-; CHECK-PWR7-NEXT:    sub r15, r15, r31
-; CHECK-PWR7-NEXT:    xor r17, r17, r3
-; CHECK-PWR7-NEXT:    xor r9, r9, r10
-; CHECK-PWR7-NEXT:    xor r11, r11, r12
-; CHECK-PWR7-NEXT:    xor r0, r0, r30
-; CHECK-PWR7-NEXT:    xor r29, r29, r28
-; CHECK-PWR7-NEXT:    xor r27, r27, r26
-; CHECK-PWR7-NEXT:    sub r3, r17, r3
-; CHECK-PWR7-NEXT:    xor r25, r25, r24
-; CHECK-PWR7-NEXT:    sub r25, r25, r24
-; CHECK-PWR7-NEXT:    sub r27, r27, r26
-; CHECK-PWR7-NEXT:    sub r29, r29, r28
-; CHECK-PWR7-NEXT:    sldi r3, r3, 56
-; CHECK-PWR7-NEXT:    sub r0, r0, r30
-; CHECK-PWR7-NEXT:    sub r11, r11, r12
-; CHECK-PWR7-NEXT:    sub r9, r9, r10
-; CHECK-PWR7-NEXT:    sub r7, r7, r8
-; CHECK-PWR7-NEXT:    sub r5, r5, r6
-; CHECK-PWR7-NEXT:    sldi r14, r14, 56
-; CHECK-PWR7-NEXT:    sldi r15, r15, 56
-; CHECK-PWR7-NEXT:    ld r31, 504(r1) # 8-byte Folded Reload
-; CHECK-PWR7-NEXT:    std r3, 256(r1)
-; CHECK-PWR7-NEXT:    std r3, 264(r1)
-; CHECK-PWR7-NEXT:    sldi r3, r19, 56
-; CHECK-PWR7-NEXT:    sldi r25, r25, 56
-; CHECK-PWR7-NEXT:    sldi r27, r27, 56
-; CHECK-PWR7-NEXT:    std r3, 240(r1)
-; CHECK-PWR7-NEXT:    std r3, 248(r1)
-; CHECK-PWR7-NEXT:    sub r3, r23, r22
-; CHECK-PWR7-NEXT:    srawi r23, r3, 31
-; CHECK-PWR7-NEXT:    sub r22, r21, r20
-; CHECK-PWR7-NEXT:    srawi r21, r22, 31
-; CHECK-PWR7-NEXT:    sldi r29, r29, 56
-; CHECK-PWR7-NEXT:    sldi r0, r0, 56
-; CHECK-PWR7-NEXT:    sldi r11, r11, 56
-; CHECK-PWR7-NEXT:    xor r3, r3, r23
-; CHECK-PWR7-NEXT:    xor r22, r22, r21
-; CHECK-PWR7-NEXT:    sldi r9, r9, 56
-; CHECK-PWR7-NEXT:    sldi r7, r7, 56
-; CHECK-PWR7-NEXT:    sldi r5, r5, 56
-; CHECK-PWR7-NEXT:    ld r30, 496(r1) # 8-byte Folded Reload
-; CHECK-PWR7-NEXT:    ld r28, 480(r1) # 8-byte Folded Reload
-; CHECK-PWR7-NEXT:    sub r3, r3, r23
-; CHECK-PWR7-NEXT:    sub r22, r22, r21
-; CHECK-PWR7-NEXT:    std r14, 304(r1)
-; CHECK-PWR7-NEXT:    ld r26, 464(r1) # 8-byte Folded Reload
-; CHECK-PWR7-NEXT:    sldi r3, r3, 56
-; CHECK-PWR7-NEXT:    sldi r22, r22, 56
-; CHECK-PWR7-NEXT:    ld r24, 448(r1) # 8-byte Folded Reload
-; CHECK-PWR7-NEXT:    ld r23, 440(r1) # 8-byte Folded Reload
-; CHECK-PWR7-NEXT:    std r14, 312(r1)
-; CHECK-PWR7-NEXT:    std r15, 288(r1)
-; CHECK-PWR7-NEXT:    std r3, 208(r1)
-; CHECK-PWR7-NEXT:    std r3, 216(r1)
-; CHECK-PWR7-NEXT:    lwz r3, 60(r1) # 4-byte Folded Reload
-; CHECK-PWR7-NEXT:    std r15, 296(r1)
-; CHECK-PWR7-NEXT:    ld r21, 424(r1) # 8-byte Folded Reload
-; CHECK-PWR7-NEXT:    ld r20, 416(r1) # 8-byte Folded Reload
-; CHECK-PWR7-NEXT:    std r22, 224(r1)
-; CHECK-PWR7-NEXT:    std r22, 232(r1)
-; CHECK-PWR7-NEXT:    sub r4, r3, r4
-; CHECK-PWR7-NEXT:    std r25, 192(r1)
-; CHECK-PWR7-NEXT:    ld r22, 432(r1) # 8-byte Folded Reload
-; CHECK-PWR7-NEXT:    ld r19, 408(r1) # 8-byte Folded Reload
-; CHECK-PWR7-NEXT:    srawi r3, r4, 31
-; CHECK-PWR7-NEXT:    std r25, 200(r1)
-; CHECK-PWR7-NEXT:    ld r25, 456(r1) # 8-byte Folded Reload
-; CHECK-PWR7-NEXT:    std r27, 176(r1)
-; CHECK-PWR7-NEXT:    std r27, 184(r1)
-; CHECK-PWR7-NEXT:    xor r4, r4, r3
-; CHECK-PWR7-NEXT:    std r29, 160(r1)
-; CHECK-PWR7-NEXT:    ld r27, 472(r1) # 8-byte Folded Reload
-; CHECK-PWR7-NEXT:    std r29, 168(r1)
-; CHECK-PWR7-NEXT:    std r0, 144(r1)
-; CHECK-PWR7-NEXT:    sub r3, r4, r3
-; CHECK-PWR7-NEXT:    std r0, 152(r1)
-; CHECK-PWR7-NEXT:    ld r29, 488(r1) # 8-byte Folded Reload
-; CHECK-PWR7-NEXT:    ld r18, 400(r1) # 8-byte Folded Reload
-; CHECK-PWR7-NEXT:    sldi r3, r3, 56
-; CHECK-PWR7-NEXT:    std r11, 128(r1)
-; CHECK-PWR7-NEXT:    ld r17, 392(r1) # 8-byte Folded Reload
-; CHECK-PWR7-NEXT:    std r11, 136(r1)
-; CHECK-PWR7-NEXT:    std r9, 112(r1)
-; CHECK-PWR7-NEXT:    std r3, 64(r1)
-; CHECK-PWR7-NEXT:    std r3, 72(r1)
-; CHECK-PWR7-NEXT:    addi r3, r1, 304
-; CHECK-PWR7-NEXT:    std r9, 120(r1)
-; CHECK-PWR7-NEXT:    ld r15, 376(r1) # 8-byte Folded Reload
-; CHECK-PWR7-NEXT:    std r7, 96(r1)
-; CHECK-PWR7-NEXT:    std r7, 104(r1)
-; CHECK-PWR7-NEXT:    std r5, 80(r1)
-; CHECK-PWR7-NEXT:    std r5, 88(r1)
-; CHECK-PWR7-NEXT:    lxvw4x v2, 0, r3
-; CHECK-PWR7-NEXT:    addi r3, r1, 288
-; CHECK-PWR7-NEXT:    lxvw4x v3, 0, r3
-; CHECK-PWR7-NEXT:    addi r3, r1, 272
-; CHECK-PWR7-NEXT:    ld r14, 368(r1) # 8-byte Folded Reload
-; CHECK-PWR7-NEXT:    vmrghb v2, v3, v2
-; CHECK-PWR7-NEXT:    lxvw4x v3, 0, r3
-; CHECK-PWR7-NEXT:    addi r3, r1, 256
-; CHECK-PWR7-NEXT:    lxvw4x v4, 0, r3
-; CHECK-PWR7-NEXT:    addi r3, r1, 240
-; CHECK-PWR7-NEXT:    vmrghb v3, v4, v3
-; CHECK-PWR7-NEXT:    vmrghh v2, v3, v2
-; CHECK-PWR7-NEXT:    lxvw4x v3, 0, r3
-; CHECK-PWR7-NEXT:    addi r3, r1, 224
-; CHECK-PWR7-NEXT:    lxvw4x v4, 0, r3
-; CHECK-PWR7-NEXT:    addi r3, r1, 208
-; CHECK-PWR7-NEXT:    vmrghb v3, v4, v3
-; CHECK-PWR7-NEXT:    lxvw4x v4, 0, r3
-; CHECK-PWR7-NEXT:    addi r3, r1, 192
-; CHECK-PWR7-NEXT:    lxvw4x v5, 0, r3
-; CHECK-PWR7-NEXT:    addi r3, r1, 176
-; CHECK-PWR7-NEXT:    vmrghb v4, v5, v4
-; CHECK-PWR7-NEXT:    vmrghh v3, v4, v3
-; CHECK-PWR7-NEXT:    xxmrghw vs0, v3, v2
-; CHECK-PWR7-NEXT:    lxvw4x v2, 0, r3
-; CHECK-PWR7-NEXT:    addi r3, r1, 160
-; CHECK-PWR7-NEXT:    lxvw4x v3, 0, r3
-; CHECK-PWR7-NEXT:    addi r3, r1, 144
-; CHECK-PWR7-NEXT:    vmrghb v2, v3, v2
-; CHECK-PWR7-NEXT:    lxvw4x v3, 0, r3
-; CHECK-PWR7-NEXT:    addi r3, r1, 128
-; CHECK-PWR7-NEXT:    lxvw4x v4, 0, r3
-; CHECK-PWR7-NEXT:    vmrghb v3, v4, v3
-; CHECK-PWR7-NEXT:    addi r3, r1, 112
-; CHECK-PWR7-NEXT:    vmrghh v2, v3, v2
-; CHECK-PWR7-NEXT:    lxvw4x v3, 0, r3
-; CHECK-PWR7-NEXT:    addi r3, r1, 96
-; CHECK-PWR7-NEXT:    lxvw4x v4, 0, r3
-; CHECK-PWR7-NEXT:    addi r3, r1, 80
-; CHECK-PWR7-NEXT:    vmrghb v3, v4, v3
-; CHECK-PWR7-NEXT:    lxvw4x v4, 0, r3
-; CHECK-PWR7-NEXT:    addi r3, r1, 64
-; CHECK-PWR7-NEXT:    lxvw4x v5, 0, r3
-; CHECK-PWR7-NEXT:    vmrghb v4, v5, v4
-; CHECK-PWR7-NEXT:    vmrghh v3, v4, v3
-; CHECK-PWR7-NEXT:    xxmrghw vs1, v3, v2
-; CHECK-PWR7-NEXT:    xxmrghd v2, vs1, vs0
-; CHECK-PWR7-NEXT:    addi r1, r1, 512
-; CHECK-PWR7-NEXT:    blr
-=======
 ; CHECK-PWR78-LABEL: sub_absv_8_ext:
 ; CHECK-PWR78:       # %bb.0: # %entry
 ; CHECK-PWR78-NEXT:    vminub v4, v2, v3
 ; CHECK-PWR78-NEXT:    vmaxub v2, v2, v3
 ; CHECK-PWR78-NEXT:    vsububm v2, v2, v4
 ; CHECK-PWR78-NEXT:    blr
->>>>>>> 35227056
 entry:
   %0 = zext <16 x i8> %a to <16 x i32>
   %1 = zext <16 x i8> %b to <16 x i32>
