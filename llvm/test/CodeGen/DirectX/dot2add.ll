--- conflicted
+++ resolved
@@ -1,4 +1,3 @@
-<<<<<<< HEAD
 ; RUN: opt -S -dxil-op-lower -mtriple=dxil-pc-shadermodel6.4-compute %s | FileCheck %s
 
 define noundef float @dot2add_simple(<2 x half> noundef %a, <2 x half> noundef %b, float %acc) {
@@ -11,19 +10,4 @@
 ; CHECK: call float @dx.op.dot2AddHalf.f32(i32 162, float %acc, half %ax, half %ay, half %bx, half %by)
   %ret = call float @llvm.dx.dot2add(float %acc, half %ax, half %ay, half %bx, half %by)
   ret float %ret
-}
-=======
-; RUN: opt -S -dxil-op-lower -mtriple=dxil-pc-shadermodel6.4-compute %s | FileCheck %s
-
-define noundef float @dot2add_simple(<2 x half> noundef %a, <2 x half> noundef %b, float %acc) {
-entry:
-  %ax = extractelement <2 x half> %a, i32 0
-  %ay = extractelement <2 x half> %a, i32 1
-  %bx = extractelement <2 x half> %b, i32 0
-  %by = extractelement <2 x half> %b, i32 1
-
-; CHECK: call float @dx.op.dot2AddHalf.f32(i32 162, float %acc, half %ax, half %ay, half %bx, half %by)
-  %ret = call float @llvm.dx.dot2add(float %acc, half %ax, half %ay, half %bx, half %by)
-  ret float %ret
-}
->>>>>>> 35227056
+}