--- conflicted
+++ resolved
@@ -123,13 +123,8 @@
 @b = internal global [2 x [3 x [4 x i32]]] zeroinitializer, align 16
 
 define void @global_gep_load() {
-<<<<<<< HEAD
-  ; CHECK: [[GEP_PTR:%.*]] = getelementptr inbounds [24 x i32], ptr @a.1dim, i32 0, i32 6
-  ; CHECK-NEXT: load i32, ptr [[GEP_PTR]], align 4
-=======
   ; CHECK-LABEL: define void @global_gep_load(
   ; CHECK: {{.*}} = load i32, ptr getelementptr inbounds ([24 x i32], ptr @a.1dim, i32 0, i32 6), align 4
->>>>>>> 10a576f7
   ; CHECK-NEXT:    ret void
   %1 = getelementptr inbounds [2 x [3 x [4 x i32]]], [2 x [3 x [4 x i32]]]* @a, i32 0, i32 0
   %2 = getelementptr inbounds [3 x [4 x i32]], [3 x [4 x i32]]* %1, i32 0, i32 1
@@ -190,12 +185,7 @@
 }
 
 define void @global_gep_store() {
-<<<<<<< HEAD
-  ; CHECK: [[GEP_PTR:%.*]] = getelementptr inbounds [24 x i32], ptr @b.1dim, i32 0, i32 13
-  ; CHECK-NEXT: store i32 1, ptr [[GEP_PTR]], align 4
-=======
   ; CHECK: store i32 1, ptr getelementptr inbounds ([24 x i32], ptr @b.1dim, i32 0, i32 13), align 4
->>>>>>> 10a576f7
   ; CHECK-NEXT:    ret void
   %1 = getelementptr inbounds [2 x [3 x [4 x i32]]], [2 x [3 x [4 x i32]]]* @b, i32 0, i32 1
   %2 = getelementptr inbounds [3 x [4 x i32]], [3 x [4 x i32]]* %1, i32 0, i32 0
@@ -221,12 +211,7 @@
 
 define void @two_index_gep_const() {
   ; CHECK-LABEL: define void @two_index_gep_const(
-<<<<<<< HEAD
-  ; CHECK-NEXT: [[GEP_PTR:%.*]] = getelementptr inbounds nuw [4 x float], ptr addrspace(3) @g.1dim, i32 0, i32 3
-  ; CHECK-NEXT: load float, ptr addrspace(3) [[GEP_PTR]], align 4
-=======
   ; CHECK-NEXT: load float, ptr addrspace(3) getelementptr inbounds nuw ([4 x float], ptr addrspace(3) @g.1dim, i32 0, i32 3), align 4
->>>>>>> 10a576f7
   ; CHECK-NEXT: ret void
   %1 = getelementptr inbounds nuw [2 x [2 x float]], ptr addrspace(3) @g, i32 0, i32 1, i32 1
   %3 = load float, ptr addrspace(3) %1, align 4
@@ -278,8 +263,6 @@
   ret void
 }
 
-<<<<<<< HEAD
-=======
 ; This test demonstrates that the collapsing of GEP chains occurs regardless of
 ; the source element type given to the GEP. As long as the root pointer being
 ; indexed to is an aggregate data structure, the GEP will be flattened.
@@ -322,6 +305,5 @@
   ret void
 }
 
->>>>>>> 10a576f7
 ; Make sure we don't try to walk the body of a function declaration.
 declare void @opaque_function()