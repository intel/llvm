--- conflicted
+++ resolved
@@ -15,15 +15,9 @@
 !3 = !{ !4, !5, !6, !7 } ; list of root signature elements
 !4 = !{ !"RootFlags", i32 1 } ; 1 = allow_input_assembler_input_layout
 !5 = !{ !"RootConstants", i32 0, i32 1, i32 2, i32 3 }
-<<<<<<< HEAD
-!6 = !{ !"RootSRV", i32 1, i32 4, i32 5, i32 6 }
-!7 = !{ !"DescriptorTable", i32 0, !8, !9 }
-!8 = !{ !"SRV", i32 0, i32 1, i32 0, i32 -1, i32 4 }
-=======
 !6 = !{ !"RootSRV", i32 1, i32 4, i32 5, i32 4 }
 !7 = !{ !"DescriptorTable", i32 0, !8, !9 }
 !8 = !{ !"SRV", i32 1, i32 1, i32 0, i32 -1, i32 4 }
->>>>>>> 10a576f7
 !9 = !{ !"UAV", i32 5, i32 1, i32 10, i32 5, i32 2 }
 
 ;CHECK-LABEL: Definition for 'main':
@@ -40,22 +34,14 @@
 ;CHECK-NEXT:     Shader Visibility: 1
 ;CHECK-NEXT:     Register Space: 5
 ;CHECK-NEXT:     Shader Register: 4
-<<<<<<< HEAD
-;CHECK-NEXT:     Flags: 6
-=======
 ;CHECK-NEXT:     Flags: 4
->>>>>>> 10a576f7
 ;CHECK-NEXT:   - Parameter Type: 0
 ;CHECK-NEXT:     Shader Visibility: 0
 ;CHECK-NEXT:     NumRanges: 2
 ;CHECK-NEXT:     - Range Type: 0
 ;CHECK-NEXT:       Register Space: 0
 ;CHECK-NEXT:       Base Shader Register: 1
-<<<<<<< HEAD
-;CHECK-NEXT:       Num Descriptors: 0
-=======
 ;CHECK-NEXT:       Num Descriptors: 1
->>>>>>> 10a576f7
 ;CHECK-NEXT:       Offset In Descriptors From Table Start: 4294967295
 ;CHECK-NEXT:       Flags: 4
 ;CHECK-NEXT:     - Range Type: 1
