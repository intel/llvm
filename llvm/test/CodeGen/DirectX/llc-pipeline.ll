--- conflicted
+++ resolved
@@ -21,12 +21,7 @@
 ; CHECK-NEXT:     DXIL Resource Access
 ; CHECK-NEXT:     Dominator Tree Construction
 ; CHECK-NEXT:     Scalarize vector operations
-<<<<<<< HEAD
-; CHECK-NEXT:   DXIL Resource analysis
-; CHECK-NEXT:   DXIL Op Lowering
-=======
 ; CHECK-NEXT:   DXIL Resource Binding Analysis
->>>>>>> 49fd7d4f
 ; CHECK-NEXT:   DXIL resource Information
 ; CHECK-NEXT:   DXIL Shader Flag Analysis
 ; CHECK-NEXT:   DXIL Module Metadata analysis
