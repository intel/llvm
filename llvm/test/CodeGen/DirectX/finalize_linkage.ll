--- conflicted
+++ resolved
@@ -4,9 +4,6 @@
 target triple = "dxilv1.5-pc-shadermodel6.5-compute"
 
 ; DXILFinalizeLinkage changes linkage of all functions that are hidden to
-<<<<<<< HEAD
-; internal.
-=======
 ; internal, and converts private global variables to internal linkage.
 
 ; CHECK: @switch.table = internal unnamed_addr constant [4 x i32]
@@ -29,7 +26,6 @@
 ; Hidden global should remain hidden
 ; CHECK: @hidden_var = hidden global i32
 @hidden_var = hidden global i32 1, align 4
->>>>>>> 10a576f7
 
 ; CHECK-NOT: define internal void @"?f1@@YAXXZ"()
 define void @"?f1@@YAXXZ"() #0 {
