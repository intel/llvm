; RUN: llc < %s -mtriple=aarch64 -mattr=+sve2 -pass-remarks-analysis=sme -aarch64-stack-hazard-remark-size=64 -o /dev/null < %s 2>&1 | FileCheck %s --check-prefixes=CHECK
; RUN: llc < %s -mtriple=aarch64 -mattr=+sve2 -pass-remarks-analysis=sme -aarch64-stack-hazard-size=1024 -o /dev/null < %s 2>&1 | FileCheck %s --check-prefixes=CHECK-PADDING

; Don't emit remarks for non-streaming functions.
define float @csr_x20_stackargs_notsc(float %a, float %b, float %c, float %d, float %e, float %f, float %g, float %h, float %i) {
; CHECK-NOT: remark: <unknown>:0:0: stack hazard in 'csr_x20_stackargs_notsc':
; CHECK-PADDING-NOT: remark: <unknown>:0:0: stack hazard in 'csr_x20_stackargs_notsc':
entry:
  tail call void asm sideeffect "", "~{x20}"() #1
  ret float %i
}

; Don't emit remarks for functions that only access GPR stack objects.
define i64 @stackargs_gpr(i64 %a, i64 %b, i64 %c, i64 %d, i64 %e, i64 %f, i64 %g, i64 %h, i64 %i) #2 {
; CHECK-NOT: remark: <unknown>:0:0: stack hazard in 'csr_x20_stackargs_gpr':
; CHECK-PADDING-NOT: remark: <unknown>:0:0: stack hazard in 'csr_x20_stackargs_gpr':
entry:
  ret i64 %i
}

; Don't emit remarks for functions that only access FPR stack objects.
define double @stackargs_fpr(double %a, double %b, double %c, double %d, double %e, double %f, double %g, double %h, double %i) #2 {
; CHECK-NOT: remark: <unknown>:0:0: stack hazard in 'csr_x20_stackargs_fpr':
; CHECK-PADDING-NOT: remark: <unknown>:0:0: stack hazard in 'csr_x20_stackargs_fpr':
entry:
  ret double %i
}

; As this case is handled by addition of stack hazard padding, only emit remarks when this is not switched on.
define i32 @csr_d8_alloci64(i64 %d) #2 {
; CHECK: remark: <unknown>:0:0: stack hazard in 'csr_d8_alloci64': FPR stack object at [SP-16] is too close to GPR stack object at [SP-8]
; CHECK-PADDING-NOT: remark: <unknown>:0:0: stack hazard in 'csr_d8_alloci64':
entry:
  %a = alloca i64
  tail call void asm sideeffect "", "~{d8}"() #1
  store i64 %d, ptr %a
  ret i32 0
}

; As this case is handled by addition of stack hazard padding, only emit remarks when this is not switched on.
define i32 @csr_d8_allocnxv4i32(i64 %d) #2 {
; CHECK: remark: <unknown>:0:0: stack hazard in 'csr_d8_allocnxv4i32': FPR stack object at [SP-16] is too close to GPR stack object at [SP-8]
; CHECK-PADDING-NOT: remark: <unknown>:0:0: stack hazard in 'csr_d8_allocnxv4i32':
entry:
  %a = alloca <vscale x 4 x i32>
  tail call void asm sideeffect "", "~{d8}"() #1
  store <vscale x 4 x i32> zeroinitializer, ptr %a
  ret i32 0
}

define float @csr_x20_stackargs(float %a, float %b, float %c, float %d, float %e, float %f, float %g, float %h, float %i) #2 {
; CHECK: remark: <unknown>:0:0: stack hazard in 'csr_x20_stackargs': GPR stack object at [SP-16] is too close to FPR stack object at [SP+0]
; CHECK-PADDING: remark: <unknown>:0:0: stack hazard in 'csr_x20_stackargs': GPR stack object at [SP-16] is too close to FPR stack object at [SP+0]
entry:
  tail call void asm sideeffect "", "~{x20}"() #1
  ret float %i
}

; In this case, addition of stack hazard padding triggers x29 (fp) spill, so we hazard occurs between FPR argument and GPR spill.
define float @csr_d8_stackargs(float %a, float %b, float %c, float %d, float %e, float %f, float %g, float %h, float %i) #2 {
; CHECK-NOT: remark: <unknown>:0:0: stack hazard in 'csr_d8_stackargs':
; CHECK-PADDING: remark: <unknown>:0:0: stack hazard in 'csr_d8_stackargs': GPR stack object at [SP-8] is too close to FPR stack object at [SP+0]
entry:
  tail call void asm sideeffect "", "~{d8}"() #1
  ret float %i
}

; SVE calling conventions
; Padding is placed between predicate and fpr/zpr register spills, so only emit remarks when hazard padding is off.
<<<<<<< HEAD
; Note: The -aarch64-enable-zpr-predicate-spills option is deprecated (and will be removed soon).
=======
>>>>>>> 54c4ef26

define i32 @svecc_call(<4 x i16> %P0, ptr %P1, i32 %P2, <vscale x 16 x i8> %P3, i16 %P4) #2 {
; CHECK: remark: <unknown>:0:0: stack hazard in 'svecc_call': PPR stack object at [SP-64-258 * vscale] is too close to FPR stack object at [SP-64-256 * vscale]
; CHECK: remark: <unknown>:0:0: stack hazard in 'svecc_call': FPR stack object at [SP-64-16 * vscale] is too close to GPR stack object at [SP-64]
; CHECK-PADDING-NOT: remark: <unknown>:0:0: stack hazard in 'svecc_call':
entry:
  tail call void asm sideeffect "", "~{x0},~{x28},~{x27},~{x3}"() #2
  %call = call ptr @memset(ptr noundef nonnull %P1, i32 noundef 45, i32 noundef 37)
  ret i32 -396142473
}

define i32 @svecc_alloca_call(<4 x i16> %P0, ptr %P1, i32 %P2, <vscale x 16 x i8> %P3, i16 %P4) #2 {
; CHECK: remark: <unknown>:0:0: stack hazard in 'svecc_alloca_call': PPR stack object at [SP-64-258 * vscale] is too close to FPR stack object at [SP-64-256 * vscale]
; CHECK: remark: <unknown>:0:0: stack hazard in 'svecc_alloca_call': FPR stack object at [SP-64-16 * vscale] is too close to GPR stack object at [SP-64]
; CHECK-PADDING-NOT: remark: <unknown>:0:0: stack hazard in 'svecc_alloca_call':
entry:
  tail call void asm sideeffect "", "~{x0},~{x28},~{x27},~{x3}"() #2
  %0 = alloca [37 x i8], align 16
  %call = call ptr @memset(ptr noundef nonnull %0, i32 noundef 45, i32 noundef 37)
  ret i32 -396142473
}
declare ptr @memset(ptr, i32, i32)

%struct.mixed_struct = type { i32, float }

define i32 @mixed_stack_object(i32  %a, float %b) #2 {
; CHECK: remark: <unknown>:0:0: stack hazard in 'mixed_stack_object': Mixed stack object at [SP-8] accessed by both GP and FP instructions
; CHECK-PADDING: remark: <unknown>:0:0: stack hazard in 'mixed_stack_object': Mixed stack object at [SP-8] accessed by both GP and FP instructions
entry:
  %s = alloca %struct.mixed_struct
  %s.i = getelementptr %struct.mixed_struct, ptr %s, i32 0, i32 0
  %s.f = getelementptr %struct.mixed_struct, ptr %s, i32 0, i32 1
  store i32 %a, ptr %s.i
  store float %b, ptr %s.f
  ret i32 %a
}

define i32 @mixed_stack_objects(i32  %a, float %b) #2 {
; CHECK: remark: <unknown>:0:0: stack hazard in 'mixed_stack_objects': Mixed stack object at [SP-16] is too close to Mixed stack object at [SP-8]
; CHECK: remark: <unknown>:0:0: stack hazard in 'mixed_stack_objects': Mixed stack object at [SP-16] accessed by both GP and FP instructions
; CHECK: remark: <unknown>:0:0: stack hazard in 'mixed_stack_objects': Mixed stack object at [SP-8] accessed by both GP and FP instructions
; CHECK-PADDING: remark: <unknown>:0:0: stack hazard in 'mixed_stack_objects': Mixed stack object at [SP-16] is too close to Mixed stack object at [SP-8]
; CHECK-PADDING: remark: <unknown>:0:0: stack hazard in 'mixed_stack_objects': Mixed stack object at [SP-16] accessed by both GP and FP instructions
; CHECK-PADDING: remark: <unknown>:0:0: stack hazard in 'mixed_stack_objects': Mixed stack object at [SP-8] accessed by both GP and FP instructions
entry:
  %s0 = alloca %struct.mixed_struct
  %s0.i = getelementptr %struct.mixed_struct, ptr %s0, i32 0, i32 0
  %s0.f = getelementptr %struct.mixed_struct, ptr %s0, i32 0, i32 1
  store i32 %a, ptr %s0.i
  store float %b, ptr %s0.f

  %s1 = alloca %struct.mixed_struct
  %s1.i = getelementptr %struct.mixed_struct, ptr %s1, i32 0, i32 0
  %s1.f = getelementptr %struct.mixed_struct, ptr %s1, i32 0, i32 1
  store i32 %a, ptr %s1.i
  store float %b, ptr %s1.f

  ret i32 %a
}

; VLA-area stack objects are not separated.
define i32 @csr_d8_allocnxv4i32i32f64_vlai32f64(double %d, i32 %i) #2 {
; CHECK: remark: <unknown>:0:0: stack hazard in 'csr_d8_allocnxv4i32i32f64_vlai32f64': GPR stack object at [SP-48-16 * vscale] is too close to FPR stack object at [SP-48-16 * vscale]
; CHECK: remark: <unknown>:0:0: stack hazard in 'csr_d8_allocnxv4i32i32f64_vlai32f64': FPR stack object at [SP-32] is too close to GPR stack object at [SP-24]
; CHECK-PADDING: remark: <unknown>:0:0: stack hazard in 'csr_d8_allocnxv4i32i32f64_vlai32f64': GPR stack object at [SP-2096-16 * vscale] is too close to FPR stack object at [SP-2096-16 * vscale]
; CHECK-PADDING-NOT: remark: <unknown>:0:0: stack hazard in 'csr_d8_allocnxv4i32i32f64_vlai32f64':
entry:
  %a = alloca <vscale x 4 x i32>
  %0 = zext i32 %i to i64
  %vla0 = alloca i32, i64 %0
  %vla1 = alloca double, i64 %0
  %c = alloca double
  tail call void asm sideeffect "", "~{d8}"() #1
  store <vscale x 4 x i32> zeroinitializer, ptr %a
  store i32 zeroinitializer, ptr %vla0
  store double %d, ptr %vla1
  store double %d, ptr %c
  ret i32 0
}

attributes #2 = { "aarch64_pstate_sm_compatible" }<|MERGE_RESOLUTION|>--- conflicted
+++ resolved
@@ -67,10 +67,6 @@
 
 ; SVE calling conventions
 ; Padding is placed between predicate and fpr/zpr register spills, so only emit remarks when hazard padding is off.
-<<<<<<< HEAD
-; Note: The -aarch64-enable-zpr-predicate-spills option is deprecated (and will be removed soon).
-=======
->>>>>>> 54c4ef26
 
 define i32 @svecc_call(<4 x i16> %P0, ptr %P1, i32 %P2, <vscale x 16 x i8> %P3, i16 %P4) #2 {
 ; CHECK: remark: <unknown>:0:0: stack hazard in 'svecc_call': PPR stack object at [SP-64-258 * vscale] is too close to FPR stack object at [SP-64-256 * vscale]
