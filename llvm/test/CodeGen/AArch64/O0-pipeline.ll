; RUN: llc --debugify-and-strip-all-safe=0 -mtriple=arm64-- -O0 -debug-pass=Structure < %s -o /dev/null 2>&1 | \
; RUN:     grep -v "Verify generated machine code" | FileCheck %s

; REQUIRES: asserts

; CHECK-LABEL: Pass Arguments:
; CHECK-NEXT: Target Library Information
; CHECK-NEXT: Runtime Library Function Analysis
; CHECK-NEXT: Target Pass Configuration
; CHECK-NEXT: Machine Module Information
; CHECK-NEXT: Target Transform Information
; CHECK-NEXT: Library Function Lowering Analysis
; CHECK-NEXT: Create Garbage Collector Module Metadata
; CHECK-NEXT: Profile summary info
; CHECK-NEXT: Assumption Cache Tracker
; CHECK-NEXT: Machine Branch Probability Analysis
; CHECK-NEXT:   ModulePass Manager
; CHECK-NEXT:     Pre-ISel Intrinsic Lowering
; CHECK-NEXT:     FunctionPass Manager
; CHECK-NEXT:       Expand IR instructions
; CHECK-NEXT:       Expand Atomic instructions
; CHECK-NEXT:       Module Verifier
; CHECK-NEXT:       Lower Garbage Collection Instructions
; CHECK-NEXT:       Shadow Stack GC Lowering
; CHECK-NEXT:       Remove unreachable blocks from the CFG
; CHECK-NEXT:       Instrument function entry/exit with calls to e.g. mcount() (post inlining)
; CHECK-NEXT:       Scalarize Masked Memory Intrinsics
; CHECK-NEXT:       Expand reduction intrinsics
; CHECK-NEXT:       Dominator Tree Construction
; CHECK-NEXT:       Natural Loop Information
; CHECK-NEXT:       Lazy Branch Probability Analysis
; CHECK-NEXT:       Lazy Block Frequency Analysis
; CHECK-NEXT:       Optimization Remark Emitter
; CHECK-NEXT:       AArch64 Stack Tagging
<<<<<<< HEAD
; CHECK-NEXT:       SME ABI Pass
; CHECK-NEXT:       FPBuiltin Function Selection
=======
>>>>>>> db075a8f
; CHECK-NEXT:       Exception handling preparation
; CHECK-NEXT:       Prepare callbr
; CHECK-NEXT:       Safe Stack instrumentation pass
; CHECK-NEXT:       Insert stack protectors
; CHECK-NEXT:       Module Verifier
; CHECK-NEXT:       Analysis containing CSE Info
; CHECK-NEXT:       IRTranslator
; CHECK-NEXT:       Analysis for ComputingKnownBits
; CHECK-NEXT:       AArch64O0PreLegalizerCombiner
; CHECK-NEXT:       Localizer
; CHECK-NEXT:       Analysis containing CSE Info
; CHECK-NEXT:       Analysis for ComputingKnownBits
; CHECK-NEXT:       Legalizer
; CHECK-NEXT:       AArch64PostLegalizerLowering
; CHECK-NEXT:       RegBankSelect
; CHECK-NEXT:       Analysis for ComputingKnownBits
; CHECK-NEXT:       InstructionSelect
; CHECK-NEXT:       ResetMachineFunction
; CHECK-NEXT:       Assignment Tracking Analysis
; CHECK-NEXT:       AArch64 Instruction Selection
; CHECK-NEXT:       Finalize ISel and expand pseudo-instructions
; CHECK-NEXT:       Local Stack Slot Allocation
; CHECK-NEXT:       Bundle Machine CFG Edges
; CHECK-NEXT:       Lazy Machine Block Frequency Analysis
; CHECK-NEXT:       Machine Optimization Remark Emitter
; CHECK-NEXT:       Machine SME ABI pass
; CHECK-NEXT:       Eliminate PHI nodes for register allocation
; CHECK-NEXT:       Two-Address instruction pass
; CHECK-NEXT:       Fast Register Allocator
; CHECK-NEXT:       Remove Redundant DEBUG_VALUE analysis
; CHECK-NEXT:       Fixup Statepoint Caller Saved
; CHECK-NEXT:       Lazy Machine Block Frequency Analysis
; CHECK-NEXT:       Machine Optimization Remark Emitter
; CHECK-NEXT:       Prologue/Epilogue Insertion & Frame Finalization
; CHECK-NEXT:       Post-RA pseudo instruction expansion pass
; CHECK-NEXT:       AArch64 pseudo instruction expansion pass
; CHECK-NEXT:       Insert KCFI indirect call checks
; CHECK-NEXT:       AArch64 speculation hardening pass
; CHECK-NEXT:       Analyze Machine Code For Garbage Collection
; CHECK-NEXT:       Insert fentry calls
; CHECK-NEXT:       Insert XRay ops
; CHECK-NEXT:       Implement the 'patchable-function' attribute
; CHECK-NEXT:       Workaround A53 erratum 835769 pass
; CHECK-NEXT:       Contiguously Lay Out Funclets
; CHECK-NEXT:       Remove Loads Into Fake Uses
; CHECK-NEXT:       StackMap Liveness Analysis
; CHECK-NEXT:       Live DEBUG_VALUE analysis
; CHECK-NEXT:       Machine Sanitizer Binary Metadata
; CHECK-NEXT:       AArch64 sls hardening pass
; CHECK-NEXT:       AArch64 Pointer Authentication
; CHECK-NEXT:       AArch64 Branch Targets
; CHECK-NEXT:       Branch relaxation pass
; CHECK-NEXT:       Insert CFI remember/restore state instructions
; CHECK-NEXT:       Lazy Machine Block Frequency Analysis
; CHECK-NEXT:       Machine Optimization Remark Emitter
; CHECK-NEXT:       Stack Frame Layout Analysis
; CHECK-NEXT:       Unpack machine instruction bundles
; CHECK-NEXT:       Lazy Machine Block Frequency Analysis
; CHECK-NEXT:       Machine Optimization Remark Emitter
; CHECK-NEXT:       AArch64 Assembly Printer
; CHECK-NEXT:       Free MachineFunction

define void @f() {
  ret void
}<|MERGE_RESOLUTION|>--- conflicted
+++ resolved
@@ -32,11 +32,7 @@
 ; CHECK-NEXT:       Lazy Block Frequency Analysis
 ; CHECK-NEXT:       Optimization Remark Emitter
 ; CHECK-NEXT:       AArch64 Stack Tagging
-<<<<<<< HEAD
-; CHECK-NEXT:       SME ABI Pass
 ; CHECK-NEXT:       FPBuiltin Function Selection
-=======
->>>>>>> db075a8f
 ; CHECK-NEXT:       Exception handling preparation
 ; CHECK-NEXT:       Prepare callbr
 ; CHECK-NEXT:       Safe Stack instrumentation pass
