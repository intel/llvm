--- conflicted
+++ resolved
@@ -2,11 +2,7 @@
 
 ; We should have both spill and reload for %arg.
 
-<<<<<<< HEAD
-; CHECK: remark: <unknown>:0:0: 2 spills 2.000000e+00 total spills cost 3 reloads 3.000000e+00 total reloads cost 1 virtual registers copies 1.000000e+00 total copies cost generated in function
-=======
 ; CHECK: remark: <unknown>:0:0: 2 spills 2.000000e+00 total spills cost 3 reloads 3.000000e+00 total reloads cost generated in function
->>>>>>> 35227056
 define <vscale x 2 x i1> @streaming_compatible_with_predicate_vectors(<vscale x 2 x i1> %arg) "aarch64_pstate_sm_compatible" nounwind #0 {
   %res = call <vscale x 2 x i1> @normal_callee_predicate_vec_arg(<vscale x 2 x i1> %arg)
   %and = and <vscale x 2 x i1> %res, %arg
