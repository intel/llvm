--- conflicted
+++ resolved
@@ -23,10 +23,6 @@
 ; CHECK-LINUX-LABEL: Lxray_sleds_end0:
 
 ; CHECK-MACOS-LABEL: .section __DATA,xray_instr_map,regular,live_support{{$}}
-<<<<<<< HEAD
-; CHECK-MACOS-LABEL: Lxray_sleds_start0:
-=======
 ; CHECK-MACOS-LABEL: lxray_sleds_start0:
->>>>>>> bac3a63c
 ; CHECK-MACOS:         .quad Lxray_sled_0
 ; CHECK-MACOS-LABEL: Lxray_sleds_end0: