--- conflicted
+++ resolved
@@ -379,11 +379,7 @@
 ; CHECK:       // %bb.0:
 ; CHECK-NEXT:    sub x8, x1, x0
 ; CHECK-NEXT:    subs x9, x0, x1
-<<<<<<< HEAD
-; CHECK-NEXT:    csel x0, x9, x8, hi
-=======
 ; CHECK-NEXT:    csel x0, x9, x8, lo
->>>>>>> 4b409fa5
 ; CHECK-NEXT:    ret
   %cmp = icmp ult i64 %a, %b
   %ab = sub i64 %a, %b
@@ -395,16 +391,6 @@
 define i128 @abd_cmp_i128(i128 %a, i128 %b) nounwind {
 ; CHECK-LABEL: abd_cmp_i128:
 ; CHECK:       // %bb.0:
-<<<<<<< HEAD
-; CHECK-NEXT:    subs x8, x0, x2
-; CHECK-NEXT:    sbcs x9, x1, x3
-; CHECK-NEXT:    cset w10, lo
-; CHECK-NEXT:    sbfx x10, x10, #0, #1
-; CHECK-NEXT:    eor x8, x8, x10
-; CHECK-NEXT:    eor x9, x9, x10
-; CHECK-NEXT:    subs x0, x8, x10
-; CHECK-NEXT:    sbc x1, x9, x10
-=======
 ; CHECK-NEXT:    cmp x0, x2
 ; CHECK-NEXT:    sbc x8, x1, x3
 ; CHECK-NEXT:    subs x9, x2, x0
@@ -413,7 +399,6 @@
 ; CHECK-NEXT:    sbcs xzr, x1, x3
 ; CHECK-NEXT:    csel x0, x11, x9, lo
 ; CHECK-NEXT:    csel x1, x8, x10, lo
->>>>>>> 4b409fa5
 ; CHECK-NEXT:    ret
   %cmp = icmp ult i128 %a, %b
   %ab = sub i128 %a, %b
