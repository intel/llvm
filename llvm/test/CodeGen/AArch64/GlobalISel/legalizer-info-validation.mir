# RUN: llc -mtriple=aarch64-- -run-pass=legalizer %s \
# RUN:     -mcpu=cortex-a75 -o - 2>&1 | FileCheck %s --check-prefixes=CHECK

# RUN: llc -mtriple=aarch64-- -run-pass=legalizer %s -debug-only=legalizer-info \
# RUN:     -mcpu=cortex-a75 -o - 2>&1 | FileCheck %s --check-prefixes=CHECK,DEBUG

# REQUIRES: asserts

# The main purpose of this test is to make sure we don't over-relax
# LegalizerInfo validation and lose its ability to catch bugs.
#
# Watch out for every "SKIPPED: user-defined predicate detected" in the
# check-lines below and keep each and every one of them justified.


# DEBUG:      G_ADD (opcode [[ADD_OPC:[0-9]+]]): 1 type index, 0 imm indices
# DEBUG-NEXT: .. the first uncovered type index: 1, OK
# DEBUG-NEXT: .. the first uncovered imm index: 0, OK
#
# DEBUG-NEXT: G_SUB (opcode [[SUB_OPC:[0-9]+]]): 1 type index, 0 imm indices
# DEBUG-NEXT: .. opcode [[SUB_OPC]] is aliased to [[ADD_OPC]]
# DEBUG-NEXT: .. the first uncovered type index: 1, OK
# DEBUG-NEXT: .. the first uncovered imm index: 0, OK
#
# DEBUG-NEXT: G_MUL (opcode {{[0-9]+}}): 1 type index, 0 imm indices
# DEBUG-NEXT: .. opcode {{[0-9]+}} is aliased to {{[0-9]+}}
# DEBUG-NEXT: .. the first uncovered type index: 1, OK
# DEBUG-NEXT: .. the first uncovered imm index: 0, OK
#
# DEBUG-NEXT: G_SDIV (opcode {{[0-9]+}}): 1 type index
# DEBUG-NEXT: .. the first uncovered type index: 1, OK
# DEBUG-NEXT: .. the first uncovered imm index: 0, OK
#
# DEBUG-NEXT: G_UDIV (opcode {{[0-9]+}}): 1 type index, 0 imm indices
# DEBUG-NEXT: .. opcode {{[0-9]+}} is aliased to {{[0-9]+}}
# DEBUG-NEXT: .. the first uncovered type index: 1, OK
# DEBUG-NEXT: .. the first uncovered imm index: 0, OK
#
# DEBUG-NEXT: G_SREM (opcode {{[0-9]+}}): 1 type index, 0 imm indices
# DEBUG-NEXT: .. the first uncovered type index: 1, OK
# DEBUG-NEXT: .. the first uncovered imm index: 0, OK
#
# DEBUG-NEXT: G_UREM (opcode {{[0-9]+}}): 1 type index, 0 imm indices
# DEBUG-NEXT: .. opcode {{[0-9]+}} is aliased to {{[0-9]+}}
# DEBUG-NEXT: .. the first uncovered type index: 1, OK
# DEBUG-NEXT: .. the first uncovered imm index: 0, OK
#
# DEBUG-NEXT: G_SDIVREM (opcode {{[0-9]+}}): 1 type index, 0 imm indices
# DEBUG-NEXT: .. opcode {{[0-9]+}} is aliased to {{[0-9]+}}
# DEBUG-NEXT: .. the first uncovered type index: 1, OK
# DEBUG-NEXT: .. the first uncovered imm index: 0, OK
#
# DEBUG-NEXT: G_UDIVREM (opcode {{[0-9]+}}): 1 type index, 0 imm indices
# DEBUG-NEXT: .. opcode {{[0-9]+}} is aliased to {{[0-9]+}}
# DEBUG-NEXT: .. the first uncovered type index: 1, OK
# DEBUG-NEXT: .. the first uncovered imm index: 0, OK
#
# DEBUG-NEXT: G_AND (opcode {{[0-9]+}}): 1 type index, 0 imm indices
# DEBUG-NEXT: .. opcode {{[0-9]+}} is aliased to {{[0-9]+}}
# DEBUG-NEXT: .. the first uncovered type index: 1, OK
# DEBUG-NEXT: .. the first uncovered imm index: 0, OK
#
# DEBUG-NEXT: G_OR (opcode {{[0-9]+}}): 1 type index, 0 imm indices
# DEBUG-NEXT: .. opcode {{[0-9]+}} is aliased to {{[0-9]+}}
# DEBUG-NEXT: .. the first uncovered type index: 1, OK
# DEBUG-NEXT: .. the first uncovered imm index: 0, OK
#
# DEBUG-NEXT: G_XOR (opcode {{[0-9]+}}): 1 type index, 0 imm indices
# DEBUG-NEXT: .. opcode {{[0-9]+}} is aliased to {{[0-9]+}}
# DEBUG-NEXT: .. the first uncovered type index: 1, OK
# DEBUG-NEXT: .. the first uncovered imm index: 0, OK
#
# DEBUG-NEXT: G_IMPLICIT_DEF (opcode {{[0-9]+}}): 1 type index, 0 imm indices
# DEBUG-NEXT: .. type index coverage check SKIPPED: user-defined predicate detected
# DEBUG-NEXT: .. imm index coverage check SKIPPED: user-defined predicate detected
#
# DEBUG-NEXT: G_PHI (opcode {{[0-9]+}}): 1 type index, 0 imm indices
# DEBUG-NEXT: .. the first uncovered type index: 1, OK
# DEBUG-NEXT: .. the first uncovered imm index: 0, OK
#
# DEBUG-NEXT: G_FRAME_INDEX (opcode {{[0-9]+}}): 1 type index, 0 imm indices
# DEBUG-NEXT: .. the first uncovered type index: 1, OK
# DEBUG-NEXT: .. the first uncovered imm index: 0, OK
#
# DEBUG-NEXT: G_GLOBAL_VALUE (opcode {{[0-9]+}}): 1 type index, 0 imm indices
# DEBUG-NEXT: .. type index coverage check SKIPPED: user-defined predicate detected
# DEBUG-NEXT: .. imm index coverage check SKIPPED: user-defined predicate detected
#
# DEBUG-NEXT: G_CONSTANT_POOL (opcode {{[0-9]+}}): 1 type index, 0 imm indices
# DEBUG-NEXT: .. type index coverage check SKIPPED: no rules defined
# DEBUG-NEXT: .. imm index coverage check SKIPPED: no rules defined
#
# DEBUG-NEXT: G_EXTRACT (opcode {{[0-9]+}}): 2 type indices, 1 imm index
# DEBUG-NEXT: .. type index coverage check SKIPPED: user-defined predicate detected
# DEBUG-NEXT: .. imm index coverage check SKIPPED: user-defined predicate detected
#
# DEBUG-NEXT: G_UNMERGE_VALUES (opcode {{[0-9]+}}): 2 type indices, 0 imm indices
# DEBUG-NEXT: .. type index coverage check SKIPPED: user-defined predicate detected
# DEBUG-NEXT: .. imm index coverage check SKIPPED: user-defined predicate detected
#
# DEBUG-NEXT: G_INSERT (opcode {{[0-9]+}}): 2 type indices, 1 imm index
# DEBUG-NEXT: .. type index coverage check SKIPPED: user-defined predicate detected
# DEBUG-NEXT: .. imm index coverage check SKIPPED: user-defined predicate detected
#
# DEBUG-NEXT: G_MERGE_VALUES (opcode {{[0-9]+}}): 2 type indices, 0 imm indices
# DEBUG-NEXT: .. type index coverage check SKIPPED: user-defined predicate detected
# DEBUG-NEXT: .. imm index coverage check SKIPPED: user-defined predicate detected
#
# DEBUG-NEXT: G_BUILD_VECTOR (opcode {{[0-9]+}}): 2 type indices, 0 imm indices
# DEBUG-NEXT: .. type index coverage check SKIPPED: user-defined predicate detected
# DEBUG-NEXT: .. imm index coverage check SKIPPED: user-defined predicate detected
#
# DEBUG-NEXT: G_BUILD_VECTOR_TRUNC (opcode {{[0-9]+}}): 2 type indices, 0 imm indices
# DEBUG-NEXT: .. type index coverage check SKIPPED: user-defined predicate detected
# DEBUG-NEXT: .. imm index coverage check SKIPPED: user-defined predicate detected
#
# DEBUG-NEXT: G_CONCAT_VECTORS (opcode {{[0-9]+}}): 2 type indices, 0 imm indices
# DEBUG-NEXT: .. the first uncovered type index: 2, OK
# DEBUG-NEXT: .. the first uncovered imm index: 0, OK
#
# DEBUG-NEXT: G_PTRTOINT (opcode {{[0-9]+}}): 2 type indices, 0 imm indices
# DEBUG-NEXT: .. the first uncovered type index: 2, OK
# DEBUG-NEXT: .. the first uncovered imm index: 0, OK
#
# DEBUG-NEXT: G_INTTOPTR (opcode {{[0-9]+}}): 2 type indices, 0 imm indices
# DEBUG-NEXT: .. the first uncovered type index: 2, OK
# DEBUG-NEXT: .. the first uncovered imm index: 0, OK
#
# DEBUG-NEXT: G_BITCAST (opcode {{[0-9]+}}): 2 type indices, 0 imm indices
# DEBUG-NEXT: .. the first uncovered type index: 2, OK
# DEBUG-NEXT: .. the first uncovered imm index: 0, OK
#
# DEBUG-NEXT: G_FREEZE (opcode {{[0-9]+}}): 1 type index, 0 imm indices
# DEBUG-NEXT: .. opcode {{[0-9]+}} is aliased to {{[0-9]+}}
# DEBUG-NEXT: .. type index coverage check SKIPPED: user-defined predicate detected
# DEBUG-NEXT: .. imm index coverage check SKIPPED: user-defined predicate detected

# DEBUG-NEXT: G_CONSTANT_FOLD_BARRIER (opcode {{[0-9]+}}): 1 type index, 0 imm indices
# DEBUG-NEXT: .. opcode {{[0-9]+}} is aliased to {{[0-9]+}}
# DEBUG-NEXT: .. type index coverage check SKIPPED: user-defined predicate detected
# DEBUG-NEXT: .. imm index coverage check SKIPPED: user-defined predicate detected

#
# DEBUG-NEXT: G_INTRINSIC_FPTRUNC_ROUND (opcode {{[0-9]+}}): 2 type indices, 0 imm indices
# DEBUG-NEXT: .. type index coverage check SKIPPED: no rules defined
# DEBUG-NEXT: .. imm index coverage check SKIPPED: no rules defined
#
# DEBUG-NEXT: G_INTRINSIC_TRUNC (opcode {{[0-9]+}}): 1 type index, 0 imm indices
# DEBUG-NEXT: .. opcode {{[0-9]+}} is aliased to {{[0-9]+}}
# DEBUG-NEXT: .. type index coverage check SKIPPED: user-defined predicate detected
# DEBUG-NEXT: .. imm index coverage check SKIPPED: user-defined predicate detected
# DEBUG-NEXT: G_INTRINSIC_ROUND (opcode {{[0-9]+}}): 1 type index, 0 imm indices
# DEBUG-NEXT: .. opcode {{[0-9]+}} is aliased to {{[0-9]+}}
# DEBUG-NEXT: .. type index coverage check SKIPPED: user-defined predicate detected
# DEBUG-NEXT: .. imm index coverage check SKIPPED: user-defined predicate detected
# DEBUG-NEXT: G_INTRINSIC_LRINT (opcode {{[0-9]+}}): 2 type indices, 0 imm indices
# DEBUG-NEXT: .. opcode {{[0-9]+}} is aliased to {{[0-9]+}}
# DEBUG-NEXT: .. type index coverage check SKIPPED: user-defined predicate detected
# DEBUG-NEXT: .. imm index coverage check SKIPPED: user-defined predicate detected
# DEBUG-NEXT: G_INTRINSIC_ROUNDEVEN (opcode {{[0-9]+}}): 1 type index, 0 imm indices
# DEBUG-NEXT: .. type index coverage check SKIPPED: no rules defined
# DEBUG-NEXT: .. imm index coverage check SKIPPED: no rules defined

# DEBUG-NEXT: G_READCYCLECOUNTER (opcode {{[0-9]+}}): 1 type index, 0 imm indices
# DEBUG-NEXT: .. type index coverage check SKIPPED: no rules defined
# DEBUG-NEXT: .. imm index coverage check SKIPPED: no rules defined

# DEBUG-NEXT: G_LOAD (opcode {{[0-9]+}}): 2 type indices, 0 imm indices
# DEBUG-NEXT: .. type index coverage check SKIPPED: user-defined predicate detected
# DEBUG-NEXT: .. imm index coverage check SKIPPED: user-defined predicate detected
# DEBUG-NEXT: G_SEXTLOAD (opcode {{[0-9]+}}): 2 type indices, 0 imm indices
# DEBUG-NEXT: .. type index coverage check SKIPPED: user-defined predicate detected
# DEBUG-NEXT: .. imm index coverage check SKIPPED: user-defined predicate detected
# DEBUG-NEXT: G_ZEXTLOAD (opcode {{[0-9]+}}): 2 type indices, 0 imm indices
# DEBUG-NEXT: .. type index coverage check SKIPPED: user-defined predicate detected
# DEBUG-NEXT: .. imm index coverage check SKIPPED: user-defined predicate detected
# DEBUG-NEXT: G_INDEXED_LOAD (opcode {{[0-9]+}}): 3 type indices, 0 imm indices
# DEBUG-NEXT: .. type index coverage check SKIPPED: no rules defined
# DEBUG-NEXT: .. imm index coverage check SKIPPED: no rules defined
# DEBUG-NEXT: G_INDEXED_SEXTLOAD (opcode {{[0-9]+}}): 3 type indices, 0 imm indices
# DEBUG-NEXT: .. type index coverage check SKIPPED: no rules defined
# DEBUG-NEXT: .. imm index coverage check SKIPPED: no rules defined
# DEBUG-NEXT: G_INDEXED_ZEXTLOAD (opcode {{[0-9]+}}): 3 type indices, 0 imm indices
# DEBUG-NEXT: .. type index coverage check SKIPPED: no rules defined
# DEBUG-NEXT: .. imm index coverage check SKIPPED: no rules defined
# DEBUG-NEXT: G_STORE (opcode {{[0-9]+}}): 2 type indices, 0 imm indices
# DEBUG-NEXT: .. type index coverage check SKIPPED: user-defined predicate detected
# DEBUG-NEXT: .. imm index coverage check SKIPPED: user-defined predicate detected
# DEBUG-NEXT: G_INDEXED_STORE (opcode {{[0-9]+}}): 3 type indices, 0 imm indices
# DEBUG-NEXT: .. type index coverage check SKIPPED: no rules defined
# DEBUG-NEXT: .. imm index coverage check SKIPPED: no rules defined
# DEBUG-NEXT: G_ATOMIC_CMPXCHG_WITH_SUCCESS (opcode {{[0-9]+}}): 3 type indices, 0 imm indices
# DEBUG-NEXT: .. type index coverage check SKIPPED: user-defined predicate detected
# DEBUG-NEXT: .. imm index coverage check SKIPPED: user-defined predicate detected
# DEBUG-NEXT: G_ATOMIC_CMPXCHG (opcode {{[0-9]+}}): 2 type indices, 0 imm indices
# DEBUG-NEXT: .. type index coverage check SKIPPED: user-defined predicate detected
# DEBUG-NEXT: .. imm index coverage check SKIPPED: user-defined predicate detected
# DEBUG-NEXT: G_ATOMICRMW_XCHG (opcode {{[0-9]+}}): 2 type indices, 0 imm indices
# DEBUG-NEXT: .. type index coverage check SKIPPED: user-defined predicate detected
# DEBUG-NEXT: .. imm index coverage check SKIPPED: user-defined predicate detected
# DEBUG-NEXT: G_ATOMICRMW_ADD (opcode {{[0-9]+}}): 2 type indices, 0 imm indices
# DEBUG-NEXT: .. opcode {{[0-9]+}} is aliased to {{[0-9]+}}
# DEBUG-NEXT: .. type index coverage check SKIPPED: user-defined predicate detected
# DEBUG-NEXT: .. imm index coverage check SKIPPED: user-defined predicate detected
# DEBUG-NEXT: G_ATOMICRMW_SUB (opcode {{[0-9]+}}): 2 type indices, 0 imm indices
# DEBUG-NEXT: .. opcode {{[0-9]+}} is aliased to {{[0-9]+}}
# DEBUG-NEXT: .. type index coverage check SKIPPED: user-defined predicate detected
# DEBUG-NEXT: .. imm index coverage check SKIPPED: user-defined predicate detected
# DEBUG-NEXT: G_ATOMICRMW_AND (opcode {{[0-9]+}}): 2 type indices, 0 imm indices
# DEBUG-NEXT: .. opcode {{[0-9]+}} is aliased to {{[0-9]+}}
# DEBUG-NEXT: .. type index coverage check SKIPPED: user-defined predicate detected
# DEBUG-NEXT: .. imm index coverage check SKIPPED: user-defined predicate detected
# DEBUG-NEXT: G_ATOMICRMW_NAND (opcode {{[0-9]+}}): 2 type indices, 0 imm indices
# DEBUG-NEXT: .. type index coverage check SKIPPED: no rules defined
# DEBUG-NEXT: .. imm index coverage check SKIPPED: no rules defined
# DEBUG-NEXT: G_ATOMICRMW_OR (opcode {{[0-9]+}}): 2 type indices, 0 imm indices
# DEBUG-NEXT: .. opcode {{[0-9]+}} is aliased to {{[0-9]+}}
# DEBUG-NEXT: .. type index coverage check SKIPPED: user-defined predicate detected
# DEBUG-NEXT: .. imm index coverage check SKIPPED: user-defined predicate detected
# DEBUG-NEXT: G_ATOMICRMW_XOR (opcode {{[0-9]+}}): 2 type indices, 0 imm indices
# DEBUG-NEXT: .. opcode {{[0-9]+}} is aliased to {{[0-9]+}}
# DEBUG-NEXT: .. type index coverage check SKIPPED: user-defined predicate detected
# DEBUG-NEXT: .. imm index coverage check SKIPPED: user-defined predicate detected
# DEBUG-NEXT: G_ATOMICRMW_MAX (opcode {{[0-9]+}}): 2 type indices, 0 imm indices
# DEBUG-NEXT: .. opcode {{[0-9]+}} is aliased to {{[0-9]+}}
# DEBUG-NEXT: .. type index coverage check SKIPPED: user-defined predicate detected
# DEBUG-NEXT: .. imm index coverage check SKIPPED: user-defined predicate detected
# DEBUG-NEXT: G_ATOMICRMW_MIN (opcode {{[0-9]+}}): 2 type indices, 0 imm indices
# DEBUG-NEXT: .. opcode {{[0-9]+}} is aliased to {{[0-9]+}}
# DEBUG-NEXT: .. type index coverage check SKIPPED: user-defined predicate detected
# DEBUG-NEXT: .. imm index coverage check SKIPPED: user-defined predicate detected
# DEBUG-NEXT: G_ATOMICRMW_UMAX (opcode {{[0-9]+}}): 2 type indices, 0 imm indices
# DEBUG-NEXT: .. opcode {{[0-9]+}} is aliased to {{[0-9]+}}
# DEBUG-NEXT: .. type index coverage check SKIPPED: user-defined predicate detected
# DEBUG-NEXT: .. imm index coverage check SKIPPED: user-defined predicate detected
# DEBUG-NEXT: G_ATOMICRMW_UMIN (opcode {{[0-9]+}}): 2 type indices, 0 imm indices
# DEBUG-NEXT: .. opcode {{[0-9]+}} is aliased to {{[0-9]+}}
# DEBUG-NEXT: .. type index coverage check SKIPPED: user-defined predicate detected
# DEBUG-NEXT: .. imm index coverage check SKIPPED: user-defined predicate detected
# DEBUG-NEXT: G_ATOMICRMW_FADD (opcode {{[0-9]+}}): 2 type indices
# DEBUG-NEXT: .. type index coverage check SKIPPED: no rules defined
# DEBUG-NEXT: .. imm index coverage check SKIPPED: no rules defined
# DEBUG-NEXT: G_ATOMICRMW_FSUB (opcode {{[0-9]+}}): 2 type indices
# DEBUG-NEXT: .. type index coverage check SKIPPED: no rules defined
# DEBUG-NEXT: .. imm index coverage check SKIPPED: no rules defined
# DEBUG-NEXT: G_ATOMICRMW_FMAX (opcode {{[0-9]+}}): 2 type indices, 0 imm indices
# DEBUG-NEXT: .. type index coverage check SKIPPED: no rules defined
# DEBUG-NEXT: .. imm index coverage check SKIPPED: no rules defined
# DEBUG-NEXT: G_ATOMICRMW_FMIN (opcode {{[0-9]+}}): 2 type indices, 0 imm indices
# DEBUG-NEXT: .. type index coverage check SKIPPED: no rules defined
# DEBUG-NEXT: .. imm index coverage check SKIPPED: no rules defined
# DEBUG-NEXT: G_ATOMICRMW_UINC_WRAP (opcode {{[0-9]+}}): 2 type indices, 0 imm indices
# DEBUG-NEXT: .. type index coverage check SKIPPED: no rules defined
# DEBUG-NEXT: .. imm index coverage check SKIPPED: no rules defined
# DEBUG-NEXT: G_ATOMICRMW_UDEC_WRAP (opcode {{[0-9]+}}): 2 type indices, 0 imm indices
# DEBUG-NEXT: .. type index coverage check SKIPPED: no rules defined
# DEBUG-NEXT: .. imm index coverage check SKIPPED: no rules defined
# DEBUG-NEXT: G_FENCE (opcode {{[0-9]+}}): 0 type indices
# DEBUG-NEXT: .. type index coverage check SKIPPED: no rules defined
# DEBUG-NEXT: .. imm index coverage check SKIPPED: no rules defined
# DEBUG-NEXT: G_BRCOND (opcode {{[0-9]+}}): 1 type index, 0 imm indices
# DEBUG-NEXT: .. the first uncovered type index: 1, OK
# DEBUG-NEXT: .. the first uncovered imm index: 0, OK
# DEBUG-NEXT: G_BRINDIRECT (opcode {{[0-9]+}}): 1 type index, 0 imm indices
# DEBUG-NEXT: .. the first uncovered type index: 1, OK
# DEBUG-NEXT: .. the first uncovered imm index: 0, OK
# DEBUG-NEXT: G_INVOKE_REGION_START (opcode {{[0-9]+}}): 0 type indices, 0 imm indices
# DEBUG-NEXT: .. type index coverage check SKIPPED: no rules defined
# DEBUG-NEXT:  .. imm index coverage check SKIPPED: no rules defined
# DEBUG-NEXT: G_INTRINSIC (opcode {{[0-9]+}}): 0 type indices, 0 imm indices
# DEBUG-NEXT: .. type index coverage check SKIPPED: no rules defined
# DEBUG-NEXT: .. imm index coverage check SKIPPED: no rules defined
# DEBUG-NEXT: G_INTRINSIC_W_SIDE_EFFECTS (opcode {{[0-9]+}}): 0 type indices, 0 imm indices
# DEBUG-NEXT: .. type index coverage check SKIPPED: no rules defined
# DEBUG-NEXT: .. imm index coverage check SKIPPED: no rules defined
# DEBUG-NEXT: G_ANYEXT (opcode {{[0-9]+}}): 2 type indices, 0 imm indices
# DEBUG-NEXT: .. opcode {{[0-9]+}} is aliased to {{[0-9]+}}
# DEBUG-NEXT: .. type index coverage check SKIPPED: user-defined predicate detected
# DEBUG-NEXT: .. imm index coverage check SKIPPED: user-defined predicate detected
# DEBUG-NEXT: G_TRUNC (opcode {{[0-9]+}}): 2 type indices, 0 imm indices
# DEBUG-NEXT: .. type index coverage check SKIPPED: user-defined predicate detected
# DEBUG-NEXT: .. imm index coverage check SKIPPED: user-defined predicate detected
# DEBUG-NEXT: G_CONSTANT (opcode {{[0-9]+}}): 1 type index, 0 imm indices
# DEBUG-NEXT: .. the first uncovered type index: 1, OK
# DEBUG-NEXT: .. the first uncovered imm index: 0, OK
# DEBUG-NEXT: G_FCONSTANT (opcode {{[0-9]+}}): 1 type index, 0 imm indices
# DEBUG-NEXT: .. type index coverage check SKIPPED: user-defined predicate detected
# DEBUG-NEXT: .. imm index coverage check SKIPPED: user-defined predicate detected
# DEBUG-NEXT: G_VASTART (opcode {{[0-9]+}}): 1 type index, 0 imm indices
# DEBUG-NEXT: .. the first uncovered type index: 1, OK
# DEBUG-NEXT: .. the first uncovered imm index: 0, OK
# DEBUG-NEXT: G_VAARG (opcode {{[0-9]+}}): 2 type indices, 0 imm indices
# DEBUG-NEXT: .. the first uncovered type index: 2, OK
# DEBUG-NEXT: .. the first uncovered imm index: 0, OK
# DEBUG-NEXT: G_SEXT (opcode {{[0-9]+}}): 2 type indices, 0 imm indices
# DEBUG-NEXT: .. opcode {{[0-9]+}} is aliased to {{[0-9]+}}
# DEBUG-NEXT: .. type index coverage check SKIPPED: user-defined predicate detected
# DEBUG-NEXT: .. imm index coverage check SKIPPED: user-defined predicate detected
# DEBUG-NEXT: G_SEXT_INREG (opcode {{[0-9]+}}): 1 type index, 1 imm index
# DEBUG-NEXT: .. type index coverage check SKIPPED: user-defined predicate detected
# DEBUG-NEXT: .. imm index coverage check SKIPPED: user-defined predicate detected
# DEBUG-NEXT: G_ZEXT (opcode {{[0-9]+}}): 2 type indices, 0 imm indices
# DEBUG-NEXT: .. type index coverage check SKIPPED: user-defined predicate detected
# DEBUG-NEXT: .. imm index coverage check SKIPPED: user-defined predicate detected
# DEBUG-NEXT: G_SHL (opcode {{[0-9]+}}): 2 type indices, 0 imm indices
# DEBUG-NEXT: .. type index coverage check SKIPPED: user-defined predicate detected
# DEBUG-NEXT: .. imm index coverage check SKIPPED: user-defined predicate detected
# DEBUG-NEXT: G_LSHR (opcode {{[0-9]+}}): 2 type indices, 0 imm indices
# DEBUG-NEXT: .. opcode {{[0-9]+}} is aliased to {{[0-9]+}}
# DEBUG-NEXT: .. type index coverage check SKIPPED: user-defined predicate detected
# DEBUG-NEXT: .. imm index coverage check SKIPPED: user-defined predicate detected
# DEBUG-NEXT: G_ASHR (opcode {{[0-9]+}}): 2 type indices, 0 imm indices
# DEBUG-NEXT: .. opcode {{[0-9]+}} is aliased to {{[0-9]+}}
# DEBUG-NEXT: .. type index coverage check SKIPPED: user-defined predicate detected
# DEBUG-NEXT: .. imm index coverage check SKIPPED: user-defined predicate detected
# DEBUG-NEXT: G_FSHL (opcode {{[0-9]+}}): 2 type indices, 0 imm indices
# DEBUG-NEXT: .. type index coverage check SKIPPED: user-defined predicate detected
# DEBUG-NEXT: .. imm index coverage check SKIPPED: user-defined predicate detected
# DEBUG-NEXT: G_FSHR (opcode {{[0-9]+}}): 2 type indices, 0 imm indices
# DEBUG-NEXT: .. opcode {{[0-9]+}} is aliased to {{[0-9]+}}
# DEBUG-NEXT: .. type index coverage check SKIPPED: user-defined predicate detected
# DEBUG-NEXT: .. imm index coverage check SKIPPED: user-defined predicate detected
# DEBUG-NEXT: G_ROTR (opcode {{[0-9]+}}): 2 type indices, 0 imm indices
# DEBUG-NEXT: .. type index coverage check SKIPPED: user-defined predicate detected
# DEBUG-NEXT: .. imm index coverage check SKIPPED: user-defined predicate detected
# DEBUG-NEXT: G_ROTL (opcode {{[0-9]+}}): 2 type indices, 0 imm indices
# DEBUG-NEXT: .. type index coverage check SKIPPED: user-defined predicate detected
# DEBUG-NEXT: .. imm index coverage check SKIPPED: user-defined predicate detected
# DEBUG-NEXT: G_ICMP (opcode {{[0-9]+}}): 2 type indices, 0 imm indices
# DEBUG-NEXT: .. type index coverage check SKIPPED: user-defined predicate detected
# DEBUG-NEXT: .. imm index coverage check SKIPPED: user-defined predicate detected
# DEBUG-NEXT: G_FCMP (opcode {{[0-9]+}}): 2 type indices, 0 imm indices
# DEBUG-NEXT: .. type index coverage check SKIPPED: user-defined predicate detected
# DEBUG-NEXT: .. imm index coverage check SKIPPED: user-defined predicate detected
# DEBUG-NEXT: G_SELECT (opcode {{[0-9]+}}): 2 type indices, 0 imm indices
# DEBUG-NEXT: .. type index coverage check SKIPPED: user-defined predicate detected
# DEBUG-NEXT: .. imm index coverage check SKIPPED: user-defined predicate detected
# DEBUG-NEXT: G_UADDO (opcode {{[0-9]+}}): 2 type indices, 0 imm indices
# DEBUG-NEXT: .. opcode {{[0-9]+}} is aliased to {{[0-9]+}}
# DEBUG-NEXT: .. the first uncovered type index: 2, OK
# DEBUG-NEXT: .. the first uncovered imm index: 0, OK
# DEBUG-NEXT: G_UADDE (opcode {{[0-9]+}}): 2 type indices, 0 imm indices
# DEBUG-NEXT: .. opcode {{[0-9]+}} is aliased to {{[0-9]+}}
# DEBUG-NEXT: .. the first uncovered type index: 2, OK
# DEBUG-NEXT: .. the first uncovered imm index: 0, OK
# DEBUG-NEXT: G_USUBO (opcode {{[0-9]+}}): 2 type indices, 0 imm indices
# DEBUG-NEXT: .. opcode {{[0-9]+}} is aliased to {{[0-9]+}}
# DEBUG-NEXT: .. the first uncovered type index: 2, OK
# DEBUG-NEXT: .. the first uncovered imm index: 0, OK
# DEBUG-NEXT: G_USUBE (opcode {{[0-9]+}}): 2 type indices, 0 imm indices
# DEBUG-NEXT: .. opcode {{[0-9]+}} is aliased to {{[0-9]+}}
# DEBUG-NEXT: .. the first uncovered type index: 2, OK
# DEBUG-NEXT: .. the first uncovered imm index: 0, OK
# DEBUG-NEXT: G_SADDO (opcode {{[0-9]+}}): 2 type indices, 0 imm indices
# DEBUG-NEXT: .. opcode {{[0-9]+}} is aliased to {{[0-9]+}}
# DEBUG-NEXT: .. the first uncovered type index: 2, OK
# DEBUG-NEXT: .. the first uncovered imm index: 0, OK
# DEBUG-NEXT: G_SADDE (opcode {{[0-9]+}}): 2 type indices, 0 imm indices
# DEBUG-NEXT: .. the first uncovered type index: 2, OK
# DEBUG-NEXT: .. the first uncovered imm index: 0, OK
# DEBUG-NEXT: G_SSUBO (opcode {{[0-9]+}}): 2 type indices, 0 imm indices
# DEBUG-NEXT: .. opcode {{[0-9]+}} is aliased to {{[0-9]+}}
# DEBUG-NEXT: .. the first uncovered type index: 2, OK
# DEBUG-NEXT: .. the first uncovered imm index: 0, OK
# DEBUG-NEXT: G_SSUBE (opcode {{[0-9]+}}): 2 type indices, 0 imm indices
# DEBUG-NEXT: .. opcode {{[0-9]+}} is aliased to {{[0-9]+}}
# DEBUG-NEXT: .. the first uncovered type index: 2, OK
# DEBUG-NEXT: .. the first uncovered imm index: 0, OK
# DEBUG-NEXT: G_UMULO (opcode {{[0-9]+}}): 2 type indices, 0 imm indices
# DEBUG-NEXT: .. opcode {{[0-9]+}} is aliased to {{[0-9]+}}
# DEBUG-NEXT: .. type index coverage check SKIPPED: user-defined predicate detected
# DEBUG-NEXT: .. imm index coverage check SKIPPED: user-defined predicate detected
# DEBUG-NEXT: G_SMULO (opcode {{[0-9]+}}): 2 type indices, 0 imm indices
# DEBUG-NEXT: .. type index coverage check SKIPPED: user-defined predicate detected
# DEBUG-NEXT: .. imm index coverage check SKIPPED: user-defined predicate detected
# DEBUG-NEXT: G_UMULH (opcode {{[0-9]+}}): 1 type index, 0 imm indices
# DEBUG-NEXT: .. opcode {{[0-9]+}} is aliased to {{[0-9]+}}
# DEBUG-NEXT: .. type index coverage check SKIPPED: user-defined predicate detected
# DEBUG-NEXT: .. imm index coverage check SKIPPED: user-defined predicate detected
# DEBUG-NEXT: G_SMULH (opcode {{[0-9]+}}): 1 type index, 0 imm indices
# DEBUG-NEXT: .. type index coverage check SKIPPED: user-defined predicate detected
# DEBUG-NEXT: .. imm index coverage check SKIPPED: user-defined predicate detected
# DEBUG-NEXT: G_UADDSAT (opcode {{[0-9]+}}): 1 type index, 0 imm indices
# DEBUG-NEXT: .. type index coverage check SKIPPED: user-defined predicate detected
# DEBUG-NEXT: .. imm index coverage check SKIPPED: user-defined predicate detected
# DEBUG-NEXT: G_SADDSAT (opcode {{[0-9]+}}): 1 type index, 0 imm indices
# DEBUG-NEXT: .. type index coverage check SKIPPED: user-defined predicate detected
# DEBUG-NEXT: .. imm index coverage check SKIPPED: user-defined predicate detected
# DEBUG-NEXT: G_USUBSAT (opcode {{[0-9]+}}): 1 type index, 0 imm indices
# DEBUG-NEXT: .. opcode {{[0-9]+}} is aliased to {{[0-9]+}}
# DEBUG-NEXT: .. type index coverage check SKIPPED: user-defined predicate detected
# DEBUG-NEXT: .. imm index coverage check SKIPPED: user-defined predicate detected
# DEBUG-NEXT: G_SSUBSAT (opcode {{[0-9]+}}): 1 type index, 0 imm indices
# DEBUG-NEXT: .. opcode {{[0-9]+}} is aliased to {{[0-9]+}}
# DEBUG-NEXT: .. type index coverage check SKIPPED: user-defined predicate detected
# DEBUG-NEXT: .. imm index coverage check SKIPPED: user-defined predicate detected
# DEBUG-NEXT: G_USHLSAT (opcode {{[0-9]+}}): 2 type indices, 0 imm indices
# DEBUG-NEXT: .. type index coverage check SKIPPED: no rules defined
# DEBUG-NEXT: .. imm index coverage check SKIPPED: no rules defined
# DEBUG-NEXT: G_SSHLSAT (opcode {{[0-9]+}}): 2 type indices, 0 imm indices
# DEBUG-NEXT: .. type index coverage check SKIPPED: no rules defined
# DEBUG-NEXT: .. imm index coverage check SKIPPED: no rules defined
# DEBUG-NEXT: G_SMULFIX (opcode {{[0-9]+}}): 1 type index, 1 imm index
# DEBUG-NEXT: .. type index coverage check SKIPPED: no rules defined
# DEBUG-NEXT: .. imm index coverage check SKIPPED: no rules defined
# DEBUG-NEXT: G_UMULFIX (opcode {{[0-9]+}}): 1 type index, 1 imm index
# DEBUG-NEXT: .. type index coverage check SKIPPED: no rules defined
# DEBUG-NEXT: .. imm index coverage check SKIPPED: no rules defined
# DEBUG-NEXT: G_SMULFIXSAT (opcode {{[0-9]+}}): 1 type index, 1 imm index
# DEBUG-NEXT: .. type index coverage check SKIPPED: no rules defined
# DEBUG-NEXT: .. imm index coverage check SKIPPED: no rules defined
# DEBUG-NEXT: G_UMULFIXSAT (opcode {{[0-9]+}}): 1 type index, 1 imm index
# DEBUG-NEXT: .. type index coverage check SKIPPED: no rules defined
# DEBUG-NEXT: .. imm index coverage check SKIPPED: no rules defined
# DEBUG-NEXT: G_SDIVFIX (opcode {{[0-9]+}}): 1 type index, 1 imm index
# DEBUG-NEXT: .. type index coverage check SKIPPED: no rules defined
# DEBUG-NEXT: .. imm index coverage check SKIPPED: no rules defined
# DEBUG-NEXT: G_UDIVFIX (opcode {{[0-9]+}}): 1 type index, 1 imm index
# DEBUG-NEXT: .. type index coverage check SKIPPED: no rules defined
# DEBUG-NEXT: .. imm index coverage check SKIPPED: no rules defined
# DEBUG-NEXT: G_SDIVFIXSAT (opcode {{[0-9]+}}): 1 type index, 1 imm index
# DEBUG-NEXT: .. type index coverage check SKIPPED: no rules defined
# DEBUG-NEXT: .. imm index coverage check SKIPPED: no rules defined
# DEBUG-NEXT: G_UDIVFIXSAT (opcode {{[0-9]+}}): 1 type index, 1 imm index
# DEBUG-NEXT: .. type index coverage check SKIPPED: no rules defined
# DEBUG-NEXT: .. imm index coverage check SKIPPED: no rules defined
# DEBUG-NEXT: G_FADD (opcode {{[0-9]+}}): 1 type index, 0 imm indices
# DEBUG-NEXT: .. the first uncovered type index: 1, OK
# DEBUG-NEXT: .. the first uncovered imm index: 0, OK
# DEBUG-NEXT: G_FSUB (opcode {{[0-9]+}}): 1 type index, 0 imm indices
# DEBUG-NEXT: .. opcode {{[0-9]+}} is aliased to {{[0-9]+}}
# DEBUG-NEXT: .. the first uncovered type index: 1, OK
# DEBUG-NEXT: .. the first uncovered imm index: 0, OK
# DEBUG-NEXT: G_FMUL (opcode {{[0-9]+}}): 1 type index, 0 imm indices
# DEBUG-NEXT: .. opcode {{[0-9]+}} is aliased to {{[0-9]+}}
# DEBUG-NEXT: .. the first uncovered type index: 1, OK
# DEBUG-NEXT: .. the first uncovered imm index: 0, OK
# DEBUG-NEXT: G_FMA (opcode {{[0-9]+}}): 1 type index, 0 imm indices
# DEBUG-NEXT: .. opcode {{[0-9]+}} is aliased to {{[0-9]+}}
# DEBUG-NEXT: .. type index coverage check SKIPPED: user-defined predicate detected
# DEBUG-NEXT: .. imm index coverage check SKIPPED: user-defined predicate detected
# DEBUG-NEXT: G_FMAD (opcode {{[0-9]+}}): 1 type index, 0 imm indices
# DEBUG-NEXT: .. type index coverage check SKIPPED: user-defined predicate detected
# DEBUG-NEXT: .. imm index coverage check SKIPPED: user-defined predicate detected
# DEBUG-NEXT: G_FDIV (opcode {{[0-9]+}}): 1 type index, 0 imm indices
# DEBUG-NEXT: .. opcode {{[0-9]+}} is aliased to {{[0-9]+}}
# DEBUG-NEXT: .. the first uncovered type index: 1, OK
# DEBUG-NEXT: .. the first uncovered imm index: 0, OK
# DEBUG-NEXT: G_FREM (opcode {{[0-9]+}}): 1 type index, 0 imm indices
# DEBUG-NEXT: .. the first uncovered type index: 1, OK
# DEBUG-NEXT: .. the first uncovered imm index: 0, OK
# DEBUG-NEXT: G_FPOW (opcode {{[0-9]+}}): 1 type index, 0 imm indices
# DEBUG-NEXT: .. opcode {{[0-9]+}} is aliased to {{[0-9]+}}
# DEBUG-NEXT: .. the first uncovered type index: 1, OK
# DEBUG-NEXT: .. the first uncovered imm index: 0, OK
# DEBUG-NEXT: G_FPOWI (opcode {{[0-9]+}}): 2 type indices, 0 imm indices
# DEBUG-NEXT:.. type index coverage check SKIPPED: no rules defined
# DEBUG-NEXT:.. imm index coverage check SKIPPED: no rules defined
# DEBUG-NEXT: G_FEXP (opcode {{[0-9]+}}): 1 type index, 0 imm indices
# DEBUG-NEXT: .. opcode {{[0-9]+}} is aliased to {{[0-9]+}}
# DEBUG-NEXT: .. the first uncovered type index: 1, OK
# DEBUG-NEXT: .. the first uncovered imm index: 0, OK
# DEBUG-NEXT: G_FEXP2 (opcode {{[0-9]+}}): 1 type index, 0 imm indices
# DEBUG-NEXT: .. opcode {{[0-9]+}} is aliased to {{[0-9]+}}
# DEBUG-NEXT: .. the first uncovered type index: 1, OK
# DEBUG-NEXT: .. the first uncovered imm index: 0, OK
# DEBUG-NEXT: G_FLOG (opcode {{[0-9]+}}): 1 type index, 0 imm indices
# DEBUG-NEXT: .. opcode {{[0-9]+}} is aliased to {{[0-9]+}}
# DEBUG-NEXT: .. the first uncovered type index: 1, OK
# DEBUG-NEXT: .. the first uncovered imm index: 0, OK
# DEBUG-NEXT: G_FLOG2 (opcode {{[0-9]+}}): 1 type index, 0 imm indices
# DEBUG-NEXT: .. opcode {{[0-9]+}} is aliased to {{[0-9]+}}
# DEBUG-NEXT: .. the first uncovered type index: 1, OK
# DEBUG-NEXT: .. the first uncovered imm index: 0, OK
# DEBUG-NEXT: G_FLOG10 (opcode {{[0-9]+}}): 1 type index, 0 imm indices
# DEBUG-NEXT: .. opcode {{[0-9]+}} is aliased to {{[0-9]+}}
# DEBUG-NEXT: .. the first uncovered type index: 1, OK
# DEBUG-NEXT: .. the first uncovered imm index: 0, OK
# DEBUG-NEXT: G_FLDEXP (opcode {{[0-9]+}}): 2 type indices, 0 imm indices
# DEBUG-NEXT:.. type index coverage check SKIPPED: no rules defined
# DEBUG-NEXT:.. imm index coverage check SKIPPED: no rules defined
<<<<<<< HEAD
=======
# DEBUG-NEXT: G_FFREXP (opcode {{[0-9]+}}): 2 type indices, 0 imm indices
# DEBUG-NEXT:.. type index coverage check SKIPPED: no rules defined
# DEBUG-NEXT:.. imm index coverage check SKIPPED: no rules defined
>>>>>>> bac3a63c
# DEBUG-NEXT: G_FNEG (opcode {{[0-9]+}}): 1 type index, 0 imm indices
# DEBUG-NEXT: .. opcode {{[0-9]+}} is aliased to {{[0-9]+}}
# DEBUG-NEXT: .. the first uncovered type index: 1, OK
# DEBUG-NEXT: .. the first uncovered imm index: 0, OK
# DEBUG-NEXT: G_FPEXT (opcode {{[0-9]+}}): 2 type indices, 0 imm indices
# DEBUG-NEXT: .. the first uncovered type index: 2, OK
# DEBUG-NEXT: .. the first uncovered imm index: 0, OK
# DEBUG-NEXT: G_FPTRUNC (opcode {{[0-9]+}}): 2 type indices, 0 imm indices
# DEBUG-NEXT: .. the first uncovered type index: 2, OK
# DEBUG-NEXT: .. the first uncovered imm index: 0, OK
# DEBUG-NEXT: G_FPTOSI (opcode {{[0-9]+}}): 2 type indices, 0 imm indices
# DEBUG-NEXT: .. the first uncovered type index: 2, OK
# DEBUG-NEXT: .. the first uncovered imm index: 0, OK
# DEBUG-NEXT: G_FPTOUI (opcode {{[0-9]+}}): 2 type indices, 0 imm indices
# DEBUG-NEXT: .. opcode {{[0-9]+}} is aliased to {{[0-9]+}}
# DEBUG-NEXT: .. the first uncovered type index: 2, OK
# DEBUG-NEXT: .. the first uncovered imm index: 0, OK
# DEBUG-NEXT: G_SITOFP (opcode {{[0-9]+}}): 2 type indices, 0 imm indices
# DEBUG-NEXT: .. type index coverage check SKIPPED: user-defined predicate detected
# DEBUG-NEXT: .. imm index coverage check SKIPPED: user-defined predicate detected
# DEBUG-NEXT: G_UITOFP (opcode {{[0-9]+}}): 2 type indices, 0 imm indices
# DEBUG-NEXT: .. opcode {{[0-9]+}} is aliased to {{[0-9]+}}
# DEBUG-NEXT: .. type index coverage check SKIPPED: user-defined predicate detected
# DEBUG-NEXT: .. imm index coverage check SKIPPED: user-defined predicate detected
# DEBUG-NEXT: G_FABS (opcode {{[0-9]+}}): 1 type index, 0 imm indices
# DEBUG-NEXT: .. opcode {{[0-9]+}} is aliased to {{[0-9]+}}
# DEBUG-NEXT: .. type index coverage check SKIPPED: user-defined predicate detected
# DEBUG-NEXT: .. imm index coverage check SKIPPED: user-defined predicate detected
# DEBUG-NEXT: G_FCOPYSIGN (opcode {{[0-9]+}}): 2 type indices
# DEBUG-NEXT: .. the first uncovered type index: 2, OK
# DEBUG-NEXT: .. the first uncovered imm index: 0, OK
# DEBUG-NEXT: G_IS_FPCLASS (opcode {{[0-9]+}}): 2 type indices, 0 imm indices
# DEBUG-NEXT: .. type index coverage check SKIPPED: no rules defined
# DEBUG-NEXT: .. imm index coverage check SKIPPED: no rules defined
# DEBUG-NEXT: G_FCANONICALIZE (opcode {{[0-9]+}}): 1 type index, 0 imm indices
# DEBUG-NEXT: .. type index coverage check SKIPPED: no rules defined
# DEBUG-NEXT: .. imm index coverage check SKIPPED: no rules defined
# DEBUG-NEXT: G_FMINNUM (opcode {{[0-9]+}}): 1 type index
# DEBUG-NEXT: .. opcode {{[0-9]+}} is aliased to {{[0-9]+}}
# DEBUG-NEXT: .. the first uncovered type index: 1, OK
# DEBUG-NEXT: .. the first uncovered imm index: 0, OK
# DEBUG-NEXT: G_FMAXNUM (opcode {{[0-9]+}}): 1 type index
# DEBUG-NEXT: .. the first uncovered type index: 1, OK
# DEBUG-NEXT: .. the first uncovered imm index: 0, OK
# DEBUG-NEXT: G_FMINNUM_IEEE (opcode {{[0-9]+}}): 1 type index
# DEBUG-NEXT: .. type index coverage check SKIPPED: no rules defined
# DEBUG-NEXT: .. imm index coverage check SKIPPED: no rules defined
# DEBUG-NEXT: G_FMAXNUM_IEEE (opcode {{[0-9]+}}): 1 type index
# DEBUG-NEXT: .. type index coverage check SKIPPED: no rules defined
# DEBUG-NEXT: .. imm index coverage check SKIPPED: no rules defined
# DEBUG-NEXT: G_FMINIMUM (opcode {{[0-9]+}}): 1 type index
# DEBUG-NEXT: .. opcode {{[0-9]+}} is aliased to {{[0-9]+}}
# DEBUG-NEXT: .. type index coverage check SKIPPED: user-defined predicate detected
# DEBUG-NEXT: .. imm index coverage check SKIPPED: user-defined predicate detected
# DEBUG-NEXT: G_FMAXIMUM (opcode {{[0-9]+}}): 1 type index
# DEBUG-NEXT: .. type index coverage check SKIPPED: user-defined predicate detected
# DEBUG-NEXT: .. imm index coverage check SKIPPED: user-defined predicate detected
# DEBUG-NEXT: G_PTR_ADD (opcode {{[0-9]+}}): 2 type indices, 0 imm indices
# DEBUG-NEXT: .. the first uncovered type index: 2, OK
# DEBUG-NEXT: .. the first uncovered imm index: 0, OK
# DEBUG-NEXT: G_PTRMASK (opcode {{[0-9]+}}): 2 type indices, 0 imm indices
# DEBUG-NEXT: .. the first uncovered type index: 2, OK
# DEBUG-NEXT: .. the first uncovered imm index: 0, OK
# DEBUG: G_SMIN (opcode {{[0-9]+}}): 1 type index
# DEBUG-NEXT: .. type index coverage check SKIPPED: user-defined predicate detected
# DEBUG-NEXT: .. imm index coverage check SKIPPED: user-defined predicate detected
# DEBUG: G_SMAX (opcode {{[0-9]+}}): 1 type index
# DEBUG-NEXT: .. opcode {{[0-9]+}} is aliased to {{[0-9]+}}
# DEBUG-NEXT: .. type index coverage check SKIPPED: user-defined predicate detected
# DEBUG-NEXT: .. imm index coverage check SKIPPED: user-defined predicate detected
# DEBUG: G_UMIN (opcode {{[0-9]+}}): 1 type index
# DEBUG-NEXT: .. opcode {{[0-9]+}} is aliased to {{[0-9]+}}
# DEBUG-NEXT: .. type index coverage check SKIPPED: user-defined predicate detected
# DEBUG-NEXT: .. imm index coverage check SKIPPED: user-defined predicate detected
# DEBUG: G_UMAX (opcode {{[0-9]+}}): 1 type index
# DEBUG-NEXT: .. opcode {{[0-9]+}} is aliased to {{[0-9]+}}
# DEBUG-NEXT: .. type index coverage check SKIPPED: user-defined predicate detected
# DEBUG-NEXT: .. imm index coverage check SKIPPED: user-defined predicate detected
# DEBUG-NEXT: G_ABS (opcode {{[0-9]+}}): 1 type index, 0 imm indices
# DEBUG-NEXT: .. type index coverage check SKIPPED: user-defined predicate detected
# DEBUG-NEXT: .. imm index coverage check SKIPPED: user-defined predicate detected
# DEBUG-NEXT: G_LROUND (opcode {{[0-9]+}}): 2 type indices, 0 imm indices
# DEBUG-NEXT: .. the first uncovered type index: 2, OK
# DEBUG-NEXT: .. the first uncovered imm index: 0, OK
# DEBUG-NEXT: G_LLROUND (opcode {{[0-9]+}}): 2 type indices, 0 imm indices
# DEBUG-NEXT: .. opcode {{[0-9]+}} is aliased to {{[0-9]+}}
# DEBUG-NEXT: .. the first uncovered type index: 2, OK
# DEBUG-NEXT: .. the first uncovered imm index: 0, OK
# DEBUG-NEXT: G_BR (opcode {{[0-9]+}}): 0 type indices, 0 imm indices
# DEBUG-NEXT: .. type index coverage check SKIPPED: no rules defined
# DEBUG-NEXT: .. imm index coverage check SKIPPED: no rules defined
# DEBUG-NEXT: G_BRJT (opcode {{[0-9]+}}): 2 type indices
# DEBUG-NEXT: .. type index coverage check SKIPPED: user-defined predicate detected
# DEBUG-NEXT: .. imm index coverage check SKIPPED: user-defined predicate detected
# DEBUG-NEXT: G_INSERT_VECTOR_ELT (opcode {{[0-9]+}}): 3 type indices, 0 imm indices
# DEBUG-NEXT: .. type index coverage check SKIPPED: user-defined predicate detected
# DEBUG-NEXT: .. imm index coverage check SKIPPED: user-defined predicate detected
# DEBUG-NEXT: G_EXTRACT_VECTOR_ELT (opcode {{[0-9]+}}): 3 type indices, 0 imm indices
# DEBUG-NEXT: .. type index coverage check SKIPPED: user-defined predicate detected
# DEBUG-NEXT: .. imm index coverage check SKIPPED: user-defined predicate detected
# DEBUG-NEXT: G_SHUFFLE_VECTOR (opcode {{[0-9]+}}): 2 type indices, 0 imm indices
# DEBUG-NEXT: .. type index coverage check SKIPPED: user-defined predicate detected
# DEBUG-NEXT: .. imm index coverage check SKIPPED: user-defined predicate detected
# DEBUG-NEXT: G_CTTZ (opcode {{[0-9]+}}): 2 type indices, 0 imm indices
# DEBUG-NEXT: .. type index coverage check SKIPPED: user-defined predicate detected
# DEBUG-NEXT: .. imm index coverage check SKIPPED: user-defined predicate detected
# DEBUG-NEXT: G_CTTZ_ZERO_UNDEF (opcode {{[0-9]+}}): 2 type indices, 0 imm indices
# DEBUG-NEXT: .. type index coverage check SKIPPED: user-defined predicate detected
# DEBUG-NEXT: .. imm index coverage check SKIPPED: user-defined predicate detected
# DEBUG-NEXT: G_CTLZ (opcode {{[0-9]+}}): 2 type indices, 0 imm indices
# DEBUG-NEXT: .. type index coverage check SKIPPED: user-defined predicate detected
# DEBUG-NEXT: .. imm index coverage check SKIPPED: user-defined predicate detected
# DEBUG-NEXT: G_CTLZ_ZERO_UNDEF (opcode {{[0-9]+}}): 2 type indices, 0 imm indices
# DEBUG-NEXT: .. type index coverage check SKIPPED: user-defined predicate detected
# DEBUG-NEXT: .. imm index coverage check SKIPPED: user-defined predicate detected
# DEBUG-NEXT: G_CTPOP (opcode {{[0-9]+}}): 2 type indices, 0 imm indices
# DEBUG-NEXT: .. type index coverage check SKIPPED: user-defined predicate detected
# DEBUG-NEXT: .. imm index coverage check SKIPPED: user-defined predicate detected
# DEBUG-NEXT: G_BSWAP (opcode {{[0-9]+}}): 1 type index, 0 imm indices
# DEBUG-NEXT: .. the first uncovered type index: 1, OK
# DEBUG-NEXT: .. the first uncovered imm index: 0, OK
# DEBUG-NEXT: G_BITREVERSE (opcode {{[0-9]+}}): 1 type index, 0 imm indices
# DEBUG-NEXT: .. the first uncovered type index: 1, OK
# DEBUG-NEXT: .. the first uncovered imm index: 0, OK
# DEBUG-NEXT: G_FCEIL (opcode {{[0-9]+}}): 1 type index, 0 imm indices
# DEBUG-NEXT: .. type index coverage check SKIPPED: user-defined predicate detected
# DEBUG-NEXT: .. imm index coverage check SKIPPED: user-defined predicate detected
# DEBUG-NEXT: G_FCOS (opcode {{[0-9]+}}): 1 type index, 0 imm indices
# DEBUG-NEXT: .. the first uncovered type index: 1, OK
# DEBUG-NEXT: .. the first uncovered imm index: 0, OK
# DEBUG-NEXT: G_FSIN (opcode {{[0-9]+}}): 1 type index, 0 imm indices
# DEBUG-NEXT: .. opcode {{[0-9]+}} is aliased to {{[0-9]+}}
# DEBUG-NEXT: .. the first uncovered type index: 1, OK
# DEBUG-NEXT: .. the first uncovered imm index: 0, OK
# DEBUG-NEXT: G_FSQRT (opcode {{[0-9]+}}): 1 type index, 0 imm indices
# DEBUG-NEXT: .. opcode {{[0-9]+}} is aliased to {{[0-9]+}}
# DEBUG-NEXT: .. type index coverage check SKIPPED: user-defined predicate detected
# DEBUG-NEXT: .. imm index coverage check SKIPPED: user-defined predicate detected
# DEBUG-NEXT: G_FFLOOR (opcode {{[0-9]+}}): 1 type index, 0 imm indices
# DEBUG-NEXT: .. opcode {{[0-9]+}} is aliased to {{[0-9]+}}
# DEBUG-NEXT: .. type index coverage check SKIPPED: user-defined predicate detected
# DEBUG-NEXT: .. imm index coverage check SKIPPED: user-defined predicate detected
# DEBUG-NEXT: G_FRINT (opcode {{[0-9]+}}): 1 type index, 0 imm indices
# DEBUG-NEXT: .. opcode {{[0-9]+}} is aliased to {{[0-9]+}}
# DEBUG-NEXT: .. type index coverage check SKIPPED: user-defined predicate detected
# DEBUG-NEXT: .. imm index coverage check SKIPPED: user-defined predicate detected
# DEBUG-NEXT: G_FNEARBYINT (opcode {{[0-9]+}}): 1 type index, 0 imm indices
# DEBUG-NEXT: .. opcode {{[0-9]+}} is aliased to {{[0-9]+}}
# DEBUG-NEXT: .. type index coverage check SKIPPED: user-defined predicate detected
# DEBUG-NEXT: .. imm index coverage check SKIPPED: user-defined predicate detected
# DEBUG-NEXT: G_ADDRSPACE_CAST (opcode {{[0-9]+}}): 2 type indices, 0 imm indices
# DEBUG-NEXT: .. type index coverage check SKIPPED: no rules defined
# DEBUG-NEXT: .. imm index coverage check SKIPPED: no rules defined
# DEBUG-NEXT: G_BLOCK_ADDR (opcode {{[0-9]+}}): 1 type index, 0 imm indices
# DEBUG-NEXT: .. the first uncovered type index: 1, OK
# DEBUG-NEXT: .. the first uncovered imm index: 0, OK
# DEBUG-NEXT: G_JUMP_TABLE (opcode {{[0-9]+}}): 1 type index, 0 imm indices
# DEBUG-NEXT: .. the first uncovered type index: 1, OK
# DEBUG-NEXT: .. the first uncovered imm index: 0, OK
# DEBUG-NEXT: G_DYN_STACKALLOC (opcode {{[0-9]+}}): 2 type indices, 0 imm indices
# DEBUG-NEXT: .. type index coverage check SKIPPED: user-defined predicate detected
# DEBUG-NEXT: .. imm index coverage check SKIPPED: user-defined predicate detected
# DEBUG-NEXT: G_STRICT_FADD (opcode {{[0-9]+}}): 1 type index, 0 imm indices
# DEBUG-NEXT: .. type index coverage check SKIPPED: no rules defined
# DEBUG-NEXT: .. imm index coverage check SKIPPED: no rules defined
# DEBUG-NEXT: G_STRICT_FSUB (opcode {{[0-9]+}}): 1 type index, 0 imm indices
# DEBUG-NEXT: .. type index coverage check SKIPPED: no rules defined
# DEBUG-NEXT: .. imm index coverage check SKIPPED: no rules defined
# DEBUG-NEXT: G_STRICT_FMUL (opcode {{[0-9]+}}): 1 type index, 0 imm indices
# DEBUG-NEXT: .. type index coverage check SKIPPED: no rules defined
# DEBUG-NEXT: .. imm index coverage check SKIPPED: no rules defined
# DEBUG-NEXT: G_STRICT_FDIV (opcode {{[0-9]+}}): 1 type index, 0 imm indices
# DEBUG-NEXT: .. type index coverage check SKIPPED: no rules defined
# DEBUG-NEXT: .. imm index coverage check SKIPPED: no rules defined
# DEBUG-NEXT: G_STRICT_FREM (opcode {{[0-9]+}}): 1 type index, 0 imm indices
# DEBUG-NEXT: .. type index coverage check SKIPPED: no rules defined
# DEBUG-NEXT: .. imm index coverage check SKIPPED: no rules defined
# DEBUG-NEXT: G_STRICT_FMA (opcode {{[0-9]+}}): 1 type index, 0 imm indices
# DEBUG-NEXT: .. type index coverage check SKIPPED: no rules defined
# DEBUG-NEXT: .. imm index coverage check SKIPPED: no rules defined
# DEBUG-NEXT: G_STRICT_FSQRT (opcode {{[0-9]+}}): 1 type index, 0 imm indices
# DEBUG-NEXT: .. type index coverage check SKIPPED: no rules defined
# DEBUG-NEXT: .. imm index coverage check SKIPPED: no rules defined
# DEBUG-NEXT: G_STRICT_FLDEXP (opcode {{[0-9]+}}): 2 type indices, 0 imm indices
# DEBUG-NEXT:.. type index coverage check SKIPPED: no rules defined
# DEBUG-NEXT:.. imm index coverage check SKIPPED: no rules defined
# DEBUG-NEXT: G_READ_REGISTER (opcode {{[0-9]+}}): 1 type index, 0 imm indices
# DEBUG-NEXT: .. type index coverage check SKIPPED: no rules defined
# DEBUG-NEXT: .. imm index coverage check SKIPPED: no rules defined
# DEBUG-NEXT: G_WRITE_REGISTER (opcode {{[0-9]+}}): 1 type index, 0 imm indices
# DEBUG-NEXT: .. type index coverage check SKIPPED: no rules defined
# DEBUG-NEXT: .. imm index coverage check SKIPPED: no rules defined
# DEBUG-NEXT: G_MEMCPY (opcode {{[0-9]+}}): 3 type indices, 1 imm index
# DEBUG-NEXT: .. opcode {{[0-9]+}} is aliased to {{[0-9]+}}
# DEBUG-NEXT: .. type index coverage check SKIPPED: user-defined predicate detected
# DEBUG-NEXT: .. imm index coverage check SKIPPED: user-defined predicate detected
# DEBUG-NEXT: G_MEMCPY_INLINE (opcode {{[0-9]+}}): 3 type indices, 0 imm indices
# DEBUG-NEXT: .. type index coverage check SKIPPED: no rules defined
# DEBUG-NEXT: .. imm index coverage check SKIPPED: no rules defined
# DEBUG-NEXT: G_MEMMOVE (opcode {{[0-9]+}}): 3 type indices, 1 imm index
# DEBUG-NEXT: .. opcode {{[0-9]+}} is aliased to {{[0-9]+}}
# DEBUG-NEXT: .. type index coverage check SKIPPED: user-defined predicate detected
# DEBUG-NEXT: .. imm index coverage check SKIPPED: user-defined predicate detected
# DEBUG-NEXT: G_MEMSET (opcode {{[0-9]+}}): 3 type indices, 1 imm index
# DEBUG-NEXT: .. opcode {{[0-9]+}} is aliased to {{[0-9]+}}
# DEBUG-NEXT: .. type index coverage check SKIPPED: user-defined predicate detected
# DEBUG-NEXT: .. imm index coverage check SKIPPED: user-defined predicate detected
# DEBUG-NEXT: G_BZERO (opcode {{[0-9]+}}): 2 type indices, 1 imm index
# DEBUG-NEXT: .. type index coverage check SKIPPED: user-defined predicate detected
# DEBUG-NEXT: .. imm index coverage check SKIPPED: user-defined predicate detected
# DEBUG-NEXT: G_VECREDUCE_SEQ_FADD (opcode {{[0-9]+}}): 3 type indices, 0 imm indices
# DEBUG-NEXT: .. type index coverage check SKIPPED: no rules defined
# DEBUG-NEXT: .. imm index coverage check SKIPPED: no rules defined
# DEBUG-NEXT: G_VECREDUCE_SEQ_FMUL (opcode {{[0-9]+}}): 3 type indices, 0 imm indices
# DEBUG-NEXT: .. type index coverage check SKIPPED: no rules defined
# DEBUG-NEXT: .. imm index coverage check SKIPPED: no rules defined
# DEBUG-NEXT: G_VECREDUCE_FADD (opcode {{[0-9]+}}): 2 type indices, 0 imm indices
# DEBUG-NEXT: .. type index coverage check SKIPPED: user-defined predicate detected
# DEBUG-NEXT: .. imm index coverage check SKIPPED: user-defined predicate detected
# DEBUG-NEXT: G_VECREDUCE_FMUL (opcode {{[0-9]+}}): 2 type indices, 0 imm indices
# DEBUG-NEXT: .. type index coverage check SKIPPED: no rules defined
# DEBUG-NEXT: .. imm index coverage check SKIPPED: no rules defined
# DEBUG-NEXT: G_VECREDUCE_FMAX (opcode {{[0-9]+}}): 2 type indices, 0 imm indices
# DEBUG-NEXT: .. type index coverage check SKIPPED: no rules defined
# DEBUG-NEXT: .. imm index coverage check SKIPPED: no rules defined
# DEBUG-NEXT: G_VECREDUCE_FMIN (opcode {{[0-9]+}}): 2 type indices, 0 imm indices
# DEBUG-NEXT: .. type index coverage check SKIPPED: no rules defined
# DEBUG-NEXT: .. imm index coverage check SKIPPED: no rules defined
# DEBUG-NEXT: G_VECREDUCE_ADD (opcode {{[0-9]+}}): 2 type indices, 0 imm indices
# DEBUG-NEXT: .. type index coverage check SKIPPED: user-defined predicate detected
# DEBUG-NEXT: .. imm index coverage check SKIPPED: user-defined predicate detected
# DEBUG-NEXT: G_VECREDUCE_MUL (opcode {{[0-9]+}}): 2 type indices, 0 imm indices
# DEBUG-NEXT: .. type index coverage check SKIPPED: no rules defined
# DEBUG-NEXT: .. imm index coverage check SKIPPED: no rules defined
# DEBUG-NEXT: G_VECREDUCE_AND (opcode {{[0-9]+}}): 2 type indices, 0 imm indices
# DEBUG-NEXT: .. opcode {{[0-9]+}} is aliased to {{[0-9]+}}
# DEBUG-NEXT: .. type index coverage check SKIPPED: user-defined predicate detected
# DEBUG-NEXT: .. imm index coverage check SKIPPED: user-defined predicate detected
# DEBUG-NEXT: G_VECREDUCE_OR (opcode {{[0-9]+}}): 2 type indices, 0 imm indices
# DEBUG-NEXT: .. type index coverage check SKIPPED: user-defined predicate detected
# DEBUG-NEXT: .. imm index coverage check SKIPPED: user-defined predicate detected
# DEBUG-NEXT: G_VECREDUCE_XOR (opcode {{[0-9]+}}): 2 type indices, 0 imm indices
# DEBUG-NEXT: .. opcode {{[0-9]+}} is aliased to {{[0-9]+}}
# DEBUG-NEXT: .. type index coverage check SKIPPED: user-defined predicate detected
# DEBUG-NEXT: .. imm index coverage check SKIPPED: user-defined predicate detected
# DEBUG-NEXT: G_VECREDUCE_SMAX (opcode {{[0-9]+}}): 2 type indices, 0 imm indices
# DEBUG-NEXT: .. type index coverage check SKIPPED: no rules defined
# DEBUG-NEXT: .. imm index coverage check SKIPPED: no rules defined
# DEBUG-NEXT: G_VECREDUCE_SMIN (opcode {{[0-9]+}}): 2 type indices, 0 imm indices
# DEBUG-NEXT: .. type index coverage check SKIPPED: no rules defined
# DEBUG-NEXT: .. imm index coverage check SKIPPED: no rules defined
# DEBUG-NEXT: G_VECREDUCE_UMAX (opcode {{[0-9]+}}): 2 type indices, 0 imm indices
# DEBUG-NEXT: .. type index coverage check SKIPPED: no rules defined
# DEBUG-NEXT: .. imm index coverage check SKIPPED: no rules defined
# DEBUG-NEXT: G_VECREDUCE_UMIN (opcode {{[0-9]+}}): 2 type indices, 0 imm indices
# DEBUG-NEXT: .. type index coverage check SKIPPED: no rules defined
# DEBUG-NEXT: .. imm index coverage check SKIPPED: no rules defined
# DEBUG-NEXT: G_SBFX (opcode {{[0-9]+}}): 2 type indices, 0 imm indices
# DEBUG-NEXT: .. the first uncovered type index: 2, OK
# DEBUG-NEXT: .. the first uncovered imm index: 0, OK
# DEBUG-NEXT: G_UBFX (opcode {{[0-9]+}}): 2 type indices, 0 imm indices
# DEBUG-NEXT: .. opcode {{[0-9]+}} is aliased to {{[0-9]+}}
# DEBUG-NEXT: .. the first uncovered type index: 2, OK
# DEBUG-NEXT: .. the first uncovered imm index: 0, OK
# CHECK-NOT: ill-defined

---
name: dummy
body: |
  bb.0:
...<|MERGE_RESOLUTION|>--- conflicted
+++ resolved
@@ -479,12 +479,9 @@
 # DEBUG-NEXT: G_FLDEXP (opcode {{[0-9]+}}): 2 type indices, 0 imm indices
 # DEBUG-NEXT:.. type index coverage check SKIPPED: no rules defined
 # DEBUG-NEXT:.. imm index coverage check SKIPPED: no rules defined
-<<<<<<< HEAD
-=======
 # DEBUG-NEXT: G_FFREXP (opcode {{[0-9]+}}): 2 type indices, 0 imm indices
 # DEBUG-NEXT:.. type index coverage check SKIPPED: no rules defined
 # DEBUG-NEXT:.. imm index coverage check SKIPPED: no rules defined
->>>>>>> bac3a63c
 # DEBUG-NEXT: G_FNEG (opcode {{[0-9]+}}): 1 type index, 0 imm indices
 # DEBUG-NEXT: .. opcode {{[0-9]+}} is aliased to {{[0-9]+}}
 # DEBUG-NEXT: .. the first uncovered type index: 1, OK
