; RUN: llc -O0 -aarch64-enable-atomic-cfg-tidy=0 -stop-after=irtranslator -global-isel -verify-machineinstrs %s -o - 2>&1 | FileCheck %s
; RUN: llc -O3 -aarch64-enable-atomic-cfg-tidy=0 -stop-after=irtranslator -global-isel -verify-machineinstrs %s -o - 2>&1 | FileCheck %s --check-prefix=O3

; This file checks that the translation from llvm IR to generic MachineInstr
; is correct.
target datalayout = "e-m:o-i64:64-i128:128-n32:64-S128"
target triple = "aarch64--"

; Tests for add.
; CHECK-LABEL: name: addi64
; CHECK:      [[ARG1:%[0-9]+]]:_(s64) = COPY $x0
; CHECK-NEXT: [[ARG2:%[0-9]+]]:_(s64) = COPY $x1
; CHECK-NEXT: [[RES:%[0-9]+]]:_(s64) = G_ADD [[ARG1]], [[ARG2]]
; CHECK-NEXT: $x0 = COPY [[RES]]
; CHECK-NEXT: RET_ReallyLR implicit $x0
define i64 @addi64(i64 %arg1, i64 %arg2) {
  %res = add i64 %arg1, %arg2
  ret i64 %res
}

; CHECK-LABEL: name: muli64
; CHECK: [[ARG1:%[0-9]+]]:_(s64) = COPY $x0
; CHECK-NEXT: [[ARG2:%[0-9]+]]:_(s64) = COPY $x1
; CHECK-NEXT: [[RES:%[0-9]+]]:_(s64) = G_MUL [[ARG1]], [[ARG2]]
; CHECK-NEXT: $x0 = COPY [[RES]]
; CHECK-NEXT: RET_ReallyLR implicit $x0
define i64 @muli64(i64 %arg1, i64 %arg2) {
  %res = mul i64 %arg1, %arg2
  ret i64 %res
}

; Tests for alloca
; CHECK-LABEL: name: allocai64
; CHECK: stack:
; CHECK-NEXT:   - { id: 0, name: ptr1, type: default, offset: 0, size: 8, alignment: 8,
; CHECK-NEXT:       stack-id: default, callee-saved-register: '', callee-saved-restored: true,
; CHECK-NEXT: debug-info-variable: '', debug-info-expression: '', debug-info-location: '' }
; CHECK-NEXT:   - { id: 1, name: ptr2, type: default, offset: 0, size: 8, alignment: 1,
; CHECK-NEXT:       stack-id: default, callee-saved-register: '', callee-saved-restored: true,
; CHECK-NEXT:       debug-info-variable: '', debug-info-expression: '', debug-info-location: '' }
; CHECK-NEXT:   - { id: 2, name: ptr3, type: default, offset: 0, size: 128, alignment: 8,
; CHECK-NEXT:       stack-id: default, callee-saved-register: '', callee-saved-restored: true,
; CHECK-NEXT:       debug-info-variable: '', debug-info-expression: '', debug-info-location: '' }
; CHECK-NEXT:   - { id: 3, name: ptr4, type: default, offset: 0, size: 1, alignment: 8,
; CHECK: %{{[0-9]+}}:_(p0) = G_FRAME_INDEX %stack.0.ptr1
; CHECK: %{{[0-9]+}}:_(p0) = G_FRAME_INDEX %stack.1.ptr2
; CHECK: %{{[0-9]+}}:_(p0) = G_FRAME_INDEX %stack.2.ptr3
; CHECK: %{{[0-9]+}}:_(p0) = G_FRAME_INDEX %stack.3.ptr4
define void @allocai64() {
  %ptr1 = alloca i64
  %ptr2 = alloca i64, align 1
  %ptr3 = alloca i64, i32 16
  %ptr4 = alloca [0 x i64]
  ret void
}

; Tests for br.
; CHECK-LABEL: name: uncondbr
; CHECK: body:
;
; ABI/constant lowering and IR-level entry basic block.
; CHECK: bb.{{[0-9]+}}.{{[a-zA-Z0-9.]+}}:
;
; Make sure we have one successor and only one.
; CHECK-NEXT: successors: %[[BB2:bb.[0-9]+]](0x80000000)
;
; Check that we emit the correct branch.
; CHECK: G_BR %[[BB2]]
;
; Check that end contains the return instruction.
; CHECK: [[END:bb.[0-9]+]].{{[a-zA-Z0-9.]+}}:
; CHECK-NEXT: RET_ReallyLR
;
; CHECK: bb.{{[0-9]+}}.{{[a-zA-Z0-9.]+}}:
; CHECK-NEXT: successors: %[[END]](0x80000000)
; CHECK: G_BR %[[END]]
define void @uncondbr() {
entry:
  br label %bb2
end:
  ret void
bb2:
  br label %end
}

; CHECK-LABEL: name: uncondbr_fallthrough
; CHECK: body:
; CHECK: bb.{{[0-9]+}}.{{[a-zA-Z0-9.]+}}:
; CHECK-NEXT: successors: %[[END:bb.[0-9]+]](0x80000000)
; CHECK: [[END]].{{[a-zA-Z0-9.]+}}:
; CHECK-NEXT: RET_ReallyLR
define void @uncondbr_fallthrough() {
entry:
  br label %end
end:
  ret void
}

; Tests for conditional br.
; CHECK-LABEL: name: condbr
; CHECK: body:
;
; ABI/constant lowering and IR-level entry basic block.
; CHECK: bb.{{[0-9]+}} (%ir-block.{{[0-9]+}}):
; Make sure we have two successors
; CHECK-NEXT: successors: %[[TRUE:bb.[0-9]+]](0x40000000),
; CHECK:                  %[[FALSE:bb.[0-9]+]](0x40000000)
;
; CHECK: [[ADDR:%.*]]:_(p0) = COPY $x0
;
; Check that we emit the correct branch.
; CHECK: [[TST:%.*]]:_(s1) = G_LOAD [[ADDR]](p0)
; CHECK: G_BRCOND [[TST]](s1), %[[TRUE]]
; CHECK: G_BR %[[FALSE]]
;
; Check that each successor contains the return instruction.
; CHECK: [[TRUE]].{{[a-zA-Z0-9.]+}}:
; CHECK-NEXT: RET_ReallyLR
; CHECK: [[FALSE]].{{[a-zA-Z0-9.]+}}:
; CHECK-NEXT: RET_ReallyLR
define void @condbr(i1* %tstaddr) {
  %tst = load i1, i1* %tstaddr
  br i1 %tst, label %true, label %false
true:
  ret void
false:
  ret void
}

; Tests for indirect br.
; CHECK-LABEL: name: indirectbr
; CHECK: body:
;
; ABI/constant lowering and IR-level entry basic block.
; CHECK: bb.{{[0-9]+.[a-zA-Z0-9.]+}}:
; Make sure we have one successor
; CHECK-NEXT: successors: %[[BB_L1:bb.[0-9]+]](0x80000000)
;
; Check basic block L1 has 2 successors: BBL1 and BBL2
; CHECK: [[BB_L1]].{{[a-zA-Z0-9.]+}} (address-taken):
; CHECK-NEXT: successors: %[[BB_L1]](0x40000000),
; CHECK:                  %[[BB_L2:bb.[0-9]+]](0x40000000)
; CHECK: G_BRINDIRECT %{{[0-9]+}}(p0)
;
; Check basic block L2 is the return basic block
; CHECK: [[BB_L2]].{{[a-zA-Z0-9.]+}} (address-taken):
; CHECK-NEXT: RET_ReallyLR

@indirectbr.L = internal unnamed_addr constant [3 x i8*] [i8* blockaddress(@indirectbr, %L1), i8* blockaddress(@indirectbr, %L2), i8* null], align 8

define void @indirectbr() {
entry:
  br label %L1
L1:                                               ; preds = %entry, %L1
  %i = phi i32 [ 0, %entry ], [ %inc, %L1 ]
  %inc = add i32 %i, 1
  %idxprom = zext i32 %i to i64
  %arrayidx = getelementptr inbounds [3 x i8*], [3 x i8*]* @indirectbr.L, i64 0, i64 %idxprom
  %brtarget = load i8*, i8** %arrayidx, align 8
  indirectbr i8* %brtarget, [label %L1, label %L2]
L2:                                               ; preds = %L1
  ret void
}

; Tests for or.
; CHECK-LABEL: name: ori64
; CHECK: [[ARG1:%[0-9]+]]:_(s64) = COPY $x0
; CHECK-NEXT: [[ARG2:%[0-9]+]]:_(s64) = COPY $x1
; CHECK-NEXT: [[RES:%[0-9]+]]:_(s64) = G_OR [[ARG1]], [[ARG2]]
; CHECK-NEXT: $x0 = COPY [[RES]]
; CHECK-NEXT: RET_ReallyLR implicit $x0
define i64 @ori64(i64 %arg1, i64 %arg2) {
  %res = or i64 %arg1, %arg2
  ret i64 %res
}

; CHECK-LABEL: name: ori32
; CHECK: [[ARG1:%[0-9]+]]:_(s32) = COPY $w0
; CHECK-NEXT: [[ARG2:%[0-9]+]]:_(s32) = COPY $w1
; CHECK-NEXT: [[RES:%[0-9]+]]:_(s32) = G_OR [[ARG1]], [[ARG2]]
; CHECK-NEXT: $w0 = COPY [[RES]]
; CHECK-NEXT: RET_ReallyLR implicit $w0
define i32 @ori32(i32 %arg1, i32 %arg2) {
  %res = or i32 %arg1, %arg2
  ret i32 %res
}

; Tests for xor.
; CHECK-LABEL: name: xori64
; CHECK: [[ARG1:%[0-9]+]]:_(s64) = COPY $x0
; CHECK-NEXT: [[ARG2:%[0-9]+]]:_(s64) = COPY $x1
; CHECK-NEXT: [[RES:%[0-9]+]]:_(s64) = G_XOR [[ARG1]], [[ARG2]]
; CHECK-NEXT: $x0 = COPY [[RES]]
; CHECK-NEXT: RET_ReallyLR implicit $x0
define i64 @xori64(i64 %arg1, i64 %arg2) {
  %res = xor i64 %arg1, %arg2
  ret i64 %res
}

; CHECK-LABEL: name: xori32
; CHECK: [[ARG1:%[0-9]+]]:_(s32) = COPY $w0
; CHECK-NEXT: [[ARG2:%[0-9]+]]:_(s32) = COPY $w1
; CHECK-NEXT: [[RES:%[0-9]+]]:_(s32) = G_XOR [[ARG1]], [[ARG2]]
; CHECK-NEXT: $w0 = COPY [[RES]]
; CHECK-NEXT: RET_ReallyLR implicit $w0
define i32 @xori32(i32 %arg1, i32 %arg2) {
  %res = xor i32 %arg1, %arg2
  ret i32 %res
}

; Tests for and.
; CHECK-LABEL: name: andi64
; CHECK: [[ARG1:%[0-9]+]]:_(s64) = COPY $x0
; CHECK-NEXT: [[ARG2:%[0-9]+]]:_(s64) = COPY $x1
; CHECK-NEXT: [[RES:%[0-9]+]]:_(s64) = G_AND [[ARG1]], [[ARG2]]
; CHECK-NEXT: $x0 = COPY [[RES]]
; CHECK-NEXT: RET_ReallyLR implicit $x0
define i64 @andi64(i64 %arg1, i64 %arg2) {
  %res = and i64 %arg1, %arg2
  ret i64 %res
}

; CHECK-LABEL: name: andi32
; CHECK: [[ARG1:%[0-9]+]]:_(s32) = COPY $w0
; CHECK-NEXT: [[ARG2:%[0-9]+]]:_(s32) = COPY $w1
; CHECK-NEXT: [[RES:%[0-9]+]]:_(s32) = G_AND [[ARG1]], [[ARG2]]
; CHECK-NEXT: $w0 = COPY [[RES]]
; CHECK-NEXT: RET_ReallyLR implicit $w0
define i32 @andi32(i32 %arg1, i32 %arg2) {
  %res = and i32 %arg1, %arg2
  ret i32 %res
}

; Tests for sub.
; CHECK-LABEL: name: subi64
; CHECK: [[ARG1:%[0-9]+]]:_(s64) = COPY $x0
; CHECK-NEXT: [[ARG2:%[0-9]+]]:_(s64) = COPY $x1
; CHECK-NEXT: [[RES:%[0-9]+]]:_(s64) = G_SUB [[ARG1]], [[ARG2]]
; CHECK-NEXT: $x0 = COPY [[RES]]
; CHECK-NEXT: RET_ReallyLR implicit $x0
define i64 @subi64(i64 %arg1, i64 %arg2) {
  %res = sub i64 %arg1, %arg2
  ret i64 %res
}

; CHECK-LABEL: name: subi32
; CHECK: [[ARG1:%[0-9]+]]:_(s32) = COPY $w0
; CHECK-NEXT: [[ARG2:%[0-9]+]]:_(s32) = COPY $w1
; CHECK-NEXT: [[RES:%[0-9]+]]:_(s32) = G_SUB [[ARG1]], [[ARG2]]
; CHECK-NEXT: $w0 = COPY [[RES]]
; CHECK-NEXT: RET_ReallyLR implicit $w0
define i32 @subi32(i32 %arg1, i32 %arg2) {
  %res = sub i32 %arg1, %arg2
  ret i32 %res
}

; CHECK-LABEL: name: ptrtoint
; CHECK: [[ARG1:%[0-9]+]]:_(p0) = COPY $x0
; CHECK: [[RES:%[0-9]+]]:_(s64) = G_PTRTOINT [[ARG1]]
; CHECK: $x0 = COPY [[RES]]
; CHECK: RET_ReallyLR implicit $x0
define i64 @ptrtoint(i64* %a) {
  %val = ptrtoint i64* %a to i64
  ret i64 %val
}

; CHECK-LABEL: name: inttoptr
; CHECK: [[ARG1:%[0-9]+]]:_(s64) = COPY $x0
; CHECK: [[RES:%[0-9]+]]:_(p0) = G_INTTOPTR [[ARG1]]
; CHECK: $x0 = COPY [[RES]]
; CHECK: RET_ReallyLR implicit $x0
define i64* @inttoptr(i64 %a) {
  %val = inttoptr i64 %a to i64*
  ret i64* %val
}

; CHECK-LABEL: name: trivial_bitcast
; CHECK: [[ARG1:%[0-9]+]]:_(p0) = COPY $x0
; CHECK: $x0 = COPY [[ARG1]]
; CHECK: RET_ReallyLR implicit $x0
define i64* @trivial_bitcast(i8* %a) {
  %val = bitcast i8* %a to i64*
  ret i64* %val
}

; CHECK-LABEL: name: trivial_bitcast_with_copy
; CHECK:     [[A:%[0-9]+]]:_(p0) = COPY $x0
; CHECK:     G_BR %[[CAST:bb\.[0-9]+]]

; CHECK: [[END:bb\.[0-9]+]].{{[a-zA-Z0-9.]+}}:
; CHECK:     $x0 = COPY [[A]]

; CHECK: [[CAST]].{{[a-zA-Z0-9.]+}}:
; CHECK:     G_BR %[[END]]
define i64* @trivial_bitcast_with_copy(i8* %a) {
  br label %cast

end:
  ret i64* %val

cast:
  %val = bitcast i8* %a to i64*
  br label %end
}

; CHECK-LABEL: name: bitcast
; CHECK: [[ARG1:%[0-9]+]]:_(s64) = COPY $x0
; CHECK: [[RES1:%[0-9]+]]:_(<2 x s32>) = G_BITCAST [[ARG1]]
; CHECK: [[RES2:%[0-9]+]]:_(s64) = G_BITCAST [[RES1]]
; CHECK: $x0 = COPY [[RES2]]
; CHECK: RET_ReallyLR implicit $x0
define i64 @bitcast(i64 %a) {
  %res1 = bitcast i64 %a to <2 x i32>
  %res2 = bitcast <2 x i32> %res1 to i64
  ret i64 %res2
}

; CHECK-LABEL: name: addrspacecast
; CHECK: [[ARG1:%[0-9]+]]:_(p1) = COPY $x0
; CHECK: [[RES1:%[0-9]+]]:_(p2) = G_ADDRSPACE_CAST [[ARG1]]
; CHECK: [[RES2:%[0-9]+]]:_(p0) = G_ADDRSPACE_CAST [[RES1]]
; CHECK: $x0 = COPY [[RES2]]
; CHECK: RET_ReallyLR implicit $x0
define i64* @addrspacecast(i32 addrspace(1)* %a) {
  %res1 = addrspacecast i32 addrspace(1)* %a to i64 addrspace(2)*
  %res2 = addrspacecast i64 addrspace(2)* %res1 to i64*
  ret i64* %res2
}

; CHECK-LABEL: name: trunc
; CHECK: [[ARG1:%[0-9]+]]:_(s64) = COPY $x0
; CHECK: [[VEC:%[0-9]+]]:_(<4 x s32>) = G_LOAD
; CHECK: [[RES1:%[0-9]+]]:_(s8) = G_TRUNC [[ARG1]]
; CHECK: [[RES2:%[0-9]+]]:_(<4 x s16>) = G_TRUNC [[VEC]]
define void @trunc(i64 %a) {
  %vecptr = alloca <4 x i32>
  %vec = load <4 x i32>, <4 x i32>* %vecptr
  %res1 = trunc i64 %a to i8
  %res2 = trunc <4 x i32> %vec to <4 x i16>
  ret void
}

; CHECK-LABEL: name: load
; CHECK: [[ADDR:%[0-9]+]]:_(p0) = COPY $x0
; CHECK: [[ADDR42:%[0-9]+]]:_(p42) = COPY $x1
; CHECK: [[VAL1:%[0-9]+]]:_(s64) = G_LOAD [[ADDR]](p0) :: (load (s64) from %ir.addr, align 16)
; CHECK: [[VAL2:%[0-9]+]]:_(s64) = G_LOAD [[ADDR42]](p42) :: (load (s64) from %ir.addr42, addrspace 42)
; CHECK: [[SUM2:%.*]]:_(s64) = G_ADD [[VAL1]], [[VAL2]]
; CHECK: [[VAL3:%[0-9]+]]:_(s64) = G_LOAD [[ADDR]](p0) :: (volatile load (s64) from %ir.addr)
; CHECK: [[SUM3:%[0-9]+]]:_(s64) = G_ADD [[SUM2]], [[VAL3]]
; CHECK: [[VAL4:%[0-9]+]]:_(s64) = G_LOAD [[ADDR]](p0) :: (load (s64) from %ir.addr, !range !0)
; CHECK: [[SUM4:%[0-9]+]]:_(s64) = G_ADD [[SUM3]], [[VAL4]]
; CHECK: $x0 = COPY [[SUM4]]
; CHECK: RET_ReallyLR implicit $x0
define i64 @load(i64* %addr, i64 addrspace(42)* %addr42) {
  %val1 = load i64, i64* %addr, align 16

  %val2 = load i64, i64 addrspace(42)* %addr42
  %sum2 = add i64 %val1, %val2

  %val3 = load volatile i64, i64* %addr
  %sum3 = add i64 %sum2, %val3

  %val4 = load i64, i64* %addr, !range !0
  %sum4 = add i64 %sum3, %val4
  ret i64 %sum4
}

; CHECK-LABEL: name: store
; CHECK: [[ADDR:%[0-9]+]]:_(p0) = COPY $x0
; CHECK: [[ADDR42:%[0-9]+]]:_(p42) = COPY $x1
; CHECK: [[VAL1:%[0-9]+]]:_(s64) = COPY $x2
; CHECK: [[VAL2:%[0-9]+]]:_(s64) = COPY $x3
; CHECK: G_STORE [[VAL1]](s64), [[ADDR]](p0) :: (store (s64) into %ir.addr, align 16)
; CHECK: G_STORE [[VAL2]](s64), [[ADDR42]](p42) :: (store (s64) into %ir.addr42, addrspace 42)
; CHECK: G_STORE [[VAL1]](s64), [[ADDR]](p0) :: (volatile store (s64) into %ir.addr)
; CHECK: RET_ReallyLR
define void @store(i64* %addr, i64 addrspace(42)* %addr42, i64 %val1, i64 %val2) {
  store i64 %val1, i64* %addr, align 16
  store i64 %val2, i64 addrspace(42)* %addr42
  store volatile i64 %val1, i64* %addr
  %sum = add i64 %val1, %val2
  ret void
}

; CHECK-LABEL: name: intrinsics
; CHECK: [[CUR:%[0-9]+]]:_(s32) = COPY $w0
; CHECK: [[BITS:%[0-9]+]]:_(s32) = COPY $w1
; CHECK: [[PTR:%[0-9]+]]:_(p0) = G_INTRINSIC intrinsic(@llvm.returnaddress), 0
; CHECK: [[PTR_VEC:%[0-9]+]]:_(p0) = G_FRAME_INDEX %stack.0.ptr.vec
; CHECK: [[VEC:%[0-9]+]]:_(<8 x s8>) = G_LOAD [[PTR_VEC]]
; CHECK: G_INTRINSIC_W_SIDE_EFFECTS intrinsic(@llvm.aarch64.neon.st2), [[VEC]](<8 x s8>), [[VEC]](<8 x s8>), [[PTR]](p0)
; CHECK: RET_ReallyLR
declare i8* @llvm.returnaddress(i32)
declare void @llvm.aarch64.neon.st2.v8i8.p0i8(<8 x i8>, <8 x i8>, i8*)
declare { <8 x i8>, <8 x i8> } @llvm.aarch64.neon.ld2.v8i8.p0v8i8(<8 x i8>*)
define void @intrinsics(i32 %cur, i32 %bits) {
  %ptr = call i8* @llvm.returnaddress(i32 0)
  %ptr.vec = alloca <8 x i8>
  %vec = load <8 x i8>, <8 x i8>* %ptr.vec
  call void @llvm.aarch64.neon.st2.v8i8.p0i8(<8 x i8> %vec, <8 x i8> %vec, i8* %ptr)
  ret void
}

; CHECK-LABEL: name: test_phi
; CHECK:     G_BRCOND {{%.*}}, %[[TRUE:bb\.[0-9]+]]
; CHECK:     G_BR %[[FALSE:bb\.[0-9]+]]

; CHECK: [[TRUE]].{{[a-zA-Z0-9.]+}}:
; CHECK:     [[RES1:%[0-9]+]]:_(s32) = G_LOAD

; CHECK: [[FALSE]].{{[a-zA-Z0-9.]+}}:
; CHECK:     [[RES2:%[0-9]+]]:_(s32) = G_LOAD

; CHECK:     [[RES:%[0-9]+]]:_(s32) = G_PHI [[RES1]](s32), %[[TRUE]], [[RES2]](s32), %[[FALSE]]
; CHECK:     $w0 = COPY [[RES]]
define i32 @test_phi(i32* %addr1, i32* %addr2, i1 %tst) {
  br i1 %tst, label %true, label %false

true:
  %res1 = load i32, i32* %addr1
  br label %end

false:
  %res2 = load i32, i32* %addr2
  br label %end

end:
  %res = phi i32 [%res1, %true], [%res2, %false]
  ret i32 %res
}

; CHECK-LABEL: name: unreachable
; CHECK: G_ADD
; CHECK-NEXT: {{^$}}
; CHECK-NEXT: ...
define void @unreachable(i32 %a) {
  %sum = add i32 %a, %a
  unreachable
}

  ; It's important that constants are after argument passing, but before the
  ; rest of the entry block.
; CHECK-LABEL: name: constant_int
; CHECK: [[IN:%[0-9]+]]:_(s32) = COPY $w0
; CHECK: [[ONE:%[0-9]+]]:_(s32) = G_CONSTANT i32 1

; CHECK: bb.{{[0-9]+}}.{{[a-zA-Z0-9.]+}}:
; CHECK: [[SUM1:%[0-9]+]]:_(s32) = G_ADD [[IN]], [[ONE]]
; CHECK: [[SUM2:%[0-9]+]]:_(s32) = G_ADD [[IN]], [[ONE]]
; CHECK: [[RES:%[0-9]+]]:_(s32) = G_ADD [[SUM1]], [[SUM2]]
; CHECK: $w0 = COPY [[RES]]

define i32 @constant_int(i32 %in) {
  br label %next

next:
  %sum1 = add i32 %in, 1
  %sum2 = add i32 %in, 1
  %res = add i32 %sum1, %sum2
  ret i32 %res
}

; CHECK-LABEL: name: constant_int_start
; CHECK: [[TWO:%[0-9]+]]:_(s32) = G_CONSTANT i32 2
; CHECK: [[ANSWER:%[0-9]+]]:_(s32) = G_CONSTANT i32 42
; CHECK: [[RES:%[0-9]+]]:_(s32) = G_CONSTANT i32 44
define i32 @constant_int_start() {
  %res = add i32 2, 42
  ret i32 %res
}

; CHECK-LABEL: name: test_undef
; CHECK: [[UNDEF:%[0-9]+]]:_(s32) = G_IMPLICIT_DEF
; CHECK: $w0 = COPY [[UNDEF]]
define i32 @test_undef() {
  ret i32 undef
}

; CHECK-LABEL: name: test_constant_inttoptr
; CHECK: [[ONE:%[0-9]+]]:_(s64) = G_CONSTANT i64 1
; CHECK: [[PTR:%[0-9]+]]:_(p0) = G_INTTOPTR [[ONE]]
; CHECK: $x0 = COPY [[PTR]]
define i8* @test_constant_inttoptr() {
  ret i8* inttoptr(i64 1 to i8*)
}

  ; This failed purely because the Constant -> VReg map was kept across
  ; functions, so reuse the "i64 1" from above.
; CHECK-LABEL: name: test_reused_constant
; CHECK: [[ONE:%[0-9]+]]:_(s64) = G_CONSTANT i64 1
; CHECK: $x0 = COPY [[ONE]]
define i64 @test_reused_constant() {
  ret i64 1
}

; CHECK-LABEL: name: test_sext
; CHECK: [[IN:%[0-9]+]]:_(s32) = COPY $w0
; CHECK: [[RES:%[0-9]+]]:_(s64) = G_SEXT [[IN]]
; CHECK: $x0 = COPY [[RES]]
define i64 @test_sext(i32 %in) {
  %res = sext i32 %in to i64
  ret i64 %res
}

; CHECK-LABEL: name: test_zext
; CHECK: [[IN:%[0-9]+]]:_(s32) = COPY $w0
; CHECK: [[RES:%[0-9]+]]:_(s64) = G_ZEXT [[IN]]
; CHECK: $x0 = COPY [[RES]]
define i64 @test_zext(i32 %in) {
  %res = zext i32 %in to i64
  ret i64 %res
}

; CHECK-LABEL: name: test_shl
; CHECK: [[ARG1:%[0-9]+]]:_(s32) = COPY $w0
; CHECK-NEXT: [[ARG2:%[0-9]+]]:_(s32) = COPY $w1
; CHECK-NEXT: [[RES:%[0-9]+]]:_(s32) = G_SHL [[ARG1]], [[ARG2]]
; CHECK-NEXT: $w0 = COPY [[RES]]
; CHECK-NEXT: RET_ReallyLR implicit $w0
define i32 @test_shl(i32 %arg1, i32 %arg2) {
  %res = shl i32 %arg1, %arg2
  ret i32 %res
}


; CHECK-LABEL: name: test_lshr
; CHECK: [[ARG1:%[0-9]+]]:_(s32) = COPY $w0
; CHECK-NEXT: [[ARG2:%[0-9]+]]:_(s32) = COPY $w1
; CHECK-NEXT: [[RES:%[0-9]+]]:_(s32) = G_LSHR [[ARG1]], [[ARG2]]
; CHECK-NEXT: $w0 = COPY [[RES]]
; CHECK-NEXT: RET_ReallyLR implicit $w0
define i32 @test_lshr(i32 %arg1, i32 %arg2) {
  %res = lshr i32 %arg1, %arg2
  ret i32 %res
}

; CHECK-LABEL: name: test_ashr
; CHECK: [[ARG1:%[0-9]+]]:_(s32) = COPY $w0
; CHECK-NEXT: [[ARG2:%[0-9]+]]:_(s32) = COPY $w1
; CHECK-NEXT: [[RES:%[0-9]+]]:_(s32) = G_ASHR [[ARG1]], [[ARG2]]
; CHECK-NEXT: $w0 = COPY [[RES]]
; CHECK-NEXT: RET_ReallyLR implicit $w0
define i32 @test_ashr(i32 %arg1, i32 %arg2) {
  %res = ashr i32 %arg1, %arg2
  ret i32 %res
}

; CHECK-LABEL: name: test_sdiv
; CHECK: [[ARG1:%[0-9]+]]:_(s32) = COPY $w0
; CHECK-NEXT: [[ARG2:%[0-9]+]]:_(s32) = COPY $w1
; CHECK-NEXT: [[RES:%[0-9]+]]:_(s32) = G_SDIV [[ARG1]], [[ARG2]]
; CHECK-NEXT: $w0 = COPY [[RES]]
; CHECK-NEXT: RET_ReallyLR implicit $w0
define i32 @test_sdiv(i32 %arg1, i32 %arg2) {
  %res = sdiv i32 %arg1, %arg2
  ret i32 %res
}

; CHECK-LABEL: name: test_udiv
; CHECK: [[ARG1:%[0-9]+]]:_(s32) = COPY $w0
; CHECK-NEXT: [[ARG2:%[0-9]+]]:_(s32) = COPY $w1
; CHECK-NEXT: [[RES:%[0-9]+]]:_(s32) = G_UDIV [[ARG1]], [[ARG2]]
; CHECK-NEXT: $w0 = COPY [[RES]]
; CHECK-NEXT: RET_ReallyLR implicit $w0
define i32 @test_udiv(i32 %arg1, i32 %arg2) {
  %res = udiv i32 %arg1, %arg2
  ret i32 %res
}

; CHECK-LABEL: name: test_srem
; CHECK: [[ARG1:%[0-9]+]]:_(s32) = COPY $w0
; CHECK-NEXT: [[ARG2:%[0-9]+]]:_(s32) = COPY $w1
; CHECK-NEXT: [[RES:%[0-9]+]]:_(s32) = G_SREM [[ARG1]], [[ARG2]]
; CHECK-NEXT: $w0 = COPY [[RES]]
; CHECK-NEXT: RET_ReallyLR implicit $w0
define i32 @test_srem(i32 %arg1, i32 %arg2) {
  %res = srem i32 %arg1, %arg2
  ret i32 %res
}

; CHECK-LABEL: name: test_urem
; CHECK: [[ARG1:%[0-9]+]]:_(s32) = COPY $w0
; CHECK-NEXT: [[ARG2:%[0-9]+]]:_(s32) = COPY $w1
; CHECK-NEXT: [[RES:%[0-9]+]]:_(s32) = G_UREM [[ARG1]], [[ARG2]]
; CHECK-NEXT: $w0 = COPY [[RES]]
; CHECK-NEXT: RET_ReallyLR implicit $w0
define i32 @test_urem(i32 %arg1, i32 %arg2) {
  %res = urem i32 %arg1, %arg2
  ret i32 %res
}

; CHECK-LABEL: name: test_constant_null
; CHECK: [[NULL:%[0-9]+]]:_(p0) = G_CONSTANT i64 0
; CHECK: $x0 = COPY [[NULL]]
define i8* @test_constant_null() {
  ret i8* null
}

; CHECK-LABEL: name: test_struct_memops
; CHECK: [[ADDR:%[0-9]+]]:_(p0) = COPY $x0
; CHECK: [[VAL1:%[0-9]+]]:_(s8) = G_LOAD %0(p0) :: (load (s8) from %ir.addr, align 4)
; CHECK: [[CST1:%[0-9]+]]:_(s64) = G_CONSTANT i64 4
; CHECK: [[GEP1:%[0-9]+]]:_(p0) = G_PTR_ADD [[ADDR]], [[CST1]](s64)
; CHECK: [[VAL2:%[0-9]+]]:_(s32) = G_LOAD [[GEP1]](p0) :: (load (s32) from %ir.addr + 4)
; CHECK: G_STORE [[VAL1]](s8), [[ADDR]](p0) :: (store (s8) into %ir.addr, align 4)
; CHECK: [[GEP2:%[0-9]+]]:_(p0) = G_PTR_ADD [[ADDR]], [[CST1]](s64)
; CHECK: G_STORE [[VAL2]](s32), [[GEP2]](p0) :: (store (s32) into %ir.addr + 4)
define void @test_struct_memops({ i8, i32 }* %addr) {
  %val = load { i8, i32 }, { i8, i32 }* %addr
  store { i8, i32 } %val, { i8, i32 }* %addr
  ret void
}

; CHECK-LABEL: name: test_i1_memops
; CHECK: [[ADDR:%[0-9]+]]:_(p0) = COPY $x0
; CHECK: [[VAL:%[0-9]+]]:_(s1) = G_LOAD [[ADDR]](p0) :: (load (s1) from  %ir.addr)
; CHECK: G_STORE [[VAL]](s1), [[ADDR]](p0) :: (store (s1) into  %ir.addr)
define void @test_i1_memops(i1* %addr) {
  %val = load i1, i1* %addr
  store i1 %val, i1* %addr
  ret void
}

; CHECK-LABEL: name: int_comparison
; CHECK: [[LHS:%[0-9]+]]:_(s32) = COPY $w0
; CHECK: [[RHS:%[0-9]+]]:_(s32) = COPY $w1
; CHECK: [[ADDR:%[0-9]+]]:_(p0) = COPY $x2
; CHECK: [[TST:%[0-9]+]]:_(s1) = G_ICMP intpred(ne), [[LHS]](s32), [[RHS]]
; CHECK: G_STORE [[TST]](s1), [[ADDR]](p0)
define void @int_comparison(i32 %a, i32 %b, i1* %addr) {
  %res = icmp ne i32 %a, %b
  store i1 %res, i1* %addr
  ret void
}

; CHECK-LABEL: name: ptr_comparison
; CHECK: [[LHS:%[0-9]+]]:_(p0) = COPY $x0
; CHECK: [[RHS:%[0-9]+]]:_(p0) = COPY $x1
; CHECK: [[ADDR:%[0-9]+]]:_(p0) = COPY $x2
; CHECK: [[TST:%[0-9]+]]:_(s1) = G_ICMP intpred(eq), [[LHS]](p0), [[RHS]]
; CHECK: G_STORE [[TST]](s1), [[ADDR]](p0)
define void @ptr_comparison(i8* %a, i8* %b, i1* %addr) {
  %res = icmp eq i8* %a, %b
  store i1 %res, i1* %addr
  ret void
}

; CHECK-LABEL: name: test_fadd
; CHECK: [[ARG1:%[0-9]+]]:_(s32) = COPY $s0
; CHECK-NEXT: [[ARG2:%[0-9]+]]:_(s32) = COPY $s1
; CHECK-NEXT: [[RES:%[0-9]+]]:_(s32) = G_FADD [[ARG1]], [[ARG2]]
; CHECK-NEXT: $s0 = COPY [[RES]]
; CHECK-NEXT: RET_ReallyLR implicit $s0
define float @test_fadd(float %arg1, float %arg2) {
  %res = fadd float %arg1, %arg2
  ret float %res
}

; CHECK-LABEL: name: test_fsub
; CHECK: [[ARG1:%[0-9]+]]:_(s32) = COPY $s0
; CHECK-NEXT: [[ARG2:%[0-9]+]]:_(s32) = COPY $s1
; CHECK-NEXT: [[RES:%[0-9]+]]:_(s32) = G_FSUB [[ARG1]], [[ARG2]]
; CHECK-NEXT: $s0 = COPY [[RES]]
; CHECK-NEXT: RET_ReallyLR implicit $s0
define float @test_fsub(float %arg1, float %arg2) {
  %res = fsub float %arg1, %arg2
  ret float %res
}

; CHECK-LABEL: name: test_fmul
; CHECK: [[ARG1:%[0-9]+]]:_(s32) = COPY $s0
; CHECK-NEXT: [[ARG2:%[0-9]+]]:_(s32) = COPY $s1
; CHECK-NEXT: [[RES:%[0-9]+]]:_(s32) = G_FMUL [[ARG1]], [[ARG2]]
; CHECK-NEXT: $s0 = COPY [[RES]]
; CHECK-NEXT: RET_ReallyLR implicit $s0
define float @test_fmul(float %arg1, float %arg2) {
  %res = fmul float %arg1, %arg2
  ret float %res
}

; CHECK-LABEL: name: test_fdiv
; CHECK: [[ARG1:%[0-9]+]]:_(s32) = COPY $s0
; CHECK-NEXT: [[ARG2:%[0-9]+]]:_(s32) = COPY $s1
; CHECK-NEXT: [[RES:%[0-9]+]]:_(s32) = G_FDIV [[ARG1]], [[ARG2]]
; CHECK-NEXT: $s0 = COPY [[RES]]
; CHECK-NEXT: RET_ReallyLR implicit $s0
define float @test_fdiv(float %arg1, float %arg2) {
  %res = fdiv float %arg1, %arg2
  ret float %res
}

; CHECK-LABEL: name: test_frem
; CHECK: [[ARG1:%[0-9]+]]:_(s32) = COPY $s0
; CHECK-NEXT: [[ARG2:%[0-9]+]]:_(s32) = COPY $s1
; CHECK-NEXT: [[RES:%[0-9]+]]:_(s32) = G_FREM [[ARG1]], [[ARG2]]
; CHECK-NEXT: $s0 = COPY [[RES]]
; CHECK-NEXT: RET_ReallyLR implicit $s0
define float @test_frem(float %arg1, float %arg2) {
  %res = frem float %arg1, %arg2
  ret float %res
}

; CHECK-LABEL: name: test_sadd_overflow
; CHECK: [[LHS:%[0-9]+]]:_(s32) = COPY $w0
; CHECK: [[RHS:%[0-9]+]]:_(s32) = COPY $w1
; CHECK: [[ADDR:%[0-9]+]]:_(p0) = COPY $x2
; CHECK: [[VAL:%[0-9]+]]:_(s32), [[OVERFLOW:%[0-9]+]]:_(s1) = G_SADDO [[LHS]], [[RHS]]
; CHECK: G_STORE [[VAL]](s32), [[ADDR]](p0) :: (store (s32) into %ir.addr)
; CHECK: [[CST:%[0-9]+]]:_(s64) = G_CONSTANT i64 4
; CHECK: [[GEP:%[0-9]+]]:_(p0) = G_PTR_ADD [[ADDR]], [[CST]](s64)
; CHECK: G_STORE [[OVERFLOW]](s1), [[GEP]](p0) :: (store (s1) into %ir.addr + 4, align 4)
declare { i32, i1 } @llvm.sadd.with.overflow.i32(i32, i32)
define void @test_sadd_overflow(i32 %lhs, i32 %rhs, { i32, i1 }* %addr) {
  %res = call { i32, i1 } @llvm.sadd.with.overflow.i32(i32 %lhs, i32 %rhs)
  store { i32, i1 } %res, { i32, i1 }* %addr
  ret void
}

; CHECK-LABEL: name: test_uadd_overflow
; CHECK: [[LHS:%[0-9]+]]:_(s32) = COPY $w0
; CHECK: [[RHS:%[0-9]+]]:_(s32) = COPY $w1
; CHECK: [[ADDR:%[0-9]+]]:_(p0) = COPY $x2
; CHECK: [[VAL:%[0-9]+]]:_(s32), [[OVERFLOW:%[0-9]+]]:_(s1) = G_UADDO [[LHS]], [[RHS]]
; CHECK: G_STORE [[VAL]](s32), [[ADDR]](p0) :: (store (s32) into %ir.addr)
; CHECK: [[CST:%[0-9]+]]:_(s64) = G_CONSTANT i64 4
; CHECK: [[GEP:%[0-9]+]]:_(p0) = G_PTR_ADD [[ADDR]], [[CST]](s64)
; CHECK: G_STORE [[OVERFLOW]](s1), [[GEP]](p0) :: (store (s1) into %ir.addr + 4, align 4)
declare { i32, i1 } @llvm.uadd.with.overflow.i32(i32, i32)
define void @test_uadd_overflow(i32 %lhs, i32 %rhs, { i32, i1 }* %addr) {
  %res = call { i32, i1 } @llvm.uadd.with.overflow.i32(i32 %lhs, i32 %rhs)
  store { i32, i1 } %res, { i32, i1 }* %addr
  ret void
}

; CHECK-LABEL: name: test_ssub_overflow
; CHECK: [[LHS:%[0-9]+]]:_(s32) = COPY $w0
; CHECK: [[RHS:%[0-9]+]]:_(s32) = COPY $w1
; CHECK: [[ADDR:%[0-9]+]]:_(p0) = COPY $x2
; CHECK: [[VAL:%[0-9]+]]:_(s32), [[OVERFLOW:%[0-9]+]]:_(s1) = G_SSUBO [[LHS]], [[RHS]]
; CHECK: G_STORE [[VAL]](s32), [[ADDR]](p0) :: (store (s32) into %ir.subr)
; CHECK: [[CST:%[0-9]+]]:_(s64) = G_CONSTANT i64 4
; CHECK: [[GEP:%[0-9]+]]:_(p0) = G_PTR_ADD [[ADDR]], [[CST]](s64)
; CHECK: G_STORE [[OVERFLOW]](s1), [[GEP]](p0) :: (store (s1) into %ir.subr + 4, align 4)
declare { i32, i1 } @llvm.ssub.with.overflow.i32(i32, i32)
define void @test_ssub_overflow(i32 %lhs, i32 %rhs, { i32, i1 }* %subr) {
  %res = call { i32, i1 } @llvm.ssub.with.overflow.i32(i32 %lhs, i32 %rhs)
  store { i32, i1 } %res, { i32, i1 }* %subr
  ret void
}

; CHECK-LABEL: name: test_usub_overflow
; CHECK: [[LHS:%[0-9]+]]:_(s32) = COPY $w0
; CHECK: [[RHS:%[0-9]+]]:_(s32) = COPY $w1
; CHECK: [[ADDR:%[0-9]+]]:_(p0) = COPY $x2
; CHECK: [[VAL:%[0-9]+]]:_(s32), [[OVERFLOW:%[0-9]+]]:_(s1) = G_USUBO [[LHS]], [[RHS]]
; CHECK: G_STORE [[VAL]](s32), [[ADDR]](p0) :: (store (s32) into %ir.subr)
; CHECK: [[CST:%[0-9]+]]:_(s64) = G_CONSTANT i64 4
; CHECK: [[GEP:%[0-9]+]]:_(p0) = G_PTR_ADD [[ADDR]], [[CST]](s64)
; CHECK: G_STORE [[OVERFLOW]](s1), [[GEP]](p0) :: (store (s1) into %ir.subr + 4, align 4)
declare { i32, i1 } @llvm.usub.with.overflow.i32(i32, i32)
define void @test_usub_overflow(i32 %lhs, i32 %rhs, { i32, i1 }* %subr) {
  %res = call { i32, i1 } @llvm.usub.with.overflow.i32(i32 %lhs, i32 %rhs)
  store { i32, i1 } %res, { i32, i1 }* %subr
  ret void
}

; CHECK-LABEL: name: test_smul_overflow
; CHECK: [[LHS:%[0-9]+]]:_(s32) = COPY $w0
; CHECK: [[RHS:%[0-9]+]]:_(s32) = COPY $w1
; CHECK: [[ADDR:%[0-9]+]]:_(p0) = COPY $x2
; CHECK: [[VAL:%[0-9]+]]:_(s32), [[OVERFLOW:%[0-9]+]]:_(s1) = G_SMULO [[LHS]], [[RHS]]
; CHECK: G_STORE [[VAL]](s32), [[ADDR]](p0) :: (store (s32) into %ir.addr)
; CHECK: [[CST:%[0-9]+]]:_(s64) = G_CONSTANT i64 4
; CHECK: [[GEP:%[0-9]+]]:_(p0) = G_PTR_ADD [[ADDR]], [[CST]](s64)
; CHECK: G_STORE [[OVERFLOW]](s1), [[GEP]](p0) :: (store (s1) into %ir.addr + 4, align 4)
declare { i32, i1 } @llvm.smul.with.overflow.i32(i32, i32)
define void @test_smul_overflow(i32 %lhs, i32 %rhs, { i32, i1 }* %addr) {
  %res = call { i32, i1 } @llvm.smul.with.overflow.i32(i32 %lhs, i32 %rhs)
  store { i32, i1 } %res, { i32, i1 }* %addr
  ret void
}

; CHECK-LABEL: name: test_umul_overflow
; CHECK: [[LHS:%[0-9]+]]:_(s32) = COPY $w0
; CHECK: [[RHS:%[0-9]+]]:_(s32) = COPY $w1
; CHECK: [[ADDR:%[0-9]+]]:_(p0) = COPY $x2
; CHECK: [[VAL:%[0-9]+]]:_(s32), [[OVERFLOW:%[0-9]+]]:_(s1) = G_UMULO [[LHS]], [[RHS]]
; CHECK: G_STORE [[VAL]](s32), [[ADDR]](p0) :: (store (s32) into %ir.addr)
; CHECK: [[CST:%[0-9]+]]:_(s64) = G_CONSTANT i64 4
; CHECK: [[GEP:%[0-9]+]]:_(p0) = G_PTR_ADD [[ADDR]], [[CST]](s64)
; CHECK: G_STORE [[OVERFLOW]](s1), [[GEP]](p0) :: (store (s1) into %ir.addr + 4, align 4)
declare { i32, i1 } @llvm.umul.with.overflow.i32(i32, i32)
define void @test_umul_overflow(i32 %lhs, i32 %rhs, { i32, i1 }* %addr) {
  %res = call { i32, i1 } @llvm.umul.with.overflow.i32(i32 %lhs, i32 %rhs)
  store { i32, i1 } %res, { i32, i1 }* %addr
  ret void
}

; CHECK-LABEL: name: test_extractvalue
; CHECK: %0:_(p0) = COPY $x0
; CHECK: [[LD1:%[0-9]+]]:_(s8) = G_LOAD %0(p0) :: (load (s8) from %ir.addr, align 4)
; CHECK: [[CST1:%[0-9]+]]:_(s64) = G_CONSTANT i64 4
; CHECK: [[GEP1:%[0-9]+]]:_(p0) = G_PTR_ADD %0, [[CST1]](s64)
; CHECK: [[LD2:%[0-9]+]]:_(s8) = G_LOAD [[GEP1]](p0) :: (load (s8) from %ir.addr + 4, align 4)
; CHECK: [[CST2:%[0-9]+]]:_(s64) = G_CONSTANT i64 8
; CHECK: [[GEP2:%[0-9]+]]:_(p0) = G_PTR_ADD %0, [[CST2]](s64)
; CHECK: [[LD3:%[0-9]+]]:_(s32) = G_LOAD [[GEP2]](p0) :: (load (s32) from %ir.addr + 8)
; CHECK: [[CST3:%[0-9]+]]:_(s64) = G_CONSTANT i64 12
; CHECK: [[GEP3:%[0-9]+]]:_(p0) = G_PTR_ADD %0, [[CST3]](s64)
; CHECK: [[LD4:%[0-9]+]]:_(s32) = G_LOAD [[GEP3]](p0) :: (load (s32) from %ir.addr + 12)
; CHECK: $w0 = COPY [[LD3]](s32)
%struct.nested = type {i8, { i8, i32 }, i32}
define i32 @test_extractvalue(%struct.nested* %addr) {
  %struct = load %struct.nested, %struct.nested* %addr
  %res = extractvalue %struct.nested %struct, 1, 1
  ret i32 %res
}

; CHECK-LABEL: name: test_extractvalue_agg
; CHECK: %0:_(p0) = COPY $x0
; CHECK: %1:_(p0) = COPY $x1
; CHECK: [[LD1:%[0-9]+]]:_(s8) = G_LOAD %0(p0) :: (load (s8) from %ir.addr, align 4)
; CHECK: [[CST1:%[0-9]+]]:_(s64) = G_CONSTANT i64 4
; CHECK: [[GEP1:%[0-9]+]]:_(p0) = G_PTR_ADD %0, [[CST1]](s64)
; CHECK: [[LD2:%[0-9]+]]:_(s8) = G_LOAD [[GEP1]](p0) :: (load (s8) from %ir.addr + 4, align 4)
; CHECK: [[CST2:%[0-9]+]]:_(s64) = G_CONSTANT i64 8
; CHECK: [[GEP2:%[0-9]+]]:_(p0) = G_PTR_ADD %0, [[CST2]](s64)
; CHECK: [[LD3:%[0-9]+]]:_(s32) = G_LOAD [[GEP2]](p0) :: (load (s32) from %ir.addr + 8)
; CHECK: [[CST3:%[0-9]+]]:_(s64) = G_CONSTANT i64 12
; CHECK: [[GEP3:%[0-9]+]]:_(p0) = G_PTR_ADD %0, [[CST3]](s64)
; CHECK: [[LD4:%[0-9]+]]:_(s32) = G_LOAD [[GEP3]](p0) :: (load (s32) from %ir.addr + 12)
; CHECK: G_STORE [[LD2]](s8), %1(p0) :: (store (s8) into %ir.addr2, align 4)
; CHECK: [[GEP4:%[0-9]+]]:_(p0) = G_PTR_ADD %1, [[CST1]](s64)
; CHECK: G_STORE [[LD3]](s32), [[GEP4]](p0) :: (store (s32) into %ir.addr2 + 4)
define void @test_extractvalue_agg(%struct.nested* %addr, {i8, i32}* %addr2) {
  %struct = load %struct.nested, %struct.nested* %addr
  %res = extractvalue %struct.nested %struct, 1
  store {i8, i32} %res, {i8, i32}* %addr2
  ret void
}

; CHECK-LABEL: name: test_trivial_extract_ptr
; CHECK: [[STRUCT:%[0-9]+]]:_(p0) = COPY $x0
; CHECK: [[VAL32:%[0-9]+]]:_(s32) = COPY $w1
; CHECK: [[VAL:%[0-9]+]]:_(s8) = G_TRUNC [[VAL32]]
; CHECK: G_STORE [[VAL]](s8), [[STRUCT]](p0)
define void @test_trivial_extract_ptr([1 x i8*] %s, i8 %val) {
  %addr = extractvalue [1 x i8*] %s, 0
  store i8 %val, i8* %addr
  ret void
}

; CHECK-LABEL: name: test_insertvalue
; CHECK: %0:_(p0) = COPY $x0
; CHECK: %1:_(s32) = COPY $w1
; CHECK: [[LD1:%[0-9]+]]:_(s8) = G_LOAD %0(p0) :: (load (s8) from %ir.addr, align 4)
; CHECK: [[CST1:%[0-9]+]]:_(s64) = G_CONSTANT i64 4
; CHECK: [[GEP1:%[0-9]+]]:_(p0) = G_PTR_ADD %0, [[CST1]](s64)
; CHECK: [[LD2:%[0-9]+]]:_(s8) = G_LOAD [[GEP1]](p0) :: (load (s8) from %ir.addr + 4, align 4)
; CHECK: [[CST2:%[0-9]+]]:_(s64) = G_CONSTANT i64 8
; CHECK: [[GEP2:%[0-9]+]]:_(p0) = G_PTR_ADD %0, [[CST2]](s64)
; CHECK: [[LD3:%[0-9]+]]:_(s32) = G_LOAD [[GEP2]](p0) :: (load (s32) from %ir.addr + 8)
; CHECK: [[CST3:%[0-9]+]]:_(s64) = G_CONSTANT i64 12
; CHECK: [[GEP3:%[0-9]+]]:_(p0) = G_PTR_ADD %0, [[CST3]](s64)
; CHECK: [[LD4:%[0-9]+]]:_(s32) = G_LOAD [[GEP3]](p0) :: (load (s32) from %ir.addr + 12)
; CHECK: G_STORE [[LD1]](s8), %0(p0) :: (store (s8) into %ir.addr, align 4)
; CHECK: [[GEP4:%[0-9]+]]:_(p0) = G_PTR_ADD %0, [[CST1]](s64)
; CHECK: G_STORE [[LD2]](s8), [[GEP4]](p0) :: (store (s8) into %ir.addr + 4, align 4)
; CHECK: [[GEP5:%[0-9]+]]:_(p0) = G_PTR_ADD %0, [[CST2]](s64)
; CHECK: G_STORE %1(s32), [[GEP5]](p0) :: (store (s32) into %ir.addr + 8)
; CHECK: [[GEP6:%[0-9]+]]:_(p0) = G_PTR_ADD %0, [[CST3]](s64)
; CHECK: G_STORE [[LD4]](s32), [[GEP6]](p0) :: (store (s32) into %ir.addr + 12)
define void @test_insertvalue(%struct.nested* %addr, i32 %val) {
  %struct = load %struct.nested, %struct.nested* %addr
  %newstruct = insertvalue %struct.nested %struct, i32 %val, 1, 1
  store %struct.nested %newstruct, %struct.nested* %addr
  ret void
}

define [1 x i64] @test_trivial_insert([1 x i64] %s, i64 %val) {
; CHECK-LABEL: name: test_trivial_insert
; CHECK: [[STRUCT:%[0-9]+]]:_(s64) = COPY $x0
; CHECK: [[VAL:%[0-9]+]]:_(s64) = COPY $x1
; CHECK: $x0 = COPY [[VAL]]
  %res = insertvalue [1 x i64] %s, i64 %val, 0
  ret [1 x i64] %res
}

define [1 x i8*] @test_trivial_insert_ptr([1 x i8*] %s, i8* %val) {
; CHECK-LABEL: name: test_trivial_insert_ptr
; CHECK: [[STRUCT:%[0-9]+]]:_(p0) = COPY $x0
; CHECK: [[VAL:%[0-9]+]]:_(p0) = COPY $x1
; CHECK: $x0 = COPY [[VAL]]
  %res = insertvalue [1 x i8*] %s, i8* %val, 0
  ret [1 x i8*] %res
}

; CHECK-LABEL: name: test_insertvalue_agg
; CHECK: %0:_(p0) = COPY $x0
; CHECK: %1:_(p0) = COPY $x1
; CHECK: [[LD1:%[0-9]+]]:_(s8) = G_LOAD %1(p0) :: (load (s8) from %ir.addr2, align 4)
; CHECK: [[CST1:%[0-9]+]]:_(s64) = G_CONSTANT i64 4
; CHECK: [[GEP1:%[0-9]+]]:_(p0) = G_PTR_ADD %1, [[CST1]](s64)
; CHECK: [[LD2:%[0-9]+]]:_(s32) = G_LOAD [[GEP1]](p0) :: (load (s32) from %ir.addr2 + 4)
; CHECK: [[LD3:%[0-9]+]]:_(s8) = G_LOAD %0(p0) :: (load (s8) from %ir.addr, align 4)
; CHECK: [[GEP2:%[0-9]+]]:_(p0) = G_PTR_ADD %0, [[CST1]](s64)
; CHECK: [[LD4:%[0-9]+]]:_(s8) = G_LOAD [[GEP2]](p0) :: (load (s8) from %ir.addr + 4, align 4)
; CHECK: [[CST3:%[0-9]+]]:_(s64) = G_CONSTANT i64 8
; CHECK: [[GEP3:%[0-9]+]]:_(p0) = G_PTR_ADD %0, [[CST3]](s64)
; CHECK: [[LD5:%[0-9]+]]:_(s32) = G_LOAD [[GEP3]](p0) :: (load (s32) from %ir.addr + 8)
; CHECK: [[CST4:%[0-9]+]]:_(s64) = G_CONSTANT i64 12
; CHECK: [[GEP4:%[0-9]+]]:_(p0) = G_PTR_ADD %0, [[CST4]](s64)
; CHECK: [[LD6:%[0-9]+]]:_(s32) = G_LOAD [[GEP4]](p0) :: (load (s32) from %ir.addr + 12)
; CHECK: G_STORE [[LD3]](s8), %0(p0) :: (store (s8) into %ir.addr, align 4)
; CHECK: [[GEP5:%[0-9]+]]:_(p0) = G_PTR_ADD %0, [[CST1]](s64)
; CHECK: G_STORE [[LD1]](s8), [[GEP5]](p0) :: (store (s8) into %ir.addr + 4, align 4)
; CHECK: [[GEP6:%[0-9]+]]:_(p0) = G_PTR_ADD %0, [[CST3]](s64)
; CHECK: G_STORE [[LD2]](s32), [[GEP6]](p0) :: (store (s32) into %ir.addr + 8)
; CHECK: [[GEP7:%[0-9]+]]:_(p0) = G_PTR_ADD %0, [[CST4]](s64)
; CHECK: G_STORE [[LD6]](s32), [[GEP7]](p0) :: (store (s32) into %ir.addr + 12)
define void @test_insertvalue_agg(%struct.nested* %addr, {i8, i32}* %addr2) {
  %smallstruct = load {i8, i32}, {i8, i32}* %addr2
  %struct = load %struct.nested, %struct.nested* %addr
  %res = insertvalue %struct.nested %struct, {i8, i32} %smallstruct, 1
  store %struct.nested %res, %struct.nested* %addr
  ret void
}

; CHECK-LABEL: name: test_select
; CHECK: [[TST_C:%[0-9]+]]:_(s32) = COPY $w0
; CHECK: [[TST:%[0-9]+]]:_(s1) = G_TRUNC [[TST_C]]
; CHECK: [[LHS:%[0-9]+]]:_(s32) = COPY $w1
; CHECK: [[RHS:%[0-9]+]]:_(s32) = COPY $w2
; CHECK: [[RES:%[0-9]+]]:_(s32) = G_SELECT [[TST]](s1), [[LHS]], [[RHS]]
; CHECK: $w0 = COPY [[RES]]
define i32 @test_select(i1 %tst, i32 %lhs, i32 %rhs) {
  %res = select i1 %tst, i32 %lhs, i32 %rhs
  ret i32 %res
}

; CHECK-LABEL: name: test_select_flags
; CHECK:   [[COPY:%[0-9]+]]:_(s32) = COPY $w0
; CHECK:   [[TRUNC:%[0-9]+]]:_(s1) = G_TRUNC [[COPY]](s32)
; CHECK:   [[COPY1:%[0-9]+]]:_(s32) = COPY $s0
; CHECK:   [[COPY2:%[0-9]+]]:_(s32) = COPY $s1
; CHECK:   [[SELECT:%[0-9]+]]:_(s32) = nnan G_SELECT [[TRUNC]](s1), [[COPY1]], [[COPY2]]
define float @test_select_flags(i1 %tst, float %lhs, float %rhs) {
  %res = select nnan i1 %tst, float %lhs, float %rhs
  ret float %res
}

; Don't take the flags from the compare condition
; CHECK-LABEL: name: test_select_cmp_flags
; CHECK:   [[COPY0:%[0-9]+]]:_(s32) = COPY $s0
; CHECK:   [[COPY1:%[0-9]+]]:_(s32) = COPY $s1
; CHECK:   [[COPY2:%[0-9]+]]:_(s32) = COPY $s2
; CHECK:   [[COPY3:%[0-9]+]]:_(s32) = COPY $s3
; CHECK:   [[CMP:%[0-9]+]]:_(s1) = nsz G_FCMP floatpred(oeq), [[COPY0]](s32), [[COPY1]]
; CHECK:   [[SELECT:%[0-9]+]]:_(s32) = G_SELECT [[CMP]](s1), [[COPY2]], [[COPY3]]
define float @test_select_cmp_flags(float %cmp0, float %cmp1, float %lhs, float %rhs) {
  %tst = fcmp nsz oeq float %cmp0, %cmp1
  %res = select i1 %tst, float %lhs, float %rhs
  ret float %res
}

; CHECK-LABEL: name: test_select_ptr
; CHECK: [[TST_C:%[0-9]+]]:_(s32) = COPY $w0
; CHECK: [[TST:%[0-9]+]]:_(s1) = G_TRUNC [[TST_C]]
; CHECK: [[LHS:%[0-9]+]]:_(p0) = COPY $x1
; CHECK: [[RHS:%[0-9]+]]:_(p0) = COPY $x2
; CHECK: [[RES:%[0-9]+]]:_(p0) = G_SELECT [[TST]](s1), [[LHS]], [[RHS]]
; CHECK: $x0 = COPY [[RES]]
define i8* @test_select_ptr(i1 %tst, i8* %lhs, i8* %rhs) {
  %res = select i1 %tst, i8* %lhs, i8* %rhs
  ret i8* %res
}

; CHECK-LABEL: name: test_select_vec
; CHECK: [[TST_C:%[0-9]+]]:_(s32) = COPY $w0
; CHECK: [[TST:%[0-9]+]]:_(s1) = G_TRUNC [[TST_C]]
; CHECK: [[LHS:%[0-9]+]]:_(<4 x s32>) = COPY $q0
; CHECK: [[RHS:%[0-9]+]]:_(<4 x s32>) = COPY $q1
; CHECK: [[RES:%[0-9]+]]:_(<4 x s32>) = G_SELECT [[TST]](s1), [[LHS]], [[RHS]]
; CHECK: $q0 = COPY [[RES]]
define <4 x i32> @test_select_vec(i1 %tst, <4 x i32> %lhs, <4 x i32> %rhs) {
  %res = select i1 %tst, <4 x i32> %lhs, <4 x i32> %rhs
  ret <4 x i32> %res
}

; CHECK-LABEL: name: test_vselect_vec
; CHECK: [[TST32:%[0-9]+]]:_(<4 x s32>) = COPY $q0
; CHECK: [[LHS:%[0-9]+]]:_(<4 x s32>) = COPY $q1
; CHECK: [[RHS:%[0-9]+]]:_(<4 x s32>) = COPY $q2
; CHECK: [[TST:%[0-9]+]]:_(<4 x s1>) = G_TRUNC [[TST32]](<4 x s32>)
; CHECK: [[RES:%[0-9]+]]:_(<4 x s32>) = G_SELECT [[TST]](<4 x s1>), [[LHS]], [[RHS]]
; CHECK: $q0 = COPY [[RES]]
define <4 x i32> @test_vselect_vec(<4 x i32> %tst32, <4 x i32> %lhs, <4 x i32> %rhs) {
  %tst = trunc <4 x i32> %tst32 to <4 x i1>
  %res = select <4 x i1> %tst, <4 x i32> %lhs, <4 x i32> %rhs
  ret <4 x i32> %res
}

; CHECK-LABEL: name: test_fptosi
; CHECK: [[FPADDR:%[0-9]+]]:_(p0) = COPY $x0
; CHECK: [[FP:%[0-9]+]]:_(s32) = G_LOAD [[FPADDR]](p0)
; CHECK: [[RES:%[0-9]+]]:_(s64) = G_FPTOSI [[FP]](s32)
; CHECK: $x0 = COPY [[RES]]
define i64 @test_fptosi(float* %fp.addr) {
  %fp = load float, float* %fp.addr
  %res = fptosi float %fp to i64
  ret i64 %res
}

; CHECK-LABEL: name: test_fptoui
; CHECK: [[FPADDR:%[0-9]+]]:_(p0) = COPY $x0
; CHECK: [[FP:%[0-9]+]]:_(s32) = G_LOAD [[FPADDR]](p0)
; CHECK: [[RES:%[0-9]+]]:_(s64) = G_FPTOUI [[FP]](s32)
; CHECK: $x0 = COPY [[RES]]
define i64 @test_fptoui(float* %fp.addr) {
  %fp = load float, float* %fp.addr
  %res = fptoui float %fp to i64
  ret i64 %res
}

; CHECK-LABEL: name: test_sitofp
; CHECK: [[ADDR:%[0-9]+]]:_(p0) = COPY $x0
; CHECK: [[IN:%[0-9]+]]:_(s32) = COPY $w1
; CHECK: [[FP:%[0-9]+]]:_(s64) = G_SITOFP [[IN]](s32)
; CHECK: G_STORE [[FP]](s64), [[ADDR]](p0)
define void @test_sitofp(double* %addr, i32 %in) {
  %fp = sitofp i32 %in to double
  store double %fp, double* %addr
  ret void
}

; CHECK-LABEL: name: test_uitofp
; CHECK: [[ADDR:%[0-9]+]]:_(p0) = COPY $x0
; CHECK: [[IN:%[0-9]+]]:_(s32) = COPY $w1
; CHECK: [[FP:%[0-9]+]]:_(s64) = G_UITOFP [[IN]](s32)
; CHECK: G_STORE [[FP]](s64), [[ADDR]](p0)
define void @test_uitofp(double* %addr, i32 %in) {
  %fp = uitofp i32 %in to double
  store double %fp, double* %addr
  ret void
}

; CHECK-LABEL: name: test_fpext
; CHECK: [[IN:%[0-9]+]]:_(s32) = COPY $s0
; CHECK: [[RES:%[0-9]+]]:_(s64) = G_FPEXT [[IN]](s32)
; CHECK: $d0 = COPY [[RES]]
define double @test_fpext(float %in) {
  %res = fpext float %in to double
  ret double %res
}

; CHECK-LABEL: name: test_fptrunc
; CHECK: [[IN:%[0-9]+]]:_(s64) = COPY $d0
; CHECK: [[RES:%[0-9]+]]:_(s32) = G_FPTRUNC [[IN]](s64)
; CHECK: $s0 = COPY [[RES]]
define float @test_fptrunc(double %in) {
  %res = fptrunc double %in to float
  ret float %res
}

; CHECK-LABEL: name: test_constant_float
; CHECK: [[ADDR:%[0-9]+]]:_(p0) = COPY $x0
; CHECK: [[TMP:%[0-9]+]]:_(s32) = G_FCONSTANT float 1.500000e+00
; CHECK: G_STORE [[TMP]](s32), [[ADDR]](p0)
define void @test_constant_float(float* %addr) {
  store float 1.5, float* %addr
  ret void
}

; CHECK-LABEL: name: float_comparison
; CHECK: [[LHSADDR:%[0-9]+]]:_(p0) = COPY $x0
; CHECK: [[RHSADDR:%[0-9]+]]:_(p0) = COPY $x1
; CHECK: [[BOOLADDR:%[0-9]+]]:_(p0) = COPY $x2
; CHECK: [[LHS:%[0-9]+]]:_(s32) = G_LOAD [[LHSADDR]](p0)
; CHECK: [[RHS:%[0-9]+]]:_(s32) = G_LOAD [[RHSADDR]](p0)
; CHECK: [[TST:%[0-9]+]]:_(s1) = nnan ninf nsz arcp contract afn reassoc G_FCMP floatpred(oge), [[LHS]](s32), [[RHS]]
; CHECK: G_STORE [[TST]](s1), [[BOOLADDR]](p0)
define void @float_comparison(float* %a.addr, float* %b.addr, i1* %bool.addr) {
  %a = load float, float* %a.addr
  %b = load float, float* %b.addr
  %res = fcmp nnan ninf nsz arcp contract afn reassoc oge float %a, %b
  store i1 %res, i1* %bool.addr
  ret void
}

; CHECK-LABEL: name: trivial_float_comparison
; CHECK: [[ENTRY_R1:%[0-9]+]]:_(s1) = G_CONSTANT i1 false
; CHECK: [[ENTRY_R2:%[0-9]+]]:_(s1) = G_CONSTANT i1 true
; CHECK: [[R1:%[0-9]+]]:_(s1) = COPY [[ENTRY_R1]](s1)
; CHECK: [[R2:%[0-9]+]]:_(s1) = COPY [[ENTRY_R2]](s1)
; CHECK: G_ADD [[R1]], [[R2]]
define i1 @trivial_float_comparison(double %a, double %b) {
  %r1 = fcmp false double %a, %b
  %r2 = fcmp true double %a, %b
  %sum = add i1 %r1, %r2
  ret i1 %sum
}

@var = global i32 0

define i32* @test_global() {
; CHECK-LABEL: name: test_global
; CHECK: [[TMP:%[0-9]+]]:_(p0) = G_GLOBAL_VALUE @var{{$}}
; CHECK: $x0 = COPY [[TMP]](p0)

  ret i32* @var
}

@var1 = addrspace(42) global i32 0
define i32 addrspace(42)* @test_global_addrspace() {
; CHECK-LABEL: name: test_global
; CHECK: [[TMP:%[0-9]+]]:_(p42) = G_GLOBAL_VALUE @var1{{$}}
; CHECK: $x0 = COPY [[TMP]](p42)

  ret i32 addrspace(42)* @var1
}


define void()* @test_global_func() {
; CHECK-LABEL: name: test_global_func
; CHECK: [[TMP:%[0-9]+]]:_(p0) = G_GLOBAL_VALUE @allocai64{{$}}
; CHECK: $x0 = COPY [[TMP]](p0)

  ret void()* @allocai64
}

declare void @llvm.memcpy.p0i8.p0i8.i64(i8*, i8*, i64, i1)
define void @test_memcpy(i8* %dst, i8* %src, i64 %size) {
; CHECK-LABEL: name: test_memcpy
; CHECK: [[DST:%[0-9]+]]:_(p0) = COPY $x0
; CHECK: [[SRC:%[0-9]+]]:_(p0) = COPY $x1
; CHECK: [[SIZE:%[0-9]+]]:_(s64) = COPY $x2
; CHECK: G_MEMCPY [[DST]](p0), [[SRC]](p0), [[SIZE]](s64), 0 :: (store (s8) into %ir.dst), (load (s8) from %ir.src)
  call void @llvm.memcpy.p0i8.p0i8.i64(i8* %dst, i8* %src, i64 %size, i1 0)
  ret void
}

define void @test_memcpy_tail(i8* %dst, i8* %src, i64 %size) {
; CHECK-LABEL: name: test_memcpy_tail
; CHECK: [[DST:%[0-9]+]]:_(p0) = COPY $x0
; CHECK: [[SRC:%[0-9]+]]:_(p0) = COPY $x1
; CHECK: [[SIZE:%[0-9]+]]:_(s64) = COPY $x2
; CHECK: G_MEMCPY [[DST]](p0), [[SRC]](p0), [[SIZE]](s64), 1 :: (store (s8) into %ir.dst), (load (s8) from %ir.src)
  tail call void @llvm.memcpy.p0i8.p0i8.i64(i8* %dst, i8* %src, i64 %size, i1 0)
  ret void
}

declare void @llvm.memcpy.p1i8.p1i8.i64(i8 addrspace(1)*, i8 addrspace(1)*, i64, i1)
define void @test_memcpy_nonzero_as(i8 addrspace(1)* %dst, i8 addrspace(1) * %src, i64 %size) {
; CHECK-LABEL: name: test_memcpy_nonzero_as
; CHECK: [[DST:%[0-9]+]]:_(p1) = COPY $x0
; CHECK: [[SRC:%[0-9]+]]:_(p1) = COPY $x1
; CHECK: [[SIZE:%[0-9]+]]:_(s64) = COPY $x2
; CHECK: G_MEMCPY [[DST]](p1), [[SRC]](p1), [[SIZE]](s64), 0 :: (store (s8) into %ir.dst, addrspace 1), (load (s8) from %ir.src, addrspace 1)
  call void @llvm.memcpy.p1i8.p1i8.i64(i8 addrspace(1)* %dst, i8 addrspace(1)* %src, i64 %size, i1 0)
  ret void
}

declare void @llvm.memmove.p0i8.p0i8.i64(i8*, i8*, i64, i1)
define void @test_memmove(i8* %dst, i8* %src, i64 %size) {
; CHECK-LABEL: name: test_memmove
; CHECK: [[DST:%[0-9]+]]:_(p0) = COPY $x0
; CHECK: [[SRC:%[0-9]+]]:_(p0) = COPY $x1
; CHECK: [[SIZE:%[0-9]+]]:_(s64) = COPY $x2
; CHECK: G_MEMMOVE [[DST]](p0), [[SRC]](p0), [[SIZE]](s64), 0 :: (store (s8) into %ir.dst), (load (s8) from %ir.src)
  call void @llvm.memmove.p0i8.p0i8.i64(i8* %dst, i8* %src, i64 %size, i1 0)
  ret void
}

declare void @llvm.memset.p0i8.i64(i8*, i8, i64, i1)
define void @test_memset(i8* %dst, i8 %val, i64 %size) {
; CHECK-LABEL: name: test_memset
; CHECK: [[DST:%[0-9]+]]:_(p0) = COPY $x0
; CHECK: [[SRC_C:%[0-9]+]]:_(s32) = COPY $w1
; CHECK: [[SRC:%[0-9]+]]:_(s8) = G_TRUNC [[SRC_C]]
; CHECK: [[SIZE:%[0-9]+]]:_(s64) = COPY $x2
; CHECK: G_MEMSET [[DST]](p0), [[SRC]](s8), [[SIZE]](s64), 0 :: (store (s8) into %ir.dst)
  call void @llvm.memset.p0i8.i64(i8* %dst, i8 %val, i64 %size, i1 0)
  ret void
}

define void @test_large_const(i128* %addr) {
; CHECK-LABEL: name: test_large_const
; CHECK: [[ADDR:%[0-9]+]]:_(p0) = COPY $x0
; CHECK: [[VAL:%[0-9]+]]:_(s128) = G_CONSTANT i128 42
; CHECK: G_STORE [[VAL]](s128), [[ADDR]](p0)
  store i128 42, i128* %addr
  ret void
}

; When there was no formal argument handling (so the first BB was empty) we used
; to insert the constants at the end of the block, even if they were encountered
; after the block's terminators had been emitted. Also make sure the order is
; correct.
define i8* @test_const_placement() {
; CHECK-LABEL: name: test_const_placement
; CHECK: bb.{{[0-9]+}} (%ir-block.{{[0-9]+}}):
; CHECK:   [[VAL_INT:%[0-9]+]]:_(s32) = G_CONSTANT i32 42
; CHECK:   [[VAL:%[0-9]+]]:_(p0) = G_INTTOPTR [[VAL_INT]](s32)
; CHECK: bb.{{[0-9]+}}.{{[a-zA-Z0-9.]+}}:
  br label %next

next:
  ret i8* inttoptr(i32 42 to i8*)
}

declare void @llvm.va_end(i8*)
define void @test_va_end(i8* %list) {
; CHECK-LABEL: name: test_va_end
; CHECK-NOT: va_end
; CHECK-NOT: INTRINSIC
; CHECK: RET_ReallyLR
  call void @llvm.va_end(i8* %list)
  ret void
}

define void @test_va_arg(i8* %list) {
; CHECK-LABEL: test_va_arg
; CHECK: [[LIST:%[0-9]+]]:_(p0) = COPY $x0
; CHECK: G_VAARG [[LIST]](p0), 8
; CHECK: G_VAARG [[LIST]](p0), 1
; CHECK: G_VAARG [[LIST]](p0), 16

  %v0 = va_arg i8* %list, i64
  %v1 = va_arg i8* %list, i8
  %v2 = va_arg i8* %list, i128
  ret void
}

declare float @llvm.pow.f32(float, float)
define float @test_pow_intrin(float %l, float %r) {
; CHECK-LABEL: name: test_pow_intrin
; CHECK: [[LHS:%[0-9]+]]:_(s32) = COPY $s0
; CHECK: [[RHS:%[0-9]+]]:_(s32) = COPY $s1
; CHECK: [[RES:%[0-9]+]]:_(s32) = nnan ninf nsz arcp contract afn reassoc G_FPOW [[LHS]], [[RHS]]
; CHECK: $s0 = COPY [[RES]]
  %res = call nnan ninf nsz arcp contract afn reassoc float @llvm.pow.f32(float %l, float %r)
  ret float %res
}

declare float @llvm.powi.f32.i32(float, i32)
define float @test_powi_intrin(float %l, i32 %r) {
; CHECK-LABEL: name: test_powi_intrin
; CHECK: [[LHS:%[0-9]+]]:_(s32) = COPY $s0
; CHECK: [[RHS:%[0-9]+]]:_(s32) = COPY $w0
; CHECK: [[RES:%[0-9]+]]:_(s32) = nnan ninf nsz arcp contract afn reassoc G_FPOWI [[LHS]], [[RHS]]
; CHECK: $s0 = COPY [[RES]]
  %res = call nnan ninf nsz arcp contract afn reassoc float @llvm.powi.f32.i32(float %l, i32 %r)
  ret float %res
}

declare float @llvm.fma.f32(float, float, float)
define float @test_fma_intrin(float %a, float %b, float %c) {
; CHECK-LABEL: name: test_fma_intrin
; CHECK: [[A:%[0-9]+]]:_(s32) = COPY $s0
; CHECK: [[B:%[0-9]+]]:_(s32) = COPY $s1
; CHECK: [[C:%[0-9]+]]:_(s32) = COPY $s2
; CHECK: [[RES:%[0-9]+]]:_(s32) = nnan ninf nsz arcp contract afn reassoc G_FMA [[A]], [[B]], [[C]]
; CHECK: $s0 = COPY [[RES]]
  %res = call nnan ninf nsz arcp contract afn reassoc float @llvm.fma.f32(float %a, float %b, float %c)
  ret float %res
}

declare float @llvm.exp.f32(float)
define float @test_exp_intrin(float %a) {
; CHECK-LABEL: name: test_exp_intrin
; CHECK: [[A:%[0-9]+]]:_(s32) = COPY $s0
; CHECK: [[RES:%[0-9]+]]:_(s32) = nnan ninf nsz arcp contract afn reassoc G_FEXP [[A]]
; CHECK: $s0 = COPY [[RES]]
  %res = call nnan ninf nsz arcp contract afn reassoc float @llvm.exp.f32(float %a)
  ret float %res
}

declare float @llvm.exp2.f32(float)
define float @test_exp2_intrin(float %a) {
; CHECK-LABEL: name: test_exp2_intrin
; CHECK: [[A:%[0-9]+]]:_(s32) = COPY $s0
; CHECK: [[RES:%[0-9]+]]:_(s32) = nnan ninf nsz arcp contract afn reassoc G_FEXP2 [[A]]
; CHECK: $s0 = COPY [[RES]]
  %res = call nnan ninf nsz arcp contract afn reassoc float @llvm.exp2.f32(float %a)
  ret float %res
}

declare float @llvm.log.f32(float)
define float @test_log_intrin(float %a) {
; CHECK-LABEL: name: test_log_intrin
; CHECK: [[A:%[0-9]+]]:_(s32) = COPY $s0
; CHECK: [[RES:%[0-9]+]]:_(s32) = nnan ninf nsz arcp contract afn reassoc G_FLOG [[A]]
; CHECK: $s0 = COPY [[RES]]
  %res = call nnan ninf nsz arcp contract afn reassoc float @llvm.log.f32(float %a)
  ret float %res
}

declare float @llvm.log2.f32(float)
define float @test_log2_intrin(float %a) {
; CHECK-LABEL: name: test_log2_intrin
; CHECK: [[A:%[0-9]+]]:_(s32) = COPY $s0
; CHECK: [[RES:%[0-9]+]]:_(s32) = G_FLOG2 [[A]]
; CHECK: $s0 = COPY [[RES]]
  %res = call float @llvm.log2.f32(float %a)
  ret float %res
}

declare float @llvm.log10.f32(float)
define float @test_log10_intrin(float %a) {
; CHECK-LABEL: name: test_log10_intrin
; CHECK: [[A:%[0-9]+]]:_(s32) = COPY $s0
; CHECK: [[RES:%[0-9]+]]:_(s32) = nnan ninf nsz arcp contract afn reassoc G_FLOG10 [[A]]
; CHECK: $s0 = COPY [[RES]]
  %res = call nnan ninf nsz arcp contract afn reassoc float @llvm.log10.f32(float %a)
  ret float %res
}

declare float @llvm.fabs.f32(float)
define float @test_fabs_intrin(float %a) {
; CHECK-LABEL: name: test_fabs_intrin
; CHECK: [[A:%[0-9]+]]:_(s32) = COPY $s0
; CHECK: [[RES:%[0-9]+]]:_(s32) = nnan ninf nsz arcp contract afn reassoc G_FABS [[A]]
; CHECK: $s0 = COPY [[RES]]
  %res = call nnan ninf nsz arcp contract afn reassoc float @llvm.fabs.f32(float %a)
  ret float %res
}

declare float @llvm.copysign.f32(float, float)
define float @test_fcopysign_intrin(float %a, float %b) {
; CHECK-LABEL: name: test_fcopysign_intrin
; CHECK: [[A:%[0-9]+]]:_(s32) = COPY $s0
; CHECK: [[B:%[0-9]+]]:_(s32) = COPY $s1
; CHECK: [[RES:%[0-9]+]]:_(s32) = nnan ninf nsz arcp contract afn reassoc G_FCOPYSIGN [[A]], [[B]]
; CHECK: $s0 = COPY [[RES]]

  %res = call nnan ninf nsz arcp contract afn reassoc float @llvm.copysign.f32(float %a, float %b)
  ret float %res
}

declare float @llvm.canonicalize.f32(float)
define float @test_fcanonicalize_intrin(float %a) {
; CHECK-LABEL: name: test_fcanonicalize_intrin
; CHECK: [[A:%[0-9]+]]:_(s32) = COPY $s0
; CHECK: [[RES:%[0-9]+]]:_(s32) = nnan ninf nsz arcp contract afn reassoc G_FCANONICALIZE [[A]]
; CHECK: $s0 = COPY [[RES]]
  %res = call nnan ninf nsz arcp contract afn reassoc float @llvm.canonicalize.f32(float %a)
  ret float %res
}

declare float @llvm.trunc.f32(float)
define float @test_intrinsic_trunc(float %a) {
; CHECK-LABEL: name: test_intrinsic_trunc
; CHECK: [[A:%[0-9]+]]:_(s32) = COPY $s0
; CHECK: [[RES:%[0-9]+]]:_(s32) = G_INTRINSIC_TRUNC [[A]]
; CHECK: $s0 = COPY [[RES]]
  %res = call float @llvm.trunc.f32(float %a)
  ret float %res
}

declare float @llvm.round.f32(float)
define float @test_intrinsic_round(float %a) {
; CHECK-LABEL: name: test_intrinsic_round
; CHECK: [[A:%[0-9]+]]:_(s32) = COPY $s0
; CHECK: [[RES:%[0-9]+]]:_(s32) = G_INTRINSIC_ROUND [[A]]
; CHECK: $s0 = COPY [[RES]]
  %res = call float @llvm.round.f32(float %a)
  ret float %res
}

declare i32 @llvm.lrint.i32.f32(float)
define i32 @test_intrinsic_lrint(float %a) {
; CHECK-LABEL: name: test_intrinsic_lrint
; CHECK: [[A:%[0-9]+]]:_(s32) = COPY $s0
; CHECK: [[RES:%[0-9]+]]:_(s32) = G_INTRINSIC_LRINT [[A]]
; CHECK: $w0 = COPY [[RES]]
  %res = call i32 @llvm.lrint.i32.f32(float %a)
  ret i32 %res
}

declare i32 @llvm.ctlz.i32(i32, i1)
define i32 @test_ctlz_intrinsic_zero_not_undef(i32 %a) {
; CHECK-LABEL: name: test_ctlz_intrinsic_zero_not_undef
; CHECK: [[A:%[0-9]+]]:_(s32) = COPY $w0
; CHECK: [[RES:%[0-9]+]]:_(s32) = G_CTLZ [[A]]
; CHECK: $w0 = COPY [[RES]]
  %res = call i32 @llvm.ctlz.i32(i32 %a, i1 0)
  ret i32 %res
}

declare i32 @llvm.cttz.i32(i32, i1)
define i32 @test_cttz_intrinsic_zero_undef(i32 %a) {
; CHECK-LABEL: name: test_cttz_intrinsic_zero_undef
; CHECK: [[A:%[0-9]+]]:_(s32) = COPY $w0
; CHECK: [[RES:%[0-9]+]]:_(s32) = G_CTTZ_ZERO_UNDEF [[A]]
; CHECK: $w0 = COPY [[RES]]
  %res = call i32 @llvm.cttz.i32(i32 %a, i1 1)
  ret i32 %res
}

declare i32 @llvm.ctpop.i32(i32)
define i32 @test_ctpop_intrinsic(i32 %a) {
; CHECK-LABEL: name: test_ctpop
; CHECK: [[A:%[0-9]+]]:_(s32) = COPY $w0
; CHECK: [[RES:%[0-9]+]]:_(s32) = G_CTPOP [[A]]
; CHECK: $w0 = COPY [[RES]]
  %res = call i32 @llvm.ctpop.i32(i32 %a)
  ret i32 %res
}

declare i32 @llvm.bitreverse.i32(i32)
define i32 @test_bitreverse_intrinsic(i32 %a) {
; CHECK-LABEL: name: test_bitreverse
; CHECK: [[A:%[0-9]+]]:_(s32) = COPY $w0
; CHECK: [[RES:%[0-9]+]]:_(s32) = G_BITREVERSE [[A]]
; CHECK: $w0 = COPY [[RES]]
  %res = call i32 @llvm.bitreverse.i32(i32 %a)
  ret i32 %res
}

declare i32 @llvm.fshl.i32(i32, i32, i32)
define i32 @test_fshl_intrinsic(i32 %a, i32 %b, i32 %c) {
; CHECK-LABEL: name: test_fshl_intrinsic
; CHECK: [[A:%[0-9]+]]:_(s32) = COPY $w0
; CHECK: [[B:%[0-9]+]]:_(s32) = COPY $w1
; CHECK: [[C:%[0-9]+]]:_(s32) = COPY $w2
; CHECK: [[RES:%[0-9]+]]:_(s32) = G_FSHL [[A]], [[B]], [[C]]
; CHECK: $w0 = COPY [[RES]]
  %res = call i32 @llvm.fshl.i32(i32 %a, i32 %b, i32 %c)
  ret i32 %res
}

declare i32 @llvm.fshr.i32(i32, i32, i32)
define i32 @test_fshr_intrinsic(i32 %a, i32 %b, i32 %c) {
; CHECK-LABEL: name: test_fshr_intrinsic
; CHECK: [[A:%[0-9]+]]:_(s32) = COPY $w0
; CHECK: [[B:%[0-9]+]]:_(s32) = COPY $w1
; CHECK: [[C:%[0-9]+]]:_(s32) = COPY $w2
; CHECK: [[RES:%[0-9]+]]:_(s32) = G_FSHR [[A]], [[B]], [[C]]
; CHECK: $w0 = COPY [[RES]]
  %res = call i32 @llvm.fshr.i32(i32 %a, i32 %b, i32 %c)
  ret i32 %res
}

declare void @llvm.lifetime.start.p0i8(i64, i8*)
declare void @llvm.lifetime.end.p0i8(i64, i8*)
define void @test_lifetime_intrin() {
; CHECK-LABEL: name: test_lifetime_intrin
; CHECK: RET_ReallyLR
; O3-LABEL: name: test_lifetime_intrin
; O3: {{%[0-9]+}}:_(p0) = G_FRAME_INDEX %stack.0.slot
; O3-NEXT: LIFETIME_START %stack.0.slot
; O3-NEXT: LIFETIME_END %stack.0.slot
; O3-NEXT: RET_ReallyLR
  %slot = alloca i8, i32 4
  call void @llvm.lifetime.start.p0i8(i64 0, i8* %slot)
  call void @llvm.lifetime.end.p0i8(i64 0, i8* %slot)
  ret void
}

define void @test_load_store_atomics(i8* %addr) {
; CHECK-LABEL: name: test_load_store_atomics
; CHECK: [[ADDR:%[0-9]+]]:_(p0) = COPY $x0
; CHECK: [[V0:%[0-9]+]]:_(s8) = G_LOAD [[ADDR]](p0) :: (load unordered (s8) from %ir.addr)
; CHECK: G_STORE [[V0]](s8), [[ADDR]](p0) :: (store monotonic (s8) into %ir.addr)
; CHECK: [[V1:%[0-9]+]]:_(s8) = G_LOAD [[ADDR]](p0) :: (load acquire (s8) from %ir.addr)
; CHECK: G_STORE [[V1]](s8), [[ADDR]](p0) :: (store release (s8) into %ir.addr)
; CHECK: [[V2:%[0-9]+]]:_(s8) = G_LOAD [[ADDR]](p0) :: (load syncscope("singlethread") seq_cst (s8) from %ir.addr)
; CHECK: G_STORE [[V2]](s8), [[ADDR]](p0) :: (store syncscope("singlethread") monotonic (s8) into %ir.addr)
  %v0 = load atomic i8, i8* %addr unordered, align 1
  store atomic i8 %v0, i8* %addr monotonic, align 1

  %v1 = load atomic i8, i8* %addr acquire, align 1
  store atomic i8 %v1, i8* %addr release, align 1

  %v2 = load atomic i8, i8* %addr syncscope("singlethread") seq_cst, align 1
  store atomic i8 %v2, i8* %addr syncscope("singlethread") monotonic, align 1

  ret void
}

define float @test_fneg_f32(float %x) {
; CHECK-LABEL: name: test_fneg_f32
; CHECK: [[ARG:%[0-9]+]]:_(s32) = COPY $s0
; CHECK: [[RES:%[0-9]+]]:_(s32) = G_FNEG [[ARG]]
; CHECK: $s0 = COPY [[RES]](s32)
  %neg = fneg float %x
  ret float %neg
}

define float @test_fneg_f32_fmf(float %x) {
; CHECK-LABEL: name: test_fneg_f32
; CHECK: [[ARG:%[0-9]+]]:_(s32) = COPY $s0
; CHECK: [[RES:%[0-9]+]]:_(s32) = nnan ninf nsz arcp contract afn reassoc G_FNEG [[ARG]]
; CHECK: $s0 = COPY [[RES]](s32)
  %neg = fneg fast float %x
  ret float %neg
}

define double @test_fneg_f64(double %x) {
; CHECK-LABEL: name: test_fneg_f64
; CHECK: [[ARG:%[0-9]+]]:_(s64) = COPY $d0
; CHECK: [[RES:%[0-9]+]]:_(s64) = G_FNEG [[ARG]]
; CHECK: $d0 = COPY [[RES]](s64)
  %neg = fneg double %x
  ret double %neg
}

define double @test_fneg_f64_fmf(double %x) {
; CHECK-LABEL: name: test_fneg_f64
; CHECK: [[ARG:%[0-9]+]]:_(s64) = COPY $d0
; CHECK: [[RES:%[0-9]+]]:_(s64) = nnan ninf nsz arcp contract afn reassoc G_FNEG [[ARG]]
; CHECK: $d0 = COPY [[RES]](s64)
  %neg = fneg fast double %x
  ret double %neg
}

define void @test_trivial_inlineasm() {
; CHECK-LABEL: name: test_trivial_inlineasm
; CHECK: INLINEASM &wibble, 1
; CHECK: INLINEASM &wibble, 0
  call void asm sideeffect "wibble", ""()
  call void asm "wibble", ""()
  ret void
}

define <2 x i32> @test_insertelement(<2 x i32> %vec, i32 %elt, i32 %idx){
; CHECK-LABEL: name: test_insertelement
; CHECK: [[VEC:%[0-9]+]]:_(<2 x s32>) = COPY $d0
; CHECK: [[ELT:%[0-9]+]]:_(s32) = COPY $w0
; CHECK: [[IDX:%[0-9]+]]:_(s32) = COPY $w1
; CHECK: [[RES:%[0-9]+]]:_(<2 x s32>) = G_INSERT_VECTOR_ELT [[VEC]], [[ELT]](s32), [[IDX]](s32)
; CHECK: $d0 = COPY [[RES]](<2 x s32>)
  %res = insertelement <2 x i32> %vec, i32 %elt, i32 %idx
  ret <2 x i32> %res
}

define i32 @test_extractelement(<2 x i32> %vec, i32 %idx) {
; CHECK-LABEL: name: test_extractelement
; CHECK: [[VEC:%[0-9]+]]:_(<2 x s32>) = COPY $d0
; CHECK: [[IDX:%[0-9]+]]:_(s32) = COPY $w0
; CHECK: [[IDXEXT:%[0-9]+]]:_(s64) = G_SEXT [[IDX]]
; CHECK: [[RES:%[0-9]+]]:_(s32) = G_EXTRACT_VECTOR_ELT [[VEC]](<2 x s32>), [[IDXEXT]](s64)
; CHECK: $w0 = COPY [[RES]](s32)
  %res = extractelement <2 x i32> %vec, i32 %idx
  ret i32 %res
}

define i32 @test_extractelement_const_idx(<2 x i32> %vec) {
; CHECK-LABEL: name: test_extractelement
; CHECK: [[VEC:%[0-9]+]]:_(<2 x s32>) = COPY $d0
; CHECK: [[IDX:%[0-9]+]]:_(s64) = G_CONSTANT i64 1
; CHECK: [[RES:%[0-9]+]]:_(s32) = G_EXTRACT_VECTOR_ELT [[VEC]](<2 x s32>), [[IDX]](s64)
; CHECK: $w0 = COPY [[RES]](s32)
  %res = extractelement <2 x i32> %vec, i32 1
  ret i32 %res
}

define i32 @test_singleelementvector(i32 %elt){
; CHECK-LABEL: name: test_singleelementvector
; CHECK: [[ELT:%[0-9]+]]:_(s32) = COPY $w0
; CHECK-NOT: G_INSERT_VECTOR_ELT
; CHECK-NOT: G_EXTRACT_VECTOR_ELT
; CHECK: $w0 = COPY [[ELT]](s32)
  %vec = insertelement <1 x i32> undef, i32 %elt, i32 0
  %res = extractelement <1 x i32> %vec, i32 0
  ret i32 %res
}

define <2 x i32> @test_constantaggzerovector_v2i32() {
; CHECK-LABEL: name: test_constantaggzerovector_v2i32
; CHECK: [[ZERO:%[0-9]+]]:_(s32) = G_CONSTANT i32 0
; CHECK: [[VEC:%[0-9]+]]:_(<2 x s32>) = G_BUILD_VECTOR [[ZERO]](s32), [[ZERO]](s32)
; CHECK: $d0 = COPY [[VEC]](<2 x s32>)
  ret <2 x i32> zeroinitializer
}

define <2 x float> @test_constantaggzerovector_v2f32() {
; CHECK-LABEL: name: test_constantaggzerovector_v2f32
; CHECK: [[ZERO:%[0-9]+]]:_(s32) = G_FCONSTANT float 0.000000e+00
; CHECK: [[VEC:%[0-9]+]]:_(<2 x s32>) = G_BUILD_VECTOR [[ZERO]](s32), [[ZERO]](s32)
; CHECK: $d0 = COPY [[VEC]](<2 x s32>)
  ret <2 x float> zeroinitializer
}

define i32 @test_constantaggzerovector_v3i32() {
; CHECK-LABEL: name: test_constantaggzerovector_v3i32
; CHECK: [[ZERO:%[0-9]+]]:_(s32) = G_CONSTANT i32 0
; CHECK: [[VEC:%[0-9]+]]:_(<3 x s32>) = G_BUILD_VECTOR [[ZERO]](s32), [[ZERO]](s32), [[ZERO]](s32)
; CHECK: G_EXTRACT_VECTOR_ELT [[VEC]](<3 x s32>)
  %elt = extractelement <3 x i32> zeroinitializer, i32 1
  ret i32 %elt
}

define <2 x i32> @test_constantdatavector_v2i32() {
; CHECK-LABEL: name: test_constantdatavector_v2i32
; CHECK: [[C1:%[0-9]+]]:_(s32) = G_CONSTANT i32 1
; CHECK: [[C2:%[0-9]+]]:_(s32) = G_CONSTANT i32 2
; CHECK: [[VEC:%[0-9]+]]:_(<2 x s32>) = G_BUILD_VECTOR [[C1]](s32), [[C2]](s32)
; CHECK: $d0 = COPY [[VEC]](<2 x s32>)
  ret <2 x i32> <i32 1, i32 2>
}

define i32 @test_constantdatavector_v3i32() {
; CHECK-LABEL: name: test_constantdatavector_v3i32
; CHECK: [[C1:%[0-9]+]]:_(s32) = G_CONSTANT i32 1
; CHECK: [[C2:%[0-9]+]]:_(s32) = G_CONSTANT i32 2
; CHECK: [[C3:%[0-9]+]]:_(s32) = G_CONSTANT i32 3
; CHECK: [[VEC:%[0-9]+]]:_(<3 x s32>) = G_BUILD_VECTOR [[C1]](s32), [[C2]](s32), [[C3]](s32)
; CHECK: G_EXTRACT_VECTOR_ELT [[VEC]](<3 x s32>)
  %elt = extractelement <3 x i32> <i32 1, i32 2, i32 3>, i32 1
  ret i32 %elt
}

define <4 x i32> @test_constantdatavector_v4i32() {
; CHECK-LABEL: name: test_constantdatavector_v4i32
; CHECK: [[C1:%[0-9]+]]:_(s32) = G_CONSTANT i32 1
; CHECK: [[C2:%[0-9]+]]:_(s32) = G_CONSTANT i32 2
; CHECK: [[C3:%[0-9]+]]:_(s32) = G_CONSTANT i32 3
; CHECK: [[C4:%[0-9]+]]:_(s32) = G_CONSTANT i32 4
; CHECK: [[VEC:%[0-9]+]]:_(<4 x s32>) = G_BUILD_VECTOR [[C1]](s32), [[C2]](s32), [[C3]](s32), [[C4]](s32)
; CHECK: $q0 = COPY [[VEC]](<4 x s32>)
  ret <4 x i32> <i32 1, i32 2, i32 3, i32 4>
}

define <2 x double> @test_constantdatavector_v2f64() {
; CHECK-LABEL: name: test_constantdatavector_v2f64
; CHECK: [[FC1:%[0-9]+]]:_(s64) = G_FCONSTANT double 1.000000e+00
; CHECK: [[FC2:%[0-9]+]]:_(s64) = G_FCONSTANT double 2.000000e+00
; CHECK: [[VEC:%[0-9]+]]:_(<2 x s64>) = G_BUILD_VECTOR [[FC1]](s64), [[FC2]](s64)
; CHECK: $q0 = COPY [[VEC]](<2 x s64>)
  ret <2 x double> <double 1.0, double 2.0>
}

define i32 @test_constantaggzerovector_v1s32(i32 %arg){
; CHECK-LABEL: name: test_constantaggzerovector_v1s32
; CHECK: [[ARG:%[0-9]+]]:_(s32) = COPY $w0
; CHECK: [[C0:%[0-9]+]]:_(s32) = G_CONSTANT i32 0
; CHECK-NOT: G_MERGE_VALUES
; CHECK: [[COPY:%[0-9]+]]:_(s32) = COPY [[C0]]
; CHECK-NOT: G_MERGE_VALUES
; CHECK: G_ADD [[ARG]], [[COPY]]
  %vec = insertelement <1 x i32> undef, i32 %arg, i32 0
  %add = add <1 x i32> %vec, zeroinitializer
  %res = extractelement <1 x i32> %add, i32 0
  ret i32 %res
}

define i32 @test_constantdatavector_v1s32(i32 %arg){
; CHECK-LABEL: name: test_constantdatavector_v1s32
; CHECK: [[ARG:%[0-9]+]]:_(s32) = COPY $w0
; CHECK: [[C1:%[0-9]+]]:_(s32) = G_CONSTANT i32 1
; CHECK-NOT: G_MERGE_VALUES
; CHECK: [[COPY:%[0-9]+]]:_(s32) = COPY [[C0]]
; CHECK-NOT: G_MERGE_VALUES
; CHECK: G_ADD [[ARG]], [[COPY]]
  %vec = insertelement <1 x i32> undef, i32 %arg, i32 0
  %add = add <1 x i32> %vec, <i32 1>
  %res = extractelement <1 x i32> %add, i32 0
  ret i32 %res
}

declare ghccc float @different_call_conv_target(float %x)
define float @test_different_call_conv_target(float %x) {
; CHECK-LABEL: name: test_different_call_conv
; CHECK: [[X:%[0-9]+]]:_(s32) = COPY $s0
; CHECK: $s8 = COPY [[X]]
; CHECK: BL @different_call_conv_target, csr_aarch64_noregs, implicit-def $lr, implicit $sp, implicit $s8, implicit-def $s0
  %res = call ghccc float @different_call_conv_target(float %x)
  ret float %res
}

define <2 x i32> @test_shufflevector_s32_v2s32(i32 %arg) {
; CHECK-LABEL: name: test_shufflevector_s32_v2s32
; CHECK: [[ARG:%[0-9]+]]:_(s32) = COPY $w0
; CHECK-DAG: [[UNDEF:%[0-9]+]]:_(s32) = G_IMPLICIT_DEF
; CHECK: [[VEC:%[0-9]+]]:_(<2 x s32>) = G_SHUFFLE_VECTOR [[ARG]](s32), [[UNDEF]], shufflemask(0, 0)
; CHECK: $d0 = COPY [[VEC]](<2 x s32>)
  %vec = insertelement <1 x i32> undef, i32 %arg, i32 0
  %res = shufflevector <1 x i32> %vec, <1 x i32> undef, <2 x i32> zeroinitializer
  ret <2 x i32> %res
}

define i32 @test_shufflevector_v2s32_s32(<2 x i32> %arg) {
; CHECK-LABEL: name: test_shufflevector_v2s32_s32
; CHECK: [[ARG:%[0-9]+]]:_(<2 x s32>) = COPY $d0
; CHECK: [[RES:%[0-9]+]]:_(s32) = G_SHUFFLE_VECTOR [[ARG]](<2 x s32>), [[UNDEF]], shufflemask(1)
; CHECK: $w0 = COPY [[RES]](s32)
  %vec = shufflevector <2 x i32> %arg, <2 x i32> undef, <1 x i32> <i32 1>
  %res = extractelement <1 x i32> %vec, i32 0
  ret i32 %res
}

define <2 x i32> @test_shufflevector_v2s32_v2s32_undef(<2 x i32> %arg) {
; CHECK-LABEL: name: test_shufflevector_v2s32_v2s32_undef
; CHECK: [[ARG:%[0-9]+]]:_(<2 x s32>) = COPY $d0
; CHECK-DAG: [[UNDEF:%[0-9]+]]:_(<2 x s32>) = G_IMPLICIT_DEF
; CHECK: [[VEC:%[0-9]+]]:_(<2 x s32>) = G_SHUFFLE_VECTOR [[ARG]](<2 x s32>), [[UNDEF]], shufflemask(undef, undef)
; CHECK: $d0 = COPY [[VEC]](<2 x s32>)
  %res = shufflevector <2 x i32> %arg, <2 x i32> undef, <2 x i32> undef
  ret <2 x i32> %res
}

define <2 x i32> @test_shufflevector_v2s32_v2s32_undef_0(<2 x i32> %arg) {
; CHECK-LABEL: name: test_shufflevector_v2s32_v2s32_undef_0
; CHECK: [[ARG:%[0-9]+]]:_(<2 x s32>) = COPY $d0
; CHECK-DAG: [[UNDEF:%[0-9]+]]:_(<2 x s32>) = G_IMPLICIT_DEF
; CHECK: [[VEC:%[0-9]+]]:_(<2 x s32>) = G_SHUFFLE_VECTOR [[ARG]](<2 x s32>), [[UNDEF]], shufflemask(undef, 0)
; CHECK: $d0 = COPY [[VEC]](<2 x s32>)
  %res = shufflevector <2 x i32> %arg, <2 x i32> undef, <2 x i32> <i32 undef, i32 0>
  ret <2 x i32> %res
}

define <2 x i32> @test_shufflevector_v2s32_v2s32_0_undef(<2 x i32> %arg) {
; CHECK-LABEL: name: test_shufflevector_v2s32_v2s32_0_undef
; CHECK: [[ARG:%[0-9]+]]:_(<2 x s32>) = COPY $d0
; CHECK-DAG: [[UNDEF:%[0-9]+]]:_(<2 x s32>) = G_IMPLICIT_DEF
; CHECK: [[VEC:%[0-9]+]]:_(<2 x s32>) = G_SHUFFLE_VECTOR [[ARG]](<2 x s32>), [[UNDEF]], shufflemask(0, undef)
; CHECK: $d0 = COPY [[VEC]](<2 x s32>)
  %res = shufflevector <2 x i32> %arg, <2 x i32> undef, <2 x i32> <i32 0, i32 undef>
  ret <2 x i32> %res
}

define i32 @test_shufflevector_v2s32_v3s32(<2 x i32> %arg) {
; CHECK-LABEL: name: test_shufflevector_v2s32_v3s32
; CHECK: [[ARG:%[0-9]+]]:_(<2 x s32>) = COPY $d0
; CHECK-DAG: [[UNDEF:%[0-9]+]]:_(<2 x s32>) = G_IMPLICIT_DEF
; CHECK: [[VEC:%[0-9]+]]:_(<3 x s32>) = G_SHUFFLE_VECTOR [[ARG]](<2 x s32>), [[UNDEF]], shufflemask(1, 0, 1)
; CHECK: G_EXTRACT_VECTOR_ELT [[VEC]](<3 x s32>)
  %vec = shufflevector <2 x i32> %arg, <2 x i32> undef, <3 x i32> <i32 1, i32 0, i32 1>
  %res = extractelement <3 x i32> %vec, i32 0
  ret i32 %res
}

define <4 x i32> @test_shufflevector_v2s32_v4s32(<2 x i32> %arg1, <2 x i32> %arg2) {
; CHECK-LABEL: name: test_shufflevector_v2s32_v4s32
; CHECK: [[ARG1:%[0-9]+]]:_(<2 x s32>) = COPY $d0
; CHECK: [[ARG2:%[0-9]+]]:_(<2 x s32>) = COPY $d1
; CHECK: [[VEC:%[0-9]+]]:_(<4 x s32>) = G_SHUFFLE_VECTOR [[ARG1]](<2 x s32>), [[ARG2]], shufflemask(0, 1, 2, 3)
; CHECK: $q0 = COPY [[VEC]](<4 x s32>)
  %res = shufflevector <2 x i32> %arg1, <2 x i32> %arg2, <4 x i32> <i32 0, i32 1, i32 2, i32 3>
  ret <4 x i32> %res
}

define <2 x i32> @test_shufflevector_v4s32_v2s32(<4 x i32> %arg) {
; CHECK-LABEL: name: test_shufflevector_v4s32_v2s32
; CHECK: [[ARG:%[0-9]+]]:_(<4 x s32>) = COPY $q0
; CHECK-DAG: [[UNDEF:%[0-9]+]]:_(<4 x s32>) = G_IMPLICIT_DEF
; CHECK: [[VEC:%[0-9]+]]:_(<2 x s32>) = G_SHUFFLE_VECTOR [[ARG]](<4 x s32>), [[UNDEF]], shufflemask(1, 3)
; CHECK: $d0 = COPY [[VEC]](<2 x s32>)
  %res = shufflevector <4 x i32> %arg, <4 x i32> undef, <2 x i32> <i32 1, i32 3>
  ret <2 x i32> %res
}


define <16 x i8> @test_shufflevector_v8s8_v16s8(<8 x i8> %arg1, <8 x i8> %arg2) {
; CHECK-LABEL: name: test_shufflevector_v8s8_v16s8
; CHECK: [[ARG1:%[0-9]+]]:_(<8 x s8>) = COPY $d0
; CHECK: [[ARG2:%[0-9]+]]:_(<8 x s8>) = COPY $d1
; CHECK: [[VEC:%[0-9]+]]:_(<16 x s8>) = G_SHUFFLE_VECTOR [[ARG1]](<8 x s8>), [[ARG2]], shufflemask(0, 8, 1, 9, 2, 10, 3, 11, 4, 12, 5, 13, 6, 14, 7, 15)
; CHECK: $q0 = COPY [[VEC]](<16 x s8>)
  %res = shufflevector <8 x i8> %arg1, <8 x i8> %arg2, <16 x i32> <i32 0, i32 8, i32 1, i32 9, i32 2, i32 10, i32 3, i32 11, i32 4, i32 12, i32 5, i32 13, i32 6, i32 14, i32 7, i32 15>
  ret <16 x i8> %res
}

; CHECK-LABEL: test_constant_vector
; CHECK: [[UNDEF:%[0-9]+]]:_(s16) = G_IMPLICIT_DEF
; CHECK: [[F:%[0-9]+]]:_(s16) = G_FCONSTANT half 0xH3C00
; CHECK: [[M:%[0-9]+]]:_(<4 x s16>) = G_BUILD_VECTOR [[UNDEF]](s16), [[UNDEF]](s16), [[UNDEF]](s16), [[F]](s16)
; CHECK: $d0 = COPY [[M]](<4 x s16>)
define <4 x half> @test_constant_vector() {
  ret <4 x half> <half undef, half undef, half undef, half 0xH3C00>
}

define i32 @test_target_mem_intrinsic(i32* %addr) {
; CHECK-LABEL: name: test_target_mem_intrinsic
; CHECK: [[ADDR:%[0-9]+]]:_(p0) = COPY $x0
; CHECK: [[VAL:%[0-9]+]]:_(s64) = G_INTRINSIC_W_SIDE_EFFECTS intrinsic(@llvm.aarch64.ldxr), [[ADDR]](p0) :: (volatile load (s32) from %ir.addr)
; CHECK: G_TRUNC [[VAL]](s64)
  %val = call i64 @llvm.aarch64.ldxr.p0i32(i32* %addr)
  %trunc = trunc i64 %val to i32
  ret i32 %trunc
}

declare i64 @llvm.aarch64.ldxr.p0i32(i32*) nounwind

%zerosize_type = type {}

define %zerosize_type @test_empty_load_store(%zerosize_type *%ptr, %zerosize_type %in) noinline optnone {
; CHECK-LABEL: name: test_empty_load_store
; CHECK-NOT: G_STORE
; CHECK-NOT: G_LOAD
; CHECK: RET_ReallyLR
entry:
  store %zerosize_type undef, %zerosize_type* undef, align 4
  %val = load %zerosize_type, %zerosize_type* %ptr, align 4
  ret %zerosize_type %in
}


define i64 @test_phi_loop(i32 %n) {
; CHECK-LABEL: name: test_phi_loop
; CHECK: [[ARG1:%[0-9]+]]:_(s32) = COPY $w0
; CHECK: [[CST1:%[0-9]+]]:_(s32) = G_CONSTANT i32 1
; CHECK: [[CST2:%[0-9]+]]:_(s32) = G_CONSTANT i32 0
; CHECK: [[CST3:%[0-9]+]]:_(s64) = G_CONSTANT i64 0
; CHECK: [[CST4:%[0-9]+]]:_(s64) = G_CONSTANT i64 1

; CHECK: [[PN1:%[0-9]+]]:_(s32) = G_PHI [[ARG1]](s32), %bb.1, [[SUB:%[0-9]+]](s32), %bb.2
; CHECK: [[PN2:%[0-9]+]]:_(s64) = G_PHI [[CST3]](s64), %bb.1, [[PN3:%[0-9]+]](s64), %bb.2
; CHECK: [[PN3]]:_(s64) = G_PHI [[CST4]](s64), %bb.1, [[ADD:%[0-9]+]](s64), %bb.2
; CHECK: [[ADD]]:_(s64) = G_ADD [[PN2]], [[PN3]]
; CHECK: [[SUB]]:_(s32) = G_SUB [[PN1]], [[CST1]]
; CHECK: [[CMP:%[0-9]+]]:_(s1) = G_ICMP intpred(sle), [[PN1]](s32), [[CST2]]
; CHECK: G_BRCOND [[CMP]](s1), %bb.3
; CHECK: G_BR %bb.2

; CHECK: $x0 = COPY [[PN2]](s64)
; CHECK: RET_ReallyLR implicit $x0
entry:
  br label %loop

loop:
  %counter = phi i32 [ %n, %entry ], [ %counter.dec, %loop ]
  %elem = phi { i64, i64 } [ { i64 0, i64 1 }, %entry ], [ %updated, %loop ]
  %prev = extractvalue { i64, i64 } %elem, 0
  %curr = extractvalue { i64, i64 } %elem, 1
  %next = add i64 %prev, %curr
  %shifted = insertvalue { i64, i64 } %elem, i64 %curr, 0
  %updated = insertvalue { i64, i64 } %shifted, i64 %next, 1
  %counter.dec = sub i32 %counter, 1
  %cond = icmp sle i32 %counter, 0
  br i1 %cond, label %exit, label %loop

exit:
  %res = extractvalue { i64, i64 } %elem, 0
  ret i64 %res
}

define void @test_phi_diamond({ i8, i16, i32 }* %a.ptr, { i8, i16, i32 }* %b.ptr, i1 %selector, { i8, i16, i32 }* %dst) {
; CHECK-LABEL: name: test_phi_diamond
; CHECK: [[ARG1:%[0-9]+]]:_(p0) = COPY $x0
; CHECK: [[ARG2:%[0-9]+]]:_(p0) = COPY $x1
; CHECK: [[ARG3:%[0-9]+]]:_(s32) = COPY $w2
; CHECK: [[TRUNC:%[0-9]+]]:_(s1) = G_TRUNC [[ARG3]](s32)
; CHECK: [[ARG4:%[0-9]+]]:_(p0) = COPY $x3
; CHECK: G_BRCOND [[TRUNC]](s1), %bb.2
; CHECK: G_BR %bb.3

; CHECK: [[LD1:%[0-9]+]]:_(s8) = G_LOAD [[ARG1]](p0) :: (load (s8) from %ir.a.ptr, align 4)
; CHECK: [[CST1:%[0-9]+]]:_(s64) = G_CONSTANT i64 2
; CHECK: [[GEP1:%[0-9]+]]:_(p0) = G_PTR_ADD [[ARG1]], [[CST1]](s64)
; CHECK: [[LD2:%[0-9]+]]:_(s16) = G_LOAD [[GEP1]](p0) :: (load (s16) from %ir.a.ptr + 2)
; CHECK: [[CST2:%[0-9]+]]:_(s64) = G_CONSTANT i64 4
; CHECK: [[GEP2:%[0-9]+]]:_(p0) = G_PTR_ADD [[ARG1]], [[CST2]](s64)
; CHECK: [[LD3:%[0-9]+]]:_(s32) = G_LOAD [[GEP2]](p0) :: (load (s32) from %ir.a.ptr + 4)
; CHECK: G_BR %bb.4

; CHECK: [[LD4:%[0-9]+]]:_(s8) = G_LOAD [[ARG2]](p0) :: (load (s8) from %ir.b.ptr, align 4)
; CHECK: [[CST3:%[0-9]+]]:_(s64) = G_CONSTANT i64 2
; CHECK: [[GEP3:%[0-9]+]]:_(p0) = G_PTR_ADD [[ARG2]], [[CST3]](s64)
; CHECK: [[LD5:%[0-9]+]]:_(s16) = G_LOAD [[GEP3]](p0) :: (load (s16) from %ir.b.ptr + 2)
; CHECK: [[CST4:%[0-9]+]]:_(s64) = G_CONSTANT i64 4
; CHECK: [[GEP4:%[0-9]+]]:_(p0) = G_PTR_ADD [[ARG2]], [[CST4]](s64)
; CHECK: [[LD6:%[0-9]+]]:_(s32) = G_LOAD [[GEP4]](p0) :: (load (s32) from %ir.b.ptr + 4)

; CHECK: [[PN1:%[0-9]+]]:_(s8) = G_PHI [[LD1]](s8), %bb.2, [[LD4]](s8), %bb.3
; CHECK: [[PN2:%[0-9]+]]:_(s16) = G_PHI [[LD2]](s16), %bb.2, [[LD5]](s16), %bb.3
; CHECK: [[PN3:%[0-9]+]]:_(s32) = G_PHI [[LD3]](s32), %bb.2, [[LD6]](s32), %bb.3
; CHECK: G_STORE [[PN1]](s8), [[ARG4]](p0) :: (store (s8) into %ir.dst, align 4)
; CHECK: [[CST5:%[0-9]+]]:_(s64) = G_CONSTANT i64 2
; CHECK: [[GEP5:%[0-9]+]]:_(p0) = G_PTR_ADD [[ARG4]], [[CST5]](s64)
; CHECK: G_STORE [[PN2]](s16), [[GEP5]](p0) :: (store (s16) into %ir.dst + 2)
; CHECK: [[CST6:%[0-9]+]]:_(s64) = G_CONSTANT i64 4
; CHECK: [[GEP6:%[0-9]+]]:_(p0) = G_PTR_ADD [[ARG4]], [[CST6]](s64)
; CHECK: G_STORE [[PN3]](s32), [[GEP6]](p0) :: (store (s32) into %ir.dst + 4)
; CHECK: RET_ReallyLR

entry:
  br i1 %selector, label %store.a, label %store.b

store.a:
  %a = load { i8, i16, i32 }, { i8, i16, i32 }* %a.ptr
  br label %join

store.b:
  %b = load { i8, i16, i32 }, { i8, i16, i32 }* %b.ptr
  br label %join

join:
  %v = phi { i8, i16, i32 } [ %a, %store.a ], [ %b, %store.b ]
  store { i8, i16, i32 } %v, { i8, i16, i32 }* %dst
  ret void
}

%agg.inner.inner = type {i64, i64}
%agg.inner = type {i16, i8, %agg.inner.inner }
%agg.nested = type {i32, i32, %agg.inner, i32}

define void @test_nested_aggregate_const(%agg.nested *%ptr) {
; CHECK-LABEL: name: test_nested_aggregate_const
; CHECK: [[BASE:%[0-9]+]]:_(p0) = COPY $x0
; CHECK: [[CST1:%[0-9]+]]:_(s32) = G_CONSTANT i32 1
; CHECK: [[CST2:%[0-9]+]]:_(s16) = G_CONSTANT i16 2
; CHECK: [[CST3:%[0-9]+]]:_(s8) = G_CONSTANT i8 3
; CHECK: [[CST4:%[0-9]+]]:_(s64) = G_CONSTANT i64 5
; CHECK: [[CST5:%[0-9]+]]:_(s64) = G_CONSTANT i64 8
; CHECK: [[CST6:%[0-9]+]]:_(s32) = G_CONSTANT i32 13
; CHECK: G_STORE [[CST1]](s32), [[BASE]](p0) :: (store (s32) into %ir.ptr, align 8)
; CHECK: [[CST7:%[0-9]+]]:_(s64) = G_CONSTANT i64 4
; CHECK: [[GEP1:%[0-9]+]]:_(p0) = G_PTR_ADD [[BASE]], [[CST7]](s64)
; CHECK: G_STORE [[CST1]](s32), [[GEP1]](p0) :: (store (s32) into %ir.ptr + 4)
; CHECK: [[CST8:%[0-9]+]]:_(s64) = G_CONSTANT i64 8
; CHECK: [[GEP2:%[0-9]+]]:_(p0) = G_PTR_ADD [[BASE]], [[CST8]](s64)
; CHECK: G_STORE [[CST2]](s16), [[GEP2]](p0) :: (store (s16) into %ir.ptr + 8, align 8)
; CHECK: [[CST9:%[0-9]+]]:_(s64) = G_CONSTANT i64 10
; CHECK: [[GEP3:%[0-9]+]]:_(p0) = G_PTR_ADD [[BASE]], [[CST9]](s64)
; CHECK: G_STORE [[CST3]](s8), [[GEP3]](p0) :: (store (s8) into %ir.ptr + 10, align 2)
; CHECK: [[CST10:%[0-9]+]]:_(s64) = G_CONSTANT i64 16
; CHECK: [[GEP4:%[0-9]+]]:_(p0) = G_PTR_ADD [[BASE]], [[CST10]](s64)
; CHECK: G_STORE [[CST4]](s64), [[GEP4]](p0) :: (store (s64) into %ir.ptr + 16)
; CHECK: [[CST11:%[0-9]+]]:_(s64) = G_CONSTANT i64 24
; CHECK: [[GEP5:%[0-9]+]]:_(p0) = G_PTR_ADD [[BASE]], [[CST11]](s64)
; CHECK: G_STORE [[CST5]](s64), [[GEP5]](p0) :: (store (s64) into %ir.ptr + 24)
; CHECK: [[CST12:%[0-9]+]]:_(s64) = G_CONSTANT i64 32
; CHECK: [[GEP6:%[0-9]+]]:_(p0) = G_PTR_ADD [[BASE]], [[CST12]](s64)
; CHECK: G_STORE [[CST6]](s32), [[GEP6]](p0) :: (store (s32) into %ir.ptr + 32, align 8)
  store %agg.nested { i32 1, i32 1, %agg.inner { i16 2, i8 3, %agg.inner.inner {i64 5, i64 8} }, i32 13}, %agg.nested *%ptr
  ret void
}

define i1 @return_i1_zext() {
; AAPCS ABI says that booleans can only be 1 or 0, so we need to zero-extend.
; CHECK-LABEL: name: return_i1_zext
; CHECK: [[CST:%[0-9]+]]:_(s1) = G_CONSTANT i1 true
; CHECK: [[ZEXT:%[0-9]+]]:_(s8) = G_ZEXT [[CST]](s1)
; CHECK: [[ANYEXT:%[0-9]+]]:_(s32) = G_ANYEXT [[ZEXT]](s8)
; CHECK: $w0 = COPY [[ANYEXT]](s32)
; CHECK: RET_ReallyLR implicit $w0
  ret i1 true
}

; Try one cmpxchg
define i32 @test_atomic_cmpxchg_1(i32* %addr) {
; CHECK-LABEL: name: test_atomic_cmpxchg_1
; CHECK:       bb.1.entry:
; CHECK-NEXT:  successors: %bb.{{[^)]+}}
; CHECK-NEXT:  liveins: $x0
; CHECK:         [[ADDR:%[0-9]+]]:_(p0) = COPY $x0
; CHECK-NEXT:    [[OLDVAL:%[0-9]+]]:_(s32) = G_CONSTANT i32 0
; CHECK-NEXT:    [[NEWVAL:%[0-9]+]]:_(s32) = G_CONSTANT i32 1
; CHECK:       bb.2.repeat:
; CHECK-NEXT:    successors: %bb.3({{[^)]+}}), %bb.2({{[^)]+}})
; CHECK:         [[OLDVALRES:%[0-9]+]]:_(s32), [[SUCCESS:%[0-9]+]]:_(s1) = G_ATOMIC_CMPXCHG_WITH_SUCCESS [[ADDR]](p0), [[OLDVAL]], [[NEWVAL]] :: (load store monotonic monotonic (s32) on %ir.addr)
; CHECK-NEXT:    G_BRCOND [[SUCCESS]](s1), %bb.3
; CHECK-NEXT:    G_BR %bb.2
; CHECK:       bb.3.done:
entry:
  br label %repeat
repeat:
  %val_success = cmpxchg i32* %addr, i32 0, i32 1 monotonic monotonic
  %value_loaded = extractvalue { i32, i1 } %val_success, 0
  %success = extractvalue { i32, i1 } %val_success, 1
  br i1 %success, label %done, label %repeat
done:
  ret i32 %value_loaded
}

; Try one cmpxchg
define i32 @test_weak_atomic_cmpxchg_1(i32* %addr) {
; CHECK-LABEL: name: test_weak_atomic_cmpxchg_1
; CHECK:       bb.1.entry:
; CHECK-NEXT:  successors: %bb.{{[^)]+}}
; CHECK-NEXT:  liveins: $x0
; CHECK:         [[ADDR:%[0-9]+]]:_(p0) = COPY $x0
; CHECK-NEXT:    [[OLDVAL:%[0-9]+]]:_(s32) = G_CONSTANT i32 0
; CHECK-NEXT:    [[NEWVAL:%[0-9]+]]:_(s32) = G_CONSTANT i32 1
; CHECK:       bb.2.repeat:
; CHECK-NEXT:    successors: %bb.3({{[^)]+}}), %bb.2({{[^)]+}})
; CHECK:         [[OLDVALRES:%[0-9]+]]:_(s32), [[SUCCESS:%[0-9]+]]:_(s1) = G_ATOMIC_CMPXCHG_WITH_SUCCESS [[ADDR]](p0), [[OLDVAL]], [[NEWVAL]] :: (load store monotonic monotonic (s32) on %ir.addr)
; CHECK-NEXT:    G_BRCOND [[SUCCESS]](s1), %bb.3
; CHECK-NEXT:    G_BR %bb.2
; CHECK:       bb.3.done:
entry:
  br label %repeat
repeat:
  %val_success = cmpxchg weak i32* %addr, i32 0, i32 1 monotonic monotonic
  %value_loaded = extractvalue { i32, i1 } %val_success, 0
  %success = extractvalue { i32, i1 } %val_success, 1
  br i1 %success, label %done, label %repeat
done:
  ret i32 %value_loaded
}

; Try one cmpxchg with a small type and high atomic ordering.
define i16 @test_atomic_cmpxchg_2(i16* %addr) {
; CHECK-LABEL: name: test_atomic_cmpxchg_2
; CHECK:       bb.1.entry:
; CHECK-NEXT:  successors: %bb.2({{[^)]+}})
; CHECK-NEXT:  liveins: $x0
; CHECK:         [[ADDR:%[0-9]+]]:_(p0) = COPY $x0
; CHECK-NEXT:    [[OLDVAL:%[0-9]+]]:_(s16) = G_CONSTANT i16 0
; CHECK-NEXT:    [[NEWVAL:%[0-9]+]]:_(s16) = G_CONSTANT i16 1
; CHECK:       bb.2.repeat:
; CHECK-NEXT:    successors: %bb.3({{[^)]+}}), %bb.2({{[^)]+}})
; CHECK:         [[OLDVALRES:%[0-9]+]]:_(s16), [[SUCCESS:%[0-9]+]]:_(s1) = G_ATOMIC_CMPXCHG_WITH_SUCCESS [[ADDR]](p0), [[OLDVAL]], [[NEWVAL]] :: (load store seq_cst seq_cst (s16) on %ir.addr)
; CHECK-NEXT:    G_BRCOND [[SUCCESS]](s1), %bb.3
; CHECK-NEXT:    G_BR %bb.2
; CHECK:       bb.3.done:
entry:
  br label %repeat
repeat:
  %val_success = cmpxchg i16* %addr, i16 0, i16 1 seq_cst seq_cst
  %value_loaded = extractvalue { i16, i1 } %val_success, 0
  %success = extractvalue { i16, i1 } %val_success, 1
  br i1 %success, label %done, label %repeat
done:
  ret i16 %value_loaded
}

; Try one cmpxchg where the success order and failure order differ.
define i64 @test_atomic_cmpxchg_3(i64* %addr) {
; CHECK-LABEL: name: test_atomic_cmpxchg_3
; CHECK:       bb.1.entry:
; CHECK-NEXT:  successors: %bb.2({{[^)]+}})
; CHECK-NEXT:  liveins: $x0
; CHECK:         [[ADDR:%[0-9]+]]:_(p0) = COPY $x0
; CHECK-NEXT:    [[OLDVAL:%[0-9]+]]:_(s64) = G_CONSTANT i64 0
; CHECK-NEXT:    [[NEWVAL:%[0-9]+]]:_(s64) = G_CONSTANT i64 1
; CHECK:       bb.2.repeat:
; CHECK-NEXT:    successors: %bb.3({{[^)]+}}), %bb.2({{[^)]+}})
; CHECK:         [[OLDVALRES:%[0-9]+]]:_(s64), [[SUCCESS:%[0-9]+]]:_(s1) = G_ATOMIC_CMPXCHG_WITH_SUCCESS [[ADDR]](p0), [[OLDVAL]], [[NEWVAL]] :: (load store seq_cst acquire (s64) on %ir.addr)
; CHECK-NEXT:    G_BRCOND [[SUCCESS]](s1), %bb.3
; CHECK-NEXT:    G_BR %bb.2
; CHECK:       bb.3.done:
entry:
  br label %repeat
repeat:
  %val_success = cmpxchg i64* %addr, i64 0, i64 1 seq_cst acquire
  %value_loaded = extractvalue { i64, i1 } %val_success, 0
  %success = extractvalue { i64, i1 } %val_success, 1
  br i1 %success, label %done, label %repeat
done:
  ret i64 %value_loaded
}

; Try a monotonic atomicrmw xchg
; AArch64 will expand some atomicrmw's at the LLVM-IR level so we use a wide type to avoid this.
define i32 @test_atomicrmw_xchg(i256* %addr) {
; CHECK-LABEL: name: test_atomicrmw_xchg
; CHECK:       bb.1 (%ir-block.{{[0-9]+}}):
; CHECK-NEXT:  liveins: $x0
; CHECK:         [[ADDR:%[0-9]+]]:_(p0) = COPY $x0
; CHECK-NEXT:    [[VAL:%[0-9]+]]:_(s256) = G_CONSTANT i256 1
; CHECK-NEXT:    [[OLDVALRES:%[0-9]+]]:_(s256) = G_ATOMICRMW_XCHG [[ADDR]](p0), [[VAL]] :: (load store monotonic (s256) on %ir.addr)
; CHECK-NEXT:    [[RES:%[0-9]+]]:_(s32) = G_TRUNC [[OLDVALRES]]
  %oldval = atomicrmw xchg i256* %addr, i256 1 monotonic
  ; FIXME: We currently can't lower 'ret i256' and it's not the purpose of this
  ;        test so work around it by truncating to i32 for now.
  %oldval.trunc = trunc i256 %oldval to i32
  ret i32 %oldval.trunc
}

; Try an acquire atomicrmw add
; AArch64 will expand some atomicrmw's at the LLVM-IR level so we use a wide type to avoid this.
define i32 @test_atomicrmw_add(i256* %addr) {
; CHECK-LABEL: name: test_atomicrmw_add
; CHECK:       bb.1 (%ir-block.{{[0-9]+}}):
; CHECK-NEXT:  liveins: $x0
; CHECK:         [[ADDR:%[0-9]+]]:_(p0) = COPY $x0
; CHECK-NEXT:    [[VAL:%[0-9]+]]:_(s256) = G_CONSTANT i256 1
; CHECK-NEXT:    [[OLDVALRES:%[0-9]+]]:_(s256) = G_ATOMICRMW_ADD [[ADDR]](p0), [[VAL]] :: (load store acquire (s256) on %ir.addr)
; CHECK-NEXT:    [[RES:%[0-9]+]]:_(s32) = G_TRUNC [[OLDVALRES]]
  %oldval = atomicrmw add i256* %addr, i256 1 acquire
  ; FIXME: We currently can't lower 'ret i256' and it's not the purpose of this
  ;        test so work around it by truncating to i32 for now.
  %oldval.trunc = trunc i256 %oldval to i32
  ret i32 %oldval.trunc
}

; Try a release atomicrmw sub
; AArch64 will expand some atomicrmw's at the LLVM-IR level so we use a wide type to avoid this.
define i32 @test_atomicrmw_sub(i256* %addr) {
; CHECK-LABEL: name: test_atomicrmw_sub
; CHECK:       bb.1 (%ir-block.{{[0-9]+}}):
; CHECK-NEXT:  liveins: $x0
; CHECK:         [[ADDR:%[0-9]+]]:_(p0) = COPY $x0
; CHECK-NEXT:    [[VAL:%[0-9]+]]:_(s256) = G_CONSTANT i256 1
; CHECK-NEXT:    [[OLDVALRES:%[0-9]+]]:_(s256) = G_ATOMICRMW_SUB [[ADDR]](p0), [[VAL]] :: (load store release (s256) on %ir.addr)
; CHECK-NEXT:    [[RES:%[0-9]+]]:_(s32) = G_TRUNC [[OLDVALRES]]
  %oldval = atomicrmw sub i256* %addr, i256 1 release
  ; FIXME: We currently can't lower 'ret i256' and it's not the purpose of this
  ;        test so work around it by truncating to i32 for now.
  %oldval.trunc = trunc i256 %oldval to i32
  ret i32 %oldval.trunc
}

; Try an acq_rel atomicrmw and
; AArch64 will expand some atomicrmw's at the LLVM-IR level so we use a wide type to avoid this.
define i32 @test_atomicrmw_and(i256* %addr) {
; CHECK-LABEL: name: test_atomicrmw_and
; CHECK:       bb.1 (%ir-block.{{[0-9]+}}):
; CHECK-NEXT:  liveins: $x0
; CHECK:         [[ADDR:%[0-9]+]]:_(p0) = COPY $x0
; CHECK-NEXT:    [[VAL:%[0-9]+]]:_(s256) = G_CONSTANT i256 1
; CHECK-NEXT:    [[OLDVALRES:%[0-9]+]]:_(s256) = G_ATOMICRMW_AND [[ADDR]](p0), [[VAL]] :: (load store acq_rel (s256) on %ir.addr)
; CHECK-NEXT:    [[RES:%[0-9]+]]:_(s32) = G_TRUNC [[OLDVALRES]]
  %oldval = atomicrmw and i256* %addr, i256 1 acq_rel
  ; FIXME: We currently can't lower 'ret i256' and it's not the purpose of this
  ;        test so work around it by truncating to i32 for now.
  %oldval.trunc = trunc i256 %oldval to i32
  ret i32 %oldval.trunc
}

; Try an seq_cst atomicrmw nand
; AArch64 will expand some atomicrmw's at the LLVM-IR level so we use a wide type to avoid this.
define i32 @test_atomicrmw_nand(i256* %addr) {
; CHECK-LABEL: name: test_atomicrmw_nand
; CHECK:       bb.1 (%ir-block.{{[0-9]+}}):
; CHECK-NEXT:  liveins: $x0
; CHECK:         [[ADDR:%[0-9]+]]:_(p0) = COPY $x0
; CHECK-NEXT:    [[VAL:%[0-9]+]]:_(s256) = G_CONSTANT i256 1
; CHECK-NEXT:    [[OLDVALRES:%[0-9]+]]:_(s256) = G_ATOMICRMW_NAND [[ADDR]](p0), [[VAL]] :: (load store seq_cst (s256) on %ir.addr)
; CHECK-NEXT:    [[RES:%[0-9]+]]:_(s32) = G_TRUNC [[OLDVALRES]]
  %oldval = atomicrmw nand i256* %addr, i256 1 seq_cst
  ; FIXME: We currently can't lower 'ret i256' and it's not the purpose of this
  ;        test so work around it by truncating to i32 for now.
  %oldval.trunc = trunc i256 %oldval to i32
  ret i32 %oldval.trunc
}

; Try an seq_cst atomicrmw or
; AArch64 will expand some atomicrmw's at the LLVM-IR level so we use a wide type to avoid this.
define i32 @test_atomicrmw_or(i256* %addr) {
; CHECK-LABEL: name: test_atomicrmw_or
; CHECK:       bb.1 (%ir-block.{{[0-9]+}}):
; CHECK-NEXT:  liveins: $x0
; CHECK:         [[ADDR:%[0-9]+]]:_(p0) = COPY $x0
; CHECK-NEXT:    [[VAL:%[0-9]+]]:_(s256) = G_CONSTANT i256 1
; CHECK-NEXT:    [[OLDVALRES:%[0-9]+]]:_(s256) = G_ATOMICRMW_OR [[ADDR]](p0), [[VAL]] :: (load store seq_cst (s256) on %ir.addr)
; CHECK-NEXT:    [[RES:%[0-9]+]]:_(s32) = G_TRUNC [[OLDVALRES]]
  %oldval = atomicrmw or i256* %addr, i256 1 seq_cst
  ; FIXME: We currently can't lower 'ret i256' and it's not the purpose of this
  ;        test so work around it by truncating to i32 for now.
  %oldval.trunc = trunc i256 %oldval to i32
  ret i32 %oldval.trunc
}

; Try an seq_cst atomicrmw xor
; AArch64 will expand some atomicrmw's at the LLVM-IR level so we use a wide type to avoid this.
define i32 @test_atomicrmw_xor(i256* %addr) {
; CHECK-LABEL: name: test_atomicrmw_xor
; CHECK:       bb.1 (%ir-block.{{[0-9]+}}):
; CHECK-NEXT:  liveins: $x0
; CHECK:         [[ADDR:%[0-9]+]]:_(p0) = COPY $x0
; CHECK-NEXT:    [[VAL:%[0-9]+]]:_(s256) = G_CONSTANT i256 1
; CHECK-NEXT:    [[OLDVALRES:%[0-9]+]]:_(s256) = G_ATOMICRMW_XOR [[ADDR]](p0), [[VAL]] :: (load store seq_cst (s256) on %ir.addr)
; CHECK-NEXT:    [[RES:%[0-9]+]]:_(s32) = G_TRUNC [[OLDVALRES]]
  %oldval = atomicrmw xor i256* %addr, i256 1 seq_cst
  ; FIXME: We currently can't lower 'ret i256' and it's not the purpose of this
  ;        test so work around it by truncating to i32 for now.
  %oldval.trunc = trunc i256 %oldval to i32
  ret i32 %oldval.trunc
}

; Try an seq_cst atomicrmw min
; AArch64 will expand some atomicrmw's at the LLVM-IR level so we use a wide type to avoid this.
define i32 @test_atomicrmw_min(i256* %addr) {
; CHECK-LABEL: name: test_atomicrmw_min
; CHECK:       bb.1 (%ir-block.{{[0-9]+}}):
; CHECK-NEXT:  liveins: $x0
; CHECK:         [[ADDR:%[0-9]+]]:_(p0) = COPY $x0
; CHECK-NEXT:    [[VAL:%[0-9]+]]:_(s256) = G_CONSTANT i256 1
; CHECK-NEXT:    [[OLDVALRES:%[0-9]+]]:_(s256) = G_ATOMICRMW_MIN [[ADDR]](p0), [[VAL]] :: (load store seq_cst (s256) on %ir.addr)
; CHECK-NEXT:    [[RES:%[0-9]+]]:_(s32) = G_TRUNC [[OLDVALRES]]
  %oldval = atomicrmw min i256* %addr, i256 1 seq_cst
  ; FIXME: We currently can't lower 'ret i256' and it's not the purpose of this
  ;        test so work around it by truncating to i32 for now.
  %oldval.trunc = trunc i256 %oldval to i32
  ret i32 %oldval.trunc
}

; Try an seq_cst atomicrmw max
; AArch64 will expand some atomicrmw's at the LLVM-IR level so we use a wide type to avoid this.
define i32 @test_atomicrmw_max(i256* %addr) {
; CHECK-LABEL: name: test_atomicrmw_max
; CHECK:       bb.1 (%ir-block.{{[0-9]+}}):
; CHECK-NEXT:  liveins: $x0
; CHECK:         [[ADDR:%[0-9]+]]:_(p0) = COPY $x0
; CHECK-NEXT:    [[VAL:%[0-9]+]]:_(s256) = G_CONSTANT i256 1
; CHECK-NEXT:    [[OLDVALRES:%[0-9]+]]:_(s256) = G_ATOMICRMW_MAX [[ADDR]](p0), [[VAL]] :: (load store seq_cst (s256) on %ir.addr)
; CHECK-NEXT:    [[RES:%[0-9]+]]:_(s32) = G_TRUNC [[OLDVALRES]]
  %oldval = atomicrmw max i256* %addr, i256 1 seq_cst
  ; FIXME: We currently can't lower 'ret i256' and it's not the purpose of this
  ;        test so work around it by truncating to i32 for now.
  %oldval.trunc = trunc i256 %oldval to i32
  ret i32 %oldval.trunc
}

; Try an seq_cst atomicrmw unsigned min
; AArch64 will expand some atomicrmw's at the LLVM-IR level so we use a wide type to avoid this.
define i32 @test_atomicrmw_umin(i256* %addr) {
; CHECK-LABEL: name: test_atomicrmw_umin
; CHECK:       bb.1 (%ir-block.{{[0-9]+}}):
; CHECK-NEXT:  liveins: $x0
; CHECK:         [[ADDR:%[0-9]+]]:_(p0) = COPY $x0
; CHECK-NEXT:    [[VAL:%[0-9]+]]:_(s256) = G_CONSTANT i256 1
; CHECK-NEXT:    [[OLDVALRES:%[0-9]+]]:_(s256) = G_ATOMICRMW_UMIN [[ADDR]](p0), [[VAL]] :: (load store seq_cst (s256) on %ir.addr)
; CHECK-NEXT:    [[RES:%[0-9]+]]:_(s32) = G_TRUNC [[OLDVALRES]]
  %oldval = atomicrmw umin i256* %addr, i256 1 seq_cst
  ; FIXME: We currently can't lower 'ret i256' and it's not the purpose of this
  ;        test so work around it by truncating to i32 for now.
  %oldval.trunc = trunc i256 %oldval to i32
  ret i32 %oldval.trunc
}

; Try an seq_cst atomicrmw unsigned max
; AArch64 will expand some atomicrmw's at the LLVM-IR level so we use a wide type to avoid this.
define i32 @test_atomicrmw_umax(i256* %addr) {
; CHECK-LABEL: name: test_atomicrmw_umax
; CHECK:       bb.1 (%ir-block.{{[0-9]+}}):
; CHECK-NEXT:  liveins: $x0
; CHECK:         [[ADDR:%[0-9]+]]:_(p0) = COPY $x0
; CHECK-NEXT:    [[VAL:%[0-9]+]]:_(s256) = G_CONSTANT i256 1
; CHECK-NEXT:    [[OLDVALRES:%[0-9]+]]:_(s256) = G_ATOMICRMW_UMAX [[ADDR]](p0), [[VAL]] :: (load store seq_cst (s256) on %ir.addr)
; CHECK-NEXT:    [[RES:%[0-9]+]]:_(s32) = G_TRUNC [[OLDVALRES]]
  %oldval = atomicrmw umax i256* %addr, i256 1 seq_cst
  ; FIXME: We currently can't lower 'ret i256' and it's not the purpose of this
  ;        test so work around it by truncating to i32 for now.
  %oldval.trunc = trunc i256 %oldval to i32
  ret i32 %oldval.trunc
}

@addr = global i8* null

define void @test_blockaddress() {
; CHECK-LABEL: name: test_blockaddress
; CHECK: [[BADDR:%[0-9]+]]:_(p0) = G_BLOCK_ADDR blockaddress(@test_blockaddress, %ir-block.block)
; CHECK: G_STORE [[BADDR]](p0)
  store i8* blockaddress(@test_blockaddress, %block), i8** @addr
  indirectbr i8* blockaddress(@test_blockaddress, %block), [label %block]
block:
  ret void
}

%t = type { i32 }
declare {}* @llvm.invariant.start.p0i8(i64, i8* nocapture) readonly nounwind
declare void @llvm.invariant.end.p0i8({}*, i64, i8* nocapture) nounwind
define void @test_invariant_intrin() {
; CHECK-LABEL: name: test_invariant_intrin
; CHECK: %{{[0-9]+}}:_(s64) = G_IMPLICIT_DEF
; CHECK-NEXT: RET_ReallyLR
  %x = alloca %t
  %y = bitcast %t* %x to i8*
  %inv = call {}* @llvm.invariant.start.p0i8(i64 8, i8* %y)
  call void @llvm.invariant.end.p0i8({}* %inv, i64 8, i8* %y)
  ret void
}

declare float @llvm.ceil.f32(float)
define float @test_ceil_f32(float %x) {
  ; CHECK-LABEL: name:            test_ceil_f32
  ; CHECK: %{{[0-9]+}}:_(s32) = G_FCEIL %{{[0-9]+}}
  %y = call float @llvm.ceil.f32(float %x)
  ret float %y
}

declare double @llvm.ceil.f64(double)
define double @test_ceil_f64(double %x) {
  ; CHECK-LABEL: name:            test_ceil_f64
  ; CHECK: %{{[0-9]+}}:_(s64) = G_FCEIL %{{[0-9]+}}
  %y = call double @llvm.ceil.f64(double %x)
  ret double %y
}

declare <2 x float> @llvm.ceil.v2f32(<2 x float>)
define <2 x float> @test_ceil_v2f32(<2 x float> %x) {
  ; CHECK-LABEL: name:            test_ceil_v2f32
  ; CHECK: %{{[0-9]+}}:_(<2 x s32>) = G_FCEIL %{{[0-9]+}}
  %y = call <2 x float> @llvm.ceil.v2f32(<2 x float> %x)
  ret <2 x float> %y
}

declare <4 x float> @llvm.ceil.v4f32(<4 x float>)
define <4 x float> @test_ceil_v4f32(<4 x float> %x) {
  ; CHECK-LABEL: name:            test_ceil_v4f32
  ; CHECK: %{{[0-9]+}}:_(<4 x s32>) = G_FCEIL %{{[0-9]+}}
  ; SELECT: %{{[0-9]+}}:fpr128 = FRINTPv4f32 %{{[0-9]+}}
  %y = call <4 x float> @llvm.ceil.v4f32(<4 x float> %x)
  ret <4 x float> %y
}

declare <2 x double> @llvm.ceil.v2f64(<2 x double>)
define <2 x double> @test_ceil_v2f64(<2 x double> %x) {
  ; CHECK-LABEL: name:            test_ceil_v2f64
  ; CHECK: %{{[0-9]+}}:_(<2 x s64>) = G_FCEIL %{{[0-9]+}}
  %y = call <2 x double> @llvm.ceil.v2f64(<2 x double> %x)
  ret <2 x double> %y
}

declare float @llvm.cos.f32(float)
define float @test_cos_f32(float %x) {
  ; CHECK-LABEL: name:            test_cos_f32
  ; CHECK: %{{[0-9]+}}:_(s32) = G_FCOS %{{[0-9]+}}
  %y = call float @llvm.cos.f32(float %x)
  ret float %y
}

declare float @llvm.sin.f32(float)
define float @test_sin_f32(float %x) {
  ; CHECK-LABEL: name:            test_sin_f32
  ; CHECK: %{{[0-9]+}}:_(s32) = G_FSIN %{{[0-9]+}}
  %y = call float @llvm.sin.f32(float %x)
  ret float %y
}

declare float @llvm.sqrt.f32(float)
define float @test_sqrt_f32(float %x) {
  ; CHECK-LABEL: name:            test_sqrt_f32
  ; CHECK: %{{[0-9]+}}:_(s32) = G_FSQRT %{{[0-9]+}}
  %y = call float @llvm.sqrt.f32(float %x)
  ret float %y
}

declare float @llvm.floor.f32(float)
define float @test_floor_f32(float %x) {
  ; CHECK-LABEL: name:            test_floor_f32
  ; CHECK: %{{[0-9]+}}:_(s32) = G_FFLOOR %{{[0-9]+}}
  %y = call float @llvm.floor.f32(float %x)
  ret float %y
}

declare float @llvm.nearbyint.f32(float)
define float @test_nearbyint_f32(float %x) {
  ; CHECK-LABEL: name:            test_nearbyint_f32
  ; CHECK: %{{[0-9]+}}:_(s32) = G_FNEARBYINT %{{[0-9]+}}
  %y = call float @llvm.nearbyint.f32(float %x)
  ret float %y
}

; CHECK-LABEL: name: test_llvm.aarch64.neon.ld3.v4i32.p0i32
; CHECK: %1:_(<4 x s32>), %2:_(<4 x s32>), %3:_(<4 x s32>) = G_INTRINSIC_W_SIDE_EFFECTS intrinsic(@llvm.aarch64.neon.ld3), %0(p0) :: (load (s384) from %ir.ptr, align 64)
define void @test_llvm.aarch64.neon.ld3.v4i32.p0i32(i32* %ptr) {
  %arst = call { <4 x i32>, <4 x i32>, <4 x i32> } @llvm.aarch64.neon.ld3.v4i32.p0i32(i32* %ptr)
  ret void
}

declare { <4 x i32>, <4 x i32>, <4 x i32> } @llvm.aarch64.neon.ld3.v4i32.p0i32(i32*) #3

define void @test_i1_arg_zext(void (i1)* %f) {
; CHECK-LABEL: name: test_i1_arg_zext
; CHECK: [[I1:%[0-9]+]]:_(s1) = G_CONSTANT i1 true
; CHECK: [[ZEXT0:%[0-9]+]]:_(s8) = G_ZEXT [[I1]](s1)
; CHECK: [[ZEXT1:%[0-9]+]]:_(s32) = G_ZEXT [[ZEXT0]](s8)
; CHECK: $w0 = COPY [[ZEXT1]](s32)
  call void %f(i1 true)
  ret void
}

declare i8* @llvm.stacksave()
declare void @llvm.stackrestore(i8*)
define void @test_stacksaverestore() {
  ; CHECK-LABEL: name: test_stacksaverestore
  ; CHECK: [[SAVE:%[0-9]+]]:_(p0) = COPY $sp
  ; CHECK-NEXT: $sp = COPY [[SAVE]](p0)
  ; CHECK-NEXT: RET_ReallyLR
  %sp = call i8* @llvm.stacksave()
  call void @llvm.stackrestore(i8* %sp)
  ret void
}

declare float @llvm.rint.f32(float)
define float @test_rint_f32(float %x) {
  ; CHECK-LABEL: name:            test_rint_f32
  ; CHECK: %{{[0-9]+}}:_(s32) = G_FRINT %{{[0-9]+}}
  %y = call float @llvm.rint.f32(float %x)
  ret float %y
}

declare void @llvm.assume(i1)
define void @test_assume(i1 %x) {
  ; CHECK-LABEL: name:            test_assume
  ; CHECK-NOT: llvm.assume
  ; CHECK: RET_ReallyLR
  call void @llvm.assume(i1 %x)
  ret void
}

declare void @llvm.experimental.noalias.scope.decl(metadata)
define void @test.llvm.noalias.scope.decl(i8* %P, i8* %Q) nounwind ssp {
  tail call void @llvm.experimental.noalias.scope.decl(metadata !3)
  ; CHECK-LABEL: name: test.llvm.noalias.scope.decl
  ; CHECK-NOT: llvm.experimental.noalias.scope.decl
  ; CHECK: RET_ReallyLR
  ret void
}

!3 = !{ !4 }
!4 = distinct !{ !4, !5, !"test1: var" }
!5 = distinct !{ !5, !"test1" }


declare void @llvm.sideeffect()
define void @test_sideeffect() {
  ; CHECK-LABEL: name:            test_sideeffect
  ; CHECK-NOT: llvm.sideeffect
  ; CHECK: RET_ReallyLR
  call void @llvm.sideeffect()
  ret void
}

declare void @llvm.var.annotation(i8*, i8*, i8*, i32, i8*)
define void @test_var_annotation(i8*, i8*, i8*, i32) {
  ; CHECK-LABEL: name:            test_var_annotation
  ; CHECK-NOT: llvm.var.annotation
  ; CHECK: RET_ReallyLR
  call void @llvm.var.annotation(i8* %0, i8* %1, i8* %2, i32 %3, i8* null)
  ret void
}

declare i64 @llvm.readcyclecounter()
define i64 @test_readcyclecounter() {
  ; CHECK-LABEL: name:            test_readcyclecounter
  ; CHECK: [[RES:%[0-9]+]]:_(s64) = G_READCYCLECOUNTER{{$}}
  ; CHECK-NEXT: $x0 = COPY [[RES]]
  ; CHECK-NEXT: RET_ReallyLR implicit $x0
  %res = call i64 @llvm.readcyclecounter()
  ret i64 %res
}

define i64 @test_freeze(i64 %a) {
  ; CHECK-LABEL: name:            test_freeze
  ; CHECK: [[COPY:%[0-9]+]]:_(s64) = COPY $x0
  ; CHECK-NEXT: [[RES:%[0-9]+]]:_(s64) = G_FREEZE [[COPY]]
  ; CHECK-NEXT: $x0 = COPY [[RES]]
  ; CHECK-NEXT: RET_ReallyLR implicit $x0
  %res = freeze i64 %a
  ret i64 %res
}

define {i8, i32} @test_freeze_struct({ i8, i32 }* %addr) {
  ; CHECK-LABEL: name:            test_freeze_struct
  ; CHECK: [[COPY:%[0-9]+]]:_(p0) = COPY $x0
  ; CHECK-NEXT: [[LOAD:%[0-9]+]]:_(s8) = G_LOAD [[COPY]](p0)
  ; CHECK-NEXT: [[C:%[0-9]+]]:_(s64) = G_CONSTANT i64 4
  ; CHECK-NEXT: [[PTR_ADD:%[0-9]+]]:_(p0) = G_PTR_ADD [[COPY]], [[C]]
  ; CHECK-NEXT: [[LOAD1:%[0-9]+]]:_(s32) = G_LOAD [[PTR_ADD]](p0)
  ; CHECK-NEXT: [[FREEZE:%[0-9]+]]:_(s8) = G_FREEZE [[LOAD]]
  ; CHECK-NEXT: [[FREEZE1:%[0-9]+]]:_(s32) = G_FREEZE [[LOAD1]]
  ; CHECK-NEXT: [[ANYEXT:%[0-9]+]]:_(s32) = G_ANYEXT [[FREEZE]]
  ; CHECK-NEXT: $w0 = COPY [[ANYEXT]]
  ; CHECK-NEXT: $w1 = COPY [[FREEZE1]]
  ; CHECK-NEXT: RET_ReallyLR implicit $w0, implicit $w1
  %load = load { i8, i32 }, { i8, i32 }* %addr
  %res = freeze {i8, i32} %load
  ret {i8, i32} %res
}

!0 = !{ i64 0, i64 2 }

declare i64 @llvm.lround.i64.f32(float) nounwind readnone
define i64 @lround(float %x) {
  ; CHECK-LABEL: name: lround
  ; CHECK: bb.1 (%ir-block.0):
  ; CHECK:   liveins: $s0
  ; CHECK:   [[COPY:%[0-9]+]]:_(s32) = COPY $s0
  ; CHECK:   [[LROUND:%[0-9]+]]:_(s64) = G_LROUND [[COPY]](s32)
  ; CHECK:   $x0 = COPY [[LROUND]](s64)
  ; CHECK:   RET_ReallyLR implicit $x0
  %lround = tail call i64 @llvm.lround.i64.f32(float %x)
  ret i64 %lround
<<<<<<< HEAD
=======
}

declare i64 @llvm.llround.i64.f32(float) nounwind readnone
define i64 @llround(float %x) {
  ; CHECK-LABEL: name: llround
  ; CHECK: bb.1 (%ir-block.0):
  ; CHECK:   liveins: $s0
  ; CHECK:   [[COPY:%[0-9]+]]:_(s32) = COPY $s0
  ; CHECK:   [[LLROUND:%[0-9]+]]:_(s64) = G_LLROUND [[COPY]](s32)
  ; CHECK:   $x0 = COPY [[LLROUND]](s64)
  ; CHECK:   RET_ReallyLR implicit $x0
  %lround = tail call i64 @llvm.llround.i64.f32(float %x)
  ret i64 %lround
>>>>>>> ac168fe6
}<|MERGE_RESOLUTION|>--- conflicted
+++ resolved
@@ -2469,8 +2469,6 @@
   ; CHECK:   RET_ReallyLR implicit $x0
   %lround = tail call i64 @llvm.lround.i64.f32(float %x)
   ret i64 %lround
-<<<<<<< HEAD
-=======
 }
 
 declare i64 @llvm.llround.i64.f32(float) nounwind readnone
@@ -2484,5 +2482,4 @@
   ; CHECK:   RET_ReallyLR implicit $x0
   %lround = tail call i64 @llvm.llround.i64.f32(float %x)
   ret i64 %lround
->>>>>>> ac168fe6
 }