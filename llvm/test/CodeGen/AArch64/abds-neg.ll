--- conflicted
+++ resolved
@@ -377,11 +377,7 @@
 ; CHECK:       // %bb.0:
 ; CHECK-NEXT:    sub x8, x1, x0
 ; CHECK-NEXT:    subs x9, x0, x1
-<<<<<<< HEAD
-; CHECK-NEXT:    csel x0, x9, x8, gt
-=======
 ; CHECK-NEXT:    csel x0, x9, x8, lt
->>>>>>> 4b409fa5
 ; CHECK-NEXT:    ret
   %cmp = icmp slt i64 %a, %b
   %ab = sub i64 %a, %b
@@ -393,15 +389,6 @@
 define i128 @abd_cmp_i128(i128 %a, i128 %b) nounwind {
 ; CHECK-LABEL: abd_cmp_i128:
 ; CHECK:       // %bb.0:
-<<<<<<< HEAD
-; CHECK-NEXT:    subs x8, x0, x2
-; CHECK-NEXT:    sbc x9, x1, x3
-; CHECK-NEXT:    subs x10, x2, x0
-; CHECK-NEXT:    sbc x11, x3, x1
-; CHECK-NEXT:    sbcs xzr, x3, x1
-; CHECK-NEXT:    csel x0, x8, x10, lt
-; CHECK-NEXT:    csel x1, x9, x11, lt
-=======
 ; CHECK-NEXT:    cmp x0, x2
 ; CHECK-NEXT:    sbc x8, x1, x3
 ; CHECK-NEXT:    subs x9, x2, x0
@@ -410,7 +397,6 @@
 ; CHECK-NEXT:    sbcs xzr, x1, x3
 ; CHECK-NEXT:    csel x0, x11, x9, lt
 ; CHECK-NEXT:    csel x1, x8, x10, lt
->>>>>>> 4b409fa5
 ; CHECK-NEXT:    ret
   %cmp = icmp slt i128 %a, %b
   %ab = sub i128 %a, %b
