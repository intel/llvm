#!/usr/bin/env python3
import textwrap
import enum
import os
import re

"""
Generate the tests in llvm/test/CodeGen/AArch64/Atomics. Run from top level llvm-project.
"""

TRIPLES = [
    "aarch64",
    "aarch64_be",
]


class ByteSizes:
    def __init__(self, pairs):
        if not isinstance(pairs, list):
            raise ValueError("Must init with a list of key-value pairs")

        self._data = pairs[:]
<<<<<<< HEAD

    def __iter__(self):
        return iter(self._data)

=======

    def __iter__(self):
        return iter(self._data)

>>>>>>> 5eee2751

# fmt: off
Type = ByteSizes([
   ("i8",   1),
   ("i16",  2),
   ("i32",  4),
   ("i64",  8),
   ("i128", 16)])

FPType = ByteSizes([
   ("half",   2),
   ("bfloat", 2),
   ("float",  4),
   ("double", 8)])
# fmt: on


# Is this an aligned or unaligned access?
class Aligned(enum.Enum):
    aligned = True
    unaligned = False

    def __str__(self) -> str:
        return self.name

    def __bool__(self) -> bool:
        return self.value


class AtomicOrder(enum.Enum):
    notatomic = 0
    unordered = 1
    monotonic = 2
    acquire = 3
    release = 4
    acq_rel = 5
    seq_cst = 6

    def __str__(self) -> str:
        return self.name


ATOMICRMW_ORDERS = [
    AtomicOrder.monotonic,
    AtomicOrder.acquire,
    AtomicOrder.release,
    AtomicOrder.acq_rel,
    AtomicOrder.seq_cst,
]

ATOMIC_LOAD_ORDERS = [
    AtomicOrder.unordered,
    AtomicOrder.monotonic,
    AtomicOrder.acquire,
    AtomicOrder.seq_cst,
]

ATOMIC_STORE_ORDERS = [
    AtomicOrder.unordered,
    AtomicOrder.monotonic,
    AtomicOrder.release,
    AtomicOrder.seq_cst,
]

ATOMIC_FENCE_ORDERS = [
    AtomicOrder.acquire,
    AtomicOrder.release,
    AtomicOrder.acq_rel,
    AtomicOrder.seq_cst,
]

CMPXCHG_SUCCESS_ORDERS = [
    AtomicOrder.monotonic,
    AtomicOrder.acquire,
    AtomicOrder.release,
    AtomicOrder.acq_rel,
    AtomicOrder.seq_cst,
]

CMPXCHG_FAILURE_ORDERS = [
    AtomicOrder.monotonic,
    AtomicOrder.acquire,
    AtomicOrder.seq_cst,
]

FENCE_ORDERS = [
    AtomicOrder.acquire,
    AtomicOrder.release,
    AtomicOrder.acq_rel,
    AtomicOrder.seq_cst,
]


class Feature(enum.Flag):
    # Feature names in filenames are determined by the spelling here:
    v8a = enum.auto()
    v8_1a = enum.auto()  # -mattr=+v8.1a, mandatory FEAT_LOR, FEAT_LSE
    rcpc = enum.auto()  # FEAT_LRCPC
    lse2 = enum.auto()  # FEAT_LSE2
    outline_atomics = enum.auto()  # -moutline-atomics
    rcpc3 = enum.auto()  # FEAT_LSE2 + FEAT_LRCPC3
    lse2_lse128 = enum.auto()  # FEAT_LSE2 + FEAT_LSE128

    def test_scope():
        return "all"

    @property
    def mattr(self):
        if self == Feature.outline_atomics:
            return "+outline-atomics"
        if self == Feature.v8_1a:
            return "+v8.1a"
        if self == Feature.rcpc3:
            return "+lse2,+rcpc3"
        if self == Feature.lse2_lse128:
            return "+lse2,+lse128"
        return "+" + self.name


class FPFeature(enum.Flag):
    # Feature names in filenames are determined by the spelling here:
    v8a_fp = enum.auto()
    lsfe = enum.auto()  # FEAT_LSFE

    def test_scope():
        return "atomicrmw"

    @property
    def mattr(self):
        if self == FPFeature.v8a_fp:
            return "+v8a"
        return "+" + self.name


ATOMICRMW_OPS = [
    "xchg",
    "add",
    "sub",
    "and",
    "nand",
    "or",
    "xor",
    "max",
    "min",
    "umax",
    "umin",
]

FP_ATOMICRMW_OPS = [
    "fadd",
    "fsub",
    "fmax",
    "fmin",
]


def relpath():
    # __file__ changed to return absolute path in Python 3.9. Print only
    # up to llvm-project (6 levels higher), to avoid unnecessary diffs and
    # revealing directory structure of people running this script
    top = "../" * 6
    fp = os.path.relpath(__file__, os.path.abspath(os.path.join(__file__, top)))
    return fp


<<<<<<< HEAD
=======
def generate_unused_res_test(featname, ordering, op, alignval):
    if featname != "lsfe" or op == "fsub" or alignval == 1:
        return False
    if ordering not in [AtomicOrder.monotonic, AtomicOrder.release]:
        return False
    return True


>>>>>>> 5eee2751
def align(val, aligned: bool) -> int:
    return val if aligned else 1


<<<<<<< HEAD
def all_atomicrmw(f, datatype, atomicrmw_ops):
=======
def all_atomicrmw(f, datatype, atomicrmw_ops, featname):
    instr = "atomicrmw"
    generate_unused = False
    tests = []
>>>>>>> 5eee2751
    for op in atomicrmw_ops:
        for aligned in Aligned:
            for ty, val in datatype:
                alignval = align(val, aligned)
                for ordering in ATOMICRMW_ORDERS:
                    name = f"atomicrmw_{op}_{ty}_{aligned}_{ordering}"
                    tests.append(
                        textwrap.dedent(
                            f"""
                        define dso_local {ty} @{name}(ptr %ptr, {ty} %value) {{
                            %r = {instr} {op} ptr %ptr, {ty} %value {ordering}, align {alignval}
                            ret {ty} %r
                        }}
                    """
                        )
                    )
                    if generate_unused_res_test(featname, ordering, op, alignval):
                        generate_unused = True
                        name = f"atomicrmw_{op}_{ty}_{aligned}_{ordering}_unused"
                        tests.append(
                            textwrap.dedent(
                                f"""
                           define dso_local void @{name}(ptr %ptr, {ty} %value) {{
                               %r = {instr} {op} ptr %ptr, {ty} %value {ordering}, align {alignval}
                               ret void
                           }}
                        """
                            )
                        )

    if generate_unused:
        f.write(
            "\n; NOTE: '_unused' tests are added to ensure we do not lower to "
            "ST[F]ADD when the destination register is WZR/XZR.\n"
            "; See discussion on https://github.com/llvm/llvm-project/pull/131174\n"
        )

    for test in tests:
        f.write(test)


def all_load(f):
    for aligned in Aligned:
        for ty, val in Type:
            alignval = align(val, aligned)
            for ordering in ATOMIC_LOAD_ORDERS:
                for const in [False, True]:
                    name = f"load_atomic_{ty}_{aligned}_{ordering}"
                    instr = "load atomic"
                    if const:
                        name += "_const"
                    arg = "ptr readonly %ptr" if const else "ptr %ptr"
                    f.write(
                        textwrap.dedent(
                            f"""
                        define dso_local {ty} @{name}({arg}) {{
                            %r = {instr} {ty}, ptr %ptr {ordering}, align {alignval}
                            ret {ty} %r
                        }}
                    """
                        )
                    )


def all_store(f):
    for aligned in Aligned:
        for ty, val in Type:
            alignval = align(val, aligned)
            for ordering in ATOMIC_STORE_ORDERS:  # FIXME stores
                name = f"store_atomic_{ty}_{aligned}_{ordering}"
                instr = "store atomic"
                f.write(
                    textwrap.dedent(
                        f"""
                    define dso_local void @{name}({ty} %value, ptr %ptr) {{
                        {instr} {ty} %value, ptr %ptr {ordering}, align {alignval}
                        ret void
                    }}
                """
                    )
                )


def all_cmpxchg(f):
    for aligned in Aligned:
        for ty, val in Type:
            alignval = align(val, aligned)
            for success_ordering in CMPXCHG_SUCCESS_ORDERS:
                for failure_ordering in CMPXCHG_FAILURE_ORDERS:
                    for weak in [False, True]:
                        name = f"cmpxchg_{ty}_{aligned}_{success_ordering}_{failure_ordering}"
                        instr = "cmpxchg"
                        if weak:
                            name += "_weak"
                            instr += " weak"
                        f.write(
                            textwrap.dedent(
                                f"""
                            define dso_local {ty} @{name}({ty} %expected, {ty} %new, ptr %ptr) {{
                                %pair = {instr} ptr %ptr, {ty} %expected, {ty} %new {success_ordering} {failure_ordering}, align {alignval}
                                %r = extractvalue {{ {ty}, i1 }} %pair, 0
                                ret {ty} %r
                            }}
                        """
                            )
                        )


def all_fence(f):
    for ordering in FENCE_ORDERS:
        name = f"fence_{ordering}"
        f.write(
            textwrap.dedent(
                f"""
            define dso_local void @{name}() {{
                fence {ordering}
                ret void
            }}
        """
            )
        )


def header(f, triple, features, filter_args: str):
    f.write(
        "; NOTE: Assertions have been autogenerated by "
        "utils/update_llc_test_checks.py UTC_ARGS: "
    )
    f.write(filter_args)
    f.write("\n")
    f.write(f"; The base test file was generated by ./{relpath()}\n")

    for feat in features:
        for OptFlag in ["-O0", "-O1"]:
            f.write(
                " ".join(
                    [
                        ";",
                        "RUN:",
                        "llc",
                        "%s",
                        "-o",
                        "-",
                        "-verify-machineinstrs",
                        f"-mtriple={triple}",
                        f"-mattr={feat.mattr}",
                        OptFlag,
                        "|",
                        "FileCheck",
                        "%s",
                        f"--check-prefixes=CHECK,{OptFlag}\n",
                    ]
                )
            )


def write_lit_tests(feature, datatypes, ops):
    for triple in TRIPLES:
        # Feature has no effect on fence, so keep it to one file.
        with open(f"{triple}-fence.ll", "w") as f:
            filter_args = r'--filter "^\s*(dmb)"'
            header(f, triple, Feature, filter_args)
            all_fence(f)

        for feat in feature:
            with open(f"{triple}-atomicrmw-{feat.name}.ll", "w") as f:
                filter_args = r'--filter-out "\b(sp)\b" --filter "^\s*(ld[^r]|st[^r]|swp|cas|bl|add|and|eor|orn|orr|sub|mvn|sxt|cmp|ccmp|csel|dmb)"'
                header(f, triple, [feat], filter_args)
<<<<<<< HEAD
                all_atomicrmw(f, datatypes, ops)
=======
                all_atomicrmw(f, datatypes, ops, feat.name)
>>>>>>> 5eee2751

            # Floating point atomics only supported for atomicrmw currently
            if feature.test_scope() == "atomicrmw":
                continue

            with open(f"{triple}-cmpxchg-{feat.name}.ll", "w") as f:
                filter_args = r'--filter-out "\b(sp)\b" --filter "^\s*(ld[^r]|st[^r]|swp|cas|bl|add|and|eor|orn|orr|sub|mvn|sxt|cmp|ccmp|csel|dmb)"'
                header(f, triple, [feat], filter_args)
                all_cmpxchg(f)

            with open(f"{triple}-atomic-load-{feat.name}.ll", "w") as f:
                filter_args = r'--filter-out "\b(sp)\b" --filter "^\s*(ld|st[^r]|swp|cas|bl|add|and|eor|orn|orr|sub|mvn|sxt|cmp|ccmp|csel|dmb)"'
                header(f, triple, [feat], filter_args)
                all_load(f)

            with open(f"{triple}-atomic-store-{feat.name}.ll", "w") as f:
                filter_args = r'--filter-out "\b(sp)\b" --filter "^\s*(ld[^r]|st|swp|cas|bl|add|and|eor|orn|orr|sub|mvn|sxt|cmp|ccmp|csel|dmb)"'
                header(f, triple, [feat], filter_args)
                all_store(f)


if __name__ == "__main__":
    os.chdir("llvm/test/CodeGen/AArch64/Atomics/")
    write_lit_tests(Feature, Type, ATOMICRMW_OPS)
    write_lit_tests(FPFeature, FPType, FP_ATOMICRMW_OPS)

    print(
        textwrap.dedent(
            """
        Testcases written. To update checks run:
            $ ./llvm/utils/update_llc_test_checks.py -u llvm/test/CodeGen/AArch64/Atomics/*.ll

        Or in parallel:
            $ parallel ./llvm/utils/update_llc_test_checks.py -u ::: llvm/test/CodeGen/AArch64/Atomics/*.ll
    """
        )
    )<|MERGE_RESOLUTION|>--- conflicted
+++ resolved
@@ -20,17 +20,10 @@
             raise ValueError("Must init with a list of key-value pairs")
 
         self._data = pairs[:]
-<<<<<<< HEAD
 
     def __iter__(self):
         return iter(self._data)
 
-=======
-
-    def __iter__(self):
-        return iter(self._data)
-
->>>>>>> 5eee2751
 
 # fmt: off
 Type = ByteSizes([
@@ -196,8 +189,6 @@
     return fp
 
 
-<<<<<<< HEAD
-=======
 def generate_unused_res_test(featname, ordering, op, alignval):
     if featname != "lsfe" or op == "fsub" or alignval == 1:
         return False
@@ -206,19 +197,14 @@
     return True
 
 
->>>>>>> 5eee2751
 def align(val, aligned: bool) -> int:
     return val if aligned else 1
 
 
-<<<<<<< HEAD
-def all_atomicrmw(f, datatype, atomicrmw_ops):
-=======
 def all_atomicrmw(f, datatype, atomicrmw_ops, featname):
     instr = "atomicrmw"
     generate_unused = False
     tests = []
->>>>>>> 5eee2751
     for op in atomicrmw_ops:
         for aligned in Aligned:
             for ty, val in datatype:
@@ -387,11 +373,7 @@
             with open(f"{triple}-atomicrmw-{feat.name}.ll", "w") as f:
                 filter_args = r'--filter-out "\b(sp)\b" --filter "^\s*(ld[^r]|st[^r]|swp|cas|bl|add|and|eor|orn|orr|sub|mvn|sxt|cmp|ccmp|csel|dmb)"'
                 header(f, triple, [feat], filter_args)
-<<<<<<< HEAD
-                all_atomicrmw(f, datatypes, ops)
-=======
                 all_atomicrmw(f, datatypes, ops, feat.name)
->>>>>>> 5eee2751
 
             # Floating point atomics only supported for atomicrmw currently
             if feature.test_scope() == "atomicrmw":
