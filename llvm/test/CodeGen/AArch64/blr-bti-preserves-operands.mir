--- conflicted
+++ resolved
@@ -8,11 +8,7 @@
 # The arguments to the call must become implicit arguments, because the branch
 # only expects to get 1 explicit operand which is the branch target.
 
-<<<<<<< HEAD
-# CHECK:    BUNDLE implicit-def $lr, implicit-def $sp, implicit $sp, implicit $x0, implicit $w1 {
-=======
 # CHECK:    BUNDLE implicit-def dead $lr, implicit-def $sp, implicit $sp, implicit $x0, implicit $w1 {
->>>>>>> 35227056
 # CHECK:      BL @_setjmp, csr_aarch64_aapcs, implicit-def $lr, implicit $sp, implicit $x0, implicit $w1, implicit-def dead $lr, implicit $sp, implicit-def $sp
 # CHECK:      HINT 36
 # CHECK:    }
