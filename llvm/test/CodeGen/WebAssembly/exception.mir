# RUN: llc -mtriple=wasm32-unknown-unknown -exception-model=wasm -mattr=+exception-handling -run-pass wasm-late-eh-prepare -run-pass wasm-cfg-stackify %s -o - | FileCheck %s

--- |
  target datalayout = "e-m:e-p:32:32-i64:64-n32:64-S128"
  target triple = "wasm32-unknown-unknown"

  declare i32 @__gxx_wasm_personality_v0(...)
  declare void @foo()
  define void @eh_label_test() personality i8* bitcast (i32 (...)* @__gxx_wasm_personality_v0 to i8*) {
    ret void
  }
  define void @unreachable_ehpad_test() personality i8* bitcast (i32 (...)* @__gxx_wasm_personality_v0 to i8*) {
    ret void
  }
<<<<<<< HEAD
  define void @rethrow_arg_test() personality i8* bitcast (i32 (...)* @__gxx_wasm_personality_v0 to i8*) {
=======
  define void @empty_cleanuppad_test() personality i8* bitcast (i32 (...)* @__gxx_wasm_personality_v0 to i8*) {
>>>>>>> 2e412c55
    ret void
  }
...

---
# This tests 'try' and 'catch' instructions are correctly placed with respect to
# EH_LABEL instructions.
# CHECK-LABEL: name: eh_label_test
name: eh_label_test
liveins:
  - { reg: '$arguments' }
frameInfo:
  hasCalls: true
body: |
  bb.0:
    ; TRY should be before EH_LABEL wrappers of throwing calls
    ; CHECK:      bb.0
    ; CHECK:      TRY
    ; CHECK-NEXT: EH_LABEL
    ; CHECK-NEXT: CALL @foo
    ; CHECK-NEXT: EH_LABEL
    successors: %bb.1, %bb.2
    EH_LABEL <mcsymbol .Ltmp0>
    CALL @foo, implicit-def dead $arguments, implicit $sp32, implicit $sp64
    EH_LABEL <mcsymbol .Ltmp1>
    BR %bb.2, implicit-def dead $arguments

  bb.1 (landing-pad):
  ; predecessors: %bb.0
    successors: %bb.2
<<<<<<< HEAD
    ; CATCH_ALL should be after an EH_LABEL at the beginning of an EH pad
    ; CHECK:      bb.1
=======
    ; CATCH_ALL should be after EH_LABELs in the beginning of an EH pad.
    ; (Sometimes there are multiple EH_LABELs in an EH pad. This test tests
    ; that.) GLOBAL_SET should follow right after that.
    ; CHECK:      bb.1
    ; CHECK:      EH_LABEL
>>>>>>> 2e412c55
    ; CHECK:      EH_LABEL
    ; CHECK-NEXT: CATCH_ALL
    ; CHECK-NEXT: GLOBAL_SET_I32
    EH_LABEL <mcsymbol .Ltmp2>
<<<<<<< HEAD
=======
    EH_LABEL <mcsymbol .Ltmp2>
>>>>>>> 2e412c55
    CATCHRET %bb.2, %bb.1, implicit-def dead $arguments

  bb.2:
  ; predecessors: %bb.0, %bb.1
    RETURN implicit-def dead $arguments
...

---
# Unreachable EH pads should be removed by LateEHPrepare.
# CHECK-LABEL: name: unreachable_ehpad_test
name: unreachable_ehpad_test
liveins:
  - { reg: '$arguments' }
body: |
  ; CHECK: bb.0
  bb.0:
    successors: %bb.2
    BR %bb.2, implicit-def dead $arguments

  ; This EH pad is unreachable, so it should be removed by LateEHPrepare
  ; CHECK-NOT: bb.1 (landing-pad)
  bb.1 (landing-pad):
    successors: %bb.2
    EH_LABEL <mcsymbol .Ltmp2>
    CATCHRET %bb.2, %bb.1, implicit-def dead $arguments

  ; CHECK: bb.2
  bb.2:
  ; predecessors: %bb.0, %bb.1
    RETURN implicit-def dead $arguments
...

---
<<<<<<< HEAD
# CHECK-LABEL: name: rethrow_arg_test
name: rethrow_arg_test
=======
# Regression test for a bug that LateEHPrepare::addCatchAll didn't handle empty
# cleanup pads. (It tried to get debug info from end() iterator.)
name: empty_cleanuppad_test
>>>>>>> 2e412c55
liveins:
  - { reg: '$arguments' }
body: |
  bb.0:
<<<<<<< HEAD
    successors: %bb.1, %bb.4
    ; CHECK: bb.0
    ; CHECK: TRY
    EH_LABEL <mcsymbol .Ltmp0>
    CALL @foo, implicit-def dead $arguments, implicit $sp32, implicit $sp64
    EH_LABEL <mcsymbol .Ltmp1>
    BR %bb.4, implicit-def dead $arguments

  bb.1 (landing-pad):
  ; predecessors: %bb.0
    successors: %bb.2
    ; CHECK: bb.1
    ; CHECK: CATCH
    ; CHECK: TRY
    ; This RETHROW rethrows the exception caught by this BB's CATCH, but after
    ; CFGStackify a TRY is placed between the CATCH and this RETHROW, so after
    ; CFGStackify its immediate argument should become not 0, but 1.
    ; CHECK: RETHROW 1
    EH_LABEL <mcsymbol .Ltmp2>
    %0:i32 = CATCH &__cpp_exception, implicit-def dead $arguments
    RETHROW 0, implicit-def dead $arguments

  bb.2 (landing-pad):
  ; predecessors: %bb.1
    successors: %bb.3
    ; CHECK: bb.2
    ; CHECK: CATCH
    ; CHECK: RETHROW 0
    EH_LABEL <mcsymbol .Ltmp5>
    %1:i32 = CATCH &__cpp_exception, implicit-def dead $arguments
    RETHROW 0, implicit-def dead $arguments
    CATCHRET %bb.3, %bb.2, implicit-def dead $arguments

  bb.3:
  ; predecessors: %bb.2
    successors: %bb.4
    CATCHRET %bb.4, %bb.1, implicit-def dead $arguments

  bb.4:
  ; predecessors: %bb.0, %bb.3
    ; CHECK: bb.4
    ; CHECK: END_TRY
    ; CHECK: END_TRY
    RETURN implicit-def dead $arguments
=======
    successors: %bb.1, %bb.3
    EH_LABEL <mcsymbol .Ltmp0>
    CALL @foo, implicit-def dead $arguments, implicit $sp32, implicit $sp64
    EH_LABEL <mcsymbol .Ltmp1>
    BR %bb.3, implicit-def dead $arguments

  ;; Empty cleanuppad
  bb.1 (landing-pad):
    successors: %bb.2
    EH_LABEL <mcsymbol .Ltmp2>

  bb.2:
    successors: %bb.3
    CLEANUPRET implicit-def dead $arguments

  bb.3:
    RETURN implicit-def dead $arguments
...
>>>>>>> 2e412c55
<|MERGE_RESOLUTION|>--- conflicted
+++ resolved
@@ -12,11 +12,7 @@
   define void @unreachable_ehpad_test() personality i8* bitcast (i32 (...)* @__gxx_wasm_personality_v0 to i8*) {
     ret void
   }
-<<<<<<< HEAD
-  define void @rethrow_arg_test() personality i8* bitcast (i32 (...)* @__gxx_wasm_personality_v0 to i8*) {
-=======
   define void @empty_cleanuppad_test() personality i8* bitcast (i32 (...)* @__gxx_wasm_personality_v0 to i8*) {
->>>>>>> 2e412c55
     ret void
   }
 ...
@@ -47,24 +43,16 @@
   bb.1 (landing-pad):
   ; predecessors: %bb.0
     successors: %bb.2
-<<<<<<< HEAD
-    ; CATCH_ALL should be after an EH_LABEL at the beginning of an EH pad
-    ; CHECK:      bb.1
-=======
     ; CATCH_ALL should be after EH_LABELs in the beginning of an EH pad.
     ; (Sometimes there are multiple EH_LABELs in an EH pad. This test tests
     ; that.) GLOBAL_SET should follow right after that.
     ; CHECK:      bb.1
     ; CHECK:      EH_LABEL
->>>>>>> 2e412c55
     ; CHECK:      EH_LABEL
     ; CHECK-NEXT: CATCH_ALL
     ; CHECK-NEXT: GLOBAL_SET_I32
     EH_LABEL <mcsymbol .Ltmp2>
-<<<<<<< HEAD
-=======
     EH_LABEL <mcsymbol .Ltmp2>
->>>>>>> 2e412c55
     CATCHRET %bb.2, %bb.1, implicit-def dead $arguments
 
   bb.2:
@@ -98,64 +86,13 @@
 ...
 
 ---
-<<<<<<< HEAD
-# CHECK-LABEL: name: rethrow_arg_test
-name: rethrow_arg_test
-=======
 # Regression test for a bug that LateEHPrepare::addCatchAll didn't handle empty
 # cleanup pads. (It tried to get debug info from end() iterator.)
 name: empty_cleanuppad_test
->>>>>>> 2e412c55
 liveins:
   - { reg: '$arguments' }
 body: |
   bb.0:
-<<<<<<< HEAD
-    successors: %bb.1, %bb.4
-    ; CHECK: bb.0
-    ; CHECK: TRY
-    EH_LABEL <mcsymbol .Ltmp0>
-    CALL @foo, implicit-def dead $arguments, implicit $sp32, implicit $sp64
-    EH_LABEL <mcsymbol .Ltmp1>
-    BR %bb.4, implicit-def dead $arguments
-
-  bb.1 (landing-pad):
-  ; predecessors: %bb.0
-    successors: %bb.2
-    ; CHECK: bb.1
-    ; CHECK: CATCH
-    ; CHECK: TRY
-    ; This RETHROW rethrows the exception caught by this BB's CATCH, but after
-    ; CFGStackify a TRY is placed between the CATCH and this RETHROW, so after
-    ; CFGStackify its immediate argument should become not 0, but 1.
-    ; CHECK: RETHROW 1
-    EH_LABEL <mcsymbol .Ltmp2>
-    %0:i32 = CATCH &__cpp_exception, implicit-def dead $arguments
-    RETHROW 0, implicit-def dead $arguments
-
-  bb.2 (landing-pad):
-  ; predecessors: %bb.1
-    successors: %bb.3
-    ; CHECK: bb.2
-    ; CHECK: CATCH
-    ; CHECK: RETHROW 0
-    EH_LABEL <mcsymbol .Ltmp5>
-    %1:i32 = CATCH &__cpp_exception, implicit-def dead $arguments
-    RETHROW 0, implicit-def dead $arguments
-    CATCHRET %bb.3, %bb.2, implicit-def dead $arguments
-
-  bb.3:
-  ; predecessors: %bb.2
-    successors: %bb.4
-    CATCHRET %bb.4, %bb.1, implicit-def dead $arguments
-
-  bb.4:
-  ; predecessors: %bb.0, %bb.3
-    ; CHECK: bb.4
-    ; CHECK: END_TRY
-    ; CHECK: END_TRY
-    RETURN implicit-def dead $arguments
-=======
     successors: %bb.1, %bb.3
     EH_LABEL <mcsymbol .Ltmp0>
     CALL @foo, implicit-def dead $arguments, implicit $sp32, implicit $sp64
@@ -173,5 +110,4 @@
 
   bb.3:
     RETURN implicit-def dead $arguments
-...
->>>>>>> 2e412c55
+...