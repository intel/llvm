; RUN: llc < %s -asm-verbose=false -wasm-disable-explicit-locals -wasm-keep-registers -disable-wasm-fallthrough-return-opt -mattr=+half-precision | FileCheck %s

; Test constant load and store address offsets.

target triple = "wasm32-unknown-unknown"

;===----------------------------------------------------------------------------
; Loads: 32-bit
;===----------------------------------------------------------------------------

; Basic load.

; CHECK-LABEL: load_i32_no_offset:
; CHECK: i32.load $push0=, 0($0){{$}}
; CHECK-NEXT: return $pop0{{$}}
define i32 @load_i32_no_offset(ptr %p) {
  %v = load i32, ptr %p
  ret i32 %v
}

; With an nuw add, we can fold an offset.

; CHECK-LABEL: load_i32_with_folded_offset:
; CHECK: i32.load  $push0=, 24($0){{$}}
define i32 @load_i32_with_folded_offset(ptr %p) {
  %q = ptrtoint ptr %p to i32
  %r = add nuw i32 %q, 24
  %s = inttoptr i32 %r to ptr
  %t = load i32, ptr %s
  ret i32 %t
}

; With an inbounds gep, we can fold an offset.

; CHECK-LABEL: load_i32_with_folded_gep_offset:
; CHECK: i32.load  $push0=, 24($0){{$}}
define i32 @load_i32_with_folded_gep_offset(ptr %p) {
  %s = getelementptr inbounds i32, ptr %p, i32 6
  %t = load i32, ptr %s
  ret i32 %t
}

; We can't fold a negative offset though, even with an inbounds gep.

; CHECK-LABEL: load_i32_with_unfolded_gep_negative_offset:
; CHECK: i32.const $push0=, -24{{$}}
; CHECK: i32.add   $push1=, $0, $pop0{{$}}
; CHECK: i32.load  $push2=, 0($pop1){{$}}
define i32 @load_i32_with_unfolded_gep_negative_offset(ptr %p) {
  %s = getelementptr inbounds i32, ptr %p, i32 -6
  %t = load i32, ptr %s
  ret i32 %t
}

; Without nuw, and even with nsw, we can't fold an offset.

; CHECK-LABEL: load_i32_with_unfolded_offset:
; CHECK: i32.const $push0=, 24{{$}}
; CHECK: i32.add   $push1=, $0, $pop0{{$}}
; CHECK: i32.load  $push2=, 0($pop1){{$}}
define i32 @load_i32_with_unfolded_offset(ptr %p) {
  %q = ptrtoint ptr %p to i32
  %r = add nsw i32 %q, 24
  %s = inttoptr i32 %r to ptr
  %t = load i32, ptr %s
  ret i32 %t
}

; Without inbounds, we can't fold a gep offset.

; CHECK-LABEL: load_i32_with_unfolded_gep_offset:
; CHECK: i32.const $push0=, 24{{$}}
; CHECK: i32.add   $push1=, $0, $pop0{{$}}
; CHECK: i32.load  $push2=, 0($pop1){{$}}
define i32 @load_i32_with_unfolded_gep_offset(ptr %p) {
  %s = getelementptr i32, ptr %p, i32 6
  %t = load i32, ptr %s
  ret i32 %t
}

; When loading from a fixed address, materialize a zero.

; CHECK-LABEL: load_i32_from_numeric_address
; CHECK: i32.const $push0=, 0{{$}}
; CHECK: i32.load  $push1=, 42($pop0){{$}}
define i32 @load_i32_from_numeric_address() {
  %s = inttoptr i32 42 to ptr
  %t = load i32, ptr %s
  ret i32 %t
}

; CHECK-LABEL: load_i32_from_global_address
; CHECK: i32.const $push0=, 0{{$}}
; CHECK: i32.load  $push1=, gv($pop0){{$}}
@gv = global i32 0
define i32 @load_i32_from_global_address() {
  %t = load i32, ptr @gv
  ret i32 %t
}

;===----------------------------------------------------------------------------
; Loads: 64-bit
;===----------------------------------------------------------------------------

; Basic load.

; CHECK-LABEL: load_i64_no_offset:
; CHECK: i64.load $push0=, 0($0){{$}}
; CHECK-NEXT: return $pop0{{$}}
define i64 @load_i64_no_offset(ptr %p) {
  %v = load i64, ptr %p
  ret i64 %v
}

; With an nuw add, we can fold an offset.

; CHECK-LABEL: load_i64_with_folded_offset:
; CHECK: i64.load  $push0=, 24($0){{$}}
define i64 @load_i64_with_folded_offset(ptr %p) {
  %q = ptrtoint ptr %p to i32
  %r = add nuw i32 %q, 24
  %s = inttoptr i32 %r to ptr
  %t = load i64, ptr %s
  ret i64 %t
}

; With an inbounds gep, we can fold an offset.

; CHECK-LABEL: load_i64_with_folded_gep_offset:
; CHECK: i64.load  $push0=, 24($0){{$}}
define i64 @load_i64_with_folded_gep_offset(ptr %p) {
  %s = getelementptr inbounds i64, ptr %p, i32 3
  %t = load i64, ptr %s
  ret i64 %t
}

; We can't fold a negative offset though, even with an inbounds gep.

; CHECK-LABEL: load_i64_with_unfolded_gep_negative_offset:
; CHECK: i32.const $push0=, -24{{$}}
; CHECK: i32.add   $push1=, $0, $pop0{{$}}
; CHECK: i64.load  $push2=, 0($pop1){{$}}
define i64 @load_i64_with_unfolded_gep_negative_offset(ptr %p) {
  %s = getelementptr inbounds i64, ptr %p, i32 -3
  %t = load i64, ptr %s
  ret i64 %t
}

; Without nuw, and even with nsw, we can't fold an offset.

; CHECK-LABEL: load_i64_with_unfolded_offset:
; CHECK: i32.const $push0=, 24{{$}}
; CHECK: i32.add   $push1=, $0, $pop0{{$}}
; CHECK: i64.load  $push2=, 0($pop1){{$}}
define i64 @load_i64_with_unfolded_offset(ptr %p) {
  %q = ptrtoint ptr %p to i32
  %r = add nsw i32 %q, 24
  %s = inttoptr i32 %r to ptr
  %t = load i64, ptr %s
  ret i64 %t
}

; Without inbounds, we can't fold a gep offset.

; CHECK-LABEL: load_i64_with_unfolded_gep_offset:
; CHECK: i32.const $push0=, 24{{$}}
; CHECK: i32.add   $push1=, $0, $pop0{{$}}
; CHECK: i64.load  $push2=, 0($pop1){{$}}
define i64 @load_i64_with_unfolded_gep_offset(ptr %p) {
  %s = getelementptr i64, ptr %p, i32 3
  %t = load i64, ptr %s
  ret i64 %t
}

;===----------------------------------------------------------------------------
; Stores: 32-bit
;===----------------------------------------------------------------------------

; Basic store.

; CHECK-LABEL: store_i32_no_offset:
; CHECK-NEXT: .functype store_i32_no_offset (i32, i32) -> (){{$}}
; CHECK-NEXT: i32.store 0($0), $1{{$}}
; CHECK-NEXT: return{{$}}
define void @store_i32_no_offset(ptr %p, i32 %v) {
  store i32 %v, ptr %p
  ret void
}

; With an nuw add, we can fold an offset.

; CHECK-LABEL: store_i32_with_folded_offset:
; CHECK: i32.store 24($0), $pop0{{$}}
define void @store_i32_with_folded_offset(ptr %p) {
  %q = ptrtoint ptr %p to i32
  %r = add nuw i32 %q, 24
  %s = inttoptr i32 %r to ptr
  store i32 0, ptr %s
  ret void
}

; With an inbounds gep, we can fold an offset.

; CHECK-LABEL: store_i32_with_folded_gep_offset:
; CHECK: i32.store 24($0), $pop0{{$}}
define void @store_i32_with_folded_gep_offset(ptr %p) {
  %s = getelementptr inbounds i32, ptr %p, i32 6
  store i32 0, ptr %s
  ret void
}

; We can't fold a negative offset though, even with an inbounds gep.

; CHECK-LABEL: store_i32_with_unfolded_gep_negative_offset:
; CHECK: i32.const $push0=, -24{{$}}
; CHECK: i32.add   $push1=, $0, $pop0{{$}}
; CHECK: i32.store 0($pop1), $pop2{{$}}
define void @store_i32_with_unfolded_gep_negative_offset(ptr %p) {
  %s = getelementptr inbounds i32, ptr %p, i32 -6
  store i32 0, ptr %s
  ret void
}

; Without nuw, and even with nsw, we can't fold an offset.

; CHECK-LABEL: store_i32_with_unfolded_offset:
; CHECK: i32.const $push0=, 24{{$}}
; CHECK: i32.add   $push1=, $0, $pop0{{$}}
; CHECK: i32.store 0($pop1), $pop2{{$}}
define void @store_i32_with_unfolded_offset(ptr %p) {
  %q = ptrtoint ptr %p to i32
  %r = add nsw i32 %q, 24
  %s = inttoptr i32 %r to ptr
  store i32 0, ptr %s
  ret void
}

; Without inbounds, we can't fold a gep offset.

; CHECK-LABEL: store_i32_with_unfolded_gep_offset:
; CHECK: i32.const $push0=, 24{{$}}
; CHECK: i32.add   $push1=, $0, $pop0{{$}}
; CHECK: i32.store 0($pop1), $pop2{{$}}
define void @store_i32_with_unfolded_gep_offset(ptr %p) {
  %s = getelementptr i32, ptr %p, i32 6
  store i32 0, ptr %s
  ret void
}

; When storing from a fixed address, materialize a zero.

; CHECK-LABEL: store_i32_to_numeric_address:
; CHECK:      i32.const $push0=, 0{{$}}
; CHECK-NEXT: i32.const $push1=, 0{{$}}
; CHECK-NEXT: i32.store 42($pop0), $pop1{{$}}
define void @store_i32_to_numeric_address() {
  %s = inttoptr i32 42 to ptr
  store i32 0, ptr %s
  ret void
}

; CHECK-LABEL: store_i32_to_global_address:
; CHECK: i32.const $push0=, 0{{$}}
; CHECK: i32.const $push1=, 0{{$}}
; CHECK: i32.store gv($pop0), $pop1{{$}}
define void @store_i32_to_global_address() {
  store i32 0, ptr @gv
  ret void
}

;===----------------------------------------------------------------------------
; Stores: 64-bit
;===----------------------------------------------------------------------------

; Basic store.

; CHECK-LABEL: store_i64_with_folded_offset:
; CHECK: i64.store 24($0), $pop0{{$}}
define void @store_i64_with_folded_offset(ptr %p) {
  %q = ptrtoint ptr %p to i32
  %r = add nuw i32 %q, 24
  %s = inttoptr i32 %r to ptr
  store i64 0, ptr %s
  ret void
}

; With an nuw add, we can fold an offset.

; CHECK-LABEL: store_i64_with_folded_gep_offset:
; CHECK: i64.store 24($0), $pop0{{$}}
define void @store_i64_with_folded_gep_offset(ptr %p) {
  %s = getelementptr inbounds i64, ptr %p, i32 3
  store i64 0, ptr %s
  ret void
}

; With an inbounds gep, we can fold an offset.

; CHECK-LABEL: store_i64_with_unfolded_gep_negative_offset:
; CHECK: i32.const $push0=, -24{{$}}
; CHECK: i32.add   $push1=, $0, $pop0{{$}}
; CHECK: i64.store 0($pop1), $pop2{{$}}
define void @store_i64_with_unfolded_gep_negative_offset(ptr %p) {
  %s = getelementptr inbounds i64, ptr %p, i32 -3
  store i64 0, ptr %s
  ret void
}

; We can't fold a negative offset though, even with an inbounds gep.

; CHECK-LABEL: store_i64_with_unfolded_offset:
; CHECK: i32.const $push0=, 24{{$}}
; CHECK: i32.add   $push1=, $0, $pop0{{$}}
; CHECK: i64.store 0($pop1), $pop2{{$}}
define void @store_i64_with_unfolded_offset(ptr %p) {
  %q = ptrtoint ptr %p to i32
  %r = add nsw i32 %q, 24
  %s = inttoptr i32 %r to ptr
  store i64 0, ptr %s
  ret void
}

; Without nuw, and even with nsw, we can't fold an offset.

; CHECK-LABEL: store_i64_with_unfolded_gep_offset:
; CHECK: i32.const $push0=, 24{{$}}
; CHECK: i32.add   $push1=, $0, $pop0{{$}}
; CHECK: i64.store 0($pop1), $pop2{{$}}
define void @store_i64_with_unfolded_gep_offset(ptr %p) {
  %s = getelementptr i64, ptr %p, i32 3
  store i64 0, ptr %s
  ret void
}

; Without inbounds, we can't fold a gep offset.

; CHECK-LABEL: store_i32_with_folded_or_offset:
; CHECK: i32.store8 2($pop{{[0-9]+}}), $pop{{[0-9]+}}{{$}}
define void @store_i32_with_folded_or_offset(i32 %x) {
  %and = and i32 %x, -4
  %t0 = inttoptr i32 %and to ptr
  %arrayidx = getelementptr inbounds i8, ptr %t0, i32 2
  store i8 0, ptr %arrayidx, align 1
  ret void
}

;===----------------------------------------------------------------------------
; Sign-extending loads
;===----------------------------------------------------------------------------

; Fold an offset into a sign-extending load.

; CHECK-LABEL: load_i8_i32_s_with_folded_offset:
; CHECK: i32.load8_s $push0=, 24($0){{$}}
define i32 @load_i8_i32_s_with_folded_offset(ptr %p) {
  %q = ptrtoint ptr %p to i32
  %r = add nuw i32 %q, 24
  %s = inttoptr i32 %r to ptr
  %t = load i8, ptr %s
  %u = sext i8 %t to i32
  ret i32 %u
}

; CHECK-LABEL: load_i32_i64_s_with_folded_offset:
; CHECK: i64.load32_s $push0=, 24($0){{$}}
define i64 @load_i32_i64_s_with_folded_offset(ptr %p) {
  %q = ptrtoint ptr %p to i32
  %r = add nuw i32 %q, 24
  %s = inttoptr i32 %r to ptr
  %t = load i32, ptr %s
  %u = sext i32 %t to i64
  ret i64 %u
}

; Fold a gep offset into a sign-extending load.

; CHECK-LABEL: load_i8_i32_s_with_folded_gep_offset:
; CHECK: i32.load8_s $push0=, 24($0){{$}}
define i32 @load_i8_i32_s_with_folded_gep_offset(ptr %p) {
  %s = getelementptr inbounds i8, ptr %p, i32 24
  %t = load i8, ptr %s
  %u = sext i8 %t to i32
  ret i32 %u
}

; CHECK-LABEL: load_i16_i32_s_with_folded_gep_offset:
; CHECK: i32.load16_s $push0=, 48($0){{$}}
define i32 @load_i16_i32_s_with_folded_gep_offset(ptr %p) {
  %s = getelementptr inbounds i16, ptr %p, i32 24
  %t = load i16, ptr %s
  %u = sext i16 %t to i32
  ret i32 %u
}

; CHECK-LABEL: load_i16_i64_s_with_folded_gep_offset:
; CHECK: i64.load16_s $push0=, 48($0){{$}}
define i64 @load_i16_i64_s_with_folded_gep_offset(ptr %p) {
  %s = getelementptr inbounds i16, ptr %p, i32 24
  %t = load i16, ptr %s
  %u = sext i16 %t to i64
  ret i64 %u
}

; 'add' in this code becomes 'or' after DAG optimization. Treat an 'or' node as
; an 'add' if the or'ed bits are known to be zero.

; CHECK-LABEL: load_i8_i32_s_with_folded_or_offset:
; CHECK: i32.load8_s $push{{[0-9]+}}=, 2($pop{{[0-9]+}}){{$}}
define i32 @load_i8_i32_s_with_folded_or_offset(i32 %x) {
  %and = and i32 %x, -4
  %t0 = inttoptr i32 %and to ptr
  %arrayidx = getelementptr inbounds i8, ptr %t0, i32 2
  %t1 = load i8, ptr %arrayidx
  %conv = sext i8 %t1 to i32
  ret i32 %conv
}

; CHECK-LABEL: load_i8_i64_s_with_folded_or_offset:
; CHECK: i64.load8_s $push{{[0-9]+}}=, 2($pop{{[0-9]+}}){{$}}
define i64 @load_i8_i64_s_with_folded_or_offset(i32 %x) {
  %and = and i32 %x, -4
  %t0 = inttoptr i32 %and to ptr
  %arrayidx = getelementptr inbounds i8, ptr %t0, i32 2
  %t1 = load i8, ptr %arrayidx
  %conv = sext i8 %t1 to i64
  ret i64 %conv
}

; When loading from a fixed address, materialize a zero.

; CHECK-LABEL: load_i16_i32_s_from_numeric_address
; CHECK: i32.const $push0=, 0{{$}}
; CHECK: i32.load16_s  $push1=, 42($pop0){{$}}
define i32 @load_i16_i32_s_from_numeric_address() {
  %s = inttoptr i32 42 to ptr
  %t = load i16, ptr %s
  %u = sext i16 %t to i32
  ret i32 %u
}

; CHECK-LABEL: load_i8_i32_s_from_global_address
; CHECK: i32.const $push0=, 0{{$}}
; CHECK: i32.load8_s  $push1=, gv8($pop0){{$}}
@gv8 = global i8 0
define i32 @load_i8_i32_s_from_global_address() {
  %t = load i8, ptr @gv8
  %u = sext i8 %t to i32
  ret i32 %u
}

;===----------------------------------------------------------------------------
; Zero-extending loads
;===----------------------------------------------------------------------------

; Fold an offset into a zero-extending load.

; CHECK-LABEL: load_i8_i32_z_with_folded_offset:
; CHECK: i32.load8_u $push0=, 24($0){{$}}
define i32 @load_i8_i32_z_with_folded_offset(ptr %p) {
  %q = ptrtoint ptr %p to i32
  %r = add nuw i32 %q, 24
  %s = inttoptr i32 %r to ptr
  %t = load i8, ptr %s
  %u = zext i8 %t to i32
  ret i32 %u
}

; CHECK-LABEL: load_i32_i64_z_with_folded_offset:
; CHECK: i64.load32_u $push0=, 24($0){{$}}
define i64 @load_i32_i64_z_with_folded_offset(ptr %p) {
  %q = ptrtoint ptr %p to i32
  %r = add nuw i32 %q, 24
  %s = inttoptr i32 %r to ptr
  %t = load i32, ptr %s
  %u = zext i32 %t to i64
  ret i64 %u
}

; Fold a gep offset into a zero-extending load.

; CHECK-LABEL: load_i8_i32_z_with_folded_gep_offset:
; CHECK: i32.load8_u $push0=, 24($0){{$}}
define i32 @load_i8_i32_z_with_folded_gep_offset(ptr %p) {
  %s = getelementptr inbounds i8, ptr %p, i32 24
  %t = load i8, ptr %s
  %u = zext i8 %t to i32
  ret i32 %u
}

; CHECK-LABEL: load_i16_i32_z_with_folded_gep_offset:
; CHECK: i32.load16_u $push0=, 48($0){{$}}
define i32 @load_i16_i32_z_with_folded_gep_offset(ptr %p) {
  %s = getelementptr inbounds i16, ptr %p, i32 24
  %t = load i16, ptr %s
  %u = zext i16 %t to i32
  ret i32 %u
}

; CHECK-LABEL: load_i16_i64_z_with_folded_gep_offset:
; CHECK: i64.load16_u $push0=, 48($0){{$}}
define i64 @load_i16_i64_z_with_folded_gep_offset(ptr %p) {
  %s = getelementptr inbounds i16, ptr %p, i64 24
  %t = load i16, ptr %s
  %u = zext i16 %t to i64
  ret i64 %u
}

; When loading from a fixed address, materialize a zero.

; CHECK-LABEL: load_i16_i32_z_from_numeric_address
; CHECK: i32.const $push0=, 0{{$}}
; CHECK: i32.load16_u  $push1=, 42($pop0){{$}}
define i32 @load_i16_i32_z_from_numeric_address() {
  %s = inttoptr i32 42 to ptr
  %t = load i16, ptr %s
  %u = zext i16 %t to i32
  ret i32 %u
}

; CHECK-LABEL: load_i8_i32_z_from_global_address
; CHECK: i32.const $push0=, 0{{$}}
; CHECK: i32.load8_u  $push1=, gv8($pop0){{$}}
define i32 @load_i8_i32_z_from_global_address() {
  %t = load i8, ptr @gv8
  %u = zext i8 %t to i32
  ret i32 %u
}

; i8 return value should test anyext loads
; CHECK-LABEL: load_i8_i32_retvalue:
; CHECK: i32.load8_u $push[[NUM:[0-9]+]]=, 0($0){{$}}
; CHECK-NEXT: return $pop[[NUM]]{{$}}
define i8 @load_i8_i32_retvalue(ptr %p) {
  %v = load i8, ptr %p
  ret i8 %v
}

;===----------------------------------------------------------------------------
; Truncating stores
;===----------------------------------------------------------------------------

; Fold an offset into a truncating store.

; CHECK-LABEL: store_i8_i32_with_folded_offset:
; CHECK: i32.store8 24($0), $1{{$}}
define void @store_i8_i32_with_folded_offset(ptr %p, i32 %v) {
  %q = ptrtoint ptr %p to i32
  %r = add nuw i32 %q, 24
  %s = inttoptr i32 %r to ptr
  %t = trunc i32 %v to i8
  store i8 %t, ptr %s
  ret void
}

; CHECK-LABEL: store_i32_i64_with_folded_offset:
; CHECK: i64.store32 24($0), $1{{$}}
define void @store_i32_i64_with_folded_offset(ptr %p, i64 %v) {
  %q = ptrtoint ptr %p to i32
  %r = add nuw i32 %q, 24
  %s = inttoptr i32 %r to ptr
  %t = trunc i64 %v to i32
  store i32 %t, ptr %s
  ret void
}

; Fold a gep offset into a truncating store.

; CHECK-LABEL: store_i8_i32_with_folded_gep_offset:
; CHECK: i32.store8 24($0), $1{{$}}
define void @store_i8_i32_with_folded_gep_offset(ptr %p, i32 %v) {
  %s = getelementptr inbounds i8, ptr %p, i32 24
  %t = trunc i32 %v to i8
  store i8 %t, ptr %s
  ret void
}

; CHECK-LABEL: store_i16_i32_with_folded_gep_offset:
; CHECK: i32.store16 48($0), $1{{$}}
define void @store_i16_i32_with_folded_gep_offset(ptr %p, i32 %v) {
  %s = getelementptr inbounds i16, ptr %p, i32 24
  %t = trunc i32 %v to i16
  store i16 %t, ptr %s
  ret void
}

; CHECK-LABEL: store_i16_i64_with_folded_gep_offset:
; CHECK: i64.store16 48($0), $1{{$}}
define void @store_i16_i64_with_folded_gep_offset(ptr %p, i64 %v) {
  %s = getelementptr inbounds i16, ptr %p, i64 24
  %t = trunc i64 %v to i16
  store i16 %t, ptr %s
  ret void
}

; 'add' in this code becomes 'or' after DAG optimization. Treat an 'or' node as
; an 'add' if the or'ed bits are known to be zero.

; CHECK-LABEL: store_i8_i32_with_folded_or_offset:
; CHECK: i32.store8 2($pop{{[0-9]+}}), $1{{$}}
define void @store_i8_i32_with_folded_or_offset(i32 %x, i32 %v) {
  %and = and i32 %x, -4
  %p = inttoptr i32 %and to ptr
  %arrayidx = getelementptr inbounds i8, ptr %p, i32 2
  %t = trunc i32 %v to i8
  store i8 %t, ptr %arrayidx
  ret void
}

; CHECK-LABEL: store_i8_i64_with_folded_or_offset:
; CHECK: i64.store8 2($pop{{[0-9]+}}), $1{{$}}
define void @store_i8_i64_with_folded_or_offset(i32 %x, i64 %v) {
  %and = and i32 %x, -4
  %p = inttoptr i32 %and to ptr
  %arrayidx = getelementptr inbounds i8, ptr %p, i32 2
  %t = trunc i64 %v to i8
  store i8 %t, ptr %arrayidx
  ret void
}

;===----------------------------------------------------------------------------
; Aggregate values
;===----------------------------------------------------------------------------

; Fold the offsets when lowering aggregate loads and stores.

; CHECK-LABEL: aggregate_load_store:
; CHECK: i32.load  $2=, 0($0){{$}}
; CHECK: i32.load  $3=, 4($0){{$}}
; CHECK: i32.load  $4=, 8($0){{$}}
; CHECK: i32.load  $push0=, 12($0){{$}}
; CHECK: i32.store 12($1), $pop0{{$}}
; CHECK: i32.store 8($1), $4{{$}}
; CHECK: i32.store 4($1), $3{{$}}
; CHECK: i32.store 0($1), $2{{$}}
define void @aggregate_load_store(ptr %p, ptr %q) {
  ; volatile so that things stay in order for the tests above
  %t = load volatile {i32,i32,i32,i32}, ptr %p
  store volatile {i32,i32,i32,i32} %t, ptr %q
  ret void
}

; Fold the offsets when lowering aggregate return values. The stores get
; merged into i64 stores.

; CHECK-LABEL: aggregate_return:
; CHECK: i64.const   $push[[L0:[0-9]+]]=, 0{{$}}
; CHECK: i64.store   8($0), $pop[[L0]]{{$}}
; CHECK: i64.const   $push[[L1:[0-9]+]]=, 0{{$}}
; CHECK: i64.store   0($0), $pop[[L1]]{{$}}
define {i32,i32,i32,i32} @aggregate_return() {
  ret {i32,i32,i32,i32} zeroinitializer
}

; Fold the offsets when lowering aggregate return values. The stores are not
; merged.

; CHECK-LABEL: aggregate_return_without_merge:
; CHECK: i32.const   $push[[L0:[0-9]+]]=, 0{{$}}
; CHECK: i32.store8  14($0), $pop[[L0]]{{$}}
; CHECK: i32.const   $push[[L1:[0-9]+]]=, 0{{$}}
; CHECK: i32.store16 12($0), $pop[[L1]]{{$}}
; CHECK: i32.const   $push[[L2:[0-9]+]]=, 0{{$}}
; CHECK: i32.store   8($0), $pop[[L2]]{{$}}
; CHECK: i64.const   $push[[L3:[0-9]+]]=, 0{{$}}
; CHECK: i64.store   0($0), $pop[[L3]]{{$}}
define {i64,i32,i16,i8} @aggregate_return_without_merge() {
  ret {i64,i32,i16,i8} zeroinitializer
}

;===----------------------------------------------------------------------------
; Loads: Half Precision
;===----------------------------------------------------------------------------

; Fold an offset into a zero-extending load.

; CHECK-LABEL: load_f16_f32_with_folded_offset:
; CHECK: f32.load_f16 $push0=, 24($0){{$}}
define float @load_f16_f32_with_folded_offset(ptr %p) {
  %q = ptrtoint ptr %p to i32
  %r = add nuw i32 %q, 24
  %s = inttoptr i32 %r to ptr
  %t = call float @llvm.wasm.loadf16.f32(ptr %s)
  ret float %t
}

; Fold a gep offset into a zero-extending load.

; CHECK-LABEL: load_f16_f32_with_folded_gep_offset:
; CHECK: f32.load_f16 $push0=, 24($0){{$}}
define float @load_f16_f32_with_folded_gep_offset(ptr %p) {
  %s = getelementptr inbounds i8, ptr %p, i32 24
  %t = call float @llvm.wasm.loadf16.f32(ptr %s)
  ret float %t
<<<<<<< HEAD
=======
}

;===----------------------------------------------------------------------------
; Stores: Half Precision
;===----------------------------------------------------------------------------

; Basic store.

; CHECK-LABEL: store_f16_f32_no_offset:
; CHECK-NEXT: .functype store_f16_f32_no_offset (i32, f32) -> (){{$}}
; CHECK-NEXT: f32.store_f16 0($0), $1{{$}}
; CHECK-NEXT: return{{$}}
define void @store_f16_f32_no_offset(ptr %p, float %v) {
  call void @llvm.wasm.storef16.f32(float %v, ptr %p)
  ret void
}

; Storing to a fixed address.

; CHECK-LABEL: store_f16_f32_to_numeric_address:
; CHECK:      i32.const $push1=, 0{{$}}
; CHECK-NEXT: f32.const $push0=, 0x0p0{{$}}
; CHECK-NEXT: f32.store_f16 42($pop1), $pop0{{$}}
define void @store_f16_f32_to_numeric_address() {
  %s = inttoptr i32 42 to ptr
  call void @llvm.wasm.storef16.f32(float 0.0, ptr %s)
  ret void
>>>>>>> 6e4c5224
}<|MERGE_RESOLUTION|>--- conflicted
+++ resolved
@@ -691,8 +691,6 @@
   %s = getelementptr inbounds i8, ptr %p, i32 24
   %t = call float @llvm.wasm.loadf16.f32(ptr %s)
   ret float %t
-<<<<<<< HEAD
-=======
 }
 
 ;===----------------------------------------------------------------------------
@@ -720,5 +718,4 @@
   %s = inttoptr i32 42 to ptr
   call void @llvm.wasm.storef16.f32(float 0.0, ptr %s)
   ret void
->>>>>>> 6e4c5224
 }