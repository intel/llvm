; RUN: opt -mtriple=wasm32 -mattr=+simd128 -passes=loop-vectorize %s | llc -mtriple=wasm32 -mattr=+simd128 -asm-verbose=false -disable-wasm-fallthrough-return-opt | FileCheck %s

target datalayout = "e-m:e-p:32:32-p10:8:8-p20:8:8-i64:64-n32:64-S128-ni:1:10:20"

%struct.TwoInts = type { i32, i32 }
%struct.ThreeInts = type { i32, i32, i32 }
%struct.FourInts = type { i32, i32, i32, i32 }
%struct.TwoShorts = type { i16, i16 }
%struct.ThreeShorts = type { i16, i16, i16 }
%struct.FourShorts = type { i16, i16, i16, i16 }
%struct.FiveShorts = type { i16, i16, i16, i16, i16 }
%struct.TwoBytes = type { i8, i8 }
%struct.ThreeBytes = type { i8, i8, i8 }
%struct.FourBytes = type { i8, i8, i8, i8 }
%struct.EightBytes = type { i8, i8, i8, i8, i8, i8, i8, i8 }
%struct.TwoFloats = type { float, float }
%struct.FourFloats = type { float, float, float, float }

; CHECK-LABEL: two_ints_same_op:
; CHECK: loop
; CHECK: v128.load
; CHECK: v128.load
; CHECK: i8x16.shuffle  0, 1, 2, 3, 8, 9, 10, 11, 16, 17, 18, 19, 24, 25, 26, 27
; CHECK: v128.load
; CHECK: v128.load
; CHECK: i8x16.shuffle  0, 1, 2, 3, 8, 9, 10, 11, 16, 17, 18, 19, 24, 25, 26, 27
; CHECK: i32x4.add
; CHECK: i8x16.shuffle  4, 5, 6, 7, 12, 13, 14, 15, 20, 21, 22, 23, 28, 29, 30, 31
; CHECK: i8x16.shuffle  4, 5, 6, 7, 12, 13, 14, 15, 20, 21, 22, 23, 28, 29, 30, 31
; CHECK: i32x4.add
; CHECK: i8x16.shuffle  8, 9, 10, 11, 24, 25, 26, 27, 12, 13, 14, 15, 28, 29, 30, 31
; CHECK: v128.store
; CHECK: i8x16.shuffle  0, 1, 2, 3, 16, 17, 18, 19, 4, 5, 6, 7, 20, 21, 22, 23
; CHECK: v128.store
define hidden void @two_ints_same_op(ptr noalias nocapture noundef writeonly %0, ptr nocapture noundef readonly %1, ptr nocapture noundef readonly %2, i32 noundef %3) {
  %5 = icmp eq i32 %3, 0
  br i1 %5, label %6, label %7

6:                                                ; preds = %7, %4
  ret void

7:                                                ; preds = %4, %7
  %8 = phi i32 [ %21, %7 ], [ 0, %4 ]
  %9 = getelementptr inbounds %struct.TwoInts, ptr %1, i32 %8
  %10 = load i32, ptr %9, align 4
  %11 = getelementptr inbounds %struct.TwoInts, ptr %2, i32 %8
  %12 = load i32, ptr %11, align 4
  %13 = add i32 %12, %10
  %14 = getelementptr inbounds %struct.TwoInts, ptr %0, i32 %8
  store i32 %13, ptr %14, align 4
  %15 = getelementptr inbounds i8, ptr %9, i32 4
  %16 = load i32, ptr %15, align 4
  %17 = getelementptr inbounds i8, ptr %11, i32 4
  %18 = load i32, ptr %17, align 4
  %19 = add i32 %18, %16
  %20 = getelementptr inbounds i8, ptr %14, i32 4
  store i32 %19, ptr %20, align 4
  %21 = add nuw i32 %8, 1
  %22 = icmp eq i32 %21, %3
  br i1 %22, label %6, label %7
}

; CHECK-LABEL: two_ints_vary_op:
; CHECK: loop
; CHECK: v128.load
; CHECK: v128.load
; CHECK: i8x16.shuffle  0, 1, 2, 3, 8, 9, 10, 11, 16, 17, 18, 19, 24, 25, 26, 27
; CHECK: v128.load
; CHECK: v128.load
; CHECK: i8x16.shuffle  0, 1, 2, 3, 8, 9, 10, 11, 16, 17, 18, 19, 24, 25, 26, 27
; CHECK: i32x4.add
; CHECK: i8x16.shuffle  4, 5, 6, 7, 12, 13, 14, 15, 20, 21, 22, 23, 28, 29, 30, 31
; CHECK: i8x16.shuffle  4, 5, 6, 7, 12, 13, 14, 15, 20, 21, 22, 23, 28, 29, 30, 31
; CHECK: i32x4.sub
; CHECK: i8x16.shuffle  8, 9, 10, 11, 24, 25, 26, 27, 12, 13, 14, 15, 28, 29, 30, 31
; CHECK: v128.store
; CHECK: i8x16.shuffle  0, 1, 2, 3, 16, 17, 18, 19, 4, 5, 6, 7, 20, 21, 22, 23
; CHECK: v128.store
define hidden void @two_ints_vary_op(ptr noalias nocapture noundef writeonly %0, ptr nocapture noundef readonly %1, ptr nocapture noundef readonly %2, i32 noundef %3) {
  %5 = icmp eq i32 %3, 0
  br i1 %5, label %6, label %7

6:                                                ; preds = %7, %4
  ret void

7:                                                ; preds = %4, %7
  %8 = phi i32 [ %21, %7 ], [ 0, %4 ]
  %9 = getelementptr inbounds %struct.TwoInts, ptr %1, i32 %8
  %10 = load i32, ptr %9, align 4
  %11 = getelementptr inbounds %struct.TwoInts, ptr %2, i32 %8
  %12 = load i32, ptr %11, align 4
  %13 = add i32 %12, %10
  %14 = getelementptr inbounds %struct.TwoInts, ptr %0, i32 %8
  store i32 %13, ptr %14, align 4
  %15 = getelementptr inbounds i8, ptr %9, i32 4
  %16 = load i32, ptr %15, align 4
  %17 = getelementptr inbounds i8, ptr %11, i32 4
  %18 = load i32, ptr %17, align 4
  %19 = sub i32 %16, %18
  %20 = getelementptr inbounds i8, ptr %14, i32 4
  store i32 %19, ptr %20, align 4
  %21 = add nuw i32 %8, 1
  %22 = icmp eq i32 %21, %3
  br i1 %22, label %6, label %7
}

; CHECK-LABEL: three_ints:
; CHECK: loop
; CHECK-NOT: v128.load
; CHECK: i32.load
; CHECK: i32.load
; CHECK: i32.add
; CHECK: i32.store
; CHECK: i32.load
; CHECK: i32.load
; CHECK: i32.add
; CHECK: i32.store
; CHECK: i32.load
; CHECK: i32.load
; CHECK: i32.add
; CHECK: i32.store
define hidden void @three_ints(ptr noalias nocapture noundef writeonly %0, ptr nocapture noundef readonly %1, ptr nocapture noundef readonly %2, i32 noundef %3) {
  %5 = icmp eq i32 %3, 0
  br i1 %5, label %6, label %7

6:                                                ; preds = %7, %4
  ret void

7:                                                ; preds = %4, %7
  %8 = phi i32 [ %27, %7 ], [ 0, %4 ]
  %9 = getelementptr inbounds %struct.ThreeInts, ptr %1, i32 %8
  %10 = load i32, ptr %9, align 4
  %11 = getelementptr inbounds %struct.ThreeInts, ptr %2, i32 %8
  %12 = load i32, ptr %11, align 4
  %13 = add nsw i32 %12, %10
  %14 = getelementptr inbounds %struct.ThreeInts, ptr %0, i32 %8
  store i32 %13, ptr %14, align 4
  %15 = getelementptr inbounds i8, ptr %9, i32 4
  %16 = load i32, ptr %15, align 4
  %17 = getelementptr inbounds i8, ptr %11, i32 4
  %18 = load i32, ptr %17, align 4
  %19 = add nsw i32 %18, %16
  %20 = getelementptr inbounds i8, ptr %14, i32 4
  store i32 %19, ptr %20, align 4
  %21 = getelementptr inbounds i8, ptr %9, i32 8
  %22 = load i32, ptr %21, align 4
  %23 = getelementptr inbounds i8, ptr %11, i32 8
  %24 = load i32, ptr %23, align 4
  %25 = add nsw i32 %24, %22
  %26 = getelementptr inbounds i8, ptr %14, i32 8
  store i32 %25, ptr %26, align 4
  %27 = add nuw i32 %8, 1
  %28 = icmp eq i32 %27, %3
  br i1 %28, label %6, label %7
}

; CHECK-LABEL: three_shorts:
; CHECK: loop
; CHECK-NOT: v128.load
; CHECK: i32.load16_u
; CHECK: i32.load16_u
; CHECK: i32.mul
; CHECK: i32.store16
; CHECK: i32.load16_u
; CHECK: i32.load16_u
; CHECK: i32.mul
; CHECK: i32.store16
; CHECK: i32.load16_u
; CHECK: i32.load16_u
; CHECK: i32.mul
; CHECK: i32.store16
define hidden void @three_shorts(ptr noalias nocapture noundef writeonly %0, ptr nocapture noundef readonly %1, ptr nocapture noundef readonly %2, i32 noundef %3) {
  %5 = icmp eq i32 %3, 0
  br i1 %5, label %6, label %7

6:                                                ; preds = %7, %4
  ret void

7:                                                ; preds = %4, %7
  %8 = phi i32 [ %27, %7 ], [ 0, %4 ]
  %9 = getelementptr inbounds %struct.ThreeShorts, ptr %1, i32 %8
  %10 = load i16, ptr %9, align 2
  %11 = getelementptr inbounds %struct.ThreeShorts, ptr %2, i32 %8
  %12 = load i16, ptr %11, align 2
  %13 = mul i16 %12, %10
  %14 = getelementptr inbounds %struct.ThreeShorts, ptr %0, i32 %8
  store i16 %13, ptr %14, align 2
  %15 = getelementptr inbounds i8, ptr %9, i32 2
  %16 = load i16, ptr %15, align 2
  %17 = getelementptr inbounds i8, ptr %11, i32 2
  %18 = load i16, ptr %17, align 2
  %19 = mul i16 %18, %16
  %20 = getelementptr inbounds i8, ptr %14, i32 2
  store i16 %19, ptr %20, align 2
  %21 = getelementptr inbounds i8, ptr %9, i32 4
  %22 = load i16, ptr %21, align 2
  %23 = getelementptr inbounds i8, ptr %11, i32 4
  %24 = load i16, ptr %23, align 2
  %25 = mul i16 %24, %22
  %26 = getelementptr inbounds i8, ptr %14, i32 4
  store i16 %25, ptr %26, align 2
  %27 = add nuw i32 %8, 1
  %28 = icmp eq i32 %27, %3
  br i1 %28, label %6, label %7
}

; CHECK-LABEL: four_shorts_same_op:
; CHECK: loop
; CHECK: v128.load
; CHECK: v128.load
; CHECK: i8x16.shuffle  0, 1, 8, 9, 16, 17, 24, 25, 0, 1, 0, 1, 0, 1, 0, 1
; CHECK: v128.load
; CHECK: v128.load
; CHECK: i8x16.shuffle  0, 1, 8, 9, 16, 17, 24, 25, 0, 1, 0, 1, 0, 1, 0, 1
; CHECK: i16x8.sub
; CHECK: i8x16.shuffle  2, 3, 10, 11, 18, 19, 26, 27, 0, 1, 0, 1, 0, 1, 0, 1
; CHECK: i8x16.shuffle  2, 3, 10, 11, 18, 19, 26, 27, 0, 1, 0, 1, 0, 1, 0, 1
; CHECK: i16x8.sub
; CHECK: i8x16.shuffle  4, 5, 20, 21, 0, 1, 0, 1, 6, 7, 22, 23, 0, 1, 0, 1
; CHECK: i8x16.shuffle  4, 5, 12, 13, 20, 21, 28, 29, 0, 1, 0, 1, 0, 1, 0, 1
; CHECK: i8x16.shuffle  4, 5, 12, 13, 20, 21, 28, 29, 0, 1, 0, 1, 0, 1, 0, 1
; CHECK: i16x8.sub
; CHECK: i8x16.shuffle  6, 7, 14, 15, 22, 23, 30, 31, 0, 1, 0, 1, 0, 1, 0, 1
; CHECK: i8x16.shuffle  6, 7, 14, 15, 22, 23, 30, 31, 0, 1, 0, 1, 0, 1, 0, 1
; CHECK: i16x8.sub
; CHECK: i8x16.shuffle  0, 1, 0, 1, 4, 5, 20, 21, 0, 1, 0, 1, 6, 7, 22, 23
; CHECK: i8x16.shuffle  0, 1, 2, 3, 20, 21, 22, 23, 8, 9, 10, 11, 28, 29, 30, 31
; CHECK: v128.store
; CHECK: i8x16.shuffle  0, 1, 16, 17, 0, 1, 0, 1, 2, 3, 18, 19, 0, 1, 0, 1
; CHECK: i8x16.shuffle  0, 1, 0, 1, 0, 1, 16, 17, 0, 1, 0, 1, 2, 3, 18, 19
; CHECK: i8x16.shuffle  0, 1, 2, 3, 20, 21, 22, 23, 8, 9, 10, 11, 28, 29, 30, 31
; CHECK: v128.store
define hidden void @four_shorts_same_op(ptr noalias nocapture noundef writeonly %0, ptr nocapture noundef readonly %1, ptr nocapture noundef readonly %2, i32 noundef %3) {
  %5 = icmp eq i32 %3, 0
  br i1 %5, label %6, label %7

6:                                                ; preds = %7, %4
  ret void

7:                                                ; preds = %4, %7
  %8 = phi i32 [ %33, %7 ], [ 0, %4 ]
  %9 = getelementptr inbounds %struct.FourShorts, ptr %1, i32 %8
  %10 = load i16, ptr %9, align 2
  %11 = getelementptr inbounds %struct.FourShorts, ptr %2, i32 %8
  %12 = load i16, ptr %11, align 2
  %13 = sub i16 %10, %12
  %14 = getelementptr inbounds %struct.FourShorts, ptr %0, i32 %8
  store i16 %13, ptr %14, align 2
  %15 = getelementptr inbounds i8, ptr %9, i32 2
  %16 = load i16, ptr %15, align 2
  %17 = getelementptr inbounds i8, ptr %11, i32 2
  %18 = load i16, ptr %17, align 2
  %19 = sub i16 %16, %18
  %20 = getelementptr inbounds i8, ptr %14, i32 2
  store i16 %19, ptr %20, align 2
  %21 = getelementptr inbounds i8, ptr %9, i32 4
  %22 = load i16, ptr %21, align 2
  %23 = getelementptr inbounds i8, ptr %11, i32 4
  %24 = load i16, ptr %23, align 2
  %25 = sub i16 %22, %24
  %26 = getelementptr inbounds i8, ptr %14, i32 4
  store i16 %25, ptr %26, align 2
  %27 = getelementptr inbounds i8, ptr %9, i32 6
  %28 = load i16, ptr %27, align 2
  %29 = getelementptr inbounds i8, ptr %11, i32 6
  %30 = load i16, ptr %29, align 2
  %31 = sub i16 %28, %30
  %32 = getelementptr inbounds i8, ptr %14, i32 6
  store i16 %31, ptr %32, align 2
  %33 = add nuw i32 %8, 1
  %34 = icmp eq i32 %33, %3
  br i1 %34, label %6, label %7
}

; CHECK-LABEL: four_shorts_split_op:
; CHECK: loop
; CHECK: v128.load
; CHECK: v128.load
; CHECK: i8x16.shuffle  0, 1, 8, 9, 16, 17, 24, 25, 0, 1, 0, 1, 0, 1, 0, 1
; CHECK: v128.load
; CHECK: v128.load
; CHECK: i8x16.shuffle  0, 1, 8, 9, 16, 17, 24, 25, 0, 1, 0, 1, 0, 1, 0, 1
; CHECK: v128.or
; CHECK: i8x16.shuffle  2, 3, 10, 11, 18, 19, 26, 27, 0, 1, 0, 1, 0, 1, 0, 1
; CHECK: i8x16.shuffle  2, 3, 10, 11, 18, 19, 26, 27, 0, 1, 0, 1, 0, 1, 0, 1
; CHECK: v128.or
; CHECK: i8x16.shuffle  4, 5, 20, 21, 0, 1, 0, 1, 6, 7, 22, 23, 0, 1, 0, 1
; CHECK: i8x16.shuffle  4, 5, 12, 13, 20, 21, 28, 29, 0, 1, 0, 1, 0, 1, 0, 1
; CHECK: i8x16.shuffle  4, 5, 12, 13, 20, 21, 28, 29, 0, 1, 0, 1, 0, 1, 0, 1
; CHECK: v128.xor
; CHECK: i8x16.shuffle  6, 7, 14, 15, 22, 23, 30, 31, 0, 1, 0, 1, 0, 1, 0, 1
; CHECK: i8x16.shuffle  6, 7, 14, 15, 22, 23, 30, 31, 0, 1, 0, 1, 0, 1, 0, 1
; CHECK: v128.xor
; CHECK: i8x16.shuffle  0, 1, 0, 1, 4, 5, 20, 21, 0, 1, 0, 1, 6, 7, 22, 23
; CHECK: i8x16.shuffle  0, 1, 2, 3, 20, 21, 22, 23, 8, 9, 10, 11, 28, 29, 30, 31
; CHECK: v128.store
; CHECK: i8x16.shuffle  0, 1, 16, 17, 0, 1, 0, 1, 2, 3, 18, 19, 0, 1, 0, 1
; CHECK: i8x16.shuffle  0, 1, 0, 1, 0, 1, 16, 17, 0, 1, 0, 1, 2, 3, 18, 19
; CHECK: i8x16.shuffle  0, 1, 2, 3, 20, 21, 22, 23, 8, 9, 10, 11, 28, 29, 30, 31
; CHECK: v128.store
define hidden void @four_shorts_split_op(ptr noalias nocapture noundef writeonly %0, ptr nocapture noundef readonly %1, ptr nocapture noundef readonly %2, i32 noundef %3) {
  %5 = icmp eq i32 %3, 0
  br i1 %5, label %6, label %7

6:                                                ; preds = %7, %4
  ret void

7:                                                ; preds = %4, %7
  %8 = phi i32 [ %33, %7 ], [ 0, %4 ]
  %9 = getelementptr inbounds %struct.FourShorts, ptr %1, i32 %8
  %10 = load i16, ptr %9, align 2
  %11 = getelementptr inbounds %struct.FourShorts, ptr %2, i32 %8
  %12 = load i16, ptr %11, align 2
  %13 = or i16 %12, %10
  %14 = getelementptr inbounds %struct.FourShorts, ptr %0, i32 %8
  store i16 %13, ptr %14, align 2
  %15 = getelementptr inbounds i8, ptr %9, i32 2
  %16 = load i16, ptr %15, align 2
  %17 = getelementptr inbounds i8, ptr %11, i32 2
  %18 = load i16, ptr %17, align 2
  %19 = or i16 %18, %16
  %20 = getelementptr inbounds i8, ptr %14, i32 2
  store i16 %19, ptr %20, align 2
  %21 = getelementptr inbounds i8, ptr %9, i32 4
  %22 = load i16, ptr %21, align 2
  %23 = getelementptr inbounds i8, ptr %11, i32 4
  %24 = load i16, ptr %23, align 2
  %25 = xor i16 %24, %22
  %26 = getelementptr inbounds i8, ptr %14, i32 4
  store i16 %25, ptr %26, align 2
  %27 = getelementptr inbounds i8, ptr %9, i32 6
  %28 = load i16, ptr %27, align 2
  %29 = getelementptr inbounds i8, ptr %11, i32 6
  %30 = load i16, ptr %29, align 2
  %31 = xor i16 %30, %28
  %32 = getelementptr inbounds i8, ptr %14, i32 6
  store i16 %31, ptr %32, align 2
  %33 = add nuw i32 %8, 1
  %34 = icmp eq i32 %33, %3
  br i1 %34, label %6, label %7
}

; CHECK-LABEL: four_shorts_interleave_op:
; CHECK: v128.load
; CHECK: v128.load
; CHECK: i8x16.shuffle  0, 1, 8, 9, 16, 17, 24, 25, 0, 1, 0, 1, 0, 1, 0, 1
; CHECK: v128.load
; CHECK: v128.load
; CHECK: i8x16.shuffle  0, 1, 8, 9, 16, 17, 24, 25, 0, 1, 0, 1, 0, 1, 0, 1
; CHECK: v128.or
; CHECK: i8x16.shuffle  2, 3, 10, 11, 18, 19, 26, 27, 0, 1, 0, 1, 0, 1, 0, 1
; CHECK: i8x16.shuffle  2, 3, 10, 11, 18, 19, 26, 27, 0, 1, 0, 1, 0, 1, 0, 1
; CHECK: v128.xor
; CHECK: i8x16.shuffle  4, 5, 20, 21, 0, 1, 0, 1, 6, 7, 22, 23, 0, 1, 0, 1
; CHECK: i8x16.shuffle  4, 5, 12, 13, 20, 21, 28, 29, 0, 1, 0, 1, 0, 1, 0, 1
; CHECK: i8x16.shuffle  4, 5, 12, 13, 20, 21, 28, 29, 0, 1, 0, 1, 0, 1, 0, 1
; CHECK: v128.or
; CHECK: i8x16.shuffle  6, 7, 14, 15, 22, 23, 30, 31, 0, 1, 0, 1, 0, 1, 0, 1
; CHECK: i8x16.shuffle  6, 7, 14, 15, 22, 23, 30, 31, 0, 1, 0, 1, 0, 1, 0, 1
; CHECK: v128.xor
; CHECK: i8x16.shuffle  0, 1, 0, 1, 4, 5, 20, 21, 0, 1, 0, 1, 6, 7, 22, 23
; CHECK: i8x16.shuffle  0, 1, 2, 3, 20, 21, 22, 23, 8, 9, 10, 11, 28, 29, 30, 31
; CHECK: v128.store
; CHECK: i8x16.shuffle  0, 1, 16, 17, 0, 1, 0, 1, 2, 3, 18, 19, 0, 1, 0, 1
; CHECK: i8x16.shuffle  0, 1, 0, 1, 0, 1, 16, 17, 0, 1, 0, 1, 2, 3, 18, 19
; CHECK: i8x16.shuffle  0, 1, 2, 3, 20, 21, 22, 23, 8, 9, 10, 11, 28, 29, 30, 31
; CHECK: v128.store
define hidden void @four_shorts_interleave_op(ptr noalias nocapture noundef writeonly %0, ptr nocapture noundef readonly %1, ptr nocapture noundef readonly %2, i32 noundef %3) {
  %5 = icmp eq i32 %3, 0
  br i1 %5, label %6, label %7

6:                                                ; preds = %7, %4
  ret void

7:                                                ; preds = %4, %7
  %8 = phi i32 [ %33, %7 ], [ 0, %4 ]
  %9 = getelementptr inbounds %struct.FourShorts, ptr %1, i32 %8
  %10 = load i16, ptr %9, align 2
  %11 = getelementptr inbounds %struct.FourShorts, ptr %2, i32 %8
  %12 = load i16, ptr %11, align 2
  %13 = or i16 %12, %10
  %14 = getelementptr inbounds %struct.FourShorts, ptr %0, i32 %8
  store i16 %13, ptr %14, align 2
  %15 = getelementptr inbounds i8, ptr %9, i32 2
  %16 = load i16, ptr %15, align 2
  %17 = getelementptr inbounds i8, ptr %11, i32 2
  %18 = load i16, ptr %17, align 2
  %19 = xor i16 %18, %16
  %20 = getelementptr inbounds i8, ptr %14, i32 2
  store i16 %19, ptr %20, align 2
  %21 = getelementptr inbounds i8, ptr %9, i32 4
  %22 = load i16, ptr %21, align 2
  %23 = getelementptr inbounds i8, ptr %11, i32 4
  %24 = load i16, ptr %23, align 2
  %25 = or i16 %24, %22
  %26 = getelementptr inbounds i8, ptr %14, i32 4
  store i16 %25, ptr %26, align 2
  %27 = getelementptr inbounds i8, ptr %9, i32 6
  %28 = load i16, ptr %27, align 2
  %29 = getelementptr inbounds i8, ptr %11, i32 6
  %30 = load i16, ptr %29, align 2
  %31 = xor i16 %30, %28
  %32 = getelementptr inbounds i8, ptr %14, i32 6
  store i16 %31, ptr %32, align 2
  %33 = add nuw i32 %8, 1
  %34 = icmp eq i32 %33, %3
  br i1 %34, label %6, label %7
}

; CHECK-LABEL: five_shorts:
; CHECK: loop
; CHECK-NOT: v128.load
; CHECK: i32.load16_u
; CHECK: i32.load16_u
; CHECK: i32.sub
; CHECK: i32.store16
; CHECK: i32.load16_u
; CHECK: i32.load16_u
; CHECK: i32.sub
; CHECK: i32.store16
; CHECK: i32.load16_u
; CHECK: i32.load16_u
; CHECK: i32.sub
; CHECK: i32.store16
; CHECK: i32.load16_u
; CHECK: i32.load16_u
; CHECK: i32.sub
; CHECK: i32.store16
; CHECK: i32.load16_u
; CHECK: i32.load16_u
; CHECK: i32.sub
; CHECK: i32.store16
define hidden void @five_shorts(ptr noalias nocapture noundef writeonly %0, ptr nocapture noundef readonly %1, ptr nocapture noundef readonly %2, i32 noundef %3) {
  %5 = icmp eq i32 %3, 0
  br i1 %5, label %6, label %7

6:                                                ; preds = %7, %4
  ret void

7:                                                ; preds = %4, %7
  %8 = phi i32 [ %39, %7 ], [ 0, %4 ]
  %9 = getelementptr inbounds %struct.FiveShorts, ptr %1, i32 %8
  %10 = load i16, ptr %9, align 1
  %11 = getelementptr inbounds %struct.FiveShorts, ptr %2, i32 %8
  %12 = load i16, ptr %11, align 1
  %13 = sub i16 %10, %12
  %14 = getelementptr inbounds %struct.FiveShorts, ptr %0, i32 %8
  store i16 %13, ptr %14, align 1
  %15 = getelementptr inbounds i16, ptr %9, i32 1
  %16 = load i16, ptr %15, align 1
  %17 = getelementptr inbounds i16, ptr %11, i32 1
  %18 = load i16, ptr %17, align 1
  %19 = sub i16 %16, %18
  %20 = getelementptr inbounds i16, ptr %14, i32 1
  store i16 %19, ptr %20, align 1
  %21 = getelementptr inbounds i16, ptr %9, i32 2
  %22 = load i16, ptr %21, align 1
  %23 = getelementptr inbounds i16, ptr %11, i32 2
  %24 = load i16, ptr %23, align 1
  %25 = sub i16 %22, %24
  %26 = getelementptr inbounds i16, ptr %14, i32 2
  store i16 %25, ptr %26, align 1
  %27 = getelementptr inbounds i16, ptr %9, i32 3
  %28 = load i16, ptr %27, align 1
  %29 = getelementptr inbounds i16, ptr %11, i32 3
  %30 = load i16, ptr %29, align 1
  %31 = sub i16 %28, %30
  %32 = getelementptr inbounds i16, ptr %14, i32 3
  store i16 %31, ptr %32, align 1
  %33 = getelementptr inbounds i16, ptr %9, i32 4
  %34 = load i16, ptr %33, align 1
  %35 = getelementptr inbounds i16, ptr %11, i32 4
  %36 = load i16, ptr %35, align 1
  %37 = sub i16 %34, %36
  %38 = getelementptr inbounds i16, ptr %14, i32 4
  store i16 %37, ptr %38, align 1
  %39 = add nuw i32 %8, 1
  %40 = icmp eq i32 %39, %3
  br i1 %40, label %6, label %7
}

; CHECK-LABEL: two_bytes_same_op:
; CHECK: loop
; CHECK: v128.load
; CHECK: v128.load
; CHECK: i8x16.shuffle  0, 2, 4, 6, 8, 10, 12, 14, 16, 18, 20, 22, 24, 26, 28, 30
; CHECK: v128.load
; CHECK: v128.load
; CHECK: i8x16.shuffle  0, 2, 4, 6, 8, 10, 12, 14, 16, 18, 20, 22, 24, 26, 28, 30
; CHECK: i16x8.extmul_high_i8x16_u
; CHECK: i8x16.shuffle  1, 3, 5, 7, 9, 11, 13, 15, 17, 19, 21, 23, 25, 27, 29, 31
; CHECK: i8x16.shuffle  1, 3, 5, 7, 9, 11, 13, 15, 17, 19, 21, 23, 25, 27, 29, 31
; CHECK: i16x8.extmul_high_i8x16_u
; CHECK: i8x16.shuffle  0, 16, 2, 18, 4, 20, 6, 22, 8, 24, 10, 26, 12, 28, 14, 30
; CHECK: v128.store
; CHECK: i16x8.extmul_low_i8x16_u
; CHECK: i16x8.extmul_low_i8x16_u
; CHECK: i8x16.shuffle  0, 16, 2, 18, 4, 20, 6, 22, 8, 24, 10, 26, 12, 28, 14, 30
; CHECK: v128.store
define hidden void @two_bytes_same_op(ptr noalias nocapture noundef writeonly %0, ptr nocapture noundef readonly %1, ptr nocapture noundef readonly %2, i32 noundef %3) {
  %5 = icmp eq i32 %3, 0
  br i1 %5, label %6, label %7

6:                                                ; preds = %7, %4
  ret void

7:                                                ; preds = %4, %7
  %8 = phi i32 [ %21, %7 ], [ 0, %4 ]
  %9 = getelementptr inbounds %struct.TwoBytes, ptr %1, i32 %8
  %10 = load i8, ptr %9, align 1
  %11 = getelementptr inbounds %struct.TwoBytes, ptr %2, i32 %8
  %12 = load i8, ptr %11, align 1
  %13 = mul i8 %12, %10
  %14 = getelementptr inbounds %struct.TwoBytes, ptr %0, i32 %8
  store i8 %13, ptr %14, align 1
  %15 = getelementptr inbounds i8, ptr %9, i32 1
  %16 = load i8, ptr %15, align 1
  %17 = getelementptr inbounds i8, ptr %11, i32 1
  %18 = load i8, ptr %17, align 1
  %19 = mul i8 %18, %16
  %20 = getelementptr inbounds i8, ptr %14, i32 1
  store i8 %19, ptr %20, align 1
  %21 = add nuw i32 %8, 1
  %22 = icmp eq i32 %21, %3
  br i1 %22, label %6, label %7
}

; CHECK-LABEL: two_bytes_vary_op:
; CHECK: loop
; CHECK: v128.load
; CHECK: v128.load
; CHECK: i8x16.shuffle  0, 2, 4, 6, 8, 10, 12, 14, 16, 18, 20, 22, 24, 26, 28, 30
; CHECK: v128.load
; CHECK: v128.load
; CHECK: i8x16.shuffle  0, 2, 4, 6, 8, 10, 12, 14, 16, 18, 20, 22, 24, 26, 28, 30
; CHECK: i16x8.extmul_high_i8x16_u
; CHECK: i8x16.shuffle  1, 3, 5, 7, 9, 11, 13, 15, 17, 19, 21, 23, 25, 27, 29, 31
; CHECK: i8x16.shuffle  1, 3, 5, 7, 9, 11, 13, 15, 17, 19, 21, 23, 25, 27, 29, 31
; CHECK: i8x16.sub
; CHECK: i8x16.shuffle  0, 24, 2, 25, 4, 26, 6, 27, 8, 28, 10, 29, 12, 30, 14, 31
; CHECK: v128.store
; CHECK: i16x8.extmul_low_i8x16_u
; CHECK: i8x16.shuffle  0, 16, 2, 17, 4, 18, 6, 19, 8, 20, 10, 21, 12, 22, 14, 23
; CHECK: v128.store
define hidden void @two_bytes_vary_op(ptr noalias nocapture noundef writeonly %0, ptr nocapture noundef readonly %1, ptr nocapture noundef readonly %2, i32 noundef %3) {
  %5 = icmp eq i32 %3, 0
  br i1 %5, label %6, label %7

6:                                                ; preds = %7, %4
  ret void

7:                                                ; preds = %4, %7
  %8 = phi i32 [ %21, %7 ], [ 0, %4 ]
  %9 = getelementptr inbounds %struct.TwoBytes, ptr %1, i32 %8
  %10 = load i8, ptr %9, align 1
  %11 = getelementptr inbounds %struct.TwoBytes, ptr %2, i32 %8
  %12 = load i8, ptr %11, align 1
  %13 = mul i8 %12, %10
  %14 = getelementptr inbounds %struct.TwoBytes, ptr %0, i32 %8
  store i8 %13, ptr %14, align 1
  %15 = getelementptr inbounds i8, ptr %9, i32 1
  %16 = load i8, ptr %15, align 1
  %17 = getelementptr inbounds i8, ptr %11, i32 1
  %18 = load i8, ptr %17, align 1
  %19 = sub i8 %16, %18
  %20 = getelementptr inbounds i8, ptr %14, i32 1
  store i8 %19, ptr %20, align 1
  %21 = add nuw i32 %8, 1
  %22 = icmp eq i32 %21, %3
  br i1 %22, label %6, label %7
}

; CHECK-LABEL: three_bytes_same_op:
; CHECK: loop
; CHECK: i32.load8_u
; CHECK: i32.load8_u
; CHECK: i32.and
; CHECK: i32.store8
; CHECK: i32.load8_u
; CHECK: i32.load8_u
; CHECK: i32.and
; CHECK: i32.store8
; CHECK: i32.load8_u
; CHECK: i32.load8_u
; CHECK: i32.and
; CHECK: i32.store8
define hidden void @three_bytes_same_op(ptr noalias nocapture noundef writeonly %0, ptr nocapture noundef readonly %1, ptr nocapture noundef readonly %2, i32 noundef %3) {
  %5 = icmp eq i32 %3, 0
  br i1 %5, label %6, label %7

6:                                                ; preds = %7, %4
  ret void

7:                                                ; preds = %4, %7
  %8 = phi i32 [ %27, %7 ], [ 0, %4 ]
  %9 = getelementptr inbounds %struct.ThreeBytes, ptr %1, i32 %8
  %10 = load i8, ptr %9, align 1
  %11 = getelementptr inbounds %struct.ThreeBytes, ptr %2, i32 %8
  %12 = load i8, ptr %11, align 1
  %13 = and i8 %12, %10
  %14 = getelementptr inbounds %struct.ThreeBytes, ptr %0, i32 %8
  store i8 %13, ptr %14, align 1
  %15 = getelementptr inbounds i8, ptr %9, i32 1
  %16 = load i8, ptr %15, align 1
  %17 = getelementptr inbounds i8, ptr %11, i32 1
  %18 = load i8, ptr %17, align 1
  %19 = and i8 %18, %16
  %20 = getelementptr inbounds i8, ptr %14, i32 1
  store i8 %19, ptr %20, align 1
  %21 = getelementptr inbounds i8, ptr %9, i32 2
  %22 = load i8, ptr %21, align 1
  %23 = getelementptr inbounds i8, ptr %11, i32 2
  %24 = load i8, ptr %23, align 1
  %25 = and i8 %24, %22
  %26 = getelementptr inbounds i8, ptr %14, i32 2
  store i8 %25, ptr %26, align 1
  %27 = add nuw i32 %8, 1
  %28 = icmp eq i32 %27, %3
  br i1 %28, label %6, label %7
}

; CHECK-LABEL: three_bytes_interleave_op:
; CHECK: loop
; CHECK: i32.load8_u
; CHECK: i32.load8_u
; CHECK: i32.add
; CHECK: i32.store8
; CHECK: i32.load8_u
; CHECK: i32.load8_u
; CHECK: i32.sub
; CHECK: i32.store8
; CHECK: i32.load8_u
; CHECK: i32.load8_u
; CHECK: i32.add
; CHECK: i32.store8
define hidden void @three_bytes_interleave_op(ptr noalias nocapture noundef writeonly %0, ptr nocapture noundef readonly %1, ptr nocapture noundef readonly %2, i32 noundef %3) {
  %5 = icmp eq i32 %3, 0
  br i1 %5, label %6, label %7

6:                                                ; preds = %7, %4
  ret void

7:                                                ; preds = %4, %7
  %8 = phi i32 [ %27, %7 ], [ 0, %4 ]
  %9 = getelementptr inbounds %struct.ThreeBytes, ptr %1, i32 %8
  %10 = load i8, ptr %9, align 1
  %11 = getelementptr inbounds %struct.ThreeBytes, ptr %2, i32 %8
  %12 = load i8, ptr %11, align 1
  %13 = add i8 %12, %10
  %14 = getelementptr inbounds %struct.ThreeBytes, ptr %0, i32 %8
  store i8 %13, ptr %14, align 1
  %15 = getelementptr inbounds i8, ptr %9, i32 1
  %16 = load i8, ptr %15, align 1
  %17 = getelementptr inbounds i8, ptr %11, i32 1
  %18 = load i8, ptr %17, align 1
  %19 = sub i8 %16, %18
  %20 = getelementptr inbounds i8, ptr %14, i32 1
  store i8 %19, ptr %20, align 1
  %21 = getelementptr inbounds i8, ptr %9, i32 2
  %22 = load i8, ptr %21, align 1
  %23 = getelementptr inbounds i8, ptr %11, i32 2
  %24 = load i8, ptr %23, align 1
  %25 = add i8 %24, %22
  %26 = getelementptr inbounds i8, ptr %14, i32 2
  store i8 %25, ptr %26, align 1
  %27 = add nuw i32 %8, 1
  %28 = icmp eq i32 %27, %3
  br i1 %28, label %6, label %7
}

; CHECK-LABEL: four_bytes_same_op:
; CHECK: loop
; CHECK: v128.load
; CHECK: v128.load
; CHECK: i8x16.shuffle  0, 4, 8, 12, 16, 20, 24, 28, 0, 0, 0, 0, 0, 0, 0, 0
; CHECK: v128.load
; CHECK: v128.load
; CHECK: i8x16.shuffle  0, 4, 8, 12, 16, 20, 24, 28, 0, 0, 0, 0, 0, 0, 0, 0
; CHECK: v128.and
; CHECK: i8x16.shuffle  1, 5, 9, 13, 17, 21, 25, 29, 0, 0, 0, 0, 0, 0, 0, 0
; CHECK: i8x16.shuffle  1, 5, 9, 13, 17, 21, 25, 29, 0, 0, 0, 0, 0, 0, 0, 0
; CHECK: v128.and
; CHECK: i8x16.shuffle  4, 20, 0, 0, 5, 21, 0, 0, 6, 22, 0, 0, 7, 23, 0, 0
; CHECK: i8x16.shuffle  2, 6, 10, 14, 18, 22, 26, 30, 0, 0, 0, 0, 0, 0, 0, 0
; CHECK: i8x16.shuffle  2, 6, 10, 14, 18, 22, 26, 30, 0, 0, 0, 0, 0, 0, 0, 0
; CHECK: v128.and
; CHECK: i8x16.shuffle  3, 7, 11, 15, 19, 23, 27, 31, 0, 0, 0, 0, 0, 0, 0, 0
; CHECK: i8x16.shuffle  3, 7, 11, 15, 19, 23, 27, 31, 0, 0, 0, 0, 0, 0, 0, 0
; CHECK: v128.and
; CHECK: i8x16.shuffle  0, 0, 4, 20, 0, 0, 5, 21, 0, 0, 6, 22, 0, 0, 7, 23
; CHECK: i8x16.shuffle  0, 1, 18, 19, 4, 5, 22, 23, 8, 9, 26, 27, 12, 13, 30, 31
; CHECK: v128.store
; CHECK: i8x16.shuffle  0, 16, 0, 0, 1, 17, 0, 0, 2, 18, 0, 0, 3, 19, 0, 0
; CHECK: i8x16.shuffle  0, 0, 0, 16, 0, 0, 1, 17, 0, 0, 2, 18, 0, 0, 3, 19
; CHECK: i8x16.shuffle  0, 1, 18, 19, 4, 5, 22, 23, 8, 9, 26, 27, 12, 13, 30, 31
; CHECK: v128.store
define hidden void @four_bytes_same_op(ptr noalias nocapture noundef writeonly %0, ptr nocapture noundef readonly %1, ptr nocapture noundef readonly %2, i32 noundef %3) {
  %5 = icmp eq i32 %3, 0
  br i1 %5, label %6, label %7

6:                                                ; preds = %7, %4
  ret void

7:                                                ; preds = %4, %7
  %8 = phi i32 [ %33, %7 ], [ 0, %4 ]
  %9 = getelementptr inbounds %struct.FourBytes, ptr %1, i32 %8
  %10 = load i8, ptr %9, align 1
  %11 = getelementptr inbounds %struct.FourBytes, ptr %2, i32 %8
  %12 = load i8, ptr %11, align 1
  %13 = and i8 %12, %10
  %14 = getelementptr inbounds %struct.FourBytes, ptr %0, i32 %8
  store i8 %13, ptr %14, align 1
  %15 = getelementptr inbounds i8, ptr %9, i32 1
  %16 = load i8, ptr %15, align 1
  %17 = getelementptr inbounds i8, ptr %11, i32 1
  %18 = load i8, ptr %17, align 1
  %19 = and i8 %18, %16
  %20 = getelementptr inbounds i8, ptr %14, i32 1
  store i8 %19, ptr %20, align 1
  %21 = getelementptr inbounds i8, ptr %9, i32 2
  %22 = load i8, ptr %21, align 1
  %23 = getelementptr inbounds i8, ptr %11, i32 2
  %24 = load i8, ptr %23, align 1
  %25 = and i8 %24, %22
  %26 = getelementptr inbounds i8, ptr %14, i32 2
  store i8 %25, ptr %26, align 1
  %27 = getelementptr inbounds i8, ptr %9, i32 3
  %28 = load i8, ptr %27, align 1
  %29 = getelementptr inbounds i8, ptr %11, i32 3
  %30 = load i8, ptr %29, align 1
  %31 = and i8 %30, %28
  %32 = getelementptr inbounds i8, ptr %14, i32 3
  store i8 %31, ptr %32, align 1
  %33 = add nuw i32 %8, 1
  %34 = icmp eq i32 %33, %3
  br i1 %34, label %6, label %7
}

; CHECK-LABEL: four_bytes_split_op:
; CHECK: loop
; CHECK: v128.load
; CHECK: v128.load
; CHECK: i8x16.shuffle  0, 4, 8, 12, 16, 20, 24, 28, 0, 0, 0, 0, 0, 0, 0, 0
; CHECK: v128.load
; CHECK: v128.load
; CHECK: i8x16.shuffle  0, 4, 8, 12, 16, 20, 24, 28, 0, 0, 0, 0, 0, 0, 0, 0
; CHECK: i16x8.extmul_low_i8x16_u
; CHECK: i8x16.shuffle  1, 5, 9, 13, 17, 21, 25, 29, 0, 0, 0, 0, 0, 0, 0, 0
; CHECK: i8x16.shuffle  1, 5, 9, 13, 17, 21, 25, 29, 0, 0, 0, 0, 0, 0, 0, 0
; CHECK: i16x8.extmul_low_i8x16_u
; CHECK: i8x16.shuffle  0, 2, 4, 6, 8, 10, 12, 14, 16, 18, 20, 22, 24, 26, 28, 30
; CHECK: i8x16.shuffle  2, 6, 10, 14, 18, 22, 26, 30, 0, 0, 0, 0, 0, 0, 0, 0
; CHECK: i8x16.shuffle  2, 6, 10, 14, 18, 22, 26, 30, 0, 0, 0, 0, 0, 0, 0, 0
; CHECK: i8x16.sub
; CHECK: i8x16.shuffle  3, 7, 11, 15, 19, 23, 27, 31, 0, 0, 0, 0, 0, 0, 0, 0
; CHECK: i8x16.shuffle  3, 7, 11, 15, 19, 23, 27, 31, 0, 0, 0, 0, 0, 0, 0, 0
; CHECK: i8x16.sub
; CHECK: i8x16.shuffle  0, 1, 2, 3, 4, 5, 6, 7, 16, 17, 18, 19, 20, 21, 22, 23
; CHECK: i8x16.shuffle  4, 12, 20, 28, 5, 13, 21, 29, 6, 14, 22, 30, 7, 15, 23, 31
; CHECK: v128.store
; CHECK: i8x16.shuffle  0, 8, 16, 24, 1, 9, 17, 25, 2, 10, 18, 26, 3, 11, 19, 27
; CHECK: v128.store
define hidden void @four_bytes_split_op(ptr noalias nocapture noundef writeonly %0, ptr nocapture noundef readonly %1, ptr nocapture noundef readonly %2, i32 noundef %3) {
  %5 = icmp eq i32 %3, 0
  br i1 %5, label %6, label %7

6:                                                ; preds = %7, %4
  ret void

7:                                                ; preds = %4, %7
  %8 = phi i32 [ %33, %7 ], [ 0, %4 ]
  %9 = getelementptr inbounds %struct.FourBytes, ptr %1, i32 %8
  %10 = load i8, ptr %9, align 1
  %11 = getelementptr inbounds %struct.FourBytes, ptr %2, i32 %8
  %12 = load i8, ptr %11, align 1
  %13 = mul i8 %12, %10
  %14 = getelementptr inbounds %struct.FourBytes, ptr %0, i32 %8
  store i8 %13, ptr %14, align 1
  %15 = getelementptr inbounds i8, ptr %9, i32 1
  %16 = load i8, ptr %15, align 1
  %17 = getelementptr inbounds i8, ptr %11, i32 1
  %18 = load i8, ptr %17, align 1
  %19 = mul i8 %18, %16
  %20 = getelementptr inbounds i8, ptr %14, i32 1
  store i8 %19, ptr %20, align 1
  %21 = getelementptr inbounds i8, ptr %9, i32 2
  %22 = load i8, ptr %21, align 1
  %23 = getelementptr inbounds i8, ptr %11, i32 2
  %24 = load i8, ptr %23, align 1
  %25 = sub i8 %22, %24
  %26 = getelementptr inbounds i8, ptr %14, i32 2
  store i8 %25, ptr %26, align 1
  %27 = getelementptr inbounds i8, ptr %9, i32 3
  %28 = load i8, ptr %27, align 1
  %29 = getelementptr inbounds i8, ptr %11, i32 3
  %30 = load i8, ptr %29, align 1
  %31 = sub i8 %28, %30
  %32 = getelementptr inbounds i8, ptr %14, i32 3
  store i8 %31, ptr %32, align 1
  %33 = add nuw i32 %8, 1
  %34 = icmp eq i32 %33, %3
  br i1 %34, label %6, label %7
}

; CHECK-LABEL: four_bytes_interleave_op:
; CHECK: loop
; CHECK: v128.load
; CHECK: v128.load
; CHECK: i8x16.shuffle  0, 4, 8, 12, 16, 20, 24, 28, 0, 0, 0, 0, 0, 0, 0, 0
; CHECK: v128.load
; CHECK: v128.load
; CHECK: i8x16.shuffle  0, 4, 8, 12, 16, 20, 24, 28, 0, 0, 0, 0, 0, 0, 0, 0
; CHECK: i8x16.add
; CHECK: i8x16.shuffle  1, 5, 9, 13, 17, 21, 25, 29, 0, 0, 0, 0, 0, 0, 0, 0
; CHECK: i8x16.shuffle  1, 5, 9, 13, 17, 21, 25, 29, 0, 0, 0, 0, 0, 0, 0, 0
; CHECK: i8x16.sub
; CHECK: i8x16.shuffle  4, 20, 0, 0, 5, 21, 0, 0, 6, 22, 0, 0, 7, 23, 0, 0
; CHECK: i8x16.shuffle  2, 6, 10, 14, 18, 22, 26, 30, 0, 0, 0, 0, 0, 0, 0, 0
; CHECK: i8x16.shuffle  2, 6, 10, 14, 18, 22, 26, 30, 0, 0, 0, 0, 0, 0, 0, 0
; CHECK: i8x16.add
; CHECK: i8x16.shuffle  3, 7, 11, 15, 19, 23, 27, 31, 0, 0, 0, 0, 0, 0, 0, 0
; CHECK: i8x16.shuffle  3, 7, 11, 15, 19, 23, 27, 31, 0, 0, 0, 0, 0, 0, 0, 0
; CHECK: i8x16.sub
; CHECK: i8x16.shuffle  0, 0, 4, 20, 0, 0, 5, 21, 0, 0, 6, 22, 0, 0, 7, 23
; CHECK: i8x16.shuffle  0, 1, 18, 19, 4, 5, 22, 23, 8, 9, 26, 27, 12, 13, 30, 31
; CHECK: v128.store
; CHECK: i8x16.shuffle  0, 16, 0, 0, 1, 17, 0, 0, 2, 18, 0, 0, 3, 19, 0, 0
; CHECK: i8x16.shuffle  0, 0, 0, 16, 0, 0, 1, 17, 0, 0, 2, 18, 0, 0, 3, 19
; CHECK: i8x16.shuffle  0, 1, 18, 19, 4, 5, 22, 23, 8, 9, 26, 27, 12, 13, 30, 31
; CHECK: v128.store
define hidden void @four_bytes_interleave_op(ptr noalias nocapture noundef writeonly %0, ptr nocapture noundef readonly %1, ptr nocapture noundef readonly %2, i32 noundef %3) {
  %5 = icmp eq i32 %3, 0
  br i1 %5, label %6, label %7

6:                                                ; preds = %7, %4
  ret void

7:                                                ; preds = %4, %7
  %8 = phi i32 [ %33, %7 ], [ 0, %4 ]
  %9 = getelementptr inbounds %struct.FourBytes, ptr %1, i32 %8
  %10 = load i8, ptr %9, align 1
  %11 = getelementptr inbounds %struct.FourBytes, ptr %2, i32 %8
  %12 = load i8, ptr %11, align 1
  %13 = add i8 %12, %10
  %14 = getelementptr inbounds %struct.FourBytes, ptr %0, i32 %8
  store i8 %13, ptr %14, align 1
  %15 = getelementptr inbounds i8, ptr %9, i32 1
  %16 = load i8, ptr %15, align 1
  %17 = getelementptr inbounds i8, ptr %11, i32 1
  %18 = load i8, ptr %17, align 1
  %19 = sub i8 %16, %18
  %20 = getelementptr inbounds i8, ptr %14, i32 1
  store i8 %19, ptr %20, align 1
  %21 = getelementptr inbounds i8, ptr %9, i32 2
  %22 = load i8, ptr %21, align 1
  %23 = getelementptr inbounds i8, ptr %11, i32 2
  %24 = load i8, ptr %23, align 1
  %25 = add i8 %24, %22
  %26 = getelementptr inbounds i8, ptr %14, i32 2
  store i8 %25, ptr %26, align 1
  %27 = getelementptr inbounds i8, ptr %9, i32 3
  %28 = load i8, ptr %27, align 1
  %29 = getelementptr inbounds i8, ptr %11, i32 3
  %30 = load i8, ptr %29, align 1
  %31 = sub i8 %28, %30
  %32 = getelementptr inbounds i8, ptr %14, i32 3
  store i8 %31, ptr %32, align 1
  %33 = add nuw i32 %8, 1
  %34 = icmp eq i32 %33, %3
  br i1 %34, label %6, label %7
}

; CHECK-LABEL: eight_bytes_same_op:
; CHECK: loop
; CHECK-NOT: v128.load
; CHECK: i32.load8_u
; CHECK: i32.load8_u
; CHECK: i32.mul
; CHECK: i32.store8
; CHECK: i32.load8_u
; CHECK: i32.load8_u
; CHECK: i32.mul
; CHECK: i32.store8
; CHECK: i32.load8_u
; CHECK: i32.load8_u
; CHECK: i32.mul
; CHECK: i32.store8
; CHECK: i32.load8_u
; CHECK: i32.load8_u
; CHECK: i32.mul
; CHECK: i32.store8
; CHECK: i32.load8_u
; CHECK: i32.load8_u
; CHECK: i32.mul
; CHECK: i32.store8
; CHECK: i32.load8_u
; CHECK: i32.load8_u
; CHECK: i32.mul
; CHECK: i32.store8
; CHECK: i32.load8_u
; CHECK: i32.load8_u
; CHECK: i32.mul
; CHECK: i32.store8
; CHECK: i32.load8_u
; CHECK: i32.load8_u
; CHECK: i32.mul
; CHECK: i32.store8
define hidden void @eight_bytes_same_op(ptr noalias nocapture noundef writeonly %0, ptr nocapture noundef readonly %1, ptr nocapture noundef readonly %2, i32 noundef %3) {
  %5 = icmp eq i32 %3, 0
  br i1 %5, label %6, label %7

6:                                                ; preds = %7, %4
  ret void

7:                                                ; preds = %4, %7
  %8 = phi i32 [ %57, %7 ], [ 0, %4 ]
  %9 = getelementptr inbounds %struct.EightBytes, ptr %1, i32 %8
  %10 = load i8, ptr %9, align 1
  %11 = getelementptr inbounds %struct.EightBytes, ptr %2, i32 %8
  %12 = load i8, ptr %11, align 1
  %13 = mul i8 %12, %10
  %14 = getelementptr inbounds %struct.EightBytes, ptr %0, i32 %8
  store i8 %13, ptr %14, align 1
  %15 = getelementptr inbounds i8, ptr %9, i32 1
  %16 = load i8, ptr %15, align 1
  %17 = getelementptr inbounds i8, ptr %11, i32 1
  %18 = load i8, ptr %17, align 1
  %19 = mul i8 %18, %16
  %20 = getelementptr inbounds i8, ptr %14, i32 1
  store i8 %19, ptr %20, align 1
  %21 = getelementptr inbounds i8, ptr %9, i32 2
  %22 = load i8, ptr %21, align 1
  %23 = getelementptr inbounds i8, ptr %11, i32 2
  %24 = load i8, ptr %23, align 1
  %25 = mul i8 %24, %22
  %26 = getelementptr inbounds i8, ptr %14, i32 2
  store i8 %25, ptr %26, align 1
  %27 = getelementptr inbounds i8, ptr %9, i32 3
  %28 = load i8, ptr %27, align 1
  %29 = getelementptr inbounds i8, ptr %11, i32 3
  %30 = load i8, ptr %29, align 1
  %31 = mul i8 %30, %28
  %32 = getelementptr inbounds i8, ptr %14, i32 3
  store i8 %31, ptr %32, align 1
  %33 = getelementptr inbounds i8, ptr %9, i32 4
  %34 = load i8, ptr %33, align 1
  %35 = getelementptr inbounds i8, ptr %11, i32 4
  %36 = load i8, ptr %35, align 1
  %37 = mul i8 %36, %34
  %38 = getelementptr inbounds i8, ptr %14, i32 4
  store i8 %37, ptr %38, align 1
  %39 = getelementptr inbounds i8, ptr %9, i32 5
  %40 = load i8, ptr %39, align 1
  %41 = getelementptr inbounds i8, ptr %11, i32 5
  %42 = load i8, ptr %41, align 1
  %43 = mul i8 %42, %40
  %44 = getelementptr inbounds i8, ptr %14, i32 5
  store i8 %43, ptr %44, align 1
  %45 = getelementptr inbounds i8, ptr %9, i32 6
  %46 = load i8, ptr %45, align 1
  %47 = getelementptr inbounds i8, ptr %11, i32 6
  %48 = load i8, ptr %47, align 1
  %49 = mul i8 %48, %46
  %50 = getelementptr inbounds i8, ptr %14, i32 6
  store i8 %49, ptr %50, align 1
  %51 = getelementptr inbounds i8, ptr %9, i32 7
  %52 = load i8, ptr %51, align 1
  %53 = getelementptr inbounds i8, ptr %11, i32 7
  %54 = load i8, ptr %53, align 1
  %55 = mul i8 %54, %52
  %56 = getelementptr inbounds i8, ptr %14, i32 7
  store i8 %55, ptr %56, align 1
  %57 = add nuw i32 %8, 1
  %58 = icmp eq i32 %57, %3
  br i1 %58, label %6, label %7
}

; CHECK-LABEL: eight_bytes_split_op:
; CHECK: loop
; CHECK-NOT: v128.load
; CHECK: i32.load8_u
; CHECK: i32.load8_u
; CHECK: i32.add
; CHECK: i32.store8
; CHECK: i32.load8_u
; CHECK: i32.load8_u
; CHECK: i32.add
; CHECK: i32.store8
; CHECK: i32.load8_u
; CHECK: i32.load8_u
; CHECK: i32.add
; CHECK: i32.store8
; CHECK: i32.load8_u
; CHECK: i32.load8_u
; CHECK: i32.add
; CHECK: i32.store8
; CHECK: i32.load8_u
; CHECK: i32.load8_u
; CHECK: i32.sub
; CHECK: i32.store8
; CHECK: i32.load8_u
; CHECK: i32.load8_u
; CHECK: i32.sub
; CHECK: i32.store8
; CHECK: i32.load8_u
; CHECK: i32.load8_u
; CHECK: i32.sub
; CHECK: i32.store8
; CHECK: i32.load8_u
; CHECK: i32.load8_u
; CHECK: i32.sub
; CHECK: i32.store8
define hidden void @eight_bytes_split_op(ptr noalias nocapture noundef writeonly %0, ptr nocapture noundef readonly %1, ptr nocapture noundef readonly %2, i32 noundef %3) {
  %5 = icmp eq i32 %3, 0
  br i1 %5, label %6, label %7

6:                                                ; preds = %7, %4
  ret void

7:                                                ; preds = %4, %7
  %8 = phi i32 [ %57, %7 ], [ 0, %4 ]
  %9 = getelementptr inbounds %struct.EightBytes, ptr %1, i32 %8
  %10 = load i8, ptr %9, align 1
  %11 = getelementptr inbounds %struct.EightBytes, ptr %2, i32 %8
  %12 = load i8, ptr %11, align 1
  %13 = add i8 %12, %10
  %14 = getelementptr inbounds %struct.EightBytes, ptr %0, i32 %8
  store i8 %13, ptr %14, align 1
  %15 = getelementptr inbounds i8, ptr %9, i32 1
  %16 = load i8, ptr %15, align 1
  %17 = getelementptr inbounds i8, ptr %11, i32 1
  %18 = load i8, ptr %17, align 1
  %19 = add i8 %18, %16
  %20 = getelementptr inbounds i8, ptr %14, i32 1
  store i8 %19, ptr %20, align 1
  %21 = getelementptr inbounds i8, ptr %9, i32 2
  %22 = load i8, ptr %21, align 1
  %23 = getelementptr inbounds i8, ptr %11, i32 2
  %24 = load i8, ptr %23, align 1
  %25 = add i8 %24, %22
  %26 = getelementptr inbounds i8, ptr %14, i32 2
  store i8 %25, ptr %26, align 1
  %27 = getelementptr inbounds i8, ptr %9, i32 3
  %28 = load i8, ptr %27, align 1
  %29 = getelementptr inbounds i8, ptr %11, i32 3
  %30 = load i8, ptr %29, align 1
  %31 = add i8 %30, %28
  %32 = getelementptr inbounds i8, ptr %14, i32 3
  store i8 %31, ptr %32, align 1
  %33 = getelementptr inbounds i8, ptr %9, i32 4
  %34 = load i8, ptr %33, align 1
  %35 = getelementptr inbounds i8, ptr %11, i32 4
  %36 = load i8, ptr %35, align 1
  %37 = sub i8 %34, %36
  %38 = getelementptr inbounds i8, ptr %14, i32 4
  store i8 %37, ptr %38, align 1
  %39 = getelementptr inbounds i8, ptr %9, i32 5
  %40 = load i8, ptr %39, align 1
  %41 = getelementptr inbounds i8, ptr %11, i32 5
  %42 = load i8, ptr %41, align 1
  %43 = sub i8 %40, %42
  %44 = getelementptr inbounds i8, ptr %14, i32 5
  store i8 %43, ptr %44, align 1
  %45 = getelementptr inbounds i8, ptr %9, i32 6
  %46 = load i8, ptr %45, align 1
  %47 = getelementptr inbounds i8, ptr %11, i32 6
  %48 = load i8, ptr %47, align 1
  %49 = sub i8 %46, %48
  %50 = getelementptr inbounds i8, ptr %14, i32 6
  store i8 %49, ptr %50, align 1
  %51 = getelementptr inbounds i8, ptr %9, i32 7
  %52 = load i8, ptr %51, align 1
  %53 = getelementptr inbounds i8, ptr %11, i32 7
  %54 = load i8, ptr %53, align 1
  %55 = sub i8 %52, %54
  %56 = getelementptr inbounds i8, ptr %14, i32 7
  store i8 %55, ptr %56, align 1
  %57 = add nuw i32 %8, 1
  %58 = icmp eq i32 %57, %3
  br i1 %58, label %6, label %7
}

; CHECK-LABEL: eight_bytes_interleave_op:
; CHECK: loop
; CHECK-NOT: v128.load
; CHECK: i32.load8_u
; CHECK: i32.load8_u
; CHECK: i32.add
; CHECK: i32.store8
; CHECK: i32.load8_u
; CHECK: i32.load8_u
; CHECK: i32.sub
; CHECK: i32.store8
; CHECK: i32.load8_u
; CHECK: i32.load8_u
; CHECK: i32.add
; CHECK: i32.store8
; CHECK: i32.load8_u
; CHECK: i32.load8_u
; CHECK: i32.sub
; CHECK: i32.store8
; CHECK: i32.load8_u
; CHECK: i32.load8_u
; CHECK: i32.add
; CHECK: i32.store8
; CHECK: i32.load8_u
; CHECK: i32.load8_u
; CHECK: i32.sub
; CHECK: i32.store8
; CHECK: i32.load8_u
; CHECK: i32.load8_u
; CHECK: i32.add
; CHECK: i32.store8
; CHECK: i32.load8_u
; CHECK: i32.load8_u
; CHECK: i32.sub
; CHECK: i32.store8
define hidden void @eight_bytes_interleave_op(ptr noalias nocapture noundef writeonly %0, ptr nocapture noundef readonly %1, ptr nocapture noundef readonly %2, i32 noundef %3) {
  %5 = icmp eq i32 %3, 0
  br i1 %5, label %6, label %7

6:                                                ; preds = %7, %4
  ret void

7:                                                ; preds = %4, %7
  %8 = phi i32 [ %57, %7 ], [ 0, %4 ]
  %9 = getelementptr inbounds %struct.EightBytes, ptr %1, i32 %8
  %10 = load i8, ptr %9, align 1
  %11 = getelementptr inbounds %struct.EightBytes, ptr %2, i32 %8
  %12 = load i8, ptr %11, align 1
  %13 = add i8 %12, %10
  %14 = getelementptr inbounds %struct.EightBytes, ptr %0, i32 %8
  store i8 %13, ptr %14, align 1
  %15 = getelementptr inbounds i8, ptr %9, i32 1
  %16 = load i8, ptr %15, align 1
  %17 = getelementptr inbounds i8, ptr %11, i32 1
  %18 = load i8, ptr %17, align 1
  %19 = sub i8 %16, %18
  %20 = getelementptr inbounds i8, ptr %14, i32 1
  store i8 %19, ptr %20, align 1
  %21 = getelementptr inbounds i8, ptr %9, i32 2
  %22 = load i8, ptr %21, align 1
  %23 = getelementptr inbounds i8, ptr %11, i32 2
  %24 = load i8, ptr %23, align 1
  %25 = add i8 %24, %22
  %26 = getelementptr inbounds i8, ptr %14, i32 2
  store i8 %25, ptr %26, align 1
  %27 = getelementptr inbounds i8, ptr %9, i32 3
  %28 = load i8, ptr %27, align 1
  %29 = getelementptr inbounds i8, ptr %11, i32 3
  %30 = load i8, ptr %29, align 1
  %31 = sub i8 %28, %30
  %32 = getelementptr inbounds i8, ptr %14, i32 3
  store i8 %31, ptr %32, align 1
  %33 = getelementptr inbounds i8, ptr %9, i32 4
  %34 = load i8, ptr %33, align 1
  %35 = getelementptr inbounds i8, ptr %11, i32 4
  %36 = load i8, ptr %35, align 1
  %37 = add i8 %36, %34
  %38 = getelementptr inbounds i8, ptr %14, i32 4
  store i8 %37, ptr %38, align 1
  %39 = getelementptr inbounds i8, ptr %9, i32 5
  %40 = load i8, ptr %39, align 1
  %41 = getelementptr inbounds i8, ptr %11, i32 5
  %42 = load i8, ptr %41, align 1
  %43 = sub i8 %40, %42
  %44 = getelementptr inbounds i8, ptr %14, i32 5
  store i8 %43, ptr %44, align 1
  %45 = getelementptr inbounds i8, ptr %9, i32 6
  %46 = load i8, ptr %45, align 1
  %47 = getelementptr inbounds i8, ptr %11, i32 6
  %48 = load i8, ptr %47, align 1
  %49 = add i8 %48, %46
  %50 = getelementptr inbounds i8, ptr %14, i32 6
  store i8 %49, ptr %50, align 1
  %51 = getelementptr inbounds i8, ptr %9, i32 7
  %52 = load i8, ptr %51, align 1
  %53 = getelementptr inbounds i8, ptr %11, i32 7
  %54 = load i8, ptr %53, align 1
  %55 = sub i8 %52, %54
  %56 = getelementptr inbounds i8, ptr %14, i32 7
  store i8 %55, ptr %56, align 1
  %57 = add nuw i32 %8, 1
  %58 = icmp eq i32 %57, %3
  br i1 %58, label %6, label %7
}

; CHECK-LABEL: four_bytes_into_four_ints_same_op:
; CHECK: loop
; CHECK: i32.load8_u
; CHECK: i32.load8_u
; CHECK: i32.mul
; CHECK: i32.load
; CHECK: i32.add
; CHECK: i32.store
; CHECK: i32.load8_u
; CHECK: i32.load8_u
; CHECK: i32.mul
; CHECK: i32.load
; CHECK: i32.add
; CHECK: i32.store
; CHECK: i32.load8_u
; CHECK: i32.load8_u
; CHECK: i32.mul
; CHECK: i32.load
; CHECK: i32.add
; CHECK: i32.store
; CHECK: i32.load8_u
; CHECK: i32.load8_u
; CHECK: i32.mul
; CHECK: i32.load
; CHECK: i32.add
; CHECK: i32.store
define hidden void @four_bytes_into_four_ints_same_op(ptr noalias nocapture noundef %0, ptr nocapture noundef readonly %1, ptr nocapture noundef readonly %2, i32 noundef %3) {
  %5 = icmp eq i32 %3, 0
  br i1 %5, label %6, label %7

6:                                                ; preds = %7, %4
  ret void

7:                                                ; preds = %4, %7
  %8 = phi i32 [ %49, %7 ], [ 0, %4 ]
  %9 = getelementptr inbounds %struct.FourBytes, ptr %1, i32 %8
  %10 = load i8, ptr %9, align 1
  %11 = zext i8 %10 to i32
  %12 = getelementptr inbounds %struct.FourBytes, ptr %2, i32 %8
  %13 = load i8, ptr %12, align 1
  %14 = zext i8 %13 to i32
  %15 = mul nuw nsw i32 %14, %11
  %16 = getelementptr inbounds %struct.FourInts, ptr %0, i32 %8
  %17 = load i32, ptr %16, align 4
  %18 = add nsw i32 %15, %17
  store i32 %18, ptr %16, align 4
  %19 = getelementptr inbounds i8, ptr %9, i32 1
  %20 = load i8, ptr %19, align 1
  %21 = zext i8 %20 to i32
  %22 = getelementptr inbounds i8, ptr %12, i32 1
  %23 = load i8, ptr %22, align 1
  %24 = zext i8 %23 to i32
  %25 = mul nuw nsw i32 %24, %21
  %26 = getelementptr inbounds i8, ptr %16, i32 4
  %27 = load i32, ptr %26, align 4
  %28 = add nsw i32 %25, %27
  store i32 %28, ptr %26, align 4
  %29 = getelementptr inbounds i8, ptr %9, i32 2
  %30 = load i8, ptr %29, align 1
  %31 = zext i8 %30 to i32
  %32 = getelementptr inbounds i8, ptr %12, i32 2
  %33 = load i8, ptr %32, align 1
  %34 = zext i8 %33 to i32
  %35 = mul nuw nsw i32 %34, %31
  %36 = getelementptr inbounds i8, ptr %16, i32 8
  %37 = load i32, ptr %36, align 4
  %38 = add nsw i32 %35, %37
  store i32 %38, ptr %36, align 4
  %39 = getelementptr inbounds i8, ptr %9, i32 3
  %40 = load i8, ptr %39, align 1
  %41 = zext i8 %40 to i32
  %42 = getelementptr inbounds i8, ptr %12, i32 3
  %43 = load i8, ptr %42, align 1
  %44 = zext i8 %43 to i32
  %45 = mul nuw nsw i32 %44, %41
  %46 = getelementptr inbounds i8, ptr %16, i32 12
  %47 = load i32, ptr %46, align 4
  %48 = add nsw i32 %45, %47
  store i32 %48, ptr %46, align 4
  %49 = add nuw i32 %8, 1
  %50 = icmp eq i32 %49, %3
  br i1 %50, label %6, label %7
}

; CHECK-LABEL: four_bytes_into_four_ints_vary_op:
; CHECK: loop
; CHECK: v128.load
; CHECK: i8x16.shuffle  0, 4, 8, 12, 0, 0, 0, 0, 0, 0, 0, 0, 0, 0, 0, 0
; CHECK: i16x8.extend_low_i8x16_u
; CHECK: i32x4.extend_low_i16x8_u
; CHECK: v128.load
; CHECK: i8x16.shuffle  0, 4, 8, 12, 0, 0, 0, 0, 0, 0, 0, 0, 0, 0, 0, 0
; CHECK: i16x8.extend_low_i8x16_u
; CHECK: i32x4.extend_low_i16x8_u
; CHECK: i32x4.add
; CHECK: i8x16.shuffle  1, 5, 9, 13, 0, 0, 0, 0, 0, 0, 0, 0, 0, 0, 0, 0
; CHECK: i16x8.extend_low_i8x16_u
; CHECK: i32x4.extend_low_i16x8_u
; CHECK: i8x16.shuffle  1, 5, 9, 13, 0, 0, 0, 0, 0, 0, 0, 0, 0, 0, 0, 0
; CHECK: i16x8.extend_low_i8x16_u
; CHECK: i32x4.extend_low_i16x8_u
; CHECK: i32x4.sub
; CHECK: i8x16.shuffle  12, 13, 14, 15, 28, 29, 30, 31, 0, 1, 2, 3, 0, 1, 2, 3
; CHECK: i8x16.shuffle  2, 6, 10, 14, 0, 0, 0, 0, 0, 0, 0, 0, 0, 0, 0, 0
; CHECK: i16x8.extend_low_i8x16_u
; CHECK: i8x16.shuffle  2, 6, 10, 14, 0, 0, 0, 0, 0, 0, 0, 0, 0, 0, 0, 0
; CHECK: i16x8.extend_low_i8x16_u
; CHECK: i32x4.extmul_low_i16x8_u
; CHECK: v128.and
; CHECK: i8x16.shuffle  3, 7, 11, 15, 0, 0, 0, 0, 0, 0, 0, 0, 0, 0, 0, 0
; CHECK: i16x8.extend_low_i8x16_u
; CHECK: i32x4.extend_low_i16x8_u
; CHECK: i8x16.shuffle  0, 1, 2, 3, 0, 1, 2, 3, 12, 13, 14, 15, 28, 29, 30, 31
; CHECK: i8x16.shuffle  0, 1, 2, 3, 4, 5, 6, 7, 24, 25, 26, 27, 28, 29, 30, 31
; CHECK: v128.store
; CHECK: i8x16.shuffle  8, 9, 10, 11, 24, 25, 26, 27, 0, 1, 2, 3, 0, 1, 2, 3
; CHECK: i8x16.shuffle  0, 1, 2, 3, 0, 1, 2, 3, 8, 9, 10, 11, 24, 25, 26, 27
; CHECK: i8x16.shuffle  0, 1, 2, 3, 4, 5, 6, 7, 24, 25, 26, 27, 28, 29, 30, 31
; CHECK: v128.store
; CHECK: i8x16.shuffle  4, 5, 6, 7, 20, 21, 22, 23, 0, 1, 2, 3, 0, 1, 2, 3
; CHECK: i8x16.shuffle  0, 1, 2, 3, 0, 1, 2, 3, 4, 5, 6, 7, 20, 21, 22, 23
; CHECK: i8x16.shuffle  0, 1, 2, 3, 4, 5, 6, 7, 24, 25, 26, 27, 28, 29, 30, 31
; CHECK: v128.store
; CHECK: i8x16.shuffle  0, 1, 2, 3, 16, 17, 18, 19, 0, 1, 2, 3, 0, 1, 2, 3
; CHECK: i8x16.shuffle  0, 1, 2, 3, 0, 1, 2, 3, 0, 1, 2, 3, 16, 17, 18, 19
; CHECK: i8x16.shuffle  0, 1, 2, 3, 4, 5, 6, 7, 24, 25, 26, 27, 28, 29, 30, 31
; CHECK: v128.store
define hidden void @four_bytes_into_four_ints_vary_op(ptr noalias nocapture noundef writeonly %0, ptr nocapture noundef readonly %1, ptr nocapture noundef readonly %2, i32 noundef %3) {
  %5 = icmp eq i32 %3, 0
  br i1 %5, label %6, label %7

6:                                                ; preds = %7, %4
  ret void

7:                                                ; preds = %4, %7
  %8 = phi i32 [ %40, %7 ], [ 0, %4 ]
  %9 = getelementptr inbounds %struct.FourBytes, ptr %1, i32 %8
  %10 = load i8, ptr %9, align 1
  %11 = zext i8 %10 to i32
  %12 = getelementptr inbounds %struct.FourBytes, ptr %2, i32 %8
  %13 = load i8, ptr %12, align 1
  %14 = zext i8 %13 to i32
  %15 = add nuw nsw i32 %14, %11
  %16 = getelementptr inbounds %struct.FourInts, ptr %0, i32 %8
  store i32 %15, ptr %16, align 4
  %17 = getelementptr inbounds i8, ptr %9, i32 1
  %18 = load i8, ptr %17, align 1
  %19 = zext i8 %18 to i32
  %20 = getelementptr inbounds i8, ptr %12, i32 1
  %21 = load i8, ptr %20, align 1
  %22 = zext i8 %21 to i32
  %23 = sub nsw i32 %19, %22
  %24 = getelementptr inbounds i8, ptr %16, i32 4
  store i32 %23, ptr %24, align 4
  %25 = getelementptr inbounds i8, ptr %9, i32 2
  %26 = load i8, ptr %25, align 1
  %27 = zext i8 %26 to i32
  %28 = getelementptr inbounds i8, ptr %12, i32 2
  %29 = load i8, ptr %28, align 1
  %30 = zext i8 %29 to i32
  %31 = mul nuw nsw i32 %30, %27
  %32 = getelementptr inbounds i8, ptr %16, i32 8
  store i32 %31, ptr %32, align 4
  %33 = getelementptr inbounds i8, ptr %9, i32 3
  %34 = load i8, ptr %33, align 1
  %35 = getelementptr inbounds i8, ptr %12, i32 3
  %36 = load i8, ptr %35, align 1
  %37 = and i8 %36, %34
  %38 = zext i8 %37 to i32
  %39 = getelementptr inbounds i8, ptr %16, i32 12
  store i32 %38, ptr %39, align 4
  %40 = add nuw i32 %8, 1
  %41 = icmp eq i32 %40, %3
  br i1 %41, label %6, label %7
}

; CHECK-LABEL: scale_uv_row_down2:
; CHECK: loop
; CHECK: v128.load
; CHECK: v128.load
; CHECK: i8x16.shuffle  0, 1, 4, 5, 8, 9, 12, 13, 16, 17, 20, 21, 24, 25, 28, 29
; CHECK: v128.store
define hidden void @scale_uv_row_down2(ptr nocapture noundef readonly %0, i32 noundef %1, ptr nocapture noundef writeonly %2, i32 noundef %3) {
  %5 = icmp sgt i32 %3, 0
  br i1 %5, label %6, label %19

6:                                                ; preds = %4, %6
  %7 = phi i32 [ %17, %6 ], [ 0, %4 ]
  %8 = phi ptr [ %15, %6 ], [ %0, %4 ]
  %9 = phi ptr [ %16, %6 ], [ %2, %4 ]
  %10 = getelementptr inbounds i8, ptr %8, i32 2
  %11 = load i8, ptr %10, align 1
  store i8 %11, ptr %9, align 1
  %12 = getelementptr inbounds i8, ptr %8, i32 3
  %13 = load i8, ptr %12, align 1
  %14 = getelementptr inbounds i8, ptr %9, i32 1
  store i8 %13, ptr %14, align 1
  %15 = getelementptr inbounds i8, ptr %8, i32 4
  %16 = getelementptr inbounds i8, ptr %9, i32 2
  %17 = add nuw nsw i32 %7, 1
  %18 = icmp eq i32 %17, %3
  br i1 %18, label %19, label %6

19:                                               ; preds = %6, %4
  ret void
}

; CHECK-LABEL: scale_uv_row_down2_box:
; CHECK: loop
; CHECK: v128.load
; CHECK: v128.load
; CHECK: i8x16.shuffle  0, 4, 8, 12, 16, 20, 24, 28, 0, 0, 0, 0, 0, 0, 0, 0
; CHECK: i16x8.extend_low_i8x16_u
; CHECK: i8x16.shuffle  2, 6, 10, 14, 18, 22, 26, 30, 0, 0, 0, 0, 0, 0, 0, 0
; CHECK: i16x8.extend_low_i8x16_u
; CHECK: i16x8.add
; CHECK: v128.load
; CHECK: v128.load
; CHECK: i8x16.shuffle  0, 4, 8, 12, 16, 20, 24, 28, 0, 0, 0, 0, 0, 0, 0, 0
; CHECK: i16x8.extend_low_i8x16_u
; CHECK: i16x8.add
; CHECK: i8x16.shuffle  2, 6, 10, 14, 18, 22, 26, 30, 0, 0, 0, 0, 0, 0, 0, 0
; CHECK: i16x8.extend_low_i8x16_u
; CHECK: i16x8.add
; CHECK: i16x8.add
; CHECK: i16x8.shr_u
; CHECK: i8x16.shuffle  1, 5, 9, 13, 17, 21, 25, 29, 0, 0, 0, 0, 0, 0, 0, 0
; CHECK: i16x8.extend_low_i8x16_u
; CHECK: i8x16.shuffle  3, 7, 11, 15, 19, 23, 27, 31, 0, 0, 0, 0, 0, 0, 0, 0
; CHECK: i16x8.extend_low_i8x16_u
; CHECK: i16x8.add
; CHECK: i8x16.shuffle  1, 5, 9, 13, 17, 21, 25, 29, 0, 0, 0, 0, 0, 0, 0, 0
; CHECK: i16x8.extend_low_i8x16_u
; CHECK: i16x8.add
; CHECK: i8x16.shuffle  3, 7, 11, 15, 19, 23, 27, 31, 0, 0, 0, 0, 0, 0, 0, 0
; CHECK: i16x8.extend_low_i8x16_u
; CHECK: i16x8.add
; CHECK: i16x8.add
; CHECK: i16x8.shr_u
; CHECK: i8x16.shuffle  0, 16, 2, 18, 4, 20, 6, 22, 8, 24, 10, 26, 12, 28, 14, 30
; CHECK: v128.store
define hidden void @scale_uv_row_down2_box(ptr nocapture noundef readonly %0, i32 noundef %1, ptr nocapture noundef writeonly %2, i32 noundef %3) {
  %5 = icmp sgt i32 %3, 0
  br i1 %5, label %6, label %54

6:                                                ; preds = %4
  %7 = add nsw i32 %1, 2
  %8 = add nsw i32 %1, 1
  %9 = add nsw i32 %1, 3
  br label %10

10:                                               ; preds = %6, %10
  %11 = phi i32 [ 0, %6 ], [ %52, %10 ]
  %12 = phi ptr [ %0, %6 ], [ %50, %10 ]
  %13 = phi ptr [ %2, %6 ], [ %51, %10 ]
  %14 = load i8, ptr %12, align 1
  %15 = zext i8 %14 to i16
  %16 = getelementptr inbounds i8, ptr %12, i32 2
  %17 = load i8, ptr %16, align 1
  %18 = zext i8 %17 to i16
  %19 = getelementptr inbounds i8, ptr %12, i32 %1
  %20 = load i8, ptr %19, align 1
  %21 = zext i8 %20 to i16
  %22 = getelementptr inbounds i8, ptr %12, i32 %7
  %23 = load i8, ptr %22, align 1
  %24 = zext i8 %23 to i16
  %25 = add nuw nsw i16 %15, 2
  %26 = add nuw nsw i16 %25, %18
  %27 = add nuw nsw i16 %26, %21
  %28 = add nuw nsw i16 %27, %24
  %29 = lshr i16 %28, 2
  %30 = trunc nuw i16 %29 to i8
  store i8 %30, ptr %13, align 1
  %31 = getelementptr inbounds i8, ptr %12, i32 1
  %32 = load i8, ptr %31, align 1
  %33 = zext i8 %32 to i16
  %34 = getelementptr inbounds i8, ptr %12, i32 3
  %35 = load i8, ptr %34, align 1
  %36 = zext i8 %35 to i16
  %37 = getelementptr inbounds i8, ptr %12, i32 %8
  %38 = load i8, ptr %37, align 1
  %39 = zext i8 %38 to i16
  %40 = getelementptr inbounds i8, ptr %12, i32 %9
  %41 = load i8, ptr %40, align 1
  %42 = zext i8 %41 to i16
  %43 = add nuw nsw i16 %33, 2
  %44 = add nuw nsw i16 %43, %36
  %45 = add nuw nsw i16 %44, %39
  %46 = add nuw nsw i16 %45, %42
  %47 = lshr i16 %46, 2
  %48 = trunc nuw i16 %47 to i8
  %49 = getelementptr inbounds i8, ptr %13, i32 1
  store i8 %48, ptr %49, align 1
  %50 = getelementptr inbounds i8, ptr %12, i32 4
  %51 = getelementptr inbounds i8, ptr %13, i32 2
  %52 = add nuw nsw i32 %11, 1
  %53 = icmp eq i32 %52, %3
  br i1 %53, label %54, label %10

54:                                               ; preds = %10, %4
  ret void
}

; CHECK-LABEL: scale_uv_row_down2_linear:
; CHECK: loop
; CHECK: v128.load
; CHECK: v128.load
; CHECK: i8x16.shuffle  0, 4, 8, 12, 16, 20, 24, 28, 0, 0, 0, 0, 0, 0, 0, 0
; CHECK: i8x16.shuffle  2, 6, 10, 14, 18, 22, 26, 30, 0, 0, 0, 0, 0, 0, 0, 0
; CHECK: i8x16.avgr_u 
; CHECK: i8x16.shuffle  1, 5, 9, 13, 17, 21, 25, 29, 0, 0, 0, 0, 0, 0, 0, 0
; CHECK: i8x16.shuffle  3, 7, 11, 15, 19, 23, 27, 31, 0, 0, 0, 0, 0, 0, 0, 0
; CHECK: i8x16.avgr_u 
; CHECK: i8x16.shuffle  0, 16, 1, 17, 2, 18, 3, 19, 4, 20, 5, 21, 6, 22, 7, 23
; CHECK: v128.store
define hidden void @scale_uv_row_down2_linear(ptr nocapture noundef readonly %0, i32 noundef %1, ptr nocapture noundef writeonly %2, i32 noundef %3) {
  %5 = icmp sgt i32 %3, 0
  br i1 %5, label %6, label %34

6:                                                ; preds = %4, %6
  %7 = phi i32 [ %32, %6 ], [ 0, %4 ]
  %8 = phi ptr [ %30, %6 ], [ %0, %4 ]
  %9 = phi ptr [ %31, %6 ], [ %2, %4 ]
  %10 = load i8, ptr %8, align 1
  %11 = zext i8 %10 to i16
  %12 = getelementptr inbounds i8, ptr %8, i32 2
  %13 = load i8, ptr %12, align 1
  %14 = zext i8 %13 to i16
  %15 = add nuw nsw i16 %11, 1
  %16 = add nuw nsw i16 %15, %14
  %17 = lshr i16 %16, 1
  %18 = trunc nuw i16 %17 to i8
  store i8 %18, ptr %9, align 1
  %19 = getelementptr inbounds i8, ptr %8, i32 1
  %20 = load i8, ptr %19, align 1
  %21 = zext i8 %20 to i16
  %22 = getelementptr inbounds i8, ptr %8, i32 3
  %23 = load i8, ptr %22, align 1
  %24 = zext i8 %23 to i16
  %25 = add nuw nsw i16 %21, 1
  %26 = add nuw nsw i16 %25, %24
  %27 = lshr i16 %26, 1
  %28 = trunc nuw i16 %27 to i8
  %29 = getelementptr inbounds i8, ptr %9, i32 1
  store i8 %28, ptr %29, align 1
  %30 = getelementptr inbounds i8, ptr %8, i32 4
  %31 = getelementptr inbounds i8, ptr %9, i32 2
  %32 = add nuw nsw i32 %7, 1
  %33 = icmp eq i32 %32, %3
  br i1 %33, label %34, label %6

34:                                               ; preds = %6, %4
  ret void
}

; CHECK-LABEL: two_floats_same_op:
; CHECK-NOT: f32x4.mul
define hidden void @two_floats_same_op(ptr noundef readonly captures(none) %a, ptr noundef readonly captures(none) %b, ptr noundef writeonly captures(none) %res, i32 noundef %N) {
entry:
  %cmp21.not = icmp eq i32 %N, 0
  br i1 %cmp21.not, label %for.cond.cleanup, label %for.body

for.cond.cleanup:                                 ; preds = %for.body, %entry
  ret void

for.body:                                         ; preds = %entry, %for.body
  %i.022 = phi i32 [ %inc, %for.body ], [ 0, %entry ]
  %arrayidx = getelementptr inbounds nuw %struct.TwoFloats, ptr %a, i32 %i.022
  %0 = load float, ptr %arrayidx, align 4
  %arrayidx1 = getelementptr inbounds nuw %struct.TwoFloats, ptr %b, i32 %i.022
  %1 = load float, ptr %arrayidx1, align 4
  %mul = fmul float %0, %1
  %arrayidx3 = getelementptr inbounds nuw %struct.TwoFloats, ptr %res, i32 %i.022
  store float %mul, ptr %arrayidx3, align 4
  %y = getelementptr inbounds nuw i8, ptr %arrayidx, i32 4
  %2 = load float, ptr %y, align 4
  %y7 = getelementptr inbounds nuw i8, ptr %arrayidx1, i32 4
  %3 = load float, ptr %y7, align 4
  %mul8 = fmul float %2, %3
  %y10 = getelementptr inbounds nuw i8, ptr %arrayidx3, i32 4
  store float %mul8, ptr %y10, align 4
  %inc = add nuw i32 %i.022, 1
  %exitcond.not = icmp eq i32 %inc, %N
  br i1 %exitcond.not, label %for.cond.cleanup, label %for.body
}

; CHECK-LABEL: two_floats_vary_op:
; CHECK-NOT: f32x4
define hidden void @two_floats_vary_op(ptr noundef readonly captures(none) %a, ptr noundef readonly captures(none) %b, ptr noundef writeonly captures(none) %res, i32 noundef %N) {
entry:
  %cmp20.not = icmp eq i32 %N, 0
  br i1 %cmp20.not, label %for.cond.cleanup, label %for.body

for.cond.cleanup:                                 ; preds = %for.body, %entry
  ret void

for.body:                                         ; preds = %entry, %for.body
  %i.021 = phi i32 [ %inc, %for.body ], [ 0, %entry ]
  %arrayidx = getelementptr inbounds nuw %struct.TwoFloats, ptr %a, i32 %i.021
  %0 = load float, ptr %arrayidx, align 4
  %arrayidx1 = getelementptr inbounds nuw %struct.TwoFloats, ptr %b, i32 %i.021
  %1 = load float, ptr %arrayidx1, align 4
  %add = fadd float %0, %1
  %arrayidx3 = getelementptr inbounds nuw %struct.TwoFloats, ptr %res, i32 %i.021
  store float %add, ptr %arrayidx3, align 4
  %y = getelementptr inbounds nuw i8, ptr %arrayidx, i32 4
  %2 = load float, ptr %y, align 4
  %y7 = getelementptr inbounds nuw i8, ptr %arrayidx1, i32 4
  %3 = load float, ptr %y7, align 4
  %sub = fsub float %2, %3
  %y9 = getelementptr inbounds nuw i8, ptr %arrayidx3, i32 4
  store float %sub, ptr %y9, align 4
  %inc = add nuw i32 %i.021, 1
  %exitcond.not = icmp eq i32 %inc, %N
  br i1 %exitcond.not, label %for.cond.cleanup, label %for.body
}

; CHECK-LABEL: two_bytes_two_floats_same_op:
; CHECK: loop
; CHECK: v128.load64_zero
<<<<<<< HEAD
; CHECK: i8x16.shuffle {{.*}} 0, 2, 4, 6, 0, 0, 0, 0, 0, 0, 0, 0, 0, 0, 0, 0
=======
; CHECK: i8x16.shuffle  0, 2, 4, 6, 0, 0, 0, 0, 0, 0, 0, 0, 0, 0, 0, 0
>>>>>>> 811fe024
; CHECK: i16x8.extend_low_i8x16_s
; CHECK: i32x4.extend_low_i16x8_s
; CHECK: f32x4.convert_i32x4_s
; CHECK: v128.load64_zero
<<<<<<< HEAD
; CHECK: i8x16.shuffle {{.*}} 0, 2, 4, 6, 0, 0, 0, 0, 0, 0, 0, 0, 0, 0, 0, 0
=======
; CHECK: i8x16.shuffle  0, 2, 4, 6, 0, 0, 0, 0, 0, 0, 0, 0, 0, 0, 0, 0
>>>>>>> 811fe024
; CHECK: i16x8.extend_low_i8x16_s
; CHECK: i32x4.extend_low_i16x8_s
; CHECK: f32x4.convert_i32x4_s
; CHECK: f32x4.mul
<<<<<<< HEAD
; CHECK: i8x16.shuffle {{.*}} 1, 3, 5, 7, 0, 0, 0, 0, 0, 0, 0, 0, 0, 0, 0, 0
; CHECK: i16x8.extend_low_i8x16_s
; CHECK: i32x4.extend_low_i16x8_s
; CHECK: f32x4.convert_i32x4_s
; CHECK: i8x16.shuffle {{.*}} 1, 3, 5, 7, 0, 0, 0, 0, 0, 0, 0, 0, 0, 0, 0, 0
=======
; CHECK: i8x16.shuffle  1, 3, 5, 7, 0, 0, 0, 0, 0, 0, 0, 0, 0, 0, 0, 0
; CHECK: i16x8.extend_low_i8x16_s
; CHECK: i32x4.extend_low_i16x8_s
; CHECK: f32x4.convert_i32x4_s
; CHECK: i8x16.shuffle  1, 3, 5, 7, 0, 0, 0, 0, 0, 0, 0, 0, 0, 0, 0, 0
>>>>>>> 811fe024
; CHECK: i16x8.extend_low_i8x16_s
; CHECK: i32x4.extend_low_i16x8_s
; CHECK: f32x4.convert_i32x4_s	
; CHECK: f32x4.mul
<<<<<<< HEAD
; CHECK: i8x16.shuffle {{.*}} 8, 9, 10, 11, 24, 25, 26, 27, 12, 13, 14, 15, 28, 29, 30, 31
; CHECK: v128.store
; CHECK: i8x16.shuffle {{.*}} 0, 1, 2, 3, 16, 17, 18, 19, 4, 5, 6, 7, 20, 21, 22, 23
=======
; CHECK: i8x16.shuffle  8, 9, 10, 11, 24, 25, 26, 27, 12, 13, 14, 15, 28, 29, 30, 31
; CHECK: v128.store
; CHECK: i8x16.shuffle  0, 1, 2, 3, 16, 17, 18, 19, 4, 5, 6, 7, 20, 21, 22, 23
>>>>>>> 811fe024
; CHECK: v128.store
define hidden void @two_bytes_two_floats_same_op(ptr noundef readonly captures(none) %a, ptr noundef readonly captures(none) %b, ptr noundef writeonly captures(none) %res, i32 noundef %N) {
entry:
  %cmp24.not = icmp eq i32 %N, 0
  br i1 %cmp24.not, label %for.cond.cleanup, label %for.body

for.cond.cleanup:                                 ; preds = %for.body, %entry
  ret void

for.body:                                         ; preds = %entry, %for.body
  %i.025 = phi i32 [ %inc, %for.body ], [ 0, %entry ]
  %arrayidx = getelementptr inbounds nuw %struct.TwoBytes, ptr %a, i32 %i.025
  %0 = load i8, ptr %arrayidx, align 1
  %conv = sitofp i8 %0 to float
  %arrayidx1 = getelementptr inbounds nuw %struct.TwoBytes, ptr %b, i32 %i.025
  %1 = load i8, ptr %arrayidx1, align 1
  %conv3 = sitofp i8 %1 to float
  %mul = fmul float %conv, %conv3
  %arrayidx4 = getelementptr inbounds nuw %struct.TwoFloats, ptr %res, i32 %i.025
  store float %mul, ptr %arrayidx4, align 4
  %y = getelementptr inbounds nuw i8, ptr %arrayidx, i32 1
  %2 = load i8, ptr %y, align 1
  %conv7 = sitofp i8 %2 to float
  %y9 = getelementptr inbounds nuw i8, ptr %arrayidx1, i32 1
  %3 = load i8, ptr %y9, align 1
  %conv10 = sitofp i8 %3 to float
  %mul11 = fmul float %conv7, %conv10
  %y13 = getelementptr inbounds nuw i8, ptr %arrayidx4, i32 4
  store float %mul11, ptr %y13, align 4
  %inc = add nuw i32 %i.025, 1
  %exitcond.not = icmp eq i32 %inc, %N
  br i1 %exitcond.not, label %for.cond.cleanup, label %for.body
}

; CHECK-LABEL: two_bytes_two_floats_vary_op:
; CHECK: v128.load64_zero
<<<<<<< HEAD
; CHECK: i8x16.shuffle {{.*}} 0, 2, 4, 6, 0, 0, 0, 0, 0, 0, 0, 0, 0, 0, 0, 0
=======
; CHECK: i8x16.shuffle  0, 2, 4, 6, 0, 0, 0, 0, 0, 0, 0, 0, 0, 0, 0, 0
>>>>>>> 811fe024
; CHECK: i16x8.extend_low_i8x16_s
; CHECK: i32x4.extend_low_i16x8_s
; CHECK: f32x4.convert_i32x4_s
; CHECK: v128.load64_zero
<<<<<<< HEAD
; CHECK: i8x16.shuffle {{.*}} 0, 2, 4, 6, 0, 0, 0, 0, 0, 0, 0, 0, 0, 0, 0, 0
=======
; CHECK: i8x16.shuffle  0, 2, 4, 6, 0, 0, 0, 0, 0, 0, 0, 0, 0, 0, 0, 0
>>>>>>> 811fe024
; CHECK: i16x8.extend_low_i8x16_s
; CHECK: i32x4.extend_low_i16x8_s
; CHECK: f32x4.convert_i32x4_s
; CHECK: f32x4.add
<<<<<<< HEAD
; CHECK: i8x16.shuffle {{.*}} 1, 3, 5, 7, 0, 0, 0, 0, 0, 0, 0, 0, 0, 0, 0, 0
; CHECK: i16x8.extend_low_i8x16_s
; CHECK: i32x4.extend_low_i16x8_s
; CHECK: f32x4.convert_i32x4_s
; CHECK: i8x16.shuffle {{.*}} 1, 3, 5, 7, 0, 0, 0, 0, 0, 0, 0, 0, 0, 0, 0, 0
=======
; CHECK: i8x16.shuffle  1, 3, 5, 7, 0, 0, 0, 0, 0, 0, 0, 0, 0, 0, 0, 0
; CHECK: i16x8.extend_low_i8x16_s
; CHECK: i32x4.extend_low_i16x8_s
; CHECK: f32x4.convert_i32x4_s
; CHECK: i8x16.shuffle  1, 3, 5, 7, 0, 0, 0, 0, 0, 0, 0, 0, 0, 0, 0, 0
>>>>>>> 811fe024
; CHECK: i16x8.extend_low_i8x16_s
; CHECK: i32x4.extend_low_i16x8_s
; CHECK: f32x4.convert_i32x4_s
; CHECK: f32x4.sub
<<<<<<< HEAD
; CHECK: i8x16.shuffle {{.*}} 8, 9, 10, 11, 24, 25, 26, 27, 12, 13, 14, 15, 28, 29, 30, 31
; CHECK: v128.store
; CHECK: i8x16.shuffle {{.*}} 0, 1, 2, 3, 16, 17, 18, 19, 4, 5, 6, 7, 20, 21, 22, 23
=======
; CHECK: i8x16.shuffle  8, 9, 10, 11, 24, 25, 26, 27, 12, 13, 14, 15, 28, 29, 30, 31
; CHECK: v128.store
; CHECK: i8x16.shuffle  0, 1, 2, 3, 16, 17, 18, 19, 4, 5, 6, 7, 20, 21, 22, 23
>>>>>>> 811fe024
; CHECK: v128.store
define hidden void @two_bytes_two_floats_vary_op(ptr noundef readonly captures(none) %a, ptr noundef readonly captures(none) %b, ptr noundef writeonly captures(none) %res, i32 noundef %N) {
entry:
  %cmp23.not = icmp eq i32 %N, 0
  br i1 %cmp23.not, label %for.cond.cleanup, label %for.body

for.cond.cleanup:                                 ; preds = %for.body, %entry
  ret void

for.body:                                         ; preds = %entry, %for.body
  %i.024 = phi i32 [ %inc, %for.body ], [ 0, %entry ]
  %arrayidx = getelementptr inbounds nuw %struct.TwoBytes, ptr %a, i32 %i.024
  %0 = load i8, ptr %arrayidx, align 1
  %conv = sitofp i8 %0 to float
  %arrayidx1 = getelementptr inbounds nuw %struct.TwoBytes, ptr %b, i32 %i.024
  %1 = load i8, ptr %arrayidx1, align 1
  %conv3 = sitofp i8 %1 to float
  %add = fadd float %conv, %conv3
  %arrayidx4 = getelementptr inbounds nuw %struct.TwoFloats, ptr %res, i32 %i.024
  store float %add, ptr %arrayidx4, align 4
  %y = getelementptr inbounds nuw i8, ptr %arrayidx, i32 1
  %2 = load i8, ptr %y, align 1
  %conv7 = sitofp i8 %2 to float
  %y9 = getelementptr inbounds nuw i8, ptr %arrayidx1, i32 1
  %3 = load i8, ptr %y9, align 1
  %conv10 = sitofp i8 %3 to float
  %sub = fsub float %conv7, %conv10
  %y12 = getelementptr inbounds nuw i8, ptr %arrayidx4, i32 4
  store float %sub, ptr %y12, align 4
  %inc = add nuw i32 %i.024, 1
  %exitcond.not = icmp eq i32 %inc, %N
  br i1 %exitcond.not, label %for.cond.cleanup, label %for.body
}

; CHECK-LABEL: two_floats_two_bytes_same_op:
<<<<<<< HEAD
; CHECK: loop
; CHECK: v128.load
; CHECK: v128.load
; CHECK: i8x16.shuffle {{.*}} 0, 1, 2, 3, 8, 9, 10, 11, 16, 17, 18, 19, 24, 25, 26, 27
; CHECK: v128.load
; CHECK: v128.load
; CHECK: i8x16.shuffle {{.*}} 0, 1, 2, 3, 8, 9, 10, 11, 16, 17, 18, 19, 24, 25, 26, 27
; CHECK: f32x4.mul
; CHECK: f32x4.extract_lane
; CHECK: i32.trunc_sat_f32_s
; CHECK: i8x16.splat
; CHECK: i8x16.shuffle {{.*}} 4, 5, 6, 7, 12, 13, 14, 15, 20, 21, 22, 23, 28, 29, 30, 31
; CHECK: i8x16.shuffle {{.*}} 4, 5, 6, 7, 12, 13, 14, 15, 20, 21, 22, 23, 28, 29, 30, 31
; CHECK: f32x4.mul
; CHECK: f32x4.extract_lane
; CHECK: i32.trunc_sat_f32_s
; CHECK: i8x16.replace_lane
; CHECK: f32x4.extract_lane
; CHECK: i32.trunc_sat_f32_s
; CHECK: i8x16.replace_lane
; CHECK: f32x4.extract_lane
; CHECK: i32.trunc_sat_f32_s
; CHECK: i8x16.replace_lane
; CHECK: f32x4.extract_lane
; CHECK: i32.trunc_sat_f32_s
; CHECK: i8x16.replace_lane
; CHECK: f32x4.extract_lane
; CHECK: i32.trunc_sat_f32_s
; CHECK: i8x16.replace_lane
; CHECK: f32x4.extract_lane
; CHECK: i32.trunc_sat_f32_s
; CHECK: i8x16.replace_lane
; CHECK: f32x4.extract_lane
; CHECK: i32.trunc_sat_f32_s
; CHECK: i8x16.replace_lane
; CHECK: v128.store64_lane
=======
; CHECK-NOT: v128.load
>>>>>>> 811fe024
define hidden void @two_floats_two_bytes_same_op(ptr noundef readonly captures(none) %a, ptr noundef readonly captures(none) %b, ptr noundef writeonly captures(none) %res, i32 noundef %N) {
entry:
  %cmp22.not = icmp eq i32 %N, 0
  br i1 %cmp22.not, label %for.cond.cleanup, label %for.body

for.cond.cleanup:                                 ; preds = %for.body, %entry
  ret void

for.body:                                         ; preds = %entry, %for.body
  %i.023 = phi i32 [ %inc, %for.body ], [ 0, %entry ]
  %arrayidx = getelementptr inbounds nuw %struct.TwoFloats, ptr %a, i32 %i.023
  %0 = load float, ptr %arrayidx, align 4
  %arrayidx1 = getelementptr inbounds nuw %struct.TwoFloats, ptr %b, i32 %i.023
  %1 = load float, ptr %arrayidx1, align 4
  %mul = fmul float %0, %1
  %conv = fptosi float %mul to i8
  %arrayidx3 = getelementptr inbounds nuw %struct.TwoBytes, ptr %res, i32 %i.023
  store i8 %conv, ptr %arrayidx3, align 1
  %y = getelementptr inbounds nuw i8, ptr %arrayidx, i32 4
  %2 = load float, ptr %y, align 4
  %y7 = getelementptr inbounds nuw i8, ptr %arrayidx1, i32 4
  %3 = load float, ptr %y7, align 4
  %mul8 = fmul float %2, %3
  %conv9 = fptosi float %mul8 to i8
  %y11 = getelementptr inbounds nuw i8, ptr %arrayidx3, i32 1
  store i8 %conv9, ptr %y11, align 1
  %inc = add nuw i32 %i.023, 1
  %exitcond.not = icmp eq i32 %inc, %N
  br i1 %exitcond.not, label %for.cond.cleanup, label %for.body
}

; CHECK-LABEL: two_floats_two_bytes_vary_op:
<<<<<<< HEAD
; CHECK: loop
; CHECK: v128.load
; CHECK: v128.load
; CHECK: i8x16.shuffle {{.*}} 0, 1, 2, 3, 8, 9, 10, 11, 16, 17, 18, 19, 24, 25, 26, 27
; CHECK: v128.load
; CHECK: v128.load
; CHECK: i8x16.shuffle {{.*}} 0, 1, 2, 3, 8, 9, 10, 11, 16, 17, 18, 19, 24, 25, 26, 27
; CHECK: f32x4.add
; CHECK: f32x4.extract_lane
; CHECK: i32.trunc_sat_f32_s
; CHECK: i8x16.splat
; CHECK: i8x16.shuffle {{.*}} 4, 5, 6, 7, 12, 13, 14, 15, 20, 21, 22, 23, 28, 29, 30, 31
; CHECK: i8x16.shuffle {{.*}} 4, 5, 6, 7, 12, 13, 14, 15, 20, 21, 22, 23, 28, 29, 30, 31
; CHECK: f32x4.sub
; CHECK: f32x4.extract_lane
; CHECK: i32.trunc_sat_f32_s
; CHECK: i8x16.replace_lane
; CHECK: f32x4.extract_lane
; CHECK: i32.trunc_sat_f32_s
; CHECK: i8x16.replace_lane
; CHECK: f32x4.extract_lane
; CHECK: i32.trunc_sat_f32_s
; CHECK: i8x16.replace_lane
; CHECK: f32x4.extract_lane
; CHECK: i32.trunc_sat_f32_s
; CHECK: i8x16.replace_lane
; CHECK: f32x4.extract_lane
; CHECK: i32.trunc_sat_f32_s
; CHECK: i8x16.replace_lane
; CHECK: f32x4.extract_lane
; CHECK: i32.trunc_sat_f32_s
; CHECK: i8x16.replace_lane
; CHECK: f32x4.extract_lane
; CHECK: i32.trunc_sat_f32_s
; CHECK: i8x16.replace_lane
; CHECK: v128.store64_lane
=======
; CHECK-NOT: v128.load
>>>>>>> 811fe024
define hidden void @two_floats_two_bytes_vary_op(ptr noundef readonly captures(none) %a, ptr noundef readonly captures(none) %b, ptr noundef writeonly captures(none) %res, i32 noundef %N) {
entry:
  %cmp21.not = icmp eq i32 %N, 0
  br i1 %cmp21.not, label %for.cond.cleanup, label %for.body

for.cond.cleanup:                                 ; preds = %for.body, %entry
  ret void

for.body:                                         ; preds = %entry, %for.body
  %i.022 = phi i32 [ %inc, %for.body ], [ 0, %entry ]
  %arrayidx = getelementptr inbounds nuw %struct.TwoFloats, ptr %a, i32 %i.022
  %0 = load float, ptr %arrayidx, align 4
  %arrayidx1 = getelementptr inbounds nuw %struct.TwoFloats, ptr %b, i32 %i.022
  %1 = load float, ptr %arrayidx1, align 4
  %add = fadd float %0, %1
  %conv = fptosi float %add to i8
  %arrayidx3 = getelementptr inbounds nuw %struct.TwoBytes, ptr %res, i32 %i.022
  store i8 %conv, ptr %arrayidx3, align 1
  %y = getelementptr inbounds nuw i8, ptr %arrayidx, i32 4
  %2 = load float, ptr %y, align 4
  %y7 = getelementptr inbounds nuw i8, ptr %arrayidx1, i32 4
  %3 = load float, ptr %y7, align 4
  %sub = fsub float %2, %3
  %conv8 = fptosi float %sub to i8
  %y10 = getelementptr inbounds nuw i8, ptr %arrayidx3, i32 1
  store i8 %conv8, ptr %y10, align 1
  %inc = add nuw i32 %i.022, 1
  %exitcond.not = icmp eq i32 %inc, %N
  br i1 %exitcond.not, label %for.cond.cleanup, label %for.body
}

; CHECK-LABEL: two_shorts_two_floats_same_op:
; CHECK: loop
; CHECK: v128.load
<<<<<<< HEAD
; CHECK: i8x16.shuffle {{.*}} 0, 1, 4, 5, 8, 9, 12, 13, 0, 1, 0, 1, 0, 1, 0, 1
; CHECK: i32x4.extend_low_i16x8_s
; CHECK: f32x4.convert_i32x4_s
; CHECK: v128.load
; CHECK: i8x16.shuffle {{.*}} 0, 1, 4, 5, 8, 9, 12, 13, 0, 1, 0, 1, 0, 1, 0, 1
; CHECK: i32x4.extend_low_i16x8_s
; CHECK: f32x4.convert_i32x4_s
; CHECK: f32x4.mul
; CHECK: i8x16.shuffle {{.*}} 2, 3, 6, 7, 10, 11, 14, 15, 0, 1, 0, 1, 0, 1, 0, 1
; CHECK: i32x4.extend_low_i16x8_s
; CHECK: f32x4.convert_i32x4_s
; CHECK: i8x16.shuffle {{.*}} 2, 3, 6, 7, 10, 11, 14, 15, 0, 1, 0, 1, 0, 1, 0, 1
; CHECK: i32x4.extend_low_i16x8_s
; CHECK: f32x4.convert_i32x4_s
; CHECK: f32x4.mul
; CHECK: i8x16.shuffle {{.*}} 8, 9, 10, 11, 24, 25, 26, 27, 12, 13, 14, 15, 28, 29, 30, 31
; CHECK: v128.store
; CHECK: i8x16.shuffle {{.*}} 0, 1, 2, 3, 16, 17, 18, 19, 4, 5, 6, 7, 20, 21, 22, 23
=======
; CHECK: i8x16.shuffle  0, 1, 4, 5, 8, 9, 12, 13, 0, 1, 0, 1, 0, 1, 0, 1
; CHECK: i32x4.extend_low_i16x8_s
; CHECK: f32x4.convert_i32x4_s
; CHECK: v128.load
; CHECK: i8x16.shuffle  0, 1, 4, 5, 8, 9, 12, 13, 0, 1, 0, 1, 0, 1, 0, 1
; CHECK: i32x4.extend_low_i16x8_s
; CHECK: f32x4.convert_i32x4_s
; CHECK: f32x4.mul
; CHECK: i8x16.shuffle  2, 3, 6, 7, 10, 11, 14, 15, 0, 1, 0, 1, 0, 1, 0, 1
; CHECK: i32x4.extend_low_i16x8_s
; CHECK: f32x4.convert_i32x4_s
; CHECK: i8x16.shuffle  2, 3, 6, 7, 10, 11, 14, 15, 0, 1, 0, 1, 0, 1, 0, 1
; CHECK: i32x4.extend_low_i16x8_s
; CHECK: f32x4.convert_i32x4_s
; CHECK: f32x4.mul
; CHECK: i8x16.shuffle  8, 9, 10, 11, 24, 25, 26, 27, 12, 13, 14, 15, 28, 29, 30, 31
; CHECK: v128.store
; CHECK: i8x16.shuffle  0, 1, 2, 3, 16, 17, 18, 19, 4, 5, 6, 7, 20, 21, 22, 23
>>>>>>> 811fe024
; CHECK: v128.store
define hidden void @two_shorts_two_floats_same_op(ptr noundef readonly captures(none) %a, ptr noundef readonly captures(none) %b, ptr noundef writeonly captures(none) %res, i32 noundef %N) {
entry:
  %cmp24.not = icmp eq i32 %N, 0
  br i1 %cmp24.not, label %for.cond.cleanup, label %for.body

for.cond.cleanup:                                 ; preds = %for.body, %entry
  ret void

for.body:                                         ; preds = %entry, %for.body
  %i.025 = phi i32 [ %inc, %for.body ], [ 0, %entry ]
  %arrayidx = getelementptr inbounds nuw %struct.TwoShorts, ptr %a, i32 %i.025
  %0 = load i16, ptr %arrayidx, align 2
  %conv = sitofp i16 %0 to float
  %arrayidx1 = getelementptr inbounds nuw %struct.TwoShorts, ptr %b, i32 %i.025
  %1 = load i16, ptr %arrayidx1, align 2
  %conv3 = sitofp i16 %1 to float
  %mul = fmul float %conv, %conv3
  %arrayidx4 = getelementptr inbounds nuw %struct.TwoFloats, ptr %res, i32 %i.025
  store float %mul, ptr %arrayidx4, align 4
  %y = getelementptr inbounds nuw i8, ptr %arrayidx, i32 2
  %2 = load i16, ptr %y, align 2
  %conv7 = sitofp i16 %2 to float
  %y9 = getelementptr inbounds nuw i8, ptr %arrayidx1, i32 2
  %3 = load i16, ptr %y9, align 2
  %conv10 = sitofp i16 %3 to float
  %mul11 = fmul float %conv7, %conv10
  %y13 = getelementptr inbounds nuw i8, ptr %arrayidx4, i32 4
  store float %mul11, ptr %y13, align 4
  %inc = add nuw i32 %i.025, 1
  %exitcond.not = icmp eq i32 %inc, %N
  br i1 %exitcond.not, label %for.cond.cleanup, label %for.body
}

; CHECK-LABEL: two_shorts_two_floats_vary_op:
; CHECK: loop
; CHECK: v128.load
<<<<<<< HEAD
; CHECK: i8x16.shuffle {{.*}} 0, 1, 4, 5, 8, 9, 12, 13, 0, 1, 0, 1, 0, 1, 0, 1
; CHECK: i32x4.extend_low_i16x8_s
; CHECK: f32x4.convert_i32x4_s
; CHECK: v128.load
; CHECK: i8x16.shuffle {{.*}} 0, 1, 4, 5, 8, 9, 12, 13, 0, 1, 0, 1, 0, 1, 0, 1
; CHECK: i32x4.extend_low_i16x8_s
; CHECK: f32x4.convert_i32x4_s
; CHECK: f32x4.add
; CHECK: i8x16.shuffle {{.*}} 2, 3, 6, 7, 10, 11, 14, 15, 0, 1, 0, 1, 0, 1, 0, 1
; CHECK: i32x4.extend_low_i16x8_s
; CHECK: f32x4.convert_i32x4_s
; CHECK: i8x16.shuffle {{.*}} 2, 3, 6, 7, 10, 11, 14, 15, 0, 1, 0, 1, 0, 1, 0, 1
; CHECK: i32x4.extend_low_i16x8_s
; CHECK: f32x4.convert_i32x4_s
; CHECK: f32x4.sub
; CHECK: i8x16.shuffle {{.*}} 8, 9, 10, 11, 24, 25, 26, 27, 12, 13, 14, 15, 28, 29, 30, 31
; CHECK: v128.store
; CHECK: i8x16.shuffle {{.*}} 0, 1, 2, 3, 16, 17, 18, 19, 4, 5, 6, 7, 20, 21, 22, 23
=======
; CHECK: i8x16.shuffle  0, 1, 4, 5, 8, 9, 12, 13, 0, 1, 0, 1, 0, 1, 0, 1
; CHECK: i32x4.extend_low_i16x8_s
; CHECK: f32x4.convert_i32x4_s
; CHECK: v128.load
; CHECK: i8x16.shuffle  0, 1, 4, 5, 8, 9, 12, 13, 0, 1, 0, 1, 0, 1, 0, 1
; CHECK: i32x4.extend_low_i16x8_s
; CHECK: f32x4.convert_i32x4_s
; CHECK: f32x4.add
; CHECK: i8x16.shuffle  2, 3, 6, 7, 10, 11, 14, 15, 0, 1, 0, 1, 0, 1, 0, 1
; CHECK: i32x4.extend_low_i16x8_s
; CHECK: f32x4.convert_i32x4_s
; CHECK: i8x16.shuffle  2, 3, 6, 7, 10, 11, 14, 15, 0, 1, 0, 1, 0, 1, 0, 1
; CHECK: i32x4.extend_low_i16x8_s
; CHECK: f32x4.convert_i32x4_s
; CHECK: f32x4.sub
; CHECK: i8x16.shuffle  8, 9, 10, 11, 24, 25, 26, 27, 12, 13, 14, 15, 28, 29, 30, 31
; CHECK: v128.store
; CHECK: i8x16.shuffle  0, 1, 2, 3, 16, 17, 18, 19, 4, 5, 6, 7, 20, 21, 22, 23
>>>>>>> 811fe024
; CHECK: v128.store
define hidden void @two_shorts_two_floats_vary_op(ptr noundef readonly captures(none) %a, ptr noundef readonly captures(none) %b, ptr noundef writeonly captures(none) %res, i32 noundef %N) {
entry:
  %cmp23.not = icmp eq i32 %N, 0
  br i1 %cmp23.not, label %for.cond.cleanup, label %for.body

for.cond.cleanup:                                 ; preds = %for.body, %entry
  ret void

for.body:                                         ; preds = %entry, %for.body
  %i.024 = phi i32 [ %inc, %for.body ], [ 0, %entry ]
  %arrayidx = getelementptr inbounds nuw %struct.TwoShorts, ptr %a, i32 %i.024
  %0 = load i16, ptr %arrayidx, align 2
  %conv = sitofp i16 %0 to float
  %arrayidx1 = getelementptr inbounds nuw %struct.TwoShorts, ptr %b, i32 %i.024
  %1 = load i16, ptr %arrayidx1, align 2
  %conv3 = sitofp i16 %1 to float
  %add = fadd float %conv, %conv3
  %arrayidx4 = getelementptr inbounds nuw %struct.TwoFloats, ptr %res, i32 %i.024
  store float %add, ptr %arrayidx4, align 4
  %y = getelementptr inbounds nuw i8, ptr %arrayidx, i32 2
  %2 = load i16, ptr %y, align 2
  %conv7 = sitofp i16 %2 to float
  %y9 = getelementptr inbounds nuw i8, ptr %arrayidx1, i32 2
  %3 = load i16, ptr %y9, align 2
  %conv10 = sitofp i16 %3 to float
  %sub = fsub float %conv7, %conv10
  %y12 = getelementptr inbounds nuw i8, ptr %arrayidx4, i32 4
  store float %sub, ptr %y12, align 4
  %inc = add nuw i32 %i.024, 1
  %exitcond.not = icmp eq i32 %inc, %N
  br i1 %exitcond.not, label %for.cond.cleanup, label %for.body
}

; CHECK-LABEL: two_floats_two_shorts_same_op:
; CHECK: loop
; CHECK: v128.load
; CHECK: v128.load
<<<<<<< HEAD
; CHECK: i8x16.shuffle {{.*}} 0, 1, 2, 3, 8, 9, 10, 11, 16, 17, 18, 19, 24, 25, 26, 27
; CHECK: v128.load
; CHECK: v128.load
; CHECK: i8x16.shuffle {{.*}} 0, 1, 2, 3, 8, 9, 10, 11, 16, 17, 18, 19, 24, 25, 26, 27
; CHECK: f32x4.mul
; CHECK: f32x4.extract_lane
; CHECK: i32.trunc_sat_f32_s
; CHECK: i16x8.splat
; CHECK: i8x16.shuffle {{.*}} 4, 5, 6, 7, 12, 13, 14, 15, 20, 21, 22, 23, 28, 29, 30, 31
; CHECK: i8x16.shuffle {{.*}} 4, 5, 6, 7, 12, 13, 14, 15, 20, 21, 22, 23, 28, 29, 30, 31
; CHECK: f32x4.mul
; CHECK: f32x4.extract_lane
; CHECK: i32.trunc_sat_f32_s
; CHECK: i16x8.replace_lane
; CHECK: f32x4.extract_lane
; CHECK: i32.trunc_sat_f32_s
; CHECK: i16x8.replace_lane
; CHECK: f32x4.extract_lane
; CHECK: i32.trunc_sat_f32_s
; CHECK: i16x8.replace_lane
; CHECK: f32x4.extract_lane
; CHECK: i32.trunc_sat_f32_s
; CHECK: i16x8.replace_lane
; CHECK: f32x4.extract_lane
; CHECK: i32.trunc_sat_f32_s
; CHECK: i16x8.replace_lane
; CHECK: f32x4.extract_lane
; CHECK: i32.trunc_sat_f32_s
; CHECK: i16x8.replace_lane
; CHECK: f32x4.extract_lane
; CHECK: i32.trunc_sat_f32_s
; CHECK: i16x8.replace_lane
=======
; CHECK: i8x16.shuffle	0, 1, 2, 3, 8, 9, 10, 11, 16, 17, 18, 19, 24, 25, 26, 27
; CHECK: v128.load
; CHECK: v128.load
; CHECK: i8x16.shuffle	0, 1, 2, 3, 8, 9, 10, 11, 16, 17, 18, 19, 24, 25, 26, 27
; CHECK: f32x4.mul
; CHECK: i32x4.trunc_sat_f32x4_s
; CHECK: v128.const	65535, 65535, 65535, 65535
; CHECK: v128.and
; CHECK: i16x8.narrow_i32x4_u
; CHECK: i8x16.shuffle	4, 5, 6, 7, 12, 13, 14, 15, 20, 21, 22, 23, 28, 29, 30, 31
; CHECK: i8x16.shuffle	4, 5, 6, 7, 12, 13, 14, 15, 20, 21, 22, 23, 28, 29, 30, 31
; CHECK: f32x4.mul
; CHECK: i32x4.trunc_sat_f32x4_s
; CHECK: v128.and
; CHECK: i16x8.narrow_i32x4_u
; CHECK: i8x16.shuffle	0, 1, 16, 17, 2, 3, 18, 19, 4, 5, 20, 21, 6, 7, 22, 23
>>>>>>> 811fe024
; CHECK: v128.store
define hidden void @two_floats_two_shorts_same_op(ptr noundef readonly captures(none) %a, ptr noundef readonly captures(none) %b, ptr noundef writeonly captures(none) %res, i32 noundef %N) {
entry:
  %cmp22.not = icmp eq i32 %N, 0
  br i1 %cmp22.not, label %for.cond.cleanup, label %for.body

for.cond.cleanup:                                 ; preds = %for.body, %entry
  ret void

for.body:                                         ; preds = %entry, %for.body
  %i.023 = phi i32 [ %inc, %for.body ], [ 0, %entry ]
  %arrayidx = getelementptr inbounds nuw %struct.TwoFloats, ptr %a, i32 %i.023
  %0 = load float, ptr %arrayidx, align 4
  %arrayidx1 = getelementptr inbounds nuw %struct.TwoFloats, ptr %b, i32 %i.023
  %1 = load float, ptr %arrayidx1, align 4
  %mul = fmul float %0, %1
  %conv = fptosi float %mul to i16
  %arrayidx3 = getelementptr inbounds nuw %struct.TwoShorts, ptr %res, i32 %i.023
  store i16 %conv, ptr %arrayidx3, align 2
  %y = getelementptr inbounds nuw i8, ptr %arrayidx, i32 4
  %2 = load float, ptr %y, align 4
  %y7 = getelementptr inbounds nuw i8, ptr %arrayidx1, i32 4
  %3 = load float, ptr %y7, align 4
  %mul8 = fmul float %2, %3
  %conv9 = fptosi float %mul8 to i16
  %y11 = getelementptr inbounds nuw i8, ptr %arrayidx3, i32 2
  store i16 %conv9, ptr %y11, align 2
  %inc = add nuw i32 %i.023, 1
  %exitcond.not = icmp eq i32 %inc, %N
  br i1 %exitcond.not, label %for.cond.cleanup, label %for.body
}

; CHECK-LABEL: two_floats_two_shorts_vary_op:
; CHECK: loop
; CHECK: v128.load
; CHECK: v128.load
<<<<<<< HEAD
; CHECK: i8x16.shuffle {{.*}} 0, 1, 2, 3, 8, 9, 10, 11, 16, 17, 18, 19, 24, 25, 26, 27
; CHECK: v128.load
; CHECK: v128.load
; CHECK: i8x16.shuffle {{.*}} 0, 1, 2, 3, 8, 9, 10, 11, 16, 17, 18, 19, 24, 25, 26, 27
; CHECK: f32x4.add
; CHECK: f32x4.extract_lane
; CHECK: i32.trunc_sat_f32_s
; CHECK: i16x8.splat
; CHECK: i8x16.shuffle {{.*}} 4, 5, 6, 7, 12, 13, 14, 15, 20, 21, 22, 23, 28, 29, 30, 31
; CHECK: i8x16.shuffle {{.*}} 4, 5, 6, 7, 12, 13, 14, 15, 20, 21, 22, 23, 28, 29, 30, 31
; CHECK: f32x4.sub
; CHECK: f32x4.extract_lane
; CHECK: i32.trunc_sat_f32_s
; CHECK: i16x8.replace_lane
; CHECK: f32x4.extract_lane
; CHECK: i32.trunc_sat_f32_s
; CHECK: i16x8.replace_lane
; CHECK: f32x4.extract_lane
; CHECK: i32.trunc_sat_f32_s
; CHECK: i16x8.replace_lane
; CHECK: f32x4.extract_lane
; CHECK: i32.trunc_sat_f32_s
; CHECK: i16x8.replace_lane
; CHECK: f32x4.extract_lane
; CHECK: i32.trunc_sat_f32_s
; CHECK: i16x8.replace_lane
; CHECK: f32x4.extract_lane
; CHECK: i32.trunc_sat_f32_s
; CHECK: i16x8.replace_lane
; CHECK: f32x4.extract_lane
; CHECK: i32.trunc_sat_f32_s
; CHECK: i16x8.replace_lane
=======
; CHECK: i8x16.shuffle  0, 1, 2, 3, 8, 9, 10, 11, 16, 17, 18, 19, 24, 25, 26, 27
; CHECK: v128.load
; CHECK: v128.load
; CHECK: i8x16.shuffle  0, 1, 2, 3, 8, 9, 10, 11, 16, 17, 18, 19, 24, 25, 26, 27
; CHECK: f32x4.add
; CHECK: i32x4.trunc_sat_f32x4_s
; CHECK: v128.const	65535, 65535, 65535, 65535
; CHECK: v128.and
; CHECK: i16x8.narrow_i32x4_u
; CHECK: i8x16.shuffle	4, 5, 6, 7, 12, 13, 14, 15, 20, 21, 22, 23, 28, 29, 30, 31
; CHECK: i8x16.shuffle	4, 5, 6, 7, 12, 13, 14, 15, 20, 21, 22, 23, 28, 29, 30, 31
; CHECK: f32x4.sub
; CHECK: i32x4.trunc_sat_f32x4_s
; CHECK: v128.and
; CHECK: i16x8.narrow_i32x4_u
; CHECK: i8x16.shuffle	0, 1, 16, 17, 2, 3, 18, 19, 4, 5, 20, 21, 6, 7, 22, 23
>>>>>>> 811fe024
; CHECK: v128.store
define hidden void @two_floats_two_shorts_vary_op(ptr noundef readonly captures(none) %a, ptr noundef readonly captures(none) %b, ptr noundef writeonly captures(none) %res, i32 noundef %N) {
entry:
  %cmp21.not = icmp eq i32 %N, 0
  br i1 %cmp21.not, label %for.cond.cleanup, label %for.body

for.cond.cleanup:                                 ; preds = %for.body, %entry
  ret void

for.body:                                         ; preds = %entry, %for.body
  %i.022 = phi i32 [ %inc, %for.body ], [ 0, %entry ]
  %arrayidx = getelementptr inbounds nuw %struct.TwoFloats, ptr %a, i32 %i.022
  %0 = load float, ptr %arrayidx, align 4
  %arrayidx1 = getelementptr inbounds nuw %struct.TwoFloats, ptr %b, i32 %i.022
  %1 = load float, ptr %arrayidx1, align 4
  %add = fadd float %0, %1
  %conv = fptosi float %add to i16
  %arrayidx3 = getelementptr inbounds nuw %struct.TwoShorts, ptr %res, i32 %i.022
  store i16 %conv, ptr %arrayidx3, align 2
  %y = getelementptr inbounds nuw i8, ptr %arrayidx, i32 4
  %2 = load float, ptr %y, align 4
  %y7 = getelementptr inbounds nuw i8, ptr %arrayidx1, i32 4
  %3 = load float, ptr %y7, align 4
  %sub = fsub float %2, %3
  %conv8 = fptosi float %sub to i16
  %y10 = getelementptr inbounds nuw i8, ptr %arrayidx3, i32 2
  store i16 %conv8, ptr %y10, align 2
  %inc = add nuw i32 %i.022, 1
  %exitcond.not = icmp eq i32 %inc, %N
  br i1 %exitcond.not, label %for.cond.cleanup, label %for.body
}

; CHECK-LABEL: four_floats_same_op:
; CHECK: loop
; CHECK-NOT: v128.load
define hidden void @four_floats_same_op(ptr noundef readonly captures(none) %a, ptr noundef readonly captures(none) %b, ptr noundef writeonly captures(none) %res, i32 noundef %N) {
entry:
  %cmp45.not = icmp eq i32 %N, 0
  br i1 %cmp45.not, label %for.cond.cleanup, label %for.body

for.cond.cleanup:                                 ; preds = %for.body, %entry
  ret void

for.body:                                         ; preds = %entry, %for.body
  %i.046 = phi i32 [ %inc, %for.body ], [ 0, %entry ]
  %arrayidx = getelementptr inbounds nuw %struct.FourFloats, ptr %a, i32 %i.046
  %0 = load float, ptr %arrayidx, align 4
  %arrayidx1 = getelementptr inbounds nuw %struct.FourFloats, ptr %b, i32 %i.046
  %1 = load float, ptr %arrayidx1, align 4
  %mul = fmul float %0, %1
  %arrayidx3 = getelementptr inbounds nuw %struct.FourFloats, ptr %res, i32 %i.046
  store float %mul, ptr %arrayidx3, align 4
  %y = getelementptr inbounds nuw i8, ptr %arrayidx, i32 4
  %2 = load float, ptr %y, align 4
  %y7 = getelementptr inbounds nuw i8, ptr %arrayidx1, i32 4
  %3 = load float, ptr %y7, align 4
  %mul8 = fmul float %2, %3
  %y10 = getelementptr inbounds nuw i8, ptr %arrayidx3, i32 4
  store float %mul8, ptr %y10, align 4
  %z = getelementptr inbounds nuw i8, ptr %arrayidx, i32 8
  %4 = load float, ptr %z, align 4
  %z13 = getelementptr inbounds nuw i8, ptr %arrayidx1, i32 8
  %5 = load float, ptr %z13, align 4
  %mul14 = fmul float %4, %5
  %z16 = getelementptr inbounds nuw i8, ptr %arrayidx3, i32 8
  store float %mul14, ptr %z16, align 4
  %w = getelementptr inbounds nuw i8, ptr %arrayidx, i32 12
  %6 = load float, ptr %w, align 4
  %w19 = getelementptr inbounds nuw i8, ptr %arrayidx1, i32 12
  %7 = load float, ptr %w19, align 4
  %mul20 = fmul float %6, %7
  %w22 = getelementptr inbounds nuw i8, ptr %arrayidx3, i32 12
  store float %mul20, ptr %w22, align 4
  %inc = add nuw i32 %i.046, 1
  %exitcond.not = icmp eq i32 %inc, %N
  br i1 %exitcond.not, label %for.cond.cleanup, label %for.body
}

; CHECK-LABEL: four_floats_vary_op:
; CHECK-NOT: f32x4
define hidden void @four_floats_vary_op(ptr noundef readonly captures(none) %a, ptr noundef readonly captures(none) %b, ptr noundef writeonly captures(none) %res, i32 noundef %N) {
entry:
  %cmp42.not = icmp eq i32 %N, 0
  br i1 %cmp42.not, label %for.cond.cleanup, label %for.body

for.cond.cleanup:                                 ; preds = %for.body, %entry
  ret void

for.body:                                         ; preds = %entry, %for.body
  %i.043 = phi i32 [ %inc, %for.body ], [ 0, %entry ]
  %arrayidx = getelementptr inbounds nuw %struct.FourFloats, ptr %a, i32 %i.043
  %0 = load float, ptr %arrayidx, align 4
  %arrayidx1 = getelementptr inbounds nuw %struct.FourFloats, ptr %b, i32 %i.043
  %1 = load float, ptr %arrayidx1, align 4
  %add = fadd float %0, %1
  %arrayidx3 = getelementptr inbounds nuw %struct.FourFloats, ptr %res, i32 %i.043
  store float %add, ptr %arrayidx3, align 4
  %y = getelementptr inbounds nuw i8, ptr %arrayidx, i32 4
  %2 = load float, ptr %y, align 4
  %y7 = getelementptr inbounds nuw i8, ptr %arrayidx1, i32 4
  %3 = load float, ptr %y7, align 4
  %sub = fsub float %2, %3
  %y9 = getelementptr inbounds nuw i8, ptr %arrayidx3, i32 4
  store float %sub, ptr %y9, align 4
  %z = getelementptr inbounds nuw i8, ptr %arrayidx, i32 8
  %4 = load float, ptr %z, align 4
  %z12 = getelementptr inbounds nuw i8, ptr %arrayidx1, i32 8
  %5 = load float, ptr %z12, align 4
  %mul = fmul float %4, %5
  %z14 = getelementptr inbounds nuw i8, ptr %arrayidx3, i32 8
  store float %mul, ptr %z14, align 4
  %w = getelementptr inbounds nuw i8, ptr %arrayidx, i32 12
  %6 = load float, ptr %w, align 4
  %w17 = getelementptr inbounds nuw i8, ptr %arrayidx1, i32 12
  %7 = load float, ptr %w17, align 4
  %div = fdiv float %6, %7
  %w19 = getelementptr inbounds nuw i8, ptr %arrayidx3, i32 12
  store float %div, ptr %w19, align 4
  %inc = add nuw i32 %i.043, 1
  %exitcond.not = icmp eq i32 %inc, %N
  br i1 %exitcond.not, label %for.cond.cleanup, label %for.body
}

; CHECK-LABEL: four_bytes_four_floats_same_op:
; CHECK: loop
; CHECK: v128.load
<<<<<<< HEAD
; CHECK: i8x16.shuffle {{.*}} 0, 4, 8, 12, 0, 0, 0, 0, 0, 0, 0, 0, 0, 0, 0, 0
=======
; CHECK: i8x16.shuffle  0, 4, 8, 12, 0, 0, 0, 0, 0, 0, 0, 0, 0, 0, 0, 0
>>>>>>> 811fe024
; CHECK: i16x8.extend_low_i8x16_s
; CHECK: i32x4.extend_low_i16x8_s
; CHECK: f32x4.convert_i32x4_s
; CHECK: v128.load
<<<<<<< HEAD
; CHECK: i8x16.shuffle {{.*}} 0, 4, 8, 12, 0, 0, 0, 0, 0, 0, 0, 0, 0, 0, 0, 0
=======
; CHECK: i8x16.shuffle  0, 4, 8, 12, 0, 0, 0, 0, 0, 0, 0, 0, 0, 0, 0, 0
>>>>>>> 811fe024
; CHECK: i16x8.extend_low_i8x16_s
; CHECK: i32x4.extend_low_i16x8_s
; CHECK: f32x4.convert_i32x4_s
; CHECK: f32x4.mul
<<<<<<< HEAD
; CHECK: i8x16.shuffle {{.*}} 1, 5, 9, 13, 0, 0, 0, 0, 0, 0, 0, 0, 0, 0, 0, 0
; CHECK: i16x8.extend_low_i8x16_s
; CHECK: i32x4.extend_low_i16x8_s
; CHECK: f32x4.convert_i32x4_s
; CHECK: i8x16.shuffle {{.*}} 1, 5, 9, 13, 0, 0, 0, 0, 0, 0, 0, 0, 0, 0, 0, 0
=======
; CHECK: i8x16.shuffle  1, 5, 9, 13, 0, 0, 0, 0, 0, 0, 0, 0, 0, 0, 0, 0
; CHECK: i16x8.extend_low_i8x16_s
; CHECK: i32x4.extend_low_i16x8_s
; CHECK: f32x4.convert_i32x4_s
; CHECK: i8x16.shuffle  1, 5, 9, 13, 0, 0, 0, 0, 0, 0, 0, 0, 0, 0, 0, 0
>>>>>>> 811fe024
; CHECK: i16x8.extend_low_i8x16_s
; CHECK: i32x4.extend_low_i16x8_s
; CHECK: f32x4.convert_i32x4_s
; CHECK: f32x4.mul
<<<<<<< HEAD
; CHECK: i8x16.shuffle {{.*}} 12, 13, 14, 15, 28, 29, 30, 31, 0, 1, 2, 3, 0, 1, 2, 3
; CHECK: i8x16.shuffle {{.*}} 2, 6, 10, 14, 0, 0, 0, 0, 0, 0, 0, 0, 0, 0, 0, 0
; CHECK: i16x8.extend_low_i8x16_s
; CHECK: i32x4.extend_low_i16x8_s
; CHECK: f32x4.convert_i32x4_s
; CHECK: i8x16.shuffle {{.*}} 2, 6, 10, 14, 0, 0, 0, 0, 0, 0, 0, 0, 0, 0, 0, 0
=======
; CHECK: i8x16.shuffle  12, 13, 14, 15, 28, 29, 30, 31, 0, 1, 2, 3, 0, 1, 2, 3
; CHECK: i8x16.shuffle  2, 6, 10, 14, 0, 0, 0, 0, 0, 0, 0, 0, 0, 0, 0, 0
; CHECK: i16x8.extend_low_i8x16_s
; CHECK: i32x4.extend_low_i16x8_s
; CHECK: f32x4.convert_i32x4_s
; CHECK: i8x16.shuffle  2, 6, 10, 14, 0, 0, 0, 0, 0, 0, 0, 0, 0, 0, 0, 0
>>>>>>> 811fe024
; CHECK: i16x8.extend_low_i8x16_s
; CHECK: i32x4.extend_low_i16x8_s
; CHECK: f32x4.convert_i32x4_s
; CHECK: f32x4.mul
<<<<<<< HEAD
; CHECK: i8x16.shuffle {{.*}} 3, 7, 11, 15, 0, 0, 0, 0, 0, 0, 0, 0, 0, 0, 0, 0
; CHECK: i16x8.extend_low_i8x16_s
; CHECK: i32x4.extend_low_i16x8_s
; CHECK: f32x4.convert_i32x4_s
; CHECK: i8x16.shuffle {{.*}} 3, 7, 11, 15, 0, 0, 0, 0, 0, 0, 0, 0, 0, 0, 0, 0
=======
; CHECK: i8x16.shuffle  3, 7, 11, 15, 0, 0, 0, 0, 0, 0, 0, 0, 0, 0, 0, 0
; CHECK: i16x8.extend_low_i8x16_s
; CHECK: i32x4.extend_low_i16x8_s
; CHECK: f32x4.convert_i32x4_s
; CHECK: i8x16.shuffle  3, 7, 11, 15, 0, 0, 0, 0, 0, 0, 0, 0, 0, 0, 0, 0
>>>>>>> 811fe024
; CHECK: i16x8.extend_low_i8x16_s
; CHECK: i32x4.extend_low_i16x8_s
; CHECK: f32x4.convert_i32x4_s
; CHECK: f32x4.mul
<<<<<<< HEAD
; CHECK: i8x16.shuffle {{.*}} 0, 1, 2, 3, 0, 1, 2, 3, 12, 13, 14, 15, 28, 29, 30, 31
; CHECK: i8x16.shuffle {{.*}} 0, 1, 2, 3, 4, 5, 6, 7, 24, 25, 26, 27, 28, 29, 30, 31
; CHECK: v128.store
; CHECK: i8x16.shuffle {{.*}} 8, 9, 10, 11, 24, 25, 26, 27, 0, 1, 2, 3, 0, 1, 2, 3
; CHECK: i8x16.shuffle {{.*}} 0, 1, 2, 3, 0, 1, 2, 3, 8, 9, 10, 11, 24, 25, 26, 27
; CHECK: i8x16.shuffle {{.*}} 0, 1, 2, 3, 4, 5, 6, 7, 24, 25, 26, 27, 28, 29, 30, 31
; CHECK: v128.store
; CHECK: i8x16.shuffle {{.*}} 4, 5, 6, 7, 20, 21, 22, 23, 0, 1, 2, 3, 0, 1, 2, 3
; CHECK: i8x16.shuffle {{.*}} 0, 1, 2, 3, 0, 1, 2, 3, 4, 5, 6, 7, 20, 21, 22, 23
; CHECK: i8x16.shuffle {{.*}} 0, 1, 2, 3, 4, 5, 6, 7, 24, 25, 26, 27, 28, 29, 30, 31
; CHECK: v128.store
; CHECK: i8x16.shuffle {{.*}} 0, 1, 2, 3, 16, 17, 18, 19, 0, 1, 2, 3, 0, 1, 2, 3
; CHECK: i8x16.shuffle {{.*}} 0, 1, 2, 3, 0, 1, 2, 3, 0, 1, 2, 3, 16, 17, 18, 19
; CHECK: i8x16.shuffle {{.*}} 0, 1, 2, 3, 4, 5, 6, 7, 24, 25, 26, 27, 28, 29, 30, 31
=======
; CHECK: i8x16.shuffle  0, 1, 2, 3, 0, 1, 2, 3, 12, 13, 14, 15, 28, 29, 30, 31
; CHECK: i8x16.shuffle  0, 1, 2, 3, 4, 5, 6, 7, 24, 25, 26, 27, 28, 29, 30, 31
; CHECK: v128.store
; CHECK: i8x16.shuffle  8, 9, 10, 11, 24, 25, 26, 27, 0, 1, 2, 3, 0, 1, 2, 3
; CHECK: i8x16.shuffle  0, 1, 2, 3, 0, 1, 2, 3, 8, 9, 10, 11, 24, 25, 26, 27
; CHECK: i8x16.shuffle  0, 1, 2, 3, 4, 5, 6, 7, 24, 25, 26, 27, 28, 29, 30, 31
; CHECK: v128.store
; CHECK: i8x16.shuffle  4, 5, 6, 7, 20, 21, 22, 23, 0, 1, 2, 3, 0, 1, 2, 3
; CHECK: i8x16.shuffle  0, 1, 2, 3, 0, 1, 2, 3, 4, 5, 6, 7, 20, 21, 22, 23
; CHECK: i8x16.shuffle  0, 1, 2, 3, 4, 5, 6, 7, 24, 25, 26, 27, 28, 29, 30, 31
; CHECK: v128.store
; CHECK: i8x16.shuffle  0, 1, 2, 3, 16, 17, 18, 19, 0, 1, 2, 3, 0, 1, 2, 3
; CHECK: i8x16.shuffle  0, 1, 2, 3, 0, 1, 2, 3, 0, 1, 2, 3, 16, 17, 18, 19
; CHECK: i8x16.shuffle  0, 1, 2, 3, 4, 5, 6, 7, 24, 25, 26, 27, 28, 29, 30, 31
>>>>>>> 811fe024
; CHECK: v128.store
define hidden void @four_bytes_four_floats_same_op(ptr noundef readonly captures(none) %a, ptr noundef readonly captures(none) %b, ptr noundef writeonly captures(none) %res, i32 noundef %N) {
entry:
  %cmp52.not = icmp eq i32 %N, 0
  br i1 %cmp52.not, label %for.cond.cleanup, label %for.body

for.cond.cleanup:                                 ; preds = %for.body, %entry
  ret void

for.body:                                         ; preds = %entry, %for.body
  %i.053 = phi i32 [ %inc, %for.body ], [ 0, %entry ]
  %arrayidx = getelementptr inbounds nuw %struct.FourBytes, ptr %a, i32 %i.053
  %0 = load i8, ptr %arrayidx, align 1
  %conv = sitofp i8 %0 to float
  %arrayidx1 = getelementptr inbounds nuw %struct.FourBytes, ptr %b, i32 %i.053
  %1 = load i8, ptr %arrayidx1, align 1
  %conv3 = sitofp i8 %1 to float
  %mul = fmul float %conv, %conv3
  %arrayidx4 = getelementptr inbounds nuw %struct.FourFloats, ptr %res, i32 %i.053
  store float %mul, ptr %arrayidx4, align 4
  %y = getelementptr inbounds nuw i8, ptr %arrayidx, i32 1
  %2 = load i8, ptr %y, align 1
  %conv7 = sitofp i8 %2 to float
  %y9 = getelementptr inbounds nuw i8, ptr %arrayidx1, i32 1
  %3 = load i8, ptr %y9, align 1
  %conv10 = sitofp i8 %3 to float
  %mul11 = fmul float %conv7, %conv10
  %y13 = getelementptr inbounds nuw i8, ptr %arrayidx4, i32 4
  store float %mul11, ptr %y13, align 4
  %z = getelementptr inbounds nuw i8, ptr %arrayidx, i32 2
  %4 = load i8, ptr %z, align 1
  %conv15 = sitofp i8 %4 to float
  %z17 = getelementptr inbounds nuw i8, ptr %arrayidx1, i32 2
  %5 = load i8, ptr %z17, align 1
  %conv18 = sitofp i8 %5 to float
  %mul19 = fmul float %conv15, %conv18
  %z21 = getelementptr inbounds nuw i8, ptr %arrayidx4, i32 8
  store float %mul19, ptr %z21, align 4
  %w = getelementptr inbounds nuw i8, ptr %arrayidx, i32 3
  %6 = load i8, ptr %w, align 1
  %conv23 = sitofp i8 %6 to float
  %w25 = getelementptr inbounds nuw i8, ptr %arrayidx1, i32 3
  %7 = load i8, ptr %w25, align 1
  %conv26 = sitofp i8 %7 to float
  %mul27 = fmul float %conv23, %conv26
  %w29 = getelementptr inbounds nuw i8, ptr %arrayidx4, i32 12
  store float %mul27, ptr %w29, align 4
  %inc = add nuw i32 %i.053, 1
  %exitcond.not = icmp eq i32 %inc, %N
  br i1 %exitcond.not, label %for.cond.cleanup, label %for.body
}

; CHECK-LABEL: four_bytes_four_floats_vary_op:
; CHECK: loop
; CHECK: v128.load
<<<<<<< HEAD
; CHECK: i8x16.shuffle {{.*}} 0, 4, 8, 12, 0, 0, 0, 0, 0, 0, 0, 0, 0, 0, 0, 0
=======
; CHECK: i8x16.shuffle  0, 4, 8, 12, 0, 0, 0, 0, 0, 0, 0, 0, 0, 0, 0, 0
>>>>>>> 811fe024
; CHECK: i16x8.extend_low_i8x16_s
; CHECK: i32x4.extend_low_i16x8_s
; CHECK: f32x4.convert_i32x4_s
; CHECK: v128.load
<<<<<<< HEAD
; CHECK: i8x16.shuffle {{.*}} 0, 4, 8, 12, 0, 0, 0, 0, 0, 0, 0, 0, 0, 0, 0, 0
=======
; CHECK: i8x16.shuffle  0, 4, 8, 12, 0, 0, 0, 0, 0, 0, 0, 0, 0, 0, 0, 0
>>>>>>> 811fe024
; CHECK: i16x8.extend_low_i8x16_s
; CHECK: i32x4.extend_low_i16x8_s
; CHECK: f32x4.convert_i32x4_s
; CHECK: f32x4.mul
<<<<<<< HEAD
; CHECK: i8x16.shuffle {{.*}} 1, 5, 9, 13, 0, 0, 0, 0, 0, 0, 0, 0, 0, 0, 0, 0
; CHECK: i16x8.extend_low_i8x16_s
; CHECK: i32x4.extend_low_i16x8_s
; CHECK: f32x4.convert_i32x4_s
; CHECK: i8x16.shuffle {{.*}} 1, 5, 9, 13, 0, 0, 0, 0, 0, 0, 0, 0, 0, 0, 0, 0
=======
; CHECK: i8x16.shuffle  1, 5, 9, 13, 0, 0, 0, 0, 0, 0, 0, 0, 0, 0, 0, 0
; CHECK: i16x8.extend_low_i8x16_s
; CHECK: i32x4.extend_low_i16x8_s
; CHECK: f32x4.convert_i32x4_s
; CHECK: i8x16.shuffle  1, 5, 9, 13, 0, 0, 0, 0, 0, 0, 0, 0, 0, 0, 0, 0
>>>>>>> 811fe024
; CHECK: i16x8.extend_low_i8x16_s
; CHECK: i32x4.extend_low_i16x8_s
; CHECK: f32x4.convert_i32x4_s
; CHECK: f32x4.add
<<<<<<< HEAD
; CHECK: i8x16.shuffle {{.*}} 12, 13, 14, 15, 28, 29, 30, 31, 0, 1, 2, 3, 0, 1, 2, 3
; CHECK: i8x16.shuffle {{.*}} 2, 6, 10, 14, 0, 0, 0, 0, 0, 0, 0, 0, 0, 0, 0, 0
; CHECK: i16x8.extend_low_i8x16_s
; CHECK: i32x4.extend_low_i16x8_s
; CHECK: f32x4.convert_i32x4_s
; CHECK: i8x16.shuffle {{.*}} 2, 6, 10, 14, 0, 0, 0, 0, 0, 0, 0, 0, 0, 0, 0, 0
=======
; CHECK: i8x16.shuffle  12, 13, 14, 15, 28, 29, 30, 31, 0, 1, 2, 3, 0, 1, 2, 3
; CHECK: i8x16.shuffle  2, 6, 10, 14, 0, 0, 0, 0, 0, 0, 0, 0, 0, 0, 0, 0
; CHECK: i16x8.extend_low_i8x16_s
; CHECK: i32x4.extend_low_i16x8_s
; CHECK: f32x4.convert_i32x4_s
; CHECK: i8x16.shuffle  2, 6, 10, 14, 0, 0, 0, 0, 0, 0, 0, 0, 0, 0, 0, 0
>>>>>>> 811fe024
; CHECK: i16x8.extend_low_i8x16_s
; CHECK: i32x4.extend_low_i16x8_s
; CHECK: f32x4.convert_i32x4_s
; CHECK: f32x4.div
<<<<<<< HEAD
; CHECK: i8x16.shuffle {{.*}} 3, 7, 11, 15, 0, 0, 0, 0, 0, 0, 0, 0, 0, 0, 0, 0
; CHECK: i16x8.extend_low_i8x16_s
; CHECK: i32x4.extend_low_i16x8_s
; CHECK: f32x4.convert_i32x4_s
; CHECK: i8x16.shuffle {{.*}} 3, 7, 11, 15, 0, 0, 0, 0, 0, 0, 0, 0, 0, 0, 0, 0
=======
; CHECK: i8x16.shuffle  3, 7, 11, 15, 0, 0, 0, 0, 0, 0, 0, 0, 0, 0, 0, 0
; CHECK: i16x8.extend_low_i8x16_s
; CHECK: i32x4.extend_low_i16x8_s
; CHECK: f32x4.convert_i32x4_s
; CHECK: i8x16.shuffle  3, 7, 11, 15, 0, 0, 0, 0, 0, 0, 0, 0, 0, 0, 0, 0
>>>>>>> 811fe024
; CHECK: i16x8.extend_low_i8x16_s
; CHECK: i32x4.extend_low_i16x8_s
; CHECK: f32x4.convert_i32x4_s
; CHECK: f32x4.sub
<<<<<<< HEAD
; CHECK: i8x16.shuffle {{.*}} 0, 1, 2, 3, 0, 1, 2, 3, 12, 13, 14, 15, 28, 29, 30, 31
; CHECK: i8x16.shuffle {{.*}} 0, 1, 2, 3, 4, 5, 6, 7, 24, 25, 26, 27, 28, 29, 30, 31
; CHECK: v128.store
; CHECK: i8x16.shuffle {{.*}} 8, 9, 10, 11, 24, 25, 26, 27, 0, 1, 2, 3, 0, 1, 2, 3
; CHECK: i8x16.shuffle {{.*}} 0, 1, 2, 3, 0, 1, 2, 3, 8, 9, 10, 11, 24, 25, 26, 27
; CHECK: i8x16.shuffle {{.*}} 0, 1, 2, 3, 4, 5, 6, 7, 24, 25, 26, 27, 28, 29, 30, 31
; CHECK: v128.store
; CHECK: i8x16.shuffle {{.*}} 4, 5, 6, 7, 20, 21, 22, 23, 0, 1, 2, 3, 0, 1, 2, 3
; CHECK: i8x16.shuffle {{.*}} 0, 1, 2, 3, 0, 1, 2, 3, 4, 5, 6, 7, 20, 21, 22, 23
; CHECK: i8x16.shuffle {{.*}} 0, 1, 2, 3, 4, 5, 6, 7, 24, 25, 26, 27, 28, 29, 30, 31
; CHECK: v128.store
; CHECK: i8x16.shuffle {{.*}} 0, 1, 2, 3, 16, 17, 18, 19, 0, 1, 2, 3, 0, 1, 2, 3
; CHECK: i8x16.shuffle {{.*}} 0, 1, 2, 3, 0, 1, 2, 3, 0, 1, 2, 3, 16, 17, 18, 19
; CHECK: i8x16.shuffle {{.*}} 0, 1, 2, 3, 4, 5, 6, 7, 24, 25, 26, 27, 28, 29, 30, 31
=======
; CHECK: i8x16.shuffle  0, 1, 2, 3, 0, 1, 2, 3, 12, 13, 14, 15, 28, 29, 30, 31
; CHECK: i8x16.shuffle  0, 1, 2, 3, 4, 5, 6, 7, 24, 25, 26, 27, 28, 29, 30, 31
; CHECK: v128.store
; CHECK: i8x16.shuffle  8, 9, 10, 11, 24, 25, 26, 27, 0, 1, 2, 3, 0, 1, 2, 3
; CHECK: i8x16.shuffle  0, 1, 2, 3, 0, 1, 2, 3, 8, 9, 10, 11, 24, 25, 26, 27
; CHECK: i8x16.shuffle  0, 1, 2, 3, 4, 5, 6, 7, 24, 25, 26, 27, 28, 29, 30, 31
; CHECK: v128.store
; CHECK: i8x16.shuffle  4, 5, 6, 7, 20, 21, 22, 23, 0, 1, 2, 3, 0, 1, 2, 3
; CHECK: i8x16.shuffle  0, 1, 2, 3, 0, 1, 2, 3, 4, 5, 6, 7, 20, 21, 22, 23
; CHECK: i8x16.shuffle  0, 1, 2, 3, 4, 5, 6, 7, 24, 25, 26, 27, 28, 29, 30, 31
; CHECK: v128.store
; CHECK: i8x16.shuffle  0, 1, 2, 3, 16, 17, 18, 19, 0, 1, 2, 3, 0, 1, 2, 3
; CHECK: i8x16.shuffle  0, 1, 2, 3, 0, 1, 2, 3, 0, 1, 2, 3, 16, 17, 18, 19
; CHECK: i8x16.shuffle  0, 1, 2, 3, 4, 5, 6, 7, 24, 25, 26, 27, 28, 29, 30, 31
>>>>>>> 811fe024
; CHECK: v128.store
define hidden void @four_bytes_four_floats_vary_op(ptr noundef readonly captures(none) %a, ptr noundef readonly captures(none) %b, ptr noundef writeonly captures(none) %res, i32 noundef %N) {
entry:
  %cmp49.not = icmp eq i32 %N, 0
  br i1 %cmp49.not, label %for.cond.cleanup, label %for.body

for.cond.cleanup:                                 ; preds = %for.body, %entry
  ret void

for.body:                                         ; preds = %entry, %for.body
  %i.050 = phi i32 [ %inc, %for.body ], [ 0, %entry ]
  %arrayidx = getelementptr inbounds nuw %struct.FourBytes, ptr %a, i32 %i.050
  %0 = load i8, ptr %arrayidx, align 1
  %conv = sitofp i8 %0 to float
  %arrayidx1 = getelementptr inbounds nuw %struct.FourBytes, ptr %b, i32 %i.050
  %1 = load i8, ptr %arrayidx1, align 1
  %conv3 = sitofp i8 %1 to float
  %mul = fmul float %conv, %conv3
  %arrayidx4 = getelementptr inbounds nuw %struct.FourFloats, ptr %res, i32 %i.050
  store float %mul, ptr %arrayidx4, align 4
  %y = getelementptr inbounds nuw i8, ptr %arrayidx, i32 1
  %2 = load i8, ptr %y, align 1
  %conv7 = sitofp i8 %2 to float
  %y9 = getelementptr inbounds nuw i8, ptr %arrayidx1, i32 1
  %3 = load i8, ptr %y9, align 1
  %conv10 = sitofp i8 %3 to float
  %add = fadd float %conv7, %conv10
  %y12 = getelementptr inbounds nuw i8, ptr %arrayidx4, i32 4
  store float %add, ptr %y12, align 4
  %z = getelementptr inbounds nuw i8, ptr %arrayidx, i32 2
  %4 = load i8, ptr %z, align 1
  %conv14 = sitofp i8 %4 to float
  %z16 = getelementptr inbounds nuw i8, ptr %arrayidx1, i32 2
  %5 = load i8, ptr %z16, align 1
  %conv17 = sitofp i8 %5 to float
  %div = fdiv float %conv14, %conv17
  %z19 = getelementptr inbounds nuw i8, ptr %arrayidx4, i32 8
  store float %div, ptr %z19, align 4
  %w = getelementptr inbounds nuw i8, ptr %arrayidx, i32 3
  %6 = load i8, ptr %w, align 1
  %conv21 = sitofp i8 %6 to float
  %w23 = getelementptr inbounds nuw i8, ptr %arrayidx1, i32 3
  %7 = load i8, ptr %w23, align 1
  %conv24 = sitofp i8 %7 to float
  %sub = fsub float %conv21, %conv24
  %w26 = getelementptr inbounds nuw i8, ptr %arrayidx4, i32 12
  store float %sub, ptr %w26, align 4
  %inc = add nuw i32 %i.050, 1
  %exitcond.not = icmp eq i32 %inc, %N
  br i1 %exitcond.not, label %for.cond.cleanup, label %for.body
}

; CHECK-LABEL: four_floats_four_bytes_same_op:
<<<<<<< HEAD
; CHECK: loop
; CHECK: v128.load
; CHECK: v128.load
; CHECK: i8x16.shuffle {{.*}} 0, 1, 2, 3, 16, 17, 18, 19, 0, 1, 2, 3, 0, 1, 2, 3
; CHECK: v128.load
; CHECK: v128.load
; CHECK: i8x16.shuffle {{.*}} 0, 1, 2, 3, 0, 1, 2, 3, 0, 1, 2, 3, 16, 17, 18, 19
; CHECK: i8x16.shuffle {{.*}} 0, 1, 2, 3, 4, 5, 6, 7, 24, 25, 26, 27, 28, 29, 30, 31
; CHECK: v128.load
; CHECK: v128.load
; CHECK: i8x16.shuffle {{.*}} 0, 1, 2, 3, 16, 17, 18, 19, 0, 1, 2, 3, 0, 1, 2, 3
; CHECK: v128.load
; CHECK: v128.load
; CHECK: i8x16.shuffle {{.*}} 0, 1, 2, 3, 0, 1, 2, 3, 0, 1, 2, 3, 16, 17, 18, 19
; CHECK: i8x16.shuffle {{.*}} 0, 1, 2, 3, 4, 5, 6, 7, 24, 25, 26, 27, 28, 29, 30, 31
; CHECK: f32x4.mul
; CHECK: f32x4.extract_lane
; CHECK: i32.trunc_sat_f32_s
; CHECK: i8x16.splat
; CHECK: i8x16.shuffle {{.*}} 4, 5, 6, 7, 20, 21, 22, 23, 0, 1, 2, 3, 0, 1, 2, 3
; CHECK: i8x16.shuffle {{.*}} 0, 1, 2, 3, 0, 1, 2, 3, 4, 5, 6, 7, 20, 21, 22, 23
; CHECK: i8x16.shuffle {{.*}} 0, 1, 2, 3, 4, 5, 6, 7, 24, 25, 26, 27, 28, 29, 30, 31
; CHECK: i8x16.shuffle {{.*}} 4, 5, 6, 7, 20, 21, 22, 23, 0, 1, 2, 3, 0, 1, 2, 3
; CHECK: i8x16.shuffle {{.*}} 0, 1, 2, 3, 0, 1, 2, 3, 4, 5, 6, 7, 20, 21, 22, 23
; CHECK: i8x16.shuffle {{.*}} 0, 1, 2, 3, 4, 5, 6, 7, 24, 25, 26, 27, 28, 29, 30, 31
; CHECK: f32x4.mul
; CHECK: f32x4.extract_lane
; CHECK: i32.trunc_sat_f32_s
; CHECK: i8x16.replace_lane
; CHECK: i8x16.shuffle {{.*}} 8, 9, 10, 11, 24, 25, 26, 27, 0, 1, 2, 3, 0, 1, 2, 3
; CHECK: i8x16.shuffle {{.*}} 0, 1, 2, 3, 0, 1, 2, 3, 8, 9, 10, 11, 24, 25, 26, 27
; CHECK: i8x16.shuffle {{.*}} 0, 1, 2, 3, 4, 5, 6, 7, 24, 25, 26, 27, 28, 29, 30, 31
; CHECK: i8x16.shuffle {{.*}} 8, 9, 10, 11, 24, 25, 26, 27, 0, 1, 2, 3, 0, 1, 2, 3
; CHECK: i8x16.shuffle {{.*}} 0, 1, 2, 3, 0, 1, 2, 3, 8, 9, 10, 11, 24, 25, 26, 27
; CHECK: i8x16.shuffle {{.*}} 0, 1, 2, 3, 4, 5, 6, 7, 24, 25, 26, 27, 28, 29, 30, 31
; CHECK: f32x4.mul
; CHECK: f32x4.extract_lane
; CHECK: i32.trunc_sat_f32_s
; CHECK: i8x16.replace_lane
; CHECK: i8x16.shuffle {{.*}} 12, 13, 14, 15, 28, 29, 30, 31, 0, 1, 2, 3, 0, 1, 2, 3
; CHECK: i8x16.shuffle {{.*}} 0, 1, 2, 3, 0, 1, 2, 3, 12, 13, 14, 15, 28, 29, 30, 31
; CHECK: i8x16.shuffle {{.*}} 0, 1, 2, 3, 4, 5, 6, 7, 24, 25, 26, 27, 28, 29, 30, 31
; CHECK: i8x16.shuffle {{.*}} 12, 13, 14, 15, 28, 29, 30, 31, 0, 1, 2, 3, 0, 1, 2, 3
; CHECK: i8x16.shuffle {{.*}} 0, 1, 2, 3, 0, 1, 2, 3, 12, 13, 14, 15, 28, 29, 30, 31
; CHECK: i8x16.shuffle {{.*}} 0, 1, 2, 3, 4, 5, 6, 7, 24, 25, 26, 27, 28, 29, 30, 31
; CHECK: f32x4.mul
; CHECK: f32x4.extract_lane
; CHECK: i32.trunc_sat_f32_s
; CHECK: i8x16.replace_lane
; CHECK: f32x4.extract_lane
; CHECK: i32.trunc_sat_f32_s
; CHECK: i8x16.replace_lane
; CHECK: f32x4.extract_lane
; CHECK: i32.trunc_sat_f32_s
; CHECK: i8x16.replace_lane
; CHECK: f32x4.extract_lane
; CHECK: i32.trunc_sat_f32_s
; CHECK: i8x16.replace_lane
; CHECK: f32x4.extract_lane
; CHECK: i32.trunc_sat_f32_s
; CHECK: i8x16.replace_lane
; CHECK: f32x4.extract_lane
; CHECK: i32.trunc_sat_f32_s
; CHECK: i8x16.replace_lane
; CHECK: f32x4.extract_lane
; CHECK: i32.trunc_sat_f32_s
; CHECK: i8x16.replace_lane
; CHECK: f32x4.extract_lane
; CHECK: i32.trunc_sat_f32_s
; CHECK: i8x16.replace_lane
; CHECK: f32x4.extract_lane
; CHECK: i32.trunc_sat_f32_s
; CHECK: i8x16.replace_lane
; CHECK: f32x4.extract_lane
; CHECK: i32.trunc_sat_f32_s
; CHECK: i8x16.replace_lane
; CHECK: f32x4.extract_lane
; CHECK: i32.trunc_sat_f32_s
; CHECK: i8x16.replace_lane
; CHECK: f32x4.extract_lane
; CHECK: i32.trunc_sat_f32_s
; CHECK: i8x16.replace_lane
; CHECK: f32x4.extract_lane
; CHECK: i32.trunc_sat_f32_s
; CHECK: i8x16.replace_lane
; CHECK: v128.store
=======
; CHECK-NOT: v128.load
>>>>>>> 811fe024
define hidden void @four_floats_four_bytes_same_op(ptr noundef readonly captures(none) %a, ptr noundef readonly captures(none) %b, ptr noundef writeonly captures(none) %res, i32 noundef %N) {
entry:
  %cmp48.not = icmp eq i32 %N, 0
  br i1 %cmp48.not, label %for.cond.cleanup, label %for.body

for.cond.cleanup:                                 ; preds = %for.body, %entry
  ret void

for.body:                                         ; preds = %entry, %for.body
  %i.049 = phi i32 [ %inc, %for.body ], [ 0, %entry ]
  %arrayidx = getelementptr inbounds nuw %struct.FourFloats, ptr %a, i32 %i.049
  %0 = load float, ptr %arrayidx, align 4
  %arrayidx1 = getelementptr inbounds nuw %struct.FourFloats, ptr %b, i32 %i.049
  %1 = load float, ptr %arrayidx1, align 4
  %mul = fmul float %0, %1
  %conv = fptosi float %mul to i8
  %arrayidx3 = getelementptr inbounds nuw %struct.FourBytes, ptr %res, i32 %i.049
  store i8 %conv, ptr %arrayidx3, align 1
  %y = getelementptr inbounds nuw i8, ptr %arrayidx, i32 4
  %2 = load float, ptr %y, align 4
  %y7 = getelementptr inbounds nuw i8, ptr %arrayidx1, i32 4
  %3 = load float, ptr %y7, align 4
  %mul8 = fmul float %2, %3
  %conv9 = fptosi float %mul8 to i8
  %y11 = getelementptr inbounds nuw i8, ptr %arrayidx3, i32 1
  store i8 %conv9, ptr %y11, align 1
  %z = getelementptr inbounds nuw i8, ptr %arrayidx, i32 8
  %4 = load float, ptr %z, align 4
  %z14 = getelementptr inbounds nuw i8, ptr %arrayidx1, i32 8
  %5 = load float, ptr %z14, align 4
  %mul15 = fmul float %4, %5
  %conv16 = fptosi float %mul15 to i8
  %z18 = getelementptr inbounds nuw i8, ptr %arrayidx3, i32 2
  store i8 %conv16, ptr %z18, align 1
  %w = getelementptr inbounds nuw i8, ptr %arrayidx, i32 12
  %6 = load float, ptr %w, align 4
  %w21 = getelementptr inbounds nuw i8, ptr %arrayidx1, i32 12
  %7 = load float, ptr %w21, align 4
  %mul22 = fmul float %6, %7
  %conv23 = fptosi float %mul22 to i8
  %w25 = getelementptr inbounds nuw i8, ptr %arrayidx3, i32 3
  store i8 %conv23, ptr %w25, align 1
  %inc = add nuw i32 %i.049, 1
  %exitcond.not = icmp eq i32 %inc, %N
  br i1 %exitcond.not, label %for.cond.cleanup, label %for.body
}

; CHECK-LABEL: four_floats_four_bytes_vary_op:
<<<<<<< HEAD
; CHECK: loop
; CHECK: v128.load
; CHECK: v128.load
; CHECK: i8x16.shuffle {{.*}} 0, 1, 2, 3, 16, 17, 18, 19, 0, 1, 2, 3, 0, 1, 2, 3
; CHECK: v128.load
; CHECK: v128.load
; CHECK: i8x16.shuffle {{.*}} 0, 1, 2, 3, 0, 1, 2, 3, 0, 1, 2, 3, 16, 17, 18, 19
; CHECK: i8x16.shuffle {{.*}} 0, 1, 2, 3, 4, 5, 6, 7, 24, 25, 26, 27, 28, 29, 30, 31
; CHECK: v128.load
; CHECK: v128.load
; CHECK: i8x16.shuffle {{.*}} 0, 1, 2, 3, 16, 17, 18, 19, 0, 1, 2, 3, 0, 1, 2, 3
; CHECK: v128.load
; CHECK: v128.load
; CHECK: i8x16.shuffle {{.*}} 0, 1, 2, 3, 0, 1, 2, 3, 0, 1, 2, 3, 16, 17, 18, 19
; CHECK: i8x16.shuffle {{.*}} 0, 1, 2, 3, 4, 5, 6, 7, 24, 25, 26, 27, 28, 29, 30, 31
; CHECK: f32x4.mul
; CHECK: f32x4.extract_lane
; CHECK: i32.trunc_sat_f32_s
; CHECK: i8x16.splat
; CHECK: i8x16.shuffle {{.*}} 4, 5, 6, 7, 20, 21, 22, 23, 0, 1, 2, 3, 0, 1, 2, 3
; CHECK: i8x16.shuffle {{.*}} 0, 1, 2, 3, 0, 1, 2, 3, 4, 5, 6, 7, 20, 21, 22, 23
; CHECK: i8x16.shuffle {{.*}} 0, 1, 2, 3, 4, 5, 6, 7, 24, 25, 26, 27, 28, 29, 30, 31
; CHECK: i8x16.shuffle {{.*}} 4, 5, 6, 7, 20, 21, 22, 23, 0, 1, 2, 3, 0, 1, 2, 3
; CHECK: i8x16.shuffle {{.*}} 0, 1, 2, 3, 0, 1, 2, 3, 4, 5, 6, 7, 20, 21, 22, 23
; CHECK: i8x16.shuffle {{.*}} 0, 1, 2, 3, 4, 5, 6, 7, 24, 25, 26, 27, 28, 29, 30, 31
; CHECK: f32x4.add
; CHECK: f32x4.extract_lane
; CHECK: i32.trunc_sat_f32_s
; CHECK: i8x16.replace_lane
; CHECK: i8x16.shuffle {{.*}} 8, 9, 10, 11, 24, 25, 26, 27, 0, 1, 2, 3, 0, 1, 2, 3
; CHECK: i8x16.shuffle {{.*}} 0, 1, 2, 3, 0, 1, 2, 3, 8, 9, 10, 11, 24, 25, 26, 27
; CHECK: i8x16.shuffle {{.*}} 0, 1, 2, 3, 4, 5, 6, 7, 24, 25, 26, 27, 28, 29, 30, 31
; CHECK: i8x16.shuffle {{.*}} 8, 9, 10, 11, 24, 25, 26, 27, 0, 1, 2, 3, 0, 1, 2, 3
; CHECK: i8x16.shuffle {{.*}} 0, 1, 2, 3, 0, 1, 2, 3, 8, 9, 10, 11, 24, 25, 26, 27
; CHECK: i8x16.shuffle {{.*}} 0, 1, 2, 3, 4, 5, 6, 7, 24, 25, 26, 27, 28, 29, 30, 31
; CHECK: f32x4.div
; CHECK: f32x4.extract_lane
; CHECK: i32.trunc_sat_f32_s
; CHECK: i8x16.replace_lane
; CHECK: i8x16.shuffle {{.*}} 12, 13, 14, 15, 28, 29, 30, 31, 0, 1, 2, 3, 0, 1, 2, 3
; CHECK: i8x16.shuffle {{.*}} 0, 1, 2, 3, 0, 1, 2, 3, 12, 13, 14, 15, 28, 29, 30, 31
; CHECK: i8x16.shuffle {{.*}} 0, 1, 2, 3, 4, 5, 6, 7, 24, 25, 26, 27, 28, 29, 30, 31
; CHECK: i8x16.shuffle {{.*}} 12, 13, 14, 15, 28, 29, 30, 31, 0, 1, 2, 3, 0, 1, 2, 3
; CHECK: i8x16.shuffle {{.*}} 0, 1, 2, 3, 0, 1, 2, 3, 12, 13, 14, 15, 28, 29, 30, 31
; CHECK: i8x16.shuffle {{.*}} 0, 1, 2, 3, 4, 5, 6, 7, 24, 25, 26, 27, 28, 29, 30, 31
; CHECK: f32x4.sub
; CHECK: f32x4.extract_lane
; CHECK: i32.trunc_sat_f32_s
; CHECK: i8x16.replace_lane
; CHECK: f32x4.extract_lane
; CHECK: i32.trunc_sat_f32_s
; CHECK: i8x16.replace_lane
; CHECK: f32x4.extract_lane
; CHECK: i32.trunc_sat_f32_s
; CHECK: i8x16.replace_lane
; CHECK: f32x4.extract_lane
; CHECK: i32.trunc_sat_f32_s
; CHECK: i8x16.replace_lane
; CHECK: f32x4.extract_lane
; CHECK: i32.trunc_sat_f32_s
; CHECK: i8x16.replace_lane
; CHECK: f32x4.extract_lane
; CHECK: i32.trunc_sat_f32_s
; CHECK: i8x16.replace_lane
; CHECK: f32x4.extract_lane
; CHECK: i32.trunc_sat_f32_s
; CHECK: i8x16.replace_lane
; CHECK: f32x4.extract_lane
; CHECK: i32.trunc_sat_f32_s
; CHECK: i8x16.replace_lane
; CHECK: f32x4.extract_lane
; CHECK: i32.trunc_sat_f32_s
; CHECK: i8x16.replace_lane
; CHECK: f32x4.extract_lane
; CHECK: i32.trunc_sat_f32_s
; CHECK: i8x16.replace_lane
; CHECK: f32x4.extract_lane
; CHECK: i32.trunc_sat_f32_s
; CHECK: i8x16.replace_lane
; CHECK: f32x4.extract_lane
; CHECK: i32.trunc_sat_f32_s
; CHECK: i8x16.replace_lane
; CHECK: f32x4.extract_lane
; CHECK: i32.trunc_sat_f32_s
; CHECK: i8x16.replace_lane
; CHECK: v128.store
=======
; CHECK-NOT: v128.load
>>>>>>> 811fe024
define hidden void @four_floats_four_bytes_vary_op(ptr noundef readonly captures(none) %a, ptr noundef readonly captures(none) %b, ptr noundef writeonly captures(none) %res, i32 noundef %N) {
entry:
  %cmp45.not = icmp eq i32 %N, 0
  br i1 %cmp45.not, label %for.cond.cleanup, label %for.body

for.cond.cleanup:                                 ; preds = %for.body, %entry
  ret void

for.body:                                         ; preds = %entry, %for.body
  %i.046 = phi i32 [ %inc, %for.body ], [ 0, %entry ]
  %arrayidx = getelementptr inbounds nuw %struct.FourFloats, ptr %a, i32 %i.046
  %0 = load float, ptr %arrayidx, align 4
  %arrayidx1 = getelementptr inbounds nuw %struct.FourFloats, ptr %b, i32 %i.046
  %1 = load float, ptr %arrayidx1, align 4
  %mul = fmul float %0, %1
  %conv = fptosi float %mul to i8
  %arrayidx3 = getelementptr inbounds nuw %struct.FourBytes, ptr %res, i32 %i.046
  store i8 %conv, ptr %arrayidx3, align 1
  %y = getelementptr inbounds nuw i8, ptr %arrayidx, i32 4
  %2 = load float, ptr %y, align 4
  %y7 = getelementptr inbounds nuw i8, ptr %arrayidx1, i32 4
  %3 = load float, ptr %y7, align 4
  %add = fadd float %2, %3
  %conv8 = fptosi float %add to i8
  %y10 = getelementptr inbounds nuw i8, ptr %arrayidx3, i32 1
  store i8 %conv8, ptr %y10, align 1
  %z = getelementptr inbounds nuw i8, ptr %arrayidx, i32 8
  %4 = load float, ptr %z, align 4
  %z13 = getelementptr inbounds nuw i8, ptr %arrayidx1, i32 8
  %5 = load float, ptr %z13, align 4
  %div = fdiv float %4, %5
  %conv14 = fptosi float %div to i8
  %z16 = getelementptr inbounds nuw i8, ptr %arrayidx3, i32 2
  store i8 %conv14, ptr %z16, align 1
  %w = getelementptr inbounds nuw i8, ptr %arrayidx, i32 12
  %6 = load float, ptr %w, align 4
  %w19 = getelementptr inbounds nuw i8, ptr %arrayidx1, i32 12
  %7 = load float, ptr %w19, align 4
  %sub = fsub float %6, %7
  %conv20 = fptosi float %sub to i8
  %w22 = getelementptr inbounds nuw i8, ptr %arrayidx3, i32 3
  store i8 %conv20, ptr %w22, align 1
  %inc = add nuw i32 %i.046, 1
  %exitcond.not = icmp eq i32 %inc, %N
  br i1 %exitcond.not, label %for.cond.cleanup, label %for.body
}

; CHECK-LABEL: four_shorts_four_floats_same_op:
; CHECK: loop
; CHECK: v128.load
; CHECK: v128.load
<<<<<<< HEAD
; CHECK: i8x16.shuffle {{.*}} 0, 1, 8, 9, 16, 17, 24, 25, 0, 1, 0, 1, 0, 1, 0, 1
=======
; CHECK: i8x16.shuffle  0, 1, 8, 9, 16, 17, 24, 25, 0, 1, 0, 1, 0, 1, 0, 1
>>>>>>> 811fe024
; CHECK: i32x4.extend_low_i16x8_s
; CHECK: f32x4.convert_i32x4_s
; CHECK: v128.load
; CHECK: v128.load
<<<<<<< HEAD
; CHECK: i8x16.shuffle {{.*}} 0, 1, 8, 9, 16, 17, 24, 25, 0, 1, 0, 1, 0, 1, 0, 1
; CHECK: i32x4.extend_low_i16x8_s
; CHECK: f32x4.convert_i32x4_s
; CHECK: f32x4.mul
; CHECK: i8x16.shuffle {{.*}} 2, 3, 10, 11, 18, 19, 26, 27, 0, 1, 0, 1, 0, 1, 0, 1
; CHECK: i32x4.extend_low_i16x8_s
; CHECK: f32x4.convert_i32x4_s
; CHECK: i8x16.shuffle {{.*}} 2, 3, 10, 11, 18, 19, 26, 27, 0, 1, 0, 1, 0, 1, 0, 1
; CHECK: i32x4.extend_low_i16x8_s
; CHECK: f32x4.convert_i32x4_s
; CHECK: f32x4.mul
; CHECK: i8x16.shuffle {{.*}} 12, 13, 14, 15, 28, 29, 30, 31, 0, 1, 2, 3, 0, 1, 2, 3
; CHECK: i8x16.shuffle {{.*}} 4, 5, 12, 13, 20, 21, 28, 29, 0, 1, 0, 1, 0, 1, 0, 1
; CHECK: i32x4.extend_low_i16x8_s
; CHECK: f32x4.convert_i32x4_s
; CHECK: i8x16.shuffle {{.*}} 4, 5, 12, 13, 20, 21, 28, 29, 0, 1, 0, 1, 0, 1, 0, 1
; CHECK: i32x4.extend_low_i16x8_s
; CHECK: f32x4.convert_i32x4_s
; CHECK: f32x4.mul
; CHECK: i8x16.shuffle {{.*}} 6, 7, 14, 15, 22, 23, 30, 31, 0, 1, 0, 1, 0, 1, 0, 1
; CHECK: i32x4.extend_low_i16x8_s
; CHECK: f32x4.convert_i32x4_s
; CHECK: i8x16.shuffle {{.*}} 6, 7, 14, 15, 22, 23, 30, 31, 0, 1, 0, 1, 0, 1, 0, 1
; CHECK: i32x4.extend_low_i16x8_s
; CHECK: f32x4.convert_i32x4_s
; CHECK: f32x4.mul
; CHECK: i8x16.shuffle {{.*}} 0, 1, 2, 3, 0, 1, 2, 3, 12, 13, 14, 15, 28, 29, 30, 31
; CHECK: i8x16.shuffle {{.*}} 0, 1, 2, 3, 4, 5, 6, 7, 24, 25, 26, 27, 28, 29, 30, 31
; CHECK: v128.store
; CHECK: i8x16.shuffle {{.*}} 8, 9, 10, 11, 24, 25, 26, 27, 0, 1, 2, 3, 0, 1, 2, 3
; CHECK: i8x16.shuffle {{.*}} 0, 1, 2, 3, 0, 1, 2, 3, 8, 9, 10, 11, 24, 25, 26, 27
; CHECK: i8x16.shuffle {{.*}} 0, 1, 2, 3, 4, 5, 6, 7, 24, 25, 26, 27, 28, 29, 30, 31
; CHECK: v128.store
; CHECK: i8x16.shuffle {{.*}} 4, 5, 6, 7, 20, 21, 22, 23, 0, 1, 2, 3, 0, 1, 2, 3
; CHECK: i8x16.shuffle {{.*}} 0, 1, 2, 3, 0, 1, 2, 3, 4, 5, 6, 7, 20, 21, 22, 23
; CHECK: i8x16.shuffle {{.*}} 0, 1, 2, 3, 4, 5, 6, 7, 24, 25, 26, 27, 28, 29, 30, 31
; CHECK: v128.store
; CHECK: i8x16.shuffle {{.*}} 0, 1, 2, 3, 16, 17, 18, 19, 0, 1, 2, 3, 0, 1, 2, 3
; CHECK: i8x16.shuffle {{.*}} 0, 1, 2, 3, 0, 1, 2, 3, 0, 1, 2, 3, 16, 17, 18, 19
; CHECK: i8x16.shuffle {{.*}} 0, 1, 2, 3, 4, 5, 6, 7, 24, 25, 26, 27, 28, 29, 30, 31
=======
; CHECK: i8x16.shuffle  0, 1, 8, 9, 16, 17, 24, 25, 0, 1, 0, 1, 0, 1, 0, 1
; CHECK: i32x4.extend_low_i16x8_s
; CHECK: f32x4.convert_i32x4_s
; CHECK: f32x4.mul
; CHECK: i8x16.shuffle  2, 3, 10, 11, 18, 19, 26, 27, 0, 1, 0, 1, 0, 1, 0, 1
; CHECK: i32x4.extend_low_i16x8_s
; CHECK: f32x4.convert_i32x4_s
; CHECK: i8x16.shuffle  2, 3, 10, 11, 18, 19, 26, 27, 0, 1, 0, 1, 0, 1, 0, 1
; CHECK: i32x4.extend_low_i16x8_s
; CHECK: f32x4.convert_i32x4_s
; CHECK: f32x4.mul
; CHECK: i8x16.shuffle  12, 13, 14, 15, 28, 29, 30, 31, 0, 1, 2, 3, 0, 1, 2, 3
; CHECK: i8x16.shuffle  4, 5, 12, 13, 20, 21, 28, 29, 0, 1, 0, 1, 0, 1, 0, 1
; CHECK: i32x4.extend_low_i16x8_s
; CHECK: f32x4.convert_i32x4_s
; CHECK: i8x16.shuffle  4, 5, 12, 13, 20, 21, 28, 29, 0, 1, 0, 1, 0, 1, 0, 1
; CHECK: i32x4.extend_low_i16x8_s
; CHECK: f32x4.convert_i32x4_s
; CHECK: f32x4.mul
; CHECK: i8x16.shuffle  6, 7, 14, 15, 22, 23, 30, 31, 0, 1, 0, 1, 0, 1, 0, 1
; CHECK: i32x4.extend_low_i16x8_s
; CHECK: f32x4.convert_i32x4_s
; CHECK: i8x16.shuffle  6, 7, 14, 15, 22, 23, 30, 31, 0, 1, 0, 1, 0, 1, 0, 1
; CHECK: i32x4.extend_low_i16x8_s
; CHECK: f32x4.convert_i32x4_s
; CHECK: f32x4.mul
; CHECK: i8x16.shuffle  0, 1, 2, 3, 0, 1, 2, 3, 12, 13, 14, 15, 28, 29, 30, 31
; CHECK: i8x16.shuffle  0, 1, 2, 3, 4, 5, 6, 7, 24, 25, 26, 27, 28, 29, 30, 31
; CHECK: v128.store
; CHECK: i8x16.shuffle  8, 9, 10, 11, 24, 25, 26, 27, 0, 1, 2, 3, 0, 1, 2, 3
; CHECK: i8x16.shuffle  0, 1, 2, 3, 0, 1, 2, 3, 8, 9, 10, 11, 24, 25, 26, 27
; CHECK: i8x16.shuffle  0, 1, 2, 3, 4, 5, 6, 7, 24, 25, 26, 27, 28, 29, 30, 31
; CHECK: v128.store
; CHECK: i8x16.shuffle  4, 5, 6, 7, 20, 21, 22, 23, 0, 1, 2, 3, 0, 1, 2, 3
; CHECK: i8x16.shuffle  0, 1, 2, 3, 0, 1, 2, 3, 4, 5, 6, 7, 20, 21, 22, 23
; CHECK: i8x16.shuffle  0, 1, 2, 3, 4, 5, 6, 7, 24, 25, 26, 27, 28, 29, 30, 31
; CHECK: v128.store
; CHECK: i8x16.shuffle  0, 1, 2, 3, 16, 17, 18, 19, 0, 1, 2, 3, 0, 1, 2, 3
; CHECK: i8x16.shuffle  0, 1, 2, 3, 0, 1, 2, 3, 0, 1, 2, 3, 16, 17, 18, 19
; CHECK: i8x16.shuffle  0, 1, 2, 3, 4, 5, 6, 7, 24, 25, 26, 27, 28, 29, 30, 31
>>>>>>> 811fe024
; CHECK: v128.store
define hidden void @four_shorts_four_floats_same_op(ptr noundef readonly captures(none) %a, ptr noundef readonly captures(none) %b, ptr noundef writeonly captures(none) %res, i32 noundef %N) {
entry:
  %cmp52.not = icmp eq i32 %N, 0
  br i1 %cmp52.not, label %for.cond.cleanup, label %for.body

for.cond.cleanup:                                 ; preds = %for.body, %entry
  ret void

for.body:                                         ; preds = %entry, %for.body
  %i.053 = phi i32 [ %inc, %for.body ], [ 0, %entry ]
  %arrayidx = getelementptr inbounds nuw %struct.FourShorts, ptr %a, i32 %i.053
  %0 = load i16, ptr %arrayidx, align 2
  %conv = sitofp i16 %0 to float
  %arrayidx1 = getelementptr inbounds nuw %struct.FourShorts, ptr %b, i32 %i.053
  %1 = load i16, ptr %arrayidx1, align 2
  %conv3 = sitofp i16 %1 to float
  %mul = fmul float %conv, %conv3
  %arrayidx4 = getelementptr inbounds nuw %struct.FourFloats, ptr %res, i32 %i.053
  store float %mul, ptr %arrayidx4, align 4
  %y = getelementptr inbounds nuw i8, ptr %arrayidx, i32 2
  %2 = load i16, ptr %y, align 2
  %conv7 = sitofp i16 %2 to float
  %y9 = getelementptr inbounds nuw i8, ptr %arrayidx1, i32 2
  %3 = load i16, ptr %y9, align 2
  %conv10 = sitofp i16 %3 to float
  %mul11 = fmul float %conv7, %conv10
  %y13 = getelementptr inbounds nuw i8, ptr %arrayidx4, i32 4
  store float %mul11, ptr %y13, align 4
  %z = getelementptr inbounds nuw i8, ptr %arrayidx, i32 4
  %4 = load i16, ptr %z, align 2
  %conv15 = sitofp i16 %4 to float
  %z17 = getelementptr inbounds nuw i8, ptr %arrayidx1, i32 4
  %5 = load i16, ptr %z17, align 2
  %conv18 = sitofp i16 %5 to float
  %mul19 = fmul float %conv15, %conv18
  %z21 = getelementptr inbounds nuw i8, ptr %arrayidx4, i32 8
  store float %mul19, ptr %z21, align 4
  %w = getelementptr inbounds nuw i8, ptr %arrayidx, i32 6
  %6 = load i16, ptr %w, align 2
  %conv23 = sitofp i16 %6 to float
  %w25 = getelementptr inbounds nuw i8, ptr %arrayidx1, i32 6
  %7 = load i16, ptr %w25, align 2
  %conv26 = sitofp i16 %7 to float
  %mul27 = fmul float %conv23, %conv26
  %w29 = getelementptr inbounds nuw i8, ptr %arrayidx4, i32 12
  store float %mul27, ptr %w29, align 4
  %inc = add nuw i32 %i.053, 1
  %exitcond.not = icmp eq i32 %inc, %N
  br i1 %exitcond.not, label %for.cond.cleanup, label %for.body
}

; CHECK-LABEL: four_shorts_four_floats_vary_op:
; CHECK: loop
; CHECK: v128.load
; CHECK: v128.load
<<<<<<< HEAD
; CHECK: i8x16.shuffle {{.*}} 0, 1, 8, 9, 16, 17, 24, 25, 0, 1, 0, 1, 0, 1, 0, 1
=======
; CHECK: i8x16.shuffle  0, 1, 8, 9, 16, 17, 24, 25, 0, 1, 0, 1, 0, 1, 0, 1
>>>>>>> 811fe024
; CHECK: i32x4.extend_low_i16x8_s
; CHECK: f32x4.convert_i32x4_s
; CHECK: v128.load
; CHECK: v128.load
<<<<<<< HEAD
; CHECK: i8x16.shuffle {{.*}} 0, 1, 8, 9, 16, 17, 24, 25, 0, 1, 0, 1, 0, 1, 0, 1
; CHECK: i32x4.extend_low_i16x8_s
; CHECK: f32x4.convert_i32x4_s
; CHECK: f32x4.mul
; CHECK: i8x16.shuffle {{.*}} 2, 3, 10, 11, 18, 19, 26, 27, 0, 1, 0, 1, 0, 1, 0, 1
; CHECK: i32x4.extend_low_i16x8_s
; CHECK: f32x4.convert_i32x4_s
; CHECK: i8x16.shuffle {{.*}} 2, 3, 10, 11, 18, 19, 26, 27, 0, 1, 0, 1, 0, 1, 0, 1
; CHECK: i32x4.extend_low_i16x8_s
; CHECK: f32x4.convert_i32x4_s
; CHECK: f32x4.add
; CHECK: i8x16.shuffle {{.*}} 12, 13, 14, 15, 28, 29, 30, 31, 0, 1, 2, 3, 0, 1, 2, 3
; CHECK: i8x16.shuffle {{.*}} 4, 5, 12, 13, 20, 21, 28, 29, 0, 1, 0, 1, 0, 1, 0, 1
; CHECK: i32x4.extend_low_i16x8_s
; CHECK: f32x4.convert_i32x4_s
; CHECK: i8x16.shuffle {{.*}} 4, 5, 12, 13, 20, 21, 28, 29, 0, 1, 0, 1, 0, 1, 0, 1
; CHECK: i32x4.extend_low_i16x8_s
; CHECK: f32x4.convert_i32x4_s
; CHECK: f32x4.div
; CHECK: i8x16.shuffle {{.*}} 6, 7, 14, 15, 22, 23, 30, 31, 0, 1, 0, 1, 0, 1, 0, 1
; CHECK: i32x4.extend_low_i16x8_s
; CHECK: f32x4.convert_i32x4_s
; CHECK: i8x16.shuffle {{.*}} 6, 7, 14, 15, 22, 23, 30, 31, 0, 1, 0, 1, 0, 1, 0, 1
; CHECK: i32x4.extend_low_i16x8_s
; CHECK: f32x4.convert_i32x4_s
; CHECK: f32x4.sub
; CHECK: i8x16.shuffle {{.*}} 0, 1, 2, 3, 0, 1, 2, 3, 12, 13, 14, 15, 28, 29, 30, 31
; CHECK: i8x16.shuffle {{.*}} 0, 1, 2, 3, 4, 5, 6, 7, 24, 25, 26, 27, 28, 29, 30, 31
; CHECK: v128.store
; CHECK: i8x16.shuffle {{.*}} 8, 9, 10, 11, 24, 25, 26, 27, 0, 1, 2, 3, 0, 1, 2, 3
; CHECK: i8x16.shuffle {{.*}} 0, 1, 2, 3, 0, 1, 2, 3, 8, 9, 10, 11, 24, 25, 26, 27
; CHECK: i8x16.shuffle {{.*}} 0, 1, 2, 3, 4, 5, 6, 7, 24, 25, 26, 27, 28, 29, 30, 31
; CHECK: v128.store
; CHECK: i8x16.shuffle {{.*}} 4, 5, 6, 7, 20, 21, 22, 23, 0, 1, 2, 3, 0, 1, 2, 3
; CHECK: i8x16.shuffle {{.*}} 0, 1, 2, 3, 0, 1, 2, 3, 4, 5, 6, 7, 20, 21, 22, 23
; CHECK: i8x16.shuffle {{.*}} 0, 1, 2, 3, 4, 5, 6, 7, 24, 25, 26, 27, 28, 29, 30, 31
=======
; CHECK: i8x16.shuffle  0, 1, 8, 9, 16, 17, 24, 25, 0, 1, 0, 1, 0, 1, 0, 1
; CHECK: i32x4.extend_low_i16x8_s
; CHECK: f32x4.convert_i32x4_s
; CHECK: f32x4.mul
; CHECK: i8x16.shuffle  2, 3, 10, 11, 18, 19, 26, 27, 0, 1, 0, 1, 0, 1, 0, 1
; CHECK: i32x4.extend_low_i16x8_s
; CHECK: f32x4.convert_i32x4_s
; CHECK: i8x16.shuffle  2, 3, 10, 11, 18, 19, 26, 27, 0, 1, 0, 1, 0, 1, 0, 1
; CHECK: i32x4.extend_low_i16x8_s
; CHECK: f32x4.convert_i32x4_s
; CHECK: f32x4.add
; CHECK: i8x16.shuffle  12, 13, 14, 15, 28, 29, 30, 31, 0, 1, 2, 3, 0, 1, 2, 3
; CHECK: i8x16.shuffle  4, 5, 12, 13, 20, 21, 28, 29, 0, 1, 0, 1, 0, 1, 0, 1
; CHECK: i32x4.extend_low_i16x8_s
; CHECK: f32x4.convert_i32x4_s
; CHECK: i8x16.shuffle  4, 5, 12, 13, 20, 21, 28, 29, 0, 1, 0, 1, 0, 1, 0, 1
; CHECK: i32x4.extend_low_i16x8_s
; CHECK: f32x4.convert_i32x4_s
; CHECK: f32x4.div
; CHECK: i8x16.shuffle  6, 7, 14, 15, 22, 23, 30, 31, 0, 1, 0, 1, 0, 1, 0, 1
; CHECK: i32x4.extend_low_i16x8_s
; CHECK: f32x4.convert_i32x4_s
; CHECK: i8x16.shuffle  6, 7, 14, 15, 22, 23, 30, 31, 0, 1, 0, 1, 0, 1, 0, 1
; CHECK: i32x4.extend_low_i16x8_s
; CHECK: f32x4.convert_i32x4_s
; CHECK: f32x4.sub
; CHECK: i8x16.shuffle  0, 1, 2, 3, 0, 1, 2, 3, 12, 13, 14, 15, 28, 29, 30, 31
; CHECK: i8x16.shuffle  0, 1, 2, 3, 4, 5, 6, 7, 24, 25, 26, 27, 28, 29, 30, 31
; CHECK: v128.store
; CHECK: i8x16.shuffle  8, 9, 10, 11, 24, 25, 26, 27, 0, 1, 2, 3, 0, 1, 2, 3
; CHECK: i8x16.shuffle  0, 1, 2, 3, 0, 1, 2, 3, 8, 9, 10, 11, 24, 25, 26, 27
; CHECK: i8x16.shuffle  0, 1, 2, 3, 4, 5, 6, 7, 24, 25, 26, 27, 28, 29, 30, 31
; CHECK: v128.store
; CHECK: i8x16.shuffle  4, 5, 6, 7, 20, 21, 22, 23, 0, 1, 2, 3, 0, 1, 2, 3
; CHECK: i8x16.shuffle  0, 1, 2, 3, 0, 1, 2, 3, 4, 5, 6, 7, 20, 21, 22, 23
; CHECK: i8x16.shuffle  0, 1, 2, 3, 4, 5, 6, 7, 24, 25, 26, 27, 28, 29, 30, 31
>>>>>>> 811fe024
; CHECK: v128.store
define hidden void @four_shorts_four_floats_vary_op(ptr noundef readonly captures(none) %a, ptr noundef readonly captures(none) %b, ptr noundef writeonly captures(none) %res, i32 noundef %N) {
entry:
  %cmp49.not = icmp eq i32 %N, 0
  br i1 %cmp49.not, label %for.cond.cleanup, label %for.body

for.cond.cleanup:                                 ; preds = %for.body, %entry
  ret void

for.body:                                         ; preds = %entry, %for.body
  %i.050 = phi i32 [ %inc, %for.body ], [ 0, %entry ]
  %arrayidx = getelementptr inbounds nuw %struct.FourShorts, ptr %a, i32 %i.050
  %0 = load i16, ptr %arrayidx, align 2
  %conv = sitofp i16 %0 to float
  %arrayidx1 = getelementptr inbounds nuw %struct.FourShorts, ptr %b, i32 %i.050
  %1 = load i16, ptr %arrayidx1, align 2
  %conv3 = sitofp i16 %1 to float
  %mul = fmul float %conv, %conv3
  %arrayidx4 = getelementptr inbounds nuw %struct.FourFloats, ptr %res, i32 %i.050
  store float %mul, ptr %arrayidx4, align 4
  %y = getelementptr inbounds nuw i8, ptr %arrayidx, i32 2
  %2 = load i16, ptr %y, align 2
  %conv7 = sitofp i16 %2 to float
  %y9 = getelementptr inbounds nuw i8, ptr %arrayidx1, i32 2
  %3 = load i16, ptr %y9, align 2
  %conv10 = sitofp i16 %3 to float
  %add = fadd float %conv7, %conv10
  %y12 = getelementptr inbounds nuw i8, ptr %arrayidx4, i32 4
  store float %add, ptr %y12, align 4
  %z = getelementptr inbounds nuw i8, ptr %arrayidx, i32 4
  %4 = load i16, ptr %z, align 2
  %conv14 = sitofp i16 %4 to float
  %z16 = getelementptr inbounds nuw i8, ptr %arrayidx1, i32 4
  %5 = load i16, ptr %z16, align 2
  %conv17 = sitofp i16 %5 to float
  %div = fdiv float %conv14, %conv17
  %z19 = getelementptr inbounds nuw i8, ptr %arrayidx4, i32 8
  store float %div, ptr %z19, align 4
  %w = getelementptr inbounds nuw i8, ptr %arrayidx, i32 6
  %6 = load i16, ptr %w, align 2
  %conv21 = sitofp i16 %6 to float
  %w23 = getelementptr inbounds nuw i8, ptr %arrayidx1, i32 6
  %7 = load i16, ptr %w23, align 2
  %conv24 = sitofp i16 %7 to float
  %sub = fsub float %conv21, %conv24
  %w26 = getelementptr inbounds nuw i8, ptr %arrayidx4, i32 12
  store float %sub, ptr %w26, align 4
  %inc = add nuw i32 %i.050, 1
  %exitcond.not = icmp eq i32 %inc, %N
  br i1 %exitcond.not, label %for.cond.cleanup, label %for.body
}

; CHECK-LABEL: four_floats_four_shorts_same_op:
<<<<<<< HEAD
; CHECK: loop
; CHECK: v128.load
; CHECK: v128.load
; CHECK: i8x16.shuffle {{.*}} 0, 1, 2, 3, 16, 17, 18, 19, 0, 1, 2, 3, 0, 1, 2, 3
; CHECK: v128.load
; CHECK: v128.load
; CHECK: i8x16.shuffle {{.*}} 0, 1, 2, 3, 0, 1, 2, 3, 0, 1, 2, 3, 16, 17, 18, 19
; CHECK: i8x16.shuffle {{.*}} 0, 1, 2, 3, 4, 5, 6, 7, 24, 25, 26, 27, 28, 29, 30, 31
; CHECK: v128.load
; CHECK: v128.load
; CHECK: i8x16.shuffle {{.*}} 0, 1, 2, 3, 16, 17, 18, 19, 0, 1, 2, 3, 0, 1, 2, 3
; CHECK: v128.load
; CHECK: v128.load
; CHECK: i8x16.shuffle {{.*}} 0, 1, 2, 3, 0, 1, 2, 3, 0, 1, 2, 3, 16, 17, 18, 19
; CHECK: i8x16.shuffle {{.*}} 0, 1, 2, 3, 4, 5, 6, 7, 24, 25, 26, 27, 28, 29, 30, 31
; CHECK: f32x4.mul
; CHECK: f32x4.extract_lane
; CHECK: i32.trunc_sat_f32_s
; CHECK: i16x8.splat
; CHECK: i8x16.shuffle {{.*}} 4, 5, 6, 7, 20, 21, 22, 23, 0, 1, 2, 3, 0, 1, 2, 3
; CHECK: i8x16.shuffle {{.*}} 0, 1, 2, 3, 0, 1, 2, 3, 4, 5, 6, 7, 20, 21, 22, 23
; CHECK: i8x16.shuffle {{.*}} 0, 1, 2, 3, 4, 5, 6, 7, 24, 25, 26, 27, 28, 29, 30, 31
; CHECK: i8x16.shuffle {{.*}} 4, 5, 6, 7, 20, 21, 22, 23, 0, 1, 2, 3, 0, 1, 2, 3
; CHECK: i8x16.shuffle {{.*}} 0, 1, 2, 3, 0, 1, 2, 3, 4, 5, 6, 7, 20, 21, 22, 23
; CHECK: i8x16.shuffle {{.*}} 0, 1, 2, 3, 4, 5, 6, 7, 24, 25, 26, 27, 28, 29, 30, 31
; CHECK: f32x4.mul
; CHECK: f32x4.extract_lane
; CHECK: i32.trunc_sat_f32_s
; CHECK: i16x8.replace_lane
; CHECK: i8x16.shuffle {{.*}} 8, 9, 10, 11, 24, 25, 26, 27, 0, 1, 2, 3, 0, 1, 2, 3
; CHECK: i8x16.shuffle {{.*}} 0, 1, 2, 3, 0, 1, 2, 3, 8, 9, 10, 11, 24, 25, 26, 27
; CHECK: i8x16.shuffle {{.*}} 0, 1, 2, 3, 4, 5, 6, 7, 24, 25, 26, 27, 28, 29, 30, 31
; CHECK: i8x16.shuffle {{.*}} 8, 9, 10, 11, 24, 25, 26, 27, 0, 1, 2, 3, 0, 1, 2, 3
; CHECK: i8x16.shuffle {{.*}} 0, 1, 2, 3, 0, 1, 2, 3, 8, 9, 10, 11, 24, 25, 26, 27
; CHECK: i8x16.shuffle {{.*}} 0, 1, 2, 3, 4, 5, 6, 7, 24, 25, 26, 27, 28, 29, 30, 31
; CHECK: f32x4.mul
; CHECK: f32x4.extract_lane
; CHECK: i32.trunc_sat_f32_s
; CHECK: i16x8.replace_lane
; CHECK: i8x16.shuffle {{.*}} 12, 13, 14, 15, 28, 29, 30, 31, 0, 1, 2, 3, 0, 1, 2, 3
; CHECK: i8x16.shuffle {{.*}} 0, 1, 2, 3, 0, 1, 2, 3, 12, 13, 14, 15, 28, 29, 30, 31
; CHECK: i8x16.shuffle {{.*}} 0, 1, 2, 3, 4, 5, 6, 7, 24, 25, 26, 27, 28, 29, 30, 31
; CHECK: i8x16.shuffle {{.*}} 12, 13, 14, 15, 28, 29, 30, 31, 0, 1, 2, 3, 0, 1, 2, 3
; CHECK: i8x16.shuffle {{.*}} 0, 1, 2, 3, 0, 1, 2, 3, 12, 13, 14, 15, 28, 29, 30, 31
; CHECK: i8x16.shuffle {{.*}} 0, 1, 2, 3, 4, 5, 6, 7, 24, 25, 26, 27, 28, 29, 30, 31
; CHECK: f32x4.mul
; CHECK: f32x4.extract_lane
; CHECK: i32.trunc_sat_f32_s
; CHECK: i16x8.replace_lane
; CHECK: f32x4.extract_lane
; CHECK: i32.trunc_sat_f32_s
; CHECK: i16x8.replace_lane
; CHECK: f32x4.extract_lane
; CHECK: i32.trunc_sat_f32_s
; CHECK: i16x8.replace_lane
; CHECK: f32x4.extract_lane
; CHECK: i32.trunc_sat_f32_s
; CHECK: i16x8.replace_lane
; CHECK: f32x4.extract_lane
; CHECK: i32.trunc_sat_f32_s
; CHECK: i16x8.replace_lane
; CHECK: v128.store
; CHECK: f32x4.extract_lane
; CHECK: i32.trunc_sat_f32_s
; CHECK: i16x8.splat
; CHECK: f32x4.extract_lane
; CHECK: i32.trunc_sat_f32_s
; CHECK: i16x8.replace_lane
; CHECK: f32x4.extract_lane
; CHECK: i32.trunc_sat_f32_s
; CHECK: i16x8.replace_lane
; CHECK: f32x4.extract_lane
; CHECK: i32.trunc_sat_f32_s
; CHECK: i16x8.replace_lane
; CHECK: f32x4.extract_lane
; CHECK: i32.trunc_sat_f32_s
; CHECK: i16x8.replace_lane
; CHECK: f32x4.extract_lane
; CHECK: i32.trunc_sat_f32_s
; CHECK: i16x8.replace_lane
; CHECK: f32x4.extract_lane
; CHECK: i32.trunc_sat_f32_s
; CHECK: i16x8.replace_lane
; CHECK: f32x4.extract_lane
; CHECK: i32.trunc_sat_f32_s
; CHECK: i16x8.replace_lane
; CHECK: v128.store
=======
; CHECK-NOT: v128.load
>>>>>>> 811fe024
define hidden void @four_floats_four_shorts_same_op(ptr noundef readonly captures(none) %a, ptr noundef readonly captures(none) %b, ptr noundef writeonly captures(none) %res, i32 noundef %N) {
entry:
  %cmp48.not = icmp eq i32 %N, 0
  br i1 %cmp48.not, label %for.cond.cleanup, label %for.body

for.cond.cleanup:                                 ; preds = %for.body, %entry
  ret void

for.body:                                         ; preds = %entry, %for.body
  %i.049 = phi i32 [ %inc, %for.body ], [ 0, %entry ]
  %arrayidx = getelementptr inbounds nuw %struct.FourFloats, ptr %a, i32 %i.049
  %0 = load float, ptr %arrayidx, align 4
  %arrayidx1 = getelementptr inbounds nuw %struct.FourFloats, ptr %b, i32 %i.049
  %1 = load float, ptr %arrayidx1, align 4
  %mul = fmul float %0, %1
  %conv = fptosi float %mul to i16
  %arrayidx3 = getelementptr inbounds nuw %struct.FourShorts, ptr %res, i32 %i.049
  store i16 %conv, ptr %arrayidx3, align 2
  %y = getelementptr inbounds nuw i8, ptr %arrayidx, i32 4
  %2 = load float, ptr %y, align 4
  %y7 = getelementptr inbounds nuw i8, ptr %arrayidx1, i32 4
  %3 = load float, ptr %y7, align 4
  %mul8 = fmul float %2, %3
  %conv9 = fptosi float %mul8 to i16
  %y11 = getelementptr inbounds nuw i8, ptr %arrayidx3, i32 2
  store i16 %conv9, ptr %y11, align 2
  %z = getelementptr inbounds nuw i8, ptr %arrayidx, i32 8
  %4 = load float, ptr %z, align 4
  %z14 = getelementptr inbounds nuw i8, ptr %arrayidx1, i32 8
  %5 = load float, ptr %z14, align 4
  %mul15 = fmul float %4, %5
  %conv16 = fptosi float %mul15 to i16
  %z18 = getelementptr inbounds nuw i8, ptr %arrayidx3, i32 4
  store i16 %conv16, ptr %z18, align 2
  %w = getelementptr inbounds nuw i8, ptr %arrayidx, i32 12
  %6 = load float, ptr %w, align 4
  %w21 = getelementptr inbounds nuw i8, ptr %arrayidx1, i32 12
  %7 = load float, ptr %w21, align 4
  %mul22 = fmul float %6, %7
  %conv23 = fptosi float %mul22 to i16
  %w25 = getelementptr inbounds nuw i8, ptr %arrayidx3, i32 6
  store i16 %conv23, ptr %w25, align 2
  %inc = add nuw i32 %i.049, 1
  %exitcond.not = icmp eq i32 %inc, %N
  br i1 %exitcond.not, label %for.cond.cleanup, label %for.body
}

; CHECK-LABEL: four_floats_four_shorts_vary_op:
<<<<<<< HEAD
; CHECK: loop
; CHECK: v128.load
; CHECK: v128.load
; CHECK: i8x16.shuffle {{.*}} 0, 1, 2, 3, 16, 17, 18, 19, 0, 1, 2, 3, 0, 1, 2, 3
; CHECK: v128.load
; CHECK: v128.load
; CHECK: i8x16.shuffle {{.*}} 0, 1, 2, 3, 0, 1, 2, 3, 0, 1, 2, 3, 16, 17, 18, 19
; CHECK: i8x16.shuffle {{.*}} 0, 1, 2, 3, 4, 5, 6, 7, 24, 25, 26, 27, 28, 29, 30, 31
; CHECK: v128.load
; CHECK: v128.load
; CHECK: i8x16.shuffle {{.*}} 0, 1, 2, 3, 16, 17, 18, 19, 0, 1, 2, 3, 0, 1, 2, 3
; CHECK: v128.load
; CHECK: v128.load
; CHECK: i8x16.shuffle {{.*}} 0, 1, 2, 3, 0, 1, 2, 3, 0, 1, 2, 3, 16, 17, 18, 19
; CHECK: i8x16.shuffle {{.*}} 0, 1, 2, 3, 4, 5, 6, 7, 24, 25, 26, 27, 28, 29, 30, 31
; CHECK: f32x4.mul
; CHECK: f32x4.extract_lane
; CHECK: i32.trunc_sat_f32_s
; CHECK: i16x8.splat
; CHECK: i8x16.shuffle {{.*}} 4, 5, 6, 7, 20, 21, 22, 23, 0, 1, 2, 3, 0, 1, 2, 3
; CHECK: i8x16.shuffle {{.*}} 0, 1, 2, 3, 0, 1, 2, 3, 4, 5, 6, 7, 20, 21, 22, 23
; CHECK: i8x16.shuffle {{.*}} 0, 1, 2, 3, 4, 5, 6, 7, 24, 25, 26, 27, 28, 29, 30, 31
; CHECK: i8x16.shuffle {{.*}} 4, 5, 6, 7, 20, 21, 22, 23, 0, 1, 2, 3, 0, 1, 2, 3
; CHECK: i8x16.shuffle {{.*}} 0, 1, 2, 3, 0, 1, 2, 3, 4, 5, 6, 7, 20, 21, 22, 23
; CHECK: i8x16.shuffle {{.*}} 0, 1, 2, 3, 4, 5, 6, 7, 24, 25, 26, 27, 28, 29, 30, 31
; CHECK: f32x4.add
; CHECK: f32x4.extract_lane
; CHECK: i32.trunc_sat_f32_s
; CHECK: i16x8.replace_lane
; CHECK: i8x16.shuffle {{.*}} 8, 9, 10, 11, 24, 25, 26, 27, 0, 1, 2, 3, 0, 1, 2, 3
; CHECK: i8x16.shuffle {{.*}} 0, 1, 2, 3, 0, 1, 2, 3, 8, 9, 10, 11, 24, 25, 26, 27
; CHECK: i8x16.shuffle {{.*}} 0, 1, 2, 3, 4, 5, 6, 7, 24, 25, 26, 27, 28, 29, 30, 31
; CHECK: i8x16.shuffle {{.*}} 8, 9, 10, 11, 24, 25, 26, 27, 0, 1, 2, 3, 0, 1, 2, 3
; CHECK: i8x16.shuffle {{.*}} 0, 1, 2, 3, 0, 1, 2, 3, 8, 9, 10, 11, 24, 25, 26, 27
; CHECK: i8x16.shuffle {{.*}} 0, 1, 2, 3, 4, 5, 6, 7, 24, 25, 26, 27, 28, 29, 30, 31
; CHECK: f32x4.div
; CHECK: f32x4.extract_lane
; CHECK: i32.trunc_sat_f32_s
; CHECK: i16x8.replace_lane
; CHECK: i8x16.shuffle {{.*}} 12, 13, 14, 15, 28, 29, 30, 31, 0, 1, 2, 3, 0, 1, 2, 3
; CHECK: i8x16.shuffle {{.*}} 0, 1, 2, 3, 0, 1, 2, 3, 12, 13, 14, 15, 28, 29, 30, 31
; CHECK: i8x16.shuffle {{.*}} 0, 1, 2, 3, 4, 5, 6, 7, 24, 25, 26, 27, 28, 29, 30, 31
; CHECK: i8x16.shuffle {{.*}} 12, 13, 14, 15, 28, 29, 30, 31, 0, 1, 2, 3, 0, 1, 2, 3
; CHECK: i8x16.shuffle {{.*}} 0, 1, 2, 3, 0, 1, 2, 3, 12, 13, 14, 15, 28, 29, 30, 31
; CHECK: i8x16.shuffle {{.*}} 0, 1, 2, 3, 4, 5, 6, 7, 24, 25, 26, 27, 28, 29, 30, 31
; CHECK: f32x4.sub
; CHECK: f32x4.extract_lane
; CHECK: i32.trunc_sat_f32_s
; CHECK: i16x8.replace_lane
; CHECK: f32x4.extract_lane
; CHECK: i32.trunc_sat_f32_s
; CHECK: i16x8.replace_lane
; CHECK: f32x4.extract_lane
; CHECK: i32.trunc_sat_f32_s
; CHECK: i16x8.replace_lane
; CHECK: f32x4.extract_lane
; CHECK: i32.trunc_sat_f32_s
; CHECK: i16x8.replace_lane
; CHECK: f32x4.extract_lane
; CHECK: i32.trunc_sat_f32_s
; CHECK: i16x8.replace_lane
; CHECK: v128.store
; CHECK: f32x4.extract_lane
; CHECK: i32.trunc_sat_f32_s
; CHECK: i16x8.splat
; CHECK: f32x4.extract_lane
; CHECK: i32.trunc_sat_f32_s
; CHECK: i16x8.replace_lane
; CHECK: f32x4.extract_lane
; CHECK: i32.trunc_sat_f32_s
; CHECK: i16x8.replace_lane
; CHECK: f32x4.extract_lane
; CHECK: i32.trunc_sat_f32_s
; CHECK: i16x8.replace_lane
; CHECK: f32x4.extract_lane
; CHECK: i32.trunc_sat_f32_s
; CHECK: i16x8.replace_lane
; CHECK: f32x4.extract_lane
; CHECK: i32.trunc_sat_f32_s
; CHECK: i16x8.replace_lane
; CHECK: f32x4.extract_lane
; CHECK: i32.trunc_sat_f32_s
; CHECK: i16x8.replace_lane
; CHECK: f32x4.extract_lane
; CHECK: i32.trunc_sat_f32_s
; CHECK: i16x8.replace_lane
; CHECK: v128.store
=======
; CHECK-NOT: v128.load
>>>>>>> 811fe024
define hidden void @four_floats_four_shorts_vary_op(ptr noundef readonly captures(none) %a, ptr noundef readonly captures(none) %b, ptr noundef writeonly captures(none) %res, i32 noundef %N) {
entry:
  %cmp45.not = icmp eq i32 %N, 0
  br i1 %cmp45.not, label %for.cond.cleanup, label %for.body

for.cond.cleanup:                                 ; preds = %for.body, %entry
  ret void

for.body:                                         ; preds = %entry, %for.body
  %i.046 = phi i32 [ %inc, %for.body ], [ 0, %entry ]
  %arrayidx = getelementptr inbounds nuw %struct.FourFloats, ptr %a, i32 %i.046
  %0 = load float, ptr %arrayidx, align 4
  %arrayidx1 = getelementptr inbounds nuw %struct.FourFloats, ptr %b, i32 %i.046
  %1 = load float, ptr %arrayidx1, align 4
  %mul = fmul float %0, %1
  %conv = fptosi float %mul to i16
  %arrayidx3 = getelementptr inbounds nuw %struct.FourShorts, ptr %res, i32 %i.046
  store i16 %conv, ptr %arrayidx3, align 2
  %y = getelementptr inbounds nuw i8, ptr %arrayidx, i32 4
  %2 = load float, ptr %y, align 4
  %y7 = getelementptr inbounds nuw i8, ptr %arrayidx1, i32 4
  %3 = load float, ptr %y7, align 4
  %add = fadd float %2, %3
  %conv8 = fptosi float %add to i16
  %y10 = getelementptr inbounds nuw i8, ptr %arrayidx3, i32 2
  store i16 %conv8, ptr %y10, align 2
  %z = getelementptr inbounds nuw i8, ptr %arrayidx, i32 8
  %4 = load float, ptr %z, align 4
  %z13 = getelementptr inbounds nuw i8, ptr %arrayidx1, i32 8
  %5 = load float, ptr %z13, align 4
  %div = fdiv float %4, %5
  %conv14 = fptosi float %div to i16
  %z16 = getelementptr inbounds nuw i8, ptr %arrayidx3, i32 4
  store i16 %conv14, ptr %z16, align 2
  %w = getelementptr inbounds nuw i8, ptr %arrayidx, i32 12
  %6 = load float, ptr %w, align 4
  %w19 = getelementptr inbounds nuw i8, ptr %arrayidx1, i32 12
  %7 = load float, ptr %w19, align 4
  %sub = fsub float %6, %7
  %conv20 = fptosi float %sub to i16
  %w22 = getelementptr inbounds nuw i8, ptr %arrayidx3, i32 6
  store i16 %conv20, ptr %w22, align 2
  %inc = add nuw i32 %i.046, 1
  %exitcond.not = icmp eq i32 %inc, %N
  br i1 %exitcond.not, label %for.cond.cleanup, label %for.body
}<|MERGE_RESOLUTION|>--- conflicted
+++ resolved
@@ -1605,50 +1605,28 @@
 ; CHECK-LABEL: two_bytes_two_floats_same_op:
 ; CHECK: loop
 ; CHECK: v128.load64_zero
-<<<<<<< HEAD
-; CHECK: i8x16.shuffle {{.*}} 0, 2, 4, 6, 0, 0, 0, 0, 0, 0, 0, 0, 0, 0, 0, 0
-=======
 ; CHECK: i8x16.shuffle  0, 2, 4, 6, 0, 0, 0, 0, 0, 0, 0, 0, 0, 0, 0, 0
->>>>>>> 811fe024
 ; CHECK: i16x8.extend_low_i8x16_s
 ; CHECK: i32x4.extend_low_i16x8_s
 ; CHECK: f32x4.convert_i32x4_s
 ; CHECK: v128.load64_zero
-<<<<<<< HEAD
-; CHECK: i8x16.shuffle {{.*}} 0, 2, 4, 6, 0, 0, 0, 0, 0, 0, 0, 0, 0, 0, 0, 0
-=======
 ; CHECK: i8x16.shuffle  0, 2, 4, 6, 0, 0, 0, 0, 0, 0, 0, 0, 0, 0, 0, 0
->>>>>>> 811fe024
 ; CHECK: i16x8.extend_low_i8x16_s
 ; CHECK: i32x4.extend_low_i16x8_s
 ; CHECK: f32x4.convert_i32x4_s
 ; CHECK: f32x4.mul
-<<<<<<< HEAD
-; CHECK: i8x16.shuffle {{.*}} 1, 3, 5, 7, 0, 0, 0, 0, 0, 0, 0, 0, 0, 0, 0, 0
-; CHECK: i16x8.extend_low_i8x16_s
-; CHECK: i32x4.extend_low_i16x8_s
-; CHECK: f32x4.convert_i32x4_s
-; CHECK: i8x16.shuffle {{.*}} 1, 3, 5, 7, 0, 0, 0, 0, 0, 0, 0, 0, 0, 0, 0, 0
-=======
 ; CHECK: i8x16.shuffle  1, 3, 5, 7, 0, 0, 0, 0, 0, 0, 0, 0, 0, 0, 0, 0
 ; CHECK: i16x8.extend_low_i8x16_s
 ; CHECK: i32x4.extend_low_i16x8_s
 ; CHECK: f32x4.convert_i32x4_s
 ; CHECK: i8x16.shuffle  1, 3, 5, 7, 0, 0, 0, 0, 0, 0, 0, 0, 0, 0, 0, 0
->>>>>>> 811fe024
 ; CHECK: i16x8.extend_low_i8x16_s
 ; CHECK: i32x4.extend_low_i16x8_s
 ; CHECK: f32x4.convert_i32x4_s	
 ; CHECK: f32x4.mul
-<<<<<<< HEAD
-; CHECK: i8x16.shuffle {{.*}} 8, 9, 10, 11, 24, 25, 26, 27, 12, 13, 14, 15, 28, 29, 30, 31
-; CHECK: v128.store
-; CHECK: i8x16.shuffle {{.*}} 0, 1, 2, 3, 16, 17, 18, 19, 4, 5, 6, 7, 20, 21, 22, 23
-=======
 ; CHECK: i8x16.shuffle  8, 9, 10, 11, 24, 25, 26, 27, 12, 13, 14, 15, 28, 29, 30, 31
 ; CHECK: v128.store
 ; CHECK: i8x16.shuffle  0, 1, 2, 3, 16, 17, 18, 19, 4, 5, 6, 7, 20, 21, 22, 23
->>>>>>> 811fe024
 ; CHECK: v128.store
 define hidden void @two_bytes_two_floats_same_op(ptr noundef readonly captures(none) %a, ptr noundef readonly captures(none) %b, ptr noundef writeonly captures(none) %res, i32 noundef %N) {
 entry:
@@ -1685,50 +1663,28 @@
 
 ; CHECK-LABEL: two_bytes_two_floats_vary_op:
 ; CHECK: v128.load64_zero
-<<<<<<< HEAD
-; CHECK: i8x16.shuffle {{.*}} 0, 2, 4, 6, 0, 0, 0, 0, 0, 0, 0, 0, 0, 0, 0, 0
-=======
 ; CHECK: i8x16.shuffle  0, 2, 4, 6, 0, 0, 0, 0, 0, 0, 0, 0, 0, 0, 0, 0
->>>>>>> 811fe024
 ; CHECK: i16x8.extend_low_i8x16_s
 ; CHECK: i32x4.extend_low_i16x8_s
 ; CHECK: f32x4.convert_i32x4_s
 ; CHECK: v128.load64_zero
-<<<<<<< HEAD
-; CHECK: i8x16.shuffle {{.*}} 0, 2, 4, 6, 0, 0, 0, 0, 0, 0, 0, 0, 0, 0, 0, 0
-=======
 ; CHECK: i8x16.shuffle  0, 2, 4, 6, 0, 0, 0, 0, 0, 0, 0, 0, 0, 0, 0, 0
->>>>>>> 811fe024
 ; CHECK: i16x8.extend_low_i8x16_s
 ; CHECK: i32x4.extend_low_i16x8_s
 ; CHECK: f32x4.convert_i32x4_s
 ; CHECK: f32x4.add
-<<<<<<< HEAD
-; CHECK: i8x16.shuffle {{.*}} 1, 3, 5, 7, 0, 0, 0, 0, 0, 0, 0, 0, 0, 0, 0, 0
-; CHECK: i16x8.extend_low_i8x16_s
-; CHECK: i32x4.extend_low_i16x8_s
-; CHECK: f32x4.convert_i32x4_s
-; CHECK: i8x16.shuffle {{.*}} 1, 3, 5, 7, 0, 0, 0, 0, 0, 0, 0, 0, 0, 0, 0, 0
-=======
 ; CHECK: i8x16.shuffle  1, 3, 5, 7, 0, 0, 0, 0, 0, 0, 0, 0, 0, 0, 0, 0
 ; CHECK: i16x8.extend_low_i8x16_s
 ; CHECK: i32x4.extend_low_i16x8_s
 ; CHECK: f32x4.convert_i32x4_s
 ; CHECK: i8x16.shuffle  1, 3, 5, 7, 0, 0, 0, 0, 0, 0, 0, 0, 0, 0, 0, 0
->>>>>>> 811fe024
 ; CHECK: i16x8.extend_low_i8x16_s
 ; CHECK: i32x4.extend_low_i16x8_s
 ; CHECK: f32x4.convert_i32x4_s
 ; CHECK: f32x4.sub
-<<<<<<< HEAD
-; CHECK: i8x16.shuffle {{.*}} 8, 9, 10, 11, 24, 25, 26, 27, 12, 13, 14, 15, 28, 29, 30, 31
-; CHECK: v128.store
-; CHECK: i8x16.shuffle {{.*}} 0, 1, 2, 3, 16, 17, 18, 19, 4, 5, 6, 7, 20, 21, 22, 23
-=======
 ; CHECK: i8x16.shuffle  8, 9, 10, 11, 24, 25, 26, 27, 12, 13, 14, 15, 28, 29, 30, 31
 ; CHECK: v128.store
 ; CHECK: i8x16.shuffle  0, 1, 2, 3, 16, 17, 18, 19, 4, 5, 6, 7, 20, 21, 22, 23
->>>>>>> 811fe024
 ; CHECK: v128.store
 define hidden void @two_bytes_two_floats_vary_op(ptr noundef readonly captures(none) %a, ptr noundef readonly captures(none) %b, ptr noundef writeonly captures(none) %res, i32 noundef %N) {
 entry:
@@ -1764,46 +1720,7 @@
 }
 
 ; CHECK-LABEL: two_floats_two_bytes_same_op:
-<<<<<<< HEAD
-; CHECK: loop
-; CHECK: v128.load
-; CHECK: v128.load
-; CHECK: i8x16.shuffle {{.*}} 0, 1, 2, 3, 8, 9, 10, 11, 16, 17, 18, 19, 24, 25, 26, 27
-; CHECK: v128.load
-; CHECK: v128.load
-; CHECK: i8x16.shuffle {{.*}} 0, 1, 2, 3, 8, 9, 10, 11, 16, 17, 18, 19, 24, 25, 26, 27
-; CHECK: f32x4.mul
-; CHECK: f32x4.extract_lane
-; CHECK: i32.trunc_sat_f32_s
-; CHECK: i8x16.splat
-; CHECK: i8x16.shuffle {{.*}} 4, 5, 6, 7, 12, 13, 14, 15, 20, 21, 22, 23, 28, 29, 30, 31
-; CHECK: i8x16.shuffle {{.*}} 4, 5, 6, 7, 12, 13, 14, 15, 20, 21, 22, 23, 28, 29, 30, 31
-; CHECK: f32x4.mul
-; CHECK: f32x4.extract_lane
-; CHECK: i32.trunc_sat_f32_s
-; CHECK: i8x16.replace_lane
-; CHECK: f32x4.extract_lane
-; CHECK: i32.trunc_sat_f32_s
-; CHECK: i8x16.replace_lane
-; CHECK: f32x4.extract_lane
-; CHECK: i32.trunc_sat_f32_s
-; CHECK: i8x16.replace_lane
-; CHECK: f32x4.extract_lane
-; CHECK: i32.trunc_sat_f32_s
-; CHECK: i8x16.replace_lane
-; CHECK: f32x4.extract_lane
-; CHECK: i32.trunc_sat_f32_s
-; CHECK: i8x16.replace_lane
-; CHECK: f32x4.extract_lane
-; CHECK: i32.trunc_sat_f32_s
-; CHECK: i8x16.replace_lane
-; CHECK: f32x4.extract_lane
-; CHECK: i32.trunc_sat_f32_s
-; CHECK: i8x16.replace_lane
-; CHECK: v128.store64_lane
-=======
 ; CHECK-NOT: v128.load
->>>>>>> 811fe024
 define hidden void @two_floats_two_bytes_same_op(ptr noundef readonly captures(none) %a, ptr noundef readonly captures(none) %b, ptr noundef writeonly captures(none) %res, i32 noundef %N) {
 entry:
   %cmp22.not = icmp eq i32 %N, 0
@@ -1836,46 +1753,7 @@
 }
 
 ; CHECK-LABEL: two_floats_two_bytes_vary_op:
-<<<<<<< HEAD
-; CHECK: loop
-; CHECK: v128.load
-; CHECK: v128.load
-; CHECK: i8x16.shuffle {{.*}} 0, 1, 2, 3, 8, 9, 10, 11, 16, 17, 18, 19, 24, 25, 26, 27
-; CHECK: v128.load
-; CHECK: v128.load
-; CHECK: i8x16.shuffle {{.*}} 0, 1, 2, 3, 8, 9, 10, 11, 16, 17, 18, 19, 24, 25, 26, 27
-; CHECK: f32x4.add
-; CHECK: f32x4.extract_lane
-; CHECK: i32.trunc_sat_f32_s
-; CHECK: i8x16.splat
-; CHECK: i8x16.shuffle {{.*}} 4, 5, 6, 7, 12, 13, 14, 15, 20, 21, 22, 23, 28, 29, 30, 31
-; CHECK: i8x16.shuffle {{.*}} 4, 5, 6, 7, 12, 13, 14, 15, 20, 21, 22, 23, 28, 29, 30, 31
-; CHECK: f32x4.sub
-; CHECK: f32x4.extract_lane
-; CHECK: i32.trunc_sat_f32_s
-; CHECK: i8x16.replace_lane
-; CHECK: f32x4.extract_lane
-; CHECK: i32.trunc_sat_f32_s
-; CHECK: i8x16.replace_lane
-; CHECK: f32x4.extract_lane
-; CHECK: i32.trunc_sat_f32_s
-; CHECK: i8x16.replace_lane
-; CHECK: f32x4.extract_lane
-; CHECK: i32.trunc_sat_f32_s
-; CHECK: i8x16.replace_lane
-; CHECK: f32x4.extract_lane
-; CHECK: i32.trunc_sat_f32_s
-; CHECK: i8x16.replace_lane
-; CHECK: f32x4.extract_lane
-; CHECK: i32.trunc_sat_f32_s
-; CHECK: i8x16.replace_lane
-; CHECK: f32x4.extract_lane
-; CHECK: i32.trunc_sat_f32_s
-; CHECK: i8x16.replace_lane
-; CHECK: v128.store64_lane
-=======
 ; CHECK-NOT: v128.load
->>>>>>> 811fe024
 define hidden void @two_floats_two_bytes_vary_op(ptr noundef readonly captures(none) %a, ptr noundef readonly captures(none) %b, ptr noundef writeonly captures(none) %res, i32 noundef %N) {
 entry:
   %cmp21.not = icmp eq i32 %N, 0
@@ -1910,26 +1788,6 @@
 ; CHECK-LABEL: two_shorts_two_floats_same_op:
 ; CHECK: loop
 ; CHECK: v128.load
-<<<<<<< HEAD
-; CHECK: i8x16.shuffle {{.*}} 0, 1, 4, 5, 8, 9, 12, 13, 0, 1, 0, 1, 0, 1, 0, 1
-; CHECK: i32x4.extend_low_i16x8_s
-; CHECK: f32x4.convert_i32x4_s
-; CHECK: v128.load
-; CHECK: i8x16.shuffle {{.*}} 0, 1, 4, 5, 8, 9, 12, 13, 0, 1, 0, 1, 0, 1, 0, 1
-; CHECK: i32x4.extend_low_i16x8_s
-; CHECK: f32x4.convert_i32x4_s
-; CHECK: f32x4.mul
-; CHECK: i8x16.shuffle {{.*}} 2, 3, 6, 7, 10, 11, 14, 15, 0, 1, 0, 1, 0, 1, 0, 1
-; CHECK: i32x4.extend_low_i16x8_s
-; CHECK: f32x4.convert_i32x4_s
-; CHECK: i8x16.shuffle {{.*}} 2, 3, 6, 7, 10, 11, 14, 15, 0, 1, 0, 1, 0, 1, 0, 1
-; CHECK: i32x4.extend_low_i16x8_s
-; CHECK: f32x4.convert_i32x4_s
-; CHECK: f32x4.mul
-; CHECK: i8x16.shuffle {{.*}} 8, 9, 10, 11, 24, 25, 26, 27, 12, 13, 14, 15, 28, 29, 30, 31
-; CHECK: v128.store
-; CHECK: i8x16.shuffle {{.*}} 0, 1, 2, 3, 16, 17, 18, 19, 4, 5, 6, 7, 20, 21, 22, 23
-=======
 ; CHECK: i8x16.shuffle  0, 1, 4, 5, 8, 9, 12, 13, 0, 1, 0, 1, 0, 1, 0, 1
 ; CHECK: i32x4.extend_low_i16x8_s
 ; CHECK: f32x4.convert_i32x4_s
@@ -1948,7 +1806,6 @@
 ; CHECK: i8x16.shuffle  8, 9, 10, 11, 24, 25, 26, 27, 12, 13, 14, 15, 28, 29, 30, 31
 ; CHECK: v128.store
 ; CHECK: i8x16.shuffle  0, 1, 2, 3, 16, 17, 18, 19, 4, 5, 6, 7, 20, 21, 22, 23
->>>>>>> 811fe024
 ; CHECK: v128.store
 define hidden void @two_shorts_two_floats_same_op(ptr noundef readonly captures(none) %a, ptr noundef readonly captures(none) %b, ptr noundef writeonly captures(none) %res, i32 noundef %N) {
 entry:
@@ -1986,26 +1843,6 @@
 ; CHECK-LABEL: two_shorts_two_floats_vary_op:
 ; CHECK: loop
 ; CHECK: v128.load
-<<<<<<< HEAD
-; CHECK: i8x16.shuffle {{.*}} 0, 1, 4, 5, 8, 9, 12, 13, 0, 1, 0, 1, 0, 1, 0, 1
-; CHECK: i32x4.extend_low_i16x8_s
-; CHECK: f32x4.convert_i32x4_s
-; CHECK: v128.load
-; CHECK: i8x16.shuffle {{.*}} 0, 1, 4, 5, 8, 9, 12, 13, 0, 1, 0, 1, 0, 1, 0, 1
-; CHECK: i32x4.extend_low_i16x8_s
-; CHECK: f32x4.convert_i32x4_s
-; CHECK: f32x4.add
-; CHECK: i8x16.shuffle {{.*}} 2, 3, 6, 7, 10, 11, 14, 15, 0, 1, 0, 1, 0, 1, 0, 1
-; CHECK: i32x4.extend_low_i16x8_s
-; CHECK: f32x4.convert_i32x4_s
-; CHECK: i8x16.shuffle {{.*}} 2, 3, 6, 7, 10, 11, 14, 15, 0, 1, 0, 1, 0, 1, 0, 1
-; CHECK: i32x4.extend_low_i16x8_s
-; CHECK: f32x4.convert_i32x4_s
-; CHECK: f32x4.sub
-; CHECK: i8x16.shuffle {{.*}} 8, 9, 10, 11, 24, 25, 26, 27, 12, 13, 14, 15, 28, 29, 30, 31
-; CHECK: v128.store
-; CHECK: i8x16.shuffle {{.*}} 0, 1, 2, 3, 16, 17, 18, 19, 4, 5, 6, 7, 20, 21, 22, 23
-=======
 ; CHECK: i8x16.shuffle  0, 1, 4, 5, 8, 9, 12, 13, 0, 1, 0, 1, 0, 1, 0, 1
 ; CHECK: i32x4.extend_low_i16x8_s
 ; CHECK: f32x4.convert_i32x4_s
@@ -2024,7 +1861,6 @@
 ; CHECK: i8x16.shuffle  8, 9, 10, 11, 24, 25, 26, 27, 12, 13, 14, 15, 28, 29, 30, 31
 ; CHECK: v128.store
 ; CHECK: i8x16.shuffle  0, 1, 2, 3, 16, 17, 18, 19, 4, 5, 6, 7, 20, 21, 22, 23
->>>>>>> 811fe024
 ; CHECK: v128.store
 define hidden void @two_shorts_two_floats_vary_op(ptr noundef readonly captures(none) %a, ptr noundef readonly captures(none) %b, ptr noundef writeonly captures(none) %res, i32 noundef %N) {
 entry:
@@ -2063,40 +1899,6 @@
 ; CHECK: loop
 ; CHECK: v128.load
 ; CHECK: v128.load
-<<<<<<< HEAD
-; CHECK: i8x16.shuffle {{.*}} 0, 1, 2, 3, 8, 9, 10, 11, 16, 17, 18, 19, 24, 25, 26, 27
-; CHECK: v128.load
-; CHECK: v128.load
-; CHECK: i8x16.shuffle {{.*}} 0, 1, 2, 3, 8, 9, 10, 11, 16, 17, 18, 19, 24, 25, 26, 27
-; CHECK: f32x4.mul
-; CHECK: f32x4.extract_lane
-; CHECK: i32.trunc_sat_f32_s
-; CHECK: i16x8.splat
-; CHECK: i8x16.shuffle {{.*}} 4, 5, 6, 7, 12, 13, 14, 15, 20, 21, 22, 23, 28, 29, 30, 31
-; CHECK: i8x16.shuffle {{.*}} 4, 5, 6, 7, 12, 13, 14, 15, 20, 21, 22, 23, 28, 29, 30, 31
-; CHECK: f32x4.mul
-; CHECK: f32x4.extract_lane
-; CHECK: i32.trunc_sat_f32_s
-; CHECK: i16x8.replace_lane
-; CHECK: f32x4.extract_lane
-; CHECK: i32.trunc_sat_f32_s
-; CHECK: i16x8.replace_lane
-; CHECK: f32x4.extract_lane
-; CHECK: i32.trunc_sat_f32_s
-; CHECK: i16x8.replace_lane
-; CHECK: f32x4.extract_lane
-; CHECK: i32.trunc_sat_f32_s
-; CHECK: i16x8.replace_lane
-; CHECK: f32x4.extract_lane
-; CHECK: i32.trunc_sat_f32_s
-; CHECK: i16x8.replace_lane
-; CHECK: f32x4.extract_lane
-; CHECK: i32.trunc_sat_f32_s
-; CHECK: i16x8.replace_lane
-; CHECK: f32x4.extract_lane
-; CHECK: i32.trunc_sat_f32_s
-; CHECK: i16x8.replace_lane
-=======
 ; CHECK: i8x16.shuffle	0, 1, 2, 3, 8, 9, 10, 11, 16, 17, 18, 19, 24, 25, 26, 27
 ; CHECK: v128.load
 ; CHECK: v128.load
@@ -2113,7 +1915,6 @@
 ; CHECK: v128.and
 ; CHECK: i16x8.narrow_i32x4_u
 ; CHECK: i8x16.shuffle	0, 1, 16, 17, 2, 3, 18, 19, 4, 5, 20, 21, 6, 7, 22, 23
->>>>>>> 811fe024
 ; CHECK: v128.store
 define hidden void @two_floats_two_shorts_same_op(ptr noundef readonly captures(none) %a, ptr noundef readonly captures(none) %b, ptr noundef writeonly captures(none) %res, i32 noundef %N) {
 entry:
@@ -2150,40 +1951,6 @@
 ; CHECK: loop
 ; CHECK: v128.load
 ; CHECK: v128.load
-<<<<<<< HEAD
-; CHECK: i8x16.shuffle {{.*}} 0, 1, 2, 3, 8, 9, 10, 11, 16, 17, 18, 19, 24, 25, 26, 27
-; CHECK: v128.load
-; CHECK: v128.load
-; CHECK: i8x16.shuffle {{.*}} 0, 1, 2, 3, 8, 9, 10, 11, 16, 17, 18, 19, 24, 25, 26, 27
-; CHECK: f32x4.add
-; CHECK: f32x4.extract_lane
-; CHECK: i32.trunc_sat_f32_s
-; CHECK: i16x8.splat
-; CHECK: i8x16.shuffle {{.*}} 4, 5, 6, 7, 12, 13, 14, 15, 20, 21, 22, 23, 28, 29, 30, 31
-; CHECK: i8x16.shuffle {{.*}} 4, 5, 6, 7, 12, 13, 14, 15, 20, 21, 22, 23, 28, 29, 30, 31
-; CHECK: f32x4.sub
-; CHECK: f32x4.extract_lane
-; CHECK: i32.trunc_sat_f32_s
-; CHECK: i16x8.replace_lane
-; CHECK: f32x4.extract_lane
-; CHECK: i32.trunc_sat_f32_s
-; CHECK: i16x8.replace_lane
-; CHECK: f32x4.extract_lane
-; CHECK: i32.trunc_sat_f32_s
-; CHECK: i16x8.replace_lane
-; CHECK: f32x4.extract_lane
-; CHECK: i32.trunc_sat_f32_s
-; CHECK: i16x8.replace_lane
-; CHECK: f32x4.extract_lane
-; CHECK: i32.trunc_sat_f32_s
-; CHECK: i16x8.replace_lane
-; CHECK: f32x4.extract_lane
-; CHECK: i32.trunc_sat_f32_s
-; CHECK: i16x8.replace_lane
-; CHECK: f32x4.extract_lane
-; CHECK: i32.trunc_sat_f32_s
-; CHECK: i16x8.replace_lane
-=======
 ; CHECK: i8x16.shuffle  0, 1, 2, 3, 8, 9, 10, 11, 16, 17, 18, 19, 24, 25, 26, 27
 ; CHECK: v128.load
 ; CHECK: v128.load
@@ -2200,7 +1967,6 @@
 ; CHECK: v128.and
 ; CHECK: i16x8.narrow_i32x4_u
 ; CHECK: i8x16.shuffle	0, 1, 16, 17, 2, 3, 18, 19, 4, 5, 20, 21, 6, 7, 22, 23
->>>>>>> 811fe024
 ; CHECK: v128.store
 define hidden void @two_floats_two_shorts_vary_op(ptr noundef readonly captures(none) %a, ptr noundef readonly captures(none) %b, ptr noundef writeonly captures(none) %res, i32 noundef %N) {
 entry:
@@ -2327,93 +2093,44 @@
 ; CHECK-LABEL: four_bytes_four_floats_same_op:
 ; CHECK: loop
 ; CHECK: v128.load
-<<<<<<< HEAD
-; CHECK: i8x16.shuffle {{.*}} 0, 4, 8, 12, 0, 0, 0, 0, 0, 0, 0, 0, 0, 0, 0, 0
-=======
 ; CHECK: i8x16.shuffle  0, 4, 8, 12, 0, 0, 0, 0, 0, 0, 0, 0, 0, 0, 0, 0
->>>>>>> 811fe024
 ; CHECK: i16x8.extend_low_i8x16_s
 ; CHECK: i32x4.extend_low_i16x8_s
 ; CHECK: f32x4.convert_i32x4_s
 ; CHECK: v128.load
-<<<<<<< HEAD
-; CHECK: i8x16.shuffle {{.*}} 0, 4, 8, 12, 0, 0, 0, 0, 0, 0, 0, 0, 0, 0, 0, 0
-=======
 ; CHECK: i8x16.shuffle  0, 4, 8, 12, 0, 0, 0, 0, 0, 0, 0, 0, 0, 0, 0, 0
->>>>>>> 811fe024
 ; CHECK: i16x8.extend_low_i8x16_s
 ; CHECK: i32x4.extend_low_i16x8_s
 ; CHECK: f32x4.convert_i32x4_s
 ; CHECK: f32x4.mul
-<<<<<<< HEAD
-; CHECK: i8x16.shuffle {{.*}} 1, 5, 9, 13, 0, 0, 0, 0, 0, 0, 0, 0, 0, 0, 0, 0
-; CHECK: i16x8.extend_low_i8x16_s
-; CHECK: i32x4.extend_low_i16x8_s
-; CHECK: f32x4.convert_i32x4_s
-; CHECK: i8x16.shuffle {{.*}} 1, 5, 9, 13, 0, 0, 0, 0, 0, 0, 0, 0, 0, 0, 0, 0
-=======
 ; CHECK: i8x16.shuffle  1, 5, 9, 13, 0, 0, 0, 0, 0, 0, 0, 0, 0, 0, 0, 0
 ; CHECK: i16x8.extend_low_i8x16_s
 ; CHECK: i32x4.extend_low_i16x8_s
 ; CHECK: f32x4.convert_i32x4_s
 ; CHECK: i8x16.shuffle  1, 5, 9, 13, 0, 0, 0, 0, 0, 0, 0, 0, 0, 0, 0, 0
->>>>>>> 811fe024
 ; CHECK: i16x8.extend_low_i8x16_s
 ; CHECK: i32x4.extend_low_i16x8_s
 ; CHECK: f32x4.convert_i32x4_s
 ; CHECK: f32x4.mul
-<<<<<<< HEAD
-; CHECK: i8x16.shuffle {{.*}} 12, 13, 14, 15, 28, 29, 30, 31, 0, 1, 2, 3, 0, 1, 2, 3
-; CHECK: i8x16.shuffle {{.*}} 2, 6, 10, 14, 0, 0, 0, 0, 0, 0, 0, 0, 0, 0, 0, 0
-; CHECK: i16x8.extend_low_i8x16_s
-; CHECK: i32x4.extend_low_i16x8_s
-; CHECK: f32x4.convert_i32x4_s
-; CHECK: i8x16.shuffle {{.*}} 2, 6, 10, 14, 0, 0, 0, 0, 0, 0, 0, 0, 0, 0, 0, 0
-=======
 ; CHECK: i8x16.shuffle  12, 13, 14, 15, 28, 29, 30, 31, 0, 1, 2, 3, 0, 1, 2, 3
 ; CHECK: i8x16.shuffle  2, 6, 10, 14, 0, 0, 0, 0, 0, 0, 0, 0, 0, 0, 0, 0
 ; CHECK: i16x8.extend_low_i8x16_s
 ; CHECK: i32x4.extend_low_i16x8_s
 ; CHECK: f32x4.convert_i32x4_s
 ; CHECK: i8x16.shuffle  2, 6, 10, 14, 0, 0, 0, 0, 0, 0, 0, 0, 0, 0, 0, 0
->>>>>>> 811fe024
 ; CHECK: i16x8.extend_low_i8x16_s
 ; CHECK: i32x4.extend_low_i16x8_s
 ; CHECK: f32x4.convert_i32x4_s
 ; CHECK: f32x4.mul
-<<<<<<< HEAD
-; CHECK: i8x16.shuffle {{.*}} 3, 7, 11, 15, 0, 0, 0, 0, 0, 0, 0, 0, 0, 0, 0, 0
-; CHECK: i16x8.extend_low_i8x16_s
-; CHECK: i32x4.extend_low_i16x8_s
-; CHECK: f32x4.convert_i32x4_s
-; CHECK: i8x16.shuffle {{.*}} 3, 7, 11, 15, 0, 0, 0, 0, 0, 0, 0, 0, 0, 0, 0, 0
-=======
 ; CHECK: i8x16.shuffle  3, 7, 11, 15, 0, 0, 0, 0, 0, 0, 0, 0, 0, 0, 0, 0
 ; CHECK: i16x8.extend_low_i8x16_s
 ; CHECK: i32x4.extend_low_i16x8_s
 ; CHECK: f32x4.convert_i32x4_s
 ; CHECK: i8x16.shuffle  3, 7, 11, 15, 0, 0, 0, 0, 0, 0, 0, 0, 0, 0, 0, 0
->>>>>>> 811fe024
 ; CHECK: i16x8.extend_low_i8x16_s
 ; CHECK: i32x4.extend_low_i16x8_s
 ; CHECK: f32x4.convert_i32x4_s
 ; CHECK: f32x4.mul
-<<<<<<< HEAD
-; CHECK: i8x16.shuffle {{.*}} 0, 1, 2, 3, 0, 1, 2, 3, 12, 13, 14, 15, 28, 29, 30, 31
-; CHECK: i8x16.shuffle {{.*}} 0, 1, 2, 3, 4, 5, 6, 7, 24, 25, 26, 27, 28, 29, 30, 31
-; CHECK: v128.store
-; CHECK: i8x16.shuffle {{.*}} 8, 9, 10, 11, 24, 25, 26, 27, 0, 1, 2, 3, 0, 1, 2, 3
-; CHECK: i8x16.shuffle {{.*}} 0, 1, 2, 3, 0, 1, 2, 3, 8, 9, 10, 11, 24, 25, 26, 27
-; CHECK: i8x16.shuffle {{.*}} 0, 1, 2, 3, 4, 5, 6, 7, 24, 25, 26, 27, 28, 29, 30, 31
-; CHECK: v128.store
-; CHECK: i8x16.shuffle {{.*}} 4, 5, 6, 7, 20, 21, 22, 23, 0, 1, 2, 3, 0, 1, 2, 3
-; CHECK: i8x16.shuffle {{.*}} 0, 1, 2, 3, 0, 1, 2, 3, 4, 5, 6, 7, 20, 21, 22, 23
-; CHECK: i8x16.shuffle {{.*}} 0, 1, 2, 3, 4, 5, 6, 7, 24, 25, 26, 27, 28, 29, 30, 31
-; CHECK: v128.store
-; CHECK: i8x16.shuffle {{.*}} 0, 1, 2, 3, 16, 17, 18, 19, 0, 1, 2, 3, 0, 1, 2, 3
-; CHECK: i8x16.shuffle {{.*}} 0, 1, 2, 3, 0, 1, 2, 3, 0, 1, 2, 3, 16, 17, 18, 19
-; CHECK: i8x16.shuffle {{.*}} 0, 1, 2, 3, 4, 5, 6, 7, 24, 25, 26, 27, 28, 29, 30, 31
-=======
 ; CHECK: i8x16.shuffle  0, 1, 2, 3, 0, 1, 2, 3, 12, 13, 14, 15, 28, 29, 30, 31
 ; CHECK: i8x16.shuffle  0, 1, 2, 3, 4, 5, 6, 7, 24, 25, 26, 27, 28, 29, 30, 31
 ; CHECK: v128.store
@@ -2428,7 +2145,6 @@
 ; CHECK: i8x16.shuffle  0, 1, 2, 3, 16, 17, 18, 19, 0, 1, 2, 3, 0, 1, 2, 3
 ; CHECK: i8x16.shuffle  0, 1, 2, 3, 0, 1, 2, 3, 0, 1, 2, 3, 16, 17, 18, 19
 ; CHECK: i8x16.shuffle  0, 1, 2, 3, 4, 5, 6, 7, 24, 25, 26, 27, 28, 29, 30, 31
->>>>>>> 811fe024
 ; CHECK: v128.store
 define hidden void @four_bytes_four_floats_same_op(ptr noundef readonly captures(none) %a, ptr noundef readonly captures(none) %b, ptr noundef writeonly captures(none) %res, i32 noundef %N) {
 entry:
@@ -2484,93 +2200,44 @@
 ; CHECK-LABEL: four_bytes_four_floats_vary_op:
 ; CHECK: loop
 ; CHECK: v128.load
-<<<<<<< HEAD
-; CHECK: i8x16.shuffle {{.*}} 0, 4, 8, 12, 0, 0, 0, 0, 0, 0, 0, 0, 0, 0, 0, 0
-=======
 ; CHECK: i8x16.shuffle  0, 4, 8, 12, 0, 0, 0, 0, 0, 0, 0, 0, 0, 0, 0, 0
->>>>>>> 811fe024
 ; CHECK: i16x8.extend_low_i8x16_s
 ; CHECK: i32x4.extend_low_i16x8_s
 ; CHECK: f32x4.convert_i32x4_s
 ; CHECK: v128.load
-<<<<<<< HEAD
-; CHECK: i8x16.shuffle {{.*}} 0, 4, 8, 12, 0, 0, 0, 0, 0, 0, 0, 0, 0, 0, 0, 0
-=======
 ; CHECK: i8x16.shuffle  0, 4, 8, 12, 0, 0, 0, 0, 0, 0, 0, 0, 0, 0, 0, 0
->>>>>>> 811fe024
 ; CHECK: i16x8.extend_low_i8x16_s
 ; CHECK: i32x4.extend_low_i16x8_s
 ; CHECK: f32x4.convert_i32x4_s
 ; CHECK: f32x4.mul
-<<<<<<< HEAD
-; CHECK: i8x16.shuffle {{.*}} 1, 5, 9, 13, 0, 0, 0, 0, 0, 0, 0, 0, 0, 0, 0, 0
-; CHECK: i16x8.extend_low_i8x16_s
-; CHECK: i32x4.extend_low_i16x8_s
-; CHECK: f32x4.convert_i32x4_s
-; CHECK: i8x16.shuffle {{.*}} 1, 5, 9, 13, 0, 0, 0, 0, 0, 0, 0, 0, 0, 0, 0, 0
-=======
 ; CHECK: i8x16.shuffle  1, 5, 9, 13, 0, 0, 0, 0, 0, 0, 0, 0, 0, 0, 0, 0
 ; CHECK: i16x8.extend_low_i8x16_s
 ; CHECK: i32x4.extend_low_i16x8_s
 ; CHECK: f32x4.convert_i32x4_s
 ; CHECK: i8x16.shuffle  1, 5, 9, 13, 0, 0, 0, 0, 0, 0, 0, 0, 0, 0, 0, 0
->>>>>>> 811fe024
 ; CHECK: i16x8.extend_low_i8x16_s
 ; CHECK: i32x4.extend_low_i16x8_s
 ; CHECK: f32x4.convert_i32x4_s
 ; CHECK: f32x4.add
-<<<<<<< HEAD
-; CHECK: i8x16.shuffle {{.*}} 12, 13, 14, 15, 28, 29, 30, 31, 0, 1, 2, 3, 0, 1, 2, 3
-; CHECK: i8x16.shuffle {{.*}} 2, 6, 10, 14, 0, 0, 0, 0, 0, 0, 0, 0, 0, 0, 0, 0
-; CHECK: i16x8.extend_low_i8x16_s
-; CHECK: i32x4.extend_low_i16x8_s
-; CHECK: f32x4.convert_i32x4_s
-; CHECK: i8x16.shuffle {{.*}} 2, 6, 10, 14, 0, 0, 0, 0, 0, 0, 0, 0, 0, 0, 0, 0
-=======
 ; CHECK: i8x16.shuffle  12, 13, 14, 15, 28, 29, 30, 31, 0, 1, 2, 3, 0, 1, 2, 3
 ; CHECK: i8x16.shuffle  2, 6, 10, 14, 0, 0, 0, 0, 0, 0, 0, 0, 0, 0, 0, 0
 ; CHECK: i16x8.extend_low_i8x16_s
 ; CHECK: i32x4.extend_low_i16x8_s
 ; CHECK: f32x4.convert_i32x4_s
 ; CHECK: i8x16.shuffle  2, 6, 10, 14, 0, 0, 0, 0, 0, 0, 0, 0, 0, 0, 0, 0
->>>>>>> 811fe024
 ; CHECK: i16x8.extend_low_i8x16_s
 ; CHECK: i32x4.extend_low_i16x8_s
 ; CHECK: f32x4.convert_i32x4_s
 ; CHECK: f32x4.div
-<<<<<<< HEAD
-; CHECK: i8x16.shuffle {{.*}} 3, 7, 11, 15, 0, 0, 0, 0, 0, 0, 0, 0, 0, 0, 0, 0
-; CHECK: i16x8.extend_low_i8x16_s
-; CHECK: i32x4.extend_low_i16x8_s
-; CHECK: f32x4.convert_i32x4_s
-; CHECK: i8x16.shuffle {{.*}} 3, 7, 11, 15, 0, 0, 0, 0, 0, 0, 0, 0, 0, 0, 0, 0
-=======
 ; CHECK: i8x16.shuffle  3, 7, 11, 15, 0, 0, 0, 0, 0, 0, 0, 0, 0, 0, 0, 0
 ; CHECK: i16x8.extend_low_i8x16_s
 ; CHECK: i32x4.extend_low_i16x8_s
 ; CHECK: f32x4.convert_i32x4_s
 ; CHECK: i8x16.shuffle  3, 7, 11, 15, 0, 0, 0, 0, 0, 0, 0, 0, 0, 0, 0, 0
->>>>>>> 811fe024
 ; CHECK: i16x8.extend_low_i8x16_s
 ; CHECK: i32x4.extend_low_i16x8_s
 ; CHECK: f32x4.convert_i32x4_s
 ; CHECK: f32x4.sub
-<<<<<<< HEAD
-; CHECK: i8x16.shuffle {{.*}} 0, 1, 2, 3, 0, 1, 2, 3, 12, 13, 14, 15, 28, 29, 30, 31
-; CHECK: i8x16.shuffle {{.*}} 0, 1, 2, 3, 4, 5, 6, 7, 24, 25, 26, 27, 28, 29, 30, 31
-; CHECK: v128.store
-; CHECK: i8x16.shuffle {{.*}} 8, 9, 10, 11, 24, 25, 26, 27, 0, 1, 2, 3, 0, 1, 2, 3
-; CHECK: i8x16.shuffle {{.*}} 0, 1, 2, 3, 0, 1, 2, 3, 8, 9, 10, 11, 24, 25, 26, 27
-; CHECK: i8x16.shuffle {{.*}} 0, 1, 2, 3, 4, 5, 6, 7, 24, 25, 26, 27, 28, 29, 30, 31
-; CHECK: v128.store
-; CHECK: i8x16.shuffle {{.*}} 4, 5, 6, 7, 20, 21, 22, 23, 0, 1, 2, 3, 0, 1, 2, 3
-; CHECK: i8x16.shuffle {{.*}} 0, 1, 2, 3, 0, 1, 2, 3, 4, 5, 6, 7, 20, 21, 22, 23
-; CHECK: i8x16.shuffle {{.*}} 0, 1, 2, 3, 4, 5, 6, 7, 24, 25, 26, 27, 28, 29, 30, 31
-; CHECK: v128.store
-; CHECK: i8x16.shuffle {{.*}} 0, 1, 2, 3, 16, 17, 18, 19, 0, 1, 2, 3, 0, 1, 2, 3
-; CHECK: i8x16.shuffle {{.*}} 0, 1, 2, 3, 0, 1, 2, 3, 0, 1, 2, 3, 16, 17, 18, 19
-; CHECK: i8x16.shuffle {{.*}} 0, 1, 2, 3, 4, 5, 6, 7, 24, 25, 26, 27, 28, 29, 30, 31
-=======
 ; CHECK: i8x16.shuffle  0, 1, 2, 3, 0, 1, 2, 3, 12, 13, 14, 15, 28, 29, 30, 31
 ; CHECK: i8x16.shuffle  0, 1, 2, 3, 4, 5, 6, 7, 24, 25, 26, 27, 28, 29, 30, 31
 ; CHECK: v128.store
@@ -2585,7 +2252,6 @@
 ; CHECK: i8x16.shuffle  0, 1, 2, 3, 16, 17, 18, 19, 0, 1, 2, 3, 0, 1, 2, 3
 ; CHECK: i8x16.shuffle  0, 1, 2, 3, 0, 1, 2, 3, 0, 1, 2, 3, 16, 17, 18, 19
 ; CHECK: i8x16.shuffle  0, 1, 2, 3, 4, 5, 6, 7, 24, 25, 26, 27, 28, 29, 30, 31
->>>>>>> 811fe024
 ; CHECK: v128.store
 define hidden void @four_bytes_four_floats_vary_op(ptr noundef readonly captures(none) %a, ptr noundef readonly captures(none) %b, ptr noundef writeonly captures(none) %res, i32 noundef %N) {
 entry:
@@ -2639,96 +2305,7 @@
 }
 
 ; CHECK-LABEL: four_floats_four_bytes_same_op:
-<<<<<<< HEAD
-; CHECK: loop
-; CHECK: v128.load
-; CHECK: v128.load
-; CHECK: i8x16.shuffle {{.*}} 0, 1, 2, 3, 16, 17, 18, 19, 0, 1, 2, 3, 0, 1, 2, 3
-; CHECK: v128.load
-; CHECK: v128.load
-; CHECK: i8x16.shuffle {{.*}} 0, 1, 2, 3, 0, 1, 2, 3, 0, 1, 2, 3, 16, 17, 18, 19
-; CHECK: i8x16.shuffle {{.*}} 0, 1, 2, 3, 4, 5, 6, 7, 24, 25, 26, 27, 28, 29, 30, 31
-; CHECK: v128.load
-; CHECK: v128.load
-; CHECK: i8x16.shuffle {{.*}} 0, 1, 2, 3, 16, 17, 18, 19, 0, 1, 2, 3, 0, 1, 2, 3
-; CHECK: v128.load
-; CHECK: v128.load
-; CHECK: i8x16.shuffle {{.*}} 0, 1, 2, 3, 0, 1, 2, 3, 0, 1, 2, 3, 16, 17, 18, 19
-; CHECK: i8x16.shuffle {{.*}} 0, 1, 2, 3, 4, 5, 6, 7, 24, 25, 26, 27, 28, 29, 30, 31
-; CHECK: f32x4.mul
-; CHECK: f32x4.extract_lane
-; CHECK: i32.trunc_sat_f32_s
-; CHECK: i8x16.splat
-; CHECK: i8x16.shuffle {{.*}} 4, 5, 6, 7, 20, 21, 22, 23, 0, 1, 2, 3, 0, 1, 2, 3
-; CHECK: i8x16.shuffle {{.*}} 0, 1, 2, 3, 0, 1, 2, 3, 4, 5, 6, 7, 20, 21, 22, 23
-; CHECK: i8x16.shuffle {{.*}} 0, 1, 2, 3, 4, 5, 6, 7, 24, 25, 26, 27, 28, 29, 30, 31
-; CHECK: i8x16.shuffle {{.*}} 4, 5, 6, 7, 20, 21, 22, 23, 0, 1, 2, 3, 0, 1, 2, 3
-; CHECK: i8x16.shuffle {{.*}} 0, 1, 2, 3, 0, 1, 2, 3, 4, 5, 6, 7, 20, 21, 22, 23
-; CHECK: i8x16.shuffle {{.*}} 0, 1, 2, 3, 4, 5, 6, 7, 24, 25, 26, 27, 28, 29, 30, 31
-; CHECK: f32x4.mul
-; CHECK: f32x4.extract_lane
-; CHECK: i32.trunc_sat_f32_s
-; CHECK: i8x16.replace_lane
-; CHECK: i8x16.shuffle {{.*}} 8, 9, 10, 11, 24, 25, 26, 27, 0, 1, 2, 3, 0, 1, 2, 3
-; CHECK: i8x16.shuffle {{.*}} 0, 1, 2, 3, 0, 1, 2, 3, 8, 9, 10, 11, 24, 25, 26, 27
-; CHECK: i8x16.shuffle {{.*}} 0, 1, 2, 3, 4, 5, 6, 7, 24, 25, 26, 27, 28, 29, 30, 31
-; CHECK: i8x16.shuffle {{.*}} 8, 9, 10, 11, 24, 25, 26, 27, 0, 1, 2, 3, 0, 1, 2, 3
-; CHECK: i8x16.shuffle {{.*}} 0, 1, 2, 3, 0, 1, 2, 3, 8, 9, 10, 11, 24, 25, 26, 27
-; CHECK: i8x16.shuffle {{.*}} 0, 1, 2, 3, 4, 5, 6, 7, 24, 25, 26, 27, 28, 29, 30, 31
-; CHECK: f32x4.mul
-; CHECK: f32x4.extract_lane
-; CHECK: i32.trunc_sat_f32_s
-; CHECK: i8x16.replace_lane
-; CHECK: i8x16.shuffle {{.*}} 12, 13, 14, 15, 28, 29, 30, 31, 0, 1, 2, 3, 0, 1, 2, 3
-; CHECK: i8x16.shuffle {{.*}} 0, 1, 2, 3, 0, 1, 2, 3, 12, 13, 14, 15, 28, 29, 30, 31
-; CHECK: i8x16.shuffle {{.*}} 0, 1, 2, 3, 4, 5, 6, 7, 24, 25, 26, 27, 28, 29, 30, 31
-; CHECK: i8x16.shuffle {{.*}} 12, 13, 14, 15, 28, 29, 30, 31, 0, 1, 2, 3, 0, 1, 2, 3
-; CHECK: i8x16.shuffle {{.*}} 0, 1, 2, 3, 0, 1, 2, 3, 12, 13, 14, 15, 28, 29, 30, 31
-; CHECK: i8x16.shuffle {{.*}} 0, 1, 2, 3, 4, 5, 6, 7, 24, 25, 26, 27, 28, 29, 30, 31
-; CHECK: f32x4.mul
-; CHECK: f32x4.extract_lane
-; CHECK: i32.trunc_sat_f32_s
-; CHECK: i8x16.replace_lane
-; CHECK: f32x4.extract_lane
-; CHECK: i32.trunc_sat_f32_s
-; CHECK: i8x16.replace_lane
-; CHECK: f32x4.extract_lane
-; CHECK: i32.trunc_sat_f32_s
-; CHECK: i8x16.replace_lane
-; CHECK: f32x4.extract_lane
-; CHECK: i32.trunc_sat_f32_s
-; CHECK: i8x16.replace_lane
-; CHECK: f32x4.extract_lane
-; CHECK: i32.trunc_sat_f32_s
-; CHECK: i8x16.replace_lane
-; CHECK: f32x4.extract_lane
-; CHECK: i32.trunc_sat_f32_s
-; CHECK: i8x16.replace_lane
-; CHECK: f32x4.extract_lane
-; CHECK: i32.trunc_sat_f32_s
-; CHECK: i8x16.replace_lane
-; CHECK: f32x4.extract_lane
-; CHECK: i32.trunc_sat_f32_s
-; CHECK: i8x16.replace_lane
-; CHECK: f32x4.extract_lane
-; CHECK: i32.trunc_sat_f32_s
-; CHECK: i8x16.replace_lane
-; CHECK: f32x4.extract_lane
-; CHECK: i32.trunc_sat_f32_s
-; CHECK: i8x16.replace_lane
-; CHECK: f32x4.extract_lane
-; CHECK: i32.trunc_sat_f32_s
-; CHECK: i8x16.replace_lane
-; CHECK: f32x4.extract_lane
-; CHECK: i32.trunc_sat_f32_s
-; CHECK: i8x16.replace_lane
-; CHECK: f32x4.extract_lane
-; CHECK: i32.trunc_sat_f32_s
-; CHECK: i8x16.replace_lane
-; CHECK: v128.store
-=======
 ; CHECK-NOT: v128.load
->>>>>>> 811fe024
 define hidden void @four_floats_four_bytes_same_op(ptr noundef readonly captures(none) %a, ptr noundef readonly captures(none) %b, ptr noundef writeonly captures(none) %res, i32 noundef %N) {
 entry:
   %cmp48.not = icmp eq i32 %N, 0
@@ -2777,96 +2354,7 @@
 }
 
 ; CHECK-LABEL: four_floats_four_bytes_vary_op:
-<<<<<<< HEAD
-; CHECK: loop
-; CHECK: v128.load
-; CHECK: v128.load
-; CHECK: i8x16.shuffle {{.*}} 0, 1, 2, 3, 16, 17, 18, 19, 0, 1, 2, 3, 0, 1, 2, 3
-; CHECK: v128.load
-; CHECK: v128.load
-; CHECK: i8x16.shuffle {{.*}} 0, 1, 2, 3, 0, 1, 2, 3, 0, 1, 2, 3, 16, 17, 18, 19
-; CHECK: i8x16.shuffle {{.*}} 0, 1, 2, 3, 4, 5, 6, 7, 24, 25, 26, 27, 28, 29, 30, 31
-; CHECK: v128.load
-; CHECK: v128.load
-; CHECK: i8x16.shuffle {{.*}} 0, 1, 2, 3, 16, 17, 18, 19, 0, 1, 2, 3, 0, 1, 2, 3
-; CHECK: v128.load
-; CHECK: v128.load
-; CHECK: i8x16.shuffle {{.*}} 0, 1, 2, 3, 0, 1, 2, 3, 0, 1, 2, 3, 16, 17, 18, 19
-; CHECK: i8x16.shuffle {{.*}} 0, 1, 2, 3, 4, 5, 6, 7, 24, 25, 26, 27, 28, 29, 30, 31
-; CHECK: f32x4.mul
-; CHECK: f32x4.extract_lane
-; CHECK: i32.trunc_sat_f32_s
-; CHECK: i8x16.splat
-; CHECK: i8x16.shuffle {{.*}} 4, 5, 6, 7, 20, 21, 22, 23, 0, 1, 2, 3, 0, 1, 2, 3
-; CHECK: i8x16.shuffle {{.*}} 0, 1, 2, 3, 0, 1, 2, 3, 4, 5, 6, 7, 20, 21, 22, 23
-; CHECK: i8x16.shuffle {{.*}} 0, 1, 2, 3, 4, 5, 6, 7, 24, 25, 26, 27, 28, 29, 30, 31
-; CHECK: i8x16.shuffle {{.*}} 4, 5, 6, 7, 20, 21, 22, 23, 0, 1, 2, 3, 0, 1, 2, 3
-; CHECK: i8x16.shuffle {{.*}} 0, 1, 2, 3, 0, 1, 2, 3, 4, 5, 6, 7, 20, 21, 22, 23
-; CHECK: i8x16.shuffle {{.*}} 0, 1, 2, 3, 4, 5, 6, 7, 24, 25, 26, 27, 28, 29, 30, 31
-; CHECK: f32x4.add
-; CHECK: f32x4.extract_lane
-; CHECK: i32.trunc_sat_f32_s
-; CHECK: i8x16.replace_lane
-; CHECK: i8x16.shuffle {{.*}} 8, 9, 10, 11, 24, 25, 26, 27, 0, 1, 2, 3, 0, 1, 2, 3
-; CHECK: i8x16.shuffle {{.*}} 0, 1, 2, 3, 0, 1, 2, 3, 8, 9, 10, 11, 24, 25, 26, 27
-; CHECK: i8x16.shuffle {{.*}} 0, 1, 2, 3, 4, 5, 6, 7, 24, 25, 26, 27, 28, 29, 30, 31
-; CHECK: i8x16.shuffle {{.*}} 8, 9, 10, 11, 24, 25, 26, 27, 0, 1, 2, 3, 0, 1, 2, 3
-; CHECK: i8x16.shuffle {{.*}} 0, 1, 2, 3, 0, 1, 2, 3, 8, 9, 10, 11, 24, 25, 26, 27
-; CHECK: i8x16.shuffle {{.*}} 0, 1, 2, 3, 4, 5, 6, 7, 24, 25, 26, 27, 28, 29, 30, 31
-; CHECK: f32x4.div
-; CHECK: f32x4.extract_lane
-; CHECK: i32.trunc_sat_f32_s
-; CHECK: i8x16.replace_lane
-; CHECK: i8x16.shuffle {{.*}} 12, 13, 14, 15, 28, 29, 30, 31, 0, 1, 2, 3, 0, 1, 2, 3
-; CHECK: i8x16.shuffle {{.*}} 0, 1, 2, 3, 0, 1, 2, 3, 12, 13, 14, 15, 28, 29, 30, 31
-; CHECK: i8x16.shuffle {{.*}} 0, 1, 2, 3, 4, 5, 6, 7, 24, 25, 26, 27, 28, 29, 30, 31
-; CHECK: i8x16.shuffle {{.*}} 12, 13, 14, 15, 28, 29, 30, 31, 0, 1, 2, 3, 0, 1, 2, 3
-; CHECK: i8x16.shuffle {{.*}} 0, 1, 2, 3, 0, 1, 2, 3, 12, 13, 14, 15, 28, 29, 30, 31
-; CHECK: i8x16.shuffle {{.*}} 0, 1, 2, 3, 4, 5, 6, 7, 24, 25, 26, 27, 28, 29, 30, 31
-; CHECK: f32x4.sub
-; CHECK: f32x4.extract_lane
-; CHECK: i32.trunc_sat_f32_s
-; CHECK: i8x16.replace_lane
-; CHECK: f32x4.extract_lane
-; CHECK: i32.trunc_sat_f32_s
-; CHECK: i8x16.replace_lane
-; CHECK: f32x4.extract_lane
-; CHECK: i32.trunc_sat_f32_s
-; CHECK: i8x16.replace_lane
-; CHECK: f32x4.extract_lane
-; CHECK: i32.trunc_sat_f32_s
-; CHECK: i8x16.replace_lane
-; CHECK: f32x4.extract_lane
-; CHECK: i32.trunc_sat_f32_s
-; CHECK: i8x16.replace_lane
-; CHECK: f32x4.extract_lane
-; CHECK: i32.trunc_sat_f32_s
-; CHECK: i8x16.replace_lane
-; CHECK: f32x4.extract_lane
-; CHECK: i32.trunc_sat_f32_s
-; CHECK: i8x16.replace_lane
-; CHECK: f32x4.extract_lane
-; CHECK: i32.trunc_sat_f32_s
-; CHECK: i8x16.replace_lane
-; CHECK: f32x4.extract_lane
-; CHECK: i32.trunc_sat_f32_s
-; CHECK: i8x16.replace_lane
-; CHECK: f32x4.extract_lane
-; CHECK: i32.trunc_sat_f32_s
-; CHECK: i8x16.replace_lane
-; CHECK: f32x4.extract_lane
-; CHECK: i32.trunc_sat_f32_s
-; CHECK: i8x16.replace_lane
-; CHECK: f32x4.extract_lane
-; CHECK: i32.trunc_sat_f32_s
-; CHECK: i8x16.replace_lane
-; CHECK: f32x4.extract_lane
-; CHECK: i32.trunc_sat_f32_s
-; CHECK: i8x16.replace_lane
-; CHECK: v128.store
-=======
 ; CHECK-NOT: v128.load
->>>>>>> 811fe024
 define hidden void @four_floats_four_bytes_vary_op(ptr noundef readonly captures(none) %a, ptr noundef readonly captures(none) %b, ptr noundef writeonly captures(none) %res, i32 noundef %N) {
 entry:
   %cmp45.not = icmp eq i32 %N, 0
@@ -2918,57 +2406,11 @@
 ; CHECK: loop
 ; CHECK: v128.load
 ; CHECK: v128.load
-<<<<<<< HEAD
-; CHECK: i8x16.shuffle {{.*}} 0, 1, 8, 9, 16, 17, 24, 25, 0, 1, 0, 1, 0, 1, 0, 1
-=======
 ; CHECK: i8x16.shuffle  0, 1, 8, 9, 16, 17, 24, 25, 0, 1, 0, 1, 0, 1, 0, 1
->>>>>>> 811fe024
-; CHECK: i32x4.extend_low_i16x8_s
-; CHECK: f32x4.convert_i32x4_s
-; CHECK: v128.load
-; CHECK: v128.load
-<<<<<<< HEAD
-; CHECK: i8x16.shuffle {{.*}} 0, 1, 8, 9, 16, 17, 24, 25, 0, 1, 0, 1, 0, 1, 0, 1
-; CHECK: i32x4.extend_low_i16x8_s
-; CHECK: f32x4.convert_i32x4_s
-; CHECK: f32x4.mul
-; CHECK: i8x16.shuffle {{.*}} 2, 3, 10, 11, 18, 19, 26, 27, 0, 1, 0, 1, 0, 1, 0, 1
-; CHECK: i32x4.extend_low_i16x8_s
-; CHECK: f32x4.convert_i32x4_s
-; CHECK: i8x16.shuffle {{.*}} 2, 3, 10, 11, 18, 19, 26, 27, 0, 1, 0, 1, 0, 1, 0, 1
-; CHECK: i32x4.extend_low_i16x8_s
-; CHECK: f32x4.convert_i32x4_s
-; CHECK: f32x4.mul
-; CHECK: i8x16.shuffle {{.*}} 12, 13, 14, 15, 28, 29, 30, 31, 0, 1, 2, 3, 0, 1, 2, 3
-; CHECK: i8x16.shuffle {{.*}} 4, 5, 12, 13, 20, 21, 28, 29, 0, 1, 0, 1, 0, 1, 0, 1
-; CHECK: i32x4.extend_low_i16x8_s
-; CHECK: f32x4.convert_i32x4_s
-; CHECK: i8x16.shuffle {{.*}} 4, 5, 12, 13, 20, 21, 28, 29, 0, 1, 0, 1, 0, 1, 0, 1
-; CHECK: i32x4.extend_low_i16x8_s
-; CHECK: f32x4.convert_i32x4_s
-; CHECK: f32x4.mul
-; CHECK: i8x16.shuffle {{.*}} 6, 7, 14, 15, 22, 23, 30, 31, 0, 1, 0, 1, 0, 1, 0, 1
-; CHECK: i32x4.extend_low_i16x8_s
-; CHECK: f32x4.convert_i32x4_s
-; CHECK: i8x16.shuffle {{.*}} 6, 7, 14, 15, 22, 23, 30, 31, 0, 1, 0, 1, 0, 1, 0, 1
-; CHECK: i32x4.extend_low_i16x8_s
-; CHECK: f32x4.convert_i32x4_s
-; CHECK: f32x4.mul
-; CHECK: i8x16.shuffle {{.*}} 0, 1, 2, 3, 0, 1, 2, 3, 12, 13, 14, 15, 28, 29, 30, 31
-; CHECK: i8x16.shuffle {{.*}} 0, 1, 2, 3, 4, 5, 6, 7, 24, 25, 26, 27, 28, 29, 30, 31
-; CHECK: v128.store
-; CHECK: i8x16.shuffle {{.*}} 8, 9, 10, 11, 24, 25, 26, 27, 0, 1, 2, 3, 0, 1, 2, 3
-; CHECK: i8x16.shuffle {{.*}} 0, 1, 2, 3, 0, 1, 2, 3, 8, 9, 10, 11, 24, 25, 26, 27
-; CHECK: i8x16.shuffle {{.*}} 0, 1, 2, 3, 4, 5, 6, 7, 24, 25, 26, 27, 28, 29, 30, 31
-; CHECK: v128.store
-; CHECK: i8x16.shuffle {{.*}} 4, 5, 6, 7, 20, 21, 22, 23, 0, 1, 2, 3, 0, 1, 2, 3
-; CHECK: i8x16.shuffle {{.*}} 0, 1, 2, 3, 0, 1, 2, 3, 4, 5, 6, 7, 20, 21, 22, 23
-; CHECK: i8x16.shuffle {{.*}} 0, 1, 2, 3, 4, 5, 6, 7, 24, 25, 26, 27, 28, 29, 30, 31
-; CHECK: v128.store
-; CHECK: i8x16.shuffle {{.*}} 0, 1, 2, 3, 16, 17, 18, 19, 0, 1, 2, 3, 0, 1, 2, 3
-; CHECK: i8x16.shuffle {{.*}} 0, 1, 2, 3, 0, 1, 2, 3, 0, 1, 2, 3, 16, 17, 18, 19
-; CHECK: i8x16.shuffle {{.*}} 0, 1, 2, 3, 4, 5, 6, 7, 24, 25, 26, 27, 28, 29, 30, 31
-=======
+; CHECK: i32x4.extend_low_i16x8_s
+; CHECK: f32x4.convert_i32x4_s
+; CHECK: v128.load
+; CHECK: v128.load
 ; CHECK: i8x16.shuffle  0, 1, 8, 9, 16, 17, 24, 25, 0, 1, 0, 1, 0, 1, 0, 1
 ; CHECK: i32x4.extend_low_i16x8_s
 ; CHECK: f32x4.convert_i32x4_s
@@ -3009,7 +2451,6 @@
 ; CHECK: i8x16.shuffle  0, 1, 2, 3, 16, 17, 18, 19, 0, 1, 2, 3, 0, 1, 2, 3
 ; CHECK: i8x16.shuffle  0, 1, 2, 3, 0, 1, 2, 3, 0, 1, 2, 3, 16, 17, 18, 19
 ; CHECK: i8x16.shuffle  0, 1, 2, 3, 4, 5, 6, 7, 24, 25, 26, 27, 28, 29, 30, 31
->>>>>>> 811fe024
 ; CHECK: v128.store
 define hidden void @four_shorts_four_floats_same_op(ptr noundef readonly captures(none) %a, ptr noundef readonly captures(none) %b, ptr noundef writeonly captures(none) %res, i32 noundef %N) {
 entry:
@@ -3066,53 +2507,11 @@
 ; CHECK: loop
 ; CHECK: v128.load
 ; CHECK: v128.load
-<<<<<<< HEAD
-; CHECK: i8x16.shuffle {{.*}} 0, 1, 8, 9, 16, 17, 24, 25, 0, 1, 0, 1, 0, 1, 0, 1
-=======
 ; CHECK: i8x16.shuffle  0, 1, 8, 9, 16, 17, 24, 25, 0, 1, 0, 1, 0, 1, 0, 1
->>>>>>> 811fe024
-; CHECK: i32x4.extend_low_i16x8_s
-; CHECK: f32x4.convert_i32x4_s
-; CHECK: v128.load
-; CHECK: v128.load
-<<<<<<< HEAD
-; CHECK: i8x16.shuffle {{.*}} 0, 1, 8, 9, 16, 17, 24, 25, 0, 1, 0, 1, 0, 1, 0, 1
-; CHECK: i32x4.extend_low_i16x8_s
-; CHECK: f32x4.convert_i32x4_s
-; CHECK: f32x4.mul
-; CHECK: i8x16.shuffle {{.*}} 2, 3, 10, 11, 18, 19, 26, 27, 0, 1, 0, 1, 0, 1, 0, 1
-; CHECK: i32x4.extend_low_i16x8_s
-; CHECK: f32x4.convert_i32x4_s
-; CHECK: i8x16.shuffle {{.*}} 2, 3, 10, 11, 18, 19, 26, 27, 0, 1, 0, 1, 0, 1, 0, 1
-; CHECK: i32x4.extend_low_i16x8_s
-; CHECK: f32x4.convert_i32x4_s
-; CHECK: f32x4.add
-; CHECK: i8x16.shuffle {{.*}} 12, 13, 14, 15, 28, 29, 30, 31, 0, 1, 2, 3, 0, 1, 2, 3
-; CHECK: i8x16.shuffle {{.*}} 4, 5, 12, 13, 20, 21, 28, 29, 0, 1, 0, 1, 0, 1, 0, 1
-; CHECK: i32x4.extend_low_i16x8_s
-; CHECK: f32x4.convert_i32x4_s
-; CHECK: i8x16.shuffle {{.*}} 4, 5, 12, 13, 20, 21, 28, 29, 0, 1, 0, 1, 0, 1, 0, 1
-; CHECK: i32x4.extend_low_i16x8_s
-; CHECK: f32x4.convert_i32x4_s
-; CHECK: f32x4.div
-; CHECK: i8x16.shuffle {{.*}} 6, 7, 14, 15, 22, 23, 30, 31, 0, 1, 0, 1, 0, 1, 0, 1
-; CHECK: i32x4.extend_low_i16x8_s
-; CHECK: f32x4.convert_i32x4_s
-; CHECK: i8x16.shuffle {{.*}} 6, 7, 14, 15, 22, 23, 30, 31, 0, 1, 0, 1, 0, 1, 0, 1
-; CHECK: i32x4.extend_low_i16x8_s
-; CHECK: f32x4.convert_i32x4_s
-; CHECK: f32x4.sub
-; CHECK: i8x16.shuffle {{.*}} 0, 1, 2, 3, 0, 1, 2, 3, 12, 13, 14, 15, 28, 29, 30, 31
-; CHECK: i8x16.shuffle {{.*}} 0, 1, 2, 3, 4, 5, 6, 7, 24, 25, 26, 27, 28, 29, 30, 31
-; CHECK: v128.store
-; CHECK: i8x16.shuffle {{.*}} 8, 9, 10, 11, 24, 25, 26, 27, 0, 1, 2, 3, 0, 1, 2, 3
-; CHECK: i8x16.shuffle {{.*}} 0, 1, 2, 3, 0, 1, 2, 3, 8, 9, 10, 11, 24, 25, 26, 27
-; CHECK: i8x16.shuffle {{.*}} 0, 1, 2, 3, 4, 5, 6, 7, 24, 25, 26, 27, 28, 29, 30, 31
-; CHECK: v128.store
-; CHECK: i8x16.shuffle {{.*}} 4, 5, 6, 7, 20, 21, 22, 23, 0, 1, 2, 3, 0, 1, 2, 3
-; CHECK: i8x16.shuffle {{.*}} 0, 1, 2, 3, 0, 1, 2, 3, 4, 5, 6, 7, 20, 21, 22, 23
-; CHECK: i8x16.shuffle {{.*}} 0, 1, 2, 3, 4, 5, 6, 7, 24, 25, 26, 27, 28, 29, 30, 31
-=======
+; CHECK: i32x4.extend_low_i16x8_s
+; CHECK: f32x4.convert_i32x4_s
+; CHECK: v128.load
+; CHECK: v128.load
 ; CHECK: i8x16.shuffle  0, 1, 8, 9, 16, 17, 24, 25, 0, 1, 0, 1, 0, 1, 0, 1
 ; CHECK: i32x4.extend_low_i16x8_s
 ; CHECK: f32x4.convert_i32x4_s
@@ -3149,7 +2548,6 @@
 ; CHECK: i8x16.shuffle  4, 5, 6, 7, 20, 21, 22, 23, 0, 1, 2, 3, 0, 1, 2, 3
 ; CHECK: i8x16.shuffle  0, 1, 2, 3, 0, 1, 2, 3, 4, 5, 6, 7, 20, 21, 22, 23
 ; CHECK: i8x16.shuffle  0, 1, 2, 3, 4, 5, 6, 7, 24, 25, 26, 27, 28, 29, 30, 31
->>>>>>> 811fe024
 ; CHECK: v128.store
 define hidden void @four_shorts_four_floats_vary_op(ptr noundef readonly captures(none) %a, ptr noundef readonly captures(none) %b, ptr noundef writeonly captures(none) %res, i32 noundef %N) {
 entry:
@@ -3203,97 +2601,7 @@
 }
 
 ; CHECK-LABEL: four_floats_four_shorts_same_op:
-<<<<<<< HEAD
-; CHECK: loop
-; CHECK: v128.load
-; CHECK: v128.load
-; CHECK: i8x16.shuffle {{.*}} 0, 1, 2, 3, 16, 17, 18, 19, 0, 1, 2, 3, 0, 1, 2, 3
-; CHECK: v128.load
-; CHECK: v128.load
-; CHECK: i8x16.shuffle {{.*}} 0, 1, 2, 3, 0, 1, 2, 3, 0, 1, 2, 3, 16, 17, 18, 19
-; CHECK: i8x16.shuffle {{.*}} 0, 1, 2, 3, 4, 5, 6, 7, 24, 25, 26, 27, 28, 29, 30, 31
-; CHECK: v128.load
-; CHECK: v128.load
-; CHECK: i8x16.shuffle {{.*}} 0, 1, 2, 3, 16, 17, 18, 19, 0, 1, 2, 3, 0, 1, 2, 3
-; CHECK: v128.load
-; CHECK: v128.load
-; CHECK: i8x16.shuffle {{.*}} 0, 1, 2, 3, 0, 1, 2, 3, 0, 1, 2, 3, 16, 17, 18, 19
-; CHECK: i8x16.shuffle {{.*}} 0, 1, 2, 3, 4, 5, 6, 7, 24, 25, 26, 27, 28, 29, 30, 31
-; CHECK: f32x4.mul
-; CHECK: f32x4.extract_lane
-; CHECK: i32.trunc_sat_f32_s
-; CHECK: i16x8.splat
-; CHECK: i8x16.shuffle {{.*}} 4, 5, 6, 7, 20, 21, 22, 23, 0, 1, 2, 3, 0, 1, 2, 3
-; CHECK: i8x16.shuffle {{.*}} 0, 1, 2, 3, 0, 1, 2, 3, 4, 5, 6, 7, 20, 21, 22, 23
-; CHECK: i8x16.shuffle {{.*}} 0, 1, 2, 3, 4, 5, 6, 7, 24, 25, 26, 27, 28, 29, 30, 31
-; CHECK: i8x16.shuffle {{.*}} 4, 5, 6, 7, 20, 21, 22, 23, 0, 1, 2, 3, 0, 1, 2, 3
-; CHECK: i8x16.shuffle {{.*}} 0, 1, 2, 3, 0, 1, 2, 3, 4, 5, 6, 7, 20, 21, 22, 23
-; CHECK: i8x16.shuffle {{.*}} 0, 1, 2, 3, 4, 5, 6, 7, 24, 25, 26, 27, 28, 29, 30, 31
-; CHECK: f32x4.mul
-; CHECK: f32x4.extract_lane
-; CHECK: i32.trunc_sat_f32_s
-; CHECK: i16x8.replace_lane
-; CHECK: i8x16.shuffle {{.*}} 8, 9, 10, 11, 24, 25, 26, 27, 0, 1, 2, 3, 0, 1, 2, 3
-; CHECK: i8x16.shuffle {{.*}} 0, 1, 2, 3, 0, 1, 2, 3, 8, 9, 10, 11, 24, 25, 26, 27
-; CHECK: i8x16.shuffle {{.*}} 0, 1, 2, 3, 4, 5, 6, 7, 24, 25, 26, 27, 28, 29, 30, 31
-; CHECK: i8x16.shuffle {{.*}} 8, 9, 10, 11, 24, 25, 26, 27, 0, 1, 2, 3, 0, 1, 2, 3
-; CHECK: i8x16.shuffle {{.*}} 0, 1, 2, 3, 0, 1, 2, 3, 8, 9, 10, 11, 24, 25, 26, 27
-; CHECK: i8x16.shuffle {{.*}} 0, 1, 2, 3, 4, 5, 6, 7, 24, 25, 26, 27, 28, 29, 30, 31
-; CHECK: f32x4.mul
-; CHECK: f32x4.extract_lane
-; CHECK: i32.trunc_sat_f32_s
-; CHECK: i16x8.replace_lane
-; CHECK: i8x16.shuffle {{.*}} 12, 13, 14, 15, 28, 29, 30, 31, 0, 1, 2, 3, 0, 1, 2, 3
-; CHECK: i8x16.shuffle {{.*}} 0, 1, 2, 3, 0, 1, 2, 3, 12, 13, 14, 15, 28, 29, 30, 31
-; CHECK: i8x16.shuffle {{.*}} 0, 1, 2, 3, 4, 5, 6, 7, 24, 25, 26, 27, 28, 29, 30, 31
-; CHECK: i8x16.shuffle {{.*}} 12, 13, 14, 15, 28, 29, 30, 31, 0, 1, 2, 3, 0, 1, 2, 3
-; CHECK: i8x16.shuffle {{.*}} 0, 1, 2, 3, 0, 1, 2, 3, 12, 13, 14, 15, 28, 29, 30, 31
-; CHECK: i8x16.shuffle {{.*}} 0, 1, 2, 3, 4, 5, 6, 7, 24, 25, 26, 27, 28, 29, 30, 31
-; CHECK: f32x4.mul
-; CHECK: f32x4.extract_lane
-; CHECK: i32.trunc_sat_f32_s
-; CHECK: i16x8.replace_lane
-; CHECK: f32x4.extract_lane
-; CHECK: i32.trunc_sat_f32_s
-; CHECK: i16x8.replace_lane
-; CHECK: f32x4.extract_lane
-; CHECK: i32.trunc_sat_f32_s
-; CHECK: i16x8.replace_lane
-; CHECK: f32x4.extract_lane
-; CHECK: i32.trunc_sat_f32_s
-; CHECK: i16x8.replace_lane
-; CHECK: f32x4.extract_lane
-; CHECK: i32.trunc_sat_f32_s
-; CHECK: i16x8.replace_lane
-; CHECK: v128.store
-; CHECK: f32x4.extract_lane
-; CHECK: i32.trunc_sat_f32_s
-; CHECK: i16x8.splat
-; CHECK: f32x4.extract_lane
-; CHECK: i32.trunc_sat_f32_s
-; CHECK: i16x8.replace_lane
-; CHECK: f32x4.extract_lane
-; CHECK: i32.trunc_sat_f32_s
-; CHECK: i16x8.replace_lane
-; CHECK: f32x4.extract_lane
-; CHECK: i32.trunc_sat_f32_s
-; CHECK: i16x8.replace_lane
-; CHECK: f32x4.extract_lane
-; CHECK: i32.trunc_sat_f32_s
-; CHECK: i16x8.replace_lane
-; CHECK: f32x4.extract_lane
-; CHECK: i32.trunc_sat_f32_s
-; CHECK: i16x8.replace_lane
-; CHECK: f32x4.extract_lane
-; CHECK: i32.trunc_sat_f32_s
-; CHECK: i16x8.replace_lane
-; CHECK: f32x4.extract_lane
-; CHECK: i32.trunc_sat_f32_s
-; CHECK: i16x8.replace_lane
-; CHECK: v128.store
-=======
 ; CHECK-NOT: v128.load
->>>>>>> 811fe024
 define hidden void @four_floats_four_shorts_same_op(ptr noundef readonly captures(none) %a, ptr noundef readonly captures(none) %b, ptr noundef writeonly captures(none) %res, i32 noundef %N) {
 entry:
   %cmp48.not = icmp eq i32 %N, 0
@@ -3342,97 +2650,7 @@
 }
 
 ; CHECK-LABEL: four_floats_four_shorts_vary_op:
-<<<<<<< HEAD
-; CHECK: loop
-; CHECK: v128.load
-; CHECK: v128.load
-; CHECK: i8x16.shuffle {{.*}} 0, 1, 2, 3, 16, 17, 18, 19, 0, 1, 2, 3, 0, 1, 2, 3
-; CHECK: v128.load
-; CHECK: v128.load
-; CHECK: i8x16.shuffle {{.*}} 0, 1, 2, 3, 0, 1, 2, 3, 0, 1, 2, 3, 16, 17, 18, 19
-; CHECK: i8x16.shuffle {{.*}} 0, 1, 2, 3, 4, 5, 6, 7, 24, 25, 26, 27, 28, 29, 30, 31
-; CHECK: v128.load
-; CHECK: v128.load
-; CHECK: i8x16.shuffle {{.*}} 0, 1, 2, 3, 16, 17, 18, 19, 0, 1, 2, 3, 0, 1, 2, 3
-; CHECK: v128.load
-; CHECK: v128.load
-; CHECK: i8x16.shuffle {{.*}} 0, 1, 2, 3, 0, 1, 2, 3, 0, 1, 2, 3, 16, 17, 18, 19
-; CHECK: i8x16.shuffle {{.*}} 0, 1, 2, 3, 4, 5, 6, 7, 24, 25, 26, 27, 28, 29, 30, 31
-; CHECK: f32x4.mul
-; CHECK: f32x4.extract_lane
-; CHECK: i32.trunc_sat_f32_s
-; CHECK: i16x8.splat
-; CHECK: i8x16.shuffle {{.*}} 4, 5, 6, 7, 20, 21, 22, 23, 0, 1, 2, 3, 0, 1, 2, 3
-; CHECK: i8x16.shuffle {{.*}} 0, 1, 2, 3, 0, 1, 2, 3, 4, 5, 6, 7, 20, 21, 22, 23
-; CHECK: i8x16.shuffle {{.*}} 0, 1, 2, 3, 4, 5, 6, 7, 24, 25, 26, 27, 28, 29, 30, 31
-; CHECK: i8x16.shuffle {{.*}} 4, 5, 6, 7, 20, 21, 22, 23, 0, 1, 2, 3, 0, 1, 2, 3
-; CHECK: i8x16.shuffle {{.*}} 0, 1, 2, 3, 0, 1, 2, 3, 4, 5, 6, 7, 20, 21, 22, 23
-; CHECK: i8x16.shuffle {{.*}} 0, 1, 2, 3, 4, 5, 6, 7, 24, 25, 26, 27, 28, 29, 30, 31
-; CHECK: f32x4.add
-; CHECK: f32x4.extract_lane
-; CHECK: i32.trunc_sat_f32_s
-; CHECK: i16x8.replace_lane
-; CHECK: i8x16.shuffle {{.*}} 8, 9, 10, 11, 24, 25, 26, 27, 0, 1, 2, 3, 0, 1, 2, 3
-; CHECK: i8x16.shuffle {{.*}} 0, 1, 2, 3, 0, 1, 2, 3, 8, 9, 10, 11, 24, 25, 26, 27
-; CHECK: i8x16.shuffle {{.*}} 0, 1, 2, 3, 4, 5, 6, 7, 24, 25, 26, 27, 28, 29, 30, 31
-; CHECK: i8x16.shuffle {{.*}} 8, 9, 10, 11, 24, 25, 26, 27, 0, 1, 2, 3, 0, 1, 2, 3
-; CHECK: i8x16.shuffle {{.*}} 0, 1, 2, 3, 0, 1, 2, 3, 8, 9, 10, 11, 24, 25, 26, 27
-; CHECK: i8x16.shuffle {{.*}} 0, 1, 2, 3, 4, 5, 6, 7, 24, 25, 26, 27, 28, 29, 30, 31
-; CHECK: f32x4.div
-; CHECK: f32x4.extract_lane
-; CHECK: i32.trunc_sat_f32_s
-; CHECK: i16x8.replace_lane
-; CHECK: i8x16.shuffle {{.*}} 12, 13, 14, 15, 28, 29, 30, 31, 0, 1, 2, 3, 0, 1, 2, 3
-; CHECK: i8x16.shuffle {{.*}} 0, 1, 2, 3, 0, 1, 2, 3, 12, 13, 14, 15, 28, 29, 30, 31
-; CHECK: i8x16.shuffle {{.*}} 0, 1, 2, 3, 4, 5, 6, 7, 24, 25, 26, 27, 28, 29, 30, 31
-; CHECK: i8x16.shuffle {{.*}} 12, 13, 14, 15, 28, 29, 30, 31, 0, 1, 2, 3, 0, 1, 2, 3
-; CHECK: i8x16.shuffle {{.*}} 0, 1, 2, 3, 0, 1, 2, 3, 12, 13, 14, 15, 28, 29, 30, 31
-; CHECK: i8x16.shuffle {{.*}} 0, 1, 2, 3, 4, 5, 6, 7, 24, 25, 26, 27, 28, 29, 30, 31
-; CHECK: f32x4.sub
-; CHECK: f32x4.extract_lane
-; CHECK: i32.trunc_sat_f32_s
-; CHECK: i16x8.replace_lane
-; CHECK: f32x4.extract_lane
-; CHECK: i32.trunc_sat_f32_s
-; CHECK: i16x8.replace_lane
-; CHECK: f32x4.extract_lane
-; CHECK: i32.trunc_sat_f32_s
-; CHECK: i16x8.replace_lane
-; CHECK: f32x4.extract_lane
-; CHECK: i32.trunc_sat_f32_s
-; CHECK: i16x8.replace_lane
-; CHECK: f32x4.extract_lane
-; CHECK: i32.trunc_sat_f32_s
-; CHECK: i16x8.replace_lane
-; CHECK: v128.store
-; CHECK: f32x4.extract_lane
-; CHECK: i32.trunc_sat_f32_s
-; CHECK: i16x8.splat
-; CHECK: f32x4.extract_lane
-; CHECK: i32.trunc_sat_f32_s
-; CHECK: i16x8.replace_lane
-; CHECK: f32x4.extract_lane
-; CHECK: i32.trunc_sat_f32_s
-; CHECK: i16x8.replace_lane
-; CHECK: f32x4.extract_lane
-; CHECK: i32.trunc_sat_f32_s
-; CHECK: i16x8.replace_lane
-; CHECK: f32x4.extract_lane
-; CHECK: i32.trunc_sat_f32_s
-; CHECK: i16x8.replace_lane
-; CHECK: f32x4.extract_lane
-; CHECK: i32.trunc_sat_f32_s
-; CHECK: i16x8.replace_lane
-; CHECK: f32x4.extract_lane
-; CHECK: i32.trunc_sat_f32_s
-; CHECK: i16x8.replace_lane
-; CHECK: f32x4.extract_lane
-; CHECK: i32.trunc_sat_f32_s
-; CHECK: i16x8.replace_lane
-; CHECK: v128.store
-=======
 ; CHECK-NOT: v128.load
->>>>>>> 811fe024
 define hidden void @four_floats_four_shorts_vary_op(ptr noundef readonly captures(none) %a, ptr noundef readonly captures(none) %b, ptr noundef writeonly captures(none) %res, i32 noundef %N) {
 entry:
   %cmp45.not = icmp eq i32 %N, 0
