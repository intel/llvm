; RUN: llc -mtriple=x86_64-unknown-linux-gnu                       < %s | FileCheck %s --check-prefixes=CHECK,CHECK-LINUX
; RUN: llc -mtriple=x86_64-unknown-linux-gnu -relocation-model=pic < %s | FileCheck %s --check-prefixes=CHECK,CHECK-LINUX
; RUN: llc -mtriple=x86_64-darwin-unknown                          < %s | FileCheck %s --check-prefixes=CHECK,CHECK-MACOS

define i32 @foo() nounwind noinline uwtable "function-instrument"="xray-always" {
; CHECK:       .p2align 1, 0x90
; CHECK-LABEL: Lxray_sled_0:
; CHECK:       .ascii "\353\t"
; CHECK-NEXT:  nopw 512(%rax,%rax)
  ret i32 0
; CHECK:       .p2align 1, 0x90
; CHECK-LABEL: Lxray_sled_1:
; CHECK:       retq
; CHECK-NEXT:  nopw %cs:512(%rax,%rax)
}

; CHECK-LINUX-LABEL: .section xray_instr_map,"ao",@progbits,foo{{$}}
; CHECK-LINUX-LABEL: .Lxray_sleds_start0:
; CHECK-LINUX:         .quad .Lxray_sled_0
; CHECK-LINUX:         .quad .Lxray_sled_1
; CHECK-LINUX-LABEL: .Lxray_sleds_end0:
; CHECK-LINUX-LABEL: .section xray_fn_idx,"ao",@progbits,foo{{$}}
; CHECK-LINUX:       [[IDX:\.Lxray_fn_idx[0-9]+]]:
; CHECK-LINUX-NEXT:    .quad .Lxray_sleds_start0-[[IDX]]
; CHECK-LINUX-NEXT:    .quad 2

; CHECK-MACOS-LABEL: .section __DATA,xray_instr_map,regular,live_support{{$}}
<<<<<<< HEAD
; CHECK-MACOS-LABEL: Lxray_sleds_start0:
=======
; CHECK-MACOS-LABEL: lxray_sleds_start0:
>>>>>>> bac3a63c
; CHECK-MACOS:         .quad Lxray_sled_0
; CHECK-MACOS:         .quad Lxray_sled_1
; CHECK-MACOS-LABEL: Lxray_sleds_end0:
; CHECK-MACOS-LABEL: .section __DATA,xray_fn_idx,regular,live_support{{$}}
; CHECK-MACOS:       [[IDX:lxray_fn_idx[0-9]+]]:
<<<<<<< HEAD
; CHECK-MACOS-NEXT:    .quad Lxray_sleds_start0-[[IDX]]
=======
; CHECK-MACOS-NEXT:    .quad lxray_sleds_start0-[[IDX]]
>>>>>>> bac3a63c
; CHECK-MACOS-NEXT:    .quad 2


; We test multiple returns in a single function to make sure we're getting all
; of them with XRay instrumentation.
define i32 @bar(i32 %i) nounwind noinline uwtable "function-instrument"="xray-always" {
; CHECK:       .p2align 1, 0x90
; CHECK-LABEL: Lxray_sled_2:
; CHECK:       .ascii "\353\t"
; CHECK-NEXT:  nopw 512(%rax,%rax)
Test:
  %cond = icmp eq i32 %i, 0
  br i1 %cond, label %IsEqual, label %NotEqual
IsEqual:
  ret i32 0
; CHECK:       .p2align 1, 0x90
; CHECK-LABEL: Lxray_sled_3:
; CHECK:       retq
; CHECK-NEXT:  nopw %cs:512(%rax,%rax)
NotEqual:
  ret i32 1
; CHECK:       .p2align 1, 0x90
; CHECK-LABEL: Lxray_sled_4:
; CHECK:       retq
; CHECK-NEXT:  nopw %cs:512(%rax,%rax)
}

; CHECK-LINUX-LABEL: .section xray_instr_map,"ao",@progbits,bar{{$}}
; CHECK-LINUX-LABEL: .Lxray_sleds_start1:
; CHECK-LINUX:       [[TMP:.Ltmp[0-9]+]]:
; CHECK-LINUX-NEXT:    .quad .Lxray_sled_2-[[TMP]]
; CHECK-LINUX:       [[TMP:.Ltmp[0-9]+]]:
; CHECK-LINUX-NEXT:    .quad .Lxray_sled_3-[[TMP]]
; CHECK-LINUX:       [[TMP:.Ltmp[0-9]+]]:
; CHECK-LINUX-NEXT:    .quad .Lxray_sled_4-[[TMP]]
; CHECK-LINUX-LABEL: .Lxray_sleds_end1:
; CHECK-LINUX-LABEL: .section xray_fn_idx,"ao",@progbits,bar{{$}}
; CHECK-LINUX:       [[IDX:\.Lxray_fn_idx[0-9]+]]:
; CHECK-LINUX-NEXT:    .quad .Lxray_sleds_start1-[[IDX]]
; CHECK-LINUX-NEXT:    .quad 3

; CHECK-MACOS-LABEL: .section __DATA,xray_instr_map,regular,live_support{{$}}
<<<<<<< HEAD
; CHECK-MACOS-LABEL: Lxray_sleds_start1:
=======
; CHECK-MACOS-LABEL: lxray_sleds_start1:
>>>>>>> bac3a63c
; CHECK-MACOS:       [[TMP:Ltmp[0-9]+]]:
; CHECK-MACOS-NEXT:    .quad Lxray_sled_2-[[TMP]]
; CHECK-MACOS:       [[TMP:Ltmp[0-9]+]]:
; CHECK-MACOS-NEXT:    .quad Lxray_sled_3-[[TMP]]
; CHECK-MACOS:       [[TMP:Ltmp[0-9]+]]:
; CHECK-MACOS-NEXT:    .quad Lxray_sled_4-[[TMP]]
; CHECK-MACOS-LABEL: Lxray_sleds_end1:
; CHECK-MACOS-LABEL: .section __DATA,xray_fn_idx,regular,live_support{{$}}
; CHECK-MACOS:       [[IDX:lxray_fn_idx[0-9]+]]:
<<<<<<< HEAD
; CHECK-MACOS-NEXT:    .quad Lxray_sleds_start1-[[IDX]]
=======
; CHECK-MACOS-NEXT:    .quad lxray_sleds_start1-[[IDX]]
>>>>>>> bac3a63c
; CHECK-MACOS-NEXT:    .quad 3<|MERGE_RESOLUTION|>--- conflicted
+++ resolved
@@ -25,21 +25,13 @@
 ; CHECK-LINUX-NEXT:    .quad 2
 
 ; CHECK-MACOS-LABEL: .section __DATA,xray_instr_map,regular,live_support{{$}}
-<<<<<<< HEAD
-; CHECK-MACOS-LABEL: Lxray_sleds_start0:
-=======
 ; CHECK-MACOS-LABEL: lxray_sleds_start0:
->>>>>>> bac3a63c
 ; CHECK-MACOS:         .quad Lxray_sled_0
 ; CHECK-MACOS:         .quad Lxray_sled_1
 ; CHECK-MACOS-LABEL: Lxray_sleds_end0:
 ; CHECK-MACOS-LABEL: .section __DATA,xray_fn_idx,regular,live_support{{$}}
 ; CHECK-MACOS:       [[IDX:lxray_fn_idx[0-9]+]]:
-<<<<<<< HEAD
-; CHECK-MACOS-NEXT:    .quad Lxray_sleds_start0-[[IDX]]
-=======
 ; CHECK-MACOS-NEXT:    .quad lxray_sleds_start0-[[IDX]]
->>>>>>> bac3a63c
 ; CHECK-MACOS-NEXT:    .quad 2
 
 
@@ -82,11 +74,7 @@
 ; CHECK-LINUX-NEXT:    .quad 3
 
 ; CHECK-MACOS-LABEL: .section __DATA,xray_instr_map,regular,live_support{{$}}
-<<<<<<< HEAD
-; CHECK-MACOS-LABEL: Lxray_sleds_start1:
-=======
 ; CHECK-MACOS-LABEL: lxray_sleds_start1:
->>>>>>> bac3a63c
 ; CHECK-MACOS:       [[TMP:Ltmp[0-9]+]]:
 ; CHECK-MACOS-NEXT:    .quad Lxray_sled_2-[[TMP]]
 ; CHECK-MACOS:       [[TMP:Ltmp[0-9]+]]:
@@ -96,9 +84,5 @@
 ; CHECK-MACOS-LABEL: Lxray_sleds_end1:
 ; CHECK-MACOS-LABEL: .section __DATA,xray_fn_idx,regular,live_support{{$}}
 ; CHECK-MACOS:       [[IDX:lxray_fn_idx[0-9]+]]:
-<<<<<<< HEAD
-; CHECK-MACOS-NEXT:    .quad Lxray_sleds_start1-[[IDX]]
-=======
 ; CHECK-MACOS-NEXT:    .quad lxray_sleds_start1-[[IDX]]
->>>>>>> bac3a63c
 ; CHECK-MACOS-NEXT:    .quad 3