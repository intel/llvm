--- conflicted
+++ resolved
@@ -126,8 +126,6 @@
     $rax = CFCMOV64rr_ND $rax, $rbx, 4, implicit $eflags
     $rbx = CFCMOV64rm_ND $rbx, $rax, 1, $noreg, 24, $noreg, 8, implicit $eflags
     RET64 $rax
-<<<<<<< HEAD
-=======
 ...
 ---
 name:            no_convert_8bit_16bit
@@ -139,5 +137,4 @@
     $dil = ADD8rr_ND $dil, killed $sil, implicit-def dead $eflags
     $ax = XOR16rr_ND $ax, killed $di, implicit-def dead $eflags
     RET64 $rax
->>>>>>> 4fe5a3cc
 ...