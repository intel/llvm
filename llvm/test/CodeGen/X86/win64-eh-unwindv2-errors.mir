--- conflicted
+++ resolved
@@ -98,8 +98,6 @@
 ...
 
 ;--- dealloc_after_epilog.mir
-<<<<<<< HEAD
-=======
 # RUN: not --crash llc -mtriple=x86_64-pc-windows-msvc -o - \
 # RUN:    %t/dealloc_after_epilog.mir -run-pass=x86-wineh-unwindv2 2>&1 | \
 # RUN:    FileCheck %s --check-prefix=DEALLOC-AFTER-EPILOG
@@ -164,7 +162,6 @@
 ...
 
 ;--- mov_no_setframe.mir
->>>>>>> 35227056
 # RUN: not --crash llc -mtriple=x86_64-pc-windows-msvc -o - \
 # RUN:    %t/mov_no_setframe.mir -run-pass=x86-wineh-unwindv2 2>&1 | \
 # RUN:    FileCheck %s --check-prefix=MOV-NO-SETFRAME
