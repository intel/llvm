--- conflicted
+++ resolved
@@ -12,19 +12,6 @@
 ; RUN: llc < %s -mtriple=x86_64-- -mcpu=skylake         | FileCheck %s --check-prefixes=CHECK,SLOW-DIVQ
 ; RUN: llc < %s -mtriple=x86_64-- -mcpu=alderlake       | FileCheck %s --check-prefixes=CHECK,SLOW-DIVQ
 ; AMD
-<<<<<<< HEAD
-; RUN: llc < %s -mtriple=x86_64-- -mcpu=barcelona       | FileCheck %s --check-prefixes=CHECK,FAST-DIVQ
-; RUN: llc < %s -mtriple=x86_64-- -mcpu=btver1          | FileCheck %s --check-prefixes=CHECK,FAST-DIVQ
-; RUN: llc < %s -mtriple=x86_64-- -mcpu=btver2          | FileCheck %s --check-prefixes=CHECK,FAST-DIVQ
-; RUN: llc < %s -mtriple=x86_64-- -mcpu=bdver1          | FileCheck %s --check-prefixes=CHECK,FAST-DIVQ
-; RUN: llc < %s -mtriple=x86_64-- -mcpu=bdver2          | FileCheck %s --check-prefixes=CHECK,FAST-DIVQ
-; RUN: llc < %s -mtriple=x86_64-- -mcpu=bdver3          | FileCheck %s --check-prefixes=CHECK,FAST-DIVQ
-; RUN: llc < %s -mtriple=x86_64-- -mcpu=bdver4          | FileCheck %s --check-prefixes=CHECK,FAST-DIVQ
-; RUN: llc < %s -mtriple=x86_64-- -mcpu=znver1          | FileCheck %s --check-prefixes=CHECK,FAST-DIVQ
-; RUN: llc < %s -mtriple=x86_64-- -mcpu=znver2          | FileCheck %s --check-prefixes=CHECK,FAST-DIVQ
-; RUN: llc < %s -mtriple=x86_64-- -mcpu=znver3          | FileCheck %s --check-prefixes=CHECK,FAST-DIVQ
-; RUN: llc < %s -mtriple=x86_64-- -mcpu=znver4          | FileCheck %s --check-prefixes=CHECK,FAST-DIVQ
-=======
 ; RUN: llc < %s -mtriple=x86_64-- -mcpu=barcelona       | FileCheck %s --check-prefixes=CHECK,SLOW-DIVQ
 ; RUN: llc < %s -mtriple=x86_64-- -mcpu=btver1          | FileCheck %s --check-prefixes=CHECK,SLOW-DIVQ
 ; RUN: llc < %s -mtriple=x86_64-- -mcpu=btver2          | FileCheck %s --check-prefixes=CHECK,SLOW-DIVQ
@@ -36,7 +23,6 @@
 ; RUN: llc < %s -mtriple=x86_64-- -mcpu=znver2          | FileCheck %s --check-prefixes=CHECK,SLOW-DIVQ
 ; RUN: llc < %s -mtriple=x86_64-- -mcpu=znver3          | FileCheck %s --check-prefixes=CHECK,SLOW-DIVQ
 ; RUN: llc < %s -mtriple=x86_64-- -mcpu=znver4          | FileCheck %s --check-prefixes=CHECK,SLOW-DIVQ
->>>>>>> 6e4c5224
 
 ; Additional tests for 64-bit divide bypass
 
@@ -54,30 +40,18 @@
 ;
 ; SLOW-DIVQ-LABEL: sdiv_quotient:
 ; SLOW-DIVQ:       # %bb.0:
-<<<<<<< HEAD
-; SLOW-DIVQ-NEXT:    movq %rdi, %rax
-; SLOW-DIVQ-NEXT:    movq %rdi, %rcx
-; SLOW-DIVQ-NEXT:    orq %rsi, %rcx
-; SLOW-DIVQ-NEXT:    shrq $32, %rcx
-=======
-; SLOW-DIVQ-DAG:     movq %rdi, %rax
-; SLOW-DIVQ-DAG:     movq %rdi, %rcx
-; SLOW-DIVQ-DAG:     orq %rsi, %rcx
-; SLOW-DIVQ-DAG:     shrq $32, %rcx
->>>>>>> 6e4c5224
+; SLOW-DIVQ-DAG:     movq %rdi, %rax
+; SLOW-DIVQ-DAG:     movq %rdi, %rcx
+; SLOW-DIVQ-DAG:     orq %rsi, %rcx
+; SLOW-DIVQ-DAG:     shrq $32, %rcx
 ; SLOW-DIVQ-NEXT:    je .LBB0_1
 ; SLOW-DIVQ-NEXT:  # %bb.2:
 ; SLOW-DIVQ-NEXT:    cqto
 ; SLOW-DIVQ-NEXT:    idivq %rsi
 ; SLOW-DIVQ-NEXT:    retq
 ; SLOW-DIVQ-NEXT:  .LBB0_1:
-<<<<<<< HEAD
-; SLOW-DIVQ-NEXT:    # kill: def $eax killed $eax killed $rax
-; SLOW-DIVQ-NEXT:    xorl %edx, %edx
-=======
-; SLOW-DIVQ-DAG:     # kill: def $eax killed $eax killed $rax
-; SLOW-DIVQ-DAG:     xorl %edx, %edx
->>>>>>> 6e4c5224
+; SLOW-DIVQ-DAG:     # kill: def $eax killed $eax killed $rax
+; SLOW-DIVQ-DAG:     xorl %edx, %edx
 ; SLOW-DIVQ-NEXT:    divl %esi
 ; SLOW-DIVQ-NEXT:    # kill: def $eax killed $eax def $rax
 ; SLOW-DIVQ-NEXT:    retq
@@ -118,17 +92,10 @@
 ;
 ; SLOW-DIVQ-LABEL: sdiv_remainder:
 ; SLOW-DIVQ:       # %bb.0:
-<<<<<<< HEAD
-; SLOW-DIVQ-NEXT:    movq %rdi, %rax
-; SLOW-DIVQ-NEXT:    movq %rdi, %rcx
-; SLOW-DIVQ-NEXT:    orq %rsi, %rcx
-; SLOW-DIVQ-NEXT:    shrq $32, %rcx
-=======
-; SLOW-DIVQ-DAG:     movq %rdi, %rax
-; SLOW-DIVQ-DAG:     movq %rdi, %rcx
-; SLOW-DIVQ-DAG:     orq %rsi, %rcx
-; SLOW-DIVQ-DAG:     shrq $32, %rcx
->>>>>>> 6e4c5224
+; SLOW-DIVQ-DAG:     movq %rdi, %rax
+; SLOW-DIVQ-DAG:     movq %rdi, %rcx
+; SLOW-DIVQ-DAG:     orq %rsi, %rcx
+; SLOW-DIVQ-DAG:     shrq $32, %rcx
 ; SLOW-DIVQ-NEXT:    je .LBB3_1
 ; SLOW-DIVQ-NEXT:  # %bb.2:
 ; SLOW-DIVQ-NEXT:    cqto
@@ -136,13 +103,8 @@
 ; SLOW-DIVQ-NEXT:    movq %rdx, %rax
 ; SLOW-DIVQ-NEXT:    retq
 ; SLOW-DIVQ-NEXT:  .LBB3_1:
-<<<<<<< HEAD
-; SLOW-DIVQ-NEXT:    # kill: def $eax killed $eax killed $rax
-; SLOW-DIVQ-NEXT:    xorl %edx, %edx
-=======
-; SLOW-DIVQ-DAG:     # kill: def $eax killed $eax killed $rax
-; SLOW-DIVQ-DAG:     xorl %edx, %edx
->>>>>>> 6e4c5224
+; SLOW-DIVQ-DAG:     # kill: def $eax killed $eax killed $rax
+; SLOW-DIVQ-DAG:     xorl %edx, %edx
 ; SLOW-DIVQ-NEXT:    divl %esi
 ; SLOW-DIVQ-NEXT:    movl %edx, %eax
 ; SLOW-DIVQ-NEXT:    retq
@@ -185,17 +147,10 @@
 ;
 ; SLOW-DIVQ-LABEL: sdiv_quotient_and_remainder:
 ; SLOW-DIVQ:       # %bb.0:
-<<<<<<< HEAD
-; SLOW-DIVQ-NEXT:    movq %rdi, %rax
-; SLOW-DIVQ-NEXT:    movq %rdi, %rcx
-; SLOW-DIVQ-NEXT:    orq %rsi, %rcx
-; SLOW-DIVQ-NEXT:    shrq $32, %rcx
-=======
-; SLOW-DIVQ-DAG:     movq %rdi, %rax
-; SLOW-DIVQ-DAG:     movq %rdi, %rcx
-; SLOW-DIVQ-DAG:     orq %rsi, %rcx
-; SLOW-DIVQ-DAG:     shrq $32, %rcx
->>>>>>> 6e4c5224
+; SLOW-DIVQ-DAG:     movq %rdi, %rax
+; SLOW-DIVQ-DAG:     movq %rdi, %rcx
+; SLOW-DIVQ-DAG:     orq %rsi, %rcx
+; SLOW-DIVQ-DAG:     shrq $32, %rcx
 ; SLOW-DIVQ-NEXT:    je .LBB6_1
 ; SLOW-DIVQ-NEXT:  # %bb.2:
 ; SLOW-DIVQ-NEXT:    cqto
@@ -203,13 +158,8 @@
 ; SLOW-DIVQ-NEXT:    addq %rdx, %rax
 ; SLOW-DIVQ-NEXT:    retq
 ; SLOW-DIVQ-NEXT:  .LBB6_1:
-<<<<<<< HEAD
-; SLOW-DIVQ-NEXT:    # kill: def $eax killed $eax killed $rax
-; SLOW-DIVQ-NEXT:    xorl %edx, %edx
-=======
-; SLOW-DIVQ-DAG:     # kill: def $eax killed $eax killed $rax
-; SLOW-DIVQ-DAG:     xorl %edx, %edx
->>>>>>> 6e4c5224
+; SLOW-DIVQ-DAG:     # kill: def $eax killed $eax killed $rax
+; SLOW-DIVQ-DAG:     xorl %edx, %edx
 ; SLOW-DIVQ-NEXT:    divl %esi
 ; SLOW-DIVQ-NEXT:    # kill: def $edx killed $edx def $rdx
 ; SLOW-DIVQ-NEXT:    # kill: def $eax killed $eax def $rax
@@ -263,30 +213,18 @@
 ;
 ; SLOW-DIVQ-LABEL: udiv_quotient:
 ; SLOW-DIVQ:       # %bb.0:
-<<<<<<< HEAD
-; SLOW-DIVQ-NEXT:    movq %rdi, %rax
-; SLOW-DIVQ-NEXT:    movq %rdi, %rcx
-; SLOW-DIVQ-NEXT:    orq %rsi, %rcx
-; SLOW-DIVQ-NEXT:    shrq $32, %rcx
-=======
-; SLOW-DIVQ-DAG:     movq %rdi, %rax
-; SLOW-DIVQ-DAG:     movq %rdi, %rcx
-; SLOW-DIVQ-DAG:     orq %rsi, %rcx
-; SLOW-DIVQ-DAG:     shrq $32, %rcx
->>>>>>> 6e4c5224
+; SLOW-DIVQ-DAG:     movq %rdi, %rax
+; SLOW-DIVQ-DAG:     movq %rdi, %rcx
+; SLOW-DIVQ-DAG:     orq %rsi, %rcx
+; SLOW-DIVQ-DAG:     shrq $32, %rcx
 ; SLOW-DIVQ-NEXT:    je .LBB9_1
 ; SLOW-DIVQ-NEXT:  # %bb.2:
 ; SLOW-DIVQ-NEXT:    xorl %edx, %edx
 ; SLOW-DIVQ-NEXT:    divq %rsi
 ; SLOW-DIVQ-NEXT:    retq
 ; SLOW-DIVQ-NEXT:  .LBB9_1:
-<<<<<<< HEAD
-; SLOW-DIVQ-NEXT:    # kill: def $eax killed $eax killed $rax
-; SLOW-DIVQ-NEXT:    xorl %edx, %edx
-=======
-; SLOW-DIVQ-DAG:     # kill: def $eax killed $eax killed $rax
-; SLOW-DIVQ-DAG:     xorl %edx, %edx
->>>>>>> 6e4c5224
+; SLOW-DIVQ-DAG:     # kill: def $eax killed $eax killed $rax
+; SLOW-DIVQ-DAG:     xorl %edx, %edx
 ; SLOW-DIVQ-NEXT:    divl %esi
 ; SLOW-DIVQ-NEXT:    # kill: def $eax killed $eax def $rax
 ; SLOW-DIVQ-NEXT:    retq
@@ -327,17 +265,10 @@
 ;
 ; SLOW-DIVQ-LABEL: udiv_remainder:
 ; SLOW-DIVQ:       # %bb.0:
-<<<<<<< HEAD
-; SLOW-DIVQ-NEXT:    movq %rdi, %rax
-; SLOW-DIVQ-NEXT:    movq %rdi, %rcx
-; SLOW-DIVQ-NEXT:    orq %rsi, %rcx
-; SLOW-DIVQ-NEXT:    shrq $32, %rcx
-=======
-; SLOW-DIVQ-DAG:     movq %rdi, %rax
-; SLOW-DIVQ-DAG:     movq %rdi, %rcx
-; SLOW-DIVQ-DAG:     orq %rsi, %rcx
-; SLOW-DIVQ-DAG:     shrq $32, %rcx
->>>>>>> 6e4c5224
+; SLOW-DIVQ-DAG:     movq %rdi, %rax
+; SLOW-DIVQ-DAG:     movq %rdi, %rcx
+; SLOW-DIVQ-DAG:     orq %rsi, %rcx
+; SLOW-DIVQ-DAG:     shrq $32, %rcx
 ; SLOW-DIVQ-NEXT:    je .LBB12_1
 ; SLOW-DIVQ-NEXT:  # %bb.2:
 ; SLOW-DIVQ-NEXT:    xorl %edx, %edx
@@ -345,13 +276,8 @@
 ; SLOW-DIVQ-NEXT:    movq %rdx, %rax
 ; SLOW-DIVQ-NEXT:    retq
 ; SLOW-DIVQ-NEXT:  .LBB12_1:
-<<<<<<< HEAD
-; SLOW-DIVQ-NEXT:    # kill: def $eax killed $eax killed $rax
-; SLOW-DIVQ-NEXT:    xorl %edx, %edx
-=======
-; SLOW-DIVQ-DAG:     # kill: def $eax killed $eax killed $rax
-; SLOW-DIVQ-DAG:     xorl %edx, %edx
->>>>>>> 6e4c5224
+; SLOW-DIVQ-DAG:     # kill: def $eax killed $eax killed $rax
+; SLOW-DIVQ-DAG:     xorl %edx, %edx
 ; SLOW-DIVQ-NEXT:    divl %esi
 ; SLOW-DIVQ-NEXT:    movl %edx, %eax
 ; SLOW-DIVQ-NEXT:    retq
@@ -394,17 +320,10 @@
 ;
 ; SLOW-DIVQ-LABEL: udiv_quotient_and_remainder:
 ; SLOW-DIVQ:       # %bb.0:
-<<<<<<< HEAD
-; SLOW-DIVQ-NEXT:    movq %rdi, %rax
-; SLOW-DIVQ-NEXT:    movq %rdi, %rcx
-; SLOW-DIVQ-NEXT:    orq %rsi, %rcx
-; SLOW-DIVQ-NEXT:    shrq $32, %rcx
-=======
-; SLOW-DIVQ-DAG:     movq %rdi, %rax
-; SLOW-DIVQ-DAG:     movq %rdi, %rcx
-; SLOW-DIVQ-DAG:     orq %rsi, %rcx
-; SLOW-DIVQ-DAG:     shrq $32, %rcx
->>>>>>> 6e4c5224
+; SLOW-DIVQ-DAG:     movq %rdi, %rax
+; SLOW-DIVQ-DAG:     movq %rdi, %rcx
+; SLOW-DIVQ-DAG:     orq %rsi, %rcx
+; SLOW-DIVQ-DAG:     shrq $32, %rcx
 ; SLOW-DIVQ-NEXT:    je .LBB15_1
 ; SLOW-DIVQ-NEXT:  # %bb.2:
 ; SLOW-DIVQ-NEXT:    xorl %edx, %edx
@@ -412,13 +331,8 @@
 ; SLOW-DIVQ-NEXT:    addq %rdx, %rax
 ; SLOW-DIVQ-NEXT:    retq
 ; SLOW-DIVQ-NEXT:  .LBB15_1:
-<<<<<<< HEAD
-; SLOW-DIVQ-NEXT:    # kill: def $eax killed $eax killed $rax
-; SLOW-DIVQ-NEXT:    xorl %edx, %edx
-=======
-; SLOW-DIVQ-DAG:     # kill: def $eax killed $eax killed $rax
-; SLOW-DIVQ-DAG:     xorl %edx, %edx
->>>>>>> 6e4c5224
+; SLOW-DIVQ-DAG:     # kill: def $eax killed $eax killed $rax
+; SLOW-DIVQ-DAG:     xorl %edx, %edx
 ; SLOW-DIVQ-NEXT:    divl %esi
 ; SLOW-DIVQ-NEXT:    # kill: def $edx killed $edx def $rdx
 ; SLOW-DIVQ-NEXT:    # kill: def $eax killed $eax def $rax
