; When logging arguments is specified, emit the entry sled accordingly.

; RUN: llc -mtriple=x86_64-unknown-linux-gnu < %s | FileCheck %s --check-prefixes=CHECK,CHECK-LINUX
; RUN: llc -mtriple=x86_64-darwin-unknown    < %s | FileCheck %s --check-prefixes=CHECK,CHECK-MACOS

define i32 @callee(i32 %arg) nounwind noinline uwtable "function-instrument"="xray-always" "xray-log-args"="1" {
  ret i32 %arg
}
; CHECK-LABEL: callee:
; CHECK-NEXT:  Lfunc_begin0:

; CHECK-LINUX-LABEL: .Lxray_sleds_start0:
; CHECK-LINUX-NEXT:  [[TMP:.Ltmp[0-9]+]]:
; CHECK-LINUX-NEXT:    .quad .Lxray_sled_0-[[TMP]]
; CHECK-LINUX-NEXT:    .quad .Lfunc_begin0-([[TMP]]+8)
; CHECK-LINUX-NEXT:    .byte 0x03
; CHECK-LINUX-NEXT:    .byte 0x01
; CHECK-LINUX-NEXT:    .byte 0x02
; CHECK-LINUX:         .zero 13
; CHECK-LINUX:       [[TMP:.Ltmp[0-9]+]]:
; CHECK-LINUX-NEXT:    .quad .Lxray_sled_1-[[TMP]]
; CHECK-LINUX-NEXT:    .quad .Lfunc_begin0-([[TMP]]+8)
; CHECK-LINUX-NEXT:    .byte 0x01
; CHECK-LINUX-NEXT:    .byte 0x01
; CHECK-LINUX-NEXT:    .byte 0x02
; CHECK-LINUX:         .zero 13

<<<<<<< HEAD
; CHECK-MACOS-LABEL: Lxray_sleds_start0:
=======
; CHECK-MACOS-LABEL: lxray_sleds_start0:
>>>>>>> bac3a63c
; CHECK-MACOS-NEXT:  [[TMP:Ltmp[0-9]+]]:
; CHECK-MACOS-NEXT:    .quad Lxray_sled_0-[[TMP]]
; CHECK-MACOS-NEXT:    .quad Lfunc_begin0-([[TMP]]+8)
; CHECK-MACOS-NEXT:    .byte 0x03
; CHECK-MACOS-NEXT:    .byte 0x01
; CHECK-MACOS-NEXT:    .byte 0x02
; CHECK-MACOS:         .space 13
; CHECK-MACOS:       [[TMP:Ltmp[0-9]+]]:
; CHECK-MACOS-NEXT:    .quad Lxray_sled_1-[[TMP]]
; CHECK-MACOS-NEXT:    .quad Lfunc_begin0-([[TMP]]+8)
; CHECK-MACOS-NEXT:    .byte 0x01
; CHECK-MACOS-NEXT:    .byte 0x01
; CHECK-MACOS-NEXT:    .byte 0x02
; CHECK-MACOS:         .space 13

define i32 @caller(i32 %arg) nounwind noinline uwtable "function-instrument"="xray-always" "xray-log-args"="1" {
  %retval = tail call i32 @callee(i32 %arg)
  ret i32 %retval
}

; CHECK-LINUX-LABEL: .Lxray_sleds_start1:
; CHECK-LINUX-NEXT:  [[TMP:.Ltmp[0-9]+]]:
; CHECK-LINUX-NEXT:    .quad .Lxray_sled_2-[[TMP]]
; CHECK-LINUX-NEXT:    .quad .Lfunc_begin1-([[TMP]]+8)
; CHECK-LINUX-NEXT:    .byte 0x03
; CHECK-LINUX-NEXT:    .byte 0x01
; CHECK-LINUX-NEXT:    .byte 0x02
; CHECK-LINUX:         .zero 13
; CHECK-LINUX:       [[TMP:.Ltmp[0-9]+]]:
; CHECK-LINUX-NEXT:    .quad .Lxray_sled_3-[[TMP]]
; CHECK-LINUX-NEXT:    .quad .Lfunc_begin1-([[TMP]]+8)
; CHECK-LINUX-NEXT:    .byte 0x02
; CHECK-LINUX-NEXT:    .byte 0x01
; CHECK-LINUX-NEXT:    .byte 0x02
; CHECK-LINUX:         .zero 13

<<<<<<< HEAD
; CHECK-MACOS-LABEL: Lxray_sleds_start1:
=======
; CHECK-MACOS-LABEL: lxray_sleds_start1:
>>>>>>> bac3a63c
; CHECK-MACOS-NEXT:  [[TMP:Ltmp[0-9]+]]:
; CHECK-MACOS-NEXT:    .quad Lxray_sled_2-[[TMP]]
; CHECK-MACOS-NEXT:    .quad Lfunc_begin1-([[TMP]]+8)
; CHECK-MACOS-NEXT:    .byte 0x03
; CHECK-MACOS-NEXT:    .byte 0x01
; CHECK-MACOS-NEXT:    .byte 0x02
; CHECK-MACOS:         .space 13
; CHECK-MACOS:       [[TMP:Ltmp[0-9]+]]:
; CHECK-MACOS-NEXT:    .quad Lxray_sled_3-[[TMP]]
; CHECK-MACOS-NEXT:    .quad Lfunc_begin1-([[TMP]]+8)
; CHECK-MACOS-NEXT:    .byte 0x02
; CHECK-MACOS-NEXT:    .byte 0x01
; CHECK-MACOS-NEXT:    .byte 0x02
; CHECK-MACOS:         .space 13<|MERGE_RESOLUTION|>--- conflicted
+++ resolved
@@ -25,11 +25,7 @@
 ; CHECK-LINUX-NEXT:    .byte 0x02
 ; CHECK-LINUX:         .zero 13
 
-<<<<<<< HEAD
-; CHECK-MACOS-LABEL: Lxray_sleds_start0:
-=======
 ; CHECK-MACOS-LABEL: lxray_sleds_start0:
->>>>>>> bac3a63c
 ; CHECK-MACOS-NEXT:  [[TMP:Ltmp[0-9]+]]:
 ; CHECK-MACOS-NEXT:    .quad Lxray_sled_0-[[TMP]]
 ; CHECK-MACOS-NEXT:    .quad Lfunc_begin0-([[TMP]]+8)
@@ -66,11 +62,7 @@
 ; CHECK-LINUX-NEXT:    .byte 0x02
 ; CHECK-LINUX:         .zero 13
 
-<<<<<<< HEAD
-; CHECK-MACOS-LABEL: Lxray_sleds_start1:
-=======
 ; CHECK-MACOS-LABEL: lxray_sleds_start1:
->>>>>>> bac3a63c
 ; CHECK-MACOS-NEXT:  [[TMP:Ltmp[0-9]+]]:
 ; CHECK-MACOS-NEXT:    .quad Lxray_sled_2-[[TMP]]
 ; CHECK-MACOS-NEXT:    .quad Lfunc_begin1-([[TMP]]+8)
