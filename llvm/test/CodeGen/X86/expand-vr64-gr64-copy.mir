--- conflicted
+++ resolved
@@ -6,15 +6,9 @@
 
   define <2 x i32> @test_paddw(<2 x i32> %a) nounwind readnone {
   entry:
-<<<<<<< HEAD
-    %0 = bitcast <2 x i32> %a to x86_mmx
-    %1 = tail call x86_mmx @llvm.x86.mmx.padd.w(x86_mmx %0, x86_mmx %0)
-    %2 = bitcast x86_mmx %1 to <2 x i32>
-=======
     %0 = bitcast <2 x i32> %a to <1 x i64>
     %1 = tail call <1 x i64> @llvm.x86.mmx.padd.w(<1 x i64> %0, <1 x i64> %0)
     %2 = bitcast <1 x i64> %1 to <2 x i32>
->>>>>>> 9c4aab8c
     ret <2 x i32> %2
   }
 
