--- conflicted
+++ resolved
@@ -18,17 +18,6 @@
 ; CHECK-LINUX:         .quad .Lxray_sled_0
 ; CHECK-LINUX-LABEL: .Lxray_sleds_end0:
 ; CHECK-LINUX-LABEL: .section xray_fn_idx,"awo",@progbits,foo{{$}}
-<<<<<<< HEAD
-; CHECK-LINUX:         .quad .Lxray_sleds_start0
-; CHECK-LINUX-NEXT:    .quad .Lxray_sleds_end0
-
-; CHECK-MACOS-LABEL: .section __DATA,xray_instr_map,regular,live_support{{$}}
-; CHECK-MACOS-LABEL: Lxray_sleds_start0:
-; CHECK-MACOS:         .quad Lxray_sled_0
-; CHECK-MACOS-LABEL: Lxray_sleds_end0:
-; CHECK-MACOS-LABEL: .section __DATA,xray_fn_idx,regular,live_support{{$}}
-; CHECK-MACOS:         .quad Lxray_sleds_start0
-=======
 ; CHECK-LINUX:       [[IDX:.lxray_fn_idx[0-9]+]]:
 ; CHECK-LINUX:         .quad .Lxray_sleds_start0-[[IDX]]
 ; CHECK-LINUX-NEXT:    .quad .Lxray_sleds_end0
@@ -40,7 +29,6 @@
 ; CHECK-MACOS-LABEL: .section __DATA,xray_fn_idx,regular,live_support{{$}}
 ; CHECK-MACOS:       [[IDX:lxray_fn_idx[0-9]+]]:
 ; CHECK-MACOS:         .quad lxray_sleds_start0-[[IDX]]
->>>>>>> bac3a63c
 ; CHECK-MACOS-NEXT:    .quad Lxray_sleds_end0
 
 
@@ -71,24 +59,13 @@
 ; CHECK-LINUX-LABEL: .section xray_fn_idx,"awo",@progbits,bar{[$}}
 ; CHECK-LINUX:       .Lxray_fn_idx0:
 ; CHECK-LINUX-NEXT:    .quad .Lxray_sleds_start1-.Lxray_fn_idx0
-<<<<<<< HEAD
-; CHECK-LINUX-NEXT:    .quad .Lxray_sleds_end1
-
-; CHECK-MACOS-LABEL: .section __DATA,xray_instr_map,regular,live_support{{$}}
-; CHECK-MACOS-LABEL: Lxray_sleds_start1:
-=======
 ; CHECK-LINUX-NEXT:    .quad 2
 
 ; CHECK-MACOS-LABEL: .section __DATA,xray_instr_map,regular,live_support{{$}}
 ; CHECK-MACOS-LABEL: lxray_sleds_start1:
->>>>>>> bac3a63c
 ; CHECK-MACOS:         .quad Lxray_sled_1
 ; CHECK-MACOS-LABEL: Lxray_sleds_end1:
 ; CHECK-MACOS-LABEL: .section __DATA,xray_fn_idx,regular,live_support{{$}}
 ; CHECK-MACOS:       Lxray_fn_idx0:
 ; CHECK-MACOS-NEXT:    .quad Lxray_sleds_start1-Lxray_fn_idx0
-<<<<<<< HEAD
-; CHECK-MACOS-NEXT:    .quad Lxray_sleds_end1
-=======
-; CHECK-MACOS-NEXT:    .quad 2
->>>>>>> bac3a63c
+; CHECK-MACOS-NEXT:    .quad 2