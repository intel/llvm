--- conflicted
+++ resolved
@@ -1,8 +1,4 @@
-<<<<<<< HEAD
-; RUN: llc -march=hexagon --verify-machineinstrs < %s | FileCheck %s
-=======
 ; RUN: llc -mtriple=hexagon --verify-machineinstrs < %s | FileCheck %s
->>>>>>> 49fd7d4f
 
 ; Generate code that is guaranteed to crash. At the moment, it's a
 ; misaligned load.
