--- conflicted
+++ resolved
@@ -1,10 +1,5 @@
-<<<<<<< HEAD
-; RUN: llc -mtriple=mips -mattr=+msa,+fp64,+mips32r2 < %s | FileCheck -check-prefix=BIGENDIAN %s
-; RUN: llc -mtriple=mipsel -mattr=+msa,+fp64,+mips32r2 < %s | FileCheck -check-prefix=LITENDIAN %s
-=======
 ; RUN: llc -mtriple=mips-elf -mattr=+msa,+fp64,+mips32r2 < %s | FileCheck -check-prefix=BIGENDIAN %s
 ; RUN: llc -mtriple=mipsel-elf -mattr=+msa,+fp64,+mips32r2 < %s | FileCheck -check-prefix=LITENDIAN %s
->>>>>>> 49fd7d4f
 
 @v16i8 = global <16 x i8> <i8 0, i8 0, i8 0, i8 0, i8 0, i8 0, i8 0, i8 0, i8 0, i8 0, i8 0, i8 0, i8 0, i8 0, i8 0, i8 0>
 @v8i16 = global <8 x i16> <i16 0, i16 0, i16 0, i16 0, i16 0, i16 0, i16 0, i16 0>
