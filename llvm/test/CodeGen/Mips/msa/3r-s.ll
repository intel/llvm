--- conflicted
+++ resolved
@@ -1,13 +1,8 @@
 ; Test the MSA intrinsics that are encoded with the 3R instruction format.
 ; There are lots of these so this covers those beginning with 's'
 
-<<<<<<< HEAD
-; RUN: llc -mtriple=mips -mattr=+msa,+fp64,+mips32r2 -relocation-model=pic < %s | FileCheck %s
-; RUN: llc -mtriple=mipsel -mattr=+msa,+fp64,+mips32r2 -relocation-model=pic < %s | FileCheck %s
-=======
 ; RUN: llc -mtriple=mips-elf -mattr=+msa,+fp64,+mips32r2 -relocation-model=pic < %s | FileCheck %s
 ; RUN: llc -mtriple=mipsel-elf -mattr=+msa,+fp64,+mips32r2 -relocation-model=pic < %s | FileCheck %s
->>>>>>> 49fd7d4f
 
 @llvm_mips_sld_b_ARG1 = global <16 x i8> <i8 0, i8 1, i8 2, i8 3, i8 4, i8 5, i8 6, i8 7, i8 8, i8 9, i8 10, i8 11, i8 12, i8 13, i8 14, i8 15>, align 16
 @llvm_mips_sld_b_ARG2 = global <16 x i8> <i8 0, i8 1, i8 2, i8 3, i8 4, i8 5, i8 6, i8 7, i8 8, i8 9, i8 10, i8 11, i8 12, i8 13, i8 14, i8 15>, align 16
