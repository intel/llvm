; Test the MSA intrinsics that are encoded with the 2RF instruction format.

<<<<<<< HEAD
; RUN: llc -mtriple=mips -mattr=+msa,+fp64,+mips32r2 -relocation-model=pic < %s | FileCheck %s
; RUN: llc -mtriple=mipsel -mattr=+msa,+fp64,+mips32r2 -relocation-model=pic < %s | FileCheck %s
=======
; RUN: llc -mtriple=mips-elf -mattr=+msa,+fp64,+mips32r2 -relocation-model=pic < %s | FileCheck %s
; RUN: llc -mtriple=mipsel-elf -mattr=+msa,+fp64,+mips32r2 -relocation-model=pic < %s | FileCheck %s
>>>>>>> 49fd7d4f

@llvm_mips_flog2_w_ARG1 = global <4 x float> <float 0.000000e+00, float 1.000000e+00, float 2.000000e+00, float 3.000000e+00>, align 16
@llvm_mips_flog2_w_RES  = global <4 x float> <float 0.000000e+00, float 0.000000e+00, float 0.000000e+00, float 0.000000e+00>, align 16

define void @llvm_mips_flog2_w_test() nounwind {
entry:
  %0 = load <4 x float>, ptr @llvm_mips_flog2_w_ARG1
  %1 = tail call <4 x float> @llvm.mips.flog2.w(<4 x float> %0)
  store <4 x float> %1, ptr @llvm_mips_flog2_w_RES
  ret void
}

declare <4 x float> @llvm.mips.flog2.w(<4 x float>) nounwind

; CHECK: llvm_mips_flog2_w_test:
; CHECK-DAG: lw [[R1:\$[0-9]+]], %got(llvm_mips_flog2_w_ARG1)
; CHECK-DAG: ld.w [[WS:\$w[0-9]+]], 0([[R1]])
; CHECK-DAG: flog2.w [[WD:\$w[0-9]+]], [[WS]]
; CHECK-DAG: lw [[R2:\$[0-9]+]], %got(llvm_mips_flog2_w_RES)
; CHECK-DAG: st.w [[WD]], 0([[R2]])
; CHECK: .size llvm_mips_flog2_w_test
;
@llvm_mips_flog2_d_ARG1 = global <2 x double> <double 0.000000e+00, double 1.000000e+00>, align 16
@llvm_mips_flog2_d_RES  = global <2 x double> <double 0.000000e+00, double 0.000000e+00>, align 16

define void @llvm_mips_flog2_d_test() nounwind {
entry:
  %0 = load <2 x double>, ptr @llvm_mips_flog2_d_ARG1
  %1 = tail call <2 x double> @llvm.mips.flog2.d(<2 x double> %0)
  store <2 x double> %1, ptr @llvm_mips_flog2_d_RES
  ret void
}

declare <2 x double> @llvm.mips.flog2.d(<2 x double>) nounwind

; CHECK: llvm_mips_flog2_d_test:
; CHECK-DAG: lw [[R1:\$[0-9]+]], %got(llvm_mips_flog2_d_ARG1)
; CHECK-DAG: ld.d [[WS:\$w[0-9]+]], 0([[R1]])
; CHECK-DAG: flog2.d [[WD:\$w[0-9]+]], [[WS]]
; CHECK-DAG: lw [[R2:\$[0-9]+]], %got(llvm_mips_flog2_d_RES)
; CHECK-DAG: st.d [[WD]], 0([[R2]])
; CHECK: .size llvm_mips_flog2_d_test

define void @flog2_w_test() nounwind {
entry:
  %0 = load <4 x float>, ptr @llvm_mips_flog2_w_ARG1
  %1 = tail call <4 x float> @llvm.log2.v4f32(<4 x float> %0)
  store <4 x float> %1, ptr @llvm_mips_flog2_w_RES
  ret void
}

declare <4 x float> @llvm.log2.v4f32(<4 x float> %val)

; CHECK: flog2_w_test:
; CHECK-DAG: lw [[R1:\$[0-9]+]], %got(llvm_mips_flog2_w_ARG1)
; CHECK-DAG: ld.w [[WS:\$w[0-9]+]], 0([[R1]])
; CHECK-DAG: flog2.w [[WD:\$w[0-9]+]], [[WS]]
; CHECK-DAG: lw [[R2:\$[0-9]+]], %got(llvm_mips_flog2_w_RES)
; CHECK-DAG: st.w [[WD]], 0([[R2]])
; CHECK: .size flog2_w_test

define void @flog2_d_test() nounwind {
entry:
  %0 = load <2 x double>, ptr @llvm_mips_flog2_d_ARG1
  %1 = tail call <2 x double> @llvm.log2.v2f64(<2 x double> %0)
  store <2 x double> %1, ptr @llvm_mips_flog2_d_RES
  ret void
}

declare <2 x double> @llvm.log2.v2f64(<2 x double> %val)

; CHECK: flog2_d_test:
; CHECK-DAG: lw [[R1:\$[0-9]+]], %got(llvm_mips_flog2_d_ARG1)
; CHECK-DAG: ld.d [[WS:\$w[0-9]+]], 0([[R1]])
; CHECK-DAG: flog2.d [[WD:\$w[0-9]+]], [[WS]]
; CHECK-DAG: lw [[R2:\$[0-9]+]], %got(llvm_mips_flog2_d_RES)
; CHECK-DAG: st.d [[WD]], 0([[R2]])
; CHECK: .size flog2_d_test
;
@llvm_mips_frint_w_ARG1 = global <4 x float> <float 0.000000e+00, float 1.000000e+00, float 2.000000e+00, float 3.000000e+00>, align 16
@llvm_mips_frint_w_RES  = global <4 x float> <float 0.000000e+00, float 0.000000e+00, float 0.000000e+00, float 0.000000e+00>, align 16

define void @llvm_mips_frint_w_test() nounwind {
entry:
  %0 = load <4 x float>, ptr @llvm_mips_frint_w_ARG1
  %1 = tail call <4 x float> @llvm.mips.frint.w(<4 x float> %0)
  store <4 x float> %1, ptr @llvm_mips_frint_w_RES
  ret void
}

declare <4 x float> @llvm.mips.frint.w(<4 x float>) nounwind

; CHECK: llvm_mips_frint_w_test:
; CHECK-DAG: lw [[R1:\$[0-9]+]], %got(llvm_mips_frint_w_ARG1)
; CHECK-DAG: ld.w [[WS:\$w[0-9]+]], 0([[R1]])
; CHECK-DAG: frint.w [[WD:\$w[0-9]+]], [[WS]]
; CHECK-DAG: lw [[R2:\$[0-9]+]], %got(llvm_mips_frint_w_RES)
; CHECK-DAG: st.w [[WD]], 0([[R2]])
; CHECK: .size llvm_mips_frint_w_test
;
@llvm_mips_frint_d_ARG1 = global <2 x double> <double 0.000000e+00, double 1.000000e+00>, align 16
@llvm_mips_frint_d_RES  = global <2 x double> <double 0.000000e+00, double 0.000000e+00>, align 16

define void @llvm_mips_frint_d_test() nounwind {
entry:
  %0 = load <2 x double>, ptr @llvm_mips_frint_d_ARG1
  %1 = tail call <2 x double> @llvm.mips.frint.d(<2 x double> %0)
  store <2 x double> %1, ptr @llvm_mips_frint_d_RES
  ret void
}

declare <2 x double> @llvm.mips.frint.d(<2 x double>) nounwind

; CHECK: llvm_mips_frint_d_test:
; CHECK-DAG: lw [[R1:\$[0-9]+]], %got(llvm_mips_frint_d_ARG1)
; CHECK-DAG: ld.d [[WS:\$w[0-9]+]], 0([[R1]])
; CHECK-DAG: frint.d [[WD:\$w[0-9]+]], [[WS]]
; CHECK-DAG: lw [[R2:\$[0-9]+]], %got(llvm_mips_frint_d_RES)
; CHECK-DAG: st.d [[WD]], 0([[R2]])
; CHECK: .size llvm_mips_frint_d_test

define void @frint_w_test() nounwind {
entry:
  %0 = load <4 x float>, ptr @llvm_mips_frint_w_ARG1
  %1 = tail call <4 x float> @llvm.rint.v4f32(<4 x float> %0)
  store <4 x float> %1, ptr @llvm_mips_frint_w_RES
  ret void
}

declare <4 x float> @llvm.rint.v4f32(<4 x float>) nounwind

; CHECK: frint_w_test:
; CHECK-DAG: lw [[R1:\$[0-9]+]], %got(llvm_mips_frint_w_ARG1)
; CHECK-DAG: ld.w [[WS:\$w[0-9]+]], 0([[R1]])
; CHECK-DAG: frint.w [[WD:\$w[0-9]+]], [[WS]]
; CHECK-DAG: lw [[R2:\$[0-9]+]], %got(llvm_mips_frint_w_RES)
; CHECK-DAG: st.w [[WD]], 0([[R2]])
; CHECK: .size frint_w_test

define void @frint_d_test() nounwind {
entry:
  %0 = load <2 x double>, ptr @llvm_mips_frint_d_ARG1
  %1 = tail call <2 x double> @llvm.rint.v2f64(<2 x double> %0)
  store <2 x double> %1, ptr @llvm_mips_frint_d_RES
  ret void
}

declare <2 x double> @llvm.rint.v2f64(<2 x double>) nounwind

; CHECK: frint_d_test:
; CHECK-DAG: lw [[R1:\$[0-9]+]], %got(llvm_mips_frint_d_ARG1)
; CHECK-DAG: ld.d [[WS:\$w[0-9]+]], 0([[R1]])
; CHECK-DAG: frint.d [[WD:\$w[0-9]+]], [[WS]]
; CHECK-DAG: lw [[R2:\$[0-9]+]], %got(llvm_mips_frint_d_RES)
; CHECK-DAG: st.d [[WD]], 0([[R2]])
; CHECK: .size frint_d_test
;
@llvm_mips_frcp_w_ARG1 = global <4 x float> <float 0.000000e+00, float 1.000000e+00, float 2.000000e+00, float 3.000000e+00>, align 16
@llvm_mips_frcp_w_RES  = global <4 x float> <float 0.000000e+00, float 0.000000e+00, float 0.000000e+00, float 0.000000e+00>, align 16

define void @llvm_mips_frcp_w_test() nounwind {
entry:
  %0 = load <4 x float>, ptr @llvm_mips_frcp_w_ARG1
  %1 = tail call <4 x float> @llvm.mips.frcp.w(<4 x float> %0)
  store <4 x float> %1, ptr @llvm_mips_frcp_w_RES
  ret void
}

declare <4 x float> @llvm.mips.frcp.w(<4 x float>) nounwind

; CHECK: llvm_mips_frcp_w_test:
; CHECK-DAG: lw [[R1:\$[0-9]+]], %got(llvm_mips_frcp_w_ARG1)
; CHECK-DAG: ld.w [[WS:\$w[0-9]+]], 0([[R1]])
; CHECK-DAG: frcp.w [[WD:\$w[0-9]+]], [[WS]]
; CHECK-DAG: lw [[R2:\$[0-9]+]], %got(llvm_mips_frcp_w_RES)
; CHECK-DAG: st.w [[WD]], 0([[R2]])
; CHECK: .size llvm_mips_frcp_w_test
;
@llvm_mips_frcp_d_ARG1 = global <2 x double> <double 0.000000e+00, double 1.000000e+00>, align 16
@llvm_mips_frcp_d_RES  = global <2 x double> <double 0.000000e+00, double 0.000000e+00>, align 16

define void @llvm_mips_frcp_d_test() nounwind {
entry:
  %0 = load <2 x double>, ptr @llvm_mips_frcp_d_ARG1
  %1 = tail call <2 x double> @llvm.mips.frcp.d(<2 x double> %0)
  store <2 x double> %1, ptr @llvm_mips_frcp_d_RES
  ret void
}

declare <2 x double> @llvm.mips.frcp.d(<2 x double>) nounwind

; CHECK: llvm_mips_frcp_d_test:
; CHECK-DAG: lw [[R1:\$[0-9]+]], %got(llvm_mips_frcp_d_ARG1)
; CHECK-DAG: ld.d [[WS:\$w[0-9]+]], 0([[R1]])
; CHECK-DAG: frcp.d [[WD:\$w[0-9]+]], [[WS]]
; CHECK-DAG: lw [[R2:\$[0-9]+]], %got(llvm_mips_frcp_d_RES)
; CHECK-DAG: st.d [[WD]], 0([[R2]])
; CHECK: .size llvm_mips_frcp_d_test
;
@llvm_mips_frsqrt_w_ARG1 = global <4 x float> <float 0.000000e+00, float 1.000000e+00, float 2.000000e+00, float 3.000000e+00>, align 16
@llvm_mips_frsqrt_w_RES  = global <4 x float> <float 0.000000e+00, float 0.000000e+00, float 0.000000e+00, float 0.000000e+00>, align 16

define void @llvm_mips_frsqrt_w_test() nounwind {
entry:
  %0 = load <4 x float>, ptr @llvm_mips_frsqrt_w_ARG1
  %1 = tail call <4 x float> @llvm.mips.frsqrt.w(<4 x float> %0)
  store <4 x float> %1, ptr @llvm_mips_frsqrt_w_RES
  ret void
}

declare <4 x float> @llvm.mips.frsqrt.w(<4 x float>) nounwind

; CHECK: llvm_mips_frsqrt_w_test:
; CHECK-DAG: lw [[R1:\$[0-9]+]], %got(llvm_mips_frsqrt_w_ARG1)
; CHECK-DAG: ld.w [[WS:\$w[0-9]+]], 0([[R1]])
; CHECK-DAG: frsqrt.w [[WD:\$w[0-9]+]], [[WS]]
; CHECK-DAG: lw [[R2:\$[0-9]+]], %got(llvm_mips_frsqrt_w_RES)
; CHECK-DAG: st.w [[WD]], 0([[R2]])
; CHECK: .size llvm_mips_frsqrt_w_test
;
@llvm_mips_frsqrt_d_ARG1 = global <2 x double> <double 0.000000e+00, double 1.000000e+00>, align 16
@llvm_mips_frsqrt_d_RES  = global <2 x double> <double 0.000000e+00, double 0.000000e+00>, align 16

define void @llvm_mips_frsqrt_d_test() nounwind {
entry:
  %0 = load <2 x double>, ptr @llvm_mips_frsqrt_d_ARG1
  %1 = tail call <2 x double> @llvm.mips.frsqrt.d(<2 x double> %0)
  store <2 x double> %1, ptr @llvm_mips_frsqrt_d_RES
  ret void
}

declare <2 x double> @llvm.mips.frsqrt.d(<2 x double>) nounwind

; CHECK: llvm_mips_frsqrt_d_test:
; CHECK-DAG: lw [[R1:\$[0-9]+]], %got(llvm_mips_frsqrt_d_ARG1)
; CHECK-DAG: ld.d [[WS:\$w[0-9]+]], 0([[R1]])
; CHECK-DAG: frsqrt.d [[WD:\$w[0-9]+]], [[WS]]
; CHECK-DAG: lw [[R2:\$[0-9]+]], %got(llvm_mips_frsqrt_d_RES)
; CHECK-DAG: st.d [[WD]], 0([[R2]])
; CHECK: .size llvm_mips_frsqrt_d_test
;
@llvm_mips_fsqrt_w_ARG1 = global <4 x float> <float 0.000000e+00, float 1.000000e+00, float 2.000000e+00, float 3.000000e+00>, align 16
@llvm_mips_fsqrt_w_RES  = global <4 x float> <float 0.000000e+00, float 0.000000e+00, float 0.000000e+00, float 0.000000e+00>, align 16

define void @llvm_mips_fsqrt_w_test() nounwind {
entry:
  %0 = load <4 x float>, ptr @llvm_mips_fsqrt_w_ARG1
  %1 = tail call <4 x float> @llvm.mips.fsqrt.w(<4 x float> %0)
  store <4 x float> %1, ptr @llvm_mips_fsqrt_w_RES
  ret void
}

declare <4 x float> @llvm.mips.fsqrt.w(<4 x float>) nounwind

; CHECK: llvm_mips_fsqrt_w_test:
; CHECK-DAG: lw [[R1:\$[0-9]+]], %got(llvm_mips_fsqrt_w_ARG1)
; CHECK-DAG: ld.w [[WS:\$w[0-9]+]], 0([[R1]])
; CHECK-DAG: fsqrt.w [[WD:\$w[0-9]+]], [[WS]]
; CHECK-DAG: lw [[R2:\$[0-9]+]], %got(llvm_mips_fsqrt_w_RES)
; CHECK-DAG: st.w [[WD]], 0([[R2]])
; CHECK: .size llvm_mips_fsqrt_w_test
;
@llvm_mips_fsqrt_d_ARG1 = global <2 x double> <double 0.000000e+00, double 1.000000e+00>, align 16
@llvm_mips_fsqrt_d_RES  = global <2 x double> <double 0.000000e+00, double 0.000000e+00>, align 16

define void @llvm_mips_fsqrt_d_test() nounwind {
entry:
  %0 = load <2 x double>, ptr @llvm_mips_fsqrt_d_ARG1
  %1 = tail call <2 x double> @llvm.mips.fsqrt.d(<2 x double> %0)
  store <2 x double> %1, ptr @llvm_mips_fsqrt_d_RES
  ret void
}

declare <2 x double> @llvm.mips.fsqrt.d(<2 x double>) nounwind

; CHECK: llvm_mips_fsqrt_d_test:
; CHECK-DAG: lw [[R1:\$[0-9]+]], %got(llvm_mips_fsqrt_d_ARG1)
; CHECK-DAG: ld.d [[WS:\$w[0-9]+]], 0([[R1]])
; CHECK-DAG: fsqrt.d [[WD:\$w[0-9]+]], [[WS]]
; CHECK-DAG: lw [[R2:\$[0-9]+]], %got(llvm_mips_fsqrt_d_RES)
; CHECK-DAG: st.d [[WD]], 0([[R2]])
; CHECK: .size llvm_mips_fsqrt_d_test

define void @fsqrt_w_test() nounwind {
entry:
  %0 = load <4 x float>, ptr @llvm_mips_fsqrt_w_ARG1
  %1 = tail call <4 x float> @llvm.sqrt.v4f32(<4 x float> %0)
  store <4 x float> %1, ptr @llvm_mips_fsqrt_w_RES
  ret void
}

declare <4 x float> @llvm.sqrt.v4f32(<4 x float>) nounwind

; CHECK: fsqrt_w_test:
; CHECK-DAG: lw [[R1:\$[0-9]+]], %got(llvm_mips_fsqrt_w_ARG1)
; CHECK-DAG: ld.w [[WS:\$w[0-9]+]], 0([[R1]])
; CHECK-DAG: fsqrt.w [[WD:\$w[0-9]+]], [[WS]]
; CHECK-DAG: lw [[R1:\$[0-9]+]], %got(llvm_mips_fsqrt_w_RES)
; CHECK-DAG: st.w [[WD]], 0([[R2]])
; CHECK: .size fsqrt_w_test

define void @fsqrt_d_test() nounwind {
entry:
  %0 = load <2 x double>, ptr @llvm_mips_fsqrt_d_ARG1
  %1 = tail call <2 x double> @llvm.sqrt.v2f64(<2 x double> %0)
  store <2 x double> %1, ptr @llvm_mips_fsqrt_d_RES
  ret void
}

declare <2 x double> @llvm.sqrt.v2f64(<2 x double>) nounwind

; CHECK: fsqrt_d_test:
; CHECK-DAG: lw [[R1:\$[0-9]+]], %got(llvm_mips_fsqrt_d_ARG1)
; CHECK-DAG: ld.d [[WS:\$w[0-9]+]], 0([[R1]])
; CHECK-DAG: fsqrt.d [[WD:\$w[0-9]+]], [[WS]]
; CHECK-DAG: lw [[R2:\$[0-9]+]], %got(llvm_mips_fsqrt_d_RES)
; CHECK-DAG: st.d [[WD]], 0([[R2]])
; CHECK: .size fsqrt_d_test
;<|MERGE_RESOLUTION|>--- conflicted
+++ resolved
@@ -1,12 +1,7 @@
 ; Test the MSA intrinsics that are encoded with the 2RF instruction format.
 
-<<<<<<< HEAD
-; RUN: llc -mtriple=mips -mattr=+msa,+fp64,+mips32r2 -relocation-model=pic < %s | FileCheck %s
-; RUN: llc -mtriple=mipsel -mattr=+msa,+fp64,+mips32r2 -relocation-model=pic < %s | FileCheck %s
-=======
 ; RUN: llc -mtriple=mips-elf -mattr=+msa,+fp64,+mips32r2 -relocation-model=pic < %s | FileCheck %s
 ; RUN: llc -mtriple=mipsel-elf -mattr=+msa,+fp64,+mips32r2 -relocation-model=pic < %s | FileCheck %s
->>>>>>> 49fd7d4f
 
 @llvm_mips_flog2_w_ARG1 = global <4 x float> <float 0.000000e+00, float 1.000000e+00, float 2.000000e+00, float 3.000000e+00>, align 16
 @llvm_mips_flog2_w_RES  = global <4 x float> <float 0.000000e+00, float 0.000000e+00, float 0.000000e+00, float 0.000000e+00>, align 16
