; Test that the correct instruction is chosen for spill and reload by trying
; to have 33 live MSA registers simultaneously

<<<<<<< HEAD
; RUN: llc -mtriple=mips -mattr=+msa,+fp64,+mips32r2 < %s | FileCheck %s
; RUN: llc -mtriple=mipsel -mattr=+msa,+fp64,+mips32r2 < %s | FileCheck %s
=======
; RUN: llc -mtriple=mips-elf -mattr=+msa,+fp64,+mips32r2 < %s | FileCheck %s
; RUN: llc -mtriple=mipsel-elf -mattr=+msa,+fp64,+mips32r2 < %s | FileCheck %s
>>>>>>> 49fd7d4f

define i32 @test_i8(ptr %p0, ptr %q1) nounwind {
entry:
  %p1  = getelementptr <16 x i8>, ptr %p0, i32 1
  %p2  = getelementptr <16 x i8>, ptr %p0, i32 2
  %p3  = getelementptr <16 x i8>, ptr %p0, i32 3
  %p4  = getelementptr <16 x i8>, ptr %p0, i32 4
  %p5  = getelementptr <16 x i8>, ptr %p0, i32 5
  %p6  = getelementptr <16 x i8>, ptr %p0, i32 6
  %p7  = getelementptr <16 x i8>, ptr %p0, i32 7
  %p8  = getelementptr <16 x i8>, ptr %p0, i32 8
  %p9  = getelementptr <16 x i8>, ptr %p0, i32 9
  %p10 = getelementptr <16 x i8>, ptr %p0, i32 10
  %p11 = getelementptr <16 x i8>, ptr %p0, i32 11
  %p12 = getelementptr <16 x i8>, ptr %p0, i32 12
  %p13 = getelementptr <16 x i8>, ptr %p0, i32 13
  %p14 = getelementptr <16 x i8>, ptr %p0, i32 14
  %p15 = getelementptr <16 x i8>, ptr %p0, i32 15
  %p16 = getelementptr <16 x i8>, ptr %p0, i32 16
  %p17 = getelementptr <16 x i8>, ptr %p0, i32 17
  %p18 = getelementptr <16 x i8>, ptr %p0, i32 18
  %p19 = getelementptr <16 x i8>, ptr %p0, i32 19
  %p20 = getelementptr <16 x i8>, ptr %p0, i32 20
  %p21 = getelementptr <16 x i8>, ptr %p0, i32 21
  %p22 = getelementptr <16 x i8>, ptr %p0, i32 22
  %p23 = getelementptr <16 x i8>, ptr %p0, i32 23
  %p24 = getelementptr <16 x i8>, ptr %p0, i32 24
  %p25 = getelementptr <16 x i8>, ptr %p0, i32 25
  %p26 = getelementptr <16 x i8>, ptr %p0, i32 26
  %p27 = getelementptr <16 x i8>, ptr %p0, i32 27
  %p28 = getelementptr <16 x i8>, ptr %p0, i32 28
  %p29 = getelementptr <16 x i8>, ptr %p0, i32 29
  %p30 = getelementptr <16 x i8>, ptr %p0, i32 30
  %p31 = getelementptr <16 x i8>, ptr %p0, i32 31
  %p32 = getelementptr <16 x i8>, ptr %p0, i32 32
  %p33 = getelementptr <16 x i8>, ptr %p0, i32 33
  %0  = load <16 x i8>, ptr %p0, align 16
  %1  = load <16 x i8>, ptr %p1, align 16
  %2  = load <16 x i8>, ptr %p2, align 16
  %3  = load <16 x i8>, ptr %p3, align 16
  %4  = load <16 x i8>, ptr %p4, align 16
  %5  = load <16 x i8>, ptr %p5, align 16
  %6  = load <16 x i8>, ptr %p6, align 16
  %7  = load <16 x i8>, ptr %p7, align 16
  %8  = load <16 x i8>, ptr %p8, align 16
  %9  = load <16 x i8>, ptr %p9, align 16
  %10 = load <16 x i8>, ptr %p10, align 16
  %11 = load <16 x i8>, ptr %p11, align 16
  %12 = load <16 x i8>, ptr %p12, align 16
  %13 = load <16 x i8>, ptr %p13, align 16
  %14 = load <16 x i8>, ptr %p14, align 16
  %15 = load <16 x i8>, ptr %p15, align 16
  %16 = load <16 x i8>, ptr %p16, align 16
  %17 = load <16 x i8>, ptr %p17, align 16
  %18 = load <16 x i8>, ptr %p18, align 16
  %19 = load <16 x i8>, ptr %p19, align 16
  %20 = load <16 x i8>, ptr %p20, align 16
  %21 = load <16 x i8>, ptr %p21, align 16
  %22 = load <16 x i8>, ptr %p22, align 16
  %23 = load <16 x i8>, ptr %p23, align 16
  %24 = load <16 x i8>, ptr %p24, align 16
  %25 = load <16 x i8>, ptr %p25, align 16
  %26 = load <16 x i8>, ptr %p26, align 16
  %27 = load <16 x i8>, ptr %p27, align 16
  %28 = load <16 x i8>, ptr %p28, align 16
  %29 = load <16 x i8>, ptr %p29, align 16
  %30 = load <16 x i8>, ptr %p30, align 16
  %31 = load <16 x i8>, ptr %p31, align 16
  %32 = load <16 x i8>, ptr %p32, align 16
  %33 = load <16 x i8>, ptr %p33, align 16
  %r1  = call <16 x i8> @llvm.mips.addv.b(<16 x i8> %0,   <16 x i8> %1)
  %r2  = call <16 x i8> @llvm.mips.addv.b(<16 x i8> %r1,  <16 x i8> %2)
  %r3  = call <16 x i8> @llvm.mips.addv.b(<16 x i8> %r2,  <16 x i8> %3)
  %r4  = call <16 x i8> @llvm.mips.addv.b(<16 x i8> %r3,  <16 x i8> %4)
  %r5  = call <16 x i8> @llvm.mips.addv.b(<16 x i8> %r4,  <16 x i8> %5)
  %r6  = call <16 x i8> @llvm.mips.addv.b(<16 x i8> %r5,  <16 x i8> %6)
  %r7  = call <16 x i8> @llvm.mips.addv.b(<16 x i8> %r6,  <16 x i8> %7)
  %r8  = call <16 x i8> @llvm.mips.addv.b(<16 x i8> %r7,  <16 x i8> %8)
  %r9  = call <16 x i8> @llvm.mips.addv.b(<16 x i8> %r8,  <16 x i8> %9)
  %r10 = call <16 x i8> @llvm.mips.addv.b(<16 x i8> %r9,  <16 x i8> %10)
  %r11 = call <16 x i8> @llvm.mips.addv.b(<16 x i8> %r10, <16 x i8> %11)
  %r12 = call <16 x i8> @llvm.mips.addv.b(<16 x i8> %r11, <16 x i8> %12)
  %r13 = call <16 x i8> @llvm.mips.addv.b(<16 x i8> %r12, <16 x i8> %13)
  %r14 = call <16 x i8> @llvm.mips.addv.b(<16 x i8> %r13, <16 x i8> %14)
  %r15 = call <16 x i8> @llvm.mips.addv.b(<16 x i8> %r14, <16 x i8> %15)
  %r16 = call <16 x i8> @llvm.mips.addv.b(<16 x i8> %r15, <16 x i8> %16)
  %r17 = call <16 x i8> @llvm.mips.addv.b(<16 x i8> %r16, <16 x i8> %17)
  %r18 = call <16 x i8> @llvm.mips.addv.b(<16 x i8> %r17, <16 x i8> %18)
  %r19 = call <16 x i8> @llvm.mips.addv.b(<16 x i8> %r18, <16 x i8> %19)
  %r20 = call <16 x i8> @llvm.mips.addv.b(<16 x i8> %r19, <16 x i8> %20)
  %r21 = call <16 x i8> @llvm.mips.addv.b(<16 x i8> %r20, <16 x i8> %21)
  %r22 = call <16 x i8> @llvm.mips.addv.b(<16 x i8> %r21, <16 x i8> %22)
  %r23 = call <16 x i8> @llvm.mips.addv.b(<16 x i8> %r22, <16 x i8> %23)
  %r24 = call <16 x i8> @llvm.mips.addv.b(<16 x i8> %r23, <16 x i8> %24)
  %r25 = call <16 x i8> @llvm.mips.addv.b(<16 x i8> %r24, <16 x i8> %25)
  %r26 = call <16 x i8> @llvm.mips.addv.b(<16 x i8> %r25, <16 x i8> %26)
  %r27 = call <16 x i8> @llvm.mips.addv.b(<16 x i8> %r26, <16 x i8> %27)
  %r28 = call <16 x i8> @llvm.mips.addv.b(<16 x i8> %r27, <16 x i8> %28)
  %r29 = call <16 x i8> @llvm.mips.addv.b(<16 x i8> %r28, <16 x i8> %29)
  %r30 = call <16 x i8> @llvm.mips.addv.b(<16 x i8> %r29, <16 x i8> %30)
  %r31 = call <16 x i8> @llvm.mips.addv.b(<16 x i8> %r30, <16 x i8> %31)
  %r32 = call <16 x i8> @llvm.mips.addv.b(<16 x i8> %r31, <16 x i8> %32)
  %r33 = call <16 x i8> @llvm.mips.addv.b(<16 x i8> %r32, <16 x i8> %33)
  %rx1  = call <16 x i8> @llvm.mips.addv.b(<16 x i8> %r33,   <16 x i8> %1)
  %rx2  = call <16 x i8> @llvm.mips.addv.b(<16 x i8> %rx1,  <16 x i8> %2)
  %rx3  = call <16 x i8> @llvm.mips.addv.b(<16 x i8> %rx2,  <16 x i8> %3)
  %rx4  = call <16 x i8> @llvm.mips.addv.b(<16 x i8> %rx3,  <16 x i8> %4)
  %rx5  = call <16 x i8> @llvm.mips.addv.b(<16 x i8> %rx4,  <16 x i8> %5)
  %rx6  = call <16 x i8> @llvm.mips.addv.b(<16 x i8> %rx5,  <16 x i8> %6)
  %rx7  = call <16 x i8> @llvm.mips.addv.b(<16 x i8> %rx6,  <16 x i8> %7)
  %rx8  = call <16 x i8> @llvm.mips.addv.b(<16 x i8> %rx7,  <16 x i8> %8)
  %rx9  = call <16 x i8> @llvm.mips.addv.b(<16 x i8> %rx8,  <16 x i8> %9)
  %rx10 = call <16 x i8> @llvm.mips.addv.b(<16 x i8> %rx9,  <16 x i8> %10)
  %rx11 = call <16 x i8> @llvm.mips.addv.b(<16 x i8> %rx10, <16 x i8> %11)
  %rx12 = call <16 x i8> @llvm.mips.addv.b(<16 x i8> %rx11, <16 x i8> %12)
  %rx13 = call <16 x i8> @llvm.mips.addv.b(<16 x i8> %rx12, <16 x i8> %13)
  %rx14 = call <16 x i8> @llvm.mips.addv.b(<16 x i8> %rx13, <16 x i8> %14)
  %rx15 = call <16 x i8> @llvm.mips.addv.b(<16 x i8> %rx14, <16 x i8> %15)
  %rx16 = call <16 x i8> @llvm.mips.addv.b(<16 x i8> %rx15, <16 x i8> %16)
  %rx17 = call <16 x i8> @llvm.mips.addv.b(<16 x i8> %rx16, <16 x i8> %17)
  %rx18 = call <16 x i8> @llvm.mips.addv.b(<16 x i8> %rx17, <16 x i8> %18)
  %rx19 = call <16 x i8> @llvm.mips.addv.b(<16 x i8> %rx18, <16 x i8> %19)
  %rx20 = call <16 x i8> @llvm.mips.addv.b(<16 x i8> %rx19, <16 x i8> %20)
  %rx21 = call <16 x i8> @llvm.mips.addv.b(<16 x i8> %rx20, <16 x i8> %21)
  %rx22 = call <16 x i8> @llvm.mips.addv.b(<16 x i8> %rx21, <16 x i8> %22)
  %rx23 = call <16 x i8> @llvm.mips.addv.b(<16 x i8> %rx22, <16 x i8> %23)
  %rx24 = call <16 x i8> @llvm.mips.addv.b(<16 x i8> %rx23, <16 x i8> %24)
  %rx25 = call <16 x i8> @llvm.mips.addv.b(<16 x i8> %rx24, <16 x i8> %25)
  %rx26 = call <16 x i8> @llvm.mips.addv.b(<16 x i8> %rx25, <16 x i8> %26)
  %rx27 = call <16 x i8> @llvm.mips.addv.b(<16 x i8> %rx26, <16 x i8> %27)
  %rx28 = call <16 x i8> @llvm.mips.addv.b(<16 x i8> %rx27, <16 x i8> %28)
  %rx29 = call <16 x i8> @llvm.mips.addv.b(<16 x i8> %rx28, <16 x i8> %29)
  %rx30 = call <16 x i8> @llvm.mips.addv.b(<16 x i8> %rx29, <16 x i8> %30)
  %rx31 = call <16 x i8> @llvm.mips.addv.b(<16 x i8> %rx30, <16 x i8> %31)
  %rx32 = call <16 x i8> @llvm.mips.addv.b(<16 x i8> %rx31, <16 x i8> %32)
  %rx33 = call <16 x i8> @llvm.mips.addv.b(<16 x i8> %rx32, <16 x i8> %33)
  %res = call i32 @llvm.mips.copy.s.b(<16 x i8> %rx33, i32 0)
  ret i32 %res
}

declare <16 x i8> @llvm.mips.addv.b(<16 x i8>, <16 x i8>) nounwind
declare i32       @llvm.mips.copy.s.b(<16 x i8>, i32) nounwind

; CHECK: test_i8:
; CHECK: st.b {{.*}} Spill
; CHECK: st.b {{.*}} Spill
; CHECK: ld.b {{.*}} Reload
; CHECK: ld.b {{.*}} Reload
; CHECK: .size

define i32 @test_i16(ptr %p0, ptr %q1) nounwind {
entry:
  %p1  = getelementptr <8 x i16>, ptr %p0, i32 1
  %p2  = getelementptr <8 x i16>, ptr %p0, i32 2
  %p3  = getelementptr <8 x i16>, ptr %p0, i32 3
  %p4  = getelementptr <8 x i16>, ptr %p0, i32 4
  %p5  = getelementptr <8 x i16>, ptr %p0, i32 5
  %p6  = getelementptr <8 x i16>, ptr %p0, i32 6
  %p7  = getelementptr <8 x i16>, ptr %p0, i32 7
  %p8  = getelementptr <8 x i16>, ptr %p0, i32 8
  %p9  = getelementptr <8 x i16>, ptr %p0, i32 9
  %p10 = getelementptr <8 x i16>, ptr %p0, i32 10
  %p11 = getelementptr <8 x i16>, ptr %p0, i32 11
  %p12 = getelementptr <8 x i16>, ptr %p0, i32 12
  %p13 = getelementptr <8 x i16>, ptr %p0, i32 13
  %p14 = getelementptr <8 x i16>, ptr %p0, i32 14
  %p15 = getelementptr <8 x i16>, ptr %p0, i32 15
  %p16 = getelementptr <8 x i16>, ptr %p0, i32 16
  %p17 = getelementptr <8 x i16>, ptr %p0, i32 17
  %p18 = getelementptr <8 x i16>, ptr %p0, i32 18
  %p19 = getelementptr <8 x i16>, ptr %p0, i32 19
  %p20 = getelementptr <8 x i16>, ptr %p0, i32 20
  %p21 = getelementptr <8 x i16>, ptr %p0, i32 21
  %p22 = getelementptr <8 x i16>, ptr %p0, i32 22
  %p23 = getelementptr <8 x i16>, ptr %p0, i32 23
  %p24 = getelementptr <8 x i16>, ptr %p0, i32 24
  %p25 = getelementptr <8 x i16>, ptr %p0, i32 25
  %p26 = getelementptr <8 x i16>, ptr %p0, i32 26
  %p27 = getelementptr <8 x i16>, ptr %p0, i32 27
  %p28 = getelementptr <8 x i16>, ptr %p0, i32 28
  %p29 = getelementptr <8 x i16>, ptr %p0, i32 29
  %p30 = getelementptr <8 x i16>, ptr %p0, i32 30
  %p31 = getelementptr <8 x i16>, ptr %p0, i32 31
  %p32 = getelementptr <8 x i16>, ptr %p0, i32 32
  %p33 = getelementptr <8 x i16>, ptr %p0, i32 33
  %0  = load <8 x i16>, ptr %p0, align 16
  %1  = load <8 x i16>, ptr %p1, align 16
  %2  = load <8 x i16>, ptr %p2, align 16
  %3  = load <8 x i16>, ptr %p3, align 16
  %4  = load <8 x i16>, ptr %p4, align 16
  %5  = load <8 x i16>, ptr %p5, align 16
  %6  = load <8 x i16>, ptr %p6, align 16
  %7  = load <8 x i16>, ptr %p7, align 16
  %8  = load <8 x i16>, ptr %p8, align 16
  %9  = load <8 x i16>, ptr %p9, align 16
  %10 = load <8 x i16>, ptr %p10, align 16
  %11 = load <8 x i16>, ptr %p11, align 16
  %12 = load <8 x i16>, ptr %p12, align 16
  %13 = load <8 x i16>, ptr %p13, align 16
  %14 = load <8 x i16>, ptr %p14, align 16
  %15 = load <8 x i16>, ptr %p15, align 16
  %16 = load <8 x i16>, ptr %p16, align 16
  %17 = load <8 x i16>, ptr %p17, align 16
  %18 = load <8 x i16>, ptr %p18, align 16
  %19 = load <8 x i16>, ptr %p19, align 16
  %20 = load <8 x i16>, ptr %p20, align 16
  %21 = load <8 x i16>, ptr %p21, align 16
  %22 = load <8 x i16>, ptr %p22, align 16
  %23 = load <8 x i16>, ptr %p23, align 16
  %24 = load <8 x i16>, ptr %p24, align 16
  %25 = load <8 x i16>, ptr %p25, align 16
  %26 = load <8 x i16>, ptr %p26, align 16
  %27 = load <8 x i16>, ptr %p27, align 16
  %28 = load <8 x i16>, ptr %p28, align 16
  %29 = load <8 x i16>, ptr %p29, align 16
  %30 = load <8 x i16>, ptr %p30, align 16
  %31 = load <8 x i16>, ptr %p31, align 16
  %32 = load <8 x i16>, ptr %p32, align 16
  %33 = load <8 x i16>, ptr %p33, align 16
  %r1  = call <8 x i16> @llvm.mips.addv.h(<8 x i16> %0,   <8 x i16> %1)
  %r2  = call <8 x i16> @llvm.mips.addv.h(<8 x i16> %r1,  <8 x i16> %2)
  %r3  = call <8 x i16> @llvm.mips.addv.h(<8 x i16> %r2,  <8 x i16> %3)
  %r4  = call <8 x i16> @llvm.mips.addv.h(<8 x i16> %r3,  <8 x i16> %4)
  %r5  = call <8 x i16> @llvm.mips.addv.h(<8 x i16> %r4,  <8 x i16> %5)
  %r6  = call <8 x i16> @llvm.mips.addv.h(<8 x i16> %r5,  <8 x i16> %6)
  %r7  = call <8 x i16> @llvm.mips.addv.h(<8 x i16> %r6,  <8 x i16> %7)
  %r8  = call <8 x i16> @llvm.mips.addv.h(<8 x i16> %r7,  <8 x i16> %8)
  %r9  = call <8 x i16> @llvm.mips.addv.h(<8 x i16> %r8,  <8 x i16> %9)
  %r10 = call <8 x i16> @llvm.mips.addv.h(<8 x i16> %r9,  <8 x i16> %10)
  %r11 = call <8 x i16> @llvm.mips.addv.h(<8 x i16> %r10, <8 x i16> %11)
  %r12 = call <8 x i16> @llvm.mips.addv.h(<8 x i16> %r11, <8 x i16> %12)
  %r13 = call <8 x i16> @llvm.mips.addv.h(<8 x i16> %r12, <8 x i16> %13)
  %r14 = call <8 x i16> @llvm.mips.addv.h(<8 x i16> %r13, <8 x i16> %14)
  %r15 = call <8 x i16> @llvm.mips.addv.h(<8 x i16> %r14, <8 x i16> %15)
  %r16 = call <8 x i16> @llvm.mips.addv.h(<8 x i16> %r15, <8 x i16> %16)
  %r17 = call <8 x i16> @llvm.mips.addv.h(<8 x i16> %r16, <8 x i16> %17)
  %r18 = call <8 x i16> @llvm.mips.addv.h(<8 x i16> %r17, <8 x i16> %18)
  %r19 = call <8 x i16> @llvm.mips.addv.h(<8 x i16> %r18, <8 x i16> %19)
  %r20 = call <8 x i16> @llvm.mips.addv.h(<8 x i16> %r19, <8 x i16> %20)
  %r21 = call <8 x i16> @llvm.mips.addv.h(<8 x i16> %r20, <8 x i16> %21)
  %r22 = call <8 x i16> @llvm.mips.addv.h(<8 x i16> %r21, <8 x i16> %22)
  %r23 = call <8 x i16> @llvm.mips.addv.h(<8 x i16> %r22, <8 x i16> %23)
  %r24 = call <8 x i16> @llvm.mips.addv.h(<8 x i16> %r23, <8 x i16> %24)
  %r25 = call <8 x i16> @llvm.mips.addv.h(<8 x i16> %r24, <8 x i16> %25)
  %r26 = call <8 x i16> @llvm.mips.addv.h(<8 x i16> %r25, <8 x i16> %26)
  %r27 = call <8 x i16> @llvm.mips.addv.h(<8 x i16> %r26, <8 x i16> %27)
  %r28 = call <8 x i16> @llvm.mips.addv.h(<8 x i16> %r27, <8 x i16> %28)
  %r29 = call <8 x i16> @llvm.mips.addv.h(<8 x i16> %r28, <8 x i16> %29)
  %r30 = call <8 x i16> @llvm.mips.addv.h(<8 x i16> %r29, <8 x i16> %30)
  %r31 = call <8 x i16> @llvm.mips.addv.h(<8 x i16> %r30, <8 x i16> %31)
  %r32 = call <8 x i16> @llvm.mips.addv.h(<8 x i16> %r31, <8 x i16> %32)
  %r33 = call <8 x i16> @llvm.mips.addv.h(<8 x i16> %r32, <8 x i16> %33)
  %rx1  = call <8 x i16> @llvm.mips.addv.h(<8 x i16> %r33,   <8 x i16> %1)
  %rx2  = call <8 x i16> @llvm.mips.addv.h(<8 x i16> %rx1,  <8 x i16> %2)
  %rx3  = call <8 x i16> @llvm.mips.addv.h(<8 x i16> %rx2,  <8 x i16> %3)
  %rx4  = call <8 x i16> @llvm.mips.addv.h(<8 x i16> %rx3,  <8 x i16> %4)
  %rx5  = call <8 x i16> @llvm.mips.addv.h(<8 x i16> %rx4,  <8 x i16> %5)
  %rx6  = call <8 x i16> @llvm.mips.addv.h(<8 x i16> %rx5,  <8 x i16> %6)
  %rx7  = call <8 x i16> @llvm.mips.addv.h(<8 x i16> %rx6,  <8 x i16> %7)
  %rx8  = call <8 x i16> @llvm.mips.addv.h(<8 x i16> %rx7,  <8 x i16> %8)
  %rx9  = call <8 x i16> @llvm.mips.addv.h(<8 x i16> %rx8,  <8 x i16> %9)
  %rx10 = call <8 x i16> @llvm.mips.addv.h(<8 x i16> %rx9,  <8 x i16> %10)
  %rx11 = call <8 x i16> @llvm.mips.addv.h(<8 x i16> %rx10, <8 x i16> %11)
  %rx12 = call <8 x i16> @llvm.mips.addv.h(<8 x i16> %rx11, <8 x i16> %12)
  %rx13 = call <8 x i16> @llvm.mips.addv.h(<8 x i16> %rx12, <8 x i16> %13)
  %rx14 = call <8 x i16> @llvm.mips.addv.h(<8 x i16> %rx13, <8 x i16> %14)
  %rx15 = call <8 x i16> @llvm.mips.addv.h(<8 x i16> %rx14, <8 x i16> %15)
  %rx16 = call <8 x i16> @llvm.mips.addv.h(<8 x i16> %rx15, <8 x i16> %16)
  %rx17 = call <8 x i16> @llvm.mips.addv.h(<8 x i16> %rx16, <8 x i16> %17)
  %rx18 = call <8 x i16> @llvm.mips.addv.h(<8 x i16> %rx17, <8 x i16> %18)
  %rx19 = call <8 x i16> @llvm.mips.addv.h(<8 x i16> %rx18, <8 x i16> %19)
  %rx20 = call <8 x i16> @llvm.mips.addv.h(<8 x i16> %rx19, <8 x i16> %20)
  %rx21 = call <8 x i16> @llvm.mips.addv.h(<8 x i16> %rx20, <8 x i16> %21)
  %rx22 = call <8 x i16> @llvm.mips.addv.h(<8 x i16> %rx21, <8 x i16> %22)
  %rx23 = call <8 x i16> @llvm.mips.addv.h(<8 x i16> %rx22, <8 x i16> %23)
  %rx24 = call <8 x i16> @llvm.mips.addv.h(<8 x i16> %rx23, <8 x i16> %24)
  %rx25 = call <8 x i16> @llvm.mips.addv.h(<8 x i16> %rx24, <8 x i16> %25)
  %rx26 = call <8 x i16> @llvm.mips.addv.h(<8 x i16> %rx25, <8 x i16> %26)
  %rx27 = call <8 x i16> @llvm.mips.addv.h(<8 x i16> %rx26, <8 x i16> %27)
  %rx28 = call <8 x i16> @llvm.mips.addv.h(<8 x i16> %rx27, <8 x i16> %28)
  %rx29 = call <8 x i16> @llvm.mips.addv.h(<8 x i16> %rx28, <8 x i16> %29)
  %rx30 = call <8 x i16> @llvm.mips.addv.h(<8 x i16> %rx29, <8 x i16> %30)
  %rx31 = call <8 x i16> @llvm.mips.addv.h(<8 x i16> %rx30, <8 x i16> %31)
  %rx32 = call <8 x i16> @llvm.mips.addv.h(<8 x i16> %rx31, <8 x i16> %32)
  %rx33 = call <8 x i16> @llvm.mips.addv.h(<8 x i16> %rx32, <8 x i16> %33)
  %res = call i32 @llvm.mips.copy.s.h(<8 x i16> %rx33, i32 0)
  ret i32 %res
}

declare <8 x i16> @llvm.mips.addv.h(<8 x i16>, <8 x i16>) nounwind
declare i32       @llvm.mips.copy.s.h(<8 x i16>, i32) nounwind

; CHECK: test_i16:
; CHECK: st.h {{.*}} Spill
; CHECK: st.h {{.*}} Spill
; CHECK: ld.h {{.*}} Reload
; CHECK: ld.h {{.*}} Reload
; CHECK: .size

define i32 @test_i32(ptr %p0, ptr %q1) nounwind {
entry:
  %p1  = getelementptr <4 x i32>, ptr %p0, i32 1
  %p2  = getelementptr <4 x i32>, ptr %p0, i32 2
  %p3  = getelementptr <4 x i32>, ptr %p0, i32 3
  %p4  = getelementptr <4 x i32>, ptr %p0, i32 4
  %p5  = getelementptr <4 x i32>, ptr %p0, i32 5
  %p6  = getelementptr <4 x i32>, ptr %p0, i32 6
  %p7  = getelementptr <4 x i32>, ptr %p0, i32 7
  %p8  = getelementptr <4 x i32>, ptr %p0, i32 8
  %p9  = getelementptr <4 x i32>, ptr %p0, i32 9
  %p10 = getelementptr <4 x i32>, ptr %p0, i32 10
  %p11 = getelementptr <4 x i32>, ptr %p0, i32 11
  %p12 = getelementptr <4 x i32>, ptr %p0, i32 12
  %p13 = getelementptr <4 x i32>, ptr %p0, i32 13
  %p14 = getelementptr <4 x i32>, ptr %p0, i32 14
  %p15 = getelementptr <4 x i32>, ptr %p0, i32 15
  %p16 = getelementptr <4 x i32>, ptr %p0, i32 16
  %p17 = getelementptr <4 x i32>, ptr %p0, i32 17
  %p18 = getelementptr <4 x i32>, ptr %p0, i32 18
  %p19 = getelementptr <4 x i32>, ptr %p0, i32 19
  %p20 = getelementptr <4 x i32>, ptr %p0, i32 20
  %p21 = getelementptr <4 x i32>, ptr %p0, i32 21
  %p22 = getelementptr <4 x i32>, ptr %p0, i32 22
  %p23 = getelementptr <4 x i32>, ptr %p0, i32 23
  %p24 = getelementptr <4 x i32>, ptr %p0, i32 24
  %p25 = getelementptr <4 x i32>, ptr %p0, i32 25
  %p26 = getelementptr <4 x i32>, ptr %p0, i32 26
  %p27 = getelementptr <4 x i32>, ptr %p0, i32 27
  %p28 = getelementptr <4 x i32>, ptr %p0, i32 28
  %p29 = getelementptr <4 x i32>, ptr %p0, i32 29
  %p30 = getelementptr <4 x i32>, ptr %p0, i32 30
  %p31 = getelementptr <4 x i32>, ptr %p0, i32 31
  %p32 = getelementptr <4 x i32>, ptr %p0, i32 32
  %p33 = getelementptr <4 x i32>, ptr %p0, i32 33
  %0  = load <4 x i32>, ptr %p0, align 16
  %1  = load <4 x i32>, ptr %p1, align 16
  %2  = load <4 x i32>, ptr %p2, align 16
  %3  = load <4 x i32>, ptr %p3, align 16
  %4  = load <4 x i32>, ptr %p4, align 16
  %5  = load <4 x i32>, ptr %p5, align 16
  %6  = load <4 x i32>, ptr %p6, align 16
  %7  = load <4 x i32>, ptr %p7, align 16
  %8  = load <4 x i32>, ptr %p8, align 16
  %9  = load <4 x i32>, ptr %p9, align 16
  %10 = load <4 x i32>, ptr %p10, align 16
  %11 = load <4 x i32>, ptr %p11, align 16
  %12 = load <4 x i32>, ptr %p12, align 16
  %13 = load <4 x i32>, ptr %p13, align 16
  %14 = load <4 x i32>, ptr %p14, align 16
  %15 = load <4 x i32>, ptr %p15, align 16
  %16 = load <4 x i32>, ptr %p16, align 16
  %17 = load <4 x i32>, ptr %p17, align 16
  %18 = load <4 x i32>, ptr %p18, align 16
  %19 = load <4 x i32>, ptr %p19, align 16
  %20 = load <4 x i32>, ptr %p20, align 16
  %21 = load <4 x i32>, ptr %p21, align 16
  %22 = load <4 x i32>, ptr %p22, align 16
  %23 = load <4 x i32>, ptr %p23, align 16
  %24 = load <4 x i32>, ptr %p24, align 16
  %25 = load <4 x i32>, ptr %p25, align 16
  %26 = load <4 x i32>, ptr %p26, align 16
  %27 = load <4 x i32>, ptr %p27, align 16
  %28 = load <4 x i32>, ptr %p28, align 16
  %29 = load <4 x i32>, ptr %p29, align 16
  %30 = load <4 x i32>, ptr %p30, align 16
  %31 = load <4 x i32>, ptr %p31, align 16
  %32 = load <4 x i32>, ptr %p32, align 16
  %33 = load <4 x i32>, ptr %p33, align 16
  %r1 = call <4 x i32> @llvm.mips.addv.w(<4 x i32> %0, <4 x i32> %1)
  %r2 = call <4 x i32> @llvm.mips.addv.w(<4 x i32> %r1, <4 x i32> %2)
  %r3 = call <4 x i32> @llvm.mips.addv.w(<4 x i32> %r2, <4 x i32> %3)
  %r4 = call <4 x i32> @llvm.mips.addv.w(<4 x i32> %r3, <4 x i32> %4)
  %r5 = call <4 x i32> @llvm.mips.addv.w(<4 x i32> %r4, <4 x i32> %5)
  %r6 = call <4 x i32> @llvm.mips.addv.w(<4 x i32> %r5, <4 x i32> %6)
  %r7 = call <4 x i32> @llvm.mips.addv.w(<4 x i32> %r6, <4 x i32> %7)
  %r8 = call <4 x i32> @llvm.mips.addv.w(<4 x i32> %r7, <4 x i32> %8)
  %r9 = call <4 x i32> @llvm.mips.addv.w(<4 x i32> %r8, <4 x i32> %9)
  %r10 = call <4 x i32> @llvm.mips.addv.w(<4 x i32> %r9, <4 x i32> %10)
  %r11 = call <4 x i32> @llvm.mips.addv.w(<4 x i32> %r10, <4 x i32> %11)
  %r12 = call <4 x i32> @llvm.mips.addv.w(<4 x i32> %r11, <4 x i32> %12)
  %r13 = call <4 x i32> @llvm.mips.addv.w(<4 x i32> %r12, <4 x i32> %13)
  %r14 = call <4 x i32> @llvm.mips.addv.w(<4 x i32> %r13, <4 x i32> %14)
  %r15 = call <4 x i32> @llvm.mips.addv.w(<4 x i32> %r14, <4 x i32> %15)
  %r16 = call <4 x i32> @llvm.mips.addv.w(<4 x i32> %r15, <4 x i32> %16)
  %r17 = call <4 x i32> @llvm.mips.addv.w(<4 x i32> %r16, <4 x i32> %17)
  %r18 = call <4 x i32> @llvm.mips.addv.w(<4 x i32> %r17, <4 x i32> %18)
  %r19 = call <4 x i32> @llvm.mips.addv.w(<4 x i32> %r18, <4 x i32> %19)
  %r20 = call <4 x i32> @llvm.mips.addv.w(<4 x i32> %r19, <4 x i32> %20)
  %r21 = call <4 x i32> @llvm.mips.addv.w(<4 x i32> %r20, <4 x i32> %21)
  %r22 = call <4 x i32> @llvm.mips.addv.w(<4 x i32> %r21, <4 x i32> %22)
  %r23 = call <4 x i32> @llvm.mips.addv.w(<4 x i32> %r22, <4 x i32> %23)
  %r24 = call <4 x i32> @llvm.mips.addv.w(<4 x i32> %r23, <4 x i32> %24)
  %r25 = call <4 x i32> @llvm.mips.addv.w(<4 x i32> %r24, <4 x i32> %25)
  %r26 = call <4 x i32> @llvm.mips.addv.w(<4 x i32> %r25, <4 x i32> %26)
  %r27 = call <4 x i32> @llvm.mips.addv.w(<4 x i32> %r26, <4 x i32> %27)
  %r28 = call <4 x i32> @llvm.mips.addv.w(<4 x i32> %r27, <4 x i32> %28)
  %r29 = call <4 x i32> @llvm.mips.addv.w(<4 x i32> %r28, <4 x i32> %29)
  %r30 = call <4 x i32> @llvm.mips.addv.w(<4 x i32> %r29, <4 x i32> %30)
  %r31 = call <4 x i32> @llvm.mips.addv.w(<4 x i32> %r30, <4 x i32> %31)
  %r32 = call <4 x i32> @llvm.mips.addv.w(<4 x i32> %r31, <4 x i32> %32)
  %r33 = call <4 x i32> @llvm.mips.addv.w(<4 x i32> %r32, <4 x i32> %33)
  %rx1 = call <4 x i32> @llvm.mips.addv.w(<4 x i32> %r33, <4 x i32> %1)
  %rx2 = call <4 x i32> @llvm.mips.addv.w(<4 x i32> %rx1, <4 x i32> %2)
  %rx3 = call <4 x i32> @llvm.mips.addv.w(<4 x i32> %rx2, <4 x i32> %3)
  %rx4 = call <4 x i32> @llvm.mips.addv.w(<4 x i32> %rx3, <4 x i32> %4)
  %rx5 = call <4 x i32> @llvm.mips.addv.w(<4 x i32> %rx4, <4 x i32> %5)
  %rx6 = call <4 x i32> @llvm.mips.addv.w(<4 x i32> %rx5, <4 x i32> %6)
  %rx7 = call <4 x i32> @llvm.mips.addv.w(<4 x i32> %rx6, <4 x i32> %7)
  %rx8 = call <4 x i32> @llvm.mips.addv.w(<4 x i32> %rx7, <4 x i32> %8)
  %rx9 = call <4 x i32> @llvm.mips.addv.w(<4 x i32> %rx8, <4 x i32> %9)
  %rx10 = call <4 x i32> @llvm.mips.addv.w(<4 x i32> %rx9, <4 x i32> %10)
  %rx11 = call <4 x i32> @llvm.mips.addv.w(<4 x i32> %rx10, <4 x i32> %11)
  %rx12 = call <4 x i32> @llvm.mips.addv.w(<4 x i32> %rx11, <4 x i32> %12)
  %rx13 = call <4 x i32> @llvm.mips.addv.w(<4 x i32> %rx12, <4 x i32> %13)
  %rx14 = call <4 x i32> @llvm.mips.addv.w(<4 x i32> %rx13, <4 x i32> %14)
  %rx15 = call <4 x i32> @llvm.mips.addv.w(<4 x i32> %rx14, <4 x i32> %15)
  %rx16 = call <4 x i32> @llvm.mips.addv.w(<4 x i32> %rx15, <4 x i32> %16)
  %rx17 = call <4 x i32> @llvm.mips.addv.w(<4 x i32> %rx16, <4 x i32> %17)
  %rx18 = call <4 x i32> @llvm.mips.addv.w(<4 x i32> %rx17, <4 x i32> %18)
  %rx19 = call <4 x i32> @llvm.mips.addv.w(<4 x i32> %rx18, <4 x i32> %19)
  %rx20 = call <4 x i32> @llvm.mips.addv.w(<4 x i32> %rx19, <4 x i32> %20)
  %rx21 = call <4 x i32> @llvm.mips.addv.w(<4 x i32> %rx20, <4 x i32> %21)
  %rx22 = call <4 x i32> @llvm.mips.addv.w(<4 x i32> %rx21, <4 x i32> %22)
  %rx23 = call <4 x i32> @llvm.mips.addv.w(<4 x i32> %rx22, <4 x i32> %23)
  %rx24 = call <4 x i32> @llvm.mips.addv.w(<4 x i32> %rx23, <4 x i32> %24)
  %rx25 = call <4 x i32> @llvm.mips.addv.w(<4 x i32> %rx24, <4 x i32> %25)
  %rx26 = call <4 x i32> @llvm.mips.addv.w(<4 x i32> %rx25, <4 x i32> %26)
  %rx27 = call <4 x i32> @llvm.mips.addv.w(<4 x i32> %rx26, <4 x i32> %27)
  %rx28 = call <4 x i32> @llvm.mips.addv.w(<4 x i32> %rx27, <4 x i32> %28)
  %rx29 = call <4 x i32> @llvm.mips.addv.w(<4 x i32> %rx28, <4 x i32> %29)
  %rx30 = call <4 x i32> @llvm.mips.addv.w(<4 x i32> %rx29, <4 x i32> %30)
  %rx31 = call <4 x i32> @llvm.mips.addv.w(<4 x i32> %rx30, <4 x i32> %31)
  %rx32 = call <4 x i32> @llvm.mips.addv.w(<4 x i32> %rx31, <4 x i32> %32)
  %rx33 = call <4 x i32> @llvm.mips.addv.w(<4 x i32> %rx32, <4 x i32> %33)
  %res = call i32 @llvm.mips.copy.s.w(<4 x i32> %rx33, i32 0)
  ret i32 %res
}

declare <4 x i32> @llvm.mips.addv.w(<4 x i32>, <4 x i32>) nounwind
declare i32       @llvm.mips.copy.s.w(<4 x i32>, i32) nounwind

; CHECK: test_i32:
; CHECK: st.w {{.*}} Spill
; CHECK: st.w {{.*}} Spill
; CHECK: ld.w {{.*}} Reload
; CHECK: ld.w {{.*}} Reload
; CHECK: .size

define i32 @test_i64(ptr %p0, ptr %q1) nounwind {
entry:
  %p1  = getelementptr <2 x i64>, ptr %p0, i32 1
  %p2  = getelementptr <2 x i64>, ptr %p0, i32 2
  %p3  = getelementptr <2 x i64>, ptr %p0, i32 3
  %p4  = getelementptr <2 x i64>, ptr %p0, i32 4
  %p5  = getelementptr <2 x i64>, ptr %p0, i32 5
  %p6  = getelementptr <2 x i64>, ptr %p0, i32 6
  %p7  = getelementptr <2 x i64>, ptr %p0, i32 7
  %p8  = getelementptr <2 x i64>, ptr %p0, i32 8
  %p9  = getelementptr <2 x i64>, ptr %p0, i32 9
  %p10 = getelementptr <2 x i64>, ptr %p0, i32 10
  %p11 = getelementptr <2 x i64>, ptr %p0, i32 11
  %p12 = getelementptr <2 x i64>, ptr %p0, i32 12
  %p13 = getelementptr <2 x i64>, ptr %p0, i32 13
  %p14 = getelementptr <2 x i64>, ptr %p0, i32 14
  %p15 = getelementptr <2 x i64>, ptr %p0, i32 15
  %p16 = getelementptr <2 x i64>, ptr %p0, i32 16
  %p17 = getelementptr <2 x i64>, ptr %p0, i32 17
  %p18 = getelementptr <2 x i64>, ptr %p0, i32 18
  %p19 = getelementptr <2 x i64>, ptr %p0, i32 19
  %p20 = getelementptr <2 x i64>, ptr %p0, i32 20
  %p21 = getelementptr <2 x i64>, ptr %p0, i32 21
  %p22 = getelementptr <2 x i64>, ptr %p0, i32 22
  %p23 = getelementptr <2 x i64>, ptr %p0, i32 23
  %p24 = getelementptr <2 x i64>, ptr %p0, i32 24
  %p25 = getelementptr <2 x i64>, ptr %p0, i32 25
  %p26 = getelementptr <2 x i64>, ptr %p0, i32 26
  %p27 = getelementptr <2 x i64>, ptr %p0, i32 27
  %p28 = getelementptr <2 x i64>, ptr %p0, i32 28
  %p29 = getelementptr <2 x i64>, ptr %p0, i32 29
  %p30 = getelementptr <2 x i64>, ptr %p0, i32 30
  %p31 = getelementptr <2 x i64>, ptr %p0, i32 31
  %p32 = getelementptr <2 x i64>, ptr %p0, i32 32
  %p33 = getelementptr <2 x i64>, ptr %p0, i32 33
  %0  = load <2 x i64>, ptr %p0, align 16
  %1  = load <2 x i64>, ptr %p1, align 16
  %2  = load <2 x i64>, ptr %p2, align 16
  %3  = load <2 x i64>, ptr %p3, align 16
  %4  = load <2 x i64>, ptr %p4, align 16
  %5  = load <2 x i64>, ptr %p5, align 16
  %6  = load <2 x i64>, ptr %p6, align 16
  %7  = load <2 x i64>, ptr %p7, align 16
  %8  = load <2 x i64>, ptr %p8, align 16
  %9  = load <2 x i64>, ptr %p9, align 16
  %10 = load <2 x i64>, ptr %p10, align 16
  %11 = load <2 x i64>, ptr %p11, align 16
  %12 = load <2 x i64>, ptr %p12, align 16
  %13 = load <2 x i64>, ptr %p13, align 16
  %14 = load <2 x i64>, ptr %p14, align 16
  %15 = load <2 x i64>, ptr %p15, align 16
  %16 = load <2 x i64>, ptr %p16, align 16
  %17 = load <2 x i64>, ptr %p17, align 16
  %18 = load <2 x i64>, ptr %p18, align 16
  %19 = load <2 x i64>, ptr %p19, align 16
  %20 = load <2 x i64>, ptr %p20, align 16
  %21 = load <2 x i64>, ptr %p21, align 16
  %22 = load <2 x i64>, ptr %p22, align 16
  %23 = load <2 x i64>, ptr %p23, align 16
  %24 = load <2 x i64>, ptr %p24, align 16
  %25 = load <2 x i64>, ptr %p25, align 16
  %26 = load <2 x i64>, ptr %p26, align 16
  %27 = load <2 x i64>, ptr %p27, align 16
  %28 = load <2 x i64>, ptr %p28, align 16
  %29 = load <2 x i64>, ptr %p29, align 16
  %30 = load <2 x i64>, ptr %p30, align 16
  %31 = load <2 x i64>, ptr %p31, align 16
  %32 = load <2 x i64>, ptr %p32, align 16
  %33 = load <2 x i64>, ptr %p33, align 16
  %r1  = call <2 x i64> @llvm.mips.addv.d(<2 x i64> %0,   <2 x i64> %1)
  %r2  = call <2 x i64> @llvm.mips.addv.d(<2 x i64> %r1,  <2 x i64> %2)
  %r3  = call <2 x i64> @llvm.mips.addv.d(<2 x i64> %r2,  <2 x i64> %3)
  %r4  = call <2 x i64> @llvm.mips.addv.d(<2 x i64> %r3,  <2 x i64> %4)
  %r5  = call <2 x i64> @llvm.mips.addv.d(<2 x i64> %r4,  <2 x i64> %5)
  %r6  = call <2 x i64> @llvm.mips.addv.d(<2 x i64> %r5,  <2 x i64> %6)
  %r7  = call <2 x i64> @llvm.mips.addv.d(<2 x i64> %r6,  <2 x i64> %7)
  %r8  = call <2 x i64> @llvm.mips.addv.d(<2 x i64> %r7,  <2 x i64> %8)
  %r9  = call <2 x i64> @llvm.mips.addv.d(<2 x i64> %r8,  <2 x i64> %9)
  %r10 = call <2 x i64> @llvm.mips.addv.d(<2 x i64> %r9,  <2 x i64> %10)
  %r11 = call <2 x i64> @llvm.mips.addv.d(<2 x i64> %r10, <2 x i64> %11)
  %r12 = call <2 x i64> @llvm.mips.addv.d(<2 x i64> %r11, <2 x i64> %12)
  %r13 = call <2 x i64> @llvm.mips.addv.d(<2 x i64> %r12, <2 x i64> %13)
  %r14 = call <2 x i64> @llvm.mips.addv.d(<2 x i64> %r13, <2 x i64> %14)
  %r15 = call <2 x i64> @llvm.mips.addv.d(<2 x i64> %r14, <2 x i64> %15)
  %r16 = call <2 x i64> @llvm.mips.addv.d(<2 x i64> %r15, <2 x i64> %16)
  %r17 = call <2 x i64> @llvm.mips.addv.d(<2 x i64> %r16, <2 x i64> %17)
  %r18 = call <2 x i64> @llvm.mips.addv.d(<2 x i64> %r17, <2 x i64> %18)
  %r19 = call <2 x i64> @llvm.mips.addv.d(<2 x i64> %r18, <2 x i64> %19)
  %r20 = call <2 x i64> @llvm.mips.addv.d(<2 x i64> %r19, <2 x i64> %20)
  %r21 = call <2 x i64> @llvm.mips.addv.d(<2 x i64> %r20, <2 x i64> %21)
  %r22 = call <2 x i64> @llvm.mips.addv.d(<2 x i64> %r21, <2 x i64> %22)
  %r23 = call <2 x i64> @llvm.mips.addv.d(<2 x i64> %r22, <2 x i64> %23)
  %r24 = call <2 x i64> @llvm.mips.addv.d(<2 x i64> %r23, <2 x i64> %24)
  %r25 = call <2 x i64> @llvm.mips.addv.d(<2 x i64> %r24, <2 x i64> %25)
  %r26 = call <2 x i64> @llvm.mips.addv.d(<2 x i64> %r25, <2 x i64> %26)
  %r27 = call <2 x i64> @llvm.mips.addv.d(<2 x i64> %r26, <2 x i64> %27)
  %r28 = call <2 x i64> @llvm.mips.addv.d(<2 x i64> %r27, <2 x i64> %28)
  %r29 = call <2 x i64> @llvm.mips.addv.d(<2 x i64> %r28, <2 x i64> %29)
  %r30 = call <2 x i64> @llvm.mips.addv.d(<2 x i64> %r29, <2 x i64> %30)
  %r31 = call <2 x i64> @llvm.mips.addv.d(<2 x i64> %r30, <2 x i64> %31)
  %r32 = call <2 x i64> @llvm.mips.addv.d(<2 x i64> %r31, <2 x i64> %32)
  %r33 = call <2 x i64> @llvm.mips.addv.d(<2 x i64> %r32, <2 x i64> %33)
  %rx1  = call <2 x i64> @llvm.mips.addv.d(<2 x i64> %r33,  <2 x i64> %1)
  %rx2  = call <2 x i64> @llvm.mips.addv.d(<2 x i64> %rx1,  <2 x i64> %2)
  %rx3  = call <2 x i64> @llvm.mips.addv.d(<2 x i64> %rx2,  <2 x i64> %3)
  %rx4  = call <2 x i64> @llvm.mips.addv.d(<2 x i64> %rx3,  <2 x i64> %4)
  %rx5  = call <2 x i64> @llvm.mips.addv.d(<2 x i64> %rx4,  <2 x i64> %5)
  %rx6  = call <2 x i64> @llvm.mips.addv.d(<2 x i64> %rx5,  <2 x i64> %6)
  %rx7  = call <2 x i64> @llvm.mips.addv.d(<2 x i64> %rx6,  <2 x i64> %7)
  %rx8  = call <2 x i64> @llvm.mips.addv.d(<2 x i64> %rx7,  <2 x i64> %8)
  %rx9  = call <2 x i64> @llvm.mips.addv.d(<2 x i64> %rx8,  <2 x i64> %9)
  %rx10 = call <2 x i64> @llvm.mips.addv.d(<2 x i64> %rx9,  <2 x i64> %10)
  %rx11 = call <2 x i64> @llvm.mips.addv.d(<2 x i64> %rx10, <2 x i64> %11)
  %rx12 = call <2 x i64> @llvm.mips.addv.d(<2 x i64> %rx11, <2 x i64> %12)
  %rx13 = call <2 x i64> @llvm.mips.addv.d(<2 x i64> %rx12, <2 x i64> %13)
  %rx14 = call <2 x i64> @llvm.mips.addv.d(<2 x i64> %rx13, <2 x i64> %14)
  %rx15 = call <2 x i64> @llvm.mips.addv.d(<2 x i64> %rx14, <2 x i64> %15)
  %rx16 = call <2 x i64> @llvm.mips.addv.d(<2 x i64> %rx15, <2 x i64> %16)
  %rx17 = call <2 x i64> @llvm.mips.addv.d(<2 x i64> %rx16, <2 x i64> %17)
  %rx18 = call <2 x i64> @llvm.mips.addv.d(<2 x i64> %rx17, <2 x i64> %18)
  %rx19 = call <2 x i64> @llvm.mips.addv.d(<2 x i64> %rx18, <2 x i64> %19)
  %rx20 = call <2 x i64> @llvm.mips.addv.d(<2 x i64> %rx19, <2 x i64> %20)
  %rx21 = call <2 x i64> @llvm.mips.addv.d(<2 x i64> %rx20, <2 x i64> %21)
  %rx22 = call <2 x i64> @llvm.mips.addv.d(<2 x i64> %rx21, <2 x i64> %22)
  %rx23 = call <2 x i64> @llvm.mips.addv.d(<2 x i64> %rx22, <2 x i64> %23)
  %rx24 = call <2 x i64> @llvm.mips.addv.d(<2 x i64> %rx23, <2 x i64> %24)
  %rx25 = call <2 x i64> @llvm.mips.addv.d(<2 x i64> %rx24, <2 x i64> %25)
  %rx26 = call <2 x i64> @llvm.mips.addv.d(<2 x i64> %rx25, <2 x i64> %26)
  %rx27 = call <2 x i64> @llvm.mips.addv.d(<2 x i64> %rx26, <2 x i64> %27)
  %rx28 = call <2 x i64> @llvm.mips.addv.d(<2 x i64> %rx27, <2 x i64> %28)
  %rx29 = call <2 x i64> @llvm.mips.addv.d(<2 x i64> %rx28, <2 x i64> %29)
  %rx30 = call <2 x i64> @llvm.mips.addv.d(<2 x i64> %rx29, <2 x i64> %30)
  %rx31 = call <2 x i64> @llvm.mips.addv.d(<2 x i64> %rx30, <2 x i64> %31)
  %rx32 = call <2 x i64> @llvm.mips.addv.d(<2 x i64> %rx31, <2 x i64> %32)
  %rx33 = call <2 x i64> @llvm.mips.addv.d(<2 x i64> %rx32, <2 x i64> %33)
  %res1 = bitcast <2 x i64> %rx33 to <4 x i32>
  %res = call i32 @llvm.mips.copy.s.w(<4 x i32> %res1, i32 0)
  ret i32 %res
}

declare <2 x i64> @llvm.mips.addv.d(<2 x i64>, <2 x i64>) nounwind

; CHECK: test_i64:
; CHECK: st.d {{.*}} Spill
; CHECK: st.d {{.*}} Spill
; CHECK: ld.d {{.*}} Reload
; CHECK: ld.d {{.*}} Reload
; CHECK: .size<|MERGE_RESOLUTION|>--- conflicted
+++ resolved
@@ -1,13 +1,8 @@
 ; Test that the correct instruction is chosen for spill and reload by trying
 ; to have 33 live MSA registers simultaneously
 
-<<<<<<< HEAD
-; RUN: llc -mtriple=mips -mattr=+msa,+fp64,+mips32r2 < %s | FileCheck %s
-; RUN: llc -mtriple=mipsel -mattr=+msa,+fp64,+mips32r2 < %s | FileCheck %s
-=======
 ; RUN: llc -mtriple=mips-elf -mattr=+msa,+fp64,+mips32r2 < %s | FileCheck %s
 ; RUN: llc -mtriple=mipsel-elf -mattr=+msa,+fp64,+mips32r2 < %s | FileCheck %s
->>>>>>> 49fd7d4f
 
 define i32 @test_i8(ptr %p0, ptr %q1) nounwind {
 entry:
