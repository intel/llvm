; Test the MSA intrinsics that are encoded with the 3R instruction format and
; use the result as a third operand and results in wider elements than the
; operands had.

<<<<<<< HEAD
; RUN: llc -mtriple=mips -mattr=+msa,+fp64,+mips32r2 < %s | FileCheck %s
; RUN: llc -mtriple=mipsel -mattr=+msa,+fp64,+mips32r2 < %s | FileCheck %s
=======
; RUN: llc -mtriple=mips-elf -mattr=+msa,+fp64,+mips32r2 < %s | FileCheck %s
; RUN: llc -mtriple=mipsel-elf -mattr=+msa,+fp64,+mips32r2 < %s | FileCheck %s
>>>>>>> 49fd7d4f

@llvm_mips_dpadd_s_h_ARG2 = global <16 x i8> <i8 8, i8 9, i8 10, i8 11, i8 12, i8 13, i8 14, i8 15, i8 16, i8 17, i8 18, i8 19, i8 20, i8 21, i8 22, i8 23>, align 16
@llvm_mips_dpadd_s_h_ARG3 = global <16 x i8> <i8 24, i8 25, i8 26, i8 27, i8 28, i8 29, i8 30, i8 31, i8 32, i8 33, i8 34, i8 35, i8 36, i8 37, i8 38, i8 39>, align 16
@llvm_mips_dpadd_s_h_RES  = global <8 x i16> <i16 0, i16 0, i16 0, i16 0, i16 0, i16 0, i16 0, i16 0>, align 16

define void @llvm_mips_dpadd_s_h_test() nounwind {
entry:
  %0 = load <16 x i8>, ptr @llvm_mips_dpadd_s_h_ARG2
  %1 = load <16 x i8>, ptr @llvm_mips_dpadd_s_h_ARG3
  %2 = tail call <8 x i16> @llvm.mips.dpadd.s.h(<8 x i16> <i16 4, i16 4, i16 4, i16 4, i16 4, i16 4, i16 4, i16 4>, <16 x i8> %0, <16 x i8> %1)
  store <8 x i16> %2, ptr @llvm_mips_dpadd_s_h_RES
  ret void
}

declare <8 x i16> @llvm.mips.dpadd.s.h(<8 x i16>, <16 x i8>, <16 x i8>) nounwind

; CHECK: llvm_mips_dpadd_s_h_test:
; CHECK: ld.b
; CHECK: ld.b
; CHECK: ldi.h [[R1:\$w[0-9]+]],
; CHECK: dpadd_s.h [[R1]],
; CHECK: st.h
; CHECK: .size llvm_mips_dpadd_s_h_test
;
@llvm_mips_dpadd_s_w_ARG2 = global <8 x i16> <i16 4, i16 5, i16 6, i16 7, i16 8, i16 9, i16 10, i16 11>, align 16
@llvm_mips_dpadd_s_w_ARG3 = global <8 x i16> <i16 12, i16 13, i16 14, i16 15, i16 16, i16 17, i16 18, i16 19>, align 16
@llvm_mips_dpadd_s_w_RES  = global <4 x i32> <i32 0, i32 0, i32 0, i32 0>, align 16

define void @llvm_mips_dpadd_s_w_test() nounwind {
entry:
  %0 = load <8 x i16>, ptr @llvm_mips_dpadd_s_w_ARG2
  %1 = load <8 x i16>, ptr @llvm_mips_dpadd_s_w_ARG3
  %2 = tail call <4 x i32> @llvm.mips.dpadd.s.w(<4 x i32> <i32 4, i32 4, i32 4, i32 4>, <8 x i16> %0, <8 x i16> %1)
  store <4 x i32> %2, ptr @llvm_mips_dpadd_s_w_RES
  ret void
}

declare <4 x i32> @llvm.mips.dpadd.s.w(<4 x i32>, <8 x i16>, <8 x i16>) nounwind

; CHECK: llvm_mips_dpadd_s_w_test:
; CHECK: ld.h
; CHECK: ld.h
; CHECK: ldi.w [[R1:\$w[0-9]+]],
; CHECK: dpadd_s.w [[R1]],
; CHECK: st.w
; CHECK: .size llvm_mips_dpadd_s_w_test
;
@llvm_mips_dpadd_s_d_ARG2 = global <4 x i32> <i32 2, i32 3, i32 4, i32 5>, align 16
@llvm_mips_dpadd_s_d_ARG3 = global <4 x i32> <i32 6, i32 7, i32 8, i32 9>, align 16
@llvm_mips_dpadd_s_d_RES  = global <2 x i64> <i64 0, i64 0>, align 16

define void @llvm_mips_dpadd_s_d_test() nounwind {
entry:
  %0 = load <4 x i32>, ptr @llvm_mips_dpadd_s_d_ARG2
  %1 = load <4 x i32>, ptr @llvm_mips_dpadd_s_d_ARG3
  %2 = tail call <2 x i64> @llvm.mips.dpadd.s.d(<2 x i64> <i64 4, i64 4>, <4 x i32> %0, <4 x i32> %1)
  store <2 x i64> %2, ptr @llvm_mips_dpadd_s_d_RES
  ret void
}

declare <2 x i64> @llvm.mips.dpadd.s.d(<2 x i64>, <4 x i32>, <4 x i32>) nounwind

; CHECK: llvm_mips_dpadd_s_d_test:
; CHECK: ldi.d [[R1:\$w[0-9]+]],
; CHECK: ld.w
; CHECK: ld.w
; CHECK: dpadd_s.d [[R1]],
; CHECK: st.d
; CHECK: .size llvm_mips_dpadd_s_d_test
;
@llvm_mips_dpadd_u_h_ARG2 = global <16 x i8> <i8 8, i8 9, i8 10, i8 11, i8 12, i8 13, i8 14, i8 15, i8 16, i8 17, i8 18, i8 19, i8 20, i8 21, i8 22, i8 23>, align 16
@llvm_mips_dpadd_u_h_ARG3 = global <16 x i8> <i8 24, i8 25, i8 26, i8 27, i8 28, i8 29, i8 30, i8 31, i8 32, i8 33, i8 34, i8 35, i8 36, i8 37, i8 38, i8 39>, align 16
@llvm_mips_dpadd_u_h_RES  = global <8 x i16> <i16 0, i16 0, i16 0, i16 0, i16 0, i16 0, i16 0, i16 0>, align 16

define void @llvm_mips_dpadd_u_h_test() nounwind {
entry:
  %0 = load <16 x i8>, ptr @llvm_mips_dpadd_u_h_ARG2
  %1 = load <16 x i8>, ptr @llvm_mips_dpadd_u_h_ARG3
  %2 = tail call <8 x i16> @llvm.mips.dpadd.u.h(<8 x i16> <i16 4, i16 4, i16 4, i16 4, i16 4, i16 4, i16 4, i16 4>, <16 x i8> %0, <16 x i8> %1)
  store <8 x i16> %2, ptr @llvm_mips_dpadd_u_h_RES
  ret void
}

declare <8 x i16> @llvm.mips.dpadd.u.h(<8 x i16>, <16 x i8>, <16 x i8>) nounwind

; CHECK: llvm_mips_dpadd_u_h_test:
; CHECK: ld.b
; CHECK: ld.b
; CHECK: ldi.h [[R1:\$w[0-9]+]],
; CHECK: dpadd_u.h [[R1]],
; CHECK: st.h
; CHECK: .size llvm_mips_dpadd_u_h_test
;
@llvm_mips_dpadd_u_w_ARG2 = global <8 x i16> <i16 4, i16 5, i16 6, i16 7, i16 8, i16 9, i16 10, i16 11>, align 16
@llvm_mips_dpadd_u_w_ARG3 = global <8 x i16> <i16 12, i16 13, i16 14, i16 15, i16 16, i16 17, i16 18, i16 19>, align 16
@llvm_mips_dpadd_u_w_RES  = global <4 x i32> <i32 0, i32 0, i32 0, i32 0>, align 16

define void @llvm_mips_dpadd_u_w_test() nounwind {
entry:
  %0 = load <8 x i16>, ptr @llvm_mips_dpadd_u_w_ARG2
  %1 = load <8 x i16>, ptr @llvm_mips_dpadd_u_w_ARG3
  %2 = tail call <4 x i32> @llvm.mips.dpadd.u.w(<4 x i32> <i32 4, i32 4, i32 4, i32 4>, <8 x i16> %0, <8 x i16> %1)
  store <4 x i32> %2, ptr @llvm_mips_dpadd_u_w_RES
  ret void
}

declare <4 x i32> @llvm.mips.dpadd.u.w(<4 x i32>, <8 x i16>, <8 x i16>) nounwind

; CHECK: llvm_mips_dpadd_u_w_test:
; CHECK: ld.h
; CHECK: ld.h
; CHECK: ldi.w [[R1:\$w[0-9]+]],
; CHECK: dpadd_u.w [[R1]],
; CHECK: st.w
; CHECK: .size llvm_mips_dpadd_u_w_test
;
@llvm_mips_dpadd_u_d_ARG2 = global <4 x i32> <i32 2, i32 3, i32 4, i32 5>, align 16
@llvm_mips_dpadd_u_d_ARG3 = global <4 x i32> <i32 6, i32 7, i32 8, i32 9>, align 16
@llvm_mips_dpadd_u_d_RES  = global <2 x i64> <i64 0, i64 0>, align 16

define void @llvm_mips_dpadd_u_d_test() nounwind {
entry:
  %0 = load <4 x i32>, ptr @llvm_mips_dpadd_u_d_ARG2
  %1 = load <4 x i32>, ptr @llvm_mips_dpadd_u_d_ARG3
  %2 = tail call <2 x i64> @llvm.mips.dpadd.u.d(<2 x i64> <i64 4, i64 4>, <4 x i32> %0, <4 x i32> %1)
  store <2 x i64> %2, ptr @llvm_mips_dpadd_u_d_RES
  ret void
}

declare <2 x i64> @llvm.mips.dpadd.u.d(<2 x i64>, <4 x i32>, <4 x i32>) nounwind

; CHECK: llvm_mips_dpadd_u_d_test:
; CHECK: ldi.d [[R1:\$w[0-9]+]],
; CHECK: ld.w
; CHECK: ld.w
; CHECK: dpadd_u.d [[R1]],
; CHECK: st.d
; CHECK: .size llvm_mips_dpadd_u_d_test
;
@llvm_mips_dpsub_s_h_ARG1 = global <8 x i16> <i16 0, i16 1, i16 2, i16 3, i16 4, i16 5, i16 6, i16 7>, align 16
@llvm_mips_dpsub_s_h_ARG2 = global <16 x i8> <i8 8, i8 9, i8 10, i8 11, i8 12, i8 13, i8 14, i8 15, i8 16, i8 17, i8 18, i8 19, i8 20, i8 21, i8 22, i8 23>, align 16
@llvm_mips_dpsub_s_h_ARG3 = global <16 x i8> <i8 24, i8 25, i8 26, i8 27, i8 28, i8 29, i8 30, i8 31, i8 32, i8 33, i8 34, i8 35, i8 36, i8 37, i8 38, i8 39>, align 16
@llvm_mips_dpsub_s_h_RES  = global <8 x i16> <i16 0, i16 0, i16 0, i16 0, i16 0, i16 0, i16 0, i16 0>, align 16

define void @llvm_mips_dpsub_s_h_test() nounwind {
entry:
  %0 = load <8 x i16>, ptr @llvm_mips_dpsub_s_h_ARG1
  %1 = load <16 x i8>, ptr @llvm_mips_dpsub_s_h_ARG2
  %2 = load <16 x i8>, ptr @llvm_mips_dpsub_s_h_ARG3
  %3 = tail call <8 x i16> @llvm.mips.dpsub.s.h(<8 x i16> %0, <16 x i8> %1, <16 x i8> %2)
  store <8 x i16> %3, ptr @llvm_mips_dpsub_s_h_RES
  ret void
}

declare <8 x i16> @llvm.mips.dpsub.s.h(<8 x i16>, <16 x i8>, <16 x i8>) nounwind

; CHECK: llvm_mips_dpsub_s_h_test:
; CHECK: ld.b
; CHECK: ld.b
; CHECK: ld.h
; CHECK: dpsub_s.h
; CHECK: st.h
; CHECK: .size llvm_mips_dpsub_s_h_test
;
@llvm_mips_dpsub_s_w_ARG1 = global <4 x i32> <i32 0, i32 1, i32 2, i32 3>, align 16
@llvm_mips_dpsub_s_w_ARG2 = global <8 x i16> <i16 4, i16 5, i16 6, i16 7, i16 8, i16 9, i16 10, i16 11>, align 16
@llvm_mips_dpsub_s_w_ARG3 = global <8 x i16> <i16 12, i16 13, i16 14, i16 15, i16 16, i16 17, i16 18, i16 19>, align 16
@llvm_mips_dpsub_s_w_RES  = global <4 x i32> <i32 0, i32 0, i32 0, i32 0>, align 16

define void @llvm_mips_dpsub_s_w_test() nounwind {
entry:
  %0 = load <4 x i32>, ptr @llvm_mips_dpsub_s_w_ARG1
  %1 = load <8 x i16>, ptr @llvm_mips_dpsub_s_w_ARG2
  %2 = load <8 x i16>, ptr @llvm_mips_dpsub_s_w_ARG3
  %3 = tail call <4 x i32> @llvm.mips.dpsub.s.w(<4 x i32> %0, <8 x i16> %1, <8 x i16> %2)
  store <4 x i32> %3, ptr @llvm_mips_dpsub_s_w_RES
  ret void
}

declare <4 x i32> @llvm.mips.dpsub.s.w(<4 x i32>, <8 x i16>, <8 x i16>) nounwind

; CHECK: llvm_mips_dpsub_s_w_test:
; CHECK: ld.h
; CHECK: ld.h
; CHECK: ld.w
; CHECK: dpsub_s.w
; CHECK: st.w
; CHECK: .size llvm_mips_dpsub_s_w_test
;
@llvm_mips_dpsub_s_d_ARG1 = global <2 x i64> <i64 0, i64 1>, align 16
@llvm_mips_dpsub_s_d_ARG2 = global <4 x i32> <i32 2, i32 3, i32 4, i32 5>, align 16
@llvm_mips_dpsub_s_d_ARG3 = global <4 x i32> <i32 6, i32 7, i32 8, i32 9>, align 16
@llvm_mips_dpsub_s_d_RES  = global <2 x i64> <i64 0, i64 0>, align 16

define void @llvm_mips_dpsub_s_d_test() nounwind {
entry:
  %0 = load <2 x i64>, ptr @llvm_mips_dpsub_s_d_ARG1
  %1 = load <4 x i32>, ptr @llvm_mips_dpsub_s_d_ARG2
  %2 = load <4 x i32>, ptr @llvm_mips_dpsub_s_d_ARG3
  %3 = tail call <2 x i64> @llvm.mips.dpsub.s.d(<2 x i64> %0, <4 x i32> %1, <4 x i32> %2)
  store <2 x i64> %3, ptr @llvm_mips_dpsub_s_d_RES
  ret void
}

declare <2 x i64> @llvm.mips.dpsub.s.d(<2 x i64>, <4 x i32>, <4 x i32>) nounwind

; CHECK: llvm_mips_dpsub_s_d_test:
; CHECK: ld.w
; CHECK: ld.w
; CHECK: ld.d
; CHECK: dpsub_s.d
; CHECK: st.d
; CHECK: .size llvm_mips_dpsub_s_d_test
;
@llvm_mips_dpsub_u_h_ARG1 = global <8 x i16> <i16 0, i16 1, i16 2, i16 3, i16 4, i16 5, i16 6, i16 7>, align 16
@llvm_mips_dpsub_u_h_ARG2 = global <16 x i8> <i8 8, i8 9, i8 10, i8 11, i8 12, i8 13, i8 14, i8 15, i8 16, i8 17, i8 18, i8 19, i8 20, i8 21, i8 22, i8 23>, align 16
@llvm_mips_dpsub_u_h_ARG3 = global <16 x i8> <i8 24, i8 25, i8 26, i8 27, i8 28, i8 29, i8 30, i8 31, i8 32, i8 33, i8 34, i8 35, i8 36, i8 37, i8 38, i8 39>, align 16
@llvm_mips_dpsub_u_h_RES  = global <8 x i16> <i16 0, i16 0, i16 0, i16 0, i16 0, i16 0, i16 0, i16 0>, align 16

define void @llvm_mips_dpsub_u_h_test() nounwind {
entry:
  %0 = load <8 x i16>, ptr @llvm_mips_dpsub_u_h_ARG1
  %1 = load <16 x i8>, ptr @llvm_mips_dpsub_u_h_ARG2
  %2 = load <16 x i8>, ptr @llvm_mips_dpsub_u_h_ARG3
  %3 = tail call <8 x i16> @llvm.mips.dpsub.u.h(<8 x i16> %0, <16 x i8> %1, <16 x i8> %2)
  store <8 x i16> %3, ptr @llvm_mips_dpsub_u_h_RES
  ret void
}

declare <8 x i16> @llvm.mips.dpsub.u.h(<8 x i16>, <16 x i8>, <16 x i8>) nounwind

; CHECK: llvm_mips_dpsub_u_h_test:
; CHECK: ld.b
; CHECK: ld.b
; CHECK: ld.h
; CHECK: dpsub_u.h
; CHECK: st.h
; CHECK: .size llvm_mips_dpsub_u_h_test
;
@llvm_mips_dpsub_u_w_ARG1 = global <4 x i32> <i32 0, i32 1, i32 2, i32 3>, align 16
@llvm_mips_dpsub_u_w_ARG2 = global <8 x i16> <i16 4, i16 5, i16 6, i16 7, i16 8, i16 9, i16 10, i16 11>, align 16
@llvm_mips_dpsub_u_w_ARG3 = global <8 x i16> <i16 12, i16 13, i16 14, i16 15, i16 16, i16 17, i16 18, i16 19>, align 16
@llvm_mips_dpsub_u_w_RES  = global <4 x i32> <i32 0, i32 0, i32 0, i32 0>, align 16

define void @llvm_mips_dpsub_u_w_test() nounwind {
entry:
  %0 = load <4 x i32>, ptr @llvm_mips_dpsub_u_w_ARG1
  %1 = load <8 x i16>, ptr @llvm_mips_dpsub_u_w_ARG2
  %2 = load <8 x i16>, ptr @llvm_mips_dpsub_u_w_ARG3
  %3 = tail call <4 x i32> @llvm.mips.dpsub.u.w(<4 x i32> %0, <8 x i16> %1, <8 x i16> %2)
  store <4 x i32> %3, ptr @llvm_mips_dpsub_u_w_RES
  ret void
}

declare <4 x i32> @llvm.mips.dpsub.u.w(<4 x i32>, <8 x i16>, <8 x i16>) nounwind

; CHECK: llvm_mips_dpsub_u_w_test:
; CHECK: ld.h
; CHECK: ld.h
; CHECK: ld.w
; CHECK: dpsub_u.w
; CHECK: st.w
; CHECK: .size llvm_mips_dpsub_u_w_test
;
@llvm_mips_dpsub_u_d_ARG1 = global <2 x i64> <i64 0, i64 1>, align 16
@llvm_mips_dpsub_u_d_ARG2 = global <4 x i32> <i32 2, i32 3, i32 4, i32 5>, align 16
@llvm_mips_dpsub_u_d_ARG3 = global <4 x i32> <i32 6, i32 7, i32 8, i32 9>, align 16
@llvm_mips_dpsub_u_d_RES  = global <2 x i64> <i64 0, i64 0>, align 16

define void @llvm_mips_dpsub_u_d_test() nounwind {
entry:
  %0 = load <2 x i64>, ptr @llvm_mips_dpsub_u_d_ARG1
  %1 = load <4 x i32>, ptr @llvm_mips_dpsub_u_d_ARG2
  %2 = load <4 x i32>, ptr @llvm_mips_dpsub_u_d_ARG3
  %3 = tail call <2 x i64> @llvm.mips.dpsub.u.d(<2 x i64> %0, <4 x i32> %1, <4 x i32> %2)
  store <2 x i64> %3, ptr @llvm_mips_dpsub_u_d_RES
  ret void
}

declare <2 x i64> @llvm.mips.dpsub.u.d(<2 x i64>, <4 x i32>, <4 x i32>) nounwind

; CHECK: llvm_mips_dpsub_u_d_test:
; CHECK: ld.w
; CHECK: ld.w
; CHECK: ld.d
; CHECK: dpsub_u.d
; CHECK: st.d
; CHECK: .size llvm_mips_dpsub_u_d_test
;<|MERGE_RESOLUTION|>--- conflicted
+++ resolved
@@ -2,13 +2,8 @@
 ; use the result as a third operand and results in wider elements than the
 ; operands had.
 
-<<<<<<< HEAD
-; RUN: llc -mtriple=mips -mattr=+msa,+fp64,+mips32r2 < %s | FileCheck %s
-; RUN: llc -mtriple=mipsel -mattr=+msa,+fp64,+mips32r2 < %s | FileCheck %s
-=======
 ; RUN: llc -mtriple=mips-elf -mattr=+msa,+fp64,+mips32r2 < %s | FileCheck %s
 ; RUN: llc -mtriple=mipsel-elf -mattr=+msa,+fp64,+mips32r2 < %s | FileCheck %s
->>>>>>> 49fd7d4f
 
 @llvm_mips_dpadd_s_h_ARG2 = global <16 x i8> <i8 8, i8 9, i8 10, i8 11, i8 12, i8 13, i8 14, i8 15, i8 16, i8 17, i8 18, i8 19, i8 20, i8 21, i8 22, i8 23>, align 16
 @llvm_mips_dpadd_s_h_ARG3 = global <16 x i8> <i8 24, i8 25, i8 26, i8 27, i8 28, i8 29, i8 30, i8 31, i8 32, i8 33, i8 34, i8 35, i8 36, i8 37, i8 38, i8 39>, align 16
