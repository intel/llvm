; Test the MSA integer to floating point conversion intrinsics that are encoded
; with the 2RF instruction format.

<<<<<<< HEAD
; RUN: llc -mtriple=mips -mattr=+msa,+fp64,+mips32r2 -relocation-model=pic < %s | FileCheck %s
; RUN: llc -mtriple=mipsel -mattr=+msa,+fp64,+mips32r2 -relocation-model=pic < %s | FileCheck %s
=======
; RUN: llc -mtriple=mips-elf -mattr=+msa,+fp64,+mips32r2 -relocation-model=pic < %s | FileCheck %s
; RUN: llc -mtriple=mipsel-elf -mattr=+msa,+fp64,+mips32r2 -relocation-model=pic < %s | FileCheck %s
>>>>>>> 49fd7d4f

@llvm_mips_ffint_s_w_ARG1 = global <4 x i32> <i32 0, i32 1, i32 2, i32 3>, align 16
@llvm_mips_ffint_s_w_RES  = global <4 x float> <float 0.000000e+00, float 0.000000e+00, float 0.000000e+00, float 0.000000e+00>, align 16

define void @llvm_mips_ffint_s_w_test() nounwind {
entry:
  %0 = load <4 x i32>, ptr @llvm_mips_ffint_s_w_ARG1
  %1 = tail call <4 x float> @llvm.mips.ffint.s.w(<4 x i32> %0)
  store <4 x float> %1, ptr @llvm_mips_ffint_s_w_RES
  ret void
}

declare <4 x float> @llvm.mips.ffint.s.w(<4 x i32>) nounwind

; CHECK: llvm_mips_ffint_s_w_test:
; CHECK-DAG: lw [[R1:\$[0-9]+]], %got(llvm_mips_ffint_s_w_ARG1)
; CHECK-DAG: ld.w [[WS:\$w[0-9]+]], 0([[R1]])
; CHECK-DAG: ffint_s.w [[WD:\$w[0-9]+]], [[WS]]
; CHECK-DAG: lw [[R2:\$[0-9]+]], %got(llvm_mips_ffint_s_w_RES)
; CHECK-DAG: st.w [[WD]], 0([[R2]])
; CHECK: .size llvm_mips_ffint_s_w_test
;
@llvm_mips_ffint_s_d_ARG1 = global <2 x i64> <i64 0, i64 1>, align 16
@llvm_mips_ffint_s_d_RES  = global <2 x double> <double 0.000000e+00, double 0.000000e+00>, align 16

define void @llvm_mips_ffint_s_d_test() nounwind {
entry:
  %0 = load <2 x i64>, ptr @llvm_mips_ffint_s_d_ARG1
  %1 = tail call <2 x double> @llvm.mips.ffint.s.d(<2 x i64> %0)
  store <2 x double> %1, ptr @llvm_mips_ffint_s_d_RES
  ret void
}

declare <2 x double> @llvm.mips.ffint.s.d(<2 x i64>) nounwind

; CHECK: llvm_mips_ffint_s_d_test:
; CHECK-DAG: lw [[R1:\$[0-9]+]], %got(llvm_mips_ffint_s_d_ARG1)
; CHECK-DAG: ld.d [[WS:\$w[0-9]+]], 0([[R1]])
; CHECK-DAG: ffint_s.d [[WD:\$w[0-9]+]], [[WS]]
; CHECK-DAG: lw [[R2:\$[0-9]+]], %got(llvm_mips_ffint_s_d_RES)
; CHECK-DAG: st.d [[WD]], 0([[R2]])
; CHECK: .size llvm_mips_ffint_s_d_test
;
@llvm_mips_ffint_u_w_ARG1 = global <4 x i32> <i32 0, i32 1, i32 2, i32 3>, align 16
@llvm_mips_ffint_u_w_RES  = global <4 x float> <float 0.000000e+00, float 0.000000e+00, float 0.000000e+00, float 0.000000e+00>, align 16

define void @llvm_mips_ffint_u_w_test() nounwind {
entry:
  %0 = load <4 x i32>, ptr @llvm_mips_ffint_u_w_ARG1
  %1 = tail call <4 x float> @llvm.mips.ffint.u.w(<4 x i32> %0)
  store <4 x float> %1, ptr @llvm_mips_ffint_u_w_RES
  ret void
}

declare <4 x float> @llvm.mips.ffint.u.w(<4 x i32>) nounwind

; CHECK: llvm_mips_ffint_u_w_test:
; CHECK-DAG: lw [[R1:\$[0-9]+]], %got(llvm_mips_ffint_u_w_ARG1)
; CHECK-DAG: ld.w [[WS:\$w[0-9]+]], 0([[R1]])
; CHECK-DAG: ffint_u.w [[WD:\$w[0-9]+]], [[WS]]
; CHECK-DAG: lw [[R2:\$[0-9]+]], %got(llvm_mips_ffint_u_w_RES)
; CHECK-DAG: st.w [[WD]], 0([[R2]])
; CHECK: .size llvm_mips_ffint_u_w_test
;
@llvm_mips_ffint_u_d_ARG1 = global <2 x i64> <i64 0, i64 1>, align 16
@llvm_mips_ffint_u_d_RES  = global <2 x double> <double 0.000000e+00, double 0.000000e+00>, align 16

define void @llvm_mips_ffint_u_d_test() nounwind {
entry:
  %0 = load <2 x i64>, ptr @llvm_mips_ffint_u_d_ARG1
  %1 = tail call <2 x double> @llvm.mips.ffint.u.d(<2 x i64> %0)
  store <2 x double> %1, ptr @llvm_mips_ffint_u_d_RES
  ret void
}

declare <2 x double> @llvm.mips.ffint.u.d(<2 x i64>) nounwind

; CHECK: llvm_mips_ffint_u_d_test:
; CHECK-DAG: lw [[R1:\$[0-9]+]], %got(llvm_mips_ffint_u_d_ARG1)
; CHECK-DAG: ld.d [[WS:\$w[0-9]+]], 0([[R1]])
; CHECK-DAG: ffint_u.d [[WD:\$w[0-9]+]], [[WS]]
; CHECK-DAG: lw [[R2:\$[0-9]+]], %got(llvm_mips_ffint_u_d_RES)
; CHECK-DAG: st.d [[WD]], 0([[R2]])
; CHECK: .size llvm_mips_ffint_u_d_test
;<|MERGE_RESOLUTION|>--- conflicted
+++ resolved
@@ -1,13 +1,8 @@
 ; Test the MSA integer to floating point conversion intrinsics that are encoded
 ; with the 2RF instruction format.
 
-<<<<<<< HEAD
-; RUN: llc -mtriple=mips -mattr=+msa,+fp64,+mips32r2 -relocation-model=pic < %s | FileCheck %s
-; RUN: llc -mtriple=mipsel -mattr=+msa,+fp64,+mips32r2 -relocation-model=pic < %s | FileCheck %s
-=======
 ; RUN: llc -mtriple=mips-elf -mattr=+msa,+fp64,+mips32r2 -relocation-model=pic < %s | FileCheck %s
 ; RUN: llc -mtriple=mipsel-elf -mattr=+msa,+fp64,+mips32r2 -relocation-model=pic < %s | FileCheck %s
->>>>>>> 49fd7d4f
 
 @llvm_mips_ffint_s_w_ARG1 = global <4 x i32> <i32 0, i32 1, i32 2, i32 3>, align 16
 @llvm_mips_ffint_s_w_RES  = global <4 x float> <float 0.000000e+00, float 0.000000e+00, float 0.000000e+00, float 0.000000e+00>, align 16
