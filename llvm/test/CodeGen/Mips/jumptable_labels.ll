<<<<<<< HEAD
; RUN: llc -mtriple=mips < %s | FileCheck %s -check-prefix=O32
; RUN: llc -mtriple=mips64 -target-abi=n32 < %s | FileCheck %s -check-prefix=N32
; RUN: llc -mtriple=mips64 < %s | FileCheck %s -check-prefix=N64
=======
; RUN: llc -mtriple=mips-elf < %s | FileCheck %s -check-prefix=O32
; RUN: llc -mtriple=mips64-elf -target-abi=n32 < %s | FileCheck %s -check-prefix=N32
; RUN: llc -mtriple=mips64-elf < %s | FileCheck %s -check-prefix=N64
>>>>>>> 49fd7d4f

; We only use the '$' prefix on O32. The others use the ELF convention.
; O32: $JTI0_0
; N32: .LJTI0_0
; N64: .LJTI0_0

; Check basic block labels while we're at it.
; O32: $BB0_2:
; N32: .LBB0_2:
; N64: .LBB0_2:

@.str = private unnamed_addr constant [2 x i8] c"A\00", align 1
@.str.1 = private unnamed_addr constant [2 x i8] c"B\00", align 1
@.str.2 = private unnamed_addr constant [2 x i8] c"C\00", align 1
@.str.3 = private unnamed_addr constant [2 x i8] c"D\00", align 1
@.str.4 = private unnamed_addr constant [2 x i8] c"E\00", align 1
@.str.5 = private unnamed_addr constant [2 x i8] c"F\00", align 1
@.str.6 = private unnamed_addr constant [2 x i8] c"G\00", align 1
@.str.7 = private unnamed_addr constant [1 x i8] zeroinitializer, align 1

define ptr @_Z3fooi(i32 signext %Letter) {
entry:
  %retval = alloca ptr, align 8
  %Letter.addr = alloca i32, align 4
  store i32 %Letter, ptr %Letter.addr, align 4
  %0 = load i32, ptr %Letter.addr, align 4
  switch i32 %0, label %sw.epilog [
    i32 0, label %sw.bb
    i32 1, label %sw.bb1
    i32 2, label %sw.bb2
    i32 3, label %sw.bb3
    i32 4, label %sw.bb4
    i32 5, label %sw.bb5
    i32 6, label %sw.bb6
  ]

sw.bb:
  store ptr @.str, ptr %retval, align 8
  br label %return

sw.bb1:
  store ptr @.str.1, ptr %retval, align 8
  br label %return

sw.bb2:
  store ptr @.str.2, ptr %retval, align 8
  br label %return

sw.bb3:
  store ptr @.str.3, ptr %retval, align 8
  br label %return

sw.bb4:
  store ptr @.str.4, ptr %retval, align 8
  br label %return

sw.bb5:
  store ptr @.str.5, ptr %retval, align 8
  br label %return

sw.bb6:
  store ptr @.str.6, ptr %retval, align 8
  br label %return

sw.epilog:
  store ptr @.str.7, ptr %retval, align 8
  br label %return

return:
  %1 = load ptr, ptr %retval, align 8
  ret ptr %1
}<|MERGE_RESOLUTION|>--- conflicted
+++ resolved
@@ -1,12 +1,6 @@
-<<<<<<< HEAD
-; RUN: llc -mtriple=mips < %s | FileCheck %s -check-prefix=O32
-; RUN: llc -mtriple=mips64 -target-abi=n32 < %s | FileCheck %s -check-prefix=N32
-; RUN: llc -mtriple=mips64 < %s | FileCheck %s -check-prefix=N64
-=======
 ; RUN: llc -mtriple=mips-elf < %s | FileCheck %s -check-prefix=O32
 ; RUN: llc -mtriple=mips64-elf -target-abi=n32 < %s | FileCheck %s -check-prefix=N32
 ; RUN: llc -mtriple=mips64-elf < %s | FileCheck %s -check-prefix=N64
->>>>>>> 49fd7d4f
 
 ; We only use the '$' prefix on O32. The others use the ELF convention.
 ; O32: $JTI0_0
