; RUN: llc < %s -mtriple=mips -mcpu=mips32r2 | FileCheck %s
; RUN: llc < %s -mtriple=mips64 -mcpu=mips64r2 | FileCheck %s
<<<<<<< HEAD
; RUN: llc -mtriple=mipsel-linux-gnu -march=mipsel -mcpu=mips32r2 -mattr=+mips16 < %s | FileCheck %s
=======
; RUN: llc -mtriple=mipsel-linux-gnu -mcpu=mips32r2 -mattr=+mips16 < %s | FileCheck %s
>>>>>>> 49fd7d4f

define signext i8 @A(i8 %e.0, i8 signext %sum)  nounwind {
entry:
; CHECK: seb
	add i8 %sum, %e.0		; <i8>:0 [#uses=1]
	ret i8 %0
}

define signext i16 @B(i16 %e.0, i16 signext %sum) nounwind {
entry:
; CHECK: seh
	add i16 %sum, %e.0		; <i16>:0 [#uses=1]
	ret i16 %0
}
<|MERGE_RESOLUTION|>--- conflicted
+++ resolved
@@ -1,10 +1,6 @@
 ; RUN: llc < %s -mtriple=mips -mcpu=mips32r2 | FileCheck %s
 ; RUN: llc < %s -mtriple=mips64 -mcpu=mips64r2 | FileCheck %s
-<<<<<<< HEAD
-; RUN: llc -mtriple=mipsel-linux-gnu -march=mipsel -mcpu=mips32r2 -mattr=+mips16 < %s | FileCheck %s
-=======
 ; RUN: llc -mtriple=mipsel-linux-gnu -mcpu=mips32r2 -mattr=+mips16 < %s | FileCheck %s
->>>>>>> 49fd7d4f
 
 define signext i8 @A(i8 %e.0, i8 signext %sum)  nounwind {
 entry:
