--- conflicted
+++ resolved
@@ -1,12 +1,6 @@
-<<<<<<< HEAD
-; RUN: llc -mtriple=mipsel -relocation-model=pic -O0 -fast-isel-abort=3 -mcpu=mips32r2 \
-; RUN:     < %s | FileCheck %s
-; RUN: llc -mtriple=mipsel -relocation-model=pic -O0 -fast-isel-abort=3 -mcpu=mips32 \
-=======
 ; RUN: llc -mtriple=mipsel-elf -relocation-model=pic -O0 -fast-isel-abort=3 -mcpu=mips32r2 \
 ; RUN:     < %s | FileCheck %s
 ; RUN: llc -mtriple=mipsel-elf -relocation-model=pic -O0 -fast-isel-abort=3 -mcpu=mips32 \
->>>>>>> 49fd7d4f
 ; RUN:     < %s | FileCheck %s
 
 @b = global i32 1, align 4
