--- conflicted
+++ resolved
@@ -1,16 +1,3 @@
-<<<<<<< HEAD
-; RUN: llc -mtriple=mips < %s | FileCheck --check-prefixes=ALL,O32 %s
-; RUN: llc -mtriple=mipsel < %s | FileCheck --check-prefixes=ALL,O32 %s
-
-; RUN-TODO: llc -mtriple=mips64 -target-abi o32 < %s | FileCheck --check-prefixes=ALL,O32 %s
-; RUN-TODO: llc -mtriple=mips64el -target-abi o32 < %s | FileCheck --check-prefixes=ALL,O32 %s
-
-; RUN: llc -mtriple=mips64 -target-abi n32 < %s | FileCheck --check-prefixes=ALL,N32 %s
-; RUN: llc -mtriple=mips64el -target-abi n32 < %s | FileCheck --check-prefixes=ALL,N32 %s
-
-; RUN: llc -mtriple=mips64 -target-abi n64 < %s | FileCheck --check-prefixes=ALL,N64 %s
-; RUN: llc -mtriple=mips64el -target-abi n64 < %s | FileCheck --check-prefixes=ALL,N64 %s
-=======
 ; RUN: llc -mtriple=mips-elf < %s | FileCheck --check-prefixes=ALL,O32 %s
 ; RUN: llc -mtriple=mipsel-elf < %s | FileCheck --check-prefixes=ALL,O32 %s
 
@@ -22,7 +9,6 @@
 
 ; RUN: llc -mtriple=mips64-elf -target-abi n64 < %s | FileCheck --check-prefixes=ALL,N64 %s
 ; RUN: llc -mtriple=mips64el-elf -target-abi n64 < %s | FileCheck --check-prefixes=ALL,N64 %s
->>>>>>> 49fd7d4f
 
 ; Test the memory layout for all ABI's and byte orders as specified by section
 ; 4 of MD00305 (MIPS ABIs Described).
