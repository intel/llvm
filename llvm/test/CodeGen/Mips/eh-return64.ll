<<<<<<< HEAD
; RUN: llc -mtriple=mips64el -mcpu=mips4    -asm-show-inst -relocation-model=pic < %s | FileCheck %s -check-prefixes=CHECK,NOT-R6
; RUN: llc -mtriple=mips64el -mcpu=mips64   -asm-show-inst -relocation-model=pic < %s | FileCheck %s -check-prefixes=CHECK,NOT-R6
; RUN: llc -mtriple=mips64el -mcpu=mips64r2 -asm-show-inst -relocation-model=pic < %s | FileCheck %s -check-prefixes=CHECK,NOT-R6
; RUN: llc -mtriple=mips64el -mcpu=mips64r6 -asm-show-inst -relocation-model=pic < %s | FileCheck %s -check-prefixes=CHECK,R6
=======
; RUN: llc -mtriple=mips64el-elf -mcpu=mips4    -asm-show-inst -relocation-model=pic < %s | FileCheck %s -check-prefixes=CHECK,NOT-R6
; RUN: llc -mtriple=mips64el-elf -mcpu=mips64   -asm-show-inst -relocation-model=pic < %s | FileCheck %s -check-prefixes=CHECK,NOT-R6
; RUN: llc -mtriple=mips64el-elf -mcpu=mips64r2 -asm-show-inst -relocation-model=pic < %s | FileCheck %s -check-prefixes=CHECK,NOT-R6
; RUN: llc -mtriple=mips64el-elf -mcpu=mips64r6 -asm-show-inst -relocation-model=pic < %s | FileCheck %s -check-prefixes=CHECK,R6
>>>>>>> 49fd7d4f

declare void @llvm.eh.return.i64(i64, ptr)
declare void @foo(...)

define void @f1(i64 %offset, ptr %handler) {
entry:
  call void (...) @foo()
  call void @llvm.eh.return.i64(i64 %offset, ptr %handler)
  unreachable

; CHECK:    f1:
; CHECK:        daddiu  $sp, $sp, -[[spoffset:[0-9]+]]

; check that $a0-$a3 are saved on stack.
; CHECK:        sd      $4, [[offset0:[0-9]+]]($sp)
; CHECK:        sd      $5, [[offset1:[0-9]+]]($sp)
; CHECK:        sd      $6, [[offset2:[0-9]+]]($sp)
; CHECK:        sd      $7, [[offset3:[0-9]+]]($sp)

; check that .cfi_offset directives are emitted for $a0-$a3.
; CHECK:        .cfi_offset 4,
; CHECK:        .cfi_offset 5,
; CHECK:        .cfi_offset 6,
; CHECK:        .cfi_offset 7,

; check that stack adjustment and handler are put in $v1 and $v0.
; CHECK:        move    $[[R0:[a-z0-9]+]], $5
; CHECK:        move    $[[R1:[a-z0-9]+]], $4
; CHECK:        move    $3, $[[R1]]
; CHECK:        move    $2, $[[R0]]

; check that $a0-$a3 are restored from stack.
; CHECK:        ld      $4, [[offset0]]($sp)
; CHECK:        ld      $5, [[offset1]]($sp)
; CHECK:        ld      $6, [[offset2]]($sp)
; CHECK:        ld      $7, [[offset3]]($sp)

; check that stack is adjusted by $v1 and that code returns to address in $v0
; also check that $25 contains handler value
; CHECK:        daddiu  $sp, $sp, [[spoffset]]
; CHECK:        move    $25, $2
; CHECK:        move    $ra, $2
; NOT-R6:       jr      $ra # <MCInst #{{[0-9]+}} JR
; R6:           jr      $ra # <MCInst #{{[0-9]+}} JALR
; CHECK:        daddu   $sp, $sp, $3
}

define void @f2(i64 %offset, ptr %handler) {
entry:
  call void @llvm.eh.return.i64(i64 %offset, ptr %handler)
  unreachable

; CHECK:    f2:
; CHECK:        .cfi_startproc
; CHECK:        daddiu  $sp, $sp, -[[spoffset:[0-9]+]]
; CHECK:        .cfi_def_cfa_offset [[spoffset]]

; check that $a0-$a3 are saved on stack.
; CHECK:        sd      $4, [[offset0:[0-9]+]]($sp)
; CHECK:        sd      $5, [[offset1:[0-9]+]]($sp)
; CHECK:        sd      $6, [[offset2:[0-9]+]]($sp)
; CHECK:        sd      $7, [[offset3:[0-9]+]]($sp)

; check that .cfi_offset directives are emitted for $a0-$a3.
; CHECK:        .cfi_offset 4, -8
; CHECK:        .cfi_offset 5, -16
; CHECK:        .cfi_offset 6, -24
; CHECK:        .cfi_offset 7, -32

; check that stack adjustment and handler are put in $v1 and $v0.
; CHECK:        move    $3, $4
; CHECK:        move    $2, $5

; check that $a0-$a3 are restored from stack.
; CHECK:        ld      $4, [[offset0]]($sp)
; CHECK:        ld      $5, [[offset1]]($sp)
; CHECK:        ld      $6, [[offset2]]($sp)
; CHECK:        ld      $7, [[offset3]]($sp)

; check that stack is adjusted by $v1 and that code returns to address in $v0
; also check that $25 contains handler value
; CHECK:        daddiu  $sp, $sp, [[spoffset]]
; CHECK:        move    $25, $2
; CHECK:        move    $ra, $2
; NOT-R6:       jr      $ra # <MCInst #{{[0-9]+}} JR
; R6:           jr      $ra # <MCInst #{{[0-9]+}} JALR
; CHECK:        daddu   $sp, $sp, $3
; CHECK:        .cfi_endproc
}<|MERGE_RESOLUTION|>--- conflicted
+++ resolved
@@ -1,14 +1,7 @@
-<<<<<<< HEAD
-; RUN: llc -mtriple=mips64el -mcpu=mips4    -asm-show-inst -relocation-model=pic < %s | FileCheck %s -check-prefixes=CHECK,NOT-R6
-; RUN: llc -mtriple=mips64el -mcpu=mips64   -asm-show-inst -relocation-model=pic < %s | FileCheck %s -check-prefixes=CHECK,NOT-R6
-; RUN: llc -mtriple=mips64el -mcpu=mips64r2 -asm-show-inst -relocation-model=pic < %s | FileCheck %s -check-prefixes=CHECK,NOT-R6
-; RUN: llc -mtriple=mips64el -mcpu=mips64r6 -asm-show-inst -relocation-model=pic < %s | FileCheck %s -check-prefixes=CHECK,R6
-=======
 ; RUN: llc -mtriple=mips64el-elf -mcpu=mips4    -asm-show-inst -relocation-model=pic < %s | FileCheck %s -check-prefixes=CHECK,NOT-R6
 ; RUN: llc -mtriple=mips64el-elf -mcpu=mips64   -asm-show-inst -relocation-model=pic < %s | FileCheck %s -check-prefixes=CHECK,NOT-R6
 ; RUN: llc -mtriple=mips64el-elf -mcpu=mips64r2 -asm-show-inst -relocation-model=pic < %s | FileCheck %s -check-prefixes=CHECK,NOT-R6
 ; RUN: llc -mtriple=mips64el-elf -mcpu=mips64r6 -asm-show-inst -relocation-model=pic < %s | FileCheck %s -check-prefixes=CHECK,R6
->>>>>>> 49fd7d4f
 
 declare void @llvm.eh.return.i64(i64, ptr)
 declare void @foo(...)
