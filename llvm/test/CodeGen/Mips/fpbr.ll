<<<<<<< HEAD
; RUN: llc < %s -mtriple=mipsel -mcpu=mips32   -relocation-model=pic  | FileCheck %s -check-prefixes=ALL,32-FCC
; RUN: llc < %s -mtriple=mipsel -mcpu=mips32r2 -relocation-model=pic  | FileCheck %s -check-prefixes=ALL,32-FCC
; RUN: llc < %s -mtriple=mipsel -mcpu=mips32r6 -relocation-model=pic  | FileCheck %s -check-prefixes=ALL,GPR,32-GPR
; RUN: llc < %s -mtriple=mips64el -mcpu=mips64   | FileCheck %s -check-prefixes=ALL,64-FCC
; RUN: llc < %s -mtriple=mips64el -mcpu=mips64r2 | FileCheck %s -check-prefixes=ALL,64-FCC
; RUN: llc < %s -mtriple=mips64el -mcpu=mips64r6 | FileCheck %s -check-prefixes=ALL,GPR,64-GPR
=======
; RUN: llc < %s -mtriple=mipsel-elf -mcpu=mips32   -relocation-model=pic  | FileCheck %s -check-prefixes=ALL,32-FCC
; RUN: llc < %s -mtriple=mipsel-elf -mcpu=mips32r2 -relocation-model=pic  | FileCheck %s -check-prefixes=ALL,32-FCC
; RUN: llc < %s -mtriple=mipsel-elf -mcpu=mips32r6 -relocation-model=pic  | FileCheck %s -check-prefixes=ALL,GPR,32-GPR
; RUN: llc < %s -mtriple=mips64el-elf -mcpu=mips64   | FileCheck %s -check-prefixes=ALL,64-FCC
; RUN: llc < %s -mtriple=mips64el-elf -mcpu=mips64r2 | FileCheck %s -check-prefixes=ALL,64-FCC
; RUN: llc < %s -mtriple=mips64el-elf -mcpu=mips64r6 | FileCheck %s -check-prefixes=ALL,GPR,64-GPR
>>>>>>> 49fd7d4f

define void @func0(float %f2, float %f3) nounwind {
entry:
; ALL-LABEL: func0:

; 32-FCC:        c.eq.s $f12, $f14
; 32-FCC:        bc1f   $BB0_2
; 64-FCC:        c.eq.s $f12, $f13
; 64-FCC:        bc1f   .LBB0_2

; 32-GPR:        cmp.eq.s $[[FGRCC:f[0-9]+]], $f12, $f14
; 64-GPR:        cmp.eq.s $[[FGRCC:f[0-9]+]], $f12, $f13
; GPR:           mfc1     $[[GPRCC:[0-9]+]], $[[FGRCC:f[0-9]+]]
; FIXME: We ought to be able to transform not+bnez -> beqz
; GPR:           not      $[[GPRCC]], $[[GPRCC]]
; 32-GPR:        bnez     $[[GPRCC]], $BB0_2
; 64-GPR:        bnezc    $[[GPRCC]], .LBB0_2

  %cmp = fcmp oeq float %f2, %f3
  br i1 %cmp, label %if.then, label %if.else

if.then:                                          ; preds = %entry
  tail call void (...) @g0() nounwind
  br label %if.end

if.else:                                          ; preds = %entry
  tail call void (...) @g1() nounwind
  br label %if.end

if.end:                                           ; preds = %if.else, %if.then
  ret void
}

declare void @g0(...)

declare void @g1(...)

define void @func1(float %f2, float %f3) nounwind {
entry:
; ALL-LABEL: func1:

; 32-FCC:        c.olt.s $f12, $f14
; 32-FCC:        bc1f    $BB1_2
; 64-FCC:        c.olt.s $f12, $f13
; 64-FCC:        bc1f    .LBB1_2

; 32-GPR:        cmp.ule.s $[[FGRCC:f[0-9]+]], $f14, $f12
; 64-GPR:        cmp.ule.s $[[FGRCC:f[0-9]+]], $f13, $f12
; GPR:           mfc1     $[[GPRCC:[0-9]+]], $[[FGRCC:f[0-9]+]]
; GPR-NOT:       not      $[[GPRCC]], $[[GPRCC]]
; 32-GPR:        bnez     $[[GPRCC]], $BB1_2
; 64-GPR:        bnezc    $[[GPRCC]], .LBB1_2

  %cmp = fcmp olt float %f2, %f3
  br i1 %cmp, label %if.then, label %if.else

if.then:                                          ; preds = %entry
  tail call void (...) @g0() nounwind
  br label %if.end

if.else:                                          ; preds = %entry
  tail call void (...) @g1() nounwind
  br label %if.end

if.end:                                           ; preds = %if.else, %if.then
  ret void
}

define void @func2(float %f2, float %f3) nounwind {
entry:
; ALL-LABEL: func2:

; 32-FCC:        c.ole.s $f12, $f14
; 32-FCC:        bc1t    $BB2_2
; 64-FCC:        c.ole.s $f12, $f13
; 64-FCC:        bc1t    .LBB2_2

; 32-GPR:        cmp.ult.s $[[FGRCC:f[0-9]+]], $f14, $f12
; 64-GPR:        cmp.ult.s $[[FGRCC:f[0-9]+]], $f13, $f12
; GPR:           mfc1     $[[GPRCC:[0-9]+]], $[[FGRCC:f[0-9]+]]
; GPR-NOT:       not      $[[GPRCC]], $[[GPRCC]]
; 32-GPR:        beqz     $[[GPRCC]], $BB2_2
; 64-GPR:        beqzc    $[[GPRCC]], .LBB2_2

  %cmp = fcmp ugt float %f2, %f3
  br i1 %cmp, label %if.else, label %if.then

if.then:                                          ; preds = %entry
  tail call void (...) @g0() nounwind
  br label %if.end

if.else:                                          ; preds = %entry
  tail call void (...) @g1() nounwind
  br label %if.end

if.end:                                           ; preds = %if.else, %if.then
  ret void
}

define void @func3(double %f2, double %f3) nounwind {
entry:
; ALL-LABEL: func3:

; 32-FCC:        c.eq.d $f12, $f14
; 32-FCC:        bc1f $BB3_2
; 64-FCC:        c.eq.d $f12, $f13
; 64-FCC:        bc1f .LBB3_2

; 32-GPR:        cmp.eq.d $[[FGRCC:f[0-9]+]], $f12, $f14
; 64-GPR:        cmp.eq.d $[[FGRCC:f[0-9]+]], $f12, $f13
; GPR:           mfc1     $[[GPRCC:[0-9]+]], $[[FGRCC:f[0-9]+]]
; FIXME: We ought to be able to transform not+bnez -> beqz
; GPR:           not      $[[GPRCC]], $[[GPRCC]]
; 32-GPR:        bnez     $[[GPRCC]], $BB3_2
; 64-GPR:        bnezc    $[[GPRCC]], .LBB3_2

  %cmp = fcmp oeq double %f2, %f3
  br i1 %cmp, label %if.then, label %if.else

if.then:                                          ; preds = %entry
  tail call void (...) @g0() nounwind
  br label %if.end

if.else:                                          ; preds = %entry
  tail call void (...) @g1() nounwind
  br label %if.end

if.end:                                           ; preds = %if.else, %if.then
  ret void
}

define void @func4(double %f2, double %f3) nounwind {
entry:
; ALL-LABEL: func4:

; 32-FCC:        c.olt.d $f12, $f14
; 32-FCC:        bc1f $BB4_2
; 64-FCC:        c.olt.d $f12, $f13
; 64-FCC:        bc1f .LBB4_2

; 32-GPR:        cmp.ule.d $[[FGRCC:f[0-9]+]], $f14, $f12
; 64-GPR:        cmp.ule.d $[[FGRCC:f[0-9]+]], $f13, $f12
; GPR:           mfc1     $[[GPRCC:[0-9]+]], $[[FGRCC:f[0-9]+]]
; GPR-NOT:       not      $[[GPRCC]], $[[GPRCC]]
; 32-GPR:        bnez     $[[GPRCC]], $BB4_2
; 64-GPR:        bnezc    $[[GPRCC]], .LBB4_2

  %cmp = fcmp olt double %f2, %f3
  br i1 %cmp, label %if.then, label %if.else

if.then:                                          ; preds = %entry
  tail call void (...) @g0() nounwind
  br label %if.end

if.else:                                          ; preds = %entry
  tail call void (...) @g1() nounwind
  br label %if.end

if.end:                                           ; preds = %if.else, %if.then
  ret void
}

define void @func5(double %f2, double %f3) nounwind {
entry:
; ALL-LABEL: func5:

; 32-FCC:        c.ole.d $f12, $f14
; 32-FCC:        bc1t $BB5_2
; 64-FCC:        c.ole.d $f12, $f13
; 64-FCC:        bc1t .LBB5_2

; 32-GPR:        cmp.ult.d $[[FGRCC:f[0-9]+]], $f14, $f12
; 64-GPR:        cmp.ult.d $[[FGRCC:f[0-9]+]], $f13, $f12
; GPR:           mfc1     $[[GPRCC:[0-9]+]], $[[FGRCC:f[0-9]+]]
; GPR-NOT:       not      $[[GPRCC]], $[[GPRCC]]
; 32-GPR:        beqz     $[[GPRCC]], $BB5_2
; 64-GPR:        beqzc    $[[GPRCC]], .LBB5_2

  %cmp = fcmp ugt double %f2, %f3
  br i1 %cmp, label %if.else, label %if.then

if.then:                                          ; preds = %entry
  tail call void (...) @g0() nounwind
  br label %if.end

if.else:                                          ; preds = %entry
  tail call void (...) @g1() nounwind
  br label %if.end

if.end:                                           ; preds = %if.else, %if.then
  ret void
}<|MERGE_RESOLUTION|>--- conflicted
+++ resolved
@@ -1,18 +1,9 @@
-<<<<<<< HEAD
-; RUN: llc < %s -mtriple=mipsel -mcpu=mips32   -relocation-model=pic  | FileCheck %s -check-prefixes=ALL,32-FCC
-; RUN: llc < %s -mtriple=mipsel -mcpu=mips32r2 -relocation-model=pic  | FileCheck %s -check-prefixes=ALL,32-FCC
-; RUN: llc < %s -mtriple=mipsel -mcpu=mips32r6 -relocation-model=pic  | FileCheck %s -check-prefixes=ALL,GPR,32-GPR
-; RUN: llc < %s -mtriple=mips64el -mcpu=mips64   | FileCheck %s -check-prefixes=ALL,64-FCC
-; RUN: llc < %s -mtriple=mips64el -mcpu=mips64r2 | FileCheck %s -check-prefixes=ALL,64-FCC
-; RUN: llc < %s -mtriple=mips64el -mcpu=mips64r6 | FileCheck %s -check-prefixes=ALL,GPR,64-GPR
-=======
 ; RUN: llc < %s -mtriple=mipsel-elf -mcpu=mips32   -relocation-model=pic  | FileCheck %s -check-prefixes=ALL,32-FCC
 ; RUN: llc < %s -mtriple=mipsel-elf -mcpu=mips32r2 -relocation-model=pic  | FileCheck %s -check-prefixes=ALL,32-FCC
 ; RUN: llc < %s -mtriple=mipsel-elf -mcpu=mips32r6 -relocation-model=pic  | FileCheck %s -check-prefixes=ALL,GPR,32-GPR
 ; RUN: llc < %s -mtriple=mips64el-elf -mcpu=mips64   | FileCheck %s -check-prefixes=ALL,64-FCC
 ; RUN: llc < %s -mtriple=mips64el-elf -mcpu=mips64r2 | FileCheck %s -check-prefixes=ALL,64-FCC
 ; RUN: llc < %s -mtriple=mips64el-elf -mcpu=mips64r6 | FileCheck %s -check-prefixes=ALL,GPR,64-GPR
->>>>>>> 49fd7d4f
 
 define void @func0(float %f2, float %f3) nounwind {
 entry:
