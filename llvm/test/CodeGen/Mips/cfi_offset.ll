<<<<<<< HEAD
; RUN: llc -mtriple=mips -mattr=+o32 < %s | FileCheck %s --check-prefixes=CHECK,CHECK-EB
; RUN: llc -mtriple=mipsel -mattr=+o32 < %s | FileCheck %s --check-prefixes=CHECK,CHECK-EL
; RUN: llc -mtriple=mips -mattr=+o32,+fpxx < %s | FileCheck %s --check-prefixes=CHECK,CHECK-EB
; RUN: llc -mtriple=mipsel -mattr=+o32,+fpxx < %s | FileCheck %s --check-prefixes=CHECK,CHECK-EL
; RUN: llc -mtriple=mips -mattr=+o32,+fp64,+mips32r2 < %s | FileCheck %s --check-prefixes=CHECK,CHECK-EB
; RUN: llc -mtriple=mipsel -mattr=+o32,+fp64,+mips32r2 < %s | FileCheck %s --check-prefixes=CHECK,CHECK-EL
=======
; RUN: llc -mtriple=mips-elf -mattr=+o32 < %s | FileCheck %s --check-prefixes=CHECK,CHECK-EB
; RUN: llc -mtriple=mipsel-elf -mattr=+o32 < %s | FileCheck %s --check-prefixes=CHECK,CHECK-EL
; RUN: llc -mtriple=mips-elf -mattr=+o32,+fpxx < %s | FileCheck %s --check-prefixes=CHECK,CHECK-EB
; RUN: llc -mtriple=mipsel-elf -mattr=+o32,+fpxx < %s | FileCheck %s --check-prefixes=CHECK,CHECK-EL
; RUN: llc -mtriple=mips-elf -mattr=+o32,+fp64,+mips32r2 < %s | FileCheck %s --check-prefixes=CHECK,CHECK-EB
; RUN: llc -mtriple=mipsel-elf -mattr=+o32,+fp64,+mips32r2 < %s | FileCheck %s --check-prefixes=CHECK,CHECK-EL
>>>>>>> 49fd7d4f

@var = global double 0.0

declare void @foo(...)

define void @bar() {

; CHECK-LABEL:  bar:

; CHECK:  .cfi_def_cfa_offset 40
; CHECK:  sdc1  $f22, 32($sp)
; CHECK:  sdc1  $f20, 24($sp)
; CHECK:  sw  $ra, 20($sp)
; CHECK:  sw  $16, 16($sp)

; CHECK-EB:  .cfi_offset 55, -8
; CHECK-EB:  .cfi_offset 54, -4
; CHECK-EB:  .cfi_offset 53, -16
; CHECK-EB:  .cfi_offset 52, -12

; CHECK-EL:  .cfi_offset 54, -8
; CHECK-EL:  .cfi_offset 55, -4
; CHECK-EL:  .cfi_offset 52, -16
; CHECK-EL:  .cfi_offset 53, -12

; CHECK:  .cfi_offset 31, -20
; CHECK:  .cfi_offset 16, -24

    %val1 = load volatile double, ptr @var
    %val2 = load volatile double, ptr @var
    call void (...) @foo() nounwind
    store volatile double %val1, ptr @var
    store volatile double %val2, ptr @var
    ret void
}<|MERGE_RESOLUTION|>--- conflicted
+++ resolved
@@ -1,18 +1,9 @@
-<<<<<<< HEAD
-; RUN: llc -mtriple=mips -mattr=+o32 < %s | FileCheck %s --check-prefixes=CHECK,CHECK-EB
-; RUN: llc -mtriple=mipsel -mattr=+o32 < %s | FileCheck %s --check-prefixes=CHECK,CHECK-EL
-; RUN: llc -mtriple=mips -mattr=+o32,+fpxx < %s | FileCheck %s --check-prefixes=CHECK,CHECK-EB
-; RUN: llc -mtriple=mipsel -mattr=+o32,+fpxx < %s | FileCheck %s --check-prefixes=CHECK,CHECK-EL
-; RUN: llc -mtriple=mips -mattr=+o32,+fp64,+mips32r2 < %s | FileCheck %s --check-prefixes=CHECK,CHECK-EB
-; RUN: llc -mtriple=mipsel -mattr=+o32,+fp64,+mips32r2 < %s | FileCheck %s --check-prefixes=CHECK,CHECK-EL
-=======
 ; RUN: llc -mtriple=mips-elf -mattr=+o32 < %s | FileCheck %s --check-prefixes=CHECK,CHECK-EB
 ; RUN: llc -mtriple=mipsel-elf -mattr=+o32 < %s | FileCheck %s --check-prefixes=CHECK,CHECK-EL
 ; RUN: llc -mtriple=mips-elf -mattr=+o32,+fpxx < %s | FileCheck %s --check-prefixes=CHECK,CHECK-EB
 ; RUN: llc -mtriple=mipsel-elf -mattr=+o32,+fpxx < %s | FileCheck %s --check-prefixes=CHECK,CHECK-EL
 ; RUN: llc -mtriple=mips-elf -mattr=+o32,+fp64,+mips32r2 < %s | FileCheck %s --check-prefixes=CHECK,CHECK-EB
 ; RUN: llc -mtriple=mipsel-elf -mattr=+o32,+fp64,+mips32r2 < %s | FileCheck %s --check-prefixes=CHECK,CHECK-EL
->>>>>>> 49fd7d4f
 
 @var = global double 0.0
 
