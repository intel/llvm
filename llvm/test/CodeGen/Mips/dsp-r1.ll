<<<<<<< HEAD
; RUN: llc -mtriple=mipsel -mcpu=mips32 -mattr=+dsp -verify-machineinstrs < %s | \
=======
; RUN: llc -mtriple=mipsel-elf -mcpu=mips32 -mattr=+dsp -verify-machineinstrs < %s | \
>>>>>>> 49fd7d4f
; RUN:     FileCheck %s

define i32 @test__builtin_mips_extr_w1(i32 %i0, i32, i64 %a0) nounwind {
entry:
; CHECK: extr.w

  %1 = tail call i32 @llvm.mips.extr.w(i64 %a0, i32 15)
  ret i32 %1
}

declare i32 @llvm.mips.extr.w(i64, i32) nounwind

define i32 @test__builtin_mips_extr_w2(i32 %i0, i32, i64 %a0, i32 %a1) nounwind {
entry:
; CHECK: extrv.w

  %1 = tail call i32 @llvm.mips.extr.w(i64 %a0, i32 %a1)
  ret i32 %1
}

define i32 @test__builtin_mips_extr_r_w1(i32 %i0, i32, i64 %a0) nounwind {
entry:
; CHECK: extr_r.w

  %1 = tail call i32 @llvm.mips.extr.r.w(i64 %a0, i32 15)
  ret i32 %1
}

declare i32 @llvm.mips.extr.r.w(i64, i32) nounwind

define i32 @test__builtin_mips_extr_s_h1(i32 %i0, i32, i64 %a0, i32 %a1) nounwind {
entry:
; CHECK: extrv_s.h

  %1 = tail call i32 @llvm.mips.extr.s.h(i64 %a0, i32 %a1)
  ret i32 %1
}

declare i32 @llvm.mips.extr.s.h(i64, i32) nounwind

define i32 @test__builtin_mips_extr_rs_w1(i32 %i0, i32, i64 %a0) nounwind {
entry:
; CHECK: extr_rs.w

  %1 = tail call i32 @llvm.mips.extr.rs.w(i64 %a0, i32 15)
  ret i32 %1
}

declare i32 @llvm.mips.extr.rs.w(i64, i32) nounwind

define i32 @test__builtin_mips_extr_rs_w2(i32 %i0, i32, i64 %a0, i32 %a1) nounwind {
entry:
; CHECK: extrv_rs.w

  %1 = tail call i32 @llvm.mips.extr.rs.w(i64 %a0, i32 %a1)
  ret i32 %1
}

define i32 @test__builtin_mips_extr_s_h2(i32 %i0, i32, i64 %a0) nounwind {
entry:
; CHECK: extr_s.h

  %1 = tail call i32 @llvm.mips.extr.s.h(i64 %a0, i32 15)
  ret i32 %1
}

define i32 @test__builtin_mips_extr_r_w2(i32 %i0, i32, i64 %a0, i32 %a1) nounwind {
entry:
; CHECK: extrv_r.w

  %1 = tail call i32 @llvm.mips.extr.r.w(i64 %a0, i32 %a1)
  ret i32 %1
}

define i32 @test__builtin_mips_extp1(i32 %i0, i32, i64 %a0) nounwind {
entry:
; CHECK: extp ${{[0-9]+}}

  %1 = tail call i32 @llvm.mips.extp(i64 %a0, i32 15)
  ret i32 %1
}

declare i32 @llvm.mips.extp(i64, i32) nounwind

define i32 @test__builtin_mips_extp2(i32 %i0, i32, i64 %a0, i32 %a1) nounwind {
entry:
; CHECK: extpv

  %1 = tail call i32 @llvm.mips.extp(i64 %a0, i32 %a1)
  ret i32 %1
}

define i32 @test__builtin_mips_extpdp1(i32 %i0, i32, i64 %a0) nounwind {
entry:
; CHECK: extpdp ${{[0-9]+}}

  %1 = tail call i32 @llvm.mips.extpdp(i64 %a0, i32 15)
  ret i32 %1
}

declare i32 @llvm.mips.extpdp(i64, i32) nounwind

define i32 @test__builtin_mips_extpdp2(i32 %i0, i32, i64 %a0, i32 %a1) nounwind {
entry:
; CHECK: extpdpv

  %1 = tail call i32 @llvm.mips.extpdp(i64 %a0, i32 %a1)
  ret i32 %1
}

define i64 @test__builtin_mips_dpau_h_qbl1(i32 %i0, i32, i64 %a0, i32 %a1.coerce, i32 %a2.coerce) nounwind readnone {
entry:
; CHECK: dpau.h.qbl

  %1 = bitcast i32 %a1.coerce to <4 x i8>
  %2 = bitcast i32 %a2.coerce to <4 x i8>
  %3 = tail call i64 @llvm.mips.dpau.h.qbl(i64 %a0, <4 x i8> %1, <4 x i8> %2)
  ret i64 %3
}

declare i64 @llvm.mips.dpau.h.qbl(i64, <4 x i8>, <4 x i8>) nounwind readnone

define i64 @test__builtin_mips_dpau_h_qbr1(i32 %i0, i32, i64 %a0, i32 %a1.coerce, i32 %a2.coerce) nounwind readnone {
entry:
; CHECK: dpau.h.qbr

  %1 = bitcast i32 %a1.coerce to <4 x i8>
  %2 = bitcast i32 %a2.coerce to <4 x i8>
  %3 = tail call i64 @llvm.mips.dpau.h.qbr(i64 %a0, <4 x i8> %1, <4 x i8> %2)
  ret i64 %3
}

declare i64 @llvm.mips.dpau.h.qbr(i64, <4 x i8>, <4 x i8>) nounwind readnone

define i64 @test__builtin_mips_dpsu_h_qbl1(i32 %i0, i32, i64 %a0, i32 %a1.coerce, i32 %a2.coerce) nounwind readnone {
entry:
; CHECK: dpsu.h.qbl

  %1 = bitcast i32 %a1.coerce to <4 x i8>
  %2 = bitcast i32 %a2.coerce to <4 x i8>
  %3 = tail call i64 @llvm.mips.dpsu.h.qbl(i64 %a0, <4 x i8> %1, <4 x i8> %2)
  ret i64 %3
}

declare i64 @llvm.mips.dpsu.h.qbl(i64, <4 x i8>, <4 x i8>) nounwind readnone

define i64 @test__builtin_mips_dpsu_h_qbr1(i32 %i0, i32, i64 %a0, i32 %a1.coerce, i32 %a2.coerce) nounwind readnone {
entry:
; CHECK: dpsu.h.qbr

  %1 = bitcast i32 %a1.coerce to <4 x i8>
  %2 = bitcast i32 %a2.coerce to <4 x i8>
  %3 = tail call i64 @llvm.mips.dpsu.h.qbr(i64 %a0, <4 x i8> %1, <4 x i8> %2)
  ret i64 %3
}

declare i64 @llvm.mips.dpsu.h.qbr(i64, <4 x i8>, <4 x i8>) nounwind readnone

define i64 @test__builtin_mips_dpaq_s_w_ph1(i32 %i0, i32, i64 %a0, i32 %a1.coerce, i32 %a2.coerce) nounwind {
entry:
; CHECK: dpaq_s.w.ph

  %1 = bitcast i32 %a1.coerce to <2 x i16>
  %2 = bitcast i32 %a2.coerce to <2 x i16>
  %3 = tail call i64 @llvm.mips.dpaq.s.w.ph(i64 %a0, <2 x i16> %1, <2 x i16> %2)
  ret i64 %3
}

declare i64 @llvm.mips.dpaq.s.w.ph(i64, <2 x i16>, <2 x i16>) nounwind

define i64 @test__builtin_mips_dpaq_sa_l_w1(i32 %i0, i32, i64 %a0, i32 %a1, i32 %a2) nounwind {
entry:
; CHECK: dpaq_sa.l.w

  %1 = tail call i64 @llvm.mips.dpaq.sa.l.w(i64 %a0, i32 %a1, i32 %a2)
  ret i64 %1
}

declare i64 @llvm.mips.dpaq.sa.l.w(i64, i32, i32) nounwind

define i64 @test__builtin_mips_dpsq_s_w_ph1(i32 %i0, i32, i64 %a0, i32 %a1.coerce, i32 %a2.coerce) nounwind {
entry:
; CHECK: dpsq_s.w.ph

  %1 = bitcast i32 %a1.coerce to <2 x i16>
  %2 = bitcast i32 %a2.coerce to <2 x i16>
  %3 = tail call i64 @llvm.mips.dpsq.s.w.ph(i64 %a0, <2 x i16> %1, <2 x i16> %2)
  ret i64 %3
}

declare i64 @llvm.mips.dpsq.s.w.ph(i64, <2 x i16>, <2 x i16>) nounwind

define i64 @test__builtin_mips_dpsq_sa_l_w1(i32 %i0, i32, i64 %a0, i32 %a1, i32 %a2) nounwind {
entry:
; CHECK: dpsq_sa.l.w

  %1 = tail call i64 @llvm.mips.dpsq.sa.l.w(i64 %a0, i32 %a1, i32 %a2)
  ret i64 %1
}

declare i64 @llvm.mips.dpsq.sa.l.w(i64, i32, i32) nounwind

define i64 @test__builtin_mips_mulsaq_s_w_ph1(i32 %i0, i32, i64 %a0, i32 %a1.coerce, i32 %a2.coerce) nounwind {
entry:
; CHECK: mulsaq_s.w.ph

  %1 = bitcast i32 %a1.coerce to <2 x i16>
  %2 = bitcast i32 %a2.coerce to <2 x i16>
  %3 = tail call i64 @llvm.mips.mulsaq.s.w.ph(i64 %a0, <2 x i16> %1, <2 x i16> %2)
  ret i64 %3
}

declare i64 @llvm.mips.mulsaq.s.w.ph(i64, <2 x i16>, <2 x i16>) nounwind

define i64 @test__builtin_mips_maq_s_w_phl1(i32 %i0, i32, i64 %a0, i32 %a1.coerce, i32 %a2.coerce) nounwind {
entry:
; CHECK: maq_s.w.phl

  %1 = bitcast i32 %a1.coerce to <2 x i16>
  %2 = bitcast i32 %a2.coerce to <2 x i16>
  %3 = tail call i64 @llvm.mips.maq.s.w.phl(i64 %a0, <2 x i16> %1, <2 x i16> %2)
  ret i64 %3
}

declare i64 @llvm.mips.maq.s.w.phl(i64, <2 x i16>, <2 x i16>) nounwind

define i64 @test__builtin_mips_maq_s_w_phr1(i32 %i0, i32, i64 %a0, i32 %a1.coerce, i32 %a2.coerce) nounwind {
entry:
; CHECK: maq_s.w.phr

  %1 = bitcast i32 %a1.coerce to <2 x i16>
  %2 = bitcast i32 %a2.coerce to <2 x i16>
  %3 = tail call i64 @llvm.mips.maq.s.w.phr(i64 %a0, <2 x i16> %1, <2 x i16> %2)
  ret i64 %3
}

declare i64 @llvm.mips.maq.s.w.phr(i64, <2 x i16>, <2 x i16>) nounwind

define i64 @test__builtin_mips_maq_sa_w_phl1(i32 %i0, i32, i64 %a0, i32 %a1.coerce, i32 %a2.coerce) nounwind {
entry:
; CHECK: maq_sa.w.phl

  %1 = bitcast i32 %a1.coerce to <2 x i16>
  %2 = bitcast i32 %a2.coerce to <2 x i16>
  %3 = tail call i64 @llvm.mips.maq.sa.w.phl(i64 %a0, <2 x i16> %1, <2 x i16> %2)
  ret i64 %3
}

declare i64 @llvm.mips.maq.sa.w.phl(i64, <2 x i16>, <2 x i16>) nounwind

define i64 @test__builtin_mips_maq_sa_w_phr1(i32 %i0, i32, i64 %a0, i32 %a1.coerce, i32 %a2.coerce) nounwind {
entry:
; CHECK: maq_sa.w.phr

  %1 = bitcast i32 %a1.coerce to <2 x i16>
  %2 = bitcast i32 %a2.coerce to <2 x i16>
  %3 = tail call i64 @llvm.mips.maq.sa.w.phr(i64 %a0, <2 x i16> %1, <2 x i16> %2)
  ret i64 %3
}

declare i64 @llvm.mips.maq.sa.w.phr(i64, <2 x i16>, <2 x i16>) nounwind

define i64 @test__builtin_mips_shilo1(i32 %i0, i32, i64 %a0) nounwind readnone {
entry:
; CHECK: shilo $ac{{[0-9]}}

  %1 = tail call i64 @llvm.mips.shilo(i64 %a0, i32 0)
  ret i64 %1
}

declare i64 @llvm.mips.shilo(i64, i32) nounwind readnone

define i64 @test__builtin_mips_shilo2(i32 %i0, i32, i64 %a0, i32 %a1) nounwind readnone {
entry:
; CHECK: shilov

  %1 = tail call i64 @llvm.mips.shilo(i64 %a0, i32 %a1)
  ret i64 %1
}

define i64 @test__builtin_mips_mthlip1(i32 %i0, i32, i64 %a0, i32 %a1) nounwind {
entry:
; CHECK: mthlip ${{[0-9]+}}

  %1 = tail call i64 @llvm.mips.mthlip(i64 %a0, i32 %a1)
  ret i64 %1
}

declare i64 @llvm.mips.mthlip(i64, i32) nounwind

define i32 @test__builtin_mips_bposge321(i32 %i0) nounwind readonly {
entry:
; CHECK: bposge32 $BB{{[0-9]+}}

  %0 = tail call i32 @llvm.mips.bposge32()
  ret i32 %0
}

declare i32 @llvm.mips.bposge32() nounwind readonly

define i64 @test__builtin_mips_madd1(i32 %i0, i32, i64 %a0, i32 %a1, i32 %a2) nounwind readnone {
entry:
; CHECK: madd $ac{{[0-9]}}

  %1 = tail call i64 @llvm.mips.madd(i64 %a0, i32 %a1, i32 %a2)
  ret i64 %1
}

declare i64 @llvm.mips.madd(i64, i32, i32) nounwind readnone

define i64 @test__builtin_mips_maddu1(i32 %i0, i32, i64 %a0, i32 %a1, i32 %a2) nounwind readnone {
entry:
; CHECK: maddu $ac{{[0-9]}}

  %1 = tail call i64 @llvm.mips.maddu(i64 %a0, i32 %a1, i32 %a2)
  ret i64 %1
}

declare i64 @llvm.mips.maddu(i64, i32, i32) nounwind readnone

define i64 @test__builtin_mips_msub1(i32 %i0, i32, i64 %a0, i32 %a1, i32 %a2) nounwind readnone {
entry:
; CHECK: msub $ac{{[0-9]}}

  %1 = tail call i64 @llvm.mips.msub(i64 %a0, i32 %a1, i32 %a2)
  ret i64 %1
}

declare i64 @llvm.mips.msub(i64, i32, i32) nounwind readnone

define i64 @test__builtin_mips_msubu1(i32 %i0, i32, i64 %a0, i32 %a1, i32 %a2) nounwind readnone {
entry:
; CHECK: msubu $ac{{[0-9]}}

  %1 = tail call i64 @llvm.mips.msubu(i64 %a0, i32 %a1, i32 %a2)
  ret i64 %1
}

declare i64 @llvm.mips.msubu(i64, i32, i32) nounwind readnone

define i64 @test__builtin_mips_mult1(i32 %i0, i32 %a0, i32 %a1) nounwind readnone {
entry:
; CHECK: mult $ac{{[0-9]}}

  %0 = tail call i64 @llvm.mips.mult(i32 %a0, i32 %a1)
  ret i64 %0
}

declare i64 @llvm.mips.mult(i32, i32) nounwind readnone

define i64 @test__builtin_mips_multu1(i32 %i0, i32 %a0, i32 %a1) nounwind readnone {
entry:
; CHECK: multu $ac{{[0-9]}}

  %0 = tail call i64 @llvm.mips.multu(i32 %a0, i32 %a1)
  ret i64 %0
}

declare i64 @llvm.mips.multu(i32, i32) nounwind readnone

define { i32 } @test__builtin_mips_addq_ph1(i32 %i0, i32 %a0.coerce, i32 %a1.coerce) nounwind {
entry:
; CHECK: addq.ph

  %0 = bitcast i32 %a0.coerce to <2 x i16>
  %1 = bitcast i32 %a1.coerce to <2 x i16>
  %2 = tail call <2 x i16> @llvm.mips.addq.ph(<2 x i16> %0, <2 x i16> %1)
  %3 = bitcast <2 x i16> %2 to i32
  %.fca.0.insert = insertvalue { i32 } undef, i32 %3, 0
  ret { i32 } %.fca.0.insert
}

declare <2 x i16> @llvm.mips.addq.ph(<2 x i16>, <2 x i16>) nounwind

define { i32 } @test__builtin_mips_addq_s_ph1(i32 %i0, i32 %a0.coerce, i32 %a1.coerce) nounwind {
entry:
; CHECK: addq_s.ph

  %0 = bitcast i32 %a0.coerce to <2 x i16>
  %1 = bitcast i32 %a1.coerce to <2 x i16>
  %2 = tail call <2 x i16> @llvm.mips.addq.s.ph(<2 x i16> %0, <2 x i16> %1)
  %3 = bitcast <2 x i16> %2 to i32
  %.fca.0.insert = insertvalue { i32 } undef, i32 %3, 0
  ret { i32 } %.fca.0.insert
}

declare <2 x i16> @llvm.mips.addq.s.ph(<2 x i16>, <2 x i16>) nounwind

define i32 @test__builtin_mips_addq_s_w1(i32 %i0, i32 %a0, i32 %a1) nounwind {
entry:
; CHECK: addq_s.w

  %0 = tail call i32 @llvm.mips.addq.s.w(i32 %a0, i32 %a1)
  ret i32 %0
}

declare i32 @llvm.mips.addq.s.w(i32, i32) nounwind

define { i32 } @test__builtin_mips_addu_qb1(i32 %i0, i32 %a0.coerce, i32 %a1.coerce) nounwind {
entry:
; CHECK: addu.qb

  %0 = bitcast i32 %a0.coerce to <4 x i8>
  %1 = bitcast i32 %a1.coerce to <4 x i8>
  %2 = tail call <4 x i8> @llvm.mips.addu.qb(<4 x i8> %0, <4 x i8> %1)
  %3 = bitcast <4 x i8> %2 to i32
  %.fca.0.insert = insertvalue { i32 } undef, i32 %3, 0
  ret { i32 } %.fca.0.insert
}

declare <4 x i8> @llvm.mips.addu.qb(<4 x i8>, <4 x i8>) nounwind

define { i32 } @test__builtin_mips_addu_s_qb1(i32 %i0, i32 %a0.coerce, i32 %a1.coerce) nounwind {
entry:
; CHECK: addu_s.qb

  %0 = bitcast i32 %a0.coerce to <4 x i8>
  %1 = bitcast i32 %a1.coerce to <4 x i8>
  %2 = tail call <4 x i8> @llvm.mips.addu.s.qb(<4 x i8> %0, <4 x i8> %1)
  %3 = bitcast <4 x i8> %2 to i32
  %.fca.0.insert = insertvalue { i32 } undef, i32 %3, 0
  ret { i32 } %.fca.0.insert
}

declare <4 x i8> @llvm.mips.addu.s.qb(<4 x i8>, <4 x i8>) nounwind

define { i32 } @test__builtin_mips_subq_ph1(i32 %i0, i32 %a0.coerce, i32 %a1.coerce) nounwind {
entry:
; CHECK: subq.ph

  %0 = bitcast i32 %a0.coerce to <2 x i16>
  %1 = bitcast i32 %a1.coerce to <2 x i16>
  %2 = tail call <2 x i16> @llvm.mips.subq.ph(<2 x i16> %0, <2 x i16> %1)
  %3 = bitcast <2 x i16> %2 to i32
  %.fca.0.insert = insertvalue { i32 } undef, i32 %3, 0
  ret { i32 } %.fca.0.insert
}

declare <2 x i16> @llvm.mips.subq.ph(<2 x i16>, <2 x i16>) nounwind

define { i32 } @test__builtin_mips_subq_s_ph1(i32 %i0, i32 %a0.coerce, i32 %a1.coerce) nounwind {
entry:
; CHECK: subq_s.ph

  %0 = bitcast i32 %a0.coerce to <2 x i16>
  %1 = bitcast i32 %a1.coerce to <2 x i16>
  %2 = tail call <2 x i16> @llvm.mips.subq.s.ph(<2 x i16> %0, <2 x i16> %1)
  %3 = bitcast <2 x i16> %2 to i32
  %.fca.0.insert = insertvalue { i32 } undef, i32 %3, 0
  ret { i32 } %.fca.0.insert
}

declare <2 x i16> @llvm.mips.subq.s.ph(<2 x i16>, <2 x i16>) nounwind

define i32 @test__builtin_mips_subq_s_w1(i32 %i0, i32 %a0, i32 %a1) nounwind {
entry:
; CHECK: subq_s.w

  %0 = tail call i32 @llvm.mips.subq.s.w(i32 %a0, i32 %a1)
  ret i32 %0
}

declare i32 @llvm.mips.subq.s.w(i32, i32) nounwind

define { i32 } @test__builtin_mips_subu_qb1(i32 %i0, i32 %a0.coerce, i32 %a1.coerce) nounwind {
entry:
; CHECK: subu.qb

  %0 = bitcast i32 %a0.coerce to <4 x i8>
  %1 = bitcast i32 %a1.coerce to <4 x i8>
  %2 = tail call <4 x i8> @llvm.mips.subu.qb(<4 x i8> %0, <4 x i8> %1)
  %3 = bitcast <4 x i8> %2 to i32
  %.fca.0.insert = insertvalue { i32 } undef, i32 %3, 0
  ret { i32 } %.fca.0.insert
}

declare <4 x i8> @llvm.mips.subu.qb(<4 x i8>, <4 x i8>) nounwind

define { i32 } @test__builtin_mips_subu_s_qb1(i32 %i0, i32 %a0.coerce, i32 %a1.coerce) nounwind {
entry:
; CHECK: subu_s.qb

  %0 = bitcast i32 %a0.coerce to <4 x i8>
  %1 = bitcast i32 %a1.coerce to <4 x i8>
  %2 = tail call <4 x i8> @llvm.mips.subu.s.qb(<4 x i8> %0, <4 x i8> %1)
  %3 = bitcast <4 x i8> %2 to i32
  %.fca.0.insert = insertvalue { i32 } undef, i32 %3, 0
  ret { i32 } %.fca.0.insert
}

declare <4 x i8> @llvm.mips.subu.s.qb(<4 x i8>, <4 x i8>) nounwind

define i32 @test__builtin_mips_addsc1(i32 %i0, i32 %a0, i32 %a1) nounwind {
entry:
; CHECK: addsc ${{[0-9]+}}

  %0 = tail call i32 @llvm.mips.addsc(i32 %a0, i32 %a1)
  ret i32 %0
}

declare i32 @llvm.mips.addsc(i32, i32) nounwind

define i32 @test__builtin_mips_addwc1(i32 %i0, i32 %a0, i32 %a1) nounwind {
entry:
; CHECK: addwc ${{[0-9]+}}

  %0 = tail call i32 @llvm.mips.addwc(i32 %a0, i32 %a1)
  ret i32 %0
}

declare i32 @llvm.mips.addwc(i32, i32) nounwind

define i32 @test__builtin_mips_modsub1(i32 %i0, i32 %a0, i32 %a1) nounwind readnone {
entry:
; CHECK: modsub ${{[0-9]+}}

  %0 = tail call i32 @llvm.mips.modsub(i32 %a0, i32 %a1)
  ret i32 %0
}

declare i32 @llvm.mips.modsub(i32, i32) nounwind readnone

define i32 @test__builtin_mips_raddu_w_qb1(i32 %i0, i32 %a0.coerce) nounwind readnone {
entry:
; CHECK: raddu.w.qb

  %0 = bitcast i32 %a0.coerce to <4 x i8>
  %1 = tail call i32 @llvm.mips.raddu.w.qb(<4 x i8> %0)
  ret i32 %1
}

declare i32 @llvm.mips.raddu.w.qb(<4 x i8>) nounwind readnone

define { i32 } @test__builtin_mips_muleu_s_ph_qbl1(i32 %i0, i32 %a0.coerce, i32 %a1.coerce) nounwind {
entry:
; CHECK: muleu_s.ph.qbl

  %0 = bitcast i32 %a0.coerce to <4 x i8>
  %1 = bitcast i32 %a1.coerce to <2 x i16>
  %2 = tail call <2 x i16> @llvm.mips.muleu.s.ph.qbl(<4 x i8> %0, <2 x i16> %1)
  %3 = bitcast <2 x i16> %2 to i32
  %.fca.0.insert = insertvalue { i32 } undef, i32 %3, 0
  ret { i32 } %.fca.0.insert
}

declare <2 x i16> @llvm.mips.muleu.s.ph.qbl(<4 x i8>, <2 x i16>) nounwind

define { i32 } @test__builtin_mips_muleu_s_ph_qbr1(i32 %i0, i32 %a0.coerce, i32 %a1.coerce) nounwind {
entry:
; CHECK: muleu_s.ph.qbr

  %0 = bitcast i32 %a0.coerce to <4 x i8>
  %1 = bitcast i32 %a1.coerce to <2 x i16>
  %2 = tail call <2 x i16> @llvm.mips.muleu.s.ph.qbr(<4 x i8> %0, <2 x i16> %1)
  %3 = bitcast <2 x i16> %2 to i32
  %.fca.0.insert = insertvalue { i32 } undef, i32 %3, 0
  ret { i32 } %.fca.0.insert
}

declare <2 x i16> @llvm.mips.muleu.s.ph.qbr(<4 x i8>, <2 x i16>) nounwind

define { i32 } @test__builtin_mips_mulq_rs_ph1(i32 %i0, i32 %a0.coerce, i32 %a1.coerce) nounwind {
entry:
; CHECK: mulq_rs.ph

  %0 = bitcast i32 %a0.coerce to <2 x i16>
  %1 = bitcast i32 %a1.coerce to <2 x i16>
  %2 = tail call <2 x i16> @llvm.mips.mulq.rs.ph(<2 x i16> %0, <2 x i16> %1)
  %3 = bitcast <2 x i16> %2 to i32
  %.fca.0.insert = insertvalue { i32 } undef, i32 %3, 0
  ret { i32 } %.fca.0.insert
}

declare <2 x i16> @llvm.mips.mulq.rs.ph(<2 x i16>, <2 x i16>) nounwind

define i32 @test__builtin_mips_muleq_s_w_phl1(i32 %i0, i32 %a0.coerce, i32 %a1.coerce) nounwind {
entry:
; CHECK: muleq_s.w.phl

  %0 = bitcast i32 %a0.coerce to <2 x i16>
  %1 = bitcast i32 %a1.coerce to <2 x i16>
  %2 = tail call i32 @llvm.mips.muleq.s.w.phl(<2 x i16> %0, <2 x i16> %1)
  ret i32 %2
}

declare i32 @llvm.mips.muleq.s.w.phl(<2 x i16>, <2 x i16>) nounwind

define i32 @test__builtin_mips_muleq_s_w_phr1(i32 %i0, i32 %a0.coerce, i32 %a1.coerce) nounwind {
entry:
; CHECK: muleq_s.w.phr

  %0 = bitcast i32 %a0.coerce to <2 x i16>
  %1 = bitcast i32 %a1.coerce to <2 x i16>
  %2 = tail call i32 @llvm.mips.muleq.s.w.phr(<2 x i16> %0, <2 x i16> %1)
  ret i32 %2
}

declare i32 @llvm.mips.muleq.s.w.phr(<2 x i16>, <2 x i16>) nounwind

define { i32 } @test__builtin_mips_precrq_qb_ph1(i32 %i0, i32 %a0.coerce, i32 %a1.coerce) nounwind readnone {
entry:
; CHECK: precrq.qb.ph

  %0 = bitcast i32 %a0.coerce to <2 x i16>
  %1 = bitcast i32 %a1.coerce to <2 x i16>
  %2 = tail call <4 x i8> @llvm.mips.precrq.qb.ph(<2 x i16> %0, <2 x i16> %1)
  %3 = bitcast <4 x i8> %2 to i32
  %.fca.0.insert = insertvalue { i32 } undef, i32 %3, 0
  ret { i32 } %.fca.0.insert
}

declare <4 x i8> @llvm.mips.precrq.qb.ph(<2 x i16>, <2 x i16>) nounwind readnone

define { i32 } @test__builtin_mips_precrq_ph_w1(i32 %i0, i32 %a0, i32 %a1) nounwind readnone {
entry:
; CHECK: precrq.ph.w

  %0 = tail call <2 x i16> @llvm.mips.precrq.ph.w(i32 %a0, i32 %a1)
  %1 = bitcast <2 x i16> %0 to i32
  %.fca.0.insert = insertvalue { i32 } undef, i32 %1, 0
  ret { i32 } %.fca.0.insert
}

declare <2 x i16> @llvm.mips.precrq.ph.w(i32, i32) nounwind readnone

define { i32 } @test__builtin_mips_precrq_rs_ph_w1(i32 %i0, i32 %a0, i32 %a1) nounwind {
entry:
; CHECK: precrq_rs.ph.w

  %0 = tail call <2 x i16> @llvm.mips.precrq.rs.ph.w(i32 %a0, i32 %a1)
  %1 = bitcast <2 x i16> %0 to i32
  %.fca.0.insert = insertvalue { i32 } undef, i32 %1, 0
  ret { i32 } %.fca.0.insert
}

declare <2 x i16> @llvm.mips.precrq.rs.ph.w(i32, i32) nounwind

define { i32 } @test__builtin_mips_precrqu_s_qb_ph1(i32 %i0, i32 %a0.coerce, i32 %a1.coerce) nounwind {
entry:
; CHECK: precrqu_s.qb.ph

  %0 = bitcast i32 %a0.coerce to <2 x i16>
  %1 = bitcast i32 %a1.coerce to <2 x i16>
  %2 = tail call <4 x i8> @llvm.mips.precrqu.s.qb.ph(<2 x i16> %0, <2 x i16> %1)
  %3 = bitcast <4 x i8> %2 to i32
  %.fca.0.insert = insertvalue { i32 } undef, i32 %3, 0
  ret { i32 } %.fca.0.insert
}

declare <4 x i8> @llvm.mips.precrqu.s.qb.ph(<2 x i16>, <2 x i16>) nounwind


define i32 @test__builtin_mips_cmpu_eq_qb1(i32 %i0, i32 %a0.coerce, i32 %a1.coerce) nounwind {
entry:
; CHECK: cmpu.eq.qb

  %0 = bitcast i32 %a0.coerce to <4 x i8>
  %1 = bitcast i32 %a1.coerce to <4 x i8>
  tail call void @llvm.mips.cmpu.eq.qb(<4 x i8> %0, <4 x i8> %1)
  %2 = tail call i32 @llvm.mips.rddsp(i32 31)
  ret i32 %2
}

declare void @llvm.mips.cmpu.eq.qb(<4 x i8>, <4 x i8>) nounwind

declare i32 @llvm.mips.rddsp(i32) nounwind readonly

define i32 @test__builtin_mips_cmpu_lt_qb1(i32 %i0, i32 %a0.coerce, i32 %a1.coerce) nounwind {
entry:
; CHECK: cmpu.lt.qb

  %0 = bitcast i32 %a0.coerce to <4 x i8>
  %1 = bitcast i32 %a1.coerce to <4 x i8>
  tail call void @llvm.mips.cmpu.lt.qb(<4 x i8> %0, <4 x i8> %1)
  %2 = tail call i32 @llvm.mips.rddsp(i32 31)
  ret i32 %2
}

declare void @llvm.mips.cmpu.lt.qb(<4 x i8>, <4 x i8>) nounwind

define i32 @test__builtin_mips_cmpu_le_qb1(i32 %i0, i32 %a0.coerce, i32 %a1.coerce) nounwind {
entry:
; CHECK: cmpu.le.qb

  %0 = bitcast i32 %a0.coerce to <4 x i8>
  %1 = bitcast i32 %a1.coerce to <4 x i8>
  tail call void @llvm.mips.cmpu.le.qb(<4 x i8> %0, <4 x i8> %1)
  %2 = tail call i32 @llvm.mips.rddsp(i32 31)
  ret i32 %2
}

declare void @llvm.mips.cmpu.le.qb(<4 x i8>, <4 x i8>) nounwind

define i32 @test__builtin_mips_cmpgu_eq_qb1(i32 %i0, i32 %a0.coerce, i32 %a1.coerce) nounwind {
entry:
; CHECK: cmpgu.eq.qb

  %0 = bitcast i32 %a0.coerce to <4 x i8>
  %1 = bitcast i32 %a1.coerce to <4 x i8>
  %2 = tail call i32 @llvm.mips.cmpgu.eq.qb(<4 x i8> %0, <4 x i8> %1)
  ret i32 %2
}

declare i32 @llvm.mips.cmpgu.eq.qb(<4 x i8>, <4 x i8>) nounwind

define i32 @test__builtin_mips_cmpgu_lt_qb1(i32 %i0, i32 %a0.coerce, i32 %a1.coerce) nounwind {
entry:
; CHECK: cmpgu.lt.qb

  %0 = bitcast i32 %a0.coerce to <4 x i8>
  %1 = bitcast i32 %a1.coerce to <4 x i8>
  %2 = tail call i32 @llvm.mips.cmpgu.lt.qb(<4 x i8> %0, <4 x i8> %1)
  ret i32 %2
}

declare i32 @llvm.mips.cmpgu.lt.qb(<4 x i8>, <4 x i8>) nounwind

define i32 @test__builtin_mips_cmpgu_le_qb1(i32 %i0, i32 %a0.coerce, i32 %a1.coerce) nounwind {
entry:
; CHECK: cmpgu.le.qb

  %0 = bitcast i32 %a0.coerce to <4 x i8>
  %1 = bitcast i32 %a1.coerce to <4 x i8>
  %2 = tail call i32 @llvm.mips.cmpgu.le.qb(<4 x i8> %0, <4 x i8> %1)
  ret i32 %2
}

declare i32 @llvm.mips.cmpgu.le.qb(<4 x i8>, <4 x i8>) nounwind

define i32 @test__builtin_mips_cmp_eq_ph1(i32 %i0, i32 %a0.coerce, i32 %a1.coerce) nounwind {
entry:
; CHECK: cmp.eq.ph

  %0 = bitcast i32 %a0.coerce to <2 x i16>
  %1 = bitcast i32 %a1.coerce to <2 x i16>
  tail call void @llvm.mips.cmp.eq.ph(<2 x i16> %0, <2 x i16> %1)
  %2 = tail call i32 @llvm.mips.rddsp(i32 31)
  ret i32 %2
}

declare void @llvm.mips.cmp.eq.ph(<2 x i16>, <2 x i16>) nounwind

define i32 @test__builtin_mips_cmp_lt_ph1(i32 %i0, i32 %a0.coerce, i32 %a1.coerce) nounwind {
entry:
; CHECK: cmp.lt.ph

  %0 = bitcast i32 %a0.coerce to <2 x i16>
  %1 = bitcast i32 %a1.coerce to <2 x i16>
  tail call void @llvm.mips.cmp.lt.ph(<2 x i16> %0, <2 x i16> %1)
  %2 = tail call i32 @llvm.mips.rddsp(i32 31)
  ret i32 %2
}

declare void @llvm.mips.cmp.lt.ph(<2 x i16>, <2 x i16>) nounwind

define i32 @test__builtin_mips_cmp_le_ph1(i32 %i0, i32 %a0.coerce, i32 %a1.coerce) nounwind {
entry:
; CHECK: cmp.le.ph

  %0 = bitcast i32 %a0.coerce to <2 x i16>
  %1 = bitcast i32 %a1.coerce to <2 x i16>
  tail call void @llvm.mips.cmp.le.ph(<2 x i16> %0, <2 x i16> %1)
  %2 = tail call i32 @llvm.mips.rddsp(i32 31)
  ret i32 %2
}

declare void @llvm.mips.cmp.le.ph(<2 x i16>, <2 x i16>) nounwind

define { i32 } @test__builtin_mips_pick_qb1(i32 %i0, i32 %a0.coerce, i32 %a1.coerce) nounwind readonly {
entry:
; CHECK: pick.qb

  %0 = bitcast i32 %a0.coerce to <4 x i8>
  %1 = bitcast i32 %a1.coerce to <4 x i8>
  tail call void @llvm.mips.wrdsp(i32 %i0, i32 16)
  %2 = tail call <4 x i8> @llvm.mips.pick.qb(<4 x i8> %0, <4 x i8> %1)
  %3 = bitcast <4 x i8> %2 to i32
  %.fca.0.insert = insertvalue { i32 } undef, i32 %3, 0
  ret { i32 } %.fca.0.insert
}

declare <4 x i8> @llvm.mips.pick.qb(<4 x i8>, <4 x i8>) nounwind readonly

define { i32 } @test__builtin_mips_pick_ph1(i32 %i0, i32 %a0.coerce, i32 %a1.coerce) nounwind readonly {
entry:
; CHECK: pick.ph

  %0 = bitcast i32 %a0.coerce to <2 x i16>
  %1 = bitcast i32 %a1.coerce to <2 x i16>
  tail call void @llvm.mips.wrdsp(i32 %i0, i32 16)
  %2 = tail call <2 x i16> @llvm.mips.pick.ph(<2 x i16> %0, <2 x i16> %1)
  %3 = bitcast <2 x i16> %2 to i32
  %.fca.0.insert = insertvalue { i32 } undef, i32 %3, 0
  ret { i32 } %.fca.0.insert
}

declare <2 x i16> @llvm.mips.pick.ph(<2 x i16>, <2 x i16>) nounwind readonly

define { i32 } @test__builtin_mips_packrl_ph1(i32 %i0, i32 %a0.coerce, i32 %a1.coerce) nounwind readnone {
entry:
; CHECK: packrl.ph

  %0 = bitcast i32 %a0.coerce to <2 x i16>
  %1 = bitcast i32 %a1.coerce to <2 x i16>
  %2 = tail call <2 x i16> @llvm.mips.packrl.ph(<2 x i16> %0, <2 x i16> %1)
  %3 = bitcast <2 x i16> %2 to i32
  %.fca.0.insert = insertvalue { i32 } undef, i32 %3, 0
  ret { i32 } %.fca.0.insert
}

declare <2 x i16> @llvm.mips.packrl.ph(<2 x i16>, <2 x i16>) nounwind readnone

define { i32 } @test__builtin_mips_shll_qb1(i32 %i0, i32 %a0.coerce) nounwind {
entry:
; CHECK: shll.qb

  %0 = bitcast i32 %a0.coerce to <4 x i8>
  %1 = tail call <4 x i8> @llvm.mips.shll.qb(<4 x i8> %0, i32 3)
  %2 = bitcast <4 x i8> %1 to i32
  %.fca.0.insert = insertvalue { i32 } undef, i32 %2, 0
  ret { i32 } %.fca.0.insert
}

declare <4 x i8> @llvm.mips.shll.qb(<4 x i8>, i32) nounwind

define { i32 } @test__builtin_mips_shll_qb2(i32 %i0, i32 %a0.coerce, i32 %a1) nounwind {
entry:
; CHECK: shllv.qb

  %0 = bitcast i32 %a0.coerce to <4 x i8>
  %1 = tail call <4 x i8> @llvm.mips.shll.qb(<4 x i8> %0, i32 %a1)
  %2 = bitcast <4 x i8> %1 to i32
  %.fca.0.insert = insertvalue { i32 } undef, i32 %2, 0
  ret { i32 } %.fca.0.insert
}

define { i32 } @test__builtin_mips_shll_ph1(i32 %i0, i32 %a0.coerce) nounwind {
entry:
; CHECK: shll.ph

  %0 = bitcast i32 %a0.coerce to <2 x i16>
  %1 = tail call <2 x i16> @llvm.mips.shll.ph(<2 x i16> %0, i32 7)
  %2 = bitcast <2 x i16> %1 to i32
  %.fca.0.insert = insertvalue { i32 } undef, i32 %2, 0
  ret { i32 } %.fca.0.insert
}

declare <2 x i16> @llvm.mips.shll.ph(<2 x i16>, i32) nounwind

define { i32 } @test__builtin_mips_shll_ph2(i32 %i0, i32 %a0.coerce, i32 %a1) nounwind {
entry:
; CHECK: shllv.ph

  %0 = bitcast i32 %a0.coerce to <2 x i16>
  %1 = tail call <2 x i16> @llvm.mips.shll.ph(<2 x i16> %0, i32 %a1)
  %2 = bitcast <2 x i16> %1 to i32
  %.fca.0.insert = insertvalue { i32 } undef, i32 %2, 0
  ret { i32 } %.fca.0.insert
}

define { i32 } @test__builtin_mips_shll_s_ph1(i32 %i0, i32 %a0.coerce) nounwind {
entry:
; CHECK: shll_s.ph

  %0 = bitcast i32 %a0.coerce to <2 x i16>
  %1 = tail call <2 x i16> @llvm.mips.shll.s.ph(<2 x i16> %0, i32 7)
  %2 = bitcast <2 x i16> %1 to i32
  %.fca.0.insert = insertvalue { i32 } undef, i32 %2, 0
  ret { i32 } %.fca.0.insert
}

declare <2 x i16> @llvm.mips.shll.s.ph(<2 x i16>, i32) nounwind

define { i32 } @test__builtin_mips_shll_s_ph2(i32 %i0, i32 %a0.coerce, i32 %a1) nounwind {
entry:
; CHECK: shllv_s.ph

  %0 = bitcast i32 %a0.coerce to <2 x i16>
  %1 = tail call <2 x i16> @llvm.mips.shll.s.ph(<2 x i16> %0, i32 %a1)
  %2 = bitcast <2 x i16> %1 to i32
  %.fca.0.insert = insertvalue { i32 } undef, i32 %2, 0
  ret { i32 } %.fca.0.insert
}

define i32 @test__builtin_mips_shll_s_w1(i32 %i0, i32 %a0) nounwind {
entry:
; CHECK: shll_s.w

  %0 = tail call i32 @llvm.mips.shll.s.w(i32 %a0, i32 15)
  ret i32 %0
}

declare i32 @llvm.mips.shll.s.w(i32, i32) nounwind

define i32 @test__builtin_mips_shll_s_w2(i32 %i0, i32 %a0, i32 %a1) nounwind {
entry:
; CHECK: shllv_s.w

  %0 = tail call i32 @llvm.mips.shll.s.w(i32 %a0, i32 %a1)
  ret i32 %0
}

define { i32 } @test__builtin_mips_shrl_qb1(i32 %i0, i32 %a0.coerce) nounwind readnone {
entry:
; CHECK: shrl.qb

  %0 = bitcast i32 %a0.coerce to <4 x i8>
  %1 = tail call <4 x i8> @llvm.mips.shrl.qb(<4 x i8> %0, i32 3)
  %2 = bitcast <4 x i8> %1 to i32
  %.fca.0.insert = insertvalue { i32 } undef, i32 %2, 0
  ret { i32 } %.fca.0.insert
}

declare <4 x i8> @llvm.mips.shrl.qb(<4 x i8>, i32) nounwind readnone

define { i32 } @test__builtin_mips_shrl_qb2(i32 %i0, i32 %a0.coerce, i32 %a1) nounwind readnone {
entry:
; CHECK: shrlv.qb

  %0 = bitcast i32 %a0.coerce to <4 x i8>
  %1 = tail call <4 x i8> @llvm.mips.shrl.qb(<4 x i8> %0, i32 %a1)
  %2 = bitcast <4 x i8> %1 to i32
  %.fca.0.insert = insertvalue { i32 } undef, i32 %2, 0
  ret { i32 } %.fca.0.insert
}

define { i32 } @test__builtin_mips_shra_ph1(i32 %i0, i32 %a0.coerce) nounwind readnone {
entry:
; CHECK: shra.ph

  %0 = bitcast i32 %a0.coerce to <2 x i16>
  %1 = tail call <2 x i16> @llvm.mips.shra.ph(<2 x i16> %0, i32 7)
  %2 = bitcast <2 x i16> %1 to i32
  %.fca.0.insert = insertvalue { i32 } undef, i32 %2, 0
  ret { i32 } %.fca.0.insert
}

declare <2 x i16> @llvm.mips.shra.ph(<2 x i16>, i32) nounwind readnone

define { i32 } @test__builtin_mips_shra_ph2(i32 %i0, i32 %a0.coerce, i32 %a1) nounwind readnone {
entry:
; CHECK: shrav.ph

  %0 = bitcast i32 %a0.coerce to <2 x i16>
  %1 = tail call <2 x i16> @llvm.mips.shra.ph(<2 x i16> %0, i32 %a1)
  %2 = bitcast <2 x i16> %1 to i32
  %.fca.0.insert = insertvalue { i32 } undef, i32 %2, 0
  ret { i32 } %.fca.0.insert
}

define { i32 } @test__builtin_mips_shra_r_ph1(i32 %i0, i32 %a0.coerce) nounwind readnone {
entry:
; CHECK: shra_r.ph

  %0 = bitcast i32 %a0.coerce to <2 x i16>
  %1 = tail call <2 x i16> @llvm.mips.shra.r.ph(<2 x i16> %0, i32 7)
  %2 = bitcast <2 x i16> %1 to i32
  %.fca.0.insert = insertvalue { i32 } undef, i32 %2, 0
  ret { i32 } %.fca.0.insert
}

declare <2 x i16> @llvm.mips.shra.r.ph(<2 x i16>, i32) nounwind readnone

define { i32 } @test__builtin_mips_shra_r_ph2(i32 %i0, i32 %a0.coerce, i32 %a1) nounwind readnone {
entry:
; CHECK: shrav_r.ph

  %0 = bitcast i32 %a0.coerce to <2 x i16>
  %1 = tail call <2 x i16> @llvm.mips.shra.r.ph(<2 x i16> %0, i32 %a1)
  %2 = bitcast <2 x i16> %1 to i32
  %.fca.0.insert = insertvalue { i32 } undef, i32 %2, 0
  ret { i32 } %.fca.0.insert
}

define i32 @test__builtin_mips_shra_r_w1(i32 %i0, i32 %a0) nounwind readnone {
entry:
; CHECK: shra_r.w

  %0 = tail call i32 @llvm.mips.shra.r.w(i32 %a0, i32 15)
  ret i32 %0
}

declare i32 @llvm.mips.shra.r.w(i32, i32) nounwind readnone

define i32 @test__builtin_mips_shra_r_w2(i32 %i0, i32 %a0, i32 %a1) nounwind readnone {
entry:
; CHECK: shrav_r.w

  %0 = tail call i32 @llvm.mips.shra.r.w(i32 %a0, i32 %a1)
  ret i32 %0
}

define { i32 } @test__builtin_mips_absq_s_ph1(i32 %i0, i32 %a0.coerce) nounwind {
entry:
; CHECK: absq_s.ph

  %0 = bitcast i32 %a0.coerce to <2 x i16>
  %1 = tail call <2 x i16> @llvm.mips.absq.s.ph(<2 x i16> %0)
  %2 = bitcast <2 x i16> %1 to i32
  %.fca.0.insert = insertvalue { i32 } undef, i32 %2, 0
  ret { i32 } %.fca.0.insert
}

declare <2 x i16> @llvm.mips.absq.s.ph(<2 x i16>) nounwind

define i32 @test__builtin_mips_absq_s_w1(i32 %i0, i32 %a0) nounwind {
entry:
; CHECK: absq_s.w

  %0 = tail call i32 @llvm.mips.absq.s.w(i32 %a0)
  ret i32 %0
}

declare i32 @llvm.mips.absq.s.w(i32) nounwind

define i32 @test__builtin_mips_preceq_w_phl1(i32 %i0, i32 %a0.coerce) nounwind readnone {
entry:
; CHECK: preceq.w.phl

  %0 = bitcast i32 %a0.coerce to <2 x i16>
  %1 = tail call i32 @llvm.mips.preceq.w.phl(<2 x i16> %0)
  ret i32 %1
}

declare i32 @llvm.mips.preceq.w.phl(<2 x i16>) nounwind readnone

define i32 @test__builtin_mips_preceq_w_phr1(i32 %i0, i32 %a0.coerce) nounwind readnone {
entry:
; CHECK: preceq.w.phr

  %0 = bitcast i32 %a0.coerce to <2 x i16>
  %1 = tail call i32 @llvm.mips.preceq.w.phr(<2 x i16> %0)
  ret i32 %1
}

declare i32 @llvm.mips.preceq.w.phr(<2 x i16>) nounwind readnone

define { i32 } @test__builtin_mips_precequ_ph_qbl1(i32 %i0, i32 %a0.coerce) nounwind readnone {
entry:
; CHECK: precequ.ph.qbl

  %0 = bitcast i32 %a0.coerce to <4 x i8>
  %1 = tail call <2 x i16> @llvm.mips.precequ.ph.qbl(<4 x i8> %0)
  %2 = bitcast <2 x i16> %1 to i32
  %.fca.0.insert = insertvalue { i32 } undef, i32 %2, 0
  ret { i32 } %.fca.0.insert
}

declare <2 x i16> @llvm.mips.precequ.ph.qbl(<4 x i8>) nounwind readnone

define { i32 } @test__builtin_mips_precequ_ph_qbr1(i32 %i0, i32 %a0.coerce) nounwind readnone {
entry:
; CHECK: precequ.ph.qbr

  %0 = bitcast i32 %a0.coerce to <4 x i8>
  %1 = tail call <2 x i16> @llvm.mips.precequ.ph.qbr(<4 x i8> %0)
  %2 = bitcast <2 x i16> %1 to i32
  %.fca.0.insert = insertvalue { i32 } undef, i32 %2, 0
  ret { i32 } %.fca.0.insert
}

declare <2 x i16> @llvm.mips.precequ.ph.qbr(<4 x i8>) nounwind readnone

define { i32 } @test__builtin_mips_precequ_ph_qbla1(i32 %i0, i32 %a0.coerce) nounwind readnone {
entry:
; CHECK: precequ.ph.qbla

  %0 = bitcast i32 %a0.coerce to <4 x i8>
  %1 = tail call <2 x i16> @llvm.mips.precequ.ph.qbla(<4 x i8> %0)
  %2 = bitcast <2 x i16> %1 to i32
  %.fca.0.insert = insertvalue { i32 } undef, i32 %2, 0
  ret { i32 } %.fca.0.insert
}

declare <2 x i16> @llvm.mips.precequ.ph.qbla(<4 x i8>) nounwind readnone

define { i32 } @test__builtin_mips_precequ_ph_qbra1(i32 %i0, i32 %a0.coerce) nounwind readnone {
entry:
; CHECK: precequ.ph.qbra

  %0 = bitcast i32 %a0.coerce to <4 x i8>
  %1 = tail call <2 x i16> @llvm.mips.precequ.ph.qbra(<4 x i8> %0)
  %2 = bitcast <2 x i16> %1 to i32
  %.fca.0.insert = insertvalue { i32 } undef, i32 %2, 0
  ret { i32 } %.fca.0.insert
}

declare <2 x i16> @llvm.mips.precequ.ph.qbra(<4 x i8>) nounwind readnone

define { i32 } @test__builtin_mips_preceu_ph_qbl1(i32 %i0, i32 %a0.coerce) nounwind readnone {
entry:
; CHECK: preceu.ph.qbl

  %0 = bitcast i32 %a0.coerce to <4 x i8>
  %1 = tail call <2 x i16> @llvm.mips.preceu.ph.qbl(<4 x i8> %0)
  %2 = bitcast <2 x i16> %1 to i32
  %.fca.0.insert = insertvalue { i32 } undef, i32 %2, 0
  ret { i32 } %.fca.0.insert
}

declare <2 x i16> @llvm.mips.preceu.ph.qbl(<4 x i8>) nounwind readnone

define { i32 } @test__builtin_mips_preceu_ph_qbr1(i32 %i0, i32 %a0.coerce) nounwind readnone {
entry:
; CHECK: preceu.ph.qbr

  %0 = bitcast i32 %a0.coerce to <4 x i8>
  %1 = tail call <2 x i16> @llvm.mips.preceu.ph.qbr(<4 x i8> %0)
  %2 = bitcast <2 x i16> %1 to i32
  %.fca.0.insert = insertvalue { i32 } undef, i32 %2, 0
  ret { i32 } %.fca.0.insert
}

declare <2 x i16> @llvm.mips.preceu.ph.qbr(<4 x i8>) nounwind readnone

define { i32 } @test__builtin_mips_preceu_ph_qbla1(i32 %i0, i32 %a0.coerce) nounwind readnone {
entry:
; CHECK: preceu.ph.qbla

  %0 = bitcast i32 %a0.coerce to <4 x i8>
  %1 = tail call <2 x i16> @llvm.mips.preceu.ph.qbla(<4 x i8> %0)
  %2 = bitcast <2 x i16> %1 to i32
  %.fca.0.insert = insertvalue { i32 } undef, i32 %2, 0
  ret { i32 } %.fca.0.insert
}

declare <2 x i16> @llvm.mips.preceu.ph.qbla(<4 x i8>) nounwind readnone

define { i32 } @test__builtin_mips_preceu_ph_qbra1(i32 %i0, i32 %a0.coerce) nounwind readnone {
entry:
; CHECK: preceu.ph.qbra

  %0 = bitcast i32 %a0.coerce to <4 x i8>
  %1 = tail call <2 x i16> @llvm.mips.preceu.ph.qbra(<4 x i8> %0)
  %2 = bitcast <2 x i16> %1 to i32
  %.fca.0.insert = insertvalue { i32 } undef, i32 %2, 0
  ret { i32 } %.fca.0.insert
}

declare <2 x i16> @llvm.mips.preceu.ph.qbra(<4 x i8>) nounwind readnone

define { i32 } @test__builtin_mips_repl_qb1(i32 %i0) nounwind readnone {
entry:
; CHECK: repl.qb

  %0 = tail call <4 x i8> @llvm.mips.repl.qb(i32 127)
  %1 = bitcast <4 x i8> %0 to i32
  %.fca.0.insert = insertvalue { i32 } undef, i32 %1, 0
  ret { i32 } %.fca.0.insert
}

declare <4 x i8> @llvm.mips.repl.qb(i32) nounwind readnone

define { i32 } @test__builtin_mips_repl_qb2(i32 %i0, i32 %a0) nounwind readnone {
entry:
; CHECK: replv.qb

  %0 = tail call <4 x i8> @llvm.mips.repl.qb(i32 %a0)
  %1 = bitcast <4 x i8> %0 to i32
  %.fca.0.insert = insertvalue { i32 } undef, i32 %1, 0
  ret { i32 } %.fca.0.insert
}

define { i32 } @test__builtin_mips_repl_ph1(i32 %i0) nounwind readnone {
entry:
; CHECK: repl.ph

  %0 = tail call <2 x i16> @llvm.mips.repl.ph(i32 0)
  %1 = bitcast <2 x i16> %0 to i32
  %.fca.0.insert = insertvalue { i32 } undef, i32 %1, 0
  ret { i32 } %.fca.0.insert
}

define { i32 } @test__builtin_mips_repl_ph2(i32 %i0) nounwind readnone {
entry:
; CHECK: repl.ph

  %0 = tail call <2 x i16> @llvm.mips.repl.ph(i32 -2)
  %1 = bitcast <2 x i16> %0 to i32
  %.fca.0.insert = insertvalue { i32 } undef, i32 %1, 0
  ret { i32 } %.fca.0.insert
}

declare <2 x i16> @llvm.mips.repl.ph(i32) nounwind readnone

define { i32 } @test__builtin_mips_repl_ph3(i32 %i0, i32 %a0) nounwind readnone {
entry:
; CHECK: replv.ph

  %0 = tail call <2 x i16> @llvm.mips.repl.ph(i32 %a0)
  %1 = bitcast <2 x i16> %0 to i32
  %.fca.0.insert = insertvalue { i32 } undef, i32 %1, 0
  ret { i32 } %.fca.0.insert
}

define i32 @test__builtin_mips_bitrev1(i32 %i0, i32 %a0) nounwind readnone {
entry:
; CHECK: bitrev ${{[0-9]+}}

  %0 = tail call i32 @llvm.mips.bitrev(i32 %a0)
  ret i32 %0
}

declare i32 @llvm.mips.bitrev(i32) nounwind readnone

define i32 @test__builtin_mips_lbux1(i32 %i0, ptr %a0, i32 %a1) nounwind readonly {
entry:
; CHECK: lbux ${{[0-9]+}}

  %0 = tail call i32 @llvm.mips.lbux(ptr %a0, i32 %a1)
  ret i32 %0
}

declare i32 @llvm.mips.lbux(ptr, i32) nounwind readonly

define i32 @test__builtin_mips_lhx1(i32 %i0, ptr %a0, i32 %a1) nounwind readonly {
entry:
; CHECK: lhx ${{[0-9]+}}

  %0 = tail call i32 @llvm.mips.lhx(ptr %a0, i32 %a1)
  ret i32 %0
}

declare i32 @llvm.mips.lhx(ptr, i32) nounwind readonly

define i32 @test__builtin_mips_lwx1(i32 %i0, ptr %a0, i32 %a1) nounwind readonly {
entry:
; CHECK: lwx ${{[0-9]+}}

  %0 = tail call i32 @llvm.mips.lwx(ptr %a0, i32 %a1)
  ret i32 %0
}

declare i32 @llvm.mips.lwx(ptr, i32) nounwind readonly

define i32 @test__builtin_mips_wrdsp1(i32 %i0, i32 %a0) nounwind {
entry:
; CHECK: wrdsp ${{[0-9]+}}
; CHECK: rddsp ${{[0-9]+}}

  tail call void @llvm.mips.wrdsp(i32 %a0, i32 31)
  %0 = tail call i32 @llvm.mips.rddsp(i32 31)
  ret i32 %0
}

declare void @llvm.mips.wrdsp(i32, i32) nounwind<|MERGE_RESOLUTION|>--- conflicted
+++ resolved
@@ -1,8 +1,4 @@
-<<<<<<< HEAD
-; RUN: llc -mtriple=mipsel -mcpu=mips32 -mattr=+dsp -verify-machineinstrs < %s | \
-=======
 ; RUN: llc -mtriple=mipsel-elf -mcpu=mips32 -mattr=+dsp -verify-machineinstrs < %s | \
->>>>>>> 49fd7d4f
 ; RUN:     FileCheck %s
 
 define i32 @test__builtin_mips_extr_w1(i32 %i0, i32, i64 %a0) nounwind {
