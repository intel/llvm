--- conflicted
+++ resolved
@@ -1,9 +1,5 @@
 ; RUN: llc -mtriple=mips -mcpu=mips32r2 < %s | FileCheck %s
-<<<<<<< HEAD
-; RUN: llc -mtriple=mipsel-linux-gnu -march=mipsel -mcpu=mips32r2 -mattr=+mips16 < %s | FileCheck %s -check-prefix=mips16
-=======
 ; RUN: llc -mtriple=mipsel-linux-gnu -mcpu=mips32r2 -mattr=+mips16 < %s | FileCheck %s -check-prefix=mips16
->>>>>>> 49fd7d4f
 ; RUN: llc -mtriple=mips -mcpu=mips32r3 -mattr=+micromips < %s | FileCheck %s \
 ; RUN:    -check-prefix=MM32
 ; RUN: llc -mtriple=mips -mcpu=mips32r6 -mattr=+micromips < %s | FileCheck %s \
