<<<<<<< HEAD
; RUN: llc  -mtriple=mipsel -mattr=mips16 -relocation-model=pic -O3 < %s | FileCheck %s -check-prefix=16
=======
; RUN: llc  -mtriple=mipsel-elf -mattr=mips16 -relocation-model=pic -O3 < %s | FileCheck %s -check-prefix=16
>>>>>>> 49fd7d4f

@i = global i32 5, align 4
@result = global i32 0, align 4

define void @test() nounwind {
entry:
  %0 = load i32, ptr @i, align 4
  %cmp = icmp eq i32 %0, 10
  br i1 %cmp, label %if.end, label %if.then
; 16:	cmpi	${{[0-9]+}}, {{[0-9]+}}
; 16:	bteqz	$[[LABEL:[0-9A-Ba-b_]+]]
; 16: $[[LABEL]]:
if.then:                                          ; preds = %entry
  store i32 1, ptr @result, align 4
  br label %if.end

if.end:                                           ; preds = %entry, %if.then
  ret void
}

<|MERGE_RESOLUTION|>--- conflicted
+++ resolved
@@ -1,8 +1,4 @@
-<<<<<<< HEAD
-; RUN: llc  -mtriple=mipsel -mattr=mips16 -relocation-model=pic -O3 < %s | FileCheck %s -check-prefix=16
-=======
 ; RUN: llc  -mtriple=mipsel-elf -mattr=mips16 -relocation-model=pic -O3 < %s | FileCheck %s -check-prefix=16
->>>>>>> 49fd7d4f
 
 @i = global i32 5, align 4
 @result = global i32 0, align 4
