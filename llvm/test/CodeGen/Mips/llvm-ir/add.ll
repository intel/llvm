--- conflicted
+++ resolved
@@ -1,34 +1,3 @@
-<<<<<<< HEAD
-; RUN: llc < %s -mtriple=mips -mcpu=mips2 | FileCheck %s \
-; RUN:    -check-prefixes=ALL,NOT-R2-R6,GP32,PRE4
-; RUN: llc < %s -mtriple=mips -mcpu=mips32 | FileCheck %s \
-; RUN:    -check-prefixes=ALL,NOT-R2-R6,GP32,GP32-CMOV
-; RUN: llc < %s -mtriple=mips -mcpu=mips32r2 | FileCheck %s \
-; RUN:    -check-prefixes=ALL,R2-R6,GP32,GP32-CMOV
-; RUN: llc < %s -mtriple=mips -mcpu=mips32r3 | FileCheck %s \
-; RUN:    -check-prefixes=ALL,R2-R6,GP32,GP32-CMOV
-; RUN: llc < %s -mtriple=mips -mcpu=mips32r5 | FileCheck %s \
-; RUN:    -check-prefixes=ALL,R2-R6,GP32,GP32-CMOV
-; RUN: llc < %s -mtriple=mips -mcpu=mips32r6 | FileCheck %s \
-; RUN:    -check-prefixes=ALL,R2-R6,GP32
-; RUN: llc < %s -mtriple=mips64 -mcpu=mips3 | FileCheck %s \
-; RUN:    -check-prefixes=ALL,NOT-R2-R6,GP64,GP64-NOT-R2-R6
-; RUN: llc < %s -mtriple=mips64 -mcpu=mips4 | FileCheck %s \
-; RUN:    -check-prefixes=ALL,NOT-R2-R6,GP64,GP64-NOT-R2-R6
-; RUN: llc < %s -mtriple=mips64 -mcpu=mips64 | FileCheck %s \
-; RUN:    -check-prefixes=ALL,NOT-R2-R6,GP64,GP64-NOT-R2-R6
-; RUN: llc < %s -mtriple=mips64 -mcpu=mips64r2 | FileCheck %s \
-; RUN:    -check-prefixes=ALL,R2-R6,GP64,GP64-R2-R6
-; RUN: llc < %s -mtriple=mips64 -mcpu=mips64r3 | FileCheck %s \
-; RUN:    -check-prefixes=ALL,R2-R6,GP64,GP64-R2-R6
-; RUN: llc < %s -mtriple=mips64 -mcpu=mips64r5 | FileCheck %s \
-; RUN:    -check-prefixes=ALL,R2-R6,GP64,GP64-R2-R6
-; RUN: llc < %s -mtriple=mips64 -mcpu=mips64r6 | FileCheck %s \
-; RUN:    -check-prefixes=ALL,R2-R6,GP64,GP64-R2-R6
-; RUN: llc < %s -mtriple=mips -mcpu=mips32r3 -mattr=+micromips -O2 -verify-machineinstrs | FileCheck %s \
-; RUN:    -check-prefixes=ALL,MMR3,MM32
-; RUN: llc < %s -mtriple=mips -mcpu=mips32r6 -mattr=+micromips -O2 | FileCheck %s \
-=======
 ; RUN: llc < %s -mtriple=mips-elf -mcpu=mips2 | FileCheck %s \
 ; RUN:    -check-prefixes=ALL,NOT-R2-R6,GP32,PRE4
 ; RUN: llc < %s -mtriple=mips-elf -mcpu=mips32 | FileCheck %s \
@@ -58,7 +27,6 @@
 ; RUN: llc < %s -mtriple=mips-elf -mcpu=mips32r3 -mattr=+micromips -O2 -verify-machineinstrs | FileCheck %s \
 ; RUN:    -check-prefixes=ALL,MMR3,MM32
 ; RUN: llc < %s -mtriple=mips-elf -mcpu=mips32r6 -mattr=+micromips -O2 | FileCheck %s \
->>>>>>> 49fd7d4f
 ; RUN:    -check-prefixes=ALL,MMR6,MM32
 
 
