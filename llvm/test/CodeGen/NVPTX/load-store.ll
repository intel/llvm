--- conflicted
+++ resolved
@@ -167,8 +167,6 @@
   ret void
 }
 
-<<<<<<< HEAD
-=======
 ; CHECK-LABEL: generic_unordered
 define void @generic_unordered(ptr %a, ptr %b, ptr %c, ptr %d, ptr %e) local_unnamed_addr {
   ; CHECK: ld.volatile.u8 %rs{{[0-9]+}}, [%rd{{[0-9]+}}]
@@ -251,7 +249,6 @@
   ret void
 }
 
->>>>>>> 9c4aab8c
 ;; global statespace
 
 ; CHECK-LABEL: global_plain
@@ -418,8 +415,6 @@
   ret void
 }
 
-<<<<<<< HEAD
-=======
 ; CHECK-LABEL: global_unordered
 define void @global_unordered(ptr addrspace(1) %a, ptr addrspace(1) %b, ptr addrspace(1) %c, ptr addrspace(1) %d, ptr addrspace(1) %e) local_unnamed_addr {
   ; CHECK: ld.volatile.global.u8 %rs{{[0-9]+}}, [%rd{{[0-9]+}}]
@@ -502,7 +497,6 @@
   ret void
 }
 
->>>>>>> 9c4aab8c
 ;; shared statespace
 
 ; CHECK-LABEL: shared_plain
@@ -669,8 +663,6 @@
   ret void
 }
 
-<<<<<<< HEAD
-=======
 ; CHECK-LABEL: shared_unordered
 define void @shared_unordered(ptr addrspace(3) %a, ptr addrspace(3) %b, ptr addrspace(3) %c, ptr addrspace(3) %d, ptr addrspace(3) %e) local_unnamed_addr {
   ; CHECK: ld.volatile.shared.u8 %rs{{[0-9]+}}, [%rd{{[0-9]+}}]
@@ -753,7 +745,6 @@
   ret void
 }
 
->>>>>>> 9c4aab8c
 ;; local statespace
 
 ; CHECK-LABEL: local_plain
@@ -917,8 +908,6 @@
   ; CHECK: st.local.f64 [%rd{{[0-9]+}}], %fd{{[0-9]+}}
   store atomic volatile double %f.add, ptr addrspace(5) %e monotonic, align 8
 
-<<<<<<< HEAD
-=======
   ret void
 }
 
@@ -1001,6 +990,5 @@
   ; CHECK: st.local.f64 [%rd{{[0-9]+}}], %fd{{[0-9]+}}
   store atomic volatile double %f.add, ptr addrspace(5) %e unordered, align 8
 
->>>>>>> 9c4aab8c
   ret void
 }