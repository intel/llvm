; RUN: llc < %s -mtriple=nvptx64 -mcpu=sm_20 -verify-machineinstrs | FileCheck %s --check-prefix=SM20
; RUN: llc < %s -mtriple=nvptx64 -mcpu=sm_30 -verify-machineinstrs | FileCheck %s --check-prefix=SM30
; RUN: %if ptxas %{ llc < %s -mtriple=nvptx64 -mcpu=sm_20 -verify-machineinstrs | %ptxas-verify %}
; RUN: %if ptxas %{ llc < %s -mtriple=nvptx64 -mcpu=sm_30 -verify-machineinstrs | %ptxas-verify %}


target triple = "nvptx-unknown-cuda"

declare { float, float, float, float } @llvm.nvvm.tex.unified.1d.v4f32.s32(i64, i32)
declare i64 @llvm.nvvm.texsurf.handle.internal.p1(ptr addrspace(1))

<<<<<<< HEAD
; SM20-LABEL: .entry foo
; SM30-LABEL: .entry foo
define void @foo(i64 %img, ptr %red, i32 %idx) {
; SM20: ld.param.u64    %rd[[TEXREG:[0-9]+]], [foo_param_0];
; SM20: tex.1d.v4.f32.s32 {%f[[RED:[0-9]+]], %f[[GREEN:[0-9]+]], %f[[BLUE:[0-9]+]], %f[[ALPHA:[0-9]+]]}, [%rd[[TEXREG]], {%r{{[0-9]+}}}]
; SM30: ld.param.u64    %rd[[TEXREG:[0-9]+]], [foo_param_0];
; SM30: tex.1d.v4.f32.s32 {%f[[RED:[0-9]+]], %f[[GREEN:[0-9]+]], %f[[BLUE:[0-9]+]], %f[[ALPHA:[0-9]+]]}, [%rd[[TEXREG]], {%r{{[0-9]+}}}]
=======
define ptx_kernel void @foo(i64 %img, ptr %red, i32 %idx) {
; CHECK-LABEL: foo(
; CHECK:       {
; CHECK-NEXT:    .reg .b32 %r<2>;
; CHECK-NEXT:    .reg .f32 %f<5>;
; CHECK-NEXT:    .reg .b64 %rd<4>;
; CHECK-EMPTY:
; CHECK-NEXT:  // %bb.0:
; CHECK-NEXT:    ld.param.u64 %rd1, [foo_param_0];
; CHECK-NEXT:    ld.param.u64 %rd2, [foo_param_1];
; CHECK-NEXT:    cvta.to.global.u64 %rd3, %rd2;
; CHECK-NEXT:    ld.param.u32 %r1, [foo_param_2];
; CHECK-NEXT:    tex.1d.v4.f32.s32 {%f1, %f2, %f3, %f4}, [%rd1, {%r1}];
; CHECK-NEXT:    st.global.f32 [%rd3], %f1;
; CHECK-NEXT:    ret;
>>>>>>> 4583f6d3
  %val = tail call { float, float, float, float } @llvm.nvvm.tex.unified.1d.v4f32.s32(i64 %img, i32 %idx)
  %ret = extractvalue { float, float, float, float } %val, 0
; SM20: st.global.f32 [%rd{{[0-9]+}}], %f[[RED]]
; SM30: st.global.f32 [%rd{{[0-9]+}}], %f[[RED]]
  store float %ret, ptr %red
  ret void
}


@tex0 = internal addrspace(1) global i64 0, align 8

<<<<<<< HEAD
; SM20-LABEL: .entry bar
; SM30-LABEL: .entry bar
define void @bar(ptr %red, i32 %idx) {
; SM30: mov.u64 %rd[[TEXHANDLE:[0-9]+]], tex0 
=======
define ptx_kernel void @bar(ptr %red, i32 %idx) {
; CHECK-LABEL: bar(
; CHECK:       {
; CHECK-NEXT:    .reg .b32 %r<2>;
; CHECK-NEXT:    .reg .f32 %f<5>;
; CHECK-NEXT:    .reg .b64 %rd<4>;
; CHECK-EMPTY:
; CHECK-NEXT:  // %bb.0:
; CHECK-NEXT:    ld.param.u64 %rd1, [bar_param_0];
; CHECK-NEXT:    cvta.to.global.u64 %rd2, %rd1;
; CHECK-NEXT:    ld.param.u32 %r1, [bar_param_1];
; CHECK-NEXT:    tex.1d.v4.f32.s32 {%f1, %f2, %f3, %f4}, [tex0, {%r1}];
; CHECK-NEXT:    st.global.f32 [%rd2], %f1;
; CHECK-NEXT:    ret;
>>>>>>> 4583f6d3
  %texHandle = tail call i64 @llvm.nvvm.texsurf.handle.internal.p1(ptr addrspace(1) @tex0)
; SM20: tex.1d.v4.f32.s32 {%f[[RED:[0-9]+]], %f[[GREEN:[0-9]+]], %f[[BLUE:[0-9]+]], %f[[ALPHA:[0-9]+]]}, [tex0, {%r{{[0-9]+}}}]
; SM30: tex.1d.v4.f32.s32 {%f[[RED:[0-9]+]], %f[[GREEN:[0-9]+]], %f[[BLUE:[0-9]+]], %f[[ALPHA:[0-9]+]]}, [%rd[[TEXHANDLE]], {%r{{[0-9]+}}}]
  %val = tail call { float, float, float, float } @llvm.nvvm.tex.unified.1d.v4f32.s32(i64 %texHandle, i32 %idx)
  %ret = extractvalue { float, float, float, float } %val, 0
; SM20: st.global.f32 [%rd{{[0-9]+}}], %f[[RED]]
; SM30: st.global.f32 [%rd{{[0-9]+}}], %f[[RED]]
  store float %ret, ptr %red
  ret void
}

declare float @texfunc(i64)

<<<<<<< HEAD
; SM20-LABEL: .entry baz
; SM30-LABEL: .entry baz
define void @baz(ptr %red, i32 %idx) {
; SM30: mov.u64 %rd[[TEXHANDLE:[0-9]+]], tex0
=======
define ptx_kernel void @baz(ptr %red, i32 %idx) {
; CHECK-LABEL: baz(
; CHECK:       {
; CHECK-NEXT:    .reg .b32 %r<2>;
; CHECK-NEXT:    .reg .f32 %f<8>;
; CHECK-NEXT:    .reg .b64 %rd<4>;
; CHECK-EMPTY:
; CHECK-NEXT:  // %bb.0:
; CHECK-NEXT:    ld.param.u64 %rd1, [baz_param_0];
; CHECK-NEXT:    cvta.to.global.u64 %rd2, %rd1;
; CHECK-NEXT:    ld.param.u32 %r1, [baz_param_1];
; CHECK-NEXT:    mov.u64 %rd3, tex0;
; CHECK-NEXT:    tex.1d.v4.f32.s32 {%f1, %f2, %f3, %f4}, [tex0, {%r1}];
; CHECK-NEXT:    { // callseq 0, 0
; CHECK-NEXT:    .param .b64 param0;
; CHECK-NEXT:    st.param.b64 [param0], %rd3;
; CHECK-NEXT:    .param .b32 retval0;
; CHECK-NEXT:    call.uni (retval0),
; CHECK-NEXT:    texfunc,
; CHECK-NEXT:    (
; CHECK-NEXT:    param0
; CHECK-NEXT:    );
; CHECK-NEXT:    ld.param.f32 %f5, [retval0];
; CHECK-NEXT:    } // callseq 0
; CHECK-NEXT:    add.rn.f32 %f7, %f1, %f5;
; CHECK-NEXT:    st.global.f32 [%rd2], %f7;
; CHECK-NEXT:    ret;
>>>>>>> 4583f6d3
  %texHandle = tail call i64 @llvm.nvvm.texsurf.handle.internal.p1(ptr addrspace(1) @tex0)
; SM20: tex.1d.v4.f32.s32 {%f[[RED:[0-9]+]], %f[[GREEN:[0-9]+]], %f[[BLUE:[0-9]+]], %f[[ALPHA:[0-9]+]]}, [tex0, {%r{{[0-9]+}}}]
; SM30: tex.1d.v4.f32.s32 {%f[[RED:[0-9]+]], %f[[GREEN:[0-9]+]], %f[[BLUE:[0-9]+]], %f[[ALPHA:[0-9]+]]}, [%rd[[TEXHANDLE]], {%r{{[0-9]+}}}]
  %val = tail call { float, float, float, float } @llvm.nvvm.tex.unified.1d.v4f32.s32(i64 %texHandle, i32 %idx)
  %ret = extractvalue { float, float, float, float } %val, 0
; SM20: call.uni ([[RETVAL:.*]]),
; SM30: call.uni ([[RETVAL:.*]]),
; SM20: texfunc,
; SM30: texfunc,
  %texcall = tail call float @texfunc(i64 %texHandle)
; SM20: ld.param.f32 %f[[TEXCALL:[0-9]+]], [[[RETVAL]]]
; SM30: ld.param.f32 %f[[TEXCALL:[0-9]+]], [[[RETVAL]]]
; SM20: add.rn.f32 %f[[RET2:[0-9]+]], %f[[RED]], %f[[TEXCALL]]
; SM30: add.rn.f32 %f[[RET2:[0-9]+]], %f[[RED]], %f[[TEXCALL]]
  %ret2 = fadd float %ret, %texcall
; SM20: st.global.f32 [%rd{{[0-9]+}}], %f[[RET2]]
; SM30: st.global.f32 [%rd{{[0-9]+}}], %f[[RET2]]
  store float %ret2, ptr %red
  ret void
}

!nvvm.annotations = !{!1}
!1 = !{ptr addrspace(1) @tex0, !"texture", i32 1}<|MERGE_RESOLUTION|>--- conflicted
+++ resolved
@@ -9,31 +9,13 @@
 declare { float, float, float, float } @llvm.nvvm.tex.unified.1d.v4f32.s32(i64, i32)
 declare i64 @llvm.nvvm.texsurf.handle.internal.p1(ptr addrspace(1))
 
-<<<<<<< HEAD
 ; SM20-LABEL: .entry foo
 ; SM30-LABEL: .entry foo
-define void @foo(i64 %img, ptr %red, i32 %idx) {
+define ptx_kernel void @foo(i64 %img, ptr %red, i32 %idx) {
 ; SM20: ld.param.u64    %rd[[TEXREG:[0-9]+]], [foo_param_0];
 ; SM20: tex.1d.v4.f32.s32 {%f[[RED:[0-9]+]], %f[[GREEN:[0-9]+]], %f[[BLUE:[0-9]+]], %f[[ALPHA:[0-9]+]]}, [%rd[[TEXREG]], {%r{{[0-9]+}}}]
 ; SM30: ld.param.u64    %rd[[TEXREG:[0-9]+]], [foo_param_0];
 ; SM30: tex.1d.v4.f32.s32 {%f[[RED:[0-9]+]], %f[[GREEN:[0-9]+]], %f[[BLUE:[0-9]+]], %f[[ALPHA:[0-9]+]]}, [%rd[[TEXREG]], {%r{{[0-9]+}}}]
-=======
-define ptx_kernel void @foo(i64 %img, ptr %red, i32 %idx) {
-; CHECK-LABEL: foo(
-; CHECK:       {
-; CHECK-NEXT:    .reg .b32 %r<2>;
-; CHECK-NEXT:    .reg .f32 %f<5>;
-; CHECK-NEXT:    .reg .b64 %rd<4>;
-; CHECK-EMPTY:
-; CHECK-NEXT:  // %bb.0:
-; CHECK-NEXT:    ld.param.u64 %rd1, [foo_param_0];
-; CHECK-NEXT:    ld.param.u64 %rd2, [foo_param_1];
-; CHECK-NEXT:    cvta.to.global.u64 %rd3, %rd2;
-; CHECK-NEXT:    ld.param.u32 %r1, [foo_param_2];
-; CHECK-NEXT:    tex.1d.v4.f32.s32 {%f1, %f2, %f3, %f4}, [%rd1, {%r1}];
-; CHECK-NEXT:    st.global.f32 [%rd3], %f1;
-; CHECK-NEXT:    ret;
->>>>>>> 4583f6d3
   %val = tail call { float, float, float, float } @llvm.nvvm.tex.unified.1d.v4f32.s32(i64 %img, i32 %idx)
   %ret = extractvalue { float, float, float, float } %val, 0
 ; SM20: st.global.f32 [%rd{{[0-9]+}}], %f[[RED]]
@@ -45,27 +27,10 @@
 
 @tex0 = internal addrspace(1) global i64 0, align 8
 
-<<<<<<< HEAD
 ; SM20-LABEL: .entry bar
 ; SM30-LABEL: .entry bar
-define void @bar(ptr %red, i32 %idx) {
-; SM30: mov.u64 %rd[[TEXHANDLE:[0-9]+]], tex0 
-=======
 define ptx_kernel void @bar(ptr %red, i32 %idx) {
-; CHECK-LABEL: bar(
-; CHECK:       {
-; CHECK-NEXT:    .reg .b32 %r<2>;
-; CHECK-NEXT:    .reg .f32 %f<5>;
-; CHECK-NEXT:    .reg .b64 %rd<4>;
-; CHECK-EMPTY:
-; CHECK-NEXT:  // %bb.0:
-; CHECK-NEXT:    ld.param.u64 %rd1, [bar_param_0];
-; CHECK-NEXT:    cvta.to.global.u64 %rd2, %rd1;
-; CHECK-NEXT:    ld.param.u32 %r1, [bar_param_1];
-; CHECK-NEXT:    tex.1d.v4.f32.s32 {%f1, %f2, %f3, %f4}, [tex0, {%r1}];
-; CHECK-NEXT:    st.global.f32 [%rd2], %f1;
-; CHECK-NEXT:    ret;
->>>>>>> 4583f6d3
+; SM30: mov.u64 %rd[[TEXHANDLE:[0-9]+]], tex0
   %texHandle = tail call i64 @llvm.nvvm.texsurf.handle.internal.p1(ptr addrspace(1) @tex0)
 ; SM20: tex.1d.v4.f32.s32 {%f[[RED:[0-9]+]], %f[[GREEN:[0-9]+]], %f[[BLUE:[0-9]+]], %f[[ALPHA:[0-9]+]]}, [tex0, {%r{{[0-9]+}}}]
 ; SM30: tex.1d.v4.f32.s32 {%f[[RED:[0-9]+]], %f[[GREEN:[0-9]+]], %f[[BLUE:[0-9]+]], %f[[ALPHA:[0-9]+]]}, [%rd[[TEXHANDLE]], {%r{{[0-9]+}}}]
@@ -79,40 +44,10 @@
 
 declare float @texfunc(i64)
 
-<<<<<<< HEAD
 ; SM20-LABEL: .entry baz
 ; SM30-LABEL: .entry baz
-define void @baz(ptr %red, i32 %idx) {
+define ptx_kernel void @baz(ptr %red, i32 %idx) {
 ; SM30: mov.u64 %rd[[TEXHANDLE:[0-9]+]], tex0
-=======
-define ptx_kernel void @baz(ptr %red, i32 %idx) {
-; CHECK-LABEL: baz(
-; CHECK:       {
-; CHECK-NEXT:    .reg .b32 %r<2>;
-; CHECK-NEXT:    .reg .f32 %f<8>;
-; CHECK-NEXT:    .reg .b64 %rd<4>;
-; CHECK-EMPTY:
-; CHECK-NEXT:  // %bb.0:
-; CHECK-NEXT:    ld.param.u64 %rd1, [baz_param_0];
-; CHECK-NEXT:    cvta.to.global.u64 %rd2, %rd1;
-; CHECK-NEXT:    ld.param.u32 %r1, [baz_param_1];
-; CHECK-NEXT:    mov.u64 %rd3, tex0;
-; CHECK-NEXT:    tex.1d.v4.f32.s32 {%f1, %f2, %f3, %f4}, [tex0, {%r1}];
-; CHECK-NEXT:    { // callseq 0, 0
-; CHECK-NEXT:    .param .b64 param0;
-; CHECK-NEXT:    st.param.b64 [param0], %rd3;
-; CHECK-NEXT:    .param .b32 retval0;
-; CHECK-NEXT:    call.uni (retval0),
-; CHECK-NEXT:    texfunc,
-; CHECK-NEXT:    (
-; CHECK-NEXT:    param0
-; CHECK-NEXT:    );
-; CHECK-NEXT:    ld.param.f32 %f5, [retval0];
-; CHECK-NEXT:    } // callseq 0
-; CHECK-NEXT:    add.rn.f32 %f7, %f1, %f5;
-; CHECK-NEXT:    st.global.f32 [%rd2], %f7;
-; CHECK-NEXT:    ret;
->>>>>>> 4583f6d3
   %texHandle = tail call i64 @llvm.nvvm.texsurf.handle.internal.p1(ptr addrspace(1) @tex0)
 ; SM20: tex.1d.v4.f32.s32 {%f[[RED:[0-9]+]], %f[[GREEN:[0-9]+]], %f[[BLUE:[0-9]+]], %f[[ALPHA:[0-9]+]]}, [tex0, {%r{{[0-9]+}}}]
 ; SM30: tex.1d.v4.f32.s32 {%f[[RED:[0-9]+]], %f[[GREEN:[0-9]+]], %f[[BLUE:[0-9]+]], %f[[ALPHA:[0-9]+]]}, [%rd[[TEXHANDLE]], {%r{{[0-9]+}}}]
