; NOTE: Assertions have been autogenerated by utils/update_test_checks.py UTC_ARGS: --check-attributes --check-globals all --version 5
; RUN: opt < %s -passes=verify -S | FileCheck %s

define i32 @test_align(i32 %a, i32 %b) {
<<<<<<< HEAD
; CHECK-LABEL: define i32 @test_align(
=======
; CHECK-LABEL: define alignstack(8) i32 @test_align(
>>>>>>> d465594a
; CHECK-SAME: i32 alignstack(8) [[A:%.*]], i32 alignstack(16) [[B:%.*]]) {
; CHECK-NEXT:    ret i32 0
;
  ret i32 0
}

define void @test_kernel() {
; CHECK-LABEL: define ptx_kernel void @test_kernel() {
; CHECK-NEXT:    ret void
;
  ret void
<<<<<<< HEAD
}

define void @test_maxclusterrank() {
; CHECK-LABEL: define void @test_maxclusterrank(
; CHECK-SAME: ) #[[ATTR0:[0-9]+]] {
; CHECK-NEXT:    ret void
;
  ret void
}

define void @test_cluster_max_blocks() {
; CHECK-LABEL: define void @test_cluster_max_blocks(
; CHECK-SAME: ) #[[ATTR1:[0-9]+]] {
; CHECK-NEXT:    ret void
;
  ret void
}

define void @test_minctasm() {
; CHECK-LABEL: define void @test_minctasm(
; CHECK-SAME: ) #[[ATTR2:[0-9]+]] {
; CHECK-NEXT:    ret void
;
  ret void
}

define void @test_maxnreg() {
; CHECK-LABEL: define void @test_maxnreg(
; CHECK-SAME: ) #[[ATTR3:[0-9]+]] {
; CHECK-NEXT:    ret void
;
  ret void
}

define void @test_maxntid_1() {
; CHECK-LABEL: define void @test_maxntid_1(
; CHECK-SAME: ) #[[ATTR4:[0-9]+]] {
; CHECK-NEXT:    ret void
;
  ret void
}

define void @test_maxntid_2() {
; CHECK-LABEL: define void @test_maxntid_2(
; CHECK-SAME: ) #[[ATTR5:[0-9]+]] {
; CHECK-NEXT:    ret void
;
  ret void
}

define void @test_maxntid_3() {
; CHECK-LABEL: define void @test_maxntid_3(
; CHECK-SAME: ) #[[ATTR6:[0-9]+]] {
; CHECK-NEXT:    ret void
;
  ret void
}

define void @test_maxntid_4() {
; CHECK-LABEL: define void @test_maxntid_4(
; CHECK-SAME: ) #[[ATTR7:[0-9]+]] {
; CHECK-NEXT:    ret void
;
  ret void
}

define void @test_reqntid() {
; CHECK-LABEL: define void @test_reqntid(
; CHECK-SAME: ) #[[ATTR8:[0-9]+]] {
; CHECK-NEXT:    ret void
;
  ret void
}

define void @test_cluster_dim() {
; CHECK-LABEL: define void @test_cluster_dim(
; CHECK-SAME: ) #[[ATTR9:[0-9]+]] {
; CHECK-NEXT:    ret void
;
  ret void
}

!nvvm.annotations = !{!0, !1, !2, !3, !4, !5, !6, !7, !8, !9, !10, !11, !12}

=======
}

define void @test_maxclusterrank() {
; CHECK-LABEL: define void @test_maxclusterrank(
; CHECK-SAME: ) #[[ATTR0:[0-9]+]] {
; CHECK-NEXT:    ret void
;
  ret void
}

define void @test_cluster_max_blocks() {
; CHECK-LABEL: define void @test_cluster_max_blocks(
; CHECK-SAME: ) #[[ATTR1:[0-9]+]] {
; CHECK-NEXT:    ret void
;
  ret void
}

define void @test_minctasm() {
; CHECK-LABEL: define void @test_minctasm(
; CHECK-SAME: ) #[[ATTR2:[0-9]+]] {
; CHECK-NEXT:    ret void
;
  ret void
}

define void @test_maxnreg() {
; CHECK-LABEL: define void @test_maxnreg(
; CHECK-SAME: ) #[[ATTR3:[0-9]+]] {
; CHECK-NEXT:    ret void
;
  ret void
}

define void @test_maxntid_1() {
; CHECK-LABEL: define void @test_maxntid_1(
; CHECK-SAME: ) #[[ATTR4:[0-9]+]] {
; CHECK-NEXT:    ret void
;
  ret void
}

define void @test_maxntid_2() {
; CHECK-LABEL: define void @test_maxntid_2(
; CHECK-SAME: ) #[[ATTR5:[0-9]+]] {
; CHECK-NEXT:    ret void
;
  ret void
}

define void @test_maxntid_3() {
; CHECK-LABEL: define void @test_maxntid_3(
; CHECK-SAME: ) #[[ATTR6:[0-9]+]] {
; CHECK-NEXT:    ret void
;
  ret void
}

define void @test_maxntid_4() {
; CHECK-LABEL: define void @test_maxntid_4(
; CHECK-SAME: ) #[[ATTR7:[0-9]+]] {
; CHECK-NEXT:    ret void
;
  ret void
}

define void @test_reqntid() {
; CHECK-LABEL: define void @test_reqntid(
; CHECK-SAME: ) #[[ATTR8:[0-9]+]] {
; CHECK-NEXT:    ret void
;
  ret void
}

define void @test_cluster_dim() {
; CHECK-LABEL: define void @test_cluster_dim(
; CHECK-SAME: ) #[[ATTR9:[0-9]+]] {
; CHECK-NEXT:    ret void
;
  ret void
}

!nvvm.annotations = !{!0, !1, !2, !3, !4, !5, !6, !7, !8, !9, !10, !11, !12}

>>>>>>> d465594a
!0 = !{ptr @test_align, !"align", i32 u0x00000008, !"align", i32 u0x00010008, !"align", i32 u0x00020010}
!1 = !{null, !"align", i32 u0x00000008, !"align", i32 u0x00010008, !"align", i32 u0x00020008}
!2 = !{ptr @test_kernel, !"kernel", i32 1}
!3 = !{ptr @test_maxclusterrank, !"maxclusterrank", i32 2}
!4 = !{ptr @test_cluster_max_blocks, !"cluster_max_blocks", i32 3}
!5 = !{ptr @test_minctasm, !"minctasm", i32 4}
!6 = !{ptr @test_maxnreg, !"maxnreg", i32 5}
!7 = !{ptr @test_maxntid_1, !"maxntidx", i32 50}
!8 = !{ptr @test_maxntid_2, !"maxntidx", i32 11, !"maxntidy", i32 22, !"maxntidz", i32 33}
!9 = !{ptr @test_maxntid_3, !"maxntidz", i32 11, !"maxntidy", i32 22, !"maxntidx", i32 33}
!10 = !{ptr @test_maxntid_4, !"maxntidz", i32 100}
!11 = !{ptr @test_reqntid, !"reqntidx", i32 31, !"reqntidy", i32 32, !"reqntidz", i32 33}
!12 = !{ptr @test_cluster_dim, !"cluster_dim_x", i32 101, !"cluster_dim_y", i32 102, !"cluster_dim_z", i32 103}

;.
; CHECK: attributes #[[ATTR0]] = { "nvvm.maxclusterrank"="2" }
; CHECK: attributes #[[ATTR1]] = { "nvvm.maxclusterrank"="3" }
; CHECK: attributes #[[ATTR2]] = { "nvvm.minctasm"="4" }
; CHECK: attributes #[[ATTR3]] = { "nvvm.maxnreg"="5" }
; CHECK: attributes #[[ATTR4]] = { "nvvm.maxntid"="50" }
; CHECK: attributes #[[ATTR5]] = { "nvvm.maxntid"="11,22,33" }
; CHECK: attributes #[[ATTR6]] = { "nvvm.maxntid"="33,22,11" }
; CHECK: attributes #[[ATTR7]] = { "nvvm.maxntid"="1,1,100" }
; CHECK: attributes #[[ATTR8]] = { "nvvm.reqntid"="31,32,33" }
; CHECK: attributes #[[ATTR9]] = { "nvvm.cluster_dim"="101,102,103" }
<<<<<<< HEAD
;.
; CHECK: [[META0:![0-9]+]] = !{ptr @test_align, !"align", i32 8}
=======
>>>>>>> d465594a
;.<|MERGE_RESOLUTION|>--- conflicted
+++ resolved
@@ -2,11 +2,7 @@
 ; RUN: opt < %s -passes=verify -S | FileCheck %s
 
 define i32 @test_align(i32 %a, i32 %b) {
-<<<<<<< HEAD
-; CHECK-LABEL: define i32 @test_align(
-=======
 ; CHECK-LABEL: define alignstack(8) i32 @test_align(
->>>>>>> d465594a
 ; CHECK-SAME: i32 alignstack(8) [[A:%.*]], i32 alignstack(16) [[B:%.*]]) {
 ; CHECK-NEXT:    ret i32 0
 ;
@@ -18,7 +14,6 @@
 ; CHECK-NEXT:    ret void
 ;
   ret void
-<<<<<<< HEAD
 }
 
 define void @test_maxclusterrank() {
@@ -103,92 +98,6 @@
 
 !nvvm.annotations = !{!0, !1, !2, !3, !4, !5, !6, !7, !8, !9, !10, !11, !12}
 
-=======
-}
-
-define void @test_maxclusterrank() {
-; CHECK-LABEL: define void @test_maxclusterrank(
-; CHECK-SAME: ) #[[ATTR0:[0-9]+]] {
-; CHECK-NEXT:    ret void
-;
-  ret void
-}
-
-define void @test_cluster_max_blocks() {
-; CHECK-LABEL: define void @test_cluster_max_blocks(
-; CHECK-SAME: ) #[[ATTR1:[0-9]+]] {
-; CHECK-NEXT:    ret void
-;
-  ret void
-}
-
-define void @test_minctasm() {
-; CHECK-LABEL: define void @test_minctasm(
-; CHECK-SAME: ) #[[ATTR2:[0-9]+]] {
-; CHECK-NEXT:    ret void
-;
-  ret void
-}
-
-define void @test_maxnreg() {
-; CHECK-LABEL: define void @test_maxnreg(
-; CHECK-SAME: ) #[[ATTR3:[0-9]+]] {
-; CHECK-NEXT:    ret void
-;
-  ret void
-}
-
-define void @test_maxntid_1() {
-; CHECK-LABEL: define void @test_maxntid_1(
-; CHECK-SAME: ) #[[ATTR4:[0-9]+]] {
-; CHECK-NEXT:    ret void
-;
-  ret void
-}
-
-define void @test_maxntid_2() {
-; CHECK-LABEL: define void @test_maxntid_2(
-; CHECK-SAME: ) #[[ATTR5:[0-9]+]] {
-; CHECK-NEXT:    ret void
-;
-  ret void
-}
-
-define void @test_maxntid_3() {
-; CHECK-LABEL: define void @test_maxntid_3(
-; CHECK-SAME: ) #[[ATTR6:[0-9]+]] {
-; CHECK-NEXT:    ret void
-;
-  ret void
-}
-
-define void @test_maxntid_4() {
-; CHECK-LABEL: define void @test_maxntid_4(
-; CHECK-SAME: ) #[[ATTR7:[0-9]+]] {
-; CHECK-NEXT:    ret void
-;
-  ret void
-}
-
-define void @test_reqntid() {
-; CHECK-LABEL: define void @test_reqntid(
-; CHECK-SAME: ) #[[ATTR8:[0-9]+]] {
-; CHECK-NEXT:    ret void
-;
-  ret void
-}
-
-define void @test_cluster_dim() {
-; CHECK-LABEL: define void @test_cluster_dim(
-; CHECK-SAME: ) #[[ATTR9:[0-9]+]] {
-; CHECK-NEXT:    ret void
-;
-  ret void
-}
-
-!nvvm.annotations = !{!0, !1, !2, !3, !4, !5, !6, !7, !8, !9, !10, !11, !12}
-
->>>>>>> d465594a
 !0 = !{ptr @test_align, !"align", i32 u0x00000008, !"align", i32 u0x00010008, !"align", i32 u0x00020010}
 !1 = !{null, !"align", i32 u0x00000008, !"align", i32 u0x00010008, !"align", i32 u0x00020008}
 !2 = !{ptr @test_kernel, !"kernel", i32 1}
@@ -214,9 +123,4 @@
 ; CHECK: attributes #[[ATTR7]] = { "nvvm.maxntid"="1,1,100" }
 ; CHECK: attributes #[[ATTR8]] = { "nvvm.reqntid"="31,32,33" }
 ; CHECK: attributes #[[ATTR9]] = { "nvvm.cluster_dim"="101,102,103" }
-<<<<<<< HEAD
-;.
-; CHECK: [[META0:![0-9]+]] = !{ptr @test_align, !"align", i32 8}
-=======
->>>>>>> d465594a
 ;.