--- conflicted
+++ resolved
@@ -201,15 +201,9 @@
 ; CHECK-PTX-NEXT:    .local .align 8 .b8 __local_depot3[24];
 ; CHECK-PTX-NEXT:    .reg .b64 %SP;
 ; CHECK-PTX-NEXT:    .reg .b64 %SPL;
-<<<<<<< HEAD
-; CHECK-PTX-NEXT:    .reg .b16 %rs<5>;
-; CHECK-PTX-NEXT:    .reg .b32 %r<4>;
-; CHECK-PTX-NEXT:    .reg .b64 %rd<5>;
-=======
 ; CHECK-PTX-NEXT:    .reg .b16 %rs<4>;
 ; CHECK-PTX-NEXT:    .reg .b32 %r<3>;
 ; CHECK-PTX-NEXT:    .reg .b64 %rd<4>;
->>>>>>> 5ee67ebe
 ; CHECK-PTX-EMPTY:
 ; CHECK-PTX-NEXT:  // %bb.0: // %entry
 ; CHECK-PTX-NEXT:    mov.b64 %SPL, __local_depot3;
@@ -221,20 +215,10 @@
 ; CHECK-PTX-NEXT:    st.local.b8 [%rd2+1], %rs2;
 ; CHECK-PTX-NEXT:    ld.global.nc.b8 %rs3, [__const_$_bar_$_s1+5];
 ; CHECK-PTX-NEXT:    st.local.b8 [%rd2], %rs3;
-<<<<<<< HEAD
-; CHECK-PTX-NEXT:    mov.b32 %r1, 1;
-; CHECK-PTX-NEXT:    st.b32 [%SP+8], %r1;
-; CHECK-PTX-NEXT:    mov.b16 %rs4, 1;
-; CHECK-PTX-NEXT:    st.b8 [%SP+12], %rs4;
-; CHECK-PTX-NEXT:    mov.b64 %rd3, 1;
-; CHECK-PTX-NEXT:    st.b64 [%SP+16], %rd3;
-; CHECK-PTX-NEXT:    add.u64 %rd4, %SP, 8;
-=======
 ; CHECK-PTX-NEXT:    st.b32 [%SP+8], 1;
 ; CHECK-PTX-NEXT:    st.b8 [%SP+12], 1;
 ; CHECK-PTX-NEXT:    st.b64 [%SP+16], 1;
 ; CHECK-PTX-NEXT:    add.u64 %rd3, %SP, 8;
->>>>>>> 5ee67ebe
 ; CHECK-PTX-NEXT:    { // callseq 1, 0
 ; CHECK-PTX-NEXT:    .param .b32 param0;
 ; CHECK-PTX-NEXT:    st.param.b32 [param0], 1;
