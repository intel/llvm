; RUN: llc < %s -march=nvptx64 -mcpu=sm_70 -mattr=+ptx82 | FileCheck %s
; RUN: %if ptxas-12.2 %{ llc < %s -march=nvptx64 -mcpu=sm_70 -mattr=+ptx82 | %ptxas-verify -arch=sm_70 %}

<<<<<<< HEAD
; CHECK-LABEL: generic_plain
define void @generic_plain(ptr %a, ptr %b, ptr %c, ptr %d) local_unnamed_addr {
  ; CHECK: ld.u8 %rs{{[0-9]+}}, [%rd{{[0-9]+}}]
  %a.load = load i8, ptr %a
  %a.add = add i8 %a.load, 1
  ; CHECK: st.u8 [%rd{{[0-9]+}}], %rs{{[0-9]+}}
  store i8 %a.add, ptr %a

  ; CHECK: ld.u16 %rs{{[0-9]+}}, [%rd{{[0-9]+}}]
  %b.load = load i16, ptr %b
  %b.add = add i16 %b.load, 1
  ; CHECK: st.u16 [%rd{{[0-9]+}}], %rs{{[0-9]+}}
  store i16 %b.add, ptr %b

  ; CHECK: ld.u32 %r{{[0-9]+}}, [%rd{{[0-9]+}}]
  %c.load = load i32, ptr %c
  %c.add = add i32 %c.load, 1
  ; CHECK: st.u32 [%rd{{[0-9]+}}], %r{{[0-9]+}}
  store i32 %c.add, ptr %c

  ; CHECK: ld.u64 %rd{{[0-9]+}}, [%rd{{[0-9]+}}]
  %d.load = load i64, ptr %d
  %d.add = add i64 %d.load, 1
  ; CHECK: st.u64 [%rd{{[0-9]+}}], %rd{{[0-9]+}}
  store i64 %d.add, ptr %d

  ; CHECK: ld.f32 %f{{[0-9]+}}, [%rd{{[0-9]+}}]
  %e.load = load float, ptr %c
  %e.add = fadd float %e.load, 1.
  ; CHECK: st.f32 [%rd{{[0-9]+}}], %f{{[0-9]+}}
  store float %e.add, ptr %c

  ; CHECK: ld.f64 %fd{{[0-9]+}}, [%rd{{[0-9]+}}]
  %f.load = load double, ptr %c
  %f.add = fadd double %f.load, 1.
  ; CHECK: st.f64 [%rd{{[0-9]+}}], %fd{{[0-9]+}}
  store double %f.add, ptr %c

  ret void
}

; CHECK-LABEL: generic_volatile
define void @generic_volatile(ptr %a, ptr %b, ptr %c, ptr %d) local_unnamed_addr {
  ; CHECK: ld.volatile.u8 %rs{{[0-9]+}}, [%rd{{[0-9]+}}]
  %a.load = load volatile i8, ptr %a
  %a.add = add i8 %a.load, 1
  ; CHECK: st.volatile.u8 [%rd{{[0-9]+}}], %rs{{[0-9]+}}
  store volatile i8 %a.add, ptr %a

  ; CHECK: ld.volatile.u16 %rs{{[0-9]+}}, [%rd{{[0-9]+}}]
  %b.load = load volatile i16, ptr %b
  %b.add = add i16 %b.load, 1
  ; CHECK: st.volatile.u16 [%rd{{[0-9]+}}], %rs{{[0-9]+}}
  store volatile i16 %b.add, ptr %b

  ; CHECK: ld.volatile.u32 %r{{[0-9]+}}, [%rd{{[0-9]+}}]
  %c.load = load volatile i32, ptr %c
  %c.add = add i32 %c.load, 1
  ; CHECK: st.volatile.u32 [%rd{{[0-9]+}}], %r{{[0-9]+}}
  store volatile i32 %c.add, ptr %c

  ; CHECK: ld.volatile.u64 %rd{{[0-9]+}}, [%rd{{[0-9]+}}]
  %d.load = load volatile i64, ptr %d
  %d.add = add i64 %d.load, 1
  ; CHECK: st.volatile.u64 [%rd{{[0-9]+}}], %rd{{[0-9]+}}
  store volatile i64 %d.add, ptr %d

  ; CHECK: ld.volatile.f32 %f{{[0-9]+}}, [%rd{{[0-9]+}}]
  %e.load = load volatile float, ptr %c
  %e.add = fadd float %e.load, 1.
  ; CHECK: st.volatile.f32 [%rd{{[0-9]+}}], %f{{[0-9]+}}
  store volatile float %e.add, ptr %c

  ; CHECK: ld.volatile.f64 %fd{{[0-9]+}}, [%rd{{[0-9]+}}]
  %f.load = load volatile double, ptr %c
  %f.add = fadd double %f.load, 1.
  ; CHECK: st.volatile.f64 [%rd{{[0-9]+}}], %fd{{[0-9]+}}
  store volatile double %f.add, ptr %c

  ret void
}

; CHECK-LABEL: generic_unordered
define void @generic_unordered(ptr %a, ptr %b, ptr %c, ptr %d, ptr %e) local_unnamed_addr {
  ; CHECK: ld.relaxed.sys.u8 %rs{{[0-9]+}}, [%rd{{[0-9]+}}]
  %a.load = load atomic i8, ptr %a unordered, align 1
  %a.add = add i8 %a.load, 1
  ; CHECK: st.relaxed.sys.u8 [%rd{{[0-9]+}}], %rs{{[0-9]+}}
  store atomic i8 %a.add, ptr %a unordered, align 1

  ; CHECK: ld.relaxed.sys.u16 %rs{{[0-9]+}}, [%rd{{[0-9]+}}]
  %b.load = load atomic i16, ptr %b unordered, align 2
  %b.add = add i16 %b.load, 1
  ; CHECK: st.relaxed.sys.u16 [%rd{{[0-9]+}}], %rs{{[0-9]+}}
  store atomic i16 %b.add, ptr %b unordered, align 2

  ; CHECK: ld.relaxed.sys.u32 %r{{[0-9]+}}, [%rd{{[0-9]+}}]
  %c.load = load atomic i32, ptr %c unordered, align 4
  %c.add = add i32 %c.load, 1
  ; CHECK: st.relaxed.sys.u32 [%rd{{[0-9]+}}], %r{{[0-9]+}}
  store atomic i32 %c.add, ptr %c unordered, align 4

  ; CHECK: ld.relaxed.sys.u64 %rd{{[0-9]+}}, [%rd{{[0-9]+}}]
  %d.load = load atomic i64, ptr %d unordered, align 8
  %d.add = add i64 %d.load, 1
  ; CHECK: st.relaxed.sys.u64 [%rd{{[0-9]+}}], %rd{{[0-9]+}}
  store atomic i64 %d.add, ptr %d unordered, align 8

  ; CHECK: ld.relaxed.sys.f32 %f{{[0-9]+}}, [%rd{{[0-9]+}}]
  %e.load = load atomic float, ptr %e unordered, align 4
  %e.add = fadd float %e.load, 1.0
  ; CHECK: st.relaxed.sys.f32 [%rd{{[0-9]+}}], %f{{[0-9]+}}
  store atomic float %e.add, ptr %e unordered, align 4

  ; CHECK: ld.relaxed.sys.f64 %fd{{[0-9]+}}, [%rd{{[0-9]+}}]
  %f.load = load atomic double, ptr %e unordered, align 8
  %f.add = fadd double %f.load, 1.
  ; CHECK: st.relaxed.sys.f64 [%rd{{[0-9]+}}], %fd{{[0-9]+}}
  store atomic double %f.add, ptr %e unordered, align 8

  ret void
}

; CHECK-LABEL: generic_monotonic
define void @generic_monotonic(ptr %a, ptr %b, ptr %c, ptr %d, ptr %e) local_unnamed_addr {
  ; CHECK: ld.relaxed.sys.u8 %rs{{[0-9]+}}, [%rd{{[0-9]+}}]
  %a.load = load atomic i8, ptr %a monotonic, align 1
  %a.add = add i8 %a.load, 1
  ; CHECK: st.relaxed.sys.u8 [%rd{{[0-9]+}}], %rs{{[0-9]+}}
  store atomic i8 %a.add, ptr %a monotonic, align 1

  ; CHECK: ld.relaxed.sys.u16 %rs{{[0-9]+}}, [%rd{{[0-9]+}}]
  %b.load = load atomic i16, ptr %b monotonic, align 2
  %b.add = add i16 %b.load, 1
  ; CHECK: st.relaxed.sys.u16 [%rd{{[0-9]+}}], %rs{{[0-9]+}}
  store atomic i16 %b.add, ptr %b monotonic, align 2

  ; CHECK: ld.relaxed.sys.u32 %r{{[0-9]+}}, [%rd{{[0-9]+}}]
  %c.load = load atomic i32, ptr %c monotonic, align 4
  %c.add = add i32 %c.load, 1
  ; CHECK: st.relaxed.sys.u32 [%rd{{[0-9]+}}], %r{{[0-9]+}}
  store atomic i32 %c.add, ptr %c monotonic, align 4

  ; CHECK: ld.relaxed.sys.u64 %rd{{[0-9]+}}, [%rd{{[0-9]+}}]
  %d.load = load atomic i64, ptr %d monotonic, align 8
  %d.add = add i64 %d.load, 1
  ; CHECK: st.relaxed.sys.u64 [%rd{{[0-9]+}}], %rd{{[0-9]+}}
  store atomic i64 %d.add, ptr %d monotonic, align 8

  ; CHECK: ld.relaxed.sys.f32 %f{{[0-9]+}}, [%rd{{[0-9]+}}]
  %e.load = load atomic float, ptr %e monotonic, align 4
  %e.add = fadd float %e.load, 1.0
  ; CHECK: st.relaxed.sys.f32 [%rd{{[0-9]+}}], %f{{[0-9]+}}
  store atomic float %e.add, ptr %e monotonic, align 4

  ; CHECK: ld.relaxed.sys.f64 %fd{{[0-9]+}}, [%rd{{[0-9]+}}]
  %f.load = load atomic double, ptr %e monotonic, align 8
  %f.add = fadd double %f.load, 1.
  ; CHECK: st.relaxed.sys.f64 [%rd{{[0-9]+}}], %fd{{[0-9]+}}
  store atomic double %f.add, ptr %e monotonic, align 8

  ret void
}
=======
;; generic statespace
>>>>>>> 98391913

; CHECK-LABEL: generic_acq_rel
define void @generic_acq_rel(ptr %a, ptr %b, ptr %c, ptr %d, ptr %e) local_unnamed_addr {
  ; CHECK: ld.acquire.sys.u8 %rs{{[0-9]+}}, [%rd{{[0-9]+}}]
  %a.load = load atomic i8, ptr %a acquire, align 1
  %a.add = add i8 %a.load, 1
  ; CHECK: st.release.sys.u8 [%rd{{[0-9]+}}], %rs{{[0-9]+}}
  store atomic i8 %a.add, ptr %a release, align 1

  ; CHECK: ld.acquire.sys.u16 %rs{{[0-9]+}}, [%rd{{[0-9]+}}]
  %b.load = load atomic i16, ptr %b acquire, align 2
  %b.add = add i16 %b.load, 1
  ; CHECK: st.release.sys.u16 [%rd{{[0-9]+}}], %rs{{[0-9]+}}
  store atomic i16 %b.add, ptr %b release, align 2

  ; CHECK: ld.acquire.sys.u32 %r{{[0-9]+}}, [%rd{{[0-9]+}}]
  %c.load = load atomic i32, ptr %c acquire, align 4
  %c.add = add i32 %c.load, 1
  ; CHECK: st.release.sys.u32 [%rd{{[0-9]+}}], %r{{[0-9]+}}
  store atomic i32 %c.add, ptr %c release, align 4

  ; CHECK: ld.acquire.sys.u64 %rd{{[0-9]+}}, [%rd{{[0-9]+}}]
  %d.load = load atomic i64, ptr %d acquire, align 8
  %d.add = add i64 %d.load, 1
  ; CHECK: st.release.sys.u64 [%rd{{[0-9]+}}], %rd{{[0-9]+}}
  store atomic i64 %d.add, ptr %d release, align 8

  ; CHECK: ld.acquire.sys.f32 %f{{[0-9]+}}, [%rd{{[0-9]+}}]
  %e.load = load atomic float, ptr %e acquire, align 4
  %e.add = fadd float %e.load, 1.0
  ; CHECK: st.release.sys.f32 [%rd{{[0-9]+}}], %f{{[0-9]+}}
  store atomic float %e.add, ptr %e release, align 4

  ; CHECK: ld.acquire.sys.f64 %fd{{[0-9]+}}, [%rd{{[0-9]+}}]
  %f.load = load atomic double, ptr %e acquire, align 8
  %f.add = fadd double %f.load, 1.
  ; CHECK: st.release.sys.f64 [%rd{{[0-9]+}}], %fd{{[0-9]+}}
  store atomic double %f.add, ptr %e release, align 8

  ret void
}

<<<<<<< HEAD
; CHECK-LABEL: generic_unordered_volatile
define void @generic_unordered_volatile(ptr %a, ptr %b, ptr %c, ptr %d, ptr %e) local_unnamed_addr {
  ; CHECK: ld.volatile.u8 %rs{{[0-9]+}}, [%rd{{[0-9]+}}]
  %a.load = load atomic volatile i8, ptr %a unordered, align 1
  %a.add = add i8 %a.load, 1
  ; CHECK: st.volatile.u8 [%rd{{[0-9]+}}], %rs{{[0-9]+}}
  store atomic volatile i8 %a.add, ptr %a unordered, align 1

  ; CHECK: ld.volatile.u16 %rs{{[0-9]+}}, [%rd{{[0-9]+}}]
  %b.load = load atomic volatile i16, ptr %b unordered, align 2
  %b.add = add i16 %b.load, 1
  ; CHECK: st.volatile.u16 [%rd{{[0-9]+}}], %rs{{[0-9]+}}
  store atomic volatile i16 %b.add, ptr %b unordered, align 2

  ; CHECK: ld.volatile.u32 %r{{[0-9]+}}, [%rd{{[0-9]+}}]
  %c.load = load atomic volatile i32, ptr %c unordered, align 4
  %c.add = add i32 %c.load, 1
  ; CHECK: st.volatile.u32 [%rd{{[0-9]+}}], %r{{[0-9]+}}
  store atomic volatile i32 %c.add, ptr %c unordered, align 4

  ; CHECK: ld.volatile.u64 %rd{{[0-9]+}}, [%rd{{[0-9]+}}]
  %d.load = load atomic volatile i64, ptr %d unordered, align 8
  %d.add = add i64 %d.load, 1
  ; CHECK: st.volatile.u64 [%rd{{[0-9]+}}], %rd{{[0-9]+}}
  store atomic volatile i64 %d.add, ptr %d unordered, align 8

  ; CHECK: ld.volatile.f32 %f{{[0-9]+}}, [%rd{{[0-9]+}}]
  %e.load = load atomic volatile float, ptr %e unordered, align 4
  %e.add = fadd float %e.load, 1.0
  ; CHECK: st.volatile.f32 [%rd{{[0-9]+}}], %f{{[0-9]+}}
  store atomic volatile float %e.add, ptr %e unordered, align 4

  ; CHECK: ld.volatile.f64 %fd{{[0-9]+}}, [%rd{{[0-9]+}}]
  %f.load = load atomic volatile double, ptr %e unordered, align 8
  %f.add = fadd double %f.load, 1.
  ; CHECK: st.volatile.f64 [%rd{{[0-9]+}}], %fd{{[0-9]+}}
  store atomic volatile double %f.add, ptr %e unordered, align 8

  ret void
}

; CHECK-LABEL: generic_monotonic_volatile
define void @generic_monotonic_volatile(ptr %a, ptr %b, ptr %c, ptr %d, ptr %e) local_unnamed_addr {
  ; CHECK: ld.volatile.u8 %rs{{[0-9]+}}, [%rd{{[0-9]+}}]
  %a.load = load atomic volatile i8, ptr %a monotonic, align 1
=======
; CHECK-LABEL: generic_acq_rel_volatile
define void @generic_acq_rel_volatile(ptr %a, ptr %b, ptr %c, ptr %d, ptr %e) local_unnamed_addr {
  ; CHECK: ld.acquire.sys.u8 %rs{{[0-9]+}}, [%rd{{[0-9]+}}]
  %a.load = load atomic volatile i8, ptr %a acquire, align 1
>>>>>>> 98391913
  %a.add = add i8 %a.load, 1
  ; CHECK: st.release.sys.u8 [%rd{{[0-9]+}}], %rs{{[0-9]+}}
  store atomic volatile i8 %a.add, ptr %a release, align 1

  ; CHECK: ld.acquire.sys.u16 %rs{{[0-9]+}}, [%rd{{[0-9]+}}]
  %b.load = load atomic volatile i16, ptr %b acquire, align 2
  %b.add = add i16 %b.load, 1
  ; CHECK: st.release.sys.u16 [%rd{{[0-9]+}}], %rs{{[0-9]+}}
  store atomic volatile i16 %b.add, ptr %b release, align 2

  ; CHECK: ld.acquire.sys.u32 %r{{[0-9]+}}, [%rd{{[0-9]+}}]
  %c.load = load atomic volatile i32, ptr %c acquire, align 4
  %c.add = add i32 %c.load, 1
  ; CHECK: st.release.sys.u32 [%rd{{[0-9]+}}], %r{{[0-9]+}}
  store atomic volatile i32 %c.add, ptr %c release, align 4

  ; CHECK: ld.acquire.sys.u64 %rd{{[0-9]+}}, [%rd{{[0-9]+}}]
  %d.load = load atomic volatile i64, ptr %d acquire, align 8
  %d.add = add i64 %d.load, 1
  ; CHECK: st.release.sys.u64 [%rd{{[0-9]+}}], %rd{{[0-9]+}}
  store atomic volatile i64 %d.add, ptr %d release, align 8

  ; CHECK: ld.acquire.sys.f32 %f{{[0-9]+}}, [%rd{{[0-9]+}}]
  %e.load = load atomic volatile float, ptr %e acquire, align 4
  %e.add = fadd float %e.load, 1.0
  ; CHECK: st.release.sys.f32 [%rd{{[0-9]+}}], %f{{[0-9]+}}
  store atomic volatile float %e.add, ptr %e release, align 4

  ; CHECK: ld.acquire.sys.f64 %fd{{[0-9]+}}, [%rd{{[0-9]+}}]
  %f.load = load atomic volatile double, ptr %e acquire, align 8
  %f.add = fadd double %f.load, 1.
  ; CHECK: st.release.sys.f64 [%rd{{[0-9]+}}], %fd{{[0-9]+}}
  store atomic volatile double %f.add, ptr %e release, align 8

  ret void
}

<<<<<<< HEAD
; CHECK-LABEL: global_unordered
define void @global_unordered(ptr addrspace(1) %a, ptr addrspace(1) %b, ptr addrspace(1) %c, ptr addrspace(1) %d, ptr addrspace(1) %e) local_unnamed_addr {
  ; CHECK: ld.relaxed.sys.global.u8 %rs{{[0-9]+}}, [%rd{{[0-9]+}}]
  %a.load = load atomic i8, ptr addrspace(1) %a unordered, align 1
  %a.add = add i8 %a.load, 1
  ; CHECK: st.relaxed.sys.global.u8 [%rd{{[0-9]+}}], %rs{{[0-9]+}}
  store atomic i8 %a.add, ptr addrspace(1) %a unordered, align 1

  ; CHECK: ld.relaxed.sys.global.u16 %rs{{[0-9]+}}, [%rd{{[0-9]+}}]
  %b.load = load atomic i16, ptr addrspace(1) %b unordered, align 2
  %b.add = add i16 %b.load, 1
  ; CHECK: st.relaxed.sys.global.u16 [%rd{{[0-9]+}}], %rs{{[0-9]+}}
  store atomic i16 %b.add, ptr addrspace(1) %b unordered, align 2

  ; CHECK: ld.relaxed.sys.global.u32 %r{{[0-9]+}}, [%rd{{[0-9]+}}]
  %c.load = load atomic i32, ptr addrspace(1) %c unordered, align 4
  %c.add = add i32 %c.load, 1
  ; CHECK: st.relaxed.sys.global.u32 [%rd{{[0-9]+}}], %r{{[0-9]+}}
  store atomic i32 %c.add, ptr addrspace(1) %c unordered, align 4

  ; CHECK: ld.relaxed.sys.global.u64 %rd{{[0-9]+}}, [%rd{{[0-9]+}}]
  %d.load = load atomic i64, ptr addrspace(1) %d unordered, align 8
  %d.add = add i64 %d.load, 1
  ; CHECK: st.relaxed.sys.global.u64 [%rd{{[0-9]+}}], %rd{{[0-9]+}}
  store atomic i64 %d.add, ptr addrspace(1) %d unordered, align 8

  ; CHECK: ld.relaxed.sys.global.f32 %f{{[0-9]+}}, [%rd{{[0-9]+}}]
  %e.load = load atomic float, ptr addrspace(1) %e unordered, align 4
  %e.add = fadd float %e.load, 1.0
  ; CHECK: st.relaxed.sys.global.f32 [%rd{{[0-9]+}}], %f{{[0-9]+}}
  store atomic float %e.add, ptr addrspace(1) %e unordered, align 4

  ; CHECK: ld.relaxed.sys.global.f64 %fd{{[0-9]+}}, [%rd{{[0-9]+}}]
  %f.load = load atomic double, ptr addrspace(1) %e unordered, align 8
  %f.add = fadd double %f.load, 1.
  ; CHECK: st.relaxed.sys.global.f64 [%rd{{[0-9]+}}], %fd{{[0-9]+}}
  store atomic double %f.add, ptr addrspace(1) %e unordered, align 8

  ret void
}

; CHECK-LABEL: global_monotonic
define void @global_monotonic(ptr addrspace(1) %a, ptr addrspace(1) %b, ptr addrspace(1) %c, ptr addrspace(1) %d, ptr addrspace(1) %e) local_unnamed_addr {
  ; CHECK: ld.relaxed.sys.global.u8 %rs{{[0-9]+}}, [%rd{{[0-9]+}}]
  %a.load = load atomic i8, ptr addrspace(1) %a monotonic, align 1
=======
; CHECK-LABEL: generic_sc
define void @generic_sc(ptr %a, ptr %b, ptr %c, ptr %d, ptr %e) local_unnamed_addr {
  ; CHECK: fence.sc.sys
  ; CHECK: ld.acquire.sys.u8 %rs{{[0-9]+}}, [%rd{{[0-9]+}}]
  %a.load = load atomic i8, ptr %a seq_cst, align 1
>>>>>>> 98391913
  %a.add = add i8 %a.load, 1
  ; CHECK: fence.sc.sys
  ; CHECK: st.release.sys.u8 [%rd{{[0-9]+}}], %rs{{[0-9]+}}
  store atomic i8 %a.add, ptr %a seq_cst, align 1

  ; CHECK: fence.sc.sys
  ; CHECK: ld.acquire.sys.u16 %rs{{[0-9]+}}, [%rd{{[0-9]+}}]
  %b.load = load atomic i16, ptr %b seq_cst, align 2
  %b.add = add i16 %b.load, 1
  ; CHECK: fence.sc.sys
  ; CHECK: st.release.sys.u16 [%rd{{[0-9]+}}], %rs{{[0-9]+}}
  store atomic i16 %b.add, ptr %b seq_cst, align 2

  ; CHECK: fence.sc.sys
  ; CHECK: ld.acquire.sys.u32 %r{{[0-9]+}}, [%rd{{[0-9]+}}]
  %c.load = load atomic i32, ptr %c seq_cst, align 4
  %c.add = add i32 %c.load, 1
  ; CHECK: fence.sc.sys
  ; CHECK: st.release.sys.u32 [%rd{{[0-9]+}}], %r{{[0-9]+}}
  store atomic i32 %c.add, ptr %c seq_cst, align 4

  ; CHECK: fence.sc.sys
  ; CHECK: ld.acquire.sys.u64 %rd{{[0-9]+}}, [%rd{{[0-9]+}}]
  %d.load = load atomic i64, ptr %d seq_cst, align 8
  %d.add = add i64 %d.load, 1
  ; CHECK: fence.sc.sys
  ; CHECK: st.release.sys.u64 [%rd{{[0-9]+}}], %rd{{[0-9]+}}
  store atomic i64 %d.add, ptr %d seq_cst, align 8

  ; CHECK: fence.sc.sys
  ; CHECK: ld.acquire.sys.f32 %f{{[0-9]+}}, [%rd{{[0-9]+}}]
  %e.load = load atomic float, ptr %e seq_cst, align 4
  %e.add = fadd float %e.load, 1.0
  ; CHECK: fence.sc.sys
  ; CHECK: st.release.sys.f32 [%rd{{[0-9]+}}], %f{{[0-9]+}}
  store atomic float %e.add, ptr %e seq_cst, align 4

  ; CHECK: fence.sc.sys
  ; CHECK: ld.acquire.sys.f64 %fd{{[0-9]+}}, [%rd{{[0-9]+}}]
  %f.load = load atomic double, ptr %e seq_cst, align 8
  %f.add = fadd double %f.load, 1.
  ; CHECK: fence.sc.sys
  ; CHECK: st.release.sys.f64 [%rd{{[0-9]+}}], %fd{{[0-9]+}}
  store atomic double %f.add, ptr %e seq_cst, align 8

  ret void
}

<<<<<<< HEAD
; CHECK-LABEL: global_unordered_volatile
define void @global_unordered_volatile(ptr addrspace(1) %a, ptr addrspace(1) %b, ptr addrspace(1) %c, ptr addrspace(1) %d, ptr addrspace(1) %e) local_unnamed_addr {
  ; CHECK: ld.mmio.relaxed.sys.global.u8 %rs{{[0-9]+}}, [%rd{{[0-9]+}}]
  %a.load = load atomic volatile i8, ptr addrspace(1) %a unordered, align 1
  %a.add = add i8 %a.load, 1
  ; CHECK: st.mmio.relaxed.sys.global.u8 [%rd{{[0-9]+}}], %rs{{[0-9]+}}
  store atomic volatile i8 %a.add, ptr addrspace(1) %a unordered, align 1

  ; CHECK: ld.mmio.relaxed.sys.global.u16 %rs{{[0-9]+}}, [%rd{{[0-9]+}}]
  %b.load = load atomic volatile i16, ptr addrspace(1) %b unordered, align 2
  %b.add = add i16 %b.load, 1
  ; CHECK: st.mmio.relaxed.sys.global.u16 [%rd{{[0-9]+}}], %rs{{[0-9]+}}
  store atomic volatile i16 %b.add, ptr addrspace(1) %b unordered, align 2

  ; CHECK: ld.mmio.relaxed.sys.global.u32 %r{{[0-9]+}}, [%rd{{[0-9]+}}]
  %c.load = load atomic volatile i32, ptr addrspace(1) %c unordered, align 4
  %c.add = add i32 %c.load, 1
  ; CHECK: st.mmio.relaxed.sys.global.u32 [%rd{{[0-9]+}}], %r{{[0-9]+}}
  store atomic volatile i32 %c.add, ptr addrspace(1) %c unordered, align 4

  ; CHECK: ld.mmio.relaxed.sys.global.u64 %rd{{[0-9]+}}, [%rd{{[0-9]+}}]
  %d.load = load atomic volatile i64, ptr addrspace(1) %d unordered, align 8
  %d.add = add i64 %d.load, 1
  ; CHECK: st.mmio.relaxed.sys.global.u64 [%rd{{[0-9]+}}], %rd{{[0-9]+}}
  store atomic volatile i64 %d.add, ptr addrspace(1) %d unordered, align 8

  ; CHECK: ld.mmio.relaxed.sys.global.f32 %f{{[0-9]+}}, [%rd{{[0-9]+}}]
  %e.load = load atomic volatile float, ptr addrspace(1) %e unordered, align 4
  %e.add = fadd float %e.load, 1.0
  ; CHECK: st.mmio.relaxed.sys.global.f32 [%rd{{[0-9]+}}], %f{{[0-9]+}}
  store atomic volatile float %e.add, ptr addrspace(1) %e unordered, align 4

  ; CHECK: ld.mmio.relaxed.sys.global.f64 %fd{{[0-9]+}}, [%rd{{[0-9]+}}]
  %f.load = load atomic volatile double, ptr addrspace(1) %e unordered, align 8
  %f.add = fadd double %f.load, 1.
  ; CHECK: st.mmio.relaxed.sys.global.f64 [%rd{{[0-9]+}}], %fd{{[0-9]+}}
  store atomic volatile double %f.add, ptr addrspace(1) %e unordered, align 8

  ret void
}

; CHECK-LABEL: global_monotonic_volatile
define void @global_monotonic_volatile(ptr addrspace(1) %a, ptr addrspace(1) %b, ptr addrspace(1) %c, ptr addrspace(1) %d, ptr addrspace(1) %e) local_unnamed_addr {
  ; CHECK: ld.mmio.relaxed.sys.global.u8 %rs{{[0-9]+}}, [%rd{{[0-9]+}}]
  %a.load = load atomic volatile i8, ptr addrspace(1) %a monotonic, align 1
=======
; CHECK-LABEL: generic_sc_volatile
define void @generic_sc_volatile(ptr %a, ptr %b, ptr %c, ptr %d, ptr %e) local_unnamed_addr {
  ; CHECK: fence.sc.sys
  ; CHECK: ld.acquire.sys.u8 %rs{{[0-9]+}}, [%rd{{[0-9]+}}]
  %a.load = load atomic volatile i8, ptr %a seq_cst, align 1
>>>>>>> 98391913
  %a.add = add i8 %a.load, 1
  ; CHECK: fence.sc.sys
  ; CHECK: st.release.sys.u8 [%rd{{[0-9]+}}], %rs{{[0-9]+}}
  store atomic volatile i8 %a.add, ptr %a seq_cst, align 1

  ; CHECK: fence.sc.sys
  ; CHECK: ld.acquire.sys.u16 %rs{{[0-9]+}}, [%rd{{[0-9]+}}]
  %b.load = load atomic volatile i16, ptr %b seq_cst, align 2
  %b.add = add i16 %b.load, 1
  ; CHECK: fence.sc.sys
  ; CHECK: st.release.sys.u16 [%rd{{[0-9]+}}], %rs{{[0-9]+}}
  store atomic volatile i16 %b.add, ptr %b seq_cst, align 2

  ; CHECK: fence.sc.sys
  ; CHECK: ld.acquire.sys.u32 %r{{[0-9]+}}, [%rd{{[0-9]+}}]
  %c.load = load atomic volatile i32, ptr %c seq_cst, align 4
  %c.add = add i32 %c.load, 1
  ; CHECK: fence.sc.sys
  ; CHECK: st.release.sys.u32 [%rd{{[0-9]+}}], %r{{[0-9]+}}
  store atomic volatile i32 %c.add, ptr %c seq_cst, align 4

  ; CHECK: fence.sc.sys
  ; CHECK: ld.acquire.sys.u64 %rd{{[0-9]+}}, [%rd{{[0-9]+}}]
  %d.load = load atomic volatile i64, ptr %d seq_cst, align 8
  %d.add = add i64 %d.load, 1
  ; CHECK: fence.sc.sys
  ; CHECK: st.release.sys.u64 [%rd{{[0-9]+}}], %rd{{[0-9]+}}
  store atomic volatile i64 %d.add, ptr %d seq_cst, align 8

  ; CHECK: fence.sc.sys
  ; CHECK: ld.acquire.sys.f32 %f{{[0-9]+}}, [%rd{{[0-9]+}}]
  %e.load = load atomic volatile float, ptr %e seq_cst, align 4
  %e.add = fadd float %e.load, 1.0
  ; CHECK: fence.sc.sys
  ; CHECK: st.release.sys.f32 [%rd{{[0-9]+}}], %f{{[0-9]+}}
  store atomic volatile float %e.add, ptr %e seq_cst, align 4

  ; CHECK: fence.sc.sys
  ; CHECK: ld.acquire.sys.f64 %fd{{[0-9]+}}, [%rd{{[0-9]+}}]
  %f.load = load atomic volatile double, ptr %e seq_cst, align 8
  %f.add = fadd double %f.load, 1.
  ; CHECK: fence.sc.sys
  ; CHECK: st.release.sys.f64 [%rd{{[0-9]+}}], %fd{{[0-9]+}}
  store atomic volatile double %f.add, ptr %e seq_cst, align 8

  ret void
}

;; global statespace

; CHECK-LABEL: global_acq_rel
define void @global_acq_rel(ptr addrspace(1) %a, ptr addrspace(1) %b, ptr addrspace(1) %c, ptr addrspace(1) %d, ptr addrspace(1) %e) local_unnamed_addr {
  ; CHECK: ld.acquire.sys.global.u8 %rs{{[0-9]+}}, [%rd{{[0-9]+}}]
  %a.load = load atomic i8, ptr addrspace(1) %a acquire, align 1
  %a.add = add i8 %a.load, 1
  ; CHECK: st.release.sys.global.u8 [%rd{{[0-9]+}}], %rs{{[0-9]+}}
  store atomic i8 %a.add, ptr addrspace(1) %a release, align 1

  ; CHECK: ld.acquire.sys.global.u16 %rs{{[0-9]+}}, [%rd{{[0-9]+}}]
  %b.load = load atomic i16, ptr addrspace(1) %b acquire, align 2
  %b.add = add i16 %b.load, 1
  ; CHECK: st.release.sys.global.u16 [%rd{{[0-9]+}}], %rs{{[0-9]+}}
  store atomic i16 %b.add, ptr addrspace(1) %b release, align 2

  ; CHECK: ld.acquire.sys.global.u32 %r{{[0-9]+}}, [%rd{{[0-9]+}}]
  %c.load = load atomic i32, ptr addrspace(1) %c acquire, align 4
  %c.add = add i32 %c.load, 1
  ; CHECK: st.release.sys.global.u32 [%rd{{[0-9]+}}], %r{{[0-9]+}}
  store atomic i32 %c.add, ptr addrspace(1) %c release, align 4

  ; CHECK: ld.acquire.sys.global.u64 %rd{{[0-9]+}}, [%rd{{[0-9]+}}]
  %d.load = load atomic i64, ptr addrspace(1) %d acquire, align 8
  %d.add = add i64 %d.load, 1
  ; CHECK: st.release.sys.global.u64 [%rd{{[0-9]+}}], %rd{{[0-9]+}}
  store atomic i64 %d.add, ptr addrspace(1) %d release, align 8

  ; CHECK: ld.acquire.sys.global.f32 %f{{[0-9]+}}, [%rd{{[0-9]+}}]
  %e.load = load atomic float, ptr addrspace(1) %e acquire, align 4
  %e.add = fadd float %e.load, 1.0
  ; CHECK: st.release.sys.global.f32 [%rd{{[0-9]+}}], %f{{[0-9]+}}
  store atomic float %e.add, ptr addrspace(1) %e release, align 4

  ; CHECK: ld.acquire.sys.global.f64 %fd{{[0-9]+}}, [%rd{{[0-9]+}}]
  %f.load = load atomic double, ptr addrspace(1) %e acquire, align 8
  %f.add = fadd double %f.load, 1.
  ; CHECK: st.release.sys.global.f64 [%rd{{[0-9]+}}], %fd{{[0-9]+}}
  store atomic double %f.add, ptr addrspace(1) %e release, align 8

  ret void
}

; CHECK-LABEL: global_acq_rel_volatile
define void @global_acq_rel_volatile(ptr addrspace(1) %a, ptr addrspace(1) %b, ptr addrspace(1) %c, ptr addrspace(1) %d, ptr addrspace(1) %e) local_unnamed_addr {
  ; CHECK: ld.acquire.sys.global.u8 %rs{{[0-9]+}}, [%rd{{[0-9]+}}]
  %a.load = load atomic volatile i8, ptr addrspace(1) %a acquire, align 1
  %a.add = add i8 %a.load, 1
  ; CHECK: st.release.sys.global.u8 [%rd{{[0-9]+}}], %rs{{[0-9]+}}
  store atomic volatile i8 %a.add, ptr addrspace(1) %a release, align 1

  ; CHECK: ld.acquire.sys.global.u16 %rs{{[0-9]+}}, [%rd{{[0-9]+}}]
  %b.load = load atomic volatile i16, ptr addrspace(1) %b acquire, align 2
  %b.add = add i16 %b.load, 1
  ; CHECK: st.release.sys.global.u16 [%rd{{[0-9]+}}], %rs{{[0-9]+}}
  store atomic volatile i16 %b.add, ptr addrspace(1) %b release, align 2

  ; CHECK: ld.acquire.sys.global.u32 %r{{[0-9]+}}, [%rd{{[0-9]+}}]
  %c.load = load atomic volatile i32, ptr addrspace(1) %c acquire, align 4
  %c.add = add i32 %c.load, 1
  ; CHECK: st.release.sys.global.u32 [%rd{{[0-9]+}}], %r{{[0-9]+}}
  store atomic volatile i32 %c.add, ptr addrspace(1) %c release, align 4

  ; CHECK: ld.acquire.sys.global.u64 %rd{{[0-9]+}}, [%rd{{[0-9]+}}]
  %d.load = load atomic volatile i64, ptr addrspace(1) %d acquire, align 8
  %d.add = add i64 %d.load, 1
  ; CHECK: st.release.sys.global.u64 [%rd{{[0-9]+}}], %rd{{[0-9]+}}
  store atomic volatile i64 %d.add, ptr addrspace(1) %d release, align 8

  ; CHECK: ld.acquire.sys.global.f32 %f{{[0-9]+}}, [%rd{{[0-9]+}}]
  %e.load = load atomic volatile float, ptr addrspace(1) %e acquire, align 4
  %e.add = fadd float %e.load, 1.0
  ; CHECK: st.release.sys.global.f32 [%rd{{[0-9]+}}], %f{{[0-9]+}}
  store atomic volatile float %e.add, ptr addrspace(1) %e release, align 4

  ; CHECK: ld.acquire.sys.global.f64 %fd{{[0-9]+}}, [%rd{{[0-9]+}}]
  %f.load = load atomic volatile double, ptr addrspace(1) %e acquire, align 8
  %f.add = fadd double %f.load, 1.
  ; CHECK: st.release.sys.global.f64 [%rd{{[0-9]+}}], %fd{{[0-9]+}}
  store atomic volatile double %f.add, ptr addrspace(1) %e release, align 8

  ret void
}

<<<<<<< HEAD
;; shared statespace

; CHECK-LABEL: shared_plain
define void @shared_plain(ptr addrspace(3) %a, ptr addrspace(3) %b, ptr addrspace(3) %c, ptr addrspace(3) %d) local_unnamed_addr {
  ; CHECK: ld.shared.u8 %rs{{[0-9]+}}, [%rd{{[0-9]+}}]
  %a.load = load i8, ptr addrspace(3) %a
  %a.add = add i8 %a.load, 1
  ; CHECK: st.shared.u8 [%rd{{[0-9]+}}], %rs{{[0-9]+}}
  store i8 %a.add, ptr addrspace(3) %a

  ; CHECK: ld.shared.u16 %rs{{[0-9]+}}, [%rd{{[0-9]+}}]
  %b.load = load i16, ptr addrspace(3) %b
  %b.add = add i16 %b.load, 1
  ; CHECK: st.shared.u16 [%rd{{[0-9]+}}], %rs{{[0-9]+}}
  store i16 %b.add, ptr addrspace(3) %b

  ; CHECK: ld.shared.u32 %r{{[0-9]+}}, [%rd{{[0-9]+}}]
  %c.load = load i32, ptr addrspace(3) %c
  %c.add = add i32 %c.load, 1
  ; CHECK: st.shared.u32 [%rd{{[0-9]+}}], %r{{[0-9]+}}
  store i32 %c.add, ptr addrspace(3) %c

  ; CHECK: ld.shared.u64 %rd{{[0-9]+}}, [%rd{{[0-9]+}}]
  %d.load = load i64, ptr addrspace(3) %d
  %d.add = add i64 %d.load, 1
  ; CHECK: st.shared.u64 [%rd{{[0-9]+}}], %rd{{[0-9]+}}
  store i64 %d.add, ptr addrspace(3) %d

  ; CHECK: ld.shared.f32 %f{{[0-9]+}}, [%rd{{[0-9]+}}]
  %e.load = load float, ptr addrspace(3) %c
  %e.add = fadd float %e.load, 1.
  ; CHECK: st.shared.f32 [%rd{{[0-9]+}}], %f{{[0-9]+}}
  store float %e.add, ptr addrspace(3) %c

  ; CHECK: ld.shared.f64 %fd{{[0-9]+}}, [%rd{{[0-9]+}}]
  %f.load = load double, ptr addrspace(3) %c
  %f.add = fadd double %f.load, 1.
  ; CHECK: st.shared.f64 [%rd{{[0-9]+}}], %fd{{[0-9]+}}
  store double %f.add, ptr addrspace(3) %c

  ret void
}

; CHECK-LABEL: shared_volatile
define void @shared_volatile(ptr addrspace(3) %a, ptr addrspace(3) %b, ptr addrspace(3) %c, ptr addrspace(3) %d) local_unnamed_addr {
  ; CHECK: ld.volatile.shared.u8 %rs{{[0-9]+}}, [%rd{{[0-9]+}}]
  %a.load = load volatile i8, ptr addrspace(3) %a
  %a.add = add i8 %a.load, 1
  ; CHECK: st.volatile.shared.u8 [%rd{{[0-9]+}}], %rs{{[0-9]+}}
  store volatile i8 %a.add, ptr addrspace(3) %a

  ; CHECK: ld.volatile.shared.u16 %rs{{[0-9]+}}, [%rd{{[0-9]+}}]
  %b.load = load volatile i16, ptr addrspace(3) %b
  %b.add = add i16 %b.load, 1
  ; CHECK: st.volatile.shared.u16 [%rd{{[0-9]+}}], %rs{{[0-9]+}}
  store volatile i16 %b.add, ptr addrspace(3) %b

  ; CHECK: ld.volatile.shared.u32 %r{{[0-9]+}}, [%rd{{[0-9]+}}]
  %c.load = load volatile i32, ptr addrspace(3) %c
  %c.add = add i32 %c.load, 1
  ; CHECK: st.volatile.shared.u32 [%rd{{[0-9]+}}], %r{{[0-9]+}}
  store volatile i32 %c.add, ptr addrspace(3) %c

  ; CHECK: ld.volatile.shared.u64 %rd{{[0-9]+}}, [%rd{{[0-9]+}}]
  %d.load = load volatile i64, ptr addrspace(3) %d
  %d.add = add i64 %d.load, 1
  ; CHECK: st.volatile.shared.u64 [%rd{{[0-9]+}}], %rd{{[0-9]+}}
  store volatile i64 %d.add, ptr addrspace(3) %d

  ; CHECK: ld.volatile.shared.f32 %f{{[0-9]+}}, [%rd{{[0-9]+}}]
  %e.load = load volatile float, ptr addrspace(3) %c
  %e.add = fadd float %e.load, 1.
  ; CHECK: st.volatile.shared.f32 [%rd{{[0-9]+}}], %f{{[0-9]+}}
  store volatile float %e.add, ptr addrspace(3) %c

  ; CHECK: ld.volatile.shared.f64 %fd{{[0-9]+}}, [%rd{{[0-9]+}}]
  %f.load = load volatile double, ptr addrspace(3) %c
  %f.add = fadd double %f.load, 1.
  ; CHECK: st.volatile.shared.f64 [%rd{{[0-9]+}}], %fd{{[0-9]+}}
  store volatile double %f.add, ptr addrspace(3) %c

  ret void
}

; CHECK-LABEL: shared_unordered
define void @shared_unordered(ptr addrspace(3) %a, ptr addrspace(3) %b, ptr addrspace(3) %c, ptr addrspace(3) %d, ptr addrspace(3) %e) local_unnamed_addr {
  ; CHECK: ld.relaxed.sys.shared.u8 %rs{{[0-9]+}}, [%rd{{[0-9]+}}]
  %a.load = load atomic i8, ptr addrspace(3) %a unordered, align 1
  %a.add = add i8 %a.load, 1
  ; CHECK: st.relaxed.sys.shared.u8 [%rd{{[0-9]+}}], %rs{{[0-9]+}}
  store atomic i8 %a.add, ptr addrspace(3) %a unordered, align 1

  ; CHECK: ld.relaxed.sys.shared.u16 %rs{{[0-9]+}}, [%rd{{[0-9]+}}]
  %b.load = load atomic i16, ptr addrspace(3) %b unordered, align 2
  %b.add = add i16 %b.load, 1
  ; CHECK: st.relaxed.sys.shared.u16 [%rd{{[0-9]+}}], %rs{{[0-9]+}}
  store atomic i16 %b.add, ptr addrspace(3) %b unordered, align 2

  ; CHECK: ld.relaxed.sys.shared.u32 %r{{[0-9]+}}, [%rd{{[0-9]+}}]
  %c.load = load atomic i32, ptr addrspace(3) %c unordered, align 4
  %c.add = add i32 %c.load, 1
  ; CHECK: st.relaxed.sys.shared.u32 [%rd{{[0-9]+}}], %r{{[0-9]+}}
  store atomic i32 %c.add, ptr addrspace(3) %c unordered, align 4

  ; CHECK: ld.relaxed.sys.shared.u64 %rd{{[0-9]+}}, [%rd{{[0-9]+}}]
  %d.load = load atomic i64, ptr addrspace(3) %d unordered, align 8
  %d.add = add i64 %d.load, 1
  ; CHECK: st.relaxed.sys.shared.u64 [%rd{{[0-9]+}}], %rd{{[0-9]+}}
  store atomic i64 %d.add, ptr addrspace(3) %d unordered, align 8

  ; CHECK: ld.relaxed.sys.shared.f32 %f{{[0-9]+}}, [%rd{{[0-9]+}}]
  %e.load = load atomic float, ptr addrspace(3) %e unordered, align 4
  %e.add = fadd float %e.load, 1.0
  ; CHECK: st.relaxed.sys.shared.f32 [%rd{{[0-9]+}}], %f{{[0-9]+}}
  store atomic float %e.add, ptr addrspace(3) %e unordered, align 4

  ; CHECK: ld.relaxed.sys.shared.f64 %fd{{[0-9]+}}, [%rd{{[0-9]+}}]
  %f.load = load atomic double, ptr addrspace(3) %e unordered, align 8
  %f.add = fadd double %f.load, 1.
  ; CHECK: st.relaxed.sys.shared.f64 [%rd{{[0-9]+}}], %fd{{[0-9]+}}
  store atomic double %f.add, ptr addrspace(3) %e unordered, align 8

  ret void
}

; CHECK-LABEL: shared_unordered_volatile
define void @shared_unordered_volatile(ptr addrspace(3) %a, ptr addrspace(3) %b, ptr addrspace(3) %c, ptr addrspace(3) %d, ptr addrspace(3) %e) local_unnamed_addr {
  ; CHECK: ld.volatile.shared.u8 %rs{{[0-9]+}}, [%rd{{[0-9]+}}]
  %a.load = load atomic volatile i8, ptr addrspace(3) %a unordered, align 1
  %a.add = add i8 %a.load, 1
  ; CHECK: st.volatile.shared.u8 [%rd{{[0-9]+}}], %rs{{[0-9]+}}
  store atomic volatile i8 %a.add, ptr addrspace(3) %a unordered, align 1

  ; CHECK: ld.volatile.shared.u16 %rs{{[0-9]+}}, [%rd{{[0-9]+}}]
  %b.load = load atomic volatile i16, ptr addrspace(3) %b unordered, align 2
  %b.add = add i16 %b.load, 1
  ; CHECK: st.volatile.shared.u16 [%rd{{[0-9]+}}], %rs{{[0-9]+}}
  store atomic volatile i16 %b.add, ptr addrspace(3) %b unordered, align 2

  ; CHECK: ld.volatile.shared.u32 %r{{[0-9]+}}, [%rd{{[0-9]+}}]
  %c.load = load atomic volatile i32, ptr addrspace(3) %c unordered, align 4
  %c.add = add i32 %c.load, 1
  ; CHECK: st.volatile.shared.u32 [%rd{{[0-9]+}}], %r{{[0-9]+}}
  store atomic volatile i32 %c.add, ptr addrspace(3) %c unordered, align 4

  ; CHECK: ld.volatile.shared.u64 %rd{{[0-9]+}}, [%rd{{[0-9]+}}]
  %d.load = load atomic volatile i64, ptr addrspace(3) %d unordered, align 8
  %d.add = add i64 %d.load, 1
  ; CHECK: st.volatile.shared.u64 [%rd{{[0-9]+}}], %rd{{[0-9]+}}
  store atomic volatile i64 %d.add, ptr addrspace(3) %d unordered, align 8

  ; CHECK: ld.volatile.shared.f32 %f{{[0-9]+}}, [%rd{{[0-9]+}}]
  %e.load = load atomic volatile float, ptr addrspace(3) %e unordered, align 4
  %e.add = fadd float %e.load, 1.0
  ; CHECK: st.volatile.shared.f32 [%rd{{[0-9]+}}], %f{{[0-9]+}}
  store atomic volatile float %e.add, ptr addrspace(3) %e unordered, align 4

  ; CHECK: ld.volatile.shared.f64 %fd{{[0-9]+}}, [%rd{{[0-9]+}}]
  %f.load = load atomic volatile double, ptr addrspace(3) %e unordered, align 8
  %f.add = fadd double %f.load, 1.
  ; CHECK: st.volatile.shared.f64 [%rd{{[0-9]+}}], %fd{{[0-9]+}}
  store atomic volatile double %f.add, ptr addrspace(3) %e unordered, align 8

  ret void
}

; CHECK-LABEL: shared_monotonic
define void @shared_monotonic(ptr addrspace(3) %a, ptr addrspace(3) %b, ptr addrspace(3) %c, ptr addrspace(3) %d, ptr addrspace(3) %e) local_unnamed_addr {
  ; CHECK: ld.relaxed.sys.shared.u8 %rs{{[0-9]+}}, [%rd{{[0-9]+}}]
  %a.load = load atomic i8, ptr addrspace(3) %a monotonic, align 1
=======
; CHECK-LABEL: global_seq_cst
define void @global_seq_cst(ptr addrspace(1) %a, ptr addrspace(1) %b, ptr addrspace(1) %c, ptr addrspace(1) %d, ptr addrspace(1) %e) local_unnamed_addr {
  ; CHECK: fence.sc.sys
  ; CHECK: ld.acquire.sys.global.u8 %rs{{[0-9]+}}, [%rd{{[0-9]+}}]
  %a.load = load atomic i8, ptr addrspace(1) %a seq_cst, align 1
>>>>>>> 98391913
  %a.add = add i8 %a.load, 1
  ; CHECK: fence.sc.sys
  ; CHECK: st.release.sys.global.u8 [%rd{{[0-9]+}}], %rs{{[0-9]+}}
  store atomic i8 %a.add, ptr addrspace(1) %a seq_cst, align 1

  ; CHECK: fence.sc.sys
  ; CHECK: ld.acquire.sys.global.u16 %rs{{[0-9]+}}, [%rd{{[0-9]+}}]
  %b.load = load atomic i16, ptr addrspace(1) %b seq_cst, align 2
  %b.add = add i16 %b.load, 1
  ; CHECK: fence.sc.sys
  ; CHECK: st.release.sys.global.u16 [%rd{{[0-9]+}}], %rs{{[0-9]+}}
  store atomic i16 %b.add, ptr addrspace(1) %b seq_cst, align 2

  ; CHECK: fence.sc.sys
  ; CHECK: ld.acquire.sys.global.u32 %r{{[0-9]+}}, [%rd{{[0-9]+}}]
  %c.load = load atomic i32, ptr addrspace(1) %c seq_cst, align 4
  %c.add = add i32 %c.load, 1
  ; CHECK: fence.sc.sys
  ; CHECK: st.release.sys.global.u32 [%rd{{[0-9]+}}], %r{{[0-9]+}}
  store atomic i32 %c.add, ptr addrspace(1) %c seq_cst, align 4

  ; CHECK: fence.sc.sys
  ; CHECK: ld.acquire.sys.global.u64 %rd{{[0-9]+}}, [%rd{{[0-9]+}}]
  %d.load = load atomic i64, ptr addrspace(1) %d seq_cst, align 8
  %d.add = add i64 %d.load, 1
  ; CHECK: fence.sc.sys
  ; CHECK: st.release.sys.global.u64 [%rd{{[0-9]+}}], %rd{{[0-9]+}}
  store atomic i64 %d.add, ptr addrspace(1) %d seq_cst, align 8

  ; CHECK: fence.sc.sys
  ; CHECK: ld.acquire.sys.global.f32 %f{{[0-9]+}}, [%rd{{[0-9]+}}]
  %e.load = load atomic float, ptr addrspace(1) %e seq_cst, align 4
  %e.add = fadd float %e.load, 1.0
  ; CHECK: fence.sc.sys
  ; CHECK: st.release.sys.global.f32 [%rd{{[0-9]+}}], %f{{[0-9]+}}
  store atomic float %e.add, ptr addrspace(1) %e seq_cst, align 4

  ; CHECK: fence.sc.sys
  ; CHECK: ld.acquire.sys.global.f64 %fd{{[0-9]+}}, [%rd{{[0-9]+}}]
  %f.load = load atomic double, ptr addrspace(1) %e seq_cst, align 8
  %f.add = fadd double %f.load, 1.
  ; CHECK: fence.sc.sys
  ; CHECK: st.release.sys.global.f64 [%rd{{[0-9]+}}], %fd{{[0-9]+}}
  store atomic double %f.add, ptr addrspace(1) %e seq_cst, align 8

  ret void
}

; CHECK-LABEL: global_seq_cst_volatile
define void @global_seq_cst_volatile(ptr addrspace(1) %a, ptr addrspace(1) %b, ptr addrspace(1) %c, ptr addrspace(1) %d, ptr addrspace(1) %e) local_unnamed_addr {
  ; CHECK: fence.sc.sys
  ; CHECK: ld.acquire.sys.global.u8 %rs{{[0-9]+}}, [%rd{{[0-9]+}}]
  %a.load = load atomic volatile i8, ptr addrspace(1) %a seq_cst, align 1
  %a.add = add i8 %a.load, 1
  ; CHECK: fence.sc.sys
  ; CHECK: st.release.sys.global.u8 [%rd{{[0-9]+}}], %rs{{[0-9]+}}
  store atomic volatile i8 %a.add, ptr addrspace(1) %a seq_cst, align 1

  ; CHECK: fence.sc.sys
  ; CHECK: ld.acquire.sys.global.u16 %rs{{[0-9]+}}, [%rd{{[0-9]+}}]
  %b.load = load atomic volatile i16, ptr addrspace(1) %b seq_cst, align 2
  %b.add = add i16 %b.load, 1
  ; CHECK: fence.sc.sys
  ; CHECK: st.release.sys.global.u16 [%rd{{[0-9]+}}], %rs{{[0-9]+}}
  store atomic volatile i16 %b.add, ptr addrspace(1) %b seq_cst, align 2

  ; CHECK: fence.sc.sys
  ; CHECK: ld.acquire.sys.global.u32 %r{{[0-9]+}}, [%rd{{[0-9]+}}]
  %c.load = load atomic volatile i32, ptr addrspace(1) %c seq_cst, align 4
  %c.add = add i32 %c.load, 1
  ; CHECK: fence.sc.sys
  ; CHECK: st.release.sys.global.u32 [%rd{{[0-9]+}}], %r{{[0-9]+}}
  store atomic volatile i32 %c.add, ptr addrspace(1) %c seq_cst, align 4

  ; CHECK: fence.sc.sys
  ; CHECK: ld.acquire.sys.global.u64 %rd{{[0-9]+}}, [%rd{{[0-9]+}}]
  %d.load = load atomic volatile i64, ptr addrspace(1) %d seq_cst, align 8
  %d.add = add i64 %d.load, 1
  ; CHECK: fence.sc.sys
  ; CHECK: st.release.sys.global.u64 [%rd{{[0-9]+}}], %rd{{[0-9]+}}
  store atomic volatile i64 %d.add, ptr addrspace(1) %d seq_cst, align 8

  ; CHECK: fence.sc.sys
  ; CHECK: ld.acquire.sys.global.f32 %f{{[0-9]+}}, [%rd{{[0-9]+}}]
  %e.load = load atomic volatile float, ptr addrspace(1) %e seq_cst, align 4
  %e.add = fadd float %e.load, 1.0
  ; CHECK: fence.sc.sys
  ; CHECK: st.release.sys.global.f32 [%rd{{[0-9]+}}], %f{{[0-9]+}}
  store atomic volatile float %e.add, ptr addrspace(1) %e seq_cst, align 4

  ; CHECK: fence.sc.sys
  ; CHECK: ld.acquire.sys.global.f64 %fd{{[0-9]+}}, [%rd{{[0-9]+}}]
  %f.load = load atomic volatile double, ptr addrspace(1) %e seq_cst, align 8
  %f.add = fadd double %f.load, 1.
  ; CHECK: fence.sc.sys
  ; CHECK: st.release.sys.global.f64 [%rd{{[0-9]+}}], %fd{{[0-9]+}}
  store atomic volatile double %f.add, ptr addrspace(1) %e seq_cst, align 8

  ret void
}

;; shared statespace

; CHECK-LABEL: shared_acq_rel
define void @shared_acq_rel(ptr addrspace(3) %a, ptr addrspace(3) %b, ptr addrspace(3) %c, ptr addrspace(3) %d, ptr addrspace(3) %e) local_unnamed_addr {
  ; CHECK: ld.acquire.sys.shared.u8 %rs{{[0-9]+}}, [%rd{{[0-9]+}}]
  %a.load = load atomic i8, ptr addrspace(3) %a acquire, align 1
  %a.add = add i8 %a.load, 1
  ; CHECK: st.release.sys.shared.u8 [%rd{{[0-9]+}}], %rs{{[0-9]+}}
  store atomic i8 %a.add, ptr addrspace(3) %a release, align 1

  ; CHECK: ld.acquire.sys.shared.u16 %rs{{[0-9]+}}, [%rd{{[0-9]+}}]
  %b.load = load atomic i16, ptr addrspace(3) %b acquire, align 2
  %b.add = add i16 %b.load, 1
  ; CHECK: st.release.sys.shared.u16 [%rd{{[0-9]+}}], %rs{{[0-9]+}}
  store atomic i16 %b.add, ptr addrspace(3) %b release, align 2

  ; CHECK: ld.acquire.sys.shared.u32 %r{{[0-9]+}}, [%rd{{[0-9]+}}]
  %c.load = load atomic i32, ptr addrspace(3) %c acquire, align 4
  %c.add = add i32 %c.load, 1
  ; CHECK: st.release.sys.shared.u32 [%rd{{[0-9]+}}], %r{{[0-9]+}}
  store atomic i32 %c.add, ptr addrspace(3) %c release, align 4

  ; CHECK: ld.acquire.sys.shared.u64 %rd{{[0-9]+}}, [%rd{{[0-9]+}}]
  %d.load = load atomic i64, ptr addrspace(3) %d acquire, align 8
  %d.add = add i64 %d.load, 1
  ; CHECK: st.release.sys.shared.u64 [%rd{{[0-9]+}}], %rd{{[0-9]+}}
  store atomic i64 %d.add, ptr addrspace(3) %d release, align 8

  ; CHECK: ld.acquire.sys.shared.f32 %f{{[0-9]+}}, [%rd{{[0-9]+}}]
  %e.load = load atomic float, ptr addrspace(3) %e acquire, align 4
  %e.add = fadd float %e.load, 1.0
  ; CHECK: st.release.sys.shared.f32 [%rd{{[0-9]+}}], %f{{[0-9]+}}
  store atomic float %e.add, ptr addrspace(3) %e release, align 4

  ; CHECK: ld.acquire.sys.shared.f64 %fd{{[0-9]+}}, [%rd{{[0-9]+}}]
  %f.load = load atomic double, ptr addrspace(3) %e acquire, align 8
  %f.add = fadd double %f.load, 1.
  ; CHECK: st.release.sys.shared.f64 [%rd{{[0-9]+}}], %fd{{[0-9]+}}
  store atomic double %f.add, ptr addrspace(3) %e release, align 8

  ret void
}

; CHECK-LABEL: shared_acq_rel_volatile
define void @shared_acq_rel_volatile(ptr addrspace(3) %a, ptr addrspace(3) %b, ptr addrspace(3) %c, ptr addrspace(3) %d, ptr addrspace(3) %e) local_unnamed_addr {
  ; CHECK: ld.acquire.sys.shared.u8 %rs{{[0-9]+}}, [%rd{{[0-9]+}}]
  %a.load = load atomic volatile i8, ptr addrspace(3) %a acquire, align 1
  %a.add = add i8 %a.load, 1
  ; CHECK: st.release.sys.shared.u8 [%rd{{[0-9]+}}], %rs{{[0-9]+}}
  store atomic volatile i8 %a.add, ptr addrspace(3) %a release, align 1

  ; CHECK: ld.acquire.sys.shared.u16 %rs{{[0-9]+}}, [%rd{{[0-9]+}}]
  %b.load = load atomic volatile i16, ptr addrspace(3) %b acquire, align 2
  %b.add = add i16 %b.load, 1
  ; CHECK: st.release.sys.shared.u16 [%rd{{[0-9]+}}], %rs{{[0-9]+}}
  store atomic volatile i16 %b.add, ptr addrspace(3) %b release, align 2

  ; CHECK: ld.acquire.sys.shared.u32 %r{{[0-9]+}}, [%rd{{[0-9]+}}]
  %c.load = load atomic volatile i32, ptr addrspace(3) %c acquire, align 4
  %c.add = add i32 %c.load, 1
  ; CHECK: st.release.sys.shared.u32 [%rd{{[0-9]+}}], %r{{[0-9]+}}
  store atomic volatile i32 %c.add, ptr addrspace(3) %c release, align 4

  ; CHECK: ld.acquire.sys.shared.u64 %rd{{[0-9]+}}, [%rd{{[0-9]+}}]
  %d.load = load atomic volatile i64, ptr addrspace(3) %d acquire, align 8
  %d.add = add i64 %d.load, 1
  ; CHECK: st.release.sys.shared.u64 [%rd{{[0-9]+}}], %rd{{[0-9]+}}
  store atomic volatile i64 %d.add, ptr addrspace(3) %d release, align 8

  ; CHECK: ld.acquire.sys.shared.f32 %f{{[0-9]+}}, [%rd{{[0-9]+}}]
  %e.load = load atomic volatile float, ptr addrspace(3) %e acquire, align 4
  %e.add = fadd float %e.load, 1.0
  ; CHECK: st.release.sys.shared.f32 [%rd{{[0-9]+}}], %f{{[0-9]+}}
  store atomic volatile float %e.add, ptr addrspace(3) %e release, align 4

  ; CHECK: ld.acquire.sys.shared.f64 %fd{{[0-9]+}}, [%rd{{[0-9]+}}]
  %f.load = load atomic volatile double, ptr addrspace(3) %e acquire, align 8
  %f.add = fadd double %f.load, 1.
  ; CHECK: st.release.sys.shared.f64 [%rd{{[0-9]+}}], %fd{{[0-9]+}}
  store atomic volatile double %f.add, ptr addrspace(3) %e release, align 8

  ret void
}

; CHECK-LABEL: shared_seq_cst
define void @shared_seq_cst(ptr addrspace(3) %a, ptr addrspace(3) %b, ptr addrspace(3) %c, ptr addrspace(3) %d, ptr addrspace(3) %e) local_unnamed_addr {
  ; CHECK: fence.sc.sys
  ; CHECK: ld.acquire.sys.shared.u8 %rs{{[0-9]+}}, [%rd{{[0-9]+}}]
  %a.load = load atomic i8, ptr addrspace(3) %a seq_cst, align 1
  %a.add = add i8 %a.load, 1
  ; CHECK: fence.sc.sys
  ; CHECK: st.release.sys.shared.u8 [%rd{{[0-9]+}}], %rs{{[0-9]+}}
  store atomic i8 %a.add, ptr addrspace(3) %a seq_cst, align 1

  ; CHECK: fence.sc.sys
  ; CHECK: ld.acquire.sys.shared.u16 %rs{{[0-9]+}}, [%rd{{[0-9]+}}]
  %b.load = load atomic i16, ptr addrspace(3) %b seq_cst, align 2
  %b.add = add i16 %b.load, 1
  ; CHECK: fence.sc.sys
  ; CHECK: st.release.sys.shared.u16 [%rd{{[0-9]+}}], %rs{{[0-9]+}}
  store atomic i16 %b.add, ptr addrspace(3) %b seq_cst, align 2

  ; CHECK: fence.sc.sys
  ; CHECK: ld.acquire.sys.shared.u32 %r{{[0-9]+}}, [%rd{{[0-9]+}}]
  %c.load = load atomic i32, ptr addrspace(3) %c seq_cst, align 4
  %c.add = add i32 %c.load, 1
  ; CHECK: fence.sc.sys
  ; CHECK: st.release.sys.shared.u32 [%rd{{[0-9]+}}], %r{{[0-9]+}}
  store atomic i32 %c.add, ptr addrspace(3) %c seq_cst, align 4

  ; CHECK: fence.sc.sys
  ; CHECK: ld.acquire.sys.shared.u64 %rd{{[0-9]+}}, [%rd{{[0-9]+}}]
  %d.load = load atomic i64, ptr addrspace(3) %d seq_cst, align 8
  %d.add = add i64 %d.load, 1
  ; CHECK: fence.sc.sys
  ; CHECK: st.release.sys.shared.u64 [%rd{{[0-9]+}}], %rd{{[0-9]+}}
  store atomic i64 %d.add, ptr addrspace(3) %d seq_cst, align 8

  ; CHECK: fence.sc.sys
  ; CHECK: ld.acquire.sys.shared.f32 %f{{[0-9]+}}, [%rd{{[0-9]+}}]
  %e.load = load atomic float, ptr addrspace(3) %e seq_cst, align 4
  %e.add = fadd float %e.load, 1.0
  ; CHECK: fence.sc.sys
  ; CHECK: st.release.sys.shared.f32 [%rd{{[0-9]+}}], %f{{[0-9]+}}
  store atomic float %e.add, ptr addrspace(3) %e seq_cst, align 4

  ; CHECK: fence.sc.sys
  ; CHECK: ld.acquire.sys.shared.f64 %fd{{[0-9]+}}, [%rd{{[0-9]+}}]
  %f.load = load atomic double, ptr addrspace(3) %e seq_cst, align 8
  %f.add = fadd double %f.load, 1. 
  ; CHECK: fence.sc.sys 
  ; CHECK: st.release.sys.shared.f64 [%rd{{[0-9]+}}], %fd{{[0-9]+}}
  store atomic double %f.add, ptr addrspace(3) %e seq_cst, align 8

  ret void
}

; CHECK-LABEL: shared_seq_cst_volatile
define void @shared_seq_cst_volatile(ptr addrspace(3) %a, ptr addrspace(3) %b, ptr addrspace(3) %c, ptr addrspace(3) %d, ptr addrspace(3) %e) local_unnamed_addr {
  ; CHECK: fence.sc.sys
  ; CHECK: ld.acquire.sys.shared.u8 %rs{{[0-9]+}}, [%rd{{[0-9]+}}]
  %a.load = load atomic volatile i8, ptr addrspace(3) %a seq_cst, align 1
  %a.add = add i8 %a.load, 1
  ; CHECK: fence.sc.sys
  ; CHECK: st.release.sys.shared.u8 [%rd{{[0-9]+}}], %rs{{[0-9]+}}
  store atomic volatile i8 %a.add, ptr addrspace(3) %a seq_cst, align 1

  ; CHECK: fence.sc.sys
  ; CHECK: ld.acquire.sys.shared.u16 %rs{{[0-9]+}}, [%rd{{[0-9]+}}]
  %b.load = load atomic volatile i16, ptr addrspace(3) %b seq_cst, align 2
  %b.add = add i16 %b.load, 1
  ; CHECK: fence.sc.sys
  ; CHECK: st.release.sys.shared.u16 [%rd{{[0-9]+}}], %rs{{[0-9]+}}
  store atomic volatile i16 %b.add, ptr addrspace(3) %b seq_cst, align 2

  ; CHECK: fence.sc.sys
  ; CHECK: ld.acquire.sys.shared.u32 %r{{[0-9]+}}, [%rd{{[0-9]+}}]
  %c.load = load atomic volatile i32, ptr addrspace(3) %c seq_cst, align 4
  %c.add = add i32 %c.load, 1
  ; CHECK: fence.sc.sys
  ; CHECK: st.release.sys.shared.u32 [%rd{{[0-9]+}}], %r{{[0-9]+}}
  store atomic volatile i32 %c.add, ptr addrspace(3) %c seq_cst, align 4

  ; CHECK: fence.sc.sys
  ; CHECK: ld.acquire.sys.shared.u64 %rd{{[0-9]+}}, [%rd{{[0-9]+}}]
  %d.load = load atomic volatile i64, ptr addrspace(3) %d seq_cst, align 8
  %d.add = add i64 %d.load, 1
  ; CHECK: fence.sc.sys
  ; CHECK: st.release.sys.shared.u64 [%rd{{[0-9]+}}], %rd{{[0-9]+}}
  store atomic volatile i64 %d.add, ptr addrspace(3) %d seq_cst, align 8

  ; CHECK: fence.sc.sys
  ; CHECK: ld.acquire.sys.shared.f32 %f{{[0-9]+}}, [%rd{{[0-9]+}}]
  %e.load = load atomic volatile float, ptr addrspace(3) %e seq_cst, align 4
  %e.add = fadd float %e.load, 1.0
  ; CHECK: fence.sc.sys
  ; CHECK: st.release.sys.shared.f32 [%rd{{[0-9]+}}], %f{{[0-9]+}}
  store atomic volatile float %e.add, ptr addrspace(3) %e seq_cst, align 4

  ; CHECK: fence.sc.sys
  ; CHECK: ld.acquire.sys.shared.f64 %fd{{[0-9]+}}, [%rd{{[0-9]+}}]
  %f.load = load atomic volatile double, ptr addrspace(3) %e seq_cst, align 8
  %f.add = fadd double %f.load, 1.
  ; CHECK: fence.sc.sys
  ; CHECK: st.release.sys.shared.f64 [%rd{{[0-9]+}}], %fd{{[0-9]+}}
  store atomic volatile double %f.add, ptr addrspace(3) %e seq_cst, align 8

  ret void
}

<<<<<<< HEAD
; CHECK-LABEL: local_unordered
define void @local_unordered(ptr addrspace(5) %a, ptr addrspace(5) %b, ptr addrspace(5) %c, ptr addrspace(5) %d, ptr addrspace(5) %e) local_unnamed_addr {
  ; CHECK: ld.local.u8 %rs{{[0-9]+}}, [%rd{{[0-9]+}}]
  %a.load = load atomic i8, ptr addrspace(5) %a unordered, align 1
  %a.add = add i8 %a.load, 1
  ; CHECK: st.local.u8 [%rd{{[0-9]+}}], %rs{{[0-9]+}}
  store atomic i8 %a.add, ptr addrspace(5) %a unordered, align 1

  ; CHECK: ld.local.u16 %rs{{[0-9]+}}, [%rd{{[0-9]+}}]
  %b.load = load atomic i16, ptr addrspace(5) %b unordered, align 2
  %b.add = add i16 %b.load, 1
  ; CHECK: st.local.u16 [%rd{{[0-9]+}}], %rs{{[0-9]+}}
  store atomic i16 %b.add, ptr addrspace(5) %b unordered, align 2

  ; CHECK: ld.local.u32 %r{{[0-9]+}}, [%rd{{[0-9]+}}]
  %c.load = load atomic i32, ptr addrspace(5) %c unordered, align 4
  %c.add = add i32 %c.load, 1
  ; CHECK: st.local.u32 [%rd{{[0-9]+}}], %r{{[0-9]+}}
  store atomic i32 %c.add, ptr addrspace(5) %c unordered, align 4

  ; CHECK: ld.local.u64 %rd{{[0-9]+}}, [%rd{{[0-9]+}}]
  %d.load = load atomic i64, ptr addrspace(5) %d unordered, align 8
  %d.add = add i64 %d.load, 1
  ; CHECK: st.local.u64 [%rd{{[0-9]+}}], %rd{{[0-9]+}}
  store atomic i64 %d.add, ptr addrspace(5) %d unordered, align 8

  ; CHECK: ld.local.f32 %f{{[0-9]+}}, [%rd{{[0-9]+}}]
  %e.load = load atomic float, ptr addrspace(5) %e unordered, align 4
  %e.add = fadd float %e.load, 1.0
  ; CHECK: st.local.f32 [%rd{{[0-9]+}}], %f{{[0-9]+}}
  store atomic float %e.add, ptr addrspace(5) %e unordered, align 4

  ; CHECK: ld.local.f64 %fd{{[0-9]+}}, [%rd{{[0-9]+}}]
  %f.load = load atomic double, ptr addrspace(5) %e unordered, align 8
  %f.add = fadd double %f.load, 1.
  ; CHECK: st.local.f64 [%rd{{[0-9]+}}], %fd{{[0-9]+}}
  store atomic double %f.add, ptr addrspace(5) %e unordered, align 8

  ret void
}

; CHECK-LABEL: local_unordered_volatile
define void @local_unordered_volatile(ptr addrspace(5) %a, ptr addrspace(5) %b, ptr addrspace(5) %c, ptr addrspace(5) %d, ptr addrspace(5) %e) local_unnamed_addr {
  ; CHECK: ld.local.u8 %rs{{[0-9]+}}, [%rd{{[0-9]+}}]
  %a.load = load atomic volatile i8, ptr addrspace(5) %a unordered, align 1
  %a.add = add i8 %a.load, 1
  ; CHECK: st.local.u8 [%rd{{[0-9]+}}], %rs{{[0-9]+}}
  store atomic volatile i8 %a.add, ptr addrspace(5) %a unordered, align 1

  ; CHECK: ld.local.u16 %rs{{[0-9]+}}, [%rd{{[0-9]+}}]
  %b.load = load atomic volatile i16, ptr addrspace(5) %b unordered, align 2
  %b.add = add i16 %b.load, 1
  ; CHECK: st.local.u16 [%rd{{[0-9]+}}], %rs{{[0-9]+}}
  store atomic volatile i16 %b.add, ptr addrspace(5) %b unordered, align 2

  ; CHECK: ld.local.u32 %r{{[0-9]+}}, [%rd{{[0-9]+}}]
  %c.load = load atomic volatile i32, ptr addrspace(5) %c unordered, align 4
  %c.add = add i32 %c.load, 1
  ; CHECK: st.local.u32 [%rd{{[0-9]+}}], %r{{[0-9]+}}
  store atomic volatile i32 %c.add, ptr addrspace(5) %c unordered, align 4

  ; CHECK: ld.local.u64 %rd{{[0-9]+}}, [%rd{{[0-9]+}}]
  %d.load = load atomic volatile i64, ptr addrspace(5) %d unordered, align 8
  %d.add = add i64 %d.load, 1
  ; CHECK: st.local.u64 [%rd{{[0-9]+}}], %rd{{[0-9]+}}
  store atomic volatile i64 %d.add, ptr addrspace(5) %d unordered, align 8

  ; CHECK: ld.local.f32 %f{{[0-9]+}}, [%rd{{[0-9]+}}]
  %e.load = load atomic volatile float, ptr addrspace(5) %e unordered, align 4
  %e.add = fadd float %e.load, 1.0
  ; CHECK: st.local.f32 [%rd{{[0-9]+}}], %f{{[0-9]+}}
  store atomic volatile float %e.add, ptr addrspace(5) %e unordered, align 4

  ; CHECK: ld.local.f64 %fd{{[0-9]+}}, [%rd{{[0-9]+}}]
  %f.load = load atomic volatile double, ptr addrspace(5) %e unordered, align 8
  %f.add = fadd double %f.load, 1.
  ; CHECK: st.local.f64 [%rd{{[0-9]+}}], %fd{{[0-9]+}}
  store atomic volatile double %f.add, ptr addrspace(5) %e unordered, align 8

  ret void
}

; CHECK-LABEL: local_monotonic
define void @local_monotonic(ptr addrspace(5) %a, ptr addrspace(5) %b, ptr addrspace(5) %c, ptr addrspace(5) %d, ptr addrspace(5) %e) local_unnamed_addr {
=======
;; local statespace

; CHECK-LABEL: local_acq_rel
define void @local_acq_rel(ptr addrspace(5) %a, ptr addrspace(5) %b, ptr addrspace(5) %c, ptr addrspace(5) %d, ptr addrspace(5) %e) local_unnamed_addr {
  ; TODO: generate PTX that preserves Concurrent Forward Progress
  ;       by using PTX atomic operations.

>>>>>>> 98391913
  ; CHECK: ld.local.u8 %rs{{[0-9]+}}, [%rd{{[0-9]+}}]
  %a.load = load atomic i8, ptr addrspace(5) %a acquire, align 1
  %a.add = add i8 %a.load, 1
  ; CHECK: st.local.u8 [%rd{{[0-9]+}}], %rs{{[0-9]+}}
  store atomic i8 %a.add, ptr addrspace(5) %a release, align 1

  ; CHECK: ld.local.u16 %rs{{[0-9]+}}, [%rd{{[0-9]+}}]
  %b.load = load atomic i16, ptr addrspace(5) %b acquire, align 2
  %b.add = add i16 %b.load, 1
  ; CHECK: st.local.u16 [%rd{{[0-9]+}}], %rs{{[0-9]+}}
  store atomic i16 %b.add, ptr addrspace(5) %b release, align 2

  ; CHECK: ld.local.u32 %r{{[0-9]+}}, [%rd{{[0-9]+}}]
  %c.load = load atomic i32, ptr addrspace(5) %c acquire, align 4
  %c.add = add i32 %c.load, 1
  ; CHECK: st.local.u32 [%rd{{[0-9]+}}], %r{{[0-9]+}}
  store atomic i32 %c.add, ptr addrspace(5) %c release, align 4

  ; CHECK: ld.local.u64 %rd{{[0-9]+}}, [%rd{{[0-9]+}}]
  %d.load = load atomic i64, ptr addrspace(5) %d acquire, align 8
  %d.add = add i64 %d.load, 1
  ; CHECK: st.local.u64 [%rd{{[0-9]+}}], %rd{{[0-9]+}}
  store atomic i64 %d.add, ptr addrspace(5) %d release, align 8

  ; CHECK: ld.local.f32 %f{{[0-9]+}}, [%rd{{[0-9]+}}]
  %e.load = load atomic float, ptr addrspace(5) %e acquire, align 4
  %e.add = fadd float %e.load, 1.0
  ; CHECK: st.local.f32 [%rd{{[0-9]+}}], %f{{[0-9]+}}
  store atomic float %e.add, ptr addrspace(5) %e release, align 4

  ; CHECK: ld.local.f64 %fd{{[0-9]+}}, [%rd{{[0-9]+}}]
  %f.load = load atomic double, ptr addrspace(5) %e acquire, align 8
  %f.add = fadd double %f.load, 1.
  ; CHECK: st.local.f64 [%rd{{[0-9]+}}], %fd{{[0-9]+}}
  store atomic double %f.add, ptr addrspace(5) %e release, align 8

  ret void
}

; CHECK-LABEL: local_acq_rel_volatile
define void @local_acq_rel_volatile(ptr addrspace(5) %a, ptr addrspace(5) %b, ptr addrspace(5) %c, ptr addrspace(5) %d, ptr addrspace(5) %e) local_unnamed_addr {
  ; TODO: generate PTX that preserves Concurrent Forward Progress
  ;       by using PTX atomic operations.

  ; CHECK: ld.local.u8 %rs{{[0-9]+}}, [%rd{{[0-9]+}}]
  %a.load = load atomic volatile i8, ptr addrspace(5) %a acquire, align 1
  %a.add = add i8 %a.load, 1
  ; CHECK: st.local.u8 [%rd{{[0-9]+}}], %rs{{[0-9]+}}
  store atomic volatile i8 %a.add, ptr addrspace(5) %a release, align 1

  ; CHECK: ld.local.u16 %rs{{[0-9]+}}, [%rd{{[0-9]+}}]
  %b.load = load atomic volatile i16, ptr addrspace(5) %b acquire, align 2
  %b.add = add i16 %b.load, 1
  ; CHECK: st.local.u16 [%rd{{[0-9]+}}], %rs{{[0-9]+}}
  store atomic volatile i16 %b.add, ptr addrspace(5) %b release, align 2

  ; CHECK: ld.local.u32 %r{{[0-9]+}}, [%rd{{[0-9]+}}]
  %c.load = load atomic volatile i32, ptr addrspace(5) %c acquire, align 4
  %c.add = add i32 %c.load, 1
  ; CHECK: st.local.u32 [%rd{{[0-9]+}}], %r{{[0-9]+}}
  store atomic volatile i32 %c.add, ptr addrspace(5) %c release, align 4

  ; CHECK: ld.local.u64 %rd{{[0-9]+}}, [%rd{{[0-9]+}}]
  %d.load = load atomic volatile i64, ptr addrspace(5) %d acquire, align 8
  %d.add = add i64 %d.load, 1
  ; CHECK: st.local.u64 [%rd{{[0-9]+}}], %rd{{[0-9]+}}
  store atomic volatile i64 %d.add, ptr addrspace(5) %d release, align 8

  ; CHECK: ld.local.f32 %f{{[0-9]+}}, [%rd{{[0-9]+}}]
  %e.load = load atomic volatile float, ptr addrspace(5) %e acquire, align 4
  %e.add = fadd float %e.load, 1.0
  ; CHECK: st.local.f32 [%rd{{[0-9]+}}], %f{{[0-9]+}}
  store atomic volatile float %e.add, ptr addrspace(5) %e release, align 4

  ; CHECK: ld.local.f64 %fd{{[0-9]+}}, [%rd{{[0-9]+}}]
  %f.load = load atomic volatile double, ptr addrspace(5) %e acquire, align 8
  %f.add = fadd double %f.load, 1.
  ; CHECK: st.local.f64 [%rd{{[0-9]+}}], %fd{{[0-9]+}}
  store atomic volatile double %f.add, ptr addrspace(5) %e release, align 8

  ret void
}

; CHECK-LABEL: local_seq_cst
define void @local_seq_cst(ptr addrspace(5) %a, ptr addrspace(5) %b, ptr addrspace(5) %c, ptr addrspace(5) %d, ptr addrspace(5) %e) local_unnamed_addr {
  ; TODO: generate PTX that preserves Concurrent Forward Progress
  ;       by using PTX atomic operations.

  ; CHECK: ld.local.u8 %rs{{[0-9]+}}, [%rd{{[0-9]+}}]
  %a.load = load atomic i8, ptr addrspace(5) %a seq_cst, align 1
  %a.add = add i8 %a.load, 1
  ; CHECK: st.local.u8 [%rd{{[0-9]+}}], %rs{{[0-9]+}}
  store atomic i8 %a.add, ptr addrspace(5) %a seq_cst, align 1

  ; CHECK: ld.local.u16 %rs{{[0-9]+}}, [%rd{{[0-9]+}}]
  %b.load = load atomic i16, ptr addrspace(5) %b seq_cst, align 2
  %b.add = add i16 %b.load, 1
  ; CHECK: st.local.u16 [%rd{{[0-9]+}}], %rs{{[0-9]+}}
  store atomic i16 %b.add, ptr addrspace(5) %b seq_cst, align 2

  ; CHECK: ld.local.u32 %r{{[0-9]+}}, [%rd{{[0-9]+}}]
  %c.load = load atomic i32, ptr addrspace(5) %c seq_cst, align 4
  %c.add = add i32 %c.load, 1
  ; CHECK: st.local.u32 [%rd{{[0-9]+}}], %r{{[0-9]+}}
  store atomic i32 %c.add, ptr addrspace(5) %c seq_cst, align 4

  ; CHECK: ld.local.u64 %rd{{[0-9]+}}, [%rd{{[0-9]+}}]
  %d.load = load atomic i64, ptr addrspace(5) %d seq_cst, align 8
  %d.add = add i64 %d.load, 1
  ; CHECK: st.local.u64 [%rd{{[0-9]+}}], %rd{{[0-9]+}}
  store atomic i64 %d.add, ptr addrspace(5) %d seq_cst, align 8

  ; CHECK: ld.local.f32 %f{{[0-9]+}}, [%rd{{[0-9]+}}]
  %e.load = load atomic float, ptr addrspace(5) %e seq_cst, align 4
  %e.add = fadd float %e.load, 1.0
  ; CHECK: st.local.f32 [%rd{{[0-9]+}}], %f{{[0-9]+}}
  store atomic float %e.add, ptr addrspace(5) %e seq_cst, align 4

  ; CHECK: ld.local.f64 %fd{{[0-9]+}}, [%rd{{[0-9]+}}]
  %f.load = load atomic double, ptr addrspace(5) %e seq_cst, align 8
  %f.add = fadd double %f.load, 1.
  ; CHECK: st.local.f64 [%rd{{[0-9]+}}], %fd{{[0-9]+}}
  store atomic double %f.add, ptr addrspace(5) %e seq_cst, align 8

  ret void
}

; CHECK-LABEL: local_seq_cst_volatile
define void @local_seq_cst_volatile(ptr addrspace(5) %a, ptr addrspace(5) %b, ptr addrspace(5) %c, ptr addrspace(5) %d, ptr addrspace(5) %e) local_unnamed_addr {
  ; TODO: generate PTX that preserves Concurrent Forward Progress
  ;       by using PTX atomic operations.

  ; CHECK: ld.local.u8 %rs{{[0-9]+}}, [%rd{{[0-9]+}}]
  %a.load = load atomic volatile i8, ptr addrspace(5) %a seq_cst, align 1
  %a.add = add i8 %a.load, 1
  ; CHECK: st.local.u8 [%rd{{[0-9]+}}], %rs{{[0-9]+}}
  store atomic volatile i8 %a.add, ptr addrspace(5) %a seq_cst, align 1

  ; CHECK: ld.local.u16 %rs{{[0-9]+}}, [%rd{{[0-9]+}}]
  %b.load = load atomic volatile i16, ptr addrspace(5) %b seq_cst, align 2
  %b.add = add i16 %b.load, 1
  ; CHECK: st.local.u16 [%rd{{[0-9]+}}], %rs{{[0-9]+}}
  store atomic volatile i16 %b.add, ptr addrspace(5) %b seq_cst, align 2

  ; CHECK: ld.local.u32 %r{{[0-9]+}}, [%rd{{[0-9]+}}]
  %c.load = load atomic volatile i32, ptr addrspace(5) %c seq_cst, align 4
  %c.add = add i32 %c.load, 1
  ; CHECK: st.local.u32 [%rd{{[0-9]+}}], %r{{[0-9]+}}
  store atomic volatile i32 %c.add, ptr addrspace(5) %c seq_cst, align 4

  ; CHECK: ld.local.u64 %rd{{[0-9]+}}, [%rd{{[0-9]+}}]
  %d.load = load atomic volatile i64, ptr addrspace(5) %d seq_cst, align 8
  %d.add = add i64 %d.load, 1
  ; CHECK: st.local.u64 [%rd{{[0-9]+}}], %rd{{[0-9]+}}
  store atomic volatile i64 %d.add, ptr addrspace(5) %d seq_cst, align 8

  ; CHECK: ld.local.f32 %f{{[0-9]+}}, [%rd{{[0-9]+}}]
  %e.load = load atomic volatile float, ptr addrspace(5) %e seq_cst, align 4
  %e.add = fadd float %e.load, 1.0
  ; CHECK: st.local.f32 [%rd{{[0-9]+}}], %f{{[0-9]+}}
  store atomic volatile float %e.add, ptr addrspace(5) %e seq_cst, align 4

  ; CHECK: ld.local.f64 %fd{{[0-9]+}}, [%rd{{[0-9]+}}]
  %f.load = load atomic volatile double, ptr addrspace(5) %e seq_cst, align 8
  %f.add = fadd double %f.load, 1.
  ; CHECK: st.local.f64 [%rd{{[0-9]+}}], %fd{{[0-9]+}}
  store atomic volatile double %f.add, ptr addrspace(5) %e seq_cst, align 8

  ; TODO: LLVM IR Verifier does not support atomics on vector types.

  ret void
}

; TODO: add plain,atomic,volatile,atomic volatile tests
;       for .const and .param statespaces<|MERGE_RESOLUTION|>--- conflicted
+++ resolved
@@ -1,173 +1,7 @@
 ; RUN: llc < %s -march=nvptx64 -mcpu=sm_70 -mattr=+ptx82 | FileCheck %s
 ; RUN: %if ptxas-12.2 %{ llc < %s -march=nvptx64 -mcpu=sm_70 -mattr=+ptx82 | %ptxas-verify -arch=sm_70 %}
 
-<<<<<<< HEAD
-; CHECK-LABEL: generic_plain
-define void @generic_plain(ptr %a, ptr %b, ptr %c, ptr %d) local_unnamed_addr {
-  ; CHECK: ld.u8 %rs{{[0-9]+}}, [%rd{{[0-9]+}}]
-  %a.load = load i8, ptr %a
-  %a.add = add i8 %a.load, 1
-  ; CHECK: st.u8 [%rd{{[0-9]+}}], %rs{{[0-9]+}}
-  store i8 %a.add, ptr %a
-
-  ; CHECK: ld.u16 %rs{{[0-9]+}}, [%rd{{[0-9]+}}]
-  %b.load = load i16, ptr %b
-  %b.add = add i16 %b.load, 1
-  ; CHECK: st.u16 [%rd{{[0-9]+}}], %rs{{[0-9]+}}
-  store i16 %b.add, ptr %b
-
-  ; CHECK: ld.u32 %r{{[0-9]+}}, [%rd{{[0-9]+}}]
-  %c.load = load i32, ptr %c
-  %c.add = add i32 %c.load, 1
-  ; CHECK: st.u32 [%rd{{[0-9]+}}], %r{{[0-9]+}}
-  store i32 %c.add, ptr %c
-
-  ; CHECK: ld.u64 %rd{{[0-9]+}}, [%rd{{[0-9]+}}]
-  %d.load = load i64, ptr %d
-  %d.add = add i64 %d.load, 1
-  ; CHECK: st.u64 [%rd{{[0-9]+}}], %rd{{[0-9]+}}
-  store i64 %d.add, ptr %d
-
-  ; CHECK: ld.f32 %f{{[0-9]+}}, [%rd{{[0-9]+}}]
-  %e.load = load float, ptr %c
-  %e.add = fadd float %e.load, 1.
-  ; CHECK: st.f32 [%rd{{[0-9]+}}], %f{{[0-9]+}}
-  store float %e.add, ptr %c
-
-  ; CHECK: ld.f64 %fd{{[0-9]+}}, [%rd{{[0-9]+}}]
-  %f.load = load double, ptr %c
-  %f.add = fadd double %f.load, 1.
-  ; CHECK: st.f64 [%rd{{[0-9]+}}], %fd{{[0-9]+}}
-  store double %f.add, ptr %c
-
-  ret void
-}
-
-; CHECK-LABEL: generic_volatile
-define void @generic_volatile(ptr %a, ptr %b, ptr %c, ptr %d) local_unnamed_addr {
-  ; CHECK: ld.volatile.u8 %rs{{[0-9]+}}, [%rd{{[0-9]+}}]
-  %a.load = load volatile i8, ptr %a
-  %a.add = add i8 %a.load, 1
-  ; CHECK: st.volatile.u8 [%rd{{[0-9]+}}], %rs{{[0-9]+}}
-  store volatile i8 %a.add, ptr %a
-
-  ; CHECK: ld.volatile.u16 %rs{{[0-9]+}}, [%rd{{[0-9]+}}]
-  %b.load = load volatile i16, ptr %b
-  %b.add = add i16 %b.load, 1
-  ; CHECK: st.volatile.u16 [%rd{{[0-9]+}}], %rs{{[0-9]+}}
-  store volatile i16 %b.add, ptr %b
-
-  ; CHECK: ld.volatile.u32 %r{{[0-9]+}}, [%rd{{[0-9]+}}]
-  %c.load = load volatile i32, ptr %c
-  %c.add = add i32 %c.load, 1
-  ; CHECK: st.volatile.u32 [%rd{{[0-9]+}}], %r{{[0-9]+}}
-  store volatile i32 %c.add, ptr %c
-
-  ; CHECK: ld.volatile.u64 %rd{{[0-9]+}}, [%rd{{[0-9]+}}]
-  %d.load = load volatile i64, ptr %d
-  %d.add = add i64 %d.load, 1
-  ; CHECK: st.volatile.u64 [%rd{{[0-9]+}}], %rd{{[0-9]+}}
-  store volatile i64 %d.add, ptr %d
-
-  ; CHECK: ld.volatile.f32 %f{{[0-9]+}}, [%rd{{[0-9]+}}]
-  %e.load = load volatile float, ptr %c
-  %e.add = fadd float %e.load, 1.
-  ; CHECK: st.volatile.f32 [%rd{{[0-9]+}}], %f{{[0-9]+}}
-  store volatile float %e.add, ptr %c
-
-  ; CHECK: ld.volatile.f64 %fd{{[0-9]+}}, [%rd{{[0-9]+}}]
-  %f.load = load volatile double, ptr %c
-  %f.add = fadd double %f.load, 1.
-  ; CHECK: st.volatile.f64 [%rd{{[0-9]+}}], %fd{{[0-9]+}}
-  store volatile double %f.add, ptr %c
-
-  ret void
-}
-
-; CHECK-LABEL: generic_unordered
-define void @generic_unordered(ptr %a, ptr %b, ptr %c, ptr %d, ptr %e) local_unnamed_addr {
-  ; CHECK: ld.relaxed.sys.u8 %rs{{[0-9]+}}, [%rd{{[0-9]+}}]
-  %a.load = load atomic i8, ptr %a unordered, align 1
-  %a.add = add i8 %a.load, 1
-  ; CHECK: st.relaxed.sys.u8 [%rd{{[0-9]+}}], %rs{{[0-9]+}}
-  store atomic i8 %a.add, ptr %a unordered, align 1
-
-  ; CHECK: ld.relaxed.sys.u16 %rs{{[0-9]+}}, [%rd{{[0-9]+}}]
-  %b.load = load atomic i16, ptr %b unordered, align 2
-  %b.add = add i16 %b.load, 1
-  ; CHECK: st.relaxed.sys.u16 [%rd{{[0-9]+}}], %rs{{[0-9]+}}
-  store atomic i16 %b.add, ptr %b unordered, align 2
-
-  ; CHECK: ld.relaxed.sys.u32 %r{{[0-9]+}}, [%rd{{[0-9]+}}]
-  %c.load = load atomic i32, ptr %c unordered, align 4
-  %c.add = add i32 %c.load, 1
-  ; CHECK: st.relaxed.sys.u32 [%rd{{[0-9]+}}], %r{{[0-9]+}}
-  store atomic i32 %c.add, ptr %c unordered, align 4
-
-  ; CHECK: ld.relaxed.sys.u64 %rd{{[0-9]+}}, [%rd{{[0-9]+}}]
-  %d.load = load atomic i64, ptr %d unordered, align 8
-  %d.add = add i64 %d.load, 1
-  ; CHECK: st.relaxed.sys.u64 [%rd{{[0-9]+}}], %rd{{[0-9]+}}
-  store atomic i64 %d.add, ptr %d unordered, align 8
-
-  ; CHECK: ld.relaxed.sys.f32 %f{{[0-9]+}}, [%rd{{[0-9]+}}]
-  %e.load = load atomic float, ptr %e unordered, align 4
-  %e.add = fadd float %e.load, 1.0
-  ; CHECK: st.relaxed.sys.f32 [%rd{{[0-9]+}}], %f{{[0-9]+}}
-  store atomic float %e.add, ptr %e unordered, align 4
-
-  ; CHECK: ld.relaxed.sys.f64 %fd{{[0-9]+}}, [%rd{{[0-9]+}}]
-  %f.load = load atomic double, ptr %e unordered, align 8
-  %f.add = fadd double %f.load, 1.
-  ; CHECK: st.relaxed.sys.f64 [%rd{{[0-9]+}}], %fd{{[0-9]+}}
-  store atomic double %f.add, ptr %e unordered, align 8
-
-  ret void
-}
-
-; CHECK-LABEL: generic_monotonic
-define void @generic_monotonic(ptr %a, ptr %b, ptr %c, ptr %d, ptr %e) local_unnamed_addr {
-  ; CHECK: ld.relaxed.sys.u8 %rs{{[0-9]+}}, [%rd{{[0-9]+}}]
-  %a.load = load atomic i8, ptr %a monotonic, align 1
-  %a.add = add i8 %a.load, 1
-  ; CHECK: st.relaxed.sys.u8 [%rd{{[0-9]+}}], %rs{{[0-9]+}}
-  store atomic i8 %a.add, ptr %a monotonic, align 1
-
-  ; CHECK: ld.relaxed.sys.u16 %rs{{[0-9]+}}, [%rd{{[0-9]+}}]
-  %b.load = load atomic i16, ptr %b monotonic, align 2
-  %b.add = add i16 %b.load, 1
-  ; CHECK: st.relaxed.sys.u16 [%rd{{[0-9]+}}], %rs{{[0-9]+}}
-  store atomic i16 %b.add, ptr %b monotonic, align 2
-
-  ; CHECK: ld.relaxed.sys.u32 %r{{[0-9]+}}, [%rd{{[0-9]+}}]
-  %c.load = load atomic i32, ptr %c monotonic, align 4
-  %c.add = add i32 %c.load, 1
-  ; CHECK: st.relaxed.sys.u32 [%rd{{[0-9]+}}], %r{{[0-9]+}}
-  store atomic i32 %c.add, ptr %c monotonic, align 4
-
-  ; CHECK: ld.relaxed.sys.u64 %rd{{[0-9]+}}, [%rd{{[0-9]+}}]
-  %d.load = load atomic i64, ptr %d monotonic, align 8
-  %d.add = add i64 %d.load, 1
-  ; CHECK: st.relaxed.sys.u64 [%rd{{[0-9]+}}], %rd{{[0-9]+}}
-  store atomic i64 %d.add, ptr %d monotonic, align 8
-
-  ; CHECK: ld.relaxed.sys.f32 %f{{[0-9]+}}, [%rd{{[0-9]+}}]
-  %e.load = load atomic float, ptr %e monotonic, align 4
-  %e.add = fadd float %e.load, 1.0
-  ; CHECK: st.relaxed.sys.f32 [%rd{{[0-9]+}}], %f{{[0-9]+}}
-  store atomic float %e.add, ptr %e monotonic, align 4
-
-  ; CHECK: ld.relaxed.sys.f64 %fd{{[0-9]+}}, [%rd{{[0-9]+}}]
-  %f.load = load atomic double, ptr %e monotonic, align 8
-  %f.add = fadd double %f.load, 1.
-  ; CHECK: st.relaxed.sys.f64 [%rd{{[0-9]+}}], %fd{{[0-9]+}}
-  store atomic double %f.add, ptr %e monotonic, align 8
-
-  ret void
-}
-=======
 ;; generic statespace
->>>>>>> 98391913
 
 ; CHECK-LABEL: generic_acq_rel
 define void @generic_acq_rel(ptr %a, ptr %b, ptr %c, ptr %d, ptr %e) local_unnamed_addr {
@@ -210,58 +44,10 @@
   ret void
 }
 
-<<<<<<< HEAD
-; CHECK-LABEL: generic_unordered_volatile
-define void @generic_unordered_volatile(ptr %a, ptr %b, ptr %c, ptr %d, ptr %e) local_unnamed_addr {
-  ; CHECK: ld.volatile.u8 %rs{{[0-9]+}}, [%rd{{[0-9]+}}]
-  %a.load = load atomic volatile i8, ptr %a unordered, align 1
-  %a.add = add i8 %a.load, 1
-  ; CHECK: st.volatile.u8 [%rd{{[0-9]+}}], %rs{{[0-9]+}}
-  store atomic volatile i8 %a.add, ptr %a unordered, align 1
-
-  ; CHECK: ld.volatile.u16 %rs{{[0-9]+}}, [%rd{{[0-9]+}}]
-  %b.load = load atomic volatile i16, ptr %b unordered, align 2
-  %b.add = add i16 %b.load, 1
-  ; CHECK: st.volatile.u16 [%rd{{[0-9]+}}], %rs{{[0-9]+}}
-  store atomic volatile i16 %b.add, ptr %b unordered, align 2
-
-  ; CHECK: ld.volatile.u32 %r{{[0-9]+}}, [%rd{{[0-9]+}}]
-  %c.load = load atomic volatile i32, ptr %c unordered, align 4
-  %c.add = add i32 %c.load, 1
-  ; CHECK: st.volatile.u32 [%rd{{[0-9]+}}], %r{{[0-9]+}}
-  store atomic volatile i32 %c.add, ptr %c unordered, align 4
-
-  ; CHECK: ld.volatile.u64 %rd{{[0-9]+}}, [%rd{{[0-9]+}}]
-  %d.load = load atomic volatile i64, ptr %d unordered, align 8
-  %d.add = add i64 %d.load, 1
-  ; CHECK: st.volatile.u64 [%rd{{[0-9]+}}], %rd{{[0-9]+}}
-  store atomic volatile i64 %d.add, ptr %d unordered, align 8
-
-  ; CHECK: ld.volatile.f32 %f{{[0-9]+}}, [%rd{{[0-9]+}}]
-  %e.load = load atomic volatile float, ptr %e unordered, align 4
-  %e.add = fadd float %e.load, 1.0
-  ; CHECK: st.volatile.f32 [%rd{{[0-9]+}}], %f{{[0-9]+}}
-  store atomic volatile float %e.add, ptr %e unordered, align 4
-
-  ; CHECK: ld.volatile.f64 %fd{{[0-9]+}}, [%rd{{[0-9]+}}]
-  %f.load = load atomic volatile double, ptr %e unordered, align 8
-  %f.add = fadd double %f.load, 1.
-  ; CHECK: st.volatile.f64 [%rd{{[0-9]+}}], %fd{{[0-9]+}}
-  store atomic volatile double %f.add, ptr %e unordered, align 8
-
-  ret void
-}
-
-; CHECK-LABEL: generic_monotonic_volatile
-define void @generic_monotonic_volatile(ptr %a, ptr %b, ptr %c, ptr %d, ptr %e) local_unnamed_addr {
-  ; CHECK: ld.volatile.u8 %rs{{[0-9]+}}, [%rd{{[0-9]+}}]
-  %a.load = load atomic volatile i8, ptr %a monotonic, align 1
-=======
 ; CHECK-LABEL: generic_acq_rel_volatile
 define void @generic_acq_rel_volatile(ptr %a, ptr %b, ptr %c, ptr %d, ptr %e) local_unnamed_addr {
   ; CHECK: ld.acquire.sys.u8 %rs{{[0-9]+}}, [%rd{{[0-9]+}}]
   %a.load = load atomic volatile i8, ptr %a acquire, align 1
->>>>>>> 98391913
   %a.add = add i8 %a.load, 1
   ; CHECK: st.release.sys.u8 [%rd{{[0-9]+}}], %rs{{[0-9]+}}
   store atomic volatile i8 %a.add, ptr %a release, align 1
@@ -299,59 +85,11 @@
   ret void
 }
 
-<<<<<<< HEAD
-; CHECK-LABEL: global_unordered
-define void @global_unordered(ptr addrspace(1) %a, ptr addrspace(1) %b, ptr addrspace(1) %c, ptr addrspace(1) %d, ptr addrspace(1) %e) local_unnamed_addr {
-  ; CHECK: ld.relaxed.sys.global.u8 %rs{{[0-9]+}}, [%rd{{[0-9]+}}]
-  %a.load = load atomic i8, ptr addrspace(1) %a unordered, align 1
-  %a.add = add i8 %a.load, 1
-  ; CHECK: st.relaxed.sys.global.u8 [%rd{{[0-9]+}}], %rs{{[0-9]+}}
-  store atomic i8 %a.add, ptr addrspace(1) %a unordered, align 1
-
-  ; CHECK: ld.relaxed.sys.global.u16 %rs{{[0-9]+}}, [%rd{{[0-9]+}}]
-  %b.load = load atomic i16, ptr addrspace(1) %b unordered, align 2
-  %b.add = add i16 %b.load, 1
-  ; CHECK: st.relaxed.sys.global.u16 [%rd{{[0-9]+}}], %rs{{[0-9]+}}
-  store atomic i16 %b.add, ptr addrspace(1) %b unordered, align 2
-
-  ; CHECK: ld.relaxed.sys.global.u32 %r{{[0-9]+}}, [%rd{{[0-9]+}}]
-  %c.load = load atomic i32, ptr addrspace(1) %c unordered, align 4
-  %c.add = add i32 %c.load, 1
-  ; CHECK: st.relaxed.sys.global.u32 [%rd{{[0-9]+}}], %r{{[0-9]+}}
-  store atomic i32 %c.add, ptr addrspace(1) %c unordered, align 4
-
-  ; CHECK: ld.relaxed.sys.global.u64 %rd{{[0-9]+}}, [%rd{{[0-9]+}}]
-  %d.load = load atomic i64, ptr addrspace(1) %d unordered, align 8
-  %d.add = add i64 %d.load, 1
-  ; CHECK: st.relaxed.sys.global.u64 [%rd{{[0-9]+}}], %rd{{[0-9]+}}
-  store atomic i64 %d.add, ptr addrspace(1) %d unordered, align 8
-
-  ; CHECK: ld.relaxed.sys.global.f32 %f{{[0-9]+}}, [%rd{{[0-9]+}}]
-  %e.load = load atomic float, ptr addrspace(1) %e unordered, align 4
-  %e.add = fadd float %e.load, 1.0
-  ; CHECK: st.relaxed.sys.global.f32 [%rd{{[0-9]+}}], %f{{[0-9]+}}
-  store atomic float %e.add, ptr addrspace(1) %e unordered, align 4
-
-  ; CHECK: ld.relaxed.sys.global.f64 %fd{{[0-9]+}}, [%rd{{[0-9]+}}]
-  %f.load = load atomic double, ptr addrspace(1) %e unordered, align 8
-  %f.add = fadd double %f.load, 1.
-  ; CHECK: st.relaxed.sys.global.f64 [%rd{{[0-9]+}}], %fd{{[0-9]+}}
-  store atomic double %f.add, ptr addrspace(1) %e unordered, align 8
-
-  ret void
-}
-
-; CHECK-LABEL: global_monotonic
-define void @global_monotonic(ptr addrspace(1) %a, ptr addrspace(1) %b, ptr addrspace(1) %c, ptr addrspace(1) %d, ptr addrspace(1) %e) local_unnamed_addr {
-  ; CHECK: ld.relaxed.sys.global.u8 %rs{{[0-9]+}}, [%rd{{[0-9]+}}]
-  %a.load = load atomic i8, ptr addrspace(1) %a monotonic, align 1
-=======
 ; CHECK-LABEL: generic_sc
 define void @generic_sc(ptr %a, ptr %b, ptr %c, ptr %d, ptr %e) local_unnamed_addr {
   ; CHECK: fence.sc.sys
   ; CHECK: ld.acquire.sys.u8 %rs{{[0-9]+}}, [%rd{{[0-9]+}}]
   %a.load = load atomic i8, ptr %a seq_cst, align 1
->>>>>>> 98391913
   %a.add = add i8 %a.load, 1
   ; CHECK: fence.sc.sys
   ; CHECK: st.release.sys.u8 [%rd{{[0-9]+}}], %rs{{[0-9]+}}
@@ -400,59 +138,11 @@
   ret void
 }
 
-<<<<<<< HEAD
-; CHECK-LABEL: global_unordered_volatile
-define void @global_unordered_volatile(ptr addrspace(1) %a, ptr addrspace(1) %b, ptr addrspace(1) %c, ptr addrspace(1) %d, ptr addrspace(1) %e) local_unnamed_addr {
-  ; CHECK: ld.mmio.relaxed.sys.global.u8 %rs{{[0-9]+}}, [%rd{{[0-9]+}}]
-  %a.load = load atomic volatile i8, ptr addrspace(1) %a unordered, align 1
-  %a.add = add i8 %a.load, 1
-  ; CHECK: st.mmio.relaxed.sys.global.u8 [%rd{{[0-9]+}}], %rs{{[0-9]+}}
-  store atomic volatile i8 %a.add, ptr addrspace(1) %a unordered, align 1
-
-  ; CHECK: ld.mmio.relaxed.sys.global.u16 %rs{{[0-9]+}}, [%rd{{[0-9]+}}]
-  %b.load = load atomic volatile i16, ptr addrspace(1) %b unordered, align 2
-  %b.add = add i16 %b.load, 1
-  ; CHECK: st.mmio.relaxed.sys.global.u16 [%rd{{[0-9]+}}], %rs{{[0-9]+}}
-  store atomic volatile i16 %b.add, ptr addrspace(1) %b unordered, align 2
-
-  ; CHECK: ld.mmio.relaxed.sys.global.u32 %r{{[0-9]+}}, [%rd{{[0-9]+}}]
-  %c.load = load atomic volatile i32, ptr addrspace(1) %c unordered, align 4
-  %c.add = add i32 %c.load, 1
-  ; CHECK: st.mmio.relaxed.sys.global.u32 [%rd{{[0-9]+}}], %r{{[0-9]+}}
-  store atomic volatile i32 %c.add, ptr addrspace(1) %c unordered, align 4
-
-  ; CHECK: ld.mmio.relaxed.sys.global.u64 %rd{{[0-9]+}}, [%rd{{[0-9]+}}]
-  %d.load = load atomic volatile i64, ptr addrspace(1) %d unordered, align 8
-  %d.add = add i64 %d.load, 1
-  ; CHECK: st.mmio.relaxed.sys.global.u64 [%rd{{[0-9]+}}], %rd{{[0-9]+}}
-  store atomic volatile i64 %d.add, ptr addrspace(1) %d unordered, align 8
-
-  ; CHECK: ld.mmio.relaxed.sys.global.f32 %f{{[0-9]+}}, [%rd{{[0-9]+}}]
-  %e.load = load atomic volatile float, ptr addrspace(1) %e unordered, align 4
-  %e.add = fadd float %e.load, 1.0
-  ; CHECK: st.mmio.relaxed.sys.global.f32 [%rd{{[0-9]+}}], %f{{[0-9]+}}
-  store atomic volatile float %e.add, ptr addrspace(1) %e unordered, align 4
-
-  ; CHECK: ld.mmio.relaxed.sys.global.f64 %fd{{[0-9]+}}, [%rd{{[0-9]+}}]
-  %f.load = load atomic volatile double, ptr addrspace(1) %e unordered, align 8
-  %f.add = fadd double %f.load, 1.
-  ; CHECK: st.mmio.relaxed.sys.global.f64 [%rd{{[0-9]+}}], %fd{{[0-9]+}}
-  store atomic volatile double %f.add, ptr addrspace(1) %e unordered, align 8
-
-  ret void
-}
-
-; CHECK-LABEL: global_monotonic_volatile
-define void @global_monotonic_volatile(ptr addrspace(1) %a, ptr addrspace(1) %b, ptr addrspace(1) %c, ptr addrspace(1) %d, ptr addrspace(1) %e) local_unnamed_addr {
-  ; CHECK: ld.mmio.relaxed.sys.global.u8 %rs{{[0-9]+}}, [%rd{{[0-9]+}}]
-  %a.load = load atomic volatile i8, ptr addrspace(1) %a monotonic, align 1
-=======
 ; CHECK-LABEL: generic_sc_volatile
 define void @generic_sc_volatile(ptr %a, ptr %b, ptr %c, ptr %d, ptr %e) local_unnamed_addr {
   ; CHECK: fence.sc.sys
   ; CHECK: ld.acquire.sys.u8 %rs{{[0-9]+}}, [%rd{{[0-9]+}}]
   %a.load = load atomic volatile i8, ptr %a seq_cst, align 1
->>>>>>> 98391913
   %a.add = add i8 %a.load, 1
   ; CHECK: fence.sc.sys
   ; CHECK: st.release.sys.u8 [%rd{{[0-9]+}}], %rs{{[0-9]+}}
@@ -585,184 +275,11 @@
   ret void
 }
 
-<<<<<<< HEAD
-;; shared statespace
-
-; CHECK-LABEL: shared_plain
-define void @shared_plain(ptr addrspace(3) %a, ptr addrspace(3) %b, ptr addrspace(3) %c, ptr addrspace(3) %d) local_unnamed_addr {
-  ; CHECK: ld.shared.u8 %rs{{[0-9]+}}, [%rd{{[0-9]+}}]
-  %a.load = load i8, ptr addrspace(3) %a
-  %a.add = add i8 %a.load, 1
-  ; CHECK: st.shared.u8 [%rd{{[0-9]+}}], %rs{{[0-9]+}}
-  store i8 %a.add, ptr addrspace(3) %a
-
-  ; CHECK: ld.shared.u16 %rs{{[0-9]+}}, [%rd{{[0-9]+}}]
-  %b.load = load i16, ptr addrspace(3) %b
-  %b.add = add i16 %b.load, 1
-  ; CHECK: st.shared.u16 [%rd{{[0-9]+}}], %rs{{[0-9]+}}
-  store i16 %b.add, ptr addrspace(3) %b
-
-  ; CHECK: ld.shared.u32 %r{{[0-9]+}}, [%rd{{[0-9]+}}]
-  %c.load = load i32, ptr addrspace(3) %c
-  %c.add = add i32 %c.load, 1
-  ; CHECK: st.shared.u32 [%rd{{[0-9]+}}], %r{{[0-9]+}}
-  store i32 %c.add, ptr addrspace(3) %c
-
-  ; CHECK: ld.shared.u64 %rd{{[0-9]+}}, [%rd{{[0-9]+}}]
-  %d.load = load i64, ptr addrspace(3) %d
-  %d.add = add i64 %d.load, 1
-  ; CHECK: st.shared.u64 [%rd{{[0-9]+}}], %rd{{[0-9]+}}
-  store i64 %d.add, ptr addrspace(3) %d
-
-  ; CHECK: ld.shared.f32 %f{{[0-9]+}}, [%rd{{[0-9]+}}]
-  %e.load = load float, ptr addrspace(3) %c
-  %e.add = fadd float %e.load, 1.
-  ; CHECK: st.shared.f32 [%rd{{[0-9]+}}], %f{{[0-9]+}}
-  store float %e.add, ptr addrspace(3) %c
-
-  ; CHECK: ld.shared.f64 %fd{{[0-9]+}}, [%rd{{[0-9]+}}]
-  %f.load = load double, ptr addrspace(3) %c
-  %f.add = fadd double %f.load, 1.
-  ; CHECK: st.shared.f64 [%rd{{[0-9]+}}], %fd{{[0-9]+}}
-  store double %f.add, ptr addrspace(3) %c
-
-  ret void
-}
-
-; CHECK-LABEL: shared_volatile
-define void @shared_volatile(ptr addrspace(3) %a, ptr addrspace(3) %b, ptr addrspace(3) %c, ptr addrspace(3) %d) local_unnamed_addr {
-  ; CHECK: ld.volatile.shared.u8 %rs{{[0-9]+}}, [%rd{{[0-9]+}}]
-  %a.load = load volatile i8, ptr addrspace(3) %a
-  %a.add = add i8 %a.load, 1
-  ; CHECK: st.volatile.shared.u8 [%rd{{[0-9]+}}], %rs{{[0-9]+}}
-  store volatile i8 %a.add, ptr addrspace(3) %a
-
-  ; CHECK: ld.volatile.shared.u16 %rs{{[0-9]+}}, [%rd{{[0-9]+}}]
-  %b.load = load volatile i16, ptr addrspace(3) %b
-  %b.add = add i16 %b.load, 1
-  ; CHECK: st.volatile.shared.u16 [%rd{{[0-9]+}}], %rs{{[0-9]+}}
-  store volatile i16 %b.add, ptr addrspace(3) %b
-
-  ; CHECK: ld.volatile.shared.u32 %r{{[0-9]+}}, [%rd{{[0-9]+}}]
-  %c.load = load volatile i32, ptr addrspace(3) %c
-  %c.add = add i32 %c.load, 1
-  ; CHECK: st.volatile.shared.u32 [%rd{{[0-9]+}}], %r{{[0-9]+}}
-  store volatile i32 %c.add, ptr addrspace(3) %c
-
-  ; CHECK: ld.volatile.shared.u64 %rd{{[0-9]+}}, [%rd{{[0-9]+}}]
-  %d.load = load volatile i64, ptr addrspace(3) %d
-  %d.add = add i64 %d.load, 1
-  ; CHECK: st.volatile.shared.u64 [%rd{{[0-9]+}}], %rd{{[0-9]+}}
-  store volatile i64 %d.add, ptr addrspace(3) %d
-
-  ; CHECK: ld.volatile.shared.f32 %f{{[0-9]+}}, [%rd{{[0-9]+}}]
-  %e.load = load volatile float, ptr addrspace(3) %c
-  %e.add = fadd float %e.load, 1.
-  ; CHECK: st.volatile.shared.f32 [%rd{{[0-9]+}}], %f{{[0-9]+}}
-  store volatile float %e.add, ptr addrspace(3) %c
-
-  ; CHECK: ld.volatile.shared.f64 %fd{{[0-9]+}}, [%rd{{[0-9]+}}]
-  %f.load = load volatile double, ptr addrspace(3) %c
-  %f.add = fadd double %f.load, 1.
-  ; CHECK: st.volatile.shared.f64 [%rd{{[0-9]+}}], %fd{{[0-9]+}}
-  store volatile double %f.add, ptr addrspace(3) %c
-
-  ret void
-}
-
-; CHECK-LABEL: shared_unordered
-define void @shared_unordered(ptr addrspace(3) %a, ptr addrspace(3) %b, ptr addrspace(3) %c, ptr addrspace(3) %d, ptr addrspace(3) %e) local_unnamed_addr {
-  ; CHECK: ld.relaxed.sys.shared.u8 %rs{{[0-9]+}}, [%rd{{[0-9]+}}]
-  %a.load = load atomic i8, ptr addrspace(3) %a unordered, align 1
-  %a.add = add i8 %a.load, 1
-  ; CHECK: st.relaxed.sys.shared.u8 [%rd{{[0-9]+}}], %rs{{[0-9]+}}
-  store atomic i8 %a.add, ptr addrspace(3) %a unordered, align 1
-
-  ; CHECK: ld.relaxed.sys.shared.u16 %rs{{[0-9]+}}, [%rd{{[0-9]+}}]
-  %b.load = load atomic i16, ptr addrspace(3) %b unordered, align 2
-  %b.add = add i16 %b.load, 1
-  ; CHECK: st.relaxed.sys.shared.u16 [%rd{{[0-9]+}}], %rs{{[0-9]+}}
-  store atomic i16 %b.add, ptr addrspace(3) %b unordered, align 2
-
-  ; CHECK: ld.relaxed.sys.shared.u32 %r{{[0-9]+}}, [%rd{{[0-9]+}}]
-  %c.load = load atomic i32, ptr addrspace(3) %c unordered, align 4
-  %c.add = add i32 %c.load, 1
-  ; CHECK: st.relaxed.sys.shared.u32 [%rd{{[0-9]+}}], %r{{[0-9]+}}
-  store atomic i32 %c.add, ptr addrspace(3) %c unordered, align 4
-
-  ; CHECK: ld.relaxed.sys.shared.u64 %rd{{[0-9]+}}, [%rd{{[0-9]+}}]
-  %d.load = load atomic i64, ptr addrspace(3) %d unordered, align 8
-  %d.add = add i64 %d.load, 1
-  ; CHECK: st.relaxed.sys.shared.u64 [%rd{{[0-9]+}}], %rd{{[0-9]+}}
-  store atomic i64 %d.add, ptr addrspace(3) %d unordered, align 8
-
-  ; CHECK: ld.relaxed.sys.shared.f32 %f{{[0-9]+}}, [%rd{{[0-9]+}}]
-  %e.load = load atomic float, ptr addrspace(3) %e unordered, align 4
-  %e.add = fadd float %e.load, 1.0
-  ; CHECK: st.relaxed.sys.shared.f32 [%rd{{[0-9]+}}], %f{{[0-9]+}}
-  store atomic float %e.add, ptr addrspace(3) %e unordered, align 4
-
-  ; CHECK: ld.relaxed.sys.shared.f64 %fd{{[0-9]+}}, [%rd{{[0-9]+}}]
-  %f.load = load atomic double, ptr addrspace(3) %e unordered, align 8
-  %f.add = fadd double %f.load, 1.
-  ; CHECK: st.relaxed.sys.shared.f64 [%rd{{[0-9]+}}], %fd{{[0-9]+}}
-  store atomic double %f.add, ptr addrspace(3) %e unordered, align 8
-
-  ret void
-}
-
-; CHECK-LABEL: shared_unordered_volatile
-define void @shared_unordered_volatile(ptr addrspace(3) %a, ptr addrspace(3) %b, ptr addrspace(3) %c, ptr addrspace(3) %d, ptr addrspace(3) %e) local_unnamed_addr {
-  ; CHECK: ld.volatile.shared.u8 %rs{{[0-9]+}}, [%rd{{[0-9]+}}]
-  %a.load = load atomic volatile i8, ptr addrspace(3) %a unordered, align 1
-  %a.add = add i8 %a.load, 1
-  ; CHECK: st.volatile.shared.u8 [%rd{{[0-9]+}}], %rs{{[0-9]+}}
-  store atomic volatile i8 %a.add, ptr addrspace(3) %a unordered, align 1
-
-  ; CHECK: ld.volatile.shared.u16 %rs{{[0-9]+}}, [%rd{{[0-9]+}}]
-  %b.load = load atomic volatile i16, ptr addrspace(3) %b unordered, align 2
-  %b.add = add i16 %b.load, 1
-  ; CHECK: st.volatile.shared.u16 [%rd{{[0-9]+}}], %rs{{[0-9]+}}
-  store atomic volatile i16 %b.add, ptr addrspace(3) %b unordered, align 2
-
-  ; CHECK: ld.volatile.shared.u32 %r{{[0-9]+}}, [%rd{{[0-9]+}}]
-  %c.load = load atomic volatile i32, ptr addrspace(3) %c unordered, align 4
-  %c.add = add i32 %c.load, 1
-  ; CHECK: st.volatile.shared.u32 [%rd{{[0-9]+}}], %r{{[0-9]+}}
-  store atomic volatile i32 %c.add, ptr addrspace(3) %c unordered, align 4
-
-  ; CHECK: ld.volatile.shared.u64 %rd{{[0-9]+}}, [%rd{{[0-9]+}}]
-  %d.load = load atomic volatile i64, ptr addrspace(3) %d unordered, align 8
-  %d.add = add i64 %d.load, 1
-  ; CHECK: st.volatile.shared.u64 [%rd{{[0-9]+}}], %rd{{[0-9]+}}
-  store atomic volatile i64 %d.add, ptr addrspace(3) %d unordered, align 8
-
-  ; CHECK: ld.volatile.shared.f32 %f{{[0-9]+}}, [%rd{{[0-9]+}}]
-  %e.load = load atomic volatile float, ptr addrspace(3) %e unordered, align 4
-  %e.add = fadd float %e.load, 1.0
-  ; CHECK: st.volatile.shared.f32 [%rd{{[0-9]+}}], %f{{[0-9]+}}
-  store atomic volatile float %e.add, ptr addrspace(3) %e unordered, align 4
-
-  ; CHECK: ld.volatile.shared.f64 %fd{{[0-9]+}}, [%rd{{[0-9]+}}]
-  %f.load = load atomic volatile double, ptr addrspace(3) %e unordered, align 8
-  %f.add = fadd double %f.load, 1.
-  ; CHECK: st.volatile.shared.f64 [%rd{{[0-9]+}}], %fd{{[0-9]+}}
-  store atomic volatile double %f.add, ptr addrspace(3) %e unordered, align 8
-
-  ret void
-}
-
-; CHECK-LABEL: shared_monotonic
-define void @shared_monotonic(ptr addrspace(3) %a, ptr addrspace(3) %b, ptr addrspace(3) %c, ptr addrspace(3) %d, ptr addrspace(3) %e) local_unnamed_addr {
-  ; CHECK: ld.relaxed.sys.shared.u8 %rs{{[0-9]+}}, [%rd{{[0-9]+}}]
-  %a.load = load atomic i8, ptr addrspace(3) %a monotonic, align 1
-=======
 ; CHECK-LABEL: global_seq_cst
 define void @global_seq_cst(ptr addrspace(1) %a, ptr addrspace(1) %b, ptr addrspace(1) %c, ptr addrspace(1) %d, ptr addrspace(1) %e) local_unnamed_addr {
   ; CHECK: fence.sc.sys
   ; CHECK: ld.acquire.sys.global.u8 %rs{{[0-9]+}}, [%rd{{[0-9]+}}]
   %a.load = load atomic i8, ptr addrspace(1) %a seq_cst, align 1
->>>>>>> 98391913
   %a.add = add i8 %a.load, 1
   ; CHECK: fence.sc.sys
   ; CHECK: st.release.sys.global.u8 [%rd{{[0-9]+}}], %rs{{[0-9]+}}
@@ -1054,92 +571,6 @@
   ret void
 }
 
-<<<<<<< HEAD
-; CHECK-LABEL: local_unordered
-define void @local_unordered(ptr addrspace(5) %a, ptr addrspace(5) %b, ptr addrspace(5) %c, ptr addrspace(5) %d, ptr addrspace(5) %e) local_unnamed_addr {
-  ; CHECK: ld.local.u8 %rs{{[0-9]+}}, [%rd{{[0-9]+}}]
-  %a.load = load atomic i8, ptr addrspace(5) %a unordered, align 1
-  %a.add = add i8 %a.load, 1
-  ; CHECK: st.local.u8 [%rd{{[0-9]+}}], %rs{{[0-9]+}}
-  store atomic i8 %a.add, ptr addrspace(5) %a unordered, align 1
-
-  ; CHECK: ld.local.u16 %rs{{[0-9]+}}, [%rd{{[0-9]+}}]
-  %b.load = load atomic i16, ptr addrspace(5) %b unordered, align 2
-  %b.add = add i16 %b.load, 1
-  ; CHECK: st.local.u16 [%rd{{[0-9]+}}], %rs{{[0-9]+}}
-  store atomic i16 %b.add, ptr addrspace(5) %b unordered, align 2
-
-  ; CHECK: ld.local.u32 %r{{[0-9]+}}, [%rd{{[0-9]+}}]
-  %c.load = load atomic i32, ptr addrspace(5) %c unordered, align 4
-  %c.add = add i32 %c.load, 1
-  ; CHECK: st.local.u32 [%rd{{[0-9]+}}], %r{{[0-9]+}}
-  store atomic i32 %c.add, ptr addrspace(5) %c unordered, align 4
-
-  ; CHECK: ld.local.u64 %rd{{[0-9]+}}, [%rd{{[0-9]+}}]
-  %d.load = load atomic i64, ptr addrspace(5) %d unordered, align 8
-  %d.add = add i64 %d.load, 1
-  ; CHECK: st.local.u64 [%rd{{[0-9]+}}], %rd{{[0-9]+}}
-  store atomic i64 %d.add, ptr addrspace(5) %d unordered, align 8
-
-  ; CHECK: ld.local.f32 %f{{[0-9]+}}, [%rd{{[0-9]+}}]
-  %e.load = load atomic float, ptr addrspace(5) %e unordered, align 4
-  %e.add = fadd float %e.load, 1.0
-  ; CHECK: st.local.f32 [%rd{{[0-9]+}}], %f{{[0-9]+}}
-  store atomic float %e.add, ptr addrspace(5) %e unordered, align 4
-
-  ; CHECK: ld.local.f64 %fd{{[0-9]+}}, [%rd{{[0-9]+}}]
-  %f.load = load atomic double, ptr addrspace(5) %e unordered, align 8
-  %f.add = fadd double %f.load, 1.
-  ; CHECK: st.local.f64 [%rd{{[0-9]+}}], %fd{{[0-9]+}}
-  store atomic double %f.add, ptr addrspace(5) %e unordered, align 8
-
-  ret void
-}
-
-; CHECK-LABEL: local_unordered_volatile
-define void @local_unordered_volatile(ptr addrspace(5) %a, ptr addrspace(5) %b, ptr addrspace(5) %c, ptr addrspace(5) %d, ptr addrspace(5) %e) local_unnamed_addr {
-  ; CHECK: ld.local.u8 %rs{{[0-9]+}}, [%rd{{[0-9]+}}]
-  %a.load = load atomic volatile i8, ptr addrspace(5) %a unordered, align 1
-  %a.add = add i8 %a.load, 1
-  ; CHECK: st.local.u8 [%rd{{[0-9]+}}], %rs{{[0-9]+}}
-  store atomic volatile i8 %a.add, ptr addrspace(5) %a unordered, align 1
-
-  ; CHECK: ld.local.u16 %rs{{[0-9]+}}, [%rd{{[0-9]+}}]
-  %b.load = load atomic volatile i16, ptr addrspace(5) %b unordered, align 2
-  %b.add = add i16 %b.load, 1
-  ; CHECK: st.local.u16 [%rd{{[0-9]+}}], %rs{{[0-9]+}}
-  store atomic volatile i16 %b.add, ptr addrspace(5) %b unordered, align 2
-
-  ; CHECK: ld.local.u32 %r{{[0-9]+}}, [%rd{{[0-9]+}}]
-  %c.load = load atomic volatile i32, ptr addrspace(5) %c unordered, align 4
-  %c.add = add i32 %c.load, 1
-  ; CHECK: st.local.u32 [%rd{{[0-9]+}}], %r{{[0-9]+}}
-  store atomic volatile i32 %c.add, ptr addrspace(5) %c unordered, align 4
-
-  ; CHECK: ld.local.u64 %rd{{[0-9]+}}, [%rd{{[0-9]+}}]
-  %d.load = load atomic volatile i64, ptr addrspace(5) %d unordered, align 8
-  %d.add = add i64 %d.load, 1
-  ; CHECK: st.local.u64 [%rd{{[0-9]+}}], %rd{{[0-9]+}}
-  store atomic volatile i64 %d.add, ptr addrspace(5) %d unordered, align 8
-
-  ; CHECK: ld.local.f32 %f{{[0-9]+}}, [%rd{{[0-9]+}}]
-  %e.load = load atomic volatile float, ptr addrspace(5) %e unordered, align 4
-  %e.add = fadd float %e.load, 1.0
-  ; CHECK: st.local.f32 [%rd{{[0-9]+}}], %f{{[0-9]+}}
-  store atomic volatile float %e.add, ptr addrspace(5) %e unordered, align 4
-
-  ; CHECK: ld.local.f64 %fd{{[0-9]+}}, [%rd{{[0-9]+}}]
-  %f.load = load atomic volatile double, ptr addrspace(5) %e unordered, align 8
-  %f.add = fadd double %f.load, 1.
-  ; CHECK: st.local.f64 [%rd{{[0-9]+}}], %fd{{[0-9]+}}
-  store atomic volatile double %f.add, ptr addrspace(5) %e unordered, align 8
-
-  ret void
-}
-
-; CHECK-LABEL: local_monotonic
-define void @local_monotonic(ptr addrspace(5) %a, ptr addrspace(5) %b, ptr addrspace(5) %c, ptr addrspace(5) %d, ptr addrspace(5) %e) local_unnamed_addr {
-=======
 ;; local statespace
 
 ; CHECK-LABEL: local_acq_rel
@@ -1147,7 +578,6 @@
   ; TODO: generate PTX that preserves Concurrent Forward Progress
   ;       by using PTX atomic operations.
 
->>>>>>> 98391913
   ; CHECK: ld.local.u8 %rs{{[0-9]+}}, [%rd{{[0-9]+}}]
   %a.load = load atomic i8, ptr addrspace(5) %a acquire, align 1
   %a.add = add i8 %a.load, 1
