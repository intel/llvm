--- conflicted
+++ resolved
@@ -18,11 +18,7 @@
 ; CHECK-NEXT:    { // callseq 0, 0
 ; CHECK-NEXT:    .param .align 8 .b8 param0[8];
 ; CHECK-NEXT:    .param .align 8 .b8 retval0[8];
-<<<<<<< HEAD
-; CHECK-NEXT:    st.param.b64 [param0], %rd1;
-=======
 ; CHECK-NEXT:    st.param.v2.b32 [param0], {%r1, %r2};
->>>>>>> 35227056
 ; CHECK-NEXT:    call.uni (retval0), barv, (param0);
 ; CHECK-NEXT:    ld.param.v2.b32 {%r3, %r4}, [retval0];
 ; CHECK-NEXT:    } // callseq 0
@@ -37,31 +33,15 @@
 define void @test_v3f32(<3 x float> %input, ptr %output) {
 ; CHECK-LABEL: test_v3f32(
 ; CHECK:       {
-<<<<<<< HEAD
-; CHECK-NEXT:    .reg .b32 %r<4>;
-; CHECK-NEXT:    .reg .b64 %rd<5>;
-=======
 ; CHECK-NEXT:    .reg .b32 %r<7>;
 ; CHECK-NEXT:    .reg .b64 %rd<6>;
->>>>>>> 35227056
 ; CHECK-EMPTY:
 ; CHECK-NEXT:  // %bb.0:
-; CHECK-NEXT:    ld.param.b64 %rd1, [test_v3f32_param_0];
-; CHECK-NEXT:    ld.param.b32 %r1, [test_v3f32_param_0+8];
+; CHECK-NEXT:    ld.param.v2.b32 {%r1, %r2}, [test_v3f32_param_0];
+; CHECK-NEXT:    ld.param.b32 %r3, [test_v3f32_param_0+8];
 ; CHECK-NEXT:    { // callseq 1, 0
 ; CHECK-NEXT:    .param .align 16 .b8 param0[16];
 ; CHECK-NEXT:    .param .align 16 .b8 retval0[16];
-<<<<<<< HEAD
-; CHECK-NEXT:    st.param.b32 [param0+8], %r1;
-; CHECK-NEXT:    st.param.b64 [param0], %rd1;
-; CHECK-NEXT:    call.uni (retval0), barv3, (param0);
-; CHECK-NEXT:    ld.param.b32 %r2, [retval0+8];
-; CHECK-NEXT:    ld.param.b64 %rd2, [retval0];
-; CHECK-NEXT:    } // callseq 1
-; CHECK-NEXT:    ld.param.b64 %rd4, [test_v3f32_param_1];
-; CHECK-NEXT:    st.b32 [%rd4+8], %r2;
-; CHECK-NEXT:    st.b64 [%rd4], %rd2;
-=======
 ; CHECK-NEXT:    st.param.b32 [param0+8], %r3;
 ; CHECK-NEXT:    st.param.v2.b32 [param0], {%r1, %r2};
 ; CHECK-NEXT:    call.uni (retval0), barv3, (param0);
@@ -75,7 +55,6 @@
 ; CHECK-NEXT:    ld.param.b64 %rd5, [test_v3f32_param_1];
 ; CHECK-NEXT:    st.b32 [%rd5+8], %r4;
 ; CHECK-NEXT:    st.b64 [%rd5], %rd4;
->>>>>>> 35227056
 ; CHECK-NEXT:    ret;
   %call = tail call <3 x float> @barv3(<3 x float> %input)
 ; Make sure we don't load more values than than we need to.
