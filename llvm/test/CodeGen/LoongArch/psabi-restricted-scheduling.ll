--- conflicted
+++ resolved
@@ -25,12 +25,7 @@
 ; MEDIUM_NO_SCH-NEXT:    ld.d $a0, $a0, %got_pc_lo12(G)
 ; MEDIUM_NO_SCH-NEXT:    ld.d $zero, $a0, 0
 ; MEDIUM_NO_SCH-NEXT:    pcalau12i $a0, %pc_hi20(.Lg$local)
-<<<<<<< HEAD
-; MEDIUM_NO_SCH-NEXT:    addi.d $a0, $a0, %pc_lo12(.Lg$local)
-; MEDIUM_NO_SCH-NEXT:    ld.d $zero, $a0, 0
-=======
 ; MEDIUM_NO_SCH-NEXT:    ld.d $zero, $a0, %pc_lo12(.Lg$local)
->>>>>>> 98391913
 ; MEDIUM_NO_SCH-NEXT:    ori $a0, $zero, 1
 ; MEDIUM_NO_SCH-NEXT:    pcaddu18i $ra, %call36(bar)
 ; MEDIUM_NO_SCH-NEXT:    jirl $ra, $ra, 0
@@ -59,12 +54,7 @@
 ; MEDIUM_SCH-NEXT:    ld.d $a0, $a0, %got_pc_lo12(G)
 ; MEDIUM_SCH-NEXT:    ld.d $zero, $a0, 0
 ; MEDIUM_SCH-NEXT:    pcalau12i $a0, %pc_hi20(.Lg$local)
-<<<<<<< HEAD
-; MEDIUM_SCH-NEXT:    addi.d $a0, $a0, %pc_lo12(.Lg$local)
-; MEDIUM_SCH-NEXT:    ld.d $zero, $a0, 0
-=======
 ; MEDIUM_SCH-NEXT:    ld.d $zero, $a0, %pc_lo12(.Lg$local)
->>>>>>> 98391913
 ; MEDIUM_SCH-NEXT:    ori $a0, $zero, 1
 ; MEDIUM_SCH-NEXT:    pcaddu18i $ra, %call36(bar)
 ; MEDIUM_SCH-NEXT:    jirl $ra, $ra, 0
@@ -94,15 +84,6 @@
 ; LARGE_NO_SCH-NEXT:    lu32i.d $a1, %got64_pc_lo20(G)
 ; LARGE_NO_SCH-NEXT:    lu52i.d $a1, $a1, %got64_pc_hi12(G)
 ; LARGE_NO_SCH-NEXT:    ldx.d $a0, $a1, $a0
-<<<<<<< HEAD
-; LARGE_NO_SCH-NEXT:    ld.d $zero, $a0, 0
-; LARGE_NO_SCH-NEXT:    pcalau12i $a0, %pc_hi20(.Lg$local)
-; LARGE_NO_SCH-NEXT:    addi.d $a1, $zero, %pc_lo12(.Lg$local)
-; LARGE_NO_SCH-NEXT:    lu32i.d $a1, %pc64_lo20(.Lg$local)
-; LARGE_NO_SCH-NEXT:    lu52i.d $a1, $a1, %pc64_hi12(.Lg$local)
-; LARGE_NO_SCH-NEXT:    add.d $a0, $a1, $a0
-=======
->>>>>>> 98391913
 ; LARGE_NO_SCH-NEXT:    ld.d $zero, $a0, 0
 ; LARGE_NO_SCH-NEXT:    pcalau12i $a0, %pc_hi20(.Lg$local)
 ; LARGE_NO_SCH-NEXT:    addi.d $a1, $zero, %pc_lo12(.Lg$local)
@@ -115,7 +96,6 @@
 ; LARGE_NO_SCH-NEXT:    lu32i.d $ra, %got64_pc_lo20(bar)
 ; LARGE_NO_SCH-NEXT:    lu52i.d $ra, $ra, %got64_pc_hi12(bar)
 ; LARGE_NO_SCH-NEXT:    ldx.d $ra, $ra, $a1
-<<<<<<< HEAD
 ; LARGE_NO_SCH-NEXT:    jirl $ra, $ra, 0
 ; LARGE_NO_SCH-NEXT:    pcalau12i $a0, %gd_pc_hi20(gd)
 ; LARGE_NO_SCH-NEXT:    addi.d $a1, $zero, %got_pc_lo12(gd)
@@ -128,20 +108,6 @@
 ; LARGE_NO_SCH-NEXT:    lu52i.d $ra, $ra, %pc64_hi12(__tls_get_addr)
 ; LARGE_NO_SCH-NEXT:    add.d $ra, $ra, $a1
 ; LARGE_NO_SCH-NEXT:    jirl $ra, $ra, 0
-=======
-; LARGE_NO_SCH-NEXT:    jirl $ra, $ra, 0
-; LARGE_NO_SCH-NEXT:    pcalau12i $a0, %gd_pc_hi20(gd)
-; LARGE_NO_SCH-NEXT:    addi.d $a1, $zero, %got_pc_lo12(gd)
-; LARGE_NO_SCH-NEXT:    lu32i.d $a1, %got64_pc_lo20(gd)
-; LARGE_NO_SCH-NEXT:    lu52i.d $a1, $a1, %got64_pc_hi12(gd)
-; LARGE_NO_SCH-NEXT:    add.d $a0, $a1, $a0
-; LARGE_NO_SCH-NEXT:    pcalau12i $a1, %pc_hi20(__tls_get_addr)
-; LARGE_NO_SCH-NEXT:    addi.d $ra, $zero, %pc_lo12(__tls_get_addr)
-; LARGE_NO_SCH-NEXT:    lu32i.d $ra, %pc64_lo20(__tls_get_addr)
-; LARGE_NO_SCH-NEXT:    lu52i.d $ra, $ra, %pc64_hi12(__tls_get_addr)
-; LARGE_NO_SCH-NEXT:    add.d $ra, $ra, $a1
-; LARGE_NO_SCH-NEXT:    jirl $ra, $ra, 0
->>>>>>> 98391913
 ; LARGE_NO_SCH-NEXT:    ld.d $zero, $a0, 0
 ; LARGE_NO_SCH-NEXT:    pcalau12i $a0, %ld_pc_hi20(ld)
 ; LARGE_NO_SCH-NEXT:    addi.d $a1, $zero, %got_pc_lo12(ld)
@@ -174,15 +140,6 @@
 ; LARGE_SCH-NEXT:    lu32i.d $a1, %got64_pc_lo20(G)
 ; LARGE_SCH-NEXT:    lu52i.d $a1, $a1, %got64_pc_hi12(G)
 ; LARGE_SCH-NEXT:    ldx.d $a0, $a1, $a0
-<<<<<<< HEAD
-; LARGE_SCH-NEXT:    ld.d $zero, $a0, 0
-; LARGE_SCH-NEXT:    pcalau12i $a0, %pc_hi20(.Lg$local)
-; LARGE_SCH-NEXT:    addi.d $a1, $zero, %pc_lo12(.Lg$local)
-; LARGE_SCH-NEXT:    lu32i.d $a1, %pc64_lo20(.Lg$local)
-; LARGE_SCH-NEXT:    lu52i.d $a1, $a1, %pc64_hi12(.Lg$local)
-; LARGE_SCH-NEXT:    add.d $a0, $a1, $a0
-=======
->>>>>>> 98391913
 ; LARGE_SCH-NEXT:    ld.d $zero, $a0, 0
 ; LARGE_SCH-NEXT:    pcalau12i $a0, %pc_hi20(.Lg$local)
 ; LARGE_SCH-NEXT:    addi.d $a1, $zero, %pc_lo12(.Lg$local)
@@ -195,7 +152,6 @@
 ; LARGE_SCH-NEXT:    lu32i.d $ra, %got64_pc_lo20(bar)
 ; LARGE_SCH-NEXT:    lu52i.d $ra, $ra, %got64_pc_hi12(bar)
 ; LARGE_SCH-NEXT:    ldx.d $ra, $ra, $a1
-<<<<<<< HEAD
 ; LARGE_SCH-NEXT:    jirl $ra, $ra, 0
 ; LARGE_SCH-NEXT:    pcalau12i $a0, %gd_pc_hi20(gd)
 ; LARGE_SCH-NEXT:    addi.d $a1, $zero, %got_pc_lo12(gd)
@@ -208,20 +164,6 @@
 ; LARGE_SCH-NEXT:    lu52i.d $ra, $ra, %pc64_hi12(__tls_get_addr)
 ; LARGE_SCH-NEXT:    add.d $ra, $ra, $a1
 ; LARGE_SCH-NEXT:    jirl $ra, $ra, 0
-=======
-; LARGE_SCH-NEXT:    jirl $ra, $ra, 0
-; LARGE_SCH-NEXT:    pcalau12i $a0, %gd_pc_hi20(gd)
-; LARGE_SCH-NEXT:    addi.d $a1, $zero, %got_pc_lo12(gd)
-; LARGE_SCH-NEXT:    lu32i.d $a1, %got64_pc_lo20(gd)
-; LARGE_SCH-NEXT:    lu52i.d $a1, $a1, %got64_pc_hi12(gd)
-; LARGE_SCH-NEXT:    add.d $a0, $a1, $a0
-; LARGE_SCH-NEXT:    pcalau12i $a1, %pc_hi20(__tls_get_addr)
-; LARGE_SCH-NEXT:    addi.d $ra, $zero, %pc_lo12(__tls_get_addr)
-; LARGE_SCH-NEXT:    lu32i.d $ra, %pc64_lo20(__tls_get_addr)
-; LARGE_SCH-NEXT:    lu52i.d $ra, $ra, %pc64_hi12(__tls_get_addr)
-; LARGE_SCH-NEXT:    add.d $ra, $ra, $a1
-; LARGE_SCH-NEXT:    jirl $ra, $ra, 0
->>>>>>> 98391913
 ; LARGE_SCH-NEXT:    ld.d $zero, $a0, 0
 ; LARGE_SCH-NEXT:    pcalau12i $a0, %ld_pc_hi20(ld)
 ; LARGE_SCH-NEXT:    addi.d $a1, $zero, %got_pc_lo12(ld)
