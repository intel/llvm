--- conflicted
+++ resolved
@@ -1,18 +1,5 @@
 ;; When EXPENSIVE_CHECKS are enabled, the machine verifier appears between each
 ;; pass. Ignore it with 'grep -v'.
-<<<<<<< HEAD
-; RUN: llc --mtriple=loongarch32 -O1 --debug-pass=Structure %s -o /dev/null 2>&1 | \
-; RUN:   grep -v "Verify generated machine code" | FileCheck %s --check-prefix=LAXX
-; RUN: llc --mtriple=loongarch32 -O2 --debug-pass=Structure %s -o /dev/null 2>&1 | \
-; RUN:   grep -v "Verify generated machine code" | FileCheck %s --check-prefix=LAXX
-; RUN: llc --mtriple=loongarch32 -O3 --debug-pass=Structure %s -o /dev/null 2>&1 | \
-; RUN:   grep -v "Verify generated machine code" | FileCheck %s --check-prefix=LAXX
-; RUN: llc --mtriple=loongarch64 -O1 --debug-pass=Structure %s -o /dev/null 2>&1 | \
-; RUN:   grep -v "Verify generated machine code" | FileCheck %s --check-prefixes=LAXX,LA64
-; RUN: llc --mtriple=loongarch64 -O2 --debug-pass=Structure %s -o /dev/null 2>&1 | \
-; RUN:   grep -v "Verify generated machine code" | FileCheck %s --check-prefixes=LAXX,LA64
-; RUN: llc --mtriple=loongarch64 -O3 --debug-pass=Structure %s -o /dev/null 2>&1 | \
-=======
 ; RUN: llc --mtriple=loongarch32 -mattr=+d -O1 --debug-pass=Structure %s -o /dev/null 2>&1 | \
 ; RUN:   grep -v "Verify generated machine code" | FileCheck %s --check-prefix=LAXX
 ; RUN: llc --mtriple=loongarch32 -mattr=+d -O2 --debug-pass=Structure %s -o /dev/null 2>&1 | \
@@ -24,7 +11,6 @@
 ; RUN: llc --mtriple=loongarch64 -mattr=+d -O2 --debug-pass=Structure %s -o /dev/null 2>&1 | \
 ; RUN:   grep -v "Verify generated machine code" | FileCheck %s --check-prefixes=LAXX,LA64
 ; RUN: llc --mtriple=loongarch64 -mattr=+d -O3 --debug-pass=Structure %s -o /dev/null 2>&1 | \
->>>>>>> 6e4c5224
 ; RUN:   grep -v "Verify generated machine code" | FileCheck %s --check-prefixes=LAXX,LA64
 
 ; REQUIRES: asserts
