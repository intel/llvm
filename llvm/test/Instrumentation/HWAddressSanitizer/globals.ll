--- conflicted
+++ resolved
@@ -1,8 +1,5 @@
 ; RUN: opt < %s -S -passes=hwasan -mtriple=aarch64--linux-android29 | FileCheck --check-prefixes=CHECK,CHECK29,NOALLGLOBALS %s
-<<<<<<< HEAD
-=======
 ; RUN: opt < %s -S -passes=hwasan -mtriple=aarch64--linux-android29 -hwasan-static-linking=1 | FileCheck --check-prefixes=CHECK29,STATICLINKING %s
->>>>>>> 35227056
 ; RUN: opt < %s -S -passes=hwasan -mtriple=aarch64--linux-android30 | FileCheck --check-prefixes=CHECK,CHECK30,NOALLGLOBALS %s
 ; RUN: opt < %s -S -passes=hwasan -mtriple=riscv64-unknown-elf -hwasan-globals=1 -hwasan-all-globals=1 | FileCheck --check-prefixes=CHECK,CHECK30,ALLGLOBALS %s
 
@@ -28,11 +25,8 @@
 
 ; CHECK: @hwasan.note = private constant { i32, i32, i32, [8 x i8], i32, i32 } { i32 8, i32 8, i32 3, [8 x i8] c"LLVM\00\00\00\00", i32 trunc (i64 sub (i64 ptrtoint (ptr @__start_hwasan_globals to i64), i64 ptrtoint (ptr @hwasan.note to i64)) to i32), i32 trunc (i64 sub (i64 ptrtoint (ptr @__stop_hwasan_globals to i64), i64 ptrtoint (ptr @hwasan.note to i64)) to i32) }, section ".note.hwasan.globals", comdat($hwasan.module_ctor), align 4
 
-<<<<<<< HEAD
-=======
 ; STATICLINKING-NOT: @hwasan.note = private constant { i32, i32, i32, [8 x i8], i32, i32 } { i32 8, i32 8, i32 3, [8 x i8] c"LLVM\00\00\00\00", i32 trunc (i64 sub (i64 ptrtoint (ptr @__start_hwasan_globals to i64), i64 ptrtoint (ptr @hwasan.note to i64)) to i32), i32 trunc (i64 sub (i64 ptrtoint (ptr @__stop_hwasan_globals to i64), i64 ptrtoint (ptr @hwasan.note to i64)) to i32) }, section ".note.hwasan.globals", comdat($hwasan.module_ctor), align 4
 
->>>>>>> 35227056
 ; CHECK: @hwasan.dummy.global = private constant [0 x i8] zeroinitializer, section "hwasan_globals", comdat($hwasan.module_ctor), !associated [[NOTE:![0-9]+]]
 
 ; CHECK30: @four = alias i32, inttoptr (i64 add (i64 ptrtoint (ptr @four.hwasan to i64), i64 -6052837899185946624) to ptr)
