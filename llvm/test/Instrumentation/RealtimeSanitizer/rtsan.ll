--- conflicted
+++ resolved
@@ -1,8 +1,4 @@
-<<<<<<< HEAD
-; RUN: opt < %s -passes='function(rtsan),module(rtsan-module)' -S | FileCheck %s
-=======
 ; RUN: opt < %s -passes='rtsan' -S | FileCheck %s
->>>>>>> 49fd7d4f
 
 define void @violation() #0 {
   %1 = alloca ptr, align 8
