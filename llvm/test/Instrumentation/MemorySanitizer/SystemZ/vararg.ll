--- conflicted
+++ resolved
@@ -196,9 +196,6 @@
 ; CHECK: declare void @__msan_maybe_warning_4(i32 zeroext, i32 zeroext)
 ; CHECK: declare void @__msan_maybe_store_origin_4(i32 zeroext, ptr, i32 zeroext)
 ; CHECK: declare void @__msan_maybe_warning_8(i64 zeroext, i32 zeroext)
-<<<<<<< HEAD
-; CHECK: declare void @__msan_maybe_store_origin_8(i64 zeroext, ptr, i32 zeroext)
-=======
 ; CHECK: declare void @__msan_maybe_store_origin_8(i64 zeroext, ptr, i32 zeroext)
 
 ; Test vararg function pointers.
@@ -212,5 +209,4 @@
   %1 = load ptr, ptr @ptr, align 8
   call void (i32, ...) %1(i32 noundef signext 0)
   ret void
-}
->>>>>>> cd74f4a4
+}