--- conflicted
+++ resolved
@@ -8,11 +8,7 @@
 ; RUN:  llvm-nm %t1.bc.thinlto.o | FileCheck  %s --check-prefix=NM0
 ; RUN:  llvm-nm %t2.bc.thinlto.o | FileCheck  %s --check-prefix=NM1
 
-<<<<<<< HEAD
-; RUN: llvm-lto2 run -opaque-pointers %t1.bc %t2.bc -o %t.o -opaque-pointers \
-=======
 ; RUN: llvm-lto2 run -opaque-pointers %t1.bc %t2.bc -o %t.o -save-temps \
->>>>>>> cd74f4a4
 ; RUN:     -r=%t1.bc,foo,plx \
 ; RUN:     -r=%t1.bc,globalfunc,plx \
 ; RUN:     -r=%t1.bc,globalfunc,lx \
