--- conflicted
+++ resolved
@@ -1,11 +1,7 @@
 ; RUN: opt -module-summary %s -o %t1.bc
 ; RUN: opt -module-summary %S/Inputs/personality.ll -o %t2.bc
 
-<<<<<<< HEAD
-; RUN: llvm-lto2 run -opaque-pointers -o %t.o %t1.bc %t2.bc -opaque-pointers \
-=======
 ; RUN: llvm-lto2 run -opaque-pointers -o %t.o %t1.bc %t2.bc -save-temps \
->>>>>>> cd74f4a4
 ; RUN:   -r %t2.bc,bar,p \
 ; RUN:   -r %t2.bc,personality_routine,p \
 ; RUN:   -r %t2.bc,personality_routine2,p \
