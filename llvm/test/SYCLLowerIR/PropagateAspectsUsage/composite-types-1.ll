--- conflicted
+++ resolved
@@ -22,21 +22,13 @@
 
 %F2.does.not.contain.optional = type { %B.core, %C.core*, %D2.does.not.contain.optional* }
 
-<<<<<<< HEAD
-; CHECK: spir_kernel void @kernelD1.uses.optional() !intel_used_aspects ![[MDID:[0-9]+]] {
-=======
-; CHECK: spir_kernel void @kernelD1.uses.optional() !sycl_used_aspects !1 {
->>>>>>> 04c54fba
+; CHECK: spir_kernel void @kernelD1.uses.optional() !sycl_used_aspects ![[MDID:[0-9]+]] {
 define spir_kernel void @kernelD1.uses.optional() {
   %tmp = alloca %D1.contains.optional
   ret void
 }
 
-<<<<<<< HEAD
-; CHECK: spir_func void @funcD1.uses.optional() !intel_used_aspects ![[MDID]] {
-=======
-; CHECK: spir_func void @funcD1.uses.optional() !sycl_used_aspects !1 {
->>>>>>> 04c54fba
+; CHECK: spir_func void @funcD1.uses.optional() !sycl_used_aspects ![[MDID]] {
 define spir_func void @funcD1.uses.optional() {
   %tmp = alloca %D1.contains.optional
   ret void
@@ -54,21 +46,13 @@
   ret void
 }
 
-<<<<<<< HEAD
-; CHECK: spir_kernel void @kernelE.uses.optional() !intel_used_aspects ![[MDID]] {
-=======
-; CHECK: spir_kernel void @kernelE.uses.optional() !sycl_used_aspects !1 {
->>>>>>> 04c54fba
+; CHECK: spir_kernel void @kernelE.uses.optional() !sycl_used_aspects ![[MDID]] {
 define spir_kernel void @kernelE.uses.optional() {
   %tmp = alloca %E.contains.optional
   ret void
 }
 
-<<<<<<< HEAD
-; CHECK: spir_func void @funcE.uses.optional() !intel_used_aspects ![[MDID]] {
-=======
-; CHECK: spir_func void @funcE.uses.optional() !sycl_used_aspects !1 {
->>>>>>> 04c54fba
+; CHECK: spir_func void @funcE.uses.optional() !sycl_used_aspects ![[MDID]] {
 define spir_func void @funcE.uses.optional() {
   %tmp = alloca %E.contains.optional
   ret void
@@ -98,32 +82,20 @@
   ret void
 }
 
-<<<<<<< HEAD
-; CHECK: spir_func %A.optional @funcA.returns.optional() !intel_used_aspects ![[MDID]] {
-=======
-; CHECK: spir_func %A.optional @funcA.returns.optional() !sycl_used_aspects !1 {
->>>>>>> 04c54fba
+; CHECK: spir_func %A.optional @funcA.returns.optional() !sycl_used_aspects ![[MDID]] {
 define spir_func %A.optional @funcA.returns.optional() {
   %tmp = alloca %A.optional
   %ret = load %A.optional, %A.optional* %tmp
   ret %A.optional %ret
 }
 
-<<<<<<< HEAD
-; CHECK: spir_func void @funcA.uses.array.of.optional() !intel_used_aspects ![[MDID]] {
-=======
-; CHECK: spir_func void @funcA.uses.array.of.optional() !sycl_used_aspects !1 {
->>>>>>> 04c54fba
+; CHECK: spir_func void @funcA.uses.array.of.optional() !sycl_used_aspects ![[MDID]] {
 define spir_func void @funcA.uses.array.of.optional() {
   %tmp = alloca [4 x %A.optional]
   ret void
 }
 
-<<<<<<< HEAD
-; CHECK: spir_func void @funcA.assepts.optional(%A.optional %0) !intel_used_aspects ![[MDID]] {
-=======
-; CHECK: spir_func void @funcA.assepts.optional(%A.optional %0) !sycl_used_aspects !1 {
->>>>>>> 04c54fba
+; CHECK: spir_func void @funcA.assepts.optional(%A.optional %0) !sycl_used_aspects ![[MDID]] {
 define spir_func void @funcA.assepts.optional(%A.optional %0) {
   ret void
 }
