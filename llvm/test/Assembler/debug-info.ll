; RUN: llvm-as < %s | llvm-dis | llvm-as | llvm-dis | FileCheck %s
; RUN: verify-uselistorder %s

<<<<<<< HEAD
; CHECK: !named = !{!0, !0, !1, !2, !3, !4, !5, !6, !7, !8, !8, !9, !10, !11, !12, !13, !14, !15, !16, !17, !18, !19, !20, !21, !22, !23, !24, !25, !26, !27, !27, !28, !29, !30, !31, !32, !33, !34, !35, !36, !37, !38, !39, !40, !41, !42, !43, !44, !45}
!named = !{!0, !1, !2, !3, !4, !5, !6, !7, !8, !9, !10, !11, !12, !13, !14, !15, !16, !17, !18, !19, !20, !21, !22, !23, !24, !25, !26, !27, !28, !29, !30, !31, !32, !33, !34, !35, !36, !37, !38, !39, !40, !41, !42, !43, !44, !45, !46, !47, !48}
=======
; CHECK: !named = !{!0, !0, !1, !2, !3, !4, !5, !6, !7, !8, !8, !9, !10, !11, !12, !13, !14, !15, !16, !17, !18, !19, !20, !21, !22, !23, !24, !25, !26, !27, !27, !28, !29, !30, !31, !32, !33, !34, !35, !36, !37, !38, !39, !40, !41, !42, !43, !44, !45, !46, !47}
!named = !{!0, !1, !2, !3, !4, !5, !6, !7, !8, !9, !10, !11, !12, !13, !14, !15, !16, !17, !18, !19, !20, !21, !22, !23, !24, !25, !26, !27, !28, !29, !30, !31, !32, !33, !34, !35, !36, !37, !38, !39, !40, !41, !42, !43, !44, !45, !46, !47, !48, !49, !50}
>>>>>>> a8d96e15

; CHECK:      !0 = !DISubrange(count: 3, lowerBound: 0)
; CHECK-NEXT: !1 = !DISubrange(count: 3, lowerBound: 4)
; CHECK-NEXT: !2 = !DISubrange(count: 3, lowerBound: -5)
!0 = !DISubrange(count: 3, lowerBound: 0)
!1 = !DISubrange(count: 3, lowerBound: 0)

!2 = !DISubrange(count: 3, lowerBound: 4)
!3 = !DISubrange(count: 3, lowerBound: -5)

; CHECK-NEXT: !3 = !DIEnumerator(name: "seven", value: 7)
; CHECK-NEXT: !4 = !DIEnumerator(name: "negeight", value: -8)
; CHECK-NEXT: !5 = !DIEnumerator(name: "", value: 0)
!4 = !DIEnumerator(name: "seven", value: 7)
!5 = !DIEnumerator(name: "negeight", value: -8)
!6 = !DIEnumerator(name: "", value: 0)

; CHECK-NEXT: !6 = !DIBasicType(name: "name", size: 1, align: 2, encoding: DW_ATE_unsigned_char)
; CHECK-NEXT: !7 = !DIBasicType(tag: DW_TAG_unspecified_type, name: "decltype(nullptr)")
; CHECK-NEXT: !8 = !DIBasicType()
!7 = !DIBasicType(tag: DW_TAG_base_type, name: "name", size: 1, align: 2, encoding: DW_ATE_unsigned_char)
!8 = !DIBasicType(tag: DW_TAG_unspecified_type, name: "decltype(nullptr)")
!9 = !DIBasicType()
!10 = !DIBasicType(tag: DW_TAG_base_type, name: "", size: 0, align: 0, encoding: 0)

; CHECK-NEXT: !9 = !DITemplateTypeParameter(type: !6)
; CHECK-NEXT: !10 = !DIFile(filename: "path/to/file", directory: "/path/to/dir")
; CHECK-NEXT: !11 = distinct !{}
; CHECK-NEXT: !12 = !DIFile(filename: "", directory: "")
!11 = !DITemplateTypeParameter(type: !7)
!12 = !DIFile(filename: "path/to/file", directory: "/path/to/dir")
!13 = distinct !{}
!14 = !DIFile(filename: "", directory: "")

; CHECK-NEXT: !13 = !DIDerivedType(tag: DW_TAG_pointer_type, baseType: !6, size: 32, align: 32, dwarfAddressSpace: 1)
!15 = !DIDerivedType(tag: DW_TAG_pointer_type, baseType: !7, size: 32, align: 32, dwarfAddressSpace: 1)

; CHECK-NEXT: !14 = !DICompositeType(tag: DW_TAG_structure_type, name: "MyType", file: !10, line: 2, size: 32, align: 32, identifier: "MangledMyType")
; CHECK-NEXT: !15 = distinct !DICompositeType(tag: DW_TAG_structure_type, name: "Base", scope: !14, file: !10, line: 3, size: 128, align: 32, offset: 64, flags: DIFlagPublic, elements: !16, runtimeLang: DW_LANG_C_plus_plus_11, vtableHolder: !15, templateParams: !18, identifier: "MangledBase")
; CHECK-NEXT: !16 = !{!17}
; CHECK-NEXT: !17 = !DIDerivedType(tag: DW_TAG_member, name: "field", scope: !15, file: !10, line: 4, baseType: !6, size: 32, align: 32, offset: 32, flags: DIFlagPublic)
; CHECK-NEXT: !18 = !{!9}
; CHECK-NEXT: !19 = !DICompositeType(tag: DW_TAG_structure_type, name: "Derived", scope: !14, file: !10, line: 3, baseType: !15, size: 128, align: 32, offset: 64, flags: DIFlagPublic, elements: !20, runtimeLang: DW_LANG_C_plus_plus_11, vtableHolder: !15, templateParams: !18, identifier: "MangledBase")
; CHECK-NEXT: !20 = !{!21}
; CHECK-NEXT: !21 = !DIDerivedType(tag: DW_TAG_inheritance, scope: !19, baseType: !15)
; CHECK-NEXT: !22 = !DIDerivedType(tag: DW_TAG_ptr_to_member_type, baseType: !6, size: 32, align: 32, extraData: !15)
; CHECK-NEXT: !23 = !DICompositeType(tag: DW_TAG_structure_type)
; CHECK-NEXT: !24 = !DICompositeType(tag: DW_TAG_structure_type, runtimeLang: DW_LANG_Cobol85)
!16 = !DICompositeType(tag: DW_TAG_structure_type, name: "MyType", file: !12, line: 2, size: 32, align: 32, identifier: "MangledMyType")
!17 = !DICompositeType(tag: DW_TAG_structure_type, name: "Base", scope: !16, file: !12, line: 3, size: 128, align: 32, offset: 64, flags: DIFlagPublic, elements: !18, runtimeLang: DW_LANG_C_plus_plus_11, vtableHolder: !17, templateParams: !20, identifier: "MangledBase")
!18 = !{!19}
!19 = !DIDerivedType(tag: DW_TAG_member, name: "field", scope: !17, file: !12, line: 4, baseType: !7, size: 32, align: 32, offset: 32, flags: DIFlagPublic)
!20 = !{!11}
!21 = !DICompositeType(tag: DW_TAG_structure_type, name: "Derived", scope: !16, file: !12, line: 3, baseType: !17, size: 128, align: 32, offset: 64, flags: DIFlagPublic, elements: !22, runtimeLang: DW_LANG_C_plus_plus_11, vtableHolder: !17, templateParams: !20, identifier: "MangledBase")
!22 = !{!23}
!23 = !DIDerivedType(tag: DW_TAG_inheritance, scope: !21, baseType: !17)
!24 = !DIDerivedType(tag: DW_TAG_ptr_to_member_type, baseType: !7, size: 32, align: 32, extraData: !17)
!25 = !DICompositeType(tag: DW_TAG_structure_type)
!26 = !DICompositeType(tag: DW_TAG_structure_type, runtimeLang: 6)

; CHECK-NEXT: !25 = !{!6, !6}
; CHECK-NEXT: !26 = !DISubroutineType(flags: DIFlagPublic | DIFlagStaticMember, types: !25)
; CHECK-NEXT: !27 = !DISubroutineType(types: !25)
!27 = !{!7, !7}
!28 = !DISubroutineType(flags: DIFlagPublic | DIFlagStaticMember, types: !27)
!29 = !DISubroutineType(flags: 0, types: !27)
!30 = !DISubroutineType(types: !27)

; CHECK-NEXT: !28 = !DIMacro(type: DW_MACINFO_define, line: 9, name: "Name", value: "Value")
; CHECK-NEXT: !29 = distinct !{!28}
; CHECK-NEXT: !30 = !DIMacroFile(line: 9, file: !12, nodes: !29)
; CHECK-NEXT: !31 = !DIMacroFile(line: 11, file: !12)
!31 = !DIMacro(type: DW_MACINFO_define, line: 9, name: "Name", value: "Value")
!32 = distinct !{!31}
!33 = !DIMacroFile(line: 9, file: !14, nodes: !32)
!34 = !DIMacroFile(type: DW_MACINFO_start_file, line: 11, file: !14)

; CHECK-NEXT: !32 = !DIFile(filename: "file", directory: "dir", checksumkind: CSK_MD5, checksum: "000102030405060708090a0b0c0d0e0f")
!35 = !DIFile(filename: "file", directory: "dir", checksumkind: CSK_MD5, checksum: "000102030405060708090a0b0c0d0e0f")

; CHECK-NEXT: !33 = !DICompositeType(tag: DW_TAG_variant_part, name: "A", scope: !14, size: 64, discriminator: !34)
; CHECK-NEXT: !34 = !DIDerivedType(tag: DW_TAG_member, scope: !33, baseType: !35, size: 64, align: 64, flags: DIFlagArtificial)
; CHECK-NEXT: !35 = !DIBasicType(name: "u64", size: 64, encoding: DW_ATE_unsigned)
!36 = !DICompositeType(tag: DW_TAG_variant_part, name: "A", scope: !16, size: 64, discriminator: !37)
!37 = !DIDerivedType(tag: DW_TAG_member, scope: !36, baseType: !38, size: 64, align: 64, flags: DIFlagArtificial)
!38 = !DIBasicType(name: "u64", size: 64, encoding: DW_ATE_unsigned)

; CHECK-NEXT: !36 = !DIFile(filename: "file", directory: "dir", source: "int source() { }\0A")
; CHECK-NEXT: !37 = !DIFile(filename: "file", directory: "dir", checksumkind: CSK_MD5, checksum: "3a420e2646916a475e68de8d48f779f5", source: "int source() { }\0A")
!39 = !DIFile(filename: "file", directory: "dir", source: "int source() { }\0A")
!40 = !DIFile(filename: "file", directory: "dir", checksumkind: CSK_MD5, checksum: "3a420e2646916a475e68de8d48f779f5", source: "int source() { }\0A")

; CHECK-NEXT: !38 = !DIBasicType(name: "u64.be", size: 64, align: 1, encoding: DW_ATE_unsigned, flags: DIFlagBigEndian)
; CHECK-NEXT: !39 = !DIBasicType(name: "u64.le", size: 64, align: 1, encoding: DW_ATE_unsigned, flags: DIFlagLittleEndian)
!41 = !DIBasicType(name: "u64.be", size: 64, align: 1, encoding: DW_ATE_unsigned, flags: DIFlagBigEndian)
!42 = !DIBasicType(name: "u64.le", size: 64, align: 1, encoding: DW_ATE_unsigned, flags: DIFlagLittleEndian)

; CHECK: !DIDerivedType(tag: DW_TAG_LLVM_ptrauth_type, baseType: !13, ptrAuthKey: 2, ptrAuthIsAddressDiscriminated: true, ptrAuthExtraDiscriminator: 1234, ptrAuthIsaPointer: false, ptrAuthAuthenticatesNullValues: false)
!43 = !DIDerivedType(tag: DW_TAG_LLVM_ptrauth_type, baseType: !15, ptrAuthKey: 2, ptrAuthIsAddressDiscriminated: true, ptrAuthExtraDiscriminator: 1234)

; CHECK: !DIDerivedType(tag: DW_TAG_LLVM_ptrauth_type, baseType: !13, ptrAuthKey: 2, ptrAuthIsAddressDiscriminated: true, ptrAuthExtraDiscriminator: 1234, ptrAuthIsaPointer: true, ptrAuthAuthenticatesNullValues: false)
!44 = !DIDerivedType(tag: DW_TAG_LLVM_ptrauth_type, baseType: !15, ptrAuthKey: 2, ptrAuthIsAddressDiscriminated: true, ptrAuthExtraDiscriminator: 1234, ptrAuthIsaPointer: true)

; CHECK: !DIDerivedType(tag: DW_TAG_LLVM_ptrauth_type, baseType: !13, ptrAuthKey: 2, ptrAuthIsAddressDiscriminated: true, ptrAuthExtraDiscriminator: 1234, ptrAuthIsaPointer: false, ptrAuthAuthenticatesNullValues: true)
!45 = !DIDerivedType(tag: DW_TAG_LLVM_ptrauth_type, baseType: !15, ptrAuthKey: 2, ptrAuthIsAddressDiscriminated: true, ptrAuthExtraDiscriminator: 1234, ptrAuthAuthenticatesNullValues: true)

; CHECK: !DIDerivedType(tag: DW_TAG_LLVM_ptrauth_type, baseType: !13, ptrAuthKey: 2, ptrAuthIsAddressDiscriminated: true, ptrAuthExtraDiscriminator: 1234, ptrAuthIsaPointer: true, ptrAuthAuthenticatesNullValues: true)
!46 = !DIDerivedType(tag: DW_TAG_LLVM_ptrauth_type, baseType: !15, ptrAuthKey: 2, ptrAuthIsAddressDiscriminated: true, ptrAuthExtraDiscriminator: 1234, ptrAuthIsaPointer: true, ptrAuthAuthenticatesNullValues: true)

; CHECK: !DIBasicType(name: "ExtraInhabitantBasicType", size: 1, encoding: DW_ATE_unsigned, num_extra_inhabitants: 254)
!47 = !DIBasicType(name: "ExtraInhabitantBasicType", size: 1, encoding: DW_ATE_unsigned, num_extra_inhabitants: 254)

;CHECK: !DICompositeType(tag: DW_TAG_structure_type, name: "ExtraInhabitantCompositeType", file: !10, size: 64, num_extra_inhabitants: 66, identifier: "MangledExtraInhabitantCompositeType")
<<<<<<< HEAD
!48 = !DICompositeType(tag: DW_TAG_structure_type, name: "ExtraInhabitantCompositeType", file: !12, size: 64, num_extra_inhabitants: 66, identifier: "MangledExtraInhabitantCompositeType")
=======
!48 = !DICompositeType(tag: DW_TAG_structure_type, name: "ExtraInhabitantCompositeType", file: !12, size: 64, num_extra_inhabitants: 66, identifier: "MangledExtraInhabitantCompositeType")

!49 = !DICompositeType(tag: DW_TAG_structure_type, name: "BaseType", file: !12, size: 64, identifier: "BaseType")

; CHECK: !DICompositeType(tag: DW_TAG_structure_type, name: "SpecificationType", file: !10, size: 64, identifier: "SpecificationType", specification: !46)
!50 = !DICompositeType(tag: DW_TAG_structure_type, name: "SpecificationType", file: !12, size: 64, identifier: "SpecificationType", specification: !49)
>>>>>>> a8d96e15
<|MERGE_RESOLUTION|>--- conflicted
+++ resolved
@@ -1,13 +1,8 @@
 ; RUN: llvm-as < %s | llvm-dis | llvm-as | llvm-dis | FileCheck %s
 ; RUN: verify-uselistorder %s
 
-<<<<<<< HEAD
-; CHECK: !named = !{!0, !0, !1, !2, !3, !4, !5, !6, !7, !8, !8, !9, !10, !11, !12, !13, !14, !15, !16, !17, !18, !19, !20, !21, !22, !23, !24, !25, !26, !27, !27, !28, !29, !30, !31, !32, !33, !34, !35, !36, !37, !38, !39, !40, !41, !42, !43, !44, !45}
-!named = !{!0, !1, !2, !3, !4, !5, !6, !7, !8, !9, !10, !11, !12, !13, !14, !15, !16, !17, !18, !19, !20, !21, !22, !23, !24, !25, !26, !27, !28, !29, !30, !31, !32, !33, !34, !35, !36, !37, !38, !39, !40, !41, !42, !43, !44, !45, !46, !47, !48}
-=======
 ; CHECK: !named = !{!0, !0, !1, !2, !3, !4, !5, !6, !7, !8, !8, !9, !10, !11, !12, !13, !14, !15, !16, !17, !18, !19, !20, !21, !22, !23, !24, !25, !26, !27, !27, !28, !29, !30, !31, !32, !33, !34, !35, !36, !37, !38, !39, !40, !41, !42, !43, !44, !45, !46, !47}
 !named = !{!0, !1, !2, !3, !4, !5, !6, !7, !8, !9, !10, !11, !12, !13, !14, !15, !16, !17, !18, !19, !20, !21, !22, !23, !24, !25, !26, !27, !28, !29, !30, !31, !32, !33, !34, !35, !36, !37, !38, !39, !40, !41, !42, !43, !44, !45, !46, !47, !48, !49, !50}
->>>>>>> a8d96e15
 
 ; CHECK:      !0 = !DISubrange(count: 3, lowerBound: 0)
 ; CHECK-NEXT: !1 = !DISubrange(count: 3, lowerBound: 4)
@@ -121,13 +116,9 @@
 !47 = !DIBasicType(name: "ExtraInhabitantBasicType", size: 1, encoding: DW_ATE_unsigned, num_extra_inhabitants: 254)
 
 ;CHECK: !DICompositeType(tag: DW_TAG_structure_type, name: "ExtraInhabitantCompositeType", file: !10, size: 64, num_extra_inhabitants: 66, identifier: "MangledExtraInhabitantCompositeType")
-<<<<<<< HEAD
-!48 = !DICompositeType(tag: DW_TAG_structure_type, name: "ExtraInhabitantCompositeType", file: !12, size: 64, num_extra_inhabitants: 66, identifier: "MangledExtraInhabitantCompositeType")
-=======
 !48 = !DICompositeType(tag: DW_TAG_structure_type, name: "ExtraInhabitantCompositeType", file: !12, size: 64, num_extra_inhabitants: 66, identifier: "MangledExtraInhabitantCompositeType")
 
 !49 = !DICompositeType(tag: DW_TAG_structure_type, name: "BaseType", file: !12, size: 64, identifier: "BaseType")
 
 ; CHECK: !DICompositeType(tag: DW_TAG_structure_type, name: "SpecificationType", file: !10, size: 64, identifier: "SpecificationType", specification: !46)
-!50 = !DICompositeType(tag: DW_TAG_structure_type, name: "SpecificationType", file: !12, size: 64, identifier: "SpecificationType", specification: !49)
->>>>>>> a8d96e15
+!50 = !DICompositeType(tag: DW_TAG_structure_type, name: "SpecificationType", file: !12, size: 64, identifier: "SpecificationType", specification: !49)