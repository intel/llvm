--- conflicted
+++ resolved
@@ -32,12 +32,9 @@
         .byte 0x00  # EOM(1)
         .byte 0x00  # EOM(2)
         .byte 0x00  # EOM(3)
-<<<<<<< HEAD
-=======
 
 # PART2: warning: unexpected relocations for dwo section '.debug_abbrev.dwo'
         .reloc ., R_X86_64_NONE, 0
->>>>>>> bac3a63c
 
         .section .debug_info.dwo,"e",@progbits
 # CHECK-LABEL: .debug_info.dwo
