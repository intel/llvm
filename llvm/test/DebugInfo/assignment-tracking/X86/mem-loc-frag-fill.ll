; RUN: llc %s -stop-before finalize-isel -o - \
; RUN:    -experimental-debug-variable-locations=false \
; RUN: | FileCheck %s --implicit-check-not=DBG_
; RUN: llc %s -stop-before finalize-isel -o - \
; RUN:    -experimental-debug-variable-locations=true \
; RUN: | FileCheck %s  --implicit-check-not=DBG_

;; Check that the mem-loc-frag-fill analysis works on a simple case; ensure
;; that location definitions are added to preserve memory locations of
;; fragments of variables at subsequent location definitions for other
;; fragments of the variable are not currently in memory.

;; Test generated from:
;; $ cat test.cpp
;; struct Nums { int a, b, c; };
;; void esc(struct Nums*);
;; void step();
;; int main() {
;;   struct Nums nums = { 1, 2, 1 }; //< Store to .c is elided.
;;   step();
;;   nums.c = 2; //< Killing store.
;;   step();
;;   esc(&nums);
;;   return 0;
;; }
;; $ clang++ test.cpp -O2 -g -Xclang -fexperimental-assignmment-tracking -emit-llvm -S -o -

;; Most check lines are inline in main.
; CHECK: ![[nums:[0-9]+]] = !DILocalVariable(name: "nums",

target datalayout = "e-m:e-p270:32:32-p271:32:32-p272:64:64-i64:64-f80:128-n8:16:32:64-S128"
target triple = "x86_64-unknown-linux-gnu"

%struct.Nums = type { i32, i32, i32 }

; Function Attrs: mustprogress norecurse uwtable
define dso_local noundef i32 @main() local_unnamed_addr #0 !dbg !7 {
entry:
  %nums = alloca %struct.Nums, align 8, !DIAssignID !18
; CHECK: DBG_VALUE %stack.0.nums, $noreg, ![[nums]], !DIExpression(DW_OP_deref)
  call void @llvm.dbg.assign(metadata i1 undef, metadata !12, metadata !DIExpression(), metadata !18, metadata ptr %nums, metadata !DIExpression()), !dbg !19
  store i64 8589934593, ptr %nums, align 8, !dbg !21, !DIAssignID !22
; CHECK: MOV64mr %stack.0.nums, 1, $noreg, 0, $noreg, killed %0
  call void @llvm.dbg.assign(metadata i1 undef, metadata !12, metadata !DIExpression(), metadata !22, metadata ptr %nums, metadata !DIExpression()), !dbg !19
  call void @llvm.dbg.assign(metadata i1 undef, metadata !12, metadata !DIExpression(DW_OP_LLVM_fragment, 64, 32), metadata !22, metadata ptr undef, metadata !DIExpression()), !dbg !19
; CHECK-NEXT: DBG_VALUE $noreg, $noreg, ![[nums]], !DIExpression(DW_OP_LLVM_fragment, 64, 32)
; CHECK-NEXT: DBG_VALUE %stack.0.nums, $noreg, ![[nums]], !DIExpression(DW_OP_deref, DW_OP_LLVM_fragment, 0, 64)
  tail call void @_Z4stepv(), !dbg !23
  %c = getelementptr inbounds %struct.Nums, ptr %nums, i64 0, i32 2, !dbg !24
  store i32 2, ptr %c, align 8, !dbg !25, !DIAssignID !31
; CHECK: MOV32mi %stack.0.nums, 1, $noreg, 8, $noreg, 2
  call void @llvm.dbg.assign(metadata i32 2, metadata !12, metadata !DIExpression(DW_OP_LLVM_fragment, 64, 32), metadata !31, metadata ptr %c, metadata !DIExpression()), !dbg !19
; CHECK-NEXT: DBG_VALUE %stack.0.nums, $noreg, ![[nums]], !DIExpression(DW_OP_plus_uconst, 8, DW_OP_deref, DW_OP_LLVM_fragment, 64, 32)
  tail call void @_Z4stepv(), !dbg !32
;; Next dbg.assign added by hand to test that the bits [64, 32) have been
;; correctly tracked as in memory - we know this has worked if
;; mem-loc-frag-fill reinstates the memory location after this kill-location
;; for bits [80, 96).
  call void @llvm.dbg.assign(metadata i32 poison, metadata !12, metadata !DIExpression(DW_OP_LLVM_fragment, 80, 16), metadata !44, metadata ptr poison, metadata !DIExpression()), !dbg !19
; CHECK: CALL64pcrel32 @_Z4stepv
; CHECK-NEXT: ADJCALLSTACKUP64
; CHECK-NEXT: DBG_VALUE $noreg, $noreg, ![[nums]], !DIExpression(DW_OP_LLVM_fragment, 80, 16)
; CHECK-NEXT: DBG_VALUE %stack.0.nums, $noreg, ![[nums]], !DIExpression(DW_OP_deref, DW_OP_LLVM_fragment, 0, 80)
  tail call void @_Z4stepv(), !dbg !32
  call void @_Z3escP4Nums(ptr noundef nonnull %nums), !dbg !33
  ret i32 0, !dbg !35
}

declare void @llvm.lifetime.start.p0i8(i64 immarg, ptr nocapture) #1
declare !dbg !36 dso_local void @_Z4stepv() local_unnamed_addr #2
declare !dbg !40 dso_local void @_Z3escP4Nums(ptr noundef) local_unnamed_addr #2
declare void @llvm.lifetime.end.p0i8(i64 immarg, ptr nocapture) #1
declare void @llvm.dbg.assign(metadata, metadata, metadata, metadata, metadata, metadata) #3

!llvm.dbg.cu = !{!0}
!llvm.module.flags = !{!2, !3, !4, !5, !1000}
!llvm.ident = !{!6}

!0 = distinct !DICompileUnit(language: DW_LANG_C_plus_plus_14, file: !1, producer: "clang version 14.0.0", isOptimized: true, runtimeVersion: 0, emissionKind: FullDebug, splitDebugInlining: false, nameTableKind: None)
!1 = !DIFile(filename: "test.cpp", directory: "/")
!2 = !{i32 7, !"Dwarf Version", i32 5}
!3 = !{i32 2, !"Debug Info Version", i32 3}
!4 = !{i32 1, !"wchar_size", i32 4}
!5 = !{i32 7, !"uwtable", i32 1}
!6 = !{!"clang version 14.0.0"}
!7 = distinct !DISubprogram(name: "main", scope: !1, file: !1, line: 4, type: !8, scopeLine: 4, flags: DIFlagPrototyped | DIFlagAllCallsDescribed, spFlags: DISPFlagDefinition | DISPFlagOptimized, unit: !0, retainedNodes: !11)
!8 = !DISubroutineType(types: !9)
!9 = !{!10}
!10 = !DIBasicType(name: "int", size: 32, encoding: DW_ATE_signed)
!11 = !{!12}
!12 = !DILocalVariable(name: "nums", scope: !7, file: !1, line: 5, type: !13)
!13 = distinct !DICompositeType(tag: DW_TAG_structure_type, name: "Nums", file: !1, line: 1, size: 96, flags: DIFlagTypePassByValue, elements: !14, identifier: "_ZTS4Nums")
!14 = !{!15, !16, !17}
!15 = !DIDerivedType(tag: DW_TAG_member, name: "a", scope: !13, file: !1, line: 1, baseType: !10, size: 32)
!16 = !DIDerivedType(tag: DW_TAG_member, name: "b", scope: !13, file: !1, line: 1, baseType: !10, size: 32, offset: 32)
!17 = !DIDerivedType(tag: DW_TAG_member, name: "c", scope: !13, file: !1, line: 1, baseType: !10, size: 32, offset: 64)
!18 = distinct !DIAssignID()
!19 = !DILocation(line: 0, scope: !7)
!20 = !DILocation(line: 5, column: 3, scope: !7)
!21 = !DILocation(line: 5, column: 15, scope: !7)
!22 = distinct !DIAssignID()
!23 = !DILocation(line: 6, column: 3, scope: !7)
!24 = !DILocation(line: 7, column: 8, scope: !7)
!25 = !DILocation(line: 7, column: 10, scope: !7)
!31 = distinct !DIAssignID()
!32 = !DILocation(line: 8, column: 3, scope: !7)
!33 = !DILocation(line: 9, column: 3, scope: !7)
!34 = !DILocation(line: 11, column: 1, scope: !7)
!35 = !DILocation(line: 10, column: 3, scope: !7)
!36 = !DISubprogram(name: "step", linkageName: "_Z4stepv", scope: !1, file: !1, line: 3, type: !37, flags: DIFlagPrototyped, spFlags: DISPFlagOptimized, retainedNodes: !39)
!37 = !DISubroutineType(types: !38)
!38 = !{null}
!39 = !{}
!40 = !DISubprogram(name: "esc", linkageName: "_Z3escP4Nums", scope: !1, file: !1, line: 2, type: !41, flags: DIFlagPrototyped, spFlags: DISPFlagOptimized, retainedNodes: !39)
!41 = !DISubroutineType(types: !42)
!42 = !{null, !43}
!43 = !DIDerivedType(tag: DW_TAG_pointer_type, baseType: !13, size: 64)
<<<<<<< HEAD
=======
!44 = distinct !DIAssignID()
>>>>>>> cd74f4a4
!1000 = !{i32 7, !"debug-info-assignment-tracking", i1 true}<|MERGE_RESOLUTION|>--- conflicted
+++ resolved
@@ -115,8 +115,5 @@
 !41 = !DISubroutineType(types: !42)
 !42 = !{null, !43}
 !43 = !DIDerivedType(tag: DW_TAG_pointer_type, baseType: !13, size: 64)
-<<<<<<< HEAD
-=======
 !44 = distinct !DIAssignID()
->>>>>>> cd74f4a4
 !1000 = !{i32 7, !"debug-info-assignment-tracking", i1 true}