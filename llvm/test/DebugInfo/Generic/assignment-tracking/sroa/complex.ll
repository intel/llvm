<<<<<<< HEAD
; RUN: opt -passes=sroa -S -o - %s | FileCheck %s
=======
; RUN: opt -passes=sroa -S -o - %s \
; RUN: | FileCheck %s --implicit-check-not="call void @llvm.dbg"
>>>>>>> cd74f4a4
;
;; Based on llvm/test/DebugInfo/ARM/sroa-complex.ll
;; generated from:
;; $ cat test.c
;; void f(_Complex double c) { c = 0; }
;; $ clang test.c -g -O2 -c -Xclang -disable-llvm-passes -S \
;;     -emit-llvm -o - --target="thumbv7-apple-unknown"
;;
;; Commented out some parts of the function that are not relevant to the test.
;;
;; Check that a split store gets dbg.assigns fragments. Ensure that only the
;; value-expression gets fragment info; that the address-expression remains
;; untouched.

;; dbg.assigns for the split (then promoted) stores.
; CHECK: %c.coerce.fca.0.extract = extractvalue [2 x i64] %c.coerce, 0
; CHECK: %c.coerce.fca.1.extract = extractvalue [2 x i64] %c.coerce, 1
; CHECK: call void @llvm.dbg.assign(metadata i64 %c.coerce.fca.0.extract,{{.+}}, metadata !DIExpression(DW_OP_LLVM_fragment, 0, 64),{{.+}}, metadata ptr undef, metadata !DIExpression())
; CHECK: call void @llvm.dbg.assign(metadata i64 %c.coerce.fca.1.extract,{{.+}}, metadata !DIExpression(DW_OP_LLVM_fragment, 64, 64),{{.+}}, metadata ptr undef, {{.+}})

target datalayout = "e-m:e-p:32:32-Fi8-i64:64-v128:64:128-a:0:32-n32-S64"
target triple = "armv7-apple-unknown"

define dso_local arm_aapcscc void @f([2 x i64] %c.coerce) #0 !dbg !8 {
entry:
  %c = alloca { double, double }, align 8, !DIAssignID !14
  call void @llvm.dbg.assign(metadata i1 undef, metadata !13, metadata !DIExpression(), metadata !14, metadata ptr %c, metadata !DIExpression()), !dbg !15
  %0 = bitcast ptr %c to [2 x i64]*
  store [2 x i64] %c.coerce, [2 x i64]* %0, align 8, !DIAssignID !16
  call void @llvm.dbg.assign(metadata [2 x i64] %c.coerce, metadata !13, metadata !DIExpression(), metadata !16, metadata [2 x i64]* %0, metadata !DIExpression()), !dbg !15
  ; --- The rest of this function isn't useful for the test ---
  ;%c.realp = getelementptr inbounds { double, double }, ptr %c, i32 0, i32 0, !dbg !17
  ;%c.imagp = getelementptr inbounds { double, double }, ptr %c, i32 0, i32 1, !dbg !17
  ;store double 0.000000e+00, ptr %c.realp, align 8, !dbg !17, !DIAssignID !18
  ;call void @llvm.dbg.assign(metadata double 0.000000e+00, metadata !13, metadata !DIExpression(DW_OP_LLVM_fragment, 0, 64), metadata !18, metadata ptr %c.realp, metadata !DIExpression()), !dbg !15
  ;store double 0.000000e+00, ptr %c.imagp, align 8, !dbg !17, !DIAssignID !19
  ;call void @llvm.dbg.assign(metadata double 0.000000e+00, metadata !13, metadata !DIExpression(DW_OP_LLVM_fragment, 64, 64), metadata !19, metadata ptr %c.imagp, metadata !DIExpression()), !dbg !15
  ret void, !dbg !20
}

declare void @llvm.dbg.declare(metadata, metadata, metadata)
declare void @llvm.dbg.assign(metadata, metadata, metadata, metadata, metadata, metadata)

!llvm.dbg.cu = !{!0}
!llvm.module.flags = !{!3, !4, !5, !6, !1000}
!llvm.ident = !{!7}

!0 = distinct !DICompileUnit(language: DW_LANG_C99, file: !1, producer: "clang version 12.0.0", isOptimized: true, runtimeVersion: 0, emissionKind: FullDebug, enums: !2, splitDebugInlining: false, nameTableKind: None)
!1 = !DIFile(filename: "test.c", directory: "/")
!2 = !{}
!3 = !{i32 7, !"Dwarf Version", i32 4}
!4 = !{i32 2, !"Debug Info Version", i32 3}
!5 = !{i32 1, !"wchar_size", i32 4}
!6 = !{i32 1, !"min_enum_size", i32 4}
!7 = !{!"clang version 12.0.0"}
!8 = distinct !DISubprogram(name: "f", scope: !1, file: !1, line: 2, type: !9, scopeLine: 2, flags: DIFlagPrototyped | DIFlagAllCallsDescribed, spFlags: DISPFlagDefinition | DISPFlagOptimized, unit: !0, retainedNodes: !12)
!9 = !DISubroutineType(types: !10)
!10 = !{null, !11}
!11 = !DIBasicType(name: "complex", size: 128, encoding: DW_ATE_complex_float)
!12 = !{!13}
!13 = !DILocalVariable(name: "c", arg: 1, scope: !8, file: !1, line: 2, type: !11)
!14 = distinct !DIAssignID()
!15 = !DILocation(line: 0, scope: !8)
!16 = distinct !DIAssignID()
!17 = !DILocation(line: 2, column: 31, scope: !8)
!18 = distinct !DIAssignID()
!19 = distinct !DIAssignID()
!20 = !DILocation(line: 2, column: 36, scope: !8)
!1000 = !{i32 7, !"debug-info-assignment-tracking", i1 true}<|MERGE_RESOLUTION|>--- conflicted
+++ resolved
@@ -1,9 +1,5 @@
-<<<<<<< HEAD
-; RUN: opt -passes=sroa -S -o - %s | FileCheck %s
-=======
 ; RUN: opt -passes=sroa -S -o - %s \
 ; RUN: | FileCheck %s --implicit-check-not="call void @llvm.dbg"
->>>>>>> cd74f4a4
 ;
 ;; Based on llvm/test/DebugInfo/ARM/sroa-complex.ll
 ;; generated from:
