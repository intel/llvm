--- conflicted
+++ resolved
@@ -1,8 +1,4 @@
-<<<<<<< HEAD
-; XFAIL: target={{.*}}-aix{{.*}}
-=======
 ; UNSUPPORTED: target={{.*}}-aix{{.*}}
->>>>>>> 4fe5a3cc
 ; REQUIRES: object-emission
 ; RUN: llc -filetype=obj -o %t %s
 ; RUN: llvm-dwarfdump -debug-info %t | FileCheck %s
