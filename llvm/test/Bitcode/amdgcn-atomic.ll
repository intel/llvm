--- conflicted
+++ resolved
@@ -248,8 +248,6 @@
   ret <2 x i16> %result0
 }
 
-<<<<<<< HEAD
-=======
 declare float @llvm.amdgcn.ds.fmin.f32(ptr addrspace(3) nocapture, float, i32 immarg, i32 immarg, i1 immarg)
 declare double @llvm.amdgcn.ds.fmin.f64(ptr addrspace(3) nocapture, double, i32 immarg, i32 immarg, i1 immarg)
 
@@ -302,5 +300,4 @@
   ret float %result0
 }
 
->>>>>>> 4fe5a3cc
 attributes #0 = { argmemonly nounwind willreturn }