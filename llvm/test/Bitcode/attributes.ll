; RUN: llvm-as < %s | llvm-dis | FileCheck %s
; RUN: verify-uselistorder < %s
; PR12696

define void @f1(i8 zeroext %0)
; CHECK: define void @f1(i8 zeroext %0)
{
        ret void;
}

define void @f2(i8 signext %0)
; CHECK: define void @f2(i8 signext %0)
{
        ret void;
}

define void @f3() noreturn
; CHECK: define void @f3() #0
{
        ret void;
}

define void @f4(i8 inreg %0)
; CHECK: define void @f4(i8 inreg %0)
{
        ret void;
}

define void @f5(ptr sret(i8) %0)
; CHECK: define void @f5(ptr sret(i8) %0)
{
        ret void;
}

define void @f6() nounwind
; CHECK: define void @f6() #1
{
        ret void;
}

define void @f7(ptr noalias %0)
; CHECK: define void @f7(ptr noalias %0)
{
        ret void;
}

define void @f8(ptr byval(i8) %0)
; CHECK: define void @f8(ptr byval(i8) %0)
{
        ret void;
}

define void @f9(ptr nest %0)
; CHECK: define void @f9(ptr nest %0)
{
        ret void;
}

define void @f10() readnone
; CHECK: define void @f10() #2
{
        ret void;
}

define void @f11() readonly
; CHECK: define void @f11() #3
{
        ret void;
}

define void @f12() noinline
; CHECK: define void @f12() #4
{
        ret void;
}

define void @f13() alwaysinline
; CHECK: define void @f13() #5
{
        ret void;
}

define void @f14() optsize
; CHECK: define void @f14() #6
{
        ret void;
}

define void @f15() ssp
; CHECK: define void @f15() #7
{
        ret void;
}

define void @f16() sspreq
; CHECK: define void @f16() #8
{
        ret void;
}

define void @f17(ptr align 4 %0)
; CHECK: define void @f17(ptr align 4 %0)
{
        ret void;
}

define void @f18(ptr nocapture %0)
; CHECK: define void @f18(ptr captures(none) %0)
{
        ret void;
}

define void @f19() noredzone
; CHECK: define void @f19() #9
{
        ret void;
}

define void @f20() noimplicitfloat
; CHECK: define void @f20() #10
{
        ret void;
}

define void @f21() naked
; CHECK: define void @f21() #11
{
        ret void;
}

define void @f22() inlinehint
; CHECK: define void @f22() #12
{
        ret void;
}

define void @f23() alignstack(4)
; CHECK: define void @f23() #13
{
        ret void;
}

define void @f24() returns_twice
; CHECK: define void @f24() #14
{
        ret void;
}

define void @f25() uwtable
; CHECK: define void @f25() #15
{
        ret void;
}

define void @f26() nonlazybind
; CHECK: define void @f26() #16
{
        ret void;
}

define void @f27() sanitize_address
; CHECK: define void @f27() #17
{
        ret void;
}
define void @f28() sanitize_thread
; CHECK: define void @f28() #18
{
        ret void;
}
define void @f29() sanitize_memory
; CHECK: define void @f29() #19
{
        ret void;
}

define void @f30() "cpu"="cortex-a8"
; CHECK: define void @f30() #20
{
        ret void;
}

define i8 @f31(i8 returned %A)
; CHECK: define i8 @f31(i8 returned %A)
{
        ret i8 %A;
}

define void @f32() sspstrong
; CHECK: define void @f32() #21
{
        ret void;
}

define void @f33() minsize
; CHECK: define void @f33() #22
{
        ret void;
}

declare void @nobuiltin()

define void @f34()
; CHECK: define void @f34()
{
  call void @nobuiltin() nobuiltin
; CHECK: call void @nobuiltin() #[[NOBUILTIN:[0-9]+]]
        ret void;
}

define void @f35() optnone noinline
; CHECK: define void @f35() #23
{
        ret void;
}

define void @f36(ptr inalloca(i8) %0) {
; CHECK: define void @f36(ptr inalloca(i8) %0) {
        ret void
}

define nonnull ptr @f37(ptr nonnull %a) {
; CHECK: define nonnull ptr @f37(ptr nonnull %a) {
        ret ptr %a
}

define void @f38() unnamed_addr jumptable {
; CHECK: define void @f38() unnamed_addr #24
    call void @f36()
    unreachable
}

define dereferenceable(2) ptr @f39(ptr dereferenceable(1) %a) {
; CHECK: define dereferenceable(2) ptr @f39(ptr dereferenceable(1) %a) {
        ret ptr %a
}

define dereferenceable(18446744073709551606) ptr @f40(ptr dereferenceable(18446744073709551615) %a) {
; CHECK: define dereferenceable(18446744073709551606) ptr @f40(ptr dereferenceable(18446744073709551615) %a) {
        ret ptr %a
}

define void @f41(ptr align 32 %0, ptr align 64 %1) {
; CHECK: define void @f41(ptr align 32 %0, ptr align 64 %1) {
        ret void
}

; CHECK: define dereferenceable_or_null(8) ptr @f42(ptr dereferenceable_or_null(8) %foo)
define dereferenceable_or_null(8) ptr @f42(ptr dereferenceable_or_null(8) %foo) {
 entry:
  ret ptr %foo
}

; CHECK: define void @f43() #25
define void @f43() convergent {
  ret void
}

define void @f44() argmemonly
; CHECK: define void @f44() #26
{
        ret void;
}

; CHECK: define "string_attribute" void @f45(i32 "string_attribute" %0)
define "string_attribute" void @f45(i32 "string_attribute" %0) {
  ret void
}

; CHECK: define "string_attribute_with_value"="value" void @f46(i32 "string_attribute_with_value"="value" %0)
define "string_attribute_with_value"="value" void @f46(i32 "string_attribute_with_value"="value" %0) {
  ret void
}

; CHECK: define void @f47() #27
define void @f47() norecurse {
  ret void
}

; CHECK: define void @f48() #28
define void @f48() inaccessiblememonly {
  ret void
}

; CHECK: define void @f49() #29
define void @f49() inaccessiblemem_or_argmemonly {
  ret void
}
; CHECK: define void @f50(ptr swiftself %0)
define void @f50(ptr swiftself %0)
{
  ret void;
}

; CHECK: define i32 @f51(ptr swifterror %0)
define i32 @f51(ptr swifterror %0)
{
  ret i32 0
}

; CHECK: define i32 @f52(i32 %0, ptr swifterror %1)
define i32 @f52(i32 %0, ptr swifterror %1)
{
  ret i32 0
}

%swift_error = type {i64, i8}
declare float @foo(ptr swifterror %error_ptr_ref)

; CHECK: define float @f53
; CHECK: alloca swifterror
define float @f53(ptr %error_ref) {
entry:
  %error_ptr_ref = alloca swifterror ptr
  store ptr null, ptr %error_ptr_ref
  %call = call float @foo(ptr swifterror %error_ptr_ref)
  ret float 1.0
}

; CHECK: define ptr @f54(i32 %0) #30
define ptr @f54(i32 %0) allocsize(0) {
  ret ptr null
}

; CHECK: define ptr @f55(i32 %0, i32 %1) #31
define ptr @f55(i32 %0, i32 %1) allocsize(0, 1) {
  ret ptr null
}

; CHECK: define void @f56() #32
define void @f56() writeonly
{
  ret void
}

; CHECK: define void @f57() #33
define void @f57() speculatable {
  ret void
}

; CHECK: define void @f58() #34
define void @f58() sanitize_hwaddress
{
        ret void;
}

; CHECK: define void @f59() #35
define void @f59() shadowcallstack
{
  ret void
}

; CHECK: define void @f60() #36
define void @f60() willreturn
{
  ret void
}

; CHECK: define void @f61() #37
define void @f61() nofree {
  ret void
}

; CHECK: define void @f62() #38
define void @f62() nosync
{
  ret void
}

; CHECK: define void @f63() #39
define void @f63() sanitize_memtag
{
  ret void
}

; CHECK: define void @f64(ptr preallocated(i32) %a)
define void @f64(ptr preallocated(i32) %a)
{
  ret void
}

; CHECK: define void @f65() #40
define void @f65() null_pointer_is_valid
{
  ret void;
}

; CHECK: define noundef i32 @f66(i32 noundef %a)
define noundef i32 @f66(i32 noundef %a)
{
  ret i32 %a
}

; CHECK: define void @f67(ptr byref(i32) %a)
define void @f67(ptr byref(i32) %a)
{
  ret void
}

; CHECK: define void @f68() #41
define void @f68() mustprogress
{
  ret void
}

; CHECK: define void @f69() #42
define void @f69() nocallback
{
  ret void
}

; CHECK: define void @f70() #43
define void @f70() cold
{
  ret void
}

; CHECK: define void @f71() #44
define void @f71() hot
{
  ret void
}

; CHECK: define void @f72() #45
define void @f72() vscale_range(8)
{
  ret void
}

; CHECK: define void @f73() #46
define void @f73() vscale_range(1,8)
{
  ret void
}

; CHECK: define void @f74() #47
define void @f74() vscale_range(1,0)
{
  ret void
}

; CHECK: define void @f76(ptr swiftasync %0)
define void @f76(ptr swiftasync %0)
{
  ret void;
}

; CHECK: define void @f77() #48
define void @f77() nosanitize_coverage
{
        ret void;
}

; CHECK: define void @f78() #49
define void @f78() noprofile
{
        ret void;
}

declare void @llvm.some.intrinsic(ptr)
define void @f79() {
; CHECK: call void @llvm.some.intrinsic(ptr elementtype(i32) null)
  call void @llvm.some.intrinsic(ptr elementtype(i32) null)
  ret void
}

; CHECK: define void @f80() #50
define void @f80() disable_sanitizer_instrumentation
{
        ret void;
}

define void @f81(ptr sret(ptr) %0)
; CHECK: define void @f81(ptr sret(ptr) %0)
{
        ret void;
}

define void @f82(ptr %0)
; CHECK: define void @f82(ptr %0)
{
; CHECK: call void @llvm.some.intrinsic(ptr sret(i32) %0)
        call void @llvm.some.intrinsic(ptr sret(i32) %0)
        ret void;
}

; CHECK: define void @f83(<4 x ptr> align 32 %0, <vscale x 1 x ptr> align 64 %1)
define void @f83(<4 x ptr> align 32 %0, <vscale x 1 x ptr> align 64 %1) {
  ret void
}

; CHECK: define void @f84() #51
define void @f84() uwtable(sync) {
        ret void;
}

; CHECK: define void @f85() #15
define void @f85() uwtable(async) {
        ret void;
}

; CHECK: define void @f86() #52
define void @f86() nosanitize_bounds
{
        ret void;
}

; CHECK: define void @f92() #53
define void @f92() sanitize_realtime
{
        ret void;
}

; CHECK: define void @f93() #54
define void @f93() sanitize_realtime_blocking {
        ret void;
}

; CHECK: define void @f_sanitize_alloc_token() #55
define void @f_sanitize_alloc_token() sanitize_alloc_token {
        ret void;
}

<<<<<<< HEAD
=======
; CHECK: define void @f_no_create_undef_or_poison() #56
define void @f_no_create_undef_or_poison() nocreateundeforpoison {
        ret void;
}

>>>>>>> 811fe024
; CHECK: define void @f87() [[FNRETTHUNKEXTERN:#[0-9]+]]
define void @f87() fn_ret_thunk_extern { ret void }

; CHECK: define void @f88() [[SKIPPROFILE:#[0-9]+]]
define void @f88() skipprofile { ret void }

; CHECK: define void @f89() [[OPTDEBUG:#[0-9]+]]
define void @f89() optdebug {
        ret void;
}

; CHECK: define void @f90(ptr writable %p)
define void @f90(ptr writable %p) {
  ret void
}

; CHECK: define void @f91(ptr dead_on_unwind %p)
define void @f91(ptr dead_on_unwind %p) {
  ret void
}

; CHECK: define void @f94() [[NODIVERGENCESOURCE:#[0-9]+]]
define void @f94() nodivergencesource {
  ret void;
}

; CHECK: define range(i32 -1, 42) i32 @range_attribute(<4 x i32> range(i32 -1, 42) %a)
define range(i32 -1, 42) i32 @range_attribute(<4 x i32> range(i32 -1, 42) %a) {
  ret i32 0
}

; CHECK: define range(i32 0, 0) i32 @range_attribute_same_range_other_bitwidth(i8 range(i8 0, 42) %a)
define range(i32 0, 0) i32 @range_attribute_same_range_other_bitwidth(i8 range(i8 0, 42) %a) {
  ret i32 0
}

; CHECK: define void @wide_range_attribute(i128 range(i128 618970019642690137449562111, 618970019642690137449562114) %a)
define void @wide_range_attribute(i128 range(i128 618970019642690137449562111, 618970019642690137449562114) %a) {
  ret void
}

; CHECK: define void @initializes(ptr initializes((-4, 0), (4, 8)) %a)
define void @initializes(ptr initializes((-4, 0), (4, 8)) %a) {
  ret void
}

; CHECK: define void @captures(ptr captures(address) %p)
define void @captures(ptr captures(address) %p) {
  ret void
}

; CHECK: define void @dead_on_return(ptr dead_on_return %p)
define void @dead_on_return(ptr dead_on_return %p) {
  ret void
}

; CHECK: attributes #0 = { noreturn }
; CHECK: attributes #1 = { nounwind }
; CHECK: attributes #2 = { memory(none) }
; CHECK: attributes #3 = { memory(read) }
; CHECK: attributes #4 = { noinline }
; CHECK: attributes #5 = { alwaysinline }
; CHECK: attributes #6 = { optsize }
; CHECK: attributes #7 = { ssp }
; CHECK: attributes #8 = { sspreq }
; CHECK: attributes #9 = { noredzone }
; CHECK: attributes #10 = { noimplicitfloat }
; CHECK: attributes #11 = { naked }
; CHECK: attributes #12 = { inlinehint }
; CHECK: attributes #13 = { alignstack=4 }
; CHECK: attributes #14 = { returns_twice }
; CHECK: attributes #15 = { uwtable }
; CHECK: attributes #16 = { nonlazybind }
; CHECK: attributes #17 = { sanitize_address }
; CHECK: attributes #18 = { sanitize_thread }
; CHECK: attributes #19 = { sanitize_memory }
; CHECK: attributes #20 = { "cpu"="cortex-a8" }
; CHECK: attributes #21 = { sspstrong }
; CHECK: attributes #22 = { minsize }
; CHECK: attributes #23 = { noinline optnone }
; CHECK: attributes #24 = { jumptable }
; CHECK: attributes #25 = { convergent }
; CHECK: attributes #26 = { memory(argmem: readwrite) }
; CHECK: attributes #27 = { norecurse }
; CHECK: attributes #28 = { memory(inaccessiblemem: readwrite) }
; CHECK: attributes #29 = { memory(argmem: readwrite, inaccessiblemem: readwrite) }
; CHECK: attributes #30 = { allocsize(0) }
; CHECK: attributes #31 = { allocsize(0,1) }
; CHECK: attributes #32 = { memory(write) }
; CHECK: attributes #33 = { speculatable }
; CHECK: attributes #34 = { sanitize_hwaddress }
; CHECK: attributes #35 = { shadowcallstack }
; CHECK: attributes #36 = { willreturn }
; CHECK: attributes #37 = { nofree }
; CHECK: attributes #38 = { nosync }
; CHECK: attributes #39 = { sanitize_memtag }
; CHECK: attributes #40 = { null_pointer_is_valid }
; CHECK: attributes #41 = { mustprogress }
; CHECK: attributes #42 = { nocallback }
; CHECK: attributes #43 = { cold }
; CHECK: attributes #44 = { hot }
; CHECK: attributes #45 = { vscale_range(8,8) }
; CHECK: attributes #46 = { vscale_range(1,8) }
; CHECK: attributes #47 = { vscale_range(1,0) }
; CHECK: attributes #48 = { nosanitize_coverage }
; CHECK: attributes #49 = { noprofile }
; CHECK: attributes #50 = { disable_sanitizer_instrumentation }
; CHECK: attributes #51 = { uwtable(sync) }
; CHECK: attributes #52 = { nosanitize_bounds }
; CHECK: attributes #53 = { sanitize_realtime }
; CHECK: attributes #54 = { sanitize_realtime_blocking }
; CHECK: attributes #55 = { sanitize_alloc_token }
<<<<<<< HEAD
=======
; CHECK: attributes #56 = { nocreateundeforpoison }
>>>>>>> 811fe024
; CHECK: attributes [[FNRETTHUNKEXTERN]] = { fn_ret_thunk_extern }
; CHECK: attributes [[SKIPPROFILE]] = { skipprofile }
; CHECK: attributes [[OPTDEBUG]] = { optdebug }
; CHECK: attributes [[NODIVERGENCESOURCE]] = { nodivergencesource }
; CHECK: attributes #[[NOBUILTIN]] = { nobuiltin }<|MERGE_RESOLUTION|>--- conflicted
+++ resolved
@@ -521,14 +521,11 @@
         ret void;
 }
 
-<<<<<<< HEAD
-=======
 ; CHECK: define void @f_no_create_undef_or_poison() #56
 define void @f_no_create_undef_or_poison() nocreateundeforpoison {
         ret void;
 }
 
->>>>>>> 811fe024
 ; CHECK: define void @f87() [[FNRETTHUNKEXTERN:#[0-9]+]]
 define void @f87() fn_ret_thunk_extern { ret void }
 
@@ -641,10 +638,7 @@
 ; CHECK: attributes #53 = { sanitize_realtime }
 ; CHECK: attributes #54 = { sanitize_realtime_blocking }
 ; CHECK: attributes #55 = { sanitize_alloc_token }
-<<<<<<< HEAD
-=======
 ; CHECK: attributes #56 = { nocreateundeforpoison }
->>>>>>> 811fe024
 ; CHECK: attributes [[FNRETTHUNKEXTERN]] = { fn_ret_thunk_extern }
 ; CHECK: attributes [[SKIPPROFILE]] = { skipprofile }
 ; CHECK: attributes [[OPTDEBUG]] = { optdebug }
