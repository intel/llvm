// RUN: llvm-tblgen -gen-runtime-libcalls -I %p/../../include %s | FileCheck %s

include "llvm/IR/RuntimeLibcallsImpl.td"


def SHL_I32 : RuntimeLibcall;
def SRL_I64 : RuntimeLibcall;

def SQRT_F128 : RuntimeLibcall;
def SQRT_F80 : RuntimeLibcall;
def BZERO : RuntimeLibcall;
def MEMCPY : RuntimeLibcall;
def MEMSET : RuntimeLibcall;
def CALLOC : RuntimeLibcall;

// Test default names.
let IsDefault = true in {
  def __ashlsi3 : RuntimeLibcallImpl<SHL_I32>;
  def __lshrdi3 : RuntimeLibcallImpl<SRL_I64>;

  def sqrtl_f128 : RuntimeLibcallImpl<SQRT_F128, "sqrtl">;
  def sqrtl_f80 : RuntimeLibcallImpl<SQRT_F80, "sqrtl">;
}

// Ignore non-default in initDefaultLibCallNames.
def bzero : RuntimeLibcallImpl<BZERO>;

def ___memset : RuntimeLibcallImpl<MEMSET, "___memset">;
def ___memcpy : RuntimeLibcallImpl<MEMCPY, "___memcpy">;

def calloc  : RuntimeLibcallImpl<CALLOC, "calloc">;

def CompilerRTLibcalls : LibcallImpls<(add __ashlsi3, __lshrdi3)>;
def LibmLibcalls : LibcallImpls<(add sqrtl_f80)>;

def isSimpleArch : RuntimeLibcallPredicate<[{TT.getArch() == Triple::simple}]>;
def isFooArch : RuntimeLibcallPredicate<[{TT.getArch() == Triple::foo}]>;


def isZOS : RuntimeLibcallPredicate<[{TT.getOS() == Triple::zos}]>;
def isPPC : RuntimeLibcallPredicate<[{TT.getArch().isPPC()}]>;
def isPPC64 : RuntimeLibcallPredicate<[{TT.getArch().isPPC64()}]>;


def isFoo : RuntimeLibcallPredicate<[{isFOO()}]>;
def isBarOS : RuntimeLibcallPredicate<[{TT.getOS() == Triple::bar}]>;
def isBuzzArch : RuntimeLibcallPredicate<[{TT.getArch() == Triple::buzz}]>;
def isBlahArch : RuntimeLibcallPredicate<[{TT.getArch() == Triple::blah}]>;

def hasCompilerRT : RuntimeLibcallPredicate<[{TT.hasCompilerRT()}]>;


def SimpleLibrary : SystemRuntimeLibrary<isSimpleArch,
  (add LibmLibcalls, calloc, CompilerRTLibcalls)>;


def LibraryWithConditionalFunc : LibcallImpls<(add sqrtl_f128, bzero, AvailableIf<___memset, isBarOS>)>;

def FooLibrary : SystemRuntimeLibrary<isFooArch, (add LibraryWithConditionalFunc)>;

def BuzzLibrary : SystemRuntimeLibrary<isBuzzArch, (add sqrtl_f80, CompilerRTLibcalls)>;



def LibraryWithConditionalSet : LibcallImpls<(add sqrtl_f128, bzero,
  LibcallImpls<(add CompilerRTLibcalls), hasCompilerRT>)>;



def BlahLibrary : SystemRuntimeLibrary<isBlahArch, (add calloc, LibraryWithConditionalSet, AvailableIf<___memset, isBarOS>)>;



// All entries should be emitted in Libcall enum.
// CHECK: #ifdef GET_RUNTIME_LIBCALL_ENUM
// CHECK-NEXT: namespace llvm {
// CHECK-NEXT: namespace RTLIB {
// CHECK-NEXT: enum Libcall : unsigned short {
// CHECK-NEXT: BZERO = 0,
// CHECK-NEXT: CALLOC = 1,
// CHECK-NEXT: MEMCPY = 2,
// CHECK-NEXT: MEMSET = 3,
// CHECK-NEXT: SHL_I32 = 4,
// CHECK-NEXT: SQRT_F80 = 5,
// CHECK-NEXT: SQRT_F128 = 6,
// CHECK-NEXT: SRL_I64 = 7,
// CHECK-NEXT: UNKNOWN_LIBCALL = 8
// CHECK-NEXT: };
// CHECK-EMPTY:
// CHECK-NEXT:enum LibcallImpl : unsigned short {
// CHECK-NEXT:  Unsupported = 0,
// CHECK-NEXT:  impl____memcpy = 1, // ___memcpy
// CHECK-NEXT:  impl____memset = 2, // ___memset
// CHECK-NEXT:  impl___ashlsi3 = 3, // __ashlsi3
// CHECK-NEXT:  impl___lshrdi3 = 4, // __lshrdi3
// CHECK-NEXT:  bzero = 5, // bzero
// CHECK-NEXT:  calloc = 6, // calloc
// CHECK-NEXT:  sqrtl_f128 = 7, // sqrtl
// CHECK-NEXT:  sqrtl_f80 = 8, // sqrtl
<<<<<<< HEAD
// CHECK-NEXT:  NumLibcallImpls = 9
=======
>>>>>>> 35227056
// CHECK-NEXT: };
// CHECK-NEXT: constexpr size_t NumLibcallImpls = 9;
// CHECK-NEXT: } // End namespace RTLIB
// CHECK-NEXT: } // End namespace llvm
// CHECK-NEXT: #endif

// CHECK: #ifdef GET_INIT_RUNTIME_LIBCALL_NAMES
// CHECK-EMPTY:
// CHECK-NEXT: #ifdef __GNUC__
// CHECK-NEXT: #pragma GCC diagnostic push
// CHECK-NEXT: #pragma GCC diagnostic ignored "-Woverlength-strings"
// CHECK-NEXT: #endif
// CHECK-NEXT:  constexpr char RTLIB::RuntimeLibcallsInfo::RuntimeLibcallImplNameTableStorage[] =
// CHECK-NEXT:   "\0"
// CHECK-NEXT:   "___memcpy\0"
// CHECK-NEXT:   "___memset\0"
// CHECK-NEXT:   "__ashlsi3\0"
// CHECK-NEXT:   "__lshrdi3\0"
// CHECK-NEXT:   "bzero\0"
// CHECK-NEXT:   "calloc\0"
// CHECK-NEXT:   "sqrtl\0"
// CHECK-NEXT:   ;
// CHECK-NEXT: #ifdef __GNUC__
// CHECK-NEXT: #pragma GCC diagnostic pop
// CHECK-NEXT: #endif
// CHECK-EMPTY:
// CHECK-NEXT: const llvm::StringTable
// CHECK-NEXT: RTLIB::RuntimeLibcallsInfo::RuntimeLibcallImplNameTable = RuntimeLibcallImplNameTableStorage;
// CHECK-EMPTY:
// CHECK-NEXT: const uint16_t RTLIB::RuntimeLibcallsInfo::RuntimeLibcallNameOffsetTable[] = {
// CHECK-NEXT:   0, //
// CHECK-NEXT:   1, // ___memcpy
// CHECK-NEXT:   11, // ___memset
// CHECK-NEXT:   21, // __ashlsi3
// CHECK-NEXT:   31, // __lshrdi3
// CHECK-NEXT:   41, // bzero
// CHECK-NEXT:   47, // calloc
// CHECK-NEXT:   54, // sqrtl
// CHECK-NEXT:   54, // sqrtl
// CHECK-NEXT: };
// CHECK-EMPTY:
// CHECK-NEXT: const uint8_t RTLIB::RuntimeLibcallsInfo::RuntimeLibcallNameSizeTable[] = {
// CHECK-NEXT:   0,
// CHECK-NEXT:   9,
// CHECK-NEXT:   9,
// CHECK-NEXT:   9,
// CHECK-NEXT:   9,
// CHECK-NEXT:   5,
// CHECK-NEXT:   6,
// CHECK-NEXT:   5,
// CHECK-NEXT:   5,
// CHECK-NEXT: };
// CHECK-EMPTY:
// CHECK-NEXT: const RTLIB::Libcall llvm::RTLIB::RuntimeLibcallsInfo::ImplToLibcall[RTLIB::NumLibcallImpls] = {
// CHECK-NEXT: RTLIB::UNKNOWN_LIBCALL, // RTLIB::Unsupported
<<<<<<< HEAD
// CHECK-NEXT: RTLIB::MEMCPY, // RTLIB::___memcpy
// CHECK-NEXT: RTLIB::MEMSET, // RTLIB::___memset
// CHECK-NEXT: RTLIB::SHL_I32, // RTLIB::__ashlsi3
// CHECK-NEXT: RTLIB::SRL_I64, // RTLIB::__lshrdi3
// CHECK-NEXT: RTLIB::BZERO, // RTLIB::bzero
// CHECK-NEXT: RTLIB::CALLOC, // RTLIB::calloc
// CHECK-NEXT: RTLIB::SQRT_F128, // RTLIB::sqrtl_f128
// CHECK-NEXT: RTLIB::SQRT_F80, // RTLIB::sqrtl_f80
=======
// CHECK-NEXT: RTLIB::MEMCPY, // RTLIB::impl____memcpy
// CHECK-NEXT: RTLIB::MEMSET, // RTLIB::impl____memset
// CHECK-NEXT: RTLIB::SHL_I32, // RTLIB::impl___ashlsi3
// CHECK-NEXT: RTLIB::SRL_I64, // RTLIB::impl___lshrdi3
// CHECK-NEXT: RTLIB::BZERO, // RTLIB::impl_bzero
// CHECK-NEXT: RTLIB::CALLOC, // RTLIB::impl_calloc
// CHECK-NEXT: RTLIB::SQRT_F128, // RTLIB::impl_sqrtl_f128
// CHECK-NEXT: RTLIB::SQRT_F80, // RTLIB::impl_sqrtl_f80
>>>>>>> 35227056
// CHECK-NEXT: };

// CHECK: #ifdef GET_LOOKUP_LIBCALL_IMPL_NAME_BODY
// CHECK-NEXT: size_t Size = Name.size();
// CHECK-NEXT: if (Size == 0 || Size > 9)
// CHECK-NEXT:   return enum_seq(RTLIB::Unsupported, RTLIB::Unsupported);
// CHECK-NEXT: return lookupLibcallImplNameImpl(Name);
// CHECK-NEXT: #endif
<<<<<<< HEAD

// CHECK: #ifdef DEFINE_GET_LOOKUP_LIBCALL_IMPL_NAME
// CHECK-NEXT: static inline uint64_t hash(StringRef Str) {
// CHECK-NEXT: return static_cast<uint32_t>(xxh3_64bits(Str));
// CHECK-NEXT: }

// CHECK: iota_range<RTLIB::LibcallImpl> RTLIB::RuntimeLibcallsInfo::lookupLibcallImplNameImpl(StringRef Name) {
// CHECK: static constexpr uint16_t HashTableNameToEnum[16] = {
// CHECK: 2, // 0x000000705301b8, ___memset
// CHECK: 0,
// CHECK: 6, // 0x0000001417a2af, calloc
// CHECK: 0,
// CHECK: };

// CHECK: unsigned Idx = (hash(Name) % 8) * 2;
// CHECK: for (int I = 0; I != 2; ++I) {
// CHECK: return libcallImplNameHit(Entry, StrOffset);

// CHECK: return enum_seq(RTLIB::Unsupported, RTLIB::Unsupported);
// CHECK-NEXT: }

// CHECK: void llvm::RTLIB::RuntimeLibcallsInfo::setTargetRuntimeLibcallSets(const llvm::Triple &TT, FloatABI::ABIType FloatABI, EABI EABIVersion, StringRef ABIName) {
=======

// CHECK: #ifdef DEFINE_GET_LOOKUP_LIBCALL_IMPL_NAME
// CHECK-NEXT: static inline uint64_t hash(StringRef Str) {
// CHECK-NEXT: return static_cast<uint32_t>(xxh3_64bits(Str));
// CHECK-NEXT: }

// CHECK: iota_range<RTLIB::LibcallImpl> RTLIB::RuntimeLibcallsInfo::lookupLibcallImplNameImpl(StringRef Name) {
// CHECK: static constexpr uint16_t HashTableNameToEnum[16] = {
// CHECK: 2,
// CHECK: 0,
// CHECK: 6,
// CHECK: 0,
// CHECK: };

// CHECK: unsigned Idx = (hash(Name) % 8) * 2;
// CHECK: for (int I = 0; I != 2; ++I) {
// CHECK: return libcallImplNameHit(Entry, StrOffset);

// CHECK: return enum_seq(RTLIB::Unsupported, RTLIB::Unsupported);
// CHECK-NEXT: }

// CHECK: void llvm::RTLIB::RuntimeLibcallsInfo::setTargetRuntimeLibcallSets(const llvm::Triple &TT, ExceptionHandling ExceptionModel, FloatABI::ABIType FloatABI, EABI EABIVersion, StringRef ABIName) {
>>>>>>> 35227056
// CHECK-NEXT:  struct LibcallImplPair {
// CHECK-NEXT:    RTLIB::Libcall Func;
// CHECK-NEXT:    RTLIB::LibcallImpl Impl;
// CHECK-NEXT:  };
// CHECK-NEXT:  auto setLibcallsImpl = [this](
// CHECK-NEXT:    ArrayRef<LibcallImplPair> Libcalls,
// CHECK-NEXT:    std::optional<llvm::CallingConv::ID> CC = {})
// CHECK-NEXT:  {
// CHECK-NEXT:    for (const auto [Func, Impl] : Libcalls) {
// CHECK-NEXT:      setLibcallImpl(Func, Impl);
// CHECK-NEXT:      if (CC)
// CHECK-NEXT:        setLibcallImplCallingConv(Impl, *CC);
// CHECK-NEXT:    }
// CHECK-NEXT:  };
// CHECK-EMPTY:
// CHECK-NEXT: if (TT.getArch() == Triple::blah) {
// CHECK-NEXT:     setLibcallsImpl({
<<<<<<< HEAD
// CHECK-NEXT:         {RTLIB::BZERO, RTLIB::bzero}, // bzero
// CHECK-NEXT:         {RTLIB::CALLOC, RTLIB::calloc}, // calloc
// CHECK-NEXT:         {RTLIB::SQRT_F128, RTLIB::sqrtl_f128}, // sqrtl
=======
// CHECK-NEXT:         {RTLIB::BZERO, RTLIB::impl_bzero}, // bzero
// CHECK-NEXT:         {RTLIB::CALLOC, RTLIB::impl_calloc}, // calloc
// CHECK-NEXT:         {RTLIB::SQRT_F128, RTLIB::impl_sqrtl_f128}, // sqrtl
>>>>>>> 35227056
// CHECK-NEXT:     });
// CHECK-EMPTY:
// CHECK-NEXT:    if (TT.hasCompilerRT()) {
// CHECK-NEXT:      setLibcallsImpl({
<<<<<<< HEAD
// CHECK-NEXT:          {RTLIB::SHL_I32, RTLIB::__ashlsi3}, // __ashlsi3
// CHECK-NEXT:          {RTLIB::SRL_I64, RTLIB::__lshrdi3}, // __lshrdi3
=======
// CHECK-NEXT:          {RTLIB::SHL_I32, RTLIB::impl___ashlsi3}, // __ashlsi3
// CHECK-NEXT:          {RTLIB::SRL_I64, RTLIB::impl___lshrdi3}, // __lshrdi3
>>>>>>> 35227056
// CHECK-NEXT:      });
// CHECK-EMPTY:
// CHECK-NEXT:    }
// CHECK-EMPTY:
// CHECK-NEXT:    if (TT.getOS() == Triple::bar) {
// CHECK-NEXT:      setLibcallsImpl({
<<<<<<< HEAD
// CHECK-NEXT:          {RTLIB::MEMSET, RTLIB::___memset}, // ___memset
=======
// CHECK-NEXT:          {RTLIB::MEMSET, RTLIB::impl____memset}, // ___memset
>>>>>>> 35227056
// CHECK-NEXT:      });
// CHECK-EMPTY:
// CHECK-NEXT:    }
// CHECK-EMPTY:
// CHECK-NEXT:   return;
// CHECK-NEXT: }
// CHECK-EMPTY:
// CHECK-NEXT: if (TT.getArch() == Triple::buzz) {
// CHECK-NEXT:    setLibcallsImpl({
<<<<<<< HEAD
// CHECK-NEXT:        {RTLIB::SHL_I32, RTLIB::__ashlsi3}, // __ashlsi3
// CHECK-NEXT:        {RTLIB::SQRT_F80, RTLIB::sqrtl_f80}, // sqrtl
// CHECK-NEXT:        {RTLIB::SRL_I64, RTLIB::__lshrdi3}, // __lshrdi3
=======
// CHECK-NEXT:        {RTLIB::SHL_I32, RTLIB::impl___ashlsi3}, // __ashlsi3
// CHECK-NEXT:        {RTLIB::SQRT_F80, RTLIB::impl_sqrtl_f80}, // sqrtl
// CHECK-NEXT:        {RTLIB::SRL_I64, RTLIB::impl___lshrdi3}, // __lshrdi3
>>>>>>> 35227056
// CHECK-NEXT:    });
// CHECK-EMPTY:
// CHECK-NEXT:   return;
// CHECK-NEXT: }
// CHECK-EMPTY:
// CHECK-NEXT: if (TT.getArch() == Triple::foo) {
// CHECK-NEXT:    setLibcallsImpl({
<<<<<<< HEAD
// CHECK-NEXT:        {RTLIB::BZERO, RTLIB::bzero}, // bzero
// CHECK-NEXT:        {RTLIB::SQRT_F128, RTLIB::sqrtl_f128}, // sqrtl
=======
// CHECK-NEXT:        {RTLIB::BZERO, RTLIB::impl_bzero}, // bzero
// CHECK-NEXT:        {RTLIB::SQRT_F128, RTLIB::impl_sqrtl_f128}, // sqrtl
>>>>>>> 35227056
// CHECK-NEXT:    });
// CHECK-EMPTY:
// CHECK-NEXT:    if (TT.getOS() == Triple::bar) {
// CHECK-NEXT:      setLibcallsImpl({
<<<<<<< HEAD
// CHECK-NEXT:          {RTLIB::MEMSET, RTLIB::___memset}, // ___memset
=======
// CHECK-NEXT:          {RTLIB::MEMSET, RTLIB::impl____memset}, // ___memset
>>>>>>> 35227056
// CHECK-NEXT:      });
// CHECK-EMPTY:
// CHECK-NEXT:    }
// CHECK-EMPTY:
// CHECK-NEXT:    return;
// CHECK-NEXT:  }
// CHECK-EMPTY:
// CHECK-NEXT: if (TT.getArch() == Triple::simple) {
// CHECK-NEXT:    setLibcallsImpl({
<<<<<<< HEAD
// CHECK-NEXT:        {RTLIB::CALLOC, RTLIB::calloc}, // calloc
// CHECK-NEXT:        {RTLIB::SHL_I32, RTLIB::__ashlsi3}, // __ashlsi3
// CHECK-NEXT:        {RTLIB::SQRT_F80, RTLIB::sqrtl_f80}, // sqrtl
// CHECK-NEXT:        {RTLIB::SRL_I64, RTLIB::__lshrdi3}, // __lshrdi3
=======
// CHECK-NEXT:        {RTLIB::CALLOC, RTLIB::impl_calloc}, // calloc
// CHECK-NEXT:        {RTLIB::SHL_I32, RTLIB::impl___ashlsi3}, // __ashlsi3
// CHECK-NEXT:        {RTLIB::SQRT_F80, RTLIB::impl_sqrtl_f80}, // sqrtl
// CHECK-NEXT:        {RTLIB::SRL_I64, RTLIB::impl___lshrdi3}, // __lshrdi3
>>>>>>> 35227056
// CHECK-NEXT:    });
// CHECK-EMPTY:
// CHECK-NEXT:   return;
// CHECK-NEXT: }
// CHECK-NEXT:  LLVM_DEBUG(dbgs() << "no system runtime library applied to target \'" << TT.str() << "\'\n");
// CHECK-NEXT: }
// CHECK-EMPTY:
// CHECK: #endif<|MERGE_RESOLUTION|>--- conflicted
+++ resolved
@@ -97,10 +97,6 @@
 // CHECK-NEXT:  calloc = 6, // calloc
 // CHECK-NEXT:  sqrtl_f128 = 7, // sqrtl
 // CHECK-NEXT:  sqrtl_f80 = 8, // sqrtl
-<<<<<<< HEAD
-// CHECK-NEXT:  NumLibcallImpls = 9
-=======
->>>>>>> 35227056
 // CHECK-NEXT: };
 // CHECK-NEXT: constexpr size_t NumLibcallImpls = 9;
 // CHECK-NEXT: } // End namespace RTLIB
@@ -156,16 +152,6 @@
 // CHECK-EMPTY:
 // CHECK-NEXT: const RTLIB::Libcall llvm::RTLIB::RuntimeLibcallsInfo::ImplToLibcall[RTLIB::NumLibcallImpls] = {
 // CHECK-NEXT: RTLIB::UNKNOWN_LIBCALL, // RTLIB::Unsupported
-<<<<<<< HEAD
-// CHECK-NEXT: RTLIB::MEMCPY, // RTLIB::___memcpy
-// CHECK-NEXT: RTLIB::MEMSET, // RTLIB::___memset
-// CHECK-NEXT: RTLIB::SHL_I32, // RTLIB::__ashlsi3
-// CHECK-NEXT: RTLIB::SRL_I64, // RTLIB::__lshrdi3
-// CHECK-NEXT: RTLIB::BZERO, // RTLIB::bzero
-// CHECK-NEXT: RTLIB::CALLOC, // RTLIB::calloc
-// CHECK-NEXT: RTLIB::SQRT_F128, // RTLIB::sqrtl_f128
-// CHECK-NEXT: RTLIB::SQRT_F80, // RTLIB::sqrtl_f80
-=======
 // CHECK-NEXT: RTLIB::MEMCPY, // RTLIB::impl____memcpy
 // CHECK-NEXT: RTLIB::MEMSET, // RTLIB::impl____memset
 // CHECK-NEXT: RTLIB::SHL_I32, // RTLIB::impl___ashlsi3
@@ -174,7 +160,6 @@
 // CHECK-NEXT: RTLIB::CALLOC, // RTLIB::impl_calloc
 // CHECK-NEXT: RTLIB::SQRT_F128, // RTLIB::impl_sqrtl_f128
 // CHECK-NEXT: RTLIB::SQRT_F80, // RTLIB::impl_sqrtl_f80
->>>>>>> 35227056
 // CHECK-NEXT: };
 
 // CHECK: #ifdef GET_LOOKUP_LIBCALL_IMPL_NAME_BODY
@@ -183,30 +168,6 @@
 // CHECK-NEXT:   return enum_seq(RTLIB::Unsupported, RTLIB::Unsupported);
 // CHECK-NEXT: return lookupLibcallImplNameImpl(Name);
 // CHECK-NEXT: #endif
-<<<<<<< HEAD
-
-// CHECK: #ifdef DEFINE_GET_LOOKUP_LIBCALL_IMPL_NAME
-// CHECK-NEXT: static inline uint64_t hash(StringRef Str) {
-// CHECK-NEXT: return static_cast<uint32_t>(xxh3_64bits(Str));
-// CHECK-NEXT: }
-
-// CHECK: iota_range<RTLIB::LibcallImpl> RTLIB::RuntimeLibcallsInfo::lookupLibcallImplNameImpl(StringRef Name) {
-// CHECK: static constexpr uint16_t HashTableNameToEnum[16] = {
-// CHECK: 2, // 0x000000705301b8, ___memset
-// CHECK: 0,
-// CHECK: 6, // 0x0000001417a2af, calloc
-// CHECK: 0,
-// CHECK: };
-
-// CHECK: unsigned Idx = (hash(Name) % 8) * 2;
-// CHECK: for (int I = 0; I != 2; ++I) {
-// CHECK: return libcallImplNameHit(Entry, StrOffset);
-
-// CHECK: return enum_seq(RTLIB::Unsupported, RTLIB::Unsupported);
-// CHECK-NEXT: }
-
-// CHECK: void llvm::RTLIB::RuntimeLibcallsInfo::setTargetRuntimeLibcallSets(const llvm::Triple &TT, FloatABI::ABIType FloatABI, EABI EABIVersion, StringRef ABIName) {
-=======
 
 // CHECK: #ifdef DEFINE_GET_LOOKUP_LIBCALL_IMPL_NAME
 // CHECK-NEXT: static inline uint64_t hash(StringRef Str) {
@@ -229,7 +190,6 @@
 // CHECK-NEXT: }
 
 // CHECK: void llvm::RTLIB::RuntimeLibcallsInfo::setTargetRuntimeLibcallSets(const llvm::Triple &TT, ExceptionHandling ExceptionModel, FloatABI::ABIType FloatABI, EABI EABIVersion, StringRef ABIName) {
->>>>>>> 35227056
 // CHECK-NEXT:  struct LibcallImplPair {
 // CHECK-NEXT:    RTLIB::Libcall Func;
 // CHECK-NEXT:    RTLIB::LibcallImpl Impl;
@@ -247,37 +207,22 @@
 // CHECK-EMPTY:
 // CHECK-NEXT: if (TT.getArch() == Triple::blah) {
 // CHECK-NEXT:     setLibcallsImpl({
-<<<<<<< HEAD
-// CHECK-NEXT:         {RTLIB::BZERO, RTLIB::bzero}, // bzero
-// CHECK-NEXT:         {RTLIB::CALLOC, RTLIB::calloc}, // calloc
-// CHECK-NEXT:         {RTLIB::SQRT_F128, RTLIB::sqrtl_f128}, // sqrtl
-=======
 // CHECK-NEXT:         {RTLIB::BZERO, RTLIB::impl_bzero}, // bzero
 // CHECK-NEXT:         {RTLIB::CALLOC, RTLIB::impl_calloc}, // calloc
 // CHECK-NEXT:         {RTLIB::SQRT_F128, RTLIB::impl_sqrtl_f128}, // sqrtl
->>>>>>> 35227056
 // CHECK-NEXT:     });
 // CHECK-EMPTY:
 // CHECK-NEXT:    if (TT.hasCompilerRT()) {
 // CHECK-NEXT:      setLibcallsImpl({
-<<<<<<< HEAD
-// CHECK-NEXT:          {RTLIB::SHL_I32, RTLIB::__ashlsi3}, // __ashlsi3
-// CHECK-NEXT:          {RTLIB::SRL_I64, RTLIB::__lshrdi3}, // __lshrdi3
-=======
 // CHECK-NEXT:          {RTLIB::SHL_I32, RTLIB::impl___ashlsi3}, // __ashlsi3
 // CHECK-NEXT:          {RTLIB::SRL_I64, RTLIB::impl___lshrdi3}, // __lshrdi3
->>>>>>> 35227056
 // CHECK-NEXT:      });
 // CHECK-EMPTY:
 // CHECK-NEXT:    }
 // CHECK-EMPTY:
 // CHECK-NEXT:    if (TT.getOS() == Triple::bar) {
 // CHECK-NEXT:      setLibcallsImpl({
-<<<<<<< HEAD
-// CHECK-NEXT:          {RTLIB::MEMSET, RTLIB::___memset}, // ___memset
-=======
 // CHECK-NEXT:          {RTLIB::MEMSET, RTLIB::impl____memset}, // ___memset
->>>>>>> 35227056
 // CHECK-NEXT:      });
 // CHECK-EMPTY:
 // CHECK-NEXT:    }
@@ -287,15 +232,9 @@
 // CHECK-EMPTY:
 // CHECK-NEXT: if (TT.getArch() == Triple::buzz) {
 // CHECK-NEXT:    setLibcallsImpl({
-<<<<<<< HEAD
-// CHECK-NEXT:        {RTLIB::SHL_I32, RTLIB::__ashlsi3}, // __ashlsi3
-// CHECK-NEXT:        {RTLIB::SQRT_F80, RTLIB::sqrtl_f80}, // sqrtl
-// CHECK-NEXT:        {RTLIB::SRL_I64, RTLIB::__lshrdi3}, // __lshrdi3
-=======
 // CHECK-NEXT:        {RTLIB::SHL_I32, RTLIB::impl___ashlsi3}, // __ashlsi3
 // CHECK-NEXT:        {RTLIB::SQRT_F80, RTLIB::impl_sqrtl_f80}, // sqrtl
 // CHECK-NEXT:        {RTLIB::SRL_I64, RTLIB::impl___lshrdi3}, // __lshrdi3
->>>>>>> 35227056
 // CHECK-NEXT:    });
 // CHECK-EMPTY:
 // CHECK-NEXT:   return;
@@ -303,22 +242,13 @@
 // CHECK-EMPTY:
 // CHECK-NEXT: if (TT.getArch() == Triple::foo) {
 // CHECK-NEXT:    setLibcallsImpl({
-<<<<<<< HEAD
-// CHECK-NEXT:        {RTLIB::BZERO, RTLIB::bzero}, // bzero
-// CHECK-NEXT:        {RTLIB::SQRT_F128, RTLIB::sqrtl_f128}, // sqrtl
-=======
 // CHECK-NEXT:        {RTLIB::BZERO, RTLIB::impl_bzero}, // bzero
 // CHECK-NEXT:        {RTLIB::SQRT_F128, RTLIB::impl_sqrtl_f128}, // sqrtl
->>>>>>> 35227056
 // CHECK-NEXT:    });
 // CHECK-EMPTY:
 // CHECK-NEXT:    if (TT.getOS() == Triple::bar) {
 // CHECK-NEXT:      setLibcallsImpl({
-<<<<<<< HEAD
-// CHECK-NEXT:          {RTLIB::MEMSET, RTLIB::___memset}, // ___memset
-=======
 // CHECK-NEXT:          {RTLIB::MEMSET, RTLIB::impl____memset}, // ___memset
->>>>>>> 35227056
 // CHECK-NEXT:      });
 // CHECK-EMPTY:
 // CHECK-NEXT:    }
@@ -328,17 +258,10 @@
 // CHECK-EMPTY:
 // CHECK-NEXT: if (TT.getArch() == Triple::simple) {
 // CHECK-NEXT:    setLibcallsImpl({
-<<<<<<< HEAD
-// CHECK-NEXT:        {RTLIB::CALLOC, RTLIB::calloc}, // calloc
-// CHECK-NEXT:        {RTLIB::SHL_I32, RTLIB::__ashlsi3}, // __ashlsi3
-// CHECK-NEXT:        {RTLIB::SQRT_F80, RTLIB::sqrtl_f80}, // sqrtl
-// CHECK-NEXT:        {RTLIB::SRL_I64, RTLIB::__lshrdi3}, // __lshrdi3
-=======
 // CHECK-NEXT:        {RTLIB::CALLOC, RTLIB::impl_calloc}, // calloc
 // CHECK-NEXT:        {RTLIB::SHL_I32, RTLIB::impl___ashlsi3}, // __ashlsi3
 // CHECK-NEXT:        {RTLIB::SQRT_F80, RTLIB::impl_sqrtl_f80}, // sqrtl
 // CHECK-NEXT:        {RTLIB::SRL_I64, RTLIB::impl___lshrdi3}, // __lshrdi3
->>>>>>> 35227056
 // CHECK-NEXT:    });
 // CHECK-EMPTY:
 // CHECK-NEXT:   return;
