--- conflicted
+++ resolved
@@ -200,13 +200,6 @@
 // CHECK-NEXT: }
 
 // CHECK: void llvm::RTLIB::RuntimeLibcallsInfo::setTargetRuntimeLibcallSets(const llvm::Triple &TT, ExceptionHandling ExceptionModel, FloatABI::ABIType FloatABI, EABI EABIVersion, StringRef ABIName) {
-<<<<<<< HEAD
-// CHECK-NEXT:  struct LibcallImplPair {
-// CHECK-NEXT:    RTLIB::Libcall Func;
-// CHECK-NEXT:    RTLIB::LibcallImpl Impl;
-// CHECK-NEXT:  };
-=======
->>>>>>> 811fe024
 // CHECK-EMPTY:
 // CHECK-NEXT: if (TT.getArch() == Triple::blah) {
 // CHECK-NEXT:     static constexpr LibcallImplBitset SystemAvailableImpls({
@@ -214,26 +207,6 @@
 // CHECK-NEXT:     });
 // CHECK-NEXT:     AvailableLibcallImpls = SystemAvailableImpls;
 // CHECK-EMPTY:
-<<<<<<< HEAD
-// CHECK-NEXT:    static const LibcallImplPair LibraryCalls[] = {
-// CHECK-NEXT:        {RTLIB::BZERO, RTLIB::impl_bzero}, // bzero
-// CHECK-NEXT:        {RTLIB::CALLOC, RTLIB::impl_calloc}, // calloc
-// CHECK-NEXT:        {RTLIB::SQRT_F128, RTLIB::impl_sqrtl_f128}, // sqrtl
-// CHECK-NEXT:    };
-// CHECK-EMPTY:
-// CHECK-NEXT:    for (const auto [Func, Impl] : LibraryCalls) {
-// CHECK-NEXT:      setLibcallImpl(Func, Impl);
-// CHECK-NEXT:    }
-// CHECK-EMPTY:
-// CHECK-NEXT:    if (TT.hasCompilerRT()) {
-// CHECK-NEXT:      static const LibcallImplPair LibraryCalls_hasCompilerRT[] = {
-// CHECK-NEXT:          {RTLIB::SHL_I32, RTLIB::impl___ashlsi3}, // __ashlsi3
-// CHECK-NEXT:          {RTLIB::SRL_I64, RTLIB::impl___lshrdi3}, // __lshrdi3
-// CHECK-NEXT:      };
-// CHECK-EMPTY:
-// CHECK-NEXT:      for (const auto [Func, Impl] : LibraryCalls_hasCompilerRT) {
-// CHECK-NEXT:        setLibcallImpl(Func, Impl);
-=======
 // CHECK-NEXT:    static const RTLIB::LibcallImpl LibraryCalls[] = {
 // CHECK-NEXT:        RTLIB::impl_bzero, // bzero
 // CHECK-NEXT:        RTLIB::impl_calloc, // calloc
@@ -252,27 +225,17 @@
 // CHECK-EMPTY:
 // CHECK-NEXT:      for (const RTLIB::LibcallImpl Impl : LibraryCalls_hasCompilerRT) {
 // CHECK-NEXT:        setAvailable(Impl);
->>>>>>> 811fe024
 // CHECK-NEXT:      }
 // CHECK-EMPTY:
 // CHECK-NEXT:    }
 // CHECK-EMPTY:
 // CHECK-NEXT:    if (TT.getOS() == Triple::bar) {
-<<<<<<< HEAD
-// CHECK-NEXT:      static const LibcallImplPair LibraryCalls_isBarOS[] = {
-// CHECK-NEXT:          {RTLIB::MEMSET, RTLIB::impl____memset}, // ___memset
-// CHECK-NEXT:      };
-// CHECK-EMPTY:
-// CHECK-NEXT:      for (const auto [Func, Impl] : LibraryCalls_isBarOS) {
-// CHECK-NEXT:        setLibcallImpl(Func, Impl);
-=======
 // CHECK-NEXT:      static const RTLIB::LibcallImpl LibraryCalls_isBarOS[] = {
 // CHECK-NEXT:          RTLIB::impl____memset, // ___memset
 // CHECK-NEXT:      };
 // CHECK-EMPTY:
 // CHECK-NEXT:      for (const RTLIB::LibcallImpl Impl : LibraryCalls_isBarOS) {
 // CHECK-NEXT:        setAvailable(Impl);
->>>>>>> 811fe024
 // CHECK-NEXT:      }
 // CHECK-EMPTY:
 // CHECK-NEXT:    }
@@ -286,16 +249,6 @@
 // CHECK-NEXT:    });
 // CHECK-NEXT:    AvailableLibcallImpls = SystemAvailableImpls;
 // CHECK-EMPTY:
-<<<<<<< HEAD
-// CHECK-NEXT:    static const LibcallImplPair LibraryCalls[] = {
-// CHECK-NEXT:        {RTLIB::SHL_I32, RTLIB::impl___ashlsi3}, // __ashlsi3
-// CHECK-NEXT:        {RTLIB::SQRT_F80, RTLIB::impl_sqrtl_f80}, // sqrtl
-// CHECK-NEXT:        {RTLIB::SRL_I64, RTLIB::impl___lshrdi3}, // __lshrdi3
-// CHECK-NEXT:    };
-// CHECK-EMPTY:
-// CHECK-NEXT:    for (const auto [Func, Impl] : LibraryCalls) {
-// CHECK-NEXT:      setLibcallImpl(Func, Impl);
-=======
 // CHECK-NEXT:    static const RTLIB::LibcallImpl LibraryCalls[] = {
 // CHECK-NEXT:        RTLIB::impl___ashlsi3, // __ashlsi3
 // CHECK-NEXT:        RTLIB::impl_sqrtl_f80, // sqrtl
@@ -304,7 +257,6 @@
 // CHECK-EMPTY:
 // CHECK-NEXT:    for (const RTLIB::LibcallImpl Impl : LibraryCalls) {
 // CHECK-NEXT:      setAvailable(Impl);
->>>>>>> 811fe024
 // CHECK-NEXT:    }
 // CHECK-EMPTY:
 // CHECK-NEXT:   return;
@@ -316,24 +268,6 @@
 // CHECK-NEXT:    });
 // CHECK-NEXT:    AvailableLibcallImpls = SystemAvailableImpls;
 // CHECK-EMPTY:
-<<<<<<< HEAD
-// CHECK-NEXT:    static const LibcallImplPair LibraryCalls[] = {
-// CHECK-NEXT:        {RTLIB::BZERO, RTLIB::impl_bzero}, // bzero
-// CHECK-NEXT:        {RTLIB::SQRT_F128, RTLIB::impl_sqrtl_f128}, // sqrtl
-// CHECK-NEXT:    };
-// CHECK-EMPTY:
-// CHECK-NEXT:    for (const auto [Func, Impl] : LibraryCalls) {
-// CHECK-NEXT:      setLibcallImpl(Func, Impl);
-// CHECK-NEXT:    }
-// CHECK-EMPTY:
-// CHECK-NEXT:    if (TT.getOS() == Triple::bar) {
-// CHECK-NEXT:      static const LibcallImplPair LibraryCalls_isBarOS[] = {
-// CHECK-NEXT:          {RTLIB::MEMSET, RTLIB::impl____memset}, // ___memset
-// CHECK-NEXT:      };
-// CHECK-EMPTY:
-// CHECK-NEXT:      for (const auto [Func, Impl] : LibraryCalls_isBarOS) {
-// CHECK-NEXT:        setLibcallImpl(Func, Impl);
-=======
 // CHECK-NEXT:    static const RTLIB::LibcallImpl LibraryCalls[] = {
 // CHECK-NEXT:        RTLIB::impl_bzero, // bzero
 // CHECK-NEXT:        RTLIB::impl_sqrtl_f128, // sqrtl
@@ -350,7 +284,6 @@
 // CHECK-EMPTY:
 // CHECK-NEXT:      for (const RTLIB::LibcallImpl Impl : LibraryCalls_isBarOS) {
 // CHECK-NEXT:        setAvailable(Impl);
->>>>>>> 811fe024
 // CHECK-NEXT:      }
 // CHECK-EMPTY:
 // CHECK-NEXT:    }
@@ -364,17 +297,6 @@
 // CHECK-NEXT:    });
 // CHECK-NEXT:    AvailableLibcallImpls = SystemAvailableImpls;
 // CHECK-EMPTY:
-<<<<<<< HEAD
-// CHECK-NEXT:    static const LibcallImplPair LibraryCalls[] = {
-// CHECK-NEXT:        {RTLIB::CALLOC, RTLIB::impl_calloc}, // calloc
-// CHECK-NEXT:        {RTLIB::SHL_I32, RTLIB::impl___ashlsi3}, // __ashlsi3
-// CHECK-NEXT:        {RTLIB::SQRT_F80, RTLIB::impl_sqrtl_f80}, // sqrtl
-// CHECK-NEXT:        {RTLIB::SRL_I64, RTLIB::impl___lshrdi3}, // __lshrdi3
-// CHECK-NEXT:    };
-// CHECK-EMPTY:
-// CHECK-NEXT:    for (const auto [Func, Impl] : LibraryCalls) {
-// CHECK-NEXT:      setLibcallImpl(Func, Impl);
-=======
 // CHECK-NEXT:    static const RTLIB::LibcallImpl LibraryCalls[] = {
 // CHECK-NEXT:        RTLIB::impl_calloc, // calloc
 // CHECK-NEXT:        RTLIB::impl___ashlsi3, // __ashlsi3
@@ -384,7 +306,6 @@
 // CHECK-EMPTY:
 // CHECK-NEXT:    for (const RTLIB::LibcallImpl Impl : LibraryCalls) {
 // CHECK-NEXT:      setAvailable(Impl);
->>>>>>> 811fe024
 // CHECK-NEXT:    }
 // CHECK-EMPTY:
 // CHECK-NEXT:   return;
