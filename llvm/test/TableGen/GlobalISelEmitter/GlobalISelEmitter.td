// RUN: llvm-tblgen -gen-global-isel -I %p/../../../include -I %p/../Common -optimize-match-table=false %s -o %T/non-optimized.cpp
// RUN: llvm-tblgen -gen-global-isel -I %p/../../../include -I %p/../Common -optimize-match-table=true  %s -o %T/optimized.cpp
// RUN: llvm-tblgen -gen-global-isel -I %p/../../../include -I %p/../Common %s -o %T/default.cpp

// RUN: FileCheck %s --check-prefixes=CHECK,R19C,R19N -input-file=%T/non-optimized.cpp
// RUN: FileCheck %s --check-prefixes=CHECK,R19C,R19O -input-file=%T/optimized.cpp

// RUN: FileCheck %s --check-prefixes=CHECK,R21C,R21N -input-file=%T/non-optimized.cpp
// RUN: FileCheck %s --check-prefixes=CHECK,R21C,R21O -input-file=%T/optimized.cpp

// RUN: FileCheck %s --check-prefixes=CHECK,R20C,R20N -input-file=%T/non-optimized.cpp
// RUN: FileCheck %s --check-prefixes=CHECK,R20C,R20O -input-file=%T/optimized.cpp

// RUN: FileCheck %s --check-prefixes=CHECK,R00C,R00N -input-file=%T/non-optimized.cpp
// RUN: FileCheck %s --check-prefixes=CHECK,R00C,R00O -input-file=%T/optimized.cpp

// RUN: FileCheck %s --check-prefixes=CHECK,R01C,R01N -input-file=%T/non-optimized.cpp
// RUN: FileCheck %s --check-prefixes=CHECK,R01C,R01O -input-file=%T/optimized.cpp

// RUN: FileCheck %s --check-prefixes=CHECK,R02C,R02N,NOOPT -input-file=%T/non-optimized.cpp
// RUN: FileCheck %s --check-prefixes=CHECK,R02C,R02O       -input-file=%T/optimized.cpp

// RUN: diff %T/default.cpp %T/optimized.cpp

include "llvm/Target/Target.td"
include "GlobalISelEmitterCommon.td"

//===- Define the necessary boilerplate for our test target. --------------===//

let TargetPrefix = "mytarget" in {
def int_mytarget_nop : Intrinsic<[llvm_i32_ty], [llvm_i32_ty], [IntrNoMem]>;
}

def complex : Operand<i32>, ComplexPattern<i32, 2, "SelectComplexPattern", []> {
  let MIOperandInfo = (ops i32imm, i32imm);
}
def gi_complex :
    GIComplexOperandMatcher<s32, "selectComplexPattern">,
    GIComplexPatternEquiv<complex>;
def complex_rr : Operand<i32>, ComplexPattern<i32, 2, "SelectComplexPatternRR", []> {
  let MIOperandInfo = (ops GPR32, GPR32);
}
def gi_complex_rr :
    GIComplexOperandMatcher<s32, "selectComplexPatternRR">,
    GIComplexPatternEquiv<complex_rr>;

def cimm8_xform : SDNodeXForm<imm, [{
    uint64_t Val = N->getZExtValue() << 1;
    return CurDAG->getTargetConstant(Val, SDLoc(N), MVT::i64);
  }]>;

def cimm8 : Operand<i32>, ImmLeaf<i32, [{return isInt<8>(Imm);}], cimm8_xform>;

def gi_cimm8 : GICustomOperandRenderer<"renderImm">,
                GISDNodeXFormEquiv<cimm8_xform>;

def gi_cimm9 : GICustomOperandRenderer<"renderImm">;

def m1 : OperandWithDefaultOps <i32, (ops (i32 -1))>;
def Z : OperandWithDefaultOps <i32, (ops R0)>;
def m1Z : OperandWithDefaultOps <i32, (ops (i32 -1), R0)>;
def mb : OperandWithDefaultOps <i32, (ops (i32 0b1101))>;

def HasA : Predicate<"Subtarget->hasA()">;
def HasB : Predicate<"Subtarget->hasB()">;
def HasC : Predicate<"Subtarget->hasC()"> { let RecomputePerFunction = 1; }

//===- Test the function boilerplate. -------------------------------------===//

// CHECK: const unsigned MAX_SUBTARGET_PREDICATES = 3;
// CHECK: using PredicateBitset = llvm::Bitset<MAX_SUBTARGET_PREDICATES>;

// CHECK-LABEL: #ifdef GET_GLOBALISEL_TEMPORARIES_DECL
// CHECK-NEXT:    mutable MatcherState State;
// CHECK-NEXT:    typedef ComplexRendererFns(MyTargetInstructionSelector::*ComplexMatcherMemFn)(MachineOperand &) const;
// CHECK-NEXT:    typedef void(MyTargetInstructionSelector::*CustomRendererFn)(MachineInstrBuilder &, const MachineInstr &, int) const;
// CHECK-NEXT:    const ExecInfoTy<PredicateBitset, ComplexMatcherMemFn, CustomRendererFn> ExecInfo;
// CHECK-NEXT:    static MyTargetInstructionSelector::ComplexMatcherMemFn ComplexPredicateFns[];
// CHECK-NEXT:    static MyTargetInstructionSelector::CustomRendererFn CustomRenderers[];
// CHECK-NEXT:    bool testImmPredicate_I64(unsigned PredicateID, int64_t Imm) const override;
// CHECK-NEXT:    bool testImmPredicate_APInt(unsigned PredicateID, const APInt &Imm) const override;
// CHECK-NEXT:    bool testImmPredicate_APFloat(unsigned PredicateID, const APFloat &Imm) const override;
// CHECK-NEXT:    const uint8_t *getMatchTable() const override;
// CHECK-NEXT:    bool testMIPredicate_MI(unsigned PredicateID, const MachineInstr &MI, const MatcherState &State) const override;
// CHECK-NEXT:    bool testMOPredicate_MO(unsigned PredicateID, const MachineOperand &MO, const MatcherState &State) const override;
// CHECK-NEXT:    bool testSimplePredicate(unsigned PredicateID) const override;
// CHECK-NEXT:    bool runCustomAction(unsigned FnID, const MatcherState &State, NewMIVector &OutMIs) const override;
// CHECK-NEXT:  #endif // ifdef GET_GLOBALISEL_TEMPORARIES_DECL

// CHECK-LABEL: #ifdef GET_GLOBALISEL_TEMPORARIES_INIT
// CHECK-NEXT:    , State(3),
// CHECK-NEXT:    ExecInfo(TypeObjects, NumTypeObjects, FeatureBitsets, ComplexPredicateFns, CustomRenderers)
// CHECK-NEXT:  #endif // ifdef GET_GLOBALISEL_TEMPORARIES_INIT

// CHECK-LABEL: // LLT Objects.
// CHECK-NEXT:  enum {
// CHECK-NEXT:    GILLT_p0s32
// CHECK-NEXT:    GILLT_s32,
// CHECK-NEXT:  }
// CHECK-NEXT:  const static size_t NumTypeObjects = 2;
// CHECK-NEXT:  const static LLT TypeObjects[] = {
// CHECK-NEXT:    LLT::pointer(0, 32),
// CHECK-NEXT:    LLT::scalar(32),
// CHECK-NEXT:  };

// CHECK-LABEL: enum SubtargetFeatureBits : uint8_t {
// CHECK-NEXT:    Feature_HasABit = 0,
// CHECK-NEXT:    Feature_HasBBit = 1,
// CHECK-NEXT:    Feature_HasCBit = 2,
// CHECK-NEXT:  };

// CHECK-LABEL: PredicateBitset MyTargetInstructionSelector::
// CHECK-NEXT:  computeAvailableModuleFeatures(const MyTargetSubtarget *Subtarget) const {
// CHECK-NEXT:    PredicateBitset Features{};
// CHECK-NEXT:    if (Subtarget->hasA())
// CHECK-NEXT:      Features.set(Feature_HasABit);
// CHECK-NEXT:    if (Subtarget->hasB())
// CHECK-NEXT:      Features.set(Feature_HasBBit);
// CHECK-NEXT:    return Features;
// CHECK-NEXT:  }

// CHECK-LABEL: PredicateBitset MyTargetInstructionSelector::
// CHECK-NEXT:  computeAvailableFunctionFeatures(const MyTargetSubtarget *Subtarget, const MachineFunction *MF) const {
// CHECK-NEXT:    PredicateBitset Features{};
// CHECK-NEXT:    if (Subtarget->hasC())
// CHECK-NEXT:      Features.set(Feature_HasCBit);
// CHECK-NEXT:    return Features;
// CHECK-NEXT:  }

// CHECK-LABEL: // Feature bitsets.
// CHECK-NEXT:  enum {
// CHECK-NEXT:    GIFBS_Invalid,
// CHECK-NEXT:    GIFBS_HasA,
// CHECK-NEXT:    GIFBS_HasA_HasB_HasC,
// CHECK-NEXT:  }
// CHECK-NEXT:  constexpr static PredicateBitset FeatureBitsets[] {
// CHECK-NEXT:    {}, // GIFBS_Invalid
// CHECK-NEXT:    {Feature_HasABit, },
// CHECK-NEXT:    {Feature_HasABit, Feature_HasBBit, Feature_HasCBit, },
// CHECK-NEXT:  };

// CHECK-LABEL: // ComplexPattern predicates.
// CHECK-NEXT:  enum {
// CHECK-NEXT:    GICP_Invalid,
// CHECK-NEXT:    GICP_gi_complex,
// CHECK-NEXT:    GICP_gi_complex_rr,
// CHECK-NEXT:  };

// CHECK-LABEL: MyTargetInstructionSelector::ComplexMatcherMemFn
// CHECK-NEXT:  MyTargetInstructionSelector::ComplexPredicateFns[] = {
// CHECK-NEXT:    nullptr, // GICP_Invalid
// CHECK-NEXT:    &MyTargetInstructionSelector::selectComplexPattern, // gi_complex
// CHECK-NEXT:    &MyTargetInstructionSelector::selectComplexPatternRR, // gi_complex_rr
// CHECK-NEXT:  }

// CHECK-LABEL: // PatFrag predicates.
// CHECK-NEXT:  enum {
// CHECK-NEXT:   GICXXPred_MI_Predicate_frag = GICXXPred_Invalid + 1,
// CHECK-NEXT:   GICXXPred_MI_Predicate_or_disjoint,
// CHECK-NEXT:  };

// CHECK-LABEL: // PatFrag predicates.
// CHECK-NEXT:  enum {
// CHECK-NEXT:   GICXXPred_MO_Predicate_leaf = GICXXPred_Invalid + 1,
// CHECK-NEXT:  };

// CHECK-LABEL:  bool MyTargetInstructionSelector::testMOPredicate_MO(unsigned PredicateID, const MachineOperand & MO, const MatcherState &State) const {
// CHECK-NEXT:    const auto &Operands = State.RecordedOperands; 
// CHECK-NEXT:    Register Reg = MO.getReg();
// CHECK-NEXT:    (void)Operands; 
// CHECK-NEXT:    (void)Reg;
// CHECK-NEXT:    switch (PredicateID) {
// CHECK-NEXT:    case GICXXPred_MO_Predicate_leaf: {
// CHECK-NEXT:       return true;
// CHECK-NEXT:    }
// CHECK-NEXT:    }
// CHECK-NEXT:    llvm_unreachable("Unknown predicate");
// CHECK-NEXT:    return false;
// CHECK-NEXT:  }


// CHECK-LABEL: // PatFrag predicates.
// CHECK-NEXT:  enum {
// CHECK-NEXT:    GICXXPred_I64_Predicate_cimm8 = GICXXPred_Invalid + 1,
// CHECK-NEXT:    GICXXPred_I64_Predicate_simm8,
// CHECK-NEXT:  };

// CHECK-NEXT: bool MyTargetInstructionSelector::testImmPredicate_I64(unsigned PredicateID, int64_t Imm) const {
// CHECK-NEXT:   switch (PredicateID) {
// CHECK-NEXT:   case GICXXPred_I64_Predicate_cimm8: {
// CHECK-NEXT:     return isInt<8>(Imm);
// CHECK-NEXT:   }
// CHECK-NEXT:   case GICXXPred_I64_Predicate_simm8: {
// CHECK-NEXT:     return isInt<8>(Imm);
// CHECK-NEXT:   }
// CHECK-NEXT:   }
// CHECK-NEXT:   llvm_unreachable("Unknown predicate");
// CHECK-NEXT:   return false;
// CHECK-NEXT: }

// CHECK-LABEL: // PatFrag predicates.
// CHECK-NEXT:  enum {
// CHECK-NEXT:    GICXXPred_APFloat_Predicate_fpimmz = GICXXPred_Invalid + 1,
// CHECK-NEXT:  };
// CHECK-NEXT:  bool MyTargetInstructionSelector::testImmPredicate_APFloat(unsigned PredicateID, const APFloat & Imm) const {
// CHECK-NEXT:    switch (PredicateID) {
// CHECK-NEXT:    case GICXXPred_APFloat_Predicate_fpimmz: {
// CHECK-NEXT:      return Imm->isExactlyValue(0.0);
// CHECK-NEXT:    }
// CHECK-NEXT:    }
// CHECK-NEXT:    llvm_unreachable("Unknown predicate");
// CHECK-NEXT:    return false;
// CHECK-NEXT:  }

// CHECK-LABEL: // PatFrag predicates.
// CHECK-NEXT:  enum {
// CHECK-NEXT:    GICXXPred_APInt_Predicate_simm9 = GICXXPred_Invalid + 1,
// CHECK-NEXT:  };
// CHECK-NEXT:  bool MyTargetInstructionSelector::testImmPredicate_APInt(unsigned PredicateID, const APInt & Imm) const {
// CHECK-NEXT:    switch (PredicateID) {
// CHECK-NEXT:    case GICXXPred_APInt_Predicate_simm9: {
// CHECK-NEXT:      return isInt<9>(Imm->getSExtValue());
// CHECK-NEXT:    }
// CHECK-NEXT:    }
// CHECK-NEXT:    llvm_unreachable("Unknown predicate");
// CHECK-NEXT:    return false;
// CHECK-NEXT:  }

// CHECK-LABEL: // Custom renderers.
// CHECK-NEXT: enum {
// CHECK-NEXT:   GICR_Invalid,
// CHECK-NEXT:   GICR_renderImm,
// CHECK-NEXT: };
// CHECK-NEXT: MyTargetInstructionSelector::CustomRendererFn
// CHECK-NEXT: MyTargetInstructionSelector::CustomRenderers[] = {
// CHECK-NEXT:   nullptr, // GICR_Invalid
// CHECK-NEXT:   &MyTargetInstructionSelector::renderImm,
// CHECK-NEXT: };

// CHECK: bool MyTargetInstructionSelector::selectImpl(MachineInstr &I, CodeGenCoverage &CoverageInfo) const {
// CHECK-NEXT: const PredicateBitset AvailableFeatures = getAvailableFeatures();
// CHECK-NEXT: MachineIRBuilder B(I);
// CHECK-NEXT: State.MIs.clear();
// CHECK-NEXT: State.MIs.push_back(&I);

// CHECK:      if (executeMatchTable(*this, State, ExecInfo, B, getMatchTable(), TII, MF->getRegInfo(), TRI, RBI, AvailableFeatures, &CoverageInfo)) {
// CHECK-NEXT:   return true;
// CHECK-NEXT: }

// CHECK: const uint8_t *
// CHECK-LABEL: MyTargetInstructionSelector::getMatchTable() const {
// CHECK-NEXT: MatchTable0[] = {

//===- Test a pattern with multiple ComplexPatterns in multiple instrs ----===//
//
// R19O-NEXT:  GIM_SwitchOpcode, /*MI*/0, /*[*/GIMT_Encode2({{[0-9]+}}), GIMT_Encode2({{[0-9]+}}), /*)*//*default:*//*Label [[DEFAULT_NUM:[0-9]+]]*/ GIMT_Encode4([[DEFAULT:[0-9]+]]),
// R19O-NEXT:  /*TargetOpcode::G_ADD*//*Label [[CASE_ADD_NUM:[0-9]+]]*/ GIMT_Encode4([[CASE_ADD:[0-9]+]]),
// R19O:       /*TargetOpcode::G_SELECT*//*Label [[CASE_SELECT_NUM:[0-9]+]]*/ GIMT_Encode4([[CASE_SELECT:[0-9]+]]),
// R19O:       // Label [[CASE_ADD_NUM]]: @[[CASE_ADD]]
// R19O:       // Label [[CASE_SELECT_NUM]]: @[[CASE_SELECT]]
// R19O-NEXT:  GIM_Try, /*On fail goto*//*Label [[GROUP_NUM:[0-9]+]]*/ GIMT_Encode4([[GROUP:[0-9]+]]),
// R19O-NEXT:    GIM_RootCheckType, /*Op*/0, /*Type*/GILLT_s32,
// R19O-NEXT:    GIM_RootCheckType, /*Op*/1, /*Type*/GILLT_s32,
// R19O-NEXT:    GIM_RootCheckType, /*Op*/2, /*Type*/GILLT_s32,
// R19O-NEXT:    GIM_RootCheckType, /*Op*/3, /*Type*/GILLT_s32,
//
// R19C-NEXT:  GIM_Try, /*On fail goto*//*Label [[LABEL_NUM:[0-9]+]]*/ GIMT_Encode4([[LABEL:[0-9]+]]),
//
// R19O-NEXT:    GIM_RootCheckRegBankForClass, /*Op*/0, /*RC*/GIMT_Encode2(MyTarget::GPR32RegClassID),
// R19O-NEXT:    GIM_RootCheckRegBankForClass, /*Op*/1, /*RC*/GIMT_Encode2(MyTarget::GPR32RegClassID),
// R19N-NEXT:    GIM_CheckNumOperands, /*MI*/0, /*Expected*/4,
// R19N-NEXT:    GIM_CheckOpcode, /*MI*/0, GIMT_Encode2(TargetOpcode::G_SELECT),
// R19N-NEXT:    // MIs[0] DstI[dst]
// R19N-NEXT:    GIM_RootCheckType, /*Op*/0, /*Type*/GILLT_s32,
// R19N-NEXT:    GIM_RootCheckRegBankForClass, /*Op*/0, /*RC*/GIMT_Encode2(MyTarget::GPR32RegClassID),
// R19N-NEXT:    // MIs[0] src1
// R19N-NEXT:    GIM_RootCheckType, /*Op*/1, /*Type*/GILLT_s32,
// R19N-NEXT:    GIM_RootCheckRegBankForClass, /*Op*/1, /*RC*/GIMT_Encode2(MyTarget::GPR32RegClassID),
// R19N-NEXT:    // MIs[0] complex_rr:src2a:src2b
// R19N-NEXT:    GIM_RootCheckType, /*Op*/2, /*Type*/GILLT_s32,
//
// R19N-NEXT:    GIM_CheckComplexPattern, /*MI*/0, /*Op*/2, /*Renderer*/GIMT_Encode2(0), GIMT_Encode2(GICP_gi_complex_rr),
// R19N-NEXT:    // MIs[0] Operand 3
// R19N-NEXT:    GIM_RootCheckType, /*Op*/3, /*Type*/GILLT_s32,
// R19C-NEXT:    GIM_RecordInsn, /*DefineMI*/1, /*MI*/0, /*OpIdx*/3, // MIs[1]
// R19N-NEXT:    GIM_CheckNumOperands, /*MI*/1, /*Expected*/4,
// R19C-NEXT:    GIM_CheckOpcode, /*MI*/1, GIMT_Encode2(TargetOpcode::G_SELECT),
// R19N-NEXT:    // MIs[1] Operand 0
// R19N-NEXT:    GIM_CheckType, /*MI*/1, /*Op*/0, /*Type*/GILLT_s32,
// R19N-NEXT:    // MIs[1] src3
// R19C-NEXT:    GIM_CheckType, /*MI*/1, /*Op*/1, /*Type*/GILLT_s32,
// R19O-NEXT:    GIM_CheckType, /*MI*/1, /*Op*/2, /*Type*/GILLT_s32,
// R19O-NEXT:    GIM_CheckType, /*MI*/1, /*Op*/3, /*Type*/GILLT_s32,
// R19N-NEXT:    GIM_CheckRegBankForClass, /*MI*/1, /*Op*/1, /*RC*/GIMT_Encode2(MyTarget::GPR32RegClassID),
// R19N-NEXT:    // MIs[1] src4
// R19N-NEXT:    GIM_CheckType, /*MI*/1, /*Op*/2, /*Type*/GILLT_s32,
// R19N-NEXT:    GIM_CheckComplexPattern, /*MI*/1, /*Op*/2, /*Renderer*/GIMT_Encode2(1), GIMT_Encode2(GICP_gi_complex),
// R19N-NEXT:    // MIs[1] complex:src5a:src5b
// R19N-NEXT:    GIM_CheckType, /*MI*/1, /*Op*/3, /*Type*/GILLT_s32,
// R19N-NEXT:    GIM_CheckComplexPattern, /*MI*/1, /*Op*/3, /*Renderer*/GIMT_Encode2(2), GIMT_Encode2(GICP_gi_complex),
// R19O-NEXT:    GIM_CheckRegBankForClass, /*MI*/1, /*Op*/1, /*RC*/GIMT_Encode2(MyTarget::GPR32RegClassID),
// R19C-NEXT:    GIM_CheckIsSafeToFold, /*NumInsns*/1,
// R19O-NEXT:    GIM_CheckComplexPattern, /*MI*/0, /*Op*/2, /*Renderer*/GIMT_Encode2(0), GIMT_Encode2(GICP_gi_complex_rr),
// R19O-NEXT:    GIM_CheckComplexPattern, /*MI*/1, /*Op*/2, /*Renderer*/GIMT_Encode2(1), GIMT_Encode2(GICP_gi_complex),
// R19O-NEXT:    GIM_CheckComplexPattern, /*MI*/1, /*Op*/3, /*Renderer*/GIMT_Encode2(2), GIMT_Encode2(GICP_gi_complex),
// R19C-NEXT:    // (select:{ *:[i32] } GPR32:{ *:[i32] }:$src1, (complex_rr:{ *:[i32] } GPR32:{ *:[i32] }:$src2a, GPR32:{ *:[i32] }:$src2b), (select:{ *:[i32] } GPR32:{ *:[i32] }:$src3, complex:{ *:[i32] }:$src4, (complex:{ *:[i32] } i32imm:{ *:[i32] }:$src5a, i32imm:{ *:[i32] }:$src5b)))  =>  (INSN3:{ *:[i32] } GPR32:{ *:[i32] }:$src1, GPR32:{ *:[i32] }:$src2b, GPR32:{ *:[i32] }:$src2a, (INSN4:{ *:[i32] } GPR32:{ *:[i32] }:$src3, complex:{ *:[i32] }:$src4, i32imm:{ *:[i32] }:$src5a, i32imm:{ *:[i32] }:$src5b))
// R19C-NEXT:    GIR_MakeTempReg, /*TempRegID*/0, /*TypeID*/GILLT_s32,
// R19C-NEXT:    GIR_BuildMI, /*InsnID*/1, /*Opcode*/GIMT_Encode2(MyTarget::INSN4),
// R19C-NEXT:    GIR_AddTempRegister, /*InsnID*/1, /*TempRegID*/0, /*TempRegFlags*/GIMT_Encode2(RegState::Define),
// R19C-NEXT:    GIR_Copy, /*NewInsnID*/1, /*OldInsnID*/1, /*OpIdx*/1, // src3
// R19C-NEXT:    GIR_ComplexRenderer, /*InsnID*/1, /*RendererID*/GIMT_Encode2(1),
// R19C-NEXT:    GIR_ComplexSubOperandRenderer, /*InsnID*/1, /*RendererID*/GIMT_Encode2(2), /*SubOperand*/0, // src5a
// R19C-NEXT:    GIR_ComplexSubOperandRenderer, /*InsnID*/1, /*RendererID*/GIMT_Encode2(2), /*SubOperand*/1, // src5b
// R19C-NEXT:    GIR_ConstrainSelectedInstOperands, /*InsnID*/1,
// R19C-NEXT:    GIR_BuildRootMI, /*Opcode*/GIMT_Encode2(MyTarget::INSN3),
// R19C-NEXT:    GIR_RootToRootCopy, /*OpIdx*/0, //  DstI[dst]
// R19C-NEXT:    GIR_RootToRootCopy, /*OpIdx*/1, // src1
// R19C-NEXT:    GIR_ComplexSubOperandRenderer, /*InsnID*/0, /*RendererID*/GIMT_Encode2(0), /*SubOperand*/1, // src2b
// R19C-NEXT:    GIR_ComplexSubOperandRenderer, /*InsnID*/0, /*RendererID*/GIMT_Encode2(0), /*SubOperand*/0, // src2a
// R19C-NEXT:    GIR_AddSimpleTempRegister, /*InsnID*/0, /*TempRegID*/0,
// R19C-NEXT:    GIR_RootConstrainSelectedInstOperands,
// R19C-NEXT:    // GIR_Coverage, 20,
// R19C-NEXT:    GIR_EraseRootFromParent_Done,
// R19C-NEXT:  // Label [[LABEL_NUM]]: @[[LABEL]]
//
// R19O:       // Label [[GROUP_NUM]]: @[[GROUP]]
// R19O-NEXT:  GIM_Reject,
// R19O:       // Label [[DEFAULT_NUM]]: @[[DEFAULT]]
// R19O-NEXT:  GIM_Reject,
// R19O-NEXT:  };

def INSN3 : I<(outs GPR32:$dst),
              (ins GPR32Op:$src1, GPR32:$src2a, GPR32:$src2b, GPR32:$scr), []>;
def INSN4 : I<(outs GPR32:$scr),
              (ins GPR32:$src3, complex:$src4, i32imm:$src5a, i32imm:$src5b), []>;
def : Pat<(select GPR32:$src1, (complex_rr GPR32:$src2a, GPR32:$src2b),
                               (select GPR32:$src3,
                                       complex:$src4,
                                       (complex i32imm:$src5a, i32imm:$src5b))),
          (INSN3 GPR32:$src1, GPR32:$src2b, GPR32:$src2a,
                 (INSN4 GPR32:$src3, complex:$src4, i32imm:$src5a,
                        i32imm:$src5b))>;

// R21O-NEXT:  GIM_SwitchOpcode, /*MI*/0, /*[*/GIMT_Encode2({{[0-9]+}}), GIMT_Encode2({{[0-9]+}}), /*)*//*default:*//*Label [[DEFAULT_NUM:[0-9]+]]*/ GIMT_Encode4([[DEFAULT:[0-9]+]]),
// R21O-NEXT:  /*TargetOpcode::G_ADD*//*Label [[CASE_ADD_NUM:[0-9]+]]*/ GIMT_Encode4([[CASE_ADD:[0-9]+]]),
// R21O:       /*TargetOpcode::G_SELECT*//*Label [[CASE_SELECT_NUM:[0-9]+]]*/ GIMT_Encode4([[CASE_SELECT:[0-9]+]]),
// R21O:       // Label [[CASE_ADD_NUM]]: @[[CASE_ADD]]
// R21O:       // Label [[CASE_SELECT_NUM]]: @[[CASE_SELECT]]
// R21O-NEXT:  GIM_Try, /*On fail goto*//*Label [[GROUP_NUM:[0-9]+]]*/ GIMT_Encode4([[GROUP:[0-9]+]]),
// R21O-NEXT:    GIM_RootCheckType, /*Op*/0, /*Type*/GILLT_s32,
// R21O-NEXT:    GIM_RootCheckType, /*Op*/1, /*Type*/GILLT_s32,
// R21O-NEXT:    GIM_RootCheckType, /*Op*/2, /*Type*/GILLT_s32,
// R21O-NEXT:    GIM_RootCheckType, /*Op*/3, /*Type*/GILLT_s32,
//
// R21C-NEXT:  GIM_Try, /*On fail goto*//*Label [[PREV_NUM:[0-9]+]]*/ GIMT_Encode4([[PREV:[0-9]+]]), // Rule ID 20 //
// R21C-NOT:     GIR_EraseRootFromParent_Done,
// R21C:         // GIR_Coverage, 20,
// R21C-NEXT:    GIR_EraseRootFromParent_Done,
// R21C-NEXT:  // Label [[PREV_NUM]]: @[[PREV]]
// R21C-NEXT:  GIM_Try, /*On fail goto*//*Label [[LABEL_NUM:[0-9]+]]*/ GIMT_Encode4([[LABEL:[0-9]+]]), // Rule ID 22 //
//
// R21O-NEXT:    GIM_RootCheckRegBankForClass, /*Op*/0, /*RC*/GIMT_Encode2(MyTarget::GPR32RegClassID),
// R21O-NEXT:    GIM_RootCheckRegBankForClass, /*Op*/1, /*RC*/GIMT_Encode2(MyTarget::GPR32RegClassID),
// R21N-NEXT:    GIM_CheckNumOperands, /*MI*/0, /*Expected*/4,
// R21N-NEXT:    GIM_CheckOpcode, /*MI*/0, GIMT_Encode2(TargetOpcode::G_SELECT),
// R21N-NEXT:    // MIs[0] DstI[dst]
// R21N-NEXT:    GIM_RootCheckType, /*Op*/0, /*Type*/GILLT_s32,
// R21N-NEXT:    GIM_RootCheckRegBankForClass, /*Op*/0, /*RC*/GIMT_Encode2(MyTarget::GPR32RegClassID),
// R21N-NEXT:    // MIs[0] src1
// R21N-NEXT:    GIM_RootCheckType, /*Op*/1, /*Type*/GILLT_s32,
// R21N-NEXT:    GIM_RootCheckRegBankForClass, /*Op*/1, /*RC*/GIMT_Encode2(MyTarget::GPR32RegClassID),
// R21N-NEXT:    // MIs[0] src2
// R21N-NEXT:    GIM_RootCheckType, /*Op*/2, /*Type*/GILLT_s32,
//
// R21O-NEXT:    GIM_CheckCxxInsnPredicate, /*MI*/0, /*FnId*/GIMT_Encode2(GICXXPred_MI_Predicate_frag),
// R21C-NEXT:    GIM_CheckComplexPattern, /*MI*/0, /*Op*/2, /*Renderer*/GIMT_Encode2(0), GIMT_Encode2(GICP_gi_complex),
// R21N-NEXT:    // MIs[0] src3
// R21N-NEXT:    GIM_RootCheckType, /*Op*/3, /*Type*/GILLT_s32,
// R21C-NEXT:    GIM_CheckComplexPattern, /*MI*/0, /*Op*/3, /*Renderer*/GIMT_Encode2(1), GIMT_Encode2(GICP_gi_complex),
// R21N-NEXT:    GIM_CheckCxxInsnPredicate, /*MI*/0, /*FnId*/GIMT_Encode2(GICXXPred_MI_Predicate_frag),
// R21C-NEXT:    // (select:{ *:[i32] } GPR32:{ *:[i32] }:$src1, complex:{ *:[i32] }:$src2, complex:{ *:[i32] }:$src3)<<P:Predicate_frag>> => (INSN2:{ *:[i32] } GPR32:{ *:[i32] }:$src1, complex:{ *:[i32] }:$src3, complex:{ *:[i32] }:$src2)

// R21C-NEXT:    GIR_BuildRootMI, /*Opcode*/GIMT_Encode2(MyTarget::INSN2),
// R21C-NEXT:    GIR_RootToRootCopy, /*OpIdx*/0, //  DstI[dst]
// R21C-NEXT:    GIR_RootToRootCopy, /*OpIdx*/1, // src1
// R21C-NEXT:    GIR_ComplexRenderer, /*InsnID*/0, /*RendererID*/GIMT_Encode2(1),
// R21C-NEXT:    GIR_ComplexRenderer, /*InsnID*/0, /*RendererID*/GIMT_Encode2(0),
// R21C-NEXT:    GIR_MergeMemOperands, /*InsnID*/0, /*NumInsns*/1, /*MergeInsnID's*/0
// R21C-NEXT:    GIR_RootConstrainSelectedInstOperands,
// R21C-NEXT:    // GIR_Coverage, 22,
// R21C-NEXT:    GIR_EraseRootFromParent_Done,
// R21C-NEXT:  // Label [[LABEL_NUM]]: @[[LABEL]]
//
// R21O-NEXT:  GIM_Reject,
// R21O-NEXT:  // Label [[GROUP_NUM]]: @[[GROUP]]
// R21O-NEXT:  GIM_Reject,
// R21O:       // Label [[DEFAULT_NUM]]: @[[DEFAULT]]
// R21O-NEXT:  GIM_Reject,
// R21O-NEXT:  };

//===- Test a pattern with ComplexPattern operands. -----------------------===//
//
// R20O-NEXT:  GIM_SwitchOpcode, /*MI*/0, /*[*/GIMT_Encode2({{[0-9]+}}), GIMT_Encode2({{[0-9]+}}), /*)*//*default:*//*Label [[DEFAULT_NUM:[0-9]+]]*/ GIMT_Encode4([[DEFAULT:[0-9]+]]),
// R20O-NEXT:  /*TargetOpcode::G_ADD*//*Label [[CASE_ADD_NUM:[0-9]+]]*/ GIMT_Encode4([[CASE_ADD:[0-9]+]]),
// R20O:       /*TargetOpcode::G_SUB*//*Label [[CASE_SUB_NUM:[0-9]+]]*/ GIMT_Encode4([[CASE_SUB:[0-9]+]]),
// R20O:       // Label [[CASE_ADD_NUM]]: @[[CASE_ADD]]
// R20O:       // Label [[CASE_SUB_NUM]]: @[[CASE_SUB]]
// R20O-NEXT:  GIM_Try, /*On fail goto*//*Label [[GROUP_NUM:[0-9]+]]*/ GIMT_Encode4([[GROUP:[0-9]+]]),
// R20O-NEXT:    GIM_RootCheckType, /*Op*/0, /*Type*/GILLT_s32,
// R20O-NEXT:    GIM_RootCheckType, /*Op*/1, /*Type*/GILLT_s32,
// R20O-NEXT:    GIM_RootCheckType, /*Op*/2, /*Type*/GILLT_s32,
// R20O-NEXT:    GIM_RootCheckRegBankForClass, /*Op*/0, /*RC*/GIMT_Encode2(MyTarget::GPR32RegClassID),
//
// R20N:       GIM_Try, /*On fail goto*//*Label [[PREV_NUM:[0-9]+]]*/ GIMT_Encode4([[PREV:[0-9]+]]), // Rule ID 22 //
// R20N:       // Label [[PREV_NUM]]: @[[PREV]]
//
// R20C-NEXT:  GIM_Try, /*On fail goto*//*Label [[LABEL_NUM:[0-9]+]]*/ GIMT_Encode4([[LABEL:[0-9]+]]), // Rule ID 21 //
//
// R20N-NEXT:    GIM_CheckNumOperands, /*MI*/0, /*Expected*/3,
// R20N-NEXT:    GIM_CheckOpcode, /*MI*/0, GIMT_Encode2(TargetOpcode::G_SUB),
// R20N-NEXT:    // MIs[0] DstI[dst]
// R20N-NEXT:    GIM_RootCheckType, /*Op*/0, /*Type*/GILLT_s32,
// R20N-NEXT:    GIM_RootCheckRegBankForClass, /*Op*/0, /*RC*/GIMT_Encode2(MyTarget::GPR32RegClassID),
// R20N-NEXT:    // MIs[0] src1
// R20N-NEXT:    GIM_RootCheckType, /*Op*/1, /*Type*/GILLT_s32,
//
// R20N-NEXT:    GIM_RootCheckRegBankForClass, /*Op*/1, /*RC*/GIMT_Encode2(MyTarget::GPR32RegClassID),
// R20N-NEXT:    // MIs[0] src2
// R20N-NEXT:    GIM_RootCheckType, /*Op*/2, /*Type*/GILLT_s32,
// R20O-NEXT:    GIM_RootCheckRegBankForClass, /*Op*/1, /*RC*/GIMT_Encode2(MyTarget::GPR32RegClassID),
// R20C-NEXT:    GIM_CheckComplexPattern, /*MI*/0, /*Op*/2, /*Renderer*/GIMT_Encode2(0), GIMT_Encode2(GICP_gi_complex),
// R20C-NEXT:    // (sub:{ *:[i32] } GPR32:{ *:[i32] }:$src1, complex:{ *:[i32] }:$src2) => (INSN1:{ *:[i32] } GPR32:{ *:[i32] }:$src1, complex:{ *:[i32] }:$src2)
// R20C-NEXT:    GIR_BuildRootMI, /*Opcode*/GIMT_Encode2(MyTarget::INSN1),
// R20C-NEXT:    GIR_RootToRootCopy, /*OpIdx*/0, //  DstI[dst]
// R20C-NEXT:    GIR_RootToRootCopy, /*OpIdx*/1, // src1
// R20C-NEXT:    GIR_ComplexRenderer, /*InsnID*/0, /*RendererID*/GIMT_Encode2(0),
// R20C-NEXT:    GIR_RootConstrainSelectedInstOperands,
// R20C-NEXT:    // GIR_Coverage, 21,
// R20C-NEXT:    GIR_EraseRootFromParent_Done,
// R20C-NEXT:  // Label [[LABEL_NUM]]: @[[LABEL]]
//
// R20O:       // Label [[GROUP_NUM]]: @[[GROUP]]
// R20O-NEXT:  GIM_Reject,
// R20O:       // Label [[DEFAULT_NUM]]: @[[DEFAULT]]
// R20O-NEXT:  GIM_Reject,
// R20O-NEXT:  };

def INSN1 : I<(outs GPR32:$dst), (ins GPR32:$src1, complex:$src2), []>;
def : Pat<(sub GPR32:$src1, complex:$src2), (INSN1 GPR32:$src1, complex:$src2)>;

//===- Test a pattern with multiple ComplexPattern operands. --------------===//
//
def : GINodeEquiv<G_SELECT, select>;
let mayLoad = 1 in {
  def INSN2 : I<(outs GPR32:$dst), (ins GPR32Op:$src1, complex:$src2, complex:$src3), []>;
}
def frag : PatFrag<(ops node:$a, node:$b, node:$c),
                   (select node:$a, node:$b, node:$c),
                   [{ return true; // C++ code }]> {
  let GISelPredicateCode = [{ return true; // C++ code }];
}
def : Pat<(frag GPR32:$src1, complex:$src2, complex:$src3),
          (INSN2 GPR32:$src1, complex:$src3, complex:$src2)>;

//===- Test a more complex multi-instruction match. -----------------------===//
//
// R00O-NEXT:  GIM_SwitchOpcode, /*MI*/0, /*[*/GIMT_Encode2({{[0-9]+}}), GIMT_Encode2({{[0-9]+}}), /*)*//*default:*//*Label [[DEFAULT_NUM:[0-9]+]]*/ GIMT_Encode4([[DEFAULT:[0-9]+]]),
// R00O-NEXT:  /*TargetOpcode::G_ADD*//*Label [[CASE_ADD_NUM:[0-9]+]]*/ GIMT_Encode4([[CASE_ADD:[0-9]+]]),
// R00O:       /*TargetOpcode::G_SUB*//*Label [[CASE_SUB_NUM:[0-9]+]]*/ GIMT_Encode4([[CASE_SUB:[0-9]+]]),
// R00O:       // Label [[CASE_ADD_NUM]]: @[[CASE_ADD]]
// R00O:       // Label [[CASE_SUB_NUM]]: @[[CASE_SUB]]
// R00O-NEXT:  GIM_Try, /*On fail goto*//*Label [[GROUP_NUM:[0-9]+]]*/ GIMT_Encode4([[GROUP:[0-9]+]]),
// R00O-NEXT:    GIM_RootCheckType, /*Op*/0, /*Type*/GILLT_s32,
// R00O-NEXT:    GIM_RootCheckType, /*Op*/1, /*Type*/GILLT_s32,
// R00O-NEXT:    GIM_RootCheckType, /*Op*/2, /*Type*/GILLT_s32,
// R00O-NEXT:    GIM_RootCheckRegBankForClass, /*Op*/0, /*RC*/GIMT_Encode2(MyTarget::GPR32RegClassID),
//
// R00C:       GIM_Try, /*On fail goto*//*Label [[PREV_NUM:[0-9]+]]*/ GIMT_Encode4([[PREV:[0-9]+]]), // Rule ID 21 //
// R00C:       // Label [[PREV_NUM]]: @[[PREV]]
//
// R00C-NEXT:  GIM_Try, /*On fail goto*//*Label [[LABEL_NUM:[0-9]+]]*/ GIMT_Encode4([[LABEL:[0-9]+]]), // Rule ID 0 //
// R00C-NEXT:    GIM_CheckFeatures, GIMT_Encode2(GIFBS_HasA),
// R00N-NEXT:    GIM_CheckNumOperands, /*MI*/0, /*Expected*/3,
// R00N-NEXT:    GIM_CheckOpcode, /*MI*/0, GIMT_Encode2(TargetOpcode::G_SUB),
// R00N-NEXT:    // MIs[0] DstI[dst]
// R00N-NEXT:    GIM_RootCheckType, /*Op*/0, /*Type*/GILLT_s32,
// R00N-NEXT:    GIM_RootCheckRegBankForClass, /*Op*/0, /*RC*/GIMT_Encode2(MyTarget::GPR32RegClassID),
// R00N-NEXT:    // MIs[0] Operand 1
// R00N-NEXT:    GIM_RootCheckType, /*Op*/1, /*Type*/GILLT_s32,
// R00C-NEXT:    GIM_RecordInsn, /*DefineMI*/1, /*MI*/0, /*OpIdx*/1, // MIs[1]
// R00N-NEXT:    GIM_CheckNumOperands, /*MI*/1, /*Expected*/3,
// R00C-NEXT:    GIM_CheckOpcode, /*MI*/1, GIMT_Encode2(TargetOpcode::G_SUB),
// R00N-NEXT:    // MIs[1] Operand 0
// R00N-NEXT:    GIM_CheckType, /*MI*/1, /*Op*/0, /*Type*/GILLT_s32,
// R00N-NEXT:    // MIs[1] src1
// R00C-NEXT:    GIM_CheckType, /*MI*/1, /*Op*/1, /*Type*/GILLT_s32,
// R00O-NEXT:    GIM_CheckType, /*MI*/1, /*Op*/2, /*Type*/GILLT_s32,
// R00N-NEXT:    GIM_CheckRegBankForClass, /*MI*/1, /*Op*/1, /*RC*/GIMT_Encode2(MyTarget::GPR32RegClassID),
// R00N-NEXT:    // MIs[1] src2
// R00N-NEXT:    GIM_CheckType, /*MI*/1, /*Op*/2, /*Type*/GILLT_s32,
// R00N-NEXT:    GIM_CheckRegBankForClass, /*MI*/1, /*Op*/2, /*RC*/GIMT_Encode2(MyTarget::GPR32RegClassID),
// R00N-NEXT:    // MIs[0] Operand 2
// R00N-NEXT:    GIM_RootCheckType, /*Op*/2, /*Type*/GILLT_s32,
// R00O-NEXT:    GIM_CheckRegBankForClass, /*MI*/1, /*Op*/1, /*RC*/GIMT_Encode2(MyTarget::GPR32RegClassID),
// R00O-NEXT:    GIM_CheckRegBankForClass, /*MI*/1, /*Op*/2, /*RC*/GIMT_Encode2(MyTarget::GPR32RegClassID),
// R00C-NEXT:    GIM_RecordInsn, /*DefineMI*/2, /*MI*/0, /*OpIdx*/2, // MIs[2]
// R00N-NEXT:    GIM_CheckNumOperands, /*MI*/2, /*Expected*/3,
// R00C-NEXT:    GIM_CheckOpcode, /*MI*/2, GIMT_Encode2(TargetOpcode::G_SUB),
// R00N-NEXT:    // MIs[2] Operand 0
// R00N-NEXT:    GIM_CheckType, /*MI*/2, /*Op*/0, /*Type*/GILLT_s32,
// R00N-NEXT:    // MIs[2] src3
// R00C-NEXT:    GIM_CheckType, /*MI*/2, /*Op*/1, /*Type*/GILLT_s32,
// R00O-NEXT:    GIM_CheckType, /*MI*/2, /*Op*/2, /*Type*/GILLT_s32,
// R00N-NEXT:    GIM_CheckRegBankForClass, /*MI*/2, /*Op*/1, /*RC*/GIMT_Encode2(MyTarget::GPR32RegClassID),
// R00N-NEXT:    // MIs[2] src4
// R00N-NEXT:    GIM_CheckType, /*MI*/2, /*Op*/2, /*Type*/GILLT_s32,
// R00N-NEXT:    GIM_CheckRegBankForClass, /*MI*/2, /*Op*/2, /*RC*/GIMT_Encode2(MyTarget::GPR32RegClassID),
// R00O-NEXT:    GIM_CheckRegBankForClass, /*MI*/2, /*Op*/1, /*RC*/GIMT_Encode2(MyTarget::GPR32RegClassID),
// R00O-NEXT:    GIM_CheckRegBankForClass, /*MI*/2, /*Op*/2, /*RC*/GIMT_Encode2(MyTarget::GPR32RegClassID),
// R00C-NEXT:    GIM_CheckIsSafeToFold, /*NumInsns*/2,
// R00C-NEXT:    // (sub:{ *:[i32] } (sub:{ *:[i32] } GPR32:{ *:[i32] }:$src1, GPR32:{ *:[i32] }:$src2), (sub:{ *:[i32] } GPR32:{ *:[i32] }:$src3, GPR32:{ *:[i32] }:$src4)) => (INSNBOB:{ *:[i32] } GPR32:{ *:[i32] }:$src1, GPR32:{ *:[i32] }:$src2, GPR32:{ *:[i32] }:$src3, GPR32:{ *:[i32] }:$src4)
// R00C-NEXT:    GIR_BuildRootMI, /*Opcode*/GIMT_Encode2(MyTarget::INSNBOB),
// R00C-NEXT:    GIR_RootToRootCopy, /*OpIdx*/0, //  DstI[dst]
// R00C-NEXT:    GIR_Copy, /*NewInsnID*/0, /*OldInsnID*/1, /*OpIdx*/1, // src1
// R00C-NEXT:    GIR_Copy, /*NewInsnID*/0, /*OldInsnID*/1, /*OpIdx*/2, // src2
// R00C-NEXT:    GIR_Copy, /*NewInsnID*/0, /*OldInsnID*/2, /*OpIdx*/1, // src3
// R00C-NEXT:    GIR_Copy, /*NewInsnID*/0, /*OldInsnID*/2, /*OpIdx*/2, // src4
// R00C-NEXT:    GIR_RootConstrainSelectedInstOperands,
// R00C-NEXT:    // GIR_Coverage, 0,
// R00C-NEXT:    GIR_EraseRootFromParent_Done,
// R00C-NEXT:  // Label [[LABEL_NUM]]: @[[LABEL]]
//
// R00O:       GIM_Reject,
// R00O-NEXT:  // Label [[GROUP_NUM]]: @[[GROUP]]
// R00O-NEXT:  GIM_Reject,
// R00O:       // Label [[DEFAULT_NUM]]: @[[DEFAULT]]
// R00O-NEXT:  GIM_Reject,
<<<<<<< HEAD
// R00O-NEXT:  }; // Size: 1878 bytes
=======
// R00O-NEXT:  }; // Size: 1894 bytes
>>>>>>> 10a576f7

def INSNBOB : I<(outs GPR32:$dst), (ins GPR32:$src1, GPR32:$src2, GPR32:$src3, GPR32:$src4),
                 [(set GPR32:$dst,
                      (sub (sub GPR32:$src1, GPR32:$src2), (sub GPR32:$src3, GPR32:$src4)))]>,
               Requires<[HasA]>;

//===- Test a simple pattern with an intrinsic. ---------------------------===//
//
// R01O-NEXT:  GIM_SwitchOpcode, /*MI*/0, /*[*/GIMT_Encode2({{[0-9]+}}), GIMT_Encode2({{[0-9]+}}), /*)*//*default:*//*Label [[DEFAULT_NUM:[0-9]+]]*/ GIMT_Encode4([[DEFAULT:[0-9]+]]),
// R01O-NEXT:  /*TargetOpcode::G_ADD*//*Label [[CASE_ADD_NUM:[0-9]+]]*/ GIMT_Encode4([[CASE_ADD:[0-9]+]]),
// R01O:       /*TargetOpcode::G_INTRINSIC*//*Label [[CASE_INTRINSIC_NUM:[0-9]+]]*/ GIMT_Encode4([[CASE_INTRINSIC:[0-9]+]]),
// R01O:       // Label [[CASE_ADD_NUM]]: @[[CASE_ADD]]
// R01O:       // Label [[CASE_INTRINSIC_NUM]]: @[[CASE_INTRINSIC]]
//
// R01N:       GIM_Try, /*On fail goto*//*Label [[PREV_NUM:[0-9]+]]*/ GIMT_Encode4([[PREV:[0-9]+]]), // Rule ID 0 //
// R01N:       // Label [[PREV_NUM]]: @[[PREV]]
//
// R01C-NEXT:  GIM_Try, /*On fail goto*//*Label [[LABEL_NUM:[0-9]+]]*/ GIMT_Encode4([[LABEL:[0-9]+]]), // Rule ID 1 //
// R01C-NEXT:    GIM_CheckNumOperands, /*MI*/0, /*Expected*/3,
//
// R01O-NEXT:    GIM_CheckIntrinsicID, /*MI*/0, /*Op*/1, GIMT_Encode2(Intrinsic::mytarget_nop),
// R01O-NEXT:    GIM_RootCheckType, /*Op*/0, /*Type*/GILLT_s32,
// R01O-NEXT:    GIM_RootCheckType, /*Op*/2, /*Type*/GILLT_s32,
// R01O-NEXT:    GIM_RootCheckRegBankForClass, /*Op*/0, /*RC*/GIMT_Encode2(MyTarget::GPR32RegClassID),
//
// R01N-NEXT:    GIM_CheckOpcode, /*MI*/0, GIMT_Encode2(TargetOpcode::G_INTRINSIC),
// R01N-NEXT:    // MIs[0] DstI[dst]
// R01N-NEXT:    GIM_RootCheckType, /*Op*/0, /*Type*/GILLT_s32,
// R01N-NEXT:    GIM_RootCheckRegBankForClass, /*Op*/0, /*RC*/GIMT_Encode2(MyTarget::GPR32RegClassID),
// R01N-NEXT:    // MIs[0] Operand 1
// R01N-NEXT:    GIM_CheckIntrinsicID, /*MI*/0, /*Op*/1, GIMT_Encode2(Intrinsic::mytarget_nop),
// R01N-NEXT:    // MIs[0] src1
// R01N-NEXT:    GIM_RootCheckType, /*Op*/2, /*Type*/GILLT_s32,
//
// R01C-NEXT:    GIM_RootCheckRegBankForClass, /*Op*/2, /*RC*/GIMT_Encode2(MyTarget::GPR32RegClassID),
// R01C-NEXT:    // (intrinsic_wo_chain:{ *:[i32] } [[ID:[0-9]+]]:{ *:[iPTR] }, GPR32:{ *:[i32] }:$src1) => (MOV:{ *:[i32] } GPR32:{ *:[i32] }:$src1)
// R01C-NEXT:    GIR_BuildRootMI, /*Opcode*/GIMT_Encode2(MyTarget::MOV),
// R01C-NEXT:    GIR_RootToRootCopy, /*OpIdx*/0, //  DstI[dst]
// R01C-NEXT:    GIR_RootToRootCopy, /*OpIdx*/2, // src1
// R01C-NEXT:    GIR_RootConstrainSelectedInstOperands,
// R01C-NEXT:    // GIR_Coverage, 1,
// R01C-NEXT:    GIR_EraseRootFromParent_Done,
// R01C-NEXT:  // Label [[LABEL_NUM]]: @[[LABEL]]
//
// R01O-NEXT:  GIM_Reject,
// R01O:       // Label [[DEFAULT_NUM]]: @[[DEFAULT]]
// R01O-NEXT:  GIM_Reject,

def MOV : I<(outs GPR32:$dst), (ins GPR32:$src1),
            [(set GPR32:$dst, (int_mytarget_nop GPR32:$src1))]>;

//===- Test a simple pattern with a default operand. ----------------------===//
//
// R02O-NEXT:  GIM_SwitchOpcode, /*MI*/0, /*[*/GIMT_Encode2({{[0-9]+}}), GIMT_Encode2({{[0-9]+}}), /*)*//*default:*//*Label [[DEFAULT_NUM:[0-9]+]]*/ GIMT_Encode4([[DEFAULT:[0-9]+]]),
// R02O-NEXT:  /*TargetOpcode::G_ADD*//*Label [[CASE_ADD_NUM:[0-9]+]]*/ GIMT_Encode4([[CASE_ADD:[0-9]+]]),
// R02O:       /*TargetOpcode::G_XOR*//*Label [[CASE_XOR_NUM:[0-9]+]]*/ GIMT_Encode4([[CASE_XOR:[0-9]+]]),
// R02O:       // Label [[CASE_ADD_NUM]]: @[[CASE_ADD]]
// R02O:       // Label [[CASE_XOR_NUM]]: @[[CASE_XOR]]
// R02O-NEXT:  GIM_Try, /*On fail goto*//*Label [[GROUP_NUM:[0-9]+]]*/ GIMT_Encode4([[GROUP:[0-9]+]]),
// R02O-NEXT:    GIM_RootCheckType, /*Op*/0, /*Type*/GILLT_s32,
// R02O-NEXT:    GIM_RootCheckType, /*Op*/1, /*Type*/GILLT_s32,
// R02O-NEXT:    GIM_RootCheckType, /*Op*/2, /*Type*/GILLT_s32,
// R02O-NEXT:    GIM_RootCheckRegBankForClass, /*Op*/0, /*RC*/GIMT_Encode2(MyTarget::GPR32RegClassID),
// R02O-NEXT:    GIM_RootCheckRegBankForClass, /*Op*/1, /*RC*/GIMT_Encode2(MyTarget::GPR32RegClassID),
//
// R02N:       GIM_Try, /*On fail goto*//*Label [[PREV_NUM:[0-9]+]]*/ GIMT_Encode4([[PREV:[0-9]+]]), // Rule ID 1 //
// R02N:       // Label [[PREV_NUM]]: @[[PREV]]
//
// R02C-NEXT:  GIM_Try, /*On fail goto*//*Label [[LABEL_NUM:[0-9]+]]*/ GIMT_Encode4([[LABEL:[0-9]+]]), // Rule ID 2 //
//
// R02N-NEXT:    GIM_CheckNumOperands, /*MI*/0, /*Expected*/3,
// R02N-NEXT:    GIM_CheckOpcode, /*MI*/0, GIMT_Encode2(TargetOpcode::G_XOR),
// R02N-NEXT:    // MIs[0] DstI[dst]
// R02N-NEXT:    GIM_RootCheckType, /*Op*/0, /*Type*/GILLT_s32,
// R02N-NEXT:    GIM_RootCheckRegBankForClass, /*Op*/0, /*RC*/GIMT_Encode2(MyTarget::GPR32RegClassID),
// R02N-NEXT:    // MIs[0] src1
// R02N-NEXT:    GIM_RootCheckType, /*Op*/1, /*Type*/GILLT_s32,
// R02N-NEXT:    GIM_RootCheckRegBankForClass, /*Op*/1, /*RC*/GIMT_Encode2(MyTarget::GPR32RegClassID),
// R02N-NEXT:    // MIs[0] Operand 2
// R02N-NEXT:    GIM_RootCheckType, /*Op*/2, /*Type*/GILLT_s32,
//
// R02C-NEXT:    GIM_CheckConstantInt8, /*MI*/0, /*Op*/2, uint8_t(-2)
// R02C-NEXT:    // (xor:{ *:[i32] } GPR32:{ *:[i32] }:$src1, -2:{ *:[i32] }) => (XORI:{ *:[i32] } GPR32:{ *:[i32] }:$src1)
// R02C-NEXT:    GIR_BuildRootMI, /*Opcode*/GIMT_Encode2(MyTarget::XORI),
// R02C-NEXT:    GIR_RootToRootCopy, /*OpIdx*/0, // DstI[dst]
// R02C-NEXT:    GIR_AddImm8, /*InsnID*/0, /*Imm*/uint8_t(-1),
// R02C-NEXT:    GIR_RootToRootCopy, /*OpIdx*/1, // src1
// R02C-NEXT:    GIR_RootConstrainSelectedInstOperands,
// R02C-NEXT:    // GIR_Coverage, 2,
// R02C-NEXT:    GIR_EraseRootFromParent_Done,
// R02C-NEXT:  // Label [[LABEL_NUM]]: @[[LABEL]]
//
// R02O:       // Label [[DEFAULT_NUM]]: @[[DEFAULT]]
// R02O-NEXT:  GIM_Reject,

// The -2 is just to distinguish it from the 'not' case below.
def XORI : I<(outs GPR32:$dst), (ins m1:$src2, GPR32:$src1),
             [(set GPR32:$dst, (xor GPR32:$src1, -2))]>;

//===- Test a simple pattern with a default register operand. -------------===//
//
// NOOPT-NEXT:  GIM_Try, /*On fail goto*//*Label [[LABEL_NUM:[0-9]+]]*/ GIMT_Encode4([[LABEL:[0-9]+]]),
// NOOPT-NEXT:    GIM_CheckNumOperands, /*MI*/0, /*Expected*/3,
// NOOPT-NEXT:    GIM_CheckOpcode, /*MI*/0, GIMT_Encode2(TargetOpcode::G_XOR),
// NOOPT-NEXT:    // MIs[0] DstI[dst]
// NOOPT-NEXT:    GIM_RootCheckType, /*Op*/0, /*Type*/GILLT_s32,
// NOOPT-NEXT:    GIM_RootCheckRegBankForClass, /*Op*/0, /*RC*/GIMT_Encode2(MyTarget::GPR32RegClassID),
// NOOPT-NEXT:    // MIs[0] src1
// NOOPT-NEXT:    GIM_RootCheckType, /*Op*/1, /*Type*/GILLT_s32,
// NOOPT-NEXT:    GIM_RootCheckRegBankForClass, /*Op*/1, /*RC*/GIMT_Encode2(MyTarget::GPR32RegClassID),
// NOOPT-NEXT:    // MIs[0] Operand 2
// NOOPT-NEXT:    GIM_RootCheckType, /*Op*/2, /*Type*/GILLT_s32,
// NOOPT-NEXT:    GIM_CheckConstantInt8, /*MI*/0, /*Op*/2, uint8_t(-3)
// NOOPT-NEXT:    // (xor:{ *:[i32] } GPR32:{ *:[i32] }:$src1, -3:{ *:[i32] }) => (XOR:{ *:[i32] } GPR32:{ *:[i32] }:$src1)
// NOOPT-NEXT:    GIR_BuildRootMI, /*Opcode*/GIMT_Encode2(MyTarget::XOR),
// NOOPT-NEXT:    GIR_RootToRootCopy, /*OpIdx*/0, //  DstI[dst]
// NOOPT-NEXT:    GIR_AddRegister, /*InsnID*/0, GIMT_Encode2(MyTarget::R0),
// NOOPT-NEXT:    GIR_RootToRootCopy, /*OpIdx*/1, // src1
// NOOPT-NEXT:    GIR_RootConstrainSelectedInstOperands,
// NOOPT-NEXT:    // GIR_Coverage, 3,
// NOOPT-NEXT:    GIR_EraseRootFromParent_Done,
// NOOPT-NEXT:  // Label [[LABEL_NUM]]: @[[LABEL]]

// The -3 is just to distinguish it from the 'not' case below and the other default op case above.
def XOR : I<(outs GPR32:$dst), (ins Z:$src2, GPR32:$src1),
            [(set GPR32:$dst, (xor GPR32:$src1, -3))]>;

//===- Test a simple pattern with a multiple default operands. ------------===//
//
// NOOPT-NEXT:  GIM_Try, /*On fail goto*//*Label [[LABEL_NUM:[0-9]+]]*/ GIMT_Encode4([[LABEL:[0-9]+]]),
// NOOPT-NEXT:    GIM_CheckNumOperands, /*MI*/0, /*Expected*/3,
// NOOPT-NEXT:    GIM_CheckOpcode, /*MI*/0, GIMT_Encode2(TargetOpcode::G_XOR),
// NOOPT-NEXT:    // MIs[0] DstI[dst]
// NOOPT-NEXT:    GIM_RootCheckType, /*Op*/0, /*Type*/GILLT_s32,
// NOOPT-NEXT:    GIM_RootCheckRegBankForClass, /*Op*/0, /*RC*/GIMT_Encode2(MyTarget::GPR32RegClassID),
// NOOPT-NEXT:    // MIs[0] src1
// NOOPT-NEXT:    GIM_RootCheckType, /*Op*/1, /*Type*/GILLT_s32,
// NOOPT-NEXT:    GIM_RootCheckRegBankForClass, /*Op*/1, /*RC*/GIMT_Encode2(MyTarget::GPR32RegClassID),
// NOOPT-NEXT:    // MIs[0] Operand 2
// NOOPT-NEXT:    GIM_RootCheckType, /*Op*/2, /*Type*/GILLT_s32,
// NOOPT-NEXT:    GIM_CheckConstantInt8, /*MI*/0, /*Op*/2, uint8_t(-4)
// NOOPT-NEXT:    // (xor:{ *:[i32] } GPR32:{ *:[i32] }:$src1, -4:{ *:[i32] }) => (XORlike:{ *:[i32] } GPR32:{ *:[i32] }:$src1)
// NOOPT-NEXT:    GIR_BuildRootMI, /*Opcode*/GIMT_Encode2(MyTarget::XORlike),
// NOOPT-NEXT:    GIR_RootToRootCopy, /*OpIdx*/0, // DstI[dst]
// NOOPT-NEXT:    GIR_AddImm8, /*InsnID*/0, /*Imm*/uint8_t(-1),
// NOOPT-NEXT:    GIR_AddRegister, /*InsnID*/0, GIMT_Encode2(MyTarget::R0),
// NOOPT-NEXT:    GIR_RootToRootCopy, /*OpIdx*/1, // src1
// NOOPT-NEXT:    GIR_RootConstrainSelectedInstOperands,
// NOOPT-NEXT:    // GIR_Coverage, 4,
// NOOPT-NEXT:    GIR_EraseRootFromParent_Done,
// NOOPT-NEXT:  // Label [[LABEL_NUM]]: @[[LABEL]]

// The -4 is just to distinguish it from the other 'not' cases.
def XORlike : I<(outs GPR32:$dst), (ins m1Z:$src2, GPR32:$src1),
                [(set GPR32:$dst, (xor GPR32:$src1, -4))]>;

//===- Test a simple pattern with multiple operands with defaults. --------===//
//
// NOOPT-NEXT:  GIM_Try, /*On fail goto*//*Label [[LABEL_NUM:[0-9]+]]*/ GIMT_Encode4([[LABEL:[0-9]+]]),
// NOOPT-NEXT:    GIM_CheckNumOperands, /*MI*/0, /*Expected*/3,
// NOOPT-NEXT:    GIM_CheckOpcode, /*MI*/0, GIMT_Encode2(TargetOpcode::G_XOR),
// NOOPT-NEXT:    // MIs[0] DstI[dst]
// NOOPT-NEXT:    GIM_RootCheckType, /*Op*/0, /*Type*/GILLT_s32,
// NOOPT-NEXT:    GIM_RootCheckRegBankForClass, /*Op*/0, /*RC*/GIMT_Encode2(MyTarget::GPR32RegClassID),
// NOOPT-NEXT:    // MIs[0] src1
// NOOPT-NEXT:    GIM_RootCheckType, /*Op*/1, /*Type*/GILLT_s32,
// NOOPT-NEXT:    GIM_RootCheckRegBankForClass, /*Op*/1, /*RC*/GIMT_Encode2(MyTarget::GPR32RegClassID),
// NOOPT-NEXT:    // MIs[0] Operand 2
// NOOPT-NEXT:    GIM_RootCheckType, /*Op*/2, /*Type*/GILLT_s32,
// NOOPT-NEXT:    GIM_CheckConstantInt8, /*MI*/0, /*Op*/2, uint8_t(-5),
// NOOPT-NEXT:    // (xor:{ *:[i32] } GPR32:{ *:[i32] }:$src1, -5:{ *:[i32] }) => (XORManyDefaults:{ *:[i32] } GPR32:{ *:[i32] }:$src1)
// NOOPT-NEXT:    GIR_BuildRootMI, /*Opcode*/GIMT_Encode2(MyTarget::XORManyDefaults),
// NOOPT-NEXT:    GIR_RootToRootCopy, /*OpIdx*/0, // DstI[dst]
// NOOPT-NEXT:    GIR_AddImm8, /*InsnID*/0, /*Imm*/uint8_t(-1),
// NOOPT-NEXT:    GIR_AddRegister, /*InsnID*/0, GIMT_Encode2(MyTarget::R0),
// NOOPT-NEXT:    GIR_AddRegister, /*InsnID*/0, GIMT_Encode2(MyTarget::R0),
// NOOPT-NEXT:    GIR_RootToRootCopy, /*OpIdx*/1, // src1
// NOOPT-NEXT:    GIR_RootConstrainSelectedInstOperands,
// NOOPT-NEXT:    // GIR_Coverage, 5,
// NOOPT-NEXT:    GIR_EraseRootFromParent_Done,
// NOOPT-NEXT:  // Label [[LABEL_NUM]]: @[[LABEL]]

// The -5 is just to distinguish it from the other cases.
def XORManyDefaults : I<(outs GPR32:$dst), (ins m1Z:$src3, Z:$src2, GPR32:$src1),
                        [(set GPR32:$dst, (xor GPR32:$src1, -5))]>;

//===- Test a simple pattern with a default bits operand. -----------------===//
//
// NOOPT-NEXT:  GIM_Try, /*On fail goto*//*Label [[LABEL_NUM:[0-9]+]]*/ GIMT_Encode4([[LABEL:[0-9]+]]),
// NOOPT-NEXT:    GIM_CheckNumOperands, /*MI*/0, /*Expected*/3,
// NOOPT-NEXT:    GIM_CheckOpcode, /*MI*/0, GIMT_Encode2(TargetOpcode::G_XOR),
// NOOPT-NEXT:    // MIs[0] DstI[dst]
// NOOPT-NEXT:    GIM_RootCheckType, /*Op*/0, /*Type*/GILLT_s32,
// NOOPT-NEXT:    GIM_RootCheckRegBankForClass, /*Op*/0, /*RC*/GIMT_Encode2(MyTarget::GPR32RegClassID),
// NOOPT-NEXT:    // MIs[0] src1
// NOOPT-NEXT:    GIM_RootCheckType, /*Op*/1, /*Type*/GILLT_s32,
// NOOPT-NEXT:    GIM_RootCheckRegBankForClass, /*Op*/1, /*RC*/GIMT_Encode2(MyTarget::GPR32RegClassID),
// NOOPT-NEXT:    // MIs[0] Operand 2
// NOOPT-NEXT:    GIM_RootCheckType, /*Op*/2, /*Type*/GILLT_s32,
// NOOPT-NEXT:    GIM_CheckConstantInt8, /*MI*/0, /*Op*/2, uint8_t(-6)
// NOOPT-NEXT:    // (xor:{ *:[i32] } GPR32:{ *:[i32] }:$src1, -6:{ *:[i32] }) => (XORIb:{ *:[i32] } GPR32:{ *:[i32] }:$src1)
// NOOPT-NEXT:    GIR_BuildRootMI, /*Opcode*/GIMT_Encode2(MyTarget::XORIb),
// NOOPT-NEXT:    GIR_RootToRootCopy, /*OpIdx*/0, // DstI[dst]
// NOOPT-NEXT:    GIR_AddImm8, /*InsnID*/0, /*Imm*/13,
// NOOPT-NEXT:    GIR_RootToRootCopy, /*OpIdx*/1, // src1
// NOOPT-NEXT:    GIR_RootConstrainSelectedInstOperands,
// NOOPT-NEXT:    // GIR_Coverage, 6,
// NOOPT-NEXT:    GIR_EraseRootFromParent_Done,
// NOOPT-NEXT:  // Label [[LABEL_NUM]]: @[[LABEL]]

// The -6 is just to distinguish it from the other cases.
def XORIb : I<(outs GPR32:$dst), (ins mb:$src2, GPR32:$src1),
              [(set GPR32:$dst, (xor GPR32:$src1, -6))]>;

//===- Test a simple pattern with constant immediate operands. ------------===//
//
// This must precede the 3-register variants because constant immediates have
// priority over register banks.
//
// NOOPT-NEXT:  GIM_Try, /*On fail goto*//*Label [[LABEL_NUM:[0-9]+]]*/ GIMT_Encode4([[LABEL:[0-9]+]]),
// NOOPT-NEXT:    GIM_CheckNumOperands, /*MI*/0, /*Expected*/3,
// NOOPT-NEXT:    GIM_CheckOpcode, /*MI*/0, GIMT_Encode2(TargetOpcode::G_XOR),
// NOOPT-NEXT:    // MIs[0] DstI[dst]
// NOOPT-NEXT:    GIM_RootCheckType, /*Op*/0, /*Type*/GILLT_s32,
// NOOPT-NEXT:    GIM_RootCheckRegBankForClass, /*Op*/0, /*RC*/GIMT_Encode2(MyTarget::GPR32RegClassID),
// NOOPT-NEXT:    // MIs[0] Wm
// NOOPT-NEXT:    GIM_RootCheckType, /*Op*/1, /*Type*/GILLT_s32,
// NOOPT-NEXT:    GIM_RootCheckRegBankForClass, /*Op*/1, /*RC*/GIMT_Encode2(MyTarget::GPR32RegClassID),
// NOOPT-NEXT:    // MIs[0] Operand 2
// NOOPT-NEXT:    GIM_RootCheckType, /*Op*/2, /*Type*/GILLT_s32,
// NOOPT-NEXT:    GIM_CheckConstantInt8, /*MI*/0, /*Op*/2, uint8_t(-1),
// NOOPT-NEXT:    // (xor:{ *:[i32] } GPR32:{ *:[i32] }:$Wm, -1:{ *:[i32] }) => (ORN:{ *:[i32] } R0:{ *:[i32] }, GPR32:{ *:[i32] }:$Wm)
// NOOPT-NEXT:    GIR_BuildRootMI, /*Opcode*/GIMT_Encode2(MyTarget::ORN),
// NOOPT-NEXT:    GIR_RootToRootCopy, /*OpIdx*/0, //  DstI[dst]
// NOOPT-NEXT:    GIR_AddRegister, /*InsnID*/0, GIMT_Encode2(MyTarget::R0),
// NOOPT-NEXT:    GIR_RootToRootCopy, /*OpIdx*/1, // Wm
// NOOPT-NEXT:    GIR_RootConstrainSelectedInstOperands,
// NOOPT-NEXT:    // GIR_Coverage, 23,
// NOOPT-NEXT:    GIR_EraseRootFromParent_Done,
// NOOPT-NEXT:  // Label [[LABEL_NUM]]: @[[LABEL]]

def ORN : I<(outs GPR32:$dst), (ins GPR32:$src1, GPR32:$src2), []>;
def : Pat<(not GPR32:$Wm), (ORN R0, GPR32:$Wm)>;

//===- Test a nested instruction match. -----------------------------------===//
//
// NOOPT-NEXT:  GIM_Try, /*On fail goto*//*Label [[LABEL_NUM:[0-9]+]]*/ GIMT_Encode4([[LABEL:[0-9]+]]),
// NOOPT-NEXT:    GIM_CheckFeatures, GIMT_Encode2(GIFBS_HasA),
// NOOPT-NEXT:    GIM_CheckNumOperands, /*MI*/0, /*Expected*/3,
// NOOPT-NEXT:    GIM_CheckOpcode, /*MI*/0, GIMT_Encode2(TargetOpcode::G_MUL),
// NOOPT-NEXT:    // MIs[0] DstI[dst]
// NOOPT-NEXT:    GIM_RootCheckType, /*Op*/0, /*Type*/GILLT_s32,
// NOOPT-NEXT:    GIM_RootCheckRegBankForClass, /*Op*/0, /*RC*/GIMT_Encode2(MyTarget::GPR32RegClassID),
// NOOPT-NEXT:    // MIs[0] Operand 1
// NOOPT-NEXT:    GIM_RootCheckType, /*Op*/1, /*Type*/GILLT_s32,
// NOOPT-NEXT:    GIM_RecordInsn, /*DefineMI*/1, /*MI*/0, /*OpIdx*/1, // MIs[1]
// NOOPT-NEXT:    GIM_CheckNumOperands, /*MI*/1, /*Expected*/3,
// NOOPT-NEXT:    GIM_CheckOpcode, /*MI*/1, GIMT_Encode2(TargetOpcode::G_ADD),
// NOOPT-NEXT:    // MIs[1] Operand 0
// NOOPT-NEXT:    GIM_CheckType, /*MI*/1, /*Op*/0, /*Type*/GILLT_s32,
// NOOPT-NEXT:    // MIs[1] src1
// NOOPT-NEXT:    GIM_CheckType, /*MI*/1, /*Op*/1, /*Type*/GILLT_s32,
// NOOPT-NEXT:    GIM_CheckRegBankForClass, /*MI*/1, /*Op*/1, /*RC*/GIMT_Encode2(MyTarget::GPR32RegClassID),
// NOOPT-NEXT:    // MIs[1] src2
// NOOPT-NEXT:    GIM_CheckType, /*MI*/1, /*Op*/2, /*Type*/GILLT_s32,
// NOOPT-NEXT:    GIM_CheckRegBankForClass, /*MI*/1, /*Op*/2, /*RC*/GIMT_Encode2(MyTarget::GPR32RegClassID),
// NOOPT-NEXT:    // MIs[0] src3
// NOOPT-NEXT:    GIM_RootCheckType, /*Op*/2, /*Type*/GILLT_s32,
// NOOPT-NEXT:    GIM_RootCheckRegBankForClass, /*Op*/2, /*RC*/GIMT_Encode2(MyTarget::GPR32RegClassID),
// NOOPT-NEXT:    GIM_CheckIsSafeToFold, /*NumInsns*/1,
// NOOPT-NEXT:    // (mul:{ *:[i32] } (add:{ *:[i32] } GPR32:{ *:[i32] }:$src1, GPR32:{ *:[i32] }:$src2), GPR32:{ *:[i32] }:$src3)  =>  (MULADD:{ *:[i32] } GPR32:{ *:[i32] }:$src1, GPR32:{ *:[i32] }:$src2, GPR32:{ *:[i32] }:$src3)
// NOOPT-NEXT:    GIR_BuildRootMI, /*Opcode*/GIMT_Encode2(MyTarget::MULADD),
// NOOPT-NEXT:    GIR_RootToRootCopy, /*OpIdx*/0, //  DstI[dst]
// NOOPT-NEXT:    GIR_Copy, /*NewInsnID*/0, /*OldInsnID*/1, /*OpIdx*/1, // src1
// NOOPT-NEXT:    GIR_Copy, /*NewInsnID*/0, /*OldInsnID*/1, /*OpIdx*/2, // src2
// NOOPT-NEXT:    GIR_RootToRootCopy, /*OpIdx*/2, // src3
// NOOPT-NEXT:    GIR_RootConstrainSelectedInstOperands,
// NOOPT-NEXT:    // GIR_Coverage, 7,
// NOOPT-NEXT:    GIR_EraseRootFromParent_Done,
// NOOPT-NEXT:  // Label [[LABEL_NUM]]: @[[LABEL]]

// We also get a second rule by commutativity.
//
// NOOPT-NEXT:  GIM_Try, /*On fail goto*//*Label [[LABEL_NUM:[0-9]+]]*/ GIMT_Encode4([[LABEL:[0-9]+]]),
// NOOPT-NEXT:    GIM_CheckFeatures, GIMT_Encode2(GIFBS_HasA),
// NOOPT-NEXT:    GIM_CheckNumOperands, /*MI*/0, /*Expected*/3,
// NOOPT-NEXT:    GIM_CheckOpcode, /*MI*/0, GIMT_Encode2(TargetOpcode::G_MUL),
// NOOPT-NEXT:    // MIs[0] DstI[dst]
// NOOPT-NEXT:    GIM_RootCheckType, /*Op*/0, /*Type*/GILLT_s32,
// NOOPT-NEXT:    GIM_RootCheckRegBankForClass, /*Op*/0, /*RC*/GIMT_Encode2(MyTarget::GPR32RegClassID),
// NOOPT-NEXT:    // MIs[0] src3
// NOOPT-NEXT:    GIM_RootCheckType, /*Op*/1, /*Type*/GILLT_s32,
// NOOPT-NEXT:    GIM_RootCheckRegBankForClass, /*Op*/1, /*RC*/GIMT_Encode2(MyTarget::GPR32RegClassID),
// NOOPT-NEXT:    // MIs[0] Operand 2
// NOOPT-NEXT:    GIM_RootCheckType, /*Op*/2, /*Type*/GILLT_s32,
// NOOPT-NEXT:    GIM_RecordInsn, /*DefineMI*/1, /*MI*/0, /*OpIdx*/2,
// NOOPT-NEXT:    GIM_CheckNumOperands, /*MI*/1, /*Expected*/3,
// NOOPT-NEXT:    GIM_CheckOpcode, /*MI*/1, GIMT_Encode2(TargetOpcode::G_ADD),
// NOOPT-NEXT:    // MIs[1] Operand 0
// NOOPT-NEXT:    GIM_CheckType, /*MI*/1, /*Op*/0, /*Type*/GILLT_s32,
// NOOPT-NEXT:    // MIs[1] src1
// NOOPT-NEXT:    GIM_CheckType, /*MI*/1, /*Op*/1, /*Type*/GILLT_s32,
// NOOPT-NEXT:    GIM_CheckRegBankForClass, /*MI*/1, /*Op*/1, /*RC*/GIMT_Encode2(MyTarget::GPR32RegClassID),
// NOOPT-NEXT:    // MIs[1] src2
// NOOPT-NEXT:    GIM_CheckType, /*MI*/1, /*Op*/2, /*Type*/GILLT_s32,
// NOOPT-NEXT:    GIM_CheckRegBankForClass, /*MI*/1, /*Op*/2, /*RC*/GIMT_Encode2(MyTarget::GPR32RegClassID),
// NOOPT-NEXT:    GIM_CheckIsSafeToFold, /*NumInsns*/1,
// NOOPT-NEXT:    // (mul:{ *:[i32] } GPR32:{ *:[i32] }:$src3, (add:{ *:[i32] } GPR32:{ *:[i32] }:$src1, GPR32:{ *:[i32] }:$src2))  =>  (MULADD:{ *:[i32] } GPR32:{ *:[i32] }:$src1, GPR32:{ *:[i32] }:$src2, GPR32:{ *:[i32] }:$src3)
// NOOPT-NEXT:    GIR_BuildRootMI, /*Opcode*/GIMT_Encode2(MyTarget::MULADD),
// NOOPT-NEXT:    GIR_RootToRootCopy, /*OpIdx*/0, //  DstI[dst]
// NOOPT-NEXT:    GIR_Copy, /*NewInsnID*/0, /*OldInsnID*/1, /*OpIdx*/1, // src1
// NOOPT-NEXT:    GIR_Copy, /*NewInsnID*/0, /*OldInsnID*/1, /*OpIdx*/2, // src2
// NOOPT-NEXT:    GIR_RootToRootCopy, /*OpIdx*/1, // src3
// NOOPT-NEXT:    GIR_RootConstrainSelectedInstOperands,
// NOOPT-NEXT:    // GIR_Coverage, 29,
// NOOPT-NEXT:    GIR_EraseRootFromParent_Done,
// NOOPT-NEXT:  // Label [[LABEL_NUM]]: @[[LABEL]]

def MULADD : I<(outs GPR32:$dst), (ins GPR32:$src1, GPR32:$src2, GPR32:$src3),
               [(set GPR32:$dst,
                     (mul (add GPR32:$src1, GPR32:$src2), GPR32:$src3))]>,
             Requires<[HasA]>;

//===- Test a simple pattern with a PatLeaf and a predicate. ---------===//
//
// NOOPT-NEXT:     /*  882 */ GIM_Try, /*On fail goto*//*Label 13*/ GIMT_Encode4(924), // Rule ID 24 //
// NOOPT-NEXT:     /*  887 */   GIM_CheckNumOperands, /*MI*/0, /*Expected*/3,
// NOOPT-NEXT:     /*  890 */   GIM_CheckOpcode, /*MI*/0, GIMT_Encode2(TargetOpcode::G_SUB),
// NOOPT-NEXT:     /*  894 */   // MIs[0] DstI[dst]
// NOOPT-NEXT:     /*  894 */   GIM_RootCheckType, /*Op*/0, /*Type*/GILLT_s32,
// NOOPT-NEXT:     /*  897 */   GIM_RootCheckRegBankForClass, /*Op*/0, /*RC*/GIMT_Encode2(MyTarget::GPR32RegClassID),
// NOOPT-NEXT:     /*  901 */   // MIs[0] src1
// NOOPT-NEXT:     /*  901 */   GIM_RootCheckType, /*Op*/1, /*Type*/GILLT_s32,
// NOOPT-NEXT:     /*  904 */   GIM_CheckLeafOperandPredicate, /*MI*/0, /*MO*/1, /*Predicate*/GIMT_Encode2(GICXXPred_MO_Predicate_leaf),
// NOOPT-NEXT:     /*  909 */   // MIs[0] src2
// NOOPT-NEXT:     /*  909 */   GIM_RootCheckType, /*Op*/2, /*Type*/GILLT_s32,
// NOOPT-NEXT:     /*  912 */   GIM_CheckLeafOperandPredicate, /*MI*/0, /*MO*/2, /*Predicate*/GIMT_Encode2(GICXXPred_MO_Predicate_leaf),
// NOOPT-NEXT:     /*  917 */   // (sub:{ *:[i32] } GPR32:{ *:[i32] }<<P:Predicate_leaf>>:$src1, GPR32:{ *:[i32] }<<P:Predicate_leaf>>:$src2)  =>  (INSN5:{ *:[i32] } GPR32:{ *:[i32] }:$src1, GPR32:{ *:[i32] }:$src2)
// NOOPT-NEXT:     /*  917 */   GIR_MutateOpcode, /*InsnID*/0, /*RecycleInsnID*/0, /*Opcode*/GIMT_Encode2(MyTarget::INSN5),
// NOOPT-NEXT:     /*  922 */   GIR_RootConstrainSelectedInstOperands,
// NOOPT-NEXT:     /*  923 */   // GIR_Coverage, 24,
// NOOPT-NEXT:     /*  923 */   GIR_Done,
// NOOPT-NEXT:     /*  924 */ // Label 13: @924

def leaf: PatLeaf<(i32 GPR32:$src), [{ return true; // C++ code }]> {
  let GISelLeafPredicateCode = [{ return true; }];
}
def INSN5 : I<(outs GPR32:$dst), (ins GPR32:$src1, GPR32:$src2), []>;
def : Pat<(sub leaf:$src1, leaf:$src2), (INSN5 GPR32:$src1, GPR32:$src2)>;



//===- Test a simple pattern with just a specific leaf immediate. ---------===//
//
// NOOPT-NEXT:  GIM_Try, /*On fail goto*//*Label [[LABEL_NUM:[0-9]+]]*/ GIMT_Encode4([[LABEL:[0-9]+]]),
// NOOPT-NEXT:    GIM_CheckNumOperands, /*MI*/0, /*Expected*/2,
// NOOPT-NEXT:    GIM_CheckOpcode, /*MI*/0, GIMT_Encode2(TargetOpcode::G_CONSTANT),
// NOOPT-NEXT:    // MIs[0] DstI[dst]
// NOOPT-NEXT:    GIM_RootCheckType, /*Op*/0, /*Type*/GILLT_s32,
// NOOPT-NEXT:    GIM_RootCheckRegBankForClass, /*Op*/0, /*RC*/GIMT_Encode2(MyTarget::GPR32RegClassID),
// NOOPT-NEXT:    // MIs[0] Operand 1
// NOOPT-NEXT:    GIM_CheckLiteralInt, /*MI*/0, /*Op*/1, GIMT_Encode8(1),
// NOOPT-NEXT:    // 1:{ *:[i32] }  =>  (MOV1:{ *:[i32] })
// NOOPT-NEXT:    GIR_BuildRootMI, /*Opcode*/GIMT_Encode2(MyTarget::MOV1),
// NOOPT-NEXT:    GIR_RootToRootCopy, /*OpIdx*/0, //  DstI[dst]
// NOOPT-NEXT:    GIR_RootConstrainSelectedInstOperands,
// NOOPT-NEXT:    // GIR_Coverage, 8,
// NOOPT-NEXT:    GIR_EraseRootFromParent_Done,
// NOOPT-NEXT:  // Label [[LABEL_NUM]]: @[[LABEL]]

def MOV1 : I<(outs GPR32:$dst), (ins), [(set GPR32:$dst, 1)]>;

//===- Test a simple pattern with a leaf immediate and a predicate. -------===//
//
// NOOPT-NEXT:  GIM_Try, /*On fail goto*//*Label [[LABEL_NUM:[0-9]+]]*/ GIMT_Encode4([[LABEL:[0-9]+]]),
// NOOPT-NEXT:    GIM_CheckNumOperands, /*MI*/0, /*Expected*/2,
// NOOPT-NEXT:    GIM_CheckOpcode, /*MI*/0, GIMT_Encode2(TargetOpcode::G_CONSTANT),
// NOOPT-NEXT:    GIM_CheckI64ImmPredicate, /*MI*/0, /*Predicate*/GIMT_Encode2(GICXXPred_I64_Predicate_simm8),
// NOOPT-NEXT:    // MIs[0] DstI[dst]
// NOOPT-NEXT:    GIM_RootCheckType, /*Op*/0, /*Type*/GILLT_s32,
// NOOPT-NEXT:    GIM_RootCheckRegBankForClass, /*Op*/0, /*RC*/GIMT_Encode2(MyTarget::GPR32RegClassID),
// NOOPT-NEXT:    // MIs[0] Operand 1
// NOOPT-NEXT:    // No operand predicates
// NOOPT-NEXT:    // (imm:{ *:[i32] })<<P:Predicate_simm8>>:$imm => (MOVimm8:{ *:[i32] } (imm:{ *:[i32] }):$imm)
// NOOPT-NEXT:    GIR_BuildRootMI, /*Opcode*/GIMT_Encode2(MyTarget::MOVimm8),
// NOOPT-NEXT:    GIR_RootToRootCopy, /*OpIdx*/0, //  DstI[dst]
// NOOPT-NEXT:    GIR_CopyConstantAsSImm, /*NewInsnID*/0, /*OldInsnID*/0, // imm
// NOOPT-NEXT:    GIR_RootConstrainSelectedInstOperands,
// NOOPT-NEXT:    // GIR_Coverage, 9,
// NOOPT-NEXT:    GIR_EraseRootFromParent_Done,
// NOOPT-NEXT:  // Label [[LABEL_NUM]]: @[[LABEL]]

def simm8 : ImmLeaf<i32, [{ return isInt<8>(Imm); }]>;
def MOVimm8 : I<(outs GPR32:$dst), (ins i32imm:$imm), [(set GPR32:$dst, simm8:$imm)]>;

//===- Same again but use an IntImmLeaf. ----------------------------------===//
//
// NOOPT-NEXT:  GIM_Try, /*On fail goto*//*Label [[LABEL_NUM:[0-9]+]]*/ GIMT_Encode4([[LABEL:[0-9]+]]),
// NOOPT-NEXT:    GIM_CheckNumOperands, /*MI*/0, /*Expected*/2,
// NOOPT-NEXT:    GIM_CheckOpcode, /*MI*/0, GIMT_Encode2(TargetOpcode::G_CONSTANT),
// NOOPT-NEXT:    GIM_CheckAPIntImmPredicate, /*MI*/0, /*Predicate*/GIMT_Encode2(GICXXPred_APInt_Predicate_simm9),
// NOOPT-NEXT:    // MIs[0] DstI[dst]
// NOOPT-NEXT:    GIM_RootCheckType, /*Op*/0, /*Type*/GILLT_s32,
// NOOPT-NEXT:    GIM_RootCheckRegBankForClass, /*Op*/0, /*RC*/GIMT_Encode2(MyTarget::GPR32RegClassID),
// NOOPT-NEXT:    // MIs[0] Operand 1
// NOOPT-NEXT:    // No operand predicates
// NOOPT-NEXT:    // (imm:{ *:[i32] })<<P:Predicate_simm9>>:$imm =>  (MOVimm9:{ *:[i32] } (imm:{ *:[i32] }):$imm)
// NOOPT-NEXT:    GIR_BuildRootMI, /*Opcode*/GIMT_Encode2(MyTarget::MOVimm9),
// NOOPT-NEXT:    GIR_RootToRootCopy, /*OpIdx*/0, //  DstI[dst]
// NOOPT-NEXT:    GIR_CopyConstantAsSImm, /*NewInsnID*/0, /*OldInsnID*/0, // imm
// NOOPT-NEXT:    GIR_RootConstrainSelectedInstOperands,
// NOOPT-NEXT:    // GIR_Coverage, 10,
// NOOPT-NEXT:    GIR_EraseRootFromParent_Done,
// NOOPT-NEXT:  // Label [[LABEL_NUM]]: @[[LABEL]]

def simm9 : IntImmLeaf<i32, [{ return isInt<9>(Imm->getSExtValue()); }]>;
def MOVimm9 : I<(outs GPR32:$dst), (ins i32imm:$imm), [(set GPR32:$dst, simm9:$imm)]>;

//===- Test a pattern with a custom renderer. -----------------------------===//
//
// NOOPT-NEXT:  GIM_Try, /*On fail goto*//*Label [[LABEL_NUM:[0-9]+]]*/ GIMT_Encode4([[LABEL:[0-9]+]]),
// NOOPT-NEXT:    GIM_CheckNumOperands, /*MI*/0, /*Expected*/2,
// NOOPT-NEXT:    GIM_CheckOpcode, /*MI*/0, GIMT_Encode2(TargetOpcode::G_CONSTANT),
// NOOPT-NEXT:    GIM_CheckI64ImmPredicate, /*MI*/0, /*Predicate*/GIMT_Encode2(GICXXPred_I64_Predicate_cimm8),
// NOOPT-NEXT:    // MIs[0] DstI[dst]
// NOOPT-NEXT:    GIM_RootCheckType, /*Op*/0, /*Type*/GILLT_s32,
// NOOPT-NEXT:    GIM_RootCheckRegBankForClass, /*Op*/0, /*RC*/GIMT_Encode2(MyTarget::GPR32RegClassID),
// NOOPT-NEXT:    // MIs[0] Operand 1
// NOOPT-NEXT:    // No operand predicates
// NOOPT-NEXT:    // (imm:{ *:[i32] })<<P:Predicate_cimm8>><<X:cimm8_xform>>:$imm  =>  (MOVcimm8:{ *:[i32] } (cimm8_xform:{ *:[i32] } (imm:{ *:[i32] }):$imm))
// NOOPT-NEXT:    GIR_BuildRootMI, /*Opcode*/GIMT_Encode2(MyTarget::MOVcimm8),
// NOOPT-NEXT:    GIR_RootToRootCopy, /*OpIdx*/0, //  DstI[dst]
// NOOPT-NEXT:    GIR_CustomRenderer, /*InsnID*/0, /*OldInsnID*/0, /*Renderer*/GIMT_Encode2(GICR_renderImm), // imm
// NOOPT-NEXT:    GIR_RootConstrainSelectedInstOperands,
// NOOPT-NEXT:    // GIR_Coverage, 11,
// NOOPT-NEXT:    GIR_EraseRootFromParent_Done,
// NOOPT-NEXT:  // Label [[LABEL_NUM]]: @[[LABEL]]

def MOVcimm8 : I<(outs GPR32:$dst), (ins i32imm:$imm), [(set GPR32:$dst, cimm8:$imm)]>;

//===- Test a simple pattern with a FP immediate and a predicate. ---------===//
//
// NOOPT-NEXT:  GIM_Try, /*On fail goto*//*Label [[LABEL_NUM:[0-9]+]]*/ GIMT_Encode4([[LABEL:[0-9]+]]),
// NOOPT-NEXT:    GIM_CheckNumOperands, /*MI*/0, /*Expected*/2,
// NOOPT-NEXT:    GIM_CheckOpcode, /*MI*/0, GIMT_Encode2(TargetOpcode::G_FCONSTANT),
// NOOPT-NEXT:    GIM_CheckAPFloatImmPredicate, /*MI*/0, /*Predicate*/GIMT_Encode2(GICXXPred_APFloat_Predicate_fpimmz),
// NOOPT-NEXT:    // MIs[0] DstI[dst]
// NOOPT-NEXT:    GIM_RootCheckType, /*Op*/0, /*Type*/GILLT_s32,
// NOOPT-NEXT:    GIM_RootCheckRegBankForClass, /*Op*/0, /*RC*/GIMT_Encode2(MyTarget::FPR32RegClassID),
// NOOPT-NEXT:    // MIs[0] Operand 1
// NOOPT-NEXT:    // No operand predicates
// NOOPT-NEXT:    // (fpimm:{ *:[f32] })<<P:Predicate_fpimmz>>:$imm =>  (MOVfpimmz:{ *:[f32] } (fpimm:{ *:[f32] }):$imm)
// NOOPT-NEXT:    GIR_BuildRootMI, /*Opcode*/GIMT_Encode2(MyTarget::MOVfpimmz),
// NOOPT-NEXT:    GIR_RootToRootCopy, /*OpIdx*/0, //  DstI[dst]
// NOOPT-NEXT:    GIR_CopyFConstantAsFPImm, /*NewInsnID*/0, /*OldInsnID*/0, // imm
// NOOPT-NEXT:    GIR_RootConstrainSelectedInstOperands,
// NOOPT-NEXT:    // GIR_Coverage, 18,
// NOOPT-NEXT:    GIR_EraseRootFromParent_Done,
// NOOPT-NEXT:  // Label [[LABEL_NUM]]: @[[LABEL]]

//===- Test a simple pattern with inferred pointer operands. ---------------===//
//
// NOOPT-NEXT:  GIM_Try, /*On fail goto*//*Label [[LABEL_NUM:[0-9]+]]*/ GIMT_Encode4([[LABEL:[0-9]+]]),
// NOOPT-NEXT:    GIM_CheckNumOperands, /*MI*/0, /*Expected*/2,
// NOOPT-NEXT:    GIM_CheckOpcode, /*MI*/0, GIMT_Encode2(TargetOpcode::G_LOAD),
// NOOPT-NEXT:    GIM_CheckAtomicOrdering, /*MI*/0, /*Order*/(uint8_t)AtomicOrdering::NotAtomic,
// NOOPT-NEXT:    GIM_CheckMemorySizeEqualToLLT, /*MI*/0, /*MMO*/0, /*OpIdx*/0,
// NOOPT-NEXT:    // MIs[0] DstI[dst]
// NOOPT-NEXT:    GIM_RootCheckType, /*Op*/0, /*Type*/GILLT_s32,
// NOOPT-NEXT:    GIM_RootCheckRegBankForClass, /*Op*/0, /*RC*/GIMT_Encode2(MyTarget::GPR32RegClassID),
// NOOPT-NEXT:    // MIs[0] src1
// NOOPT-NEXT:    GIM_CheckPointerToAny, /*MI*/0, /*Op*/1, /*SizeInBits*/32,
// NOOPT-NEXT:    GIM_RootCheckRegBankForClass, /*Op*/1, /*RC*/GIMT_Encode2(MyTarget::GPR32RegClassID),
// NOOPT-NEXT:    // (ld:{ *:[i32] } GPR32:{ *:[i32] }:$src1)<<P:Predicate_unindexedload>><<P:Predicate_load>> => (LOAD:{ *:[i32] } GPR32:{ *:[i32] }:$src1)
// NOOPT-NEXT:    GIR_MutateOpcode, /*InsnID*/0, /*RecycleInsnID*/0, /*Opcode*/GIMT_Encode2(MyTarget::LOAD),
// NOOPT-NEXT:    GIR_RootConstrainSelectedInstOperands,
// NOOPT-NEXT:    // GIR_Coverage, 12,
// NOOPT-NEXT:    GIR_Done,
// NOOPT-NEXT:  // Label [[LABEL_NUM]]: @[[LABEL]]

def LOAD : I<(outs GPR32:$dst), (ins GPR32:$src1),
            [(set GPR32:$dst, (load GPR32:$src1))]>;

//===- Test a simple pattern with explicit pointer operands. ---------------===//

// NOOPT-NEXT:  GIM_Try, /*On fail goto*//*Label [[LABEL_NUM:[0-9]+]]*/ GIMT_Encode4([[LABEL:[0-9]+]]),
// NOOPT-NEXT:    GIM_CheckNumOperands, /*MI*/0, /*Expected*/2,
// NOOPT-NEXT:    GIM_CheckOpcode, /*MI*/0, GIMT_Encode2(TargetOpcode::G_LOAD),
// NOOPT-NEXT:    GIM_CheckAtomicOrdering, /*MI*/0, /*Order*/(uint8_t)AtomicOrdering::NotAtomic,
// NOOPT-NEXT:    GIM_CheckMemorySizeEqualToLLT, /*MI*/0, /*MMO*/0, /*OpIdx*/0,
// NOOPT-NEXT:    // MIs[0] DstI[dst]
// NOOPT-NEXT:    GIM_RootCheckType, /*Op*/0, /*Type*/GILLT_p0s32,
// NOOPT-NEXT:    GIM_RootCheckRegBankForClass, /*Op*/0, /*RC*/GIMT_Encode2(MyTarget::GPR32RegClassID),
// NOOPT-NEXT:    // MIs[0] src
// NOOPT-NEXT:    GIM_CheckPointerToAny, /*MI*/0, /*Op*/1, /*SizeInBits*/32,
// NOOPT-NEXT:    GIM_RootCheckRegBankForClass, /*Op*/1, /*RC*/GIMT_Encode2(MyTarget::GPR32RegClassID),
// NOOPT-NEXT:    // (ld:{ *:[i32] } GPR32:{ *:[i32] }:$src)<<P:Predicate_unindexedload>><<P:Predicate_load>>  =>  (LOAD:{ *:[i32] } GPR32:{ *:[i32] }:$src)
// NOOPT-NEXT:    GIR_MutateOpcode, /*InsnID*/0, /*RecycleInsnID*/0, /*Opcode*/GIMT_Encode2(MyTarget::LOAD),
// NOOPT-NEXT:    GIR_RootConstrainSelectedInstOperands,
// NOOPT-NEXT:    // GIR_Coverage, 25,
// NOOPT-NEXT:    GIR_Done,
// NOOPT-NEXT:  // Label [[LABEL_NUM]]: @[[LABEL]]

def : Pat<(load GPR32:$src),
          (p0 (LOAD GPR32:$src))>;

//===- Test a simple pattern with a sextload -------------------------------===//
//
// NOOPT-NEXT:  GIM_Try, /*On fail goto*//*Label [[LABEL_NUM:[0-9]+]]*/ GIMT_Encode4([[LABEL:[0-9]+]]),
// NOOPT-NEXT:    GIM_CheckNumOperands, /*MI*/0, /*Expected*/2,
// NOOPT-NEXT:    GIM_CheckOpcode, /*MI*/0, GIMT_Encode2(TargetOpcode::G_SEXTLOAD),
// NOOPT-NEXT:    GIM_CheckAtomicOrdering, /*MI*/0, /*Order*/(uint8_t)AtomicOrdering::NotAtomic,
// NOOPT-NEXT:    GIM_CheckMemorySizeEqualTo, /*MI*/0, /*MMO*/0, /*Size*/GIMT_Encode4(2),
// NOOPT-NEXT:    // MIs[0] DstI[dst]
// NOOPT-NEXT:    GIM_RootCheckType, /*Op*/0, /*Type*/GILLT_s32,
// NOOPT-NEXT:    GIM_RootCheckRegBankForClass, /*Op*/0, /*RC*/GIMT_Encode2(MyTarget::GPR32RegClassID),
// NOOPT-NEXT:    // MIs[0] src1
// NOOPT-NEXT:    GIM_CheckPointerToAny, /*MI*/0, /*Op*/1, /*SizeInBits*/32,
// NOOPT-NEXT:    GIM_RootCheckRegBankForClass, /*Op*/1, /*RC*/GIMT_Encode2(MyTarget::GPR32RegClassID),
// NOOPT-NEXT:    // (ld:{ *:[i32] } GPR32:{ *:[i32] }:$src1)<<P:Predicate_unindexedload>><<P:Predicate_sextload>><<P:Predicate_sextloadi16>>  =>  (SEXTLOAD:{ *:[i32] } GPR32:{ *:[i32] }:$src1)
// NOOPT-NEXT:    GIR_MutateOpcode, /*InsnID*/0, /*RecycleInsnID*/0, /*Opcode*/GIMT_Encode2(MyTarget::SEXTLOAD),
// NOOPT-NEXT:    GIR_RootConstrainSelectedInstOperands,
// NOOPT-NEXT:    // GIR_Coverage, 13,
// NOOPT-NEXT:    GIR_Done,
// NOOPT-NEXT:  // Label [[LABEL_NUM]]: @[[LABEL]]

def SEXTLOAD : I<(outs GPR32:$dst), (ins GPR32:$src1),
                 [(set GPR32:$dst, (sextloadi16 GPR32:$src1))]>;

//===- Test a simple pattern with regclass operands. ----------------------===//
//
// NOOPT-NEXT:  GIM_Try, /*On fail goto*//*Label [[LABEL_NUM:[0-9]+]]*/ GIMT_Encode4([[LABEL:[0-9]+]]),
// NOOPT-NEXT:    GIM_CheckNumOperands, /*MI*/0, /*Expected*/3,
// NOOPT-NEXT:    GIM_CheckOpcode, /*MI*/0, GIMT_Encode2(TargetOpcode::G_ADD),
// NOOPT-NEXT:    // MIs[0] DstI[dst]
// NOOPT-NEXT:    GIM_RootCheckType, /*Op*/0, /*Type*/GILLT_s32,
// NOOPT-NEXT:    GIM_RootCheckRegBankForClass, /*Op*/0, /*RC*/GIMT_Encode2(MyTarget::GPR32RegClassID),
// NOOPT-NEXT:    // MIs[0] src1
// NOOPT-NEXT:    GIM_RootCheckType, /*Op*/1, /*Type*/GILLT_s32,
// NOOPT-NEXT:    GIM_RootCheckRegBankForClass, /*Op*/1, /*RC*/GIMT_Encode2(MyTarget::GPR32RegClassID)
// NOOPT-NEXT:    // MIs[0] src2
// NOOPT-NEXT:    GIM_RootCheckType, /*Op*/2, /*Type*/GILLT_s32,
// NOOPT-NEXT:    GIM_RootCheckRegBankForClass, /*Op*/2, /*RC*/GIMT_Encode2(MyTarget::GPR32RegClassID),
// NOOPT-NEXT:    // (add:{ *:[i32] } GPR32:{ *:[i32] }:$src1, GPR32:{ *:[i32] }:$src2) => (ADD:{ *:[i32] } GPR32:{ *:[i32] }:$src1, GPR32:{ *:[i32] }:$src2)
// NOOPT-NEXT:    GIR_MutateOpcode, /*InsnID*/0, /*RecycleInsnID*/0, /*Opcode*/GIMT_Encode2(MyTarget::ADD),
// NOOPT-NEXT:    GIR_RootConstrainSelectedInstOperands,
// NOOPT-NEXT:    // GIR_Coverage, 14,
// NOOPT-NEXT:    GIR_Done,
// NOOPT-NEXT:  // Label [[LABEL_NUM]]: @[[LABEL]]

def ADD : I<(outs GPR32:$dst), (ins GPR32:$src1, GPR32:$src2),
            [(set GPR32:$dst, (add GPR32:$src1, GPR32:$src2))]>;

//===- Test a pattern with a tied operand in the matcher ------------------===//
//
// NOOPT-NEXT:  GIM_Try, /*On fail goto*//*Label [[LABEL_NUM:[0-9]+]]*/ GIMT_Encode4([[LABEL:[0-9]+]]),
// NOOPT-NEXT:    GIM_CheckNumOperands, /*MI*/0, /*Expected*/3,
// NOOPT-NEXT:    GIM_CheckOpcode, /*MI*/0, GIMT_Encode2(TargetOpcode::G_ADD),
// NOOPT-NEXT:    // MIs[0] DstI[dst]
// NOOPT-NEXT:    GIM_RootCheckType, /*Op*/0, /*Type*/GILLT_s32,
// NOOPT-NEXT:    GIM_RootCheckRegBankForClass, /*Op*/0, /*RC*/GIMT_Encode2(MyTarget::GPR32RegClassID),
// NOOPT-NEXT:    // MIs[0] src{{$}}
// NOOPT-NEXT:    GIM_RootCheckType, /*Op*/1, /*Type*/GILLT_s32,
// NOOPT-NEXT:    GIM_RootCheckRegBankForClass, /*Op*/1, /*RC*/GIMT_Encode2(MyTarget::GPR32RegClassID),
// NOOPT-NEXT:    // MIs[0] src{{$}}
// NOOPT-NEXT:    GIM_CheckIsSameOperand, /*MI*/0, /*OpIdx*/2, /*OtherMI*/0, /*OtherOpIdx*/1,
// NOOPT-NEXT:    // (add:{ *:[i32] } GPR32:{ *:[i32] }:$src, GPR32:{ *:[i32] }:$src) => (DOUBLE:{ *:[i32] } GPR32:{ *:[i32] }:$src)
// NOOPT-NEXT:    GIR_BuildRootMI, /*Opcode*/GIMT_Encode2(MyTarget::DOUBLE),
// NOOPT-NEXT:    GIR_RootToRootCopy, /*OpIdx*/0, //  DstI[dst]
// NOOPT-NEXT:    GIR_RootToRootCopy, /*OpIdx*/1, // src
// NOOPT-NEXT:    GIR_RootConstrainSelectedInstOperands,
// NOOPT-NEXT:    // GIR_Coverage, 15,
// NOOPT-NEXT:    GIR_EraseRootFromParent_Done,
// NOOPT-NEXT:  // Label [[LABEL_NUM]]: @[[LABEL]]

def DOUBLE : I<(outs GPR32:$dst), (ins GPR32:$src), [(set GPR32:$dst, (add GPR32:$src, GPR32:$src))]>;

//===- Test a pattern with unintended operand name clash. ----------------===//

// Check that using the same name for
// - Def operand of the instruction corresponding to the root node of the
//   pattern's destination
// - one of operands in the pattern itself
// does not introduce unexpected GIM_CheckIsSameOperand predicate.

// NOOPT-NEXT:  GIM_Try, /*On fail goto*//*Label [[LABEL_NUM:[0-9]+]]*/ GIMT_Encode4([[LABEL:[0-9]+]]),
// NOOPT-NEXT:    GIM_CheckNumOperands, /*MI*/0, /*Expected*/3,
// NOOPT-NEXT:    GIM_CheckOpcode, /*MI*/0, GIMT_Encode2(TargetOpcode::G_ADD),
// NOOPT-NEXT:    // MIs[0] DstI[samename]
// NOOPT-NEXT:    GIM_RootCheckType, /*Op*/0, /*Type*/GILLT_s32,
// NOOPT-NEXT:    GIM_RootCheckRegBankForClass, /*Op*/0, /*RC*/GIMT_Encode2(MyTarget::GPR32RegClassID),
// NOOPT-NEXT:    // MIs[0] samename
// NOOPT-NEXT:    GIM_RootCheckType, /*Op*/1, /*Type*/GILLT_s32,
// NOOPT-NEXT:    // MIs[0] othername
// NOOPT-NEXT:    GIM_RootCheckType, /*Op*/2, /*Type*/GILLT_s32,
// NOOPT-NEXT:    // (add:{ *:[i32] } i32:{ *:[i32] }:$samename, i32:{ *:[i32] }:$othername)  =>  (InsnWithSpeciallyNamedDef:{ *:[i32] } i32:{ *:[i32] }:$samename, i32:{ *:[i32] }:$othername)
// NOOPT-NEXT:    GIR_MutateOpcode, /*InsnID*/0, /*RecycleInsnID*/0, /*Opcode*/GIMT_Encode2(MyTarget::InsnWithSpeciallyNamedDef),
// NOOPT-NEXT:    GIR_RootConstrainSelectedInstOperands,
// NOOPT-NEXT:    // GIR_Coverage, 26,
// NOOPT-NEXT:    GIR_Done,
// NOOPT-NEXT:  // Label [[LABEL_NUM]]: @[[LABEL]]

def InsnWithSpeciallyNamedDef : I<(outs GPR32:$samename), (ins GPR32:$src1, GPR32:$src2), []>;
def : Pat<(add i32:$samename, i32:$othername),
          (InsnWithSpeciallyNamedDef i32:$samename, i32:$othername)>;

//===- Test a simple pattern with ValueType operands. ----------------------===//
//
// NOOPT-NEXT:  GIM_Try, /*On fail goto*//*Label [[LABEL_NUM:[0-9]+]]*/ GIMT_Encode4([[LABEL:[0-9]+]]),
// NOOPT-NEXT:    GIM_CheckNumOperands, /*MI*/0, /*Expected*/3,
// NOOPT-NEXT:    GIM_CheckOpcode, /*MI*/0, GIMT_Encode2(TargetOpcode::G_ADD),
// NOOPT-NEXT:    // MIs[0] DstI[dst]
// NOOPT-NEXT:    GIM_RootCheckType, /*Op*/0, /*Type*/GILLT_s32,
// NOOPT-NEXT:    GIM_RootCheckRegBankForClass, /*Op*/0, /*RC*/GIMT_Encode2(MyTarget::GPR32RegClassID),
// NOOPT-NEXT:    // MIs[0] src1
// NOOPT-NEXT:    GIM_RootCheckType, /*Op*/1, /*Type*/GILLT_s32,
// NOOPT-NEXT:    // MIs[0] src2
// NOOPT-NEXT:    GIM_RootCheckType, /*Op*/2, /*Type*/GILLT_s32,
// NOOPT-NEXT:    // (add:{ *:[i32] } i32:{ *:[i32] }:$src1, i32:{ *:[i32] }:$src2) => (ADD:{ *:[i32] } i32:{ *:[i32] }:$src1, i32:{ *:[i32] }:$src2)
// NOOPT-NEXT:    GIR_MutateOpcode, /*InsnID*/0, /*RecycleInsnID*/0, /*Opcode*/GIMT_Encode2(MyTarget::ADD),
// NOOPT-NEXT:    GIR_RootConstrainSelectedInstOperands,
// NOOPT-NEXT:    // GIR_Coverage, 27,
// NOOPT-NEXT:    GIR_Done,
// NOOPT-NEXT:  // Label [[LABEL_NUM]]: @[[LABEL]]

def : Pat<(add i32:$src1, i32:$src2),
          (ADD i32:$src1, i32:$src2)>;

//===- Test another simple pattern with regclass operands. ----------------===//
//
// NOOPT-NEXT:  GIM_Try, /*On fail goto*//*Label [[LABEL_NUM:[0-9]+]]*/ GIMT_Encode4([[LABEL:[0-9]+]]),
// NOOPT-NEXT:    GIM_CheckFeatures, GIMT_Encode2(GIFBS_HasA_HasB_HasC),
// NOOPT-NEXT:    GIM_CheckNumOperands, /*MI*/0, /*Expected*/3,
// NOOPT-NEXT:    GIM_CheckOpcode, /*MI*/0, GIMT_Encode2(TargetOpcode::G_MUL),
// NOOPT-NEXT:    // MIs[0] DstI[dst]
// NOOPT-NEXT:    GIM_RootCheckType, /*Op*/0, /*Type*/GILLT_s32,
// NOOPT-NEXT:    GIM_RootCheckRegBankForClass, /*Op*/0, /*RC*/GIMT_Encode2(MyTarget::GPR32RegClassID),
// NOOPT-NEXT:    // MIs[0] src1
// NOOPT-NEXT:    GIM_RootCheckType, /*Op*/1, /*Type*/GILLT_s32,
// NOOPT-NEXT:    GIM_RootCheckRegBankForClass, /*Op*/1, /*RC*/GIMT_Encode2(MyTarget::GPR32RegClassID),
// NOOPT-NEXT:    // MIs[0] src2
// NOOPT-NEXT:    GIM_RootCheckType, /*Op*/2, /*Type*/GILLT_s32,
// NOOPT-NEXT:    GIM_RootCheckRegBankForClass, /*Op*/2, /*RC*/GIMT_Encode2(MyTarget::GPR32RegClassID),
// NOOPT-NEXT:    // (mul:{ *:[i32] } GPR32:{ *:[i32] }:$src1, GPR32:{ *:[i32] }:$src2) => (MUL:{ *:[i32] } GPR32:{ *:[i32] }:$src2, GPR32:{ *:[i32] }:$src1)
// NOOPT-NEXT:    GIR_BuildRootMI, /*Opcode*/GIMT_Encode2(MyTarget::MUL),
// NOOPT-NEXT:    GIR_RootToRootCopy, /*OpIdx*/0, //  DstI[dst]
// NOOPT-NEXT:    GIR_RootToRootCopy, /*OpIdx*/2, // src2
// NOOPT-NEXT:    GIR_RootToRootCopy, /*OpIdx*/1, // src1
// NOOPT-NEXT:    GIR_RootConstrainSelectedInstOperands,
// NOOPT-NEXT:    // GIR_Coverage, 16,
// NOOPT-NEXT:    GIR_EraseRootFromParent_Done,
// NOOPT-NEXT:  // Label [[LABEL_NUM]]: @[[LABEL]]

def MUL : I<(outs GPR32:$dst), (ins GPR32:$src2, GPR32:$src1),
             [(set GPR32:$dst, (mul GPR32:$src1, GPR32:$src2))]>,
          Requires<[HasA, HasB, HasC]>;

//===- Test a COPY_TO_REGCLASS --------------------------------------------===//
//
//
// NOOPT-NEXT:  GIM_Try, /*On fail goto*//*Label [[LABEL_NUM:[0-9]+]]*/ GIMT_Encode4([[LABEL:[0-9]+]]),
// NOOPT-NEXT:    GIM_CheckNumOperands, /*MI*/0, /*Expected*/2,
// NOOPT-NEXT:    GIM_CheckOpcode, /*MI*/0, GIMT_Encode2(TargetOpcode::G_BITCAST),
// NOOPT-NEXT:    // MIs[0] DstI[dst]
// NOOPT-NEXT:    GIM_RootCheckType, /*Op*/0, /*Type*/GILLT_s32,
// NOOPT-NEXT:    GIM_RootCheckRegBankForClass, /*Op*/0, /*RC*/GIMT_Encode2(MyTarget::GPR32RegClassID),
// NOOPT-NEXT:    // MIs[0] src1
// NOOPT-NEXT:    GIM_RootCheckType, /*Op*/1, /*Type*/GILLT_s32,
// NOOPT-NEXT:    GIM_RootCheckRegBankForClass, /*Op*/1, /*RC*/GIMT_Encode2(MyTarget::FPR32RegClassID),
// NOOPT-NEXT:    // (bitconvert:{ *:[i32] } FPR32:{ *:[f32] }:$src1) => (COPY_TO_REGCLASS:{ *:[i32] } FPR32:{ *:[f32] }:$src1, GPR32:{ *:[i32] })
// NOOPT-NEXT:    GIR_MutateOpcode, /*InsnID*/0, /*RecycleInsnID*/0, /*Opcode*/GIMT_Encode2(TargetOpcode::COPY),
// NOOPT-NEXT:    GIR_ConstrainOperandRC, /*InsnID*/0, /*Op*/0, GIMT_Encode2(MyTarget::GPR32RegClassID),
// NOOPT-NEXT:    // GIR_Coverage, 28,
// NOOPT-NEXT:    GIR_Done,
// NOOPT-NEXT:  // Label [[LABEL_NUM]]: @[[LABEL]]

def : Pat<(i32 (bitconvert FPR32:$src1)),
          (COPY_TO_REGCLASS FPR32:$src1, GPR32)>;

//===- Test a simple pattern with just a leaf immediate. ------------------===//
//
// NOOPT-NEXT:  GIM_Try, /*On fail goto*//*Label [[LABEL_NUM:[0-9]+]]*/ GIMT_Encode4([[LABEL:[0-9]+]]),
// NOOPT-NEXT:    GIM_CheckNumOperands, /*MI*/0, /*Expected*/2,
// NOOPT-NEXT:    GIM_CheckOpcode, /*MI*/0, GIMT_Encode2(TargetOpcode::G_CONSTANT),
// NOOPT-NEXT:    // MIs[0] DstI[dst]
// NOOPT-NEXT:    GIM_RootCheckType, /*Op*/0, /*Type*/GILLT_s32,
// NOOPT-NEXT:    GIM_RootCheckRegBankForClass, /*Op*/0, /*RC*/GIMT_Encode2(MyTarget::GPR32RegClassID),
// NOOPT-NEXT:    // MIs[0] Operand 1
// NOOPT-NEXT:    // No operand predicates
// NOOPT-NEXT:    // (imm:{ *:[i32] }):$imm =>  (MOVimm:{ *:[i32] } (imm:{ *:[i32] }):$imm)
// NOOPT-NEXT:    GIR_BuildRootMI, /*Opcode*/GIMT_Encode2(MyTarget::MOVimm),
// NOOPT-NEXT:    GIR_RootToRootCopy, /*OpIdx*/0, //  DstI[dst]
// NOOPT-NEXT:    GIR_CopyConstantAsSImm, /*NewInsnID*/0, /*OldInsnID*/0, // imm
// NOOPT-NEXT:    GIR_RootConstrainSelectedInstOperands,
// NOOPT-NEXT:    // GIR_Coverage, 17,
// NOOPT-NEXT:    GIR_EraseRootFromParent_Done,
// NOOPT-NEXT:  // Label [[LABEL_NUM]]: @[[LABEL]]

def MOVimm : I<(outs GPR32:$dst), (ins i32imm:$imm), [(set GPR32:$dst, imm:$imm)]>;

def fpimmz : FPImmLeaf<f32, [{ return Imm->isExactlyValue(0.0); }]>;
def MOVfpimmz : I<(outs FPR32:$dst), (ins f32imm:$imm), [(set FPR32:$dst, fpimmz:$imm)]>;

//===- Test a pattern with an MBB operand. --------------------------------===//
//
// NOOPT-NEXT:  GIM_Try, /*On fail goto*//*Label [[LABEL_NUM:[0-9]+]]*/ GIMT_Encode4([[LABEL:[0-9]+]]),
// NOOPT-NEXT:    GIM_CheckNumOperands, /*MI*/0, /*Expected*/1,
// NOOPT-NEXT:    GIM_CheckOpcode, /*MI*/0, GIMT_Encode2(TargetOpcode::G_BR),
// NOOPT-NEXT:    // MIs[0] target
// NOOPT-NEXT:    GIM_CheckIsMBB, /*MI*/0, /*Op*/0,
// NOOPT-NEXT:    // (br (bb:{ *:[Other] }):$target) => (BR (bb:{ *:[Other] }):$target)
// NOOPT-NEXT:    GIR_MutateOpcode, /*InsnID*/0, /*RecycleInsnID*/0, /*Opcode*/GIMT_Encode2(MyTarget::BR),
// NOOPT-NEXT:    GIR_RootConstrainSelectedInstOperands,
// NOOPT-NEXT:    // GIR_Coverage, 19,
// NOOPT-NEXT:    GIR_Done,
// NOOPT-NEXT:  // Label [[LABEL_NUM]]: @[[LABEL]]

def BR : I<(outs), (ins unknown:$target),
            [(br bb:$target)]>;

// NOOPT-NEXT:    GIM_Reject,
// NOOPT-NEXT:  }; // Size: 1501 bytes
// NOOPT-NEXT:  return MatchTable0;<|MERGE_RESOLUTION|>--- conflicted
+++ resolved
@@ -535,11 +535,7 @@
 // R00O-NEXT:  GIM_Reject,
 // R00O:       // Label [[DEFAULT_NUM]]: @[[DEFAULT]]
 // R00O-NEXT:  GIM_Reject,
-<<<<<<< HEAD
-// R00O-NEXT:  }; // Size: 1878 bytes
-=======
 // R00O-NEXT:  }; // Size: 1894 bytes
->>>>>>> 10a576f7
 
 def INSNBOB : I<(outs GPR32:$dst), (ins GPR32:$src1, GPR32:$src2, GPR32:$src3, GPR32:$src4),
                  [(set GPR32:$dst,
