;; The test serves a purpose to check if Atomic load instruction is being
;; annotated by SPIRITTAnnotations pass
;;
;; Compiled from https://github.com/intel/llvm/blob/sycl/sycl/test-e2e/AtomicRef/load.cpp
;; with following commands:
;; clang++ -fsycl -fsycl-device-only load.cpp -o load.bc

; RUN: opt < %s -passes=SPIRITTAnnotations -S | FileCheck %s
; RUN: opt < %s -passes=SPIRITTAnnotations -S | FileCheck %s

; ModuleID = 'load.bc'
source_filename = "llvm-test-suite/SYCL/AtomicRef/load.cpp"
target datalayout = "e-i64:64-v16:16-v24:32-v32:32-v48:64-v96:128-v192:256-v256:256-v512:512-v1024:1024-n8:16:32:64"
target triple = "spir64-unknown-unknown"

%"class._ZTSN2cl4sycl5rangeILi1EEE.cl::sycl::range" = type { %"class._ZTSN2cl4sycl6detail5arrayILi1EEE.cl::sycl::detail::array" }
%"class._ZTSN2cl4sycl6detail5arrayILi1EEE.cl::sycl::detail::array" = type { [1 x i64] }
%"class._ZTSN2cl4sycl2idILi1EEE.cl::sycl::id" = type { %"class._ZTSN2cl4sycl6detail5arrayILi1EEE.cl::sycl::detail::array" }

$_ZTSN2cl4sycl6detail19__pf_kernel_wrapperI11load_kernelIiEEE = comdat any

$_ZTS11load_kernelIiE = comdat any

@__spirv_BuiltInGlobalInvocationId = external dso_local local_unnamed_addr addrspace(1) constant <3 x i64>, align 32

; Function Attrs: convergent norecurse
define weak_odr dso_local spir_kernel void @_ZTSN2cl4sycl6detail19__pf_kernel_wrapperI11load_kernelIiEEE(ptr byval(%"class._ZTSN2cl4sycl5rangeILi1EEE.cl::sycl::range") align 8 %_arg_, ptr addrspace(1) %_arg_1, ptr byval(%"class._ZTSN2cl4sycl5rangeILi1EEE.cl::sycl::range") align 8 %_arg_2, ptr byval(%"class._ZTSN2cl4sycl5rangeILi1EEE.cl::sycl::range") align 8 %_arg_3, ptr byval(%"class._ZTSN2cl4sycl2idILi1EEE.cl::sycl::id") align 8 %_arg_4, ptr addrspace(1) %_arg_5, ptr byval(%"class._ZTSN2cl4sycl5rangeILi1EEE.cl::sycl::range") align 8 %_arg_7, ptr byval(%"class._ZTSN2cl4sycl5rangeILi1EEE.cl::sycl::range") align 8 %_arg_8, ptr byval(%"class._ZTSN2cl4sycl2idILi1EEE.cl::sycl::id") align 8 %_arg_9) local_unnamed_addr #0 comdat !kernel_arg_buffer_location !4 {
entry:
; CHECK-LABEL: _ZTSN2cl4sycl6detail19__pf_kernel_wrapperI11load_kernelIiEEE(
; CHECK-NEXT: entry:
<<<<<<< HEAD
; CHECK-NEXT: call spir_func void @__itt_offload_wi_start_wrapper()
  %0 = getelementptr inbounds %"class._ZTSN2cl4sycl5rangeILi1EEE.cl::sycl::range", %"class._ZTSN2cl4sycl5rangeILi1EEE.cl::sycl::range"* %_arg_, i64 0, i32 0, i32 0, i64 0
  %1 = addrspacecast i64* %0 to i64 addrspace(4)*
  %2 = load i64, i64 addrspace(4)* %1, align 8
  %3 = load <3 x i64>, <3 x i64> addrspace(4)* addrspacecast (<3 x i64> addrspace(1)* @__spirv_BuiltInGlobalInvocationId to <3 x i64> addrspace(4)*), align 32, !noalias !5
=======
; CHECK-NEXT: call void @__itt_offload_wi_start_wrapper()
  %0 = getelementptr inbounds %"class._ZTSN2cl4sycl5rangeILi1EEE.cl::sycl::range", ptr %_arg_, i64 0, i32 0, i32 0, i64 0
  %1 = addrspacecast i64* %0 to ptr addrspace(4)
  %2 = load i64, ptr addrspace(4) %1, align 8
  %3 = load <3 x i64>, ptr  addrspace(4) addrspacecast (ptr  addrspace(1) @__spirv_BuiltInGlobalInvocationId to ptr  addrspace(4)), align 32, !noalias !5
>>>>>>> ed70e2b6
  %4 = extractelement <3 x i64> %3, i64 0
  %cmp.not.i = icmp ult i64 %4, %2
  br i1 %cmp.not.i, label %if.end.i, label %_ZZN2cl4sycl7handler24parallel_for_lambda_implI11load_kernelIiEZZ9load_testIiEvNS0_5queueEmENKUlRS1_E_clES7_EUlNS0_4itemILi1ELb1EEEE_Li1EEEvNS0_5rangeIXT1_EEET0_ENKUlSA_E_clESA_.exit

if.end.i:                                         ; preds = %entry
<<<<<<< HEAD
  %5 = getelementptr inbounds %"class._ZTSN2cl4sycl2idILi1EEE.cl::sycl::id", %"class._ZTSN2cl4sycl2idILi1EEE.cl::sycl::id"* %_arg_9, i64 0, i32 0, i32 0, i64 0
  %6 = addrspacecast i64* %5 to i64 addrspace(4)*
  %7 = load i64, i64 addrspace(4)* %6, align 8
  %add.ptr.i = getelementptr inbounds i32, i32 addrspace(1)* %_arg_5, i64 %7
  %8 = getelementptr inbounds %"class._ZTSN2cl4sycl2idILi1EEE.cl::sycl::id", %"class._ZTSN2cl4sycl2idILi1EEE.cl::sycl::id"* %_arg_4, i64 0, i32 0, i32 0, i64 0
  %9 = addrspacecast i64* %8 to i64 addrspace(4)*
  %10 = load i64, i64 addrspace(4)* %9, align 8
  %add.ptr.i34 = getelementptr inbounds i32, i32 addrspace(1)* %_arg_1, i64 %10
; CHECK: [[ARG_ASCAST:%[0-9a-zA-Z._]+]] = addrspacecast i32 addrspace(1)* %[[ATOMIC_ARG_1:[0-9a-zA-Z._]+]] to i8 addrspace(4)*
; CHECK-NEXT: call spir_func void @__itt_offload_atomic_op_start(i8 addrspace(4)* [[ARG_ASCAST]], i32 0, i32 0)
; CHECK-NEXT: {{.*}}__spirv_AtomicLoad{{.*}}(i32 addrspace(1)* %[[ATOMIC_ARG_1]],{{.*}}, i32 896
; CHECK-NEXT: [[ARG_ASCAST:%[0-9a-zA-Z._]+]] = addrspacecast i32 addrspace(1)* %[[ATOMIC_ARG_1]] to i8 addrspace(4)*
; CHECK-NEXT: call spir_func void @__itt_offload_atomic_op_finish(i8 addrspace(4)* [[ARG_ASCAST]], i32 0, i32 0)
  %call3.i.i.i.i = tail call spir_func i32 @_Z18__spirv_AtomicLoadPU3AS1KiN5__spv5Scope4FlagENS1_19MemorySemanticsMask4FlagE(i32 addrspace(1)* %add.ptr.i34, i32 1, i32 896) #2
  call spir_func void @__synthetic_spir_fun_call(i32 addrspace(1)* %add.ptr.i34)
  %ptridx.i.i.i = getelementptr inbounds i32, i32 addrspace(1)* %add.ptr.i, i64 %4
  %ptridx.ascast.i.i.i = addrspacecast i32 addrspace(1)* %ptridx.i.i.i to i32 addrspace(4)*
  store i32 %call3.i.i.i.i, i32 addrspace(4)* %ptridx.ascast.i.i.i, align 4, !tbaa !14
=======
  %5 = getelementptr inbounds %"class._ZTSN2cl4sycl2idILi1EEE.cl::sycl::id", ptr %_arg_9, i64 0, i32 0, i32 0, i64 0
  %6 = addrspacecast i64* %5 to ptr addrspace(4)
  %7 = load i64, ptr addrspace(4) %6, align 8
  %add.ptr.i = getelementptr inbounds i32, ptr addrspace(1) %_arg_5, i64 %7
  %8 = getelementptr inbounds %"class._ZTSN2cl4sycl2idILi1EEE.cl::sycl::id", ptr %_arg_4, i64 0, i32 0, i32 0, i64 0
  %9 = addrspacecast i64* %8 to ptr addrspace(4)
  %10 = load i64, ptr addrspace(4) %9, align 8
  %add.ptr.i34 = getelementptr inbounds i32, ptr addrspace(1) %_arg_1, i64 %10
; CHECK: [[ARG_ASCAST:%[0-9a-zA-Z._]+]] = addrspacecast ptr addrspace(1) %[[ATOMIC_ARG_1:[0-9a-zA-Z._]+]] to ptr addrspace(4)
; CHECK-NEXT: call void @__itt_offload_atomic_op_start(ptr addrspace(4) [[ARG_ASCAST]], i32 0, i32 0)
; CHECK-NEXT: {{.*}}__spirv_AtomicLoad{{.*}}(ptr addrspace(1) %[[ATOMIC_ARG_1]],{{.*}}, i32 896
; CHECK-NEXT: [[ARG_ASCAST:%[0-9a-zA-Z._]+]] = addrspacecast ptr addrspace(1) %[[ATOMIC_ARG_1]] to ptr addrspace(4)
; CHECK-NEXT: call void @__itt_offload_atomic_op_finish(ptr addrspace(4) [[ARG_ASCAST]], i32 0, i32 0)
  %call3.i.i.i.i = tail call spir_func i32 @_Z18__spirv_AtomicLoadPU3AS1KiN5__spv5Scope4FlagENS1_19MemorySemanticsMask4FlagE(ptr addrspace(1) %add.ptr.i34, i32 1, i32 896) #2
  call spir_func void @__synthetic_spir_fun_call(ptr addrspace(1) %add.ptr.i34)
  %ptridx.i.i.i = getelementptr inbounds i32, ptr addrspace(1) %add.ptr.i, i64 %4
  %ptridx.ascast.i.i.i = addrspacecast ptr addrspace(1) %ptridx.i.i.i to ptr addrspace(4)
  store i32 %call3.i.i.i.i, ptr addrspace(4) %ptridx.ascast.i.i.i, align 4, !tbaa !14
>>>>>>> ed70e2b6
  br label %_ZZN2cl4sycl7handler24parallel_for_lambda_implI11load_kernelIiEZZ9load_testIiEvNS0_5queueEmENKUlRS1_E_clES7_EUlNS0_4itemILi1ELb1EEEE_Li1EEEvNS0_5rangeIXT1_EEET0_ENKUlSA_E_clESA_.exit

_ZZN2cl4sycl7handler24parallel_for_lambda_implI11load_kernelIiEZZ9load_testIiEvNS0_5queueEmENKUlRS1_E_clES7_EUlNS0_4itemILi1ELb1EEEE_Li1EEEvNS0_5rangeIXT1_EEET0_ENKUlSA_E_clESA_.exit: ; preds = %entry, %if.end.i
; CHECK: call spir_func void @__itt_offload_wi_finish_wrapper()
; CHECK-NEXT: ret void
  ret void
}

define weak_odr dso_local spir_func void @__synthetic_spir_fun_call(ptr addrspace(1) %ptr) {
entry:
; CHECK-LABEL: spir_func void @__synthetic_spir_fun_call(ptr addrspace(1) %ptr) {
; CHECK-NEXT: entry:
<<<<<<< HEAD
; CHECK-NEXT: [[ARG_ASCAST:%[0-9a-zA-Z._]+]] = addrspacecast i32 addrspace(1)* %[[ATOMIC_ARG_S:[0-9a-zA-Z._]+]] to i8 addrspace(4)*
; CHECK-NEXT: call spir_func void @__itt_offload_atomic_op_start(i8 addrspace(4)* [[ARG_ASCAST]], i32 0, i32 0)
; CHECK-NEXT: {{.*}}__spirv_AtomicLoad{{.*}}(i32 addrspace(1)* %[[ATOMIC_ARG_S]],{{.*}}, i32 896
; CHECK-NEXT: [[ARG_ASCAST:%[0-9a-zA-Z._]+]] = addrspacecast i32 addrspace(1)* %[[ATOMIC_ARG_S]] to i8 addrspace(4)*
; CHECK-NEXT: call spir_func void @__itt_offload_atomic_op_finish(i8 addrspace(4)* [[ARG_ASCAST]], i32 0, i32 0)
  call spir_func i32 @_Z18__spirv_AtomicLoadPU3AS1KiN5__spv5Scope4FlagENS1_19MemorySemanticsMask4FlagE(i32 addrspace(1)* %ptr, i32 1, i32 896) #2
; CHECK-NOT: call spir_func void @__itt_offload_wi_finish_wrapper()
=======
; CHECK-NEXT: [[ARG_ASCAST:%[0-9a-zA-Z._]+]] = addrspacecast ptr addrspace(1) %[[ATOMIC_ARG_S:[0-9a-zA-Z._]+]] to ptr addrspace(4)
; CHECK-NEXT: call void @__itt_offload_atomic_op_start(ptr addrspace(4) [[ARG_ASCAST]], i32 0, i32 0)
; CHECK-NEXT: {{.*}}__spirv_AtomicLoad{{.*}}(ptr addrspace(1) %[[ATOMIC_ARG_S]],{{.*}}, i32 896
; CHECK-NEXT: [[ARG_ASCAST:%[0-9a-zA-Z._]+]] = addrspacecast ptr addrspace(1) %[[ATOMIC_ARG_S]] to ptr addrspace(4)
; CHECK-NEXT: call void @__itt_offload_atomic_op_finish(ptr addrspace(4) [[ARG_ASCAST]], i32 0, i32 0)
  call spir_func i32 @_Z18__spirv_AtomicLoadPU3AS1KiN5__spv5Scope4FlagENS1_19MemorySemanticsMask4FlagE(ptr addrspace(1) %ptr, i32 1, i32 896) #2
; CHECK-NOT: call void @__itt_offload_wi_finish_wrapper()
>>>>>>> ed70e2b6
  ret void
}

; Function Attrs: convergent
declare dso_local spir_func i32 @_Z18__spirv_AtomicLoadPU3AS1KiN5__spv5Scope4FlagENS1_19MemorySemanticsMask4FlagE(ptr addrspace(1), i32, i32) local_unnamed_addr #1

; Function Attrs: convergent norecurse
define weak_odr dso_local spir_kernel void @_ZTS11load_kernelIiE(ptr addrspace(1) %_arg_, ptr byval(%"class._ZTSN2cl4sycl5rangeILi1EEE.cl::sycl::range") align 8 %_arg_1, ptr byval(%"class._ZTSN2cl4sycl5rangeILi1EEE.cl::sycl::range") align 8 %_arg_2, ptr byval(%"class._ZTSN2cl4sycl2idILi1EEE.cl::sycl::id") align 8 %_arg_3, ptr addrspace(1) %_arg_4, ptr byval(%"class._ZTSN2cl4sycl5rangeILi1EEE.cl::sycl::range") align 8 %_arg_6, ptr byval(%"class._ZTSN2cl4sycl5rangeILi1EEE.cl::sycl::range") align 8 %_arg_7, ptr byval(%"class._ZTSN2cl4sycl2idILi1EEE.cl::sycl::id") align 8 %_arg_8) local_unnamed_addr #0 comdat !kernel_arg_buffer_location !18 {
entry:
; CHECK-LABEL: _ZTS11load_kernelIiE(
; CHECK-NEXT: entry:
<<<<<<< HEAD
; CHECK-NEXT: call spir_func void @__itt_offload_wi_start_wrapper()
  %0 = getelementptr inbounds %"class._ZTSN2cl4sycl2idILi1EEE.cl::sycl::id", %"class._ZTSN2cl4sycl2idILi1EEE.cl::sycl::id"* %_arg_3, i64 0, i32 0, i32 0, i64 0
  %1 = addrspacecast i64* %0 to i64 addrspace(4)*
  %2 = load i64, i64 addrspace(4)* %1, align 8
  %add.ptr.i32 = getelementptr inbounds i32, i32 addrspace(1)* %_arg_, i64 %2
  %3 = getelementptr inbounds %"class._ZTSN2cl4sycl2idILi1EEE.cl::sycl::id", %"class._ZTSN2cl4sycl2idILi1EEE.cl::sycl::id"* %_arg_8, i64 0, i32 0, i32 0, i64 0
  %4 = addrspacecast i64* %3 to i64 addrspace(4)*
  %5 = load i64, i64 addrspace(4)* %4, align 8
  %add.ptr.i = getelementptr inbounds i32, i32 addrspace(1)* %_arg_4, i64 %5
  %6 = load <3 x i64>, <3 x i64> addrspace(4)* addrspacecast (<3 x i64> addrspace(1)* @__spirv_BuiltInGlobalInvocationId to <3 x i64> addrspace(4)*), align 32, !noalias !19
  %7 = extractelement <3 x i64> %6, i64 0
; CHECK: [[ARG_ASCAST:%[0-9a-zA-Z._]+]] = addrspacecast i32 addrspace(1)* %[[ATOMIC_ARG_2:[0-9a-zA-Z._]+]] to i8 addrspace(4)*
; CHECK-NEXT: call spir_func void @__itt_offload_atomic_op_start(i8 addrspace(4)* [[ARG_ASCAST]], i32 0, i32 0)
; CHECK-NEXT: {{.*}}__spirv_AtomicLoad{{.*}}(i32 addrspace(1)* %[[ATOMIC_ARG_2]],{{.*}}, i32 896)
; CHECK-NEXT: [[ARG_ASCAST:%[0-9a-zA-Z._]+]] = addrspacecast i32 addrspace(1)* %[[ATOMIC_ARG_2]] to i8 addrspace(4)*
; CHECK-NEXT: call spir_func void @__itt_offload_atomic_op_finish(i8 addrspace(4)* [[ARG_ASCAST]], i32 0, i32 0)
  %call3.i.i.i = tail call spir_func i32 @_Z18__spirv_AtomicLoadPU3AS1KiN5__spv5Scope4FlagENS1_19MemorySemanticsMask4FlagE(i32 addrspace(1)* %add.ptr.i32, i32 1, i32 896) #2
  %ptridx.i.i = getelementptr inbounds i32, i32 addrspace(1)* %add.ptr.i, i64 %7
  %ptridx.ascast.i.i = addrspacecast i32 addrspace(1)* %ptridx.i.i to i32 addrspace(4)*
  store i32 %call3.i.i.i, i32 addrspace(4)* %ptridx.ascast.i.i, align 4, !tbaa !14
; CHECK: call spir_func void @__itt_offload_wi_finish_wrapper()
=======
; CHECK-NEXT: call void @__itt_offload_wi_start_wrapper()
  %0 = getelementptr inbounds %"class._ZTSN2cl4sycl2idILi1EEE.cl::sycl::id", ptr %_arg_3, i64 0, i32 0, i32 0, i64 0
  %1 = addrspacecast i64* %0 to ptr addrspace(4)
  %2 = load i64, ptr addrspace(4) %1, align 8
  %add.ptr.i32 = getelementptr inbounds i32, ptr addrspace(1) %_arg_, i64 %2
  %3 = getelementptr inbounds %"class._ZTSN2cl4sycl2idILi1EEE.cl::sycl::id", ptr %_arg_8, i64 0, i32 0, i32 0, i64 0
  %4 = addrspacecast i64* %3 to ptr addrspace(4)
  %5 = load i64, ptr addrspace(4) %4, align 8
  %add.ptr.i = getelementptr inbounds i32, ptr addrspace(1) %_arg_4, i64 %5
  %6 = load <3 x i64>, ptr  addrspace(4) addrspacecast (ptr  addrspace(1) @__spirv_BuiltInGlobalInvocationId to ptr  addrspace(4)), align 32, !noalias !19
  %7 = extractelement <3 x i64> %6, i64 0
; CHECK: [[ARG_ASCAST:%[0-9a-zA-Z._]+]] = addrspacecast ptr addrspace(1) %[[ATOMIC_ARG_2:[0-9a-zA-Z._]+]] to ptr addrspace(4)
; CHECK-NEXT: call void @__itt_offload_atomic_op_start(ptr addrspace(4) [[ARG_ASCAST]], i32 0, i32 0)
; CHECK-NEXT: {{.*}}__spirv_AtomicLoad{{.*}}(ptr addrspace(1) %[[ATOMIC_ARG_2]],{{.*}}, i32 896)
; CHECK-NEXT: [[ARG_ASCAST:%[0-9a-zA-Z._]+]] = addrspacecast ptr addrspace(1) %[[ATOMIC_ARG_2]] to ptr addrspace(4)
; CHECK-NEXT: call void @__itt_offload_atomic_op_finish(ptr addrspace(4) [[ARG_ASCAST]], i32 0, i32 0)
  %call3.i.i.i = tail call spir_func i32 @_Z18__spirv_AtomicLoadPU3AS1KiN5__spv5Scope4FlagENS1_19MemorySemanticsMask4FlagE(ptr addrspace(1) %add.ptr.i32, i32 1, i32 896) #2
  %ptridx.i.i = getelementptr inbounds i32, ptr addrspace(1) %add.ptr.i, i64 %7
  %ptridx.ascast.i.i = addrspacecast ptr addrspace(1) %ptridx.i.i to ptr addrspace(4)
  store i32 %call3.i.i.i, ptr addrspace(4) %ptridx.ascast.i.i, align 4, !tbaa !14
; CHECK: call void @__itt_offload_wi_finish_wrapper()
>>>>>>> ed70e2b6
; CHECK-NEXT: ret void
  ret void
}

<<<<<<< HEAD
; CHECK: declare spir_func void @__itt_offload_wi_start_wrapper()
; CHECK: declare spir_func void @__itt_offload_atomic_op_start(i8 addrspace(4)*, i32, i32)
; CHECK: declare spir_func void @__itt_offload_atomic_op_finish(i8 addrspace(4)*, i32, i32)
; CHECK: declare spir_func void @__itt_offload_wi_finish_wrapper()
=======
; CHECK: declare void @__itt_offload_wi_start_wrapper()
; CHECK: declare void @__itt_offload_atomic_op_start(ptr addrspace(4), i32, i32)
; CHECK: declare void @__itt_offload_atomic_op_finish(ptr addrspace(4), i32, i32)
; CHECK: declare void @__itt_offload_wi_finish_wrapper()
>>>>>>> ed70e2b6

attributes #0 = { convergent norecurse "disable-tail-calls"="false" "frame-pointer"="all" "less-precise-fpmad"="false" "min-legal-vector-width"="0" "no-infs-fp-math"="false" "no-jump-tables"="false" "no-nans-fp-math"="false" "no-signed-zeros-fp-math"="false" "no-trapping-math"="true" "stack-protector-buffer-size"="8" "sycl-module-id"="llvm-test-suite/SYCL/AtomicRef/load.cpp" "uniform-work-group-size"="true" "unsafe-fp-math"="false" "use-soft-float"="false" }
attributes #1 = { convergent "disable-tail-calls"="false" "frame-pointer"="all" "less-precise-fpmad"="false" "no-infs-fp-math"="false" "no-nans-fp-math"="false" "no-signed-zeros-fp-math"="false" "no-trapping-math"="true" "stack-protector-buffer-size"="8" "unsafe-fp-math"="false" "use-soft-float"="false" }
attributes #2 = { convergent nounwind }

!llvm.module.flags = !{!0}
!opencl.spir.version = !{!1}
!spirv.Source = !{!2}
!llvm.ident = !{!3}

!0 = !{i32 1, !"wchar_size", i32 4}
!1 = !{i32 1, i32 2}
!2 = !{i32 4, i32 100000}
!3 = !{!"clang version 13.0.0 (https://github.com/intel/llvm.git 51f22c4b69cf01465bdd7b586343f6e19e9ab045)"}
!4 = !{i32 -1, i32 -1, i32 -1, i32 -1, i32 -1, i32 -1, i32 -1, i32 -1, i32 -1}
!5 = !{!6, !8, !10, !12}
!6 = distinct !{!6, !7, !"_ZN7__spirv29InitSizesSTGlobalInvocationIdILi1EN2cl4sycl2idILi1EEEE8initSizeEv: %agg.result"}
!7 = distinct !{!7, !"_ZN7__spirv29InitSizesSTGlobalInvocationIdILi1EN2cl4sycl2idILi1EEEE8initSizeEv"}
!8 = distinct !{!8, !9, !"_ZN7__spirvL22initGlobalInvocationIdILi1EN2cl4sycl2idILi1EEEEET0_v: %agg.result"}
!9 = distinct !{!9, !"_ZN7__spirvL22initGlobalInvocationIdILi1EN2cl4sycl2idILi1EEEEET0_v"}
!10 = distinct !{!10, !11, !"_ZN2cl4sycl6detail7Builder7getItemILi1ELb1EEENSt9enable_ifIXT0_EKNS0_4itemIXT_EXT0_EEEE4typeEv: %agg.result"}
!11 = distinct !{!11, !"_ZN2cl4sycl6detail7Builder7getItemILi1ELb1EEENSt9enable_ifIXT0_EKNS0_4itemIXT_EXT0_EEEE4typeEv"}
!12 = distinct !{!12, !13, !"_ZN2cl4sycl6detail7Builder10getElementILi1ELb1EEEDTcl7getItemIXT_EXT0_EEEEPNS0_4itemIXT_EXT0_EEE: %agg.result"}
!13 = distinct !{!13, !"_ZN2cl4sycl6detail7Builder10getElementILi1ELb1EEEDTcl7getItemIXT_EXT0_EEEEPNS0_4itemIXT_EXT0_EEE"}
!14 = !{!15, !15, i64 0}
!15 = !{!"int", !16, i64 0}
!16 = !{!"omnipotent char", !17, i64 0}
!17 = !{!"Simple C++ TBAA"}
!18 = !{i32 -1, i32 -1, i32 -1, i32 -1, i32 -1, i32 -1, i32 -1, i32 -1}
!19 = !{!20, !22, !24, !26}
!20 = distinct !{!20, !21, !"_ZN7__spirv29InitSizesSTGlobalInvocationIdILi1EN2cl4sycl2idILi1EEEE8initSizeEv: %agg.result"}
!21 = distinct !{!21, !"_ZN7__spirv29InitSizesSTGlobalInvocationIdILi1EN2cl4sycl2idILi1EEEE8initSizeEv"}
!22 = distinct !{!22, !23, !"_ZN7__spirvL22initGlobalInvocationIdILi1EN2cl4sycl2idILi1EEEEET0_v: %agg.result"}
!23 = distinct !{!23, !"_ZN7__spirvL22initGlobalInvocationIdILi1EN2cl4sycl2idILi1EEEEET0_v"}
!24 = distinct !{!24, !25, !"_ZN2cl4sycl6detail7Builder7getItemILi1ELb1EEENSt9enable_ifIXT0_EKNS0_4itemIXT_EXT0_EEEE4typeEv: %agg.result"}
!25 = distinct !{!25, !"_ZN2cl4sycl6detail7Builder7getItemILi1ELb1EEENSt9enable_ifIXT0_EKNS0_4itemIXT_EXT0_EEEE4typeEv"}
!26 = distinct !{!26, !27, !"_ZN2cl4sycl6detail7Builder10getElementILi1ELb1EEEDTcl7getItemIXT_EXT0_EEEEPNS0_4itemIXT_EXT0_EEE: %agg.result"}
!27 = distinct !{!27, !"_ZN2cl4sycl6detail7Builder10getElementILi1ELb1EEEDTcl7getItemIXT_EXT0_EEEEPNS0_4itemIXT_EXT0_EEE"}<|MERGE_RESOLUTION|>--- conflicted
+++ resolved
@@ -28,44 +28,16 @@
 entry:
 ; CHECK-LABEL: _ZTSN2cl4sycl6detail19__pf_kernel_wrapperI11load_kernelIiEEE(
 ; CHECK-NEXT: entry:
-<<<<<<< HEAD
 ; CHECK-NEXT: call spir_func void @__itt_offload_wi_start_wrapper()
-  %0 = getelementptr inbounds %"class._ZTSN2cl4sycl5rangeILi1EEE.cl::sycl::range", %"class._ZTSN2cl4sycl5rangeILi1EEE.cl::sycl::range"* %_arg_, i64 0, i32 0, i32 0, i64 0
-  %1 = addrspacecast i64* %0 to i64 addrspace(4)*
-  %2 = load i64, i64 addrspace(4)* %1, align 8
-  %3 = load <3 x i64>, <3 x i64> addrspace(4)* addrspacecast (<3 x i64> addrspace(1)* @__spirv_BuiltInGlobalInvocationId to <3 x i64> addrspace(4)*), align 32, !noalias !5
-=======
-; CHECK-NEXT: call void @__itt_offload_wi_start_wrapper()
   %0 = getelementptr inbounds %"class._ZTSN2cl4sycl5rangeILi1EEE.cl::sycl::range", ptr %_arg_, i64 0, i32 0, i32 0, i64 0
   %1 = addrspacecast i64* %0 to ptr addrspace(4)
   %2 = load i64, ptr addrspace(4) %1, align 8
   %3 = load <3 x i64>, ptr  addrspace(4) addrspacecast (ptr  addrspace(1) @__spirv_BuiltInGlobalInvocationId to ptr  addrspace(4)), align 32, !noalias !5
->>>>>>> ed70e2b6
   %4 = extractelement <3 x i64> %3, i64 0
   %cmp.not.i = icmp ult i64 %4, %2
   br i1 %cmp.not.i, label %if.end.i, label %_ZZN2cl4sycl7handler24parallel_for_lambda_implI11load_kernelIiEZZ9load_testIiEvNS0_5queueEmENKUlRS1_E_clES7_EUlNS0_4itemILi1ELb1EEEE_Li1EEEvNS0_5rangeIXT1_EEET0_ENKUlSA_E_clESA_.exit
 
 if.end.i:                                         ; preds = %entry
-<<<<<<< HEAD
-  %5 = getelementptr inbounds %"class._ZTSN2cl4sycl2idILi1EEE.cl::sycl::id", %"class._ZTSN2cl4sycl2idILi1EEE.cl::sycl::id"* %_arg_9, i64 0, i32 0, i32 0, i64 0
-  %6 = addrspacecast i64* %5 to i64 addrspace(4)*
-  %7 = load i64, i64 addrspace(4)* %6, align 8
-  %add.ptr.i = getelementptr inbounds i32, i32 addrspace(1)* %_arg_5, i64 %7
-  %8 = getelementptr inbounds %"class._ZTSN2cl4sycl2idILi1EEE.cl::sycl::id", %"class._ZTSN2cl4sycl2idILi1EEE.cl::sycl::id"* %_arg_4, i64 0, i32 0, i32 0, i64 0
-  %9 = addrspacecast i64* %8 to i64 addrspace(4)*
-  %10 = load i64, i64 addrspace(4)* %9, align 8
-  %add.ptr.i34 = getelementptr inbounds i32, i32 addrspace(1)* %_arg_1, i64 %10
-; CHECK: [[ARG_ASCAST:%[0-9a-zA-Z._]+]] = addrspacecast i32 addrspace(1)* %[[ATOMIC_ARG_1:[0-9a-zA-Z._]+]] to i8 addrspace(4)*
-; CHECK-NEXT: call spir_func void @__itt_offload_atomic_op_start(i8 addrspace(4)* [[ARG_ASCAST]], i32 0, i32 0)
-; CHECK-NEXT: {{.*}}__spirv_AtomicLoad{{.*}}(i32 addrspace(1)* %[[ATOMIC_ARG_1]],{{.*}}, i32 896
-; CHECK-NEXT: [[ARG_ASCAST:%[0-9a-zA-Z._]+]] = addrspacecast i32 addrspace(1)* %[[ATOMIC_ARG_1]] to i8 addrspace(4)*
-; CHECK-NEXT: call spir_func void @__itt_offload_atomic_op_finish(i8 addrspace(4)* [[ARG_ASCAST]], i32 0, i32 0)
-  %call3.i.i.i.i = tail call spir_func i32 @_Z18__spirv_AtomicLoadPU3AS1KiN5__spv5Scope4FlagENS1_19MemorySemanticsMask4FlagE(i32 addrspace(1)* %add.ptr.i34, i32 1, i32 896) #2
-  call spir_func void @__synthetic_spir_fun_call(i32 addrspace(1)* %add.ptr.i34)
-  %ptridx.i.i.i = getelementptr inbounds i32, i32 addrspace(1)* %add.ptr.i, i64 %4
-  %ptridx.ascast.i.i.i = addrspacecast i32 addrspace(1)* %ptridx.i.i.i to i32 addrspace(4)*
-  store i32 %call3.i.i.i.i, i32 addrspace(4)* %ptridx.ascast.i.i.i, align 4, !tbaa !14
-=======
   %5 = getelementptr inbounds %"class._ZTSN2cl4sycl2idILi1EEE.cl::sycl::id", ptr %_arg_9, i64 0, i32 0, i32 0, i64 0
   %6 = addrspacecast i64* %5 to ptr addrspace(4)
   %7 = load i64, ptr addrspace(4) %6, align 8
@@ -75,16 +47,15 @@
   %10 = load i64, ptr addrspace(4) %9, align 8
   %add.ptr.i34 = getelementptr inbounds i32, ptr addrspace(1) %_arg_1, i64 %10
 ; CHECK: [[ARG_ASCAST:%[0-9a-zA-Z._]+]] = addrspacecast ptr addrspace(1) %[[ATOMIC_ARG_1:[0-9a-zA-Z._]+]] to ptr addrspace(4)
-; CHECK-NEXT: call void @__itt_offload_atomic_op_start(ptr addrspace(4) [[ARG_ASCAST]], i32 0, i32 0)
+; CHECK-NEXT: call spir_func void @__itt_offload_atomic_op_start(ptr addrspace(4) [[ARG_ASCAST]], i32 0, i32 0)
 ; CHECK-NEXT: {{.*}}__spirv_AtomicLoad{{.*}}(ptr addrspace(1) %[[ATOMIC_ARG_1]],{{.*}}, i32 896
 ; CHECK-NEXT: [[ARG_ASCAST:%[0-9a-zA-Z._]+]] = addrspacecast ptr addrspace(1) %[[ATOMIC_ARG_1]] to ptr addrspace(4)
-; CHECK-NEXT: call void @__itt_offload_atomic_op_finish(ptr addrspace(4) [[ARG_ASCAST]], i32 0, i32 0)
+; CHECK-NEXT: call spir_func void @__itt_offload_atomic_op_finish(ptr addrspace(4) [[ARG_ASCAST]], i32 0, i32 0)
   %call3.i.i.i.i = tail call spir_func i32 @_Z18__spirv_AtomicLoadPU3AS1KiN5__spv5Scope4FlagENS1_19MemorySemanticsMask4FlagE(ptr addrspace(1) %add.ptr.i34, i32 1, i32 896) #2
   call spir_func void @__synthetic_spir_fun_call(ptr addrspace(1) %add.ptr.i34)
   %ptridx.i.i.i = getelementptr inbounds i32, ptr addrspace(1) %add.ptr.i, i64 %4
   %ptridx.ascast.i.i.i = addrspacecast ptr addrspace(1) %ptridx.i.i.i to ptr addrspace(4)
   store i32 %call3.i.i.i.i, ptr addrspace(4) %ptridx.ascast.i.i.i, align 4, !tbaa !14
->>>>>>> ed70e2b6
   br label %_ZZN2cl4sycl7handler24parallel_for_lambda_implI11load_kernelIiEZZ9load_testIiEvNS0_5queueEmENKUlRS1_E_clES7_EUlNS0_4itemILi1ELb1EEEE_Li1EEEvNS0_5rangeIXT1_EEET0_ENKUlSA_E_clESA_.exit
 
 _ZZN2cl4sycl7handler24parallel_for_lambda_implI11load_kernelIiEZZ9load_testIiEvNS0_5queueEmENKUlRS1_E_clES7_EUlNS0_4itemILi1ELb1EEEE_Li1EEEvNS0_5rangeIXT1_EEET0_ENKUlSA_E_clESA_.exit: ; preds = %entry, %if.end.i
@@ -97,23 +68,13 @@
 entry:
 ; CHECK-LABEL: spir_func void @__synthetic_spir_fun_call(ptr addrspace(1) %ptr) {
 ; CHECK-NEXT: entry:
-<<<<<<< HEAD
-; CHECK-NEXT: [[ARG_ASCAST:%[0-9a-zA-Z._]+]] = addrspacecast i32 addrspace(1)* %[[ATOMIC_ARG_S:[0-9a-zA-Z._]+]] to i8 addrspace(4)*
-; CHECK-NEXT: call spir_func void @__itt_offload_atomic_op_start(i8 addrspace(4)* [[ARG_ASCAST]], i32 0, i32 0)
-; CHECK-NEXT: {{.*}}__spirv_AtomicLoad{{.*}}(i32 addrspace(1)* %[[ATOMIC_ARG_S]],{{.*}}, i32 896
-; CHECK-NEXT: [[ARG_ASCAST:%[0-9a-zA-Z._]+]] = addrspacecast i32 addrspace(1)* %[[ATOMIC_ARG_S]] to i8 addrspace(4)*
-; CHECK-NEXT: call spir_func void @__itt_offload_atomic_op_finish(i8 addrspace(4)* [[ARG_ASCAST]], i32 0, i32 0)
-  call spir_func i32 @_Z18__spirv_AtomicLoadPU3AS1KiN5__spv5Scope4FlagENS1_19MemorySemanticsMask4FlagE(i32 addrspace(1)* %ptr, i32 1, i32 896) #2
-; CHECK-NOT: call spir_func void @__itt_offload_wi_finish_wrapper()
-=======
 ; CHECK-NEXT: [[ARG_ASCAST:%[0-9a-zA-Z._]+]] = addrspacecast ptr addrspace(1) %[[ATOMIC_ARG_S:[0-9a-zA-Z._]+]] to ptr addrspace(4)
-; CHECK-NEXT: call void @__itt_offload_atomic_op_start(ptr addrspace(4) [[ARG_ASCAST]], i32 0, i32 0)
+; CHECK-NEXT: call spir_func void @__itt_offload_atomic_op_start(ptr addrspace(4) [[ARG_ASCAST]], i32 0, i32 0)
 ; CHECK-NEXT: {{.*}}__spirv_AtomicLoad{{.*}}(ptr addrspace(1) %[[ATOMIC_ARG_S]],{{.*}}, i32 896
 ; CHECK-NEXT: [[ARG_ASCAST:%[0-9a-zA-Z._]+]] = addrspacecast ptr addrspace(1) %[[ATOMIC_ARG_S]] to ptr addrspace(4)
-; CHECK-NEXT: call void @__itt_offload_atomic_op_finish(ptr addrspace(4) [[ARG_ASCAST]], i32 0, i32 0)
+; CHECK-NEXT: call spir_func void @__itt_offload_atomic_op_finish(ptr addrspace(4) [[ARG_ASCAST]], i32 0, i32 0)
   call spir_func i32 @_Z18__spirv_AtomicLoadPU3AS1KiN5__spv5Scope4FlagENS1_19MemorySemanticsMask4FlagE(ptr addrspace(1) %ptr, i32 1, i32 896) #2
-; CHECK-NOT: call void @__itt_offload_wi_finish_wrapper()
->>>>>>> ed70e2b6
+; CHECK-NOT: call spir_func void @__itt_offload_wi_finish_wrapper()
   ret void
 }
 
@@ -125,30 +86,7 @@
 entry:
 ; CHECK-LABEL: _ZTS11load_kernelIiE(
 ; CHECK-NEXT: entry:
-<<<<<<< HEAD
 ; CHECK-NEXT: call spir_func void @__itt_offload_wi_start_wrapper()
-  %0 = getelementptr inbounds %"class._ZTSN2cl4sycl2idILi1EEE.cl::sycl::id", %"class._ZTSN2cl4sycl2idILi1EEE.cl::sycl::id"* %_arg_3, i64 0, i32 0, i32 0, i64 0
-  %1 = addrspacecast i64* %0 to i64 addrspace(4)*
-  %2 = load i64, i64 addrspace(4)* %1, align 8
-  %add.ptr.i32 = getelementptr inbounds i32, i32 addrspace(1)* %_arg_, i64 %2
-  %3 = getelementptr inbounds %"class._ZTSN2cl4sycl2idILi1EEE.cl::sycl::id", %"class._ZTSN2cl4sycl2idILi1EEE.cl::sycl::id"* %_arg_8, i64 0, i32 0, i32 0, i64 0
-  %4 = addrspacecast i64* %3 to i64 addrspace(4)*
-  %5 = load i64, i64 addrspace(4)* %4, align 8
-  %add.ptr.i = getelementptr inbounds i32, i32 addrspace(1)* %_arg_4, i64 %5
-  %6 = load <3 x i64>, <3 x i64> addrspace(4)* addrspacecast (<3 x i64> addrspace(1)* @__spirv_BuiltInGlobalInvocationId to <3 x i64> addrspace(4)*), align 32, !noalias !19
-  %7 = extractelement <3 x i64> %6, i64 0
-; CHECK: [[ARG_ASCAST:%[0-9a-zA-Z._]+]] = addrspacecast i32 addrspace(1)* %[[ATOMIC_ARG_2:[0-9a-zA-Z._]+]] to i8 addrspace(4)*
-; CHECK-NEXT: call spir_func void @__itt_offload_atomic_op_start(i8 addrspace(4)* [[ARG_ASCAST]], i32 0, i32 0)
-; CHECK-NEXT: {{.*}}__spirv_AtomicLoad{{.*}}(i32 addrspace(1)* %[[ATOMIC_ARG_2]],{{.*}}, i32 896)
-; CHECK-NEXT: [[ARG_ASCAST:%[0-9a-zA-Z._]+]] = addrspacecast i32 addrspace(1)* %[[ATOMIC_ARG_2]] to i8 addrspace(4)*
-; CHECK-NEXT: call spir_func void @__itt_offload_atomic_op_finish(i8 addrspace(4)* [[ARG_ASCAST]], i32 0, i32 0)
-  %call3.i.i.i = tail call spir_func i32 @_Z18__spirv_AtomicLoadPU3AS1KiN5__spv5Scope4FlagENS1_19MemorySemanticsMask4FlagE(i32 addrspace(1)* %add.ptr.i32, i32 1, i32 896) #2
-  %ptridx.i.i = getelementptr inbounds i32, i32 addrspace(1)* %add.ptr.i, i64 %7
-  %ptridx.ascast.i.i = addrspacecast i32 addrspace(1)* %ptridx.i.i to i32 addrspace(4)*
-  store i32 %call3.i.i.i, i32 addrspace(4)* %ptridx.ascast.i.i, align 4, !tbaa !14
-; CHECK: call spir_func void @__itt_offload_wi_finish_wrapper()
-=======
-; CHECK-NEXT: call void @__itt_offload_wi_start_wrapper()
   %0 = getelementptr inbounds %"class._ZTSN2cl4sycl2idILi1EEE.cl::sycl::id", ptr %_arg_3, i64 0, i32 0, i32 0, i64 0
   %1 = addrspacecast i64* %0 to ptr addrspace(4)
   %2 = load i64, ptr addrspace(4) %1, align 8
@@ -160,31 +98,23 @@
   %6 = load <3 x i64>, ptr  addrspace(4) addrspacecast (ptr  addrspace(1) @__spirv_BuiltInGlobalInvocationId to ptr  addrspace(4)), align 32, !noalias !19
   %7 = extractelement <3 x i64> %6, i64 0
 ; CHECK: [[ARG_ASCAST:%[0-9a-zA-Z._]+]] = addrspacecast ptr addrspace(1) %[[ATOMIC_ARG_2:[0-9a-zA-Z._]+]] to ptr addrspace(4)
-; CHECK-NEXT: call void @__itt_offload_atomic_op_start(ptr addrspace(4) [[ARG_ASCAST]], i32 0, i32 0)
+; CHECK-NEXT: call spir_func void @__itt_offload_atomic_op_start(ptr addrspace(4) [[ARG_ASCAST]], i32 0, i32 0)
 ; CHECK-NEXT: {{.*}}__spirv_AtomicLoad{{.*}}(ptr addrspace(1) %[[ATOMIC_ARG_2]],{{.*}}, i32 896)
 ; CHECK-NEXT: [[ARG_ASCAST:%[0-9a-zA-Z._]+]] = addrspacecast ptr addrspace(1) %[[ATOMIC_ARG_2]] to ptr addrspace(4)
-; CHECK-NEXT: call void @__itt_offload_atomic_op_finish(ptr addrspace(4) [[ARG_ASCAST]], i32 0, i32 0)
+; CHECK-NEXT: call spir_func void @__itt_offload_atomic_op_finish(ptr addrspace(4) [[ARG_ASCAST]], i32 0, i32 0)
   %call3.i.i.i = tail call spir_func i32 @_Z18__spirv_AtomicLoadPU3AS1KiN5__spv5Scope4FlagENS1_19MemorySemanticsMask4FlagE(ptr addrspace(1) %add.ptr.i32, i32 1, i32 896) #2
   %ptridx.i.i = getelementptr inbounds i32, ptr addrspace(1) %add.ptr.i, i64 %7
   %ptridx.ascast.i.i = addrspacecast ptr addrspace(1) %ptridx.i.i to ptr addrspace(4)
   store i32 %call3.i.i.i, ptr addrspace(4) %ptridx.ascast.i.i, align 4, !tbaa !14
-; CHECK: call void @__itt_offload_wi_finish_wrapper()
->>>>>>> ed70e2b6
+; CHECK: call spir_func void @__itt_offload_wi_finish_wrapper()
 ; CHECK-NEXT: ret void
   ret void
 }
 
-<<<<<<< HEAD
 ; CHECK: declare spir_func void @__itt_offload_wi_start_wrapper()
-; CHECK: declare spir_func void @__itt_offload_atomic_op_start(i8 addrspace(4)*, i32, i32)
-; CHECK: declare spir_func void @__itt_offload_atomic_op_finish(i8 addrspace(4)*, i32, i32)
+; CHECK: declare spir_func void @__itt_offload_atomic_op_start(ptr addrspace(4), i32, i32)
+; CHECK: declare spir_func void @__itt_offload_atomic_op_finish(ptr addrspace(4), i32, i32)
 ; CHECK: declare spir_func void @__itt_offload_wi_finish_wrapper()
-=======
-; CHECK: declare void @__itt_offload_wi_start_wrapper()
-; CHECK: declare void @__itt_offload_atomic_op_start(ptr addrspace(4), i32, i32)
-; CHECK: declare void @__itt_offload_atomic_op_finish(ptr addrspace(4), i32, i32)
-; CHECK: declare void @__itt_offload_wi_finish_wrapper()
->>>>>>> ed70e2b6
 
 attributes #0 = { convergent norecurse "disable-tail-calls"="false" "frame-pointer"="all" "less-precise-fpmad"="false" "min-legal-vector-width"="0" "no-infs-fp-math"="false" "no-jump-tables"="false" "no-nans-fp-math"="false" "no-signed-zeros-fp-math"="false" "no-trapping-math"="true" "stack-protector-buffer-size"="8" "sycl-module-id"="llvm-test-suite/SYCL/AtomicRef/load.cpp" "uniform-work-group-size"="true" "unsafe-fp-math"="false" "use-soft-float"="false" }
 attributes #1 = { convergent "disable-tail-calls"="false" "frame-pointer"="all" "less-precise-fpmad"="false" "no-infs-fp-math"="false" "no-nans-fp-math"="false" "no-signed-zeros-fp-math"="false" "no-trapping-math"="true" "stack-protector-buffer-size"="8" "unsafe-fp-math"="false" "use-soft-float"="false" }
