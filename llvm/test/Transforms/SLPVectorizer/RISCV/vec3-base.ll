--- conflicted
+++ resolved
@@ -709,36 +709,6 @@
 
 
 define double @dot_product_fp64(ptr %a, ptr %b) {
-<<<<<<< HEAD
-; NON-POW2-LABEL: @dot_product_fp64(
-; NON-POW2-NEXT:    [[GEP_A_0:%.*]] = getelementptr inbounds double, ptr [[A:%.*]], i32 0
-; NON-POW2-NEXT:    [[GEP_B_0:%.*]] = getelementptr inbounds double, ptr [[B:%.*]], i32 0
-; NON-POW2-NEXT:    [[TMP1:%.*]] = load <3 x double>, ptr [[GEP_A_0]], align 4
-; NON-POW2-NEXT:    [[TMP2:%.*]] = load <3 x double>, ptr [[GEP_B_0]], align 4
-; NON-POW2-NEXT:    [[TMP3:%.*]] = fmul fast <3 x double> [[TMP1]], [[TMP2]]
-; NON-POW2-NEXT:    [[TMP4:%.*]] = call fast double @llvm.vector.reduce.fadd.v3f64(double 0.000000e+00, <3 x double> [[TMP3]])
-; NON-POW2-NEXT:    ret double [[TMP4]]
-;
-; POW2-ONLY-LABEL: @dot_product_fp64(
-; POW2-ONLY-NEXT:    [[GEP_A_0:%.*]] = getelementptr inbounds double, ptr [[A:%.*]], i32 0
-; POW2-ONLY-NEXT:    [[L_A_0:%.*]] = load double, ptr [[GEP_A_0]], align 4
-; POW2-ONLY-NEXT:    [[GEP_A_1:%.*]] = getelementptr inbounds double, ptr [[A]], i32 1
-; POW2-ONLY-NEXT:    [[L_A_1:%.*]] = load double, ptr [[GEP_A_1]], align 4
-; POW2-ONLY-NEXT:    [[GEP_A_2:%.*]] = getelementptr inbounds double, ptr [[A]], i32 2
-; POW2-ONLY-NEXT:    [[L_A_2:%.*]] = load double, ptr [[GEP_A_2]], align 4
-; POW2-ONLY-NEXT:    [[GEP_B_0:%.*]] = getelementptr inbounds double, ptr [[B:%.*]], i32 0
-; POW2-ONLY-NEXT:    [[L_B_0:%.*]] = load double, ptr [[GEP_B_0]], align 4
-; POW2-ONLY-NEXT:    [[GEP_B_1:%.*]] = getelementptr inbounds double, ptr [[B]], i32 1
-; POW2-ONLY-NEXT:    [[L_B_1:%.*]] = load double, ptr [[GEP_B_1]], align 4
-; POW2-ONLY-NEXT:    [[GEP_B_2:%.*]] = getelementptr inbounds double, ptr [[B]], i32 2
-; POW2-ONLY-NEXT:    [[L_B_2:%.*]] = load double, ptr [[GEP_B_2]], align 4
-; POW2-ONLY-NEXT:    [[MUL_0:%.*]] = fmul fast double [[L_A_0]], [[L_B_0]]
-; POW2-ONLY-NEXT:    [[MUL_1:%.*]] = fmul fast double [[L_A_1]], [[L_B_1]]
-; POW2-ONLY-NEXT:    [[MUL_2:%.*]] = fmul fast double [[L_A_2]], [[L_B_2]]
-; POW2-ONLY-NEXT:    [[ADD_0:%.*]] = fadd fast double [[MUL_0]], [[MUL_1]]
-; POW2-ONLY-NEXT:    [[ADD_1:%.*]] = fadd fast double [[ADD_0]], [[MUL_2]]
-; POW2-ONLY-NEXT:    ret double [[ADD_1]]
-=======
 ; CHECK-LABEL: @dot_product_fp64(
 ; CHECK-NEXT:    [[GEP_A_0:%.*]] = getelementptr inbounds double, ptr [[A:%.*]], i32 0
 ; CHECK-NEXT:    [[L_A_0:%.*]] = load double, ptr [[GEP_A_0]], align 4
@@ -758,7 +728,6 @@
 ; CHECK-NEXT:    [[ADD_0:%.*]] = fadd fast double [[MUL_0]], [[MUL_1]]
 ; CHECK-NEXT:    [[ADD_1:%.*]] = fadd fast double [[ADD_0]], [[MUL_2]]
 ; CHECK-NEXT:    ret double [[ADD_1]]
->>>>>>> 35227056
 ;
   %gep.a.0 = getelementptr inbounds double, ptr %a, i32 0
   %l.a.0 = load double, ptr %gep.a.0, align 4
