--- conflicted
+++ resolved
@@ -93,8 +93,6 @@
   %22 = fcmp ogt <8 x float> zeroinitializer, %18
   %23 = fcmp ogt <8 x float> zeroinitializer, %19
   ret void
-<<<<<<< HEAD
-=======
 }
 
 define void @test3(float %0) {
@@ -135,5 +133,4 @@
   %5 = select <2 x i1> <i1 true, i1 true>, <2 x float> %3, <2 x float> zeroinitializer
   %6 = select <2 x i1> %4, <2 x float> %3, <2 x float> zeroinitializer
   br label %for.cond.cleanup
->>>>>>> a8d96e15
 }