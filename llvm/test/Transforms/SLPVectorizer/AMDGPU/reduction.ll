; NOTE: Assertions have been autogenerated by utils/update_test_checks.py
; RUN: opt -S -mtriple=amdgcn-amd-amdhsa -mcpu=gfx900 -passes=slp-vectorizer,dce < %s | FileCheck -check-prefixes=GCN,GFX9 %s
; RUN: opt -S -mtriple=amdgcn-amd-amdhsa -mcpu=fiji -passes=slp-vectorizer,dce < %s | FileCheck -check-prefixes=GCN,VI %s

define half @reduction_half4(<4 x half> %a) {
; GCN-LABEL: @reduction_half4(
; GCN-NEXT:  entry:
; GCN-NEXT:    [[TMP0:%.*]] = call fast half @llvm.vector.reduce.fadd.v4f16(half 0xH8000, <4 x half> [[A:%.*]])
; GCN-NEXT:    ret half [[TMP0]]
;
entry:
  %elt0 = extractelement <4 x half> %a, i64 0
  %elt1 = extractelement <4 x half> %a, i64 1
  %elt2 = extractelement <4 x half> %a, i64 2
  %elt3 = extractelement <4 x half> %a, i64 3

  %add1 = fadd fast half %elt1, %elt0
  %add2 = fadd fast half %elt2, %add1
  %add3 = fadd fast half %elt3, %add2

  ret half %add3
}

define half @reduction_half8(<8 x half> %vec8) {
; GCN-LABEL: @reduction_half8(
; GCN-NEXT:  entry:
; GCN-NEXT:    [[TMP0:%.*]] = call fast half @llvm.vector.reduce.fadd.v8f16(half 0xH8000, <8 x half> [[VEC8:%.*]])
; GCN-NEXT:    ret half [[TMP0]]
;
entry:
  %elt0 = extractelement <8 x half> %vec8, i64 0
  %elt1 = extractelement <8 x half> %vec8, i64 1
  %elt2 = extractelement <8 x half> %vec8, i64 2
  %elt3 = extractelement <8 x half> %vec8, i64 3
  %elt4 = extractelement <8 x half> %vec8, i64 4
  %elt5 = extractelement <8 x half> %vec8, i64 5
  %elt6 = extractelement <8 x half> %vec8, i64 6
  %elt7 = extractelement <8 x half> %vec8, i64 7

  %add1 = fadd fast half %elt1, %elt0
  %add2 = fadd fast half %elt2, %add1
  %add3 = fadd fast half %elt3, %add2
  %add4 = fadd fast half %elt4, %add3
  %add5 = fadd fast half %elt5, %add4
  %add6 = fadd fast half %elt6, %add5
  %add7 = fadd fast half %elt7, %add6

  ret half %add7
}

define half @reduction_half16(<16 x half> %vec16) {
; GFX9-LABEL: @reduction_half16(
; GFX9-NEXT:  entry:
; GFX9-NEXT:    [[TMP0:%.*]] = call fast half @llvm.vector.reduce.fadd.v16f16(half 0xH8000, <16 x half> [[VEC16:%.*]])
; GFX9-NEXT:    ret half [[TMP0]]
;
; VI-LABEL: @reduction_half16(
; VI-NEXT:  entry:
<<<<<<< HEAD
; VI-NEXT:    [[ELT8:%.*]] = extractelement <16 x half> [[VEC16:%.*]], i64 8
; VI-NEXT:    [[ELT9:%.*]] = extractelement <16 x half> [[VEC16]], i64 9
; VI-NEXT:    [[ELT10:%.*]] = extractelement <16 x half> [[VEC16]], i64 10
; VI-NEXT:    [[ELT11:%.*]] = extractelement <16 x half> [[VEC16]], i64 11
; VI-NEXT:    [[ELT12:%.*]] = extractelement <16 x half> [[VEC16]], i64 12
; VI-NEXT:    [[ELT13:%.*]] = extractelement <16 x half> [[VEC16]], i64 13
; VI-NEXT:    [[ELT14:%.*]] = extractelement <16 x half> [[VEC16]], i64 14
; VI-NEXT:    [[ELT15:%.*]] = extractelement <16 x half> [[VEC16]], i64 15
; VI-NEXT:    [[TMP0:%.*]] = shufflevector <16 x half> [[VEC16]], <16 x half> poison, <8 x i32> <i32 0, i32 1, i32 2, i32 3, i32 4, i32 5, i32 6, i32 7>
; VI-NEXT:    [[TMP1:%.*]] = call fast half @llvm.vector.reduce.fadd.v8f16(half 0xH8000, <8 x half> [[TMP0]])
; VI-NEXT:    [[OP_RDX:%.*]] = fadd fast half [[TMP1]], [[ELT8]]
; VI-NEXT:    [[OP_RDX1:%.*]] = fadd fast half [[ELT9]], [[ELT10]]
; VI-NEXT:    [[OP_RDX2:%.*]] = fadd fast half [[ELT11]], [[ELT12]]
; VI-NEXT:    [[OP_RDX3:%.*]] = fadd fast half [[ELT13]], [[ELT14]]
; VI-NEXT:    [[OP_RDX4:%.*]] = fadd fast half [[OP_RDX]], [[OP_RDX1]]
; VI-NEXT:    [[OP_RDX5:%.*]] = fadd fast half [[OP_RDX2]], [[OP_RDX3]]
; VI-NEXT:    [[OP_RDX6:%.*]] = fadd fast half [[OP_RDX4]], [[OP_RDX5]]
; VI-NEXT:    [[OP_RDX7:%.*]] = fadd fast half [[OP_RDX6]], [[ELT15]]
; VI-NEXT:    ret half [[OP_RDX7]]
=======
; VI-NEXT:    [[TMP0:%.*]] = shufflevector <16 x half> [[VEC16:%.*]], <16 x half> poison, <8 x i32> <i32 0, i32 1, i32 2, i32 3, i32 4, i32 5, i32 6, i32 7>
; VI-NEXT:    [[TMP1:%.*]] = call fast half @llvm.vector.reduce.fadd.v8f16(half 0xH8000, <8 x half> [[TMP0]])
; VI-NEXT:    [[TMP2:%.*]] = shufflevector <16 x half> [[VEC16]], <16 x half> poison, <8 x i32> <i32 8, i32 9, i32 10, i32 11, i32 12, i32 13, i32 14, i32 15>
; VI-NEXT:    [[TMP3:%.*]] = call fast half @llvm.vector.reduce.fadd.v8f16(half 0xH8000, <8 x half> [[TMP2]])
; VI-NEXT:    [[OP_RDX:%.*]] = fadd fast half [[TMP1]], [[TMP3]]
; VI-NEXT:    ret half [[OP_RDX]]
>>>>>>> 13f6d404
;
entry:
  %elt0 = extractelement <16 x half> %vec16, i64 0
  %elt1 = extractelement <16 x half> %vec16, i64 1
  %elt2 = extractelement <16 x half> %vec16, i64 2
  %elt3 = extractelement <16 x half> %vec16, i64 3
  %elt4 = extractelement <16 x half> %vec16, i64 4
  %elt5 = extractelement <16 x half> %vec16, i64 5
  %elt6 = extractelement <16 x half> %vec16, i64 6
  %elt7 = extractelement <16 x half> %vec16, i64 7
  %elt8 = extractelement <16 x half> %vec16, i64 8
  %elt9 = extractelement <16 x half> %vec16, i64 9
  %elt10 = extractelement <16 x half> %vec16, i64 10
  %elt11 = extractelement <16 x half> %vec16, i64 11
  %elt12 = extractelement <16 x half> %vec16, i64 12
  %elt13 = extractelement <16 x half> %vec16, i64 13
  %elt14 = extractelement <16 x half> %vec16, i64 14
  %elt15 = extractelement <16 x half> %vec16, i64 15

  %add1 = fadd fast half %elt1, %elt0
  %add2 = fadd fast half %elt2, %add1
  %add3 = fadd fast half %elt3, %add2
  %add4 = fadd fast half %elt4, %add3
  %add5 = fadd fast half %elt5, %add4
  %add6 = fadd fast half %elt6, %add5
  %add7 = fadd fast half %elt7, %add6
  %add8 = fadd fast half %elt8, %add7
  %add9 = fadd fast half %elt9, %add8
  %add10 = fadd fast half %elt10, %add9
  %add11 = fadd fast half %elt11, %add10
  %add12 = fadd fast half %elt12, %add11
  %add13 = fadd fast half %elt13, %add12
  %add14 = fadd fast half %elt14, %add13
  %add15 = fadd fast half %elt15, %add14

  ret half %add15
}

; FIXME: support vectorization;
define half @reduction_sub_half4(<4 x half> %a) {
; GCN-LABEL: @reduction_sub_half4(
; GCN-NEXT:  entry:
; GCN-NEXT:    [[ELT0:%.*]] = extractelement <4 x half> [[A:%.*]], i64 0
; GCN-NEXT:    [[ELT1:%.*]] = extractelement <4 x half> [[A]], i64 1
; GCN-NEXT:    [[ELT2:%.*]] = extractelement <4 x half> [[A]], i64 2
; GCN-NEXT:    [[ELT3:%.*]] = extractelement <4 x half> [[A]], i64 3
; GCN-NEXT:    [[ADD1:%.*]] = fsub fast half [[ELT1]], [[ELT0]]
; GCN-NEXT:    [[ADD2:%.*]] = fsub fast half [[ELT2]], [[ADD1]]
; GCN-NEXT:    [[ADD3:%.*]] = fsub fast half [[ELT3]], [[ADD2]]
; GCN-NEXT:    ret half [[ADD3]]
;
entry:
  %elt0 = extractelement <4 x half> %a, i64 0
  %elt1 = extractelement <4 x half> %a, i64 1
  %elt2 = extractelement <4 x half> %a, i64 2
  %elt3 = extractelement <4 x half> %a, i64 3

  %add1 = fsub fast half %elt1, %elt0
  %add2 = fsub fast half %elt2, %add1
  %add3 = fsub fast half %elt3, %add2

  ret half %add3
}

define i16 @reduction_v4i16(<4 x i16> %a) {
; GCN-LABEL: @reduction_v4i16(
; GCN-NEXT:  entry:
; GCN-NEXT:    [[TMP0:%.*]] = call i16 @llvm.vector.reduce.add.v4i16(<4 x i16> [[A:%.*]])
; GCN-NEXT:    ret i16 [[TMP0]]
;
entry:
  %elt0 = extractelement <4 x i16> %a, i64 0
  %elt1 = extractelement <4 x i16> %a, i64 1
  %elt2 = extractelement <4 x i16> %a, i64 2
  %elt3 = extractelement <4 x i16> %a, i64 3

  %add1 = add i16 %elt1, %elt0
  %add2 = add i16 %elt2, %add1
  %add3 = add i16 %elt3, %add2

  ret i16 %add3
}

define i16 @reduction_v8i16(<8 x i16> %vec8) {
; GCN-LABEL: @reduction_v8i16(
; GCN-NEXT:  entry:
; GCN-NEXT:    [[TMP0:%.*]] = call i16 @llvm.vector.reduce.add.v8i16(<8 x i16> [[VEC8:%.*]])
; GCN-NEXT:    ret i16 [[TMP0]]
;
entry:
  %elt0 = extractelement <8 x i16> %vec8, i64 0
  %elt1 = extractelement <8 x i16> %vec8, i64 1
  %elt2 = extractelement <8 x i16> %vec8, i64 2
  %elt3 = extractelement <8 x i16> %vec8, i64 3
  %elt4 = extractelement <8 x i16> %vec8, i64 4
  %elt5 = extractelement <8 x i16> %vec8, i64 5
  %elt6 = extractelement <8 x i16> %vec8, i64 6
  %elt7 = extractelement <8 x i16> %vec8, i64 7

  %add1 = add i16 %elt1, %elt0
  %add2 = add i16 %elt2, %add1
  %add3 = add i16 %elt3, %add2
  %add4 = add i16 %elt4, %add3
  %add5 = add i16 %elt5, %add4
  %add6 = add i16 %elt6, %add5
  %add7 = add i16 %elt7, %add6

  ret i16 %add7
}

define i16 @reduction_umin_v4i16(<4 x i16> %vec4) {
; GFX9-LABEL: @reduction_umin_v4i16(
; GFX9-NEXT:  entry:
; GFX9-NEXT:    [[TMP0:%.*]] = call i16 @llvm.vector.reduce.umin.v4i16(<4 x i16> [[VEC4:%.*]])
; GFX9-NEXT:    ret i16 [[TMP0]]
;
; VI-LABEL: @reduction_umin_v4i16(
; VI-NEXT:  entry:
; VI-NEXT:    [[ELT0:%.*]] = extractelement <4 x i16> [[VEC4:%.*]], i64 0
; VI-NEXT:    [[ELT1:%.*]] = extractelement <4 x i16> [[VEC4]], i64 1
; VI-NEXT:    [[ELT2:%.*]] = extractelement <4 x i16> [[VEC4]], i64 2
; VI-NEXT:    [[ELT3:%.*]] = extractelement <4 x i16> [[VEC4]], i64 3
; VI-NEXT:    [[CMP1:%.*]] = icmp ult i16 [[ELT1]], [[ELT0]]
; VI-NEXT:    [[MIN1:%.*]] = select i1 [[CMP1]], i16 [[ELT1]], i16 [[ELT0]]
; VI-NEXT:    [[CMP2:%.*]] = icmp ult i16 [[ELT2]], [[MIN1]]
; VI-NEXT:    [[MIN2:%.*]] = select i1 [[CMP2]], i16 [[ELT2]], i16 [[MIN1]]
; VI-NEXT:    [[CMP3:%.*]] = icmp ult i16 [[ELT3]], [[MIN2]]
; VI-NEXT:    [[MIN3:%.*]] = select i1 [[CMP3]], i16 [[ELT3]], i16 [[MIN2]]
; VI-NEXT:    ret i16 [[MIN3]]
;
entry:
  %elt0 = extractelement <4 x i16> %vec4, i64 0
  %elt1 = extractelement <4 x i16> %vec4, i64 1
  %elt2 = extractelement <4 x i16> %vec4, i64 2
  %elt3 = extractelement <4 x i16> %vec4, i64 3

  %cmp1 = icmp ult i16 %elt1, %elt0
  %min1 = select i1 %cmp1, i16 %elt1, i16 %elt0
  %cmp2 = icmp ult i16 %elt2, %min1
  %min2 = select i1 %cmp2, i16 %elt2, i16 %min1
  %cmp3 = icmp ult i16 %elt3, %min2
  %min3 = select i1 %cmp3, i16 %elt3, i16 %min2

  ret i16 %min3
}

define i16 @reduction_icmp_v8i16(<8 x i16> %vec8) {
; GFX9-LABEL: @reduction_icmp_v8i16(
; GFX9-NEXT:  entry:
; GFX9-NEXT:    [[TMP0:%.*]] = call i16 @llvm.vector.reduce.umin.v8i16(<8 x i16> [[VEC8:%.*]])
; GFX9-NEXT:    ret i16 [[TMP0]]
;
; VI-LABEL: @reduction_icmp_v8i16(
; VI-NEXT:  entry:
; VI-NEXT:    [[ELT0:%.*]] = extractelement <8 x i16> [[VEC8:%.*]], i64 0
; VI-NEXT:    [[ELT1:%.*]] = extractelement <8 x i16> [[VEC8]], i64 1
; VI-NEXT:    [[ELT2:%.*]] = extractelement <8 x i16> [[VEC8]], i64 2
; VI-NEXT:    [[ELT3:%.*]] = extractelement <8 x i16> [[VEC8]], i64 3
; VI-NEXT:    [[ELT4:%.*]] = extractelement <8 x i16> [[VEC8]], i64 4
; VI-NEXT:    [[ELT5:%.*]] = extractelement <8 x i16> [[VEC8]], i64 5
; VI-NEXT:    [[ELT6:%.*]] = extractelement <8 x i16> [[VEC8]], i64 6
; VI-NEXT:    [[ELT7:%.*]] = extractelement <8 x i16> [[VEC8]], i64 7
; VI-NEXT:    [[CMP0:%.*]] = icmp ult i16 [[ELT1]], [[ELT0]]
; VI-NEXT:    [[MIN1:%.*]] = select i1 [[CMP0]], i16 [[ELT1]], i16 [[ELT0]]
; VI-NEXT:    [[CMP1:%.*]] = icmp ult i16 [[ELT2]], [[MIN1]]
; VI-NEXT:    [[MIN2:%.*]] = select i1 [[CMP1]], i16 [[ELT2]], i16 [[MIN1]]
; VI-NEXT:    [[CMP2:%.*]] = icmp ult i16 [[ELT3]], [[MIN2]]
; VI-NEXT:    [[MIN3:%.*]] = select i1 [[CMP2]], i16 [[ELT3]], i16 [[MIN2]]
; VI-NEXT:    [[CMP3:%.*]] = icmp ult i16 [[ELT4]], [[MIN3]]
; VI-NEXT:    [[MIN4:%.*]] = select i1 [[CMP3]], i16 [[ELT4]], i16 [[MIN3]]
; VI-NEXT:    [[CMP4:%.*]] = icmp ult i16 [[ELT5]], [[MIN4]]
; VI-NEXT:    [[MIN5:%.*]] = select i1 [[CMP4]], i16 [[ELT5]], i16 [[MIN4]]
; VI-NEXT:    [[CMP5:%.*]] = icmp ult i16 [[ELT6]], [[MIN5]]
; VI-NEXT:    [[MIN6:%.*]] = select i1 [[CMP5]], i16 [[ELT6]], i16 [[MIN5]]
; VI-NEXT:    [[CMP6:%.*]] = icmp ult i16 [[ELT7]], [[MIN6]]
; VI-NEXT:    [[MIN7:%.*]] = select i1 [[CMP6]], i16 [[ELT7]], i16 [[MIN6]]
; VI-NEXT:    ret i16 [[MIN7]]
;
entry:
  %elt0 = extractelement <8 x i16> %vec8, i64 0
  %elt1 = extractelement <8 x i16> %vec8, i64 1
  %elt2 = extractelement <8 x i16> %vec8, i64 2
  %elt3 = extractelement <8 x i16> %vec8, i64 3
  %elt4 = extractelement <8 x i16> %vec8, i64 4
  %elt5 = extractelement <8 x i16> %vec8, i64 5
  %elt6 = extractelement <8 x i16> %vec8, i64 6
  %elt7 = extractelement <8 x i16> %vec8, i64 7

  %cmp0 = icmp ult i16 %elt1, %elt0
  %min1 = select i1 %cmp0, i16 %elt1, i16 %elt0
  %cmp1 = icmp ult i16 %elt2, %min1
  %min2 = select i1 %cmp1, i16 %elt2, i16 %min1
  %cmp2 = icmp ult i16 %elt3, %min2
  %min3 = select i1 %cmp2, i16 %elt3, i16 %min2

  %cmp3 = icmp ult i16 %elt4, %min3
  %min4 = select i1 %cmp3, i16 %elt4, i16 %min3
  %cmp4 = icmp ult i16 %elt5, %min4
  %min5 = select i1 %cmp4, i16 %elt5, i16 %min4

  %cmp5 = icmp ult i16 %elt6, %min5
  %min6 = select i1 %cmp5, i16 %elt6, i16 %min5
  %cmp6 = icmp ult i16 %elt7, %min6
  %min7 = select i1 %cmp6, i16 %elt7, i16 %min6

  ret i16 %min7
}

define i16 @reduction_smin_v16i16(<16 x i16> %vec16) {
; GFX9-LABEL: @reduction_smin_v16i16(
; GFX9-NEXT:  entry:
; GFX9-NEXT:    [[TMP0:%.*]] = call i16 @llvm.vector.reduce.smin.v16i16(<16 x i16> [[VEC16:%.*]])
; GFX9-NEXT:    ret i16 [[TMP0]]
;
; VI-LABEL: @reduction_smin_v16i16(
; VI-NEXT:  entry:
; VI-NEXT:    [[ELT0:%.*]] = extractelement <16 x i16> [[VEC16:%.*]], i64 0
; VI-NEXT:    [[ELT1:%.*]] = extractelement <16 x i16> [[VEC16]], i64 1
; VI-NEXT:    [[ELT2:%.*]] = extractelement <16 x i16> [[VEC16]], i64 2
; VI-NEXT:    [[ELT3:%.*]] = extractelement <16 x i16> [[VEC16]], i64 3
; VI-NEXT:    [[ELT4:%.*]] = extractelement <16 x i16> [[VEC16]], i64 4
; VI-NEXT:    [[ELT5:%.*]] = extractelement <16 x i16> [[VEC16]], i64 5
; VI-NEXT:    [[ELT6:%.*]] = extractelement <16 x i16> [[VEC16]], i64 6
; VI-NEXT:    [[ELT7:%.*]] = extractelement <16 x i16> [[VEC16]], i64 7
; VI-NEXT:    [[ELT8:%.*]] = extractelement <16 x i16> [[VEC16]], i64 8
; VI-NEXT:    [[ELT9:%.*]] = extractelement <16 x i16> [[VEC16]], i64 9
; VI-NEXT:    [[ELT10:%.*]] = extractelement <16 x i16> [[VEC16]], i64 10
; VI-NEXT:    [[ELT11:%.*]] = extractelement <16 x i16> [[VEC16]], i64 11
; VI-NEXT:    [[ELT12:%.*]] = extractelement <16 x i16> [[VEC16]], i64 12
; VI-NEXT:    [[ELT13:%.*]] = extractelement <16 x i16> [[VEC16]], i64 13
; VI-NEXT:    [[ELT14:%.*]] = extractelement <16 x i16> [[VEC16]], i64 14
; VI-NEXT:    [[ELT15:%.*]] = extractelement <16 x i16> [[VEC16]], i64 15
; VI-NEXT:    [[CMP0:%.*]] = icmp slt i16 [[ELT1]], [[ELT0]]
; VI-NEXT:    [[MIN1:%.*]] = select i1 [[CMP0]], i16 [[ELT1]], i16 [[ELT0]]
; VI-NEXT:    [[CMP1:%.*]] = icmp slt i16 [[ELT2]], [[MIN1]]
; VI-NEXT:    [[MIN2:%.*]] = select i1 [[CMP1]], i16 [[ELT2]], i16 [[MIN1]]
; VI-NEXT:    [[CMP2:%.*]] = icmp slt i16 [[ELT3]], [[MIN2]]
; VI-NEXT:    [[MIN3:%.*]] = select i1 [[CMP2]], i16 [[ELT3]], i16 [[MIN2]]
; VI-NEXT:    [[CMP3:%.*]] = icmp slt i16 [[ELT4]], [[MIN3]]
; VI-NEXT:    [[MIN4:%.*]] = select i1 [[CMP3]], i16 [[ELT4]], i16 [[MIN3]]
; VI-NEXT:    [[CMP4:%.*]] = icmp slt i16 [[ELT5]], [[MIN4]]
; VI-NEXT:    [[MIN5:%.*]] = select i1 [[CMP4]], i16 [[ELT5]], i16 [[MIN4]]
; VI-NEXT:    [[CMP5:%.*]] = icmp slt i16 [[ELT6]], [[MIN5]]
; VI-NEXT:    [[MIN6:%.*]] = select i1 [[CMP5]], i16 [[ELT6]], i16 [[MIN5]]
; VI-NEXT:    [[CMP6:%.*]] = icmp slt i16 [[ELT7]], [[MIN6]]
; VI-NEXT:    [[MIN7:%.*]] = select i1 [[CMP6]], i16 [[ELT7]], i16 [[MIN6]]
; VI-NEXT:    [[CMP7:%.*]] = icmp slt i16 [[ELT8]], [[MIN7]]
; VI-NEXT:    [[MIN8:%.*]] = select i1 [[CMP7]], i16 [[ELT8]], i16 [[MIN7]]
; VI-NEXT:    [[CMP8:%.*]] = icmp slt i16 [[ELT9]], [[MIN8]]
; VI-NEXT:    [[MIN9:%.*]] = select i1 [[CMP8]], i16 [[ELT9]], i16 [[MIN8]]
; VI-NEXT:    [[CMP9:%.*]] = icmp slt i16 [[ELT10]], [[MIN9]]
; VI-NEXT:    [[MIN10:%.*]] = select i1 [[CMP9]], i16 [[ELT10]], i16 [[MIN9]]
; VI-NEXT:    [[CMP10:%.*]] = icmp slt i16 [[ELT11]], [[MIN10]]
; VI-NEXT:    [[MIN11:%.*]] = select i1 [[CMP10]], i16 [[ELT11]], i16 [[MIN10]]
; VI-NEXT:    [[CMP11:%.*]] = icmp slt i16 [[ELT12]], [[MIN11]]
; VI-NEXT:    [[MIN12:%.*]] = select i1 [[CMP11]], i16 [[ELT12]], i16 [[MIN11]]
; VI-NEXT:    [[CMP12:%.*]] = icmp slt i16 [[ELT13]], [[MIN12]]
; VI-NEXT:    [[MIN13:%.*]] = select i1 [[CMP12]], i16 [[ELT13]], i16 [[MIN12]]
; VI-NEXT:    [[CMP13:%.*]] = icmp slt i16 [[ELT14]], [[MIN13]]
; VI-NEXT:    [[MIN14:%.*]] = select i1 [[CMP13]], i16 [[ELT14]], i16 [[MIN13]]
; VI-NEXT:    [[CMP14:%.*]] = icmp slt i16 [[ELT15]], [[MIN14]]
; VI-NEXT:    [[MIN15:%.*]] = select i1 [[CMP14]], i16 [[ELT15]], i16 [[MIN14]]
; VI-NEXT:    ret i16 [[MIN15]]
;
entry:
  %elt0 = extractelement <16 x i16> %vec16, i64 0
  %elt1 = extractelement <16 x i16> %vec16, i64 1
  %elt2 = extractelement <16 x i16> %vec16, i64 2
  %elt3 = extractelement <16 x i16> %vec16, i64 3
  %elt4 = extractelement <16 x i16> %vec16, i64 4
  %elt5 = extractelement <16 x i16> %vec16, i64 5
  %elt6 = extractelement <16 x i16> %vec16, i64 6
  %elt7 = extractelement <16 x i16> %vec16, i64 7

  %elt8 = extractelement <16 x i16> %vec16, i64 8
  %elt9 = extractelement <16 x i16> %vec16, i64 9
  %elt10 = extractelement <16 x i16> %vec16, i64 10
  %elt11 = extractelement <16 x i16> %vec16, i64 11
  %elt12 = extractelement <16 x i16> %vec16, i64 12
  %elt13 = extractelement <16 x i16> %vec16, i64 13
  %elt14 = extractelement <16 x i16> %vec16, i64 14
  %elt15 = extractelement <16 x i16> %vec16, i64 15

  %cmp0 = icmp slt i16 %elt1, %elt0
  %min1 = select i1 %cmp0, i16 %elt1, i16 %elt0
  %cmp1 = icmp slt i16 %elt2, %min1
  %min2 = select i1 %cmp1, i16 %elt2, i16 %min1
  %cmp2 = icmp slt i16 %elt3, %min2
  %min3 = select i1 %cmp2, i16 %elt3, i16 %min2

  %cmp3 = icmp slt i16 %elt4, %min3
  %min4 = select i1 %cmp3, i16 %elt4, i16 %min3
  %cmp4 = icmp slt i16 %elt5, %min4
  %min5 = select i1 %cmp4, i16 %elt5, i16 %min4

  %cmp5 = icmp slt i16 %elt6, %min5
  %min6 = select i1 %cmp5, i16 %elt6, i16 %min5
  %cmp6 = icmp slt i16 %elt7, %min6
  %min7 = select i1 %cmp6, i16 %elt7, i16 %min6

  %cmp7 = icmp slt i16 %elt8, %min7
  %min8 = select i1 %cmp7, i16 %elt8, i16 %min7
  %cmp8 = icmp slt i16 %elt9, %min8
  %min9 = select i1 %cmp8, i16 %elt9, i16 %min8

  %cmp9 = icmp slt i16 %elt10, %min9
  %min10 = select i1 %cmp9, i16 %elt10, i16 %min9
  %cmp10 = icmp slt i16 %elt11, %min10
  %min11 = select i1 %cmp10, i16 %elt11, i16 %min10

  %cmp11 = icmp slt i16 %elt12, %min11
  %min12 = select i1 %cmp11, i16 %elt12, i16 %min11
  %cmp12 = icmp slt i16 %elt13, %min12
  %min13 = select i1 %cmp12, i16 %elt13, i16 %min12

  %cmp13 = icmp slt i16 %elt14, %min13
  %min14 = select i1 %cmp13, i16 %elt14, i16 %min13
  %cmp14 = icmp slt i16 %elt15, %min14
  %min15 = select i1 %cmp14, i16 %elt15, i16 %min14


  ret i16 %min15
}

define i16 @reduction_umax_v4i16(<4 x i16> %vec4) {
; GFX9-LABEL: @reduction_umax_v4i16(
; GFX9-NEXT:  entry:
; GFX9-NEXT:    [[TMP0:%.*]] = call i16 @llvm.vector.reduce.umax.v4i16(<4 x i16> [[VEC4:%.*]])
; GFX9-NEXT:    ret i16 [[TMP0]]
;
; VI-LABEL: @reduction_umax_v4i16(
; VI-NEXT:  entry:
; VI-NEXT:    [[ELT0:%.*]] = extractelement <4 x i16> [[VEC4:%.*]], i64 0
; VI-NEXT:    [[ELT1:%.*]] = extractelement <4 x i16> [[VEC4]], i64 1
; VI-NEXT:    [[ELT2:%.*]] = extractelement <4 x i16> [[VEC4]], i64 2
; VI-NEXT:    [[ELT3:%.*]] = extractelement <4 x i16> [[VEC4]], i64 3
; VI-NEXT:    [[CMP1:%.*]] = icmp ugt i16 [[ELT1]], [[ELT0]]
; VI-NEXT:    [[MAX1:%.*]] = select i1 [[CMP1]], i16 [[ELT1]], i16 [[ELT0]]
; VI-NEXT:    [[CMP2:%.*]] = icmp ugt i16 [[ELT2]], [[MAX1]]
; VI-NEXT:    [[MAX2:%.*]] = select i1 [[CMP2]], i16 [[ELT2]], i16 [[MAX1]]
; VI-NEXT:    [[CMP3:%.*]] = icmp ugt i16 [[ELT3]], [[MAX2]]
; VI-NEXT:    [[MAX3:%.*]] = select i1 [[CMP3]], i16 [[ELT3]], i16 [[MAX2]]
; VI-NEXT:    ret i16 [[MAX3]]
;
entry:
  %elt0 = extractelement <4 x i16> %vec4, i64 0
  %elt1 = extractelement <4 x i16> %vec4, i64 1
  %elt2 = extractelement <4 x i16> %vec4, i64 2
  %elt3 = extractelement <4 x i16> %vec4, i64 3

  %cmp1 = icmp ugt i16 %elt1, %elt0
  %max1 = select i1 %cmp1, i16 %elt1, i16 %elt0
  %cmp2 = icmp ugt i16 %elt2, %max1
  %max2 = select i1 %cmp2, i16 %elt2, i16 %max1
  %cmp3 = icmp ugt i16 %elt3, %max2
  %max3 = select i1 %cmp3, i16 %elt3, i16 %max2

  ret i16 %max3
}

define i16 @reduction_smax_v4i16(<4 x i16> %vec4) {
; GFX9-LABEL: @reduction_smax_v4i16(
; GFX9-NEXT:  entry:
; GFX9-NEXT:    [[TMP0:%.*]] = call i16 @llvm.vector.reduce.smax.v4i16(<4 x i16> [[VEC4:%.*]])
; GFX9-NEXT:    ret i16 [[TMP0]]
;
; VI-LABEL: @reduction_smax_v4i16(
; VI-NEXT:  entry:
; VI-NEXT:    [[ELT0:%.*]] = extractelement <4 x i16> [[VEC4:%.*]], i64 0
; VI-NEXT:    [[ELT1:%.*]] = extractelement <4 x i16> [[VEC4]], i64 1
; VI-NEXT:    [[ELT2:%.*]] = extractelement <4 x i16> [[VEC4]], i64 2
; VI-NEXT:    [[ELT3:%.*]] = extractelement <4 x i16> [[VEC4]], i64 3
; VI-NEXT:    [[CMP1:%.*]] = icmp sgt i16 [[ELT1]], [[ELT0]]
; VI-NEXT:    [[MAX1:%.*]] = select i1 [[CMP1]], i16 [[ELT1]], i16 [[ELT0]]
; VI-NEXT:    [[CMP2:%.*]] = icmp sgt i16 [[ELT2]], [[MAX1]]
; VI-NEXT:    [[MAX2:%.*]] = select i1 [[CMP2]], i16 [[ELT2]], i16 [[MAX1]]
; VI-NEXT:    [[CMP3:%.*]] = icmp sgt i16 [[ELT3]], [[MAX2]]
; VI-NEXT:    [[MAX3:%.*]] = select i1 [[CMP3]], i16 [[ELT3]], i16 [[MAX2]]
; VI-NEXT:    ret i16 [[MAX3]]
;
entry:
  %elt0 = extractelement <4 x i16> %vec4, i64 0
  %elt1 = extractelement <4 x i16> %vec4, i64 1
  %elt2 = extractelement <4 x i16> %vec4, i64 2
  %elt3 = extractelement <4 x i16> %vec4, i64 3

  %cmp1 = icmp sgt i16 %elt1, %elt0
  %max1 = select i1 %cmp1, i16 %elt1, i16 %elt0
  %cmp2 = icmp sgt i16 %elt2, %max1
  %max2 = select i1 %cmp2, i16 %elt2, i16 %max1
  %cmp3 = icmp sgt i16 %elt3, %max2
  %max3 = select i1 %cmp3, i16 %elt3, i16 %max2

  ret i16 %max3
}

; FIXME: Use fmaxnum intrinsics to match what InstCombine creates for fcmp+select
; with fastmath on the select.
define half @reduction_fmax_v4half(<4 x half> %vec4) {
; GCN-LABEL: @reduction_fmax_v4half(
; GCN-NEXT:  entry:
; GCN-NEXT:    [[ELT0:%.*]] = extractelement <4 x half> [[VEC4:%.*]], i64 0
; GCN-NEXT:    [[ELT1:%.*]] = extractelement <4 x half> [[VEC4]], i64 1
; GCN-NEXT:    [[ELT2:%.*]] = extractelement <4 x half> [[VEC4]], i64 2
; GCN-NEXT:    [[ELT3:%.*]] = extractelement <4 x half> [[VEC4]], i64 3
; GCN-NEXT:    [[CMP1:%.*]] = fcmp fast ogt half [[ELT1]], [[ELT0]]
; GCN-NEXT:    [[MAX1:%.*]] = select i1 [[CMP1]], half [[ELT1]], half [[ELT0]]
; GCN-NEXT:    [[CMP2:%.*]] = fcmp fast ogt half [[ELT2]], [[MAX1]]
; GCN-NEXT:    [[MAX2:%.*]] = select i1 [[CMP2]], half [[ELT2]], half [[MAX1]]
; GCN-NEXT:    [[CMP3:%.*]] = fcmp fast ogt half [[ELT3]], [[MAX2]]
; GCN-NEXT:    [[MAX3:%.*]] = select i1 [[CMP3]], half [[ELT3]], half [[MAX2]]
; GCN-NEXT:    ret half [[MAX3]]
;
entry:
  %elt0 = extractelement <4 x half> %vec4, i64 0
  %elt1 = extractelement <4 x half> %vec4, i64 1
  %elt2 = extractelement <4 x half> %vec4, i64 2
  %elt3 = extractelement <4 x half> %vec4, i64 3

  %cmp1 = fcmp fast ogt half %elt1, %elt0
  %max1 = select i1 %cmp1, half %elt1, half %elt0
  %cmp2 = fcmp fast ogt half %elt2, %max1
  %max2 = select i1 %cmp2, half %elt2, half %max1
  %cmp3 = fcmp fast ogt half %elt3, %max2
  %max3 = select i1 %cmp3, half %elt3, half %max2

  ret half %max3
}

; FIXME: Use fmaxnum intrinsics to match what InstCombine creates for fcmp+select
; with fastmath on the select.
define half @reduction_fmin_v4half(<4 x half> %vec4) {
; GCN-LABEL: @reduction_fmin_v4half(
; GCN-NEXT:  entry:
; GCN-NEXT:    [[ELT0:%.*]] = extractelement <4 x half> [[VEC4:%.*]], i64 0
; GCN-NEXT:    [[ELT1:%.*]] = extractelement <4 x half> [[VEC4]], i64 1
; GCN-NEXT:    [[ELT2:%.*]] = extractelement <4 x half> [[VEC4]], i64 2
; GCN-NEXT:    [[ELT3:%.*]] = extractelement <4 x half> [[VEC4]], i64 3
; GCN-NEXT:    [[CMP1:%.*]] = fcmp fast olt half [[ELT1]], [[ELT0]]
; GCN-NEXT:    [[MIN1:%.*]] = select i1 [[CMP1]], half [[ELT1]], half [[ELT0]]
; GCN-NEXT:    [[CMP2:%.*]] = fcmp fast olt half [[ELT2]], [[MIN1]]
; GCN-NEXT:    [[MIN2:%.*]] = select i1 [[CMP2]], half [[ELT2]], half [[MIN1]]
; GCN-NEXT:    [[CMP3:%.*]] = fcmp fast olt half [[ELT3]], [[MIN2]]
; GCN-NEXT:    [[MIN3:%.*]] = select i1 [[CMP3]], half [[ELT3]], half [[MIN2]]
; GCN-NEXT:    ret half [[MIN3]]
;
entry:
  %elt0 = extractelement <4 x half> %vec4, i64 0
  %elt1 = extractelement <4 x half> %vec4, i64 1
  %elt2 = extractelement <4 x half> %vec4, i64 2
  %elt3 = extractelement <4 x half> %vec4, i64 3

  %cmp1 = fcmp fast olt half %elt1, %elt0
  %min1 = select i1 %cmp1, half %elt1, half %elt0
  %cmp2 = fcmp fast olt half %elt2, %min1
  %min2 = select i1 %cmp2, half %elt2, half %min1
  %cmp3 = fcmp fast olt half %elt3, %min2
  %min3 = select i1 %cmp3, half %elt3, half %min2

  ret half %min3
}

; Tests to make sure reduction does not kick in. vega does not support packed math for types larger than 16 bits.
define float @reduction_v4float(<4 x float> %a) {
; GCN-LABEL: @reduction_v4float(
; GCN-NEXT:  entry:
; GCN-NEXT:    [[ELT0:%.*]] = extractelement <4 x float> [[A:%.*]], i64 0
; GCN-NEXT:    [[ELT1:%.*]] = extractelement <4 x float> [[A]], i64 1
; GCN-NEXT:    [[ELT2:%.*]] = extractelement <4 x float> [[A]], i64 2
; GCN-NEXT:    [[ELT3:%.*]] = extractelement <4 x float> [[A]], i64 3
; GCN-NEXT:    [[ADD1:%.*]] = fadd fast float [[ELT1]], [[ELT0]]
; GCN-NEXT:    [[ADD2:%.*]] = fadd fast float [[ELT2]], [[ADD1]]
; GCN-NEXT:    [[ADD3:%.*]] = fadd fast float [[ELT3]], [[ADD2]]
; GCN-NEXT:    ret float [[ADD3]]
;
entry:
  %elt0 = extractelement <4 x float> %a, i64 0
  %elt1 = extractelement <4 x float> %a, i64 1
  %elt2 = extractelement <4 x float> %a, i64 2
  %elt3 = extractelement <4 x float> %a, i64 3

  %add1 = fadd fast float %elt1, %elt0
  %add2 = fadd fast float %elt2, %add1
  %add3 = fadd fast float %elt3, %add2

  ret float %add3
}<|MERGE_RESOLUTION|>--- conflicted
+++ resolved
@@ -56,34 +56,12 @@
 ;
 ; VI-LABEL: @reduction_half16(
 ; VI-NEXT:  entry:
-<<<<<<< HEAD
-; VI-NEXT:    [[ELT8:%.*]] = extractelement <16 x half> [[VEC16:%.*]], i64 8
-; VI-NEXT:    [[ELT9:%.*]] = extractelement <16 x half> [[VEC16]], i64 9
-; VI-NEXT:    [[ELT10:%.*]] = extractelement <16 x half> [[VEC16]], i64 10
-; VI-NEXT:    [[ELT11:%.*]] = extractelement <16 x half> [[VEC16]], i64 11
-; VI-NEXT:    [[ELT12:%.*]] = extractelement <16 x half> [[VEC16]], i64 12
-; VI-NEXT:    [[ELT13:%.*]] = extractelement <16 x half> [[VEC16]], i64 13
-; VI-NEXT:    [[ELT14:%.*]] = extractelement <16 x half> [[VEC16]], i64 14
-; VI-NEXT:    [[ELT15:%.*]] = extractelement <16 x half> [[VEC16]], i64 15
-; VI-NEXT:    [[TMP0:%.*]] = shufflevector <16 x half> [[VEC16]], <16 x half> poison, <8 x i32> <i32 0, i32 1, i32 2, i32 3, i32 4, i32 5, i32 6, i32 7>
-; VI-NEXT:    [[TMP1:%.*]] = call fast half @llvm.vector.reduce.fadd.v8f16(half 0xH8000, <8 x half> [[TMP0]])
-; VI-NEXT:    [[OP_RDX:%.*]] = fadd fast half [[TMP1]], [[ELT8]]
-; VI-NEXT:    [[OP_RDX1:%.*]] = fadd fast half [[ELT9]], [[ELT10]]
-; VI-NEXT:    [[OP_RDX2:%.*]] = fadd fast half [[ELT11]], [[ELT12]]
-; VI-NEXT:    [[OP_RDX3:%.*]] = fadd fast half [[ELT13]], [[ELT14]]
-; VI-NEXT:    [[OP_RDX4:%.*]] = fadd fast half [[OP_RDX]], [[OP_RDX1]]
-; VI-NEXT:    [[OP_RDX5:%.*]] = fadd fast half [[OP_RDX2]], [[OP_RDX3]]
-; VI-NEXT:    [[OP_RDX6:%.*]] = fadd fast half [[OP_RDX4]], [[OP_RDX5]]
-; VI-NEXT:    [[OP_RDX7:%.*]] = fadd fast half [[OP_RDX6]], [[ELT15]]
-; VI-NEXT:    ret half [[OP_RDX7]]
-=======
 ; VI-NEXT:    [[TMP0:%.*]] = shufflevector <16 x half> [[VEC16:%.*]], <16 x half> poison, <8 x i32> <i32 0, i32 1, i32 2, i32 3, i32 4, i32 5, i32 6, i32 7>
 ; VI-NEXT:    [[TMP1:%.*]] = call fast half @llvm.vector.reduce.fadd.v8f16(half 0xH8000, <8 x half> [[TMP0]])
 ; VI-NEXT:    [[TMP2:%.*]] = shufflevector <16 x half> [[VEC16]], <16 x half> poison, <8 x i32> <i32 8, i32 9, i32 10, i32 11, i32 12, i32 13, i32 14, i32 15>
 ; VI-NEXT:    [[TMP3:%.*]] = call fast half @llvm.vector.reduce.fadd.v8f16(half 0xH8000, <8 x half> [[TMP2]])
 ; VI-NEXT:    [[OP_RDX:%.*]] = fadd fast half [[TMP1]], [[TMP3]]
 ; VI-NEXT:    ret half [[OP_RDX]]
->>>>>>> 13f6d404
 ;
 entry:
   %elt0 = extractelement <16 x half> %vec16, i64 0
