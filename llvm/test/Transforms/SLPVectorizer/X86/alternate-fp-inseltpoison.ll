; NOTE: Assertions have been autogenerated by utils/update_test_checks.py
; RUN: opt < %s -mtriple=x86_64-unknown -passes=slp-vectorizer -S | FileCheck %s --check-prefix=SSE
; RUN: opt < %s -mtriple=x86_64-unknown -mcpu=slm -passes=slp-vectorizer -S | FileCheck %s --check-prefix=SLM
; RUN: opt < %s -mtriple=x86_64-unknown -mcpu=corei7-avx -passes=slp-vectorizer -S | FileCheck %s --check-prefix=AVX
; RUN: opt < %s -mtriple=x86_64-unknown -mcpu=core-avx2 -passes=slp-vectorizer -S | FileCheck %s --check-prefix=AVX2
; RUN: opt < %s -mtriple=x86_64-unknown -mcpu=knl -passes=slp-vectorizer -S | FileCheck %s --check-prefix=AVX512
; RUN: opt < %s -mtriple=x86_64-unknown -mcpu=skx -passes=slp-vectorizer -S | FileCheck %s --check-prefix=AVX512

define <8 x float> @fadd_fsub_v8f32(<8 x float> %a, <8 x float> %b) {
; SSE-LABEL: @fadd_fsub_v8f32(
; SSE-NEXT:    [[TMP2:%.*]] = shufflevector <8 x float> [[TMP1:%.*]], <8 x float> poison, <4 x i32> <i32 1, i32 2, i32 5, i32 6>
; SSE-NEXT:    [[TMP9:%.*]] = shufflevector <8 x float> [[TMP3:%.*]], <8 x float> poison, <4 x i32> <i32 1, i32 2, i32 5, i32 6>
; SSE-NEXT:    [[TMP10:%.*]] = fsub <4 x float> [[TMP2]], [[TMP9]]
; SSE-NEXT:    [[TMP11:%.*]] = shufflevector <8 x float> [[TMP1]], <8 x float> poison, <4 x i32> <i32 0, i32 3, i32 4, i32 7>
; SSE-NEXT:    [[TMP4:%.*]] = shufflevector <8 x float> [[TMP3]], <8 x float> poison, <4 x i32> <i32 0, i32 3, i32 4, i32 7>
; SSE-NEXT:    [[TMP6:%.*]] = fadd <4 x float> [[TMP11]], [[TMP4]]
; SSE-NEXT:    [[TMP7:%.*]] = shufflevector <4 x float> [[TMP6]], <4 x float> poison, <8 x i32> <i32 0, i32 1, i32 2, i32 3, i32 poison, i32 poison, i32 poison, i32 poison>
<<<<<<< HEAD
; SSE-NEXT:    [[TMP8:%.*]] = call <8 x float> @llvm.vector.insert.v8f32.v4f32(<8 x float> [[TMP7]], <4 x float> [[TMP10]], i64 4)
=======
; SSE-NEXT:    [[TMP12:%.*]] = shufflevector <4 x float> [[TMP10]], <4 x float> poison, <8 x i32> <i32 0, i32 1, i32 2, i32 3, i32 poison, i32 poison, i32 poison, i32 poison>
; SSE-NEXT:    [[TMP8:%.*]] = shufflevector <8 x float> [[TMP7]], <8 x float> [[TMP12]], <8 x i32> <i32 0, i32 1, i32 2, i32 3, i32 8, i32 9, i32 10, i32 11>
>>>>>>> 10a576f7
; SSE-NEXT:    [[TMP5:%.*]] = shufflevector <8 x float> [[TMP8]], <8 x float> poison, <8 x i32> <i32 0, i32 4, i32 5, i32 1, i32 2, i32 6, i32 7, i32 3>
; SSE-NEXT:    ret <8 x float> [[TMP5]]
;
; SLM-LABEL: @fadd_fsub_v8f32(
; SLM-NEXT:    [[TMP2:%.*]] = shufflevector <8 x float> [[TMP1:%.*]], <8 x float> poison, <4 x i32> <i32 1, i32 2, i32 5, i32 6>
; SLM-NEXT:    [[TMP9:%.*]] = shufflevector <8 x float> [[TMP3:%.*]], <8 x float> poison, <4 x i32> <i32 1, i32 2, i32 5, i32 6>
; SLM-NEXT:    [[TMP10:%.*]] = fsub <4 x float> [[TMP2]], [[TMP9]]
; SLM-NEXT:    [[TMP11:%.*]] = shufflevector <8 x float> [[TMP1]], <8 x float> poison, <4 x i32> <i32 0, i32 3, i32 4, i32 7>
; SLM-NEXT:    [[TMP4:%.*]] = shufflevector <8 x float> [[TMP3]], <8 x float> poison, <4 x i32> <i32 0, i32 3, i32 4, i32 7>
; SLM-NEXT:    [[TMP6:%.*]] = fadd <4 x float> [[TMP11]], [[TMP4]]
; SLM-NEXT:    [[TMP7:%.*]] = shufflevector <4 x float> [[TMP6]], <4 x float> poison, <8 x i32> <i32 0, i32 1, i32 2, i32 3, i32 poison, i32 poison, i32 poison, i32 poison>
<<<<<<< HEAD
; SLM-NEXT:    [[TMP8:%.*]] = call <8 x float> @llvm.vector.insert.v8f32.v4f32(<8 x float> [[TMP7]], <4 x float> [[TMP10]], i64 4)
=======
; SLM-NEXT:    [[TMP12:%.*]] = shufflevector <4 x float> [[TMP10]], <4 x float> poison, <8 x i32> <i32 0, i32 1, i32 2, i32 3, i32 poison, i32 poison, i32 poison, i32 poison>
; SLM-NEXT:    [[TMP8:%.*]] = shufflevector <8 x float> [[TMP7]], <8 x float> [[TMP12]], <8 x i32> <i32 0, i32 1, i32 2, i32 3, i32 8, i32 9, i32 10, i32 11>
>>>>>>> 10a576f7
; SLM-NEXT:    [[TMP5:%.*]] = shufflevector <8 x float> [[TMP8]], <8 x float> poison, <8 x i32> <i32 0, i32 4, i32 5, i32 1, i32 2, i32 6, i32 7, i32 3>
; SLM-NEXT:    ret <8 x float> [[TMP5]]
;
; AVX-LABEL: @fadd_fsub_v8f32(
; AVX-NEXT:    [[TMP2:%.*]] = shufflevector <8 x float> [[TMP1:%.*]], <8 x float> poison, <4 x i32> <i32 1, i32 2, i32 5, i32 6>
; AVX-NEXT:    [[TMP9:%.*]] = shufflevector <8 x float> [[TMP3:%.*]], <8 x float> poison, <4 x i32> <i32 1, i32 2, i32 5, i32 6>
; AVX-NEXT:    [[TMP10:%.*]] = fsub <4 x float> [[TMP2]], [[TMP9]]
; AVX-NEXT:    [[TMP11:%.*]] = shufflevector <8 x float> [[TMP1]], <8 x float> poison, <4 x i32> <i32 0, i32 3, i32 4, i32 7>
; AVX-NEXT:    [[TMP4:%.*]] = shufflevector <8 x float> [[TMP3]], <8 x float> poison, <4 x i32> <i32 0, i32 3, i32 4, i32 7>
; AVX-NEXT:    [[TMP6:%.*]] = fadd <4 x float> [[TMP11]], [[TMP4]]
; AVX-NEXT:    [[TMP7:%.*]] = shufflevector <4 x float> [[TMP6]], <4 x float> poison, <8 x i32> <i32 0, i32 1, i32 2, i32 3, i32 poison, i32 poison, i32 poison, i32 poison>
<<<<<<< HEAD
; AVX-NEXT:    [[TMP8:%.*]] = call <8 x float> @llvm.vector.insert.v8f32.v4f32(<8 x float> [[TMP7]], <4 x float> [[TMP10]], i64 4)
=======
; AVX-NEXT:    [[TMP12:%.*]] = shufflevector <4 x float> [[TMP10]], <4 x float> poison, <8 x i32> <i32 0, i32 1, i32 2, i32 3, i32 poison, i32 poison, i32 poison, i32 poison>
; AVX-NEXT:    [[TMP8:%.*]] = shufflevector <8 x float> [[TMP7]], <8 x float> [[TMP12]], <8 x i32> <i32 0, i32 1, i32 2, i32 3, i32 8, i32 9, i32 10, i32 11>
>>>>>>> 10a576f7
; AVX-NEXT:    [[TMP5:%.*]] = shufflevector <8 x float> [[TMP8]], <8 x float> poison, <8 x i32> <i32 0, i32 4, i32 5, i32 1, i32 2, i32 6, i32 7, i32 3>
; AVX-NEXT:    ret <8 x float> [[TMP5]]
;
; AVX2-LABEL: @fadd_fsub_v8f32(
; AVX2-NEXT:    [[TMP1:%.*]] = fadd <8 x float> [[A:%.*]], [[B:%.*]]
; AVX2-NEXT:    [[TMP2:%.*]] = fsub <8 x float> [[A]], [[B]]
; AVX2-NEXT:    [[TMP3:%.*]] = shufflevector <8 x float> [[TMP1]], <8 x float> [[TMP2]], <8 x i32> <i32 0, i32 9, i32 10, i32 3, i32 4, i32 13, i32 14, i32 7>
; AVX2-NEXT:    ret <8 x float> [[TMP3]]
;
; AVX512-LABEL: @fadd_fsub_v8f32(
; AVX512-NEXT:    [[TMP1:%.*]] = fadd <8 x float> [[A:%.*]], [[B:%.*]]
; AVX512-NEXT:    [[TMP2:%.*]] = fsub <8 x float> [[A]], [[B]]
; AVX512-NEXT:    [[TMP3:%.*]] = shufflevector <8 x float> [[TMP1]], <8 x float> [[TMP2]], <8 x i32> <i32 0, i32 9, i32 10, i32 3, i32 4, i32 13, i32 14, i32 7>
; AVX512-NEXT:    ret <8 x float> [[TMP3]]
;
  %a0 = extractelement <8 x float> %a, i32 0
  %a1 = extractelement <8 x float> %a, i32 1
  %a2 = extractelement <8 x float> %a, i32 2
  %a3 = extractelement <8 x float> %a, i32 3
  %a4 = extractelement <8 x float> %a, i32 4
  %a5 = extractelement <8 x float> %a, i32 5
  %a6 = extractelement <8 x float> %a, i32 6
  %a7 = extractelement <8 x float> %a, i32 7
  %b0 = extractelement <8 x float> %b, i32 0
  %b1 = extractelement <8 x float> %b, i32 1
  %b2 = extractelement <8 x float> %b, i32 2
  %b3 = extractelement <8 x float> %b, i32 3
  %b4 = extractelement <8 x float> %b, i32 4
  %b5 = extractelement <8 x float> %b, i32 5
  %b6 = extractelement <8 x float> %b, i32 6
  %b7 = extractelement <8 x float> %b, i32 7
  %ab0 = fadd float %a0, %b0
  %ab1 = fsub float %a1, %b1
  %ab2 = fsub float %a2, %b2
  %ab3 = fadd float %a3, %b3
  %ab4 = fadd float %a4, %b4
  %ab5 = fsub float %a5, %b5
  %ab6 = fsub float %a6, %b6
  %ab7 = fadd float %a7, %b7
  %r0 = insertelement <8 x float> poison, float %ab0, i32 0
  %r1 = insertelement <8 x float>   %r0, float %ab1, i32 1
  %r2 = insertelement <8 x float>   %r1, float %ab2, i32 2
  %r3 = insertelement <8 x float>   %r2, float %ab3, i32 3
  %r4 = insertelement <8 x float>   %r3, float %ab4, i32 4
  %r5 = insertelement <8 x float>   %r4, float %ab5, i32 5
  %r6 = insertelement <8 x float>   %r5, float %ab6, i32 6
  %r7 = insertelement <8 x float>   %r6, float %ab7, i32 7
  ret <8 x float> %r7
}

define <8 x float> @fmul_fdiv_v8f32(<8 x float> %a, <8 x float> %b) {
; SSE-LABEL: @fmul_fdiv_v8f32(
; SSE-NEXT:    [[TMP2:%.*]] = shufflevector <8 x float> [[TMP1:%.*]], <8 x float> poison, <4 x i32> <i32 1, i32 2, i32 5, i32 6>
; SSE-NEXT:    [[TMP9:%.*]] = shufflevector <8 x float> [[TMP3:%.*]], <8 x float> poison, <4 x i32> <i32 1, i32 2, i32 5, i32 6>
; SSE-NEXT:    [[TMP10:%.*]] = fdiv <4 x float> [[TMP2]], [[TMP9]]
; SSE-NEXT:    [[TMP11:%.*]] = shufflevector <8 x float> [[TMP1]], <8 x float> poison, <4 x i32> <i32 0, i32 3, i32 4, i32 7>
; SSE-NEXT:    [[TMP4:%.*]] = shufflevector <8 x float> [[TMP3]], <8 x float> poison, <4 x i32> <i32 0, i32 3, i32 4, i32 7>
; SSE-NEXT:    [[TMP6:%.*]] = fmul <4 x float> [[TMP11]], [[TMP4]]
; SSE-NEXT:    [[TMP7:%.*]] = shufflevector <4 x float> [[TMP6]], <4 x float> poison, <8 x i32> <i32 0, i32 1, i32 2, i32 3, i32 poison, i32 poison, i32 poison, i32 poison>
<<<<<<< HEAD
; SSE-NEXT:    [[TMP8:%.*]] = call <8 x float> @llvm.vector.insert.v8f32.v4f32(<8 x float> [[TMP7]], <4 x float> [[TMP10]], i64 4)
=======
; SSE-NEXT:    [[TMP12:%.*]] = shufflevector <4 x float> [[TMP10]], <4 x float> poison, <8 x i32> <i32 0, i32 1, i32 2, i32 3, i32 poison, i32 poison, i32 poison, i32 poison>
; SSE-NEXT:    [[TMP8:%.*]] = shufflevector <8 x float> [[TMP7]], <8 x float> [[TMP12]], <8 x i32> <i32 0, i32 1, i32 2, i32 3, i32 8, i32 9, i32 10, i32 11>
>>>>>>> 10a576f7
; SSE-NEXT:    [[TMP5:%.*]] = shufflevector <8 x float> [[TMP8]], <8 x float> poison, <8 x i32> <i32 0, i32 4, i32 5, i32 1, i32 2, i32 6, i32 7, i32 3>
; SSE-NEXT:    ret <8 x float> [[TMP5]]
;
; SLM-LABEL: @fmul_fdiv_v8f32(
; SLM-NEXT:    [[TMP2:%.*]] = shufflevector <8 x float> [[TMP1:%.*]], <8 x float> poison, <4 x i32> <i32 1, i32 2, i32 5, i32 6>
; SLM-NEXT:    [[TMP9:%.*]] = shufflevector <8 x float> [[TMP3:%.*]], <8 x float> poison, <4 x i32> <i32 1, i32 2, i32 5, i32 6>
; SLM-NEXT:    [[TMP10:%.*]] = fdiv <4 x float> [[TMP2]], [[TMP9]]
; SLM-NEXT:    [[TMP11:%.*]] = shufflevector <8 x float> [[TMP1]], <8 x float> poison, <4 x i32> <i32 0, i32 3, i32 4, i32 7>
; SLM-NEXT:    [[TMP4:%.*]] = shufflevector <8 x float> [[TMP3]], <8 x float> poison, <4 x i32> <i32 0, i32 3, i32 4, i32 7>
; SLM-NEXT:    [[TMP6:%.*]] = fmul <4 x float> [[TMP11]], [[TMP4]]
; SLM-NEXT:    [[TMP7:%.*]] = shufflevector <4 x float> [[TMP6]], <4 x float> poison, <8 x i32> <i32 0, i32 1, i32 2, i32 3, i32 poison, i32 poison, i32 poison, i32 poison>
<<<<<<< HEAD
; SLM-NEXT:    [[TMP8:%.*]] = call <8 x float> @llvm.vector.insert.v8f32.v4f32(<8 x float> [[TMP7]], <4 x float> [[TMP10]], i64 4)
=======
; SLM-NEXT:    [[TMP12:%.*]] = shufflevector <4 x float> [[TMP10]], <4 x float> poison, <8 x i32> <i32 0, i32 1, i32 2, i32 3, i32 poison, i32 poison, i32 poison, i32 poison>
; SLM-NEXT:    [[TMP8:%.*]] = shufflevector <8 x float> [[TMP7]], <8 x float> [[TMP12]], <8 x i32> <i32 0, i32 1, i32 2, i32 3, i32 8, i32 9, i32 10, i32 11>
>>>>>>> 10a576f7
; SLM-NEXT:    [[TMP5:%.*]] = shufflevector <8 x float> [[TMP8]], <8 x float> poison, <8 x i32> <i32 0, i32 4, i32 5, i32 1, i32 2, i32 6, i32 7, i32 3>
; SLM-NEXT:    ret <8 x float> [[TMP5]]
;
; AVX-LABEL: @fmul_fdiv_v8f32(
; AVX-NEXT:    [[TMP2:%.*]] = shufflevector <8 x float> [[TMP1:%.*]], <8 x float> poison, <4 x i32> <i32 1, i32 2, i32 5, i32 6>
; AVX-NEXT:    [[TMP9:%.*]] = shufflevector <8 x float> [[TMP3:%.*]], <8 x float> poison, <4 x i32> <i32 1, i32 2, i32 5, i32 6>
; AVX-NEXT:    [[TMP10:%.*]] = fdiv <4 x float> [[TMP2]], [[TMP9]]
; AVX-NEXT:    [[TMP11:%.*]] = shufflevector <8 x float> [[TMP1]], <8 x float> poison, <4 x i32> <i32 0, i32 3, i32 4, i32 7>
; AVX-NEXT:    [[TMP4:%.*]] = shufflevector <8 x float> [[TMP3]], <8 x float> poison, <4 x i32> <i32 0, i32 3, i32 4, i32 7>
; AVX-NEXT:    [[TMP6:%.*]] = fmul <4 x float> [[TMP11]], [[TMP4]]
; AVX-NEXT:    [[TMP7:%.*]] = shufflevector <4 x float> [[TMP6]], <4 x float> poison, <8 x i32> <i32 0, i32 1, i32 2, i32 3, i32 poison, i32 poison, i32 poison, i32 poison>
<<<<<<< HEAD
; AVX-NEXT:    [[TMP8:%.*]] = call <8 x float> @llvm.vector.insert.v8f32.v4f32(<8 x float> [[TMP7]], <4 x float> [[TMP10]], i64 4)
=======
; AVX-NEXT:    [[TMP12:%.*]] = shufflevector <4 x float> [[TMP10]], <4 x float> poison, <8 x i32> <i32 0, i32 1, i32 2, i32 3, i32 poison, i32 poison, i32 poison, i32 poison>
; AVX-NEXT:    [[TMP8:%.*]] = shufflevector <8 x float> [[TMP7]], <8 x float> [[TMP12]], <8 x i32> <i32 0, i32 1, i32 2, i32 3, i32 8, i32 9, i32 10, i32 11>
>>>>>>> 10a576f7
; AVX-NEXT:    [[TMP5:%.*]] = shufflevector <8 x float> [[TMP8]], <8 x float> poison, <8 x i32> <i32 0, i32 4, i32 5, i32 1, i32 2, i32 6, i32 7, i32 3>
; AVX-NEXT:    ret <8 x float> [[TMP5]]
;
; AVX2-LABEL: @fmul_fdiv_v8f32(
; AVX2-NEXT:    [[TMP2:%.*]] = shufflevector <8 x float> [[TMP1:%.*]], <8 x float> poison, <4 x i32> <i32 1, i32 2, i32 5, i32 6>
; AVX2-NEXT:    [[TMP9:%.*]] = shufflevector <8 x float> [[TMP3:%.*]], <8 x float> poison, <4 x i32> <i32 1, i32 2, i32 5, i32 6>
; AVX2-NEXT:    [[TMP10:%.*]] = fdiv <4 x float> [[TMP2]], [[TMP9]]
; AVX2-NEXT:    [[TMP11:%.*]] = shufflevector <8 x float> [[TMP1]], <8 x float> poison, <4 x i32> <i32 0, i32 3, i32 4, i32 7>
; AVX2-NEXT:    [[TMP4:%.*]] = shufflevector <8 x float> [[TMP3]], <8 x float> poison, <4 x i32> <i32 0, i32 3, i32 4, i32 7>
; AVX2-NEXT:    [[TMP6:%.*]] = fmul <4 x float> [[TMP11]], [[TMP4]]
; AVX2-NEXT:    [[TMP7:%.*]] = shufflevector <4 x float> [[TMP6]], <4 x float> poison, <8 x i32> <i32 0, i32 1, i32 2, i32 3, i32 poison, i32 poison, i32 poison, i32 poison>
<<<<<<< HEAD
; AVX2-NEXT:    [[TMP8:%.*]] = call <8 x float> @llvm.vector.insert.v8f32.v4f32(<8 x float> [[TMP7]], <4 x float> [[TMP10]], i64 4)
=======
; AVX2-NEXT:    [[TMP12:%.*]] = shufflevector <4 x float> [[TMP10]], <4 x float> poison, <8 x i32> <i32 0, i32 1, i32 2, i32 3, i32 poison, i32 poison, i32 poison, i32 poison>
; AVX2-NEXT:    [[TMP8:%.*]] = shufflevector <8 x float> [[TMP7]], <8 x float> [[TMP12]], <8 x i32> <i32 0, i32 1, i32 2, i32 3, i32 8, i32 9, i32 10, i32 11>
>>>>>>> 10a576f7
; AVX2-NEXT:    [[TMP5:%.*]] = shufflevector <8 x float> [[TMP8]], <8 x float> poison, <8 x i32> <i32 0, i32 4, i32 5, i32 1, i32 2, i32 6, i32 7, i32 3>
; AVX2-NEXT:    ret <8 x float> [[TMP5]]
;
; AVX512-LABEL: @fmul_fdiv_v8f32(
; AVX512-NEXT:    [[TMP1:%.*]] = fmul <8 x float> [[A:%.*]], [[B:%.*]]
; AVX512-NEXT:    [[TMP2:%.*]] = fdiv <8 x float> [[A]], [[B]]
; AVX512-NEXT:    [[TMP3:%.*]] = shufflevector <8 x float> [[TMP1]], <8 x float> [[TMP2]], <8 x i32> <i32 0, i32 9, i32 10, i32 3, i32 4, i32 13, i32 14, i32 7>
; AVX512-NEXT:    ret <8 x float> [[TMP3]]
;
  %a0 = extractelement <8 x float> %a, i32 0
  %a1 = extractelement <8 x float> %a, i32 1
  %a2 = extractelement <8 x float> %a, i32 2
  %a3 = extractelement <8 x float> %a, i32 3
  %a4 = extractelement <8 x float> %a, i32 4
  %a5 = extractelement <8 x float> %a, i32 5
  %a6 = extractelement <8 x float> %a, i32 6
  %a7 = extractelement <8 x float> %a, i32 7
  %b0 = extractelement <8 x float> %b, i32 0
  %b1 = extractelement <8 x float> %b, i32 1
  %b2 = extractelement <8 x float> %b, i32 2
  %b3 = extractelement <8 x float> %b, i32 3
  %b4 = extractelement <8 x float> %b, i32 4
  %b5 = extractelement <8 x float> %b, i32 5
  %b6 = extractelement <8 x float> %b, i32 6
  %b7 = extractelement <8 x float> %b, i32 7
  %ab0 = fmul float %a0, %b0
  %ab1 = fdiv float %a1, %b1
  %ab2 = fdiv float %a2, %b2
  %ab3 = fmul float %a3, %b3
  %ab4 = fmul float %a4, %b4
  %ab5 = fdiv float %a5, %b5
  %ab6 = fdiv float %a6, %b6
  %ab7 = fmul float %a7, %b7
  %r0 = insertelement <8 x float> poison, float %ab0, i32 0
  %r1 = insertelement <8 x float>   %r0, float %ab1, i32 1
  %r2 = insertelement <8 x float>   %r1, float %ab2, i32 2
  %r3 = insertelement <8 x float>   %r2, float %ab3, i32 3
  %r4 = insertelement <8 x float>   %r3, float %ab4, i32 4
  %r5 = insertelement <8 x float>   %r4, float %ab5, i32 5
  %r6 = insertelement <8 x float>   %r5, float %ab6, i32 6
  %r7 = insertelement <8 x float>   %r6, float %ab7, i32 7
  ret <8 x float> %r7
}

define <4 x float> @fmul_fdiv_v4f32_const(<4 x float> %a) {
; SSE-LABEL: @fmul_fdiv_v4f32_const(
; SSE-NEXT:    [[TMP3:%.*]] = fmul <4 x float> [[A:%.*]], <float 2.000000e+00, float 1.000000e+00, float 1.000000e+00, float 5.000000e-01>
; SSE-NEXT:    [[TMP2:%.*]] = fdiv <4 x float> [[A]], <float 2.000000e+00, float 1.000000e+00, float 1.000000e+00, float 5.000000e-01>
; SSE-NEXT:    [[TMP1:%.*]] = shufflevector <4 x float> [[TMP3]], <4 x float> [[TMP2]], <4 x i32> <i32 0, i32 1, i32 6, i32 7>
; SSE-NEXT:    ret <4 x float> [[TMP1]]
;
; SLM-LABEL: @fmul_fdiv_v4f32_const(
; SLM-NEXT:    [[A2:%.*]] = extractelement <4 x float> [[A:%.*]], i32 2
; SLM-NEXT:    [[A3:%.*]] = extractelement <4 x float> [[A]], i32 3
; SLM-NEXT:    [[TMP1:%.*]] = shufflevector <4 x float> [[A]], <4 x float> poison, <2 x i32> <i32 0, i32 1>
; SLM-NEXT:    [[TMP2:%.*]] = fmul <2 x float> [[TMP1]], <float 2.000000e+00, float 1.000000e+00>
; SLM-NEXT:    [[AB2:%.*]] = fdiv float [[A2]], 1.000000e+00
; SLM-NEXT:    [[AB3:%.*]] = fdiv float [[A3]], 5.000000e-01
; SLM-NEXT:    [[TMP3:%.*]] = shufflevector <2 x float> [[TMP2]], <2 x float> poison, <4 x i32> <i32 0, i32 1, i32 poison, i32 poison>
; SLM-NEXT:    [[R2:%.*]] = insertelement <4 x float> [[TMP3]], float [[AB2]], i32 2
; SLM-NEXT:    [[R3:%.*]] = insertelement <4 x float> [[R2]], float [[AB3]], i32 3
; SLM-NEXT:    ret <4 x float> [[R3]]
;
; AVX-LABEL: @fmul_fdiv_v4f32_const(
; AVX-NEXT:    [[TMP3:%.*]] = fmul <4 x float> [[A:%.*]], <float 2.000000e+00, float 1.000000e+00, float 1.000000e+00, float 5.000000e-01>
; AVX-NEXT:    [[TMP2:%.*]] = fdiv <4 x float> [[A]], <float 2.000000e+00, float 1.000000e+00, float 1.000000e+00, float 5.000000e-01>
; AVX-NEXT:    [[TMP1:%.*]] = shufflevector <4 x float> [[TMP3]], <4 x float> [[TMP2]], <4 x i32> <i32 0, i32 1, i32 6, i32 7>
; AVX-NEXT:    ret <4 x float> [[TMP1]]
;
; AVX2-LABEL: @fmul_fdiv_v4f32_const(
; AVX2-NEXT:    [[TMP3:%.*]] = fmul <4 x float> [[A:%.*]], <float 2.000000e+00, float 1.000000e+00, float 1.000000e+00, float 5.000000e-01>
; AVX2-NEXT:    [[TMP2:%.*]] = fdiv <4 x float> [[A]], <float 2.000000e+00, float 1.000000e+00, float 1.000000e+00, float 5.000000e-01>
; AVX2-NEXT:    [[TMP1:%.*]] = shufflevector <4 x float> [[TMP3]], <4 x float> [[TMP2]], <4 x i32> <i32 0, i32 1, i32 6, i32 7>
; AVX2-NEXT:    ret <4 x float> [[TMP1]]
;
; AVX512-LABEL: @fmul_fdiv_v4f32_const(
; AVX512-NEXT:    [[TMP3:%.*]] = fmul <4 x float> [[A:%.*]], <float 2.000000e+00, float 1.000000e+00, float 1.000000e+00, float 5.000000e-01>
; AVX512-NEXT:    [[TMP2:%.*]] = fdiv <4 x float> [[A]], <float 2.000000e+00, float 1.000000e+00, float 1.000000e+00, float 5.000000e-01>
; AVX512-NEXT:    [[TMP1:%.*]] = shufflevector <4 x float> [[TMP3]], <4 x float> [[TMP2]], <4 x i32> <i32 0, i32 1, i32 6, i32 7>
; AVX512-NEXT:    ret <4 x float> [[TMP1]]
;
  %a0 = extractelement <4 x float> %a, i32 0
  %a1 = extractelement <4 x float> %a, i32 1
  %a2 = extractelement <4 x float> %a, i32 2
  %a3 = extractelement <4 x float> %a, i32 3
  %ab0 = fmul float %a0, 2.0
  %ab1 = fmul float %a1, 1.0
  %ab2 = fdiv float %a2, 1.0
  %ab3 = fdiv float %a3, 0.5
  %r0 = insertelement <4 x float> poison, float %ab0, i32 0
  %r1 = insertelement <4 x float>   %r0, float %ab1, i32 1
  %r2 = insertelement <4 x float>   %r1, float %ab2, i32 2
  %r3 = insertelement <4 x float>   %r2, float %ab3, i32 3
  ret <4 x float> %r3
}<|MERGE_RESOLUTION|>--- conflicted
+++ resolved
@@ -15,12 +15,8 @@
 ; SSE-NEXT:    [[TMP4:%.*]] = shufflevector <8 x float> [[TMP3]], <8 x float> poison, <4 x i32> <i32 0, i32 3, i32 4, i32 7>
 ; SSE-NEXT:    [[TMP6:%.*]] = fadd <4 x float> [[TMP11]], [[TMP4]]
 ; SSE-NEXT:    [[TMP7:%.*]] = shufflevector <4 x float> [[TMP6]], <4 x float> poison, <8 x i32> <i32 0, i32 1, i32 2, i32 3, i32 poison, i32 poison, i32 poison, i32 poison>
-<<<<<<< HEAD
-; SSE-NEXT:    [[TMP8:%.*]] = call <8 x float> @llvm.vector.insert.v8f32.v4f32(<8 x float> [[TMP7]], <4 x float> [[TMP10]], i64 4)
-=======
 ; SSE-NEXT:    [[TMP12:%.*]] = shufflevector <4 x float> [[TMP10]], <4 x float> poison, <8 x i32> <i32 0, i32 1, i32 2, i32 3, i32 poison, i32 poison, i32 poison, i32 poison>
 ; SSE-NEXT:    [[TMP8:%.*]] = shufflevector <8 x float> [[TMP7]], <8 x float> [[TMP12]], <8 x i32> <i32 0, i32 1, i32 2, i32 3, i32 8, i32 9, i32 10, i32 11>
->>>>>>> 10a576f7
 ; SSE-NEXT:    [[TMP5:%.*]] = shufflevector <8 x float> [[TMP8]], <8 x float> poison, <8 x i32> <i32 0, i32 4, i32 5, i32 1, i32 2, i32 6, i32 7, i32 3>
 ; SSE-NEXT:    ret <8 x float> [[TMP5]]
 ;
@@ -32,12 +28,8 @@
 ; SLM-NEXT:    [[TMP4:%.*]] = shufflevector <8 x float> [[TMP3]], <8 x float> poison, <4 x i32> <i32 0, i32 3, i32 4, i32 7>
 ; SLM-NEXT:    [[TMP6:%.*]] = fadd <4 x float> [[TMP11]], [[TMP4]]
 ; SLM-NEXT:    [[TMP7:%.*]] = shufflevector <4 x float> [[TMP6]], <4 x float> poison, <8 x i32> <i32 0, i32 1, i32 2, i32 3, i32 poison, i32 poison, i32 poison, i32 poison>
-<<<<<<< HEAD
-; SLM-NEXT:    [[TMP8:%.*]] = call <8 x float> @llvm.vector.insert.v8f32.v4f32(<8 x float> [[TMP7]], <4 x float> [[TMP10]], i64 4)
-=======
 ; SLM-NEXT:    [[TMP12:%.*]] = shufflevector <4 x float> [[TMP10]], <4 x float> poison, <8 x i32> <i32 0, i32 1, i32 2, i32 3, i32 poison, i32 poison, i32 poison, i32 poison>
 ; SLM-NEXT:    [[TMP8:%.*]] = shufflevector <8 x float> [[TMP7]], <8 x float> [[TMP12]], <8 x i32> <i32 0, i32 1, i32 2, i32 3, i32 8, i32 9, i32 10, i32 11>
->>>>>>> 10a576f7
 ; SLM-NEXT:    [[TMP5:%.*]] = shufflevector <8 x float> [[TMP8]], <8 x float> poison, <8 x i32> <i32 0, i32 4, i32 5, i32 1, i32 2, i32 6, i32 7, i32 3>
 ; SLM-NEXT:    ret <8 x float> [[TMP5]]
 ;
@@ -49,12 +41,8 @@
 ; AVX-NEXT:    [[TMP4:%.*]] = shufflevector <8 x float> [[TMP3]], <8 x float> poison, <4 x i32> <i32 0, i32 3, i32 4, i32 7>
 ; AVX-NEXT:    [[TMP6:%.*]] = fadd <4 x float> [[TMP11]], [[TMP4]]
 ; AVX-NEXT:    [[TMP7:%.*]] = shufflevector <4 x float> [[TMP6]], <4 x float> poison, <8 x i32> <i32 0, i32 1, i32 2, i32 3, i32 poison, i32 poison, i32 poison, i32 poison>
-<<<<<<< HEAD
-; AVX-NEXT:    [[TMP8:%.*]] = call <8 x float> @llvm.vector.insert.v8f32.v4f32(<8 x float> [[TMP7]], <4 x float> [[TMP10]], i64 4)
-=======
 ; AVX-NEXT:    [[TMP12:%.*]] = shufflevector <4 x float> [[TMP10]], <4 x float> poison, <8 x i32> <i32 0, i32 1, i32 2, i32 3, i32 poison, i32 poison, i32 poison, i32 poison>
 ; AVX-NEXT:    [[TMP8:%.*]] = shufflevector <8 x float> [[TMP7]], <8 x float> [[TMP12]], <8 x i32> <i32 0, i32 1, i32 2, i32 3, i32 8, i32 9, i32 10, i32 11>
->>>>>>> 10a576f7
 ; AVX-NEXT:    [[TMP5:%.*]] = shufflevector <8 x float> [[TMP8]], <8 x float> poison, <8 x i32> <i32 0, i32 4, i32 5, i32 1, i32 2, i32 6, i32 7, i32 3>
 ; AVX-NEXT:    ret <8 x float> [[TMP5]]
 ;
@@ -114,12 +102,8 @@
 ; SSE-NEXT:    [[TMP4:%.*]] = shufflevector <8 x float> [[TMP3]], <8 x float> poison, <4 x i32> <i32 0, i32 3, i32 4, i32 7>
 ; SSE-NEXT:    [[TMP6:%.*]] = fmul <4 x float> [[TMP11]], [[TMP4]]
 ; SSE-NEXT:    [[TMP7:%.*]] = shufflevector <4 x float> [[TMP6]], <4 x float> poison, <8 x i32> <i32 0, i32 1, i32 2, i32 3, i32 poison, i32 poison, i32 poison, i32 poison>
-<<<<<<< HEAD
-; SSE-NEXT:    [[TMP8:%.*]] = call <8 x float> @llvm.vector.insert.v8f32.v4f32(<8 x float> [[TMP7]], <4 x float> [[TMP10]], i64 4)
-=======
 ; SSE-NEXT:    [[TMP12:%.*]] = shufflevector <4 x float> [[TMP10]], <4 x float> poison, <8 x i32> <i32 0, i32 1, i32 2, i32 3, i32 poison, i32 poison, i32 poison, i32 poison>
 ; SSE-NEXT:    [[TMP8:%.*]] = shufflevector <8 x float> [[TMP7]], <8 x float> [[TMP12]], <8 x i32> <i32 0, i32 1, i32 2, i32 3, i32 8, i32 9, i32 10, i32 11>
->>>>>>> 10a576f7
 ; SSE-NEXT:    [[TMP5:%.*]] = shufflevector <8 x float> [[TMP8]], <8 x float> poison, <8 x i32> <i32 0, i32 4, i32 5, i32 1, i32 2, i32 6, i32 7, i32 3>
 ; SSE-NEXT:    ret <8 x float> [[TMP5]]
 ;
@@ -131,12 +115,8 @@
 ; SLM-NEXT:    [[TMP4:%.*]] = shufflevector <8 x float> [[TMP3]], <8 x float> poison, <4 x i32> <i32 0, i32 3, i32 4, i32 7>
 ; SLM-NEXT:    [[TMP6:%.*]] = fmul <4 x float> [[TMP11]], [[TMP4]]
 ; SLM-NEXT:    [[TMP7:%.*]] = shufflevector <4 x float> [[TMP6]], <4 x float> poison, <8 x i32> <i32 0, i32 1, i32 2, i32 3, i32 poison, i32 poison, i32 poison, i32 poison>
-<<<<<<< HEAD
-; SLM-NEXT:    [[TMP8:%.*]] = call <8 x float> @llvm.vector.insert.v8f32.v4f32(<8 x float> [[TMP7]], <4 x float> [[TMP10]], i64 4)
-=======
 ; SLM-NEXT:    [[TMP12:%.*]] = shufflevector <4 x float> [[TMP10]], <4 x float> poison, <8 x i32> <i32 0, i32 1, i32 2, i32 3, i32 poison, i32 poison, i32 poison, i32 poison>
 ; SLM-NEXT:    [[TMP8:%.*]] = shufflevector <8 x float> [[TMP7]], <8 x float> [[TMP12]], <8 x i32> <i32 0, i32 1, i32 2, i32 3, i32 8, i32 9, i32 10, i32 11>
->>>>>>> 10a576f7
 ; SLM-NEXT:    [[TMP5:%.*]] = shufflevector <8 x float> [[TMP8]], <8 x float> poison, <8 x i32> <i32 0, i32 4, i32 5, i32 1, i32 2, i32 6, i32 7, i32 3>
 ; SLM-NEXT:    ret <8 x float> [[TMP5]]
 ;
@@ -148,12 +128,8 @@
 ; AVX-NEXT:    [[TMP4:%.*]] = shufflevector <8 x float> [[TMP3]], <8 x float> poison, <4 x i32> <i32 0, i32 3, i32 4, i32 7>
 ; AVX-NEXT:    [[TMP6:%.*]] = fmul <4 x float> [[TMP11]], [[TMP4]]
 ; AVX-NEXT:    [[TMP7:%.*]] = shufflevector <4 x float> [[TMP6]], <4 x float> poison, <8 x i32> <i32 0, i32 1, i32 2, i32 3, i32 poison, i32 poison, i32 poison, i32 poison>
-<<<<<<< HEAD
-; AVX-NEXT:    [[TMP8:%.*]] = call <8 x float> @llvm.vector.insert.v8f32.v4f32(<8 x float> [[TMP7]], <4 x float> [[TMP10]], i64 4)
-=======
 ; AVX-NEXT:    [[TMP12:%.*]] = shufflevector <4 x float> [[TMP10]], <4 x float> poison, <8 x i32> <i32 0, i32 1, i32 2, i32 3, i32 poison, i32 poison, i32 poison, i32 poison>
 ; AVX-NEXT:    [[TMP8:%.*]] = shufflevector <8 x float> [[TMP7]], <8 x float> [[TMP12]], <8 x i32> <i32 0, i32 1, i32 2, i32 3, i32 8, i32 9, i32 10, i32 11>
->>>>>>> 10a576f7
 ; AVX-NEXT:    [[TMP5:%.*]] = shufflevector <8 x float> [[TMP8]], <8 x float> poison, <8 x i32> <i32 0, i32 4, i32 5, i32 1, i32 2, i32 6, i32 7, i32 3>
 ; AVX-NEXT:    ret <8 x float> [[TMP5]]
 ;
@@ -165,12 +141,8 @@
 ; AVX2-NEXT:    [[TMP4:%.*]] = shufflevector <8 x float> [[TMP3]], <8 x float> poison, <4 x i32> <i32 0, i32 3, i32 4, i32 7>
 ; AVX2-NEXT:    [[TMP6:%.*]] = fmul <4 x float> [[TMP11]], [[TMP4]]
 ; AVX2-NEXT:    [[TMP7:%.*]] = shufflevector <4 x float> [[TMP6]], <4 x float> poison, <8 x i32> <i32 0, i32 1, i32 2, i32 3, i32 poison, i32 poison, i32 poison, i32 poison>
-<<<<<<< HEAD
-; AVX2-NEXT:    [[TMP8:%.*]] = call <8 x float> @llvm.vector.insert.v8f32.v4f32(<8 x float> [[TMP7]], <4 x float> [[TMP10]], i64 4)
-=======
 ; AVX2-NEXT:    [[TMP12:%.*]] = shufflevector <4 x float> [[TMP10]], <4 x float> poison, <8 x i32> <i32 0, i32 1, i32 2, i32 3, i32 poison, i32 poison, i32 poison, i32 poison>
 ; AVX2-NEXT:    [[TMP8:%.*]] = shufflevector <8 x float> [[TMP7]], <8 x float> [[TMP12]], <8 x i32> <i32 0, i32 1, i32 2, i32 3, i32 8, i32 9, i32 10, i32 11>
->>>>>>> 10a576f7
 ; AVX2-NEXT:    [[TMP5:%.*]] = shufflevector <8 x float> [[TMP8]], <8 x float> poison, <8 x i32> <i32 0, i32 4, i32 5, i32 1, i32 2, i32 6, i32 7, i32 3>
 ; AVX2-NEXT:    ret <8 x float> [[TMP5]]
 ;
