; NOTE: Assertions have been autogenerated by utils/update_test_checks.py
; RUN: opt < %s -passes=instcombine -S | FileCheck %s

; Fold zeroing of inactive lanes into the load's passthrough parameter.
define <4 x float> @masked_load_and_zero_inactive_1(ptr %ptr, <4 x i1> %mask) {
; CHECK-LABEL: @masked_load_and_zero_inactive_1(
; CHECK-NEXT:    [[LOAD:%.*]] = call <4 x float> @llvm.masked.load.v4f32.p0(ptr align 4 [[PTR:%.*]], <4 x i1> [[MASK:%.*]], <4 x float> zeroinitializer)
; CHECK-NEXT:    ret <4 x float> [[LOAD]]
;
  %load = call <4 x float> @llvm.masked.load.v4f32.p0(ptr %ptr, i32 4, <4 x i1> %mask, <4 x float> undef)
  %masked = select <4 x i1> %mask, <4 x float> %load, <4 x float> zeroinitializer
  ret <4 x float> %masked
}

; As above but reuse the load's existing passthrough.
define <4 x i32> @masked_load_and_zero_inactive_2(ptr %ptr, <4 x i1> %mask) {
; CHECK-LABEL: @masked_load_and_zero_inactive_2(
; CHECK-NEXT:    [[LOAD:%.*]] = call <4 x i32> @llvm.masked.load.v4i32.p0(ptr align 4 [[PTR:%.*]], <4 x i1> [[MASK:%.*]], <4 x i32> zeroinitializer)
; CHECK-NEXT:    ret <4 x i32> [[LOAD]]
;
  %load = call <4 x i32> @llvm.masked.load.v4i32.p0(ptr %ptr, i32 4, <4 x i1> %mask, <4 x i32> zeroinitializer)
  %masked = select <4 x i1> %mask, <4 x i32> %load, <4 x i32> zeroinitializer
  ret <4 x i32> %masked
}

; No transform when the load's passthrough cannot be reused or altered.
define <4 x i32> @masked_load_and_zero_inactive_3(ptr %ptr, <4 x i1> %mask, <4 x i32> %passthrough) {
; CHECK-LABEL: @masked_load_and_zero_inactive_3(
<<<<<<< HEAD
; CHECK-NEXT:    [[MASKED:%.*]] = call <4 x i32> @llvm.masked.load.v4i32.p0(ptr [[PTR:%.*]], i32 4, <4 x i1> [[MASK:%.*]], <4 x i32> zeroinitializer)
=======
; CHECK-NEXT:    [[MASKED:%.*]] = call <4 x i32> @llvm.masked.load.v4i32.p0(ptr align 4 [[PTR:%.*]], <4 x i1> [[MASK:%.*]], <4 x i32> zeroinitializer)
>>>>>>> 54c4ef26
; CHECK-NEXT:    ret <4 x i32> [[MASKED]]
;
  %load = call <4 x i32> @llvm.masked.load.v4i32.p0(ptr %ptr, i32 4, <4 x i1> %mask, <4 x i32> %passthrough)
  %masked = select <4 x i1> %mask, <4 x i32> %load, <4 x i32> zeroinitializer
  ret <4 x i32> %masked
}

; Remove redundant select when its mask doesn't overlap with the load mask.
define <4 x i32> @masked_load_and_zero_inactive_4(ptr %ptr, <4 x i1> %inv_mask) {
; CHECK-LABEL: @masked_load_and_zero_inactive_4(
; CHECK-NEXT:    [[MASK:%.*]] = xor <4 x i1> [[INV_MASK:%.*]], splat (i1 true)
; CHECK-NEXT:    [[LOAD:%.*]] = call <4 x i32> @llvm.masked.load.v4i32.p0(ptr align 4 [[PTR:%.*]], <4 x i1> [[MASK]], <4 x i32> zeroinitializer)
; CHECK-NEXT:    ret <4 x i32> [[LOAD]]
;
  %mask = xor <4 x i1> %inv_mask, <i1 true, i1 true, i1 true, i1 true>
  %load = call <4 x i32> @llvm.masked.load.v4i32.p0(ptr %ptr, i32 4, <4 x i1> %mask, <4 x i32> undef)
  %masked = select <4 x i1> %inv_mask, <4 x i32> zeroinitializer, <4 x i32> %load
  ret <4 x i32> %masked
}

; As above but reuse the load's existing passthrough.
define <4 x i32> @masked_load_and_zero_inactive_5(ptr %ptr, <4 x i1> %inv_mask) {
; CHECK-LABEL: @masked_load_and_zero_inactive_5(
; CHECK-NEXT:    [[MASK:%.*]] = xor <4 x i1> [[INV_MASK:%.*]], splat (i1 true)
; CHECK-NEXT:    [[LOAD:%.*]] = call <4 x i32> @llvm.masked.load.v4i32.p0(ptr align 4 [[PTR:%.*]], <4 x i1> [[MASK]], <4 x i32> zeroinitializer)
; CHECK-NEXT:    ret <4 x i32> [[LOAD]]
;
  %mask = xor <4 x i1> %inv_mask, <i1 true, i1 true, i1 true, i1 true>
  %load = call <4 x i32> @llvm.masked.load.v4i32.p0(ptr %ptr, i32 4, <4 x i1> %mask, <4 x i32> zeroinitializer)
  %masked = select <4 x i1> %inv_mask, <4 x i32> zeroinitializer, <4 x i32> %load
  ret <4 x i32> %masked
}

; No transform when the load's passthrough cannot be reused or altered.
define <4 x i32> @masked_load_and_zero_inactive_6(ptr %ptr, <4 x i1> %inv_mask, <4 x i32> %passthrough) {
; CHECK-LABEL: @masked_load_and_zero_inactive_6(
; CHECK-NEXT:    [[MASK:%.*]] = xor <4 x i1> [[INV_MASK:%.*]], splat (i1 true)
; CHECK-NEXT:    [[LOAD:%.*]] = call <4 x i32> @llvm.masked.load.v4i32.p0(ptr align 4 [[PTR:%.*]], <4 x i1> [[MASK]], <4 x i32> [[PASSTHROUGH:%.*]])
; CHECK-NEXT:    [[MASKED:%.*]] = select <4 x i1> [[INV_MASK]], <4 x i32> zeroinitializer, <4 x i32> [[LOAD]]
; CHECK-NEXT:    ret <4 x i32> [[MASKED]]
;
  %mask = xor <4 x i1> %inv_mask, <i1 true, i1 true, i1 true, i1 true>
  %load = call <4 x i32> @llvm.masked.load.v4i32.p0(ptr %ptr, i32 4, <4 x i1> %mask, <4 x i32> %passthrough)
  %masked = select <4 x i1> %inv_mask, <4 x i32> zeroinitializer, <4 x i32> %load
  ret <4 x i32> %masked
}

; No transform when select and load masks have no relation.
define <4 x i32> @masked_load_and_zero_inactive_7(ptr %ptr, <4 x i1> %mask1, <4 x i1> %mask2) {
; CHECK-LABEL: @masked_load_and_zero_inactive_7(
; CHECK-NEXT:    [[LOAD:%.*]] = call <4 x i32> @llvm.masked.load.v4i32.p0(ptr align 4 [[PTR:%.*]], <4 x i1> [[MASK1:%.*]], <4 x i32> zeroinitializer)
; CHECK-NEXT:    [[MASKED:%.*]] = select <4 x i1> [[MASK2:%.*]], <4 x i32> zeroinitializer, <4 x i32> [[LOAD]]
; CHECK-NEXT:    ret <4 x i32> [[MASKED]]
;
  %load = call <4 x i32> @llvm.masked.load.v4i32.p0(ptr %ptr, i32 4, <4 x i1> %mask1, <4 x i32> zeroinitializer)
  %masked = select <4 x i1> %mask2, <4 x i32> zeroinitializer, <4 x i32> %load
  ret <4 x i32> %masked
}

; A more complex case where we can prove the select mask is a subset of the
; load's inactive lanes and thus the load's passthrough takes effect.
define <4 x float> @masked_load_and_zero_inactive_8(ptr %ptr, <4 x i1> %inv_mask, <4 x i1> %cond) {
; CHECK-LABEL: @masked_load_and_zero_inactive_8(
; CHECK-NEXT:    [[MASK:%.*]] = xor <4 x i1> [[INV_MASK:%.*]], splat (i1 true)
; CHECK-NEXT:    [[PG:%.*]] = and <4 x i1> [[COND:%.*]], [[MASK]]
; CHECK-NEXT:    [[LOAD:%.*]] = call <4 x float> @llvm.masked.load.v4f32.p0(ptr align 4 [[PTR:%.*]], <4 x i1> [[PG]], <4 x float> zeroinitializer)
; CHECK-NEXT:    ret <4 x float> [[LOAD]]
;
  %mask = xor <4 x i1> %inv_mask, <i1 true, i1 true, i1 true, i1 true>
  %pg = and <4 x i1> %mask, %cond
  %load = call <4 x float> @llvm.masked.load.v4f32.p0(ptr %ptr, i32 4, <4 x i1> %pg, <4 x float> undef)
  %masked = select <4 x i1> %inv_mask, <4 x float> zeroinitializer, <4 x float> %load
  ret <4 x float> %masked
}

define <8 x float> @masked_load_and_scalar_select_cond(ptr %ptr, <8 x i1> %mask, i1 %cond) {
; CHECK-LABEL: @masked_load_and_scalar_select_cond(
; CHECK-NEXT:  entry:
; CHECK-NEXT:    [[TMP0:%.*]] = call <8 x float> @llvm.masked.load.v8f32.p0(ptr align 32 [[PTR:%.*]], <8 x i1> [[MASK:%.*]], <8 x float> undef)
; CHECK-NEXT:    [[TMP1:%.*]] = select i1 [[COND:%.*]], <8 x float> zeroinitializer, <8 x float> [[TMP0]]
; CHECK-NEXT:    ret <8 x float> [[TMP1]]
;
entry:
  %0 = call <8 x float> @llvm.masked.load.v8f32.p0(ptr %ptr, i32 32, <8 x i1> %mask, <8 x float> undef)
  %1 = select i1 %cond, <8 x float> zeroinitializer, <8 x float> %0
  ret <8 x float> %1
}

define <vscale x 4 x float> @fold_sel_into_masked_load_scalable(ptr %loc, <vscale x 4 x i1> %mask, <vscale x 4 x float> %passthrough) {
; CHECK-LABEL: @fold_sel_into_masked_load_scalable(
<<<<<<< HEAD
; CHECK-NEXT:    [[SEL:%.*]] = call <vscale x 4 x float> @llvm.masked.load.nxv4f32.p0(ptr [[LOC:%.*]], i32 1, <vscale x 4 x i1> [[MASK:%.*]], <vscale x 4 x float> [[PASSTHROUGH:%.*]])
=======
; CHECK-NEXT:    [[SEL:%.*]] = call <vscale x 4 x float> @llvm.masked.load.nxv4f32.p0(ptr align 1 [[LOC:%.*]], <vscale x 4 x i1> [[MASK:%.*]], <vscale x 4 x float> [[PASSTHROUGH:%.*]])
>>>>>>> 54c4ef26
; CHECK-NEXT:    ret <vscale x 4 x float> [[SEL]]
;
  %load = call <vscale x 4 x float> @llvm.masked.load.nxv4f32.p0(ptr %loc, i32 1, <vscale x 4 x i1> %mask, <vscale x 4 x float> zeroinitializer)
  %sel = select <vscale x 4 x i1> %mask, <vscale x 4 x float> %load, <vscale x 4 x float> %passthrough
  ret <vscale x 4 x float> %sel
}

define <vscale x 4 x float> @neg_fold_sel_into_masked_load_mask_mismatch(ptr %loc, <vscale x 4 x i1> %mask, <vscale x 4 x i1> %mask2, <vscale x 4 x float> %passthrough) {
; CHECK-LABEL: @neg_fold_sel_into_masked_load_mask_mismatch(
<<<<<<< HEAD
; CHECK-NEXT:    [[LOAD:%.*]] = call <vscale x 4 x float> @llvm.masked.load.nxv4f32.p0(ptr [[LOC:%.*]], i32 1, <vscale x 4 x i1> [[MASK:%.*]], <vscale x 4 x float> [[PASSTHROUGH:%.*]])
=======
; CHECK-NEXT:    [[LOAD:%.*]] = call <vscale x 4 x float> @llvm.masked.load.nxv4f32.p0(ptr align 1 [[LOC:%.*]], <vscale x 4 x i1> [[MASK:%.*]], <vscale x 4 x float> [[PASSTHROUGH:%.*]])
>>>>>>> 54c4ef26
; CHECK-NEXT:    [[SEL:%.*]] = select <vscale x 4 x i1> [[MASK2:%.*]], <vscale x 4 x float> [[LOAD]], <vscale x 4 x float> [[PASSTHROUGH]]
; CHECK-NEXT:    ret <vscale x 4 x float> [[SEL]]
;
  %load = call <vscale x 4 x float> @llvm.masked.load.nxv4f32.p0(ptr %loc, i32 1, <vscale x 4 x i1> %mask, <vscale x 4 x float> %passthrough)
  %sel = select <vscale x 4 x i1> %mask2, <vscale x 4 x float> %load, <vscale x 4 x float> %passthrough
  ret <vscale x 4 x float> %sel
}

define <vscale x 4 x float> @fold_sel_into_masked_load_scalable_one_use_check(ptr %loc1, <vscale x 4 x i1> %mask, <vscale x 4 x float> %passthrough, ptr %loc2) {
; CHECK-LABEL: @fold_sel_into_masked_load_scalable_one_use_check(
<<<<<<< HEAD
; CHECK-NEXT:    [[LOAD:%.*]] = call <vscale x 4 x float> @llvm.masked.load.nxv4f32.p0(ptr [[LOC:%.*]], i32 1, <vscale x 4 x i1> [[MASK:%.*]], <vscale x 4 x float> zeroinitializer)
; CHECK-NEXT:    [[SEL:%.*]] = select <vscale x 4 x i1> [[MASK]], <vscale x 4 x float> [[LOAD]], <vscale x 4 x float> [[PASSTHROUGH:%.*]]
; CHECK-NEXT:    call void @llvm.masked.store.nxv4f32.p0(<vscale x 4 x float> [[LOAD]], ptr [[LOC2:%.*]], i32 1, <vscale x 4 x i1> [[MASK]])
=======
; CHECK-NEXT:    [[LOAD:%.*]] = call <vscale x 4 x float> @llvm.masked.load.nxv4f32.p0(ptr align 1 [[LOC1:%.*]], <vscale x 4 x i1> [[MASK:%.*]], <vscale x 4 x float> zeroinitializer)
; CHECK-NEXT:    [[SEL:%.*]] = select <vscale x 4 x i1> [[MASK]], <vscale x 4 x float> [[LOAD]], <vscale x 4 x float> [[PASSTHROUGH:%.*]]
; CHECK-NEXT:    call void @llvm.masked.store.nxv4f32.p0(<vscale x 4 x float> [[LOAD]], ptr align 1 [[LOC2:%.*]], <vscale x 4 x i1> [[MASK]])
>>>>>>> 54c4ef26
; CHECK-NEXT:    ret <vscale x 4 x float> [[SEL]]
;
  %load = call <vscale x 4 x float> @llvm.masked.load.nxv4f32.p0(ptr %loc1, i32 1, <vscale x 4 x i1> %mask, <vscale x 4 x float> zeroinitializer)
  %sel = select <vscale x 4 x i1> %mask, <vscale x 4 x float> %load, <vscale x 4 x float> %passthrough
  call void @llvm.masked.store.nxv4f32.p0(<vscale x 4 x float> %load, ptr %loc2, i32 1, <vscale x 4 x i1> %mask)
  ret <vscale x 4 x float> %sel
}

declare <8 x float> @llvm.masked.load.v8f32.p0(ptr, i32 immarg, <8 x i1>, <8 x float>)
declare <4 x i32> @llvm.masked.load.v4i32.p0(ptr, i32 immarg, <4 x i1>, <4 x i32>)
declare <4 x float> @llvm.masked.load.v4f32.p0(ptr, i32 immarg, <4 x i1>, <4 x float>)<|MERGE_RESOLUTION|>--- conflicted
+++ resolved
@@ -26,11 +26,7 @@
 ; No transform when the load's passthrough cannot be reused or altered.
 define <4 x i32> @masked_load_and_zero_inactive_3(ptr %ptr, <4 x i1> %mask, <4 x i32> %passthrough) {
 ; CHECK-LABEL: @masked_load_and_zero_inactive_3(
-<<<<<<< HEAD
-; CHECK-NEXT:    [[MASKED:%.*]] = call <4 x i32> @llvm.masked.load.v4i32.p0(ptr [[PTR:%.*]], i32 4, <4 x i1> [[MASK:%.*]], <4 x i32> zeroinitializer)
-=======
 ; CHECK-NEXT:    [[MASKED:%.*]] = call <4 x i32> @llvm.masked.load.v4i32.p0(ptr align 4 [[PTR:%.*]], <4 x i1> [[MASK:%.*]], <4 x i32> zeroinitializer)
->>>>>>> 54c4ef26
 ; CHECK-NEXT:    ret <4 x i32> [[MASKED]]
 ;
   %load = call <4 x i32> @llvm.masked.load.v4i32.p0(ptr %ptr, i32 4, <4 x i1> %mask, <4 x i32> %passthrough)
@@ -121,11 +117,7 @@
 
 define <vscale x 4 x float> @fold_sel_into_masked_load_scalable(ptr %loc, <vscale x 4 x i1> %mask, <vscale x 4 x float> %passthrough) {
 ; CHECK-LABEL: @fold_sel_into_masked_load_scalable(
-<<<<<<< HEAD
-; CHECK-NEXT:    [[SEL:%.*]] = call <vscale x 4 x float> @llvm.masked.load.nxv4f32.p0(ptr [[LOC:%.*]], i32 1, <vscale x 4 x i1> [[MASK:%.*]], <vscale x 4 x float> [[PASSTHROUGH:%.*]])
-=======
 ; CHECK-NEXT:    [[SEL:%.*]] = call <vscale x 4 x float> @llvm.masked.load.nxv4f32.p0(ptr align 1 [[LOC:%.*]], <vscale x 4 x i1> [[MASK:%.*]], <vscale x 4 x float> [[PASSTHROUGH:%.*]])
->>>>>>> 54c4ef26
 ; CHECK-NEXT:    ret <vscale x 4 x float> [[SEL]]
 ;
   %load = call <vscale x 4 x float> @llvm.masked.load.nxv4f32.p0(ptr %loc, i32 1, <vscale x 4 x i1> %mask, <vscale x 4 x float> zeroinitializer)
@@ -135,11 +127,7 @@
 
 define <vscale x 4 x float> @neg_fold_sel_into_masked_load_mask_mismatch(ptr %loc, <vscale x 4 x i1> %mask, <vscale x 4 x i1> %mask2, <vscale x 4 x float> %passthrough) {
 ; CHECK-LABEL: @neg_fold_sel_into_masked_load_mask_mismatch(
-<<<<<<< HEAD
-; CHECK-NEXT:    [[LOAD:%.*]] = call <vscale x 4 x float> @llvm.masked.load.nxv4f32.p0(ptr [[LOC:%.*]], i32 1, <vscale x 4 x i1> [[MASK:%.*]], <vscale x 4 x float> [[PASSTHROUGH:%.*]])
-=======
 ; CHECK-NEXT:    [[LOAD:%.*]] = call <vscale x 4 x float> @llvm.masked.load.nxv4f32.p0(ptr align 1 [[LOC:%.*]], <vscale x 4 x i1> [[MASK:%.*]], <vscale x 4 x float> [[PASSTHROUGH:%.*]])
->>>>>>> 54c4ef26
 ; CHECK-NEXT:    [[SEL:%.*]] = select <vscale x 4 x i1> [[MASK2:%.*]], <vscale x 4 x float> [[LOAD]], <vscale x 4 x float> [[PASSTHROUGH]]
 ; CHECK-NEXT:    ret <vscale x 4 x float> [[SEL]]
 ;
@@ -150,15 +138,9 @@
 
 define <vscale x 4 x float> @fold_sel_into_masked_load_scalable_one_use_check(ptr %loc1, <vscale x 4 x i1> %mask, <vscale x 4 x float> %passthrough, ptr %loc2) {
 ; CHECK-LABEL: @fold_sel_into_masked_load_scalable_one_use_check(
-<<<<<<< HEAD
-; CHECK-NEXT:    [[LOAD:%.*]] = call <vscale x 4 x float> @llvm.masked.load.nxv4f32.p0(ptr [[LOC:%.*]], i32 1, <vscale x 4 x i1> [[MASK:%.*]], <vscale x 4 x float> zeroinitializer)
-; CHECK-NEXT:    [[SEL:%.*]] = select <vscale x 4 x i1> [[MASK]], <vscale x 4 x float> [[LOAD]], <vscale x 4 x float> [[PASSTHROUGH:%.*]]
-; CHECK-NEXT:    call void @llvm.masked.store.nxv4f32.p0(<vscale x 4 x float> [[LOAD]], ptr [[LOC2:%.*]], i32 1, <vscale x 4 x i1> [[MASK]])
-=======
 ; CHECK-NEXT:    [[LOAD:%.*]] = call <vscale x 4 x float> @llvm.masked.load.nxv4f32.p0(ptr align 1 [[LOC1:%.*]], <vscale x 4 x i1> [[MASK:%.*]], <vscale x 4 x float> zeroinitializer)
 ; CHECK-NEXT:    [[SEL:%.*]] = select <vscale x 4 x i1> [[MASK]], <vscale x 4 x float> [[LOAD]], <vscale x 4 x float> [[PASSTHROUGH:%.*]]
 ; CHECK-NEXT:    call void @llvm.masked.store.nxv4f32.p0(<vscale x 4 x float> [[LOAD]], ptr align 1 [[LOC2:%.*]], <vscale x 4 x i1> [[MASK]])
->>>>>>> 54c4ef26
 ; CHECK-NEXT:    ret <vscale x 4 x float> [[SEL]]
 ;
   %load = call <vscale x 4 x float> @llvm.masked.load.nxv4f32.p0(ptr %loc1, i32 1, <vscale x 4 x i1> %mask, <vscale x 4 x float> zeroinitializer)
