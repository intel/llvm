; RUN: opt < %s -mtriple=x86_64-- -inferattrs -S | FileCheck -check-prefix=CHECK-UNKNOWN %s
; RUN: opt < %s -mtriple=x86_64-- -passes=inferattrs -S | FileCheck -check-prefix=CHECK-UNKNOWN %s
; RUN: opt < %s -mtriple=x86_64-apple-macosx10.8.0 -inferattrs -S | FileCheck -check-prefix=CHECK -check-prefix=CHECK-DARWIN %s
; RUN: opt < %s -mtriple=x86_64-unknown-linux-gnu -inferattrs -S | FileCheck -check-prefix=CHECK -check-prefix=CHECK-LINUX %s
; RUN: opt < %s -mtriple=nvptx -inferattrs -S | FileCheck -check-prefix=CHECK-NVPTX %s

declare i32 @__nvvm_reflect(i8*)
; CHECK-NVPTX: declare noundef i32 @__nvvm_reflect(i8* noundef) [[NOFREE_NOUNWIND_READNONE:#[0-9]+]]
; CHECK-NVPTX: attributes [[NOFREE_NOUNWIND_READNONE]] = { nofree nounwind readnone }


; Check all the libc functions (thereby also exercising the prototype check).
; Note that it's OK to modify these as attributes might be missing. These checks
; reflect the currently inferred attributes.

; Use an opaque pointer type for all the (possibly opaque) structs.
%opaque = type opaque

; CHECK: declare double @__acos_finite(double)
declare double @__acos_finite(double)

; CHECK: declare float @__acosf_finite(float)
declare float @__acosf_finite(float)

; CHECK: declare double @__acosh_finite(double)
declare double @__acosh_finite(double)

; CHECK: declare float @__acoshf_finite(float)
declare float @__acoshf_finite(float)

; CHECK: declare x86_fp80 @__acoshl_finite(x86_fp80)
declare x86_fp80 @__acoshl_finite(x86_fp80)

; CHECK: declare x86_fp80 @__acosl_finite(x86_fp80)
declare x86_fp80 @__acosl_finite(x86_fp80)

; CHECK: declare double @__asin_finite(double)
declare double @__asin_finite(double)

; CHECK: declare float @__asinf_finite(float)
declare float @__asinf_finite(float)

; CHECK: declare x86_fp80 @__asinl_finite(x86_fp80)
declare x86_fp80 @__asinl_finite(x86_fp80)

; CHECK: declare double @__atan2_finite(double, double)
declare double @__atan2_finite(double, double)

; CHECK: declare float @__atan2f_finite(float, float)
declare float @__atan2f_finite(float, float)

; CHECK: declare x86_fp80 @__atan2l_finite(x86_fp80, x86_fp80)
declare x86_fp80 @__atan2l_finite(x86_fp80, x86_fp80)

; CHECK: declare double @__atanh_finite(double)
declare double @__atanh_finite(double)

; CHECK: declare float @__atanhf_finite(float)
declare float @__atanhf_finite(float)

; CHECK: declare x86_fp80 @__atanhl_finite(x86_fp80)
declare x86_fp80 @__atanhl_finite(x86_fp80)

; CHECK: declare double @__cosh_finite(double)
declare double @__cosh_finite(double)

; CHECK: declare float @__coshf_finite(float)
declare float @__coshf_finite(float)

; CHECK: declare x86_fp80 @__coshl_finite(x86_fp80)
declare x86_fp80 @__coshl_finite(x86_fp80)

; CHECK: declare double @__cospi(double)
declare double @__cospi(double)

; CHECK: declare float @__cospif(float)
declare float @__cospif(float)

; CHECK: declare double @__exp10_finite(double)
declare double @__exp10_finite(double)

; CHECK: declare float @__exp10f_finite(float)
declare float @__exp10f_finite(float)

; CHECK: declare x86_fp80 @__exp10l_finite(x86_fp80)
declare x86_fp80 @__exp10l_finite(x86_fp80)

; CHECK: declare double @__exp2_finite(double)
declare double @__exp2_finite(double)

; CHECK: declare float @__exp2f_finite(float)
declare float @__exp2f_finite(float)

; CHECK: declare x86_fp80 @__exp2l_finite(x86_fp80)
declare x86_fp80 @__exp2l_finite(x86_fp80)

; CHECK: declare double @__exp_finite(double)
declare double @__exp_finite(double)

; CHECK: declare float @__expf_finite(float)
declare float @__expf_finite(float)

; CHECK: declare x86_fp80 @__expl_finite(x86_fp80)
declare x86_fp80 @__expl_finite(x86_fp80)

; CHECK: declare double @__log10_finite(double)
declare double @__log10_finite(double)

; CHECK: declare float @__log10f_finite(float)
declare float @__log10f_finite(float)

; CHECK: declare x86_fp80 @__log10l_finite(x86_fp80)
declare x86_fp80 @__log10l_finite(x86_fp80)

; CHECK: declare double @__log2_finite(double)
declare double @__log2_finite(double)

; CHECK: declare float @__log2f_finite(float)
declare float @__log2f_finite(float)

; CHECK: declare x86_fp80 @__log2l_finite(x86_fp80)
declare x86_fp80 @__log2l_finite(x86_fp80)

; CHECK: declare double @__log_finite(double)
declare double @__log_finite(double)

; CHECK: declare float @__logf_finite(float)
declare float @__logf_finite(float)

; CHECK: declare x86_fp80 @__logl_finite(x86_fp80)
declare x86_fp80 @__logl_finite(x86_fp80)

; CHECK: declare double @__pow_finite(double, double)
declare double @__pow_finite(double, double)

; CHECK: declare float @__powf_finite(float, float)
declare float @__powf_finite(float, float)

; CHECK: declare x86_fp80 @__powl_finite(x86_fp80, x86_fp80)
declare x86_fp80 @__powl_finite(x86_fp80, x86_fp80)

; CHECK: declare double @__sinh_finite(double)
declare double @__sinh_finite(double)

; CHECK: declare float @__sinhf_finite(float)
declare float @__sinhf_finite(float)

; CHECK: declare x86_fp80 @__sinhl_finite(x86_fp80)
declare x86_fp80 @__sinhl_finite(x86_fp80)

; CHECK: declare double @__sinpi(double)
declare double @__sinpi(double)

; CHECK: declare float @__sinpif(float)
declare float @__sinpif(float)

; CHECK: declare i32 @abs(i32) [[NOFREE_NOUNWIND_WILLRETURN:#[0-9]+]]
declare i32 @abs(i32)

; CHECK: declare noundef i32 @access(i8* nocapture noundef readonly, i32 noundef) [[NOFREE_NOUNWIND:#[0-9]+]]
declare i32 @access(i8*, i32)

; CHECK: declare double @acos(double) [[NOFREE_NOUNWIND_WILLRETURN]]
declare double @acos(double)

; CHECK: declare float @acosf(float) [[NOFREE_NOUNWIND_WILLRETURN]]
declare float @acosf(float)

; CHECK: declare double @acosh(double) [[NOFREE_NOUNWIND_WILLRETURN]]
declare double @acosh(double)

; CHECK: declare float @acoshf(float) [[NOFREE_NOUNWIND_WILLRETURN]]
declare float @acoshf(float)

; CHECK: declare x86_fp80 @acoshl(x86_fp80) [[NOFREE_NOUNWIND_WILLRETURN]]
declare x86_fp80 @acoshl(x86_fp80)

; CHECK: declare x86_fp80 @acosl(x86_fp80) [[NOFREE_NOUNWIND_WILLRETURN]]
declare x86_fp80 @acosl(x86_fp80)

; CHECK: declare noalias noundef i8* @aligned_alloc(i64 noundef, i64 noundef) [[INACCESSIBLEMEMONLY_NOFREE_NOUNWIND:#[0-9]+]]
declare i8* @aligned_alloc(i64, i64)

; CHECK: declare double @asin(double) [[NOFREE_NOUNWIND_WILLRETURN]]
declare double @asin(double)

; CHECK: declare float @asinf(float) [[NOFREE_NOUNWIND_WILLRETURN]]
declare float @asinf(float)

; CHECK: declare double @asinh(double) [[NOFREE_NOUNWIND_WILLRETURN]]
declare double @asinh(double)

; CHECK: declare float @asinhf(float) [[NOFREE_NOUNWIND_WILLRETURN]]
declare float @asinhf(float)

; CHECK: declare x86_fp80 @asinhl(x86_fp80) [[NOFREE_NOUNWIND_WILLRETURN]]
declare x86_fp80 @asinhl(x86_fp80)

; CHECK: declare x86_fp80 @asinl(x86_fp80) [[NOFREE_NOUNWIND_WILLRETURN]]
declare x86_fp80 @asinl(x86_fp80)

; CHECK: declare double @atan(double) [[NOFREE_NOUNWIND_WILLRETURN]]
declare double @atan(double)

; CHECK: declare double @atan2(double, double) [[NOFREE_NOUNWIND_WILLRETURN]]
declare double @atan2(double, double)

; CHECK: declare float @atan2f(float, float) [[NOFREE_NOUNWIND_WILLRETURN]]
declare float @atan2f(float, float)

; CHECK: declare x86_fp80 @atan2l(x86_fp80, x86_fp80) [[NOFREE_NOUNWIND_WILLRETURN]]
declare x86_fp80 @atan2l(x86_fp80, x86_fp80)

; CHECK: declare float @atanf(float) [[NOFREE_NOUNWIND_WILLRETURN]]
declare float @atanf(float)

; CHECK: declare double @atanh(double) [[NOFREE_NOUNWIND_WILLRETURN]]
declare double @atanh(double)

; CHECK: declare float @atanhf(float) [[NOFREE_NOUNWIND_WILLRETURN]]
declare float @atanhf(float)

; CHECK: declare x86_fp80 @atanhl(x86_fp80) [[NOFREE_NOUNWIND_WILLRETURN]]
declare x86_fp80 @atanhl(x86_fp80)

; CHECK: declare x86_fp80 @atanl(x86_fp80) [[NOFREE_NOUNWIND_WILLRETURN]]
declare x86_fp80 @atanl(x86_fp80)

; CHECK: declare double @atof(i8* nocapture) [[NOFREE_NOUNWIND_READONLY:#[0-9]+]]
declare double @atof(i8*)

; CHECK: declare i32 @atoi(i8* nocapture) [[NOFREE_NOUNWIND_READONLY]]
declare i32 @atoi(i8*)

; CHECK: declare i64 @atol(i8* nocapture) [[NOFREE_NOUNWIND_READONLY]]
declare i64 @atol(i8*)

; CHECK: declare i64 @atoll(i8* nocapture) [[NOFREE_NOUNWIND_READONLY]]
declare i64 @atoll(i8*)

; CHECK-LINUX: declare i32 @bcmp(i8* nocapture, i8* nocapture, i64) [[ARGMEMONLY_NOFREE_NOUNWIND_READONLY:#[0-9]+]]
; CHECK-DARWIN-NOT: declare i32 @bcmp(i8* nocapture, i8* nocapture, i64) [[NOFREE_NOUNWIND_READONLY]]
; CHECK-UNKNOWN-NOT: declare i32 @bcmp(i8* nocapture, i8* nocapture, i64) [[NOFREE_NOUNWIND_READONLY]]
; CHECK-NVPTX-NOT: declare i32 @bcmp(i8* nocapture, i8* nocapture, i64) [[NOFREE_NOUNWIND_READONLY]]
declare i32 @bcmp(i8*, i8*, i64)

; CHECK: declare void @bcopy(i8* nocapture readonly, i8* nocapture writeonly, i64)  [[ARGMEMONLY_NOFREE_NOUNWIND:#[0-9]+]]
declare void @bcopy(i8*, i8*, i64)

; CHECK: declare void @bzero(i8* nocapture writeonly, i64)  [[ARGMEMONLY_NOFREE_NOUNWIND:#[0-9]+]]
declare void @bzero(i8*, i64)

<<<<<<< HEAD
; CHECK: declare noalias noundef i8* @calloc(i64, i64) [[INACCESSIBLEMEMONLY_NOFREE_NOUNWIND_WILLRETURN:#[0-9]+]]
=======
; CHECK: declare noalias noundef i8* @calloc(i64 noundef, i64 noundef) [[INACCESSIBLEMEMONLY_NOFREE_NOUNWIND_WILLRETURN:#[0-9]+]]
>>>>>>> 2e412c55
declare i8* @calloc(i64, i64)

; CHECK: declare double @cbrt(double) [[NOFREE_NOUNWIND_WILLRETURN]]
declare double @cbrt(double)

; CHECK: declare float @cbrtf(float) [[NOFREE_NOUNWIND_WILLRETURN]]
declare float @cbrtf(float)

; CHECK: declare x86_fp80 @cbrtl(x86_fp80) [[NOFREE_NOUNWIND_WILLRETURN]]
declare x86_fp80 @cbrtl(x86_fp80)

; CHECK: declare double @ceil(double) [[NOFREE_NOUNWIND_WILLRETURN]]
declare double @ceil(double)

; CHECK: declare float @ceilf(float) [[NOFREE_NOUNWIND_WILLRETURN]]
declare float @ceilf(float)

; CHECK: declare x86_fp80 @ceill(x86_fp80) [[NOFREE_NOUNWIND_WILLRETURN]]
declare x86_fp80 @ceill(x86_fp80)

; CHECK: declare noundef i32 @chmod(i8* nocapture noundef readonly, i16 noundef zeroext) [[NOFREE_NOUNWIND]]
declare i32 @chmod(i8*, i16 zeroext)

; CHECK: declare noundef i32 @chown(i8* nocapture noundef readonly, i32 noundef, i32 noundef) [[NOFREE_NOUNWIND]]
declare i32 @chown(i8*, i32, i32)

; CHECK: declare void @clearerr(%opaque* nocapture noundef) [[NOFREE_NOUNWIND]]
declare void @clearerr(%opaque*)

; CHECK: declare noundef i32 @closedir(%opaque* nocapture noundef) [[NOFREE_NOUNWIND]]
declare i32 @closedir(%opaque*)

; CHECK: declare double @copysign(double, double) [[NOFREE_NOUNWIND_WILLRETURN]]
declare double @copysign(double, double)

; CHECK: declare float @copysignf(float, float) [[NOFREE_NOUNWIND_WILLRETURN]]
declare float @copysignf(float, float)

; CHECK: declare x86_fp80 @copysignl(x86_fp80, x86_fp80) [[NOFREE_NOUNWIND_WILLRETURN]]
declare x86_fp80 @copysignl(x86_fp80, x86_fp80)

; CHECK: declare double @cos(double) [[NOFREE_NOUNWIND_WILLRETURN]]
declare double @cos(double)

; CHECK: declare float @cosf(float) [[NOFREE_NOUNWIND_WILLRETURN]]
declare float @cosf(float)

; CHECK: declare double @cosh(double) [[NOFREE_NOUNWIND_WILLRETURN]]
declare double @cosh(double)

; CHECK: declare float @coshf(float) [[NOFREE_NOUNWIND_WILLRETURN]]
declare float @coshf(float)

; CHECK: declare x86_fp80 @coshl(x86_fp80) [[NOFREE_NOUNWIND_WILLRETURN]]
declare x86_fp80 @coshl(x86_fp80)

; CHECK: declare x86_fp80 @cosl(x86_fp80) [[NOFREE_NOUNWIND_WILLRETURN]]
declare x86_fp80 @cosl(x86_fp80)

; CHECK: declare noundef i8* @ctermid(i8* nocapture noundef) [[NOFREE_NOUNWIND]]
declare i8* @ctermid(i8*)

; CHECK: declare double @exp(double) [[NOFREE_NOUNWIND_WILLRETURN]]
declare double @exp(double)

; CHECK: declare double @exp2(double) [[NOFREE_NOUNWIND_WILLRETURN]]
declare double @exp2(double)

; CHECK: declare float @exp2f(float) [[NOFREE_NOUNWIND_WILLRETURN]]
declare float @exp2f(float)

; CHECK: declare x86_fp80 @exp2l(x86_fp80) [[NOFREE_NOUNWIND_WILLRETURN]]
declare x86_fp80 @exp2l(x86_fp80)

; CHECK: declare float @expf(float) [[NOFREE_NOUNWIND_WILLRETURN]]
declare float @expf(float)

; CHECK: declare x86_fp80 @expl(x86_fp80) [[NOFREE_NOUNWIND_WILLRETURN]]
declare x86_fp80 @expl(x86_fp80)

; CHECK: declare double @expm1(double) [[NOFREE_NOUNWIND_WILLRETURN]]
declare double @expm1(double)

; CHECK: declare float @expm1f(float) [[NOFREE_NOUNWIND_WILLRETURN]]
declare float @expm1f(float)

; CHECK: declare x86_fp80 @expm1l(x86_fp80) [[NOFREE_NOUNWIND_WILLRETURN]]
declare x86_fp80 @expm1l(x86_fp80)

; CHECK: declare double @fabs(double) [[NOFREE_NOUNWIND_WILLRETURN]]
declare double @fabs(double)

; CHECK: declare float @fabsf(float) [[NOFREE_NOUNWIND_WILLRETURN]]
declare float @fabsf(float)

; CHECK: declare x86_fp80 @fabsl(x86_fp80) [[NOFREE_NOUNWIND_WILLRETURN]]
declare x86_fp80 @fabsl(x86_fp80)

; CHECK: declare noundef i32 @fclose(%opaque* nocapture noundef) [[NOFREE_NOUNWIND]]
declare i32 @fclose(%opaque*)

; CHECK: declare noalias noundef %opaque* @fdopen(i32 noundef, i8* nocapture noundef readonly) [[NOFREE_NOUNWIND]]
declare %opaque* @fdopen(i32, i8*)

; CHECK: declare noundef i32 @feof(%opaque* nocapture noundef) [[NOFREE_NOUNWIND]]
declare i32 @feof(%opaque*)

; CHECK: declare noundef i32 @ferror(%opaque* nocapture noundef) [[NOFREE_NOUNWIND_READONLY:#[0-9]+]]
declare i32 @ferror(%opaque*)

; CHECK: declare noundef i32 @fflush(%opaque* nocapture noundef) [[NOFREE_NOUNWIND]]
declare i32 @fflush(%opaque*)

; CHECK: declare i32 @ffs(i32) [[NOFREE_NOUNWIND_WILLRETURN]]
declare i32 @ffs(i32)

; CHECK: declare i32 @ffsl(i64) [[NOFREE_NOUNWIND_WILLRETURN]]
declare i32 @ffsl(i64)

; CHECK: declare i32 @ffsll(i64) [[NOFREE_NOUNWIND_WILLRETURN]]
declare i32 @ffsll(i64)

; CHECK: declare noundef i32 @fgetc(%opaque* nocapture noundef) [[NOFREE_NOUNWIND]]
declare i32 @fgetc(%opaque*)

; CHECK: declare noundef i32 @fgetpos(%opaque* nocapture noundef, i64* nocapture noundef) [[NOFREE_NOUNWIND]]
declare i32 @fgetpos(%opaque*, i64*)

; CHECK: declare noundef i8* @fgets(i8* noundef, i32 noundef, %opaque* nocapture noundef) [[NOFREE_NOUNWIND]]
declare i8* @fgets(i8*, i32, %opaque*)

; CHECK: declare noundef i32 @fileno(%opaque* nocapture noundef) [[NOFREE_NOUNWIND]]
declare i32 @fileno(%opaque*)

; CHECK: declare void @flockfile(%opaque* nocapture noundef) [[NOFREE_NOUNWIND]]
declare void @flockfile(%opaque*)

; CHECK: declare double @floor(double) [[NOFREE_NOUNWIND_WILLRETURN]]
declare double @floor(double)

; CHECK: declare float @floorf(float) [[NOFREE_NOUNWIND_WILLRETURN]]
declare float @floorf(float)

; CHECK: declare x86_fp80 @floorl(x86_fp80) [[NOFREE_NOUNWIND_WILLRETURN]]
declare x86_fp80 @floorl(x86_fp80)

; CHECK: declare i32 @fls(i32)
declare i32 @fls(i32)

; CHECK: declare i32 @flsl(i64)
declare i32 @flsl(i64)

; CHECK: declare i32 @flsll(i64)
declare i32 @flsll(i64)

; CHECK: declare double @fmax(double, double) [[NOFREE_NOUNWIND_WILLRETURN]]
declare double @fmax(double, double)

; CHECK: declare float @fmaxf(float, float) [[NOFREE_NOUNWIND_WILLRETURN]]
declare float @fmaxf(float, float)

; CHECK: declare x86_fp80 @fmaxl(x86_fp80, x86_fp80) [[NOFREE_NOUNWIND_WILLRETURN]]
declare x86_fp80 @fmaxl(x86_fp80, x86_fp80)

; CHECK: declare double @fmin(double, double) [[NOFREE_NOUNWIND_WILLRETURN]]
declare double @fmin(double, double)

; CHECK: declare float @fminf(float, float) [[NOFREE_NOUNWIND_WILLRETURN]]
declare float @fminf(float, float)

; CHECK: declare x86_fp80 @fminl(x86_fp80, x86_fp80) [[NOFREE_NOUNWIND_WILLRETURN]]
declare x86_fp80 @fminl(x86_fp80, x86_fp80)

; CHECK: declare double @fmod(double, double) [[NOFREE_NOUNWIND_WILLRETURN]]
declare double @fmod(double, double)

; CHECK: declare float @fmodf(float, float) [[NOFREE_NOUNWIND_WILLRETURN]]
declare float @fmodf(float, float)

; CHECK: declare x86_fp80 @fmodl(x86_fp80, x86_fp80) [[NOFREE_NOUNWIND_WILLRETURN]]
declare x86_fp80 @fmodl(x86_fp80, x86_fp80)

; CHECK: declare noalias noundef %opaque* @fopen(i8* nocapture noundef readonly, i8* nocapture noundef readonly) [[NOFREE_NOUNWIND]]
declare %opaque* @fopen(i8*, i8*)

; CHECK: declare noundef i32 @fprintf(%opaque* nocapture noundef, i8* nocapture noundef readonly, ...) [[NOFREE_NOUNWIND]]
declare i32 @fprintf(%opaque*, i8*, ...)

; CHECK: declare noundef i32 @fputc(i32 noundef, %opaque* nocapture noundef) [[NOFREE_NOUNWIND]]
declare i32 @fputc(i32, %opaque*)

; CHECK: declare noundef i32 @fputs(i8* nocapture noundef readonly, %opaque* nocapture noundef) [[NOFREE_NOUNWIND]]
declare i32 @fputs(i8*, %opaque*)

; CHECK: declare noundef i64 @fread(i8* nocapture noundef, i64 noundef, i64 noundef, %opaque* nocapture noundef) [[NOFREE_NOUNWIND]]
declare i64 @fread(i8*, i64, i64, %opaque*)

; CHECK: declare void @free(i8* nocapture noundef) [[NOUNWIND:#[0-9]+]]
declare void @free(i8*)

; CHECK: declare double @frexp(double, i32* nocapture) [[NOFREE_NOUNWIND_WILLRETURN]]
declare double @frexp(double, i32*)

; CHECK: declare float @frexpf(float, i32* nocapture) [[NOFREE_NOUNWIND_WILLRETURN]]
declare float @frexpf(float, i32*)

; CHECK: declare x86_fp80 @frexpl(x86_fp80, i32* nocapture) [[NOFREE_NOUNWIND_WILLRETURN]]
declare x86_fp80 @frexpl(x86_fp80, i32*)

; CHECK: declare noundef i32 @fscanf(%opaque* nocapture noundef, i8* nocapture noundef readonly, ...) [[NOFREE_NOUNWIND]]
declare i32 @fscanf(%opaque*, i8*, ...)

; CHECK: declare noundef i32 @fseek(%opaque* nocapture noundef, i64 noundef, i32 noundef) [[NOFREE_NOUNWIND]]
declare i32 @fseek(%opaque*, i64, i32)

; CHECK: declare noundef i32 @fseeko(%opaque* nocapture noundef, i64 noundef, i32 noundef) [[NOFREE_NOUNWIND]]
declare i32 @fseeko(%opaque*, i64, i32)

; CHECK-LINUX: declare noundef i32 @fseeko64(%opaque* nocapture noundef, i64 noundef, i32 noundef) [[NOFREE_NOUNWIND]]
declare i32 @fseeko64(%opaque*, i64, i32)

; CHECK: declare noundef i32 @fsetpos(%opaque* nocapture noundef, i64* noundef) [[NOFREE_NOUNWIND]]
declare i32 @fsetpos(%opaque*, i64*)

; CHECK: declare noundef i32 @fstat(i32 noundef, %opaque* nocapture noundef) [[NOFREE_NOUNWIND]]
declare i32 @fstat(i32, %opaque*)

; CHECK-LINUX: declare noundef i32 @fstat64(i32 noundef, %opaque* nocapture noundef) [[NOFREE_NOUNWIND]]
declare i32 @fstat64(i32, %opaque*)

; CHECK: declare noundef i32 @fstatvfs(i32 noundef, %opaque* nocapture noundef) [[NOFREE_NOUNWIND]]
declare i32 @fstatvfs(i32, %opaque*)

; CHECK-LINUX: declare noundef i32 @fstatvfs64(i32 noundef, %opaque* nocapture noundef) [[NOFREE_NOUNWIND]]
declare i32 @fstatvfs64(i32, %opaque*)

; CHECK: declare noundef i64 @ftell(%opaque* nocapture noundef) [[NOFREE_NOUNWIND]]
declare i64 @ftell(%opaque*)

; CHECK: declare noundef i64 @ftello(%opaque* nocapture noundef) [[NOFREE_NOUNWIND]]
declare i64 @ftello(%opaque*)

; CHECK-LINUX: declare noundef i64 @ftello64(%opaque* nocapture noundef) [[NOFREE_NOUNWIND]]
declare i64 @ftello64(%opaque*)

; CHECK: declare noundef i32 @ftrylockfile(%opaque* nocapture noundef) [[NOFREE_NOUNWIND]]
declare i32 @ftrylockfile(%opaque*)

; CHECK: declare void @funlockfile(%opaque* nocapture noundef) [[NOFREE_NOUNWIND]]
declare void @funlockfile(%opaque*)

; CHECK: declare noundef i64 @fwrite(i8* nocapture noundef, i64 noundef, i64 noundef, %opaque* nocapture noundef) [[NOFREE_NOUNWIND]]
declare i64 @fwrite(i8*, i64, i64, %opaque*)

; CHECK: declare noundef i32 @getc(%opaque* nocapture noundef) [[NOFREE_NOUNWIND]]
declare i32 @getc(%opaque*)

; CHECK: declare noundef i32 @getc_unlocked(%opaque* nocapture noundef) [[NOFREE_NOUNWIND]]
declare i32 @getc_unlocked(%opaque*)

; CHECK: declare noundef i32 @getchar() [[NOFREE_NOUNWIND]]
declare i32 @getchar()

; CHECK: declare noundef i32 @getchar_unlocked() [[NOFREE_NOUNWIND]]
declare i32 @getchar_unlocked()

; CHECK: declare noundef i8* @getenv(i8* nocapture noundef) [[NOFREE_NOUNWIND_READONLY]]
declare i8* @getenv(i8*)

; CHECK: declare noundef i32 @getitimer(i32 noundef, %opaque* nocapture noundef) [[NOFREE_NOUNWIND]]
declare i32 @getitimer(i32, %opaque*)

; CHECK: declare noundef i32 @getlogin_r(i8* nocapture noundef, i64 noundef) [[NOFREE_NOUNWIND]]
declare i32 @getlogin_r(i8*, i64)

; CHECK: declare noundef %opaque* @getpwnam(i8* nocapture noundef readonly) [[NOFREE_NOUNWIND]]
declare %opaque* @getpwnam(i8*)

; CHECK: declare noundef i8* @gets(i8* noundef) [[NOFREE_NOUNWIND]]
declare i8* @gets(i8*)

; CHECK: declare noundef i32 @gettimeofday(%opaque* nocapture noundef, i8* nocapture noundef) [[NOFREE_NOUNWIND]]
declare i32 @gettimeofday(%opaque*, i8*)

; CHECK: declare i32 @isascii(i32) [[NOFREE_NOUNWIND_WILLRETURN]]
declare i32 @isascii(i32)

; CHECK: declare i32 @isdigit(i32) [[NOFREE_NOUNWIND_WILLRETURN]]
declare i32 @isdigit(i32)

; CHECK: declare i64 @labs(i64) [[NOFREE_NOUNWIND_WILLRETURN]]
declare i64 @labs(i64)

; CHECK: declare noundef i32 @lchown(i8* nocapture noundef readonly, i32 noundef, i32 noundef) [[NOFREE_NOUNWIND]]
declare i32 @lchown(i8*, i32, i32)

; CHECK: declare double @ldexp(double, i32 signext) [[NOFREE_WILLRETURN:#[0-9]+]]
declare double @ldexp(double, i32)

; CHECK: declare float @ldexpf(float, i32 signext) [[NOFREE_WILLRETURN]]
declare float @ldexpf(float, i32)

; CHECK: declare x86_fp80 @ldexpl(x86_fp80, i32 signext) [[NOFREE_WILLRETURN]]
declare x86_fp80 @ldexpl(x86_fp80, i32)

; CHECK: declare i64 @llabs(i64) [[NOFREE_NOUNWIND_WILLRETURN]]
declare i64 @llabs(i64)

; CHECK: declare double @log(double) [[NOFREE_NOUNWIND_WILLRETURN]]
declare double @log(double)

; CHECK: declare double @log10(double) [[NOFREE_NOUNWIND_WILLRETURN]]
declare double @log10(double)

; CHECK: declare float @log10f(float) [[NOFREE_NOUNWIND_WILLRETURN]]
declare float @log10f(float)

; CHECK: declare x86_fp80 @log10l(x86_fp80) [[NOFREE_NOUNWIND_WILLRETURN]]
declare x86_fp80 @log10l(x86_fp80)

; CHECK: declare double @log1p(double) [[NOFREE_NOUNWIND_WILLRETURN]]
declare double @log1p(double)

; CHECK: declare float @log1pf(float) [[NOFREE_NOUNWIND_WILLRETURN]]
declare float @log1pf(float)

; CHECK: declare x86_fp80 @log1pl(x86_fp80) [[NOFREE_NOUNWIND_WILLRETURN]]
declare x86_fp80 @log1pl(x86_fp80)

; CHECK: declare double @log2(double) [[NOFREE_NOUNWIND_WILLRETURN]]
declare double @log2(double)

; CHECK: declare float @log2f(float) [[NOFREE_NOUNWIND_WILLRETURN]]
declare float @log2f(float)

; CHECK: declare x86_fp80 @log2l(x86_fp80) [[NOFREE_NOUNWIND_WILLRETURN]]
declare x86_fp80 @log2l(x86_fp80)

; CHECK: declare double @logb(double) [[NOFREE_NOUNWIND_WILLRETURN]]
declare double @logb(double)

; CHECK: declare float @logbf(float) [[NOFREE_NOUNWIND_WILLRETURN]]
declare float @logbf(float)

; CHECK: declare x86_fp80 @logbl(x86_fp80) [[NOFREE_NOUNWIND_WILLRETURN]]
declare x86_fp80 @logbl(x86_fp80)

; CHECK: declare float @logf(float) [[NOFREE_NOUNWIND_WILLRETURN]]
declare float @logf(float)

; CHECK: declare x86_fp80 @logl(x86_fp80) [[NOFREE_NOUNWIND_WILLRETURN]]
declare x86_fp80 @logl(x86_fp80)

; CHECK: declare noundef i32 @lstat(i8* nocapture noundef readonly, %opaque* nocapture noundef) [[NOFREE_NOUNWIND]]
declare i32 @lstat(i8*, %opaque*)

; CHECK-LINUX: declare noundef i32 @lstat64(i8* nocapture noundef readonly, %opaque* nocapture noundef) [[NOFREE_NOUNWIND]]
declare i32 @lstat64(i8*, %opaque*)

; CHECK: declare noalias noundef i8* @malloc(i64 noundef) [[INACCESSIBLEMEMONLY_NOFREE_NOUNWIND_WILLRETURN]]
declare i8* @malloc(i64)

; CHECK-LINUX: declare noalias noundef i8* @memalign(i64, i64) [[INACCESSIBLEMEMONLY_NOFREE_NOUNWIND_WILLRETURN]]
declare i8* @memalign(i64, i64)

; CHECK: declare i8* @memccpy(i8* noalias writeonly, i8* noalias nocapture readonly, i32, i64) [[ARGMEMONLY_NOFREE_NOUNWIND:#[0-9]+]]
declare i8* @memccpy(i8*, i8*, i32, i64)

; CHECK-LINUX:   declare i8* @memchr(i8*, i32, i64) [[ARGMEMONLY_NOFREE_NOUNWIND_READONLY]]
; CHECK-DARWIN:  declare i8* @memchr(i8*, i32, i64) [[ARGMEMONLY_NOFREE_NOUNWIND_READONLY:#[0-9]+]]
; CHECK-UNKNOWN: declare i8* @memchr(i8*, i32, i64) [[ARGMEMONLY_NOFREE_NOUNWIND_READONLY:#[0-9]+]]
declare i8* @memchr(i8*, i32, i64)

; CHECK: declare i32 @memcmp(i8* nocapture, i8* nocapture, i64) [[ARGMEMONLY_NOFREE_NOUNWIND_READONLY]]
declare i32 @memcmp(i8*, i8*, i64)

; CHECK: declare i8* @memcpy(i8* noalias returned writeonly, i8* noalias nocapture readonly, i64) [[ARGMEMONLY_NOFREE_NOUNWIND]]
declare i8* @memcpy(i8*, i8*, i64)

; CHECK-DARWIN: declare i8* @__memcpy_chk(i8*, i8*, i64, i64) [[NOFREE_NOUNWIND]]
; CHECK-LINUX: declare i8* @__memcpy_chk(i8*, i8*, i64, i64) [[NOFREE_NOUNWIND]]
declare i8* @__memcpy_chk(i8*, i8*, i64, i64)

; CHECK: declare i8* @mempcpy(i8* noalias writeonly, i8* noalias nocapture readonly, i64) [[ARGMEMONLY_NOFREE_NOUNWIND]]
declare i8* @mempcpy(i8*, i8*, i64)

; CHECK: declare i8* @memmove(i8* returned writeonly, i8* nocapture readonly, i64) [[ARGMEMONLY_NOFREE_NOUNWIND]]
declare i8* @memmove(i8*, i8*, i64)

; CHECK: declare i8* @memset(i8* writeonly, i32, i64) [[ARGMEMONLY_NOFREE_NOUNWIND_WILLRETURN:#[0-9]+]]
declare i8* @memset(i8*, i32, i64)

; CHECK: declare noundef i32 @mkdir(i8* nocapture noundef readonly, i16 noundef zeroext) [[NOFREE_NOUNWIND]]
declare i32 @mkdir(i8*, i16 zeroext)

; CHECK: declare noundef i64 @mktime(%opaque* nocapture noundef) [[NOFREE_NOUNWIND_WILLRETURN]]
declare i64 @mktime(%opaque*)

; CHECK: declare double @modf(double, double* nocapture) [[NOFREE_NOUNWIND_WILLRETURN]]
declare double @modf(double, double*)

; CHECK: declare float @modff(float, float* nocapture) [[NOFREE_NOUNWIND_WILLRETURN]]
declare float @modff(float, float*)

; CHECK: declare x86_fp80 @modfl(x86_fp80, x86_fp80* nocapture) [[NOFREE_NOUNWIND_WILLRETURN]]
declare x86_fp80 @modfl(x86_fp80, x86_fp80*)

; CHECK: declare double @nearbyint(double) [[NOFREE_NOUNWIND_WILLRETURN]]
declare double @nearbyint(double)

; CHECK: declare float @nearbyintf(float) [[NOFREE_NOUNWIND_WILLRETURN]]
declare float @nearbyintf(float)

; CHECK: declare x86_fp80 @nearbyintl(x86_fp80) [[NOFREE_NOUNWIND_WILLRETURN]]
declare x86_fp80 @nearbyintl(x86_fp80)

; CHECK: declare noundef i32 @open(i8* nocapture noundef readonly, i32 noundef, ...) [[NOFREE:#[0-9]+]]
declare i32 @open(i8*, i32, ...)

; CHECK-LINUX: declare noundef i32 @open64(i8* nocapture noundef readonly, i32 noundef, ...) [[NOFREE]]
declare i32 @open64(i8*, i32, ...)

; CHECK: declare noalias noundef %opaque* @opendir(i8* nocapture noundef readonly) [[NOFREE_NOUNWIND]]
declare %opaque* @opendir(i8*)

; CHECK: declare noundef i32 @pclose(%opaque* nocapture noundef) [[NOFREE_NOUNWIND]]
declare i32 @pclose(%opaque*)

; CHECK: declare void @perror(i8* nocapture noundef readonly) [[NOFREE_NOUNWIND]]
declare void @perror(i8*)

; CHECK: declare noalias noundef %opaque* @popen(i8* nocapture noundef readonly, i8* nocapture noundef readonly) [[NOFREE_NOUNWIND]]
declare %opaque* @popen(i8*, i8*)

; CHECK: declare i32 @posix_memalign(i8**, i64, i64) [[NOFREE]]
declare i32 @posix_memalign(i8**, i64, i64)

; CHECK: declare double @pow(double, double) [[NOFREE_NOUNWIND_WILLRETURN]]
declare double @pow(double, double)

; CHECK: declare float @powf(float, float) [[NOFREE_NOUNWIND_WILLRETURN]]
declare float @powf(float, float)

; CHECK: declare x86_fp80 @powl(x86_fp80, x86_fp80) [[NOFREE_NOUNWIND_WILLRETURN]]
declare x86_fp80 @powl(x86_fp80, x86_fp80)

; CHECK: declare noundef i64 @pread(i32 noundef, i8* nocapture noundef, i64 noundef, i64 noundef) [[NOFREE]]
declare i64 @pread(i32, i8*, i64, i64)

; CHECK: declare noundef i32 @printf(i8* nocapture noundef readonly, ...) [[NOFREE_NOUNWIND]]
declare i32 @printf(i8*, ...)

; CHECK: declare noundef i32 @putc(i32 noundef, %opaque* nocapture noundef) [[NOFREE_NOUNWIND]]
declare i32 @putc(i32, %opaque*)

; CHECK: declare noundef i32 @putchar(i32 noundef) [[NOFREE_NOUNWIND]]
declare i32 @putchar(i32)

; CHECK: declare noundef i32 @putchar_unlocked(i32 noundef) [[NOFREE_NOUNWIND]]
declare i32 @putchar_unlocked(i32)

; CHECK: declare noundef i32 @puts(i8* nocapture noundef readonly) [[NOFREE_NOUNWIND]]
declare i32 @puts(i8*)

; CHECK: declare noundef i64 @pwrite(i32 noundef, i8* nocapture noundef readonly, i64 noundef, i64 noundef) [[NOFREE]]
declare i64 @pwrite(i32, i8*, i64, i64)

; CHECK: declare void @qsort(i8* noundef, i64 noundef, i64 noundef, i32 (i8*, i8*)* nocapture noundef) [[NOFREE]]
declare void @qsort(i8*, i64, i64, i32 (i8*, i8*)*)

; CHECK: declare noundef i64 @read(i32 noundef, i8* nocapture noundef, i64 noundef) [[NOFREE]]
declare i64 @read(i32, i8*, i64)

; CHECK: declare noundef i64 @readlink(i8* nocapture noundef readonly, i8* nocapture noundef, i64 noundef) [[NOFREE_NOUNWIND]]
declare i64 @readlink(i8*, i8*, i64)

<<<<<<< HEAD
; CHECK: declare noalias noundef i8* @realloc(i8* nocapture, i64) [[NOUNWIND]]
=======
; CHECK: declare noalias noundef i8* @realloc(i8* nocapture, i64 noundef) [[NOUNWIND]]
>>>>>>> 2e412c55
declare i8* @realloc(i8*, i64)

; CHECK: declare noundef i8* @reallocf(i8*, i64 noundef)
declare i8* @reallocf(i8*, i64)

; CHECK: declare noundef i8* @realpath(i8* nocapture noundef readonly, i8* noundef) [[NOFREE_NOUNWIND]]
declare i8* @realpath(i8*, i8*)

; CHECK: declare noundef i32 @remove(i8* nocapture noundef readonly) [[NOFREE_NOUNWIND]]
declare i32 @remove(i8*)

; CHECK: declare noundef i32 @rename(i8* nocapture noundef readonly, i8* nocapture noundef readonly) [[NOFREE_NOUNWIND]]
declare i32 @rename(i8*, i8*)

; CHECK: declare void @rewind(%opaque* nocapture noundef) [[NOFREE_NOUNWIND]]
declare void @rewind(%opaque*)

; CHECK: declare double @rint(double) [[NOFREE_NOUNWIND_WILLRETURN]]
declare double @rint(double)

; CHECK: declare float @rintf(float) [[NOFREE_NOUNWIND_WILLRETURN]]
declare float @rintf(float)

; CHECK: declare x86_fp80 @rintl(x86_fp80) [[NOFREE_NOUNWIND_WILLRETURN]]
declare x86_fp80 @rintl(x86_fp80)

; CHECK: declare noundef i32 @rmdir(i8* nocapture noundef readonly) [[NOFREE_NOUNWIND]]
declare i32 @rmdir(i8*)

; CHECK: declare double @round(double) [[NOFREE_NOUNWIND_WILLRETURN]]
declare double @round(double)

; CHECK: declare float @roundf(float) [[NOFREE_NOUNWIND_WILLRETURN]]
declare float @roundf(float)

; CHECK: declare x86_fp80 @roundl(x86_fp80) [[NOFREE_NOUNWIND_WILLRETURN]]
declare x86_fp80 @roundl(x86_fp80)

; CHECK: declare noundef i32 @scanf(i8* nocapture noundef readonly, ...) [[NOFREE_NOUNWIND]]
declare i32 @scanf(i8*, ...)

; CHECK: declare void @setbuf(%opaque* nocapture noundef, i8* noundef) [[NOFREE_NOUNWIND]]
declare void @setbuf(%opaque*, i8*)

; CHECK: declare noundef i32 @setitimer(i32 noundef, %opaque* nocapture noundef readonly, %opaque* nocapture noundef) [[NOFREE_NOUNWIND_WILLRETURN]]
declare i32 @setitimer(i32, %opaque*, %opaque*)

; CHECK: declare noundef i32 @setvbuf(%opaque* nocapture noundef, i8* noundef, i32 noundef, i64 noundef) [[NOFREE_NOUNWIND]]
declare i32 @setvbuf(%opaque*, i8*, i32, i64)

; CHECK: declare double @sin(double) [[NOFREE_NOUNWIND_WILLRETURN]]
declare double @sin(double)

; CHECK: declare float @sinf(float) [[NOFREE_NOUNWIND_WILLRETURN]]
declare float @sinf(float)

; CHECK: declare double @sinh(double) [[NOFREE_NOUNWIND_WILLRETURN]]
declare double @sinh(double)

; CHECK: declare float @sinhf(float) [[NOFREE_NOUNWIND_WILLRETURN]]
declare float @sinhf(float)

; CHECK: declare x86_fp80 @sinhl(x86_fp80) [[NOFREE_NOUNWIND_WILLRETURN]]
declare x86_fp80 @sinhl(x86_fp80)

; CHECK: declare x86_fp80 @sinl(x86_fp80) [[NOFREE_NOUNWIND_WILLRETURN]]
declare x86_fp80 @sinl(x86_fp80)

; CHECK: declare noundef i32 @snprintf(i8* noalias nocapture noundef writeonly, i64 noundef, i8* nocapture noundef readonly, ...) [[NOFREE_NOUNWIND]]
declare i32 @snprintf(i8*, i64, i8*, ...)

; CHECK: declare noundef i32 @sprintf(i8* noalias nocapture noundef writeonly, i8* nocapture noundef readonly, ...) [[NOFREE_NOUNWIND]]
declare i32 @sprintf(i8*, i8*, ...)

; CHECK: declare double @sqrt(double) [[NOFREE_NOUNWIND_WILLRETURN]]
declare double @sqrt(double)

; CHECK: declare float @sqrtf(float) [[NOFREE_NOUNWIND_WILLRETURN]]
declare float @sqrtf(float)

; CHECK: declare x86_fp80 @sqrtl(x86_fp80) [[NOFREE_NOUNWIND_WILLRETURN]]
declare x86_fp80 @sqrtl(x86_fp80)

; CHECK: declare noundef i32 @sscanf(i8* nocapture noundef readonly, i8* nocapture noundef readonly, ...) [[NOFREE_NOUNWIND]]
declare i32 @sscanf(i8*, i8*, ...)

; CHECK: declare noundef i32 @stat(i8* nocapture noundef readonly, %opaque* nocapture noundef) [[NOFREE_NOUNWIND]]
declare i32 @stat(i8*, %opaque*)

; CHECK-LINUX: declare noundef i32 @stat64(i8* nocapture noundef readonly, %opaque* nocapture noundef) [[NOFREE_NOUNWIND]]
declare i32 @stat64(i8*, %opaque*)

; CHECK: declare noundef i32 @statvfs(i8* nocapture noundef readonly, %opaque* nocapture noundef) [[NOFREE_NOUNWIND]]
declare i32 @statvfs(i8*, %opaque*)

; CHECK-LINUX: declare noundef i32 @statvfs64(i8* nocapture noundef readonly, %opaque* nocapture noundef) [[NOFREE_NOUNWIND]]
declare i32 @statvfs64(i8*, %opaque*)

; CHECK: declare i8* @stpcpy(i8* noalias writeonly, i8* noalias nocapture readonly) [[ARGMEMONLY_NOFREE_NOUNWIND]]
declare i8* @stpcpy(i8*, i8*)

; CHECK: declare i8* @stpncpy(i8* noalias writeonly, i8* noalias nocapture readonly, i64) [[ARGMEMONLY_NOFREE_NOUNWIND]]
declare i8* @stpncpy(i8*, i8*, i64)

; CHECK: declare i32 @strcasecmp(i8* nocapture, i8* nocapture) [[NOFREE_NOUNWIND_READONLY_WILLRETURN:#[0-9]+]]
declare i32 @strcasecmp(i8*, i8*)

; CHECK: declare i8* @strcat(i8* noalias returned writeonly, i8* noalias nocapture readonly) [[ARGMEMONLY_NOFREE_NOUNWIND]]
declare i8* @strcat(i8*, i8*)

; CHECK: declare i8* @strchr(i8*, i32) [[ARGMEMONLY_NOFREE_NOUNWIND_READONLY]]
declare i8* @strchr(i8*, i32)

; CHECK: declare i32 @strcmp(i8* nocapture, i8* nocapture) [[ARGMEMONLY_NOFREE_NOUNWIND_READONLY]]
declare i32 @strcmp(i8*, i8*)

; CHECK: declare i32 @strcoll(i8* nocapture, i8* nocapture) [[NOFREE_NOUNWIND_READONLY_WILLRETURN]]
declare i32 @strcoll(i8*, i8*)

; CHECK: declare i8* @strcpy(i8* noalias returned writeonly, i8* noalias nocapture readonly) [[ARGMEMONLY_NOFREE_NOUNWIND]]
declare i8* @strcpy(i8*, i8*)

; CHECK: declare i64 @strcspn(i8* nocapture, i8* nocapture) [[ARGMEMONLY_NOFREE_NOUNWIND_READONLY]]
declare i64 @strcspn(i8*, i8*)

; CHECK: declare noalias i8* @strdup(i8* nocapture readonly) [[INACCESSIBLEMEMORARGONLY_NOFREE_NOUNWIND_WILLRETURN:#[0-9]+]]
declare i8* @strdup(i8*)

; CHECK: declare i64 @strlen(i8* nocapture) [[ARGMEMONLY_NOFREE_NOUNWIND_READONLY]]
declare i64 @strlen(i8*)

; CHECK: declare i32 @strncasecmp(i8* nocapture, i8* nocapture, i64) [[NOFREE_NOUNWIND_READONLY_WILLRETURN]]
declare i32 @strncasecmp(i8*, i8*, i64)

; CHECK: declare i8* @strncat(i8* noalias returned writeonly, i8* noalias nocapture readonly, i64) [[ARGMEMONLY_NOFREE_NOUNWIND]]
declare i8* @strncat(i8*, i8*, i64)

; CHECK: declare i32 @strncmp(i8* nocapture, i8* nocapture, i64) [[ARGMEMONLY_NOFREE_NOUNWIND_READONLY]]
declare i32 @strncmp(i8*, i8*, i64)

; CHECK: declare i8* @strncpy(i8* noalias returned writeonly, i8* noalias nocapture readonly, i64) [[ARGMEMONLY_NOFREE_NOUNWIND]]
declare i8* @strncpy(i8*, i8*, i64)

; CHECK: declare noalias i8* @strndup(i8* nocapture readonly, i64 noundef) [[INACCESSIBLEMEMORARGONLY_NOFREE_NOUNWIND_WILLRETURN]]
declare i8* @strndup(i8*, i64)

; CHECK: declare i64 @strnlen(i8*, i64) [[NOFREE_NOUNWIND_WILLRETURN]]
declare i64 @strnlen(i8*, i64)

; CHECK: declare i8* @strpbrk(i8*, i8* nocapture) [[ARGMEMONLY_NOFREE_NOUNWIND:#[0-9]+]]
declare i8* @strpbrk(i8*, i8*)

; CHECK: declare i8* @strrchr(i8*, i32) [[ARGMEMONLY_NOFREE_NOUNWIND_READONLY]]
declare i8* @strrchr(i8*, i32)

; CHECK: declare i64 @strspn(i8* nocapture, i8* nocapture) [[ARGMEMONLY_NOFREE_NOUNWIND_READONLY]]
declare i64 @strspn(i8*, i8*)

; CHECK: declare i8* @strstr(i8*, i8* nocapture) [[ARGMEMONLY_NOFREE_NOUNWIND]]
declare i8* @strstr(i8*, i8*)

; CHECK: declare double @strtod(i8* readonly, i8** nocapture) [[NOFREE_NOUNWIND_WILLRETURN]]
declare double @strtod(i8*, i8**)

; CHECK: declare float @strtof(i8* readonly, i8** nocapture) [[NOFREE_NOUNWIND_WILLRETURN]]
declare float @strtof(i8*, i8**)

; CHECK: declare i8* @strtok(i8*, i8* nocapture readonly) [[NOFREE_NOUNWIND_WILLRETURN]]
declare i8* @strtok(i8*, i8*)

; CHECK: declare i8* @strtok_r(i8*, i8* nocapture readonly, i8**) [[NOFREE_NOUNWIND_WILLRETURN]]
declare i8* @strtok_r(i8*, i8*, i8**)

; CHECK: declare i64 @strtol(i8* readonly, i8** nocapture, i32) [[NOFREE_NOUNWIND_WILLRETURN]]
declare i64 @strtol(i8*, i8**, i32)

; CHECK: declare x86_fp80 @strtold(i8* readonly, i8** nocapture) [[NOFREE_NOUNWIND_WILLRETURN]]
declare x86_fp80 @strtold(i8*, i8**)

; CHECK: declare i64 @strtoll(i8* readonly, i8** nocapture, i32) [[NOFREE_NOUNWIND_WILLRETURN]]
declare i64 @strtoll(i8*, i8**, i32)

; CHECK: declare i64 @strtoul(i8* readonly, i8** nocapture, i32) [[NOFREE_NOUNWIND_WILLRETURN]]
declare i64 @strtoul(i8*, i8**, i32)

; CHECK: declare i64 @strtoull(i8* readonly, i8** nocapture, i32) [[NOFREE_NOUNWIND_WILLRETURN]]
declare i64 @strtoull(i8*, i8**, i32)

; CHECK: declare i64 @strxfrm(i8* nocapture, i8* nocapture readonly, i64) [[NOFREE_NOUNWIND_WILLRETURN]]
declare i64 @strxfrm(i8*, i8*, i64)

; CHECK: declare noundef i32 @system(i8* nocapture noundef readonly) [[NOFREE]]
declare i32 @system(i8*)

; CHECK: declare double @tan(double) [[NOFREE_NOUNWIND_WILLRETURN]]
declare double @tan(double)

; CHECK: declare float @tanf(float) [[NOFREE_NOUNWIND_WILLRETURN]]
declare float @tanf(float)

; CHECK: declare double @tanh(double) [[NOFREE_NOUNWIND_WILLRETURN]]
declare double @tanh(double)

; CHECK: declare float @tanhf(float) [[NOFREE_NOUNWIND_WILLRETURN]]
declare float @tanhf(float)

; CHECK: declare x86_fp80 @tanhl(x86_fp80) [[NOFREE_NOUNWIND_WILLRETURN]]
declare x86_fp80 @tanhl(x86_fp80)

; CHECK: declare x86_fp80 @tanl(x86_fp80) [[NOFREE_NOUNWIND_WILLRETURN]]
declare x86_fp80 @tanl(x86_fp80)

; CHECK: declare noundef i64 @times(%opaque* nocapture noundef) [[NOFREE_NOUNWIND]]
declare i64 @times(%opaque*)

; CHECK: declare noalias noundef %opaque* @tmpfile() [[NOFREE_NOUNWIND]]
declare %opaque* @tmpfile()

; CHECK-LINUX: declare noalias noundef %opaque* @tmpfile64() [[NOFREE_NOUNWIND]]
declare %opaque* @tmpfile64()

; CHECK: declare i32 @toascii(i32) [[NOFREE_NOUNWIND_WILLRETURN]]
declare i32 @toascii(i32)

; CHECK: declare double @trunc(double) [[NOFREE_NOUNWIND_WILLRETURN]]
declare double @trunc(double)

; CHECK: declare float @truncf(float) [[NOFREE_NOUNWIND_WILLRETURN]]
declare float @truncf(float)

; CHECK: declare x86_fp80 @truncl(x86_fp80) [[NOFREE_NOUNWIND_WILLRETURN]]
declare x86_fp80 @truncl(x86_fp80)

; CHECK: declare noundef i32 @uname(%opaque* nocapture noundef) [[NOFREE_NOUNWIND]]
declare i32 @uname(%opaque*)

; CHECK: declare noundef i32 @ungetc(i32 noundef, %opaque* nocapture noundef) [[NOFREE_NOUNWIND]]
declare i32 @ungetc(i32, %opaque*)

; CHECK: declare noundef i32 @unlink(i8* nocapture noundef readonly) [[NOFREE_NOUNWIND]]
declare i32 @unlink(i8*)

; CHECK: declare noundef i32 @unsetenv(i8* nocapture noundef readonly) [[NOFREE_NOUNWIND]]
declare i32 @unsetenv(i8*)

; CHECK: declare noundef i32 @utime(i8* nocapture noundef readonly, %opaque* nocapture noundef readonly) [[NOFREE_NOUNWIND]]
declare i32 @utime(i8*, %opaque*)

; CHECK: declare noundef i32 @utimes(i8* nocapture noundef readonly, %opaque* nocapture noundef readonly) [[NOFREE_NOUNWIND]]
declare i32 @utimes(i8*, %opaque*)

; CHECK: declare noalias noundef i8* @valloc(i64 noundef) [[INACCESSIBLEMEMONLY_NOFREE_NOUNWIND_WILLRETURN]]
declare i8* @valloc(i64)

; CHECK: declare noundef i32 @vfprintf(%opaque* nocapture noundef, i8* nocapture noundef readonly, %opaque* noundef) [[NOFREE_NOUNWIND]]
declare i32 @vfprintf(%opaque*, i8*, %opaque*)

; CHECK: declare noundef i32 @vfscanf(%opaque* nocapture noundef, i8* nocapture noundef readonly, %opaque* noundef) [[NOFREE_NOUNWIND]]
declare i32 @vfscanf(%opaque*, i8*, %opaque*)

; CHECK: declare noundef i32 @vprintf(i8* nocapture noundef readonly, %opaque* noundef) [[NOFREE_NOUNWIND]]
declare i32 @vprintf(i8*, %opaque*)

; CHECK: declare noundef i32 @vscanf(i8* nocapture noundef readonly, %opaque* noundef) [[NOFREE_NOUNWIND]]
declare i32 @vscanf(i8*, %opaque*)

; CHECK: declare noundef i32 @vsnprintf(i8* nocapture noundef, i64 noundef, i8* nocapture noundef readonly, %opaque* noundef) [[NOFREE_NOUNWIND]]
declare i32 @vsnprintf(i8*, i64, i8*, %opaque*)

; CHECK: declare noundef i32 @vsprintf(i8* nocapture noundef, i8* nocapture noundef readonly, %opaque* noundef) [[NOFREE_NOUNWIND]]
declare i32 @vsprintf(i8*, i8*, %opaque*)

; CHECK: declare noundef i32 @vsscanf(i8* nocapture noundef readonly, i8* nocapture noundef readonly, %opaque* noundef) [[NOFREE_NOUNWIND]]
declare i32 @vsscanf(i8*, i8*, %opaque*)

; CHECK: declare noundef i64 @write(i32 noundef, i8* nocapture noundef readonly, i64 noundef) [[NOFREE]]
declare i64 @write(i32, i8*, i64)


; memset_pattern16 isn't available everywhere.
; CHECK-DARWIN: declare void @memset_pattern16(i8* nocapture writeonly, i8* nocapture readonly, i64) [[ARGMEMONLY_NOFREE:#[0-9]+]]
declare void @memset_pattern16(i8*, i8*, i64)

; CHECK-DAG-UNKNOWN: attributes [[INACCESSIBLEMEMONLY_NOFREE_WILLRETURN]] = { inaccessiblememonly nofree willreturn }
; CHECK-DAG-UNKNOWN: attributes [[NOFREE_NOUNWIND_WILLRETURN]] = { nofree nounwind willreturn }
; CHECK-DAG-UNKNOWN: attributes [[NOFREE_NOUNWIND]] = { nofree nounwind }
; CHECK-DAG-UNKNOWN: attributes [[INACCESSIBLEMEMONLY_NOFREE_NOUNWIND_WILLRETURN]] = { inaccessiblememonly nofree nounwind willreturn }
; CHECK-DAG-UNKNOWN: attributes [[NOFREE_NOUNWIND_READONLY_WILLRETURN]]  = { nofree nounwind readonly willreturn }
; CHECK-DAG-UNKNOWN: attributes [[NOFREE_NOUNWIND_READONLY_WILLRETURN]] = { argmemonly nofree nounwind willreturn }
; CHECK-DAG-UNKNOWN: attributes [[NOFREE_NOUNWIND_READONLY]] = { nofree nounwind readonly }
; CHECK-DAG-UNKNOWN: attributes [[INACCESSIBLEMEMORARGONLY_NOUNWIND_WILLRETURN]]  = { inaccessiblemem_or_argmemonly nounwind willreturn }
; CHECK-DAG-UNKNOWN: attributes [[NOFREE_WILLRETURN]] = { nofree willreturn }
; CHECK-DAG-UNKNOWN: attributes [[ARGMEMONLY_NOFREE_NOUNWIND_READONLY_WILLRETURN]] = { argmemonly nofree nounwind readonly willreturn }
; CHECK-DAG-UNKNOWN: attributes [[NOFREE]] = { nofree }
; CHECK-DAG-UNKNOWN: attributes [[WILLRETURN]]= { willreturn }
; CHECK-DAG-UNKNOWN: attributes [[INACCESSIBLEMEMORARGONLY_NOFREE_NOUNWIND_WILLRETURN]]  = { inaccessiblemem_or_argmemonly nofree nounwind willreturn }

; CHECK-DAG-LINUX: attributes [[INACCESSIBLEMEMONLY_NOFREE_WILLRETURN]] = { inaccessiblememonly nofree willreturn }
; CHECK-DAG-LINUX: attributes [[NOFREE]] = { nofree }
; CHECK-DAG-LINUX: attributes [[NOFREE_NOUNWIND_WILLRETURN]] = { nofree nounwind willreturn }
; CHECK-DAG-LINUX: attributes [[NOFREE_NOUNWIND]] = { nofree nounwind }
; CHECK-DAG-LINUX: attributes [[INACCESSIBLEMEMONLY_NOFREE_NOUNWIND_WILLRETURN]] = { inaccessiblememonly nofree nounwind willreturn }
; CHECK-DAG-LINUX: attributes [[NOFREE_NOUNWIND_READONLY_WILLRETURN]]  = { nofree nounwind readonly willreturn }
; CHECK-DAG-LINUX: attributes [[ARGMEMONLY_NOFREE_NOUNWIND_READONLY_WILLRETURN]] = { argmemonly nofree nounwind readonly willreturn }
; CHECK-DAG-LINUX: attributes [[NOFREE_NOUNWIND_READONLY_WILLRETURN]] = { argmemonly nofree nounwind willreturn }
; CHECK-DAG-LINUX: attributes [[NOFREE_NOUNWIND_READONLY]] = { nofree nounwind readonly }
; CHECK-DAG-LINUX: attributes [[INACCESSIBLEMEMORARGONLY_NOUNWIND_WILLRETURN]]  = { inaccessiblemem_or_argmemonly nounwind willreturn }
; CHECK-DAG-LINUX: attributes [[NOFREE_WILLRETURN]] = { nofree willreturn }
; CHECK-DAG-LINUX: attributes [[WILLRETURN]]= { willreturn }
; CHECK-DAG-LINUX: attributes [[INACCESSIBLEMEMORARGONLY_NOFREE_NOUNWIND_WILLRETURN]]  = { inaccessiblemem_or_argmemonly nofree nounwind willreturn }
; CHECK-DAG-LINUX: attributes [[ARGMEMONLY_NOFREE_NOUNWIND]] = { inaccessiblememonly nofree nounwind }<|MERGE_RESOLUTION|>--- conflicted
+++ resolved
@@ -250,11 +250,7 @@
 ; CHECK: declare void @bzero(i8* nocapture writeonly, i64)  [[ARGMEMONLY_NOFREE_NOUNWIND:#[0-9]+]]
 declare void @bzero(i8*, i64)
 
-<<<<<<< HEAD
-; CHECK: declare noalias noundef i8* @calloc(i64, i64) [[INACCESSIBLEMEMONLY_NOFREE_NOUNWIND_WILLRETURN:#[0-9]+]]
-=======
 ; CHECK: declare noalias noundef i8* @calloc(i64 noundef, i64 noundef) [[INACCESSIBLEMEMONLY_NOFREE_NOUNWIND_WILLRETURN:#[0-9]+]]
->>>>>>> 2e412c55
 declare i8* @calloc(i64, i64)
 
 ; CHECK: declare double @cbrt(double) [[NOFREE_NOUNWIND_WILLRETURN]]
@@ -731,11 +727,7 @@
 ; CHECK: declare noundef i64 @readlink(i8* nocapture noundef readonly, i8* nocapture noundef, i64 noundef) [[NOFREE_NOUNWIND]]
 declare i64 @readlink(i8*, i8*, i64)
 
-<<<<<<< HEAD
-; CHECK: declare noalias noundef i8* @realloc(i8* nocapture, i64) [[NOUNWIND]]
-=======
 ; CHECK: declare noalias noundef i8* @realloc(i8* nocapture, i64 noundef) [[NOUNWIND]]
->>>>>>> 2e412c55
 declare i8* @realloc(i8*, i64)
 
 ; CHECK: declare noundef i8* @reallocf(i8*, i64 noundef)
