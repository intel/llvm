--- conflicted
+++ resolved
@@ -139,17 +139,12 @@
 ; TUNIT-SAME: () #[[ATTR0]] {
 ; TUNIT-NEXT:  entry:
 ; TUNIT-NEXT:    [[TMP0:%.*]] = load i8, ptr @mystr, align 8
-; TUNIT-NEXT:    [[MYSTR_0_11:%.*]] = getelementptr [[STRUCT_MYSTR:%.*]], ptr @mystr, i64 0, i32 1
-; TUNIT-NEXT:    [[TMP1:%.*]] = load i32, ptr [[MYSTR_0_11]], align 8
+; TUNIT-NEXT:    [[MYSTR_0_1:%.*]] = getelementptr [[STRUCT_MYSTR:%.*]], ptr @mystr, i64 0, i32 1
+; TUNIT-NEXT:    [[TMP1:%.*]] = load i32, ptr [[MYSTR_0_1]], align 8
 ; TUNIT-NEXT:    call void @vfu1(i8 [[TMP0]], i32 [[TMP1]]) #[[ATTR0]]
 ; TUNIT-NEXT:    [[TMP2:%.*]] = load i8, ptr @mystr, align 8
-<<<<<<< HEAD
-; TUNIT-NEXT:    [[MYSTR_0_1:%.*]] = getelementptr [[STRUCT_MYSTR]], ptr @mystr, i64 0, i32 1
-; TUNIT-NEXT:    [[TMP3:%.*]] = load i32, ptr [[MYSTR_0_1]], align 8
-=======
 ; TUNIT-NEXT:    [[MYSTR_0_11:%.*]] = getelementptr [[STRUCT_MYSTR]], ptr @mystr, i64 0, i32 1
 ; TUNIT-NEXT:    [[TMP3:%.*]] = load i32, ptr [[MYSTR_0_11]], align 8
->>>>>>> 6241a64e
 ; TUNIT-NEXT:    [[RESULT:%.*]] = call i32 @vfu2_v2(i8 [[TMP2]], i32 [[TMP3]]) #[[ATTR2]]
 ; TUNIT-NEXT:    ret i32 [[RESULT]]
 ;
