--- conflicted
+++ resolved
@@ -1,12 +1,7 @@
-<<<<<<< HEAD
-; RUN: opt < %s -basic-aa -function-attrs -S | FileCheck %s
-; RUN: opt < %s -aa-pipeline=basic-aa -passes=function-attrs -S | FileCheck %s
-=======
 ; First test run uses module pass that is not designed for the old pass manager.
 ; Expect different input till the moment when NewPM is enabled by default.
 ; RUN: opt < %s -basic-aa -function-attrs -S -enable-new-pm=0 | FileCheck %s --check-prefix=CHECK-OLD-PM
 ; RUN: opt < %s -aa-pipeline=basic-aa -passes=function-attrs -S | FileCheck %s --check-prefix=CHECK-FUNC-PASS
->>>>>>> 2f5e990f
 
 ; CHECK: define i32 @f() #0
 define i32 @f() {
