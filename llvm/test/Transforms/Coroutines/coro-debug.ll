--- conflicted
+++ resolved
@@ -163,9 +163,6 @@
 !31 = !DILocalVariable(name: "allocated", scope: !6, file: !7, line: 55, type: !11)
 !32 = !DILocalVariable(name: "inline_asm", scope: !6, file: !7, line: 55, type: !11)
 
-<<<<<<< HEAD
-; CHECK: define ptr @flink(i32 %x) #0 personality i32 0 !dbg ![[ORIG:[0-9]+]]
-=======
 ; Check that the original function is visible and capture its debug info id.
 ; CHECK: define ptr @flink(i32 %x) #0 personality i32 0 !dbg ![[ORIG:[0-9]+]]
 
@@ -173,7 +170,6 @@
 ; Also check that it contains `#dbg_declare` and `#dbg_value` debug instructions
 ; making the debug variables available to the debugger.
 ;
->>>>>>> 5ee67ebe
 ; CHECK: define internal fastcc void @flink.resume(ptr noundef nonnull align 8 dereferenceable(40) %0) #0 personality i32 0 !dbg ![[RESUME:[0-9]+]]
 ; CHECK: entry.resume:
 ; CHECK: %[[DBG_PTR:.*]] = alloca ptr
@@ -196,40 +192,26 @@
 ; CHECK: [[DEFAULT_DEST]]:
 ; CHECK-NOT: {{.*}}:
 ; CHECK: #dbg_value(i32 %[[CALLBR_RES]]
-<<<<<<< HEAD
+
+; Check that the destroy and cleanup functions are present and capture their debug info id.
+;
 ; CHECK: define internal fastcc void @flink.destroy(ptr noundef nonnull align 8 dereferenceable(40) %0) #0 personality i32 0 !dbg ![[DESTROY:[0-9]+]]
 ; CHECK: define internal fastcc void @flink.cleanup(ptr noundef nonnull align 8 dereferenceable(40) %0) #0 personality i32 0 !dbg ![[CLEANUP:[0-9]+]]
-=======
->>>>>>> 5ee67ebe
-
-; Check that the destroy and cleanup functions are present and capture their debug info id.
-;
-; CHECK: define internal fastcc void @flink.destroy(ptr noundef nonnull align 8 dereferenceable(40) %0) #0 personality i32 0 !dbg ![[DESTROY:[0-9]+]]
-; CHECK: define internal fastcc void @flink.cleanup(ptr noundef nonnull align 8 dereferenceable(40) %0) #0 personality i32 0 !dbg ![[CLEANUP:[0-9]+]]
 
 ; Check that the linkage name of the original function is set correctly.
 ;
 ; CHECK: ![[ORIG]] = distinct !DISubprogram(name: "f", linkageName: "flink"
 ; CHECK: ![[RESUME]] = distinct !DISubprogram(name: "f", linkageName: "flink.resume"
 
-<<<<<<< HEAD
-; CHECK: ![[RESUME]] = distinct !DISubprogram(name: "f", linkageName: "flink.resume"
-=======
 ; Check that metadata for local variables in the resume function is set correctly.
 ;
->>>>>>> 5ee67ebe
 ; CHECK: ![[RESUME_COROHDL]] = !DILocalVariable(name: "coro_hdl", scope: ![[RESUME]]
 ; CHECK: ![[RESUME_X]] = !DILocalVariable(name: "x", arg: 1, scope: ![[RESUME]]
 ; CHECK: ![[RESUME_CONST]] = !DILocalVariable(name: "direct_const", scope: ![[RESUME]]
 ; CHECK: ![[RESUME_DIRECT]] = !DILocalVariable(name: "direct_mem", scope: ![[RESUME]]
 ; CHECK: ![[RESUME_DIRECT_VALUE]] = !DILocalVariable(name: "direct_value", scope: ![[RESUME]]
 
-<<<<<<< HEAD
+; Check that the linkage names are set correctly for the destroy and cleanup functions.
+;
 ; CHECK: ![[DESTROY]] = distinct !DISubprogram(name: "f", linkageName: "flink.destroy"
-
-=======
-; Check that the linkage names are set correctly for the destroy and cleanup functions.
-;
-; CHECK: ![[DESTROY]] = distinct !DISubprogram(name: "f", linkageName: "flink.destroy"
->>>>>>> 5ee67ebe
 ; CHECK: ![[CLEANUP]] = distinct !DISubprogram(name: "f", linkageName: "flink.cleanup"