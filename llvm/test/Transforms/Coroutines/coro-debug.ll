; Tests that debug information is sane after coro-split
; RUN: opt < %s -passes='cgscc(coro-split),simplifycfg,early-cse' -S | FileCheck %s

source_filename = "simple-repro.c"
target datalayout = "e-m:e-i64:64-f80:128-n8:16:32:64-S128"
target triple = "x86_64-unknown-linux-gnu"

; Function Attrs: noinline nounwind
define ptr @flink(i32 %x) #0 personality i32 0 !dbg !6 {
entry:
  %x.addr = alloca i32, align 4
  %coro_hdl = alloca ptr, align 8
  store i32 %x, ptr %x.addr, align 4
  %0 = call token @llvm.coro.id(i32 0, ptr null, ptr @flink, ptr null), !dbg !16
  %1 = call i64 @llvm.coro.size.i64(), !dbg !16
  %call = call ptr @malloc(i64 %1), !dbg !16
  %2 = call ptr @llvm.coro.begin(token %0, ptr %call), !dbg !16
  store ptr %2, ptr %coro_hdl, align 8, !dbg !16
  %3 = call i8 @llvm.coro.suspend(token none, i1 false), !dbg !17
  %conv = sext i8 %3 to i32, !dbg !17
  %late_local = alloca i32, align 4
  switch i32 %conv, label %sw.default [
    i32 0, label %sw.bb
    i32 1, label %sw.bb1
  ], !dbg !17

sw.bb:                                            ; preds = %entry
  %direct = load i32, ptr %x.addr, align 4, !dbg !14
  %gep = getelementptr inbounds [16 x i8], ptr undef, i32 %direct, !dbg !14
  call void @llvm.dbg.declare(metadata ptr %gep, metadata !27, metadata !13), !dbg !14
  call void @llvm.dbg.value(metadata i32 %conv, metadata !26, metadata !13), !dbg !14
  call void @llvm.dbg.value(metadata i32 %direct, metadata !25, metadata !13), !dbg !14
  call void @llvm.dbg.declare(metadata ptr %x.addr, metadata !12, metadata !13), !dbg !14
  call void @llvm.dbg.declare(metadata ptr %coro_hdl, metadata !15, metadata !13), !dbg !16
  call void @llvm.dbg.declare(metadata ptr %late_local, metadata !29, metadata !13), !dbg !16
  call void @llvm.dbg.value(metadata i32 %direct, metadata !30, metadata !13), !dbg !14
  ; don't crash when encountering nonsensical debug info, verfifier doesn't yet reject these
  call void @llvm.dbg.declare(metadata ptr null, metadata !28, metadata !13), !dbg !16
  call void @llvm.dbg.declare(metadata !{}, metadata !28, metadata !13), !dbg !16
  %new_storgae = invoke ptr @allocate()
    to label %next unwind label %ehcleanup, !dbg !18

next:
  br label %sw.epilog, !dbg !18

sw.bb1:                                           ; preds = %entry
  br label %coro_Cleanup, !dbg !18

sw.default:                                       ; preds = %entry
  br label %coro_Suspend, !dbg !18

sw.epilog:                                        ; preds = %sw.bb
  call void @llvm.dbg.declare(metadata ptr %new_storgae, metadata !31, metadata !13), !dbg !16
  %4 = load i32, ptr %x.addr, align 4, !dbg !20
  %add = add nsw i32 %4, 1, !dbg !21
  store i32 %add, ptr %x.addr, align 4, !dbg !22
  %asm_res = callbr i32 asm "", "=r,r,!i"(i32 %x)
          to label %coro_Cleanup [label %indirect.dest]

indirect.dest:
  call void @log(), !dbg !18
  br label %coro_Cleanup

coro_Cleanup:                                     ; preds = %sw.epilog, %sw.bb1
  %5 = load ptr, ptr %coro_hdl, align 8, !dbg !24
  %6 = call ptr @llvm.coro.free(token %0, ptr %5), !dbg !24
  call void @free(ptr %6), !dbg !24
  call void @llvm.dbg.value(metadata i32 %asm_res, metadata !32, metadata !13), !dbg !16
  br label %coro_Suspend, !dbg !24

coro_Suspend:                                     ; preds = %coro_Cleanup, %sw.default
<<<<<<< HEAD
  call void @llvm.coro.end(ptr null, i1 false, token none) #7, !dbg !24
=======
  call void @llvm.coro.end(ptr null, i1 false, token none), !dbg !24
>>>>>>> 54c4ef26
  %7 = load ptr, ptr %coro_hdl, align 8, !dbg !24
  store i32 0, ptr %late_local, !dbg !24
  ret ptr %7, !dbg !24

ehcleanup:
  %ex = landingpad { ptr, i32 }
          catch ptr null
  call void @print({ ptr, i32 } %ex)
  unreachable
}

; Function Attrs: nounwind readnone speculatable
declare void @llvm.dbg.value(metadata, metadata, metadata)

; Function Attrs: nounwind readnone speculatable
declare void @llvm.dbg.declare(metadata, metadata, metadata)

; Function Attrs: argmemonly nounwind readonly
declare token @llvm.coro.id(i32, ptr readnone, ptr nocapture readonly, ptr)

declare ptr @malloc(i64)
declare ptr @allocate() 
declare void @print({ ptr, i32 })
declare void @log()

; Function Attrs: nounwind readnone
declare i64 @llvm.coro.size.i64()

; Function Attrs: nounwind
declare ptr @llvm.coro.begin(token, ptr writeonly)

; Function Attrs: nounwind
declare i8 @llvm.coro.suspend(token, i1)

declare void @free(ptr)

; Function Attrs: argmemonly nounwind readonly
declare ptr @llvm.coro.free(token, ptr nocapture readonly)

; Function Attrs: nounwind
<<<<<<< HEAD
declare void @llvm.coro.end(ptr, i1, token) #5
=======
declare void @llvm.coro.end(ptr, i1, token)
>>>>>>> 54c4ef26

; Function Attrs: argmemonly nounwind readonly
declare ptr @llvm.coro.subfn.addr(ptr nocapture readonly, i8)

attributes #0 = { noinline nounwind presplitcoroutine }

!llvm.dbg.cu = !{!0}
!llvm.module.flags = !{!3, !4}
!llvm.ident = !{!5}

!0 = distinct !DICompileUnit(language: DW_LANG_C99, file: !1, producer: "clang version 5.0.0", isOptimized: false, runtimeVersion: 0, emissionKind: FullDebug, enums: !2)
!1 = !DIFile(filename: "<stdin>", directory: "C:\5CGitHub\5Cllvm\5Cbuild\5CDebug\5Cbin")
!2 = !{}
!3 = !{i32 2, !"Dwarf Version", i32 4}
!4 = !{i32 2, !"Debug Info Version", i32 3}
!5 = !{!"clang version 5.0.0"}
!6 = distinct !DISubprogram(name: "f", linkageName: "flink", scope: !7, file: !7, line: 55, type: !8, isLocal: false, isDefinition: true, scopeLine: 55, flags: DIFlagPrototyped, isOptimized: false, unit: !0, retainedNodes: !2, declaration: !DISubprogram(name: "f", linkageName: "flink", scope: !7, file: !7, line: 55, type: !8, isLocal: false, isDefinition: false, flags: DIFlagPrototyped))
!7 = !DIFile(filename: "simple-repro.c", directory: "C:\5CGitHub\5Cllvm\5Cbuild\5CDebug\5Cbin")
!8 = !DISubroutineType(types: !9)
!9 = !{!10, !11}
!10 = !DIDerivedType(tag: DW_TAG_pointer_type, baseType: null, size: 64)
!11 = !DIBasicType(name: "int", size: 32, encoding: DW_ATE_signed)
!12 = !DILocalVariable(name: "x", arg: 1, scope: !6, file: !7, line: 55, type: !11)
!13 = !DIExpression()
!14 = !DILocation(line: 55, column: 13, scope: !6)
!15 = !DILocalVariable(name: "coro_hdl", scope: !6, file: !7, line: 56, type: !10)
!16 = !DILocation(line: 56, column: 3, scope: !6)
!17 = !DILocation(line: 58, column: 5, scope: !6)
!18 = !DILocation(line: 58, column: 5, scope: !19)
!19 = distinct !DILexicalBlock(scope: !6, file: !7, line: 58, column: 5)
!20 = !DILocation(line: 59, column: 9, scope: !6)
!21 = !DILocation(line: 59, column: 10, scope: !6)
!22 = !DILocation(line: 59, column: 7, scope: !6)
!23 = !DILocation(line: 59, column: 5, scope: !6)
!24 = !DILocation(line: 62, column: 3, scope: !6)
; These variables were added manually.
!25 = !DILocalVariable(name: "direct_mem", scope: !6, file: !7, line: 55, type: !11)
!26 = !DILocalVariable(name: "direct_const", scope: !6, file: !7, line: 55, type: !11)
!27 = !DILocalVariable(name: "undefined", scope: !6, file: !7, line: 55, type: !11)
!28 = !DILocalVariable(name: "null", scope: !6, file: !7, line: 55, type: !11)
!29 = !DILocalVariable(name: "partial_dead", scope: !6, file: !7, line: 55, type: !11)
!30 = !DILocalVariable(name: "direct_value", scope: !6, file: !7, line: 55, type: !11)
!31 = !DILocalVariable(name: "allocated", scope: !6, file: !7, line: 55, type: !11)
!32 = !DILocalVariable(name: "inline_asm", scope: !6, file: !7, line: 55, type: !11)

; Check that the original function is visible and capture its debug info id.
; CHECK: define ptr @flink(i32 %x) #0 personality i32 0 !dbg ![[ORIG:[0-9]+]]

; Check that the resume function is present and capture its debug info id.
; Also check that it contains `#dbg_declare` and `#dbg_value` debug instructions
; making the debug variables available to the debugger.
;
; CHECK: define internal fastcc void @flink.resume(ptr noundef nonnull align 8 dereferenceable(40) %0) #0 personality i32 0 !dbg ![[RESUME:[0-9]+]]
; CHECK: entry.resume:
; CHECK: %[[DBG_PTR:.*]] = alloca ptr
; CHECK-NEXT: #dbg_declare(ptr %[[DBG_PTR]], ![[RESUME_COROHDL:[0-9]+]], !DIExpression(DW_OP_deref, DW_OP_plus_uconst,
; CHECK-NEXT: #dbg_declare(ptr %[[DBG_PTR]], ![[RESUME_X:[0-9]+]], !DIExpression(DW_OP_deref, DW_OP_plus_uconst, [[EXPR_TAIL:.*]])
; CHECK-NEXT: store ptr {{.*}}, ptr %[[DBG_PTR]]
; CHECK-NOT: alloca ptr
; CHECK: #dbg_value(i8 0, ![[RESUME_CONST:[0-9]+]], !DIExpression(DW_OP_LLVM_convert, 8, DW_ATE_signed, DW_OP_LLVM_convert, 32, DW_ATE_signed),
; CHECK: #dbg_value(ptr %[[DBG_PTR]], ![[RESUME_DIRECT:[0-9]+]], !DIExpression(DW_OP_deref, DW_OP_plus_uconst, {{[0-9]+}}, DW_OP_deref),
; Note that keeping the undef value here could be acceptable, too.
; CHECK-NOT: #dbg_declare(ptr undef, !{{[0-9]+}}, !DIExpression(),
; CHECK: #dbg_value(ptr %[[DBG_PTR]], ![[RESUME_DIRECT_VALUE:[0-9]+]], !DIExpression(DW_OP_deref, DW_OP_plus_uconst, {{[0-9]+}}, DW_OP_deref),
; Check that the dbg.declare intrinsic of invoke instruction is hanled correctly.
; CHECK: %[[ALLOCATED_STORAGE:.+]] = invoke ptr @allocate()
; CHECK-NEXT: to label %[[NORMAL_DEST:.+]] unwind
; CHECK: [[NORMAL_DEST]]
; CHECK-NEXT: #dbg_declare(ptr %[[ALLOCATED_STORAGE]]
; CHECK: %[[CALLBR_RES:.+]] = callbr i32 asm
; CHECK-NEXT: to label %[[DEFAULT_DEST:.+]] [label
; CHECK: [[DEFAULT_DEST]]:
; CHECK-NOT: {{.*}}:
; CHECK: #dbg_value(i32 %[[CALLBR_RES]]

; Check that the destroy and cleanup functions are present and capture their debug info id.
;
; CHECK: define internal fastcc void @flink.destroy(ptr noundef nonnull align 8 dereferenceable(40) %0) #0 personality i32 0 !dbg ![[DESTROY:[0-9]+]]
; CHECK: define internal fastcc void @flink.cleanup(ptr noundef nonnull align 8 dereferenceable(40) %0) #0 personality i32 0 !dbg ![[CLEANUP:[0-9]+]]

; Check that the linkage name of the original function is set correctly.
;
; CHECK: ![[ORIG]] = distinct !DISubprogram(name: "f", linkageName: "flink"
; CHECK: ![[RESUME]] = distinct !DISubprogram(name: "f", linkageName: "flink.resume"

; Check that metadata for local variables in the resume function is set correctly.
;
; CHECK: ![[RESUME_COROHDL]] = !DILocalVariable(name: "coro_hdl", scope: ![[RESUME]]
; CHECK: ![[RESUME_X]] = !DILocalVariable(name: "x", arg: 1, scope: ![[RESUME]]
; CHECK: ![[RESUME_CONST]] = !DILocalVariable(name: "direct_const", scope: ![[RESUME]]
; CHECK: ![[RESUME_DIRECT]] = !DILocalVariable(name: "direct_mem", scope: ![[RESUME]]
; CHECK: ![[RESUME_DIRECT_VALUE]] = !DILocalVariable(name: "direct_value", scope: ![[RESUME]]

; Check that the linkage names are set correctly for the destroy and cleanup functions.
;
; CHECK: ![[DESTROY]] = distinct !DISubprogram(name: "f", linkageName: "flink.destroy"
; CHECK: ![[CLEANUP]] = distinct !DISubprogram(name: "f", linkageName: "flink.cleanup"<|MERGE_RESOLUTION|>--- conflicted
+++ resolved
@@ -69,11 +69,7 @@
   br label %coro_Suspend, !dbg !24
 
 coro_Suspend:                                     ; preds = %coro_Cleanup, %sw.default
-<<<<<<< HEAD
-  call void @llvm.coro.end(ptr null, i1 false, token none) #7, !dbg !24
-=======
   call void @llvm.coro.end(ptr null, i1 false, token none), !dbg !24
->>>>>>> 54c4ef26
   %7 = load ptr, ptr %coro_hdl, align 8, !dbg !24
   store i32 0, ptr %late_local, !dbg !24
   ret ptr %7, !dbg !24
@@ -114,11 +110,7 @@
 declare ptr @llvm.coro.free(token, ptr nocapture readonly)
 
 ; Function Attrs: nounwind
-<<<<<<< HEAD
-declare void @llvm.coro.end(ptr, i1, token) #5
-=======
 declare void @llvm.coro.end(ptr, i1, token)
->>>>>>> 54c4ef26
 
 ; Function Attrs: argmemonly nounwind readonly
 declare ptr @llvm.coro.subfn.addr(ptr nocapture readonly, i8)
