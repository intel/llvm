--- conflicted
+++ resolved
@@ -137,10 +137,7 @@
 !25 = !DILocalVariable(name: "direct_mem", scope: !6, file: !7, line: 55, type: !11)
 !26 = !DILocalVariable(name: "direct_const", scope: !6, file: !7, line: 55, type: !11)
 !27 = !DILocalVariable(name: "undefined", scope: !6, file: !7, line: 55, type: !11)
-<<<<<<< HEAD
-=======
 !28 = !DILocalVariable(name: "null", scope: !6, file: !7, line: 55, type: !11)
->>>>>>> 2e412c55
 
 ; CHECK: define i8* @f(i32 %x) #0 !dbg ![[ORIG:[0-9]+]]
 ; CHECK: define internal fastcc void @f.resume(%f.Frame* noalias nonnull align 8 dereferenceable(32) %FramePtr) #0 !dbg ![[RESUME:[0-9]+]]
