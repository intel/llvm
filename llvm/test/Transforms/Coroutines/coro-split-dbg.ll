--- conflicted
+++ resolved
@@ -38,11 +38,7 @@
   br label %coro_Suspend, !dbg !36
 
 coro_Suspend:                                     ; preds = %for.cond, %if.then, %coro_Cleanup
-<<<<<<< HEAD
-  tail call void @llvm.coro.end(ptr null, i1 false, token none) #9, !dbg !38
-=======
   tail call void @llvm.coro.end(ptr null, i1 false, token none), !dbg !38
->>>>>>> 54c4ef26
   ret ptr %2, !dbg !39
 }
 
@@ -53,18 +49,6 @@
 declare token @llvm.coro.id(i32, ptr readnone, ptr nocapture readonly, ptr)
 
 ; Function Attrs: nounwind
-<<<<<<< HEAD
-declare noalias ptr @malloc(i64) local_unnamed_addr #6
-declare i64 @llvm.coro.size.i64() #1
-declare ptr @llvm.coro.begin(token, ptr writeonly) #7
-declare token @llvm.coro.save(ptr) #7
-declare i8 @llvm.coro.suspend(token, i1) #7
-declare void @llvm.lifetime.end.p0(ptr nocapture) #4
-declare ptr @llvm.coro.free(token, ptr nocapture readonly) #5
-declare void @free(ptr nocapture) local_unnamed_addr #6
-declare void @llvm.coro.end(ptr, i1, token) #7
-declare ptr @llvm.coro.subfn.addr(ptr nocapture readonly, i8) #5
-=======
 declare noalias ptr @malloc(i64) local_unnamed_addr
 declare i64 @llvm.coro.size.i64()
 declare ptr @llvm.coro.begin(token, ptr writeonly)
@@ -75,7 +59,6 @@
 declare void @free(ptr nocapture) local_unnamed_addr
 declare void @llvm.coro.end(ptr, i1, token)
 declare ptr @llvm.coro.subfn.addr(ptr nocapture readonly, i8)
->>>>>>> 54c4ef26
 
 declare void @llvm.dbg.value(metadata, metadata, metadata)
 
