; REQUIRES: asserts

; RUN: opt -passes=loop-vectorize -debug-only=loop-vectorize -force-vector-interleave=1 -force-vector-width=4 -prefer-inloop-reductions -disable-output %s 2>&1 | FileCheck %s

; Tests for printing VPlans with reductions.

define float @print_reduction(i64 %n, ptr noalias %y) {
; CHECK-LABEL: Checking a loop in 'print_reduction'
; CHECK:      VPlan 'Initial VPlan for VF={4},UF>=1' {
; CHECK-NEXT: Live-in vp<[[VF:%.]]> = VF
; CHECK-NEXT: Live-in vp<[[VFxUF:%.]]> = VF * UF
; CHECK-NEXT: Live-in vp<[[VTC:%.+]]> = vector-trip-count
; CHECK-NEXT: Live-in ir<%n> = original trip-count
; CHECK-EMPTY:
; CHECK-NEXT: ir-bb<entry>:
; CHECK-NEXT: Successor(s): scalar.ph, vector.ph
; CHECK-EMPTY:
; CHECK-NEXT: vector.ph:
; CHECK-NEXT:   EMIT vp<[[RDX_START:%.+]]> = reduction-start-vector fast ir<0.000000e+00>, ir<0.000000e+00>, ir<1>
; CHECK-NEXT: Successor(s): vector loop
; CHECK-EMPTY:
; CHECK-NEXT: <x1> vector loop: {
; CHECK-NEXT: vector.body:
; CHECK-NEXT:   EMIT vp<[[CAN_IV:%.+]]> = CANONICAL-INDUCTION ir<0>, vp<[[CAN_IV_NEXT:%.+]]>
; CHECK-NEXT:   WIDEN-REDUCTION-PHI ir<%red> = phi vp<[[RDX_START]]>, ir<%red.next>
; CHECK-NEXT:   vp<[[STEPS:%.+]]> = SCALAR-STEPS vp<[[CAN_IV]]>, ir<1>, vp<[[VF]]>
; CHECK-NEXT:   CLONE ir<%arrayidx> = getelementptr inbounds ir<%y>, vp<[[STEPS]]>
; CHECK-NEXT:   vp<[[VEC_PTR:%.+]]> = vector-pointer ir<%arrayidx>
; CHECK-NEXT:   WIDEN ir<%lv> = load vp<[[VEC_PTR]]>
; CHECK-NEXT:   REDUCE ir<%red.next> = ir<%red> + fast reduce.fadd (ir<%lv>)
; CHECK-NEXT:   EMIT vp<[[CAN_IV_NEXT]]> = add nuw vp<[[CAN_IV]]>, vp<[[VFxUF]]>
; CHECK-NEXT:   EMIT branch-on-count vp<[[CAN_IV_NEXT]]>, vp<[[VTC]]>
; CHECK-NEXT: No successors
; CHECK-NEXT: }
; CHECK-NEXT: Successor(s): middle.block
; CHECK-EMPTY:
; CHECK-NEXT: middle.block:
; CHECK-NEXT:   EMIT vp<[[RED_RES:%.+]]> = compute-reduction-result fast ir<%red>, ir<%red.next>
; CHECK-NEXT:   EMIT vp<[[CMP:%.+]]> = icmp eq ir<%n>, vp<[[VTC]]>
; CHECK-NEXT:   EMIT branch-on-cond vp<[[CMP]]>
; CHECK-NEXT: Successor(s): ir-bb<exit>, scalar.ph
; CHECK-EMPTY:
; CHECK-NEXT: ir-bb<exit>
; CHECK-NEXT:  IR %red.next.lcssa = phi float [ %red.next, %loop ] (extra operand: vp<[[RED_RES]]> from middle.block)
; CHECK-NEXT: No successors
; CHECK-EMPTY:
; CHECK-NEXT: scalar.ph
; CHECK-NEXT:   EMIT-SCALAR vp<[[RESUME_IV:%.+]]> = phi [ vp<[[VTC]]>, middle.block ], [ ir<0>, ir-bb<entry> ]
; CHECK-NEXT:   EMIT-SCALAR vp<[[RED_RESUME:%.+]]> = phi [ vp<[[RED_RES]]>, middle.block ], [ ir<0.000000e+00>, ir-bb<entry> ]
; CHECK-NEXT:  Successor(s): ir-bb<loop>
; CHECK-EMPTY:
; CHECK-NEXT:  ir-bb<loop>:
; CHECK-NEXT:    IR   %iv = phi i64 [ %iv.next, %loop ], [ 0, %entry ] (extra operand: vp<[[RESUME_IV]]> from scalar.ph)
; CHECK:         IR   %exitcond = icmp eq i64 %iv.next, %n
; CHECK-NEXT: No successors
; CHECK-NEXT: }
;
entry:
  br label %loop

loop:                                         ; preds = %entry, %loop
  %iv = phi i64 [ %iv.next, %loop ], [ 0, %entry ]
  %red = phi float [ %red.next, %loop ], [ 0.0, %entry ]
  %arrayidx = getelementptr inbounds float, ptr %y, i64 %iv
  %lv = load float, ptr %arrayidx, align 4
  %red.next = fadd fast float %lv, %red
  %iv.next = add i64 %iv, 1
  %exitcond = icmp eq i64 %iv.next, %n
  br i1 %exitcond, label %exit, label %loop

exit:                                          ; preds = %loop, %entry
  ret float %red.next
}

define void @print_reduction_with_invariant_store(i64 %n, ptr noalias %y, ptr noalias %dst) {
; CHECK-LABEL: Checking a loop in 'print_reduction_with_invariant_store'
; CHECK:      VPlan 'Initial VPlan for VF={4},UF>=1' {
; CHECK-NEXT: Live-in vp<[[VF:%.]]> = VF
; CHECK-NEXT: Live-in vp<[[VFxUF:%.]]> = VF * UF
; CHECK-NEXT: Live-in vp<[[VTC:%.+]]> = vector-trip-count
; CHECK-NEXT: Live-in ir<%n> = original trip-count
; CHECK-EMPTY:
; CHECK-NEXT: ir-bb<entry>:
; CHECK-NEXT: Successor(s): scalar.ph, vector.ph
; CHECK-EMPTY:
; CHECK-NEXT: vector.ph:
; CHECK-NEXT:   EMIT vp<[[RDX_START:%.+]]> = reduction-start-vector fast ir<0.000000e+00>, ir<0.000000e+00>, ir<1>
; CHECK-NEXT: Successor(s): vector loop
; CHECK-EMPTY:
; CHECK-NEXT: <x1> vector loop: {
; CHECK-NEXT: vector.body:
; CHECK-NEXT:   EMIT vp<[[CAN_IV:%.+]]> = CANONICAL-INDUCTION ir<0>, vp<[[CAN_IV_NEXT:%.+]]>
; CHECK-NEXT:   WIDEN-REDUCTION-PHI ir<%red> = phi vp<[[RDX_START]]>, ir<%red.next>
; CHECK-NEXT:   vp<[[IV:%.+]]> = SCALAR-STEPS vp<[[CAN_IV]]>, ir<1>, vp<[[VF]]>
; CHECK-NEXT:   CLONE ir<%arrayidx> = getelementptr inbounds ir<%y>, vp<[[IV]]>
; CHECK-NEXT:   vp<[[VEC_PTR:%.+]]> = vector-pointer ir<%arrayidx>
; CHECK-NEXT:   WIDEN ir<%lv> = load vp<[[VEC_PTR]]>
; CHECK-NEXT:   REDUCE ir<%red.next> = ir<%red> + fast reduce.fadd (ir<%lv>)
; CHECK-NEXT:   EMIT vp<[[CAN_IV_NEXT]]> = add nuw vp<[[CAN_IV]]>, vp<[[VFxUF]]>
; CHECK-NEXT:   EMIT branch-on-count vp<[[CAN_IV_NEXT]]>, vp<[[VTC]]>
; CHECK-NEXT: No successors
; CHECK-NEXT: }
; CHECK-NEXT: Successor(s): middle.block
; CHECK-EMPTY:
; CHECK-NEXT: middle.block:
; CHECK-NEXT:   EMIT vp<[[RED_RES:.+]]> = compute-reduction-result fast ir<%red>, ir<%red.next>
; CHECK-NEXT:   CLONE store vp<[[RED_RES]]>, ir<%dst>
; CHECK-NEXT:   EMIT vp<[[CMP:%.+]]> = icmp eq ir<%n>, vp<[[VTC]]>
; CHECK-NEXT:   EMIT branch-on-cond vp<[[CMP]]>
; CHECK-NEXT: Successor(s): ir-bb<exit>, scalar.ph
; CHECK-EMPTY:
; CHECK-NEXT: ir-bb<exit>
; CHECK-NEXT: No successors
; CHECK-EMPTY:
; CHECK-NEXT: scalar.ph
; CHECK-NEXT:   EMIT-SCALAR vp<[[RESUME_IV:%.+]]> = phi [ vp<[[VTC]]>, middle.block ], [ ir<0>, ir-bb<entry> ]
; CHECK-NEXT:   EMIT-SCALAR vp<[[RED_RESUME:%.+]]> = phi [ vp<[[RED_RES]]>, middle.block ], [ ir<0.000000e+00>, ir-bb<entry> ]
; CHECK-NEXT:  Successor(s): ir-bb<loop>
; CHECK-EMPTY:
; CHECK-NEXT:  ir-bb<loop>:
; CHECK-NEXT:    IR   %iv = phi i64 [ %iv.next, %loop ], [ 0, %entry ] (extra operand: vp<[[RESUME_IV]]> from scalar.ph)
; CHECK-NEXT:    IR   %red = phi float [ %red.next, %loop ], [ 0.000000e+00, %entry ]
; CHECK:         IR   %exitcond = icmp eq i64 %iv.next, %n
; CHECK-NEXT: No successors
; CHECK-NEXT: }
;
entry:
  br label %loop

loop:                                         ; preds = %entry, %loop
  %iv = phi i64 [ %iv.next, %loop ], [ 0, %entry ]
  %red = phi float [ %red.next, %loop ], [ 0.0, %entry ]
  %arrayidx = getelementptr inbounds float, ptr %y, i64 %iv
  %lv = load float, ptr %arrayidx, align 4
  %red.next = fadd fast float %lv, %red
  store float %red.next, ptr %dst, align 4
  %iv.next = add i64 %iv, 1
  %exitcond = icmp eq i64 %iv.next, %n
  br i1 %exitcond, label %exit, label %loop

exit:                                          ; preds = %loop, %entry
  ret void
}

define float @print_fmuladd_strict(ptr %a, ptr %b, i64 %n) {
; CHECK-LABEL: Checking a loop in 'print_fmuladd_strict'
; CHECK:      VPlan 'Initial VPlan for VF={4},UF>=1' {
; CHECK-NEXT: Live-in vp<[[VF:%.]]> = VF
; CHECK-NEXT: Live-in vp<[[VFxUF:%.]]> = VF * UF
; CHECK-NEXT: Live-in vp<[[VTC:%.+]]> = vector-trip-count
; CHECK-NEXT: Live-in ir<%n> = original trip-count
; CHECK-EMPTY:
; CHECK-NEXT: ir-bb<entry>:
; CHECK-NEXT: Successor(s): scalar.ph, vector.ph
; CHECK-EMPTY:
; CHECK-NEXT: vector.ph:
; CHECK-NEXT:   EMIT vp<[[RDX_START:%.+]]> = reduction-start-vector nnan ninf nsz ir<0.000000e+00>, ir<0.000000e+00>, ir<1>
; CHECK-NEXT: Successor(s): vector loop
; CHECK-EMPTY:
; CHECK-NEXT: <x1> vector loop: {
; CHECK-NEXT: vector.body:
; CHECK-NEXT:   EMIT vp<[[CAN_IV:%.+]]> = CANONICAL-INDUCTION ir<0>, vp<[[CAN_IV_NEXT:%.+]]>
; CHECK-NEXT:   WIDEN-REDUCTION-PHI ir<%sum.07> = phi vp<[[RDX_START]]>, ir<%muladd>
; CHECK-NEXT:   vp<[[STEPS:%.+]]> = SCALAR-STEPS vp<[[CAN_IV]]>, ir<1>, vp<[[VF]]>
; CHECK-NEXT:   CLONE ir<%arrayidx> = getelementptr inbounds ir<%a>, vp<[[STEPS]]>
; CHECK-NEXT:   vp<[[VEC_PTR:%.+]]> = vector-pointer ir<%arrayidx>
; CHECK-NEXT:   WIDEN ir<%l.a> = load vp<[[VEC_PTR]]>
; CHECK-NEXT:   CLONE ir<%arrayidx2> = getelementptr inbounds ir<%b>, vp<[[STEPS]]>
; CHECK-NEXT:   vp<[[VEC_PTR2:%.+]]> = vector-pointer ir<%arrayidx2>
; CHECK-NEXT:   WIDEN ir<%l.b> = load vp<[[VEC_PTR2]]>
; CHECK-NEXT:   EMIT vp<[[FMUL:%.+]]> = fmul nnan ninf nsz ir<%l.a>, ir<%l.b>
; CHECK-NEXT:   REDUCE ir<[[MULADD:%.+]]> = ir<%sum.07> + nnan ninf nsz reduce.fadd (vp<[[FMUL]]>)
; CHECK-NEXT:   EMIT vp<[[CAN_IV_NEXT]]> = add nuw vp<[[CAN_IV]]>, vp<[[VFxUF]]>
; CHECK-NEXT:   EMIT branch-on-count vp<[[CAN_IV_NEXT]]>, vp<[[VTC]]>
; CHECK-NEXT:   No successors
; CHECK-NEXT: }
; CHECK-NEXT: Successor(s): middle.block
; CHECK-EMPTY:
; CHECK-NEXT: middle.block:
; CHECK-NEXT:   EMIT vp<[[RED_RES:%.+]]> = compute-reduction-result nnan ninf nsz ir<%sum.07>, ir<[[MULADD]]>
; CHECK-NEXT:   EMIT vp<[[CMP:%.+]]> = icmp eq ir<%n>, vp<[[VTC]]>
; CHECK-NEXT:   EMIT branch-on-cond vp<[[CMP]]>
; CHECK-NEXT: Successor(s): ir-bb<exit>, scalar.ph
; CHECK-EMPTY:
; CHECK-NEXT: ir-bb<exit>
; CHECK-NEXT:   IR %muladd.lcssa = phi float [ %muladd, %loop ] (extra operand: vp<[[RED_RES]]> from middle.block)
; CHECK-NEXT: No successors
; CHECK-EMPTY:
; CHECK-NEXT: scalar.ph
; CHECK-NEXT:   EMIT-SCALAR vp<[[RESUME_IV:%.+]]> = phi [ vp<[[VTC]]>, middle.block ], [ ir<0>, ir-bb<entry> ]
; CHECK-NEXT:   EMIT-SCALAR vp<[[RED_RESUME:%.+]]> = phi [ vp<[[RED_RES]]>, middle.block ], [ ir<0.000000e+00>, ir-bb<entry> ]
; CHECK-NEXT:  Successor(s): ir-bb<loop>
; CHECK-EMPTY:
; CHECK-NEXT:  ir-bb<loop>:
; CHECK-NEXT:    IR   %iv = phi i64 [ 0, %entry ], [ %iv.next, %loop ] (extra operand: vp<[[RESUME_IV]]> from scalar.ph)
; CHECK-NEXT:    IR   %sum.07 = phi float [ 0.000000e+00, %entry ], [ %muladd, %loop ] (extra operand: vp<[[RED_RESUME]]> from scalar.ph)
; CHECK:         IR   %exitcond.not = icmp eq i64 %iv.next, %n
; CHECK-NEXT: No successors
; CHECK-NEXT:}

entry:
  br label %loop

loop:
  %iv = phi i64 [ 0, %entry ], [ %iv.next, %loop ]
  %sum.07 = phi float [ 0.000000e+00, %entry ], [ %muladd, %loop ]
  %arrayidx = getelementptr inbounds float, ptr %a, i64 %iv
  %l.a = load float, ptr %arrayidx, align 4
  %arrayidx2 = getelementptr inbounds float, ptr %b, i64 %iv
  %l.b = load float, ptr %arrayidx2, align 4
  %muladd = tail call nnan ninf nsz float @llvm.fmuladd.f32(float %l.a, float %l.b, float %sum.07)
  %iv.next = add nuw nsw i64 %iv, 1
  %exitcond.not = icmp eq i64 %iv.next, %n
  br i1 %exitcond.not, label %exit, label %loop

exit:
  ret float %muladd
}

define i64 @find_last_iv(ptr %a, i64 %n, i64 %start) {
; CHECK-LABEL: Checking a loop in 'find_last_iv'
; CHECK:       VPlan 'Initial VPlan for VF={4},UF>=1' {
; CHECK:        <x1> vector loop: {
; CHECK-NEXT:     vector.body:
; CHECK-NEXT:     EMIT vp<[[CAN_IV:%.+]]> = CANONICAL-INDUCTION ir<0>, vp<%index.next>
; CHECK-NEXT:     ir<%iv> = WIDEN-INDUCTION ir<0>, ir<1>, vp<{{.+}}>
; CHECK-NEXT:     WIDEN-REDUCTION-PHI ir<%rdx> = phi ir<-9223372036854775808>, ir<%cond>
; CHECK-NEXT:     vp<[[SCALAR_STEPS:%.+]]> = SCALAR-STEPS vp<[[CAN_IV]]>, ir<1>
; CHECK-NEXT:     CLONE ir<%gep.a> = getelementptr inbounds ir<%a>, vp<[[SCALAR_STEPS]]>
; CHECK-NEXT:     vp<[[VEC_PTR:%.+]]> = vector-pointer ir<%gep.a>
; CHECK-NEXT:     WIDEN ir<%l.a> = load vp<[[VEC_PTR]]>
; CHECK-NEXT:     WIDEN ir<%cmp2> = icmp eq ir<%l.a>, ir<%start>
; CHECK-NEXT:     WIDEN-SELECT ir<%cond> = select  ir<%cmp2>, ir<%iv>, ir<%rdx>
; CHECK-NEXT:     EMIT vp<%index.next> = add nuw vp<[[CAN_IV]]>, vp<{{.+}}>
; CHECK-NEXT:     EMIT branch-on-count vp<%index.next>, vp<{{.+}}>
; CHECK-NEXT:   No successors
; CHECK-NEXT: }
; CHECK-NEXT: Successor(s): middle.block
; CHECK-EMPTY:
; CHECK-NEXT: middle.block:
<<<<<<< HEAD
; CHECK-NEXT:   EMIT vp<[[RDX_RES:%.+]]> = compute-find-last-iv-result ir<%rdx>, ir<%start>, ir<-9223372036854775808>, ir<%cond>
; CHECK-NEXT:   EMIT vp<[[EXT:%.+]]> = extract-last-element vp<[[RDX_RES]]>
=======
; CHECK-NEXT:   EMIT vp<[[RDX_RES:%.+]]> = compute-find-iv-result ir<%rdx>, ir<%start>, ir<-9223372036854775808>, ir<%cond>
>>>>>>> 5ee67ebe
; CHECK-NEXT:   EMIT vp<%cmp.n> = icmp eq ir<%n>, vp<{{.+}}>
; CHECK-NEXT:   EMIT branch-on-cond vp<%cmp.n>
; CHECK-NEXT: Successor(s): ir-bb<exit>, scalar.ph
; CHECK-EMPTY:
; CHECK:      ir-bb<exit>:
; CHECK-NEXT:   IR   %cond.lcssa = phi i64 [ %cond, %loop ] (extra operand: vp<[[RDX_RES]]> from middle.block)
; CHECK-NEXT: No successors
; CHECK-EMPTY:
; CHECK-NEXT: scalar.ph:
; CHECK-NEXT:   EMIT-SCALAR vp<%bc.resume.val> = phi [ vp<{{.+}}>, middle.block ], [ ir<0>, ir-bb<entry> ]
; CHECK-NEXT:   EMIT-SCALAR vp<%bc.merge.rdx> = phi [ vp<[[RDX_RES]]>, middle.block ], [ ir<%start>, ir-bb<entry> ]
;
entry:
  br label %loop

loop:
  %iv = phi i64 [ 0, %entry ], [ %inc, %loop ]
  %rdx = phi i64 [ %start, %entry ], [ %cond, %loop ]
  %gep.a = getelementptr inbounds i64, ptr %a, i64 %iv
  %l.a = load i64, ptr %gep.a, align 8
  %cmp2 = icmp eq i64 %l.a, %start
  %cond = select i1 %cmp2, i64 %iv, i64 %rdx
  %inc = add nuw nsw i64 %iv, 1
  %exitcond.not = icmp eq i64 %inc, %n
  br i1 %exitcond.not, label %exit, label %loop

exit:
  ret i64 %cond
}

define i64 @print_extended_reduction(ptr nocapture readonly %x, ptr nocapture readonly %y, i32 %n) {
; CHECK-LABEL: 'print_extended_reduction'
; CHECK:      VPlan 'Initial VPlan for VF={4},UF>=1' {
; CHECK-NEXT: Live-in vp<[[VF:%.+]]> = VF
; CHECK-NEXT: Live-in vp<[[VFxUF:%.+]]> = VF * UF
; CHECK-NEXT: Live-in vp<[[VTC:%.+]]> = vector-trip-count
; CHECK-NEXT: Live-in ir<%n> = original trip-count
; CHECK-EMPTY:
; CHECK:      vector.ph:
; CHECK-NEXT:   EMIT vp<[[RDX_START:%.+]]> = reduction-start-vector ir<0>, ir<0>, ir<1>
; CHECK-NEXT: Successor(s): vector loop
; CHECK-EMPTY:
; CHECK-NEXT: <x1> vector loop: {
; CHECK-NEXT:   vector.body:
; CHECK-NEXT:     EMIT vp<[[IV:%.+]]> = CANONICAL-INDUCTION ir<0>, vp<[[IV_NEXT:%.+]]>
<<<<<<< HEAD
; CHECK-NEXT:     WIDEN-REDUCTION-PHI ir<[[RDX:%.+]]> = phi vp<[[RDX_START]]>, ir<[[RDX_NEXT:%.+]]>
=======
; CHECK-NEXT:     WIDEN-REDUCTION-PHI ir<[[RDX:%.+]]> = phi vp<[[RDX_START]]>, vp<[[RDX_NEXT:%.+]]>
>>>>>>> 5ee67ebe
; CHECK-NEXT:     vp<[[STEPS:%.+]]> = SCALAR-STEPS vp<[[IV]]>, ir<1>
; CHECK-NEXT:     CLONE ir<%arrayidx> = getelementptr inbounds ir<%x>, vp<[[STEPS]]>
; CHECK-NEXT:     vp<[[ADDR:%.+]]> = vector-pointer ir<%arrayidx>
; CHECK-NEXT:     WIDEN ir<[[LOAD:%.+]]> = load vp<[[ADDR]]>
; CHECK-NEXT:     EXPRESSION vp<[[RDX_NEXT]]> = ir<[[RDX]]> + reduce.add (ir<[[LOAD]]> zext to i64)
; CHECK-NEXT:     EMIT vp<[[IV_NEXT]]> = add nuw vp<[[IV]]>, vp<[[VFxUF]]>
; CHECK-NEXT:     EMIT branch-on-count vp<[[IV_NEXT]]>, vp<[[VTC]]>
; CHECK-NEXT:   No successors
; CHECK-NEXT: }
;
entry:
  br label %loop

loop:
  %iv = phi i32 [ %iv.next, %loop ], [ 0, %entry ]
  %rdx = phi i64 [ %rdx.next, %loop ], [ 0, %entry ]
  %arrayidx = getelementptr inbounds i32, ptr %x, i32 %iv
  %load0 = load i32, ptr %arrayidx, align 4
  %conv0 = zext i32 %load0 to i64
  %rdx.next = add nsw i64 %rdx, %conv0
  %iv.next = add nuw nsw i32 %iv, 1
  %exitcond = icmp eq i32 %iv.next, %n
  br i1 %exitcond, label %exit, label %loop

exit:
  %r.0.lcssa = phi i64 [ %rdx.next, %loop ]
  ret i64 %r.0.lcssa
}

define i64 @print_mulacc(ptr nocapture readonly %x, ptr nocapture readonly %y, i32 %n) {
; CHECK-LABEL: 'print_mulacc'
; CHECK:      VPlan 'Initial VPlan for VF={4},UF>=1' {
; CHECK-NEXT: Live-in vp<[[VF:%.+]]> = VF
; CHECK-NEXT: Live-in vp<[[VFxUF:%.+]]> = VF * UF
; CHECK-NEXT: Live-in vp<[[VTC:%.+]]> = vector-trip-count
; CHECK-NEXT: Live-in ir<%n> = original trip-count
; CHECK-EMPTY:
; CHECK:      vector.ph:
; CHECK-NEXT:   EMIT vp<[[RDX_START:%.+]]> = reduction-start-vector ir<0>, ir<0>, ir<1>
; CHECK-NEXT: Successor(s): vector loop
; CHECK-EMPTY:
; CHECK-NEXT: <x1> vector loop: {
; CHECK-NEXT:   vector.body:
; CHECK-NEXT:     EMIT vp<[[IV:%.+]]> = CANONICAL-INDUCTION ir<0>, vp<[[IV_NEXT:%.+]]>
<<<<<<< HEAD
; CHECK-NEXT:     WIDEN-REDUCTION-PHI ir<[[RDX:%.+]]> = phi vp<[[RDX_START]]>, ir<[[RDX_NEXT:%.+]]>
=======
; CHECK-NEXT:     WIDEN-REDUCTION-PHI ir<[[RDX:%.+]]> = phi vp<[[RDX_START]]>, vp<[[RDX_NEXT:%.+]]>
>>>>>>> 5ee67ebe
; CHECK-NEXT:     vp<[[STEPS:%.+]]> = SCALAR-STEPS vp<[[IV]]>, ir<1>
; CHECK-NEXT:     CLONE ir<[[ARRAYIDX0:%.+]]> = getelementptr inbounds ir<%x>, vp<[[STEPS]]>
; CHECK-NEXT:     vp<[[ADDR0:%.+]]> = vector-pointer ir<[[ARRAYIDX0]]>
; CHECK-NEXT:     WIDEN ir<[[LOAD0:%.+]]> = load vp<[[ADDR0]]>
; CHECK-NEXT:     CLONE ir<[[ARRAYIDX1:%.+]]> = getelementptr inbounds ir<%y>, vp<[[STEPS]]>
; CHECK-NEXT:     vp<[[ADDR1:%.+]]> = vector-pointer ir<[[ARRAYIDX1]]>
; CHECK-NEXT:     WIDEN ir<[[LOAD1:%.+]]> = load vp<[[ADDR1]]>
; CHECK-NEXT:     EXPRESSION vp<[[RDX_NEXT]]> = ir<[[RDX]]> + reduce.add (mul nsw ir<[[LOAD0]]>, ir<[[LOAD1]]>)
; CHECK-NEXT:     EMIT vp<[[IV_NEXT]]> = add nuw vp<[[IV]]>, vp<[[VFxUF]]>
; CHECK-NEXT:     EMIT branch-on-count vp<[[IV_NEXT]]>, vp<[[VTC]]>
; CHECK-NEXT:   No successors
; CHECK-NEXT: }
;
entry:
  br label %loop

loop:
  %iv = phi i32 [ %iv.next, %loop ], [ 0, %entry ]
  %rdx = phi i64 [ %rdx.next, %loop ], [ 0, %entry ]
  %arrayidx = getelementptr inbounds i64, ptr %x, i32 %iv
  %load0 = load i64, ptr %arrayidx, align 4
  %arrayidx1 = getelementptr inbounds i64, ptr %y, i32 %iv
  %load1 = load i64, ptr %arrayidx1, align 4
  %mul = mul nsw i64 %load0, %load1
  %rdx.next = add nsw i64 %rdx, %mul
  %iv.next = add nuw nsw i32 %iv, 1
  %exitcond = icmp eq i32 %iv.next, %n
  br i1 %exitcond, label %exit, label %loop

exit:
  %r.0.lcssa = phi i64 [ %rdx.next, %loop ]
  ret i64 %r.0.lcssa
}

define i64 @print_mulacc_extended(ptr nocapture readonly %x, ptr nocapture readonly %y, i32 %n) {
; CHECK-LABEL: 'print_mulacc_extended'
; CHECK:      VPlan 'Initial VPlan for VF={4},UF>=1' {
; CHECK-NEXT: Live-in vp<[[VF:%.+]]> = VF
; CHECK-NEXT: Live-in vp<[[VFxUF:%.+]]> = VF * UF
; CHECK-NEXT: Live-in vp<[[VTC:%.+]]> = vector-trip-count
; CHECK-NEXT: Live-in ir<%n> = original trip-count
; CHECK-EMPTY:
; CHECK:      vector.ph:
; CHECK-NEXT:   EMIT vp<[[RDX_START:%.+]]> = reduction-start-vector ir<0>, ir<0>, ir<1>
; CHECK-NEXT: Successor(s): vector loop
; CHECK-EMPTY:
; CHECK-NEXT: <x1> vector loop: {
; CHECK-NEXT:   vector.body:
; CHECK-NEXT:     EMIT vp<[[IV:%.+]]> = CANONICAL-INDUCTION ir<0>, vp<[[IV_NEXT:%.+]]>
<<<<<<< HEAD
; CHECK-NEXT:     WIDEN-REDUCTION-PHI ir<[[RDX:%.+]]> = phi vp<[[RDX_START]]>, ir<[[RDX_NEXT:%.+]]>
=======
; CHECK-NEXT:     WIDEN-REDUCTION-PHI ir<[[RDX:%.+]]> = phi vp<[[RDX_START]]>, vp<[[RDX_NEXT:%.+]]>
>>>>>>> 5ee67ebe
; CHECK-NEXT:     vp<[[STEPS:%.+]]> = SCALAR-STEPS vp<[[IV]]>, ir<1>
; CHECK-NEXT:     CLONE ir<[[ARRAYIDX0:%.+]]> = getelementptr inbounds ir<%x>, vp<[[STEPS]]>
; CHECK-NEXT:     vp<[[ADDR0:%.+]]> = vector-pointer ir<[[ARRAYIDX0]]>
; CHECK-NEXT:     WIDEN ir<[[LOAD0:%.+]]> = load vp<[[ADDR0]]>
; CHECK-NEXT:     CLONE ir<[[ARRAYIDX1:%.+]]> = getelementptr inbounds ir<%y>, vp<[[STEPS]]>
; CHECK-NEXT:     vp<[[ADDR1:%.+]]> = vector-pointer ir<[[ARRAYIDX1]]>
; CHECK-NEXT:     WIDEN ir<[[LOAD1:%.+]]> = load vp<[[ADDR1]]>
; CHECK-NEXT:     EXPRESSION vp<[[RDX_NEXT:%.+]]> = ir<[[RDX]]> + reduce.add (mul nsw (ir<[[LOAD0]]> sext to i64), (ir<[[LOAD1]]> sext to i64))
; CHECK-NEXT:     EMIT vp<[[IV_NEXT]]> = add nuw vp<[[IV]]>, vp<[[VFxUF]]>
; CHECK-NEXT:     EMIT branch-on-count vp<[[IV_NEXT]]>, vp<[[VTC]]>
; CHECK-NEXT:   No successors
; CHECK-NEXT: }
;
entry:
  br label %loop

loop:
  %iv = phi i32 [ %iv.next, %loop ], [ 0, %entry ]
  %rdx = phi i64 [ %rdx.next, %loop ], [ 0, %entry ]
  %arrayidx = getelementptr inbounds i16, ptr %x, i32 %iv
  %load0 = load i16, ptr %arrayidx, align 4
  %arrayidx1 = getelementptr inbounds i16, ptr %y, i32 %iv
  %load1 = load i16, ptr %arrayidx1, align 4
  %conv0 = sext i16 %load0 to i32
  %conv1 = sext i16 %load1 to i32
  %mul = mul nsw i32 %conv0, %conv1
  %conv = sext i32 %mul to i64
  %rdx.next = add nsw i64 %rdx, %conv
  %iv.next = add nuw nsw i32 %iv, 1
  %exitcond = icmp eq i32 %iv.next, %n
  br i1 %exitcond, label %exit, label %loop

exit:
  %r.0.lcssa = phi i64 [ %rdx.next, %loop ]
  ret i64 %r.0.lcssa
}<|MERGE_RESOLUTION|>--- conflicted
+++ resolved
@@ -238,12 +238,7 @@
 ; CHECK-NEXT: Successor(s): middle.block
 ; CHECK-EMPTY:
 ; CHECK-NEXT: middle.block:
-<<<<<<< HEAD
-; CHECK-NEXT:   EMIT vp<[[RDX_RES:%.+]]> = compute-find-last-iv-result ir<%rdx>, ir<%start>, ir<-9223372036854775808>, ir<%cond>
-; CHECK-NEXT:   EMIT vp<[[EXT:%.+]]> = extract-last-element vp<[[RDX_RES]]>
-=======
 ; CHECK-NEXT:   EMIT vp<[[RDX_RES:%.+]]> = compute-find-iv-result ir<%rdx>, ir<%start>, ir<-9223372036854775808>, ir<%cond>
->>>>>>> 5ee67ebe
 ; CHECK-NEXT:   EMIT vp<%cmp.n> = icmp eq ir<%n>, vp<{{.+}}>
 ; CHECK-NEXT:   EMIT branch-on-cond vp<%cmp.n>
 ; CHECK-NEXT: Successor(s): ir-bb<exit>, scalar.ph
@@ -289,11 +284,7 @@
 ; CHECK-NEXT: <x1> vector loop: {
 ; CHECK-NEXT:   vector.body:
 ; CHECK-NEXT:     EMIT vp<[[IV:%.+]]> = CANONICAL-INDUCTION ir<0>, vp<[[IV_NEXT:%.+]]>
-<<<<<<< HEAD
-; CHECK-NEXT:     WIDEN-REDUCTION-PHI ir<[[RDX:%.+]]> = phi vp<[[RDX_START]]>, ir<[[RDX_NEXT:%.+]]>
-=======
 ; CHECK-NEXT:     WIDEN-REDUCTION-PHI ir<[[RDX:%.+]]> = phi vp<[[RDX_START]]>, vp<[[RDX_NEXT:%.+]]>
->>>>>>> 5ee67ebe
 ; CHECK-NEXT:     vp<[[STEPS:%.+]]> = SCALAR-STEPS vp<[[IV]]>, ir<1>
 ; CHECK-NEXT:     CLONE ir<%arrayidx> = getelementptr inbounds ir<%x>, vp<[[STEPS]]>
 ; CHECK-NEXT:     vp<[[ADDR:%.+]]> = vector-pointer ir<%arrayidx>
@@ -338,11 +329,7 @@
 ; CHECK-NEXT: <x1> vector loop: {
 ; CHECK-NEXT:   vector.body:
 ; CHECK-NEXT:     EMIT vp<[[IV:%.+]]> = CANONICAL-INDUCTION ir<0>, vp<[[IV_NEXT:%.+]]>
-<<<<<<< HEAD
-; CHECK-NEXT:     WIDEN-REDUCTION-PHI ir<[[RDX:%.+]]> = phi vp<[[RDX_START]]>, ir<[[RDX_NEXT:%.+]]>
-=======
 ; CHECK-NEXT:     WIDEN-REDUCTION-PHI ir<[[RDX:%.+]]> = phi vp<[[RDX_START]]>, vp<[[RDX_NEXT:%.+]]>
->>>>>>> 5ee67ebe
 ; CHECK-NEXT:     vp<[[STEPS:%.+]]> = SCALAR-STEPS vp<[[IV]]>, ir<1>
 ; CHECK-NEXT:     CLONE ir<[[ARRAYIDX0:%.+]]> = getelementptr inbounds ir<%x>, vp<[[STEPS]]>
 ; CHECK-NEXT:     vp<[[ADDR0:%.+]]> = vector-pointer ir<[[ARRAYIDX0]]>
@@ -392,11 +379,7 @@
 ; CHECK-NEXT: <x1> vector loop: {
 ; CHECK-NEXT:   vector.body:
 ; CHECK-NEXT:     EMIT vp<[[IV:%.+]]> = CANONICAL-INDUCTION ir<0>, vp<[[IV_NEXT:%.+]]>
-<<<<<<< HEAD
-; CHECK-NEXT:     WIDEN-REDUCTION-PHI ir<[[RDX:%.+]]> = phi vp<[[RDX_START]]>, ir<[[RDX_NEXT:%.+]]>
-=======
 ; CHECK-NEXT:     WIDEN-REDUCTION-PHI ir<[[RDX:%.+]]> = phi vp<[[RDX_START]]>, vp<[[RDX_NEXT:%.+]]>
->>>>>>> 5ee67ebe
 ; CHECK-NEXT:     vp<[[STEPS:%.+]]> = SCALAR-STEPS vp<[[IV]]>, ir<1>
 ; CHECK-NEXT:     CLONE ir<[[ARRAYIDX0:%.+]]> = getelementptr inbounds ir<%x>, vp<[[STEPS]]>
 ; CHECK-NEXT:     vp<[[ADDR0:%.+]]> = vector-pointer ir<[[ARRAYIDX0]]>
