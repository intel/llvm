--- conflicted
+++ resolved
@@ -48,13 +48,8 @@
 ; CHECK-NEXT:  Successor(s): ir-bb<loop>
 ; CHECK-EMPTY:
 ; CHECK-NEXT:  ir-bb<loop>:
-<<<<<<< HEAD
-; CHECK-NEXT:    IR   %for.1 = phi i16 [ 22, %entry ], [ %for.1.next, %loop ] (extra operand: vp<[[RESUME_1_P]]>)
-; CHECK-NEXT:    IR   %for.2 = phi i16 [ 33, %entry ], [ %for.1, %loop ] (extra operand: vp<[[RESUME_2_P]]>.1)
-=======
 ; CHECK-NEXT:    IR   %for.1 = phi i16 [ 22, %entry ], [ %for.1.next, %loop ] (extra operand: vp<[[RESUME_1_P]]> from scalar.ph)
 ; CHECK-NEXT:    IR   %for.2 = phi i16 [ 33, %entry ], [ %for.1, %loop ] (extra operand: vp<[[RESUME_2_P]]>.1 from scalar.ph)
->>>>>>> a8d96e15
 ; CHECK-NEXT:    IR   %iv = phi i64 [ 0, %entry ], [ %iv.next, %loop ]
 ; CHECK:         IR   %exitcond.not = icmp eq i64 %iv.next, 1000
 ; CHECK-NEXT:  No successors
@@ -130,15 +125,9 @@
 ; CHECK-NEXT:  Successor(s): ir-bb<loop>
 ; CHECK-EMPTY:
 ; CHECK-NEXT:  ir-bb<loop>:
-<<<<<<< HEAD
-; CHECK-NEXT:    IR   %for.1 = phi i16 [ 22, %entry ], [ %for.1.next, %loop ] (extra operand: vp<[[RESUME_1_P]]>)
-; CHECK-NEXT:    IR   %for.2 = phi i16 [ 33, %entry ], [ %for.1, %loop ] (extra operand: vp<[[RESUME_2_P]]>.1)
-; CHECK-NEXT:    IR   %for.3 = phi i16 [ 33, %entry ], [ %for.2, %loop ] (extra operand: vp<[[RESUME_3_P]]>.2)
-=======
 ; CHECK-NEXT:    IR   %for.1 = phi i16 [ 22, %entry ], [ %for.1.next, %loop ] (extra operand: vp<[[RESUME_1_P]]> from scalar.ph)
 ; CHECK-NEXT:    IR   %for.2 = phi i16 [ 33, %entry ], [ %for.1, %loop ] (extra operand: vp<[[RESUME_2_P]]>.1 from scalar.ph)
 ; CHECK-NEXT:    IR   %for.3 = phi i16 [ 33, %entry ], [ %for.2, %loop ] (extra operand: vp<[[RESUME_3_P]]>.2 from scalar.ph)
->>>>>>> a8d96e15
 ; CHECK-NEXT:    IR   %iv = phi i64 [ 0, %entry ], [ %iv.next, %loop ]
 ; CHECK:         IR   %exitcond.not = icmp eq i64 %iv.next, 1000
 ; CHECK-NEXT: No successors
@@ -216,13 +205,8 @@
 ; CHECK-EMPTY:
 ; CHECK-NEXT: ir-bb<loop>:
 ; CHECK-NEXT:   IR   %iv = phi i64 [ %iv.next, %loop ], [ 0, %entry ]
-<<<<<<< HEAD
-; CHECK-NEXT:   IR   %for.x = phi i64 [ %for.x.next, %loop ], [ 0, %entry ] (extra operand: vp<[[RESUME_X]]>)
-; CHECK-NEXT:   IR   %for.y = phi i32 [ %for.x.prev, %loop ], [ 0, %entry ] (extra operand: vp<[[RESUME_Y]]>.1)
-=======
 ; CHECK-NEXT:   IR   %for.x = phi i64 [ %for.x.next, %loop ], [ 0, %entry ] (extra operand: vp<[[RESUME_X]]> from scalar.ph)
 ; CHECK-NEXT:   IR   %for.y = phi i32 [ %for.x.prev, %loop ], [ 0, %entry ] (extra operand: vp<[[RESUME_Y]]>.1 from scalar.ph)
->>>>>>> a8d96e15
 ; CHECK:     No successors
 ; CHECK-NEXT: }
 ;
@@ -295,13 +279,8 @@
 ; CHECK-EMPTY:
 ; CHECK-NEXT: ir-bb<loop>:
 ; CHECK-NEXT:   IR   %iv = phi i64 [ %iv.next, %loop ], [ 0, %entry ]
-<<<<<<< HEAD
-; CHECK-NEXT:   IR   %for.x = phi i64 [ %for.x.next, %loop ], [ 0, %entry ] (extra operand: vp<[[RESUME_X]]>)
-; CHECK-NEXT:   IR   %for.y = phi i32 [ %for.x.prev, %loop ], [ 0, %entry ] (extra operand: vp<[[RESUME_Y]]>.1)
-=======
 ; CHECK-NEXT:   IR   %for.x = phi i64 [ %for.x.next, %loop ], [ 0, %entry ] (extra operand: vp<[[RESUME_X]]> from scalar.ph)
 ; CHECK-NEXT:   IR   %for.y = phi i32 [ %for.x.prev, %loop ], [ 0, %entry ] (extra operand: vp<[[RESUME_Y]]>.1 from scalar.ph)
->>>>>>> a8d96e15
 ; CHECK:     No successors
 ; CHECK-NEXT: }
 ;
