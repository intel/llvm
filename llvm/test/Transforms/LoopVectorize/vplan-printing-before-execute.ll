; RUN: opt -passes=loop-vectorize -force-vector-width=8 -force-vector-interleave=2 -disable-output -debug -S %s 2>&1 | FileCheck --check-prefixes=CHECK %s

target datalayout = "e-m:o-i64:64-i128:128-n32:64-S128"

; REQUIRES: asserts

; Check if the vector loop condition can be simplified to true for a given
; VF/IC combination.
define void @test_tc_less_than_16(ptr %A, i64 %N) {
; CHECK:      LV: Scalarizing:  %cmp =
; CHECK:      VPlan 'Initial VPlan for VF={8},UF>=1' {
; CHECK-NEXT: Live-in vp<[[VF:%.+]]> = VF
; CHECK-NEXT: Live-in vp<[[VFxUF:%.+]]> = VF * UF
; CHECK-NEXT: Live-in vp<[[VTC:%.+]]> = vector-trip-count
; CHECK-NEXT: vp<[[TC:%.+]]> = original trip-count
; CHECK-EMPTY:
; CHECK-NEXT: ir-bb<entry>:
; CHECK-NEXT:   IR %and = and i64 %N, 15
; CHECK-NEXT:   EMIT vp<[[TC]]> = EXPAND SCEV (zext i4 (trunc i64 %N to i4) to i64)
; CHECK-NEXT: Successor(s): scalar.ph, vector.ph
; CHECK-EMPTY:
; CHECK-NEXT: vector.ph:
; CHECK-NEXT:   vp<[[END1:%.+]]> = DERIVED-IV ir<%and> + vp<[[VTC]]> * ir<-1>
; CHECK-NEXT:   vp<[[END2:%.+]]> = DERIVED-IV ir<%A> + vp<[[VTC]]> * ir<1>
; CHECK-NEXT: Successor(s): vector loop
; CHECK-EMPTY:
; CHECK-NEXT: <x1> vector loop: {
; CHECK-NEXT:   vector.body:
; CHECK-NEXT:     EMIT vp<[[CAN_IV:%.+]]> = CANONICAL-INDUCTION ir<0>, vp<[[CAN_IV_NEXT:%.+]]>
; CHECK-NEXT:     vp<[[STEPS:%.+]]> = SCALAR-STEPS vp<[[CAN_IV]]>, ir<1>, vp<[[VF]]>
; CHECK-NEXT:     EMIT vp<[[PADD:%.+]]> = ptradd ir<%A>, vp<[[STEPS]]>
; CHECK-NEXT:     vp<[[VPTR:%.]]> = vector-pointer vp<[[PADD]]>
; CHECK-NEXT:     WIDEN ir<%l> = load vp<[[VPTR]]>
; CHECK-NEXT:     WIDEN ir<%add> = add nsw ir<%l>, ir<10>
; CHECK-NEXT:     vp<[[VPTR2:%.+]]> = vector-pointer vp<[[PADD]]>
; CHECK-NEXT:     WIDEN store vp<[[VPTR2]]>, ir<%add>
; CHECK-NEXT:     EMIT vp<[[CAN_IV_NEXT]]> = add nuw vp<[[CAN_IV:%.+]]>, vp<[[VFxUF]]>
; CHECK-NEXT:     EMIT branch-on-count vp<[[CAN_IV_NEXT]]>, vp<[[VTC]]>
; CHECK-NEXT:   No successors
; CHECK-NEXT: }
; CHECK-NEXT: Successor(s): middle.block
; CHECK-EMPTY:
; CHECK-NEXT: middle.block:
; CHECK-NEXT:   EMIT vp<[[C:%.+]]> = icmp eq vp<[[TC]]>, vp<[[VTC]]>
; CHECK-NEXT:   EMIT branch-on-cond vp<[[C]]>
; CHECK-NEXT: Successor(s): ir-bb<exit>, scalar.ph
; CHECK-EMPTY:
; CHECK-NEXT: ir-bb<exit>:
; CHECK-NEXT: No successors
; CHECK-EMPTY:
; CHECK-NEXT: scalar.ph:
; CHECK-NEXT:   EMIT-SCALAR vp<[[RESUME1:%.+]]> = phi [ vp<[[END1]]>, middle.block ], [ ir<%and>, ir-bb<entry> ]
; CHECK-NEXT:   EMIT-SCALAR vp<[[RESUME2:%.+]]>.1 = phi [ vp<[[END2]]>, middle.block ], [ ir<%A>, ir-bb<entry> ]
; CHECK-NEXT: Successor(s): ir-bb<loop>
; CHECK-EMPTY:
; CHECK-NEXT: ir-bb<loop>:
; CHECK-NEXT:   IR   %iv = phi i64 [ %and, %entry ], [ %iv.next, %loop ] (extra operand: vp<[[RESUME1]]> from scalar.ph)
; CHECK-NEXT:   IR   %p.src = phi ptr [ %A, %entry ], [ %p.src.next, %loop ] (extra operand: vp<[[RESUME2]]>.1 from scalar.ph)
; CHECK:        IR   %cmp = icmp eq i64 %iv.next, 0
; CHECK-NEXT: No successors
; CHECK-NEXT: }
;
; CHECK: Executing best plan with VF=8, UF=2
; CHECK-NEXT: VPlan 'Final VPlan for VF={8},UF={2}' {
; CHECK-NEXT: Live-in ir<%and> = original trip-count
; CHECK-EMPTY:
; CHECK-NEXT: ir-bb<entry>:
; CHECK-NEXT:   IR %and = and i64 %N, 15
; CHECK-NEXT:   EMIT branch-on-cond ir<true>
; CHECK-NEXT:  Successor(s): ir-bb<scalar.ph>, vector.ph
; CHECK-EMPTY:
<<<<<<< HEAD
; CHECK-NEXT: ir-bb<vector.ph>:
=======
; CHECK-NEXT: vector.ph:
>>>>>>> 35227056
; CHECK-NEXT:  EMIT vp<%n.mod.vf> = urem ir<%and>, ir<16>
; CHECK-NEXT:  EMIT vp<[[VTC:%.+]]> = sub ir<%and>, vp<%n.mod.vf>
; CHECK-NEXT:  vp<[[END1:%.+]]> = DERIVED-IV ir<%and> + vp<[[VTC]]> * ir<-1>
; CHECK-NEXT:  vp<[[END2:%.+]]> = DERIVED-IV ir<%A> + vp<[[VTC]]> * ir<1>
; CHECK-NEXT: Successor(s): vector.body
; CHECK-EMPTY:
; CHECK-NEXT: vector.body:
; CHECK-NEXT:   vp<[[VPTR2:%.]]> = vector-pointer ir<%A>, ir<1>
; CHECK-NEXT:   WIDEN ir<%l> = load ir<%A>
; CHECK-NEXT:   WIDEN ir<%l>.1 = load vp<[[VPTR2]]>
; CHECK-NEXT:   WIDEN ir<%add> = add nsw ir<%l>, ir<10>
; CHECK-NEXT:   WIDEN ir<%add>.1 = add nsw ir<%l>.1, ir<10>
; CHECK-NEXT:   vp<[[VPTR4:%.+]]> = vector-pointer ir<%A>, ir<1>
; CHECK-NEXT:   WIDEN store ir<%A>, ir<%add>
; CHECK-NEXT:   WIDEN store vp<[[VPTR4]]>, ir<%add>.1
; CHECK-NEXT: Successor(s): middle.block
; CHECK-EMPTY:
; CHECK-NEXT: middle.block:
; CHECK-NEXT:   EMIT vp<[[C:%.+]]> = icmp eq ir<%and>, vp<[[VTC]]>
; CHECK-NEXT:   EMIT branch-on-cond vp<[[C]]>
; CHECK-NEXT: Successor(s): ir-bb<exit>, ir-bb<scalar.ph>
; CHECK-EMPTY:
; CHECK-NEXT: ir-bb<exit>:
; CHECK-NEXT: No successors
; CHECK-EMPTY:
; CHECK-NEXT: ir-bb<scalar.ph>:
; CHECK-NEXT:   EMIT-SCALAR vp<[[RESUME1:%.+]]> = phi [ vp<[[END1]]>, middle.block ], [ ir<%and>, ir-bb<entry> ]
; CHECK-NEXT:   EMIT-SCALAR vp<[[RESUME2:%.+]]>.1 = phi [ vp<[[END2]]>, middle.block ], [ ir<%A>, ir-bb<entry> ]
; CHECK-NEXT: Successor(s): ir-bb<loop>
; CHECK-EMPTY:
; CHECK-NEXT: ir-bb<loop>:
; CHECK-NEXT:   IR   %iv = phi i64 [ %and, %scalar.ph ], [ %iv.next, %loop ] (extra operand: vp<[[RESUME1]]> from ir-bb<scalar.ph>)
; CHECK-NEXT:   IR   %p.src = phi ptr [ %A, %scalar.ph ], [ %p.src.next, %loop ] (extra operand: vp<[[RESUME2]]>.1 from ir-bb<scalar.ph>)
; CHECK:        IR   %cmp = icmp eq i64 %iv.next, 0
; CHECK-NEXT: No successors
; CHECK-NEXT: }
;
entry:
  %and = and i64 %N, 15
  br label %loop

loop:
  %iv = phi i64 [ %and, %entry ], [ %iv.next, %loop ]
  %p.src = phi ptr [ %A, %entry ], [ %p.src.next, %loop ]
  %p.src.next = getelementptr inbounds i8, ptr %p.src, i64 1
  %l = load i8, ptr %p.src, align 1
  %add = add nsw i8 %l, 10
  store i8 %add, ptr %p.src
  %iv.next = add nsw i64 %iv, -1
  %cmp = icmp eq i64 %iv.next, 0
  br i1 %cmp, label %exit, label %loop

exit:
  ret void
}<|MERGE_RESOLUTION|>--- conflicted
+++ resolved
@@ -69,11 +69,7 @@
 ; CHECK-NEXT:   EMIT branch-on-cond ir<true>
 ; CHECK-NEXT:  Successor(s): ir-bb<scalar.ph>, vector.ph
 ; CHECK-EMPTY:
-<<<<<<< HEAD
-; CHECK-NEXT: ir-bb<vector.ph>:
-=======
 ; CHECK-NEXT: vector.ph:
->>>>>>> 35227056
 ; CHECK-NEXT:  EMIT vp<%n.mod.vf> = urem ir<%and>, ir<16>
 ; CHECK-NEXT:  EMIT vp<[[VTC:%.+]]> = sub ir<%and>, vp<%n.mod.vf>
 ; CHECK-NEXT:  vp<[[END1:%.+]]> = DERIVED-IV ir<%and> + vp<[[VTC]]> * ir<-1>
