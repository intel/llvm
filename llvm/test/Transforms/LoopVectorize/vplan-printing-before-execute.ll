; RUN: opt -passes=loop-vectorize -force-vector-width=8 -force-vector-interleave=2 -disable-output -debug -S %s 2>&1 | FileCheck --check-prefixes=CHECK %s

target datalayout = "e-m:o-i64:64-i128:128-n32:64-S128"

; REQUIRES: asserts

; Check if the vector loop condition can be simplified to true for a given
; VF/IC combination.
define void @test_tc_less_than_16(ptr %A, i64 %N) {
; CHECK:      LV: Scalarizing:  %cmp =
; CHECK:      VPlan 'Initial VPlan for VF={8},UF>=1' {
; CHECK-NEXT: Live-in vp<[[VF:%.+]]> = VF
; CHECK-NEXT: Live-in vp<[[VFxUF:%.+]]> = VF * UF
; CHECK-NEXT: Live-in vp<[[VTC:%.+]]> = vector-trip-count
; CHECK-NEXT: vp<[[TC:%.+]]> = original trip-count
; CHECK-EMPTY:
; CHECK-NEXT: ir-bb<entry>:
; CHECK-NEXT:   IR %and = and i64 %N, 15
; CHECK-NEXT:   EMIT vp<[[TC]]> = EXPAND SCEV (zext i4 (trunc i64 %N to i4) to i64)
; CHECK-NEXT: Successor(s): vector.ph
; CHECK-EMPTY:
; CHECK-NEXT: vector.ph:
; CHECK-NEXT:   vp<[[END1:%.+]]> = DERIVED-IV ir<%and> + vp<[[VTC]]> * ir<-1>
; CHECK-NEXT:   vp<[[END2:%.+]]> = DERIVED-IV ir<%A> + vp<[[VTC]]> * ir<1>
; CHECK-NEXT: Successor(s): vector loop
; CHECK-EMPTY:
; CHECK-NEXT: <x1> vector loop: {
; CHECK-NEXT:   vector.body:
; CHECK-NEXT:     EMIT vp<[[CAN_IV:%.+]]> = CANONICAL-INDUCTION ir<0>, vp<[[CAN_IV_NEXT:%.+]]>
; CHECK-NEXT:     vp<[[STEPS:%.+]]> = SCALAR-STEPS vp<[[CAN_IV]]>, ir<1>, vp<[[VF]]>
; CHECK-NEXT:     EMIT vp<[[PADD:%.+]]> = ptradd ir<%A>, vp<[[STEPS]]>
; CHECK-NEXT:     vp<[[VPTR:%.]]> = vector-pointer vp<[[PADD]]>
; CHECK-NEXT:     WIDEN ir<%l> = load vp<[[VPTR]]>
; CHECK-NEXT:     WIDEN ir<%add> = add nsw ir<%l>, ir<10>
; CHECK-NEXT:     vp<[[VPTR2:%.+]]> = vector-pointer vp<[[PADD]]>
; CHECK-NEXT:     WIDEN store vp<[[VPTR2]]>, ir<%add>
; CHECK-NEXT:     EMIT vp<[[CAN_IV_NEXT]]> = add nuw vp<[[CAN_IV:%.+]]>, vp<[[VFxUF]]>
; CHECK-NEXT:     EMIT branch-on-count vp<[[CAN_IV_NEXT]]>, vp<[[VTC]]>
; CHECK-NEXT:   No successors
; CHECK-NEXT: }
; CHECK-NEXT: Successor(s): middle.block
; CHECK-EMPTY:
; CHECK-NEXT: middle.block:
; CHECK-NEXT:   EMIT vp<[[C:%.+]]> = icmp eq vp<[[TC]]>, vp<[[VTC]]>
; CHECK-NEXT:   EMIT branch-on-cond vp<[[C]]>
; CHECK-NEXT: Successor(s): ir-bb<exit>, scalar.ph
; CHECK-EMPTY:
; CHECK-NEXT: scalar.ph:
; CHECK-NEXT:   EMIT vp<[[RESUME1:%.+]]> = resume-phi vp<[[END1]]>, ir<%and>
; CHECK-NEXT:   EMIT vp<[[RESUME2:%.+]]>.1 = resume-phi vp<[[END2]]>, ir<%A>
; CHECK-NEXT: Successor(s): ir-bb<loop>
; CHECK-EMPTY:
; CHECK-NEXT: ir-bb<loop>:
; CHECK-NEXT:   IR   %iv = phi i64 [ %and, %entry ], [ %iv.next, %loop ] (extra operand: vp<[[RESUME1]]> from scalar.ph)
; CHECK-NEXT:   IR   %p.src = phi ptr [ %A, %entry ], [ %p.src.next, %loop ] (extra operand: vp<[[RESUME2]]>.1 from scalar.ph)
; CHECK:        IR   %cmp = icmp eq i64 %iv.next, 0
; CHECK-NEXT: No successors
; CHECK-EMPTY:
; CHECK-NEXT: ir-bb<exit>:
; CHECK-NEXT: No successors
; CHECK-NEXT: }
;
; CHECK: Executing best plan with VF=8, UF=2
; CHECK-NEXT: VPlan 'Final VPlan for VF={8},UF={2}' {
; CHECK-NEXT: Live-in ir<[[VTC:%.+]]> = vector-trip-count
; CHECK-NEXT: ir<%and> = original trip-count
; CHECK-EMPTY:
; CHECK-NEXT: ir-bb<entry>:
; CHECK-NEXT:   IR %and = and i64 %N, 15
; CHECK-NEXT:  Successor(s): ir-bb<scalar.ph>, ir-bb<vector.ph>
; CHECK-EMPTY:
; CHECK-NEXT: ir-bb<vector.ph>:
; CHECK-NEXT:  IR   %n.mod.vf = urem i64 %and, 16
; CHECK-NEXT:  IR   %n.vec = sub i64 %and, %n.mod.vf
; CHECK-NEXT:  vp<[[END1:%.+]]> = DERIVED-IV ir<%and> + ir<[[VTC]]> * ir<-1>
; CHECK-NEXT:  vp<[[END2:%.+]]> = DERIVED-IV ir<%A> + ir<[[VTC]]> * ir<1>
; CHECK-NEXT: Successor(s): vector.body
; CHECK-EMPTY:
; CHECK-NEXT: vector.body:
; CHECK-NEXT:   EMIT vp<[[PADD1:%.+]]> = ptradd ir<%A>, ir<0>
; CHECK-NEXT:   vp<[[VPTR1:%.]]> = vector-pointer vp<[[PADD1]]>
; CHECK-NEXT:   vp<[[VPTR2:%.]]> = vector-pointer vp<[[PADD1]]>, ir<1>
; CHECK-NEXT:   WIDEN ir<%l> = load vp<[[VPTR1]]>
; CHECK-NEXT:   WIDEN ir<%l>.1 = load vp<[[VPTR2]]>
; CHECK-NEXT:   WIDEN ir<%add> = add nsw ir<%l>, ir<10>
; CHECK-NEXT:   WIDEN ir<%add>.1 = add nsw ir<%l>.1, ir<10>
; CHECK-NEXT:   vp<[[VPTR3:%.+]]> = vector-pointer vp<[[PADD1]]>
; CHECK-NEXT:   vp<[[VPTR4:%.+]]> = vector-pointer vp<[[PADD1]]>, ir<1>
; CHECK-NEXT:   WIDEN store vp<[[VPTR3]]>, ir<%add>
; CHECK-NEXT:   WIDEN store vp<[[VPTR4]]>, ir<%add>.1
; CHECK-NEXT: Successor(s): middle.block
; CHECK-EMPTY:
; CHECK-NEXT: middle.block:
<<<<<<< HEAD
; CHECK-NEXT:   EMIT vp<[[C:%.+]]> = icmp eq vp<[[TC]]>, ir<[[VTC]]>
=======
; CHECK-NEXT:   EMIT vp<[[C:%.+]]> = icmp eq ir<%and>, ir<[[VTC]]>
>>>>>>> 5eee2751
; CHECK-NEXT:   EMIT branch-on-cond vp<[[C]]>
; CHECK-NEXT: Successor(s): ir-bb<exit>, ir-bb<scalar.ph>
; CHECK-EMPTY:
; CHECK-NEXT: ir-bb<exit>:
; CHECK-NEXT: No successors
; CHECK-EMPTY:
; CHECK-NEXT: ir-bb<scalar.ph>:
; CHECK-NEXT:   EMIT vp<[[RESUME1:%.+]]> = resume-phi vp<[[END1]]>, ir<%and>
; CHECK-NEXT:   EMIT vp<[[RESUME2:%.+]]>.1 = resume-phi vp<[[END2]]>, ir<%A>
; CHECK-NEXT: Successor(s): ir-bb<loop>
; CHECK-EMPTY:
; CHECK-NEXT: ir-bb<loop>:
; CHECK-NEXT:   IR   %iv = phi i64 [ %and, %scalar.ph ], [ %iv.next, %loop ] (extra operand: vp<[[RESUME1]]> from ir-bb<scalar.ph>)
; CHECK-NEXT:   IR   %p.src = phi ptr [ %A, %scalar.ph ], [ %p.src.next, %loop ] (extra operand: vp<[[RESUME2]]>.1 from ir-bb<scalar.ph>)
; CHECK:        IR   %cmp = icmp eq i64 %iv.next, 0
; CHECK-NEXT: No successors
; CHECK-NEXT: }
;
entry:
  %and = and i64 %N, 15
  br label %loop

loop:
  %iv = phi i64 [ %and, %entry ], [ %iv.next, %loop ]
  %p.src = phi ptr [ %A, %entry ], [ %p.src.next, %loop ]
  %p.src.next = getelementptr inbounds i8, ptr %p.src, i64 1
  %l = load i8, ptr %p.src, align 1
  %add = add nsw i8 %l, 10
  store i8 %add, ptr %p.src
  %iv.next = add nsw i64 %iv, -1
  %cmp = icmp eq i64 %iv.next, 0
  br i1 %cmp, label %exit, label %loop

exit:
  ret void
}<|MERGE_RESOLUTION|>--- conflicted
+++ resolved
@@ -91,11 +91,7 @@
 ; CHECK-NEXT: Successor(s): middle.block
 ; CHECK-EMPTY:
 ; CHECK-NEXT: middle.block:
-<<<<<<< HEAD
-; CHECK-NEXT:   EMIT vp<[[C:%.+]]> = icmp eq vp<[[TC]]>, ir<[[VTC]]>
-=======
 ; CHECK-NEXT:   EMIT vp<[[C:%.+]]> = icmp eq ir<%and>, ir<[[VTC]]>
->>>>>>> 5eee2751
 ; CHECK-NEXT:   EMIT branch-on-cond vp<[[C]]>
 ; CHECK-NEXT: Successor(s): ir-bb<exit>, ir-bb<scalar.ph>
 ; CHECK-EMPTY:
