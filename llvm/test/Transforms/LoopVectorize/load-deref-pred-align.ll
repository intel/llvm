; NOTE: Assertions have been autogenerated by utils/update_test_checks.py
; RUN: opt -passes=loop-vectorize -force-vector-width=2 -force-vector-interleave=1 -S %s | FileCheck %s

target datalayout = "e-m:e-i64:64-f80:128-n8:16:32:64-S128-ni:1-p:16:16:16:16"

declare void @init(ptr nocapture nofree)

; Test case where the predicated load in the loop has an access size of 2 but
; has an alignment of 4.
define i16 @test_access_size_not_multiple_of_align(i64 %len, ptr %test_base) {
; CHECK-LABEL: @test_access_size_not_multiple_of_align(
; CHECK-NEXT:  entry:
; CHECK-NEXT:    [[ALLOCA:%.*]] = alloca [163840 x i16], align 4
; CHECK-NEXT:    call void @init(ptr [[ALLOCA]])
; CHECK-NEXT:    br i1 false, label [[SCALAR_PH:%.*]], label [[VECTOR_PH:%.*]]
; CHECK:       vector.ph:
; CHECK-NEXT:    br label [[VECTOR_BODY:%.*]]
; CHECK:       vector.body:
; CHECK-NEXT:    [[INDEX:%.*]] = phi i64 [ 0, [[VECTOR_PH]] ], [ [[INDEX_NEXT:%.*]], [[PRED_LOAD_CONTINUE2:%.*]] ]
; CHECK-NEXT:    [[VEC_PHI:%.*]] = phi <2 x i16> [ zeroinitializer, [[VECTOR_PH]] ], [ [[TMP15:%.*]], [[PRED_LOAD_CONTINUE2]] ]
; CHECK-NEXT:    [[TMP0:%.*]] = add i64 [[INDEX]], 0
; CHECK-NEXT:    [[TMP1:%.*]] = getelementptr inbounds i8, ptr [[TEST_BASE:%.*]], i64 [[TMP0]]
; CHECK-NEXT:    [[TMP2:%.*]] = getelementptr inbounds i8, ptr [[TMP1]], i32 0
; CHECK-NEXT:    [[WIDE_LOAD:%.*]] = load <2 x i8>, ptr [[TMP2]], align 1
; CHECK-NEXT:    [[TMP3:%.*]] = icmp sge <2 x i8> [[WIDE_LOAD]], zeroinitializer
; CHECK-NEXT:    [[TMP4:%.*]] = extractelement <2 x i1> [[TMP3]], i32 0
; CHECK-NEXT:    br i1 [[TMP4]], label [[PRED_LOAD_IF:%.*]], label [[PRED_LOAD_CONTINUE:%.*]]
; CHECK:       pred.load.if:
; CHECK-NEXT:    [[TMP5:%.*]] = getelementptr inbounds i16, ptr [[ALLOCA]], i64 [[TMP0]]
; CHECK-NEXT:    [[TMP6:%.*]] = load i16, ptr [[TMP5]], align 4
; CHECK-NEXT:    [[TMP7:%.*]] = insertelement <2 x i16> poison, i16 [[TMP6]], i32 0
; CHECK-NEXT:    br label [[PRED_LOAD_CONTINUE]]
; CHECK:       pred.load.continue:
; CHECK-NEXT:    [[TMP8:%.*]] = phi <2 x i16> [ poison, [[VECTOR_BODY]] ], [ [[TMP7]], [[PRED_LOAD_IF]] ]
; CHECK-NEXT:    [[TMP9:%.*]] = extractelement <2 x i1> [[TMP3]], i32 1
; CHECK-NEXT:    br i1 [[TMP9]], label [[PRED_LOAD_IF1:%.*]], label [[PRED_LOAD_CONTINUE2]]
; CHECK:       pred.load.if1:
; CHECK-NEXT:    [[TMP10:%.*]] = add i64 [[INDEX]], 1
; CHECK-NEXT:    [[TMP11:%.*]] = getelementptr inbounds i16, ptr [[ALLOCA]], i64 [[TMP10]]
; CHECK-NEXT:    [[TMP12:%.*]] = load i16, ptr [[TMP11]], align 4
; CHECK-NEXT:    [[TMP13:%.*]] = insertelement <2 x i16> [[TMP8]], i16 [[TMP12]], i32 1
; CHECK-NEXT:    br label [[PRED_LOAD_CONTINUE2]]
; CHECK:       pred.load.continue2:
; CHECK-NEXT:    [[TMP14:%.*]] = phi <2 x i16> [ [[TMP8]], [[PRED_LOAD_CONTINUE]] ], [ [[TMP13]], [[PRED_LOAD_IF1]] ]
; CHECK-NEXT:    [[PREDPHI:%.*]] = select <2 x i1> [[TMP3]], <2 x i16> [[TMP14]], <2 x i16> zeroinitializer
; CHECK-NEXT:    [[TMP15]] = add <2 x i16> [[VEC_PHI]], [[PREDPHI]]
; CHECK-NEXT:    [[INDEX_NEXT]] = add nuw i64 [[INDEX]], 2
; CHECK-NEXT:    [[TMP16:%.*]] = icmp eq i64 [[INDEX_NEXT]], 4096
; CHECK-NEXT:    br i1 [[TMP16]], label [[MIDDLE_BLOCK:%.*]], label [[VECTOR_BODY]], !llvm.loop [[LOOP0:![0-9]+]]
; CHECK:       middle.block:
; CHECK-NEXT:    [[TMP17:%.*]] = call i16 @llvm.vector.reduce.add.v2i16(<2 x i16> [[TMP15]])
; CHECK-NEXT:    br i1 true, label [[LOOP_EXIT:%.*]], label [[SCALAR_PH]]
; CHECK:       scalar.ph:
; CHECK-NEXT:    [[BC_RESUME_VAL:%.*]] = phi i64 [ 4096, [[MIDDLE_BLOCK]] ], [ 0, [[ENTRY:%.*]] ]
<<<<<<< HEAD
; CHECK-NEXT:    [[BC_MERGE_RDX:%.*]] = phi i16 [ [[TMP18]], [[MIDDLE_BLOCK]] ], [ 0, [[ENTRY]] ]
=======
; CHECK-NEXT:    [[BC_MERGE_RDX:%.*]] = phi i16 [ [[TMP17]], [[MIDDLE_BLOCK]] ], [ 0, [[ENTRY]] ]
>>>>>>> 9c4aab8c
; CHECK-NEXT:    br label [[LOOP:%.*]]
; CHECK:       loop:
; CHECK-NEXT:    [[IV:%.*]] = phi i64 [ [[BC_RESUME_VAL]], [[SCALAR_PH]] ], [ [[IV_NEXT:%.*]], [[LATCH:%.*]] ]
; CHECK-NEXT:    [[ACCUM:%.*]] = phi i16 [ [[BC_MERGE_RDX]], [[SCALAR_PH]] ], [ [[ACCUM_NEXT:%.*]], [[LATCH]] ]
; CHECK-NEXT:    [[IV_NEXT]] = add i64 [[IV]], 1
; CHECK-NEXT:    [[TEST_ADDR:%.*]] = getelementptr inbounds i8, ptr [[TEST_BASE]], i64 [[IV]]
; CHECK-NEXT:    [[L_T:%.*]] = load i8, ptr [[TEST_ADDR]], align 1
; CHECK-NEXT:    [[CMP:%.*]] = icmp sge i8 [[L_T]], 0
; CHECK-NEXT:    br i1 [[CMP]], label [[PRED:%.*]], label [[LATCH]]
; CHECK:       pred:
; CHECK-NEXT:    [[ADDR:%.*]] = getelementptr inbounds i16, ptr [[ALLOCA]], i64 [[IV]]
; CHECK-NEXT:    [[VAL:%.*]] = load i16, ptr [[ADDR]], align 4
; CHECK-NEXT:    br label [[LATCH]]
; CHECK:       latch:
; CHECK-NEXT:    [[VAL_PHI:%.*]] = phi i16 [ 0, [[LOOP]] ], [ [[VAL]], [[PRED]] ]
; CHECK-NEXT:    [[ACCUM_NEXT]] = add i16 [[ACCUM]], [[VAL_PHI]]
; CHECK-NEXT:    [[EXIT:%.*]] = icmp eq i64 [[IV]], 4095
; CHECK-NEXT:    br i1 [[EXIT]], label [[LOOP_EXIT]], label [[LOOP]], !llvm.loop [[LOOP3:![0-9]+]]
; CHECK:       loop_exit:
; CHECK-NEXT:    [[ACCUM_NEXT_LCSSA:%.*]] = phi i16 [ [[ACCUM_NEXT]], [[LATCH]] ], [ [[TMP17]], [[MIDDLE_BLOCK]] ]
; CHECK-NEXT:    ret i16 [[ACCUM_NEXT_LCSSA]]
;
entry:
  %alloca = alloca [163840 x i16], align 4
  call void @init(ptr %alloca)
  br label %loop
loop:
  %iv = phi i64 [ 0, %entry ], [ %iv.next, %latch ]
  %accum = phi i16 [ 0, %entry ], [ %accum.next, %latch ]
  %iv.next = add i64 %iv, 1
  %test_addr = getelementptr inbounds i8, ptr %test_base, i64 %iv
  %l.t = load i8, ptr %test_addr
  %cmp = icmp sge i8 %l.t, 0
  br i1 %cmp, label %pred, label %latch
pred:
  %addr = getelementptr inbounds i16, ptr %alloca, i64 %iv
  %val = load i16, ptr %addr, align 4
  br label %latch
latch:
  %val.phi = phi i16 [0, %loop], [%val, %pred]
  %accum.next = add i16 %accum, %val.phi
  %exit = icmp eq i64 %iv, 4095
  br i1 %exit, label %loop_exit, label %loop

loop_exit:
  ret i16 %accum.next
}

; Test case where the predicated load in the loop has an access size of 4 and
; an alignment of 4, but the start pointer is offset by 1.
define i32 @test_access_size_multiple_of_align_but_offset_by_1(i64 %len, ptr %test_base) {
; CHECK-LABEL: @test_access_size_multiple_of_align_but_offset_by_1(
; CHECK-NEXT:  entry:
; CHECK-NEXT:    [[ALLOCA:%.*]] = alloca [163840 x i32], align 4
; CHECK-NEXT:    call void @init(ptr [[ALLOCA]])
; CHECK-NEXT:    [[START:%.*]] = getelementptr i8, ptr [[ALLOCA]], i64 2
; CHECK-NEXT:    br i1 false, label [[SCALAR_PH:%.*]], label [[VECTOR_PH:%.*]]
; CHECK:       vector.ph:
; CHECK-NEXT:    br label [[VECTOR_BODY:%.*]]
; CHECK:       vector.body:
; CHECK-NEXT:    [[INDEX:%.*]] = phi i64 [ 0, [[VECTOR_PH]] ], [ [[INDEX_NEXT:%.*]], [[PRED_LOAD_CONTINUE2:%.*]] ]
; CHECK-NEXT:    [[VEC_PHI:%.*]] = phi <2 x i32> [ zeroinitializer, [[VECTOR_PH]] ], [ [[TMP15:%.*]], [[PRED_LOAD_CONTINUE2]] ]
; CHECK-NEXT:    [[TMP0:%.*]] = add i64 [[INDEX]], 0
; CHECK-NEXT:    [[TMP1:%.*]] = getelementptr inbounds i8, ptr [[TEST_BASE:%.*]], i64 [[TMP0]]
; CHECK-NEXT:    [[TMP2:%.*]] = getelementptr inbounds i8, ptr [[TMP1]], i32 0
; CHECK-NEXT:    [[WIDE_LOAD:%.*]] = load <2 x i8>, ptr [[TMP2]], align 1
; CHECK-NEXT:    [[TMP3:%.*]] = icmp sge <2 x i8> [[WIDE_LOAD]], zeroinitializer
; CHECK-NEXT:    [[TMP4:%.*]] = extractelement <2 x i1> [[TMP3]], i32 0
; CHECK-NEXT:    br i1 [[TMP4]], label [[PRED_LOAD_IF:%.*]], label [[PRED_LOAD_CONTINUE:%.*]]
; CHECK:       pred.load.if:
; CHECK-NEXT:    [[TMP5:%.*]] = getelementptr inbounds i32, ptr [[START]], i64 [[TMP0]]
; CHECK-NEXT:    [[TMP6:%.*]] = load i32, ptr [[TMP5]], align 4
; CHECK-NEXT:    [[TMP7:%.*]] = insertelement <2 x i32> poison, i32 [[TMP6]], i32 0
; CHECK-NEXT:    br label [[PRED_LOAD_CONTINUE]]
; CHECK:       pred.load.continue:
; CHECK-NEXT:    [[TMP8:%.*]] = phi <2 x i32> [ poison, [[VECTOR_BODY]] ], [ [[TMP7]], [[PRED_LOAD_IF]] ]
; CHECK-NEXT:    [[TMP9:%.*]] = extractelement <2 x i1> [[TMP3]], i32 1
; CHECK-NEXT:    br i1 [[TMP9]], label [[PRED_LOAD_IF1:%.*]], label [[PRED_LOAD_CONTINUE2]]
; CHECK:       pred.load.if1:
; CHECK-NEXT:    [[TMP10:%.*]] = add i64 [[INDEX]], 1
; CHECK-NEXT:    [[TMP11:%.*]] = getelementptr inbounds i32, ptr [[START]], i64 [[TMP10]]
; CHECK-NEXT:    [[TMP12:%.*]] = load i32, ptr [[TMP11]], align 4
; CHECK-NEXT:    [[TMP13:%.*]] = insertelement <2 x i32> [[TMP8]], i32 [[TMP12]], i32 1
; CHECK-NEXT:    br label [[PRED_LOAD_CONTINUE2]]
; CHECK:       pred.load.continue2:
; CHECK-NEXT:    [[TMP14:%.*]] = phi <2 x i32> [ [[TMP8]], [[PRED_LOAD_CONTINUE]] ], [ [[TMP13]], [[PRED_LOAD_IF1]] ]
; CHECK-NEXT:    [[PREDPHI:%.*]] = select <2 x i1> [[TMP3]], <2 x i32> [[TMP14]], <2 x i32> zeroinitializer
; CHECK-NEXT:    [[TMP15]] = add <2 x i32> [[VEC_PHI]], [[PREDPHI]]
; CHECK-NEXT:    [[INDEX_NEXT]] = add nuw i64 [[INDEX]], 2
; CHECK-NEXT:    [[TMP16:%.*]] = icmp eq i64 [[INDEX_NEXT]], 4096
; CHECK-NEXT:    br i1 [[TMP16]], label [[MIDDLE_BLOCK:%.*]], label [[VECTOR_BODY]], !llvm.loop [[LOOP4:![0-9]+]]
; CHECK:       middle.block:
; CHECK-NEXT:    [[TMP17:%.*]] = call i32 @llvm.vector.reduce.add.v2i32(<2 x i32> [[TMP15]])
; CHECK-NEXT:    br i1 true, label [[LOOP_EXIT:%.*]], label [[SCALAR_PH]]
; CHECK:       scalar.ph:
; CHECK-NEXT:    [[BC_RESUME_VAL:%.*]] = phi i64 [ 4096, [[MIDDLE_BLOCK]] ], [ 0, [[ENTRY:%.*]] ]
<<<<<<< HEAD
; CHECK-NEXT:    [[BC_MERGE_RDX:%.*]] = phi i32 [ [[TMP18]], [[MIDDLE_BLOCK]] ], [ 0, [[ENTRY]] ]
=======
; CHECK-NEXT:    [[BC_MERGE_RDX:%.*]] = phi i32 [ [[TMP17]], [[MIDDLE_BLOCK]] ], [ 0, [[ENTRY]] ]
>>>>>>> 9c4aab8c
; CHECK-NEXT:    br label [[LOOP:%.*]]
; CHECK:       loop:
; CHECK-NEXT:    [[IV:%.*]] = phi i64 [ [[BC_RESUME_VAL]], [[SCALAR_PH]] ], [ [[IV_NEXT:%.*]], [[LATCH:%.*]] ]
; CHECK-NEXT:    [[ACCUM:%.*]] = phi i32 [ [[BC_MERGE_RDX]], [[SCALAR_PH]] ], [ [[ACCUM_NEXT:%.*]], [[LATCH]] ]
; CHECK-NEXT:    [[IV_NEXT]] = add i64 [[IV]], 1
; CHECK-NEXT:    [[TEST_ADDR:%.*]] = getelementptr inbounds i8, ptr [[TEST_BASE]], i64 [[IV]]
; CHECK-NEXT:    [[L_T:%.*]] = load i8, ptr [[TEST_ADDR]], align 1
; CHECK-NEXT:    [[CMP:%.*]] = icmp sge i8 [[L_T]], 0
; CHECK-NEXT:    br i1 [[CMP]], label [[PRED:%.*]], label [[LATCH]]
; CHECK:       pred:
; CHECK-NEXT:    [[ADDR:%.*]] = getelementptr inbounds i32, ptr [[START]], i64 [[IV]]
; CHECK-NEXT:    [[VAL:%.*]] = load i32, ptr [[ADDR]], align 4
; CHECK-NEXT:    br label [[LATCH]]
; CHECK:       latch:
; CHECK-NEXT:    [[VAL_PHI:%.*]] = phi i32 [ 0, [[LOOP]] ], [ [[VAL]], [[PRED]] ]
; CHECK-NEXT:    [[ACCUM_NEXT]] = add i32 [[ACCUM]], [[VAL_PHI]]
; CHECK-NEXT:    [[EXIT:%.*]] = icmp eq i64 [[IV]], 4095
; CHECK-NEXT:    br i1 [[EXIT]], label [[LOOP_EXIT]], label [[LOOP]], !llvm.loop [[LOOP5:![0-9]+]]
; CHECK:       loop_exit:
; CHECK-NEXT:    [[ACCUM_NEXT_LCSSA:%.*]] = phi i32 [ [[ACCUM_NEXT]], [[LATCH]] ], [ [[TMP17]], [[MIDDLE_BLOCK]] ]
; CHECK-NEXT:    ret i32 [[ACCUM_NEXT_LCSSA]]
;
entry:
  %alloca = alloca [163840 x i32], align 4
  call void @init(ptr %alloca)
  %start = getelementptr i8, ptr %alloca, i64 2
  br label %loop
loop:
  %iv = phi i64 [ 0, %entry ], [ %iv.next, %latch ]
  %accum = phi i32 [ 0, %entry ], [ %accum.next, %latch ]
  %iv.next = add i64 %iv, 1
  %test_addr = getelementptr inbounds i8, ptr %test_base, i64 %iv
  %l.t = load i8, ptr %test_addr
  %cmp = icmp sge i8 %l.t, 0
  br i1 %cmp, label %pred, label %latch
pred:
  %addr = getelementptr inbounds i32, ptr %start, i64 %iv
  %val = load i32, ptr %addr, align 4
  br label %latch
latch:
  %val.phi = phi i32 [0, %loop], [%val, %pred]
  %accum.next = add i32 %accum, %val.phi
  %exit = icmp eq i64 %iv, 4095
  br i1 %exit, label %loop_exit, label %loop

loop_exit:
  ret i32 %accum.next
}


; Test where offset relative to alloca is negative and we shouldn't
; treat predicated loads as being always dereferenceable.
define i8 @test_negative_off(i16 %len, ptr %test_base) {
; CHECK-LABEL: @test_negative_off(
; CHECK-NEXT:  entry:
; CHECK-NEXT:    [[ALLOCA:%.*]] = alloca [64638 x i8], align 1
; CHECK-NEXT:    call void @init(ptr [[ALLOCA]])
; CHECK-NEXT:    br i1 false, label [[SCALAR_PH:%.*]], label [[VECTOR_PH:%.*]]
; CHECK:       vector.ph:
; CHECK-NEXT:    br label [[VECTOR_BODY:%.*]]
; CHECK:       vector.body:
; CHECK-NEXT:    [[INDEX:%.*]] = phi i32 [ 0, [[VECTOR_PH]] ], [ [[INDEX_NEXT:%.*]], [[PRED_LOAD_CONTINUE2:%.*]] ]
; CHECK-NEXT:    [[VEC_PHI:%.*]] = phi <2 x i8> [ zeroinitializer, [[VECTOR_PH]] ], [ [[TMP18:%.*]], [[PRED_LOAD_CONTINUE2]] ]
; CHECK-NEXT:    [[DOTCAST:%.*]] = trunc i32 [[INDEX]] to i16
; CHECK-NEXT:    [[OFFSET_IDX:%.*]] = add i16 -1000, [[DOTCAST]]
; CHECK-NEXT:    [[TMP0:%.*]] = add i16 [[OFFSET_IDX]], 0
; CHECK-NEXT:    [[TMP1:%.*]] = add i16 [[OFFSET_IDX]], 1
; CHECK-NEXT:    [[TMP2:%.*]] = getelementptr inbounds i1, ptr [[TEST_BASE:%.*]], i16 [[TMP0]]
; CHECK-NEXT:    [[TMP3:%.*]] = getelementptr inbounds i1, ptr [[TEST_BASE]], i16 [[TMP1]]
; CHECK-NEXT:    [[TMP4:%.*]] = load i1, ptr [[TMP2]], align 1
; CHECK-NEXT:    [[TMP5:%.*]] = load i1, ptr [[TMP3]], align 1
; CHECK-NEXT:    [[TMP6:%.*]] = insertelement <2 x i1> poison, i1 [[TMP4]], i32 0
; CHECK-NEXT:    [[TMP7:%.*]] = insertelement <2 x i1> [[TMP6]], i1 [[TMP5]], i32 1
; CHECK-NEXT:    [[TMP8:%.*]] = extractelement <2 x i1> [[TMP7]], i32 0
; CHECK-NEXT:    br i1 [[TMP8]], label [[PRED_LOAD_IF:%.*]], label [[PRED_LOAD_CONTINUE:%.*]]
; CHECK:       pred.load.if:
; CHECK-NEXT:    [[TMP9:%.*]] = getelementptr i8, ptr [[ALLOCA]], i16 [[TMP0]]
; CHECK-NEXT:    [[TMP10:%.*]] = load i8, ptr [[TMP9]], align 1
; CHECK-NEXT:    [[TMP11:%.*]] = insertelement <2 x i8> poison, i8 [[TMP10]], i32 0
; CHECK-NEXT:    br label [[PRED_LOAD_CONTINUE]]
; CHECK:       pred.load.continue:
; CHECK-NEXT:    [[TMP12:%.*]] = phi <2 x i8> [ poison, [[VECTOR_BODY]] ], [ [[TMP11]], [[PRED_LOAD_IF]] ]
; CHECK-NEXT:    [[TMP13:%.*]] = extractelement <2 x i1> [[TMP7]], i32 1
; CHECK-NEXT:    br i1 [[TMP13]], label [[PRED_LOAD_IF1:%.*]], label [[PRED_LOAD_CONTINUE2]]
; CHECK:       pred.load.if1:
; CHECK-NEXT:    [[TMP14:%.*]] = getelementptr i8, ptr [[ALLOCA]], i16 [[TMP1]]
; CHECK-NEXT:    [[TMP15:%.*]] = load i8, ptr [[TMP14]], align 1
; CHECK-NEXT:    [[TMP16:%.*]] = insertelement <2 x i8> [[TMP12]], i8 [[TMP15]], i32 1
; CHECK-NEXT:    br label [[PRED_LOAD_CONTINUE2]]
; CHECK:       pred.load.continue2:
; CHECK-NEXT:    [[TMP17:%.*]] = phi <2 x i8> [ [[TMP12]], [[PRED_LOAD_CONTINUE]] ], [ [[TMP16]], [[PRED_LOAD_IF1]] ]
; CHECK-NEXT:    [[PREDPHI:%.*]] = select <2 x i1> [[TMP7]], <2 x i8> [[TMP17]], <2 x i8> zeroinitializer
; CHECK-NEXT:    [[TMP18]] = add <2 x i8> [[VEC_PHI]], [[PREDPHI]]
; CHECK-NEXT:    [[INDEX_NEXT]] = add nuw i32 [[INDEX]], 2
; CHECK-NEXT:    [[TMP19:%.*]] = icmp eq i32 [[INDEX_NEXT]], 12
; CHECK-NEXT:    br i1 [[TMP19]], label [[MIDDLE_BLOCK:%.*]], label [[VECTOR_BODY]], !llvm.loop [[LOOP6:![0-9]+]]
; CHECK:       middle.block:
; CHECK-NEXT:    [[TMP20:%.*]] = call i8 @llvm.vector.reduce.add.v2i8(<2 x i8> [[TMP18]])
; CHECK-NEXT:    br i1 true, label [[LOOP_EXIT:%.*]], label [[SCALAR_PH]]
; CHECK:       scalar.ph:
; CHECK-NEXT:    [[BC_RESUME_VAL:%.*]] = phi i16 [ -988, [[MIDDLE_BLOCK]] ], [ -1000, [[ENTRY:%.*]] ]
; CHECK-NEXT:    [[BC_MERGE_RDX:%.*]] = phi i8 [ [[TMP20]], [[MIDDLE_BLOCK]] ], [ 0, [[ENTRY]] ]
; CHECK-NEXT:    br label [[LOOP:%.*]]
; CHECK:       loop:
; CHECK-NEXT:    [[IV:%.*]] = phi i16 [ [[BC_RESUME_VAL]], [[SCALAR_PH]] ], [ [[IV_NEXT:%.*]], [[LATCH:%.*]] ]
; CHECK-NEXT:    [[ACCUM:%.*]] = phi i8 [ [[BC_MERGE_RDX]], [[SCALAR_PH]] ], [ [[ACCUM_NEXT:%.*]], [[LATCH]] ]
; CHECK-NEXT:    [[IV_NEXT]] = add i16 [[IV]], 1
; CHECK-NEXT:    [[TEST_ADDR:%.*]] = getelementptr inbounds i1, ptr [[TEST_BASE]], i16 [[IV]]
; CHECK-NEXT:    [[EARLYCND:%.*]] = load i1, ptr [[TEST_ADDR]], align 1
; CHECK-NEXT:    br i1 [[EARLYCND]], label [[PRED:%.*]], label [[LATCH]]
; CHECK:       pred:
; CHECK-NEXT:    [[ADDR:%.*]] = getelementptr i8, ptr [[ALLOCA]], i16 [[IV]]
; CHECK-NEXT:    [[VAL:%.*]] = load i8, ptr [[ADDR]], align 1
; CHECK-NEXT:    br label [[LATCH]]
; CHECK:       latch:
; CHECK-NEXT:    [[VAL_PHI:%.*]] = phi i8 [ 0, [[LOOP]] ], [ [[VAL]], [[PRED]] ]
; CHECK-NEXT:    [[ACCUM_NEXT]] = add i8 [[ACCUM]], [[VAL_PHI]]
; CHECK-NEXT:    [[EXIT:%.*]] = icmp ugt i16 [[IV]], -990
; CHECK-NEXT:    br i1 [[EXIT]], label [[LOOP_EXIT]], label [[LOOP]], !llvm.loop [[LOOP7:![0-9]+]]
; CHECK:       loop_exit:
; CHECK-NEXT:    [[ACCUM_NEXT_LCSSA:%.*]] = phi i8 [ [[ACCUM_NEXT]], [[LATCH]] ], [ [[TMP20]], [[MIDDLE_BLOCK]] ]
; CHECK-NEXT:    ret i8 [[ACCUM_NEXT_LCSSA]]
;
entry:
  %alloca = alloca [64638 x i8]
  call void @init(ptr %alloca)
  br label %loop
loop:
  %iv = phi i16 [ -1000, %entry ], [ %iv.next, %latch ]
  %accum = phi i8 [ 0, %entry ], [ %accum.next, %latch ]
  %iv.next = add i16 %iv, 1
  %test_addr = getelementptr inbounds i1, ptr %test_base, i16 %iv
  %earlycnd = load i1, ptr %test_addr
  br i1 %earlycnd, label %pred, label %latch
pred:
  %addr = getelementptr i8, ptr %alloca, i16 %iv
  %val = load i8, ptr %addr
  br label %latch
latch:
  %val.phi = phi i8 [ 0, %loop ], [ %val, %pred ]
  %accum.next = add i8 %accum, %val.phi
  %exit = icmp ugt i16 %iv, -990
  br i1 %exit, label %loop_exit, label %loop
loop_exit:
  ret i8 %accum.next
}<|MERGE_RESOLUTION|>--- conflicted
+++ resolved
@@ -52,11 +52,7 @@
 ; CHECK-NEXT:    br i1 true, label [[LOOP_EXIT:%.*]], label [[SCALAR_PH]]
 ; CHECK:       scalar.ph:
 ; CHECK-NEXT:    [[BC_RESUME_VAL:%.*]] = phi i64 [ 4096, [[MIDDLE_BLOCK]] ], [ 0, [[ENTRY:%.*]] ]
-<<<<<<< HEAD
-; CHECK-NEXT:    [[BC_MERGE_RDX:%.*]] = phi i16 [ [[TMP18]], [[MIDDLE_BLOCK]] ], [ 0, [[ENTRY]] ]
-=======
 ; CHECK-NEXT:    [[BC_MERGE_RDX:%.*]] = phi i16 [ [[TMP17]], [[MIDDLE_BLOCK]] ], [ 0, [[ENTRY]] ]
->>>>>>> 9c4aab8c
 ; CHECK-NEXT:    br label [[LOOP:%.*]]
 ; CHECK:       loop:
 ; CHECK-NEXT:    [[IV:%.*]] = phi i64 [ [[BC_RESUME_VAL]], [[SCALAR_PH]] ], [ [[IV_NEXT:%.*]], [[LATCH:%.*]] ]
@@ -153,11 +149,7 @@
 ; CHECK-NEXT:    br i1 true, label [[LOOP_EXIT:%.*]], label [[SCALAR_PH]]
 ; CHECK:       scalar.ph:
 ; CHECK-NEXT:    [[BC_RESUME_VAL:%.*]] = phi i64 [ 4096, [[MIDDLE_BLOCK]] ], [ 0, [[ENTRY:%.*]] ]
-<<<<<<< HEAD
-; CHECK-NEXT:    [[BC_MERGE_RDX:%.*]] = phi i32 [ [[TMP18]], [[MIDDLE_BLOCK]] ], [ 0, [[ENTRY]] ]
-=======
 ; CHECK-NEXT:    [[BC_MERGE_RDX:%.*]] = phi i32 [ [[TMP17]], [[MIDDLE_BLOCK]] ], [ 0, [[ENTRY]] ]
->>>>>>> 9c4aab8c
 ; CHECK-NEXT:    br label [[LOOP:%.*]]
 ; CHECK:       loop:
 ; CHECK-NEXT:    [[IV:%.*]] = phi i64 [ [[BC_RESUME_VAL]], [[SCALAR_PH]] ], [ [[IV_NEXT:%.*]], [[LATCH:%.*]] ]
