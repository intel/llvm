; REQUIRES: asserts

; RUN: opt -passes=loop-vectorize -force-vector-width=1 -force-vector-interleave=2 -debug -disable-output %s 2>&1 | FileCheck --check-prefix=DBG %s
; RUN: opt -passes=loop-vectorize -force-vector-width=1 -force-vector-interleave=2 -S %s | FileCheck %s

; DBG-LABEL: 'test_scalarize_call'
; DBG:      VPlan 'Initial VPlan for VF={1},UF>=1' {
; DBG-NEXT: Live-in vp<[[VFxUF:%.+]]> = VF * UF
; DBG-NEXT: Live-in vp<[[VEC_TC:%.+]]> = vector-trip-count
; DBG-NEXT: vp<[[TC:%.+]]> = original trip-count
; DBG-EMPTY:
; DBG-NEXT: ir-bb<entry>:
; DBG-NEXT:  EMIT vp<[[TC]]> = EXPAND SCEV (1000 + (-1 * %start))
; DBG-NEXT: No successors
; DBG-EMPTY:
; DBG-NEXT: vector.ph:
; DBG-NEXT: Successor(s): vector loop
; DBG-EMPTY:
; DBG-NEXT: <x1> vector loop: {
; DBG-NEXT:   vector.body:
; DBG-NEXT:     EMIT vp<[[CAN_IV:%.+]]> = CANONICAL-INDUCTION
; DBG-NEXT:     vp<[[DERIVED_IV:%.+]]> = DERIVED-IV ir<%start> + vp<[[CAN_IV]]> * ir<1>
; DBG-NEXT:     vp<[[IV_STEPS:%.]]>    = SCALAR-STEPS vp<[[DERIVED_IV]]>, ir<1>
; DBG-NEXT:     CLONE ir<%min> = call @llvm.smin.i32(vp<[[IV_STEPS]]>, ir<65535>)
; DBG-NEXT:     CLONE ir<%arrayidx> = getelementptr inbounds ir<%dst>, vp<[[IV_STEPS]]>
; DBG-NEXT:     CLONE store ir<%min>, ir<%arrayidx>
; DBG-NEXT:     EMIT vp<[[INC:%.+]]> = add nuw vp<[[CAN_IV]]>, vp<[[VFxUF]]>
; DBG-NEXT:     EMIT branch-on-count vp<[[INC]]>, vp<[[VEC_TC]]>
; DBG-NEXT:   No successors
; DBG-NEXT: }
;
define void @test_scalarize_call(i32 %start, ptr %dst) {
; CHECK-LABEL: @test_scalarize_call(
; CHECK:       vector.body:
; CHECK-NEXT:    [[INDEX:%.*]] = phi i32 [ 0, %vector.ph ], [ [[INDEX_NEXT:%.*]], %vector.body ]
; CHECK-NEXT:    [[OFFSET_IDX:%.*]] = add i32 %start, [[INDEX]]
; CHECK-NEXT:    [[INDUCTION:%.*]] = add i32 [[OFFSET_IDX]], 0
; CHECK-NEXT:    [[INDUCTION1:%.*]] = add i32 [[OFFSET_IDX]], 1
; CHECK-NEXT:    [[TMP1:%.*]] = tail call i32 @llvm.smin.i32(i32 [[INDUCTION]], i32 65535)
; CHECK-NEXT:    [[TMP2:%.*]] = tail call i32 @llvm.smin.i32(i32 [[INDUCTION1]], i32 65535)
; CHECK-NEXT:    [[TMP3:%.*]] = getelementptr inbounds i32, ptr [[DST:%.*]], i32 [[INDUCTION]]
; CHECK-NEXT:    [[TMP4:%.*]] = getelementptr inbounds i32, ptr [[DST]], i32 [[INDUCTION1]]
; CHECK-NEXT:    store i32 [[TMP1]], ptr [[TMP3]], align 8
; CHECK-NEXT:    store i32 [[TMP2]], ptr [[TMP4]], align 8
; CHECK-NEXT:    [[INDEX_NEXT]] = add nuw i32 [[INDEX]], 2
; CHECK-NEXT:    [[TMP5:%.*]] = icmp eq i32 [[INDEX_NEXT]], %n.vec
; CHECK-NEXT:    br i1 [[TMP5]], label %middle.block, label %vector.body
; CHECK:       middle.block:
;
entry:
  br label %loop

loop:
  %iv = phi i32 [ %start, %entry ], [ %iv.next, %loop ]
  %min = tail call i32 @llvm.smin.i32(i32 %iv, i32 65535)
  %arrayidx = getelementptr inbounds i32 , ptr %dst, i32 %iv
  store i32 %min, ptr %arrayidx, align 8
  %iv.next = add nsw i32 %iv, 1
  %tobool.not = icmp eq i32 %iv.next, 1000
  br i1 %tobool.not, label %exit, label %loop

exit:
  ret void
}

declare i32 @llvm.smin.i32(i32, i32)


; DBG-LABEL: 'test_scalarize_with_branch_cond'

; DBG:       Live-in vp<[[VFxUF:%.+]]> = VF * UF
; DBG-NEXT:  Live-in vp<[[VEC_TC:%.+]]> = vector-trip-count
; DBG-NEXT:  Live-in ir<1000> = original trip-count
; DBG-EMPTY:
; DBG-NEXT: vector.ph:
; DBG-NEXT: Successor(s): vector loop
; DBG-EMPTY:
; DBG-NEXT: <x1> vector loop: {
; DBG-NEXT:   vector.body:
; DBG-NEXT:     EMIT vp<[[CAN_IV:%.+]]> = CANONICAL-INDUCTION
; DBG-NEXT:     vp<[[DERIVED_IV:%.+]]> = DERIVED-IV ir<false> + vp<[[CAN_IV]]> * ir<true>
; DBG-NEXT:     vp<[[STEPS1:%.+]]>    = SCALAR-STEPS vp<[[DERIVED_IV]]>, ir<true>
; DBG-NEXT:   Successor(s): pred.store
; DBG-EMPTY:
; DBG-NEXT:   <xVFxUF> pred.store: {
; DBG-NEXT:     pred.store.entry:
; DBG-NEXT:       BRANCH-ON-MASK vp<[[STEPS1]]>
; DBG-NEXT:     Successor(s): pred.store.if, pred.store.continue
; DBG-EMPTY:
; DBG-NEXT:     pred.store.if:
; DBG-NEXT:       vp<[[STEPS2:%.+]]>    = SCALAR-STEPS vp<[[CAN_IV]]>, ir<1>
; DBG-NEXT:       CLONE ir<%gep.src> = getelementptr inbounds ir<%src>, vp<[[STEPS2]]>
; DBG-NEXT:       CLONE ir<%l> = load ir<%gep.src>
; DBG-NEXT:       CLONE ir<%gep.dst> = getelementptr inbounds ir<%dst>, vp<[[STEPS2]]>
; DBG-NEXT:       CLONE store ir<%l>, ir<%gep.dst>
; DBG-NEXT:     Successor(s): pred.store.continue
; DBG-EMPTY:
; DBG-NEXT:     pred.store.continue:
; DBG-NEXT:     No successors
; DBG-NEXT:   }
; DBG-NEXT:   Successor(s): cond.false.1
; DBG-EMPTY:
; DBG-NEXT:   cond.false.1:
; DBG-NEXT:     EMIT vp<[[CAN_IV_INC:%.+]]> = add nuw vp<[[CAN_IV]]>, vp<[[VFxUF]]>
; DBG-NEXT:     EMIT branch-on-count vp<[[CAN_IV_INC]]>, vp<[[VEC_TC]]>
; DBG-NEXT:   No successors
; DBG-NEXT: }
; DBG-NEXT: Successor(s): middle.block
; DBG-EMPTY:
; DBG-NEXT: middle.block:
; DBG-NEXT:   EMIT vp<[[CMP:%.+]]> = icmp eq ir<1000>, vp<[[VEC_TC]]>
; DBG-NEXT:   EMIT branch-on-cond vp<[[CMP]]>
; DBG-NEXT: Successor(s): ir-bb<exit>, scalar.ph
; DBG-EMPTY:
; DBG-NEXT: ir-bb<exit>:
; DBG-NEXT: No successors
; DBG-EMPTY:
; DBG-NEXT: scalar.ph:
; DBG-NEXT: Successor(s): ir-bb<loop.header>
; DBG-EMPTY:
; DBG-NEXT: ir-bb<loop.header>:
; DBG-NEXT:   IR   %iv = phi i64 [ 0, %entry ], [ %iv.next, %loop.latch ]
; DBG-NEXT:   IR   %d = phi i1 [ false, %entry ], [ %d.next, %loop.latch ]
; DBG-NEXT:   IR   %d.next = xor i1 %d, true
; DBG-NEXT: No successors
; DBG-NEXT: }

define void @test_scalarize_with_branch_cond(ptr %src, ptr %dst) {
; CHECK-LABEL: @test_scalarize_with_branch_cond(
; CHECK:       vector.body:
; CHECK-NEXT:    [[INDEX:%.*]] = phi i64 [ 0, %vector.ph ], [ [[INDEX_NEXT:%.*]], %pred.store.continue5 ]
; CHECK-NEXT:    [[TMP0:%.*]] = trunc i64 [[INDEX]] to i1
; CHECK-NEXT:    [[OFFSET_IDX:%.*]] = sub i1 false, [[TMP0]]
; CHECK-NEXT:    [[INDUCTION:%.*]] = add i1 [[OFFSET_IDX]], false
; CHECK-NEXT:    [[INDUCTION3:%.*]] = add i1 [[OFFSET_IDX]], true
; CHECK-NEXT:    br i1 [[INDUCTION]], label %pred.store.if, label %pred.store.continue
; CHECK:       pred.store.if:
; CHECK-NEXT:    [[INDUCTION4:%.*]] = add i64 [[INDEX]], 0
; CHECK-NEXT:    [[TMP3:%.*]] = getelementptr inbounds i32, ptr %src, i64 [[INDUCTION4]]
; CHECK-NEXT:    [[TMP4:%.*]] = load i32, ptr [[TMP3]], align 4
; CHECK-NEXT:    [[TMP1:%.*]] = getelementptr inbounds i32, ptr %dst, i64 [[INDUCTION4]]
; CHECK-NEXT:    store i32 [[TMP4]], ptr [[TMP1]], align 4
; CHECK-NEXT:    br label %pred.store.continue
; CHECK:       pred.store.continue:
; CHECK-NEXT:    br i1 [[INDUCTION3]], label %pred.store.if4, label %pred.store.continue5
; CHECK:       pred.store.if4:
; CHECK-NEXT:    [[INDUCTION5:%.*]] = add i64 [[INDEX]], 1
; CHECK-NEXT:    [[TMP6:%.*]] = getelementptr inbounds i32, ptr %src, i64 [[INDUCTION5]]
; CHECK-NEXT:    [[TMP7:%.*]] = load i32, ptr [[TMP6]], align 4
; CHECK-NEXT:    [[TMP2:%.*]] = getelementptr inbounds i32, ptr %dst, i64 [[INDUCTION5]]
; CHECK-NEXT:    store i32 [[TMP7]], ptr [[TMP2]], align 4
; CHECK-NEXT:    br label %pred.store.continue5
; CHECK:       pred.store.continue5:
; CHECK-NEXT:    [[INDEX_NEXT]] = add nuw i64 [[INDEX]], 2
; CHECK-NEXT:    [[TMP9:%.*]] = icmp eq i64 [[INDEX_NEXT]], 1000
; CHECK-NEXT:    br i1 [[TMP9]], label %middle.block, label %vector.body
; CHECK:       middle.block:
;
entry:
  br label %loop.header

loop.header:
  %iv = phi i64 [ 0, %entry ], [ %iv.next, %loop.latch ]
  %d = phi i1 [ false, %entry ], [ %d.next, %loop.latch ]
  %d.next = xor i1 %d, true
  br i1 %d, label %cond.false, label %loop.latch

cond.false:
  %gep.src = getelementptr inbounds i32, ptr %src, i64 %iv
  %gep.dst = getelementptr inbounds i32, ptr %dst, i64 %iv
  %l = load i32, ptr %gep.src, align 4
  store i32 %l, ptr %gep.dst
  br label %loop.latch

loop.latch:
  %iv.next = add nsw i64 %iv, 1
  %ec = icmp eq i64 %iv.next, 1000
  br i1 %ec, label %exit, label %loop.header

exit:
  ret void
}

; Make sure the widened induction gets replaced by scalar-steps for plans
; including the scalar VF, if it is used in first-order recurrences.

; DBG-LABEL: 'first_order_recurrence_using_induction'
; DBG:      VPlan 'Initial VPlan for VF={1},UF>=1' {
; DBG-NEXT: Live-in vp<[[VFxUF:%.+]]> = VF * UF
; DBG-NEXT: Live-in vp<[[VTC:%.+]]> = vector-trip-count
; DBG-NEXT: vp<[[TC:%.+]]> = original trip-count
; DBG-EMPTY:
; DBG-NEXT: ir-bb<entry>:
; DBG-NEXT:  EMIT vp<[[TC]]> = EXPAND SCEV (zext i32 (1 smax %n) to i64)
; DBG-NEXT: No successors
; DBG-EMPTY:
; DBG-NEXT: vector.ph:
; DBG-NEXT:   SCALAR-CAST vp<[[CAST:%.+]]> = trunc ir<1> to i32
; DBG-NEXT: Successor(s): vector loop
; DBG-EMPTY:
; DBG-NEXT: <x1> vector loop: {
; DBG-NEXT:   vector.body:
; DBG-NEXT:     EMIT vp<[[CAN_IV:%.+]]> = CANONICAL-INDUCTION
; DBG-NEXT:     FIRST-ORDER-RECURRENCE-PHI ir<%for> = phi ir<0>, vp<[[SCALAR_STEPS:.+]]>
; DBG-NEXT:     SCALAR-CAST vp<[[TRUNC_IV:%.+]]> = trunc vp<[[CAN_IV]]> to i32
; DBG-NEXT:     vp<[[SCALAR_STEPS]]> = SCALAR-STEPS vp<[[TRUNC_IV]]>, vp<[[CAST]]>
; DBG-NEXT:     EMIT vp<[[SPLICE:%.+]]> = first-order splice ir<%for>, vp<[[SCALAR_STEPS]]>
; DBG-NEXT:     CLONE store vp<[[SPLICE]]>, ir<%dst>
; DBG-NEXT:     EMIT vp<[[IV_INC:%.+]]> = add nuw vp<[[CAN_IV]]>, vp<[[VFxUF]]>
; DBG-NEXT:     EMIT branch-on-count vp<[[IV_INC]]>, vp<[[VTC]]>
; DBG-NEXT:   No successors
; DBG-NEXT: }
; DBG-NEXT: Successor(s): middle.block
; DBG-EMPTY:
; DBG-NEXT: middle.block:
; DBG-NEXT:   EMIT vp<[[RESUME_1:%.+]]> = extract-from-end vp<[[SCALAR_STEPS]]>, ir<1>
; DBG-NEXT:   EMIT vp<[[CMP:%.+]]> = icmp eq vp<[[TC]]>, vp<[[VEC_TC]]>
; DBG-NEXT:   EMIT branch-on-cond vp<[[CMP]]>
; DBG-NEXT: Successor(s): ir-bb<exit>, scalar.ph
; DBG-EMPTY:
; DBG-NEXT: ir-bb<exit>:
; DBG-NEXT: No successors
; DBG-EMPTY:
; DBG-NEXT: scalar.ph:
; DBG-NEXT:  EMIT vp<[[RESUME_P:%.*]]> = resume-phi vp<[[RESUME_1]]>, ir<0>
; DBG-NEXT: Successor(s): ir-bb<loop>
; DBG-EMPTY:
; DBG-NEXT: ir-bb<loop>:
; DBG-NEXT:   IR   %iv = phi i64 [ 0, %entry ], [ %iv.next, %loop ]
<<<<<<< HEAD
; DBG-NEXT:   IR   %for = phi i32 [ 0, %entry ], [ %iv.trunc, %loop ] (extra operand: vp<[[RESUME_P]]>)
=======
; DBG-NEXT:   IR   %for = phi i32 [ 0, %entry ], [ %iv.trunc, %loop ] (extra operand: vp<[[RESUME_P]]> from scalar.ph)
>>>>>>> a8d96e15
; DBG:        IR   %ec = icmp slt i32 %iv.next.trunc, %n
; DBG-NEXT: No successors
; DBG-NEXT: }

define void @first_order_recurrence_using_induction(i32 %n, ptr %dst) {
; CHECK-LABEL: @first_order_recurrence_using_induction(
; CHECK:       vector.body:
; CHECK-NEXT:    [[INDEX:%.*]] = phi i64 [ 0, %vector.ph ], [ [[INDEX_NEXT:%.*]], %vector.body ]
; CHECK-NEXT:    [[VECTOR_RECUR:%.*]] = phi i32 [ 0, %vector.ph ], [ [[INDUCTION1:%.*]], %vector.body ]
; CHECK-NEXT:    [[TMP3:%.*]] = trunc i64 [[INDEX]] to i32
; CHECK-NEXT:    [[INDUCTION:%.*]] = add i32 [[TMP3]], 0
; CHECK-NEXT:    [[INDUCTION1]] = add i32 [[TMP3]], 1
; CHECK-NEXT:    store i32 [[INDUCTION]], ptr [[DST]], align 4
; CHECK-NEXT:    [[INDEX_NEXT]] = add nuw i64 [[INDEX]], 2
; CHECK-NEXT:    [[TMP4:%.*]] = icmp eq i64 [[INDEX_NEXT]], %n.vec
; CHECK-NEXT:    br i1 [[TMP4]], label %middle.block, label %vector.body
; CHECK:       middle.block:
;
entry:
  br label %loop

loop:
  %iv = phi i64 [ 0, %entry ],[ %iv.next, %loop ]
  %for = phi i32 [ 0, %entry ], [ %iv.trunc, %loop ]
  %iv.trunc = trunc i64 %iv to i32
  store i32 %for, ptr %dst
  %iv.next = add nuw nsw i64 %iv, 1
  %iv.next.trunc = trunc i64 %iv.next to i32
  %ec = icmp slt i32 %iv.next.trunc, %n
  br i1 %ec, label %loop, label %exit

exit:
  ret void
}

define i16 @reduction_with_casts() {
; CHECK-LABEL: define i16 @reduction_with_casts() {
; CHECK:       vector.body:
; CHECK-NEXT:    [[INDEX:%.*]] = phi i32 [ 0, [[VECTOR_PH:%.+]] ], [ [[INDEX_NEXT:%.*]], [[VECTOR_BODY:%.+]] ]
; CHECK-NEXT:    [[VEC_PHI:%.*]] = phi i32 [ 0, [[VECTOR_PH]] ], [ [[TMP2:%.*]], [[VECTOR_BODY]] ]
; CHECK-NEXT:    [[VEC_PHI1:%.*]] = phi i32 [ 0, [[VECTOR_PH]] ], [ [[TMP3:%.*]], [[VECTOR_BODY]] ]
; CHECK-NEXT:    [[TMP0:%.*]] = and i32 [[VEC_PHI]], 65535
; CHECK-NEXT:    [[TMP1:%.*]] = and i32 [[VEC_PHI1]], 65535
; CHECK-NEXT:    [[TMP2]] = add i32 [[TMP0]], 1
; CHECK-NEXT:    [[TMP3]] = add i32 [[TMP1]], 1
; CHECK-NEXT:    [[INDEX_NEXT]] = add nuw i32 [[INDEX]], 2
; CHECK-NEXT:    [[TMP4:%.*]] = icmp eq i32 [[INDEX_NEXT]], 9998
; CHECK-NEXT:    br i1 [[TMP4]], label [[MIDDLE_BLOCK:%.*]], label [[VECTOR_BODY]]
; CHECK:       middle.block:
; CHECK-NEXT:    [[BIN_RDX:%.*]] = add i32 [[TMP3]], [[TMP2]]
; CHECK-NEXT:    br i1 false, label [[EXIT:%.*]], label %scalar.ph
;
entry:
  br label %loop

loop:
  %count.0.in1 = phi i32 [ 0, %entry ], [ %add, %loop ]
  %iv = phi i16 [ 1, %entry ], [ %iv.next, %loop ]
  %conv1 = and i32 %count.0.in1, 65535
  %add = add nuw nsw i32 %conv1, 1
  %iv.next = add i16 %iv, 1
  %cmp = icmp eq i16 %iv.next, 10000
  br i1 %cmp, label %exit, label %loop

exit:
  %add.lcssa = phi i32 [ %add, %loop ]
  %count.0 = trunc i32 %add.lcssa to i16
  ret i16 %count.0
}

define void @scalarize_ptrtoint(ptr %src, ptr %dst) {
; CHECK:       vector.body:
; CHECK-NEXT:    [[INDEX:%.*]] = phi i64 [ 0, %vector.ph ], [ [[INDEX_NEXT:%.*]], %vector.body ]
; CHECK-NEXT:    [[TMP1:%.*]] = add i64 [[INDEX]], 1
; CHECK-NEXT:    [[TMP3:%.*]] = getelementptr ptr, ptr %src, i64 [[TMP1]]
; CHECK-NEXT:    [[TMP5:%.*]] = load ptr, ptr [[TMP3]], align 8
; CHECK-NEXT:    [[TMP7:%.*]] = ptrtoint ptr [[TMP5]] to i64
; CHECK-NEXT:    [[TMP9:%.*]] = add i64 [[TMP7]], 10
; CHECK-NEXT:    [[TMP11:%.*]] = inttoptr i64 [[TMP9]] to ptr
; CHECK-NEXT:    store ptr [[TMP11]], ptr %dst, align 8
; CHECK-NEXT:    [[INDEX_NEXT]] = add nuw i64 [[INDEX]], 2
; CHECK-NEXT:    [[TMP12:%.*]] = icmp eq i64 [[INDEX_NEXT]], 0
; CHECK-NEXT:    br i1 [[TMP12]], label %middle.block, label %vector.body

entry:
  br label %loop

loop:
  %iv = phi i64 [ 0, %entry ], [ %iv.next, %loop ]
  %gep = getelementptr ptr, ptr %src, i64 %iv
  %l = load ptr, ptr %gep, align 8
  %cast = ptrtoint ptr %l to i64
  %add = add i64 %cast, 10
  %cast.2 = inttoptr i64 %add to ptr
  store ptr %cast.2, ptr %dst, align 8
  %iv.next = add i64 %iv, 1
  %ec = icmp eq i64 %iv.next, 0
  br i1 %ec, label %exit, label %loop

exit:
  ret void
}

define void @pr76986_trunc_sext_interleaving_only(i16 %arg, ptr noalias %src, ptr noalias %dst) {
; CHECK-LABEL: define void @pr76986_trunc_sext_interleaving_only(
; CHECK:       vector.body:
; CHECK-NEXT:    [[INDEX:%.*]] = phi i64 [ 0, %vector.ph ], [ [[INDEX_NEXT:%.*]], %vector.body ]
; CHECK-NEXT:    [[TMP0:%.*]] = add i64 [[INDEX]], 0
; CHECK-NEXT:    [[TMP1:%.*]] = add i64 [[INDEX]], 1
; CHECK-NEXT:    [[TMP2:%.*]] = getelementptr inbounds i8, ptr %src, i64 [[TMP0]]
; CHECK-NEXT:    [[TMP3:%.*]] = getelementptr inbounds i8, ptr %src, i64 [[TMP1]]
; CHECK-NEXT:    [[TMP4:%.*]] = load i8, ptr [[TMP2]], align 1
; CHECK-NEXT:    [[TMP5:%.*]] = load i8, ptr [[TMP3]], align 1
; CHECK-NEXT:    [[TMP6:%.*]] = sext i8 [[TMP4]] to i32
; CHECK-NEXT:    [[TMP7:%.*]] = sext i8 [[TMP5]] to i32
; CHECK-NEXT:    [[TMP8:%.*]] = trunc i32 [[TMP6]] to i16
; CHECK-NEXT:    [[TMP9:%.*]] = trunc i32 [[TMP7]] to i16
; CHECK-NEXT:    [[TMP10:%.*]] = sdiv i16 [[TMP8]], %arg
; CHECK-NEXT:    [[TMP11:%.*]] = sdiv i16 [[TMP9]], %arg
; CHECK-NEXT:    [[TMP12:%.*]] = getelementptr inbounds i16, ptr %dst, i64 [[TMP0]]
; CHECK-NEXT:    [[TMP13:%.*]] = getelementptr inbounds i16, ptr %dst, i64 [[TMP1]]
; CHECK-NEXT:    store i16 [[TMP10]], ptr [[TMP12]], align 2
; CHECK-NEXT:    store i16 [[TMP11]], ptr [[TMP13]], align 2
; CHECK-NEXT:    [[INDEX_NEXT]] = add nuw i64 [[INDEX]], 2
; CHECK-NEXT:    [[TMP14:%.*]] = icmp eq i64 [[INDEX_NEXT]], 14934
; CHECK-NEXT:    br i1 [[TMP14]], label %middle.block, label %vector.body
;
bb:
  br label %loop

loop:
  %iv = phi i64 [ 0, %bb ], [ %iv.next, %loop ]
  %gep.src = getelementptr inbounds i8, ptr %src, i64 %iv
  %l = load i8, ptr %gep.src
  %sext = sext i8 %l to i32
  %trunc = trunc i32 %sext to i16
  %sdiv = sdiv i16 %trunc, %arg
  %gep.dst = getelementptr inbounds i16, ptr %dst, i64 %iv
  store i16 %sdiv, ptr %gep.dst
  %iv.next = add i64 %iv, 1
  %icmp = icmp ult i64 %iv, 14933
  br i1 %icmp, label %loop, label %exit

exit:
  ret void
}
<|MERGE_RESOLUTION|>--- conflicted
+++ resolved
@@ -227,11 +227,7 @@
 ; DBG-EMPTY:
 ; DBG-NEXT: ir-bb<loop>:
 ; DBG-NEXT:   IR   %iv = phi i64 [ 0, %entry ], [ %iv.next, %loop ]
-<<<<<<< HEAD
-; DBG-NEXT:   IR   %for = phi i32 [ 0, %entry ], [ %iv.trunc, %loop ] (extra operand: vp<[[RESUME_P]]>)
-=======
 ; DBG-NEXT:   IR   %for = phi i32 [ 0, %entry ], [ %iv.trunc, %loop ] (extra operand: vp<[[RESUME_P]]> from scalar.ph)
->>>>>>> a8d96e15
 ; DBG:        IR   %ec = icmp slt i32 %iv.next.trunc, %n
 ; DBG-NEXT: No successors
 ; DBG-NEXT: }
