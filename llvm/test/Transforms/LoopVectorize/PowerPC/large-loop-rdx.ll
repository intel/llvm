; NOTE: Assertions have been autogenerated by utils/update_test_checks.py UTC_ARGS: --version 5
; RUN: opt < %s -passes=loop-vectorize -S | FileCheck %s

target datalayout = "e-m:e-i64:64-n32:64"
target triple = "powerpc64le-ibm-linux-gnu"

; We expect the loop with double reductions to be interleaved 8 times.
define void @QLA_F3_r_veq_norm2_V(ptr noalias %r, ptr noalias %a, i32 %n) {
; CHECK-LABEL: define void @QLA_F3_r_veq_norm2_V(
; CHECK-SAME: ptr noalias [[R:%.*]], ptr noalias [[A:%.*]], i32 [[N:%.*]]) {
; CHECK-NEXT:  [[ENTRY:.*]]:
; CHECK-NEXT:    [[CMP24:%.*]] = icmp sgt i32 [[N]], 0
; CHECK-NEXT:    br i1 [[CMP24]], label %[[ITER_CHECK:.*]], label %[[FOR_END13:.*]]
; CHECK:       [[ITER_CHECK]]:
; CHECK-NEXT:    [[TMP0:%.*]] = zext i32 [[N]] to i64
; CHECK-NEXT:    [[MIN_ITERS_CHECK:%.*]] = icmp ult i64 [[TMP0]], 2
; CHECK-NEXT:    br i1 [[MIN_ITERS_CHECK]], label %[[VEC_EPILOG_SCALAR_PH:.*]], label %[[VECTOR_MAIN_LOOP_ITER_CHECK:.*]]
; CHECK:       [[VECTOR_MAIN_LOOP_ITER_CHECK]]:
; CHECK-NEXT:    [[MIN_ITERS_CHECK1:%.*]] = icmp ult i64 [[TMP0]], 16
; CHECK-NEXT:    br i1 [[MIN_ITERS_CHECK1]], label %[[VEC_EPILOG_PH:.*]], label %[[VECTOR_PH:.*]]
; CHECK:       [[VECTOR_PH]]:
; CHECK-NEXT:    [[N_MOD_VF:%.*]] = urem i64 [[TMP0]], 16
; CHECK-NEXT:    [[N_VEC:%.*]] = sub i64 [[TMP0]], [[N_MOD_VF]]
; CHECK-NEXT:    br label %[[VECTOR_BODY:.*]]
; CHECK:       [[VECTOR_BODY]]:
; CHECK-NEXT:    [[INDEX:%.*]] = phi i64 [ 0, %[[VECTOR_PH]] ], [ [[INDEX_NEXT:%.*]], %[[VECTOR_BODY]] ]
; CHECK-NEXT:    [[VEC_PHI:%.*]] = phi <2 x double> [ zeroinitializer, %[[VECTOR_PH]] ], [ [[TMP129:%.*]], %[[VECTOR_BODY]] ]
; CHECK-NEXT:    [[VEC_PHI2:%.*]] = phi <2 x double> [ zeroinitializer, %[[VECTOR_PH]] ], [ [[TMP130:%.*]], %[[VECTOR_BODY]] ]
; CHECK-NEXT:    [[VEC_PHI3:%.*]] = phi <2 x double> [ zeroinitializer, %[[VECTOR_PH]] ], [ [[TMP131:%.*]], %[[VECTOR_BODY]] ]
; CHECK-NEXT:    [[VEC_PHI4:%.*]] = phi <2 x double> [ zeroinitializer, %[[VECTOR_PH]] ], [ [[TMP132:%.*]], %[[VECTOR_BODY]] ]
; CHECK-NEXT:    [[VEC_PHI5:%.*]] = phi <2 x double> [ zeroinitializer, %[[VECTOR_PH]] ], [ [[TMP133:%.*]], %[[VECTOR_BODY]] ]
; CHECK-NEXT:    [[VEC_PHI6:%.*]] = phi <2 x double> [ zeroinitializer, %[[VECTOR_PH]] ], [ [[TMP134:%.*]], %[[VECTOR_BODY]] ]
; CHECK-NEXT:    [[VEC_PHI7:%.*]] = phi <2 x double> [ zeroinitializer, %[[VECTOR_PH]] ], [ [[TMP135:%.*]], %[[VECTOR_BODY]] ]
; CHECK-NEXT:    [[VEC_PHI8:%.*]] = phi <2 x double> [ zeroinitializer, %[[VECTOR_PH]] ], [ [[TMP136:%.*]], %[[VECTOR_BODY]] ]
<<<<<<< HEAD
; CHECK-NEXT:    [[TMP1:%.*]] = add i64 [[INDEX]], 0
=======
>>>>>>> 5eee2751
; CHECK-NEXT:    [[TMP2:%.*]] = add i64 [[INDEX]], 2
; CHECK-NEXT:    [[TMP3:%.*]] = add i64 [[INDEX]], 4
; CHECK-NEXT:    [[TMP4:%.*]] = add i64 [[INDEX]], 6
; CHECK-NEXT:    [[TMP5:%.*]] = add i64 [[INDEX]], 8
; CHECK-NEXT:    [[TMP6:%.*]] = add i64 [[INDEX]], 10
; CHECK-NEXT:    [[TMP7:%.*]] = add i64 [[INDEX]], 12
; CHECK-NEXT:    [[TMP8:%.*]] = add i64 [[INDEX]], 14
<<<<<<< HEAD
; CHECK-NEXT:    [[TMP9:%.*]] = getelementptr inbounds [3 x { float, float }], ptr [[A]], i64 [[TMP1]], i64 0, i32 0
=======
; CHECK-NEXT:    [[TMP9:%.*]] = getelementptr inbounds [3 x { float, float }], ptr [[A]], i64 [[INDEX]], i64 0, i32 0
>>>>>>> 5eee2751
; CHECK-NEXT:    [[TMP10:%.*]] = getelementptr inbounds [3 x { float, float }], ptr [[A]], i64 [[TMP2]], i64 0, i32 0
; CHECK-NEXT:    [[TMP11:%.*]] = getelementptr inbounds [3 x { float, float }], ptr [[A]], i64 [[TMP3]], i64 0, i32 0
; CHECK-NEXT:    [[TMP12:%.*]] = getelementptr inbounds [3 x { float, float }], ptr [[A]], i64 [[TMP4]], i64 0, i32 0
; CHECK-NEXT:    [[TMP13:%.*]] = getelementptr inbounds [3 x { float, float }], ptr [[A]], i64 [[TMP5]], i64 0, i32 0
; CHECK-NEXT:    [[TMP14:%.*]] = getelementptr inbounds [3 x { float, float }], ptr [[A]], i64 [[TMP6]], i64 0, i32 0
; CHECK-NEXT:    [[TMP15:%.*]] = getelementptr inbounds [3 x { float, float }], ptr [[A]], i64 [[TMP7]], i64 0, i32 0
; CHECK-NEXT:    [[TMP16:%.*]] = getelementptr inbounds [3 x { float, float }], ptr [[A]], i64 [[TMP8]], i64 0, i32 0
; CHECK-NEXT:    [[WIDE_VEC:%.*]] = load <12 x float>, ptr [[TMP9]], align 8
; CHECK-NEXT:    [[STRIDED_VEC:%.*]] = shufflevector <12 x float> [[WIDE_VEC]], <12 x float> poison, <2 x i32> <i32 0, i32 6>
; CHECK-NEXT:    [[STRIDED_VEC9:%.*]] = shufflevector <12 x float> [[WIDE_VEC]], <12 x float> poison, <2 x i32> <i32 1, i32 7>
; CHECK-NEXT:    [[STRIDED_VEC10:%.*]] = shufflevector <12 x float> [[WIDE_VEC]], <12 x float> poison, <2 x i32> <i32 2, i32 8>
; CHECK-NEXT:    [[STRIDED_VEC11:%.*]] = shufflevector <12 x float> [[WIDE_VEC]], <12 x float> poison, <2 x i32> <i32 3, i32 9>
; CHECK-NEXT:    [[STRIDED_VEC12:%.*]] = shufflevector <12 x float> [[WIDE_VEC]], <12 x float> poison, <2 x i32> <i32 4, i32 10>
; CHECK-NEXT:    [[STRIDED_VEC13:%.*]] = shufflevector <12 x float> [[WIDE_VEC]], <12 x float> poison, <2 x i32> <i32 5, i32 11>
; CHECK-NEXT:    [[WIDE_VEC14:%.*]] = load <12 x float>, ptr [[TMP10]], align 8
; CHECK-NEXT:    [[STRIDED_VEC15:%.*]] = shufflevector <12 x float> [[WIDE_VEC14]], <12 x float> poison, <2 x i32> <i32 0, i32 6>
; CHECK-NEXT:    [[STRIDED_VEC16:%.*]] = shufflevector <12 x float> [[WIDE_VEC14]], <12 x float> poison, <2 x i32> <i32 1, i32 7>
; CHECK-NEXT:    [[STRIDED_VEC17:%.*]] = shufflevector <12 x float> [[WIDE_VEC14]], <12 x float> poison, <2 x i32> <i32 2, i32 8>
; CHECK-NEXT:    [[STRIDED_VEC18:%.*]] = shufflevector <12 x float> [[WIDE_VEC14]], <12 x float> poison, <2 x i32> <i32 3, i32 9>
; CHECK-NEXT:    [[STRIDED_VEC19:%.*]] = shufflevector <12 x float> [[WIDE_VEC14]], <12 x float> poison, <2 x i32> <i32 4, i32 10>
; CHECK-NEXT:    [[STRIDED_VEC20:%.*]] = shufflevector <12 x float> [[WIDE_VEC14]], <12 x float> poison, <2 x i32> <i32 5, i32 11>
; CHECK-NEXT:    [[WIDE_VEC21:%.*]] = load <12 x float>, ptr [[TMP11]], align 8
; CHECK-NEXT:    [[STRIDED_VEC22:%.*]] = shufflevector <12 x float> [[WIDE_VEC21]], <12 x float> poison, <2 x i32> <i32 0, i32 6>
; CHECK-NEXT:    [[STRIDED_VEC23:%.*]] = shufflevector <12 x float> [[WIDE_VEC21]], <12 x float> poison, <2 x i32> <i32 1, i32 7>
; CHECK-NEXT:    [[STRIDED_VEC24:%.*]] = shufflevector <12 x float> [[WIDE_VEC21]], <12 x float> poison, <2 x i32> <i32 2, i32 8>
; CHECK-NEXT:    [[STRIDED_VEC25:%.*]] = shufflevector <12 x float> [[WIDE_VEC21]], <12 x float> poison, <2 x i32> <i32 3, i32 9>
; CHECK-NEXT:    [[STRIDED_VEC26:%.*]] = shufflevector <12 x float> [[WIDE_VEC21]], <12 x float> poison, <2 x i32> <i32 4, i32 10>
; CHECK-NEXT:    [[STRIDED_VEC27:%.*]] = shufflevector <12 x float> [[WIDE_VEC21]], <12 x float> poison, <2 x i32> <i32 5, i32 11>
; CHECK-NEXT:    [[WIDE_VEC28:%.*]] = load <12 x float>, ptr [[TMP12]], align 8
; CHECK-NEXT:    [[STRIDED_VEC29:%.*]] = shufflevector <12 x float> [[WIDE_VEC28]], <12 x float> poison, <2 x i32> <i32 0, i32 6>
; CHECK-NEXT:    [[STRIDED_VEC30:%.*]] = shufflevector <12 x float> [[WIDE_VEC28]], <12 x float> poison, <2 x i32> <i32 1, i32 7>
; CHECK-NEXT:    [[STRIDED_VEC31:%.*]] = shufflevector <12 x float> [[WIDE_VEC28]], <12 x float> poison, <2 x i32> <i32 2, i32 8>
; CHECK-NEXT:    [[STRIDED_VEC32:%.*]] = shufflevector <12 x float> [[WIDE_VEC28]], <12 x float> poison, <2 x i32> <i32 3, i32 9>
; CHECK-NEXT:    [[STRIDED_VEC33:%.*]] = shufflevector <12 x float> [[WIDE_VEC28]], <12 x float> poison, <2 x i32> <i32 4, i32 10>
; CHECK-NEXT:    [[STRIDED_VEC34:%.*]] = shufflevector <12 x float> [[WIDE_VEC28]], <12 x float> poison, <2 x i32> <i32 5, i32 11>
; CHECK-NEXT:    [[WIDE_VEC35:%.*]] = load <12 x float>, ptr [[TMP13]], align 8
; CHECK-NEXT:    [[STRIDED_VEC36:%.*]] = shufflevector <12 x float> [[WIDE_VEC35]], <12 x float> poison, <2 x i32> <i32 0, i32 6>
; CHECK-NEXT:    [[STRIDED_VEC37:%.*]] = shufflevector <12 x float> [[WIDE_VEC35]], <12 x float> poison, <2 x i32> <i32 1, i32 7>
; CHECK-NEXT:    [[STRIDED_VEC38:%.*]] = shufflevector <12 x float> [[WIDE_VEC35]], <12 x float> poison, <2 x i32> <i32 2, i32 8>
; CHECK-NEXT:    [[STRIDED_VEC39:%.*]] = shufflevector <12 x float> [[WIDE_VEC35]], <12 x float> poison, <2 x i32> <i32 3, i32 9>
; CHECK-NEXT:    [[STRIDED_VEC40:%.*]] = shufflevector <12 x float> [[WIDE_VEC35]], <12 x float> poison, <2 x i32> <i32 4, i32 10>
; CHECK-NEXT:    [[STRIDED_VEC41:%.*]] = shufflevector <12 x float> [[WIDE_VEC35]], <12 x float> poison, <2 x i32> <i32 5, i32 11>
; CHECK-NEXT:    [[WIDE_VEC42:%.*]] = load <12 x float>, ptr [[TMP14]], align 8
; CHECK-NEXT:    [[STRIDED_VEC43:%.*]] = shufflevector <12 x float> [[WIDE_VEC42]], <12 x float> poison, <2 x i32> <i32 0, i32 6>
; CHECK-NEXT:    [[STRIDED_VEC44:%.*]] = shufflevector <12 x float> [[WIDE_VEC42]], <12 x float> poison, <2 x i32> <i32 1, i32 7>
; CHECK-NEXT:    [[STRIDED_VEC45:%.*]] = shufflevector <12 x float> [[WIDE_VEC42]], <12 x float> poison, <2 x i32> <i32 2, i32 8>
; CHECK-NEXT:    [[STRIDED_VEC46:%.*]] = shufflevector <12 x float> [[WIDE_VEC42]], <12 x float> poison, <2 x i32> <i32 3, i32 9>
; CHECK-NEXT:    [[STRIDED_VEC47:%.*]] = shufflevector <12 x float> [[WIDE_VEC42]], <12 x float> poison, <2 x i32> <i32 4, i32 10>
; CHECK-NEXT:    [[STRIDED_VEC48:%.*]] = shufflevector <12 x float> [[WIDE_VEC42]], <12 x float> poison, <2 x i32> <i32 5, i32 11>
; CHECK-NEXT:    [[WIDE_VEC49:%.*]] = load <12 x float>, ptr [[TMP15]], align 8
; CHECK-NEXT:    [[STRIDED_VEC50:%.*]] = shufflevector <12 x float> [[WIDE_VEC49]], <12 x float> poison, <2 x i32> <i32 0, i32 6>
; CHECK-NEXT:    [[STRIDED_VEC51:%.*]] = shufflevector <12 x float> [[WIDE_VEC49]], <12 x float> poison, <2 x i32> <i32 1, i32 7>
; CHECK-NEXT:    [[STRIDED_VEC52:%.*]] = shufflevector <12 x float> [[WIDE_VEC49]], <12 x float> poison, <2 x i32> <i32 2, i32 8>
; CHECK-NEXT:    [[STRIDED_VEC53:%.*]] = shufflevector <12 x float> [[WIDE_VEC49]], <12 x float> poison, <2 x i32> <i32 3, i32 9>
; CHECK-NEXT:    [[STRIDED_VEC54:%.*]] = shufflevector <12 x float> [[WIDE_VEC49]], <12 x float> poison, <2 x i32> <i32 4, i32 10>
; CHECK-NEXT:    [[STRIDED_VEC55:%.*]] = shufflevector <12 x float> [[WIDE_VEC49]], <12 x float> poison, <2 x i32> <i32 5, i32 11>
; CHECK-NEXT:    [[WIDE_VEC56:%.*]] = load <12 x float>, ptr [[TMP16]], align 8
; CHECK-NEXT:    [[STRIDED_VEC57:%.*]] = shufflevector <12 x float> [[WIDE_VEC56]], <12 x float> poison, <2 x i32> <i32 0, i32 6>
; CHECK-NEXT:    [[STRIDED_VEC58:%.*]] = shufflevector <12 x float> [[WIDE_VEC56]], <12 x float> poison, <2 x i32> <i32 1, i32 7>
; CHECK-NEXT:    [[STRIDED_VEC59:%.*]] = shufflevector <12 x float> [[WIDE_VEC56]], <12 x float> poison, <2 x i32> <i32 2, i32 8>
; CHECK-NEXT:    [[STRIDED_VEC60:%.*]] = shufflevector <12 x float> [[WIDE_VEC56]], <12 x float> poison, <2 x i32> <i32 3, i32 9>
; CHECK-NEXT:    [[STRIDED_VEC61:%.*]] = shufflevector <12 x float> [[WIDE_VEC56]], <12 x float> poison, <2 x i32> <i32 4, i32 10>
; CHECK-NEXT:    [[STRIDED_VEC62:%.*]] = shufflevector <12 x float> [[WIDE_VEC56]], <12 x float> poison, <2 x i32> <i32 5, i32 11>
; CHECK-NEXT:    [[TMP17:%.*]] = fmul fast <2 x float> [[STRIDED_VEC]], [[STRIDED_VEC]]
; CHECK-NEXT:    [[TMP18:%.*]] = fmul fast <2 x float> [[STRIDED_VEC15]], [[STRIDED_VEC15]]
; CHECK-NEXT:    [[TMP19:%.*]] = fmul fast <2 x float> [[STRIDED_VEC22]], [[STRIDED_VEC22]]
; CHECK-NEXT:    [[TMP20:%.*]] = fmul fast <2 x float> [[STRIDED_VEC29]], [[STRIDED_VEC29]]
; CHECK-NEXT:    [[TMP21:%.*]] = fmul fast <2 x float> [[STRIDED_VEC36]], [[STRIDED_VEC36]]
; CHECK-NEXT:    [[TMP22:%.*]] = fmul fast <2 x float> [[STRIDED_VEC43]], [[STRIDED_VEC43]]
; CHECK-NEXT:    [[TMP23:%.*]] = fmul fast <2 x float> [[STRIDED_VEC50]], [[STRIDED_VEC50]]
; CHECK-NEXT:    [[TMP24:%.*]] = fmul fast <2 x float> [[STRIDED_VEC57]], [[STRIDED_VEC57]]
; CHECK-NEXT:    [[TMP25:%.*]] = fmul fast <2 x float> [[STRIDED_VEC9]], [[STRIDED_VEC9]]
; CHECK-NEXT:    [[TMP26:%.*]] = fmul fast <2 x float> [[STRIDED_VEC16]], [[STRIDED_VEC16]]
; CHECK-NEXT:    [[TMP27:%.*]] = fmul fast <2 x float> [[STRIDED_VEC23]], [[STRIDED_VEC23]]
; CHECK-NEXT:    [[TMP28:%.*]] = fmul fast <2 x float> [[STRIDED_VEC30]], [[STRIDED_VEC30]]
; CHECK-NEXT:    [[TMP29:%.*]] = fmul fast <2 x float> [[STRIDED_VEC37]], [[STRIDED_VEC37]]
; CHECK-NEXT:    [[TMP30:%.*]] = fmul fast <2 x float> [[STRIDED_VEC44]], [[STRIDED_VEC44]]
; CHECK-NEXT:    [[TMP31:%.*]] = fmul fast <2 x float> [[STRIDED_VEC51]], [[STRIDED_VEC51]]
; CHECK-NEXT:    [[TMP32:%.*]] = fmul fast <2 x float> [[STRIDED_VEC58]], [[STRIDED_VEC58]]
; CHECK-NEXT:    [[TMP33:%.*]] = fadd fast <2 x float> [[TMP25]], [[TMP17]]
; CHECK-NEXT:    [[TMP34:%.*]] = fadd fast <2 x float> [[TMP26]], [[TMP18]]
; CHECK-NEXT:    [[TMP35:%.*]] = fadd fast <2 x float> [[TMP27]], [[TMP19]]
; CHECK-NEXT:    [[TMP36:%.*]] = fadd fast <2 x float> [[TMP28]], [[TMP20]]
; CHECK-NEXT:    [[TMP37:%.*]] = fadd fast <2 x float> [[TMP29]], [[TMP21]]
; CHECK-NEXT:    [[TMP38:%.*]] = fadd fast <2 x float> [[TMP30]], [[TMP22]]
; CHECK-NEXT:    [[TMP39:%.*]] = fadd fast <2 x float> [[TMP31]], [[TMP23]]
; CHECK-NEXT:    [[TMP40:%.*]] = fadd fast <2 x float> [[TMP32]], [[TMP24]]
; CHECK-NEXT:    [[TMP41:%.*]] = fpext <2 x float> [[TMP33]] to <2 x double>
; CHECK-NEXT:    [[TMP42:%.*]] = fpext <2 x float> [[TMP34]] to <2 x double>
; CHECK-NEXT:    [[TMP43:%.*]] = fpext <2 x float> [[TMP35]] to <2 x double>
; CHECK-NEXT:    [[TMP44:%.*]] = fpext <2 x float> [[TMP36]] to <2 x double>
; CHECK-NEXT:    [[TMP45:%.*]] = fpext <2 x float> [[TMP37]] to <2 x double>
; CHECK-NEXT:    [[TMP46:%.*]] = fpext <2 x float> [[TMP38]] to <2 x double>
; CHECK-NEXT:    [[TMP47:%.*]] = fpext <2 x float> [[TMP39]] to <2 x double>
; CHECK-NEXT:    [[TMP48:%.*]] = fpext <2 x float> [[TMP40]] to <2 x double>
; CHECK-NEXT:    [[TMP49:%.*]] = fadd fast <2 x double> [[TMP41]], [[VEC_PHI]]
; CHECK-NEXT:    [[TMP50:%.*]] = fadd fast <2 x double> [[TMP42]], [[VEC_PHI2]]
; CHECK-NEXT:    [[TMP51:%.*]] = fadd fast <2 x double> [[TMP43]], [[VEC_PHI3]]
; CHECK-NEXT:    [[TMP52:%.*]] = fadd fast <2 x double> [[TMP44]], [[VEC_PHI4]]
; CHECK-NEXT:    [[TMP53:%.*]] = fadd fast <2 x double> [[TMP45]], [[VEC_PHI5]]
; CHECK-NEXT:    [[TMP54:%.*]] = fadd fast <2 x double> [[TMP46]], [[VEC_PHI6]]
; CHECK-NEXT:    [[TMP55:%.*]] = fadd fast <2 x double> [[TMP47]], [[VEC_PHI7]]
; CHECK-NEXT:    [[TMP56:%.*]] = fadd fast <2 x double> [[TMP48]], [[VEC_PHI8]]
; CHECK-NEXT:    [[TMP57:%.*]] = fmul fast <2 x float> [[STRIDED_VEC10]], [[STRIDED_VEC10]]
; CHECK-NEXT:    [[TMP58:%.*]] = fmul fast <2 x float> [[STRIDED_VEC17]], [[STRIDED_VEC17]]
; CHECK-NEXT:    [[TMP59:%.*]] = fmul fast <2 x float> [[STRIDED_VEC24]], [[STRIDED_VEC24]]
; CHECK-NEXT:    [[TMP60:%.*]] = fmul fast <2 x float> [[STRIDED_VEC31]], [[STRIDED_VEC31]]
; CHECK-NEXT:    [[TMP61:%.*]] = fmul fast <2 x float> [[STRIDED_VEC38]], [[STRIDED_VEC38]]
; CHECK-NEXT:    [[TMP62:%.*]] = fmul fast <2 x float> [[STRIDED_VEC45]], [[STRIDED_VEC45]]
; CHECK-NEXT:    [[TMP63:%.*]] = fmul fast <2 x float> [[STRIDED_VEC52]], [[STRIDED_VEC52]]
; CHECK-NEXT:    [[TMP64:%.*]] = fmul fast <2 x float> [[STRIDED_VEC59]], [[STRIDED_VEC59]]
; CHECK-NEXT:    [[TMP65:%.*]] = fmul fast <2 x float> [[STRIDED_VEC11]], [[STRIDED_VEC11]]
; CHECK-NEXT:    [[TMP66:%.*]] = fmul fast <2 x float> [[STRIDED_VEC18]], [[STRIDED_VEC18]]
; CHECK-NEXT:    [[TMP67:%.*]] = fmul fast <2 x float> [[STRIDED_VEC25]], [[STRIDED_VEC25]]
; CHECK-NEXT:    [[TMP68:%.*]] = fmul fast <2 x float> [[STRIDED_VEC32]], [[STRIDED_VEC32]]
; CHECK-NEXT:    [[TMP69:%.*]] = fmul fast <2 x float> [[STRIDED_VEC39]], [[STRIDED_VEC39]]
; CHECK-NEXT:    [[TMP70:%.*]] = fmul fast <2 x float> [[STRIDED_VEC46]], [[STRIDED_VEC46]]
; CHECK-NEXT:    [[TMP71:%.*]] = fmul fast <2 x float> [[STRIDED_VEC53]], [[STRIDED_VEC53]]
; CHECK-NEXT:    [[TMP72:%.*]] = fmul fast <2 x float> [[STRIDED_VEC60]], [[STRIDED_VEC60]]
; CHECK-NEXT:    [[TMP73:%.*]] = fadd fast <2 x float> [[TMP65]], [[TMP57]]
; CHECK-NEXT:    [[TMP74:%.*]] = fadd fast <2 x float> [[TMP66]], [[TMP58]]
; CHECK-NEXT:    [[TMP75:%.*]] = fadd fast <2 x float> [[TMP67]], [[TMP59]]
; CHECK-NEXT:    [[TMP76:%.*]] = fadd fast <2 x float> [[TMP68]], [[TMP60]]
; CHECK-NEXT:    [[TMP77:%.*]] = fadd fast <2 x float> [[TMP69]], [[TMP61]]
; CHECK-NEXT:    [[TMP78:%.*]] = fadd fast <2 x float> [[TMP70]], [[TMP62]]
; CHECK-NEXT:    [[TMP79:%.*]] = fadd fast <2 x float> [[TMP71]], [[TMP63]]
; CHECK-NEXT:    [[TMP80:%.*]] = fadd fast <2 x float> [[TMP72]], [[TMP64]]
; CHECK-NEXT:    [[TMP81:%.*]] = fpext <2 x float> [[TMP73]] to <2 x double>
; CHECK-NEXT:    [[TMP82:%.*]] = fpext <2 x float> [[TMP74]] to <2 x double>
; CHECK-NEXT:    [[TMP83:%.*]] = fpext <2 x float> [[TMP75]] to <2 x double>
; CHECK-NEXT:    [[TMP84:%.*]] = fpext <2 x float> [[TMP76]] to <2 x double>
; CHECK-NEXT:    [[TMP85:%.*]] = fpext <2 x float> [[TMP77]] to <2 x double>
; CHECK-NEXT:    [[TMP86:%.*]] = fpext <2 x float> [[TMP78]] to <2 x double>
; CHECK-NEXT:    [[TMP87:%.*]] = fpext <2 x float> [[TMP79]] to <2 x double>
; CHECK-NEXT:    [[TMP88:%.*]] = fpext <2 x float> [[TMP80]] to <2 x double>
; CHECK-NEXT:    [[TMP89:%.*]] = fadd fast <2 x double> [[TMP81]], [[TMP49]]
; CHECK-NEXT:    [[TMP90:%.*]] = fadd fast <2 x double> [[TMP82]], [[TMP50]]
; CHECK-NEXT:    [[TMP91:%.*]] = fadd fast <2 x double> [[TMP83]], [[TMP51]]
; CHECK-NEXT:    [[TMP92:%.*]] = fadd fast <2 x double> [[TMP84]], [[TMP52]]
; CHECK-NEXT:    [[TMP93:%.*]] = fadd fast <2 x double> [[TMP85]], [[TMP53]]
; CHECK-NEXT:    [[TMP94:%.*]] = fadd fast <2 x double> [[TMP86]], [[TMP54]]
; CHECK-NEXT:    [[TMP95:%.*]] = fadd fast <2 x double> [[TMP87]], [[TMP55]]
; CHECK-NEXT:    [[TMP96:%.*]] = fadd fast <2 x double> [[TMP88]], [[TMP56]]
; CHECK-NEXT:    [[TMP97:%.*]] = fmul fast <2 x float> [[STRIDED_VEC12]], [[STRIDED_VEC12]]
; CHECK-NEXT:    [[TMP98:%.*]] = fmul fast <2 x float> [[STRIDED_VEC19]], [[STRIDED_VEC19]]
; CHECK-NEXT:    [[TMP99:%.*]] = fmul fast <2 x float> [[STRIDED_VEC26]], [[STRIDED_VEC26]]
; CHECK-NEXT:    [[TMP100:%.*]] = fmul fast <2 x float> [[STRIDED_VEC33]], [[STRIDED_VEC33]]
; CHECK-NEXT:    [[TMP101:%.*]] = fmul fast <2 x float> [[STRIDED_VEC40]], [[STRIDED_VEC40]]
; CHECK-NEXT:    [[TMP102:%.*]] = fmul fast <2 x float> [[STRIDED_VEC47]], [[STRIDED_VEC47]]
; CHECK-NEXT:    [[TMP103:%.*]] = fmul fast <2 x float> [[STRIDED_VEC54]], [[STRIDED_VEC54]]
; CHECK-NEXT:    [[TMP104:%.*]] = fmul fast <2 x float> [[STRIDED_VEC61]], [[STRIDED_VEC61]]
; CHECK-NEXT:    [[TMP105:%.*]] = fmul fast <2 x float> [[STRIDED_VEC13]], [[STRIDED_VEC13]]
; CHECK-NEXT:    [[TMP106:%.*]] = fmul fast <2 x float> [[STRIDED_VEC20]], [[STRIDED_VEC20]]
; CHECK-NEXT:    [[TMP107:%.*]] = fmul fast <2 x float> [[STRIDED_VEC27]], [[STRIDED_VEC27]]
; CHECK-NEXT:    [[TMP108:%.*]] = fmul fast <2 x float> [[STRIDED_VEC34]], [[STRIDED_VEC34]]
; CHECK-NEXT:    [[TMP109:%.*]] = fmul fast <2 x float> [[STRIDED_VEC41]], [[STRIDED_VEC41]]
; CHECK-NEXT:    [[TMP110:%.*]] = fmul fast <2 x float> [[STRIDED_VEC48]], [[STRIDED_VEC48]]
; CHECK-NEXT:    [[TMP111:%.*]] = fmul fast <2 x float> [[STRIDED_VEC55]], [[STRIDED_VEC55]]
; CHECK-NEXT:    [[TMP112:%.*]] = fmul fast <2 x float> [[STRIDED_VEC62]], [[STRIDED_VEC62]]
; CHECK-NEXT:    [[TMP113:%.*]] = fadd fast <2 x float> [[TMP105]], [[TMP97]]
; CHECK-NEXT:    [[TMP114:%.*]] = fadd fast <2 x float> [[TMP106]], [[TMP98]]
; CHECK-NEXT:    [[TMP115:%.*]] = fadd fast <2 x float> [[TMP107]], [[TMP99]]
; CHECK-NEXT:    [[TMP116:%.*]] = fadd fast <2 x float> [[TMP108]], [[TMP100]]
; CHECK-NEXT:    [[TMP117:%.*]] = fadd fast <2 x float> [[TMP109]], [[TMP101]]
; CHECK-NEXT:    [[TMP118:%.*]] = fadd fast <2 x float> [[TMP110]], [[TMP102]]
; CHECK-NEXT:    [[TMP119:%.*]] = fadd fast <2 x float> [[TMP111]], [[TMP103]]
; CHECK-NEXT:    [[TMP120:%.*]] = fadd fast <2 x float> [[TMP112]], [[TMP104]]
; CHECK-NEXT:    [[TMP121:%.*]] = fpext <2 x float> [[TMP113]] to <2 x double>
; CHECK-NEXT:    [[TMP122:%.*]] = fpext <2 x float> [[TMP114]] to <2 x double>
; CHECK-NEXT:    [[TMP123:%.*]] = fpext <2 x float> [[TMP115]] to <2 x double>
; CHECK-NEXT:    [[TMP124:%.*]] = fpext <2 x float> [[TMP116]] to <2 x double>
; CHECK-NEXT:    [[TMP125:%.*]] = fpext <2 x float> [[TMP117]] to <2 x double>
; CHECK-NEXT:    [[TMP126:%.*]] = fpext <2 x float> [[TMP118]] to <2 x double>
; CHECK-NEXT:    [[TMP127:%.*]] = fpext <2 x float> [[TMP119]] to <2 x double>
; CHECK-NEXT:    [[TMP128:%.*]] = fpext <2 x float> [[TMP120]] to <2 x double>
; CHECK-NEXT:    [[TMP129]] = fadd fast <2 x double> [[TMP121]], [[TMP89]]
; CHECK-NEXT:    [[TMP130]] = fadd fast <2 x double> [[TMP122]], [[TMP90]]
; CHECK-NEXT:    [[TMP131]] = fadd fast <2 x double> [[TMP123]], [[TMP91]]
; CHECK-NEXT:    [[TMP132]] = fadd fast <2 x double> [[TMP124]], [[TMP92]]
; CHECK-NEXT:    [[TMP133]] = fadd fast <2 x double> [[TMP125]], [[TMP93]]
; CHECK-NEXT:    [[TMP134]] = fadd fast <2 x double> [[TMP126]], [[TMP94]]
; CHECK-NEXT:    [[TMP135]] = fadd fast <2 x double> [[TMP127]], [[TMP95]]
; CHECK-NEXT:    [[TMP136]] = fadd fast <2 x double> [[TMP128]], [[TMP96]]
; CHECK-NEXT:    [[INDEX_NEXT]] = add nuw i64 [[INDEX]], 16
; CHECK-NEXT:    [[TMP137:%.*]] = icmp eq i64 [[INDEX_NEXT]], [[N_VEC]]
; CHECK-NEXT:    br i1 [[TMP137]], label %[[MIDDLE_BLOCK:.*]], label %[[VECTOR_BODY]], !llvm.loop [[LOOP0:![0-9]+]]
; CHECK:       [[MIDDLE_BLOCK]]:
; CHECK-NEXT:    [[BIN_RDX:%.*]] = fadd fast <2 x double> [[TMP130]], [[TMP129]]
; CHECK-NEXT:    [[BIN_RDX63:%.*]] = fadd fast <2 x double> [[TMP131]], [[BIN_RDX]]
; CHECK-NEXT:    [[BIN_RDX64:%.*]] = fadd fast <2 x double> [[TMP132]], [[BIN_RDX63]]
; CHECK-NEXT:    [[BIN_RDX65:%.*]] = fadd fast <2 x double> [[TMP133]], [[BIN_RDX64]]
; CHECK-NEXT:    [[BIN_RDX66:%.*]] = fadd fast <2 x double> [[TMP134]], [[BIN_RDX65]]
; CHECK-NEXT:    [[BIN_RDX67:%.*]] = fadd fast <2 x double> [[TMP135]], [[BIN_RDX66]]
; CHECK-NEXT:    [[BIN_RDX68:%.*]] = fadd fast <2 x double> [[TMP136]], [[BIN_RDX67]]
; CHECK-NEXT:    [[TMP138:%.*]] = call fast double @llvm.vector.reduce.fadd.v2f64(double 0.000000e+00, <2 x double> [[BIN_RDX68]])
; CHECK-NEXT:    [[CMP_N:%.*]] = icmp eq i64 [[TMP0]], [[N_VEC]]
; CHECK-NEXT:    br i1 [[CMP_N]], label %[[FOR_COND_FOR_END13_CRIT_EDGE:.*]], label %[[VEC_EPILOG_ITER_CHECK:.*]]
; CHECK:       [[VEC_EPILOG_ITER_CHECK]]:
; CHECK-NEXT:    [[N_VEC_REMAINING:%.*]] = sub i64 [[TMP0]], [[N_VEC]]
; CHECK-NEXT:    [[MIN_EPILOG_ITERS_CHECK:%.*]] = icmp ult i64 [[N_VEC_REMAINING]], 2
; CHECK-NEXT:    br i1 [[MIN_EPILOG_ITERS_CHECK]], label %[[VEC_EPILOG_SCALAR_PH]], label %[[VEC_EPILOG_PH]]
; CHECK:       [[VEC_EPILOG_PH]]:
; CHECK-NEXT:    [[VEC_EPILOG_RESUME_VAL:%.*]] = phi i64 [ [[N_VEC]], %[[VEC_EPILOG_ITER_CHECK]] ], [ 0, %[[VECTOR_MAIN_LOOP_ITER_CHECK]] ]
; CHECK-NEXT:    [[BC_MERGE_RDX:%.*]] = phi double [ [[TMP138]], %[[VEC_EPILOG_ITER_CHECK]] ], [ 0.000000e+00, %[[VECTOR_MAIN_LOOP_ITER_CHECK]] ]
; CHECK-NEXT:    [[N_MOD_VF69:%.*]] = urem i64 [[TMP0]], 2
; CHECK-NEXT:    [[N_VEC70:%.*]] = sub i64 [[TMP0]], [[N_MOD_VF69]]
; CHECK-NEXT:    [[TMP139:%.*]] = insertelement <2 x double> zeroinitializer, double [[BC_MERGE_RDX]], i32 0
; CHECK-NEXT:    br label %[[VEC_EPILOG_VECTOR_BODY:.*]]
; CHECK:       [[VEC_EPILOG_VECTOR_BODY]]:
<<<<<<< HEAD
; CHECK-NEXT:    [[INDEX71:%.*]] = phi i64 [ [[VEC_EPILOG_RESUME_VAL]], %[[VEC_EPILOG_PH]] ], [ [[INDEX_NEXT80:%.*]], %[[VEC_EPILOG_VECTOR_BODY]] ]
; CHECK-NEXT:    [[VEC_PHI72:%.*]] = phi <2 x double> [ [[TMP139]], %[[VEC_EPILOG_PH]] ], [ [[TMP156:%.*]], %[[VEC_EPILOG_VECTOR_BODY]] ]
; CHECK-NEXT:    [[TMP140:%.*]] = add i64 [[INDEX71]], 0
=======
; CHECK-NEXT:    [[TMP140:%.*]] = phi i64 [ [[VEC_EPILOG_RESUME_VAL]], %[[VEC_EPILOG_PH]] ], [ [[INDEX_NEXT80:%.*]], %[[VEC_EPILOG_VECTOR_BODY]] ]
; CHECK-NEXT:    [[VEC_PHI72:%.*]] = phi <2 x double> [ [[TMP139]], %[[VEC_EPILOG_PH]] ], [ [[TMP156:%.*]], %[[VEC_EPILOG_VECTOR_BODY]] ]
>>>>>>> 5eee2751
; CHECK-NEXT:    [[TMP141:%.*]] = getelementptr inbounds [3 x { float, float }], ptr [[A]], i64 [[TMP140]], i64 0, i32 0
; CHECK-NEXT:    [[WIDE_VEC73:%.*]] = load <12 x float>, ptr [[TMP141]], align 8
; CHECK-NEXT:    [[STRIDED_VEC74:%.*]] = shufflevector <12 x float> [[WIDE_VEC73]], <12 x float> poison, <2 x i32> <i32 0, i32 6>
; CHECK-NEXT:    [[STRIDED_VEC75:%.*]] = shufflevector <12 x float> [[WIDE_VEC73]], <12 x float> poison, <2 x i32> <i32 1, i32 7>
; CHECK-NEXT:    [[STRIDED_VEC76:%.*]] = shufflevector <12 x float> [[WIDE_VEC73]], <12 x float> poison, <2 x i32> <i32 2, i32 8>
; CHECK-NEXT:    [[STRIDED_VEC77:%.*]] = shufflevector <12 x float> [[WIDE_VEC73]], <12 x float> poison, <2 x i32> <i32 3, i32 9>
; CHECK-NEXT:    [[STRIDED_VEC78:%.*]] = shufflevector <12 x float> [[WIDE_VEC73]], <12 x float> poison, <2 x i32> <i32 4, i32 10>
; CHECK-NEXT:    [[STRIDED_VEC79:%.*]] = shufflevector <12 x float> [[WIDE_VEC73]], <12 x float> poison, <2 x i32> <i32 5, i32 11>
; CHECK-NEXT:    [[TMP142:%.*]] = fmul fast <2 x float> [[STRIDED_VEC74]], [[STRIDED_VEC74]]
; CHECK-NEXT:    [[TMP143:%.*]] = fmul fast <2 x float> [[STRIDED_VEC75]], [[STRIDED_VEC75]]
; CHECK-NEXT:    [[TMP144:%.*]] = fadd fast <2 x float> [[TMP143]], [[TMP142]]
; CHECK-NEXT:    [[TMP145:%.*]] = fpext <2 x float> [[TMP144]] to <2 x double>
; CHECK-NEXT:    [[TMP146:%.*]] = fadd fast <2 x double> [[TMP145]], [[VEC_PHI72]]
; CHECK-NEXT:    [[TMP147:%.*]] = fmul fast <2 x float> [[STRIDED_VEC76]], [[STRIDED_VEC76]]
; CHECK-NEXT:    [[TMP148:%.*]] = fmul fast <2 x float> [[STRIDED_VEC77]], [[STRIDED_VEC77]]
; CHECK-NEXT:    [[TMP149:%.*]] = fadd fast <2 x float> [[TMP148]], [[TMP147]]
; CHECK-NEXT:    [[TMP150:%.*]] = fpext <2 x float> [[TMP149]] to <2 x double>
; CHECK-NEXT:    [[TMP151:%.*]] = fadd fast <2 x double> [[TMP150]], [[TMP146]]
; CHECK-NEXT:    [[TMP152:%.*]] = fmul fast <2 x float> [[STRIDED_VEC78]], [[STRIDED_VEC78]]
; CHECK-NEXT:    [[TMP153:%.*]] = fmul fast <2 x float> [[STRIDED_VEC79]], [[STRIDED_VEC79]]
; CHECK-NEXT:    [[TMP154:%.*]] = fadd fast <2 x float> [[TMP153]], [[TMP152]]
; CHECK-NEXT:    [[TMP155:%.*]] = fpext <2 x float> [[TMP154]] to <2 x double>
; CHECK-NEXT:    [[TMP156]] = fadd fast <2 x double> [[TMP155]], [[TMP151]]
<<<<<<< HEAD
; CHECK-NEXT:    [[INDEX_NEXT80]] = add nuw i64 [[INDEX71]], 2
=======
; CHECK-NEXT:    [[INDEX_NEXT80]] = add nuw i64 [[TMP140]], 2
>>>>>>> 5eee2751
; CHECK-NEXT:    [[TMP157:%.*]] = icmp eq i64 [[INDEX_NEXT80]], [[N_VEC70]]
; CHECK-NEXT:    br i1 [[TMP157]], label %[[VEC_EPILOG_MIDDLE_BLOCK:.*]], label %[[VEC_EPILOG_VECTOR_BODY]], !llvm.loop [[LOOP3:![0-9]+]]
; CHECK:       [[VEC_EPILOG_MIDDLE_BLOCK]]:
; CHECK-NEXT:    [[TMP158:%.*]] = call fast double @llvm.vector.reduce.fadd.v2f64(double 0.000000e+00, <2 x double> [[TMP156]])
; CHECK-NEXT:    [[CMP_N81:%.*]] = icmp eq i64 [[TMP0]], [[N_VEC70]]
; CHECK-NEXT:    br i1 [[CMP_N81]], label %[[FOR_COND_FOR_END13_CRIT_EDGE]], label %[[VEC_EPILOG_SCALAR_PH]]
; CHECK:       [[VEC_EPILOG_SCALAR_PH]]:
; CHECK-NEXT:    [[BC_RESUME_VAL:%.*]] = phi i64 [ [[N_VEC70]], %[[VEC_EPILOG_MIDDLE_BLOCK]] ], [ [[N_VEC]], %[[VEC_EPILOG_ITER_CHECK]] ], [ 0, %[[ITER_CHECK]] ]
; CHECK-NEXT:    [[BC_MERGE_RDX82:%.*]] = phi double [ [[TMP158]], %[[VEC_EPILOG_MIDDLE_BLOCK]] ], [ [[TMP138]], %[[VEC_EPILOG_ITER_CHECK]] ], [ 0.000000e+00, %[[ITER_CHECK]] ]
; CHECK-NEXT:    br label %[[FOR_COND1_PREHEADER:.*]]
; CHECK:       [[FOR_COND1_PREHEADER]]:
; CHECK-NEXT:    [[INDVARS_IV:%.*]] = phi i64 [ [[INDVARS_IV_NEXT:%.*]], %[[FOR_COND1_PREHEADER]] ], [ [[BC_RESUME_VAL]], %[[VEC_EPILOG_SCALAR_PH]] ]
; CHECK-NEXT:    [[SUM_026:%.*]] = phi double [ [[ADD10_2:%.*]], %[[FOR_COND1_PREHEADER]] ], [ [[BC_MERGE_RDX82]], %[[VEC_EPILOG_SCALAR_PH]] ]
; CHECK-NEXT:    [[ARRAYIDX5_REALP:%.*]] = getelementptr inbounds [3 x { float, float }], ptr [[A]], i64 [[INDVARS_IV]], i64 0, i32 0
; CHECK-NEXT:    [[ARRAYIDX5_REAL:%.*]] = load float, ptr [[ARRAYIDX5_REALP]], align 8
; CHECK-NEXT:    [[ARRAYIDX5_IMAGP:%.*]] = getelementptr inbounds [3 x { float, float }], ptr [[A]], i64 [[INDVARS_IV]], i64 0, i32 1
; CHECK-NEXT:    [[ARRAYIDX5_IMAG:%.*]] = load float, ptr [[ARRAYIDX5_IMAGP]], align 8
; CHECK-NEXT:    [[MUL:%.*]] = fmul fast float [[ARRAYIDX5_REAL]], [[ARRAYIDX5_REAL]]
; CHECK-NEXT:    [[MUL9:%.*]] = fmul fast float [[ARRAYIDX5_IMAG]], [[ARRAYIDX5_IMAG]]
; CHECK-NEXT:    [[ADD:%.*]] = fadd fast float [[MUL9]], [[MUL]]
; CHECK-NEXT:    [[CONV:%.*]] = fpext float [[ADD]] to double
; CHECK-NEXT:    [[ADD10:%.*]] = fadd fast double [[CONV]], [[SUM_026]]
; CHECK-NEXT:    [[ARRAYIDX5_REALP_1:%.*]] = getelementptr inbounds [3 x { float, float }], ptr [[A]], i64 [[INDVARS_IV]], i64 1, i32 0
; CHECK-NEXT:    [[ARRAYIDX5_REAL_1:%.*]] = load float, ptr [[ARRAYIDX5_REALP_1]], align 8
; CHECK-NEXT:    [[ARRAYIDX5_IMAGP_1:%.*]] = getelementptr inbounds [3 x { float, float }], ptr [[A]], i64 [[INDVARS_IV]], i64 1, i32 1
; CHECK-NEXT:    [[ARRAYIDX5_IMAG_1:%.*]] = load float, ptr [[ARRAYIDX5_IMAGP_1]], align 8
; CHECK-NEXT:    [[MUL_1:%.*]] = fmul fast float [[ARRAYIDX5_REAL_1]], [[ARRAYIDX5_REAL_1]]
; CHECK-NEXT:    [[MUL9_1:%.*]] = fmul fast float [[ARRAYIDX5_IMAG_1]], [[ARRAYIDX5_IMAG_1]]
; CHECK-NEXT:    [[ADD_1:%.*]] = fadd fast float [[MUL9_1]], [[MUL_1]]
; CHECK-NEXT:    [[CONV_1:%.*]] = fpext float [[ADD_1]] to double
; CHECK-NEXT:    [[ADD10_1:%.*]] = fadd fast double [[CONV_1]], [[ADD10]]
; CHECK-NEXT:    [[ARRAYIDX5_REALP_2:%.*]] = getelementptr inbounds [3 x { float, float }], ptr [[A]], i64 [[INDVARS_IV]], i64 2, i32 0
; CHECK-NEXT:    [[ARRAYIDX5_REAL_2:%.*]] = load float, ptr [[ARRAYIDX5_REALP_2]], align 8
; CHECK-NEXT:    [[ARRAYIDX5_IMAGP_2:%.*]] = getelementptr inbounds [3 x { float, float }], ptr [[A]], i64 [[INDVARS_IV]], i64 2, i32 1
; CHECK-NEXT:    [[ARRAYIDX5_IMAG_2:%.*]] = load float, ptr [[ARRAYIDX5_IMAGP_2]], align 8
; CHECK-NEXT:    [[MUL_2:%.*]] = fmul fast float [[ARRAYIDX5_REAL_2]], [[ARRAYIDX5_REAL_2]]
; CHECK-NEXT:    [[MUL9_2:%.*]] = fmul fast float [[ARRAYIDX5_IMAG_2]], [[ARRAYIDX5_IMAG_2]]
; CHECK-NEXT:    [[ADD_2:%.*]] = fadd fast float [[MUL9_2]], [[MUL_2]]
; CHECK-NEXT:    [[CONV_2:%.*]] = fpext float [[ADD_2]] to double
; CHECK-NEXT:    [[ADD10_2]] = fadd fast double [[CONV_2]], [[ADD10_1]]
; CHECK-NEXT:    [[INDVARS_IV_NEXT]] = add nuw nsw i64 [[INDVARS_IV]], 1
; CHECK-NEXT:    [[LFTR_WIDEIV:%.*]] = trunc i64 [[INDVARS_IV_NEXT]] to i32
; CHECK-NEXT:    [[EXITCOND:%.*]] = icmp eq i32 [[LFTR_WIDEIV]], [[N]]
; CHECK-NEXT:    br i1 [[EXITCOND]], label %[[FOR_COND_FOR_END13_CRIT_EDGE]], label %[[FOR_COND1_PREHEADER]], !llvm.loop [[LOOP4:![0-9]+]]
; CHECK:       [[FOR_COND_FOR_END13_CRIT_EDGE]]:
; CHECK-NEXT:    [[ADD10_2_LCSSA:%.*]] = phi double [ [[ADD10_2]], %[[FOR_COND1_PREHEADER]] ], [ [[TMP138]], %[[MIDDLE_BLOCK]] ], [ [[TMP158]], %[[VEC_EPILOG_MIDDLE_BLOCK]] ]
; CHECK-NEXT:    [[PHITMP:%.*]] = fptrunc double [[ADD10_2_LCSSA]] to float
; CHECK-NEXT:    br label %[[FOR_END13]]
; CHECK:       [[FOR_END13]]:
; CHECK-NEXT:    [[SUM_0_LCSSA:%.*]] = phi float [ [[PHITMP]], %[[FOR_COND_FOR_END13_CRIT_EDGE]] ], [ 0.000000e+00, %[[ENTRY]] ]
; CHECK-NEXT:    store float [[SUM_0_LCSSA]], ptr [[R]], align 4
; CHECK-NEXT:    ret void
;
entry:
  %cmp24 = icmp sgt i32 %n, 0
  br i1 %cmp24, label %for.cond1.preheader.preheader, label %for.end13

for.cond1.preheader.preheader:                    ; preds = %entry
  br label %for.cond1.preheader

for.cond1.preheader:                              ; preds = %for.cond1.preheader.preheader, %for.cond1.preheader
  %indvars.iv = phi i64 [ %indvars.iv.next, %for.cond1.preheader ], [ 0, %for.cond1.preheader.preheader ]
  %sum.026 = phi double [ %add10.2, %for.cond1.preheader ], [ 0.000000e+00, %for.cond1.preheader.preheader ]
  %arrayidx5.realp = getelementptr inbounds [3 x { float, float }], ptr %a, i64 %indvars.iv, i64 0, i32 0
  %arrayidx5.real = load float, ptr %arrayidx5.realp, align 8
  %arrayidx5.imagp = getelementptr inbounds [3 x { float, float }], ptr %a, i64 %indvars.iv, i64 0, i32 1
  %arrayidx5.imag = load float, ptr %arrayidx5.imagp, align 8
  %mul = fmul fast float %arrayidx5.real, %arrayidx5.real
  %mul9 = fmul fast float %arrayidx5.imag, %arrayidx5.imag
  %add = fadd fast float %mul9, %mul
  %conv = fpext float %add to double
  %add10 = fadd fast double %conv, %sum.026
  %arrayidx5.realp.1 = getelementptr inbounds [3 x { float, float }], ptr %a, i64 %indvars.iv, i64 1, i32 0
  %arrayidx5.real.1 = load float, ptr %arrayidx5.realp.1, align 8
  %arrayidx5.imagp.1 = getelementptr inbounds [3 x { float, float }], ptr %a, i64 %indvars.iv, i64 1, i32 1
  %arrayidx5.imag.1 = load float, ptr %arrayidx5.imagp.1, align 8
  %mul.1 = fmul fast float %arrayidx5.real.1, %arrayidx5.real.1
  %mul9.1 = fmul fast float %arrayidx5.imag.1, %arrayidx5.imag.1
  %add.1 = fadd fast float %mul9.1, %mul.1
  %conv.1 = fpext float %add.1 to double
  %add10.1 = fadd fast double %conv.1, %add10
  %arrayidx5.realp.2 = getelementptr inbounds [3 x { float, float }], ptr %a, i64 %indvars.iv, i64 2, i32 0
  %arrayidx5.real.2 = load float, ptr %arrayidx5.realp.2, align 8
  %arrayidx5.imagp.2 = getelementptr inbounds [3 x { float, float }], ptr %a, i64 %indvars.iv, i64 2, i32 1
  %arrayidx5.imag.2 = load float, ptr %arrayidx5.imagp.2, align 8
  %mul.2 = fmul fast float %arrayidx5.real.2, %arrayidx5.real.2
  %mul9.2 = fmul fast float %arrayidx5.imag.2, %arrayidx5.imag.2
  %add.2 = fadd fast float %mul9.2, %mul.2
  %conv.2 = fpext float %add.2 to double
  %add10.2 = fadd fast double %conv.2, %add10.1
  %indvars.iv.next = add nuw nsw i64 %indvars.iv, 1
  %lftr.wideiv = trunc i64 %indvars.iv.next to i32
  %exitcond = icmp eq i32 %lftr.wideiv, %n
  br i1 %exitcond, label %for.cond.for.end13_crit_edge, label %for.cond1.preheader

for.cond.for.end13_crit_edge:                     ; preds = %for.cond1.preheader
  %add10.2.lcssa = phi double [ %add10.2, %for.cond1.preheader ]
  %phitmp = fptrunc double %add10.2.lcssa to float
  br label %for.end13

for.end13:                                        ; preds = %for.cond.for.end13_crit_edge, %entry
  %sum.0.lcssa = phi float [ %phitmp, %for.cond.for.end13_crit_edge ], [ 0.000000e+00, %entry ]
  store float %sum.0.lcssa, ptr %r, align 4
  ret void
}

;.
; CHECK: [[LOOP0]] = distinct !{[[LOOP0]], [[META1:![0-9]+]], [[META2:![0-9]+]]}
; CHECK: [[META1]] = !{!"llvm.loop.isvectorized", i32 1}
; CHECK: [[META2]] = !{!"llvm.loop.unroll.runtime.disable"}
; CHECK: [[LOOP3]] = distinct !{[[LOOP3]], [[META1]], [[META2]]}
; CHECK: [[LOOP4]] = distinct !{[[LOOP4]], [[META2]], [[META1]]}
;.<|MERGE_RESOLUTION|>--- conflicted
+++ resolved
@@ -32,10 +32,6 @@
 ; CHECK-NEXT:    [[VEC_PHI6:%.*]] = phi <2 x double> [ zeroinitializer, %[[VECTOR_PH]] ], [ [[TMP134:%.*]], %[[VECTOR_BODY]] ]
 ; CHECK-NEXT:    [[VEC_PHI7:%.*]] = phi <2 x double> [ zeroinitializer, %[[VECTOR_PH]] ], [ [[TMP135:%.*]], %[[VECTOR_BODY]] ]
 ; CHECK-NEXT:    [[VEC_PHI8:%.*]] = phi <2 x double> [ zeroinitializer, %[[VECTOR_PH]] ], [ [[TMP136:%.*]], %[[VECTOR_BODY]] ]
-<<<<<<< HEAD
-; CHECK-NEXT:    [[TMP1:%.*]] = add i64 [[INDEX]], 0
-=======
->>>>>>> 5eee2751
 ; CHECK-NEXT:    [[TMP2:%.*]] = add i64 [[INDEX]], 2
 ; CHECK-NEXT:    [[TMP3:%.*]] = add i64 [[INDEX]], 4
 ; CHECK-NEXT:    [[TMP4:%.*]] = add i64 [[INDEX]], 6
@@ -43,11 +39,7 @@
 ; CHECK-NEXT:    [[TMP6:%.*]] = add i64 [[INDEX]], 10
 ; CHECK-NEXT:    [[TMP7:%.*]] = add i64 [[INDEX]], 12
 ; CHECK-NEXT:    [[TMP8:%.*]] = add i64 [[INDEX]], 14
-<<<<<<< HEAD
-; CHECK-NEXT:    [[TMP9:%.*]] = getelementptr inbounds [3 x { float, float }], ptr [[A]], i64 [[TMP1]], i64 0, i32 0
-=======
 ; CHECK-NEXT:    [[TMP9:%.*]] = getelementptr inbounds [3 x { float, float }], ptr [[A]], i64 [[INDEX]], i64 0, i32 0
->>>>>>> 5eee2751
 ; CHECK-NEXT:    [[TMP10:%.*]] = getelementptr inbounds [3 x { float, float }], ptr [[A]], i64 [[TMP2]], i64 0, i32 0
 ; CHECK-NEXT:    [[TMP11:%.*]] = getelementptr inbounds [3 x { float, float }], ptr [[A]], i64 [[TMP3]], i64 0, i32 0
 ; CHECK-NEXT:    [[TMP12:%.*]] = getelementptr inbounds [3 x { float, float }], ptr [[A]], i64 [[TMP4]], i64 0, i32 0
@@ -257,14 +249,8 @@
 ; CHECK-NEXT:    [[TMP139:%.*]] = insertelement <2 x double> zeroinitializer, double [[BC_MERGE_RDX]], i32 0
 ; CHECK-NEXT:    br label %[[VEC_EPILOG_VECTOR_BODY:.*]]
 ; CHECK:       [[VEC_EPILOG_VECTOR_BODY]]:
-<<<<<<< HEAD
-; CHECK-NEXT:    [[INDEX71:%.*]] = phi i64 [ [[VEC_EPILOG_RESUME_VAL]], %[[VEC_EPILOG_PH]] ], [ [[INDEX_NEXT80:%.*]], %[[VEC_EPILOG_VECTOR_BODY]] ]
-; CHECK-NEXT:    [[VEC_PHI72:%.*]] = phi <2 x double> [ [[TMP139]], %[[VEC_EPILOG_PH]] ], [ [[TMP156:%.*]], %[[VEC_EPILOG_VECTOR_BODY]] ]
-; CHECK-NEXT:    [[TMP140:%.*]] = add i64 [[INDEX71]], 0
-=======
 ; CHECK-NEXT:    [[TMP140:%.*]] = phi i64 [ [[VEC_EPILOG_RESUME_VAL]], %[[VEC_EPILOG_PH]] ], [ [[INDEX_NEXT80:%.*]], %[[VEC_EPILOG_VECTOR_BODY]] ]
 ; CHECK-NEXT:    [[VEC_PHI72:%.*]] = phi <2 x double> [ [[TMP139]], %[[VEC_EPILOG_PH]] ], [ [[TMP156:%.*]], %[[VEC_EPILOG_VECTOR_BODY]] ]
->>>>>>> 5eee2751
 ; CHECK-NEXT:    [[TMP141:%.*]] = getelementptr inbounds [3 x { float, float }], ptr [[A]], i64 [[TMP140]], i64 0, i32 0
 ; CHECK-NEXT:    [[WIDE_VEC73:%.*]] = load <12 x float>, ptr [[TMP141]], align 8
 ; CHECK-NEXT:    [[STRIDED_VEC74:%.*]] = shufflevector <12 x float> [[WIDE_VEC73]], <12 x float> poison, <2 x i32> <i32 0, i32 6>
@@ -288,11 +274,7 @@
 ; CHECK-NEXT:    [[TMP154:%.*]] = fadd fast <2 x float> [[TMP153]], [[TMP152]]
 ; CHECK-NEXT:    [[TMP155:%.*]] = fpext <2 x float> [[TMP154]] to <2 x double>
 ; CHECK-NEXT:    [[TMP156]] = fadd fast <2 x double> [[TMP155]], [[TMP151]]
-<<<<<<< HEAD
-; CHECK-NEXT:    [[INDEX_NEXT80]] = add nuw i64 [[INDEX71]], 2
-=======
 ; CHECK-NEXT:    [[INDEX_NEXT80]] = add nuw i64 [[TMP140]], 2
->>>>>>> 5eee2751
 ; CHECK-NEXT:    [[TMP157:%.*]] = icmp eq i64 [[INDEX_NEXT80]], [[N_VEC70]]
 ; CHECK-NEXT:    br i1 [[TMP157]], label %[[VEC_EPILOG_MIDDLE_BLOCK:.*]], label %[[VEC_EPILOG_VECTOR_BODY]], !llvm.loop [[LOOP3:![0-9]+]]
 ; CHECK:       [[VEC_EPILOG_MIDDLE_BLOCK]]:
