; This is the loop in c++ being vectorize in this file with
;vector.reverse
;  #pragma clang loop vectorize_width(4, scalable)
;  for (int i = N-1; i >= 0; --i)
;    a[i] = b[i] + 1.0;

; REQUIRES: asserts
; RUN: opt -passes=loop-vectorize,dce,instcombine -mtriple riscv64-linux-gnu \
; RUN:   -mattr=+v -debug-only=loop-vectorize -scalable-vectorization=on \
; RUN:   -riscv-v-vector-bits-min=128 -disable-output < %s 2>&1 | FileCheck %s

define void @vector_reverse_i64(ptr nocapture noundef writeonly %A, ptr nocapture noundef readonly %B, i32 noundef signext %n) {
; CHECK-LABEL: 'vector_reverse_i64'
; CHECK-NEXT:  LV: Loop hints: force=enabled width=vscale x 4 interleave=0
; CHECK-NEXT:  LV: Found a loop: for.body
; CHECK-NEXT:  LV: Found an induction variable.
; CHECK-NEXT:  LV: Found an induction variable.
; CHECK-NEXT:  LV: Did not find one integer induction var.
; CHECK-NEXT:  LV: We can vectorize this loop (with a runtime bound check)!
; CHECK-NEXT:  LV: Loop does not require scalar epilogue
; CHECK-NEXT:  LV: Found trip count: 0
; CHECK-NEXT:  LV: Found maximum trip count: 4294967295
; CHECK-NEXT:  LV: Scalable vectorization is available
; CHECK-NEXT:  LV: The max safe fixed VF is: 67108864.
; CHECK-NEXT:  LV: The max safe scalable VF is: vscale x 4294967295.
; CHECK-NEXT:  LV: Found uniform instruction: %cmp = icmp ugt i64 %indvars.iv, 1
; CHECK-NEXT:  LV: Found uniform instruction: %arrayidx = getelementptr inbounds i32, ptr %B, i64 %idxprom
; CHECK-NEXT:  LV: Found uniform instruction: %arrayidx3 = getelementptr inbounds i32, ptr %A, i64 %idxprom
; CHECK-NEXT:  LV: Found uniform instruction: %idxprom = zext i32 %i.0 to i64
; CHECK-NEXT:  LV: Found uniform instruction: %idxprom = zext i32 %i.0 to i64
; CHECK-NEXT:  LV: Found uniform instruction: %indvars.iv = phi i64 [ %0, %for.body.preheader ], [ %indvars.iv.next, %for.body ]
; CHECK-NEXT:  LV: Found uniform instruction: %indvars.iv.next = add nsw i64 %indvars.iv, -1
; CHECK-NEXT:  LV: Found uniform instruction: %i.0.in8 = phi i32 [ %n, %for.body.preheader ], [ %i.0, %for.body ]
; CHECK-NEXT:  LV: Found uniform instruction: %i.0 = add nsw i32 %i.0.in8, -1
; CHECK-NEXT:  LV: Found an estimated cost of 0 for VF vscale x 4 For instruction: %indvars.iv = phi i64 [ %0, %for.body.preheader ], [ %indvars.iv.next, %for.body ]
; CHECK-NEXT:  LV: Found an estimated cost of 0 for VF vscale x 4 For instruction: %i.0.in8 = phi i32 [ %n, %for.body.preheader ], [ %i.0, %for.body ]
; CHECK-NEXT:  LV: Found an estimated cost of 1 for VF vscale x 4 For instruction: %i.0 = add nsw i32 %i.0.in8, -1
; CHECK-NEXT:  LV: Found an estimated cost of 1 for VF vscale x 4 For instruction: %idxprom = zext i32 %i.0 to i64
; CHECK-NEXT:  LV: Found an estimated cost of 0 for VF vscale x 4 For instruction: %arrayidx = getelementptr inbounds i32, ptr %B, i64 %idxprom
; CHECK-NEXT:  LV: Found an estimated cost of 13 for VF vscale x 4 For instruction: %1 = load i32, ptr %arrayidx, align 4
; CHECK-NEXT:  LV: Found an estimated cost of 2 for VF vscale x 4 For instruction: %add9 = add i32 %1, 1
; CHECK-NEXT:  LV: Found an estimated cost of 0 for VF vscale x 4 For instruction: %arrayidx3 = getelementptr inbounds i32, ptr %A, i64 %idxprom
; CHECK-NEXT:  LV: Found an estimated cost of 13 for VF vscale x 4 For instruction: store i32 %add9, ptr %arrayidx3, align 4
; CHECK-NEXT:  LV: Found an estimated cost of 1 for VF vscale x 4 For instruction: %cmp = icmp ugt i64 %indvars.iv, 1
; CHECK-NEXT:  LV: Found an estimated cost of 1 for VF vscale x 4 For instruction: %indvars.iv.next = add nsw i64 %indvars.iv, -1
; CHECK-NEXT:  LV: Found an estimated cost of 0 for VF vscale x 4 For instruction: br i1 %cmp, label %for.body, label %for.cond.cleanup.loopexit, !llvm.loop !0
; CHECK-NEXT:  LV: Using user VF vscale x 4.
; CHECK-NEXT:  LV: Loop does not require scalar epilogue
; CHECK-NEXT:  LV: Scalarizing: %i.0 = add nsw i32 %i.0.in8, -1
; CHECK-NEXT:  LV: Scalarizing: %idxprom = zext i32 %i.0 to i64
; CHECK-NEXT:  LV: Scalarizing: %arrayidx = getelementptr inbounds i32, ptr %B, i64 %idxprom
; CHECK-NEXT:  LV: Scalarizing: %arrayidx3 = getelementptr inbounds i32, ptr %A, i64 %idxprom
; CHECK-NEXT:  LV: Scalarizing: %cmp = icmp ugt i64 %indvars.iv, 1
; CHECK-NEXT:  LV: Scalarizing: %indvars.iv.next = add nsw i64 %indvars.iv, -1
; CHECK-NEXT:  VPlan 'Initial VPlan for VF={vscale x 4},UF>=1' {
; CHECK-NEXT:  Live-in vp<[[VF:%.+]]> = VF
; CHECK-NEXT:  Live-in vp<[[VFxUF:%.+]]> = VF * UF
; CHECK-NEXT:  Live-in vp<[[VEC_TC:%.+]]> = vector-trip-count
; CHECK-NEXT:  vp<[[TC:%.+]]> = original trip-count
; CHECK-EMPTY:
; CHECK-NEXT:  ir-bb<for.body.preheader>:
; CHECK-NEXT:    IR %0 = zext i32 %n to i64
; CHECK-NEXT:    EMIT vp<[[TC]]> = EXPAND SCEV (zext i32 %n to i64)
; CHECK-NEXT:  No successors
; CHECK-EMPTY:
; CHECK-NEXT:  vector.ph:
; CHECK-NEXT:  Successor(s): vector loop
; CHECK-EMPTY:
; CHECK-NEXT:  <x1> vector loop: {
; CHECK-NEXT:    vector.body:
; CHECK-NEXT:      EMIT vp<[[CAN_IV:%.+]]> = CANONICAL-INDUCTION
; CHECK-NEXT:      vp<[[DEV_IV:%.+]]> = DERIVED-IV ir<%n> + vp<[[CAN_IV]]> * ir<-1>
; CHECK-NEXT:      vp<[[STEPS:%.+]]> = SCALAR-STEPS vp<[[DEV_IV]]>, ir<-1>
; CHECK-NEXT:      CLONE ir<%i.0> = add nsw vp<[[STEPS]]>, ir<-1>
; CHECK-NEXT:      CLONE ir<%idxprom> = zext ir<%i.0>
; CHECK-NEXT:      CLONE ir<%arrayidx> = getelementptr inbounds ir<%B>, ir<%idxprom>
; CHECK-NEXT:      vp<[[VEC_PTR:%.+]]> = reverse-vector-pointer inbounds ir<%arrayidx>, vp<[[VF]]>
; CHECK-NEXT:      WIDEN ir<%1> = load vp<[[VEC_PTR]]>
; CHECK-NEXT:      WIDEN ir<%add9> = add ir<%1>, ir<1>
; CHECK-NEXT:      CLONE ir<%arrayidx3> = getelementptr inbounds ir<%A>, ir<%idxprom>
; CHECK-NEXT:      vp<[[VEC_PTR2:%.+]]> = reverse-vector-pointer inbounds ir<%arrayidx3>, vp<[[VF]]>
; CHECK-NEXT:      WIDEN store vp<[[VEC_PTR2]]>, ir<%add9>
; CHECK-NEXT:      EMIT vp<[[CAN_IV_NEXT:%.+]]> = add nuw vp<[[CAN_IV]]>, vp<[[VFxUF]]>
; CHECK-NEXT:      EMIT branch-on-count vp<[[CAN_IV_NEXT]]>, vp<[[VEC_TC]]>
; CHECK-NEXT:    No successors
; CHECK-NEXT:  }
; CHECK-NEXT:  Successor(s): middle.block
; CHECK-EMPTY:
; CHECK-NEXT:  middle.block:
; CHECK-NEXT:    EMIT vp<[[CMP:%.+]]> = icmp eq vp<[[TC]]>, vp<[[VEC_TC]]>
; CHECK-NEXT:    EMIT branch-on-cond vp<[[CMP]]>
; CHECK-NEXT:  Successor(s): ir-bb<for.cond.cleanup.loopexit>, scalar.ph
; CHECK-EMPTY:
; CHECK-NEXT:  scalar.ph:
; CHECK-NEXT:  Successor(s): ir-bb<for.body>
; CHECK-EMPTY:
; CHECK-NEXT:  ir-bb<for.body>:
; CHECK-NEXT:    IR   %indvars.iv = phi i64 [ %0, %for.body.preheader ], [ %indvars.iv.next, %for.body ]
; CHECK-NEXT:    IR   %i.0.in8 = phi i32 [ %n, %for.body.preheader ], [ %i.0, %for.body ]
; CHECK:         IR   %indvars.iv.next = add nsw i64 %indvars.iv, -1
; CHECK-NEXT:  No successors
; CHECK-EMPTY:
; CHECK-NEXT:  ir-bb<for.cond.cleanup.loopexit>:
; CHECK-NEXT:  No successors
; CHECK-NEXT:  }
; CHECK-NEXT:  LV: Found an estimated cost of 0 for VF vscale x 4 For instruction: %indvars.iv = phi i64 [ %0, %for.body.preheader ], [ %indvars.iv.next, %for.body ]
; CHECK-NEXT:  LV: Found an estimated cost of 0 for VF vscale x 4 For instruction: %i.0.in8 = phi i32 [ %n, %for.body.preheader ], [ %i.0, %for.body ]
; CHECK-NEXT:  LV: Found an estimated cost of 1 for VF vscale x 4 For instruction: %i.0 = add nsw i32 %i.0.in8, -1
; CHECK-NEXT:  LV: Found an estimated cost of 1 for VF vscale x 4 For instruction: %idxprom = zext i32 %i.0 to i64
; CHECK-NEXT:  LV: Found an estimated cost of 0 for VF vscale x 4 For instruction: %arrayidx = getelementptr inbounds i32, ptr %B, i64 %idxprom
; CHECK-NEXT:  LV: Found an estimated cost of 13 for VF vscale x 4 For instruction: %1 = load i32, ptr %arrayidx, align 4
; CHECK-NEXT:  LV: Found an estimated cost of 2 for VF vscale x 4 For instruction: %add9 = add i32 %1, 1
; CHECK-NEXT:  LV: Found an estimated cost of 0 for VF vscale x 4 For instruction: %arrayidx3 = getelementptr inbounds i32, ptr %A, i64 %idxprom
; CHECK-NEXT:  LV: Found an estimated cost of 13 for VF vscale x 4 For instruction: store i32 %add9, ptr %arrayidx3, align 4
; CHECK-NEXT:  LV: Found an estimated cost of 1 for VF vscale x 4 For instruction: %cmp = icmp ugt i64 %indvars.iv, 1
; CHECK-NEXT:  LV: Found an estimated cost of 1 for VF vscale x 4 For instruction: %indvars.iv.next = add nsw i64 %indvars.iv, -1
; CHECK-NEXT:  LV: Found an estimated cost of 0 for VF vscale x 4 For instruction: br i1 %cmp, label %for.body, label %for.cond.cleanup.loopexit, !llvm.loop !0
; CHECK-NEXT:  LV(REG): Calculating max register usage:
; CHECK-NEXT:  LV(REG): At #0 Interval # 0
; CHECK-NEXT:  LV(REG): At #1 Interval # 1
; CHECK-NEXT:  LV(REG): At #2 Interval # 2
; CHECK-NEXT:  LV(REG): At #3 Interval # 2
; CHECK-NEXT:  LV(REG): At #4 Interval # 2
; CHECK-NEXT:  LV(REG): At #5 Interval # 3
; CHECK-NEXT:  LV(REG): At #6 Interval # 3
; CHECK-NEXT:  LV(REG): At #7 Interval # 3
; CHECK-NEXT:  LV(REG): At #9 Interval # 1
; CHECK-NEXT:  LV(REG): At #10 Interval # 2
; CHECK-NEXT:  LV(REG): VF = vscale x 4
; CHECK-NEXT:  LV(REG): Found max usage: 2 item
; CHECK-NEXT:  LV(REG): RegisterClass: RISCV::GPRRC, 3 registers
; CHECK-NEXT:  LV(REG): RegisterClass: RISCV::VRRC, 2 registers
; CHECK-NEXT:  LV(REG): Found invariant usage: 1 item
; CHECK-NEXT:  LV(REG): RegisterClass: RISCV::GPRRC, 1 registers
; CHECK-NEXT:  LV: The target has 31 registers of RISCV::GPRRC register class
; CHECK-NEXT:  LV: The target has 32 registers of RISCV::VRRC register class
; CHECK-NEXT:  LV: Loop does not require scalar epilogue
; CHECK-NEXT:  LV: Loop cost is 32
; CHECK-NEXT:  LV: IC is 1
; CHECK-NEXT:  LV: VF is vscale x 4
; CHECK-NEXT:  LV: Not Interleaving.
; CHECK-NEXT:  LV: Interleaving is not beneficial.
; CHECK-NEXT:  LV: Found a vectorizable loop (vscale x 4) in <stdin>
; CHECK-NEXT:  LEV: Epilogue vectorization is not profitable for this loop
; CHECK:       Executing best plan with VF=vscale x 4, UF=1
; CHECK-NEXT:  VPlan 'Final VPlan for VF={vscale x 4},UF={1}' {
; CHECK-NEXT:  Live-in ir<[[VF:%.+]]> = VF
; CHECK-NEXT:  Live-in ir<[[VFxUF:%.+]]>.1 = VF * UF
; CHECK-NEXT:  Live-in ir<[[VEC_TC:%.+]]> = vector-trip-count
; CHECK-NEXT:  vp<[[TC:%.+]]> = original trip-count
; CHECK-EMPTY:
; CHECK-NEXT:  ir-bb<for.body.preheader>:
; CHECK-NEXT:    IR %0 = zext i32 %n to i64
; CHECK-NEXT:    EMIT vp<[[TC]]> = EXPAND SCEV (zext i32 %n to i64)
; CHECK-NEXT:  No successors
; CHECK-EMPTY:
; CHECK-NEXT:  vector.ph:
; CHECK-NEXT:  Successor(s): vector loop
; CHECK-EMPTY:
; CHECK-NEXT:  <x1> vector loop: {
; CHECK-NEXT:    vector.body:
; CHECK-NEXT:      SCALAR-PHI vp<[[CAN_IV:%.+]]> = phi ir<0>, vp<[[CAN_IV_NEXT:%.+]]>
; CHECK-NEXT:      vp<[[DEV_IV:%.+]]> = DERIVED-IV ir<%n> + vp<[[CAN_IV]]> * ir<-1>
; CHECK-NEXT:      vp<[[STEPS:%.+]]> = SCALAR-STEPS vp<[[DEV_IV]]>, ir<-1>
; CHECK-NEXT:      CLONE ir<%i.0> = add nsw vp<[[STEPS]]>, ir<-1>
; CHECK-NEXT:      CLONE ir<%idxprom> = zext ir<%i.0>
; CHECK-NEXT:      CLONE ir<%arrayidx> = getelementptr inbounds ir<%B>, ir<%idxprom>
; CHECK-NEXT:      vp<[[VEC_PTR:%.+]]> = reverse-vector-pointer inbounds ir<%arrayidx>, ir<[[VF]]>
; CHECK-NEXT:      WIDEN ir<[[L:%.+]]> = load vp<[[VEC_PTR]]>
; CHECK-NEXT:      WIDEN ir<%add9> = add ir<[[L]]>, ir<1>
; CHECK-NEXT:      CLONE ir<%arrayidx3> = getelementptr inbounds ir<%A>, ir<%idxprom>
; CHECK-NEXT:      vp<[[VEC_PTR2:%.+]]> = reverse-vector-pointer inbounds ir<%arrayidx3>, ir<[[VF]]>
; CHECK-NEXT:      WIDEN store vp<[[VEC_PTR2]]>, ir<%add9>
; CHECK-NEXT:      EMIT vp<[[CAN_IV_NEXT]]> = add nuw vp<[[CAN_IV]]>, ir<[[VFxUF]]>.1
; CHECK-NEXT:      EMIT branch-on-count vp<[[CAN_IV_NEXT]]>, ir<[[VEC_TC]]>
; CHECK-NEXT:    No successors
; CHECK-NEXT:  }
; CHECK-NEXT:  Successor(s): ir-bb<middle.block>
; CHECK-EMPTY:
; CHECK-NEXT:  ir-bb<middle.block>:
; CHECK-NEXT:    EMIT vp<[[CMP:%.+]]> = icmp eq vp<[[TC]]>, ir<[[VEC_TC]]>
; CHECK-NEXT:    EMIT branch-on-cond vp<[[CMP]]>
; CHECK-NEXT:  Successor(s): ir-bb<for.cond.cleanup.loopexit>, ir-bb<scalar.ph>
; CHECK-EMPTY:
; CHECK-NEXT:  ir-bb<scalar.ph>:
; CHECK-NEXT:    EMIT vp<[[RESUME1:%.+]]> = resume-phi ir<%ind.end>, ir<%0>
; CHECK-NEXT:    EMIT vp<[[RESUME2:%.+]]>.1 = resume-phi ir<%ind.end3>, ir<%n>
; CHECK-NEXT:  Successor(s): ir-bb<for.body>
; CHECK-EMPTY:
; CHECK-NEXT:  ir-bb<for.body>:
; CHECK-NEXT:    IR   %indvars.iv = phi i64 [ %0, %scalar.ph ], [ %indvars.iv.next, %for.body ] (extra operand: vp<[[RESUME1]]> from ir-bb<scalar.ph>
; CHECK-NEXT:    IR   %i.0.in8 = phi i32 [ %n, %scalar.ph ], [ %i.0, %for.body ] (extra operand: vp<[[RESUME2]]>.1 from ir-bb<scalar.ph>
; CHECK:         IR   %indvars.iv.next = add nsw i64 %indvars.iv, -1
; CHECK-NEXT:  No successors
<<<<<<< HEAD
=======
; CHECK-EMPTY:
; CHECK-NEXT:  ir-bb<for.cond.cleanup.loopexit>:
; CHECK-NEXT:  No successors
>>>>>>> 93e44d24
; CHECK-NEXT:  }
; CHECK:  LV: Loop does not require scalar epilogue
;
entry:
  %cmp7 = icmp sgt i32 %n, 0
  br i1 %cmp7, label %for.body.preheader, label %for.cond.cleanup

for.body.preheader:                               ; preds = %entry
  %0 = zext i32 %n to i64
  br label %for.body

for.cond.cleanup:                                 ; preds = %for.body, %entry
  ret void

for.body:                                         ; preds = %for.body.preheader, %for.body
  %indvars.iv = phi i64 [ %0, %for.body.preheader ], [ %indvars.iv.next, %for.body ]
  %i.0.in8 = phi i32 [ %n, %for.body.preheader ], [ %i.0, %for.body ]
  %i.0 = add nsw i32 %i.0.in8, -1
  %idxprom = zext i32 %i.0 to i64
  %arrayidx = getelementptr inbounds i32, ptr %B, i64 %idxprom
  %1 = load i32, ptr %arrayidx, align 4
  %add9 = add i32 %1, 1
  %arrayidx3 = getelementptr inbounds i32, ptr %A, i64 %idxprom
  store i32 %add9, ptr %arrayidx3, align 4
  %cmp = icmp ugt i64 %indvars.iv, 1
  %indvars.iv.next = add nsw i64 %indvars.iv, -1
  br i1 %cmp, label %for.body, label %for.cond.cleanup, !llvm.loop !0
}

define void @vector_reverse_f32(ptr nocapture noundef writeonly %A, ptr nocapture noundef readonly %B, i32 noundef signext %n) {
; CHECK-LABEL: 'vector_reverse_f32'
; CHECK-NEXT:  LV: Loop hints: force=enabled width=vscale x 4 interleave=0
; CHECK-NEXT:  LV: Found a loop: for.body
; CHECK-NEXT:  LV: Found an induction variable.
; CHECK-NEXT:  LV: Found an induction variable.
; CHECK-NEXT:  LV: Found FP op with unsafe algebra.
; CHECK-NEXT:  LV: Did not find one integer induction var.
; CHECK-NEXT:  LV: We can vectorize this loop (with a runtime bound check)!
; CHECK-NEXT:  LV: Loop does not require scalar epilogue
; CHECK-NEXT:  LV: Found trip count: 0
; CHECK-NEXT:  LV: Found maximum trip count: 4294967295
; CHECK-NEXT:  LV: Scalable vectorization is available
; CHECK-NEXT:  LV: The max safe fixed VF is: 67108864.
; CHECK-NEXT:  LV: The max safe scalable VF is: vscale x 4294967295.
; CHECK-NEXT:  LV: Found uniform instruction: %cmp = icmp ugt i64 %indvars.iv, 1
; CHECK-NEXT:  LV: Found uniform instruction: %arrayidx = getelementptr inbounds float, ptr %B, i64 %idxprom
; CHECK-NEXT:  LV: Found uniform instruction: %arrayidx3 = getelementptr inbounds float, ptr %A, i64 %idxprom
; CHECK-NEXT:  LV: Found uniform instruction: %idxprom = zext i32 %i.0 to i64
; CHECK-NEXT:  LV: Found uniform instruction: %idxprom = zext i32 %i.0 to i64
; CHECK-NEXT:  LV: Found uniform instruction: %indvars.iv = phi i64 [ %0, %for.body.preheader ], [ %indvars.iv.next, %for.body ]
; CHECK-NEXT:  LV: Found uniform instruction: %indvars.iv.next = add nsw i64 %indvars.iv, -1
; CHECK-NEXT:  LV: Found uniform instruction: %i.0.in8 = phi i32 [ %n, %for.body.preheader ], [ %i.0, %for.body ]
; CHECK-NEXT:  LV: Found uniform instruction: %i.0 = add nsw i32 %i.0.in8, -1
; CHECK-NEXT:  LV: Found an estimated cost of 0 for VF vscale x 4 For instruction: %indvars.iv = phi i64 [ %0, %for.body.preheader ], [ %indvars.iv.next, %for.body ]
; CHECK-NEXT:  LV: Found an estimated cost of 0 for VF vscale x 4 For instruction: %i.0.in8 = phi i32 [ %n, %for.body.preheader ], [ %i.0, %for.body ]
; CHECK-NEXT:  LV: Found an estimated cost of 1 for VF vscale x 4 For instruction: %i.0 = add nsw i32 %i.0.in8, -1
; CHECK-NEXT:  LV: Found an estimated cost of 1 for VF vscale x 4 For instruction: %idxprom = zext i32 %i.0 to i64
; CHECK-NEXT:  LV: Found an estimated cost of 0 for VF vscale x 4 For instruction: %arrayidx = getelementptr inbounds float, ptr %B, i64 %idxprom
; CHECK-NEXT:  LV: Found an estimated cost of 13 for VF vscale x 4 For instruction: %1 = load float, ptr %arrayidx, align 4
; CHECK-NEXT:  LV: Found an estimated cost of 4 for VF vscale x 4 For instruction: %conv1 = fadd float %1, 1.000000e+00
; CHECK-NEXT:  LV: Found an estimated cost of 0 for VF vscale x 4 For instruction: %arrayidx3 = getelementptr inbounds float, ptr %A, i64 %idxprom
; CHECK-NEXT:  LV: Found an estimated cost of 13 for VF vscale x 4 For instruction: store float %conv1, ptr %arrayidx3, align 4
; CHECK-NEXT:  LV: Found an estimated cost of 1 for VF vscale x 4 For instruction: %cmp = icmp ugt i64 %indvars.iv, 1
; CHECK-NEXT:  LV: Found an estimated cost of 1 for VF vscale x 4 For instruction: %indvars.iv.next = add nsw i64 %indvars.iv, -1
; CHECK-NEXT:  LV: Found an estimated cost of 0 for VF vscale x 4 For instruction: br i1 %cmp, label %for.body, label %for.cond.cleanup.loopexit, !llvm.loop !0
; CHECK-NEXT:  LV: Using user VF vscale x 4.
; CHECK-NEXT:  LV: Loop does not require scalar epilogue
; CHECK-NEXT:  LV: Scalarizing: %i.0 = add nsw i32 %i.0.in8, -1
; CHECK-NEXT:  LV: Scalarizing: %idxprom = zext i32 %i.0 to i64
; CHECK-NEXT:  LV: Scalarizing: %arrayidx = getelementptr inbounds float, ptr %B, i64 %idxprom
; CHECK-NEXT:  LV: Scalarizing: %arrayidx3 = getelementptr inbounds float, ptr %A, i64 %idxprom
; CHECK-NEXT:  LV: Scalarizing: %cmp = icmp ugt i64 %indvars.iv, 1
; CHECK-NEXT:  LV: Scalarizing: %indvars.iv.next = add nsw i64 %indvars.iv, -1
; CHECK-NEXT:  VPlan 'Initial VPlan for VF={vscale x 4},UF>=1' {
; CHECK-NEXT:  Live-in vp<[[VF:%.+]]> = VF
; CHECK-NEXT:  Live-in vp<[[VFxUF:%.+]]> = VF * UF
; CHECK-NEXT:  Live-in vp<[[VEC_TC:%.+]]> = vector-trip-count
; CHECK-NEXT:  vp<[[TC:%.+]]> = original trip-count
; CHECK-EMPTY:
; CHECK-NEXT:  ir-bb<for.body.preheader>:
; CHECK-NEXT:    IR %0 = zext i32 %n to i64
; CHECK-NEXT:    EMIT vp<[[TC]]> = EXPAND SCEV (zext i32 %n to i64)
; CHECK-NEXT:  No successors
; CHECK-EMPTY:
; CHECK-NEXT:  vector.ph:
; CHECK-NEXT:  Successor(s): vector loop
; CHECK-EMPTY:
; CHECK-NEXT:  <x1> vector loop: {
; CHECK-NEXT:    vector.body:
; CHECK-NEXT:      EMIT vp<[[CAN_IV:%.+]]> = CANONICAL-INDUCTION
; CHECK-NEXT:      vp<[[DEV_IV:%.+]]> = DERIVED-IV ir<%n> + vp<[[CAN_IV]]> * ir<-1>
; CHECK-NEXT:      vp<[[STEPS:%.+]]> = SCALAR-STEPS vp<[[DEV_IV]]>, ir<-1>
; CHECK-NEXT:      CLONE ir<%i.0> = add nsw vp<[[STEPS]]>, ir<-1>
; CHECK-NEXT:      CLONE ir<%idxprom> = zext ir<%i.0>
; CHECK-NEXT:      CLONE ir<%arrayidx> = getelementptr inbounds ir<%B>, ir<%idxprom>
; CHECK-NEXT:      vp<[[VEC_PTR:%.+]]> = reverse-vector-pointer inbounds ir<%arrayidx>, vp<[[VF]]>
; CHECK-NEXT:      WIDEN ir<%1> = load vp<[[VEC_PTR]]>
; CHECK-NEXT:      WIDEN ir<%conv1> = fadd ir<%1>, ir<1.000000e+00>
; CHECK-NEXT:      CLONE ir<%arrayidx3> = getelementptr inbounds ir<%A>, ir<%idxprom>
; CHECK-NEXT:      vp<[[VEC_PTR2:%.+]]> = reverse-vector-pointer inbounds ir<%arrayidx3>, vp<[[VF]]>
; CHECK-NEXT:      WIDEN store vp<[[VEC_PTR2]]>, ir<%conv1>
; CHECK-NEXT:      EMIT vp<[[CAN_IV_NEXT:%.+]]> = add nuw vp<[[CAN_IV]]>, vp<[[VFxUF]]>
; CHECK-NEXT:      EMIT branch-on-count vp<[[CAN_IV_NEXT]]>, vp<[[VEC_TC]]>
; CHECK-NEXT:    No successors
; CHECK-NEXT:  }
; CHECK-NEXT:  Successor(s): middle.block
; CHECK-EMPTY:
; CHECK-NEXT:  middle.block:
; CHECK-NEXT:    EMIT vp<[[CMP:%.+]]> = icmp eq vp<[[TC]]>, vp<[[VEC_TC]]>
; CHECK-NEXT:    EMIT branch-on-cond vp<[[CMP]]>
; CHECK-NEXT:  Successor(s): ir-bb<for.cond.cleanup.loopexit>, scalar.ph
; CHECK-EMPTY:
; CHECK-NEXT:  scalar.ph:
; CHECK-NEXT:  Successor(s): ir-bb<for.body>
; CHECK-EMPTY:
; CHECK-NEXT:  ir-bb<for.body>:
; CHECK-NEXT:    IR   %indvars.iv = phi i64 [ %0, %for.body.preheader ], [ %indvars.iv.next, %for.body ]
; CHECK-NEXT:    IR   %i.0.in8 = phi i32 [ %n, %for.body.preheader ], [ %i.0, %for.body ]
; CHECK:         IR   %indvars.iv.next = add nsw i64 %indvars.iv, -1
; CHECK-NEXT:  No successors
; CHECK-EMPTY:
; CHECK-NEXT:  ir-bb<for.cond.cleanup.loopexit>:
; CHECK-NEXT:  No successors
; CHECK-NEXT:  }
; CHECK-NEXT:  LV: Found an estimated cost of 0 for VF vscale x 4 For instruction: %indvars.iv = phi i64 [ %0, %for.body.preheader ], [ %indvars.iv.next, %for.body ]
; CHECK-NEXT:  LV: Found an estimated cost of 0 for VF vscale x 4 For instruction: %i.0.in8 = phi i32 [ %n, %for.body.preheader ], [ %i.0, %for.body ]
; CHECK-NEXT:  LV: Found an estimated cost of 1 for VF vscale x 4 For instruction: %i.0 = add nsw i32 %i.0.in8, -1
; CHECK-NEXT:  LV: Found an estimated cost of 1 for VF vscale x 4 For instruction: %idxprom = zext i32 %i.0 to i64
; CHECK-NEXT:  LV: Found an estimated cost of 0 for VF vscale x 4 For instruction: %arrayidx = getelementptr inbounds float, ptr %B, i64 %idxprom
; CHECK-NEXT:  LV: Found an estimated cost of 13 for VF vscale x 4 For instruction: %1 = load float, ptr %arrayidx, align 4
; CHECK-NEXT:  LV: Found an estimated cost of 4 for VF vscale x 4 For instruction: %conv1 = fadd float %1, 1.000000e+00
; CHECK-NEXT:  LV: Found an estimated cost of 0 for VF vscale x 4 For instruction: %arrayidx3 = getelementptr inbounds float, ptr %A, i64 %idxprom
; CHECK-NEXT:  LV: Found an estimated cost of 13 for VF vscale x 4 For instruction: store float %conv1, ptr %arrayidx3, align 4
; CHECK-NEXT:  LV: Found an estimated cost of 1 for VF vscale x 4 For instruction: %cmp = icmp ugt i64 %indvars.iv, 1
; CHECK-NEXT:  LV: Found an estimated cost of 1 for VF vscale x 4 For instruction: %indvars.iv.next = add nsw i64 %indvars.iv, -1
; CHECK-NEXT:  LV: Found an estimated cost of 0 for VF vscale x 4 For instruction: br i1 %cmp, label %for.body, label %for.cond.cleanup.loopexit, !llvm.loop !0
; CHECK-NEXT:  LV(REG): Calculating max register usage:
; CHECK-NEXT:  LV(REG): At #0 Interval # 0
; CHECK-NEXT:  LV(REG): At #1 Interval # 1
; CHECK-NEXT:  LV(REG): At #2 Interval # 2
; CHECK-NEXT:  LV(REG): At #3 Interval # 2
; CHECK-NEXT:  LV(REG): At #4 Interval # 2
; CHECK-NEXT:  LV(REG): At #5 Interval # 3
; CHECK-NEXT:  LV(REG): At #6 Interval # 3
; CHECK-NEXT:  LV(REG): At #7 Interval # 3
; CHECK-NEXT:  LV(REG): At #9 Interval # 1
; CHECK-NEXT:  LV(REG): At #10 Interval # 2
; CHECK-NEXT:  LV(REG): VF = vscale x 4
; CHECK-NEXT:  LV(REG): Found max usage: 2 item
; CHECK-NEXT:  LV(REG): RegisterClass: RISCV::GPRRC, 3 registers
; CHECK-NEXT:  LV(REG): RegisterClass: RISCV::VRRC, 2 registers
; CHECK-NEXT:  LV(REG): Found invariant usage: 1 item
; CHECK-NEXT:  LV(REG): RegisterClass: RISCV::GPRRC, 1 registers
; CHECK-NEXT:  LV: The target has 31 registers of RISCV::GPRRC register class
; CHECK-NEXT:  LV: The target has 32 registers of RISCV::VRRC register class
; CHECK-NEXT:  LV: Loop does not require scalar epilogue
; CHECK-NEXT:  LV: Loop cost is 34
; CHECK-NEXT:  LV: IC is 1
; CHECK-NEXT:  LV: VF is vscale x 4
; CHECK-NEXT:  LV: Not Interleaving.
; CHECK-NEXT:  LV: Interleaving is not beneficial.
; CHECK-NEXT:  LV: Found a vectorizable loop (vscale x 4) in <stdin>
; CHECK-NEXT:  LEV: Epilogue vectorization is not profitable for this loop
; CHECK:       Executing best plan with VF=vscale x 4, UF=1
; CHECK-NEXT:  VPlan 'Final VPlan for VF={vscale x 4},UF={1}' {
; CHECK-NEXT:  Live-in ir<[[VF:%.+]]> = VF
; CHECK-NEXT:  Live-in ir<[[VFxUF:%.+]]>.1 = VF * UF
; CHECK-NEXT:  Live-in ir<[[VEC_TC:%.+]]> = vector-trip-count
; CHECK-NEXT:  vp<[[TC:%.+]]> = original trip-count
; CHECK-EMPTY:
; CHECK-NEXT:  ir-bb<for.body.preheader>:
; CHECK-NEXT:    IR %0 = zext i32 %n to i64
; CHECK-NEXT:    EMIT vp<[[TC]]> = EXPAND SCEV (zext i32 %n to i64)
; CHECK-NEXT:  No successors
; CHECK-EMPTY:
; CHECK-NEXT:  vector.ph:
; CHECK-NEXT:  Successor(s): vector loop
; CHECK-EMPTY:
; CHECK-NEXT:  <x1> vector loop: {
; CHECK-NEXT:    vector.body:
; CHECK-NEXT:      SCALAR-PHI vp<[[CAN_IV:%.+]]> = phi ir<0>, vp<[[CAN_IV_NEXT:%.+]]>
; CHECK-NEXT:      vp<[[DEV_IV:%.+]]> = DERIVED-IV ir<%n> + vp<[[CAN_IV]]> * ir<-1>
; CHECK-NEXT:      vp<[[STEPS:%.+]]> = SCALAR-STEPS vp<[[DEV_IV]]>, ir<-1>
; CHECK-NEXT:      CLONE ir<%i.0> = add nsw vp<[[STEPS]]>, ir<-1>
; CHECK-NEXT:      CLONE ir<%idxprom> = zext ir<%i.0>
; CHECK-NEXT:      CLONE ir<%arrayidx> = getelementptr inbounds ir<%B>, ir<%idxprom>
; CHECK-NEXT:      vp<[[VEC_PTR:%.+]]> = reverse-vector-pointer inbounds ir<%arrayidx>, ir<[[VF]]>
; CHECK-NEXT:      WIDEN ir<[[L:%.+]]> = load vp<[[VEC_PTR]]>
; CHECK-NEXT:      WIDEN ir<%conv1> = fadd ir<[[L]]>, ir<1.000000e+00>
; CHECK-NEXT:      CLONE ir<%arrayidx3> = getelementptr inbounds ir<%A>, ir<%idxprom>
; CHECK-NEXT:      vp<[[VEC_PTR:%.+]]> = reverse-vector-pointer inbounds ir<%arrayidx3>, ir<[[VF]]>
; CHECK-NEXT:      WIDEN store vp<[[VEC_PTR]]>, ir<%conv1>
; CHECK-NEXT:      EMIT vp<[[CAN_IV_NEXT]]> = add nuw vp<[[CAN_IV]]>, ir<[[VFxUF]]>.1
; CHECK-NEXT:      EMIT branch-on-count vp<[[CAN_IV_NEXT]]>, ir<[[VEC_TC]]>
; CHECK-NEXT:    No successors
; CHECK-NEXT:  }
; CHECK-NEXT:  Successor(s): ir-bb<middle.block>
; CHECK-EMPTY:
; CHECK-NEXT:  ir-bb<middle.block>:
; CHECK-NEXT:    EMIT vp<[[CMP:%.+]]> = icmp eq vp<[[TC]]>, ir<[[VEC_TC]]>
; CHECK-NEXT:    EMIT branch-on-cond vp<[[CMP]]>
; CHECK-NEXT:  Successor(s): ir-bb<for.cond.cleanup.loopexit>, ir-bb<scalar.ph>
; CHECK-EMPTY:
; CHECK-NEXT:  ir-bb<scalar.ph>:
; CHECK-NEXT:    EMIT vp<[[RESUME1:%.+]]> = resume-phi ir<%ind.end>, ir<%0>
; CHECK-NEXT:    EMIT vp<[[RESUME2:%.+]]>.1 = resume-phi ir<%ind.end3>, ir<%n>
; CHECK-NEXT:  Successor(s): ir-bb<for.body>
; CHECK-EMPTY:
; CHECK-NEXT:  ir-bb<for.body>:
; CHECK-NEXT:    IR   %indvars.iv = phi i64 [ %0, %scalar.ph ], [ %indvars.iv.next, %for.body ] (extra operand: vp<[[RESUME1]]> from ir-bb<scalar.ph>
; CHECK-NEXT:    IR   %i.0.in8 = phi i32 [ %n, %scalar.ph ], [ %i.0, %for.body ] (extra operand: vp<[[RESUME2]]>.1 from ir-bb<scalar.ph>
; CHECK:         IR   %indvars.iv.next = add nsw i64 %indvars.iv, -1
; CHECK-NEXT:  No successors
; CHECK-EMPTY:
; CHECK-NEXT:  ir-bb<for.cond.cleanup.loopexit>:
; CHECK-NEXT:  No successors
; CHECK-NEXT:  }
; CHECK:  LV: Loop does not require scalar epilogue
;
entry:
  %cmp7 = icmp sgt i32 %n, 0
  br i1 %cmp7, label %for.body.preheader, label %for.cond.cleanup

for.body.preheader:                               ; preds = %entry
  %0 = zext i32 %n to i64
  br label %for.body

for.cond.cleanup:                                 ; preds = %for.body, %entry
  ret void

for.body:                                         ; preds = %for.body.preheader, %for.body
  %indvars.iv = phi i64 [ %0, %for.body.preheader ], [ %indvars.iv.next, %for.body ]
  %i.0.in8 = phi i32 [ %n, %for.body.preheader ], [ %i.0, %for.body ]
  %i.0 = add nsw i32 %i.0.in8, -1
  %idxprom = zext i32 %i.0 to i64
  %arrayidx = getelementptr inbounds float, ptr %B, i64 %idxprom
  %1 = load float, ptr %arrayidx, align 4
  %conv1 = fadd float %1, 1.000000e+00
  %arrayidx3 = getelementptr inbounds float, ptr %A, i64 %idxprom
  store float %conv1, ptr %arrayidx3, align 4
  %cmp = icmp ugt i64 %indvars.iv, 1
  %indvars.iv.next = add nsw i64 %indvars.iv, -1
  br i1 %cmp, label %for.body, label %for.cond.cleanup, !llvm.loop !0
}

!0 = distinct !{!0, !1, !2, !3, !4}
!1 = !{!"llvm.loop.mustprogress"}
!2 = !{!"llvm.loop.vectorize.width", i32 4}
!3 = !{!"llvm.loop.vectorize.scalable.enable", i1 true}
!4 = !{!"llvm.loop.vectorize.enable", i1 true}<|MERGE_RESOLUTION|>--- conflicted
+++ resolved
@@ -192,12 +192,9 @@
 ; CHECK-NEXT:    IR   %i.0.in8 = phi i32 [ %n, %scalar.ph ], [ %i.0, %for.body ] (extra operand: vp<[[RESUME2]]>.1 from ir-bb<scalar.ph>
 ; CHECK:         IR   %indvars.iv.next = add nsw i64 %indvars.iv, -1
 ; CHECK-NEXT:  No successors
-<<<<<<< HEAD
-=======
 ; CHECK-EMPTY:
 ; CHECK-NEXT:  ir-bb<for.cond.cleanup.loopexit>:
 ; CHECK-NEXT:  No successors
->>>>>>> 93e44d24
 ; CHECK-NEXT:  }
 ; CHECK:  LV: Loop does not require scalar epilogue
 ;
