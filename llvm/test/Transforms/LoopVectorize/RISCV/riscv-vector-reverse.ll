; This is the loop in c++ being vectorize in this file with
;vector.reverse
;  #pragma clang loop vectorize_width(4, scalable)
;  for (int i = N-1; i >= 0; --i)
;    a[i] = b[i] + 1.0;

; REQUIRES: asserts
; RUN: opt -passes=loop-vectorize,dce,instcombine -mtriple riscv64-linux-gnu \
; RUN:   -mattr=+v -debug-only=loop-vectorize -scalable-vectorization=on \
; RUN:   -riscv-v-vector-bits-min=128 -disable-output < %s 2>&1 | FileCheck %s

define void @vector_reverse_i64(ptr nocapture noundef writeonly %A, ptr nocapture noundef readonly %B, i32 noundef signext %n) {
; CHECK-LABEL: 'vector_reverse_i64'
; CHECK-NEXT:  LV: Loop hints: force=enabled width=vscale x 4 interleave=0
; CHECK-NEXT:  LV: Found a loop: for.body
; CHECK-NEXT:  LV: Found an induction variable.
; CHECK-NEXT:  LV: Found an induction variable.
; CHECK-NEXT:  LV: Did not find one integer induction var.
; CHECK-NEXT:  LV: We can vectorize this loop (with a runtime bound check)!
; CHECK-NEXT:  LV: Loop does not require scalar epilogue
; CHECK-NEXT:  LV: Found trip count: 0
; CHECK-NEXT:  LV: Found maximum trip count: 4294967295
; CHECK-NEXT:  LV: Scalable vectorization is available
; CHECK-NEXT:  LV: The max safe fixed VF is: 67108864.
; CHECK-NEXT:  LV: The max safe scalable VF is: vscale x 4294967295.
; CHECK-NEXT:  LV: Found uniform instruction: %cmp = icmp ugt i64 %indvars.iv, 1
; CHECK-NEXT:  LV: Found uniform instruction: %arrayidx = getelementptr inbounds i32, ptr %B, i64 %idxprom
; CHECK-NEXT:  LV: Found uniform instruction: %arrayidx3 = getelementptr inbounds i32, ptr %A, i64 %idxprom
; CHECK-NEXT:  LV: Found uniform instruction: %idxprom = zext i32 %i.0 to i64
; CHECK-NEXT:  LV: Found uniform instruction: %idxprom = zext i32 %i.0 to i64
; CHECK-NEXT:  LV: Found uniform instruction: %indvars.iv = phi i64 [ %0, %for.body.preheader ], [ %indvars.iv.next, %for.body ]
; CHECK-NEXT:  LV: Found uniform instruction: %indvars.iv.next = add nsw i64 %indvars.iv, -1
; CHECK-NEXT:  LV: Found uniform instruction: %i.0.in8 = phi i32 [ %n, %for.body.preheader ], [ %i.0, %for.body ]
; CHECK-NEXT:  LV: Found uniform instruction: %i.0 = add nsw i32 %i.0.in8, -1
; CHECK-NEXT:  LV: Found an estimated cost of 0 for VF vscale x 4 For instruction: %indvars.iv = phi i64 [ %0, %for.body.preheader ], [ %indvars.iv.next, %for.body ]
; CHECK-NEXT:  LV: Found an estimated cost of 0 for VF vscale x 4 For instruction: %i.0.in8 = phi i32 [ %n, %for.body.preheader ], [ %i.0, %for.body ]
; CHECK-NEXT:  LV: Found an estimated cost of 1 for VF vscale x 4 For instruction: %i.0 = add nsw i32 %i.0.in8, -1
; CHECK-NEXT:  LV: Found an estimated cost of 1 for VF vscale x 4 For instruction: %idxprom = zext i32 %i.0 to i64
; CHECK-NEXT:  LV: Found an estimated cost of 0 for VF vscale x 4 For instruction: %arrayidx = getelementptr inbounds i32, ptr %B, i64 %idxprom
; CHECK-NEXT:  LV: Found an estimated cost of 13 for VF vscale x 4 For instruction: %1 = load i32, ptr %arrayidx, align 4
; CHECK-NEXT:  LV: Found an estimated cost of 2 for VF vscale x 4 For instruction: %add9 = add i32 %1, 1
; CHECK-NEXT:  LV: Found an estimated cost of 0 for VF vscale x 4 For instruction: %arrayidx3 = getelementptr inbounds i32, ptr %A, i64 %idxprom
; CHECK-NEXT:  LV: Found an estimated cost of 13 for VF vscale x 4 For instruction: store i32 %add9, ptr %arrayidx3, align 4
; CHECK-NEXT:  LV: Found an estimated cost of 1 for VF vscale x 4 For instruction: %cmp = icmp ugt i64 %indvars.iv, 1
; CHECK-NEXT:  LV: Found an estimated cost of 1 for VF vscale x 4 For instruction: %indvars.iv.next = add nsw i64 %indvars.iv, -1
; CHECK-NEXT:  LV: Found an estimated cost of 0 for VF vscale x 4 For instruction: br i1 %cmp, label %for.body, label %for.cond.cleanup.loopexit, !llvm.loop !0
; CHECK-NEXT:  LV: Using user VF vscale x 4.
; CHECK-NEXT:  LV: Loop does not require scalar epilogue
; CHECK-NEXT:  LV: Scalarizing: %i.0 = add nsw i32 %i.0.in8, -1
; CHECK-NEXT:  LV: Scalarizing: %idxprom = zext i32 %i.0 to i64
; CHECK-NEXT:  LV: Scalarizing: %arrayidx = getelementptr inbounds i32, ptr %B, i64 %idxprom
; CHECK-NEXT:  LV: Scalarizing: %arrayidx3 = getelementptr inbounds i32, ptr %A, i64 %idxprom
; CHECK-NEXT:  LV: Scalarizing: %cmp = icmp ugt i64 %indvars.iv, 1
; CHECK-NEXT:  LV: Scalarizing: %indvars.iv.next = add nsw i64 %indvars.iv, -1
; CHECK-NEXT:  VPlan 'Initial VPlan for VF={vscale x 4},UF>=1' {
; CHECK-NEXT:  Live-in vp<[[VF:%.+]]> = VF
; CHECK-NEXT:  Live-in vp<[[VFxUF:%.+]]> = VF * UF
; CHECK-NEXT:  Live-in vp<[[VEC_TC:%.+]]> = vector-trip-count
; CHECK-NEXT:  vp<[[TC:%.+]]> = original trip-count
; CHECK-EMPTY:
; CHECK-NEXT:  ir-bb<for.body.preheader>:
; CHECK-NEXT:    IR %0 = zext i32 %n to i64
; CHECK-NEXT:    EMIT vp<[[TC]]> = EXPAND SCEV (zext i32 %n to i64)
; CHECK-NEXT:  Successor(s): vector.ph
; CHECK-EMPTY:
; CHECK-NEXT:  vector.ph:
; CHECK-NEXT:  Successor(s): vector loop
; CHECK-EMPTY:
; CHECK-NEXT:  <x1> vector loop: {
; CHECK-NEXT:    vector.body:
; CHECK-NEXT:      EMIT vp<[[CAN_IV:%.+]]> = CANONICAL-INDUCTION
; CHECK-NEXT:      vp<[[DEV_IV:%.+]]> = DERIVED-IV ir<%n> + vp<[[CAN_IV]]> * ir<-1>
; CHECK-NEXT:      vp<[[STEPS:%.+]]> = SCALAR-STEPS vp<[[DEV_IV]]>, ir<-1>
; CHECK-NEXT:      CLONE ir<%i.0> = add nsw vp<[[STEPS]]>, ir<-1>
; CHECK-NEXT:      CLONE ir<%idxprom> = zext ir<%i.0>
; CHECK-NEXT:      CLONE ir<%arrayidx> = getelementptr inbounds ir<%B>, ir<%idxprom>
; CHECK-NEXT:      vp<[[VEC_PTR:%.+]]> = reverse-vector-pointer inbounds ir<%arrayidx>, vp<[[VF]]>
; CHECK-NEXT:      WIDEN ir<%1> = load vp<[[VEC_PTR]]>
; CHECK-NEXT:      WIDEN ir<%add9> = add ir<%1>, ir<1>
; CHECK-NEXT:      CLONE ir<%arrayidx3> = getelementptr inbounds ir<%A>, ir<%idxprom>
; CHECK-NEXT:      vp<[[VEC_PTR2:%.+]]> = reverse-vector-pointer inbounds ir<%arrayidx3>, vp<[[VF]]>
; CHECK-NEXT:      WIDEN store vp<[[VEC_PTR2]]>, ir<%add9>
; CHECK-NEXT:      EMIT vp<[[CAN_IV_NEXT:%.+]]> = add nuw vp<[[CAN_IV]]>, vp<[[VFxUF]]>
; CHECK-NEXT:      EMIT branch-on-count vp<[[CAN_IV_NEXT]]>, vp<[[VEC_TC]]>
; CHECK-NEXT:    No successors
; CHECK-NEXT:  }
; CHECK-NEXT:  Successor(s): middle.block
; CHECK-EMPTY:
; CHECK-NEXT:  middle.block:
; CHECK-NEXT:    EMIT vp<[[CMP:%.+]]> = icmp eq vp<[[TC]]>, vp<[[VEC_TC]]>
; CHECK-NEXT:    EMIT branch-on-cond vp<[[CMP]]>
; CHECK-NEXT:  Successor(s): ir-bb<for.cond.cleanup.loopexit>, scalar.ph
; CHECK-EMPTY:
; CHECK-NEXT:  scalar.ph:
; CHECK-NEXT:  Successor(s): ir-bb<for.body>
; CHECK-EMPTY:
; CHECK-NEXT:  ir-bb<for.body>:
; CHECK-NEXT:    IR   %indvars.iv = phi i64 [ %0, %for.body.preheader ], [ %indvars.iv.next, %for.body ]
; CHECK-NEXT:    IR   %i.0.in8 = phi i32 [ %n, %for.body.preheader ], [ %i.0, %for.body ]
; CHECK:         IR   %indvars.iv.next = add nsw i64 %indvars.iv, -1
; CHECK-NEXT:  No successors
; CHECK-EMPTY:
; CHECK-NEXT:  ir-bb<for.cond.cleanup.loopexit>:
; CHECK-NEXT:  No successors
; CHECK-NEXT:  }
; CHECK-NEXT:  LV: Found an estimated cost of 0 for VF vscale x 4 For instruction: %indvars.iv = phi i64 [ %0, %for.body.preheader ], [ %indvars.iv.next, %for.body ]
; CHECK-NEXT:  LV: Found an estimated cost of 0 for VF vscale x 4 For instruction: %i.0.in8 = phi i32 [ %n, %for.body.preheader ], [ %i.0, %for.body ]
; CHECK-NEXT:  LV: Found an estimated cost of 1 for VF vscale x 4 For instruction: %i.0 = add nsw i32 %i.0.in8, -1
; CHECK-NEXT:  LV: Found an estimated cost of 1 for VF vscale x 4 For instruction: %idxprom = zext i32 %i.0 to i64
; CHECK-NEXT:  LV: Found an estimated cost of 0 for VF vscale x 4 For instruction: %arrayidx = getelementptr inbounds i32, ptr %B, i64 %idxprom
; CHECK-NEXT:  LV: Found an estimated cost of 13 for VF vscale x 4 For instruction: %1 = load i32, ptr %arrayidx, align 4
; CHECK-NEXT:  LV: Found an estimated cost of 2 for VF vscale x 4 For instruction: %add9 = add i32 %1, 1
; CHECK-NEXT:  LV: Found an estimated cost of 0 for VF vscale x 4 For instruction: %arrayidx3 = getelementptr inbounds i32, ptr %A, i64 %idxprom
; CHECK-NEXT:  LV: Found an estimated cost of 13 for VF vscale x 4 For instruction: store i32 %add9, ptr %arrayidx3, align 4
; CHECK-NEXT:  LV: Found an estimated cost of 1 for VF vscale x 4 For instruction: %cmp = icmp ugt i64 %indvars.iv, 1
; CHECK-NEXT:  LV: Found an estimated cost of 1 for VF vscale x 4 For instruction: %indvars.iv.next = add nsw i64 %indvars.iv, -1
; CHECK-NEXT:  LV: Found an estimated cost of 0 for VF vscale x 4 For instruction: br i1 %cmp, label %for.body, label %for.cond.cleanup.loopexit, !llvm.loop !0
; CHECK-NEXT:  LV(REG): Calculating max register usage:
; CHECK-NEXT:  LV(REG): At #0 Interval # 0
; CHECK-NEXT:  LV(REG): At #1 Interval # 1
; CHECK-NEXT:  LV(REG): At #2 Interval # 2
; CHECK-NEXT:  LV(REG): At #3 Interval # 2
; CHECK-NEXT:  LV(REG): At #4 Interval # 2
; CHECK-NEXT:  LV(REG): At #5 Interval # 3
; CHECK-NEXT:  LV(REG): At #6 Interval # 3
; CHECK-NEXT:  LV(REG): At #7 Interval # 3
; CHECK-NEXT:  LV(REG): At #9 Interval # 1
; CHECK-NEXT:  LV(REG): At #10 Interval # 2
; CHECK-NEXT:  LV(REG): VF = vscale x 4
; CHECK-NEXT:  LV(REG): Found max usage: 2 item
; CHECK-NEXT:  LV(REG): RegisterClass: RISCV::GPRRC, 3 registers
; CHECK-NEXT:  LV(REG): RegisterClass: RISCV::VRRC, 2 registers
; CHECK-NEXT:  LV(REG): Found invariant usage: 1 item
; CHECK-NEXT:  LV(REG): RegisterClass: RISCV::GPRRC, 1 registers
; CHECK-NEXT:  LV: The target has 31 registers of RISCV::GPRRC register class
; CHECK-NEXT:  LV: The target has 32 registers of RISCV::VRRC register class
; CHECK-NEXT:  LV: Loop does not require scalar epilogue
; CHECK-NEXT:  LV: Loop cost is 32
; CHECK-NEXT:  LV: IC is 1
; CHECK-NEXT:  LV: VF is vscale x 4
; CHECK-NEXT:  LV: Not Interleaving.
; CHECK-NEXT:  LV: Interleaving is not beneficial.
; CHECK-NEXT:  LV: Found a vectorizable loop (vscale x 4) in <stdin>
; CHECK-NEXT:  LEV: Epilogue vectorization is not profitable for this loop
; CHECK:       Executing best plan with VF=vscale x 4, UF=1
; CHECK-NEXT:  VPlan 'Final VPlan for VF={vscale x 4},UF={1}' {
; CHECK-NEXT:  Live-in ir<[[VF:%.+]]> = VF
; CHECK-NEXT:  Live-in ir<[[VFxUF:%.+]]>.1 = VF * UF
; CHECK-NEXT:  Live-in ir<[[VEC_TC:%.+]]> = vector-trip-count
; CHECK-NEXT:  vp<[[TC:%.+]]> = original trip-count
; CHECK-EMPTY:
; CHECK-NEXT:  ir-bb<for.body.preheader>:
; CHECK-NEXT:    IR %0 = zext i32 %n to i64
; CHECK-NEXT:    EMIT vp<[[TC]]> = EXPAND SCEV (zext i32 %n to i64)
; CHECK-NEXT:  Successor(s): ir-bb<scalar.ph>, ir-bb<vector.scevcheck>
; CHECK-EMPTY:
; CHECK-NEXT:  ir-bb<vector.scevcheck>:
; CHECK-NEXT:    IR   %3 = add nsw i64 %0, -1
; CHECK-NEXT:    IR   %4 = add i32 %n, -1
; CHECK-NEXT:    IR   %5 = trunc i64 %3 to i32
; CHECK-NEXT:    IR   %mul = call { i32, i1 } @llvm.umul.with.overflow.i32(i32 1, i32 %5)
; CHECK-NEXT:    IR   %mul.result = extractvalue { i32, i1 } %mul, 0
; CHECK-NEXT:    IR   %mul.overflow = extractvalue { i32, i1 } %mul, 1
; CHECK-NEXT:    IR   %6 = sub i32 %4, %mul.result
; CHECK-NEXT:    IR   %7 = icmp ugt i32 %6, %4
; CHECK-NEXT:    IR   %8 = or i1 %7, %mul.overflow
; CHECK-NEXT:    IR   %9 = icmp ugt i64 %3, 4294967295
; CHECK-NEXT:    IR   %10 = or i1 %8, %9
; CHECK-NEXT:  Successor(s): ir-bb<scalar.ph>, ir-bb<vector.memcheck>
; CHECK-EMPTY:
; CHECK-NEXT:  ir-bb<vector.memcheck>:
; CHECK-NEXT:    IR   %11 = call i64 @llvm.vscale.i64()
; CHECK-NEXT:    IR   %12 = mul i64 %11, 4
; CHECK-NEXT:    IR   %13 = mul i64 %12, 4
; CHECK-NEXT:    IR   %14 = sub i64 %B1, %A2
; CHECK-NEXT:    IR   %diff.check = icmp ult i64 %14, %13
; CHECK-NEXT:  Successor(s): ir-bb<scalar.ph>, ir-bb<vector.ph>
; CHECK-EMPTY:
; CHECK-NEXT:  ir-bb<vector.ph>:
; CHECK-NEXT:    IR   %15 = call i64 @llvm.vscale.i64()
; CHECK-NEXT:    IR   %16 = mul i64 %15, 4
; CHECK-NEXT:    IR   %n.mod.vf = urem i64 %0, %16
; CHECK-NEXT:    IR   %n.vec = sub i64 %0, %n.mod.vf
; CHECK-NEXT:    IR   %ind.end = sub i64 %0, %n.vec
; CHECK-NEXT:    IR   %.cast = trunc i64 %n.vec to i32
; CHECK-NEXT:    IR   %ind.end3 = sub i32 %n, %.cast
; CHECK-NEXT:    IR   %17 = call i64 @llvm.vscale.i64()
; CHECK-NEXT:    IR   %18 = mul i64 %17, 4
; CHECK-NEXT:  Successor(s): vector loop
; CHECK-EMPTY:
; CHECK-NEXT:  <x1> vector loop: {
; CHECK-NEXT:    vector.body:
; CHECK-NEXT:      SCALAR-PHI vp<[[CAN_IV:%.+]]> = phi ir<0>, vp<[[CAN_IV_NEXT:%.+]]>
; CHECK-NEXT:      vp<[[DEV_IV:%.+]]> = DERIVED-IV ir<%n> + vp<[[CAN_IV]]> * ir<-1>
; CHECK-NEXT:      vp<[[STEPS:%.+]]> = SCALAR-STEPS vp<[[DEV_IV]]>, ir<-1>
; CHECK-NEXT:      CLONE ir<%i.0> = add nsw vp<[[STEPS]]>, ir<-1>
; CHECK-NEXT:      CLONE ir<%idxprom> = zext ir<%i.0>
; CHECK-NEXT:      CLONE ir<%arrayidx> = getelementptr inbounds ir<%B>, ir<%idxprom>
; CHECK-NEXT:      vp<[[VEC_PTR:%.+]]> = reverse-vector-pointer inbounds ir<%arrayidx>, ir<[[VF]]>
; CHECK-NEXT:      WIDEN ir<[[L:%.+]]> = load vp<[[VEC_PTR]]>
; CHECK-NEXT:      WIDEN ir<%add9> = add ir<[[L]]>, ir<1>
; CHECK-NEXT:      CLONE ir<%arrayidx3> = getelementptr inbounds ir<%A>, ir<%idxprom>
; CHECK-NEXT:      vp<[[VEC_PTR2:%.+]]> = reverse-vector-pointer inbounds ir<%arrayidx3>, ir<[[VF]]>
; CHECK-NEXT:      WIDEN store vp<[[VEC_PTR2]]>, ir<%add9>
; CHECK-NEXT:      EMIT vp<[[CAN_IV_NEXT]]> = add nuw vp<[[CAN_IV]]>, ir<[[VFxUF]]>.1
; CHECK-NEXT:      EMIT branch-on-count vp<[[CAN_IV_NEXT]]>, ir<[[VEC_TC]]>
; CHECK-NEXT:    No successors
; CHECK-NEXT:  }
; CHECK-NEXT:  Successor(s): ir-bb<middle.block>
; CHECK-EMPTY:
; CHECK-NEXT:  ir-bb<middle.block>:
; CHECK-NEXT:    EMIT vp<[[CMP:%.+]]> = icmp eq vp<[[TC]]>, ir<[[VEC_TC]]>
; CHECK-NEXT:    EMIT branch-on-cond vp<[[CMP]]>
; CHECK-NEXT:  Successor(s): ir-bb<for.cond.cleanup.loopexit>, ir-bb<scalar.ph>
<<<<<<< HEAD
; CHECK-EMPTY:
; CHECK-NEXT:  ir-bb<scalar.ph>:
; CHECK-NEXT:    EMIT vp<[[RESUME1:%.+]]> = resume-phi ir<%ind.end>, ir<%0>
; CHECK-NEXT:    EMIT vp<[[RESUME2:%.+]]>.1 = resume-phi ir<%ind.end3>, ir<%n>
; CHECK-NEXT:  Successor(s): ir-bb<for.body>
; CHECK-EMPTY:
; CHECK-NEXT:  ir-bb<for.body>:
; CHECK-NEXT:    IR   %indvars.iv = phi i64 [ %0, %scalar.ph ], [ %indvars.iv.next, %for.body ] (extra operand: vp<[[RESUME1]]> from ir-bb<scalar.ph>
; CHECK-NEXT:    IR   %i.0.in8 = phi i32 [ %n, %scalar.ph ], [ %i.0, %for.body ] (extra operand: vp<[[RESUME2]]>.1 from ir-bb<scalar.ph>
=======
; CHECK-EMPTY:
; CHECK-NEXT:  ir-bb<for.cond.cleanup.loopexit>:
; CHECK-NEXT:  No successors
; CHECK-EMPTY:
; CHECK-NEXT:  ir-bb<scalar.ph>:
; CHECK-NEXT:    EMIT vp<[[RESUME_1:%.+]]> = resume-phi ir<%ind.end>, ir<%0>
; CHECK-NEXT:    EMIT vp<[[RESUME_2:%.+]]>.1 = resume-phi ir<%ind.end3>, ir<%n>
; CHECK-NEXT:  Successor(s): ir-bb<for.body>
; CHECK-EMPTY:
; CHECK-NEXT:  ir-bb<for.body>:
; CHECK-NEXT:    IR   %indvars.iv = phi i64 [ %0, %scalar.ph ], [ %indvars.iv.next, %for.body ] (extra operand: vp<[[RESUME_1]]> from ir-bb<scalar.ph>)
; CHECK-NEXT:    IR   %i.0.in8 = phi i32 [ %n, %scalar.ph ], [ %i.0, %for.body ] (extra operand: vp<[[RESUME_2]]>.1 from ir-bb<scalar.ph>)
>>>>>>> 49fd7d4f
; CHECK:         IR   %indvars.iv.next = add nsw i64 %indvars.iv, -1
; CHECK-NEXT:  No successors
; CHECK-EMPTY:
; CHECK-NEXT:  ir-bb<for.cond.cleanup.loopexit>:
; CHECK-NEXT:  No successors
; CHECK-NEXT:  }
; CHECK:  LV: Loop does not require scalar epilogue
;
entry:
  %cmp7 = icmp sgt i32 %n, 0
  br i1 %cmp7, label %for.body.preheader, label %for.cond.cleanup

for.body.preheader:                               ; preds = %entry
  %0 = zext i32 %n to i64
  br label %for.body

for.cond.cleanup:                                 ; preds = %for.body, %entry
  ret void

for.body:                                         ; preds = %for.body.preheader, %for.body
  %indvars.iv = phi i64 [ %0, %for.body.preheader ], [ %indvars.iv.next, %for.body ]
  %i.0.in8 = phi i32 [ %n, %for.body.preheader ], [ %i.0, %for.body ]
  %i.0 = add nsw i32 %i.0.in8, -1
  %idxprom = zext i32 %i.0 to i64
  %arrayidx = getelementptr inbounds i32, ptr %B, i64 %idxprom
  %1 = load i32, ptr %arrayidx, align 4
  %add9 = add i32 %1, 1
  %arrayidx3 = getelementptr inbounds i32, ptr %A, i64 %idxprom
  store i32 %add9, ptr %arrayidx3, align 4
  %cmp = icmp ugt i64 %indvars.iv, 1
  %indvars.iv.next = add nsw i64 %indvars.iv, -1
  br i1 %cmp, label %for.body, label %for.cond.cleanup, !llvm.loop !0
}

define void @vector_reverse_f32(ptr nocapture noundef writeonly %A, ptr nocapture noundef readonly %B, i32 noundef signext %n) {
; CHECK-LABEL: 'vector_reverse_f32'
; CHECK-NEXT:  LV: Loop hints: force=enabled width=vscale x 4 interleave=0
; CHECK-NEXT:  LV: Found a loop: for.body
; CHECK-NEXT:  LV: Found an induction variable.
; CHECK-NEXT:  LV: Found an induction variable.
; CHECK-NEXT:  LV: Found FP op with unsafe algebra.
; CHECK-NEXT:  LV: Did not find one integer induction var.
; CHECK-NEXT:  LV: We can vectorize this loop (with a runtime bound check)!
; CHECK-NEXT:  LV: Loop does not require scalar epilogue
; CHECK-NEXT:  LV: Found trip count: 0
; CHECK-NEXT:  LV: Found maximum trip count: 4294967295
; CHECK-NEXT:  LV: Scalable vectorization is available
; CHECK-NEXT:  LV: The max safe fixed VF is: 67108864.
; CHECK-NEXT:  LV: The max safe scalable VF is: vscale x 4294967295.
; CHECK-NEXT:  LV: Found uniform instruction: %cmp = icmp ugt i64 %indvars.iv, 1
; CHECK-NEXT:  LV: Found uniform instruction: %arrayidx = getelementptr inbounds float, ptr %B, i64 %idxprom
; CHECK-NEXT:  LV: Found uniform instruction: %arrayidx3 = getelementptr inbounds float, ptr %A, i64 %idxprom
; CHECK-NEXT:  LV: Found uniform instruction: %idxprom = zext i32 %i.0 to i64
; CHECK-NEXT:  LV: Found uniform instruction: %idxprom = zext i32 %i.0 to i64
; CHECK-NEXT:  LV: Found uniform instruction: %indvars.iv = phi i64 [ %0, %for.body.preheader ], [ %indvars.iv.next, %for.body ]
; CHECK-NEXT:  LV: Found uniform instruction: %indvars.iv.next = add nsw i64 %indvars.iv, -1
; CHECK-NEXT:  LV: Found uniform instruction: %i.0.in8 = phi i32 [ %n, %for.body.preheader ], [ %i.0, %for.body ]
; CHECK-NEXT:  LV: Found uniform instruction: %i.0 = add nsw i32 %i.0.in8, -1
; CHECK-NEXT:  LV: Found an estimated cost of 0 for VF vscale x 4 For instruction: %indvars.iv = phi i64 [ %0, %for.body.preheader ], [ %indvars.iv.next, %for.body ]
; CHECK-NEXT:  LV: Found an estimated cost of 0 for VF vscale x 4 For instruction: %i.0.in8 = phi i32 [ %n, %for.body.preheader ], [ %i.0, %for.body ]
; CHECK-NEXT:  LV: Found an estimated cost of 1 for VF vscale x 4 For instruction: %i.0 = add nsw i32 %i.0.in8, -1
; CHECK-NEXT:  LV: Found an estimated cost of 1 for VF vscale x 4 For instruction: %idxprom = zext i32 %i.0 to i64
; CHECK-NEXT:  LV: Found an estimated cost of 0 for VF vscale x 4 For instruction: %arrayidx = getelementptr inbounds float, ptr %B, i64 %idxprom
; CHECK-NEXT:  LV: Found an estimated cost of 13 for VF vscale x 4 For instruction: %1 = load float, ptr %arrayidx, align 4
; CHECK-NEXT:  LV: Found an estimated cost of 4 for VF vscale x 4 For instruction: %conv1 = fadd float %1, 1.000000e+00
; CHECK-NEXT:  LV: Found an estimated cost of 0 for VF vscale x 4 For instruction: %arrayidx3 = getelementptr inbounds float, ptr %A, i64 %idxprom
; CHECK-NEXT:  LV: Found an estimated cost of 13 for VF vscale x 4 For instruction: store float %conv1, ptr %arrayidx3, align 4
; CHECK-NEXT:  LV: Found an estimated cost of 1 for VF vscale x 4 For instruction: %cmp = icmp ugt i64 %indvars.iv, 1
; CHECK-NEXT:  LV: Found an estimated cost of 1 for VF vscale x 4 For instruction: %indvars.iv.next = add nsw i64 %indvars.iv, -1
; CHECK-NEXT:  LV: Found an estimated cost of 0 for VF vscale x 4 For instruction: br i1 %cmp, label %for.body, label %for.cond.cleanup.loopexit, !llvm.loop !0
; CHECK-NEXT:  LV: Using user VF vscale x 4.
; CHECK-NEXT:  LV: Loop does not require scalar epilogue
; CHECK-NEXT:  LV: Scalarizing: %i.0 = add nsw i32 %i.0.in8, -1
; CHECK-NEXT:  LV: Scalarizing: %idxprom = zext i32 %i.0 to i64
; CHECK-NEXT:  LV: Scalarizing: %arrayidx = getelementptr inbounds float, ptr %B, i64 %idxprom
; CHECK-NEXT:  LV: Scalarizing: %arrayidx3 = getelementptr inbounds float, ptr %A, i64 %idxprom
; CHECK-NEXT:  LV: Scalarizing: %cmp = icmp ugt i64 %indvars.iv, 1
; CHECK-NEXT:  LV: Scalarizing: %indvars.iv.next = add nsw i64 %indvars.iv, -1
; CHECK-NEXT:  VPlan 'Initial VPlan for VF={vscale x 4},UF>=1' {
; CHECK-NEXT:  Live-in vp<[[VF:%.+]]> = VF
; CHECK-NEXT:  Live-in vp<[[VFxUF:%.+]]> = VF * UF
; CHECK-NEXT:  Live-in vp<[[VEC_TC:%.+]]> = vector-trip-count
; CHECK-NEXT:  vp<[[TC:%.+]]> = original trip-count
; CHECK-EMPTY:
; CHECK-NEXT:  ir-bb<for.body.preheader>:
; CHECK-NEXT:    IR %0 = zext i32 %n to i64
; CHECK-NEXT:    EMIT vp<[[TC]]> = EXPAND SCEV (zext i32 %n to i64)
; CHECK-NEXT:  Successor(s): vector.ph
; CHECK-EMPTY:
; CHECK-NEXT:  vector.ph:
; CHECK-NEXT:  Successor(s): vector loop
; CHECK-EMPTY:
; CHECK-NEXT:  <x1> vector loop: {
; CHECK-NEXT:    vector.body:
; CHECK-NEXT:      EMIT vp<[[CAN_IV:%.+]]> = CANONICAL-INDUCTION
; CHECK-NEXT:      vp<[[DEV_IV:%.+]]> = DERIVED-IV ir<%n> + vp<[[CAN_IV]]> * ir<-1>
; CHECK-NEXT:      vp<[[STEPS:%.+]]> = SCALAR-STEPS vp<[[DEV_IV]]>, ir<-1>
; CHECK-NEXT:      CLONE ir<%i.0> = add nsw vp<[[STEPS]]>, ir<-1>
; CHECK-NEXT:      CLONE ir<%idxprom> = zext ir<%i.0>
; CHECK-NEXT:      CLONE ir<%arrayidx> = getelementptr inbounds ir<%B>, ir<%idxprom>
; CHECK-NEXT:      vp<[[VEC_PTR:%.+]]> = reverse-vector-pointer inbounds ir<%arrayidx>, vp<[[VF]]>
; CHECK-NEXT:      WIDEN ir<%1> = load vp<[[VEC_PTR]]>
; CHECK-NEXT:      WIDEN ir<%conv1> = fadd ir<%1>, ir<1.000000e+00>
; CHECK-NEXT:      CLONE ir<%arrayidx3> = getelementptr inbounds ir<%A>, ir<%idxprom>
; CHECK-NEXT:      vp<[[VEC_PTR2:%.+]]> = reverse-vector-pointer inbounds ir<%arrayidx3>, vp<[[VF]]>
; CHECK-NEXT:      WIDEN store vp<[[VEC_PTR2]]>, ir<%conv1>
; CHECK-NEXT:      EMIT vp<[[CAN_IV_NEXT:%.+]]> = add nuw vp<[[CAN_IV]]>, vp<[[VFxUF]]>
; CHECK-NEXT:      EMIT branch-on-count vp<[[CAN_IV_NEXT]]>, vp<[[VEC_TC]]>
; CHECK-NEXT:    No successors
; CHECK-NEXT:  }
; CHECK-NEXT:  Successor(s): middle.block
; CHECK-EMPTY:
; CHECK-NEXT:  middle.block:
; CHECK-NEXT:    EMIT vp<[[CMP:%.+]]> = icmp eq vp<[[TC]]>, vp<[[VEC_TC]]>
; CHECK-NEXT:    EMIT branch-on-cond vp<[[CMP]]>
; CHECK-NEXT:  Successor(s): ir-bb<for.cond.cleanup.loopexit>, scalar.ph
; CHECK-EMPTY:
; CHECK-NEXT:  scalar.ph:
; CHECK-NEXT:  Successor(s): ir-bb<for.body>
; CHECK-EMPTY:
; CHECK-NEXT:  ir-bb<for.body>:
; CHECK-NEXT:    IR   %indvars.iv = phi i64 [ %0, %for.body.preheader ], [ %indvars.iv.next, %for.body ]
; CHECK-NEXT:    IR   %i.0.in8 = phi i32 [ %n, %for.body.preheader ], [ %i.0, %for.body ]
; CHECK:         IR   %indvars.iv.next = add nsw i64 %indvars.iv, -1
; CHECK-NEXT:  No successors
; CHECK-EMPTY:
; CHECK-NEXT:  ir-bb<for.cond.cleanup.loopexit>:
; CHECK-NEXT:  No successors
; CHECK-NEXT:  }
; CHECK-NEXT:  LV: Found an estimated cost of 0 for VF vscale x 4 For instruction: %indvars.iv = phi i64 [ %0, %for.body.preheader ], [ %indvars.iv.next, %for.body ]
; CHECK-NEXT:  LV: Found an estimated cost of 0 for VF vscale x 4 For instruction: %i.0.in8 = phi i32 [ %n, %for.body.preheader ], [ %i.0, %for.body ]
; CHECK-NEXT:  LV: Found an estimated cost of 1 for VF vscale x 4 For instruction: %i.0 = add nsw i32 %i.0.in8, -1
; CHECK-NEXT:  LV: Found an estimated cost of 1 for VF vscale x 4 For instruction: %idxprom = zext i32 %i.0 to i64
; CHECK-NEXT:  LV: Found an estimated cost of 0 for VF vscale x 4 For instruction: %arrayidx = getelementptr inbounds float, ptr %B, i64 %idxprom
; CHECK-NEXT:  LV: Found an estimated cost of 13 for VF vscale x 4 For instruction: %1 = load float, ptr %arrayidx, align 4
; CHECK-NEXT:  LV: Found an estimated cost of 4 for VF vscale x 4 For instruction: %conv1 = fadd float %1, 1.000000e+00
; CHECK-NEXT:  LV: Found an estimated cost of 0 for VF vscale x 4 For instruction: %arrayidx3 = getelementptr inbounds float, ptr %A, i64 %idxprom
; CHECK-NEXT:  LV: Found an estimated cost of 13 for VF vscale x 4 For instruction: store float %conv1, ptr %arrayidx3, align 4
; CHECK-NEXT:  LV: Found an estimated cost of 1 for VF vscale x 4 For instruction: %cmp = icmp ugt i64 %indvars.iv, 1
; CHECK-NEXT:  LV: Found an estimated cost of 1 for VF vscale x 4 For instruction: %indvars.iv.next = add nsw i64 %indvars.iv, -1
; CHECK-NEXT:  LV: Found an estimated cost of 0 for VF vscale x 4 For instruction: br i1 %cmp, label %for.body, label %for.cond.cleanup.loopexit, !llvm.loop !0
; CHECK-NEXT:  LV(REG): Calculating max register usage:
; CHECK-NEXT:  LV(REG): At #0 Interval # 0
; CHECK-NEXT:  LV(REG): At #1 Interval # 1
; CHECK-NEXT:  LV(REG): At #2 Interval # 2
; CHECK-NEXT:  LV(REG): At #3 Interval # 2
; CHECK-NEXT:  LV(REG): At #4 Interval # 2
; CHECK-NEXT:  LV(REG): At #5 Interval # 3
; CHECK-NEXT:  LV(REG): At #6 Interval # 3
; CHECK-NEXT:  LV(REG): At #7 Interval # 3
; CHECK-NEXT:  LV(REG): At #9 Interval # 1
; CHECK-NEXT:  LV(REG): At #10 Interval # 2
; CHECK-NEXT:  LV(REG): VF = vscale x 4
; CHECK-NEXT:  LV(REG): Found max usage: 2 item
; CHECK-NEXT:  LV(REG): RegisterClass: RISCV::GPRRC, 3 registers
; CHECK-NEXT:  LV(REG): RegisterClass: RISCV::VRRC, 2 registers
; CHECK-NEXT:  LV(REG): Found invariant usage: 1 item
; CHECK-NEXT:  LV(REG): RegisterClass: RISCV::GPRRC, 1 registers
; CHECK-NEXT:  LV: The target has 31 registers of RISCV::GPRRC register class
; CHECK-NEXT:  LV: The target has 32 registers of RISCV::VRRC register class
; CHECK-NEXT:  LV: Loop does not require scalar epilogue
; CHECK-NEXT:  LV: Loop cost is 34
; CHECK-NEXT:  LV: IC is 1
; CHECK-NEXT:  LV: VF is vscale x 4
; CHECK-NEXT:  LV: Not Interleaving.
; CHECK-NEXT:  LV: Interleaving is not beneficial.
; CHECK-NEXT:  LV: Found a vectorizable loop (vscale x 4) in <stdin>
; CHECK-NEXT:  LEV: Epilogue vectorization is not profitable for this loop
; CHECK:       Executing best plan with VF=vscale x 4, UF=1
; CHECK-NEXT:  VPlan 'Final VPlan for VF={vscale x 4},UF={1}' {
; CHECK-NEXT:  Live-in ir<[[VF:%.+]]> = VF
; CHECK-NEXT:  Live-in ir<[[VFxUF:%.+]]>.1 = VF * UF
; CHECK-NEXT:  Live-in ir<[[VEC_TC:%.+]]> = vector-trip-count
; CHECK-NEXT:  vp<[[TC:%.+]]> = original trip-count
; CHECK-EMPTY:
; CHECK-NEXT:  ir-bb<for.body.preheader>:
; CHECK-NEXT:    IR %0 = zext i32 %n to i64
; CHECK-NEXT:    EMIT vp<[[TC]]> = EXPAND SCEV (zext i32 %n to i64)
; CHECK-NEXT:  Successor(s): ir-bb<scalar.ph>, ir-bb<vector.scevcheck>
; CHECK-EMPTY:
; CHECK-NEXT:  ir-bb<vector.scevcheck>:
; CHECK-NEXT:    IR   %3 = add nsw i64 %0, -1
; CHECK-NEXT:    IR   %4 = add i32 %n, -1
; CHECK-NEXT:    IR   %5 = trunc i64 %3 to i32
; CHECK-NEXT:    IR   %mul = call { i32, i1 } @llvm.umul.with.overflow.i32(i32 1, i32 %5)
; CHECK-NEXT:    IR   %mul.result = extractvalue { i32, i1 } %mul, 0
; CHECK-NEXT:    IR   %mul.overflow = extractvalue { i32, i1 } %mul, 1
; CHECK-NEXT:    IR   %6 = sub i32 %4, %mul.result
; CHECK-NEXT:    IR   %7 = icmp ugt i32 %6, %4
; CHECK-NEXT:    IR   %8 = or i1 %7, %mul.overflow
; CHECK-NEXT:    IR   %9 = icmp ugt i64 %3, 4294967295
; CHECK-NEXT:    IR   %10 = or i1 %8, %9
; CHECK-NEXT:  Successor(s): ir-bb<scalar.ph>, ir-bb<vector.memcheck>
; CHECK-EMPTY:
; CHECK-NEXT:  ir-bb<vector.memcheck>:
; CHECK-NEXT:    IR   %11 = call i64 @llvm.vscale.i64()
; CHECK-NEXT:    IR   %12 = mul i64 %11, 4
; CHECK-NEXT:    IR   %13 = mul i64 %12, 4
; CHECK-NEXT:    IR   %14 = sub i64 %B1, %A2
; CHECK-NEXT:    IR   %diff.check = icmp ult i64 %14, %13
; CHECK-NEXT:  Successor(s): ir-bb<scalar.ph>, ir-bb<vector.ph>
; CHECK-EMPTY:
; CHECK-NEXT:  ir-bb<vector.ph>:
; CHECK-NEXT:    IR   %15 = call i64 @llvm.vscale.i64()
; CHECK-NEXT:    IR   %16 = mul i64 %15, 4
; CHECK-NEXT:    IR   %n.mod.vf = urem i64 %0, %16
; CHECK-NEXT:    IR   %n.vec = sub i64 %0, %n.mod.vf
; CHECK-NEXT:    IR   %ind.end = sub i64 %0, %n.vec
; CHECK-NEXT:    IR   %.cast = trunc i64 %n.vec to i32
; CHECK-NEXT:    IR   %ind.end3 = sub i32 %n, %.cast
; CHECK-NEXT:    IR   %17 = call i64 @llvm.vscale.i64()
; CHECK-NEXT:    IR   %18 = mul i64 %17, 4
; CHECK-NEXT:  Successor(s): vector loop
; CHECK-EMPTY:
; CHECK-NEXT:  <x1> vector loop: {
; CHECK-NEXT:    vector.body:
; CHECK-NEXT:      SCALAR-PHI vp<[[CAN_IV:%.+]]> = phi ir<0>, vp<[[CAN_IV_NEXT:%.+]]>
; CHECK-NEXT:      vp<[[DEV_IV:%.+]]> = DERIVED-IV ir<%n> + vp<[[CAN_IV]]> * ir<-1>
; CHECK-NEXT:      vp<[[STEPS:%.+]]> = SCALAR-STEPS vp<[[DEV_IV]]>, ir<-1>
; CHECK-NEXT:      CLONE ir<%i.0> = add nsw vp<[[STEPS]]>, ir<-1>
; CHECK-NEXT:      CLONE ir<%idxprom> = zext ir<%i.0>
; CHECK-NEXT:      CLONE ir<%arrayidx> = getelementptr inbounds ir<%B>, ir<%idxprom>
; CHECK-NEXT:      vp<[[VEC_PTR:%.+]]> = reverse-vector-pointer inbounds ir<%arrayidx>, ir<[[VF]]>
; CHECK-NEXT:      WIDEN ir<[[L:%.+]]> = load vp<[[VEC_PTR]]>
; CHECK-NEXT:      WIDEN ir<%conv1> = fadd ir<[[L]]>, ir<1.000000e+00>
; CHECK-NEXT:      CLONE ir<%arrayidx3> = getelementptr inbounds ir<%A>, ir<%idxprom>
; CHECK-NEXT:      vp<[[VEC_PTR:%.+]]> = reverse-vector-pointer inbounds ir<%arrayidx3>, ir<[[VF]]>
; CHECK-NEXT:      WIDEN store vp<[[VEC_PTR]]>, ir<%conv1>
; CHECK-NEXT:      EMIT vp<[[CAN_IV_NEXT]]> = add nuw vp<[[CAN_IV]]>, ir<[[VFxUF]]>.1
; CHECK-NEXT:      EMIT branch-on-count vp<[[CAN_IV_NEXT]]>, ir<[[VEC_TC]]>
; CHECK-NEXT:    No successors
; CHECK-NEXT:  }
; CHECK-NEXT:  Successor(s): ir-bb<middle.block>
; CHECK-EMPTY:
; CHECK-NEXT:  ir-bb<middle.block>:
; CHECK-NEXT:    EMIT vp<[[CMP:%.+]]> = icmp eq vp<[[TC]]>, ir<[[VEC_TC]]>
; CHECK-NEXT:    EMIT branch-on-cond vp<[[CMP]]>
; CHECK-NEXT:  Successor(s): ir-bb<for.cond.cleanup.loopexit>, ir-bb<scalar.ph>
<<<<<<< HEAD
=======
; CHECK-EMPTY:
; CHECK-NEXT:  ir-bb<for.cond.cleanup.loopexit>:
; CHECK-NEXT:  No successors
>>>>>>> 49fd7d4f
; CHECK-EMPTY:
; CHECK-NEXT:  ir-bb<scalar.ph>:
; CHECK-NEXT:    EMIT vp<[[RESUME1:%.+]]> = resume-phi ir<%ind.end>, ir<%0>
; CHECK-NEXT:    EMIT vp<[[RESUME2:%.+]]>.1 = resume-phi ir<%ind.end3>, ir<%n>
; CHECK-NEXT:  Successor(s): ir-bb<for.body>
; CHECK-EMPTY:
; CHECK-NEXT:  ir-bb<for.body>:
<<<<<<< HEAD
; CHECK-NEXT:    IR   %indvars.iv = phi i64 [ %0, %scalar.ph ], [ %indvars.iv.next, %for.body ] (extra operand: vp<[[RESUME1]]> from ir-bb<scalar.ph>
; CHECK-NEXT:    IR   %i.0.in8 = phi i32 [ %n, %scalar.ph ], [ %i.0, %for.body ] (extra operand: vp<[[RESUME2]]>.1 from ir-bb<scalar.ph>
=======
; CHECK-NEXT:    IR   %indvars.iv = phi i64 [ %0, %scalar.ph ], [ %indvars.iv.next, %for.body ] (extra operand: vp<[[RESUME1]]> from ir-bb<scalar.ph>)
; CHECK-NEXT:    IR   %i.0.in8 = phi i32 [ %n, %scalar.ph ], [ %i.0, %for.body ] (extra operand: vp<[[RESUME2]]>.1 from ir-bb<scalar.ph>)
>>>>>>> 49fd7d4f
; CHECK:         IR   %indvars.iv.next = add nsw i64 %indvars.iv, -1
; CHECK-NEXT:  No successors
; CHECK-EMPTY:
; CHECK-NEXT:  ir-bb<for.cond.cleanup.loopexit>:
; CHECK-NEXT:  No successors
; CHECK-NEXT:  }
; CHECK:  LV: Loop does not require scalar epilogue
;
entry:
  %cmp7 = icmp sgt i32 %n, 0
  br i1 %cmp7, label %for.body.preheader, label %for.cond.cleanup

for.body.preheader:                               ; preds = %entry
  %0 = zext i32 %n to i64
  br label %for.body

for.cond.cleanup:                                 ; preds = %for.body, %entry
  ret void

for.body:                                         ; preds = %for.body.preheader, %for.body
  %indvars.iv = phi i64 [ %0, %for.body.preheader ], [ %indvars.iv.next, %for.body ]
  %i.0.in8 = phi i32 [ %n, %for.body.preheader ], [ %i.0, %for.body ]
  %i.0 = add nsw i32 %i.0.in8, -1
  %idxprom = zext i32 %i.0 to i64
  %arrayidx = getelementptr inbounds float, ptr %B, i64 %idxprom
  %1 = load float, ptr %arrayidx, align 4
  %conv1 = fadd float %1, 1.000000e+00
  %arrayidx3 = getelementptr inbounds float, ptr %A, i64 %idxprom
  store float %conv1, ptr %arrayidx3, align 4
  %cmp = icmp ugt i64 %indvars.iv, 1
  %indvars.iv.next = add nsw i64 %indvars.iv, -1
  br i1 %cmp, label %for.body, label %for.cond.cleanup, !llvm.loop !0
}

!0 = distinct !{!0, !1, !2, !3, !4}
!1 = !{!"llvm.loop.mustprogress"}
!2 = !{!"llvm.loop.vectorize.width", i32 4}
!3 = !{!"llvm.loop.vectorize.scalable.enable", i1 true}
!4 = !{!"llvm.loop.vectorize.enable", i1 true}<|MERGE_RESOLUTION|>--- conflicted
+++ resolved
@@ -212,17 +212,6 @@
 ; CHECK-NEXT:    EMIT vp<[[CMP:%.+]]> = icmp eq vp<[[TC]]>, ir<[[VEC_TC]]>
 ; CHECK-NEXT:    EMIT branch-on-cond vp<[[CMP]]>
 ; CHECK-NEXT:  Successor(s): ir-bb<for.cond.cleanup.loopexit>, ir-bb<scalar.ph>
-<<<<<<< HEAD
-; CHECK-EMPTY:
-; CHECK-NEXT:  ir-bb<scalar.ph>:
-; CHECK-NEXT:    EMIT vp<[[RESUME1:%.+]]> = resume-phi ir<%ind.end>, ir<%0>
-; CHECK-NEXT:    EMIT vp<[[RESUME2:%.+]]>.1 = resume-phi ir<%ind.end3>, ir<%n>
-; CHECK-NEXT:  Successor(s): ir-bb<for.body>
-; CHECK-EMPTY:
-; CHECK-NEXT:  ir-bb<for.body>:
-; CHECK-NEXT:    IR   %indvars.iv = phi i64 [ %0, %scalar.ph ], [ %indvars.iv.next, %for.body ] (extra operand: vp<[[RESUME1]]> from ir-bb<scalar.ph>
-; CHECK-NEXT:    IR   %i.0.in8 = phi i32 [ %n, %scalar.ph ], [ %i.0, %for.body ] (extra operand: vp<[[RESUME2]]>.1 from ir-bb<scalar.ph>
-=======
 ; CHECK-EMPTY:
 ; CHECK-NEXT:  ir-bb<for.cond.cleanup.loopexit>:
 ; CHECK-NEXT:  No successors
@@ -235,11 +224,7 @@
 ; CHECK-NEXT:  ir-bb<for.body>:
 ; CHECK-NEXT:    IR   %indvars.iv = phi i64 [ %0, %scalar.ph ], [ %indvars.iv.next, %for.body ] (extra operand: vp<[[RESUME_1]]> from ir-bb<scalar.ph>)
 ; CHECK-NEXT:    IR   %i.0.in8 = phi i32 [ %n, %scalar.ph ], [ %i.0, %for.body ] (extra operand: vp<[[RESUME_2]]>.1 from ir-bb<scalar.ph>)
->>>>>>> 49fd7d4f
 ; CHECK:         IR   %indvars.iv.next = add nsw i64 %indvars.iv, -1
-; CHECK-NEXT:  No successors
-; CHECK-EMPTY:
-; CHECK-NEXT:  ir-bb<for.cond.cleanup.loopexit>:
 ; CHECK-NEXT:  No successors
 ; CHECK-NEXT:  }
 ; CHECK:  LV: Loop does not require scalar epilogue
@@ -474,12 +459,9 @@
 ; CHECK-NEXT:    EMIT vp<[[CMP:%.+]]> = icmp eq vp<[[TC]]>, ir<[[VEC_TC]]>
 ; CHECK-NEXT:    EMIT branch-on-cond vp<[[CMP]]>
 ; CHECK-NEXT:  Successor(s): ir-bb<for.cond.cleanup.loopexit>, ir-bb<scalar.ph>
-<<<<<<< HEAD
-=======
 ; CHECK-EMPTY:
 ; CHECK-NEXT:  ir-bb<for.cond.cleanup.loopexit>:
 ; CHECK-NEXT:  No successors
->>>>>>> 49fd7d4f
 ; CHECK-EMPTY:
 ; CHECK-NEXT:  ir-bb<scalar.ph>:
 ; CHECK-NEXT:    EMIT vp<[[RESUME1:%.+]]> = resume-phi ir<%ind.end>, ir<%0>
@@ -487,17 +469,9 @@
 ; CHECK-NEXT:  Successor(s): ir-bb<for.body>
 ; CHECK-EMPTY:
 ; CHECK-NEXT:  ir-bb<for.body>:
-<<<<<<< HEAD
-; CHECK-NEXT:    IR   %indvars.iv = phi i64 [ %0, %scalar.ph ], [ %indvars.iv.next, %for.body ] (extra operand: vp<[[RESUME1]]> from ir-bb<scalar.ph>
-; CHECK-NEXT:    IR   %i.0.in8 = phi i32 [ %n, %scalar.ph ], [ %i.0, %for.body ] (extra operand: vp<[[RESUME2]]>.1 from ir-bb<scalar.ph>
-=======
 ; CHECK-NEXT:    IR   %indvars.iv = phi i64 [ %0, %scalar.ph ], [ %indvars.iv.next, %for.body ] (extra operand: vp<[[RESUME1]]> from ir-bb<scalar.ph>)
 ; CHECK-NEXT:    IR   %i.0.in8 = phi i32 [ %n, %scalar.ph ], [ %i.0, %for.body ] (extra operand: vp<[[RESUME2]]>.1 from ir-bb<scalar.ph>)
->>>>>>> 49fd7d4f
 ; CHECK:         IR   %indvars.iv.next = add nsw i64 %indvars.iv, -1
-; CHECK-NEXT:  No successors
-; CHECK-EMPTY:
-; CHECK-NEXT:  ir-bb<for.cond.cleanup.loopexit>:
 ; CHECK-NEXT:  No successors
 ; CHECK-NEXT:  }
 ; CHECK:  LV: Loop does not require scalar epilogue
