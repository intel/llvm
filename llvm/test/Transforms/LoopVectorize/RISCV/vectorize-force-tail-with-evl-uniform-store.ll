--- conflicted
+++ resolved
@@ -38,14 +38,9 @@
 ; CHECK-NEXT:    [[TMP12:%.*]] = add i64 [[OFFSET_IDX]], 0
 ; CHECK-NEXT:    [[TMP13:%.*]] = sub nuw nsw i64 1, [[TMP12]]
 ; CHECK-NEXT:    [[TMP14:%.*]] = getelementptr i64, ptr [[DST]], i64 [[TMP13]]
-<<<<<<< HEAD
-; CHECK-NEXT:    [[TMP17:%.*]] = mul i64 0, [[TMP9]]
-; CHECK-NEXT:    [[TMP18:%.*]] = sub i64 1, [[TMP9]]
-=======
 ; CHECK-NEXT:    [[TMP15:%.*]] = zext i32 [[TMP11]] to i64
 ; CHECK-NEXT:    [[TMP17:%.*]] = mul i64 0, [[TMP15]]
 ; CHECK-NEXT:    [[TMP18:%.*]] = sub i64 1, [[TMP15]]
->>>>>>> a8d96e15
 ; CHECK-NEXT:    [[TMP19:%.*]] = getelementptr i64, ptr [[TMP14]], i64 [[TMP17]]
 ; CHECK-NEXT:    [[TMP20:%.*]] = getelementptr i64, ptr [[TMP19]], i64 [[TMP18]]
 ; CHECK-NEXT:    [[VP_REVERSE:%.*]] = call <vscale x 2 x i64> @llvm.experimental.vp.reverse.nxv2i64(<vscale x 2 x i64> zeroinitializer, <vscale x 2 x i1> splat (i1 true), i32 [[TMP11]])
