--- conflicted
+++ resolved
@@ -46,11 +46,7 @@
  ; IF-EVL-NEXT:     WIDEN ir<[[SUB:%.+]]> = sub ir<0>, ir<[[LD2]]>
  ; IF-EVL-NEXT:     WIDEN-INTRINSIC vp<[[SELECT:%.+]]> = call llvm.vp.select(ir<[[CMP]]>, ir<[[LD2]]>, ir<[[SUB]]>, vp<[[EVL]]>)
  ; IF-EVL-NEXT:     WIDEN ir<[[ADD:%.+]]> = add vp<[[SELECT]]>, ir<[[LD1]]>
-<<<<<<< HEAD
- ; IF-EVL-NEXT:     CLONE ir<[[GEP3:%.+]]> = getelementptr inbounds ir<%a>, vp<[[ST]]>
-=======
  ; IF-EVL-NEXT:     CLONE ir<[[GEP3:%.+]]> = getelementptr inbounds ir<%a>, vp<[[EVL_PHI]]>
->>>>>>> d465594a
  ; IF-EVL-NEXT:     vp<[[PTR3:%.+]]> = vector-pointer ir<[[GEP3]]>
  ; IF-EVL-NEXT:     WIDEN vp.store vp<[[PTR3]]>, ir<[[ADD]]>, vp<[[EVL]]>
  ; IF-EVL-NEXT:     SCALAR-CAST vp<[[CAST:%[0-9]+]]> = zext vp<[[EVL]]> to i64
