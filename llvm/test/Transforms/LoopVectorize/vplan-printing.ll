--- conflicted
+++ resolved
@@ -170,13 +170,6 @@
 ; CHECK-NEXT:   EMIT branch-on-cond vp<[[CMP]]>
 ; CHECK-NEXT: Successor(s): ir-bb<for.end>, scalar.ph
 ; CHECK-EMPTY:
-<<<<<<< HEAD
-; CHECK-NEXT: ir-bb<for.end>
-; CHECK-NEXT:  IR %red.next.lcssa = phi float [ %red.next, %for.body ] (extra operand: vp<[[RED_EX]]> from middle.block)
-; CHECK-NEXT: No successors
-; CHECK-EMPTY:
-=======
->>>>>>> 93e44d24
 ; CHECK-NEXT: scalar.ph
 ; CHECK-NEXT:   EMIT vp<[[RED_RESUME:%.+]]> = resume-phi vp<[[RED_RES]]>, ir<0.000000e+00>
 ; CHECK-NEXT:  Successor(s): ir-bb<for.body>
@@ -482,13 +475,6 @@
 ; CHECK-NEXT:   EMIT branch-on-cond vp<[[CMP]]>
 ; CHECK-NEXT: Successor(s): ir-bb<for.end>, scalar.ph
 ; CHECK-EMPTY:
-<<<<<<< HEAD
-; CHECK-NEXT: ir-bb<for.end>
-; CHECK-NEXT:   IR %muladd.lcssa = phi float [ %muladd, %for.body ] (extra operand: vp<[[RED_EX]]> from middle.block)
-; CHECK-NEXT: No successors
-; CHECK-EMPTY:
-=======
->>>>>>> 93e44d24
 ; CHECK-NEXT: scalar.ph
 ; CHECK-NEXT:   EMIT vp<[[RED_RESUME:%.+]]> = resume-phi vp<[[RED_RES]]>, ir<0.000000e+00>
 ; CHECK-NEXT:  Successor(s): ir-bb<for.body>
@@ -729,13 +715,6 @@
 ; CHECK-NEXT:   EMIT branch-on-cond vp<[[CMP]]>
 ; CHECK-NEXT: Successor(s): ir-bb<exit>, scalar.ph
 ; CHECK-EMPTY:
-<<<<<<< HEAD
-; CHECK-NEXT: ir-bb<exit>
-; CHECK-NEXT:   IR %lcssa = phi i32 [ %add, %loop ] (extra operand: vp<[[EXIT]]> from middle.block)
-; CHECK-NEXT: No successors
-; CHECK-EMPTY:
-=======
->>>>>>> 93e44d24
 ; CHECK-NEXT: scalar.ph
 ; CHECK-NEXT:  Successor(s): ir-bb<loop>
 ; CHECK-EMPTY:
@@ -1131,13 +1110,6 @@
 ; CHECK-NEXT:   EMIT branch-on-cond vp<[[CMP]]>
 ; CHECK-NEXT: Successor(s): ir-bb<exit>, scalar.ph
 ; CHECK-EMPTY:
-<<<<<<< HEAD
-; CHECK-NEXT: ir-bb<exit>
-; CHECK-NEXT:   IR %for.1.lcssa = phi i16 [ %for.1, %loop ] (extra operand: vp<[[FOR_RESULT]]> from middle.block)
-; CHECK-NEXT: No successors
-; CHECK-EMPTY:
-=======
->>>>>>> 93e44d24
 ; CHECK-NEXT: scalar.ph
 ; CHECK-NEXT:   EMIT vp<[[RESUME_P:%.*]]> = resume-phi vp<[[RESUME_1]]>, ir<22>
 ; CHECK-NEXT:  Successor(s): ir-bb<loop>
