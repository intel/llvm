--- conflicted
+++ resolved
@@ -1119,11 +1119,7 @@
 ; CHECK-NEXT:  Successor(s): ir-bb<loop>
 ; CHECK-EMPTY:
 ; CHECK-NEXT:  ir-bb<loop>:
-<<<<<<< HEAD
-; CHECK-NEXT:    IR   %for.1 = phi i16 [ 22, %entry ], [ %for.1.next, %loop ] (extra operand: vp<[[RESUME_P]]>)
-=======
 ; CHECK-NEXT:    IR   %for.1 = phi i16 [ 22, %entry ], [ %for.1.next, %loop ] (extra operand: vp<[[RESUME_P]]> from scalar.ph)
->>>>>>> a8d96e15
 ; CHECK-NEXT:    IR   %iv = phi i64 [ 0, %entry ], [ %iv.next, %loop ]
 ; CHECK:         IR   %exitcond.not = icmp eq i64 %iv.next, 1000
 ; CHECK-NEXT: No successors
