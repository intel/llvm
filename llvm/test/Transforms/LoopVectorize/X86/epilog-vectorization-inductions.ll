--- conflicted
+++ resolved
@@ -209,14 +209,8 @@
 ; CHECK:       vec.epilog.vector.body:
 ; CHECK-NEXT:    [[INDEX12:%.*]] = phi i64 [ [[BC_RESUME_VAL1]], [[VEC_EPILOG_PH]] ], [ [[INDEX_NEXT24:%.*]], [[VEC_EPILOG_VECTOR_BODY]] ]
 ; CHECK-NEXT:    [[VEC_IND20:%.*]] = phi <8 x i16> [ [[INDUCTION17]], [[VEC_EPILOG_PH]] ], [ [[VEC_IND_NEXT21:%.*]], [[VEC_EPILOG_VECTOR_BODY]] ]
-<<<<<<< HEAD
-; CHECK-NEXT:    [[TMP16:%.*]] = add i64 [[INDEX12]], 0
-; CHECK-NEXT:    [[TMP17:%.*]] = sub <8 x i16> [[VEC_IND20]], [[DOTSPLAT14]]
-; CHECK-NEXT:    [[TMP18:%.*]] = getelementptr inbounds i16, ptr [[K]], i64 [[TMP16]]
-=======
 ; CHECK-NEXT:    [[TMP17:%.*]] = sub <8 x i16> [[VEC_IND20]], [[DOTSPLAT14]]
 ; CHECK-NEXT:    [[TMP18:%.*]] = getelementptr inbounds i16, ptr [[K]], i64 [[INDEX12]]
->>>>>>> 5eee2751
 ; CHECK-NEXT:    [[TMP19:%.*]] = getelementptr inbounds i16, ptr [[TMP18]], i32 0
 ; CHECK-NEXT:    store <8 x i16> [[TMP17]], ptr [[TMP19]], align 2
 ; CHECK-NEXT:    [[INDEX_NEXT24]] = add nuw i64 [[INDEX12]], 8
