--- conflicted
+++ resolved
@@ -77,18 +77,6 @@
 ; CHECK-NEXT:    [[TMP21:%.*]] = trunc i64 [[OFFSET_IDX14]] to i32
 ; CHECK-NEXT:    [[TMP22:%.*]] = add i32 [[TMP21]], 0
 ; CHECK-NEXT:    [[TMP23:%.*]] = add i32 [[TMP22]], -1
-<<<<<<< HEAD
-; CHECK-NEXT:    [[TMP24:%.*]] = mul <8 x i32> [[VEC_IND13]], splat (i32 196608)
-; CHECK-NEXT:    [[TMP25:%.*]] = lshr exact <8 x i32> [[TMP24]], splat (i32 16)
-; CHECK-NEXT:    [[TMP26:%.*]] = trunc <8 x i32> [[TMP25]] to <8 x i16>
-; CHECK-NEXT:    [[TMP27:%.*]] = zext i32 [[TMP23]] to i64
-; CHECK-NEXT:    [[TMP28:%.*]] = getelementptr i16, ptr [[ARR]], i64 [[TMP27]]
-; CHECK-NEXT:    [[TMP29:%.*]] = getelementptr i16, ptr [[TMP28]], i32 0
-; CHECK-NEXT:    store <8 x i16> [[TMP26]], ptr [[TMP29]], align 2
-; CHECK-NEXT:    [[INDEX_NEXT16]] = add nuw i64 [[INDEX9]], 8
-; CHECK-NEXT:    [[VEC_IND_NEXT14]] = add <8 x i32> [[VEC_IND13]], splat (i32 8)
-; CHECK-NEXT:    [[TMP30:%.*]] = icmp eq i64 [[INDEX_NEXT16]], [[N_VEC4]]
-=======
 ; CHECK-NEXT:    [[TMP24:%.*]] = mul <4 x i32> [[VEC_IND12]], splat (i32 196608)
 ; CHECK-NEXT:    [[TMP25:%.*]] = lshr exact <4 x i32> [[TMP24]], splat (i32 16)
 ; CHECK-NEXT:    [[TMP26:%.*]] = trunc <4 x i32> [[TMP25]] to <4 x i16>
@@ -99,7 +87,6 @@
 ; CHECK-NEXT:    [[INDEX_NEXT15]] = add nuw i64 [[INDEX8]], 4
 ; CHECK-NEXT:    [[VEC_IND_NEXT13]] = add <4 x i32> [[VEC_IND12]], splat (i32 4)
 ; CHECK-NEXT:    [[TMP30:%.*]] = icmp eq i64 [[INDEX_NEXT15]], [[N_VEC4]]
->>>>>>> a8d96e15
 ; CHECK-NEXT:    br i1 [[TMP30]], label [[VEC_EPILOG_MIDDLE_BLOCK:%.*]], label [[VEC_EPILOG_VECTOR_BODY]], !llvm.loop [[LOOP3:![0-9]+]]
 ; CHECK:       vec.epilog.middle.block:
 ; CHECK-NEXT:    [[CMP_N16:%.*]] = icmp eq i64 [[TMP3]], [[N_VEC4]]
