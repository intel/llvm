--- conflicted
+++ resolved
@@ -37,11 +37,7 @@
 ; CHECK:       vec.epilog.iter.check:
 ; CHECK-NEXT:    [[IND_END5:%.*]] = add i64 3, [[N_VEC]]
 ; CHECK-NEXT:    [[MIN_EPILOG_ITERS_CHECK:%.*]] = icmp ult i64 [[N_MOD_VF]], 4
-<<<<<<< HEAD
-; CHECK-NEXT:    br i1 [[MIN_EPILOG_ITERS_CHECK]], label [[VEC_EPILOG_SCALAR_PH]], label [[VEC_EPILOG_PH]]
-=======
 ; CHECK-NEXT:    br i1 [[MIN_EPILOG_ITERS_CHECK]], label [[VEC_EPILOG_SCALAR_PH]], label [[VEC_EPILOG_PH]], !prof [[PROF3:![0-9]+]]
->>>>>>> 54c4ef26
 ; CHECK:       vec.epilog.ph:
 ; CHECK-NEXT:    [[VEC_EPILOG_RESUME_VAL:%.*]] = phi i64 [ [[N_VEC]], [[VEC_EPILOG_ITER_CHECK]] ], [ 0, [[VECTOR_MAIN_LOOP_ITER_CHECK]] ]
 ; CHECK-NEXT:    [[BC_RESUME_VAL:%.*]] = phi i64 [ [[IND_END]], [[VEC_EPILOG_ITER_CHECK]] ], [ 3, [[VECTOR_MAIN_LOOP_ITER_CHECK]] ]
