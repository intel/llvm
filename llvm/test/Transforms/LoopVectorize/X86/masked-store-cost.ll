; NOTE: Assertions have been autogenerated by utils/update_test_checks.py UTC_ARGS: --version 4
; RUN: opt -p loop-vectorize -mtriple=x86_64-apple-macosx -S %s | FileCheck %s

target datalayout = "e-m:o-p270:32:32-p271:32:32-p272:64:64-i64:64-i128:128-f80:128-n8:16:32:64-S128"

define i32 @test_scalar_predicated_cost(i64 %x, i64 %y, ptr %A) #0 {
; CHECK-LABEL: define i32 @test_scalar_predicated_cost(
; CHECK-SAME: i64 [[X:%.*]], i64 [[Y:%.*]], ptr [[A:%.*]]) #[[ATTR0:[0-9]+]] {
; CHECK-NEXT:  iter.check:
; CHECK-NEXT:    br i1 false, label [[SCALAR_PH:%.*]], label [[VECTOR_PH:%.*]]
; CHECK:       vector.main.loop.iter.check:
; CHECK-NEXT:    br i1 false, label [[VEC_EPILOG_PH:%.*]], label [[VECTOR_PH1:%.*]]
; CHECK:       vector.ph:
; CHECK-NEXT:    [[BROADCAST_SPLATINSERT:%.*]] = insertelement <8 x i64> poison, i64 [[Y]], i64 0
; CHECK-NEXT:    [[BROADCAST_SPLAT:%.*]] = shufflevector <8 x i64> [[BROADCAST_SPLATINSERT]], <8 x i64> poison, <8 x i32> zeroinitializer
; CHECK-NEXT:    [[BROADCAST_SPLATINSERT4:%.*]] = insertelement <8 x i64> poison, i64 [[X]], i64 0
; CHECK-NEXT:    [[BROADCAST_SPLAT5:%.*]] = shufflevector <8 x i64> [[BROADCAST_SPLATINSERT4]], <8 x i64> poison, <8 x i32> zeroinitializer
; CHECK-NEXT:    br label [[VECTOR_BODY:%.*]]
; CHECK:       vector.body:
; CHECK-NEXT:    [[INDEX:%.*]] = phi i64 [ 0, [[VECTOR_PH1]] ], [ [[INDEX_NEXT:%.*]], [[VECTOR_BODY]] ]
; CHECK-NEXT:    [[VEC_IND:%.*]] = phi <8 x i64> [ <i64 0, i64 1, i64 2, i64 3, i64 4, i64 5, i64 6, i64 7>, [[VECTOR_PH1]] ], [ [[VEC_IND_NEXT:%.*]], [[VECTOR_BODY]] ]
; CHECK-NEXT:    [[STEP_ADD:%.*]] = add <8 x i64> [[VEC_IND]], splat (i64 8)
; CHECK-NEXT:    [[STEP_ADD1:%.*]] = add <8 x i64> [[STEP_ADD]], splat (i64 8)
; CHECK-NEXT:    [[STEP_ADD2:%.*]] = add <8 x i64> [[STEP_ADD1]], splat (i64 8)
; CHECK-NEXT:    [[TMP8:%.*]] = icmp ugt <8 x i64> [[VEC_IND]], [[BROADCAST_SPLAT]]
; CHECK-NEXT:    [[TMP9:%.*]] = icmp ugt <8 x i64> [[STEP_ADD]], [[BROADCAST_SPLAT]]
; CHECK-NEXT:    [[TMP10:%.*]] = icmp ugt <8 x i64> [[STEP_ADD1]], [[BROADCAST_SPLAT]]
; CHECK-NEXT:    [[TMP11:%.*]] = icmp ugt <8 x i64> [[STEP_ADD2]], [[BROADCAST_SPLAT]]
; CHECK-NEXT:    [[TMP12:%.*]] = or <8 x i64> [[BROADCAST_SPLAT5]], [[VEC_IND]]
; CHECK-NEXT:    [[TMP13:%.*]] = or <8 x i64> [[BROADCAST_SPLAT5]], [[STEP_ADD]]
; CHECK-NEXT:    [[TMP14:%.*]] = or <8 x i64> [[BROADCAST_SPLAT5]], [[STEP_ADD1]]
; CHECK-NEXT:    [[TMP15:%.*]] = or <8 x i64> [[BROADCAST_SPLAT5]], [[STEP_ADD2]]
; CHECK-NEXT:    [[TMP16:%.*]] = getelementptr i32, ptr [[A]], i64 [[INDEX]]
; CHECK-NEXT:    [[TMP20:%.*]] = trunc <8 x i64> [[TMP12]] to <8 x i32>
; CHECK-NEXT:    [[TMP21:%.*]] = trunc <8 x i64> [[TMP13]] to <8 x i32>
; CHECK-NEXT:    [[TMP22:%.*]] = trunc <8 x i64> [[TMP14]] to <8 x i32>
; CHECK-NEXT:    [[TMP23:%.*]] = trunc <8 x i64> [[TMP15]] to <8 x i32>
; CHECK-NEXT:    [[TMP25:%.*]] = getelementptr i32, ptr [[TMP16]], i32 8
; CHECK-NEXT:    [[TMP26:%.*]] = getelementptr i32, ptr [[TMP16]], i32 16
; CHECK-NEXT:    [[TMP27:%.*]] = getelementptr i32, ptr [[TMP16]], i32 24
; CHECK-NEXT:    call void @llvm.masked.store.v8i32.p0(<8 x i32> [[TMP20]], ptr [[TMP16]], i32 4, <8 x i1> [[TMP8]])
; CHECK-NEXT:    call void @llvm.masked.store.v8i32.p0(<8 x i32> [[TMP21]], ptr [[TMP25]], i32 4, <8 x i1> [[TMP9]])
; CHECK-NEXT:    call void @llvm.masked.store.v8i32.p0(<8 x i32> [[TMP22]], ptr [[TMP26]], i32 4, <8 x i1> [[TMP10]])
; CHECK-NEXT:    call void @llvm.masked.store.v8i32.p0(<8 x i32> [[TMP23]], ptr [[TMP27]], i32 4, <8 x i1> [[TMP11]])
; CHECK-NEXT:    [[INDEX_NEXT]] = add nuw i64 [[INDEX]], 32
; CHECK-NEXT:    [[VEC_IND_NEXT]] = add <8 x i64> [[STEP_ADD2]], splat (i64 8)
; CHECK-NEXT:    [[TMP28:%.*]] = icmp eq i64 [[INDEX_NEXT]], 96
; CHECK-NEXT:    br i1 [[TMP28]], label [[MIDDLE_BLOCK:%.*]], label [[VECTOR_BODY]], !llvm.loop [[LOOP0:![0-9]+]]
; CHECK:       middle.block:
; CHECK-NEXT:    br i1 false, label [[EXIT:%.*]], label [[VEC_EPILOG_ITER_CHECK:%.*]]
; CHECK:       vec.epilog.iter.check:
; CHECK-NEXT:    br i1 false, label [[SCALAR_PH]], label [[VEC_EPILOG_PH]], !prof [[PROF3:![0-9]+]]
; CHECK:       vec.epilog.ph:
; CHECK-NEXT:    [[VEC_EPILOG_RESUME_VAL:%.*]] = phi i64 [ 96, [[VEC_EPILOG_ITER_CHECK]] ], [ 0, [[VECTOR_PH]] ]
; CHECK-NEXT:    [[BROADCAST_SPLATINSERT7:%.*]] = insertelement <4 x i64> poison, i64 [[Y]], i64 0
; CHECK-NEXT:    [[BROADCAST_SPLAT8:%.*]] = shufflevector <4 x i64> [[BROADCAST_SPLATINSERT7]], <4 x i64> poison, <4 x i32> zeroinitializer
; CHECK-NEXT:    [[BROADCAST_SPLATINSERT9:%.*]] = insertelement <4 x i64> poison, i64 [[X]], i64 0
; CHECK-NEXT:    [[BROADCAST_SPLAT10:%.*]] = shufflevector <4 x i64> [[BROADCAST_SPLATINSERT9]], <4 x i64> poison, <4 x i32> zeroinitializer
; CHECK-NEXT:    [[DOTSPLATINSERT:%.*]] = insertelement <4 x i64> poison, i64 [[VEC_EPILOG_RESUME_VAL]], i64 0
; CHECK-NEXT:    [[DOTSPLAT:%.*]] = shufflevector <4 x i64> [[DOTSPLATINSERT]], <4 x i64> poison, <4 x i32> zeroinitializer
; CHECK-NEXT:    [[INDUCTION:%.*]] = add <4 x i64> [[DOTSPLAT]], <i64 0, i64 1, i64 2, i64 3>
; CHECK-NEXT:    br label [[LOOP_HEADER:%.*]]
; CHECK:       vec.epilog.vector.body:
; CHECK-NEXT:    [[INDEX4:%.*]] = phi i64 [ [[VEC_EPILOG_RESUME_VAL]], [[VEC_EPILOG_PH]] ], [ [[INDEX_NEXT11:%.*]], [[LOOP_HEADER]] ]
; CHECK-NEXT:    [[VEC_IND5:%.*]] = phi <4 x i64> [ [[INDUCTION]], [[VEC_EPILOG_PH]] ], [ [[VEC_IND_NEXT6:%.*]], [[LOOP_HEADER]] ]
; CHECK-NEXT:    [[TMP33:%.*]] = icmp ugt <4 x i64> [[VEC_IND5]], [[BROADCAST_SPLAT8]]
; CHECK-NEXT:    [[TMP34:%.*]] = or <4 x i64> [[BROADCAST_SPLAT10]], [[VEC_IND5]]
; CHECK-NEXT:    [[TMP35:%.*]] = getelementptr i32, ptr [[A]], i64 [[INDEX4]]
; CHECK-NEXT:    [[TMP36:%.*]] = trunc <4 x i64> [[TMP34]] to <4 x i32>
; CHECK-NEXT:    call void @llvm.masked.store.v4i32.p0(<4 x i32> [[TMP36]], ptr [[TMP35]], i32 4, <4 x i1> [[TMP33]])
; CHECK-NEXT:    [[INDEX_NEXT11]] = add nuw i64 [[INDEX4]], 4
; CHECK-NEXT:    [[VEC_IND_NEXT6]] = add <4 x i64> [[VEC_IND5]], splat (i64 4)
; CHECK-NEXT:    [[TMP30:%.*]] = icmp eq i64 [[INDEX_NEXT11]], 100
; CHECK-NEXT:    br i1 [[TMP30]], label [[VEC_EPILOG_MIDDLE_BLOCK:%.*]], label [[LOOP_HEADER]], !llvm.loop [[LOOP4:![0-9]+]]
; CHECK:       vec.epilog.middle.block:
; CHECK-NEXT:    br i1 false, label [[EXIT]], label [[SCALAR_PH]]
; CHECK:       vec.epilog.scalar.ph:
; CHECK-NEXT:    [[BC_RESUME_VAL:%.*]] = phi i64 [ 100, [[VEC_EPILOG_MIDDLE_BLOCK]] ], [ 96, [[VEC_EPILOG_ITER_CHECK]] ], [ 0, [[ITER_CHECK:%.*]] ]
; CHECK-NEXT:    br label [[LOOP_HEADER1:%.*]]
; CHECK:       loop.header:
; CHECK-NEXT:    [[IV:%.*]] = phi i64 [ [[BC_RESUME_VAL]], [[SCALAR_PH]] ], [ [[IV_NEXT:%.*]], [[LOOP_LATCH:%.*]] ]
; CHECK-NEXT:    [[CMP9_NOT:%.*]] = icmp ule i64 [[IV]], [[Y]]
; CHECK-NEXT:    br i1 [[CMP9_NOT]], label [[LOOP_LATCH]], label [[IF_THEN:%.*]]
; CHECK:       if.then:
; CHECK-NEXT:    [[OR:%.*]] = or i64 [[X]], [[IV]]
; CHECK-NEXT:    [[GEP:%.*]] = getelementptr i32, ptr [[A]], i64 [[IV]]
; CHECK-NEXT:    [[T:%.*]] = trunc i64 [[OR]] to i32
; CHECK-NEXT:    store i32 [[T]], ptr [[GEP]], align 4
; CHECK-NEXT:    br label [[LOOP_LATCH]]
; CHECK:       loop.latch:
; CHECK-NEXT:    [[IV_NEXT]] = add i64 [[IV]], 1
; CHECK-NEXT:    [[EC:%.*]] = icmp eq i64 [[IV]], 100
; CHECK-NEXT:    br i1 [[EC]], label [[EXIT]], label [[LOOP_HEADER1]], !llvm.loop [[LOOP5:![0-9]+]]
; CHECK:       exit:
; CHECK-NEXT:    ret i32 0
;
entry:
  br label %loop.header

loop.header:
  %iv = phi i64 [ 0, %entry ], [ %iv.next, %loop.latch ]
  %cmp9.not = icmp ule i64 %iv, %y
  br i1 %cmp9.not, label %loop.latch, label %if.then

if.then:
  %or = or i64 %x, %iv
  %gep = getelementptr i32, ptr %A, i64 %iv
  %t = trunc i64 %or to i32
  store i32 %t, ptr %gep, align 4
  br label %loop.latch

loop.latch:
  %iv.next = add i64 %iv, 1
  %ec = icmp eq i64 %iv, 100
  br i1 %ec, label %exit, label %loop.header

exit:
  ret i32 0
}

define void @test_scalar_cost_single_store_loop_invariant_cond(ptr %dst, i1 %c) #0 {
; CHECK-LABEL: define void @test_scalar_cost_single_store_loop_invariant_cond(
; CHECK-SAME: ptr [[DST:%.*]], i1 [[C:%.*]]) #[[ATTR0]] {
; CHECK-NEXT:  entry:
; CHECK-NEXT:    br i1 false, label [[SCALAR_PH:%.*]], label [[VECTOR_PH:%.*]]
; CHECK:       vector.ph:
; CHECK-NEXT:    [[IND_END:%.*]] = getelementptr i8, ptr [[DST]], i64 96
; CHECK-NEXT:    [[BROADCAST_SPLATINSERT:%.*]] = insertelement <8 x i1> poison, i1 [[C]], i64 0
; CHECK-NEXT:    [[BROADCAST_SPLAT:%.*]] = shufflevector <8 x i1> [[BROADCAST_SPLATINSERT]], <8 x i1> poison, <8 x i32> zeroinitializer
; CHECK-NEXT:    br label [[VECTOR_BODY:%.*]]
; CHECK:       vector.body:
; CHECK-NEXT:    [[INDEX:%.*]] = phi i64 [ 0, [[VECTOR_PH]] ], [ [[INDEX_NEXT:%.*]], [[VECTOR_BODY]] ]
; CHECK-NEXT:    [[OFFSET_IDX:%.*]] = mul i64 [[INDEX]], 4
; CHECK-NEXT:    [[NEXT_GEP:%.*]] = getelementptr i8, ptr [[DST]], i64 [[OFFSET_IDX]]
; CHECK-NEXT:    call void @llvm.masked.store.v8i32.p0(<8 x i32> zeroinitializer, ptr [[NEXT_GEP]], i32 4, <8 x i1> [[BROADCAST_SPLAT]])
; CHECK-NEXT:    [[INDEX_NEXT]] = add nuw i64 [[INDEX]], 8
; CHECK-NEXT:    [[TMP2:%.*]] = icmp eq i64 [[INDEX_NEXT]], 24
; CHECK-NEXT:    br i1 [[TMP2]], label [[MIDDLE_BLOCK:%.*]], label [[VECTOR_BODY]], !llvm.loop [[LOOP6:![0-9]+]]
; CHECK:       middle.block:
; CHECK-NEXT:    br label [[SCALAR_PH]]
; CHECK:       scalar.ph:
; CHECK-NEXT:    [[BC_RESUME_VAL:%.*]] = phi ptr [ [[IND_END]], [[MIDDLE_BLOCK]] ], [ [[DST]], [[ENTRY:%.*]] ]
; CHECK-NEXT:    [[BC_RESUME_VAL1:%.*]] = phi i64 [ 96, [[MIDDLE_BLOCK]] ], [ 0, [[ENTRY]] ]
; CHECK-NEXT:    br label [[LOOP_HEADER:%.*]]
; CHECK:       loop.header:
; CHECK-NEXT:    [[PTR_IV:%.*]] = phi ptr [ [[BC_RESUME_VAL]], [[SCALAR_PH]] ], [ [[PTR_IV_NEXT:%.*]], [[LOOP_LATCH:%.*]] ]
; CHECK-NEXT:    [[IV:%.*]] = phi i64 [ [[BC_RESUME_VAL1]], [[SCALAR_PH]] ], [ [[IV_NEXT:%.*]], [[LOOP_LATCH]] ]
; CHECK-NEXT:    br i1 [[C]], label [[IF_THEN:%.*]], label [[LOOP_LATCH]]
; CHECK:       if.then:
; CHECK-NEXT:    store i32 0, ptr [[PTR_IV]], align 4
; CHECK-NEXT:    br label [[LOOP_LATCH]]
; CHECK:       loop.latch:
; CHECK-NEXT:    [[IV_NEXT]] = add i64 [[IV]], 4
; CHECK-NEXT:    [[PTR_IV_NEXT]] = getelementptr i8, ptr [[DST]], i64 [[IV_NEXT]]
; CHECK-NEXT:    [[CMP_NOT:%.*]] = icmp eq i64 [[IV]], 116
<<<<<<< HEAD
; CHECK-NEXT:    br i1 [[CMP_NOT]], label [[EXIT:%.*]], label [[LOOP_HEADER]], !llvm.loop [[LOOP6:![0-9]+]]
=======
; CHECK-NEXT:    br i1 [[CMP_NOT]], label [[EXIT:%.*]], label [[LOOP_HEADER]], !llvm.loop [[LOOP7:![0-9]+]]
>>>>>>> 35227056
; CHECK:       exit:
; CHECK-NEXT:    ret void
;
entry:
  br label %loop.header

loop.header:
  %ptr.iv = phi ptr [ %dst, %entry ], [ %ptr.iv.next, %loop.latch ]
  %iv = phi i64 [ 0, %entry ], [ %iv.next, %loop.latch ]
  br i1 %c, label %if.then, label %loop.latch

if.then:
  store i32 0, ptr %ptr.iv, align 4
  br label %loop.latch

loop.latch:
  %iv.next = add i64 %iv, 4
  %ptr.iv.next = getelementptr i8, ptr %dst, i64 %iv.next
  %cmp.not = icmp eq i64 %iv, 116
  br i1 %cmp.not, label %exit, label %loop.header

exit:
  ret void
}

define void @test_scalar_cost_single_store_loop_varying_cond(ptr %dst, ptr noalias %src) #0 {
; CHECK-LABEL: define void @test_scalar_cost_single_store_loop_varying_cond(
; CHECK-SAME: ptr [[DST:%.*]], ptr noalias [[SRC:%.*]]) #[[ATTR0]] {
; CHECK-NEXT:  entry:
; CHECK-NEXT:    br i1 false, label [[SCALAR_PH:%.*]], label [[VECTOR_PH:%.*]]
; CHECK:       vector.ph:
; CHECK-NEXT:    [[IND_END:%.*]] = getelementptr i8, ptr [[DST]], i64 96
; CHECK-NEXT:    br label [[VECTOR_BODY:%.*]]
; CHECK:       vector.body:
; CHECK-NEXT:    [[INDEX:%.*]] = phi i64 [ 0, [[VECTOR_PH]] ], [ [[INDEX_NEXT:%.*]], [[VECTOR_BODY]] ]
; CHECK-NEXT:    [[OFFSET_IDX:%.*]] = mul i64 [[INDEX]], 4
; CHECK-NEXT:    [[NEXT_GEP:%.*]] = getelementptr i8, ptr [[DST]], i64 [[OFFSET_IDX]]
; CHECK-NEXT:    [[OFFSET_IDX3:%.*]] = mul i64 [[INDEX]], 4
; CHECK-NEXT:    [[TMP3:%.*]] = add i64 [[OFFSET_IDX3]], 16
; CHECK-NEXT:    [[TMP4:%.*]] = getelementptr inbounds i32, ptr [[SRC]], i64 [[OFFSET_IDX3]]
; CHECK-NEXT:    [[TMP5:%.*]] = getelementptr inbounds i32, ptr [[SRC]], i64 [[TMP3]]
; CHECK-NEXT:    [[WIDE_VEC:%.*]] = load <16 x i32>, ptr [[TMP4]], align 4
; CHECK-NEXT:    [[STRIDED_VEC:%.*]] = shufflevector <16 x i32> [[WIDE_VEC]], <16 x i32> poison, <4 x i32> <i32 0, i32 4, i32 8, i32 12>
; CHECK-NEXT:    [[WIDE_VEC4:%.*]] = load <16 x i32>, ptr [[TMP5]], align 4
; CHECK-NEXT:    [[STRIDED_VEC5:%.*]] = shufflevector <16 x i32> [[WIDE_VEC4]], <16 x i32> poison, <4 x i32> <i32 0, i32 4, i32 8, i32 12>
; CHECK-NEXT:    [[TMP8:%.*]] = icmp eq <4 x i32> [[STRIDED_VEC]], splat (i32 123)
; CHECK-NEXT:    [[TMP9:%.*]] = icmp eq <4 x i32> [[STRIDED_VEC5]], splat (i32 123)
; CHECK-NEXT:    [[TMP11:%.*]] = getelementptr i32, ptr [[NEXT_GEP]], i32 4
; CHECK-NEXT:    call void @llvm.masked.store.v4i32.p0(<4 x i32> zeroinitializer, ptr [[NEXT_GEP]], i32 4, <4 x i1> [[TMP8]])
; CHECK-NEXT:    call void @llvm.masked.store.v4i32.p0(<4 x i32> zeroinitializer, ptr [[TMP11]], i32 4, <4 x i1> [[TMP9]])
; CHECK-NEXT:    [[INDEX_NEXT]] = add nuw i64 [[INDEX]], 8
; CHECK-NEXT:    [[TMP12:%.*]] = icmp eq i64 [[INDEX_NEXT]], 24
; CHECK-NEXT:    br i1 [[TMP12]], label [[MIDDLE_BLOCK:%.*]], label [[VECTOR_BODY]], !llvm.loop [[LOOP8:![0-9]+]]
; CHECK:       middle.block:
; CHECK-NEXT:    br label [[SCALAR_PH]]
; CHECK:       scalar.ph:
; CHECK-NEXT:    [[BC_RESUME_VAL:%.*]] = phi ptr [ [[IND_END]], [[MIDDLE_BLOCK]] ], [ [[DST]], [[ENTRY:%.*]] ]
; CHECK-NEXT:    [[BC_RESUME_VAL1:%.*]] = phi i64 [ 96, [[MIDDLE_BLOCK]] ], [ 0, [[ENTRY]] ]
; CHECK-NEXT:    br label [[LOOP_HEADER:%.*]]
; CHECK:       loop.header:
; CHECK-NEXT:    [[PTR_IV:%.*]] = phi ptr [ [[BC_RESUME_VAL]], [[SCALAR_PH]] ], [ [[PTR_IV_NEXT:%.*]], [[LOOP_LATCH:%.*]] ]
; CHECK-NEXT:    [[IV:%.*]] = phi i64 [ [[BC_RESUME_VAL1]], [[SCALAR_PH]] ], [ [[IV_NEXT:%.*]], [[LOOP_LATCH]] ]
; CHECK-NEXT:    [[GEP_SRC:%.*]] = getelementptr inbounds i32, ptr [[SRC]], i64 [[IV]]
; CHECK-NEXT:    [[L:%.*]] = load i32, ptr [[GEP_SRC]], align 4
; CHECK-NEXT:    [[C:%.*]] = icmp eq i32 [[L]], 123
; CHECK-NEXT:    br i1 [[C]], label [[IF_THEN:%.*]], label [[LOOP_LATCH]]
; CHECK:       if.then:
; CHECK-NEXT:    store i32 0, ptr [[PTR_IV]], align 4
; CHECK-NEXT:    br label [[LOOP_LATCH]]
; CHECK:       loop.latch:
; CHECK-NEXT:    [[IV_NEXT]] = add i64 [[IV]], 4
; CHECK-NEXT:    [[PTR_IV_NEXT]] = getelementptr i8, ptr [[DST]], i64 [[IV_NEXT]]
; CHECK-NEXT:    [[CMP_NOT:%.*]] = icmp eq i64 [[IV]], 116
; CHECK-NEXT:    br i1 [[CMP_NOT]], label [[EXIT:%.*]], label [[LOOP_HEADER]], !llvm.loop [[LOOP9:![0-9]+]]
; CHECK:       exit:
; CHECK-NEXT:    ret void
;
entry:
  br label %loop.header

loop.header:
  %ptr.iv = phi ptr [ %dst, %entry ], [ %ptr.iv.next, %loop.latch ]
  %iv = phi i64 [ 0, %entry ], [ %iv.next, %loop.latch ]
  %gep.src = getelementptr inbounds i32, ptr %src, i64 %iv
  %l = load i32, ptr %gep.src
  %c = icmp eq i32 %l, 123
  br i1 %c, label %if.then, label %loop.latch

if.then:
  store i32 0, ptr %ptr.iv, align 4
  br label %loop.latch

loop.latch:
  %iv.next = add i64 %iv, 4
  %ptr.iv.next = getelementptr i8, ptr %dst, i64 %iv.next
  %cmp.not = icmp eq i64 %iv, 116
  br i1 %cmp.not, label %exit, label %loop.header

exit:
  ret void
}

attributes #0 = { "min-legal-vector-width"="0" "target-cpu"="skylake-avx512" }
;.
; CHECK: [[LOOP0]] = distinct !{[[LOOP0]], [[META1:![0-9]+]], [[META2:![0-9]+]]}
; CHECK: [[META1]] = !{!"llvm.loop.isvectorized", i32 1}
; CHECK: [[META2]] = !{!"llvm.loop.unroll.runtime.disable"}
; CHECK: [[PROF3]] = !{!"branch_weights", i32 4, i32 28}
; CHECK: [[LOOP4]] = distinct !{[[LOOP4]], [[META1]], [[META2]]}
; CHECK: [[LOOP5]] = distinct !{[[LOOP5]], [[META2]], [[META1]]}
; CHECK: [[LOOP6]] = distinct !{[[LOOP6]], [[META1]], [[META2]]}
; CHECK: [[LOOP7]] = distinct !{[[LOOP7]], [[META2]], [[META1]]}
; CHECK: [[LOOP8]] = distinct !{[[LOOP8]], [[META1]], [[META2]]}
; CHECK: [[LOOP9]] = distinct !{[[LOOP9]], [[META2]], [[META1]]}
;.<|MERGE_RESOLUTION|>--- conflicted
+++ resolved
@@ -153,11 +153,7 @@
 ; CHECK-NEXT:    [[IV_NEXT]] = add i64 [[IV]], 4
 ; CHECK-NEXT:    [[PTR_IV_NEXT]] = getelementptr i8, ptr [[DST]], i64 [[IV_NEXT]]
 ; CHECK-NEXT:    [[CMP_NOT:%.*]] = icmp eq i64 [[IV]], 116
-<<<<<<< HEAD
-; CHECK-NEXT:    br i1 [[CMP_NOT]], label [[EXIT:%.*]], label [[LOOP_HEADER]], !llvm.loop [[LOOP6:![0-9]+]]
-=======
 ; CHECK-NEXT:    br i1 [[CMP_NOT]], label [[EXIT:%.*]], label [[LOOP_HEADER]], !llvm.loop [[LOOP7:![0-9]+]]
->>>>>>> 35227056
 ; CHECK:       exit:
 ; CHECK-NEXT:    ret void
 ;
