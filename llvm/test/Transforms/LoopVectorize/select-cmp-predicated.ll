; NOTE: Assertions have been autogenerated by utils/update_test_checks.py UTC_ARGS: --version 5
; RUN: opt -passes=loop-vectorize -force-vector-interleave=1 -force-vector-width=2 -S < %s | FileCheck %s --check-prefix=CHECK-VF2IC1
; RUN: opt -passes=loop-vectorize -force-vector-interleave=2 -force-vector-width=1 -S < %s | FileCheck %s --check-prefix=CHECK-VF1IC2

define i32 @pred_select_const_i32_from_icmp(ptr noalias nocapture readonly %src1, ptr noalias nocapture readonly %src2, i64 %n) {
; CHECK-VF2IC1-LABEL: define i32 @pred_select_const_i32_from_icmp(
; CHECK-VF2IC1-SAME: ptr noalias readonly captures(none) [[SRC1:%.*]], ptr noalias readonly captures(none) [[SRC2:%.*]], i64 [[N:%.*]]) {
; CHECK-VF2IC1-NEXT:  [[ENTRY:.*]]:
; CHECK-VF2IC1-NEXT:    [[MIN_ITERS_CHECK:%.*]] = icmp ult i64 [[N]], 2
; CHECK-VF2IC1-NEXT:    br i1 [[MIN_ITERS_CHECK]], label %[[SCALAR_PH:.*]], label %[[VECTOR_PH:.*]]
; CHECK-VF2IC1:       [[VECTOR_PH]]:
; CHECK-VF2IC1-NEXT:    [[N_MOD_VF:%.*]] = urem i64 [[N]], 2
; CHECK-VF2IC1-NEXT:    [[N_VEC:%.*]] = sub i64 [[N]], [[N_MOD_VF]]
; CHECK-VF2IC1-NEXT:    br label %[[VECTOR_BODY:.*]]
; CHECK-VF2IC1:       [[VECTOR_BODY]]:
; CHECK-VF2IC1-NEXT:    [[INDEX:%.*]] = phi i64 [ 0, %[[VECTOR_PH]] ], [ [[INDEX_NEXT:%.*]], %[[PRED_LOAD_CONTINUE2:.*]] ]
; CHECK-VF2IC1-NEXT:    [[VEC_PHI:%.*]] = phi <2 x i1> [ zeroinitializer, %[[VECTOR_PH]] ], [ [[PREDPHI:%.*]], %[[PRED_LOAD_CONTINUE2]] ]
; CHECK-VF2IC1-NEXT:    [[TMP0:%.*]] = add i64 [[INDEX]], 0
; CHECK-VF2IC1-NEXT:    [[TMP1:%.*]] = getelementptr inbounds i32, ptr [[SRC1]], i64 [[TMP0]]
; CHECK-VF2IC1-NEXT:    [[TMP2:%.*]] = getelementptr inbounds i32, ptr [[TMP1]], i32 0
; CHECK-VF2IC1-NEXT:    [[WIDE_LOAD:%.*]] = load <2 x i32>, ptr [[TMP2]], align 4
; CHECK-VF2IC1-NEXT:    [[TMP4:%.*]] = icmp sgt <2 x i32> [[WIDE_LOAD]], splat (i32 35)
; CHECK-VF2IC1-NEXT:    [[TMP5:%.*]] = extractelement <2 x i1> [[TMP4]], i32 0
; CHECK-VF2IC1-NEXT:    br i1 [[TMP5]], label %[[PRED_LOAD_IF:.*]], label %[[PRED_LOAD_CONTINUE:.*]]
; CHECK-VF2IC1:       [[PRED_LOAD_IF]]:
; CHECK-VF2IC1-NEXT:    [[TMP6:%.*]] = getelementptr inbounds i32, ptr [[SRC2]], i64 [[TMP0]]
; CHECK-VF2IC1-NEXT:    [[TMP7:%.*]] = load i32, ptr [[TMP6]], align 4
; CHECK-VF2IC1-NEXT:    [[TMP8:%.*]] = insertelement <2 x i32> poison, i32 [[TMP7]], i32 0
; CHECK-VF2IC1-NEXT:    br label %[[PRED_LOAD_CONTINUE]]
; CHECK-VF2IC1:       [[PRED_LOAD_CONTINUE]]:
; CHECK-VF2IC1-NEXT:    [[TMP9:%.*]] = phi <2 x i32> [ poison, %[[VECTOR_BODY]] ], [ [[TMP8]], %[[PRED_LOAD_IF]] ]
; CHECK-VF2IC1-NEXT:    [[TMP10:%.*]] = extractelement <2 x i1> [[TMP4]], i32 1
; CHECK-VF2IC1-NEXT:    br i1 [[TMP10]], label %[[PRED_LOAD_IF1:.*]], label %[[PRED_LOAD_CONTINUE2]]
; CHECK-VF2IC1:       [[PRED_LOAD_IF1]]:
; CHECK-VF2IC1-NEXT:    [[TMP11:%.*]] = add i64 [[INDEX]], 1
; CHECK-VF2IC1-NEXT:    [[TMP12:%.*]] = getelementptr inbounds i32, ptr [[SRC2]], i64 [[TMP11]]
; CHECK-VF2IC1-NEXT:    [[TMP13:%.*]] = load i32, ptr [[TMP12]], align 4
; CHECK-VF2IC1-NEXT:    [[TMP14:%.*]] = insertelement <2 x i32> [[TMP9]], i32 [[TMP13]], i32 1
; CHECK-VF2IC1-NEXT:    br label %[[PRED_LOAD_CONTINUE2]]
; CHECK-VF2IC1:       [[PRED_LOAD_CONTINUE2]]:
; CHECK-VF2IC1-NEXT:    [[TMP15:%.*]] = phi <2 x i32> [ [[TMP9]], %[[PRED_LOAD_CONTINUE]] ], [ [[TMP14]], %[[PRED_LOAD_IF1]] ]
; CHECK-VF2IC1-NEXT:    [[TMP16:%.*]] = icmp eq <2 x i32> [[TMP15]], splat (i32 2)
; CHECK-VF2IC1-NEXT:    [[TMP17:%.*]] = or <2 x i1> [[VEC_PHI]], [[TMP16]]
; CHECK-VF2IC1-NEXT:    [[PREDPHI]] = select <2 x i1> [[TMP4]], <2 x i1> [[TMP17]], <2 x i1> [[VEC_PHI]]
; CHECK-VF2IC1-NEXT:    [[INDEX_NEXT]] = add nuw i64 [[INDEX]], 2
; CHECK-VF2IC1-NEXT:    [[TMP18:%.*]] = icmp eq i64 [[INDEX_NEXT]], [[N_VEC]]
; CHECK-VF2IC1-NEXT:    br i1 [[TMP18]], label %[[MIDDLE_BLOCK:.*]], label %[[VECTOR_BODY]], !llvm.loop [[LOOP0:![0-9]+]]
; CHECK-VF2IC1:       [[MIDDLE_BLOCK]]:
; CHECK-VF2IC1-NEXT:    [[TMP20:%.*]] = call i1 @llvm.vector.reduce.or.v2i1(<2 x i1> [[PREDPHI]])
; CHECK-VF2IC1-NEXT:    [[FR_TMP20:%.*]] = freeze i1 [[TMP20]]
; CHECK-VF2IC1-NEXT:    [[RDX_SELECT:%.*]] = select i1 [[FR_TMP20]], i32 1, i32 0
; CHECK-VF2IC1-NEXT:    [[CMP_N:%.*]] = icmp eq i64 [[N]], [[N_VEC]]
; CHECK-VF2IC1-NEXT:    br i1 [[CMP_N]], label %[[FOR_END_LOOPEXIT:.*]], label %[[SCALAR_PH]]
; CHECK-VF2IC1:       [[SCALAR_PH]]:
; CHECK-VF2IC1-NEXT:    [[BC_RESUME_VAL:%.*]] = phi i64 [ [[N_VEC]], %[[MIDDLE_BLOCK]] ], [ 0, %[[ENTRY]] ]
; CHECK-VF2IC1-NEXT:    [[BC_MERGE_RDX:%.*]] = phi i32 [ [[RDX_SELECT]], %[[MIDDLE_BLOCK]] ], [ 0, %[[ENTRY]] ]
; CHECK-VF2IC1-NEXT:    br label %[[FOR_BODY:.*]]
; CHECK-VF2IC1:       [[FOR_BODY]]:
; CHECK-VF2IC1-NEXT:    [[I_013:%.*]] = phi i64 [ [[INC:%.*]], %[[FOR_INC:.*]] ], [ [[BC_RESUME_VAL]], %[[SCALAR_PH]] ]
; CHECK-VF2IC1-NEXT:    [[R_012:%.*]] = phi i32 [ [[R_1:%.*]], %[[FOR_INC]] ], [ [[BC_MERGE_RDX]], %[[SCALAR_PH]] ]
; CHECK-VF2IC1-NEXT:    [[ARRAYIDX:%.*]] = getelementptr inbounds i32, ptr [[SRC1]], i64 [[I_013]]
; CHECK-VF2IC1-NEXT:    [[TMP21:%.*]] = load i32, ptr [[ARRAYIDX]], align 4
; CHECK-VF2IC1-NEXT:    [[CMP1:%.*]] = icmp sgt i32 [[TMP21]], 35
; CHECK-VF2IC1-NEXT:    br i1 [[CMP1]], label %[[IF_THEN:.*]], label %[[FOR_INC]]
; CHECK-VF2IC1:       [[IF_THEN]]:
; CHECK-VF2IC1-NEXT:    [[ARRAYIDX2:%.*]] = getelementptr inbounds i32, ptr [[SRC2]], i64 [[I_013]]
; CHECK-VF2IC1-NEXT:    [[TMP22:%.*]] = load i32, ptr [[ARRAYIDX2]], align 4
; CHECK-VF2IC1-NEXT:    [[CMP3:%.*]] = icmp eq i32 [[TMP22]], 2
; CHECK-VF2IC1-NEXT:    [[SPEC_SELECT:%.*]] = select i1 [[CMP3]], i32 1, i32 [[R_012]]
; CHECK-VF2IC1-NEXT:    br label %[[FOR_INC]]
; CHECK-VF2IC1:       [[FOR_INC]]:
; CHECK-VF2IC1-NEXT:    [[R_1]] = phi i32 [ [[R_012]], %[[FOR_BODY]] ], [ [[SPEC_SELECT]], %[[IF_THEN]] ]
; CHECK-VF2IC1-NEXT:    [[INC]] = add nuw nsw i64 [[I_013]], 1
; CHECK-VF2IC1-NEXT:    [[EXITCOND_NOT:%.*]] = icmp eq i64 [[INC]], [[N]]
; CHECK-VF2IC1-NEXT:    br i1 [[EXITCOND_NOT]], label %[[FOR_END_LOOPEXIT]], label %[[FOR_BODY]], !llvm.loop [[LOOP3:![0-9]+]]
; CHECK-VF2IC1:       [[FOR_END_LOOPEXIT]]:
; CHECK-VF2IC1-NEXT:    [[R_1_LCSSA:%.*]] = phi i32 [ [[R_1]], %[[FOR_INC]] ], [ [[RDX_SELECT]], %[[MIDDLE_BLOCK]] ]
; CHECK-VF2IC1-NEXT:    ret i32 [[R_1_LCSSA]]
;
; CHECK-VF1IC2-LABEL: define i32 @pred_select_const_i32_from_icmp(
; CHECK-VF1IC2-SAME: ptr noalias readonly captures(none) [[SRC1:%.*]], ptr noalias readonly captures(none) [[SRC2:%.*]], i64 [[N:%.*]]) {
; CHECK-VF1IC2-NEXT:  [[ENTRY:.*]]:
; CHECK-VF1IC2-NEXT:    [[MIN_ITERS_CHECK:%.*]] = icmp ult i64 [[N]], 2
; CHECK-VF1IC2-NEXT:    br i1 [[MIN_ITERS_CHECK]], label %[[SCALAR_PH:.*]], label %[[VECTOR_PH:.*]]
; CHECK-VF1IC2:       [[VECTOR_PH]]:
; CHECK-VF1IC2-NEXT:    [[N_MOD_VF:%.*]] = urem i64 [[N]], 2
; CHECK-VF1IC2-NEXT:    [[N_VEC:%.*]] = sub i64 [[N]], [[N_MOD_VF]]
; CHECK-VF1IC2-NEXT:    br label %[[VECTOR_BODY:.*]]
; CHECK-VF1IC2:       [[VECTOR_BODY]]:
; CHECK-VF1IC2-NEXT:    [[INDEX:%.*]] = phi i64 [ 0, %[[VECTOR_PH]] ], [ [[INDEX_NEXT:%.*]], %[[PRED_LOAD_CONTINUE3:.*]] ]
; CHECK-VF1IC2-NEXT:    [[VEC_PHI:%.*]] = phi i1 [ false, %[[VECTOR_PH]] ], [ [[PREDPHI:%.*]], %[[PRED_LOAD_CONTINUE3]] ]
; CHECK-VF1IC2-NEXT:    [[VEC_PHI2:%.*]] = phi i1 [ false, %[[VECTOR_PH]] ], [ [[PREDPHI5:%.*]], %[[PRED_LOAD_CONTINUE3]] ]
<<<<<<< HEAD
; CHECK-VF1IC2-NEXT:    [[TMP16:%.*]] = add i64 [[INDEX]], 0
; CHECK-VF1IC2-NEXT:    [[TMP17:%.*]] = add i64 [[INDEX]], 1
; CHECK-VF1IC2-NEXT:    [[TMP0:%.*]] = getelementptr inbounds i32, ptr [[SRC1]], i64 [[TMP16]]
=======
; CHECK-VF1IC2-NEXT:    [[TMP17:%.*]] = add i64 [[INDEX]], 1
; CHECK-VF1IC2-NEXT:    [[TMP0:%.*]] = getelementptr inbounds i32, ptr [[SRC1]], i64 [[INDEX]]
>>>>>>> d465594a
; CHECK-VF1IC2-NEXT:    [[TMP1:%.*]] = getelementptr inbounds i32, ptr [[SRC1]], i64 [[TMP17]]
; CHECK-VF1IC2-NEXT:    [[TMP2:%.*]] = load i32, ptr [[TMP0]], align 4
; CHECK-VF1IC2-NEXT:    [[TMP3:%.*]] = load i32, ptr [[TMP1]], align 4
; CHECK-VF1IC2-NEXT:    [[TMP4:%.*]] = icmp sgt i32 [[TMP2]], 35
; CHECK-VF1IC2-NEXT:    [[TMP5:%.*]] = icmp sgt i32 [[TMP3]], 35
; CHECK-VF1IC2-NEXT:    br i1 [[TMP4]], label %[[PRED_LOAD_IF:.*]], label %[[PRED_LOAD_CONTINUE:.*]]
; CHECK-VF1IC2:       [[PRED_LOAD_IF]]:
<<<<<<< HEAD
; CHECK-VF1IC2-NEXT:    [[TMP6:%.*]] = getelementptr inbounds i32, ptr [[SRC2]], i64 [[TMP16]]
=======
; CHECK-VF1IC2-NEXT:    [[TMP6:%.*]] = getelementptr inbounds i32, ptr [[SRC2]], i64 [[INDEX]]
>>>>>>> d465594a
; CHECK-VF1IC2-NEXT:    [[TMP7:%.*]] = load i32, ptr [[TMP6]], align 4
; CHECK-VF1IC2-NEXT:    br label %[[PRED_LOAD_CONTINUE]]
; CHECK-VF1IC2:       [[PRED_LOAD_CONTINUE]]:
; CHECK-VF1IC2-NEXT:    [[TMP8:%.*]] = phi i32 [ poison, %[[VECTOR_BODY]] ], [ [[TMP7]], %[[PRED_LOAD_IF]] ]
; CHECK-VF1IC2-NEXT:    br i1 [[TMP5]], label %[[PRED_LOAD_IF2:.*]], label %[[PRED_LOAD_CONTINUE3]]
; CHECK-VF1IC2:       [[PRED_LOAD_IF2]]:
; CHECK-VF1IC2-NEXT:    [[TMP9:%.*]] = getelementptr inbounds i32, ptr [[SRC2]], i64 [[TMP17]]
; CHECK-VF1IC2-NEXT:    [[TMP10:%.*]] = load i32, ptr [[TMP9]], align 4
; CHECK-VF1IC2-NEXT:    br label %[[PRED_LOAD_CONTINUE3]]
; CHECK-VF1IC2:       [[PRED_LOAD_CONTINUE3]]:
; CHECK-VF1IC2-NEXT:    [[TMP11:%.*]] = phi i32 [ poison, %[[PRED_LOAD_CONTINUE]] ], [ [[TMP10]], %[[PRED_LOAD_IF2]] ]
; CHECK-VF1IC2-NEXT:    [[TMP12:%.*]] = icmp eq i32 [[TMP8]], 2
; CHECK-VF1IC2-NEXT:    [[TMP13:%.*]] = icmp eq i32 [[TMP11]], 2
; CHECK-VF1IC2-NEXT:    [[TMP14:%.*]] = or i1 [[VEC_PHI]], [[TMP12]]
; CHECK-VF1IC2-NEXT:    [[TMP15:%.*]] = or i1 [[VEC_PHI2]], [[TMP13]]
; CHECK-VF1IC2-NEXT:    [[PREDPHI]] = select i1 [[TMP4]], i1 [[TMP14]], i1 [[VEC_PHI]]
; CHECK-VF1IC2-NEXT:    [[PREDPHI5]] = select i1 [[TMP5]], i1 [[TMP15]], i1 [[VEC_PHI2]]
; CHECK-VF1IC2-NEXT:    [[INDEX_NEXT]] = add nuw i64 [[INDEX]], 2
; CHECK-VF1IC2-NEXT:    [[TMP18:%.*]] = icmp eq i64 [[INDEX_NEXT]], [[N_VEC]]
; CHECK-VF1IC2-NEXT:    br i1 [[TMP18]], label %[[MIDDLE_BLOCK:.*]], label %[[VECTOR_BODY]], !llvm.loop [[LOOP0:![0-9]+]]
; CHECK-VF1IC2:       [[MIDDLE_BLOCK]]:
; CHECK-VF1IC2-NEXT:    [[OR:%.*]] = or i1 [[PREDPHI5]], [[PREDPHI]]
; CHECK-VF1IC2-NEXT:    [[FR_OR:%.*]] = freeze i1 [[OR]]
; CHECK-VF1IC2-NEXT:    [[RDX_SELECT:%.*]] = select i1 [[FR_OR]], i32 1, i32 0
; CHECK-VF1IC2-NEXT:    [[CMP_N:%.*]] = icmp eq i64 [[N]], [[N_VEC]]
; CHECK-VF1IC2-NEXT:    br i1 [[CMP_N]], label %[[FOR_END_LOOPEXIT:.*]], label %[[SCALAR_PH]]
; CHECK-VF1IC2:       [[SCALAR_PH]]:
; CHECK-VF1IC2-NEXT:    [[BC_RESUME_VAL:%.*]] = phi i64 [ [[N_VEC]], %[[MIDDLE_BLOCK]] ], [ 0, %[[ENTRY]] ]
; CHECK-VF1IC2-NEXT:    [[BC_MERGE_RDX:%.*]] = phi i32 [ [[RDX_SELECT]], %[[MIDDLE_BLOCK]] ], [ 0, %[[ENTRY]] ]
; CHECK-VF1IC2-NEXT:    br label %[[FOR_BODY:.*]]
; CHECK-VF1IC2:       [[FOR_BODY]]:
; CHECK-VF1IC2-NEXT:    [[I_013:%.*]] = phi i64 [ [[INC:%.*]], %[[FOR_INC:.*]] ], [ [[BC_RESUME_VAL]], %[[SCALAR_PH]] ]
; CHECK-VF1IC2-NEXT:    [[R_012:%.*]] = phi i32 [ [[R_1:%.*]], %[[FOR_INC]] ], [ [[BC_MERGE_RDX]], %[[SCALAR_PH]] ]
; CHECK-VF1IC2-NEXT:    [[ARRAYIDX:%.*]] = getelementptr inbounds i32, ptr [[SRC1]], i64 [[I_013]]
; CHECK-VF1IC2-NEXT:    [[TMP19:%.*]] = load i32, ptr [[ARRAYIDX]], align 4
; CHECK-VF1IC2-NEXT:    [[CMP1:%.*]] = icmp sgt i32 [[TMP19]], 35
; CHECK-VF1IC2-NEXT:    br i1 [[CMP1]], label %[[IF_THEN:.*]], label %[[FOR_INC]]
; CHECK-VF1IC2:       [[IF_THEN]]:
; CHECK-VF1IC2-NEXT:    [[ARRAYIDX2:%.*]] = getelementptr inbounds i32, ptr [[SRC2]], i64 [[I_013]]
; CHECK-VF1IC2-NEXT:    [[TMP20:%.*]] = load i32, ptr [[ARRAYIDX2]], align 4
; CHECK-VF1IC2-NEXT:    [[CMP3:%.*]] = icmp eq i32 [[TMP20]], 2
; CHECK-VF1IC2-NEXT:    [[SPEC_SELECT:%.*]] = select i1 [[CMP3]], i32 1, i32 [[R_012]]
; CHECK-VF1IC2-NEXT:    br label %[[FOR_INC]]
; CHECK-VF1IC2:       [[FOR_INC]]:
; CHECK-VF1IC2-NEXT:    [[R_1]] = phi i32 [ [[R_012]], %[[FOR_BODY]] ], [ [[SPEC_SELECT]], %[[IF_THEN]] ]
; CHECK-VF1IC2-NEXT:    [[INC]] = add nuw nsw i64 [[I_013]], 1
; CHECK-VF1IC2-NEXT:    [[EXITCOND_NOT:%.*]] = icmp eq i64 [[INC]], [[N]]
; CHECK-VF1IC2-NEXT:    br i1 [[EXITCOND_NOT]], label %[[FOR_END_LOOPEXIT]], label %[[FOR_BODY]], !llvm.loop [[LOOP3:![0-9]+]]
; CHECK-VF1IC2:       [[FOR_END_LOOPEXIT]]:
; CHECK-VF1IC2-NEXT:    [[R_1_LCSSA:%.*]] = phi i32 [ [[R_1]], %[[FOR_INC]] ], [ [[RDX_SELECT]], %[[MIDDLE_BLOCK]] ]
; CHECK-VF1IC2-NEXT:    ret i32 [[R_1_LCSSA]]
;
entry:
  br label %for.body

for.body:                                         ; preds = %entry, %for.inc
  %i.013 = phi i64 [ %inc, %for.inc ], [ 0, %entry ]
  %r.012 = phi i32 [ %r.1, %for.inc ], [ 0, %entry ]
  %arrayidx = getelementptr inbounds i32, ptr %src1, i64 %i.013
  %0 = load i32, ptr %arrayidx, align 4
  %cmp1 = icmp sgt i32 %0, 35
  br i1 %cmp1, label %if.then, label %for.inc

if.then:                                          ; preds = %for.body
  %arrayidx2 = getelementptr inbounds i32, ptr %src2, i64 %i.013
  %1 = load i32, ptr %arrayidx2, align 4
  %cmp3 = icmp eq i32 %1, 2
  %spec.select = select i1 %cmp3, i32 1, i32 %r.012
  br label %for.inc

for.inc:                                          ; preds = %if.then, %for.body
  %r.1 = phi i32 [ %r.012, %for.body ], [ %spec.select, %if.then ]
  %inc = add nuw nsw i64 %i.013, 1
  %exitcond.not = icmp eq i64 %inc, %n
  br i1 %exitcond.not, label %for.end.loopexit, label %for.body

for.end.loopexit:                                 ; preds = %for.inc
  %r.1.lcssa = phi i32 [ %r.1, %for.inc ]
  ret i32 %r.1.lcssa
}
;.
; CHECK-VF2IC1: [[LOOP0]] = distinct !{[[LOOP0]], [[META1:![0-9]+]], [[META2:![0-9]+]]}
; CHECK-VF2IC1: [[META1]] = !{!"llvm.loop.isvectorized", i32 1}
; CHECK-VF2IC1: [[META2]] = !{!"llvm.loop.unroll.runtime.disable"}
; CHECK-VF2IC1: [[LOOP3]] = distinct !{[[LOOP3]], [[META2]], [[META1]]}
;.
; CHECK-VF1IC2: [[LOOP0]] = distinct !{[[LOOP0]], [[META1:![0-9]+]], [[META2:![0-9]+]]}
; CHECK-VF1IC2: [[META1]] = !{!"llvm.loop.isvectorized", i32 1}
; CHECK-VF1IC2: [[META2]] = !{!"llvm.loop.unroll.runtime.disable"}
; CHECK-VF1IC2: [[LOOP3]] = distinct !{[[LOOP3]], [[META1]]}
;.<|MERGE_RESOLUTION|>--- conflicted
+++ resolved
@@ -90,14 +90,8 @@
 ; CHECK-VF1IC2-NEXT:    [[INDEX:%.*]] = phi i64 [ 0, %[[VECTOR_PH]] ], [ [[INDEX_NEXT:%.*]], %[[PRED_LOAD_CONTINUE3:.*]] ]
 ; CHECK-VF1IC2-NEXT:    [[VEC_PHI:%.*]] = phi i1 [ false, %[[VECTOR_PH]] ], [ [[PREDPHI:%.*]], %[[PRED_LOAD_CONTINUE3]] ]
 ; CHECK-VF1IC2-NEXT:    [[VEC_PHI2:%.*]] = phi i1 [ false, %[[VECTOR_PH]] ], [ [[PREDPHI5:%.*]], %[[PRED_LOAD_CONTINUE3]] ]
-<<<<<<< HEAD
-; CHECK-VF1IC2-NEXT:    [[TMP16:%.*]] = add i64 [[INDEX]], 0
-; CHECK-VF1IC2-NEXT:    [[TMP17:%.*]] = add i64 [[INDEX]], 1
-; CHECK-VF1IC2-NEXT:    [[TMP0:%.*]] = getelementptr inbounds i32, ptr [[SRC1]], i64 [[TMP16]]
-=======
 ; CHECK-VF1IC2-NEXT:    [[TMP17:%.*]] = add i64 [[INDEX]], 1
 ; CHECK-VF1IC2-NEXT:    [[TMP0:%.*]] = getelementptr inbounds i32, ptr [[SRC1]], i64 [[INDEX]]
->>>>>>> d465594a
 ; CHECK-VF1IC2-NEXT:    [[TMP1:%.*]] = getelementptr inbounds i32, ptr [[SRC1]], i64 [[TMP17]]
 ; CHECK-VF1IC2-NEXT:    [[TMP2:%.*]] = load i32, ptr [[TMP0]], align 4
 ; CHECK-VF1IC2-NEXT:    [[TMP3:%.*]] = load i32, ptr [[TMP1]], align 4
@@ -105,11 +99,7 @@
 ; CHECK-VF1IC2-NEXT:    [[TMP5:%.*]] = icmp sgt i32 [[TMP3]], 35
 ; CHECK-VF1IC2-NEXT:    br i1 [[TMP4]], label %[[PRED_LOAD_IF:.*]], label %[[PRED_LOAD_CONTINUE:.*]]
 ; CHECK-VF1IC2:       [[PRED_LOAD_IF]]:
-<<<<<<< HEAD
-; CHECK-VF1IC2-NEXT:    [[TMP6:%.*]] = getelementptr inbounds i32, ptr [[SRC2]], i64 [[TMP16]]
-=======
 ; CHECK-VF1IC2-NEXT:    [[TMP6:%.*]] = getelementptr inbounds i32, ptr [[SRC2]], i64 [[INDEX]]
->>>>>>> d465594a
 ; CHECK-VF1IC2-NEXT:    [[TMP7:%.*]] = load i32, ptr [[TMP6]], align 4
 ; CHECK-VF1IC2-NEXT:    br label %[[PRED_LOAD_CONTINUE]]
 ; CHECK-VF1IC2:       [[PRED_LOAD_CONTINUE]]:
