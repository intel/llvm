; NOTE: Assertions have been autogenerated by utils/update_test_checks.py UTC_ARGS: --version 3
; RUN: opt -passes=loop-vectorize -prefer-predicate-over-epilogue=predicate-else-scalar-epilogue -force-vector-interleave=2 -force-vector-width=1 -force-ordered-reductions -S %s | FileCheck %s
; RUN: opt -passes=loop-vectorize -prefer-predicate-over-epilogue=predicate-else-scalar-epilogue -force-vector-interleave=2 -force-vector-width=1 -force-ordered-reductions -force-tail-folding-style=data -S %s | FileCheck --check-prefix=CHECK-ALM %s

define float @pr70988() {
; CHECK-LABEL: define float @pr70988() {
; CHECK-NEXT:  entry:
; CHECK-NEXT:    br i1 false, label [[SCALAR_PH:%.*]], label [[VECTOR_PH:%.*]]
; CHECK:       vector.ph:
; CHECK-NEXT:    br label [[VECTOR_BODY:%.*]]
; CHECK:       vector.body:
; CHECK-NEXT:    [[INDEX1:%.*]] = phi i32 [ 0, [[VECTOR_PH]] ], [ [[INDEX_NEXT3:%.*]], [[VECTOR_BODY]] ]
; CHECK-NEXT:    [[VEC_PHI:%.*]] = phi float [ 0.000000e+00, [[VECTOR_PH]] ], [ [[TMP5:%.*]], [[VECTOR_BODY]] ]
; CHECK-NEXT:    [[VEC_IV:%.*]] = add i32 [[INDEX1]], 0
; CHECK-NEXT:    [[VEC_IV2:%.*]] = add i32 [[INDEX1]], 1
; CHECK-NEXT:    [[TMP0:%.*]] = icmp ule i32 [[VEC_IV]], 1020
; CHECK-NEXT:    [[TMP1:%.*]] = icmp ule i32 [[VEC_IV2]], 1020
; CHECK-NEXT:    [[TMP2:%.*]] = select contract i1 [[TMP0]], float 1.000000e+00, float -0.000000e+00
; CHECK-NEXT:    [[TMP3:%.*]] = fadd contract float [[VEC_PHI]], [[TMP2]]
; CHECK-NEXT:    [[TMP4:%.*]] = select contract i1 [[TMP1]], float 1.000000e+00, float -0.000000e+00
; CHECK-NEXT:    [[TMP5]] = fadd contract float [[TMP3]], [[TMP4]]
; CHECK-NEXT:    [[INDEX_NEXT3]] = add nuw i32 [[INDEX1]], 2
; CHECK-NEXT:    [[TMP6:%.*]] = icmp eq i32 [[INDEX_NEXT3]], 1022
; CHECK-NEXT:    br i1 [[TMP6]], label [[MIDDLE_BLOCK:%.*]], label [[VECTOR_BODY]], !llvm.loop [[LOOP0:![0-9]+]]
; CHECK:       middle.block:
; CHECK-NEXT:    br i1 true, label [[EXIT:%.*]], label [[SCALAR_PH]]
; CHECK:       scalar.ph:
; CHECK-NEXT:    [[BC_RESUME_VAL:%.*]] = phi i32 [ 1022, [[MIDDLE_BLOCK]] ], [ 0, [[ENTRY:%.*]] ]
; CHECK-NEXT:    [[BC_MERGE_RDX:%.*]] = phi float [ [[TMP5]], [[MIDDLE_BLOCK]] ], [ 0.000000e+00, [[ENTRY]] ]
; CHECK-NEXT:    br label [[LOOP:%.*]]
; CHECK:       loop:
; CHECK-NEXT:    [[INDEX:%.*]] = phi i32 [ [[BC_RESUME_VAL]], [[SCALAR_PH]] ], [ [[INDEX_NEXT:%.*]], [[LOOP]] ]
; CHECK-NEXT:    [[RDX:%.*]] = phi float [ [[BC_MERGE_RDX]], [[SCALAR_PH]] ], [ [[RDX_NEXT:%.*]], [[LOOP]] ]
; CHECK-NEXT:    [[RDX_NEXT]] = fadd contract float [[RDX]], 1.000000e+00
; CHECK-NEXT:    [[INDEX_NEXT]] = add nuw nsw i32 [[INDEX]], 1
; CHECK-NEXT:    [[COND:%.*]] = icmp ult i32 [[INDEX_NEXT]], 1021
; CHECK-NEXT:    br i1 [[COND]], label [[LOOP]], label [[EXIT]], !llvm.loop [[LOOP3:![0-9]+]]
; CHECK:       exit:
; CHECK-NEXT:    [[DOTLCSSA:%.*]] = phi float [ [[RDX_NEXT]], [[LOOP]] ], [ [[TMP5]], [[MIDDLE_BLOCK]] ]
; CHECK-NEXT:    ret float [[DOTLCSSA]]
;
; CHECK-ALM-LABEL: define float @pr70988() {
; CHECK-ALM-NEXT:  entry:
; CHECK-ALM-NEXT:    br i1 false, label [[SCALAR_PH:%.*]], label [[VECTOR_PH:%.*]]
; CHECK-ALM:       vector.ph:
; CHECK-ALM-NEXT:    br label [[VECTOR_BODY:%.*]]
; CHECK-ALM:       vector.body:
; CHECK-ALM-NEXT:    [[INDEX1:%.*]] = phi i32 [ 0, [[VECTOR_PH]] ], [ [[INDEX_NEXT3:%.*]], [[VECTOR_BODY]] ]
; CHECK-ALM-NEXT:    [[VEC_PHI:%.*]] = phi float [ 0.000000e+00, [[VECTOR_PH]] ], [ [[TMP5:%.*]], [[VECTOR_BODY]] ]
; CHECK-ALM-NEXT:    [[TMP1:%.*]] = add i32 [[INDEX1]], 1
; CHECK-ALM-NEXT:    [[ACTIVE_LANE_MASK:%.*]] = icmp ult i32 [[INDEX1]], 1021
; CHECK-ALM-NEXT:    [[ACTIVE_LANE_MASK2:%.*]] = icmp ult i32 [[TMP1]], 1021
; CHECK-ALM-NEXT:    [[TMP2:%.*]] = select contract i1 [[ACTIVE_LANE_MASK]], float 1.000000e+00, float -0.000000e+00
; CHECK-ALM-NEXT:    [[TMP3:%.*]] = fadd contract float [[VEC_PHI]], [[TMP2]]
; CHECK-ALM-NEXT:    [[TMP4:%.*]] = select contract i1 [[ACTIVE_LANE_MASK2]], float 1.000000e+00, float -0.000000e+00
; CHECK-ALM-NEXT:    [[TMP5]] = fadd contract float [[TMP3]], [[TMP4]]
; CHECK-ALM-NEXT:    [[INDEX_NEXT3]] = add nuw i32 [[INDEX1]], 2
; CHECK-ALM-NEXT:    [[TMP6:%.*]] = icmp eq i32 [[INDEX_NEXT3]], 1022
; CHECK-ALM-NEXT:    br i1 [[TMP6]], label [[MIDDLE_BLOCK:%.*]], label [[VECTOR_BODY]], !llvm.loop [[LOOP0:![0-9]+]]
; CHECK-ALM:       middle.block:
; CHECK-ALM-NEXT:    br i1 true, label [[EXIT:%.*]], label [[SCALAR_PH]]
; CHECK-ALM:       scalar.ph:
; CHECK-ALM-NEXT:    [[BC_RESUME_VAL:%.*]] = phi i32 [ 1022, [[MIDDLE_BLOCK]] ], [ 0, [[ENTRY:%.*]] ]
; CHECK-ALM-NEXT:    [[BC_MERGE_RDX:%.*]] = phi float [ [[TMP5]], [[MIDDLE_BLOCK]] ], [ 0.000000e+00, [[ENTRY]] ]
; CHECK-ALM-NEXT:    br label [[LOOP:%.*]]
; CHECK-ALM:       loop:
; CHECK-ALM-NEXT:    [[INDEX:%.*]] = phi i32 [ [[BC_RESUME_VAL]], [[SCALAR_PH]] ], [ [[INDEX_NEXT:%.*]], [[LOOP]] ]
; CHECK-ALM-NEXT:    [[RDX:%.*]] = phi float [ [[BC_MERGE_RDX]], [[SCALAR_PH]] ], [ [[RDX_NEXT:%.*]], [[LOOP]] ]
; CHECK-ALM-NEXT:    [[RDX_NEXT]] = fadd contract float [[RDX]], 1.000000e+00
; CHECK-ALM-NEXT:    [[INDEX_NEXT]] = add nuw nsw i32 [[INDEX]], 1
; CHECK-ALM-NEXT:    [[COND:%.*]] = icmp ult i32 [[INDEX_NEXT]], 1021
; CHECK-ALM-NEXT:    br i1 [[COND]], label [[LOOP]], label [[EXIT]], !llvm.loop [[LOOP3:![0-9]+]]
; CHECK-ALM:       exit:
; CHECK-ALM-NEXT:    [[DOTLCSSA:%.*]] = phi float [ [[RDX_NEXT]], [[LOOP]] ], [ [[TMP5]], [[MIDDLE_BLOCK]] ]
; CHECK-ALM-NEXT:    ret float [[DOTLCSSA]]
;
entry:
  br label %loop

loop:
  %index = phi i32 [ 0, %entry ], [ %index.next, %loop ]
  %rdx = phi float [ 0.000000e+00, %entry ], [ %rdx.next, %loop ]
  %rdx.next = fadd contract float %rdx, 1.000000e+00
  %index.next = add nuw nsw i32 %index, 1
  %cond = icmp ult i32 %index.next, 1021
  br i1 %cond, label %loop, label %exit

exit:
  %.lcssa = phi float [ %rdx.next, %loop ]
  ret float %.lcssa
}

define float @pr72720reduction_using_active_lane_mask(ptr %src) {
; CHECK-LABEL: define float @pr72720reduction_using_active_lane_mask(
; CHECK-SAME: ptr [[SRC:%.*]]) {
; CHECK-NEXT:  entry:
; CHECK-NEXT:    br i1 false, label [[SCALAR_PH:%.*]], label [[VECTOR_PH:%.*]]
; CHECK:       vector.ph:
; CHECK-NEXT:    br label [[VECTOR_BODY:%.*]]
; CHECK:       vector.body:
; CHECK-NEXT:    [[INDEX:%.*]] = phi i32 [ 0, [[VECTOR_PH]] ], [ [[INDEX_NEXT:%.*]], [[PRED_LOAD_CONTINUE3:%.*]] ]
; CHECK-NEXT:    [[VEC_PHI:%.*]] = phi float [ 0.000000e+00, [[VECTOR_PH]] ], [ [[TMP13:%.*]], [[PRED_LOAD_CONTINUE3]] ]
; CHECK-NEXT:    [[VEC_IV:%.*]] = add i32 [[INDEX]], 0
; CHECK-NEXT:    [[VEC_IV1:%.*]] = add i32 [[INDEX]], 1
; CHECK-NEXT:    [[TMP0:%.*]] = icmp ule i32 [[VEC_IV]], 14
; CHECK-NEXT:    [[TMP1:%.*]] = icmp ule i32 [[VEC_IV1]], 14
; CHECK-NEXT:    br i1 [[TMP0]], label [[PRED_LOAD_IF:%.*]], label [[PRED_LOAD_CONTINUE:%.*]]
; CHECK:       pred.load.if:
; CHECK-NEXT:    [[TMP3:%.*]] = getelementptr float, ptr [[SRC]], i32 [[INDEX]]
; CHECK-NEXT:    [[TMP4:%.*]] = load float, ptr [[TMP3]], align 4
; CHECK-NEXT:    br label [[PRED_LOAD_CONTINUE]]
; CHECK:       pred.load.continue:
; CHECK-NEXT:    [[TMP5:%.*]] = phi float [ poison, [[VECTOR_BODY]] ], [ [[TMP4]], [[PRED_LOAD_IF]] ]
; CHECK-NEXT:    br i1 [[TMP1]], label [[PRED_LOAD_IF2:%.*]], label [[PRED_LOAD_CONTINUE3]]
; CHECK:       pred.load.if2:
; CHECK-NEXT:    [[TMP6:%.*]] = add i32 [[INDEX]], 1
; CHECK-NEXT:    [[TMP7:%.*]] = getelementptr float, ptr [[SRC]], i32 [[TMP6]]
; CHECK-NEXT:    [[TMP8:%.*]] = load float, ptr [[TMP7]], align 4
; CHECK-NEXT:    br label [[PRED_LOAD_CONTINUE3]]
; CHECK:       pred.load.continue3:
; CHECK-NEXT:    [[TMP9:%.*]] = phi float [ poison, [[PRED_LOAD_CONTINUE]] ], [ [[TMP8]], [[PRED_LOAD_IF2]] ]
; CHECK-NEXT:    [[TMP10:%.*]] = select contract i1 [[TMP0]], float [[TMP5]], float -0.000000e+00
; CHECK-NEXT:    [[TMP11:%.*]] = fadd contract float [[VEC_PHI]], [[TMP10]]
; CHECK-NEXT:    [[TMP12:%.*]] = select contract i1 [[TMP1]], float [[TMP9]], float -0.000000e+00
; CHECK-NEXT:    [[TMP13]] = fadd contract float [[TMP11]], [[TMP12]]
; CHECK-NEXT:    [[INDEX_NEXT]] = add nuw i32 [[INDEX]], 2
; CHECK-NEXT:    [[TMP14:%.*]] = icmp eq i32 [[INDEX_NEXT]], 16
; CHECK-NEXT:    br i1 [[TMP14]], label [[MIDDLE_BLOCK:%.*]], label [[VECTOR_BODY]], !llvm.loop [[LOOP4:![0-9]+]]
; CHECK:       middle.block:
; CHECK-NEXT:    br i1 true, label [[EXIT:%.*]], label [[SCALAR_PH]]
; CHECK:       scalar.ph:
; CHECK-NEXT:    [[BC_RESUME_VAL:%.*]] = phi i32 [ 16, [[MIDDLE_BLOCK]] ], [ 0, [[ENTRY:%.*]] ]
; CHECK-NEXT:    [[BC_MERGE_RDX:%.*]] = phi float [ [[TMP13]], [[MIDDLE_BLOCK]] ], [ 0.000000e+00, [[ENTRY]] ]
; CHECK-NEXT:    br label [[LOOP:%.*]]
; CHECK:       loop:
; CHECK-NEXT:    [[IV:%.*]] = phi i32 [ [[BC_RESUME_VAL]], [[SCALAR_PH]] ], [ [[NARROW:%.*]], [[LOOP]] ]
; CHECK-NEXT:    [[RDX:%.*]] = phi float [ [[BC_MERGE_RDX]], [[SCALAR_PH]] ], [ [[RDX_NEXT:%.*]], [[LOOP]] ]
; CHECK-NEXT:    [[NARROW]] = add nuw nsw i32 [[IV]], 1
; CHECK-NEXT:    [[GEP:%.*]] = getelementptr float, ptr [[SRC]], i32 [[IV]]
; CHECK-NEXT:    [[L:%.*]] = load float, ptr [[GEP]], align 4
; CHECK-NEXT:    [[RDX_NEXT]] = fadd contract float [[RDX]], [[L]]
; CHECK-NEXT:    [[EC:%.*]] = icmp ult i32 [[NARROW]], 15
; CHECK-NEXT:    br i1 [[EC]], label [[LOOP]], label [[EXIT]], !llvm.loop [[LOOP5:![0-9]+]]
; CHECK:       exit:
; CHECK-NEXT:    [[DOTLCSSA:%.*]] = phi float [ [[RDX_NEXT]], [[LOOP]] ], [ [[TMP13]], [[MIDDLE_BLOCK]] ]
; CHECK-NEXT:    ret float [[DOTLCSSA]]
;
; CHECK-ALM-LABEL: define float @pr72720reduction_using_active_lane_mask(
; CHECK-ALM-SAME: ptr [[SRC:%.*]]) {
; CHECK-ALM-NEXT:  entry:
; CHECK-ALM-NEXT:    br i1 false, label [[SCALAR_PH:%.*]], label [[VECTOR_PH:%.*]]
; CHECK-ALM:       vector.ph:
; CHECK-ALM-NEXT:    br label [[VECTOR_BODY:%.*]]
; CHECK-ALM:       vector.body:
; CHECK-ALM-NEXT:    [[INDEX:%.*]] = phi i32 [ 0, [[VECTOR_PH]] ], [ [[INDEX_NEXT:%.*]], [[PRED_LOAD_CONTINUE3:%.*]] ]
; CHECK-ALM-NEXT:    [[VEC_PHI:%.*]] = phi float [ 0.000000e+00, [[VECTOR_PH]] ], [ [[TMP11:%.*]], [[PRED_LOAD_CONTINUE3]] ]
; CHECK-ALM-NEXT:    [[TMP1:%.*]] = add i32 [[INDEX]], 1
; CHECK-ALM-NEXT:    [[ACTIVE_LANE_MASK:%.*]] = icmp ult i32 [[INDEX]], 15
; CHECK-ALM-NEXT:    [[ACTIVE_LANE_MASK1:%.*]] = icmp ult i32 [[TMP1]], 15
; CHECK-ALM-NEXT:    br i1 [[ACTIVE_LANE_MASK]], label [[PRED_LOAD_IF:%.*]], label [[PRED_LOAD_CONTINUE:%.*]]
; CHECK-ALM:       pred.load.if:
; CHECK-ALM-NEXT:    [[TMP2:%.*]] = getelementptr float, ptr [[SRC]], i32 [[INDEX]]
; CHECK-ALM-NEXT:    [[TMP3:%.*]] = load float, ptr [[TMP2]], align 4
; CHECK-ALM-NEXT:    br label [[PRED_LOAD_CONTINUE]]
; CHECK-ALM:       pred.load.continue:
; CHECK-ALM-NEXT:    [[TMP4:%.*]] = phi float [ poison, [[VECTOR_BODY]] ], [ [[TMP3]], [[PRED_LOAD_IF]] ]
; CHECK-ALM-NEXT:    br i1 [[ACTIVE_LANE_MASK1]], label [[PRED_LOAD_IF2:%.*]], label [[PRED_LOAD_CONTINUE3]]
; CHECK-ALM:       pred.load.if2:
; CHECK-ALM-NEXT:    [[TMP5:%.*]] = getelementptr float, ptr [[SRC]], i32 [[TMP1]]
; CHECK-ALM-NEXT:    [[TMP6:%.*]] = load float, ptr [[TMP5]], align 4
; CHECK-ALM-NEXT:    br label [[PRED_LOAD_CONTINUE3]]
; CHECK-ALM:       pred.load.continue3:
; CHECK-ALM-NEXT:    [[TMP7:%.*]] = phi float [ poison, [[PRED_LOAD_CONTINUE]] ], [ [[TMP6]], [[PRED_LOAD_IF2]] ]
; CHECK-ALM-NEXT:    [[TMP8:%.*]] = select contract i1 [[ACTIVE_LANE_MASK]], float [[TMP4]], float -0.000000e+00
; CHECK-ALM-NEXT:    [[TMP9:%.*]] = fadd contract float [[VEC_PHI]], [[TMP8]]
; CHECK-ALM-NEXT:    [[TMP10:%.*]] = select contract i1 [[ACTIVE_LANE_MASK1]], float [[TMP7]], float -0.000000e+00
; CHECK-ALM-NEXT:    [[TMP11]] = fadd contract float [[TMP9]], [[TMP10]]
; CHECK-ALM-NEXT:    [[INDEX_NEXT]] = add nuw i32 [[INDEX]], 2
; CHECK-ALM-NEXT:    [[TMP12:%.*]] = icmp eq i32 [[INDEX_NEXT]], 16
; CHECK-ALM-NEXT:    br i1 [[TMP12]], label [[MIDDLE_BLOCK:%.*]], label [[VECTOR_BODY]], !llvm.loop [[LOOP4:![0-9]+]]
; CHECK-ALM:       middle.block:
; CHECK-ALM-NEXT:    br i1 true, label [[EXIT:%.*]], label [[SCALAR_PH]]
; CHECK-ALM:       scalar.ph:
; CHECK-ALM-NEXT:    [[BC_RESUME_VAL:%.*]] = phi i32 [ 16, [[MIDDLE_BLOCK]] ], [ 0, [[ENTRY:%.*]] ]
; CHECK-ALM-NEXT:    [[BC_MERGE_RDX:%.*]] = phi float [ [[TMP11]], [[MIDDLE_BLOCK]] ], [ 0.000000e+00, [[ENTRY]] ]
; CHECK-ALM-NEXT:    br label [[LOOP:%.*]]
; CHECK-ALM:       loop:
; CHECK-ALM-NEXT:    [[IV:%.*]] = phi i32 [ [[BC_RESUME_VAL]], [[SCALAR_PH]] ], [ [[NARROW:%.*]], [[LOOP]] ]
; CHECK-ALM-NEXT:    [[RDX:%.*]] = phi float [ [[BC_MERGE_RDX]], [[SCALAR_PH]] ], [ [[RDX_NEXT:%.*]], [[LOOP]] ]
; CHECK-ALM-NEXT:    [[NARROW]] = add nuw nsw i32 [[IV]], 1
; CHECK-ALM-NEXT:    [[GEP:%.*]] = getelementptr float, ptr [[SRC]], i32 [[IV]]
; CHECK-ALM-NEXT:    [[L:%.*]] = load float, ptr [[GEP]], align 4
; CHECK-ALM-NEXT:    [[RDX_NEXT]] = fadd contract float [[RDX]], [[L]]
; CHECK-ALM-NEXT:    [[EC:%.*]] = icmp ult i32 [[NARROW]], 15
; CHECK-ALM-NEXT:    br i1 [[EC]], label [[LOOP]], label [[EXIT]], !llvm.loop [[LOOP5:![0-9]+]]
; CHECK-ALM:       exit:
; CHECK-ALM-NEXT:    [[DOTLCSSA:%.*]] = phi float [ [[RDX_NEXT]], [[LOOP]] ], [ [[TMP11]], [[MIDDLE_BLOCK]] ]
; CHECK-ALM-NEXT:    ret float [[DOTLCSSA]]
;
entry:
  br label %loop

loop:
  %iv = phi i32 [ 0, %entry ], [ %narrow, %loop ]
  %rdx = phi float [ 0.0, %entry ], [ %rdx.next, %loop ]
  %narrow = add nuw nsw i32 %iv, 1
  %gep = getelementptr float, ptr %src, i32 %iv
  %l = load float, ptr %gep, align 4
  %rdx.next = fadd contract float %rdx, %l
  %ec = icmp ult i32 %narrow, 15
  br i1 %ec, label %loop, label %exit

exit:
  %.lcssa = phi float [ %rdx.next, %loop ]
  ret float %.lcssa
}

define float @fadd_reduction_with_live_in(float %inc) {
; CHECK-LABEL: define float @fadd_reduction_with_live_in(
; CHECK-SAME: float [[INC:%.*]]) {
; CHECK-NEXT:  entry:
; CHECK-NEXT:    br i1 false, label [[SCALAR_PH:%.*]], label [[VECTOR_PH:%.*]]
; CHECK:       vector.ph:
; CHECK-NEXT:    br label [[VECTOR_BODY:%.*]]
; CHECK:       vector.body:
; CHECK-NEXT:    [[INDEX:%.*]] = phi i32 [ 0, [[VECTOR_PH]] ], [ [[INDEX_NEXT:%.*]], [[VECTOR_BODY]] ]
; CHECK-NEXT:    [[VEC_PHI:%.*]] = phi float [ 0.000000e+00, [[VECTOR_PH]] ], [ [[TMP5:%.*]], [[VECTOR_BODY]] ]
; CHECK-NEXT:    [[VEC_IV:%.*]] = add i32 [[INDEX]], 0
; CHECK-NEXT:    [[VEC_IV1:%.*]] = add i32 [[INDEX]], 1
; CHECK-NEXT:    [[TMP0:%.*]] = icmp ule i32 [[VEC_IV]], 1000
; CHECK-NEXT:    [[TMP1:%.*]] = icmp ule i32 [[VEC_IV1]], 1000
; CHECK-NEXT:    [[TMP2:%.*]] = select i1 [[TMP0]], float [[INC]], float -0.000000e+00
; CHECK-NEXT:    [[TMP3:%.*]] = fadd float [[VEC_PHI]], [[TMP2]]
; CHECK-NEXT:    [[TMP4:%.*]] = select i1 [[TMP1]], float [[INC]], float -0.000000e+00
; CHECK-NEXT:    [[TMP5]] = fadd float [[TMP3]], [[TMP4]]
; CHECK-NEXT:    [[INDEX_NEXT]] = add nuw i32 [[INDEX]], 2
; CHECK-NEXT:    [[TMP6:%.*]] = icmp eq i32 [[INDEX_NEXT]], 1002
; CHECK-NEXT:    br i1 [[TMP6]], label [[MIDDLE_BLOCK:%.*]], label [[VECTOR_BODY]], !llvm.loop [[LOOP6:![0-9]+]]
; CHECK:       middle.block:
; CHECK-NEXT:    br i1 true, label [[EXIT:%.*]], label [[SCALAR_PH]]
; CHECK:       scalar.ph:
; CHECK-NEXT:    [[BC_RESUME_VAL:%.*]] = phi i32 [ 1002, [[MIDDLE_BLOCK]] ], [ 0, [[ENTRY:%.*]] ]
; CHECK-NEXT:    [[BC_MERGE_RDX:%.*]] = phi float [ [[TMP5]], [[MIDDLE_BLOCK]] ], [ 0.000000e+00, [[ENTRY]] ]
; CHECK-NEXT:    br label [[LOOP:%.*]]
; CHECK:       loop:
; CHECK-NEXT:    [[IV:%.*]] = phi i32 [ [[BC_RESUME_VAL]], [[SCALAR_PH]] ], [ [[IV_NEXT:%.*]], [[LOOP]] ]
; CHECK-NEXT:    [[SUM:%.*]] = phi float [ [[BC_MERGE_RDX]], [[SCALAR_PH]] ], [ [[SUM_NEXT:%.*]], [[LOOP]] ]
; CHECK-NEXT:    [[SUM_NEXT]] = fadd float [[SUM]], [[INC]]
; CHECK-NEXT:    [[IV_NEXT]] = add i32 [[IV]], 1
; CHECK-NEXT:    [[EC:%.*]] = icmp eq i32 [[IV]], 1000
; CHECK-NEXT:    br i1 [[EC]], label [[EXIT]], label [[LOOP]], !llvm.loop [[LOOP7:![0-9]+]]
; CHECK:       exit:
; CHECK-NEXT:    [[LCSSA:%.*]] = phi float [ [[SUM_NEXT]], [[LOOP]] ], [ [[TMP5]], [[MIDDLE_BLOCK]] ]
; CHECK-NEXT:    ret float [[LCSSA]]
;
; CHECK-ALM-LABEL: define float @fadd_reduction_with_live_in(
; CHECK-ALM-SAME: float [[INC:%.*]]) {
; CHECK-ALM-NEXT:  entry:
; CHECK-ALM-NEXT:    br i1 false, label [[SCALAR_PH:%.*]], label [[VECTOR_PH:%.*]]
; CHECK-ALM:       vector.ph:
; CHECK-ALM-NEXT:    br label [[VECTOR_BODY:%.*]]
; CHECK-ALM:       vector.body:
; CHECK-ALM-NEXT:    [[INDEX:%.*]] = phi i32 [ 0, [[VECTOR_PH]] ], [ [[INDEX_NEXT:%.*]], [[VECTOR_BODY]] ]
; CHECK-ALM-NEXT:    [[VEC_PHI:%.*]] = phi float [ 0.000000e+00, [[VECTOR_PH]] ], [ [[TMP5:%.*]], [[VECTOR_BODY]] ]
<<<<<<< HEAD
; CHECK-ALM-NEXT:    [[TMP0:%.*]] = add i32 [[INDEX]], 0
; CHECK-ALM-NEXT:    [[TMP1:%.*]] = add i32 [[INDEX]], 1
; CHECK-ALM-NEXT:    [[ACTIVE_LANE_MASK:%.*]] = icmp ult i32 [[TMP0]], 1001
=======
; CHECK-ALM-NEXT:    [[TMP1:%.*]] = add i32 [[INDEX]], 1
; CHECK-ALM-NEXT:    [[ACTIVE_LANE_MASK:%.*]] = icmp ult i32 [[INDEX]], 1001
>>>>>>> 5eee2751
; CHECK-ALM-NEXT:    [[ACTIVE_LANE_MASK1:%.*]] = icmp ult i32 [[TMP1]], 1001
; CHECK-ALM-NEXT:    [[TMP2:%.*]] = select i1 [[ACTIVE_LANE_MASK]], float [[INC]], float -0.000000e+00
; CHECK-ALM-NEXT:    [[TMP3:%.*]] = fadd float [[VEC_PHI]], [[TMP2]]
; CHECK-ALM-NEXT:    [[TMP4:%.*]] = select i1 [[ACTIVE_LANE_MASK1]], float [[INC]], float -0.000000e+00
; CHECK-ALM-NEXT:    [[TMP5]] = fadd float [[TMP3]], [[TMP4]]
; CHECK-ALM-NEXT:    [[INDEX_NEXT]] = add nuw i32 [[INDEX]], 2
; CHECK-ALM-NEXT:    [[TMP6:%.*]] = icmp eq i32 [[INDEX_NEXT]], 1002
; CHECK-ALM-NEXT:    br i1 [[TMP6]], label [[MIDDLE_BLOCK:%.*]], label [[VECTOR_BODY]], !llvm.loop [[LOOP6:![0-9]+]]
; CHECK-ALM:       middle.block:
; CHECK-ALM-NEXT:    br i1 true, label [[EXIT:%.*]], label [[SCALAR_PH]]
; CHECK-ALM:       scalar.ph:
; CHECK-ALM-NEXT:    [[BC_RESUME_VAL:%.*]] = phi i32 [ 1002, [[MIDDLE_BLOCK]] ], [ 0, [[ENTRY:%.*]] ]
; CHECK-ALM-NEXT:    [[BC_MERGE_RDX:%.*]] = phi float [ [[TMP5]], [[MIDDLE_BLOCK]] ], [ 0.000000e+00, [[ENTRY]] ]
; CHECK-ALM-NEXT:    br label [[LOOP:%.*]]
; CHECK-ALM:       loop:
; CHECK-ALM-NEXT:    [[IV:%.*]] = phi i32 [ [[BC_RESUME_VAL]], [[SCALAR_PH]] ], [ [[IV_NEXT:%.*]], [[LOOP]] ]
; CHECK-ALM-NEXT:    [[SUM:%.*]] = phi float [ [[BC_MERGE_RDX]], [[SCALAR_PH]] ], [ [[SUM_NEXT:%.*]], [[LOOP]] ]
; CHECK-ALM-NEXT:    [[SUM_NEXT]] = fadd float [[SUM]], [[INC]]
; CHECK-ALM-NEXT:    [[IV_NEXT]] = add i32 [[IV]], 1
; CHECK-ALM-NEXT:    [[EC:%.*]] = icmp eq i32 [[IV]], 1000
; CHECK-ALM-NEXT:    br i1 [[EC]], label [[EXIT]], label [[LOOP]], !llvm.loop [[LOOP7:![0-9]+]]
; CHECK-ALM:       exit:
; CHECK-ALM-NEXT:    [[LCSSA:%.*]] = phi float [ [[SUM_NEXT]], [[LOOP]] ], [ [[TMP5]], [[MIDDLE_BLOCK]] ]
; CHECK-ALM-NEXT:    ret float [[LCSSA]]
;
entry:
  br label %loop

loop:
  %iv = phi i32 [ 0, %entry ], [ %iv.next, %loop ]
  %sum = phi float [ 0.000000e+00, %entry ], [ %sum.next, %loop ]
  %sum.next = fadd float %sum, %inc
  %iv.next = add i32 %iv, 1
  %ec = icmp eq i32 %iv, 1000
  br i1 %ec, label %exit, label %loop

exit:
  %lcssa = phi float [ %sum.next, %loop ]
  ret float %lcssa
}<|MERGE_RESOLUTION|>--- conflicted
+++ resolved
@@ -262,14 +262,8 @@
 ; CHECK-ALM:       vector.body:
 ; CHECK-ALM-NEXT:    [[INDEX:%.*]] = phi i32 [ 0, [[VECTOR_PH]] ], [ [[INDEX_NEXT:%.*]], [[VECTOR_BODY]] ]
 ; CHECK-ALM-NEXT:    [[VEC_PHI:%.*]] = phi float [ 0.000000e+00, [[VECTOR_PH]] ], [ [[TMP5:%.*]], [[VECTOR_BODY]] ]
-<<<<<<< HEAD
-; CHECK-ALM-NEXT:    [[TMP0:%.*]] = add i32 [[INDEX]], 0
-; CHECK-ALM-NEXT:    [[TMP1:%.*]] = add i32 [[INDEX]], 1
-; CHECK-ALM-NEXT:    [[ACTIVE_LANE_MASK:%.*]] = icmp ult i32 [[TMP0]], 1001
-=======
 ; CHECK-ALM-NEXT:    [[TMP1:%.*]] = add i32 [[INDEX]], 1
 ; CHECK-ALM-NEXT:    [[ACTIVE_LANE_MASK:%.*]] = icmp ult i32 [[INDEX]], 1001
->>>>>>> 5eee2751
 ; CHECK-ALM-NEXT:    [[ACTIVE_LANE_MASK1:%.*]] = icmp ult i32 [[TMP1]], 1001
 ; CHECK-ALM-NEXT:    [[TMP2:%.*]] = select i1 [[ACTIVE_LANE_MASK]], float [[INC]], float -0.000000e+00
 ; CHECK-ALM-NEXT:    [[TMP3:%.*]] = fadd float [[VEC_PHI]], [[TMP2]]
