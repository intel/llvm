; NOTE: Assertions have been autogenerated by utils/update_test_checks.py
; RUN: opt -passes=loop-vectorize -mtriple=arm64-apple-macos -mcpu=cortex-a57 -S %s | FileCheck --check-prefix=INTERLEAVE-4 %s
; RUN: opt -passes=loop-vectorize -mtriple=arm64-apple-macos -mcpu=cortex-a75 -S %s | FileCheck --check-prefix=INTERLEAVE-2 %s
; RUN: opt -passes=loop-vectorize -mtriple=arm64-apple-macos -mcpu=apple-m1 -S %s | FileCheck --check-prefix=INTERLEAVE-4 %s
; RUN: opt -passes=loop-vectorize -mtriple=arm64-apple-macos -mcpu=apple-a14 -S %s | FileCheck --check-prefix=INTERLEAVE-4 %s
; RUN: opt -passes=loop-vectorize -mtriple=arm64-apple-macos -mcpu=apple-a15 -S %s | FileCheck --check-prefix=INTERLEAVE-4 %s
; RUN: opt -passes=loop-vectorize -mtriple=arm64-apple-macos -mcpu=apple-a16 -S %s | FileCheck --check-prefix=INTERLEAVE-4 %s
; RUN: opt -passes=loop-vectorize -mtriple=arm64 -mcpu=neoverse-v2 -S %s | FileCheck --check-prefix=INTERLEAVE-4 %s
; RUN: opt -passes=loop-vectorize -mtriple=arm64 -mcpu=neoverse-v3 -S %s | FileCheck --check-prefix=INTERLEAVE-4-VLA %s

; Tests for selecting the interleave count for loops with reductions.

define i32 @interleave_integer_reduction(ptr %src, i64 %N) {
; INTERLEAVE-4-LABEL: @interleave_integer_reduction(
; INTERLEAVE-4-NEXT:  iter.check:
; INTERLEAVE-4-NEXT:    [[MIN_ITERS_CHECK:%.*]] = icmp ult i64 [[N:%.*]], 4
; INTERLEAVE-4-NEXT:    br i1 [[MIN_ITERS_CHECK]], label [[VEC_EPILOG_SCALAR_PH:%.*]], label [[VECTOR_MAIN_LOOP_ITER_CHECK:%.*]]
; INTERLEAVE-4:       vector.main.loop.iter.check:
; INTERLEAVE-4-NEXT:    [[MIN_ITERS_CHECK1:%.*]] = icmp ult i64 [[N]], 16
; INTERLEAVE-4-NEXT:    br i1 [[MIN_ITERS_CHECK1]], label [[VEC_EPILOG_PH:%.*]], label [[VECTOR_PH:%.*]]
; INTERLEAVE-4:       vector.ph:
; INTERLEAVE-4-NEXT:    [[N_MOD_VF:%.*]] = urem i64 [[N]], 16
; INTERLEAVE-4-NEXT:    [[N_VEC:%.*]] = sub i64 [[N]], [[N_MOD_VF]]
; INTERLEAVE-4-NEXT:    br label [[VECTOR_BODY:%.*]]
; INTERLEAVE-4:       vector.body:
; INTERLEAVE-4-NEXT:    [[INDEX:%.*]] = phi i64 [ 0, [[VECTOR_PH]] ], [ [[INDEX_NEXT:%.*]], [[VECTOR_BODY]] ]
; INTERLEAVE-4-NEXT:    [[VEC_PHI:%.*]] = phi <4 x i32> [ zeroinitializer, [[VECTOR_PH]] ], [ [[TMP12:%.*]], [[VECTOR_BODY]] ]
; INTERLEAVE-4-NEXT:    [[VEC_PHI2:%.*]] = phi <4 x i32> [ zeroinitializer, [[VECTOR_PH]] ], [ [[TMP13:%.*]], [[VECTOR_BODY]] ]
; INTERLEAVE-4-NEXT:    [[VEC_PHI3:%.*]] = phi <4 x i32> [ zeroinitializer, [[VECTOR_PH]] ], [ [[TMP14:%.*]], [[VECTOR_BODY]] ]
; INTERLEAVE-4-NEXT:    [[VEC_PHI4:%.*]] = phi <4 x i32> [ zeroinitializer, [[VECTOR_PH]] ], [ [[TMP15:%.*]], [[VECTOR_BODY]] ]
; INTERLEAVE-4-NEXT:    [[TMP0:%.*]] = add i64 [[INDEX]], 0
; INTERLEAVE-4-NEXT:    [[TMP4:%.*]] = getelementptr inbounds i32, ptr [[SRC:%.*]], i64 [[TMP0]]
; INTERLEAVE-4-NEXT:    [[TMP8:%.*]] = getelementptr inbounds i32, ptr [[TMP4]], i32 0
; INTERLEAVE-4-NEXT:    [[TMP9:%.*]] = getelementptr inbounds i32, ptr [[TMP4]], i32 4
; INTERLEAVE-4-NEXT:    [[TMP10:%.*]] = getelementptr inbounds i32, ptr [[TMP4]], i32 8
; INTERLEAVE-4-NEXT:    [[TMP11:%.*]] = getelementptr inbounds i32, ptr [[TMP4]], i32 12
; INTERLEAVE-4-NEXT:    [[WIDE_LOAD:%.*]] = load <4 x i32>, ptr [[TMP8]], align 1
; INTERLEAVE-4-NEXT:    [[WIDE_LOAD5:%.*]] = load <4 x i32>, ptr [[TMP9]], align 1
; INTERLEAVE-4-NEXT:    [[WIDE_LOAD6:%.*]] = load <4 x i32>, ptr [[TMP10]], align 1
; INTERLEAVE-4-NEXT:    [[WIDE_LOAD7:%.*]] = load <4 x i32>, ptr [[TMP11]], align 1
; INTERLEAVE-4-NEXT:    [[TMP12]] = add <4 x i32> [[VEC_PHI]], [[WIDE_LOAD]]
; INTERLEAVE-4-NEXT:    [[TMP13]] = add <4 x i32> [[VEC_PHI2]], [[WIDE_LOAD5]]
; INTERLEAVE-4-NEXT:    [[TMP14]] = add <4 x i32> [[VEC_PHI3]], [[WIDE_LOAD6]]
; INTERLEAVE-4-NEXT:    [[TMP15]] = add <4 x i32> [[VEC_PHI4]], [[WIDE_LOAD7]]
; INTERLEAVE-4-NEXT:    [[INDEX_NEXT]] = add nuw i64 [[INDEX]], 16
; INTERLEAVE-4-NEXT:    [[TMP16:%.*]] = icmp eq i64 [[INDEX_NEXT]], [[N_VEC]]
; INTERLEAVE-4-NEXT:    br i1 [[TMP16]], label [[MIDDLE_BLOCK:%.*]], label [[VECTOR_BODY]], !llvm.loop [[LOOP0:![0-9]+]]
; INTERLEAVE-4:       middle.block:
; INTERLEAVE-4-NEXT:    [[BIN_RDX:%.*]] = add <4 x i32> [[TMP13]], [[TMP12]]
; INTERLEAVE-4-NEXT:    [[BIN_RDX8:%.*]] = add <4 x i32> [[TMP14]], [[BIN_RDX]]
; INTERLEAVE-4-NEXT:    [[BIN_RDX9:%.*]] = add <4 x i32> [[TMP15]], [[BIN_RDX8]]
; INTERLEAVE-4-NEXT:    [[TMP17:%.*]] = call i32 @llvm.vector.reduce.add.v4i32(<4 x i32> [[BIN_RDX9]])
; INTERLEAVE-4-NEXT:    [[CMP_N:%.*]] = icmp eq i64 [[N]], [[N_VEC]]
; INTERLEAVE-4-NEXT:    br i1 [[CMP_N]], label [[EXIT:%.*]], label [[VEC_EPILOG_ITER_CHECK:%.*]]
; INTERLEAVE-4:       vec.epilog.iter.check:
; INTERLEAVE-4-NEXT:    [[N_VEC_REMAINING:%.*]] = sub i64 [[N]], [[N_VEC]]
; INTERLEAVE-4-NEXT:    [[MIN_EPILOG_ITERS_CHECK:%.*]] = icmp ult i64 [[N_VEC_REMAINING]], 4
; INTERLEAVE-4-NEXT:    br i1 [[MIN_EPILOG_ITERS_CHECK]], label [[VEC_EPILOG_SCALAR_PH]], label [[VEC_EPILOG_PH]]
; INTERLEAVE-4:       vec.epilog.ph:
; INTERLEAVE-4-NEXT:    [[BC_MERGE_RDX:%.*]] = phi i32 [ [[TMP17]], [[VEC_EPILOG_ITER_CHECK]] ], [ 0, [[VECTOR_MAIN_LOOP_ITER_CHECK]] ]
; INTERLEAVE-4-NEXT:    [[VEC_EPILOG_RESUME_VAL:%.*]] = phi i64 [ [[N_VEC]], [[VEC_EPILOG_ITER_CHECK]] ], [ 0, [[VECTOR_MAIN_LOOP_ITER_CHECK]] ]
; INTERLEAVE-4-NEXT:    [[N_MOD_VF10:%.*]] = urem i64 [[N]], 4
; INTERLEAVE-4-NEXT:    [[N_VEC11:%.*]] = sub i64 [[N]], [[N_MOD_VF10]]
; INTERLEAVE-4-NEXT:    [[TMP18:%.*]] = insertelement <4 x i32> zeroinitializer, i32 [[BC_MERGE_RDX]], i32 0
; INTERLEAVE-4-NEXT:    br label [[VEC_EPILOG_VECTOR_BODY:%.*]]
; INTERLEAVE-4:       vec.epilog.vector.body:
; INTERLEAVE-4-NEXT:    [[INDEX12:%.*]] = phi i64 [ [[VEC_EPILOG_RESUME_VAL]], [[VEC_EPILOG_PH]] ], [ [[INDEX_NEXT15:%.*]], [[VEC_EPILOG_VECTOR_BODY]] ]
; INTERLEAVE-4-NEXT:    [[VEC_PHI13:%.*]] = phi <4 x i32> [ [[TMP18]], [[VEC_EPILOG_PH]] ], [ [[TMP22:%.*]], [[VEC_EPILOG_VECTOR_BODY]] ]
; INTERLEAVE-4-NEXT:    [[TMP19:%.*]] = add i64 [[INDEX12]], 0
; INTERLEAVE-4-NEXT:    [[TMP20:%.*]] = getelementptr inbounds i32, ptr [[SRC]], i64 [[TMP19]]
; INTERLEAVE-4-NEXT:    [[TMP21:%.*]] = getelementptr inbounds i32, ptr [[TMP20]], i32 0
; INTERLEAVE-4-NEXT:    [[WIDE_LOAD14:%.*]] = load <4 x i32>, ptr [[TMP21]], align 1
; INTERLEAVE-4-NEXT:    [[TMP22]] = add <4 x i32> [[VEC_PHI13]], [[WIDE_LOAD14]]
; INTERLEAVE-4-NEXT:    [[INDEX_NEXT15]] = add nuw i64 [[INDEX12]], 4
; INTERLEAVE-4-NEXT:    [[TMP23:%.*]] = icmp eq i64 [[INDEX_NEXT15]], [[N_VEC11]]
; INTERLEAVE-4-NEXT:    br i1 [[TMP23]], label [[VEC_EPILOG_MIDDLE_BLOCK:%.*]], label [[VEC_EPILOG_VECTOR_BODY]], !llvm.loop [[LOOP3:![0-9]+]]
; INTERLEAVE-4:       vec.epilog.middle.block:
; INTERLEAVE-4-NEXT:    [[TMP24:%.*]] = call i32 @llvm.vector.reduce.add.v4i32(<4 x i32> [[TMP22]])
; INTERLEAVE-4-NEXT:    [[CMP_N16:%.*]] = icmp eq i64 [[N]], [[N_VEC11]]
; INTERLEAVE-4-NEXT:    br i1 [[CMP_N16]], label [[EXIT]], label [[VEC_EPILOG_SCALAR_PH]]
; INTERLEAVE-4:       vec.epilog.scalar.ph:
; INTERLEAVE-4-NEXT:    [[BC_RESUME_VAL:%.*]] = phi i64 [ [[N_VEC11]], [[VEC_EPILOG_MIDDLE_BLOCK]] ], [ [[N_VEC]], [[VEC_EPILOG_ITER_CHECK]] ], [ 0, [[ITER_CHECK:%.*]] ]
<<<<<<< HEAD
; INTERLEAVE-4-NEXT:    [[BC_MERGE_RDX17:%.*]] = phi i32 [ [[TMP24]], [[VEC_EPILOG_MIDDLE_BLOCK]] ], [ 0, [[ITER_CHECK]] ], [ [[TMP17]], [[VEC_EPILOG_ITER_CHECK]] ]
=======
; INTERLEAVE-4-NEXT:    [[BC_MERGE_RDX17:%.*]] = phi i32 [ [[TMP24]], [[VEC_EPILOG_MIDDLE_BLOCK]] ], [ [[TMP17]], [[VEC_EPILOG_ITER_CHECK]] ], [ 0, [[ITER_CHECK]] ]
>>>>>>> 93e44d24
; INTERLEAVE-4-NEXT:    br label [[LOOP:%.*]]
; INTERLEAVE-4:       loop:
; INTERLEAVE-4-NEXT:    [[IV:%.*]] = phi i64 [ [[BC_RESUME_VAL]], [[VEC_EPILOG_SCALAR_PH]] ], [ [[IV_NEXT:%.*]], [[LOOP]] ]
; INTERLEAVE-4-NEXT:    [[RED:%.*]] = phi i32 [ [[BC_MERGE_RDX17]], [[VEC_EPILOG_SCALAR_PH]] ], [ [[RED_NEXT:%.*]], [[LOOP]] ]
; INTERLEAVE-4-NEXT:    [[GEP_SRC:%.*]] = getelementptr inbounds i32, ptr [[SRC]], i64 [[IV]]
; INTERLEAVE-4-NEXT:    [[L:%.*]] = load i32, ptr [[GEP_SRC]], align 1
; INTERLEAVE-4-NEXT:    [[RED_NEXT]] = add i32 [[RED]], [[L]]
; INTERLEAVE-4-NEXT:    [[IV_NEXT]] = add nuw nsw i64 [[IV]], 1
; INTERLEAVE-4-NEXT:    [[EC:%.*]] = icmp eq i64 [[IV_NEXT]], [[N]]
; INTERLEAVE-4-NEXT:    br i1 [[EC]], label [[EXIT]], label [[LOOP]], !llvm.loop [[LOOP4:![0-9]+]]
; INTERLEAVE-4:       exit:
; INTERLEAVE-4-NEXT:    [[RED_NEXT_LCSSA:%.*]] = phi i32 [ [[RED_NEXT]], [[LOOP]] ], [ [[TMP17]], [[MIDDLE_BLOCK]] ], [ [[TMP24]], [[VEC_EPILOG_MIDDLE_BLOCK]] ]
; INTERLEAVE-4-NEXT:    ret i32 [[RED_NEXT_LCSSA]]
;
; INTERLEAVE-2-LABEL: @interleave_integer_reduction(
; INTERLEAVE-2-NEXT:  entry:
; INTERLEAVE-2-NEXT:    [[MIN_ITERS_CHECK:%.*]] = icmp ult i64 [[N:%.*]], 8
; INTERLEAVE-2-NEXT:    br i1 [[MIN_ITERS_CHECK]], label [[SCALAR_PH:%.*]], label [[VECTOR_PH:%.*]]
; INTERLEAVE-2:       vector.ph:
; INTERLEAVE-2-NEXT:    [[N_MOD_VF:%.*]] = urem i64 [[N]], 8
; INTERLEAVE-2-NEXT:    [[N_VEC:%.*]] = sub i64 [[N]], [[N_MOD_VF]]
; INTERLEAVE-2-NEXT:    br label [[VECTOR_BODY:%.*]]
; INTERLEAVE-2:       vector.body:
; INTERLEAVE-2-NEXT:    [[INDEX:%.*]] = phi i64 [ 0, [[VECTOR_PH]] ], [ [[INDEX_NEXT:%.*]], [[VECTOR_BODY]] ]
; INTERLEAVE-2-NEXT:    [[VEC_PHI:%.*]] = phi <4 x i32> [ zeroinitializer, [[VECTOR_PH]] ], [ [[TMP6:%.*]], [[VECTOR_BODY]] ]
; INTERLEAVE-2-NEXT:    [[VEC_PHI1:%.*]] = phi <4 x i32> [ zeroinitializer, [[VECTOR_PH]] ], [ [[TMP7:%.*]], [[VECTOR_BODY]] ]
; INTERLEAVE-2-NEXT:    [[TMP0:%.*]] = add i64 [[INDEX]], 0
; INTERLEAVE-2-NEXT:    [[TMP2:%.*]] = getelementptr inbounds i32, ptr [[SRC:%.*]], i64 [[TMP0]]
; INTERLEAVE-2-NEXT:    [[TMP4:%.*]] = getelementptr inbounds i32, ptr [[TMP2]], i32 0
; INTERLEAVE-2-NEXT:    [[TMP5:%.*]] = getelementptr inbounds i32, ptr [[TMP2]], i32 4
; INTERLEAVE-2-NEXT:    [[WIDE_LOAD:%.*]] = load <4 x i32>, ptr [[TMP4]], align 1
; INTERLEAVE-2-NEXT:    [[WIDE_LOAD2:%.*]] = load <4 x i32>, ptr [[TMP5]], align 1
; INTERLEAVE-2-NEXT:    [[TMP6]] = add <4 x i32> [[VEC_PHI]], [[WIDE_LOAD]]
; INTERLEAVE-2-NEXT:    [[TMP7]] = add <4 x i32> [[VEC_PHI1]], [[WIDE_LOAD2]]
; INTERLEAVE-2-NEXT:    [[INDEX_NEXT]] = add nuw i64 [[INDEX]], 8
; INTERLEAVE-2-NEXT:    [[TMP8:%.*]] = icmp eq i64 [[INDEX_NEXT]], [[N_VEC]]
; INTERLEAVE-2-NEXT:    br i1 [[TMP8]], label [[MIDDLE_BLOCK:%.*]], label [[VECTOR_BODY]], !llvm.loop [[LOOP0:![0-9]+]]
; INTERLEAVE-2:       middle.block:
; INTERLEAVE-2-NEXT:    [[BIN_RDX:%.*]] = add <4 x i32> [[TMP7]], [[TMP6]]
; INTERLEAVE-2-NEXT:    [[TMP9:%.*]] = call i32 @llvm.vector.reduce.add.v4i32(<4 x i32> [[BIN_RDX]])
; INTERLEAVE-2-NEXT:    [[CMP_N:%.*]] = icmp eq i64 [[N]], [[N_VEC]]
; INTERLEAVE-2-NEXT:    br i1 [[CMP_N]], label [[EXIT:%.*]], label [[SCALAR_PH]]
; INTERLEAVE-2:       scalar.ph:
; INTERLEAVE-2-NEXT:    [[BC_RESUME_VAL:%.*]] = phi i64 [ [[N_VEC]], [[MIDDLE_BLOCK]] ], [ 0, [[ENTRY:%.*]] ]
; INTERLEAVE-2-NEXT:    [[BC_MERGE_RDX:%.*]] = phi i32 [ [[TMP9]], [[MIDDLE_BLOCK]] ], [ 0, [[ENTRY]] ]
; INTERLEAVE-2-NEXT:    br label [[LOOP:%.*]]
; INTERLEAVE-2:       loop:
; INTERLEAVE-2-NEXT:    [[IV:%.*]] = phi i64 [ [[BC_RESUME_VAL]], [[SCALAR_PH]] ], [ [[IV_NEXT:%.*]], [[LOOP]] ]
; INTERLEAVE-2-NEXT:    [[RED:%.*]] = phi i32 [ [[BC_MERGE_RDX]], [[SCALAR_PH]] ], [ [[RED_NEXT:%.*]], [[LOOP]] ]
; INTERLEAVE-2-NEXT:    [[GEP_SRC:%.*]] = getelementptr inbounds i32, ptr [[SRC]], i64 [[IV]]
; INTERLEAVE-2-NEXT:    [[L:%.*]] = load i32, ptr [[GEP_SRC]], align 1
; INTERLEAVE-2-NEXT:    [[RED_NEXT]] = add i32 [[RED]], [[L]]
; INTERLEAVE-2-NEXT:    [[IV_NEXT]] = add nuw nsw i64 [[IV]], 1
; INTERLEAVE-2-NEXT:    [[EC:%.*]] = icmp eq i64 [[IV_NEXT]], [[N]]
; INTERLEAVE-2-NEXT:    br i1 [[EC]], label [[EXIT]], label [[LOOP]], !llvm.loop [[LOOP3:![0-9]+]]
; INTERLEAVE-2:       exit:
; INTERLEAVE-2-NEXT:    [[RED_NEXT_LCSSA:%.*]] = phi i32 [ [[RED_NEXT]], [[LOOP]] ], [ [[TMP9]], [[MIDDLE_BLOCK]] ]
; INTERLEAVE-2-NEXT:    ret i32 [[RED_NEXT_LCSSA]]
;
; INTERLEAVE-4-VLA-LABEL: @interleave_integer_reduction(
; INTERLEAVE-4-VLA:       add <vscale x 4 x i32>
; INTERLEAVE-4-VLA-NEXT:  add <vscale x 4 x i32>
; INTERLEAVE-4-VLA-NEXT:  add <vscale x 4 x i32>
; INTERLEAVE-4-VLA-NEXT:  add <vscale x 4 x i32>
;
entry:
  br label %loop

loop:
  %iv = phi i64 [ 0, %entry ], [ %iv.next, %loop]
  %red = phi i32 [ 0, %entry ], [ %red.next, %loop ]
  %gep.src = getelementptr inbounds i32, ptr %src, i64 %iv
  %l = load i32, ptr %gep.src, align 1
  %red.next = add i32 %red, %l
  %iv.next = add nuw nsw i64 %iv, 1
  %ec = icmp eq i64 %iv.next, %N
  br i1 %ec, label %exit, label %loop

exit:
  ret i32 %red.next
}

declare i8 @llvm.smax.i8(i8, i8)<|MERGE_RESOLUTION|>--- conflicted
+++ resolved
@@ -80,11 +80,7 @@
 ; INTERLEAVE-4-NEXT:    br i1 [[CMP_N16]], label [[EXIT]], label [[VEC_EPILOG_SCALAR_PH]]
 ; INTERLEAVE-4:       vec.epilog.scalar.ph:
 ; INTERLEAVE-4-NEXT:    [[BC_RESUME_VAL:%.*]] = phi i64 [ [[N_VEC11]], [[VEC_EPILOG_MIDDLE_BLOCK]] ], [ [[N_VEC]], [[VEC_EPILOG_ITER_CHECK]] ], [ 0, [[ITER_CHECK:%.*]] ]
-<<<<<<< HEAD
-; INTERLEAVE-4-NEXT:    [[BC_MERGE_RDX17:%.*]] = phi i32 [ [[TMP24]], [[VEC_EPILOG_MIDDLE_BLOCK]] ], [ 0, [[ITER_CHECK]] ], [ [[TMP17]], [[VEC_EPILOG_ITER_CHECK]] ]
-=======
 ; INTERLEAVE-4-NEXT:    [[BC_MERGE_RDX17:%.*]] = phi i32 [ [[TMP24]], [[VEC_EPILOG_MIDDLE_BLOCK]] ], [ [[TMP17]], [[VEC_EPILOG_ITER_CHECK]] ], [ 0, [[ITER_CHECK]] ]
->>>>>>> 93e44d24
 ; INTERLEAVE-4-NEXT:    br label [[LOOP:%.*]]
 ; INTERLEAVE-4:       loop:
 ; INTERLEAVE-4-NEXT:    [[IV:%.*]] = phi i64 [ [[BC_RESUME_VAL]], [[VEC_EPILOG_SCALAR_PH]] ], [ [[IV_NEXT:%.*]], [[LOOP]] ]
