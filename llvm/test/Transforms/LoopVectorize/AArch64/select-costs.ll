; REQUIRES: asserts
; RUN: opt < %s -passes=loop-vectorize -debug-only=loop-vectorize -disable-output -S 2>&1 | FileCheck %s

target datalayout = "e-m:o-i64:64-i128:128-n32:64-S128"
target triple = "arm64-apple-ios5.0.0"

define void @selects_1(ptr nocapture %dst, i32 %A, i32 %B, i32 %C, i32 %N) {
; CHECK: LV: Checking a loop in 'selects_1'

; CHECK: Cost of 1 for VF 2: WIDEN-SELECT ir<%cond> = select ir<%cmp1>, ir<10>, ir<%and>
; CHECK: Cost of 1 for VF 2: WIDEN-SELECT ir<%cond6> = select ir<%cmp2>, ir<30>, ir<%and>
; CHECK: Cost of 1 for VF 2: WIDEN-SELECT ir<%cond11> = select ir<%cmp7>, ir<%cond>, ir<%cond6>

; CHECK: Cost of 1 for VF 4: WIDEN-SELECT ir<%cond> = select ir<%cmp1>, ir<10>, ir<%and>
; CHECK: Cost of 1 for VF 4: WIDEN-SELECT ir<%cond6> = select ir<%cmp2>, ir<30>, ir<%and>
; CHECK: Cost of 1 for VF 4: WIDEN-SELECT ir<%cond11> = select ir<%cmp7>, ir<%cond>, ir<%cond6>

; CHECK: LV: Selecting VF: 4

entry:
  %cmp26 = icmp sgt i32 %N, 0
  br i1 %cmp26, label %for.body.preheader, label %for.cond.cleanup

for.body.preheader:                               ; preds = %entry
  %n = zext i32 %N to i64
  br label %for.body

for.body:                                         ; preds = %for.body.preheader, %for.body
  %indvars.iv = phi i64 [ 0, %for.body.preheader ], [ %indvars.iv.next, %for.body ]
  %arrayidx = getelementptr inbounds i32, ptr %dst, i64 %indvars.iv
  %0 = load i32, ptr %arrayidx, align 4
  %and = and i32 %0, 2047
  %cmp1 = icmp eq i32 %and, %A
  %cond = select i1 %cmp1, i32 10, i32 %and
  %cmp2 = icmp eq i32 %and, %B
  %cond6 = select i1 %cmp2, i32 30, i32 %and
  %cmp7 = icmp ugt i32 %cond, %C
  %cond11 = select i1 %cmp7, i32 %cond, i32 %cond6
  store i32 %cond11, ptr %arrayidx, align 4
  %indvars.iv.next = add nuw nsw i64 %indvars.iv, 1
  %exitcond.not = icmp eq i64 %indvars.iv.next, %n
  br i1 %exitcond.not, label %for.cond.cleanup.loopexit, label %for.body

for.cond.cleanup.loopexit:                        ; preds = %for.body
  br label %for.cond.cleanup

for.cond.cleanup:                                 ; preds = %for.cond.cleanup.loopexit, %entry
  ret void
}

define i32 @multi_user_cmp(ptr readonly %a, i64 noundef %n) {
; CHECK: LV: Checking a loop in 'multi_user_cmp'
<<<<<<< HEAD
; CHECK: Cost of 1 for VF 16:
; CHECK:  any-of reduction   %all.off = select i1 %cmp1, i1 %all.off.next, i1 false
; CHECK: Cost of 1 for VF 16:
; CHECK:  any-of reduction   %.any.0.off0 = select i1 %cmp1, i1 true, i1 %any.0.off09
=======
>>>>>>> 93e44d24
; CHECK: Cost of 4 for VF 16: WIDEN ir<%cmp1> = fcmp olt ir<%load1>, ir<0.000000e+00>
; CHECK: LV: Selecting VF: 16.
entry:
  br label %for.body

for.body:
  %indvars.iv = phi i64 [ 0, %entry ], [ %indvars.iv.next, %for.body ]
  %all.off.next = phi i1 [ true, %entry ], [ %all.off, %for.body ]
  %any.0.off09 = phi i1 [ false, %entry ], [ %.any.0.off0, %for.body ]
  %arrayidx = getelementptr inbounds float, ptr %a, i64 %indvars.iv
  %load1 = load float, ptr %arrayidx, align 4
  %cmp1 = fcmp olt float %load1, 0.000000e+00
  %.any.0.off0 = select i1 %cmp1, i1 true, i1 %any.0.off09
  %all.off = select i1 %cmp1, i1 %all.off.next, i1 false
  %indvars.iv.next = add nuw nsw i64 %indvars.iv, 1
  %exitcond.not = icmp eq i64 %indvars.iv.next, %n
  br i1 %exitcond.not, label %exit, label %for.body

exit:
  %0 = select i1 %.any.0.off0, i32 2, i32 3
  %1 = select i1 %all.off, i32 1, i32 %0
  ret i32 %1
}<|MERGE_RESOLUTION|>--- conflicted
+++ resolved
@@ -50,13 +50,6 @@
 
 define i32 @multi_user_cmp(ptr readonly %a, i64 noundef %n) {
 ; CHECK: LV: Checking a loop in 'multi_user_cmp'
-<<<<<<< HEAD
-; CHECK: Cost of 1 for VF 16:
-; CHECK:  any-of reduction   %all.off = select i1 %cmp1, i1 %all.off.next, i1 false
-; CHECK: Cost of 1 for VF 16:
-; CHECK:  any-of reduction   %.any.0.off0 = select i1 %cmp1, i1 true, i1 %any.0.off09
-=======
->>>>>>> 93e44d24
 ; CHECK: Cost of 4 for VF 16: WIDEN ir<%cmp1> = fcmp olt ir<%load1>, ir<0.000000e+00>
 ; CHECK: LV: Selecting VF: 16.
 entry:
