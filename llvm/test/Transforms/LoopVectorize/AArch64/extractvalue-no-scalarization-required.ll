; REQUIRES: asserts

; RUN: opt -passes=loop-vectorize -mtriple=arm64-apple-ios %s -S -debug -disable-output 2>&1 | FileCheck --check-prefix=CM %s
; RUN: opt -passes=loop-vectorize -force-vector-width=2 -force-vector-interleave=1 %s -S | FileCheck --check-prefix=FORCED %s

; Test case from PR41294.

; Check scalar cost for extractvalue. The constant and loop invariant operands are free,
; leaving cost 3 for scalarizing the result + 2 for executing the op with VF 2.

; CM: LV: Found uniform instruction:   %a = extractvalue { i64, i64 } %sv, 0
; CM: LV: Found uniform instruction:   %b = extractvalue { i64, i64 } %sv, 1

; Ensure the extractvalue + add instructions are hoisted out
; CM: vector.ph:
; CM:  CLONE ir<%a> = extractvalue ir<%sv>
; CM:  CLONE ir<%b> = extractvalue ir<%sv>
; CM:  WIDEN ir<%add> = add ir<%a>, ir<%b>
; CM:  Successor(s): vector loop

; CM: LV: Scalar loop costs: 5.

; Check that the extractvalue operands are actually free in vector code.

; FORCED:         [[E1:%.+]] = extractvalue { i64, i64 } %sv, 0
; FORCED-NEXT:    [[E2:%.+]] = extractvalue { i64, i64 } %sv, 1
; FORCED-NEXT:    %broadcast.splatinsert = insertelement <2 x i64> poison, i64 [[E1]], i64 0
; FORCED-NEXT:    %broadcast.splat = shufflevector <2 x i64> %broadcast.splatinsert, <2 x i64> poison, <2 x i32> zeroinitializer
; FORCED-NEXT:    %broadcast.splatinsert1 = insertelement <2 x i64> poison, i64 [[E2]], i64 0
; FORCED-NEXT:    %broadcast.splat2 = shufflevector <2 x i64> %broadcast.splatinsert1, <2 x i64> poison, <2 x i32> zeroinitializer
; FORCED-NEXT:    [[ADD:%.+]] = add <2 x i64> %broadcast.splat, %broadcast.splat2

; FORCED-LABEL: vector.body:                                      ; preds = %vector.body, %vector.ph
; FORCED-NEXT:    %index = phi i32 [ 0, %vector.ph ], [ %index.next, %vector.body ]
; FORCED-NEXT:    [[IV_0:%.]] = add i32 %index, 0
; FORCED-NEXT:    [[GEP:%.+]] = getelementptr i64, ptr %dst, i32 [[IV_0]]
; FORCED-NEXT:    [[GEP2:%.+]] = getelementptr i64, ptr [[GEP]], i32 0
; FORCED-NEXT:    store <2 x i64> [[ADD]], ptr [[GEP2]], align 4
; FORCED-NEXT:    %index.next = add nuw i32 %index, 2
; FORCED-NEXT:    [[C:%.+]] = icmp eq i32 %index.next, 1000
; FORCED-NEXT:    br i1 [[C]], label %middle.block, label %vector.body

define void @test1(ptr %dst, {i64, i64} %sv) {
entry:
  br label %loop.body

loop.body:
  %iv = phi i32 [ 0, %entry ], [ %iv.next, %loop.body ]
  %a = extractvalue { i64, i64 } %sv, 0
  %b = extractvalue { i64, i64 } %sv, 1
  %addr = getelementptr i64, ptr %dst, i32 %iv
  %add = add i64 %a, %b
  store i64 %add, ptr %addr
  %iv.next = add nsw i32 %iv, 1
  %cond = icmp ne i32 %iv.next, 1000
  br i1 %cond, label %loop.body, label %exit

exit:
  ret void
}


; Similar to the test case above, but checks getVectorCallCost as well.
declare float @powf(float, float) readnone nounwind

<<<<<<< HEAD
; Ensure the extractvalue + add instructions are hoisted out
; CM: vector.ph:
; CM:  CLONE ir<%a> = extractvalue ir<%sv>
; CM:  CLONE ir<%b> = extractvalue ir<%sv>
; CM:  WIDEN ir<%add> = add ir<%a>, ir<%b>
=======
; Ensure the extractvalue instructions are hoisted out
; CM-LABEL: Checking a loop in 'test_getVectorCallCost'
; CM: vector.ph:
; CM:  CLONE ir<%a> = extractvalue ir<%sv>
; CM:  CLONE ir<%b> = extractvalue ir<%sv>
>>>>>>> 93e44d24
; CM:  Successor(s): vector loop

; CM: LV: Scalar loop costs: 14.

; FORCED-LABEL: define void @test_getVectorCallCost

; FORCED:         [[E1:%.+]] = extractvalue { float, float } %sv, 0
; FORCED-NEXT:    [[E2:%.+]] = extractvalue { float, float } %sv, 1
; FORCED-NEXT:    %broadcast.splatinsert = insertelement <2 x float> poison, float [[E1]], i64 0
; FORCED-NEXT:    %broadcast.splat = shufflevector <2 x float> %broadcast.splatinsert, <2 x float> poison, <2 x i32> zeroinitializer
; FORCED-NEXT:    %broadcast.splatinsert1 = insertelement <2 x float> poison, float [[E2]], i64 0
; FORCED-NEXT:    %broadcast.splat2 = shufflevector <2 x float> %broadcast.splatinsert1, <2 x float> poison, <2 x i32> zeroinitializer

; FORCED-LABEL: vector.body:                                      ; preds = %vector.body, %vector.ph
; FORCED-NEXT:    %index = phi i32 [ 0, %vector.ph ], [ %index.next, %vector.body ]
; FORCED-NEXT:    [[IV0:%.+]] = add i32 %index, 0
; FORCED-NEXT:    [[GEP1:%.+]] = getelementptr float, ptr %dst, i32 [[IV0]]
; FORCED-NEXT:    [[POW:%.+]] = call <2 x float> @llvm.pow.v2f32(<2 x float> %broadcast.splat, <2 x float> %broadcast.splat2)
; FORCED-NEXT:    [[GEP2:%.+]] = getelementptr float, ptr [[GEP1]], i32 0
; FORCED-NEXT:    store <2 x float> [[POW]], ptr [[GEP2]], align 4
; FORCED-NEXT:    %index.next = add nuw i32 %index, 2
; FORCED-NEXT:    [[C:%.+]] = icmp eq i32 %index.next, 1000
; FORCED-NEXT:    br i1 [[C]], label %middle.block, label %vector.body

define void @test_getVectorCallCost(ptr %dst, {float, float} %sv) {
entry:
  br label %loop.body

loop.body:
  %iv = phi i32 [ 0, %entry ], [ %iv.next, %loop.body ]
  %a = extractvalue { float, float } %sv, 0
  %b = extractvalue { float, float } %sv, 1
  %addr = getelementptr float, ptr %dst, i32 %iv
  %p = call float @powf(float %a, float %b)
  store float %p, ptr %addr
  %iv.next = add nsw i32 %iv, 1
  %cond = icmp ne i32 %iv.next, 1000
  br i1 %cond, label %loop.body, label %exit

exit:
  ret void
}<|MERGE_RESOLUTION|>--- conflicted
+++ resolved
@@ -63,19 +63,11 @@
 ; Similar to the test case above, but checks getVectorCallCost as well.
 declare float @powf(float, float) readnone nounwind
 
-<<<<<<< HEAD
-; Ensure the extractvalue + add instructions are hoisted out
-; CM: vector.ph:
-; CM:  CLONE ir<%a> = extractvalue ir<%sv>
-; CM:  CLONE ir<%b> = extractvalue ir<%sv>
-; CM:  WIDEN ir<%add> = add ir<%a>, ir<%b>
-=======
 ; Ensure the extractvalue instructions are hoisted out
 ; CM-LABEL: Checking a loop in 'test_getVectorCallCost'
 ; CM: vector.ph:
 ; CM:  CLONE ir<%a> = extractvalue ir<%sv>
 ; CM:  CLONE ir<%b> = extractvalue ir<%sv>
->>>>>>> 93e44d24
 ; CM:  Successor(s): vector loop
 
 ; CM: LV: Scalar loop costs: 14.
