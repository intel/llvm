--- conflicted
+++ resolved
@@ -86,12 +86,8 @@
 ; CHECK-NEXT: Cost of 0 for VF 16: induction instruction   %i.iv = phi i64 [ 0, %entry ], [ %i.iv.next, %for.body ]
 ; CHECK-NEXT: Cost of 0 for VF 16: induction instruction   %j.iv = phi i64 [ %start, %entry ], [ %j.iv.next, %for.body ]
 ; CHECK-NEXT: Cost of 0 for VF 16: EMIT vp<{{.+}}> = CANONICAL-INDUCTION ir<0>, vp<%index.next>
-<<<<<<< HEAD
-; CHECK: Cost for VF 16: 41
-=======
 ; CHECK: Cost of 1 for VF 16: EXPRESSION vp<%11> = ir<%sum> + partial.reduce.add (mul nuw nsw (ir<%1> zext to i64), (ir<%0> zext to i64))
 ; CHECK: Cost for VF 16: 3
->>>>>>> 54c4ef26
 ; CHECK: LV: Selecting VF: 16
 entry:
   br label %for.body
