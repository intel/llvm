; NOTE: Assertions have been autogenerated by utils/update_test_checks.py UTC_ARGS: --filter-out-after "^scalar.ph:"
; This is the loop in c++ being vectorize in this file with
;vector.reverse
;  #pragma clang loop vectorize_width(8, scalable) interleave_count(2)
;  for (int i = N-1; i >= 0; --i)
;    a[i] = b[i] + 1.0;

; RUN: opt -passes=loop-vectorize,dce,instcombine -mtriple aarch64-linux-gnu -S \
; RUN:   -prefer-predicate-over-epilogue=scalar-epilogue < %s | FileCheck %s

define void @vector_reverse_f64(i64 %N, ptr noalias %a, ptr noalias %b) #0{
; CHECK-LABEL: @vector_reverse_f64(
; CHECK-NEXT:  entry:
; CHECK-NEXT:    [[CMP7:%.*]] = icmp sgt i64 [[N:%.*]], 0
; CHECK-NEXT:    br i1 [[CMP7]], label [[FOR_BODY_PREHEADER:%.*]], label [[FOR_COND_CLEANUP:%.*]]
; CHECK:       for.body.preheader:
; CHECK-NEXT:    [[TMP0:%.*]] = call i64 @llvm.vscale.i64()
; CHECK-NEXT:    [[TMP1:%.*]] = shl i64 [[TMP0]], 4
; CHECK-NEXT:    [[MIN_ITERS_CHECK:%.*]] = icmp ult i64 [[N]], [[TMP1]]
; CHECK-NEXT:    br i1 [[MIN_ITERS_CHECK]], label [[SCALAR_PH:%.*]], label [[VECTOR_PH:%.*]]
; CHECK:       vector.ph:
; CHECK-NEXT:    [[TMP2:%.*]] = call i64 @llvm.vscale.i64()
; CHECK-NEXT:    [[TMP3:%.*]] = shl i64 [[TMP2]], 4
; CHECK-NEXT:    [[N_MOD_VF:%.*]] = urem i64 [[N]], [[TMP3]]
; CHECK-NEXT:    [[N_VEC:%.*]] = sub nsw i64 [[N]], [[N_MOD_VF]]
; CHECK-NEXT:    [[TMP4:%.*]] = call i64 @llvm.vscale.i64()
; CHECK-NEXT:    [[TMP5:%.*]] = shl i64 [[TMP4]], 3
; CHECK-NEXT:    [[TMP6:%.*]] = shl i64 [[TMP4]], 4
; CHECK-NEXT:    br label [[VECTOR_BODY:%.*]]
; CHECK:       vector.body:
; CHECK-NEXT:    [[INDEX:%.*]] = phi i64 [ 0, [[VECTOR_PH]] ], [ [[INDEX_NEXT:%.*]], [[VECTOR_BODY]] ]
; CHECK-NEXT:    [[TMP7:%.*]] = xor i64 [[INDEX]], -1
; CHECK-NEXT:    [[TMP8:%.*]] = add i64 [[N]], [[TMP7]]
; CHECK-NEXT:    [[TMP9:%.*]] = getelementptr inbounds double, ptr [[B:%.*]], i64 [[TMP8]]
; CHECK-NEXT:    [[TMP10:%.*]] = sub i64 1, [[TMP5]]
; CHECK-NEXT:    [[TMP11:%.*]] = getelementptr inbounds double, ptr [[TMP9]], i64 [[TMP10]]
; CHECK-NEXT:    [[TMP12:%.*]] = sub i64 0, [[TMP5]]
; CHECK-NEXT:    [[TMP13:%.*]] = sub i64 1, [[TMP5]]
; CHECK-NEXT:    [[TMP14:%.*]] = getelementptr inbounds double, ptr [[TMP9]], i64 [[TMP12]]
; CHECK-NEXT:    [[TMP15:%.*]] = getelementptr inbounds double, ptr [[TMP14]], i64 [[TMP13]]
; CHECK-NEXT:    [[WIDE_LOAD:%.*]] = load <vscale x 8 x double>, ptr [[TMP11]], align 8
; CHECK-NEXT:    [[WIDE_LOAD1:%.*]] = load <vscale x 8 x double>, ptr [[TMP15]], align 8
; CHECK-NEXT:    [[TMP16:%.*]] = fadd <vscale x 8 x double> [[WIDE_LOAD]], splat (double 1.000000e+00)
; CHECK-NEXT:    [[TMP17:%.*]] = fadd <vscale x 8 x double> [[WIDE_LOAD1]], splat (double 1.000000e+00)
; CHECK-NEXT:    [[TMP18:%.*]] = getelementptr inbounds double, ptr [[A:%.*]], i64 [[TMP8]]
; CHECK-NEXT:    [[TMP19:%.*]] = sub i64 1, [[TMP5]]
; CHECK-NEXT:    [[TMP20:%.*]] = getelementptr inbounds double, ptr [[TMP18]], i64 [[TMP19]]
; CHECK-NEXT:    [[TMP21:%.*]] = sub i64 0, [[TMP5]]
; CHECK-NEXT:    [[TMP22:%.*]] = sub i64 1, [[TMP5]]
; CHECK-NEXT:    [[TMP23:%.*]] = getelementptr inbounds double, ptr [[TMP18]], i64 [[TMP21]]
; CHECK-NEXT:    [[TMP24:%.*]] = getelementptr inbounds double, ptr [[TMP23]], i64 [[TMP22]]
; CHECK-NEXT:    store <vscale x 8 x double> [[TMP16]], ptr [[TMP20]], align 8
; CHECK-NEXT:    store <vscale x 8 x double> [[TMP17]], ptr [[TMP24]], align 8
; CHECK-NEXT:    [[INDEX_NEXT]] = add nuw i64 [[INDEX]], [[TMP6]]
; CHECK-NEXT:    [[TMP25:%.*]] = icmp eq i64 [[INDEX_NEXT]], [[N_VEC]]
; CHECK-NEXT:    br i1 [[TMP25]], label [[MIDDLE_BLOCK:%.*]], label [[VECTOR_BODY]], !llvm.loop [[LOOP0:![0-9]+]]
; CHECK:       middle.block:
; CHECK-NEXT:    [[CMP_N:%.*]] = icmp eq i64 [[N_MOD_VF]], 0
; CHECK-NEXT:    br i1 [[CMP_N]], label [[FOR_COND_CLEANUP_LOOPEXIT:%.*]], label [[SCALAR_PH]]
; CHECK:       scalar.ph:
;
entry:
  %cmp7 = icmp sgt i64 %N, 0
  br i1 %cmp7, label %for.body, label %for.cond.cleanup

for.cond.cleanup:                                 ; preds = %for.body
  ret void

for.body:                                         ; preds = %entry, %for.body
  %i.08.in = phi i64 [ %i.08, %for.body ], [ %N, %entry ]
  %i.08 = add nsw i64 %i.08.in, -1
  %arrayidx = getelementptr inbounds double, ptr %b, i64 %i.08
  %0 = load double, ptr %arrayidx, align 8
  %add = fadd double %0, 1.000000e+00
  %arrayidx1 = getelementptr inbounds double, ptr %a, i64 %i.08
  store double %add, ptr %arrayidx1, align 8
  %cmp = icmp sgt i64 %i.08.in, 1
  br i1 %cmp, label %for.body, label %for.cond.cleanup, !llvm.loop !0
}


define void @vector_reverse_i64(i64 %N, ptr %a, ptr %b) #0 {
; CHECK-LABEL: @vector_reverse_i64(
; CHECK-NEXT:  entry:
; CHECK-NEXT:    [[A2:%.*]] = ptrtoint ptr [[A:%.*]] to i64
; CHECK-NEXT:    [[B1:%.*]] = ptrtoint ptr [[B:%.*]] to i64
; CHECK-NEXT:    [[CMP8:%.*]] = icmp sgt i64 [[N:%.*]], 0
; CHECK-NEXT:    br i1 [[CMP8]], label [[FOR_BODY_PREHEADER:%.*]], label [[FOR_COND_CLEANUP:%.*]]
; CHECK:       for.body.preheader:
; CHECK-NEXT:    [[TMP0:%.*]] = call i64 @llvm.vscale.i64()
; CHECK-NEXT:    [[TMP1:%.*]] = shl i64 [[TMP0]], 4
; CHECK-NEXT:    [[MIN_ITERS_CHECK:%.*]] = icmp ult i64 [[N]], [[TMP1]]
; CHECK-NEXT:    br i1 [[MIN_ITERS_CHECK]], label [[SCALAR_PH:%.*]], label [[VECTOR_MEMCHECK:%.*]]
; CHECK:       vector.memcheck:
; CHECK-NEXT:    [[TMP2:%.*]] = call i64 @llvm.vscale.i64()
; CHECK-NEXT:    [[TMP3:%.*]] = shl i64 [[TMP2]], 7
; CHECK-NEXT:    [[TMP4:%.*]] = sub i64 [[B1]], [[A2]]
; CHECK-NEXT:    [[DIFF_CHECK:%.*]] = icmp ult i64 [[TMP4]], [[TMP3]]
; CHECK-NEXT:    br i1 [[DIFF_CHECK]], label [[SCALAR_PH]], label [[VECTOR_PH:%.*]]
; CHECK:       vector.ph:
; CHECK-NEXT:    [[TMP5:%.*]] = call i64 @llvm.vscale.i64()
; CHECK-NEXT:    [[TMP6:%.*]] = shl i64 [[TMP5]], 4
; CHECK-NEXT:    [[N_MOD_VF:%.*]] = urem i64 [[N]], [[TMP6]]
; CHECK-NEXT:    [[N_VEC:%.*]] = sub nsw i64 [[N]], [[N_MOD_VF]]
; CHECK-NEXT:    [[TMP7:%.*]] = call i64 @llvm.vscale.i64()
; CHECK-NEXT:    [[TMP8:%.*]] = shl i64 [[TMP7]], 3
; CHECK-NEXT:    [[TMP9:%.*]] = shl i64 [[TMP7]], 4
; CHECK-NEXT:    br label [[VECTOR_BODY:%.*]]
; CHECK:       vector.body:
; CHECK-NEXT:    [[INDEX:%.*]] = phi i64 [ 0, [[VECTOR_PH]] ], [ [[INDEX_NEXT:%.*]], [[VECTOR_BODY]] ]
; CHECK-NEXT:    [[TMP10:%.*]] = xor i64 [[INDEX]], -1
; CHECK-NEXT:    [[TMP11:%.*]] = add i64 [[N]], [[TMP10]]
; CHECK-NEXT:    [[TMP12:%.*]] = getelementptr inbounds i64, ptr [[B]], i64 [[TMP11]]
; CHECK-NEXT:    [[TMP13:%.*]] = sub i64 1, [[TMP8]]
; CHECK-NEXT:    [[TMP14:%.*]] = getelementptr inbounds i64, ptr [[TMP12]], i64 [[TMP13]]
; CHECK-NEXT:    [[TMP15:%.*]] = sub i64 0, [[TMP8]]
; CHECK-NEXT:    [[TMP16:%.*]] = sub i64 1, [[TMP8]]
; CHECK-NEXT:    [[TMP17:%.*]] = getelementptr inbounds i64, ptr [[TMP12]], i64 [[TMP15]]
; CHECK-NEXT:    [[TMP18:%.*]] = getelementptr inbounds i64, ptr [[TMP17]], i64 [[TMP16]]
; CHECK-NEXT:    [[WIDE_LOAD:%.*]] = load <vscale x 8 x i64>, ptr [[TMP14]], align 8
; CHECK-NEXT:    [[WIDE_LOAD3:%.*]] = load <vscale x 8 x i64>, ptr [[TMP18]], align 8
; CHECK-NEXT:    [[TMP19:%.*]] = add <vscale x 8 x i64> [[WIDE_LOAD]], splat (i64 1)
; CHECK-NEXT:    [[TMP20:%.*]] = add <vscale x 8 x i64> [[WIDE_LOAD3]], splat (i64 1)
; CHECK-NEXT:    [[TMP21:%.*]] = getelementptr inbounds i64, ptr [[A]], i64 [[TMP11]]
; CHECK-NEXT:    [[TMP22:%.*]] = sub i64 1, [[TMP8]]
; CHECK-NEXT:    [[TMP23:%.*]] = getelementptr inbounds i64, ptr [[TMP21]], i64 [[TMP22]]
; CHECK-NEXT:    [[TMP24:%.*]] = sub i64 0, [[TMP8]]
; CHECK-NEXT:    [[TMP25:%.*]] = sub i64 1, [[TMP8]]
; CHECK-NEXT:    [[TMP26:%.*]] = getelementptr inbounds i64, ptr [[TMP21]], i64 [[TMP24]]
; CHECK-NEXT:    [[TMP27:%.*]] = getelementptr inbounds i64, ptr [[TMP26]], i64 [[TMP25]]
; CHECK-NEXT:    store <vscale x 8 x i64> [[TMP19]], ptr [[TMP23]], align 8
; CHECK-NEXT:    store <vscale x 8 x i64> [[TMP20]], ptr [[TMP27]], align 8
; CHECK-NEXT:    [[INDEX_NEXT]] = add nuw i64 [[INDEX]], [[TMP9]]
; CHECK-NEXT:    [[TMP28:%.*]] = icmp eq i64 [[INDEX_NEXT]], [[N_VEC]]
; CHECK-NEXT:    br i1 [[TMP28]], label [[MIDDLE_BLOCK:%.*]], label [[VECTOR_BODY]], !llvm.loop [[LOOP5:![0-9]+]]
; CHECK:       middle.block:
; CHECK-NEXT:    [[CMP_N:%.*]] = icmp eq i64 [[N_MOD_VF]], 0
; CHECK-NEXT:    br i1 [[CMP_N]], label [[FOR_COND_CLEANUP_LOOPEXIT:%.*]], label [[SCALAR_PH]]
; CHECK:       scalar.ph:
<<<<<<< HEAD
; CHECK-NEXT:    [[BC_RESUME_VAL:%.*]] = phi i64 [ [[N_MOD_VF]], [[MIDDLE_BLOCK]] ], [ [[N]], [[FOR_BODY_PREHEADER]] ], [ [[N]], [[VECTOR_MEMCHECK]] ]
; CHECK-NEXT:    br label [[FOR_BODY:%.*]]
; CHECK:       for.cond.cleanup.loopexit:
; CHECK-NEXT:    br label [[FOR_COND_CLEANUP]]
; CHECK:       for.cond.cleanup:
; CHECK-NEXT:    ret void
; CHECK:       for.body:
; CHECK-NEXT:    [[I_09_IN:%.*]] = phi i64 [ [[I_09:%.*]], [[FOR_BODY]] ], [ [[BC_RESUME_VAL]], [[SCALAR_PH]] ]
; CHECK-NEXT:    [[I_09]] = add nsw i64 [[I_09_IN]], -1
; CHECK-NEXT:    [[ARRAYIDX:%.*]] = getelementptr inbounds i64, ptr [[B]], i64 [[I_09]]
; CHECK-NEXT:    [[TMP29:%.*]] = load i64, ptr [[ARRAYIDX]], align 8
; CHECK-NEXT:    [[ADD:%.*]] = add i64 [[TMP29]], 1
; CHECK-NEXT:    [[ARRAYIDX2:%.*]] = getelementptr inbounds i64, ptr [[A]], i64 [[I_09]]
; CHECK-NEXT:    store i64 [[ADD]], ptr [[ARRAYIDX2]], align 8
; CHECK-NEXT:    [[CMP:%.*]] = icmp sgt i64 [[I_09_IN]], 1
; CHECK-NEXT:    br i1 [[CMP]], label [[FOR_BODY]], label [[FOR_COND_CLEANUP_LOOPEXIT]], !llvm.loop [[LOOP6:![0-9]+]]
=======
>>>>>>> 5eee2751
;
entry:
  %cmp8 = icmp sgt i64 %N, 0
  br i1 %cmp8, label %for.body, label %for.cond.cleanup

for.cond.cleanup:                                 ; preds = %for.body
  ret void

for.body:                                         ; preds = %entry, %for.body
  %i.09.in = phi i64 [ %i.09, %for.body ], [ %N, %entry ]
  %i.09 = add nsw i64 %i.09.in, -1
  %arrayidx = getelementptr inbounds i64, ptr %b, i64 %i.09
  %0 = load i64, ptr %arrayidx, align 8
  %add = add i64 %0, 1
  %arrayidx2 = getelementptr inbounds i64, ptr %a, i64 %i.09
  store i64 %add, ptr %arrayidx2, align 8
  %cmp = icmp sgt i64 %i.09.in, 1
  br i1 %cmp, label %for.body, label %for.cond.cleanup, !llvm.loop !0
}

attributes #0 = { "target-cpu"="generic" "target-features"="+neon,+sve" }

!0 = distinct !{!0, !1, !2, !3, !4, !5}
!1 = !{!"llvm.loop.mustprogress"}
!2 = !{!"llvm.loop.vectorize.width", i32 8}
!3 = !{!"llvm.loop.vectorize.scalable.enable", i1 true}
!4 = !{!"llvm.loop.vectorize.enable", i1 true}
!5 = !{!"llvm.loop.interleave.count", i32 2}
<|MERGE_RESOLUTION|>--- conflicted
+++ resolved
@@ -137,25 +137,6 @@
 ; CHECK-NEXT:    [[CMP_N:%.*]] = icmp eq i64 [[N_MOD_VF]], 0
 ; CHECK-NEXT:    br i1 [[CMP_N]], label [[FOR_COND_CLEANUP_LOOPEXIT:%.*]], label [[SCALAR_PH]]
 ; CHECK:       scalar.ph:
-<<<<<<< HEAD
-; CHECK-NEXT:    [[BC_RESUME_VAL:%.*]] = phi i64 [ [[N_MOD_VF]], [[MIDDLE_BLOCK]] ], [ [[N]], [[FOR_BODY_PREHEADER]] ], [ [[N]], [[VECTOR_MEMCHECK]] ]
-; CHECK-NEXT:    br label [[FOR_BODY:%.*]]
-; CHECK:       for.cond.cleanup.loopexit:
-; CHECK-NEXT:    br label [[FOR_COND_CLEANUP]]
-; CHECK:       for.cond.cleanup:
-; CHECK-NEXT:    ret void
-; CHECK:       for.body:
-; CHECK-NEXT:    [[I_09_IN:%.*]] = phi i64 [ [[I_09:%.*]], [[FOR_BODY]] ], [ [[BC_RESUME_VAL]], [[SCALAR_PH]] ]
-; CHECK-NEXT:    [[I_09]] = add nsw i64 [[I_09_IN]], -1
-; CHECK-NEXT:    [[ARRAYIDX:%.*]] = getelementptr inbounds i64, ptr [[B]], i64 [[I_09]]
-; CHECK-NEXT:    [[TMP29:%.*]] = load i64, ptr [[ARRAYIDX]], align 8
-; CHECK-NEXT:    [[ADD:%.*]] = add i64 [[TMP29]], 1
-; CHECK-NEXT:    [[ARRAYIDX2:%.*]] = getelementptr inbounds i64, ptr [[A]], i64 [[I_09]]
-; CHECK-NEXT:    store i64 [[ADD]], ptr [[ARRAYIDX2]], align 8
-; CHECK-NEXT:    [[CMP:%.*]] = icmp sgt i64 [[I_09_IN]], 1
-; CHECK-NEXT:    br i1 [[CMP]], label [[FOR_BODY]], label [[FOR_COND_CLEANUP_LOOPEXIT]], !llvm.loop [[LOOP6:![0-9]+]]
-=======
->>>>>>> 5eee2751
 ;
 entry:
   %cmp8 = icmp sgt i64 %N, 0
