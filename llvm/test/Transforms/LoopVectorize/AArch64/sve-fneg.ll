--- conflicted
+++ resolved
@@ -59,25 +59,6 @@
 ; CHECK-NEXT:    [[CMP_N:%.*]] = icmp eq i64 [[WIDE_TRIP_COUNT]], [[N_VEC]]
 ; CHECK-NEXT:    br i1 [[CMP_N]], label [[FOR_COND_CLEANUP_LOOPEXIT:%.*]], label [[SCALAR_PH]]
 ; CHECK:       scalar.ph:
-<<<<<<< HEAD
-; CHECK-NEXT:    [[BC_RESUME_VAL:%.*]] = phi i64 [ [[N_VEC]], [[MIDDLE_BLOCK]] ], [ 0, [[FOR_BODY_PREHEADER]] ], [ 0, [[VECTOR_MEMCHECK]] ]
-; CHECK-NEXT:    br label [[FOR_BODY:%.*]]
-; CHECK:       for.cond.cleanup.loopexit:
-; CHECK-NEXT:    br label [[FOR_COND_CLEANUP]]
-; CHECK:       for.cond.cleanup:
-; CHECK-NEXT:    ret void
-; CHECK:       for.body:
-; CHECK-NEXT:    [[INDVARS_IV:%.*]] = phi i64 [ [[BC_RESUME_VAL]], [[SCALAR_PH]] ], [ [[INDVARS_IV_NEXT:%.*]], [[FOR_BODY]] ]
-; CHECK-NEXT:    [[ARRAYIDX:%.*]] = getelementptr inbounds half, ptr [[S]], i64 [[INDVARS_IV]]
-; CHECK-NEXT:    [[TMP24:%.*]] = load half, ptr [[ARRAYIDX]], align 2
-; CHECK-NEXT:    [[FNEG:%.*]] = fneg half [[TMP24]]
-; CHECK-NEXT:    [[ARRAYIDX2:%.*]] = getelementptr inbounds half, ptr [[D]], i64 [[INDVARS_IV]]
-; CHECK-NEXT:    store half [[FNEG]], ptr [[ARRAYIDX2]], align 2
-; CHECK-NEXT:    [[INDVARS_IV_NEXT]] = add nuw nsw i64 [[INDVARS_IV]], 1
-; CHECK-NEXT:    [[EXITCOND_NOT:%.*]] = icmp eq i64 [[INDVARS_IV_NEXT]], [[WIDE_TRIP_COUNT]]
-; CHECK-NEXT:    br i1 [[EXITCOND_NOT]], label [[FOR_COND_CLEANUP_LOOPEXIT]], label [[FOR_BODY]], !llvm.loop [[LOOP3:![0-9]+]]
-=======
->>>>>>> 5eee2751
 ;
 entry:
   %cmp6 = icmp sgt i32 %n, 0
