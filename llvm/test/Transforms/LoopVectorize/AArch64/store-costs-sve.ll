--- conflicted
+++ resolved
@@ -39,11 +39,7 @@
 ; DEFAULT-NEXT:    [[CMP_N:%.*]] = icmp eq i64 101, [[N_VEC]]
 ; DEFAULT-NEXT:    br i1 [[CMP_N]], label [[EXIT:%.*]], label [[VEC_EPILOG_ITER_CHECK:%.*]]
 ; DEFAULT:       vec.epilog.iter.check:
-<<<<<<< HEAD
-; DEFAULT-NEXT:    [[MIN_EPILOG_ITERS_CHECK:%.*]] = icmp ult i64 [[N_MOD_VF]], 8
-=======
 ; DEFAULT-NEXT:    [[MIN_EPILOG_ITERS_CHECK:%.*]] = icmp ult i64 [[N_MOD_VF]], [[TMP13]]
->>>>>>> 54c4ef26
 ; DEFAULT-NEXT:    br i1 [[MIN_EPILOG_ITERS_CHECK]], label [[VEC_EPILOG_SCALAR_PH]], label [[VEC_EPILOG_PH]], !prof [[PROF3:![0-9]+]]
 ; DEFAULT:       vec.epilog.ph:
 ; DEFAULT-NEXT:    [[VEC_EPILOG_RESUME_VAL:%.*]] = phi i64 [ [[N_VEC]], [[VEC_EPILOG_ITER_CHECK]] ], [ 0, [[VECTOR_MAIN_LOOP_ITER_CHECK]] ]
@@ -100,11 +96,7 @@
 ; PRED-NEXT:    [[TMP9:%.*]] = xor i1 [[TMP8]], true
 ; PRED-NEXT:    br i1 [[TMP9]], label [[MIDDLE_BLOCK:%.*]], label [[VECTOR_BODY]], !llvm.loop [[LOOP0:![0-9]+]]
 ; PRED:       middle.block:
-<<<<<<< HEAD
-; PRED-NEXT:    br label [[LOOP:%.*]]
-=======
 ; PRED-NEXT:    br label [[EXIT:%.*]]
->>>>>>> 54c4ef26
 ; PRED:       exit:
 ; PRED-NEXT:    ret void
 ;
@@ -219,20 +211,6 @@
 ; PRED:       vector.body:
 ; PRED-NEXT:    [[INDEX:%.*]] = phi i64 [ 0, [[VECTOR_PH]] ], [ [[INDEX_NEXT:%.*]], [[VECTOR_BODY]] ]
 ; PRED-NEXT:    [[ACTIVE_LANE_MASK:%.*]] = phi <vscale x 2 x i1> [ [[ACTIVE_LANE_MASK_ENTRY]], [[VECTOR_PH]] ], [ [[ACTIVE_LANE_MASK_NEXT:%.*]], [[VECTOR_BODY]] ]
-<<<<<<< HEAD
-; PRED-NEXT:    [[TMP7:%.*]] = load i64, ptr [[SRC]], align 8, !alias.scope [[META3:![0-9]+]]
-; PRED-NEXT:    [[BROADCAST_SPLATINSERT2:%.*]] = insertelement <vscale x 2 x i64> poison, i64 [[TMP7]], i64 0
-; PRED-NEXT:    [[BROADCAST_SPLAT3:%.*]] = shufflevector <vscale x 2 x i64> [[BROADCAST_SPLATINSERT2]], <vscale x 2 x i64> poison, <vscale x 2 x i32> zeroinitializer
-; PRED-NEXT:    [[TMP8:%.*]] = trunc <vscale x 2 x i64> [[BROADCAST_SPLAT3]] to <vscale x 2 x i8>
-; PRED-NEXT:    [[TMP9:%.*]] = and <vscale x 2 x i8> [[TMP8]], [[TMP11]]
-; PRED-NEXT:    [[TMP5:%.*]] = getelementptr i8, ptr [[DST]], i64 [[INDEX]]
-; PRED-NEXT:    call void @llvm.masked.store.nxv2i8.p0(<vscale x 2 x i8> [[TMP9]], ptr [[TMP5]], i32 1, <vscale x 2 x i1> [[ACTIVE_LANE_MASK]]), !alias.scope [[META6:![0-9]+]], !noalias [[META3]]
-; PRED-NEXT:    [[INDEX_NEXT]] = add i64 [[INDEX]], [[TMP1]]
-; PRED-NEXT:    [[ACTIVE_LANE_MASK_NEXT]] = call <vscale x 2 x i1> @llvm.get.active.lane.mask.nxv2i1.i64(i64 [[INDEX_NEXT]], i64 1000)
-; PRED-NEXT:    [[TMP12:%.*]] = extractelement <vscale x 2 x i1> [[ACTIVE_LANE_MASK_NEXT]], i32 0
-; PRED-NEXT:    [[TMP13:%.*]] = xor i1 [[TMP12]], true
-; PRED-NEXT:    br i1 [[TMP13]], label [[MIDDLE_BLOCK:%.*]], label [[VECTOR_BODY]], !llvm.loop [[LOOP8:![0-9]+]]
-=======
 ; PRED-NEXT:    [[TMP3:%.*]] = load i64, ptr [[SRC]], align 8, !alias.scope [[META3:![0-9]+]]
 ; PRED-NEXT:    [[BROADCAST_SPLATINSERT2:%.*]] = insertelement <vscale x 2 x i64> poison, i64 [[TMP3]], i64 0
 ; PRED-NEXT:    [[BROADCAST_SPLAT3:%.*]] = shufflevector <vscale x 2 x i64> [[BROADCAST_SPLATINSERT2]], <vscale x 2 x i64> poison, <vscale x 2 x i32> zeroinitializer
@@ -245,7 +223,6 @@
 ; PRED-NEXT:    [[TMP7:%.*]] = extractelement <vscale x 2 x i1> [[ACTIVE_LANE_MASK_NEXT]], i32 0
 ; PRED-NEXT:    [[TMP8:%.*]] = xor i1 [[TMP7]], true
 ; PRED-NEXT:    br i1 [[TMP8]], label [[MIDDLE_BLOCK:%.*]], label [[VECTOR_BODY]], !llvm.loop [[LOOP8:![0-9]+]]
->>>>>>> 54c4ef26
 ; PRED:       middle.block:
 ; PRED-NEXT:    br label [[EXIT:%.*]]
 ; PRED:       scalar.ph:
