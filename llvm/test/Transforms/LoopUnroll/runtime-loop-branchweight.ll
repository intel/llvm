; RUN: opt < %s -S -passes=loop-unroll -unroll-runtime=true -unroll-count=4 | FileCheck %s

;; Check that the remainder loop is properly assigned a branch weight for its latch branch.
; CHECK-LABEL: @test(
<<<<<<< HEAD
; CHECK-LABEL: for.body:
; CHECK: br i1 [[COND1:%.*]], label %for.end.loopexit.unr-lcssa, label %for.body, !prof ![[#PROF:]], !llvm.loop ![[#LOOP:]]
; CHECK-LABEL: for.body.epil:
; CHECK: br i1 [[COND2:%.*]], label  %for.body.epil, label %for.end.loopexit.epilog-lcssa, !prof ![[#PROF2:]], !llvm.loop ![[#LOOP2:]]
; CHECK: ![[#PROF]] = !{!"branch_weights", i32 1, i32 2499}
; CHECK: ![[#PROF2]] = !{!"branch_weights", i32 1, i32 1}
=======
; CHECK-LABEL: entry:
;       CHECK: [[FOR_BODY_PREHEADER:.*]]:
;       CHECK:   br i1 %{{.*}}, label %[[FOR_BODY_EPIL_PREHEADER:.*]], label %[[FOR_BODY_PREHEADER_NEW:.*]], !prof ![[#PROF_UR_GUARD:]]
;       CHECK: [[FOR_BODY_PREHEADER_NEW]]:
;       CHECK:   br label %for.body
;       CHECK: for.body:
;       CHECK:   %add = add
;       CHECK:   %add.1 = add
;       CHECK:   %add.2 = add
;       CHECK:   %add.3 = add
;   CHECK-NOT:   %add.4 = add
;       CHECK:   br i1 %{{.*}}, label %[[FOR_END_LOOPEXIT_UNR_LCSSA:.*]], label %for.body, !prof ![[#PROF_UR_LATCH:]], !llvm.loop ![[#LOOP_UR_LATCH:]]
;       CHECK: [[FOR_END_LOOPEXIT_UNR_LCSSA]]:
;       CHECK:   br i1 %{{.*}}, label %[[FOR_BODY_EPIL_PREHEADER]], label %[[FOR_END_LOOPEXIT:.*]], !prof ![[#PROF_RM_GUARD:]]
;       CHECK: [[FOR_BODY_EPIL_PREHEADER]]:
;       CHECK:   br label %[[FOR_BODY_EPIL:.*]]
;       CHECK: [[FOR_BODY_EPIL]]:
;       CHECK:   br i1 {{.*}}, label %[[FOR_BODY_EPIL]], label %[[FOR_END_LOOPEXIT_EPILOG_LCSSA:.*]], !prof ![[#PROF_RM_LATCH:]], !llvm.loop ![[#LOOP_RM_LATCH:]]
>>>>>>> 811fe024

define i3 @test(ptr %a, i3 %n) {
entry:
  %cmp1 = icmp eq i3 %n, 0
  br i1 %cmp1, label %for.end, label %for.body

for.body:
  %indvars.iv = phi i64 [ %indvars.iv.next, %for.body ], [ 0, %entry ]
  %sum.02 = phi i3 [ %add, %for.body ], [ 0, %entry ]
  %arrayidx = getelementptr inbounds i3, ptr %a, i64 %indvars.iv
  %0 = load i3, ptr %arrayidx
  %add = add nsw i3 %0, %sum.02
  %indvars.iv.next = add i64 %indvars.iv, 1
  %lftr.wideiv = trunc i64 %indvars.iv.next to i3
  %exitcond = icmp eq i3 %lftr.wideiv, %n
  br i1 %exitcond, label %for.end, label %for.body, !prof !0

for.end:
  %sum.0.lcssa = phi i3 [ 0, %entry ], [ %add, %for.body ]
  ret i3 %sum.0.lcssa
}

!0 = !{!"branch_weights", i32 1, i32 9999}

; Original loop probability: p = 9999/(1+9999) = 0.9999
; Original estimated trip count: (1+9999)/1 = 10000
; Unroll count: 4

; Probability of >=3 iterations after first: p^3 = 0.9970003 =~
; 2146839468 / (644180 + 2146839468).
; CHECK: ![[#PROF_UR_GUARD]] = !{!"branch_weights", i32 644180, i32 2146839468}

; Probability of >=4 more iterations: p^4 = 0.99960006 =~
; 2146624784 / (858864 + 2146624784).
; CHECK: ![[#PROF_UR_LATCH]] = !{!"branch_weights", i32 858864, i32 2146624784}

; 10000//4 = 2500
; CHECK: ![[#LOOP_UR_LATCH]] = distinct !{![[#LOOP_UR_LATCH]], ![[#LOOP_UR_TC:]], ![[#DISABLE:]]}
; CHECK: ![[#LOOP_UR_TC]] = !{!"llvm.loop.estimated_trip_count", i32 2500}
;
; CHECK: ![[#DISABLE]] = !{!"llvm.loop.unroll.disable"}

; Probability of 1 to 3 more of 3 more remainder iterations:
; (p-p^4)/(1-p^4) = 0.749962497 =~ 1610532724 / (1610532724 + 536950924).
; CHECK: ![[#PROF_RM_GUARD]] = !{!"branch_weights", i32 1610532724, i32 536950924}

; Frequency of first remainder iter:  r1 =                      1
; Frequency of second remainder iter: r2 = r1*(p-p^3)/(1-p^3) = 0.666633331
; Frequency of third remainder iter:  r3 = r2*(p-p^2)/(1-p^2) = 0.333299999
; Solve for loop probability that produces that frequency: f = 1/(1-p') =>
; p' = 1-1/f = 1-1/(r1+r2+r3) = 0.499983332 =~
; 1073706403 / (1073706403 + 1073777245).
; CHECK: ![[#PROF_RM_LATCH]] = !{!"branch_weights", i32 1073706403, i32 1073777245}

; 10000%4 = 0
; CHECK: ![[#LOOP_RM_LATCH]] = distinct !{![[#LOOP_RM_LATCH]], ![[#LOOP_RM_TC:]], ![[#DISABLE:]]}
; CHECK: ![[#LOOP_RM_TC]] = !{!"llvm.loop.estimated_trip_count", i32 0}<|MERGE_RESOLUTION|>--- conflicted
+++ resolved
@@ -2,14 +2,6 @@
 
 ;; Check that the remainder loop is properly assigned a branch weight for its latch branch.
 ; CHECK-LABEL: @test(
-<<<<<<< HEAD
-; CHECK-LABEL: for.body:
-; CHECK: br i1 [[COND1:%.*]], label %for.end.loopexit.unr-lcssa, label %for.body, !prof ![[#PROF:]], !llvm.loop ![[#LOOP:]]
-; CHECK-LABEL: for.body.epil:
-; CHECK: br i1 [[COND2:%.*]], label  %for.body.epil, label %for.end.loopexit.epilog-lcssa, !prof ![[#PROF2:]], !llvm.loop ![[#LOOP2:]]
-; CHECK: ![[#PROF]] = !{!"branch_weights", i32 1, i32 2499}
-; CHECK: ![[#PROF2]] = !{!"branch_weights", i32 1, i32 1}
-=======
 ; CHECK-LABEL: entry:
 ;       CHECK: [[FOR_BODY_PREHEADER:.*]]:
 ;       CHECK:   br i1 %{{.*}}, label %[[FOR_BODY_EPIL_PREHEADER:.*]], label %[[FOR_BODY_PREHEADER_NEW:.*]], !prof ![[#PROF_UR_GUARD:]]
@@ -28,7 +20,6 @@
 ;       CHECK:   br label %[[FOR_BODY_EPIL:.*]]
 ;       CHECK: [[FOR_BODY_EPIL]]:
 ;       CHECK:   br i1 {{.*}}, label %[[FOR_BODY_EPIL]], label %[[FOR_END_LOOPEXIT_EPILOG_LCSSA:.*]], !prof ![[#PROF_RM_LATCH:]], !llvm.loop ![[#LOOP_RM_LATCH:]]
->>>>>>> 811fe024
 
 define i3 @test(ptr %a, i3 %n) {
 entry:
