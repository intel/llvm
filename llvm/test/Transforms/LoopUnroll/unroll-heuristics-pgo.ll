; RUN: opt < %s -S -passes=loop-unroll -unroll-runtime -unroll-threshold=40 -unroll-max-percent-threshold-boost=100 | FileCheck %s

@known_constant = internal unnamed_addr constant [9 x i32] [i32 0, i32 -1, i32 0, i32 -1, i32 5, i32 -1, i32 0, i32 -1, i32 0], align 16

; CHECK-LABEL: @bar_prof
<<<<<<< HEAD
; CHECK: loop:
; CHECK:   %mul = mul
; CHECK:   %mul.1 = mul
; CHECK:   %mul.2 = mul
; CHECK:   %mul.3 = mul
; CHECK:   br i1 %niter.ncmp.7, label %loop.end.unr-lcssa, label %loop, !prof [[PROF0:![0-9]+]]
; CHECK: loop.epil:
; CHECK:   br i1 %epil.iter.cmp, label %loop.epil, label %loop.end.epilog-lcssa, !prof [[PROF1:![0-9]+]], !llvm.loop {{![0-9]+}}
=======
;       CHECK: entry:
;       CHECK:   br i1 %{{.*}}, label %[[LOOP_EPIL_PREHEADER:.*]], label %[[ENTRY_NEW:.*]], !prof ![[#PROF_UR_GUARD:]]
;       CHECK: [[ENTRY_NEW]]:
;       CHECK:   br label %loop
;       CHECK: loop:
;       CHECK:   %mul = mul
;       CHECK:   %mul.1 = mul
;       CHECK:   %mul.2 = mul
;       CHECK:   %mul.3 = mul
;       CHECK:   %mul.4 = mul
;       CHECK:   %mul.5 = mul
;       CHECK:   %mul.6 = mul
;       CHECK:   %mul.7 = mul
;   CHECK-NOT:   %mul.8 = mul
;       CHECK:   br i1 %{{.*}}, label %[[LOOP_END_UNR_LCSSA:.*]], label %loop, !prof ![[#PROF_UR_LATCH:]], !llvm.loop ![[#LOOP_UR_LATCH:]]
;       CHECK: [[LOOP_END_UNR_LCSSA]]:
;       CHECK:   br i1 %{{.*}}, label %[[LOOP_EPIL_PREHEADER]], label %loop.end, !prof ![[#PROF_RM_GUARD:]]
;       CHECK: [[LOOP_EPIL_PREHEADER]]:
;       CHECK:   br label %[[LOOP_EPIL:.*]]
;       CHECK: [[LOOP_EPIL]]:
;       CHECK:   br i1 %{{.*}}, label %[[LOOP_EPIL]], label %[[LOOP_END_EPILOG_LCSSA:.*]], !prof ![[#PROF_RM_LATCH:]], !llvm.loop ![[#LOOP_RM_LATCH:]]
>>>>>>> 811fe024
define i32 @bar_prof(ptr noalias nocapture readonly %src, i64 %c) !prof !1 {
entry:
  br label %loop

loop:
  %iv = phi i64 [ 0, %entry ], [ %inc, %loop ]
  %r  = phi i32 [ 0, %entry ], [ %add, %loop ]
  %arrayidx = getelementptr inbounds i32, ptr %src, i64 %iv
  %src_element = load i32, ptr %arrayidx, align 4
  %array_const_idx = getelementptr inbounds [9 x i32], ptr @known_constant, i64 0, i64 %iv
  %const_array_element = load i32, ptr %array_const_idx, align 4
  %mul = mul nsw i32 %src_element, %const_array_element
  %add = add nsw i32 %mul, %r
  %inc = add nuw nsw i64 %iv, 1
  %exitcond86.i = icmp eq i64 %inc, %c
  br i1 %exitcond86.i, label %loop.end, label %loop, !prof !2

loop.end:
  %r.lcssa = phi i32 [ %r, %loop ]
  ret i32 %r.lcssa
}

; CHECK-LABEL: @bar_prof_flat
; CHECK-NOT: loop.epil
define i32 @bar_prof_flat(ptr noalias nocapture readonly %src, i64 %c) !prof !1 {
entry:
  br label %loop

loop:
  %iv = phi i64 [ 0, %entry ], [ %inc, %loop ]
  %r  = phi i32 [ 0, %entry ], [ %add, %loop ]
  %arrayidx = getelementptr inbounds i32, ptr %src, i64 %iv
  %src_element = load i32, ptr %arrayidx, align 4
  %array_const_idx = getelementptr inbounds [9 x i32], ptr @known_constant, i64 0, i64 %iv
  %const_array_element = load i32, ptr %array_const_idx, align 4
  %mul = mul nsw i32 %src_element, %const_array_element
  %add = add nsw i32 %mul, %r
  %inc = add nuw nsw i64 %iv, 1
  %exitcond86.i = icmp eq i64 %inc, %c
  br i1 %exitcond86.i, label %loop, label %loop.end, !prof !2

loop.end:
  %r.lcssa = phi i32 [ %r, %loop ]
  ret i32 %r.lcssa
}

!1 = !{!"function_entry_count", i64 1}
!2 = !{!"branch_weights", i32 1, i32 1000}

; Original loop probability: p = 1000/(1+1000) = 0.999000999
; Original estimated trip count: (1+1000)/1 = 1001
; Unroll count: 8

; Probability of >=7 iterations after first: p^7 = 0.993027916 =~
; 2132511214 / (14972434 + 2132511214).
; CHECK: ![[#PROF_UR_GUARD]] = !{!"branch_weights", i32 14972434, i32 2132511214}

; Probability of >=8 more iterations: p^8 = 0.99203588 =~
; 2130380833 / (17102815 + 2130380833).
; CHECK: ![[#PROF_UR_LATCH]] = !{!"branch_weights", i32 17102815, i32 2130380833}

; 1001//8 = 125
; CHECK: ![[#LOOP_UR_LATCH]] = distinct !{![[#LOOP_UR_LATCH]], ![[#LOOP_UR_TC:]]}
; CHECK: ![[#LOOP_UR_TC]] = !{!"llvm.loop.estimated_trip_count", i32 125}

; Probability of 1 to 7 more of 7 more remainder iterations:
; (p-p^8)/(1-p^8) = 0.874562282 =~ 1878108210 / (1878108210 + 269375438).
; CHECK: ![[#PROF_RM_GUARD]] = !{!"branch_weights", i32 1878108210, i32 269375438}

; Frequency of first remainder iter:   r1 =                      1
; Frequency of second remainder iter:  r2 = r1*(p-p^7)/(1-p^7) = 0.856714143
; Frequency of third remainder iter:   r3 = r2*(p-p^6)/(1-p^6) = 0.713571429
; Frequency of fourth remainder iter:  r4 = r2*(p-p^5)/(1-p^5) = 0.570571715
; Frequency of fifth remainder iter:   r5 = r2*(p-p^4)/(1-p^4) = 0.427714858
; Frequency of sixth remainder iter:   r6 = r2*(p-p^3)/(1-p^3) = 0.285000715
; Frequency of seventh remainder iter: r7 = r2*(p-p^2)/(1-p^2) = 0.142429143
; Solve for loop probability that produces that frequency: f = 1/(1-p') =>
; p' = 1-1/f = 1-1/(r1+r2+r3+r4+r5+r6+r7) = 0.749749875 =~
; 1610075606 / (1610075606 + 537408042).
; CHECK: ![[#PROF_RM_LATCH]] = !{!"branch_weights", i32 1610075606, i32 537408042}

; Remainder estimated trip count: 1001%8 = 1
; CHECK: ![[#LOOP_RM_LATCH]] = distinct !{![[#LOOP_RM_LATCH]], ![[#LOOP_RM_TC:]], ![[#DISABLE:]]}
; CHECK: ![[#LOOP_RM_TC]] = !{!"llvm.loop.estimated_trip_count", i32 1}<|MERGE_RESOLUTION|>--- conflicted
+++ resolved
@@ -3,16 +3,6 @@
 @known_constant = internal unnamed_addr constant [9 x i32] [i32 0, i32 -1, i32 0, i32 -1, i32 5, i32 -1, i32 0, i32 -1, i32 0], align 16
 
 ; CHECK-LABEL: @bar_prof
-<<<<<<< HEAD
-; CHECK: loop:
-; CHECK:   %mul = mul
-; CHECK:   %mul.1 = mul
-; CHECK:   %mul.2 = mul
-; CHECK:   %mul.3 = mul
-; CHECK:   br i1 %niter.ncmp.7, label %loop.end.unr-lcssa, label %loop, !prof [[PROF0:![0-9]+]]
-; CHECK: loop.epil:
-; CHECK:   br i1 %epil.iter.cmp, label %loop.epil, label %loop.end.epilog-lcssa, !prof [[PROF1:![0-9]+]], !llvm.loop {{![0-9]+}}
-=======
 ;       CHECK: entry:
 ;       CHECK:   br i1 %{{.*}}, label %[[LOOP_EPIL_PREHEADER:.*]], label %[[ENTRY_NEW:.*]], !prof ![[#PROF_UR_GUARD:]]
 ;       CHECK: [[ENTRY_NEW]]:
@@ -34,7 +24,6 @@
 ;       CHECK:   br label %[[LOOP_EPIL:.*]]
 ;       CHECK: [[LOOP_EPIL]]:
 ;       CHECK:   br i1 %{{.*}}, label %[[LOOP_EPIL]], label %[[LOOP_END_EPILOG_LCSSA:.*]], !prof ![[#PROF_RM_LATCH:]], !llvm.loop ![[#LOOP_RM_LATCH:]]
->>>>>>> 811fe024
 define i32 @bar_prof(ptr noalias nocapture readonly %src, i64 %c) !prof !1 {
 entry:
   br label %loop
