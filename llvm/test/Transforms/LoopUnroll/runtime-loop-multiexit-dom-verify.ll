--- conflicted
+++ resolved
@@ -649,11 +649,7 @@
 
 ; Blocks reachable from exits (not_zero44) have the IDom as the block within the loop (Header).
 ; Update the IDom to the preheader.
-<<<<<<< HEAD
-define void @test6() {
-=======
 define void @test6(i64 %start) {
->>>>>>> 1e8336c5
 ; CHECK-LABEL: @test6(
 ; CHECK-NEXT:  entry:
 ; CHECK-NEXT:    [[TMP0:%.*]] = add i64 [[START:%.*]], 2
@@ -733,11 +729,7 @@
   br label %header
 
 header:                                          ; preds = %latch, %entry
-<<<<<<< HEAD
-  %indvars.iv = phi i64 [ undef, %entry ], [ %indvars.iv.next, %latch ]
-=======
   %indvars.iv = phi i64 [ %start, %entry ], [ %indvars.iv.next, %latch ]
->>>>>>> 1e8336c5
   %iv.i32 = trunc i64 %indvars.iv to i32
   %c1 = call i1 @unknown(i32 %iv.i32)
   br i1 %c1, label %latch, label %otherexit
