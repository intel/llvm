--- conflicted
+++ resolved
@@ -1,21 +1,12 @@
-<<<<<<< HEAD
-; RUN: opt -passes='print<ir2vec>' -o /dev/null -ir2vec-vocab-path=%S/Inputs/dummy_3D_vocab.json %s 2>&1 | FileCheck %s -check-prefix=3D-CHECK
-; RUN: opt -passes='print<ir2vec>' -o /dev/null -ir2vec-vocab-path=%S/Inputs/dummy_5D_vocab.json %s 2>&1 | FileCheck %s -check-prefix=5D-CHECK
-=======
 ; RUN: opt -passes='print<ir2vec>' -o /dev/null -ir2vec-vocab-path=%S/Inputs/dummy_3D_nonzero_opc_vocab.json %s 2>&1 | FileCheck %s -check-prefix=3D-CHECK-OPC
 ; RUN: opt -passes='print<ir2vec>' -o /dev/null -ir2vec-vocab-path=%S/Inputs/dummy_3D_nonzero_type_vocab.json %s 2>&1 | FileCheck %s -check-prefix=3D-CHECK-TYPE
 ; RUN: opt -passes='print<ir2vec>' -o /dev/null -ir2vec-vocab-path=%S/Inputs/dummy_3D_nonzero_arg_vocab.json %s 2>&1 | FileCheck %s -check-prefix=3D-CHECK-ARG
->>>>>>> 10a576f7
 ; RUN: not opt -passes='print<ir2vec>' -o /dev/null -ir2vec-vocab-path=%S/Inputs/incorrect_vocab1.json %s 2>&1 | FileCheck %s -check-prefix=INCORRECT-VOCAB1-CHECK
 ; RUN: not opt -passes='print<ir2vec>' -o /dev/null -ir2vec-vocab-path=%S/Inputs/incorrect_vocab2.json %s 2>&1 | FileCheck %s -check-prefix=INCORRECT-VOCAB2-CHECK
 ; RUN: not opt -passes='print<ir2vec>' -o /dev/null -ir2vec-vocab-path=%S/Inputs/incorrect_vocab3.json %s 2>&1 | FileCheck %s -check-prefix=INCORRECT-VOCAB3-CHECK
 ; RUN: not opt -passes='print<ir2vec>' -o /dev/null -ir2vec-vocab-path=%S/Inputs/incorrect_vocab4.json %s 2>&1 | FileCheck %s -check-prefix=INCORRECT-VOCAB4-CHECK
  
-<<<<<<< HEAD
-define dso_local i32 @abc(i32 %0, i32 %1) {
-=======
 define dso_local noundef float @_Z3abcif(i32 noundef %a, float noundef %b) #0 {
->>>>>>> 10a576f7
 entry:
   %a.addr = alloca i32, align 4
   %b.addr = alloca float, align 4
@@ -90,30 +81,4 @@
 
 ; INCORRECT-VOCAB3-CHECK: error: Error reading vocabulary: Missing 'Arguments' section in vocabulary file
 
-<<<<<<< HEAD
-; 5D-CHECK: IR2Vec embeddings for function abc:
-; 5D-CHECK-NEXT: Function vector:  [ 16.50  22.00  27.50  61.50  72.95 ]
-; 5D-CHECK-NEXT: Basic block vectors:
-; 5D-CHECK-NEXT: Basic block: entry:
-; 5D-CHECK-NEXT:  [ 16.50  22.00  27.50  61.50  72.95 ]
-; 5D-CHECK-NEXT: Instruction vectors:
-; 5D-CHECK-NEXT: Instruction:   %2 = alloca i32, align 4 [ -0.10  -0.20  -0.30  1.00  2.00 ]
-; 5D-CHECK-NEXT: Instruction:   %3 = alloca i32, align 4 [ -0.10  -0.20  -0.30  1.00  2.00 ]
-; 5D-CHECK-NEXT: Instruction:   store i32 %0, ptr %2, align 4 [ -0.30  0.20  0.70  9.20  10.80 ]
-; 5D-CHECK-NEXT: Instruction:   store i32 %1, ptr %3, align 4 [ -0.30  0.20  0.70  9.20  10.80 ]
-; 5D-CHECK-NEXT: Instruction:   %4 = load i32, ptr %2, align 4 [ -0.30  -0.10  0.10  5.10  6.05 ]
-; 5D-CHECK-NEXT: Instruction:   %5 = load i32, ptr %3, align 4 [ -0.30  -0.10  0.10  5.10  6.05 ]
-; 5D-CHECK-NEXT: Instruction:   %6 = load i32, ptr %2, align 4 [ -0.30  -0.10  0.10  5.10  6.05 ]
-; 5D-CHECK-NEXT: Instruction:   %7 = mul nsw i32 %5, %6 [ 12.90  14.80  16.70  2.50  2.95 ]
-; 5D-CHECK-NEXT: Instruction:   %8 = add nsw i32 %4, %7 [ -0.10  0.70  1.50  13.70  15.25 ]
-; 5D-CHECK-NEXT: Instruction:   ret i32 %8 [ 5.40  6.80  8.20  9.60  11.00 ]
-
-; INCORRECT-VOCAB1-CHECK: error: Error reading vocabulary: Missing 'Opcodes' section in vocabulary file
-
-; INCORRECT-VOCAB2-CHECK: error: Error reading vocabulary: Missing 'Types' section in vocabulary file
-
-; INCORRECT-VOCAB3-CHECK: error: Error reading vocabulary: Missing 'Arguments' section in vocabulary file
-
-=======
->>>>>>> 10a576f7
 ; INCORRECT-VOCAB4-CHECK: error: Error reading vocabulary: Vocabulary sections have different dimensions