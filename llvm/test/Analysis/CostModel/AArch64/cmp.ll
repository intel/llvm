--- conflicted
+++ resolved
@@ -128,28 +128,16 @@
 ; CHECK-THROUGHPUT-NEXT:  Cost Model: Found an estimated cost of 4 for instruction: %u16 = call i16 @llvm.ucmp.i16.i16(i16 undef, i16 undef)
 ; CHECK-THROUGHPUT-NEXT:  Cost Model: Found an estimated cost of 4 for instruction: %u32 = call i32 @llvm.ucmp.i32.i32(i32 undef, i32 undef)
 ; CHECK-THROUGHPUT-NEXT:  Cost Model: Found an estimated cost of 4 for instruction: %u64 = call i64 @llvm.ucmp.i64.i64(i64 undef, i64 undef)
-<<<<<<< HEAD
-; CHECK-THROUGHPUT-NEXT:  Cost Model: Found an estimated cost of 98 for instruction: %uv16i8 = call <16 x i8> @llvm.ucmp.v16i8.v16i8(<16 x i8> undef, <16 x i8> undef)
-; CHECK-THROUGHPUT-NEXT:  Cost Model: Found an estimated cost of 50 for instruction: %uv8i16 = call <8 x i16> @llvm.ucmp.v8i16.v8i16(<8 x i16> undef, <8 x i16> undef)
-; CHECK-THROUGHPUT-NEXT:  Cost Model: Found an estimated cost of 26 for instruction: %uv4i32 = call <4 x i32> @llvm.ucmp.v4i32.v4i32(<4 x i32> undef, <4 x i32> undef)
-=======
 ; CHECK-THROUGHPUT-NEXT:  Cost Model: Found an estimated cost of 5 for instruction: %uv16i8 = call <16 x i8> @llvm.ucmp.v16i8.v16i8(<16 x i8> undef, <16 x i8> undef)
 ; CHECK-THROUGHPUT-NEXT:  Cost Model: Found an estimated cost of 5 for instruction: %uv8i16 = call <8 x i16> @llvm.ucmp.v8i16.v8i16(<8 x i16> undef, <8 x i16> undef)
 ; CHECK-THROUGHPUT-NEXT:  Cost Model: Found an estimated cost of 5 for instruction: %uv4i32 = call <4 x i32> @llvm.ucmp.v4i32.v4i32(<4 x i32> undef, <4 x i32> undef)
->>>>>>> 4b409fa5
 ; CHECK-THROUGHPUT-NEXT:  Cost Model: Found an estimated cost of 4 for instruction: %s8 = call i8 @llvm.scmp.i8.i8(i8 undef, i8 undef)
 ; CHECK-THROUGHPUT-NEXT:  Cost Model: Found an estimated cost of 4 for instruction: %s16 = call i16 @llvm.scmp.i16.i16(i16 undef, i16 undef)
 ; CHECK-THROUGHPUT-NEXT:  Cost Model: Found an estimated cost of 4 for instruction: %s32 = call i32 @llvm.scmp.i32.i32(i32 undef, i32 undef)
 ; CHECK-THROUGHPUT-NEXT:  Cost Model: Found an estimated cost of 4 for instruction: %s64 = call i64 @llvm.scmp.i64.i64(i64 undef, i64 undef)
-<<<<<<< HEAD
-; CHECK-THROUGHPUT-NEXT:  Cost Model: Found an estimated cost of 98 for instruction: %sv16i8 = call <16 x i8> @llvm.scmp.v16i8.v16i8(<16 x i8> undef, <16 x i8> undef)
-; CHECK-THROUGHPUT-NEXT:  Cost Model: Found an estimated cost of 50 for instruction: %sv8i16 = call <8 x i16> @llvm.scmp.v8i16.v8i16(<8 x i16> undef, <8 x i16> undef)
-; CHECK-THROUGHPUT-NEXT:  Cost Model: Found an estimated cost of 26 for instruction: %sv4i32 = call <4 x i32> @llvm.scmp.v4i32.v4i32(<4 x i32> undef, <4 x i32> undef)
-=======
 ; CHECK-THROUGHPUT-NEXT:  Cost Model: Found an estimated cost of 5 for instruction: %sv16i8 = call <16 x i8> @llvm.scmp.v16i8.v16i8(<16 x i8> undef, <16 x i8> undef)
 ; CHECK-THROUGHPUT-NEXT:  Cost Model: Found an estimated cost of 5 for instruction: %sv8i16 = call <8 x i16> @llvm.scmp.v8i16.v8i16(<8 x i16> undef, <8 x i16> undef)
 ; CHECK-THROUGHPUT-NEXT:  Cost Model: Found an estimated cost of 5 for instruction: %sv4i32 = call <4 x i32> @llvm.scmp.v4i32.v4i32(<4 x i32> undef, <4 x i32> undef)
->>>>>>> 4b409fa5
 ; CHECK-THROUGHPUT-NEXT:  Cost Model: Found an estimated cost of 0 for instruction: ret void
 ;
 ; CHECK-SIZE-LABEL: 'uscmp'
@@ -157,28 +145,16 @@
 ; CHECK-SIZE-NEXT:  Cost Model: Found an estimated cost of 4 for instruction: %u16 = call i16 @llvm.ucmp.i16.i16(i16 undef, i16 undef)
 ; CHECK-SIZE-NEXT:  Cost Model: Found an estimated cost of 4 for instruction: %u32 = call i32 @llvm.ucmp.i32.i32(i32 undef, i32 undef)
 ; CHECK-SIZE-NEXT:  Cost Model: Found an estimated cost of 4 for instruction: %u64 = call i64 @llvm.ucmp.i64.i64(i64 undef, i64 undef)
-<<<<<<< HEAD
-; CHECK-SIZE-NEXT:  Cost Model: Found an estimated cost of 4 for instruction: %uv16i8 = call <16 x i8> @llvm.ucmp.v16i8.v16i8(<16 x i8> undef, <16 x i8> undef)
-; CHECK-SIZE-NEXT:  Cost Model: Found an estimated cost of 4 for instruction: %uv8i16 = call <8 x i16> @llvm.ucmp.v8i16.v8i16(<8 x i16> undef, <8 x i16> undef)
-; CHECK-SIZE-NEXT:  Cost Model: Found an estimated cost of 4 for instruction: %uv4i32 = call <4 x i32> @llvm.ucmp.v4i32.v4i32(<4 x i32> undef, <4 x i32> undef)
-=======
 ; CHECK-SIZE-NEXT:  Cost Model: Found an estimated cost of 5 for instruction: %uv16i8 = call <16 x i8> @llvm.ucmp.v16i8.v16i8(<16 x i8> undef, <16 x i8> undef)
 ; CHECK-SIZE-NEXT:  Cost Model: Found an estimated cost of 5 for instruction: %uv8i16 = call <8 x i16> @llvm.ucmp.v8i16.v8i16(<8 x i16> undef, <8 x i16> undef)
 ; CHECK-SIZE-NEXT:  Cost Model: Found an estimated cost of 5 for instruction: %uv4i32 = call <4 x i32> @llvm.ucmp.v4i32.v4i32(<4 x i32> undef, <4 x i32> undef)
->>>>>>> 4b409fa5
 ; CHECK-SIZE-NEXT:  Cost Model: Found an estimated cost of 4 for instruction: %s8 = call i8 @llvm.scmp.i8.i8(i8 undef, i8 undef)
 ; CHECK-SIZE-NEXT:  Cost Model: Found an estimated cost of 4 for instruction: %s16 = call i16 @llvm.scmp.i16.i16(i16 undef, i16 undef)
 ; CHECK-SIZE-NEXT:  Cost Model: Found an estimated cost of 4 for instruction: %s32 = call i32 @llvm.scmp.i32.i32(i32 undef, i32 undef)
 ; CHECK-SIZE-NEXT:  Cost Model: Found an estimated cost of 4 for instruction: %s64 = call i64 @llvm.scmp.i64.i64(i64 undef, i64 undef)
-<<<<<<< HEAD
-; CHECK-SIZE-NEXT:  Cost Model: Found an estimated cost of 4 for instruction: %sv16i8 = call <16 x i8> @llvm.scmp.v16i8.v16i8(<16 x i8> undef, <16 x i8> undef)
-; CHECK-SIZE-NEXT:  Cost Model: Found an estimated cost of 4 for instruction: %sv8i16 = call <8 x i16> @llvm.scmp.v8i16.v8i16(<8 x i16> undef, <8 x i16> undef)
-; CHECK-SIZE-NEXT:  Cost Model: Found an estimated cost of 4 for instruction: %sv4i32 = call <4 x i32> @llvm.scmp.v4i32.v4i32(<4 x i32> undef, <4 x i32> undef)
-=======
 ; CHECK-SIZE-NEXT:  Cost Model: Found an estimated cost of 5 for instruction: %sv16i8 = call <16 x i8> @llvm.scmp.v16i8.v16i8(<16 x i8> undef, <16 x i8> undef)
 ; CHECK-SIZE-NEXT:  Cost Model: Found an estimated cost of 5 for instruction: %sv8i16 = call <8 x i16> @llvm.scmp.v8i16.v8i16(<8 x i16> undef, <8 x i16> undef)
 ; CHECK-SIZE-NEXT:  Cost Model: Found an estimated cost of 5 for instruction: %sv4i32 = call <4 x i32> @llvm.scmp.v4i32.v4i32(<4 x i32> undef, <4 x i32> undef)
->>>>>>> 4b409fa5
 ; CHECK-SIZE-NEXT:  Cost Model: Found an estimated cost of 1 for instruction: ret void
 ;
   %u8 = call i8 @llvm.ucmp(i8 undef, i8 undef)
