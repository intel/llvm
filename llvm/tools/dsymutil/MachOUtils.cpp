//===-- MachOUtils.cpp - Mach-o specific helpers for dsymutil  ------------===//
//
// Part of the LLVM Project, under the Apache License v2.0 with LLVM Exceptions.
// See https://llvm.org/LICENSE.txt for license information.
// SPDX-License-Identifier: Apache-2.0 WITH LLVM-exception
//
//===----------------------------------------------------------------------===//

#include "MachOUtils.h"
#include "BinaryHolder.h"
#include "DebugMap.h"
#include "LinkUtils.h"
#include "llvm/ADT/SmallString.h"
#include "llvm/CodeGen/NonRelocatableStringpool.h"
#include "llvm/MC/MCAssembler.h"
#include "llvm/MC/MCMachObjectWriter.h"
#include "llvm/MC/MCObjectStreamer.h"
#include "llvm/MC/MCSectionMachO.h"
#include "llvm/MC/MCStreamer.h"
#include "llvm/MC/MCSubtargetInfo.h"
#include "llvm/Object/MachO.h"
#include "llvm/Support/FileUtilities.h"
#include "llvm/Support/Program.h"
#include "llvm/Support/WithColor.h"
#include "llvm/Support/raw_ostream.h"

namespace llvm {
namespace dsymutil {
namespace MachOUtils {

llvm::Error ArchAndFile::createTempFile() {
  SmallString<256> SS;
  std::error_code EC = sys::fs::createTemporaryFile("dsym", "dwarf", FD, SS);

  if (EC)
    return errorCodeToError(EC);

  Path = SS.str();

  return Error::success();
}

llvm::StringRef ArchAndFile::getPath() const {
  assert(!Path.empty() && "path called before createTempFile");
  return Path;
}

int ArchAndFile::getFD() const {
  assert((FD != -1) && "path called before createTempFile");
  return FD;
}

ArchAndFile::~ArchAndFile() {
  if (!Path.empty())
    sys::fs::remove(Path);
}

std::string getArchName(StringRef Arch) {
  if (Arch.starts_with("thumb"))
    return (llvm::Twine("arm") + Arch.drop_front(5)).str();
  return std::string(Arch);
}

static bool runLipo(StringRef SDKPath, SmallVectorImpl<StringRef> &Args) {
  auto Path = sys::findProgramByName("lipo", ArrayRef(SDKPath));
  if (!Path)
    Path = sys::findProgramByName("lipo");

  if (!Path) {
    WithColor::error() << "lipo: " << Path.getError().message() << "\n";
    return false;
  }

  std::string ErrMsg;
  int result =
      sys::ExecuteAndWait(*Path, Args, std::nullopt, {}, 0, 0, &ErrMsg);
  if (result) {
    WithColor::error() << "lipo: " << ErrMsg << "\n";
    return false;
  }

  return true;
}

bool generateUniversalBinary(SmallVectorImpl<ArchAndFile> &ArchFiles,
                             StringRef OutputFileName,
                             const LinkOptions &Options, StringRef SDKPath,
                             bool Fat64) {
  // No need to merge one file into a universal fat binary.
  if (ArchFiles.size() == 1) {
    llvm::StringRef TmpPath = ArchFiles.front().getPath();
    if (auto EC = sys::fs::rename(TmpPath, OutputFileName)) {
      // If we can't rename, try to copy to work around cross-device link
      // issues.
      EC = sys::fs::copy_file(TmpPath, OutputFileName);
      if (EC) {
        WithColor::error() << "while keeping " << TmpPath << " as "
                           << OutputFileName << ": " << EC.message() << "\n";
        return false;
      }
      sys::fs::remove(TmpPath);
    }
    return true;
  }

  SmallVector<StringRef, 8> Args;
  Args.push_back("lipo");
  Args.push_back("-create");

  for (auto &Thin : ArchFiles)
    Args.push_back(Thin.getPath());

  // Align segments to match dsymutil-classic alignment.
  for (auto &Thin : ArchFiles) {
    Thin.Arch = getArchName(Thin.Arch);
    Args.push_back("-segalign");
    Args.push_back(Thin.Arch);
    Args.push_back("20");
  }

  // Use a 64-bit fat header if requested.
  if (Fat64)
    Args.push_back("-fat64");

  Args.push_back("-output");
  Args.push_back(OutputFileName.data());

  if (Options.Verbose) {
    outs() << "Running lipo\n";
    for (auto Arg : Args)
      outs() << ' ' << Arg;
    outs() << "\n";
  }

  return Options.NoOutput ? true : runLipo(SDKPath, Args);
}

// Return a MachO::segment_command_64 that holds the same values as the passed
// MachO::segment_command. We do that to avoid having to duplicate the logic
// for 32bits and 64bits segments.
struct MachO::segment_command_64 adaptFrom32bits(MachO::segment_command Seg) {
  MachO::segment_command_64 Seg64;
  Seg64.cmd = Seg.cmd;
  Seg64.cmdsize = Seg.cmdsize;
  memcpy(Seg64.segname, Seg.segname, sizeof(Seg.segname));
  Seg64.vmaddr = Seg.vmaddr;
  Seg64.vmsize = Seg.vmsize;
  Seg64.fileoff = Seg.fileoff;
  Seg64.filesize = Seg.filesize;
  Seg64.maxprot = Seg.maxprot;
  Seg64.initprot = Seg.initprot;
  Seg64.nsects = Seg.nsects;
  Seg64.flags = Seg.flags;
  return Seg64;
}

// Iterate on all \a Obj segments, and apply \a Handler to them.
template <typename FunctionTy>
static void iterateOnSegments(const object::MachOObjectFile &Obj,
                              FunctionTy Handler) {
  for (const auto &LCI : Obj.load_commands()) {
    MachO::segment_command_64 Segment;
    if (LCI.C.cmd == MachO::LC_SEGMENT)
      Segment = adaptFrom32bits(Obj.getSegmentLoadCommand(LCI));
    else if (LCI.C.cmd == MachO::LC_SEGMENT_64)
      Segment = Obj.getSegment64LoadCommand(LCI);
    else
      continue;

    Handler(Segment);
  }
}

// Transfer the symbols described by \a NList to \a NewSymtab which is just the
// raw contents of the symbol table for the dSYM companion file. \returns
// whether the symbol was transferred or not.
template <typename NListTy>
static bool transferSymbol(NListTy NList, bool IsLittleEndian,
                           StringRef Strings, SmallVectorImpl<char> &NewSymtab,
                           NonRelocatableStringpool &NewStrings,
                           bool &InDebugNote) {
  // Do not transfer undefined symbols, we want real addresses.
  if ((NList.n_type & MachO::N_TYPE) == MachO::N_UNDF)
    return false;

  // Do not transfer N_AST symbols as their content is copied into a section of
  // the Mach-O companion file.
  if (NList.n_type == MachO::N_AST)
    return false;

  StringRef Name = StringRef(Strings.begin() + NList.n_strx);

  // An N_SO with a filename opens a debugging scope and another one without a
  // name closes it. Don't transfer anything in the debugging scope.
  if (InDebugNote) {
    InDebugNote =
        (NList.n_type != MachO::N_SO) || (!Name.empty() && Name[0] != '\0');
    return false;
  } else if (NList.n_type == MachO::N_SO) {
    InDebugNote = true;
    return false;
  }

  // FIXME: The + 1 is here to mimic dsymutil-classic that has 2 empty
  // strings at the start of the generated string table (There is
  // corresponding code in the string table emission).
  NList.n_strx = NewStrings.getStringOffset(Name) + 1;
  if (IsLittleEndian != sys::IsLittleEndianHost)
    MachO::swapStruct(NList);

  NewSymtab.append(reinterpret_cast<char *>(&NList),
                   reinterpret_cast<char *>(&NList + 1));
  return true;
}

// Wrapper around transferSymbol to transfer all of \a Obj symbols
// to \a NewSymtab. This function does not write in the output file.
// \returns the number of symbols in \a NewSymtab.
static unsigned transferSymbols(const object::MachOObjectFile &Obj,
                                SmallVectorImpl<char> &NewSymtab,
                                NonRelocatableStringpool &NewStrings) {
  unsigned Syms = 0;
  StringRef Strings = Obj.getStringTableData();
  bool IsLittleEndian = Obj.isLittleEndian();
  bool InDebugNote = false;

  if (Obj.is64Bit()) {
    for (const object::SymbolRef &Symbol : Obj.symbols()) {
      object::DataRefImpl DRI = Symbol.getRawDataRefImpl();
      if (transferSymbol(Obj.getSymbol64TableEntry(DRI), IsLittleEndian,
                         Strings, NewSymtab, NewStrings, InDebugNote))
        ++Syms;
    }
  } else {
    for (const object::SymbolRef &Symbol : Obj.symbols()) {
      object::DataRefImpl DRI = Symbol.getRawDataRefImpl();
      if (transferSymbol(Obj.getSymbolTableEntry(DRI), IsLittleEndian, Strings,
                         NewSymtab, NewStrings, InDebugNote))
        ++Syms;
    }
  }
  return Syms;
}

static MachO::section
getSection(const object::MachOObjectFile &Obj,
           const MachO::segment_command &Seg,
           const object::MachOObjectFile::LoadCommandInfo &LCI, unsigned Idx) {
  return Obj.getSection(LCI, Idx);
}

static MachO::section_64
getSection(const object::MachOObjectFile &Obj,
           const MachO::segment_command_64 &Seg,
           const object::MachOObjectFile::LoadCommandInfo &LCI, unsigned Idx) {
  return Obj.getSection64(LCI, Idx);
}

// Transfer \a Segment from \a Obj to the output file. This calls into \a Writer
// to write these load commands directly in the output file at the current
// position.
//
// The function also tries to find a hole in the address map to fit the __DWARF
// segment of \a DwarfSegmentSize size. \a EndAddress is updated to point at the
// highest segment address.
//
// When the __LINKEDIT segment is transferred, its offset and size are set resp.
// to \a LinkeditOffset and \a LinkeditSize.
//
// When the eh_frame section is transferred, its offset and size are set resp.
// to \a EHFrameOffset and \a EHFrameSize.
template <typename SegmentTy>
static void transferSegmentAndSections(
    const object::MachOObjectFile::LoadCommandInfo &LCI, SegmentTy Segment,
    const object::MachOObjectFile &Obj, MachObjectWriter &Writer,
    uint64_t LinkeditOffset, uint64_t LinkeditSize, uint64_t EHFrameOffset,
    uint64_t EHFrameSize, uint64_t DwarfSegmentSize, uint64_t &GapForDwarf,
    uint64_t &EndAddress) {
  if (StringRef("__DWARF") == Segment.segname)
    return;

  if (StringRef("__TEXT") == Segment.segname && EHFrameSize > 0) {
    Segment.fileoff = EHFrameOffset;
    Segment.filesize = EHFrameSize;
  } else if (StringRef("__LINKEDIT") == Segment.segname) {
    Segment.fileoff = LinkeditOffset;
    Segment.filesize = LinkeditSize;
    // Resize vmsize by rounding to the page size.
    Segment.vmsize = alignTo(LinkeditSize, 0x1000);
  } else {
    Segment.fileoff = Segment.filesize = 0;
  }

  // Check if the end address of the last segment and our current
  // start address leave a sufficient gap to store the __DWARF
  // segment.
  uint64_t PrevEndAddress = EndAddress;
  EndAddress = alignTo(EndAddress, 0x1000);
  if (GapForDwarf == UINT64_MAX && Segment.vmaddr > EndAddress &&
      Segment.vmaddr - EndAddress >= DwarfSegmentSize)
    GapForDwarf = EndAddress;

  // The segments are not necessarily sorted by their vmaddr.
  EndAddress =
      std::max<uint64_t>(PrevEndAddress, Segment.vmaddr + Segment.vmsize);
  unsigned nsects = Segment.nsects;
  if (Obj.isLittleEndian() != sys::IsLittleEndianHost)
    MachO::swapStruct(Segment);
  Writer.W.OS.write(reinterpret_cast<char *>(&Segment), sizeof(Segment));
  for (unsigned i = 0; i < nsects; ++i) {
    auto Sect = getSection(Obj, Segment, LCI, i);
    if (StringRef("__eh_frame") == Sect.sectname) {
      Sect.offset = EHFrameOffset;
      Sect.reloff = Sect.nreloc = 0;
    } else {
      Sect.offset = Sect.reloff = Sect.nreloc = 0;
    }
    if (Obj.isLittleEndian() != sys::IsLittleEndianHost)
      MachO::swapStruct(Sect);
    Writer.W.OS.write(reinterpret_cast<char *>(&Sect), sizeof(Sect));
  }
}

// Write the __DWARF segment load command to the output file.
static bool createDwarfSegment(const MCAssembler& Asm,uint64_t VMAddr, uint64_t FileOffset,
                               uint64_t FileSize, unsigned NumSections,
                                MachObjectWriter &Writer) {
  Writer.writeSegmentLoadCommand("__DWARF", NumSections, VMAddr,
                                 alignTo(FileSize, 0x1000), FileOffset,
                                 FileSize, /* MaxProt */ 7,
                                 /* InitProt =*/3);

  for (unsigned int i = 0, n = Writer.getSectionOrder().size(); i != n; ++i) {
    MCSection *Sec = Writer.getSectionOrder()[i];
    if (!Asm.getSectionFileSize(*Sec))
      continue;

    Align Alignment = Sec->getAlign();
    if (Alignment > 1) {
      VMAddr = alignTo(VMAddr, Alignment);
      FileOffset = alignTo(FileOffset, Alignment);
      if (FileOffset > UINT32_MAX)
        return error("section " + Sec->getName() +
                     "'s file offset exceeds 4GB."
                     " Refusing to produce an invalid Mach-O file.");
    }
    Writer.writeSection(Asm, *Sec, VMAddr, FileOffset, 0, 0, 0);

    FileOffset += Asm.getSectionAddressSize(*Sec);
    VMAddr += Asm.getSectionAddressSize(*Sec);
  }
  return true;
}

static bool isExecutable(const object::MachOObjectFile &Obj) {
  if (Obj.is64Bit())
    return Obj.getHeader64().filetype != MachO::MH_OBJECT;
  else
    return Obj.getHeader().filetype != MachO::MH_OBJECT;
}

static unsigned segmentLoadCommandSize(bool Is64Bit, unsigned NumSections) {
  if (Is64Bit)
    return sizeof(MachO::segment_command_64) +
           NumSections * sizeof(MachO::section_64);

  return sizeof(MachO::segment_command) + NumSections * sizeof(MachO::section);
}

// Stream a dSYM companion binary file corresponding to the binary referenced
// by \a DM to \a OutFile. The passed \a MS MCStreamer is setup to write to
// \a OutFile and it must be using a MachObjectWriter object to do so.
bool generateDsymCompanion(
    llvm::IntrusiveRefCntPtr<llvm::vfs::FileSystem> VFS, const DebugMap &DM,
    MCStreamer &MS, raw_fd_ostream &OutFile,
    const std::vector<MachOUtils::DwarfRelocationApplicationInfo>
        &RelocationsToApply) {
  auto &ObjectStreamer = static_cast<MCObjectStreamer &>(MS);
  MCAssembler &MCAsm = ObjectStreamer.getAssembler();
  auto &Writer = static_cast<MachObjectWriter &>(MCAsm.getWriter());

  // Layout but don't emit.
<<<<<<< HEAD
  MCAsmLayout Layout(MCAsm);
  MCAsm.layout(Layout);
=======
  MCAsm.layout();
>>>>>>> 4fe5a3cc

  BinaryHolder InputBinaryHolder(VFS, false);

  auto ObjectEntry = InputBinaryHolder.getObjectEntry(DM.getBinaryPath());
  if (!ObjectEntry) {
    auto Err = ObjectEntry.takeError();
    return error(Twine("opening ") + DM.getBinaryPath() + ": " +
                     toString(std::move(Err)),
                 "output file streaming");
  }

  auto Object =
      ObjectEntry->getObjectAs<object::MachOObjectFile>(DM.getTriple());
  if (!Object) {
    auto Err = Object.takeError();
    return error(Twine("opening ") + DM.getBinaryPath() + ": " +
                     toString(std::move(Err)),
                 "output file streaming");
  }

  auto &InputBinary = *Object;

  bool Is64Bit = Writer.is64Bit();
  MachO::symtab_command SymtabCmd = InputBinary.getSymtabLoadCommand();

  // Compute the number of load commands we will need.
  unsigned LoadCommandSize = 0;
  unsigned NumLoadCommands = 0;

  bool HasSymtab = false;

  // Check LC_SYMTAB and get LC_UUID and LC_BUILD_VERSION.
  MachO::uuid_command UUIDCmd;
  SmallVector<MachO::build_version_command, 2> BuildVersionCmd;
  memset(&UUIDCmd, 0, sizeof(UUIDCmd));
  for (auto &LCI : InputBinary.load_commands()) {
    switch (LCI.C.cmd) {
    case MachO::LC_UUID:
      if (UUIDCmd.cmd)
        return error("Binary contains more than one UUID");
      UUIDCmd = InputBinary.getUuidCommand(LCI);
      ++NumLoadCommands;
      LoadCommandSize += sizeof(UUIDCmd);
      break;
    case MachO::LC_BUILD_VERSION: {
      MachO::build_version_command Cmd;
      memset(&Cmd, 0, sizeof(Cmd));
      Cmd = InputBinary.getBuildVersionLoadCommand(LCI);
      ++NumLoadCommands;
      LoadCommandSize += sizeof(Cmd);
      // LLDB doesn't care about the build tools for now.
      Cmd.ntools = 0;
      BuildVersionCmd.push_back(Cmd);
      break;
    }
    case MachO::LC_SYMTAB:
      HasSymtab = true;
      break;
    default:
      break;
    }
  }

  // If we have a valid symtab to copy, do it.
  bool ShouldEmitSymtab = HasSymtab && isExecutable(InputBinary);
  if (ShouldEmitSymtab) {
    LoadCommandSize += sizeof(MachO::symtab_command);
    ++NumLoadCommands;
  }

  // If we have a valid eh_frame to copy, do it.
  uint64_t EHFrameSize = 0;
  StringRef EHFrameData;
  for (const object::SectionRef &Section : InputBinary.sections()) {
    Expected<StringRef> NameOrErr = Section.getName();
    if (!NameOrErr) {
      consumeError(NameOrErr.takeError());
      continue;
    }
    StringRef SectionName = *NameOrErr;
    SectionName = SectionName.substr(SectionName.find_first_not_of("._"));
    if (SectionName == "eh_frame") {
      if (Expected<StringRef> ContentsOrErr = Section.getContents()) {
        EHFrameData = *ContentsOrErr;
        EHFrameSize = Section.getSize();
      } else {
        consumeError(ContentsOrErr.takeError());
      }
    }
  }

  unsigned HeaderSize =
      Is64Bit ? sizeof(MachO::mach_header_64) : sizeof(MachO::mach_header);
  // We will copy every segment that isn't __DWARF.
  iterateOnSegments(InputBinary, [&](const MachO::segment_command_64 &Segment) {
    if (StringRef("__DWARF") == Segment.segname)
      return;

    ++NumLoadCommands;
    LoadCommandSize += segmentLoadCommandSize(Is64Bit, Segment.nsects);
  });

  // We will add our own brand new __DWARF segment if we have debug
  // info.
  unsigned NumDwarfSections = 0;
  uint64_t DwarfSegmentSize = 0;

  for (unsigned int i = 0, n = Writer.getSectionOrder().size(); i != n; ++i) {
    MCSection *Sec = Writer.getSectionOrder()[i];
    if (Sec->begin() == Sec->end())
      continue;

    if (uint64_t Size = MCAsm.getSectionFileSize(*Sec)) {
      DwarfSegmentSize = alignTo(DwarfSegmentSize, Sec->getAlign());
      DwarfSegmentSize += Size;
      ++NumDwarfSections;
    }
  }

  if (NumDwarfSections) {
    ++NumLoadCommands;
    LoadCommandSize += segmentLoadCommandSize(Is64Bit, NumDwarfSections);
  }

  SmallString<0> NewSymtab;
  // Legacy dsymutil puts an empty string at the start of the line table.
  // thus we set NonRelocatableStringpool(,PutEmptyString=true)
  NonRelocatableStringpool NewStrings(true);
  unsigned NListSize = Is64Bit ? sizeof(MachO::nlist_64) : sizeof(MachO::nlist);
  unsigned NumSyms = 0;
  uint64_t NewStringsSize = 0;
  if (ShouldEmitSymtab) {
    NewSymtab.reserve(SymtabCmd.nsyms * NListSize / 2);
    NumSyms = transferSymbols(InputBinary, NewSymtab, NewStrings);
    NewStringsSize = NewStrings.getSize() + 1;
  }

  uint64_t SymtabStart = LoadCommandSize;
  SymtabStart += HeaderSize;
  SymtabStart = alignTo(SymtabStart, 0x1000);

  // We gathered all the information we need, start emitting the output file.
  Writer.writeHeader(MachO::MH_DSYM, NumLoadCommands, LoadCommandSize, false);

  // Write the load commands.
  assert(OutFile.tell() == HeaderSize);
  if (UUIDCmd.cmd != 0) {
    Writer.W.write<uint32_t>(UUIDCmd.cmd);
    Writer.W.write<uint32_t>(sizeof(UUIDCmd));
    OutFile.write(reinterpret_cast<const char *>(UUIDCmd.uuid), 16);
    assert(OutFile.tell() == HeaderSize + sizeof(UUIDCmd));
  }
  for (auto Cmd : BuildVersionCmd) {
    Writer.W.write<uint32_t>(Cmd.cmd);
    Writer.W.write<uint32_t>(sizeof(Cmd));
    Writer.W.write<uint32_t>(Cmd.platform);
    Writer.W.write<uint32_t>(Cmd.minos);
    Writer.W.write<uint32_t>(Cmd.sdk);
    Writer.W.write<uint32_t>(Cmd.ntools);
  }

  assert(SymtabCmd.cmd && "No symbol table.");
  uint64_t StringStart = SymtabStart + NumSyms * NListSize;
  if (ShouldEmitSymtab)
    Writer.writeSymtabLoadCommand(SymtabStart, NumSyms, StringStart,
                                  NewStringsSize);

  uint64_t EHFrameStart = StringStart + NewStringsSize;
  EHFrameStart = alignTo(EHFrameStart, 0x1000);

  uint64_t DwarfSegmentStart = EHFrameStart + EHFrameSize;
  DwarfSegmentStart = alignTo(DwarfSegmentStart, 0x1000);

  // Write the load commands for the segments and sections we 'import' from
  // the original binary.
  uint64_t EndAddress = 0;
  uint64_t GapForDwarf = UINT64_MAX;
  for (auto &LCI : InputBinary.load_commands()) {
    if (LCI.C.cmd == MachO::LC_SEGMENT)
      transferSegmentAndSections(
          LCI, InputBinary.getSegmentLoadCommand(LCI), InputBinary, Writer,
          SymtabStart, StringStart + NewStringsSize - SymtabStart, EHFrameStart,
          EHFrameSize, DwarfSegmentSize, GapForDwarf, EndAddress);
    else if (LCI.C.cmd == MachO::LC_SEGMENT_64)
      transferSegmentAndSections(
          LCI, InputBinary.getSegment64LoadCommand(LCI), InputBinary, Writer,
          SymtabStart, StringStart + NewStringsSize - SymtabStart, EHFrameStart,
          EHFrameSize, DwarfSegmentSize, GapForDwarf, EndAddress);
  }

  uint64_t DwarfVMAddr = alignTo(EndAddress, 0x1000);
  uint64_t DwarfVMMax = Is64Bit ? UINT64_MAX : UINT32_MAX;
  if (DwarfVMAddr + DwarfSegmentSize > DwarfVMMax ||
      DwarfVMAddr + DwarfSegmentSize < DwarfVMAddr /* Overflow */) {
    // There is no room for the __DWARF segment at the end of the
    // address space. Look through segments to find a gap.
    DwarfVMAddr = GapForDwarf;
    if (DwarfVMAddr == UINT64_MAX)
      warn("not enough VM space for the __DWARF segment.",
           "output file streaming");
  }

  // Write the load command for the __DWARF segment.
  if (!createDwarfSegment(MCAsm, DwarfVMAddr, DwarfSegmentStart, DwarfSegmentSize,
                          NumDwarfSections, Writer))
    return false;

  assert(OutFile.tell() == LoadCommandSize + HeaderSize);
  OutFile.write_zeros(SymtabStart - (LoadCommandSize + HeaderSize));
  assert(OutFile.tell() == SymtabStart);

  // Transfer symbols.
  if (ShouldEmitSymtab) {
    OutFile << NewSymtab.str();
    assert(OutFile.tell() == StringStart);

    // Transfer string table.
    // FIXME: The NonRelocatableStringpool starts with an empty string, but
    // dsymutil-classic starts the reconstructed string table with 2 of these.
    // Reproduce that behavior for now (there is corresponding code in
    // transferSymbol).
    OutFile << '\0';
    std::vector<DwarfStringPoolEntryRef> Strings =
        NewStrings.getEntriesForEmission();
    for (auto EntryRef : Strings) {
      OutFile.write(EntryRef.getString().data(),
                    EntryRef.getString().size() + 1);
    }
  }
  assert(OutFile.tell() == StringStart + NewStringsSize);

  // Pad till the EH frame start.
  OutFile.write_zeros(EHFrameStart - (StringStart + NewStringsSize));
  assert(OutFile.tell() == EHFrameStart);

  // Transfer eh_frame.
  if (EHFrameSize > 0)
    OutFile << EHFrameData;
  assert(OutFile.tell() == EHFrameStart + EHFrameSize);

  // Pad till the Dwarf segment start.
  OutFile.write_zeros(DwarfSegmentStart - (EHFrameStart + EHFrameSize));
  assert(OutFile.tell() == DwarfSegmentStart);

  // Emit the Dwarf sections contents.
  for (const MCSection &Sec : MCAsm) {
    uint64_t Pos = OutFile.tell();
    OutFile.write_zeros(alignTo(Pos, Sec.getAlign()) - Pos);
    MCAsm.writeSectionData(OutFile, &Sec);
  }

  // Apply relocations to the contents of the DWARF segment.
  // We do this here because the final value written depend on the DWARF vm
  // addr, which is only calculated in this function.
  if (!RelocationsToApply.empty()) {
    if (!OutFile.supportsSeeking())
      report_fatal_error(
          "Cannot apply relocations to file that doesn't support seeking!");

    uint64_t Pos = OutFile.tell();
    for (auto &RelocationToApply : RelocationsToApply) {
      OutFile.seek(DwarfSegmentStart + RelocationToApply.AddressFromDwarfStart);
      int32_t Value = RelocationToApply.Value;
      if (RelocationToApply.ShouldSubtractDwarfVM)
        Value -= DwarfVMAddr;
      OutFile.write((char *)&Value, sizeof(int32_t));
    }
    OutFile.seek(Pos);
  }

  return true;
}
} // namespace MachOUtils
} // namespace dsymutil
} // namespace llvm<|MERGE_RESOLUTION|>--- conflicted
+++ resolved
@@ -380,12 +380,7 @@
   auto &Writer = static_cast<MachObjectWriter &>(MCAsm.getWriter());
 
   // Layout but don't emit.
-<<<<<<< HEAD
-  MCAsmLayout Layout(MCAsm);
-  MCAsm.layout(Layout);
-=======
   MCAsm.layout();
->>>>>>> 4fe5a3cc
 
   BinaryHolder InputBinaryHolder(VFS, false);
 
