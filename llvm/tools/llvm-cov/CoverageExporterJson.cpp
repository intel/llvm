--- conflicted
+++ resolved
@@ -62,11 +62,7 @@
 #include <utility>
 
 /// The semantic version combined as a string.
-<<<<<<< HEAD
-#define LLVM_COVERAGE_EXPORT_JSON_STR "3.0.0"
-=======
 #define LLVM_COVERAGE_EXPORT_JSON_STR "3.0.1"
->>>>>>> 10a576f7
 
 /// Unique type identifier for JSON coverage export.
 #define LLVM_COVERAGE_EXPORT_JSON_TYPE_STR "llvm.coverage.json.export"
@@ -117,11 +113,7 @@
   const auto [TrueDecisions, FalseDecisions] = Record.getDecisions();
   return json::Array({CMR.LineStart, CMR.ColumnStart, CMR.LineEnd,
                       CMR.ColumnEnd, TrueDecisions, FalseDecisions,
-<<<<<<< HEAD
-                      CMR.ExpandedFileID, int64_t(CMR.Kind),
-=======
                       CMR.FileID, CMR.ExpandedFileID, int64_t(CMR.Kind),
->>>>>>> 10a576f7
                       gatherConditions(Record)});
 }
 
