//===- RemarkUtilHelpers.h ------------------------------------------------===//
//
// Part of the LLVM Project, under the Apache License v2.0 with LLVM Exceptions.
// See https://llvm.org/LICENSE.txt for license information.
// SPDX-License-Identifier: Apache-2.0 WITH LLVM-exception
//
//===----------------------------------------------------------------------===//
//
// Helpers for remark utilites
//
//===----------------------------------------------------------------------===//
<<<<<<< HEAD
=======
#include "llvm/ADT/StringExtras.h"
>>>>>>> 54c4ef26
#include "llvm/ADT/StringRef.h"
#include "llvm/Remarks/Remark.h"
#include "llvm/Remarks/RemarkFormat.h"
#include "llvm/Remarks/RemarkParser.h"
#include "llvm/Remarks/RemarkSerializer.h"
#include "llvm/Support/CommandLine.h"
#include "llvm/Support/Error.h"
#include "llvm/Support/FileSystem.h"
#include "llvm/Support/MemoryBuffer.h"
#include "llvm/Support/Regex.h"
#include "llvm/Support/StringSaver.h"
#include "llvm/Support/ToolOutputFile.h"

// Keep input + output help + names consistent across the various modes via a
// hideous macro.
#define INPUT_OUTPUT_COMMAND_LINE_OPTIONS(SUBOPT)                              \
  static cl::opt<std::string> InputFileName(cl::Positional, cl::init("-"),     \
                                            cl::desc("<input file>"),          \
                                            cl::sub(SUBOPT));                  \
  static cl::opt<std::string> OutputFileName(                                  \
      "o", cl::init("-"), cl::desc("Output"), cl::value_desc("filename"),      \
      cl::sub(SUBOPT));

// Keep Input format and names consistent accross the modes via a macro.
#define INPUT_FORMAT_COMMAND_LINE_OPTIONS(SUBOPT)                              \
  static cl::opt<Format> InputFormat(                                          \
      "parser", cl::init(Format::Auto),                                        \
      cl::desc("Input remark format to parse"),                                \
      cl::values(                                                              \
          clEnumValN(Format::Auto, "auto", "Automatic detection (default)"),   \
          clEnumValN(Format::YAML, "yaml", "YAML"),                            \
          clEnumValN(Format::Bitstream, "bitstream", "Bitstream")),            \
      cl::sub(SUBOPT));

#define OUTPUT_FORMAT_COMMAND_LINE_OPTIONS(SUBOPT)                             \
  static cl::opt<Format> OutputFormat(                                         \
      "serializer", cl::init(Format::Auto),                                    \
      cl::desc("Output remark format to serialize"),                           \
      cl::values(clEnumValN(Format::Auto, "auto",                              \
<<<<<<< HEAD
                            "Follow the parser format (default)"),             \
=======
                            "Automatic detection based on output file "        \
                            "extension or parser format (default)"),           \
>>>>>>> 54c4ef26
                 clEnumValN(Format::YAML, "yaml", "YAML"),                     \
                 clEnumValN(Format::Bitstream, "bitstream", "Bitstream")),     \
      cl::sub(SUBOPT));

#define DEBUG_LOC_INFO_COMMAND_LINE_OPTIONS(SUBOPT)                            \
  static cl::opt<bool> UseDebugLoc(                                            \
      "use-debug-loc",                                                         \
      cl::desc(                                                                \
          "Add debug loc information when generating tables for "              \
          "functions. The loc is represented as (path:line number:column "     \
          "number)"),                                                          \
      cl::init(false), cl::sub(SUBOPT));

#define REMARK_FILTER_COMMAND_LINE_OPTIONS(SUBOPT)                             \
  static cl::opt<std::string> FunctionOpt(                                     \
      "function", cl::sub(SUBOPT), cl::ValueOptional,                          \
      cl::desc("Optional function name to filter collection by."));            \
  static cl::opt<std::string> FunctionOptRE(                                   \
      "rfunction", cl::sub(SUBOPT), cl::ValueOptional,                         \
      cl::desc("Optional function name to filter collection by "               \
               "(accepts regular expressions)."));                             \
  static cl::opt<std::string> RemarkNameOpt(                                   \
      "remark-name",                                                           \
      cl::desc("Optional remark name to filter collection by."),               \
      cl::ValueOptional, cl::sub(SUBOPT));                                     \
  static cl::opt<std::string> RemarkNameOptRE(                                 \
      "rremark-name",                                                          \
      cl::desc("Optional remark name to filter collection by "                 \
               "(accepts regular expressions)."),                              \
      cl::ValueOptional, cl::sub(SUBOPT));                                     \
  static cl::opt<std::string> PassNameOpt(                                     \
      "pass-name", cl::ValueOptional,                                          \
      cl::desc("Optional remark pass name to filter collection by."),          \
      cl::sub(SUBOPT));                                                        \
  static cl::opt<std::string> PassNameOptRE(                                   \
      "rpass-name", cl::ValueOptional,                                         \
      cl::desc("Optional remark pass name to filter collection "               \
               "by (accepts regular expressions)."),                           \
      cl::sub(SUBOPT));                                                        \
  static cl::opt<Type> RemarkTypeOpt(                                          \
      "remark-type",                                                           \
      cl::desc("Optional remark type to filter collection by."),               \
      cl::values(clEnumValN(Type::Unknown, "unknown", "UNKOWN"),               \
                 clEnumValN(Type::Passed, "passed", "PASSED"),                 \
                 clEnumValN(Type::Missed, "missed", "MISSED"),                 \
                 clEnumValN(Type::Analysis, "analysis", "ANALYSIS"),           \
                 clEnumValN(Type::AnalysisFPCommute, "analysis-fp-commute",    \
                            "ANALYSIS_FP_COMMUTE"),                            \
                 clEnumValN(Type::AnalysisAliasing, "analysis-aliasing",       \
                            "ANALYSIS_ALIASING"),                              \
                 clEnumValN(Type::Failure, "failure", "FAILURE")),             \
      cl::sub(SUBOPT));                                                        \
  static cl::opt<std::string> RemarkFilterArgByOpt(                            \
      "filter-arg-by",                                                         \
      cl::desc("Optional remark arg to filter collection by."),                \
      cl::ValueOptional, cl::sub(SUBOPT));                                     \
  static cl::opt<std::string> RemarkArgFilterOptRE(                            \
      "rfilter-arg-by",                                                        \
      cl::desc("Optional remark arg to filter collection by "                  \
               "(accepts regular expressions)."),                              \
      cl::sub(SUBOPT), cl::ValueOptional);

#define REMARK_FILTER_SETUP_FUNC()                                             \
  static Expected<Filters> getRemarkFilters() {                                \
    auto MaybeFunctionFilter =                                                 \
        FilterMatcher::createExactOrRE(FunctionOpt, FunctionOptRE);            \
    if (!MaybeFunctionFilter)                                                  \
      return MaybeFunctionFilter.takeError();                                  \
                                                                               \
    auto MaybeRemarkNameFilter =                                               \
        FilterMatcher::createExactOrRE(RemarkNameOpt, RemarkNameOptRE);        \
    if (!MaybeRemarkNameFilter)                                                \
      return MaybeRemarkNameFilter.takeError();                                \
                                                                               \
    auto MaybePassNameFilter =                                                 \
        FilterMatcher::createExactOrRE(PassNameOpt, PassNameOptRE);            \
    if (!MaybePassNameFilter)                                                  \
      return MaybePassNameFilter.takeError();                                  \
                                                                               \
    auto MaybeRemarkArgFilter = FilterMatcher::createExactOrRE(                \
        RemarkFilterArgByOpt, RemarkArgFilterOptRE);                           \
    if (!MaybeRemarkArgFilter)                                                 \
      return MaybeRemarkArgFilter.takeError();                                 \
                                                                               \
    std::optional<Type> TypeFilter;                                            \
    if (RemarkTypeOpt.getNumOccurrences())                                     \
      TypeFilter = RemarkTypeOpt.getValue();                                   \
                                                                               \
    return Filters{std::move(*MaybeFunctionFilter),                            \
                   std::move(*MaybeRemarkNameFilter),                          \
                   std::move(*MaybePassNameFilter),                            \
                   std::move(*MaybeRemarkArgFilter), TypeFilter};              \
  }

namespace llvm {
namespace remarks {
Expected<std::unique_ptr<MemoryBuffer>>
getInputMemoryBuffer(StringRef InputFileName);
Expected<std::unique_ptr<ToolOutputFile>>
getOutputFileWithFlags(StringRef OutputFileName, sys::fs::OpenFlags Flags);
Expected<std::unique_ptr<ToolOutputFile>>
getOutputFileForRemarks(StringRef OutputFileName, Format OutputFormat);

/// Choose the serializer format. If \p SelectedFormat is Format::Auto, try to
/// detect the format based on the extension of \p OutputFileName or fall back
/// to \p DefaultFormat.
Format getSerializerFormat(StringRef OutputFileName, Format SelectedFormat,
                           Format DefaultFormat);

/// Filter object which can be either a string or a regex to match with the
/// remark properties.
class FilterMatcher {
  Regex FilterRE;
  std::string FilterStr;
  bool IsRegex;

  FilterMatcher(StringRef Filter, bool IsRegex)
      : FilterRE(Filter), FilterStr(Filter), IsRegex(IsRegex) {}

  static Expected<FilterMatcher> createRE(StringRef Arg, StringRef Value);

public:
  static FilterMatcher createExact(StringRef Filter) { return {Filter, false}; }

  static Expected<FilterMatcher>
  createRE(const llvm::cl::opt<std::string> &Arg);

  static Expected<FilterMatcher> createRE(StringRef Filter,
                                          const cl::list<std::string> &Arg);

  static Expected<std::optional<FilterMatcher>>
  createExactOrRE(const llvm::cl::opt<std::string> &ExactArg,
                  const llvm::cl::opt<std::string> &REArg);

  static FilterMatcher createAny() { return {".*", true}; }

  bool match(StringRef StringToMatch) const {
    if (IsRegex)
      return FilterRE.match(StringToMatch);
    return FilterStr == StringToMatch.trim().str();
  }
};

/// Filter out remarks based on remark properties (function, remark name, pass
/// name, argument values and type).
struct Filters {
  std::optional<FilterMatcher> FunctionFilter;
  std::optional<FilterMatcher> RemarkNameFilter;
  std::optional<FilterMatcher> PassNameFilter;
  std::optional<FilterMatcher> ArgFilter;
  std::optional<Type> RemarkTypeFilter;

  /// Returns true if \p Remark satisfies all the provided filters.
  bool filterRemark(const Remark &Remark);
};

<<<<<<< HEAD
=======
/// Helper to construct Remarks using an API similar to DiagnosticInfo.
/// Once this is more fully featured, consider implementing DiagnosticInfo using
/// RemarkBuilder.
class RemarkBuilder {
  BumpPtrAllocator Alloc;
  UniqueStringSaver Strs;

public:
  Remark R;
  struct Argument {
    std::string Key;
    std::string Val;
    std::optional<RemarkLocation> Loc;
    Argument(StringRef Key, StringRef Val,
             std::optional<RemarkLocation> Loc = std::nullopt)
        : Key(Key), Val(Val), Loc(Loc) {}
    Argument(StringRef Key, int Val,
             std::optional<RemarkLocation> Loc = std::nullopt)
        : Key(Key), Val(itostr(Val)), Loc(Loc) {}
  };

  RemarkBuilder(Type RemarkType, StringRef PassName, StringRef RemarkName,
                StringRef FunctionName)
      : Strs(Alloc) {
    R.RemarkType = RemarkType;
    R.PassName = Strs.save(PassName);
    R.RemarkName = Strs.save(RemarkName);
    R.FunctionName = Strs.save(FunctionName);
  }

  RemarkBuilder &operator<<(Argument &&Arg) {
    auto &RArg = R.Args.emplace_back(Strs.save(Arg.Key), Strs.save(Arg.Val));
    RArg.Loc = Arg.Loc;
    return *this;
  }

  RemarkBuilder &operator<<(const char *Str) {
    R.Args.emplace_back("String", Str);
    return *this;
  }

  RemarkBuilder &operator<<(StringRef Str) {
    R.Args.emplace_back("String", Strs.save(Str));
    return *this;
  }
};

using NV = RemarkBuilder::Argument;

>>>>>>> 54c4ef26
} // namespace remarks
} // namespace llvm<|MERGE_RESOLUTION|>--- conflicted
+++ resolved
@@ -9,10 +9,7 @@
 // Helpers for remark utilites
 //
 //===----------------------------------------------------------------------===//
-<<<<<<< HEAD
-=======
 #include "llvm/ADT/StringExtras.h"
->>>>>>> 54c4ef26
 #include "llvm/ADT/StringRef.h"
 #include "llvm/Remarks/Remark.h"
 #include "llvm/Remarks/RemarkFormat.h"
@@ -52,12 +49,8 @@
       "serializer", cl::init(Format::Auto),                                    \
       cl::desc("Output remark format to serialize"),                           \
       cl::values(clEnumValN(Format::Auto, "auto",                              \
-<<<<<<< HEAD
-                            "Follow the parser format (default)"),             \
-=======
                             "Automatic detection based on output file "        \
                             "extension or parser format (default)"),           \
->>>>>>> 54c4ef26
                  clEnumValN(Format::YAML, "yaml", "YAML"),                     \
                  clEnumValN(Format::Bitstream, "bitstream", "Bitstream")),     \
       cl::sub(SUBOPT));
@@ -214,8 +207,6 @@
   bool filterRemark(const Remark &Remark);
 };
 
-<<<<<<< HEAD
-=======
 /// Helper to construct Remarks using an API similar to DiagnosticInfo.
 /// Once this is more fully featured, consider implementing DiagnosticInfo using
 /// RemarkBuilder.
@@ -265,6 +256,5 @@
 
 using NV = RemarkBuilder::Argument;
 
->>>>>>> 54c4ef26
 } // namespace remarks
 } // namespace llvm