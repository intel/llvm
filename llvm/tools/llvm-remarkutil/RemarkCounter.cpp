//===- RemarkCounter.cpp --------------------------------------------------===//
//
// Part of the LLVM Project, under the Apache License v2.0 with LLVM Exceptions.
// See https://llvm.org/LICENSE.txt for license information.
// SPDX-License-Identifier: Apache-2.0 WITH LLVM-exception
//
//===----------------------------------------------------------------------===//
//
// Generic tool to count remarks based on properties
//
//===----------------------------------------------------------------------===//

#include "RemarkCounter.h"
#include "RemarkUtilRegistry.h"
#include "llvm/Support/CommandLine.h"
#include "llvm/Support/InterleavedRange.h"
#include "llvm/Support/Regex.h"

using namespace llvm;
using namespace remarks;
using namespace llvm::remarkutil;

static cl::SubCommand CountSub("count",
                               "Collect remarks based on specified criteria.");

INPUT_FORMAT_COMMAND_LINE_OPTIONS(CountSub)
INPUT_OUTPUT_COMMAND_LINE_OPTIONS(CountSub)
REMARK_FILTER_COMMAND_LINE_OPTIONS(CountSub)

REMARK_FILTER_SETUP_FUNC()

static cl::list<std::string>
    Keys("args", cl::desc("Specify remark argument/s to count by."),
         cl::value_desc("arguments"), cl::sub(CountSub), cl::ValueOptional);
static cl::list<std::string> RKeys(
    "rargs",
    cl::desc(
        "Specify remark argument/s to count (accepts regular expressions)."),
    cl::value_desc("arguments"), cl::sub(CountSub), cl::ValueOptional);

static cl::opt<CountBy> CountByOpt(
    "count-by", cl::desc("Specify the property to collect remarks by."),
    cl::values(
        clEnumValN(CountBy::REMARK, "remark-name",
                   "Counts individual remarks based on how many of the remark "
                   "exists."),
        clEnumValN(CountBy::ARGUMENT, "arg",
                   "Counts based on the value each specified argument has. The "
                   "argument has to have a number value to be considered.")),
    cl::init(CountBy::REMARK), cl::sub(CountSub));
static cl::opt<GroupBy> GroupByOpt(
    "group-by", cl::desc("Specify the property to group remarks by."),
    cl::values(
        clEnumValN(
            GroupBy::PER_SOURCE, "source",
            "Display the count broken down by the filepath of each remark "
            "emitted. Requires remarks to have DebugLoc information."),
        clEnumValN(GroupBy::PER_FUNCTION, "function",
                   "Breakdown the count by function name."),
        clEnumValN(
            GroupBy::PER_FUNCTION_WITH_DEBUG_LOC, "function-with-loc",
            "Breakdown the count by function name taking into consideration "
            "the filepath info from the DebugLoc of the remark."),
        clEnumValN(GroupBy::TOTAL, "total",
                   "Output the total number corresponding to the count for the "
                   "provided input file.")),
    cl::init(GroupBy::PER_SOURCE), cl::sub(CountSub));

/// Look for matching argument with \p Key in \p Remark and return the parsed
/// integer value or 0 if it is has no integer value.
static unsigned getValForKey(StringRef Key, const Remark &Remark) {
  auto *RemarkArg = find_if(Remark.Args, [&Key](const Argument &Arg) {
    return Arg.Key == Key && Arg.getValAsInt<unsigned>();
  });
  if (RemarkArg == Remark.Args.end())
    return 0;
<<<<<<< HEAD
  return *RemarkArg->getValAsInt();
=======
  return *RemarkArg->getValAsInt<unsigned>();
>>>>>>> 54c4ef26
}

Error ArgumentCounter::getAllMatchingArgumentsInRemark(
    StringRef Buffer, ArrayRef<FilterMatcher> Arguments, Filters &Filter) {
  auto MaybeParser = createRemarkParser(InputFormat, Buffer);
  if (!MaybeParser)
    return MaybeParser.takeError();
  auto &Parser = **MaybeParser;
  auto MaybeRemark = Parser.next();
  for (; MaybeRemark; MaybeRemark = Parser.next()) {
    auto &Remark = **MaybeRemark;
    // Only collect keys from remarks included in the filter.
    if (!Filter.filterRemark(Remark))
      continue;
    for (auto &Key : Arguments) {
      for (Argument Arg : Remark.Args)
        if (Key.match(Arg.Key) && Arg.getValAsInt<unsigned>())
          ArgumentSetIdxMap.insert({Arg.Key, ArgumentSetIdxMap.size()});
    }
  }

  auto E = MaybeRemark.takeError();
  if (!E.isA<EndOfFileError>())
    return E;
  consumeError(std::move(E));
  return Error::success();
}

std::optional<std::string> Counter::getGroupByKey(const Remark &Remark) {
  switch (Group) {
  case GroupBy::PER_FUNCTION:
    return Remark.FunctionName.str();
  case GroupBy::TOTAL:
    return "Total";
  case GroupBy::PER_SOURCE:
  case GroupBy::PER_FUNCTION_WITH_DEBUG_LOC:
    if (!Remark.Loc.has_value())
      return std::nullopt;

    if (Group == GroupBy::PER_FUNCTION_WITH_DEBUG_LOC)
      return Remark.Loc->SourceFilePath.str() + ":" + Remark.FunctionName.str();
    return Remark.Loc->SourceFilePath.str();
  }
  llvm_unreachable("Fully covered switch above!");
}

void ArgumentCounter::collect(const Remark &Remark) {
  SmallVector<unsigned, 4> Row(ArgumentSetIdxMap.size());
  std::optional<std::string> GroupByKey = getGroupByKey(Remark);
  // Early return if we don't have a value
  if (!GroupByKey)
    return;
  auto GroupVal = *GroupByKey;
  CountByKeysMap.insert({GroupVal, Row});
  for (auto [Key, Idx] : ArgumentSetIdxMap) {
    auto Count = getValForKey(Key, Remark);
    CountByKeysMap[GroupVal][Idx] += Count;
  }
}

void RemarkCounter::collect(const Remark &Remark) {
  if (std::optional<std::string> Key = getGroupByKey(Remark))
    ++CountedByRemarksMap[*Key];
}

Error ArgumentCounter::print(StringRef OutputFileName) {
  auto MaybeOF =
      getOutputFileWithFlags(OutputFileName, sys::fs::OF_TextWithCRLF);
  if (!MaybeOF)
    return MaybeOF.takeError();

  auto OF = std::move(*MaybeOF);
  OF->os() << groupByToStr(Group) << ",";
  OF->os() << llvm::interleaved(llvm::make_first_range(ArgumentSetIdxMap), ",");
  OF->os() << "\n";
  for (auto [Header, CountVector] : CountByKeysMap) {
    OF->os() << Header << ",";
    OF->os() << llvm::interleaved(CountVector, ",");
    OF->os() << "\n";
  }
  return Error::success();
}

Error RemarkCounter::print(StringRef OutputFileName) {
  auto MaybeOF =
      getOutputFileWithFlags(OutputFileName, sys::fs::OF_TextWithCRLF);
  if (!MaybeOF)
    return MaybeOF.takeError();

  auto OF = std::move(*MaybeOF);
  OF->os() << groupByToStr(Group) << ","
           << "Count\n";
  for (auto [Key, Count] : CountedByRemarksMap)
    OF->os() << Key << "," << Count << "\n";
  OF->keep();
  return Error::success();
}

Error useCollectRemark(StringRef Buffer, Counter &Counter, Filters &Filter) {
  // Create Parser.
  auto MaybeParser = createRemarkParser(InputFormat, Buffer);
  if (!MaybeParser)
    return MaybeParser.takeError();
  auto &Parser = **MaybeParser;
  auto MaybeRemark = Parser.next();
  for (; MaybeRemark; MaybeRemark = Parser.next()) {
    const Remark &Remark = **MaybeRemark;
    if (Filter.filterRemark(Remark))
      Counter.collect(Remark);
  }

  if (auto E = Counter.print(OutputFileName))
    return E;
  auto E = MaybeRemark.takeError();
  if (!E.isA<EndOfFileError>())
    return E;
  consumeError(std::move(E));
  return Error::success();
}

static Error collectRemarks() {
  // Create a parser for the user-specified input format.
  auto MaybeBuf = getInputMemoryBuffer(InputFileName);
  if (!MaybeBuf)
    return MaybeBuf.takeError();
  StringRef Buffer = (*MaybeBuf)->getBuffer();
  auto MaybeFilter = getRemarkFilters();
  if (!MaybeFilter)
    return MaybeFilter.takeError();
  auto &Filter = *MaybeFilter;
  if (CountByOpt == CountBy::REMARK) {
    RemarkCounter RC(GroupByOpt);
    if (auto E = useCollectRemark(Buffer, RC, Filter))
      return E;
  } else if (CountByOpt == CountBy::ARGUMENT) {
    SmallVector<FilterMatcher, 4> ArgumentsVector;
    if (!Keys.empty()) {
      for (auto &Key : Keys)
        ArgumentsVector.push_back(FilterMatcher::createExact(Key));
    } else if (!RKeys.empty())
      for (auto Key : RKeys) {
        auto FM = FilterMatcher::createRE(Key, RKeys);
        if (!FM)
          return FM.takeError();
        ArgumentsVector.push_back(std::move(*FM));
      }
    else
      ArgumentsVector.push_back(FilterMatcher::createAny());

    Expected<ArgumentCounter> AC = ArgumentCounter::createArgumentCounter(
        GroupByOpt, ArgumentsVector, Buffer, Filter);
    if (!AC)
      return AC.takeError();
    if (auto E = useCollectRemark(Buffer, *AC, Filter))
      return E;
  }
  return Error::success();
}

static CommandRegistration CountReg(&CountSub, collectRemarks);<|MERGE_RESOLUTION|>--- conflicted
+++ resolved
@@ -74,11 +74,7 @@
   });
   if (RemarkArg == Remark.Args.end())
     return 0;
-<<<<<<< HEAD
-  return *RemarkArg->getValAsInt();
-=======
   return *RemarkArg->getValAsInt<unsigned>();
->>>>>>> 54c4ef26
 }
 
 Error ArgumentCounter::getAllMatchingArgumentsInRemark(
