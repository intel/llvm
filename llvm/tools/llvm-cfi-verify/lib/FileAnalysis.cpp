//===- FileAnalysis.cpp -----------------------------------------*- C++ -*-===//
//
// Part of the LLVM Project, under the Apache License v2.0 with LLVM Exceptions.
// See https://llvm.org/LICENSE.txt for license information.
// SPDX-License-Identifier: Apache-2.0 WITH LLVM-exception
//
//===----------------------------------------------------------------------===//

#include "FileAnalysis.h"
#include "GraphBuilder.h"

#include "llvm/BinaryFormat/ELF.h"
#include "llvm/DebugInfo/DWARF/DWARFContext.h"
#include "llvm/MC/MCAsmInfo.h"
#include "llvm/MC/MCContext.h"
#include "llvm/MC/MCDisassembler/MCDisassembler.h"
#include "llvm/MC/MCInst.h"
#include "llvm/MC/MCInstPrinter.h"
#include "llvm/MC/MCInstrAnalysis.h"
#include "llvm/MC/MCInstrDesc.h"
#include "llvm/MC/MCInstrInfo.h"
#include "llvm/MC/MCObjectFileInfo.h"
#include "llvm/MC/MCRegisterInfo.h"
#include "llvm/MC/MCSubtargetInfo.h"
#include "llvm/MC/MCTargetOptions.h"
#include "llvm/Object/Binary.h"
#include "llvm/Object/COFF.h"
#include "llvm/Object/ELFObjectFile.h"
#include "llvm/Object/ObjectFile.h"
#include "llvm/Support/Casting.h"
#include "llvm/Support/CommandLine.h"
#include "llvm/Support/Error.h"
#include "llvm/Support/MemoryBuffer.h"
#include "llvm/Support/TargetRegistry.h"
#include "llvm/Support/TargetSelect.h"
#include "llvm/Support/raw_ostream.h"


using Instr = llvm::cfi_verify::FileAnalysis::Instr;
using LLVMSymbolizer = llvm::symbolize::LLVMSymbolizer;

namespace llvm {
namespace cfi_verify {

bool IgnoreDWARFFlag;

static cl::opt<bool, true> IgnoreDWARFArg(
    "ignore-dwarf",
    cl::desc(
        "Ignore all DWARF data. This relaxes the requirements for all "
        "statically linked libraries to have been compiled with '-g', but "
        "will result in false positives for 'CFI unprotected' instructions."),
    cl::location(IgnoreDWARFFlag), cl::init(false));

StringRef stringCFIProtectionStatus(CFIProtectionStatus Status) {
  switch (Status) {
  case CFIProtectionStatus::PROTECTED:
    return "PROTECTED";
  case CFIProtectionStatus::FAIL_NOT_INDIRECT_CF:
    return "FAIL_NOT_INDIRECT_CF";
  case CFIProtectionStatus::FAIL_ORPHANS:
    return "FAIL_ORPHANS";
  case CFIProtectionStatus::FAIL_BAD_CONDITIONAL_BRANCH:
    return "FAIL_BAD_CONDITIONAL_BRANCH";
  case CFIProtectionStatus::FAIL_REGISTER_CLOBBERED:
    return "FAIL_REGISTER_CLOBBERED";
  case CFIProtectionStatus::FAIL_INVALID_INSTRUCTION:
    return "FAIL_INVALID_INSTRUCTION";
  }
  llvm_unreachable("Attempted to stringify an unknown enum value.");
}

Expected<FileAnalysis> FileAnalysis::Create(StringRef Filename) {
  // Open the filename provided.
  Expected<object::OwningBinary<object::Binary>> BinaryOrErr =
      object::createBinary(Filename);
  if (!BinaryOrErr)
    return BinaryOrErr.takeError();

  // Construct the object and allow it to take ownership of the binary.
  object::OwningBinary<object::Binary> Binary = std::move(BinaryOrErr.get());
  FileAnalysis Analysis(std::move(Binary));

  Analysis.Object = dyn_cast<object::ObjectFile>(Analysis.Binary.getBinary());
  if (!Analysis.Object)
    return make_error<UnsupportedDisassembly>("Failed to cast object");

  switch (Analysis.Object->getArch()) {
    case Triple::x86:
    case Triple::x86_64:
    case Triple::aarch64:
    case Triple::aarch64_be:
      break;
    default:
      return make_error<UnsupportedDisassembly>("Unsupported architecture.");
  }

  Analysis.ObjectTriple = Analysis.Object->makeTriple();
  Analysis.Features = Analysis.Object->getFeatures();

  // Init the rest of the object.
  if (auto InitResponse = Analysis.initialiseDisassemblyMembers())
    return std::move(InitResponse);

  if (auto SectionParseResponse = Analysis.parseCodeSections())
    return std::move(SectionParseResponse);

  if (auto SymbolTableParseResponse = Analysis.parseSymbolTable())
    return std::move(SymbolTableParseResponse);

  return std::move(Analysis);
}

FileAnalysis::FileAnalysis(object::OwningBinary<object::Binary> Binary)
    : Binary(std::move(Binary)) {}

FileAnalysis::FileAnalysis(const Triple &ObjectTriple,
                           const SubtargetFeatures &Features)
    : ObjectTriple(ObjectTriple), Features(Features) {}

const Instr *
FileAnalysis::getPrevInstructionSequential(const Instr &InstrMeta) const {
  std::map<uint64_t, Instr>::const_iterator KV =
      Instructions.find(InstrMeta.VMAddress);
  if (KV == Instructions.end() || KV == Instructions.begin())
    return nullptr;

  if (!(--KV)->second.Valid)
    return nullptr;

  return &KV->second;
}

const Instr *
FileAnalysis::getNextInstructionSequential(const Instr &InstrMeta) const {
  std::map<uint64_t, Instr>::const_iterator KV =
      Instructions.find(InstrMeta.VMAddress);
  if (KV == Instructions.end() || ++KV == Instructions.end())
    return nullptr;

  if (!KV->second.Valid)
    return nullptr;

  return &KV->second;
}

bool FileAnalysis::usesRegisterOperand(const Instr &InstrMeta) const {
  for (const auto &Operand : InstrMeta.Instruction) {
    if (Operand.isReg())
      return true;
  }
  return false;
}

const Instr *FileAnalysis::getInstruction(uint64_t Address) const {
  const auto &InstrKV = Instructions.find(Address);
  if (InstrKV == Instructions.end())
    return nullptr;

  return &InstrKV->second;
}

const Instr &FileAnalysis::getInstructionOrDie(uint64_t Address) const {
  const auto &InstrKV = Instructions.find(Address);
  assert(InstrKV != Instructions.end() && "Address doesn't exist.");
  return InstrKV->second;
}

bool FileAnalysis::isCFITrap(const Instr &InstrMeta) const {
  const auto &InstrDesc = MII->get(InstrMeta.Instruction.getOpcode());
  return InstrDesc.isTrap() || willTrapOnCFIViolation(InstrMeta);
}

bool FileAnalysis::willTrapOnCFIViolation(const Instr &InstrMeta) const {
  const auto &InstrDesc = MII->get(InstrMeta.Instruction.getOpcode());
  if (!InstrDesc.isCall())
    return false;
  uint64_t Target;
  if (!MIA->evaluateBranch(InstrMeta.Instruction, InstrMeta.VMAddress,
                           InstrMeta.InstructionSize, Target))
    return false;
  return TrapOnFailFunctionAddresses.contains(Target);
}

bool FileAnalysis::canFallThrough(const Instr &InstrMeta) const {
  if (!InstrMeta.Valid)
    return false;

  if (isCFITrap(InstrMeta))
    return false;

  const auto &InstrDesc = MII->get(InstrMeta.Instruction.getOpcode());
  if (InstrDesc.mayAffectControlFlow(InstrMeta.Instruction, *RegisterInfo))
    return InstrDesc.isConditionalBranch();

  return true;
}

const Instr *
FileAnalysis::getDefiniteNextInstruction(const Instr &InstrMeta) const {
  if (!InstrMeta.Valid)
    return nullptr;

  if (isCFITrap(InstrMeta))
    return nullptr;

  const auto &InstrDesc = MII->get(InstrMeta.Instruction.getOpcode());
  const Instr *NextMetaPtr;
  if (InstrDesc.mayAffectControlFlow(InstrMeta.Instruction, *RegisterInfo)) {
    if (InstrDesc.isConditionalBranch())
      return nullptr;

    uint64_t Target;
    if (!MIA->evaluateBranch(InstrMeta.Instruction, InstrMeta.VMAddress,
                             InstrMeta.InstructionSize, Target))
      return nullptr;

    NextMetaPtr = getInstruction(Target);
  } else {
    NextMetaPtr =
        getInstruction(InstrMeta.VMAddress + InstrMeta.InstructionSize);
  }

  if (!NextMetaPtr || !NextMetaPtr->Valid)
    return nullptr;

  return NextMetaPtr;
}

std::set<const Instr *>
FileAnalysis::getDirectControlFlowXRefs(const Instr &InstrMeta) const {
  std::set<const Instr *> CFCrossReferences;
  const Instr *PrevInstruction = getPrevInstructionSequential(InstrMeta);

  if (PrevInstruction && canFallThrough(*PrevInstruction))
    CFCrossReferences.insert(PrevInstruction);

  const auto &TargetRefsKV = StaticBranchTargetings.find(InstrMeta.VMAddress);
  if (TargetRefsKV == StaticBranchTargetings.end())
    return CFCrossReferences;

  for (uint64_t SourceInstrAddress : TargetRefsKV->second) {
    const auto &SourceInstrKV = Instructions.find(SourceInstrAddress);
    if (SourceInstrKV == Instructions.end()) {
      errs() << "Failed to find source instruction at address "
             << format_hex(SourceInstrAddress, 2)
             << " for the cross-reference to instruction at address "
             << format_hex(InstrMeta.VMAddress, 2) << ".\n";
      continue;
    }

    CFCrossReferences.insert(&SourceInstrKV->second);
  }

  return CFCrossReferences;
}

const std::set<object::SectionedAddress> &
FileAnalysis::getIndirectInstructions() const {
  return IndirectInstructions;
}

const MCRegisterInfo *FileAnalysis::getRegisterInfo() const {
  return RegisterInfo.get();
}

const MCInstrInfo *FileAnalysis::getMCInstrInfo() const { return MII.get(); }

const MCInstrAnalysis *FileAnalysis::getMCInstrAnalysis() const {
  return MIA.get();
}

Expected<DIInliningInfo>
FileAnalysis::symbolizeInlinedCode(object::SectionedAddress Address) {
  assert(Symbolizer != nullptr && "Symbolizer is invalid.");

  return Symbolizer->symbolizeInlinedCode(std::string(Object->getFileName()),
                                          Address);
}

CFIProtectionStatus
FileAnalysis::validateCFIProtection(const GraphResult &Graph) const {
  const Instr *InstrMetaPtr = getInstruction(Graph.BaseAddress);
  if (!InstrMetaPtr)
    return CFIProtectionStatus::FAIL_INVALID_INSTRUCTION;

  const auto &InstrDesc = MII->get(InstrMetaPtr->Instruction.getOpcode());
  if (!InstrDesc.mayAffectControlFlow(InstrMetaPtr->Instruction, *RegisterInfo))
    return CFIProtectionStatus::FAIL_NOT_INDIRECT_CF;

  if (!usesRegisterOperand(*InstrMetaPtr))
    return CFIProtectionStatus::FAIL_NOT_INDIRECT_CF;

  if (!Graph.OrphanedNodes.empty())
    return CFIProtectionStatus::FAIL_ORPHANS;

  for (const auto &BranchNode : Graph.ConditionalBranchNodes) {
    if (!BranchNode.CFIProtection)
      return CFIProtectionStatus::FAIL_BAD_CONDITIONAL_BRANCH;
  }

  if (indirectCFOperandClobber(Graph) != Graph.BaseAddress)
    return CFIProtectionStatus::FAIL_REGISTER_CLOBBERED;

  return CFIProtectionStatus::PROTECTED;
}

uint64_t FileAnalysis::indirectCFOperandClobber(const GraphResult &Graph) const {
  assert(Graph.OrphanedNodes.empty() && "Orphaned nodes should be empty.");

  // Get the set of registers we must check to ensure they're not clobbered.
  const Instr &IndirectCF = getInstructionOrDie(Graph.BaseAddress);
  DenseSet<unsigned> RegisterNumbers;
  for (const auto &Operand : IndirectCF.Instruction) {
    if (Operand.isReg())
      RegisterNumbers.insert(Operand.getReg());
  }
  assert(RegisterNumbers.size() && "Zero register operands on indirect CF.");

  // Now check all branches to indirect CFs and ensure no clobbering happens.
  for (const auto &Branch : Graph.ConditionalBranchNodes) {
    uint64_t Node;
    if (Branch.IndirectCFIsOnTargetPath)
      Node = Branch.Target;
    else
      Node = Branch.Fallthrough;

    // Some architectures (e.g., AArch64) cannot load in an indirect branch, so
    // we allow them one load.
    bool canLoad = !MII->get(IndirectCF.Instruction.getOpcode()).mayLoad();

    // We walk backwards from the indirect CF.  It is the last node returned by
    // Graph.flattenAddress, so we skip it since we already handled it.
    DenseSet<unsigned> CurRegisterNumbers = RegisterNumbers;
    std::vector<uint64_t> Nodes = Graph.flattenAddress(Node);
    for (auto I = Nodes.rbegin() + 1, E = Nodes.rend(); I != E; ++I) {
      Node = *I;
      const Instr &NodeInstr = getInstructionOrDie(Node);
      const auto &InstrDesc = MII->get(NodeInstr.Instruction.getOpcode());

      for (auto RI = CurRegisterNumbers.begin(), RE = CurRegisterNumbers.end();
           RI != RE; ++RI) {
        unsigned RegNum = *RI;
        if (InstrDesc.hasDefOfPhysReg(NodeInstr.Instruction, RegNum,
                                      *RegisterInfo)) {
          if (!canLoad || !InstrDesc.mayLoad())
            return Node;
          canLoad = false;
          CurRegisterNumbers.erase(RI);
          // Add the registers this load reads to those we check for clobbers.
          for (unsigned i = InstrDesc.getNumDefs(),
                        e = InstrDesc.getNumOperands(); i != e; i++) {
            const auto Operand = NodeInstr.Instruction.getOperand(i);
            if (Operand.isReg())
              CurRegisterNumbers.insert(Operand.getReg());
          }
          break;
        }
      }
    }
  }

  return Graph.BaseAddress;
}

void FileAnalysis::printInstruction(const Instr &InstrMeta,
                                    raw_ostream &OS) const {
  Printer->printInst(&InstrMeta.Instruction, 0, "", *SubtargetInfo.get(), OS);
}

Error FileAnalysis::initialiseDisassemblyMembers() {
  std::string TripleName = ObjectTriple.getTriple();
  ArchName = "";
  MCPU = "";
  std::string ErrorString;

  LLVMSymbolizer::Options Opt;
  Opt.UseSymbolTable = false;
  Symbolizer.reset(new LLVMSymbolizer(Opt));

  ObjectTarget =
      TargetRegistry::lookupTarget(ArchName, ObjectTriple, ErrorString);
  if (!ObjectTarget)
    return make_error<UnsupportedDisassembly>(
        (Twine("Couldn't find target \"") + ObjectTriple.getTriple() +
         "\", failed with error: " + ErrorString)
            .str());

  RegisterInfo.reset(ObjectTarget->createMCRegInfo(TripleName));
  if (!RegisterInfo)
    return make_error<UnsupportedDisassembly>(
        "Failed to initialise RegisterInfo.");

  MCTargetOptions MCOptions;
  AsmInfo.reset(
      ObjectTarget->createMCAsmInfo(*RegisterInfo, TripleName, MCOptions));
  if (!AsmInfo)
    return make_error<UnsupportedDisassembly>("Failed to initialise AsmInfo.");

  SubtargetInfo.reset(ObjectTarget->createMCSubtargetInfo(
      TripleName, MCPU, Features.getString()));
  if (!SubtargetInfo)
    return make_error<UnsupportedDisassembly>(
        "Failed to initialise SubtargetInfo.");

  MII.reset(ObjectTarget->createMCInstrInfo());
  if (!MII)
    return make_error<UnsupportedDisassembly>("Failed to initialise MII.");

  Context.reset(new MCContext(Triple(TripleName), AsmInfo.get(),
<<<<<<< HEAD
                              RegisterInfo.get(), &MOFI, SubtargetInfo.get()));
=======
                              RegisterInfo.get(), SubtargetInfo.get()));
>>>>>>> 21f3f750

  Disassembler.reset(
      ObjectTarget->createMCDisassembler(*SubtargetInfo, *Context));

  if (!Disassembler)
    return make_error<UnsupportedDisassembly>(
        "No disassembler available for target");

  MIA.reset(ObjectTarget->createMCInstrAnalysis(MII.get()));

  Printer.reset(ObjectTarget->createMCInstPrinter(
      ObjectTriple, AsmInfo->getAssemblerDialect(), *AsmInfo, *MII,
      *RegisterInfo));

  return Error::success();
}

Error FileAnalysis::parseCodeSections() {
  if (!IgnoreDWARFFlag) {
    std::unique_ptr<DWARFContext> DWARF = DWARFContext::create(*Object);
    if (!DWARF)
      return make_error<StringError>("Could not create DWARF information.",
                                     inconvertibleErrorCode());

    bool LineInfoValid = false;

    for (auto &Unit : DWARF->compile_units()) {
      const auto &LineTable = DWARF->getLineTableForUnit(Unit.get());
      if (LineTable && !LineTable->Rows.empty()) {
        LineInfoValid = true;
        break;
      }
    }

    if (!LineInfoValid)
      return make_error<StringError>(
          "DWARF line information missing. Did you compile with '-g'?",
          inconvertibleErrorCode());
  }

  for (const object::SectionRef &Section : Object->sections()) {
    // Ensure only executable sections get analysed.
    if (!(object::ELFSectionRef(Section).getFlags() & ELF::SHF_EXECINSTR))
      continue;

    // Avoid checking the PLT since it produces spurious failures on AArch64
    // when ignoring DWARF data.
    Expected<StringRef> NameOrErr = Section.getName();
    if (NameOrErr && *NameOrErr == ".plt")
      continue;
    consumeError(NameOrErr.takeError());

    Expected<StringRef> Contents = Section.getContents();
    if (!Contents)
      return Contents.takeError();
    ArrayRef<uint8_t> SectionBytes = arrayRefFromStringRef(*Contents);

    parseSectionContents(SectionBytes,
                         {Section.getAddress(), Section.getIndex()});
  }
  return Error::success();
}

void FileAnalysis::parseSectionContents(ArrayRef<uint8_t> SectionBytes,
                                        object::SectionedAddress Address) {
  assert(Symbolizer && "Symbolizer is uninitialised.");
  MCInst Instruction;
  Instr InstrMeta;
  uint64_t InstructionSize;

  for (uint64_t Byte = 0; Byte < SectionBytes.size();) {
    bool ValidInstruction =
        Disassembler->getInstruction(Instruction, InstructionSize,
                                     SectionBytes.drop_front(Byte), 0,
                                     outs()) == MCDisassembler::Success;

    Byte += InstructionSize;

    uint64_t VMAddress = Address.Address + Byte - InstructionSize;
    InstrMeta.Instruction = Instruction;
    InstrMeta.VMAddress = VMAddress;
    InstrMeta.InstructionSize = InstructionSize;
    InstrMeta.Valid = ValidInstruction;

    addInstruction(InstrMeta);

    if (!ValidInstruction)
      continue;

    // Skip additional parsing for instructions that do not affect the control
    // flow.
    const auto &InstrDesc = MII->get(Instruction.getOpcode());
    if (!InstrDesc.mayAffectControlFlow(Instruction, *RegisterInfo))
      continue;

    uint64_t Target;
    if (MIA->evaluateBranch(Instruction, VMAddress, InstructionSize, Target)) {
      // If the target can be evaluated, it's not indirect.
      StaticBranchTargetings[Target].push_back(VMAddress);
      continue;
    }

    if (!usesRegisterOperand(InstrMeta))
      continue;

    if (InstrDesc.isReturn())
      continue;

    // Check if this instruction exists in the range of the DWARF metadata.
    if (!IgnoreDWARFFlag) {
      auto LineInfo =
          Symbolizer->symbolizeCode(std::string(Object->getFileName()),
                                    {VMAddress, Address.SectionIndex});
      if (!LineInfo) {
        handleAllErrors(LineInfo.takeError(), [](const ErrorInfoBase &E) {
          errs() << "Symbolizer failed to get line: " << E.message() << "\n";
        });
        continue;
      }

      if (LineInfo->FileName == DILineInfo::BadString)
        continue;
    }

    IndirectInstructions.insert({VMAddress, Address.SectionIndex});
  }
}

void FileAnalysis::addInstruction(const Instr &Instruction) {
  const auto &KV =
      Instructions.insert(std::make_pair(Instruction.VMAddress, Instruction));
  if (!KV.second) {
    errs() << "Failed to add instruction at address "
           << format_hex(Instruction.VMAddress, 2)
           << ": Instruction at this address already exists.\n";
    exit(EXIT_FAILURE);
  }
}

Error FileAnalysis::parseSymbolTable() {
  // Functions that will trap on CFI violations.
  SmallSet<StringRef, 4> TrapOnFailFunctions;
  TrapOnFailFunctions.insert("__cfi_slowpath");
  TrapOnFailFunctions.insert("__cfi_slowpath_diag");
  TrapOnFailFunctions.insert("abort");

  // Look through the list of symbols for functions that will trap on CFI
  // violations.
  for (auto &Sym : Object->symbols()) {
    auto SymNameOrErr = Sym.getName();
    if (!SymNameOrErr)
      consumeError(SymNameOrErr.takeError());
    else if (TrapOnFailFunctions.contains(*SymNameOrErr)) {
      auto AddrOrErr = Sym.getAddress();
      if (!AddrOrErr)
        consumeError(AddrOrErr.takeError());
      else
        TrapOnFailFunctionAddresses.insert(*AddrOrErr);
    }
  }
  if (auto *ElfObject = dyn_cast<object::ELFObjectFileBase>(Object)) {
    for (const auto &Addr : ElfObject->getPltAddresses()) {
      if (!Addr.first)
        continue;
      object::SymbolRef Sym(*Addr.first, Object);
      auto SymNameOrErr = Sym.getName();
      if (!SymNameOrErr)
        consumeError(SymNameOrErr.takeError());
      else if (TrapOnFailFunctions.contains(*SymNameOrErr))
        TrapOnFailFunctionAddresses.insert(Addr.second);
    }
  }
  return Error::success();
}

UnsupportedDisassembly::UnsupportedDisassembly(StringRef Text)
    : Text(std::string(Text)) {}

char UnsupportedDisassembly::ID;
void UnsupportedDisassembly::log(raw_ostream &OS) const {
  OS << "Could not initialise disassembler: " << Text;
}

std::error_code UnsupportedDisassembly::convertToErrorCode() const {
  return std::error_code();
}

} // namespace cfi_verify
} // namespace llvm<|MERGE_RESOLUTION|>--- conflicted
+++ resolved
@@ -408,11 +408,7 @@
     return make_error<UnsupportedDisassembly>("Failed to initialise MII.");
 
   Context.reset(new MCContext(Triple(TripleName), AsmInfo.get(),
-<<<<<<< HEAD
-                              RegisterInfo.get(), &MOFI, SubtargetInfo.get()));
-=======
                               RegisterInfo.get(), SubtargetInfo.get()));
->>>>>>> 21f3f750
 
   Disassembler.reset(
       ObjectTarget->createMCDisassembler(*SubtargetInfo, *Context));
