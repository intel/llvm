--- conflicted
+++ resolved
@@ -11,11 +11,8 @@
   MC
   Object
   Passes
-<<<<<<< HEAD
   SYCLLowerIR
-=======
   Plugins
->>>>>>> f54df0d0
   Support
   Target
   TargetParser
