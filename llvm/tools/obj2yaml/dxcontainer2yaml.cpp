//===------ dxcontainer2yaml.cpp - obj2yaml conversion tool -----*- C++ -*-===//
//
// Part of the LLVM Project, under the Apache License v2.0 with LLVM Exceptions.
// See https://llvm.org/LICENSE.txt for license information.
// SPDX-License-Identifier: Apache-2.0 WITH LLVM-exception
//
//===----------------------------------------------------------------------===//

#include "obj2yaml.h"
#include "llvm/Object/DXContainer.h"
#include "llvm/ObjectYAML/DXContainerYAML.h"
#include "llvm/Support/Error.h"

#include <algorithm>

using namespace llvm;
using namespace llvm::object;

static Expected<DXContainerYAML::Object *>
dumpDXContainer(MemoryBufferRef Source) {
  assert(file_magic::dxcontainer_object == identify_magic(Source.getBuffer()));

  Expected<DXContainer> ExDXC = DXContainer::create(Source);
  if (!ExDXC)
    return ExDXC.takeError();
  DXContainer Container = *ExDXC;

  std::unique_ptr<DXContainerYAML::Object> Obj =
      std::make_unique<DXContainerYAML::Object>();

  for (uint8_t Byte : Container.getHeader().FileHash.Digest)
    Obj->Header.Hash.push_back(Byte);
  Obj->Header.Version.Major = Container.getHeader().Version.Major;
  Obj->Header.Version.Minor = Container.getHeader().Version.Minor;
  Obj->Header.FileSize = Container.getHeader().FileSize;
  Obj->Header.PartCount = Container.getHeader().PartCount;

  Obj->Header.PartOffsets = std::vector<uint32_t>();
  for (const auto P : Container) {
    Obj->Header.PartOffsets->push_back(P.Offset);
    Obj->Parts.push_back(
        DXContainerYAML::Part(P.Part.getName().str(), P.Part.Size));
    DXContainerYAML::Part &NewPart = Obj->Parts.back();
    dxbc::PartType PT = dxbc::parsePartType(P.Part.getName());
    switch (PT) {
    case dxbc::PartType::DXIL: {
      std::optional<DXContainer::DXILData> DXIL = Container.getDXIL();
      assert(DXIL && "Since we are iterating and found a DXIL part, "
                     "this should never not have a value");
      NewPart.Program = DXContainerYAML::DXILProgram{
          DXIL->first.MajorVersion,
          DXIL->first.MinorVersion,
          DXIL->first.ShaderKind,
          DXIL->first.Size,
          DXIL->first.Bitcode.MajorVersion,
          DXIL->first.Bitcode.MinorVersion,
          DXIL->first.Bitcode.Offset,
          DXIL->first.Bitcode.Size,
          std::vector<llvm::yaml::Hex8>(
              DXIL->second, DXIL->second + DXIL->first.Bitcode.Size)};
      break;
    }
    case dxbc::PartType::SFI0: {
      std::optional<uint64_t> Flags = Container.getShaderFlags();
      // Omit the flags in the YAML if they are missing or zero.
      if (Flags && *Flags > 0)
        NewPart.Flags = DXContainerYAML::ShaderFlags(*Flags);
      break;
    }
    case dxbc::PartType::HASH: {
      std::optional<dxbc::ShaderHash> Hash = Container.getShaderHash();
      if (Hash && Hash->isPopulated())
        NewPart.Hash = DXContainerYAML::ShaderHash(*Hash);
      break;
    }
    case dxbc::PartType::PSV0: {
      const auto &PSVInfo = Container.getPSVInfo();
      if (!PSVInfo)
        break;
      if (const auto *P =
              std::get_if<dxbc::PSV::v0::RuntimeInfo>(&PSVInfo->getInfo())) {
        if (!Container.getDXIL())
          break;
        NewPart.Info =
            DXContainerYAML::PSVInfo(P, Container.getDXIL()->first.ShaderKind);
      } else if (const auto *P = std::get_if<dxbc::PSV::v1::RuntimeInfo>(
                     &PSVInfo->getInfo()))
        NewPart.Info = DXContainerYAML::PSVInfo(P);
      else if (const auto *P =
                   std::get_if<dxbc::PSV::v2::RuntimeInfo>(&PSVInfo->getInfo()))
        NewPart.Info = DXContainerYAML::PSVInfo(P);
<<<<<<< HEAD
=======
      for (auto Res : PSVInfo->getResources())
        NewPart.Info->Resources.push_back(Res);
>>>>>>> cd74f4a4
      break;
    }
    case dxbc::PartType::Unknown:
      break;
    }
  }

  return Obj.release();
}

llvm::Error dxcontainer2yaml(llvm::raw_ostream &Out,
                             llvm::MemoryBufferRef Source) {
  Expected<DXContainerYAML::Object *> YAMLOrErr = dumpDXContainer(Source);
  if (!YAMLOrErr)
    return YAMLOrErr.takeError();

  std::unique_ptr<DXContainerYAML::Object> YAML(YAMLOrErr.get());
  yaml::Output Yout(Out);
  Yout << *YAML;

  return Error::success();
}<|MERGE_RESOLUTION|>--- conflicted
+++ resolved
@@ -89,11 +89,8 @@
       else if (const auto *P =
                    std::get_if<dxbc::PSV::v2::RuntimeInfo>(&PSVInfo->getInfo()))
         NewPart.Info = DXContainerYAML::PSVInfo(P);
-<<<<<<< HEAD
-=======
       for (auto Res : PSVInfo->getResources())
         NewPart.Info->Resources.push_back(Res);
->>>>>>> cd74f4a4
       break;
     }
     case dxbc::PartType::Unknown:
