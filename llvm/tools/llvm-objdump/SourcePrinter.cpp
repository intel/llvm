--- conflicted
+++ resolved
@@ -46,11 +46,7 @@
     return {};
   };
 
-<<<<<<< HEAD
-  DWARFExpressionPrinter::printCompact(&Expression, OS, GetRegName);
-=======
   printDwarfExpressionCompact(&Expression, OS, GetRegName);
->>>>>>> 5ee67ebe
 }
 
 void LiveVariablePrinter::addVariable(DWARFDie FuncDie, DWARFDie VarDie) {
