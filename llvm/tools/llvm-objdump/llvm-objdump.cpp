--- conflicted
+++ resolved
@@ -256,8 +256,6 @@
     reportWarning(Msg, O.getFileName());
 }
 
-<<<<<<< HEAD
-=======
 static Expected<std::unique_ptr<Dumper>> createDumper(const ObjectFile &Obj) {
   if (const auto *O = dyn_cast<COFFObjectFile>(&Obj))
     return createCOFFDumper(*O);
@@ -274,7 +272,6 @@
                            "unsupported object file format");
 }
 
->>>>>>> 6241a64e
 namespace {
 struct FilterResult {
   // True if the section should not be skipped.
@@ -2783,9 +2780,6 @@
 
 static void dumpObject(ObjectFile *O, const Archive *A = nullptr,
                        const Archive::Child *C = nullptr) {
-<<<<<<< HEAD
-  Dumper D(*O);
-=======
   Expected<std::unique_ptr<Dumper>> DumperOrErr = createDumper(*O);
   if (!DumperOrErr) {
     reportError(DumperOrErr.takeError(), O->getFileName(),
@@ -2793,7 +2787,6 @@
     return;
   }
   Dumper &D = **DumperOrErr;
->>>>>>> 6241a64e
 
   // Avoid other output when using a raw option.
   if (!RawClangAST) {
