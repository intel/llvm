--- conflicted
+++ resolved
@@ -1233,16 +1233,7 @@
   }
 }
 
-<<<<<<< HEAD
-static void addPltEntries(const MCSubtargetInfo &STI, const ObjectFile &Obj,
-                          std::map<SectionRef, SectionSymbolsTy> &AllSymbols,
-                          StringSaver &Saver) {
-  auto *ElfObj = dyn_cast<ELFObjectFileBase>(&Obj);
-  if (!ElfObj)
-    return;
-=======
 static DenseMap<StringRef, SectionRef> getSectionNames(const ObjectFile &Obj) {
->>>>>>> d465594a
   DenseMap<StringRef, SectionRef> Sections;
   for (SectionRef Section : Obj.sections()) {
     Expected<StringRef> SecNameOrErr = Section.getName();
@@ -1252,8 +1243,6 @@
     }
     Sections[*SecNameOrErr] = Section;
   }
-<<<<<<< HEAD
-=======
   return Sections;
 }
 
@@ -1264,7 +1253,6 @@
   auto *ElfObj = dyn_cast<ELFObjectFileBase>(&Obj);
   if (!ElfObj)
     return;
->>>>>>> d465594a
   for (auto Plt : ElfObj->getPltEntries(STI)) {
     if (Plt.Symbol) {
       SymbolRef Symbol(*Plt.Symbol, ElfObj);
@@ -1813,12 +1801,8 @@
   }
   BumpPtrAllocator A;
   StringSaver Saver(A);
-<<<<<<< HEAD
-  addPltEntries(*DT->SubtargetInfo, Obj, AllSymbols, Saver);
-=======
   addPltEntries(*PltTarget->SubtargetInfo, Obj, SectionNames, AllSymbols,
                 Saver);
->>>>>>> d465594a
 
   // Create a mapping from virtual address to section. An empty section can
   // cause more than one section at the same address. Sort such sections to be
