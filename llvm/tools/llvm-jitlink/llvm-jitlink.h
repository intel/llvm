--- conflicted
+++ resolved
@@ -15,13 +15,9 @@
 
 #include "llvm/ADT/StringSet.h"
 #include "llvm/ExecutionEngine/Orc/Core.h"
-#include "llvm/ExecutionEngine/Orc/EPCIndirectionUtils.h"
 #include "llvm/ExecutionEngine/Orc/ExecutorProcessControl.h"
 #include "llvm/ExecutionEngine/Orc/LazyObjectLinkingLayer.h"
-<<<<<<< HEAD
-=======
 #include "llvm/ExecutionEngine/Orc/LazyReexports.h"
->>>>>>> 93e44d24
 #include "llvm/ExecutionEngine/Orc/ObjectLinkingLayer.h"
 #include "llvm/ExecutionEngine/Orc/RedirectionManager.h"
 #include "llvm/ExecutionEngine/Orc/SimpleRemoteEPC.h"
@@ -37,22 +33,6 @@
 struct Session {
 
   struct LazyLinkingSupport {
-<<<<<<< HEAD
-    LazyLinkingSupport(std::unique_ptr<orc::EPCIndirectionUtils> EPCIU,
-                       std::unique_ptr<orc::RedirectableSymbolManager> RSMgr,
-                       orc::ObjectLinkingLayer &ObjLinkingLayer)
-        : EPCIU(std::move(EPCIU)), RSMgr(std::move(RSMgr)),
-          LazyObjLinkingLayer(ObjLinkingLayer,
-                              this->EPCIU->getLazyCallThroughManager(),
-                              *this->RSMgr) {}
-    ~LazyLinkingSupport() {
-      if (auto Err = EPCIU->cleanup())
-        LazyObjLinkingLayer.getExecutionSession().reportError(std::move(Err));
-    }
-
-    std::unique_ptr<orc::EPCIndirectionUtils> EPCIU;
-    std::unique_ptr<orc::RedirectableSymbolManager> RSMgr;
-=======
     LazyLinkingSupport(std::unique_ptr<orc::RedirectableSymbolManager> RSMgr,
                        std::unique_ptr<orc::LazyReexportsManager> LRMgr,
                        orc::ObjectLinkingLayer &ObjLinkingLayer)
@@ -61,7 +41,6 @@
 
     std::unique_ptr<orc::RedirectableSymbolManager> RSMgr;
     std::unique_ptr<orc::LazyReexportsManager> LRMgr;
->>>>>>> 93e44d24
     orc::LazyObjectLinkingLayer LazyObjLinkingLayer;
   };
 
