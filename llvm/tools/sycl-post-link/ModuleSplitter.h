--- conflicted
+++ resolved
@@ -92,6 +92,7 @@
   bool isSYCL() const {
     return Props.HasEsimd == SyclEsimdSplitStatus::SYCL_ONLY;
   }
+  bool isDoubleGRF();
   const EntryPointVec &entries() const { return EntryPoints.Functions; }
   EntryPointVec &entries() { return EntryPoints.Functions; }
   Module &getModule() { return *M; }
@@ -111,10 +112,6 @@
     EntryPoints.rebuildFromNames(Names, getModule());
   }
 
-<<<<<<< HEAD
-  bool isEsimd();
-  bool isDoubleGRF();
-=======
   void rebuildEntryPoints(const Module &M) { EntryPoints.rebuild(M); }
 
   void renameDuplicatesOf(const Module &M, StringRef Suff);
@@ -130,7 +127,6 @@
 #ifndef _NDEBUG
   void dump();
 #endif // _NDEBUG
->>>>>>> f799cf7d
 };
 
 // Module split support interface.
@@ -193,16 +189,16 @@
                   bool AutoSplitIsGlobalScope,
                   bool EmitOnlyKernelsAsEntryPoints);
 
+std::unique_ptr<ModuleSplitterBase>
+getESIMDDoubleGRFSplitter(std::unique_ptr<Module> M,
+                          bool EmitOnlyKernelsAsEntryPoints);
+
 #ifndef _NDEBUG
 void dumpEntryPoints(const EntryPointVec &C, const char *msg = "", int Tab = 0);
 void dumpEntryPoints(const Module &M, bool OnlyKernelsAreEntryPoints = false,
                      const char *msg = "", int Tab = 0);
 #endif // _NDEBUG
 
-std::unique_ptr<ModuleSplitterBase>
-getESIMDDoubleGRFSplitter(std::unique_ptr<Module> M,
-                          bool EmitOnlyKernelsAsEntryPoints);
-
 } // namespace module_split
 
 } // namespace llvm