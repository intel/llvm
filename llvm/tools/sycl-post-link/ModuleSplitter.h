//===--------- ModuleSplitter.h - split a module into callgraphs ----------===//
//
// Part of the LLVM Project, under the Apache License v2.0 with LLVM Exceptions.
// See https://llvm.org/LICENSE.txt for license information.
// SPDX-License-Identifier: Apache-2.0 WITH LLVM-exception
//
//===----------------------------------------------------------------------===//
// Functionality to split a module into call graphs. A callgraph here is a set
// of entry points with all functions reachable from them via a call. The result
// of the split is new modules containing corresponding callgraph.
//===----------------------------------------------------------------------===//

#pragma once

#include "llvm/ADT/SetVector.h"
#include "llvm/ADT/StringRef.h"
#include "llvm/IR/Function.h"
#include "llvm/Support/Error.h"

#include <memory>
#include <vector>

namespace llvm {

class Function;
class Module;

namespace module_split {

enum IRSplitMode {
  SPLIT_PER_TU,     // one module per translation unit
  SPLIT_PER_KERNEL, // one module per kernel
  SPLIT_AUTO,       // automatically select split mode
  SPLIT_NONE        // no splitting
};

// A vector that contains all entry point functions in a split module.
using EntryPointSet = SetVector<Function *>;

enum class SyclEsimdSplitStatus { SYCL_ONLY, ESIMD_ONLY, SYCL_AND_ESIMD };

// Describes scope covered by each entry in the module-entry points map
// populated by the groupEntryPointsByScope function.
enum EntryPointsGroupScope {
  Scope_PerKernel, // one entry per kernel
  Scope_PerModule, // one entry per module
  Scope_Global     // single entry in the map for all kernels
};

// Represents a named group of device code entry points - kernels and
// SYCL_EXTERNAL functions. There are special group names - "<SYCL>" and
// "<ESIMD>" - which have effect on group processing.
struct EntryPointGroup {
  // Properties an entry point (EP) group
  struct Properties {
    // Whether all EPs are ESIMD, SYCL or there are both kinds.
    SyclEsimdSplitStatus HasESIMD = SyclEsimdSplitStatus::SYCL_AND_ESIMD;
<<<<<<< HEAD
=======
    // Whether any of the EPs use large GRF mode.
    bool UsesLargeGRF = false;
    // front-end opt level for kernel compilation
    int OptLevel = -1;
>>>>>>> e6d72dcb
    // Scope represented by EPs in a group
    EntryPointsGroupScope Scope = Scope_Global;

    Properties merge(const Properties &Other) const {
      Properties Res;
      Res.HasESIMD = HasESIMD == Other.HasESIMD
                         ? HasESIMD
                         : SyclEsimdSplitStatus::SYCL_AND_ESIMD;
      // Scope remains global
      // OptLevel is expected to be the same for both merging EPGs
      assert(OptLevel == Other.OptLevel && "OptLevels are not same");
      return Res;
    }
  };

  std::string GroupId;
  EntryPointSet Functions;
  Properties Props;

  EntryPointGroup(StringRef GroupId = "") : GroupId(GroupId) {}
  EntryPointGroup(StringRef GroupId, EntryPointSet &&Functions)
      : GroupId(GroupId), Functions(std::move(Functions)) {}
  EntryPointGroup(StringRef GroupId, EntryPointSet &&Functions,
                  const Properties &Props)
      : GroupId(GroupId), Functions(std::move(Functions)), Props(Props) {}

  // Tells if this group has only ESIMD entry points.
  bool isEsimd() const {
    return Props.HasESIMD == SyclEsimdSplitStatus::ESIMD_ONLY;
  }
  // Tells if this group has only SYCL entry points.
  bool isSycl() const {
    return Props.HasESIMD == SyclEsimdSplitStatus::SYCL_ONLY;
  }

  // Returns opt level
  int getOptLevel() const { return Props.OptLevel; }

  void saveNames(std::vector<std::string> &Dest) const;
  void rebuildFromNames(const std::vector<std::string> &Names, const Module &M);
  void rebuild(const Module &M);
};

using EntryPointGroupVec = std::vector<EntryPointGroup>;

// Annotates an llvm::Module with information necessary to perform and track
// result of device code (llvm::Module instances) splitting:
// - entry points of the module determined e.g. by a module splitter, as well
//   as information about entry point origin (e.g. result of a scoped split)
// - its properties, such as whether it has specialization constants uses
// It also provides convenience functions for entry point set transformation
// between llvm::Function object and string representations.
class ModuleDesc {
  std::unique_ptr<Module> M;
  EntryPointGroup EntryPoints;
  bool IsTopLevel = false;

public:
  struct Properties {
    bool SpecConstsMet = false;
  };
  std::string Name = "";
  Properties Props;

  ModuleDesc(std::unique_ptr<Module> &&M, StringRef Name = "TOP-LEVEL")
      : M(std::move(M)), IsTopLevel(true), Name(Name) {}

  ModuleDesc(std::unique_ptr<Module> &&M, EntryPointGroup &&EntryPoints,
             const Properties &Props)
      : M(std::move(M)), EntryPoints(std::move(EntryPoints)), Props(Props) {
    Name = this->EntryPoints.GroupId;
  }

  ModuleDesc(std::unique_ptr<Module> &&M, const std::vector<std::string> &Names,
             StringRef Name = "NoName")
      : M(std::move(M)), Name(Name) {
    rebuildEntryPoints(Names);
  }

  // Filters out functions which are not part of this module's entry point set.
  bool isEntryPointCandidate(const Function &F) const {
    if (EntryPoints.Functions.size() > 0) {
      return EntryPoints.Functions.contains(const_cast<Function *>(&F));
    }
    return IsTopLevel; // Top level module does not limit entry points set.
  }

  void assignMergedProperties(const ModuleDesc &MD1, const ModuleDesc &MD2);

  bool isESIMD() const { return EntryPoints.isEsimd(); }
  bool isSYCL() const { return EntryPoints.isSycl(); }
<<<<<<< HEAD
=======
  bool isLargeGRF() const { return EntryPoints.isLargeGRF(); }
  int getOptLevel() const { return EntryPoints.getOptLevel(); }
>>>>>>> e6d72dcb

  const EntryPointSet &entries() const { return EntryPoints.Functions; }
  const EntryPointGroup &getEntryPointGroup() const { return EntryPoints; }
  EntryPointSet &entries() { return EntryPoints.Functions; }
  Module &getModule() { return *M; }
  const Module &getModule() const { return *M; }
  std::unique_ptr<Module> releaseModulePtr() { return std::move(M); }

  // Sometimes, during module transformations, some Function objects within the
  // module are replaced with different Function objects with the same name (for
  // example, GenXSPIRVWriterAdaptor). Entry points need to be updated to
  // include the replacement function. save/rebuild pair of functions is
  // provided to automate this process.
  // TODO: this scheme is unnecessarily complex. The simpler and easier
  // maintainable one would be using a special function attribute for the
  // duration of post-link transformations.
  void saveEntryPointNames(std::vector<std::string> &Dest) {
    EntryPoints.saveNames(Dest);
  }

  void rebuildEntryPoints(const std::vector<std::string> &Names) {
    EntryPoints.rebuildFromNames(Names, getModule());
  }

  void rebuildEntryPoints(const Module &M) { EntryPoints.rebuild(M); }

  void renameDuplicatesOf(const Module &M, StringRef Suff);

  // Fixups an invoke_simd target linkage so that it is not dropped by global
  // DCE performed on an ESIMD module after it splits out. If SimdF can't be
  // deduced, then we have real function pointer, and user code is assumed to
  // define proper linkage for the potential target functions.
  // Also saves old linkage into a function attribute.
  void fixupLinkageOfDirectInvokeSimdTargets();

  // Restores original linkage of invoke_simd targets. This effectively
  // re-enables DCE on invoke_simd targets with linkonce linkage.
  void restoreLinkageOfDirectInvokeSimdTargets();

  // Cleans up module IR - removes dead globals, debug info etc.
  void cleanup();

#ifndef NDEBUG
  void verifyESIMDProperty() const;
  void dump() const;
#endif // NDEBUG
};

// Module split support interface.
// It gets a module (in a form of module descriptor, to get additional info) and
// a collection of entry points groups. Each group specifies subset entry points
// from input module that should be included in a split module.
class ModuleSplitterBase {
protected:
  ModuleDesc Input;
  EntryPointGroupVec Groups;

protected:
  EntryPointGroup nextGroup() {
    assert(hasMoreSplits() && "Reached end of entry point groups list.");
    EntryPointGroup Res = std::move(Groups.back());
    Groups.pop_back();
    return Res;
  }

  Module &getInputModule() { return Input.getModule(); }

  std::unique_ptr<Module> releaseInputModule() {
    return std::move(Input.releaseModulePtr());
  }

public:
  ModuleSplitterBase(ModuleDesc &&MD, EntryPointGroupVec &&GroupVec)
      : Input(std::move(MD)), Groups(std::move(GroupVec)) {
    assert(!Groups.empty() && "Entry points groups collection is empty!");
  }

  // For device global variables with the 'device_image_scope' property,
  // the function checks that there are no usages of a single device global
  // variable from kernels grouped to different modules. Otherwise, an error is
  // issued and the tool is aborted.
  void verifyNoCrossModuleDeviceGlobalUsage();

  virtual ~ModuleSplitterBase() = default;

  // Gets next subsequence of entry points in an input module and provides split
  // submodule containing these entry points and their dependencies.
  virtual ModuleDesc nextSplit() = 0;

  // Returns a number of remaining modules, which can be split out using this
  // splitter. The value is reduced by 1 each time nextSplit is called.
  size_t remainingSplits() const { return Groups.size(); }

  // Check that there are still submodules to split.
  bool hasMoreSplits() const { return remainingSplits() > 0; }
};

std::unique_ptr<ModuleSplitterBase>
getDeviceCodeSplitter(ModuleDesc &&MD, IRSplitMode Mode, bool IROutputOnly,
                      bool EmitOnlyKernelsAsEntryPoints);

std::unique_ptr<ModuleSplitterBase>
getSplitterByKernelType(ModuleDesc &&MD, bool EmitOnlyKernelsAsEntryPoints);

#ifndef NDEBUG
void dumpEntryPoints(const EntryPointSet &C, const char *msg = "", int Tab = 0);
void dumpEntryPoints(const Module &M, bool OnlyKernelsAreEntryPoints = false,
                     const char *msg = "", int Tab = 0);
#endif // NDEBUG

} // namespace module_split

} // namespace llvm<|MERGE_RESOLUTION|>--- conflicted
+++ resolved
@@ -55,13 +55,8 @@
   struct Properties {
     // Whether all EPs are ESIMD, SYCL or there are both kinds.
     SyclEsimdSplitStatus HasESIMD = SyclEsimdSplitStatus::SYCL_AND_ESIMD;
-<<<<<<< HEAD
-=======
-    // Whether any of the EPs use large GRF mode.
-    bool UsesLargeGRF = false;
     // front-end opt level for kernel compilation
     int OptLevel = -1;
->>>>>>> e6d72dcb
     // Scope represented by EPs in a group
     EntryPointsGroupScope Scope = Scope_Global;
 
@@ -153,11 +148,7 @@
 
   bool isESIMD() const { return EntryPoints.isEsimd(); }
   bool isSYCL() const { return EntryPoints.isSycl(); }
-<<<<<<< HEAD
-=======
-  bool isLargeGRF() const { return EntryPoints.isLargeGRF(); }
   int getOptLevel() const { return EntryPoints.getOptLevel(); }
->>>>>>> e6d72dcb
 
   const EntryPointSet &entries() const { return EntryPoints.Functions; }
   const EntryPointGroup &getEntryPointGroup() const { return EntryPoints; }
