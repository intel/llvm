//===--------- ModuleSplitter.h - split a module into callgraphs ----------===//
//
// Part of the LLVM Project, under the Apache License v2.0 with LLVM Exceptions.
// See https://llvm.org/LICENSE.txt for license information.
// SPDX-License-Identifier: Apache-2.0 WITH LLVM-exception
//
//===----------------------------------------------------------------------===//
// Functionality to split a module into call graphs. A callgraph here is a set
// of entry points with all functions reachable from them via a call. The result
// of the split is new modules containing corresponding callgraph.
//===----------------------------------------------------------------------===//

#pragma once

#include "llvm/ADT/SetVector.h"
#include "llvm/ADT/SmallPtrSet.h"
#include "llvm/ADT/StringRef.h"
#include "llvm/IR/Function.h"
#include "llvm/Support/Error.h"

#include <memory>
#include <vector>

namespace llvm {

class Function;
class Module;

namespace module_split {

enum IRSplitMode {
  SPLIT_PER_TU,     // one module per translation unit
  SPLIT_PER_KERNEL, // one module per kernel
  SPLIT_AUTO,       // automatically select split mode
  SPLIT_NONE        // no splitting
};

// A vector that contains all entry point functions in a split module.
using EntryPointSet = SetVector<Function *>;

enum class SyclEsimdSplitStatus { SYCL_ONLY, ESIMD_ONLY, SYCL_AND_ESIMD };

// Describes scope covered by each entry in the module-entry points map
// populated by the groupEntryPointsByScope function.
enum EntryPointsGroupScope {
  Scope_PerKernel, // one entry per kernel
  Scope_PerModule, // one entry per module
  Scope_Global     // single entry in the map for all kernels
};

// Represents a named group of device code entry points - kernels and
// SYCL_EXTERNAL functions. There are special group names - "<SYCL>" and
// "<ESIMD>" - which have effect on group processing.
struct EntryPointGroup {
  // Properties an entry point (EP) group
  struct Properties {
    // Whether all EPs are ESIMD, SYCL or there are both kinds.
<<<<<<< HEAD
    SyclEsimdSplitStatus HasESIMD = SyclEsimdSplitStatus::SYCL_ONLY;
    // Whether any of the EPs use large GRF mode.
    bool UsesLargeGRF = false;
=======
    SyclEsimdSplitStatus HasESIMD = SyclEsimdSplitStatus::SYCL_AND_ESIMD;
>>>>>>> 4b37a830
    // Scope represented by EPs in a group
    EntryPointsGroupScope Scope = Scope_Global;

    Properties merge(const Properties &Other) const {
      Properties Res;
      Res.HasESIMD = HasESIMD == Other.HasESIMD
                         ? HasESIMD
                         : SyclEsimdSplitStatus::SYCL_AND_ESIMD;
      // Scope remains global
      return Res;
    }
  };

  std::string GroupId;
  EntryPointSet Functions;
  Properties Props;

  EntryPointGroup(StringRef GroupId = "") : GroupId(GroupId) {}
  EntryPointGroup(StringRef GroupId, EntryPointSet &&Functions)
      : GroupId(GroupId), Functions(std::move(Functions)) {}
  EntryPointGroup(StringRef GroupId, EntryPointSet &&Functions,
                  const Properties &Props)
      : GroupId(GroupId), Functions(std::move(Functions)), Props(Props) {}

  // Tells if this group has only ESIMD entry points.
  bool isEsimd() const {
    return Props.HasESIMD != SyclEsimdSplitStatus::SYCL_ONLY;
  }
  // Tells if this group has only SYCL entry points.
  bool isSycl() const {
    return Props.HasESIMD == SyclEsimdSplitStatus::SYCL_ONLY;
  }

  void saveNames(std::vector<std::string> &Dest) const;
  void rebuildFromNames(const std::vector<std::string> &Names, const Module &M);
  void rebuild(const Module &M);
};

using EntryPointGroupVec = std::vector<EntryPointGroup>;

// Annotates an llvm::Module with information necessary to perform and track
// result of device code (llvm::Module instances) splitting:
// - entry points of the module determined e.g. by a module splitter, as well
//   as information about entry point origin (e.g. result of a scoped split)
// - its properties, such as whether it has specialization constants uses
// It also provides convenience functions for entry point set transformation
// between llvm::Function object and string representations.
class ModuleDesc {
  std::unique_ptr<Module> M;
  EntryPointGroup EntryPoints;
  bool IsTopLevel = false;

public:
  struct Properties {
    bool SpecConstsMet = false;
  };
  std::string Name = "";
  Properties Props;

  ModuleDesc(std::unique_ptr<Module> &&M, StringRef Name = "TOP-LEVEL")
      : M(std::move(M)), IsTopLevel(true), Name(Name) {}

  ModuleDesc(std::unique_ptr<Module> &&M, EntryPointGroup &&EntryPoints,
             const Properties &Props)
      : M(std::move(M)), EntryPoints(std::move(EntryPoints)), Props(Props) {
    Name = this->EntryPoints.GroupId;
  }

  ModuleDesc(std::unique_ptr<Module> &&M, const std::vector<std::string> &Names,
             StringRef Name = "NoName")
      : M(std::move(M)), Name(Name) {
    rebuildEntryPoints(Names);
  }

  // Filters out functions which are not part of this module's entry point set.
  bool isEntryPointCandidate(const Function &F) const {
    if (EntryPoints.Functions.size() > 0) {
      return EntryPoints.Functions.contains(const_cast<Function *>(&F));
    }
    return IsTopLevel; // Top level module does not limit entry points set.
  }

  void assignMergedProperties(const ModuleDesc &MD1, const ModuleDesc &MD2);

  bool isESIMD() const { return EntryPoints.isEsimd(); }
  bool isSYCL() const { return EntryPoints.isSycl(); }

  const EntryPointSet &entries() const { return EntryPoints.Functions; }
  const EntryPointGroup &getEntryPointGroup() const { return EntryPoints; }
  EntryPointSet &entries() { return EntryPoints.Functions; }
  Module &getModule() { return *M; }
  const Module &getModule() const { return *M; }
  std::unique_ptr<Module> releaseModulePtr() { return std::move(M); }

  // Sometimes, during module transformations, some Function objects within the
  // module are replaced with different Function objects with the same name (for
  // example, GenXSPIRVWriterAdaptor). Entry points need to be updated to
  // include the replacement function. save/rebuild pair of functions is
  // provided to automate this process.
  // TODO: this scheme is unnecessarily complex. The simpler and easier
  // maintainable one would be using a special function attribute for the
  // duration of post-link transformations.
  void saveEntryPointNames(std::vector<std::string> &Dest) {
    EntryPoints.saveNames(Dest);
  }

  void rebuildEntryPoints(const std::vector<std::string> &Names) {
    EntryPoints.rebuildFromNames(Names, getModule());
  }

  void rebuildEntryPoints(const Module &M) { EntryPoints.rebuild(M); }

  void renameDuplicatesOf(const Module &M, StringRef Suff);

  // Fixups an invoke_simd target linkage so that it is not dropped by global
  // DCE performed on an ESIMD module after it splits out. If SimdF can't be
  // deduced, then we have real function pointer, and user code is assumed to
  // define proper linkage for the potential target functions.
  // Also saves old linkage into a function attribute.
  void fixupLinkageOfDirectInvokeSimdTargets();

  // Restores original linkage of invoke_simd targets. This effectively
  // re-enables DCE on invoke_simd targets with linkonce linkage.
  void restoreLinkageOfDirectInvokeSimdTargets();

  // Cleans up module IR - removes dead globals, debug info etc.
  void cleanup();

#ifndef NDEBUG
  void verifyESIMDProperty() const;
  void dump() const;
#endif // NDEBUG
};

// Module split support interface.
// It gets a module (in a form of module descriptor, to get additional info) and
// a collection of entry points groups. Each group specifies subset entry points
// from input module that should be included in a split module.
class ModuleSplitterBase {
protected:
  ModuleDesc Input;
  EntryPointGroupVec Groups;

protected:
  EntryPointGroup nextGroup() {
    assert(hasMoreSplits() && "Reached end of entry point groups list.");
    EntryPointGroup Res = std::move(Groups.back());
    Groups.pop_back();
    return Res;
  }

  Module &getInputModule() { return Input.getModule(); }

  std::unique_ptr<Module> releaseInputModule() {
    return std::move(Input.releaseModulePtr());
  }

public:
  ModuleSplitterBase(ModuleDesc &&MD, EntryPointGroupVec &&GroupVec)
      : Input(std::move(MD)), Groups(std::move(GroupVec)) {
    assert(!Groups.empty() && "Entry points groups collection is empty!");
  }

  // For device global variables with the 'device_image_scope' property,
  // the function checks that there are no usages of a single device global
  // variable from kernels grouped to different modules. Otherwise, an error is
  // issued and the tool is aborted.
  void verifyNoCrossModuleDeviceGlobalUsage();

  virtual ~ModuleSplitterBase() = default;

  // Gets next subsequence of entry points in an input module and provides split
  // submodule containing these entry points and their dependencies.
  virtual ModuleDesc nextSplit() = 0;

  // Returns a number of remaining modules, which can be split out using this
  // splitter. The value is reduced by 1 each time nextSplit is called.
  size_t remainingSplits() const { return Groups.size(); }

  // Check that there are still submodules to split.
  bool hasMoreSplits() const { return remainingSplits() > 0; }
};

<<<<<<< HEAD
SmallVector<ModuleDesc, 2> splitByESIMD(ModuleDesc &&MD,
                                        bool EmitOnlyKernelsAsEntryPoints);

std::unique_ptr<ModuleSplitterBase>
getSplitterByMode(ModuleDesc &&MD, IRSplitMode Mode,
                  bool AutoSplitIsGlobalScope,
                  bool EmitOnlyKernelsAsEntryPoints);
=======
std::unique_ptr<ModuleSplitterBase>
getDeviceCodeSplitter(ModuleDesc &&MD, IRSplitMode Mode, bool IROutputOnly,
                      bool EmitOnlyKernelsAsEntryPoints);
>>>>>>> 4b37a830

std::unique_ptr<ModuleSplitterBase>
getSplitterByKernelType(ModuleDesc &&MD, bool EmitOnlyKernelsAsEntryPoints);

#ifndef NDEBUG
void dumpEntryPoints(const EntryPointSet &C, const char *msg = "", int Tab = 0);
void dumpEntryPoints(const Module &M, bool OnlyKernelsAreEntryPoints = false,
                     const char *msg = "", int Tab = 0);
#endif // NDEBUG

} // namespace module_split

} // namespace llvm<|MERGE_RESOLUTION|>--- conflicted
+++ resolved
@@ -55,13 +55,7 @@
   // Properties an entry point (EP) group
   struct Properties {
     // Whether all EPs are ESIMD, SYCL or there are both kinds.
-<<<<<<< HEAD
     SyclEsimdSplitStatus HasESIMD = SyclEsimdSplitStatus::SYCL_ONLY;
-    // Whether any of the EPs use large GRF mode.
-    bool UsesLargeGRF = false;
-=======
-    SyclEsimdSplitStatus HasESIMD = SyclEsimdSplitStatus::SYCL_AND_ESIMD;
->>>>>>> 4b37a830
     // Scope represented by EPs in a group
     EntryPointsGroupScope Scope = Scope_Global;
 
@@ -245,22 +239,12 @@
   bool hasMoreSplits() const { return remainingSplits() > 0; }
 };
 
-<<<<<<< HEAD
 SmallVector<ModuleDesc, 2> splitByESIMD(ModuleDesc &&MD,
                                         bool EmitOnlyKernelsAsEntryPoints);
 
-std::unique_ptr<ModuleSplitterBase>
-getSplitterByMode(ModuleDesc &&MD, IRSplitMode Mode,
-                  bool AutoSplitIsGlobalScope,
-                  bool EmitOnlyKernelsAsEntryPoints);
-=======
 std::unique_ptr<ModuleSplitterBase>
 getDeviceCodeSplitter(ModuleDesc &&MD, IRSplitMode Mode, bool IROutputOnly,
                       bool EmitOnlyKernelsAsEntryPoints);
->>>>>>> 4b37a830
-
-std::unique_ptr<ModuleSplitterBase>
-getSplitterByKernelType(ModuleDesc &&MD, bool EmitOnlyKernelsAsEntryPoints);
 
 #ifndef NDEBUG
 void dumpEntryPoints(const EntryPointSet &C, const char *msg = "", int Tab = 0);
