--- conflicted
+++ resolved
@@ -619,7 +619,6 @@
     }                                                                          \
   }
 
-<<<<<<< HEAD
 using TableFiles = std::map<StringRef, string_vector>;
 
 static TableFiles processOneModule(std::unique_ptr<Module> M, bool IsEsimd,
@@ -627,10 +626,7 @@
   TableFiles TblFiles;
   if (!M)
     return TblFiles;
-=======
-static int processOneModule(std::unique_ptr<Module> M,
-                            util::SimpleTable &Table) {
->>>>>>> a05f5de1
+
   std::map<StringRef, std::vector<Function *>> GlobalsSet;
 
   bool DoSplit = SplitMode.getNumOccurrences() > 0;
@@ -672,11 +668,7 @@
   if (IROutputOnly) {
     // the result is the transformed input LLVMIR file rather than a file table
     saveModule(*M, OutputFilename);
-<<<<<<< HEAD
     return TblFiles;
-=======
-    return 0;
->>>>>>> a05f5de1
   }
   if (DoSplit) {
     splitModule(*M, GlobalsSet, ResultModules);
@@ -688,7 +680,6 @@
 
   {
     // reuse input module if there were no spec constants and no splitting
-<<<<<<< HEAD
     string_vector Files =
         SpecConstsMet || (ResultModules.size() > 1) || SyclAndEsimdKernels
             ? saveResultModules(ResultModules, IsEsimd)
@@ -705,22 +696,7 @@
     string_vector Files = saveDeviceImageProperty(ResultModules, ImgPSInfo);
     std::copy(Files.begin(), Files.end(),
               std::back_inserter(TblFiles[COL_PROPS]));
-=======
-    string_vector Files = SpecConstsMet || (ResultModules.size() > 1)
-                              ? saveResultModules(ResultModules)
-                              : string_vector{InputFilename};
-    // "Code" column is always output
-    Error Err = Table.addColumn(COL_CODE, Files);
-    CHECK_AND_EXIT(Err);
-  }
-
-  {
-    ImagePropSaveInfo ImgPSInfo = {true, DoSpecConst, SetSpecConstAtRT,
-                                   SpecConstsMet, EmitKernelParamInfo};
-    string_vector Files = saveDeviceImageProperty(ResultModules, ImgPSInfo);
-    Error Err = Table.addColumn(COL_PROPS, Files);
-    CHECK_AND_EXIT(Err);
->>>>>>> a05f5de1
+
   }
   if (DoSymGen) {
     // extract symbols per each module
@@ -730,7 +706,6 @@
       assert(ResultModules.size() == 1);
       ResultSymbolsLists.push_back("");
     }
-<<<<<<< HEAD
     string_vector Files = saveResultSymbolsLists(ResultSymbolsLists, IsEsimd);
     std::copy(Files.begin(), Files.end(),
               std::back_inserter(TblFiles[COL_SYM]));
@@ -773,13 +748,6 @@
   assert(ResultModules.size() == 2);
   return std::make_pair(std::move(ResultModules[0]),
                         std::move(ResultModules[1]));
-=======
-    string_vector Files = saveResultSymbolsLists(ResultSymbolsLists);
-    Error Err = Table.addColumn(COL_SYM, Files);
-    CHECK_AND_EXIT(Err);
-  }
-  return 0;
->>>>>>> a05f5de1
 }
 
 int main(int argc, char **argv) {
@@ -872,7 +840,6 @@
   if (OutputFilename.getNumOccurrences() == 0)
     OutputFilename = (Twine(sys::path::stem(InputFilename)) + ".files").str();
 
-<<<<<<< HEAD
   std::unique_ptr<Module> SyclModule;
   std::unique_ptr<Module> EsimdModule;
   std::tie(SyclModule, EsimdModule) = splitSyclEsimd(std::move(M));
@@ -887,7 +854,7 @@
   // of SYCL and ESIMD kernels. The option requires a single LLVM IR output
   // file, which we cannot provide since SYCL and ESIMD kernels should always
   // be split.
-  // Today, -ir-output-only is a FPGA use case, while ESIMD kernels only appear
+  // Today, -ir-output-only is an FPGA use case, while ESIMD kernels only appear
   // in programs that run on a GPU, so they are orthogonal. But once there
   // would be a use case for -ir-output-only on a module that has SYCL and ESIMD
   // code, we need to address it.
@@ -919,15 +886,6 @@
     return Res;
   if ((Res = addTableColumn(COL_SYM)) != 0)
     return Res;
-=======
-  util::SimpleTable Table;
-  int Res = processOneModule(std::move(M), Table);
-  if (Res)
-    return Res;
-
-  if (IROutputOnly)
-    return 0;
->>>>>>> a05f5de1
 
   {
     std::error_code EC;
