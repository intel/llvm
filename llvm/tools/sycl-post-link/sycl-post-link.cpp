--- conflicted
+++ resolved
@@ -627,25 +627,6 @@
       std::map<StringRef, uint32_t> RMEntry = {{"DeviceLibReqMask", MRMask}};
       PropSet.add(PropSetRegTy::SYCL_DEVICELIB_REQ_MASK, RMEntry);
     }
-<<<<<<< HEAD
-    if (ImgPSInfo.DoSpecConst) {
-      if (ImgPSInfo.SpecConstsMet) {
-        // extract spec constant maps per each module
-        SpecIDMapTy TmpSpecIDMap;
-        SpecConstantsPass::collectSpecConstantMetadata(
-            *ResultModules[I].ModulePtr, TmpSpecIDMap);
-        PropSet.add(
-            llvm::util::PropertySetRegistry::SYCL_SPECIALIZATION_CONSTANTS,
-            TmpSpecIDMap);
-
-        // Add property with the default values of spec constants
-        std::vector<char> DefaultValues;
-        SpecConstantsPass::collectSpecConstantDefaultValuesMetadata(
-            *ResultModules[I].ModulePtr, DefaultValues);
-        PropSet.add(llvm::util::PropertySetRegistry::
-                        SYCL_SPEC_CONSTANTS_DEFAULT_VALUES,
-                    "all", DefaultValues);
-=======
 
     if (ImgPSInfo.SpecConstsMet) {
       // extract spec constant maps per each module
@@ -653,16 +634,12 @@
       SpecConstantsPass::collectSpecConstantMetadata(M, TmpSpecIDMap);
       PropSet.add(PropSetRegTy::SYCL_SPECIALIZATION_CONSTANTS, TmpSpecIDMap);
 
-      // Add property with the default values of spec constants only in native
-      // (default) mode.
-      if (!ImgPSInfo.SetSpecConstAtRT) {
-        std::vector<char> DefaultValues;
-        SpecConstantsPass::collectSpecConstantDefaultValuesMetadata(
-            M, DefaultValues);
-        PropSet.add(PropSetRegTy::SYCL_SPEC_CONSTANTS_DEFAULT_VALUES, "all",
-                    DefaultValues);
->>>>>>> 1eb97177
-      }
+      // Add property with the default values of spec constants
+      std::vector<char> DefaultValues;
+      SpecConstantsPass::collectSpecConstantDefaultValuesMetadata(
+          M, DefaultValues);
+      PropSet.add(PropSetRegTy::SYCL_SPEC_CONSTANTS_DEFAULT_VALUES, "all",
+                  DefaultValues);
     }
 
     if (ImgPSInfo.EmitKernelParamInfo) {
