--- conflicted
+++ resolved
@@ -790,18 +790,10 @@
   // "llvm.compiler.used" they can be erased safely.
   Modified |= removeDeviceGlobalFromCompilerUsed(*M.get());
 
-<<<<<<< HEAD
-=======
-  // Instrument each image scope device globals if the module has been
-  // instrumented by sanitizer pass.
-  if (isModuleUsingAsan(*M))
-    Modified |= runModulePass<SanitizeDeviceGlobalPass>(*M);
-
   // Transform Joint Matrix builtin calls to align them with SPIR-V friendly
   // LLVM IR specification.
   Modified |= runModulePass<SYCLJointMatrixTransformPass>(*M);
 
->>>>>>> 4cdce551
   // Do invoke_simd processing before splitting because this:
   // - saves processing time (the pass is run once, even though on larger IR)
   // - doing it before SYCL/ESIMD splitting is required for correctness
