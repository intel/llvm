//===- sycl-post-link.cpp - SYCL post-link device code processing tool ----===//
//
// Part of the LLVM Project, under the Apache License v2.0 with LLVM Exceptions.
// See https://llvm.org/LICENSE.txt for license information.
// SPDX-License-Identifier: Apache-2.0 WITH LLVM-exception
//
//===----------------------------------------------------------------------===//
//
// This source is a collection of utilities run on device code's LLVM IR before
// handing off to back-end for further compilation or emitting SPIRV. The
// utilities are:
// - module splitter to split a big input module into smaller ones
// - specialization constant intrinsic transformation
//===----------------------------------------------------------------------===//

#include "SYCLDeviceLibReqMask.h"
#include "SYCLKernelParamOptInfo.h"
#include "SpecConstants.h"

#include "llvm/ADT/SetVector.h"
#include "llvm/ADT/Triple.h"
#include "llvm/Bitcode/BitcodeWriterPass.h"
#include "llvm/GenXIntrinsics/GenXSPIRVWriterAdaptor.h"
#include "llvm/IR/IRPrintingPasses.h"
#include "llvm/IR/InstIterator.h"
#include "llvm/IR/Instructions.h"
#include "llvm/IR/LLVMContext.h"
#include "llvm/IR/LegacyPassManager.h"
#include "llvm/IR/Module.h"
#include "llvm/IRReader/IRReader.h"
#include "llvm/SYCLLowerIR/LowerESIMD.h"
#include "llvm/Support/CommandLine.h"
#include "llvm/Support/InitLLVM.h"
#include "llvm/Support/Path.h"
#include "llvm/Support/PropertySetIO.h"
#include "llvm/Support/SimpleTable.h"
#include "llvm/Support/SystemUtils.h"
#include "llvm/Support/FileSystem.h"
#include "llvm/Support/WithColor.h"
#include "llvm/Transforms/IPO.h"
#include "llvm/Transforms/IPO/AlwaysInliner.h"
#include "llvm/Transforms/IPO/GlobalDCE.h"
#include "llvm/Transforms/InstCombine/InstCombine.h"
#include "llvm/Transforms/Scalar.h"
#include "llvm/Transforms/Utils/Cloning.h"

#include <algorithm>
#include <memory>

using namespace llvm;

using string_vector = std::vector<std::string>;

cl::OptionCategory PostLinkCat{"sycl-post-link options"};

// Column names in the output file table. Must match across tools -
// clang/lib/Driver/Driver.cpp, sycl-post-link.cpp, ClangOffloadWrapper.cpp
static constexpr char COL_CODE[] = "Code";
static constexpr char COL_SYM[] = "Symbols";
static constexpr char COL_PROPS[] = "Properties";
static constexpr char ATTR_SYCL_MODULE_ID[] = "sycl-module-id";

// Identifying name for global scope
static constexpr char GLOBAL_SCOPE_NAME[] = "<GLOBAL>";

// InputFilename - The filename to read from.
static cl::opt<std::string> InputFilename{
    cl::Positional, cl::desc("<input bitcode file>"), cl::init("-"),
    cl::value_desc("filename")};

static cl::opt<std::string> OutputDir{
    "out-dir",
    cl::desc(
        "Directory where files listed in the result file table will be output"),
    cl::value_desc("dirname"), cl::cat(PostLinkCat)};

static cl::opt<std::string> OutputFilename{"o", cl::desc("Output filename"),
                                           cl::value_desc("filename"),
                                           cl::init("-"), cl::cat(PostLinkCat)};

static cl::opt<bool> Force{"f", cl::desc("Enable binary output on terminals"),
                           cl::cat(PostLinkCat)};

static cl::opt<bool> IROutputOnly{
    "ir-output-only", cl::desc("Output single IR file"), cl::cat(PostLinkCat)};

static cl::opt<bool> OutputAssembly{"S",
                                    cl::desc("Write output as LLVM assembly"),
                                    cl::Hidden, cl::cat(PostLinkCat)};

static cl::opt<bool> SplitEsimd{"split-esimd",
                                cl::desc("Split SYCL and ESIMD kernels"),
                                cl::cat(PostLinkCat)};

// TODO Design note: sycl-post-link should probably separate different kinds of
// its functionality on  logical and source level:
//  - LLVM IR module splitting
//  - Running LLVM IR passes on resulting modules
//  - Generating additional files (like spec constants, dead arg info,...)
// The tool itself could be just a "driver" creating needed pipelines from the
// above actions. This could help make the tool structure clearer and more
// maintainable.

static cl::opt<bool> LowerEsimd{
    "lower-esimd", cl::desc("Lower ESIMD constructs"), cl::cat(PostLinkCat)};

static cl::opt<bool>
    OptLevelO0("O0", cl::desc("Optimization level 0. Similar to clang -O0"),
               cl::cat(PostLinkCat));

static cl::opt<bool>
    OptLevelO1("O1", cl::desc("Optimization level 1. Similar to clang -O1"),
               cl::cat(PostLinkCat));

static cl::opt<bool>
    OptLevelO2("O2", cl::desc("Optimization level 2. Similar to clang -O2"),
               cl::cat(PostLinkCat));

static cl::opt<bool> OptLevelOs(
    "Os",
    cl::desc(
        "Like -O2 with extra optimizations for size. Similar to clang -Os"),
    cl::cat(PostLinkCat));

static cl::opt<bool> OptLevelOz(
    "Oz",
    cl::desc("Like -Os but reduces code size further. Similar to clang -Oz"),
    cl::cat(PostLinkCat));

static cl::opt<bool>
    OptLevelO3("O3", cl::desc("Optimization level 3. Similar to clang -O3"),
               cl::cat(PostLinkCat));

enum IRSplitMode {
  SPLIT_PER_TU,     // one module per translation unit
  SPLIT_PER_KERNEL, // one module per kernel
  SPLIT_AUTO        // automatically select split mode
};

static cl::opt<IRSplitMode> SplitMode(
    "split", cl::desc("split input module"), cl::Optional, cl::init(SPLIT_AUTO),
    cl::values(
        clEnumValN(SPLIT_PER_TU, "source",
                   "1 output module per source (translation unit)"),
        clEnumValN(SPLIT_PER_KERNEL, "kernel", "1 output module per kernel"),
        clEnumValN(SPLIT_AUTO, "auto", "Choose split mode automatically")),
    cl::cat(PostLinkCat));

static cl::opt<bool> DoSymGen{"symbols",
                              cl::desc("generate exported symbol files"),
                              cl::cat(PostLinkCat)};

enum SpecConstMode { SC_USE_RT_VAL, SC_USE_DEFAULT_VAL };

static cl::opt<SpecConstMode> SpecConstLower{
    "spec-const",
    cl::desc("lower and generate specialization constants information"),
    cl::Optional,
    cl::init(SC_USE_RT_VAL),
    cl::values(
        clEnumValN(SC_USE_RT_VAL, "rt", "spec constants are set at runtime"),
        clEnumValN(SC_USE_DEFAULT_VAL, "default",
                   "set spec constants to C++ defaults")),
    cl::cat(PostLinkCat)};

static cl::opt<bool> EmitKernelParamInfo{
    "emit-param-info", cl::desc("emit kernel parameter optimization info"),
    cl::cat(PostLinkCat)};

static cl::opt<bool> EmitProgramMetadata{"emit-program-metadata",
                                         cl::desc("emit SYCL program metadata"),
                                         cl::cat(PostLinkCat)};

static cl::opt<bool> EmitExportedSymbols{"emit-exported-symbols",
                                         cl::desc("emit exported symbols"),
                                         cl::cat(PostLinkCat)};

struct ImagePropSaveInfo {
  bool NeedDeviceLibReqMask;
  bool DoSpecConst;
  bool SetSpecConstAtRT;
  bool SpecConstsMet;
  bool EmitKernelParamInfo;
  bool EmitProgramMetadata;
  bool EmitExportedSymbols;
  bool IsEsimdKernel;
};

static void error(const Twine &Msg) {
  errs() << "sycl-post-link: " << Msg << '\n';
  exit(1);
}

static void checkError(std::error_code EC, const Twine &Prefix) {
  if (EC)
    error(Prefix + ": " + EC.message());
}

static void writeToFile(std::string Filename, std::string Content) {
  std::error_code EC;
  raw_fd_ostream OS{Filename, EC, sys::fs::OpenFlags::OF_None};
  checkError(EC, "error opening the file '" + Filename + "'");
  OS.write(Content.data(), Content.size());
  OS.close();
}

// Describes scope covered by each entry in the module-kernel map populated by
// the collectKernelModuleMap function.
enum KernelMapEntryScope {
  Scope_PerKernel, // one entry per kernel
  Scope_PerModule, // one entry per module
  Scope_Global     // single entry in the map for all kernels
};

static KernelMapEntryScope selectDeviceCodeSplitScopeAutomatically(Module &M) {
  if (IROutputOnly) {
    // We allow enabling auto split mode even in presence of -ir-output-only
    // flag, but in this case we are limited by it so we can't do any split at
    // all.
    return Scope_Global;
  }

  for (const auto &F : M.functions()) {
    // There are functions marked with [[intel::device_indirectly_callable]]
    // attribute, because it instructs us to make this function available to the
    // whole program as it was compiled as a single module.
    if (F.hasFnAttribute("referenced-indirectly"))
      return Scope_Global;
    if (F.isDeclaration())
      continue;
    // There are indirect calls in the module, which means that we don't know
    // how to group functions so both caller and callee of indirect call are in
    // the same module.
    for (const auto &BB : F) {
      for (const auto &I : BB) {
        if (auto *CI = dyn_cast<CallInst>(&I)) {
          if (!CI->getCalledFunction())
            return Scope_Global;
        }
      }
    }
    // Function pointer is used somewhere. Follow the same rule as above.
    for (const auto *U : F.users())
      if (!isa<CallInst>(U))
        return Scope_Global;
  }

  // At the moment, we assume that per-source split is the best way of splitting
  // device code and can always be used execpt for cases handled above.
  return Scope_PerModule;
}

// Return true if the function is a SPIRV or SYCL builtin, e.g.
// _Z28__spirv_GlobalInvocationId_xv
static bool funcIsSpirvSyclBuiltin(StringRef FName) {
  if (!FName.consume_front("_Z"))
    return false;
  // now skip the digits
  FName = FName.drop_while([](char C) { return std::isdigit(C); });

  return FName.startswith("__spirv_") || FName.startswith("__sycl_");
}

// This function decides how kernels of the input module M will be distributed
// ("split") into multiple modules based on the command options and IR
// attributes. The decision is recorded in the output map parameter
// ResKernelModuleMap which maps some key to a group of kernels. Each such group
// along with IR it depends on (globals, functions from its call graph,...) will
// constitute a separate module.
static void collectKernelModuleMap(
    Module &M, std::map<StringRef, std::vector<Function *>> &ResKernelModuleMap,
    KernelMapEntryScope EntryScope) {

  // Process module entry points: kernels and SYCL_EXTERNAL functions.
  // Only they have sycl-module-id attribute, so any other unrefenced
  // functions are dropped. SPIRV and SYCL builtin functions are not
  // considered as module entry points.
  for (auto &F : M.functions()) {
    if (F.hasFnAttribute(ATTR_SYCL_MODULE_ID) &&
        !funcIsSpirvSyclBuiltin(F.getName())) {
      switch (EntryScope) {
      case Scope_PerKernel:
        ResKernelModuleMap[F.getName()].push_back(&F);
        break;
      case Scope_PerModule: {
        Attribute Id = F.getFnAttribute(ATTR_SYCL_MODULE_ID);
        StringRef Val = Id.getValueAsString();
        ResKernelModuleMap[Val].push_back(&F);
        break;
      }
      case Scope_Global:
        // the map key is not significant here
        ResKernelModuleMap[GLOBAL_SCOPE_NAME].push_back(&F);
        break;
      }
    } else if (EntryScope == Scope_PerModule &&
               F.getCallingConv() == CallingConv::SPIR_KERNEL) {
      // TODO It may make sense to group all kernels w/o the attribute into
      // a separate module rather than issuing an error. Should probably be
      // controlled by an option.
      // Functions with spir_func calling convention are allowed to not have
      // a sycl-module-id attribute.
      error("no '" + Twine(ATTR_SYCL_MODULE_ID) + "' attribute in kernel '" +
            F.getName() + "', per-module split not possible");
    }
  }
}

enum HasAssertStatus { No_Assert, Assert, Assert_Indirect };

// Go through function call graph searching for assert call.
static HasAssertStatus hasAssertInFunctionCallGraph(llvm::Function *Func) {
  // Map holds the info about assertions in already examined functions:
  // true  - if there is an assertion in underlying functions,
  // false - if there are definetely no assertions in underlying functions.
  static std::map<llvm::Function *, bool> hasAssertionInCallGraphMap;
  std::vector<llvm::Function *> FuncCallStack;

  static std::vector<llvm::Function *> isIndirectlyCalledInGraph;

  std::vector<llvm::Function *> Workstack;
  Workstack.push_back(Func);

  while (!Workstack.empty()) {
    Function *F = Workstack.back();
    Workstack.pop_back();
    if (F != Func)
      FuncCallStack.push_back(F);

    bool HasIndirectlyCalledAttr = false;
    if (std::find(isIndirectlyCalledInGraph.begin(),
                  isIndirectlyCalledInGraph.end(),
                  F) != isIndirectlyCalledInGraph.end())
      HasIndirectlyCalledAttr = true;
    else if (F->hasFnAttribute("referenced-indirectly")) {
      HasIndirectlyCalledAttr = true;
      isIndirectlyCalledInGraph.push_back(F);
    }

    bool IsLeaf = true;
    for (auto &I : instructions(F)) {
      if (!isa<CallBase>(&I))
        continue;

      Function *CF = cast<CallBase>(&I)->getCalledFunction();
      if (!CF)
        continue;

      bool IsIndirectlyCalled =
          HasIndirectlyCalledAttr ||
          std::find(isIndirectlyCalledInGraph.begin(),
                    isIndirectlyCalledInGraph.end(),
                    CF) != isIndirectlyCalledInGraph.end();

      // Return if we've already discovered if there are asserts in the
      // function call graph.
      auto HasAssert = hasAssertionInCallGraphMap.find(CF);
      if (HasAssert != hasAssertionInCallGraphMap.end()) {
        // If we know, that this function does not contain assert, we still
        // should investigate another instructions in the function.
        if (!HasAssert->second)
          continue;

        return IsIndirectlyCalled ? Assert_Indirect : Assert;
      }

      if (CF->getName().startswith("__devicelib_assert_fail")) {
        // Mark all the functions above in call graph as ones that can call
        // assert.
        for (auto *It : FuncCallStack)
          hasAssertionInCallGraphMap[It] = true;

        hasAssertionInCallGraphMap[Func] = true;
        hasAssertionInCallGraphMap[CF] = true;

        return IsIndirectlyCalled ? Assert_Indirect : Assert;
      }

      if (!CF->isDeclaration()) {
        Workstack.push_back(CF);
        IsLeaf = false;
        if (HasIndirectlyCalledAttr)
          isIndirectlyCalledInGraph.push_back(CF);
      }
    }

    if (IsLeaf && !FuncCallStack.empty()) {
      // Mark the leaf function as one that definetely does not call assert.
      hasAssertionInCallGraphMap[FuncCallStack.back()] = false;
      FuncCallStack.clear();
    }
  }
  return No_Assert;
}

// Gets reqd_work_group_size information for function Func.
static std::vector<uint32_t>
getKernelReqdWorkGroupSizeMetadata(const Function &Func) {
  auto ReqdWorkGroupSizeMD = Func.getMetadata("reqd_work_group_size");
  if (!ReqdWorkGroupSizeMD)
    return {};
  // TODO: Remove 3-operand assumption when it is relaxed.
  assert(ReqdWorkGroupSizeMD->getNumOperands() == 3);
  uint32_t X = mdconst::extract<ConstantInt>(ReqdWorkGroupSizeMD->getOperand(0))
                   ->getZExtValue();
  uint32_t Y = mdconst::extract<ConstantInt>(ReqdWorkGroupSizeMD->getOperand(1))
                   ->getZExtValue();
  uint32_t Z = mdconst::extract<ConstantInt>(ReqdWorkGroupSizeMD->getOperand(2))
                   ->getZExtValue();
  return {X, Y, Z};
}

// Input parameter KernelModuleMap is a map containing groups of kernels with
// same values of the sycl-module-id attribute. ResSymbolsLists is a vector of
// kernel name lists. Each vector element is a string with kernel names from the
// same module separated by \n.
// The function saves names of kernels from one group to a single std::string
// and stores this string to the ResSymbolsLists vector.
static void collectSymbolsLists(
    std::map<StringRef, std::vector<Function *>> &KernelModuleMap,
    string_vector &ResSymbolsLists) {
  for (auto &It : KernelModuleMap) {
    std::string SymbolsList;
    for (auto &F : It.second) {
      SymbolsList =
          (Twine(SymbolsList) + Twine(F->getName()) + Twine("\n")).str();
    }
    ResSymbolsLists.push_back(std::move(SymbolsList));
  }
}

struct ResultModule {
  StringRef KernelModuleName;
  std::unique_ptr<Module> ModulePtr;
};

// Input parameter KernelModuleMap is a map containing groups of kernels with
// same values of the sycl-module-id attribute. For each group of kernels a
// separate IR module will be produced.
// ResModules is a vector of pairs of kernel module names and produced modules.
// The function splits input LLVM IR module M into smaller ones and stores them
// to the ResModules vector.
static void
splitModule(Module &M,
            std::map<StringRef, std::vector<Function *>> &KernelModuleMap,
            std::vector<ResultModule> &ResModules) {
  for (auto &It : KernelModuleMap) {
    // For each group of kernels collect all dependencies.
    SetVector<const GlobalValue *> GVs;
    std::vector<llvm::Function *> Workqueue;

    for (auto &F : It.second) {
      GVs.insert(F);
      Workqueue.push_back(F);
    }

    while (!Workqueue.empty()) {
      Function *F = &*Workqueue.back();
      Workqueue.pop_back();
      for (auto &I : instructions(F)) {
        if (CallBase *CB = dyn_cast<CallBase>(&I))
          if (Function *CF = CB->getCalledFunction())
            if (!CF->isDeclaration() && !GVs.count(CF)) {
              GVs.insert(CF);
              Workqueue.push_back(CF);
            }
      }
    }

    // It's not easy to trace global variable's uses inside needed functions
    // because global variable can be used inside a combination of operators, so
    // mark all global variables as needed and remove dead ones after
    // cloning.
    for (auto &G : M.globals()) {
      GVs.insert(&G);
    }

    ValueToValueMapTy VMap;
    // Clone definitions only for needed globals. Others will be added as
    // declarations and removed later.
    std::unique_ptr<Module> MClone = CloneModule(
        M, VMap, [&](const GlobalValue *GV) { return GVs.count(GV); });

    // TODO: Use the new PassManager instead?
    legacy::PassManager Passes;
    // Do cleanup.
    Passes.add(createGlobalDCEPass());           // Delete unreachable globals.
    Passes.add(createStripDeadDebugInfoPass());  // Remove dead debug info.
    Passes.add(createStripDeadPrototypesPass()); // Remove dead func decls.
    Passes.run(*MClone.get());

    // Save results.
    ResModules.push_back({It.first, std::move(MClone)});
  }
}

static std::string makeResultFileName(Twine Ext, int I, StringRef Suffix) {
  const StringRef Dir0 = OutputDir.getNumOccurrences() > 0
                             ? OutputDir
                             : sys::path::parent_path(OutputFilename);
  const StringRef Sep = sys::path::get_separator();
  std::string Dir = Dir0.str();
  if (!Dir0.empty() && !Dir0.endswith(Sep))
    Dir += Sep.str();
  return Dir + sys::path::stem(OutputFilename).str() + "_" + Suffix.str() +
         std::to_string(I) + Ext.str();
}

static void saveModule(Module &M, StringRef OutFilename) {
  std::error_code EC;
  raw_fd_ostream Out{OutFilename, EC, sys::fs::OF_None};
  checkError(EC, "error opening the file '" + OutFilename + "'");

  // TODO: Use the new PassManager instead?
  legacy::PassManager PrintModule;

  if (OutputAssembly)
    PrintModule.add(createPrintModulePass(Out, ""));
  else if (Force || !CheckBitcodeOutputToConsole(Out))
    PrintModule.add(createBitcodeWriterPass(Out));
  PrintModule.run(M);
}

// Saves specified collection of llvm IR modules to files.
// Saves file list if user specified corresponding filename.
static string_vector saveResultModules(std::vector<ResultModule> &ResModules,
                                       StringRef Suffix) {
  string_vector Res;

  for (size_t I = 0; I < ResModules.size(); ++I) {
    std::error_code EC;
    StringRef FileExt = (OutputAssembly) ? ".ll" : ".bc";
    std::string CurOutFileName = makeResultFileName(FileExt, I, Suffix);
    saveModule(*ResModules[I].ModulePtr, CurOutFileName);
    Res.emplace_back(std::move(CurOutFileName));
  }
  return Res;
}

static string_vector saveDeviceImageProperty(
    const std::vector<ResultModule> &ResultModules,
    const std::map<StringRef, std::vector<Function *>> &KernelModuleMap,
    const ImagePropSaveInfo &ImgPSInfo) {
  string_vector Res;
  legacy::PassManager GetSYCLDeviceLibReqMask;
  SYCLDeviceLibReqMaskPass *SDLReqMaskLegacyPass =
      new SYCLDeviceLibReqMaskPass();
  GetSYCLDeviceLibReqMask.add(SDLReqMaskLegacyPass);
  for (size_t I = 0; I < ResultModules.size(); ++I) {
    llvm::util::PropertySetRegistry PropSet;
    if (ImgPSInfo.NeedDeviceLibReqMask) {
      GetSYCLDeviceLibReqMask.run(*ResultModules[I].ModulePtr);
      uint32_t MRMask = SDLReqMaskLegacyPass->getSYCLDeviceLibReqMask();
      std::map<StringRef, uint32_t> RMEntry = {{"DeviceLibReqMask", MRMask}};
      PropSet.add(llvm::util::PropertySetRegistry::SYCL_DEVICELIB_REQ_MASK,
                  RMEntry);
    }
    if (ImgPSInfo.DoSpecConst) {
      if (ImgPSInfo.SpecConstsMet) {
        // extract spec constant maps per each module
        SpecIDMapTy TmpSpecIDMap;
        SpecConstantsPass::collectSpecConstantMetadata(
            *ResultModules[I].ModulePtr, TmpSpecIDMap);
        PropSet.add(
            llvm::util::PropertySetRegistry::SYCL_SPECIALIZATION_CONSTANTS,
            TmpSpecIDMap);

        // Add property with the default values of spec constants only in native
        // (default) mode.
        if (!ImgPSInfo.SetSpecConstAtRT) {
          std::vector<char> DefaultValues;
          SpecConstantsPass::collectSpecConstantDefaultValuesMetadata(
              *ResultModules[I].ModulePtr, DefaultValues);
          PropSet.add(llvm::util::PropertySetRegistry::
                          SYCL_SPEC_CONSTANTS_DEFAULT_VALUES,
                      "all", DefaultValues);
        }
      }
    }
    if (ImgPSInfo.EmitKernelParamInfo) {
      // extract kernel parameter optimization info per module
      ModuleAnalysisManager MAM;
      // Register required analysis
      MAM.registerPass([&] { return PassInstrumentationAnalysis(); });
      // Register the payload analysis
<<<<<<< HEAD
      MAM.registerPass([&] { return SYCLKernelParamOptInfoAnalysis(); });
      SYCLKernelParamOptInfo PInfo =
          MAM.getResult<SYCLKernelParamOptInfoAnalysis>(*ResultModules[I]);
=======
      MAM.registerPass([&] { return SPIRKernelParamOptInfoAnalysis(); });
      SPIRKernelParamOptInfo PInfo =
          MAM.getResult<SPIRKernelParamOptInfoAnalysis>(
              *ResultModules[I].ModulePtr);
>>>>>>> 6f620a4d

      // convert analysis results into properties and record them
      llvm::util::PropertySet &Props =
          PropSet[llvm::util::PropertySetRegistry::SYCL_KERNEL_PARAM_OPT_INFO];

      for (const auto &NameInfoPair : PInfo) {
        const llvm::BitVector &Bits = NameInfoPair.second;
        if (Bits.empty())
          continue; // Nothing to add

        const llvm::ArrayRef<uintptr_t> Arr = Bits.getData();
        const unsigned char *Data =
            reinterpret_cast<const unsigned char *>(Arr.begin());
        llvm::util::PropertyValue::SizeTy DataBitSize = Bits.size();
        Props.insert(std::make_pair(
            NameInfoPair.first, llvm::util::PropertyValue(Data, DataBitSize)));
      }
    }
    if (ImgPSInfo.EmitExportedSymbols) {
      // For each result module, extract the exported functions
      auto ModuleFunctionsIt =
          KernelModuleMap.find(ResultModules[I].KernelModuleName);
      if (ModuleFunctionsIt != KernelModuleMap.end()) {
        for (auto &F : ModuleFunctionsIt->second) {
          if (F->getCallingConv() == CallingConv::SPIR_FUNC) {
            PropSet[llvm::util::PropertySetRegistry::SYCL_EXPORTED_SYMBOLS]
                .insert({F->getName(), true});
          }
        }
      }
    }

    // Metadata names may be composite so we keep them alive until the
    // properties have been written.
    SmallVector<std::string, 4> MetadataNames;
    if (ImgPSInfo.EmitProgramMetadata) {
      auto &ProgramMetadata =
          PropSet[llvm::util::PropertySetRegistry::SYCL_PROGRAM_METADATA];

      // Add reqd_work_group_size information to program metadata
      for (const Function &Func : ResultModules[I].ModulePtr->functions()) {
        std::vector<uint32_t> KernelReqdWorkGroupSize =
            getKernelReqdWorkGroupSizeMetadata(Func);
        if (KernelReqdWorkGroupSize.empty())
          continue;
        MetadataNames.push_back(Func.getName().str() + "@reqd_work_group_size");
        ProgramMetadata.insert({MetadataNames.back(), KernelReqdWorkGroupSize});
      }
    }

    if (ImgPSInfo.IsEsimdKernel) {
      PropSet[llvm::util::PropertySetRegistry::SYCL_MISC_PROP].insert(
          {"isEsimdImage", true});
    }

    {
      Module *M = ResultModules[I].ModulePtr.get();
      bool HasIndirectlyCalledAssert = false;
      std::vector<llvm::Function *> Kernels;
      for (auto &F : M->functions()) {
        // TODO: handle SYCL_EXTERNAL functions for dynamic linkage.
        // TODO: handle function pointers.
        if (F.getCallingConv() != CallingConv::SPIR_KERNEL)
          continue;

        Kernels.push_back(&F);
        if (HasIndirectlyCalledAssert)
          continue;

        HasAssertStatus HasAssert = hasAssertInFunctionCallGraph(&F);
        switch (HasAssert) {
        case Assert:
          PropSet[llvm::util::PropertySetRegistry::SYCL_ASSERT_USED].insert(
              {F.getName(), true});
          break;
        case Assert_Indirect:
          HasIndirectlyCalledAssert = true;
          break;
        case No_Assert:
          break;
        }
      }

      if (HasIndirectlyCalledAssert) {
        for (auto *F : Kernels)
          PropSet[llvm::util::PropertySetRegistry::SYCL_ASSERT_USED].insert(
              {F->getName(), true});
      }
    }

    std::error_code EC;
    std::string SCFile =
        makeResultFileName(".prop", I, ImgPSInfo.IsEsimdKernel ? "esimd_" : "");
    raw_fd_ostream SCOut(SCFile, EC);
    PropSet.write(SCOut);
    Res.emplace_back(std::move(SCFile));
  }

  return Res;
}

// Saves specified collection of symbols lists to files.
// Saves file list if user specified corresponding filename.
static string_vector saveResultSymbolsLists(string_vector &ResSymbolsLists,
                                            StringRef Suffix) {
  string_vector Res;

  std::string TxtFilesList;
  for (size_t I = 0; I < ResSymbolsLists.size(); ++I) {
    std::string CurOutFileName = makeResultFileName(".sym", I, Suffix);
    writeToFile(CurOutFileName, ResSymbolsLists[I]);
    Res.emplace_back(std::move(CurOutFileName));
  }
  return Res;
}

#define CHECK_AND_EXIT(E)                                                      \
  {                                                                            \
    Error LocE = std::move(E);                                                 \
    if (LocE) {                                                                \
      logAllUnhandledErrors(std::move(LocE), WithColor::error(errs()));        \
      return 1;                                                                \
    }                                                                          \
  }

// When ESIMD code was separated from the regular SYCL code,
// we can safely process ESIMD part.
// TODO: support options like -debug-pass, -print-[before|after], and others
static void LowerEsimdConstructs(Module &M) {
  legacy::PassManager MPM;
  MPM.add(createSYCLLowerESIMDPass());
  if (!OptLevelO0) {
    // Force-inline all functions marked 'alwaysinline' by the LowerESIMD pass.
    MPM.add(createAlwaysInlinerLegacyPass());
    MPM.add(createSROAPass());
  }
  MPM.add(createESIMDLowerVecArgPass());
  MPM.add(createESIMDLowerLoadStorePass());
  if (!OptLevelO0) {
    MPM.add(createSROAPass());
    MPM.add(createEarlyCSEPass(true));
    MPM.add(createInstructionCombiningPass());
    MPM.add(createDeadCodeEliminationPass());
    // TODO: maybe remove some passes below that don't affect code quality
    MPM.add(createSROAPass());
    MPM.add(createEarlyCSEPass(true));
    MPM.add(createInstructionCombiningPass());
    MPM.add(createDeadCodeEliminationPass());
  }
  MPM.add(createGenXSPIRVWriterAdaptorPass(/*RewriteTypes=*/true));
  MPM.run(M);
}

using TableFiles = std::map<StringRef, string_vector>;

static TableFiles processOneModule(std::unique_ptr<Module> M, bool IsEsimd,
                                   bool SyclAndEsimdCode) {
  TableFiles TblFiles;
  if (!M)
    return TblFiles;

  // After linking device bitcode "llvm.used" holds references to the kernels
  // that are defined in the device image. But after splitting device image into
  // separate kernels we may end up with having references to kernel declaration
  // originating from "llvm.used" in the IR that is passed to llvm-spirv tool,
  // and these declarations cause an assertion in llvm-spirv. To workaround this
  // issue remove "llvm.used" from the input module before performing any other
  // actions.
  bool IsLLVMUsedRemoved = false;
  if (GlobalVariable *GV = M->getGlobalVariable("llvm.used")) {
    assert(GV->user_empty() && "unexpected llvm.used users");
    GV->eraseFromParent();
    IsLLVMUsedRemoved = true;
  }

  if (IsEsimd && LowerEsimd)
    LowerEsimdConstructs(*M);

  std::map<StringRef, std::vector<Function *>> GlobalsSet;

  bool DoSplit = SplitMode.getNumOccurrences() > 0;
  bool DoSpecConst = SpecConstLower.getNumOccurrences() > 0;

  if (DoSplit || DoSymGen) {
    KernelMapEntryScope Scope = Scope_Global;
    if (DoSplit) {
      if (SplitMode == SPLIT_AUTO)
        Scope = selectDeviceCodeSplitScopeAutomatically(*M);
      else
        Scope =
            SplitMode == SPLIT_PER_KERNEL ? Scope_PerKernel : Scope_PerModule;
    }
    collectKernelModuleMap(*M, GlobalsSet, Scope);
  }

  std::vector<ResultModule> ResultModules;
  string_vector ResultSymbolsLists;

  bool SpecConstsMet = false;
  bool SetSpecConstAtRT = DoSpecConst && (SpecConstLower == SC_USE_RT_VAL);

  if (DoSplit)
    splitModule(*M, GlobalsSet, ResultModules);
  // post-link always produces a code result, even if it is unmodified input
  if (ResultModules.empty())
    ResultModules.push_back({GLOBAL_SCOPE_NAME, std::move(M)});

  if (DoSpecConst) {
    ModulePassManager RunSpecConst;
    ModuleAnalysisManager MAM;
    SpecConstantsPass SCP(SetSpecConstAtRT);
    // Register required analysis
    MAM.registerPass([&] { return PassInstrumentationAnalysis(); });
    RunSpecConst.addPass(std::move(SCP));

    for (auto &ResultModule : ResultModules) {
      // perform the spec constant intrinsics transformation on each resulting
      // module
      PreservedAnalyses Res = RunSpecConst.run(*ResultModule.ModulePtr, MAM);
      SpecConstsMet |= !Res.areAllPreserved();
    }
  }

  if (IROutputOnly) {
    // the result is the transformed input LLVMIR file rather than a file table
    saveModule(*ResultModules.front().ModulePtr, OutputFilename);
    return TblFiles;
  }

  {
    // Reuse input module with only regular SYCL kernels if there were
    // no spec constants and no splitting.
    // We cannot reuse input module for ESIMD code since it was transformed.
    bool CanReuseInputModule = !SpecConstsMet && (ResultModules.size() == 1) &&
                               !SyclAndEsimdCode && !IsEsimd &&
                               !IsLLVMUsedRemoved;
    string_vector Files =
        CanReuseInputModule
            ? string_vector{InputFilename}
            : saveResultModules(ResultModules, IsEsimd ? "esimd_" : "");

    // "Code" column is always output
    std::copy(Files.begin(), Files.end(),
              std::back_inserter(TblFiles[COL_CODE]));
  }

  {
    ImagePropSaveInfo ImgPSInfo = {true,
                                   DoSpecConst,
                                   SetSpecConstAtRT,
                                   SpecConstsMet,
                                   EmitKernelParamInfo,
                                   EmitProgramMetadata,
                                   EmitExportedSymbols,
                                   IsEsimd};
    string_vector Files =
        saveDeviceImageProperty(ResultModules, GlobalsSet, ImgPSInfo);
    std::copy(Files.begin(), Files.end(),
              std::back_inserter(TblFiles[COL_PROPS]));
  }
  if (DoSymGen) {
    // extract symbols per each module
    collectSymbolsLists(GlobalsSet, ResultSymbolsLists);
    if (ResultSymbolsLists.empty()) {
      // push empty symbols list for consistency
      assert(ResultModules.size() == 1);
      ResultSymbolsLists.push_back("");
    }
    string_vector Files =
        saveResultSymbolsLists(ResultSymbolsLists, IsEsimd ? "esimd_" : "");
    std::copy(Files.begin(), Files.end(),
              std::back_inserter(TblFiles[COL_SYM]));
  }
  return TblFiles;
}

using ModulePair = std::pair<std::unique_ptr<Module>, std::unique_ptr<Module>>;

// This function splits a module with a mix of SYCL and ESIMD kernels
// into two separate modules.
static ModulePair splitSyclEsimd(std::unique_ptr<Module> M) {
  std::vector<Function *> SyclFunctions;
  std::vector<Function *> EsimdFunctions;
  // Collect information about the SYCL and ESIMD functions in the module.
  // Process module entry points: kernels and SYCL_EXTERNAL functions.
  // Only they have sycl-module-id attribute, so any other unrefenced
  // functions are dropped. SPIRV and SYCL builtin functions are not
  // considered as module entry points.
  for (auto &F : M->functions()) {
    if (F.hasFnAttribute(ATTR_SYCL_MODULE_ID) &&
        !funcIsSpirvSyclBuiltin(F.getName())) {
      if (F.getMetadata("sycl_explicit_simd"))
        EsimdFunctions.push_back(&F);
      else
        SyclFunctions.push_back(&F);
    }
  }

  // If only SYCL kernels or only ESIMD kernels, no splitting needed.
  if (EsimdFunctions.empty())
    return std::make_pair(std::move(M), std::unique_ptr<Module>(nullptr));

  if (SyclFunctions.empty())
    return std::make_pair(std::unique_ptr<Module>(nullptr), std::move(M));

  // Key values in KernelModuleMap are not significant, but they define the
  // order, in which kernels are processed in the splitModule function. The
  // caller of the splitSyclEsimd function expects a pair of 1-Sycl and 2-Esimd
  // modules, hence the strings names below.
  std::map<StringRef, std::vector<Function *>> KernelModuleMap(
      {{"1-SYCL", SyclFunctions}, {"2-ESIMD", EsimdFunctions}});
  std::vector<ResultModule> ResultModules;
  splitModule(*M, KernelModuleMap, ResultModules);
  assert(ResultModules.size() == 2);
  return std::make_pair(std::move(ResultModules[0].ModulePtr),
                        std::move(ResultModules[1].ModulePtr));
}

static TableFiles processInputModule(std::unique_ptr<Module> M) {
  if (!SplitEsimd)
    return processOneModule(std::move(M), false, false);

  std::unique_ptr<Module> SyclModule;
  std::unique_ptr<Module> EsimdModule;
  std::tie(SyclModule, EsimdModule) = splitSyclEsimd(std::move(M));

  // Do we have both Sycl and Esimd code?
  bool SyclAndEsimdCode = SyclModule && EsimdModule;

  TableFiles SyclTblFiles =
      processOneModule(std::move(SyclModule), false, SyclAndEsimdCode);
  TableFiles EsimdTblFiles =
      processOneModule(std::move(EsimdModule), true, SyclAndEsimdCode);

  // Merge the two resulting file maps
  TableFiles MergedTblFiles;
  for (auto &ColumnStr : {COL_CODE, COL_PROPS, COL_SYM}) {
    auto &SyclFiles = SyclTblFiles[ColumnStr];
    auto &EsimdFiles = EsimdTblFiles[ColumnStr];
    auto &MergedFiles = MergedTblFiles[ColumnStr];
    std::copy(SyclFiles.begin(), SyclFiles.end(),
              std::back_inserter(MergedFiles));
    std::copy(EsimdFiles.begin(), EsimdFiles.end(),
              std::back_inserter(MergedFiles));
  }
  return MergedTblFiles;
}

int main(int argc, char **argv) {
  InitLLVM X{argc, argv};

  LLVMContext Context;
  cl::HideUnrelatedOptions(PostLinkCat);
  cl::ParseCommandLineOptions(
      argc, argv,
      "SYCL post-link device code processing tool.\n"
      "This is a collection of utilities run on device code's LLVM IR before\n"
      "handing off to back-end for further compilation or emitting SPIRV.\n"
      "The utilities are:\n"
      "- SYCL and ESIMD kernels can be split into separate modules with\n"
      "  '-split-esimd' option. The option has no effect when there is only\n"
      "  one type of kernels in the input module. Functions unreachable from\n"
      "  any kernel or SYCL_EXTERNAL function are dropped from the resulting\n"
      "  module(s)."
      "- Module splitter to split a big input module into smaller ones.\n"
      "  Groups kernels using function attribute 'sycl-module-id', i.e.\n"
      "  kernels with the same values of the 'sycl-module-id' attribute will\n"
      "  be put into the same module. If -split=kernel option is specified,\n"
      "  one module per kernel will be emitted.\n"
      "  '-split=auto' mode automatically selects the best way of splitting\n"
      "  kernels into modules based on some heuristic.\n"
      "  The '-split' option is compatible with '-split-esimd'. In this case,\n"
      "  first input module will be split into SYCL and ESIMD modules. Then\n"
      "  both modules will be further split according to the '-split' option.\n"
      "- If -symbols options is also specified, then for each produced module\n"
      "  a text file containing names of all spir kernels in it is generated.\n"
      "- Specialization constant intrinsic transformer. Replaces symbolic\n"
      "  ID-based intrinsics to integer ID-based ones to make them friendly\n"
      "  for the SPIRV translator\n"
      "When the tool splits input module into regular SYCL and ESIMD kernels,\n"
      "it performs a set of specific lowering and transformation passes on\n"
      "ESIMD module, which is enabled by the '-lower-esimd' option. Regular\n"
      "optimization level options are supported, e.g. -O[0|1|2|3|s|z].\n"
      "Normally, the tool generates a number of files and \"file table\"\n"
      "file listing all generated files in a table manner. For example, if\n"
      "the input file 'example.bc' contains two kernels, then the command\n"
      "  $ sycl-post-link --split=kernel --symbols --spec-const=rt \\\n"
      "    -o example.table example.bc\n"
      "will produce 'example.table' file with the following content:\n"
      "  [Code|Properties|Symbols]\n"
      "  example_0.bc|example_0.prop|example_0.sym\n"
      "  example_1.bc|example_1.prop|example_1.sym\n"
      "When only specialization constant processing is needed, the tool can\n"
      "output a single transformed IR file if --ir-output-only is specified:\n"
      "  $ sycl-post-link --ir-output-only --spec-const=default \\\n"
      "    -o example_p.bc example.bc\n"
      "will produce single output file example_p.bc suitable for SPIRV\n"
      "translation.\n"
      "--ir-output-only option is not not compatible with split modes other\n"
      "than 'auto'.\n");

  bool DoSplit = SplitMode.getNumOccurrences() > 0;
  bool DoSplitEsimd = SplitEsimd.getNumOccurrences() > 0;
  bool DoSpecConst = SpecConstLower.getNumOccurrences() > 0;
  bool DoParamInfo = EmitKernelParamInfo.getNumOccurrences() > 0;
  bool DoProgMetadata = EmitProgramMetadata.getNumOccurrences() > 0;
  bool DoExportedSyms = EmitExportedSymbols.getNumOccurrences() > 0;

  if (!DoSplit && !DoSpecConst && !DoSymGen && !DoParamInfo &&
      !DoProgMetadata && !DoSplitEsimd && !DoExportedSyms) {
    errs() << "no actions specified; try --help for usage info\n";
    return 1;
  }
  if (IROutputOnly && (DoSplit && SplitMode != SPLIT_AUTO)) {
    errs() << "error: -" << SplitMode.ArgStr << "=" << SplitMode.ValueStr
           << " can't be used with -" << IROutputOnly.ArgStr << "\n";
    return 1;
  }
  if (IROutputOnly && DoSplitEsimd) {
    errs() << "error: -" << SplitEsimd.ArgStr << " can't be used with -"
           << IROutputOnly.ArgStr << "\n";
    return 1;
  }
  if (IROutputOnly && DoSymGen) {
    errs() << "error: -" << DoSymGen.ArgStr << " can't be used with -"
           << IROutputOnly.ArgStr << "\n";
    return 1;
  }
  if (IROutputOnly && DoParamInfo) {
    errs() << "error: -" << EmitKernelParamInfo.ArgStr << " can't be used with"
           << " -" << IROutputOnly.ArgStr << "\n";
    return 1;
  }
  if (IROutputOnly && DoProgMetadata) {
    errs() << "error: -" << EmitProgramMetadata.ArgStr << " can't be used with"
           << " -" << IROutputOnly.ArgStr << "\n";
    return 1;
  }
  if (IROutputOnly && DoExportedSyms) {
    errs() << "error: -" << EmitExportedSymbols.ArgStr << " can't be used with"
           << " -" << IROutputOnly.ArgStr << "\n";
    return 1;
  }
  SMDiagnostic Err;
  std::unique_ptr<Module> M = parseIRFile(InputFilename, Err, Context);
  // It is OK to use raw pointer here as we control that it does not outlive M
  // or objects it is moved to
  Module *MPtr = M.get();

  if (!MPtr) {
    Err.print(argv[0], errs());
    return 1;
  }

  if (OutputFilename.getNumOccurrences() == 0)
    OutputFilename = (Twine(sys::path::stem(InputFilename)) + ".files").str();

  TableFiles TblFiles = processInputModule(std::move(M));

  // Input module was processed and a single output file was requested.
  if (IROutputOnly)
    return 0;

  // Populate and emit the resulting table
  util::SimpleTable Table;
  for (auto &ColumnStr : {COL_CODE, COL_PROPS, COL_SYM})
    if (!TblFiles[ColumnStr].empty())
      CHECK_AND_EXIT(Table.addColumn(ColumnStr, TblFiles[ColumnStr]));

  std::error_code EC;
  raw_fd_ostream Out{OutputFilename, EC, sys::fs::OF_None};
  checkError(EC, "error opening file '" + OutputFilename + "'");
  Table.write(Out);

  return 0;
}<|MERGE_RESOLUTION|>--- conflicted
+++ resolved
@@ -583,16 +583,11 @@
       // Register required analysis
       MAM.registerPass([&] { return PassInstrumentationAnalysis(); });
       // Register the payload analysis
-<<<<<<< HEAD
+
       MAM.registerPass([&] { return SYCLKernelParamOptInfoAnalysis(); });
       SYCLKernelParamOptInfo PInfo =
-          MAM.getResult<SYCLKernelParamOptInfoAnalysis>(*ResultModules[I]);
-=======
-      MAM.registerPass([&] { return SPIRKernelParamOptInfoAnalysis(); });
-      SPIRKernelParamOptInfo PInfo =
-          MAM.getResult<SPIRKernelParamOptInfoAnalysis>(
+          MAM.getResult<SYCLKernelParamOptInfoAnalysis>(
               *ResultModules[I].ModulePtr);
->>>>>>> 6f620a4d
 
       // convert analysis results into properties and record them
       llvm::util::PropertySet &Props =
