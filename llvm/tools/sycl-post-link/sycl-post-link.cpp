//===- sycl-post-link.cpp - SYCL post-link device code processing tool ----===//
//
// Part of the LLVM Project, under the Apache License v2.0 with LLVM Exceptions.
// See https://llvm.org/LICENSE.txt for license information.
// SPDX-License-Identifier: Apache-2.0 WITH LLVM-exception
//
//===----------------------------------------------------------------------===//
//
// This source is a collection of utilities run on device code's LLVM IR before
// handing off to back-end for further compilation or emitting SPIRV. The
// utilities are:
// - module splitter to split a big input module into smaller ones
// - specialization constant intrinsic transformation
//===----------------------------------------------------------------------===//

#include "CompileTimePropertiesPass.h"
#include "DeviceGlobals.h"
#include "ModuleSplitter.h"
#include "SYCLDeviceLibReqMask.h"
#include "SYCLKernelParamOptInfo.h"
#include "SpecConstants.h"
#include "Support.h"

#include "llvm/ADT/StringRef.h"
#include "llvm/Bitcode/BitcodeWriterPass.h"
#include "llvm/GenXIntrinsics/GenXSPIRVWriterAdaptor.h"
#include "llvm/IR/IRPrintingPasses.h"
#include "llvm/IR/LLVMContext.h"
#include "llvm/IR/LegacyPassManager.h"
#include "llvm/IR/Module.h"
#include "llvm/IRReader/IRReader.h"
#include "llvm/Linker/Linker.h"
#include "llvm/SYCLLowerIR/ESIMD/LowerESIMD.h"
#include "llvm/SYCLLowerIR/LowerInvokeSimd.h"
#include "llvm/Support/CommandLine.h"
#include "llvm/Support/FileSystem.h"
#include "llvm/Support/InitLLVM.h"
#include "llvm/Support/Path.h"
#include "llvm/Support/PropertySetIO.h"
#include "llvm/Support/SimpleTable.h"
#include "llvm/Support/SourceMgr.h"
#include "llvm/Support/SystemUtils.h"
#include "llvm/Support/WithColor.h"
#include "llvm/Transforms/IPO/AlwaysInliner.h"
#include "llvm/Transforms/InstCombine/InstCombine.h"
#include "llvm/Transforms/Scalar.h"
#include "llvm/Transforms/Utils/GlobalStatus.h"

#include <algorithm>
#include <map>
#include <memory>
#include <queue>
#include <string>
#include <unordered_set>
#include <utility>
#include <vector>

using namespace llvm;

using string_vector = std::vector<std::string>;

namespace {

#ifdef NDEBUG
#define DUMP_ENTRY_POINTS(args...)
#else
constexpr int DebugPostLink = 0;

#define DUMP_ENTRY_POINTS(...)                                                 \
  if (DebugPostLink > 0) {                                                     \
    llvm::module_split::dumpEntryPoints(__VA_ARGS__);                          \
  }
#endif // NDEBUG

cl::OptionCategory PostLinkCat{"sycl-post-link options"};

// Column names in the output file table. Must match across tools -
// clang/lib/Driver/Driver.cpp, sycl-post-link.cpp, ClangOffloadWrapper.cpp
constexpr char COL_CODE[] = "Code";
constexpr char COL_SYM[] = "Symbols";
constexpr char COL_PROPS[] = "Properties";

// InputFilename - The filename to read from.
cl::opt<std::string> InputFilename{cl::Positional,
                                   cl::desc("<input bitcode file>"),
                                   cl::init("-"), cl::value_desc("filename")};

cl::opt<std::string> OutputDir{
    "out-dir",
    cl::desc(
        "Directory where files listed in the result file table will be output"),
    cl::value_desc("dirname"), cl::cat(PostLinkCat)};

cl::opt<std::string> OutputFilename{"o", cl::desc("Output filename"),
                                    cl::value_desc("filename"), cl::init("-"),
                                    cl::cat(PostLinkCat)};

cl::opt<bool> Force{"f", cl::desc("Enable binary output on terminals"),
                    cl::cat(PostLinkCat)};

cl::opt<bool> IROutputOnly{"ir-output-only", cl::desc("Output single IR file"),
                           cl::cat(PostLinkCat)};

cl::opt<bool> OutputAssembly{"S", cl::desc("Write output as LLVM assembly"),
                             cl::Hidden, cl::cat(PostLinkCat)};

cl::opt<bool> SplitEsimd{"split-esimd",
                         cl::desc("Split SYCL and ESIMD entry points"),
                         cl::cat(PostLinkCat)};

// TODO Design note: sycl-post-link should probably separate different kinds of
// its functionality on logical and source level:
//  - LLVM IR module splitting
//  - Running LLVM IR passes on resulting modules
//  - Generating additional files (like spec constants, dead arg info,...)
// The tool itself could be just a "driver" creating needed pipelines from the
// above actions. This could help make the tool structure clearer and more
// maintainable.

cl::opt<bool> LowerEsimd{"lower-esimd", cl::desc("Lower ESIMD constructs"),
                         cl::cat(PostLinkCat)};

cl::opt<bool> OptLevelO0("O0",
                         cl::desc("Optimization level 0. Similar to clang -O0"),
                         cl::cat(PostLinkCat));

cl::opt<bool> OptLevelO1("O1",
                         cl::desc("Optimization level 1. Similar to clang -O1"),
                         cl::cat(PostLinkCat));

cl::opt<bool> OptLevelO2("O2",
                         cl::desc("Optimization level 2. Similar to clang -O2"),
                         cl::cat(PostLinkCat));

cl::opt<bool> OptLevelOs(
    "Os",
    cl::desc(
        "Like -O2 with extra optimizations for size. Similar to clang -Os"),
    cl::cat(PostLinkCat));

cl::opt<bool> OptLevelOz(
    "Oz",
    cl::desc("Like -Os but reduces code size further. Similar to clang -Oz"),
    cl::cat(PostLinkCat));

cl::opt<bool> OptLevelO3("O3",
                         cl::desc("Optimization level 3. Similar to clang -O3"),
                         cl::cat(PostLinkCat));

cl::opt<module_split::IRSplitMode> SplitMode(
    "split", cl::desc("split input module"), cl::Optional,
    cl::init(module_split::SPLIT_NONE),
    cl::values(clEnumValN(module_split::SPLIT_PER_TU, "source",
                          "1 output module per source (translation unit)"),
               clEnumValN(module_split::SPLIT_PER_KERNEL, "kernel",
                          "1 output module per kernel"),
               clEnumValN(module_split::SPLIT_AUTO, "auto",
                          "Choose split mode automatically")),
    cl::cat(PostLinkCat));

cl::opt<bool> DoSymGen{"symbols", cl::desc("generate exported symbol files"),
                       cl::cat(PostLinkCat)};

enum SpecConstMode { SC_USE_RT_VAL, SC_USE_DEFAULT_VAL };

cl::opt<SpecConstMode> SpecConstLower{
    "spec-const",
    cl::desc("lower and generate specialization constants information"),
    cl::Optional,
    cl::init(SC_USE_RT_VAL),
    cl::values(
        clEnumValN(SC_USE_RT_VAL, "rt", "spec constants are set at runtime"),
        clEnumValN(SC_USE_DEFAULT_VAL, "default",
                   "set spec constants to C++ defaults")),
    cl::cat(PostLinkCat)};

cl::opt<bool> EmitKernelParamInfo{
    "emit-param-info", cl::desc("emit kernel parameter optimization info"),
    cl::cat(PostLinkCat)};

cl::opt<bool> EmitProgramMetadata{"emit-program-metadata",
                                  cl::desc("emit SYCL program metadata"),
                                  cl::cat(PostLinkCat)};

cl::opt<bool> EmitExportedSymbols{"emit-exported-symbols",
                                  cl::desc("emit exported symbols"),
                                  cl::cat(PostLinkCat)};

cl::opt<bool> EmitOnlyKernelsAsEntryPoints{
    "emit-only-kernels-as-entry-points",
    cl::desc("Consider only sycl_kernel functions as entry points for "
             "device code split"),
    cl::cat(PostLinkCat), cl::init(false)};

cl::opt<bool> DeviceGlobals{
    "device-globals",
    cl::desc("Lower and generate information about device global variables"),
    cl::cat(PostLinkCat)};

struct GlobalBinImageProps {
  bool EmitKernelParamInfo;
  bool EmitProgramMetadata;
  bool EmitExportedSymbols;
  bool EmitDeviceGlobalPropSet;
};

struct IrPropSymFilenameTriple {
  std::string Ir;
  std::string Prop;
  std::string Sym;
};

void writeToFile(const std::string &Filename, const std::string &Content) {
  std::error_code EC;
  raw_fd_ostream OS{Filename, EC, sys::fs::OpenFlags::OF_None};
  checkError(EC, "error opening the file '" + Filename + "'");
  OS.write(Content.data(), Content.size());
  OS.close();
}

// This function traverses over reversed call graph by BFS algorithm.
// It means that an edge links some function @func with functions
// which contain call of function @func. It starts from
// @StartingFunction and lifts up until it reach all reachable functions,
// or it reaches some function containing "referenced-indirectly" attribute.
// If it reaches "referenced-indirectly" attribute than it returns an empty
// Optional.
// Otherwise, it returns an Optional containing a list of reached
// SPIR kernel function's names.
Optional<std::vector<StringRef>>
traverseCGToFindSPIRKernels(const Function *StartingFunction) {
  std::queue<const Function *> FunctionsToVisit;
  std::unordered_set<const Function *> VisitedFunctions;
  FunctionsToVisit.push(StartingFunction);
  std::vector<StringRef> KernelNames;

  while (!FunctionsToVisit.empty()) {
    const Function *F = FunctionsToVisit.front();
    FunctionsToVisit.pop();

    auto InsertionResult = VisitedFunctions.insert(F);
    // It is possible that we insert some particular function several
    // times in functionsToVisit queue.
    if (!InsertionResult.second)
      continue;

    for (const auto *U : F->users()) {
      const CallInst *CI = dyn_cast<const CallInst>(U);
      if (!CI)
        continue;

      const Function *ParentF = CI->getFunction();

      if (VisitedFunctions.count(ParentF))
        continue;

      if (ParentF->hasFnAttribute("referenced-indirectly"))
        return {};

      if (ParentF->getCallingConv() == CallingConv::SPIR_KERNEL)
        KernelNames.push_back(ParentF->getName());

      FunctionsToVisit.push(ParentF);
    }
  }

  return {std::move(KernelNames)};
}

std::vector<StringRef> getKernelNamesUsingAssert(const Module &M) {
  auto *DevicelibAssertFailFunction = M.getFunction("__devicelib_assert_fail");
  if (!DevicelibAssertFailFunction)
    return {};

  auto TraverseResult =
      traverseCGToFindSPIRKernels(DevicelibAssertFailFunction);

  if (TraverseResult.hasValue())
    return std::move(*TraverseResult);

  // Here we reached "referenced-indirectly", so we need to find all kernels and
  // return them.
  std::vector<StringRef> SPIRKernelNames;
  for (const Function &F : M) {
    if (F.getCallingConv() == CallingConv::SPIR_KERNEL)
      SPIRKernelNames.push_back(F.getName());
  }

  return SPIRKernelNames;
}

// Gets reqd_work_group_size information for function Func.
std::vector<uint32_t> getKernelReqdWorkGroupSizeMetadata(const Function &Func) {
  auto *ReqdWorkGroupSizeMD = Func.getMetadata("reqd_work_group_size");
  if (!ReqdWorkGroupSizeMD)
    return {};
  // TODO: Remove 3-operand assumption when it is relaxed.
  assert(ReqdWorkGroupSizeMD->getNumOperands() == 3);
  uint32_t X = mdconst::extract<ConstantInt>(ReqdWorkGroupSizeMD->getOperand(0))
                   ->getZExtValue();
  uint32_t Y = mdconst::extract<ConstantInt>(ReqdWorkGroupSizeMD->getOperand(1))
                   ->getZExtValue();
  uint32_t Z = mdconst::extract<ConstantInt>(ReqdWorkGroupSizeMD->getOperand(2))
                   ->getZExtValue();
  return {X, Y, Z};
}

// Creates a filename based on current output filename, given extension,
// sequential ID and suffix.
std::string makeResultFileName(Twine Ext, int I, StringRef Suffix) {
  const StringRef Dir0 = OutputDir.getNumOccurrences() > 0
                             ? OutputDir
                             : sys::path::parent_path(OutputFilename);
  const StringRef Sep = sys::path::get_separator();
  std::string Dir = Dir0.str();
  if (!Dir0.empty() && !Dir0.endswith(Sep))
    Dir += Sep.str();
  return Dir + sys::path::stem(OutputFilename).str() + Suffix.str() + "_" +
         std::to_string(I) + Ext.str();
}

void saveModuleIR(Module &M, StringRef OutFilename) {
  std::error_code EC;
  raw_fd_ostream Out{OutFilename, EC, sys::fs::OF_None};
  checkError(EC, "error opening the file '" + OutFilename + "'");

  // TODO: Use the new PassManager instead?
  legacy::PassManager PrintModule;

  if (OutputAssembly)
    PrintModule.add(createPrintModulePass(Out, ""));
  else if (Force || !CheckBitcodeOutputToConsole(Out))
    PrintModule.add(createBitcodeWriterPass(Out));
  PrintModule.run(M);
}

std::string saveModuleIR(Module &M, int I, StringRef Suff) {
  DUMP_ENTRY_POINTS(M, EmitOnlyKernelsAsEntryPoints, "saving IR");
  StringRef FileExt = (OutputAssembly) ? ".ll" : ".bc";
  std::string OutFilename = makeResultFileName(FileExt, I, Suff);
  saveModuleIR(M, OutFilename);
  return OutFilename;
}

std::string saveModuleProperties(module_split::ModuleDesc &MD,
                                 const GlobalBinImageProps &GlobProps, int I,
                                 StringRef Suff) {
  using PropSetRegTy = llvm::util::PropertySetRegistry;
  PropSetRegTy PropSet;
  Module &M = MD.getModule();
  {
    uint32_t MRMask = getSYCLDeviceLibReqMask(M);
    std::map<StringRef, uint32_t> RMEntry = {{"DeviceLibReqMask", MRMask}};
    PropSet.add(PropSetRegTy::SYCL_DEVICELIB_REQ_MASK, RMEntry);
  }
  if (MD.Props.SpecConstsMet) {
    // extract spec constant maps per each module
    SpecIDMapTy TmpSpecIDMap;
    SpecConstantsPass::collectSpecConstantMetadata(M, TmpSpecIDMap);
    PropSet.add(PropSetRegTy::SYCL_SPECIALIZATION_CONSTANTS, TmpSpecIDMap);

    // Add property with the default values of spec constants
    std::vector<char> DefaultValues;
    SpecConstantsPass::collectSpecConstantDefaultValuesMetadata(M,
                                                                DefaultValues);
    PropSet.add(PropSetRegTy::SYCL_SPEC_CONSTANTS_DEFAULT_VALUES, "all",
                DefaultValues);
  }
  if (GlobProps.EmitKernelParamInfo) {
    // extract kernel parameter optimization info per module
    ModuleAnalysisManager MAM;
    // Register required analysis
    MAM.registerPass([&] { return PassInstrumentationAnalysis(); });
    // Register the payload analysis

    MAM.registerPass([&] { return SYCLKernelParamOptInfoAnalysis(); });
    SYCLKernelParamOptInfo PInfo =
        MAM.getResult<SYCLKernelParamOptInfoAnalysis>(M);

    // convert analysis results into properties and record them
    llvm::util::PropertySet &Props =
        PropSet[PropSetRegTy::SYCL_KERNEL_PARAM_OPT_INFO];

    for (const auto &NameInfoPair : PInfo) {
      const llvm::BitVector &Bits = NameInfoPair.second;
      if (Bits.empty())
        continue; // Nothing to add

      const llvm::ArrayRef<uintptr_t> Arr = Bits.getData();
      const unsigned char *Data =
          reinterpret_cast<const unsigned char *>(Arr.begin());
      llvm::util::PropertyValue::SizeTy DataBitSize = Bits.size();
      Props.insert(std::make_pair(
          NameInfoPair.first, llvm::util::PropertyValue(Data, DataBitSize)));
    }
  }
  if (GlobProps.EmitExportedSymbols) {
    // extract exported functions if any and save them into property set
    for (const auto *F : MD.entries()) {
      // TODO FIXME some of SYCL/ESIMD functions maybe marked with __regcall CC,
      // so they won't make it into the export list. Should the check be
      // F->getCallingConv() != CallingConv::SPIR_KERNEL?
      if (F->getCallingConv() == CallingConv::SPIR_FUNC) {
        PropSet[PropSetRegTy::SYCL_EXPORTED_SYMBOLS].insert(
            {F->getName(), true});
      }
    }
  }
  // Metadata names may be composite so we keep them alive until the
  // properties have been written.
  SmallVector<std::string, 4> MetadataNames;

  if (GlobProps.EmitProgramMetadata) {
    auto &ProgramMetadata = PropSet[PropSetRegTy::SYCL_PROGRAM_METADATA];

    // Add reqd_work_group_size information to program metadata
    for (const Function &Func : M.functions()) {
      std::vector<uint32_t> KernelReqdWorkGroupSize =
          getKernelReqdWorkGroupSizeMetadata(Func);
      if (KernelReqdWorkGroupSize.empty())
        continue;
      MetadataNames.push_back(Func.getName().str() + "@reqd_work_group_size");
      ProgramMetadata.insert({MetadataNames.back(), KernelReqdWorkGroupSize});
    }
  }
  if (MD.isESIMD()) {
    PropSet[PropSetRegTy::SYCL_MISC_PROP].insert({"isEsimdImage", true});
  }
  if (MD.isDoubleGRF())
    PropSet[PropSetRegTy::SYCL_MISC_PROP].insert(
        {"isDoubleGRFEsimdImage", true});
  {
    std::vector<StringRef> FuncNames = getKernelNamesUsingAssert(M);
    for (const StringRef &FName : FuncNames)
      PropSet[PropSetRegTy::SYCL_ASSERT_USED].insert({FName, true});
  }

  if (GlobProps.EmitDeviceGlobalPropSet) {
    // Extract device global maps per module
    auto DevGlobalPropertyMap = collectDeviceGlobalProperties(M);
    if (!DevGlobalPropertyMap.empty())
      PropSet.add(PropSetRegTy::SYCL_DEVICE_GLOBALS, DevGlobalPropertyMap);
  }

  std::error_code EC;
  std::string SCFile = makeResultFileName(".prop", I, Suff);
  raw_fd_ostream SCOut(SCFile, EC);
  checkError(EC, "error opening file '" + SCFile + "'");
  PropSet.write(SCOut);

  return SCFile;
}

// Saves specified collection of symbols to a file.
std::string saveModuleSymbolTable(const module_split::EntryPointVec &Es, int I,
                                  StringRef Suffix) {
#ifndef NDEBUG
  if (DebugPostLink > 0) {
    llvm::errs() << "ENTRY POINTS saving Sym table {\n";
    for (const auto *F : Es) {
      llvm::errs() << "  " << F->getName() << "\n";
    }
    llvm::errs() << "}\n";
  }
#endif // NDEBUG
  // Concatenate names of the input entry points with "\n".
  std::string SymT;

  for (const auto *F : Es) {
    SymT = (Twine(SymT) + Twine(F->getName()) + Twine("\n")).str();
  }
  // Save to file.
  std::string OutFileName = makeResultFileName(".sym", I, Suffix);
  writeToFile(OutFileName, SymT);
  return OutFileName;
}

template <class PassClass> bool runModulePass(Module &M) {
  ModulePassManager MPM;
  ModuleAnalysisManager MAM;
  // Register required analysis
  MAM.registerPass([&] { return PassInstrumentationAnalysis(); });
  MPM.addPass(PassClass{});
  PreservedAnalyses Res = MPM.run(M, MAM);
  return !Res.areAllPreserved();
}

// When ESIMD code was separated from the regular SYCL code,
// we can safely process ESIMD part.
// TODO: support options like -debug-pass, -print-[before|after], and others
bool lowerEsimdConstructs(module_split::ModuleDesc &MD) {
  legacy::PassManager MPM;
  MPM.add(createSYCLLowerESIMDPass());
  if (!OptLevelO0) {
    // Force-inline all functions marked 'alwaysinline' by the LowerESIMD pass.
    MPM.add(createAlwaysInlinerLegacyPass());
    MPM.add(createSROAPass());
  }
  MPM.add(createESIMDLowerVecArgPass());
  MPM.add(createESIMDLowerLoadStorePass());
  if (!OptLevelO0) {
    MPM.add(createSROAPass());
    MPM.add(createEarlyCSEPass(true));
    MPM.add(createInstructionCombiningPass());
    MPM.add(createDeadCodeEliminationPass());
    // TODO: maybe remove some passes below that don't affect code quality
    MPM.add(createSROAPass());
    MPM.add(createEarlyCSEPass(true));
    MPM.add(createInstructionCombiningPass());
    MPM.add(createDeadCodeEliminationPass());
  }
  MPM.add(createGenXSPIRVWriterAdaptorPass(/*RewriteTypes=*/true));
  // GenXSPIRVWriterAdaptor pass replaced some functions with "rewritten"
  // versions so the entry point table must be rebuilt.
  // TODO Change entry point search to analysis?
  std::vector<std::string> Names;
  MD.saveEntryPointNames(Names);
  bool IRChanged = MPM.run(MD.getModule());
  MD.rebuildEntryPoints(Names);
  return IRChanged;
}

// @param MD Module descriptor to save
// @param IRFilename filename of already available IR component. If not empty,
//   IR component saving is skipped, and this file name is recorded as such in
//   the result.
// @return a triple of files where IR, Property and Symbols components of the
//   Module descriptor are written respectively.
IrPropSymFilenameTriple saveModule(module_split::ModuleDesc &MD, int I,
                                   StringRef IRFilename = "") {
  IrPropSymFilenameTriple Res;
  StringRef Suffix =
      MD.isDoubleGRF() ? "_esimd_x2grf" : (MD.isESIMD() ? "_esimd" : "");

  if (!IRFilename.empty()) {
    // don't save IR, just record the filename
    Res.Ir = IRFilename.str();
  } else {
    Res.Ir = saveModuleIR(MD.getModule(), I, Suffix);
  }
  GlobalBinImageProps Props = {EmitKernelParamInfo, EmitProgramMetadata,
                               EmitExportedSymbols, DeviceGlobals};
  Res.Prop = saveModuleProperties(MD, Props, I, Suffix);

  if (DoSymGen) {
    // save the names of the entry points - the symbol table
    Res.Sym = saveModuleSymbolTable(MD.entries(), I, Suffix);
  }
  return Res;
}

module_split::ModuleDesc link(module_split::ModuleDesc &&MD1,
                              module_split::ModuleDesc &&MD2) {
  std::vector<std::string> Names;
  MD1.saveEntryPointNames(Names);
  MD2.saveEntryPointNames(Names);
  bool link_error = llvm::Linker::linkModules(
      MD1.getModule(), std::move(MD2.releaseModulePtr()));

  if (link_error) {
    error(" error when linking SYCL and ESIMD modules");
  }
  module_split::ModuleDesc Res(MD1.releaseModulePtr(), std::move(Names));
  Res.assignMergedProperties(MD1, MD2);
  Res.Name = "linked[" + MD1.Name + "," + MD1.Name + "]";
  return Res;
}

bool processSpecConstants(module_split::ModuleDesc &MD) {
  MD.Props.SpecConstsMet = false;

  if (SpecConstLower.getNumOccurrences() == 0)
    return false;

  ModulePassManager RunSpecConst;
  ModuleAnalysisManager MAM;
  bool SetSpecConstAtRT = (SpecConstLower == SC_USE_RT_VAL);
  SpecConstantsPass SCP(SetSpecConstAtRT);
  // Register required analysis
  MAM.registerPass([&] { return PassInstrumentationAnalysis(); });
  RunSpecConst.addPass(std::move(SCP));

  // Perform the spec constant intrinsics transformation on resulting module
  PreservedAnalyses Res = RunSpecConst.run(MD.getModule(), MAM);
  MD.Props.SpecConstsMet = !Res.areAllPreserved();
  return MD.Props.SpecConstsMet;
}

constexpr int MAX_COLUMNS_IN_FILE_TABLE = 3;

void addTableRow(util::SimpleTable &Table,
                 const IrPropSymFilenameTriple &RowData) {
  SmallVector<StringRef, MAX_COLUMNS_IN_FILE_TABLE> Row;

  for (const std::string *S : {&RowData.Ir, &RowData.Prop, &RowData.Sym}) {
    if (!S->empty()) {
      Row.push_back(StringRef(*S));
    }
  }
  assert(static_cast<size_t>(Table.getNumColumns()) == Row.size());
  Table.addRow(Row);
}

// Removes the global variable "llvm.used" and returns true on success.
// "llvm.used" is a global constant array containing references to kernels
// available in the module and callable from host code. The elements of
// the array are ConstantExpr bitcast to i8*.
// The variable must be removed as it is a) has done the job to the moment
// of this function call and b) the references to the kernels callable from
// host must not have users.
static bool removeSYCLKernelsConstRefArray(Module &M) {
  GlobalVariable *GV = M.getGlobalVariable("llvm.used");

  if (!GV) {
    return false;
  }
  assert(GV->user_empty() && "Unexpected llvm.used users");
  Constant *Initializer = GV->getInitializer();
  GV->setInitializer(nullptr);
  GV->eraseFromParent();

  // Destroy the initializer and all operands of it.
  SmallVector<Constant *, 8> IOperands;
  for (auto It = Initializer->op_begin(); It != Initializer->op_end(); It++)
    IOperands.push_back(cast<Constant>(*It));
  assert(llvm::isSafeToDestroyConstant(Initializer) &&
         "Cannot remove initializer of llvm.used global");
  Initializer->destroyConstant();
  for (auto It = IOperands.begin(); It != IOperands.end(); It++) {
    auto Op = (*It)->getOperand(0);
    auto *F = dyn_cast<Function>(Op);
    if (llvm::isSafeToDestroyConstant(*It)) {
      (*It)->destroyConstant();
    } else if (F) {
      // The element in "llvm.used" array has other users. That is Ok for
      // specialization constants, but is wrong for kernels.
      llvm::report_fatal_error("Unexpected usage of SYCL kernel");
    }

    // Remove unused kernel declarations to avoid LLVM IR check fails.
    if (F && F->isDeclaration())
      F->eraseFromParent();
  }
  return true;
}

std::unique_ptr<util::SimpleTable>
processInputModule(std::unique_ptr<Module> M) {
  // Construct the resulting table which will accumulate all the outputs.
  SmallVector<StringRef, MAX_COLUMNS_IN_FILE_TABLE> ColumnTitles{
      StringRef(COL_CODE), StringRef(COL_PROPS)};

  if (DoSymGen) {
    ColumnTitles.push_back(COL_SYM);
  }
  Expected<std::unique_ptr<util::SimpleTable>> TableE =
      util::SimpleTable::create(ColumnTitles);
  CHECK_AND_EXIT(TableE.takeError());
  std::unique_ptr<util::SimpleTable> Table = std::move(TableE.get());

  // Used in output filenames generation.
  int ID = 0;

  // Keeps track of any changes made to the input module and report to the user
  // if none were made.
  bool Modified = false;

  // After linking device bitcode "llvm.used" holds references to the kernels
  // that are defined in the device image. But after splitting device image into
  // separate kernels we may end up with having references to kernel declaration
  // originating from "llvm.used" in the IR that is passed to llvm-spirv tool,
  // and these declarations cause an assertion in llvm-spirv. To workaround this
  // issue remove "llvm.used" from the input module before performing any other
  // actions.
  Modified |= removeSYCLKernelsConstRefArray(*M.get());

  // Do invoke_simd processing before splitting because this:
  // - saves processing time (the pass is run once, even though on larger IR)
  // - doing it before SYCL/ESIMD splitting is required for correctness
  const bool InvokeSimdMet = runModulePass<SYCLLowerInvokeSimdPass>(*M);

  if (InvokeSimdMet && SplitEsimd) {
    error("'invoke_simd' calls detected, '-" + SplitEsimd.ArgStr +
          "' must not be specified");
  }
  Modified |= InvokeSimdMet;

  // Lower kernel properties setting APIs before "double GRF" splitting, as:
  // - the latter uses the result of the former
  // - saves processing time
  Modified |= runModulePass<SYCLLowerESIMDKernelPropsPass>(*M);

  DUMP_ENTRY_POINTS(*M, EmitOnlyKernelsAsEntryPoints, "Input");

  // --ir-output-only assumes single module output thus no code splitting.
  // Violation of this invariant is user error and must've been reported.
  // However, if split mode is "auto", then entry point filtering is still
  // performed.
  assert(!IROutputOnly || (SplitMode == module_split::SPLIT_NONE) ||
         (SplitMode == module_split::SPLIT_AUTO) &&
             "invalid split mode for IR-only output");

  // Top-level per-kernel/per-source splitter. SYCL/ESIMD splitting is applied
  // to modules resulting from all other kinds of splitting.
  std::unique_ptr<module_split::ModuleSplitterBase> ScopedSplitter =
      module_split::getSplitterByMode(module_split::ModuleDesc{std::move(M)},
                                      SplitMode, IROutputOnly,
                                      EmitOnlyKernelsAsEntryPoints);
  const bool SplitByScope = ScopedSplitter->totalSplits() > 1;
  Modified |= SplitByScope;

  if (DeviceGlobals)
    ScopedSplitter->verifyNoCrossModuleDeviceGlobalUsage();

  // TODO this nested splitting scheme will not scale well when other split
  // "dimensions" will be added. Some infra/"split manager" needs to be
  // implemented in this case - e.g. all needed splitters are registered, then
  // split manager applies them in the order added and runs needed tforms on the
  // "leaf" ModuleDesc's resulted from splitting. Some bookkeeping is needed for
  // ESIMD splitter to link back needed modules.

  // Proceed with top-level splitting.
  while (ScopedSplitter->hasMoreSplits()) {
    module_split::ModuleDesc MDesc = ScopedSplitter->nextSplit();
    DUMP_ENTRY_POINTS(MDesc.entries(), MDesc.Name.c_str(), 1);

    std::unique_ptr<module_split::ModuleSplitterBase> DoubleGRFSplitter =
        module_split::getESIMDDoubleGRFSplitter(std::move(MDesc),
                                                EmitOnlyKernelsAsEntryPoints);
    const bool SplitByDoubleGRF = DoubleGRFSplitter->totalSplits() > 1;
    Modified |= SplitByDoubleGRF;

    while (DoubleGRFSplitter->hasMoreSplits()) {
      module_split::ModuleDesc MDesc1 = DoubleGRFSplitter->nextSplit();
      DUMP_ENTRY_POINTS(MDesc1.entries(), MDesc1.Name.c_str(), 2);

      // Do SYCL/ESIMD splitting. It happens always, as ESIMD and SYCL must
      // undergo different set of LLVMIR passes. After this they are linked back
      // together to form single module with disjoint SYCL and ESIMD call graphs
      // unless --split-esimd option is specified. The graphs become disjoint
      // when linked back because functions shared between graphs are cloned and
      // renamed.
      std::unique_ptr<module_split::ModuleSplitterBase> ESIMDSplitter =
          module_split::getSplitterByKernelType(std::move(MDesc1),
                                                EmitOnlyKernelsAsEntryPoints,
                                                &MDesc1.entries());
      const bool SplitByESIMD = ESIMDSplitter->totalSplits() > 1;
      Modified |= SplitByESIMD;

      if (SplitByESIMD && SplitByScope &&
          (SplitMode == module_split::SPLIT_PER_KERNEL) && !SplitEsimd) {
        // Controversial state reached - SYCL and ESIMD entry points resulting
        // from SYCL/ESIMD split (which is done always) are linked back, since
        // -split-esimd is not specified, but per-kernel split is requested.
        warning("SYCL and ESIMD entry points detected and split mode is "
                "per-kernel, so " +
                SplitEsimd.ValueStr + " must also be specified");
      }
      SmallVector<module_split::ModuleDesc, 2> MMs;

      while (ESIMDSplitter->hasMoreSplits()) {
        module_split::ModuleDesc MDesc2 = ESIMDSplitter->nextSplit();
        DUMP_ENTRY_POINTS(MDesc2.entries(), MDesc2.Name.c_str(), 3);
        Modified |= processSpecConstants(MDesc2);

        // TODO: detach compile-time properties from device globals.
        if (DeviceGlobals.getNumOccurrences() > 0) {
          Modified |=
              runModulePass<CompileTimePropertiesPass>(MDesc2.getModule());
        }
        if (!MDesc2.isSYCL() && LowerEsimd) {
          assert(MDesc2.isESIMD() && "NYI");
          // ESIMD lowering also detects double-GRF kernels, so it must happen
          // before double-GRF split.
          Modified |= lowerEsimdConstructs(MDesc2);
        }
        MMs.emplace_back(std::move(MDesc2));
      }
      if (!SplitEsimd && (MMs.size() > 1)) {
        // SYCL/ESIMD splitting is not requested, link back into single module.
        assert(MMs.size() == 2);
        assert(MMs[0].isESIMD() && MMs[1].isSYCL() ||
               MMs[1].isESIMD() && MMs[0].isSYCL());
        int ESIMDInd = MMs[0].isESIMD() ? 0 : 1;
        int SYCLInd = MMs[0].isESIMD() ? 1 : 0;
        // ... but before that, make sure no link conflicts will occur.
        MMs[ESIMDInd].renameDuplicatesOf(MMs[SYCLInd].getModule(), ".esimd");
        module_split::ModuleDesc M2 =
            link(std::move(MMs[0]), std::move(MMs[1]));
        MMs.clear();
        MMs.emplace_back(std::move(M2));
        Modified = true;
      }
      bool SplitOccurred = SplitByScope || SplitByDoubleGRF || SplitByESIMD;

      if (IROutputOnly) {
        if (SplitOccurred) {
          error("some modules had to be split, '-" + IROutputOnly.ArgStr +
                "' can't be used");
        }
        saveModuleIR(MMs.front().getModule(), OutputFilename);
        return Table;
      }
      // Empty IR file name directs saveModule to generate one and save IR to
      // it:
      std::string OutIRFileName = "";

      if (!Modified && (OutputFilename.getNumOccurrences() == 0)) {
        assert(!SplitOccurred);
        OutIRFileName = InputFilename; // ... non-empty means "skip IR writing"
        errs() << "sycl-post-link NOTE: no modifications to the input LLVM IR "
                  "have been made\n";
      }
      for (module_split::ModuleDesc &IrMD : MMs) {
        IrPropSymFilenameTriple T = saveModule(IrMD, ID, OutIRFileName);
        addTableRow(*Table, T);
      }
<<<<<<< HEAD
=======
      MMs.emplace_back(std::move(MDesc1));
    }
    Modified |= MMs.size() > 1;
#ifndef NDEBUG
    bool NoSplitOccurred = (MMs.size() == 1) && (Table->getNumRows() == 0);
#endif // NDEBUG

    if (!SplitEsimd && (MMs.size() > 1)) {
      // SYCL/ESIMD splitting is not requested, link back into single module.
      assert(MMs.size() == 2);
      assert(MMs[0].isESIMD() && MMs[1].isSYCL() ||
             MMs[1].isESIMD() && MMs[0].isSYCL());
      int ESIMDInd = MMs[0].isESIMD() ? 0 : 1;
      int SYCLInd = MMs[0].isESIMD() ? 1 : 0;
      // ... but before that, make sure no link conflicts will occur.
      MMs[ESIMDInd].renameDuplicatesOf(MMs[SYCLInd].getModule(), ".esimd");
      module_split::ModuleDesc M2 = link(std::move(MMs[0]), std::move(MMs[1]));
      MMs.clear();
      MMs.emplace_back(std::move(M2));
      Modified = true;
    }
    if (IROutputOnly) {
      assert(NoSplitOccurred && "--ir-output-only assumes no splitting");
      saveModuleIR(MMs.front().getModule(), OutputFilename);
      return Table;
    }
    // Empty IR file name directs saveModule to generate one and save IR to it:
    std::string OutIRFileName = "";

    if (!Modified && (OutputFilename.getNumOccurrences() == 0)) {
      assert(NoSplitOccurred);
      OutIRFileName = InputFilename; // ... non-empty means "skip IR writing"
      errs() << "sycl-post-link NOTE: no modifications to the input LLVM IR "
                "have been made\n";
    }
    for (module_split::ModuleDesc &IrMD : MMs) {
      IrPropSymFilenameTriple T = saveModule(IrMD, ID, OutIRFileName);
      addTableRow(*Table, T);
>>>>>>> c76ef5cb
    }
    ++ID;
  }
  return Table;
}

} // namespace

int main(int argc, char **argv) {
  InitLLVM X{argc, argv};

  LLVMContext Context;
  cl::HideUnrelatedOptions(PostLinkCat);
  cl::ParseCommandLineOptions(
      argc, argv,
      "SYCL post-link device code processing tool.\n"
      "This is a collection of utilities run on device code's LLVM IR before\n"
      "handing off to back-end for further compilation or emitting SPIRV.\n"
      "The utilities are:\n"
      "- SYCL and ESIMD kernels can be split into separate modules with\n"
      "  '-split-esimd' option. The option has no effect when there is only\n"
      "  one type of kernels in the input module. Functions unreachable from\n"
      "  any entry point (kernels and SYCL_EXTERNAL functions) are\n"
      "  dropped from the resulting module(s).\n"
      "- Module splitter to split a big input module into smaller ones.\n"
      "  Groups kernels using function attribute 'sycl-module-id', i.e.\n"
      "  kernels with the same values of the 'sycl-module-id' attribute will\n"
      "  be put into the same module. If -split=kernel option is specified,\n"
      "  one module per kernel will be emitted.\n"
      "  '-split=auto' mode automatically selects the best way of splitting\n"
      "  kernels into modules based on some heuristic.\n"
      "  The '-split' option is compatible with '-split-esimd'. In this case,\n"
      "  first input module will be split according to the '-split' option\n"
      "  processing algorithm, not distinguishing between SYCL and ESIMD\n"
      "  kernels. Then each resulting module is further split into SYCL and\n"
      "  ESIMD parts if the module has both kinds of entry points.\n"
      "- If -symbols options is also specified, then for each produced module\n"
      "  a text file containing names of all spir kernels in it is generated.\n"
      "- Specialization constant intrinsic transformer. Replaces symbolic\n"
      "  ID-based intrinsics to integer ID-based ones to make them friendly\n"
      "  for the SPIRV translator\n"
      "When the tool splits input module into regular SYCL and ESIMD kernels,\n"
      "it performs a set of specific lowering and transformation passes on\n"
      "ESIMD module, which is enabled by the '-lower-esimd' option. Regular\n"
      "optimization level options are supported, e.g. -O[0|1|2|3|s|z].\n"
      "Normally, the tool generates a number of files and \"file table\"\n"
      "file listing all generated files in a table manner. For example, if\n"
      "the input file 'example.bc' contains two kernels, then the command\n"
      "  $ sycl-post-link --split=kernel --symbols --spec-const=rt \\\n"
      "    -o example.table example.bc\n"
      "will produce 'example.table' file with the following content:\n"
      "  [Code|Properties|Symbols]\n"
      "  example_0.bc|example_0.prop|example_0.sym\n"
      "  example_1.bc|example_1.prop|example_1.sym\n"
      "When only specialization constant processing is needed, the tool can\n"
      "output a single transformed IR file if --ir-output-only is specified:\n"
      "  $ sycl-post-link --ir-output-only --spec-const=default \\\n"
      "    -o example_p.bc example.bc\n"
      "will produce single output file example_p.bc suitable for SPIRV\n"
      "translation.\n"
      "--ir-output-only option is not not compatible with split modes other\n"
      "than 'auto'.\n");

  bool DoSplit = SplitMode.getNumOccurrences() > 0;
  bool DoSplitEsimd = SplitEsimd.getNumOccurrences() > 0;
  bool DoLowerEsimd = LowerEsimd.getNumOccurrences() > 0;
  bool DoSpecConst = SpecConstLower.getNumOccurrences() > 0;
  bool DoParamInfo = EmitKernelParamInfo.getNumOccurrences() > 0;
  bool DoProgMetadata = EmitProgramMetadata.getNumOccurrences() > 0;
  bool DoExportedSyms = EmitExportedSymbols.getNumOccurrences() > 0;
  bool DoDeviceGlobals = DeviceGlobals.getNumOccurrences() > 0;

  if (!DoSplit && !DoSpecConst && !DoSymGen && !DoParamInfo &&
      !DoProgMetadata && !DoSplitEsimd && !DoExportedSyms && !DoDeviceGlobals &&
      !DoLowerEsimd) {
    errs() << "no actions specified; try --help for usage info\n";
    return 1;
  }
  if (IROutputOnly && DoSplit && (SplitMode != module_split::SPLIT_AUTO)) {
    errs() << "error: -" << SplitMode.ArgStr << "=" << SplitMode.ValueStr
           << " can't be used with -" << IROutputOnly.ArgStr << "\n";
    return 1;
  }
  if (IROutputOnly && DoSplitEsimd) {
    errs() << "error: -" << SplitEsimd.ArgStr << " can't be used with -"
           << IROutputOnly.ArgStr << "\n";
    return 1;
  }
  if (IROutputOnly && DoSymGen) {
    errs() << "error: -" << DoSymGen.ArgStr << " can't be used with -"
           << IROutputOnly.ArgStr << "\n";
    return 1;
  }
  if (IROutputOnly && DoParamInfo) {
    errs() << "error: -" << EmitKernelParamInfo.ArgStr << " can't be used with"
           << " -" << IROutputOnly.ArgStr << "\n";
    return 1;
  }
  if (IROutputOnly && DoProgMetadata) {
    errs() << "error: -" << EmitProgramMetadata.ArgStr << " can't be used with"
           << " -" << IROutputOnly.ArgStr << "\n";
    return 1;
  }
  if (IROutputOnly && DoExportedSyms) {
    errs() << "error: -" << EmitExportedSymbols.ArgStr << " can't be used with"
           << " -" << IROutputOnly.ArgStr << "\n";
    return 1;
  }

  SMDiagnostic Err;
  std::unique_ptr<Module> M = parseIRFile(InputFilename, Err, Context);
  // It is OK to use raw pointer here as we control that it does not outlive M
  // or objects it is moved to
  Module *MPtr = M.get();

  if (!MPtr) {
    Err.print(argv[0], errs());
    return 1;
  }

  if (OutputFilename.getNumOccurrences() == 0) {
    std::string S =
        IROutputOnly ? (OutputAssembly ? ".out.ll" : "out.bc") : ".files";
    OutputFilename = (Twine(sys::path::stem(InputFilename)) + S).str();
  }

  std::unique_ptr<util::SimpleTable> Table = processInputModule(std::move(M));

  // Input module was processed and a single output file was requested.
  if (IROutputOnly)
    return 0;

  // Emit the resulting table
  std::error_code EC;
  raw_fd_ostream Out{OutputFilename, EC, sys::fs::OF_None};
  checkError(EC, "error opening file '" + OutputFilename + "'");
  Table->write(Out);

  return 0;
}<|MERGE_RESOLUTION|>--- conflicted
+++ resolved
@@ -815,47 +815,6 @@
         IrPropSymFilenameTriple T = saveModule(IrMD, ID, OutIRFileName);
         addTableRow(*Table, T);
       }
-<<<<<<< HEAD
-=======
-      MMs.emplace_back(std::move(MDesc1));
-    }
-    Modified |= MMs.size() > 1;
-#ifndef NDEBUG
-    bool NoSplitOccurred = (MMs.size() == 1) && (Table->getNumRows() == 0);
-#endif // NDEBUG
-
-    if (!SplitEsimd && (MMs.size() > 1)) {
-      // SYCL/ESIMD splitting is not requested, link back into single module.
-      assert(MMs.size() == 2);
-      assert(MMs[0].isESIMD() && MMs[1].isSYCL() ||
-             MMs[1].isESIMD() && MMs[0].isSYCL());
-      int ESIMDInd = MMs[0].isESIMD() ? 0 : 1;
-      int SYCLInd = MMs[0].isESIMD() ? 1 : 0;
-      // ... but before that, make sure no link conflicts will occur.
-      MMs[ESIMDInd].renameDuplicatesOf(MMs[SYCLInd].getModule(), ".esimd");
-      module_split::ModuleDesc M2 = link(std::move(MMs[0]), std::move(MMs[1]));
-      MMs.clear();
-      MMs.emplace_back(std::move(M2));
-      Modified = true;
-    }
-    if (IROutputOnly) {
-      assert(NoSplitOccurred && "--ir-output-only assumes no splitting");
-      saveModuleIR(MMs.front().getModule(), OutputFilename);
-      return Table;
-    }
-    // Empty IR file name directs saveModule to generate one and save IR to it:
-    std::string OutIRFileName = "";
-
-    if (!Modified && (OutputFilename.getNumOccurrences() == 0)) {
-      assert(NoSplitOccurred);
-      OutIRFileName = InputFilename; // ... non-empty means "skip IR writing"
-      errs() << "sycl-post-link NOTE: no modifications to the input LLVM IR "
-                "have been made\n";
-    }
-    for (module_split::ModuleDesc &IrMD : MMs) {
-      IrPropSymFilenameTriple T = saveModule(IrMD, ID, OutIRFileName);
-      addTableRow(*Table, T);
->>>>>>> c76ef5cb
     }
     ++ID;
   }
