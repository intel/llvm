//===- sycl-post-link.cpp - SYCL post-link device code processing tool ----===//
//
// Part of the LLVM Project, under the Apache License v2.0 with LLVM Exceptions.
// See https://llvm.org/LICENSE.txt for license information.
// SPDX-License-Identifier: Apache-2.0 WITH LLVM-exception
//
//===----------------------------------------------------------------------===//
//
// This source is a collection of utilities run on device code's LLVM IR before
// handing off to back-end for further compilation or emitting SPIRV. The
// utilities are:
// - module splitter to split a big input module into smaller ones
// - specialization constant intrinsic transformation
//===----------------------------------------------------------------------===//

#include "ModuleSplitter.h"
#include "SYCLDeviceLibReqMask.h"
#include "SYCLDeviceRequirements.h"
#include "SYCLKernelParamOptInfo.h"
#include "SpecConstants.h"
#include "Support.h"

#include "llvm/ADT/StringRef.h"
#include "llvm/Analysis/AssumptionCache.h"
#include "llvm/Analysis/ProfileSummaryInfo.h"
#include "llvm/Analysis/TargetLibraryInfo.h"
#include "llvm/Analysis/TargetTransformInfo.h"
#include "llvm/Bitcode/BitcodeWriterPass.h"
#include "llvm/GenXIntrinsics/GenXSPIRVWriterAdaptor.h"
#include "llvm/IR/Dominators.h"
#include "llvm/IR/IRPrintingPasses.h"
#include "llvm/IR/LLVMContext.h"
#include "llvm/IR/LegacyPassManager.h"
#include "llvm/IR/Module.h"
#include "llvm/IRReader/IRReader.h"
#include "llvm/Linker/Linker.h"
#include "llvm/Passes/PassBuilder.h"
#include "llvm/SYCLLowerIR/DeviceGlobals.h"
#include "llvm/SYCLLowerIR/ESIMD/LowerESIMD.h"
#include "llvm/SYCLLowerIR/HostPipes.h"
#include "llvm/SYCLLowerIR/LowerInvokeSimd.h"
#include "llvm/SYCLLowerIR/LowerKernelProps.h"
#include "llvm/Support/CommandLine.h"
#include "llvm/Support/FileSystem.h"
#include "llvm/Support/InitLLVM.h"
#include "llvm/Support/Path.h"
#include "llvm/Support/PropertySetIO.h"
#include "llvm/Support/SimpleTable.h"
#include "llvm/Support/SourceMgr.h"
#include "llvm/Support/SystemUtils.h"
#include "llvm/Support/WithColor.h"
#include "llvm/Transforms/IPO/AlwaysInliner.h"
#include "llvm/Transforms/InstCombine/InstCombine.h"
#include "llvm/Transforms/Scalar.h"
#include "llvm/Transforms/Scalar/DCE.h"
#include "llvm/Transforms/Scalar/EarlyCSE.h"
#include "llvm/Transforms/Scalar/SROA.h"
#include "llvm/Transforms/Utils/GlobalStatus.h"

#include <algorithm>
#include <map>
#include <memory>
#include <queue>
#include <string>
#include <unordered_set>
#include <utility>
#include <vector>

using namespace llvm;

using string_vector = std::vector<std::string>;

namespace {

#ifdef NDEBUG
#define DUMP_ENTRY_POINTS(...)
#else
constexpr int DebugPostLink = 0;

#define DUMP_ENTRY_POINTS(...)                                                 \
  if (DebugPostLink > 0) {                                                     \
    llvm::module_split::dumpEntryPoints(__VA_ARGS__);                          \
  }
#endif // NDEBUG

cl::OptionCategory PostLinkCat{"sycl-post-link options"};

// Column names in the output file table. Must match across tools -
// clang/lib/Driver/Driver.cpp, sycl-post-link.cpp, ClangOffloadWrapper.cpp
constexpr char COL_CODE[] = "Code";
constexpr char COL_SYM[] = "Symbols";
constexpr char COL_PROPS[] = "Properties";

// InputFilename - The filename to read from.
cl::opt<std::string> InputFilename{cl::Positional,
                                   cl::desc("<input bitcode file>"),
                                   cl::init("-"), cl::value_desc("filename")};

cl::opt<std::string> OutputDir{
    "out-dir",
    cl::desc(
        "Directory where files listed in the result file table will be output"),
    cl::value_desc("dirname"), cl::cat(PostLinkCat)};

cl::opt<std::string> OutputFilename{"o", cl::desc("Output filename"),
                                    cl::value_desc("filename"), cl::init("-"),
                                    cl::cat(PostLinkCat)};

cl::opt<bool> Force{"f", cl::desc("Enable binary output on terminals"),
                    cl::cat(PostLinkCat)};

cl::opt<bool> IROutputOnly{"ir-output-only", cl::desc("Output single IR file"),
                           cl::cat(PostLinkCat)};

cl::opt<bool> OutputAssembly{"S", cl::desc("Write output as LLVM assembly"),
                             cl::Hidden, cl::cat(PostLinkCat)};

cl::opt<bool> SplitEsimd{"split-esimd",
                         cl::desc("Split SYCL and ESIMD entry points"),
                         cl::cat(PostLinkCat)};

// TODO Design note: sycl-post-link should probably separate different kinds of
// its functionality on logical and source level:
//  - LLVM IR module splitting
//  - Running LLVM IR passes on resulting modules
//  - Generating additional files (like spec constants, dead arg info,...)
// The tool itself could be just a "driver" creating needed pipelines from the
// above actions. This could help make the tool structure clearer and more
// maintainable.

cl::opt<bool> LowerEsimd{"lower-esimd", cl::desc("Lower ESIMD constructs"),
                         cl::cat(PostLinkCat)};

cl::opt<bool> OptLevelO0("O0",
                         cl::desc("Optimization level 0. Similar to clang -O0"),
                         cl::cat(PostLinkCat));

cl::opt<bool> OptLevelO1("O1",
                         cl::desc("Optimization level 1. Similar to clang -O1"),
                         cl::cat(PostLinkCat));

cl::opt<bool> OptLevelO2("O2",
                         cl::desc("Optimization level 2. Similar to clang -O2"),
                         cl::cat(PostLinkCat));

cl::opt<bool> OptLevelOs(
    "Os",
    cl::desc(
        "Like -O2 with extra optimizations for size. Similar to clang -Os"),
    cl::cat(PostLinkCat));

cl::opt<bool> OptLevelOz(
    "Oz",
    cl::desc("Like -Os but reduces code size further. Similar to clang -Oz"),
    cl::cat(PostLinkCat));

cl::opt<bool> OptLevelO3("O3",
                         cl::desc("Optimization level 3. Similar to clang -O3"),
                         cl::cat(PostLinkCat));

cl::opt<module_split::IRSplitMode> SplitMode(
    "split", cl::desc("split input module"), cl::Optional,
    cl::init(module_split::SPLIT_NONE),
    cl::values(clEnumValN(module_split::SPLIT_PER_TU, "source",
                          "1 output module per source (translation unit)"),
               clEnumValN(module_split::SPLIT_PER_KERNEL, "kernel",
                          "1 output module per kernel"),
               clEnumValN(module_split::SPLIT_AUTO, "auto",
                          "Choose split mode automatically")),
    cl::cat(PostLinkCat));

cl::opt<bool> DoSymGen{"symbols", cl::desc("generate exported symbol files"),
                       cl::cat(PostLinkCat)};

enum SpecConstMode { SC_USE_RT_VAL, SC_USE_DEFAULT_VAL };

cl::opt<SpecConstMode> SpecConstLower{
    "spec-const",
    cl::desc("lower and generate specialization constants information"),
    cl::Optional,
    cl::init(SC_USE_RT_VAL),
    cl::values(
        clEnumValN(SC_USE_RT_VAL, "rt", "spec constants are set at runtime"),
        clEnumValN(SC_USE_DEFAULT_VAL, "default",
                   "set spec constants to C++ defaults")),
    cl::cat(PostLinkCat)};

cl::opt<bool> EmitKernelParamInfo{
    "emit-param-info", cl::desc("emit kernel parameter optimization info"),
    cl::cat(PostLinkCat)};

cl::opt<bool> EmitProgramMetadata{"emit-program-metadata",
                                  cl::desc("emit SYCL program metadata"),
                                  cl::cat(PostLinkCat)};

cl::opt<bool> EmitExportedSymbols{"emit-exported-symbols",
                                  cl::desc("emit exported symbols"),
                                  cl::cat(PostLinkCat)};

cl::opt<bool> EmitOnlyKernelsAsEntryPoints{
    "emit-only-kernels-as-entry-points",
    cl::desc("Consider only sycl_kernel functions as entry points for "
             "device code split"),
    cl::cat(PostLinkCat), cl::init(false)};

cl::opt<bool> DeviceGlobals{
    "device-globals",
    cl::desc("Lower and generate information about device global variables"),
    cl::cat(PostLinkCat)};

struct GlobalBinImageProps {
  bool EmitKernelParamInfo;
  bool EmitProgramMetadata;
  bool EmitExportedSymbols;
  bool EmitDeviceGlobalPropSet;
};

struct IrPropSymFilenameTriple {
  std::string Ir;
  std::string Prop;
  std::string Sym;
};

void writeToFile(const std::string &Filename, const std::string &Content) {
  std::error_code EC;
  raw_fd_ostream OS{Filename, EC, sys::fs::OpenFlags::OF_None};
  checkError(EC, "error opening the file '" + Filename + "'");
  OS.write(Content.data(), Content.size());
  OS.close();
}

// This function traverses over reversed call graph by BFS algorithm.
// It means that an edge links some function @func with functions
// which contain call of function @func. It starts from
// @StartingFunction and lifts up until it reach all reachable functions,
// or it reaches some function containing "referenced-indirectly" attribute.
// If it reaches "referenced-indirectly" attribute than it returns an empty
// Optional.
// Otherwise, it returns an Optional containing a list of reached
// SPIR kernel function's names.
std::optional<std::vector<StringRef>>
traverseCGToFindSPIRKernels(const Function *StartingFunction) {
  std::queue<const Function *> FunctionsToVisit;
  std::unordered_set<const Function *> VisitedFunctions;
  FunctionsToVisit.push(StartingFunction);
  std::vector<StringRef> KernelNames;

  while (!FunctionsToVisit.empty()) {
    const Function *F = FunctionsToVisit.front();
    FunctionsToVisit.pop();

    auto InsertionResult = VisitedFunctions.insert(F);
    // It is possible that we insert some particular function several
    // times in functionsToVisit queue.
    if (!InsertionResult.second)
      continue;

    for (const auto *U : F->users()) {
      const CallInst *CI = dyn_cast<const CallInst>(U);
      if (!CI)
        continue;

      const Function *ParentF = CI->getFunction();

      if (VisitedFunctions.count(ParentF))
        continue;

      if (ParentF->hasFnAttribute("referenced-indirectly"))
        return {};

      if (ParentF->getCallingConv() == CallingConv::SPIR_KERNEL)
        KernelNames.push_back(ParentF->getName());

      FunctionsToVisit.push(ParentF);
    }
  }

  return {std::move(KernelNames)};
}

std::vector<StringRef> getKernelNamesUsingAssert(const Module &M) {
  auto *DevicelibAssertFailFunction = M.getFunction("__devicelib_assert_fail");
  if (!DevicelibAssertFailFunction)
    return {};

  auto TraverseResult =
      traverseCGToFindSPIRKernels(DevicelibAssertFailFunction);

  if (TraverseResult.has_value())
    return std::move(*TraverseResult);

  // Here we reached "referenced-indirectly", so we need to find all kernels and
  // return them.
  std::vector<StringRef> SPIRKernelNames;
  for (const Function &F : M) {
    if (F.getCallingConv() == CallingConv::SPIR_KERNEL)
      SPIRKernelNames.push_back(F.getName());
  }

  return SPIRKernelNames;
}

// Gets reqd_work_group_size information for function Func.
std::vector<uint32_t> getKernelReqdWorkGroupSizeMetadata(const Function &Func) {
  MDNode *ReqdWorkGroupSizeMD = Func.getMetadata("reqd_work_group_size");
  if (!ReqdWorkGroupSizeMD)
    return {};
  size_t NumOperands = ReqdWorkGroupSizeMD->getNumOperands();
  assert(NumOperands >= 1 && NumOperands <= 3 &&
         "reqd_work_group_size does not have between 1 and 3 operands.");
  std::vector<uint32_t> OutVals;
  OutVals.reserve(NumOperands);
  for (const MDOperand &MDOp : ReqdWorkGroupSizeMD->operands())
    OutVals.push_back(mdconst::extract<ConstantInt>(MDOp)->getZExtValue());
  return OutVals;
}

// Creates a filename based on current output filename, given extension,
// sequential ID and suffix.
std::string makeResultFileName(Twine Ext, int I, StringRef Suffix) {
  const StringRef Dir0 = OutputDir.getNumOccurrences() > 0
                             ? OutputDir
                             : sys::path::parent_path(OutputFilename);
  const StringRef Sep = sys::path::get_separator();
  std::string Dir = Dir0.str();
  if (!Dir0.empty() && !Dir0.endswith(Sep))
    Dir += Sep.str();
  return Dir + sys::path::stem(OutputFilename).str() + Suffix.str() + "_" +
         std::to_string(I) + Ext.str();
}

void saveModuleIR(Module &M, StringRef OutFilename) {
  std::error_code EC;
  raw_fd_ostream Out{OutFilename, EC, sys::fs::OF_None};
  checkError(EC, "error opening the file '" + OutFilename + "'");

  // TODO: Use the new PassManager instead?
  legacy::PassManager PrintModule;

  if (OutputAssembly)
    PrintModule.add(createPrintModulePass(Out, ""));
  else if (Force || !CheckBitcodeOutputToConsole(Out))
    PrintModule.add(createBitcodeWriterPass(Out));
  PrintModule.run(M);
}

std::string saveModuleIR(Module &M, int I, StringRef Suff) {
  DUMP_ENTRY_POINTS(M, EmitOnlyKernelsAsEntryPoints, "saving IR");
  StringRef FileExt = (OutputAssembly) ? ".ll" : ".bc";
  std::string OutFilename = makeResultFileName(FileExt, I, Suff);
  saveModuleIR(M, OutFilename);
  return OutFilename;
}

std::string saveModuleProperties(module_split::ModuleDesc &MD,
                                 const GlobalBinImageProps &GlobProps, int I,
                                 StringRef Suff) {
  using PropSetRegTy = llvm::util::PropertySetRegistry;
  PropSetRegTy PropSet;
  Module &M = MD.getModule();
  {
    uint32_t MRMask = getSYCLDeviceLibReqMask(M);
    std::map<StringRef, uint32_t> RMEntry = {{"DeviceLibReqMask", MRMask}};
    PropSet.add(PropSetRegTy::SYCL_DEVICELIB_REQ_MASK, RMEntry);
  }
  {
    std::map<StringRef, std::vector<uint32_t>> Requirements;
    getSYCLDeviceRequirements(M, Requirements);
    PropSet.add(PropSetRegTy::SYCL_DEVICE_REQUIREMENTS, Requirements);
  }
  if (MD.Props.SpecConstsMet) {
    // extract spec constant maps per each module
    SpecIDMapTy TmpSpecIDMap;
    SpecConstantsPass::collectSpecConstantMetadata(M, TmpSpecIDMap);
    PropSet.add(PropSetRegTy::SYCL_SPECIALIZATION_CONSTANTS, TmpSpecIDMap);

    // Add property with the default values of spec constants
    std::vector<char> DefaultValues;
    SpecConstantsPass::collectSpecConstantDefaultValuesMetadata(M,
                                                                DefaultValues);
    PropSet.add(PropSetRegTy::SYCL_SPEC_CONSTANTS_DEFAULT_VALUES, "all",
                DefaultValues);
  }
  if (GlobProps.EmitKernelParamInfo) {
    // extract kernel parameter optimization info per module
    ModuleAnalysisManager MAM;
    // Register required analysis
    MAM.registerPass([&] { return PassInstrumentationAnalysis(); });
    // Register the payload analysis

    MAM.registerPass([&] { return SYCLKernelParamOptInfoAnalysis(); });
    SYCLKernelParamOptInfo PInfo =
        MAM.getResult<SYCLKernelParamOptInfoAnalysis>(M);

    // convert analysis results into properties and record them
    llvm::util::PropertySet &Props =
        PropSet[PropSetRegTy::SYCL_KERNEL_PARAM_OPT_INFO];

    for (const auto &NameInfoPair : PInfo) {
      const llvm::BitVector &Bits = NameInfoPair.second;
      if (Bits.empty())
        continue; // Nothing to add

      const llvm::ArrayRef<uintptr_t> Arr = Bits.getData();
      const unsigned char *Data =
          reinterpret_cast<const unsigned char *>(Arr.begin());
      llvm::util::PropertyValue::SizeTy DataBitSize = Bits.size();
      Props.insert(std::make_pair(
          NameInfoPair.first, llvm::util::PropertyValue(Data, DataBitSize)));
    }
  }
  if (GlobProps.EmitExportedSymbols) {
    // extract exported functions if any and save them into property set
    for (const auto *F : MD.entries()) {
      // TODO FIXME some of SYCL/ESIMD functions maybe marked with __regcall CC,
      // so they won't make it into the export list. Should the check be
      // F->getCallingConv() != CallingConv::SPIR_KERNEL?
      if (F->getCallingConv() == CallingConv::SPIR_FUNC) {
        PropSet[PropSetRegTy::SYCL_EXPORTED_SYMBOLS].insert(
            {F->getName(), true});
      }
    }
  }
  // Metadata names may be composite so we keep them alive until the
  // properties have been written.
  SmallVector<std::string, 4> MetadataNames;

  if (GlobProps.EmitProgramMetadata) {
    auto &ProgramMetadata = PropSet[PropSetRegTy::SYCL_PROGRAM_METADATA];

    // Add reqd_work_group_size information to program metadata
    for (const Function &Func : M.functions()) {
      std::vector<uint32_t> KernelReqdWorkGroupSize =
          getKernelReqdWorkGroupSizeMetadata(Func);
      if (KernelReqdWorkGroupSize.empty())
        continue;
      MetadataNames.push_back(Func.getName().str() + "@reqd_work_group_size");
      ProgramMetadata.insert({MetadataNames.back(), KernelReqdWorkGroupSize});
    }

    // Add global_id_mapping information with mapping between device-global
    // unique identifiers and the variable's name in the IR.
    for (auto &GV : M.globals()) {
      if (!isDeviceGlobalVariable(GV))
        continue;

      StringRef GlobalID = getGlobalVariableUniqueId(GV);
      MetadataNames.push_back(GlobalID.str() + "@global_id_mapping");
      ProgramMetadata.insert({MetadataNames.back(), GV.getName()});
    }
  }
  if (MD.isESIMD()) {
    PropSet[PropSetRegTy::SYCL_MISC_PROP].insert({"isEsimdImage", true});
  }
<<<<<<< HEAD

  {
    // check for large GRF property
    bool HasLargeGRF = llvm::any_of(MD.entries(), [](const Function *F) {
      return F->hasFnAttribute(::sycl::kernel_props::ATTR_LARGE_GRF);
    });

    if (HasLargeGRF)
      PropSet[PropSetRegTy::SYCL_MISC_PROP].insert({"isLargeGRF", true});
  }
=======
  if (MD.isLargeGRF())
    PropSet[PropSetRegTy::SYCL_MISC_PROP].insert({"isLargeGRF", true});
  if (MD.getOptLevel() != -1)
    PropSet[PropSetRegTy::SYCL_MISC_PROP].insert(
        {"optLevel", MD.getOptLevel()});
>>>>>>> e6d72dcb
  {
    std::vector<StringRef> FuncNames = getKernelNamesUsingAssert(M);
    for (const StringRef &FName : FuncNames)
      PropSet[PropSetRegTy::SYCL_ASSERT_USED].insert({FName, true});
  }

  if (GlobProps.EmitDeviceGlobalPropSet) {
    // Extract device global maps per module
    auto DevGlobalPropertyMap = collectDeviceGlobalProperties(M);
    if (!DevGlobalPropertyMap.empty())
      PropSet.add(PropSetRegTy::SYCL_DEVICE_GLOBALS, DevGlobalPropertyMap);
  }

  auto HostPipePropertyMap = collectHostPipeProperties(M);
  if (!HostPipePropertyMap.empty()) {
    PropSet.add(PropSetRegTy::SYCL_HOST_PIPES, HostPipePropertyMap);
  }

  std::error_code EC;
  std::string SCFile = makeResultFileName(".prop", I, Suff);
  raw_fd_ostream SCOut(SCFile, EC);
  checkError(EC, "error opening file '" + SCFile + "'");
  PropSet.write(SCOut);

  return SCFile;
}

// Saves specified collection of symbols to a file.
std::string saveModuleSymbolTable(const module_split::EntryPointSet &Es, int I,
                                  StringRef Suffix) {
#ifndef NDEBUG
  if (DebugPostLink > 0) {
    llvm::errs() << "ENTRY POINTS saving Sym table {\n";
    for (const auto *F : Es) {
      llvm::errs() << "  " << F->getName() << "\n";
    }
    llvm::errs() << "}\n";
  }
#endif // NDEBUG
  // Concatenate names of the input entry points with "\n".
  std::string SymT;

  for (const auto *F : Es) {
    SymT = (Twine(SymT) + Twine(F->getName()) + Twine("\n")).str();
  }
  // Save to file.
  std::string OutFileName = makeResultFileName(".sym", I, Suffix);
  writeToFile(OutFileName, SymT);
  return OutFileName;
}

template <class PassClass> bool runModulePass(Module &M) {
  ModulePassManager MPM;
  ModuleAnalysisManager MAM;
  // Register required analysis
  MAM.registerPass([&] { return PassInstrumentationAnalysis(); });
  MPM.addPass(PassClass{});
  PreservedAnalyses Res = MPM.run(M, MAM);
  return !Res.areAllPreserved();
}

// When ESIMD code was separated from the regular SYCL code,
// we can safely process ESIMD part.
// TODO: support options like -debug-pass, -print-[before|after], and others
bool lowerEsimdConstructs(module_split::ModuleDesc &MD) {
  LoopAnalysisManager LAM;
  CGSCCAnalysisManager CGAM;
  FunctionAnalysisManager FAM;
  ModuleAnalysisManager MAM;

  PassBuilder PB;
  PB.registerModuleAnalyses(MAM);
  PB.registerCGSCCAnalyses(CGAM);
  PB.registerFunctionAnalyses(FAM);
  PB.registerLoopAnalyses(LAM);
  PB.crossRegisterProxies(LAM, FAM, CGAM, MAM);

  ModulePassManager MPM;
  MPM.addPass(SYCLLowerESIMDPass{});

  if (!OptLevelO0) {
    // Force-inline all functions marked 'alwaysinline' by the LowerESIMD pass.
    MPM.addPass(AlwaysInlinerPass{});
    FunctionPassManager FPM;
    FPM.addPass(SROAPass(SROAOptions::ModifyCFG));
    MPM.addPass(createModuleToFunctionPassAdaptor(std::move(FPM)));
  }
  if (!MD.getModule().getContext().supportsTypedPointers()) {
    MPM.addPass(ESIMDOptimizeVecArgCallConvPass{});
  } else {
    MPM.addPass(ESIMDLowerVecArgPass{});
  }
  FunctionPassManager MainFPM;
  MainFPM.addPass(ESIMDLowerLoadStorePass{});

  if (!OptLevelO0) {
    MainFPM.addPass(SROAPass(SROAOptions::ModifyCFG));
    MainFPM.addPass(EarlyCSEPass(true));
    MainFPM.addPass(InstCombinePass{});
    MainFPM.addPass(DCEPass{});
    // TODO: maybe remove some passes below that don't affect code quality
    MainFPM.addPass(SROAPass(SROAOptions::ModifyCFG));
    MainFPM.addPass(EarlyCSEPass(true));
    MainFPM.addPass(InstCombinePass{});
    MainFPM.addPass(DCEPass{});
  }
  MPM.addPass(createModuleToFunctionPassAdaptor(std::move(MainFPM)));
  MPM.addPass(GenXSPIRVWriterAdaptor(/*RewriteTypes=*/true,
                                     /*RewriteSingleElementVectorsIn*/ false));
  // GenXSPIRVWriterAdaptor pass replaced some functions with "rewritten"
  // versions so the entry point table must be rebuilt.
  // TODO Change entry point search to analysis?
  std::vector<std::string> Names;
  MD.saveEntryPointNames(Names);
  PreservedAnalyses Res = MPM.run(MD.getModule(), MAM);
  MD.rebuildEntryPoints(Names);
  return !Res.areAllPreserved();
}

// Compute the filename suffix for the module
StringRef getModuleSuffix(const module_split::ModuleDesc &MD) {
  return MD.isESIMD() ? "_esimd" : "";
}

// @param MD Module descriptor to save
// @param IRFilename filename of already available IR component. If not empty,
//   IR component saving is skipped, and this file name is recorded as such in
//   the result.
// @return a triple of files where IR, Property and Symbols components of the
//   Module descriptor are written respectively.
IrPropSymFilenameTriple saveModule(module_split::ModuleDesc &MD, int I,
                                   StringRef IRFilename = "") {
  IrPropSymFilenameTriple Res;
  StringRef Suffix = getModuleSuffix(MD);

  if (!IRFilename.empty()) {
    // don't save IR, just record the filename
    Res.Ir = IRFilename.str();
  } else {
    Res.Ir = saveModuleIR(MD.getModule(), I, Suffix);
  }
  GlobalBinImageProps Props = {EmitKernelParamInfo, EmitProgramMetadata,
                               EmitExportedSymbols, DeviceGlobals};
  Res.Prop = saveModuleProperties(MD, Props, I, Suffix);

  if (DoSymGen) {
    // save the names of the entry points - the symbol table
    Res.Sym = saveModuleSymbolTable(MD.entries(), I, Suffix);
  }
  return Res;
}

module_split::ModuleDesc link(module_split::ModuleDesc &&MD1,
                              module_split::ModuleDesc &&MD2) {
  std::vector<std::string> Names;
  MD1.saveEntryPointNames(Names);
  MD2.saveEntryPointNames(Names);
  bool link_error = llvm::Linker::linkModules(
      MD1.getModule(), std::move(MD2.releaseModulePtr()));

  if (link_error) {
    error(" error when linking SYCL and ESIMD modules");
  }
  module_split::ModuleDesc Res(MD1.releaseModulePtr(), std::move(Names));
  Res.assignMergedProperties(MD1, MD2);
  Res.Name = "linked[" + MD1.Name + "," + MD2.Name + "]";
  return Res;
}

bool processSpecConstants(module_split::ModuleDesc &MD) {
  MD.Props.SpecConstsMet = false;

  if (SpecConstLower.getNumOccurrences() == 0)
    return false;

  ModulePassManager RunSpecConst;
  ModuleAnalysisManager MAM;
  bool SetSpecConstAtRT = (SpecConstLower == SC_USE_RT_VAL);
  SpecConstantsPass SCP(SetSpecConstAtRT);
  // Register required analysis
  MAM.registerPass([&] { return PassInstrumentationAnalysis(); });
  RunSpecConst.addPass(std::move(SCP));

  // Perform the spec constant intrinsics transformation on resulting module
  PreservedAnalyses Res = RunSpecConst.run(MD.getModule(), MAM);
  MD.Props.SpecConstsMet = !Res.areAllPreserved();
  return MD.Props.SpecConstsMet;
}

constexpr int MAX_COLUMNS_IN_FILE_TABLE = 3;

void addTableRow(util::SimpleTable &Table,
                 const IrPropSymFilenameTriple &RowData) {
  SmallVector<StringRef, MAX_COLUMNS_IN_FILE_TABLE> Row;

  for (const std::string *S : {&RowData.Ir, &RowData.Prop, &RowData.Sym}) {
    if (!S->empty()) {
      Row.push_back(StringRef(*S));
    }
  }
  assert(static_cast<size_t>(Table.getNumColumns()) == Row.size());
  Table.addRow(Row);
}

// Removes the global variable "llvm.used" and returns true on success.
// "llvm.used" is a global constant array containing references to kernels
// available in the module and callable from host code. The elements of
// the array are ConstantExpr bitcast to i8*.
// The variable must be removed as it is a) has done the job to the moment
// of this function call and b) the references to the kernels callable from
// host must not have users.
static bool removeSYCLKernelsConstRefArray(Module &M) {
  GlobalVariable *GV = M.getGlobalVariable("llvm.used");

  if (!GV) {
    return false;
  }
  assert(GV->user_empty() && "Unexpected llvm.used users");
  Constant *Initializer = GV->getInitializer();
  GV->setInitializer(nullptr);
  GV->eraseFromParent();

  // Destroy the initializer and all operands of it.
  SmallVector<Constant *, 8> IOperands;
  for (auto It = Initializer->op_begin(); It != Initializer->op_end(); It++)
    IOperands.push_back(cast<Constant>(*It));
  assert(llvm::isSafeToDestroyConstant(Initializer) &&
         "Cannot remove initializer of llvm.used global");
  Initializer->destroyConstant();
  for (auto It = IOperands.begin(); It != IOperands.end(); It++) {
    auto Op = (*It)->stripPointerCasts();
    auto *F = dyn_cast<Function>(Op);
    if (llvm::isSafeToDestroyConstant(*It)) {
      (*It)->destroyConstant();
    } else if (F && F->getCallingConv() == CallingConv::SPIR_KERNEL &&
               !F->use_empty()) {
      // The element in "llvm.used" array has other users. That is Ok for
      // specialization constants, but is wrong for kernels.
      llvm::report_fatal_error("Unexpected usage of SYCL kernel");
    }

    // Remove unused kernel declarations to avoid LLVM IR check fails.
    if (F && F->isDeclaration() && F->use_empty())
      F->eraseFromParent();
  }
  return true;
}

std::unique_ptr<util::SimpleTable>
processInputModule(std::unique_ptr<Module> M) {
  // Construct the resulting table which will accumulate all the outputs.
  SmallVector<StringRef, MAX_COLUMNS_IN_FILE_TABLE> ColumnTitles{
      StringRef(COL_CODE), StringRef(COL_PROPS)};

  if (DoSymGen) {
    ColumnTitles.push_back(COL_SYM);
  }
  Expected<std::unique_ptr<util::SimpleTable>> TableE =
      util::SimpleTable::create(ColumnTitles);
  CHECK_AND_EXIT(TableE.takeError());
  std::unique_ptr<util::SimpleTable> Table = std::move(TableE.get());

  // Used in output filenames generation.
  int ID = 0;

  // Keeps track of any changes made to the input module and report to the user
  // if none were made.
  bool Modified = false;

  // Propagate ESIMD attribute to wrapper functions to prevent
  // spurious splits and kernel link errors.
  Modified |= runModulePass<SYCLFixupESIMDKernelWrapperMDPass>(*M);

  // After linking device bitcode "llvm.used" holds references to the kernels
  // that are defined in the device image. But after splitting device image into
  // separate kernels we may end up with having references to kernel declaration
  // originating from "llvm.used" in the IR that is passed to llvm-spirv tool,
  // and these declarations cause an assertion in llvm-spirv. To workaround this
  // issue remove "llvm.used" from the input module before performing any other
  // actions.
  Modified |= removeSYCLKernelsConstRefArray(*M.get());

  // Do invoke_simd processing before splitting because this:
  // - saves processing time (the pass is run once, even though on larger IR)
  // - doing it before SYCL/ESIMD splitting is required for correctness
  const bool InvokeSimdMet = runModulePass<SYCLLowerInvokeSimdPass>(*M);

  if (InvokeSimdMet && SplitEsimd) {
    error("'invoke_simd' calls detected, '-" + SplitEsimd.ArgStr +
          "' must not be specified");
  }
  Modified |= InvokeSimdMet;

  // Lower kernel properties setting APIs before "large GRF" splitting, as:
  // - the latter uses the result of the former
  // - saves processing time
  Modified |= runModulePass<SYCLLowerKernelPropsPass>(*M);

  DUMP_ENTRY_POINTS(*M, EmitOnlyKernelsAsEntryPoints, "Input");

  // -ir-output-only assumes single module output thus no code splitting.
  // Violation of this invariant is user error and must've been reported.
  // However, if split mode is "auto", then entry point filtering is still
  // performed.
  assert((!IROutputOnly || (SplitMode == module_split::SPLIT_NONE) ||
          (SplitMode == module_split::SPLIT_AUTO)) &&
         "invalid split mode for IR-only output");

  std::unique_ptr<module_split::ModuleSplitterBase> Splitter =
      module_split::getDeviceCodeSplitter(
          module_split::ModuleDesc{std::move(M)}, SplitMode, IROutputOnly,
          EmitOnlyKernelsAsEntryPoints);
  bool SplitOccurred = Splitter->remainingSplits() > 1;
  Modified |= SplitOccurred;

  // FIXME: this check is not performed for ESIMD splits
  if (DeviceGlobals)
    Splitter->verifyNoCrossModuleDeviceGlobalUsage();

  // It is important that we *DO NOT* preserve all the splits in memory at the
  // same time, because it leads to a huge RAM consumption by the tool on bigger
  // inputs.
  while (Splitter->hasMoreSplits()) {
    module_split::ModuleDesc MDesc = Splitter->nextSplit();
    DUMP_ENTRY_POINTS(MDesc.entries(), MDesc.Name.c_str(), 1);

    MDesc.fixupLinkageOfDirectInvokeSimdTargets();

    // Do SYCL/ESIMD splitting. It happens always, as ESIMD and SYCL must
    // undergo different set of LLVMIR passes. After this they are linked back
    // together to form single module with disjoint SYCL and ESIMD call graphs
    // unless -split-esimd option is specified. The graphs become disjoint
    // when linked back because functions shared between graphs are cloned and
    // renamed.
    std::unique_ptr<module_split::ModuleSplitterBase> ESIMDSplitter =
        module_split::getSplitterByKernelType(std::move(MDesc),
                                              EmitOnlyKernelsAsEntryPoints);
    bool ESIMDSplitOccurred = ESIMDSplitter->remainingSplits() > 1;

    if (ESIMDSplitOccurred && SplitOccurred &&
        (SplitMode == module_split::SPLIT_PER_KERNEL) && !SplitEsimd) {
      // Controversial state reached - SYCL and ESIMD entry points resulting
      // from SYCL/ESIMD split (which is done always) are linked back, since
      // -split-esimd is not specified, but per-kernel split is requested.
      warning("SYCL and ESIMD entry points detected and split mode is "
              "per-kernel, so " +
              SplitEsimd.ValueStr + " must also be specified");
    }
    SmallVector<module_split::ModuleDesc, 2> MMs;
    SplitOccurred |= ESIMDSplitOccurred;
    Modified |= SplitOccurred;

    while (ESIMDSplitter->hasMoreSplits()) {
      module_split::ModuleDesc MDesc2 = ESIMDSplitter->nextSplit();
      DUMP_ENTRY_POINTS(MDesc2.entries(), MDesc2.Name.c_str(), 3);
      Modified |= processSpecConstants(MDesc2);

      if (!MDesc2.isSYCL() && LowerEsimd) {
        assert(MDesc2.isESIMD() && "NYI");
        // ESIMD lowering also detects large-GRF kernels, so it must happen
        // before large-GRF split.
        Modified |= lowerEsimdConstructs(MDesc2);
      }
      MMs.emplace_back(std::move(MDesc2));
    }
    if (!SplitEsimd && (MMs.size() > 1)) {
      // SYCL/ESIMD splitting is not requested, link back into single module.
      assert(MMs.size() == 2);
      assert((MMs[0].isESIMD() && MMs[1].isSYCL()) ||
             (MMs[1].isESIMD() && MMs[0].isSYCL()));
      int ESIMDInd = MMs[0].isESIMD() ? 0 : 1;
      int SYCLInd = MMs[0].isESIMD() ? 1 : 0;
      // ... but before that, make sure no link conflicts will occur.
      MMs[ESIMDInd].renameDuplicatesOf(MMs[SYCLInd].getModule(), ".esimd");
      module_split::ModuleDesc M2 = link(std::move(MMs[0]), std::move(MMs[1]));
      M2.restoreLinkageOfDirectInvokeSimdTargets();
      string_vector Names;
      M2.saveEntryPointNames(Names);
      M2.cleanup(); // may remove some entry points, need to save/rebuild
      M2.rebuildEntryPoints(Names);
      MMs.clear();
      MMs.emplace_back(std::move(M2));
      DUMP_ENTRY_POINTS(MMs.back().entries(), MMs.back().Name.c_str(), 3);
      Modified = true;
    }

    if (IROutputOnly) {
      if (SplitOccurred) {
        error("some modules had to be split, '-" + IROutputOnly.ArgStr +
              "' can't be used");
      }
      saveModuleIR(MMs.front().getModule(), OutputFilename);
      return Table;
    }
    // Empty IR file name directs saveModule to generate one and save IR to
    // it:
    std::string OutIRFileName = "";

    if (!Modified && (OutputFilename.getNumOccurrences() == 0)) {
      assert(!SplitOccurred);
      OutIRFileName = InputFilename; // ... non-empty means "skip IR writing"
      errs() << "sycl-post-link NOTE: no modifications to the input LLVM IR "
                "have been made\n";
    }
    for (module_split::ModuleDesc &IrMD : MMs) {
      IrPropSymFilenameTriple T = saveModule(IrMD, ID, OutIRFileName);
      addTableRow(*Table, T);
    }

    ++ID;
  }
  return Table;
}

} // namespace

int main(int argc, char **argv) {
  InitLLVM X{argc, argv};

  LLVMContext Context;
  cl::HideUnrelatedOptions(PostLinkCat);
  cl::ParseCommandLineOptions(
      argc, argv,
      "SYCL post-link device code processing tool.\n"
      "This is a collection of utilities run on device code's LLVM IR before\n"
      "handing off to back-end for further compilation or emitting SPIRV.\n"
      "The utilities are:\n"
      "- SYCL and ESIMD kernels can be split into separate modules with\n"
      "  '-split-esimd' option. The option has no effect when there is only\n"
      "  one type of kernels in the input module. Functions unreachable from\n"
      "  any entry point (kernels and SYCL_EXTERNAL functions) are\n"
      "  dropped from the resulting module(s).\n"
      "- Module splitter to split a big input module into smaller ones.\n"
      "  Groups kernels using function attribute 'sycl-module-id', i.e.\n"
      "  kernels with the same values of the 'sycl-module-id' attribute will\n"
      "  be put into the same module. If -split=kernel option is specified,\n"
      "  one module per kernel will be emitted.\n"
      "  '-split=auto' mode automatically selects the best way of splitting\n"
      "  kernels into modules based on some heuristic.\n"
      "  The '-split' option is compatible with '-split-esimd'. In this case,\n"
      "  first input module will be split according to the '-split' option\n"
      "  processing algorithm, not distinguishing between SYCL and ESIMD\n"
      "  kernels. Then each resulting module is further split into SYCL and\n"
      "  ESIMD parts if the module has both kinds of entry points.\n"
      "- If -symbols options is also specified, then for each produced module\n"
      "  a text file containing names of all spir kernels in it is generated.\n"
      "- Specialization constant intrinsic transformer. Replaces symbolic\n"
      "  ID-based intrinsics to integer ID-based ones to make them friendly\n"
      "  for the SPIRV translator\n"
      "When the tool splits input module into regular SYCL and ESIMD kernels,\n"
      "it performs a set of specific lowering and transformation passes on\n"
      "ESIMD module, which is enabled by the '-lower-esimd' option. Regular\n"
      "optimization level options are supported, e.g. -O[0|1|2|3|s|z].\n"
      "Normally, the tool generates a number of files and \"file table\"\n"
      "file listing all generated files in a table manner. For example, if\n"
      "the input file 'example.bc' contains two kernels, then the command\n"
      "  $ sycl-post-link --split=kernel --symbols --spec-const=rt \\\n"
      "    -o example.table example.bc\n"
      "will produce 'example.table' file with the following content:\n"
      "  [Code|Properties|Symbols]\n"
      "  example_0.bc|example_0.prop|example_0.sym\n"
      "  example_1.bc|example_1.prop|example_1.sym\n"
      "When only specialization constant processing is needed, the tool can\n"
      "output a single transformed IR file if --ir-output-only is specified:\n"
      "  $ sycl-post-link --ir-output-only --spec-const=default \\\n"
      "    -o example_p.bc example.bc\n"
      "will produce single output file example_p.bc suitable for SPIRV\n"
      "translation.\n"
      "--ir-output-only option is not not compatible with split modes other\n"
      "than 'auto'.\n");

  bool DoSplit = SplitMode.getNumOccurrences() > 0;
  bool DoSplitEsimd = SplitEsimd.getNumOccurrences() > 0;
  bool DoLowerEsimd = LowerEsimd.getNumOccurrences() > 0;
  bool DoSpecConst = SpecConstLower.getNumOccurrences() > 0;
  bool DoParamInfo = EmitKernelParamInfo.getNumOccurrences() > 0;
  bool DoProgMetadata = EmitProgramMetadata.getNumOccurrences() > 0;
  bool DoExportedSyms = EmitExportedSymbols.getNumOccurrences() > 0;
  bool DoDeviceGlobals = DeviceGlobals.getNumOccurrences() > 0;

  if (!DoSplit && !DoSpecConst && !DoSymGen && !DoParamInfo &&
      !DoProgMetadata && !DoSplitEsimd && !DoExportedSyms && !DoDeviceGlobals &&
      !DoLowerEsimd) {
    errs() << "no actions specified; try --help for usage info\n";
    return 1;
  }
  if (IROutputOnly && DoSplit && (SplitMode != module_split::SPLIT_AUTO)) {
    errs() << "error: -" << SplitMode.ArgStr << "=" << SplitMode.ValueStr
           << " can't be used with -" << IROutputOnly.ArgStr << "\n";
    return 1;
  }
  if (IROutputOnly && DoSplitEsimd) {
    errs() << "error: -" << SplitEsimd.ArgStr << " can't be used with -"
           << IROutputOnly.ArgStr << "\n";
    return 1;
  }
  if (IROutputOnly && DoSymGen) {
    errs() << "error: -" << DoSymGen.ArgStr << " can't be used with -"
           << IROutputOnly.ArgStr << "\n";
    return 1;
  }
  if (IROutputOnly && DoParamInfo) {
    errs() << "error: -" << EmitKernelParamInfo.ArgStr << " can't be used with"
           << " -" << IROutputOnly.ArgStr << "\n";
    return 1;
  }
  if (IROutputOnly && DoProgMetadata) {
    errs() << "error: -" << EmitProgramMetadata.ArgStr << " can't be used with"
           << " -" << IROutputOnly.ArgStr << "\n";
    return 1;
  }
  if (IROutputOnly && DoExportedSyms) {
    errs() << "error: -" << EmitExportedSymbols.ArgStr << " can't be used with"
           << " -" << IROutputOnly.ArgStr << "\n";
    return 1;
  }

  SMDiagnostic Err;
  std::unique_ptr<Module> M = parseIRFile(InputFilename, Err, Context);
  // It is OK to use raw pointer here as we control that it does not outlive M
  // or objects it is moved to
  Module *MPtr = M.get();

  if (!MPtr) {
    Err.print(argv[0], errs());
    return 1;
  }

  if (OutputFilename.getNumOccurrences() == 0) {
    std::string S =
        IROutputOnly ? (OutputAssembly ? ".out.ll" : "out.bc") : ".files";
    OutputFilename = (Twine(sys::path::stem(InputFilename)) + S).str();
  }

  std::unique_ptr<util::SimpleTable> Table = processInputModule(std::move(M));

  // Input module was processed and a single output file was requested.
  if (IROutputOnly)
    return 0;

  // Emit the resulting table
  std::error_code EC;
  raw_fd_ostream Out{OutputFilename, EC, sys::fs::OF_None};
  checkError(EC, "error opening file '" + OutputFilename + "'");
  Table->write(Out);

  return 0;
}<|MERGE_RESOLUTION|>--- conflicted
+++ resolved
@@ -452,7 +452,6 @@
   if (MD.isESIMD()) {
     PropSet[PropSetRegTy::SYCL_MISC_PROP].insert({"isEsimdImage", true});
   }
-<<<<<<< HEAD
 
   {
     // check for large GRF property
@@ -463,13 +462,9 @@
     if (HasLargeGRF)
       PropSet[PropSetRegTy::SYCL_MISC_PROP].insert({"isLargeGRF", true});
   }
-=======
-  if (MD.isLargeGRF())
-    PropSet[PropSetRegTy::SYCL_MISC_PROP].insert({"isLargeGRF", true});
   if (MD.getOptLevel() != -1)
     PropSet[PropSetRegTy::SYCL_MISC_PROP].insert(
         {"optLevel", MD.getOptLevel()});
->>>>>>> e6d72dcb
   {
     std::vector<StringRef> FuncNames = getKernelNamesUsingAssert(M);
     for (const StringRef &FName : FuncNames)
