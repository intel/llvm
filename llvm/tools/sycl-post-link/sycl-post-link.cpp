//===- sycl-post-link.cpp - SYCL post-link device code processing tool ----===//
//
// Part of the LLVM Project, under the Apache License v2.0 with LLVM Exceptions.
// See https://llvm.org/LICENSE.txt for license information.
// SPDX-License-Identifier: Apache-2.0 WITH LLVM-exception
//
//===----------------------------------------------------------------------===//
//
// This source is a collection of utilities run on device code's LLVM IR before
// handing off to back-end for further compilation or emitting SPIRV. The
// utilities are:
// - module splitter to split a big input module into smaller ones
// - specialization constant intrinsic transformation
//===----------------------------------------------------------------------===//

#include "ModuleSplitter.h"
#include "SYCLDeviceLibReqMask.h"
#include "SYCLDeviceRequirements.h"
#include "SYCLKernelParamOptInfo.h"
#include "SpecConstants.h"
#include "Support.h"

#include "llvm/ADT/StringRef.h"
#include "llvm/Analysis/AssumptionCache.h"
#include "llvm/Analysis/ProfileSummaryInfo.h"
#include "llvm/Analysis/TargetLibraryInfo.h"
#include "llvm/Analysis/TargetTransformInfo.h"
#include "llvm/Bitcode/BitcodeWriterPass.h"
#include "llvm/GenXIntrinsics/GenXSPIRVWriterAdaptor.h"
#include "llvm/IR/Dominators.h"
#include "llvm/IR/LLVMContext.h"
#include "llvm/IR/Module.h"
#include "llvm/IRPrinter/IRPrintingPasses.h"
#include "llvm/IRReader/IRReader.h"
#include "llvm/Linker/Linker.h"
#include "llvm/Passes/PassBuilder.h"
#include "llvm/SYCLLowerIR/CompileTimePropertiesPass.h"
#include "llvm/SYCLLowerIR/DeviceGlobals.h"
#include "llvm/SYCLLowerIR/ESIMD/ESIMDUtils.h"
#include "llvm/SYCLLowerIR/ESIMD/LowerESIMD.h"
#include "llvm/SYCLLowerIR/HostPipes.h"
#include "llvm/SYCLLowerIR/LowerInvokeSimd.h"
#include "llvm/SYCLLowerIR/SYCLUtils.h"
#include "llvm/Support/CommandLine.h"
#include "llvm/Support/FileSystem.h"
#include "llvm/Support/InitLLVM.h"
#include "llvm/Support/Path.h"
#include "llvm/Support/PropertySetIO.h"
#include "llvm/Support/SimpleTable.h"
#include "llvm/Support/SourceMgr.h"
#include "llvm/Support/SystemUtils.h"
#include "llvm/Support/WithColor.h"
#include "llvm/Transforms/IPO/AlwaysInliner.h"
#include "llvm/Transforms/InstCombine/InstCombine.h"
#include "llvm/Transforms/Scalar.h"
#include "llvm/Transforms/Scalar/DCE.h"
#include "llvm/Transforms/Scalar/EarlyCSE.h"
#include "llvm/Transforms/Scalar/SROA.h"
#include "llvm/Transforms/Utils/GlobalStatus.h"

#include <algorithm>
#include <map>
#include <memory>
#include <queue>
#include <string>
#include <unordered_set>
#include <utility>
#include <vector>

using namespace llvm;

using string_vector = std::vector<std::string>;

namespace {

#ifdef NDEBUG
#define DUMP_ENTRY_POINTS(...)
#else
constexpr int DebugPostLink = 0;

#define DUMP_ENTRY_POINTS(...)                                                 \
  if (DebugPostLink > 0) {                                                     \
    llvm::module_split::dumpEntryPoints(__VA_ARGS__);                          \
  }
#endif // NDEBUG

cl::OptionCategory PostLinkCat{"sycl-post-link options"};

// Column names in the output file table. Must match across tools -
// clang/lib/Driver/Driver.cpp, sycl-post-link.cpp, ClangOffloadWrapper.cpp
constexpr char COL_CODE[] = "Code";
constexpr char COL_SYM[] = "Symbols";
constexpr char COL_PROPS[] = "Properties";

// InputFilename - The filename to read from.
cl::opt<std::string> InputFilename{cl::Positional,
                                   cl::desc("<input bitcode file>"),
                                   cl::init("-"), cl::value_desc("filename")};

cl::opt<std::string> OutputDir{
    "out-dir",
    cl::desc(
        "Directory where files listed in the result file table will be output"),
    cl::value_desc("dirname"), cl::cat(PostLinkCat)};

cl::opt<std::string> OutputFilename{"o", cl::desc("Output filename"),
                                    cl::value_desc("filename"), cl::init("-"),
                                    cl::cat(PostLinkCat)};

cl::opt<bool> Force{"f", cl::desc("Enable binary output on terminals"),
                    cl::cat(PostLinkCat)};

cl::opt<bool> IROutputOnly{"ir-output-only", cl::desc("Output single IR file"),
                           cl::cat(PostLinkCat)};

cl::opt<bool> OutputAssembly{"S", cl::desc("Write output as LLVM assembly"),
                             cl::Hidden, cl::cat(PostLinkCat)};

cl::opt<bool> SplitEsimd{"split-esimd",
                         cl::desc("Split SYCL and ESIMD entry points"),
                         cl::cat(PostLinkCat)};

// TODO Design note: sycl-post-link should probably separate different kinds of
// its functionality on logical and source level:
//  - LLVM IR module splitting
//  - Running LLVM IR passes on resulting modules
//  - Generating additional files (like spec constants, dead arg info,...)
// The tool itself could be just a "driver" creating needed pipelines from the
// above actions. This could help make the tool structure clearer and more
// maintainable.

cl::opt<bool> LowerEsimd{"lower-esimd", cl::desc("Lower ESIMD constructs"),
                         cl::cat(PostLinkCat)};

cl::opt<bool> OptLevelO0("O0",
                         cl::desc("Optimization level 0. Similar to clang -O0"),
                         cl::cat(PostLinkCat));

cl::opt<bool> OptLevelO1("O1",
                         cl::desc("Optimization level 1. Similar to clang -O1"),
                         cl::cat(PostLinkCat));

cl::opt<bool> OptLevelO2("O2",
                         cl::desc("Optimization level 2. Similar to clang -O2"),
                         cl::cat(PostLinkCat));

cl::opt<bool> OptLevelOs(
    "Os",
    cl::desc(
        "Like -O2 with extra optimizations for size. Similar to clang -Os"),
    cl::cat(PostLinkCat));

cl::opt<bool> OptLevelOz(
    "Oz",
    cl::desc("Like -Os but reduces code size further. Similar to clang -Oz"),
    cl::cat(PostLinkCat));

cl::opt<bool> OptLevelO3("O3",
                         cl::desc("Optimization level 3. Similar to clang -O3"),
                         cl::cat(PostLinkCat));

cl::opt<module_split::IRSplitMode> SplitMode(
    "split", cl::desc("split input module"), cl::Optional,
    cl::init(module_split::SPLIT_NONE),
    cl::values(clEnumValN(module_split::SPLIT_PER_TU, "source",
                          "1 output module per source (translation unit)"),
               clEnumValN(module_split::SPLIT_PER_KERNEL, "kernel",
                          "1 output module per kernel"),
               clEnumValN(module_split::SPLIT_AUTO, "auto",
                          "Choose split mode automatically")),
    cl::cat(PostLinkCat));

cl::opt<bool> DoSymGen{"symbols", cl::desc("generate exported symbol files"),
                       cl::cat(PostLinkCat)};

<<<<<<< HEAD
enum SpecConstLowerMode { SC_USE_NATIVE, SC_USE_EMULATION };
=======
enum SpecConstLowerMode { SC_NATIVE_MODE, SC_EMULATION_MODE };
>>>>>>> 20d38370

cl::opt<SpecConstLowerMode> SpecConstLower{
    "spec-const",
    cl::desc("lower and generate specialization constants information"),
    cl::Optional,
<<<<<<< HEAD
    cl::init(SC_USE_NATIVE),
    cl::values(clEnumValN(SC_USE_NATIVE, "rt",
                          "lower spec constants to native spirv instructions"),
               clEnumValN(SC_USE_EMULATION, "default",
                          "replace spec constants with emulation technique")),
=======
    cl::init(SC_NATIVE_MODE),
    cl::values(
        clEnumValN(SC_NATIVE_MODE, "native",
                   "lower spec constants to native spirv instructions so that "
                   "these values could be set at runtime"),
        clEnumValN(
            SC_EMULATION_MODE, "emulation",
            "remove specialization constants and replace it with emulation")),
>>>>>>> 20d38370
    cl::cat(PostLinkCat)};

cl::opt<bool> EmitKernelParamInfo{
    "emit-param-info", cl::desc("emit kernel parameter optimization info"),
    cl::cat(PostLinkCat)};

cl::opt<bool> EmitProgramMetadata{"emit-program-metadata",
                                  cl::desc("emit SYCL program metadata"),
                                  cl::cat(PostLinkCat)};

cl::opt<bool> EmitExportedSymbols{"emit-exported-symbols",
                                  cl::desc("emit exported symbols"),
                                  cl::cat(PostLinkCat)};

cl::opt<bool> EmitOnlyKernelsAsEntryPoints{
    "emit-only-kernels-as-entry-points",
    cl::desc("Consider only sycl_kernel functions as entry points for "
             "device code split"),
    cl::cat(PostLinkCat), cl::init(false)};

cl::opt<bool> DeviceGlobals{
    "device-globals",
    cl::desc("Lower and generate information about device global variables"),
    cl::cat(PostLinkCat)};

cl::opt<bool> GenerateDeviceImageWithDefaultSpecConsts{
    "generate-device-image-default-spec-consts",
    cl::desc("Generate new device image(s) which is a copy of output images "
             "but contain specialization constants "
             "replaced with default values from specialization id(s)."),
    cl::cat(PostLinkCat)};

struct GlobalBinImageProps {
  bool EmitKernelParamInfo;
  bool EmitProgramMetadata;
  bool EmitExportedSymbols;
  bool EmitDeviceGlobalPropSet;
};

struct IrPropSymFilenameTriple {
  std::string Ir;
  std::string Prop;
  std::string Sym;
};

void writeToFile(const std::string &Filename, const std::string &Content) {
  std::error_code EC;
  raw_fd_ostream OS{Filename, EC, sys::fs::OpenFlags::OF_None};
  checkError(EC, "error opening the file '" + Filename + "'");
  OS.write(Content.data(), Content.size());
  OS.close();
}

// This function traverses over reversed call graph by BFS algorithm.
// It means that an edge links some function @func with functions
// which contain call of function @func. It starts from
// @StartingFunction and lifts up until it reach all reachable functions,
// or it reaches some function containing "referenced-indirectly" attribute.
// If it reaches "referenced-indirectly" attribute than it returns an empty
// Optional.
// Otherwise, it returns an Optional containing a list of reached
// SPIR kernel function's names.
std::optional<std::vector<StringRef>>
traverseCGToFindSPIRKernels(const Function *StartingFunction) {
  std::queue<const Function *> FunctionsToVisit;
  std::unordered_set<const Function *> VisitedFunctions;
  FunctionsToVisit.push(StartingFunction);
  std::vector<StringRef> KernelNames;

  while (!FunctionsToVisit.empty()) {
    const Function *F = FunctionsToVisit.front();
    FunctionsToVisit.pop();

    auto InsertionResult = VisitedFunctions.insert(F);
    // It is possible that we insert some particular function several
    // times in functionsToVisit queue.
    if (!InsertionResult.second)
      continue;

    for (const auto *U : F->users()) {
      const CallInst *CI = dyn_cast<const CallInst>(U);
      if (!CI)
        continue;

      const Function *ParentF = CI->getFunction();

      if (VisitedFunctions.count(ParentF))
        continue;

      if (ParentF->hasFnAttribute("referenced-indirectly"))
        return {};

      if (ParentF->getCallingConv() == CallingConv::SPIR_KERNEL)
        KernelNames.push_back(ParentF->getName());

      FunctionsToVisit.push(ParentF);
    }
  }

  return {std::move(KernelNames)};
}

std::vector<StringRef> getKernelNamesUsingAssert(const Module &M) {
  auto *DevicelibAssertFailFunction = M.getFunction("__devicelib_assert_fail");
  if (!DevicelibAssertFailFunction)
    return {};

  auto TraverseResult =
      traverseCGToFindSPIRKernels(DevicelibAssertFailFunction);

  if (TraverseResult.has_value())
    return std::move(*TraverseResult);

  // Here we reached "referenced-indirectly", so we need to find all kernels and
  // return them.
  std::vector<StringRef> SPIRKernelNames;
  for (const Function &F : M) {
    if (F.getCallingConv() == CallingConv::SPIR_KERNEL)
      SPIRKernelNames.push_back(F.getName());
  }

  return SPIRKernelNames;
}

// Gets reqd_work_group_size information for function Func.
std::vector<uint32_t> getKernelReqdWorkGroupSizeMetadata(const Function &Func) {
  MDNode *ReqdWorkGroupSizeMD = Func.getMetadata("reqd_work_group_size");
  if (!ReqdWorkGroupSizeMD)
    return {};
  size_t NumOperands = ReqdWorkGroupSizeMD->getNumOperands();
  assert(NumOperands >= 1 && NumOperands <= 3 &&
         "reqd_work_group_size does not have between 1 and 3 operands.");
  std::vector<uint32_t> OutVals;
  OutVals.reserve(NumOperands);
  for (const MDOperand &MDOp : ReqdWorkGroupSizeMD->operands())
    OutVals.push_back(mdconst::extract<ConstantInt>(MDOp)->getZExtValue());
  return OutVals;
}

// Creates a filename based on current output filename, given extension,
// sequential ID and suffix.
std::string makeResultFileName(Twine Ext, int I, StringRef Suffix) {
  const StringRef Dir0 = OutputDir.getNumOccurrences() > 0
                             ? OutputDir
                             : sys::path::parent_path(OutputFilename);
  const StringRef Sep = sys::path::get_separator();
  std::string Dir = Dir0.str();
  if (!Dir0.empty() && !Dir0.endswith(Sep))
    Dir += Sep.str();
  return Dir + sys::path::stem(OutputFilename).str() + Suffix.str() + "_" +
         std::to_string(I) + Ext.str();
}

void saveModuleIR(Module &M, StringRef OutFilename) {
  std::error_code EC;
  raw_fd_ostream Out{OutFilename, EC, sys::fs::OF_None};
  checkError(EC, "error opening the file '" + OutFilename + "'");

  ModulePassManager MPM;
  ModuleAnalysisManager MAM;
  PassBuilder PB;
  PB.registerModuleAnalyses(MAM);
  if (OutputAssembly)
    MPM.addPass(PrintModulePass(Out));
  else if (Force || !CheckBitcodeOutputToConsole(Out))
    MPM.addPass(BitcodeWriterPass(Out));
  MPM.run(M, MAM);
}

std::string saveModuleIR(Module &M, int I, StringRef Suff) {
  DUMP_ENTRY_POINTS(M, EmitOnlyKernelsAsEntryPoints, "saving IR");
  StringRef FileExt = (OutputAssembly) ? ".ll" : ".bc";
  std::string OutFilename = makeResultFileName(FileExt, I, Suff);
  saveModuleIR(M, OutFilename);
  return OutFilename;
}

std::string saveModuleProperties(module_split::ModuleDesc &MD,
                                 const GlobalBinImageProps &GlobProps, int I,
                                 StringRef Suff) {
  using PropSetRegTy = llvm::util::PropertySetRegistry;
  PropSetRegTy PropSet;
  Module &M = MD.getModule();
  {
    uint32_t MRMask = getSYCLDeviceLibReqMask(M);
    std::map<StringRef, uint32_t> RMEntry = {{"DeviceLibReqMask", MRMask}};
    PropSet.add(PropSetRegTy::SYCL_DEVICELIB_REQ_MASK, RMEntry);
  }
  {
    std::map<StringRef, llvm::util::PropertyValue> Requirements;
    getSYCLDeviceRequirements(MD, Requirements);
    PropSet.add(PropSetRegTy::SYCL_DEVICE_REQUIREMENTS, Requirements);
  }
  if (MD.Props.SpecConstsMet) {
    // extract spec constant maps per each module
    SpecIDMapTy TmpSpecIDMap;
    SpecConstantsPass::collectSpecConstantMetadata(M, TmpSpecIDMap);
    PropSet.add(PropSetRegTy::SYCL_SPECIALIZATION_CONSTANTS, TmpSpecIDMap);

    // Add property with the default values of spec constants
    std::vector<char> DefaultValues;
    SpecConstantsPass::collectSpecConstantDefaultValuesMetadata(M,
                                                                DefaultValues);
    PropSet.add(PropSetRegTy::SYCL_SPEC_CONSTANTS_DEFAULT_VALUES, "all",
                DefaultValues);
  }
  if (GlobProps.EmitKernelParamInfo) {
    // extract kernel parameter optimization info per module
    ModuleAnalysisManager MAM;
    // Register required analysis
    MAM.registerPass([&] { return PassInstrumentationAnalysis(); });
    // Register the payload analysis

    MAM.registerPass([&] { return SYCLKernelParamOptInfoAnalysis(); });
    SYCLKernelParamOptInfo PInfo =
        MAM.getResult<SYCLKernelParamOptInfoAnalysis>(M);

    // convert analysis results into properties and record them
    llvm::util::PropertySet &Props =
        PropSet[PropSetRegTy::SYCL_KERNEL_PARAM_OPT_INFO];

    for (const auto &NameInfoPair : PInfo) {
      const llvm::BitVector &Bits = NameInfoPair.second;
      if (Bits.empty())
        continue; // Nothing to add

      const llvm::ArrayRef<uintptr_t> Arr = Bits.getData();
      const unsigned char *Data =
          reinterpret_cast<const unsigned char *>(Arr.begin());
      llvm::util::PropertyValue::SizeTy DataBitSize = Bits.size();
      Props.insert(std::make_pair(
          NameInfoPair.first, llvm::util::PropertyValue(Data, DataBitSize)));
    }
  }
  if (GlobProps.EmitExportedSymbols) {
    // extract exported functions if any and save them into property set
    for (const auto *F : MD.entries()) {
      // TODO FIXME some of SYCL/ESIMD functions maybe marked with __regcall CC,
      // so they won't make it into the export list. Should the check be
      // F->getCallingConv() != CallingConv::SPIR_KERNEL?
      if (F->getCallingConv() == CallingConv::SPIR_FUNC) {
        PropSet[PropSetRegTy::SYCL_EXPORTED_SYMBOLS].insert(
            {F->getName(), true});
      }
    }
  }
  // Metadata names may be composite so we keep them alive until the
  // properties have been written.
  SmallVector<std::string, 4> MetadataNames;

  if (GlobProps.EmitProgramMetadata) {
    auto &ProgramMetadata = PropSet[PropSetRegTy::SYCL_PROGRAM_METADATA];

    // Add reqd_work_group_size information to program metadata
    for (const Function &Func : M.functions()) {
      std::vector<uint32_t> KernelReqdWorkGroupSize =
          getKernelReqdWorkGroupSizeMetadata(Func);
      if (KernelReqdWorkGroupSize.empty())
        continue;
      MetadataNames.push_back(Func.getName().str() + "@reqd_work_group_size");
      ProgramMetadata.insert({MetadataNames.back(), KernelReqdWorkGroupSize});
    }

    // Add global_id_mapping information with mapping between device-global
    // unique identifiers and the variable's name in the IR.
    for (auto &GV : M.globals()) {
      if (!isDeviceGlobalVariable(GV))
        continue;

      StringRef GlobalID = getGlobalVariableUniqueId(GV);
      MetadataNames.push_back(GlobalID.str() + "@global_id_mapping");
      ProgramMetadata.insert({MetadataNames.back(), GV.getName()});
    }
  }
  if (MD.isESIMD()) {
    PropSet[PropSetRegTy::SYCL_MISC_PROP].insert({"isEsimdImage", true});
  }
  {
    StringRef RegAllocModeAttr = "sycl-register-alloc-mode";
    uint32_t RegAllocModeVal;

    bool HasRegAllocMode = llvm::any_of(MD.entries(), [&](const Function *F) {
      if (!F->hasFnAttribute(RegAllocModeAttr))
        return false;
      const auto &Attr = F->getFnAttribute(RegAllocModeAttr);
      RegAllocModeVal = getAttributeAsInteger<uint32_t>(Attr);
      return true;
    });
    if (HasRegAllocMode) {
      PropSet[PropSetRegTy::SYCL_MISC_PROP].insert(
          {RegAllocModeAttr, RegAllocModeVal});
    }
  }

  {
    StringRef GRFSizeAttr = "sycl-grf-size";
    uint32_t GRFSizeVal;

    bool HasGRFSize = llvm::any_of(MD.entries(), [&](const Function *F) {
      if (!F->hasFnAttribute(GRFSizeAttr))
        return false;
      const auto &Attr = F->getFnAttribute(GRFSizeAttr);
      GRFSizeVal = getAttributeAsInteger<uint32_t>(Attr);
      return true;
    });
    if (HasGRFSize) {
      PropSet[PropSetRegTy::SYCL_MISC_PROP].insert({GRFSizeAttr, GRFSizeVal});
    }
  }

  // FIXME: Remove 'if' below when possible
  // GPU backend has a problem with accepting optimization level options in form
  // described by Level Zero specification (-ze-opt-level=1) when 'invoke_simd'
  // functionality is involved. JIT compilation results in the following error:
  //     error: VLD: Failed to compile SPIR-V with following error:
  //     invalid api option: -ze-opt-level=O1
  //     -11 (PI_ERROR_BUILD_PROGRAM_FAILURE)
  // 'if' below essentially preserves the behavior (presumably mistakenly)
  // implemented in intel/llvm#8763: ignore 'optLevel' property for images which
  // were produced my merge after ESIMD split
  if (MD.getEntryPointGroup().Props.HasESIMD !=
      module_split::SyclEsimdSplitStatus::SYCL_AND_ESIMD) {
    // Handle sycl-optlevel property
    int OptLevel = -1;
    for (const Function *F : MD.entries()) {
      if (!F->hasFnAttribute(llvm::sycl::utils::ATTR_SYCL_OPTLEVEL))
        continue;

      // getAsInteger returns true on error
      if (!F->getFnAttribute(llvm::sycl::utils::ATTR_SYCL_OPTLEVEL)
               .getValueAsString()
               .getAsInteger(10, OptLevel)) {
        // It is expected that device-code split has separated kernels with
        // different values of sycl-optlevel attribute. Therefore, it is enough
        // to only look at the first function with such attribute to compute
        // the property for the whole device image.
        break;
      }
    }

    if (OptLevel != -1)
      PropSet[PropSetRegTy::SYCL_MISC_PROP].insert({"optLevel", OptLevel});
  }
  {
    std::vector<StringRef> FuncNames = getKernelNamesUsingAssert(M);
    for (const StringRef &FName : FuncNames)
      PropSet[PropSetRegTy::SYCL_ASSERT_USED].insert({FName, true});
  }

  if (GlobProps.EmitDeviceGlobalPropSet) {
    // Extract device global maps per module
    auto DevGlobalPropertyMap = collectDeviceGlobalProperties(M);
    if (!DevGlobalPropertyMap.empty())
      PropSet.add(PropSetRegTy::SYCL_DEVICE_GLOBALS, DevGlobalPropertyMap);
  }

  auto HostPipePropertyMap = collectHostPipeProperties(M);
  if (!HostPipePropertyMap.empty()) {
    PropSet.add(PropSetRegTy::SYCL_HOST_PIPES, HostPipePropertyMap);
  }

  if (MD.isSpecConstantDefault())
    PropSet[PropSetRegTy::SYCL_MISC_PROP].insert(
        {"specConstsReplacedWithDefault", 1});

  std::error_code EC;
  std::string SCFile = makeResultFileName(".prop", I, Suff);
  raw_fd_ostream SCOut(SCFile, EC);
  checkError(EC, "error opening file '" + SCFile + "'");
  PropSet.write(SCOut);

  return SCFile;
}

// Saves specified collection of symbols to a file.
std::string saveModuleSymbolTable(const module_split::EntryPointSet &Es, int I,
                                  StringRef Suffix) {
#ifndef NDEBUG
  if (DebugPostLink > 0) {
    llvm::errs() << "ENTRY POINTS saving Sym table {\n";
    for (const auto *F : Es) {
      llvm::errs() << "  " << F->getName() << "\n";
    }
    llvm::errs() << "}\n";
  }
#endif // NDEBUG
  // Concatenate names of the input entry points with "\n".
  std::string SymT;

  for (const auto *F : Es) {
    SymT = (Twine(SymT) + Twine(F->getName()) + Twine("\n")).str();
  }
  // Save to file.
  std::string OutFileName = makeResultFileName(".sym", I, Suffix);
  writeToFile(OutFileName, SymT);
  return OutFileName;
}

template <class PassClass> bool runModulePass(Module &M) {
  ModulePassManager MPM;
  ModuleAnalysisManager MAM;
  // Register required analysis
  MAM.registerPass([&] { return PassInstrumentationAnalysis(); });
  MPM.addPass(PassClass{});
  PreservedAnalyses Res = MPM.run(M, MAM);
  return !Res.areAllPreserved();
}

// When ESIMD code was separated from the regular SYCL code,
// we can safely process ESIMD part.
// TODO: support options like -debug-pass, -print-[before|after], and others
bool lowerEsimdConstructs(module_split::ModuleDesc &MD) {
  LoopAnalysisManager LAM;
  CGSCCAnalysisManager CGAM;
  FunctionAnalysisManager FAM;
  ModuleAnalysisManager MAM;

  PassBuilder PB;
  PB.registerModuleAnalyses(MAM);
  PB.registerCGSCCAnalyses(CGAM);
  PB.registerFunctionAnalyses(FAM);
  PB.registerLoopAnalyses(LAM);
  PB.crossRegisterProxies(LAM, FAM, CGAM, MAM);

  ModulePassManager MPM;
  MPM.addPass(SYCLLowerESIMDPass{});

  if (!OptLevelO0) {
    FunctionPassManager FPM;
    FPM.addPass(SROAPass(SROAOptions::ModifyCFG));
    MPM.addPass(createModuleToFunctionPassAdaptor(std::move(FPM)));
  }
  MPM.addPass(ESIMDOptimizeVecArgCallConvPass{});
  FunctionPassManager MainFPM;
  MainFPM.addPass(ESIMDLowerLoadStorePass{});

  if (!OptLevelO0) {
    MainFPM.addPass(SROAPass(SROAOptions::ModifyCFG));
    MainFPM.addPass(EarlyCSEPass(true));
    MainFPM.addPass(InstCombinePass{});
    MainFPM.addPass(DCEPass{});
    // TODO: maybe remove some passes below that don't affect code quality
    MainFPM.addPass(SROAPass(SROAOptions::ModifyCFG));
    MainFPM.addPass(EarlyCSEPass(true));
    MainFPM.addPass(InstCombinePass{});
    MainFPM.addPass(DCEPass{});
  }
  MPM.addPass(createModuleToFunctionPassAdaptor(std::move(MainFPM)));
  MPM.addPass(GenXSPIRVWriterAdaptor(/*RewriteTypes=*/true,
                                     /*RewriteSingleElementVectorsIn*/ false));
  // GenXSPIRVWriterAdaptor pass replaced some functions with "rewritten"
  // versions so the entry point table must be rebuilt.
  // TODO Change entry point search to analysis?
  std::vector<std::string> Names;
  MD.saveEntryPointNames(Names);
  PreservedAnalyses Res = MPM.run(MD.getModule(), MAM);
  MD.rebuildEntryPoints(Names);
  return !Res.areAllPreserved();
}

// Compute the filename suffix for the module
StringRef getModuleSuffix(const module_split::ModuleDesc &MD) {
  return MD.isESIMD() ? "_esimd" : "";
}

// @param MD Module descriptor to save
// @param IRFilename filename of already available IR component. If not empty,
//   IR component saving is skipped, and this file name is recorded as such in
//   the result.
// @return a triple of files where IR, Property and Symbols components of the
//   Module descriptor are written respectively.
IrPropSymFilenameTriple saveModule(module_split::ModuleDesc &MD, int I,
                                   StringRef IRFilename = "") {
  IrPropSymFilenameTriple Res;
  StringRef Suffix = getModuleSuffix(MD);

  if (!IRFilename.empty()) {
    // don't save IR, just record the filename
    Res.Ir = IRFilename.str();
  } else {
    Res.Ir = saveModuleIR(MD.getModule(), I, Suffix);
  }
  GlobalBinImageProps Props = {EmitKernelParamInfo, EmitProgramMetadata,
                               EmitExportedSymbols, DeviceGlobals};
  Res.Prop = saveModuleProperties(MD, Props, I, Suffix);

  if (DoSymGen) {
    // save the names of the entry points - the symbol table
    Res.Sym = saveModuleSymbolTable(MD.entries(), I, Suffix);
  }
  return Res;
}

module_split::ModuleDesc link(module_split::ModuleDesc &&MD1,
                              module_split::ModuleDesc &&MD2) {
  std::vector<std::string> Names;
  MD1.saveEntryPointNames(Names);
  MD2.saveEntryPointNames(Names);
  bool link_error = llvm::Linker::linkModules(
      MD1.getModule(), std::move(MD2.releaseModulePtr()));

  if (link_error) {
    error(" error when linking SYCL and ESIMD modules");
  }
  module_split::ModuleDesc Res(MD1.releaseModulePtr(), std::move(Names));
  Res.assignMergedProperties(MD1, MD2);
  Res.Name = "linked[" + MD1.Name + "," + MD2.Name + "]";
  return Res;
}

bool processSpecConstants(module_split::ModuleDesc &MD) {
  MD.Props.SpecConstsMet = false;

  if (SpecConstLower.getNumOccurrences() == 0)
    return false;

  ModulePassManager RunSpecConst;
  ModuleAnalysisManager MAM;
<<<<<<< HEAD
  SpecConstantsPass SCP(SpecConstLower == SC_USE_NATIVE
                            ? SpecConstantsPass::HandlingMode::native
                            : SpecConstantsPass::HandlingMode::emulation);
=======
  bool SetSpecConstAtRT = (SpecConstLower == SC_NATIVE_MODE);
  SpecConstantsPass SCP(SetSpecConstAtRT);
>>>>>>> 20d38370
  // Register required analysis
  MAM.registerPass([&] { return PassInstrumentationAnalysis(); });
  RunSpecConst.addPass(std::move(SCP));

  // Perform the spec constant intrinsics transformation on resulting module
  PreservedAnalyses Res = RunSpecConst.run(MD.getModule(), MAM);
  MD.Props.SpecConstsMet = !Res.areAllPreserved();
  return MD.Props.SpecConstsMet;
}

/// Function generates the copy of the given ModuleDesc where all uses of
/// Specialization Constants are replaced by corresponding default values.
/// If the Module in MD doesn't contain specialization constants then
/// std::nullopt is returned.
std::optional<module_split::ModuleDesc>
processSpecConstantsWithDefaultValues(const module_split::ModuleDesc &MD) {
  std::optional<module_split::ModuleDesc> NewModuleDesc;
  if (!checkModuleContainsSpecConsts(MD.getModule()))
    return NewModuleDesc;

  NewModuleDesc = MD.clone();
  NewModuleDesc->setSpecConstantDefault(true);

  ModulePassManager MPM;
  ModuleAnalysisManager MAM;
  SpecConstantsPass SCP(SpecConstantsPass::HandlingMode::default_values);
  MAM.registerPass([&] { return PassInstrumentationAnalysis(); });
  MPM.addPass(std::move(SCP));

  PreservedAnalyses Res = MPM.run(NewModuleDesc->getModule(), MAM);
  NewModuleDesc->Props.SpecConstsMet = !Res.areAllPreserved();
  assert(NewModuleDesc->Props.SpecConstsMet &&
         "This property should be true since the presence of SpecConsts "
         "has been checked before the run of the pass");
  NewModuleDesc->rebuildEntryPoints();
  return std::move(NewModuleDesc);
}

constexpr int MAX_COLUMNS_IN_FILE_TABLE = 3;

void addTableRow(util::SimpleTable &Table,
                 const IrPropSymFilenameTriple &RowData) {
  SmallVector<StringRef, MAX_COLUMNS_IN_FILE_TABLE> Row;

  for (const std::string *S : {&RowData.Ir, &RowData.Prop, &RowData.Sym}) {
    if (!S->empty()) {
      Row.push_back(StringRef(*S));
    }
  }
  assert(static_cast<size_t>(Table.getNumColumns()) == Row.size());
  Table.addRow(Row);
}

// Removes the global variable "llvm.used" and returns true on success.
// "llvm.used" is a global constant array containing references to kernels
// available in the module and callable from host code. The elements of
// the array are ConstantExpr bitcast to i8*.
// The variable must be removed as it is a) has done the job to the moment
// of this function call and b) the references to the kernels callable from
// host must not have users.
static bool removeSYCLKernelsConstRefArray(Module &M) {
  GlobalVariable *GV = M.getGlobalVariable("llvm.used");

  if (!GV) {
    return false;
  }
  assert(GV->user_empty() && "Unexpected llvm.used users");
  Constant *Initializer = GV->getInitializer();
  GV->setInitializer(nullptr);
  GV->eraseFromParent();

  // Destroy the initializer and all operands of it.
  SmallVector<Constant *, 8> IOperands;
  for (auto It = Initializer->op_begin(); It != Initializer->op_end(); It++)
    IOperands.push_back(cast<Constant>(*It));
  assert(llvm::isSafeToDestroyConstant(Initializer) &&
         "Cannot remove initializer of llvm.used global");
  Initializer->destroyConstant();
  for (auto It = IOperands.begin(); It != IOperands.end(); It++) {
    auto Op = (*It)->stripPointerCasts();
    auto *F = dyn_cast<Function>(Op);
    if (llvm::isSafeToDestroyConstant(*It)) {
      (*It)->destroyConstant();
    } else if (F && F->getCallingConv() == CallingConv::SPIR_KERNEL &&
               !F->use_empty()) {
      // The element in "llvm.used" array has other users. That is Ok for
      // specialization constants, but is wrong for kernels.
      llvm::report_fatal_error("Unexpected usage of SYCL kernel");
    }

    // Remove unused kernel declarations to avoid LLVM IR check fails.
    if (F && F->isDeclaration() && F->use_empty())
      F->eraseFromParent();
  }
  return true;
}

// Removes all device_global variables from the llvm.compiler.used global
// variable. A device_global with internal linkage will be in llvm.compiler.used
// to avoid the compiler wrongfully removing it during optimizations. However,
// as an effect the device_global variables will also be distributed across
// binaries, even if llvm.compiler.used has served its purpose. To avoid
// polluting other binaries with unused device_global variables, we remove them
// from llvm.compiler.used and erase them if they have no further uses.
static bool removeDeviceGlobalFromCompilerUsed(Module &M) {
  GlobalVariable *GV = M.getGlobalVariable("llvm.compiler.used");
  if (!GV)
    return false;

  // Erase the old llvm.compiler.used. A new one will be created at the end if
  // there are other values in it (other than device_global).
  assert(GV->user_empty() && "Unexpected llvm.compiler.used users");
  Constant *Initializer = GV->getInitializer();
  const auto *VAT = cast<ArrayType>(GV->getValueType());
  GV->setInitializer(nullptr);
  GV->eraseFromParent();

  // Destroy the initializer. Keep the operands so we keep the ones we need.
  SmallVector<Constant *, 8> IOperands;
  for (auto It = Initializer->op_begin(); It != Initializer->op_end(); It++)
    IOperands.push_back(cast<Constant>(*It));
  assert(llvm::isSafeToDestroyConstant(Initializer) &&
         "Cannot remove initializer of llvm.compiler.used global");
  Initializer->destroyConstant();

  // Iterate through all operands. If they are device_global then we drop them
  // and erase them if they have no uses afterwards. All other values are kept.
  SmallVector<Constant *, 8> NewOperands;
  for (auto It = IOperands.begin(); It != IOperands.end(); It++) {
    Constant *Op = *It;
    auto *DG = dyn_cast<GlobalVariable>(Op->stripPointerCasts());

    // If it is not a device_global we keep it.
    if (!DG || !isDeviceGlobalVariable(*DG)) {
      NewOperands.push_back(Op);
      continue;
    }

    // Destroy the device_global operand.
    if (llvm::isSafeToDestroyConstant(Op))
      Op->destroyConstant();

    // Remove device_global if it no longer has any uses.
    if (!DG->isConstantUsed())
      DG->eraseFromParent();
  }

  // If we have any operands left from the original llvm.compiler.used we create
  // a new one with the new size.
  if (!NewOperands.empty()) {
    ArrayType *ATy = ArrayType::get(VAT->getElementType(), NewOperands.size());
    GlobalVariable *NGV =
        new GlobalVariable(M, ATy, false, GlobalValue::AppendingLinkage,
                           ConstantArray::get(ATy, NewOperands), "");
    NGV->setName("llvm.compiler.used");
    NGV->setSection("llvm.metadata");
  }

  return true;
}

SmallVector<module_split::ModuleDesc, 2>
handleESIMD(module_split::ModuleDesc &&MDesc, bool &Modified,
            bool &SplitOccurred) {
  // Do SYCL/ESIMD splitting. It happens always, as ESIMD and SYCL must
  // undergo different set of LLVMIR passes. After this they are linked back
  // together to form single module with disjoint SYCL and ESIMD call graphs
  // unless -split-esimd option is specified. The graphs become disjoint
  // when linked back because functions shared between graphs are cloned and
  // renamed.
  SmallVector<module_split::ModuleDesc, 2> Result = module_split::splitByESIMD(
      std::move(MDesc), EmitOnlyKernelsAsEntryPoints);

  if (Result.size() > 1 && SplitOccurred &&
      (SplitMode == module_split::SPLIT_PER_KERNEL) && !SplitEsimd) {
    // Controversial state reached - SYCL and ESIMD entry points resulting
    // from SYCL/ESIMD split (which is done always) are linked back, since
    // -split-esimd is not specified, but per-kernel split is requested.
    warning("SYCL and ESIMD entry points detected and split mode is "
            "per-kernel, so " +
            SplitEsimd.ValueStr + " must also be specified");
  }
  SplitOccurred |= Result.size() > 1;

  for (auto &MD : Result) {
    DUMP_ENTRY_POINTS(MD.entries(), MD.Name.c_str(), 3);
    if (LowerEsimd && MD.isESIMD())
      Modified |= lowerEsimdConstructs(MD);
  }

  if (!SplitEsimd && Result.size() > 1) {
    // SYCL/ESIMD splitting is not requested, link back into single module.
    assert(Result.size() == 2 &&
           "Unexpected number of modules as results of ESIMD split");
    int ESIMDInd = Result[0].isESIMD() ? 0 : 1;
    int SYCLInd = 1 - ESIMDInd;
    assert(Result[SYCLInd].isSYCL() &&
           "no non-ESIMD module as a result ESIMD split?");

    // ... but before that, make sure no link conflicts will occur.
    Result[ESIMDInd].renameDuplicatesOf(Result[SYCLInd].getModule(), ".esimd");
    module_split::ModuleDesc Linked =
        link(std::move(Result[0]), std::move(Result[1]));
    Linked.restoreLinkageOfDirectInvokeSimdTargets();
    string_vector Names;
    Linked.saveEntryPointNames(Names);
    Linked.cleanup(); // may remove some entry points, need to save/rebuild
    Linked.rebuildEntryPoints(Names);
    Result.clear();
    Result.emplace_back(std::move(Linked));
    DUMP_ENTRY_POINTS(Result.back().entries(), Result.back().Name.c_str(), 3);
    Modified = true;
  }

  return Result;
}

std::unique_ptr<util::SimpleTable>
processInputModule(std::unique_ptr<Module> M) {
  // Construct the resulting table which will accumulate all the outputs.
  SmallVector<StringRef, MAX_COLUMNS_IN_FILE_TABLE> ColumnTitles{
      StringRef(COL_CODE), StringRef(COL_PROPS)};

  if (DoSymGen) {
    ColumnTitles.push_back(COL_SYM);
  }
  Expected<std::unique_ptr<util::SimpleTable>> TableE =
      util::SimpleTable::create(ColumnTitles);
  CHECK_AND_EXIT(TableE.takeError());
  std::unique_ptr<util::SimpleTable> Table = std::move(TableE.get());

  // Used in output filenames generation.
  int ID = 0;

  // Keeps track of any changes made to the input module and report to the user
  // if none were made.
  bool Modified = false;

  // Propagate ESIMD attribute to wrapper functions to prevent
  // spurious splits and kernel link errors.
  Modified |= runModulePass<SYCLFixupESIMDKernelWrapperMDPass>(*M);

  // After linking device bitcode "llvm.used" holds references to the kernels
  // that are defined in the device image. But after splitting device image into
  // separate kernels we may end up with having references to kernel declaration
  // originating from "llvm.used" in the IR that is passed to llvm-spirv tool,
  // and these declarations cause an assertion in llvm-spirv. To workaround this
  // issue remove "llvm.used" from the input module before performing any other
  // actions.
  Modified |= removeSYCLKernelsConstRefArray(*M.get());

  // There may be device_global variables kept alive in "llvm.compiler.used"
  // to keep the optimizer from wrongfully removing them. Since it has served
  // its purpose, these device_global variables can be removed. If they are not
  // used inside the device code after they have been removed from
  // "llvm.compiler.used" they can be erased safely.
  Modified |= removeDeviceGlobalFromCompilerUsed(*M.get());

  // Do invoke_simd processing before splitting because this:
  // - saves processing time (the pass is run once, even though on larger IR)
  // - doing it before SYCL/ESIMD splitting is required for correctness
  const bool InvokeSimdMet = runModulePass<SYCLLowerInvokeSimdPass>(*M);

  if (InvokeSimdMet && SplitEsimd) {
    error("'invoke_simd' calls detected, '-" + SplitEsimd.ArgStr +
          "' must not be specified");
  }
  Modified |= InvokeSimdMet;

  DUMP_ENTRY_POINTS(*M, EmitOnlyKernelsAsEntryPoints, "Input");

  // -ir-output-only assumes single module output thus no code splitting.
  // Violation of this invariant is user error and must've been reported.
  // However, if split mode is "auto", then entry point filtering is still
  // performed.
  assert((!IROutputOnly || (SplitMode == module_split::SPLIT_NONE) ||
          (SplitMode == module_split::SPLIT_AUTO)) &&
         "invalid split mode for IR-only output");

  std::unique_ptr<module_split::ModuleSplitterBase> Splitter =
      module_split::getDeviceCodeSplitter(
          module_split::ModuleDesc{std::move(M)}, SplitMode, IROutputOnly,
          EmitOnlyKernelsAsEntryPoints);
  bool SplitOccurred = Splitter->remainingSplits() > 1;
  Modified |= SplitOccurred;

  // FIXME: this check is not performed for ESIMD splits
  if (DeviceGlobals)
    Splitter->verifyNoCrossModuleDeviceGlobalUsage();

  // It is important that we *DO NOT* preserve all the splits in memory at the
  // same time, because it leads to a huge RAM consumption by the tool on bigger
  // inputs.
  while (Splitter->hasMoreSplits()) {
    module_split::ModuleDesc MDesc = Splitter->nextSplit();
    DUMP_ENTRY_POINTS(MDesc.entries(), MDesc.Name.c_str(), 1);

    MDesc.fixupLinkageOfDirectInvokeSimdTargets();

    SmallVector<module_split::ModuleDesc, 2> MMs =
        handleESIMD(std::move(MDesc), Modified, SplitOccurred);
    assert(MMs.size() && "at least one module is expected after ESIMD split");

    SmallVector<module_split::ModuleDesc, 2> MMsWithDefaultSpecConsts;
    for (size_t I = 0; I != MMs.size(); ++I) {
      if (GenerateDeviceImageWithDefaultSpecConsts) {
        std::optional<module_split::ModuleDesc> NewMD =
            processSpecConstantsWithDefaultValues(MMs[I]);
        if (NewMD)
          MMsWithDefaultSpecConsts.push_back(std::move(*NewMD));
      }

      Modified |= processSpecConstants(MMs[I]);
    }

    if (IROutputOnly) {
      if (SplitOccurred) {
        error("some modules had to be split, '-" + IROutputOnly.ArgStr +
              "' can't be used");
      }
      saveModuleIR(MMs.front().getModule(), OutputFilename);
      return Table;
    }
    // Empty IR file name directs saveModule to generate one and save IR to
    // it:
    std::string OutIRFileName = "";

    if (!Modified && (OutputFilename.getNumOccurrences() == 0)) {
      assert(!SplitOccurred);
      OutIRFileName = InputFilename; // ... non-empty means "skip IR writing"
      errs() << "sycl-post-link NOTE: no modifications to the input LLVM IR "
                "have been made\n";
    }
    for (module_split::ModuleDesc &IrMD : MMs) {
      IrPropSymFilenameTriple T = saveModule(IrMD, ID, OutIRFileName);
      addTableRow(*Table, T);
    }

    ++ID;

    if (!MMsWithDefaultSpecConsts.empty()) {
      for (size_t i = 0; i != MMsWithDefaultSpecConsts.size(); ++i) {
        module_split::ModuleDesc &IrMD = MMsWithDefaultSpecConsts[i];
        IrPropSymFilenameTriple T = saveModule(IrMD, ID, OutIRFileName);
        addTableRow(*Table, T);
      }

      ++ID;
    }
  }
  return Table;
}

} // namespace

int main(int argc, char **argv) {
  InitLLVM X{argc, argv};

  LLVMContext Context;
  cl::HideUnrelatedOptions(PostLinkCat);
  cl::ParseCommandLineOptions(
      argc, argv,
      "SYCL post-link device code processing tool.\n"
      "This is a collection of utilities run on device code's LLVM IR before\n"
      "handing off to back-end for further compilation or emitting SPIRV.\n"
      "The utilities are:\n"
      "- SYCL and ESIMD kernels can be split into separate modules with\n"
      "  '-split-esimd' option. The option has no effect when there is only\n"
      "  one type of kernels in the input module. Functions unreachable from\n"
      "  any entry point (kernels and SYCL_EXTERNAL functions) are\n"
      "  dropped from the resulting module(s).\n"
      "- Module splitter to split a big input module into smaller ones.\n"
      "  Groups kernels using function attribute 'sycl-module-id', i.e.\n"
      "  kernels with the same values of the 'sycl-module-id' attribute will\n"
      "  be put into the same module. If -split=kernel option is specified,\n"
      "  one module per kernel will be emitted.\n"
      "  '-split=auto' mode automatically selects the best way of splitting\n"
      "  kernels into modules based on some heuristic.\n"
      "  The '-split' option is compatible with '-split-esimd'. In this case,\n"
      "  first input module will be split according to the '-split' option\n"
      "  processing algorithm, not distinguishing between SYCL and ESIMD\n"
      "  kernels. Then each resulting module is further split into SYCL and\n"
      "  ESIMD parts if the module has both kinds of entry points.\n"
      "- If -symbols options is also specified, then for each produced module\n"
      "  a text file containing names of all spir kernels in it is generated.\n"
      "- Specialization constant intrinsic transformer. Replaces symbolic\n"
      "  ID-based intrinsics to integer ID-based ones to make them friendly\n"
      "  for the SPIRV translator\n"
      "When the tool splits input module into regular SYCL and ESIMD kernels,\n"
      "it performs a set of specific lowering and transformation passes on\n"
      "ESIMD module, which is enabled by the '-lower-esimd' option. Regular\n"
      "optimization level options are supported, e.g. -O[0|1|2|3|s|z].\n"
      "Normally, the tool generates a number of files and \"file table\"\n"
      "file listing all generated files in a table manner. For example, if\n"
      "the input file 'example.bc' contains two kernels, then the command\n"
      "  $ sycl-post-link --split=kernel --symbols --spec-const=native \\\n"
      "    -o example.table example.bc\n"
      "will produce 'example.table' file with the following content:\n"
      "  [Code|Properties|Symbols]\n"
      "  example_0.bc|example_0.prop|example_0.sym\n"
      "  example_1.bc|example_1.prop|example_1.sym\n"
      "When only specialization constant processing is needed, the tool can\n"
      "output a single transformed IR file if --ir-output-only is specified:\n"
      "  $ sycl-post-link --ir-output-only --spec-const=emulation \\\n"
      "    -o example_p.bc example.bc\n"
      "will produce single output file example_p.bc suitable for SPIRV\n"
      "translation.\n"
      "--ir-output-only option is not not compatible with split modes other\n"
      "than 'auto'.\n");

  bool DoSplit = SplitMode.getNumOccurrences() > 0;
  bool DoSplitEsimd = SplitEsimd.getNumOccurrences() > 0;
  bool DoLowerEsimd = LowerEsimd.getNumOccurrences() > 0;
  bool DoSpecConst = SpecConstLower.getNumOccurrences() > 0;
  bool DoParamInfo = EmitKernelParamInfo.getNumOccurrences() > 0;
  bool DoProgMetadata = EmitProgramMetadata.getNumOccurrences() > 0;
  bool DoExportedSyms = EmitExportedSymbols.getNumOccurrences() > 0;
  bool DoDeviceGlobals = DeviceGlobals.getNumOccurrences() > 0;
  bool DoGenerateDeviceImageWithDefaulValues =
      GenerateDeviceImageWithDefaultSpecConsts.getNumOccurrences() > 0;

  if (!DoSplit && !DoSpecConst && !DoSymGen && !DoParamInfo &&
      !DoProgMetadata && !DoSplitEsimd && !DoExportedSyms && !DoDeviceGlobals &&
      !DoLowerEsimd) {
    errs() << "no actions specified; try --help for usage info\n";
    return 1;
  }
  if (IROutputOnly && DoSplit && (SplitMode != module_split::SPLIT_AUTO)) {
    errs() << "error: -" << SplitMode.ArgStr << "=" << SplitMode.ValueStr
           << " can't be used with -" << IROutputOnly.ArgStr << "\n";
    return 1;
  }
  if (IROutputOnly && DoSplitEsimd) {
    errs() << "error: -" << SplitEsimd.ArgStr << " can't be used with -"
           << IROutputOnly.ArgStr << "\n";
    return 1;
  }
  if (IROutputOnly && DoSymGen) {
    errs() << "error: -" << DoSymGen.ArgStr << " can't be used with -"
           << IROutputOnly.ArgStr << "\n";
    return 1;
  }
  if (IROutputOnly && DoParamInfo) {
    errs() << "error: -" << EmitKernelParamInfo.ArgStr << " can't be used with"
           << " -" << IROutputOnly.ArgStr << "\n";
    return 1;
  }
  if (IROutputOnly && DoProgMetadata) {
    errs() << "error: -" << EmitProgramMetadata.ArgStr << " can't be used with"
           << " -" << IROutputOnly.ArgStr << "\n";
    return 1;
  }
  if (IROutputOnly && DoExportedSyms) {
    errs() << "error: -" << EmitExportedSymbols.ArgStr << " can't be used with"
           << " -" << IROutputOnly.ArgStr << "\n";
    return 1;
  }
  if (IROutputOnly && DoGenerateDeviceImageWithDefaulValues) {
    errs() << "error: -" << GenerateDeviceImageWithDefaultSpecConsts.ArgStr
           << " can't be used with -" << IROutputOnly.ArgStr << "\n";
    return 1;
  }

  SMDiagnostic Err;
  std::unique_ptr<Module> M = parseIRFile(InputFilename, Err, Context);
  // It is OK to use raw pointer here as we control that it does not outlive M
  // or objects it is moved to
  Module *MPtr = M.get();

  if (!MPtr) {
    Err.print(argv[0], errs());
    return 1;
  }

  if (OutputFilename.getNumOccurrences() == 0) {
    std::string S =
        IROutputOnly ? (OutputAssembly ? ".out.ll" : "out.bc") : ".files";
    OutputFilename = (Twine(sys::path::stem(InputFilename)) + S).str();
  }

  std::unique_ptr<util::SimpleTable> Table = processInputModule(std::move(M));

  // Input module was processed and a single output file was requested.
  if (IROutputOnly)
    return 0;

  // Emit the resulting table
  std::error_code EC;
  raw_fd_ostream Out{OutputFilename, EC, sys::fs::OF_None};
  checkError(EC, "error opening file '" + OutputFilename + "'");
  Table->write(Out);

  return 0;
}<|MERGE_RESOLUTION|>--- conflicted
+++ resolved
@@ -173,23 +173,12 @@
 cl::opt<bool> DoSymGen{"symbols", cl::desc("generate exported symbol files"),
                        cl::cat(PostLinkCat)};
 
-<<<<<<< HEAD
-enum SpecConstLowerMode { SC_USE_NATIVE, SC_USE_EMULATION };
-=======
 enum SpecConstLowerMode { SC_NATIVE_MODE, SC_EMULATION_MODE };
->>>>>>> 20d38370
 
 cl::opt<SpecConstLowerMode> SpecConstLower{
     "spec-const",
     cl::desc("lower and generate specialization constants information"),
     cl::Optional,
-<<<<<<< HEAD
-    cl::init(SC_USE_NATIVE),
-    cl::values(clEnumValN(SC_USE_NATIVE, "rt",
-                          "lower spec constants to native spirv instructions"),
-               clEnumValN(SC_USE_EMULATION, "default",
-                          "replace spec constants with emulation technique")),
-=======
     cl::init(SC_NATIVE_MODE),
     cl::values(
         clEnumValN(SC_NATIVE_MODE, "native",
@@ -198,7 +187,6 @@
         clEnumValN(
             SC_EMULATION_MODE, "emulation",
             "remove specialization constants and replace it with emulation")),
->>>>>>> 20d38370
     cl::cat(PostLinkCat)};
 
 cl::opt<bool> EmitKernelParamInfo{
@@ -717,14 +705,9 @@
 
   ModulePassManager RunSpecConst;
   ModuleAnalysisManager MAM;
-<<<<<<< HEAD
-  SpecConstantsPass SCP(SpecConstLower == SC_USE_NATIVE
+  SpecConstantsPass SCP(SpecConstLower == SC_NATIVE_MODE
                             ? SpecConstantsPass::HandlingMode::native
                             : SpecConstantsPass::HandlingMode::emulation);
-=======
-  bool SetSpecConstAtRT = (SpecConstLower == SC_NATIVE_MODE);
-  SpecConstantsPass SCP(SetSpecConstAtRT);
->>>>>>> 20d38370
   // Register required analysis
   MAM.registerPass([&] { return PassInstrumentationAnalysis(); });
   RunSpecConst.addPass(std::move(SCP));
