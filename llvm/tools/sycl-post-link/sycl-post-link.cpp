//===- sycl-post-link.cpp - SYCL post-link device code processing tool ----===//
//
// Part of the LLVM Project, under the Apache License v2.0 with LLVM Exceptions.
// See https://llvm.org/LICENSE.txt for license information.
// SPDX-License-Identifier: Apache-2.0 WITH LLVM-exception
//
//===----------------------------------------------------------------------===//
//
// This source is a collection of utilities run on device code's LLVM IR before
// handing off to back-end for further compilation or emitting SPIRV. The
// utilities are:
// - module splitter to split a big input module into smaller ones
// - specialization constant intrinsic transformation
//===----------------------------------------------------------------------===//

#include "llvm/ADT/SmallSet.h"
#include "llvm/ADT/StringRef.h"
#include "llvm/Analysis/AssumptionCache.h"
#include "llvm/Analysis/ProfileSummaryInfo.h"
#include "llvm/Analysis/TargetLibraryInfo.h"
#include "llvm/Analysis/TargetTransformInfo.h"
#include "llvm/Bitcode/BitcodeWriterPass.h"
#include "llvm/Demangle/Demangle.h"
#include "llvm/GenXIntrinsics/GenXSPIRVWriterAdaptor.h"
#include "llvm/IR/Dominators.h"
#include "llvm/IR/LLVMContext.h"
#include "llvm/IR/Module.h"
#include "llvm/IRPrinter/IRPrintingPasses.h"
#include "llvm/IRReader/IRReader.h"
#include "llvm/Linker/Linker.h"
#include "llvm/Passes/PassBuilder.h"
#include "llvm/SYCLLowerIR/AsanKernelMetadata.h"
#include "llvm/SYCLLowerIR/CompileTimePropertiesPass.h"
#include "llvm/SYCLLowerIR/ComputeModuleRuntimeInfo.h"
#include "llvm/SYCLLowerIR/DeviceConfigFile.hpp"
#include "llvm/SYCLLowerIR/DeviceGlobals.h"
#include "llvm/SYCLLowerIR/ESIMD/ESIMDUtils.h"
#include "llvm/SYCLLowerIR/ESIMD/LowerESIMD.h"
#include "llvm/SYCLLowerIR/HostPipes.h"
#include "llvm/SYCLLowerIR/LowerInvokeSimd.h"
#include "llvm/SYCLLowerIR/ModuleSplitter.h"
#include "llvm/SYCLLowerIR/SYCLJointMatrixTransform.h"
#include "llvm/SYCLLowerIR/SYCLUtils.h"
#include "llvm/SYCLLowerIR/SanitizerKernelMetadata.h"
#include "llvm/SYCLLowerIR/SpecConstants.h"
#include "llvm/SYCLLowerIR/Support.h"
#include "llvm/Support/CommandLine.h"
#include "llvm/Support/FileSystem.h"
#include "llvm/Support/InitLLVM.h"
#include "llvm/Support/Path.h"
#include "llvm/Support/PropertySetIO.h"
#include "llvm/Support/SimpleTable.h"
#include "llvm/Support/SourceMgr.h"
#include "llvm/Support/SystemUtils.h"
#include "llvm/Support/WithColor.h"
#include "llvm/Transforms/IPO/AlwaysInliner.h"
#include "llvm/Transforms/IPO/StripDeadPrototypes.h"
#include "llvm/Transforms/InstCombine/InstCombine.h"
#include "llvm/Transforms/Scalar.h"
#include "llvm/Transforms/Scalar/DCE.h"
#include "llvm/Transforms/Scalar/EarlyCSE.h"
#include "llvm/Transforms/Scalar/SROA.h"
#include "llvm/Transforms/Utils/GlobalStatus.h"

#include <algorithm>
#include <memory>
#include <string>
#include <utility>
#include <vector>

using namespace llvm;
using namespace llvm::sycl;

using string_vector = std::vector<std::string>;

namespace {

#ifdef NDEBUG
#define DUMP_ENTRY_POINTS(...)
#else
constexpr int DebugPostLink = 0;

#define DUMP_ENTRY_POINTS(...)                                                 \
  if (DebugPostLink > 0) {                                                     \
    llvm::module_split::dumpEntryPoints(__VA_ARGS__);                          \
  }
#endif // NDEBUG

cl::OptionCategory PostLinkCat{"sycl-post-link options"};

// Column names in the output file table. Must match across tools -
// clang/lib/Driver/Driver.cpp, sycl-post-link.cpp, ClangOffloadWrapper.cpp
constexpr char COL_CODE[] = "Code";
constexpr char COL_SYM[] = "Symbols";
constexpr char COL_PROPS[] = "Properties";

// InputFilename - The filename to read from.
cl::opt<std::string> InputFilename{cl::Positional,
                                   cl::desc("<input bitcode file>"),
                                   cl::init("-"), cl::value_desc("filename")};

cl::opt<std::string> OutputDir{
    "out-dir",
    cl::desc(
        "Directory where files listed in the result file table will be output"),
    cl::value_desc("dirname"), cl::cat(PostLinkCat)};

struct TargetFilenamePair {
  std::string Target;
  std::string Filename;
};

struct TargetFilenamePairParser : public cl::basic_parser<TargetFilenamePair> {
  using cl::basic_parser<TargetFilenamePair>::basic_parser;
  bool parse(cl::Option &O, StringRef ArgName, StringRef &ArgValue,
             TargetFilenamePair &Val) const {
    auto [Target, Filename] = ArgValue.split(",");
    if (Filename == "")
      std::swap(Target, Filename);
    Val = {Target.str(), Filename.str()};
    return false;
  }
};

cl::list<TargetFilenamePair, bool, TargetFilenamePairParser> OutputFiles{
    "o",
    cl::desc(
        "Specifies an output file. Multiple output files can be "
        "specified. Additionally, a target may be specified alongside an "
        "output file, which has the effect that when module splitting is "
        "performed, the modules that are in that output table are filtered "
        "so those modules are compatible with the target."),
    cl::value_desc("target filename pair"), cl::cat(PostLinkCat)};

cl::opt<bool> Force{"f", cl::desc("Enable binary output on terminals"),
                    cl::cat(PostLinkCat)};

cl::opt<bool> IROutputOnly{"ir-output-only", cl::desc("Output single IR file"),
                           cl::cat(PostLinkCat)};

cl::opt<bool> OutputAssembly{"S", cl::desc("Write output as LLVM assembly"),
                             cl::Hidden, cl::cat(PostLinkCat)};

cl::opt<bool> SplitEsimd{"split-esimd",
                         cl::desc("Split SYCL and ESIMD entry points"),
                         cl::cat(PostLinkCat)};

// TODO Design note: sycl-post-link should probably separate different kinds of
// its functionality on logical and source level:
//  - LLVM IR module splitting
//  - Running LLVM IR passes on resulting modules
//  - Generating additional files (like spec constants, dead arg info,...)
// The tool itself could be just a "driver" creating needed pipelines from the
// above actions. This could help make the tool structure clearer and more
// maintainable.

cl::opt<bool> LowerEsimd{"lower-esimd", cl::desc("Lower ESIMD constructs"),
                         cl::cat(PostLinkCat)};

cl::opt<bool> OptLevelO0("O0",
                         cl::desc("Optimization level 0. Similar to clang -O0"),
                         cl::cat(PostLinkCat));

cl::opt<bool> OptLevelO1("O1",
                         cl::desc("Optimization level 1. Similar to clang -O1"),
                         cl::cat(PostLinkCat));

cl::opt<bool> OptLevelO2("O2",
                         cl::desc("Optimization level 2. Similar to clang -O2"),
                         cl::cat(PostLinkCat));

cl::opt<bool> OptLevelOs(
    "Os",
    cl::desc(
        "Like -O2 with extra optimizations for size. Similar to clang -Os"),
    cl::cat(PostLinkCat));

cl::opt<bool> OptLevelOz(
    "Oz",
    cl::desc("Like -Os but reduces code size further. Similar to clang -Oz"),
    cl::cat(PostLinkCat));

cl::opt<bool> OptLevelO3("O3",
                         cl::desc("Optimization level 3. Similar to clang -O3"),
                         cl::cat(PostLinkCat));

cl::opt<module_split::IRSplitMode> SplitMode(
    "split", cl::desc("split input module"), cl::Optional,
    cl::init(module_split::SPLIT_NONE),
    cl::values(clEnumValN(module_split::SPLIT_PER_TU, "source",
                          "1 output module per source (translation unit)"),
               clEnumValN(module_split::SPLIT_PER_KERNEL, "kernel",
                          "1 output module per kernel"),
               clEnumValN(module_split::SPLIT_AUTO, "auto",
                          "Choose split mode automatically")),
    cl::cat(PostLinkCat));

cl::opt<bool> DoSymGen{"symbols", cl::desc("generate exported symbol files"),
                       cl::cat(PostLinkCat)};

cl::opt<bool> DoPropGen{"properties",
                        cl::desc("generate module properties files"),
                        cl::cat(PostLinkCat)};

enum SpecConstLowerMode { SC_NATIVE_MODE, SC_EMULATION_MODE };

cl::opt<SpecConstLowerMode> SpecConstLower{
    "spec-const",
    cl::desc("lower and generate specialization constants information"),
    cl::Optional,
    cl::init(SC_NATIVE_MODE),
    cl::values(
        clEnumValN(SC_NATIVE_MODE, "native",
                   "lower spec constants to native spirv instructions so that "
                   "these values could be set at runtime"),
        clEnumValN(
            SC_EMULATION_MODE, "emulation",
            "remove specialization constants and replace it with emulation")),
    cl::cat(PostLinkCat)};

cl::opt<bool> EmitKernelParamInfo{
    "emit-param-info", cl::desc("emit kernel parameter optimization info"),
    cl::cat(PostLinkCat)};

cl::opt<bool> EmitProgramMetadata{"emit-program-metadata",
                                  cl::desc("emit SYCL program metadata"),
                                  cl::cat(PostLinkCat)};

cl::opt<bool> EmitExportedSymbols{"emit-exported-symbols",
                                  cl::desc("emit exported symbols"),
                                  cl::cat(PostLinkCat)};

cl::opt<bool> EmitImportedSymbols{"emit-imported-symbols",
                                  cl::desc("emit imported symbols"),
                                  cl::cat(PostLinkCat)};

cl::opt<bool> EmitOnlyKernelsAsEntryPoints{
    "emit-only-kernels-as-entry-points",
    cl::desc("Consider only sycl_kernel functions as entry points for "
             "device code split"),
    cl::cat(PostLinkCat), cl::init(false)};

cl::opt<bool> DeviceGlobals{
    "device-globals",
    cl::desc("Lower and generate information about device global variables"),
    cl::cat(PostLinkCat)};

cl::opt<bool> GenerateDeviceImageWithDefaultSpecConsts{
    "generate-device-image-default-spec-consts",
    cl::desc("Generate new device image(s) which is a copy of output images "
             "but contain specialization constants "
             "replaced with default values from specialization id(s)."),
    cl::cat(PostLinkCat)};

struct IrPropSymFilenameTriple {
  std::string Ir;
  std::string Prop;
  std::string Sym;
};

void writeToFile(const std::string &Filename, const std::string &Content) {
  std::error_code EC;
  raw_fd_ostream OS{Filename, EC, sys::fs::OpenFlags::OF_None};
  checkError(EC, "error opening the file '" + Filename + "'");
  OS.write(Content.data(), Content.size());
  OS.close();
}

// Creates a filename based on current output filename, given extension,
// sequential ID and suffix.
std::string makeResultFileName(Twine Ext, int I, StringRef Suffix) {
  const StringRef Dir0 = OutputDir.getNumOccurrences() > 0
                             ? OutputDir
                             : sys::path::parent_path(OutputFiles[0].Filename);
  const StringRef Sep = sys::path::get_separator();
  std::string Dir = Dir0.str();
  if (!Dir0.empty() && !Dir0.ends_with(Sep))
    Dir += Sep.str();
  return (Dir + sys::path::stem(OutputFiles[0].Filename) + Suffix + "_" +
          Twine(I) + Ext)
      .str();
}

void saveModuleIR(Module &M, StringRef OutFilename) {
  std::error_code EC;
  raw_fd_ostream Out{OutFilename, EC, sys::fs::OF_None};
  checkError(EC, "error opening the file '" + OutFilename + "'");

  ModulePassManager MPM;
  ModuleAnalysisManager MAM;
  PassBuilder PB;
  PB.registerModuleAnalyses(MAM);
  if (OutputAssembly)
    MPM.addPass(PrintModulePass(Out));
  else if (Force || !CheckBitcodeOutputToConsole(Out))
    MPM.addPass(BitcodeWriterPass(Out));
  MPM.run(M, MAM);
}

std::string saveModuleIR(Module &M, int I, StringRef Suff) {
  DUMP_ENTRY_POINTS(M, EmitOnlyKernelsAsEntryPoints, "saving IR");
  StringRef FileExt = (OutputAssembly) ? ".ll" : ".bc";
  std::string OutFilename = makeResultFileName(FileExt, I, Suff);
  saveModuleIR(M, OutFilename);
  return OutFilename;
}

std::string saveModuleProperties(module_split::ModuleDesc &MD,
                                 const GlobalBinImageProps &GlobProps, int I,
                                 StringRef Suff, StringRef Target = "") {
  auto PropSet =
      computeModuleProperties(MD.getModule(), MD.entries(), GlobProps);

  std::string NewSuff = Suff.str();
  if (!Target.empty()) {
    PropSet.add(PropSetRegTy::SYCL_DEVICE_REQUIREMENTS, "compile_target",
                Target);
    NewSuff += "_";
    NewSuff += Target;
  }

  std::error_code EC;
  std::string SCFile = makeResultFileName(".prop", I, NewSuff);
  raw_fd_ostream SCOut(SCFile, EC);
  checkError(EC, "error opening file '" + SCFile + "'");
  PropSet.write(SCOut);

  return SCFile;
}

// Saves specified collection of symbols to a file.
std::string saveModuleSymbolTable(const module_split::ModuleDesc &MD, int I,
                                  StringRef Suffix) {
  auto SymT = computeModuleSymbolTable(MD.getModule(), MD.entries());
  std::string OutFileName = makeResultFileName(".sym", I, Suffix);
  writeToFile(OutFileName, SymT);
  return OutFileName;
}

template <class PassClass> bool runModulePass(Module &M) {
  ModulePassManager MPM;
  ModuleAnalysisManager MAM;
  // Register required analysis
  MAM.registerPass([&] { return PassInstrumentationAnalysis(); });
  MPM.addPass(PassClass{});
  PreservedAnalyses Res = MPM.run(M, MAM);
  return !Res.areAllPreserved();
}

// When ESIMD code was separated from the regular SYCL code,
// we can safely process ESIMD part.
// TODO: support options like -debug-pass, -print-[before|after], and others
bool lowerEsimdConstructs(module_split::ModuleDesc &MD) {
  LoopAnalysisManager LAM;
  CGSCCAnalysisManager CGAM;
  FunctionAnalysisManager FAM;
  ModuleAnalysisManager MAM;

  PassBuilder PB;
  PB.registerModuleAnalyses(MAM);
  PB.registerCGSCCAnalyses(CGAM);
  PB.registerFunctionAnalyses(FAM);
  PB.registerLoopAnalyses(LAM);
  PB.crossRegisterProxies(LAM, FAM, CGAM, MAM);

  ModulePassManager MPM;
  MPM.addPass(SYCLLowerESIMDPass(!SplitEsimd));

  if (!OptLevelO0) {
    FunctionPassManager FPM;
    FPM.addPass(SROAPass(SROAOptions::ModifyCFG));
    MPM.addPass(createModuleToFunctionPassAdaptor(std::move(FPM)));
  }
  MPM.addPass(ESIMDOptimizeVecArgCallConvPass{});
  FunctionPassManager MainFPM;
  MainFPM.addPass(ESIMDLowerLoadStorePass{});

  if (!OptLevelO0) {
    MainFPM.addPass(SROAPass(SROAOptions::ModifyCFG));
    MainFPM.addPass(EarlyCSEPass(true));
    MainFPM.addPass(InstCombinePass{});
    MainFPM.addPass(DCEPass{});
    // TODO: maybe remove some passes below that don't affect code quality
    MainFPM.addPass(SROAPass(SROAOptions::ModifyCFG));
    MainFPM.addPass(EarlyCSEPass(true));
    MainFPM.addPass(InstCombinePass{});
    MainFPM.addPass(DCEPass{});
  }
  MPM.addPass(ESIMDLowerSLMReservationCalls{});
  MPM.addPass(createModuleToFunctionPassAdaptor(std::move(MainFPM)));
  MPM.addPass(GenXSPIRVWriterAdaptor(/*RewriteTypes=*/true,
                                     /*RewriteSingleElementVectorsIn*/ false));
  // GenXSPIRVWriterAdaptor pass replaced some functions with "rewritten"
  // versions so the entry point table must be rebuilt.
  // TODO Change entry point search to analysis?
  std::vector<std::string> Names;
  MD.saveEntryPointNames(Names);
  PreservedAnalyses Res = MPM.run(MD.getModule(), MAM);
  MD.rebuildEntryPoints(Names);
  return !Res.areAllPreserved();
}

// Compute the filename suffix for the module
StringRef getModuleSuffix(const module_split::ModuleDesc &MD) {
  return MD.isESIMD() ? "_esimd" : "";
}

bool isTargetCompatibleWithModule(const std::string &Target,
                                  module_split::ModuleDesc &IrMD);

void addTableRow(util::SimpleTable &Table,
                 const IrPropSymFilenameTriple &RowData);

// @param OutTables List of tables (one for each target) to output results
// @param MD Module descriptor to save
// @param IRFilename filename of already available IR component. If not empty,
//   IR component saving is skipped, and this file name is recorded as such in
//   the result.
void saveModule(std::vector<std::unique_ptr<util::SimpleTable>> &OutTables,
                module_split::ModuleDesc &MD, int I, StringRef IRFilename) {
  IrPropSymFilenameTriple BaseTriple;
  StringRef Suffix = getModuleSuffix(MD);
  MD.saveSplitInformationAsMetadata();
  if (!IRFilename.empty()) {
    // don't save IR, just record the filename
    BaseTriple.Ir = IRFilename.str();
  } else {
    MD.cleanup();
    BaseTriple.Ir = saveModuleIR(MD.getModule(), I, Suffix);
  }
  if (DoSymGen) {
    // save the names of the entry points - the symbol table
    BaseTriple.Sym = saveModuleSymbolTable(MD, I, Suffix);
  }

  for (const auto &[Table, OutputFile] : zip_equal(OutTables, OutputFiles)) {
    if (!isTargetCompatibleWithModule(OutputFile.Target, MD))
      continue;
    auto CopyTriple = BaseTriple;
    if (DoPropGen) {
      GlobalBinImageProps Props = {EmitKernelParamInfo, EmitProgramMetadata,
                                   EmitExportedSymbols, EmitImportedSymbols,
                                   DeviceGlobals};
      CopyTriple.Prop =
          saveModuleProperties(MD, Props, I, Suffix, OutputFile.Target);
    }
    addTableRow(*Table, CopyTriple);
  }
}

module_split::ModuleDesc link(module_split::ModuleDesc &&MD1,
                              module_split::ModuleDesc &&MD2) {
  std::vector<std::string> Names;
  MD1.saveEntryPointNames(Names);
  MD2.saveEntryPointNames(Names);
  bool LinkError =
      llvm::Linker::linkModules(MD1.getModule(), MD2.releaseModulePtr());

  if (LinkError) {
    error(" error when linking SYCL and ESIMD modules");
  }
  module_split::ModuleDesc Res(MD1.releaseModulePtr(), std::move(Names));
  Res.assignMergedProperties(MD1, MD2);
  Res.Name = "linked[" + MD1.Name + "," + MD2.Name + "]";
  return Res;
}

bool processSpecConstants(module_split::ModuleDesc &MD) {
  MD.Props.SpecConstsMet = false;

  if (SpecConstLower.getNumOccurrences() == 0)
    return false;

  ModulePassManager RunSpecConst;
  ModuleAnalysisManager MAM;
  SpecConstantsPass SCP(SpecConstLower == SC_NATIVE_MODE
                            ? SpecConstantsPass::HandlingMode::native
                            : SpecConstantsPass::HandlingMode::emulation);
  // Register required analysis
  MAM.registerPass([&] { return PassInstrumentationAnalysis(); });
  RunSpecConst.addPass(std::move(SCP));

  // Perform the spec constant intrinsics transformation on resulting module
  PreservedAnalyses Res = RunSpecConst.run(MD.getModule(), MAM);
  MD.Props.SpecConstsMet = !Res.areAllPreserved();
  return MD.Props.SpecConstsMet;
}

/// Function generates the copy of the given ModuleDesc where all uses of
/// Specialization Constants are replaced by corresponding default values.
/// If the Module in MD doesn't contain specialization constants then
/// std::nullopt is returned.
std::optional<module_split::ModuleDesc>
processSpecConstantsWithDefaultValues(const module_split::ModuleDesc &MD) {
  std::optional<module_split::ModuleDesc> NewModuleDesc;
  if (!checkModuleContainsSpecConsts(MD.getModule()))
    return NewModuleDesc;

  NewModuleDesc = MD.clone();
  NewModuleDesc->setSpecConstantDefault(true);

  ModulePassManager MPM;
  ModuleAnalysisManager MAM;
  SpecConstantsPass SCP(SpecConstantsPass::HandlingMode::default_values);
  MAM.registerPass([&] { return PassInstrumentationAnalysis(); });
  MPM.addPass(std::move(SCP));
  MPM.addPass(StripDeadPrototypesPass());

  PreservedAnalyses Res = MPM.run(NewModuleDesc->getModule(), MAM);
  NewModuleDesc->Props.SpecConstsMet = !Res.areAllPreserved();
  assert(NewModuleDesc->Props.SpecConstsMet &&
         "This property should be true since the presence of SpecConsts "
         "has been checked before the run of the pass");
  NewModuleDesc->rebuildEntryPoints();
  return NewModuleDesc;
}

constexpr int MAX_COLUMNS_IN_FILE_TABLE = 3;

void addTableRow(util::SimpleTable &Table,
                 const IrPropSymFilenameTriple &RowData) {
  SmallVector<StringRef, MAX_COLUMNS_IN_FILE_TABLE> Row;

  for (const std::string *S : {&RowData.Ir, &RowData.Prop, &RowData.Sym}) {
    if (!S->empty()) {
      Row.push_back(StringRef(*S));
    }
  }
  assert(static_cast<size_t>(Table.getNumColumns()) == Row.size());
  Table.addRow(Row);
}

// Removes the global variable "llvm.used" and returns true on success.
// "llvm.used" is a global constant array containing references to kernels
// available in the module and callable from host code. The elements of
// the array are ConstantExpr bitcast to i8*.
// The variable must be removed as it is a) has done the job to the moment
// of this function call and b) the references to the kernels callable from
// host must not have users.
static bool removeSYCLKernelsConstRefArray(Module &M) {
  GlobalVariable *GV = M.getGlobalVariable("llvm.used");

  if (!GV) {
    return false;
  }
  assert(GV->user_empty() && "Unexpected llvm.used users");
  Constant *Initializer = GV->getInitializer();
  GV->setInitializer(nullptr);
  GV->eraseFromParent();

  // Destroy the initializer and all operands of it.
  SmallVector<Constant *, 8> IOperands;
  for (auto It = Initializer->op_begin(); It != Initializer->op_end(); It++)
    IOperands.push_back(cast<Constant>(*It));
  assert(llvm::isSafeToDestroyConstant(Initializer) &&
         "Cannot remove initializer of llvm.used global");
  Initializer->destroyConstant();
  for (auto It = IOperands.begin(); It != IOperands.end(); It++) {
    auto Op = (*It)->stripPointerCasts();
    auto *F = dyn_cast<Function>(Op);
    if (llvm::isSafeToDestroyConstant(*It)) {
      (*It)->destroyConstant();
    } else if (F && F->getCallingConv() == CallingConv::SPIR_KERNEL &&
               !F->use_empty()) {
      // The element in "llvm.used" array has other users. That is Ok for
      // specialization constants, but is wrong for kernels.
      llvm::report_fatal_error("Unexpected usage of SYCL kernel");
    }

    // Remove unused kernel declarations to avoid LLVM IR check fails.
    if (F && F->isDeclaration() && F->use_empty())
      F->eraseFromParent();
  }
  return true;
}

// Removes all device_global variables from the llvm.compiler.used global
// variable. A device_global with internal linkage will be in llvm.compiler.used
// to avoid the compiler wrongfully removing it during optimizations. However,
// as an effect the device_global variables will also be distributed across
// binaries, even if llvm.compiler.used has served its purpose. To avoid
// polluting other binaries with unused device_global variables, we remove them
// from llvm.compiler.used and erase them if they have no further uses.
static bool removeDeviceGlobalFromCompilerUsed(Module &M) {
  GlobalVariable *GV = M.getGlobalVariable("llvm.compiler.used");
  if (!GV)
    return false;

  // Erase the old llvm.compiler.used. A new one will be created at the end if
  // there are other values in it (other than device_global).
  assert(GV->user_empty() && "Unexpected llvm.compiler.used users");
  Constant *Initializer = GV->getInitializer();
  const auto *VAT = cast<ArrayType>(GV->getValueType());
  GV->setInitializer(nullptr);
  GV->eraseFromParent();

  // Destroy the initializer. Keep the operands so we keep the ones we need.
  SmallVector<Constant *, 8> IOperands;
  for (auto It = Initializer->op_begin(); It != Initializer->op_end(); It++)
    IOperands.push_back(cast<Constant>(*It));
  assert(llvm::isSafeToDestroyConstant(Initializer) &&
         "Cannot remove initializer of llvm.compiler.used global");
  Initializer->destroyConstant();

  // Iterate through all operands. If they are device_global then we drop them
  // and erase them if they have no uses afterwards. All other values are kept.
  SmallVector<Constant *, 8> NewOperands;
  for (auto It = IOperands.begin(); It != IOperands.end(); It++) {
    Constant *Op = *It;
    auto *DG = dyn_cast<GlobalVariable>(Op->stripPointerCasts());

    // If it is not a device_global we keep it.
    if (!DG || !isDeviceGlobalVariable(*DG)) {
      NewOperands.push_back(Op);
      continue;
    }

    // Destroy the device_global operand.
    if (llvm::isSafeToDestroyConstant(Op))
      Op->destroyConstant();

    // Remove device_global if it no longer has any uses.
    if (!DG->isConstantUsed())
      DG->eraseFromParent();
  }

  // If we have any operands left from the original llvm.compiler.used we create
  // a new one with the new size.
  if (!NewOperands.empty()) {
    ArrayType *ATy = ArrayType::get(VAT->getElementType(), NewOperands.size());
    GlobalVariable *NGV =
        new GlobalVariable(M, ATy, false, GlobalValue::AppendingLinkage,
                           ConstantArray::get(ATy, NewOperands), "");
    NGV->setName("llvm.compiler.used");
    NGV->setSection("llvm.metadata");
  }

  return true;
}

SmallVector<module_split::ModuleDesc, 2>
handleESIMD(module_split::ModuleDesc &&MDesc, bool &Modified,
            bool &SplitOccurred) {
  // Do SYCL/ESIMD splitting. It happens always, as ESIMD and SYCL must
  // undergo different set of LLVMIR passes. After this they are linked back
  // together to form single module with disjoint SYCL and ESIMD call graphs
  // unless -split-esimd option is specified. The graphs become disjoint
  // when linked back because functions shared between graphs are cloned and
  // renamed.
  SmallVector<module_split::ModuleDesc, 2> Result = module_split::splitByESIMD(
      std::move(MDesc), EmitOnlyKernelsAsEntryPoints);

  if (Result.size() > 1 && SplitOccurred &&
      (SplitMode == module_split::SPLIT_PER_KERNEL) && !SplitEsimd) {
    // Controversial state reached - SYCL and ESIMD entry points resulting
    // from SYCL/ESIMD split (which is done always) are linked back, since
    // -split-esimd is not specified, but per-kernel split is requested.
    warning("SYCL and ESIMD entry points detected and split mode is "
            "per-kernel, so " +
            SplitEsimd.ValueStr + " must also be specified");
  }
  SplitOccurred |= Result.size() > 1;

  for (auto &MD : Result) {
    DUMP_ENTRY_POINTS(MD.entries(), MD.Name.c_str(), 3);
    if (LowerEsimd && MD.isESIMD())
      Modified |= lowerEsimdConstructs(MD);
  }

  if (!SplitEsimd && Result.size() > 1) {
    // SYCL/ESIMD splitting is not requested, link back into single module.
    assert(Result.size() == 2 &&
           "Unexpected number of modules as results of ESIMD split");
    int ESIMDInd = Result[0].isESIMD() ? 0 : 1;
    int SYCLInd = 1 - ESIMDInd;
    assert(Result[SYCLInd].isSYCL() &&
           "no non-ESIMD module as a result ESIMD split?");

    // ... but before that, make sure no link conflicts will occur.
    Result[ESIMDInd].renameDuplicatesOf(Result[SYCLInd].getModule(), ".esimd");
    module_split::ModuleDesc Linked =
        link(std::move(Result[0]), std::move(Result[1]));
    Linked.restoreLinkageOfDirectInvokeSimdTargets();
    string_vector Names;
    Linked.saveEntryPointNames(Names);
    Linked.cleanup(); // may remove some entry points, need to save/rebuild
    Linked.rebuildEntryPoints(Names);
    Result.clear();
    Result.emplace_back(std::move(Linked));
    DUMP_ENTRY_POINTS(Result.back().entries(), Result.back().Name.c_str(), 3);
    Modified = true;
  }

  return Result;
}

// Checks if the given target and module are compatible.
// A target and module are compatible if all the optional kernel features
// the module uses are supported by that target (i.e. that module can be
// compiled for that target and then be executed on that target). This
// information comes from the device config file (DeviceConfigFile.td).
// For example, the intel_gpu_tgllp target does not support fp64 - therefore,
// a module using fp64 would *not* be compatible with intel_gpu_tgllp.
bool isTargetCompatibleWithModule(const std::string &Target,
                                  module_split::ModuleDesc &IrMD) {
  // When the user does not specify a target,
  // (e.g. -o out.table compared to -o intel_gpu_pvc,out-pvc.table)
  // Target will be empty and we will not want to perform any filtering, so
  // we return true here.
  if (Target.empty())
    return true;

  // TODO: If a target not found in the device config file is passed,
  // to sycl-post-link, then we should probably throw an error. However,
  // since not all the information for all the targets is filled out
  // right now, we return true, having the affect that unrecognized
  // targets have no filtering applied to them.
  if (!is_contained(DeviceConfigFile::TargetTable, Target))
    return true;

  const DeviceConfigFile::TargetInfo &TargetInfo =
      DeviceConfigFile::TargetTable[Target];
  const SYCLDeviceRequirements &ModuleReqs =
      IrMD.getOrComputeDeviceRequirements();

  // Check to see if all the requirements of the input module
  // are compatbile with the target.
  for (const auto &Aspect : ModuleReqs.Aspects) {
    if (!is_contained(TargetInfo.aspects, Aspect.Name))
      return false;
  }

  // Check if module sub group size is compatible with the target.
  // For ESIMD, the reqd_sub_group_size will be 1; this is not
  // a supported by any backend (e.g. no backend can support a kernel
  // with sycl::reqd_sub_group_size(1)), but for ESIMD, this is
  // a special case.
  if (!IrMD.isESIMD() && ModuleReqs.SubGroupSize.has_value() &&
      !is_contained(TargetInfo.subGroupSizes, *ModuleReqs.SubGroupSize))
    return false;

  return true;
}

std::vector<std::unique_ptr<util::SimpleTable>>
processInputModule(std::unique_ptr<Module> M) {
  // Construct the resulting table which will accumulate all the outputs.
  SmallVector<StringRef, MAX_COLUMNS_IN_FILE_TABLE> ColumnTitles{
      StringRef(COL_CODE)};

  if (DoPropGen)
    ColumnTitles.push_back(COL_PROPS);

  if (DoSymGen)
    ColumnTitles.push_back(COL_SYM);

  Expected<std::unique_ptr<util::SimpleTable>> TableE =
      util::SimpleTable::create(ColumnTitles);
  CHECK_AND_EXIT(TableE.takeError());
  std::vector<std::unique_ptr<util::SimpleTable>> Tables;
  for (size_t i = 0; i < OutputFiles.size(); ++i) {
    Expected<std::unique_ptr<util::SimpleTable>> TableE =
        util::SimpleTable::create(ColumnTitles);
    CHECK_AND_EXIT(TableE.takeError());
    Tables.push_back(std::move(TableE.get()));
  }

  // Used in output filenames generation.
  int ID = 0;

  // Keeps track of any changes made to the input module and report to the user
  // if none were made.
  bool Modified = false;

  // Propagate ESIMD attribute to wrapper functions to prevent
  // spurious splits and kernel link errors.
  Modified |= runModulePass<SYCLFixupESIMDKernelWrapperMDPass>(*M);

  // After linking device bitcode "llvm.used" holds references to the kernels
  // that are defined in the device image. But after splitting device image into
  // separate kernels we may end up with having references to kernel declaration
  // originating from "llvm.used" in the IR that is passed to llvm-spirv tool,
  // and these declarations cause an assertion in llvm-spirv. To workaround this
  // issue remove "llvm.used" from the input module before performing any other
  // actions.
  Modified |= removeSYCLKernelsConstRefArray(*M.get());

  // There may be device_global variables kept alive in "llvm.compiler.used"
  // to keep the optimizer from wrongfully removing them. llvm.compiler.used
  // symbols are usually removed at backend lowering, but this is handled here
  // for SPIR-V since SYCL compilation uses llvm-spirv, not the SPIR-V backend.
  if (M->getTargetTriple().find("spir") != std::string::npos)
    Modified |= removeDeviceGlobalFromCompilerUsed(*M.get());

<<<<<<< HEAD
  // MemorySanitizer specific passes
  if (isModuleUsingMsan(*M)) {
    // Fix attributes and metadata of KernelMetadata
    Modified |= runModulePass<SanitizerKernelMetadataPass>(*M);
=======
  // AddressSanitizer specific passes
  if (isModuleUsingAsan(*M)) {
    // Fix attributes and metadata of the global variable
    // "__AsanKernelMetadata"
    Modified |= runModulePass<AsanKernelMetadataPass>(*M);
>>>>>>> c58affd2
  }

  // Transform Joint Matrix builtin calls to align them with SPIR-V friendly
  // LLVM IR specification.
  Modified |= runModulePass<SYCLJointMatrixTransformPass>(*M);

  // Do invoke_simd processing before splitting because this:
  // - saves processing time (the pass is run once, even though on larger IR)
  // - doing it before SYCL/ESIMD splitting is required for correctness
  const bool InvokeSimdMet = runModulePass<SYCLLowerInvokeSimdPass>(*M);

  if (InvokeSimdMet && SplitEsimd) {
    error("'invoke_simd' calls detected, '-" + SplitEsimd.ArgStr +
          "' must not be specified");
  }
  Modified |= InvokeSimdMet;

  DUMP_ENTRY_POINTS(*M, EmitOnlyKernelsAsEntryPoints, "Input");

  // -ir-output-only assumes single module output thus no code splitting.
  // Violation of this invariant is user error and must've been reported.
  // However, if split mode is "auto", then entry point filtering is still
  // performed.
  assert((!IROutputOnly || (SplitMode == module_split::SPLIT_NONE) ||
          (SplitMode == module_split::SPLIT_AUTO)) &&
         "invalid split mode for IR-only output");

  std::unique_ptr<module_split::ModuleSplitterBase> Splitter =
      module_split::getDeviceCodeSplitter(
          module_split::ModuleDesc{std::move(M)}, SplitMode, IROutputOnly,
          EmitOnlyKernelsAsEntryPoints);
  bool SplitOccurred = Splitter->remainingSplits() > 1;
  Modified |= SplitOccurred;

  // FIXME: this check is not performed for ESIMD splits
  if (DeviceGlobals) {
    auto E = Splitter->verifyNoCrossModuleDeviceGlobalUsage();
    if (E)
      error(toString(std::move(E)));
  }

  // It is important that we *DO NOT* preserve all the splits in memory at the
  // same time, because it leads to a huge RAM consumption by the tool on bigger
  // inputs.
  while (Splitter->hasMoreSplits()) {
    module_split::ModuleDesc MDesc = Splitter->nextSplit();
    DUMP_ENTRY_POINTS(MDesc.entries(), MDesc.Name.c_str(), 1);

    MDesc.fixupLinkageOfDirectInvokeSimdTargets();

    SmallVector<module_split::ModuleDesc, 2> MMs =
        handleESIMD(std::move(MDesc), Modified, SplitOccurred);
    assert(MMs.size() && "at least one module is expected after ESIMD split");

    SmallVector<module_split::ModuleDesc, 2> MMsWithDefaultSpecConsts;
    for (size_t I = 0; I != MMs.size(); ++I) {
      if (GenerateDeviceImageWithDefaultSpecConsts) {
        std::optional<module_split::ModuleDesc> NewMD =
            processSpecConstantsWithDefaultValues(MMs[I]);
        if (NewMD)
          MMsWithDefaultSpecConsts.push_back(std::move(*NewMD));
      }

      Modified |= processSpecConstants(MMs[I]);
    }

    if (IROutputOnly) {
      if (SplitOccurred) {
        error("some modules had to be split, '-" + IROutputOnly.ArgStr +
              "' can't be used");
      }
      MMs.front().cleanup();
      saveModuleIR(MMs.front().getModule(), OutputFiles[0].Filename);
      return Tables;
    }
    // Empty IR file name directs saveModule to generate one and save IR to
    // it:
    std::string OutIRFileName = "";

    if (!Modified && (OutputFiles.getNumOccurrences() == 0)) {
      assert(!SplitOccurred);
      OutIRFileName = InputFilename; // ... non-empty means "skip IR writing"
      errs() << "sycl-post-link NOTE: no modifications to the input LLVM IR "
                "have been made\n";
    }
    for (module_split::ModuleDesc &IrMD : MMs) {
      saveModule(Tables, IrMD, ID, OutIRFileName);
    }

    ++ID;

    if (!MMsWithDefaultSpecConsts.empty()) {
      for (size_t i = 0; i != MMsWithDefaultSpecConsts.size(); ++i) {
        module_split::ModuleDesc &IrMD = MMsWithDefaultSpecConsts[i];
        saveModule(Tables, IrMD, ID, OutIRFileName);
      }

      ++ID;
    }
  }
  return Tables;
}

} // namespace

int main(int argc, char **argv) {
  InitLLVM X{argc, argv};

  LLVMContext Context;
  cl::HideUnrelatedOptions(
      {&PostLinkCat, &module_split::getModuleSplitCategory()});
  cl::ParseCommandLineOptions(
      argc, argv,
      "SYCL post-link device code processing tool.\n"
      "This is a collection of utilities run on device code's LLVM IR before\n"
      "handing off to back-end for further compilation or emitting SPIRV.\n"
      "The utilities are:\n"
      "- SYCL and ESIMD kernels can be split into separate modules with\n"
      "  '-split-esimd' option. The option has no effect when there is only\n"
      "  one type of kernels in the input module. Functions unreachable from\n"
      "  any entry point (kernels and SYCL_EXTERNAL functions) are\n"
      "  dropped from the resulting module(s).\n"
      "- Module splitter to split a big input module into smaller ones.\n"
      "  Groups kernels using function attribute 'sycl-module-id', i.e.\n"
      "  kernels with the same values of the 'sycl-module-id' attribute will\n"
      "  be put into the same module. If -split=kernel option is specified,\n"
      "  one module per kernel will be emitted.\n"
      "  '-split=auto' mode automatically selects the best way of splitting\n"
      "  kernels into modules based on some heuristic.\n"
      "  The '-split' option is compatible with '-split-esimd'. In this case,\n"
      "  first input module will be split according to the '-split' option\n"
      "  processing algorithm, not distinguishing between SYCL and ESIMD\n"
      "  kernels. Then each resulting module is further split into SYCL and\n"
      "  ESIMD parts if the module has both kinds of entry points.\n"
      "- If -symbols options is also specified, then for each produced module\n"
      "  a text file containing names of all spir kernels in it is generated.\n"
      "- Specialization constant intrinsic transformer. Replaces symbolic\n"
      "  ID-based intrinsics to integer ID-based ones to make them friendly\n"
      "  for the SPIRV translator\n"
      "When the tool splits input module into regular SYCL and ESIMD kernels,\n"
      "it performs a set of specific lowering and transformation passes on\n"
      "ESIMD module, which is enabled by the '-lower-esimd' option. Regular\n"
      "optimization level options are supported, e.g. -O[0|1|2|3|s|z].\n"
      "Normally, the tool generates a number of files and \"file table\"\n"
      "file listing all generated files in a table manner. For example, if\n"
      "the input file 'example.bc' contains two kernels, then the command\n"
      "  $ sycl-post-link --properties --split=kernel --symbols \\\n"
      "    --spec-const=native    -o example.table example.bc\n"
      "will produce 'example.table' file with the following content:\n"
      "  [Code|Properties|Symbols]\n"
      "  example_0.bc|example_0.prop|example_0.sym\n"
      "  example_1.bc|example_1.prop|example_1.sym\n"
      "When only specialization constant processing is needed, the tool can\n"
      "output a single transformed IR file if --ir-output-only is specified:\n"
      "  $ sycl-post-link --ir-output-only --spec-const=emulation \\\n"
      "    -o example_p.bc example.bc\n"
      "will produce single output file example_p.bc suitable for SPIRV\n"
      "translation.\n"
      "--ir-output-only option is not not compatible with split modes other\n"
      "than 'auto'.\n");

  bool DoSplit = SplitMode.getNumOccurrences() > 0;
  bool DoSplitEsimd = SplitEsimd.getNumOccurrences() > 0;
  bool DoLowerEsimd = LowerEsimd.getNumOccurrences() > 0;
  bool DoSpecConst = SpecConstLower.getNumOccurrences() > 0;
  bool DoParamInfo = EmitKernelParamInfo.getNumOccurrences() > 0;
  bool DoProgMetadata = EmitProgramMetadata.getNumOccurrences() > 0;
  bool DoExportedSyms = EmitExportedSymbols.getNumOccurrences() > 0;
  bool DoImportedSyms = EmitImportedSymbols.getNumOccurrences() > 0;
  bool DoDeviceGlobals = DeviceGlobals.getNumOccurrences() > 0;
  bool DoGenerateDeviceImageWithDefaulValues =
      GenerateDeviceImageWithDefaultSpecConsts.getNumOccurrences() > 0;

  if (!DoSplit && !DoSpecConst && !DoSymGen && !DoPropGen && !DoParamInfo &&
      !DoProgMetadata && !DoSplitEsimd && !DoExportedSyms && !DoImportedSyms &&
      !DoDeviceGlobals && !DoLowerEsimd) {
    errs() << "no actions specified; try --help for usage info\n";
    return 1;
  }
  if (IROutputOnly && DoSplit && (SplitMode != module_split::SPLIT_AUTO)) {
    errs() << "error: -" << SplitMode.ArgStr << "=" << SplitMode.ValueStr
           << " can't be used with -" << IROutputOnly.ArgStr << "\n";
    return 1;
  }
  if (IROutputOnly && DoSplitEsimd) {
    errs() << "error: -" << SplitEsimd.ArgStr << " can't be used with -"
           << IROutputOnly.ArgStr << "\n";
    return 1;
  }
  if (IROutputOnly && DoSymGen) {
    errs() << "error: -" << DoSymGen.ArgStr << " can't be used with -"
           << IROutputOnly.ArgStr << "\n";
    return 1;
  }
  if (IROutputOnly && DoPropGen) {
    errs() << "error: -" << DoPropGen.ArgStr << " can't be used with -"
           << IROutputOnly.ArgStr << "\n";
    return 1;
  }
  if (IROutputOnly && DoParamInfo) {
    errs() << "error: -" << EmitKernelParamInfo.ArgStr << " can't be used with"
           << " -" << IROutputOnly.ArgStr << "\n";
    return 1;
  }
  if (IROutputOnly && DoProgMetadata) {
    errs() << "error: -" << EmitProgramMetadata.ArgStr << " can't be used with"
           << " -" << IROutputOnly.ArgStr << "\n";
    return 1;
  }
  if (IROutputOnly && DoExportedSyms) {
    errs() << "error: -" << EmitExportedSymbols.ArgStr << " can't be used with"
           << " -" << IROutputOnly.ArgStr << "\n";
    return 1;
  }
  if (IROutputOnly && DoImportedSyms) {
    errs() << "error: -" << EmitImportedSymbols.ArgStr << " can't be used with"
           << " -" << IROutputOnly.ArgStr << "\n";
    return 1;
  }
  if (IROutputOnly && DoGenerateDeviceImageWithDefaulValues) {
    errs() << "error: -" << GenerateDeviceImageWithDefaultSpecConsts.ArgStr
           << " can't be used with -" << IROutputOnly.ArgStr << "\n";
    return 1;
  }

  SMDiagnostic Err;
  std::unique_ptr<Module> M = parseIRFile(InputFilename, Err, Context);
  // It is OK to use raw pointer here as we control that it does not outlive M
  // or objects it is moved to
  Module *MPtr = M.get();

  if (!MPtr) {
    Err.print(argv[0], errs());
    return 1;
  }

  if (OutputFiles.getNumOccurrences() == 0) {
    StringRef S =
        IROutputOnly ? (OutputAssembly ? ".out.ll" : "out.bc") : ".files";
    OutputFiles.push_back({{}, (sys::path::stem(InputFilename) + S).str()});
  }

  std::vector<std::unique_ptr<util::SimpleTable>> Tables =
      processInputModule(std::move(M));

  // Input module was processed and a single output file was requested.
  if (IROutputOnly)
    return 0;

  // Emit the resulting tables
  for (const auto &[Table, OutputFile] : zip_equal(Tables, OutputFiles)) {
    std::error_code EC;
    raw_fd_ostream Out{OutputFile.Filename, EC, sys::fs::OF_None};
    checkError(EC, "error opening file '" + OutputFile.Filename + "'");
    Table->write(Out);
  }

  return 0;
}<|MERGE_RESOLUTION|>--- conflicted
+++ resolved
@@ -29,7 +29,6 @@
 #include "llvm/IRReader/IRReader.h"
 #include "llvm/Linker/Linker.h"
 #include "llvm/Passes/PassBuilder.h"
-#include "llvm/SYCLLowerIR/AsanKernelMetadata.h"
 #include "llvm/SYCLLowerIR/CompileTimePropertiesPass.h"
 #include "llvm/SYCLLowerIR/ComputeModuleRuntimeInfo.h"
 #include "llvm/SYCLLowerIR/DeviceConfigFile.hpp"
@@ -792,19 +791,10 @@
   if (M->getTargetTriple().find("spir") != std::string::npos)
     Modified |= removeDeviceGlobalFromCompilerUsed(*M.get());
 
-<<<<<<< HEAD
   // MemorySanitizer specific passes
-  if (isModuleUsingMsan(*M)) {
+  if (isModuleUsingAsan(*M) || isModuleUsingMsan(*M)) {
     // Fix attributes and metadata of KernelMetadata
     Modified |= runModulePass<SanitizerKernelMetadataPass>(*M);
-=======
-  // AddressSanitizer specific passes
-  if (isModuleUsingAsan(*M)) {
-    // Fix attributes and metadata of the global variable
-    // "__AsanKernelMetadata"
-    Modified |= runModulePass<AsanKernelMetadataPass>(*M);
->>>>>>> c58affd2
-  }
 
   // Transform Joint Matrix builtin calls to align them with SPIR-V friendly
   // LLVM IR specification.
