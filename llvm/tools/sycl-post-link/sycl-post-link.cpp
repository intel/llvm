//===- sycl-post-link.cpp - SYCL post-link device code processing tool ----===//
//
// Part of the LLVM Project, under the Apache License v2.0 with LLVM Exceptions.
// See https://llvm.org/LICENSE.txt for license information.
// SPDX-License-Identifier: Apache-2.0 WITH LLVM-exception
//
//===----------------------------------------------------------------------===//
//
// This source is a collection of utilities run on device code's LLVM IR before
// handing off to back-end for further compilation or emitting SPIRV. The
// utilities are:
// - module splitter to split a big input module into smaller ones
// - specialization constant intrinsic transformation
//===----------------------------------------------------------------------===//

#include "llvm/ADT/SmallSet.h"
#include "llvm/ADT/StringRef.h"
#include "llvm/Analysis/AssumptionCache.h"
#include "llvm/Analysis/ProfileSummaryInfo.h"
#include "llvm/Analysis/TargetLibraryInfo.h"
#include "llvm/Analysis/TargetTransformInfo.h"
#include "llvm/Bitcode/BitcodeWriterPass.h"
#include "llvm/Demangle/Demangle.h"
#include "llvm/GenXIntrinsics/GenXSPIRVWriterAdaptor.h"
#include "llvm/IR/Dominators.h"
#include "llvm/IR/LLVMContext.h"
#include "llvm/IR/Module.h"
#include "llvm/IRPrinter/IRPrintingPasses.h"
#include "llvm/IRReader/IRReader.h"
#include "llvm/Linker/Linker.h"
#include "llvm/Passes/PassBuilder.h"
#include "llvm/SYCLLowerIR/CompileTimePropertiesPass.h"
#include "llvm/SYCLLowerIR/ComputeModuleRuntimeInfo.h"
#include "llvm/SYCLLowerIR/DeviceConfigFile.hpp"
#include "llvm/SYCLLowerIR/ESIMD/ESIMDUtils.h"
#include "llvm/SYCLLowerIR/ESIMD/LowerESIMD.h"
#include "llvm/SYCLLowerIR/HostPipes.h"
#include "llvm/SYCLLowerIR/LowerInvokeSimd.h"
#include "llvm/SYCLLowerIR/ModuleSplitter.h"
#include "llvm/SYCLLowerIR/SYCLUtils.h"
#include "llvm/SYCLLowerIR/SpecConstants.h"
#include "llvm/SYCLLowerIR/Support.h"
#include "llvm/Support/CommandLine.h"
#include "llvm/Support/FileSystem.h"
#include "llvm/Support/InitLLVM.h"
#include "llvm/Support/Path.h"
#include "llvm/Support/SimpleTable.h"
#include "llvm/Support/SourceMgr.h"
#include "llvm/Support/SystemUtils.h"
#include "llvm/Support/WithColor.h"
#include "llvm/Transforms/IPO/AlwaysInliner.h"
#include "llvm/Transforms/IPO/StripDeadPrototypes.h"
#include "llvm/Transforms/InstCombine/InstCombine.h"
#include "llvm/Transforms/Scalar.h"
#include "llvm/Transforms/Scalar/DCE.h"
#include "llvm/Transforms/Scalar/EarlyCSE.h"
#include "llvm/Transforms/Scalar/SROA.h"

#include <algorithm>
#include <memory>
#include <string>
#include <utility>
#include <vector>

using namespace llvm;
using namespace llvm::sycl;

using string_vector = std::vector<std::string>;

namespace {

#ifdef NDEBUG
#define DUMP_ENTRY_POINTS(...)
#else
constexpr int DebugPostLink = 0;

#define DUMP_ENTRY_POINTS(...)                                                 \
  if (DebugPostLink > 0) {                                                     \
    llvm::module_split::dumpEntryPoints(__VA_ARGS__);                          \
  }
#endif // NDEBUG

cl::OptionCategory PostLinkCat{"sycl-post-link options"};

// Column names in the output file table. Must match across tools -
// clang/lib/Driver/Driver.cpp, sycl-post-link.cpp, ClangOffloadWrapper.cpp
constexpr char COL_CODE[] = "Code";
constexpr char COL_SYM[] = "Symbols";
constexpr char COL_PROPS[] = "Properties";

// InputFilename - The filename to read from.
cl::opt<std::string> InputFilename{cl::Positional,
                                   cl::desc("<input bitcode file>"),
                                   cl::init("-"), cl::value_desc("filename")};

cl::opt<std::string> OutputDir{
    "out-dir",
    cl::desc(
        "Directory where files listed in the result file table will be output"),
    cl::value_desc("dirname"), cl::cat(PostLinkCat)};

cl::opt<std::string> DeviceLibDir{
    "device-lib-dir",
    cl::desc("Directory where sycl fallback device libraries reside"),
    cl::value_desc("dirname"), cl::cat(PostLinkCat)};

struct TargetFilenamePair {
  std::string Target;
  std::string Filename;
};

struct TargetFilenamePairParser : public cl::basic_parser<TargetFilenamePair> {
  using cl::basic_parser<TargetFilenamePair>::basic_parser;
  bool parse(cl::Option &O, StringRef ArgName, StringRef &ArgValue,
             TargetFilenamePair &Val) const {
    auto [Target, Filename] = ArgValue.split(",");
    if (Filename == "")
      std::swap(Target, Filename);
    Val = {Target.str(), Filename.str()};
    return false;
  }
};

cl::list<TargetFilenamePair, bool, TargetFilenamePairParser> OutputFiles{
    "o",
    cl::desc(
        "Specifies an output file. Multiple output files can be "
        "specified. Additionally, a target may be specified alongside an "
        "output file, which has the effect that when module splitting is "
        "performed, the modules that are in that output table are filtered "
        "so those modules are compatible with the target."),
    cl::value_desc("target filename pair"), cl::cat(PostLinkCat)};

cl::opt<bool> Force{"f", cl::desc("Enable binary output on terminals"),
                    cl::cat(PostLinkCat)};

cl::opt<bool> IROutputOnly{"ir-output-only", cl::desc("Output single IR file"),
                           cl::cat(PostLinkCat)};

cl::opt<bool> OutputAssembly{"S", cl::desc("Write output as LLVM assembly"),
                             cl::Hidden, cl::cat(PostLinkCat)};

cl::opt<bool> SplitEsimd{"split-esimd",
                         cl::desc("Split SYCL and ESIMD entry points"),
                         cl::cat(PostLinkCat)};

// TODO Design note: sycl-post-link should probably separate different kinds of
// its functionality on logical and source level:
//  - LLVM IR module splitting
//  - Running LLVM IR passes on resulting modules
//  - Generating additional files (like spec constants, dead arg info,...)
// The tool itself could be just a "driver" creating needed pipelines from the
// above actions. This could help make the tool structure clearer and more
// maintainable.

cl::opt<bool> LowerEsimd{"lower-esimd", cl::desc("Lower ESIMD constructs"),
                         cl::cat(PostLinkCat)};

cl::opt<bool> OptLevelO0("O0",
                         cl::desc("Optimization level 0. Similar to clang -O0"),
                         cl::cat(PostLinkCat));

cl::opt<bool> OptLevelO1("O1",
                         cl::desc("Optimization level 1. Similar to clang -O1"),
                         cl::cat(PostLinkCat));

cl::opt<bool> OptLevelO2("O2",
                         cl::desc("Optimization level 2. Similar to clang -O2"),
                         cl::cat(PostLinkCat));

cl::opt<bool> OptLevelOs(
    "Os",
    cl::desc(
        "Like -O2 with extra optimizations for size. Similar to clang -Os"),
    cl::cat(PostLinkCat));

cl::opt<bool> OptLevelOz(
    "Oz",
    cl::desc("Like -Os but reduces code size further. Similar to clang -Oz"),
    cl::cat(PostLinkCat));

cl::opt<bool> OptLevelO3("O3",
                         cl::desc("Optimization level 3. Similar to clang -O3"),
                         cl::cat(PostLinkCat));

cl::opt<module_split::IRSplitMode> SplitMode(
    "split", cl::desc("split input module"), cl::Optional,
    cl::init(module_split::SPLIT_NONE),
    cl::values(clEnumValN(module_split::SPLIT_PER_TU, "source",
                          "1 output module per source (translation unit)"),
               clEnumValN(module_split::SPLIT_PER_KERNEL, "kernel",
                          "1 output module per kernel"),
               clEnumValN(module_split::SPLIT_AUTO, "auto",
                          "Choose split mode automatically")),
    cl::cat(PostLinkCat));

cl::opt<bool> DoSymGen{"symbols", cl::desc("generate exported symbol files"),
                       cl::cat(PostLinkCat)};

cl::opt<bool> DoPropGen{"properties",
                        cl::desc("generate module properties files"),
                        cl::cat(PostLinkCat)};

enum SpecConstLowerMode { SC_NATIVE_MODE, SC_EMULATION_MODE };

cl::opt<SpecConstLowerMode> SpecConstLower{
    "spec-const",
    cl::desc("lower and generate specialization constants information"),
    cl::Optional,
    cl::init(SC_NATIVE_MODE),
    cl::values(
        clEnumValN(SC_NATIVE_MODE, "native",
                   "lower spec constants to native spirv instructions so that "
                   "these values could be set at runtime"),
        clEnumValN(
            SC_EMULATION_MODE, "emulation",
            "remove specialization constants and replace it with emulation")),
    cl::cat(PostLinkCat)};

cl::opt<bool> EmitKernelParamInfo{
    "emit-param-info", cl::desc("emit kernel parameter optimization info"),
    cl::cat(PostLinkCat)};

cl::opt<bool> EmitProgramMetadata{"emit-program-metadata",
                                  cl::desc("emit SYCL program metadata"),
                                  cl::cat(PostLinkCat)};

cl::opt<bool> EmitExportedSymbols{"emit-exported-symbols",
                                  cl::desc("emit exported symbols"),
                                  cl::cat(PostLinkCat)};

cl::opt<bool> EmitImportedSymbols{"emit-imported-symbols",
                                  cl::desc("emit imported symbols"),
                                  cl::cat(PostLinkCat)};

cl::opt<bool> EmitOnlyKernelsAsEntryPoints{
    "emit-only-kernels-as-entry-points",
    cl::desc("Consider only sycl_kernel functions as entry points for "
             "device code split"),
    cl::cat(PostLinkCat), cl::init(false)};

cl::opt<bool> DeviceGlobals{
    "device-globals",
    cl::desc("Lower and generate information about device global variables"),
    cl::cat(PostLinkCat)};

cl::opt<bool> GenerateDeviceImageWithDefaultSpecConsts{
    "generate-device-image-default-spec-consts",
    cl::desc("Generate new device image(s) which is a copy of output images "
             "but contain specialization constants "
             "replaced with default values from specialization id(s)."),
    cl::cat(PostLinkCat)};

struct IrPropSymFilenameTriple {
  std::string Ir;
  std::string Prop;
  std::string Sym;
};

void writeToFile(const std::string &Filename, const std::string &Content) {
  std::error_code EC;
  raw_fd_ostream OS{Filename, EC, sys::fs::OpenFlags::OF_None};
  checkError(EC, "error opening the file '" + Filename + "'");
  OS.write(Content.data(), Content.size());
  OS.close();
}

// Creates a filename based on current output filename, given extension,
// sequential ID and suffix.
std::string makeResultFileName(Twine Ext, int I, StringRef Suffix) {
  const StringRef Dir0 = OutputDir.getNumOccurrences() > 0
                             ? OutputDir
                             : sys::path::parent_path(OutputFiles[0].Filename);
  const StringRef Sep = sys::path::get_separator();
  std::string Dir = Dir0.str();
  if (!Dir0.empty() && !Dir0.ends_with(Sep))
    Dir += Sep.str();
  return (Dir + sys::path::stem(OutputFiles[0].Filename) + Suffix + "_" +
          Twine(I) + Ext)
      .str();
}

void saveModuleIR(Module &M, StringRef OutFilename) {
  std::error_code EC;
  raw_fd_ostream Out{OutFilename, EC, sys::fs::OF_None};
  checkError(EC, "error opening the file '" + OutFilename + "'");

  ModulePassManager MPM;
  ModuleAnalysisManager MAM;
  PassBuilder PB;
  PB.registerModuleAnalyses(MAM);
  if (OutputAssembly)
    MPM.addPass(PrintModulePass(Out));
  else if (Force || !CheckBitcodeOutputToConsole(Out))
    MPM.addPass(BitcodeWriterPass(Out));
  MPM.run(M, MAM);
}

std::string saveModuleIR(Module &M, int I, StringRef Suff) {
  DUMP_ENTRY_POINTS(M, EmitOnlyKernelsAsEntryPoints, "saving IR");
  StringRef FileExt = (OutputAssembly) ? ".ll" : ".bc";
  std::string OutFilename = makeResultFileName(FileExt, I, Suff);
  saveModuleIR(M, OutFilename);
  return OutFilename;
}

std::string saveModuleProperties(module_split::ModuleDesc &MD,
                                 const GlobalBinImageProps &GlobProps, int I,
                                 StringRef Suff, StringRef Target = "") {

  PropSetRegTy PropSet;

  // For bf16 devicelib module, no kernel included and no specialization
  // constant used, skip regular Prop emit. However, we have fallback and
  // native version of bf16 devicelib and we need new property values to
  // indicate all exported function.
  if (!MD.isSYCLDeviceLib())
    PropSet = computeModuleProperties(MD.getModule(), MD.entries(), GlobProps);
  else
    PropSet = computeDeviceLibProperties(MD.getModule(), MD.Name);

  // When the split mode is none, the required work group size will be added
  // to the whole module, which will make the runtime unable to
  // launch the other kernels in the module that have different
  // required work group sizes or no required work group sizes. So we need to
  // remove the required work group size metadata in this case.
  if (SplitMode == module_split::SPLIT_NONE)
    PropSet.remove(PropSetRegTy::SYCL_DEVICE_REQUIREMENTS,
                   PropSetRegTy::PROPERTY_REQD_WORK_GROUP_SIZE);

  std::string NewSuff = Suff.str();
  if (!Target.empty()) {
    PropSet.add(PropSetRegTy::SYCL_DEVICE_REQUIREMENTS, "compile_target",
                Target);
    NewSuff += "_";
    NewSuff += Target;
  }

  std::error_code EC;
  std::string SCFile = makeResultFileName(".prop", I, NewSuff);
  raw_fd_ostream SCOut(SCFile, EC);
  checkError(EC, "error opening file '" + SCFile + "'");
  PropSet.write(SCOut);

  return SCFile;
}

// Saves specified collection of symbols to a file.
std::string saveModuleSymbolTable(const module_split::ModuleDesc &MD, int I,
                                  StringRef Suffix) {
  auto SymT = computeModuleSymbolTable(MD.getModule(), MD.entries());
  std::string OutFileName = makeResultFileName(".sym", I, Suffix);
  writeToFile(OutFileName, SymT);
  return OutFileName;
}

template <class PassClass> bool runModulePass(Module &M) {
  ModulePassManager MPM;
  ModuleAnalysisManager MAM;
  // Register required analysis
  MAM.registerPass([&] { return PassInstrumentationAnalysis(); });
  MPM.addPass(PassClass{});
  PreservedAnalyses Res = MPM.run(M, MAM);
  return !Res.areAllPreserved();
}

// When ESIMD code was separated from the regular SYCL code,
// we can safely process ESIMD part.
// TODO: support options like -debug-pass, -print-[before|after], and others
bool lowerEsimdConstructs(module_split::ModuleDesc &MD) {
  LoopAnalysisManager LAM;
  CGSCCAnalysisManager CGAM;
  FunctionAnalysisManager FAM;
  ModuleAnalysisManager MAM;

  PassBuilder PB;
  PB.registerModuleAnalyses(MAM);
  PB.registerCGSCCAnalyses(CGAM);
  PB.registerFunctionAnalyses(FAM);
  PB.registerLoopAnalyses(LAM);
  PB.crossRegisterProxies(LAM, FAM, CGAM, MAM);

  ModulePassManager MPM;
  MPM.addPass(SYCLLowerESIMDPass(!SplitEsimd));

  if (!OptLevelO0) {
    FunctionPassManager FPM;
    FPM.addPass(SROAPass(SROAOptions::ModifyCFG));
    MPM.addPass(createModuleToFunctionPassAdaptor(std::move(FPM)));
  }
  MPM.addPass(ESIMDOptimizeVecArgCallConvPass{});
  FunctionPassManager MainFPM;
  MainFPM.addPass(ESIMDLowerLoadStorePass{});

  if (!OptLevelO0) {
    MainFPM.addPass(SROAPass(SROAOptions::ModifyCFG));
    MainFPM.addPass(EarlyCSEPass(true));
    MainFPM.addPass(InstCombinePass{});
    MainFPM.addPass(DCEPass{});
    // TODO: maybe remove some passes below that don't affect code quality
    MainFPM.addPass(SROAPass(SROAOptions::ModifyCFG));
    MainFPM.addPass(EarlyCSEPass(true));
    MainFPM.addPass(InstCombinePass{});
    MainFPM.addPass(DCEPass{});
  }
  MPM.addPass(ESIMDLowerSLMReservationCalls{});
  MPM.addPass(createModuleToFunctionPassAdaptor(std::move(MainFPM)));
  MPM.addPass(GenXSPIRVWriterAdaptor(/*RewriteTypes=*/true,
                                     /*RewriteSingleElementVectorsIn*/ false));
  // GenXSPIRVWriterAdaptor pass replaced some functions with "rewritten"
  // versions so the entry point table must be rebuilt.
  // TODO Change entry point search to analysis?
  std::vector<std::string> Names;
  MD.saveEntryPointNames(Names);
  PreservedAnalyses Res = MPM.run(MD.getModule(), MAM);
  MD.rebuildEntryPoints(Names);
  return !Res.areAllPreserved();
}

// Compute the filename suffix for the module
StringRef getModuleSuffix(const module_split::ModuleDesc &MD) {
  return MD.isESIMD() ? "_esimd" : "";
}

bool isTargetCompatibleWithModule(const std::string &Target,
                                  module_split::ModuleDesc &IrMD);

void addTableRow(util::SimpleTable &Table,
                 const IrPropSymFilenameTriple &RowData);

// @param OutTables List of tables (one for each target) to output results
// @param MD Module descriptor to save
// @param IRFilename filename of already available IR component. If not empty,
//   IR component saving is skipped, and this file name is recorded as such in
//   the result.
void saveModule(std::vector<std::unique_ptr<util::SimpleTable>> &OutTables,
                module_split::ModuleDesc &MD, int I, StringRef IRFilename) {
  IrPropSymFilenameTriple BaseTriple;
  StringRef Suffix = getModuleSuffix(MD);
  MD.saveSplitInformationAsMetadata();

  if (!MD.isSYCLDeviceLib()) {
    if (!IRFilename.empty()) {
      // don't save IR, just record the filename
      BaseTriple.Ir = IRFilename.str();
    } else {
      MD.cleanup();
      BaseTriple.Ir = saveModuleIR(MD.getModule(), I, Suffix);
    }
  } else {
    // For deviceLib Modules, don't need to do clean up, no entry-point
    // is included, the module only includes a bunch of exported functions
    // intended to be invoked by user's device modules.
    BaseTriple.Ir = saveModuleIR(MD.getModule(), I, Suffix);
  }

  if (DoSymGen) {
    // save the names of the entry points - the symbol table
    BaseTriple.Sym = saveModuleSymbolTable(MD, I, Suffix);
  }

  for (const auto &[Table, OutputFile] : zip_equal(OutTables, OutputFiles)) {
    if (!isTargetCompatibleWithModule(OutputFile.Target, MD))
      continue;
    auto CopyTriple = BaseTriple;
    if (DoPropGen) {
      GlobalBinImageProps Props = {EmitKernelParamInfo, EmitProgramMetadata,
                                   EmitExportedSymbols, EmitImportedSymbols,
                                   DeviceGlobals};
      CopyTriple.Prop =
          saveModuleProperties(MD, Props, I, Suffix, OutputFile.Target);
    }
    addTableRow(*Table, CopyTriple);
  }
}

void saveDeviceLibModule(
    std::vector<std::unique_ptr<util::SimpleTable>> &OutTables, int I,
    const std::string &DeviceLibFileName) {
  SMDiagnostic Err;
  LLVMContext Context;
  StringRef DeviceLibLoc = DeviceLibDir;
  std::string DeviceLibPath = DeviceLibLoc.str() + "/" + DeviceLibFileName;
  std::unique_ptr<Module> DeviceLibIR =
      parseIRFile(DeviceLibPath, Err, Context);
  Module *DeviceLibMPtr = DeviceLibIR.get();
  if (!DeviceLibMPtr) {
    errs() << "sycl-post-link NOTE: fail to load bfloat16 device library "
              "modules\n";
    return;
  }
  llvm::module_split::ModuleDesc DeviceLibMD(std::move(DeviceLibIR),
                                             DeviceLibFileName);
  saveModule(OutTables, DeviceLibMD, I, DeviceLibFileName);
}

module_split::ModuleDesc link(module_split::ModuleDesc &&MD1,
                              module_split::ModuleDesc &&MD2) {
  std::vector<std::string> Names;
  MD1.saveEntryPointNames(Names);
  MD2.saveEntryPointNames(Names);
  bool LinkError =
      llvm::Linker::linkModules(MD1.getModule(), MD2.releaseModulePtr());

  if (LinkError) {
    error(" error when linking SYCL and ESIMD modules");
  }
  module_split::ModuleDesc Res(MD1.releaseModulePtr(), std::move(Names));
  Res.assignMergedProperties(MD1, MD2);
  Res.Name = "linked[" + MD1.Name + "," + MD2.Name + "]";
  return Res;
}

bool processSpecConstants(module_split::ModuleDesc &MD) {
  MD.Props.SpecConstsMet = false;

  if (SpecConstLower.getNumOccurrences() == 0)
    return false;

  ModulePassManager RunSpecConst;
  ModuleAnalysisManager MAM;
  SpecConstantsPass SCP(SpecConstLower == SC_NATIVE_MODE
                            ? SpecConstantsPass::HandlingMode::native
                            : SpecConstantsPass::HandlingMode::emulation);
  // Register required analysis
  MAM.registerPass([&] { return PassInstrumentationAnalysis(); });
  RunSpecConst.addPass(std::move(SCP));

  // Perform the spec constant intrinsics transformation on resulting module
  PreservedAnalyses Res = RunSpecConst.run(MD.getModule(), MAM);
  MD.Props.SpecConstsMet = !Res.areAllPreserved();
  return MD.Props.SpecConstsMet;
}

/// Function generates the copy of the given ModuleDesc where all uses of
/// Specialization Constants are replaced by corresponding default values.
/// If the Module in MD doesn't contain specialization constants then
/// std::nullopt is returned.
std::optional<module_split::ModuleDesc>
processSpecConstantsWithDefaultValues(const module_split::ModuleDesc &MD) {
  std::optional<module_split::ModuleDesc> NewModuleDesc;
  if (!checkModuleContainsSpecConsts(MD.getModule()))
    return NewModuleDesc;

  NewModuleDesc = MD.clone();
  NewModuleDesc->setSpecConstantDefault(true);

  ModulePassManager MPM;
  ModuleAnalysisManager MAM;
  SpecConstantsPass SCP(SpecConstantsPass::HandlingMode::default_values);
  MAM.registerPass([&] { return PassInstrumentationAnalysis(); });
  MPM.addPass(std::move(SCP));
  MPM.addPass(StripDeadPrototypesPass());

  PreservedAnalyses Res = MPM.run(NewModuleDesc->getModule(), MAM);
  NewModuleDesc->Props.SpecConstsMet = !Res.areAllPreserved();
  assert(NewModuleDesc->Props.SpecConstsMet &&
         "This property should be true since the presence of SpecConsts "
         "has been checked before the run of the pass");
  NewModuleDesc->rebuildEntryPoints();
  return NewModuleDesc;
}

constexpr int MAX_COLUMNS_IN_FILE_TABLE = 3;

void addTableRow(util::SimpleTable &Table,
                 const IrPropSymFilenameTriple &RowData) {
  SmallVector<StringRef, MAX_COLUMNS_IN_FILE_TABLE> Row;

  for (const std::string *S : {&RowData.Ir, &RowData.Prop, &RowData.Sym}) {
    if (!S->empty()) {
      Row.push_back(StringRef(*S));
    }
  }
  assert(static_cast<size_t>(Table.getNumColumns()) == Row.size());
  Table.addRow(Row);
}

SmallVector<module_split::ModuleDesc, 2>
handleESIMD(module_split::ModuleDesc &&MDesc, bool &Modified,
            bool &SplitOccurred) {
  // Do SYCL/ESIMD splitting. It happens always, as ESIMD and SYCL must
  // undergo different set of LLVMIR passes. After this they are linked back
  // together to form single module with disjoint SYCL and ESIMD call graphs
  // unless -split-esimd option is specified. The graphs become disjoint
  // when linked back because functions shared between graphs are cloned and
  // renamed.
  SmallVector<module_split::ModuleDesc, 2> Result = module_split::splitByESIMD(
      std::move(MDesc), EmitOnlyKernelsAsEntryPoints);

  if (Result.size() > 1 && SplitOccurred &&
      (SplitMode == module_split::SPLIT_PER_KERNEL) && !SplitEsimd) {
    // Controversial state reached - SYCL and ESIMD entry points resulting
    // from SYCL/ESIMD split (which is done always) are linked back, since
    // -split-esimd is not specified, but per-kernel split is requested.
    warning("SYCL and ESIMD entry points detected and split mode is "
            "per-kernel, so " +
            SplitEsimd.ValueStr + " must also be specified");
  }
  SplitOccurred |= Result.size() > 1;

  for (auto &MD : Result) {
    DUMP_ENTRY_POINTS(MD.entries(), MD.Name.c_str(), 3);
    if (LowerEsimd && MD.isESIMD())
      Modified |= lowerEsimdConstructs(MD);
  }

  if (!SplitEsimd && Result.size() > 1) {
    // SYCL/ESIMD splitting is not requested, link back into single module.
    assert(Result.size() == 2 &&
           "Unexpected number of modules as results of ESIMD split");
    int ESIMDInd = Result[0].isESIMD() ? 0 : 1;
    int SYCLInd = 1 - ESIMDInd;
    assert(Result[SYCLInd].isSYCL() &&
           "no non-ESIMD module as a result ESIMD split?");

    // ... but before that, make sure no link conflicts will occur.
    Result[ESIMDInd].renameDuplicatesOf(Result[SYCLInd].getModule(), ".esimd");
    module_split::ModuleDesc Linked =
        link(std::move(Result[0]), std::move(Result[1]));
    Linked.restoreLinkageOfDirectInvokeSimdTargets();
    string_vector Names;
    Linked.saveEntryPointNames(Names);
    Linked.cleanup(); // may remove some entry points, need to save/rebuild
    Linked.rebuildEntryPoints(Names);
    Result.clear();
    Result.emplace_back(std::move(Linked));
    DUMP_ENTRY_POINTS(Result.back().entries(), Result.back().Name.c_str(), 3);
    Modified = true;
  }

  return Result;
}

// Checks if the given target and module are compatible.
// A target and module are compatible if all the optional kernel features
// the module uses are supported by that target (i.e. that module can be
// compiled for that target and then be executed on that target). This
// information comes from the device config file (DeviceConfigFile.td).
// For example, the intel_gpu_tgllp target does not support fp64 - therefore,
// a module using fp64 would *not* be compatible with intel_gpu_tgllp.
bool isTargetCompatibleWithModule(const std::string &Target,
                                  module_split::ModuleDesc &IrMD) {
  // When the user does not specify a target,
  // (e.g. -o out.table compared to -o intel_gpu_pvc,out-pvc.table)
  // Target will be empty and we will not want to perform any filtering, so
  // we return true here.
  if (Target.empty())
    return true;

  // TODO: If a target not found in the device config file is passed,
  // to sycl-post-link, then we should probably throw an error. However,
  // since not all the information for all the targets is filled out
  // right now, we return true, having the affect that unrecognized
  // targets have no filtering applied to them.
  if (!is_contained(DeviceConfigFile::TargetTable, Target))
    return true;

  const DeviceConfigFile::TargetInfo &TargetInfo =
      DeviceConfigFile::TargetTable[Target];
  const SYCLDeviceRequirements &ModuleReqs =
      IrMD.getOrComputeDeviceRequirements();

  // Check to see if all the requirements of the input module
  // are compatbile with the target.
  for (const auto &Aspect : ModuleReqs.Aspects) {
    if (!is_contained(TargetInfo.aspects, Aspect.Name))
      return false;
  }

  // Check if module sub group size is compatible with the target.
  // For ESIMD, the reqd_sub_group_size will be 1; this is not
  // a supported by any backend (e.g. no backend can support a kernel
  // with sycl::reqd_sub_group_size(1)), but for ESIMD, this is
  // a special case.
  if (!IrMD.isESIMD() && ModuleReqs.SubGroupSize.has_value() &&
      !is_contained(TargetInfo.subGroupSizes, *ModuleReqs.SubGroupSize))
    return false;

  return true;
}

std::vector<std::unique_ptr<util::SimpleTable>>
processInputModule(std::unique_ptr<Module> M) {
  // Construct the resulting table which will accumulate all the outputs.
  SmallVector<StringRef, MAX_COLUMNS_IN_FILE_TABLE> ColumnTitles{
      StringRef(COL_CODE)};

  if (DoPropGen)
    ColumnTitles.push_back(COL_PROPS);

  if (DoSymGen)
    ColumnTitles.push_back(COL_SYM);

  Expected<std::unique_ptr<util::SimpleTable>> TableE =
      util::SimpleTable::create(ColumnTitles);
  CHECK_AND_EXIT(TableE.takeError());
  std::vector<std::unique_ptr<util::SimpleTable>> Tables;
  for (size_t i = 0; i < OutputFiles.size(); ++i) {
    Expected<std::unique_ptr<util::SimpleTable>> TableE =
        util::SimpleTable::create(ColumnTitles);
    CHECK_AND_EXIT(TableE.takeError());
    Tables.push_back(std::move(TableE.get()));
  }

  // Used in output filenames generation.
  int ID = 0;
  if (llvm::esimd::moduleContainsInvokeSimdBuiltin(*M) && SplitEsimd)
    error("'invoke_simd' calls detected, '-" + SplitEsimd.ArgStr +
          "' must not be specified");

  // Keeps track of any changes made to the input module and report to the user
  // if none were made.
<<<<<<< HEAD
  bool Modified = llvm::module_split::runPreSplitProcessingPipeline(*M);
=======
  bool Modified = false;

  // Keeps track of whether any device image uses bf16 devicelib.
  bool IsBF16DeviceLibUsed = false;

  // Propagate ESIMD attribute to wrapper functions to prevent
  // spurious splits and kernel link errors.
  Modified |= runModulePass<SYCLFixupESIMDKernelWrapperMDPass>(*M);

  // After linking device bitcode "llvm.used" holds references to the kernels
  // that are defined in the device image. But after splitting device image into
  // separate kernels we may end up with having references to kernel declaration
  // originating from "llvm.used" in the IR that is passed to llvm-spirv tool,
  // and these declarations cause an assertion in llvm-spirv. To workaround this
  // issue remove "llvm.used" from the input module before performing any other
  // actions.
  Modified |= removeSYCLKernelsConstRefArray(*M.get());

  // There may be device_global variables kept alive in "llvm.compiler.used"
  // to keep the optimizer from wrongfully removing them. llvm.compiler.used
  // symbols are usually removed at backend lowering, but this is handled here
  // for SPIR-V since SYCL compilation uses llvm-spirv, not the SPIR-V backend.
  if (M->getTargetTriple().find("spir") != std::string::npos)
    Modified |= removeDeviceGlobalFromCompilerUsed(*M.get());

  // Sanitizer specific passes
  if (isModuleUsingAsan(*M) || isModuleUsingMsan(*M) || isModuleUsingTsan(*M)) {
    // Fix attributes and metadata of KernelMetadata
    Modified |= runModulePass<SanitizerKernelMetadataPass>(*M);
  }

  // Transform Joint Matrix builtin calls to align them with SPIR-V friendly
  // LLVM IR specification.
  Modified |= runModulePass<SYCLJointMatrixTransformPass>(*M);

  // Do invoke_simd processing before splitting because this:
  // - saves processing time (the pass is run once, even though on larger IR)
  // - doing it before SYCL/ESIMD splitting is required for correctness
  const bool InvokeSimdMet = runModulePass<SYCLLowerInvokeSimdPass>(*M);

  if (InvokeSimdMet && SplitEsimd) {
    error("'invoke_simd' calls detected, '-" + SplitEsimd.ArgStr +
          "' must not be specified");
  }
  Modified |= InvokeSimdMet;
>>>>>>> e2eaf582

  DUMP_ENTRY_POINTS(*M, EmitOnlyKernelsAsEntryPoints, "Input");

  // -ir-output-only assumes single module output thus no code splitting.
  // Violation of this invariant is user error and must've been reported.
  // However, if split mode is "auto", then entry point filtering is still
  // performed.
  assert((!IROutputOnly || (SplitMode == module_split::SPLIT_NONE) ||
          (SplitMode == module_split::SPLIT_AUTO)) &&
         "invalid split mode for IR-only output");

  std::unique_ptr<module_split::ModuleSplitterBase> Splitter =
      module_split::getDeviceCodeSplitter(
          module_split::ModuleDesc{std::move(M)}, SplitMode, IROutputOnly,
          EmitOnlyKernelsAsEntryPoints);
  bool SplitOccurred = Splitter->remainingSplits() > 1;
  Modified |= SplitOccurred;

  // FIXME: this check is not performed for ESIMD splits
  if (DeviceGlobals) {
    auto E = Splitter->verifyNoCrossModuleDeviceGlobalUsage();
    if (E)
      error(toString(std::move(E)));
  }

  // It is important that we *DO NOT* preserve all the splits in memory at the
  // same time, because it leads to a huge RAM consumption by the tool on bigger
  // inputs.
  while (Splitter->hasMoreSplits()) {
    module_split::ModuleDesc MDesc = Splitter->nextSplit();
    DUMP_ENTRY_POINTS(MDesc.entries(), MDesc.Name.c_str(), 1);

    MDesc.fixupLinkageOfDirectInvokeSimdTargets();

    SmallVector<module_split::ModuleDesc, 2> MMs =
        handleESIMD(std::move(MDesc), Modified, SplitOccurred);
    assert(MMs.size() && "at least one module is expected after ESIMD split");

    SmallVector<module_split::ModuleDesc, 2> MMsWithDefaultSpecConsts;
    for (size_t I = 0; I != MMs.size(); ++I) {
      if (GenerateDeviceImageWithDefaultSpecConsts) {
        std::optional<module_split::ModuleDesc> NewMD =
            processSpecConstantsWithDefaultValues(MMs[I]);
        if (NewMD)
          MMsWithDefaultSpecConsts.push_back(std::move(*NewMD));
      }

      Modified |= processSpecConstants(MMs[I]);
    }

    if (IROutputOnly) {
      if (SplitOccurred) {
        error("some modules had to be split, '-" + IROutputOnly.ArgStr +
              "' can't be used");
      }
      MMs.front().cleanup();
      saveModuleIR(MMs.front().getModule(), OutputFiles[0].Filename);
      return Tables;
    }
    // Empty IR file name directs saveModule to generate one and save IR to
    // it:
    std::string OutIRFileName = "";

    if (!Modified && (OutputFiles.getNumOccurrences() == 0)) {
      assert(!SplitOccurred);
      OutIRFileName = InputFilename; // ... non-empty means "skip IR writing"
      errs() << "sycl-post-link NOTE: no modifications to the input LLVM IR "
                "have been made\n";
    }
    for (module_split::ModuleDesc &IrMD : MMs) {
      IsBF16DeviceLibUsed |= isSYCLDeviceLibBF16Used(IrMD.getModule());
      saveModule(Tables, IrMD, ID, OutIRFileName);
    }

    ++ID;

    if (!MMsWithDefaultSpecConsts.empty()) {
      for (size_t i = 0; i != MMsWithDefaultSpecConsts.size(); ++i) {
        module_split::ModuleDesc &IrMD = MMsWithDefaultSpecConsts[i];
        IsBF16DeviceLibUsed |= isSYCLDeviceLibBF16Used(IrMD.getModule());
        saveModule(Tables, IrMD, ID, OutIRFileName);
      }

      ++ID;
    }
  }

  if (IsBF16DeviceLibUsed && (DeviceLibDir.getNumOccurrences() > 0)) {
    saveDeviceLibModule(Tables, ID, "libsycl-fallback-bfloat16.bc");
    saveDeviceLibModule(Tables, ID + 1, "libsycl-native-bfloat16.bc");
  }
  return Tables;
}

} // namespace

int main(int argc, char **argv) {
  InitLLVM X{argc, argv};

  LLVMContext Context;
  cl::HideUnrelatedOptions(
      {&PostLinkCat, &module_split::getModuleSplitCategory()});
  cl::ParseCommandLineOptions(
      argc, argv,
      "SYCL post-link device code processing tool.\n"
      "This is a collection of utilities run on device code's LLVM IR before\n"
      "handing off to back-end for further compilation or emitting SPIRV.\n"
      "The utilities are:\n"
      "- SYCL and ESIMD kernels can be split into separate modules with\n"
      "  '-split-esimd' option. The option has no effect when there is only\n"
      "  one type of kernels in the input module. Functions unreachable from\n"
      "  any entry point (kernels and SYCL_EXTERNAL functions) are\n"
      "  dropped from the resulting module(s).\n"
      "- Module splitter to split a big input module into smaller ones.\n"
      "  Groups kernels using function attribute 'sycl-module-id', i.e.\n"
      "  kernels with the same values of the 'sycl-module-id' attribute will\n"
      "  be put into the same module. If -split=kernel option is specified,\n"
      "  one module per kernel will be emitted.\n"
      "  '-split=auto' mode automatically selects the best way of splitting\n"
      "  kernels into modules based on some heuristic.\n"
      "  The '-split' option is compatible with '-split-esimd'. In this case,\n"
      "  first input module will be split according to the '-split' option\n"
      "  processing algorithm, not distinguishing between SYCL and ESIMD\n"
      "  kernels. Then each resulting module is further split into SYCL and\n"
      "  ESIMD parts if the module has both kinds of entry points.\n"
      "- If -symbols options is also specified, then for each produced module\n"
      "  a text file containing names of all spir kernels in it is generated.\n"
      "- Specialization constant intrinsic transformer. Replaces symbolic\n"
      "  ID-based intrinsics to integer ID-based ones to make them friendly\n"
      "  for the SPIRV translator\n"
      "When the tool splits input module into regular SYCL and ESIMD kernels,\n"
      "it performs a set of specific lowering and transformation passes on\n"
      "ESIMD module, which is enabled by the '-lower-esimd' option. Regular\n"
      "optimization level options are supported, e.g. -O[0|1|2|3|s|z].\n"
      "Normally, the tool generates a number of files and \"file table\"\n"
      "file listing all generated files in a table manner. For example, if\n"
      "the input file 'example.bc' contains two kernels, then the command\n"
      "  $ sycl-post-link --properties --split=kernel --symbols \\\n"
      "    --spec-const=native    -o example.table example.bc\n"
      "will produce 'example.table' file with the following content:\n"
      "  [Code|Properties|Symbols]\n"
      "  example_0.bc|example_0.prop|example_0.sym\n"
      "  example_1.bc|example_1.prop|example_1.sym\n"
      "When only specialization constant processing is needed, the tool can\n"
      "output a single transformed IR file if --ir-output-only is specified:\n"
      "  $ sycl-post-link --ir-output-only --spec-const=emulation \\\n"
      "    -o example_p.bc example.bc\n"
      "will produce single output file example_p.bc suitable for SPIRV\n"
      "translation.\n"
      "--ir-output-only option is not not compatible with split modes other\n"
      "than 'auto'.\n");

  bool DoSplit = SplitMode.getNumOccurrences() > 0;
  bool DoSplitEsimd = SplitEsimd.getNumOccurrences() > 0;
  bool DoLowerEsimd = LowerEsimd.getNumOccurrences() > 0;
  bool DoSpecConst = SpecConstLower.getNumOccurrences() > 0;
  bool DoParamInfo = EmitKernelParamInfo.getNumOccurrences() > 0;
  bool DoProgMetadata = EmitProgramMetadata.getNumOccurrences() > 0;
  bool DoExportedSyms = EmitExportedSymbols.getNumOccurrences() > 0;
  bool DoImportedSyms = EmitImportedSymbols.getNumOccurrences() > 0;
  bool DoDeviceGlobals = DeviceGlobals.getNumOccurrences() > 0;
  bool DoGenerateDeviceImageWithDefaulValues =
      GenerateDeviceImageWithDefaultSpecConsts.getNumOccurrences() > 0;

  if (!DoSplit && !DoSpecConst && !DoSymGen && !DoPropGen && !DoParamInfo &&
      !DoProgMetadata && !DoSplitEsimd && !DoExportedSyms && !DoImportedSyms &&
      !DoDeviceGlobals && !DoLowerEsimd) {
    errs() << "no actions specified; try --help for usage info\n";
    return 1;
  }
  if (IROutputOnly && DoSplit && (SplitMode != module_split::SPLIT_AUTO)) {
    errs() << "error: -" << SplitMode.ArgStr << "=" << SplitMode.ValueStr
           << " can't be used with -" << IROutputOnly.ArgStr << "\n";
    return 1;
  }
  if (IROutputOnly && DoSplitEsimd) {
    errs() << "error: -" << SplitEsimd.ArgStr << " can't be used with -"
           << IROutputOnly.ArgStr << "\n";
    return 1;
  }
  if (IROutputOnly && DoSymGen) {
    errs() << "error: -" << DoSymGen.ArgStr << " can't be used with -"
           << IROutputOnly.ArgStr << "\n";
    return 1;
  }
  if (IROutputOnly && DoPropGen) {
    errs() << "error: -" << DoPropGen.ArgStr << " can't be used with -"
           << IROutputOnly.ArgStr << "\n";
    return 1;
  }
  if (IROutputOnly && DoParamInfo) {
    errs() << "error: -" << EmitKernelParamInfo.ArgStr << " can't be used with"
           << " -" << IROutputOnly.ArgStr << "\n";
    return 1;
  }
  if (IROutputOnly && DoProgMetadata) {
    errs() << "error: -" << EmitProgramMetadata.ArgStr << " can't be used with"
           << " -" << IROutputOnly.ArgStr << "\n";
    return 1;
  }
  if (IROutputOnly && DoExportedSyms) {
    errs() << "error: -" << EmitExportedSymbols.ArgStr << " can't be used with"
           << " -" << IROutputOnly.ArgStr << "\n";
    return 1;
  }
  if (IROutputOnly && DoImportedSyms) {
    errs() << "error: -" << EmitImportedSymbols.ArgStr << " can't be used with"
           << " -" << IROutputOnly.ArgStr << "\n";
    return 1;
  }
  if (IROutputOnly && DoGenerateDeviceImageWithDefaulValues) {
    errs() << "error: -" << GenerateDeviceImageWithDefaultSpecConsts.ArgStr
           << " can't be used with -" << IROutputOnly.ArgStr << "\n";
    return 1;
  }

  SMDiagnostic Err;
  std::unique_ptr<Module> M = parseIRFile(InputFilename, Err, Context);
  // It is OK to use raw pointer here as we control that it does not outlive M
  // or objects it is moved to
  Module *MPtr = M.get();

  if (!MPtr) {
    Err.print(argv[0], errs());
    return 1;
  }

  if (OutputFiles.getNumOccurrences() == 0) {
    StringRef S =
        IROutputOnly ? (OutputAssembly ? ".out.ll" : "out.bc") : ".files";
    OutputFiles.push_back({{}, (sys::path::stem(InputFilename) + S).str()});
  }

  std::vector<std::unique_ptr<util::SimpleTable>> Tables =
      processInputModule(std::move(M));

  // Input module was processed and a single output file was requested.
  if (IROutputOnly)
    return 0;

  // Emit the resulting tables
  for (const auto &[Table, OutputFile] : zip_equal(Tables, OutputFiles)) {
    std::error_code EC;
    raw_fd_ostream Out{OutputFile.Filename, EC, sys::fs::OF_None};
    checkError(EC, "error opening file '" + OutputFile.Filename + "'");
    Table->write(Out);
  }

  return 0;
}<|MERGE_RESOLUTION|>--- conflicted
+++ resolved
@@ -711,55 +711,10 @@
 
   // Keeps track of any changes made to the input module and report to the user
   // if none were made.
-<<<<<<< HEAD
   bool Modified = llvm::module_split::runPreSplitProcessingPipeline(*M);
-=======
-  bool Modified = false;
 
   // Keeps track of whether any device image uses bf16 devicelib.
   bool IsBF16DeviceLibUsed = false;
-
-  // Propagate ESIMD attribute to wrapper functions to prevent
-  // spurious splits and kernel link errors.
-  Modified |= runModulePass<SYCLFixupESIMDKernelWrapperMDPass>(*M);
-
-  // After linking device bitcode "llvm.used" holds references to the kernels
-  // that are defined in the device image. But after splitting device image into
-  // separate kernels we may end up with having references to kernel declaration
-  // originating from "llvm.used" in the IR that is passed to llvm-spirv tool,
-  // and these declarations cause an assertion in llvm-spirv. To workaround this
-  // issue remove "llvm.used" from the input module before performing any other
-  // actions.
-  Modified |= removeSYCLKernelsConstRefArray(*M.get());
-
-  // There may be device_global variables kept alive in "llvm.compiler.used"
-  // to keep the optimizer from wrongfully removing them. llvm.compiler.used
-  // symbols are usually removed at backend lowering, but this is handled here
-  // for SPIR-V since SYCL compilation uses llvm-spirv, not the SPIR-V backend.
-  if (M->getTargetTriple().find("spir") != std::string::npos)
-    Modified |= removeDeviceGlobalFromCompilerUsed(*M.get());
-
-  // Sanitizer specific passes
-  if (isModuleUsingAsan(*M) || isModuleUsingMsan(*M) || isModuleUsingTsan(*M)) {
-    // Fix attributes and metadata of KernelMetadata
-    Modified |= runModulePass<SanitizerKernelMetadataPass>(*M);
-  }
-
-  // Transform Joint Matrix builtin calls to align them with SPIR-V friendly
-  // LLVM IR specification.
-  Modified |= runModulePass<SYCLJointMatrixTransformPass>(*M);
-
-  // Do invoke_simd processing before splitting because this:
-  // - saves processing time (the pass is run once, even though on larger IR)
-  // - doing it before SYCL/ESIMD splitting is required for correctness
-  const bool InvokeSimdMet = runModulePass<SYCLLowerInvokeSimdPass>(*M);
-
-  if (InvokeSimdMet && SplitEsimd) {
-    error("'invoke_simd' calls detected, '-" + SplitEsimd.ArgStr +
-          "' must not be specified");
-  }
-  Modified |= InvokeSimdMet;
->>>>>>> e2eaf582
 
   DUMP_ENTRY_POINTS(*M, EmitOnlyKernelsAsEntryPoints, "Input");
 
