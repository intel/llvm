//===- sycl-post-link.cpp - SYCL post-link device code processing tool ----===//
//
// Part of the LLVM Project, under the Apache License v2.0 with LLVM Exceptions.
// See https://llvm.org/LICENSE.txt for license information.
// SPDX-License-Identifier: Apache-2.0 WITH LLVM-exception
//
//===----------------------------------------------------------------------===//
//
// This source is a collection of utilities run on device code's LLVM IR before
// handing off to back-end for further compilation or emitting SPIRV. The
// utilities are:
// - module splitter to split a big input module into smaller ones
// - specialization constant intrinsic transformation
//===----------------------------------------------------------------------===//

#include "llvm/ADT/SmallSet.h"
#include "llvm/ADT/StringRef.h"
#include "llvm/Analysis/AssumptionCache.h"
#include "llvm/Analysis/ProfileSummaryInfo.h"
#include "llvm/Analysis/TargetLibraryInfo.h"
#include "llvm/Analysis/TargetTransformInfo.h"
#include "llvm/Bitcode/BitcodeWriterPass.h"
#include "llvm/Demangle/Demangle.h"
#include "llvm/GenXIntrinsics/GenXSPIRVWriterAdaptor.h"
#include "llvm/IR/Dominators.h"
#include "llvm/IR/LLVMContext.h"
#include "llvm/IR/Module.h"
#include "llvm/IRPrinter/IRPrintingPasses.h"
#include "llvm/IRReader/IRReader.h"
#include "llvm/Linker/Linker.h"
#include "llvm/Passes/PassBuilder.h"
#include "llvm/SYCLLowerIR/AsanKernelMetadata.h"
#include "llvm/SYCLLowerIR/CompileTimePropertiesPass.h"
#include "llvm/SYCLLowerIR/ComputeModuleRuntimeInfo.h"
#include "llvm/SYCLLowerIR/DeviceConfigFile.hpp"
#include "llvm/SYCLLowerIR/DeviceGlobals.h"
#include "llvm/SYCLLowerIR/ESIMD/ESIMDUtils.h"
#include "llvm/SYCLLowerIR/ESIMD/LowerESIMD.h"
#include "llvm/SYCLLowerIR/HostPipes.h"
#include "llvm/SYCLLowerIR/LowerInvokeSimd.h"
#include "llvm/SYCLLowerIR/ModuleSplitter.h"
#include "llvm/SYCLLowerIR/SYCLJointMatrixTransform.h"
#include "llvm/SYCLLowerIR/SYCLUtils.h"
#include "llvm/SYCLLowerIR/SpecConstants.h"
#include "llvm/SYCLLowerIR/Support.h"
#include "llvm/Support/CommandLine.h"
#include "llvm/Support/FileSystem.h"
#include "llvm/Support/InitLLVM.h"
#include "llvm/Support/Path.h"
#include "llvm/Support/PropertySetIO.h"
#include "llvm/Support/SimpleTable.h"
#include "llvm/Support/SourceMgr.h"
#include "llvm/Support/SystemUtils.h"
#include "llvm/Support/WithColor.h"
#include "llvm/Transforms/IPO/AlwaysInliner.h"
#include "llvm/Transforms/IPO/StripDeadPrototypes.h"
#include "llvm/Transforms/InstCombine/InstCombine.h"
#include "llvm/Transforms/Scalar.h"
#include "llvm/Transforms/Scalar/DCE.h"
#include "llvm/Transforms/Scalar/EarlyCSE.h"
#include "llvm/Transforms/Scalar/SROA.h"
#include "llvm/Transforms/Utils/GlobalStatus.h"

#include <algorithm>
#include <memory>
#include <string>
#include <utility>
#include <vector>

using namespace llvm;
using namespace llvm::sycl;

using string_vector = std::vector<std::string>;

namespace {

#ifdef NDEBUG
#define DUMP_ENTRY_POINTS(...)
#else
constexpr int DebugPostLink = 0;

#define DUMP_ENTRY_POINTS(...)                                                 \
  if (DebugPostLink > 0) {                                                     \
    llvm::module_split::dumpEntryPoints(__VA_ARGS__);                          \
  }
#endif // NDEBUG

cl::OptionCategory PostLinkCat{"sycl-post-link options"};

// Column names in the output file table. Must match across tools -
// clang/lib/Driver/Driver.cpp, sycl-post-link.cpp, ClangOffloadWrapper.cpp
constexpr char COL_CODE[] = "Code";
constexpr char COL_SYM[] = "Symbols";
constexpr char COL_PROPS[] = "Properties";

// InputFilename - The filename to read from.
cl::opt<std::string> InputFilename{cl::Positional,
                                   cl::desc("<input bitcode file>"),
                                   cl::init("-"), cl::value_desc("filename")};

cl::opt<std::string> OutputDir{
    "out-dir",
    cl::desc(
        "Directory where files listed in the result file table will be output"),
    cl::value_desc("dirname"), cl::cat(PostLinkCat)};

struct TargetFilenamePair {
  std::string Target;
  std::string Filename;
};

struct TargetFilenamePairParser : public cl::basic_parser<TargetFilenamePair> {
  using cl::basic_parser<TargetFilenamePair>::basic_parser;
  bool parse(cl::Option &O, StringRef ArgName, StringRef &ArgValue,
             TargetFilenamePair &Val) const {
    auto [Target, Filename] = ArgValue.split(",");
    if (Filename == "")
      std::swap(Target, Filename);
    Val = {Target.str(), Filename.str()};
    return false;
  }
};

cl::list<TargetFilenamePair, bool, TargetFilenamePairParser> OutputFiles{
    "o",
    cl::desc(
        "Specifies an output file. Multiple output files can be "
        "specified. Additionally, a target may be specified alongside an "
        "output file, which has the effect that when module splitting is "
        "performed, the modules that are in that output table are filtered "
        "so those modules are compatible with the target."),
    cl::value_desc("target filename pair"), cl::cat(PostLinkCat)};

cl::opt<bool> Force{"f", cl::desc("Enable binary output on terminals"),
                    cl::cat(PostLinkCat)};

cl::opt<bool> IROutputOnly{"ir-output-only", cl::desc("Output single IR file"),
                           cl::cat(PostLinkCat)};

cl::opt<bool> OutputAssembly{"S", cl::desc("Write output as LLVM assembly"),
                             cl::Hidden, cl::cat(PostLinkCat)};

cl::opt<bool> SplitEsimd{"split-esimd",
                         cl::desc("Split SYCL and ESIMD entry points"),
                         cl::cat(PostLinkCat)};

// TODO Design note: sycl-post-link should probably separate different kinds of
// its functionality on logical and source level:
//  - LLVM IR module splitting
//  - Running LLVM IR passes on resulting modules
//  - Generating additional files (like spec constants, dead arg info,...)
// The tool itself could be just a "driver" creating needed pipelines from the
// above actions. This could help make the tool structure clearer and more
// maintainable.

cl::opt<bool> LowerEsimd{"lower-esimd", cl::desc("Lower ESIMD constructs"),
                         cl::cat(PostLinkCat)};

cl::opt<bool> OptLevelO0("O0",
                         cl::desc("Optimization level 0. Similar to clang -O0"),
                         cl::cat(PostLinkCat));

cl::opt<bool> OptLevelO1("O1",
                         cl::desc("Optimization level 1. Similar to clang -O1"),
                         cl::cat(PostLinkCat));

cl::opt<bool> OptLevelO2("O2",
                         cl::desc("Optimization level 2. Similar to clang -O2"),
                         cl::cat(PostLinkCat));

cl::opt<bool> OptLevelOs(
    "Os",
    cl::desc(
        "Like -O2 with extra optimizations for size. Similar to clang -Os"),
    cl::cat(PostLinkCat));

cl::opt<bool> OptLevelOz(
    "Oz",
    cl::desc("Like -Os but reduces code size further. Similar to clang -Oz"),
    cl::cat(PostLinkCat));

cl::opt<bool> OptLevelO3("O3",
                         cl::desc("Optimization level 3. Similar to clang -O3"),
                         cl::cat(PostLinkCat));

cl::opt<module_split::IRSplitMode> SplitMode(
    "split", cl::desc("split input module"), cl::Optional,
    cl::init(module_split::SPLIT_NONE),
    cl::values(clEnumValN(module_split::SPLIT_PER_TU, "source",
                          "1 output module per source (translation unit)"),
               clEnumValN(module_split::SPLIT_PER_KERNEL, "kernel",
                          "1 output module per kernel"),
               clEnumValN(module_split::SPLIT_AUTO, "auto",
                          "Choose split mode automatically")),
    cl::cat(PostLinkCat));

cl::opt<bool> DoSymGen{"symbols", cl::desc("generate exported symbol files"),
                       cl::cat(PostLinkCat)};

cl::opt<bool> DoPropGen{"properties",
                        cl::desc("generate module properties files"),
                        cl::cat(PostLinkCat)};

enum SpecConstLowerMode { SC_NATIVE_MODE, SC_EMULATION_MODE };

cl::opt<SpecConstLowerMode> SpecConstLower{
    "spec-const",
    cl::desc("lower and generate specialization constants information"),
    cl::Optional,
    cl::init(SC_NATIVE_MODE),
    cl::values(
        clEnumValN(SC_NATIVE_MODE, "native",
                   "lower spec constants to native spirv instructions so that "
                   "these values could be set at runtime"),
        clEnumValN(
            SC_EMULATION_MODE, "emulation",
            "remove specialization constants and replace it with emulation")),
    cl::cat(PostLinkCat)};

cl::opt<bool> EmitKernelParamInfo{
    "emit-param-info", cl::desc("emit kernel parameter optimization info"),
    cl::cat(PostLinkCat)};

cl::opt<bool> EmitProgramMetadata{"emit-program-metadata",
                                  cl::desc("emit SYCL program metadata"),
                                  cl::cat(PostLinkCat)};

cl::opt<bool> EmitExportedSymbols{"emit-exported-symbols",
                                  cl::desc("emit exported symbols"),
                                  cl::cat(PostLinkCat)};

cl::opt<bool> EmitImportedSymbols{"emit-imported-symbols",
                                  cl::desc("emit imported symbols"),
                                  cl::cat(PostLinkCat)};

cl::opt<bool> EmitOnlyKernelsAsEntryPoints{
    "emit-only-kernels-as-entry-points",
    cl::desc("Consider only sycl_kernel functions as entry points for "
             "device code split"),
    cl::cat(PostLinkCat), cl::init(false)};

cl::opt<bool> DeviceGlobals{
    "device-globals",
    cl::desc("Lower and generate information about device global variables"),
    cl::cat(PostLinkCat)};

cl::opt<bool> GenerateDeviceImageWithDefaultSpecConsts{
    "generate-device-image-default-spec-consts",
    cl::desc("Generate new device image(s) which is a copy of output images "
             "but contain specialization constants "
             "replaced with default values from specialization id(s)."),
    cl::cat(PostLinkCat)};

struct IrPropSymFilenameTriple {
  std::string Ir;
  std::string Prop;
  std::string Sym;
};

void writeToFile(const std::string &Filename, const std::string &Content) {
  std::error_code EC;
  raw_fd_ostream OS{Filename, EC, sys::fs::OpenFlags::OF_None};
  checkError(EC, "error opening the file '" + Filename + "'");
  OS.write(Content.data(), Content.size());
  OS.close();
}

// Creates a filename based on current output filename, given extension,
// sequential ID and suffix.
std::string makeResultFileName(Twine Ext, int I, StringRef Suffix) {
  const StringRef Dir0 = OutputDir.getNumOccurrences() > 0
                             ? OutputDir
                             : sys::path::parent_path(OutputFiles[0].Filename);
  const StringRef Sep = sys::path::get_separator();
  std::string Dir = Dir0.str();
  if (!Dir0.empty() && !Dir0.ends_with(Sep))
    Dir += Sep.str();
  return (Dir + sys::path::stem(OutputFiles[0].Filename) + Suffix + "_" +
          Twine(I) + Ext)
      .str();
}

void saveModuleIR(Module &M, StringRef OutFilename) {
  std::error_code EC;
  raw_fd_ostream Out{OutFilename, EC, sys::fs::OF_None};
  checkError(EC, "error opening the file '" + OutFilename + "'");

  ModulePassManager MPM;
  ModuleAnalysisManager MAM;
  PassBuilder PB;
  PB.registerModuleAnalyses(MAM);
  if (OutputAssembly)
    MPM.addPass(PrintModulePass(Out));
  else if (Force || !CheckBitcodeOutputToConsole(Out))
    MPM.addPass(BitcodeWriterPass(Out));
  MPM.run(M, MAM);
}

std::string saveModuleIR(Module &M, int I, StringRef Suff) {
  DUMP_ENTRY_POINTS(M, EmitOnlyKernelsAsEntryPoints, "saving IR");
  StringRef FileExt = (OutputAssembly) ? ".ll" : ".bc";
  std::string OutFilename = makeResultFileName(FileExt, I, Suff);
  saveModuleIR(M, OutFilename);
  return OutFilename;
}

std::string saveModuleProperties(module_split::ModuleDesc &MD,
                                 const GlobalBinImageProps &GlobProps, int I,
                                 StringRef Suff, StringRef Target = "") {
  auto PropSet =
      computeModuleProperties(MD.getModule(), MD.entries(), GlobProps);

  std::string NewSuff = Suff.str();
  if (!Target.empty()) {
    PropSet.add(PropSetRegTy::SYCL_DEVICE_REQUIREMENTS, "compile_target",
                Target);
    NewSuff += "_";
    NewSuff += Target;
  }

  std::error_code EC;
  std::string SCFile = makeResultFileName(".prop", I, NewSuff);
  raw_fd_ostream SCOut(SCFile, EC);
  checkError(EC, "error opening file '" + SCFile + "'");
  PropSet.write(SCOut);

  return SCFile;
}

// Saves specified collection of symbols to a file.
std::string saveModuleSymbolTable(const module_split::ModuleDesc &MD, int I,
                                  StringRef Suffix) {
  auto SymT = computeModuleSymbolTable(MD.getModule(), MD.entries());
  std::string OutFileName = makeResultFileName(".sym", I, Suffix);
  writeToFile(OutFileName, SymT);
  return OutFileName;
}

template <class PassClass> bool runModulePass(Module &M) {
  ModulePassManager MPM;
  ModuleAnalysisManager MAM;
  // Register required analysis
  MAM.registerPass([&] { return PassInstrumentationAnalysis(); });
  MPM.addPass(PassClass{});
  PreservedAnalyses Res = MPM.run(M, MAM);
  return !Res.areAllPreserved();
}

// When ESIMD code was separated from the regular SYCL code,
// we can safely process ESIMD part.
// TODO: support options like -debug-pass, -print-[before|after], and others
bool lowerEsimdConstructs(module_split::ModuleDesc &MD) {
  LoopAnalysisManager LAM;
  CGSCCAnalysisManager CGAM;
  FunctionAnalysisManager FAM;
  ModuleAnalysisManager MAM;

  PassBuilder PB;
  PB.registerModuleAnalyses(MAM);
  PB.registerCGSCCAnalyses(CGAM);
  PB.registerFunctionAnalyses(FAM);
  PB.registerLoopAnalyses(LAM);
  PB.crossRegisterProxies(LAM, FAM, CGAM, MAM);

  ModulePassManager MPM;
  MPM.addPass(SYCLLowerESIMDPass(!SplitEsimd));

  if (!OptLevelO0) {
    FunctionPassManager FPM;
    FPM.addPass(SROAPass(SROAOptions::ModifyCFG));
    MPM.addPass(createModuleToFunctionPassAdaptor(std::move(FPM)));
  }
  MPM.addPass(ESIMDOptimizeVecArgCallConvPass{});
  FunctionPassManager MainFPM;
  MainFPM.addPass(ESIMDLowerLoadStorePass{});

  if (!OptLevelO0) {
    MainFPM.addPass(SROAPass(SROAOptions::ModifyCFG));
    MainFPM.addPass(EarlyCSEPass(true));
    MainFPM.addPass(InstCombinePass{});
    MainFPM.addPass(DCEPass{});
    // TODO: maybe remove some passes below that don't affect code quality
    MainFPM.addPass(SROAPass(SROAOptions::ModifyCFG));
    MainFPM.addPass(EarlyCSEPass(true));
    MainFPM.addPass(InstCombinePass{});
    MainFPM.addPass(DCEPass{});
  }
  MPM.addPass(ESIMDLowerSLMReservationCalls{});
  MPM.addPass(createModuleToFunctionPassAdaptor(std::move(MainFPM)));
  MPM.addPass(GenXSPIRVWriterAdaptor(/*RewriteTypes=*/true,
                                     /*RewriteSingleElementVectorsIn*/ false));
  // GenXSPIRVWriterAdaptor pass replaced some functions with "rewritten"
  // versions so the entry point table must be rebuilt.
  // TODO Change entry point search to analysis?
  std::vector<std::string> Names;
  MD.saveEntryPointNames(Names);
  PreservedAnalyses Res = MPM.run(MD.getModule(), MAM);
  MD.rebuildEntryPoints(Names);
  return !Res.areAllPreserved();
}

// Compute the filename suffix for the module
StringRef getModuleSuffix(const module_split::ModuleDesc &MD) {
  return MD.isESIMD() ? "_esimd" : "";
}

bool isTargetCompatibleWithModule(const std::string &Target,
                                  module_split::ModuleDesc &IrMD);

void addTableRow(util::SimpleTable &Table,
                 const IrPropSymFilenameTriple &RowData);

// @param OutTables List of tables (one for each target) to output results
// @param MD Module descriptor to save
// @param IRFilename filename of already available IR component. If not empty,
//   IR component saving is skipped, and this file name is recorded as such in
//   the result.
void saveModule(std::vector<std::unique_ptr<util::SimpleTable>> &OutTables,
                module_split::ModuleDesc &MD, int I, StringRef IRFilename) {
  IrPropSymFilenameTriple BaseTriple;
  StringRef Suffix = getModuleSuffix(MD);
  MD.saveSplitInformationAsMetadata();
  if (!IRFilename.empty()) {
    // don't save IR, just record the filename
    BaseTriple.Ir = IRFilename.str();
  } else {
    MD.cleanup();
    BaseTriple.Ir = saveModuleIR(MD.getModule(), I, Suffix);
  }
  if (DoSymGen) {
    // save the names of the entry points - the symbol table
    BaseTriple.Sym = saveModuleSymbolTable(MD, I, Suffix);
  }

  for (const auto &[Table, OutputFile] : zip_equal(OutTables, OutputFiles)) {
    if (!isTargetCompatibleWithModule(OutputFile.Target, MD))
      continue;
    auto CopyTriple = BaseTriple;
    if (DoPropGen) {
      GlobalBinImageProps Props = {EmitKernelParamInfo, EmitProgramMetadata,
                                   EmitExportedSymbols, EmitImportedSymbols,
                                   DeviceGlobals};
      CopyTriple.Prop =
          saveModuleProperties(MD, Props, I, Suffix, OutputFile.Target);
    }
    addTableRow(*Table, CopyTriple);
  }
}

module_split::ModuleDesc link(module_split::ModuleDesc &&MD1,
                              module_split::ModuleDesc &&MD2) {
  std::vector<std::string> Names;
  MD1.saveEntryPointNames(Names);
  MD2.saveEntryPointNames(Names);
  bool LinkError =
      llvm::Linker::linkModules(MD1.getModule(), MD2.releaseModulePtr());

  if (LinkError) {
    error(" error when linking SYCL and ESIMD modules");
  }
  module_split::ModuleDesc Res(MD1.releaseModulePtr(), std::move(Names));
  Res.assignMergedProperties(MD1, MD2);
  Res.Name = "linked[" + MD1.Name + "," + MD2.Name + "]";
  return Res;
}

bool processSpecConstants(module_split::ModuleDesc &MD) {
  MD.Props.SpecConstsMet = false;

  if (SpecConstLower.getNumOccurrences() == 0)
    return false;

  ModulePassManager RunSpecConst;
  ModuleAnalysisManager MAM;
  SpecConstantsPass SCP(SpecConstLower == SC_NATIVE_MODE
                            ? SpecConstantsPass::HandlingMode::native
                            : SpecConstantsPass::HandlingMode::emulation);
  // Register required analysis
  MAM.registerPass([&] { return PassInstrumentationAnalysis(); });
  RunSpecConst.addPass(std::move(SCP));

  // Perform the spec constant intrinsics transformation on resulting module
  PreservedAnalyses Res = RunSpecConst.run(MD.getModule(), MAM);
  MD.Props.SpecConstsMet = !Res.areAllPreserved();
  return MD.Props.SpecConstsMet;
}

/// Function generates the copy of the given ModuleDesc where all uses of
/// Specialization Constants are replaced by corresponding default values.
/// If the Module in MD doesn't contain specialization constants then
/// std::nullopt is returned.
std::optional<module_split::ModuleDesc>
processSpecConstantsWithDefaultValues(const module_split::ModuleDesc &MD) {
  std::optional<module_split::ModuleDesc> NewModuleDesc;
  if (!checkModuleContainsSpecConsts(MD.getModule()))
    return NewModuleDesc;

  NewModuleDesc = MD.clone();
  NewModuleDesc->setSpecConstantDefault(true);

  ModulePassManager MPM;
  ModuleAnalysisManager MAM;
  SpecConstantsPass SCP(SpecConstantsPass::HandlingMode::default_values);
  MAM.registerPass([&] { return PassInstrumentationAnalysis(); });
  MPM.addPass(std::move(SCP));
  MPM.addPass(StripDeadPrototypesPass());

  PreservedAnalyses Res = MPM.run(NewModuleDesc->getModule(), MAM);
  NewModuleDesc->Props.SpecConstsMet = !Res.areAllPreserved();
  assert(NewModuleDesc->Props.SpecConstsMet &&
         "This property should be true since the presence of SpecConsts "
         "has been checked before the run of the pass");
  NewModuleDesc->rebuildEntryPoints();
  return NewModuleDesc;
}

constexpr int MAX_COLUMNS_IN_FILE_TABLE = 3;

void addTableRow(util::SimpleTable &Table,
                 const IrPropSymFilenameTriple &RowData) {
  SmallVector<StringRef, MAX_COLUMNS_IN_FILE_TABLE> Row;

  for (const std::string *S : {&RowData.Ir, &RowData.Prop, &RowData.Sym}) {
    if (!S->empty()) {
      Row.push_back(StringRef(*S));
    }
  }
  assert(static_cast<size_t>(Table.getNumColumns()) == Row.size());
  Table.addRow(Row);
}

// Removes the global variable "llvm.used" and returns true on success.
// "llvm.used" is a global constant array containing references to kernels
// available in the module and callable from host code. The elements of
// the array are ConstantExpr bitcast to i8*.
// The variable must be removed as it is a) has done the job to the moment
// of this function call and b) the references to the kernels callable from
// host must not have users.
static bool removeSYCLKernelsConstRefArray(Module &M) {
  GlobalVariable *GV = M.getGlobalVariable("llvm.used");

  if (!GV) {
    return false;
  }
  assert(GV->user_empty() && "Unexpected llvm.used users");
  Constant *Initializer = GV->getInitializer();
  GV->setInitializer(nullptr);
  GV->eraseFromParent();

  // Destroy the initializer and all operands of it.
  SmallVector<Constant *, 8> IOperands;
  for (auto It = Initializer->op_begin(); It != Initializer->op_end(); It++)
    IOperands.push_back(cast<Constant>(*It));
  assert(llvm::isSafeToDestroyConstant(Initializer) &&
         "Cannot remove initializer of llvm.used global");
  Initializer->destroyConstant();
  for (auto It = IOperands.begin(); It != IOperands.end(); It++) {
    auto Op = (*It)->stripPointerCasts();
    auto *F = dyn_cast<Function>(Op);
    if (llvm::isSafeToDestroyConstant(*It)) {
      (*It)->destroyConstant();
    } else if (F && F->getCallingConv() == CallingConv::SPIR_KERNEL &&
               !F->use_empty()) {
      // The element in "llvm.used" array has other users. That is Ok for
      // specialization constants, but is wrong for kernels.
      llvm::report_fatal_error("Unexpected usage of SYCL kernel");
    }

    // Remove unused kernel declarations to avoid LLVM IR check fails.
    if (F && F->isDeclaration() && F->use_empty())
      F->eraseFromParent();
  }
  return true;
}

// Removes all device_global variables from the llvm.compiler.used global
// variable. A device_global with internal linkage will be in llvm.compiler.used
// to avoid the compiler wrongfully removing it during optimizations. However,
// as an effect the device_global variables will also be distributed across
// binaries, even if llvm.compiler.used has served its purpose. To avoid
// polluting other binaries with unused device_global variables, we remove them
// from llvm.compiler.used and erase them if they have no further uses.
static bool removeDeviceGlobalFromCompilerUsed(Module &M) {
  GlobalVariable *GV = M.getGlobalVariable("llvm.compiler.used");
  if (!GV)
    return false;

  // Erase the old llvm.compiler.used. A new one will be created at the end if
  // there are other values in it (other than device_global).
  assert(GV->user_empty() && "Unexpected llvm.compiler.used users");
  Constant *Initializer = GV->getInitializer();
  const auto *VAT = cast<ArrayType>(GV->getValueType());
  GV->setInitializer(nullptr);
  GV->eraseFromParent();

  // Destroy the initializer. Keep the operands so we keep the ones we need.
  SmallVector<Constant *, 8> IOperands;
  for (auto It = Initializer->op_begin(); It != Initializer->op_end(); It++)
    IOperands.push_back(cast<Constant>(*It));
  assert(llvm::isSafeToDestroyConstant(Initializer) &&
         "Cannot remove initializer of llvm.compiler.used global");
  Initializer->destroyConstant();

  // Iterate through all operands. If they are device_global then we drop them
  // and erase them if they have no uses afterwards. All other values are kept.
  SmallVector<Constant *, 8> NewOperands;
  for (auto It = IOperands.begin(); It != IOperands.end(); It++) {
    Constant *Op = *It;
    auto *DG = dyn_cast<GlobalVariable>(Op->stripPointerCasts());

    // If it is not a device_global we keep it.
    if (!DG || !isDeviceGlobalVariable(*DG)) {
      NewOperands.push_back(Op);
      continue;
    }

    // Destroy the device_global operand.
    if (llvm::isSafeToDestroyConstant(Op))
      Op->destroyConstant();

    // Remove device_global if it no longer has any uses.
    if (!DG->isConstantUsed())
      DG->eraseFromParent();
  }

  // If we have any operands left from the original llvm.compiler.used we create
  // a new one with the new size.
  if (!NewOperands.empty()) {
    ArrayType *ATy = ArrayType::get(VAT->getElementType(), NewOperands.size());
    GlobalVariable *NGV =
        new GlobalVariable(M, ATy, false, GlobalValue::AppendingLinkage,
                           ConstantArray::get(ATy, NewOperands), "");
    NGV->setName("llvm.compiler.used");
    NGV->setSection("llvm.metadata");
  }

  return true;
}

SmallVector<module_split::ModuleDesc, 2>
handleESIMD(module_split::ModuleDesc &&MDesc, bool &Modified,
            bool &SplitOccurred) {
  // Do SYCL/ESIMD splitting. It happens always, as ESIMD and SYCL must
  // undergo different set of LLVMIR passes. After this they are linked back
  // together to form single module with disjoint SYCL and ESIMD call graphs
  // unless -split-esimd option is specified. The graphs become disjoint
  // when linked back because functions shared between graphs are cloned and
  // renamed.
  SmallVector<module_split::ModuleDesc, 2> Result = module_split::splitByESIMD(
      std::move(MDesc), EmitOnlyKernelsAsEntryPoints);

  if (Result.size() > 1 && SplitOccurred &&
      (SplitMode == module_split::SPLIT_PER_KERNEL) && !SplitEsimd) {
    // Controversial state reached - SYCL and ESIMD entry points resulting
    // from SYCL/ESIMD split (which is done always) are linked back, since
    // -split-esimd is not specified, but per-kernel split is requested.
    warning("SYCL and ESIMD entry points detected and split mode is "
            "per-kernel, so " +
            SplitEsimd.ValueStr + " must also be specified");
  }
  SplitOccurred |= Result.size() > 1;

  for (auto &MD : Result) {
    DUMP_ENTRY_POINTS(MD.entries(), MD.Name.c_str(), 3);
    if (LowerEsimd && MD.isESIMD())
      Modified |= lowerEsimdConstructs(MD);
  }

  if (!SplitEsimd && Result.size() > 1) {
    // SYCL/ESIMD splitting is not requested, link back into single module.
    assert(Result.size() == 2 &&
           "Unexpected number of modules as results of ESIMD split");
    int ESIMDInd = Result[0].isESIMD() ? 0 : 1;
    int SYCLInd = 1 - ESIMDInd;
    assert(Result[SYCLInd].isSYCL() &&
           "no non-ESIMD module as a result ESIMD split?");

    // ... but before that, make sure no link conflicts will occur.
    Result[ESIMDInd].renameDuplicatesOf(Result[SYCLInd].getModule(), ".esimd");
    module_split::ModuleDesc Linked =
        link(std::move(Result[0]), std::move(Result[1]));
    Linked.restoreLinkageOfDirectInvokeSimdTargets();
    string_vector Names;
    Linked.saveEntryPointNames(Names);
    Linked.cleanup(); // may remove some entry points, need to save/rebuild
    Linked.rebuildEntryPoints(Names);
    Result.clear();
    Result.emplace_back(std::move(Linked));
    DUMP_ENTRY_POINTS(Result.back().entries(), Result.back().Name.c_str(), 3);
    Modified = true;
  }

  return Result;
}

// Checks if the given target and module are compatible.
// A target and module are compatible if all the optional kernel features
// the module uses are supported by that target (i.e. that module can be
// compiled for that target and then be executed on that target). This
// information comes from the device config file (DeviceConfigFile.td).
// For example, the intel_gpu_tgllp target does not support fp64 - therefore,
// a module using fp64 would *not* be compatible with intel_gpu_tgllp.
bool isTargetCompatibleWithModule(const std::string &Target,
                                  module_split::ModuleDesc &IrMD) {
  // When the user does not specify a target,
  // (e.g. -o out.table compared to -o intel_gpu_pvc,out-pvc.table)
  // Target will be empty and we will not want to perform any filtering, so
  // we return true here.
  if (Target.empty())
    return true;

  // TODO: If a target not found in the device config file is passed,
  // to sycl-post-link, then we should probably throw an error. However,
  // since not all the information for all the targets is filled out
  // right now, we return true, having the affect that unrecognized
  // targets have no filtering applied to them.
  if (!is_contained(DeviceConfigFile::TargetTable, Target))
    return true;

  const DeviceConfigFile::TargetInfo &TargetInfo =
      DeviceConfigFile::TargetTable[Target];
  const SYCLDeviceRequirements &ModuleReqs =
      IrMD.getOrComputeDeviceRequirements();

  // Check to see if all the requirements of the input module
  // are compatbile with the target.
  for (const auto &Aspect : ModuleReqs.Aspects) {
    if (!is_contained(TargetInfo.aspects, Aspect.Name))
      return false;
  }

  // Check if module sub group size is compatible with the target.
  // For ESIMD, the reqd_sub_group_size will be 1; this is not
  // a supported by any backend (e.g. no backend can support a kernel
  // with sycl::reqd_sub_group_size(1)), but for ESIMD, this is
  // a special case.
  if (!IrMD.isESIMD() && ModuleReqs.SubGroupSize.has_value() &&
      !is_contained(TargetInfo.subGroupSizes, *ModuleReqs.SubGroupSize))
    return false;

  return true;
}

std::vector<std::unique_ptr<util::SimpleTable>>
processInputModule(std::unique_ptr<Module> M) {
  // Construct the resulting table which will accumulate all the outputs.
  SmallVector<StringRef, MAX_COLUMNS_IN_FILE_TABLE> ColumnTitles{
      StringRef(COL_CODE)};

  if (DoPropGen)
    ColumnTitles.push_back(COL_PROPS);

  if (DoSymGen)
    ColumnTitles.push_back(COL_SYM);

  Expected<std::unique_ptr<util::SimpleTable>> TableE =
      util::SimpleTable::create(ColumnTitles);
  CHECK_AND_EXIT(TableE.takeError());
  std::vector<std::unique_ptr<util::SimpleTable>> Tables;
  for (size_t i = 0; i < OutputFiles.size(); ++i) {
    Expected<std::unique_ptr<util::SimpleTable>> TableE =
        util::SimpleTable::create(ColumnTitles);
    CHECK_AND_EXIT(TableE.takeError());
    Tables.push_back(std::move(TableE.get()));
  }

  // Used in output filenames generation.
  int ID = 0;

  // Keeps track of any changes made to the input module and report to the user
  // if none were made.
  bool Modified = false;

  // Propagate ESIMD attribute to wrapper functions to prevent
  // spurious splits and kernel link errors.
  Modified |= runModulePass<SYCLFixupESIMDKernelWrapperMDPass>(*M);

  // After linking device bitcode "llvm.used" holds references to the kernels
  // that are defined in the device image. But after splitting device image into
  // separate kernels we may end up with having references to kernel declaration
  // originating from "llvm.used" in the IR that is passed to llvm-spirv tool,
  // and these declarations cause an assertion in llvm-spirv. To workaround this
  // issue remove "llvm.used" from the input module before performing any other
  // actions.
  Modified |= removeSYCLKernelsConstRefArray(*M.get());

  // There may be device_global variables kept alive in "llvm.compiler.used"
  // to keep the optimizer from wrongfully removing them. llvm.compiler.used
  // symbols are usually removed at backend lowering, but this is handled here
  // for SPIR-V since SYCL compilation uses llvm-spirv, not the SPIR-V backend.
  if (M->getTargetTriple().find("spir") != std::string::npos)
    Modified |= removeDeviceGlobalFromCompilerUsed(*M.get());

<<<<<<< HEAD
  // AddressSanitizer specific passes
  if (isModuleUsingAsan(*M)) {
    // Instrument each image scope device globals
    Modified |= runModulePass<SanitizeDeviceGlobalPass>(*M);
    // Fix attributes and metadata of the global variable
    // "__AsanKernelMetadata"
    Modified |= runModulePass<AsanKernelMetadataPass>(*M);
  }

=======
>>>>>>> 5e61f8fb
  // Transform Joint Matrix builtin calls to align them with SPIR-V friendly
  // LLVM IR specification.
  Modified |= runModulePass<SYCLJointMatrixTransformPass>(*M);

  // Do invoke_simd processing before splitting because this:
  // - saves processing time (the pass is run once, even though on larger IR)
  // - doing it before SYCL/ESIMD splitting is required for correctness
  const bool InvokeSimdMet = runModulePass<SYCLLowerInvokeSimdPass>(*M);

  if (InvokeSimdMet && SplitEsimd) {
    error("'invoke_simd' calls detected, '-" + SplitEsimd.ArgStr +
          "' must not be specified");
  }
  Modified |= InvokeSimdMet;

  DUMP_ENTRY_POINTS(*M, EmitOnlyKernelsAsEntryPoints, "Input");

  // -ir-output-only assumes single module output thus no code splitting.
  // Violation of this invariant is user error and must've been reported.
  // However, if split mode is "auto", then entry point filtering is still
  // performed.
  assert((!IROutputOnly || (SplitMode == module_split::SPLIT_NONE) ||
          (SplitMode == module_split::SPLIT_AUTO)) &&
         "invalid split mode for IR-only output");

  std::unique_ptr<module_split::ModuleSplitterBase> Splitter =
      module_split::getDeviceCodeSplitter(
          module_split::ModuleDesc{std::move(M)}, SplitMode, IROutputOnly,
          EmitOnlyKernelsAsEntryPoints);
  bool SplitOccurred = Splitter->remainingSplits() > 1;
  Modified |= SplitOccurred;

  // FIXME: this check is not performed for ESIMD splits
  if (DeviceGlobals) {
    auto E = Splitter->verifyNoCrossModuleDeviceGlobalUsage();
    if (E)
      error(toString(std::move(E)));
  }

  // It is important that we *DO NOT* preserve all the splits in memory at the
  // same time, because it leads to a huge RAM consumption by the tool on bigger
  // inputs.
  while (Splitter->hasMoreSplits()) {
    module_split::ModuleDesc MDesc = Splitter->nextSplit();
    DUMP_ENTRY_POINTS(MDesc.entries(), MDesc.Name.c_str(), 1);

    MDesc.fixupLinkageOfDirectInvokeSimdTargets();

    SmallVector<module_split::ModuleDesc, 2> MMs =
        handleESIMD(std::move(MDesc), Modified, SplitOccurred);
    assert(MMs.size() && "at least one module is expected after ESIMD split");

    SmallVector<module_split::ModuleDesc, 2> MMsWithDefaultSpecConsts;
    for (size_t I = 0; I != MMs.size(); ++I) {
      if (GenerateDeviceImageWithDefaultSpecConsts) {
        std::optional<module_split::ModuleDesc> NewMD =
            processSpecConstantsWithDefaultValues(MMs[I]);
        if (NewMD)
          MMsWithDefaultSpecConsts.push_back(std::move(*NewMD));
      }

      Modified |= processSpecConstants(MMs[I]);
    }

    if (IROutputOnly) {
      if (SplitOccurred) {
        error("some modules had to be split, '-" + IROutputOnly.ArgStr +
              "' can't be used");
      }
      MMs.front().cleanup();
      saveModuleIR(MMs.front().getModule(), OutputFiles[0].Filename);
      return Tables;
    }
    // Empty IR file name directs saveModule to generate one and save IR to
    // it:
    std::string OutIRFileName = "";

    if (!Modified && (OutputFiles.getNumOccurrences() == 0)) {
      assert(!SplitOccurred);
      OutIRFileName = InputFilename; // ... non-empty means "skip IR writing"
      errs() << "sycl-post-link NOTE: no modifications to the input LLVM IR "
                "have been made\n";
    }
    for (module_split::ModuleDesc &IrMD : MMs) {
      saveModule(Tables, IrMD, ID, OutIRFileName);
    }

    ++ID;

    if (!MMsWithDefaultSpecConsts.empty()) {
      for (size_t i = 0; i != MMsWithDefaultSpecConsts.size(); ++i) {
        module_split::ModuleDesc &IrMD = MMsWithDefaultSpecConsts[i];
        saveModule(Tables, IrMD, ID, OutIRFileName);
      }

      ++ID;
    }
  }
  return Tables;
}

} // namespace

int main(int argc, char **argv) {
  InitLLVM X{argc, argv};

  LLVMContext Context;
  cl::HideUnrelatedOptions(
      {&PostLinkCat, &module_split::getModuleSplitCategory()});
  cl::ParseCommandLineOptions(
      argc, argv,
      "SYCL post-link device code processing tool.\n"
      "This is a collection of utilities run on device code's LLVM IR before\n"
      "handing off to back-end for further compilation or emitting SPIRV.\n"
      "The utilities are:\n"
      "- SYCL and ESIMD kernels can be split into separate modules with\n"
      "  '-split-esimd' option. The option has no effect when there is only\n"
      "  one type of kernels in the input module. Functions unreachable from\n"
      "  any entry point (kernels and SYCL_EXTERNAL functions) are\n"
      "  dropped from the resulting module(s).\n"
      "- Module splitter to split a big input module into smaller ones.\n"
      "  Groups kernels using function attribute 'sycl-module-id', i.e.\n"
      "  kernels with the same values of the 'sycl-module-id' attribute will\n"
      "  be put into the same module. If -split=kernel option is specified,\n"
      "  one module per kernel will be emitted.\n"
      "  '-split=auto' mode automatically selects the best way of splitting\n"
      "  kernels into modules based on some heuristic.\n"
      "  The '-split' option is compatible with '-split-esimd'. In this case,\n"
      "  first input module will be split according to the '-split' option\n"
      "  processing algorithm, not distinguishing between SYCL and ESIMD\n"
      "  kernels. Then each resulting module is further split into SYCL and\n"
      "  ESIMD parts if the module has both kinds of entry points.\n"
      "- If -symbols options is also specified, then for each produced module\n"
      "  a text file containing names of all spir kernels in it is generated.\n"
      "- Specialization constant intrinsic transformer. Replaces symbolic\n"
      "  ID-based intrinsics to integer ID-based ones to make them friendly\n"
      "  for the SPIRV translator\n"
      "When the tool splits input module into regular SYCL and ESIMD kernels,\n"
      "it performs a set of specific lowering and transformation passes on\n"
      "ESIMD module, which is enabled by the '-lower-esimd' option. Regular\n"
      "optimization level options are supported, e.g. -O[0|1|2|3|s|z].\n"
      "Normally, the tool generates a number of files and \"file table\"\n"
      "file listing all generated files in a table manner. For example, if\n"
      "the input file 'example.bc' contains two kernels, then the command\n"
      "  $ sycl-post-link --properties --split=kernel --symbols \\\n"
      "    --spec-const=native    -o example.table example.bc\n"
      "will produce 'example.table' file with the following content:\n"
      "  [Code|Properties|Symbols]\n"
      "  example_0.bc|example_0.prop|example_0.sym\n"
      "  example_1.bc|example_1.prop|example_1.sym\n"
      "When only specialization constant processing is needed, the tool can\n"
      "output a single transformed IR file if --ir-output-only is specified:\n"
      "  $ sycl-post-link --ir-output-only --spec-const=emulation \\\n"
      "    -o example_p.bc example.bc\n"
      "will produce single output file example_p.bc suitable for SPIRV\n"
      "translation.\n"
      "--ir-output-only option is not not compatible with split modes other\n"
      "than 'auto'.\n");

  bool DoSplit = SplitMode.getNumOccurrences() > 0;
  bool DoSplitEsimd = SplitEsimd.getNumOccurrences() > 0;
  bool DoLowerEsimd = LowerEsimd.getNumOccurrences() > 0;
  bool DoSpecConst = SpecConstLower.getNumOccurrences() > 0;
  bool DoParamInfo = EmitKernelParamInfo.getNumOccurrences() > 0;
  bool DoProgMetadata = EmitProgramMetadata.getNumOccurrences() > 0;
  bool DoExportedSyms = EmitExportedSymbols.getNumOccurrences() > 0;
  bool DoImportedSyms = EmitImportedSymbols.getNumOccurrences() > 0;
  bool DoDeviceGlobals = DeviceGlobals.getNumOccurrences() > 0;
  bool DoGenerateDeviceImageWithDefaulValues =
      GenerateDeviceImageWithDefaultSpecConsts.getNumOccurrences() > 0;

  if (!DoSplit && !DoSpecConst && !DoSymGen && !DoPropGen && !DoParamInfo &&
      !DoProgMetadata && !DoSplitEsimd && !DoExportedSyms && !DoImportedSyms &&
      !DoDeviceGlobals && !DoLowerEsimd) {
    errs() << "no actions specified; try --help for usage info\n";
    return 1;
  }
  if (IROutputOnly && DoSplit && (SplitMode != module_split::SPLIT_AUTO)) {
    errs() << "error: -" << SplitMode.ArgStr << "=" << SplitMode.ValueStr
           << " can't be used with -" << IROutputOnly.ArgStr << "\n";
    return 1;
  }
  if (IROutputOnly && DoSplitEsimd) {
    errs() << "error: -" << SplitEsimd.ArgStr << " can't be used with -"
           << IROutputOnly.ArgStr << "\n";
    return 1;
  }
  if (IROutputOnly && DoSymGen) {
    errs() << "error: -" << DoSymGen.ArgStr << " can't be used with -"
           << IROutputOnly.ArgStr << "\n";
    return 1;
  }
  if (IROutputOnly && DoPropGen) {
    errs() << "error: -" << DoPropGen.ArgStr << " can't be used with -"
           << IROutputOnly.ArgStr << "\n";
    return 1;
  }
  if (IROutputOnly && DoParamInfo) {
    errs() << "error: -" << EmitKernelParamInfo.ArgStr << " can't be used with"
           << " -" << IROutputOnly.ArgStr << "\n";
    return 1;
  }
  if (IROutputOnly && DoProgMetadata) {
    errs() << "error: -" << EmitProgramMetadata.ArgStr << " can't be used with"
           << " -" << IROutputOnly.ArgStr << "\n";
    return 1;
  }
  if (IROutputOnly && DoExportedSyms) {
    errs() << "error: -" << EmitExportedSymbols.ArgStr << " can't be used with"
           << " -" << IROutputOnly.ArgStr << "\n";
    return 1;
  }
  if (IROutputOnly && DoImportedSyms) {
    errs() << "error: -" << EmitImportedSymbols.ArgStr << " can't be used with"
           << " -" << IROutputOnly.ArgStr << "\n";
    return 1;
  }
  if (IROutputOnly && DoGenerateDeviceImageWithDefaulValues) {
    errs() << "error: -" << GenerateDeviceImageWithDefaultSpecConsts.ArgStr
           << " can't be used with -" << IROutputOnly.ArgStr << "\n";
    return 1;
  }

  SMDiagnostic Err;
  std::unique_ptr<Module> M = parseIRFile(InputFilename, Err, Context);
  // It is OK to use raw pointer here as we control that it does not outlive M
  // or objects it is moved to
  Module *MPtr = M.get();

  if (!MPtr) {
    Err.print(argv[0], errs());
    return 1;
  }

  if (OutputFiles.getNumOccurrences() == 0) {
    StringRef S =
        IROutputOnly ? (OutputAssembly ? ".out.ll" : "out.bc") : ".files";
    OutputFiles.push_back({{}, (sys::path::stem(InputFilename) + S).str()});
  }

  std::vector<std::unique_ptr<util::SimpleTable>> Tables =
      processInputModule(std::move(M));

  // Input module was processed and a single output file was requested.
  if (IROutputOnly)
    return 0;

  // Emit the resulting tables
  for (const auto &[Table, OutputFile] : zip_equal(Tables, OutputFiles)) {
    std::error_code EC;
    raw_fd_ostream Out{OutputFile.Filename, EC, sys::fs::OF_None};
    checkError(EC, "error opening file '" + OutputFile.Filename + "'");
    Table->write(Out);
  }

  return 0;
}<|MERGE_RESOLUTION|>--- conflicted
+++ resolved
@@ -791,18 +791,13 @@
   if (M->getTargetTriple().find("spir") != std::string::npos)
     Modified |= removeDeviceGlobalFromCompilerUsed(*M.get());
 
-<<<<<<< HEAD
   // AddressSanitizer specific passes
   if (isModuleUsingAsan(*M)) {
-    // Instrument each image scope device globals
-    Modified |= runModulePass<SanitizeDeviceGlobalPass>(*M);
     // Fix attributes and metadata of the global variable
     // "__AsanKernelMetadata"
     Modified |= runModulePass<AsanKernelMetadataPass>(*M);
   }
 
-=======
->>>>>>> 5e61f8fb
   // Transform Joint Matrix builtin calls to align them with SPIR-V friendly
   // LLVM IR specification.
   Modified |= runModulePass<SYCLJointMatrixTransformPass>(*M);
