--- conflicted
+++ resolved
@@ -494,68 +494,6 @@
   Table.addRow(Row);
 }
 
-<<<<<<< HEAD
-=======
-SmallVector<module_split::ModuleDesc, 2>
-handleESIMD(module_split::ModuleDesc &&MDesc, bool &Modified,
-            bool &SplitOccurred) {
-  // Do SYCL/ESIMD splitting. It happens always, as ESIMD and SYCL must
-  // undergo different set of LLVMIR passes. After this they are linked back
-  // together to form single module with disjoint SYCL and ESIMD call graphs
-  // unless -split-esimd option is specified. The graphs become disjoint
-  // when linked back because functions shared between graphs are cloned and
-  // renamed.
-  SmallVector<module_split::ModuleDesc, 2> Result =
-      module_split::splitByESIMD(std::move(MDesc), EmitOnlyKernelsAsEntryPoints,
-                                 AllowDeviceImageDependencies);
-
-  if (Result.size() > 1 && SplitOccurred &&
-      (SplitMode == module_split::SPLIT_PER_KERNEL) && !SplitEsimd) {
-    // Controversial state reached - SYCL and ESIMD entry points resulting
-    // from SYCL/ESIMD split (which is done always) are linked back, since
-    // -split-esimd is not specified, but per-kernel split is requested.
-    warning("SYCL and ESIMD entry points detected and split mode is "
-            "per-kernel, so " +
-            SplitEsimd.ValueStr + " must also be specified");
-  }
-  SplitOccurred |= Result.size() > 1;
-
-  for (auto &MD : Result) {
-    DUMP_ENTRY_POINTS(MD.entries(), MD.Name.c_str(), 3);
-    if (LowerEsimd && MD.isESIMD())
-      Modified |=
-          sycl::lowerESIMDConstructs(MD, ForceDisableESIMDOpt, SplitEsimd);
-  }
-
-  if (!SplitEsimd && Result.size() > 1) {
-    // SYCL/ESIMD splitting is not requested, link back into single module.
-    assert(Result.size() == 2 &&
-           "Unexpected number of modules as results of ESIMD split");
-    int ESIMDInd = Result[0].isESIMD() ? 0 : 1;
-    int SYCLInd = 1 - ESIMDInd;
-    assert(Result[SYCLInd].isSYCL() &&
-           "no non-ESIMD module as a result ESIMD split?");
-
-    // ... but before that, make sure no link conflicts will occur.
-    Result[ESIMDInd].renameDuplicatesOf(Result[SYCLInd].getModule(), ".esimd");
-    module_split::ModuleDesc Linked =
-        link(std::move(Result[0]), std::move(Result[1]));
-    Linked.restoreLinkageOfDirectInvokeSimdTargets();
-    string_vector Names;
-    Linked.saveEntryPointNames(Names);
-    // cleanup may remove some entry points, need to save/rebuild
-    Linked.cleanup(AllowDeviceImageDependencies);
-    Linked.rebuildEntryPoints(Names);
-    Result.clear();
-    Result.emplace_back(std::move(Linked));
-    DUMP_ENTRY_POINTS(Result.back().entries(), Result.back().Name.c_str(), 3);
-    Modified = true;
-  }
-
-  return Result;
-}
-
->>>>>>> 8128c0c4
 // Checks if the given target and module are compatible.
 // A target and module are compatible if all the optional kernel features
 // the module uses are supported by that target (i.e. that module can be
@@ -678,7 +616,8 @@
                                       AllowDeviceImageDependencies,
                                       LowerEsimd,
                                       SplitEsimd,
-                                      getOptLevel()};
+                                      getOptLevel(),
+                                      ForceDisableESIMDOpt};
     auto ModulesOrErr =
         handleESIMD(std::move(MDesc), Options, Modified, SplitOccurred);
     CHECK_AND_EXIT(ModulesOrErr.takeError());
