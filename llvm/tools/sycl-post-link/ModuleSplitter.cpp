//===-------- ModuleSplitter.cpp - split a module into callgraphs ---------===//
//
// Part of the LLVM Project, under the Apache License v2.0 with LLVM Exceptions.
// See https://llvm.org/LICENSE.txt for license information.
// SPDX-License-Identifier: Apache-2.0 WITH LLVM-exception
//
//===----------------------------------------------------------------------===//
// See comments in the header.
//===----------------------------------------------------------------------===//

#include "ModuleSplitter.h"
#include "Support.h"

#include "llvm/ADT/SetVector.h"
#include "llvm/IR/Constants.h"
#include "llvm/IR/Function.h"
#include "llvm/IR/InstIterator.h"
#include "llvm/IR/Instructions.h"
#include "llvm/IR/LegacyPassManager.h"
#include "llvm/IR/Module.h"
#include "llvm/SYCLLowerIR/DeviceGlobals.h"
#include "llvm/SYCLLowerIR/LowerInvokeSimd.h"
#include "llvm/SYCLLowerIR/LowerKernelProps.h"
#include "llvm/SYCLLowerIR/SYCLUtils.h"
#include "llvm/Transforms/IPO.h"
#include "llvm/Transforms/IPO/GlobalDCE.h"
#include "llvm/Transforms/IPO/StripDeadPrototypes.h"
#include "llvm/Transforms/IPO/StripSymbols.h"
#include "llvm/Transforms/Utils/Cloning.h"

#include <algorithm>
#include <map>
#include <utility>
#include <variant>

using namespace llvm;
using namespace llvm::module_split;

namespace {
// Identifying name for global scope
constexpr char GLOBAL_SCOPE_NAME[] = "<GLOBAL>";
constexpr char SYCL_SCOPE_NAME[] = "<SYCL>";
constexpr char ESIMD_SCOPE_NAME[] = "<ESIMD>";
constexpr char ESIMD_MARKER_MD[] = "sycl_explicit_simd";

EntryPointsGroupScope selectDeviceCodeGroupScope(const Module &M,
                                                 IRSplitMode Mode,
                                                 bool AutoSplitIsGlobalScope) {
  switch (Mode) {
  case SPLIT_PER_TU:
    return Scope_PerModule;

  case SPLIT_PER_KERNEL:
    return Scope_PerKernel;

  case SPLIT_AUTO: {
    if (AutoSplitIsGlobalScope)
      return Scope_Global;

    // At the moment, we assume that per-source split is the best way of
    // splitting device code and can always be used except for cases handled
    // above.
    return Scope_PerModule;
  }

  case SPLIT_NONE:
    return Scope_Global;
  }

  llvm_unreachable("unsupported split mode");
}

// Return true if the function is a SPIRV or SYCL builtin, e.g.
// _Z28__spirv_GlobalInvocationId_xv
bool isSpirvSyclBuiltin(StringRef FName) {
  if (!FName.consume_front("_Z"))
    return false;
  // now skip the digits
  FName = FName.drop_while([](char C) { return std::isdigit(C); });

  return FName.startswith("__spirv_") || FName.startswith("__sycl_");
}

// Return true if the function is a ESIMD builtin
// The regexp for ESIMD intrinsics:
// /^_Z(\d+)__esimd_\w+/
bool isESIMDBuiltin(StringRef FName) {
  if (!FName.consume_front("_Z"))
    return false;
  // now skip the digits
  FName = FName.drop_while([](char C) { return std::isdigit(C); });

  return FName.startswith("__esimd_");
}

// Return true if the function name starts with "__builtin_"
bool isGenericBuiltin(StringRef FName) {
  return FName.startswith("__builtin_");
}

bool isKernel(const Function &F) {
  return F.getCallingConv() == CallingConv::SPIR_KERNEL;
}

bool isEntryPoint(const Function &F, bool EmitOnlyKernelsAsEntryPoints) {
  // Skip declarations, if any: they should not be included into a vector of
  // entry points groups or otherwise we will end up with incorrectly generated
  // list of symbols.
  if (F.isDeclaration())
    return false;

  // Kernels are always considered to be entry points
  if (isKernel(F))
    return true;

  if (!EmitOnlyKernelsAsEntryPoints) {
    // If not disabled, SYCL_EXTERNAL functions with sycl-module-id attribute
    // are also considered as entry points (except __spirv_* and __sycl_*
    // functions)
    return llvm::sycl::utils::isSYCLExternalFunction(&F) &&
           !isSpirvSyclBuiltin(F.getName()) && !isESIMDBuiltin(F.getName()) &&
           !isGenericBuiltin(F.getName());
  }

  return false;
}

bool isESIMDFunction(const Function &F) {
  return F.getMetadata(ESIMD_MARKER_MD) != nullptr;
}

// This function makes one or two groups depending on kernel types (SYCL, ESIMD)
EntryPointGroupVec
groupEntryPointsByKernelType(ModuleDesc &MD,
                             bool EmitOnlyKernelsAsEntryPoints) {
  Module &M = MD.getModule();
  EntryPointGroupVec EntryPointGroups{};
  std::map<StringRef, EntryPointSet> EntryPointMap;

  // Only process module entry points:
  for (Function &F : M.functions()) {
    if (!isEntryPoint(F, EmitOnlyKernelsAsEntryPoints) ||
        !MD.isEntryPointCandidate(F))
      continue;
    if (isESIMDFunction(F))
      EntryPointMap[ESIMD_SCOPE_NAME].insert(&F);
    else
      EntryPointMap[SYCL_SCOPE_NAME].insert(&F);
  }

  if (!EntryPointMap.empty()) {
    for (auto &EPG : EntryPointMap) {
      EntryPointGroups.emplace_back(EPG.first, std::move(EPG.second),
                                    MD.getEntryPointGroup().Props);
      EntryPointGroup &G = EntryPointGroups.back();

      if (G.GroupId == ESIMD_SCOPE_NAME) {
        G.Props.HasESIMD = SyclEsimdSplitStatus::ESIMD_ONLY;
      } else {
        assert(G.GroupId == SYCL_SCOPE_NAME);
        G.Props.HasESIMD = SyclEsimdSplitStatus::SYCL_ONLY;
      }
    }
  } else {
    // No entry points met, record this.
    EntryPointGroups.emplace_back(SYCL_SCOPE_NAME, EntryPointSet{});
    EntryPointGroup &G = EntryPointGroups.back();
    G.Props.HasESIMD = SyclEsimdSplitStatus::SYCL_ONLY;
  }

  return EntryPointGroups;
}

<<<<<<< HEAD
// This function decides how entry points of the input module M will be
// distributed ("split") into multiple modules based on the command options and
// IR attributes. The decision is recorded in the output vector EntryPointGroups
// which contains pairs of group id and entry points for that group. Each such
// group along with IR it depends on (globals, functions from its call graph,
// ...) will constitute a separate module.
EntryPointGroupVec groupEntryPointsByScope(ModuleDesc &MD,
                                           EntryPointsGroupScope EntryScope,
                                           bool EmitOnlyKernelsAsEntryPoints) {
  EntryPointGroupVec EntryPointGroups{};
  // Use MapVector for deterministic order of traversal (helps tests).
  MapVector<StringRef, EntryPointSet> EntryPointMap;
  Module &M = MD.getModule();

  // Only process module entry points:
  for (Function &F : M.functions()) {
    if (!isEntryPoint(F, EmitOnlyKernelsAsEntryPoints) ||
        !MD.isEntryPointCandidate(F))
      continue;

    switch (EntryScope) {
    case Scope_PerKernel:
      EntryPointMap[F.getName()].insert(&F);
      break;

    case Scope_PerModule: {
      if (!llvm::sycl::utils::isSYCLExternalFunction(&F))
        // TODO It may make sense to group all entry points w/o the attribute
        // into a separate module rather than issuing an error. Should probably
        // be controlled by an option.
        error("no '" + Twine(llvm::sycl::utils::ATTR_SYCL_MODULE_ID) +
              "' attribute for entry point '" + F.getName() +
              "', per-module split is not possible");

      Attribute Id = F.getFnAttribute(llvm::sycl::utils::ATTR_SYCL_MODULE_ID);
      StringRef Val = Id.getValueAsString();
      EntryPointMap[Val].insert(&F);
      break;
    }

    case Scope_Global:
      // the map key is not significant here
      EntryPointMap[GLOBAL_SCOPE_NAME].insert(&F);
      break;
    }
  }

  if (!EntryPointMap.empty()) {
    EntryPointGroups.reserve(EntryPointMap.size());
    for (auto &EPG : EntryPointMap) {
      EntryPointGroups.emplace_back(EPG.first, std::move(EPG.second),
                                    MD.getEntryPointGroup().Props);
      EntryPointGroup &G = EntryPointGroups.back();
      G.Props.Scope = EntryScope;
    }
  } else {
    // No entry points met, record this.
    EntryPointGroups.emplace_back(GLOBAL_SCOPE_NAME, EntryPointSet{});
  }
  return EntryPointGroups;
}

// Represents an "extended" call graph of a module. The main difference with a
// regular call graph is that this graph represents not only calls, but also
// other types of function uses. For example, if function FA contains a
// StoreInst which has function FB in its arguments, then this graph will have
// "FA" -> "FB" edge.
//
// The main purpose of such extended graph is to be able to track indirectly
// called functions to correctly group them together during device code split.
//
// The following cases are treated as dependencies between functions:
// 1. function A is used within a function B in any way (store, bitcast, phi
//    node, call, etc.): "A" -> "B" edge will be added to the graph;
// 2. function A is used by a global variable G and that global variable is used
//    by function B (in any way). "A" -> "B" edge will be added to the graph;
// 3. function A performs an indirect call of a function with signature S and
//    there is a function B with signature S. "A" -> "B" edge will be added to
//    the graph;
//
// TODO: We should expand this to also track global variable uses.
class DependencyGraph {
=======
// Represents a call graph between functions in a module. Nodes are functions,
// edges are "calls" relation.
class CallGraph {
>>>>>>> 4b37a830
public:
  using FunctionSet = SmallPtrSet<const Function *, 16>;

  DependencyGraph(const Module &M) {
    // Group functions by their signature to implement check (3)
    DenseMap<const FunctionType *, DependencyGraph::FunctionSet>
        FuncTypeToFuncMap;
    for (const auto &F : M) {
      FuncTypeToFuncMap[F.getFunctionType()].insert(&F);
    }

    for (const auto &F : M) {
      // check (1) and (2)
      for (const Value *U : F.users())
        addUserToGraphRecursively(cast<const User>(U), &F);

      // check (3)
      for (const auto &I : instructions(F)) {
        if (!isa<CallInst>(&I))
          continue;

        const auto *CI = cast<CallInst>(&I);
        // Direct calls were handled in previous checks
        if (!CI->isIndirectCall())
          continue;

        const FunctionType *Signature = CI->getFunctionType();
        const auto &PotentialCallees = FuncTypeToFuncMap[Signature];
        Graph[&F].insert(PotentialCallees.begin(), PotentialCallees.end());
      }
    }
  }

  iterator_range<FunctionSet::const_iterator>
  dependencies(const Function *F) const {

    auto It = Graph.find(F);
    return (It == Graph.end())
               ? make_range(EmptySet.begin(), EmptySet.end())
               : make_range(It->second.begin(), It->second.end());
  }

private:
  void addUserToGraphRecursively(const User *Root, const Function *F) {

    SmallVector<const User *, 8> WorkList;
    WorkList.push_back(Root);

    while (!WorkList.empty()) {
      const User *U = WorkList.pop_back_val();
      if (const auto *I = dyn_cast<const Instruction>(U)) {
        const auto *UFunc = I->getFunction();
        Graph[UFunc].insert(F);
      } else if (isa<const Constant>(U)) {
        // This could be a global variable or some constant expression (like
        // bitcast or gep). We trace users of this constant further to reach
        // functions they came from to build dependency graph.
        for (const auto *UU : U->users())
          WorkList.push_back(UU);
      } else {
        llvm_unreachable("Unhandled type of function user");
      }
    }
  }

  DenseMap<const Function *, FunctionSet> Graph;
  SmallPtrSet<const Function *, 1> EmptySet;
};

void collectFunctionsToExtract(
    SetVector<const GlobalValue *> &GVs,
    const EntryPointGroup &ModuleEntryPoints, const DependencyGraph &Deps,
    const std::function<bool(const Function *)> &Filter = nullptr) {
  for (const auto *F : ModuleEntryPoints.Functions)
    GVs.insert(F);

  // GVs has SetVector type. This type inserts a value only if it is not yet
  // present there. So, recursion is not expected here.
  decltype(GVs.size()) Idx = 0;
  while (Idx < GVs.size()) {
    const auto *F = cast<Function>(GVs[Idx++]);

    for (const Function *F1 : Deps.dependencies(F)) {
      if (F1->isDeclaration())
        continue;

      if (!Filter || Filter(F1))
        GVs.insert(F1);
    }
  }
}

void collectGlobalVarsToExtract(SetVector<const GlobalValue *> &GVs,
                                const Module &M) {
  // It's not easy to trace global variable's uses inside needed functions
  // because global variable can be used inside a combination of operators, so
  // mark all global variables as needed and remove dead ones after cloning.
  // Notice. For device global variables with the 'device_image_scope' property,
  // removing dead ones is a must, the 'checkImageScopedDeviceGlobals' function
  // checks that there are no usages of a single device global variable with the
  // 'device_image_scope' property from multiple modules and the splitter must
  // not add such usages after the check.
  for (const auto &G : M.globals())
    GVs.insert(&G);
}

ModuleDesc extractSubModule(const ModuleDesc &MD,
                            const SetVector<const GlobalValue *> GVs,
                            EntryPointGroup &&ModuleEntryPoints) {
  const Module &M = MD.getModule();
  // For each group of entry points collect all dependencies.
  ValueToValueMapTy VMap;
  // Clone definitions only for needed globals. Others will be added as
  // declarations and removed later.
  std::unique_ptr<Module> SubM = CloneModule(
      M, VMap, [&](const GlobalValue *GV) { return GVs.count(GV); });
  // Replace entry points with cloned ones.
  EntryPointSet NewEPs;
  const EntryPointSet &EPs = ModuleEntryPoints.Functions;
  std::for_each(EPs.begin(), EPs.end(), [&](const Function *F) {
    NewEPs.insert(cast<Function>(VMap[F]));
  });
  ModuleEntryPoints.Functions = std::move(NewEPs);
  return ModuleDesc{std::move(SubM), std::move(ModuleEntryPoints), MD.Props};
}

// The function produces a copy of input LLVM IR module M with only those entry
// points that are specified in ModuleEntryPoints vector.
ModuleDesc extractCallGraph(
    const ModuleDesc &MD, EntryPointGroup &&ModuleEntryPoints,
    const DependencyGraph &CG,
    const std::function<bool(const Function *)> &Filter = nullptr) {
  SetVector<const GlobalValue *> GVs;
  collectFunctionsToExtract(GVs, ModuleEntryPoints, CG, Filter);
  collectGlobalVarsToExtract(GVs, MD.getModule());

  ModuleDesc SplitM = extractSubModule(MD, GVs, std::move(ModuleEntryPoints));
  SplitM.cleanup();

  return SplitM;
}

class ModuleCopier : public ModuleSplitterBase {
public:
  using ModuleSplitterBase::ModuleSplitterBase; // to inherit base constructors

  ModuleDesc nextSplit() override {
    return ModuleDesc{releaseInputModule(), nextGroup(), Input.Props};
  }
};

class ModuleSplitter : public ModuleSplitterBase {
public:
  ModuleSplitter(ModuleDesc &&MD, EntryPointGroupVec &&GroupVec)
      : ModuleSplitterBase(std::move(MD), std::move(GroupVec)),
        CG(Input.getModule()) {}

  ModuleDesc nextSplit() override {
    return extractCallGraph(Input, nextGroup(), CG);
  }

private:
  DependencyGraph CG;
};
} // namespace
namespace llvm {
namespace module_split {

std::unique_ptr<ModuleSplitterBase>
<<<<<<< HEAD
getSplitterByMode(ModuleDesc &&MD, IRSplitMode Mode,
                  bool AutoSplitIsGlobalScope,
                  bool EmitOnlyKernelsAsEntryPoints) {
  EntryPointsGroupScope Scope =
      selectDeviceCodeGroupScope(MD.getModule(), Mode, AutoSplitIsGlobalScope);
  EntryPointGroupVec Groups =
      groupEntryPointsByScope(MD, Scope, EmitOnlyKernelsAsEntryPoints);
  assert(!Groups.empty() && "At least one group is expected");
  bool DoSplit = (Mode != SPLIT_NONE &&
                  (Groups.size() > 1 || !Groups.cbegin()->Functions.empty()));
=======
getSplitterByKernelType(ModuleDesc &&MD, bool EmitOnlyKernelsAsEntryPoints) {
  EntryPointGroupVec Groups =
      groupEntryPointsByKernelType(MD, EmitOnlyKernelsAsEntryPoints);
  bool DoSplit = (Groups.size() > 1);
>>>>>>> 4b37a830

  if (DoSplit)
    return std::make_unique<ModuleSplitter>(std::move(MD), std::move(Groups));
  else
    return std::make_unique<ModuleCopier>(std::move(MD), std::move(Groups));
}

void ModuleSplitterBase::verifyNoCrossModuleDeviceGlobalUsage() {
  const Module &M = getInputModule();
  // Early exit if there is only one group
  if (Groups.size() < 2)
    return;

  // Reverse the EntryPointGroupMap to get a map of entry point -> module's name
  unsigned EntryPointNumber = 0;
  for (const auto &Group : Groups)
    EntryPointNumber += static_cast<unsigned>(Group.Functions.size());
  DenseMap<const Function *, StringRef> EntryPointModules(EntryPointNumber);
  for (const auto &Group : Groups)
    for (const auto *F : Group.Functions)
      EntryPointModules.insert({F, Group.GroupId});

  // Processing device global variables with the "device_image_scope" property
  for (auto &GV : M.globals()) {
    if (!isDeviceGlobalVariable(GV) || !hasDeviceImageScopeProperty(GV))
      continue;

    std::optional<StringRef> VarEntryPointModule{};
    auto CheckEntryPointModule = [&VarEntryPointModule, &EntryPointModules,
                                  &GV](const auto *F) {
      auto EntryPointModulesIt = EntryPointModules.find(F);
      assert(EntryPointModulesIt != EntryPointModules.end() &&
             "There is no group for an entry point");
      if (!VarEntryPointModule.has_value()) {
        VarEntryPointModule = EntryPointModulesIt->second;
        return;
      }
      if (EntryPointModulesIt->second != *VarEntryPointModule) {
        error("device_global variable '" + Twine(GV.getName()) +
              "' with property \"device_image_scope\" is used in more "
              "than one device image.");
      }
    };

    SmallSetVector<const User *, 32> Workqueue;
    for (auto *U : GV.users())
      Workqueue.insert(U);

    while (!Workqueue.empty()) {
      const User *U = Workqueue.pop_back_val();
      if (auto *I = dyn_cast<const Instruction>(U)) {
        auto *F = I->getFunction();
        Workqueue.insert(F);
        continue;
      }
      if (auto *F = dyn_cast<const Function>(U)) {
        if (EntryPointModules.count(F))
          CheckEntryPointModule(F);
      }
      for (auto *UU : U->users())
        Workqueue.insert(UU);
    }
  }
}

#ifndef NDEBUG

const char *toString(SyclEsimdSplitStatus S) {
  switch (S) {
  case SyclEsimdSplitStatus::ESIMD_ONLY:
    return "ESIMD_ONLY";
  case SyclEsimdSplitStatus::SYCL_ONLY:
    return "SYCL_ONLY";
  case SyclEsimdSplitStatus::SYCL_AND_ESIMD:
    return "SYCL_AND_ESIMD";
  }
  return "<UNKNOWN_STATUS>";
}

void tab(int N) {
  for (int I = 0; I < N; ++I) {
    llvm::errs() << "  ";
  }
}

void dumpEntryPoints(const EntryPointSet &C, const char *msg, int Tab) {
  tab(Tab);
  llvm::errs() << "ENTRY POINTS"
               << " " << msg << " {\n";
  for (const Function *F : C) {
    tab(Tab);
    llvm::errs() << "  " << F->getName() << "\n";
  }
  tab(Tab);
  llvm::errs() << "}\n";
}

void dumpEntryPoints(const Module &M, bool OnlyKernelsAreEntryPoints,
                     const char *msg, int Tab) {
  tab(Tab);
  llvm::errs() << "ENTRY POINTS (Module)"
               << " " << msg << " {\n";
  for (const auto &F : M) {
    if (isEntryPoint(F, OnlyKernelsAreEntryPoints)) {
      tab(Tab);
      llvm::errs() << "  " << F.getName() << "\n";
    }
  }
  tab(Tab);
  llvm::errs() << "}\n";
}

#endif // NDEBUG

void ModuleDesc::assignMergedProperties(const ModuleDesc &MD1,
                                        const ModuleDesc &MD2) {
  EntryPoints.Props = MD1.EntryPoints.Props.merge(MD2.EntryPoints.Props);
  Props.SpecConstsMet = MD1.Props.SpecConstsMet || MD2.Props.SpecConstsMet;
}

void ModuleDesc::renameDuplicatesOf(const Module &MA, StringRef Suff) {
  Module &MB = getModule();
#ifndef NDEBUG
  DenseSet<StringRef> EntryNamesB;
  const auto It0 = entries().begin();
  const auto It1 = entries().end();
  std::for_each(It0, It1,
                [&](const Function *F) { EntryNamesB.insert(F->getName()); });
#endif // NDEBUG
  for (const GlobalObject &GoA : MA.global_objects()) {
    if (GoA.isDeclaration()) {
      continue;
    }
    StringRef Name = GoA.getName();
    auto *F = dyn_cast<Function>(&GoA);
    GlobalObject *GoB =
        F ? cast_or_null<GlobalObject>(MB.getFunction(Name))
          : cast_or_null<GlobalObject>(MB.getGlobalVariable(Name));

    if (!GoB || GoB->isDeclaration()) {
      // function or variable is not shared or is a declaration in MB
      continue;
    }
#ifndef NDEBUG
    if (F) {
      // this is a shared function, must not be an entry point:
      assert(!EntryNamesB.contains(Name));
    }
#endif // NDEBUG
    // rename the global object in MB:
    GoB->setName(Name + Suff);
  }
}

// Attribute to save current function linkage in before replacement.
// See more comments in ModuleSplitter::fixupLinkageOfDirectInvokeSimdTargets
// declaration.
constexpr char SYCL_ORIG_LINKAGE_ATTR[] = "__sycl_orig_linkage";

void ModuleDesc::fixupLinkageOfDirectInvokeSimdTargets() {
  for (Function &F : *M) {
    if (!F.hasFnAttribute(INVOKE_SIMD_DIRECT_TARGET_ATTR)) {
      continue;
    }
    int L = static_cast<int>(F.getLinkage());
    using LT = GlobalValue::LinkageTypes;

    if (L == static_cast<int>(LT::LinkOnceODRLinkage)) {
      F.addFnAttr(SYCL_ORIG_LINKAGE_ATTR, llvm::utostr(L));
      F.setLinkage(LT::WeakODRLinkage);
    } else if (L == static_cast<int>(LT::LinkOnceAnyLinkage)) {
      F.addFnAttr(SYCL_ORIG_LINKAGE_ATTR, llvm::utostr(L));
      F.setLinkage(LT::WeakAnyLinkage);
    }
  }
}

void ModuleDesc::restoreLinkageOfDirectInvokeSimdTargets() {
  for (Function &F : *M) {
    Attribute A = F.getFnAttribute(SYCL_ORIG_LINKAGE_ATTR);

    if (!A.isValid()) {
      continue;
    }
    F.removeFnAttr(SYCL_ORIG_LINKAGE_ATTR);
    int L = std::stoi(A.getValueAsString().str());
    F.setLinkage(static_cast<GlobalValue::LinkageTypes>(L));
  }
}

// TODO: try to move all passes (cleanup, spec consts, compile time properties)
// in one place and execute MPM.run() only once.
void ModuleDesc::cleanup() {
  ModuleAnalysisManager MAM;
  MAM.registerPass([&] { return PassInstrumentationAnalysis(); });
  ModulePassManager MPM;
  // Do cleanup.
  MPM.addPass(GlobalDCEPass());           // Delete unreachable globals.
  MPM.addPass(StripDeadDebugInfoPass());  // Remove dead debug info.
  MPM.addPass(StripDeadPrototypesPass()); // Remove dead func decls.
  MPM.run(*M, MAM);
}

#ifndef NDEBUG
void ModuleDesc::verifyESIMDProperty() const {
  if (EntryPoints.Props.HasESIMD == SyclEsimdSplitStatus::SYCL_AND_ESIMD) {
    return; // nothing to verify
  }
  // Verify entry points:
  for (const auto *F : entries()) {
    const bool IsESIMDFunction = isESIMDFunction(*F);

    switch (EntryPoints.Props.HasESIMD) {
    case SyclEsimdSplitStatus::ESIMD_ONLY:
      assert(IsESIMDFunction);
      break;
    case SyclEsimdSplitStatus::SYCL_ONLY:
      assert(!IsESIMDFunction);
      break;
    default:
      break;
    }
  }
  // No ESIMD functions expected in case of SYCL_ONLY:
  // TODO commented out as this fails with RoundedRangeKernel - when it is
  // created to wrap (call) an ESIMD kernel definition, it is not marked with
  // "sycl_explicit_simd" attribute in the API headers. Thus it leads to extra
  // "SYCL only" module during split. This existed before and needs to be fixed.
  // if (Props.HasEsimd == SyclEsimdSplitStatus::SYCL_ONLY) {
  //  for (const auto &F : getModule()) {
  //    assert(!isESIMDFunction(F));
  //  }
  //}
}

void ModuleDesc::dump() const {
  llvm::errs() << "split_module::ModuleDesc[" << Name << "] {\n";
  llvm::errs() << "  ESIMD:" << toString(EntryPoints.Props.HasESIMD)
               << ", SpecConstMet:" << (Props.SpecConstsMet ? "YES" : "NO")
               << "\n";
  dumpEntryPoints(entries(), EntryPoints.GroupId.c_str(), 1);
  llvm::errs() << "}\n";
}
#endif // NDEBUG

void EntryPointGroup::saveNames(std::vector<std::string> &Dest) const {
  Dest.reserve(Dest.size() + Functions.size());
  std::transform(Functions.begin(), Functions.end(),
                 std::inserter(Dest, Dest.end()),
                 [](const Function *F) { return F->getName().str(); });
}

void EntryPointGroup::rebuildFromNames(const std::vector<std::string> &Names,
                                       const Module &M) {
  Functions.clear();
  auto It0 = Names.cbegin();
  auto It1 = Names.cend();
  std::for_each(It0, It1, [&](const std::string &Name) {
    // Sometimes functions considered entry points (those for which isEntryPoint
    // returned true) may be dropped by optimizations, such as AlwaysInliner.
    // For example, if a linkonce_odr function is inlined and there are no other
    // uses, AlwaysInliner drops it. It is responsibility of the user to make an
    // entry point not have internal linkage (such as linkonce_odr) to guarantee
    // its availability in the resulting device binary image.
    if (Function *F = M.getFunction(Name)) {
      Functions.insert(F);
    }
  });
}

namespace {
// This is a helper class, which allows to group/categorize function based on
// provided rules. It is intended to be used in device code split
// implementation.
//
// "Rule" is a simple routine, which returns a string for an llvm::Function
// passed to it. There could be more than one rule and they are applied in order
// of their registration. Results obtained from those rules are concatenated
// together to produce the final result.
//
// There are some predefined rules for the most popular use-cases, like grouping
// functions together based on an attribute value or presence of a metadata.
// However, there is also a possibility to register a custom callback function
// as a rule, to implement custom/more complex logic.
class FunctionsCategorizer {
public:
  FunctionsCategorizer() = default;

  std::string computeCategoryFor(Function *) const;

  // Accepts a callback, which should return a string based on provided
  // function, which will be used as an entry points group identifier.
  void registerRule(const std::function<std::string(Function *)> &Callback) {
    Rules.emplace_back(Rule::RKind::K_Callback, Callback);
  }

  // Creates a simple rule, which adds a value of a string attribute into a
  // resulting identifier.
  void registerSimpleStringAttributeRule(StringRef AttrName) {
    Rules.emplace_back(Rule::RKind::K_SimpleStringAttribute, AttrName);
  }

  // Creates a simple rule, which adds one or another value to a resulting
  // identifier based on the presence of a metadata on a function.
  void registerSimpleFlagAttributeRule(StringRef AttrName,
                                       StringRef IfPresentStr,
                                       StringRef IfAbsentStr = "") {
    Rules.emplace_back(Rule::RKind::K_FlagAttribute,
                       Rule::FlagRuleData{AttrName, IfPresentStr, IfAbsentStr});
  }

  // Creates a simple rule, which adds one or another value to a resulting
  // identifier based on the presence of a metadata on a function.
  void registerSimpleFlagMetadataRule(StringRef MetadataName,
                                      StringRef IfPresentStr,
                                      StringRef IfAbsentStr = "") {
    Rules.emplace_back(
        Rule::RKind::K_FlagMetadata,
        Rule::FlagRuleData{MetadataName, IfPresentStr, IfAbsentStr});
  }

  // Creates a rule, which adds a list of dash-separated integers converted
  // into strings listed in a metadata to a resulting identifier.
  void registerListOfIntegersInMetadataRule(StringRef MetadataName) {
    Rules.emplace_back(Rule::RKind::K_IntegersListMetadata, MetadataName);
  }

  // Creates a rule, which adds a list of sorted dash-separated integers
  // converted into strings listed in a metadata to a resulting identifier.
  void registerListOfIntegersInMetadataSortedRule(StringRef MetadataName) {
    Rules.emplace_back(Rule::RKind::K_SortedIntegersListMetadata, MetadataName);
  }

private:
  struct Rule {
    struct FlagRuleData {
      StringRef Name, IfPresentStr, IfAbsentStr;
    };

  private:
    std::variant<StringRef, FlagRuleData,
                 std::function<std::string(Function *)>>
        Storage;

  public:
    enum class RKind {
      // Custom callback function
      K_Callback,
      // Copy value of the specified attribute, if present
      K_SimpleStringAttribute,
      // Use one or another string based on the specified metadata presence
      K_FlagMetadata,
      // Use one or another string based on the specified attribute presence
      K_FlagAttribute,
      // Concatenate and use list of integers from the specified metadata
      K_IntegersListMetadata,
      // Sort, concatenate and use list of integers from the specified metadata
      K_SortedIntegersListMetadata
    };
    RKind Kind;

    // Returns an index into std::variant<...> Storage defined above, which
    // corresponds to the specified rule Kind.
    constexpr static std::size_t storage_index(RKind K) {
      switch (K) {
      case RKind::K_SimpleStringAttribute:
      case RKind::K_IntegersListMetadata:
      case RKind::K_SortedIntegersListMetadata:
        return 0;
      case RKind::K_Callback:
        return 2;
      case RKind::K_FlagMetadata:
      case RKind::K_FlagAttribute:
        return 1;
      }
      // can't use llvm_unreachable in constexpr context
      return std::variant_npos;
    }

    template <RKind K> auto getStorage() const {
      return std::get<storage_index(K)>(Storage);
    }

    template <typename... Args>
    Rule(RKind K, Args... args) : Storage(args...), Kind(K) {
      assert(storage_index(K) == Storage.index());
    }

    Rule(Rule &&Other) = default;
  };

  std::vector<Rule> Rules;
};

std::string FunctionsCategorizer::computeCategoryFor(Function *F) const {
  SmallString<256> Result;
  for (const auto &R : Rules) {
    switch (R.Kind) {
    case Rule::RKind::K_Callback:
      Result += R.getStorage<Rule::RKind::K_Callback>()(F);
      break;

    case Rule::RKind::K_SimpleStringAttribute: {
      StringRef AttrName = R.getStorage<Rule::RKind::K_SimpleStringAttribute>();
      if (F->hasFnAttribute(AttrName)) {
        Attribute Attr = F->getFnAttribute(AttrName);
        Result += Attr.getValueAsString();
      }
    } break;

    case Rule::RKind::K_FlagMetadata: {
      Rule::FlagRuleData Data = R.getStorage<Rule::RKind::K_FlagMetadata>();
      if (F->hasMetadata(Data.Name))
        Result += Data.IfPresentStr;
      else
        Result += Data.IfAbsentStr;
    } break;

    case Rule::RKind::K_IntegersListMetadata: {
      StringRef MetadataName =
          R.getStorage<Rule::RKind::K_IntegersListMetadata>();
      if (F->hasMetadata(MetadataName)) {
        auto *MDN = F->getMetadata(MetadataName);
        for (const MDOperand &MDOp : MDN->operands())
          Result +=
              "-" + std::to_string(
                        mdconst::extract<ConstantInt>(MDOp)->getZExtValue());
      }
    } break;

    case Rule::RKind::K_SortedIntegersListMetadata: {
      StringRef MetadataName =
          R.getStorage<Rule::RKind::K_IntegersListMetadata>();
      if (F->hasMetadata(MetadataName)) {
        MDNode *MDN = F->getMetadata(MetadataName);

        SmallVector<std::uint64_t, 8> Values;
        for (const MDOperand &MDOp : MDN->operands())
          Values.push_back(mdconst::extract<ConstantInt>(MDOp)->getZExtValue());

        llvm::sort(Values);

        for (std::uint64_t V : Values)
          Result += "-" + std::to_string(V);
      }
    } break;

    case Rule::RKind::K_FlagAttribute: {
      Rule::FlagRuleData Data = R.getStorage<Rule::RKind::K_FlagAttribute>();
      if (F->hasFnAttribute(Data.Name))
        Result += Data.IfPresentStr;
      else
        Result += Data.IfAbsentStr;
    } break;
    }

    Result += "-";
  }

  return (std::string)Result;
}
} // namespace

std::unique_ptr<ModuleSplitterBase>
getDeviceCodeSplitter(ModuleDesc &&MD, IRSplitMode Mode, bool IROutputOnly,
                      bool EmitOnlyKernelsAsEntryPoints) {
  FunctionsCategorizer Categorizer;

  EntryPointsGroupScope Scope =
      selectDeviceCodeGroupScope(MD.getModule(), Mode, IROutputOnly);

  switch (Scope) {
  case Scope_Global:
    // We simply perform entry points filtering, but group all of them together.
    Categorizer.registerRule(
        [](Function *) -> std::string { return GLOBAL_SCOPE_NAME; });
    break;
  case Scope_PerKernel:
    // Per-kernel split is quite simple: every kernel goes into a separate
    // module and that's it, no other rules required.
    Categorizer.registerRule(
        [](Function *F) -> std::string { return F->getName().str(); });
    break;
  case Scope_PerModule:
    // The most complex case, because we should account for many other features
    // like aspects used in a kernel, large-grf mode, reqd-work-group-size, etc.

    // This is core of per-source device code split
    Categorizer.registerSimpleStringAttributeRule(
        sycl::utils::ATTR_SYCL_MODULE_ID);

    // Optional features
    // Note: Add more rules at the end of the list to avoid chaning orders of
    // output files in existing tests.
    Categorizer.registerSimpleFlagAttributeRule(
        ::sycl::kernel_props::ATTR_LARGE_GRF, "large-grf");
    Categorizer.registerListOfIntegersInMetadataSortedRule("sycl_used_aspects");
    Categorizer.registerListOfIntegersInMetadataRule("reqd_work_group_size");
    Categorizer.registerSimpleStringAttributeRule(
        sycl::utils::ATTR_SYCL_OPTLEVEL);
    break;
  }

  // std::map is used here to ensure stable ordering of entry point groups,
  // which is based on their contents, this greatly helps LIT tests
  std::map<std::string, EntryPointSet> EntryPointsMap;

  // Only process module entry points:
  for (auto &F : MD.getModule().functions()) {
    if (!isEntryPoint(F, EmitOnlyKernelsAsEntryPoints))
      continue;

    std::string Key = Categorizer.computeCategoryFor(&F);
    EntryPointsMap[std::move(Key)].insert(&F);
  }

  EntryPointGroupVec Groups;

  if (EntryPointsMap.empty()) {
    // No entry points met, record this.
    Groups.emplace_back(GLOBAL_SCOPE_NAME, EntryPointSet{});
  } else {
    Groups.reserve(EntryPointsMap.size());
    // Start with properties of a source module
    EntryPointGroup::Properties MDProps = MD.getEntryPointGroup().Props;
    for (auto &[Key, EntryPoints] : EntryPointsMap)
      Groups.emplace_back(Key, std::move(EntryPoints), MDProps);
  }

  bool DoSplit = (Mode != SPLIT_NONE &&
                  (Groups.size() > 1 || !Groups.cbegin()->Functions.empty()));

  if (DoSplit)
    return std::make_unique<ModuleSplitter>(std::move(MD), std::move(Groups));

  return std::make_unique<ModuleCopier>(std::move(MD), std::move(Groups));
}

SmallVector<ModuleDesc, 2> splitByESIMD(ModuleDesc &&MD,
                                        bool EmitOnlyKernelsAsEntryPoints) {

  SmallVector<module_split::ModuleDesc, 2> Result;

  EntryPointGroupVec EntryPointGroups =
      groupEntryPointsByKernelType(MD, EmitOnlyKernelsAsEntryPoints);

  if (EntryPointGroups.size() == 1) {
    Result.emplace_back(std::move(MD.releaseModulePtr()),
                        std::move(EntryPointGroups[0]), MD.Props);
    return Result;
  }

  DependencyGraph CG(MD.getModule());
  for (auto &Group : EntryPointGroups) {
    if (Group.isEsimd()) {
      // For ESIMD module, we use full call graph
      Result.emplace_back(
          std::move(extractCallGraph(MD, std::move(Group), CG)));
    } else {
      // For non-ESIMD module we only use non-ESIMD functions. Additional filter
      // is needed, because there could be references to ESIMD functions through
      // invoke_simd. If that is the case, both modules are expected to be
      // linked back together after ESIMD functions were processed.
      Result.emplace_back(std::move(extractCallGraph(
          MD, std::move(Group), CG,
          [=](const Function *F) -> bool { return !isESIMDFunction(*F); })));
    }
  }

  return Result;
}

} // namespace module_split
} // namespace llvm<|MERGE_RESOLUTION|>--- conflicted
+++ resolved
@@ -168,69 +168,6 @@
     G.Props.HasESIMD = SyclEsimdSplitStatus::SYCL_ONLY;
   }
 
-  return EntryPointGroups;
-}
-
-<<<<<<< HEAD
-// This function decides how entry points of the input module M will be
-// distributed ("split") into multiple modules based on the command options and
-// IR attributes. The decision is recorded in the output vector EntryPointGroups
-// which contains pairs of group id and entry points for that group. Each such
-// group along with IR it depends on (globals, functions from its call graph,
-// ...) will constitute a separate module.
-EntryPointGroupVec groupEntryPointsByScope(ModuleDesc &MD,
-                                           EntryPointsGroupScope EntryScope,
-                                           bool EmitOnlyKernelsAsEntryPoints) {
-  EntryPointGroupVec EntryPointGroups{};
-  // Use MapVector for deterministic order of traversal (helps tests).
-  MapVector<StringRef, EntryPointSet> EntryPointMap;
-  Module &M = MD.getModule();
-
-  // Only process module entry points:
-  for (Function &F : M.functions()) {
-    if (!isEntryPoint(F, EmitOnlyKernelsAsEntryPoints) ||
-        !MD.isEntryPointCandidate(F))
-      continue;
-
-    switch (EntryScope) {
-    case Scope_PerKernel:
-      EntryPointMap[F.getName()].insert(&F);
-      break;
-
-    case Scope_PerModule: {
-      if (!llvm::sycl::utils::isSYCLExternalFunction(&F))
-        // TODO It may make sense to group all entry points w/o the attribute
-        // into a separate module rather than issuing an error. Should probably
-        // be controlled by an option.
-        error("no '" + Twine(llvm::sycl::utils::ATTR_SYCL_MODULE_ID) +
-              "' attribute for entry point '" + F.getName() +
-              "', per-module split is not possible");
-
-      Attribute Id = F.getFnAttribute(llvm::sycl::utils::ATTR_SYCL_MODULE_ID);
-      StringRef Val = Id.getValueAsString();
-      EntryPointMap[Val].insert(&F);
-      break;
-    }
-
-    case Scope_Global:
-      // the map key is not significant here
-      EntryPointMap[GLOBAL_SCOPE_NAME].insert(&F);
-      break;
-    }
-  }
-
-  if (!EntryPointMap.empty()) {
-    EntryPointGroups.reserve(EntryPointMap.size());
-    for (auto &EPG : EntryPointMap) {
-      EntryPointGroups.emplace_back(EPG.first, std::move(EPG.second),
-                                    MD.getEntryPointGroup().Props);
-      EntryPointGroup &G = EntryPointGroups.back();
-      G.Props.Scope = EntryScope;
-    }
-  } else {
-    // No entry points met, record this.
-    EntryPointGroups.emplace_back(GLOBAL_SCOPE_NAME, EntryPointSet{});
-  }
   return EntryPointGroups;
 }
 
@@ -254,11 +191,6 @@
 //
 // TODO: We should expand this to also track global variable uses.
 class DependencyGraph {
-=======
-// Represents a call graph between functions in a module. Nodes are functions,
-// edges are "calls" relation.
-class CallGraph {
->>>>>>> 4b37a830
 public:
   using FunctionSet = SmallPtrSet<const Function *, 16>;
 
@@ -427,31 +359,6 @@
 namespace llvm {
 namespace module_split {
 
-std::unique_ptr<ModuleSplitterBase>
-<<<<<<< HEAD
-getSplitterByMode(ModuleDesc &&MD, IRSplitMode Mode,
-                  bool AutoSplitIsGlobalScope,
-                  bool EmitOnlyKernelsAsEntryPoints) {
-  EntryPointsGroupScope Scope =
-      selectDeviceCodeGroupScope(MD.getModule(), Mode, AutoSplitIsGlobalScope);
-  EntryPointGroupVec Groups =
-      groupEntryPointsByScope(MD, Scope, EmitOnlyKernelsAsEntryPoints);
-  assert(!Groups.empty() && "At least one group is expected");
-  bool DoSplit = (Mode != SPLIT_NONE &&
-                  (Groups.size() > 1 || !Groups.cbegin()->Functions.empty()));
-=======
-getSplitterByKernelType(ModuleDesc &&MD, bool EmitOnlyKernelsAsEntryPoints) {
-  EntryPointGroupVec Groups =
-      groupEntryPointsByKernelType(MD, EmitOnlyKernelsAsEntryPoints);
-  bool DoSplit = (Groups.size() > 1);
->>>>>>> 4b37a830
-
-  if (DoSplit)
-    return std::make_unique<ModuleSplitter>(std::move(MD), std::move(Groups));
-  else
-    return std::make_unique<ModuleCopier>(std::move(MD), std::move(Groups));
-}
-
 void ModuleSplitterBase::verifyNoCrossModuleDeviceGlobalUsage() {
   const Module &M = getInputModule();
   // Early exit if there is only one group
