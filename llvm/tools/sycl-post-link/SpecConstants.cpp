//===----- SpecConstants.cpp - SYCL Specialization Constants Pass ---------===//
//
// Part of the LLVM Project, under the Apache License v2.0 with LLVM Exceptions.
// See https://llvm.org/LICENSE.txt for license information.
// SPDX-License-Identifier: Apache-2.0 WITH LLVM-exception
//
//===----------------------------------------------------------------------===//
// See comments in the header.
//===----------------------------------------------------------------------===//

#include "SpecConstants.h"

#include "llvm/ADT/APInt.h"
#include "llvm/ADT/StringMap.h"
#include "llvm/ADT/StringRef.h"
#include "llvm/IR/InstIterator.h"
#include "llvm/IR/Instruction.h"
#include "llvm/IR/Instructions.h"
#include "llvm/IR/Operator.h"
#include "llvm/Support/ErrorHandling.h"

using namespace llvm;

namespace {

// __sycl* intrinsic names are Itanium ABI-mangled; this is common prefix for
// all mangled names of __sycl_getSpecConstantValue intrinsics, which differ by
// the template type parameter and the specialization constant value type.
constexpr char SYCL_GET_SPEC_CONST_VAL[] =
    "_Z33__sycl_getScalarSpecConstantValue";
constexpr char SYCL_GET_COMPOSITE_SPEC_CONST_VAL[] =
    "_Z36__sycl_getCompositeSpecConstantValue";
constexpr char SYCL_GET_SCALAR_2020_SPEC_CONST_VAL[] =
    "_Z37__sycl_getScalar2020SpecConstantValue";
constexpr char SYCL_GET_COMPOSITE_2020_SPEC_CONST_VAL[] =
    "_Z40__sycl_getComposite2020SpecConstantValue";

// Unmangled base name of all __spirv_SpecConstant intrinsics which differ by
// the value type.
constexpr char SPIRV_GET_SPEC_CONST_VAL[] = "__spirv_SpecConstant";
// Unmangled base name of all __spirv_SpecConstantComposite intrinsics which
// differ by the value type.
constexpr char SPIRV_GET_SPEC_CONST_COMPOSITE[] =
    "__spirv_SpecConstantComposite";

// Name of the metadata which holds a list of all specialization constants (with
// associated information) encountered in the module
constexpr char SPEC_CONST_MD_STRING[] = "sycl.specialization-constants";

void AssertRelease(bool Cond, const char *Msg) {
  if (!Cond)
    report_fatal_error((Twine("SpecConstants.cpp: ") + Msg).str().c_str());
}

StringRef getStringLiteralArg(const CallInst *CI, unsigned ArgNo,
                              SmallVectorImpl<Instruction *> &DelInsts) {
  Value *V = CI->getArgOperand(ArgNo)->stripPointerCasts();

  if (auto *L = dyn_cast<LoadInst>(V)) {
    // Must be a
    // vvvvvvvvvvvvvvvvvvvv
    // @.str = private unnamed_addr constant[10 x i8] c"SpecConst\00", align 1
    // ...
    // %TName = alloca i8 addrspace(4)*, align 8
    // %TName.ascast = addrspacecast i8 addrspace(4)** %TName to
    //                               i8 addrspace(4)* addrspace(4)*
    // ...
    // store i8 addrspace(4)* getelementptr inbounds ([19 x i8], [19 x i8]
    //    addrspace(4)* addrspacecast ([19 x i8] addrspace(1)* @str to [19 x i8]
    //    addrspace(4)*), i64 0, i64 0), i8 addrspace(4)* addrspace(4)*
    //    %TName.ascast, align 8
    // %0 = load i8 addrspace(4)*, i8 addrspace(4)* addrspace(4)* %TName.ascast,
    //    align 8
    // %call = call spir_func zeroext
    //   i1 @_Z27__sycl_getSpecConstantValueIbET_PKc(i8 addrspace(4)* %0)
    // ^^^^^^^^^^^^^^^^^^^^
    // or (optimized version)
    // vvvvvvvvvvvvvvvvvvvv
    // @.str = private unnamed_addr constant[10 x i8] c"SpecConst\00", align 1
    // ...
    // %TName = alloca i8 addrspace(4)*, align 8
    // ...
    // store i8 addrspace(4)* addrspacecast(
    //    i8* getelementptr inbounds([10 x i8], [10 x i8] * @.str, i32 0, i32 0)
    //    to i8 addrspace(4)*), i8 addrspace(4)** %TName, align 8, !tbaa !10
    // %1 = load i8 addrspace(4)*, i8 addrspace(4)** %TName, align 8, !tbaa !10
    // %call = call spir_func zeroext
    //   i1 @_Z33__sycl_getScalarSpecConstantValueIbET_PKc(i8 addrspace(4)* %1)
    // ^^^^^^^^^^^^^^^^^^^^
    // sequence, w/o any intervening stores and calls between the store and load
    // so that %1 is trivially known to be the address of the @.str literal.

    Value *TmpPtr = L->getPointerOperand();
    AssertRelease((isa<AddrSpaceCastInst>(TmpPtr) &&
                   isa<AllocaInst>(cast<AddrSpaceCastInst>(TmpPtr)
                                       ->getPointerOperand()
                                       ->stripPointerCasts())) ||
                      isa<AllocaInst>(TmpPtr),
                  "unexpected instruction type");

    // find the store of the literal address into TmpPtr
    StoreInst *Store = nullptr;

    for (User *U : TmpPtr->users()) {
      if (StoreInst *St = dyn_cast<StoreInst>(U)) {
        AssertRelease(!Store, "single store expected");
        Store = St;
#ifndef NDEBUG
        break;
#endif // NDEBUG
      }
    }
    AssertRelease(Store, "unexpected spec const IR pattern 0");
    DelInsts.push_back(Store);
#ifndef NDEBUG
    // verify there are no intervening stores/calls
    AssertRelease(L->getParent() == Store->getParent(), "same BB expected");

    for (const Instruction *I = Store->getNextNode(); I; I = I->getNextNode()) {
      if (I == L) {
        DelInsts.push_back(L);
        L = nullptr; // mark as met
        break;
      }
      AssertRelease(!I->mayHaveSideEffects(),
                    "unexpected spec const IR pattern 1");
    }
    AssertRelease(!L, "load not met after the store");
#endif // NDEBUG
    AssertRelease(Store, "store not met");
    V = Store->getValueOperand()->stripPointerCasts();
  }
  const Constant *Init = cast<GlobalVariable>(V)->getInitializer();
  StringRef Res = cast<ConstantDataArray>(Init)->getAsString();
  if (Res.size() > 0 && Res[Res.size() - 1] == '\0')
    Res = Res.substr(0, Res.size() - 1);
  return Res;
}

Value *getDefaultCPPValue(Type *T) {
  if (T->isIntegerTy())
    return Constant::getIntegerValue(T, APInt(T->getScalarSizeInBits(), 0));
  if (T->isFloatingPointTy())
    return ConstantFP::get(T, 0.0);
  if (auto *VecTy = dyn_cast<FixedVectorType>(T))
    return ConstantVector::getSplat(
        VecTy->getElementCount(),
        cast<Constant>(getDefaultCPPValue(VecTy->getElementType())));
  if (auto *ArrTy = dyn_cast<ArrayType>(T)) {
    SmallVector<Constant *, 4> Elements(
        ArrTy->getNumElements(),
        cast<Constant>(getDefaultCPPValue(ArrTy->getElementType())));
    return ConstantArray::get(ArrTy, Elements);
  }
  if (auto *StructTy = dyn_cast<StructType>(T)) {
    SmallVector<Constant *, 4> Elements;
    for (Type *ElTy : StructTy->elements()) {
      Elements.push_back(cast<Constant>(getDefaultCPPValue(ElTy)));
    }
    return ConstantStruct::get(StructTy, Elements);
  }
  llvm_unreachable(
      "non-numeric (or composites consisting of non-numeric types) "
      "specialization constants are NYI");
  return nullptr;
}

std::string manglePrimitiveType(const Type *T) {
  if (T->isFloatTy())
    return "f";
  if (T->isDoubleTy())
    return "d";
  if (T->isIntegerTy()) {
    switch (T->getIntegerBitWidth()) {
    case 1:
      return "b";
    case 8:
      return "a";
    case 16:
      return "s";
    case 32:
      return "i";
    case 64:
      return "x";
    default:
      llvm_unreachable("unsupported spec const integer type");
    }
  }
  // Mangling, which is generated below is not conformant with C++ ABI rules
  // (https://itanium-cxx-abi.github.io/cxx-abi/abi.html#mangle.unqualified-name)
  // But it should be more or less okay, because these declarations only
  // exists in the module between invocations of sycl-post-link and llvm-spirv,
  // llvm-spirv doesn't care about the mangling and the only intent here is to
  // make sure that we won't encounter redefinition error when we proceed two
  // spec constants with different types.
  if (T->isStructTy())
    return T->getStructName().str();
  if (T->isArrayTy())
    return "A" + manglePrimitiveType(T->getArrayElementType());
  if (auto *VecTy = dyn_cast<FixedVectorType>(T))
    return "Dv" + std::to_string(VecTy->getNumElements()) + "_" +
           manglePrimitiveType(VecTy->getElementType());
  llvm_unreachable("unsupported spec const type");
  return "";
}

// This is a very basic mangler which can mangle non-templated and non-member
// functions with primitive types in the signature.
std::string mangleFuncItanium(StringRef BaseName, const FunctionType *FT) {
  std::string Res =
      (Twine("_Z") + Twine(BaseName.size()) + Twine(BaseName)).str();
  for (unsigned I = 0; I < FT->getNumParams(); ++I)
    Res += manglePrimitiveType(FT->getParamType(I));
  return Res;
}

/// Recursively iterates over a composite type in order to collect information
/// about its scalar elements.
void collectCompositeElementsInfoRecursive(
    const Module &M, Type *Ty, unsigned &Index, unsigned &Offset,
    std::vector<SpecConstantDescriptor> &Result) {
  if (auto *ArrTy = dyn_cast<ArrayType>(Ty)) {
    for (size_t I = 0; I < ArrTy->getNumElements(); ++I) {
      // TODO: this is a spot for potential optimization: for arrays we could
      // just make a single recursive call here and use it to populate Result
      // in a loop.
      collectCompositeElementsInfoRecursive(M, ArrTy->getElementType(), Index,
                                            Offset, Result);
    }
  } else if (auto *StructTy = dyn_cast<StructType>(Ty)) {
    const StructLayout *SL = M.getDataLayout().getStructLayout(StructTy);
    for (size_t I = 0, E = StructTy->getNumElements(); I < E; ++I) {
      auto *ElTy = StructTy->getElementType(I);
      // When handling elements of a structure, we do not use manually
      // calculated offsets (which are sum of sizes of all previously
      // encountered elements), but instead rely on data provided for us by
      // DataLayout, because the structure can be unpacked, i.e. padded in
      // order to ensure particular alignment of its elements.
      unsigned LocalOffset = Offset + SL->getElementOffset(I);
      collectCompositeElementsInfoRecursive(M, ElTy, Index, LocalOffset,
                                            Result);
    }
    // Update "global" offset according to the total size of a handled struct
    // type.
    Offset += SL->getSizeInBytes();
  } else if (auto *VecTy = dyn_cast<FixedVectorType>(Ty)) {
    for (size_t I = 0; I < VecTy->getNumElements(); ++I) {
      // TODO: this is a spot for potential optimization: for vectors we could
      // just make a single recursive call here and use it to populate Result
      // in a loop.
      collectCompositeElementsInfoRecursive(M, VecTy->getElementType(), Index,
                                            Offset, Result);
    }
  } else { // Assume that we encountered some scalar element
    SpecConstantDescriptor Desc;
    Desc.ID = 0; // To be filled later
    Desc.Offset = Offset;
    // We need to add an additional byte if the type size is not evenly
    // divisible by eight, which might be the case for i1, i.e. booleans
    Desc.Size = Ty->getPrimitiveSizeInBits() / 8 +
                (Ty->getPrimitiveSizeInBits() % 8 != 0);
    Result[Index++] = Desc;
    Offset += Desc.Size;
  }
}

MDNode *generateSpecConstantMetadata(const Module &M, StringRef SymbolicID,
                                     Type *SCTy, ArrayRef<unsigned> IDs,
                                     bool IsNativeSpecConstant) {
  SmallVector<Metadata *, 16> MDOps;
  LLVMContext &Ctx = M.getContext();
  auto *Int32Ty = Type::getInt32Ty(Ctx);

  // First element is always Symbolic ID
  MDOps.push_back(MDString::get(Ctx, SymbolicID));

  if (IsNativeSpecConstant) {
    std::vector<SpecConstantDescriptor> Result(IDs.size());
    unsigned Index = 0, Offset = 0;
    collectCompositeElementsInfoRecursive(M, SCTy, Index, Offset, Result);

    for (unsigned I = 0; I < Result.size(); ++I) {
      MDOps.push_back(ConstantAsMetadata::get(
          Constant::getIntegerValue(Int32Ty, APInt(32, IDs[I]))));
      MDOps.push_back(ConstantAsMetadata::get(
          Constant::getIntegerValue(Int32Ty, APInt(32, Result[I].Offset))));
      MDOps.push_back(ConstantAsMetadata::get(
          Constant::getIntegerValue(Int32Ty, APInt(32, Result[I].Size))));
    }
  } else {
    assert(IDs.size() == 1 &&
           "There must be a single ID for emulated spec constant");
    MDOps.push_back(ConstantAsMetadata::get(
        Constant::getIntegerValue(Int32Ty, APInt(32, IDs[0]))));
    // Second element is always zero here
    MDOps.push_back(ConstantAsMetadata::get(
        Constant::getIntegerValue(Int32Ty, APInt(32, 0))));

    unsigned Size = 0;
    if (auto *StructTy = dyn_cast<StructType>(SCTy)) {
      const auto *SL = M.getDataLayout().getStructLayout(StructTy);
      Size = SL->getSizeInBytes();
    } else
      Size = SCTy->getScalarSizeInBits() / CHAR_BIT;

    MDOps.push_back(ConstantAsMetadata::get(
        Constant::getIntegerValue(Int32Ty, APInt(32, Size))));
  }

  return MDNode::get(Ctx, MDOps);
}

Instruction *emitCall(Type *RetTy, StringRef BaseFunctionName,
                      ArrayRef<Value *> Args, Instruction *InsertBefore) {
  SmallVector<Type *, 8> ArgTys(Args.size());
  for (unsigned I = 0; I < Args.size(); ++I) {
    ArgTys[I] = Args[I]->getType();
  }
  auto *FT = FunctionType::get(RetTy, ArgTys, false /*isVarArg*/);
  std::string FunctionName = mangleFuncItanium(BaseFunctionName, FT);
  Module *M = InsertBefore->getFunction()->getParent();
  FunctionCallee FC = M->getOrInsertFunction(FunctionName, FT);
  assert(FC.getCallee() && "SPIRV intrinsic creation failed");
  auto *Call = CallInst::Create(FT, FC.getCallee(), Args, "", InsertBefore);
  return Call;
}

Instruction *emitSpecConstant(unsigned NumericID, Type *Ty,
                              Instruction *InsertBefore,
                              Constant *DefaultValue) {
  Function *F = InsertBefore->getFunction();
  // Generate arguments needed by the SPIRV version of the intrinsic
  // - integer constant ID:
  Value *ID = ConstantInt::get(Type::getInt32Ty(F->getContext()), NumericID);
  // - default value:
  //   For SYCL 2020 we have it provided by user for us, but for older version
  //   of specialization constants we use default C++ value based on type.
  Value *Def = DefaultValue ? DefaultValue : getDefaultCPPValue(Ty);
  // ... Now replace the call with SPIRV intrinsic version.
  Value *Args[] = {ID, Def};
  return emitCall(Ty, SPIRV_GET_SPEC_CONST_VAL, Args, InsertBefore);
}

Instruction *emitSpecConstantComposite(Type *Ty,
                                       ArrayRef<Instruction *> Elements,
                                       Instruction *InsertBefore) {
  SmallVector<Value *, 8> Args(Elements.size());
  for (unsigned I = 0; I < Elements.size(); ++I) {
    Args[I] = cast<Value>(Elements[I]);
  }
  return emitCall(Ty, SPIRV_GET_SPEC_CONST_COMPOSITE, Args, InsertBefore);
}

/// For specified specialization constant type emits LLVM IR which is required
/// in order to correctly handle it later during LLVM IR -> SPIR-V translation.
///
/// @param Ty [in] Specialization constant type to handle.
/// @param InsertBefore [in] Location in the module where new instructions
/// should be inserted.
/// @param IDs [in,out] List of IDs which are assigned for scalar specialization
/// constants. If \c IsNewSpecConstant is true, this vector is expected to
/// contain a single element with ID of the first spec constant - the rest of
/// generated spec constants will have their IDs generated by incrementing that
/// first ID. If  \c IsNewSpecConstant is false, this vector is expected to
/// contain enough elements to assign ID to each scalar element encountered in
/// the specified composite type.
/// @param [in,out] Index Index of scalar element within a composite type
///
/// @returns Instruction* representing specialization constant in LLVM IR, which
/// is in SPIR-V friendly LLVM IR form.
/// For scalar types it results in a single __spirv_SpecConstant call.
/// For composite types it results in a number of __spirv_SpecConstant calls
/// for each scalar member of the composite plus in a number of
/// __spirvSpecConstantComposite calls for each composite member of the
/// composite (plus for the top-level composite). Also enumerates all
/// encountered scalars and assigns them IDs (or re-uses existing ones).
Instruction *emitSpecConstantRecursiveImpl(Type *Ty, Instruction *InsertBefore,
                                           SmallVectorImpl<unsigned> &IDs,
                                           unsigned &Index,
                                           Constant *DefaultValue) {
  if (!Ty->isArrayTy() && !Ty->isStructTy() && !Ty->isVectorTy()) { // Scalar
    if (Index >= IDs.size()) {
      // If it is a new specialization constant, we need to generate IDs for
      // scalar elements, starting with the second one.
      IDs.push_back(IDs.back() + 1);
    }
    return emitSpecConstant(IDs[Index++], Ty, InsertBefore, DefaultValue);
  }

  SmallVector<Instruction *, 8> Elements;
  auto LoopIteration = [&](Type *Ty, unsigned LocalIndex) {
    // Select corresponding element of the default value if it was provided
    Constant *Def =
        DefaultValue ? DefaultValue->getAggregateElement(LocalIndex) : nullptr;
    Elements.push_back(
        emitSpecConstantRecursiveImpl(Ty, InsertBefore, IDs, Index, Def));
  };

  if (auto *ArrTy = dyn_cast<ArrayType>(Ty)) {
    for (size_t I = 0; I < ArrTy->getNumElements(); ++I) {
      LoopIteration(ArrTy->getElementType(), I);
    }
  } else if (auto *StructTy = dyn_cast<StructType>(Ty)) {
    unsigned I = 0;
    for (Type *ElTy : StructTy->elements()) {
      LoopIteration(ElTy, I++);
    }
  } else if (auto *VecTy = dyn_cast<FixedVectorType>(Ty)) {
    for (size_t I = 0; I < VecTy->getNumElements(); ++I) {
      LoopIteration(VecTy->getElementType(), I);
    }
  } else {
    llvm_unreachable("Unexpected spec constant type");
  }

  return emitSpecConstantComposite(Ty, Elements, InsertBefore);
}

/// Wrapper intended to hide IsFirstElement argument from the caller
Instruction *emitSpecConstantRecursive(Type *Ty, Instruction *InsertBefore,
                                       SmallVectorImpl<unsigned> &IDs,
                                       Constant *DefaultValue) {
  unsigned Index = 0;
  return emitSpecConstantRecursiveImpl(Ty, InsertBefore, IDs, Index,
                                       DefaultValue);
}

} // namespace

PreservedAnalyses SpecConstantsPass::run(Module &M,
                                         ModuleAnalysisManager &MAM) {
  unsigned NextID = 0;
  unsigned NextOffset = 0;
  StringMap<SmallVector<unsigned, 1>> IDMap;
  StringMap<unsigned> OffsetMap;
  StringMap<MDNode *> SCMetadata;

  // Iterate through all declarations of instances of function template
  // template <typename T> T __sycl_get*SpecConstantValue(const char *ID)
  // intrinsic to find its calls and lower them depending on the SetValAtRT
  // setting (see below).
  bool IRModified = false;

  for (Function &F : M) {
    if (!F.isDeclaration())
      continue;

    if (!F.getName().startswith(SYCL_GET_SPEC_CONST_VAL) &&
        !F.getName().startswith(SYCL_GET_COMPOSITE_SPEC_CONST_VAL) &&
        !F.getName().startswith(SYCL_GET_SCALAR_2020_SPEC_CONST_VAL) &&
        !F.getName().startswith(SYCL_GET_COMPOSITE_2020_SPEC_CONST_VAL))
      continue;

    SmallVector<CallInst *, 32> SCIntrCalls;
    for (auto *U : F.users()) {
      if (auto *CI = dyn_cast<CallInst>(U))
        SCIntrCalls.push_back(CI);
    }

    IRModified = IRModified || (SCIntrCalls.size() > 0);

    for (auto *CI : SCIntrCalls) {
      // 1. Find the Symbolic ID (string literal) passed as the actual argument
      // to the intrinsic - this should always be possible, as only string
      // literals are passed to it in the SYCL RT source code, and application
      // code can't use this intrinsic directly.
      bool IsComposite =
          F.getName().startswith(SYCL_GET_COMPOSITE_SPEC_CONST_VAL) ||
          F.getName().startswith(SYCL_GET_COMPOSITE_2020_SPEC_CONST_VAL);
      // SYCL 2020 specialization constants provide more functionality so they
      // use separate intrinsic with additional arguments.
      bool Is2020Intrinsic =
          F.getName().startswith(SYCL_GET_SCALAR_2020_SPEC_CONST_VAL) ||
          F.getName().startswith(SYCL_GET_COMPOSITE_2020_SPEC_CONST_VAL);

      SmallVector<Instruction *, 3> DelInsts;
      DelInsts.push_back(CI);
      Type *SCTy = CI->getType();
      unsigned NameArgNo = 0;
      if (IsComposite) { // structs are returned via sret arguments.
        NameArgNo = 1;
        auto *PtrTy = cast<PointerType>(CI->getArgOperand(0)->getType());
        SCTy = PtrTy->getElementType();
      }
      StringRef SymID = getStringLiteralArg(CI, NameArgNo, DelInsts);
      Value *Replacement = nullptr;

      if (SetValAtRT) {
        // 2. Spec constant value will be set at run time - then add the literal
        // to a "spec const string literal ID" -> "vector of integer IDs" map,
        // uniquing the integer IDs if this is a new literal
        auto Ins =
            IDMap.insert(std::make_pair(SymID, SmallVector<unsigned, 1>{}));
        bool IsNewSpecConstant = Ins.second;
        auto &IDs = Ins.first->second;
        if (IsNewSpecConstant) {
          // For any spec constant type there will be always at least one ID
          // generated.
          IDs.push_back(NextID);
        }

        Constant *DefaultValue = nullptr;
        if (Is2020Intrinsic) {
          // For SYCL 2020, there is a mechanism to specify the default value.
          // It is stored as an initializer of a global variable referenced by
          // the second argument of the intrinsic.
          auto *GV = dyn_cast<GlobalVariable>(
              CI->getArgOperand(NameArgNo + 1)->stripPointerCasts());
          if (GV) {
            auto *Initializer = GV->getInitializer();
            assert(isa<ConstantAggregate>(Initializer) &&
                   "expected specialization_id instance");
            // specialization_id structure contains a single field which is the
            // default value of corresponding specialization constant.
            DefaultValue = Initializer->getAggregateElement(0u);
          }
        }

        //  3. Transform to spirv intrinsic _Z*__spirv_SpecConstant* or
        //  _Z*__spirv_SpecConstantComposite
<<<<<<< HEAD
        Replacement = emitSpecConstantRecursive(SCTy, CI, IDs);
=======
        auto *SPIRVCall =
            emitSpecConstantRecursive(SCTy, CI, IDs, DefaultValue);
>>>>>>> 691f8428
        if (IsNewSpecConstant) {
          // emitSpecConstantRecursive might emit more than one spec constant
          // (because of composite types) and therefore, we need to adjust
          // NextID according to the actual amount of emitted spec constants.
          NextID += IDs.size();

          // Generate necessary metadata which later will be pulled by
          // sycl-post-link and transformed into device image properties
          SCMetadata[SymID] = generateSpecConstantMetadata(
              M, SymID, SCTy, IDs, /* is native spec constant */ true);
        }
      } else {
<<<<<<< HEAD
        // 2a. For SYCL 2020: spec constant will be passed as kernel argument;
        // For older proposal against SYCL 1.2.1 spec constant must be resolved
        // at compile time - replace the intrinsic with the actual value for
        // spec constant.
        bool Is2020Intrinsic =
            F.getName().startswith(SYCL_GET_SCALAR_2020_SPEC_CONST_VAL) ||
            F.getName().startswith(SYCL_GET_COMPOSITE_2020_SPEC_CONST_VAL);

=======
        // 2a. Spec constant must be resolved at compile time - replace the
        // intrinsic with the actual value for spec constant.
        Value *Val = nullptr;
>>>>>>> 691f8428
        if (Is2020Intrinsic) {
          // Handle SYCL 2020 version of intrinsic - replace it with a load from
          // the pointer to the specialization constant value.
          // A pointer to a single RT-buffer with all the values of
          // specialization constants is passed as a 3rd argument of intrinsic.
          Value *RTBuffer =
              IsComposite ? CI->getArgOperand(3) : CI->getArgOperand(2);

          // Add the string literal to a "spec const string literal ID" ->
          // "offset" map, uniquing the integer offsets if this is new
          // literal.
          auto Ins = OffsetMap.insert(std::make_pair(SymID, NextOffset));
          bool IsNewSpecConstant = Ins.second;
          unsigned CurrentOffset = Ins.first->second;
          if (IsNewSpecConstant) {
            unsigned Size = 0;
            if (IsComposite) {
              // When handling elements of a structure, we do not use manually
              // calculated offsets (which are sum of sizes of all previously
              // encountered elements), but instead rely on data provided for us
              // by DataLayout, because the structure can be unpacked, i.e.
              // padded in order to ensure particular alignment of its elements.
              // We rely on the fact that the StructLayout of spec constant RT
              // values is the same for the host and the device.
              const StructLayout *SL =
                  M.getDataLayout().getStructLayout(cast<StructType>(SCTy));
              Size = SL->getSizeInBytes();
            } else
              Size = SCTy->getScalarSizeInBits() / CHAR_BIT;

            SCMetadata[SymID] = generateSpecConstantMetadata(
                M, SymID, SCTy, NextID, /* is native spec constant */ false);

            ++NextID;
            NextOffset += Size;
          }

          Type *Int8Ty = Type::getInt8Ty(CI->getContext());
          Type *Int32Ty = Type::getInt32Ty(CI->getContext());
          GetElementPtrInst *GEP = GetElementPtrInst::Create(
              Int8Ty, RTBuffer,
              {ConstantInt::get(Int32Ty, CurrentOffset, false)}, "gep", CI);

          BitCastInst *BitCast = new BitCastInst(
              GEP, PointerType::get(SCTy, GEP->getAddressSpace()), "bc", CI);

          Replacement = new LoadInst(SCTy, BitCast, "load", CI);
        } else {
          // Replace the intrinsic with default C++ value for the spec constant
          // type.
          Replacement = getDefaultCPPValue(SCTy);
        }
      }

      if (IsComposite) {
        // __sycl_getCompositeSpecConstant returns through argument, so, the
        // only thing we need to do here is to store into a memory pointed
        // by that argument
        new StoreInst(Replacement, CI->getArgOperand(0), CI);
      } else {
        CI->replaceAllUsesWith(Replacement);
      }

      for (auto *I : DelInsts) {
        I->removeFromParent();
        I->deleteValue();
      }
    }
  }

  // Emit metadata about encountered specializaiton constants. This metadata
  // is later queried by sycl-post-link in order to be converted into device
  // image properties.
  // Generated metadata looks like:
  // !sycl.specialization-constants = !{!1, !2, ... for each spec constant}
  // !1 = !{!"SymbolicID1", i32 1, i32 0, i32 4, i32 2, i32 4, i32 8}
  // !2 = !{!"SymbolicID2", i32 3, i32 0, i32 4}
  // The format is [Symbolic ID, list of triplets: numeric ID, offset, size]
  // For more infor about meaning of those triplets see comments about
  // SpecConstantDescriptor structure in SpecConstants.h
  NamedMDNode *MD = M.getOrInsertNamedMetadata(SPEC_CONST_MD_STRING);
  for (const auto &P : SCMetadata)
    MD->addOperand(P.second);

  return IRModified ? PreservedAnalyses::none() : PreservedAnalyses::all();
}

bool SpecConstantsPass::collectSpecConstantMetadata(Module &M,
                                                    SpecIDMapTy &IDMap) {
  NamedMDNode *MD = M.getOrInsertNamedMetadata(SPEC_CONST_MD_STRING);
  if (!MD)
    return false;

  auto ExtractIntegerFromMDNodeOperand = [=](const MDNode *N,
                                             unsigned OpNo) -> unsigned {
    Constant *C =
        cast<ConstantAsMetadata>(N->getOperand(OpNo).get())->getValue();
    return static_cast<unsigned>(C->getUniqueInteger().getZExtValue());
  };

  for (const auto *Node : MD->operands()) {
    StringRef ID = cast<MDString>(Node->getOperand(0).get())->getString();
    assert((Node->getNumOperands() - 1) % 3 == 0 &&
           "Unexpected amount of operands");
    std::vector<SpecConstantDescriptor> Descs((Node->getNumOperands() - 1) / 3);
    for (unsigned I = 1; I < Node->getNumOperands(); I += 3) {
      Descs[I - 1].ID = ExtractIntegerFromMDNodeOperand(Node, I + 0);
      Descs[I - 1].Offset = ExtractIntegerFromMDNodeOperand(Node, I + 1);
      Descs[I - 1].Size = ExtractIntegerFromMDNodeOperand(Node, I + 2);
    }

    IDMap[ID] = Descs;
  }

  return true;
}<|MERGE_RESOLUTION|>--- conflicted
+++ resolved
@@ -518,12 +518,7 @@
 
         //  3. Transform to spirv intrinsic _Z*__spirv_SpecConstant* or
         //  _Z*__spirv_SpecConstantComposite
-<<<<<<< HEAD
-        Replacement = emitSpecConstantRecursive(SCTy, CI, IDs);
-=======
-        auto *SPIRVCall =
-            emitSpecConstantRecursive(SCTy, CI, IDs, DefaultValue);
->>>>>>> 691f8428
+        Replacement = emitSpecConstantRecursive(SCTy, CI, IDs, DefaultValue);
         if (IsNewSpecConstant) {
           // emitSpecConstantRecursive might emit more than one spec constant
           // (because of composite types) and therefore, we need to adjust
@@ -536,20 +531,10 @@
               M, SymID, SCTy, IDs, /* is native spec constant */ true);
         }
       } else {
-<<<<<<< HEAD
         // 2a. For SYCL 2020: spec constant will be passed as kernel argument;
         // For older proposal against SYCL 1.2.1 spec constant must be resolved
         // at compile time - replace the intrinsic with the actual value for
         // spec constant.
-        bool Is2020Intrinsic =
-            F.getName().startswith(SYCL_GET_SCALAR_2020_SPEC_CONST_VAL) ||
-            F.getName().startswith(SYCL_GET_COMPOSITE_2020_SPEC_CONST_VAL);
-
-=======
-        // 2a. Spec constant must be resolved at compile time - replace the
-        // intrinsic with the actual value for spec constant.
-        Value *Val = nullptr;
->>>>>>> 691f8428
         if (Is2020Intrinsic) {
           // Handle SYCL 2020 version of intrinsic - replace it with a load from
           // the pointer to the specialization constant value.
