//===- llvm-profdata.cpp - LLVM profile data tool -------------------------===//
//
// Part of the LLVM Project, under the Apache License v2.0 with LLVM Exceptions.
// See https://llvm.org/LICENSE.txt for license information.
// SPDX-License-Identifier: Apache-2.0 WITH LLVM-exception
//
//===----------------------------------------------------------------------===//
//
// llvm-profdata merges .profdata files.
//
//===----------------------------------------------------------------------===//

#include "llvm/ADT/SmallSet.h"
#include "llvm/ADT/SmallVector.h"
#include "llvm/ADT/StringRef.h"
#include "llvm/Debuginfod/HTTPClient.h"
#include "llvm/IR/LLVMContext.h"
#include "llvm/Object/Binary.h"
#include "llvm/ProfileData/InstrProfCorrelator.h"
#include "llvm/ProfileData/InstrProfReader.h"
#include "llvm/ProfileData/InstrProfWriter.h"
#include "llvm/ProfileData/MemProf.h"
#include "llvm/ProfileData/MemProfReader.h"
#include "llvm/ProfileData/ProfileCommon.h"
#include "llvm/ProfileData/SampleProfReader.h"
#include "llvm/ProfileData/SampleProfWriter.h"
#include "llvm/Support/BalancedPartitioning.h"
#include "llvm/Support/CommandLine.h"
#include "llvm/Support/Discriminator.h"
#include "llvm/Support/Errc.h"
#include "llvm/Support/FileSystem.h"
#include "llvm/Support/Format.h"
#include "llvm/Support/FormattedStream.h"
#include "llvm/Support/LLVMDriver.h"
#include "llvm/Support/MD5.h"
#include "llvm/Support/MemoryBuffer.h"
#include "llvm/Support/Path.h"
#include "llvm/Support/Regex.h"
#include "llvm/Support/ThreadPool.h"
#include "llvm/Support/Threading.h"
#include "llvm/Support/VirtualFileSystem.h"
#include "llvm/Support/WithColor.h"
#include "llvm/Support/raw_ostream.h"
#include <algorithm>
#include <cmath>
#include <optional>
#include <queue>

using namespace llvm;
using ProfCorrelatorKind = InstrProfCorrelator::ProfCorrelatorKind;

// https://llvm.org/docs/CommandGuide/llvm-profdata.html has documentations
// on each subcommand.
cl::SubCommand ShowSubcommand(
    "show",
    "Takes a profile data file and displays the profiles. See detailed "
    "documentation in "
    "https://llvm.org/docs/CommandGuide/llvm-profdata.html#profdata-show");
cl::SubCommand OrderSubcommand(
    "order",
    "Reads temporal profiling traces from a profile and outputs a function "
    "order that reduces the number of page faults for those traces. See "
    "detailed documentation in "
    "https://llvm.org/docs/CommandGuide/llvm-profdata.html#profdata-order");
cl::SubCommand OverlapSubcommand(
    "overlap",
    "Computes and displays the overlap between two profiles. See detailed "
    "documentation in "
    "https://llvm.org/docs/CommandGuide/llvm-profdata.html#profdata-overlap");
cl::SubCommand MergeSubcommand(
    "merge",
    "Takes several profiles and merge them together. See detailed "
    "documentation in "
    "https://llvm.org/docs/CommandGuide/llvm-profdata.html#profdata-merge");

namespace {
enum ProfileKinds { instr, sample, memory };
enum FailureMode { warnOnly, failIfAnyAreInvalid, failIfAllAreInvalid };

enum ProfileFormat {
  PF_None = 0,
  PF_Text,
  PF_Compact_Binary, // Deprecated
  PF_Ext_Binary,
  PF_GCC,
  PF_Binary
};

enum class ShowFormat { Text, Json, Yaml };
} // namespace

// Common options.
cl::opt<std::string> OutputFilename("output", cl::value_desc("output"),
                                    cl::init("-"), cl::desc("Output file"),
                                    cl::sub(ShowSubcommand),
                                    cl::sub(OrderSubcommand),
                                    cl::sub(OverlapSubcommand),
                                    cl::sub(MergeSubcommand));
// NOTE: cl::alias must not have cl::sub(), since aliased option's cl::sub()
// will be used. llvm::cl::alias::done() method asserts this condition.
cl::alias OutputFilenameA("o", cl::desc("Alias for --output"),
                          cl::aliasopt(OutputFilename));

// Options common to at least two commands.
cl::opt<ProfileKinds> ProfileKind(
    cl::desc("Profile kind:"), cl::sub(MergeSubcommand),
    cl::sub(OverlapSubcommand), cl::init(instr),
    cl::values(clEnumVal(instr, "Instrumentation profile (default)"),
               clEnumVal(sample, "Sample profile")));
cl::opt<std::string> Filename(cl::Positional, cl::desc("<profdata-file>"),
                              cl::sub(ShowSubcommand),
                              cl::sub(OrderSubcommand));
cl::opt<unsigned> MaxDbgCorrelationWarnings(
    "max-debug-info-correlation-warnings",
    cl::desc("The maximum number of warnings to emit when correlating "
             "profile from debug info (0 = no limit)"),
    cl::sub(MergeSubcommand), cl::sub(ShowSubcommand), cl::init(5));
cl::opt<std::string> ProfiledBinary(
    "profiled-binary", cl::init(""),
    cl::desc("Path to binary from which the profile was collected."),
    cl::sub(ShowSubcommand), cl::sub(MergeSubcommand));
cl::opt<std::string> DebugInfoFilename(
    "debug-info", cl::init(""),
    cl::desc(
        "For show, read and extract profile metadata from debug info and show "
        "the functions it found. For merge, use the provided debug info to "
        "correlate the raw profile."),
    cl::sub(ShowSubcommand), cl::sub(MergeSubcommand));
cl::opt<std::string>
    BinaryFilename("binary-file", cl::init(""),
                   cl::desc("For merge, use the provided unstripped bianry to "
                            "correlate the raw profile."),
                   cl::sub(MergeSubcommand));
cl::list<std::string> DebugFileDirectory(
    "debug-file-directory",
    cl::desc("Directories to search for object files by build ID"));
cl::opt<bool> DebugInfod("debuginfod", cl::init(false), cl::Hidden,
                         cl::sub(MergeSubcommand),
                         cl::desc("Enable debuginfod"));
cl::opt<ProfCorrelatorKind> BIDFetcherProfileCorrelate(
    "correlate",
    cl::desc("Use debug-info or binary correlation to correlate profiles with "
             "build id fetcher"),
    cl::init(InstrProfCorrelator::NONE),
    cl::values(clEnumValN(InstrProfCorrelator::NONE, "",
                          "No profile correlation"),
               clEnumValN(InstrProfCorrelator::DEBUG_INFO, "debug-info",
                          "Use debug info to correlate"),
               clEnumValN(InstrProfCorrelator::BINARY, "binary",
                          "Use binary to correlate")));
cl::opt<std::string> FuncNameFilter(
    "function",
    cl::desc("Only functions matching the filter are shown in the output. For "
             "overlapping CSSPGO, this takes a function name with calling "
             "context."),
    cl::sub(ShowSubcommand), cl::sub(OverlapSubcommand),
    cl::sub(MergeSubcommand));

// TODO: Consider creating a template class (e.g., MergeOption, ShowOption) to
// factor out the common cl::sub in cl::opt constructor for subcommand-specific
// options.

// Options specific to merge subcommand.
cl::list<std::string> InputFilenames(cl::Positional, cl::sub(MergeSubcommand),
                                     cl::desc("<filename...>"));
cl::list<std::string> WeightedInputFilenames("weighted-input",
                                             cl::sub(MergeSubcommand),
                                             cl::desc("<weight>,<filename>"));
cl::opt<ProfileFormat> OutputFormat(
    cl::desc("Format of output profile"), cl::sub(MergeSubcommand),
    cl::init(PF_Ext_Binary),
    cl::values(clEnumValN(PF_Binary, "binary", "Binary encoding"),
               clEnumValN(PF_Ext_Binary, "extbinary",
                          "Extensible binary encoding "
                          "(default)"),
               clEnumValN(PF_Text, "text", "Text encoding"),
               clEnumValN(PF_GCC, "gcc",
                          "GCC encoding (only meaningful for -sample)")));
cl::opt<std::string>
    InputFilenamesFile("input-files", cl::init(""), cl::sub(MergeSubcommand),
                       cl::desc("Path to file containing newline-separated "
                                "[<weight>,]<filename> entries"));
cl::alias InputFilenamesFileA("f", cl::desc("Alias for --input-files"),
                              cl::aliasopt(InputFilenamesFile));
cl::opt<bool> DumpInputFileList(
    "dump-input-file-list", cl::init(false), cl::Hidden,
    cl::sub(MergeSubcommand),
    cl::desc("Dump the list of input files and their weights, then exit"));
cl::opt<std::string> RemappingFile("remapping-file", cl::value_desc("file"),
                                   cl::sub(MergeSubcommand),
                                   cl::desc("Symbol remapping file"));
cl::alias RemappingFileA("r", cl::desc("Alias for --remapping-file"),
                         cl::aliasopt(RemappingFile));
cl::opt<bool>
    UseMD5("use-md5", cl::init(false), cl::Hidden,
           cl::desc("Choose to use MD5 to represent string in name table (only "
                    "meaningful for -extbinary)"),
           cl::sub(MergeSubcommand));
cl::opt<bool> CompressAllSections(
    "compress-all-sections", cl::init(false), cl::Hidden,
    cl::sub(MergeSubcommand),
    cl::desc("Compress all sections when writing the profile (only "
             "meaningful for -extbinary)"));
cl::opt<bool> SampleMergeColdContext(
    "sample-merge-cold-context", cl::init(false), cl::Hidden,
    cl::sub(MergeSubcommand),
    cl::desc(
        "Merge context sample profiles whose count is below cold threshold"));
cl::opt<bool> SampleTrimColdContext(
    "sample-trim-cold-context", cl::init(false), cl::Hidden,
    cl::sub(MergeSubcommand),
    cl::desc(
        "Trim context sample profiles whose count is below cold threshold"));
cl::opt<uint32_t> SampleColdContextFrameDepth(
    "sample-frame-depth-for-cold-context", cl::init(1),
    cl::sub(MergeSubcommand),
    cl::desc("Keep the last K frames while merging cold profile. 1 means the "
             "context-less base profile"));
cl::opt<size_t> OutputSizeLimit(
    "output-size-limit", cl::init(0), cl::Hidden, cl::sub(MergeSubcommand),
    cl::desc("Trim cold functions until profile size is below specified "
             "limit in bytes. This uses a heursitic and functions may be "
             "excessively trimmed"));
cl::opt<bool> GenPartialProfile(
    "gen-partial-profile", cl::init(false), cl::Hidden,
    cl::sub(MergeSubcommand),
    cl::desc("Generate a partial profile (only meaningful for -extbinary)"));
cl::opt<bool> SplitLayout(
    "split-layout", cl::init(false), cl::Hidden,
    cl::sub(MergeSubcommand),
    cl::desc("Split the profile to two sections with one containing sample "
             "profiles with inlined functions and the other without (only "
             "meaningful for -extbinary)"));
cl::opt<std::string> SupplInstrWithSample(
    "supplement-instr-with-sample", cl::init(""), cl::Hidden,
    cl::sub(MergeSubcommand),
    cl::desc("Supplement an instr profile with sample profile, to correct "
             "the profile unrepresentativeness issue. The sample "
             "profile is the input of the flag. Output will be in instr "
             "format (The flag only works with -instr)"));
cl::opt<float> ZeroCounterThreshold(
    "zero-counter-threshold", cl::init(0.7), cl::Hidden,
    cl::sub(MergeSubcommand),
    cl::desc("For the function which is cold in instr profile but hot in "
             "sample profile, if the ratio of the number of zero counters "
             "divided by the total number of counters is above the "
             "threshold, the profile of the function will be regarded as "
             "being harmful for performance and will be dropped."));
cl::opt<unsigned> SupplMinSizeThreshold(
    "suppl-min-size-threshold", cl::init(10), cl::Hidden,
    cl::sub(MergeSubcommand),
    cl::desc("If the size of a function is smaller than the threshold, "
             "assume it can be inlined by PGO early inliner and it won't "
             "be adjusted based on sample profile."));
cl::opt<unsigned> InstrProfColdThreshold(
    "instr-prof-cold-threshold", cl::init(0), cl::Hidden,
    cl::sub(MergeSubcommand),
    cl::desc("User specified cold threshold for instr profile which will "
             "override the cold threshold got from profile summary. "));
// WARNING: This reservoir size value is propagated to any input indexed
// profiles for simplicity. Changing this value between invocations could
// result in sample bias.
cl::opt<uint64_t> TemporalProfTraceReservoirSize(
    "temporal-profile-trace-reservoir-size", cl::init(100),
    cl::sub(MergeSubcommand),
    cl::desc("The maximum number of stored temporal profile traces (default: "
             "100)"));
cl::opt<uint64_t> TemporalProfMaxTraceLength(
    "temporal-profile-max-trace-length", cl::init(10000),
    cl::sub(MergeSubcommand),
    cl::desc("The maximum length of a single temporal profile trace "
             "(default: 10000)"));
cl::opt<std::string> FuncNameNegativeFilter(
    "no-function", cl::init(""),
    cl::sub(MergeSubcommand),
    cl::desc("Exclude functions matching the filter from the output."));

cl::opt<FailureMode>
    FailMode("failure-mode", cl::init(failIfAnyAreInvalid),
             cl::desc("Failure mode:"), cl::sub(MergeSubcommand),
             cl::values(clEnumValN(warnOnly, "warn",
                                   "Do not fail and just print warnings."),
                        clEnumValN(failIfAnyAreInvalid, "any",
                                   "Fail if any profile is invalid."),
                        clEnumValN(failIfAllAreInvalid, "all",
                                   "Fail only if all profiles are invalid.")));

cl::opt<bool> OutputSparse(
    "sparse", cl::init(false), cl::sub(MergeSubcommand),
    cl::desc("Generate a sparse profile (only meaningful for -instr)"));
cl::opt<unsigned> NumThreads(
    "num-threads", cl::init(0), cl::sub(MergeSubcommand),
    cl::desc("Number of merge threads to use (default: autodetect)"));
cl::alias NumThreadsA("j", cl::desc("Alias for --num-threads"),
                      cl::aliasopt(NumThreads));

cl::opt<std::string> ProfileSymbolListFile(
    "prof-sym-list", cl::init(""), cl::sub(MergeSubcommand),
    cl::desc("Path to file containing the list of function symbols "
             "used to populate profile symbol list"));

cl::opt<SampleProfileLayout> ProfileLayout(
    "convert-sample-profile-layout",
    cl::desc("Convert the generated profile to a profile with a new layout"),
    cl::sub(MergeSubcommand), cl::init(SPL_None),
    cl::values(
        clEnumValN(SPL_Nest, "nest",
                   "Nested profile, the input should be CS flat profile"),
        clEnumValN(SPL_Flat, "flat",
                   "Profile with nested inlinee flatten out")));

cl::opt<bool> DropProfileSymbolList(
    "drop-profile-symbol-list", cl::init(false), cl::Hidden,
    cl::sub(MergeSubcommand),
    cl::desc("Drop the profile symbol list when merging AutoFDO profiles "
             "(only meaningful for -sample)"));

cl::opt<bool> KeepVTableSymbols(
    "keep-vtable-symbols", cl::init(false), cl::Hidden,
    cl::sub(MergeSubcommand),
    cl::desc("If true, keep the vtable symbols in indexed profiles"));

// Temporary support for writing the previous version of the format, to enable
// some forward compatibility.
// TODO: Consider enabling this with future version changes as well, to ease
// deployment of newer versions of llvm-profdata.
cl::opt<bool> DoWritePrevVersion(
    "write-prev-version", cl::init(false), cl::Hidden,
    cl::desc("Write the previous version of indexed format, to enable "
             "some forward compatibility."));

cl::opt<memprof::IndexedVersion> MemProfVersionRequested(
    "memprof-version", cl::Hidden, cl::sub(MergeSubcommand),
    cl::desc("Specify the version of the memprof format to use"),
    cl::init(memprof::Version3),
    cl::values(clEnumValN(memprof::Version2, "2", "version 2"),
               clEnumValN(memprof::Version3, "3", "version 3")));

cl::opt<bool> MemProfFullSchema(
    "memprof-full-schema", cl::Hidden, cl::sub(MergeSubcommand),
    cl::desc("Use the full schema for serialization"), cl::init(false));

static cl::opt<bool>
    MemprofGenerateRandomHotness("memprof-random-hotness", cl::init(false),
                                 cl::Hidden, cl::sub(MergeSubcommand),
                                 cl::desc("Generate random hotness values"));
static cl::opt<unsigned> MemprofGenerateRandomHotnessSeed(
    "memprof-random-hotness-seed", cl::init(0), cl::Hidden,
    cl::sub(MergeSubcommand),
    cl::desc("Random hotness seed to use (0 to generate new seed)"));

// Options specific to overlap subcommand.
cl::opt<std::string> BaseFilename(cl::Positional, cl::Required,
                                  cl::desc("<base profile file>"),
                                  cl::sub(OverlapSubcommand));
cl::opt<std::string> TestFilename(cl::Positional, cl::Required,
                                  cl::desc("<test profile file>"),
                                  cl::sub(OverlapSubcommand));

cl::opt<unsigned long long> SimilarityCutoff(
    "similarity-cutoff", cl::init(0),
    cl::desc("For sample profiles, list function names (with calling context "
             "for csspgo) for overlapped functions "
             "with similarities below the cutoff (percentage times 10000)."),
    cl::sub(OverlapSubcommand));

cl::opt<bool> IsCS(
    "cs", cl::init(false),
    cl::desc("For context sensitive PGO counts. Does not work with CSSPGO."),
    cl::sub(OverlapSubcommand));

cl::opt<unsigned long long> OverlapValueCutoff(
    "value-cutoff", cl::init(-1),
    cl::desc(
        "Function level overlap information for every function (with calling "
        "context for csspgo) in test "
        "profile with max count value greater than the parameter value"),
    cl::sub(OverlapSubcommand));

// Options specific to show subcommand.
cl::opt<bool> ShowCounts("counts", cl::init(false),
                         cl::desc("Show counter values for shown functions"),
                         cl::sub(ShowSubcommand));
cl::opt<ShowFormat>
    SFormat("show-format", cl::init(ShowFormat::Text),
            cl::desc("Emit output in the selected format if supported"),
            cl::sub(ShowSubcommand),
            cl::values(clEnumValN(ShowFormat::Text, "text",
                                  "emit normal text output (default)"),
                       clEnumValN(ShowFormat::Json, "json", "emit JSON"),
                       clEnumValN(ShowFormat::Yaml, "yaml", "emit YAML")));
// TODO: Consider replacing this with `--show-format=text-encoding`.
cl::opt<bool>
    TextFormat("text", cl::init(false),
               cl::desc("Show instr profile data in text dump format"),
               cl::sub(ShowSubcommand));
cl::opt<bool>
    JsonFormat("json",
               cl::desc("Show sample profile data in the JSON format "
                        "(deprecated, please use --show-format=json)"),
               cl::sub(ShowSubcommand));
cl::opt<bool> ShowIndirectCallTargets(
    "ic-targets", cl::init(false),
    cl::desc("Show indirect call site target values for shown functions"),
    cl::sub(ShowSubcommand));
cl::opt<bool> ShowVTables("show-vtables", cl::init(false),
                          cl::desc("Show vtable names for shown functions"),
                          cl::sub(ShowSubcommand));
cl::opt<bool> ShowMemOPSizes(
    "memop-sizes", cl::init(false),
    cl::desc("Show the profiled sizes of the memory intrinsic calls "
             "for shown functions"),
    cl::sub(ShowSubcommand));
cl::opt<bool> ShowDetailedSummary("detailed-summary", cl::init(false),
                                  cl::desc("Show detailed profile summary"),
                                  cl::sub(ShowSubcommand));
cl::list<uint32_t> DetailedSummaryCutoffs(
    cl::CommaSeparated, "detailed-summary-cutoffs",
    cl::desc(
        "Cutoff percentages (times 10000) for generating detailed summary"),
    cl::value_desc("800000,901000,999999"), cl::sub(ShowSubcommand));
cl::opt<bool>
    ShowHotFuncList("hot-func-list", cl::init(false),
                    cl::desc("Show profile summary of a list of hot functions"),
                    cl::sub(ShowSubcommand));
cl::opt<bool> ShowAllFunctions("all-functions", cl::init(false),
                               cl::desc("Details for each and every function"),
                               cl::sub(ShowSubcommand));
cl::opt<bool> ShowCS("showcs", cl::init(false),
                     cl::desc("Show context sensitive counts"),
                     cl::sub(ShowSubcommand));
cl::opt<ProfileKinds> ShowProfileKind(
    cl::desc("Profile kind supported by show:"), cl::sub(ShowSubcommand),
    cl::init(instr),
    cl::values(clEnumVal(instr, "Instrumentation profile (default)"),
               clEnumVal(sample, "Sample profile"),
               clEnumVal(memory, "MemProf memory access profile")));
cl::opt<uint32_t> TopNFunctions(
    "topn", cl::init(0),
    cl::desc("Show the list of functions with the largest internal counts"),
    cl::sub(ShowSubcommand));
cl::opt<uint32_t> ShowValueCutoff(
    "value-cutoff", cl::init(0),
    cl::desc("Set the count value cutoff. Functions with the maximum count "
             "less than this value will not be printed out. (Default is 0)"),
    cl::sub(ShowSubcommand));
cl::opt<bool> OnlyListBelow(
    "list-below-cutoff", cl::init(false),
    cl::desc("Only output names of functions whose max count values are "
             "below the cutoff value"),
    cl::sub(ShowSubcommand));
cl::opt<bool> ShowProfileSymbolList(
    "show-prof-sym-list", cl::init(false),
    cl::desc("Show profile symbol list if it exists in the profile. "),
    cl::sub(ShowSubcommand));
cl::opt<bool> ShowSectionInfoOnly(
    "show-sec-info-only", cl::init(false),
    cl::desc("Show the information of each section in the sample profile. "
             "The flag is only usable when the sample profile is in "
             "extbinary format"),
    cl::sub(ShowSubcommand));
cl::opt<bool> ShowBinaryIds("binary-ids", cl::init(false),
                            cl::desc("Show binary ids in the profile. "),
                            cl::sub(ShowSubcommand));
cl::opt<bool> ShowTemporalProfTraces(
    "temporal-profile-traces",
    cl::desc("Show temporal profile traces in the profile."),
    cl::sub(ShowSubcommand));

cl::opt<bool>
    ShowCovered("covered", cl::init(false),
                cl::desc("Show only the functions that have been executed."),
                cl::sub(ShowSubcommand));

cl::opt<bool> ShowProfileVersion("profile-version", cl::init(false),
                                 cl::desc("Show profile version. "),
                                 cl::sub(ShowSubcommand));

// Options specific to order subcommand.
cl::opt<unsigned>
    NumTestTraces("num-test-traces", cl::init(0),
                  cl::desc("Keep aside the last <num-test-traces> traces in "
                           "the profile when computing the function order and "
                           "instead use them to evaluate that order"),
                  cl::sub(OrderSubcommand));

// We use this string to indicate that there are
// multiple static functions map to the same name.
const std::string DuplicateNameStr = "----";

static void warn(Twine Message, StringRef Whence = "", StringRef Hint = "") {
  WithColor::warning();
  if (!Whence.empty())
    errs() << Whence << ": ";
  errs() << Message << "\n";
  if (!Hint.empty())
    WithColor::note() << Hint << "\n";
}

static void warn(Error E, StringRef Whence = "") {
  if (E.isA<InstrProfError>()) {
    handleAllErrors(std::move(E), [&](const InstrProfError &IPE) {
      warn(IPE.message(), Whence);
    });
  }
}

static void exitWithError(Twine Message, StringRef Whence = "",
                          StringRef Hint = "") {
  WithColor::error();
  if (!Whence.empty())
    errs() << Whence << ": ";
  errs() << Message << "\n";
  if (!Hint.empty())
    WithColor::note() << Hint << "\n";
  ::exit(1);
}

static void exitWithError(Error E, StringRef Whence = "") {
  if (E.isA<InstrProfError>()) {
    handleAllErrors(std::move(E), [&](const InstrProfError &IPE) {
      instrprof_error instrError = IPE.get();
      StringRef Hint = "";
      if (instrError == instrprof_error::unrecognized_format) {
        // Hint in case user missed specifying the profile type.
        Hint = "Perhaps you forgot to use the --sample or --memory option?";
      }
      exitWithError(IPE.message(), Whence, Hint);
    });
    return;
  }

  exitWithError(toString(std::move(E)), Whence);
}

static void exitWithErrorCode(std::error_code EC, StringRef Whence = "") {
  exitWithError(EC.message(), Whence);
}

static void warnOrExitGivenError(FailureMode FailMode, std::error_code EC,
                                 StringRef Whence = "") {
  if (FailMode == failIfAnyAreInvalid)
    exitWithErrorCode(EC, Whence);
  else
    warn(EC.message(), Whence);
}

static void handleMergeWriterError(Error E, StringRef WhenceFile = "",
                                   StringRef WhenceFunction = "",
                                   bool ShowHint = true) {
  if (!WhenceFile.empty())
    errs() << WhenceFile << ": ";
  if (!WhenceFunction.empty())
    errs() << WhenceFunction << ": ";

  auto IPE = instrprof_error::success;
  E = handleErrors(std::move(E),
                   [&IPE](std::unique_ptr<InstrProfError> E) -> Error {
                     IPE = E->get();
                     return Error(std::move(E));
                   });
  errs() << toString(std::move(E)) << "\n";

  if (ShowHint) {
    StringRef Hint = "";
    if (IPE != instrprof_error::success) {
      switch (IPE) {
      case instrprof_error::hash_mismatch:
      case instrprof_error::count_mismatch:
      case instrprof_error::value_site_count_mismatch:
        Hint = "Make sure that all profile data to be merged is generated "
               "from the same binary.";
        break;
      default:
        break;
      }
    }

    if (!Hint.empty())
      errs() << Hint << "\n";
  }
}

namespace {
/// A remapper from original symbol names to new symbol names based on a file
/// containing a list of mappings from old name to new name.
class SymbolRemapper {
  std::unique_ptr<MemoryBuffer> File;
  DenseMap<StringRef, StringRef> RemappingTable;

public:
  /// Build a SymbolRemapper from a file containing a list of old/new symbols.
  static std::unique_ptr<SymbolRemapper> create(StringRef InputFile) {
    auto BufOrError = MemoryBuffer::getFileOrSTDIN(InputFile);
    if (!BufOrError)
      exitWithErrorCode(BufOrError.getError(), InputFile);

    auto Remapper = std::make_unique<SymbolRemapper>();
    Remapper->File = std::move(BufOrError.get());

    for (line_iterator LineIt(*Remapper->File, /*SkipBlanks=*/true, '#');
         !LineIt.is_at_eof(); ++LineIt) {
      std::pair<StringRef, StringRef> Parts = LineIt->split(' ');
      if (Parts.first.empty() || Parts.second.empty() ||
          Parts.second.count(' ')) {
        exitWithError("unexpected line in remapping file",
                      (InputFile + ":" + Twine(LineIt.line_number())).str(),
                      "expected 'old_symbol new_symbol'");
      }
      Remapper->RemappingTable.insert(Parts);
    }
    return Remapper;
  }

  /// Attempt to map the given old symbol into a new symbol.
  ///
  /// \return The new symbol, or \p Name if no such symbol was found.
  StringRef operator()(StringRef Name) {
    StringRef New = RemappingTable.lookup(Name);
    return New.empty() ? Name : New;
  }

  FunctionId operator()(FunctionId Name) {
    // MD5 name cannot be remapped.
    if (!Name.isStringRef())
      return Name;
    StringRef New = RemappingTable.lookup(Name.stringRef());
    return New.empty() ? Name : FunctionId(New);
  }
};
}

struct WeightedFile {
  std::string Filename;
  uint64_t Weight;
};
typedef SmallVector<WeightedFile, 5> WeightedFileVector;

/// Keep track of merged data and reported errors.
struct WriterContext {
  std::mutex Lock;
  InstrProfWriter Writer;
  std::vector<std::pair<Error, std::string>> Errors;
  std::mutex &ErrLock;
  SmallSet<instrprof_error, 4> &WriterErrorCodes;

  WriterContext(bool IsSparse, std::mutex &ErrLock,
                SmallSet<instrprof_error, 4> &WriterErrorCodes,
                uint64_t ReservoirSize = 0, uint64_t MaxTraceLength = 0)
      : Writer(IsSparse, ReservoirSize, MaxTraceLength, DoWritePrevVersion,
               MemProfVersionRequested, MemProfFullSchema,
               MemprofGenerateRandomHotness, MemprofGenerateRandomHotnessSeed),
        ErrLock(ErrLock), WriterErrorCodes(WriterErrorCodes) {}
};

/// Computer the overlap b/w profile BaseFilename and TestFileName,
/// and store the program level result to Overlap.
static void overlapInput(const std::string &BaseFilename,
                         const std::string &TestFilename, WriterContext *WC,
                         OverlapStats &Overlap,
                         const OverlapFuncFilters &FuncFilter,
                         raw_fd_ostream &OS, bool IsCS) {
  auto FS = vfs::getRealFileSystem();
  auto ReaderOrErr = InstrProfReader::create(TestFilename, *FS);
  if (Error E = ReaderOrErr.takeError()) {
    // Skip the empty profiles by returning sliently.
    auto [ErrorCode, Msg] = InstrProfError::take(std::move(E));
    if (ErrorCode != instrprof_error::empty_raw_profile)
      WC->Errors.emplace_back(make_error<InstrProfError>(ErrorCode, Msg),
                              TestFilename);
    return;
  }

  auto Reader = std::move(ReaderOrErr.get());
  for (auto &I : *Reader) {
    OverlapStats FuncOverlap(OverlapStats::FunctionLevel);
    FuncOverlap.setFuncInfo(I.Name, I.Hash);

    WC->Writer.overlapRecord(std::move(I), Overlap, FuncOverlap, FuncFilter);
    FuncOverlap.dump(OS);
  }
}

/// Load an input into a writer context.
static void
loadInput(const WeightedFile &Input, SymbolRemapper *Remapper,
          const InstrProfCorrelator *Correlator, const StringRef ProfiledBinary,
          WriterContext *WC, const object::BuildIDFetcher *BIDFetcher = nullptr,
          const ProfCorrelatorKind *BIDFetcherCorrelatorKind = nullptr) {
  std::unique_lock<std::mutex> CtxGuard{WC->Lock};

  // Copy the filename, because llvm::ThreadPool copied the input "const
  // WeightedFile &" by value, making a reference to the filename within it
  // invalid outside of this packaged task.
  std::string Filename = Input.Filename;

  using ::llvm::memprof::RawMemProfReader;
  if (RawMemProfReader::hasFormat(Input.Filename)) {
    auto ReaderOrErr = RawMemProfReader::create(Input.Filename, ProfiledBinary);
    if (!ReaderOrErr) {
      exitWithError(ReaderOrErr.takeError(), Input.Filename);
    }
    std::unique_ptr<RawMemProfReader> Reader = std::move(ReaderOrErr.get());
    // Check if the profile types can be merged, e.g. clang frontend profiles
    // should not be merged with memprof profiles.
    if (Error E = WC->Writer.mergeProfileKind(Reader->getProfileKind())) {
      consumeError(std::move(E));
      WC->Errors.emplace_back(
          make_error<StringError>(
              "Cannot merge MemProf profile with Clang generated profile.",
              std::error_code()),
          Filename);
      return;
    }

    auto MemProfError = [&](Error E) {
      auto [ErrorCode, Msg] = InstrProfError::take(std::move(E));
      WC->Errors.emplace_back(make_error<InstrProfError>(ErrorCode, Msg),
                              Filename);
    };

    WC->Writer.addMemProfData(Reader->takeMemProfData(), MemProfError);
<<<<<<< HEAD
=======
    return;
  }

  using ::llvm::memprof::YAMLMemProfReader;
  if (YAMLMemProfReader::hasFormat(Input.Filename)) {
    auto ReaderOrErr = YAMLMemProfReader::create(Input.Filename);
    if (!ReaderOrErr)
      exitWithError(ReaderOrErr.takeError(), Input.Filename);
    std::unique_ptr<YAMLMemProfReader> Reader = std::move(ReaderOrErr.get());
    // Check if the profile types can be merged, e.g. clang frontend profiles
    // should not be merged with memprof profiles.
    if (Error E = WC->Writer.mergeProfileKind(Reader->getProfileKind())) {
      consumeError(std::move(E));
      WC->Errors.emplace_back(
          make_error<StringError>(
              "Cannot merge MemProf profile with incompatible profile.",
              std::error_code()),
          Filename);
      return;
    }

    auto MemProfError = [&](Error E) {
      auto [ErrorCode, Msg] = InstrProfError::take(std::move(E));
      WC->Errors.emplace_back(make_error<InstrProfError>(ErrorCode, Msg),
                              Filename);
    };

    auto MemProfData = Reader->takeMemProfData();

    // Check for the empty input in case the YAML file is invalid.
    if (MemProfData.Records.empty()) {
      WC->Errors.emplace_back(
          make_error<StringError>("The profile is empty.", std::error_code()),
          Filename);
    }

    WC->Writer.addMemProfData(std::move(MemProfData), MemProfError);
>>>>>>> 93e44d24
    return;
  }

  auto FS = vfs::getRealFileSystem();
  // TODO: This only saves the first non-fatal error from InstrProfReader, and
  // then added to WriterContext::Errors. However, this is not extensible, if
  // we have more non-fatal errors from InstrProfReader in the future. How
  // should this interact with different -failure-mode?
  std::optional<std::pair<Error, std::string>> ReaderWarning;
  auto Warn = [&](Error E) {
    if (ReaderWarning) {
      consumeError(std::move(E));
      return;
    }
    // Only show the first time an error occurs in this file.
    auto [ErrCode, Msg] = InstrProfError::take(std::move(E));
    ReaderWarning = {make_error<InstrProfError>(ErrCode, Msg), Filename};
  };

  const ProfCorrelatorKind CorrelatorKind = BIDFetcherCorrelatorKind
                                                ? *BIDFetcherCorrelatorKind
                                                : ProfCorrelatorKind::NONE;
  auto ReaderOrErr = InstrProfReader::create(Input.Filename, *FS, Correlator,
                                             BIDFetcher, CorrelatorKind, Warn);
  if (Error E = ReaderOrErr.takeError()) {
    // Skip the empty profiles by returning silently.
    auto [ErrCode, Msg] = InstrProfError::take(std::move(E));
    if (ErrCode != instrprof_error::empty_raw_profile)
      WC->Errors.emplace_back(make_error<InstrProfError>(ErrCode, Msg),
                              Filename);
    return;
  }

  auto Reader = std::move(ReaderOrErr.get());
  if (Error E = WC->Writer.mergeProfileKind(Reader->getProfileKind())) {
    consumeError(std::move(E));
    WC->Errors.emplace_back(
        make_error<StringError>(
            "Merge IR generated profile with Clang generated profile.",
            std::error_code()),
        Filename);
    return;
  }

  for (auto &I : *Reader) {
    if (Remapper)
      I.Name = (*Remapper)(I.Name);
    const StringRef FuncName = I.Name;
    bool Reported = false;
    WC->Writer.addRecord(std::move(I), Input.Weight, [&](Error E) {
      if (Reported) {
        consumeError(std::move(E));
        return;
      }
      Reported = true;
      // Only show hint the first time an error occurs.
      auto [ErrCode, Msg] = InstrProfError::take(std::move(E));
      std::unique_lock<std::mutex> ErrGuard{WC->ErrLock};
      bool firstTime = WC->WriterErrorCodes.insert(ErrCode).second;
      handleMergeWriterError(make_error<InstrProfError>(ErrCode, Msg),
                             Input.Filename, FuncName, firstTime);
    });
  }

  if (KeepVTableSymbols) {
    const InstrProfSymtab &symtab = Reader->getSymtab();
    const auto &VTableNames = symtab.getVTableNames();

    for (const auto &kv : VTableNames)
      WC->Writer.addVTableName(kv.getKey());
  }

  if (Reader->hasTemporalProfile()) {
    auto &Traces = Reader->getTemporalProfTraces(Input.Weight);
    if (!Traces.empty())
      WC->Writer.addTemporalProfileTraces(
          Traces, Reader->getTemporalProfTraceStreamSize());
  }
  if (Reader->hasError()) {
    if (Error E = Reader->getError()) {
      WC->Errors.emplace_back(std::move(E), Filename);
      return;
    }
  }

  std::vector<llvm::object::BuildID> BinaryIds;
  if (Error E = Reader->readBinaryIds(BinaryIds)) {
    WC->Errors.emplace_back(std::move(E), Filename);
    return;
  }
  WC->Writer.addBinaryIds(BinaryIds);

  if (ReaderWarning) {
    WC->Errors.emplace_back(std::move(ReaderWarning->first),
                            ReaderWarning->second);
  }
}

/// Merge the \p Src writer context into \p Dst.
static void mergeWriterContexts(WriterContext *Dst, WriterContext *Src) {
  for (auto &ErrorPair : Src->Errors)
    Dst->Errors.push_back(std::move(ErrorPair));
  Src->Errors.clear();

  if (Error E = Dst->Writer.mergeProfileKind(Src->Writer.getProfileKind()))
    exitWithError(std::move(E));

  Dst->Writer.mergeRecordsFromWriter(std::move(Src->Writer), [&](Error E) {
    auto [ErrorCode, Msg] = InstrProfError::take(std::move(E));
    std::unique_lock<std::mutex> ErrGuard{Dst->ErrLock};
    bool firstTime = Dst->WriterErrorCodes.insert(ErrorCode).second;
    if (firstTime)
      warn(toString(make_error<InstrProfError>(ErrorCode, Msg)));
  });
}

static StringRef
getFuncName(const StringMap<InstrProfWriter::ProfilingData>::value_type &Val) {
  return Val.first();
}

static std::string
getFuncName(const SampleProfileMap::value_type &Val) {
  return Val.second.getContext().toString();
}

template <typename T>
static void filterFunctions(T &ProfileMap) {
  bool hasFilter = !FuncNameFilter.empty();
  bool hasNegativeFilter = !FuncNameNegativeFilter.empty();
  if (!hasFilter && !hasNegativeFilter)
    return;

  // If filter starts with '?' it is MSVC mangled name, not a regex.
  llvm::Regex ProbablyMSVCMangledName("[?@$_0-9A-Za-z]+");
  if (hasFilter && FuncNameFilter[0] == '?' &&
      ProbablyMSVCMangledName.match(FuncNameFilter))
    FuncNameFilter = llvm::Regex::escape(FuncNameFilter);
  if (hasNegativeFilter && FuncNameNegativeFilter[0] == '?' &&
      ProbablyMSVCMangledName.match(FuncNameNegativeFilter))
    FuncNameNegativeFilter = llvm::Regex::escape(FuncNameNegativeFilter);

  size_t Count = ProfileMap.size();
  llvm::Regex Pattern(FuncNameFilter);
  llvm::Regex NegativePattern(FuncNameNegativeFilter);
  std::string Error;
  if (hasFilter && !Pattern.isValid(Error))
    exitWithError(Error);
  if (hasNegativeFilter && !NegativePattern.isValid(Error))
    exitWithError(Error);

  // Handle MD5 profile, so it is still able to match using the original name.
  std::string MD5Name = std::to_string(llvm::MD5Hash(FuncNameFilter));
  std::string NegativeMD5Name =
      std::to_string(llvm::MD5Hash(FuncNameNegativeFilter));

  for (auto I = ProfileMap.begin(); I != ProfileMap.end();) {
    auto Tmp = I++;
    const auto &FuncName = getFuncName(*Tmp);
    // Negative filter has higher precedence than positive filter.
    if ((hasNegativeFilter &&
         (NegativePattern.match(FuncName) ||
          (FunctionSamples::UseMD5 && NegativeMD5Name == FuncName))) ||
        (hasFilter && !(Pattern.match(FuncName) ||
                        (FunctionSamples::UseMD5 && MD5Name == FuncName))))
      ProfileMap.erase(Tmp);
  }

  llvm::dbgs() << Count - ProfileMap.size() << " of " << Count << " functions "
               << "in the original profile are filtered.\n";
}

static void writeInstrProfile(StringRef OutputFilename,
                              ProfileFormat OutputFormat,
                              InstrProfWriter &Writer) {
  std::error_code EC;
  raw_fd_ostream Output(OutputFilename.data(), EC,
                        OutputFormat == PF_Text ? sys::fs::OF_TextWithCRLF
                                                : sys::fs::OF_None);
  if (EC)
    exitWithErrorCode(EC, OutputFilename);

  if (OutputFormat == PF_Text) {
    if (Error E = Writer.writeText(Output))
      warn(std::move(E));
  } else {
    if (Output.is_displayed())
      exitWithError("cannot write a non-text format profile to the terminal");
    if (Error E = Writer.write(Output))
      warn(std::move(E));
  }
}

static void mergeInstrProfile(const WeightedFileVector &Inputs,
                              SymbolRemapper *Remapper,
                              int MaxDbgCorrelationWarnings,
                              const StringRef ProfiledBinary) {
  const uint64_t TraceReservoirSize = TemporalProfTraceReservoirSize.getValue();
  const uint64_t MaxTraceLength = TemporalProfMaxTraceLength.getValue();
  if (OutputFormat == PF_Compact_Binary)
    exitWithError("Compact Binary is deprecated");
  if (OutputFormat != PF_Binary && OutputFormat != PF_Ext_Binary &&
      OutputFormat != PF_Text)
    exitWithError("unknown format is specified");

  // TODO: Maybe we should support correlation with mixture of different
  // correlation modes(w/wo debug-info/object correlation).
  if (DebugInfoFilename.empty()) {
    if (!BinaryFilename.empty() && (DebugInfod || !DebugFileDirectory.empty()))
      exitWithError("Expected only one of -binary-file, -debuginfod or "
                    "-debug-file-directory");
  } else if (!BinaryFilename.empty() || DebugInfod ||
             !DebugFileDirectory.empty()) {
    exitWithError("Expected only one of -debug-info, -binary-file, -debuginfod "
                  "or -debug-file-directory");
  }
  std::string CorrelateFilename;
  ProfCorrelatorKind CorrelateKind = ProfCorrelatorKind::NONE;
  if (!DebugInfoFilename.empty()) {
    CorrelateFilename = DebugInfoFilename;
    CorrelateKind = ProfCorrelatorKind::DEBUG_INFO;
  } else if (!BinaryFilename.empty()) {
    CorrelateFilename = BinaryFilename;
    CorrelateKind = ProfCorrelatorKind::BINARY;
  }

  std::unique_ptr<InstrProfCorrelator> Correlator;
  if (CorrelateKind != InstrProfCorrelator::NONE) {
    if (auto Err = InstrProfCorrelator::get(CorrelateFilename, CorrelateKind)
                       .moveInto(Correlator))
      exitWithError(std::move(Err), CorrelateFilename);
    if (auto Err = Correlator->correlateProfileData(MaxDbgCorrelationWarnings))
      exitWithError(std::move(Err), CorrelateFilename);
  }

  ProfCorrelatorKind BIDFetcherCorrelateKind = ProfCorrelatorKind::NONE;
  std::unique_ptr<object::BuildIDFetcher> BIDFetcher;
  if (DebugInfod) {
    llvm::HTTPClient::initialize();
    BIDFetcher = std::make_unique<DebuginfodFetcher>(DebugFileDirectory);
    if (!BIDFetcherProfileCorrelate)
      exitWithError("Expected --correlate when --debuginfod is provided");
    BIDFetcherCorrelateKind = BIDFetcherProfileCorrelate;
  } else if (!DebugFileDirectory.empty()) {
    BIDFetcher = std::make_unique<object::BuildIDFetcher>(DebugFileDirectory);
    if (!BIDFetcherProfileCorrelate)
      exitWithError("Expected --correlate when --debug-file-directory "
                    "is provided");
    BIDFetcherCorrelateKind = BIDFetcherProfileCorrelate;
  } else if (BIDFetcherProfileCorrelate) {
    exitWithError("Expected --debuginfod or --debug-file-directory when "
                  "--correlate is provided");
  }

  std::mutex ErrorLock;
  SmallSet<instrprof_error, 4> WriterErrorCodes;

  // If NumThreads is not specified, auto-detect a good default.
  if (NumThreads == 0)
    NumThreads = std::min(hardware_concurrency().compute_thread_count(),
                          unsigned((Inputs.size() + 1) / 2));

  // Initialize the writer contexts.
  SmallVector<std::unique_ptr<WriterContext>, 4> Contexts;
  for (unsigned I = 0; I < NumThreads; ++I)
    Contexts.emplace_back(std::make_unique<WriterContext>(
        OutputSparse, ErrorLock, WriterErrorCodes, TraceReservoirSize,
        MaxTraceLength));

  if (NumThreads == 1) {
    for (const auto &Input : Inputs)
      loadInput(Input, Remapper, Correlator.get(), ProfiledBinary,
                Contexts[0].get(), BIDFetcher.get(), &BIDFetcherCorrelateKind);
  } else {
    DefaultThreadPool Pool(hardware_concurrency(NumThreads));

    // Load the inputs in parallel (N/NumThreads serial steps).
    unsigned Ctx = 0;
    for (const auto &Input : Inputs) {
      Pool.async(loadInput, Input, Remapper, Correlator.get(), ProfiledBinary,
                 Contexts[Ctx].get(), BIDFetcher.get(),
                 &BIDFetcherCorrelateKind);
      Ctx = (Ctx + 1) % NumThreads;
    }
    Pool.wait();

    // Merge the writer contexts together (~ lg(NumThreads) serial steps).
    unsigned Mid = Contexts.size() / 2;
    unsigned End = Contexts.size();
    assert(Mid > 0 && "Expected more than one context");
    do {
      for (unsigned I = 0; I < Mid; ++I)
        Pool.async(mergeWriterContexts, Contexts[I].get(),
                   Contexts[I + Mid].get());
      Pool.wait();
      if (End & 1) {
        Pool.async(mergeWriterContexts, Contexts[0].get(),
                   Contexts[End - 1].get());
        Pool.wait();
      }
      End = Mid;
      Mid /= 2;
    } while (Mid > 0);
  }

  // Handle deferred errors encountered during merging. If the number of errors
  // is equal to the number of inputs the merge failed.
  unsigned NumErrors = 0;
  for (std::unique_ptr<WriterContext> &WC : Contexts) {
    for (auto &ErrorPair : WC->Errors) {
      ++NumErrors;
      warn(toString(std::move(ErrorPair.first)), ErrorPair.second);
    }
  }
  if ((NumErrors == Inputs.size() && FailMode == failIfAllAreInvalid) ||
      (NumErrors > 0 && FailMode == failIfAnyAreInvalid))
    exitWithError("no profile can be merged");

  filterFunctions(Contexts[0]->Writer.getProfileData());

  writeInstrProfile(OutputFilename, OutputFormat, Contexts[0]->Writer);
}

/// The profile entry for a function in instrumentation profile.
struct InstrProfileEntry {
  uint64_t MaxCount = 0;
  uint64_t NumEdgeCounters = 0;
  float ZeroCounterRatio = 0.0;
  InstrProfRecord *ProfRecord;
  InstrProfileEntry(InstrProfRecord *Record);
  InstrProfileEntry() = default;
};

InstrProfileEntry::InstrProfileEntry(InstrProfRecord *Record) {
  ProfRecord = Record;
  uint64_t CntNum = Record->Counts.size();
  uint64_t ZeroCntNum = 0;
  for (size_t I = 0; I < CntNum; ++I) {
    MaxCount = std::max(MaxCount, Record->Counts[I]);
    ZeroCntNum += !Record->Counts[I];
  }
  ZeroCounterRatio = (float)ZeroCntNum / CntNum;
  NumEdgeCounters = CntNum;
}

/// Either set all the counters in the instr profile entry \p IFE to
/// -1 / -2 /in order to drop the profile or scale up the
/// counters in \p IFP to be above hot / cold threshold. We use
/// the ratio of zero counters in the profile of a function to
/// decide the profile is helpful or harmful for performance,
/// and to choose whether to scale up or drop it.
static void updateInstrProfileEntry(InstrProfileEntry &IFE, bool SetToHot,
                                    uint64_t HotInstrThreshold,
                                    uint64_t ColdInstrThreshold,
                                    float ZeroCounterThreshold) {
  InstrProfRecord *ProfRecord = IFE.ProfRecord;
  if (!IFE.MaxCount || IFE.ZeroCounterRatio > ZeroCounterThreshold) {
    // If all or most of the counters of the function are zero, the
    // profile is unaccountable and should be dropped. Reset all the
    // counters to be -1 / -2 and PGO profile-use will drop the profile.
    // All counters being -1 also implies that the function is hot so
    // PGO profile-use will also set the entry count metadata to be
    // above hot threshold.
    // All counters being -2 implies that the function is warm so
    // PGO profile-use will also set the entry count metadata to be
    // above cold threshold.
    auto Kind =
        (SetToHot ? InstrProfRecord::PseudoHot : InstrProfRecord::PseudoWarm);
    ProfRecord->setPseudoCount(Kind);
    return;
  }

  // Scale up the MaxCount to be multiple times above hot / cold threshold.
  const unsigned MultiplyFactor = 3;
  uint64_t Threshold = (SetToHot ? HotInstrThreshold : ColdInstrThreshold);
  uint64_t Numerator = Threshold * MultiplyFactor;

  // Make sure Threshold for warm counters is below the HotInstrThreshold.
  if (!SetToHot && Threshold >= HotInstrThreshold) {
    Threshold = (HotInstrThreshold + ColdInstrThreshold) / 2;
  }

  uint64_t Denominator = IFE.MaxCount;
  if (Numerator <= Denominator)
    return;
  ProfRecord->scale(Numerator, Denominator, [&](instrprof_error E) {
    warn(toString(make_error<InstrProfError>(E)));
  });
}

const uint64_t ColdPercentileIdx = 15;
const uint64_t HotPercentileIdx = 11;

using sampleprof::FSDiscriminatorPass;

// Internal options to set FSDiscriminatorPass. Used in merge and show
// commands.
static cl::opt<FSDiscriminatorPass> FSDiscriminatorPassOption(
    "fs-discriminator-pass", cl::init(PassLast), cl::Hidden,
    cl::desc("Zero out the discriminator bits for the FS discrimiantor "
             "pass beyond this value. The enum values are defined in "
             "Support/Discriminator.h"),
    cl::values(clEnumVal(Base, "Use base discriminators only"),
               clEnumVal(Pass1, "Use base and pass 1 discriminators"),
               clEnumVal(Pass2, "Use base and pass 1-2 discriminators"),
               clEnumVal(Pass3, "Use base and pass 1-3 discriminators"),
               clEnumVal(PassLast, "Use all discriminator bits (default)")));

static unsigned getDiscriminatorMask() {
  return getN1Bits(getFSPassBitEnd(FSDiscriminatorPassOption.getValue()));
}

/// Adjust the instr profile in \p WC based on the sample profile in
/// \p Reader.
static void
adjustInstrProfile(std::unique_ptr<WriterContext> &WC,
                   std::unique_ptr<sampleprof::SampleProfileReader> &Reader,
                   unsigned SupplMinSizeThreshold, float ZeroCounterThreshold,
                   unsigned InstrProfColdThreshold) {
  // Function to its entry in instr profile.
  StringMap<InstrProfileEntry> InstrProfileMap;
  StringMap<StringRef> StaticFuncMap;
  InstrProfSummaryBuilder IPBuilder(ProfileSummaryBuilder::DefaultCutoffs);

  auto checkSampleProfileHasFUnique = [&Reader]() {
    for (const auto &PD : Reader->getProfiles()) {
      auto &FContext = PD.second.getContext();
      if (FContext.toString().find(FunctionSamples::UniqSuffix) !=
          std::string::npos) {
        return true;
      }
    }
    return false;
  };

  bool SampleProfileHasFUnique = checkSampleProfileHasFUnique();

  auto buildStaticFuncMap = [&StaticFuncMap,
                             SampleProfileHasFUnique](const StringRef Name) {
    std::string FilePrefixes[] = {".cpp", "cc", ".c", ".hpp", ".h"};
    size_t PrefixPos = StringRef::npos;
    for (auto &FilePrefix : FilePrefixes) {
      std::string NamePrefix = FilePrefix + GlobalIdentifierDelimiter;
      PrefixPos = Name.find_insensitive(NamePrefix);
      if (PrefixPos == StringRef::npos)
        continue;
      PrefixPos += NamePrefix.size();
      break;
    }

    if (PrefixPos == StringRef::npos) {
      return;
    }

    StringRef NewName = Name.drop_front(PrefixPos);
    StringRef FName = Name.substr(0, PrefixPos - 1);
    if (NewName.size() == 0) {
      return;
    }

    // This name should have a static linkage.
    size_t PostfixPos = NewName.find(FunctionSamples::UniqSuffix);
    bool ProfileHasFUnique = (PostfixPos != StringRef::npos);

    // If sample profile and instrumented profile do not agree on symbol
    // uniqification.
    if (SampleProfileHasFUnique != ProfileHasFUnique) {
      // If instrumented profile uses -funique-internal-linkage-symbols,
      // we need to trim the name.
      if (ProfileHasFUnique) {
        NewName = NewName.substr(0, PostfixPos);
      } else {
        // If sample profile uses -funique-internal-linkage-symbols,
        // we build the map.
        std::string NStr =
            NewName.str() + getUniqueInternalLinkagePostfix(FName);
        NewName = StringRef(NStr);
        StaticFuncMap[NewName] = Name;
        return;
      }
    }

    auto [It, Inserted] = StaticFuncMap.try_emplace(NewName, Name);
    if (!Inserted)
      It->second = DuplicateNameStr;
  };

  // We need to flatten the SampleFDO profile as the InstrFDO
  // profile does not have inlined callsite profiles.
  // One caveat is the pre-inlined function -- their samples
  // should be collapsed into the caller function.
  // Here we do a DFS traversal to get the flatten profile
  // info: the sum of entrycount and the max of maxcount.
  // Here is the algorithm:
  //   recursive (FS, root_name) {
  //      name = FS->getName();
  //      get samples for FS;
  //      if (InstrProf.find(name) {
  //        root_name = name;
  //      } else {
  //        if (name is in static_func map) {
  //          root_name = static_name;
  //        }
  //      }
  //      update the Map entry for root_name;
  //      for (subfs: FS) {
  //        recursive(subfs, root_name);
  //      }
  //   }
  //
  // Here is an example.
  //
  // SampleProfile:
  // foo:12345:1000
  // 1: 1000
  // 2.1: 1000
  // 15: 5000
  // 4: bar:1000
  //  1: 1000
  //  2: goo:3000
  //   1: 3000
  // 8: bar:40000
  //  1: 10000
  //  2: goo:30000
  //   1: 30000
  //
  // InstrProfile has two entries:
  //  foo
  //  bar.cc;bar
  //
  // After BuildMaxSampleMap, we should have the following in FlattenSampleMap:
  // {"foo", {1000, 5000}}
  // {"bar.cc;bar", {11000, 30000}}
  //
  // foo's has an entry count of 1000, and max body count of 5000.
  // bar.cc;bar has an entry count of 11000 (sum two callsites of 1000 and
  // 10000), and max count of 30000 (from the callsite in line 8).
  //
  // Note that goo's count will remain in bar.cc;bar() as it does not have an
  // entry in InstrProfile.
  llvm::StringMap<std::pair<uint64_t, uint64_t>> FlattenSampleMap;
  auto BuildMaxSampleMap = [&FlattenSampleMap, &StaticFuncMap,
                            &InstrProfileMap](const FunctionSamples &FS,
                                              const StringRef &RootName) {
    auto BuildMaxSampleMapImpl = [&](const FunctionSamples &FS,
                                     const StringRef &RootName,
                                     auto &BuildImpl) -> void {
      std::string NameStr = FS.getFunction().str();
      const StringRef Name = NameStr;
      const StringRef *NewRootName = &RootName;
      uint64_t EntrySample = FS.getHeadSamplesEstimate();
      uint64_t MaxBodySample = FS.getMaxCountInside(/* SkipCallSite*/ true);

      auto It = InstrProfileMap.find(Name);
      if (It != InstrProfileMap.end()) {
        NewRootName = &Name;
      } else {
        auto NewName = StaticFuncMap.find(Name);
        if (NewName != StaticFuncMap.end()) {
          It = InstrProfileMap.find(NewName->second);
          if (NewName->second != DuplicateNameStr) {
            NewRootName = &NewName->second;
          }
        } else {
          // Here the EntrySample is of an inlined function, so we should not
          // update the EntrySample in the map.
          EntrySample = 0;
        }
      }
      EntrySample += FlattenSampleMap[*NewRootName].first;
      MaxBodySample =
          std::max(FlattenSampleMap[*NewRootName].second, MaxBodySample);
      FlattenSampleMap[*NewRootName] =
          std::make_pair(EntrySample, MaxBodySample);

      for (const auto &C : FS.getCallsiteSamples())
        for (const auto &F : C.second)
          BuildImpl(F.second, *NewRootName, BuildImpl);
    };
    BuildMaxSampleMapImpl(FS, RootName, BuildMaxSampleMapImpl);
  };

  for (auto &PD : WC->Writer.getProfileData()) {
    // Populate IPBuilder.
    for (const auto &PDV : PD.getValue()) {
      InstrProfRecord Record = PDV.second;
      IPBuilder.addRecord(Record);
    }

    // If a function has multiple entries in instr profile, skip it.
    if (PD.getValue().size() != 1)
      continue;

    // Initialize InstrProfileMap.
    InstrProfRecord *R = &PD.getValue().begin()->second;
    StringRef FullName = PD.getKey();
    InstrProfileMap[FullName] = InstrProfileEntry(R);
    buildStaticFuncMap(FullName);
  }

  for (auto &PD : Reader->getProfiles()) {
    sampleprof::FunctionSamples &FS = PD.second;
    std::string Name = FS.getFunction().str();
    BuildMaxSampleMap(FS, Name);
  }

  ProfileSummary InstrPS = *IPBuilder.getSummary();
  ProfileSummary SamplePS = Reader->getSummary();

  // Compute cold thresholds for instr profile and sample profile.
  uint64_t HotSampleThreshold =
      ProfileSummaryBuilder::getEntryForPercentile(
          SamplePS.getDetailedSummary(),
          ProfileSummaryBuilder::DefaultCutoffs[HotPercentileIdx])
          .MinCount;
  uint64_t ColdSampleThreshold =
      ProfileSummaryBuilder::getEntryForPercentile(
          SamplePS.getDetailedSummary(),
          ProfileSummaryBuilder::DefaultCutoffs[ColdPercentileIdx])
          .MinCount;
  uint64_t HotInstrThreshold =
      ProfileSummaryBuilder::getEntryForPercentile(
          InstrPS.getDetailedSummary(),
          ProfileSummaryBuilder::DefaultCutoffs[HotPercentileIdx])
          .MinCount;
  uint64_t ColdInstrThreshold =
      InstrProfColdThreshold
          ? InstrProfColdThreshold
          : ProfileSummaryBuilder::getEntryForPercentile(
                InstrPS.getDetailedSummary(),
                ProfileSummaryBuilder::DefaultCutoffs[ColdPercentileIdx])
                .MinCount;

  // Find hot/warm functions in sample profile which is cold in instr profile
  // and adjust the profiles of those functions in the instr profile.
  for (const auto &E : FlattenSampleMap) {
    uint64_t SampleMaxCount = std::max(E.second.first, E.second.second);
    if (SampleMaxCount < ColdSampleThreshold)
      continue;
    StringRef Name = E.first();
    auto It = InstrProfileMap.find(Name);
    if (It == InstrProfileMap.end()) {
      auto NewName = StaticFuncMap.find(Name);
      if (NewName != StaticFuncMap.end()) {
        It = InstrProfileMap.find(NewName->second);
        if (NewName->second == DuplicateNameStr) {
          WithColor::warning()
              << "Static function " << Name
              << " has multiple promoted names, cannot adjust profile.\n";
        }
      }
    }
    if (It == InstrProfileMap.end() ||
        It->second.MaxCount > ColdInstrThreshold ||
        It->second.NumEdgeCounters < SupplMinSizeThreshold)
      continue;
    bool SetToHot = SampleMaxCount >= HotSampleThreshold;
    updateInstrProfileEntry(It->second, SetToHot, HotInstrThreshold,
                            ColdInstrThreshold, ZeroCounterThreshold);
  }
}

/// The main function to supplement instr profile with sample profile.
/// \Inputs contains the instr profile. \p SampleFilename specifies the
/// sample profile. \p OutputFilename specifies the output profile name.
/// \p OutputFormat specifies the output profile format. \p OutputSparse
/// specifies whether to generate sparse profile. \p SupplMinSizeThreshold
/// specifies the minimal size for the functions whose profile will be
/// adjusted. \p ZeroCounterThreshold is the threshold to check whether
/// a function contains too many zero counters and whether its profile
/// should be dropped. \p InstrProfColdThreshold is the user specified
/// cold threshold which will override the cold threshold got from the
/// instr profile summary.
static void supplementInstrProfile(const WeightedFileVector &Inputs,
                                   StringRef SampleFilename, bool OutputSparse,
                                   unsigned SupplMinSizeThreshold,
                                   float ZeroCounterThreshold,
                                   unsigned InstrProfColdThreshold) {
  if (OutputFilename == "-")
    exitWithError("cannot write indexed profdata format to stdout");
  if (Inputs.size() != 1)
    exitWithError("expect one input to be an instr profile");
  if (Inputs[0].Weight != 1)
    exitWithError("expect instr profile doesn't have weight");

  StringRef InstrFilename = Inputs[0].Filename;

  // Read sample profile.
  LLVMContext Context;
  auto FS = vfs::getRealFileSystem();
  auto ReaderOrErr = sampleprof::SampleProfileReader::create(
      SampleFilename.str(), Context, *FS, FSDiscriminatorPassOption);
  if (std::error_code EC = ReaderOrErr.getError())
    exitWithErrorCode(EC, SampleFilename);
  auto Reader = std::move(ReaderOrErr.get());
  if (std::error_code EC = Reader->read())
    exitWithErrorCode(EC, SampleFilename);

  // Read instr profile.
  std::mutex ErrorLock;
  SmallSet<instrprof_error, 4> WriterErrorCodes;
  auto WC = std::make_unique<WriterContext>(OutputSparse, ErrorLock,
                                            WriterErrorCodes);
  loadInput(Inputs[0], nullptr, nullptr, /*ProfiledBinary=*/"", WC.get());
  if (WC->Errors.size() > 0)
    exitWithError(std::move(WC->Errors[0].first), InstrFilename);

  adjustInstrProfile(WC, Reader, SupplMinSizeThreshold, ZeroCounterThreshold,
                     InstrProfColdThreshold);
  writeInstrProfile(OutputFilename, OutputFormat, WC->Writer);
}

/// Make a copy of the given function samples with all symbol names remapped
/// by the provided symbol remapper.
static sampleprof::FunctionSamples
remapSamples(const sampleprof::FunctionSamples &Samples,
             SymbolRemapper &Remapper, sampleprof_error &Error) {
  sampleprof::FunctionSamples Result;
  Result.setFunction(Remapper(Samples.getFunction()));
  Result.addTotalSamples(Samples.getTotalSamples());
  Result.addHeadSamples(Samples.getHeadSamples());
  for (const auto &BodySample : Samples.getBodySamples()) {
    uint32_t MaskedDiscriminator =
        BodySample.first.Discriminator & getDiscriminatorMask();
    Result.addBodySamples(BodySample.first.LineOffset, MaskedDiscriminator,
                          BodySample.second.getSamples());
    for (const auto &Target : BodySample.second.getCallTargets()) {
      Result.addCalledTargetSamples(BodySample.first.LineOffset,
                                    MaskedDiscriminator,
                                    Remapper(Target.first), Target.second);
    }
  }
  for (const auto &CallsiteSamples : Samples.getCallsiteSamples()) {
    sampleprof::FunctionSamplesMap &Target =
        Result.functionSamplesAt(CallsiteSamples.first);
    for (const auto &Callsite : CallsiteSamples.second) {
      sampleprof::FunctionSamples Remapped =
          remapSamples(Callsite.second, Remapper, Error);
      mergeSampleProfErrors(Error,
                            Target[Remapped.getFunction()].merge(Remapped));
    }
  }
  return Result;
}

static sampleprof::SampleProfileFormat FormatMap[] = {
    sampleprof::SPF_None,
    sampleprof::SPF_Text,
    sampleprof::SPF_None,
    sampleprof::SPF_Ext_Binary,
    sampleprof::SPF_GCC,
    sampleprof::SPF_Binary};

static std::unique_ptr<MemoryBuffer>
getInputFileBuf(const StringRef &InputFile) {
  if (InputFile == "")
    return {};

  auto BufOrError = MemoryBuffer::getFileOrSTDIN(InputFile);
  if (!BufOrError)
    exitWithErrorCode(BufOrError.getError(), InputFile);

  return std::move(*BufOrError);
}

static void populateProfileSymbolList(MemoryBuffer *Buffer,
                                      sampleprof::ProfileSymbolList &PSL) {
  if (!Buffer)
    return;

  SmallVector<StringRef, 32> SymbolVec;
  StringRef Data = Buffer->getBuffer();
  Data.split(SymbolVec, '\n', /*MaxSplit=*/-1, /*KeepEmpty=*/false);

  for (StringRef SymbolStr : SymbolVec)
    PSL.add(SymbolStr.trim());
}

static void handleExtBinaryWriter(sampleprof::SampleProfileWriter &Writer,
                                  ProfileFormat OutputFormat,
                                  MemoryBuffer *Buffer,
                                  sampleprof::ProfileSymbolList &WriterList,
                                  bool CompressAllSections, bool UseMD5,
                                  bool GenPartialProfile) {
  if (SplitLayout) {
    if (OutputFormat == PF_Binary)
      warn("-split-layout is ignored. Specify -extbinary to enable it");
    else
      Writer.setUseCtxSplitLayout();
  }

  populateProfileSymbolList(Buffer, WriterList);
  if (WriterList.size() > 0 && OutputFormat != PF_Ext_Binary)
    warn("Profile Symbol list is not empty but the output format is not "
         "ExtBinary format. The list will be lost in the output. ");

  Writer.setProfileSymbolList(&WriterList);

  if (CompressAllSections) {
    if (OutputFormat != PF_Ext_Binary)
      warn("-compress-all-section is ignored. Specify -extbinary to enable it");
    else
      Writer.setToCompressAllSections();
  }
  if (UseMD5) {
    if (OutputFormat != PF_Ext_Binary)
      warn("-use-md5 is ignored. Specify -extbinary to enable it");
    else
      Writer.setUseMD5();
  }
  if (GenPartialProfile) {
    if (OutputFormat != PF_Ext_Binary)
      warn("-gen-partial-profile is ignored. Specify -extbinary to enable it");
    else
      Writer.setPartialProfile();
  }
}

static void mergeSampleProfile(const WeightedFileVector &Inputs,
                               SymbolRemapper *Remapper,
                               StringRef ProfileSymbolListFile,
                               size_t OutputSizeLimit) {
  using namespace sampleprof;
  SampleProfileMap ProfileMap;
  SmallVector<std::unique_ptr<sampleprof::SampleProfileReader>, 5> Readers;
  LLVMContext Context;
  sampleprof::ProfileSymbolList WriterList;
  std::optional<bool> ProfileIsProbeBased;
  std::optional<bool> ProfileIsCS;
  for (const auto &Input : Inputs) {
    auto FS = vfs::getRealFileSystem();
    auto ReaderOrErr = SampleProfileReader::create(Input.Filename, Context, *FS,
                                                   FSDiscriminatorPassOption);
    if (std::error_code EC = ReaderOrErr.getError()) {
      warnOrExitGivenError(FailMode, EC, Input.Filename);
      continue;
    }

    // We need to keep the readers around until after all the files are
    // read so that we do not lose the function names stored in each
    // reader's memory. The function names are needed to write out the
    // merged profile map.
    Readers.push_back(std::move(ReaderOrErr.get()));
    const auto Reader = Readers.back().get();
    if (std::error_code EC = Reader->read()) {
      warnOrExitGivenError(FailMode, EC, Input.Filename);
      Readers.pop_back();
      continue;
    }

    SampleProfileMap &Profiles = Reader->getProfiles();
    if (ProfileIsProbeBased &&
        ProfileIsProbeBased != FunctionSamples::ProfileIsProbeBased)
      exitWithError(
          "cannot merge probe-based profile with non-probe-based profile");
    ProfileIsProbeBased = FunctionSamples::ProfileIsProbeBased;
    if (ProfileIsCS && ProfileIsCS != FunctionSamples::ProfileIsCS)
      exitWithError("cannot merge CS profile with non-CS profile");
    ProfileIsCS = FunctionSamples::ProfileIsCS;
    for (SampleProfileMap::iterator I = Profiles.begin(), E = Profiles.end();
         I != E; ++I) {
      sampleprof_error Result = sampleprof_error::success;
      FunctionSamples Remapped =
          Remapper ? remapSamples(I->second, *Remapper, Result)
                   : FunctionSamples();
      FunctionSamples &Samples = Remapper ? Remapped : I->second;
      SampleContext FContext = Samples.getContext();
      mergeSampleProfErrors(Result,
                            ProfileMap[FContext].merge(Samples, Input.Weight));
      if (Result != sampleprof_error::success) {
        std::error_code EC = make_error_code(Result);
        handleMergeWriterError(errorCodeToError(EC), Input.Filename,
                               FContext.toString());
      }
    }

    if (!DropProfileSymbolList) {
      std::unique_ptr<sampleprof::ProfileSymbolList> ReaderList =
          Reader->getProfileSymbolList();
      if (ReaderList)
        WriterList.merge(*ReaderList);
    }
  }

  if (ProfileIsCS && (SampleMergeColdContext || SampleTrimColdContext)) {
    // Use threshold calculated from profile summary unless specified.
    SampleProfileSummaryBuilder Builder(ProfileSummaryBuilder::DefaultCutoffs);
    auto Summary = Builder.computeSummaryForProfiles(ProfileMap);
    uint64_t SampleProfColdThreshold =
        ProfileSummaryBuilder::getColdCountThreshold(
            (Summary->getDetailedSummary()));

    // Trim and merge cold context profile using cold threshold above;
    SampleContextTrimmer(ProfileMap)
        .trimAndMergeColdContextProfiles(
            SampleProfColdThreshold, SampleTrimColdContext,
            SampleMergeColdContext, SampleColdContextFrameDepth, false);
  }

  if (ProfileLayout == llvm::sampleprof::SPL_Flat) {
    ProfileConverter::flattenProfile(ProfileMap, FunctionSamples::ProfileIsCS);
    ProfileIsCS = FunctionSamples::ProfileIsCS = false;
  } else if (ProfileIsCS && ProfileLayout == llvm::sampleprof::SPL_Nest) {
    ProfileConverter CSConverter(ProfileMap);
    CSConverter.convertCSProfiles();
    ProfileIsCS = FunctionSamples::ProfileIsCS = false;
  }

  filterFunctions(ProfileMap);

  auto WriterOrErr =
      SampleProfileWriter::create(OutputFilename, FormatMap[OutputFormat]);
  if (std::error_code EC = WriterOrErr.getError())
    exitWithErrorCode(EC, OutputFilename);

  auto Writer = std::move(WriterOrErr.get());
  // WriterList will have StringRef refering to string in Buffer.
  // Make sure Buffer lives as long as WriterList.
  auto Buffer = getInputFileBuf(ProfileSymbolListFile);
  handleExtBinaryWriter(*Writer, OutputFormat, Buffer.get(), WriterList,
                        CompressAllSections, UseMD5, GenPartialProfile);

  // If OutputSizeLimit is 0 (default), it is the same as write().
  if (std::error_code EC =
          Writer->writeWithSizeLimit(ProfileMap, OutputSizeLimit))
    exitWithErrorCode(EC);
}

static WeightedFile parseWeightedFile(const StringRef &WeightedFilename) {
  StringRef WeightStr, FileName;
  std::tie(WeightStr, FileName) = WeightedFilename.split(',');

  uint64_t Weight;
  if (WeightStr.getAsInteger(10, Weight) || Weight < 1)
    exitWithError("input weight must be a positive integer");

  return {std::string(FileName), Weight};
}

static void addWeightedInput(WeightedFileVector &WNI, const WeightedFile &WF) {
  StringRef Filename = WF.Filename;
  uint64_t Weight = WF.Weight;

  // If it's STDIN just pass it on.
  if (Filename == "-") {
    WNI.push_back({std::string(Filename), Weight});
    return;
  }

  llvm::sys::fs::file_status Status;
  llvm::sys::fs::status(Filename, Status);
  if (!llvm::sys::fs::exists(Status))
    exitWithErrorCode(make_error_code(errc::no_such_file_or_directory),
                      Filename);
  // If it's a source file, collect it.
  if (llvm::sys::fs::is_regular_file(Status)) {
    WNI.push_back({std::string(Filename), Weight});
    return;
  }

  if (llvm::sys::fs::is_directory(Status)) {
    std::error_code EC;
    for (llvm::sys::fs::recursive_directory_iterator F(Filename, EC), E;
         F != E && !EC; F.increment(EC)) {
      if (llvm::sys::fs::is_regular_file(F->path())) {
        addWeightedInput(WNI, {F->path(), Weight});
      }
    }
    if (EC)
      exitWithErrorCode(EC, Filename);
  }
}

static void parseInputFilenamesFile(MemoryBuffer *Buffer,
                                    WeightedFileVector &WFV) {
  if (!Buffer)
    return;

  SmallVector<StringRef, 8> Entries;
  StringRef Data = Buffer->getBuffer();
  Data.split(Entries, '\n', /*MaxSplit=*/-1, /*KeepEmpty=*/false);
  for (const StringRef &FileWeightEntry : Entries) {
    StringRef SanitizedEntry = FileWeightEntry.trim(" \t\v\f\r");
    // Skip comments.
    if (SanitizedEntry.starts_with("#"))
      continue;
    // If there's no comma, it's an unweighted profile.
    else if (!SanitizedEntry.contains(','))
      addWeightedInput(WFV, {std::string(SanitizedEntry), 1});
    else
      addWeightedInput(WFV, parseWeightedFile(SanitizedEntry));
  }
}

static int merge_main(StringRef ProgName) {
  WeightedFileVector WeightedInputs;
  for (StringRef Filename : InputFilenames)
    addWeightedInput(WeightedInputs, {std::string(Filename), 1});
  for (StringRef WeightedFilename : WeightedInputFilenames)
    addWeightedInput(WeightedInputs, parseWeightedFile(WeightedFilename));

  // Make sure that the file buffer stays alive for the duration of the
  // weighted input vector's lifetime.
  auto Buffer = getInputFileBuf(InputFilenamesFile);
  parseInputFilenamesFile(Buffer.get(), WeightedInputs);

  if (WeightedInputs.empty())
    exitWithError("no input files specified. See " + ProgName + " merge -help");

  if (DumpInputFileList) {
    for (auto &WF : WeightedInputs)
      outs() << WF.Weight << "," << WF.Filename << "\n";
    return 0;
  }

  std::unique_ptr<SymbolRemapper> Remapper;
  if (!RemappingFile.empty())
    Remapper = SymbolRemapper::create(RemappingFile);

  if (!SupplInstrWithSample.empty()) {
    if (ProfileKind != instr)
      exitWithError(
          "-supplement-instr-with-sample can only work with -instr. ");

    supplementInstrProfile(WeightedInputs, SupplInstrWithSample, OutputSparse,
                           SupplMinSizeThreshold, ZeroCounterThreshold,
                           InstrProfColdThreshold);
    return 0;
  }

  if (ProfileKind == instr)
    mergeInstrProfile(WeightedInputs, Remapper.get(), MaxDbgCorrelationWarnings,
                      ProfiledBinary);
  else
    mergeSampleProfile(WeightedInputs, Remapper.get(), ProfileSymbolListFile,
                       OutputSizeLimit);
  return 0;
}

/// Computer the overlap b/w profile BaseFilename and profile TestFilename.
static void overlapInstrProfile(const std::string &BaseFilename,
                                const std::string &TestFilename,
                                const OverlapFuncFilters &FuncFilter,
                                raw_fd_ostream &OS, bool IsCS) {
  std::mutex ErrorLock;
  SmallSet<instrprof_error, 4> WriterErrorCodes;
  WriterContext Context(false, ErrorLock, WriterErrorCodes);
  WeightedFile WeightedInput{BaseFilename, 1};
  OverlapStats Overlap;
  Error E = Overlap.accumulateCounts(BaseFilename, TestFilename, IsCS);
  if (E)
    exitWithError(std::move(E), "error in getting profile count sums");
  if (Overlap.Base.CountSum < 1.0f) {
    OS << "Sum of edge counts for profile " << BaseFilename << " is 0.\n";
    exit(0);
  }
  if (Overlap.Test.CountSum < 1.0f) {
    OS << "Sum of edge counts for profile " << TestFilename << " is 0.\n";
    exit(0);
  }
  loadInput(WeightedInput, nullptr, nullptr, /*ProfiledBinary=*/"", &Context);
  overlapInput(BaseFilename, TestFilename, &Context, Overlap, FuncFilter, OS,
               IsCS);
  Overlap.dump(OS);
}

namespace {
struct SampleOverlapStats {
  SampleContext BaseName;
  SampleContext TestName;
  // Number of overlap units
  uint64_t OverlapCount = 0;
  // Total samples of overlap units
  uint64_t OverlapSample = 0;
  // Number of and total samples of units that only present in base or test
  // profile
  uint64_t BaseUniqueCount = 0;
  uint64_t BaseUniqueSample = 0;
  uint64_t TestUniqueCount = 0;
  uint64_t TestUniqueSample = 0;
  // Number of units and total samples in base or test profile
  uint64_t BaseCount = 0;
  uint64_t BaseSample = 0;
  uint64_t TestCount = 0;
  uint64_t TestSample = 0;
  // Number of and total samples of units that present in at least one profile
  uint64_t UnionCount = 0;
  uint64_t UnionSample = 0;
  // Weighted similarity
  double Similarity = 0.0;
  // For SampleOverlapStats instances representing functions, weights of the
  // function in base and test profiles
  double BaseWeight = 0.0;
  double TestWeight = 0.0;

  SampleOverlapStats() = default;
};
} // end anonymous namespace

namespace {
struct FuncSampleStats {
  uint64_t SampleSum = 0;
  uint64_t MaxSample = 0;
  uint64_t HotBlockCount = 0;
  FuncSampleStats() = default;
  FuncSampleStats(uint64_t SampleSum, uint64_t MaxSample,
                  uint64_t HotBlockCount)
      : SampleSum(SampleSum), MaxSample(MaxSample),
        HotBlockCount(HotBlockCount) {}
};
} // end anonymous namespace

namespace {
enum MatchStatus { MS_Match, MS_FirstUnique, MS_SecondUnique, MS_None };

// Class for updating merging steps for two sorted maps. The class should be
// instantiated with a map iterator type.
template <class T> class MatchStep {
public:
  MatchStep() = delete;

  MatchStep(T FirstIter, T FirstEnd, T SecondIter, T SecondEnd)
      : FirstIter(FirstIter), FirstEnd(FirstEnd), SecondIter(SecondIter),
        SecondEnd(SecondEnd), Status(MS_None) {}

  bool areBothFinished() const {
    return (FirstIter == FirstEnd && SecondIter == SecondEnd);
  }

  bool isFirstFinished() const { return FirstIter == FirstEnd; }

  bool isSecondFinished() const { return SecondIter == SecondEnd; }

  /// Advance one step based on the previous match status unless the previous
  /// status is MS_None. Then update Status based on the comparison between two
  /// container iterators at the current step. If the previous status is
  /// MS_None, it means two iterators are at the beginning and no comparison has
  /// been made, so we simply update Status without advancing the iterators.
  void updateOneStep();

  T getFirstIter() const { return FirstIter; }

  T getSecondIter() const { return SecondIter; }

  MatchStatus getMatchStatus() const { return Status; }

private:
  // Current iterator and end iterator of the first container.
  T FirstIter;
  T FirstEnd;
  // Current iterator and end iterator of the second container.
  T SecondIter;
  T SecondEnd;
  // Match status of the current step.
  MatchStatus Status;
};
} // end anonymous namespace

template <class T> void MatchStep<T>::updateOneStep() {
  switch (Status) {
  case MS_Match:
    ++FirstIter;
    ++SecondIter;
    break;
  case MS_FirstUnique:
    ++FirstIter;
    break;
  case MS_SecondUnique:
    ++SecondIter;
    break;
  case MS_None:
    break;
  }

  // Update Status according to iterators at the current step.
  if (areBothFinished())
    return;
  if (FirstIter != FirstEnd &&
      (SecondIter == SecondEnd || FirstIter->first < SecondIter->first))
    Status = MS_FirstUnique;
  else if (SecondIter != SecondEnd &&
           (FirstIter == FirstEnd || SecondIter->first < FirstIter->first))
    Status = MS_SecondUnique;
  else
    Status = MS_Match;
}

// Return the sum of line/block samples, the max line/block sample, and the
// number of line/block samples above the given threshold in a function
// including its inlinees.
static void getFuncSampleStats(const sampleprof::FunctionSamples &Func,
                               FuncSampleStats &FuncStats,
                               uint64_t HotThreshold) {
  for (const auto &L : Func.getBodySamples()) {
    uint64_t Sample = L.second.getSamples();
    FuncStats.SampleSum += Sample;
    FuncStats.MaxSample = std::max(FuncStats.MaxSample, Sample);
    if (Sample >= HotThreshold)
      ++FuncStats.HotBlockCount;
  }

  for (const auto &C : Func.getCallsiteSamples()) {
    for (const auto &F : C.second)
      getFuncSampleStats(F.second, FuncStats, HotThreshold);
  }
}

/// Predicate that determines if a function is hot with a given threshold. We
/// keep it separate from its callsites for possible extension in the future.
static bool isFunctionHot(const FuncSampleStats &FuncStats,
                          uint64_t HotThreshold) {
  // We intentionally compare the maximum sample count in a function with the
  // HotThreshold to get an approximate determination on hot functions.
  return (FuncStats.MaxSample >= HotThreshold);
}

namespace {
class SampleOverlapAggregator {
public:
  SampleOverlapAggregator(const std::string &BaseFilename,
                          const std::string &TestFilename,
                          double LowSimilarityThreshold, double Epsilon,
                          const OverlapFuncFilters &FuncFilter)
      : BaseFilename(BaseFilename), TestFilename(TestFilename),
        LowSimilarityThreshold(LowSimilarityThreshold), Epsilon(Epsilon),
        FuncFilter(FuncFilter) {}

  /// Detect 0-sample input profile and report to output stream. This interface
  /// should be called after loadProfiles().
  bool detectZeroSampleProfile(raw_fd_ostream &OS) const;

  /// Write out function-level similarity statistics for functions specified by
  /// options --function, --value-cutoff, and --similarity-cutoff.
  void dumpFuncSimilarity(raw_fd_ostream &OS) const;

  /// Write out program-level similarity and overlap statistics.
  void dumpProgramSummary(raw_fd_ostream &OS) const;

  /// Write out hot-function and hot-block statistics for base_profile,
  /// test_profile, and their overlap. For both cases, the overlap HO is
  /// calculated as follows:
  ///    Given the number of functions (or blocks) that are hot in both profiles
  ///    HCommon and the number of functions (or blocks) that are hot in at
  ///    least one profile HUnion, HO = HCommon / HUnion.
  void dumpHotFuncAndBlockOverlap(raw_fd_ostream &OS) const;

  /// This function tries matching functions in base and test profiles. For each
  /// pair of matched functions, it aggregates the function-level
  /// similarity into a profile-level similarity. It also dump function-level
  /// similarity information of functions specified by --function,
  /// --value-cutoff, and --similarity-cutoff options. The program-level
  /// similarity PS is computed as follows:
  ///     Given function-level similarity FS(A) for all function A, the
  ///     weight of function A in base profile WB(A), and the weight of function
  ///     A in test profile WT(A), compute PS(base_profile, test_profile) =
  ///     sum_A(FS(A) * avg(WB(A), WT(A))) ranging in [0.0f to 1.0f] with 0.0
  ///     meaning no-overlap.
  void computeSampleProfileOverlap(raw_fd_ostream &OS);

  /// Initialize ProfOverlap with the sum of samples in base and test
  /// profiles. This function also computes and keeps the sum of samples and
  /// max sample counts of each function in BaseStats and TestStats for later
  /// use to avoid re-computations.
  void initializeSampleProfileOverlap();

  /// Load profiles specified by BaseFilename and TestFilename.
  std::error_code loadProfiles();

  using FuncSampleStatsMap =
      std::unordered_map<SampleContext, FuncSampleStats, SampleContext::Hash>;

private:
  SampleOverlapStats ProfOverlap;
  SampleOverlapStats HotFuncOverlap;
  SampleOverlapStats HotBlockOverlap;
  std::string BaseFilename;
  std::string TestFilename;
  std::unique_ptr<sampleprof::SampleProfileReader> BaseReader;
  std::unique_ptr<sampleprof::SampleProfileReader> TestReader;
  // BaseStats and TestStats hold FuncSampleStats for each function, with
  // function name as the key.
  FuncSampleStatsMap BaseStats;
  FuncSampleStatsMap TestStats;
  // Low similarity threshold in floating point number
  double LowSimilarityThreshold;
  // Block samples above BaseHotThreshold or TestHotThreshold are considered hot
  // for tracking hot blocks.
  uint64_t BaseHotThreshold;
  uint64_t TestHotThreshold;
  // A small threshold used to round the results of floating point accumulations
  // to resolve imprecision.
  const double Epsilon;
  std::multimap<double, SampleOverlapStats, std::greater<double>>
      FuncSimilarityDump;
  // FuncFilter carries specifications in options --value-cutoff and
  // --function.
  OverlapFuncFilters FuncFilter;
  // Column offsets for printing the function-level details table.
  static const unsigned int TestWeightCol = 15;
  static const unsigned int SimilarityCol = 30;
  static const unsigned int OverlapCol = 43;
  static const unsigned int BaseUniqueCol = 53;
  static const unsigned int TestUniqueCol = 67;
  static const unsigned int BaseSampleCol = 81;
  static const unsigned int TestSampleCol = 96;
  static const unsigned int FuncNameCol = 111;

  /// Return a similarity of two line/block sample counters in the same
  /// function in base and test profiles. The line/block-similarity BS(i) is
  /// computed as follows:
  ///    For an offsets i, given the sample count at i in base profile BB(i),
  ///    the sample count at i in test profile BT(i), the sum of sample counts
  ///    in this function in base profile SB, and the sum of sample counts in
  ///    this function in test profile ST, compute BS(i) = 1.0 - fabs(BB(i)/SB -
  ///    BT(i)/ST), ranging in [0.0f to 1.0f] with 0.0 meaning no-overlap.
  double computeBlockSimilarity(uint64_t BaseSample, uint64_t TestSample,
                                const SampleOverlapStats &FuncOverlap) const;

  void updateHotBlockOverlap(uint64_t BaseSample, uint64_t TestSample,
                             uint64_t HotBlockCount);

  void getHotFunctions(const FuncSampleStatsMap &ProfStats,
                       FuncSampleStatsMap &HotFunc,
                       uint64_t HotThreshold) const;

  void computeHotFuncOverlap();

  /// This function updates statistics in FuncOverlap, HotBlockOverlap, and
  /// Difference for two sample units in a matched function according to the
  /// given match status.
  void updateOverlapStatsForFunction(uint64_t BaseSample, uint64_t TestSample,
                                     uint64_t HotBlockCount,
                                     SampleOverlapStats &FuncOverlap,
                                     double &Difference, MatchStatus Status);

  /// This function updates statistics in FuncOverlap, HotBlockOverlap, and
  /// Difference for unmatched callees that only present in one profile in a
  /// matched caller function.
  void updateForUnmatchedCallee(const sampleprof::FunctionSamples &Func,
                                SampleOverlapStats &FuncOverlap,
                                double &Difference, MatchStatus Status);

  /// This function updates sample overlap statistics of an overlap function in
  /// base and test profile. It also calculates a function-internal similarity
  /// FIS as follows:
  ///    For offsets i that have samples in at least one profile in this
  ///    function A, given BS(i) returned by computeBlockSimilarity(), compute
  ///    FIS(A) = (2.0 - sum_i(1.0 - BS(i))) / 2, ranging in [0.0f to 1.0f] with
  ///    0.0 meaning no overlap.
  double computeSampleFunctionInternalOverlap(
      const sampleprof::FunctionSamples &BaseFunc,
      const sampleprof::FunctionSamples &TestFunc,
      SampleOverlapStats &FuncOverlap);

  /// Function-level similarity (FS) is a weighted value over function internal
  /// similarity (FIS). This function computes a function's FS from its FIS by
  /// applying the weight.
  double weightForFuncSimilarity(double FuncSimilarity, uint64_t BaseFuncSample,
                                 uint64_t TestFuncSample) const;

  /// The function-level similarity FS(A) for a function A is computed as
  /// follows:
  ///     Compute a function-internal similarity FIS(A) by
  ///     computeSampleFunctionInternalOverlap(). Then, with the weight of
  ///     function A in base profile WB(A), and the weight of function A in test
  ///     profile WT(A), compute FS(A) = FIS(A) * (1.0 - fabs(WB(A) - WT(A)))
  ///     ranging in [0.0f to 1.0f] with 0.0 meaning no overlap.
  double
  computeSampleFunctionOverlap(const sampleprof::FunctionSamples *BaseFunc,
                               const sampleprof::FunctionSamples *TestFunc,
                               SampleOverlapStats *FuncOverlap,
                               uint64_t BaseFuncSample,
                               uint64_t TestFuncSample);

  /// Profile-level similarity (PS) is a weighted aggregate over function-level
  /// similarities (FS). This method weights the FS value by the function
  /// weights in the base and test profiles for the aggregation.
  double weightByImportance(double FuncSimilarity, uint64_t BaseFuncSample,
                            uint64_t TestFuncSample) const;
};
} // end anonymous namespace

bool SampleOverlapAggregator::detectZeroSampleProfile(
    raw_fd_ostream &OS) const {
  bool HaveZeroSample = false;
  if (ProfOverlap.BaseSample == 0) {
    OS << "Sum of sample counts for profile " << BaseFilename << " is 0.\n";
    HaveZeroSample = true;
  }
  if (ProfOverlap.TestSample == 0) {
    OS << "Sum of sample counts for profile " << TestFilename << " is 0.\n";
    HaveZeroSample = true;
  }
  return HaveZeroSample;
}

double SampleOverlapAggregator::computeBlockSimilarity(
    uint64_t BaseSample, uint64_t TestSample,
    const SampleOverlapStats &FuncOverlap) const {
  double BaseFrac = 0.0;
  double TestFrac = 0.0;
  if (FuncOverlap.BaseSample > 0)
    BaseFrac = static_cast<double>(BaseSample) / FuncOverlap.BaseSample;
  if (FuncOverlap.TestSample > 0)
    TestFrac = static_cast<double>(TestSample) / FuncOverlap.TestSample;
  return 1.0 - std::fabs(BaseFrac - TestFrac);
}

void SampleOverlapAggregator::updateHotBlockOverlap(uint64_t BaseSample,
                                                    uint64_t TestSample,
                                                    uint64_t HotBlockCount) {
  bool IsBaseHot = (BaseSample >= BaseHotThreshold);
  bool IsTestHot = (TestSample >= TestHotThreshold);
  if (!IsBaseHot && !IsTestHot)
    return;

  HotBlockOverlap.UnionCount += HotBlockCount;
  if (IsBaseHot)
    HotBlockOverlap.BaseCount += HotBlockCount;
  if (IsTestHot)
    HotBlockOverlap.TestCount += HotBlockCount;
  if (IsBaseHot && IsTestHot)
    HotBlockOverlap.OverlapCount += HotBlockCount;
}

void SampleOverlapAggregator::getHotFunctions(
    const FuncSampleStatsMap &ProfStats, FuncSampleStatsMap &HotFunc,
    uint64_t HotThreshold) const {
  for (const auto &F : ProfStats) {
    if (isFunctionHot(F.second, HotThreshold))
      HotFunc.emplace(F.first, F.second);
  }
}

void SampleOverlapAggregator::computeHotFuncOverlap() {
  FuncSampleStatsMap BaseHotFunc;
  getHotFunctions(BaseStats, BaseHotFunc, BaseHotThreshold);
  HotFuncOverlap.BaseCount = BaseHotFunc.size();

  FuncSampleStatsMap TestHotFunc;
  getHotFunctions(TestStats, TestHotFunc, TestHotThreshold);
  HotFuncOverlap.TestCount = TestHotFunc.size();
  HotFuncOverlap.UnionCount = HotFuncOverlap.TestCount;

  for (const auto &F : BaseHotFunc) {
    if (TestHotFunc.count(F.first))
      ++HotFuncOverlap.OverlapCount;
    else
      ++HotFuncOverlap.UnionCount;
  }
}

void SampleOverlapAggregator::updateOverlapStatsForFunction(
    uint64_t BaseSample, uint64_t TestSample, uint64_t HotBlockCount,
    SampleOverlapStats &FuncOverlap, double &Difference, MatchStatus Status) {
  assert(Status != MS_None &&
         "Match status should be updated before updating overlap statistics");
  if (Status == MS_FirstUnique) {
    TestSample = 0;
    FuncOverlap.BaseUniqueSample += BaseSample;
  } else if (Status == MS_SecondUnique) {
    BaseSample = 0;
    FuncOverlap.TestUniqueSample += TestSample;
  } else {
    ++FuncOverlap.OverlapCount;
  }

  FuncOverlap.UnionSample += std::max(BaseSample, TestSample);
  FuncOverlap.OverlapSample += std::min(BaseSample, TestSample);
  Difference +=
      1.0 - computeBlockSimilarity(BaseSample, TestSample, FuncOverlap);
  updateHotBlockOverlap(BaseSample, TestSample, HotBlockCount);
}

void SampleOverlapAggregator::updateForUnmatchedCallee(
    const sampleprof::FunctionSamples &Func, SampleOverlapStats &FuncOverlap,
    double &Difference, MatchStatus Status) {
  assert((Status == MS_FirstUnique || Status == MS_SecondUnique) &&
         "Status must be either of the two unmatched cases");
  FuncSampleStats FuncStats;
  if (Status == MS_FirstUnique) {
    getFuncSampleStats(Func, FuncStats, BaseHotThreshold);
    updateOverlapStatsForFunction(FuncStats.SampleSum, 0,
                                  FuncStats.HotBlockCount, FuncOverlap,
                                  Difference, Status);
  } else {
    getFuncSampleStats(Func, FuncStats, TestHotThreshold);
    updateOverlapStatsForFunction(0, FuncStats.SampleSum,
                                  FuncStats.HotBlockCount, FuncOverlap,
                                  Difference, Status);
  }
}

double SampleOverlapAggregator::computeSampleFunctionInternalOverlap(
    const sampleprof::FunctionSamples &BaseFunc,
    const sampleprof::FunctionSamples &TestFunc,
    SampleOverlapStats &FuncOverlap) {

  using namespace sampleprof;

  double Difference = 0;

  // Accumulate Difference for regular line/block samples in the function.
  // We match them through sort-merge join algorithm because
  // FunctionSamples::getBodySamples() returns a map of sample counters ordered
  // by their offsets.
  MatchStep<BodySampleMap::const_iterator> BlockIterStep(
      BaseFunc.getBodySamples().cbegin(), BaseFunc.getBodySamples().cend(),
      TestFunc.getBodySamples().cbegin(), TestFunc.getBodySamples().cend());
  BlockIterStep.updateOneStep();
  while (!BlockIterStep.areBothFinished()) {
    uint64_t BaseSample =
        BlockIterStep.isFirstFinished()
            ? 0
            : BlockIterStep.getFirstIter()->second.getSamples();
    uint64_t TestSample =
        BlockIterStep.isSecondFinished()
            ? 0
            : BlockIterStep.getSecondIter()->second.getSamples();
    updateOverlapStatsForFunction(BaseSample, TestSample, 1, FuncOverlap,
                                  Difference, BlockIterStep.getMatchStatus());

    BlockIterStep.updateOneStep();
  }

  // Accumulate Difference for callsite lines in the function. We match
  // them through sort-merge algorithm because
  // FunctionSamples::getCallsiteSamples() returns a map of callsite records
  // ordered by their offsets.
  MatchStep<CallsiteSampleMap::const_iterator> CallsiteIterStep(
      BaseFunc.getCallsiteSamples().cbegin(),
      BaseFunc.getCallsiteSamples().cend(),
      TestFunc.getCallsiteSamples().cbegin(),
      TestFunc.getCallsiteSamples().cend());
  CallsiteIterStep.updateOneStep();
  while (!CallsiteIterStep.areBothFinished()) {
    MatchStatus CallsiteStepStatus = CallsiteIterStep.getMatchStatus();
    assert(CallsiteStepStatus != MS_None &&
           "Match status should be updated before entering loop body");

    if (CallsiteStepStatus != MS_Match) {
      auto Callsite = (CallsiteStepStatus == MS_FirstUnique)
                          ? CallsiteIterStep.getFirstIter()
                          : CallsiteIterStep.getSecondIter();
      for (const auto &F : Callsite->second)
        updateForUnmatchedCallee(F.second, FuncOverlap, Difference,
                                 CallsiteStepStatus);
    } else {
      // There may be multiple inlinees at the same offset, so we need to try
      // matching all of them. This match is implemented through sort-merge
      // algorithm because callsite records at the same offset are ordered by
      // function names.
      MatchStep<FunctionSamplesMap::const_iterator> CalleeIterStep(
          CallsiteIterStep.getFirstIter()->second.cbegin(),
          CallsiteIterStep.getFirstIter()->second.cend(),
          CallsiteIterStep.getSecondIter()->second.cbegin(),
          CallsiteIterStep.getSecondIter()->second.cend());
      CalleeIterStep.updateOneStep();
      while (!CalleeIterStep.areBothFinished()) {
        MatchStatus CalleeStepStatus = CalleeIterStep.getMatchStatus();
        if (CalleeStepStatus != MS_Match) {
          auto Callee = (CalleeStepStatus == MS_FirstUnique)
                            ? CalleeIterStep.getFirstIter()
                            : CalleeIterStep.getSecondIter();
          updateForUnmatchedCallee(Callee->second, FuncOverlap, Difference,
                                   CalleeStepStatus);
        } else {
          // An inlined function can contain other inlinees inside, so compute
          // the Difference recursively.
          Difference += 2.0 - 2 * computeSampleFunctionInternalOverlap(
                                      CalleeIterStep.getFirstIter()->second,
                                      CalleeIterStep.getSecondIter()->second,
                                      FuncOverlap);
        }
        CalleeIterStep.updateOneStep();
      }
    }
    CallsiteIterStep.updateOneStep();
  }

  // Difference reflects the total differences of line/block samples in this
  // function and ranges in [0.0f to 2.0f]. Take (2.0 - Difference) / 2 to
  // reflect the similarity between function profiles in [0.0f to 1.0f].
  return (2.0 - Difference) / 2;
}

double SampleOverlapAggregator::weightForFuncSimilarity(
    double FuncInternalSimilarity, uint64_t BaseFuncSample,
    uint64_t TestFuncSample) const {
  // Compute the weight as the distance between the function weights in two
  // profiles.
  double BaseFrac = 0.0;
  double TestFrac = 0.0;
  assert(ProfOverlap.BaseSample > 0 &&
         "Total samples in base profile should be greater than 0");
  BaseFrac = static_cast<double>(BaseFuncSample) / ProfOverlap.BaseSample;
  assert(ProfOverlap.TestSample > 0 &&
         "Total samples in test profile should be greater than 0");
  TestFrac = static_cast<double>(TestFuncSample) / ProfOverlap.TestSample;
  double WeightDistance = std::fabs(BaseFrac - TestFrac);

  // Take WeightDistance into the similarity.
  return FuncInternalSimilarity * (1 - WeightDistance);
}

double
SampleOverlapAggregator::weightByImportance(double FuncSimilarity,
                                            uint64_t BaseFuncSample,
                                            uint64_t TestFuncSample) const {

  double BaseFrac = 0.0;
  double TestFrac = 0.0;
  assert(ProfOverlap.BaseSample > 0 &&
         "Total samples in base profile should be greater than 0");
  BaseFrac = static_cast<double>(BaseFuncSample) / ProfOverlap.BaseSample / 2.0;
  assert(ProfOverlap.TestSample > 0 &&
         "Total samples in test profile should be greater than 0");
  TestFrac = static_cast<double>(TestFuncSample) / ProfOverlap.TestSample / 2.0;
  return FuncSimilarity * (BaseFrac + TestFrac);
}

double SampleOverlapAggregator::computeSampleFunctionOverlap(
    const sampleprof::FunctionSamples *BaseFunc,
    const sampleprof::FunctionSamples *TestFunc,
    SampleOverlapStats *FuncOverlap, uint64_t BaseFuncSample,
    uint64_t TestFuncSample) {
  // Default function internal similarity before weighted, meaning two functions
  // has no overlap.
  const double DefaultFuncInternalSimilarity = 0;
  double FuncSimilarity;
  double FuncInternalSimilarity;

  // If BaseFunc or TestFunc is nullptr, it means the functions do not overlap.
  // In this case, we use DefaultFuncInternalSimilarity as the function internal
  // similarity.
  if (!BaseFunc || !TestFunc) {
    FuncInternalSimilarity = DefaultFuncInternalSimilarity;
  } else {
    assert(FuncOverlap != nullptr &&
           "FuncOverlap should be provided in this case");
    FuncInternalSimilarity = computeSampleFunctionInternalOverlap(
        *BaseFunc, *TestFunc, *FuncOverlap);
    // Now, FuncInternalSimilarity may be a little less than 0 due to
    // imprecision of floating point accumulations. Make it zero if the
    // difference is below Epsilon.
    FuncInternalSimilarity = (std::fabs(FuncInternalSimilarity - 0) < Epsilon)
                                 ? 0
                                 : FuncInternalSimilarity;
  }
  FuncSimilarity = weightForFuncSimilarity(FuncInternalSimilarity,
                                           BaseFuncSample, TestFuncSample);
  return FuncSimilarity;
}

void SampleOverlapAggregator::computeSampleProfileOverlap(raw_fd_ostream &OS) {
  using namespace sampleprof;

  std::unordered_map<SampleContext, const FunctionSamples *,
                     SampleContext::Hash>
      BaseFuncProf;
  const auto &BaseProfiles = BaseReader->getProfiles();
  for (const auto &BaseFunc : BaseProfiles) {
    BaseFuncProf.emplace(BaseFunc.second.getContext(), &(BaseFunc.second));
  }
  ProfOverlap.UnionCount = BaseFuncProf.size();

  const auto &TestProfiles = TestReader->getProfiles();
  for (const auto &TestFunc : TestProfiles) {
    SampleOverlapStats FuncOverlap;
    FuncOverlap.TestName = TestFunc.second.getContext();
    assert(TestStats.count(FuncOverlap.TestName) &&
           "TestStats should have records for all functions in test profile "
           "except inlinees");
    FuncOverlap.TestSample = TestStats[FuncOverlap.TestName].SampleSum;

    bool Matched = false;
    const auto Match = BaseFuncProf.find(FuncOverlap.TestName);
    if (Match == BaseFuncProf.end()) {
      const FuncSampleStats &FuncStats = TestStats[FuncOverlap.TestName];
      ++ProfOverlap.TestUniqueCount;
      ProfOverlap.TestUniqueSample += FuncStats.SampleSum;
      FuncOverlap.TestUniqueSample = FuncStats.SampleSum;

      updateHotBlockOverlap(0, FuncStats.SampleSum, FuncStats.HotBlockCount);

      double FuncSimilarity = computeSampleFunctionOverlap(
          nullptr, nullptr, nullptr, 0, FuncStats.SampleSum);
      ProfOverlap.Similarity +=
          weightByImportance(FuncSimilarity, 0, FuncStats.SampleSum);

      ++ProfOverlap.UnionCount;
      ProfOverlap.UnionSample += FuncStats.SampleSum;
    } else {
      ++ProfOverlap.OverlapCount;

      // Two functions match with each other. Compute function-level overlap and
      // aggregate them into profile-level overlap.
      FuncOverlap.BaseName = Match->second->getContext();
      assert(BaseStats.count(FuncOverlap.BaseName) &&
             "BaseStats should have records for all functions in base profile "
             "except inlinees");
      FuncOverlap.BaseSample = BaseStats[FuncOverlap.BaseName].SampleSum;

      FuncOverlap.Similarity = computeSampleFunctionOverlap(
          Match->second, &TestFunc.second, &FuncOverlap, FuncOverlap.BaseSample,
          FuncOverlap.TestSample);
      ProfOverlap.Similarity +=
          weightByImportance(FuncOverlap.Similarity, FuncOverlap.BaseSample,
                             FuncOverlap.TestSample);
      ProfOverlap.OverlapSample += FuncOverlap.OverlapSample;
      ProfOverlap.UnionSample += FuncOverlap.UnionSample;

      // Accumulate the percentage of base unique and test unique samples into
      // ProfOverlap.
      ProfOverlap.BaseUniqueSample += FuncOverlap.BaseUniqueSample;
      ProfOverlap.TestUniqueSample += FuncOverlap.TestUniqueSample;

      // Remove matched base functions for later reporting functions not found
      // in test profile.
      BaseFuncProf.erase(Match);
      Matched = true;
    }

    // Print function-level similarity information if specified by options.
    assert(TestStats.count(FuncOverlap.TestName) &&
           "TestStats should have records for all functions in test profile "
           "except inlinees");
    if (TestStats[FuncOverlap.TestName].MaxSample >= FuncFilter.ValueCutoff ||
        (Matched && FuncOverlap.Similarity < LowSimilarityThreshold) ||
        (Matched && !FuncFilter.NameFilter.empty() &&
         FuncOverlap.BaseName.toString().find(FuncFilter.NameFilter) !=
             std::string::npos)) {
      assert(ProfOverlap.BaseSample > 0 &&
             "Total samples in base profile should be greater than 0");
      FuncOverlap.BaseWeight =
          static_cast<double>(FuncOverlap.BaseSample) / ProfOverlap.BaseSample;
      assert(ProfOverlap.TestSample > 0 &&
             "Total samples in test profile should be greater than 0");
      FuncOverlap.TestWeight =
          static_cast<double>(FuncOverlap.TestSample) / ProfOverlap.TestSample;
      FuncSimilarityDump.emplace(FuncOverlap.BaseWeight, FuncOverlap);
    }
  }

  // Traverse through functions in base profile but not in test profile.
  for (const auto &F : BaseFuncProf) {
    assert(BaseStats.count(F.second->getContext()) &&
           "BaseStats should have records for all functions in base profile "
           "except inlinees");
    const FuncSampleStats &FuncStats = BaseStats[F.second->getContext()];
    ++ProfOverlap.BaseUniqueCount;
    ProfOverlap.BaseUniqueSample += FuncStats.SampleSum;

    updateHotBlockOverlap(FuncStats.SampleSum, 0, FuncStats.HotBlockCount);

    double FuncSimilarity = computeSampleFunctionOverlap(
        nullptr, nullptr, nullptr, FuncStats.SampleSum, 0);
    ProfOverlap.Similarity +=
        weightByImportance(FuncSimilarity, FuncStats.SampleSum, 0);

    ProfOverlap.UnionSample += FuncStats.SampleSum;
  }

  // Now, ProfSimilarity may be a little greater than 1 due to imprecision
  // of floating point accumulations. Make it 1.0 if the difference is below
  // Epsilon.
  ProfOverlap.Similarity = (std::fabs(ProfOverlap.Similarity - 1) < Epsilon)
                               ? 1
                               : ProfOverlap.Similarity;

  computeHotFuncOverlap();
}

void SampleOverlapAggregator::initializeSampleProfileOverlap() {
  const auto &BaseProf = BaseReader->getProfiles();
  for (const auto &I : BaseProf) {
    ++ProfOverlap.BaseCount;
    FuncSampleStats FuncStats;
    getFuncSampleStats(I.second, FuncStats, BaseHotThreshold);
    ProfOverlap.BaseSample += FuncStats.SampleSum;
    BaseStats.emplace(I.second.getContext(), FuncStats);
  }

  const auto &TestProf = TestReader->getProfiles();
  for (const auto &I : TestProf) {
    ++ProfOverlap.TestCount;
    FuncSampleStats FuncStats;
    getFuncSampleStats(I.second, FuncStats, TestHotThreshold);
    ProfOverlap.TestSample += FuncStats.SampleSum;
    TestStats.emplace(I.second.getContext(), FuncStats);
  }

  ProfOverlap.BaseName = StringRef(BaseFilename);
  ProfOverlap.TestName = StringRef(TestFilename);
}

void SampleOverlapAggregator::dumpFuncSimilarity(raw_fd_ostream &OS) const {
  using namespace sampleprof;

  if (FuncSimilarityDump.empty())
    return;

  formatted_raw_ostream FOS(OS);
  FOS << "Function-level details:\n";
  FOS << "Base weight";
  FOS.PadToColumn(TestWeightCol);
  FOS << "Test weight";
  FOS.PadToColumn(SimilarityCol);
  FOS << "Similarity";
  FOS.PadToColumn(OverlapCol);
  FOS << "Overlap";
  FOS.PadToColumn(BaseUniqueCol);
  FOS << "Base unique";
  FOS.PadToColumn(TestUniqueCol);
  FOS << "Test unique";
  FOS.PadToColumn(BaseSampleCol);
  FOS << "Base samples";
  FOS.PadToColumn(TestSampleCol);
  FOS << "Test samples";
  FOS.PadToColumn(FuncNameCol);
  FOS << "Function name\n";
  for (const auto &F : FuncSimilarityDump) {
    double OverlapPercent =
        F.second.UnionSample > 0
            ? static_cast<double>(F.second.OverlapSample) / F.second.UnionSample
            : 0;
    double BaseUniquePercent =
        F.second.BaseSample > 0
            ? static_cast<double>(F.second.BaseUniqueSample) /
                  F.second.BaseSample
            : 0;
    double TestUniquePercent =
        F.second.TestSample > 0
            ? static_cast<double>(F.second.TestUniqueSample) /
                  F.second.TestSample
            : 0;

    FOS << format("%.2f%%", F.second.BaseWeight * 100);
    FOS.PadToColumn(TestWeightCol);
    FOS << format("%.2f%%", F.second.TestWeight * 100);
    FOS.PadToColumn(SimilarityCol);
    FOS << format("%.2f%%", F.second.Similarity * 100);
    FOS.PadToColumn(OverlapCol);
    FOS << format("%.2f%%", OverlapPercent * 100);
    FOS.PadToColumn(BaseUniqueCol);
    FOS << format("%.2f%%", BaseUniquePercent * 100);
    FOS.PadToColumn(TestUniqueCol);
    FOS << format("%.2f%%", TestUniquePercent * 100);
    FOS.PadToColumn(BaseSampleCol);
    FOS << F.second.BaseSample;
    FOS.PadToColumn(TestSampleCol);
    FOS << F.second.TestSample;
    FOS.PadToColumn(FuncNameCol);
    FOS << F.second.TestName.toString() << "\n";
  }
}

void SampleOverlapAggregator::dumpProgramSummary(raw_fd_ostream &OS) const {
  OS << "Profile overlap infomation for base_profile: "
     << ProfOverlap.BaseName.toString()
     << " and test_profile: " << ProfOverlap.TestName.toString()
     << "\nProgram level:\n";

  OS << "  Whole program profile similarity: "
     << format("%.3f%%", ProfOverlap.Similarity * 100) << "\n";

  assert(ProfOverlap.UnionSample > 0 &&
         "Total samples in two profile should be greater than 0");
  double OverlapPercent =
      static_cast<double>(ProfOverlap.OverlapSample) / ProfOverlap.UnionSample;
  assert(ProfOverlap.BaseSample > 0 &&
         "Total samples in base profile should be greater than 0");
  double BaseUniquePercent = static_cast<double>(ProfOverlap.BaseUniqueSample) /
                             ProfOverlap.BaseSample;
  assert(ProfOverlap.TestSample > 0 &&
         "Total samples in test profile should be greater than 0");
  double TestUniquePercent = static_cast<double>(ProfOverlap.TestUniqueSample) /
                             ProfOverlap.TestSample;

  OS << "  Whole program sample overlap: "
     << format("%.3f%%", OverlapPercent * 100) << "\n";
  OS << "    percentage of samples unique in base profile: "
     << format("%.3f%%", BaseUniquePercent * 100) << "\n";
  OS << "    percentage of samples unique in test profile: "
     << format("%.3f%%", TestUniquePercent * 100) << "\n";
  OS << "    total samples in base profile: " << ProfOverlap.BaseSample << "\n"
     << "    total samples in test profile: " << ProfOverlap.TestSample << "\n";

  assert(ProfOverlap.UnionCount > 0 &&
         "There should be at least one function in two input profiles");
  double FuncOverlapPercent =
      static_cast<double>(ProfOverlap.OverlapCount) / ProfOverlap.UnionCount;
  OS << "  Function overlap: " << format("%.3f%%", FuncOverlapPercent * 100)
     << "\n";
  OS << "    overlap functions: " << ProfOverlap.OverlapCount << "\n";
  OS << "    functions unique in base profile: " << ProfOverlap.BaseUniqueCount
     << "\n";
  OS << "    functions unique in test profile: " << ProfOverlap.TestUniqueCount
     << "\n";
}

void SampleOverlapAggregator::dumpHotFuncAndBlockOverlap(
    raw_fd_ostream &OS) const {
  assert(HotFuncOverlap.UnionCount > 0 &&
         "There should be at least one hot function in two input profiles");
  OS << "  Hot-function overlap: "
     << format("%.3f%%", static_cast<double>(HotFuncOverlap.OverlapCount) /
                             HotFuncOverlap.UnionCount * 100)
     << "\n";
  OS << "    overlap hot functions: " << HotFuncOverlap.OverlapCount << "\n";
  OS << "    hot functions unique in base profile: "
     << HotFuncOverlap.BaseCount - HotFuncOverlap.OverlapCount << "\n";
  OS << "    hot functions unique in test profile: "
     << HotFuncOverlap.TestCount - HotFuncOverlap.OverlapCount << "\n";

  assert(HotBlockOverlap.UnionCount > 0 &&
         "There should be at least one hot block in two input profiles");
  OS << "  Hot-block overlap: "
     << format("%.3f%%", static_cast<double>(HotBlockOverlap.OverlapCount) /
                             HotBlockOverlap.UnionCount * 100)
     << "\n";
  OS << "    overlap hot blocks: " << HotBlockOverlap.OverlapCount << "\n";
  OS << "    hot blocks unique in base profile: "
     << HotBlockOverlap.BaseCount - HotBlockOverlap.OverlapCount << "\n";
  OS << "    hot blocks unique in test profile: "
     << HotBlockOverlap.TestCount - HotBlockOverlap.OverlapCount << "\n";
}

std::error_code SampleOverlapAggregator::loadProfiles() {
  using namespace sampleprof;

  LLVMContext Context;
  auto FS = vfs::getRealFileSystem();
  auto BaseReaderOrErr = SampleProfileReader::create(BaseFilename, Context, *FS,
                                                     FSDiscriminatorPassOption);
  if (std::error_code EC = BaseReaderOrErr.getError())
    exitWithErrorCode(EC, BaseFilename);

  auto TestReaderOrErr = SampleProfileReader::create(TestFilename, Context, *FS,
                                                     FSDiscriminatorPassOption);
  if (std::error_code EC = TestReaderOrErr.getError())
    exitWithErrorCode(EC, TestFilename);

  BaseReader = std::move(BaseReaderOrErr.get());
  TestReader = std::move(TestReaderOrErr.get());

  if (std::error_code EC = BaseReader->read())
    exitWithErrorCode(EC, BaseFilename);
  if (std::error_code EC = TestReader->read())
    exitWithErrorCode(EC, TestFilename);
  if (BaseReader->profileIsProbeBased() != TestReader->profileIsProbeBased())
    exitWithError(
        "cannot compare probe-based profile with non-probe-based profile");
  if (BaseReader->profileIsCS() != TestReader->profileIsCS())
    exitWithError("cannot compare CS profile with non-CS profile");

  // Load BaseHotThreshold and TestHotThreshold as 99-percentile threshold in
  // profile summary.
  ProfileSummary &BasePS = BaseReader->getSummary();
  ProfileSummary &TestPS = TestReader->getSummary();
  BaseHotThreshold =
      ProfileSummaryBuilder::getHotCountThreshold(BasePS.getDetailedSummary());
  TestHotThreshold =
      ProfileSummaryBuilder::getHotCountThreshold(TestPS.getDetailedSummary());

  return std::error_code();
}

void overlapSampleProfile(const std::string &BaseFilename,
                          const std::string &TestFilename,
                          const OverlapFuncFilters &FuncFilter,
                          uint64_t SimilarityCutoff, raw_fd_ostream &OS) {
  using namespace sampleprof;

  // We use 0.000005 to initialize OverlapAggr.Epsilon because the final metrics
  // report 2--3 places after decimal point in percentage numbers.
  SampleOverlapAggregator OverlapAggr(
      BaseFilename, TestFilename,
      static_cast<double>(SimilarityCutoff) / 1000000, 0.000005, FuncFilter);
  if (std::error_code EC = OverlapAggr.loadProfiles())
    exitWithErrorCode(EC);

  OverlapAggr.initializeSampleProfileOverlap();
  if (OverlapAggr.detectZeroSampleProfile(OS))
    return;

  OverlapAggr.computeSampleProfileOverlap(OS);

  OverlapAggr.dumpProgramSummary(OS);
  OverlapAggr.dumpHotFuncAndBlockOverlap(OS);
  OverlapAggr.dumpFuncSimilarity(OS);
}

static int overlap_main() {
  std::error_code EC;
  raw_fd_ostream OS(OutputFilename.data(), EC, sys::fs::OF_TextWithCRLF);
  if (EC)
    exitWithErrorCode(EC, OutputFilename);

  if (ProfileKind == instr)
    overlapInstrProfile(BaseFilename, TestFilename,
                        OverlapFuncFilters{OverlapValueCutoff, FuncNameFilter},
                        OS, IsCS);
  else
    overlapSampleProfile(BaseFilename, TestFilename,
                         OverlapFuncFilters{OverlapValueCutoff, FuncNameFilter},
                         SimilarityCutoff, OS);

  return 0;
}

namespace {
struct ValueSitesStats {
  ValueSitesStats() = default;
  uint64_t TotalNumValueSites = 0;
  uint64_t TotalNumValueSitesWithValueProfile = 0;
  uint64_t TotalNumValues = 0;
  std::vector<unsigned> ValueSitesHistogram;
};
} // namespace

static void traverseAllValueSites(const InstrProfRecord &Func, uint32_t VK,
                                  ValueSitesStats &Stats, raw_fd_ostream &OS,
                                  InstrProfSymtab *Symtab) {
  uint32_t NS = Func.getNumValueSites(VK);
  Stats.TotalNumValueSites += NS;
  for (size_t I = 0; I < NS; ++I) {
    auto VD = Func.getValueArrayForSite(VK, I);
    uint32_t NV = VD.size();
    if (NV == 0)
      continue;
    Stats.TotalNumValues += NV;
    Stats.TotalNumValueSitesWithValueProfile++;
    if (NV > Stats.ValueSitesHistogram.size())
      Stats.ValueSitesHistogram.resize(NV, 0);
    Stats.ValueSitesHistogram[NV - 1]++;

    uint64_t SiteSum = 0;
    for (const auto &V : VD)
      SiteSum += V.Count;
    if (SiteSum == 0)
      SiteSum = 1;

    for (const auto &V : VD) {
      OS << "\t[ " << format("%2u", I) << ", ";
      if (Symtab == nullptr)
        OS << format("%4" PRIu64, V.Value);
      else
        OS << Symtab->getFuncOrVarName(V.Value);
      OS << ", " << format("%10" PRId64, V.Count) << " ] ("
         << format("%.2f%%", (V.Count * 100.0 / SiteSum)) << ")\n";
    }
  }
}

static void showValueSitesStats(raw_fd_ostream &OS, uint32_t VK,
                                ValueSitesStats &Stats) {
  OS << "  Total number of sites: " << Stats.TotalNumValueSites << "\n";
  OS << "  Total number of sites with values: "
     << Stats.TotalNumValueSitesWithValueProfile << "\n";
  OS << "  Total number of profiled values: " << Stats.TotalNumValues << "\n";

  OS << "  Value sites histogram:\n\tNumTargets, SiteCount\n";
  for (unsigned I = 0; I < Stats.ValueSitesHistogram.size(); I++) {
    if (Stats.ValueSitesHistogram[I] > 0)
      OS << "\t" << I + 1 << ", " << Stats.ValueSitesHistogram[I] << "\n";
  }
}

static int showInstrProfile(ShowFormat SFormat, raw_fd_ostream &OS) {
  if (SFormat == ShowFormat::Json)
    exitWithError("JSON output is not supported for instr profiles");
  if (SFormat == ShowFormat::Yaml)
    exitWithError("YAML output is not supported for instr profiles");
  auto FS = vfs::getRealFileSystem();
  auto ReaderOrErr = InstrProfReader::create(Filename, *FS);
  std::vector<uint32_t> Cutoffs = std::move(DetailedSummaryCutoffs);
  if (ShowDetailedSummary && Cutoffs.empty()) {
    Cutoffs = ProfileSummaryBuilder::DefaultCutoffs;
  }
  InstrProfSummaryBuilder Builder(std::move(Cutoffs));
  if (Error E = ReaderOrErr.takeError())
    exitWithError(std::move(E), Filename);

  auto Reader = std::move(ReaderOrErr.get());
  bool IsIRInstr = Reader->isIRLevelProfile();
  size_t ShownFunctions = 0;
  size_t BelowCutoffFunctions = 0;
  int NumVPKind = IPVK_Last - IPVK_First + 1;
  std::vector<ValueSitesStats> VPStats(NumVPKind);

  auto MinCmp = [](const std::pair<std::string, uint64_t> &v1,
                   const std::pair<std::string, uint64_t> &v2) {
    return v1.second > v2.second;
  };

  std::priority_queue<std::pair<std::string, uint64_t>,
                      std::vector<std::pair<std::string, uint64_t>>,
                      decltype(MinCmp)>
      HottestFuncs(MinCmp);

  if (!TextFormat && OnlyListBelow) {
    OS << "The list of functions with the maximum counter less than "
       << ShowValueCutoff << ":\n";
  }

  // Add marker so that IR-level instrumentation round-trips properly.
  if (TextFormat && IsIRInstr)
    OS << ":ir\n";

  for (const auto &Func : *Reader) {
    if (Reader->isIRLevelProfile()) {
      bool FuncIsCS = NamedInstrProfRecord::hasCSFlagInHash(Func.Hash);
      if (FuncIsCS != ShowCS)
        continue;
    }
    bool Show = ShowAllFunctions ||
                (!FuncNameFilter.empty() && Func.Name.contains(FuncNameFilter));

    bool doTextFormatDump = (Show && TextFormat);

    if (doTextFormatDump) {
      InstrProfSymtab &Symtab = Reader->getSymtab();
      InstrProfWriter::writeRecordInText(Func.Name, Func.Hash, Func, Symtab,
                                         OS);
      continue;
    }

    assert(Func.Counts.size() > 0 && "function missing entry counter");
    Builder.addRecord(Func);

    if (ShowCovered) {
      if (llvm::any_of(Func.Counts, [](uint64_t C) { return C; }))
        OS << Func.Name << "\n";
      continue;
    }

    uint64_t FuncMax = 0;
    uint64_t FuncSum = 0;

    auto PseudoKind = Func.getCountPseudoKind();
    if (PseudoKind != InstrProfRecord::NotPseudo) {
      if (Show) {
        if (!ShownFunctions)
          OS << "Counters:\n";
        ++ShownFunctions;
        OS << "  " << Func.Name << ":\n"
           << "    Hash: " << format("0x%016" PRIx64, Func.Hash) << "\n"
           << "    Counters: " << Func.Counts.size();
        if (PseudoKind == InstrProfRecord::PseudoHot)
          OS << "    <PseudoHot>\n";
        else if (PseudoKind == InstrProfRecord::PseudoWarm)
          OS << "    <PseudoWarm>\n";
        else
          llvm_unreachable("Unknown PseudoKind");
      }
      continue;
    }

    for (size_t I = 0, E = Func.Counts.size(); I < E; ++I) {
      FuncMax = std::max(FuncMax, Func.Counts[I]);
      FuncSum += Func.Counts[I];
    }

    if (FuncMax < ShowValueCutoff) {
      ++BelowCutoffFunctions;
      if (OnlyListBelow) {
        OS << "  " << Func.Name << ": (Max = " << FuncMax
           << " Sum = " << FuncSum << ")\n";
      }
      continue;
    } else if (OnlyListBelow)
      continue;

    if (TopNFunctions) {
      if (HottestFuncs.size() == TopNFunctions) {
        if (HottestFuncs.top().second < FuncMax) {
          HottestFuncs.pop();
          HottestFuncs.emplace(std::make_pair(std::string(Func.Name), FuncMax));
        }
      } else
        HottestFuncs.emplace(std::make_pair(std::string(Func.Name), FuncMax));
    }

    if (Show) {
      if (!ShownFunctions)
        OS << "Counters:\n";

      ++ShownFunctions;

      OS << "  " << Func.Name << ":\n"
         << "    Hash: " << format("0x%016" PRIx64, Func.Hash) << "\n"
         << "    Counters: " << Func.Counts.size() << "\n";
      if (!IsIRInstr)
        OS << "    Function count: " << Func.Counts[0] << "\n";

      if (ShowIndirectCallTargets)
        OS << "    Indirect Call Site Count: "
           << Func.getNumValueSites(IPVK_IndirectCallTarget) << "\n";

      if (ShowVTables)
        OS << "    Number of instrumented vtables: "
           << Func.getNumValueSites(IPVK_VTableTarget) << "\n";

      uint32_t NumMemOPCalls = Func.getNumValueSites(IPVK_MemOPSize);
      if (ShowMemOPSizes && NumMemOPCalls > 0)
        OS << "    Number of Memory Intrinsics Calls: " << NumMemOPCalls
           << "\n";

      if (ShowCounts) {
        OS << "    Block counts: [";
        size_t Start = (IsIRInstr ? 0 : 1);
        for (size_t I = Start, E = Func.Counts.size(); I < E; ++I) {
          OS << (I == Start ? "" : ", ") << Func.Counts[I];
        }
        OS << "]\n";
      }

      if (ShowIndirectCallTargets) {
        OS << "    Indirect Target Results:\n";
        traverseAllValueSites(Func, IPVK_IndirectCallTarget,
                              VPStats[IPVK_IndirectCallTarget], OS,
                              &(Reader->getSymtab()));
      }

      if (ShowVTables) {
        OS << "    VTable Results:\n";
        traverseAllValueSites(Func, IPVK_VTableTarget,
                              VPStats[IPVK_VTableTarget], OS,
                              &(Reader->getSymtab()));
      }

      if (ShowMemOPSizes && NumMemOPCalls > 0) {
        OS << "    Memory Intrinsic Size Results:\n";
        traverseAllValueSites(Func, IPVK_MemOPSize, VPStats[IPVK_MemOPSize], OS,
                              nullptr);
      }
    }
  }
  if (Reader->hasError())
    exitWithError(Reader->getError(), Filename);

  if (TextFormat || ShowCovered)
    return 0;
  std::unique_ptr<ProfileSummary> PS(Builder.getSummary());
  bool IsIR = Reader->isIRLevelProfile();
  OS << "Instrumentation level: " << (IsIR ? "IR" : "Front-end");
  if (IsIR) {
    OS << "  entry_first = " << Reader->instrEntryBBEnabled();
    OS << "  instrument_loop_entries = " << Reader->instrLoopEntriesEnabled();
  }
  OS << "\n";
  if (ShowAllFunctions || !FuncNameFilter.empty())
    OS << "Functions shown: " << ShownFunctions << "\n";
  OS << "Total functions: " << PS->getNumFunctions() << "\n";
  if (ShowValueCutoff > 0) {
    OS << "Number of functions with maximum count (< " << ShowValueCutoff
       << "): " << BelowCutoffFunctions << "\n";
    OS << "Number of functions with maximum count (>= " << ShowValueCutoff
       << "): " << PS->getNumFunctions() - BelowCutoffFunctions << "\n";
  }
  OS << "Maximum function count: " << PS->getMaxFunctionCount() << "\n";
  OS << "Maximum internal block count: " << PS->getMaxInternalCount() << "\n";

  if (TopNFunctions) {
    std::vector<std::pair<std::string, uint64_t>> SortedHottestFuncs;
    while (!HottestFuncs.empty()) {
      SortedHottestFuncs.emplace_back(HottestFuncs.top());
      HottestFuncs.pop();
    }
    OS << "Top " << TopNFunctions
       << " functions with the largest internal block counts: \n";
    for (auto &hotfunc : llvm::reverse(SortedHottestFuncs))
      OS << "  " << hotfunc.first << ", max count = " << hotfunc.second << "\n";
  }

  if (ShownFunctions && ShowIndirectCallTargets) {
    OS << "Statistics for indirect call sites profile:\n";
    showValueSitesStats(OS, IPVK_IndirectCallTarget,
                        VPStats[IPVK_IndirectCallTarget]);
  }

  if (ShownFunctions && ShowVTables) {
    OS << "Statistics for vtable profile:\n";
    showValueSitesStats(OS, IPVK_VTableTarget, VPStats[IPVK_VTableTarget]);
  }

  if (ShownFunctions && ShowMemOPSizes) {
    OS << "Statistics for memory intrinsic calls sizes profile:\n";
    showValueSitesStats(OS, IPVK_MemOPSize, VPStats[IPVK_MemOPSize]);
  }

  if (ShowDetailedSummary) {
    OS << "Total number of blocks: " << PS->getNumCounts() << "\n";
    OS << "Total count: " << PS->getTotalCount() << "\n";
    PS->printDetailedSummary(OS);
  }

  if (ShowBinaryIds)
    if (Error E = Reader->printBinaryIds(OS))
      exitWithError(std::move(E), Filename);

  if (ShowProfileVersion)
    OS << "Profile version: " << Reader->getVersion() << "\n";

  if (ShowTemporalProfTraces) {
    auto &Traces = Reader->getTemporalProfTraces();
    OS << "Temporal Profile Traces (samples=" << Traces.size()
       << " seen=" << Reader->getTemporalProfTraceStreamSize() << "):\n";
    for (unsigned i = 0; i < Traces.size(); i++) {
      OS << "  Temporal Profile Trace " << i << " (weight=" << Traces[i].Weight
         << " count=" << Traces[i].FunctionNameRefs.size() << "):\n";
      for (auto &NameRef : Traces[i].FunctionNameRefs)
        OS << "    " << Reader->getSymtab().getFuncOrVarName(NameRef) << "\n";
    }
  }

  return 0;
}

static void showSectionInfo(sampleprof::SampleProfileReader *Reader,
                            raw_fd_ostream &OS) {
  if (!Reader->dumpSectionInfo(OS)) {
    WithColor::warning() << "-show-sec-info-only is only supported for "
                         << "sample profile in extbinary format and is "
                         << "ignored for other formats.\n";
    return;
  }
}

namespace {
struct HotFuncInfo {
  std::string FuncName;
  uint64_t TotalCount = 0;
  double TotalCountPercent = 0.0f;
  uint64_t MaxCount = 0;
  uint64_t EntryCount = 0;

  HotFuncInfo() = default;

  HotFuncInfo(StringRef FN, uint64_t TS, double TSP, uint64_t MS, uint64_t ES)
      : FuncName(FN.begin(), FN.end()), TotalCount(TS), TotalCountPercent(TSP),
        MaxCount(MS), EntryCount(ES) {}
};
} // namespace

// Print out detailed information about hot functions in PrintValues vector.
// Users specify titles and offset of every columns through ColumnTitle and
// ColumnOffset. The size of ColumnTitle and ColumnOffset need to be the same
// and at least 4. Besides, users can optionally give a HotFuncMetric string to
// print out or let it be an empty string.
static void dumpHotFunctionList(const std::vector<std::string> &ColumnTitle,
                                const std::vector<int> &ColumnOffset,
                                const std::vector<HotFuncInfo> &PrintValues,
                                uint64_t HotFuncCount, uint64_t TotalFuncCount,
                                uint64_t HotProfCount, uint64_t TotalProfCount,
                                const std::string &HotFuncMetric,
                                uint32_t TopNFunctions, raw_fd_ostream &OS) {
  assert(ColumnOffset.size() == ColumnTitle.size() &&
         "ColumnOffset and ColumnTitle should have the same size");
  assert(ColumnTitle.size() >= 4 &&
         "ColumnTitle should have at least 4 elements");
  assert(TotalFuncCount > 0 &&
         "There should be at least one function in the profile");
  double TotalProfPercent = 0;
  if (TotalProfCount > 0)
    TotalProfPercent = static_cast<double>(HotProfCount) / TotalProfCount * 100;

  formatted_raw_ostream FOS(OS);
  FOS << HotFuncCount << " out of " << TotalFuncCount
      << " functions with profile ("
      << format("%.2f%%",
                (static_cast<double>(HotFuncCount) / TotalFuncCount * 100))
      << ") are considered hot functions";
  if (!HotFuncMetric.empty())
    FOS << " (" << HotFuncMetric << ")";
  FOS << ".\n";
  FOS << HotProfCount << " out of " << TotalProfCount << " profile counts ("
      << format("%.2f%%", TotalProfPercent) << ") are from hot functions.\n";

  for (size_t I = 0; I < ColumnTitle.size(); ++I) {
    FOS.PadToColumn(ColumnOffset[I]);
    FOS << ColumnTitle[I];
  }
  FOS << "\n";

  uint32_t Count = 0;
  for (const auto &R : PrintValues) {
    if (TopNFunctions && (Count++ == TopNFunctions))
      break;
    FOS.PadToColumn(ColumnOffset[0]);
    FOS << R.TotalCount << " (" << format("%.2f%%", R.TotalCountPercent) << ")";
    FOS.PadToColumn(ColumnOffset[1]);
    FOS << R.MaxCount;
    FOS.PadToColumn(ColumnOffset[2]);
    FOS << R.EntryCount;
    FOS.PadToColumn(ColumnOffset[3]);
    FOS << R.FuncName << "\n";
  }
}

static int showHotFunctionList(const sampleprof::SampleProfileMap &Profiles,
                               ProfileSummary &PS, uint32_t TopN,
                               raw_fd_ostream &OS) {
  using namespace sampleprof;

  const uint32_t HotFuncCutoff = 990000;
  auto &SummaryVector = PS.getDetailedSummary();
  uint64_t MinCountThreshold = 0;
  for (const ProfileSummaryEntry &SummaryEntry : SummaryVector) {
    if (SummaryEntry.Cutoff == HotFuncCutoff) {
      MinCountThreshold = SummaryEntry.MinCount;
      break;
    }
  }

  // Traverse all functions in the profile and keep only hot functions.
  // The following loop also calculates the sum of total samples of all
  // functions.
  std::multimap<uint64_t, std::pair<const FunctionSamples *, const uint64_t>,
                std::greater<uint64_t>>
      HotFunc;
  uint64_t ProfileTotalSample = 0;
  uint64_t HotFuncSample = 0;
  uint64_t HotFuncCount = 0;

  for (const auto &I : Profiles) {
    FuncSampleStats FuncStats;
    const FunctionSamples &FuncProf = I.second;
    ProfileTotalSample += FuncProf.getTotalSamples();
    getFuncSampleStats(FuncProf, FuncStats, MinCountThreshold);

    if (isFunctionHot(FuncStats, MinCountThreshold)) {
      HotFunc.emplace(FuncProf.getTotalSamples(),
                      std::make_pair(&(I.second), FuncStats.MaxSample));
      HotFuncSample += FuncProf.getTotalSamples();
      ++HotFuncCount;
    }
  }

  std::vector<std::string> ColumnTitle{"Total sample (%)", "Max sample",
                                       "Entry sample", "Function name"};
  std::vector<int> ColumnOffset{0, 24, 42, 58};
  std::string Metric =
      std::string("max sample >= ") + std::to_string(MinCountThreshold);
  std::vector<HotFuncInfo> PrintValues;
  for (const auto &FuncPair : HotFunc) {
    const FunctionSamples &Func = *FuncPair.second.first;
    double TotalSamplePercent =
        (ProfileTotalSample > 0)
            ? (Func.getTotalSamples() * 100.0) / ProfileTotalSample
            : 0;
    PrintValues.emplace_back(
        HotFuncInfo(Func.getContext().toString(), Func.getTotalSamples(),
                    TotalSamplePercent, FuncPair.second.second,
                    Func.getHeadSamplesEstimate()));
  }
  dumpHotFunctionList(ColumnTitle, ColumnOffset, PrintValues, HotFuncCount,
                      Profiles.size(), HotFuncSample, ProfileTotalSample,
                      Metric, TopN, OS);

  return 0;
}

static int showSampleProfile(ShowFormat SFormat, raw_fd_ostream &OS) {
  if (SFormat == ShowFormat::Yaml)
    exitWithError("YAML output is not supported for sample profiles");
  using namespace sampleprof;
  LLVMContext Context;
  auto FS = vfs::getRealFileSystem();
  auto ReaderOrErr = SampleProfileReader::create(Filename, Context, *FS,
                                                 FSDiscriminatorPassOption);
  if (std::error_code EC = ReaderOrErr.getError())
    exitWithErrorCode(EC, Filename);

  auto Reader = std::move(ReaderOrErr.get());
  if (ShowSectionInfoOnly) {
    showSectionInfo(Reader.get(), OS);
    return 0;
  }

  if (std::error_code EC = Reader->read())
    exitWithErrorCode(EC, Filename);

  if (ShowAllFunctions || FuncNameFilter.empty()) {
    if (SFormat == ShowFormat::Json)
      Reader->dumpJson(OS);
    else
      Reader->dump(OS);
  } else {
    if (SFormat == ShowFormat::Json)
      exitWithError(
          "the JSON format is supported only when all functions are to "
          "be printed");

    // TODO: parse context string to support filtering by contexts.
    FunctionSamples *FS = Reader->getSamplesFor(StringRef(FuncNameFilter));
    Reader->dumpFunctionProfile(FS ? *FS : FunctionSamples(), OS);
  }

  if (ShowProfileSymbolList) {
    std::unique_ptr<sampleprof::ProfileSymbolList> ReaderList =
        Reader->getProfileSymbolList();
    ReaderList->dump(OS);
  }

  if (ShowDetailedSummary) {
    auto &PS = Reader->getSummary();
    PS.printSummary(OS);
    PS.printDetailedSummary(OS);
  }

  if (ShowHotFuncList || TopNFunctions)
    showHotFunctionList(Reader->getProfiles(), Reader->getSummary(),
                        TopNFunctions, OS);

  return 0;
}

static int showMemProfProfile(ShowFormat SFormat, raw_fd_ostream &OS) {
  if (SFormat == ShowFormat::Json)
    exitWithError("JSON output is not supported for MemProf");

  // Show the raw profile in YAML.
  if (memprof::RawMemProfReader::hasFormat(Filename)) {
    auto ReaderOr = llvm::memprof::RawMemProfReader::create(
        Filename, ProfiledBinary, /*KeepNames=*/true);
    if (Error E = ReaderOr.takeError()) {
      // Since the error can be related to the profile or the binary we do not
      // pass whence. Instead additional context is provided where necessary in
      // the error message.
      exitWithError(std::move(E), /*Whence*/ "");
    }

    std::unique_ptr<llvm::memprof::RawMemProfReader> Reader(
        ReaderOr.get().release());

    Reader->printYAML(OS);
    return 0;
  }

  // Show the indexed MemProf profile in YAML.
  auto FS = vfs::getRealFileSystem();
  auto ReaderOrErr = IndexedInstrProfReader::create(Filename, *FS);
  if (Error E = ReaderOrErr.takeError())
    exitWithError(std::move(E), Filename);

  auto Reader = std::move(ReaderOrErr.get());
  memprof::AllMemProfData Data = Reader->getAllMemProfData();
  yaml::Output Yout(OS);
  Yout << Data;

  return 0;
}

static int showDebugInfoCorrelation(const std::string &Filename,
                                    ShowFormat SFormat, raw_fd_ostream &OS) {
  if (SFormat == ShowFormat::Json)
    exitWithError("JSON output is not supported for debug info correlation");
  std::unique_ptr<InstrProfCorrelator> Correlator;
  if (auto Err =
          InstrProfCorrelator::get(Filename, InstrProfCorrelator::DEBUG_INFO)
              .moveInto(Correlator))
    exitWithError(std::move(Err), Filename);
  if (SFormat == ShowFormat::Yaml) {
    if (auto Err = Correlator->dumpYaml(MaxDbgCorrelationWarnings, OS))
      exitWithError(std::move(Err), Filename);
    return 0;
  }

  if (auto Err = Correlator->correlateProfileData(MaxDbgCorrelationWarnings))
    exitWithError(std::move(Err), Filename);

  InstrProfSymtab Symtab;
  if (auto Err = Symtab.create(
          StringRef(Correlator->getNamesPointer(), Correlator->getNamesSize())))
    exitWithError(std::move(Err), Filename);

  if (ShowProfileSymbolList)
    Symtab.dumpNames(OS);
  // TODO: Read "Profile Data Type" from debug info to compute and show how many
  // counters the section holds.
  if (ShowDetailedSummary)
    OS << "Counters section size: 0x"
       << Twine::utohexstr(Correlator->getCountersSectionSize()) << " bytes\n";
  OS << "Found " << Correlator->getDataSize() << " functions\n";

  return 0;
}

static int show_main(StringRef ProgName) {
  if (Filename.empty() && DebugInfoFilename.empty())
    exitWithError(
        "the positional argument '<profdata-file>' is required unless '--" +
        DebugInfoFilename.ArgStr + "' is provided");

  if (Filename == OutputFilename) {
    errs() << ProgName
           << " show: Input file name cannot be the same as the output file "
              "name!\n";
    return 1;
  }
  if (JsonFormat)
    SFormat = ShowFormat::Json;

  std::error_code EC;
  raw_fd_ostream OS(OutputFilename.data(), EC, sys::fs::OF_TextWithCRLF);
  if (EC)
    exitWithErrorCode(EC, OutputFilename);

  if (ShowAllFunctions && !FuncNameFilter.empty())
    WithColor::warning() << "-function argument ignored: showing all functions\n";

  if (!DebugInfoFilename.empty())
    return showDebugInfoCorrelation(DebugInfoFilename, SFormat, OS);

  if (ShowProfileKind == instr)
    return showInstrProfile(SFormat, OS);
  if (ShowProfileKind == sample)
    return showSampleProfile(SFormat, OS);
  return showMemProfProfile(SFormat, OS);
}

static int order_main() {
  std::error_code EC;
  raw_fd_ostream OS(OutputFilename.data(), EC, sys::fs::OF_TextWithCRLF);
  if (EC)
    exitWithErrorCode(EC, OutputFilename);
  auto FS = vfs::getRealFileSystem();
  auto ReaderOrErr = InstrProfReader::create(Filename, *FS);
  if (Error E = ReaderOrErr.takeError())
    exitWithError(std::move(E), Filename);

  auto Reader = std::move(ReaderOrErr.get());
  for (auto &I : *Reader) {
    // Read all entries
    (void)I;
  }
  ArrayRef Traces = Reader->getTemporalProfTraces();
  if (NumTestTraces && NumTestTraces >= Traces.size())
    exitWithError(
        "--" + NumTestTraces.ArgStr +
        " must be smaller than the total number of traces: expected: < " +
        Twine(Traces.size()) + ", actual: " + Twine(NumTestTraces));
  ArrayRef TestTraces = Traces.take_back(NumTestTraces);
  Traces = Traces.drop_back(NumTestTraces);

  std::vector<BPFunctionNode> Nodes;
  TemporalProfTraceTy::createBPFunctionNodes(Traces, Nodes);
  BalancedPartitioningConfig Config;
  BalancedPartitioning BP(Config);
  BP.run(Nodes);

  OS << "# Ordered " << Nodes.size() << " functions\n";
  if (!TestTraces.empty()) {
    // Since we don't know the symbol sizes, we assume 32 functions per page.
    DenseMap<BPFunctionNode::IDT, unsigned> IdToPageNumber;
    for (auto &Node : Nodes)
      IdToPageNumber[Node.Id] = IdToPageNumber.size() / 32;

    SmallSet<unsigned, 0> TouchedPages;
    unsigned Area = 0;
    for (auto &Trace : TestTraces) {
      for (auto Id : Trace.FunctionNameRefs) {
        auto It = IdToPageNumber.find(Id);
        if (It == IdToPageNumber.end())
          continue;
        TouchedPages.insert(It->getSecond());
        Area += TouchedPages.size();
      }
      TouchedPages.clear();
    }
    OS << "# Total area under the page fault curve: " << (float)Area << "\n";
  }
  OS << "# Warning: Mach-O may prefix symbols with \"_\" depending on the "
        "linkage and this output does not take that into account. Some "
        "post-processing may be required before passing to the linker via "
        "-order_file.\n";
  for (auto &N : Nodes) {
    auto [Filename, ParsedFuncName] =
        getParsedIRPGOName(Reader->getSymtab().getFuncOrVarName(N.Id));
    if (!Filename.empty())
      OS << "# " << Filename << "\n";
    OS << ParsedFuncName << "\n";
  }
  return 0;
}

int llvm_profdata_main(int argc, char **argvNonConst,
                       const llvm::ToolContext &) {
  const char **argv = const_cast<const char **>(argvNonConst);

  StringRef ProgName(sys::path::filename(argv[0]));

  if (argc < 2) {
    errs()
        << ProgName
        << ": No subcommand specified! Run llvm-profdata --help for usage.\n";
    return 1;
  }

  cl::ParseCommandLineOptions(argc, argv, "LLVM profile data\n");

  if (ShowSubcommand)
    return show_main(ProgName);

  if (OrderSubcommand)
    return order_main();

  if (OverlapSubcommand)
    return overlap_main();

  if (MergeSubcommand)
    return merge_main(ProgName);

  errs() << ProgName
         << ": Unknown command. Run llvm-profdata --help for usage.\n";
  return 1;
}<|MERGE_RESOLUTION|>--- conflicted
+++ resolved
@@ -720,8 +720,6 @@
     };
 
     WC->Writer.addMemProfData(Reader->takeMemProfData(), MemProfError);
-<<<<<<< HEAD
-=======
     return;
   }
 
@@ -759,7 +757,6 @@
     }
 
     WC->Writer.addMemProfData(std::move(MemProfData), MemProfError);
->>>>>>> 93e44d24
     return;
   }
 
