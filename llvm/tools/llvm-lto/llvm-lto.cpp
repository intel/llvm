--- conflicted
+++ resolved
@@ -264,10 +264,6 @@
     LTOSaveBeforeOpt("lto-save-before-opt", cl::init(false),
                      cl::desc("Save the IR before running optimizations"));
 
-<<<<<<< HEAD
-extern cl::opt<cl::boolOrDefault> LoadBitcodeIntoNewDbgInfoFormat;
-=======
->>>>>>> d465594a
 extern cl::opt<cl::boolOrDefault> PreserveInputDbgFormat;
 
 namespace {
@@ -1004,12 +1000,6 @@
   InitLLVM X(argc, argv);
   cl::HideUnrelatedOptions({&LTOCategory, &getColorCategory()});
   cl::ParseCommandLineOptions(argc, argv, "llvm LTO linker\n");
-<<<<<<< HEAD
-  // Load bitcode into the new debug info format by default.
-  if (LoadBitcodeIntoNewDbgInfoFormat == cl::boolOrDefault::BOU_UNSET)
-    LoadBitcodeIntoNewDbgInfoFormat = cl::boolOrDefault::BOU_TRUE;
-=======
->>>>>>> d465594a
 
   // Since llvm-lto collects multiple IR modules together, for simplicity's sake
   // we disable the "PreserveInputDbgFormat" flag to enforce a single debug info
