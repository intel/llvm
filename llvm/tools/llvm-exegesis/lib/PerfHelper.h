//===-- PerfHelper.h ------------------------------------------*- C++ -*-===//
//
// Part of the LLVM Project, under the Apache License v2.0 with LLVM Exceptions.
// See https://llvm.org/LICENSE.txt for license information.
// SPDX-License-Identifier: Apache-2.0 WITH LLVM-exception
//
//===----------------------------------------------------------------------===//
///
/// \file
/// Helpers for measuring perf events.
///
//===----------------------------------------------------------------------===//

#ifndef LLVM_TOOLS_LLVM_EXEGESIS_PERFHELPER_H
#define LLVM_TOOLS_LLVM_EXEGESIS_PERFHELPER_H

#include "llvm/ADT/SmallVector.h"
#include "llvm/ADT/StringRef.h"
#include "llvm/Config/config.h"
#include "llvm/Support/Error.h"

#include <cstdint>
#include <functional>
#include <memory>

<<<<<<< HEAD
#ifndef HAVE_LIBPFM
typedef int pid_t;
#endif // HAVE_LIBPFM
=======
#ifdef _MSC_VER
typedef int pid_t;
#else
#include <sys/types.h>
#endif // _MSC_VER
>>>>>>> bac3a63c

struct perf_event_attr;

namespace llvm {
namespace exegesis {
namespace pfm {

// Returns true on error.
bool pfmInitialize();
void pfmTerminate();

// Retrieves the encoding for the event described by pfm_event_string.
// NOTE: pfm_initialize() must be called before creating PerfEvent objects.
class PerfEvent {
public:
  // Dummy event that does not require access to counters (for tests).
  static const char *const DummyEventString;

  // http://perfmon2.sourceforge.net/manv4/libpfm.html
  // Events are expressed as strings. e.g. "INSTRUCTION_RETIRED"
  explicit PerfEvent(StringRef PfmEventString);

  PerfEvent(const PerfEvent &) = delete;
  PerfEvent(PerfEvent &&other);
  ~PerfEvent();

  // The pfm_event_string passed at construction time.
  StringRef name() const;

  // Whether the event was successfully created.
  bool valid() const;

  // The encoded event to be passed to the Kernel.
  const perf_event_attr *attribute() const;

  // The fully qualified name for the event.
  // e.g. "snb_ep::INSTRUCTION_RETIRED:e=0:i=0:c=0:t=0:u=1:k=0:mg=0:mh=1"
  StringRef getPfmEventString() const;

protected:
  PerfEvent() = default;
  std::string EventString;
  std::string FullQualifiedEventString;
  perf_event_attr *Attr;

private:
  void initRealEvent(StringRef PfmEventString);
};

// Uses a valid PerfEvent to configure the Kernel so we can measure the
// underlying event.
class Counter {
public:
  // event: the PerfEvent to measure.
  explicit Counter(PerfEvent &&event, pid_t ProcessID = 0);

  Counter(const Counter &) = delete;
  Counter(Counter &&other) = default;

  virtual ~Counter();

  /// Starts the measurement of the event.
  virtual void start();

  /// Stops the measurement of the event.
  void stop();

  /// Returns the current value of the counter or -1 if it cannot be read.
  int64_t read() const;

  /// Returns the current value of the counter or error if it cannot be read.
  /// FunctionBytes: The benchmark function being executed.
  /// This is used to filter out the measurements to ensure they are only
  /// within the benchmarked code.
  /// If empty (or not specified), then no filtering will be done.
  /// Not all counters choose to use this.
  virtual llvm::Expected<llvm::SmallVector<int64_t, 4>>
  readOrError(StringRef FunctionBytes = StringRef()) const;

  virtual int numValues() const;

  int getFileDescriptor() const { return FileDescriptor; }

protected:
  PerfEvent Event;
  int FileDescriptor = -1;
  bool IsDummyEvent;

private:
  void initRealEvent(const PerfEvent &E, pid_t ProcessID);
};

} // namespace pfm
} // namespace exegesis
} // namespace llvm

#endif // LLVM_TOOLS_LLVM_EXEGESIS_PERFHELPER_H<|MERGE_RESOLUTION|>--- conflicted
+++ resolved
@@ -23,17 +23,11 @@
 #include <functional>
 #include <memory>
 
-<<<<<<< HEAD
-#ifndef HAVE_LIBPFM
-typedef int pid_t;
-#endif // HAVE_LIBPFM
-=======
 #ifdef _MSC_VER
 typedef int pid_t;
 #else
 #include <sys/types.h>
 #endif // _MSC_VER
->>>>>>> bac3a63c
 
 struct perf_event_attr;
 
