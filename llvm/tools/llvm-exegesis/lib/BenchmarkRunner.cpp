--- conflicted
+++ resolved
@@ -37,9 +37,6 @@
 #include <sys/syscall.h>
 #include <sys/wait.h>
 #include <unistd.h>
-<<<<<<< HEAD
-#endif // __linux__
-=======
 
 #if defined(__GLIBC__) && __has_include(<sys/rseq.h>)
 #include <sys/rseq.h>
@@ -48,7 +45,6 @@
 #endif
 #endif
 #endif
->>>>>>> bac3a63c
 
 namespace llvm {
 namespace exegesis {
@@ -173,15 +169,11 @@
 private:
   enum ChildProcessExitCodeE {
     CounterFDReadFailed = 1,
-<<<<<<< HEAD
-    TranslatingCounterFDFailed
-=======
     TranslatingCounterFDFailed,
     RSeqDisableFailed,
     FunctionDataMappingFailed,
     AuxiliaryMemorySetupFailed
 
->>>>>>> bac3a63c
   };
 
   StringRef childProcessExitCodeToString(int ExitCode) const {
@@ -193,15 +185,12 @@
              "the child process failed. This might be due running an older "
              "Linux kernel that doesn't support the pidfd_getfd system call "
              "(anything before Linux 5.6).";
-<<<<<<< HEAD
-=======
     case ChildProcessExitCodeE::RSeqDisableFailed:
       return "Disabling restartable sequences failed";
     case ChildProcessExitCodeE::FunctionDataMappingFailed:
       return "Failed to map memory for assembled snippet";
     case ChildProcessExitCodeE::AuxiliaryMemorySetupFailed:
       return "Failed to setup auxiliary memory";
->>>>>>> bac3a63c
     default:
       return "Child process returned with unknown exit code";
     }
@@ -217,8 +206,6 @@
           "llvm-exegesis and the benchmarking subprocess");
     }
 
-<<<<<<< HEAD
-=======
     SubprocessMemory SPMemory;
     Error MemoryInitError = SPMemory.initializeSubprocessMemory(getpid());
     if (MemoryInitError)
@@ -229,7 +216,6 @@
     if (AddMemDefError)
       return AddMemDefError;
 
->>>>>>> bac3a63c
     pid_t ParentOrChildPID = fork();
     if (ParentOrChildPID == 0) {
       // We are in the child process, close the write end of the pipe
@@ -263,12 +249,6 @@
                                  "to child process failed: " +
                                  Twine(strerror(errno)));
 
-<<<<<<< HEAD
-    if (ptrace(PTRACE_SEIZE, ParentOrChildPID, NULL, NULL) != 0)
-      return make_error<Failure>("Failed to seize the child process: " +
-                                 Twine(strerror(errno)));
-
-=======
     if (ptrace(PTRACE_ATTACH, ParentOrChildPID, NULL, NULL) != 0)
       return make_error<Failure>("Failed to attach to the child process: " +
                                  Twine(strerror(errno)));
@@ -284,7 +264,6 @@
           "Failed to continue execution of the child process: " +
           Twine(strerror(errno)));
 
->>>>>>> bac3a63c
     int ChildStatus;
     if (wait(&ChildStatus) == -1) {
       return make_error<Failure>(
@@ -330,21 +309,12 @@
       exit(ChildProcessExitCodeE::CounterFDReadFailed);
     }
 
-<<<<<<< HEAD
-    // Make sure the following two syscalls are defined on the platform that
-    // we're building on as they were introduced to the kernel fairly recently
-    // (v5.6 for the second one).
-#if defined SYS_pidfd_open && defined SYS_pidfd_getfd
-    pid_t ParentPID = getppid();
-
-=======
     pid_t ParentPID = getppid();
 
     // Make sure the following two syscalls are defined on the platform that
     // we're building on as they were introduced to the kernel fairly recently
     // (v5.6 for the second one).
 #if defined(SYS_pidfd_open) && defined(SYS_pidfd_getfd)
->>>>>>> bac3a63c
     int ParentPIDFD = syscall(SYS_pidfd_open, ParentPID, 0);
     int CounterFileDescriptor =
         syscall(SYS_pidfd_getfd, ParentPIDFD, ParentCounterFileDescriptor, 0);
@@ -357,15 +327,6 @@
       exit(ChildProcessExitCodeE::TranslatingCounterFDFailed);
     }
 
-<<<<<<< HEAD
-#ifdef HAVE_LIBPFM
-    ioctl(CounterFileDescriptor, PERF_EVENT_IOC_RESET);
-#endif
-    this->Function(nullptr);
-#ifdef HAVE_LIBPFM
-    ioctl(CounterFileDescriptor, PERF_EVENT_IOC_DISABLE);
-#endif
-=======
 // Glibc versions greater than 2.35 automatically call rseq during
 // initialization. Unmapping the region that glibc sets up for this causes
 // segfaults in the program Unregister the rseq region so that we can safely
@@ -397,7 +358,6 @@
 
     ((void (*)(size_t, int))(intptr_t)FunctionDataCopy)(FunctionDataCopySize,
                                                         *AuxMemFDOrError);
->>>>>>> bac3a63c
 
     exit(0);
   }
