--- conflicted
+++ resolved
@@ -47,10 +47,7 @@
 #include "llvm/Support/InitLLVM.h"
 #include "llvm/Support/Path.h"
 #include "llvm/Support/PGOOptions.h"
-<<<<<<< HEAD
-=======
 #include "llvm/Support/Path.h"
->>>>>>> 811fe024
 #include "llvm/Support/PluginLoader.h"
 #include "llvm/Support/Program.h"
 #include "llvm/Support/SourceMgr.h"
@@ -303,12 +300,8 @@
     TM.setPGOOption(PGOOpt);
 }
 
-<<<<<<< HEAD
-static int compileModule(char **, LLVMContext &);
-=======
 static int compileModule(char **argv, LLVMContext &Context,
                          std::string &OutputFilename);
->>>>>>> 811fe024
 
 [[noreturn]] static void reportError(Twine Msg, StringRef Filename = "") {
   SmallString<256> Prefix;
