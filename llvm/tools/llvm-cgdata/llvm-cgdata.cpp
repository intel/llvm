--- conflicted
+++ resolved
@@ -215,11 +215,7 @@
   if (!Result)
     exitWithError("failed to merge codegen data files.");
 
-<<<<<<< HEAD
-  GlobalFunctionMapRecord.finalize();
-=======
   GlobalFunctionMapRecord.finalize(SkipTrim);
->>>>>>> a8d96e15
 
   CodeGenDataWriter Writer;
   if (!GlobalOutlineRecord.empty())
