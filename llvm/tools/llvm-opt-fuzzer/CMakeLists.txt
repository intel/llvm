--- conflicted
+++ resolved
@@ -25,13 +25,8 @@
   TargetParser
   TransformUtils
   Vectorize
-<<<<<<< HEAD
-  Passes
   SYCLLowerIR
-)
-=======
   )
->>>>>>> 7d5d987e
 
 add_llvm_fuzzer(llvm-opt-fuzzer
   llvm-opt-fuzzer.cpp
