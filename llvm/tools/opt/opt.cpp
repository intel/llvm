//===- opt.cpp - The LLVM Modular Optimizer -------------------------------===//
//
// Part of the LLVM Project, under the Apache License v2.0 with LLVM Exceptions.
// See https://llvm.org/LICENSE.txt for license information.
// SPDX-License-Identifier: Apache-2.0 WITH LLVM-exception
//
//===----------------------------------------------------------------------===//
//
// Optimizations may be specified an arbitrary number of times on the command
// line, They are run in the order specified.
//
//===----------------------------------------------------------------------===//

#include "BreakpointPrinter.h"
#include "NewPMDriver.h"
#include "llvm/ADT/Triple.h"
#include "llvm/Analysis/CallGraph.h"
#include "llvm/Analysis/CallGraphSCCPass.h"
#include "llvm/Analysis/LoopPass.h"
#include "llvm/Analysis/RegionPass.h"
#include "llvm/Analysis/TargetLibraryInfo.h"
#include "llvm/Analysis/TargetTransformInfo.h"
#include "llvm/AsmParser/Parser.h"
#include "llvm/CodeGen/CommandFlags.h"
#include "llvm/CodeGen/TargetPassConfig.h"
#include "llvm/Config/llvm-config.h"
#include "llvm/IR/DataLayout.h"
#include "llvm/IR/DebugInfo.h"
#include "llvm/IR/LLVMContext.h"
#include "llvm/IR/LLVMRemarkStreamer.h"
#include "llvm/IR/LegacyPassManager.h"
#include "llvm/IR/LegacyPassNameParser.h"
#include "llvm/IR/Module.h"
#include "llvm/IR/ModuleSummaryIndex.h"
#include "llvm/IR/Verifier.h"
#include "llvm/IRReader/IRReader.h"
#include "llvm/InitializePasses.h"
#include "llvm/LinkAllIR.h"
#include "llvm/LinkAllPasses.h"
#include "llvm/MC/SubtargetFeature.h"
#include "llvm/MC/TargetRegistry.h"
#include "llvm/Passes/PassPlugin.h"
#include "llvm/Remarks/HotnessThresholdParser.h"
#include "llvm/Support/Debug.h"
#include "llvm/Support/FileSystem.h"
#include "llvm/Support/Host.h"
#include "llvm/Support/InitLLVM.h"
#include "llvm/Support/PluginLoader.h"
#include "llvm/Support/SourceMgr.h"
#include "llvm/Support/SystemUtils.h"
#include "llvm/Support/TargetSelect.h"
#include "llvm/Support/ToolOutputFile.h"
#include "llvm/Support/YAMLTraits.h"
#include "llvm/Target/TargetMachine.h"
#include "llvm/Transforms/IPO/WholeProgramDevirt.h"
#include "llvm/Transforms/Utils/Cloning.h"
#include "llvm/Transforms/Utils/Debugify.h"
#include <algorithm>
#include <memory>
#include <optional>
using namespace llvm;
using namespace opt_tool;

static codegen::RegisterCodeGenFlags CFG;

// The OptimizationList is automatically populated with registered Passes by the
// PassNameParser.
static cl::list<const PassInfo *, bool, PassNameParser> PassList(cl::desc(
    "Optimizations available (use '-passes=' for the new pass manager)"));

static cl::opt<bool> EnableNewPassManager(
    "enable-new-pm",
    cl::desc("Enable the new pass manager, translating "
             "'opt -foo' to 'opt -passes=foo'. This is strictly for the new PM "
             "migration, use '-passes=' when possible."),
    cl::init(true));

// This flag specifies a textual description of the optimization pass pipeline
// to run over the module. This flag switches opt to use the new pass manager
// infrastructure, completely disabling all of the flags specific to the old
// pass management.
static cl::opt<std::string> PassPipeline(
    "passes",
    cl::desc(
        "A textual description of the pass pipeline. To have analysis passes "
        "available before a certain pass, add 'require<foo-analysis>'."));
static cl::alias PassPipeline2("p", cl::aliasopt(PassPipeline),
                                   cl::desc("Alias for -passes"));

static cl::opt<bool> PrintPasses("print-passes",
                                 cl::desc("Print available passes that can be "
                                          "specified in -passes=foo and exit"));

static cl::opt<std::string>
InputFilename(cl::Positional, cl::desc("<input bitcode file>"),
    cl::init("-"), cl::value_desc("filename"));

static cl::opt<std::string>
OutputFilename("o", cl::desc("Override output filename"),
               cl::value_desc("filename"));

static cl::opt<bool>
Force("f", cl::desc("Enable binary output on terminals"));

static cl::opt<bool>
NoOutput("disable-output",
         cl::desc("Do not write result bitcode file"), cl::Hidden);

static cl::opt<bool>
OutputAssembly("S", cl::desc("Write output as LLVM assembly"));

static cl::opt<bool>
    OutputThinLTOBC("thinlto-bc",
                    cl::desc("Write output as ThinLTO-ready bitcode"));

static cl::opt<bool>
    SplitLTOUnit("thinlto-split-lto-unit",
                 cl::desc("Enable splitting of a ThinLTO LTOUnit"));

static cl::opt<std::string> ThinLinkBitcodeFile(
    "thin-link-bitcode-file", cl::value_desc("filename"),
    cl::desc(
        "A file in which to write minimized bitcode for the thin link only"));

static cl::opt<bool>
NoVerify("disable-verify", cl::desc("Do not run the verifier"), cl::Hidden);

static cl::opt<bool> NoUpgradeDebugInfo("disable-upgrade-debug-info",
                                        cl::desc("Generate invalid output"),
                                        cl::ReallyHidden);

static cl::opt<bool> VerifyEach("verify-each",
                                cl::desc("Verify after each transform"));

static cl::opt<bool>
    DisableDITypeMap("disable-debug-info-type-map",
                     cl::desc("Don't use a uniquing type map for debug info"));

static cl::opt<bool>
StripDebug("strip-debug",
           cl::desc("Strip debugger symbol info from translation unit"));

static cl::opt<bool>
    StripNamedMetadata("strip-named-metadata",
                       cl::desc("Strip module-level named metadata"));



static cl::opt<bool>
    OptLevelO0("O0", cl::desc("Optimization level 0. Similar to clang -O0. "
                              "Use -passes='default<O0>' for the new PM"));

static cl::opt<bool>
    OptLevelO1("O1", cl::desc("Optimization level 1. Similar to clang -O1. "
                              "Use -passes='default<O1>' for the new PM"));

static cl::opt<bool>
    OptLevelO2("O2", cl::desc("Optimization level 2. Similar to clang -O2. "
                              "Use -passes='default<O2>' for the new PM"));

static cl::opt<bool>
    OptLevelOs("Os", cl::desc("Like -O2 but size-conscious. Similar to clang "
                              "-Os. Use -passes='default<Os>' for the new PM"));

static cl::opt<bool> OptLevelOz(
    "Oz",
    cl::desc("Like -O2 but optimize for code size above all else. Similar to "
             "clang -Oz. Use -passes='default<Oz>' for the new PM"));

static cl::opt<bool>
    OptLevelO3("O3", cl::desc("Optimization level 3. Similar to clang -O3. "
                              "Use -passes='default<O3>' for the new PM"));

static cl::opt<unsigned> CodeGenOptLevel(
    "codegen-opt-level",
    cl::desc("Override optimization level for codegen hooks, legacy PM only"));

static cl::opt<std::string>
TargetTriple("mtriple", cl::desc("Override target triple for module"));

static cl::opt<bool> EmitSummaryIndex("module-summary",
                                      cl::desc("Emit module summary index"),
                                      cl::init(false));

static cl::opt<bool> EmitModuleHash("module-hash", cl::desc("Emit module hash"),
                                    cl::init(false));

static cl::opt<bool>
DisableSimplifyLibCalls("disable-simplify-libcalls",
                        cl::desc("Disable simplify-libcalls"));

static cl::list<std::string> DisableBuiltins(
    "disable-builtin",
    cl::desc("Disable specific target library builtin function"));

static cl::opt<bool> EnableDebugify(
    "enable-debugify",
    cl::desc(
        "Start the pipeline with debugify and end it with check-debugify"));

static cl::opt<bool> VerifyDebugInfoPreserve(
    "verify-debuginfo-preserve",
    cl::desc("Start the pipeline with collecting and end it with checking of "
             "debug info preservation."));

static cl::opt<bool>
PrintBreakpoints("print-breakpoints-for-testing",
                 cl::desc("Print select breakpoints location for testing"));

static cl::opt<std::string> ClDataLayout("data-layout",
                                         cl::desc("data layout string to use"),
                                         cl::value_desc("layout-string"),
                                         cl::init(""));

static cl::opt<bool> PreserveBitcodeUseListOrder(
    "preserve-bc-uselistorder",
    cl::desc("Preserve use-list order when writing LLVM bitcode."),
    cl::init(true), cl::Hidden);

static cl::opt<bool> PreserveAssemblyUseListOrder(
    "preserve-ll-uselistorder",
    cl::desc("Preserve use-list order when writing LLVM assembly."),
    cl::init(false), cl::Hidden);

static cl::opt<bool> RunTwice("run-twice",
                              cl::desc("Run all passes twice, re-using the "
                                       "same pass manager (legacy PM only)."),
                              cl::init(false), cl::Hidden);

static cl::opt<bool> DiscardValueNames(
    "discard-value-names",
    cl::desc("Discard names from Value (other than GlobalValue)."),
    cl::init(false), cl::Hidden);

static cl::opt<bool> TimeTrace(
    "time-trace",
    cl::desc("Record time trace"));

static cl::opt<unsigned> TimeTraceGranularity(
    "time-trace-granularity",
    cl::desc("Minimum time granularity (in microseconds) traced by time profiler"),
    cl::init(500), cl::Hidden);

static cl::opt<std::string>
    TimeTraceFile("time-trace-file",
                    cl::desc("Specify time trace file destination"),
                    cl::value_desc("filename"));

static cl::opt<bool> RemarksWithHotness(
    "pass-remarks-with-hotness",
    cl::desc("With PGO, include profile count in optimization remarks"),
    cl::Hidden);

static cl::opt<std::optional<uint64_t>, false, remarks::HotnessThresholdParser>
    RemarksHotnessThreshold(
        "pass-remarks-hotness-threshold",
        cl::desc("Minimum profile count required for "
                 "an optimization remark to be output. "
                 "Use 'auto' to apply the threshold from profile summary"),
        cl::value_desc("N or 'auto'"), cl::init(0), cl::Hidden);

static cl::opt<std::string>
    RemarksFilename("pass-remarks-output",
                    cl::desc("Output filename for pass remarks"),
                    cl::value_desc("filename"));

static cl::opt<std::string>
    RemarksPasses("pass-remarks-filter",
                  cl::desc("Only record optimization remarks from passes whose "
                           "names match the given regular expression"),
                  cl::value_desc("regex"));

static cl::opt<std::string> RemarksFormat(
    "pass-remarks-format",
    cl::desc("The format used for serializing remarks (default: YAML)"),
    cl::value_desc("format"), cl::init("yaml"));

static cl::list<std::string>
    PassPlugins("load-pass-plugin",
                cl::desc("Load passes from plugin library"));

static inline void addPass(legacy::PassManagerBase &PM, Pass *P) {
  // Add the pass to the pass manager...
  PM.add(P);

  // If we are verifying all of the intermediate steps, add the verifier...
  if (VerifyEach)
    PM.add(createVerifierPass());
}

//===----------------------------------------------------------------------===//
// CodeGen-related helper functions.
//

static CodeGenOpt::Level GetCodeGenOptLevel() {
  return static_cast<CodeGenOpt::Level>(unsigned(CodeGenOptLevel));
}

// Returns the TargetMachine instance or zero if no triple is provided.
static TargetMachine* GetTargetMachine(Triple TheTriple, StringRef CPUStr,
                                       StringRef FeaturesStr,
                                       const TargetOptions &Options) {
  std::string Error;
  const Target *TheTarget =
      TargetRegistry::lookupTarget(codegen::getMArch(), TheTriple, Error);
  // Some modules don't specify a triple, and this is okay.
  if (!TheTarget) {
    return nullptr;
  }

  return TheTarget->createTargetMachine(
      TheTriple.getTriple(), codegen::getCPUStr(), codegen::getFeaturesStr(),
      Options, codegen::getExplicitRelocModel(),
      codegen::getExplicitCodeModel(), GetCodeGenOptLevel());
}

struct TimeTracerRAII {
  TimeTracerRAII(StringRef ProgramName) {
    if (TimeTrace)
      timeTraceProfilerInitialize(TimeTraceGranularity, ProgramName);
  }
  ~TimeTracerRAII() {
    if (TimeTrace) {
      if (auto E = timeTraceProfilerWrite(TimeTraceFile, OutputFilename)) {
        handleAllErrors(std::move(E), [&](const StringError &SE) {
          errs() << SE.getMessage() << "\n";
        });
        return;
      }
      timeTraceProfilerCleanup();
    }
  }
};

// For use in NPM transition. Currently this contains most codegen-specific
// passes. Remove passes from here when porting to the NPM.
// TODO: use a codegen version of PassRegistry.def/PassBuilder::is*Pass() once
// it exists.
static bool shouldPinPassToLegacyPM(StringRef Pass) {
  std::vector<StringRef> PassNameExactToIgnore = {
      "globaloffset",
      "localaccessortosharedmemory",
      "nvvm-reflect",
      "nvvm-intr-range",
      "amdgpu-simplifylib",
      "amdgpu-usenative",
      "amdgpu-promote-alloca",
      "amdgpu-promote-alloca-to-vector",
      "amdgpu-lower-kernel-attributes",
      "amdgpu-propagate-attributes-early",
      "amdgpu-propagate-attributes-late",
      "amdgpu-unify-metadata",
      "amdgpu-printf-runtime-binding",
      "amdgpu-always-inline"};
  if (llvm::is_contained(PassNameExactToIgnore, Pass))
    return false;

  std::vector<StringRef> PassNamePrefix = {
      "x86-",    "xcore-", "wasm-",  "systemz-", "ppc-",    "nvvm-",
      "nvptx-",  "mips-",  "lanai-", "hexagon-", "bpf-",    "avr-",
      "thumb2-", "arm-",   "si-",    "gcn-",     "amdgpu-", "aarch64-",
      "amdgcn-", "polly-", "riscv-", "dxil-"};
  std::vector<StringRef> PassNameContain = {"ehprepare"};
  std::vector<StringRef> PassNameExact = {
      "safe-stack",
      "cost-model",
      "codegenprepare",
      "interleaved-load-combine",
      "unreachableblockelim",
      "verify-safepoint-ir",
      "atomic-expand",
      "expandvp",
      "hardware-loops",
<<<<<<< HEAD
      "type-promotion",
=======
>>>>>>> 1b973aed
      "mve-tail-predication",
      "interleaved-access",
      "global-merge",
      "pre-isel-intrinsic-lowering",
      "expand-reductions",
      "indirectbr-expand",
      "generic-to-nvvm",
      "expandmemcmp",
      "loop-reduce",
      "lower-amx-type",
      "pre-amx-config",
      "lower-amx-intrinsics",
      "polyhedral-info",
      "print-polyhedral-info",
      "replace-with-veclib",
      "jmc-instrument",
      "dot-regions",
      "dot-regions-only",
      "view-regions",
      "view-regions-only",
      "select-optimize",
      "expand-large-div-rem",
      "structurizecfg",
      "fix-irreducible",
<<<<<<< HEAD
      "expand-large-fp-convert",
      "fpbuiltin-fn-selection"};
=======
      "expand-large-fp-convert"
  };
>>>>>>> 1b973aed
  for (const auto &P : PassNamePrefix)
    if (Pass.startswith(P))
      return true;
  for (const auto &P : PassNameContain)
    if (Pass.contains(P))
      return true;
  return llvm::is_contained(PassNameExact, Pass);
}

// For use in NPM transition.
static bool shouldForceLegacyPM() {
  for (const auto &P : PassList) {
    StringRef Arg = P->getPassArgument();
    if (shouldPinPassToLegacyPM(Arg))
      return true;
  }
  return false;
}

//===----------------------------------------------------------------------===//
// main for opt
//
int main(int argc, char **argv) {
  InitLLVM X(argc, argv);

  // Enable debug stream buffering.
  EnableDebugBuffering = true;

  InitializeAllTargets();
  InitializeAllTargetMCs();
  InitializeAllAsmPrinters();
  InitializeAllAsmParsers();

  // Initialize passes
  PassRegistry &Registry = *PassRegistry::getPassRegistry();
  initializeCore(Registry);
  initializeScalarOpts(Registry);
  initializeVectorization(Registry);
  initializeIPO(Registry);
  initializeAnalysis(Registry);
  initializeTransformUtils(Registry);
  initializeInstCombine(Registry);
  initializeTarget(Registry);
  // For codegen passes, only passes that do IR to IR transformation are
  // supported.
  initializeExpandLargeDivRemLegacyPassPass(Registry);
  initializeExpandLargeFpConvertLegacyPassPass(Registry);
  initializeExpandMemCmpPassPass(Registry);
  initializeScalarizeMaskedMemIntrinLegacyPassPass(Registry);
  initializeSelectOptimizePass(Registry);
  initializeCodeGenPreparePass(Registry);
  initializeAtomicExpandPass(Registry);
  initializeRewriteSymbolsLegacyPassPass(Registry);
  initializeWinEHPreparePass(Registry);
  initializeDwarfEHPrepareLegacyPassPass(Registry);
  initializeSafeStackLegacyPassPass(Registry);
  initializeSjLjEHPreparePass(Registry);
  initializePreISelIntrinsicLoweringLegacyPassPass(Registry);
  initializeGlobalMergePass(Registry);
  initializeIndirectBrExpandPassPass(Registry);
  initializeInterleavedLoadCombinePass(Registry);
  initializeInterleavedAccessPass(Registry);
  initializeUnreachableBlockElimLegacyPassPass(Registry);
  initializeExpandReductionsPass(Registry);
  initializeExpandVectorPredicationPass(Registry);
  initializeWasmEHPreparePass(Registry);
  initializeWriteBitcodePassPass(Registry);
  initializeHardwareLoopsPass(Registry);
  initializeReplaceWithVeclibLegacyPass(Registry);
  initializeJMCInstrumenterPass(Registry);
  initializeSYCLLowerWGScopeLegacyPassPass(Registry);
  initializeSYCLLowerESIMDLegacyPassPass(Registry);
  initializeSYCLLowerInvokeSimdLegacyPassPass(Registry);
  initializeSPIRITTAnnotationsLegacyPassPass(Registry);
  initializeESIMDLowerLoadStorePass(Registry);
  initializeESIMDLowerVecArgLegacyPassPass(Registry);
  initializeESIMDVerifierPass(Registry);
  initializeSYCLLowerWGLocalMemoryLegacyPass(Registry);
  initializeSYCLMutatePrintfAddrspaceLegacyPassPass(Registry);
  initializeFPBuiltinFnSelectionLegacyPassPass(Registry);

  SmallVector<PassPlugin, 1> PluginList;
  PassPlugins.setCallback([&](const std::string &PluginPath) {
    auto Plugin = PassPlugin::Load(PluginPath);
    if (!Plugin) {
      errs() << "Failed to load passes from '" << PluginPath
             << "'. Request ignored.\n";
      return;
    }
    PluginList.emplace_back(Plugin.get());
  });

  // Register the Target and CPU printer for --version.
  cl::AddExtraVersionPrinter(sys::printDefaultTargetAndDetectedCPU);

  cl::ParseCommandLineOptions(argc, argv,
    "llvm .bc -> .bc modular optimizer and analysis printer\n");

  LLVMContext Context;

  // If `-passes=` is specified, use NPM.
  // If `-enable-new-pm` is specified and there are no codegen passes, use NPM.
  // e.g. `-enable-new-pm -sroa` will use NPM.
  // but `-enable-new-pm -codegenprepare` will still revert to legacy PM.
  const bool UseNPM = (EnableNewPassManager && !shouldForceLegacyPM()) ||
                      PassPipeline.getNumOccurrences() > 0;

  if (UseNPM && !PassList.empty()) {
    errs() << "The `opt -passname` syntax for the new pass manager is "
              "not supported, please use `opt -passes=<pipeline>` (or the `-p` "
              "alias for a more concise version).\n";
    errs() << "See https://llvm.org/docs/NewPassManager.html#invoking-opt "
              "for more details on the pass pipeline syntax.\n\n";
    return 1;
  }

  if (!UseNPM && PluginList.size()) {
    errs() << argv[0] << ": " << PassPlugins.ArgStr
           << " specified with legacy PM.\n";
    return 1;
  }

  // FIXME: once the legacy PM code is deleted, move runPassPipeline() here and
  // construct the PassBuilder before parsing IR so we can reuse the same
  // PassBuilder for print passes.
  if (PrintPasses) {
    printPasses(outs());
    return 0;
  }

  TimeTracerRAII TimeTracer(argv[0]);

  SMDiagnostic Err;

  Context.setDiscardValueNames(DiscardValueNames);
  if (!DisableDITypeMap)
    Context.enableDebugTypeODRUniquing();

  Expected<std::unique_ptr<ToolOutputFile>> RemarksFileOrErr =
      setupLLVMOptimizationRemarks(Context, RemarksFilename, RemarksPasses,
                                   RemarksFormat, RemarksWithHotness,
                                   RemarksHotnessThreshold);
  if (Error E = RemarksFileOrErr.takeError()) {
    errs() << toString(std::move(E)) << '\n';
    return 1;
  }
  std::unique_ptr<ToolOutputFile> RemarksFile = std::move(*RemarksFileOrErr);

  // Load the input module...
  auto SetDataLayout = [](StringRef, StringRef) -> std::optional<std::string> {
    if (ClDataLayout.empty())
      return std::nullopt;
    return ClDataLayout;
  };
  std::unique_ptr<Module> M;
  if (NoUpgradeDebugInfo)
    M = parseAssemblyFileWithIndexNoUpgradeDebugInfo(
            InputFilename, Err, Context, nullptr, SetDataLayout)
            .Mod;
  else
    M = parseIRFile(InputFilename, Err, Context,
                    ParserCallbacks(SetDataLayout));

  if (!M) {
    Err.print(argv[0], errs());
    return 1;
  }

  // Strip debug info before running the verifier.
  if (StripDebug)
    StripDebugInfo(*M);

  // Erase module-level named metadata, if requested.
  if (StripNamedMetadata) {
    while (!M->named_metadata_empty()) {
      NamedMDNode *NMD = &*M->named_metadata_begin();
      M->eraseNamedMetadata(NMD);
    }
  }

  // If we are supposed to override the target triple or data layout, do so now.
  if (!TargetTriple.empty())
    M->setTargetTriple(Triple::normalize(TargetTriple));

  // Immediately run the verifier to catch any problems before starting up the
  // pass pipelines.  Otherwise we can crash on broken code during
  // doInitialization().
  if (!NoVerify && verifyModule(*M, &errs())) {
    errs() << argv[0] << ": " << InputFilename
           << ": error: input module is broken!\n";
    return 1;
  }

  // Enable testing of whole program devirtualization on this module by invoking
  // the facility for updating public visibility to linkage unit visibility when
  // specified by an internal option. This is normally done during LTO which is
  // not performed via opt.
  updateVCallVisibilityInModule(*M,
                                /* WholeProgramVisibilityEnabledInLTO */ false,
                                /* DynamicExportSymbols */ {});

  // Figure out what stream we are supposed to write to...
  std::unique_ptr<ToolOutputFile> Out;
  std::unique_ptr<ToolOutputFile> ThinLinkOut;
  if (NoOutput) {
    if (!OutputFilename.empty())
      errs() << "WARNING: The -o (output filename) option is ignored when\n"
                "the --disable-output option is used.\n";
  } else {
    // Default to standard output.
    if (OutputFilename.empty())
      OutputFilename = "-";

    std::error_code EC;
    sys::fs::OpenFlags Flags =
        OutputAssembly ? sys::fs::OF_TextWithCRLF : sys::fs::OF_None;
    Out.reset(new ToolOutputFile(OutputFilename, EC, Flags));
    if (EC) {
      errs() << EC.message() << '\n';
      return 1;
    }

    if (!ThinLinkBitcodeFile.empty()) {
      ThinLinkOut.reset(
          new ToolOutputFile(ThinLinkBitcodeFile, EC, sys::fs::OF_None));
      if (EC) {
        errs() << EC.message() << '\n';
        return 1;
      }
    }
  }

  Triple ModuleTriple(M->getTargetTriple());
  std::string CPUStr, FeaturesStr;
  TargetMachine *Machine = nullptr;
  const TargetOptions Options =
      codegen::InitTargetOptionsFromCodeGenFlags(ModuleTriple);

  if (ModuleTriple.getArch()) {
    CPUStr = codegen::getCPUStr();
    FeaturesStr = codegen::getFeaturesStr();
    Machine = GetTargetMachine(ModuleTriple, CPUStr, FeaturesStr, Options);
  } else if (ModuleTriple.getArchName() != "unknown" &&
             ModuleTriple.getArchName() != "") {
    errs() << argv[0] << ": unrecognized architecture '"
           << ModuleTriple.getArchName() << "' provided.\n";
    return 1;
  }

  std::unique_ptr<TargetMachine> TM(Machine);

  // Override function attributes based on CPUStr, FeaturesStr, and command line
  // flags.
  codegen::setFunctionAttributes(CPUStr, FeaturesStr, *M);

  // If the output is set to be emitted to standard out, and standard out is a
  // console, print out a warning message and refuse to do it.  We don't
  // impress anyone by spewing tons of binary goo to a terminal.
  if (!Force && !NoOutput && !OutputAssembly)
    if (CheckBitcodeOutputToConsole(Out->os()))
      NoOutput = true;

  if (OutputThinLTOBC)
    M->addModuleFlag(Module::Error, "EnableSplitLTOUnit", SplitLTOUnit);

  // Add an appropriate TargetLibraryInfo pass for the module's triple.
  TargetLibraryInfoImpl TLII(ModuleTriple);

  // The -disable-simplify-libcalls flag actually disables all builtin optzns.
  if (DisableSimplifyLibCalls)
    TLII.disableAllFunctions();
  else {
    // Disable individual builtin functions in TargetLibraryInfo.
    LibFunc F;
    for (auto &FuncName : DisableBuiltins)
      if (TLII.getLibFunc(FuncName, F))
        TLII.setUnavailable(F);
      else {
        errs() << argv[0] << ": cannot disable nonexistent builtin function "
               << FuncName << '\n';
        return 1;
      }
  }

  if (UseNPM) {
    if (legacy::debugPassSpecified()) {
      errs()
          << "-debug-pass does not work with the new PM, either use "
             "-debug-pass-manager, or use the legacy PM (-enable-new-pm=0)\n";
      return 1;
    }
    auto NumOLevel = OptLevelO0 + OptLevelO1 + OptLevelO2 + OptLevelO3 +
                     OptLevelOs + OptLevelOz;
    if (NumOLevel > 1) {
      errs() << "Cannot specify multiple -O#\n";
      return 1;
    }
    if (NumOLevel > 0 && (PassPipeline.getNumOccurrences() > 0)) {
      errs() << "Cannot specify -O# and --passes=/--foo-pass, use "
                "-passes='default<O#>,other-pass'\n";
      return 1;
    }
    std::string Pipeline = PassPipeline;

    if (OptLevelO0)
      Pipeline = "default<O0>";
    if (OptLevelO1)
      Pipeline = "default<O1>";
    if (OptLevelO2)
      Pipeline = "default<O2>";
    if (OptLevelO3)
      Pipeline = "default<O3>";
    if (OptLevelOs)
      Pipeline = "default<Os>";
    if (OptLevelOz)
      Pipeline = "default<Oz>";
    OutputKind OK = OK_NoOutput;
    if (!NoOutput)
      OK = OutputAssembly
               ? OK_OutputAssembly
               : (OutputThinLTOBC ? OK_OutputThinLTOBitcode : OK_OutputBitcode);

    VerifierKind VK = VK_VerifyOut;
    if (NoVerify)
      VK = VK_NoVerifier;
    else if (VerifyEach)
      VK = VK_VerifyEachPass;

    // The user has asked to use the new pass manager and provided a pipeline
    // string. Hand off the rest of the functionality to the new code for that
    // layer.
    return runPassPipeline(argv[0], *M, TM.get(), &TLII, Out.get(),
                           ThinLinkOut.get(), RemarksFile.get(), Pipeline,
                           PluginList, OK, VK, PreserveAssemblyUseListOrder,
                           PreserveBitcodeUseListOrder, EmitSummaryIndex,
                           EmitModuleHash, EnableDebugify,
                           VerifyDebugInfoPreserve)
               ? 0
               : 1;
  }

  if (OptLevelO0 || OptLevelO1 || OptLevelO2 || OptLevelOs || OptLevelOz ||
      OptLevelO3) {
    errs() << "Cannot use -O# with legacy PM.\n";
    return 1;
  }
  if (EmitSummaryIndex) {
    errs() << "Cannot use -module-summary with legacy PM.\n";
    return 1;
  }
  if (EmitModuleHash) {
    errs() << "Cannot use -module-hash with legacy PM.\n";
    return 1;
  }
  if (OutputThinLTOBC) {
    errs() << "Cannot use -thinlto-bc with legacy PM.\n";
    return 1;
  }
  // Create a PassManager to hold and optimize the collection of passes we are
  // about to build. If the -debugify-each option is set, wrap each pass with
  // the (-check)-debugify passes.
  DebugifyCustomPassManager Passes;
  DebugifyStatsMap DIStatsMap;
  DebugInfoPerPass DebugInfoBeforePass;
  if (DebugifyEach) {
    Passes.setDebugifyMode(DebugifyMode::SyntheticDebugInfo);
    Passes.setDIStatsMap(DIStatsMap);
  } else if (VerifyEachDebugInfoPreserve) {
    Passes.setDebugifyMode(DebugifyMode::OriginalDebugInfo);
    Passes.setDebugInfoBeforePass(DebugInfoBeforePass);
    if (!VerifyDIPreserveExport.empty())
      Passes.setOrigDIVerifyBugsReportFilePath(VerifyDIPreserveExport);
  }

  bool AddOneTimeDebugifyPasses =
      (EnableDebugify && !DebugifyEach) ||
      (VerifyDebugInfoPreserve && !VerifyEachDebugInfoPreserve);

  Passes.add(new TargetLibraryInfoWrapperPass(TLII));

  // Add internal analysis passes from the target machine.
  Passes.add(createTargetTransformInfoWrapperPass(TM ? TM->getTargetIRAnalysis()
                                                     : TargetIRAnalysis()));

  if (AddOneTimeDebugifyPasses) {
    if (EnableDebugify) {
      Passes.setDIStatsMap(DIStatsMap);
      Passes.add(createDebugifyModulePass());
    } else if (VerifyDebugInfoPreserve) {
      Passes.setDebugInfoBeforePass(DebugInfoBeforePass);
      Passes.add(createDebugifyModulePass(
          DebugifyMode::OriginalDebugInfo, "",
          &(Passes.getDebugInfoPerPass())));
    }
  }

  std::unique_ptr<legacy::FunctionPassManager> FPasses;

  if (PrintBreakpoints) {
    // Default to standard output.
    if (!Out) {
      if (OutputFilename.empty())
        OutputFilename = "-";

      std::error_code EC;
      Out = std::make_unique<ToolOutputFile>(OutputFilename, EC,
                                              sys::fs::OF_None);
      if (EC) {
        errs() << EC.message() << '\n';
        return 1;
      }
    }
    Passes.add(createBreakpointPrinter(Out->os()));
    NoOutput = true;
  }

  if (TM) {
    // FIXME: We should dyn_cast this when supported.
    auto &LTM = static_cast<LLVMTargetMachine &>(*TM);
    Pass *TPC = LTM.createPassConfig(Passes);
    Passes.add(TPC);
  }

  // Create a new optimization pass for each one specified on the command line
  for (unsigned i = 0; i < PassList.size(); ++i) {
    const PassInfo *PassInf = PassList[i];
    Pass *P = nullptr;
    if (PassInf->getNormalCtor())
      P = PassInf->getNormalCtor()();
    else
      errs() << argv[0] << ": cannot create pass: "
             << PassInf->getPassName() << "\n";
    if (P)
      addPass(Passes, P);
  }

  if (FPasses) {
    FPasses->doInitialization();
    for (Function &F : *M)
      FPasses->run(F);
    FPasses->doFinalization();
  }

  // Check that the module is well formed on completion of optimization
  if (!NoVerify && !VerifyEach)
    Passes.add(createVerifierPass());

  if (AddOneTimeDebugifyPasses) {
    if (EnableDebugify)
      Passes.add(createCheckDebugifyModulePass(false));
    else if (VerifyDebugInfoPreserve) {
      if (!VerifyDIPreserveExport.empty())
        Passes.setOrigDIVerifyBugsReportFilePath(VerifyDIPreserveExport);
      Passes.add(createCheckDebugifyModulePass(
          false, "", nullptr, DebugifyMode::OriginalDebugInfo,
          &(Passes.getDebugInfoPerPass()), VerifyDIPreserveExport));
    }
  }

  // In run twice mode, we want to make sure the output is bit-by-bit
  // equivalent if we run the pass manager again, so setup two buffers and
  // a stream to write to them. Note that llc does something similar and it
  // may be worth to abstract this out in the future.
  SmallVector<char, 0> Buffer;
  SmallVector<char, 0> FirstRunBuffer;
  std::unique_ptr<raw_svector_ostream> BOS;
  raw_ostream *OS = nullptr;

  const bool ShouldEmitOutput = !NoOutput;

  // Write bitcode or assembly to the output as the last step...
  if (ShouldEmitOutput || RunTwice) {
    assert(Out);
    OS = &Out->os();
    if (RunTwice) {
      BOS = std::make_unique<raw_svector_ostream>(Buffer);
      OS = BOS.get();
    }
    if (OutputAssembly)
      Passes.add(createPrintModulePass(*OS, "", PreserveAssemblyUseListOrder));
    else
      Passes.add(createBitcodeWriterPass(*OS, PreserveBitcodeUseListOrder));
  }

  // Before executing passes, print the final values of the LLVM options.
  cl::PrintOptionValues();

  if (!RunTwice) {
    // Now that we have all of the passes ready, run them.
    Passes.run(*M);
  } else {
    // If requested, run all passes twice with the same pass manager to catch
    // bugs caused by persistent state in the passes.
    std::unique_ptr<Module> M2(CloneModule(*M));
    // Run all passes on the original module first, so the second run processes
    // the clone to catch CloneModule bugs.
    Passes.run(*M);
    FirstRunBuffer = Buffer;
    Buffer.clear();

    Passes.run(*M2);

    // Compare the two outputs and make sure they're the same
    assert(Out);
    if (Buffer.size() != FirstRunBuffer.size() ||
        (memcmp(Buffer.data(), FirstRunBuffer.data(), Buffer.size()) != 0)) {
      errs()
          << "Running the pass manager twice changed the output.\n"
             "Writing the result of the second run to the specified output.\n"
             "To generate the one-run comparison binary, just run without\n"
             "the compile-twice option\n";
      if (ShouldEmitOutput) {
        Out->os() << BOS->str();
        Out->keep();
      }
      if (RemarksFile)
        RemarksFile->keep();
      return 1;
    }
    if (ShouldEmitOutput)
      Out->os() << BOS->str();
  }

  if (DebugifyEach && !DebugifyExport.empty())
    exportDebugifyStats(DebugifyExport, Passes.getDebugifyStatsMap());

  // Declare success.
  if (!NoOutput || PrintBreakpoints)
    Out->keep();

  if (RemarksFile)
    RemarksFile->keep();

  if (ThinLinkOut)
    ThinLinkOut->keep();

  return 0;
}<|MERGE_RESOLUTION|>--- conflicted
+++ resolved
@@ -371,10 +371,6 @@
       "atomic-expand",
       "expandvp",
       "hardware-loops",
-<<<<<<< HEAD
-      "type-promotion",
-=======
->>>>>>> 1b973aed
       "mve-tail-predication",
       "interleaved-access",
       "global-merge",
@@ -399,13 +395,9 @@
       "expand-large-div-rem",
       "structurizecfg",
       "fix-irreducible",
-<<<<<<< HEAD
       "expand-large-fp-convert",
-      "fpbuiltin-fn-selection"};
-=======
-      "expand-large-fp-convert"
+      "fpbuiltin-fn-selection"
   };
->>>>>>> 1b973aed
   for (const auto &P : PassNamePrefix)
     if (Pass.startswith(P))
       return true;
