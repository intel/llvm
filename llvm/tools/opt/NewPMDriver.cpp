//===- NewPMDriver.cpp - Driver for opt with new PM -----------------------===//
//
// Part of the LLVM Project, under the Apache License v2.0 with LLVM Exceptions.
// See https://llvm.org/LICENSE.txt for license information.
// SPDX-License-Identifier: Apache-2.0 WITH LLVM-exception
//
//===----------------------------------------------------------------------===//
/// \file
///
/// This file is just a split of the code that logically belongs in opt.cpp but
/// that includes the new pass manager headers.
///
//===----------------------------------------------------------------------===//

#include "NewPMDriver.h"
#include "llvm/ADT/SmallVector.h"
#include "llvm/ADT/Statistic.h"
#include "llvm/ADT/StringRef.h"
#include "llvm/Analysis/AliasAnalysis.h"
#include "llvm/Analysis/CGSCCPassManager.h"
#include "llvm/Analysis/TargetLibraryInfo.h"
#include "llvm/Bitcode/BitcodeWriterPass.h"
#include "llvm/Config/llvm-config.h"
#include "llvm/IR/Dominators.h"
#include "llvm/IR/LLVMContext.h"
#include "llvm/IR/Module.h"
#include "llvm/IR/PassManager.h"
#include "llvm/IR/Verifier.h"
#include "llvm/IRPrinter/IRPrintingPasses.h"
#include "llvm/Passes/PassBuilder.h"
#include "llvm/Passes/PassPlugin.h"
#include "llvm/Passes/StandardInstrumentations.h"
#include "llvm/Support/ErrorHandling.h"
#include "llvm/Support/Timer.h"
#include "llvm/Support/ToolOutputFile.h"
#include "llvm/Support/VirtualFileSystem.h"
#include "llvm/Support/raw_ostream.h"
#include "llvm/Target/TargetMachine.h"
#include "llvm/Transforms/IPO/ThinLTOBitcodeWriter.h"
#include "llvm/Transforms/Instrumentation/AddressSanitizer.h"
#include "llvm/Transforms/Scalar/LoopPassManager.h"
#include "llvm/Transforms/Utils/Debugify.h"
#include "llvm/Transforms/Utils/ProfileVerify.h"

using namespace llvm;
using namespace opt_tool;

cl::opt<bool> llvm::DebugifyEach(
    "debugify-each",
    cl::desc("Start each pass with debugify and end it with check-debugify"));

cl::opt<std::string> llvm::DebugifyExport(
    "debugify-export",
    cl::desc("Export per-pass debugify statistics to this file"),
    cl::value_desc("filename"));

cl::opt<bool> llvm::VerifyEachDebugInfoPreserve(
    "verify-each-debuginfo-preserve",
    cl::desc("Start each pass with collecting and end it with checking of "
             "debug info preservation."));

<<<<<<< HEAD
static cl::opt<bool> EnableLoopFusion("enable-loopfusion", cl::init(false),
                                      cl::Hidden,
                                      cl::desc("Enable the LoopFuse Pass"));
cl::opt<std::string>
    VerifyDIPreserveExport("verify-di-preserve-export",
                   cl::desc("Export debug info preservation failures into "
                            "specified (JSON) file (should be abs path as we use"
                            " append mode to insert new JSON objects)"),
                   cl::value_desc("filename"), cl::init(""));
=======
cl::opt<std::string> llvm::VerifyDIPreserveExport(
    "verify-di-preserve-export",
    cl::desc("Export debug info preservation failures into "
             "specified (JSON) file (should be abs path as we use"
             " append mode to insert new JSON objects)"),
    cl::value_desc("filename"), cl::init(""));
>>>>>>> 54c4ef26

static cl::opt<bool> EnableLoopFusion("enable-loopfusion", cl::init(false),
                                      cl::Hidden,
                                      cl::desc("Enable the LoopFuse Pass"));

enum class DebugLogging { None, Normal, Verbose, Quiet };

static cl::opt<DebugLogging> DebugPM(
    "debug-pass-manager", cl::Hidden, cl::ValueOptional,
    cl::desc("Print pass management debugging information"),
    cl::init(DebugLogging::None),
    cl::values(
        clEnumValN(DebugLogging::Normal, "", ""),
        clEnumValN(DebugLogging::Quiet, "quiet",
                   "Skip printing info about analyses"),
        clEnumValN(
            DebugLogging::Verbose, "verbose",
            "Print extra information about adaptors and pass managers")));

// This flag specifies a textual description of the alias analysis pipeline to
// use when querying for aliasing information. It only works in concert with
// the "passes" flag above.
static cl::opt<std::string>
    AAPipeline("aa-pipeline",
               cl::desc("A textual description of the alias analysis "
                        "pipeline for handling managed aliasing queries"),
               cl::Hidden, cl::init("default"));

/// {{@ These options accept textual pipeline descriptions which will be
/// inserted into default pipelines at the respective extension points
static cl::opt<std::string> PeepholeEPPipeline(
    "passes-ep-peephole",
    cl::desc("A textual description of the function pass pipeline inserted at "
             "the Peephole extension points into default pipelines"),
    cl::Hidden);
static cl::opt<std::string> LateLoopOptimizationsEPPipeline(
    "passes-ep-late-loop-optimizations",
    cl::desc(
        "A textual description of the loop pass pipeline inserted at "
        "the LateLoopOptimizations extension point into default pipelines"),
    cl::Hidden);
static cl::opt<std::string> LoopOptimizerEndEPPipeline(
    "passes-ep-loop-optimizer-end",
    cl::desc("A textual description of the loop pass pipeline inserted at "
             "the LoopOptimizerEnd extension point into default pipelines"),
    cl::Hidden);
static cl::opt<std::string> ScalarOptimizerLateEPPipeline(
    "passes-ep-scalar-optimizer-late",
    cl::desc("A textual description of the function pass pipeline inserted at "
             "the ScalarOptimizerLate extension point into default pipelines"),
    cl::Hidden);
static cl::opt<std::string> CGSCCOptimizerLateEPPipeline(
    "passes-ep-cgscc-optimizer-late",
    cl::desc("A textual description of the cgscc pass pipeline inserted at "
             "the CGSCCOptimizerLate extension point into default pipelines"),
    cl::Hidden);
static cl::opt<std::string> VectorizerStartEPPipeline(
    "passes-ep-vectorizer-start",
    cl::desc("A textual description of the function pass pipeline inserted at "
             "the VectorizerStart extension point into default pipelines"),
    cl::Hidden);
static cl::opt<std::string> VectorizerEndEPPipeline(
    "passes-ep-vectorizer-end",
    cl::desc("A textual description of the function pass pipeline inserted at "
             "the VectorizerEnd extension point into default pipelines"),
    cl::Hidden);
static cl::opt<std::string> PipelineStartEPPipeline(
    "passes-ep-pipeline-start",
    cl::desc("A textual description of the module pass pipeline inserted at "
             "the PipelineStart extension point into default pipelines"),
    cl::Hidden);
static cl::opt<std::string> PipelineEarlySimplificationEPPipeline(
    "passes-ep-pipeline-early-simplification",
    cl::desc("A textual description of the module pass pipeline inserted at "
             "the EarlySimplification extension point into default pipelines"),
    cl::Hidden);
static cl::opt<std::string> OptimizerEarlyEPPipeline(
    "passes-ep-optimizer-early",
    cl::desc("A textual description of the module pass pipeline inserted at "
             "the OptimizerEarly extension point into default pipelines"),
    cl::Hidden);
static cl::opt<std::string> OptimizerLastEPPipeline(
    "passes-ep-optimizer-last",
    cl::desc("A textual description of the module pass pipeline inserted at "
             "the OptimizerLast extension point into default pipelines"),
    cl::Hidden);
static cl::opt<std::string> FullLinkTimeOptimizationEarlyEPPipeline(
    "passes-ep-full-link-time-optimization-early",
    cl::desc("A textual description of the module pass pipeline inserted at "
             "the FullLinkTimeOptimizationEarly extension point into default "
             "pipelines"),
    cl::Hidden);
static cl::opt<std::string> FullLinkTimeOptimizationLastEPPipeline(
    "passes-ep-full-link-time-optimization-last",
    cl::desc("A textual description of the module pass pipeline inserted at "
             "the FullLinkTimeOptimizationLast extension point into default "
             "pipelines"),
    cl::Hidden);
/// @}}

static cl::opt<bool> DisablePipelineVerification(
    "disable-pipeline-verification",
    cl::desc("Only has an effect when specified with -print-pipeline-passes. "
             "Disables verifying that the textual pipeline generated by "
             "-print-pipeline-passes can be used to create a pipeline."),
    cl::Hidden);


static cl::opt<PGOKind>
    PGOKindFlag("pgo-kind", cl::init(NoPGO), cl::Hidden,
                cl::desc("The kind of profile guided optimization"),
                cl::values(clEnumValN(NoPGO, "nopgo", "Do not use PGO."),
                           clEnumValN(InstrGen, "pgo-instr-gen-pipeline",
                                      "Instrument the IR to generate profile."),
                           clEnumValN(InstrUse, "pgo-instr-use-pipeline",
                                      "Use instrumented profile to guide PGO."),
                           clEnumValN(SampleUse, "pgo-sample-use-pipeline",
                                      "Use sampled profile to guide PGO.")));
static cl::opt<std::string> ProfileFile("profile-file",
                                 cl::desc("Path to the profile."), cl::Hidden);
static cl::opt<std::string>
    MemoryProfileFile("memory-profile-file",
                      cl::desc("Path to the memory profile."), cl::Hidden);

static cl::opt<CSPGOKind> CSPGOKindFlag(
    "cspgo-kind", cl::init(NoCSPGO), cl::Hidden,
    cl::desc("The kind of context sensitive profile guided optimization"),
    cl::values(
        clEnumValN(NoCSPGO, "nocspgo", "Do not use CSPGO."),
        clEnumValN(
            CSInstrGen, "cspgo-instr-gen-pipeline",
            "Instrument (context sensitive) the IR to generate profile."),
        clEnumValN(
            CSInstrUse, "cspgo-instr-use-pipeline",
            "Use instrumented (context sensitive) profile to guide PGO.")));

static cl::opt<std::string> CSProfileGenFile(
    "cs-profilegen-file",
    cl::desc("Path to the instrumented context sensitive profile."),
    cl::Hidden);

static cl::opt<std::string>
    ProfileRemappingFile("profile-remapping-file",
                         cl::desc("Path to the profile remapping file."),
                         cl::Hidden);

static cl::opt<PGOOptions::ColdFuncOpt> PGOColdFuncAttr(
    "pgo-cold-func-opt", cl::init(PGOOptions::ColdFuncOpt::Default), cl::Hidden,
    cl::desc(
        "Function attribute to apply to cold functions as determined by PGO"),
    cl::values(clEnumValN(PGOOptions::ColdFuncOpt::Default, "default",
                          "Default (no attribute)"),
               clEnumValN(PGOOptions::ColdFuncOpt::OptSize, "optsize",
                          "Mark cold functions with optsize."),
               clEnumValN(PGOOptions::ColdFuncOpt::MinSize, "minsize",
                          "Mark cold functions with minsize."),
               clEnumValN(PGOOptions::ColdFuncOpt::OptNone, "optnone",
                          "Mark cold functions with optnone.")));

static cl::opt<bool> DebugInfoForProfiling(
    "debug-info-for-profiling", cl::init(false), cl::Hidden,
    cl::desc("Emit special debug info to enable PGO profile generation."));

static cl::opt<bool> PseudoProbeForProfiling(
    "pseudo-probe-for-profiling", cl::init(false), cl::Hidden,
    cl::desc("Emit pseudo probes to enable PGO profile generation."));

static cl::opt<bool> DisableLoopUnrolling(
    "disable-loop-unrolling",
    cl::desc("Disable loop unrolling in all relevant passes"), cl::init(false));

template <typename PassManagerT>
bool tryParsePipelineText(PassBuilder &PB,
                          const cl::opt<std::string> &PipelineOpt) {
  if (PipelineOpt.empty())
    return false;

  // Verify the pipeline is parseable:
  PassManagerT PM;
  if (auto Err = PB.parsePassPipeline(PM, PipelineOpt)) {
    errs() << "Could not parse -" << PipelineOpt.ArgStr
           << " pipeline: " << toString(std::move(Err))
           << "... I'm going to ignore it.\n";
    return false;
  }
  return true;
}

/// If one of the EPPipeline command line options was given, register callbacks
/// for parsing and inserting the given pipeline
static void registerEPCallbacks(PassBuilder &PB) {
  if (tryParsePipelineText<FunctionPassManager>(PB, PeepholeEPPipeline))
    PB.registerPeepholeEPCallback(
        [&PB](FunctionPassManager &PM, OptimizationLevel Level) {
          ExitOnError Err("Unable to parse PeepholeEP pipeline: ");
          Err(PB.parsePassPipeline(PM, PeepholeEPPipeline));
        });
  if (tryParsePipelineText<LoopPassManager>(PB,
                                            LateLoopOptimizationsEPPipeline))
    PB.registerLateLoopOptimizationsEPCallback(
        [&PB](LoopPassManager &PM, OptimizationLevel Level) {
          ExitOnError Err("Unable to parse LateLoopOptimizationsEP pipeline: ");
          Err(PB.parsePassPipeline(PM, LateLoopOptimizationsEPPipeline));
        });
  if (tryParsePipelineText<LoopPassManager>(PB, LoopOptimizerEndEPPipeline))
    PB.registerLoopOptimizerEndEPCallback(
        [&PB](LoopPassManager &PM, OptimizationLevel Level) {
          ExitOnError Err("Unable to parse LoopOptimizerEndEP pipeline: ");
          Err(PB.parsePassPipeline(PM, LoopOptimizerEndEPPipeline));
        });
  if (tryParsePipelineText<FunctionPassManager>(PB,
                                                ScalarOptimizerLateEPPipeline))
    PB.registerScalarOptimizerLateEPCallback(
        [&PB](FunctionPassManager &PM, OptimizationLevel Level) {
          ExitOnError Err("Unable to parse ScalarOptimizerLateEP pipeline: ");
          Err(PB.parsePassPipeline(PM, ScalarOptimizerLateEPPipeline));
        });
  if (tryParsePipelineText<CGSCCPassManager>(PB, CGSCCOptimizerLateEPPipeline))
    PB.registerCGSCCOptimizerLateEPCallback(
        [&PB](CGSCCPassManager &PM, OptimizationLevel Level) {
          ExitOnError Err("Unable to parse CGSCCOptimizerLateEP pipeline: ");
          Err(PB.parsePassPipeline(PM, CGSCCOptimizerLateEPPipeline));
        });
  if (tryParsePipelineText<FunctionPassManager>(PB, VectorizerStartEPPipeline))
    PB.registerVectorizerStartEPCallback(
        [&PB](FunctionPassManager &PM, OptimizationLevel Level) {
          ExitOnError Err("Unable to parse VectorizerStartEP pipeline: ");
          Err(PB.parsePassPipeline(PM, VectorizerStartEPPipeline));
        });
  if (tryParsePipelineText<FunctionPassManager>(PB, VectorizerEndEPPipeline))
    PB.registerVectorizerEndEPCallback(
        [&PB](FunctionPassManager &PM, OptimizationLevel Level) {
          ExitOnError Err("Unable to parse VectorizerEndEP pipeline: ");
          Err(PB.parsePassPipeline(PM, VectorizerEndEPPipeline));
        });
  if (tryParsePipelineText<ModulePassManager>(PB, PipelineStartEPPipeline))
    PB.registerPipelineStartEPCallback(
        [&PB](ModulePassManager &PM, OptimizationLevel) {
          ExitOnError Err("Unable to parse PipelineStartEP pipeline: ");
          Err(PB.parsePassPipeline(PM, PipelineStartEPPipeline));
        });
  if (tryParsePipelineText<ModulePassManager>(
          PB, PipelineEarlySimplificationEPPipeline))
    PB.registerPipelineEarlySimplificationEPCallback(
        [&PB](ModulePassManager &PM, OptimizationLevel, ThinOrFullLTOPhase) {
          ExitOnError Err("Unable to parse EarlySimplification pipeline: ");
          Err(PB.parsePassPipeline(PM, PipelineEarlySimplificationEPPipeline));
        });
  if (tryParsePipelineText<ModulePassManager>(PB, OptimizerEarlyEPPipeline))
    PB.registerOptimizerEarlyEPCallback(
        [&PB](ModulePassManager &PM, OptimizationLevel, ThinOrFullLTOPhase) {
          ExitOnError Err("Unable to parse OptimizerEarlyEP pipeline: ");
          Err(PB.parsePassPipeline(PM, OptimizerEarlyEPPipeline));
        });
  if (tryParsePipelineText<ModulePassManager>(PB, OptimizerLastEPPipeline))
    PB.registerOptimizerLastEPCallback(
        [&PB](ModulePassManager &PM, OptimizationLevel, ThinOrFullLTOPhase) {
          ExitOnError Err("Unable to parse OptimizerLastEP pipeline: ");
          Err(PB.parsePassPipeline(PM, OptimizerLastEPPipeline));
        });
  if (tryParsePipelineText<ModulePassManager>(
          PB, FullLinkTimeOptimizationEarlyEPPipeline))
    PB.registerFullLinkTimeOptimizationEarlyEPCallback(
        [&PB](ModulePassManager &PM, OptimizationLevel) {
          ExitOnError Err(
              "Unable to parse FullLinkTimeOptimizationEarlyEP pipeline: ");
          Err(PB.parsePassPipeline(PM,
                                   FullLinkTimeOptimizationEarlyEPPipeline));
        });
  if (tryParsePipelineText<ModulePassManager>(
          PB, FullLinkTimeOptimizationLastEPPipeline))
    PB.registerFullLinkTimeOptimizationLastEPCallback(
        [&PB](ModulePassManager &PM, OptimizationLevel) {
          ExitOnError Err(
              "Unable to parse FullLinkTimeOptimizationLastEP pipeline: ");
          Err(PB.parsePassPipeline(PM, FullLinkTimeOptimizationLastEPPipeline));
        });
}

#define HANDLE_EXTENSION(Ext)                                                  \
  llvm::PassPluginLibraryInfo get##Ext##PluginInfo();
#include "llvm/Support/Extension.def"
#undef HANDLE_EXTENSION

bool llvm::runPassPipeline(
    StringRef Arg0, Module &M, TargetMachine *TM, TargetLibraryInfoImpl *TLII,
    ToolOutputFile *Out, ToolOutputFile *ThinLTOLinkOut,
    ToolOutputFile *OptRemarkFile, StringRef PassPipeline,
    ArrayRef<PassPlugin> PassPlugins,
    ArrayRef<std::function<void(PassBuilder &)>> PassBuilderCallbacks,
    OutputKind OK, VerifierKind VK, bool ShouldPreserveAssemblyUseListOrder,
    bool ShouldPreserveBitcodeUseListOrder, bool EmitSummaryIndex,
    bool EmitModuleHash, bool EnableDebugify, bool VerifyDIPreserve,
    bool EnableProfcheck, bool UnifiedLTO) {
  std::optional<PGOOptions> P;
  switch (PGOKindFlag) {
  case InstrGen:
    P = PGOOptions(ProfileFile, "", "", MemoryProfileFile, PGOOptions::IRInstr,
                   PGOOptions::NoCSAction, PGOColdFuncAttr);
    break;
  case InstrUse:
    P = PGOOptions(ProfileFile, "", ProfileRemappingFile, MemoryProfileFile,
                   PGOOptions::IRUse, PGOOptions::NoCSAction, PGOColdFuncAttr);
    break;
  case SampleUse:
    P = PGOOptions(ProfileFile, "", ProfileRemappingFile, MemoryProfileFile,
                   PGOOptions::SampleUse, PGOOptions::NoCSAction,
                   PGOColdFuncAttr);
    break;
  case NoPGO:
    if (DebugInfoForProfiling || PseudoProbeForProfiling ||
        !MemoryProfileFile.empty())
      P = PGOOptions("", "", "", MemoryProfileFile, PGOOptions::NoAction,
                     PGOOptions::NoCSAction, PGOColdFuncAttr,
                     DebugInfoForProfiling, PseudoProbeForProfiling);
    else
      P = std::nullopt;
  }
  if (CSPGOKindFlag != NoCSPGO) {
    if (P && (P->Action == PGOOptions::IRInstr ||
              P->Action == PGOOptions::SampleUse)) {
      errs() << "CSPGOKind cannot be used with IRInstr or SampleUse";
      return false;
    }
    if (CSPGOKindFlag == CSInstrGen) {
      if (CSProfileGenFile.empty()) {
        errs() << "CSInstrGen needs to specify CSProfileGenFile";
        return false;
      }
      if (P) {
        P->CSAction = PGOOptions::CSIRInstr;
        P->CSProfileGenFile = CSProfileGenFile;
      } else
        P = PGOOptions("", CSProfileGenFile, ProfileRemappingFile,
                       /*MemoryProfile=*/"", PGOOptions::NoAction,
                       PGOOptions::CSIRInstr);
    } else /* CSPGOKindFlag == CSInstrUse */ {
      if (!P) {
        errs() << "CSInstrUse needs to be together with InstrUse";
        return false;
      }
      P->CSAction = PGOOptions::CSIRUse;
    }
  }
  if (TM)
    TM->setPGOOption(P);

  LoopAnalysisManager LAM;
  FunctionAnalysisManager FAM;
  CGSCCAnalysisManager CGAM;
  ModuleAnalysisManager MAM;

  PassInstrumentationCallbacks PIC;
  PrintPassOptions PrintPassOpts;
  PrintPassOpts.Verbose = DebugPM == DebugLogging::Verbose;
  PrintPassOpts.SkipAnalyses = DebugPM == DebugLogging::Quiet;
  StandardInstrumentations SI(M.getContext(), DebugPM != DebugLogging::None,
                              VK == VerifierKind::EachPass, PrintPassOpts);
  SI.registerCallbacks(PIC, &MAM);
  DebugifyEachInstrumentation Debugify;
  DebugifyStatsMap DIStatsMap;
  DebugInfoPerPass DebugInfoBeforePass;
  if (DebugifyEach) {
    Debugify.setDIStatsMap(DIStatsMap);
    Debugify.setDebugifyMode(DebugifyMode::SyntheticDebugInfo);
    Debugify.registerCallbacks(PIC, MAM);
  } else if (VerifyEachDebugInfoPreserve) {
    Debugify.setDebugInfoBeforePass(DebugInfoBeforePass);
    Debugify.setDebugifyMode(DebugifyMode::OriginalDebugInfo);
    Debugify.setOrigDIVerifyBugsReportFilePath(
      VerifyDIPreserveExport);
    Debugify.registerCallbacks(PIC, MAM);
  }

  PipelineTuningOptions PTO;
  // LoopUnrolling defaults on to true and DisableLoopUnrolling is initialized
  // to false above so we shouldn't necessarily need to check whether or not the
  // option has been enabled.
  PTO.LoopUnrolling = !DisableLoopUnrolling;
  PTO.UnifiedLTO = UnifiedLTO;
  PTO.LoopFusion = EnableLoopFusion;
  PassBuilder PB(TM, PTO, P, &PIC);
  registerEPCallbacks(PB);

  // For any loaded plugins, let them register pass builder callbacks.
  for (auto &PassPlugin : PassPlugins)
    PassPlugin.registerPassBuilderCallbacks(PB);

  // Load any explicitly specified plugins.
  for (auto &PassCallback : PassBuilderCallbacks)
    PassCallback(PB);

#define HANDLE_EXTENSION(Ext)                                                  \
  get##Ext##PluginInfo().RegisterPassBuilderCallbacks(PB);
#include "llvm/Support/Extension.def"
#undef HANDLE_EXTENSION

  // Specially handle the alias analysis manager so that we can register
  // a custom pipeline of AA passes with it.
  AAManager AA;
  if (auto Err = PB.parseAAPipeline(AA, AAPipeline)) {
    errs() << Arg0 << ": " << toString(std::move(Err)) << "\n";
    return false;
  }

  // Register the AA manager first so that our version is the one used.
  FAM.registerPass([&] { return std::move(AA); });
  // Register our TargetLibraryInfoImpl.
  FAM.registerPass([&] { return TargetLibraryAnalysis(*TLII); });

  // Register all the basic analyses with the managers.
  PB.registerModuleAnalyses(MAM);
  PB.registerCGSCCAnalyses(CGAM);
  PB.registerFunctionAnalyses(FAM);
  PB.registerLoopAnalyses(LAM);
  PB.crossRegisterProxies(LAM, FAM, CGAM, MAM);

  ModulePassManager MPM;
  if (EnableDebugify)
    MPM.addPass(NewPMDebugifyPass());
  if (VerifyDIPreserve)
    MPM.addPass(NewPMDebugifyPass(DebugifyMode::OriginalDebugInfo, "",
                                  &DebugInfoBeforePass));
  if (EnableProfcheck)
    MPM.addPass(createModuleToFunctionPassAdaptor(ProfileInjectorPass()));
  // Add passes according to the -passes options.
  if (!PassPipeline.empty()) {
    if (auto Err = PB.parsePassPipeline(MPM, PassPipeline)) {
      errs() << Arg0 << ": " << toString(std::move(Err)) << "\n";
      return false;
    }
  }

  if (VK != VerifierKind::None)
    MPM.addPass(VerifierPass());
  if (EnableDebugify)
    MPM.addPass(NewPMCheckDebugifyPass(false, "", &DIStatsMap));
  if (VerifyDIPreserve)
    MPM.addPass(NewPMCheckDebugifyPass(
        false, "", nullptr, DebugifyMode::OriginalDebugInfo,
        &DebugInfoBeforePass, VerifyDIPreserveExport));
  if (EnableProfcheck)
    MPM.addPass(createModuleToFunctionPassAdaptor(ProfileVerifierPass()));

  // Add any relevant output pass at the end of the pipeline.
  switch (OK) {
  case OK_NoOutput:
    break; // No output pass needed.
  case OK_OutputAssembly:
    MPM.addPass(PrintModulePass(
        Out->os(), "", ShouldPreserveAssemblyUseListOrder, EmitSummaryIndex));
    break;
  case OK_OutputBitcode:
    MPM.addPass(BitcodeWriterPass(Out->os(), ShouldPreserveBitcodeUseListOrder,
                                  EmitSummaryIndex, EmitModuleHash));
    break;
  case OK_OutputThinLTOBitcode:
    MPM.addPass(ThinLTOBitcodeWriterPass(
        Out->os(), ThinLTOLinkOut ? &ThinLTOLinkOut->os() : nullptr,
        ShouldPreserveBitcodeUseListOrder));
    break;
  }

  // Before executing passes, print the final values of the LLVM options.
  cl::PrintOptionValues();

  // Print a textual, '-passes=' compatible, representation of pipeline if
  // requested.
  if (PrintPipelinePasses) {
    std::string Pipeline;
    raw_string_ostream SOS(Pipeline);
    MPM.printPipeline(SOS, [&PIC](StringRef ClassName) {
      auto PassName = PIC.getPassNameForClassName(ClassName);
      return PassName.empty() ? ClassName : PassName;
    });
    outs() << Pipeline;
    outs() << "\n";

    if (!DisablePipelineVerification) {
      // Check that we can parse the returned pipeline string as an actual
      // pipeline.
      ModulePassManager TempPM;
      if (auto Err = PB.parsePassPipeline(TempPM, Pipeline)) {
        errs() << "Could not parse dumped pass pipeline: "
               << toString(std::move(Err)) << "\n";
        return false;
      }
    }

    return true;
  }

  // Now that we have all of the passes ready, run them.
  MPM.run(M, MAM);

  // Declare success.
  if (OK != OK_NoOutput) {
    Out->keep();
    if (OK == OK_OutputThinLTOBitcode && ThinLTOLinkOut)
      ThinLTOLinkOut->keep();
  }

  if (OptRemarkFile)
    OptRemarkFile->keep();

  if (DebugifyEach && !DebugifyExport.empty())
    exportDebugifyStats(DebugifyExport, Debugify.getDebugifyStatsMap());

  TimerGroup::printAll(*CreateInfoOutputFile());
  TimerGroup::clearAll();

  return true;
}

void llvm::printPasses(raw_ostream &OS) {
  PassBuilder PB;
  PB.printPassNames(OS);
}<|MERGE_RESOLUTION|>--- conflicted
+++ resolved
@@ -59,24 +59,12 @@
     cl::desc("Start each pass with collecting and end it with checking of "
              "debug info preservation."));
 
-<<<<<<< HEAD
-static cl::opt<bool> EnableLoopFusion("enable-loopfusion", cl::init(false),
-                                      cl::Hidden,
-                                      cl::desc("Enable the LoopFuse Pass"));
-cl::opt<std::string>
-    VerifyDIPreserveExport("verify-di-preserve-export",
-                   cl::desc("Export debug info preservation failures into "
-                            "specified (JSON) file (should be abs path as we use"
-                            " append mode to insert new JSON objects)"),
-                   cl::value_desc("filename"), cl::init(""));
-=======
 cl::opt<std::string> llvm::VerifyDIPreserveExport(
     "verify-di-preserve-export",
     cl::desc("Export debug info preservation failures into "
              "specified (JSON) file (should be abs path as we use"
              " append mode to insert new JSON objects)"),
     cl::value_desc("filename"), cl::init(""));
->>>>>>> 54c4ef26
 
 static cl::opt<bool> EnableLoopFusion("enable-loopfusion", cl::init(false),
                                       cl::Hidden,
