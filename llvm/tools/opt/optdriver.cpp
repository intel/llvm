//===- optdriver.cpp - The LLVM Modular Optimizer -------------------------===//
//
// Part of the LLVM Project, under the Apache License v2.0 with LLVM Exceptions.
// See https://llvm.org/LICENSE.txt for license information.
// SPDX-License-Identifier: Apache-2.0 WITH LLVM-exception
//
//===----------------------------------------------------------------------===//
//
// Optimizations may be specified an arbitrary number of times on the command
// line, They are run in the order specified. Common driver library for re-use
// by potential downstream opt-variants.
//
//===----------------------------------------------------------------------===//

#include "NewPMDriver.h"
#include "llvm/Analysis/CallGraph.h"
#include "llvm/Analysis/CallGraphSCCPass.h"
#include "llvm/Analysis/LoopPass.h"
#include "llvm/Analysis/RegionPass.h"
#include "llvm/Analysis/RuntimeLibcallInfo.h"
#include "llvm/Analysis/TargetLibraryInfo.h"
#include "llvm/Analysis/TargetTransformInfo.h"
#include "llvm/AsmParser/Parser.h"
#include "llvm/CodeGen/CommandFlags.h"
#include "llvm/CodeGen/TargetPassConfig.h"
#include "llvm/Config/llvm-config.h"
#include "llvm/IR/DataLayout.h"
#include "llvm/IR/DebugInfo.h"
#include "llvm/IR/LLVMContext.h"
#include "llvm/IR/LLVMRemarkStreamer.h"
#include "llvm/IR/LegacyPassManager.h"
#include "llvm/IR/LegacyPassNameParser.h"
#include "llvm/IR/Module.h"
#include "llvm/IR/ModuleSummaryIndex.h"
#include "llvm/IR/Verifier.h"
#include "llvm/IRReader/IRReader.h"
#include "llvm/InitializePasses.h"
#include "llvm/LinkAllIR.h"
#include "llvm/LinkAllPasses.h"
#include "llvm/MC/TargetRegistry.h"
#include "llvm/Passes/PassPlugin.h"
#include "llvm/Remarks/HotnessThresholdParser.h"
#include "llvm/Support/Debug.h"
#include "llvm/Support/ErrorHandling.h"
#include "llvm/Support/FileSystem.h"
#include "llvm/Support/InitLLVM.h"
#include "llvm/Support/PluginLoader.h"
#include "llvm/Support/SourceMgr.h"
#include "llvm/Support/SystemUtils.h"
#include "llvm/Support/TargetSelect.h"
#include "llvm/Support/TimeProfiler.h"
#include "llvm/Support/ToolOutputFile.h"
#include "llvm/Support/YAMLTraits.h"
#include "llvm/Target/TargetMachine.h"
#include "llvm/TargetParser/Host.h"
#include "llvm/TargetParser/SubtargetFeature.h"
#include "llvm/TargetParser/Triple.h"
#include "llvm/Transforms/IPO/WholeProgramDevirt.h"
#include "llvm/Transforms/Utils/Cloning.h"
#include "llvm/Transforms/Utils/Debugify.h"
#include <algorithm>
#include <memory>
#include <optional>
using namespace llvm;
using namespace opt_tool;

static codegen::RegisterCodeGenFlags CFG;
static codegen::RegisterSaveStatsFlag SSF;

// The OptimizationList is automatically populated with registered Passes by the
// PassNameParser.
static cl::list<const PassInfo *, bool, PassNameParser> PassList(cl::desc(
    "Optimizations available (use \"-passes=\" for the new pass manager)"));

static cl::opt<bool> EnableLegacyPassManager(
    "bugpoint-enable-legacy-pm",
    cl::desc(
        "Enable the legacy pass manager. This is strictly for bugpoint "
        "due to it not working with the new PM, please do not use otherwise."),
    cl::init(false));

// This flag specifies a textual description of the optimization pass pipeline
// to run over the module. This flag switches opt to use the new pass manager
// infrastructure, completely disabling all of the flags specific to the old
// pass management.
static cl::opt<std::string> PassPipeline(
    "passes",
    cl::desc(
        "A textual (comma separated) description of the pass pipeline e.g.,"
        "-passes=\"foo,bar\", to have analysis passes available before a pass, "
        "add \"require<foo-analysis>\". See "
        "https://llvm.org/docs/NewPassManager.html#invoking-opt "
        "for more details on the pass pipeline syntax. "));

static cl::alias PassPipeline2("p", cl::aliasopt(PassPipeline),
                               cl::desc("Alias for -passes"));

static cl::opt<bool> PrintPasses("print-passes",
                                 cl::desc("Print available passes that can be "
                                          "specified in -passes=foo and exit"));

static cl::opt<std::string> InputFilename(cl::Positional,
                                          cl::desc("<input bitcode file>"),
                                          cl::init("-"),
                                          cl::value_desc("filename"));

static cl::opt<std::string> OutputFilename("o",
                                           cl::desc("Override output filename"),
                                           cl::value_desc("filename"));

static cl::opt<bool> Force("f", cl::desc("Enable binary output on terminals"));

static cl::opt<bool> NoOutput("disable-output",
                              cl::desc("Do not write result bitcode file"),
                              cl::Hidden);

static cl::opt<bool> OutputAssembly("S",
                                    cl::desc("Write output as LLVM assembly"));

static cl::opt<bool>
    OutputThinLTOBC("thinlto-bc",
                    cl::desc("Write output as ThinLTO-ready bitcode"));

static cl::opt<bool>
    SplitLTOUnit("thinlto-split-lto-unit",
                 cl::desc("Enable splitting of a ThinLTO LTOUnit"));

static cl::opt<bool>
    UnifiedLTO("unified-lto",
               cl::desc("Use unified LTO piplines. Ignored unless -thinlto-bc "
                        "is also specified."),
               cl::Hidden, cl::init(false));

static cl::opt<std::string> ThinLinkBitcodeFile(
    "thin-link-bitcode-file", cl::value_desc("filename"),
    cl::desc(
        "A file in which to write minimized bitcode for the thin link only"));

static cl::opt<bool> NoVerify("disable-verify",
                              cl::desc("Do not run the verifier"), cl::Hidden);

static cl::opt<bool> NoUpgradeDebugInfo("disable-upgrade-debug-info",
                                        cl::desc("Generate invalid output"),
                                        cl::ReallyHidden);

static cl::opt<bool> VerifyEach("verify-each",
                                cl::desc("Verify after each transform"));

static cl::opt<bool>
    DisableDITypeMap("disable-debug-info-type-map",
                     cl::desc("Don't use a uniquing type map for debug info"));

static cl::opt<bool>
    StripDebug("strip-debug",
               cl::desc("Strip debugger symbol info from translation unit"));

static cl::opt<bool>
    StripNamedMetadata("strip-named-metadata",
                       cl::desc("Strip module-level named metadata"));

static cl::opt<bool>
    OptLevelO0("O0", cl::desc("Optimization level 0. Similar to clang -O0. "
                              "Same as -passes=\"default<O0>\""));

static cl::opt<bool>
    OptLevelO1("O1", cl::desc("Optimization level 1. Similar to clang -O1. "
                              "Same as -passes=\"default<O1>\""));

static cl::opt<bool>
    OptLevelO2("O2", cl::desc("Optimization level 2. Similar to clang -O2. "
                              "Same as -passes=\"default<O2>\""));

static cl::opt<bool>
    OptLevelOs("Os", cl::desc("Like -O2 but size-conscious. Similar to clang "
                              "-Os. Same as -passes=\"default<Os>\""));

static cl::opt<bool> OptLevelOz(
    "Oz",
    cl::desc("Like -O2 but optimize for code size above all else. Similar to "
             "clang -Oz. Same as -passes=\"default<Oz>\""));

static cl::opt<bool>
    OptLevelO3("O3", cl::desc("Optimization level 3. Similar to clang -O3. "
                              "Same as -passes=\"default<O3>\""));

static cl::opt<unsigned> CodeGenOptLevelCL(
    "codegen-opt-level",
    cl::desc("Override optimization level for codegen hooks, legacy PM only"));

static cl::opt<std::string>
    TargetTriple("mtriple", cl::desc("Override target triple for module"));

static cl::opt<bool> EmitSummaryIndex("module-summary",
                                      cl::desc("Emit module summary index"),
                                      cl::init(false));

static cl::opt<bool> EmitModuleHash("module-hash", cl::desc("Emit module hash"),
                                    cl::init(false));

static cl::opt<bool>
    DisableSimplifyLibCalls("disable-simplify-libcalls",
                            cl::desc("Disable simplify-libcalls"));

static cl::list<std::string> DisableBuiltins(
    "disable-builtin",
    cl::desc("Disable specific target library builtin function"));

static cl::list<std::string> EnableBuiltins(
    "enable-builtin",
    cl::desc("Enable specific target library builtin functions"));

static cl::opt<bool> EnableDebugify(
    "enable-debugify",
    cl::desc(
        "Start the pipeline with debugify and end it with check-debugify"));

static cl::opt<bool> VerifyDebugInfoPreserve(
    "verify-debuginfo-preserve",
    cl::desc("Start the pipeline with collecting and end it with checking of "
             "debug info preservation."));

static cl::opt<bool> EnableProfileVerification(
    "enable-profcheck",
#if defined(LLVM_ENABLE_PROFCHECK)
    cl::init(true),
#else
    cl::init(false),
#endif
    cl::desc(
        "Start the pipeline with prof-inject and end it with prof-verify"));

static cl::opt<std::string> ClDataLayout("data-layout",
                                         cl::desc("data layout string to use"),
                                         cl::value_desc("layout-string"),
                                         cl::init(""));

static cl::opt<bool> RunTwice("run-twice",
                              cl::desc("Run all passes twice, re-using the "
                                       "same pass manager (legacy PM only)."),
                              cl::init(false), cl::Hidden);

static cl::opt<bool> DiscardValueNames(
    "discard-value-names",
    cl::desc("Discard names from Value (other than GlobalValue)."),
    cl::init(false), cl::Hidden);

static cl::opt<bool> TimeTrace("time-trace", cl::desc("Record time trace"));

static cl::opt<unsigned> TimeTraceGranularity(
    "time-trace-granularity",
    cl::desc(
        "Minimum time granularity (in microseconds) traced by time profiler"),
    cl::init(500), cl::Hidden);

static cl::opt<std::string>
    TimeTraceFile("time-trace-file",
                  cl::desc("Specify time trace file destination"),
                  cl::value_desc("filename"));

static cl::opt<bool> RemarksWithHotness(
    "pass-remarks-with-hotness",
    cl::desc("With PGO, include profile count in optimization remarks"),
    cl::Hidden);

static cl::opt<std::optional<uint64_t>, false, remarks::HotnessThresholdParser>
    RemarksHotnessThreshold(
        "pass-remarks-hotness-threshold",
        cl::desc("Minimum profile count required for "
                 "an optimization remark to be output. "
                 "Use 'auto' to apply the threshold from profile summary"),
        cl::value_desc("N or 'auto'"), cl::init(0), cl::Hidden);

static cl::opt<std::string>
    RemarksFilename("pass-remarks-output",
                    cl::desc("Output filename for pass remarks"),
                    cl::value_desc("filename"));

static cl::opt<std::string>
    RemarksPasses("pass-remarks-filter",
                  cl::desc("Only record optimization remarks from passes whose "
                           "names match the given regular expression"),
                  cl::value_desc("regex"));

static cl::opt<std::string> RemarksFormat(
    "pass-remarks-format",
    cl::desc("The format used for serializing remarks (default: YAML)"),
    cl::value_desc("format"), cl::init("yaml"));

static cl::list<std::string>
    PassPlugins("load-pass-plugin",
                cl::desc("Load passes from plugin library"));

//===----------------------------------------------------------------------===//
// CodeGen-related helper functions.
//

static CodeGenOptLevel GetCodeGenOptLevel() {
  return static_cast<CodeGenOptLevel>(unsigned(CodeGenOptLevelCL));
}

namespace {
struct TimeTracerRAII {
  TimeTracerRAII(StringRef ProgramName) {
    if (TimeTrace)
      timeTraceProfilerInitialize(TimeTraceGranularity, ProgramName);
  }
  ~TimeTracerRAII() {
    if (!TimeTrace)
      return;
    if (auto E = timeTraceProfilerWrite(TimeTraceFile, OutputFilename)) {
      handleAllErrors(std::move(E), [&](const StringError &SE) {
        errs() << SE.getMessage() << "\n";
      });
      return;
    }
    timeTraceProfilerCleanup();
  }
};
} // namespace

// For use in NPM transition. Currently this contains most codegen-specific
// passes. Remove passes from here when porting to the NPM.
// TODO: use a codegen version of PassRegistry.def/PassBuilder::is*Pass() once
// it exists.
static bool shouldPinPassToLegacyPM(StringRef Pass) {
  static constexpr StringLiteral PassNameExactToIgnore[] = {
      "globaloffset",
      "localaccessortosharedmemory",
      "nvvm-reflect",
      "nvvm-intr-range",
      "amdgpu-simplifylib",
      "amdgpu-image-intrinsic-opt",
      "amdgpu-usenative",
      "amdgpu-promote-alloca",
      "amdgpu-promote-alloca-to-vector",
      "amdgpu-lower-kernel-attributes",
      "amdgpu-propagate-attributes-early",
      "amdgpu-propagate-attributes-late",
      "amdgpu-printf-runtime-binding",
      "amdgpu-always-inline"};
  if (llvm::is_contained(PassNameExactToIgnore, Pass))
    return false;

  static constexpr StringLiteral PassNamePrefix[] = {
      "x86-",    "xcore-", "wasm-",  "systemz-", "ppc-",    "nvvm-",
      "nvptx-",  "mips-",  "lanai-", "hexagon-", "bpf-",    "avr-",
      "thumb2-", "arm-",   "si-",    "gcn-",     "amdgpu-", "aarch64-",
      "amdgcn-", "polly-", "riscv-", "dxil-"};
  static constexpr StringLiteral PassNameContain[] = {"-eh-prepare"};
  static constexpr StringLiteral PassNameExact[] = {
      "safe-stack",
      "cost-model",
      "codegenprepare",
      "interleaved-load-combine",
      "unreachableblockelim",
      "verify-safepoint-ir",
      "atomic-expand",
      "expandvp",
      "mve-tail-predication",
      "interleaved-access",
      "global-merge",
      "pre-isel-intrinsic-lowering",
      "expand-reductions",
      "indirectbr-expand",
      "generic-to-nvvm",
      "expand-memcmp",
      "loop-reduce",
      "lower-amx-type",
      "lower-amx-intrinsics",
      "polyhedral-info",
      "print-polyhedral-info",
      "replace-with-veclib",
      "jmc-instrumenter",
      "dot-regions",
      "dot-regions-only",
      "view-regions",
      "view-regions-only",
      "select-optimize",
      "expand-large-div-rem",
      "structurizecfg",
      "fix-irreducible",
      "expand-fp",
      "fpbuiltin-fn-selection",
      "callbrprepare",
      "scalarizer",
  };
  for (StringLiteral P : PassNamePrefix)
    if (Pass.starts_with(P))
      return true;
  for (StringLiteral P : PassNameContain)
    if (Pass.contains(P))
      return true;
  return llvm::is_contained(PassNameExact, Pass);
}

// For use in NPM transition.
static bool shouldForceLegacyPM() {
  for (const PassInfo *P : PassList) {
    StringRef Arg = P->getPassArgument();
    if (shouldPinPassToLegacyPM(Arg))
      return true;
  }
  return false;
}

//===----------------------------------------------------------------------===//
// main for opt
//
extern "C" int
optMain(int argc, char **argv,
        ArrayRef<std::function<void(PassBuilder &)>> PassBuilderCallbacks) {
  InitLLVM X(argc, argv);

  // Enable debug stream buffering.
  EnableDebugBuffering = true;

  InitializeAllTargets();
  InitializeAllTargetMCs();
  InitializeAllAsmPrinters();
  InitializeAllAsmParsers();

  // Initialize passes
  PassRegistry &Registry = *PassRegistry::getPassRegistry();
  initializeCore(Registry);
  initializeScalarOpts(Registry);
  initializeVectorization(Registry);
  initializeIPO(Registry);
  initializeAnalysis(Registry);
  initializeTransformUtils(Registry);
  initializeInstCombine(Registry);
  initializeTarget(Registry);
  // For codegen passes, only passes that do IR to IR transformation are
  // supported.
  initializeExpandLargeDivRemLegacyPassPass(Registry);
  initializeExpandFpLegacyPassPass(Registry);
  initializeExpandMemCmpLegacyPassPass(Registry);
  initializeScalarizeMaskedMemIntrinLegacyPassPass(Registry);
  initializeSelectOptimizePass(Registry);
  initializeCallBrPreparePass(Registry);
  initializeCodeGenPrepareLegacyPassPass(Registry);
  initializeAtomicExpandLegacyPass(Registry);
  initializeWinEHPreparePass(Registry);
  initializeDwarfEHPrepareLegacyPassPass(Registry);
  initializeSafeStackLegacyPassPass(Registry);
  initializeSjLjEHPreparePass(Registry);
  initializePreISelIntrinsicLoweringLegacyPassPass(Registry);
  initializeGlobalMergePass(Registry);
  initializeIndirectBrExpandLegacyPassPass(Registry);
  initializeInterleavedLoadCombinePass(Registry);
  initializeInterleavedAccessPass(Registry);
  initializePostInlineEntryExitInstrumenterPass(Registry);
  initializeUnreachableBlockElimLegacyPassPass(Registry);
  initializeExpandReductionsPass(Registry);
  initializeWasmEHPreparePass(Registry);
  initializeWriteBitcodePassPass(Registry);
  initializeReplaceWithVeclibLegacyPass(Registry);
  initializeJMCInstrumenterPass(Registry);
  initializeSYCLLowerWGScopeLegacyPassPass(Registry);
  initializeSYCLLowerESIMDLegacyPassPass(Registry);
  initializeSYCLLowerInvokeSimdLegacyPassPass(Registry);
  initializeSPIRITTAnnotationsLegacyPassPass(Registry);
  initializeESIMDLowerLoadStorePass(Registry);
  initializeESIMDVerifierPass(Registry);
  initializeSYCLLowerWGLocalMemoryLegacyPass(Registry);
  initializeSYCLMutatePrintfAddrspaceLegacyPassPass(Registry);
  initializeFPBuiltinFnSelectionLegacyPassPass(Registry);


  SmallVector<PassPlugin, 1> PluginList;
  PassPlugins.setCallback([&](const std::string &PluginPath) {
    auto Plugin = PassPlugin::Load(PluginPath);
    if (!Plugin)
      reportFatalUsageError(Plugin.takeError());
    PluginList.emplace_back(Plugin.get());
  });

  // Register the Target and CPU printer for --version.
  cl::AddExtraVersionPrinter(sys::printDefaultTargetAndDetectedCPU);

  cl::ParseCommandLineOptions(
      argc, argv, "llvm .bc -> .bc modular optimizer and analysis printer\n");

  LLVMContext Context;

  // TODO: remove shouldForceLegacyPM().
  const bool UseNPM = (!EnableLegacyPassManager && !shouldForceLegacyPM()) ||
                      PassPipeline.getNumOccurrences() > 0;

  if (UseNPM && !PassList.empty()) {
    errs() << "The `opt -passname` syntax for the new pass manager is "
              "not supported, please use `opt -passes=<pipeline>` (or the `-p` "
              "alias for a more concise version).\n";
    errs() << "See https://llvm.org/docs/NewPassManager.html#invoking-opt "
              "for more details on the pass pipeline syntax.\n\n";
    return 1;
  }

  if (!UseNPM && PluginList.size()) {
    errs() << argv[0] << ": " << PassPlugins.ArgStr
           << " specified with legacy PM.\n";
    return 1;
  }

  // FIXME: once the legacy PM code is deleted, move runPassPipeline() here and
  // construct the PassBuilder before parsing IR so we can reuse the same
  // PassBuilder for print passes.
  if (PrintPasses) {
    printPasses(outs());
    return 0;
  }

  TimeTracerRAII TimeTracer(argv[0]);

  SMDiagnostic Err;

  Context.setDiscardValueNames(DiscardValueNames);
  if (!DisableDITypeMap)
    Context.enableDebugTypeODRUniquing();

  Expected<LLVMRemarkFileHandle> RemarksFileOrErr =
      setupLLVMOptimizationRemarks(Context, RemarksFilename, RemarksPasses,
                                   RemarksFormat, RemarksWithHotness,
                                   RemarksHotnessThreshold);
  if (Error E = RemarksFileOrErr.takeError()) {
    errs() << toString(std::move(E)) << '\n';
    return 1;
  }
  LLVMRemarkFileHandle RemarksFile = std::move(*RemarksFileOrErr);

  codegen::MaybeEnableStatistics();

  // Load the input module...
  auto SetDataLayout = [&](StringRef IRTriple,
                           StringRef IRLayout) -> std::optional<std::string> {
    // Data layout specified on the command line has the highest priority.
    if (!ClDataLayout.empty())
      return ClDataLayout;
    // If an explicit data layout is already defined in the IR, don't infer.
    if (!IRLayout.empty())
      return std::nullopt;

    // If an explicit triple was specified (either in the IR or on the
    // command line), use that to infer the default data layout. However, the
    // command line target triple should override the IR file target triple.
    std::string TripleStr =
        TargetTriple.empty() ? IRTriple.str() : Triple::normalize(TargetTriple);
    // If the triple string is still empty, we don't fall back to
    // sys::getDefaultTargetTriple() since we do not want to have differing
    // behaviour dependent on the configured default triple. Therefore, if the
    // user did not pass -mtriple or define an explicit triple/datalayout in
    // the IR, we should default to an empty (default) DataLayout.
    if (TripleStr.empty())
      return std::nullopt;
    // Otherwise we infer the DataLayout from the target machine.
    Expected<std::unique_ptr<TargetMachine>> ExpectedTM =
        codegen::createTargetMachineForTriple(TripleStr, GetCodeGenOptLevel());
    if (!ExpectedTM) {
      errs() << argv[0] << ": warning: failed to infer data layout: "
             << toString(ExpectedTM.takeError()) << "\n";
      return std::nullopt;
    }
    return (*ExpectedTM)->createDataLayout().getStringRepresentation();
  };
  std::unique_ptr<Module> M;
  if (NoUpgradeDebugInfo)
    M = parseAssemblyFileWithIndexNoUpgradeDebugInfo(
            InputFilename, Err, Context, nullptr, SetDataLayout)
            .Mod;
  else
    M = parseIRFile(InputFilename, Err, Context,
                    ParserCallbacks(SetDataLayout));

  if (!M) {
    Err.print(argv[0], errs());
    return 1;
  }

  // Strip debug info before running the verifier.
  if (StripDebug)
    StripDebugInfo(*M);

  // Erase module-level named metadata, if requested.
  if (StripNamedMetadata) {
    while (!M->named_metadata_empty()) {
      NamedMDNode *NMD = &*M->named_metadata_begin();
      M->eraseNamedMetadata(NMD);
    }
  }

  // If we are supposed to override the target triple, do so now.
  if (!TargetTriple.empty())
    M->setTargetTriple(Triple(Triple::normalize(TargetTriple)));

  // Immediately run the verifier to catch any problems before starting up the
  // pass pipelines.  Otherwise we can crash on broken code during
  // doInitialization().
  if (!NoVerify && verifyModule(*M, &errs())) {
    errs() << argv[0] << ": " << InputFilename
           << ": error: input module is broken!\n";
    return 1;
  }

  // Enable testing of whole program devirtualization on this module by invoking
  // the facility for updating public visibility to linkage unit visibility when
  // specified by an internal option. This is normally done during LTO which is
  // not performed via opt.
  updateVCallVisibilityInModule(
      *M,
      /*WholeProgramVisibilityEnabledInLTO=*/false,
      // FIXME: These need linker information via a
      // TBD new interface.
      /*DynamicExportSymbols=*/{},
      /*ValidateAllVtablesHaveTypeInfos=*/false,
      /*IsVisibleToRegularObj=*/[](StringRef) { return true; });

  // Figure out what stream we are supposed to write to...
  std::unique_ptr<ToolOutputFile> Out;
  std::unique_ptr<ToolOutputFile> ThinLinkOut;
  if (NoOutput) {
    if (!OutputFilename.empty())
      errs() << "WARNING: The -o (output filename) option is ignored when\n"
                "the --disable-output option is used.\n";
  } else {
    // Default to standard output.
    if (OutputFilename.empty())
      OutputFilename = "-";

    std::error_code EC;
    sys::fs::OpenFlags Flags =
        OutputAssembly ? sys::fs::OF_TextWithCRLF : sys::fs::OF_None;
    Out.reset(new ToolOutputFile(OutputFilename, EC, Flags));
    if (EC) {
      errs() << EC.message() << '\n';
      return 1;
    }

    if (!ThinLinkBitcodeFile.empty()) {
      ThinLinkOut.reset(
          new ToolOutputFile(ThinLinkBitcodeFile, EC, sys::fs::OF_None));
      if (EC) {
        errs() << EC.message() << '\n';
        return 1;
      }
    }
  }

  Triple ModuleTriple(M->getTargetTriple());
  std::string CPUStr, FeaturesStr;
  std::unique_ptr<TargetMachine> TM;
  if (ModuleTriple.getArch()) {
    CPUStr = codegen::getCPUStr();
    FeaturesStr = codegen::getFeaturesStr();
    Expected<std::unique_ptr<TargetMachine>> ExpectedTM =
        codegen::createTargetMachineForTriple(ModuleTriple.str(),
                                              GetCodeGenOptLevel());
    if (auto E = ExpectedTM.takeError()) {
      errs() << argv[0] << ": WARNING: failed to create target machine for '"
             << ModuleTriple.str() << "': " << toString(std::move(E)) << "\n";
    } else {
      TM = std::move(*ExpectedTM);
    }
  } else if (ModuleTriple.getArchName() != "unknown" &&
             ModuleTriple.getArchName() != "") {
    errs() << argv[0] << ": unrecognized architecture '"
           << ModuleTriple.getArchName() << "' provided.\n";
    return 1;
  }

  // Override function attributes based on CPUStr, FeaturesStr, and command line
  // flags.
  codegen::setFunctionAttributes(CPUStr, FeaturesStr, *M);

  // If the output is set to be emitted to standard out, and standard out is a
  // console, print out a warning message and refuse to do it.  We don't
  // impress anyone by spewing tons of binary goo to a terminal.
  if (!Force && !NoOutput && !OutputAssembly)
    if (CheckBitcodeOutputToConsole(Out->os()))
      NoOutput = true;

  if (OutputThinLTOBC) {
    M->addModuleFlag(Module::Error, "EnableSplitLTOUnit", SplitLTOUnit);
    if (UnifiedLTO)
      M->addModuleFlag(Module::Error, "UnifiedLTO", 1);
  }

  VectorLibrary VecLib = codegen::getVectorLibrary();
  // Add an appropriate TargetLibraryInfo pass for the module's triple.
  TargetLibraryInfoImpl TLII(ModuleTriple, VecLib);

  RTLIB::RuntimeLibcallsInfo RTLCI(ModuleTriple, codegen::getExceptionModel(),
                                   codegen::getFloatABIForCalls(),
                                   codegen::getEABIVersion(),
                                   "", // FIXME: Get ABI name from MCOptions
                                   VecLib);

<<<<<<< HEAD
#if 0
  // FIXME: Get ABI name from MCOptions
  RTLIB::RuntimeLibcallsInfo RTLCI(ModuleTriple, codegen::getExceptionModel(),
                                   codegen::getFloatABIForCalls(),
                                   codegen::getEABIVersion());
#endif

=======
>>>>>>> 862d3466
  // The -disable-simplify-libcalls flag actually disables all builtin optzns.
  if (DisableSimplifyLibCalls)
    TLII.disableAllFunctions();
  else {
    // Disable individual builtin functions in TargetLibraryInfo.
    LibFunc F;
    for (const std::string &FuncName : DisableBuiltins) {
      if (TLII.getLibFunc(FuncName, F))
        TLII.setUnavailable(F);
      else {
        errs() << argv[0] << ": cannot disable nonexistent builtin function "
               << FuncName << '\n';
        return 1;
      }
    }

    for (const std::string &FuncName : EnableBuiltins) {
      if (TLII.getLibFunc(FuncName, F))
        TLII.setAvailable(F);
      else {
        errs() << argv[0] << ": cannot enable nonexistent builtin function "
               << FuncName << '\n';
        return 1;
      }
    }
  }

  if (UseNPM) {
    if (legacy::debugPassSpecified()) {
      errs() << "-debug-pass does not work with the new PM, either use "
                "-debug-pass-manager, or use the legacy PM\n";
      return 1;
    }
    auto NumOLevel = OptLevelO0 + OptLevelO1 + OptLevelO2 + OptLevelO3 +
                     OptLevelOs + OptLevelOz;
    if (NumOLevel > 1) {
      errs() << "Cannot specify multiple -O#\n";
      return 1;
    }
    if (NumOLevel > 0 && (PassPipeline.getNumOccurrences() > 0)) {
      errs() << "Cannot specify -O# and --passes=/--foo-pass, use "
                "-passes='default<O#>,other-pass'\n";
      return 1;
    }
    std::string Pipeline = PassPipeline;

    if (OptLevelO0)
      Pipeline = "default<O0>";
    if (OptLevelO1)
      Pipeline = "default<O1>";
    if (OptLevelO2)
      Pipeline = "default<O2>";
    if (OptLevelO3)
      Pipeline = "default<O3>";
    if (OptLevelOs)
      Pipeline = "default<Os>";
    if (OptLevelOz)
      Pipeline = "default<Oz>";
    OutputKind OK = OK_NoOutput;
    if (!NoOutput)
      OK = OutputAssembly
               ? OK_OutputAssembly
               : (OutputThinLTOBC ? OK_OutputThinLTOBitcode : OK_OutputBitcode);

    VerifierKind VK = VerifierKind::InputOutput;
    if (NoVerify)
      VK = VerifierKind::None;
    else if (VerifyEach)
      VK = VerifierKind::EachPass;

    // The user has asked to use the new pass manager and provided a pipeline
    // string. Hand off the rest of the functionality to the new code for that
    // layer.
    if (!runPassPipeline(
            argv[0], *M, TM.get(), &TLII, RTLCI, Out.get(), ThinLinkOut.get(),
            RemarksFile.get(), Pipeline, PluginList, PassBuilderCallbacks, OK,
            VK, /* ShouldPreserveAssemblyUseListOrder */ false,
            /* ShouldPreserveBitcodeUseListOrder */ true, EmitSummaryIndex,
            EmitModuleHash, EnableDebugify, VerifyDebugInfoPreserve,
            EnableProfileVerification, UnifiedLTO))
      return 1;
    return codegen::MaybeSaveStatistics(OutputFilename, "opt");
  }

  if (OptLevelO0 || OptLevelO1 || OptLevelO2 || OptLevelOs || OptLevelOz ||
      OptLevelO3) {
    errs() << "Cannot use -O# with legacy PM.\n";
    return 1;
  }
  if (EmitSummaryIndex) {
    errs() << "Cannot use -module-summary with legacy PM.\n";
    return 1;
  }
  if (EmitModuleHash) {
    errs() << "Cannot use -module-hash with legacy PM.\n";
    return 1;
  }
  if (OutputThinLTOBC) {
    errs() << "Cannot use -thinlto-bc with legacy PM.\n";
    return 1;
  }
  // Create a PassManager to hold and optimize the collection of passes we are
  // about to build. If the -debugify-each option is set, wrap each pass with
  // the (-check)-debugify passes.
  DebugifyCustomPassManager Passes;
  DebugifyStatsMap DIStatsMap;
  DebugInfoPerPass DebugInfoBeforePass;
  if (DebugifyEach) {
    Passes.setDebugifyMode(DebugifyMode::SyntheticDebugInfo);
    Passes.setDIStatsMap(DIStatsMap);
  } else if (VerifyEachDebugInfoPreserve) {
    Passes.setDebugifyMode(DebugifyMode::OriginalDebugInfo);
    Passes.setDebugInfoBeforePass(DebugInfoBeforePass);
    if (!VerifyDIPreserveExport.empty())
      Passes.setOrigDIVerifyBugsReportFilePath(VerifyDIPreserveExport);
  }

  bool AddOneTimeDebugifyPasses =
      (EnableDebugify && !DebugifyEach) ||
      (VerifyDebugInfoPreserve && !VerifyEachDebugInfoPreserve);

  Passes.add(new TargetLibraryInfoWrapperPass(TLII));

  // Add internal analysis passes from the target machine.
  Passes.add(createTargetTransformInfoWrapperPass(TM ? TM->getTargetIRAnalysis()
                                                     : TargetIRAnalysis()));

  if (AddOneTimeDebugifyPasses) {
    if (EnableDebugify) {
      Passes.setDIStatsMap(DIStatsMap);
      Passes.add(createDebugifyModulePass());
    } else if (VerifyDebugInfoPreserve) {
      Passes.setDebugInfoBeforePass(DebugInfoBeforePass);
      Passes.add(createDebugifyModulePass(DebugifyMode::OriginalDebugInfo, "",
                                          &(Passes.getDebugInfoPerPass())));
    }
  }

  if (TM) {
    Pass *TPC = TM->createPassConfig(Passes);
    if (!TPC) {
      errs() << "Target Machine pass config creation failed.\n";
      return 1;
    }
    Passes.add(TPC);
  }

  // Create a new optimization pass for each one specified on the command line.
  for (const PassInfo *PassInf : PassList) {
    if (PassInf->getNormalCtor()) {
      Pass *P = PassInf->getNormalCtor()();
      if (P) {
        // Add the pass to the pass manager.
        Passes.add(P);
        // If we are verifying all of the intermediate steps, add the verifier.
        if (VerifyEach)
          Passes.add(createVerifierPass());
      }
    } else {
      errs() << argv[0] << ": cannot create pass: " << PassInf->getPassName()
             << "\n";
    }
  }

  // Check that the module is well formed on completion of optimization
  if (!NoVerify && !VerifyEach)
    Passes.add(createVerifierPass());

  if (AddOneTimeDebugifyPasses) {
    if (EnableDebugify)
      Passes.add(createCheckDebugifyModulePass(false));
    else if (VerifyDebugInfoPreserve) {
      if (!VerifyDIPreserveExport.empty())
        Passes.setOrigDIVerifyBugsReportFilePath(VerifyDIPreserveExport);
      Passes.add(createCheckDebugifyModulePass(
          false, "", nullptr, DebugifyMode::OriginalDebugInfo,
          &(Passes.getDebugInfoPerPass()), VerifyDIPreserveExport));
    }
  }

  // In run twice mode, we want to make sure the output is bit-by-bit
  // equivalent if we run the pass manager again, so setup two buffers and
  // a stream to write to them. Note that llc does something similar and it
  // may be worth to abstract this out in the future.
  SmallVector<char, 0> Buffer;
  SmallVector<char, 0> FirstRunBuffer;
  std::unique_ptr<raw_svector_ostream> BOS;
  raw_ostream *OS = nullptr;

  const bool ShouldEmitOutput = !NoOutput;

  // Write bitcode or assembly to the output as the last step...
  if (ShouldEmitOutput || RunTwice) {
    assert(Out);
    OS = &Out->os();
    if (RunTwice) {
      BOS = std::make_unique<raw_svector_ostream>(Buffer);
      OS = BOS.get();
    }
    if (OutputAssembly)
      Passes.add(createPrintModulePass(
          *OS, "", /* ShouldPreserveAssemblyUseListOrder */ false));
    else
      Passes.add(createBitcodeWriterPass(
          *OS, /* ShouldPreserveBitcodeUseListOrder */ true));
  }

  // Before executing passes, print the final values of the LLVM options.
  cl::PrintOptionValues();

  if (!RunTwice) {
    // Now that we have all of the passes ready, run them.
    Passes.run(*M);
  } else {
    // If requested, run all passes twice with the same pass manager to catch
    // bugs caused by persistent state in the passes.
    std::unique_ptr<Module> M2(CloneModule(*M));
    // Run all passes on the original module first, so the second run processes
    // the clone to catch CloneModule bugs.
    Passes.run(*M);
    FirstRunBuffer = Buffer;
    Buffer.clear();

    Passes.run(*M2);

    // Compare the two outputs and make sure they're the same
    assert(Out);
    if (Buffer.size() != FirstRunBuffer.size() ||
        (memcmp(Buffer.data(), FirstRunBuffer.data(), Buffer.size()) != 0)) {
      errs()
          << "Running the pass manager twice changed the output.\n"
             "Writing the result of the second run to the specified output.\n"
             "To generate the one-run comparison binary, just run without\n"
             "the compile-twice option\n";
      if (ShouldEmitOutput) {
        Out->os() << BOS->str();
        Out->keep();
      }
      if (RemarksFile)
        RemarksFile->keep();
      return 1;
    }
    if (ShouldEmitOutput)
      Out->os() << BOS->str();
  }

  if (DebugifyEach && !DebugifyExport.empty())
    exportDebugifyStats(DebugifyExport, Passes.getDebugifyStatsMap());

  // Declare success.
  if (!NoOutput)
    Out->keep();

  if (RemarksFile)
    RemarksFile->keep();

  if (ThinLinkOut)
    ThinLinkOut->keep();

  return codegen::MaybeSaveStatistics(OutputFilename, "opt");
}<|MERGE_RESOLUTION|>--- conflicted
+++ resolved
@@ -693,16 +693,6 @@
                                    "", // FIXME: Get ABI name from MCOptions
                                    VecLib);
 
-<<<<<<< HEAD
-#if 0
-  // FIXME: Get ABI name from MCOptions
-  RTLIB::RuntimeLibcallsInfo RTLCI(ModuleTriple, codegen::getExceptionModel(),
-                                   codegen::getFloatABIForCalls(),
-                                   codegen::getEABIVersion());
-#endif
-
-=======
->>>>>>> 862d3466
   // The -disable-simplify-libcalls flag actually disables all builtin optzns.
   if (DisableSimplifyLibCalls)
     TLII.disableAllFunctions();
