--- conflicted
+++ resolved
@@ -379,12 +379,8 @@
       "select-optimize",
       "structurizecfg",
       "fix-irreducible",
-<<<<<<< HEAD
-      "expand-fp",
+      "expand-ir-insts",
       "fpbuiltin-fn-selection",
-=======
-      "expand-ir-insts",
->>>>>>> 5c05824d
       "callbrprepare",
       "scalarizer",
   };
