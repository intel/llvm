# TODO: This file assumes the Clang toolchain so it'd be better if it lived in
# Clang, except there already is clang/runtime directory which contains
# similar although simpler functionality. We should figure out how to merge
# the two files.

set(COMMON_CMAKE_ARGS "-DHAVE_LLVM_LIT=ON;-DCLANG_RESOURCE_DIR=${CLANG_RESOURCE_DIR}")
foreach(proj ${LLVM_ENABLE_RUNTIMES})
  set(proj_dir "${CMAKE_CURRENT_SOURCE_DIR}/../../${proj}")
  if(IS_DIRECTORY ${proj_dir} AND EXISTS ${proj_dir}/CMakeLists.txt)
    list(APPEND runtimes ${proj_dir})
  else()
    message(FATAL_ERROR "LLVM_ENABLE_RUNTIMES requests ${proj} but directory not found: ${proj_dir}")
  endif()
  string(TOUPPER "${proj}" canon_name)
  STRING(REGEX REPLACE "-" "_" canon_name ${canon_name})
  set(LLVM_EXTERNAL_${canon_name}_SOURCE_DIR "${CMAKE_CURRENT_SOURCE_DIR}/../../${proj}")
endforeach()

function(get_compiler_rt_path path)
  set(all_runtimes ${runtimes})
  foreach(name ${LLVM_RUNTIME_TARGETS})
    foreach(proj ${RUNTIMES_${name}_LLVM_ENABLE_RUNTIMES})
      set(proj_dir "${CMAKE_CURRENT_SOURCE_DIR}/../../${proj}")
      if(IS_DIRECTORY ${proj_dir} AND EXISTS ${proj_dir}/CMakeLists.txt)
        list(APPEND all_runtimes ${proj_dir})
      endif()
    endforeach()
  endforeach()
  list(REMOVE_DUPLICATES all_runtimes)
  foreach(entry ${all_runtimes})
    get_filename_component(projName ${entry} NAME)
    if("${projName}" MATCHES "compiler-rt")
      set(${path} ${entry} PARENT_SCOPE)
      return()
    endif()
  endforeach()
endfunction()

include(LLVMExternalProjectUtils)

if(NOT LLVM_BUILD_RUNTIMES)
  set(EXTRA_ARGS EXCLUDE_FROM_ALL)
endif()

function(check_apple_target triple builtin_or_runtime)
  set(error "\
compiler-rt for Darwin builds for all platforms and architectures using a \
single configuration. Specify only a single darwin triple (e.g. x86_64-apple-darwin) \
in your targets list (and not a triple for a specific platform such as macos). \
You can use variables such as COMPILER_RT_ENABLE_IOS and DARWIN_ios_ARCHS to \
control the specific platforms and architectures to build.")

  set(seen_property ${builtin_or_runtime}_darwin_triple_seen)
  string(REPLACE "-" ";" triple_components ${triple})
  foreach(component ${triple_components})
    string(TOLOWER "${component}" component_lower)
    if(component_lower MATCHES "^darwin")
      get_property(darwin_triple_seen GLOBAL PROPERTY ${seen_property})
      if(darwin_triple_seen)
        message(FATAL_ERROR "${error}")
      endif()
      set_property(GLOBAL PROPERTY ${seen_property} YES)
      if(NOT RUNTIMES_BUILD_ALLOW_DARWIN)
        message(FATAL_ERROR "\
${error} Set RUNTIMES_BUILD_ALLOW_DARWIN to allow a single darwin triple.")
      endif()
    elseif(component_lower MATCHES "^ios|^macos|^tvos|^watchos")
      message(FATAL_ERROR "${error}")
    endif()
  endforeach()
endfunction()

macro(set_enable_per_target_runtime_dir)
  # May have been set by llvm/CMakeLists.txt.
  if (NOT DEFINED LLVM_ENABLE_PER_TARGET_RUNTIME_DIR)
    # AIX should fold 32-bit & 64-bit arch libraries into a single archive.
    if (LLVM_TARGET_TRIPLE MATCHES "aix")
      set(LLVM_ENABLE_PER_TARGET_RUNTIME_DIR OFF)
    else()
      set(LLVM_ENABLE_PER_TARGET_RUNTIME_DIR ON)
    endif()
  endif()
endmacro()

function(builtin_default_target compiler_rt_path)
  cmake_parse_arguments(ARG "" "" "DEPENDS" ${ARGN})

  set_enable_per_target_runtime_dir()

  llvm_ExternalProject_Add(builtins
                           ${compiler_rt_path}/lib/builtins
                           DEPENDS ${ARG_DEPENDS}
                           CMAKE_ARGS -DLLVM_LIBRARY_OUTPUT_INTDIR=${LLVM_LIBRARY_DIR}
                                      -DLLVM_RUNTIME_OUTPUT_INTDIR=${LLVM_TOOLS_BINARY_DIR}
                                      -DLLVM_DEFAULT_TARGET_TRIPLE=${LLVM_TARGET_TRIPLE}
                                      -DLLVM_ENABLE_PER_TARGET_RUNTIME_DIR=${LLVM_ENABLE_PER_TARGET_RUNTIME_DIR}
                                      -DLLVM_CMAKE_DIR=${CMAKE_BINARY_DIR}
                                      -DCMAKE_C_COMPILER_WORKS=ON
                                      -DCMAKE_ASM_COMPILER_WORKS=ON
                                      ${COMMON_CMAKE_ARGS}
                                      ${BUILTINS_CMAKE_ARGS}
                           PASSTHROUGH_PREFIXES COMPILER_RT
                                                DARWIN
                                                SANITIZER
                           USE_TOOLCHAIN
                           TARGET_TRIPLE ${LLVM_TARGET_TRIPLE}
                           FOLDER "Compiler-RT"
                           ${EXTRA_ARGS})
endfunction()

function(builtin_register_target compiler_rt_path name)
  cmake_parse_arguments(ARG "" "" "DEPENDS;CMAKE_ARGS;EXTRA_ARGS" ${ARGN})

  set(${name}_extra_args ${ARG_CMAKE_ARGS})
  get_cmake_property(variable_names VARIABLES)
  foreach(variable_name ${variable_names})
    string(FIND "${variable_name}" "BUILTINS_${name}" out)
    if("${out}" EQUAL 0)
      string(REPLACE "BUILTINS_${name}_" "" new_name ${variable_name})
      if(new_name STREQUAL CACHE_FILES)
        foreach(cache IN LISTS ${variable_name})
          list(APPEND ${name}_extra_args -C ${cache})
        endforeach()
      else()
        string(REPLACE ";" "|" new_value "${${variable_name}}")
        list(APPEND ${name}_extra_args "-D${new_name}=${new_value}")
      endif()
    endif()
  endforeach()

  llvm_ExternalProject_Add(builtins-${name}
                           ${compiler_rt_path}/lib/builtins
                           DEPENDS ${ARG_DEPENDS}
                           CMAKE_ARGS -DLLVM_LIBRARY_OUTPUT_INTDIR=${LLVM_LIBRARY_DIR}
                                      -DLLVM_RUNTIME_OUTPUT_INTDIR=${LLVM_TOOLS_BINARY_DIR}
                                      -DLLVM_ENABLE_PER_TARGET_RUNTIME_DIR=ON
                                      -DLLVM_CMAKE_DIR=${CMAKE_BINARY_DIR}
                                      -DCMAKE_C_COMPILER_WORKS=ON
                                      -DCMAKE_ASM_COMPILER_WORKS=ON
                                      -DCOMPILER_RT_DEFAULT_TARGET_ONLY=ON
                                      ${COMMON_CMAKE_ARGS}
                                      ${${name}_extra_args}
                           USE_TOOLCHAIN
                           FOLDER "Compiler-RT"
                           ${EXTRA_ARGS} ${ARG_EXTRA_ARGS})
endfunction()

# If compiler-rt is present we need to build the builtin libraries first. This
# is required because the other runtimes need the builtin libraries present
# before the just-built compiler can pass the configuration tests.
get_compiler_rt_path(compiler_rt_path)
if(compiler_rt_path)
  # If the user did not specify the targets infer them from the runtimes.
  set(builtin_targets ${LLVM_BUILTIN_TARGETS})
  if(NOT builtin_targets)
    if("compiler-rt" IN_LIST LLVM_ENABLE_RUNTIMES)
      list(APPEND builtin_targets "default")
    endif()
    foreach(name ${LLVM_RUNTIME_TARGETS})
      if("compiler-rt" IN_LIST RUNTIMES_${name}_LLVM_ENABLE_RUNTIMES)
        list(APPEND builtin_targets ${name})
      endif()
    endforeach()
  endif()
  if("default" IN_LIST builtin_targets)
    builtin_default_target(${compiler_rt_path}
      DEPENDS clang-resource-headers)
    list(REMOVE_ITEM builtin_targets "default")
  else()
    add_custom_target(builtins)
    add_custom_target(install-builtins)
    add_custom_target(install-builtins-stripped)
    set_target_properties(
      builtins install-builtins install-builtins-stripped
      PROPERTIES FOLDER "Compiler-RT"
    )
  endif()

  foreach(target ${builtin_targets})
    check_apple_target(${target} builtin)

    builtin_register_target(${compiler_rt_path} ${target}
      DEPENDS clang-resource-headers
      CMAKE_ARGS -DLLVM_DEFAULT_TARGET_TRIPLE=${target}
      EXTRA_ARGS TARGET_TRIPLE ${target})

    add_dependencies(builtins builtins-${target})
    add_dependencies(install-builtins install-builtins-${target})
    add_dependencies(install-builtins-stripped install-builtins-${target}-stripped)
  endforeach()
  set(builtins_dep builtins)
  # We don't need to depend on the builtins if we're building instrumented
  # because the next stage will use the same compiler used to build this stage.
  if(NOT LLVM_BUILD_INSTRUMENTED AND CLANG_ENABLE_BOOTSTRAP)
    add_dependencies(clang-bootstrap-deps builtins)
  endif()
endif()

function(_get_runtime_name name out_var)
  string(FIND ${name} "lib" idx)
  if(idx EQUAL 0 AND NOT ${name} STREQUAL "libc")
    string(SUBSTRING ${name} 3 -1 name)
  endif()
  set(${out_var} ${name} PARENT_SCOPE)
endfunction()

# Create a list with the names of all the runtime projects in all uppercase and
# with dashes turned to underscores. This gives us the CMake variable `prefixes`
# for all variables that will apply to runtimes.
foreach(entry ${runtimes})
  get_filename_component(name ${entry} NAME)
  string(REPLACE "-" "_" canon_name ${name})
  string(TOUPPER ${canon_name} canon_name)
  list(APPEND prefixes ${canon_name})
  if (${canon_name} STREQUAL "OPENMP")
    list(APPEND prefixes "LIBOMP" "LIBOMPTARGET")
  endif()
  # Many compiler-rt options start with SANITIZER_ and DARWIN_ rather than
  # COMPILER_RT_, so when compiler-rt is enabled, consider both.
  if(canon_name STREQUAL "COMPILER_RT")
    list(APPEND prefixes SANITIZER DARWIN)
  endif()
  if(canon_name STREQUAL "LIBC")
    list(APPEND prefixes "LLVM_LIBC")
    list(APPEND prefixes "LIBC_")
  endif()

  _get_runtime_name(${name} name)
  list(APPEND RUNTIME_NAMES ${name})
endforeach()

function(runtime_default_target)
  cmake_parse_arguments(ARG "" "" "DEPENDS;CMAKE_ARGS;PREFIXES;EXTRA_ARGS" ${ARGN})

  include(${LLVM_BINARY_DIR}/runtimes/Components.cmake OPTIONAL)
  set(SUB_CHECK_TARGETS ${SUB_CHECK_TARGETS} PARENT_SCOPE)
  set_property(DIRECTORY APPEND PROPERTY CMAKE_CONFIGURE_DEPENDS ${LLVM_BINARY_DIR}/runtimes/Components.cmake)

  foreach(runtime_name ${RUNTIME_NAMES})
    list(APPEND extra_targets
      ${runtime_name}
      install-${runtime_name}
      install-${runtime_name}-stripped)
    if(LLVM_INCLUDE_TESTS)
      list(APPEND test_targets check-${runtime_name})
    endif()
  endforeach()
  foreach(component ${LLVM_RUNTIME_DISTRIBUTION_COMPONENTS})
    if(NOT ${component} IN_LIST SUB_COMPONENTS)
      list(APPEND extra_targets install-${component} install-${component}-stripped)
    endif()
  endforeach()
  if ("openmp" IN_LIST LLVM_ENABLE_RUNTIMES)
    # The target libomp-mod is a dependee of check-flang needed to run its
    # OpenMP tests
    list(APPEND extra_targets "libomp-mod")
  endif ()

  if(LLVM_INCLUDE_TESTS)
    set_property(GLOBAL APPEND PROPERTY LLVM_ALL_LIT_TESTSUITES "@${LLVM_BINARY_DIR}/runtimes/runtimes-bins/lit.tests")
    list(APPEND test_targets runtimes-test-depends check-runtimes)
  endif()

  set_enable_per_target_runtime_dir()

  llvm_ExternalProject_Add(runtimes
                           ${CMAKE_CURRENT_SOURCE_DIR}/../../runtimes
                           DEPENDS ${ARG_DEPENDS}
                           # Builtins were built separately above
                           CMAKE_ARGS -DCOMPILER_RT_BUILD_BUILTINS=Off
                                      -DLLVM_INCLUDE_TESTS=${LLVM_INCLUDE_TESTS}
                                      -DLLVM_DEFAULT_TARGET_TRIPLE=${LLVM_TARGET_TRIPLE}
                                      -DLLVM_ENABLE_PROJECTS_USED=${LLVM_ENABLE_PROJECTS_USED}
                                      -DLLVM_ENABLE_PER_TARGET_RUNTIME_DIR=${LLVM_ENABLE_PER_TARGET_RUNTIME_DIR}
                                      -DLLVM_BUILD_TOOLS=${LLVM_BUILD_TOOLS}
                                      -DCMAKE_C_COMPILER_WORKS=ON
                                      -DCMAKE_CXX_COMPILER_WORKS=ON
                                      -DCMAKE_Fortran_COMPILER_WORKS=ON
                                      -DCMAKE_ASM_COMPILER_WORKS=ON
                                      ${COMMON_CMAKE_ARGS}
                                      ${RUNTIMES_CMAKE_ARGS}
                                      ${ARG_CMAKE_ARGS}
                           PASSTHROUGH_PREFIXES LLVM_ENABLE_RUNTIMES
                                                LLVM_USE_LINKER
                                                CUDA CMAKE_CUDA # For runtimes that may look for the CUDA compiler and/or SDK (libc, offload, flang-rt)
                                                FFI # offload uses libffi
                                                FLANG_RUNTIME # Shared between Flang and Flang-RT
                                                ${ARG_PREFIXES}
                           EXTRA_TARGETS ${extra_targets}
                                         ${test_targets}
                                         ${SUB_COMPONENTS}
                                         ${SUB_CHECK_TARGETS}
                                         ${SUB_INSTALL_TARGETS}
                           USE_TOOLCHAIN
                           TARGET_TRIPLE ${LLVM_TARGET_TRIPLE}
                           FOLDER "Runtimes"
                           ${EXTRA_ARGS} ${ARG_EXTRA_ARGS})
endfunction()

# runtime_register_target(name)
#   Utility function to register external runtime target.
function(runtime_register_target name)
  cmake_parse_arguments(ARG "" "BASE_NAME" "DEPENDS;CMAKE_ARGS;EXTRA_ARGS" ${ARGN})
  include(${LLVM_BINARY_DIR}/runtimes/${name}/Components.cmake OPTIONAL)
  set_property(DIRECTORY APPEND PROPERTY CMAKE_CONFIGURE_DEPENDS ${LLVM_BINARY_DIR}/runtimes/${name}/Components.cmake)

  set(runtime_names ${RUNTIME_NAMES})
  foreach(_name IN ITEMS ${ARG_BASE_NAME} ${name})
    if(RUNTIMES_${_name}_LLVM_ENABLE_RUNTIMES)
      set(runtime_names)
      foreach(entry ${RUNTIMES_${_name}_LLVM_ENABLE_RUNTIMES})
        _get_runtime_name(${entry} runtime_name)
        list(APPEND runtime_names ${runtime_name})
      endforeach()
    endif()
  endforeach()

  foreach(runtime_name ${runtime_names})
    set(${runtime_name}-${name} ${runtime_name})
    set(install-${runtime_name}-${name} install-${runtime_name})
    set(install-${runtime_name}-${name}-stripped install-${runtime_name}-stripped)
    list(APPEND ${name}_extra_targets ${runtime_name}-${name} install-${runtime_name}-${name} install-${runtime_name}-${name}-stripped)
    if(LLVM_INCLUDE_TESTS)
      set(check-${runtime_name}-${name} check-${runtime_name} )
      list(APPEND ${name}_test_targets check-${runtime_name}-${name})
    endif()
  endforeach()

  foreach(component IN LISTS SUB_COMPONENTS)
    set(${component}-${name} ${component})
    list(APPEND ${name}_extra_targets ${component}-${name})
  endforeach()

  foreach(target IN LISTS SUB_INSTALL_TARGETS)
    set(${target}-${name} ${target})
    set(${target}-${name}-stripped ${target}-stripped)
    list(APPEND ${name}_extra_targets ${target}-${name} ${target}-${name}-stripped)
  endforeach()

  foreach(component ${LLVM_RUNTIME_DISTRIBUTION_COMPONENTS})
    if(NOT component IN_LIST SUB_COMPONENTS)
      set(${component}-${name} ${component})
      set(install-${component}-${name} install-${component})
      set(install-${component}-${name}-stripped install-${component}-stripped)
      list(APPEND ${name}_extra_targets ${component}-${name} install-${component}-${name} install-${component}-${name}-stripped)
    endif()
  endforeach()

  if(LLVM_INCLUDE_TESTS)
    set_property(GLOBAL APPEND PROPERTY LLVM_ALL_LIT_TESTSUITES "@${LLVM_BINARY_DIR}/runtimes/runtimes-${name}-bins/lit.tests")
    set(runtimes-test-depends-${name} runtimes-test-depends)
    set(check-runtimes-${name} check-runtimes)
    list(APPEND ${name}_test_targets runtimes-test-depends-${name} check-runtimes-${name})
    list(APPEND test_targets ${${name}_test_targets})

    set(component_check_targets)
    foreach(component IN LISTS LLVM_RUNTIME_DISTRIBUTION_COMPONENTS)
      if(NOT "check-${component}" IN_LIST SUB_CHECK_TARGETS)
        list(APPEND component_check_targets "check-${component}")
      endif()
    endforeach()

    foreach(target IN LISTS SUB_CHECK_TARGETS component_check_targets)
      set(${target}-${name} ${target})
      list(APPEND ${name}_test_targets ${target}-${name})
      list(APPEND test_targets ${target}-${name})
    endforeach()
    set(test_targets "${test_targets}" PARENT_SCOPE)
  endif()

  set(${name}_extra_args ${ARG_CMAKE_ARGS})
  string(REPLACE ";" "|" LLVM_ENABLE_RUNTIMES_PASSTHROUGH "${LLVM_ENABLE_RUNTIMES}")
  list(APPEND ${name}_extra_args -DLLVM_ENABLE_RUNTIMES=${LLVM_ENABLE_RUNTIMES_PASSTHROUGH})
  list(APPEND ${name}_extra_args -DLLVM_USE_LINKER=${LLVM_USE_LINKER})

  get_cmake_property(variable_names VARIABLES)
  foreach(extra_name IN ITEMS ${ARG_BASE_NAME} ${name})
    foreach(variable_name ${variable_names})
      string(FIND "${variable_name}" "RUNTIMES_${extra_name}_" out)
      if("${out}" EQUAL 0)
        string(REPLACE "RUNTIMES_${extra_name}_" "" new_name ${variable_name})
        if(new_name STREQUAL CACHE_FILES)
          foreach(cache IN LISTS ${variable_name})
            list(APPEND ${name}_extra_args -C ${cache})
          endforeach()
        else()
          string(REPLACE ";" "|" new_value "${${variable_name}}")
          list(APPEND ${name}_extra_args "-D${new_name}=${new_value}")
        endif()
      endif()
    endforeach()
    foreach(variable_name ${${name}_extra_args})
      string(FIND "${variable_name}" "-DRUNTIMES_${extra_name}_" out)
      if("${out}" EQUAL 0)
        string(REPLACE "-DRUNTIMES_${extra_name}_" "" new_name ${variable_name})
        string(REPLACE ";" "|" new_value "${new_name}")
        list(APPEND ${name}_extra_args "-D${new_value}")
      endif()
    endforeach()
  endforeach()

  set_enable_per_target_runtime_dir()

  llvm_ExternalProject_Add(runtimes-${name}
                           ${CMAKE_CURRENT_SOURCE_DIR}/../../runtimes
                           DEPENDS ${ARG_DEPENDS}
                           # Builtins were built separately above
                           CMAKE_ARGS -DCOMPILER_RT_BUILD_BUILTINS=OFF
                                      -DLLVM_INCLUDE_TESTS=${LLVM_INCLUDE_TESTS}
                                      -DLLVM_ENABLE_PROJECTS_USED=${LLVM_ENABLE_PROJECTS_USED}
                                      -DLLVM_ENABLE_PER_TARGET_RUNTIME_DIR=${LLVM_ENABLE_PER_TARGET_RUNTIME_DIR}
                                      -DCMAKE_C_COMPILER_WORKS=ON
                                      -DCMAKE_CXX_COMPILER_WORKS=ON
                                      -DCMAKE_Fortran_COMPILER_WORKS=ON
                                      -DCMAKE_ASM_COMPILER_WORKS=ON
                                      -DCOMPILER_RT_DEFAULT_TARGET_ONLY=ON
                                      -DLLVM_RUNTIMES_TARGET=${name}
                                      ${COMMON_CMAKE_ARGS}
                                      ${${name}_extra_args}
                           EXTRA_TARGETS ${${name}_extra_targets}
                                         ${${name}_test_targets}
                           USE_TOOLCHAIN
                           FOLDER "Runtimes"
                           ${EXTRA_ARGS} ${ARG_EXTRA_ARGS})

  add_dependencies(runtimes runtimes-${name})
  add_dependencies(runtimes-configure runtimes-${name}-configure)
  add_dependencies(install-runtimes install-runtimes-${name})
  add_dependencies(install-runtimes-stripped install-runtimes-${name}-stripped)
  if(LLVM_INCLUDE_TESTS)
    add_dependencies(check-runtimes check-runtimes-${name})
    add_dependencies(runtimes-test-depends runtimes-test-depends-${name})
  endif()
  foreach(runtime_name ${runtime_names})
    if(NOT TARGET ${runtime_name})
      add_custom_target(${runtime_name})
      set_target_properties(${runtime_name} PROPERTIES FOLDER "${runtime_name}")
    endif()
    add_dependencies(${runtime_name} ${runtime_name}-${name})
    if(NOT TARGET install-${runtime_name})
      add_custom_target(install-${runtime_name})
      set_target_properties(install-${runtime_name} PROPERTIES FOLDER "${runtime_name}")
    endif()
    add_dependencies(install-${runtime_name} install-${runtime_name}-${name})
    if(NOT TARGET install-${runtime_name}-stripped)
      add_custom_target(install-${runtime_name}-stripped)
      set_target_properties(install-${runtime_name} PROPERTIES FOLDER "${runtime_name}")
    endif()
    add_dependencies(install-${runtime_name}-stripped install-${runtime_name}-${name}-stripped)
  endforeach()
  foreach(component ${LLVM_RUNTIME_DISTRIBUTION_COMPONENTS})
    add_dependencies(${component} ${component}-${name})
    add_dependencies(install-${component} install-${component}-${name})
    add_dependencies(install-${component}-stripped install-${component}-${name}-stripped)
  endforeach()
endfunction()

# Check if we have any runtimes to build.
if(runtimes)
  set(build_runtimes TRUE)
endif()
foreach(name ${LLVM_RUNTIME_TARGETS})
  if(RUNTIMES_${name}_LLVM_ENABLE_RUNTIMES)
    set(build_runtimes TRUE)
  endif()
endforeach()

if(build_runtimes)
  # Create a runtimes target that uses this file as its top-level CMake file.
  # The runtimes target is a configuration of all the runtime libraries
  # together in a single CMake invocation.
  set(extra_deps "")
  set(extra_cmake_args "")
  set(extra_args "")

  if(LLVM_INCLUDE_TESTS)
    foreach(dep FileCheck
                clang
                clang-offload-packager
                flang
                count
                lld
                lli
                llvm-cov
                llvm-lto
                llvm-jitlink
                llvm-nm
                llvm-objdump
                llvm-profdata
                llvm-size
                llvm-symbolizer
                llvm-xray
                not
                obj2yaml
                opt
                sancov
                sanstats
                llvm_gtest_main
                llvm_gtest
                split-file)
      if(TARGET ${dep})
        list(APPEND extra_deps ${dep})
      endif()
    endforeach()
  endif()

  # Forward user-provived system configuration to runtimes for requirement introspection.
  # CMAKE_PREFIX_PATH is the search path for CMake packages.
  if(CMAKE_PREFIX_PATH)
    list(APPEND extra_cmake_args "-DCMAKE_PREFIX_PATH=${CMAKE_PREFIX_PATH}")
  endif()
  # CMAKE_PROGRAM_PATH is the search path for executables such as python.
  if(CMAKE_PROGRAM_PATH)
    list(APPEND extra_cmake_args "-DCMAKE_PROGRAM_PATH=${CMAKE_PROGRAM_PATH}")
  endif()

  if("openmp" IN_LIST LLVM_ENABLE_RUNTIMES)
    if (${LLVM_TOOL_FLANG_BUILD})
      message(STATUS "Configuring build of omp_lib.mod and omp_lib_kinds.mod via flang")
      set(LIBOMP_FORTRAN_MODULES_COMPILER "${CMAKE_BINARY_DIR}/bin/flang")
      set(LIBOMP_MODULES_INSTALL_PATH "${CMAKE_INSTALL_INCLUDEDIR}/flang")
      # TODO: This is a workaround until flang becomes a first-class project
      # in llvm/CMakeList.txt.  Until then, this line ensures that flang is
      # built before "openmp" is built as a runtime project.  Besides "flang"
      # to build the compiler, we also need to add "module_files" to make sure
      # that all .mod files are also properly build.
      list(APPEND extra_deps "flang" "module_files")
    endif()
    foreach(dep opt llvm-link llvm-extract clang clang-offload-packager)
      if(TARGET ${dep})
        list(APPEND extra_deps ${dep})
      endif()
    endforeach()
  endif()
  if(LLVM_LIBC_GPU_BUILD)
    list(APPEND extra_cmake_args "-DLLVM_LIBC_GPU_BUILD=ON")
<<<<<<< HEAD
    if("libc" IN_LIST RUNTIMES_amdgcn-amd-amdhsa_LLVM_ENABLE_RUNTIMES)
      if(TARGET amdhsa-loader)
        list(APPEND extra_cmake_args
             "-DRUNTIMES_amdgcn-amd-amdhsa_LIBC_GPU_LOADER_EXECUTABLE=$<TARGET_FILE:amdhsa-loader>")
        list(APPEND extra_deps amdhsa-loader)
      endif()
    endif()
    if("libc" IN_LIST RUNTIMES_nvptx64-nvidia-cuda_LLVM_ENABLE_RUNTIMES)
      if(TARGET nvptx-loader)
        list(APPEND extra_cmake_args
             "-DRUNTIMES_nvptx64-nvidia-cuda_LIBC_GPU_LOADER_EXECUTABLE=$<TARGET_FILE:nvptx-loader>")
        list(APPEND extra_deps nvptx-loader)
      endif()
    endif()
=======
>>>>>>> 5eee2751
    if(TARGET clang-offload-packager)
      list(APPEND extra_deps clang-offload-packager)
    endif()
    if(TARGET clang-nvlink-wrapper)
      list(APPEND extra_deps clang-nvlink-wrapper)
    endif()
  endif()
  if(LLVM_LIBC_FULL_BUILD)
    list(APPEND extra_cmake_args "-DLLVM_LIBC_FULL_BUILD=ON")
  endif()
  if("flang-rt" IN_LIST LLVM_ENABLE_RUNTIMES)
    list(APPEND extra_args ENABLE_FORTRAN)
  endif ()

  if(NOT LLVM_RUNTIME_TARGETS)
    runtime_default_target(
      DEPENDS ${builtins_dep} ${extra_deps}
      CMAKE_ARGS ${extra_cmake_args}
      PREFIXES ${prefixes}
      EXTRA_ARGS ${extra_args})
    set(test_targets check-runtimes)
  else()
    if("default" IN_LIST LLVM_RUNTIME_TARGETS)
      runtime_default_target(
        DEPENDS ${builtins_dep} ${extra_deps}
        CMAKE_ARGS ${extra_cmake_args}
        PREFIXES ${prefixes}
        EXTRA_ARGS ${extra_args})
      list(REMOVE_ITEM LLVM_RUNTIME_TARGETS "default")
    else()
      add_custom_target(runtimes)
      add_custom_target(runtimes-configure)
      add_custom_target(install-runtimes)
      add_custom_target(install-runtimes-stripped)
      set_target_properties(
        runtimes runtimes-configure install-runtimes install-runtimes-stripped
        PROPERTIES FOLDER "Runtimes"
      )
      if(LLVM_INCLUDE_TESTS)
        add_custom_target(check-runtimes)
        add_custom_target(runtimes-test-depends)
        set_target_properties(
          check-runtimes runtimes-test-depends
          PROPERTIES FOLDER "Runtimes"
        )
        set(test_targets "")
      endif()
      if(LLVM_RUNTIME_DISTRIBUTION_COMPONENTS)
        foreach(component ${LLVM_RUNTIME_DISTRIBUTION_COMPONENTS})
          add_custom_target(${component})
          add_custom_target(install-${component})
          add_custom_target(install-${component}-stripped)
          set_target_properties(
            ${component} install-${component} install-${component}-stripped
            PROPERTIES FOLDER "${component}"
          )
        endforeach()
      endif()
    endif()

    foreach(name ${LLVM_RUNTIME_TARGETS})
      if(builtins_dep)
        if (LLVM_BUILTIN_TARGETS)
          set(builtins_dep_name "${builtins_dep}-${name}")
        else()
          set(builtins_dep_name ${builtins_dep})
        endif()
      endif()

      check_apple_target(${name} runtime)

      runtime_register_target(${name}
        DEPENDS ${builtins_dep_name} ${extra_deps}
        CMAKE_ARGS -DLLVM_DEFAULT_TARGET_TRIPLE=${name} ${extra_cmake_args}
        EXTRA_ARGS TARGET_TRIPLE ${name} ${extra_args})
    endforeach()

    foreach(multilib ${LLVM_RUNTIME_MULTILIBS})
      foreach(name ${LLVM_RUNTIME_MULTILIB_${multilib}_TARGETS})
        runtime_register_target(${name}+${multilib}
          DEPENDS runtimes-${name}
          CMAKE_ARGS -DLLVM_DEFAULT_TARGET_TRIPLE=${name}
                     -DLLVM_RUNTIMES_PREFIX=${name}/
                     -DLLVM_RUNTIMES_LIBDIR_SUBDIR=${multilib}
                     ${extra_cmake_args}
          BASE_NAME ${name}
          EXTRA_ARGS TARGET_TRIPLE ${name} ${extra_args})
      endforeach()
    endforeach()
  endif()

  if(NOT LLVM_BUILD_INSTRUMENTED AND CLANG_ENABLE_BOOTSTRAP)
    # TODO: This is a hack needed because the libcxx headers are copied into the
    # build directory during configuration. Without that step the clang in the
    # build directory cannot find the C++ headers in certain configurations.
    # I need to build a mechanism for runtime projects to provide CMake code
    # that executes at LLVM configuration time to handle this case.
    add_dependencies(clang-bootstrap-deps runtimes-configure)
    # We need to add the runtimes as a dependency because compiler-rt can be
    # built as part of runtimes and we need the profile runtime for PGO
    add_dependencies(clang-bootstrap-deps runtimes)
    # The bootstrap build will attempt to configure the offload runtime
    # before the openmp project which will error out due to failing to
    # find libomp.so. We must add omp as a dependency before runtimes
    # are configured.
    if("openmp" IN_LIST LLVM_ENABLE_PROJECTS AND "offload" IN_LIST LLVM_ENABLE_RUNTIMES)
      add_dependencies(clang-bootstrap-deps omp)
    endif()
  endif()

  if(LLVM_INCLUDE_TESTS)
    set_property(GLOBAL APPEND PROPERTY LLVM_ALL_ADDITIONAL_TEST_DEPENDS runtimes-test-depends)

    foreach(target ${test_targets} ${SUB_CHECK_TARGETS})
      add_dependencies(${target} ${extra_deps})
    endforeach()

    set_property(GLOBAL APPEND PROPERTY LLVM_ALL_ADDITIONAL_TEST_TARGETS runtimes ${extra_deps})
  endif()
endif()<|MERGE_RESOLUTION|>--- conflicted
+++ resolved
@@ -534,23 +534,6 @@
   endif()
   if(LLVM_LIBC_GPU_BUILD)
     list(APPEND extra_cmake_args "-DLLVM_LIBC_GPU_BUILD=ON")
-<<<<<<< HEAD
-    if("libc" IN_LIST RUNTIMES_amdgcn-amd-amdhsa_LLVM_ENABLE_RUNTIMES)
-      if(TARGET amdhsa-loader)
-        list(APPEND extra_cmake_args
-             "-DRUNTIMES_amdgcn-amd-amdhsa_LIBC_GPU_LOADER_EXECUTABLE=$<TARGET_FILE:amdhsa-loader>")
-        list(APPEND extra_deps amdhsa-loader)
-      endif()
-    endif()
-    if("libc" IN_LIST RUNTIMES_nvptx64-nvidia-cuda_LLVM_ENABLE_RUNTIMES)
-      if(TARGET nvptx-loader)
-        list(APPEND extra_cmake_args
-             "-DRUNTIMES_nvptx64-nvidia-cuda_LIBC_GPU_LOADER_EXECUTABLE=$<TARGET_FILE:nvptx-loader>")
-        list(APPEND extra_deps nvptx-loader)
-      endif()
-    endif()
-=======
->>>>>>> 5eee2751
     if(TARGET clang-offload-packager)
       list(APPEND extra_deps clang-offload-packager)
     endif()
