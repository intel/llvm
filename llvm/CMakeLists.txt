--- conflicted
+++ resolved
@@ -1079,13 +1079,10 @@
   set(LLVM_ENABLE_LLVM_EXPORT_ANNOTATIONS ON)
 endif()
 
-<<<<<<< HEAD
-=======
 # Because LLVM-C is built into the LLVM library, for now export its symbols
 # whenever LLVM symbols are exported.
 set(LLVM_ENABLE_LLVM_C_EXPORT_ANNOTATIONS ${LLVM_ENABLE_LLVM_EXPORT_ANNOTATIONS})
 
->>>>>>> 10a576f7
 set(LLVM_ENABLE_NEW_PASS_MANAGER TRUE CACHE BOOL
   "Enable the new pass manager by default.")
 if(NOT LLVM_ENABLE_NEW_PASS_MANAGER)
