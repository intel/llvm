//===-- TargetParser - Parser for target features ---------------*- C++ -*-===//
//
// Part of the LLVM Project, under the Apache License v2.0 with LLVM Exceptions.
// See https://llvm.org/LICENSE.txt for license information.
// SPDX-License-Identifier: Apache-2.0 WITH LLVM-exception
//
//===----------------------------------------------------------------------===//
//
// This file implements a target parser to recognise hardware features such as
// FPU/CPU/ARCH names as well as specific support such as HDIV, etc.
//
//===----------------------------------------------------------------------===//

#include "llvm/TargetParser/TargetParser.h"
#include "llvm/ADT/ArrayRef.h"
#include "llvm/TargetParser/Triple.h"

using namespace llvm;
using namespace AMDGPU;

/// Find KV in array using binary search.
static const BasicSubtargetSubTypeKV *
find(StringRef S, ArrayRef<BasicSubtargetSubTypeKV> A) {
  // Binary search the array
  auto F = llvm::lower_bound(A, S);
  // If not found then return NULL
  if (F == A.end() || StringRef(F->Key) != S)
    return nullptr;
  // Return the found array item
  return F;
}

/// For each feature that is (transitively) implied by this feature, set it.
static void setImpliedBits(FeatureBitset &Bits, const FeatureBitset &Implies,
                           ArrayRef<BasicSubtargetFeatureKV> FeatureTable) {
  // OR the Implies bits in outside the loop. This allows the Implies for CPUs
  // which might imply features not in FeatureTable to use this.
  Bits |= Implies;
  for (const auto &FE : FeatureTable)
    if (Implies.test(FE.Value))
      setImpliedBits(Bits, FE.Implies.getAsBitset(), FeatureTable);
}

std::optional<llvm::StringMap<bool>> llvm::getCPUDefaultTargetFeatures(
    StringRef CPU, ArrayRef<BasicSubtargetSubTypeKV> ProcDesc,
    ArrayRef<BasicSubtargetFeatureKV> ProcFeatures) {
  if (CPU.empty())
    return std::nullopt;

  const BasicSubtargetSubTypeKV *CPUEntry = ::find(CPU, ProcDesc);
  if (!CPUEntry)
    return std::nullopt;

  // Set the features implied by this CPU feature if there is a match.
  FeatureBitset Bits;
  llvm::StringMap<bool> DefaultFeatures;
  setImpliedBits(Bits, CPUEntry->Implies.getAsBitset(), ProcFeatures);

  [[maybe_unused]] unsigned BitSize = Bits.size();
  for (const BasicSubtargetFeatureKV &FE : ProcFeatures) {
    assert(FE.Value < BitSize && "Target Feature is out of range");
    if (Bits[FE.Value])
      DefaultFeatures[FE.Key] = true;
  }
  return DefaultFeatures;
}

namespace {

struct GPUInfo {
  StringLiteral Name;
  StringLiteral CanonicalName;
  AMDGPU::GPUKind Kind;
  unsigned Features;
};

constexpr GPUInfo R600GPUs[] = {
  // Name       Canonical    Kind        Features
  //            Name
  {{"r600"},    {"r600"},    GK_R600,    FEATURE_NONE },
  {{"rv630"},   {"r600"},    GK_R600,    FEATURE_NONE },
  {{"rv635"},   {"r600"},    GK_R600,    FEATURE_NONE },
  {{"r630"},    {"r630"},    GK_R630,    FEATURE_NONE },
  {{"rs780"},   {"rs880"},   GK_RS880,   FEATURE_NONE },
  {{"rs880"},   {"rs880"},   GK_RS880,   FEATURE_NONE },
  {{"rv610"},   {"rs880"},   GK_RS880,   FEATURE_NONE },
  {{"rv620"},   {"rs880"},   GK_RS880,   FEATURE_NONE },
  {{"rv670"},   {"rv670"},   GK_RV670,   FEATURE_NONE },
  {{"rv710"},   {"rv710"},   GK_RV710,   FEATURE_NONE },
  {{"rv730"},   {"rv730"},   GK_RV730,   FEATURE_NONE },
  {{"rv740"},   {"rv770"},   GK_RV770,   FEATURE_NONE },
  {{"rv770"},   {"rv770"},   GK_RV770,   FEATURE_NONE },
  {{"cedar"},   {"cedar"},   GK_CEDAR,   FEATURE_NONE },
  {{"palm"},    {"cedar"},   GK_CEDAR,   FEATURE_NONE },
  {{"cypress"}, {"cypress"}, GK_CYPRESS, FEATURE_FMA  },
  {{"hemlock"}, {"cypress"}, GK_CYPRESS, FEATURE_FMA  },
  {{"juniper"}, {"juniper"}, GK_JUNIPER, FEATURE_NONE },
  {{"redwood"}, {"redwood"}, GK_REDWOOD, FEATURE_NONE },
  {{"sumo"},    {"sumo"},    GK_SUMO,    FEATURE_NONE },
  {{"sumo2"},   {"sumo"},    GK_SUMO,    FEATURE_NONE },
  {{"barts"},   {"barts"},   GK_BARTS,   FEATURE_NONE },
  {{"caicos"},  {"caicos"},  GK_CAICOS,  FEATURE_NONE },
  {{"aruba"},   {"cayman"},  GK_CAYMAN,  FEATURE_FMA  },
  {{"cayman"},  {"cayman"},  GK_CAYMAN,  FEATURE_FMA  },
  {{"turks"},   {"turks"},   GK_TURKS,   FEATURE_NONE }
};

// This table should be sorted by the value of GPUKind
// Don't bother listing the implicitly true features
constexpr GPUInfo AMDGCNGPUs[] = {
    // clang-format off
    // Name         Canonical    Kind        Features
    //              Name
    {{"gfx600"},    {"gfx600"},  GK_GFX600,  FEATURE_FAST_FMA_F32},
    {{"tahiti"},    {"gfx600"},  GK_GFX600,  FEATURE_FAST_FMA_F32},
    {{"gfx601"},    {"gfx601"},  GK_GFX601,  FEATURE_NONE},
    {{"pitcairn"},  {"gfx601"},  GK_GFX601,  FEATURE_NONE},
    {{"verde"},     {"gfx601"},  GK_GFX601,  FEATURE_NONE},
    {{"gfx602"},    {"gfx602"},  GK_GFX602,  FEATURE_NONE},
    {{"hainan"},    {"gfx602"},  GK_GFX602,  FEATURE_NONE},
    {{"oland"},     {"gfx602"},  GK_GFX602,  FEATURE_NONE},
    {{"gfx700"},    {"gfx700"},  GK_GFX700,  FEATURE_NONE},
    {{"kaveri"},    {"gfx700"},  GK_GFX700,  FEATURE_NONE},
    {{"gfx701"},    {"gfx701"},  GK_GFX701,  FEATURE_FAST_FMA_F32},
    {{"hawaii"},    {"gfx701"},  GK_GFX701,  FEATURE_FAST_FMA_F32},
    {{"gfx702"},    {"gfx702"},  GK_GFX702,  FEATURE_FAST_FMA_F32},
    {{"gfx703"},    {"gfx703"},  GK_GFX703,  FEATURE_NONE},
    {{"kabini"},    {"gfx703"},  GK_GFX703,  FEATURE_NONE},
    {{"mullins"},   {"gfx703"},  GK_GFX703,  FEATURE_NONE},
    {{"gfx704"},    {"gfx704"},  GK_GFX704,  FEATURE_NONE},
    {{"bonaire"},   {"gfx704"},  GK_GFX704,  FEATURE_NONE},
    {{"gfx705"},    {"gfx705"},  GK_GFX705,  FEATURE_NONE},
    {{"gfx801"},    {"gfx801"},  GK_GFX801,  FEATURE_FAST_FMA_F32|FEATURE_FAST_DENORMAL_F32|FEATURE_XNACK},
    {{"carrizo"},   {"gfx801"},  GK_GFX801,  FEATURE_FAST_FMA_F32|FEATURE_FAST_DENORMAL_F32|FEATURE_XNACK},
    {{"gfx802"},    {"gfx802"},  GK_GFX802,  FEATURE_FAST_DENORMAL_F32},
    {{"iceland"},   {"gfx802"},  GK_GFX802,  FEATURE_FAST_DENORMAL_F32},
    {{"tonga"},     {"gfx802"},  GK_GFX802,  FEATURE_FAST_DENORMAL_F32},
    {{"gfx803"},    {"gfx803"},  GK_GFX803,  FEATURE_FAST_DENORMAL_F32},
    {{"fiji"},      {"gfx803"},  GK_GFX803,  FEATURE_FAST_DENORMAL_F32},
    {{"polaris10"}, {"gfx803"},  GK_GFX803,  FEATURE_FAST_DENORMAL_F32},
    {{"polaris11"}, {"gfx803"},  GK_GFX803,  FEATURE_FAST_DENORMAL_F32},
    {{"gfx805"},    {"gfx805"},  GK_GFX805,  FEATURE_FAST_DENORMAL_F32},
    {{"tongapro"},  {"gfx805"},  GK_GFX805,  FEATURE_FAST_DENORMAL_F32},
    {{"gfx810"},    {"gfx810"},  GK_GFX810,  FEATURE_FAST_DENORMAL_F32|FEATURE_XNACK},
    {{"stoney"},    {"gfx810"},  GK_GFX810,  FEATURE_FAST_DENORMAL_F32|FEATURE_XNACK},
    {{"gfx900"},    {"gfx900"},  GK_GFX900,  FEATURE_FAST_FMA_F32|FEATURE_FAST_DENORMAL_F32|FEATURE_XNACK},
    {{"gfx902"},    {"gfx902"},  GK_GFX902,  FEATURE_FAST_FMA_F32|FEATURE_FAST_DENORMAL_F32|FEATURE_XNACK},
    {{"gfx904"},    {"gfx904"},  GK_GFX904,  FEATURE_FAST_FMA_F32|FEATURE_FAST_DENORMAL_F32|FEATURE_XNACK},
    {{"gfx906"},    {"gfx906"},  GK_GFX906,  FEATURE_FAST_FMA_F32|FEATURE_FAST_DENORMAL_F32|FEATURE_XNACK|FEATURE_SRAMECC},
    {{"gfx908"},    {"gfx908"},  GK_GFX908,  FEATURE_FAST_FMA_F32|FEATURE_FAST_DENORMAL_F32|FEATURE_XNACK|FEATURE_SRAMECC},
    {{"gfx909"},    {"gfx909"},  GK_GFX909,  FEATURE_FAST_FMA_F32|FEATURE_FAST_DENORMAL_F32|FEATURE_XNACK},
    {{"gfx90a"},    {"gfx90a"},  GK_GFX90A,  FEATURE_FAST_FMA_F32|FEATURE_FAST_DENORMAL_F32|FEATURE_XNACK|FEATURE_SRAMECC},
    {{"gfx90c"},    {"gfx90c"},  GK_GFX90C,  FEATURE_FAST_FMA_F32|FEATURE_FAST_DENORMAL_F32|FEATURE_XNACK},
    {{"gfx942"},    {"gfx942"},  GK_GFX942,  FEATURE_FAST_FMA_F32|FEATURE_FAST_DENORMAL_F32|FEATURE_XNACK|FEATURE_SRAMECC},
    {{"gfx950"},    {"gfx950"},  GK_GFX950,  FEATURE_FAST_FMA_F32|FEATURE_FAST_DENORMAL_F32|FEATURE_XNACK|FEATURE_SRAMECC},
    {{"gfx1010"},   {"gfx1010"}, GK_GFX1010, FEATURE_FAST_FMA_F32|FEATURE_FAST_DENORMAL_F32|FEATURE_WAVE32|FEATURE_XNACK|FEATURE_WGP},
    {{"gfx1011"},   {"gfx1011"}, GK_GFX1011, FEATURE_FAST_FMA_F32|FEATURE_FAST_DENORMAL_F32|FEATURE_WAVE32|FEATURE_XNACK|FEATURE_WGP},
    {{"gfx1012"},   {"gfx1012"}, GK_GFX1012, FEATURE_FAST_FMA_F32|FEATURE_FAST_DENORMAL_F32|FEATURE_WAVE32|FEATURE_XNACK|FEATURE_WGP},
    {{"gfx1013"},   {"gfx1013"}, GK_GFX1013, FEATURE_FAST_FMA_F32|FEATURE_FAST_DENORMAL_F32|FEATURE_WAVE32|FEATURE_XNACK|FEATURE_WGP},
    {{"gfx1030"},   {"gfx1030"}, GK_GFX1030, FEATURE_FAST_FMA_F32|FEATURE_FAST_DENORMAL_F32|FEATURE_WAVE32|FEATURE_WGP},
    {{"gfx1031"},   {"gfx1031"}, GK_GFX1031, FEATURE_FAST_FMA_F32|FEATURE_FAST_DENORMAL_F32|FEATURE_WAVE32|FEATURE_WGP},
    {{"gfx1032"},   {"gfx1032"}, GK_GFX1032, FEATURE_FAST_FMA_F32|FEATURE_FAST_DENORMAL_F32|FEATURE_WAVE32|FEATURE_WGP},
    {{"gfx1033"},   {"gfx1033"}, GK_GFX1033, FEATURE_FAST_FMA_F32|FEATURE_FAST_DENORMAL_F32|FEATURE_WAVE32|FEATURE_WGP},
    {{"gfx1034"},   {"gfx1034"}, GK_GFX1034, FEATURE_FAST_FMA_F32|FEATURE_FAST_DENORMAL_F32|FEATURE_WAVE32|FEATURE_WGP},
    {{"gfx1035"},   {"gfx1035"}, GK_GFX1035, FEATURE_FAST_FMA_F32|FEATURE_FAST_DENORMAL_F32|FEATURE_WAVE32|FEATURE_WGP},
    {{"gfx1036"},   {"gfx1036"}, GK_GFX1036, FEATURE_FAST_FMA_F32|FEATURE_FAST_DENORMAL_F32|FEATURE_WAVE32|FEATURE_WGP},
    {{"gfx1100"},   {"gfx1100"}, GK_GFX1100, FEATURE_FAST_FMA_F32|FEATURE_FAST_DENORMAL_F32|FEATURE_WAVE32|FEATURE_WGP},
    {{"gfx1101"},   {"gfx1101"}, GK_GFX1101, FEATURE_FAST_FMA_F32|FEATURE_FAST_DENORMAL_F32|FEATURE_WAVE32|FEATURE_WGP},
    {{"gfx1102"},   {"gfx1102"}, GK_GFX1102, FEATURE_FAST_FMA_F32|FEATURE_FAST_DENORMAL_F32|FEATURE_WAVE32|FEATURE_WGP},
    {{"gfx1103"},   {"gfx1103"}, GK_GFX1103, FEATURE_FAST_FMA_F32|FEATURE_FAST_DENORMAL_F32|FEATURE_WAVE32|FEATURE_WGP},
    {{"gfx1150"},   {"gfx1150"}, GK_GFX1150, FEATURE_FAST_FMA_F32|FEATURE_FAST_DENORMAL_F32|FEATURE_WAVE32|FEATURE_WGP},
    {{"gfx1151"},   {"gfx1151"}, GK_GFX1151, FEATURE_FAST_FMA_F32|FEATURE_FAST_DENORMAL_F32|FEATURE_WAVE32|FEATURE_WGP},
    {{"gfx1152"},   {"gfx1152"}, GK_GFX1152, FEATURE_FAST_FMA_F32|FEATURE_FAST_DENORMAL_F32|FEATURE_WAVE32|FEATURE_WGP},
    {{"gfx1153"},   {"gfx1153"}, GK_GFX1153, FEATURE_FAST_FMA_F32|FEATURE_FAST_DENORMAL_F32|FEATURE_WAVE32|FEATURE_WGP},
    {{"gfx1200"},   {"gfx1200"}, GK_GFX1200, FEATURE_FAST_FMA_F32|FEATURE_FAST_DENORMAL_F32|FEATURE_WAVE32|FEATURE_WGP},
    {{"gfx1201"},   {"gfx1201"}, GK_GFX1201, FEATURE_FAST_FMA_F32|FEATURE_FAST_DENORMAL_F32|FEATURE_WAVE32|FEATURE_WGP},
    {{"gfx1250"},   {"gfx1250"}, GK_GFX1250, FEATURE_FAST_FMA_F32|FEATURE_FAST_DENORMAL_F32|FEATURE_WAVE32},

    {{"gfx9-generic"},      {"gfx9-generic"},    GK_GFX9_GENERIC,    FEATURE_FAST_FMA_F32|FEATURE_FAST_DENORMAL_F32|FEATURE_XNACK},
    {{"gfx10-1-generic"},   {"gfx10-1-generic"}, GK_GFX10_1_GENERIC, FEATURE_FAST_FMA_F32|FEATURE_FAST_DENORMAL_F32|FEATURE_WAVE32|FEATURE_XNACK|FEATURE_WGP},
    {{"gfx10-3-generic"},   {"gfx10-3-generic"}, GK_GFX10_3_GENERIC, FEATURE_FAST_FMA_F32|FEATURE_FAST_DENORMAL_F32|FEATURE_WAVE32|FEATURE_WGP},
    {{"gfx11-generic"},     {"gfx11-generic"},   GK_GFX11_GENERIC,   FEATURE_FAST_FMA_F32|FEATURE_FAST_DENORMAL_F32|FEATURE_WAVE32|FEATURE_WGP},
    {{"gfx12-generic"},     {"gfx12-generic"},   GK_GFX12_GENERIC,   FEATURE_FAST_FMA_F32|FEATURE_FAST_DENORMAL_F32|FEATURE_WAVE32|FEATURE_WGP},
    {{"gfx9-4-generic"},    {"gfx9-4-generic"},  GK_GFX9_4_GENERIC,  FEATURE_FAST_FMA_F32|FEATURE_FAST_DENORMAL_F32|FEATURE_XNACK|FEATURE_SRAMECC},
    // clang-format on
};

const GPUInfo *getArchEntry(AMDGPU::GPUKind AK, ArrayRef<GPUInfo> Table) {
  GPUInfo Search = { {""}, {""}, AK, AMDGPU::FEATURE_NONE };

  auto I =
      llvm::lower_bound(Table, Search, [](const GPUInfo &A, const GPUInfo &B) {
        return A.Kind < B.Kind;
      });

  if (I == Table.end() || I->Kind != Search.Kind)
    return nullptr;
  return I;
}

} // namespace

StringRef llvm::AMDGPU::getArchFamilyNameAMDGCN(GPUKind AK) {
  switch (AK) {
  case AMDGPU::GK_GFX9_GENERIC:
  case AMDGPU::GK_GFX9_4_GENERIC:
    return "gfx9";
  case AMDGPU::GK_GFX10_1_GENERIC:
  case AMDGPU::GK_GFX10_3_GENERIC:
    return "gfx10";
  case AMDGPU::GK_GFX11_GENERIC:
    return "gfx11";
  case AMDGPU::GK_GFX12_GENERIC:
    return "gfx12";
  default: {
    StringRef ArchName = getArchNameAMDGCN(AK);
    return ArchName.empty() ? "" : ArchName.drop_back(2);
  }
  }
}

StringRef llvm::AMDGPU::getArchNameAMDGCN(GPUKind AK) {
  if (const auto *Entry = getArchEntry(AK, AMDGCNGPUs))
    return Entry->CanonicalName;
  return "";
}

StringRef llvm::AMDGPU::getArchNameR600(GPUKind AK) {
  if (const auto *Entry = getArchEntry(AK, R600GPUs))
    return Entry->CanonicalName;
  return "";
}

AMDGPU::GPUKind llvm::AMDGPU::parseArchAMDGCN(StringRef CPU) {
  for (const auto &C : AMDGCNGPUs) {
    if (CPU == C.Name)
      return C.Kind;
  }

  return AMDGPU::GPUKind::GK_NONE;
}

AMDGPU::GPUKind llvm::AMDGPU::parseArchR600(StringRef CPU) {
  for (const auto &C : R600GPUs) {
    if (CPU == C.Name)
      return C.Kind;
  }

  return AMDGPU::GPUKind::GK_NONE;
}

unsigned AMDGPU::getArchAttrAMDGCN(GPUKind AK) {
  if (const auto *Entry = getArchEntry(AK, AMDGCNGPUs))
    return Entry->Features;
  return FEATURE_NONE;
}

unsigned AMDGPU::getArchAttrR600(GPUKind AK) {
  if (const auto *Entry = getArchEntry(AK, R600GPUs))
    return Entry->Features;
  return FEATURE_NONE;
}

void AMDGPU::fillValidArchListAMDGCN(SmallVectorImpl<StringRef> &Values) {
  // XXX: Should this only report unique canonical names?
  for (const auto &C : AMDGCNGPUs)
    Values.push_back(C.Name);
}

void AMDGPU::fillValidArchListR600(SmallVectorImpl<StringRef> &Values) {
  for (const auto &C : R600GPUs)
    Values.push_back(C.Name);
}

AMDGPU::IsaVersion AMDGPU::getIsaVersion(StringRef GPU) {
  AMDGPU::GPUKind AK = parseArchAMDGCN(GPU);
  if (AK == AMDGPU::GPUKind::GK_NONE) {
    if (GPU == "generic-hsa")
      return {7, 0, 0};
    if (GPU == "generic")
      return {6, 0, 0};
    return {0, 0, 0};
  }

  // clang-format off
  switch (AK) {
  case GK_GFX600:  return {6, 0, 0};
  case GK_GFX601:  return {6, 0, 1};
  case GK_GFX602:  return {6, 0, 2};
  case GK_GFX700:  return {7, 0, 0};
  case GK_GFX701:  return {7, 0, 1};
  case GK_GFX702:  return {7, 0, 2};
  case GK_GFX703:  return {7, 0, 3};
  case GK_GFX704:  return {7, 0, 4};
  case GK_GFX705:  return {7, 0, 5};
  case GK_GFX801:  return {8, 0, 1};
  case GK_GFX802:  return {8, 0, 2};
  case GK_GFX803:  return {8, 0, 3};
  case GK_GFX805:  return {8, 0, 5};
  case GK_GFX810:  return {8, 1, 0};
  case GK_GFX900:  return {9, 0, 0};
  case GK_GFX902:  return {9, 0, 2};
  case GK_GFX904:  return {9, 0, 4};
  case GK_GFX906:  return {9, 0, 6};
  case GK_GFX908:  return {9, 0, 8};
  case GK_GFX909:  return {9, 0, 9};
  case GK_GFX90A:  return {9, 0, 10};
  case GK_GFX90C:  return {9, 0, 12};
  case GK_GFX942:  return {9, 4, 2};
  case GK_GFX950:  return {9, 5, 0};
  case GK_GFX1010: return {10, 1, 0};
  case GK_GFX1011: return {10, 1, 1};
  case GK_GFX1012: return {10, 1, 2};
  case GK_GFX1013: return {10, 1, 3};
  case GK_GFX1030: return {10, 3, 0};
  case GK_GFX1031: return {10, 3, 1};
  case GK_GFX1032: return {10, 3, 2};
  case GK_GFX1033: return {10, 3, 3};
  case GK_GFX1034: return {10, 3, 4};
  case GK_GFX1035: return {10, 3, 5};
  case GK_GFX1036: return {10, 3, 6};
  case GK_GFX1100: return {11, 0, 0};
  case GK_GFX1101: return {11, 0, 1};
  case GK_GFX1102: return {11, 0, 2};
  case GK_GFX1103: return {11, 0, 3};
  case GK_GFX1150: return {11, 5, 0};
  case GK_GFX1151: return {11, 5, 1};
  case GK_GFX1152: return {11, 5, 2};
  case GK_GFX1153: return {11, 5, 3};
  case GK_GFX1200: return {12, 0, 0};
  case GK_GFX1201: return {12, 0, 1};
  case GK_GFX1250: return {12, 5, 0};

  // Generic targets return the lowest common denominator
  // within their family. That is, the ISA that is the most
  // restricted in terms of features.
  //
  // gfx9-generic is tricky because there is no lowest
  // common denominator, so we return gfx900 which has mad-mix
  // but this family doesn't have it.
  //
  // This API should never be used to check for a particular
  // feature anyway.
  //
  // TODO: Split up this API depending on its caller so
  // generic target handling is more obvious and less risky.
  case GK_GFX9_GENERIC:    return {9, 0, 0};
  case GK_GFX9_4_GENERIC:  return {9, 4, 0};
  case GK_GFX10_1_GENERIC: return {10, 1, 0};
  case GK_GFX10_3_GENERIC: return {10, 3, 0};
  case GK_GFX11_GENERIC:   return {11, 0, 3};
  case GK_GFX12_GENERIC:   return {12, 0, 0};
  default:         return {0, 0, 0};
  }
  // clang-format on
}

StringRef AMDGPU::getCanonicalArchName(const Triple &T, StringRef Arch) {
  assert(T.isAMDGPU());
  auto ProcKind = T.isAMDGCN() ? parseArchAMDGCN(Arch) : parseArchR600(Arch);
  if (ProcKind == GK_NONE)
    return StringRef();

  return T.isAMDGCN() ? getArchNameAMDGCN(ProcKind) : getArchNameR600(ProcKind);
}

static std::pair<FeatureError, StringRef>
insertWaveSizeFeature(StringRef GPU, const Triple &T,
                      const StringMap<bool> &DefaultFeatures,
                      StringMap<bool> &Features) {
  const bool IsNullGPU = GPU.empty();
  const bool TargetHasWave32 = DefaultFeatures.count("wavefrontsize32");
  const bool TargetHasWave64 = DefaultFeatures.count("wavefrontsize64");
  const bool HaveWave32 = Features.count("wavefrontsize32");
  const bool HaveWave64 = Features.count("wavefrontsize64");
  if (HaveWave32 && HaveWave64)
    return {AMDGPU::INVALID_FEATURE_COMBINATION,
            "'wavefrontsize32' and 'wavefrontsize64' are mutually exclusive"};

  if (HaveWave32 && !IsNullGPU && TargetHasWave64)
    return {AMDGPU::UNSUPPORTED_TARGET_FEATURE, "wavefrontsize32"};

  if (HaveWave64 && !IsNullGPU && TargetHasWave32)
    return {AMDGPU::UNSUPPORTED_TARGET_FEATURE, "wavefrontsize64"};

  // Don't assume any wavesize with an unknown subtarget.
  // Default to wave32 if target supports both.
  if (!IsNullGPU && !HaveWave32 && !HaveWave64 && !TargetHasWave32 &&
      !TargetHasWave64)
    Features.insert(std::make_pair("wavefrontsize32", true));

  for (const auto &Entry : DefaultFeatures) {
    if (!Features.count(Entry.getKey()))
      Features[Entry.getKey()] = Entry.getValue();
  }

  return {NO_ERROR, StringRef()};
}

/// Fills Features map with default values for given target GPU.
/// \p Features contains overriding target features and this function returns
/// default target features with entries overridden by \p Features.
static void fillAMDGCNFeatureMap(StringRef GPU, const Triple &T,
                                 StringMap<bool> &Features) {
  AMDGPU::GPUKind Kind = parseArchAMDGCN(GPU);
  switch (Kind) {
  case GK_GFX1250:
    Features["ci-insts"] = true;
    Features["dot7-insts"] = true;
    Features["dot8-insts"] = true;
    Features["dl-insts"] = true;
    Features["16-bit-insts"] = true;
    Features["dpp"] = true;
    Features["gfx8-insts"] = true;
    Features["gfx9-insts"] = true;
    Features["gfx10-insts"] = true;
    Features["gfx10-3-insts"] = true;
    Features["gfx11-insts"] = true;
    Features["gfx12-insts"] = true;
    Features["gfx1250-insts"] = true;
    Features["bitop3-insts"] = true;
    Features["prng-inst"] = true;
    Features["tanh-insts"] = true;
    Features["tensor-cvt-lut-insts"] = true;
    Features["transpose-load-f4f6-insts"] = true;
    Features["bf16-trans-insts"] = true;
    Features["bf16-cvt-insts"] = true;
    Features["fp8-conversion-insts"] = true;
    Features["fp8e5m3-insts"] = true;
    Features["permlane16-swap"] = true;
    Features["ashr-pk-insts"] = true;
    Features["atomic-buffer-pk-add-bf16-inst"] = true;
    Features["vmem-pref-insts"] = true;
    Features["atomic-fadd-rtn-insts"] = true;
    Features["atomic-buffer-global-pk-add-f16-insts"] = true;
    Features["atomic-flat-pk-add-16-insts"] = true;
    Features["atomic-global-pk-add-bf16-inst"] = true;
    Features["atomic-ds-pk-add-16-insts"] = true;
    Features["setprio-inc-wg-inst"] = true;
    Features["atomic-fmin-fmax-global-f32"] = true;
    Features["atomic-fmin-fmax-global-f64"] = true;
    Features["wavefrontsize32"] = true;
    break;
  case GK_GFX1201:
  case GK_GFX1200:
  case GK_GFX12_GENERIC:
    Features["ci-insts"] = true;
    Features["dot7-insts"] = true;
    Features["dot8-insts"] = true;
    Features["dot9-insts"] = true;
    Features["dot10-insts"] = true;
    Features["dot11-insts"] = true;
    Features["dot12-insts"] = true;
    Features["dl-insts"] = true;
    Features["atomic-ds-pk-add-16-insts"] = true;
    Features["atomic-flat-pk-add-16-insts"] = true;
    Features["atomic-buffer-global-pk-add-f16-insts"] = true;
    Features["atomic-buffer-pk-add-bf16-inst"] = true;
    Features["atomic-global-pk-add-bf16-inst"] = true;
    Features["16-bit-insts"] = true;
    Features["dpp"] = true;
    Features["gfx8-insts"] = true;
    Features["gfx9-insts"] = true;
    Features["gfx10-insts"] = true;
    Features["gfx10-3-insts"] = true;
    Features["gfx11-insts"] = true;
    Features["gfx12-insts"] = true;
    Features["atomic-fadd-rtn-insts"] = true;
    Features["image-insts"] = true;
    Features["fp8-conversion-insts"] = true;
    Features["atomic-fmin-fmax-global-f32"] = true;
    break;
  case GK_GFX1153:
  case GK_GFX1152:
  case GK_GFX1151:
  case GK_GFX1150:
  case GK_GFX1103:
  case GK_GFX1102:
  case GK_GFX1101:
  case GK_GFX1100:
  case GK_GFX11_GENERIC:
    Features["ci-insts"] = true;
    Features["dot5-insts"] = true;
    Features["dot7-insts"] = true;
    Features["dot8-insts"] = true;
    Features["dot9-insts"] = true;
    Features["dot10-insts"] = true;
    Features["dot12-insts"] = true;
    Features["dl-insts"] = true;
    Features["16-bit-insts"] = true;
    Features["dpp"] = true;
    Features["gfx8-insts"] = true;
    Features["gfx9-insts"] = true;
    Features["gfx10-insts"] = true;
    Features["gfx10-3-insts"] = true;
    Features["gfx11-insts"] = true;
    Features["atomic-fadd-rtn-insts"] = true;
    Features["image-insts"] = true;
    Features["gws"] = true;
    Features["atomic-fmin-fmax-global-f32"] = true;
    break;
  case GK_GFX1036:
  case GK_GFX1035:
  case GK_GFX1034:
  case GK_GFX1033:
  case GK_GFX1032:
  case GK_GFX1031:
  case GK_GFX1030:
  case GK_GFX10_3_GENERIC:
    Features["ci-insts"] = true;
    Features["dot1-insts"] = true;
    Features["dot2-insts"] = true;
    Features["dot5-insts"] = true;
    Features["dot6-insts"] = true;
    Features["dot7-insts"] = true;
    Features["dot10-insts"] = true;
    Features["dl-insts"] = true;
    Features["16-bit-insts"] = true;
    Features["dpp"] = true;
    Features["gfx8-insts"] = true;
    Features["gfx9-insts"] = true;
    Features["gfx10-insts"] = true;
    Features["gfx10-3-insts"] = true;
    Features["image-insts"] = true;
    Features["s-memrealtime"] = true;
    Features["s-memtime-inst"] = true;
    Features["gws"] = true;
    Features["vmem-to-lds-load-insts"] = true;
    Features["atomic-fmin-fmax-global-f32"] = true;
    Features["atomic-fmin-fmax-global-f64"] = true;
    break;
  case GK_GFX1012:
  case GK_GFX1011:
    Features["dot1-insts"] = true;
    Features["dot2-insts"] = true;
    Features["dot5-insts"] = true;
    Features["dot6-insts"] = true;
    Features["dot7-insts"] = true;
    Features["dot10-insts"] = true;
    [[fallthrough]];
  case GK_GFX1013:
  case GK_GFX1010:
  case GK_GFX10_1_GENERIC:
    Features["dl-insts"] = true;
    Features["ci-insts"] = true;
    Features["16-bit-insts"] = true;
    Features["dpp"] = true;
    Features["gfx8-insts"] = true;
    Features["gfx9-insts"] = true;
    Features["gfx10-insts"] = true;
    Features["image-insts"] = true;
    Features["s-memrealtime"] = true;
    Features["s-memtime-inst"] = true;
    Features["gws"] = true;
    Features["vmem-to-lds-load-insts"] = true;
    Features["atomic-fmin-fmax-global-f32"] = true;
    Features["atomic-fmin-fmax-global-f64"] = true;
    break;
  case GK_GFX950:
    Features["bitop3-insts"] = true;
    Features["fp6bf6-cvt-scale-insts"] = true;
    Features["fp4-cvt-scale-insts"] = true;
    Features["bf8-cvt-scale-insts"] = true;
    Features["fp8-cvt-scale-insts"] = true;
    Features["f16bf16-to-fp6bf6-cvt-scale-insts"] = true;
    Features["f32-to-f16bf16-cvt-sr-insts"] = true;
    Features["prng-inst"] = true;
    Features["permlane16-swap"] = true;
    Features["permlane32-swap"] = true;
    Features["ashr-pk-insts"] = true;
    Features["dot12-insts"] = true;
    Features["dot13-insts"] = true;
    Features["atomic-buffer-pk-add-bf16-inst"] = true;
    Features["gfx950-insts"] = true;
    [[fallthrough]];
  case GK_GFX942:
    Features["fp8-insts"] = true;
    Features["fp8-conversion-insts"] = true;
    if (Kind != GK_GFX950)
      Features["xf32-insts"] = true;
    [[fallthrough]];
  case GK_GFX9_4_GENERIC:
    Features["gfx940-insts"] = true;
    Features["atomic-ds-pk-add-16-insts"] = true;
    Features["atomic-flat-pk-add-16-insts"] = true;
    Features["atomic-global-pk-add-bf16-inst"] = true;
    Features["gfx90a-insts"] = true;
    Features["atomic-buffer-global-pk-add-f16-insts"] = true;
    Features["atomic-fadd-rtn-insts"] = true;
    Features["dot3-insts"] = true;
    Features["dot4-insts"] = true;
    Features["dot5-insts"] = true;
    Features["dot6-insts"] = true;
    Features["mai-insts"] = true;
    Features["dl-insts"] = true;
    Features["dot1-insts"] = true;
    Features["dot2-insts"] = true;
    Features["dot7-insts"] = true;
    Features["dot10-insts"] = true;
    Features["gfx9-insts"] = true;
    Features["gfx8-insts"] = true;
    Features["16-bit-insts"] = true;
    Features["dpp"] = true;
    Features["s-memrealtime"] = true;
    Features["ci-insts"] = true;
    Features["s-memtime-inst"] = true;
    Features["gws"] = true;
    Features["vmem-to-lds-load-insts"] = true;
    Features["atomic-fmin-fmax-global-f64"] = true;
    Features["wavefrontsize64"] = true;
    break;
  case GK_GFX90A:
    Features["gfx90a-insts"] = true;
    Features["atomic-buffer-global-pk-add-f16-insts"] = true;
    Features["atomic-fadd-rtn-insts"] = true;
    Features["atomic-fmin-fmax-global-f64"] = true;
    [[fallthrough]];
  case GK_GFX908:
    Features["dot3-insts"] = true;
    Features["dot4-insts"] = true;
    Features["dot5-insts"] = true;
    Features["dot6-insts"] = true;
    Features["mai-insts"] = true;
    [[fallthrough]];
  case GK_GFX906:
    Features["dl-insts"] = true;
    Features["dot1-insts"] = true;
    Features["dot2-insts"] = true;
    Features["dot7-insts"] = true;
    Features["dot10-insts"] = true;
    [[fallthrough]];
  case GK_GFX90C:
  case GK_GFX909:
  case GK_GFX904:
  case GK_GFX902:
  case GK_GFX900:
  case GK_GFX9_GENERIC:
    Features["gfx9-insts"] = true;
    Features["vmem-to-lds-load-insts"] = true;
    [[fallthrough]];
  case GK_GFX810:
  case GK_GFX805:
  case GK_GFX803:
  case GK_GFX802:
  case GK_GFX801:
    Features["gfx8-insts"] = true;
    Features["16-bit-insts"] = true;
    Features["dpp"] = true;
    Features["s-memrealtime"] = true;
    Features["ci-insts"] = true;
    Features["image-insts"] = true;
    Features["s-memtime-inst"] = true;
    Features["gws"] = true;
    Features["wavefrontsize64"] = true;
    break;
  case GK_GFX705:
  case GK_GFX704:
  case GK_GFX703:
  case GK_GFX702:
  case GK_GFX701:
  case GK_GFX700:
    Features["ci-insts"] = true;
    [[fallthrough]];
  case GK_GFX602:
  case GK_GFX601:
  case GK_GFX600:
    Features["image-insts"] = true;
    Features["s-memtime-inst"] = true;
    Features["gws"] = true;
    Features["atomic-fmin-fmax-global-f32"] = true;
    Features["atomic-fmin-fmax-global-f64"] = true;
    Features["wavefrontsize64"] = true;
    break;
  case GK_NONE:
    break;
  default:
    llvm_unreachable("Unhandled GPU!");
  }
}

/// Fills Features map with default values for given target GPU.
/// \p Features contains overriding target features and this function returns
/// default target features with entries overridden by \p Features.
std::pair<FeatureError, StringRef>
AMDGPU::fillAMDGPUFeatureMap(StringRef GPU, const Triple &T,
                             StringMap<bool> &Features) {
  // XXX - What does the member GPU mean if device name string passed here?
  if (T.isSPIRV() && T.getOS() == Triple::OSType::AMDHSA) {
    // AMDGCN SPIRV must support the union of all AMDGCN features. This list
    // should be kept in sorted order and updated whenever new features are
    // added.
    Features["16-bit-insts"] = true;
    Features["ashr-pk-insts"] = true;
    Features["atomic-buffer-pk-add-bf16-inst"] = true;
    Features["atomic-buffer-global-pk-add-f16-insts"] = true;
    Features["atomic-ds-pk-add-16-insts"] = true;
    Features["atomic-fadd-rtn-insts"] = true;
    Features["atomic-flat-pk-add-16-insts"] = true;
    Features["atomic-global-pk-add-bf16-inst"] = true;
    Features["bf16-trans-insts"] = true;
    Features["bf16-cvt-insts"] = true;
    Features["bf8-cvt-scale-insts"] = true;
    Features["bitop3-insts"] = true;
    Features["ci-insts"] = true;
    Features["dl-insts"] = true;
    Features["dot1-insts"] = true;
    Features["dot2-insts"] = true;
    Features["dot3-insts"] = true;
    Features["dot4-insts"] = true;
    Features["dot5-insts"] = true;
    Features["dot6-insts"] = true;
    Features["dot7-insts"] = true;
    Features["dot8-insts"] = true;
    Features["dot9-insts"] = true;
    Features["dot10-insts"] = true;
    Features["dot11-insts"] = true;
    Features["dot12-insts"] = true;
    Features["dot13-insts"] = true;
    Features["dpp"] = true;
    Features["f16bf16-to-fp6bf6-cvt-scale-insts"] = true;
    Features["f32-to-f16bf16-cvt-sr-insts"] = true;
    Features["fp4-cvt-scale-insts"] = true;
    Features["fp6bf6-cvt-scale-insts"] = true;
    Features["fp8e5m3-insts"] = true;
    Features["fp8-conversion-insts"] = true;
    Features["fp8-cvt-scale-insts"] = true;
    Features["fp8-insts"] = true;
    Features["gfx8-insts"] = true;
    Features["gfx9-insts"] = true;
    Features["gfx90a-insts"] = true;
    Features["gfx940-insts"] = true;
    Features["gfx950-insts"] = true;
    Features["gfx10-insts"] = true;
    Features["gfx10-3-insts"] = true;
    Features["gfx11-insts"] = true;
    Features["gfx12-insts"] = true;
    Features["gfx1250-insts"] = true;
    Features["gws"] = true;
    Features["image-insts"] = true;
    Features["mai-insts"] = true;
    Features["permlane16-swap"] = true;
    Features["permlane32-swap"] = true;
    Features["prng-inst"] = true;
    Features["setprio-inc-wg-inst"] = true;
    Features["s-memrealtime"] = true;
    Features["s-memtime-inst"] = true;
    Features["tanh-insts"] = true;
    Features["tensor-cvt-lut-insts"] = true;
    Features["transpose-load-f4f6-insts"] = true;
    Features["vmem-pref-insts"] = true;
    Features["vmem-to-lds-load-insts"] = true;
    Features["wavefrontsize32"] = true;
    Features["wavefrontsize64"] = true;
  } else if (T.isAMDGCN()) {
<<<<<<< HEAD
    AMDGPU::GPUKind Kind = parseArchAMDGCN(GPU);
    switch (Kind) {
    case GK_GFX1250:
      Features["ci-insts"] = true;
      Features["dot7-insts"] = true;
      Features["dot8-insts"] = true;
      Features["dl-insts"] = true;
      Features["16-bit-insts"] = true;
      Features["dpp"] = true;
      Features["gfx8-insts"] = true;
      Features["gfx9-insts"] = true;
      Features["gfx10-insts"] = true;
      Features["gfx10-3-insts"] = true;
      Features["gfx11-insts"] = true;
      Features["gfx12-insts"] = true;
      Features["gfx1250-insts"] = true;
      Features["bitop3-insts"] = true;
      Features["prng-inst"] = true;
      Features["tanh-insts"] = true;
      Features["tensor-cvt-lut-insts"] = true;
      Features["transpose-load-f4f6-insts"] = true;
      Features["bf16-trans-insts"] = true;
      Features["bf16-cvt-insts"] = true;
      Features["fp8-conversion-insts"] = true;
      Features["fp8e5m3-insts"] = true;
      Features["permlane16-swap"] = true;
      Features["ashr-pk-insts"] = true;
      Features["atomic-buffer-pk-add-bf16-inst"] = true;
      Features["vmem-pref-insts"] = true;
      Features["atomic-fadd-rtn-insts"] = true;
      Features["atomic-buffer-global-pk-add-f16-insts"] = true;
      Features["atomic-flat-pk-add-16-insts"] = true;
      Features["atomic-global-pk-add-bf16-inst"] = true;
      Features["atomic-ds-pk-add-16-insts"] = true;
      Features["setprio-inc-wg-inst"] = true;
      Features["atomic-fmin-fmax-global-f32"] = true;
      Features["atomic-fmin-fmax-global-f64"] = true;
      break;
    case GK_GFX1201:
    case GK_GFX1200:
    case GK_GFX12_GENERIC:
      Features["ci-insts"] = true;
      Features["dot7-insts"] = true;
      Features["dot8-insts"] = true;
      Features["dot9-insts"] = true;
      Features["dot10-insts"] = true;
      Features["dot11-insts"] = true;
      Features["dot12-insts"] = true;
      Features["dl-insts"] = true;
      Features["atomic-ds-pk-add-16-insts"] = true;
      Features["atomic-flat-pk-add-16-insts"] = true;
      Features["atomic-buffer-global-pk-add-f16-insts"] = true;
      Features["atomic-buffer-pk-add-bf16-inst"] = true;
      Features["atomic-global-pk-add-bf16-inst"] = true;
      Features["16-bit-insts"] = true;
      Features["dpp"] = true;
      Features["gfx8-insts"] = true;
      Features["gfx9-insts"] = true;
      Features["gfx10-insts"] = true;
      Features["gfx10-3-insts"] = true;
      Features["gfx11-insts"] = true;
      Features["gfx12-insts"] = true;
      Features["atomic-fadd-rtn-insts"] = true;
      Features["image-insts"] = true;
      Features["fp8-conversion-insts"] = true;
      Features["atomic-fmin-fmax-global-f32"] = true;
      break;
    case GK_GFX1153:
    case GK_GFX1152:
    case GK_GFX1151:
    case GK_GFX1150:
    case GK_GFX1103:
    case GK_GFX1102:
    case GK_GFX1101:
    case GK_GFX1100:
    case GK_GFX11_GENERIC:
      Features["ci-insts"] = true;
      Features["dot5-insts"] = true;
      Features["dot7-insts"] = true;
      Features["dot8-insts"] = true;
      Features["dot9-insts"] = true;
      Features["dot10-insts"] = true;
      Features["dot12-insts"] = true;
      Features["dl-insts"] = true;
      Features["16-bit-insts"] = true;
      Features["dpp"] = true;
      Features["gfx8-insts"] = true;
      Features["gfx9-insts"] = true;
      Features["gfx10-insts"] = true;
      Features["gfx10-3-insts"] = true;
      Features["gfx11-insts"] = true;
      Features["atomic-fadd-rtn-insts"] = true;
      Features["image-insts"] = true;
      Features["gws"] = true;
      Features["atomic-fmin-fmax-global-f32"] = true;
      break;
    case GK_GFX1036:
    case GK_GFX1035:
    case GK_GFX1034:
    case GK_GFX1033:
    case GK_GFX1032:
    case GK_GFX1031:
    case GK_GFX1030:
    case GK_GFX10_3_GENERIC:
      Features["ci-insts"] = true;
      Features["dot1-insts"] = true;
      Features["dot2-insts"] = true;
      Features["dot5-insts"] = true;
      Features["dot6-insts"] = true;
      Features["dot7-insts"] = true;
      Features["dot10-insts"] = true;
      Features["dl-insts"] = true;
      Features["16-bit-insts"] = true;
      Features["dpp"] = true;
      Features["gfx8-insts"] = true;
      Features["gfx9-insts"] = true;
      Features["gfx10-insts"] = true;
      Features["gfx10-3-insts"] = true;
      Features["image-insts"] = true;
      Features["s-memrealtime"] = true;
      Features["s-memtime-inst"] = true;
      Features["gws"] = true;
      Features["vmem-to-lds-load-insts"] = true;
      Features["atomic-fmin-fmax-global-f32"] = true;
      Features["atomic-fmin-fmax-global-f64"] = true;
      break;
    case GK_GFX1012:
    case GK_GFX1011:
      Features["dot1-insts"] = true;
      Features["dot2-insts"] = true;
      Features["dot5-insts"] = true;
      Features["dot6-insts"] = true;
      Features["dot7-insts"] = true;
      Features["dot10-insts"] = true;
      [[fallthrough]];
    case GK_GFX1013:
    case GK_GFX1010:
    case GK_GFX10_1_GENERIC:
      Features["dl-insts"] = true;
      Features["ci-insts"] = true;
      Features["16-bit-insts"] = true;
      Features["dpp"] = true;
      Features["gfx8-insts"] = true;
      Features["gfx9-insts"] = true;
      Features["gfx10-insts"] = true;
      Features["image-insts"] = true;
      Features["s-memrealtime"] = true;
      Features["s-memtime-inst"] = true;
      Features["gws"] = true;
      Features["vmem-to-lds-load-insts"] = true;
      Features["atomic-fmin-fmax-global-f32"] = true;
      Features["atomic-fmin-fmax-global-f64"] = true;
      break;
    case GK_GFX950:
      Features["bitop3-insts"] = true;
      Features["fp6bf6-cvt-scale-insts"] = true;
      Features["fp4-cvt-scale-insts"] = true;
      Features["bf8-cvt-scale-insts"] = true;
      Features["fp8-cvt-scale-insts"] = true;
      Features["f16bf16-to-fp6bf6-cvt-scale-insts"] = true;
      Features["f32-to-f16bf16-cvt-sr-insts"] = true;
      Features["prng-inst"] = true;
      Features["permlane16-swap"] = true;
      Features["permlane32-swap"] = true;
      Features["ashr-pk-insts"] = true;
      Features["dot12-insts"] = true;
      Features["dot13-insts"] = true;
      Features["atomic-buffer-pk-add-bf16-inst"] = true;
      Features["gfx950-insts"] = true;
      [[fallthrough]];
    case GK_GFX942:
      Features["fp8-insts"] = true;
      Features["fp8-conversion-insts"] = true;
      if (Kind != GK_GFX950)
        Features["xf32-insts"] = true;
      [[fallthrough]];
    case GK_GFX9_4_GENERIC:
      Features["gfx940-insts"] = true;
      Features["atomic-ds-pk-add-16-insts"] = true;
      Features["atomic-flat-pk-add-16-insts"] = true;
      Features["atomic-global-pk-add-bf16-inst"] = true;
      Features["gfx90a-insts"] = true;
      Features["atomic-buffer-global-pk-add-f16-insts"] = true;
      Features["atomic-fadd-rtn-insts"] = true;
      Features["dot3-insts"] = true;
      Features["dot4-insts"] = true;
      Features["dot5-insts"] = true;
      Features["dot6-insts"] = true;
      Features["mai-insts"] = true;
      Features["dl-insts"] = true;
      Features["dot1-insts"] = true;
      Features["dot2-insts"] = true;
      Features["dot7-insts"] = true;
      Features["dot10-insts"] = true;
      Features["gfx9-insts"] = true;
      Features["gfx8-insts"] = true;
      Features["16-bit-insts"] = true;
      Features["dpp"] = true;
      Features["s-memrealtime"] = true;
      Features["ci-insts"] = true;
      Features["s-memtime-inst"] = true;
      Features["gws"] = true;
      Features["vmem-to-lds-load-insts"] = true;
      Features["atomic-fmin-fmax-global-f64"] = true;
      break;
    case GK_GFX90A:
      Features["gfx90a-insts"] = true;
      Features["atomic-buffer-global-pk-add-f16-insts"] = true;
      Features["atomic-fadd-rtn-insts"] = true;
      Features["atomic-fmin-fmax-global-f64"] = true;
      [[fallthrough]];
    case GK_GFX908:
      Features["dot3-insts"] = true;
      Features["dot4-insts"] = true;
      Features["dot5-insts"] = true;
      Features["dot6-insts"] = true;
      Features["mai-insts"] = true;
      [[fallthrough]];
    case GK_GFX906:
      Features["dl-insts"] = true;
      Features["dot1-insts"] = true;
      Features["dot2-insts"] = true;
      Features["dot7-insts"] = true;
      Features["dot10-insts"] = true;
      [[fallthrough]];
    case GK_GFX90C:
    case GK_GFX909:
    case GK_GFX904:
    case GK_GFX902:
    case GK_GFX900:
    case GK_GFX9_GENERIC:
      Features["gfx9-insts"] = true;
      Features["vmem-to-lds-load-insts"] = true;
      [[fallthrough]];
    case GK_GFX810:
    case GK_GFX805:
    case GK_GFX803:
    case GK_GFX802:
    case GK_GFX801:
      Features["gfx8-insts"] = true;
      Features["16-bit-insts"] = true;
      Features["dpp"] = true;
      Features["s-memrealtime"] = true;
      Features["ci-insts"] = true;
      Features["image-insts"] = true;
      Features["s-memtime-inst"] = true;
      Features["gws"] = true;
      break;
    case GK_GFX705:
    case GK_GFX704:
    case GK_GFX703:
    case GK_GFX702:
    case GK_GFX701:
    case GK_GFX700:
      Features["ci-insts"] = true;
      [[fallthrough]];
    case GK_GFX602:
    case GK_GFX601:
    case GK_GFX600:
      Features["image-insts"] = true;
      Features["s-memtime-inst"] = true;
      Features["gws"] = true;
      Features["atomic-fmin-fmax-global-f32"] = true;
      Features["atomic-fmin-fmax-global-f64"] = true;
      break;
    case GK_NONE:
      break;
    default:
      llvm_unreachable("Unhandled GPU!");
    }
=======
    StringMap<bool> DefaultFeatures;
    fillAMDGCNFeatureMap(GPU, T, DefaultFeatures);
    return insertWaveSizeFeature(GPU, T, DefaultFeatures, Features);
>>>>>>> 35227056
  } else {
    if (GPU.empty())
      GPU = "r600";

    switch (llvm::AMDGPU::parseArchR600(GPU)) {
    case GK_CAYMAN:
    case GK_CYPRESS:
    case GK_RV770:
    case GK_RV670:
      // TODO: Add fp64 when implemented.
      break;
    case GK_TURKS:
    case GK_CAICOS:
    case GK_BARTS:
    case GK_SUMO:
    case GK_REDWOOD:
    case GK_JUNIPER:
    case GK_CEDAR:
    case GK_RV730:
    case GK_RV710:
    case GK_RS880:
    case GK_R630:
    case GK_R600:
      break;
    default:
      llvm_unreachable("Unhandled GPU!");
    }
  }
  return {NO_ERROR, StringRef()};
}<|MERGE_RESOLUTION|>--- conflicted
+++ resolved
@@ -752,282 +752,9 @@
     Features["wavefrontsize32"] = true;
     Features["wavefrontsize64"] = true;
   } else if (T.isAMDGCN()) {
-<<<<<<< HEAD
-    AMDGPU::GPUKind Kind = parseArchAMDGCN(GPU);
-    switch (Kind) {
-    case GK_GFX1250:
-      Features["ci-insts"] = true;
-      Features["dot7-insts"] = true;
-      Features["dot8-insts"] = true;
-      Features["dl-insts"] = true;
-      Features["16-bit-insts"] = true;
-      Features["dpp"] = true;
-      Features["gfx8-insts"] = true;
-      Features["gfx9-insts"] = true;
-      Features["gfx10-insts"] = true;
-      Features["gfx10-3-insts"] = true;
-      Features["gfx11-insts"] = true;
-      Features["gfx12-insts"] = true;
-      Features["gfx1250-insts"] = true;
-      Features["bitop3-insts"] = true;
-      Features["prng-inst"] = true;
-      Features["tanh-insts"] = true;
-      Features["tensor-cvt-lut-insts"] = true;
-      Features["transpose-load-f4f6-insts"] = true;
-      Features["bf16-trans-insts"] = true;
-      Features["bf16-cvt-insts"] = true;
-      Features["fp8-conversion-insts"] = true;
-      Features["fp8e5m3-insts"] = true;
-      Features["permlane16-swap"] = true;
-      Features["ashr-pk-insts"] = true;
-      Features["atomic-buffer-pk-add-bf16-inst"] = true;
-      Features["vmem-pref-insts"] = true;
-      Features["atomic-fadd-rtn-insts"] = true;
-      Features["atomic-buffer-global-pk-add-f16-insts"] = true;
-      Features["atomic-flat-pk-add-16-insts"] = true;
-      Features["atomic-global-pk-add-bf16-inst"] = true;
-      Features["atomic-ds-pk-add-16-insts"] = true;
-      Features["setprio-inc-wg-inst"] = true;
-      Features["atomic-fmin-fmax-global-f32"] = true;
-      Features["atomic-fmin-fmax-global-f64"] = true;
-      break;
-    case GK_GFX1201:
-    case GK_GFX1200:
-    case GK_GFX12_GENERIC:
-      Features["ci-insts"] = true;
-      Features["dot7-insts"] = true;
-      Features["dot8-insts"] = true;
-      Features["dot9-insts"] = true;
-      Features["dot10-insts"] = true;
-      Features["dot11-insts"] = true;
-      Features["dot12-insts"] = true;
-      Features["dl-insts"] = true;
-      Features["atomic-ds-pk-add-16-insts"] = true;
-      Features["atomic-flat-pk-add-16-insts"] = true;
-      Features["atomic-buffer-global-pk-add-f16-insts"] = true;
-      Features["atomic-buffer-pk-add-bf16-inst"] = true;
-      Features["atomic-global-pk-add-bf16-inst"] = true;
-      Features["16-bit-insts"] = true;
-      Features["dpp"] = true;
-      Features["gfx8-insts"] = true;
-      Features["gfx9-insts"] = true;
-      Features["gfx10-insts"] = true;
-      Features["gfx10-3-insts"] = true;
-      Features["gfx11-insts"] = true;
-      Features["gfx12-insts"] = true;
-      Features["atomic-fadd-rtn-insts"] = true;
-      Features["image-insts"] = true;
-      Features["fp8-conversion-insts"] = true;
-      Features["atomic-fmin-fmax-global-f32"] = true;
-      break;
-    case GK_GFX1153:
-    case GK_GFX1152:
-    case GK_GFX1151:
-    case GK_GFX1150:
-    case GK_GFX1103:
-    case GK_GFX1102:
-    case GK_GFX1101:
-    case GK_GFX1100:
-    case GK_GFX11_GENERIC:
-      Features["ci-insts"] = true;
-      Features["dot5-insts"] = true;
-      Features["dot7-insts"] = true;
-      Features["dot8-insts"] = true;
-      Features["dot9-insts"] = true;
-      Features["dot10-insts"] = true;
-      Features["dot12-insts"] = true;
-      Features["dl-insts"] = true;
-      Features["16-bit-insts"] = true;
-      Features["dpp"] = true;
-      Features["gfx8-insts"] = true;
-      Features["gfx9-insts"] = true;
-      Features["gfx10-insts"] = true;
-      Features["gfx10-3-insts"] = true;
-      Features["gfx11-insts"] = true;
-      Features["atomic-fadd-rtn-insts"] = true;
-      Features["image-insts"] = true;
-      Features["gws"] = true;
-      Features["atomic-fmin-fmax-global-f32"] = true;
-      break;
-    case GK_GFX1036:
-    case GK_GFX1035:
-    case GK_GFX1034:
-    case GK_GFX1033:
-    case GK_GFX1032:
-    case GK_GFX1031:
-    case GK_GFX1030:
-    case GK_GFX10_3_GENERIC:
-      Features["ci-insts"] = true;
-      Features["dot1-insts"] = true;
-      Features["dot2-insts"] = true;
-      Features["dot5-insts"] = true;
-      Features["dot6-insts"] = true;
-      Features["dot7-insts"] = true;
-      Features["dot10-insts"] = true;
-      Features["dl-insts"] = true;
-      Features["16-bit-insts"] = true;
-      Features["dpp"] = true;
-      Features["gfx8-insts"] = true;
-      Features["gfx9-insts"] = true;
-      Features["gfx10-insts"] = true;
-      Features["gfx10-3-insts"] = true;
-      Features["image-insts"] = true;
-      Features["s-memrealtime"] = true;
-      Features["s-memtime-inst"] = true;
-      Features["gws"] = true;
-      Features["vmem-to-lds-load-insts"] = true;
-      Features["atomic-fmin-fmax-global-f32"] = true;
-      Features["atomic-fmin-fmax-global-f64"] = true;
-      break;
-    case GK_GFX1012:
-    case GK_GFX1011:
-      Features["dot1-insts"] = true;
-      Features["dot2-insts"] = true;
-      Features["dot5-insts"] = true;
-      Features["dot6-insts"] = true;
-      Features["dot7-insts"] = true;
-      Features["dot10-insts"] = true;
-      [[fallthrough]];
-    case GK_GFX1013:
-    case GK_GFX1010:
-    case GK_GFX10_1_GENERIC:
-      Features["dl-insts"] = true;
-      Features["ci-insts"] = true;
-      Features["16-bit-insts"] = true;
-      Features["dpp"] = true;
-      Features["gfx8-insts"] = true;
-      Features["gfx9-insts"] = true;
-      Features["gfx10-insts"] = true;
-      Features["image-insts"] = true;
-      Features["s-memrealtime"] = true;
-      Features["s-memtime-inst"] = true;
-      Features["gws"] = true;
-      Features["vmem-to-lds-load-insts"] = true;
-      Features["atomic-fmin-fmax-global-f32"] = true;
-      Features["atomic-fmin-fmax-global-f64"] = true;
-      break;
-    case GK_GFX950:
-      Features["bitop3-insts"] = true;
-      Features["fp6bf6-cvt-scale-insts"] = true;
-      Features["fp4-cvt-scale-insts"] = true;
-      Features["bf8-cvt-scale-insts"] = true;
-      Features["fp8-cvt-scale-insts"] = true;
-      Features["f16bf16-to-fp6bf6-cvt-scale-insts"] = true;
-      Features["f32-to-f16bf16-cvt-sr-insts"] = true;
-      Features["prng-inst"] = true;
-      Features["permlane16-swap"] = true;
-      Features["permlane32-swap"] = true;
-      Features["ashr-pk-insts"] = true;
-      Features["dot12-insts"] = true;
-      Features["dot13-insts"] = true;
-      Features["atomic-buffer-pk-add-bf16-inst"] = true;
-      Features["gfx950-insts"] = true;
-      [[fallthrough]];
-    case GK_GFX942:
-      Features["fp8-insts"] = true;
-      Features["fp8-conversion-insts"] = true;
-      if (Kind != GK_GFX950)
-        Features["xf32-insts"] = true;
-      [[fallthrough]];
-    case GK_GFX9_4_GENERIC:
-      Features["gfx940-insts"] = true;
-      Features["atomic-ds-pk-add-16-insts"] = true;
-      Features["atomic-flat-pk-add-16-insts"] = true;
-      Features["atomic-global-pk-add-bf16-inst"] = true;
-      Features["gfx90a-insts"] = true;
-      Features["atomic-buffer-global-pk-add-f16-insts"] = true;
-      Features["atomic-fadd-rtn-insts"] = true;
-      Features["dot3-insts"] = true;
-      Features["dot4-insts"] = true;
-      Features["dot5-insts"] = true;
-      Features["dot6-insts"] = true;
-      Features["mai-insts"] = true;
-      Features["dl-insts"] = true;
-      Features["dot1-insts"] = true;
-      Features["dot2-insts"] = true;
-      Features["dot7-insts"] = true;
-      Features["dot10-insts"] = true;
-      Features["gfx9-insts"] = true;
-      Features["gfx8-insts"] = true;
-      Features["16-bit-insts"] = true;
-      Features["dpp"] = true;
-      Features["s-memrealtime"] = true;
-      Features["ci-insts"] = true;
-      Features["s-memtime-inst"] = true;
-      Features["gws"] = true;
-      Features["vmem-to-lds-load-insts"] = true;
-      Features["atomic-fmin-fmax-global-f64"] = true;
-      break;
-    case GK_GFX90A:
-      Features["gfx90a-insts"] = true;
-      Features["atomic-buffer-global-pk-add-f16-insts"] = true;
-      Features["atomic-fadd-rtn-insts"] = true;
-      Features["atomic-fmin-fmax-global-f64"] = true;
-      [[fallthrough]];
-    case GK_GFX908:
-      Features["dot3-insts"] = true;
-      Features["dot4-insts"] = true;
-      Features["dot5-insts"] = true;
-      Features["dot6-insts"] = true;
-      Features["mai-insts"] = true;
-      [[fallthrough]];
-    case GK_GFX906:
-      Features["dl-insts"] = true;
-      Features["dot1-insts"] = true;
-      Features["dot2-insts"] = true;
-      Features["dot7-insts"] = true;
-      Features["dot10-insts"] = true;
-      [[fallthrough]];
-    case GK_GFX90C:
-    case GK_GFX909:
-    case GK_GFX904:
-    case GK_GFX902:
-    case GK_GFX900:
-    case GK_GFX9_GENERIC:
-      Features["gfx9-insts"] = true;
-      Features["vmem-to-lds-load-insts"] = true;
-      [[fallthrough]];
-    case GK_GFX810:
-    case GK_GFX805:
-    case GK_GFX803:
-    case GK_GFX802:
-    case GK_GFX801:
-      Features["gfx8-insts"] = true;
-      Features["16-bit-insts"] = true;
-      Features["dpp"] = true;
-      Features["s-memrealtime"] = true;
-      Features["ci-insts"] = true;
-      Features["image-insts"] = true;
-      Features["s-memtime-inst"] = true;
-      Features["gws"] = true;
-      break;
-    case GK_GFX705:
-    case GK_GFX704:
-    case GK_GFX703:
-    case GK_GFX702:
-    case GK_GFX701:
-    case GK_GFX700:
-      Features["ci-insts"] = true;
-      [[fallthrough]];
-    case GK_GFX602:
-    case GK_GFX601:
-    case GK_GFX600:
-      Features["image-insts"] = true;
-      Features["s-memtime-inst"] = true;
-      Features["gws"] = true;
-      Features["atomic-fmin-fmax-global-f32"] = true;
-      Features["atomic-fmin-fmax-global-f64"] = true;
-      break;
-    case GK_NONE:
-      break;
-    default:
-      llvm_unreachable("Unhandled GPU!");
-    }
-=======
     StringMap<bool> DefaultFeatures;
     fillAMDGCNFeatureMap(GPU, T, DefaultFeatures);
     return insertWaveSizeFeature(GPU, T, DefaultFeatures, Features);
->>>>>>> 35227056
   } else {
     if (GPU.empty())
       GPU = "r600";
