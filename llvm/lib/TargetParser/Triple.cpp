//===--- Triple.cpp - Target triple helper class --------------------------===//
//
// Part of the LLVM Project, under the Apache License v2.0 with LLVM Exceptions.
// See https://llvm.org/LICENSE.txt for license information.
// SPDX-License-Identifier: Apache-2.0 WITH LLVM-exception
//
//===----------------------------------------------------------------------===//

#include "llvm/TargetParser/Triple.h"
#include "llvm/ADT/DenseMap.h"
#include "llvm/ADT/StringExtras.h"
#include "llvm/ADT/StringSwitch.h"
#include "llvm/Support/CodeGen.h"
#include "llvm/Support/ErrorHandling.h"
#include "llvm/Support/SwapByteOrder.h"
#include "llvm/Support/VersionTuple.h"
#include "llvm/TargetParser/ARMTargetParser.h"
#include "llvm/TargetParser/ARMTargetParserCommon.h"
#include "llvm/TargetParser/Host.h"
#include <cassert>
#include <cstring>
using namespace llvm;

StringRef Triple::getArchTypeName(ArchType Kind) {
  switch (Kind) {
  case UnknownArch:    return "unknown";

  case aarch64:        return "aarch64";
  case aarch64_32:     return "aarch64_32";
  case aarch64_be:     return "aarch64_be";
  case amdgcn:         return "amdgcn";
  case amdil64:        return "amdil64";
  case amdil:          return "amdil";
  case arc:            return "arc";
  case arm:            return "arm";
  case armeb:          return "armeb";
  case avr:            return "avr";
  case bpfeb:          return "bpfeb";
  case bpfel:          return "bpfel";
  case fpga:           return "fpga";
  case csky:           return "csky";
  case dxil:           return "dxil";
  case hexagon:        return "hexagon";
  case hsail64:        return "hsail64";
  case hsail:          return "hsail";
  case kalimba:        return "kalimba";
  case lanai:          return "lanai";
  case loongarch32:    return "loongarch32";
  case loongarch64:    return "loongarch64";
  case m68k:           return "m68k";
  case mips64:         return "mips64";
  case mips64el:       return "mips64el";
  case mips:           return "mips";
  case mipsel:         return "mipsel";
  case msp430:         return "msp430";
  case native_cpu:     return "native_cpu";
  case nvptx64:        return "nvptx64";
  case nvptx:          return "nvptx";
  case ppc64:          return "powerpc64";
  case ppc64le:        return "powerpc64le";
  case ppc:            return "powerpc";
  case ppcle:          return "powerpcle";
  case r600:           return "r600";
  case renderscript32: return "renderscript32";
  case renderscript64: return "renderscript64";
  case riscv32:        return "riscv32";
  case riscv64:        return "riscv64";
  case riscv32be:
    return "riscv32be";
  case riscv64be:
    return "riscv64be";
  case shave:          return "shave";
  case sparc:          return "sparc";
  case sparcel:        return "sparcel";
  case sparcv9:        return "sparcv9";
  case spir64:         return "spir64";
  case spir:           return "spir";
  case spirv:          return "spirv";
  case spirv32:        return "spirv32";
  case spirv64:        return "spirv64";
  case systemz:        return "s390x";
  case tce:            return "tce";
  case tcele:          return "tcele";
  case thumb:          return "thumb";
  case thumbeb:        return "thumbeb";
  case ve:             return "ve";
  case wasm32:         return "wasm32";
  case wasm64:         return "wasm64";
  case x86:            return "i386";
  case x86_64:         return "x86_64";
  case xcore:          return "xcore";
  case xtensa:         return "xtensa";
  }

  llvm_unreachable("Invalid ArchType!");
}

StringRef Triple::getArchName(ArchType Kind, SubArchType SubArch) {
  switch (Kind) {
  case Triple::mips:
    if (SubArch == MipsSubArch_r6)
      return "mipsisa32r6";
    break;
  case Triple::mipsel:
    if (SubArch == MipsSubArch_r6)
      return "mipsisa32r6el";
    break;
  case Triple::mips64:
    if (SubArch == MipsSubArch_r6)
      return "mipsisa64r6";
    break;
  case Triple::mips64el:
    if (SubArch == MipsSubArch_r6)
      return "mipsisa64r6el";
    break;
  case Triple::aarch64:
    if (SubArch == AArch64SubArch_arm64ec)
      return "arm64ec";
    if (SubArch == AArch64SubArch_arm64e)
      return "arm64e";
    break;
  case Triple::spirv:
    switch (SubArch) {
    case Triple::SPIRVSubArch_v10:
      return "spirv1.0";
    case Triple::SPIRVSubArch_v11:
      return "spirv1.1";
    case Triple::SPIRVSubArch_v12:
      return "spirv1.2";
    case Triple::SPIRVSubArch_v13:
      return "spirv1.3";
    case Triple::SPIRVSubArch_v14:
      return "spirv1.4";
    case Triple::SPIRVSubArch_v15:
      return "spirv1.5";
    case Triple::SPIRVSubArch_v16:
      return "spirv1.6";
    default:
      break;
    }
    break;
  case Triple::dxil:
    switch (SubArch) {
    case Triple::NoSubArch:
    case Triple::DXILSubArch_v1_0:
      return "dxilv1.0";
    case Triple::DXILSubArch_v1_1:
      return "dxilv1.1";
    case Triple::DXILSubArch_v1_2:
      return "dxilv1.2";
    case Triple::DXILSubArch_v1_3:
      return "dxilv1.3";
    case Triple::DXILSubArch_v1_4:
      return "dxilv1.4";
    case Triple::DXILSubArch_v1_5:
      return "dxilv1.5";
    case Triple::DXILSubArch_v1_6:
      return "dxilv1.6";
    case Triple::DXILSubArch_v1_7:
      return "dxilv1.7";
    case Triple::DXILSubArch_v1_8:
      return "dxilv1.8";
    case Triple::DXILSubArch_v1_9:
      return "dxilv1.9";
    default:
      break;
    }
    break;
  default:
    break;
  }
  return getArchTypeName(Kind);
}

StringRef Triple::getArchTypePrefix(ArchType Kind) {
  switch (Kind) {
  default:
    return StringRef();

  case aarch64:
  case aarch64_be:
  case aarch64_32:  return "aarch64";

  case arc:         return "arc";

  case arm:
  case armeb:
  case thumb:
  case thumbeb:     return "arm";

  case avr:         return "avr";

  case ppc64:
  case ppc64le:
  case ppc:
  case ppcle:       return "ppc";

  case m68k:        return "m68k";

  case mips:
  case mipsel:
  case mips64:
  case mips64el:    return "mips";

  case hexagon:     return "hexagon";

  case amdgcn:      return "amdgcn";
  case r600:        return "r600";

  case bpfel:
  case bpfeb:       return "bpf";

  case sparcv9:
  case sparcel:
  case sparc:       return "sparc";

  case systemz:     return "s390";

  case x86:
  case x86_64:      return "x86";

  case xcore:       return "xcore";

  // NVPTX intrinsics are namespaced under nvvm.
  case nvptx:       return "nvvm";
  case nvptx64:     return "nvvm";

  case amdil:
  case amdil64:     return "amdil";

  case hsail:
  case hsail64:     return "hsail";

  case spir:
  case spir64:      return "spir";

  case spirv:
  case spirv32:
  case spirv64:     return "spv";

  case kalimba:     return "kalimba";
  case lanai:       return "lanai";
  case shave:       return "shave";
  case wasm32:
  case wasm64:      return "wasm";

  case riscv32:
  case riscv64:
  case riscv32be:
  case riscv64be:
    return "riscv";

  case fpga:        return "fpga";

  case ve:          return "ve";
  case csky:        return "csky";

  case loongarch32:
  case loongarch64: return "loongarch";

  case dxil:        return "dx";

  case xtensa:      return "xtensa";

  case native_cpu:  return "native_cpu";
  }
}

StringRef Triple::getVendorTypeName(VendorType Kind) {
  switch (Kind) {
  case UnknownVendor: return "unknown";

  case AMD: return "amd";
  case Apple: return "apple";
  case CSR: return "csr";
  case Freescale: return "fsl";
  case IBM: return "ibm";
  case ImaginationTechnologies: return "img";
  case Intel: return "intel";
  case Mesa: return "mesa";
  case MipsTechnologies: return "mti";
  case NVIDIA: return "nvidia";
  case OpenEmbedded: return "oe";
  case PC: return "pc";
  case SCEI: return "scei";
  case SUSE: return "suse";
  case Meta:
    return "meta";
  }

  llvm_unreachable("Invalid VendorType!");
}

StringRef Triple::getOSTypeName(OSType Kind) {
  switch (Kind) {
  case UnknownOS: return "unknown";

  case AIX: return "aix";
  case AMDHSA: return "amdhsa";
  case AMDPAL: return "amdpal";
  case BridgeOS: return "bridgeos";
  case CUDA: return "cuda";
  case Darwin: return "darwin";
  case DragonFly: return "dragonfly";
  case DriverKit: return "driverkit";
  case ELFIAMCU: return "elfiamcu";
  case Emscripten: return "emscripten";
  case FreeBSD: return "freebsd";
  case Fuchsia: return "fuchsia";
  case Haiku: return "haiku";
  case HermitCore: return "hermit";
  case Hurd: return "hurd";
  case IOS: return "ios";
  case KFreeBSD: return "kfreebsd";
  case Linux: return "linux";
  case Lv2: return "lv2";
  case MacOSX: return "macosx";
  case Managarm:
    return "managarm";
  case Mesa3D: return "mesa3d";
  case NVCL: return "nvcl";
  case NetBSD: return "netbsd";
  case OpenBSD: return "openbsd";
  case PS4: return "ps4";
  case PS5: return "ps5";
  case RTEMS: return "rtems";
  case Solaris: return "solaris";
  case Serenity: return "serenity";
  case TvOS: return "tvos";
  case UEFI: return "uefi";
  case WASI: return "wasi";
  case WatchOS: return "watchos";
  case Win32: return "windows";
  case ZOS: return "zos";
  case ShaderModel: return "shadermodel";
  case LiteOS: return "liteos";
  case XROS: return "xros";
  case Vulkan: return "vulkan";
  case CheriotRTOS:
    return "cheriotrtos";
  }

  llvm_unreachable("Invalid OSType");
}

StringRef Triple::getEnvironmentTypeName(EnvironmentType Kind) {
  switch (Kind) {
  case UnknownEnvironment: return "unknown";
  case Android: return "android";
  case CODE16: return "code16";
  case CoreCLR: return "coreclr";
  case Cygnus: return "cygnus";
  case EABI: return "eabi";
  case EABIHF: return "eabihf";
  case GNU: return "gnu";
  case GNUT64: return "gnut64";
  case GNUABI64: return "gnuabi64";
  case GNUABIN32: return "gnuabin32";
  case GNUEABI: return "gnueabi";
  case GNUEABIT64: return "gnueabit64";
  case GNUEABIHF: return "gnueabihf";
  case GNUEABIHFT64: return "gnueabihft64";
  case GNUF32: return "gnuf32";
  case GNUF64: return "gnuf64";
  case GNUSF: return "gnusf";
  case GNUX32: return "gnux32";
  case GNUILP32: return "gnu_ilp32";
  case Itanium: return "itanium";
  case MSVC: return "msvc";
  case MacABI: return "macabi";
  case Musl: return "musl";
  case MuslABIN32:
    return "muslabin32";
  case MuslABI64:
    return "muslabi64";
  case MuslEABI: return "musleabi";
  case MuslEABIHF: return "musleabihf";
  case MuslF32:
    return "muslf32";
  case MuslSF:
    return "muslsf";
  case MuslX32: return "muslx32";
  case Simulator: return "simulator";
  case Pixel: return "pixel";
  case Vertex: return "vertex";
  case Geometry: return "geometry";
  case Hull: return "hull";
  case Domain: return "domain";
  case Compute: return "compute";
  case Library: return "library";
  case RayGeneration: return "raygeneration";
  case Intersection: return "intersection";
  case AnyHit: return "anyhit";
  case ClosestHit: return "closesthit";
  case Miss: return "miss";
  case Callable: return "callable";
  case Mesh: return "mesh";
  case Amplification: return "amplification";
  case RootSignature:
    return "rootsignature";
  case OpenCL:
    return "opencl";
  case OpenHOS: return "ohos";
  case PAuthTest:
    return "pauthtest";
  case MTIA:
    return "mtia";
  case LLVM:
    return "llvm";
  case Mlibc:
    return "mlibc";
  }

  llvm_unreachable("Invalid EnvironmentType!");
}

StringRef Triple::getObjectFormatTypeName(ObjectFormatType Kind) {
  switch (Kind) {
  case UnknownObjectFormat: return "";
  case COFF: return "coff";
  case ELF: return "elf";
  case GOFF: return "goff";
  case MachO: return "macho";
  case Wasm: return "wasm";
  case XCOFF: return "xcoff";
  case DXContainer: return "dxcontainer";
  case SPIRV: return "spirv";
  }
  llvm_unreachable("unknown object format type");
}

static Triple::ArchType parseBPFArch(StringRef ArchName) {
  if (ArchName == "bpf") {
    if (sys::IsLittleEndianHost)
      return Triple::bpfel;
    else
      return Triple::bpfeb;
  } else if (ArchName == "bpf_be" || ArchName == "bpfeb") {
    return Triple::bpfeb;
  } else if (ArchName == "bpf_le" || ArchName == "bpfel") {
    return Triple::bpfel;
  } else {
    return Triple::UnknownArch;
  }
}

Triple::ArchType Triple::getArchTypeForLLVMName(StringRef Name) {
  Triple::ArchType BPFArch(parseBPFArch(Name));
  return StringSwitch<Triple::ArchType>(Name)
      .Case("aarch64", aarch64)
      .Case("aarch64_be", aarch64_be)
      .Case("aarch64_32", aarch64_32)
      .Case("arc", arc)
      .Case("arm64", aarch64) // "arm64" is an alias for "aarch64"
      .Case("arm64_32", aarch64_32)
      .Case("arm", arm)
      .Case("armeb", armeb)
      .Case("avr", avr)
      .StartsWith("bpf", BPFArch)
      .Case("m68k", m68k)
      .Case("mips", mips)
      .Case("mipsel", mipsel)
      .Case("mips64", mips64)
      .Case("mips64el", mips64el)
      .Case("msp430", msp430)
      .Case("ppc64", ppc64)
      .Case("ppc32", ppc)
      .Case("ppc", ppc)
      .Case("ppc32le", ppcle)
      .Case("ppcle", ppcle)
      .Case("ppc64le", ppc64le)
      .Case("r600", r600)
      .Case("amdgcn", amdgcn)
      .Case("riscv32", riscv32)
      .Case("riscv64", riscv64)
      .Case("riscv32be", riscv32be)
      .Case("riscv64be", riscv64be)
      .Case("hexagon", hexagon)
      .Case("sparc", sparc)
      .Case("sparcel", sparcel)
      .Case("sparcv9", sparcv9)
      .Case("s390x", systemz)
      .Case("systemz", systemz)
      .Case("tce", tce)
      .Case("tcele", tcele)
      .Case("thumb", thumb)
      .Case("thumbeb", thumbeb)
      .Case("x86", x86)
      .Case("i386", x86)
      .Case("x86-64", x86_64)
      .Case("xcore", xcore)
      .Case("nvptx", nvptx)
      .Case("nvptx64", nvptx64)
      .Case("amdil", amdil)
      .Case("amdil64", amdil64)
      .Case("hsail", hsail)
      .Case("hsail64", hsail64)
      .StartsWith("spir", spir)
      .StartsWith("spir64", spir64)
      .StartsWith("spirv", spirv)
      .StartsWith("spirv32", spirv32)
      .StartsWith("spirv64", spirv64)
      .Case("kalimba", kalimba)
      .Case("lanai", lanai)
      .Case("shave", shave)
      .Case("wasm32", wasm32)
      .Case("wasm64", wasm64)
      .Case("renderscript32", renderscript32)
      .Case("renderscript64", renderscript64)
      .Case("fpga", fpga)
      .Case("ve", ve)
      .Case("csky", csky)
      .Case("loongarch32", loongarch32)
      .Case("loongarch64", loongarch64)
      .Case("dxil", dxil)
      .Case("xtensa", xtensa)
      .Case("native_cpu", native_cpu)
      .Default(UnknownArch);
}

static Triple::ArchType parseARMArch(StringRef ArchName) {
  ARM::ISAKind ISA = ARM::parseArchISA(ArchName);
  ARM::EndianKind ENDIAN = ARM::parseArchEndian(ArchName);

  Triple::ArchType arch = Triple::UnknownArch;
  switch (ENDIAN) {
  case ARM::EndianKind::LITTLE: {
    switch (ISA) {
    case ARM::ISAKind::ARM:
      arch = Triple::arm;
      break;
    case ARM::ISAKind::THUMB:
      arch = Triple::thumb;
      break;
    case ARM::ISAKind::AARCH64:
      arch = Triple::aarch64;
      break;
    case ARM::ISAKind::INVALID:
      break;
    }
    break;
  }
  case ARM::EndianKind::BIG: {
    switch (ISA) {
    case ARM::ISAKind::ARM:
      arch = Triple::armeb;
      break;
    case ARM::ISAKind::THUMB:
      arch = Triple::thumbeb;
      break;
    case ARM::ISAKind::AARCH64:
      arch = Triple::aarch64_be;
      break;
    case ARM::ISAKind::INVALID:
      break;
    }
    break;
  }
  case ARM::EndianKind::INVALID: {
    break;
  }
  }

  ArchName = ARM::getCanonicalArchName(ArchName);
  if (ArchName.empty())
    return Triple::UnknownArch;

  // Thumb only exists in v4+
  if (ISA == ARM::ISAKind::THUMB &&
      (ArchName.starts_with("v2") || ArchName.starts_with("v3")))
    return Triple::UnknownArch;

  // Thumb only for v6m
  ARM::ProfileKind Profile = ARM::parseArchProfile(ArchName);
  unsigned Version = ARM::parseArchVersion(ArchName);
  if (Profile == ARM::ProfileKind::M && Version == 6) {
    if (ENDIAN == ARM::EndianKind::BIG)
      return Triple::thumbeb;
    else
      return Triple::thumb;
  }

  return arch;
}

static Triple::ArchType parseArch(StringRef ArchName) {
  auto AT = StringSwitch<Triple::ArchType>(ArchName)
                .Cases("i386", "i486", "i586", "i686", Triple::x86)
                // FIXME: Do we need to support these?
                .Cases("i786", "i886", "i986", Triple::x86)
                .Cases("amd64", "x86_64", "x86_64h", Triple::x86_64)
                .Cases("powerpc", "powerpcspe", "ppc", "ppc32", Triple::ppc)
                .Cases("powerpcle", "ppcle", "ppc32le", Triple::ppcle)
                .Cases("powerpc64", "ppu", "ppc64", Triple::ppc64)
                .Cases("powerpc64le", "ppc64le", Triple::ppc64le)
                .Case("xscale", Triple::arm)
                .Case("xscaleeb", Triple::armeb)
                .Case("aarch64", Triple::aarch64)
                .Case("aarch64_be", Triple::aarch64_be)
                .Case("aarch64_32", Triple::aarch64_32)
                .Case("arc", Triple::arc)
                .Case("arm64", Triple::aarch64)
                .Case("arm64_32", Triple::aarch64_32)
                .Case("arm64e", Triple::aarch64)
                .Case("arm64ec", Triple::aarch64)
                .Case("arm", Triple::arm)
                .Case("armeb", Triple::armeb)
                .Case("thumb", Triple::thumb)
                .Case("thumbeb", Triple::thumbeb)
                .Case("avr", Triple::avr)
                .Case("m68k", Triple::m68k)
                .Case("msp430", Triple::msp430)
                .Cases("mips", "mipseb", "mipsallegrex", "mipsisa32r6",
                       "mipsr6", Triple::mips)
                .Cases("mipsel", "mipsallegrexel", "mipsisa32r6el", "mipsr6el",
                       Triple::mipsel)
                .Cases("mips64", "mips64eb", "mipsn32", "mipsisa64r6",
                       "mips64r6", "mipsn32r6", Triple::mips64)
                .Cases("mips64el", "mipsn32el", "mipsisa64r6el", "mips64r6el",
                       "mipsn32r6el", Triple::mips64el)
                .Case("r600", Triple::r600)
                .Case("amdgcn", Triple::amdgcn)
                .Case("riscv32", Triple::riscv32)
                .Case("riscv64", Triple::riscv64)
                .Case("riscv32be", Triple::riscv32be)
                .Case("riscv64be", Triple::riscv64be)
                .Case("hexagon", Triple::hexagon)
                .Cases("s390x", "systemz", Triple::systemz)
                .Case("sparc", Triple::sparc)
                .Case("sparcel", Triple::sparcel)
                .Cases("sparcv9", "sparc64", Triple::sparcv9)
                .Case("tce", Triple::tce)
                .Case("tcele", Triple::tcele)
                .Case("xcore", Triple::xcore)
                .Case("nvptx", Triple::nvptx)
                .Case("nvptx64", Triple::nvptx64)
                .Case("amdil", Triple::amdil)
                .Case("amdil64", Triple::amdil64)
                .Case("hsail", Triple::hsail)
                .Case("hsail64", Triple::hsail64)
                .Case("spir", Triple::spir)
                .Case("spir64", Triple::spir64)
                .Cases("spirv", "spirv1.5", "spirv1.6", Triple::spirv)
                .Cases("spirv32", "spirv32v1.0", "spirv32v1.1", "spirv32v1.2",
                       "spirv32v1.3", "spirv32v1.4", "spirv32v1.5",
                       "spirv32v1.6", Triple::spirv32)
                .Cases("spirv64", "spirv64v1.0", "spirv64v1.1", "spirv64v1.2",
                       "spirv64v1.3", "spirv64v1.4", "spirv64v1.5",
                       "spirv64v1.6", Triple::spirv64)
                .StartsWith("spir64", Triple::spir64)
                .StartsWith("spir", Triple::spir)
                .StartsWith("kalimba", Triple::kalimba)
                .Case("lanai", Triple::lanai)
                .Case("renderscript32", Triple::renderscript32)
                .Case("renderscript64", Triple::renderscript64)
                .StartsWith("fpga", Triple::fpga)
                .Case("shave", Triple::shave)
                .Case("ve", Triple::ve)
                .Case("wasm32", Triple::wasm32)
                .Case("wasm64", Triple::wasm64)
                .Case("csky", Triple::csky)
                .Case("loongarch32", Triple::loongarch32)
                .Case("loongarch64", Triple::loongarch64)
                .Cases("dxil", "dxilv1.0", "dxilv1.1", "dxilv1.2", "dxilv1.3",
                       "dxilv1.4", "dxilv1.5", "dxilv1.6", "dxilv1.7",
                       "dxilv1.8", Triple::dxil)
<<<<<<< HEAD
=======
                // Note: Cases has max limit of 10.
                .Case("dxilv1.9", Triple::dxil)
>>>>>>> 35227056
                .Case("xtensa", Triple::xtensa)
                .Case("native_cpu", Triple::native_cpu)
                .Default(Triple::UnknownArch);

  // Some architectures require special parsing logic just to compute the
  // ArchType result.
  if (AT == Triple::UnknownArch) {
    if (ArchName.starts_with("arm") || ArchName.starts_with("thumb") ||
        ArchName.starts_with("aarch64"))
      return parseARMArch(ArchName);
    if (ArchName.starts_with("bpf"))
      return parseBPFArch(ArchName);
  }

  return AT;
}

static Triple::VendorType parseVendor(StringRef VendorName) {
  return StringSwitch<Triple::VendorType>(VendorName)
      .Case("apple", Triple::Apple)
      .Case("pc", Triple::PC)
      .Case("scei", Triple::SCEI)
      .Case("sie", Triple::SCEI)
      .Case("fsl", Triple::Freescale)
      .Case("ibm", Triple::IBM)
      .Case("img", Triple::ImaginationTechnologies)
      .Case("mti", Triple::MipsTechnologies)
      .Case("nvidia", Triple::NVIDIA)
      .Case("csr", Triple::CSR)
      .Case("amd", Triple::AMD)
      .Case("mesa", Triple::Mesa)
      .Case("suse", Triple::SUSE)
      .Case("oe", Triple::OpenEmbedded)
      .Case("intel", Triple::Intel)
      .Case("meta", Triple::Meta)
      .Default(Triple::UnknownVendor);
}

static Triple::OSType parseOS(StringRef OSName) {
  return StringSwitch<Triple::OSType>(OSName)
<<<<<<< HEAD
    .StartsWith("darwin", Triple::Darwin)
    .StartsWith("dragonfly", Triple::DragonFly)
    .StartsWith("freebsd", Triple::FreeBSD)
    .StartsWith("fuchsia", Triple::Fuchsia)
    .StartsWith("ios", Triple::IOS)
    .StartsWith("kfreebsd", Triple::KFreeBSD)
    .StartsWith("linux", Triple::Linux)
    .StartsWith("lv2", Triple::Lv2)
    .StartsWith("macos", Triple::MacOSX)
    .StartsWith("managarm", Triple::Managarm)
    .StartsWith("netbsd", Triple::NetBSD)
    .StartsWith("openbsd", Triple::OpenBSD)
    .StartsWith("solaris", Triple::Solaris)
    .StartsWith("uefi", Triple::UEFI)
    .StartsWith("win32", Triple::Win32)
    .StartsWith("windows", Triple::Win32)
    .StartsWith("zos", Triple::ZOS)
    .StartsWith("haiku", Triple::Haiku)
    .StartsWith("rtems", Triple::RTEMS)
    .StartsWith("aix", Triple::AIX)
    .StartsWith("cuda", Triple::CUDA)
    .StartsWith("nvcl", Triple::NVCL)
    .StartsWith("amdhsa", Triple::AMDHSA)
    .StartsWith("ps4", Triple::PS4)
    .StartsWith("ps5", Triple::PS5)
    .StartsWith("elfiamcu", Triple::ELFIAMCU)
    .StartsWith("tvos", Triple::TvOS)
    .StartsWith("watchos", Triple::WatchOS)
    .StartsWith("bridgeos", Triple::BridgeOS)
    .StartsWith("driverkit", Triple::DriverKit)
    .StartsWith("xros", Triple::XROS)
    .StartsWith("visionos", Triple::XROS)
    .StartsWith("mesa3d", Triple::Mesa3D)
    .StartsWith("amdpal", Triple::AMDPAL)
    .StartsWith("hermit", Triple::HermitCore)
    .StartsWith("hurd", Triple::Hurd)
    .StartsWith("wasi", Triple::WASI)
    .StartsWith("emscripten", Triple::Emscripten)
    .StartsWith("shadermodel", Triple::ShaderModel)
    .StartsWith("liteos", Triple::LiteOS)
    .StartsWith("serenity", Triple::Serenity)
    .StartsWith("vulkan", Triple::Vulkan)
    .Default(Triple::UnknownOS);
=======
      .StartsWith("darwin", Triple::Darwin)
      .StartsWith("dragonfly", Triple::DragonFly)
      .StartsWith("freebsd", Triple::FreeBSD)
      .StartsWith("fuchsia", Triple::Fuchsia)
      .StartsWith("ios", Triple::IOS)
      .StartsWith("kfreebsd", Triple::KFreeBSD)
      .StartsWith("linux", Triple::Linux)
      .StartsWith("lv2", Triple::Lv2)
      .StartsWith("macos", Triple::MacOSX)
      .StartsWith("managarm", Triple::Managarm)
      .StartsWith("netbsd", Triple::NetBSD)
      .StartsWith("openbsd", Triple::OpenBSD)
      .StartsWith("solaris", Triple::Solaris)
      .StartsWith("uefi", Triple::UEFI)
      .StartsWith("win32", Triple::Win32)
      .StartsWith("windows", Triple::Win32)
      .StartsWith("zos", Triple::ZOS)
      .StartsWith("haiku", Triple::Haiku)
      .StartsWith("rtems", Triple::RTEMS)
      .StartsWith("aix", Triple::AIX)
      .StartsWith("cuda", Triple::CUDA)
      .StartsWith("nvcl", Triple::NVCL)
      .StartsWith("amdhsa", Triple::AMDHSA)
      .StartsWith("ps4", Triple::PS4)
      .StartsWith("ps5", Triple::PS5)
      .StartsWith("elfiamcu", Triple::ELFIAMCU)
      .StartsWith("tvos", Triple::TvOS)
      .StartsWith("watchos", Triple::WatchOS)
      .StartsWith("bridgeos", Triple::BridgeOS)
      .StartsWith("driverkit", Triple::DriverKit)
      .StartsWith("xros", Triple::XROS)
      .StartsWith("visionos", Triple::XROS)
      .StartsWith("mesa3d", Triple::Mesa3D)
      .StartsWith("amdpal", Triple::AMDPAL)
      .StartsWith("hermit", Triple::HermitCore)
      .StartsWith("hurd", Triple::Hurd)
      .StartsWith("wasi", Triple::WASI)
      .StartsWith("emscripten", Triple::Emscripten)
      .StartsWith("shadermodel", Triple::ShaderModel)
      .StartsWith("liteos", Triple::LiteOS)
      .StartsWith("serenity", Triple::Serenity)
      .StartsWith("vulkan", Triple::Vulkan)
      .StartsWith("cheriotrtos", Triple::CheriotRTOS)
      .Default(Triple::UnknownOS);
>>>>>>> 35227056
}

static Triple::EnvironmentType parseEnvironment(StringRef EnvironmentName) {
  return StringSwitch<Triple::EnvironmentType>(EnvironmentName)
      .StartsWith("eabihf", Triple::EABIHF)
      .StartsWith("eabi", Triple::EABI)
      .StartsWith("gnuabin32", Triple::GNUABIN32)
      .StartsWith("gnuabi64", Triple::GNUABI64)
      .StartsWith("gnueabihft64", Triple::GNUEABIHFT64)
      .StartsWith("gnueabihf", Triple::GNUEABIHF)
      .StartsWith("gnueabit64", Triple::GNUEABIT64)
      .StartsWith("gnueabi", Triple::GNUEABI)
      .StartsWith("gnuf32", Triple::GNUF32)
      .StartsWith("gnuf64", Triple::GNUF64)
      .StartsWith("gnusf", Triple::GNUSF)
      .StartsWith("gnux32", Triple::GNUX32)
      .StartsWith("gnu_ilp32", Triple::GNUILP32)
      .StartsWith("code16", Triple::CODE16)
      .StartsWith("gnut64", Triple::GNUT64)
      .StartsWith("gnu", Triple::GNU)
      .StartsWith("android", Triple::Android)
      .StartsWith("muslabin32", Triple::MuslABIN32)
      .StartsWith("muslabi64", Triple::MuslABI64)
      .StartsWith("musleabihf", Triple::MuslEABIHF)
      .StartsWith("musleabi", Triple::MuslEABI)
      .StartsWith("muslf32", Triple::MuslF32)
      .StartsWith("muslsf", Triple::MuslSF)
      .StartsWith("muslx32", Triple::MuslX32)
      .StartsWith("musl", Triple::Musl)
      .StartsWith("msvc", Triple::MSVC)
      .StartsWith("itanium", Triple::Itanium)
      .StartsWith("cygnus", Triple::Cygnus)
      .StartsWith("coreclr", Triple::CoreCLR)
      .StartsWith("simulator", Triple::Simulator)
      .StartsWith("macabi", Triple::MacABI)
      .StartsWith("pixel", Triple::Pixel)
      .StartsWith("vertex", Triple::Vertex)
      .StartsWith("geometry", Triple::Geometry)
      .StartsWith("hull", Triple::Hull)
      .StartsWith("domain", Triple::Domain)
      .StartsWith("compute", Triple::Compute)
      .StartsWith("library", Triple::Library)
      .StartsWith("raygeneration", Triple::RayGeneration)
      .StartsWith("intersection", Triple::Intersection)
      .StartsWith("anyhit", Triple::AnyHit)
      .StartsWith("closesthit", Triple::ClosestHit)
      .StartsWith("miss", Triple::Miss)
      .StartsWith("callable", Triple::Callable)
      .StartsWith("mesh", Triple::Mesh)
      .StartsWith("amplification", Triple::Amplification)
      .StartsWith("rootsignature", Triple::RootSignature)
      .StartsWith("opencl", Triple::OpenCL)
      .StartsWith("ohos", Triple::OpenHOS)
      .StartsWith("pauthtest", Triple::PAuthTest)
      .StartsWith("llvm", Triple::LLVM)
      .StartsWith("mlibc", Triple::Mlibc)
      .StartsWith("mtia", Triple::MTIA)
      .Default(Triple::UnknownEnvironment);
}

static Triple::ObjectFormatType parseFormat(StringRef EnvironmentName) {
  return StringSwitch<Triple::ObjectFormatType>(EnvironmentName)
      // "xcoff" must come before "coff" because of the order-dependendent
      // pattern matching.
      .EndsWith("xcoff", Triple::XCOFF)
      .EndsWith("coff", Triple::COFF)
      .EndsWith("elf", Triple::ELF)
      .EndsWith("goff", Triple::GOFF)
      .EndsWith("macho", Triple::MachO)
      .EndsWith("wasm", Triple::Wasm)
      .EndsWith("spirv", Triple::SPIRV)
      .Default(Triple::UnknownObjectFormat);
}

static Triple::SubArchType parseSubArch(StringRef SubArchName) {
  if (SubArchName.starts_with("mips") &&
      (SubArchName.ends_with("r6el") || SubArchName.ends_with("r6")))
    return Triple::MipsSubArch_r6;

  if (SubArchName.starts_with("spir")) {
    StringRef SA(SubArchName);
    if (SA.consume_front("spir64_") || SA.consume_front("spir_")) {
      if (SA == "fpga")
        return Triple::SPIRSubArch_fpga;
      else if (SA == "fpga_image")
        return Triple::SPIRSubArch_fpga_image;
      else if (SA == "gen")
        return Triple::SPIRSubArch_gen;
      else if (SA == "gen_image")
        return Triple::SPIRSubArch_gen_image;
      else if (SA == "x86_64")
        return Triple::SPIRSubArch_x86_64;
      else if (SA == "x86_64_image")
        return Triple::SPIRSubArch_x86_64_image;
    }
  }

  if (SubArchName == "powerpcspe")
    return Triple::PPCSubArch_spe;

  if (SubArchName == "arm64e")
    return Triple::AArch64SubArch_arm64e;

  if (SubArchName == "arm64ec")
    return Triple::AArch64SubArch_arm64ec;

  if (SubArchName.starts_with("spirv"))
    return StringSwitch<Triple::SubArchType>(SubArchName)
        .EndsWith("v1.0", Triple::SPIRVSubArch_v10)
        .EndsWith("v1.1", Triple::SPIRVSubArch_v11)
        .EndsWith("v1.2", Triple::SPIRVSubArch_v12)
        .EndsWith("v1.3", Triple::SPIRVSubArch_v13)
        .EndsWith("v1.4", Triple::SPIRVSubArch_v14)
        .EndsWith("v1.5", Triple::SPIRVSubArch_v15)
        .EndsWith("v1.6", Triple::SPIRVSubArch_v16)
        .Default(Triple::NoSubArch);

  if (SubArchName.starts_with("dxil"))
    return StringSwitch<Triple::SubArchType>(SubArchName)
        .EndsWith("v1.0", Triple::DXILSubArch_v1_0)
        .EndsWith("v1.1", Triple::DXILSubArch_v1_1)
        .EndsWith("v1.2", Triple::DXILSubArch_v1_2)
        .EndsWith("v1.3", Triple::DXILSubArch_v1_3)
        .EndsWith("v1.4", Triple::DXILSubArch_v1_4)
        .EndsWith("v1.5", Triple::DXILSubArch_v1_5)
        .EndsWith("v1.6", Triple::DXILSubArch_v1_6)
        .EndsWith("v1.7", Triple::DXILSubArch_v1_7)
        .EndsWith("v1.8", Triple::DXILSubArch_v1_8)
        .EndsWith("v1.9", Triple::DXILSubArch_v1_9)
        .Default(Triple::NoSubArch);

  StringRef ARMSubArch = ARM::getCanonicalArchName(SubArchName);

  // For now, this is the small part. Early return.
  if (ARMSubArch.empty())
    return StringSwitch<Triple::SubArchType>(SubArchName)
      .EndsWith("kalimba3", Triple::KalimbaSubArch_v3)
      .EndsWith("kalimba4", Triple::KalimbaSubArch_v4)
      .EndsWith("kalimba5", Triple::KalimbaSubArch_v5)
      .Default(Triple::NoSubArch);

  // ARM sub arch.
  switch(ARM::parseArch(ARMSubArch)) {
  case ARM::ArchKind::ARMV4:
    return Triple::NoSubArch;
  case ARM::ArchKind::ARMV4T:
    return Triple::ARMSubArch_v4t;
  case ARM::ArchKind::ARMV5T:
    return Triple::ARMSubArch_v5;
  case ARM::ArchKind::ARMV5TE:
  case ARM::ArchKind::IWMMXT:
  case ARM::ArchKind::IWMMXT2:
  case ARM::ArchKind::XSCALE:
  case ARM::ArchKind::ARMV5TEJ:
    return Triple::ARMSubArch_v5te;
  case ARM::ArchKind::ARMV6:
    return Triple::ARMSubArch_v6;
  case ARM::ArchKind::ARMV6K:
  case ARM::ArchKind::ARMV6KZ:
    return Triple::ARMSubArch_v6k;
  case ARM::ArchKind::ARMV6T2:
    return Triple::ARMSubArch_v6t2;
  case ARM::ArchKind::ARMV6M:
    return Triple::ARMSubArch_v6m;
  case ARM::ArchKind::ARMV7A:
  case ARM::ArchKind::ARMV7R:
    return Triple::ARMSubArch_v7;
  case ARM::ArchKind::ARMV7VE:
    return Triple::ARMSubArch_v7ve;
  case ARM::ArchKind::ARMV7K:
    return Triple::ARMSubArch_v7k;
  case ARM::ArchKind::ARMV7M:
    return Triple::ARMSubArch_v7m;
  case ARM::ArchKind::ARMV7S:
    return Triple::ARMSubArch_v7s;
  case ARM::ArchKind::ARMV7EM:
    return Triple::ARMSubArch_v7em;
  case ARM::ArchKind::ARMV8A:
    return Triple::ARMSubArch_v8;
  case ARM::ArchKind::ARMV8_1A:
    return Triple::ARMSubArch_v8_1a;
  case ARM::ArchKind::ARMV8_2A:
    return Triple::ARMSubArch_v8_2a;
  case ARM::ArchKind::ARMV8_3A:
    return Triple::ARMSubArch_v8_3a;
  case ARM::ArchKind::ARMV8_4A:
    return Triple::ARMSubArch_v8_4a;
  case ARM::ArchKind::ARMV8_5A:
    return Triple::ARMSubArch_v8_5a;
  case ARM::ArchKind::ARMV8_6A:
    return Triple::ARMSubArch_v8_6a;
  case ARM::ArchKind::ARMV8_7A:
    return Triple::ARMSubArch_v8_7a;
  case ARM::ArchKind::ARMV8_8A:
    return Triple::ARMSubArch_v8_8a;
  case ARM::ArchKind::ARMV8_9A:
    return Triple::ARMSubArch_v8_9a;
  case ARM::ArchKind::ARMV9A:
    return Triple::ARMSubArch_v9;
  case ARM::ArchKind::ARMV9_1A:
    return Triple::ARMSubArch_v9_1a;
  case ARM::ArchKind::ARMV9_2A:
    return Triple::ARMSubArch_v9_2a;
  case ARM::ArchKind::ARMV9_3A:
    return Triple::ARMSubArch_v9_3a;
  case ARM::ArchKind::ARMV9_4A:
    return Triple::ARMSubArch_v9_4a;
  case ARM::ArchKind::ARMV9_5A:
    return Triple::ARMSubArch_v9_5a;
  case ARM::ArchKind::ARMV9_6A:
    return Triple::ARMSubArch_v9_6a;
  case ARM::ArchKind::ARMV8R:
    return Triple::ARMSubArch_v8r;
  case ARM::ArchKind::ARMV8MBaseline:
    return Triple::ARMSubArch_v8m_baseline;
  case ARM::ArchKind::ARMV8MMainline:
    return Triple::ARMSubArch_v8m_mainline;
  case ARM::ArchKind::ARMV8_1MMainline:
    return Triple::ARMSubArch_v8_1m_mainline;
  default:
    return Triple::NoSubArch;
  }
}

static Triple::ObjectFormatType getDefaultFormat(const Triple &T) {
  switch (T.getArch()) {
  case Triple::UnknownArch:
  case Triple::aarch64:
  case Triple::aarch64_32:
  case Triple::arm:
  case Triple::thumb:
  case Triple::x86:
  case Triple::x86_64:
    switch (T.getOS()) {
    case Triple::Win32:
    case Triple::UEFI:
      return Triple::COFF;
    default:
      return T.isOSDarwin() ? Triple::MachO : Triple::ELF;
    }
  case Triple::aarch64_be:
  case Triple::amdgcn:
  case Triple::amdil64:
  case Triple::amdil:
  case Triple::arc:
  case Triple::armeb:
  case Triple::avr:
  case Triple::bpfeb:
  case Triple::bpfel:
  case Triple::fpga:
  case Triple::csky:
  case Triple::hexagon:
  case Triple::hsail64:
  case Triple::hsail:
  case Triple::kalimba:
  case Triple::lanai:
  case Triple::loongarch32:
  case Triple::loongarch64:
  case Triple::m68k:
  case Triple::mips64:
  case Triple::mips64el:
  case Triple::mips:
  case Triple::msp430:
  case Triple::nvptx64:
  case Triple::nvptx:
  case Triple::ppc64le:
  case Triple::ppcle:
  case Triple::r600:
  case Triple::renderscript32:
  case Triple::renderscript64:
  case Triple::riscv32:
  case Triple::riscv64:
  case Triple::riscv32be:
  case Triple::riscv64be:
  case Triple::shave:
  case Triple::sparc:
  case Triple::sparcel:
  case Triple::sparcv9:
  case Triple::spir64:
  case Triple::spir:
  case Triple::tce:
  case Triple::tcele:
  case Triple::thumbeb:
  case Triple::ve:
  case Triple::xcore:
  case Triple::xtensa:
    return Triple::ELF;

  case Triple::mipsel:
    if (T.isOSWindows())
      return Triple::COFF;
    return Triple::ELF;

  case Triple::ppc64:
  case Triple::ppc:
    if (T.isOSAIX())
      return Triple::XCOFF;
    if (T.isOSDarwin())
      return Triple::MachO;
    return Triple::ELF;

  case Triple::systemz:
    if (T.isOSzOS())
      return Triple::GOFF;
    return Triple::ELF;

  case Triple::wasm32:
  case Triple::wasm64:
    return Triple::Wasm;

  case Triple::spirv:
  case Triple::spirv32:
  case Triple::spirv64:
    return Triple::SPIRV;

  case Triple::dxil:
    return Triple::DXContainer;

  case Triple::native_cpu:
    return Triple::UnknownObjectFormat;
  }
  llvm_unreachable("unknown architecture");
}

/// Construct a triple from the string representation provided.
///
/// This stores the string representation and parses the various pieces into
/// enum members.
Triple::Triple(std::string &&Str) : Data(std::move(Str)) {
  // Do minimal parsing by hand here.
  SmallVector<StringRef, 4> Components;
  StringRef(Data).split(Components, '-', /*MaxSplit*/ 3);
  if (Components.size() > 0) {
    Arch = parseArch(Components[0]);
    SubArch = parseSubArch(Components[0]);
    if (Components.size() > 1) {
      Vendor = parseVendor(Components[1]);
      if (Components.size() > 2) {
        OS = parseOS(Components[2]);
        if (Components.size() > 3) {
          Environment = parseEnvironment(Components[3]);
          ObjectFormat = parseFormat(Components[3]);
        }
      }
    } else {
      Environment =
          StringSwitch<Triple::EnvironmentType>(Components[0])
              .StartsWith("mipsn32", Triple::GNUABIN32)
              .StartsWith("mips64", Triple::GNUABI64)
              .StartsWith("mipsisa64", Triple::GNUABI64)
              .StartsWith("mipsisa32", Triple::GNU)
              .Cases("mips", "mipsel", "mipsr6", "mipsr6el", Triple::GNU)
              .Default(UnknownEnvironment);
    }
  }
  if (ObjectFormat == UnknownObjectFormat)
    ObjectFormat = getDefaultFormat(*this);
}

Triple::Triple(const Twine &Str) : Triple(Str.str()) {}

/// Construct a triple from string representations of the architecture,
/// vendor, and OS.
///
/// This joins each argument into a canonical string representation and parses
/// them into enum members. It leaves the environment unknown and omits it from
/// the string representation.
Triple::Triple(const Twine &ArchStr, const Twine &VendorStr, const Twine &OSStr)
    : Data((ArchStr + Twine('-') + VendorStr + Twine('-') + OSStr).str()),
      Arch(parseArch(ArchStr.str())),
      SubArch(parseSubArch(ArchStr.str())),
      Vendor(parseVendor(VendorStr.str())),
      OS(parseOS(OSStr.str())),
      Environment(), ObjectFormat(Triple::UnknownObjectFormat) {
  ObjectFormat = getDefaultFormat(*this);
}

/// Construct a triple from string representations of the architecture,
/// vendor, OS, and environment.
///
/// This joins each argument into a canonical string representation and parses
/// them into enum members.
Triple::Triple(const Twine &ArchStr, const Twine &VendorStr, const Twine &OSStr,
               const Twine &EnvironmentStr)
    : Data((ArchStr + Twine('-') + VendorStr + Twine('-') + OSStr + Twine('-') +
            EnvironmentStr).str()),
      Arch(parseArch(ArchStr.str())),
      SubArch(parseSubArch(ArchStr.str())),
      Vendor(parseVendor(VendorStr.str())),
      OS(parseOS(OSStr.str())),
      Environment(parseEnvironment(EnvironmentStr.str())),
      ObjectFormat(parseFormat(EnvironmentStr.str())) {
  if (ObjectFormat == Triple::UnknownObjectFormat)
    ObjectFormat = getDefaultFormat(*this);
}

static VersionTuple parseVersionFromName(StringRef Name);

static StringRef getDXILArchNameFromShaderModel(StringRef ShaderModelStr) {
  VersionTuple Ver =
      parseVersionFromName(ShaderModelStr.drop_front(strlen("shadermodel")));
  // Default DXIL minor version when Shader Model version is anything other
  // than 6.[0...9] or 6.x (which translates to latest current SM version)
  const unsigned SMMajor = 6;
  if (!Ver.empty()) {
    if (Ver.getMajor() == SMMajor) {
      if (std::optional<unsigned> SMMinor = Ver.getMinor()) {
        switch (*SMMinor) {
        case 0:
          return Triple::getArchName(Triple::dxil, Triple::DXILSubArch_v1_0);
        case 1:
          return Triple::getArchName(Triple::dxil, Triple::DXILSubArch_v1_1);
        case 2:
          return Triple::getArchName(Triple::dxil, Triple::DXILSubArch_v1_2);
        case 3:
          return Triple::getArchName(Triple::dxil, Triple::DXILSubArch_v1_3);
        case 4:
          return Triple::getArchName(Triple::dxil, Triple::DXILSubArch_v1_4);
        case 5:
          return Triple::getArchName(Triple::dxil, Triple::DXILSubArch_v1_5);
        case 6:
          return Triple::getArchName(Triple::dxil, Triple::DXILSubArch_v1_6);
        case 7:
          return Triple::getArchName(Triple::dxil, Triple::DXILSubArch_v1_7);
        case 8:
          return Triple::getArchName(Triple::dxil, Triple::DXILSubArch_v1_8);
        case 9:
          return Triple::getArchName(Triple::dxil, Triple::DXILSubArch_v1_9);
        default:
          report_fatal_error("Unsupported Shader Model version", false);
        }
      }
    }
  } else {
    // Special case: DXIL minor version is set to LatestCurrentDXILMinor for
    // shadermodel6.x is
    if (ShaderModelStr == "shadermodel6.x") {
      return Triple::getArchName(Triple::dxil, Triple::LatestDXILSubArch);
    }
  }
  // DXIL version corresponding to Shader Model version other than 6.Minor
  // is 1.0
  return Triple::getArchName(Triple::dxil, Triple::DXILSubArch_v1_0);
}

std::string Triple::normalize(StringRef Str, CanonicalForm Form) {
  bool IsMinGW32 = false;
  bool IsCygwin = false;

  // Parse into components.
  SmallVector<StringRef, 4> Components;
  Str.split(Components, '-');

  // If the first component corresponds to a known architecture, preferentially
  // use it for the architecture.  If the second component corresponds to a
  // known vendor, preferentially use it for the vendor, etc.  This avoids silly
  // component movement when a component parses as (eg) both a valid arch and a
  // valid os.
  ArchType Arch = UnknownArch;
  if (Components.size() > 0)
    Arch = parseArch(Components[0]);
  VendorType Vendor = UnknownVendor;
  if (Components.size() > 1)
    Vendor = parseVendor(Components[1]);
  OSType OS = UnknownOS;
  if (Components.size() > 2) {
    OS = parseOS(Components[2]);
    IsCygwin = Components[2].starts_with("cygwin") ||
               Components[2].starts_with("msys");
    IsMinGW32 = Components[2].starts_with("mingw");
  }
  EnvironmentType Environment = UnknownEnvironment;
  if (Components.size() > 3)
    Environment = parseEnvironment(Components[3]);
  ObjectFormatType ObjectFormat = UnknownObjectFormat;
  if (Components.size() > 4)
    ObjectFormat = parseFormat(Components[4]);

  // Note which components are already in their final position.  These will not
  // be moved.
  bool Found[4];
  Found[0] = Arch != UnknownArch;
  Found[1] = Vendor != UnknownVendor;
  Found[2] = OS != UnknownOS;
  Found[3] = Environment != UnknownEnvironment;

  // If they are not there already, permute the components into their canonical
  // positions by seeing if they parse as a valid architecture, and if so moving
  // the component to the architecture position etc.
  for (unsigned Pos = 0; Pos != std::size(Found); ++Pos) {
    if (Found[Pos])
      continue; // Already in the canonical position.

    for (unsigned Idx = 0; Idx != Components.size(); ++Idx) {
      // Do not reparse any components that already matched.
      if (Idx < std::size(Found) && Found[Idx])
        continue;

      // Does this component parse as valid for the target position?
      bool Valid = false;
      StringRef Comp = Components[Idx];
      switch (Pos) {
      default: llvm_unreachable("unexpected component type!");
      case 0:
        Arch = parseArch(Comp);
        Valid = Arch != UnknownArch;
        break;
      case 1:
        Vendor = parseVendor(Comp);
        Valid = Vendor != UnknownVendor;
        break;
      case 2:
        OS = parseOS(Comp);
        IsCygwin = Comp.starts_with("cygwin") || Comp.starts_with("msys");
        IsMinGW32 = Comp.starts_with("mingw");
        Valid = OS != UnknownOS || IsCygwin || IsMinGW32;
        break;
      case 3:
        Environment = parseEnvironment(Comp);
        Valid = Environment != UnknownEnvironment;
        if (!Valid) {
          ObjectFormat = parseFormat(Comp);
          Valid = ObjectFormat != UnknownObjectFormat;
        }
        break;
      }
      if (!Valid)
        continue; // Nope, try the next component.

      // Move the component to the target position, pushing any non-fixed
      // components that are in the way to the right.  This tends to give
      // good results in the common cases of a forgotten vendor component
      // or a wrongly positioned environment.
      if (Pos < Idx) {
        // Insert left, pushing the existing components to the right.  For
        // example, a-b-i386 -> i386-a-b when moving i386 to the front.
        StringRef CurrentComponent(""); // The empty component.
        // Replace the component we are moving with an empty component.
        std::swap(CurrentComponent, Components[Idx]);
        // Insert the component being moved at Pos, displacing any existing
        // components to the right.
        for (unsigned i = Pos; !CurrentComponent.empty(); ++i) {
          // Skip over any fixed components.
          while (i < std::size(Found) && Found[i])
            ++i;
          // Place the component at the new position, getting the component
          // that was at this position - it will be moved right.
          std::swap(CurrentComponent, Components[i]);
        }
      } else if (Pos > Idx) {
        // Push right by inserting empty components until the component at Idx
        // reaches the target position Pos.  For example, pc-a -> -pc-a when
        // moving pc to the second position.
        do {
          // Insert one empty component at Idx.
          StringRef CurrentComponent(""); // The empty component.
          for (unsigned i = Idx; i < Components.size();) {
            // Place the component at the new position, getting the component
            // that was at this position - it will be moved right.
            std::swap(CurrentComponent, Components[i]);
            // If it was placed on top of an empty component then we are done.
            if (CurrentComponent.empty())
              break;
            // Advance to the next component, skipping any fixed components.
            while (++i < std::size(Found) && Found[i])
              ;
          }
          // The last component was pushed off the end - append it.
          if (!CurrentComponent.empty())
            Components.push_back(CurrentComponent);

          // Advance Idx to the component's new position.
          while (++Idx < std::size(Found) && Found[Idx])
            ;
        } while (Idx < Pos); // Add more until the final position is reached.
      }
      assert(Pos < Components.size() && Components[Pos] == Comp &&
             "Component moved wrong!");
      Found[Pos] = true;
      break;
    }
  }

  // If "none" is in the middle component in a three-component triple, treat it
  // as the OS (Components[2]) instead of the vendor (Components[1]).
  if (Found[0] && !Found[1] && !Found[2] && Found[3] &&
      Components[1] == "none" && Components[2].empty())
    std::swap(Components[1], Components[2]);

  // Replace empty components with "unknown" value.
  for (StringRef &C : Components)
    if (C.empty())
      C = "unknown";

  // Special case logic goes here.  At this point Arch, Vendor and OS have the
  // correct values for the computed components.
  std::string NormalizedEnvironment;
  if (Environment == Triple::Android &&
      Components[3].starts_with("androideabi")) {
    StringRef AndroidVersion = Components[3].drop_front(strlen("androideabi"));
    if (AndroidVersion.empty()) {
      Components[3] = "android";
    } else {
      NormalizedEnvironment = Twine("android", AndroidVersion).str();
      Components[3] = NormalizedEnvironment;
    }
  }

  // SUSE uses "gnueabi" to mean "gnueabihf"
  if (Vendor == Triple::SUSE && Environment == llvm::Triple::GNUEABI)
    Components[3] = "gnueabihf";

  if (OS == Triple::Win32) {
    Components.resize(4);
    Components[2] = "windows";
    if (Environment == UnknownEnvironment) {
      if (ObjectFormat == UnknownObjectFormat || ObjectFormat == Triple::COFF)
        Components[3] = "msvc";
      else
        Components[3] = getObjectFormatTypeName(ObjectFormat);
    }
  } else if (IsMinGW32) {
    Components.resize(4);
    Components[2] = "windows";
    Components[3] = "gnu";
  } else if (IsCygwin) {
    Components.resize(4);
    Components[2] = "windows";
    Components[3] = "cygnus";
  }
  if (IsMinGW32 || IsCygwin ||
      (OS == Triple::Win32 && Environment != UnknownEnvironment)) {
    if (ObjectFormat != UnknownObjectFormat && ObjectFormat != Triple::COFF) {
      Components.resize(5);
      Components[4] = getObjectFormatTypeName(ObjectFormat);
    }
  }

  // Normalize DXIL triple if it does not include DXIL version number.
  // Determine DXIL version number using the minor version number of Shader
  // Model version specified in target triple, if any. Prior to decoupling DXIL
  // version numbering from that of Shader Model DXIL version 1.Y corresponds to
  // SM 6.Y. E.g., dxilv1.Y-unknown-shadermodelX.Y-hull
  if (Components[0] == "dxil") {
    if (Components.size() > 4) {
      Components.resize(4);
    }
    // Add DXIL version only if shadermodel is specified in the triple
    if (OS == Triple::ShaderModel) {
      Components[0] = getDXILArchNameFromShaderModel(Components[2]);
    }
  }

  // Canonicalize the components if necessary.
  switch (Form) {
  case CanonicalForm::ANY:
    break;
  case CanonicalForm::THREE_IDENT:
  case CanonicalForm::FOUR_IDENT:
  case CanonicalForm::FIVE_IDENT: {
    Components.resize(static_cast<unsigned>(Form), "unknown");
    break;
  }
  }

  // Stick the corrected components back together to form the normalized string.
  return join(Components, "-");
}

StringRef Triple::getArchName() const {
  return StringRef(Data).split('-').first;           // Isolate first component
}

StringRef Triple::getVendorName() const {
  StringRef Tmp = StringRef(Data).split('-').second; // Strip first component
  return Tmp.split('-').first;                       // Isolate second component
}

StringRef Triple::getOSName() const {
  StringRef Tmp = StringRef(Data).split('-').second; // Strip first component
  Tmp = Tmp.split('-').second;                       // Strip second component
  return Tmp.split('-').first;                       // Isolate third component
}

StringRef Triple::getEnvironmentName() const {
  StringRef Tmp = StringRef(Data).split('-').second; // Strip first component
  Tmp = Tmp.split('-').second;                       // Strip second component
  return Tmp.split('-').second;                      // Strip third component
}

StringRef Triple::getOSAndEnvironmentName() const {
  StringRef Tmp = StringRef(Data).split('-').second; // Strip first component
  return Tmp.split('-').second;                      // Strip second component
}

static VersionTuple parseVersionFromName(StringRef Name) {
  VersionTuple Version;
  Version.tryParse(Name);
  return Version.withoutBuild();
}

VersionTuple Triple::getEnvironmentVersion() const {
  return parseVersionFromName(getEnvironmentVersionString());
}

StringRef Triple::getEnvironmentVersionString() const {
  StringRef EnvironmentName = getEnvironmentName();

  // none is a valid environment type - it basically amounts to a freestanding
  // environment.
  if (EnvironmentName == "none")
    return "";

  StringRef EnvironmentTypeName = getEnvironmentTypeName(getEnvironment());
  EnvironmentName.consume_front(EnvironmentTypeName);

  if (EnvironmentName.contains("-")) {
    // -obj is the suffix
    if (getObjectFormat() != Triple::UnknownObjectFormat) {
      StringRef ObjectFormatTypeName =
          getObjectFormatTypeName(getObjectFormat());
      const std::string tmp = (Twine("-") + ObjectFormatTypeName).str();
      EnvironmentName.consume_back(tmp);
    }
  }
  return EnvironmentName;
}

VersionTuple Triple::getOSVersion() const {
  StringRef OSName = getOSName();
  // Assume that the OS portion of the triple starts with the canonical name.
  StringRef OSTypeName = getOSTypeName(getOS());
  if (OSName.starts_with(OSTypeName))
    OSName = OSName.substr(OSTypeName.size());
  else if (getOS() == MacOSX)
    OSName.consume_front("macos");
  else if (OSName.starts_with("visionos"))
    OSName.consume_front("visionos");

  return parseVersionFromName(OSName);
}

bool Triple::getMacOSXVersion(VersionTuple &Version) const {
  Version = getOSVersion();

  switch (getOS()) {
  default: llvm_unreachable("unexpected OS for Darwin triple");
  case Darwin:
    // Default to darwin8, i.e., MacOSX 10.4.
    if (Version.getMajor() == 0)
      Version = VersionTuple(8);
    // Darwin version numbers are skewed from OS X versions.
    if (Version.getMajor() < 4) {
      return false;
    }
    if (Version.getMajor() <= 19) {
      Version = VersionTuple(10, Version.getMajor() - 4);
    } else if (Version.getMajor() < 25) {
      // darwin20-24 corresponds to macOS 11-15.
      Version = VersionTuple(11 + Version.getMajor() - 20);
    } else {
      // darwin25 corresponds with macOS26+.
      Version = VersionTuple(Version.getMajor() + 1);
    }
    break;
  case MacOSX:
    // Default to 10.4.
    if (Version.getMajor() == 0) {
      Version = VersionTuple(10, 4);
    } else if (Version.getMajor() < 10) {
      return false;
    }
    break;
  case IOS:
  case TvOS:
  case WatchOS:
    // Ignore the version from the triple.  This is only handled because the
    // the clang driver combines OS X and IOS support into a common Darwin
    // toolchain that wants to know the OS X version number even when targeting
    // IOS.
    Version = VersionTuple(10, 4);
    break;
  case XROS:
    llvm_unreachable("OSX version isn't relevant for xrOS");
  case DriverKit:
    llvm_unreachable("OSX version isn't relevant for DriverKit");
  }
  return true;
}

VersionTuple Triple::getiOSVersion() const {
  switch (getOS()) {
  default: llvm_unreachable("unexpected OS for Darwin triple");
  case Darwin:
  case MacOSX:
    // Ignore the version from the triple.  This is only handled because the
    // the clang driver combines OS X and IOS support into a common Darwin
    // toolchain that wants to know the iOS version number even when targeting
    // OS X.
    return VersionTuple(5);
  case IOS:
  case TvOS: {
    VersionTuple Version = getOSVersion();
    // Default to 5.0 (or 7.0 for arm64).
    if (Version.getMajor() == 0)
      return (getArch() == aarch64) ? VersionTuple(7) : VersionTuple(5);
    if (Version.getMajor() == 19)
      // tvOS 19 corresponds to ios26.
      return VersionTuple(26);
    return getCanonicalVersionForOS(OSType::IOS, Version,
                                    isValidVersionForOS(OSType::IOS, Version));
  }
  case XROS: {
    VersionTuple Version = getOSVersion();
    // xrOS 1 is aligned with iOS 17.
    if (Version.getMajor() < 3)
      return Version.withMajorReplaced(Version.getMajor() + 16);
    // visionOS 3 corresponds to ios 26+.
    if (Version.getMajor() == 3)
      return VersionTuple(26);
    return getCanonicalVersionForOS(OSType::XROS, Version,
                                    isValidVersionForOS(OSType::XROS, Version));
  }
  case WatchOS: {
    VersionTuple Version = getOSVersion();
    // watchOS 12 corresponds to ios 26.
    if (Version.getMajor() == 12)
      return VersionTuple(26);
    return getCanonicalVersionForOS(
        OSType::WatchOS, Version,
        isValidVersionForOS(OSType::WatchOS, Version));
  }
  case BridgeOS:
    llvm_unreachable("conflicting triple info");
  case DriverKit:
    llvm_unreachable("DriverKit doesn't have an iOS version");
  }
}

VersionTuple Triple::getWatchOSVersion() const {
  switch (getOS()) {
  default: llvm_unreachable("unexpected OS for Darwin triple");
  case Darwin:
  case MacOSX:
    // Ignore the version from the triple.  This is only handled because the
    // the clang driver combines OS X and IOS support into a common Darwin
    // toolchain that wants to know the iOS version number even when targeting
    // OS X.
    return VersionTuple(2);
  case WatchOS: {
    VersionTuple Version = getOSVersion();
    if (Version.getMajor() == 0)
      return VersionTuple(2);
    return Version;
  }
  case IOS:
    llvm_unreachable("conflicting triple info");
  case XROS:
    llvm_unreachable("watchOS version isn't relevant for xrOS");
  case DriverKit:
    llvm_unreachable("DriverKit doesn't have a WatchOS version");
  }
}

VersionTuple Triple::getDriverKitVersion() const {
  switch (getOS()) {
  default:
    llvm_unreachable("unexpected OS for Darwin triple");
  case DriverKit:
    VersionTuple Version = getOSVersion();
    if (Version.getMajor() == 0)
      return Version.withMajorReplaced(19);
    return Version;
  }
}

VersionTuple Triple::getVulkanVersion() const {
  if (getArch() != spirv || getOS() != Vulkan)
    llvm_unreachable("invalid Vulkan SPIR-V triple");

  VersionTuple VulkanVersion = getOSVersion();
  SubArchType SpirvVersion = getSubArch();

  llvm::DenseMap<VersionTuple, SubArchType> ValidVersionMap = {
      // Vulkan 1.2 -> SPIR-V 1.5.
      {VersionTuple(1, 2), SPIRVSubArch_v15},
      // Vulkan 1.3 -> SPIR-V 1.6.
      {VersionTuple(1, 3), SPIRVSubArch_v16}};

  // If Vulkan version is unset, default to 1.2.
  if (VulkanVersion == VersionTuple(0))
    VulkanVersion = VersionTuple(1, 2);

  if (ValidVersionMap.contains(VulkanVersion) &&
      (ValidVersionMap.lookup(VulkanVersion) == SpirvVersion ||
       SpirvVersion == NoSubArch))
    return VulkanVersion;

  return VersionTuple(0);
}

VersionTuple Triple::getDXILVersion() const {
  if (getArch() != dxil || getOS() != ShaderModel)
    llvm_unreachable("invalid DXIL triple");
  StringRef Arch = getArchName();
  if (getSubArch() == NoSubArch)
    Arch = getDXILArchNameFromShaderModel(getOSName());
  Arch.consume_front("dxilv");
  VersionTuple DXILVersion = parseVersionFromName(Arch);
  // FIXME: validate DXIL version against Shader Model version.
  // Tracked by https://github.com/llvm/llvm-project/issues/91388
  return DXILVersion;
}

void Triple::setTriple(const Twine &Str) {
  *this = Triple(Str);
}

void Triple::setArch(ArchType Kind, SubArchType SubArch) {
  setArchName(getArchName(Kind, SubArch));
}

void Triple::setVendor(VendorType Kind) {
  setVendorName(getVendorTypeName(Kind));
}

void Triple::setOS(OSType Kind) {
  setOSName(getOSTypeName(Kind));
}

void Triple::setEnvironment(EnvironmentType Kind) {
  if (ObjectFormat == getDefaultFormat(*this))
    return setEnvironmentName(getEnvironmentTypeName(Kind));

  setEnvironmentName((getEnvironmentTypeName(Kind) + Twine("-") +
                      getObjectFormatTypeName(ObjectFormat)).str());
}

void Triple::setObjectFormat(ObjectFormatType Kind) {
  if (Environment == UnknownEnvironment)
    return setEnvironmentName(getObjectFormatTypeName(Kind));

  setEnvironmentName((getEnvironmentTypeName(Environment) + Twine("-") +
                      getObjectFormatTypeName(Kind)).str());
}

void Triple::setArchName(StringRef Str) {
  setTriple(Str + "-" + getVendorName() + "-" + getOSAndEnvironmentName());
}

void Triple::setVendorName(StringRef Str) {
  setTriple(getArchName() + "-" + Str + "-" + getOSAndEnvironmentName());
}

void Triple::setOSName(StringRef Str) {
  if (hasEnvironment())
    setTriple(getArchName() + "-" + getVendorName() + "-" + Str +
              "-" + getEnvironmentName());
  else
    setTriple(getArchName() + "-" + getVendorName() + "-" + Str);
}

void Triple::setEnvironmentName(StringRef Str) {
  setTriple(getArchName() + "-" + getVendorName() + "-" + getOSName() +
            "-" + Str);
}

void Triple::setOSAndEnvironmentName(StringRef Str) {
  setTriple(getArchName() + "-" + getVendorName() + "-" + Str);
}

unsigned Triple::getArchPointerBitWidth(llvm::Triple::ArchType Arch) {
  switch (Arch) {
  case llvm::Triple::UnknownArch:
  case llvm::Triple::native_cpu:
    return 0;

  case llvm::Triple::avr:
  case llvm::Triple::msp430:
    return 16;

  case llvm::Triple::aarch64_32:
  case llvm::Triple::amdil:
  case llvm::Triple::arc:
  case llvm::Triple::arm:
  case llvm::Triple::armeb:
  case llvm::Triple::fpga:
  case llvm::Triple::csky:
  case llvm::Triple::dxil:
  case llvm::Triple::hexagon:
  case llvm::Triple::hsail:
  case llvm::Triple::kalimba:
  case llvm::Triple::lanai:
  case llvm::Triple::loongarch32:
  case llvm::Triple::m68k:
  case llvm::Triple::mips:
  case llvm::Triple::mipsel:
  case llvm::Triple::nvptx:
  case llvm::Triple::ppc:
  case llvm::Triple::ppcle:
  case llvm::Triple::r600:
  case llvm::Triple::renderscript32:
  case llvm::Triple::riscv32:
  case llvm::Triple::riscv32be:
  case llvm::Triple::shave:
  case llvm::Triple::sparc:
  case llvm::Triple::sparcel:
  case llvm::Triple::spir:
  case llvm::Triple::spirv32:
  case llvm::Triple::tce:
  case llvm::Triple::tcele:
  case llvm::Triple::thumb:
  case llvm::Triple::thumbeb:
  case llvm::Triple::wasm32:
  case llvm::Triple::x86:
  case llvm::Triple::xcore:
  case llvm::Triple::xtensa:
    return 32;

  case llvm::Triple::aarch64:
  case llvm::Triple::aarch64_be:
  case llvm::Triple::amdgcn:
  case llvm::Triple::amdil64:
  case llvm::Triple::bpfeb:
  case llvm::Triple::bpfel:
  case llvm::Triple::hsail64:
  case llvm::Triple::loongarch64:
  case llvm::Triple::mips64:
  case llvm::Triple::mips64el:
  case llvm::Triple::nvptx64:
  case llvm::Triple::ppc64:
  case llvm::Triple::ppc64le:
  case llvm::Triple::renderscript64:
  case llvm::Triple::riscv64:
  case llvm::Triple::riscv64be:
  case llvm::Triple::sparcv9:
  case llvm::Triple::spirv:
  case llvm::Triple::spir64:
  case llvm::Triple::spirv64:
  case llvm::Triple::systemz:
  case llvm::Triple::ve:
  case llvm::Triple::wasm64:
  case llvm::Triple::x86_64:
    return 64;
  }
  llvm_unreachable("Invalid architecture value");
}

unsigned Triple::getTrampolineSize() const {
  switch (getArch()) {
  default:
    break;
  case Triple::ppc:
  case Triple::ppcle:
    if (isOSLinux())
      return 40;
    break;
  case Triple::ppc64:
  case Triple::ppc64le:
    if (isOSLinux())
      return 48;
    break;
  }
  return 32;
}

bool Triple::isArch64Bit() const {
  return getArchPointerBitWidth(getArch()) == 64;
}

bool Triple::isArch32Bit() const {
  return getArchPointerBitWidth(getArch()) == 32;
}

bool Triple::isArch16Bit() const {
  return getArchPointerBitWidth(getArch()) == 16;
}

Triple Triple::get32BitArchVariant() const {
  Triple T(*this);
  switch (getArch()) {
  case Triple::UnknownArch:
  case Triple::amdgcn:
  case Triple::avr:
  case Triple::bpfeb:
  case Triple::bpfel:
  case Triple::msp430:
  case Triple::native_cpu:
  case Triple::systemz:
  case Triple::ve:
    T.setArch(UnknownArch);
    break;

  case Triple::aarch64_32:
  case Triple::amdil:
  case Triple::arc:
  case Triple::arm:
  case Triple::armeb:
  case Triple::fpga:
  case Triple::csky:
  case Triple::dxil:
  case Triple::hexagon:
  case Triple::hsail:
  case Triple::kalimba:
  case Triple::lanai:
  case Triple::loongarch32:
  case Triple::m68k:
  case Triple::mips:
  case Triple::mipsel:
  case Triple::nvptx:
  case Triple::ppc:
  case Triple::ppcle:
  case Triple::r600:
  case Triple::renderscript32:
  case Triple::riscv32:
  case Triple::riscv32be:
  case Triple::shave:
  case Triple::sparc:
  case Triple::sparcel:
  case Triple::spir:
  case Triple::spirv32:
  case Triple::tce:
  case Triple::tcele:
  case Triple::thumb:
  case Triple::thumbeb:
  case Triple::wasm32:
  case Triple::x86:
  case Triple::xcore:
  case Triple::xtensa:
    // Already 32-bit.
    break;

  case Triple::aarch64:        T.setArch(Triple::arm);     break;
  case Triple::aarch64_be:     T.setArch(Triple::armeb);   break;
  case Triple::amdil64:        T.setArch(Triple::amdil);   break;
  case Triple::hsail64:        T.setArch(Triple::hsail);   break;
  case Triple::loongarch64:    T.setArch(Triple::loongarch32); break;
  case Triple::mips64:
    T.setArch(Triple::mips, getSubArch());
    break;
  case Triple::mips64el:
    T.setArch(Triple::mipsel, getSubArch());
    break;
  case Triple::nvptx64:        T.setArch(Triple::nvptx);   break;
  case Triple::ppc64:          T.setArch(Triple::ppc);     break;
  case Triple::ppc64le:        T.setArch(Triple::ppcle);   break;
  case Triple::renderscript64: T.setArch(Triple::renderscript32); break;
  case Triple::riscv64:        T.setArch(Triple::riscv32); break;
  case Triple::riscv64be:
    T.setArch(Triple::riscv32be);
    break;
  case Triple::sparcv9:        T.setArch(Triple::sparc);   break;
  case Triple::spir64:         T.setArch(Triple::spir);    break;
  case Triple::spirv:
  case Triple::spirv64:
    T.setArch(Triple::spirv32, getSubArch());
    break;
  case Triple::wasm64:         T.setArch(Triple::wasm32);  break;
  case Triple::x86_64:         T.setArch(Triple::x86);     break;
  }
  return T;
}

Triple Triple::get64BitArchVariant() const {
  Triple T(*this);
  switch (getArch()) {
  case Triple::UnknownArch:
  case Triple::arc:
  case Triple::avr:
  case Triple::fpga:
  case Triple::csky:
  case Triple::dxil:
  case Triple::hexagon:
  case Triple::kalimba:
  case Triple::lanai:
  case Triple::m68k:
  case Triple::msp430:
  case Triple::native_cpu:
  case Triple::r600:
  case Triple::shave:
  case Triple::sparcel:
  case Triple::tce:
  case Triple::tcele:
  case Triple::xcore:
  case Triple::xtensa:
    T.setArch(UnknownArch);
    break;

  case Triple::aarch64:
  case Triple::aarch64_be:
  case Triple::amdgcn:
  case Triple::amdil64:
  case Triple::bpfeb:
  case Triple::bpfel:
  case Triple::hsail64:
  case Triple::loongarch64:
  case Triple::mips64:
  case Triple::mips64el:
  case Triple::nvptx64:
  case Triple::ppc64:
  case Triple::ppc64le:
  case Triple::renderscript64:
  case Triple::riscv64:
  case Triple::riscv64be:
  case Triple::sparcv9:
  case Triple::spir64:
  case Triple::spirv64:
  case Triple::systemz:
  case Triple::ve:
  case Triple::wasm64:
  case Triple::x86_64:
    // Already 64-bit.
    break;

  case Triple::aarch64_32:      T.setArch(Triple::aarch64);    break;
  case Triple::amdil:           T.setArch(Triple::amdil64);    break;
  case Triple::arm:             T.setArch(Triple::aarch64);    break;
  case Triple::armeb:           T.setArch(Triple::aarch64_be); break;
  case Triple::hsail:           T.setArch(Triple::hsail64);    break;
  case Triple::loongarch32:     T.setArch(Triple::loongarch64);    break;
  case Triple::mips:
    T.setArch(Triple::mips64, getSubArch());
    break;
  case Triple::mipsel:
    T.setArch(Triple::mips64el, getSubArch());
    break;
  case Triple::nvptx:           T.setArch(Triple::nvptx64);    break;
  case Triple::ppc:             T.setArch(Triple::ppc64);      break;
  case Triple::ppcle:           T.setArch(Triple::ppc64le);    break;
  case Triple::renderscript32:  T.setArch(Triple::renderscript64);     break;
  case Triple::riscv32:         T.setArch(Triple::riscv64);    break;
  case Triple::riscv32be:
    T.setArch(Triple::riscv64be);
    break;
  case Triple::sparc:           T.setArch(Triple::sparcv9);    break;
  case Triple::spir:            T.setArch(Triple::spir64);     break;
  case Triple::spirv:
  case Triple::spirv32:
    T.setArch(Triple::spirv64, getSubArch());
    break;
  case Triple::thumb:           T.setArch(Triple::aarch64);    break;
  case Triple::thumbeb:         T.setArch(Triple::aarch64_be); break;
  case Triple::wasm32:          T.setArch(Triple::wasm64);     break;
  case Triple::x86:             T.setArch(Triple::x86_64);     break;
  }
  return T;
}

Triple Triple::getBigEndianArchVariant() const {
  Triple T(*this);
  // Already big endian.
  if (!isLittleEndian())
    return T;
  switch (getArch()) {
  case Triple::UnknownArch:
  case Triple::amdgcn:
  case Triple::amdil64:
  case Triple::amdil:
  case Triple::avr:
  case Triple::dxil:
  case Triple::hexagon:
  case Triple::hsail64:
  case Triple::hsail:
  case Triple::kalimba:
  case Triple::loongarch32:
  case Triple::loongarch64:
  case Triple::msp430:
  case Triple::nvptx64:
  case Triple::nvptx:
  case Triple::r600:
  case Triple::renderscript32:
  case Triple::renderscript64:
  case Triple::shave:
  case Triple::spir64:
  case Triple::spir:
  case Triple::spirv:
  case Triple::spirv32:
  case Triple::spirv64:
  case Triple::wasm32:
  case Triple::wasm64:
  case Triple::x86:
  case Triple::x86_64:
  case Triple::xcore:
  case Triple::ve:
  case Triple::csky:
  case Triple::xtensa:
  case Triple::native_cpu:

  // ARM is intentionally unsupported here, changing the architecture would
  // drop any arch suffixes.
  case Triple::arm:
  case Triple::thumb:
    T.setArch(UnknownArch);
    break;

  case Triple::aarch64: T.setArch(Triple::aarch64_be); break;
  case Triple::bpfel:   T.setArch(Triple::bpfeb);      break;
  case Triple::mips64el:
    T.setArch(Triple::mips64, getSubArch());
    break;
  case Triple::mipsel:
    T.setArch(Triple::mips, getSubArch());
    break;
  case Triple::ppcle:   T.setArch(Triple::ppc);        break;
  case Triple::ppc64le: T.setArch(Triple::ppc64);      break;
  case Triple::riscv32:
    T.setArch(Triple::riscv32be);
    break;
  case Triple::riscv64:
    T.setArch(Triple::riscv64be);
    break;
  case Triple::sparcel: T.setArch(Triple::sparc);      break;
  case Triple::tcele:   T.setArch(Triple::tce);        break;
  default:
    llvm_unreachable("getBigEndianArchVariant: unknown triple.");
  }
  return T;
}

Triple Triple::getLittleEndianArchVariant() const {
  Triple T(*this);
  if (isLittleEndian())
    return T;

  switch (getArch()) {
  case Triple::UnknownArch:
  case Triple::lanai:
  case Triple::sparcv9:
  case Triple::systemz:
  case Triple::m68k:

  // ARM is intentionally unsupported here, changing the architecture would
  // drop any arch suffixes.
  case Triple::armeb:
  case Triple::thumbeb:
    T.setArch(UnknownArch);
    break;

  case Triple::aarch64_be: T.setArch(Triple::aarch64);  break;
  case Triple::bpfeb:      T.setArch(Triple::bpfel);    break;
  case Triple::mips64:
    T.setArch(Triple::mips64el, getSubArch());
    break;
  case Triple::mips:
    T.setArch(Triple::mipsel, getSubArch());
    break;
  case Triple::ppc:        T.setArch(Triple::ppcle);    break;
  case Triple::ppc64:      T.setArch(Triple::ppc64le);  break;
  case Triple::riscv32be:
    T.setArch(Triple::riscv32);
    break;
  case Triple::riscv64be:
    T.setArch(Triple::riscv64);
    break;
  case Triple::sparc:      T.setArch(Triple::sparcel);  break;
  case Triple::tce:        T.setArch(Triple::tcele);    break;
  default:
    llvm_unreachable("getLittleEndianArchVariant: unknown triple.");
  }
  return T;
}

bool Triple::isLittleEndian() const {
  switch (getArch()) {
  case Triple::aarch64:
  case Triple::aarch64_32:
  case Triple::amdgcn:
  case Triple::amdil64:
  case Triple::amdil:
  case Triple::arm:
  case Triple::avr:
  case Triple::bpfel:
  case Triple::csky:
  case Triple::dxil:
  case Triple::hexagon:
  case Triple::hsail64:
  case Triple::hsail:
  case Triple::kalimba:
  case Triple::loongarch32:
  case Triple::loongarch64:
  case Triple::mips64el:
  case Triple::mipsel:
  case Triple::msp430:
  case Triple::native_cpu:
  case Triple::nvptx64:
  case Triple::nvptx:
  case Triple::ppcle:
  case Triple::ppc64le:
  case Triple::r600:
  case Triple::renderscript32:
  case Triple::renderscript64:
  case Triple::riscv32:
  case Triple::riscv64:
  case Triple::shave:
  case Triple::sparcel:
  case Triple::spir64:
  case Triple::spir:
  case Triple::spirv:
  case Triple::spirv32:
  case Triple::spirv64:
  case Triple::tcele:
  case Triple::thumb:
  case Triple::ve:
  case Triple::wasm32:
  case Triple::wasm64:
  case Triple::x86:
  case Triple::x86_64:
  case Triple::xcore:
  case Triple::xtensa:
    return true;
  default:
    return false;
  }
}

bool Triple::isCompatibleWith(const Triple &Other) const {
  // On MinGW, C code is usually built with a "w64" vendor, while Rust
  // often uses a "pc" vendor.
  bool IgnoreVendor = isWindowsGNUEnvironment();

  // ARM and Thumb triples are compatible, if subarch, vendor and OS match.
  if ((getArch() == Triple::thumb && Other.getArch() == Triple::arm) ||
      (getArch() == Triple::arm && Other.getArch() == Triple::thumb) ||
      (getArch() == Triple::thumbeb && Other.getArch() == Triple::armeb) ||
      (getArch() == Triple::armeb && Other.getArch() == Triple::thumbeb)) {
    if (getVendor() == Triple::Apple)
      return getSubArch() == Other.getSubArch() &&
             getVendor() == Other.getVendor() && getOS() == Other.getOS();
    else
      return getSubArch() == Other.getSubArch() &&
             (getVendor() == Other.getVendor() || IgnoreVendor) &&
             getOS() == Other.getOS() &&
             getEnvironment() == Other.getEnvironment() &&
             getObjectFormat() == Other.getObjectFormat();
  }

  // If vendor is apple, ignore the version number (the environment field)
  // and the object format.
  if (getVendor() == Triple::Apple)
    return getArch() == Other.getArch() && getSubArch() == Other.getSubArch() &&
           (getVendor() == Other.getVendor() || IgnoreVendor) &&
           getOS() == Other.getOS();

  return getArch() == Other.getArch() && getSubArch() == Other.getSubArch() &&
         (getVendor() == Other.getVendor() || IgnoreVendor) &&
         getOS() == Other.getOS() &&
         getEnvironment() == Other.getEnvironment() &&
         getObjectFormat() == Other.getObjectFormat();
}

std::string Triple::merge(const Triple &Other) const {
  // If vendor is apple, pick the triple with the larger version number.
  if (getVendor() == Triple::Apple)
    if (Other.isOSVersionLT(*this))
      return str();

  return Other.str();
}

bool Triple::isMacOSXVersionLT(unsigned Major, unsigned Minor,
                               unsigned Micro) const {
  assert(isMacOSX() && "Not an OS X triple!");

  // If this is OS X, expect a sane version number.
  if (getOS() == Triple::MacOSX)
    return isOSVersionLT(Major, Minor, Micro);

  // Otherwise, compare to the "Darwin" number.
  if (Major == 10)
    return isOSVersionLT(Minor + 4, Micro, 0);
  assert(Major >= 11 && "Unexpected major version");
  if (Major < 25)
    return isOSVersionLT(Major - 11 + 20, Minor, Micro);
  return isOSVersionLT(Major + 1, Minor, Micro);
}

VersionTuple Triple::getMinimumSupportedOSVersion() const {
  if (getVendor() != Triple::Apple || getArch() != Triple::aarch64)
    return VersionTuple();
  switch (getOS()) {
  case Triple::MacOSX:
    // ARM64 slice is supported starting from macOS 11.0+.
    return VersionTuple(11, 0, 0);
  case Triple::IOS:
    // ARM64 slice is supported starting from Mac Catalyst 14 (macOS 11).
    // ARM64 simulators are supported for iOS 14+.
    if (isMacCatalystEnvironment() || isSimulatorEnvironment())
      return VersionTuple(14, 0, 0);
    // ARM64e slice is supported starting from iOS 14.
    if (isArm64e())
      return VersionTuple(14, 0, 0);
    break;
  case Triple::TvOS:
    // ARM64 simulators are supported for tvOS 14+.
    if (isSimulatorEnvironment())
      return VersionTuple(14, 0, 0);
    break;
  case Triple::WatchOS:
    // ARM64 simulators are supported for watchOS 7+.
    if (isSimulatorEnvironment())
      return VersionTuple(7, 0, 0);
    // ARM64/ARM64e slices are supported starting from watchOS 26.
    // ARM64_32 is older though.
    assert(getArch() != Triple::aarch64_32);
    return VersionTuple(26, 0, 0);
  case Triple::DriverKit:
    return VersionTuple(20, 0, 0);
  default:
    break;
  }
  return VersionTuple();
}

VersionTuple Triple::getCanonicalVersionForOS(OSType OSKind,
                                              const VersionTuple &Version,
                                              bool IsInValidRange) {
  const unsigned MacOSRangeBump = 10;
  const unsigned IOSRangeBump = 7;
  const unsigned XROSRangeBump = 23;
  const unsigned WatchOSRangeBump = 14;
  switch (OSKind) {
  case MacOSX: {
    // macOS 10.16 is canonicalized to macOS 11.
    if (Version == VersionTuple(10, 16))
      return VersionTuple(11, 0);
    // macOS 16 is canonicalized to macOS 26.
    if (Version == VersionTuple(16, 0))
      return VersionTuple(26, 0);
    if (!IsInValidRange)
      return Version.withMajorReplaced(Version.getMajor() + MacOSRangeBump);
    break;
  }
  case IOS:
  case TvOS: {
    // Both iOS & tvOS 19.0 canonicalize to 26.
    if (Version == VersionTuple(19, 0))
      return VersionTuple(26, 0);
    if (!IsInValidRange)
      return Version.withMajorReplaced(Version.getMajor() + IOSRangeBump);
    break;
  }
  case XROS: {
    // visionOS3 is canonicalized to 26.
    if (Version == VersionTuple(3, 0))
      return VersionTuple(26, 0);
    if (!IsInValidRange)
      return Version.withMajorReplaced(Version.getMajor() + XROSRangeBump);
    break;
  }
  case WatchOS: {
    // watchOS 12 is canonicalized to 26.
    if (Version == VersionTuple(12, 0))
      return VersionTuple(26, 0);
    if (!IsInValidRange)
      return Version.withMajorReplaced(Version.getMajor() + WatchOSRangeBump);
    break;
  }
  default:
    return Version;
  }

  return Version;
}

bool Triple::isValidVersionForOS(OSType OSKind, const VersionTuple &Version) {
  /// This constant is used to capture gaps in versioning.
  const VersionTuple CommonVersion(26);
  auto IsValid = [&](const VersionTuple &StartingVersion) {
    return !((Version > StartingVersion) && (Version < CommonVersion));
  };
  switch (OSKind) {
  case WatchOS: {
    const VersionTuple StartingWatchOS(12);
    return IsValid(StartingWatchOS);
  }
  case IOS:
  case TvOS: {
    const VersionTuple StartingIOS(19);
    return IsValid(StartingIOS);
  }
  case MacOSX: {
    const VersionTuple StartingMacOS(16);
    return IsValid(StartingMacOS);
  }
  case XROS: {
    const VersionTuple StartingXROS(3);
    return IsValid(StartingXROS);
  }
  default:
    return true;
  }

  llvm_unreachable("unexpected or invalid os version");
}

ExceptionHandling Triple::getDefaultExceptionHandling() const {
  if (isOSBinFormatCOFF()) {
    if (getArch() == Triple::x86 &&
        (isOSCygMing() || isWindowsItaniumEnvironment()))
      return ExceptionHandling::DwarfCFI;
    return ExceptionHandling::WinEH;
  }

  if (isOSBinFormatXCOFF())
    return ExceptionHandling::AIX;
  if (isOSBinFormatGOFF())
    return ExceptionHandling::ZOS;

  if (isARM() || isThumb()) {
    if (isOSBinFormatELF()) {
      return getOS() == Triple::NetBSD ? ExceptionHandling::DwarfCFI
                                       : ExceptionHandling::ARM;
    }

    return isOSDarwin() && !isWatchABI() ? ExceptionHandling::SjLj
                                         : ExceptionHandling::DwarfCFI;
  }

  if (isAArch64() || isX86() || isPPC() || isMIPS() || isSPARC() || isBPF() ||
      isRISCV() || isLoongArch())
    return ExceptionHandling::DwarfCFI;

  switch (getArch()) {
  case Triple::arc:
  case Triple::csky:
  case Triple::hexagon:
  case Triple::lanai:
  case Triple::m68k:
  case Triple::msp430:
  case Triple::systemz:
  case Triple::xcore:
  case Triple::xtensa:
    return ExceptionHandling::DwarfCFI;
  default:
    break;
  }

  // Explicitly none targets.
  if (isWasm() || isAMDGPU() || isNVPTX() || isSPIROrSPIRV())
    return ExceptionHandling::None;

  // Default to none.
  return ExceptionHandling::None;
}

// HLSL triple environment orders are relied on in the front end
static_assert(Triple::Vertex - Triple::Pixel == 1,
              "incorrect HLSL stage order");
static_assert(Triple::Geometry - Triple::Pixel == 2,
              "incorrect HLSL stage order");
static_assert(Triple::Hull - Triple::Pixel == 3,
              "incorrect HLSL stage order");
static_assert(Triple::Domain - Triple::Pixel == 4,
              "incorrect HLSL stage order");
static_assert(Triple::Compute - Triple::Pixel == 5,
              "incorrect HLSL stage order");
static_assert(Triple::Library - Triple::Pixel == 6,
              "incorrect HLSL stage order");
static_assert(Triple::RayGeneration - Triple::Pixel == 7,
              "incorrect HLSL stage order");
static_assert(Triple::Intersection - Triple::Pixel == 8,
              "incorrect HLSL stage order");
static_assert(Triple::AnyHit - Triple::Pixel == 9,
              "incorrect HLSL stage order");
static_assert(Triple::ClosestHit - Triple::Pixel == 10,
              "incorrect HLSL stage order");
static_assert(Triple::Miss - Triple::Pixel == 11,
              "incorrect HLSL stage order");
static_assert(Triple::Callable - Triple::Pixel == 12,
              "incorrect HLSL stage order");
static_assert(Triple::Mesh - Triple::Pixel == 13,
              "incorrect HLSL stage order");
static_assert(Triple::Amplification - Triple::Pixel == 14,
              "incorrect HLSL stage order");<|MERGE_RESOLUTION|>--- conflicted
+++ resolved
@@ -664,11 +664,8 @@
                 .Cases("dxil", "dxilv1.0", "dxilv1.1", "dxilv1.2", "dxilv1.3",
                        "dxilv1.4", "dxilv1.5", "dxilv1.6", "dxilv1.7",
                        "dxilv1.8", Triple::dxil)
-<<<<<<< HEAD
-=======
                 // Note: Cases has max limit of 10.
                 .Case("dxilv1.9", Triple::dxil)
->>>>>>> 35227056
                 .Case("xtensa", Triple::xtensa)
                 .Case("native_cpu", Triple::native_cpu)
                 .Default(Triple::UnknownArch);
@@ -709,51 +706,6 @@
 
 static Triple::OSType parseOS(StringRef OSName) {
   return StringSwitch<Triple::OSType>(OSName)
-<<<<<<< HEAD
-    .StartsWith("darwin", Triple::Darwin)
-    .StartsWith("dragonfly", Triple::DragonFly)
-    .StartsWith("freebsd", Triple::FreeBSD)
-    .StartsWith("fuchsia", Triple::Fuchsia)
-    .StartsWith("ios", Triple::IOS)
-    .StartsWith("kfreebsd", Triple::KFreeBSD)
-    .StartsWith("linux", Triple::Linux)
-    .StartsWith("lv2", Triple::Lv2)
-    .StartsWith("macos", Triple::MacOSX)
-    .StartsWith("managarm", Triple::Managarm)
-    .StartsWith("netbsd", Triple::NetBSD)
-    .StartsWith("openbsd", Triple::OpenBSD)
-    .StartsWith("solaris", Triple::Solaris)
-    .StartsWith("uefi", Triple::UEFI)
-    .StartsWith("win32", Triple::Win32)
-    .StartsWith("windows", Triple::Win32)
-    .StartsWith("zos", Triple::ZOS)
-    .StartsWith("haiku", Triple::Haiku)
-    .StartsWith("rtems", Triple::RTEMS)
-    .StartsWith("aix", Triple::AIX)
-    .StartsWith("cuda", Triple::CUDA)
-    .StartsWith("nvcl", Triple::NVCL)
-    .StartsWith("amdhsa", Triple::AMDHSA)
-    .StartsWith("ps4", Triple::PS4)
-    .StartsWith("ps5", Triple::PS5)
-    .StartsWith("elfiamcu", Triple::ELFIAMCU)
-    .StartsWith("tvos", Triple::TvOS)
-    .StartsWith("watchos", Triple::WatchOS)
-    .StartsWith("bridgeos", Triple::BridgeOS)
-    .StartsWith("driverkit", Triple::DriverKit)
-    .StartsWith("xros", Triple::XROS)
-    .StartsWith("visionos", Triple::XROS)
-    .StartsWith("mesa3d", Triple::Mesa3D)
-    .StartsWith("amdpal", Triple::AMDPAL)
-    .StartsWith("hermit", Triple::HermitCore)
-    .StartsWith("hurd", Triple::Hurd)
-    .StartsWith("wasi", Triple::WASI)
-    .StartsWith("emscripten", Triple::Emscripten)
-    .StartsWith("shadermodel", Triple::ShaderModel)
-    .StartsWith("liteos", Triple::LiteOS)
-    .StartsWith("serenity", Triple::Serenity)
-    .StartsWith("vulkan", Triple::Vulkan)
-    .Default(Triple::UnknownOS);
-=======
       .StartsWith("darwin", Triple::Darwin)
       .StartsWith("dragonfly", Triple::DragonFly)
       .StartsWith("freebsd", Triple::FreeBSD)
@@ -798,7 +750,6 @@
       .StartsWith("vulkan", Triple::Vulkan)
       .StartsWith("cheriotrtos", Triple::CheriotRTOS)
       .Default(Triple::UnknownOS);
->>>>>>> 35227056
 }
 
 static Triple::EnvironmentType parseEnvironment(StringRef EnvironmentName) {
