//===--- Triple.cpp - Target triple helper class --------------------------===//
//
// Part of the LLVM Project, under the Apache License v2.0 with LLVM Exceptions.
// See https://llvm.org/LICENSE.txt for license information.
// SPDX-License-Identifier: Apache-2.0 WITH LLVM-exception
//
//===----------------------------------------------------------------------===//

#include "llvm/TargetParser/Triple.h"
#include "llvm/ADT/DenseMap.h"
#include "llvm/ADT/SmallString.h"
#include "llvm/ADT/StringExtras.h"
#include "llvm/ADT/StringSwitch.h"
#include "llvm/Support/ErrorHandling.h"
#include "llvm/Support/SwapByteOrder.h"
#include "llvm/Support/VersionTuple.h"
#include "llvm/TargetParser/ARMTargetParser.h"
#include "llvm/TargetParser/ARMTargetParserCommon.h"
#include "llvm/TargetParser/Host.h"
#include <cassert>
#include <cstring>
using namespace llvm;

StringRef Triple::getArchTypeName(ArchType Kind) {
  switch (Kind) {
  case UnknownArch:    return "unknown";

  case aarch64:        return "aarch64";
  case aarch64_32:     return "aarch64_32";
  case aarch64_be:     return "aarch64_be";
  case amdgcn:         return "amdgcn";
  case amdil64:        return "amdil64";
  case amdil:          return "amdil";
  case arc:            return "arc";
  case arm:            return "arm";
  case armeb:          return "armeb";
  case avr:            return "avr";
  case bpfeb:          return "bpfeb";
  case bpfel:          return "bpfel";
  case fpga:           return "fpga";
  case csky:           return "csky";
  case dxil:           return "dxil";
  case hexagon:        return "hexagon";
  case hsail64:        return "hsail64";
  case hsail:          return "hsail";
  case kalimba:        return "kalimba";
  case lanai:          return "lanai";
  case le32:           return "le32";
  case le64:           return "le64";
  case loongarch32:    return "loongarch32";
  case loongarch64:    return "loongarch64";
  case m68k:           return "m68k";
  case mips64:         return "mips64";
  case mips64el:       return "mips64el";
  case mips:           return "mips";
  case mipsel:         return "mipsel";
  case msp430:         return "msp430";
  case nvptx64:        return "nvptx64";
  case nvptx:          return "nvptx";
  case ppc64:          return "powerpc64";
  case ppc64le:        return "powerpc64le";
  case ppc:            return "powerpc";
  case ppcle:          return "powerpcle";
  case r600:           return "r600";
  case renderscript32: return "renderscript32";
  case renderscript64: return "renderscript64";
  case riscv32:        return "riscv32";
  case riscv64:        return "riscv64";
  case shave:          return "shave";
  case sparc:          return "sparc";
  case sparcel:        return "sparcel";
  case sparcv9:        return "sparcv9";
  case spir64:         return "spir64";
  case spir:           return "spir";
  case spirv:          return "spirv";
  case spirv32:        return "spirv32";
  case spirv64:        return "spirv64";
  case systemz:        return "s390x";
  case tce:            return "tce";
  case tcele:          return "tcele";
  case thumb:          return "thumb";
  case thumbeb:        return "thumbeb";
  case ve:             return "ve";
  case wasm32:         return "wasm32";
  case wasm64:         return "wasm64";
  case x86:            return "i386";
  case x86_64:         return "x86_64";
  case xcore:          return "xcore";
  case xtensa:         return "xtensa";
  }

  llvm_unreachable("Invalid ArchType!");
}

StringRef Triple::getArchName(ArchType Kind, SubArchType SubArch) {
  switch (Kind) {
  case Triple::mips:
    if (SubArch == MipsSubArch_r6)
      return "mipsisa32r6";
    break;
  case Triple::mipsel:
    if (SubArch == MipsSubArch_r6)
      return "mipsisa32r6el";
    break;
  case Triple::mips64:
    if (SubArch == MipsSubArch_r6)
      return "mipsisa64r6";
    break;
  case Triple::mips64el:
    if (SubArch == MipsSubArch_r6)
      return "mipsisa64r6el";
    break;
  case Triple::aarch64:
    if (SubArch == AArch64SubArch_arm64ec)
      return "arm64ec";
    if (SubArch == AArch64SubArch_arm64e)
      return "arm64e";
    break;
  case Triple::dxil:
    switch (SubArch) {
    case Triple::NoSubArch:
    case Triple::DXILSubArch_v1_0:
      return "dxilv1.0";
    case Triple::DXILSubArch_v1_1:
      return "dxilv1.1";
    case Triple::DXILSubArch_v1_2:
      return "dxilv1.2";
    case Triple::DXILSubArch_v1_3:
      return "dxilv1.3";
    case Triple::DXILSubArch_v1_4:
      return "dxilv1.4";
    case Triple::DXILSubArch_v1_5:
      return "dxilv1.5";
    case Triple::DXILSubArch_v1_6:
      return "dxilv1.6";
    case Triple::DXILSubArch_v1_7:
      return "dxilv1.7";
    case Triple::DXILSubArch_v1_8:
      return "dxilv1.8";
    default:
      break;
    }
    break;
  default:
    break;
  }
  return getArchTypeName(Kind);
}

StringRef Triple::getArchTypePrefix(ArchType Kind) {
  switch (Kind) {
  default:
    return StringRef();

  case aarch64:
  case aarch64_be:
  case aarch64_32:  return "aarch64";

  case arc:         return "arc";

  case arm:
  case armeb:
  case thumb:
  case thumbeb:     return "arm";

  case avr:         return "avr";

  case ppc64:
  case ppc64le:
  case ppc:
  case ppcle:       return "ppc";

  case m68k:        return "m68k";

  case mips:
  case mipsel:
  case mips64:
  case mips64el:    return "mips";

  case hexagon:     return "hexagon";

  case amdgcn:      return "amdgcn";
  case r600:        return "r600";

  case bpfel:
  case bpfeb:       return "bpf";

  case sparcv9:
  case sparcel:
  case sparc:       return "sparc";

  case systemz:     return "s390";

  case x86:
  case x86_64:      return "x86";

  case xcore:       return "xcore";

  // NVPTX intrinsics are namespaced under nvvm.
  case nvptx:       return "nvvm";
  case nvptx64:     return "nvvm";

  case le32:        return "le32";
  case le64:        return "le64";

  case amdil:
  case amdil64:     return "amdil";

  case hsail:
  case hsail64:     return "hsail";

  case spir:
  case spir64:      return "spir";

  case spirv:
  case spirv32:
  case spirv64:     return "spv";

  case kalimba:     return "kalimba";
  case lanai:       return "lanai";
  case shave:       return "shave";
  case wasm32:
  case wasm64:      return "wasm";

  case riscv32:
  case riscv64:     return "riscv";

  case fpga:        return "fpga";

  case ve:          return "ve";
  case csky:        return "csky";

  case loongarch32:
  case loongarch64: return "loongarch";

  case dxil:        return "dx";

  case xtensa:      return "xtensa";
  }
}

StringRef Triple::getVendorTypeName(VendorType Kind) {
  switch (Kind) {
  case UnknownVendor: return "unknown";

  case AMD: return "amd";
  case Apple: return "apple";
  case CSR: return "csr";
  case Freescale: return "fsl";
  case IBM: return "ibm";
  case ImaginationTechnologies: return "img";
  case Intel: return "intel";
  case Mesa: return "mesa";
  case MipsTechnologies: return "mti";
  case NVIDIA: return "nvidia";
  case OpenEmbedded: return "oe";
  case PC: return "pc";
  case SCEI: return "scei";
  case SUSE: return "suse";
  }

  llvm_unreachable("Invalid VendorType!");
}

StringRef Triple::getOSTypeName(OSType Kind) {
  switch (Kind) {
  case UnknownOS: return "unknown";

  case AIX: return "aix";
  case AMDHSA: return "amdhsa";
  case AMDPAL: return "amdpal";
  case BridgeOS: return "bridgeos";
  case CUDA: return "cuda";
  case Darwin: return "darwin";
  case DragonFly: return "dragonfly";
  case DriverKit: return "driverkit";
  case ELFIAMCU: return "elfiamcu";
  case Emscripten: return "emscripten";
  case FreeBSD: return "freebsd";
  case Fuchsia: return "fuchsia";
  case Haiku: return "haiku";
  case HermitCore: return "hermit";
  case Hurd: return "hurd";
  case IOS: return "ios";
  case KFreeBSD: return "kfreebsd";
  case Linux: return "linux";
  case Lv2: return "lv2";
  case MacOSX: return "macosx";
  case Mesa3D: return "mesa3d";
  case NVCL: return "nvcl";
  case NaCl: return "nacl";
  case NetBSD: return "netbsd";
  case OpenBSD: return "openbsd";
  case PS4: return "ps4";
  case PS5: return "ps5";
  case RTEMS: return "rtems";
  case Solaris: return "solaris";
  case Serenity: return "serenity";
  case TvOS: return "tvos";
  case UEFI: return "uefi";
  case WASI: return "wasi";
  case WatchOS: return "watchos";
  case Win32: return "windows";
  case ZOS: return "zos";
  case ShaderModel: return "shadermodel";
  case LiteOS: return "liteos";
  case XROS: return "xros";
  case Vulkan: return "vulkan";
  }

  llvm_unreachable("Invalid OSType");
}

StringRef Triple::getEnvironmentTypeName(EnvironmentType Kind) {
  switch (Kind) {
  case UnknownEnvironment: return "unknown";
  case Android: return "android";
  case CODE16: return "code16";
  case CoreCLR: return "coreclr";
  case Cygnus: return "cygnus";
  case EABI: return "eabi";
  case EABIHF: return "eabihf";
  case GNU: return "gnu";
  case GNUABI64: return "gnuabi64";
  case GNUABIN32: return "gnuabin32";
  case GNUEABI: return "gnueabi";
  case GNUEABIHF: return "gnueabihf";
  case GNUF32: return "gnuf32";
  case GNUF64: return "gnuf64";
  case GNUSF: return "gnusf";
  case GNUX32: return "gnux32";
  case GNUILP32: return "gnu_ilp32";
  case Itanium: return "itanium";
  case MSVC: return "msvc";
  case MacABI: return "macabi";
  case Musl: return "musl";
  case MuslEABI: return "musleabi";
  case MuslEABIHF: return "musleabihf";
  case MuslX32: return "muslx32";
  case Simulator: return "simulator";
  case Pixel: return "pixel";
  case Vertex: return "vertex";
  case Geometry: return "geometry";
  case Hull: return "hull";
  case Domain: return "domain";
  case Compute: return "compute";
  case Library: return "library";
  case RayGeneration: return "raygeneration";
  case Intersection: return "intersection";
  case AnyHit: return "anyhit";
  case ClosestHit: return "closesthit";
  case Miss: return "miss";
  case Callable: return "callable";
  case Mesh: return "mesh";
  case Amplification: return "amplification";
  case OpenCL:
    return "opencl";
  case OpenHOS: return "ohos";
  }

  llvm_unreachable("Invalid EnvironmentType!");
}

StringRef Triple::getObjectFormatTypeName(ObjectFormatType Kind) {
  switch (Kind) {
  case UnknownObjectFormat: return "";
  case COFF: return "coff";
  case ELF: return "elf";
  case GOFF: return "goff";
  case MachO: return "macho";
  case Wasm: return "wasm";
  case XCOFF: return "xcoff";
  case DXContainer: return "dxcontainer";
  case SPIRV: return "spirv";
  }
  llvm_unreachable("unknown object format type");
}

static Triple::ArchType parseBPFArch(StringRef ArchName) {
  if (ArchName == "bpf") {
    if (sys::IsLittleEndianHost)
      return Triple::bpfel;
    else
      return Triple::bpfeb;
  } else if (ArchName == "bpf_be" || ArchName == "bpfeb") {
    return Triple::bpfeb;
  } else if (ArchName == "bpf_le" || ArchName == "bpfel") {
    return Triple::bpfel;
  } else {
    return Triple::UnknownArch;
  }
}

Triple::ArchType Triple::getArchTypeForLLVMName(StringRef Name) {
  Triple::ArchType BPFArch(parseBPFArch(Name));
  return StringSwitch<Triple::ArchType>(Name)
    .Case("aarch64", aarch64)
    .Case("aarch64_be", aarch64_be)
    .Case("aarch64_32", aarch64_32)
    .Case("arc", arc)
    .Case("arm64", aarch64) // "arm64" is an alias for "aarch64"
    .Case("arm64_32", aarch64_32)
    .Case("arm", arm)
    .Case("armeb", armeb)
    .Case("avr", avr)
    .StartsWith("bpf", BPFArch)
    .Case("m68k", m68k)
    .Case("mips", mips)
    .Case("mipsel", mipsel)
    .Case("mips64", mips64)
    .Case("mips64el", mips64el)
    .Case("msp430", msp430)
    .Case("ppc64", ppc64)
    .Case("ppc32", ppc)
    .Case("ppc", ppc)
    .Case("ppc32le", ppcle)
    .Case("ppcle", ppcle)
    .Case("ppc64le", ppc64le)
    .Case("r600", r600)
    .Case("amdgcn", amdgcn)
    .Case("riscv32", riscv32)
    .Case("riscv64", riscv64)
    .Case("hexagon", hexagon)
    .Case("sparc", sparc)
    .Case("sparcel", sparcel)
    .Case("sparcv9", sparcv9)
    .Case("s390x", systemz)
    .Case("systemz", systemz)
    .Case("tce", tce)
    .Case("tcele", tcele)
    .Case("thumb", thumb)
    .Case("thumbeb", thumbeb)
    .Case("x86", x86)
    .Case("i386", x86)
    .Case("x86-64", x86_64)
    .Case("xcore", xcore)
    .Case("nvptx", nvptx)
    .Case("nvptx64", nvptx64)
    .Case("le32", le32)
    .Case("le64", le64)
    .Case("amdil", amdil)
    .Case("amdil64", amdil64)
    .Case("hsail", hsail)
    .Case("hsail64", hsail64)
    .StartsWith("spirv64", spirv64)
    .StartsWith("spirv32", spirv32)
    .StartsWith("spirv", spirv)
    .StartsWith("spir64", spir64)
    .StartsWith("spir", spir)
    .Case("kalimba", kalimba)
    .Case("lanai", lanai)
    .Case("shave", shave)
    .Case("wasm32", wasm32)
    .Case("wasm64", wasm64)
    .Case("renderscript32", renderscript32)
    .Case("renderscript64", renderscript64)
    .Case("fpga", fpga)
    .Case("ve", ve)
    .Case("csky", csky)
    .Case("loongarch32", loongarch32)
    .Case("loongarch64", loongarch64)
    .Case("dxil", dxil)
    .Case("xtensa", xtensa)
    .Default(UnknownArch);
}

static Triple::ArchType parseARMArch(StringRef ArchName) {
  ARM::ISAKind ISA = ARM::parseArchISA(ArchName);
  ARM::EndianKind ENDIAN = ARM::parseArchEndian(ArchName);

  Triple::ArchType arch = Triple::UnknownArch;
  switch (ENDIAN) {
  case ARM::EndianKind::LITTLE: {
    switch (ISA) {
    case ARM::ISAKind::ARM:
      arch = Triple::arm;
      break;
    case ARM::ISAKind::THUMB:
      arch = Triple::thumb;
      break;
    case ARM::ISAKind::AARCH64:
      arch = Triple::aarch64;
      break;
    case ARM::ISAKind::INVALID:
      break;
    }
    break;
  }
  case ARM::EndianKind::BIG: {
    switch (ISA) {
    case ARM::ISAKind::ARM:
      arch = Triple::armeb;
      break;
    case ARM::ISAKind::THUMB:
      arch = Triple::thumbeb;
      break;
    case ARM::ISAKind::AARCH64:
      arch = Triple::aarch64_be;
      break;
    case ARM::ISAKind::INVALID:
      break;
    }
    break;
  }
  case ARM::EndianKind::INVALID: {
    break;
  }
  }

  ArchName = ARM::getCanonicalArchName(ArchName);
  if (ArchName.empty())
    return Triple::UnknownArch;

  // Thumb only exists in v4+
  if (ISA == ARM::ISAKind::THUMB &&
      (ArchName.starts_with("v2") || ArchName.starts_with("v3")))
    return Triple::UnknownArch;

  // Thumb only for v6m
  ARM::ProfileKind Profile = ARM::parseArchProfile(ArchName);
  unsigned Version = ARM::parseArchVersion(ArchName);
  if (Profile == ARM::ProfileKind::M && Version == 6) {
    if (ENDIAN == ARM::EndianKind::BIG)
      return Triple::thumbeb;
    else
      return Triple::thumb;
  }

  return arch;
}

static Triple::ArchType parseArch(StringRef ArchName) {
  auto AT =
      StringSwitch<Triple::ArchType>(ArchName)
          .Cases("i386", "i486", "i586", "i686", Triple::x86)
          // FIXME: Do we need to support these?
          .Cases("i786", "i886", "i986", Triple::x86)
          .Cases("amd64", "x86_64", "x86_64h", Triple::x86_64)
          .Cases("powerpc", "powerpcspe", "ppc", "ppc32", Triple::ppc)
          .Cases("powerpcle", "ppcle", "ppc32le", Triple::ppcle)
          .Cases("powerpc64", "ppu", "ppc64", Triple::ppc64)
          .Cases("powerpc64le", "ppc64le", Triple::ppc64le)
          .Case("xscale", Triple::arm)
          .Case("xscaleeb", Triple::armeb)
          .Case("aarch64", Triple::aarch64)
          .Case("aarch64_be", Triple::aarch64_be)
          .Case("aarch64_32", Triple::aarch64_32)
          .Case("arc", Triple::arc)
          .Case("arm64", Triple::aarch64)
          .Case("arm64_32", Triple::aarch64_32)
          .Case("arm64e", Triple::aarch64)
          .Case("arm64ec", Triple::aarch64)
          .Case("arm", Triple::arm)
          .Case("armeb", Triple::armeb)
          .Case("thumb", Triple::thumb)
          .Case("thumbeb", Triple::thumbeb)
          .Case("avr", Triple::avr)
          .Case("m68k", Triple::m68k)
          .Case("msp430", Triple::msp430)
          .Cases("mips", "mipseb", "mipsallegrex", "mipsisa32r6", "mipsr6",
                 Triple::mips)
          .Cases("mipsel", "mipsallegrexel", "mipsisa32r6el", "mipsr6el",
                 Triple::mipsel)
          .Cases("mips64", "mips64eb", "mipsn32", "mipsisa64r6", "mips64r6",
                 "mipsn32r6", Triple::mips64)
          .Cases("mips64el", "mipsn32el", "mipsisa64r6el", "mips64r6el",
                 "mipsn32r6el", Triple::mips64el)
          .Case("r600", Triple::r600)
          .Case("amdgcn", Triple::amdgcn)
          .Case("riscv32", Triple::riscv32)
          .Case("riscv64", Triple::riscv64)
          .Case("hexagon", Triple::hexagon)
          .Cases("s390x", "systemz", Triple::systemz)
          .Case("sparc", Triple::sparc)
          .Case("sparcel", Triple::sparcel)
          .Cases("sparcv9", "sparc64", Triple::sparcv9)
          .Case("tce", Triple::tce)
          .Case("tcele", Triple::tcele)
          .Case("xcore", Triple::xcore)
          .Case("nvptx", Triple::nvptx)
          .Case("nvptx64", Triple::nvptx64)
          .Case("le32", Triple::le32)
          .Case("le64", Triple::le64)
          .Case("amdil", Triple::amdil)
          .Case("amdil64", Triple::amdil64)
          .Case("hsail", Triple::hsail)
          .Case("hsail64", Triple::hsail64)
          .Case("spir", Triple::spir)
          .Case("spir64", Triple::spir64)
          .Cases("spirv", "spirv1.5", "spirv1.6", Triple::spirv)
          .Cases("spirv32", "spirv32v1.0", "spirv32v1.1", "spirv32v1.2",
                 "spirv32v1.3", "spirv32v1.4", "spirv32v1.5",
                 "spirv32v1.6", Triple::spirv32)
          .Cases("spirv64", "spirv64v1.0", "spirv64v1.1", "spirv64v1.2",
                 "spirv64v1.3", "spirv64v1.4", "spirv64v1.5",
                 "spirv64v1.6", Triple::spirv64)
          .StartsWith("spir64", Triple::spir64)
          .StartsWith("spir", Triple::spir)
          .StartsWith("kalimba", Triple::kalimba)
          .Case("lanai", Triple::lanai)
          .Case("renderscript32", Triple::renderscript32)
          .Case("renderscript64", Triple::renderscript64)
          .StartsWith("fpga", Triple::fpga)
          .Case("shave", Triple::shave)
          .Case("ve", Triple::ve)
          .Case("wasm32", Triple::wasm32)
          .Case("wasm64", Triple::wasm64)
          .Case("csky", Triple::csky)
          .Case("loongarch32", Triple::loongarch32)
          .Case("loongarch64", Triple::loongarch64)
          .Cases("dxil", "dxilv1.0", "dxilv1.1", "dxilv1.2", "dxilv1.3",
                 "dxilv1.4", "dxilv1.5", "dxilv1.6", "dxilv1.7", "dxilv1.8",
                 Triple::dxil)
          .Case("xtensa", Triple::xtensa)
          .Default(Triple::UnknownArch);

  // Some architectures require special parsing logic just to compute the
  // ArchType result.
  if (AT == Triple::UnknownArch) {
    if (ArchName.starts_with("arm") || ArchName.starts_with("thumb") ||
        ArchName.starts_with("aarch64"))
      return parseARMArch(ArchName);
    if (ArchName.starts_with("bpf"))
      return parseBPFArch(ArchName);
  }

  return AT;
}

static Triple::VendorType parseVendor(StringRef VendorName) {
  return StringSwitch<Triple::VendorType>(VendorName)
    .Case("apple", Triple::Apple)
    .Case("pc", Triple::PC)
    .Case("scei", Triple::SCEI)
    .Case("sie", Triple::SCEI)
    .Case("fsl", Triple::Freescale)
    .Case("ibm", Triple::IBM)
    .Case("img", Triple::ImaginationTechnologies)
    .Case("mti", Triple::MipsTechnologies)
    .Case("nvidia", Triple::NVIDIA)
    .Case("csr", Triple::CSR)
    .Case("amd", Triple::AMD)
    .Case("mesa", Triple::Mesa)
    .Case("suse", Triple::SUSE)
    .Case("oe", Triple::OpenEmbedded)
    .Case("intel", Triple::Intel)
    .Default(Triple::UnknownVendor);
}

static Triple::OSType parseOS(StringRef OSName) {
  return StringSwitch<Triple::OSType>(OSName)
    .StartsWith("darwin", Triple::Darwin)
    .StartsWith("dragonfly", Triple::DragonFly)
    .StartsWith("freebsd", Triple::FreeBSD)
    .StartsWith("fuchsia", Triple::Fuchsia)
    .StartsWith("ios", Triple::IOS)
    .StartsWith("kfreebsd", Triple::KFreeBSD)
    .StartsWith("linux", Triple::Linux)
    .StartsWith("lv2", Triple::Lv2)
    .StartsWith("macos", Triple::MacOSX)
    .StartsWith("netbsd", Triple::NetBSD)
    .StartsWith("openbsd", Triple::OpenBSD)
    .StartsWith("solaris", Triple::Solaris)
    .StartsWith("uefi", Triple::UEFI)
    .StartsWith("win32", Triple::Win32)
    .StartsWith("windows", Triple::Win32)
    .StartsWith("zos", Triple::ZOS)
    .StartsWith("haiku", Triple::Haiku)
    .StartsWith("rtems", Triple::RTEMS)
    .StartsWith("nacl", Triple::NaCl)
    .StartsWith("aix", Triple::AIX)
    .StartsWith("cuda", Triple::CUDA)
    .StartsWith("nvcl", Triple::NVCL)
    .StartsWith("amdhsa", Triple::AMDHSA)
    .StartsWith("ps4", Triple::PS4)
    .StartsWith("ps5", Triple::PS5)
    .StartsWith("elfiamcu", Triple::ELFIAMCU)
    .StartsWith("tvos", Triple::TvOS)
    .StartsWith("watchos", Triple::WatchOS)
    .StartsWith("bridgeos", Triple::BridgeOS)
    .StartsWith("driverkit", Triple::DriverKit)
    .StartsWith("xros", Triple::XROS)
    .StartsWith("visionos", Triple::XROS)
    .StartsWith("mesa3d", Triple::Mesa3D)
    .StartsWith("amdpal", Triple::AMDPAL)
    .StartsWith("hermit", Triple::HermitCore)
    .StartsWith("hurd", Triple::Hurd)
    .StartsWith("wasi", Triple::WASI)
    .StartsWith("emscripten", Triple::Emscripten)
    .StartsWith("shadermodel", Triple::ShaderModel)
    .StartsWith("liteos", Triple::LiteOS)
    .StartsWith("serenity", Triple::Serenity)
    .StartsWith("vulkan", Triple::Vulkan)
    .Default(Triple::UnknownOS);
}

static Triple::EnvironmentType parseEnvironment(StringRef EnvironmentName) {
  return StringSwitch<Triple::EnvironmentType>(EnvironmentName)
      .StartsWith("eabihf", Triple::EABIHF)
      .StartsWith("eabi", Triple::EABI)
      .StartsWith("gnuabin32", Triple::GNUABIN32)
      .StartsWith("gnuabi64", Triple::GNUABI64)
      .StartsWith("gnueabihf", Triple::GNUEABIHF)
      .StartsWith("gnueabi", Triple::GNUEABI)
      .StartsWith("gnuf32", Triple::GNUF32)
      .StartsWith("gnuf64", Triple::GNUF64)
      .StartsWith("gnusf", Triple::GNUSF)
      .StartsWith("gnux32", Triple::GNUX32)
      .StartsWith("gnu_ilp32", Triple::GNUILP32)
      .StartsWith("code16", Triple::CODE16)
      .StartsWith("gnu", Triple::GNU)
      .StartsWith("android", Triple::Android)
      .StartsWith("musleabihf", Triple::MuslEABIHF)
      .StartsWith("musleabi", Triple::MuslEABI)
      .StartsWith("muslx32", Triple::MuslX32)
      .StartsWith("musl", Triple::Musl)
      .StartsWith("msvc", Triple::MSVC)
      .StartsWith("itanium", Triple::Itanium)
      .StartsWith("cygnus", Triple::Cygnus)
      .StartsWith("coreclr", Triple::CoreCLR)
      .StartsWith("simulator", Triple::Simulator)
      .StartsWith("macabi", Triple::MacABI)
      .StartsWith("pixel", Triple::Pixel)
      .StartsWith("vertex", Triple::Vertex)
      .StartsWith("geometry", Triple::Geometry)
      .StartsWith("hull", Triple::Hull)
      .StartsWith("domain", Triple::Domain)
      .StartsWith("compute", Triple::Compute)
      .StartsWith("library", Triple::Library)
      .StartsWith("raygeneration", Triple::RayGeneration)
      .StartsWith("intersection", Triple::Intersection)
      .StartsWith("anyhit", Triple::AnyHit)
      .StartsWith("closesthit", Triple::ClosestHit)
      .StartsWith("miss", Triple::Miss)
      .StartsWith("callable", Triple::Callable)
      .StartsWith("mesh", Triple::Mesh)
      .StartsWith("amplification", Triple::Amplification)
      .StartsWith("opencl", Triple::OpenCL)
      .StartsWith("ohos", Triple::OpenHOS)
      .Default(Triple::UnknownEnvironment);
}

static Triple::ObjectFormatType parseFormat(StringRef EnvironmentName) {
  return StringSwitch<Triple::ObjectFormatType>(EnvironmentName)
      // "xcoff" must come before "coff" because of the order-dependendent
      // pattern matching.
      .EndsWith("xcoff", Triple::XCOFF)
      .EndsWith("coff", Triple::COFF)
      .EndsWith("elf", Triple::ELF)
      .EndsWith("goff", Triple::GOFF)
      .EndsWith("macho", Triple::MachO)
      .EndsWith("wasm", Triple::Wasm)
      .EndsWith("spirv", Triple::SPIRV)
      .Default(Triple::UnknownObjectFormat);
}

static Triple::SubArchType parseSubArch(StringRef SubArchName) {
  if (SubArchName.starts_with("mips") &&
      (SubArchName.ends_with("r6el") || SubArchName.ends_with("r6")))
    return Triple::MipsSubArch_r6;

  if (SubArchName.starts_with("spir")) {
    StringRef SA(SubArchName);
    if (SA.consume_front("spir64_") || SA.consume_front("spir_")) {
      if (SA == "fpga")
        return Triple::SPIRSubArch_fpga;
      else if (SA == "fpga_image")
        return Triple::SPIRSubArch_fpga_image;
      else if (SA == "gen")
        return Triple::SPIRSubArch_gen;
      else if (SA == "gen_image")
        return Triple::SPIRSubArch_gen_image;
      else if (SA == "x86_64")
        return Triple::SPIRSubArch_x86_64;
      else if (SA == "x86_64_image")
        return Triple::SPIRSubArch_x86_64_image;
    }
  }

  if (SubArchName == "powerpcspe")
    return Triple::PPCSubArch_spe;

  if (SubArchName == "arm64e")
    return Triple::AArch64SubArch_arm64e;

  if (SubArchName == "arm64ec")
    return Triple::AArch64SubArch_arm64ec;

  if (SubArchName.starts_with("spirv"))
    return StringSwitch<Triple::SubArchType>(SubArchName)
        .EndsWith("v1.0", Triple::SPIRVSubArch_v10)
        .EndsWith("v1.1", Triple::SPIRVSubArch_v11)
        .EndsWith("v1.2", Triple::SPIRVSubArch_v12)
        .EndsWith("v1.3", Triple::SPIRVSubArch_v13)
        .EndsWith("v1.4", Triple::SPIRVSubArch_v14)
        .EndsWith("v1.5", Triple::SPIRVSubArch_v15)
        .EndsWith("v1.6", Triple::SPIRVSubArch_v16)
        .Default(Triple::NoSubArch);

  if (SubArchName.starts_with("dxil"))
    return StringSwitch<Triple::SubArchType>(SubArchName)
        .EndsWith("v1.0", Triple::DXILSubArch_v1_0)
        .EndsWith("v1.1", Triple::DXILSubArch_v1_1)
        .EndsWith("v1.2", Triple::DXILSubArch_v1_2)
        .EndsWith("v1.3", Triple::DXILSubArch_v1_3)
        .EndsWith("v1.4", Triple::DXILSubArch_v1_4)
        .EndsWith("v1.5", Triple::DXILSubArch_v1_5)
        .EndsWith("v1.6", Triple::DXILSubArch_v1_6)
        .EndsWith("v1.7", Triple::DXILSubArch_v1_7)
        .EndsWith("v1.8", Triple::DXILSubArch_v1_8)
        .Default(Triple::NoSubArch);

  StringRef ARMSubArch = ARM::getCanonicalArchName(SubArchName);

  // For now, this is the small part. Early return.
  if (ARMSubArch.empty())
    return StringSwitch<Triple::SubArchType>(SubArchName)
      .EndsWith("kalimba3", Triple::KalimbaSubArch_v3)
      .EndsWith("kalimba4", Triple::KalimbaSubArch_v4)
      .EndsWith("kalimba5", Triple::KalimbaSubArch_v5)
      .Default(Triple::NoSubArch);

  // ARM sub arch.
  switch(ARM::parseArch(ARMSubArch)) {
  case ARM::ArchKind::ARMV4:
    return Triple::NoSubArch;
  case ARM::ArchKind::ARMV4T:
    return Triple::ARMSubArch_v4t;
  case ARM::ArchKind::ARMV5T:
    return Triple::ARMSubArch_v5;
  case ARM::ArchKind::ARMV5TE:
  case ARM::ArchKind::IWMMXT:
  case ARM::ArchKind::IWMMXT2:
  case ARM::ArchKind::XSCALE:
  case ARM::ArchKind::ARMV5TEJ:
    return Triple::ARMSubArch_v5te;
  case ARM::ArchKind::ARMV6:
    return Triple::ARMSubArch_v6;
  case ARM::ArchKind::ARMV6K:
  case ARM::ArchKind::ARMV6KZ:
    return Triple::ARMSubArch_v6k;
  case ARM::ArchKind::ARMV6T2:
    return Triple::ARMSubArch_v6t2;
  case ARM::ArchKind::ARMV6M:
    return Triple::ARMSubArch_v6m;
  case ARM::ArchKind::ARMV7A:
  case ARM::ArchKind::ARMV7R:
    return Triple::ARMSubArch_v7;
  case ARM::ArchKind::ARMV7VE:
    return Triple::ARMSubArch_v7ve;
  case ARM::ArchKind::ARMV7K:
    return Triple::ARMSubArch_v7k;
  case ARM::ArchKind::ARMV7M:
    return Triple::ARMSubArch_v7m;
  case ARM::ArchKind::ARMV7S:
    return Triple::ARMSubArch_v7s;
  case ARM::ArchKind::ARMV7EM:
    return Triple::ARMSubArch_v7em;
  case ARM::ArchKind::ARMV8A:
    return Triple::ARMSubArch_v8;
  case ARM::ArchKind::ARMV8_1A:
    return Triple::ARMSubArch_v8_1a;
  case ARM::ArchKind::ARMV8_2A:
    return Triple::ARMSubArch_v8_2a;
  case ARM::ArchKind::ARMV8_3A:
    return Triple::ARMSubArch_v8_3a;
  case ARM::ArchKind::ARMV8_4A:
    return Triple::ARMSubArch_v8_4a;
  case ARM::ArchKind::ARMV8_5A:
    return Triple::ARMSubArch_v8_5a;
  case ARM::ArchKind::ARMV8_6A:
    return Triple::ARMSubArch_v8_6a;
  case ARM::ArchKind::ARMV8_7A:
    return Triple::ARMSubArch_v8_7a;
  case ARM::ArchKind::ARMV8_8A:
    return Triple::ARMSubArch_v8_8a;
  case ARM::ArchKind::ARMV8_9A:
    return Triple::ARMSubArch_v8_9a;
  case ARM::ArchKind::ARMV9A:
    return Triple::ARMSubArch_v9;
  case ARM::ArchKind::ARMV9_1A:
    return Triple::ARMSubArch_v9_1a;
  case ARM::ArchKind::ARMV9_2A:
    return Triple::ARMSubArch_v9_2a;
  case ARM::ArchKind::ARMV9_3A:
    return Triple::ARMSubArch_v9_3a;
  case ARM::ArchKind::ARMV9_4A:
    return Triple::ARMSubArch_v9_4a;
  case ARM::ArchKind::ARMV9_5A:
    return Triple::ARMSubArch_v9_5a;
  case ARM::ArchKind::ARMV8R:
    return Triple::ARMSubArch_v8r;
  case ARM::ArchKind::ARMV8MBaseline:
    return Triple::ARMSubArch_v8m_baseline;
  case ARM::ArchKind::ARMV8MMainline:
    return Triple::ARMSubArch_v8m_mainline;
  case ARM::ArchKind::ARMV8_1MMainline:
    return Triple::ARMSubArch_v8_1m_mainline;
  default:
    return Triple::NoSubArch;
  }
}

static Triple::ObjectFormatType getDefaultFormat(const Triple &T) {
  switch (T.getArch()) {
  case Triple::UnknownArch:
  case Triple::aarch64:
  case Triple::aarch64_32:
  case Triple::arm:
  case Triple::thumb:
  case Triple::x86:
  case Triple::x86_64:
    switch (T.getOS()) {
    case Triple::Win32:
    case Triple::UEFI:
      return Triple::COFF;
    default:
      return T.isOSDarwin() ? Triple::MachO : Triple::ELF;
    }
  case Triple::aarch64_be:
  case Triple::amdgcn:
  case Triple::amdil64:
  case Triple::amdil:
  case Triple::arc:
  case Triple::armeb:
  case Triple::avr:
  case Triple::bpfeb:
  case Triple::bpfel:
  case Triple::fpga:
  case Triple::csky:
  case Triple::hexagon:
  case Triple::hsail64:
  case Triple::hsail:
  case Triple::kalimba:
  case Triple::lanai:
  case Triple::le32:
  case Triple::le64:
  case Triple::loongarch32:
  case Triple::loongarch64:
  case Triple::m68k:
  case Triple::mips64:
  case Triple::mips64el:
  case Triple::mips:
  case Triple::mipsel:
  case Triple::msp430:
  case Triple::nvptx64:
  case Triple::nvptx:
  case Triple::ppc64le:
  case Triple::ppcle:
  case Triple::r600:
  case Triple::renderscript32:
  case Triple::renderscript64:
  case Triple::riscv32:
  case Triple::riscv64:
  case Triple::shave:
  case Triple::sparc:
  case Triple::sparcel:
  case Triple::sparcv9:
  case Triple::spir64:
  case Triple::spir:
  case Triple::tce:
  case Triple::tcele:
  case Triple::thumbeb:
  case Triple::ve:
  case Triple::xcore:
  case Triple::xtensa:
    return Triple::ELF;

  case Triple::ppc64:
  case Triple::ppc:
    if (T.isOSAIX())
      return Triple::XCOFF;
    if (T.isOSDarwin())
      return Triple::MachO;
    return Triple::ELF;

  case Triple::systemz:
    if (T.isOSzOS())
      return Triple::GOFF;
    return Triple::ELF;

  case Triple::wasm32:
  case Triple::wasm64:
    return Triple::Wasm;

  case Triple::spirv:
  case Triple::spirv32:
  case Triple::spirv64:
    return Triple::SPIRV;

  case Triple::dxil:
    return Triple::DXContainer;
  }
  llvm_unreachable("unknown architecture");
}

/// Construct a triple from the string representation provided.
///
/// This stores the string representation and parses the various pieces into
/// enum members.
Triple::Triple(const Twine &Str)
    : Data(Str.str()), Arch(UnknownArch), SubArch(NoSubArch),
      Vendor(UnknownVendor), OS(UnknownOS), Environment(UnknownEnvironment),
      ObjectFormat(UnknownObjectFormat) {
  // Do minimal parsing by hand here.
  SmallVector<StringRef, 4> Components;
  StringRef(Data).split(Components, '-', /*MaxSplit*/ 3);
  if (Components.size() > 0) {
    Arch = parseArch(Components[0]);
    SubArch = parseSubArch(Components[0]);
    if (Components.size() > 1) {
      Vendor = parseVendor(Components[1]);
      if (Components.size() > 2) {
        OS = parseOS(Components[2]);
        if (Components.size() > 3) {
          Environment = parseEnvironment(Components[3]);
          ObjectFormat = parseFormat(Components[3]);
        }
      }
    } else {
      Environment =
          StringSwitch<Triple::EnvironmentType>(Components[0])
              .StartsWith("mipsn32", Triple::GNUABIN32)
              .StartsWith("mips64", Triple::GNUABI64)
              .StartsWith("mipsisa64", Triple::GNUABI64)
              .StartsWith("mipsisa32", Triple::GNU)
              .Cases("mips", "mipsel", "mipsr6", "mipsr6el", Triple::GNU)
              .Default(UnknownEnvironment);
    }
  }
  if (ObjectFormat == UnknownObjectFormat)
    ObjectFormat = getDefaultFormat(*this);
}

/// Construct a triple from string representations of the architecture,
/// vendor, and OS.
///
/// This joins each argument into a canonical string representation and parses
/// them into enum members. It leaves the environment unknown and omits it from
/// the string representation.
Triple::Triple(const Twine &ArchStr, const Twine &VendorStr, const Twine &OSStr)
    : Data((ArchStr + Twine('-') + VendorStr + Twine('-') + OSStr).str()),
      Arch(parseArch(ArchStr.str())),
      SubArch(parseSubArch(ArchStr.str())),
      Vendor(parseVendor(VendorStr.str())),
      OS(parseOS(OSStr.str())),
      Environment(), ObjectFormat(Triple::UnknownObjectFormat) {
  ObjectFormat = getDefaultFormat(*this);
}

/// Construct a triple from string representations of the architecture,
/// vendor, OS, and environment.
///
/// This joins each argument into a canonical string representation and parses
/// them into enum members.
Triple::Triple(const Twine &ArchStr, const Twine &VendorStr, const Twine &OSStr,
               const Twine &EnvironmentStr)
    : Data((ArchStr + Twine('-') + VendorStr + Twine('-') + OSStr + Twine('-') +
            EnvironmentStr).str()),
      Arch(parseArch(ArchStr.str())),
      SubArch(parseSubArch(ArchStr.str())),
      Vendor(parseVendor(VendorStr.str())),
      OS(parseOS(OSStr.str())),
      Environment(parseEnvironment(EnvironmentStr.str())),
      ObjectFormat(parseFormat(EnvironmentStr.str())) {
  if (ObjectFormat == Triple::UnknownObjectFormat)
    ObjectFormat = getDefaultFormat(*this);
}

static VersionTuple parseVersionFromName(StringRef Name);

static StringRef getDXILArchNameFromShaderModel(StringRef ShaderModelStr) {
  VersionTuple Ver =
      parseVersionFromName(ShaderModelStr.drop_front(strlen("shadermodel")));
  // Default DXIL minor version when Shader Model version is anything other
  // than 6.[0...8] or 6.x (which translates to latest current SM version)
  const unsigned SMMajor = 6;
  if (!Ver.empty()) {
    if (Ver.getMajor() == SMMajor) {
      if (std::optional<unsigned> SMMinor = Ver.getMinor()) {
        switch (*SMMinor) {
        case 0:
          return Triple::getArchName(Triple::dxil, Triple::DXILSubArch_v1_0);
        case 1:
          return Triple::getArchName(Triple::dxil, Triple::DXILSubArch_v1_1);
        case 2:
          return Triple::getArchName(Triple::dxil, Triple::DXILSubArch_v1_2);
        case 3:
          return Triple::getArchName(Triple::dxil, Triple::DXILSubArch_v1_3);
        case 4:
          return Triple::getArchName(Triple::dxil, Triple::DXILSubArch_v1_4);
        case 5:
          return Triple::getArchName(Triple::dxil, Triple::DXILSubArch_v1_5);
        case 6:
          return Triple::getArchName(Triple::dxil, Triple::DXILSubArch_v1_6);
        case 7:
          return Triple::getArchName(Triple::dxil, Triple::DXILSubArch_v1_7);
        case 8:
          return Triple::getArchName(Triple::dxil, Triple::DXILSubArch_v1_8);
        default:
          report_fatal_error("Unsupported Shader Model version", false);
        }
      }
    }
  } else {
    // Special case: DXIL minor version is set to LatestCurrentDXILMinor for
    // shadermodel6.x is
    if (ShaderModelStr == "shadermodel6.x") {
      return Triple::getArchName(Triple::dxil, Triple::LatestDXILSubArch);
    }
  }
  // DXIL version corresponding to Shader Model version other than 6.Minor
  // is 1.0
  return Triple::getArchName(Triple::dxil, Triple::DXILSubArch_v1_0);
}

std::string Triple::normalize(StringRef Str) {
  bool IsMinGW32 = false;
  bool IsCygwin = false;

  // Parse into components.
  SmallVector<StringRef, 4> Components;
  Str.split(Components, '-');

  // If the first component corresponds to a known architecture, preferentially
  // use it for the architecture.  If the second component corresponds to a
  // known vendor, preferentially use it for the vendor, etc.  This avoids silly
  // component movement when a component parses as (eg) both a valid arch and a
  // valid os.
  ArchType Arch = UnknownArch;
  if (Components.size() > 0)
    Arch = parseArch(Components[0]);
  VendorType Vendor = UnknownVendor;
  if (Components.size() > 1)
    Vendor = parseVendor(Components[1]);
  OSType OS = UnknownOS;
  if (Components.size() > 2) {
    OS = parseOS(Components[2]);
    IsCygwin = Components[2].starts_with("cygwin");
    IsMinGW32 = Components[2].starts_with("mingw");
  }
  EnvironmentType Environment = UnknownEnvironment;
  if (Components.size() > 3)
    Environment = parseEnvironment(Components[3]);
  ObjectFormatType ObjectFormat = UnknownObjectFormat;
  if (Components.size() > 4)
    ObjectFormat = parseFormat(Components[4]);

  // Note which components are already in their final position.  These will not
  // be moved.
  bool Found[4];
  Found[0] = Arch != UnknownArch;
  Found[1] = Vendor != UnknownVendor;
  Found[2] = OS != UnknownOS;
  Found[3] = Environment != UnknownEnvironment;

  // If they are not there already, permute the components into their canonical
  // positions by seeing if they parse as a valid architecture, and if so moving
  // the component to the architecture position etc.
  for (unsigned Pos = 0; Pos != std::size(Found); ++Pos) {
    if (Found[Pos])
      continue; // Already in the canonical position.

    for (unsigned Idx = 0; Idx != Components.size(); ++Idx) {
      // Do not reparse any components that already matched.
      if (Idx < std::size(Found) && Found[Idx])
        continue;

      // Does this component parse as valid for the target position?
      bool Valid = false;
      StringRef Comp = Components[Idx];
      switch (Pos) {
      default: llvm_unreachable("unexpected component type!");
      case 0:
        Arch = parseArch(Comp);
        Valid = Arch != UnknownArch;
        break;
      case 1:
        Vendor = parseVendor(Comp);
        Valid = Vendor != UnknownVendor;
        break;
      case 2:
        OS = parseOS(Comp);
        IsCygwin = Comp.starts_with("cygwin");
        IsMinGW32 = Comp.starts_with("mingw");
        Valid = OS != UnknownOS || IsCygwin || IsMinGW32;
        break;
      case 3:
        Environment = parseEnvironment(Comp);
        Valid = Environment != UnknownEnvironment;
        if (!Valid) {
          ObjectFormat = parseFormat(Comp);
          Valid = ObjectFormat != UnknownObjectFormat;
        }
        break;
      }
      if (!Valid)
        continue; // Nope, try the next component.

      // Move the component to the target position, pushing any non-fixed
      // components that are in the way to the right.  This tends to give
      // good results in the common cases of a forgotten vendor component
      // or a wrongly positioned environment.
      if (Pos < Idx) {
        // Insert left, pushing the existing components to the right.  For
        // example, a-b-i386 -> i386-a-b when moving i386 to the front.
        StringRef CurrentComponent(""); // The empty component.
        // Replace the component we are moving with an empty component.
        std::swap(CurrentComponent, Components[Idx]);
        // Insert the component being moved at Pos, displacing any existing
        // components to the right.
        for (unsigned i = Pos; !CurrentComponent.empty(); ++i) {
          // Skip over any fixed components.
          while (i < std::size(Found) && Found[i])
            ++i;
          // Place the component at the new position, getting the component
          // that was at this position - it will be moved right.
          std::swap(CurrentComponent, Components[i]);
        }
      } else if (Pos > Idx) {
        // Push right by inserting empty components until the component at Idx
        // reaches the target position Pos.  For example, pc-a -> -pc-a when
        // moving pc to the second position.
        do {
          // Insert one empty component at Idx.
          StringRef CurrentComponent(""); // The empty component.
          for (unsigned i = Idx; i < Components.size();) {
            // Place the component at the new position, getting the component
            // that was at this position - it will be moved right.
            std::swap(CurrentComponent, Components[i]);
            // If it was placed on top of an empty component then we are done.
            if (CurrentComponent.empty())
              break;
            // Advance to the next component, skipping any fixed components.
            while (++i < std::size(Found) && Found[i])
              ;
          }
          // The last component was pushed off the end - append it.
          if (!CurrentComponent.empty())
            Components.push_back(CurrentComponent);

          // Advance Idx to the component's new position.
          while (++Idx < std::size(Found) && Found[Idx])
            ;
        } while (Idx < Pos); // Add more until the final position is reached.
      }
      assert(Pos < Components.size() && Components[Pos] == Comp &&
             "Component moved wrong!");
      Found[Pos] = true;
      break;
    }
  }

  // If "none" is in the middle component in a three-component triple, treat it
  // as the OS (Components[2]) instead of the vendor (Components[1]).
  if (Found[0] && !Found[1] && !Found[2] && Found[3] &&
      Components[1] == "none" && Components[2].empty())
    std::swap(Components[1], Components[2]);

  // Replace empty components with "unknown" value.
  for (StringRef &C : Components)
    if (C.empty())
      C = "unknown";

  // Special case logic goes here.  At this point Arch, Vendor and OS have the
  // correct values for the computed components.
  std::string NormalizedEnvironment;
  if (Environment == Triple::Android &&
      Components[3].starts_with("androideabi")) {
    StringRef AndroidVersion = Components[3].drop_front(strlen("androideabi"));
    if (AndroidVersion.empty()) {
      Components[3] = "android";
    } else {
      NormalizedEnvironment = Twine("android", AndroidVersion).str();
      Components[3] = NormalizedEnvironment;
    }
  }

  // SUSE uses "gnueabi" to mean "gnueabihf"
  if (Vendor == Triple::SUSE && Environment == llvm::Triple::GNUEABI)
    Components[3] = "gnueabihf";

  if (OS == Triple::Win32) {
    Components.resize(4);
    Components[2] = "windows";
    if (Environment == UnknownEnvironment) {
      if (ObjectFormat == UnknownObjectFormat || ObjectFormat == Triple::COFF)
        Components[3] = "msvc";
      else
        Components[3] = getObjectFormatTypeName(ObjectFormat);
    }
  } else if (IsMinGW32) {
    Components.resize(4);
    Components[2] = "windows";
    Components[3] = "gnu";
  } else if (IsCygwin) {
    Components.resize(4);
    Components[2] = "windows";
    Components[3] = "cygnus";
  }
  if (IsMinGW32 || IsCygwin ||
      (OS == Triple::Win32 && Environment != UnknownEnvironment)) {
    if (ObjectFormat != UnknownObjectFormat && ObjectFormat != Triple::COFF) {
      Components.resize(5);
      Components[4] = getObjectFormatTypeName(ObjectFormat);
    }
  }

  // Normalize DXIL triple if it does not include DXIL version number.
  // Determine DXIL version number using the minor version number of Shader
  // Model version specified in target triple, if any. Prior to decoupling DXIL
  // version numbering from that of Shader Model DXIL version 1.Y corresponds to
  // SM 6.Y. E.g., dxilv1.Y-unknown-shadermodelX.Y-hull
  if (Components[0] == "dxil") {
    if (Components.size() > 4) {
      Components.resize(4);
    }
    // Add DXIL version only if shadermodel is specified in the triple
    if (OS == Triple::ShaderModel) {
      Components[0] = getDXILArchNameFromShaderModel(Components[2]);
    }
  }
  // Stick the corrected components back together to form the normalized string.
  return join(Components, "-");
}

StringRef Triple::getArchName() const {
  return StringRef(Data).split('-').first;           // Isolate first component
}

StringRef Triple::getVendorName() const {
  StringRef Tmp = StringRef(Data).split('-').second; // Strip first component
  return Tmp.split('-').first;                       // Isolate second component
}

StringRef Triple::getOSName() const {
  StringRef Tmp = StringRef(Data).split('-').second; // Strip first component
  Tmp = Tmp.split('-').second;                       // Strip second component
  return Tmp.split('-').first;                       // Isolate third component
}

StringRef Triple::getEnvironmentName() const {
  StringRef Tmp = StringRef(Data).split('-').second; // Strip first component
  Tmp = Tmp.split('-').second;                       // Strip second component
  return Tmp.split('-').second;                      // Strip third component
}

StringRef Triple::getOSAndEnvironmentName() const {
  StringRef Tmp = StringRef(Data).split('-').second; // Strip first component
  return Tmp.split('-').second;                      // Strip second component
}

static VersionTuple parseVersionFromName(StringRef Name) {
  VersionTuple Version;
  Version.tryParse(Name);
  return Version.withoutBuild();
}

VersionTuple Triple::getEnvironmentVersion() const {
  return parseVersionFromName(getEnvironmentVersionString());
}

StringRef Triple::getEnvironmentVersionString() const {
  StringRef EnvironmentName = getEnvironmentName();

  // none is a valid environment type - it basically amounts to a freestanding
  // environment.
  if (EnvironmentName == "none")
    return "";

  StringRef EnvironmentTypeName = getEnvironmentTypeName(getEnvironment());
  EnvironmentName.consume_front(EnvironmentTypeName);

  if (EnvironmentName.contains("-")) {
    // -obj is the suffix
    if (getObjectFormat() != Triple::UnknownObjectFormat) {
      StringRef ObjectFormatTypeName =
          getObjectFormatTypeName(getObjectFormat());
      const std::string tmp = (Twine("-") + ObjectFormatTypeName).str();
      EnvironmentName.consume_back(tmp);
    }
  }
  return EnvironmentName;
}

VersionTuple Triple::getOSVersion() const {
  StringRef OSName = getOSName();
  // Assume that the OS portion of the triple starts with the canonical name.
  StringRef OSTypeName = getOSTypeName(getOS());
  if (OSName.starts_with(OSTypeName))
    OSName = OSName.substr(OSTypeName.size());
  else if (getOS() == MacOSX)
    OSName.consume_front("macos");
  else if (OSName.starts_with("visionos"))
    OSName.consume_front("visionos");

  return parseVersionFromName(OSName);
}

bool Triple::getMacOSXVersion(VersionTuple &Version) const {
  Version = getOSVersion();

  switch (getOS()) {
  default: llvm_unreachable("unexpected OS for Darwin triple");
  case Darwin:
    // Default to darwin8, i.e., MacOSX 10.4.
    if (Version.getMajor() == 0)
      Version = VersionTuple(8);
    // Darwin version numbers are skewed from OS X versions.
    if (Version.getMajor() < 4) {
      return false;
    }
    if (Version.getMajor() <= 19) {
      Version = VersionTuple(10, Version.getMajor() - 4);
    } else {
      // darwin20+ corresponds to macOS 11+.
      Version = VersionTuple(11 + Version.getMajor() - 20);
    }
    break;
  case MacOSX:
    // Default to 10.4.
    if (Version.getMajor() == 0) {
      Version = VersionTuple(10, 4);
    } else if (Version.getMajor() < 10) {
      return false;
    }
    break;
  case IOS:
  case TvOS:
  case WatchOS:
    // Ignore the version from the triple.  This is only handled because the
    // the clang driver combines OS X and IOS support into a common Darwin
    // toolchain that wants to know the OS X version number even when targeting
    // IOS.
    Version = VersionTuple(10, 4);
    break;
  case XROS:
    llvm_unreachable("OSX version isn't relevant for xrOS");
  case DriverKit:
    llvm_unreachable("OSX version isn't relevant for DriverKit");
  }
  return true;
}

VersionTuple Triple::getiOSVersion() const {
  switch (getOS()) {
  default: llvm_unreachable("unexpected OS for Darwin triple");
  case Darwin:
  case MacOSX:
    // Ignore the version from the triple.  This is only handled because the
    // the clang driver combines OS X and IOS support into a common Darwin
    // toolchain that wants to know the iOS version number even when targeting
    // OS X.
    return VersionTuple(5);
  case IOS:
  case TvOS: {
    VersionTuple Version = getOSVersion();
    // Default to 5.0 (or 7.0 for arm64).
    if (Version.getMajor() == 0)
      return (getArch() == aarch64) ? VersionTuple(7) : VersionTuple(5);
    return Version;
  }
  case XROS: {
    // xrOS 1 is aligned with iOS 17.
    VersionTuple Version = getOSVersion();
    return Version.withMajorReplaced(Version.getMajor() + 16);
  }
  case WatchOS:
    llvm_unreachable("conflicting triple info");
  case DriverKit:
    llvm_unreachable("DriverKit doesn't have an iOS version");
  }
}

VersionTuple Triple::getWatchOSVersion() const {
  switch (getOS()) {
  default: llvm_unreachable("unexpected OS for Darwin triple");
  case Darwin:
  case MacOSX:
    // Ignore the version from the triple.  This is only handled because the
    // the clang driver combines OS X and IOS support into a common Darwin
    // toolchain that wants to know the iOS version number even when targeting
    // OS X.
    return VersionTuple(2);
  case WatchOS: {
    VersionTuple Version = getOSVersion();
    if (Version.getMajor() == 0)
      return VersionTuple(2);
    return Version;
  }
  case IOS:
    llvm_unreachable("conflicting triple info");
  case XROS:
    llvm_unreachable("watchOS version isn't relevant for xrOS");
  case DriverKit:
    llvm_unreachable("DriverKit doesn't have a WatchOS version");
  }
}

VersionTuple Triple::getDriverKitVersion() const {
  switch (getOS()) {
  default:
    llvm_unreachable("unexpected OS for Darwin triple");
  case DriverKit:
    VersionTuple Version = getOSVersion();
    if (Version.getMajor() == 0)
      return Version.withMajorReplaced(19);
    return Version;
  }
}

VersionTuple Triple::getVulkanVersion() const {
  if (getArch() != spirv || getOS() != Vulkan)
    llvm_unreachable("invalid Vulkan SPIR-V triple");

  VersionTuple VulkanVersion = getOSVersion();
  SubArchType SpirvVersion = getSubArch();

  llvm::DenseMap<VersionTuple, SubArchType> ValidVersionMap = {
      // Vulkan 1.2 -> SPIR-V 1.5.
      {VersionTuple(1, 2), SPIRVSubArch_v15},
      // Vulkan 1.3 -> SPIR-V 1.6.
      {VersionTuple(1, 3), SPIRVSubArch_v16}};

  // If Vulkan version is unset, default to 1.2.
  if (VulkanVersion == VersionTuple(0))
    VulkanVersion = VersionTuple(1, 2);

  if (ValidVersionMap.contains(VulkanVersion) &&
      (ValidVersionMap.lookup(VulkanVersion) == SpirvVersion ||
       SpirvVersion == NoSubArch))
    return VulkanVersion;

  return VersionTuple(0);
}

VersionTuple Triple::getDXILVersion() const {
  if (getArch() != dxil || getOS() != ShaderModel)
    llvm_unreachable("invalid DXIL triple");
  StringRef Arch = getArchName();
<<<<<<< HEAD
=======
  if (getSubArch() == NoSubArch)
    Arch = getDXILArchNameFromShaderModel(getOSName());
>>>>>>> 6e4c5224
  Arch.consume_front("dxilv");
  VersionTuple DXILVersion = parseVersionFromName(Arch);
  // FIXME: validate DXIL version against Shader Model version.
  // Tracked by https://github.com/llvm/llvm-project/issues/91388
  return DXILVersion;
}

void Triple::setTriple(const Twine &Str) {
  *this = Triple(Str);
}

void Triple::setArch(ArchType Kind, SubArchType SubArch) {
  setArchName(getArchName(Kind, SubArch));
}

void Triple::setVendor(VendorType Kind) {
  setVendorName(getVendorTypeName(Kind));
}

void Triple::setOS(OSType Kind) {
  setOSName(getOSTypeName(Kind));
}

void Triple::setEnvironment(EnvironmentType Kind) {
  if (ObjectFormat == getDefaultFormat(*this))
    return setEnvironmentName(getEnvironmentTypeName(Kind));

  setEnvironmentName((getEnvironmentTypeName(Kind) + Twine("-") +
                      getObjectFormatTypeName(ObjectFormat)).str());
}

void Triple::setObjectFormat(ObjectFormatType Kind) {
  if (Environment == UnknownEnvironment)
    return setEnvironmentName(getObjectFormatTypeName(Kind));

  setEnvironmentName((getEnvironmentTypeName(Environment) + Twine("-") +
                      getObjectFormatTypeName(Kind)).str());
}

void Triple::setArchName(StringRef Str) {
  // Work around a miscompilation bug for Twines in gcc 4.0.3.
  SmallString<64> Triple;
  Triple += Str;
  Triple += "-";
  Triple += getVendorName();
  Triple += "-";
  Triple += getOSAndEnvironmentName();
  setTriple(Triple);
}

void Triple::setVendorName(StringRef Str) {
  setTriple(getArchName() + "-" + Str + "-" + getOSAndEnvironmentName());
}

void Triple::setOSName(StringRef Str) {
  if (hasEnvironment())
    setTriple(getArchName() + "-" + getVendorName() + "-" + Str +
              "-" + getEnvironmentName());
  else
    setTriple(getArchName() + "-" + getVendorName() + "-" + Str);
}

void Triple::setEnvironmentName(StringRef Str) {
  setTriple(getArchName() + "-" + getVendorName() + "-" + getOSName() +
            "-" + Str);
}

void Triple::setOSAndEnvironmentName(StringRef Str) {
  setTriple(getArchName() + "-" + getVendorName() + "-" + Str);
}

unsigned Triple::getArchPointerBitWidth(llvm::Triple::ArchType Arch) {
  switch (Arch) {
  case llvm::Triple::UnknownArch:
    return 0;

  case llvm::Triple::avr:
  case llvm::Triple::msp430:
    return 16;

  case llvm::Triple::aarch64_32:
  case llvm::Triple::amdil:
  case llvm::Triple::arc:
  case llvm::Triple::arm:
  case llvm::Triple::armeb:
  case llvm::Triple::fpga:
  case llvm::Triple::csky:
  case llvm::Triple::dxil:
  case llvm::Triple::hexagon:
  case llvm::Triple::hsail:
  case llvm::Triple::kalimba:
  case llvm::Triple::lanai:
  case llvm::Triple::le32:
  case llvm::Triple::loongarch32:
  case llvm::Triple::m68k:
  case llvm::Triple::mips:
  case llvm::Triple::mipsel:
  case llvm::Triple::nvptx:
  case llvm::Triple::ppc:
  case llvm::Triple::ppcle:
  case llvm::Triple::r600:
  case llvm::Triple::renderscript32:
  case llvm::Triple::riscv32:
  case llvm::Triple::shave:
  case llvm::Triple::sparc:
  case llvm::Triple::sparcel:
  case llvm::Triple::spir:
  case llvm::Triple::spirv32:
  case llvm::Triple::tce:
  case llvm::Triple::tcele:
  case llvm::Triple::thumb:
  case llvm::Triple::thumbeb:
  case llvm::Triple::wasm32:
  case llvm::Triple::x86:
  case llvm::Triple::xcore:
  case llvm::Triple::xtensa:
    return 32;

  case llvm::Triple::aarch64:
  case llvm::Triple::aarch64_be:
  case llvm::Triple::amdgcn:
  case llvm::Triple::amdil64:
  case llvm::Triple::bpfeb:
  case llvm::Triple::bpfel:
  case llvm::Triple::hsail64:
  case llvm::Triple::le64:
  case llvm::Triple::loongarch64:
  case llvm::Triple::mips64:
  case llvm::Triple::mips64el:
  case llvm::Triple::nvptx64:
  case llvm::Triple::ppc64:
  case llvm::Triple::ppc64le:
  case llvm::Triple::renderscript64:
  case llvm::Triple::riscv64:
  case llvm::Triple::sparcv9:
  case llvm::Triple::spirv:
  case llvm::Triple::spir64:
  case llvm::Triple::spirv64:
  case llvm::Triple::systemz:
  case llvm::Triple::ve:
  case llvm::Triple::wasm64:
  case llvm::Triple::x86_64:
    return 64;
  }
  llvm_unreachable("Invalid architecture value");
}

bool Triple::isArch64Bit() const {
  return getArchPointerBitWidth(getArch()) == 64;
}

bool Triple::isArch32Bit() const {
  return getArchPointerBitWidth(getArch()) == 32;
}

bool Triple::isArch16Bit() const {
  return getArchPointerBitWidth(getArch()) == 16;
}

Triple Triple::get32BitArchVariant() const {
  Triple T(*this);
  switch (getArch()) {
  case Triple::UnknownArch:
  case Triple::amdgcn:
  case Triple::avr:
  case Triple::bpfeb:
  case Triple::bpfel:
  case Triple::msp430:
  case Triple::systemz:
  case Triple::ve:
    T.setArch(UnknownArch);
    break;

  case Triple::aarch64_32:
  case Triple::amdil:
  case Triple::arc:
  case Triple::arm:
  case Triple::armeb:
  case Triple::fpga:
  case Triple::csky:
  case Triple::dxil:
  case Triple::hexagon:
  case Triple::hsail:
  case Triple::kalimba:
  case Triple::lanai:
  case Triple::le32:
  case Triple::loongarch32:
  case Triple::m68k:
  case Triple::mips:
  case Triple::mipsel:
  case Triple::nvptx:
  case Triple::ppc:
  case Triple::ppcle:
  case Triple::r600:
  case Triple::renderscript32:
  case Triple::riscv32:
  case Triple::shave:
  case Triple::sparc:
  case Triple::sparcel:
  case Triple::spir:
  case Triple::spirv32:
  case Triple::tce:
  case Triple::tcele:
  case Triple::thumb:
  case Triple::thumbeb:
  case Triple::wasm32:
  case Triple::x86:
  case Triple::xcore:
  case Triple::xtensa:
    // Already 32-bit.
    break;

  case Triple::aarch64:        T.setArch(Triple::arm);     break;
  case Triple::aarch64_be:     T.setArch(Triple::armeb);   break;
  case Triple::amdil64:        T.setArch(Triple::amdil);   break;
  case Triple::hsail64:        T.setArch(Triple::hsail);   break;
  case Triple::le64:           T.setArch(Triple::le32);    break;
  case Triple::loongarch64:    T.setArch(Triple::loongarch32); break;
  case Triple::mips64:
    T.setArch(Triple::mips, getSubArch());
    break;
  case Triple::mips64el:
    T.setArch(Triple::mipsel, getSubArch());
    break;
  case Triple::nvptx64:        T.setArch(Triple::nvptx);   break;
  case Triple::ppc64:          T.setArch(Triple::ppc);     break;
  case Triple::ppc64le:        T.setArch(Triple::ppcle);   break;
  case Triple::renderscript64: T.setArch(Triple::renderscript32); break;
  case Triple::riscv64:        T.setArch(Triple::riscv32); break;
  case Triple::sparcv9:        T.setArch(Triple::sparc);   break;
  case Triple::spir64:         T.setArch(Triple::spir);    break;
  case Triple::spirv:
  case Triple::spirv64:
    T.setArch(Triple::spirv32, getSubArch());
    break;
  case Triple::wasm64:         T.setArch(Triple::wasm32);  break;
  case Triple::x86_64:         T.setArch(Triple::x86);     break;
  }
  return T;
}

Triple Triple::get64BitArchVariant() const {
  Triple T(*this);
  switch (getArch()) {
  case Triple::UnknownArch:
  case Triple::arc:
  case Triple::avr:
  case Triple::fpga:
  case Triple::csky:
  case Triple::dxil:
  case Triple::hexagon:
  case Triple::kalimba:
  case Triple::lanai:
  case Triple::m68k:
  case Triple::msp430:
  case Triple::r600:
  case Triple::shave:
  case Triple::sparcel:
  case Triple::tce:
  case Triple::tcele:
  case Triple::xcore:
  case Triple::xtensa:
    T.setArch(UnknownArch);
    break;

  case Triple::aarch64:
  case Triple::aarch64_be:
  case Triple::amdgcn:
  case Triple::amdil64:
  case Triple::bpfeb:
  case Triple::bpfel:
  case Triple::hsail64:
  case Triple::le64:
  case Triple::loongarch64:
  case Triple::mips64:
  case Triple::mips64el:
  case Triple::nvptx64:
  case Triple::ppc64:
  case Triple::ppc64le:
  case Triple::renderscript64:
  case Triple::riscv64:
  case Triple::sparcv9:
  case Triple::spir64:
  case Triple::spirv64:
  case Triple::systemz:
  case Triple::ve:
  case Triple::wasm64:
  case Triple::x86_64:
    // Already 64-bit.
    break;

  case Triple::aarch64_32:      T.setArch(Triple::aarch64);    break;
  case Triple::amdil:           T.setArch(Triple::amdil64);    break;
  case Triple::arm:             T.setArch(Triple::aarch64);    break;
  case Triple::armeb:           T.setArch(Triple::aarch64_be); break;
  case Triple::hsail:           T.setArch(Triple::hsail64);    break;
  case Triple::le32:            T.setArch(Triple::le64);       break;
  case Triple::loongarch32:     T.setArch(Triple::loongarch64);    break;
  case Triple::mips:
    T.setArch(Triple::mips64, getSubArch());
    break;
  case Triple::mipsel:
    T.setArch(Triple::mips64el, getSubArch());
    break;
  case Triple::nvptx:           T.setArch(Triple::nvptx64);    break;
  case Triple::ppc:             T.setArch(Triple::ppc64);      break;
  case Triple::ppcle:           T.setArch(Triple::ppc64le);    break;
  case Triple::renderscript32:  T.setArch(Triple::renderscript64);     break;
  case Triple::riscv32:         T.setArch(Triple::riscv64);    break;
  case Triple::sparc:           T.setArch(Triple::sparcv9);    break;
  case Triple::spir:            T.setArch(Triple::spir64);     break;
  case Triple::spirv:
  case Triple::spirv32:
    T.setArch(Triple::spirv64, getSubArch());
    break;
  case Triple::thumb:           T.setArch(Triple::aarch64);    break;
  case Triple::thumbeb:         T.setArch(Triple::aarch64_be); break;
  case Triple::wasm32:          T.setArch(Triple::wasm64);     break;
  case Triple::x86:             T.setArch(Triple::x86_64);     break;
  }
  return T;
}

Triple Triple::getBigEndianArchVariant() const {
  Triple T(*this);
  // Already big endian.
  if (!isLittleEndian())
    return T;
  switch (getArch()) {
  case Triple::UnknownArch:
  case Triple::amdgcn:
  case Triple::amdil64:
  case Triple::amdil:
  case Triple::avr:
  case Triple::dxil:
  case Triple::hexagon:
  case Triple::hsail64:
  case Triple::hsail:
  case Triple::kalimba:
  case Triple::le32:
  case Triple::le64:
  case Triple::loongarch32:
  case Triple::loongarch64:
  case Triple::msp430:
  case Triple::nvptx64:
  case Triple::nvptx:
  case Triple::r600:
  case Triple::renderscript32:
  case Triple::renderscript64:
  case Triple::riscv32:
  case Triple::riscv64:
  case Triple::shave:
  case Triple::spir64:
  case Triple::spir:
  case Triple::spirv:
  case Triple::spirv32:
  case Triple::spirv64:
  case Triple::wasm32:
  case Triple::wasm64:
  case Triple::x86:
  case Triple::x86_64:
  case Triple::xcore:
  case Triple::ve:
  case Triple::csky:
  case Triple::xtensa:

  // ARM is intentionally unsupported here, changing the architecture would
  // drop any arch suffixes.
  case Triple::arm:
  case Triple::thumb:
    T.setArch(UnknownArch);
    break;

  case Triple::aarch64: T.setArch(Triple::aarch64_be); break;
  case Triple::bpfel:   T.setArch(Triple::bpfeb);      break;
  case Triple::mips64el:
    T.setArch(Triple::mips64, getSubArch());
    break;
  case Triple::mipsel:
    T.setArch(Triple::mips, getSubArch());
    break;
  case Triple::ppcle:   T.setArch(Triple::ppc);        break;
  case Triple::ppc64le: T.setArch(Triple::ppc64);      break;
  case Triple::sparcel: T.setArch(Triple::sparc);      break;
  case Triple::tcele:   T.setArch(Triple::tce);        break;
  default:
    llvm_unreachable("getBigEndianArchVariant: unknown triple.");
  }
  return T;
}

Triple Triple::getLittleEndianArchVariant() const {
  Triple T(*this);
  if (isLittleEndian())
    return T;

  switch (getArch()) {
  case Triple::UnknownArch:
  case Triple::lanai:
  case Triple::sparcv9:
  case Triple::systemz:
  case Triple::m68k:

  // ARM is intentionally unsupported here, changing the architecture would
  // drop any arch suffixes.
  case Triple::armeb:
  case Triple::thumbeb:
    T.setArch(UnknownArch);
    break;

  case Triple::aarch64_be: T.setArch(Triple::aarch64);  break;
  case Triple::bpfeb:      T.setArch(Triple::bpfel);    break;
  case Triple::mips64:
    T.setArch(Triple::mips64el, getSubArch());
    break;
  case Triple::mips:
    T.setArch(Triple::mipsel, getSubArch());
    break;
  case Triple::ppc:        T.setArch(Triple::ppcle);    break;
  case Triple::ppc64:      T.setArch(Triple::ppc64le);  break;
  case Triple::sparc:      T.setArch(Triple::sparcel);  break;
  case Triple::tce:        T.setArch(Triple::tcele);    break;
  default:
    llvm_unreachable("getLittleEndianArchVariant: unknown triple.");
  }
  return T;
}

bool Triple::isLittleEndian() const {
  switch (getArch()) {
  case Triple::aarch64:
  case Triple::aarch64_32:
  case Triple::amdgcn:
  case Triple::amdil64:
  case Triple::amdil:
  case Triple::arm:
  case Triple::avr:
  case Triple::bpfel:
  case Triple::csky:
  case Triple::dxil:
  case Triple::hexagon:
  case Triple::hsail64:
  case Triple::hsail:
  case Triple::kalimba:
  case Triple::le32:
  case Triple::le64:
  case Triple::loongarch32:
  case Triple::loongarch64:
  case Triple::mips64el:
  case Triple::mipsel:
  case Triple::msp430:
  case Triple::nvptx64:
  case Triple::nvptx:
  case Triple::ppcle:
  case Triple::ppc64le:
  case Triple::r600:
  case Triple::renderscript32:
  case Triple::renderscript64:
  case Triple::riscv32:
  case Triple::riscv64:
  case Triple::shave:
  case Triple::sparcel:
  case Triple::spir64:
  case Triple::spir:
  case Triple::spirv:
  case Triple::spirv32:
  case Triple::spirv64:
  case Triple::tcele:
  case Triple::thumb:
  case Triple::ve:
  case Triple::wasm32:
  case Triple::wasm64:
  case Triple::x86:
  case Triple::x86_64:
  case Triple::xcore:
  case Triple::xtensa:
    return true;
  default:
    return false;
  }
}

bool Triple::isCompatibleWith(const Triple &Other) const {
  // ARM and Thumb triples are compatible, if subarch, vendor and OS match.
  if ((getArch() == Triple::thumb && Other.getArch() == Triple::arm) ||
      (getArch() == Triple::arm && Other.getArch() == Triple::thumb) ||
      (getArch() == Triple::thumbeb && Other.getArch() == Triple::armeb) ||
      (getArch() == Triple::armeb && Other.getArch() == Triple::thumbeb)) {
    if (getVendor() == Triple::Apple)
      return getSubArch() == Other.getSubArch() &&
             getVendor() == Other.getVendor() && getOS() == Other.getOS();
    else
      return getSubArch() == Other.getSubArch() &&
             getVendor() == Other.getVendor() && getOS() == Other.getOS() &&
             getEnvironment() == Other.getEnvironment() &&
             getObjectFormat() == Other.getObjectFormat();
  }

  // If vendor is apple, ignore the version number.
  if (getVendor() == Triple::Apple)
    return getArch() == Other.getArch() && getSubArch() == Other.getSubArch() &&
           getVendor() == Other.getVendor() && getOS() == Other.getOS();

  return *this == Other;
}

std::string Triple::merge(const Triple &Other) const {
  // If vendor is apple, pick the triple with the larger version number.
  if (getVendor() == Triple::Apple)
    if (Other.isOSVersionLT(*this))
      return str();

  return Other.str();
}

bool Triple::isMacOSXVersionLT(unsigned Major, unsigned Minor,
                               unsigned Micro) const {
  assert(isMacOSX() && "Not an OS X triple!");

  // If this is OS X, expect a sane version number.
  if (getOS() == Triple::MacOSX)
    return isOSVersionLT(Major, Minor, Micro);

  // Otherwise, compare to the "Darwin" number.
  if (Major == 10) {
    return isOSVersionLT(Minor + 4, Micro, 0);
  } else {
    assert(Major >= 11 && "Unexpected major version");
    return isOSVersionLT(Major - 11 + 20, Minor, Micro);
  }
}

VersionTuple Triple::getMinimumSupportedOSVersion() const {
  if (getVendor() != Triple::Apple || getArch() != Triple::aarch64)
    return VersionTuple();
  switch (getOS()) {
  case Triple::MacOSX:
    // ARM64 slice is supported starting from macOS 11.0+.
    return VersionTuple(11, 0, 0);
  case Triple::IOS:
    // ARM64 slice is supported starting from Mac Catalyst 14 (macOS 11).
    // ARM64 simulators are supported for iOS 14+.
    if (isMacCatalystEnvironment() || isSimulatorEnvironment())
      return VersionTuple(14, 0, 0);
    // ARM64e slice is supported starting from iOS 14.
    if (isArm64e())
      return VersionTuple(14, 0, 0);
    break;
  case Triple::TvOS:
    // ARM64 simulators are supported for tvOS 14+.
    if (isSimulatorEnvironment())
      return VersionTuple(14, 0, 0);
    break;
  case Triple::WatchOS:
    // ARM64 simulators are supported for watchOS 7+.
    if (isSimulatorEnvironment())
      return VersionTuple(7, 0, 0);
    break;
  case Triple::DriverKit:
    return VersionTuple(20, 0, 0);
  default:
    break;
  }
  return VersionTuple();
}

VersionTuple Triple::getCanonicalVersionForOS(OSType OSKind,
                                              const VersionTuple &Version) {
  switch (OSKind) {
  case MacOSX:
    // macOS 10.16 is canonicalized to macOS 11.
    if (Version == VersionTuple(10, 16))
      return VersionTuple(11, 0);
    [[fallthrough]];
  default:
    return Version;
  }
}

// HLSL triple environment orders are relied on in the front end
static_assert(Triple::Vertex - Triple::Pixel == 1,
              "incorrect HLSL stage order");
static_assert(Triple::Geometry - Triple::Pixel == 2,
              "incorrect HLSL stage order");
static_assert(Triple::Hull - Triple::Pixel == 3,
              "incorrect HLSL stage order");
static_assert(Triple::Domain - Triple::Pixel == 4,
              "incorrect HLSL stage order");
static_assert(Triple::Compute - Triple::Pixel == 5,
              "incorrect HLSL stage order");
static_assert(Triple::Library - Triple::Pixel == 6,
              "incorrect HLSL stage order");
static_assert(Triple::RayGeneration - Triple::Pixel == 7,
              "incorrect HLSL stage order");
static_assert(Triple::Intersection - Triple::Pixel == 8,
              "incorrect HLSL stage order");
static_assert(Triple::AnyHit - Triple::Pixel == 9,
              "incorrect HLSL stage order");
static_assert(Triple::ClosestHit - Triple::Pixel == 10,
              "incorrect HLSL stage order");
static_assert(Triple::Miss - Triple::Pixel == 11,
              "incorrect HLSL stage order");
static_assert(Triple::Callable - Triple::Pixel == 12,
              "incorrect HLSL stage order");
static_assert(Triple::Mesh - Triple::Pixel == 13,
              "incorrect HLSL stage order");
static_assert(Triple::Amplification - Triple::Pixel == 14,
              "incorrect HLSL stage order");<|MERGE_RESOLUTION|>--- conflicted
+++ resolved
@@ -1538,11 +1538,8 @@
   if (getArch() != dxil || getOS() != ShaderModel)
     llvm_unreachable("invalid DXIL triple");
   StringRef Arch = getArchName();
-<<<<<<< HEAD
-=======
   if (getSubArch() == NoSubArch)
     Arch = getDXILArchNameFromShaderModel(getOSName());
->>>>>>> 6e4c5224
   Arch.consume_front("dxilv");
   VersionTuple DXILVersion = parseVersionFromName(Arch);
   // FIXME: validate DXIL version against Shader Model version.
