//===-- Host.cpp - Implement OS Host Detection ------------------*- C++ -*-===//
//
// Part of the LLVM Project, under the Apache License v2.0 with LLVM Exceptions.
// See https://llvm.org/LICENSE.txt for license information.
// SPDX-License-Identifier: Apache-2.0 WITH LLVM-exception
//
//===----------------------------------------------------------------------===//
//
//  This file implements the operating system Host detection.
//
//===----------------------------------------------------------------------===//

#include "llvm/TargetParser/Host.h"
#include "llvm/ADT/SmallVector.h"
#include "llvm/ADT/StringMap.h"
#include "llvm/ADT/StringRef.h"
#include "llvm/ADT/StringSwitch.h"
#include "llvm/Config/llvm-config.h"
#include "llvm/Support/MemoryBuffer.h"
#include "llvm/Support/raw_ostream.h"
#include "llvm/TargetParser/Triple.h"
#include "llvm/TargetParser/X86TargetParser.h"
#include <string.h>

// Include the platform-specific parts of this class.
#ifdef LLVM_ON_UNIX
#include "Unix/Host.inc"
#include <sched.h>
#endif
#ifdef _WIN32
#include "Windows/Host.inc"
#endif
#ifdef _MSC_VER
#include <intrin.h>
#endif
#ifdef __MVS__
#include "llvm/Support/BCD.h"
#endif
#if defined(__APPLE__)
#include <mach/host_info.h>
#include <mach/mach.h>
#include <mach/mach_host.h>
#include <mach/machine.h>
#include <sys/param.h>
#include <sys/sysctl.h>
#endif
#ifdef _AIX
#include <sys/systemcfg.h>
#endif
#if defined(__sun__) && defined(__svr4__)
#include <kstat.h>
#endif
#if defined(__GNUC__) || defined(__clang__)
#if (defined(__i386__) || defined(__x86_64__)) && !defined(_MSC_VER)
#include <cpuid.h>
#endif
#endif

#define DEBUG_TYPE "host-detection"

//===----------------------------------------------------------------------===//
//
//  Implementations of the CPU detection routines
//
//===----------------------------------------------------------------------===//

using namespace llvm;

static std::unique_ptr<llvm::MemoryBuffer>
    LLVM_ATTRIBUTE_UNUSED getProcCpuinfoContent() {
  const char *CPUInfoFile = "/proc/cpuinfo";
  if (const char *CpuinfoIntercept = std::getenv("LLVM_CPUINFO"))
    CPUInfoFile = CpuinfoIntercept;
  llvm::ErrorOr<std::unique_ptr<llvm::MemoryBuffer>> Text =
      llvm::MemoryBuffer::getFileAsStream(CPUInfoFile);

  if (std::error_code EC = Text.getError()) {
    llvm::errs() << "Can't read " << CPUInfoFile << ": " << EC.message()
                 << "\n";
    return nullptr;
  }
  return std::move(*Text);
}

StringRef sys::detail::getHostCPUNameForPowerPC(StringRef ProcCpuinfoContent) {
  // Access to the Processor Version Register (PVR) on PowerPC is privileged,
  // and so we must use an operating-system interface to determine the current
  // processor type. On Linux, this is exposed through the /proc/cpuinfo file.
  const char *generic = "generic";

  // The cpu line is second (after the 'processor: 0' line), so if this
  // buffer is too small then something has changed (or is wrong).
  StringRef::const_iterator CPUInfoStart = ProcCpuinfoContent.begin();
  StringRef::const_iterator CPUInfoEnd = ProcCpuinfoContent.end();

  StringRef::const_iterator CIP = CPUInfoStart;

  StringRef::const_iterator CPUStart = nullptr;
  size_t CPULen = 0;

  // We need to find the first line which starts with cpu, spaces, and a colon.
  // After the colon, there may be some additional spaces and then the cpu type.
  while (CIP < CPUInfoEnd && CPUStart == nullptr) {
    if (CIP < CPUInfoEnd && *CIP == '\n')
      ++CIP;

    if (CIP < CPUInfoEnd && *CIP == 'c') {
      ++CIP;
      if (CIP < CPUInfoEnd && *CIP == 'p') {
        ++CIP;
        if (CIP < CPUInfoEnd && *CIP == 'u') {
          ++CIP;
          while (CIP < CPUInfoEnd && (*CIP == ' ' || *CIP == '\t'))
            ++CIP;

          if (CIP < CPUInfoEnd && *CIP == ':') {
            ++CIP;
            while (CIP < CPUInfoEnd && (*CIP == ' ' || *CIP == '\t'))
              ++CIP;

            if (CIP < CPUInfoEnd) {
              CPUStart = CIP;
              while (CIP < CPUInfoEnd && (*CIP != ' ' && *CIP != '\t' &&
                                          *CIP != ',' && *CIP != '\n'))
                ++CIP;
              CPULen = CIP - CPUStart;
            }
          }
        }
      }
    }

    if (CPUStart == nullptr)
      while (CIP < CPUInfoEnd && *CIP != '\n')
        ++CIP;
  }

  if (CPUStart == nullptr)
    return generic;

  return StringSwitch<const char *>(StringRef(CPUStart, CPULen))
      .Case("604e", "604e")
      .Case("604", "604")
      .Case("7400", "7400")
      .Case("7410", "7400")
      .Case("7447", "7400")
      .Case("7455", "7450")
      .Case("G4", "g4")
      .Case("POWER4", "970")
      .Case("PPC970FX", "970")
      .Case("PPC970MP", "970")
      .Case("G5", "g5")
      .Case("POWER5", "g5")
      .Case("A2", "a2")
      .Case("POWER6", "pwr6")
      .Case("POWER7", "pwr7")
      .Case("POWER8", "pwr8")
      .Case("POWER8E", "pwr8")
      .Case("POWER8NVL", "pwr8")
      .Case("POWER9", "pwr9")
      .Case("POWER10", "pwr10")
      .Case("POWER11", "pwr11")
      // FIXME: If we get a simulator or machine with the capabilities of
      // mcpu=future, we should revisit this and add the name reported by the
      // simulator/machine.
      .Default(generic);
}

StringRef sys::detail::getHostCPUNameForARM(StringRef ProcCpuinfoContent) {
  // The cpuid register on arm is not accessible from user space. On Linux,
  // it is exposed through the /proc/cpuinfo file.

  // Read 32 lines from /proc/cpuinfo, which should contain the CPU part line
  // in all cases.
  SmallVector<StringRef, 32> Lines;
  ProcCpuinfoContent.split(Lines, "\n");

  // Look for the CPU implementer line.
  StringRef Implementer;
  StringRef Hardware;
  StringRef Part;
  for (unsigned I = 0, E = Lines.size(); I != E; ++I) {
    if (Lines[I].starts_with("CPU implementer"))
      Implementer = Lines[I].substr(15).ltrim("\t :");
    if (Lines[I].starts_with("Hardware"))
      Hardware = Lines[I].substr(8).ltrim("\t :");
    if (Lines[I].starts_with("CPU part"))
      Part = Lines[I].substr(8).ltrim("\t :");
  }

  if (Implementer == "0x41") { // ARM Ltd.
    // MSM8992/8994 may give cpu part for the core that the kernel is running on,
    // which is undeterministic and wrong. Always return cortex-a53 for these SoC.
    if (Hardware.ends_with("MSM8994") || Hardware.ends_with("MSM8996"))
      return "cortex-a53";


    // The CPU part is a 3 digit hexadecimal number with a 0x prefix. The
    // values correspond to the "Part number" in the CP15/c0 register. The
    // contents are specified in the various processor manuals.
    // This corresponds to the Main ID Register in Technical Reference Manuals.
    // and is used in programs like sys-utils
    return StringSwitch<const char *>(Part)
        .Case("0x926", "arm926ej-s")
        .Case("0xb02", "mpcore")
        .Case("0xb36", "arm1136j-s")
        .Case("0xb56", "arm1156t2-s")
        .Case("0xb76", "arm1176jz-s")
        .Case("0xc05", "cortex-a5")
        .Case("0xc07", "cortex-a7")
        .Case("0xc08", "cortex-a8")
        .Case("0xc09", "cortex-a9")
        .Case("0xc0f", "cortex-a15")
        .Case("0xc0e", "cortex-a17")
        .Case("0xc20", "cortex-m0")
        .Case("0xc23", "cortex-m3")
        .Case("0xc24", "cortex-m4")
        .Case("0xc27", "cortex-m7")
        .Case("0xd20", "cortex-m23")
        .Case("0xd21", "cortex-m33")
        .Case("0xd24", "cortex-m52")
        .Case("0xd22", "cortex-m55")
        .Case("0xd23", "cortex-m85")
        .Case("0xc18", "cortex-r8")
        .Case("0xd13", "cortex-r52")
        .Case("0xd16", "cortex-r52plus")
        .Case("0xd15", "cortex-r82")
        .Case("0xd14", "cortex-r82ae")
        .Case("0xd02", "cortex-a34")
        .Case("0xd04", "cortex-a35")
        .Case("0xd03", "cortex-a53")
        .Case("0xd05", "cortex-a55")
        .Case("0xd46", "cortex-a510")
        .Case("0xd80", "cortex-a520")
        .Case("0xd88", "cortex-a520ae")
        .Case("0xd07", "cortex-a57")
        .Case("0xd06", "cortex-a65")
        .Case("0xd43", "cortex-a65ae")
        .Case("0xd08", "cortex-a72")
        .Case("0xd09", "cortex-a73")
        .Case("0xd0a", "cortex-a75")
        .Case("0xd0b", "cortex-a76")
        .Case("0xd0e", "cortex-a76ae")
        .Case("0xd0d", "cortex-a77")
        .Case("0xd41", "cortex-a78")
        .Case("0xd42", "cortex-a78ae")
        .Case("0xd4b", "cortex-a78c")
        .Case("0xd47", "cortex-a710")
        .Case("0xd4d", "cortex-a715")
        .Case("0xd81", "cortex-a720")
        .Case("0xd89", "cortex-a720ae")
        .Case("0xd87", "cortex-a725")
        .Case("0xd44", "cortex-x1")
        .Case("0xd4c", "cortex-x1c")
        .Case("0xd48", "cortex-x2")
        .Case("0xd4e", "cortex-x3")
        .Case("0xd82", "cortex-x4")
        .Case("0xd85", "cortex-x925")
        .Case("0xd4a", "neoverse-e1")
        .Case("0xd0c", "neoverse-n1")
        .Case("0xd49", "neoverse-n2")
        .Case("0xd8e", "neoverse-n3")
        .Case("0xd40", "neoverse-v1")
        .Case("0xd4f", "neoverse-v2")
        .Case("0xd84", "neoverse-v3")
        .Case("0xd83", "neoverse-v3ae")
        .Default("generic");
  }

  if (Implementer == "0x42" || Implementer == "0x43") { // Broadcom | Cavium.
    return StringSwitch<const char *>(Part)
      .Case("0x516", "thunderx2t99")
      .Case("0x0516", "thunderx2t99")
      .Case("0xaf", "thunderx2t99")
      .Case("0x0af", "thunderx2t99")
      .Case("0xa1", "thunderxt88")
      .Case("0x0a1", "thunderxt88")
      .Default("generic");
  }

  if (Implementer == "0x46") { // Fujitsu Ltd.
    return StringSwitch<const char *>(Part)
        .Case("0x001", "a64fx")
        .Case("0x003", "fujitsu-monaka")
        .Default("generic");
  }

  if (Implementer == "0x4e") { // NVIDIA Corporation
    return StringSwitch<const char *>(Part)
        .Case("0x004", "carmel")
        .Default("generic");
  }

  if (Implementer == "0x48") // HiSilicon Technologies, Inc.
    // The CPU part is a 3 digit hexadecimal number with a 0x prefix. The
    // values correspond to the "Part number" in the CP15/c0 register. The
    // contents are specified in the various processor manuals.
    return StringSwitch<const char *>(Part)
      .Case("0xd01", "tsv110")
      .Default("generic");

  if (Implementer == "0x51") // Qualcomm Technologies, Inc.
    // The CPU part is a 3 digit hexadecimal number with a 0x prefix. The
    // values correspond to the "Part number" in the CP15/c0 register. The
    // contents are specified in the various processor manuals.
    return StringSwitch<const char *>(Part)
        .Case("0x06f", "krait") // APQ8064
        .Case("0x201", "kryo")
        .Case("0x205", "kryo")
        .Case("0x211", "kryo")
        .Case("0x800", "cortex-a73") // Kryo 2xx Gold
        .Case("0x801", "cortex-a73") // Kryo 2xx Silver
        .Case("0x802", "cortex-a75") // Kryo 3xx Gold
        .Case("0x803", "cortex-a75") // Kryo 3xx Silver
        .Case("0x804", "cortex-a76") // Kryo 4xx Gold
        .Case("0x805", "cortex-a76") // Kryo 4xx/5xx Silver
        .Case("0xc00", "falkor")
        .Case("0xc01", "saphira")
        .Case("0x001", "oryon-1")
        .Default("generic");
  if (Implementer == "0x53") { // Samsung Electronics Co., Ltd.
    // The Exynos chips have a convoluted ID scheme that doesn't seem to follow
    // any predictive pattern across variants and parts.
    unsigned Variant = 0, Part = 0;

    // Look for the CPU variant line, whose value is a 1 digit hexadecimal
    // number, corresponding to the Variant bits in the CP15/C0 register.
    for (auto I : Lines)
      if (I.consume_front("CPU variant"))
        I.ltrim("\t :").getAsInteger(0, Variant);

    // Look for the CPU part line, whose value is a 3 digit hexadecimal
    // number, corresponding to the PartNum bits in the CP15/C0 register.
    for (auto I : Lines)
      if (I.consume_front("CPU part"))
        I.ltrim("\t :").getAsInteger(0, Part);

    unsigned Exynos = (Variant << 12) | Part;
    switch (Exynos) {
    default:
      // Default by falling through to Exynos M3.
      [[fallthrough]];
    case 0x1002:
      return "exynos-m3";
    case 0x1003:
      return "exynos-m4";
    }
  }

  if (Implementer == "0x63") { // Arm China.
    return StringSwitch<const char *>(Part)
        .Case("0x132", "star-mc1")
        .Default("generic");
  }

  if (Implementer == "0x6d") { // Microsoft Corporation.
    // The Microsoft Azure Cobalt 100 CPU is handled as a Neoverse N2.
    return StringSwitch<const char *>(Part)
        .Case("0xd49", "neoverse-n2")
        .Default("generic");
  }

  if (Implementer == "0xc0") { // Ampere Computing
    return StringSwitch<const char *>(Part)
        .Case("0xac3", "ampere1")
        .Case("0xac4", "ampere1a")
        .Case("0xac5", "ampere1b")
        .Default("generic");
  }

  return "generic";
}

namespace {
StringRef getCPUNameFromS390Model(unsigned int Id, bool HaveVectorSupport) {
  switch (Id) {
    case 2064:  // z900 not supported by LLVM
    case 2066:
    case 2084:  // z990 not supported by LLVM
    case 2086:
    case 2094:  // z9-109 not supported by LLVM
    case 2096:
      return "generic";
    case 2097:
    case 2098:
      return "z10";
    case 2817:
    case 2818:
      return "z196";
    case 2827:
    case 2828:
      return "zEC12";
    case 2964:
    case 2965:
      return HaveVectorSupport? "z13" : "zEC12";
    case 3906:
    case 3907:
      return HaveVectorSupport? "z14" : "zEC12";
    case 8561:
    case 8562:
      return HaveVectorSupport? "z15" : "zEC12";
    case 3931:
    case 3932:
    default:
      return HaveVectorSupport? "z16" : "zEC12";
  }
}
} // end anonymous namespace

StringRef sys::detail::getHostCPUNameForS390x(StringRef ProcCpuinfoContent) {
  // STIDP is a privileged operation, so use /proc/cpuinfo instead.

  // The "processor 0:" line comes after a fair amount of other information,
  // including a cache breakdown, but this should be plenty.
  SmallVector<StringRef, 32> Lines;
  ProcCpuinfoContent.split(Lines, "\n");

  // Look for the CPU features.
  SmallVector<StringRef, 32> CPUFeatures;
  for (unsigned I = 0, E = Lines.size(); I != E; ++I)
    if (Lines[I].starts_with("features")) {
      size_t Pos = Lines[I].find(':');
      if (Pos != StringRef::npos) {
        Lines[I].drop_front(Pos + 1).split(CPUFeatures, ' ');
        break;
      }
    }

  // We need to check for the presence of vector support independently of
  // the machine type, since we may only use the vector register set when
  // supported by the kernel (and hypervisor).
  bool HaveVectorSupport = false;
  for (unsigned I = 0, E = CPUFeatures.size(); I != E; ++I) {
    if (CPUFeatures[I] == "vx")
      HaveVectorSupport = true;
  }

  // Now check the processor machine type.
  for (unsigned I = 0, E = Lines.size(); I != E; ++I) {
    if (Lines[I].starts_with("processor ")) {
      size_t Pos = Lines[I].find("machine = ");
      if (Pos != StringRef::npos) {
        Pos += sizeof("machine = ") - 1;
        unsigned int Id;
        if (!Lines[I].drop_front(Pos).getAsInteger(10, Id))
          return getCPUNameFromS390Model(Id, HaveVectorSupport);
      }
      break;
    }
  }

  return "generic";
}

StringRef sys::detail::getHostCPUNameForRISCV(StringRef ProcCpuinfoContent) {
  // There are 24 lines in /proc/cpuinfo
  SmallVector<StringRef> Lines;
  ProcCpuinfoContent.split(Lines, "\n");

  // Look for uarch line to determine cpu name
  StringRef UArch;
  for (unsigned I = 0, E = Lines.size(); I != E; ++I) {
    if (Lines[I].starts_with("uarch")) {
      UArch = Lines[I].substr(5).ltrim("\t :");
      break;
    }
  }

  return StringSwitch<const char *>(UArch)
      .Case("sifive,u74-mc", "sifive-u74")
      .Case("sifive,bullet0", "sifive-u74")
      .Default("");
}

StringRef sys::detail::getHostCPUNameForBPF() {
#if !defined(__linux__) || !defined(__x86_64__)
  return "generic";
#else
  uint8_t v3_insns[40] __attribute__ ((aligned (8))) =
      /* BPF_MOV64_IMM(BPF_REG_0, 0) */
    { 0xb7, 0x0, 0x0, 0x0, 0x0, 0x0, 0x0, 0x0,
      /* BPF_MOV64_IMM(BPF_REG_2, 1) */
      0xb7, 0x2, 0x0, 0x0, 0x1, 0x0, 0x0, 0x0,
      /* BPF_JMP32_REG(BPF_JLT, BPF_REG_0, BPF_REG_2, 1) */
      0xae, 0x20, 0x1, 0x0, 0x0, 0x0, 0x0, 0x0,
      /* BPF_MOV64_IMM(BPF_REG_0, 1) */
      0xb7, 0x0, 0x0, 0x0, 0x1, 0x0, 0x0, 0x0,
      /* BPF_EXIT_INSN() */
      0x95, 0x0, 0x0, 0x0, 0x0, 0x0, 0x0, 0x0 };

  uint8_t v2_insns[40] __attribute__ ((aligned (8))) =
      /* BPF_MOV64_IMM(BPF_REG_0, 0) */
    { 0xb7, 0x0, 0x0, 0x0, 0x0, 0x0, 0x0, 0x0,
      /* BPF_MOV64_IMM(BPF_REG_2, 1) */
      0xb7, 0x2, 0x0, 0x0, 0x1, 0x0, 0x0, 0x0,
      /* BPF_JMP_REG(BPF_JLT, BPF_REG_0, BPF_REG_2, 1) */
      0xad, 0x20, 0x1, 0x0, 0x0, 0x0, 0x0, 0x0,
      /* BPF_MOV64_IMM(BPF_REG_0, 1) */
      0xb7, 0x0, 0x0, 0x0, 0x1, 0x0, 0x0, 0x0,
      /* BPF_EXIT_INSN() */
      0x95, 0x0, 0x0, 0x0, 0x0, 0x0, 0x0, 0x0 };

  struct bpf_prog_load_attr {
    uint32_t prog_type;
    uint32_t insn_cnt;
    uint64_t insns;
    uint64_t license;
    uint32_t log_level;
    uint32_t log_size;
    uint64_t log_buf;
    uint32_t kern_version;
    uint32_t prog_flags;
  } attr = {};
  attr.prog_type = 1; /* BPF_PROG_TYPE_SOCKET_FILTER */
  attr.insn_cnt = 5;
  attr.insns = (uint64_t)v3_insns;
  attr.license = (uint64_t)"DUMMY";

  int fd = syscall(321 /* __NR_bpf */, 5 /* BPF_PROG_LOAD */, &attr,
                   sizeof(attr));
  if (fd >= 0) {
    close(fd);
    return "v3";
  }

  /* Clear the whole attr in case its content changed by syscall. */
  memset(&attr, 0, sizeof(attr));
  attr.prog_type = 1; /* BPF_PROG_TYPE_SOCKET_FILTER */
  attr.insn_cnt = 5;
  attr.insns = (uint64_t)v2_insns;
  attr.license = (uint64_t)"DUMMY";
  fd = syscall(321 /* __NR_bpf */, 5 /* BPF_PROG_LOAD */, &attr, sizeof(attr));
  if (fd >= 0) {
    close(fd);
    return "v2";
  }
  return "v1";
#endif
}

#if defined(__i386__) || defined(_M_IX86) || defined(__x86_64__) ||            \
    defined(_M_X64)

/// getX86CpuIDAndInfo - Execute the specified cpuid and return the 4 values in
/// the specified arguments.  If we can't run cpuid on the host, return true.
static bool getX86CpuIDAndInfo(unsigned value, unsigned *rEAX, unsigned *rEBX,
                               unsigned *rECX, unsigned *rEDX) {
#if (defined(__i386__) || defined(__x86_64__)) && !defined(_MSC_VER)
  return !__get_cpuid(value, rEAX, rEBX, rECX, rEDX);
#elif defined(_MSC_VER)
  // The MSVC intrinsic is portable across x86 and x64.
  int registers[4];
  __cpuid(registers, value);
  *rEAX = registers[0];
  *rEBX = registers[1];
  *rECX = registers[2];
  *rEDX = registers[3];
  return false;
#else
  return true;
#endif
}

namespace llvm {
namespace sys {
namespace detail {
namespace x86 {

VendorSignatures getVendorSignature(unsigned *MaxLeaf) {
  unsigned EAX = 0, EBX = 0, ECX = 0, EDX = 0;
  if (MaxLeaf == nullptr)
    MaxLeaf = &EAX;
  else
    *MaxLeaf = 0;

  if (getX86CpuIDAndInfo(0, MaxLeaf, &EBX, &ECX, &EDX) || *MaxLeaf < 1)
    return VendorSignatures::UNKNOWN;

  // "Genu ineI ntel"
  if (EBX == 0x756e6547 && EDX == 0x49656e69 && ECX == 0x6c65746e)
    return VendorSignatures::GENUINE_INTEL;

  // "Auth enti cAMD"
  if (EBX == 0x68747541 && EDX == 0x69746e65 && ECX == 0x444d4163)
    return VendorSignatures::AUTHENTIC_AMD;

  return VendorSignatures::UNKNOWN;
}

} // namespace x86
} // namespace detail
} // namespace sys
} // namespace llvm

using namespace llvm::sys::detail::x86;

/// getX86CpuIDAndInfoEx - Execute the specified cpuid with subleaf and return
/// the 4 values in the specified arguments.  If we can't run cpuid on the host,
/// return true.
static bool getX86CpuIDAndInfoEx(unsigned value, unsigned subleaf,
                                 unsigned *rEAX, unsigned *rEBX, unsigned *rECX,
                                 unsigned *rEDX) {
  // TODO(boomanaiden154): When the minimum toolchain versions for gcc and clang
  // are such that __cpuidex is defined within cpuid.h for both, we can remove
  // the __get_cpuid_count function and share the MSVC implementation between
  // all three.
#if (defined(__i386__) || defined(__x86_64__)) && !defined(_MSC_VER)
  return !__get_cpuid_count(value, subleaf, rEAX, rEBX, rECX, rEDX);
#elif defined(_MSC_VER)
  int registers[4];
  __cpuidex(registers, value, subleaf);
  *rEAX = registers[0];
  *rEBX = registers[1];
  *rECX = registers[2];
  *rEDX = registers[3];
  return false;
#else
  return true;
#endif
}

// Read control register 0 (XCR0). Used to detect features such as AVX.
static bool getX86XCR0(unsigned *rEAX, unsigned *rEDX) {
  // TODO(boomanaiden154): When the minimum toolchain versions for gcc and clang
  // are such that _xgetbv is supported by both, we can unify the implementation
  // with MSVC and remove all inline assembly.
#if defined(__GNUC__) || defined(__clang__)
  // Check xgetbv; this uses a .byte sequence instead of the instruction
  // directly because older assemblers do not include support for xgetbv and
  // there is no easy way to conditionally compile based on the assembler used.
  __asm__(".byte 0x0f, 0x01, 0xd0" : "=a"(*rEAX), "=d"(*rEDX) : "c"(0));
  return false;
#elif defined(_MSC_FULL_VER) && defined(_XCR_XFEATURE_ENABLED_MASK)
  unsigned long long Result = _xgetbv(_XCR_XFEATURE_ENABLED_MASK);
  *rEAX = Result;
  *rEDX = Result >> 32;
  return false;
#else
  return true;
#endif
}

static void detectX86FamilyModel(unsigned EAX, unsigned *Family,
                                 unsigned *Model) {
  *Family = (EAX >> 8) & 0xf; // Bits 8 - 11
  *Model = (EAX >> 4) & 0xf;  // Bits 4 - 7
  if (*Family == 6 || *Family == 0xf) {
    if (*Family == 0xf)
      // Examine extended family ID if family ID is F.
      *Family += (EAX >> 20) & 0xff; // Bits 20 - 27
    // Examine extended model ID if family ID is 6 or F.
    *Model += ((EAX >> 16) & 0xf) << 4; // Bits 16 - 19
  }
}

#define testFeature(F) (Features[F / 32] & (1 << (F % 32))) != 0

static StringRef getIntelProcessorTypeAndSubtype(unsigned Family,
                                                 unsigned Model,
                                                 const unsigned *Features,
                                                 unsigned *Type,
                                                 unsigned *Subtype) {
  StringRef CPU;

  switch (Family) {
  case 3:
    CPU = "i386";
    break;
  case 4:
    CPU = "i486";
    break;
  case 5:
    if (testFeature(X86::FEATURE_MMX)) {
      CPU = "pentium-mmx";
      break;
    }
    CPU = "pentium";
    break;
  case 6:
    switch (Model) {
    case 0x0f: // Intel Core 2 Duo processor, Intel Core 2 Duo mobile
               // processor, Intel Core 2 Quad processor, Intel Core 2 Quad
               // mobile processor, Intel Core 2 Extreme processor, Intel
               // Pentium Dual-Core processor, Intel Xeon processor, model
               // 0Fh. All processors are manufactured using the 65 nm process.
    case 0x16: // Intel Celeron processor model 16h. All processors are
               // manufactured using the 65 nm process
      CPU = "core2";
      *Type = X86::INTEL_CORE2;
      break;
    case 0x17: // Intel Core 2 Extreme processor, Intel Xeon processor, model
               // 17h. All processors are manufactured using the 45 nm process.
               //
               // 45nm: Penryn , Wolfdale, Yorkfield (XE)
    case 0x1d: // Intel Xeon processor MP. All processors are manufactured using
               // the 45 nm process.
      CPU = "penryn";
      *Type = X86::INTEL_CORE2;
      break;
    case 0x1a: // Intel Core i7 processor and Intel Xeon processor. All
               // processors are manufactured using the 45 nm process.
    case 0x1e: // Intel(R) Core(TM) i7 CPU         870  @ 2.93GHz.
               // As found in a Summer 2010 model iMac.
    case 0x1f:
    case 0x2e:              // Nehalem EX
      CPU = "nehalem";
      *Type = X86::INTEL_COREI7;
      *Subtype = X86::INTEL_COREI7_NEHALEM;
      break;
    case 0x25: // Intel Core i7, laptop version.
    case 0x2c: // Intel Core i7 processor and Intel Xeon processor. All
               // processors are manufactured using the 32 nm process.
    case 0x2f: // Westmere EX
      CPU = "westmere";
      *Type = X86::INTEL_COREI7;
      *Subtype = X86::INTEL_COREI7_WESTMERE;
      break;
    case 0x2a: // Intel Core i7 processor. All processors are manufactured
               // using the 32 nm process.
    case 0x2d:
      CPU = "sandybridge";
      *Type = X86::INTEL_COREI7;
      *Subtype = X86::INTEL_COREI7_SANDYBRIDGE;
      break;
    case 0x3a:
    case 0x3e:              // Ivy Bridge EP
      CPU = "ivybridge";
      *Type = X86::INTEL_COREI7;
      *Subtype = X86::INTEL_COREI7_IVYBRIDGE;
      break;

    // Haswell:
    case 0x3c:
    case 0x3f:
    case 0x45:
    case 0x46:
      CPU = "haswell";
      *Type = X86::INTEL_COREI7;
      *Subtype = X86::INTEL_COREI7_HASWELL;
      break;

    // Broadwell:
    case 0x3d:
    case 0x47:
    case 0x4f:
    case 0x56:
      CPU = "broadwell";
      *Type = X86::INTEL_COREI7;
      *Subtype = X86::INTEL_COREI7_BROADWELL;
      break;

    // Skylake:
    case 0x4e:              // Skylake mobile
    case 0x5e:              // Skylake desktop
    case 0x8e:              // Kaby Lake mobile
    case 0x9e:              // Kaby Lake desktop
    case 0xa5:              // Comet Lake-H/S
    case 0xa6:              // Comet Lake-U
      CPU = "skylake";
      *Type = X86::INTEL_COREI7;
      *Subtype = X86::INTEL_COREI7_SKYLAKE;
      break;

    // Rocketlake:
    case 0xa7:
      CPU = "rocketlake";
      *Type = X86::INTEL_COREI7;
      *Subtype = X86::INTEL_COREI7_ROCKETLAKE;
      break;

    // Skylake Xeon:
    case 0x55:
      *Type = X86::INTEL_COREI7;
      if (testFeature(X86::FEATURE_AVX512BF16)) {
        CPU = "cooperlake";
        *Subtype = X86::INTEL_COREI7_COOPERLAKE;
      } else if (testFeature(X86::FEATURE_AVX512VNNI)) {
        CPU = "cascadelake";
        *Subtype = X86::INTEL_COREI7_CASCADELAKE;
      } else {
        CPU = "skylake-avx512";
        *Subtype = X86::INTEL_COREI7_SKYLAKE_AVX512;
      }
      break;

    // Cannonlake:
    case 0x66:
      CPU = "cannonlake";
      *Type = X86::INTEL_COREI7;
      *Subtype = X86::INTEL_COREI7_CANNONLAKE;
      break;

    // Icelake:
    case 0x7d:
    case 0x7e:
      CPU = "icelake-client";
      *Type = X86::INTEL_COREI7;
      *Subtype = X86::INTEL_COREI7_ICELAKE_CLIENT;
      break;

    // Tigerlake:
    case 0x8c:
    case 0x8d:
      CPU = "tigerlake";
      *Type = X86::INTEL_COREI7;
      *Subtype = X86::INTEL_COREI7_TIGERLAKE;
      break;

    // Alderlake:
    case 0x97:
    case 0x9a:
      CPU = "alderlake";
      *Type = X86::INTEL_COREI7;
      *Subtype = X86::INTEL_COREI7_ALDERLAKE;
      break;

    // Gracemont
    case 0xbe:
      CPU = "gracemont";
      *Type = X86::INTEL_COREI7;
      *Subtype = X86::INTEL_COREI7_ALDERLAKE;
      break;

    // Raptorlake:
    case 0xb7:
    case 0xba:
    case 0xbf:
      CPU = "raptorlake";
      *Type = X86::INTEL_COREI7;
      *Subtype = X86::INTEL_COREI7_ALDERLAKE;
      break;

    // Meteorlake:
    case 0xaa:
    case 0xac:
      CPU = "meteorlake";
      *Type = X86::INTEL_COREI7;
      *Subtype = X86::INTEL_COREI7_ALDERLAKE;
      break;

    // Arrowlake:
    case 0xc5:
    // Arrowlake U:
    case 0xb5:
      CPU = "arrowlake";
      *Type = X86::INTEL_COREI7;
      *Subtype = X86::INTEL_COREI7_ARROWLAKE;
      break;

    // Arrowlake S:
    case 0xc6:
      CPU = "arrowlake-s";
      *Type = X86::INTEL_COREI7;
      *Subtype = X86::INTEL_COREI7_ARROWLAKE_S;
      break;

    // Lunarlake:
    case 0xbd:
      CPU = "lunarlake";
      *Type = X86::INTEL_COREI7;
      *Subtype = X86::INTEL_COREI7_ARROWLAKE_S;
      break;

    // Pantherlake:
    case 0xcc:
      CPU = "pantherlake";
      *Type = X86::INTEL_COREI7;
      *Subtype = X86::INTEL_COREI7_PANTHERLAKE;
      break;

    // Graniterapids:
    case 0xad:
      CPU = "graniterapids";
      *Type = X86::INTEL_COREI7;
      *Subtype = X86::INTEL_COREI7_GRANITERAPIDS;
      break;

    // Granite Rapids D:
    case 0xae:
      CPU = "graniterapids-d";
      *Type = X86::INTEL_COREI7;
      *Subtype = X86::INTEL_COREI7_GRANITERAPIDS_D;
      break;

    // Icelake Xeon:
    case 0x6a:
    case 0x6c:
      CPU = "icelake-server";
      *Type = X86::INTEL_COREI7;
      *Subtype = X86::INTEL_COREI7_ICELAKE_SERVER;
      break;

    // Emerald Rapids:
    case 0xcf:
      CPU = "emeraldrapids";
      *Type = X86::INTEL_COREI7;
      *Subtype = X86::INTEL_COREI7_SAPPHIRERAPIDS;
      break;

    // Sapphire Rapids:
    case 0x8f:
      CPU = "sapphirerapids";
      *Type = X86::INTEL_COREI7;
      *Subtype = X86::INTEL_COREI7_SAPPHIRERAPIDS;
      break;

    case 0x1c: // Most 45 nm Intel Atom processors
    case 0x26: // 45 nm Atom Lincroft
    case 0x27: // 32 nm Atom Medfield
    case 0x35: // 32 nm Atom Midview
    case 0x36: // 32 nm Atom Midview
      CPU = "bonnell";
      *Type = X86::INTEL_BONNELL;
      break;

    // Atom Silvermont codes from the Intel software optimization guide.
    case 0x37:
    case 0x4a:
    case 0x4d:
    case 0x5a:
    case 0x5d:
    case 0x4c: // really airmont
      CPU = "silvermont";
      *Type = X86::INTEL_SILVERMONT;
      break;
    // Goldmont:
    case 0x5c: // Apollo Lake
    case 0x5f: // Denverton
      CPU = "goldmont";
      *Type = X86::INTEL_GOLDMONT;
      break;
    case 0x7a:
      CPU = "goldmont-plus";
      *Type = X86::INTEL_GOLDMONT_PLUS;
      break;
    case 0x86:
    case 0x8a: // Lakefield
    case 0x96: // Elkhart Lake
    case 0x9c: // Jasper Lake
      CPU = "tremont";
      *Type = X86::INTEL_TREMONT;
      break;

    // Sierraforest:
    case 0xaf:
      CPU = "sierraforest";
      *Type = X86::INTEL_SIERRAFOREST;
      break;

    // Grandridge:
    case 0xb6:
      CPU = "grandridge";
      *Type = X86::INTEL_GRANDRIDGE;
      break;

    // Clearwaterforest:
    case 0xdd:
      CPU = "clearwaterforest";
      *Type = X86::INTEL_CLEARWATERFOREST;
      break;

    // Xeon Phi (Knights Landing + Knights Mill):
    case 0x57:
      CPU = "knl";
      *Type = X86::INTEL_KNL;
      break;
    case 0x85:
      CPU = "knm";
      *Type = X86::INTEL_KNM;
      break;

    default: // Unknown family 6 CPU, try to guess.
      // Don't both with Type/Subtype here, they aren't used by the caller.
      // They're used above to keep the code in sync with compiler-rt.
      // TODO detect tigerlake host from model
      if (testFeature(X86::FEATURE_AVX512VP2INTERSECT)) {
        CPU = "tigerlake";
      } else if (testFeature(X86::FEATURE_AVX512VBMI2)) {
        CPU = "icelake-client";
      } else if (testFeature(X86::FEATURE_AVX512VBMI)) {
        CPU = "cannonlake";
      } else if (testFeature(X86::FEATURE_AVX512BF16)) {
        CPU = "cooperlake";
      } else if (testFeature(X86::FEATURE_AVX512VNNI)) {
        CPU = "cascadelake";
      } else if (testFeature(X86::FEATURE_AVX512VL)) {
        CPU = "skylake-avx512";
      } else if (testFeature(X86::FEATURE_CLFLUSHOPT)) {
        if (testFeature(X86::FEATURE_SHA))
          CPU = "goldmont";
        else
          CPU = "skylake";
      } else if (testFeature(X86::FEATURE_ADX)) {
        CPU = "broadwell";
      } else if (testFeature(X86::FEATURE_AVX2)) {
        CPU = "haswell";
      } else if (testFeature(X86::FEATURE_AVX)) {
        CPU = "sandybridge";
      } else if (testFeature(X86::FEATURE_SSE4_2)) {
        if (testFeature(X86::FEATURE_MOVBE))
          CPU = "silvermont";
        else
          CPU = "nehalem";
      } else if (testFeature(X86::FEATURE_SSE4_1)) {
        CPU = "penryn";
      } else if (testFeature(X86::FEATURE_SSSE3)) {
        if (testFeature(X86::FEATURE_MOVBE))
          CPU = "bonnell";
        else
          CPU = "core2";
      } else if (testFeature(X86::FEATURE_64BIT)) {
        CPU = "core2";
      } else if (testFeature(X86::FEATURE_SSE3)) {
        CPU = "yonah";
      } else if (testFeature(X86::FEATURE_SSE2)) {
        CPU = "pentium-m";
      } else if (testFeature(X86::FEATURE_SSE)) {
        CPU = "pentium3";
      } else if (testFeature(X86::FEATURE_MMX)) {
        CPU = "pentium2";
      } else {
        CPU = "pentiumpro";
      }
      break;
    }
    break;
  case 15: {
    if (testFeature(X86::FEATURE_64BIT)) {
      CPU = "nocona";
      break;
    }
    if (testFeature(X86::FEATURE_SSE3)) {
      CPU = "prescott";
      break;
    }
    CPU = "pentium4";
    break;
  }
  case 19:
    switch (Model) {
    // Diamond Rapids:
    case 0x01:
      CPU = "diamondrapids";
      *Type = X86::INTEL_COREI7;
      *Subtype = X86::INTEL_COREI7_DIAMONDRAPIDS;
      break;

    default: // Unknown family 19 CPU.
      break;
    }
    break;
  default:
    break; // Unknown.
  }

  return CPU;
}

static const char *getAMDProcessorTypeAndSubtype(unsigned Family,
                                                 unsigned Model,
                                                 const unsigned *Features,
                                                 unsigned *Type,
                                                 unsigned *Subtype) {
  const char *CPU = 0;

  switch (Family) {
  case 4:
    CPU = "i486";
    break;
  case 5:
    CPU = "pentium";
    switch (Model) {
    case 6:
    case 7:
      CPU = "k6";
      break;
    case 8:
      CPU = "k6-2";
      break;
    case 9:
    case 13:
      CPU = "k6-3";
      break;
    case 10:
      CPU = "geode";
      break;
    }
    break;
  case 6:
    if (testFeature(X86::FEATURE_SSE)) {
      CPU = "athlon-xp";
      break;
    }
    CPU = "athlon";
    break;
  case 15:
    if (testFeature(X86::FEATURE_SSE3)) {
      CPU = "k8-sse3";
      break;
    }
    CPU = "k8";
    break;
  case 16:
  case 18:
    CPU = "amdfam10";
    *Type = X86::AMDFAM10H; // "amdfam10"
    switch (Model) {
    case 2:
      *Subtype = X86::AMDFAM10H_BARCELONA;
      break;
    case 4:
      *Subtype = X86::AMDFAM10H_SHANGHAI;
      break;
    case 8:
      *Subtype = X86::AMDFAM10H_ISTANBUL;
      break;
    }
    break;
  case 20:
    CPU = "btver1";
    *Type = X86::AMD_BTVER1;
    break;
  case 21:
    CPU = "bdver1";
    *Type = X86::AMDFAM15H;
    if (Model >= 0x60 && Model <= 0x7f) {
      CPU = "bdver4";
      *Subtype = X86::AMDFAM15H_BDVER4;
      break; // 60h-7Fh: Excavator
    }
    if (Model >= 0x30 && Model <= 0x3f) {
      CPU = "bdver3";
      *Subtype = X86::AMDFAM15H_BDVER3;
      break; // 30h-3Fh: Steamroller
    }
    if ((Model >= 0x10 && Model <= 0x1f) || Model == 0x02) {
      CPU = "bdver2";
      *Subtype = X86::AMDFAM15H_BDVER2;
      break; // 02h, 10h-1Fh: Piledriver
    }
    if (Model <= 0x0f) {
      *Subtype = X86::AMDFAM15H_BDVER1;
      break; // 00h-0Fh: Bulldozer
    }
    break;
  case 22:
    CPU = "btver2";
    *Type = X86::AMD_BTVER2;
    break;
  case 23:
    CPU = "znver1";
    *Type = X86::AMDFAM17H;
    if ((Model >= 0x30 && Model <= 0x3f) || (Model == 0x47) ||
        (Model >= 0x60 && Model <= 0x67) || (Model >= 0x68 && Model <= 0x6f) ||
        (Model >= 0x70 && Model <= 0x7f) || (Model >= 0x84 && Model <= 0x87) ||
        (Model >= 0x90 && Model <= 0x97) || (Model >= 0x98 && Model <= 0x9f) ||
        (Model >= 0xa0 && Model <= 0xaf)) {
      // Family 17h Models 30h-3Fh (Starship) Zen 2
      // Family 17h Models 47h (Cardinal) Zen 2
      // Family 17h Models 60h-67h (Renoir) Zen 2
      // Family 17h Models 68h-6Fh (Lucienne) Zen 2
      // Family 17h Models 70h-7Fh (Matisse) Zen 2
      // Family 17h Models 84h-87h (ProjectX) Zen 2
      // Family 17h Models 90h-97h (VanGogh) Zen 2
      // Family 17h Models 98h-9Fh (Mero) Zen 2
      // Family 17h Models A0h-AFh (Mendocino) Zen 2
      CPU = "znver2";
      *Subtype = X86::AMDFAM17H_ZNVER2;
      break;
    }
    if ((Model >= 0x10 && Model <= 0x1f) || (Model >= 0x20 && Model <= 0x2f)) {
      // Family 17h Models 10h-1Fh (Raven1) Zen
      // Family 17h Models 10h-1Fh (Picasso) Zen+
      // Family 17h Models 20h-2Fh (Raven2 x86) Zen
      *Subtype = X86::AMDFAM17H_ZNVER1;
      break;
    }
    break;
  case 25:
    CPU = "znver3";
    *Type = X86::AMDFAM19H;
    if (Model <= 0x0f || (Model >= 0x20 && Model <= 0x2f) ||
        (Model >= 0x30 && Model <= 0x3f) || (Model >= 0x40 && Model <= 0x4f) ||
        (Model >= 0x50 && Model <= 0x5f)) {
      // Family 19h Models 00h-0Fh (Genesis, Chagall) Zen 3
      // Family 19h Models 20h-2Fh (Vermeer) Zen 3
      // Family 19h Models 30h-3Fh (Badami) Zen 3
      // Family 19h Models 40h-4Fh (Rembrandt) Zen 3+
      // Family 19h Models 50h-5Fh (Cezanne) Zen 3
      *Subtype = X86::AMDFAM19H_ZNVER3;
      break;
    }
    if ((Model >= 0x10 && Model <= 0x1f) || (Model >= 0x60 && Model <= 0x6f) ||
        (Model >= 0x70 && Model <= 0x77) || (Model >= 0x78 && Model <= 0x7f) ||
        (Model >= 0xa0 && Model <= 0xaf)) {
      // Family 19h Models 10h-1Fh (Stones; Storm Peak) Zen 4
      // Family 19h Models 60h-6Fh (Raphael) Zen 4
      // Family 19h Models 70h-77h (Phoenix, Hawkpoint1) Zen 4
      // Family 19h Models 78h-7Fh (Phoenix 2, Hawkpoint2) Zen 4
      // Family 19h Models A0h-AFh (Stones-Dense) Zen 4
      CPU = "znver4";
      *Subtype = X86::AMDFAM19H_ZNVER4;
      break; //  "znver4"
    }
    break; // family 19h
  case 26:
    CPU = "znver5";
    *Type = X86::AMDFAM1AH;
    if (Model <= 0x77) {
      // Models 00h-0Fh (Breithorn).
      // Models 10h-1Fh (Breithorn-Dense).
      // Models 20h-2Fh (Strix 1).
      // Models 30h-37h (Strix 2).
      // Models 38h-3Fh (Strix 3).
      // Models 40h-4Fh (Granite Ridge).
      // Models 50h-5Fh (Weisshorn).
      // Models 60h-6Fh (Krackan1).
      // Models 70h-77h (Sarlak).
      CPU = "znver5";
      *Subtype = X86::AMDFAM1AH_ZNVER5;
      break; //  "znver5"
    }
    break;

  default:
    break; // Unknown AMD CPU.
  }

  return CPU;
}

#undef testFeature

static void getAvailableFeatures(unsigned ECX, unsigned EDX, unsigned MaxLeaf,
                                 unsigned *Features) {
  unsigned EAX, EBX;

  auto setFeature = [&](unsigned F) {
    Features[F / 32] |= 1U << (F % 32);
  };

  if ((EDX >> 15) & 1)
    setFeature(X86::FEATURE_CMOV);
  if ((EDX >> 23) & 1)
    setFeature(X86::FEATURE_MMX);
  if ((EDX >> 25) & 1)
    setFeature(X86::FEATURE_SSE);
  if ((EDX >> 26) & 1)
    setFeature(X86::FEATURE_SSE2);

  if ((ECX >> 0) & 1)
    setFeature(X86::FEATURE_SSE3);
  if ((ECX >> 1) & 1)
    setFeature(X86::FEATURE_PCLMUL);
  if ((ECX >> 9) & 1)
    setFeature(X86::FEATURE_SSSE3);
  if ((ECX >> 12) & 1)
    setFeature(X86::FEATURE_FMA);
  if ((ECX >> 19) & 1)
    setFeature(X86::FEATURE_SSE4_1);
  if ((ECX >> 20) & 1) {
    setFeature(X86::FEATURE_SSE4_2);
    setFeature(X86::FEATURE_CRC32);
  }
  if ((ECX >> 23) & 1)
    setFeature(X86::FEATURE_POPCNT);
  if ((ECX >> 25) & 1)
    setFeature(X86::FEATURE_AES);

  if ((ECX >> 22) & 1)
    setFeature(X86::FEATURE_MOVBE);

  // If CPUID indicates support for XSAVE, XRESTORE and AVX, and XGETBV
  // indicates that the AVX registers will be saved and restored on context
  // switch, then we have full AVX support.
  const unsigned AVXBits = (1 << 27) | (1 << 28);
  bool HasAVX = ((ECX & AVXBits) == AVXBits) && !getX86XCR0(&EAX, &EDX) &&
                ((EAX & 0x6) == 0x6);
#if defined(__APPLE__)
  // Darwin lazily saves the AVX512 context on first use: trust that the OS will
  // save the AVX512 context if we use AVX512 instructions, even the bit is not
  // set right now.
  bool HasAVX512Save = true;
#else
  // AVX512 requires additional context to be saved by the OS.
  bool HasAVX512Save = HasAVX && ((EAX & 0xe0) == 0xe0);
#endif

  if (HasAVX)
    setFeature(X86::FEATURE_AVX);

  bool HasLeaf7 =
      MaxLeaf >= 0x7 && !getX86CpuIDAndInfoEx(0x7, 0x0, &EAX, &EBX, &ECX, &EDX);

  if (HasLeaf7 && ((EBX >> 3) & 1))
    setFeature(X86::FEATURE_BMI);
  if (HasLeaf7 && ((EBX >> 5) & 1) && HasAVX)
    setFeature(X86::FEATURE_AVX2);
  if (HasLeaf7 && ((EBX >> 8) & 1))
    setFeature(X86::FEATURE_BMI2);
  if (HasLeaf7 && ((EBX >> 16) & 1) && HasAVX512Save) {
    setFeature(X86::FEATURE_AVX512F);
    setFeature(X86::FEATURE_EVEX512);
  }
  if (HasLeaf7 && ((EBX >> 17) & 1) && HasAVX512Save)
    setFeature(X86::FEATURE_AVX512DQ);
  if (HasLeaf7 && ((EBX >> 19) & 1))
    setFeature(X86::FEATURE_ADX);
  if (HasLeaf7 && ((EBX >> 21) & 1) && HasAVX512Save)
    setFeature(X86::FEATURE_AVX512IFMA);
  if (HasLeaf7 && ((EBX >> 23) & 1))
    setFeature(X86::FEATURE_CLFLUSHOPT);
  if (HasLeaf7 && ((EBX >> 28) & 1) && HasAVX512Save)
    setFeature(X86::FEATURE_AVX512CD);
  if (HasLeaf7 && ((EBX >> 29) & 1))
    setFeature(X86::FEATURE_SHA);
  if (HasLeaf7 && ((EBX >> 30) & 1) && HasAVX512Save)
    setFeature(X86::FEATURE_AVX512BW);
  if (HasLeaf7 && ((EBX >> 31) & 1) && HasAVX512Save)
    setFeature(X86::FEATURE_AVX512VL);

  if (HasLeaf7 && ((ECX >> 1) & 1) && HasAVX512Save)
    setFeature(X86::FEATURE_AVX512VBMI);
  if (HasLeaf7 && ((ECX >> 6) & 1) && HasAVX512Save)
    setFeature(X86::FEATURE_AVX512VBMI2);
  if (HasLeaf7 && ((ECX >> 8) & 1))
    setFeature(X86::FEATURE_GFNI);
  if (HasLeaf7 && ((ECX >> 10) & 1) && HasAVX)
    setFeature(X86::FEATURE_VPCLMULQDQ);
  if (HasLeaf7 && ((ECX >> 11) & 1) && HasAVX512Save)
    setFeature(X86::FEATURE_AVX512VNNI);
  if (HasLeaf7 && ((ECX >> 12) & 1) && HasAVX512Save)
    setFeature(X86::FEATURE_AVX512BITALG);
  if (HasLeaf7 && ((ECX >> 14) & 1) && HasAVX512Save)
    setFeature(X86::FEATURE_AVX512VPOPCNTDQ);

  if (HasLeaf7 && ((EDX >> 2) & 1) && HasAVX512Save)
    setFeature(X86::FEATURE_AVX5124VNNIW);
  if (HasLeaf7 && ((EDX >> 3) & 1) && HasAVX512Save)
    setFeature(X86::FEATURE_AVX5124FMAPS);
  if (HasLeaf7 && ((EDX >> 8) & 1) && HasAVX512Save)
    setFeature(X86::FEATURE_AVX512VP2INTERSECT);

  // EAX from subleaf 0 is the maximum subleaf supported. Some CPUs don't
  // return all 0s for invalid subleaves so check the limit.
  bool HasLeaf7Subleaf1 =
      HasLeaf7 && EAX >= 1 &&
      !getX86CpuIDAndInfoEx(0x7, 0x1, &EAX, &EBX, &ECX, &EDX);
  if (HasLeaf7Subleaf1 && ((EAX >> 5) & 1) && HasAVX512Save)
    setFeature(X86::FEATURE_AVX512BF16);

  unsigned MaxExtLevel;
  getX86CpuIDAndInfo(0x80000000, &MaxExtLevel, &EBX, &ECX, &EDX);

  bool HasExtLeaf1 = MaxExtLevel >= 0x80000001 &&
                     !getX86CpuIDAndInfo(0x80000001, &EAX, &EBX, &ECX, &EDX);
  if (HasExtLeaf1 && ((ECX >> 6) & 1))
    setFeature(X86::FEATURE_SSE4_A);
  if (HasExtLeaf1 && ((ECX >> 11) & 1))
    setFeature(X86::FEATURE_XOP);
  if (HasExtLeaf1 && ((ECX >> 16) & 1))
    setFeature(X86::FEATURE_FMA4);

  if (HasExtLeaf1 && ((EDX >> 29) & 1))
    setFeature(X86::FEATURE_64BIT);
}

StringRef sys::getHostCPUName() {
  unsigned MaxLeaf = 0;
  const VendorSignatures Vendor = getVendorSignature(&MaxLeaf);
  if (Vendor == VendorSignatures::UNKNOWN)
    return "generic";

  unsigned EAX = 0, EBX = 0, ECX = 0, EDX = 0;
  getX86CpuIDAndInfo(0x1, &EAX, &EBX, &ECX, &EDX);

  unsigned Family = 0, Model = 0;
  unsigned Features[(X86::CPU_FEATURE_MAX + 31) / 32] = {0};
  detectX86FamilyModel(EAX, &Family, &Model);
  getAvailableFeatures(ECX, EDX, MaxLeaf, Features);

  // These aren't consumed in this file, but we try to keep some source code the
  // same or similar to compiler-rt.
  unsigned Type = 0;
  unsigned Subtype = 0;

  StringRef CPU;

  if (Vendor == VendorSignatures::GENUINE_INTEL) {
    CPU = getIntelProcessorTypeAndSubtype(Family, Model, Features, &Type,
                                          &Subtype);
  } else if (Vendor == VendorSignatures::AUTHENTIC_AMD) {
    CPU = getAMDProcessorTypeAndSubtype(Family, Model, Features, &Type,
                                        &Subtype);
  }

  if (!CPU.empty())
    return CPU;

  return "generic";
}

#elif defined(__APPLE__) && defined(__powerpc__)
StringRef sys::getHostCPUName() {
  host_basic_info_data_t hostInfo;
  mach_msg_type_number_t infoCount;

  infoCount = HOST_BASIC_INFO_COUNT;
  mach_port_t hostPort = mach_host_self();
  host_info(hostPort, HOST_BASIC_INFO, (host_info_t)&hostInfo,
            &infoCount);
  mach_port_deallocate(mach_task_self(), hostPort);

  if (hostInfo.cpu_type != CPU_TYPE_POWERPC)
    return "generic";

  switch (hostInfo.cpu_subtype) {
  case CPU_SUBTYPE_POWERPC_601:
    return "601";
  case CPU_SUBTYPE_POWERPC_602:
    return "602";
  case CPU_SUBTYPE_POWERPC_603:
    return "603";
  case CPU_SUBTYPE_POWERPC_603e:
    return "603e";
  case CPU_SUBTYPE_POWERPC_603ev:
    return "603ev";
  case CPU_SUBTYPE_POWERPC_604:
    return "604";
  case CPU_SUBTYPE_POWERPC_604e:
    return "604e";
  case CPU_SUBTYPE_POWERPC_620:
    return "620";
  case CPU_SUBTYPE_POWERPC_750:
    return "750";
  case CPU_SUBTYPE_POWERPC_7400:
    return "7400";
  case CPU_SUBTYPE_POWERPC_7450:
    return "7450";
  case CPU_SUBTYPE_POWERPC_970:
    return "970";
  default:;
  }

  return "generic";
}
#elif defined(__linux__) && defined(__powerpc__)
StringRef sys::getHostCPUName() {
  std::unique_ptr<llvm::MemoryBuffer> P = getProcCpuinfoContent();
  StringRef Content = P ? P->getBuffer() : "";
  return detail::getHostCPUNameForPowerPC(Content);
}
#elif defined(__linux__) && (defined(__arm__) || defined(__aarch64__))
StringRef sys::getHostCPUName() {
  std::unique_ptr<llvm::MemoryBuffer> P = getProcCpuinfoContent();
  StringRef Content = P ? P->getBuffer() : "";
  return detail::getHostCPUNameForARM(Content);
}
#elif defined(__linux__) && defined(__s390x__)
StringRef sys::getHostCPUName() {
  std::unique_ptr<llvm::MemoryBuffer> P = getProcCpuinfoContent();
  StringRef Content = P ? P->getBuffer() : "";
  return detail::getHostCPUNameForS390x(Content);
}
#elif defined(__MVS__)
StringRef sys::getHostCPUName() {
  // Get pointer to Communications Vector Table (CVT).
  // The pointer is located at offset 16 of the Prefixed Save Area (PSA).
  // It is stored as 31 bit pointer and will be zero-extended to 64 bit.
  int *StartToCVTOffset = reinterpret_cast<int *>(0x10);
  // Since its stored as a 31-bit pointer, get the 4 bytes from the start
  // of address.
  int ReadValue = *StartToCVTOffset;
  // Explicitly clear the high order bit.
  ReadValue = (ReadValue & 0x7FFFFFFF);
  char *CVT = reinterpret_cast<char *>(ReadValue);
  // The model number is located in the CVT prefix at offset -6 and stored as
  // signless packed decimal.
  uint16_t Id = *(uint16_t *)&CVT[-6];
  // Convert number to integer.
  Id = decodePackedBCD<uint16_t>(Id, false);
  // Check for vector support. It's stored in field CVTFLAG5 (offset 244),
  // bit CVTVEF (X'80'). The facilities list is part of the PSA but the vector
  // extension can only be used if bit CVTVEF is on.
  bool HaveVectorSupport = CVT[244] & 0x80;
  return getCPUNameFromS390Model(Id, HaveVectorSupport);
}
#elif defined(__APPLE__) && (defined(__arm__) || defined(__aarch64__))
#define CPUFAMILY_ARM_SWIFT 0x1e2d6381
#define CPUFAMILY_ARM_CYCLONE 0x37a09642
#define CPUFAMILY_ARM_TYPHOON 0x2c91a47e
#define CPUFAMILY_ARM_TWISTER 0x92fb37c8
#define CPUFAMILY_ARM_HURRICANE 0x67ceee93
#define CPUFAMILY_ARM_MONSOON_MISTRAL 0xe81e7ef6
#define CPUFAMILY_ARM_VORTEX_TEMPEST 0x07d34b9f
#define CPUFAMILY_ARM_LIGHTNING_THUNDER 0x462504d2
#define CPUFAMILY_ARM_FIRESTORM_ICESTORM 0x1b588bb3
#define CPUFAMILY_ARM_BLIZZARD_AVALANCHE 0xda33d83d
#define CPUFAMILY_ARM_EVEREST_SAWTOOTH 0x8765edea

StringRef sys::getHostCPUName() {
  uint32_t Family;
  size_t Length = sizeof(Family);
  sysctlbyname("hw.cpufamily", &Family, &Length, NULL, 0);

  switch (Family) {
  case CPUFAMILY_ARM_SWIFT:
    return "swift";
  case CPUFAMILY_ARM_CYCLONE:
    return "apple-a7";
  case CPUFAMILY_ARM_TYPHOON:
    return "apple-a8";
  case CPUFAMILY_ARM_TWISTER:
    return "apple-a9";
  case CPUFAMILY_ARM_HURRICANE:
    return "apple-a10";
  case CPUFAMILY_ARM_MONSOON_MISTRAL:
    return "apple-a11";
  case CPUFAMILY_ARM_VORTEX_TEMPEST:
    return "apple-a12";
  case CPUFAMILY_ARM_LIGHTNING_THUNDER:
    return "apple-a13";
  case CPUFAMILY_ARM_FIRESTORM_ICESTORM:
    return "apple-m1";
  case CPUFAMILY_ARM_BLIZZARD_AVALANCHE:
    return "apple-m2";
  case CPUFAMILY_ARM_EVEREST_SAWTOOTH:
    return "apple-m3";
  default:
    // Default to the newest CPU we know about.
    return "apple-m3";
  }
}
#elif defined(_AIX)
StringRef sys::getHostCPUName() {
  switch (_system_configuration.implementation) {
  case POWER_4:
    if (_system_configuration.version == PV_4_3)
      return "970";
    return "pwr4";
  case POWER_5:
    if (_system_configuration.version == PV_5)
      return "pwr5";
    return "pwr5x";
  case POWER_6:
    if (_system_configuration.version == PV_6_Compat)
      return "pwr6";
    return "pwr6x";
  case POWER_7:
    return "pwr7";
  case POWER_8:
    return "pwr8";
  case POWER_9:
    return "pwr9";
// TODO: simplify this once the macro is available in all OS levels.
#ifdef POWER_10
  case POWER_10:
#else
  case 0x40000:
#endif
    return "pwr10";
#ifdef POWER_11
  case POWER_11:
#else
  case 0x80000:
#endif
    return "pwr11";
  default:
    return "generic";
  }
}
#elif defined(__loongarch__)
StringRef sys::getHostCPUName() {
  // Use processor id to detect cpu name.
  uint32_t processor_id;
  __asm__("cpucfg %[prid], $zero\n\t" : [prid] "=r"(processor_id));
  // Refer PRID_SERIES_MASK in linux kernel: arch/loongarch/include/asm/cpu.h.
  switch (processor_id & 0xf000) {
  case 0xc000: // Loongson 64bit, 4-issue
    return "la464";
  case 0xd000: // Loongson 64bit, 6-issue
    return "la664";
  // TODO: Others.
  default:
    break;
  }
  return "generic";
}
#elif defined(__riscv)
StringRef sys::getHostCPUName() {
#if defined(__linux__)
  std::unique_ptr<llvm::MemoryBuffer> P = getProcCpuinfoContent();
  StringRef Content = P ? P->getBuffer() : "";
  StringRef Name = detail::getHostCPUNameForRISCV(Content);
  if (!Name.empty())
    return Name;
#endif
#if __riscv_xlen == 64
  return "generic-rv64";
#elif __riscv_xlen == 32
  return "generic-rv32";
#else
#error "Unhandled value of __riscv_xlen"
#endif
}
#elif defined(__sparc__)
#if defined(__linux__)
StringRef sys::detail::getHostCPUNameForSPARC(StringRef ProcCpuinfoContent) {
  SmallVector<StringRef> Lines;
  ProcCpuinfoContent.split(Lines, "\n");

  // Look for cpu line to determine cpu name
  StringRef Cpu;
  for (unsigned I = 0, E = Lines.size(); I != E; ++I) {
    if (Lines[I].starts_with("cpu")) {
      Cpu = Lines[I].substr(5).ltrim("\t :");
      break;
    }
  }

  return StringSwitch<const char *>(Cpu)
      .StartsWith("SuperSparc", "supersparc")
      .StartsWith("HyperSparc", "hypersparc")
      .StartsWith("SpitFire", "ultrasparc")
      .StartsWith("BlackBird", "ultrasparc")
      .StartsWith("Sabre", " ultrasparc")
      .StartsWith("Hummingbird", "ultrasparc")
      .StartsWith("Cheetah", "ultrasparc3")
      .StartsWith("Jalapeno", "ultrasparc3")
      .StartsWith("Jaguar", "ultrasparc3")
      .StartsWith("Panther", "ultrasparc3")
      .StartsWith("Serrano", "ultrasparc3")
      .StartsWith("UltraSparc T1", "niagara")
      .StartsWith("UltraSparc T2", "niagara2")
      .StartsWith("UltraSparc T3", "niagara3")
      .StartsWith("UltraSparc T4", "niagara4")
      .StartsWith("UltraSparc T5", "niagara4")
      .StartsWith("LEON", "leon3")
      // niagara7/m8 not supported by LLVM yet.
      .StartsWith("SPARC-M7", "niagara4" /* "niagara7" */)
      .StartsWith("SPARC-S7", "niagara4" /* "niagara7" */)
      .StartsWith("SPARC-M8", "niagara4" /* "m8" */)
      .Default("generic");
}
#endif

StringRef sys::getHostCPUName() {
#if defined(__linux__)
  std::unique_ptr<llvm::MemoryBuffer> P = getProcCpuinfoContent();
  StringRef Content = P ? P->getBuffer() : "";
  return detail::getHostCPUNameForSPARC(Content);
#elif defined(__sun__) && defined(__svr4__)
  char *buf = NULL;
  kstat_ctl_t *kc;
  kstat_t *ksp;
  kstat_named_t *brand = NULL;

  kc = kstat_open();
  if (kc != NULL) {
    ksp = kstat_lookup(kc, const_cast<char *>("cpu_info"), -1, NULL);
    if (ksp != NULL && kstat_read(kc, ksp, NULL) != -1 &&
        ksp->ks_type == KSTAT_TYPE_NAMED)
      brand =
          (kstat_named_t *)kstat_data_lookup(ksp, const_cast<char *>("brand"));
    if (brand != NULL && brand->data_type == KSTAT_DATA_STRING)
      buf = KSTAT_NAMED_STR_PTR(brand);
  }
  kstat_close(kc);

  return StringSwitch<const char *>(buf)
      .Case("TMS390S10", "supersparc") // Texas Instruments microSPARC I
      .Case("TMS390Z50", "supersparc") // Texas Instruments SuperSPARC I
      .Case("TMS390Z55",
            "supersparc") // Texas Instruments SuperSPARC I with SuperCache
      .Case("MB86904", "supersparc") // Fujitsu microSPARC II
      .Case("MB86907", "supersparc") // Fujitsu TurboSPARC
      .Case("RT623", "hypersparc")   // Ross hyperSPARC
      .Case("RT625", "hypersparc")
      .Case("RT626", "hypersparc")
      .Case("UltraSPARC-I", "ultrasparc")
      .Case("UltraSPARC-II", "ultrasparc")
      .Case("UltraSPARC-IIe", "ultrasparc")
      .Case("UltraSPARC-IIi", "ultrasparc")
      .Case("SPARC64-III", "ultrasparc")
      .Case("SPARC64-IV", "ultrasparc")
      .Case("UltraSPARC-III", "ultrasparc3")
      .Case("UltraSPARC-III+", "ultrasparc3")
      .Case("UltraSPARC-IIIi", "ultrasparc3")
      .Case("UltraSPARC-IIIi+", "ultrasparc3")
      .Case("UltraSPARC-IV", "ultrasparc3")
      .Case("UltraSPARC-IV+", "ultrasparc3")
      .Case("SPARC64-V", "ultrasparc3")
      .Case("SPARC64-VI", "ultrasparc3")
      .Case("SPARC64-VII", "ultrasparc3")
      .Case("UltraSPARC-T1", "niagara")
      .Case("UltraSPARC-T2", "niagara2")
      .Case("UltraSPARC-T2", "niagara2")
      .Case("UltraSPARC-T2+", "niagara2")
      .Case("SPARC-T3", "niagara3")
      .Case("SPARC-T4", "niagara4")
      .Case("SPARC-T5", "niagara4")
      // niagara7/m8 not supported by LLVM yet.
      .Case("SPARC-M7", "niagara4" /* "niagara7" */)
      .Case("SPARC-S7", "niagara4" /* "niagara7" */)
      .Case("SPARC-M8", "niagara4" /* "m8" */)
      .Default("generic");
#else
  return "generic";
#endif
}
#else
StringRef sys::getHostCPUName() { return "generic"; }
namespace llvm {
namespace sys {
namespace detail {
namespace x86 {

VendorSignatures getVendorSignature(unsigned *MaxLeaf) {
  return VendorSignatures::UNKNOWN;
}

} // namespace x86
} // namespace detail
} // namespace sys
} // namespace llvm
#endif

#if defined(__i386__) || defined(_M_IX86) || \
    defined(__x86_64__) || defined(_M_X64)
const StringMap<bool> sys::getHostCPUFeatures() {
  unsigned EAX = 0, EBX = 0, ECX = 0, EDX = 0;
  unsigned MaxLevel;
  StringMap<bool> Features;

  if (getX86CpuIDAndInfo(0, &MaxLevel, &EBX, &ECX, &EDX) || MaxLevel < 1)
    return Features;

  getX86CpuIDAndInfo(1, &EAX, &EBX, &ECX, &EDX);

  Features["cx8"]    = (EDX >>  8) & 1;
  Features["cmov"]   = (EDX >> 15) & 1;
  Features["mmx"]    = (EDX >> 23) & 1;
  Features["fxsr"]   = (EDX >> 24) & 1;
  Features["sse"]    = (EDX >> 25) & 1;
  Features["sse2"]   = (EDX >> 26) & 1;

  Features["sse3"]   = (ECX >>  0) & 1;
  Features["pclmul"] = (ECX >>  1) & 1;
  Features["ssse3"]  = (ECX >>  9) & 1;
  Features["cx16"]   = (ECX >> 13) & 1;
  Features["sse4.1"] = (ECX >> 19) & 1;
  Features["sse4.2"] = (ECX >> 20) & 1;
  Features["crc32"]  = Features["sse4.2"];
  Features["movbe"]  = (ECX >> 22) & 1;
  Features["popcnt"] = (ECX >> 23) & 1;
  Features["aes"]    = (ECX >> 25) & 1;
  Features["rdrnd"]  = (ECX >> 30) & 1;

  // If CPUID indicates support for XSAVE, XRESTORE and AVX, and XGETBV
  // indicates that the AVX registers will be saved and restored on context
  // switch, then we have full AVX support.
  bool HasXSave = ((ECX >> 27) & 1) && !getX86XCR0(&EAX, &EDX);
  bool HasAVXSave = HasXSave && ((ECX >> 28) & 1) && ((EAX & 0x6) == 0x6);
#if defined(__APPLE__)
  // Darwin lazily saves the AVX512 context on first use: trust that the OS will
  // save the AVX512 context if we use AVX512 instructions, even the bit is not
  // set right now.
  bool HasAVX512Save = true;
#else
  // AVX512 requires additional context to be saved by the OS.
  bool HasAVX512Save = HasAVXSave && ((EAX & 0xe0) == 0xe0);
#endif
  // AMX requires additional context to be saved by the OS.
  const unsigned AMXBits = (1 << 17) | (1 << 18);
  bool HasAMXSave = HasXSave && ((EAX & AMXBits) == AMXBits);

  Features["avx"]   = HasAVXSave;
  Features["fma"]   = ((ECX >> 12) & 1) && HasAVXSave;
  // Only enable XSAVE if OS has enabled support for saving YMM state.
  Features["xsave"] = ((ECX >> 26) & 1) && HasAVXSave;
  Features["f16c"]  = ((ECX >> 29) & 1) && HasAVXSave;

  unsigned MaxExtLevel;
  getX86CpuIDAndInfo(0x80000000, &MaxExtLevel, &EBX, &ECX, &EDX);

  bool HasExtLeaf1 = MaxExtLevel >= 0x80000001 &&
                     !getX86CpuIDAndInfo(0x80000001, &EAX, &EBX, &ECX, &EDX);
  Features["sahf"]   = HasExtLeaf1 && ((ECX >>  0) & 1);
  Features["lzcnt"]  = HasExtLeaf1 && ((ECX >>  5) & 1);
  Features["sse4a"]  = HasExtLeaf1 && ((ECX >>  6) & 1);
  Features["prfchw"] = HasExtLeaf1 && ((ECX >>  8) & 1);
  Features["xop"]    = HasExtLeaf1 && ((ECX >> 11) & 1) && HasAVXSave;
  Features["lwp"]    = HasExtLeaf1 && ((ECX >> 15) & 1);
  Features["fma4"]   = HasExtLeaf1 && ((ECX >> 16) & 1) && HasAVXSave;
  Features["tbm"]    = HasExtLeaf1 && ((ECX >> 21) & 1);
  Features["mwaitx"] = HasExtLeaf1 && ((ECX >> 29) & 1);

  Features["64bit"]  = HasExtLeaf1 && ((EDX >> 29) & 1);

  // Miscellaneous memory related features, detected by
  // using the 0x80000008 leaf of the CPUID instruction
  bool HasExtLeaf8 = MaxExtLevel >= 0x80000008 &&
                     !getX86CpuIDAndInfo(0x80000008, &EAX, &EBX, &ECX, &EDX);
  Features["clzero"]   = HasExtLeaf8 && ((EBX >> 0) & 1);
  Features["rdpru"]    = HasExtLeaf8 && ((EBX >> 4) & 1);
  Features["wbnoinvd"] = HasExtLeaf8 && ((EBX >> 9) & 1);

  bool HasLeaf7 =
      MaxLevel >= 7 && !getX86CpuIDAndInfoEx(0x7, 0x0, &EAX, &EBX, &ECX, &EDX);

  Features["fsgsbase"]   = HasLeaf7 && ((EBX >>  0) & 1);
  Features["sgx"]        = HasLeaf7 && ((EBX >>  2) & 1);
  Features["bmi"]        = HasLeaf7 && ((EBX >>  3) & 1);
  // AVX2 is only supported if we have the OS save support from AVX.
  Features["avx2"]       = HasLeaf7 && ((EBX >>  5) & 1) && HasAVXSave;
  Features["bmi2"]       = HasLeaf7 && ((EBX >>  8) & 1);
  Features["invpcid"]    = HasLeaf7 && ((EBX >> 10) & 1);
  Features["rtm"]        = HasLeaf7 && ((EBX >> 11) & 1);
  // AVX512 is only supported if the OS supports the context save for it.
  Features["avx512f"]    = HasLeaf7 && ((EBX >> 16) & 1) && HasAVX512Save;
  if (Features["avx512f"])
    Features["evex512"]  = true;
  Features["avx512dq"]   = HasLeaf7 && ((EBX >> 17) & 1) && HasAVX512Save;
  Features["rdseed"]     = HasLeaf7 && ((EBX >> 18) & 1);
  Features["adx"]        = HasLeaf7 && ((EBX >> 19) & 1);
  Features["avx512ifma"] = HasLeaf7 && ((EBX >> 21) & 1) && HasAVX512Save;
  Features["clflushopt"] = HasLeaf7 && ((EBX >> 23) & 1);
  Features["clwb"]       = HasLeaf7 && ((EBX >> 24) & 1);
  Features["avx512cd"]   = HasLeaf7 && ((EBX >> 28) & 1) && HasAVX512Save;
  Features["sha"]        = HasLeaf7 && ((EBX >> 29) & 1);
  Features["avx512bw"]   = HasLeaf7 && ((EBX >> 30) & 1) && HasAVX512Save;
  Features["avx512vl"]   = HasLeaf7 && ((EBX >> 31) & 1) && HasAVX512Save;

  Features["avx512vbmi"]      = HasLeaf7 && ((ECX >>  1) & 1) && HasAVX512Save;
  Features["pku"]             = HasLeaf7 && ((ECX >>  4) & 1);
  Features["waitpkg"]         = HasLeaf7 && ((ECX >>  5) & 1);
  Features["avx512vbmi2"]     = HasLeaf7 && ((ECX >>  6) & 1) && HasAVX512Save;
  Features["shstk"]           = HasLeaf7 && ((ECX >>  7) & 1);
  Features["gfni"]            = HasLeaf7 && ((ECX >>  8) & 1);
  Features["vaes"]            = HasLeaf7 && ((ECX >>  9) & 1) && HasAVXSave;
  Features["vpclmulqdq"]      = HasLeaf7 && ((ECX >> 10) & 1) && HasAVXSave;
  Features["avx512vnni"]      = HasLeaf7 && ((ECX >> 11) & 1) && HasAVX512Save;
  Features["avx512bitalg"]    = HasLeaf7 && ((ECX >> 12) & 1) && HasAVX512Save;
  Features["avx512vpopcntdq"] = HasLeaf7 && ((ECX >> 14) & 1) && HasAVX512Save;
  Features["rdpid"]           = HasLeaf7 && ((ECX >> 22) & 1);
  Features["kl"]              = HasLeaf7 && ((ECX >> 23) & 1); // key locker
  Features["cldemote"]        = HasLeaf7 && ((ECX >> 25) & 1);
  Features["movdiri"]         = HasLeaf7 && ((ECX >> 27) & 1);
  Features["movdir64b"]       = HasLeaf7 && ((ECX >> 28) & 1);
  Features["enqcmd"]          = HasLeaf7 && ((ECX >> 29) & 1);

  Features["uintr"]           = HasLeaf7 && ((EDX >> 5) & 1);
  Features["avx512vp2intersect"] =
      HasLeaf7 && ((EDX >> 8) & 1) && HasAVX512Save;
  Features["serialize"]       = HasLeaf7 && ((EDX >> 14) & 1);
  Features["tsxldtrk"]        = HasLeaf7 && ((EDX >> 16) & 1);
  // There are two CPUID leafs which information associated with the pconfig
  // instruction:
  // EAX=0x7, ECX=0x0 indicates the availability of the instruction (via the 18th
  // bit of EDX), while the EAX=0x1b leaf returns information on the
  // availability of specific pconfig leafs.
  // The target feature here only refers to the the first of these two.
  // Users might need to check for the availability of specific pconfig
  // leaves using cpuid, since that information is ignored while
  // detecting features using the "-march=native" flag.
  // For more info, see X86 ISA docs.
  Features["pconfig"] = HasLeaf7 && ((EDX >> 18) & 1);
  Features["amx-bf16"]   = HasLeaf7 && ((EDX >> 22) & 1) && HasAMXSave;
  Features["avx512fp16"] = HasLeaf7 && ((EDX >> 23) & 1) && HasAVX512Save;
  Features["amx-tile"]   = HasLeaf7 && ((EDX >> 24) & 1) && HasAMXSave;
  Features["amx-int8"]   = HasLeaf7 && ((EDX >> 25) & 1) && HasAMXSave;
  // EAX from subleaf 0 is the maximum subleaf supported. Some CPUs don't
  // return all 0s for invalid subleaves so check the limit.
  bool HasLeaf7Subleaf1 =
      HasLeaf7 && EAX >= 1 &&
      !getX86CpuIDAndInfoEx(0x7, 0x1, &EAX, &EBX, &ECX, &EDX);
  Features["sha512"]     = HasLeaf7Subleaf1 && ((EAX >> 0) & 1);
  Features["sm3"]        = HasLeaf7Subleaf1 && ((EAX >> 1) & 1);
  Features["sm4"]        = HasLeaf7Subleaf1 && ((EAX >> 2) & 1);
  Features["raoint"]     = HasLeaf7Subleaf1 && ((EAX >> 3) & 1);
  Features["avxvnni"]    = HasLeaf7Subleaf1 && ((EAX >> 4) & 1) && HasAVXSave;
  Features["avx512bf16"] = HasLeaf7Subleaf1 && ((EAX >> 5) & 1) && HasAVX512Save;
  Features["amx-fp16"]   = HasLeaf7Subleaf1 && ((EAX >> 21) & 1) && HasAMXSave;
  Features["cmpccxadd"]  = HasLeaf7Subleaf1 && ((EAX >> 7) & 1);
  Features["hreset"]     = HasLeaf7Subleaf1 && ((EAX >> 22) & 1);
  Features["avxifma"]    = HasLeaf7Subleaf1 && ((EAX >> 23) & 1) && HasAVXSave;
  Features["movrs"] = HasLeaf7Subleaf1 && ((EAX >> 31) & 1);
  Features["avxvnniint8"] = HasLeaf7Subleaf1 && ((EDX >> 4) & 1) && HasAVXSave;
  Features["avxneconvert"] = HasLeaf7Subleaf1 && ((EDX >> 5) & 1) && HasAVXSave;
  Features["amx-complex"] = HasLeaf7Subleaf1 && ((EDX >> 8) & 1) && HasAMXSave;
  Features["avxvnniint16"] = HasLeaf7Subleaf1 && ((EDX >> 10) & 1) && HasAVXSave;
  Features["prefetchi"]  = HasLeaf7Subleaf1 && ((EDX >> 14) & 1);
  Features["usermsr"]  = HasLeaf7Subleaf1 && ((EDX >> 15) & 1);
  bool HasAVX10 = HasLeaf7Subleaf1 && ((EDX >> 19) & 1);
  bool HasAPXF = HasLeaf7Subleaf1 && ((EDX >> 21) & 1);
  Features["egpr"] = HasAPXF;
  Features["push2pop2"] = HasAPXF;
  Features["ppx"] = HasAPXF;
  Features["ndd"] = HasAPXF;
  Features["ccmp"] = HasAPXF;
  Features["nf"] = HasAPXF;
  Features["cf"] = HasAPXF;
  Features["zu"] = HasAPXF;

  bool HasLeafD = MaxLevel >= 0xd &&
                  !getX86CpuIDAndInfoEx(0xd, 0x1, &EAX, &EBX, &ECX, &EDX);

  // Only enable XSAVE if OS has enabled support for saving YMM state.
  Features["xsaveopt"] = HasLeafD && ((EAX >> 0) & 1) && HasAVXSave;
  Features["xsavec"]   = HasLeafD && ((EAX >> 1) & 1) && HasAVXSave;
  Features["xsaves"]   = HasLeafD && ((EAX >> 3) & 1) && HasAVXSave;

  bool HasLeaf14 = MaxLevel >= 0x14 &&
                  !getX86CpuIDAndInfoEx(0x14, 0x0, &EAX, &EBX, &ECX, &EDX);

  Features["ptwrite"] = HasLeaf14 && ((EBX >> 4) & 1);

  bool HasLeaf19 =
      MaxLevel >= 0x19 && !getX86CpuIDAndInfo(0x19, &EAX, &EBX, &ECX, &EDX);
  Features["widekl"] = HasLeaf7 && HasLeaf19 && ((EBX >> 2) & 1);

  bool HasLeaf1E = MaxLevel >= 0x1e &&
                   !getX86CpuIDAndInfoEx(0x1e, 0x1, &EAX, &EBX, &ECX, &EDX);
  Features["amx-fp8"] = HasLeaf1E && ((EAX >> 4) & 1) && HasAMXSave;
  Features["amx-transpose"] = HasLeaf1E && ((EAX >> 5) & 1) && HasAMXSave;
  Features["amx-tf32"] = HasLeaf1E && ((EAX >> 6) & 1) && HasAMXSave;
  Features["amx-avx512"] = HasLeaf1E && ((EAX >> 7) & 1) && HasAMXSave;
  Features["amx-movrs"] = HasLeaf1E && ((EAX >> 8) & 1) && HasAMXSave;

  bool HasLeaf24 =
      MaxLevel >= 0x24 && !getX86CpuIDAndInfo(0x24, &EAX, &EBX, &ECX, &EDX);

  int AVX10Ver = HasLeaf24 && (EBX & 0xff);
  int Has512Len = HasLeaf24 && ((EBX >> 18) & 1);
  Features["avx10.1-256"] = HasAVX10 && AVX10Ver >= 1;
  Features["avx10.1-512"] = HasAVX10 && AVX10Ver >= 1 && Has512Len;
  Features["avx10.2-256"] = HasAVX10 && AVX10Ver >= 2;
  Features["avx10.2-512"] = HasAVX10 && AVX10Ver >= 2 && Has512Len;

  return Features;
}
#elif defined(__linux__) && (defined(__arm__) || defined(__aarch64__))
const StringMap<bool> sys::getHostCPUFeatures() {
  StringMap<bool> Features;
  std::unique_ptr<llvm::MemoryBuffer> P = getProcCpuinfoContent();
  if (!P)
    return Features;

  SmallVector<StringRef, 32> Lines;
  P->getBuffer().split(Lines, "\n");

  SmallVector<StringRef, 32> CPUFeatures;

  // Look for the CPU features.
  for (unsigned I = 0, E = Lines.size(); I != E; ++I)
    if (Lines[I].starts_with("Features")) {
      Lines[I].split(CPUFeatures, ' ');
      break;
    }

#if defined(__aarch64__)
  // All of these are "crypto" features, but we must sift out actual features
  // as the former meaning of "crypto" as a single feature is no more.
  enum { CAP_AES = 0x1, CAP_PMULL = 0x2, CAP_SHA1 = 0x4, CAP_SHA2 = 0x8 };
  uint32_t crypto = 0;
#endif

  for (unsigned I = 0, E = CPUFeatures.size(); I != E; ++I) {
    StringRef LLVMFeatureStr = StringSwitch<StringRef>(CPUFeatures[I])
#if defined(__aarch64__)
                                   .Case("asimd", "neon")
                                   .Case("fp", "fp-armv8")
                                   .Case("crc32", "crc")
                                   .Case("atomics", "lse")
                                   .Case("sve", "sve")
                                   .Case("sve2", "sve2")
#else
                                   .Case("half", "fp16")
                                   .Case("neon", "neon")
                                   .Case("vfpv3", "vfp3")
                                   .Case("vfpv3d16", "vfp3d16")
                                   .Case("vfpv4", "vfp4")
                                   .Case("idiva", "hwdiv-arm")
                                   .Case("idivt", "hwdiv")
#endif
                                   .Default("");

#if defined(__aarch64__)
    // We need to check crypto separately since we need all of the crypto
    // extensions to enable the subtarget feature
    if (CPUFeatures[I] == "aes")
      crypto |= CAP_AES;
    else if (CPUFeatures[I] == "pmull")
      crypto |= CAP_PMULL;
    else if (CPUFeatures[I] == "sha1")
      crypto |= CAP_SHA1;
    else if (CPUFeatures[I] == "sha2")
      crypto |= CAP_SHA2;
#endif

    if (LLVMFeatureStr != "")
      Features[LLVMFeatureStr] = true;
  }

#if defined(__aarch64__)
  // LLVM has decided some AArch64 CPUs have all the instructions they _may_
  // have, as opposed to all the instructions they _must_ have, so allow runtime
  // information to correct us on that.
  uint32_t Aes = CAP_AES | CAP_PMULL;
  uint32_t Sha2 = CAP_SHA1 | CAP_SHA2;
  Features["aes"] = (crypto & Aes) == Aes;
  Features["sha2"] = (crypto & Sha2) == Sha2;
#endif

  return Features;
}
#elif defined(_WIN32) && (defined(__aarch64__) || defined(_M_ARM64))
const StringMap<bool> sys::getHostCPUFeatures() {
  StringMap<bool> Features;

  // If we're asking the OS at runtime, believe what the OS says
  Features["neon"] =
      IsProcessorFeaturePresent(PF_ARM_NEON_INSTRUCTIONS_AVAILABLE);
  Features["crc"] =
      IsProcessorFeaturePresent(PF_ARM_V8_CRC32_INSTRUCTIONS_AVAILABLE);

  // Avoid inferring "crypto" means more than the traditional AES + SHA2
  bool TradCrypto =
      IsProcessorFeaturePresent(PF_ARM_V8_CRYPTO_INSTRUCTIONS_AVAILABLE);
  Features["aes"] = TradCrypto;
  Features["sha2"] = TradCrypto;

  return Features;
}
#elif defined(__linux__) && defined(__loongarch__)
#include <sys/auxv.h>
const StringMap<bool> sys::getHostCPUFeatures() {
  unsigned long hwcap = getauxval(AT_HWCAP);
  bool HasFPU = hwcap & (1UL << 3); // HWCAP_LOONGARCH_FPU
  uint32_t cpucfg2 = 0x2, cpucfg3 = 0x3;
  __asm__("cpucfg %[cpucfg2], %[cpucfg2]\n\t" : [cpucfg2] "+r"(cpucfg2));
  __asm__("cpucfg %[cpucfg3], %[cpucfg3]\n\t" : [cpucfg3] "+r"(cpucfg3));

  StringMap<bool> Features;

  Features["f"] = HasFPU && (cpucfg2 & (1U << 1)); // CPUCFG.2.FP_SP
  Features["d"] = HasFPU && (cpucfg2 & (1U << 2)); // CPUCFG.2.FP_DP

  Features["lsx"] = hwcap & (1UL << 4);  // HWCAP_LOONGARCH_LSX
  Features["lasx"] = hwcap & (1UL << 5); // HWCAP_LOONGARCH_LASX
  Features["lvz"] = hwcap & (1UL << 9);  // HWCAP_LOONGARCH_LVZ

  Features["frecipe"] = cpucfg2 & (1U << 25); // CPUCFG.2.FRECIPE
  Features["div32"] = cpucfg2 & (1U << 26);   // CPUCFG.2.DIV32
  Features["lam-bh"] = cpucfg2 & (1U << 27);  // CPUCFG.2.LAM_BH
<<<<<<< HEAD
=======
  Features["lamcas"] = cpucfg2 & (1U << 28);  // CPUCFG.2.LAMCAS
>>>>>>> 93e44d24

  Features["ld-seq-sa"] = cpucfg3 & (1U << 23); // CPUCFG.3.LD_SEQ_SA

  // TODO: Need to complete.
<<<<<<< HEAD
  // Features["lamcas"] = cpucfg2 & (1U << 28);      // CPUCFG.2.LAMCAS
=======
>>>>>>> 93e44d24
  // Features["llacq-screl"] = cpucfg2 & (1U << 29); // CPUCFG.2.LLACQ_SCREL
  // Features["scq"] = cpucfg2 & (1U << 30);         // CPUCFG.2.SCQ
  return Features;
}
#elif defined(__linux__) && defined(__riscv)
// struct riscv_hwprobe
struct RISCVHwProbe {
  int64_t Key;
  uint64_t Value;
};
const StringMap<bool> sys::getHostCPUFeatures() {
  RISCVHwProbe Query[]{{/*RISCV_HWPROBE_KEY_BASE_BEHAVIOR=*/3, 0},
                       {/*RISCV_HWPROBE_KEY_IMA_EXT_0=*/4, 0},
                       {/*RISCV_HWPROBE_KEY_MISALIGNED_SCALAR_PERF=*/9, 0}};
  int Ret = syscall(/*__NR_riscv_hwprobe=*/258, /*pairs=*/Query,
                    /*pair_count=*/std::size(Query), /*cpu_count=*/0,
                    /*cpus=*/0, /*flags=*/0);
  if (Ret != 0)
    return {};

  StringMap<bool> Features;
  uint64_t BaseMask = Query[0].Value;
  // Check whether RISCV_HWPROBE_BASE_BEHAVIOR_IMA is set.
  if (BaseMask & 1) {
    Features["i"] = true;
    Features["m"] = true;
    Features["a"] = true;
  }

  uint64_t ExtMask = Query[1].Value;
  Features["f"] = ExtMask & (1 << 0);           // RISCV_HWPROBE_IMA_FD
  Features["d"] = ExtMask & (1 << 0);           // RISCV_HWPROBE_IMA_FD
  Features["c"] = ExtMask & (1 << 1);           // RISCV_HWPROBE_IMA_C
  Features["v"] = ExtMask & (1 << 2);           // RISCV_HWPROBE_IMA_V
  Features["zba"] = ExtMask & (1 << 3);         // RISCV_HWPROBE_EXT_ZBA
  Features["zbb"] = ExtMask & (1 << 4);         // RISCV_HWPROBE_EXT_ZBB
  Features["zbs"] = ExtMask & (1 << 5);         // RISCV_HWPROBE_EXT_ZBS
  Features["zicboz"] = ExtMask & (1 << 6);      // RISCV_HWPROBE_EXT_ZICBOZ
  Features["zbc"] = ExtMask & (1 << 7);         // RISCV_HWPROBE_EXT_ZBC
  Features["zbkb"] = ExtMask & (1 << 8);        // RISCV_HWPROBE_EXT_ZBKB
  Features["zbkc"] = ExtMask & (1 << 9);        // RISCV_HWPROBE_EXT_ZBKC
  Features["zbkx"] = ExtMask & (1 << 10);       // RISCV_HWPROBE_EXT_ZBKX
  Features["zknd"] = ExtMask & (1 << 11);       // RISCV_HWPROBE_EXT_ZKND
  Features["zkne"] = ExtMask & (1 << 12);       // RISCV_HWPROBE_EXT_ZKNE
  Features["zknh"] = ExtMask & (1 << 13);       // RISCV_HWPROBE_EXT_ZKNH
  Features["zksed"] = ExtMask & (1 << 14);      // RISCV_HWPROBE_EXT_ZKSED
  Features["zksh"] = ExtMask & (1 << 15);       // RISCV_HWPROBE_EXT_ZKSH
  Features["zkt"] = ExtMask & (1 << 16);        // RISCV_HWPROBE_EXT_ZKT
  Features["zvbb"] = ExtMask & (1 << 17);       // RISCV_HWPROBE_EXT_ZVBB
  Features["zvbc"] = ExtMask & (1 << 18);       // RISCV_HWPROBE_EXT_ZVBC
  Features["zvkb"] = ExtMask & (1 << 19);       // RISCV_HWPROBE_EXT_ZVKB
  Features["zvkg"] = ExtMask & (1 << 20);       // RISCV_HWPROBE_EXT_ZVKG
  Features["zvkned"] = ExtMask & (1 << 21);     // RISCV_HWPROBE_EXT_ZVKNED
  Features["zvknha"] = ExtMask & (1 << 22);     // RISCV_HWPROBE_EXT_ZVKNHA
  Features["zvknhb"] = ExtMask & (1 << 23);     // RISCV_HWPROBE_EXT_ZVKNHB
  Features["zvksed"] = ExtMask & (1 << 24);     // RISCV_HWPROBE_EXT_ZVKSED
  Features["zvksh"] = ExtMask & (1 << 25);      // RISCV_HWPROBE_EXT_ZVKSH
  Features["zvkt"] = ExtMask & (1 << 26);       // RISCV_HWPROBE_EXT_ZVKT
  Features["zfh"] = ExtMask & (1 << 27);        // RISCV_HWPROBE_EXT_ZFH
  Features["zfhmin"] = ExtMask & (1 << 28);     // RISCV_HWPROBE_EXT_ZFHMIN
  Features["zihintntl"] = ExtMask & (1 << 29);  // RISCV_HWPROBE_EXT_ZIHINTNTL
  Features["zvfh"] = ExtMask & (1 << 30);       // RISCV_HWPROBE_EXT_ZVFH
  Features["zvfhmin"] = ExtMask & (1ULL << 31); // RISCV_HWPROBE_EXT_ZVFHMIN
  Features["zfa"] = ExtMask & (1ULL << 32);     // RISCV_HWPROBE_EXT_ZFA
  Features["ztso"] = ExtMask & (1ULL << 33);    // RISCV_HWPROBE_EXT_ZTSO
  Features["zacas"] = ExtMask & (1ULL << 34);   // RISCV_HWPROBE_EXT_ZACAS
  Features["zicond"] = ExtMask & (1ULL << 35);  // RISCV_HWPROBE_EXT_ZICOND
  Features["zihintpause"] =
      ExtMask & (1ULL << 36); // RISCV_HWPROBE_EXT_ZIHINTPAUSE
  Features["zve32x"] = ExtMask & (1ULL << 37); // RISCV_HWPROBE_EXT_ZVE32X
  Features["zve32f"] = ExtMask & (1ULL << 38); // RISCV_HWPROBE_EXT_ZVE32F
  Features["zve64x"] = ExtMask & (1ULL << 39); // RISCV_HWPROBE_EXT_ZVE64X
  Features["zve64f"] = ExtMask & (1ULL << 40); // RISCV_HWPROBE_EXT_ZVE64F
  Features["zve64d"] = ExtMask & (1ULL << 41); // RISCV_HWPROBE_EXT_ZVE64D
  Features["zimop"] = ExtMask & (1ULL << 42);  // RISCV_HWPROBE_EXT_ZIMOP
  Features["zca"] = ExtMask & (1ULL << 43);    // RISCV_HWPROBE_EXT_ZCA
  Features["zcb"] = ExtMask & (1ULL << 44);    // RISCV_HWPROBE_EXT_ZCB
  Features["zcd"] = ExtMask & (1ULL << 45);    // RISCV_HWPROBE_EXT_ZCD
  Features["zcf"] = ExtMask & (1ULL << 46);    // RISCV_HWPROBE_EXT_ZCF
  Features["zcmop"] = ExtMask & (1ULL << 47);  // RISCV_HWPROBE_EXT_ZCMOP
  Features["zawrs"] = ExtMask & (1ULL << 48);  // RISCV_HWPROBE_EXT_ZAWRS

  // Check whether the processor supports fast misaligned scalar memory access.
  // NOTE: RISCV_HWPROBE_KEY_MISALIGNED_SCALAR_PERF is only available on
  // Linux 6.11 or later. If it is not recognized, the key field will be cleared
  // to -1.
  if (Query[2].Key != -1 &&
      Query[2].Value == /*RISCV_HWPROBE_MISALIGNED_SCALAR_FAST=*/3)
    Features["unaligned-scalar-mem"] = true;

  return Features;
}
#else
const StringMap<bool> sys::getHostCPUFeatures() { return {}; }
#endif

#if __APPLE__
/// \returns the \p triple, but with the Host's arch spliced in.
static Triple withHostArch(Triple T) {
#if defined(__arm__)
  T.setArch(Triple::arm);
  T.setArchName("arm");
#elif defined(__arm64e__)
  T.setArch(Triple::aarch64, Triple::AArch64SubArch_arm64e);
  T.setArchName("arm64e");
#elif defined(__aarch64__)
  T.setArch(Triple::aarch64);
  T.setArchName("arm64");
#elif defined(__x86_64h__)
  T.setArch(Triple::x86_64);
  T.setArchName("x86_64h");
#elif defined(__x86_64__)
  T.setArch(Triple::x86_64);
  T.setArchName("x86_64");
#elif defined(__i386__)
  T.setArch(Triple::x86);
  T.setArchName("i386");
#elif defined(__powerpc__)
  T.setArch(Triple::ppc);
  T.setArchName("powerpc");
#else
#  error "Unimplemented host arch fixup"
#endif
  return T;
}
#endif

std::string sys::getProcessTriple() {
  std::string TargetTripleString = updateTripleOSVersion(LLVM_HOST_TRIPLE);
  Triple PT(Triple::normalize(TargetTripleString));

#if __APPLE__
  /// In Universal builds, LLVM_HOST_TRIPLE will have the wrong arch in one of
  /// the slices. This fixes that up.
  PT = withHostArch(PT);
#endif

  if (sizeof(void *) == 8 && PT.isArch32Bit())
    PT = PT.get64BitArchVariant();
  if (sizeof(void *) == 4 && PT.isArch64Bit())
    PT = PT.get32BitArchVariant();

  return PT.str();
}

void sys::printDefaultTargetAndDetectedCPU(raw_ostream &OS) {
#if LLVM_VERSION_PRINTER_SHOW_HOST_TARGET_INFO
  std::string CPU = std::string(sys::getHostCPUName());
  if (CPU == "generic")
    CPU = "(unknown)";
  OS << "  Default target: " << sys::getDefaultTargetTriple() << '\n'
     << "  Host CPU: " << CPU << '\n';
#endif
}<|MERGE_RESOLUTION|>--- conflicted
+++ resolved
@@ -2053,18 +2053,11 @@
   Features["frecipe"] = cpucfg2 & (1U << 25); // CPUCFG.2.FRECIPE
   Features["div32"] = cpucfg2 & (1U << 26);   // CPUCFG.2.DIV32
   Features["lam-bh"] = cpucfg2 & (1U << 27);  // CPUCFG.2.LAM_BH
-<<<<<<< HEAD
-=======
   Features["lamcas"] = cpucfg2 & (1U << 28);  // CPUCFG.2.LAMCAS
->>>>>>> 93e44d24
 
   Features["ld-seq-sa"] = cpucfg3 & (1U << 23); // CPUCFG.3.LD_SEQ_SA
 
   // TODO: Need to complete.
-<<<<<<< HEAD
-  // Features["lamcas"] = cpucfg2 & (1U << 28);      // CPUCFG.2.LAMCAS
-=======
->>>>>>> 93e44d24
   // Features["llacq-screl"] = cpucfg2 & (1U << 29); // CPUCFG.2.LLACQ_SCREL
   // Features["scq"] = cpucfg2 & (1U << 30);         // CPUCFG.2.SCQ
   return Features;
