--- conflicted
+++ resolved
@@ -742,11 +742,7 @@
   bool HasZvl = MinVLen != 0;
   bool HasZcmt = Exts.count("zcmt") != 0;
   static constexpr StringLiteral XqciExts[] = {
-<<<<<<< HEAD
-      {"xqcia"}, {"xqcicsr"}, {"xqcisls"}};
-=======
       {"xqcia"}, {"xqcics"}, {"xqcicsr"}, {"xqcilsm"}, {"xqcisls"}};
->>>>>>> 49fd7d4f
 
   if (HasI && HasE)
     return getIncompatibleError("i", "e");
