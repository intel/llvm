--- conflicted
+++ resolved
@@ -55,11 +55,7 @@
   // On AIX, the AIX version and release should be that of the current host
   // unless if the version has already been specified.
   if (Triple(LLVM_HOST_TRIPLE).getOS() == Triple::AIX) {
-<<<<<<< HEAD
-    Triple TT(std::move(TargetTripleString));
-=======
     Triple TT{TargetTripleString};
->>>>>>> 10a576f7
     if (TT.getOS() == Triple::AIX && !TT.getOSMajorVersion()) {
       struct utsname name;
       if (uname(&name) != -1) {
