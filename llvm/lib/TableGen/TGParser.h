//===- TGParser.h - Parser for TableGen Files -------------------*- C++ -*-===//
//
// Part of the LLVM Project, under the Apache License v2.0 with LLVM Exceptions.
// See https://llvm.org/LICENSE.txt for license information.
// SPDX-License-Identifier: Apache-2.0 WITH LLVM-exception
//
//===----------------------------------------------------------------------===//
//
// This class represents the Parser for tablegen files.
//
//===----------------------------------------------------------------------===//

#ifndef LLVM_LIB_TABLEGEN_TGPARSER_H
#define LLVM_LIB_TABLEGEN_TGPARSER_H

#include "TGLexer.h"
#include "llvm/TableGen/Error.h"
#include "llvm/TableGen/Record.h"
#include <map>

namespace llvm {
  class SourceMgr;
  class Twine;
  struct ForeachLoop;
  struct MultiClass;
  struct SubClassReference;
  struct SubMultiClassReference;

  struct LetRecord {
    StringInit *Name;
    std::vector<unsigned> Bits;
    Init *Value;
    SMLoc Loc;
    LetRecord(StringInit *N, ArrayRef<unsigned> B, Init *V, SMLoc L)
      : Name(N), Bits(B), Value(V), Loc(L) {
    }
  };

  /// RecordsEntry - Holds exactly one of a Record, ForeachLoop, or
<<<<<<< HEAD
  /// assertion tuple.
  struct RecordsEntry {
    std::unique_ptr<Record> Rec;
    std::unique_ptr<ForeachLoop> Loop;
    std::unique_ptr<Record::AssertionTuple> Assertion;
=======
  /// AssertionInfo.
  struct RecordsEntry {
    std::unique_ptr<Record> Rec;
    std::unique_ptr<ForeachLoop> Loop;
    std::unique_ptr<Record::AssertionInfo> Assertion;
>>>>>>> 11299179

    void dump() const;

    RecordsEntry() {}
    RecordsEntry(std::unique_ptr<Record> Rec) : Rec(std::move(Rec)) {}
    RecordsEntry(std::unique_ptr<ForeachLoop> Loop)
<<<<<<< HEAD
      : Loop(std::move(Loop)) {}
    RecordsEntry(std::unique_ptr<Record::AssertionTuple> Assertion)
      : Assertion(std::move(Assertion)) {}
=======
        : Loop(std::move(Loop)) {}
    RecordsEntry(std::unique_ptr<Record::AssertionInfo> Assertion)
        : Assertion(std::move(Assertion)) {}
>>>>>>> 11299179
  };

  /// ForeachLoop - Record the iteration state associated with a for loop.
  /// This is used to instantiate items in the loop body.
  ///
  /// IterVar is allowed to be null, in which case no iteration variable is
  /// defined in the loop at all. (This happens when a ForeachLoop is
  /// constructed by desugaring an if statement.)
  struct ForeachLoop {
    SMLoc Loc;
    VarInit *IterVar;
    Init *ListValue;
    std::vector<RecordsEntry> Entries;

    void dump() const;

    ForeachLoop(SMLoc Loc, VarInit *IVar, Init *LValue)
      : Loc(Loc), IterVar(IVar), ListValue(LValue) {}
  };

  struct DefsetRecord {
    SMLoc Loc;
    RecTy *EltTy = nullptr;
    SmallVector<Init *, 16> Elements;
  };

class TGLocalVarScope {
  // A scope to hold local variable definitions from defvar.
  std::map<std::string, Init *, std::less<>> vars;
  std::unique_ptr<TGLocalVarScope> parent;

public:
  TGLocalVarScope() = default;
  TGLocalVarScope(std::unique_ptr<TGLocalVarScope> parent)
      : parent(std::move(parent)) {}

  std::unique_ptr<TGLocalVarScope> extractParent() {
    // This is expected to be called just before we are destructed, so
    // it doesn't much matter what state we leave 'parent' in.
    return std::move(parent);
  }

  Init *getVar(StringRef Name) const {
    auto It = vars.find(Name);
    if (It != vars.end())
      return It->second;
    if (parent)
      return parent->getVar(Name);
    return nullptr;
  }

  bool varAlreadyDefined(StringRef Name) const {
    // When we check whether a variable is already defined, for the purpose of
    // reporting an error on redefinition, we don't look up to the parent
    // scope, because it's all right to shadow an outer definition with an
    // inner one.
    return vars.find(Name) != vars.end();
  }

  void addVar(StringRef Name, Init *I) {
    bool Ins = vars.insert(std::make_pair(std::string(Name), I)).second;
    (void)Ins;
    assert(Ins && "Local variable already exists");
  }
};

struct MultiClass {
  Record Rec;  // Placeholder for template args and Name.
  std::vector<RecordsEntry> Entries;

  void dump() const;

  MultiClass(StringRef Name, SMLoc Loc, RecordKeeper &Records) :
    Rec(Name, Loc, Records) {}
};

class TGParser {
  TGLexer Lex;
  std::vector<SmallVector<LetRecord, 4>> LetStack;
  std::map<std::string, std::unique_ptr<MultiClass>> MultiClasses;

  /// Loops - Keep track of any foreach loops we are within.
  ///
  std::vector<std::unique_ptr<ForeachLoop>> Loops;

  SmallVector<DefsetRecord *, 2> Defsets;

  /// CurMultiClass - If we are parsing a 'multiclass' definition, this is the
  /// current value.
  MultiClass *CurMultiClass;

  /// CurLocalScope - Innermost of the current nested scopes for 'defvar' local
  /// variables.
  std::unique_ptr<TGLocalVarScope> CurLocalScope;

  // Record tracker
  RecordKeeper &Records;

  // A "named boolean" indicating how to parse identifiers.  Usually
  // identifiers map to some existing object but in special cases
  // (e.g. parsing def names) no such object exists yet because we are
  // in the middle of creating in.  For those situations, allow the
  // parser to ignore missing object errors.
  enum IDParseMode {
    ParseValueMode,   // We are parsing a value we expect to look up.
    ParseNameMode,    // We are parsing a name of an object that does not yet
                      // exist.
  };

public:
  TGParser(SourceMgr &SM, ArrayRef<std::string> Macros,
           RecordKeeper &records)
    : Lex(SM, Macros), CurMultiClass(nullptr), Records(records) {}

  /// ParseFile - Main entrypoint for parsing a tblgen file.  These parser
  /// routines return true on error, or false on success.
  bool ParseFile();

  bool Error(SMLoc L, const Twine &Msg) const {
    PrintError(L, Msg);
    return true;
  }
  bool TokError(const Twine &Msg) const {
    return Error(Lex.getLoc(), Msg);
  }
  const TGLexer::DependenciesSetTy &getDependencies() const {
    return Lex.getDependencies();
  }

  TGLocalVarScope *PushLocalScope() {
    CurLocalScope = std::make_unique<TGLocalVarScope>(std::move(CurLocalScope));
    // Returns a pointer to the new scope, so that the caller can pass it back
    // to PopLocalScope which will check by assertion that the pushes and pops
    // match up properly.
    return CurLocalScope.get();
  }
  void PopLocalScope(TGLocalVarScope *ExpectedStackTop) {
    assert(ExpectedStackTop == CurLocalScope.get() &&
           "Mismatched pushes and pops of local variable scopes");
    CurLocalScope = CurLocalScope->extractParent();
  }

private: // Semantic analysis methods.
  bool AddValue(Record *TheRec, SMLoc Loc, const RecordVal &RV);
  bool SetValue(Record *TheRec, SMLoc Loc, Init *ValName,
                ArrayRef<unsigned> BitList, Init *V,
                bool AllowSelfAssignment = false);
  bool AddSubClass(Record *Rec, SubClassReference &SubClass);
  bool AddSubClass(RecordsEntry &Entry, SubClassReference &SubClass);
  bool AddSubMultiClass(MultiClass *CurMC,
                        SubMultiClassReference &SubMultiClass);

  using SubstStack = SmallVector<std::pair<Init *, Init *>, 8>;

  bool addEntry(RecordsEntry E);
  bool resolve(const ForeachLoop &Loop, SubstStack &Stack, bool Final,
               std::vector<RecordsEntry> *Dest, SMLoc *Loc = nullptr);
  bool resolve(const std::vector<RecordsEntry> &Source, SubstStack &Substs,
               bool Final, std::vector<RecordsEntry> *Dest,
               SMLoc *Loc = nullptr);
  bool addDefOne(std::unique_ptr<Record> Rec);

private:  // Parser methods.
  bool consume(tgtok::TokKind K);
  bool ParseObjectList(MultiClass *MC = nullptr);
  bool ParseObject(MultiClass *MC);
  bool ParseClass();
  bool ParseMultiClass();
  bool ParseDefm(MultiClass *CurMultiClass);
  bool ParseDef(MultiClass *CurMultiClass);
  bool ParseDefset();
  bool ParseDefvar();
  bool ParseForeach(MultiClass *CurMultiClass);
  bool ParseIf(MultiClass *CurMultiClass);
  bool ParseIfBody(MultiClass *CurMultiClass, StringRef Kind);
  bool ParseAssert(MultiClass *CurMultiClass, Record *CurRec = nullptr);
  bool ParseTopLevelLet(MultiClass *CurMultiClass);
  void ParseLetList(SmallVectorImpl<LetRecord> &Result);

  bool ParseObjectBody(Record *CurRec);
  bool ParseBody(Record *CurRec);
  bool ParseBodyItem(Record *CurRec);

  bool ParseTemplateArgList(Record *CurRec);
  Init *ParseDeclaration(Record *CurRec, bool ParsingTemplateArgs);
  VarInit *ParseForeachDeclaration(Init *&ForeachListValue);

  SubClassReference ParseSubClassReference(Record *CurRec, bool isDefm);
  SubMultiClassReference ParseSubMultiClassReference(MultiClass *CurMC);

  Init *ParseIDValue(Record *CurRec, StringInit *Name, SMLoc NameLoc,
                     IDParseMode Mode = ParseValueMode);
  Init *ParseSimpleValue(Record *CurRec, RecTy *ItemType = nullptr,
                         IDParseMode Mode = ParseValueMode);
  Init *ParseValue(Record *CurRec, RecTy *ItemType = nullptr,
                   IDParseMode Mode = ParseValueMode);
  void ParseValueList(SmallVectorImpl<llvm::Init*> &Result,
                      Record *CurRec, RecTy *ItemType = nullptr);
  bool ParseTemplateArgValueList(SmallVectorImpl<llvm::Init *> &Result,
                                 Record *CurRec, Record *ArgsRec);
  void ParseDagArgList(
      SmallVectorImpl<std::pair<llvm::Init*, StringInit*>> &Result,
      Record *CurRec);
  bool ParseOptionalRangeList(SmallVectorImpl<unsigned> &Ranges);
  bool ParseOptionalBitList(SmallVectorImpl<unsigned> &Ranges);
  void ParseRangeList(SmallVectorImpl<unsigned> &Result);
  bool ParseRangePiece(SmallVectorImpl<unsigned> &Ranges,
                       TypedInit *FirstItem = nullptr);
  RecTy *ParseType();
  Init *ParseOperation(Record *CurRec, RecTy *ItemType);
  Init *ParseOperationSubstr(Record *CurRec, RecTy *ItemType);
  Init *ParseOperationFind(Record *CurRec, RecTy *ItemType);
  Init *ParseOperationForEachFilter(Record *CurRec, RecTy *ItemType);
  Init *ParseOperationCond(Record *CurRec, RecTy *ItemType);
  RecTy *ParseOperatorType();
  Init *ParseObjectName(MultiClass *CurMultiClass);
  Record *ParseClassID();
  MultiClass *ParseMultiClassID();
  bool ApplyLetStack(Record *CurRec);
  bool ApplyLetStack(RecordsEntry &Entry);
  bool CheckTemplateArgValues(SmallVectorImpl<llvm::Init *> &Values,
                              SMLoc Loc, Record *ArgsRec);
};

} // end namespace llvm

#endif<|MERGE_RESOLUTION|>--- conflicted
+++ resolved
@@ -37,34 +37,20 @@
   };
 
   /// RecordsEntry - Holds exactly one of a Record, ForeachLoop, or
-<<<<<<< HEAD
-  /// assertion tuple.
-  struct RecordsEntry {
-    std::unique_ptr<Record> Rec;
-    std::unique_ptr<ForeachLoop> Loop;
-    std::unique_ptr<Record::AssertionTuple> Assertion;
-=======
   /// AssertionInfo.
   struct RecordsEntry {
     std::unique_ptr<Record> Rec;
     std::unique_ptr<ForeachLoop> Loop;
     std::unique_ptr<Record::AssertionInfo> Assertion;
->>>>>>> 11299179
 
     void dump() const;
 
     RecordsEntry() {}
     RecordsEntry(std::unique_ptr<Record> Rec) : Rec(std::move(Rec)) {}
     RecordsEntry(std::unique_ptr<ForeachLoop> Loop)
-<<<<<<< HEAD
-      : Loop(std::move(Loop)) {}
-    RecordsEntry(std::unique_ptr<Record::AssertionTuple> Assertion)
-      : Assertion(std::move(Assertion)) {}
-=======
         : Loop(std::move(Loop)) {}
     RecordsEntry(std::unique_ptr<Record::AssertionInfo> Assertion)
         : Assertion(std::move(Assertion)) {}
->>>>>>> 11299179
   };
 
   /// ForeachLoop - Record the iteration state associated with a for loop.
