--- conflicted
+++ resolved
@@ -41,10 +41,7 @@
   void printVariables(raw_ostream &OS);
   void printClasses(raw_ostream &OS);
   void printRecords(raw_ostream &OS);
-<<<<<<< HEAD
-=======
   void printAllocationStats(raw_ostream &OS);
->>>>>>> 4b409fa5
   void printDefms(const Record &Rec, raw_ostream &OS);
   void printTemplateArgs(const Record &Rec, raw_ostream &OS);
   void printSuperclasses(const Record &Rec, raw_ostream &OS);
@@ -67,12 +64,7 @@
   OS << formatv("DETAILED RECORDS for file {0}\n", Records.getInputFilename());
 }
 
-<<<<<<< HEAD
-// Print a section heading with the name of the section and
-// the item count.
-=======
 // Print a section heading with the name of the section and the item count.
->>>>>>> 4b409fa5
 void DetailedRecordsEmitter::printSectionHeading(StringRef Title, int Count,
                                                  raw_ostream &OS) {
   OS << formatv("\n{0} {1} ({2}) {0}\n", "--------------------", Title, Count);
@@ -117,15 +109,12 @@
   }
 }
 
-<<<<<<< HEAD
-=======
 // Print memory allocation related stats.
 void DetailedRecordsEmitter::printAllocationStats(raw_ostream &OS) {
   OS << formatv("\n{0} Memory Allocation Stats {0}\n", "--------------------");
   Records.dumpAllocationStats(OS);
 }
 
->>>>>>> 4b409fa5
 // Print the record's defm source locations, if any. Note that they
 // are stored in the reverse order of their invocation.
 void DetailedRecordsEmitter::printDefms(const Record &Rec, raw_ostream &OS) {
