--- conflicted
+++ resolved
@@ -1351,15 +1351,9 @@
       auto ArgNo = getDagArgNoByKey(Dag, RHS, Error);
       if (!ArgNo)
         PrintFatalError(CurRec->getLoc(), "!getdagarg " + Error);
-<<<<<<< HEAD
 
       assert(*ArgNo < Dag->getNumArgs());
 
-=======
-
-      assert(*ArgNo < Dag->getNumArgs());
-
->>>>>>> bac3a63c
       Init *Arg = Dag->getArg(*ArgNo);
       if (auto *TI = dyn_cast<TypedInit>(Arg))
         if (!TI->getType()->typeIsConvertibleTo(getType()))
