--- conflicted
+++ resolved
@@ -5603,8 +5603,6 @@
           Check(Call.getOperand(Elem.Begin + 2)->getType()->isIntegerTy(),
                 "third argument should be an integer if present", Call);
         continue;
-<<<<<<< HEAD
-=======
       }
       if (Kind == Attribute::Dereferenceable) {
         Check(ArgCount == 2,
@@ -5614,7 +5612,6 @@
         Check(Call.getOperand(Elem.Begin + 1)->getType()->isIntegerTy(),
               "second argument should be an integer", Call);
         continue;
->>>>>>> 10a576f7
       }
       Check(ArgCount <= 2, "too many arguments", Call);
       if (Kind == Attribute::None)
