//===-- Verifier.cpp - Implement the Module Verifier -----------------------==//
//
// Part of the LLVM Project, under the Apache License v2.0 with LLVM Exceptions.
// See https://llvm.org/LICENSE.txt for license information.
// SPDX-License-Identifier: Apache-2.0 WITH LLVM-exception
//
//===----------------------------------------------------------------------===//
//
// This file defines the function verifier interface, that can be used for some
// basic correctness checking of input to the system.
//
// Note that this does not provide full `Java style' security and verifications,
// instead it just tries to ensure that code is well-formed.
//
//  * Both of a binary operator's parameters are of the same type
//  * Verify that the indices of mem access instructions match other operands
//  * Verify that arithmetic and other things are only performed on first-class
//    types.  Verify that shifts & logicals only happen on integrals f.e.
//  * All of the constants in a switch statement are of the correct type
//  * The code is in valid SSA form
//  * It should be illegal to put a label into any other type (like a structure)
//    or to return one. [except constant arrays!]
//  * Only phi nodes can be self referential: 'add i32 %0, %0 ; <int>:0' is bad
//  * PHI nodes must have an entry for each predecessor, with no extras.
//  * PHI nodes must be the first thing in a basic block, all grouped together
//  * All basic blocks should only end with terminator insts, not contain them
//  * The entry node to a function must not have predecessors
//  * All Instructions must be embedded into a basic block
//  * Functions cannot take a void-typed parameter
//  * Verify that a function's argument list agrees with it's declared type.
//  * It is illegal to specify a name for a void value.
//  * It is illegal to have a internal global value with no initializer
//  * It is illegal to have a ret instruction that returns a value that does not
//    agree with the function return value type.
//  * Function call argument types match the function prototype
//  * A landing pad is defined by a landingpad instruction, and can be jumped to
//    only by the unwind edge of an invoke instruction.
//  * A landingpad instruction must be the first non-PHI instruction in the
//    block.
//  * Landingpad instructions must be in a function with a personality function.
//  * Convergence control intrinsics are introduced in ConvergentOperations.rst.
//    The applied restrictions are too numerous to list here.
//  * The convergence entry intrinsic and the loop heart must be the first
//    non-PHI instruction in their respective block. This does not conflict with
//    the landing pads, since these two kinds cannot occur in the same block.
//  * All other things that are tested by asserts spread about the code...
//
//===----------------------------------------------------------------------===//

#include "llvm/IR/Verifier.h"
#include "llvm/ADT/APFloat.h"
#include "llvm/ADT/APInt.h"
#include "llvm/ADT/ArrayRef.h"
#include "llvm/ADT/DenseMap.h"
#include "llvm/ADT/MapVector.h"
#include "llvm/ADT/STLExtras.h"
#include "llvm/ADT/SmallPtrSet.h"
#include "llvm/ADT/SmallVector.h"
#include "llvm/ADT/StringExtras.h"
#include "llvm/ADT/StringRef.h"
#include "llvm/ADT/Twine.h"
#include "llvm/BinaryFormat/Dwarf.h"
#include "llvm/IR/Argument.h"
#include "llvm/IR/AttributeMask.h"
#include "llvm/IR/Attributes.h"
#include "llvm/IR/BasicBlock.h"
#include "llvm/IR/CFG.h"
#include "llvm/IR/CallingConv.h"
#include "llvm/IR/Comdat.h"
#include "llvm/IR/Constant.h"
#include "llvm/IR/ConstantRange.h"
#include "llvm/IR/ConstantRangeList.h"
#include "llvm/IR/Constants.h"
#include "llvm/IR/ConvergenceVerifier.h"
#include "llvm/IR/DataLayout.h"
#include "llvm/IR/DebugInfo.h"
#include "llvm/IR/DebugInfoMetadata.h"
#include "llvm/IR/DebugLoc.h"
#include "llvm/IR/DerivedTypes.h"
#include "llvm/IR/Dominators.h"
#include "llvm/IR/EHPersonalities.h"
#include "llvm/IR/Function.h"
#include "llvm/IR/GCStrategy.h"
#include "llvm/IR/GlobalAlias.h"
#include "llvm/IR/GlobalValue.h"
#include "llvm/IR/GlobalVariable.h"
#include "llvm/IR/InlineAsm.h"
#include "llvm/IR/InstVisitor.h"
#include "llvm/IR/InstrTypes.h"
#include "llvm/IR/Instruction.h"
#include "llvm/IR/Instructions.h"
#include "llvm/IR/IntrinsicInst.h"
#include "llvm/IR/Intrinsics.h"
#include "llvm/IR/IntrinsicsAArch64.h"
#include "llvm/IR/IntrinsicsAMDGPU.h"
#include "llvm/IR/IntrinsicsARM.h"
#include "llvm/IR/IntrinsicsNVPTX.h"
#include "llvm/IR/IntrinsicsWebAssembly.h"
#include "llvm/IR/LLVMContext.h"
#include "llvm/IR/MemoryModelRelaxationAnnotations.h"
#include "llvm/IR/Metadata.h"
#include "llvm/IR/Module.h"
#include "llvm/IR/ModuleSlotTracker.h"
#include "llvm/IR/PassManager.h"
#include "llvm/IR/ProfDataUtils.h"
#include "llvm/IR/Statepoint.h"
#include "llvm/IR/Type.h"
#include "llvm/IR/Use.h"
#include "llvm/IR/User.h"
#include "llvm/IR/VFABIDemangler.h"
#include "llvm/IR/Value.h"
#include "llvm/InitializePasses.h"
#include "llvm/Pass.h"
#include "llvm/ProfileData/InstrProf.h"
#include "llvm/Support/AMDGPUAddrSpace.h"
#include "llvm/Support/AtomicOrdering.h"
#include "llvm/Support/Casting.h"
#include "llvm/Support/CommandLine.h"
#include "llvm/Support/ErrorHandling.h"
#include "llvm/Support/MathExtras.h"
#include "llvm/Support/ModRef.h"
#include "llvm/Support/TimeProfiler.h"
#include "llvm/Support/raw_ostream.h"
#include <algorithm>
#include <cassert>
#include <cstdint>
#include <memory>
#include <optional>
#include <string>
#include <utility>

using namespace llvm;

static cl::opt<bool> VerifyNoAliasScopeDomination(
    "verify-noalias-scope-decl-dom", cl::Hidden, cl::init(false),
    cl::desc("Ensure that llvm.experimental.noalias.scope.decl for identical "
             "scopes are not dominating"));

namespace llvm {

struct VerifierSupport {
  raw_ostream *OS;
  const Module &M;
  ModuleSlotTracker MST;
  const Triple &TT;
  const DataLayout &DL;
  LLVMContext &Context;

  /// Track the brokenness of the module while recursively visiting.
  bool Broken = false;
  /// Broken debug info can be "recovered" from by stripping the debug info.
  bool BrokenDebugInfo = false;
  /// Whether to treat broken debug info as an error.
  bool TreatBrokenDebugInfoAsError = true;

  explicit VerifierSupport(raw_ostream *OS, const Module &M)
      : OS(OS), M(M), MST(&M), TT(M.getTargetTriple()), DL(M.getDataLayout()),
        Context(M.getContext()) {}

private:
  void Write(const Module *M) {
    *OS << "; ModuleID = '" << M->getModuleIdentifier() << "'\n";
  }

  void Write(const Value *V) {
    if (V)
      Write(*V);
  }

  void Write(const Value &V) {
    if (isa<Instruction>(V)) {
      V.print(*OS, MST);
      *OS << '\n';
    } else {
      V.printAsOperand(*OS, true, MST);
      *OS << '\n';
    }
  }

  void Write(const DbgRecord *DR) {
    if (DR) {
      DR->print(*OS, MST, false);
      *OS << '\n';
    }
  }

  void Write(DbgVariableRecord::LocationType Type) {
    switch (Type) {
    case DbgVariableRecord::LocationType::Value:
      *OS << "value";
      break;
    case DbgVariableRecord::LocationType::Declare:
      *OS << "declare";
      break;
    case DbgVariableRecord::LocationType::Assign:
      *OS << "assign";
      break;
    case DbgVariableRecord::LocationType::End:
      *OS << "end";
      break;
    case DbgVariableRecord::LocationType::Any:
      *OS << "any";
      break;
    };
  }

  void Write(const Metadata *MD) {
    if (!MD)
      return;
    MD->print(*OS, MST, &M);
    *OS << '\n';
  }

  template <class T> void Write(const MDTupleTypedArrayWrapper<T> &MD) {
    Write(MD.get());
  }

  void Write(const NamedMDNode *NMD) {
    if (!NMD)
      return;
    NMD->print(*OS, MST);
    *OS << '\n';
  }

  void Write(Type *T) {
    if (!T)
      return;
    *OS << ' ' << *T;
  }

  void Write(const Comdat *C) {
    if (!C)
      return;
    *OS << *C;
  }

  void Write(const APInt *AI) {
    if (!AI)
      return;
    *OS << *AI << '\n';
  }

  void Write(const unsigned i) { *OS << i << '\n'; }

  // NOLINTNEXTLINE(readability-identifier-naming)
  void Write(const Attribute *A) {
    if (!A)
      return;
    *OS << A->getAsString() << '\n';
  }

  // NOLINTNEXTLINE(readability-identifier-naming)
  void Write(const AttributeSet *AS) {
    if (!AS)
      return;
    *OS << AS->getAsString() << '\n';
  }

  // NOLINTNEXTLINE(readability-identifier-naming)
  void Write(const AttributeList *AL) {
    if (!AL)
      return;
    AL->print(*OS);
  }

  void Write(Printable P) { *OS << P << '\n'; }

  template <typename T> void Write(ArrayRef<T> Vs) {
    for (const T &V : Vs)
      Write(V);
  }

  template <typename T1, typename... Ts>
  void WriteTs(const T1 &V1, const Ts &... Vs) {
    Write(V1);
    WriteTs(Vs...);
  }

  template <typename... Ts> void WriteTs() {}

public:
  /// A check failed, so printout out the condition and the message.
  ///
  /// This provides a nice place to put a breakpoint if you want to see why
  /// something is not correct.
  void CheckFailed(const Twine &Message) {
    if (OS)
      *OS << Message << '\n';
    Broken = true;
  }

  /// A check failed (with values to print).
  ///
  /// This calls the Message-only version so that the above is easier to set a
  /// breakpoint on.
  template <typename T1, typename... Ts>
  void CheckFailed(const Twine &Message, const T1 &V1, const Ts &... Vs) {
    CheckFailed(Message);
    if (OS)
      WriteTs(V1, Vs...);
  }

  /// A debug info check failed.
  void DebugInfoCheckFailed(const Twine &Message) {
    if (OS)
      *OS << Message << '\n';
    Broken |= TreatBrokenDebugInfoAsError;
    BrokenDebugInfo = true;
  }

  /// A debug info check failed (with values to print).
  template <typename T1, typename... Ts>
  void DebugInfoCheckFailed(const Twine &Message, const T1 &V1,
                            const Ts &... Vs) {
    DebugInfoCheckFailed(Message);
    if (OS)
      WriteTs(V1, Vs...);
  }
};

} // namespace llvm

namespace {

class Verifier : public InstVisitor<Verifier>, VerifierSupport {
  friend class InstVisitor<Verifier>;
  DominatorTree DT;

  /// When verifying a basic block, keep track of all of the
  /// instructions we have seen so far.
  ///
  /// This allows us to do efficient dominance checks for the case when an
  /// instruction has an operand that is an instruction in the same block.
  SmallPtrSet<Instruction *, 16> InstsInThisBlock;

  /// Keep track of the metadata nodes that have been checked already.
  SmallPtrSet<const Metadata *, 32> MDNodes;

  /// Keep track which DISubprogram is attached to which function.
  DenseMap<const DISubprogram *, const Function *> DISubprogramAttachments;

  /// Track all DICompileUnits visited.
  SmallPtrSet<const Metadata *, 2> CUVisited;

  /// The result type for a landingpad.
  Type *LandingPadResultTy;

  /// Whether we've seen a call to @llvm.localescape in this function
  /// already.
  bool SawFrameEscape;

  /// Whether the current function has a DISubprogram attached to it.
  bool HasDebugInfo = false;

  /// Stores the count of how many objects were passed to llvm.localescape for a
  /// given function and the largest index passed to llvm.localrecover.
  DenseMap<Function *, std::pair<unsigned, unsigned>> FrameEscapeInfo;

  // Maps catchswitches and cleanuppads that unwind to siblings to the
  // terminators that indicate the unwind, used to detect cycles therein.
  MapVector<Instruction *, Instruction *> SiblingFuncletInfo;

  /// Cache which blocks are in which funclet, if an EH funclet personality is
  /// in use. Otherwise empty.
  DenseMap<BasicBlock *, ColorVector> BlockEHFuncletColors;

  /// Cache of constants visited in search of ConstantExprs.
  SmallPtrSet<const Constant *, 32> ConstantExprVisited;

  /// Cache of declarations of the llvm.experimental.deoptimize.<ty> intrinsic.
  SmallVector<const Function *, 4> DeoptimizeDeclarations;

  /// Cache of attribute lists verified.
  SmallPtrSet<const void *, 32> AttributeListsVisited;

  // Verify that this GlobalValue is only used in this module.
  // This map is used to avoid visiting uses twice. We can arrive at a user
  // twice, if they have multiple operands. In particular for very large
  // constant expressions, we can arrive at a particular user many times.
  SmallPtrSet<const Value *, 32> GlobalValueVisited;

  // Keeps track of duplicate function argument debug info.
  SmallVector<const DILocalVariable *, 16> DebugFnArgs;

  TBAAVerifier TBAAVerifyHelper;
  ConvergenceVerifier ConvergenceVerifyHelper;

  SmallVector<IntrinsicInst *, 4> NoAliasScopeDecls;

  void checkAtomicMemAccessSize(Type *Ty, const Instruction *I);

public:
  explicit Verifier(raw_ostream *OS, bool ShouldTreatBrokenDebugInfoAsError,
                    const Module &M)
      : VerifierSupport(OS, M), LandingPadResultTy(nullptr),
        SawFrameEscape(false), TBAAVerifyHelper(this) {
    TreatBrokenDebugInfoAsError = ShouldTreatBrokenDebugInfoAsError;
  }

  bool hasBrokenDebugInfo() const { return BrokenDebugInfo; }

  bool verify(const Function &F) {
    llvm::TimeTraceScope timeScope("Verifier");
    assert(F.getParent() == &M &&
           "An instance of this class only works with a specific module!");

    // First ensure the function is well-enough formed to compute dominance
    // information, and directly compute a dominance tree. We don't rely on the
    // pass manager to provide this as it isolates us from a potentially
    // out-of-date dominator tree and makes it significantly more complex to run
    // this code outside of a pass manager.
    // FIXME: It's really gross that we have to cast away constness here.
    if (!F.empty())
      DT.recalculate(const_cast<Function &>(F));

    for (const BasicBlock &BB : F) {
      if (!BB.empty() && BB.back().isTerminator())
        continue;

      if (OS) {
        *OS << "Basic Block in function '" << F.getName()
            << "' does not have terminator!\n";
        BB.printAsOperand(*OS, true, MST);
        *OS << "\n";
      }
      return false;
    }

    auto FailureCB = [this](const Twine &Message) {
      this->CheckFailed(Message);
    };
    ConvergenceVerifyHelper.initialize(OS, FailureCB, F);

    Broken = false;
    // FIXME: We strip const here because the inst visitor strips const.
    visit(const_cast<Function &>(F));
    verifySiblingFuncletUnwinds();

    if (ConvergenceVerifyHelper.sawTokens())
      ConvergenceVerifyHelper.verify(DT);

    InstsInThisBlock.clear();
    DebugFnArgs.clear();
    LandingPadResultTy = nullptr;
    SawFrameEscape = false;
    SiblingFuncletInfo.clear();
    verifyNoAliasScopeDecl();
    NoAliasScopeDecls.clear();

    return !Broken;
  }

  /// Verify the module that this instance of \c Verifier was initialized with.
  bool verify() {
    Broken = false;

    // Collect all declarations of the llvm.experimental.deoptimize intrinsic.
    for (const Function &F : M)
      if (F.getIntrinsicID() == Intrinsic::experimental_deoptimize)
        DeoptimizeDeclarations.push_back(&F);

    // Now that we've visited every function, verify that we never asked to
    // recover a frame index that wasn't escaped.
    verifyFrameRecoverIndices();
    for (const GlobalVariable &GV : M.globals())
      visitGlobalVariable(GV);

    for (const GlobalAlias &GA : M.aliases())
      visitGlobalAlias(GA);

    for (const GlobalIFunc &GI : M.ifuncs())
      visitGlobalIFunc(GI);

    for (const NamedMDNode &NMD : M.named_metadata())
      visitNamedMDNode(NMD);

    for (const StringMapEntry<Comdat> &SMEC : M.getComdatSymbolTable())
      visitComdat(SMEC.getValue());

    visitModuleFlags();
    visitModuleIdents();
    visitModuleCommandLines();
    visitModuleErrnoTBAA();

    verifyCompileUnits();

    verifyDeoptimizeCallingConvs();
    DISubprogramAttachments.clear();
    return !Broken;
  }

private:
  /// Whether a metadata node is allowed to be, or contain, a DILocation.
  enum class AreDebugLocsAllowed { No, Yes };

  /// Metadata that should be treated as a range, with slightly different
  /// requirements.
  enum class RangeLikeMetadataKind {
    Range,           // MD_range
    AbsoluteSymbol,  // MD_absolute_symbol
    NoaliasAddrspace // MD_noalias_addrspace
  };

  // Verification methods...
  void visitGlobalValue(const GlobalValue &GV);
  void visitGlobalVariable(const GlobalVariable &GV);
  void visitGlobalAlias(const GlobalAlias &GA);
  void visitGlobalIFunc(const GlobalIFunc &GI);
  void visitAliaseeSubExpr(const GlobalAlias &A, const Constant &C);
  void visitAliaseeSubExpr(SmallPtrSetImpl<const GlobalAlias *> &Visited,
                           const GlobalAlias &A, const Constant &C);
  void visitNamedMDNode(const NamedMDNode &NMD);
  void visitMDNode(const MDNode &MD, AreDebugLocsAllowed AllowLocs);
  void visitMetadataAsValue(const MetadataAsValue &MD, Function *F);
  void visitValueAsMetadata(const ValueAsMetadata &MD, Function *F);
  void visitDIArgList(const DIArgList &AL, Function *F);
  void visitComdat(const Comdat &C);
  void visitModuleIdents();
  void visitModuleCommandLines();
  void visitModuleErrnoTBAA();
  void visitModuleFlags();
  void visitModuleFlag(const MDNode *Op,
                       DenseMap<const MDString *, const MDNode *> &SeenIDs,
                       SmallVectorImpl<const MDNode *> &Requirements);
  void visitModuleFlagCGProfileEntry(const MDOperand &MDO);
  void visitFunction(const Function &F);
  void visitBasicBlock(BasicBlock &BB);
  void verifyRangeLikeMetadata(const Value &V, const MDNode *Range, Type *Ty,
                               RangeLikeMetadataKind Kind);
  void visitRangeMetadata(Instruction &I, MDNode *Range, Type *Ty);
  void visitNoaliasAddrspaceMetadata(Instruction &I, MDNode *Range, Type *Ty);
  void visitDereferenceableMetadata(Instruction &I, MDNode *MD);
  void visitNofreeMetadata(Instruction &I, MDNode *MD);
  void visitProfMetadata(Instruction &I, MDNode *MD);
  void visitCallStackMetadata(MDNode *MD);
  void visitMemProfMetadata(Instruction &I, MDNode *MD);
  void visitCallsiteMetadata(Instruction &I, MDNode *MD);
  void visitCalleeTypeMetadata(Instruction &I, MDNode *MD);
  void visitDIAssignIDMetadata(Instruction &I, MDNode *MD);
  void visitMMRAMetadata(Instruction &I, MDNode *MD);
  void visitAnnotationMetadata(MDNode *Annotation);
  void visitAliasScopeMetadata(const MDNode *MD);
  void visitAliasScopeListMetadata(const MDNode *MD);
  void visitAccessGroupMetadata(const MDNode *MD);
  void visitCapturesMetadata(Instruction &I, const MDNode *Captures);
<<<<<<< HEAD
=======
  void visitAllocTokenMetadata(Instruction &I, MDNode *MD);
>>>>>>> 54c4ef26

  template <class Ty> bool isValidMetadataArray(const MDTuple &N);
#define HANDLE_SPECIALIZED_MDNODE_LEAF(CLASS) void visit##CLASS(const CLASS &N);
#include "llvm/IR/Metadata.def"
  void visitDIScope(const DIScope &N);
  void visitDIVariable(const DIVariable &N);
  void visitDILexicalBlockBase(const DILexicalBlockBase &N);
  void visitDITemplateParameter(const DITemplateParameter &N);

  void visitTemplateParams(const MDNode &N, const Metadata &RawParams);

  void visit(DbgLabelRecord &DLR);
  void visit(DbgVariableRecord &DVR);
  // InstVisitor overrides...
  using InstVisitor<Verifier>::visit;
  void visitDbgRecords(Instruction &I);
  void visit(Instruction &I);

  void visitTruncInst(TruncInst &I);
  void visitZExtInst(ZExtInst &I);
  void visitSExtInst(SExtInst &I);
  void visitFPTruncInst(FPTruncInst &I);
  void visitFPExtInst(FPExtInst &I);
  void visitFPToUIInst(FPToUIInst &I);
  void visitFPToSIInst(FPToSIInst &I);
  void visitUIToFPInst(UIToFPInst &I);
  void visitSIToFPInst(SIToFPInst &I);
  void visitIntToPtrInst(IntToPtrInst &I);
  void checkPtrToAddr(Type *SrcTy, Type *DestTy, const Value &V);
  void visitPtrToAddrInst(PtrToAddrInst &I);
  void visitPtrToIntInst(PtrToIntInst &I);
  void visitBitCastInst(BitCastInst &I);
  void visitAddrSpaceCastInst(AddrSpaceCastInst &I);
  void visitPHINode(PHINode &PN);
  void visitCallBase(CallBase &Call);
  void visitUnaryOperator(UnaryOperator &U);
  void visitBinaryOperator(BinaryOperator &B);
  void visitICmpInst(ICmpInst &IC);
  void visitFCmpInst(FCmpInst &FC);
  void visitExtractElementInst(ExtractElementInst &EI);
  void visitInsertElementInst(InsertElementInst &EI);
  void visitShuffleVectorInst(ShuffleVectorInst &EI);
  void visitVAArgInst(VAArgInst &VAA) { visitInstruction(VAA); }
  void visitCallInst(CallInst &CI);
  void visitInvokeInst(InvokeInst &II);
  void visitGetElementPtrInst(GetElementPtrInst &GEP);
  void visitLoadInst(LoadInst &LI);
  void visitStoreInst(StoreInst &SI);
  void verifyDominatesUse(Instruction &I, unsigned i);
  void visitInstruction(Instruction &I);
  void visitTerminator(Instruction &I);
  void visitBranchInst(BranchInst &BI);
  void visitReturnInst(ReturnInst &RI);
  void visitSwitchInst(SwitchInst &SI);
  void visitIndirectBrInst(IndirectBrInst &BI);
  void visitCallBrInst(CallBrInst &CBI);
  void visitSelectInst(SelectInst &SI);
  void visitUserOp1(Instruction &I);
  void visitUserOp2(Instruction &I) { visitUserOp1(I); }
  void visitIntrinsicCall(Intrinsic::ID ID, CallBase &Call);
  void visitConstrainedFPIntrinsic(ConstrainedFPIntrinsic &FPI);
  void visitVPIntrinsic(VPIntrinsic &VPI);
  void visitDbgLabelIntrinsic(StringRef Kind, DbgLabelInst &DLI);
  void visitAtomicCmpXchgInst(AtomicCmpXchgInst &CXI);
  void visitAtomicRMWInst(AtomicRMWInst &RMWI);
  void visitFenceInst(FenceInst &FI);
  void visitAllocaInst(AllocaInst &AI);
  void visitExtractValueInst(ExtractValueInst &EVI);
  void visitInsertValueInst(InsertValueInst &IVI);
  void visitEHPadPredecessors(Instruction &I);
  void visitLandingPadInst(LandingPadInst &LPI);
  void visitResumeInst(ResumeInst &RI);
  void visitCatchPadInst(CatchPadInst &CPI);
  void visitCatchReturnInst(CatchReturnInst &CatchReturn);
  void visitCleanupPadInst(CleanupPadInst &CPI);
  void visitFuncletPadInst(FuncletPadInst &FPI);
  void visitCatchSwitchInst(CatchSwitchInst &CatchSwitch);
  void visitCleanupReturnInst(CleanupReturnInst &CRI);

  void verifySwiftErrorCall(CallBase &Call, const Value *SwiftErrorVal);
  void verifySwiftErrorValue(const Value *SwiftErrorVal);
  void verifyTailCCMustTailAttrs(const AttrBuilder &Attrs, StringRef Context);
  void verifyMustTailCall(CallInst &CI);
  bool verifyAttributeCount(AttributeList Attrs, unsigned Params);
  void verifyAttributeTypes(AttributeSet Attrs, const Value *V);
  void verifyParameterAttrs(AttributeSet Attrs, Type *Ty, const Value *V);
  void checkUnsignedBaseTenFuncAttr(AttributeList Attrs, StringRef Attr,
                                    const Value *V);
  void verifyFunctionAttrs(FunctionType *FT, AttributeList Attrs,
                           const Value *V, bool IsIntrinsic, bool IsInlineAsm);
  void verifyFunctionMetadata(ArrayRef<std::pair<unsigned, MDNode *>> MDs);
  void verifyUnknownProfileMetadata(MDNode *MD);
  void visitConstantExprsRecursively(const Constant *EntryC);
  void visitConstantExpr(const ConstantExpr *CE);
  void visitConstantPtrAuth(const ConstantPtrAuth *CPA);
  void verifyInlineAsmCall(const CallBase &Call);
  void verifyStatepoint(const CallBase &Call);
  void verifyFrameRecoverIndices();
  void verifySiblingFuncletUnwinds();

  void verifyFragmentExpression(const DbgVariableRecord &I);
  template <typename ValueOrMetadata>
  void verifyFragmentExpression(const DIVariable &V,
                                DIExpression::FragmentInfo Fragment,
                                ValueOrMetadata *Desc);
  void verifyFnArgs(const DbgVariableRecord &DVR);
  void verifyNotEntryValue(const DbgVariableRecord &I);

  /// Module-level debug info verification...
  void verifyCompileUnits();

  /// Module-level verification that all @llvm.experimental.deoptimize
  /// declarations share the same calling convention.
  void verifyDeoptimizeCallingConvs();

  void verifyAttachedCallBundle(const CallBase &Call,
                                const OperandBundleUse &BU);

  /// Verify the llvm.experimental.noalias.scope.decl declarations
  void verifyNoAliasScopeDecl();
};

} // end anonymous namespace

/// We know that cond should be true, if not print an error message.
#define Check(C, ...)                                                          \
  do {                                                                         \
    if (!(C)) {                                                                \
      CheckFailed(__VA_ARGS__);                                                \
      return;                                                                  \
    }                                                                          \
  } while (false)

/// We know that a debug info condition should be true, if not print
/// an error message.
#define CheckDI(C, ...)                                                        \
  do {                                                                         \
    if (!(C)) {                                                                \
      DebugInfoCheckFailed(__VA_ARGS__);                                       \
      return;                                                                  \
    }                                                                          \
  } while (false)

void Verifier::visitDbgRecords(Instruction &I) {
  if (!I.DebugMarker)
    return;
  CheckDI(I.DebugMarker->MarkedInstr == &I,
          "Instruction has invalid DebugMarker", &I);
  CheckDI(!isa<PHINode>(&I) || !I.hasDbgRecords(),
          "PHI Node must not have any attached DbgRecords", &I);
  for (DbgRecord &DR : I.getDbgRecordRange()) {
    CheckDI(DR.getMarker() == I.DebugMarker,
            "DbgRecord had invalid DebugMarker", &I, &DR);
    if (auto *Loc =
            dyn_cast_or_null<DILocation>(DR.getDebugLoc().getAsMDNode()))
      visitMDNode(*Loc, AreDebugLocsAllowed::Yes);
    if (auto *DVR = dyn_cast<DbgVariableRecord>(&DR)) {
      visit(*DVR);
      // These have to appear after `visit` for consistency with existing
      // intrinsic behaviour.
      verifyFragmentExpression(*DVR);
      verifyNotEntryValue(*DVR);
    } else if (auto *DLR = dyn_cast<DbgLabelRecord>(&DR)) {
      visit(*DLR);
    }
  }
}

void Verifier::visit(Instruction &I) {
  visitDbgRecords(I);
  for (unsigned i = 0, e = I.getNumOperands(); i != e; ++i)
    Check(I.getOperand(i) != nullptr, "Operand is null", &I);
  InstVisitor<Verifier>::visit(I);
}

// Helper to iterate over indirect users. By returning false, the callback can ask to stop traversing further.
static void forEachUser(const Value *User,
                        SmallPtrSet<const Value *, 32> &Visited,
                        llvm::function_ref<bool(const Value *)> Callback) {
  if (!Visited.insert(User).second)
    return;

  SmallVector<const Value *> WorkList(User->materialized_users());
  while (!WorkList.empty()) {
   const Value *Cur = WorkList.pop_back_val();
    if (!Visited.insert(Cur).second)
      continue;
    if (Callback(Cur))
      append_range(WorkList, Cur->materialized_users());
  }
}

void Verifier::visitGlobalValue(const GlobalValue &GV) {
  Check(!GV.isDeclaration() || GV.hasValidDeclarationLinkage(),
        "Global is external, but doesn't have external or weak linkage!", &GV);

  if (const GlobalObject *GO = dyn_cast<GlobalObject>(&GV)) {
    if (const MDNode *Associated =
            GO->getMetadata(LLVMContext::MD_associated)) {
      Check(Associated->getNumOperands() == 1,
            "associated metadata must have one operand", &GV, Associated);
      const Metadata *Op = Associated->getOperand(0).get();
      Check(Op, "associated metadata must have a global value", GO, Associated);

      const auto *VM = dyn_cast_or_null<ValueAsMetadata>(Op);
      Check(VM, "associated metadata must be ValueAsMetadata", GO, Associated);
      if (VM) {
        Check(isa<PointerType>(VM->getValue()->getType()),
              "associated value must be pointer typed", GV, Associated);

        const Value *Stripped = VM->getValue()->stripPointerCastsAndAliases();
        Check(isa<GlobalObject>(Stripped) || isa<Constant>(Stripped),
              "associated metadata must point to a GlobalObject", GO, Stripped);
        Check(Stripped != GO,
              "global values should not associate to themselves", GO,
              Associated);
      }
    }

    // FIXME: Why is getMetadata on GlobalValue protected?
    if (const MDNode *AbsoluteSymbol =
            GO->getMetadata(LLVMContext::MD_absolute_symbol)) {
      verifyRangeLikeMetadata(*GO, AbsoluteSymbol,
                              DL.getIntPtrType(GO->getType()),
                              RangeLikeMetadataKind::AbsoluteSymbol);
    }
  }

  Check(!GV.hasAppendingLinkage() || isa<GlobalVariable>(GV),
        "Only global variables can have appending linkage!", &GV);

  if (GV.hasAppendingLinkage()) {
    const GlobalVariable *GVar = dyn_cast<GlobalVariable>(&GV);
    Check(GVar && GVar->getValueType()->isArrayTy(),
          "Only global arrays can have appending linkage!", GVar);
  }

  if (GV.isDeclarationForLinker())
    Check(!GV.hasComdat(), "Declaration may not be in a Comdat!", &GV);

  if (GV.hasDLLExportStorageClass()) {
    Check(!GV.hasHiddenVisibility(),
          "dllexport GlobalValue must have default or protected visibility",
          &GV);
  }
  if (GV.hasDLLImportStorageClass()) {
    Check(GV.hasDefaultVisibility(),
          "dllimport GlobalValue must have default visibility", &GV);
    Check(!GV.isDSOLocal(), "GlobalValue with DLLImport Storage is dso_local!",
          &GV);

    Check((GV.isDeclaration() &&
           (GV.hasExternalLinkage() || GV.hasExternalWeakLinkage())) ||
              GV.hasAvailableExternallyLinkage(),
          "Global is marked as dllimport, but not external", &GV);
  }

  if (GV.isImplicitDSOLocal())
    Check(GV.isDSOLocal(),
          "GlobalValue with local linkage or non-default "
          "visibility must be dso_local!",
          &GV);

  forEachUser(&GV, GlobalValueVisited, [&](const Value *V) -> bool {
    if (const Instruction *I = dyn_cast<Instruction>(V)) {
      if (!I->getParent() || !I->getParent()->getParent())
        CheckFailed("Global is referenced by parentless instruction!", &GV, &M,
                    I);
      else if (I->getParent()->getParent()->getParent() != &M)
        CheckFailed("Global is referenced in a different module!", &GV, &M, I,
                    I->getParent()->getParent(),
                    I->getParent()->getParent()->getParent());
      return false;
    } else if (const Function *F = dyn_cast<Function>(V)) {
      if (F->getParent() != &M)
        CheckFailed("Global is used by function in a different module", &GV, &M,
                    F, F->getParent());
      return false;
    }
    return true;
  });
}

void Verifier::visitGlobalVariable(const GlobalVariable &GV) {
  Type *GVType = GV.getValueType();

  if (MaybeAlign A = GV.getAlign()) {
    Check(A->value() <= Value::MaximumAlignment,
          "huge alignment values are unsupported", &GV);
  }

  if (GV.hasInitializer()) {
    Check(GV.getInitializer()->getType() == GVType,
          "Global variable initializer type does not match global "
          "variable type!",
          &GV);
    Check(GV.getInitializer()->getType()->isSized(),
          "Global variable initializer must be sized", &GV);
    visitConstantExprsRecursively(GV.getInitializer());
    // If the global has common linkage, it must have a zero initializer and
    // cannot be constant.
    if (GV.hasCommonLinkage()) {
      Check(GV.getInitializer()->isNullValue(),
            "'common' global must have a zero initializer!", &GV);
      Check(!GV.isConstant(), "'common' global may not be marked constant!",
            &GV);
      Check(!GV.hasComdat(), "'common' global may not be in a Comdat!", &GV);
    }
  }

  if (GV.hasName() && (GV.getName() == "llvm.global_ctors" ||
                       GV.getName() == "llvm.global_dtors")) {
    Check(!GV.hasInitializer() || GV.hasAppendingLinkage(),
          "invalid linkage for intrinsic global variable", &GV);
    Check(GV.materialized_use_empty(),
          "invalid uses of intrinsic global variable", &GV);

    // Don't worry about emitting an error for it not being an array,
    // visitGlobalValue will complain on appending non-array.
    if (ArrayType *ATy = dyn_cast<ArrayType>(GVType)) {
      StructType *STy = dyn_cast<StructType>(ATy->getElementType());
      PointerType *FuncPtrTy =
          PointerType::get(Context, DL.getProgramAddressSpace());
      Check(STy && (STy->getNumElements() == 2 || STy->getNumElements() == 3) &&
                STy->getTypeAtIndex(0u)->isIntegerTy(32) &&
                STy->getTypeAtIndex(1) == FuncPtrTy,
            "wrong type for intrinsic global variable", &GV);
      Check(STy->getNumElements() == 3,
            "the third field of the element type is mandatory, "
            "specify ptr null to migrate from the obsoleted 2-field form");
      Type *ETy = STy->getTypeAtIndex(2);
      Check(ETy->isPointerTy(), "wrong type for intrinsic global variable",
            &GV);
    }
  }

  if (GV.hasName() && (GV.getName() == "llvm.used" ||
                       GV.getName() == "llvm.compiler.used")) {
    Check(!GV.hasInitializer() || GV.hasAppendingLinkage(),
          "invalid linkage for intrinsic global variable", &GV);
    Check(GV.materialized_use_empty(),
          "invalid uses of intrinsic global variable", &GV);

    if (ArrayType *ATy = dyn_cast<ArrayType>(GVType)) {
      PointerType *PTy = dyn_cast<PointerType>(ATy->getElementType());
      Check(PTy, "wrong type for intrinsic global variable", &GV);
      if (GV.hasInitializer()) {
        const Constant *Init = GV.getInitializer();
        const ConstantArray *InitArray = dyn_cast<ConstantArray>(Init);
        Check(InitArray, "wrong initializer for intrinsic global variable",
              Init);
        for (Value *Op : InitArray->operands()) {
          Value *V = Op->stripPointerCasts();
          Check(isa<GlobalVariable>(V) || isa<Function>(V) ||
                    isa<GlobalAlias>(V),
                Twine("invalid ") + GV.getName() + " member", V);
          Check(V->hasName(),
                Twine("members of ") + GV.getName() + " must be named", V);
        }
      }
    }
  }

  // Visit any debug info attachments.
  SmallVector<MDNode *, 1> MDs;
  GV.getMetadata(LLVMContext::MD_dbg, MDs);
  for (auto *MD : MDs) {
    if (auto *GVE = dyn_cast<DIGlobalVariableExpression>(MD))
      visitDIGlobalVariableExpression(*GVE);
    else
      CheckDI(false, "!dbg attachment of global variable must be a "
                     "DIGlobalVariableExpression");
  }

  // Scalable vectors cannot be global variables, since we don't know
  // the runtime size.
  Check(!GVType->isScalableTy(), "Globals cannot contain scalable types", &GV);

  // Check if it is or contains a target extension type that disallows being
  // used as a global.
  Check(!GVType->containsNonGlobalTargetExtType(),
        "Global @" + GV.getName() + " has illegal target extension type",
        GVType);

  if (!GV.hasInitializer()) {
    visitGlobalValue(GV);
    return;
  }

  // Walk any aggregate initializers looking for bitcasts between address spaces
  visitConstantExprsRecursively(GV.getInitializer());

  visitGlobalValue(GV);
}

void Verifier::visitAliaseeSubExpr(const GlobalAlias &GA, const Constant &C) {
  SmallPtrSet<const GlobalAlias*, 4> Visited;
  Visited.insert(&GA);
  visitAliaseeSubExpr(Visited, GA, C);
}

void Verifier::visitAliaseeSubExpr(SmallPtrSetImpl<const GlobalAlias*> &Visited,
                                   const GlobalAlias &GA, const Constant &C) {
  if (GA.hasAvailableExternallyLinkage()) {
    Check(isa<GlobalValue>(C) &&
              cast<GlobalValue>(C).hasAvailableExternallyLinkage(),
          "available_externally alias must point to available_externally "
          "global value",
          &GA);
  }
  if (const auto *GV = dyn_cast<GlobalValue>(&C)) {
    if (!GA.hasAvailableExternallyLinkage()) {
      Check(!GV->isDeclarationForLinker(), "Alias must point to a definition",
            &GA);
    }

    if (const auto *GA2 = dyn_cast<GlobalAlias>(GV)) {
      Check(Visited.insert(GA2).second, "Aliases cannot form a cycle", &GA);

      Check(!GA2->isInterposable(),
            "Alias cannot point to an interposable alias", &GA);
    } else {
      // Only continue verifying subexpressions of GlobalAliases.
      // Do not recurse into global initializers.
      return;
    }
  }

  if (const auto *CE = dyn_cast<ConstantExpr>(&C))
    visitConstantExprsRecursively(CE);

  for (const Use &U : C.operands()) {
    Value *V = &*U;
    if (const auto *GA2 = dyn_cast<GlobalAlias>(V))
      visitAliaseeSubExpr(Visited, GA, *GA2->getAliasee());
    else if (const auto *C2 = dyn_cast<Constant>(V))
      visitAliaseeSubExpr(Visited, GA, *C2);
  }
}

void Verifier::visitGlobalAlias(const GlobalAlias &GA) {
  Check(GlobalAlias::isValidLinkage(GA.getLinkage()),
        "Alias should have private, internal, linkonce, weak, linkonce_odr, "
        "weak_odr, external, or available_externally linkage!",
        &GA);
  const Constant *Aliasee = GA.getAliasee();
  Check(Aliasee, "Aliasee cannot be NULL!", &GA);
  Check(GA.getType() == Aliasee->getType(),
        "Alias and aliasee types should match!", &GA);

  Check(isa<GlobalValue>(Aliasee) || isa<ConstantExpr>(Aliasee),
        "Aliasee should be either GlobalValue or ConstantExpr", &GA);

  visitAliaseeSubExpr(GA, *Aliasee);

  visitGlobalValue(GA);
}

void Verifier::visitGlobalIFunc(const GlobalIFunc &GI) {
  visitGlobalValue(GI);

  SmallVector<std::pair<unsigned, MDNode *>, 4> MDs;
  GI.getAllMetadata(MDs);
  for (const auto &I : MDs) {
    CheckDI(I.first != LLVMContext::MD_dbg,
            "an ifunc may not have a !dbg attachment", &GI);
    Check(I.first != LLVMContext::MD_prof,
          "an ifunc may not have a !prof attachment", &GI);
    visitMDNode(*I.second, AreDebugLocsAllowed::No);
  }

  Check(GlobalIFunc::isValidLinkage(GI.getLinkage()),
        "IFunc should have private, internal, linkonce, weak, linkonce_odr, "
        "weak_odr, or external linkage!",
        &GI);
  // Pierce through ConstantExprs and GlobalAliases and check that the resolver
  // is a Function definition.
  const Function *Resolver = GI.getResolverFunction();
  Check(Resolver, "IFunc must have a Function resolver", &GI);
  Check(!Resolver->isDeclarationForLinker(),
        "IFunc resolver must be a definition", &GI);

  // Check that the immediate resolver operand (prior to any bitcasts) has the
  // correct type.
  const Type *ResolverTy = GI.getResolver()->getType();

  Check(isa<PointerType>(Resolver->getFunctionType()->getReturnType()),
        "IFunc resolver must return a pointer", &GI);

  Check(ResolverTy == PointerType::get(Context, GI.getAddressSpace()),
        "IFunc resolver has incorrect type", &GI);
}

void Verifier::visitNamedMDNode(const NamedMDNode &NMD) {
  // There used to be various other llvm.dbg.* nodes, but we don't support
  // upgrading them and we want to reserve the namespace for future uses.
  if (NMD.getName().starts_with("llvm.dbg."))
    CheckDI(NMD.getName() == "llvm.dbg.cu",
            "unrecognized named metadata node in the llvm.dbg namespace", &NMD);
  for (const MDNode *MD : NMD.operands()) {
    if (NMD.getName() == "llvm.dbg.cu")
      CheckDI(MD && isa<DICompileUnit>(MD), "invalid compile unit", &NMD, MD);

    if (!MD)
      continue;

    visitMDNode(*MD, AreDebugLocsAllowed::Yes);
  }
}

void Verifier::visitMDNode(const MDNode &MD, AreDebugLocsAllowed AllowLocs) {
  // Only visit each node once.  Metadata can be mutually recursive, so this
  // avoids infinite recursion here, as well as being an optimization.
  if (!MDNodes.insert(&MD).second)
    return;

  Check(&MD.getContext() == &Context,
        "MDNode context does not match Module context!", &MD);

  switch (MD.getMetadataID()) {
  default:
    llvm_unreachable("Invalid MDNode subclass");
  case Metadata::MDTupleKind:
    break;
#define HANDLE_SPECIALIZED_MDNODE_LEAF(CLASS)                                  \
  case Metadata::CLASS##Kind:                                                  \
    visit##CLASS(cast<CLASS>(MD));                                             \
    break;
#include "llvm/IR/Metadata.def"
  }

  for (const Metadata *Op : MD.operands()) {
    if (!Op)
      continue;
    Check(!isa<LocalAsMetadata>(Op), "Invalid operand for global metadata!",
          &MD, Op);
    CheckDI(!isa<DILocation>(Op) || AllowLocs == AreDebugLocsAllowed::Yes,
            "DILocation not allowed within this metadata node", &MD, Op);
    if (auto *N = dyn_cast<MDNode>(Op)) {
      visitMDNode(*N, AllowLocs);
      continue;
    }
    if (auto *V = dyn_cast<ValueAsMetadata>(Op)) {
      visitValueAsMetadata(*V, nullptr);
      continue;
    }
  }

  // Check llvm.loop.estimated_trip_count.
  if (MD.getNumOperands() > 0 &&
      MD.getOperand(0).equalsStr(LLVMLoopEstimatedTripCount)) {
    Check(MD.getNumOperands() == 2, "Expected two operands", &MD);
    auto *Count = dyn_cast_or_null<ConstantAsMetadata>(MD.getOperand(1));
    Check(Count && Count->getType()->isIntegerTy() &&
              cast<IntegerType>(Count->getType())->getBitWidth() <= 32,
          "Expected second operand to be an integer constant of type i32 or "
          "smaller",
          &MD);
  }

  // Check these last, so we diagnose problems in operands first.
  Check(!MD.isTemporary(), "Expected no forward declarations!", &MD);
  Check(MD.isResolved(), "All nodes should be resolved!", &MD);
}

void Verifier::visitValueAsMetadata(const ValueAsMetadata &MD, Function *F) {
  Check(MD.getValue(), "Expected valid value", &MD);
  Check(!MD.getValue()->getType()->isMetadataTy(),
        "Unexpected metadata round-trip through values", &MD, MD.getValue());

  auto *L = dyn_cast<LocalAsMetadata>(&MD);
  if (!L)
    return;

  Check(F, "function-local metadata used outside a function", L);

  // If this was an instruction, bb, or argument, verify that it is in the
  // function that we expect.
  Function *ActualF = nullptr;
  if (Instruction *I = dyn_cast<Instruction>(L->getValue())) {
    Check(I->getParent(), "function-local metadata not in basic block", L, I);
    ActualF = I->getParent()->getParent();
  } else if (BasicBlock *BB = dyn_cast<BasicBlock>(L->getValue()))
    ActualF = BB->getParent();
  else if (Argument *A = dyn_cast<Argument>(L->getValue()))
    ActualF = A->getParent();
  assert(ActualF && "Unimplemented function local metadata case!");

  Check(ActualF == F, "function-local metadata used in wrong function", L);
}

void Verifier::visitDIArgList(const DIArgList &AL, Function *F) {
  for (const ValueAsMetadata *VAM : AL.getArgs())
    visitValueAsMetadata(*VAM, F);
}

void Verifier::visitMetadataAsValue(const MetadataAsValue &MDV, Function *F) {
  Metadata *MD = MDV.getMetadata();
  if (auto *N = dyn_cast<MDNode>(MD)) {
    visitMDNode(*N, AreDebugLocsAllowed::No);
    return;
  }

  // Only visit each node once.  Metadata can be mutually recursive, so this
  // avoids infinite recursion here, as well as being an optimization.
  if (!MDNodes.insert(MD).second)
    return;

  if (auto *V = dyn_cast<ValueAsMetadata>(MD))
    visitValueAsMetadata(*V, F);

  if (auto *AL = dyn_cast<DIArgList>(MD))
    visitDIArgList(*AL, F);
}

static bool isType(const Metadata *MD) { return !MD || isa<DIType>(MD); }
static bool isScope(const Metadata *MD) { return !MD || isa<DIScope>(MD); }
static bool isDINode(const Metadata *MD) { return !MD || isa<DINode>(MD); }

void Verifier::visitDILocation(const DILocation &N) {
  CheckDI(N.getRawScope() && isa<DILocalScope>(N.getRawScope()),
          "location requires a valid scope", &N, N.getRawScope());
  if (auto *IA = N.getRawInlinedAt())
    CheckDI(isa<DILocation>(IA), "inlined-at should be a location", &N, IA);
  if (auto *SP = dyn_cast<DISubprogram>(N.getRawScope()))
    CheckDI(SP->isDefinition(), "scope points into the type hierarchy", &N);
}

void Verifier::visitGenericDINode(const GenericDINode &N) {
  CheckDI(N.getTag(), "invalid tag", &N);
}

void Verifier::visitDIScope(const DIScope &N) {
  if (auto *F = N.getRawFile())
    CheckDI(isa<DIFile>(F), "invalid file", &N, F);
}

void Verifier::visitDISubrangeType(const DISubrangeType &N) {
  CheckDI(N.getTag() == dwarf::DW_TAG_subrange_type, "invalid tag", &N);
  auto *BaseType = N.getRawBaseType();
  CheckDI(!BaseType || isType(BaseType), "BaseType must be a type");
  auto *LBound = N.getRawLowerBound();
  CheckDI(!LBound || isa<ConstantAsMetadata>(LBound) ||
              isa<DIVariable>(LBound) || isa<DIExpression>(LBound),
          "LowerBound must be signed constant or DIVariable or DIExpression",
          &N);
  auto *UBound = N.getRawUpperBound();
  CheckDI(!UBound || isa<ConstantAsMetadata>(UBound) ||
              isa<DIVariable>(UBound) || isa<DIExpression>(UBound),
          "UpperBound must be signed constant or DIVariable or DIExpression",
          &N);
  auto *Stride = N.getRawStride();
  CheckDI(!Stride || isa<ConstantAsMetadata>(Stride) ||
              isa<DIVariable>(Stride) || isa<DIExpression>(Stride),
          "Stride must be signed constant or DIVariable or DIExpression", &N);
  auto *Bias = N.getRawBias();
  CheckDI(!Bias || isa<ConstantAsMetadata>(Bias) || isa<DIVariable>(Bias) ||
              isa<DIExpression>(Bias),
          "Bias must be signed constant or DIVariable or DIExpression", &N);
  // Subrange types currently only support constant size.
  auto *Size = N.getRawSizeInBits();
  CheckDI(!Size || isa<ConstantAsMetadata>(Size),
          "SizeInBits must be a constant");
}

void Verifier::visitDISubrange(const DISubrange &N) {
  CheckDI(N.getTag() == dwarf::DW_TAG_subrange_type, "invalid tag", &N);
  CheckDI(!N.getRawCountNode() || !N.getRawUpperBound(),
          "Subrange can have any one of count or upperBound", &N);
  auto *CBound = N.getRawCountNode();
  CheckDI(!CBound || isa<ConstantAsMetadata>(CBound) ||
              isa<DIVariable>(CBound) || isa<DIExpression>(CBound),
          "Count must be signed constant or DIVariable or DIExpression", &N);
  auto Count = N.getCount();
  CheckDI(!Count || !isa<ConstantInt *>(Count) ||
              cast<ConstantInt *>(Count)->getSExtValue() >= -1,
          "invalid subrange count", &N);
  auto *LBound = N.getRawLowerBound();
  CheckDI(!LBound || isa<ConstantAsMetadata>(LBound) ||
              isa<DIVariable>(LBound) || isa<DIExpression>(LBound),
          "LowerBound must be signed constant or DIVariable or DIExpression",
          &N);
  auto *UBound = N.getRawUpperBound();
  CheckDI(!UBound || isa<ConstantAsMetadata>(UBound) ||
              isa<DIVariable>(UBound) || isa<DIExpression>(UBound),
          "UpperBound must be signed constant or DIVariable or DIExpression",
          &N);
  auto *Stride = N.getRawStride();
  CheckDI(!Stride || isa<ConstantAsMetadata>(Stride) ||
              isa<DIVariable>(Stride) || isa<DIExpression>(Stride),
          "Stride must be signed constant or DIVariable or DIExpression", &N);
}

void Verifier::visitDIGenericSubrange(const DIGenericSubrange &N) {
  CheckDI(N.getTag() == dwarf::DW_TAG_generic_subrange, "invalid tag", &N);
  CheckDI(!N.getRawCountNode() || !N.getRawUpperBound(),
          "GenericSubrange can have any one of count or upperBound", &N);
  auto *CBound = N.getRawCountNode();
  CheckDI(!CBound || isa<DIVariable>(CBound) || isa<DIExpression>(CBound),
          "Count must be signed constant or DIVariable or DIExpression", &N);
  auto *LBound = N.getRawLowerBound();
  CheckDI(LBound, "GenericSubrange must contain lowerBound", &N);
  CheckDI(isa<DIVariable>(LBound) || isa<DIExpression>(LBound),
          "LowerBound must be signed constant or DIVariable or DIExpression",
          &N);
  auto *UBound = N.getRawUpperBound();
  CheckDI(!UBound || isa<DIVariable>(UBound) || isa<DIExpression>(UBound),
          "UpperBound must be signed constant or DIVariable or DIExpression",
          &N);
  auto *Stride = N.getRawStride();
  CheckDI(Stride, "GenericSubrange must contain stride", &N);
  CheckDI(isa<DIVariable>(Stride) || isa<DIExpression>(Stride),
          "Stride must be signed constant or DIVariable or DIExpression", &N);
}

void Verifier::visitDIEnumerator(const DIEnumerator &N) {
  CheckDI(N.getTag() == dwarf::DW_TAG_enumerator, "invalid tag", &N);
}

void Verifier::visitDIBasicType(const DIBasicType &N) {
  CheckDI(N.getTag() == dwarf::DW_TAG_base_type ||
              N.getTag() == dwarf::DW_TAG_unspecified_type ||
              N.getTag() == dwarf::DW_TAG_string_type,
          "invalid tag", &N);
  // Basic types currently only support constant size.
  auto *Size = N.getRawSizeInBits();
  CheckDI(!Size || isa<ConstantAsMetadata>(Size),
          "SizeInBits must be a constant");
}

void Verifier::visitDIFixedPointType(const DIFixedPointType &N) {
  visitDIBasicType(N);

  CheckDI(N.getTag() == dwarf::DW_TAG_base_type, "invalid tag", &N);
  CheckDI(N.getEncoding() == dwarf::DW_ATE_signed_fixed ||
              N.getEncoding() == dwarf::DW_ATE_unsigned_fixed,
          "invalid encoding", &N);
  CheckDI(N.getKind() == DIFixedPointType::FixedPointBinary ||
              N.getKind() == DIFixedPointType::FixedPointDecimal ||
              N.getKind() == DIFixedPointType::FixedPointRational,
          "invalid kind", &N);
  CheckDI(N.getKind() != DIFixedPointType::FixedPointRational ||
              N.getFactorRaw() == 0,
          "factor should be 0 for rationals", &N);
  CheckDI(N.getKind() == DIFixedPointType::FixedPointRational ||
              (N.getNumeratorRaw() == 0 && N.getDenominatorRaw() == 0),
          "numerator and denominator should be 0 for non-rationals", &N);
}

void Verifier::visitDIStringType(const DIStringType &N) {
  CheckDI(N.getTag() == dwarf::DW_TAG_string_type, "invalid tag", &N);
  CheckDI(!(N.isBigEndian() && N.isLittleEndian()), "has conflicting flags",
          &N);
}

void Verifier::visitDIDerivedType(const DIDerivedType &N) {
  // Common scope checks.
  visitDIScope(N);

  CheckDI(N.getTag() == dwarf::DW_TAG_typedef ||
              N.getTag() == dwarf::DW_TAG_pointer_type ||
              N.getTag() == dwarf::DW_TAG_ptr_to_member_type ||
              N.getTag() == dwarf::DW_TAG_reference_type ||
              N.getTag() == dwarf::DW_TAG_rvalue_reference_type ||
              N.getTag() == dwarf::DW_TAG_const_type ||
              N.getTag() == dwarf::DW_TAG_immutable_type ||
              N.getTag() == dwarf::DW_TAG_volatile_type ||
              N.getTag() == dwarf::DW_TAG_restrict_type ||
              N.getTag() == dwarf::DW_TAG_atomic_type ||
              N.getTag() == dwarf::DW_TAG_LLVM_ptrauth_type ||
              N.getTag() == dwarf::DW_TAG_member ||
              (N.getTag() == dwarf::DW_TAG_variable && N.isStaticMember()) ||
              N.getTag() == dwarf::DW_TAG_inheritance ||
              N.getTag() == dwarf::DW_TAG_friend ||
              N.getTag() == dwarf::DW_TAG_set_type ||
              N.getTag() == dwarf::DW_TAG_template_alias,
          "invalid tag", &N);
  if (N.getTag() == dwarf::DW_TAG_ptr_to_member_type) {
    CheckDI(isType(N.getRawExtraData()), "invalid pointer to member type", &N,
            N.getRawExtraData());
  }

  if (N.getTag() == dwarf::DW_TAG_set_type) {
    if (auto *T = N.getRawBaseType()) {
      auto *Enum = dyn_cast_or_null<DICompositeType>(T);
      auto *Subrange = dyn_cast_or_null<DISubrangeType>(T);
      auto *Basic = dyn_cast_or_null<DIBasicType>(T);
      CheckDI(
          (Enum && Enum->getTag() == dwarf::DW_TAG_enumeration_type) ||
              (Subrange && Subrange->getTag() == dwarf::DW_TAG_subrange_type) ||
              (Basic && (Basic->getEncoding() == dwarf::DW_ATE_unsigned ||
                         Basic->getEncoding() == dwarf::DW_ATE_signed ||
                         Basic->getEncoding() == dwarf::DW_ATE_unsigned_char ||
                         Basic->getEncoding() == dwarf::DW_ATE_signed_char ||
                         Basic->getEncoding() == dwarf::DW_ATE_boolean)),
          "invalid set base type", &N, T);
    }
  }

  CheckDI(isScope(N.getRawScope()), "invalid scope", &N, N.getRawScope());
  CheckDI(isType(N.getRawBaseType()), "invalid base type", &N,
          N.getRawBaseType());

  if (N.getDWARFAddressSpace()) {
    CheckDI(N.getTag() == dwarf::DW_TAG_pointer_type ||
                N.getTag() == dwarf::DW_TAG_reference_type ||
                N.getTag() == dwarf::DW_TAG_rvalue_reference_type,
            "DWARF address space only applies to pointer or reference types",
            &N);
  }

  auto *Size = N.getRawSizeInBits();
  CheckDI(!Size || isa<ConstantAsMetadata>(Size) || isa<DIVariable>(Size) ||
              isa<DIExpression>(Size),
          "SizeInBits must be a constant or DIVariable or DIExpression");
}

/// Detect mutually exclusive flags.
static bool hasConflictingReferenceFlags(unsigned Flags) {
  return ((Flags & DINode::FlagLValueReference) &&
          (Flags & DINode::FlagRValueReference)) ||
         ((Flags & DINode::FlagTypePassByValue) &&
          (Flags & DINode::FlagTypePassByReference));
}

void Verifier::visitTemplateParams(const MDNode &N, const Metadata &RawParams) {
  auto *Params = dyn_cast<MDTuple>(&RawParams);
  CheckDI(Params, "invalid template params", &N, &RawParams);
  for (Metadata *Op : Params->operands()) {
    CheckDI(Op && isa<DITemplateParameter>(Op), "invalid template parameter",
            &N, Params, Op);
  }
}

void Verifier::visitDICompositeType(const DICompositeType &N) {
  // Common scope checks.
  visitDIScope(N);

  CheckDI(N.getTag() == dwarf::DW_TAG_array_type ||
              N.getTag() == dwarf::DW_TAG_structure_type ||
              N.getTag() == dwarf::DW_TAG_union_type ||
              N.getTag() == dwarf::DW_TAG_enumeration_type ||
              N.getTag() == dwarf::DW_TAG_class_type ||
              N.getTag() == dwarf::DW_TAG_variant_part ||
              N.getTag() == dwarf::DW_TAG_variant ||
              N.getTag() == dwarf::DW_TAG_namelist,
          "invalid tag", &N);

  CheckDI(isScope(N.getRawScope()), "invalid scope", &N, N.getRawScope());
  CheckDI(isType(N.getRawBaseType()), "invalid base type", &N,
          N.getRawBaseType());

  CheckDI(!N.getRawElements() || isa<MDTuple>(N.getRawElements()),
          "invalid composite elements", &N, N.getRawElements());
  CheckDI(isType(N.getRawVTableHolder()), "invalid vtable holder", &N,
          N.getRawVTableHolder());
  CheckDI(!hasConflictingReferenceFlags(N.getFlags()),
          "invalid reference flags", &N);
  unsigned DIBlockByRefStruct = 1 << 4;
  CheckDI((N.getFlags() & DIBlockByRefStruct) == 0,
          "DIBlockByRefStruct on DICompositeType is no longer supported", &N);
  CheckDI(llvm::all_of(N.getElements(), [](const DINode *N) { return N; }),
          "DISubprogram contains null entry in `elements` field", &N);

  if (N.isVector()) {
    const DINodeArray Elements = N.getElements();
    CheckDI(Elements.size() == 1 &&
                Elements[0]->getTag() == dwarf::DW_TAG_subrange_type,
            "invalid vector, expected one element of type subrange", &N);
  }

  if (auto *Params = N.getRawTemplateParams())
    visitTemplateParams(N, *Params);

  if (auto *D = N.getRawDiscriminator()) {
    CheckDI(isa<DIDerivedType>(D) && N.getTag() == dwarf::DW_TAG_variant_part,
            "discriminator can only appear on variant part");
  }

  if (N.getRawDataLocation()) {
    CheckDI(N.getTag() == dwarf::DW_TAG_array_type,
            "dataLocation can only appear in array type");
  }

  if (N.getRawAssociated()) {
    CheckDI(N.getTag() == dwarf::DW_TAG_array_type,
            "associated can only appear in array type");
  }

  if (N.getRawAllocated()) {
    CheckDI(N.getTag() == dwarf::DW_TAG_array_type,
            "allocated can only appear in array type");
  }

  if (N.getRawRank()) {
    CheckDI(N.getTag() == dwarf::DW_TAG_array_type,
            "rank can only appear in array type");
  }

  if (N.getTag() == dwarf::DW_TAG_array_type) {
    CheckDI(N.getRawBaseType(), "array types must have a base type", &N);
  }

  auto *Size = N.getRawSizeInBits();
  CheckDI(!Size || isa<ConstantAsMetadata>(Size) || isa<DIVariable>(Size) ||
              isa<DIExpression>(Size),
          "SizeInBits must be a constant or DIVariable or DIExpression");
}

void Verifier::visitDISubroutineType(const DISubroutineType &N) {
  CheckDI(N.getTag() == dwarf::DW_TAG_subroutine_type, "invalid tag", &N);
  if (auto *Types = N.getRawTypeArray()) {
    CheckDI(isa<MDTuple>(Types), "invalid composite elements", &N, Types);
    for (Metadata *Ty : N.getTypeArray()->operands()) {
      CheckDI(isType(Ty), "invalid subroutine type ref", &N, Types, Ty);
    }
  }
  CheckDI(!hasConflictingReferenceFlags(N.getFlags()),
          "invalid reference flags", &N);
}

void Verifier::visitDIFile(const DIFile &N) {
  CheckDI(N.getTag() == dwarf::DW_TAG_file_type, "invalid tag", &N);
  std::optional<DIFile::ChecksumInfo<StringRef>> Checksum = N.getChecksum();
  if (Checksum) {
    CheckDI(Checksum->Kind <= DIFile::ChecksumKind::CSK_Last,
            "invalid checksum kind", &N);
    size_t Size;
    switch (Checksum->Kind) {
    case DIFile::CSK_MD5:
      Size = 32;
      break;
    case DIFile::CSK_SHA1:
      Size = 40;
      break;
    case DIFile::CSK_SHA256:
      Size = 64;
      break;
    }
    CheckDI(Checksum->Value.size() == Size, "invalid checksum length", &N);
    CheckDI(Checksum->Value.find_if_not(llvm::isHexDigit) == StringRef::npos,
            "invalid checksum", &N);
  }
}

void Verifier::visitDICompileUnit(const DICompileUnit &N) {
  CheckDI(N.isDistinct(), "compile units must be distinct", &N);
  CheckDI(N.getTag() == dwarf::DW_TAG_compile_unit, "invalid tag", &N);

  // Don't bother verifying the compilation directory or producer string
  // as those could be empty.
  CheckDI(N.getRawFile() && isa<DIFile>(N.getRawFile()), "invalid file", &N,
          N.getRawFile());
  CheckDI(!N.getFile()->getFilename().empty(), "invalid filename", &N,
          N.getFile());

  CheckDI((N.getEmissionKind() <= DICompileUnit::LastEmissionKind),
          "invalid emission kind", &N);

  if (auto *Array = N.getRawEnumTypes()) {
    CheckDI(isa<MDTuple>(Array), "invalid enum list", &N, Array);
    for (Metadata *Op : N.getEnumTypes()->operands()) {
      auto *Enum = dyn_cast_or_null<DICompositeType>(Op);
      CheckDI(Enum && Enum->getTag() == dwarf::DW_TAG_enumeration_type,
              "invalid enum type", &N, N.getEnumTypes(), Op);
    }
  }
  if (auto *Array = N.getRawRetainedTypes()) {
    CheckDI(isa<MDTuple>(Array), "invalid retained type list", &N, Array);
    for (Metadata *Op : N.getRetainedTypes()->operands()) {
      CheckDI(
          Op && (isa<DIType>(Op) || (isa<DISubprogram>(Op) &&
                                     !cast<DISubprogram>(Op)->isDefinition())),
          "invalid retained type", &N, Op);
    }
  }
  if (auto *Array = N.getRawGlobalVariables()) {
    CheckDI(isa<MDTuple>(Array), "invalid global variable list", &N, Array);
    for (Metadata *Op : N.getGlobalVariables()->operands()) {
      CheckDI(Op && (isa<DIGlobalVariableExpression>(Op)),
              "invalid global variable ref", &N, Op);
    }
  }
  if (auto *Array = N.getRawImportedEntities()) {
    CheckDI(isa<MDTuple>(Array), "invalid imported entity list", &N, Array);
    for (Metadata *Op : N.getImportedEntities()->operands()) {
      CheckDI(Op && isa<DIImportedEntity>(Op), "invalid imported entity ref",
              &N, Op);
    }
  }
  if (auto *Array = N.getRawMacros()) {
    CheckDI(isa<MDTuple>(Array), "invalid macro list", &N, Array);
    for (Metadata *Op : N.getMacros()->operands()) {
      CheckDI(Op && isa<DIMacroNode>(Op), "invalid macro ref", &N, Op);
    }
  }
  CUVisited.insert(&N);
}

void Verifier::visitDISubprogram(const DISubprogram &N) {
  CheckDI(N.getTag() == dwarf::DW_TAG_subprogram, "invalid tag", &N);
  CheckDI(isScope(N.getRawScope()), "invalid scope", &N, N.getRawScope());
  if (auto *F = N.getRawFile())
    CheckDI(isa<DIFile>(F), "invalid file", &N, F);
  else
    CheckDI(N.getLine() == 0, "line specified with no file", &N, N.getLine());
  if (auto *T = N.getRawType())
    CheckDI(isa<DISubroutineType>(T), "invalid subroutine type", &N, T);
  CheckDI(isType(N.getRawContainingType()), "invalid containing type", &N,
          N.getRawContainingType());
  if (auto *Params = N.getRawTemplateParams())
    visitTemplateParams(N, *Params);
  if (auto *S = N.getRawDeclaration())
    CheckDI(isa<DISubprogram>(S) && !cast<DISubprogram>(S)->isDefinition(),
            "invalid subprogram declaration", &N, S);
  if (auto *RawNode = N.getRawRetainedNodes()) {
    auto *Node = dyn_cast<MDTuple>(RawNode);
    CheckDI(Node, "invalid retained nodes list", &N, RawNode);
    for (Metadata *Op : Node->operands()) {
      CheckDI(Op && (isa<DILocalVariable>(Op) || isa<DILabel>(Op) ||
                     isa<DIImportedEntity>(Op)),
              "invalid retained nodes, expected DILocalVariable, DILabel or "
              "DIImportedEntity",
              &N, Node, Op);
    }
  }
  CheckDI(!hasConflictingReferenceFlags(N.getFlags()),
          "invalid reference flags", &N);

  auto *Unit = N.getRawUnit();
  if (N.isDefinition()) {
    // Subprogram definitions (not part of the type hierarchy).
    CheckDI(N.isDistinct(), "subprogram definitions must be distinct", &N);
    CheckDI(Unit, "subprogram definitions must have a compile unit", &N);
    CheckDI(isa<DICompileUnit>(Unit), "invalid unit type", &N, Unit);
    // There's no good way to cross the CU boundary to insert a nested
    // DISubprogram definition in one CU into a type defined in another CU.
    auto *CT = dyn_cast_or_null<DICompositeType>(N.getRawScope());
    if (CT && CT->getRawIdentifier() &&
        M.getContext().isODRUniquingDebugTypes())
      CheckDI(N.getDeclaration(),
              "definition subprograms cannot be nested within DICompositeType "
              "when enabling ODR",
              &N);
  } else {
    // Subprogram declarations (part of the type hierarchy).
    CheckDI(!Unit, "subprogram declarations must not have a compile unit", &N);
    CheckDI(!N.getRawDeclaration(),
            "subprogram declaration must not have a declaration field");
  }

  if (auto *RawThrownTypes = N.getRawThrownTypes()) {
    auto *ThrownTypes = dyn_cast<MDTuple>(RawThrownTypes);
    CheckDI(ThrownTypes, "invalid thrown types list", &N, RawThrownTypes);
    for (Metadata *Op : ThrownTypes->operands())
      CheckDI(Op && isa<DIType>(Op), "invalid thrown type", &N, ThrownTypes,
              Op);
  }

  if (N.areAllCallsDescribed())
    CheckDI(N.isDefinition(),
            "DIFlagAllCallsDescribed must be attached to a definition");
}

void Verifier::visitDILexicalBlockBase(const DILexicalBlockBase &N) {
  CheckDI(N.getTag() == dwarf::DW_TAG_lexical_block, "invalid tag", &N);
  CheckDI(N.getRawScope() && isa<DILocalScope>(N.getRawScope()),
          "invalid local scope", &N, N.getRawScope());
  if (auto *SP = dyn_cast<DISubprogram>(N.getRawScope()))
    CheckDI(SP->isDefinition(), "scope points into the type hierarchy", &N);
}

void Verifier::visitDILexicalBlock(const DILexicalBlock &N) {
  visitDILexicalBlockBase(N);

  CheckDI(N.getLine() || !N.getColumn(),
          "cannot have column info without line info", &N);
}

void Verifier::visitDILexicalBlockFile(const DILexicalBlockFile &N) {
  visitDILexicalBlockBase(N);
}

void Verifier::visitDICommonBlock(const DICommonBlock &N) {
  CheckDI(N.getTag() == dwarf::DW_TAG_common_block, "invalid tag", &N);
  if (auto *S = N.getRawScope())
    CheckDI(isa<DIScope>(S), "invalid scope ref", &N, S);
  if (auto *S = N.getRawDecl())
    CheckDI(isa<DIGlobalVariable>(S), "invalid declaration", &N, S);
}

void Verifier::visitDINamespace(const DINamespace &N) {
  CheckDI(N.getTag() == dwarf::DW_TAG_namespace, "invalid tag", &N);
  if (auto *S = N.getRawScope())
    CheckDI(isa<DIScope>(S), "invalid scope ref", &N, S);
}

void Verifier::visitDIMacro(const DIMacro &N) {
  CheckDI(N.getMacinfoType() == dwarf::DW_MACINFO_define ||
              N.getMacinfoType() == dwarf::DW_MACINFO_undef,
          "invalid macinfo type", &N);
  CheckDI(!N.getName().empty(), "anonymous macro", &N);
  if (!N.getValue().empty()) {
    assert(N.getValue().data()[0] != ' ' && "Macro value has a space prefix");
  }
}

void Verifier::visitDIMacroFile(const DIMacroFile &N) {
  CheckDI(N.getMacinfoType() == dwarf::DW_MACINFO_start_file,
          "invalid macinfo type", &N);
  if (auto *F = N.getRawFile())
    CheckDI(isa<DIFile>(F), "invalid file", &N, F);

  if (auto *Array = N.getRawElements()) {
    CheckDI(isa<MDTuple>(Array), "invalid macro list", &N, Array);
    for (Metadata *Op : N.getElements()->operands()) {
      CheckDI(Op && isa<DIMacroNode>(Op), "invalid macro ref", &N, Op);
    }
  }
}

void Verifier::visitDIModule(const DIModule &N) {
  CheckDI(N.getTag() == dwarf::DW_TAG_module, "invalid tag", &N);
  CheckDI(!N.getName().empty(), "anonymous module", &N);
}

void Verifier::visitDITemplateParameter(const DITemplateParameter &N) {
  CheckDI(isType(N.getRawType()), "invalid type ref", &N, N.getRawType());
}

void Verifier::visitDITemplateTypeParameter(const DITemplateTypeParameter &N) {
  visitDITemplateParameter(N);

  CheckDI(N.getTag() == dwarf::DW_TAG_template_type_parameter, "invalid tag",
          &N);
}

void Verifier::visitDITemplateValueParameter(
    const DITemplateValueParameter &N) {
  visitDITemplateParameter(N);

  CheckDI(N.getTag() == dwarf::DW_TAG_template_value_parameter ||
              N.getTag() == dwarf::DW_TAG_GNU_template_template_param ||
              N.getTag() == dwarf::DW_TAG_GNU_template_parameter_pack,
          "invalid tag", &N);
}

void Verifier::visitDIVariable(const DIVariable &N) {
  if (auto *S = N.getRawScope())
    CheckDI(isa<DIScope>(S), "invalid scope", &N, S);
  if (auto *F = N.getRawFile())
    CheckDI(isa<DIFile>(F), "invalid file", &N, F);
}

void Verifier::visitDIGlobalVariable(const DIGlobalVariable &N) {
  // Checks common to all variables.
  visitDIVariable(N);

  CheckDI(N.getTag() == dwarf::DW_TAG_variable, "invalid tag", &N);
  CheckDI(isType(N.getRawType()), "invalid type ref", &N, N.getRawType());
  // Check only if the global variable is not an extern
  if (N.isDefinition())
    CheckDI(N.getType(), "missing global variable type", &N);
  if (auto *Member = N.getRawStaticDataMemberDeclaration()) {
    CheckDI(isa<DIDerivedType>(Member),
            "invalid static data member declaration", &N, Member);
  }
}

void Verifier::visitDILocalVariable(const DILocalVariable &N) {
  // Checks common to all variables.
  visitDIVariable(N);

  CheckDI(isType(N.getRawType()), "invalid type ref", &N, N.getRawType());
  CheckDI(N.getTag() == dwarf::DW_TAG_variable, "invalid tag", &N);
  CheckDI(N.getRawScope() && isa<DILocalScope>(N.getRawScope()),
          "local variable requires a valid scope", &N, N.getRawScope());
  if (auto Ty = N.getType())
    CheckDI(!isa<DISubroutineType>(Ty), "invalid type", &N, N.getType());
}

void Verifier::visitDIAssignID(const DIAssignID &N) {
  CheckDI(!N.getNumOperands(), "DIAssignID has no arguments", &N);
  CheckDI(N.isDistinct(), "DIAssignID must be distinct", &N);
}

void Verifier::visitDILabel(const DILabel &N) {
  if (auto *S = N.getRawScope())
    CheckDI(isa<DIScope>(S), "invalid scope", &N, S);
  if (auto *F = N.getRawFile())
    CheckDI(isa<DIFile>(F), "invalid file", &N, F);

  CheckDI(N.getTag() == dwarf::DW_TAG_label, "invalid tag", &N);
  CheckDI(N.getRawScope() && isa<DILocalScope>(N.getRawScope()),
          "label requires a valid scope", &N, N.getRawScope());
}

void Verifier::visitDIExpression(const DIExpression &N) {
  CheckDI(N.isValid(), "invalid expression", &N);
}

void Verifier::visitDIGlobalVariableExpression(
    const DIGlobalVariableExpression &GVE) {
  CheckDI(GVE.getVariable(), "missing variable");
  if (auto *Var = GVE.getVariable())
    visitDIGlobalVariable(*Var);
  if (auto *Expr = GVE.getExpression()) {
    visitDIExpression(*Expr);
    if (auto Fragment = Expr->getFragmentInfo())
      verifyFragmentExpression(*GVE.getVariable(), *Fragment, &GVE);
  }
}

void Verifier::visitDIObjCProperty(const DIObjCProperty &N) {
  CheckDI(N.getTag() == dwarf::DW_TAG_APPLE_property, "invalid tag", &N);
  if (auto *T = N.getRawType())
    CheckDI(isType(T), "invalid type ref", &N, T);
  if (auto *F = N.getRawFile())
    CheckDI(isa<DIFile>(F), "invalid file", &N, F);
}

void Verifier::visitDIImportedEntity(const DIImportedEntity &N) {
  CheckDI(N.getTag() == dwarf::DW_TAG_imported_module ||
              N.getTag() == dwarf::DW_TAG_imported_declaration,
          "invalid tag", &N);
  if (auto *S = N.getRawScope())
    CheckDI(isa<DIScope>(S), "invalid scope for imported entity", &N, S);
  CheckDI(isDINode(N.getRawEntity()), "invalid imported entity", &N,
          N.getRawEntity());
}

void Verifier::visitComdat(const Comdat &C) {
  // In COFF the Module is invalid if the GlobalValue has private linkage.
  // Entities with private linkage don't have entries in the symbol table.
  if (TT.isOSBinFormatCOFF())
    if (const GlobalValue *GV = M.getNamedValue(C.getName()))
      Check(!GV->hasPrivateLinkage(), "comdat global value has private linkage",
            GV);
}

void Verifier::visitModuleIdents() {
  const NamedMDNode *Idents = M.getNamedMetadata("llvm.ident");
  if (!Idents)
    return;

  // llvm.ident takes a list of metadata entry. Each entry has only one string.
  // Scan each llvm.ident entry and make sure that this requirement is met.
  for (const MDNode *N : Idents->operands()) {
    Check(N->getNumOperands() == 1,
          "incorrect number of operands in llvm.ident metadata", N);
    Check(dyn_cast_or_null<MDString>(N->getOperand(0)),
          ("invalid value for llvm.ident metadata entry operand"
           "(the operand should be a string)"),
          N->getOperand(0));
  }
}

void Verifier::visitModuleCommandLines() {
  const NamedMDNode *CommandLines = M.getNamedMetadata("llvm.commandline");
  if (!CommandLines)
    return;

  // llvm.commandline takes a list of metadata entry. Each entry has only one
  // string. Scan each llvm.commandline entry and make sure that this
  // requirement is met.
  for (const MDNode *N : CommandLines->operands()) {
    Check(N->getNumOperands() == 1,
          "incorrect number of operands in llvm.commandline metadata", N);
    Check(dyn_cast_or_null<MDString>(N->getOperand(0)),
          ("invalid value for llvm.commandline metadata entry operand"
           "(the operand should be a string)"),
          N->getOperand(0));
  }
}

void Verifier::visitModuleErrnoTBAA() {
  const NamedMDNode *ErrnoTBAA = M.getNamedMetadata("llvm.errno.tbaa");
  if (!ErrnoTBAA)
    return;

  Check(ErrnoTBAA->getNumOperands() >= 1,
        "llvm.errno.tbaa must have at least one operand", ErrnoTBAA);

  for (const MDNode *N : ErrnoTBAA->operands())
    TBAAVerifyHelper.visitTBAAMetadata(nullptr, N);
}

void Verifier::visitModuleFlags() {
  const NamedMDNode *Flags = M.getModuleFlagsMetadata();
  if (!Flags) return;

  // Scan each flag, and track the flags and requirements.
  DenseMap<const MDString*, const MDNode*> SeenIDs;
  SmallVector<const MDNode*, 16> Requirements;
  uint64_t PAuthABIPlatform = -1;
  uint64_t PAuthABIVersion = -1;
  for (const MDNode *MDN : Flags->operands()) {
    visitModuleFlag(MDN, SeenIDs, Requirements);
    if (MDN->getNumOperands() != 3)
      continue;
    if (const auto *FlagName = dyn_cast_or_null<MDString>(MDN->getOperand(1))) {
      if (FlagName->getString() == "aarch64-elf-pauthabi-platform") {
        if (const auto *PAP =
                mdconst::dyn_extract_or_null<ConstantInt>(MDN->getOperand(2)))
          PAuthABIPlatform = PAP->getZExtValue();
      } else if (FlagName->getString() == "aarch64-elf-pauthabi-version") {
        if (const auto *PAV =
                mdconst::dyn_extract_or_null<ConstantInt>(MDN->getOperand(2)))
          PAuthABIVersion = PAV->getZExtValue();
      }
    }
  }

  if ((PAuthABIPlatform == uint64_t(-1)) != (PAuthABIVersion == uint64_t(-1)))
    CheckFailed("either both or no 'aarch64-elf-pauthabi-platform' and "
                "'aarch64-elf-pauthabi-version' module flags must be present");

  // Validate that the requirements in the module are valid.
  for (const MDNode *Requirement : Requirements) {
    const MDString *Flag = cast<MDString>(Requirement->getOperand(0));
    const Metadata *ReqValue = Requirement->getOperand(1);

    const MDNode *Op = SeenIDs.lookup(Flag);
    if (!Op) {
      CheckFailed("invalid requirement on flag, flag is not present in module",
                  Flag);
      continue;
    }

    if (Op->getOperand(2) != ReqValue) {
      CheckFailed(("invalid requirement on flag, "
                   "flag does not have the required value"),
                  Flag);
      continue;
    }
  }
}

void
Verifier::visitModuleFlag(const MDNode *Op,
                          DenseMap<const MDString *, const MDNode *> &SeenIDs,
                          SmallVectorImpl<const MDNode *> &Requirements) {
  // Each module flag should have three arguments, the merge behavior (a
  // constant int), the flag ID (an MDString), and the value.
  Check(Op->getNumOperands() == 3,
        "incorrect number of operands in module flag", Op);
  Module::ModFlagBehavior MFB;
  if (!Module::isValidModFlagBehavior(Op->getOperand(0), MFB)) {
    Check(mdconst::dyn_extract_or_null<ConstantInt>(Op->getOperand(0)),
          "invalid behavior operand in module flag (expected constant integer)",
          Op->getOperand(0));
    Check(false,
          "invalid behavior operand in module flag (unexpected constant)",
          Op->getOperand(0));
  }
  MDString *ID = dyn_cast_or_null<MDString>(Op->getOperand(1));
  Check(ID, "invalid ID operand in module flag (expected metadata string)",
        Op->getOperand(1));

  // Check the values for behaviors with additional requirements.
  switch (MFB) {
  case Module::Error:
  case Module::Warning:
  case Module::Override:
    // These behavior types accept any value.
    break;

  case Module::Min: {
    auto *V = mdconst::dyn_extract_or_null<ConstantInt>(Op->getOperand(2));
    Check(V && V->getValue().isNonNegative(),
          "invalid value for 'min' module flag (expected constant non-negative "
          "integer)",
          Op->getOperand(2));
    break;
  }

  case Module::Max: {
    Check(mdconst::dyn_extract_or_null<ConstantInt>(Op->getOperand(2)),
          "invalid value for 'max' module flag (expected constant integer)",
          Op->getOperand(2));
    break;
  }

  case Module::Require: {
    // The value should itself be an MDNode with two operands, a flag ID (an
    // MDString), and a value.
    MDNode *Value = dyn_cast<MDNode>(Op->getOperand(2));
    Check(Value && Value->getNumOperands() == 2,
          "invalid value for 'require' module flag (expected metadata pair)",
          Op->getOperand(2));
    Check(isa<MDString>(Value->getOperand(0)),
          ("invalid value for 'require' module flag "
           "(first value operand should be a string)"),
          Value->getOperand(0));

    // Append it to the list of requirements, to check once all module flags are
    // scanned.
    Requirements.push_back(Value);
    break;
  }

  case Module::Append:
  case Module::AppendUnique: {
    // These behavior types require the operand be an MDNode.
    Check(isa<MDNode>(Op->getOperand(2)),
          "invalid value for 'append'-type module flag "
          "(expected a metadata node)",
          Op->getOperand(2));
    break;
  }
  }

  // Unless this is a "requires" flag, check the ID is unique.
  if (MFB != Module::Require) {
    bool Inserted = SeenIDs.insert(std::make_pair(ID, Op)).second;
    Check(Inserted,
          "module flag identifiers must be unique (or of 'require' type)", ID);
  }

  if (ID->getString() == "wchar_size") {
    ConstantInt *Value
      = mdconst::dyn_extract_or_null<ConstantInt>(Op->getOperand(2));
    Check(Value, "wchar_size metadata requires constant integer argument");
  }

  if (ID->getString() == "Linker Options") {
    // If the llvm.linker.options named metadata exists, we assume that the
    // bitcode reader has upgraded the module flag. Otherwise the flag might
    // have been created by a client directly.
    Check(M.getNamedMetadata("llvm.linker.options"),
          "'Linker Options' named metadata no longer supported");
  }

  if (ID->getString() == "SemanticInterposition") {
    ConstantInt *Value =
        mdconst::dyn_extract_or_null<ConstantInt>(Op->getOperand(2));
    Check(Value,
          "SemanticInterposition metadata requires constant integer argument");
  }

  if (ID->getString() == "CG Profile") {
    for (const MDOperand &MDO : cast<MDNode>(Op->getOperand(2))->operands())
      visitModuleFlagCGProfileEntry(MDO);
  }
}

void Verifier::visitModuleFlagCGProfileEntry(const MDOperand &MDO) {
  auto CheckFunction = [&](const MDOperand &FuncMDO) {
    if (!FuncMDO)
      return;
    auto F = dyn_cast<ValueAsMetadata>(FuncMDO);
    Check(F && isa<Function>(F->getValue()->stripPointerCasts()),
          "expected a Function or null", FuncMDO);
  };
  auto Node = dyn_cast_or_null<MDNode>(MDO);
  Check(Node && Node->getNumOperands() == 3, "expected a MDNode triple", MDO);
  CheckFunction(Node->getOperand(0));
  CheckFunction(Node->getOperand(1));
  auto Count = dyn_cast_or_null<ConstantAsMetadata>(Node->getOperand(2));
  Check(Count && Count->getType()->isIntegerTy(),
        "expected an integer constant", Node->getOperand(2));
}

void Verifier::verifyAttributeTypes(AttributeSet Attrs, const Value *V) {
  for (Attribute A : Attrs) {

    if (A.isStringAttribute()) {
#define GET_ATTR_NAMES
#define ATTRIBUTE_ENUM(ENUM_NAME, DISPLAY_NAME)
#define ATTRIBUTE_STRBOOL(ENUM_NAME, DISPLAY_NAME)                             \
  if (A.getKindAsString() == #DISPLAY_NAME) {                                  \
    auto V = A.getValueAsString();                                             \
    if (!(V.empty() || V == "true" || V == "false"))                           \
      CheckFailed("invalid value for '" #DISPLAY_NAME "' attribute: " + V +    \
                  "");                                                         \
  }

#include "llvm/IR/Attributes.inc"
      continue;
    }

    if (A.isIntAttribute() != Attribute::isIntAttrKind(A.getKindAsEnum())) {
      CheckFailed("Attribute '" + A.getAsString() + "' should have an Argument",
                  V);
      return;
    }
  }
}

// VerifyParameterAttrs - Check the given attributes for an argument or return
// value of the specified type.  The value V is printed in error messages.
void Verifier::verifyParameterAttrs(AttributeSet Attrs, Type *Ty,
                                    const Value *V) {
  if (!Attrs.hasAttributes())
    return;

  verifyAttributeTypes(Attrs, V);

  for (Attribute Attr : Attrs)
    Check(Attr.isStringAttribute() ||
              Attribute::canUseAsParamAttr(Attr.getKindAsEnum()),
          "Attribute '" + Attr.getAsString() + "' does not apply to parameters",
          V);

  if (Attrs.hasAttribute(Attribute::ImmArg)) {
    unsigned AttrCount =
        Attrs.getNumAttributes() - Attrs.hasAttribute(Attribute::Range);
    Check(AttrCount == 1,
          "Attribute 'immarg' is incompatible with other attributes except the "
          "'range' attribute",
          V);
  }

  // Check for mutually incompatible attributes.  Only inreg is compatible with
  // sret.
  unsigned AttrCount = 0;
  AttrCount += Attrs.hasAttribute(Attribute::ByVal);
  AttrCount += Attrs.hasAttribute(Attribute::InAlloca);
  AttrCount += Attrs.hasAttribute(Attribute::Preallocated);
  AttrCount += Attrs.hasAttribute(Attribute::StructRet) ||
               Attrs.hasAttribute(Attribute::InReg);
  AttrCount += Attrs.hasAttribute(Attribute::Nest);
  AttrCount += Attrs.hasAttribute(Attribute::ByRef);
  Check(AttrCount <= 1,
        "Attributes 'byval', 'inalloca', 'preallocated', 'inreg', 'nest', "
        "'byref', and 'sret' are incompatible!",
        V);

  Check(!(Attrs.hasAttribute(Attribute::InAlloca) &&
          Attrs.hasAttribute(Attribute::ReadOnly)),
        "Attributes "
        "'inalloca and readonly' are incompatible!",
        V);

  Check(!(Attrs.hasAttribute(Attribute::StructRet) &&
          Attrs.hasAttribute(Attribute::Returned)),
        "Attributes "
        "'sret and returned' are incompatible!",
        V);

  Check(!(Attrs.hasAttribute(Attribute::ZExt) &&
          Attrs.hasAttribute(Attribute::SExt)),
        "Attributes "
        "'zeroext and signext' are incompatible!",
        V);

  Check(!(Attrs.hasAttribute(Attribute::ReadNone) &&
          Attrs.hasAttribute(Attribute::ReadOnly)),
        "Attributes "
        "'readnone and readonly' are incompatible!",
        V);

  Check(!(Attrs.hasAttribute(Attribute::ReadNone) &&
          Attrs.hasAttribute(Attribute::WriteOnly)),
        "Attributes "
        "'readnone and writeonly' are incompatible!",
        V);

  Check(!(Attrs.hasAttribute(Attribute::ReadOnly) &&
          Attrs.hasAttribute(Attribute::WriteOnly)),
        "Attributes "
        "'readonly and writeonly' are incompatible!",
        V);

  Check(!(Attrs.hasAttribute(Attribute::NoInline) &&
          Attrs.hasAttribute(Attribute::AlwaysInline)),
        "Attributes "
        "'noinline and alwaysinline' are incompatible!",
        V);

  Check(!(Attrs.hasAttribute(Attribute::Writable) &&
          Attrs.hasAttribute(Attribute::ReadNone)),
        "Attributes writable and readnone are incompatible!", V);

  Check(!(Attrs.hasAttribute(Attribute::Writable) &&
          Attrs.hasAttribute(Attribute::ReadOnly)),
        "Attributes writable and readonly are incompatible!", V);

  AttributeMask IncompatibleAttrs = AttributeFuncs::typeIncompatible(Ty, Attrs);
  for (Attribute Attr : Attrs) {
    if (!Attr.isStringAttribute() &&
        IncompatibleAttrs.contains(Attr.getKindAsEnum())) {
      CheckFailed("Attribute '" + Attr.getAsString() +
                  "' applied to incompatible type!", V);
      return;
    }
  }

  if (isa<PointerType>(Ty)) {
    if (Attrs.hasAttribute(Attribute::Alignment)) {
      Align AttrAlign = Attrs.getAlignment().valueOrOne();
      Check(AttrAlign.value() <= Value::MaximumAlignment,
            "huge alignment values are unsupported", V);
    }
    if (Attrs.hasAttribute(Attribute::ByVal)) {
      Type *ByValTy = Attrs.getByValType();
      SmallPtrSet<Type *, 4> Visited;
      Check(ByValTy->isSized(&Visited),
            "Attribute 'byval' does not support unsized types!", V);
      // Check if it is or contains a target extension type that disallows being
      // used on the stack.
      Check(!ByValTy->containsNonLocalTargetExtType(),
            "'byval' argument has illegal target extension type", V);
      Check(DL.getTypeAllocSize(ByValTy).getKnownMinValue() < (1ULL << 32),
            "huge 'byval' arguments are unsupported", V);
    }
    if (Attrs.hasAttribute(Attribute::ByRef)) {
      SmallPtrSet<Type *, 4> Visited;
      Check(Attrs.getByRefType()->isSized(&Visited),
            "Attribute 'byref' does not support unsized types!", V);
      Check(DL.getTypeAllocSize(Attrs.getByRefType()).getKnownMinValue() <
                (1ULL << 32),
            "huge 'byref' arguments are unsupported", V);
    }
    if (Attrs.hasAttribute(Attribute::InAlloca)) {
      SmallPtrSet<Type *, 4> Visited;
      Check(Attrs.getInAllocaType()->isSized(&Visited),
            "Attribute 'inalloca' does not support unsized types!", V);
      Check(DL.getTypeAllocSize(Attrs.getInAllocaType()).getKnownMinValue() <
                (1ULL << 32),
            "huge 'inalloca' arguments are unsupported", V);
    }
    if (Attrs.hasAttribute(Attribute::Preallocated)) {
      SmallPtrSet<Type *, 4> Visited;
      Check(Attrs.getPreallocatedType()->isSized(&Visited),
            "Attribute 'preallocated' does not support unsized types!", V);
      Check(
          DL.getTypeAllocSize(Attrs.getPreallocatedType()).getKnownMinValue() <
              (1ULL << 32),
          "huge 'preallocated' arguments are unsupported", V);
    }
  }

  if (Attrs.hasAttribute(Attribute::Initializes)) {
    auto Inits = Attrs.getAttribute(Attribute::Initializes).getInitializes();
    Check(!Inits.empty(), "Attribute 'initializes' does not support empty list",
          V);
    Check(ConstantRangeList::isOrderedRanges(Inits),
          "Attribute 'initializes' does not support unordered ranges", V);
  }

  if (Attrs.hasAttribute(Attribute::NoFPClass)) {
    uint64_t Val = Attrs.getAttribute(Attribute::NoFPClass).getValueAsInt();
    Check(Val != 0, "Attribute 'nofpclass' must have at least one test bit set",
          V);
    Check((Val & ~static_cast<unsigned>(fcAllFlags)) == 0,
          "Invalid value for 'nofpclass' test mask", V);
  }
  if (Attrs.hasAttribute(Attribute::Range)) {
    const ConstantRange &CR =
        Attrs.getAttribute(Attribute::Range).getValueAsConstantRange();
    Check(Ty->isIntOrIntVectorTy(CR.getBitWidth()),
          "Range bit width must match type bit width!", V);
  }
}

void Verifier::checkUnsignedBaseTenFuncAttr(AttributeList Attrs, StringRef Attr,
                                            const Value *V) {
  if (Attrs.hasFnAttr(Attr)) {
    StringRef S = Attrs.getFnAttr(Attr).getValueAsString();
    unsigned N;
    if (S.getAsInteger(10, N))
      CheckFailed("\"" + Attr + "\" takes an unsigned integer: " + S, V);
  }
}

// Check parameter attributes against a function type.
// The value V is printed in error messages.
void Verifier::verifyFunctionAttrs(FunctionType *FT, AttributeList Attrs,
                                   const Value *V, bool IsIntrinsic,
                                   bool IsInlineAsm) {
  if (Attrs.isEmpty())
    return;

  if (AttributeListsVisited.insert(Attrs.getRawPointer()).second) {
    Check(Attrs.hasParentContext(Context),
          "Attribute list does not match Module context!", &Attrs, V);
    for (const auto &AttrSet : Attrs) {
      Check(!AttrSet.hasAttributes() || AttrSet.hasParentContext(Context),
            "Attribute set does not match Module context!", &AttrSet, V);
      for (const auto &A : AttrSet) {
        Check(A.hasParentContext(Context),
              "Attribute does not match Module context!", &A, V);
      }
    }
  }

  bool SawNest = false;
  bool SawReturned = false;
  bool SawSRet = false;
  bool SawSwiftSelf = false;
  bool SawSwiftAsync = false;
  bool SawSwiftError = false;

  // Verify return value attributes.
  AttributeSet RetAttrs = Attrs.getRetAttrs();
  for (Attribute RetAttr : RetAttrs)
    Check(RetAttr.isStringAttribute() ||
              Attribute::canUseAsRetAttr(RetAttr.getKindAsEnum()),
          "Attribute '" + RetAttr.getAsString() +
              "' does not apply to function return values",
          V);

  unsigned MaxParameterWidth = 0;
  auto GetMaxParameterWidth = [&MaxParameterWidth](Type *Ty) {
    if (Ty->isVectorTy()) {
      if (auto *VT = dyn_cast<FixedVectorType>(Ty)) {
        unsigned Size = VT->getPrimitiveSizeInBits().getFixedValue();
        if (Size > MaxParameterWidth)
          MaxParameterWidth = Size;
      }
    }
  };
  GetMaxParameterWidth(FT->getReturnType());
  verifyParameterAttrs(RetAttrs, FT->getReturnType(), V);

  // Verify parameter attributes.
  for (unsigned i = 0, e = FT->getNumParams(); i != e; ++i) {
    Type *Ty = FT->getParamType(i);
    AttributeSet ArgAttrs = Attrs.getParamAttrs(i);

    if (!IsIntrinsic) {
      Check(!ArgAttrs.hasAttribute(Attribute::ImmArg),
            "immarg attribute only applies to intrinsics", V);
      if (!IsInlineAsm)
        Check(!ArgAttrs.hasAttribute(Attribute::ElementType),
              "Attribute 'elementtype' can only be applied to intrinsics"
              " and inline asm.",
              V);
    }

    verifyParameterAttrs(ArgAttrs, Ty, V);
    GetMaxParameterWidth(Ty);

    if (ArgAttrs.hasAttribute(Attribute::Nest)) {
      Check(!SawNest, "More than one parameter has attribute nest!", V);
      SawNest = true;
    }

    if (ArgAttrs.hasAttribute(Attribute::Returned)) {
      Check(!SawReturned, "More than one parameter has attribute returned!", V);
      Check(Ty->canLosslesslyBitCastTo(FT->getReturnType()),
            "Incompatible argument and return types for 'returned' attribute",
            V);
      SawReturned = true;
    }

    if (ArgAttrs.hasAttribute(Attribute::StructRet)) {
      Check(!SawSRet, "Cannot have multiple 'sret' parameters!", V);
      Check(i == 0 || i == 1,
            "Attribute 'sret' is not on first or second parameter!", V);
      SawSRet = true;
    }

    if (ArgAttrs.hasAttribute(Attribute::SwiftSelf)) {
      Check(!SawSwiftSelf, "Cannot have multiple 'swiftself' parameters!", V);
      SawSwiftSelf = true;
    }

    if (ArgAttrs.hasAttribute(Attribute::SwiftAsync)) {
      Check(!SawSwiftAsync, "Cannot have multiple 'swiftasync' parameters!", V);
      SawSwiftAsync = true;
    }

    if (ArgAttrs.hasAttribute(Attribute::SwiftError)) {
      Check(!SawSwiftError, "Cannot have multiple 'swifterror' parameters!", V);
      SawSwiftError = true;
    }

    if (ArgAttrs.hasAttribute(Attribute::InAlloca)) {
      Check(i == FT->getNumParams() - 1,
            "inalloca isn't on the last parameter!", V);
    }
  }

  if (!Attrs.hasFnAttrs())
    return;

  verifyAttributeTypes(Attrs.getFnAttrs(), V);
  for (Attribute FnAttr : Attrs.getFnAttrs())
    Check(FnAttr.isStringAttribute() ||
              Attribute::canUseAsFnAttr(FnAttr.getKindAsEnum()),
          "Attribute '" + FnAttr.getAsString() +
              "' does not apply to functions!",
          V);

  Check(!(Attrs.hasFnAttr(Attribute::NoInline) &&
          Attrs.hasFnAttr(Attribute::AlwaysInline)),
        "Attributes 'noinline and alwaysinline' are incompatible!", V);

  if (Attrs.hasFnAttr(Attribute::OptimizeNone)) {
    Check(Attrs.hasFnAttr(Attribute::NoInline),
          "Attribute 'optnone' requires 'noinline'!", V);

    Check(!Attrs.hasFnAttr(Attribute::OptimizeForSize),
          "Attributes 'optsize and optnone' are incompatible!", V);

    Check(!Attrs.hasFnAttr(Attribute::MinSize),
          "Attributes 'minsize and optnone' are incompatible!", V);

    Check(!Attrs.hasFnAttr(Attribute::OptimizeForDebugging),
          "Attributes 'optdebug and optnone' are incompatible!", V);
  }

  Check(!(Attrs.hasFnAttr(Attribute::SanitizeRealtime) &&
          Attrs.hasFnAttr(Attribute::SanitizeRealtimeBlocking)),
        "Attributes "
        "'sanitize_realtime and sanitize_realtime_blocking' are incompatible!",
        V);

  if (Attrs.hasFnAttr(Attribute::OptimizeForDebugging)) {
    Check(!Attrs.hasFnAttr(Attribute::OptimizeForSize),
          "Attributes 'optsize and optdebug' are incompatible!", V);

    Check(!Attrs.hasFnAttr(Attribute::MinSize),
          "Attributes 'minsize and optdebug' are incompatible!", V);
  }

  Check(!Attrs.hasAttrSomewhere(Attribute::Writable) ||
        isModSet(Attrs.getMemoryEffects().getModRef(IRMemLocation::ArgMem)),
        "Attribute writable and memory without argmem: write are incompatible!",
        V);

  if (Attrs.hasFnAttr("aarch64_pstate_sm_enabled")) {
    Check(!Attrs.hasFnAttr("aarch64_pstate_sm_compatible"),
           "Attributes 'aarch64_pstate_sm_enabled and "
           "aarch64_pstate_sm_compatible' are incompatible!",
           V);
  }

  Check((Attrs.hasFnAttr("aarch64_new_za") + Attrs.hasFnAttr("aarch64_in_za") +
         Attrs.hasFnAttr("aarch64_inout_za") +
         Attrs.hasFnAttr("aarch64_out_za") +
         Attrs.hasFnAttr("aarch64_preserves_za") +
         Attrs.hasFnAttr("aarch64_za_state_agnostic")) <= 1,
        "Attributes 'aarch64_new_za', 'aarch64_in_za', 'aarch64_out_za', "
        "'aarch64_inout_za', 'aarch64_preserves_za' and "
        "'aarch64_za_state_agnostic' are mutually exclusive",
        V);

  Check((Attrs.hasFnAttr("aarch64_new_zt0") +
         Attrs.hasFnAttr("aarch64_in_zt0") +
         Attrs.hasFnAttr("aarch64_inout_zt0") +
         Attrs.hasFnAttr("aarch64_out_zt0") +
         Attrs.hasFnAttr("aarch64_preserves_zt0") +
         Attrs.hasFnAttr("aarch64_za_state_agnostic")) <= 1,
        "Attributes 'aarch64_new_zt0', 'aarch64_in_zt0', 'aarch64_out_zt0', "
        "'aarch64_inout_zt0', 'aarch64_preserves_zt0' and "
        "'aarch64_za_state_agnostic' are mutually exclusive",
        V);

  if (Attrs.hasFnAttr(Attribute::JumpTable)) {
    const GlobalValue *GV = cast<GlobalValue>(V);
    Check(GV->hasGlobalUnnamedAddr(),
          "Attribute 'jumptable' requires 'unnamed_addr'", V);
  }

  if (auto Args = Attrs.getFnAttrs().getAllocSizeArgs()) {
    auto CheckParam = [&](StringRef Name, unsigned ParamNo) {
      if (ParamNo >= FT->getNumParams()) {
        CheckFailed("'allocsize' " + Name + " argument is out of bounds", V);
        return false;
      }

      if (!FT->getParamType(ParamNo)->isIntegerTy()) {
        CheckFailed("'allocsize' " + Name +
                        " argument must refer to an integer parameter",
                    V);
        return false;
      }

      return true;
    };

    if (!CheckParam("element size", Args->first))
      return;

    if (Args->second && !CheckParam("number of elements", *Args->second))
      return;
  }

  if (Attrs.hasFnAttr(Attribute::AllocKind)) {
    AllocFnKind K = Attrs.getAllocKind();
    AllocFnKind Type =
        K & (AllocFnKind::Alloc | AllocFnKind::Realloc | AllocFnKind::Free);
    if (!is_contained(
            {AllocFnKind::Alloc, AllocFnKind::Realloc, AllocFnKind::Free},
            Type))
      CheckFailed(
          "'allockind()' requires exactly one of alloc, realloc, and free");
    if ((Type == AllocFnKind::Free) &&
        ((K & (AllocFnKind::Uninitialized | AllocFnKind::Zeroed |
               AllocFnKind::Aligned)) != AllocFnKind::Unknown))
      CheckFailed("'allockind(\"free\")' doesn't allow uninitialized, zeroed, "
                  "or aligned modifiers.");
    AllocFnKind ZeroedUninit = AllocFnKind::Uninitialized | AllocFnKind::Zeroed;
    if ((K & ZeroedUninit) == ZeroedUninit)
      CheckFailed("'allockind()' can't be both zeroed and uninitialized");
  }

  if (Attribute A = Attrs.getFnAttr("alloc-variant-zeroed"); A.isValid()) {
    StringRef S = A.getValueAsString();
    Check(!S.empty(), "'alloc-variant-zeroed' must not be empty");
    Function *Variant = M.getFunction(S);
    if (Variant) {
      Attribute Family = Attrs.getFnAttr("alloc-family");
      Attribute VariantFamily = Variant->getFnAttribute("alloc-family");
      if (Family.isValid())
        Check(VariantFamily.isValid() &&
                  VariantFamily.getValueAsString() == Family.getValueAsString(),
              "'alloc-variant-zeroed' must name a function belonging to the "
              "same 'alloc-family'");

      Check(Variant->hasFnAttribute(Attribute::AllocKind) &&
                (Variant->getFnAttribute(Attribute::AllocKind).getAllocKind() &
                 AllocFnKind::Zeroed) != AllocFnKind::Unknown,
            "'alloc-variant-zeroed' must name a function with "
            "'allockind(\"zeroed\")'");

      Check(FT == Variant->getFunctionType(),
            "'alloc-variant-zeroed' must name a function with the same "
            "signature");
    }
  }

  if (Attrs.hasFnAttr(Attribute::VScaleRange)) {
    unsigned VScaleMin = Attrs.getFnAttrs().getVScaleRangeMin();
    if (VScaleMin == 0)
      CheckFailed("'vscale_range' minimum must be greater than 0", V);
    else if (!isPowerOf2_32(VScaleMin))
      CheckFailed("'vscale_range' minimum must be power-of-two value", V);
    std::optional<unsigned> VScaleMax = Attrs.getFnAttrs().getVScaleRangeMax();
    if (VScaleMax && VScaleMin > VScaleMax)
      CheckFailed("'vscale_range' minimum cannot be greater than maximum", V);
    else if (VScaleMax && !isPowerOf2_32(*VScaleMax))
      CheckFailed("'vscale_range' maximum must be power-of-two value", V);
  }

  if (Attribute FPAttr = Attrs.getFnAttr("frame-pointer"); FPAttr.isValid()) {
    StringRef FP = FPAttr.getValueAsString();
    if (FP != "all" && FP != "non-leaf" && FP != "none" && FP != "reserved")
      CheckFailed("invalid value for 'frame-pointer' attribute: " + FP, V);
  }

  checkUnsignedBaseTenFuncAttr(Attrs, "patchable-function-prefix", V);
  checkUnsignedBaseTenFuncAttr(Attrs, "patchable-function-entry", V);
  if (Attrs.hasFnAttr("patchable-function-entry-section"))
    Check(!Attrs.getFnAttr("patchable-function-entry-section")
               .getValueAsString()
               .empty(),
          "\"patchable-function-entry-section\" must not be empty");
  checkUnsignedBaseTenFuncAttr(Attrs, "warn-stack-size", V);

  if (auto A = Attrs.getFnAttr("sign-return-address"); A.isValid()) {
    StringRef S = A.getValueAsString();
    if (S != "none" && S != "all" && S != "non-leaf")
      CheckFailed("invalid value for 'sign-return-address' attribute: " + S, V);
  }

  if (auto A = Attrs.getFnAttr("sign-return-address-key"); A.isValid()) {
    StringRef S = A.getValueAsString();
    if (S != "a_key" && S != "b_key")
      CheckFailed("invalid value for 'sign-return-address-key' attribute: " + S,
                  V);
    if (auto AA = Attrs.getFnAttr("sign-return-address"); !AA.isValid()) {
      CheckFailed(
          "'sign-return-address-key' present without `sign-return-address`");
    }
  }

  if (auto A = Attrs.getFnAttr("branch-target-enforcement"); A.isValid()) {
    StringRef S = A.getValueAsString();
    if (S != "" && S != "true" && S != "false")
      CheckFailed(
          "invalid value for 'branch-target-enforcement' attribute: " + S, V);
  }

  if (auto A = Attrs.getFnAttr("branch-protection-pauth-lr"); A.isValid()) {
    StringRef S = A.getValueAsString();
    if (S != "" && S != "true" && S != "false")
      CheckFailed(
          "invalid value for 'branch-protection-pauth-lr' attribute: " + S, V);
  }

  if (auto A = Attrs.getFnAttr("guarded-control-stack"); A.isValid()) {
    StringRef S = A.getValueAsString();
    if (S != "" && S != "true" && S != "false")
      CheckFailed("invalid value for 'guarded-control-stack' attribute: " + S,
                  V);
  }

  if (auto A = Attrs.getFnAttr("vector-function-abi-variant"); A.isValid()) {
    StringRef S = A.getValueAsString();
    const std::optional<VFInfo> Info = VFABI::tryDemangleForVFABI(S, FT);
    if (!Info)
      CheckFailed("invalid name for a VFABI variant: " + S, V);
  }

  if (auto A = Attrs.getFnAttr("denormal-fp-math"); A.isValid()) {
    StringRef S = A.getValueAsString();
    if (!parseDenormalFPAttribute(S).isValid())
      CheckFailed("invalid value for 'denormal-fp-math' attribute: " + S, V);
  }

  if (auto A = Attrs.getFnAttr("denormal-fp-math-f32"); A.isValid()) {
    StringRef S = A.getValueAsString();
    if (!parseDenormalFPAttribute(S).isValid())
      CheckFailed("invalid value for 'denormal-fp-math-f32' attribute: " + S,
                  V);
  }
}
void Verifier::verifyUnknownProfileMetadata(MDNode *MD) {
  Check(MD->getNumOperands() == 2,
        "'unknown' !prof should have a single additional operand", MD);
  auto *PassName = dyn_cast<MDString>(MD->getOperand(1));
  Check(PassName != nullptr,
        "'unknown' !prof should have an additional operand of type "
        "string");
  Check(!PassName->getString().empty(),
        "the 'unknown' !prof operand should not be an empty string");
}

void Verifier::verifyFunctionMetadata(
    ArrayRef<std::pair<unsigned, MDNode *>> MDs) {
  for (const auto &Pair : MDs) {
    if (Pair.first == LLVMContext::MD_prof) {
      MDNode *MD = Pair.second;
      Check(MD->getNumOperands() >= 2,
            "!prof annotations should have no less than 2 operands", MD);
      // We may have functions that are synthesized by the compiler, e.g. in
      // WPD, that we can't currently determine the entry count.
      if (MD->getOperand(0).equalsStr(
              MDProfLabels::UnknownBranchWeightsMarker)) {
        verifyUnknownProfileMetadata(MD);
        continue;
      }

      // Check first operand.
      Check(MD->getOperand(0) != nullptr, "first operand should not be null",
            MD);
      Check(isa<MDString>(MD->getOperand(0)),
            "expected string with name of the !prof annotation", MD);
      MDString *MDS = cast<MDString>(MD->getOperand(0));
      StringRef ProfName = MDS->getString();
      Check(ProfName == MDProfLabels::FunctionEntryCount ||
                ProfName == MDProfLabels::SyntheticFunctionEntryCount,
            "first operand should be 'function_entry_count'"
            " or 'synthetic_function_entry_count'",
            MD);

      // Check second operand.
      Check(MD->getOperand(1) != nullptr, "second operand should not be null",
            MD);
      Check(isa<ConstantAsMetadata>(MD->getOperand(1)),
            "expected integer argument to function_entry_count", MD);
    } else if (Pair.first == LLVMContext::MD_kcfi_type) {
      MDNode *MD = Pair.second;
      Check(MD->getNumOperands() == 1,
            "!kcfi_type must have exactly one operand", MD);
      Check(MD->getOperand(0) != nullptr, "!kcfi_type operand must not be null",
            MD);
      Check(isa<ConstantAsMetadata>(MD->getOperand(0)),
            "expected a constant operand for !kcfi_type", MD);
      Constant *C = cast<ConstantAsMetadata>(MD->getOperand(0))->getValue();
      Check(isa<ConstantInt>(C) && isa<IntegerType>(C->getType()),
            "expected a constant integer operand for !kcfi_type", MD);
      Check(cast<ConstantInt>(C)->getBitWidth() == 32,
            "expected a 32-bit integer constant operand for !kcfi_type", MD);
    }
  }
}

void Verifier::visitConstantExprsRecursively(const Constant *EntryC) {
  if (!ConstantExprVisited.insert(EntryC).second)
    return;

  SmallVector<const Constant *, 16> Stack;
  Stack.push_back(EntryC);

  while (!Stack.empty()) {
    const Constant *C = Stack.pop_back_val();

    // Check this constant expression.
    if (const auto *CE = dyn_cast<ConstantExpr>(C))
      visitConstantExpr(CE);

    if (const auto *CPA = dyn_cast<ConstantPtrAuth>(C))
      visitConstantPtrAuth(CPA);

    if (const auto *GV = dyn_cast<GlobalValue>(C)) {
      // Global Values get visited separately, but we do need to make sure
      // that the global value is in the correct module
      Check(GV->getParent() == &M, "Referencing global in another module!",
            EntryC, &M, GV, GV->getParent());
      continue;
    }

    // Visit all sub-expressions.
    for (const Use &U : C->operands()) {
      const auto *OpC = dyn_cast<Constant>(U);
      if (!OpC)
        continue;
      if (!ConstantExprVisited.insert(OpC).second)
        continue;
      Stack.push_back(OpC);
    }
  }
}

void Verifier::visitConstantExpr(const ConstantExpr *CE) {
  if (CE->getOpcode() == Instruction::BitCast)
    Check(CastInst::castIsValid(Instruction::BitCast, CE->getOperand(0),
                                CE->getType()),
          "Invalid bitcast", CE);
  else if (CE->getOpcode() == Instruction::PtrToAddr)
    checkPtrToAddr(CE->getOperand(0)->getType(), CE->getType(), *CE);
}

void Verifier::visitConstantPtrAuth(const ConstantPtrAuth *CPA) {
  Check(CPA->getPointer()->getType()->isPointerTy(),
        "signed ptrauth constant base pointer must have pointer type");

  Check(CPA->getType() == CPA->getPointer()->getType(),
        "signed ptrauth constant must have same type as its base pointer");

  Check(CPA->getKey()->getBitWidth() == 32,
        "signed ptrauth constant key must be i32 constant integer");

  Check(CPA->getAddrDiscriminator()->getType()->isPointerTy(),
        "signed ptrauth constant address discriminator must be a pointer");

  Check(CPA->getDiscriminator()->getBitWidth() == 64,
        "signed ptrauth constant discriminator must be i64 constant integer");
}

bool Verifier::verifyAttributeCount(AttributeList Attrs, unsigned Params) {
  // There shouldn't be more attribute sets than there are parameters plus the
  // function and return value.
  return Attrs.getNumAttrSets() <= Params + 2;
}

void Verifier::verifyInlineAsmCall(const CallBase &Call) {
  const InlineAsm *IA = cast<InlineAsm>(Call.getCalledOperand());
  unsigned ArgNo = 0;
  unsigned LabelNo = 0;
  for (const InlineAsm::ConstraintInfo &CI : IA->ParseConstraints()) {
    if (CI.Type == InlineAsm::isLabel) {
      ++LabelNo;
      continue;
    }

    // Only deal with constraints that correspond to call arguments.
    if (!CI.hasArg())
      continue;

    if (CI.isIndirect) {
      const Value *Arg = Call.getArgOperand(ArgNo);
      Check(Arg->getType()->isPointerTy(),
            "Operand for indirect constraint must have pointer type", &Call);

      Check(Call.getParamElementType(ArgNo),
            "Operand for indirect constraint must have elementtype attribute",
            &Call);
    } else {
      Check(!Call.paramHasAttr(ArgNo, Attribute::ElementType),
            "Elementtype attribute can only be applied for indirect "
            "constraints",
            &Call);
    }

    ArgNo++;
  }

  if (auto *CallBr = dyn_cast<CallBrInst>(&Call)) {
    Check(LabelNo == CallBr->getNumIndirectDests(),
          "Number of label constraints does not match number of callbr dests",
          &Call);
  } else {
    Check(LabelNo == 0, "Label constraints can only be used with callbr",
          &Call);
  }
}

/// Verify that statepoint intrinsic is well formed.
void Verifier::verifyStatepoint(const CallBase &Call) {
  assert(Call.getIntrinsicID() == Intrinsic::experimental_gc_statepoint);

  Check(!Call.doesNotAccessMemory() && !Call.onlyReadsMemory() &&
            !Call.onlyAccessesArgMemory(),
        "gc.statepoint must read and write all memory to preserve "
        "reordering restrictions required by safepoint semantics",
        Call);

  const int64_t NumPatchBytes =
      cast<ConstantInt>(Call.getArgOperand(1))->getSExtValue();
  assert(isInt<32>(NumPatchBytes) && "NumPatchBytesV is an i32!");
  Check(NumPatchBytes >= 0,
        "gc.statepoint number of patchable bytes must be "
        "positive",
        Call);

  Type *TargetElemType = Call.getParamElementType(2);
  Check(TargetElemType,
        "gc.statepoint callee argument must have elementtype attribute", Call);
  FunctionType *TargetFuncType = dyn_cast<FunctionType>(TargetElemType);
  Check(TargetFuncType,
        "gc.statepoint callee elementtype must be function type", Call);

  const int NumCallArgs = cast<ConstantInt>(Call.getArgOperand(3))->getZExtValue();
  Check(NumCallArgs >= 0,
        "gc.statepoint number of arguments to underlying call "
        "must be positive",
        Call);
  const int NumParams = (int)TargetFuncType->getNumParams();
  if (TargetFuncType->isVarArg()) {
    Check(NumCallArgs >= NumParams,
          "gc.statepoint mismatch in number of vararg call args", Call);

    // TODO: Remove this limitation
    Check(TargetFuncType->getReturnType()->isVoidTy(),
          "gc.statepoint doesn't support wrapping non-void "
          "vararg functions yet",
          Call);
  } else
    Check(NumCallArgs == NumParams,
          "gc.statepoint mismatch in number of call args", Call);

  const uint64_t Flags
    = cast<ConstantInt>(Call.getArgOperand(4))->getZExtValue();
  Check((Flags & ~(uint64_t)StatepointFlags::MaskAll) == 0,
        "unknown flag used in gc.statepoint flags argument", Call);

  // Verify that the types of the call parameter arguments match
  // the type of the wrapped callee.
  AttributeList Attrs = Call.getAttributes();
  for (int i = 0; i < NumParams; i++) {
    Type *ParamType = TargetFuncType->getParamType(i);
    Type *ArgType = Call.getArgOperand(5 + i)->getType();
    Check(ArgType == ParamType,
          "gc.statepoint call argument does not match wrapped "
          "function type",
          Call);

    if (TargetFuncType->isVarArg()) {
      AttributeSet ArgAttrs = Attrs.getParamAttrs(5 + i);
      Check(!ArgAttrs.hasAttribute(Attribute::StructRet),
            "Attribute 'sret' cannot be used for vararg call arguments!", Call);
    }
  }

  const int EndCallArgsInx = 4 + NumCallArgs;

  const Value *NumTransitionArgsV = Call.getArgOperand(EndCallArgsInx + 1);
  Check(isa<ConstantInt>(NumTransitionArgsV),
        "gc.statepoint number of transition arguments "
        "must be constant integer",
        Call);
  const int NumTransitionArgs =
      cast<ConstantInt>(NumTransitionArgsV)->getZExtValue();
  Check(NumTransitionArgs == 0,
        "gc.statepoint w/inline transition bundle is deprecated", Call);
  const int EndTransitionArgsInx = EndCallArgsInx + 1 + NumTransitionArgs;

  const Value *NumDeoptArgsV = Call.getArgOperand(EndTransitionArgsInx + 1);
  Check(isa<ConstantInt>(NumDeoptArgsV),
        "gc.statepoint number of deoptimization arguments "
        "must be constant integer",
        Call);
  const int NumDeoptArgs = cast<ConstantInt>(NumDeoptArgsV)->getZExtValue();
  Check(NumDeoptArgs == 0,
        "gc.statepoint w/inline deopt operands is deprecated", Call);

  const int ExpectedNumArgs = 7 + NumCallArgs;
  Check(ExpectedNumArgs == (int)Call.arg_size(),
        "gc.statepoint too many arguments", Call);

  // Check that the only uses of this gc.statepoint are gc.result or
  // gc.relocate calls which are tied to this statepoint and thus part
  // of the same statepoint sequence
  for (const User *U : Call.users()) {
    const CallInst *UserCall = dyn_cast<const CallInst>(U);
    Check(UserCall, "illegal use of statepoint token", Call, U);
    if (!UserCall)
      continue;
    Check(isa<GCRelocateInst>(UserCall) || isa<GCResultInst>(UserCall),
          "gc.result or gc.relocate are the only value uses "
          "of a gc.statepoint",
          Call, U);
    if (isa<GCResultInst>(UserCall)) {
      Check(UserCall->getArgOperand(0) == &Call,
            "gc.result connected to wrong gc.statepoint", Call, UserCall);
    } else if (isa<GCRelocateInst>(Call)) {
      Check(UserCall->getArgOperand(0) == &Call,
            "gc.relocate connected to wrong gc.statepoint", Call, UserCall);
    }
  }

  // Note: It is legal for a single derived pointer to be listed multiple
  // times.  It's non-optimal, but it is legal.  It can also happen after
  // insertion if we strip a bitcast away.
  // Note: It is really tempting to check that each base is relocated and
  // that a derived pointer is never reused as a base pointer.  This turns
  // out to be problematic since optimizations run after safepoint insertion
  // can recognize equality properties that the insertion logic doesn't know
  // about.  See example statepoint.ll in the verifier subdirectory
}

void Verifier::verifyFrameRecoverIndices() {
  for (auto &Counts : FrameEscapeInfo) {
    Function *F = Counts.first;
    unsigned EscapedObjectCount = Counts.second.first;
    unsigned MaxRecoveredIndex = Counts.second.second;
    Check(MaxRecoveredIndex <= EscapedObjectCount,
          "all indices passed to llvm.localrecover must be less than the "
          "number of arguments passed to llvm.localescape in the parent "
          "function",
          F);
  }
}

static Instruction *getSuccPad(Instruction *Terminator) {
  BasicBlock *UnwindDest;
  if (auto *II = dyn_cast<InvokeInst>(Terminator))
    UnwindDest = II->getUnwindDest();
  else if (auto *CSI = dyn_cast<CatchSwitchInst>(Terminator))
    UnwindDest = CSI->getUnwindDest();
  else
    UnwindDest = cast<CleanupReturnInst>(Terminator)->getUnwindDest();
  return &*UnwindDest->getFirstNonPHIIt();
}

void Verifier::verifySiblingFuncletUnwinds() {
  llvm::TimeTraceScope timeScope("Verifier verify sibling funclet unwinds");
  SmallPtrSet<Instruction *, 8> Visited;
  SmallPtrSet<Instruction *, 8> Active;
  for (const auto &Pair : SiblingFuncletInfo) {
    Instruction *PredPad = Pair.first;
    if (Visited.count(PredPad))
      continue;
    Active.insert(PredPad);
    Instruction *Terminator = Pair.second;
    do {
      Instruction *SuccPad = getSuccPad(Terminator);
      if (Active.count(SuccPad)) {
        // Found a cycle; report error
        Instruction *CyclePad = SuccPad;
        SmallVector<Instruction *, 8> CycleNodes;
        do {
          CycleNodes.push_back(CyclePad);
          Instruction *CycleTerminator = SiblingFuncletInfo[CyclePad];
          if (CycleTerminator != CyclePad)
            CycleNodes.push_back(CycleTerminator);
          CyclePad = getSuccPad(CycleTerminator);
        } while (CyclePad != SuccPad);
        Check(false, "EH pads can't handle each other's exceptions",
              ArrayRef<Instruction *>(CycleNodes));
      }
      // Don't re-walk a node we've already checked
      if (!Visited.insert(SuccPad).second)
        break;
      // Walk to this successor if it has a map entry.
      PredPad = SuccPad;
      auto TermI = SiblingFuncletInfo.find(PredPad);
      if (TermI == SiblingFuncletInfo.end())
        break;
      Terminator = TermI->second;
      Active.insert(PredPad);
    } while (true);
    // Each node only has one successor, so we've walked all the active
    // nodes' successors.
    Active.clear();
  }
}

// visitFunction - Verify that a function is ok.
//
void Verifier::visitFunction(const Function &F) {
  visitGlobalValue(F);

  // Check function arguments.
  FunctionType *FT = F.getFunctionType();
  unsigned NumArgs = F.arg_size();

  Check(&Context == &F.getContext(),
        "Function context does not match Module context!", &F);

  Check(!F.hasCommonLinkage(), "Functions may not have common linkage", &F);
  Check(FT->getNumParams() == NumArgs,
        "# formal arguments must match # of arguments for function type!", &F,
        FT);
  Check(F.getReturnType()->isFirstClassType() ||
            F.getReturnType()->isVoidTy() || F.getReturnType()->isStructTy(),
        "Functions cannot return aggregate values!", &F);

  Check(!F.hasStructRetAttr() || F.getReturnType()->isVoidTy(),
        "Invalid struct return type!", &F);

  if (MaybeAlign A = F.getAlign()) {
    Check(A->value() <= Value::MaximumAlignment,
          "huge alignment values are unsupported", &F);
  }

  AttributeList Attrs = F.getAttributes();

  Check(verifyAttributeCount(Attrs, FT->getNumParams()),
        "Attribute after last parameter!", &F);

  bool IsIntrinsic = F.isIntrinsic();

  // Check function attributes.
  verifyFunctionAttrs(FT, Attrs, &F, IsIntrinsic, /* IsInlineAsm */ false);

  // On function declarations/definitions, we do not support the builtin
  // attribute. We do not check this in VerifyFunctionAttrs since that is
  // checking for Attributes that can/can not ever be on functions.
  Check(!Attrs.hasFnAttr(Attribute::Builtin),
        "Attribute 'builtin' can only be applied to a callsite.", &F);

  Check(!Attrs.hasAttrSomewhere(Attribute::ElementType),
        "Attribute 'elementtype' can only be applied to a callsite.", &F);

  Check(!Attrs.hasFnAttr("aarch64_zt0_undef"),
        "Attribute 'aarch64_zt0_undef' can only be applied to a callsite.");

  if (Attrs.hasFnAttr(Attribute::Naked))
    for (const Argument &Arg : F.args())
      Check(Arg.use_empty(), "cannot use argument of naked function", &Arg);

  // Check that this function meets the restrictions on this calling convention.
  // Sometimes varargs is used for perfectly forwarding thunks, so some of these
  // restrictions can be lifted.
  switch (F.getCallingConv()) {
  default:
  case CallingConv::C:
    break;
  case CallingConv::X86_INTR: {
    Check(F.arg_empty() || Attrs.hasParamAttr(0, Attribute::ByVal),
          "Calling convention parameter requires byval", &F);
    break;
  }
  case CallingConv::AMDGPU_KERNEL:
  case CallingConv::SPIR_KERNEL:
  case CallingConv::AMDGPU_CS_Chain:
  case CallingConv::AMDGPU_CS_ChainPreserve:
    Check(F.getReturnType()->isVoidTy(),
          "Calling convention requires void return type", &F);
    [[fallthrough]];
  case CallingConv::AMDGPU_VS:
  case CallingConv::AMDGPU_HS:
  case CallingConv::AMDGPU_GS:
  case CallingConv::AMDGPU_PS:
  case CallingConv::AMDGPU_CS:
    Check(!F.hasStructRetAttr(), "Calling convention does not allow sret", &F);
    if (F.getCallingConv() != CallingConv::SPIR_KERNEL) {
      const unsigned StackAS = DL.getAllocaAddrSpace();
      unsigned i = 0;
      for (const Argument &Arg : F.args()) {
        Check(!Attrs.hasParamAttr(i, Attribute::ByVal),
              "Calling convention disallows byval", &F);
        Check(!Attrs.hasParamAttr(i, Attribute::Preallocated),
              "Calling convention disallows preallocated", &F);
        Check(!Attrs.hasParamAttr(i, Attribute::InAlloca),
              "Calling convention disallows inalloca", &F);

        if (Attrs.hasParamAttr(i, Attribute::ByRef)) {
          // FIXME: Should also disallow LDS and GDS, but we don't have the enum
          // value here.
          Check(Arg.getType()->getPointerAddressSpace() != StackAS,
                "Calling convention disallows stack byref", &F);
        }

        ++i;
      }
    }

    [[fallthrough]];
  case CallingConv::Fast:
  case CallingConv::Cold:
  case CallingConv::Intel_OCL_BI:
  case CallingConv::PTX_Kernel:
  case CallingConv::PTX_Device:
    Check(!F.isVarArg(),
          "Calling convention does not support varargs or "
          "perfect forwarding!",
          &F);
    break;
  case CallingConv::AMDGPU_Gfx_WholeWave:
    Check(!F.arg_empty() && F.arg_begin()->getType()->isIntegerTy(1),
          "Calling convention requires first argument to be i1", &F);
    Check(!F.arg_begin()->hasInRegAttr(),
          "Calling convention requires first argument to not be inreg", &F);
    Check(!F.isVarArg(),
          "Calling convention does not support varargs or "
          "perfect forwarding!",
          &F);
    break;
  }

  // Check that the argument values match the function type for this function...
  unsigned i = 0;
  for (const Argument &Arg : F.args()) {
    Check(Arg.getType() == FT->getParamType(i),
          "Argument value does not match function argument type!", &Arg,
          FT->getParamType(i));
    Check(Arg.getType()->isFirstClassType(),
          "Function arguments must have first-class types!", &Arg);
    if (!IsIntrinsic) {
      Check(!Arg.getType()->isMetadataTy(),
            "Function takes metadata but isn't an intrinsic", &Arg, &F);
      Check(!Arg.getType()->isTokenLikeTy(),
            "Function takes token but isn't an intrinsic", &Arg, &F);
      Check(!Arg.getType()->isX86_AMXTy(),
            "Function takes x86_amx but isn't an intrinsic", &Arg, &F);
    }

    // Check that swifterror argument is only used by loads and stores.
    if (Attrs.hasParamAttr(i, Attribute::SwiftError)) {
      verifySwiftErrorValue(&Arg);
    }
    ++i;
  }

  if (!IsIntrinsic) {
    Check(!F.getReturnType()->isTokenLikeTy(),
          "Function returns a token but isn't an intrinsic", &F);
    Check(!F.getReturnType()->isX86_AMXTy(),
          "Function returns a x86_amx but isn't an intrinsic", &F);
  }

  // Get the function metadata attachments.
  SmallVector<std::pair<unsigned, MDNode *>, 4> MDs;
  F.getAllMetadata(MDs);
  assert(F.hasMetadata() != MDs.empty() && "Bit out-of-sync");
  verifyFunctionMetadata(MDs);

  // Check validity of the personality function
  if (F.hasPersonalityFn()) {
    auto *Per = dyn_cast<Function>(F.getPersonalityFn()->stripPointerCasts());
    if (Per)
      Check(Per->getParent() == F.getParent(),
            "Referencing personality function in another module!", &F,
            F.getParent(), Per, Per->getParent());
  }

  // EH funclet coloring can be expensive, recompute on-demand
  BlockEHFuncletColors.clear();

  if (F.isMaterializable()) {
    // Function has a body somewhere we can't see.
    Check(MDs.empty(), "unmaterialized function cannot have metadata", &F,
          MDs.empty() ? nullptr : MDs.front().second);
  } else if (F.isDeclaration()) {
    for (const auto &I : MDs) {
      // This is used for call site debug information.
      CheckDI(I.first != LLVMContext::MD_dbg ||
                  !cast<DISubprogram>(I.second)->isDistinct(),
              "function declaration may only have a unique !dbg attachment",
              &F);
      Check(I.first != LLVMContext::MD_prof,
            "function declaration may not have a !prof attachment", &F);

      // Verify the metadata itself.
      visitMDNode(*I.second, AreDebugLocsAllowed::Yes);
    }
    Check(!F.hasPersonalityFn(),
          "Function declaration shouldn't have a personality routine", &F);
  } else {
    // Verify that this function (which has a body) is not named "llvm.*".  It
    // is not legal to define intrinsics.
    Check(!IsIntrinsic, "llvm intrinsics cannot be defined!", &F);

    // Check the entry node
    const BasicBlock *Entry = &F.getEntryBlock();
    Check(pred_empty(Entry),
          "Entry block to function must not have predecessors!", Entry);

    // The address of the entry block cannot be taken, unless it is dead.
    if (Entry->hasAddressTaken()) {
      Check(!BlockAddress::lookup(Entry)->isConstantUsed(),
            "blockaddress may not be used with the entry block!", Entry);
    }

    unsigned NumDebugAttachments = 0, NumProfAttachments = 0,
             NumKCFIAttachments = 0;
    // Visit metadata attachments.
    for (const auto &I : MDs) {
      // Verify that the attachment is legal.
      auto AllowLocs = AreDebugLocsAllowed::No;
      switch (I.first) {
      default:
        break;
      case LLVMContext::MD_dbg: {
        ++NumDebugAttachments;
        CheckDI(NumDebugAttachments == 1,
                "function must have a single !dbg attachment", &F, I.second);
        CheckDI(isa<DISubprogram>(I.second),
                "function !dbg attachment must be a subprogram", &F, I.second);
        CheckDI(cast<DISubprogram>(I.second)->isDistinct(),
                "function definition may only have a distinct !dbg attachment",
                &F);

        auto *SP = cast<DISubprogram>(I.second);
        const Function *&AttachedTo = DISubprogramAttachments[SP];
        CheckDI(!AttachedTo || AttachedTo == &F,
                "DISubprogram attached to more than one function", SP, &F);
        AttachedTo = &F;
        AllowLocs = AreDebugLocsAllowed::Yes;
        break;
      }
      case LLVMContext::MD_prof:
        ++NumProfAttachments;
        Check(NumProfAttachments == 1,
              "function must have a single !prof attachment", &F, I.second);
        break;
      case LLVMContext::MD_kcfi_type:
        ++NumKCFIAttachments;
        Check(NumKCFIAttachments == 1,
              "function must have a single !kcfi_type attachment", &F,
              I.second);
        break;
      }

      // Verify the metadata itself.
      visitMDNode(*I.second, AllowLocs);
    }
  }

  // If this function is actually an intrinsic, verify that it is only used in
  // direct call/invokes, never having its "address taken".
  // Only do this if the module is materialized, otherwise we don't have all the
  // uses.
  if (F.isIntrinsic() && F.getParent()->isMaterialized()) {
    const User *U;
    if (F.hasAddressTaken(&U, false, true, false,
                          /*IgnoreARCAttachedCall=*/true))
      Check(false, "Invalid user of intrinsic instruction!", U);
  }

  // Check intrinsics' signatures.
  switch (F.getIntrinsicID()) {
  case Intrinsic::experimental_gc_get_pointer_base: {
    FunctionType *FT = F.getFunctionType();
    Check(FT->getNumParams() == 1, "wrong number of parameters", F);
    Check(isa<PointerType>(F.getReturnType()),
          "gc.get.pointer.base must return a pointer", F);
    Check(FT->getParamType(0) == F.getReturnType(),
          "gc.get.pointer.base operand and result must be of the same type", F);
    break;
  }
  case Intrinsic::experimental_gc_get_pointer_offset: {
    FunctionType *FT = F.getFunctionType();
    Check(FT->getNumParams() == 1, "wrong number of parameters", F);
    Check(isa<PointerType>(FT->getParamType(0)),
          "gc.get.pointer.offset operand must be a pointer", F);
    Check(F.getReturnType()->isIntegerTy(),
          "gc.get.pointer.offset must return integer", F);
    break;
  }
  }

  auto *N = F.getSubprogram();
  HasDebugInfo = (N != nullptr);
  if (!HasDebugInfo)
    return;

  // Check that all !dbg attachments lead to back to N.
  //
  // FIXME: Check this incrementally while visiting !dbg attachments.
  // FIXME: Only check when N is the canonical subprogram for F.
  SmallPtrSet<const MDNode *, 32> Seen;
  auto VisitDebugLoc = [&](const Instruction &I, const MDNode *Node) {
    // Be careful about using DILocation here since we might be dealing with
    // broken code (this is the Verifier after all).
    const DILocation *DL = dyn_cast_or_null<DILocation>(Node);
    if (!DL)
      return;
    if (!Seen.insert(DL).second)
      return;

    Metadata *Parent = DL->getRawScope();
    CheckDI(Parent && isa<DILocalScope>(Parent),
            "DILocation's scope must be a DILocalScope", N, &F, &I, DL, Parent);

    DILocalScope *Scope = DL->getInlinedAtScope();
    Check(Scope, "Failed to find DILocalScope", DL);

    if (!Seen.insert(Scope).second)
      return;

    DISubprogram *SP = Scope->getSubprogram();

    // Scope and SP could be the same MDNode and we don't want to skip
    // validation in that case
    if ((Scope != SP) && !Seen.insert(SP).second)
      return;

    CheckDI(SP->describes(&F),
            "!dbg attachment points at wrong subprogram for function", N, &F,
            &I, DL, Scope, SP);
  };
  for (auto &BB : F)
    for (auto &I : BB) {
      VisitDebugLoc(I, I.getDebugLoc().getAsMDNode());
      // The llvm.loop annotations also contain two DILocations.
      if (auto MD = I.getMetadata(LLVMContext::MD_loop))
        for (unsigned i = 1; i < MD->getNumOperands(); ++i)
          VisitDebugLoc(I, dyn_cast_or_null<MDNode>(MD->getOperand(i)));
      if (BrokenDebugInfo)
        return;
    }
}

// verifyBasicBlock - Verify that a basic block is well formed...
//
void Verifier::visitBasicBlock(BasicBlock &BB) {
  InstsInThisBlock.clear();
  ConvergenceVerifyHelper.visit(BB);

  // Ensure that basic blocks have terminators!
  Check(BB.getTerminator(), "Basic Block does not have terminator!", &BB);

  // Check constraints that this basic block imposes on all of the PHI nodes in
  // it.
  if (isa<PHINode>(BB.front())) {
    SmallVector<BasicBlock *, 8> Preds(predecessors(&BB));
    SmallVector<std::pair<BasicBlock*, Value*>, 8> Values;
    llvm::sort(Preds);
    for (const PHINode &PN : BB.phis()) {
      Check(PN.getNumIncomingValues() == Preds.size(),
            "PHINode should have one entry for each predecessor of its "
            "parent basic block!",
            &PN);

      // Get and sort all incoming values in the PHI node...
      Values.clear();
      Values.reserve(PN.getNumIncomingValues());
      for (unsigned i = 0, e = PN.getNumIncomingValues(); i != e; ++i)
        Values.push_back(
            std::make_pair(PN.getIncomingBlock(i), PN.getIncomingValue(i)));
      llvm::sort(Values);

      for (unsigned i = 0, e = Values.size(); i != e; ++i) {
        // Check to make sure that if there is more than one entry for a
        // particular basic block in this PHI node, that the incoming values are
        // all identical.
        //
        Check(i == 0 || Values[i].first != Values[i - 1].first ||
                  Values[i].second == Values[i - 1].second,
              "PHI node has multiple entries for the same basic block with "
              "different incoming values!",
              &PN, Values[i].first, Values[i].second, Values[i - 1].second);

        // Check to make sure that the predecessors and PHI node entries are
        // matched up.
        Check(Values[i].first == Preds[i],
              "PHI node entries do not match predecessors!", &PN,
              Values[i].first, Preds[i]);
      }
    }
  }

  // Check that all instructions have their parent pointers set up correctly.
  for (auto &I : BB)
  {
    Check(I.getParent() == &BB, "Instruction has bogus parent pointer!");
  }

  // Confirm that no issues arise from the debug program.
  CheckDI(!BB.getTrailingDbgRecords(), "Basic Block has trailing DbgRecords!",
          &BB);
}

void Verifier::visitTerminator(Instruction &I) {
  // Ensure that terminators only exist at the end of the basic block.
  Check(&I == I.getParent()->getTerminator(),
        "Terminator found in the middle of a basic block!", I.getParent());
  visitInstruction(I);
}

void Verifier::visitBranchInst(BranchInst &BI) {
  if (BI.isConditional()) {
    Check(BI.getCondition()->getType()->isIntegerTy(1),
          "Branch condition is not 'i1' type!", &BI, BI.getCondition());
  }
  visitTerminator(BI);
}

void Verifier::visitReturnInst(ReturnInst &RI) {
  Function *F = RI.getParent()->getParent();
  unsigned N = RI.getNumOperands();
  if (F->getReturnType()->isVoidTy())
    Check(N == 0,
          "Found return instr that returns non-void in Function of void "
          "return type!",
          &RI, F->getReturnType());
  else
    Check(N == 1 && F->getReturnType() == RI.getOperand(0)->getType(),
          "Function return type does not match operand "
          "type of return inst!",
          &RI, F->getReturnType());

  // Check to make sure that the return value has necessary properties for
  // terminators...
  visitTerminator(RI);
}

void Verifier::visitSwitchInst(SwitchInst &SI) {
  Check(SI.getType()->isVoidTy(), "Switch must have void result type!", &SI);
  // Check to make sure that all of the constants in the switch instruction
  // have the same type as the switched-on value.
  Type *SwitchTy = SI.getCondition()->getType();
  SmallPtrSet<ConstantInt*, 32> Constants;
  for (auto &Case : SI.cases()) {
    Check(isa<ConstantInt>(SI.getOperand(Case.getCaseIndex() * 2 + 2)),
          "Case value is not a constant integer.", &SI);
    Check(Case.getCaseValue()->getType() == SwitchTy,
          "Switch constants must all be same type as switch value!", &SI);
    Check(Constants.insert(Case.getCaseValue()).second,
          "Duplicate integer as switch case", &SI, Case.getCaseValue());
  }

  visitTerminator(SI);
}

void Verifier::visitIndirectBrInst(IndirectBrInst &BI) {
  Check(BI.getAddress()->getType()->isPointerTy(),
        "Indirectbr operand must have pointer type!", &BI);
  for (unsigned i = 0, e = BI.getNumDestinations(); i != e; ++i)
    Check(BI.getDestination(i)->getType()->isLabelTy(),
          "Indirectbr destinations must all have pointer type!", &BI);

  visitTerminator(BI);
}

void Verifier::visitCallBrInst(CallBrInst &CBI) {
  Check(CBI.isInlineAsm(), "Callbr is currently only used for asm-goto!", &CBI);
  const InlineAsm *IA = cast<InlineAsm>(CBI.getCalledOperand());
  Check(!IA->canThrow(), "Unwinding from Callbr is not allowed");

  verifyInlineAsmCall(CBI);
  visitTerminator(CBI);
}

void Verifier::visitSelectInst(SelectInst &SI) {
  Check(!SelectInst::areInvalidOperands(SI.getOperand(0), SI.getOperand(1),
                                        SI.getOperand(2)),
        "Invalid operands for select instruction!", &SI);

  Check(SI.getTrueValue()->getType() == SI.getType(),
        "Select values must have same type as select instruction!", &SI);
  visitInstruction(SI);
}

/// visitUserOp1 - User defined operators shouldn't live beyond the lifetime of
/// a pass, if any exist, it's an error.
///
void Verifier::visitUserOp1(Instruction &I) {
  Check(false, "User-defined operators should not live outside of a pass!", &I);
}

void Verifier::visitTruncInst(TruncInst &I) {
  // Get the source and destination types
  Type *SrcTy = I.getOperand(0)->getType();
  Type *DestTy = I.getType();

  // Get the size of the types in bits, we'll need this later
  unsigned SrcBitSize = SrcTy->getScalarSizeInBits();
  unsigned DestBitSize = DestTy->getScalarSizeInBits();

  Check(SrcTy->isIntOrIntVectorTy(), "Trunc only operates on integer", &I);
  Check(DestTy->isIntOrIntVectorTy(), "Trunc only produces integer", &I);
  Check(SrcTy->isVectorTy() == DestTy->isVectorTy(),
        "trunc source and destination must both be a vector or neither", &I);
  Check(SrcBitSize > DestBitSize, "DestTy too big for Trunc", &I);

  visitInstruction(I);
}

void Verifier::visitZExtInst(ZExtInst &I) {
  // Get the source and destination types
  Type *SrcTy = I.getOperand(0)->getType();
  Type *DestTy = I.getType();

  // Get the size of the types in bits, we'll need this later
  Check(SrcTy->isIntOrIntVectorTy(), "ZExt only operates on integer", &I);
  Check(DestTy->isIntOrIntVectorTy(), "ZExt only produces an integer", &I);
  Check(SrcTy->isVectorTy() == DestTy->isVectorTy(),
        "zext source and destination must both be a vector or neither", &I);
  unsigned SrcBitSize = SrcTy->getScalarSizeInBits();
  unsigned DestBitSize = DestTy->getScalarSizeInBits();

  Check(SrcBitSize < DestBitSize, "Type too small for ZExt", &I);

  visitInstruction(I);
}

void Verifier::visitSExtInst(SExtInst &I) {
  // Get the source and destination types
  Type *SrcTy = I.getOperand(0)->getType();
  Type *DestTy = I.getType();

  // Get the size of the types in bits, we'll need this later
  unsigned SrcBitSize = SrcTy->getScalarSizeInBits();
  unsigned DestBitSize = DestTy->getScalarSizeInBits();

  Check(SrcTy->isIntOrIntVectorTy(), "SExt only operates on integer", &I);
  Check(DestTy->isIntOrIntVectorTy(), "SExt only produces an integer", &I);
  Check(SrcTy->isVectorTy() == DestTy->isVectorTy(),
        "sext source and destination must both be a vector or neither", &I);
  Check(SrcBitSize < DestBitSize, "Type too small for SExt", &I);

  visitInstruction(I);
}

void Verifier::visitFPTruncInst(FPTruncInst &I) {
  // Get the source and destination types
  Type *SrcTy = I.getOperand(0)->getType();
  Type *DestTy = I.getType();
  // Get the size of the types in bits, we'll need this later
  unsigned SrcBitSize = SrcTy->getScalarSizeInBits();
  unsigned DestBitSize = DestTy->getScalarSizeInBits();

  Check(SrcTy->isFPOrFPVectorTy(), "FPTrunc only operates on FP", &I);
  Check(DestTy->isFPOrFPVectorTy(), "FPTrunc only produces an FP", &I);
  Check(SrcTy->isVectorTy() == DestTy->isVectorTy(),
        "fptrunc source and destination must both be a vector or neither", &I);
  Check(SrcBitSize > DestBitSize, "DestTy too big for FPTrunc", &I);

  visitInstruction(I);
}

void Verifier::visitFPExtInst(FPExtInst &I) {
  // Get the source and destination types
  Type *SrcTy = I.getOperand(0)->getType();
  Type *DestTy = I.getType();

  // Get the size of the types in bits, we'll need this later
  unsigned SrcBitSize = SrcTy->getScalarSizeInBits();
  unsigned DestBitSize = DestTy->getScalarSizeInBits();

  Check(SrcTy->isFPOrFPVectorTy(), "FPExt only operates on FP", &I);
  Check(DestTy->isFPOrFPVectorTy(), "FPExt only produces an FP", &I);
  Check(SrcTy->isVectorTy() == DestTy->isVectorTy(),
        "fpext source and destination must both be a vector or neither", &I);
  Check(SrcBitSize < DestBitSize, "DestTy too small for FPExt", &I);

  visitInstruction(I);
}

void Verifier::visitUIToFPInst(UIToFPInst &I) {
  // Get the source and destination types
  Type *SrcTy = I.getOperand(0)->getType();
  Type *DestTy = I.getType();

  bool SrcVec = SrcTy->isVectorTy();
  bool DstVec = DestTy->isVectorTy();

  Check(SrcVec == DstVec,
        "UIToFP source and dest must both be vector or scalar", &I);
  Check(SrcTy->isIntOrIntVectorTy(),
        "UIToFP source must be integer or integer vector", &I);
  Check(DestTy->isFPOrFPVectorTy(), "UIToFP result must be FP or FP vector",
        &I);

  if (SrcVec && DstVec)
    Check(cast<VectorType>(SrcTy)->getElementCount() ==
              cast<VectorType>(DestTy)->getElementCount(),
          "UIToFP source and dest vector length mismatch", &I);

  visitInstruction(I);
}

void Verifier::visitSIToFPInst(SIToFPInst &I) {
  // Get the source and destination types
  Type *SrcTy = I.getOperand(0)->getType();
  Type *DestTy = I.getType();

  bool SrcVec = SrcTy->isVectorTy();
  bool DstVec = DestTy->isVectorTy();

  Check(SrcVec == DstVec,
        "SIToFP source and dest must both be vector or scalar", &I);
  Check(SrcTy->isIntOrIntVectorTy(),
        "SIToFP source must be integer or integer vector", &I);
  Check(DestTy->isFPOrFPVectorTy(), "SIToFP result must be FP or FP vector",
        &I);

  if (SrcVec && DstVec)
    Check(cast<VectorType>(SrcTy)->getElementCount() ==
              cast<VectorType>(DestTy)->getElementCount(),
          "SIToFP source and dest vector length mismatch", &I);

  visitInstruction(I);
}

void Verifier::visitFPToUIInst(FPToUIInst &I) {
  // Get the source and destination types
  Type *SrcTy = I.getOperand(0)->getType();
  Type *DestTy = I.getType();

  bool SrcVec = SrcTy->isVectorTy();
  bool DstVec = DestTy->isVectorTy();

  Check(SrcVec == DstVec,
        "FPToUI source and dest must both be vector or scalar", &I);
  Check(SrcTy->isFPOrFPVectorTy(), "FPToUI source must be FP or FP vector", &I);
  Check(DestTy->isIntOrIntVectorTy(),
        "FPToUI result must be integer or integer vector", &I);

  if (SrcVec && DstVec)
    Check(cast<VectorType>(SrcTy)->getElementCount() ==
              cast<VectorType>(DestTy)->getElementCount(),
          "FPToUI source and dest vector length mismatch", &I);

  visitInstruction(I);
}

void Verifier::visitFPToSIInst(FPToSIInst &I) {
  // Get the source and destination types
  Type *SrcTy = I.getOperand(0)->getType();
  Type *DestTy = I.getType();

  bool SrcVec = SrcTy->isVectorTy();
  bool DstVec = DestTy->isVectorTy();

  Check(SrcVec == DstVec,
        "FPToSI source and dest must both be vector or scalar", &I);
  Check(SrcTy->isFPOrFPVectorTy(), "FPToSI source must be FP or FP vector", &I);
  Check(DestTy->isIntOrIntVectorTy(),
        "FPToSI result must be integer or integer vector", &I);

  if (SrcVec && DstVec)
    Check(cast<VectorType>(SrcTy)->getElementCount() ==
              cast<VectorType>(DestTy)->getElementCount(),
          "FPToSI source and dest vector length mismatch", &I);

  visitInstruction(I);
}

void Verifier::checkPtrToAddr(Type *SrcTy, Type *DestTy, const Value &V) {
  Check(SrcTy->isPtrOrPtrVectorTy(), "PtrToAddr source must be pointer", V);
  Check(DestTy->isIntOrIntVectorTy(), "PtrToAddr result must be integral", V);
  Check(SrcTy->isVectorTy() == DestTy->isVectorTy(), "PtrToAddr type mismatch",
        V);

  if (SrcTy->isVectorTy()) {
    auto *VSrc = cast<VectorType>(SrcTy);
    auto *VDest = cast<VectorType>(DestTy);
    Check(VSrc->getElementCount() == VDest->getElementCount(),
          "PtrToAddr vector length mismatch", V);
  }

  Type *AddrTy = DL.getAddressType(SrcTy);
  Check(AddrTy == DestTy, "PtrToAddr result must be address width", V);
}

void Verifier::visitPtrToAddrInst(PtrToAddrInst &I) {
  checkPtrToAddr(I.getOperand(0)->getType(), I.getType(), I);
  visitInstruction(I);
}

void Verifier::visitPtrToIntInst(PtrToIntInst &I) {
  // Get the source and destination types
  Type *SrcTy = I.getOperand(0)->getType();
  Type *DestTy = I.getType();

  Check(SrcTy->isPtrOrPtrVectorTy(), "PtrToInt source must be pointer", &I);

  Check(DestTy->isIntOrIntVectorTy(), "PtrToInt result must be integral", &I);
  Check(SrcTy->isVectorTy() == DestTy->isVectorTy(), "PtrToInt type mismatch",
        &I);

  if (SrcTy->isVectorTy()) {
    auto *VSrc = cast<VectorType>(SrcTy);
    auto *VDest = cast<VectorType>(DestTy);
    Check(VSrc->getElementCount() == VDest->getElementCount(),
          "PtrToInt Vector length mismatch", &I);
  }

  visitInstruction(I);
}

void Verifier::visitIntToPtrInst(IntToPtrInst &I) {
  // Get the source and destination types
  Type *SrcTy = I.getOperand(0)->getType();
  Type *DestTy = I.getType();

  Check(SrcTy->isIntOrIntVectorTy(), "IntToPtr source must be an integral", &I);
  Check(DestTy->isPtrOrPtrVectorTy(), "IntToPtr result must be a pointer", &I);

  Check(SrcTy->isVectorTy() == DestTy->isVectorTy(), "IntToPtr type mismatch",
        &I);
  if (SrcTy->isVectorTy()) {
    auto *VSrc = cast<VectorType>(SrcTy);
    auto *VDest = cast<VectorType>(DestTy);
    Check(VSrc->getElementCount() == VDest->getElementCount(),
          "IntToPtr Vector length mismatch", &I);
  }
  visitInstruction(I);
}

void Verifier::visitBitCastInst(BitCastInst &I) {
  Check(
      CastInst::castIsValid(Instruction::BitCast, I.getOperand(0), I.getType()),
      "Invalid bitcast", &I);
  visitInstruction(I);
}

void Verifier::visitAddrSpaceCastInst(AddrSpaceCastInst &I) {
  Type *SrcTy = I.getOperand(0)->getType();
  Type *DestTy = I.getType();

  Check(SrcTy->isPtrOrPtrVectorTy(), "AddrSpaceCast source must be a pointer",
        &I);
  Check(DestTy->isPtrOrPtrVectorTy(), "AddrSpaceCast result must be a pointer",
        &I);
  Check(SrcTy->getPointerAddressSpace() != DestTy->getPointerAddressSpace(),
        "AddrSpaceCast must be between different address spaces", &I);
  if (auto *SrcVTy = dyn_cast<VectorType>(SrcTy))
    Check(SrcVTy->getElementCount() ==
              cast<VectorType>(DestTy)->getElementCount(),
          "AddrSpaceCast vector pointer number of elements mismatch", &I);
  visitInstruction(I);
}

/// visitPHINode - Ensure that a PHI node is well formed.
///
void Verifier::visitPHINode(PHINode &PN) {
  // Ensure that the PHI nodes are all grouped together at the top of the block.
  // This can be tested by checking whether the instruction before this is
  // either nonexistent (because this is begin()) or is a PHI node.  If not,
  // then there is some other instruction before a PHI.
  Check(&PN == &PN.getParent()->front() ||
            isa<PHINode>(--BasicBlock::iterator(&PN)),
        "PHI nodes not grouped at top of basic block!", &PN, PN.getParent());

  // Check that a PHI doesn't yield a Token.
  Check(!PN.getType()->isTokenLikeTy(), "PHI nodes cannot have token type!");

  // Check that all of the values of the PHI node have the same type as the
  // result.
  for (Value *IncValue : PN.incoming_values()) {
    Check(PN.getType() == IncValue->getType(),
          "PHI node operands are not the same type as the result!", &PN);
  }

  // All other PHI node constraints are checked in the visitBasicBlock method.

  visitInstruction(PN);
}

void Verifier::visitCallBase(CallBase &Call) {
  Check(Call.getCalledOperand()->getType()->isPointerTy(),
        "Called function must be a pointer!", Call);
  FunctionType *FTy = Call.getFunctionType();

  // Verify that the correct number of arguments are being passed
  if (FTy->isVarArg())
    Check(Call.arg_size() >= FTy->getNumParams(),
          "Called function requires more parameters than were provided!", Call);
  else
    Check(Call.arg_size() == FTy->getNumParams(),
          "Incorrect number of arguments passed to called function!", Call);

  // Verify that all arguments to the call match the function type.
  for (unsigned i = 0, e = FTy->getNumParams(); i != e; ++i)
    Check(Call.getArgOperand(i)->getType() == FTy->getParamType(i),
          "Call parameter type does not match function signature!",
          Call.getArgOperand(i), FTy->getParamType(i), Call);

  AttributeList Attrs = Call.getAttributes();

  Check(verifyAttributeCount(Attrs, Call.arg_size()),
        "Attribute after last parameter!", Call);

  Function *Callee =
      dyn_cast<Function>(Call.getCalledOperand()->stripPointerCasts());
  bool IsIntrinsic = Callee && Callee->isIntrinsic();
  if (IsIntrinsic)
    Check(Callee->getValueType() == FTy,
          "Intrinsic called with incompatible signature", Call);

  // Verify if the calling convention of the callee is callable.
  Check(isCallableCC(Call.getCallingConv()),
        "calling convention does not permit calls", Call);

  // Disallow passing/returning values with alignment higher than we can
  // represent.
  // FIXME: Consider making DataLayout cap the alignment, so this isn't
  // necessary.
  auto VerifyTypeAlign = [&](Type *Ty, const Twine &Message) {
    if (!Ty->isSized())
      return;
    Align ABIAlign = DL.getABITypeAlign(Ty);
    Check(ABIAlign.value() <= Value::MaximumAlignment,
          "Incorrect alignment of " + Message + " to called function!", Call);
  };

  if (!IsIntrinsic) {
    VerifyTypeAlign(FTy->getReturnType(), "return type");
    for (unsigned i = 0, e = FTy->getNumParams(); i != e; ++i) {
      Type *Ty = FTy->getParamType(i);
      VerifyTypeAlign(Ty, "argument passed");
    }
  }

  if (Attrs.hasFnAttr(Attribute::Speculatable)) {
    // Don't allow speculatable on call sites, unless the underlying function
    // declaration is also speculatable.
    Check(Callee && Callee->isSpeculatable(),
          "speculatable attribute may not apply to call sites", Call);
  }

  if (Attrs.hasFnAttr(Attribute::Preallocated)) {
    Check(Call.getIntrinsicID() == Intrinsic::call_preallocated_arg,
          "preallocated as a call site attribute can only be on "
          "llvm.call.preallocated.arg");
  }

  // Verify call attributes.
  verifyFunctionAttrs(FTy, Attrs, &Call, IsIntrinsic, Call.isInlineAsm());

  // Conservatively check the inalloca argument.
  // We have a bug if we can find that there is an underlying alloca without
  // inalloca.
  if (Call.hasInAllocaArgument()) {
    Value *InAllocaArg = Call.getArgOperand(FTy->getNumParams() - 1);
    if (auto AI = dyn_cast<AllocaInst>(InAllocaArg->stripInBoundsOffsets()))
      Check(AI->isUsedWithInAlloca(),
            "inalloca argument for call has mismatched alloca", AI, Call);
  }

  // For each argument of the callsite, if it has the swifterror argument,
  // make sure the underlying alloca/parameter it comes from has a swifterror as
  // well.
  for (unsigned i = 0, e = FTy->getNumParams(); i != e; ++i) {
    if (Call.paramHasAttr(i, Attribute::SwiftError)) {
      Value *SwiftErrorArg = Call.getArgOperand(i);
      if (auto AI = dyn_cast<AllocaInst>(SwiftErrorArg->stripInBoundsOffsets())) {
        Check(AI->isSwiftError(),
              "swifterror argument for call has mismatched alloca", AI, Call);
        continue;
      }
      auto ArgI = dyn_cast<Argument>(SwiftErrorArg);
      Check(ArgI, "swifterror argument should come from an alloca or parameter",
            SwiftErrorArg, Call);
      Check(ArgI->hasSwiftErrorAttr(),
            "swifterror argument for call has mismatched parameter", ArgI,
            Call);
    }

    if (Attrs.hasParamAttr(i, Attribute::ImmArg)) {
      // Don't allow immarg on call sites, unless the underlying declaration
      // also has the matching immarg.
      Check(Callee && Callee->hasParamAttribute(i, Attribute::ImmArg),
            "immarg may not apply only to call sites", Call.getArgOperand(i),
            Call);
    }

    if (Call.paramHasAttr(i, Attribute::ImmArg)) {
      Value *ArgVal = Call.getArgOperand(i);
      Check(isa<ConstantInt>(ArgVal) || isa<ConstantFP>(ArgVal),
            "immarg operand has non-immediate parameter", ArgVal, Call);

      // If the imm-arg is an integer and also has a range attached,
      // check if the given value is within the range.
      if (Call.paramHasAttr(i, Attribute::Range)) {
        if (auto *CI = dyn_cast<ConstantInt>(ArgVal)) {
          const ConstantRange &CR =
              Call.getParamAttr(i, Attribute::Range).getValueAsConstantRange();
          Check(CR.contains(CI->getValue()),
                "immarg value " + Twine(CI->getValue().getSExtValue()) +
                    " out of range [" + Twine(CR.getLower().getSExtValue()) +
                    ", " + Twine(CR.getUpper().getSExtValue()) + ")",
                Call);
        }
      }
    }

    if (Call.paramHasAttr(i, Attribute::Preallocated)) {
      Value *ArgVal = Call.getArgOperand(i);
      bool hasOB =
          Call.countOperandBundlesOfType(LLVMContext::OB_preallocated) != 0;
      bool isMustTail = Call.isMustTailCall();
      Check(hasOB != isMustTail,
            "preallocated operand either requires a preallocated bundle or "
            "the call to be musttail (but not both)",
            ArgVal, Call);
    }
  }

  if (FTy->isVarArg()) {
    // FIXME? is 'nest' even legal here?
    bool SawNest = false;
    bool SawReturned = false;

    for (unsigned Idx = 0; Idx < FTy->getNumParams(); ++Idx) {
      if (Attrs.hasParamAttr(Idx, Attribute::Nest))
        SawNest = true;
      if (Attrs.hasParamAttr(Idx, Attribute::Returned))
        SawReturned = true;
    }

    // Check attributes on the varargs part.
    for (unsigned Idx = FTy->getNumParams(); Idx < Call.arg_size(); ++Idx) {
      Type *Ty = Call.getArgOperand(Idx)->getType();
      AttributeSet ArgAttrs = Attrs.getParamAttrs(Idx);
      verifyParameterAttrs(ArgAttrs, Ty, &Call);

      if (ArgAttrs.hasAttribute(Attribute::Nest)) {
        Check(!SawNest, "More than one parameter has attribute nest!", Call);
        SawNest = true;
      }

      if (ArgAttrs.hasAttribute(Attribute::Returned)) {
        Check(!SawReturned, "More than one parameter has attribute returned!",
              Call);
        Check(Ty->canLosslesslyBitCastTo(FTy->getReturnType()),
              "Incompatible argument and return types for 'returned' "
              "attribute",
              Call);
        SawReturned = true;
      }

      // Statepoint intrinsic is vararg but the wrapped function may be not.
      // Allow sret here and check the wrapped function in verifyStatepoint.
      if (Call.getIntrinsicID() != Intrinsic::experimental_gc_statepoint)
        Check(!ArgAttrs.hasAttribute(Attribute::StructRet),
              "Attribute 'sret' cannot be used for vararg call arguments!",
              Call);

      if (ArgAttrs.hasAttribute(Attribute::InAlloca))
        Check(Idx == Call.arg_size() - 1,
              "inalloca isn't on the last argument!", Call);
    }
  }

  // Verify that there's no metadata unless it's a direct call to an intrinsic.
  if (!IsIntrinsic) {
    for (Type *ParamTy : FTy->params()) {
      Check(!ParamTy->isMetadataTy(),
            "Function has metadata parameter but isn't an intrinsic", Call);
      Check(!ParamTy->isTokenLikeTy(),
            "Function has token parameter but isn't an intrinsic", Call);
    }
  }

  // Verify that indirect calls don't return tokens.
  if (!Call.getCalledFunction()) {
    Check(!FTy->getReturnType()->isTokenLikeTy(),
          "Return type cannot be token for indirect call!");
    Check(!FTy->getReturnType()->isX86_AMXTy(),
          "Return type cannot be x86_amx for indirect call!");
  }

  if (Intrinsic::ID ID = Call.getIntrinsicID())
    visitIntrinsicCall(ID, Call);

  // Verify that a callsite has at most one "deopt", at most one "funclet", at
  // most one "gc-transition", at most one "cfguardtarget", at most one
  // "preallocated" operand bundle, and at most one "ptrauth" operand bundle.
  bool FoundDeoptBundle = false, FoundFuncletBundle = false,
       FoundGCTransitionBundle = false, FoundCFGuardTargetBundle = false,
       FoundPreallocatedBundle = false, FoundGCLiveBundle = false,
       FoundPtrauthBundle = false, FoundKCFIBundle = false,
       FoundAttachedCallBundle = false;
  for (unsigned i = 0, e = Call.getNumOperandBundles(); i < e; ++i) {
    OperandBundleUse BU = Call.getOperandBundleAt(i);
    uint32_t Tag = BU.getTagID();
    if (Tag == LLVMContext::OB_deopt) {
      Check(!FoundDeoptBundle, "Multiple deopt operand bundles", Call);
      FoundDeoptBundle = true;
    } else if (Tag == LLVMContext::OB_gc_transition) {
      Check(!FoundGCTransitionBundle, "Multiple gc-transition operand bundles",
            Call);
      FoundGCTransitionBundle = true;
    } else if (Tag == LLVMContext::OB_funclet) {
      Check(!FoundFuncletBundle, "Multiple funclet operand bundles", Call);
      FoundFuncletBundle = true;
      Check(BU.Inputs.size() == 1,
            "Expected exactly one funclet bundle operand", Call);
      Check(isa<FuncletPadInst>(BU.Inputs.front()),
            "Funclet bundle operands should correspond to a FuncletPadInst",
            Call);
    } else if (Tag == LLVMContext::OB_cfguardtarget) {
      Check(!FoundCFGuardTargetBundle, "Multiple CFGuardTarget operand bundles",
            Call);
      FoundCFGuardTargetBundle = true;
      Check(BU.Inputs.size() == 1,
            "Expected exactly one cfguardtarget bundle operand", Call);
    } else if (Tag == LLVMContext::OB_ptrauth) {
      Check(!FoundPtrauthBundle, "Multiple ptrauth operand bundles", Call);
      FoundPtrauthBundle = true;
      Check(BU.Inputs.size() == 2,
            "Expected exactly two ptrauth bundle operands", Call);
      Check(isa<ConstantInt>(BU.Inputs[0]) &&
                BU.Inputs[0]->getType()->isIntegerTy(32),
            "Ptrauth bundle key operand must be an i32 constant", Call);
      Check(BU.Inputs[1]->getType()->isIntegerTy(64),
            "Ptrauth bundle discriminator operand must be an i64", Call);
    } else if (Tag == LLVMContext::OB_kcfi) {
      Check(!FoundKCFIBundle, "Multiple kcfi operand bundles", Call);
      FoundKCFIBundle = true;
      Check(BU.Inputs.size() == 1, "Expected exactly one kcfi bundle operand",
            Call);
      Check(isa<ConstantInt>(BU.Inputs[0]) &&
                BU.Inputs[0]->getType()->isIntegerTy(32),
            "Kcfi bundle operand must be an i32 constant", Call);
    } else if (Tag == LLVMContext::OB_preallocated) {
      Check(!FoundPreallocatedBundle, "Multiple preallocated operand bundles",
            Call);
      FoundPreallocatedBundle = true;
      Check(BU.Inputs.size() == 1,
            "Expected exactly one preallocated bundle operand", Call);
      auto Input = dyn_cast<IntrinsicInst>(BU.Inputs.front());
      Check(Input &&
                Input->getIntrinsicID() == Intrinsic::call_preallocated_setup,
            "\"preallocated\" argument must be a token from "
            "llvm.call.preallocated.setup",
            Call);
    } else if (Tag == LLVMContext::OB_gc_live) {
      Check(!FoundGCLiveBundle, "Multiple gc-live operand bundles", Call);
      FoundGCLiveBundle = true;
    } else if (Tag == LLVMContext::OB_clang_arc_attachedcall) {
      Check(!FoundAttachedCallBundle,
            "Multiple \"clang.arc.attachedcall\" operand bundles", Call);
      FoundAttachedCallBundle = true;
      verifyAttachedCallBundle(Call, BU);
    }
  }

  // Verify that callee and callsite agree on whether to use pointer auth.
  Check(!(Call.getCalledFunction() && FoundPtrauthBundle),
        "Direct call cannot have a ptrauth bundle", Call);

  // Verify that each inlinable callsite of a debug-info-bearing function in a
  // debug-info-bearing function has a debug location attached to it. Failure to
  // do so causes assertion failures when the inliner sets up inline scope info
  // (Interposable functions are not inlinable, neither are functions without
  //  definitions.)
  if (Call.getFunction()->getSubprogram() && Call.getCalledFunction() &&
      !Call.getCalledFunction()->isInterposable() &&
      !Call.getCalledFunction()->isDeclaration() &&
      Call.getCalledFunction()->getSubprogram())
    CheckDI(Call.getDebugLoc(),
            "inlinable function call in a function with "
            "debug info must have a !dbg location",
            Call);

  if (Call.isInlineAsm())
    verifyInlineAsmCall(Call);

  ConvergenceVerifyHelper.visit(Call);

  visitInstruction(Call);
}

void Verifier::verifyTailCCMustTailAttrs(const AttrBuilder &Attrs,
                                         StringRef Context) {
  Check(!Attrs.contains(Attribute::InAlloca),
        Twine("inalloca attribute not allowed in ") + Context);
  Check(!Attrs.contains(Attribute::InReg),
        Twine("inreg attribute not allowed in ") + Context);
  Check(!Attrs.contains(Attribute::SwiftError),
        Twine("swifterror attribute not allowed in ") + Context);
  Check(!Attrs.contains(Attribute::Preallocated),
        Twine("preallocated attribute not allowed in ") + Context);
  Check(!Attrs.contains(Attribute::ByRef),
        Twine("byref attribute not allowed in ") + Context);
}

/// Two types are "congruent" if they are identical, or if they are both pointer
/// types with different pointee types and the same address space.
static bool isTypeCongruent(Type *L, Type *R) {
  if (L == R)
    return true;
  PointerType *PL = dyn_cast<PointerType>(L);
  PointerType *PR = dyn_cast<PointerType>(R);
  if (!PL || !PR)
    return false;
  return PL->getAddressSpace() == PR->getAddressSpace();
}

static AttrBuilder getParameterABIAttributes(LLVMContext& C, unsigned I, AttributeList Attrs) {
  static const Attribute::AttrKind ABIAttrs[] = {
      Attribute::StructRet,  Attribute::ByVal,          Attribute::InAlloca,
      Attribute::InReg,      Attribute::StackAlignment, Attribute::SwiftSelf,
      Attribute::SwiftAsync, Attribute::SwiftError,     Attribute::Preallocated,
      Attribute::ByRef};
  AttrBuilder Copy(C);
  for (auto AK : ABIAttrs) {
    Attribute Attr = Attrs.getParamAttrs(I).getAttribute(AK);
    if (Attr.isValid())
      Copy.addAttribute(Attr);
  }

  // `align` is ABI-affecting only in combination with `byval` or `byref`.
  if (Attrs.hasParamAttr(I, Attribute::Alignment) &&
      (Attrs.hasParamAttr(I, Attribute::ByVal) ||
       Attrs.hasParamAttr(I, Attribute::ByRef)))
    Copy.addAlignmentAttr(Attrs.getParamAlignment(I));
  return Copy;
}

void Verifier::verifyMustTailCall(CallInst &CI) {
  Check(!CI.isInlineAsm(), "cannot use musttail call with inline asm", &CI);

  Function *F = CI.getParent()->getParent();
  FunctionType *CallerTy = F->getFunctionType();
  FunctionType *CalleeTy = CI.getFunctionType();
  Check(CallerTy->isVarArg() == CalleeTy->isVarArg(),
        "cannot guarantee tail call due to mismatched varargs", &CI);
  Check(isTypeCongruent(CallerTy->getReturnType(), CalleeTy->getReturnType()),
        "cannot guarantee tail call due to mismatched return types", &CI);

  // - The calling conventions of the caller and callee must match.
  Check(F->getCallingConv() == CI.getCallingConv(),
        "cannot guarantee tail call due to mismatched calling conv", &CI);

  // - The call must immediately precede a :ref:`ret <i_ret>` instruction,
  //   or a pointer bitcast followed by a ret instruction.
  // - The ret instruction must return the (possibly bitcasted) value
  //   produced by the call or void.
  Value *RetVal = &CI;
  Instruction *Next = CI.getNextNode();

  // Handle the optional bitcast.
  if (BitCastInst *BI = dyn_cast_or_null<BitCastInst>(Next)) {
    Check(BI->getOperand(0) == RetVal,
          "bitcast following musttail call must use the call", BI);
    RetVal = BI;
    Next = BI->getNextNode();
  }

  // Check the return.
  ReturnInst *Ret = dyn_cast_or_null<ReturnInst>(Next);
  Check(Ret, "musttail call must precede a ret with an optional bitcast", &CI);
  Check(!Ret->getReturnValue() || Ret->getReturnValue() == RetVal ||
            isa<UndefValue>(Ret->getReturnValue()),
        "musttail call result must be returned", Ret);

  AttributeList CallerAttrs = F->getAttributes();
  AttributeList CalleeAttrs = CI.getAttributes();
  if (CI.getCallingConv() == CallingConv::SwiftTail ||
      CI.getCallingConv() == CallingConv::Tail) {
    StringRef CCName =
        CI.getCallingConv() == CallingConv::Tail ? "tailcc" : "swifttailcc";

    // - Only sret, byval, swiftself, and swiftasync ABI-impacting attributes
    //   are allowed in swifttailcc call
    for (unsigned I = 0, E = CallerTy->getNumParams(); I != E; ++I) {
      AttrBuilder ABIAttrs = getParameterABIAttributes(F->getContext(), I, CallerAttrs);
      SmallString<32> Context{CCName, StringRef(" musttail caller")};
      verifyTailCCMustTailAttrs(ABIAttrs, Context);
    }
    for (unsigned I = 0, E = CalleeTy->getNumParams(); I != E; ++I) {
      AttrBuilder ABIAttrs = getParameterABIAttributes(F->getContext(), I, CalleeAttrs);
      SmallString<32> Context{CCName, StringRef(" musttail callee")};
      verifyTailCCMustTailAttrs(ABIAttrs, Context);
    }
    // - Varargs functions are not allowed
    Check(!CallerTy->isVarArg(), Twine("cannot guarantee ") + CCName +
                                     " tail call for varargs function");
    return;
  }

  // - The caller and callee prototypes must match.  Pointer types of
  //   parameters or return types may differ in pointee type, but not
  //   address space.
  if (!CI.getIntrinsicID()) {
    Check(CallerTy->getNumParams() == CalleeTy->getNumParams(),
          "cannot guarantee tail call due to mismatched parameter counts", &CI);
    for (unsigned I = 0, E = CallerTy->getNumParams(); I != E; ++I) {
      Check(
          isTypeCongruent(CallerTy->getParamType(I), CalleeTy->getParamType(I)),
          "cannot guarantee tail call due to mismatched parameter types", &CI);
    }
  }

  // - All ABI-impacting function attributes, such as sret, byval, inreg,
  //   returned, preallocated, and inalloca, must match.
  for (unsigned I = 0, E = CallerTy->getNumParams(); I != E; ++I) {
    AttrBuilder CallerABIAttrs = getParameterABIAttributes(F->getContext(), I, CallerAttrs);
    AttrBuilder CalleeABIAttrs = getParameterABIAttributes(F->getContext(), I, CalleeAttrs);
    Check(CallerABIAttrs == CalleeABIAttrs,
          "cannot guarantee tail call due to mismatched ABI impacting "
          "function attributes",
          &CI, CI.getOperand(I));
  }
}

void Verifier::visitCallInst(CallInst &CI) {
  visitCallBase(CI);

  if (CI.isMustTailCall())
    verifyMustTailCall(CI);
}

void Verifier::visitInvokeInst(InvokeInst &II) {
  visitCallBase(II);

  // Verify that the first non-PHI instruction of the unwind destination is an
  // exception handling instruction.
  Check(
      II.getUnwindDest()->isEHPad(),
      "The unwind destination does not have an exception handling instruction!",
      &II);

  visitTerminator(II);
}

/// visitUnaryOperator - Check the argument to the unary operator.
///
void Verifier::visitUnaryOperator(UnaryOperator &U) {
  Check(U.getType() == U.getOperand(0)->getType(),
        "Unary operators must have same type for"
        "operands and result!",
        &U);

  switch (U.getOpcode()) {
  // Check that floating-point arithmetic operators are only used with
  // floating-point operands.
  case Instruction::FNeg:
    Check(U.getType()->isFPOrFPVectorTy(),
          "FNeg operator only works with float types!", &U);
    break;
  default:
    llvm_unreachable("Unknown UnaryOperator opcode!");
  }

  visitInstruction(U);
}

/// visitBinaryOperator - Check that both arguments to the binary operator are
/// of the same type!
///
void Verifier::visitBinaryOperator(BinaryOperator &B) {
  Check(B.getOperand(0)->getType() == B.getOperand(1)->getType(),
        "Both operands to a binary operator are not of the same type!", &B);

  switch (B.getOpcode()) {
  // Check that integer arithmetic operators are only used with
  // integral operands.
  case Instruction::Add:
  case Instruction::Sub:
  case Instruction::Mul:
  case Instruction::SDiv:
  case Instruction::UDiv:
  case Instruction::SRem:
  case Instruction::URem:
    Check(B.getType()->isIntOrIntVectorTy(),
          "Integer arithmetic operators only work with integral types!", &B);
    Check(B.getType() == B.getOperand(0)->getType(),
          "Integer arithmetic operators must have same type "
          "for operands and result!",
          &B);
    break;
  // Check that floating-point arithmetic operators are only used with
  // floating-point operands.
  case Instruction::FAdd:
  case Instruction::FSub:
  case Instruction::FMul:
  case Instruction::FDiv:
  case Instruction::FRem:
    Check(B.getType()->isFPOrFPVectorTy(),
          "Floating-point arithmetic operators only work with "
          "floating-point types!",
          &B);
    Check(B.getType() == B.getOperand(0)->getType(),
          "Floating-point arithmetic operators must have same type "
          "for operands and result!",
          &B);
    break;
  // Check that logical operators are only used with integral operands.
  case Instruction::And:
  case Instruction::Or:
  case Instruction::Xor:
    Check(B.getType()->isIntOrIntVectorTy(),
          "Logical operators only work with integral types!", &B);
    Check(B.getType() == B.getOperand(0)->getType(),
          "Logical operators must have same type for operands and result!", &B);
    break;
  case Instruction::Shl:
  case Instruction::LShr:
  case Instruction::AShr:
    Check(B.getType()->isIntOrIntVectorTy(),
          "Shifts only work with integral types!", &B);
    Check(B.getType() == B.getOperand(0)->getType(),
          "Shift return type must be same as operands!", &B);
    break;
  default:
    llvm_unreachable("Unknown BinaryOperator opcode!");
  }

  visitInstruction(B);
}

void Verifier::visitICmpInst(ICmpInst &IC) {
  // Check that the operands are the same type
  Type *Op0Ty = IC.getOperand(0)->getType();
  Type *Op1Ty = IC.getOperand(1)->getType();
  Check(Op0Ty == Op1Ty,
        "Both operands to ICmp instruction are not of the same type!", &IC);
  // Check that the operands are the right type
  Check(Op0Ty->isIntOrIntVectorTy() || Op0Ty->isPtrOrPtrVectorTy(),
        "Invalid operand types for ICmp instruction", &IC);
  // Check that the predicate is valid.
  Check(IC.isIntPredicate(), "Invalid predicate in ICmp instruction!", &IC);

  visitInstruction(IC);
}

void Verifier::visitFCmpInst(FCmpInst &FC) {
  // Check that the operands are the same type
  Type *Op0Ty = FC.getOperand(0)->getType();
  Type *Op1Ty = FC.getOperand(1)->getType();
  Check(Op0Ty == Op1Ty,
        "Both operands to FCmp instruction are not of the same type!", &FC);
  // Check that the operands are the right type
  Check(Op0Ty->isFPOrFPVectorTy(), "Invalid operand types for FCmp instruction",
        &FC);
  // Check that the predicate is valid.
  Check(FC.isFPPredicate(), "Invalid predicate in FCmp instruction!", &FC);

  visitInstruction(FC);
}

void Verifier::visitExtractElementInst(ExtractElementInst &EI) {
  Check(ExtractElementInst::isValidOperands(EI.getOperand(0), EI.getOperand(1)),
        "Invalid extractelement operands!", &EI);
  visitInstruction(EI);
}

void Verifier::visitInsertElementInst(InsertElementInst &IE) {
  Check(InsertElementInst::isValidOperands(IE.getOperand(0), IE.getOperand(1),
                                           IE.getOperand(2)),
        "Invalid insertelement operands!", &IE);
  visitInstruction(IE);
}

void Verifier::visitShuffleVectorInst(ShuffleVectorInst &SV) {
  Check(ShuffleVectorInst::isValidOperands(SV.getOperand(0), SV.getOperand(1),
                                           SV.getShuffleMask()),
        "Invalid shufflevector operands!", &SV);
  visitInstruction(SV);
}

void Verifier::visitGetElementPtrInst(GetElementPtrInst &GEP) {
  Type *TargetTy = GEP.getPointerOperandType()->getScalarType();

  Check(isa<PointerType>(TargetTy),
        "GEP base pointer is not a vector or a vector of pointers", &GEP);
  Check(GEP.getSourceElementType()->isSized(), "GEP into unsized type!", &GEP);

  if (auto *STy = dyn_cast<StructType>(GEP.getSourceElementType())) {
    Check(!STy->isScalableTy(),
          "getelementptr cannot target structure that contains scalable vector"
          "type",
          &GEP);
  }

  SmallVector<Value *, 16> Idxs(GEP.indices());
  Check(
      all_of(Idxs, [](Value *V) { return V->getType()->isIntOrIntVectorTy(); }),
      "GEP indexes must be integers", &GEP);
  Type *ElTy =
      GetElementPtrInst::getIndexedType(GEP.getSourceElementType(), Idxs);
  Check(ElTy, "Invalid indices for GEP pointer type!", &GEP);

  PointerType *PtrTy = dyn_cast<PointerType>(GEP.getType()->getScalarType());

  Check(PtrTy && GEP.getResultElementType() == ElTy,
        "GEP is not of right type for indices!", &GEP, ElTy);

  if (auto *GEPVTy = dyn_cast<VectorType>(GEP.getType())) {
    // Additional checks for vector GEPs.
    ElementCount GEPWidth = GEPVTy->getElementCount();
    if (GEP.getPointerOperandType()->isVectorTy())
      Check(
          GEPWidth ==
              cast<VectorType>(GEP.getPointerOperandType())->getElementCount(),
          "Vector GEP result width doesn't match operand's", &GEP);
    for (Value *Idx : Idxs) {
      Type *IndexTy = Idx->getType();
      if (auto *IndexVTy = dyn_cast<VectorType>(IndexTy)) {
        ElementCount IndexWidth = IndexVTy->getElementCount();
        Check(IndexWidth == GEPWidth, "Invalid GEP index vector width", &GEP);
      }
      Check(IndexTy->isIntOrIntVectorTy(),
            "All GEP indices should be of integer type");
    }
  }

  Check(GEP.getAddressSpace() == PtrTy->getAddressSpace(),
        "GEP address space doesn't match type", &GEP);

  visitInstruction(GEP);
}

static bool isContiguous(const ConstantRange &A, const ConstantRange &B) {
  return A.getUpper() == B.getLower() || A.getLower() == B.getUpper();
}

/// Verify !range and !absolute_symbol metadata. These have the same
/// restrictions, except !absolute_symbol allows the full set.
void Verifier::verifyRangeLikeMetadata(const Value &I, const MDNode *Range,
                                       Type *Ty, RangeLikeMetadataKind Kind) {
  unsigned NumOperands = Range->getNumOperands();
  Check(NumOperands % 2 == 0, "Unfinished range!", Range);
  unsigned NumRanges = NumOperands / 2;
  Check(NumRanges >= 1, "It should have at least one range!", Range);

  ConstantRange LastRange(1, true); // Dummy initial value
  for (unsigned i = 0; i < NumRanges; ++i) {
    ConstantInt *Low =
        mdconst::dyn_extract<ConstantInt>(Range->getOperand(2 * i));
    Check(Low, "The lower limit must be an integer!", Low);
    ConstantInt *High =
        mdconst::dyn_extract<ConstantInt>(Range->getOperand(2 * i + 1));
    Check(High, "The upper limit must be an integer!", High);

    Check(High->getType() == Low->getType(), "Range pair types must match!",
          &I);

    if (Kind == RangeLikeMetadataKind::NoaliasAddrspace) {
      Check(High->getType()->isIntegerTy(32),
            "noalias.addrspace type must be i32!", &I);
    } else {
      Check(High->getType() == Ty->getScalarType(),
            "Range types must match instruction type!", &I);
    }

    APInt HighV = High->getValue();
    APInt LowV = Low->getValue();

    // ConstantRange asserts if the ranges are the same except for the min/max
    // value. Leave the cases it tolerates for the empty range error below.
    Check(LowV != HighV || LowV.isMaxValue() || LowV.isMinValue(),
          "The upper and lower limits cannot be the same value", &I);

    ConstantRange CurRange(LowV, HighV);
    Check(!CurRange.isEmptySet() &&
              (Kind == RangeLikeMetadataKind::AbsoluteSymbol ||
               !CurRange.isFullSet()),
          "Range must not be empty!", Range);
    if (i != 0) {
      Check(CurRange.intersectWith(LastRange).isEmptySet(),
            "Intervals are overlapping", Range);
      Check(LowV.sgt(LastRange.getLower()), "Intervals are not in order",
            Range);
      Check(!isContiguous(CurRange, LastRange), "Intervals are contiguous",
            Range);
    }
    LastRange = ConstantRange(LowV, HighV);
  }
  if (NumRanges > 2) {
    APInt FirstLow =
        mdconst::dyn_extract<ConstantInt>(Range->getOperand(0))->getValue();
    APInt FirstHigh =
        mdconst::dyn_extract<ConstantInt>(Range->getOperand(1))->getValue();
    ConstantRange FirstRange(FirstLow, FirstHigh);
    Check(FirstRange.intersectWith(LastRange).isEmptySet(),
          "Intervals are overlapping", Range);
    Check(!isContiguous(FirstRange, LastRange), "Intervals are contiguous",
          Range);
  }
}

void Verifier::visitRangeMetadata(Instruction &I, MDNode *Range, Type *Ty) {
  assert(Range && Range == I.getMetadata(LLVMContext::MD_range) &&
         "precondition violation");
  verifyRangeLikeMetadata(I, Range, Ty, RangeLikeMetadataKind::Range);
}

void Verifier::visitNoaliasAddrspaceMetadata(Instruction &I, MDNode *Range,
                                             Type *Ty) {
  assert(Range && Range == I.getMetadata(LLVMContext::MD_noalias_addrspace) &&
         "precondition violation");
  verifyRangeLikeMetadata(I, Range, Ty,
                          RangeLikeMetadataKind::NoaliasAddrspace);
}

void Verifier::checkAtomicMemAccessSize(Type *Ty, const Instruction *I) {
  unsigned Size = DL.getTypeSizeInBits(Ty).getFixedValue();
  Check(Size >= 8, "atomic memory access' size must be byte-sized", Ty, I);
  Check(!(Size & (Size - 1)),
        "atomic memory access' operand must have a power-of-two size", Ty, I);
}

void Verifier::visitLoadInst(LoadInst &LI) {
  PointerType *PTy = dyn_cast<PointerType>(LI.getOperand(0)->getType());
  Check(PTy, "Load operand must be a pointer.", &LI);
  Type *ElTy = LI.getType();
  if (MaybeAlign A = LI.getAlign()) {
    Check(A->value() <= Value::MaximumAlignment,
          "huge alignment values are unsupported", &LI);
  }
  Check(ElTy->isSized(), "loading unsized types is not allowed", &LI);
  if (LI.isAtomic()) {
    Check(LI.getOrdering() != AtomicOrdering::Release &&
              LI.getOrdering() != AtomicOrdering::AcquireRelease,
          "Load cannot have Release ordering", &LI);
    Check(ElTy->getScalarType()->isIntOrPtrTy() ||
              ElTy->getScalarType()->isFloatingPointTy(),
          "atomic load operand must have integer, pointer, floating point, "
          "or vector type!",
          ElTy, &LI);

    checkAtomicMemAccessSize(ElTy, &LI);
  } else {
    Check(LI.getSyncScopeID() == SyncScope::System,
          "Non-atomic load cannot have SynchronizationScope specified", &LI);
  }

  visitInstruction(LI);
}

void Verifier::visitStoreInst(StoreInst &SI) {
  PointerType *PTy = dyn_cast<PointerType>(SI.getOperand(1)->getType());
  Check(PTy, "Store operand must be a pointer.", &SI);
  Type *ElTy = SI.getOperand(0)->getType();
  if (MaybeAlign A = SI.getAlign()) {
    Check(A->value() <= Value::MaximumAlignment,
          "huge alignment values are unsupported", &SI);
  }
  Check(ElTy->isSized(), "storing unsized types is not allowed", &SI);
  if (SI.isAtomic()) {
    Check(SI.getOrdering() != AtomicOrdering::Acquire &&
              SI.getOrdering() != AtomicOrdering::AcquireRelease,
          "Store cannot have Acquire ordering", &SI);
    Check(ElTy->getScalarType()->isIntOrPtrTy() ||
              ElTy->getScalarType()->isFloatingPointTy(),
          "atomic store operand must have integer, pointer, floating point, "
          "or vector type!",
          ElTy, &SI);
    checkAtomicMemAccessSize(ElTy, &SI);
  } else {
    Check(SI.getSyncScopeID() == SyncScope::System,
          "Non-atomic store cannot have SynchronizationScope specified", &SI);
  }
  visitInstruction(SI);
}

/// Check that SwiftErrorVal is used as a swifterror argument in CS.
void Verifier::verifySwiftErrorCall(CallBase &Call,
                                    const Value *SwiftErrorVal) {
  for (const auto &I : llvm::enumerate(Call.args())) {
    if (I.value() == SwiftErrorVal) {
      Check(Call.paramHasAttr(I.index(), Attribute::SwiftError),
            "swifterror value when used in a callsite should be marked "
            "with swifterror attribute",
            SwiftErrorVal, Call);
    }
  }
}

void Verifier::verifySwiftErrorValue(const Value *SwiftErrorVal) {
  // Check that swifterror value is only used by loads, stores, or as
  // a swifterror argument.
  for (const User *U : SwiftErrorVal->users()) {
    Check(isa<LoadInst>(U) || isa<StoreInst>(U) || isa<CallInst>(U) ||
              isa<InvokeInst>(U),
          "swifterror value can only be loaded and stored from, or "
          "as a swifterror argument!",
          SwiftErrorVal, U);
    // If it is used by a store, check it is the second operand.
    if (auto StoreI = dyn_cast<StoreInst>(U))
      Check(StoreI->getOperand(1) == SwiftErrorVal,
            "swifterror value should be the second operand when used "
            "by stores",
            SwiftErrorVal, U);
    if (auto *Call = dyn_cast<CallBase>(U))
      verifySwiftErrorCall(*const_cast<CallBase *>(Call), SwiftErrorVal);
  }
}

void Verifier::visitAllocaInst(AllocaInst &AI) {
  Type *Ty = AI.getAllocatedType();
  SmallPtrSet<Type*, 4> Visited;
  Check(Ty->isSized(&Visited), "Cannot allocate unsized type", &AI);
  // Check if it's a target extension type that disallows being used on the
  // stack.
  Check(!Ty->containsNonLocalTargetExtType(),
        "Alloca has illegal target extension type", &AI);
  Check(AI.getArraySize()->getType()->isIntegerTy(),
        "Alloca array size must have integer type", &AI);
  if (MaybeAlign A = AI.getAlign()) {
    Check(A->value() <= Value::MaximumAlignment,
          "huge alignment values are unsupported", &AI);
  }

  if (AI.isSwiftError()) {
    Check(Ty->isPointerTy(), "swifterror alloca must have pointer type", &AI);
    Check(!AI.isArrayAllocation(),
          "swifterror alloca must not be array allocation", &AI);
    verifySwiftErrorValue(&AI);
  }

  if (TT.isAMDGPU()) {
    Check(AI.getAddressSpace() == AMDGPUAS::PRIVATE_ADDRESS,
          "alloca on amdgpu must be in addrspace(5)", &AI);
  }

  visitInstruction(AI);
}

void Verifier::visitAtomicCmpXchgInst(AtomicCmpXchgInst &CXI) {
  Type *ElTy = CXI.getOperand(1)->getType();
  Check(ElTy->isIntOrPtrTy(),
        "cmpxchg operand must have integer or pointer type", ElTy, &CXI);
  checkAtomicMemAccessSize(ElTy, &CXI);
  visitInstruction(CXI);
}

void Verifier::visitAtomicRMWInst(AtomicRMWInst &RMWI) {
  Check(RMWI.getOrdering() != AtomicOrdering::Unordered,
        "atomicrmw instructions cannot be unordered.", &RMWI);
  auto Op = RMWI.getOperation();
  Type *ElTy = RMWI.getOperand(1)->getType();
  if (Op == AtomicRMWInst::Xchg) {
    Check(ElTy->isIntegerTy() || ElTy->isFloatingPointTy() ||
              ElTy->isPointerTy(),
          "atomicrmw " + AtomicRMWInst::getOperationName(Op) +
              " operand must have integer or floating point type!",
          &RMWI, ElTy);
  } else if (AtomicRMWInst::isFPOperation(Op)) {
    Check(ElTy->isFPOrFPVectorTy() && !isa<ScalableVectorType>(ElTy),
          "atomicrmw " + AtomicRMWInst::getOperationName(Op) +
              " operand must have floating-point or fixed vector of floating-point "
              "type!",
          &RMWI, ElTy);
  } else {
    Check(ElTy->isIntegerTy(),
          "atomicrmw " + AtomicRMWInst::getOperationName(Op) +
              " operand must have integer type!",
          &RMWI, ElTy);
  }
  checkAtomicMemAccessSize(ElTy, &RMWI);
  Check(AtomicRMWInst::FIRST_BINOP <= Op && Op <= AtomicRMWInst::LAST_BINOP,
        "Invalid binary operation!", &RMWI);
  visitInstruction(RMWI);
}

void Verifier::visitFenceInst(FenceInst &FI) {
  const AtomicOrdering Ordering = FI.getOrdering();
  Check(Ordering == AtomicOrdering::Acquire ||
            Ordering == AtomicOrdering::Release ||
            Ordering == AtomicOrdering::AcquireRelease ||
            Ordering == AtomicOrdering::SequentiallyConsistent,
        "fence instructions may only have acquire, release, acq_rel, or "
        "seq_cst ordering.",
        &FI);
  visitInstruction(FI);
}

void Verifier::visitExtractValueInst(ExtractValueInst &EVI) {
  Check(ExtractValueInst::getIndexedType(EVI.getAggregateOperand()->getType(),
                                         EVI.getIndices()) == EVI.getType(),
        "Invalid ExtractValueInst operands!", &EVI);

  visitInstruction(EVI);
}

void Verifier::visitInsertValueInst(InsertValueInst &IVI) {
  Check(ExtractValueInst::getIndexedType(IVI.getAggregateOperand()->getType(),
                                         IVI.getIndices()) ==
            IVI.getOperand(1)->getType(),
        "Invalid InsertValueInst operands!", &IVI);

  visitInstruction(IVI);
}

static Value *getParentPad(Value *EHPad) {
  if (auto *FPI = dyn_cast<FuncletPadInst>(EHPad))
    return FPI->getParentPad();

  return cast<CatchSwitchInst>(EHPad)->getParentPad();
}

void Verifier::visitEHPadPredecessors(Instruction &I) {
  assert(I.isEHPad());

  BasicBlock *BB = I.getParent();
  Function *F = BB->getParent();

  Check(BB != &F->getEntryBlock(), "EH pad cannot be in entry block.", &I);

  if (auto *LPI = dyn_cast<LandingPadInst>(&I)) {
    // The landingpad instruction defines its parent as a landing pad block. The
    // landing pad block may be branched to only by the unwind edge of an
    // invoke.
    for (BasicBlock *PredBB : predecessors(BB)) {
      const auto *II = dyn_cast<InvokeInst>(PredBB->getTerminator());
      Check(II && II->getUnwindDest() == BB && II->getNormalDest() != BB,
            "Block containing LandingPadInst must be jumped to "
            "only by the unwind edge of an invoke.",
            LPI);
    }
    return;
  }
  if (auto *CPI = dyn_cast<CatchPadInst>(&I)) {
    if (!pred_empty(BB))
      Check(BB->getUniquePredecessor() == CPI->getCatchSwitch()->getParent(),
            "Block containg CatchPadInst must be jumped to "
            "only by its catchswitch.",
            CPI);
    Check(BB != CPI->getCatchSwitch()->getUnwindDest(),
          "Catchswitch cannot unwind to one of its catchpads",
          CPI->getCatchSwitch(), CPI);
    return;
  }

  // Verify that each pred has a legal terminator with a legal to/from EH
  // pad relationship.
  Instruction *ToPad = &I;
  Value *ToPadParent = getParentPad(ToPad);
  for (BasicBlock *PredBB : predecessors(BB)) {
    Instruction *TI = PredBB->getTerminator();
    Value *FromPad;
    if (auto *II = dyn_cast<InvokeInst>(TI)) {
      Check(II->getUnwindDest() == BB && II->getNormalDest() != BB,
            "EH pad must be jumped to via an unwind edge", ToPad, II);
      auto *CalledFn =
          dyn_cast<Function>(II->getCalledOperand()->stripPointerCasts());
      if (CalledFn && CalledFn->isIntrinsic() && II->doesNotThrow() &&
          !IntrinsicInst::mayLowerToFunctionCall(CalledFn->getIntrinsicID()))
        continue;
      if (auto Bundle = II->getOperandBundle(LLVMContext::OB_funclet))
        FromPad = Bundle->Inputs[0];
      else
        FromPad = ConstantTokenNone::get(II->getContext());
    } else if (auto *CRI = dyn_cast<CleanupReturnInst>(TI)) {
      FromPad = CRI->getOperand(0);
      Check(FromPad != ToPadParent, "A cleanupret must exit its cleanup", CRI);
    } else if (auto *CSI = dyn_cast<CatchSwitchInst>(TI)) {
      FromPad = CSI;
    } else {
      Check(false, "EH pad must be jumped to via an unwind edge", ToPad, TI);
    }

    // The edge may exit from zero or more nested pads.
    SmallPtrSet<Value *, 8> Seen;
    for (;; FromPad = getParentPad(FromPad)) {
      Check(FromPad != ToPad,
            "EH pad cannot handle exceptions raised within it", FromPad, TI);
      if (FromPad == ToPadParent) {
        // This is a legal unwind edge.
        break;
      }
      Check(!isa<ConstantTokenNone>(FromPad),
            "A single unwind edge may only enter one EH pad", TI);
      Check(Seen.insert(FromPad).second, "EH pad jumps through a cycle of pads",
            FromPad);

      // This will be diagnosed on the corresponding instruction already. We
      // need the extra check here to make sure getParentPad() works.
      Check(isa<FuncletPadInst>(FromPad) || isa<CatchSwitchInst>(FromPad),
            "Parent pad must be catchpad/cleanuppad/catchswitch", TI);
    }
  }
}

void Verifier::visitLandingPadInst(LandingPadInst &LPI) {
  // The landingpad instruction is ill-formed if it doesn't have any clauses and
  // isn't a cleanup.
  Check(LPI.getNumClauses() > 0 || LPI.isCleanup(),
        "LandingPadInst needs at least one clause or to be a cleanup.", &LPI);

  visitEHPadPredecessors(LPI);

  if (!LandingPadResultTy)
    LandingPadResultTy = LPI.getType();
  else
    Check(LandingPadResultTy == LPI.getType(),
          "The landingpad instruction should have a consistent result type "
          "inside a function.",
          &LPI);

  Function *F = LPI.getParent()->getParent();
  Check(F->hasPersonalityFn(),
        "LandingPadInst needs to be in a function with a personality.", &LPI);

  // The landingpad instruction must be the first non-PHI instruction in the
  // block.
  Check(LPI.getParent()->getLandingPadInst() == &LPI,
        "LandingPadInst not the first non-PHI instruction in the block.", &LPI);

  for (unsigned i = 0, e = LPI.getNumClauses(); i < e; ++i) {
    Constant *Clause = LPI.getClause(i);
    if (LPI.isCatch(i)) {
      Check(isa<PointerType>(Clause->getType()),
            "Catch operand does not have pointer type!", &LPI);
    } else {
      Check(LPI.isFilter(i), "Clause is neither catch nor filter!", &LPI);
      Check(isa<ConstantArray>(Clause) || isa<ConstantAggregateZero>(Clause),
            "Filter operand is not an array of constants!", &LPI);
    }
  }

  visitInstruction(LPI);
}

void Verifier::visitResumeInst(ResumeInst &RI) {
  Check(RI.getFunction()->hasPersonalityFn(),
        "ResumeInst needs to be in a function with a personality.", &RI);

  if (!LandingPadResultTy)
    LandingPadResultTy = RI.getValue()->getType();
  else
    Check(LandingPadResultTy == RI.getValue()->getType(),
          "The resume instruction should have a consistent result type "
          "inside a function.",
          &RI);

  visitTerminator(RI);
}

void Verifier::visitCatchPadInst(CatchPadInst &CPI) {
  BasicBlock *BB = CPI.getParent();

  Function *F = BB->getParent();
  Check(F->hasPersonalityFn(),
        "CatchPadInst needs to be in a function with a personality.", &CPI);

  Check(isa<CatchSwitchInst>(CPI.getParentPad()),
        "CatchPadInst needs to be directly nested in a CatchSwitchInst.",
        CPI.getParentPad());

  // The catchpad instruction must be the first non-PHI instruction in the
  // block.
  Check(&*BB->getFirstNonPHIIt() == &CPI,
        "CatchPadInst not the first non-PHI instruction in the block.", &CPI);

  visitEHPadPredecessors(CPI);
  visitFuncletPadInst(CPI);
}

void Verifier::visitCatchReturnInst(CatchReturnInst &CatchReturn) {
  Check(isa<CatchPadInst>(CatchReturn.getOperand(0)),
        "CatchReturnInst needs to be provided a CatchPad", &CatchReturn,
        CatchReturn.getOperand(0));

  visitTerminator(CatchReturn);
}

void Verifier::visitCleanupPadInst(CleanupPadInst &CPI) {
  BasicBlock *BB = CPI.getParent();

  Function *F = BB->getParent();
  Check(F->hasPersonalityFn(),
        "CleanupPadInst needs to be in a function with a personality.", &CPI);

  // The cleanuppad instruction must be the first non-PHI instruction in the
  // block.
  Check(&*BB->getFirstNonPHIIt() == &CPI,
        "CleanupPadInst not the first non-PHI instruction in the block.", &CPI);

  auto *ParentPad = CPI.getParentPad();
  Check(isa<ConstantTokenNone>(ParentPad) || isa<FuncletPadInst>(ParentPad),
        "CleanupPadInst has an invalid parent.", &CPI);

  visitEHPadPredecessors(CPI);
  visitFuncletPadInst(CPI);
}

void Verifier::visitFuncletPadInst(FuncletPadInst &FPI) {
  User *FirstUser = nullptr;
  Value *FirstUnwindPad = nullptr;
  SmallVector<FuncletPadInst *, 8> Worklist({&FPI});
  SmallPtrSet<FuncletPadInst *, 8> Seen;

  while (!Worklist.empty()) {
    FuncletPadInst *CurrentPad = Worklist.pop_back_val();
    Check(Seen.insert(CurrentPad).second,
          "FuncletPadInst must not be nested within itself", CurrentPad);
    Value *UnresolvedAncestorPad = nullptr;
    for (User *U : CurrentPad->users()) {
      BasicBlock *UnwindDest;
      if (auto *CRI = dyn_cast<CleanupReturnInst>(U)) {
        UnwindDest = CRI->getUnwindDest();
      } else if (auto *CSI = dyn_cast<CatchSwitchInst>(U)) {
        // We allow catchswitch unwind to caller to nest
        // within an outer pad that unwinds somewhere else,
        // because catchswitch doesn't have a nounwind variant.
        // See e.g. SimplifyCFGOpt::SimplifyUnreachable.
        if (CSI->unwindsToCaller())
          continue;
        UnwindDest = CSI->getUnwindDest();
      } else if (auto *II = dyn_cast<InvokeInst>(U)) {
        UnwindDest = II->getUnwindDest();
      } else if (isa<CallInst>(U)) {
        // Calls which don't unwind may be found inside funclet
        // pads that unwind somewhere else.  We don't *require*
        // such calls to be annotated nounwind.
        continue;
      } else if (auto *CPI = dyn_cast<CleanupPadInst>(U)) {
        // The unwind dest for a cleanup can only be found by
        // recursive search.  Add it to the worklist, and we'll
        // search for its first use that determines where it unwinds.
        Worklist.push_back(CPI);
        continue;
      } else {
        Check(isa<CatchReturnInst>(U), "Bogus funclet pad use", U);
        continue;
      }

      Value *UnwindPad;
      bool ExitsFPI;
      if (UnwindDest) {
        UnwindPad = &*UnwindDest->getFirstNonPHIIt();
        if (!cast<Instruction>(UnwindPad)->isEHPad())
          continue;
        Value *UnwindParent = getParentPad(UnwindPad);
        // Ignore unwind edges that don't exit CurrentPad.
        if (UnwindParent == CurrentPad)
          continue;
        // Determine whether the original funclet pad is exited,
        // and if we are scanning nested pads determine how many
        // of them are exited so we can stop searching their
        // children.
        Value *ExitedPad = CurrentPad;
        ExitsFPI = false;
        do {
          if (ExitedPad == &FPI) {
            ExitsFPI = true;
            // Now we can resolve any ancestors of CurrentPad up to
            // FPI, but not including FPI since we need to make sure
            // to check all direct users of FPI for consistency.
            UnresolvedAncestorPad = &FPI;
            break;
          }
          Value *ExitedParent = getParentPad(ExitedPad);
          if (ExitedParent == UnwindParent) {
            // ExitedPad is the ancestor-most pad which this unwind
            // edge exits, so we can resolve up to it, meaning that
            // ExitedParent is the first ancestor still unresolved.
            UnresolvedAncestorPad = ExitedParent;
            break;
          }
          ExitedPad = ExitedParent;
        } while (!isa<ConstantTokenNone>(ExitedPad));
      } else {
        // Unwinding to caller exits all pads.
        UnwindPad = ConstantTokenNone::get(FPI.getContext());
        ExitsFPI = true;
        UnresolvedAncestorPad = &FPI;
      }

      if (ExitsFPI) {
        // This unwind edge exits FPI.  Make sure it agrees with other
        // such edges.
        if (FirstUser) {
          Check(UnwindPad == FirstUnwindPad,
                "Unwind edges out of a funclet "
                "pad must have the same unwind "
                "dest",
                &FPI, U, FirstUser);
        } else {
          FirstUser = U;
          FirstUnwindPad = UnwindPad;
          // Record cleanup sibling unwinds for verifySiblingFuncletUnwinds
          if (isa<CleanupPadInst>(&FPI) && !isa<ConstantTokenNone>(UnwindPad) &&
              getParentPad(UnwindPad) == getParentPad(&FPI))
            SiblingFuncletInfo[&FPI] = cast<Instruction>(U);
        }
      }
      // Make sure we visit all uses of FPI, but for nested pads stop as
      // soon as we know where they unwind to.
      if (CurrentPad != &FPI)
        break;
    }
    if (UnresolvedAncestorPad) {
      if (CurrentPad == UnresolvedAncestorPad) {
        // When CurrentPad is FPI itself, we don't mark it as resolved even if
        // we've found an unwind edge that exits it, because we need to verify
        // all direct uses of FPI.
        assert(CurrentPad == &FPI);
        continue;
      }
      // Pop off the worklist any nested pads that we've found an unwind
      // destination for.  The pads on the worklist are the uncles,
      // great-uncles, etc. of CurrentPad.  We've found an unwind destination
      // for all ancestors of CurrentPad up to but not including
      // UnresolvedAncestorPad.
      Value *ResolvedPad = CurrentPad;
      while (!Worklist.empty()) {
        Value *UnclePad = Worklist.back();
        Value *AncestorPad = getParentPad(UnclePad);
        // Walk ResolvedPad up the ancestor list until we either find the
        // uncle's parent or the last resolved ancestor.
        while (ResolvedPad != AncestorPad) {
          Value *ResolvedParent = getParentPad(ResolvedPad);
          if (ResolvedParent == UnresolvedAncestorPad) {
            break;
          }
          ResolvedPad = ResolvedParent;
        }
        // If the resolved ancestor search didn't find the uncle's parent,
        // then the uncle is not yet resolved.
        if (ResolvedPad != AncestorPad)
          break;
        // This uncle is resolved, so pop it from the worklist.
        Worklist.pop_back();
      }
    }
  }

  if (FirstUnwindPad) {
    if (auto *CatchSwitch = dyn_cast<CatchSwitchInst>(FPI.getParentPad())) {
      BasicBlock *SwitchUnwindDest = CatchSwitch->getUnwindDest();
      Value *SwitchUnwindPad;
      if (SwitchUnwindDest)
        SwitchUnwindPad = &*SwitchUnwindDest->getFirstNonPHIIt();
      else
        SwitchUnwindPad = ConstantTokenNone::get(FPI.getContext());
      Check(SwitchUnwindPad == FirstUnwindPad,
            "Unwind edges out of a catch must have the same unwind dest as "
            "the parent catchswitch",
            &FPI, FirstUser, CatchSwitch);
    }
  }

  visitInstruction(FPI);
}

void Verifier::visitCatchSwitchInst(CatchSwitchInst &CatchSwitch) {
  BasicBlock *BB = CatchSwitch.getParent();

  Function *F = BB->getParent();
  Check(F->hasPersonalityFn(),
        "CatchSwitchInst needs to be in a function with a personality.",
        &CatchSwitch);

  // The catchswitch instruction must be the first non-PHI instruction in the
  // block.
  Check(&*BB->getFirstNonPHIIt() == &CatchSwitch,
        "CatchSwitchInst not the first non-PHI instruction in the block.",
        &CatchSwitch);

  auto *ParentPad = CatchSwitch.getParentPad();
  Check(isa<ConstantTokenNone>(ParentPad) || isa<FuncletPadInst>(ParentPad),
        "CatchSwitchInst has an invalid parent.", ParentPad);

  if (BasicBlock *UnwindDest = CatchSwitch.getUnwindDest()) {
    BasicBlock::iterator I = UnwindDest->getFirstNonPHIIt();
    Check(I->isEHPad() && !isa<LandingPadInst>(I),
          "CatchSwitchInst must unwind to an EH block which is not a "
          "landingpad.",
          &CatchSwitch);

    // Record catchswitch sibling unwinds for verifySiblingFuncletUnwinds
    if (getParentPad(&*I) == ParentPad)
      SiblingFuncletInfo[&CatchSwitch] = &CatchSwitch;
  }

  Check(CatchSwitch.getNumHandlers() != 0,
        "CatchSwitchInst cannot have empty handler list", &CatchSwitch);

  for (BasicBlock *Handler : CatchSwitch.handlers()) {
    Check(isa<CatchPadInst>(Handler->getFirstNonPHIIt()),
          "CatchSwitchInst handlers must be catchpads", &CatchSwitch, Handler);
  }

  visitEHPadPredecessors(CatchSwitch);
  visitTerminator(CatchSwitch);
}

void Verifier::visitCleanupReturnInst(CleanupReturnInst &CRI) {
  Check(isa<CleanupPadInst>(CRI.getOperand(0)),
        "CleanupReturnInst needs to be provided a CleanupPad", &CRI,
        CRI.getOperand(0));

  if (BasicBlock *UnwindDest = CRI.getUnwindDest()) {
    BasicBlock::iterator I = UnwindDest->getFirstNonPHIIt();
    Check(I->isEHPad() && !isa<LandingPadInst>(I),
          "CleanupReturnInst must unwind to an EH block which is not a "
          "landingpad.",
          &CRI);
  }

  visitTerminator(CRI);
}

void Verifier::verifyDominatesUse(Instruction &I, unsigned i) {
  Instruction *Op = cast<Instruction>(I.getOperand(i));
  // If the we have an invalid invoke, don't try to compute the dominance.
  // We already reject it in the invoke specific checks and the dominance
  // computation doesn't handle multiple edges.
  if (InvokeInst *II = dyn_cast<InvokeInst>(Op)) {
    if (II->getNormalDest() == II->getUnwindDest())
      return;
  }

  // Quick check whether the def has already been encountered in the same block.
  // PHI nodes are not checked to prevent accepting preceding PHIs, because PHI
  // uses are defined to happen on the incoming edge, not at the instruction.
  //
  // FIXME: If this operand is a MetadataAsValue (wrapping a LocalAsMetadata)
  // wrapping an SSA value, assert that we've already encountered it.  See
  // related FIXME in Mapper::mapLocalAsMetadata in ValueMapper.cpp.
  if (!isa<PHINode>(I) && InstsInThisBlock.count(Op))
    return;

  const Use &U = I.getOperandUse(i);
  Check(DT.dominates(Op, U), "Instruction does not dominate all uses!", Op, &I);
}

void Verifier::visitDereferenceableMetadata(Instruction& I, MDNode* MD) {
  Check(I.getType()->isPointerTy(),
        "dereferenceable, dereferenceable_or_null "
        "apply only to pointer types",
        &I);
  Check((isa<LoadInst>(I) || isa<IntToPtrInst>(I)),
        "dereferenceable, dereferenceable_or_null apply only to load"
        " and inttoptr instructions, use attributes for calls or invokes",
        &I);
  Check(MD->getNumOperands() == 1,
        "dereferenceable, dereferenceable_or_null "
        "take one operand!",
        &I);
  ConstantInt *CI = mdconst::dyn_extract<ConstantInt>(MD->getOperand(0));
  Check(CI && CI->getType()->isIntegerTy(64),
        "dereferenceable, "
        "dereferenceable_or_null metadata value must be an i64!",
        &I);
}

void Verifier::visitNofreeMetadata(Instruction &I, MDNode *MD) {
  Check(I.getType()->isPointerTy(), "nofree applies only to pointer types", &I);
  Check((isa<IntToPtrInst>(I)), "nofree applies only to inttoptr instruction",
        &I);
  Check(MD->getNumOperands() == 0, "nofree metadata must be empty", &I);
}

void Verifier::visitProfMetadata(Instruction &I, MDNode *MD) {
  auto GetBranchingTerminatorNumOperands = [&]() {
    unsigned ExpectedNumOperands = 0;
    if (BranchInst *BI = dyn_cast<BranchInst>(&I))
      ExpectedNumOperands = BI->getNumSuccessors();
    else if (SwitchInst *SI = dyn_cast<SwitchInst>(&I))
      ExpectedNumOperands = SI->getNumSuccessors();
    else if (isa<CallInst>(&I))
      ExpectedNumOperands = 1;
    else if (IndirectBrInst *IBI = dyn_cast<IndirectBrInst>(&I))
      ExpectedNumOperands = IBI->getNumDestinations();
    else if (isa<SelectInst>(&I))
      ExpectedNumOperands = 2;
    else if (CallBrInst *CI = dyn_cast<CallBrInst>(&I))
      ExpectedNumOperands = CI->getNumSuccessors();
    return ExpectedNumOperands;
  };
  Check(MD->getNumOperands() >= 1,
        "!prof annotations should have at least 1 operand", MD);
  // Check first operand.
  Check(MD->getOperand(0) != nullptr, "first operand should not be null", MD);
  Check(isa<MDString>(MD->getOperand(0)),
        "expected string with name of the !prof annotation", MD);
  MDString *MDS = cast<MDString>(MD->getOperand(0));
  StringRef ProfName = MDS->getString();

  if (ProfName == MDProfLabels::UnknownBranchWeightsMarker) {
    Check(GetBranchingTerminatorNumOperands() != 0 || isa<InvokeInst>(I),
          "'unknown' !prof should only appear on instructions on which "
          "'branch_weights' would",
          MD);
    verifyUnknownProfileMetadata(MD);
    return;
  }

  Check(MD->getNumOperands() >= 2,
        "!prof annotations should have no less than 2 operands", MD);

  // Check consistency of !prof branch_weights metadata.
  if (ProfName == MDProfLabels::BranchWeights) {
    unsigned NumBranchWeights = getNumBranchWeights(*MD);
    if (isa<InvokeInst>(&I)) {
      Check(NumBranchWeights == 1 || NumBranchWeights == 2,
            "Wrong number of InvokeInst branch_weights operands", MD);
    } else {
      const unsigned ExpectedNumOperands = GetBranchingTerminatorNumOperands();
      if (ExpectedNumOperands == 0)
        CheckFailed("!prof branch_weights are not allowed for this instruction",
                    MD);

      Check(NumBranchWeights == ExpectedNumOperands, "Wrong number of operands",
            MD);
    }
    for (unsigned i = getBranchWeightOffset(MD); i < MD->getNumOperands();
         ++i) {
      auto &MDO = MD->getOperand(i);
      Check(MDO, "second operand should not be null", MD);
      Check(mdconst::dyn_extract<ConstantInt>(MDO),
            "!prof brunch_weights operand is not a const int");
    }
  } else if (ProfName == MDProfLabels::ValueProfile) {
    Check(isValueProfileMD(MD), "invalid value profiling metadata", MD);
    ConstantInt *KindInt = mdconst::dyn_extract<ConstantInt>(MD->getOperand(1));
    Check(KindInt, "VP !prof missing kind argument", MD);

    auto Kind = KindInt->getZExtValue();
    Check(Kind >= InstrProfValueKind::IPVK_First &&
              Kind <= InstrProfValueKind::IPVK_Last,
          "Invalid VP !prof kind", MD);
    Check(MD->getNumOperands() % 2 == 1,
          "VP !prof should have an even number "
          "of arguments after 'VP'",
          MD);
    if (Kind == InstrProfValueKind::IPVK_IndirectCallTarget ||
        Kind == InstrProfValueKind::IPVK_MemOPSize)
      Check(isa<CallBase>(I),
            "VP !prof indirect call or memop size expected to be applied to "
            "CallBase instructions only",
            MD);
  } else {
    CheckFailed("expected either branch_weights or VP profile name", MD);
  }
}

void Verifier::visitDIAssignIDMetadata(Instruction &I, MDNode *MD) {
  assert(I.hasMetadata(LLVMContext::MD_DIAssignID));
  // DIAssignID metadata must be attached to either an alloca or some form of
  // store/memory-writing instruction.
  // FIXME: We allow all intrinsic insts here to avoid trying to enumerate all
  // possible store intrinsics.
  bool ExpectedInstTy =
      isa<AllocaInst>(I) || isa<StoreInst>(I) || isa<IntrinsicInst>(I);
  CheckDI(ExpectedInstTy, "!DIAssignID attached to unexpected instruction kind",
          I, MD);
  // Iterate over the MetadataAsValue uses of the DIAssignID - these should
  // only be found as DbgAssignIntrinsic operands.
  if (auto *AsValue = MetadataAsValue::getIfExists(Context, MD)) {
    for (auto *User : AsValue->users()) {
      CheckDI(isa<DbgAssignIntrinsic>(User),
              "!DIAssignID should only be used by llvm.dbg.assign intrinsics",
              MD, User);
      // All of the dbg.assign intrinsics should be in the same function as I.
      if (auto *DAI = dyn_cast<DbgAssignIntrinsic>(User))
        CheckDI(DAI->getFunction() == I.getFunction(),
                "dbg.assign not in same function as inst", DAI, &I);
    }
  }
  for (DbgVariableRecord *DVR :
       cast<DIAssignID>(MD)->getAllDbgVariableRecordUsers()) {
    CheckDI(DVR->isDbgAssign(),
            "!DIAssignID should only be used by Assign DVRs.", MD, DVR);
    CheckDI(DVR->getFunction() == I.getFunction(),
            "DVRAssign not in same function as inst", DVR, &I);
  }
}

void Verifier::visitMMRAMetadata(Instruction &I, MDNode *MD) {
  Check(canInstructionHaveMMRAs(I),
        "!mmra metadata attached to unexpected instruction kind", I, MD);

  // MMRA Metadata should either be a tag, e.g. !{!"foo", !"bar"}, or a
  // list of tags such as !2 in the following example:
  //    !0 = !{!"a", !"b"}
  //    !1 = !{!"c", !"d"}
  //    !2 = !{!0, !1}
  if (MMRAMetadata::isTagMD(MD))
    return;

  Check(isa<MDTuple>(MD), "!mmra expected to be a metadata tuple", I, MD);
  for (const MDOperand &MDOp : MD->operands())
    Check(MMRAMetadata::isTagMD(MDOp.get()),
          "!mmra metadata tuple operand is not an MMRA tag", I, MDOp.get());
}

void Verifier::visitCallStackMetadata(MDNode *MD) {
  // Call stack metadata should consist of a list of at least 1 constant int
  // (representing a hash of the location).
  Check(MD->getNumOperands() >= 1,
        "call stack metadata should have at least 1 operand", MD);

  for (const auto &Op : MD->operands())
    Check(mdconst::dyn_extract_or_null<ConstantInt>(Op),
          "call stack metadata operand should be constant integer", Op);
}

void Verifier::visitMemProfMetadata(Instruction &I, MDNode *MD) {
  Check(isa<CallBase>(I), "!memprof metadata should only exist on calls", &I);
  Check(MD->getNumOperands() >= 1,
        "!memprof annotations should have at least 1 metadata operand "
        "(MemInfoBlock)",
        MD);

  // Check each MIB
  for (auto &MIBOp : MD->operands()) {
    MDNode *MIB = dyn_cast<MDNode>(MIBOp);
    // The first operand of an MIB should be the call stack metadata.
    // There rest of the operands should be MDString tags, and there should be
    // at least one.
    Check(MIB->getNumOperands() >= 2,
          "Each !memprof MemInfoBlock should have at least 2 operands", MIB);

    // Check call stack metadata (first operand).
    Check(MIB->getOperand(0) != nullptr,
          "!memprof MemInfoBlock first operand should not be null", MIB);
    Check(isa<MDNode>(MIB->getOperand(0)),
          "!memprof MemInfoBlock first operand should be an MDNode", MIB);
    MDNode *StackMD = dyn_cast<MDNode>(MIB->getOperand(0));
    visitCallStackMetadata(StackMD);

    // The next set of 1 or more operands should be MDString.
    unsigned I = 1;
    for (; I < MIB->getNumOperands(); ++I) {
      if (!isa<MDString>(MIB->getOperand(I))) {
        Check(I > 1,
              "!memprof MemInfoBlock second operand should be an MDString",
              MIB);
        break;
      }
    }

    // Any remaining should be MDNode that are pairs of integers
    for (; I < MIB->getNumOperands(); ++I) {
      MDNode *OpNode = dyn_cast<MDNode>(MIB->getOperand(I));
      Check(OpNode, "Not all !memprof MemInfoBlock operands 2 to N are MDNode",
            MIB);
      Check(OpNode->getNumOperands() == 2,
            "Not all !memprof MemInfoBlock operands 2 to N are MDNode with 2 "
            "operands",
            MIB);
      // Check that all of Op's operands are ConstantInt.
      Check(llvm::all_of(OpNode->operands(),
                         [](const MDOperand &Op) {
                           return mdconst::hasa<ConstantInt>(Op);
                         }),
            "Not all !memprof MemInfoBlock operands 2 to N are MDNode with "
            "ConstantInt operands",
            MIB);
    }
  }
}

void Verifier::visitCallsiteMetadata(Instruction &I, MDNode *MD) {
  Check(isa<CallBase>(I), "!callsite metadata should only exist on calls", &I);
  // Verify the partial callstack annotated from memprof profiles. This callsite
  // is a part of a profiled allocation callstack.
  visitCallStackMetadata(MD);
}

static inline bool isConstantIntMetadataOperand(const Metadata *MD) {
  if (auto *VAL = dyn_cast<ValueAsMetadata>(MD))
    return isa<ConstantInt>(VAL->getValue());
  return false;
}

void Verifier::visitCalleeTypeMetadata(Instruction &I, MDNode *MD) {
  Check(isa<CallBase>(I), "!callee_type metadata should only exist on calls",
        &I);
  for (Metadata *Op : MD->operands()) {
    Check(isa<MDNode>(Op),
          "The callee_type metadata must be a list of type metadata nodes", Op);
    auto *TypeMD = cast<MDNode>(Op);
    Check(TypeMD->getNumOperands() == 2,
          "Well-formed generalized type metadata must contain exactly two "
          "operands",
          Op);
    Check(isConstantIntMetadataOperand(TypeMD->getOperand(0)) &&
              mdconst::extract<ConstantInt>(TypeMD->getOperand(0))->isZero(),
          "The first operand of type metadata for functions must be zero", Op);
    Check(TypeMD->hasGeneralizedMDString(),
          "Only generalized type metadata can be part of the callee_type "
          "metadata list",
          Op);
  }
}

void Verifier::visitAnnotationMetadata(MDNode *Annotation) {
  Check(isa<MDTuple>(Annotation), "annotation must be a tuple");
  Check(Annotation->getNumOperands() >= 1,
        "annotation must have at least one operand");
  for (const MDOperand &Op : Annotation->operands()) {
    bool TupleOfStrings =
        isa<MDTuple>(Op.get()) &&
        all_of(cast<MDTuple>(Op)->operands(), [](auto &Annotation) {
          return isa<MDString>(Annotation.get());
        });
    Check(isa<MDString>(Op.get()) || TupleOfStrings,
          "operands must be a string or a tuple of strings");
  }
}

void Verifier::visitAliasScopeMetadata(const MDNode *MD) {
  unsigned NumOps = MD->getNumOperands();
  Check(NumOps >= 2 && NumOps <= 3, "scope must have two or three operands",
        MD);
  Check(MD->getOperand(0).get() == MD || isa<MDString>(MD->getOperand(0)),
        "first scope operand must be self-referential or string", MD);
  if (NumOps == 3)
    Check(isa<MDString>(MD->getOperand(2)),
          "third scope operand must be string (if used)", MD);

  MDNode *Domain = dyn_cast<MDNode>(MD->getOperand(1));
  Check(Domain != nullptr, "second scope operand must be MDNode", MD);

  unsigned NumDomainOps = Domain->getNumOperands();
  Check(NumDomainOps >= 1 && NumDomainOps <= 2,
        "domain must have one or two operands", Domain);
  Check(Domain->getOperand(0).get() == Domain ||
            isa<MDString>(Domain->getOperand(0)),
        "first domain operand must be self-referential or string", Domain);
  if (NumDomainOps == 2)
    Check(isa<MDString>(Domain->getOperand(1)),
          "second domain operand must be string (if used)", Domain);
}

void Verifier::visitAliasScopeListMetadata(const MDNode *MD) {
  for (const MDOperand &Op : MD->operands()) {
    const MDNode *OpMD = dyn_cast<MDNode>(Op);
    Check(OpMD != nullptr, "scope list must consist of MDNodes", MD);
    visitAliasScopeMetadata(OpMD);
  }
}

void Verifier::visitAccessGroupMetadata(const MDNode *MD) {
  auto IsValidAccessScope = [](const MDNode *MD) {
    return MD->getNumOperands() == 0 && MD->isDistinct();
  };

  // It must be either an access scope itself...
  if (IsValidAccessScope(MD))
    return;

  // ...or a list of access scopes.
  for (const MDOperand &Op : MD->operands()) {
    const MDNode *OpMD = dyn_cast<MDNode>(Op);
    Check(OpMD != nullptr, "Access scope list must consist of MDNodes", MD);
    Check(IsValidAccessScope(OpMD),
          "Access scope list contains invalid access scope", MD);
  }
}

void Verifier::visitCapturesMetadata(Instruction &I, const MDNode *Captures) {
  static const char *ValidArgs[] = {"address_is_null", "address",
                                    "read_provenance", "provenance"};

  auto *SI = dyn_cast<StoreInst>(&I);
  Check(SI, "!captures metadata can only be applied to store instructions", &I);
  Check(SI->getValueOperand()->getType()->isPointerTy(),
        "!captures metadata can only be applied to store with value operand of "
        "pointer type",
        &I);
  Check(Captures->getNumOperands() != 0, "!captures metadata cannot be empty",
        &I);

  for (Metadata *Op : Captures->operands()) {
    auto *Str = dyn_cast<MDString>(Op);
    Check(Str, "!captures metadata must be a list of strings", &I);
    Check(is_contained(ValidArgs, Str->getString()),
          "invalid entry in !captures metadata", &I, Str);
  }
}

<<<<<<< HEAD
=======
void Verifier::visitAllocTokenMetadata(Instruction &I, MDNode *MD) {
  Check(isa<CallBase>(I), "!alloc_token should only exist on calls", &I);
  Check(MD->getNumOperands() == 2, "!alloc_token must have 2 operands", MD);
  Check(isa<MDString>(MD->getOperand(0)), "expected string", MD);
  Check(mdconst::dyn_extract_or_null<ConstantInt>(MD->getOperand(1)),
        "expected integer constant", MD);
}

>>>>>>> 54c4ef26
/// verifyInstruction - Verify that an instruction is well formed.
///
void Verifier::visitInstruction(Instruction &I) {
  BasicBlock *BB = I.getParent();
  Check(BB, "Instruction not embedded in basic block!", &I);

  if (!isa<PHINode>(I)) {   // Check that non-phi nodes are not self referential
    for (User *U : I.users()) {
      Check(U != (User *)&I || !DT.isReachableFromEntry(BB),
            "Only PHI nodes may reference their own value!", &I);
    }
  }

  // Check that void typed values don't have names
  Check(!I.getType()->isVoidTy() || !I.hasName(),
        "Instruction has a name, but provides a void value!", &I);

  // Check that the return value of the instruction is either void or a legal
  // value type.
  Check(I.getType()->isVoidTy() || I.getType()->isFirstClassType(),
        "Instruction returns a non-scalar type!", &I);

  // Check that the instruction doesn't produce metadata. Calls are already
  // checked against the callee type.
  Check(!I.getType()->isMetadataTy() || isa<CallInst>(I) || isa<InvokeInst>(I),
        "Invalid use of metadata!", &I);

  // Check that all uses of the instruction, if they are instructions
  // themselves, actually have parent basic blocks.  If the use is not an
  // instruction, it is an error!
  for (Use &U : I.uses()) {
    if (Instruction *Used = dyn_cast<Instruction>(U.getUser()))
      Check(Used->getParent() != nullptr,
            "Instruction referencing"
            " instruction not embedded in a basic block!",
            &I, Used);
    else {
      CheckFailed("Use of instruction is not an instruction!", U);
      return;
    }
  }

  // Get a pointer to the call base of the instruction if it is some form of
  // call.
  const CallBase *CBI = dyn_cast<CallBase>(&I);

  for (unsigned i = 0, e = I.getNumOperands(); i != e; ++i) {
    Check(I.getOperand(i) != nullptr, "Instruction has null operand!", &I);

    // Check to make sure that only first-class-values are operands to
    // instructions.
    if (!I.getOperand(i)->getType()->isFirstClassType()) {
      Check(false, "Instruction operands must be first-class values!", &I);
    }

    if (Function *F = dyn_cast<Function>(I.getOperand(i))) {
      // This code checks whether the function is used as the operand of a
      // clang_arc_attachedcall operand bundle.
      auto IsAttachedCallOperand = [](Function *F, const CallBase *CBI,
                                      int Idx) {
        return CBI && CBI->isOperandBundleOfType(
                          LLVMContext::OB_clang_arc_attachedcall, Idx);
      };

      // Check to make sure that the "address of" an intrinsic function is never
      // taken. Ignore cases where the address of the intrinsic function is used
      // as the argument of operand bundle "clang.arc.attachedcall" as those
      // cases are handled in verifyAttachedCallBundle.
      Check((!F->isIntrinsic() ||
             (CBI && &CBI->getCalledOperandUse() == &I.getOperandUse(i)) ||
             IsAttachedCallOperand(F, CBI, i)),
            "Cannot take the address of an intrinsic!", &I);
      Check(!F->isIntrinsic() || isa<CallInst>(I) ||
                F->getIntrinsicID() == Intrinsic::donothing ||
                F->getIntrinsicID() == Intrinsic::seh_try_begin ||
                F->getIntrinsicID() == Intrinsic::seh_try_end ||
                F->getIntrinsicID() == Intrinsic::seh_scope_begin ||
                F->getIntrinsicID() == Intrinsic::seh_scope_end ||
                F->getIntrinsicID() == Intrinsic::coro_resume ||
                F->getIntrinsicID() == Intrinsic::coro_destroy ||
                F->getIntrinsicID() == Intrinsic::coro_await_suspend_void ||
                F->getIntrinsicID() == Intrinsic::coro_await_suspend_bool ||
                F->getIntrinsicID() == Intrinsic::coro_await_suspend_handle ||
                F->getIntrinsicID() ==
                    Intrinsic::experimental_patchpoint_void ||
                F->getIntrinsicID() == Intrinsic::experimental_patchpoint ||
                F->getIntrinsicID() == Intrinsic::fake_use ||
                F->getIntrinsicID() == Intrinsic::experimental_gc_statepoint ||
                F->getIntrinsicID() == Intrinsic::wasm_throw ||
                F->getIntrinsicID() == Intrinsic::wasm_rethrow ||
                IsAttachedCallOperand(F, CBI, i),
            "Cannot invoke an intrinsic other than donothing, patchpoint, "
            "statepoint, coro_resume, coro_destroy, clang.arc.attachedcall or "
            "wasm.(re)throw",
            &I);
      Check(F->getParent() == &M, "Referencing function in another module!", &I,
            &M, F, F->getParent());
    } else if (BasicBlock *OpBB = dyn_cast<BasicBlock>(I.getOperand(i))) {
      Check(OpBB->getParent() == BB->getParent(),
            "Referring to a basic block in another function!", &I);
    } else if (Argument *OpArg = dyn_cast<Argument>(I.getOperand(i))) {
      Check(OpArg->getParent() == BB->getParent(),
            "Referring to an argument in another function!", &I);
    } else if (GlobalValue *GV = dyn_cast<GlobalValue>(I.getOperand(i))) {
      Check(GV->getParent() == &M, "Referencing global in another module!", &I,
            &M, GV, GV->getParent());
    } else if (Instruction *OpInst = dyn_cast<Instruction>(I.getOperand(i))) {
      Check(OpInst->getFunction() == BB->getParent(),
            "Referring to an instruction in another function!", &I);
      verifyDominatesUse(I, i);
    } else if (isa<InlineAsm>(I.getOperand(i))) {
      Check(CBI && &CBI->getCalledOperandUse() == &I.getOperandUse(i),
            "Cannot take the address of an inline asm!", &I);
    } else if (auto *CPA = dyn_cast<ConstantPtrAuth>(I.getOperand(i))) {
      visitConstantExprsRecursively(CPA);
    } else if (ConstantExpr *CE = dyn_cast<ConstantExpr>(I.getOperand(i))) {
      if (CE->getType()->isPtrOrPtrVectorTy()) {
        // If we have a ConstantExpr pointer, we need to see if it came from an
        // illegal bitcast.
        visitConstantExprsRecursively(CE);
      }
    }
  }

  if (MDNode *MD = I.getMetadata(LLVMContext::MD_fpmath)) {
    Check(I.getType()->isFPOrFPVectorTy(),
          "fpmath requires a floating point result!", &I);
    Check(MD->getNumOperands() == 1, "fpmath takes one operand!", &I);
    if (ConstantFP *CFP0 =
            mdconst::dyn_extract_or_null<ConstantFP>(MD->getOperand(0))) {
      const APFloat &Accuracy = CFP0->getValueAPF();
      Check(&Accuracy.getSemantics() == &APFloat::IEEEsingle(),
            "fpmath accuracy must have float type", &I);
      Check(Accuracy.isFiniteNonZero() && !Accuracy.isNegative(),
            "fpmath accuracy not a positive number!", &I);
    } else {
      Check(false, "invalid fpmath accuracy!", &I);
    }
  }

  if (MDNode *Range = I.getMetadata(LLVMContext::MD_range)) {
    Check(isa<LoadInst>(I) || isa<CallInst>(I) || isa<InvokeInst>(I),
          "Ranges are only for loads, calls and invokes!", &I);
    visitRangeMetadata(I, Range, I.getType());
  }

  if (MDNode *Range = I.getMetadata(LLVMContext::MD_noalias_addrspace)) {
    Check(isa<LoadInst>(I) || isa<StoreInst>(I) || isa<AtomicRMWInst>(I) ||
              isa<AtomicCmpXchgInst>(I) || isa<CallInst>(I),
          "noalias.addrspace are only for memory operations!", &I);
    visitNoaliasAddrspaceMetadata(I, Range, I.getType());
  }

  if (I.hasMetadata(LLVMContext::MD_invariant_group)) {
    Check(isa<LoadInst>(I) || isa<StoreInst>(I),
          "invariant.group metadata is only for loads and stores", &I);
  }

  if (MDNode *MD = I.getMetadata(LLVMContext::MD_nonnull)) {
    Check(I.getType()->isPointerTy(), "nonnull applies only to pointer types",
          &I);
    Check(isa<LoadInst>(I),
          "nonnull applies only to load instructions, use attributes"
          " for calls or invokes",
          &I);
    Check(MD->getNumOperands() == 0, "nonnull metadata must be empty", &I);
  }

  if (MDNode *MD = I.getMetadata(LLVMContext::MD_dereferenceable))
    visitDereferenceableMetadata(I, MD);

  if (MDNode *MD = I.getMetadata(LLVMContext::MD_dereferenceable_or_null))
    visitDereferenceableMetadata(I, MD);

  if (MDNode *MD = I.getMetadata(LLVMContext::MD_nofree))
    visitNofreeMetadata(I, MD);

  if (MDNode *TBAA = I.getMetadata(LLVMContext::MD_tbaa))
    TBAAVerifyHelper.visitTBAAMetadata(&I, TBAA);

  if (MDNode *MD = I.getMetadata(LLVMContext::MD_noalias))
    visitAliasScopeListMetadata(MD);
  if (MDNode *MD = I.getMetadata(LLVMContext::MD_alias_scope))
    visitAliasScopeListMetadata(MD);

  if (MDNode *MD = I.getMetadata(LLVMContext::MD_access_group))
    visitAccessGroupMetadata(MD);

  if (MDNode *AlignMD = I.getMetadata(LLVMContext::MD_align)) {
    Check(I.getType()->isPointerTy(), "align applies only to pointer types",
          &I);
    Check(isa<LoadInst>(I),
          "align applies only to load instructions, "
          "use attributes for calls or invokes",
          &I);
    Check(AlignMD->getNumOperands() == 1, "align takes one operand!", &I);
    ConstantInt *CI = mdconst::dyn_extract<ConstantInt>(AlignMD->getOperand(0));
    Check(CI && CI->getType()->isIntegerTy(64),
          "align metadata value must be an i64!", &I);
    uint64_t Align = CI->getZExtValue();
    Check(isPowerOf2_64(Align), "align metadata value must be a power of 2!",
          &I);
    Check(Align <= Value::MaximumAlignment,
          "alignment is larger that implementation defined limit", &I);
  }

  if (MDNode *MD = I.getMetadata(LLVMContext::MD_prof))
    visitProfMetadata(I, MD);

  if (MDNode *MD = I.getMetadata(LLVMContext::MD_memprof))
    visitMemProfMetadata(I, MD);

  if (MDNode *MD = I.getMetadata(LLVMContext::MD_callsite))
    visitCallsiteMetadata(I, MD);

  if (MDNode *MD = I.getMetadata(LLVMContext::MD_callee_type))
    visitCalleeTypeMetadata(I, MD);

  if (MDNode *MD = I.getMetadata(LLVMContext::MD_DIAssignID))
    visitDIAssignIDMetadata(I, MD);

  if (MDNode *MMRA = I.getMetadata(LLVMContext::MD_mmra))
    visitMMRAMetadata(I, MMRA);

  if (MDNode *Annotation = I.getMetadata(LLVMContext::MD_annotation))
    visitAnnotationMetadata(Annotation);

  if (MDNode *Captures = I.getMetadata(LLVMContext::MD_captures))
    visitCapturesMetadata(I, Captures);

<<<<<<< HEAD
=======
  if (MDNode *MD = I.getMetadata(LLVMContext::MD_alloc_token))
    visitAllocTokenMetadata(I, MD);

>>>>>>> 54c4ef26
  if (MDNode *N = I.getDebugLoc().getAsMDNode()) {
    CheckDI(isa<DILocation>(N), "invalid !dbg metadata attachment", &I, N);
    visitMDNode(*N, AreDebugLocsAllowed::Yes);

    if (auto *DL = dyn_cast<DILocation>(N)) {
      if (DL->getAtomGroup()) {
        CheckDI(DL->getScope()->getSubprogram()->getKeyInstructionsEnabled(),
                "DbgLoc uses atomGroup but DISubprogram doesn't have Key "
                "Instructions enabled",
                DL, DL->getScope()->getSubprogram());
      }
    }
  }

  SmallVector<std::pair<unsigned, MDNode *>, 4> MDs;
  I.getAllMetadata(MDs);
  for (auto Attachment : MDs) {
    unsigned Kind = Attachment.first;
    auto AllowLocs =
        (Kind == LLVMContext::MD_dbg || Kind == LLVMContext::MD_loop)
            ? AreDebugLocsAllowed::Yes
            : AreDebugLocsAllowed::No;
    visitMDNode(*Attachment.second, AllowLocs);
  }

  InstsInThisBlock.insert(&I);
}

/// Allow intrinsics to be verified in different ways.
void Verifier::visitIntrinsicCall(Intrinsic::ID ID, CallBase &Call) {
  Function *IF = Call.getCalledFunction();
  Check(IF->isDeclaration(), "Intrinsic functions should never be defined!",
        IF);

  // Verify that the intrinsic prototype lines up with what the .td files
  // describe.
  FunctionType *IFTy = IF->getFunctionType();
  bool IsVarArg = IFTy->isVarArg();

  SmallVector<Intrinsic::IITDescriptor, 8> Table;
  getIntrinsicInfoTableEntries(ID, Table);
  ArrayRef<Intrinsic::IITDescriptor> TableRef = Table;

  // Walk the descriptors to extract overloaded types.
  SmallVector<Type *, 4> ArgTys;
  Intrinsic::MatchIntrinsicTypesResult Res =
      Intrinsic::matchIntrinsicSignature(IFTy, TableRef, ArgTys);
  Check(Res != Intrinsic::MatchIntrinsicTypes_NoMatchRet,
        "Intrinsic has incorrect return type!", IF);
  Check(Res != Intrinsic::MatchIntrinsicTypes_NoMatchArg,
        "Intrinsic has incorrect argument type!", IF);

  // Verify if the intrinsic call matches the vararg property.
  if (IsVarArg)
    Check(!Intrinsic::matchIntrinsicVarArg(IsVarArg, TableRef),
          "Intrinsic was not defined with variable arguments!", IF);
  else
    Check(!Intrinsic::matchIntrinsicVarArg(IsVarArg, TableRef),
          "Callsite was not defined with variable arguments!", IF);

  // All descriptors should be absorbed by now.
  Check(TableRef.empty(), "Intrinsic has too few arguments!", IF);

  // Now that we have the intrinsic ID and the actual argument types (and we
  // know they are legal for the intrinsic!) get the intrinsic name through the
  // usual means.  This allows us to verify the mangling of argument types into
  // the name.
  const std::string ExpectedName =
      Intrinsic::getName(ID, ArgTys, IF->getParent(), IFTy);
  Check(ExpectedName == IF->getName(),
        "Intrinsic name not mangled correctly for type arguments! "
        "Should be: " +
            ExpectedName,
        IF);

  // If the intrinsic takes MDNode arguments, verify that they are either global
  // or are local to *this* function.
  for (Value *V : Call.args()) {
    if (auto *MD = dyn_cast<MetadataAsValue>(V))
      visitMetadataAsValue(*MD, Call.getCaller());
    if (auto *Const = dyn_cast<Constant>(V))
      Check(!Const->getType()->isX86_AMXTy(),
            "const x86_amx is not allowed in argument!");
  }

  switch (ID) {
  default:
    break;
  case Intrinsic::assume: {
    if (Call.hasOperandBundles()) {
      auto *Cond = dyn_cast<ConstantInt>(Call.getArgOperand(0));
      Check(Cond && Cond->isOne(),
            "assume with operand bundles must have i1 true condition", Call);
    }
    for (auto &Elem : Call.bundle_op_infos()) {
      unsigned ArgCount = Elem.End - Elem.Begin;
      // Separate storage assumptions are special insofar as they're the only
      // operand bundles allowed on assumes that aren't parameter attributes.
      if (Elem.Tag->getKey() == "separate_storage") {
        Check(ArgCount == 2,
              "separate_storage assumptions should have 2 arguments", Call);
        Check(Call.getOperand(Elem.Begin)->getType()->isPointerTy() &&
                  Call.getOperand(Elem.Begin + 1)->getType()->isPointerTy(),
              "arguments to separate_storage assumptions should be pointers",
              Call);
        continue;
      }
      Check(Elem.Tag->getKey() == "ignore" ||
                Attribute::isExistingAttribute(Elem.Tag->getKey()),
            "tags must be valid attribute names", Call);
      Attribute::AttrKind Kind =
          Attribute::getAttrKindFromName(Elem.Tag->getKey());
      if (Kind == Attribute::Alignment) {
        Check(ArgCount <= 3 && ArgCount >= 2,
              "alignment assumptions should have 2 or 3 arguments", Call);
        Check(Call.getOperand(Elem.Begin)->getType()->isPointerTy(),
              "first argument should be a pointer", Call);
        Check(Call.getOperand(Elem.Begin + 1)->getType()->isIntegerTy(),
              "second argument should be an integer", Call);
        if (ArgCount == 3)
          Check(Call.getOperand(Elem.Begin + 2)->getType()->isIntegerTy(),
                "third argument should be an integer if present", Call);
        continue;
      }
      if (Kind == Attribute::Dereferenceable) {
        Check(ArgCount == 2,
              "dereferenceable assumptions should have 2 arguments", Call);
        Check(Call.getOperand(Elem.Begin)->getType()->isPointerTy(),
              "first argument should be a pointer", Call);
        Check(Call.getOperand(Elem.Begin + 1)->getType()->isIntegerTy(),
              "second argument should be an integer", Call);
        continue;
      }
      Check(ArgCount <= 2, "too many arguments", Call);
      if (Kind == Attribute::None)
        break;
      if (Attribute::isIntAttrKind(Kind)) {
        Check(ArgCount == 2, "this attribute should have 2 arguments", Call);
        Check(isa<ConstantInt>(Call.getOperand(Elem.Begin + 1)),
              "the second argument should be a constant integral value", Call);
      } else if (Attribute::canUseAsParamAttr(Kind)) {
        Check((ArgCount) == 1, "this attribute should have one argument", Call);
      } else if (Attribute::canUseAsFnAttr(Kind)) {
        Check((ArgCount) == 0, "this attribute has no argument", Call);
      }
    }
    break;
  }
  case Intrinsic::ucmp:
  case Intrinsic::scmp: {
    Type *SrcTy = Call.getOperand(0)->getType();
    Type *DestTy = Call.getType();

    Check(DestTy->getScalarSizeInBits() >= 2,
          "result type must be at least 2 bits wide", Call);

    bool IsDestTypeVector = DestTy->isVectorTy();
    Check(SrcTy->isVectorTy() == IsDestTypeVector,
          "ucmp/scmp argument and result types must both be either vector or "
          "scalar types",
          Call);
    if (IsDestTypeVector) {
      auto SrcVecLen = cast<VectorType>(SrcTy)->getElementCount();
      auto DestVecLen = cast<VectorType>(DestTy)->getElementCount();
      Check(SrcVecLen == DestVecLen,
            "return type and arguments must have the same number of "
            "elements",
            Call);
    }
    break;
  }
  case Intrinsic::coro_id: {
    auto *InfoArg = Call.getArgOperand(3)->stripPointerCasts();
    if (isa<ConstantPointerNull>(InfoArg))
      break;
    auto *GV = dyn_cast<GlobalVariable>(InfoArg);
    Check(GV && GV->isConstant() && GV->hasDefinitiveInitializer(),
          "info argument of llvm.coro.id must refer to an initialized "
          "constant");
    Constant *Init = GV->getInitializer();
    Check(isa<ConstantStruct>(Init) || isa<ConstantArray>(Init),
          "info argument of llvm.coro.id must refer to either a struct or "
          "an array");
    break;
  }
  case Intrinsic::is_fpclass: {
    const ConstantInt *TestMask = cast<ConstantInt>(Call.getOperand(1));
    Check((TestMask->getZExtValue() & ~static_cast<unsigned>(fcAllFlags)) == 0,
          "unsupported bits for llvm.is.fpclass test mask");
    break;
  }
  case Intrinsic::fptrunc_round: {
    // Check the rounding mode
    Metadata *MD = nullptr;
    auto *MAV = dyn_cast<MetadataAsValue>(Call.getOperand(1));
    if (MAV)
      MD = MAV->getMetadata();

    Check(MD != nullptr, "missing rounding mode argument", Call);

    Check(isa<MDString>(MD),
          ("invalid value for llvm.fptrunc.round metadata operand"
           " (the operand should be a string)"),
          MD);

    std::optional<RoundingMode> RoundMode =
        convertStrToRoundingMode(cast<MDString>(MD)->getString());
    Check(RoundMode && *RoundMode != RoundingMode::Dynamic,
          "unsupported rounding mode argument", Call);
    break;
  }
#define BEGIN_REGISTER_VP_INTRINSIC(VPID, ...) case Intrinsic::VPID:
#include "llvm/IR/VPIntrinsics.def"
#undef BEGIN_REGISTER_VP_INTRINSIC
    visitVPIntrinsic(cast<VPIntrinsic>(Call));
    break;
#define INSTRUCTION(NAME, NARGS, ROUND_MODE, INTRINSIC)                        \
  case Intrinsic::INTRINSIC:
#include "llvm/IR/ConstrainedOps.def"
#undef INSTRUCTION
    visitConstrainedFPIntrinsic(cast<ConstrainedFPIntrinsic>(Call));
    break;
  case Intrinsic::dbg_declare: // llvm.dbg.declare
  case Intrinsic::dbg_value:   // llvm.dbg.value
  case Intrinsic::dbg_assign:  // llvm.dbg.assign
  case Intrinsic::dbg_label:   // llvm.dbg.label
    // We no longer interpret debug intrinsics (the old variable-location
    // design). They're meaningless as far as LLVM is concerned we could make
    // it an error for them to appear, but it's possible we'll have users
    // converting back to intrinsics for the forseeable future (such as DXIL),
    // so tolerate their existance.
    break;
  case Intrinsic::memcpy:
  case Intrinsic::memcpy_inline:
  case Intrinsic::memmove:
  case Intrinsic::memset:
  case Intrinsic::memset_inline:
    break;
  case Intrinsic::experimental_memset_pattern: {
    const auto Memset = cast<MemSetPatternInst>(&Call);
    Check(Memset->getValue()->getType()->isSized(),
          "unsized types cannot be used as memset patterns", Call);
    break;
  }
  case Intrinsic::memcpy_element_unordered_atomic:
  case Intrinsic::memmove_element_unordered_atomic:
  case Intrinsic::memset_element_unordered_atomic: {
    const auto *AMI = cast<AnyMemIntrinsic>(&Call);

    ConstantInt *ElementSizeCI =
        cast<ConstantInt>(AMI->getRawElementSizeInBytes());
    const APInt &ElementSizeVal = ElementSizeCI->getValue();
    Check(ElementSizeVal.isPowerOf2(),
          "element size of the element-wise atomic memory intrinsic "
          "must be a power of 2",
          Call);

    auto IsValidAlignment = [&](MaybeAlign Alignment) {
      return Alignment && ElementSizeVal.ule(Alignment->value());
    };
    Check(IsValidAlignment(AMI->getDestAlign()),
          "incorrect alignment of the destination argument", Call);
    if (const auto *AMT = dyn_cast<AnyMemTransferInst>(AMI)) {
      Check(IsValidAlignment(AMT->getSourceAlign()),
            "incorrect alignment of the source argument", Call);
    }
    break;
  }
  case Intrinsic::call_preallocated_setup: {
    auto *NumArgs = cast<ConstantInt>(Call.getArgOperand(0));
    bool FoundCall = false;
    for (User *U : Call.users()) {
      auto *UseCall = dyn_cast<CallBase>(U);
      Check(UseCall != nullptr,
            "Uses of llvm.call.preallocated.setup must be calls");
      Intrinsic::ID IID = UseCall->getIntrinsicID();
      if (IID == Intrinsic::call_preallocated_arg) {
        auto *AllocArgIndex = dyn_cast<ConstantInt>(UseCall->getArgOperand(1));
        Check(AllocArgIndex != nullptr,
              "llvm.call.preallocated.alloc arg index must be a constant");
        auto AllocArgIndexInt = AllocArgIndex->getValue();
        Check(AllocArgIndexInt.sge(0) &&
                  AllocArgIndexInt.slt(NumArgs->getValue()),
              "llvm.call.preallocated.alloc arg index must be between 0 and "
              "corresponding "
              "llvm.call.preallocated.setup's argument count");
      } else if (IID == Intrinsic::call_preallocated_teardown) {
        // nothing to do
      } else {
        Check(!FoundCall, "Can have at most one call corresponding to a "
                          "llvm.call.preallocated.setup");
        FoundCall = true;
        size_t NumPreallocatedArgs = 0;
        for (unsigned i = 0; i < UseCall->arg_size(); i++) {
          if (UseCall->paramHasAttr(i, Attribute::Preallocated)) {
            ++NumPreallocatedArgs;
          }
        }
        Check(NumPreallocatedArgs != 0,
              "cannot use preallocated intrinsics on a call without "
              "preallocated arguments");
        Check(NumArgs->equalsInt(NumPreallocatedArgs),
              "llvm.call.preallocated.setup arg size must be equal to number "
              "of preallocated arguments "
              "at call site",
              Call, *UseCall);
        // getOperandBundle() cannot be called if more than one of the operand
        // bundle exists. There is already a check elsewhere for this, so skip
        // here if we see more than one.
        if (UseCall->countOperandBundlesOfType(LLVMContext::OB_preallocated) >
            1) {
          return;
        }
        auto PreallocatedBundle =
            UseCall->getOperandBundle(LLVMContext::OB_preallocated);
        Check(PreallocatedBundle,
              "Use of llvm.call.preallocated.setup outside intrinsics "
              "must be in \"preallocated\" operand bundle");
        Check(PreallocatedBundle->Inputs.front().get() == &Call,
              "preallocated bundle must have token from corresponding "
              "llvm.call.preallocated.setup");
      }
    }
    break;
  }
  case Intrinsic::call_preallocated_arg: {
    auto *Token = dyn_cast<CallBase>(Call.getArgOperand(0));
    Check(Token &&
              Token->getIntrinsicID() == Intrinsic::call_preallocated_setup,
          "llvm.call.preallocated.arg token argument must be a "
          "llvm.call.preallocated.setup");
    Check(Call.hasFnAttr(Attribute::Preallocated),
          "llvm.call.preallocated.arg must be called with a \"preallocated\" "
          "call site attribute");
    break;
  }
  case Intrinsic::call_preallocated_teardown: {
    auto *Token = dyn_cast<CallBase>(Call.getArgOperand(0));
    Check(Token &&
              Token->getIntrinsicID() == Intrinsic::call_preallocated_setup,
          "llvm.call.preallocated.teardown token argument must be a "
          "llvm.call.preallocated.setup");
    break;
  }
  case Intrinsic::gcroot:
  case Intrinsic::gcwrite:
  case Intrinsic::gcread:
    if (ID == Intrinsic::gcroot) {
      AllocaInst *AI =
          dyn_cast<AllocaInst>(Call.getArgOperand(0)->stripPointerCasts());
      Check(AI, "llvm.gcroot parameter #1 must be an alloca.", Call);
      Check(isa<Constant>(Call.getArgOperand(1)),
            "llvm.gcroot parameter #2 must be a constant.", Call);
      if (!AI->getAllocatedType()->isPointerTy()) {
        Check(!isa<ConstantPointerNull>(Call.getArgOperand(1)),
              "llvm.gcroot parameter #1 must either be a pointer alloca, "
              "or argument #2 must be a non-null constant.",
              Call);
      }
    }

    Check(Call.getParent()->getParent()->hasGC(),
          "Enclosing function does not use GC.", Call);
    break;
  case Intrinsic::init_trampoline:
    Check(isa<Function>(Call.getArgOperand(1)->stripPointerCasts()),
          "llvm.init_trampoline parameter #2 must resolve to a function.",
          Call);
    break;
  case Intrinsic::prefetch:
    Check(cast<ConstantInt>(Call.getArgOperand(1))->getZExtValue() < 2,
          "rw argument to llvm.prefetch must be 0-1", Call);
    Check(cast<ConstantInt>(Call.getArgOperand(2))->getZExtValue() < 4,
          "locality argument to llvm.prefetch must be 0-3", Call);
    Check(cast<ConstantInt>(Call.getArgOperand(3))->getZExtValue() < 2,
          "cache type argument to llvm.prefetch must be 0-1", Call);
    break;
  case Intrinsic::stackprotector:
    Check(isa<AllocaInst>(Call.getArgOperand(1)->stripPointerCasts()),
          "llvm.stackprotector parameter #2 must resolve to an alloca.", Call);
    break;
  case Intrinsic::localescape: {
    BasicBlock *BB = Call.getParent();
    Check(BB->isEntryBlock(), "llvm.localescape used outside of entry block",
          Call);
    Check(!SawFrameEscape, "multiple calls to llvm.localescape in one function",
          Call);
    for (Value *Arg : Call.args()) {
      if (isa<ConstantPointerNull>(Arg))
        continue; // Null values are allowed as placeholders.
      auto *AI = dyn_cast<AllocaInst>(Arg->stripPointerCasts());
      Check(AI && AI->isStaticAlloca(),
            "llvm.localescape only accepts static allocas", Call);
    }
    FrameEscapeInfo[BB->getParent()].first = Call.arg_size();
    SawFrameEscape = true;
    break;
  }
  case Intrinsic::localrecover: {
    Value *FnArg = Call.getArgOperand(0)->stripPointerCasts();
    Function *Fn = dyn_cast<Function>(FnArg);
    Check(Fn && !Fn->isDeclaration(),
          "llvm.localrecover first "
          "argument must be function defined in this module",
          Call);
    auto *IdxArg = cast<ConstantInt>(Call.getArgOperand(2));
    auto &Entry = FrameEscapeInfo[Fn];
    Entry.second = unsigned(
        std::max(uint64_t(Entry.second), IdxArg->getLimitedValue(~0U) + 1));
    break;
  }

  case Intrinsic::experimental_gc_statepoint:
    if (auto *CI = dyn_cast<CallInst>(&Call))
      Check(!CI->isInlineAsm(),
            "gc.statepoint support for inline assembly unimplemented", CI);
    Check(Call.getParent()->getParent()->hasGC(),
          "Enclosing function does not use GC.", Call);

    verifyStatepoint(Call);
    break;
  case Intrinsic::experimental_gc_result: {
    Check(Call.getParent()->getParent()->hasGC(),
          "Enclosing function does not use GC.", Call);

    auto *Statepoint = Call.getArgOperand(0);
    if (isa<UndefValue>(Statepoint))
      break;

    // Are we tied to a statepoint properly?
    const auto *StatepointCall = dyn_cast<CallBase>(Statepoint);
    Check(StatepointCall && StatepointCall->getIntrinsicID() ==
                                Intrinsic::experimental_gc_statepoint,
          "gc.result operand #1 must be from a statepoint", Call,
          Call.getArgOperand(0));

    // Check that result type matches wrapped callee.
    auto *TargetFuncType =
        cast<FunctionType>(StatepointCall->getParamElementType(2));
    Check(Call.getType() == TargetFuncType->getReturnType(),
          "gc.result result type does not match wrapped callee", Call);
    break;
  }
  case Intrinsic::experimental_gc_relocate: {
    Check(Call.arg_size() == 3, "wrong number of arguments", Call);

    Check(isa<PointerType>(Call.getType()->getScalarType()),
          "gc.relocate must return a pointer or a vector of pointers", Call);

    // Check that this relocate is correctly tied to the statepoint

    // This is case for relocate on the unwinding path of an invoke statepoint
    if (LandingPadInst *LandingPad =
            dyn_cast<LandingPadInst>(Call.getArgOperand(0))) {

      const BasicBlock *InvokeBB =
          LandingPad->getParent()->getUniquePredecessor();

      // Landingpad relocates should have only one predecessor with invoke
      // statepoint terminator
      Check(InvokeBB, "safepoints should have unique landingpads",
            LandingPad->getParent());
      Check(InvokeBB->getTerminator(), "safepoint block should be well formed",
            InvokeBB);
      Check(isa<GCStatepointInst>(InvokeBB->getTerminator()),
            "gc relocate should be linked to a statepoint", InvokeBB);
    } else {
      // In all other cases relocate should be tied to the statepoint directly.
      // This covers relocates on a normal return path of invoke statepoint and
      // relocates of a call statepoint.
      auto *Token = Call.getArgOperand(0);
      Check(isa<GCStatepointInst>(Token) || isa<UndefValue>(Token),
            "gc relocate is incorrectly tied to the statepoint", Call, Token);
    }

    // Verify rest of the relocate arguments.
    const Value &StatepointCall = *cast<GCRelocateInst>(Call).getStatepoint();

    // Both the base and derived must be piped through the safepoint.
    Value *Base = Call.getArgOperand(1);
    Check(isa<ConstantInt>(Base),
          "gc.relocate operand #2 must be integer offset", Call);

    Value *Derived = Call.getArgOperand(2);
    Check(isa<ConstantInt>(Derived),
          "gc.relocate operand #3 must be integer offset", Call);

    const uint64_t BaseIndex = cast<ConstantInt>(Base)->getZExtValue();
    const uint64_t DerivedIndex = cast<ConstantInt>(Derived)->getZExtValue();

    // Check the bounds
    if (isa<UndefValue>(StatepointCall))
      break;
    if (auto Opt = cast<GCStatepointInst>(StatepointCall)
                       .getOperandBundle(LLVMContext::OB_gc_live)) {
      Check(BaseIndex < Opt->Inputs.size(),
            "gc.relocate: statepoint base index out of bounds", Call);
      Check(DerivedIndex < Opt->Inputs.size(),
            "gc.relocate: statepoint derived index out of bounds", Call);
    }

    // Relocated value must be either a pointer type or vector-of-pointer type,
    // but gc_relocate does not need to return the same pointer type as the
    // relocated pointer. It can be casted to the correct type later if it's
    // desired. However, they must have the same address space and 'vectorness'
    GCRelocateInst &Relocate = cast<GCRelocateInst>(Call);
    auto *ResultType = Call.getType();
    auto *DerivedType = Relocate.getDerivedPtr()->getType();
    auto *BaseType = Relocate.getBasePtr()->getType();

    Check(BaseType->isPtrOrPtrVectorTy(),
          "gc.relocate: relocated value must be a pointer", Call);
    Check(DerivedType->isPtrOrPtrVectorTy(),
          "gc.relocate: relocated value must be a pointer", Call);

    Check(ResultType->isVectorTy() == DerivedType->isVectorTy(),
          "gc.relocate: vector relocates to vector and pointer to pointer",
          Call);
    Check(
        ResultType->getPointerAddressSpace() ==
            DerivedType->getPointerAddressSpace(),
        "gc.relocate: relocating a pointer shouldn't change its address space",
        Call);

    auto GC = llvm::getGCStrategy(Relocate.getFunction()->getGC());
    Check(GC, "gc.relocate: calling function must have GCStrategy",
          Call.getFunction());
    if (GC) {
      auto isGCPtr = [&GC](Type *PTy) {
        return GC->isGCManagedPointer(PTy->getScalarType()).value_or(true);
      };
      Check(isGCPtr(ResultType), "gc.relocate: must return gc pointer", Call);
      Check(isGCPtr(BaseType),
            "gc.relocate: relocated value must be a gc pointer", Call);
      Check(isGCPtr(DerivedType),
            "gc.relocate: relocated value must be a gc pointer", Call);
    }
    break;
  }
  case Intrinsic::experimental_patchpoint: {
    if (Call.getCallingConv() == CallingConv::AnyReg) {
      Check(Call.getType()->isSingleValueType(),
            "patchpoint: invalid return type used with anyregcc", Call);
    }
    break;
  }
  case Intrinsic::eh_exceptioncode:
  case Intrinsic::eh_exceptionpointer: {
    Check(isa<CatchPadInst>(Call.getArgOperand(0)),
          "eh.exceptionpointer argument must be a catchpad", Call);
    break;
  }
  case Intrinsic::get_active_lane_mask: {
    Check(Call.getType()->isVectorTy(),
          "get_active_lane_mask: must return a "
          "vector",
          Call);
    auto *ElemTy = Call.getType()->getScalarType();
    Check(ElemTy->isIntegerTy(1),
          "get_active_lane_mask: element type is not "
          "i1",
          Call);
    break;
  }
  case Intrinsic::experimental_get_vector_length: {
    ConstantInt *VF = cast<ConstantInt>(Call.getArgOperand(1));
    Check(!VF->isNegative() && !VF->isZero(),
          "get_vector_length: VF must be positive", Call);
    break;
  }
  case Intrinsic::masked_load: {
    Check(Call.getType()->isVectorTy(), "masked_load: must return a vector",
          Call);

    Value *Mask = Call.getArgOperand(1);
    Value *PassThru = Call.getArgOperand(2);
    Check(Mask->getType()->isVectorTy(), "masked_load: mask must be vector",
          Call);
    Check(PassThru->getType() == Call.getType(),
          "masked_load: pass through and return type must match", Call);
    Check(cast<VectorType>(Mask->getType())->getElementCount() ==
              cast<VectorType>(Call.getType())->getElementCount(),
          "masked_load: vector mask must be same length as return", Call);
    break;
  }
  case Intrinsic::masked_store: {
    Value *Val = Call.getArgOperand(0);
    Value *Mask = Call.getArgOperand(2);
    Check(Mask->getType()->isVectorTy(), "masked_store: mask must be vector",
          Call);
    Check(cast<VectorType>(Mask->getType())->getElementCount() ==
              cast<VectorType>(Val->getType())->getElementCount(),
          "masked_store: vector mask must be same length as value", Call);
    break;
  }

  case Intrinsic::experimental_guard: {
    Check(isa<CallInst>(Call), "experimental_guard cannot be invoked", Call);
    Check(Call.countOperandBundlesOfType(LLVMContext::OB_deopt) == 1,
          "experimental_guard must have exactly one "
          "\"deopt\" operand bundle");
    break;
  }

  case Intrinsic::experimental_deoptimize: {
    Check(isa<CallInst>(Call), "experimental_deoptimize cannot be invoked",
          Call);
    Check(Call.countOperandBundlesOfType(LLVMContext::OB_deopt) == 1,
          "experimental_deoptimize must have exactly one "
          "\"deopt\" operand bundle");
    Check(Call.getType() == Call.getFunction()->getReturnType(),
          "experimental_deoptimize return type must match caller return type");

    if (isa<CallInst>(Call)) {
      auto *RI = dyn_cast<ReturnInst>(Call.getNextNode());
      Check(RI,
            "calls to experimental_deoptimize must be followed by a return");

      if (!Call.getType()->isVoidTy() && RI)
        Check(RI->getReturnValue() == &Call,
              "calls to experimental_deoptimize must be followed by a return "
              "of the value computed by experimental_deoptimize");
    }

    break;
  }
  case Intrinsic::vastart: {
    Check(Call.getFunction()->isVarArg(),
          "va_start called in a non-varargs function");
    break;
  }
  case Intrinsic::get_dynamic_area_offset: {
    auto *IntTy = dyn_cast<IntegerType>(Call.getType());
    Check(IntTy && DL.getPointerSizeInBits(DL.getAllocaAddrSpace()) ==
                       IntTy->getBitWidth(),
          "get_dynamic_area_offset result type must be scalar integer matching "
          "alloca address space width",
          Call);
    break;
  }
  case Intrinsic::vector_reduce_and:
  case Intrinsic::vector_reduce_or:
  case Intrinsic::vector_reduce_xor:
  case Intrinsic::vector_reduce_add:
  case Intrinsic::vector_reduce_mul:
  case Intrinsic::vector_reduce_smax:
  case Intrinsic::vector_reduce_smin:
  case Intrinsic::vector_reduce_umax:
  case Intrinsic::vector_reduce_umin: {
    Type *ArgTy = Call.getArgOperand(0)->getType();
    Check(ArgTy->isIntOrIntVectorTy() && ArgTy->isVectorTy(),
          "Intrinsic has incorrect argument type!");
    break;
  }
  case Intrinsic::vector_reduce_fmax:
  case Intrinsic::vector_reduce_fmin: {
    Type *ArgTy = Call.getArgOperand(0)->getType();
    Check(ArgTy->isFPOrFPVectorTy() && ArgTy->isVectorTy(),
          "Intrinsic has incorrect argument type!");
    break;
  }
  case Intrinsic::vector_reduce_fadd:
  case Intrinsic::vector_reduce_fmul: {
    // Unlike the other reductions, the first argument is a start value. The
    // second argument is the vector to be reduced.
    Type *ArgTy = Call.getArgOperand(1)->getType();
    Check(ArgTy->isFPOrFPVectorTy() && ArgTy->isVectorTy(),
          "Intrinsic has incorrect argument type!");
    break;
  }
  case Intrinsic::smul_fix:
  case Intrinsic::smul_fix_sat:
  case Intrinsic::umul_fix:
  case Intrinsic::umul_fix_sat:
  case Intrinsic::sdiv_fix:
  case Intrinsic::sdiv_fix_sat:
  case Intrinsic::udiv_fix:
  case Intrinsic::udiv_fix_sat: {
    Value *Op1 = Call.getArgOperand(0);
    Value *Op2 = Call.getArgOperand(1);
    Check(Op1->getType()->isIntOrIntVectorTy(),
          "first operand of [us][mul|div]_fix[_sat] must be an int type or "
          "vector of ints");
    Check(Op2->getType()->isIntOrIntVectorTy(),
          "second operand of [us][mul|div]_fix[_sat] must be an int type or "
          "vector of ints");

    auto *Op3 = cast<ConstantInt>(Call.getArgOperand(2));
    Check(Op3->getType()->isIntegerTy(),
          "third operand of [us][mul|div]_fix[_sat] must be an int type");
    Check(Op3->getBitWidth() <= 32,
          "third operand of [us][mul|div]_fix[_sat] must fit within 32 bits");

    if (ID == Intrinsic::smul_fix || ID == Intrinsic::smul_fix_sat ||
        ID == Intrinsic::sdiv_fix || ID == Intrinsic::sdiv_fix_sat) {
      Check(Op3->getZExtValue() < Op1->getType()->getScalarSizeInBits(),
            "the scale of s[mul|div]_fix[_sat] must be less than the width of "
            "the operands");
    } else {
      Check(Op3->getZExtValue() <= Op1->getType()->getScalarSizeInBits(),
            "the scale of u[mul|div]_fix[_sat] must be less than or equal "
            "to the width of the operands");
    }
    break;
  }
  case Intrinsic::lrint:
  case Intrinsic::llrint:
  case Intrinsic::lround:
  case Intrinsic::llround: {
    Type *ValTy = Call.getArgOperand(0)->getType();
    Type *ResultTy = Call.getType();
    auto *VTy = dyn_cast<VectorType>(ValTy);
    auto *RTy = dyn_cast<VectorType>(ResultTy);
    Check(ValTy->isFPOrFPVectorTy() && ResultTy->isIntOrIntVectorTy(),
          ExpectedName + ": argument must be floating-point or vector "
                         "of floating-points, and result must be integer or "
                         "vector of integers",
          &Call);
    Check(ValTy->isVectorTy() == ResultTy->isVectorTy(),
          ExpectedName + ": argument and result disagree on vector use", &Call);
    if (VTy) {
      Check(VTy->getElementCount() == RTy->getElementCount(),
            ExpectedName + ": argument must be same length as result", &Call);
    }
    break;
  }
  case Intrinsic::bswap: {
    Type *Ty = Call.getType();
    unsigned Size = Ty->getScalarSizeInBits();
    Check(Size % 16 == 0, "bswap must be an even number of bytes", &Call);
    break;
  }
  case Intrinsic::invariant_start: {
    ConstantInt *InvariantSize = dyn_cast<ConstantInt>(Call.getArgOperand(0));
    Check(InvariantSize &&
              (!InvariantSize->isNegative() || InvariantSize->isMinusOne()),
          "invariant_start parameter must be -1, 0 or a positive number",
          &Call);
    break;
  }
  case Intrinsic::matrix_multiply:
  case Intrinsic::matrix_transpose:
  case Intrinsic::matrix_column_major_load:
  case Intrinsic::matrix_column_major_store: {
    Function *IF = Call.getCalledFunction();
    ConstantInt *Stride = nullptr;
    ConstantInt *NumRows;
    ConstantInt *NumColumns;
    VectorType *ResultTy;
    Type *Op0ElemTy = nullptr;
    Type *Op1ElemTy = nullptr;
    switch (ID) {
    case Intrinsic::matrix_multiply: {
      NumRows = cast<ConstantInt>(Call.getArgOperand(2));
      ConstantInt *N = cast<ConstantInt>(Call.getArgOperand(3));
      NumColumns = cast<ConstantInt>(Call.getArgOperand(4));
      Check(cast<FixedVectorType>(Call.getArgOperand(0)->getType())
                    ->getNumElements() ==
                NumRows->getZExtValue() * N->getZExtValue(),
            "First argument of a matrix operation does not match specified "
            "shape!");
      Check(cast<FixedVectorType>(Call.getArgOperand(1)->getType())
                    ->getNumElements() ==
                N->getZExtValue() * NumColumns->getZExtValue(),
            "Second argument of a matrix operation does not match specified "
            "shape!");

      ResultTy = cast<VectorType>(Call.getType());
      Op0ElemTy =
          cast<VectorType>(Call.getArgOperand(0)->getType())->getElementType();
      Op1ElemTy =
          cast<VectorType>(Call.getArgOperand(1)->getType())->getElementType();
      break;
    }
    case Intrinsic::matrix_transpose:
      NumRows = cast<ConstantInt>(Call.getArgOperand(1));
      NumColumns = cast<ConstantInt>(Call.getArgOperand(2));
      ResultTy = cast<VectorType>(Call.getType());
      Op0ElemTy =
          cast<VectorType>(Call.getArgOperand(0)->getType())->getElementType();
      break;
    case Intrinsic::matrix_column_major_load: {
      Stride = dyn_cast<ConstantInt>(Call.getArgOperand(1));
      NumRows = cast<ConstantInt>(Call.getArgOperand(3));
      NumColumns = cast<ConstantInt>(Call.getArgOperand(4));
      ResultTy = cast<VectorType>(Call.getType());
      break;
    }
    case Intrinsic::matrix_column_major_store: {
      Stride = dyn_cast<ConstantInt>(Call.getArgOperand(2));
      NumRows = cast<ConstantInt>(Call.getArgOperand(4));
      NumColumns = cast<ConstantInt>(Call.getArgOperand(5));
      ResultTy = cast<VectorType>(Call.getArgOperand(0)->getType());
      Op0ElemTy =
          cast<VectorType>(Call.getArgOperand(0)->getType())->getElementType();
      break;
    }
    default:
      llvm_unreachable("unexpected intrinsic");
    }

    Check(ResultTy->getElementType()->isIntegerTy() ||
              ResultTy->getElementType()->isFloatingPointTy(),
          "Result type must be an integer or floating-point type!", IF);

    if (Op0ElemTy)
      Check(ResultTy->getElementType() == Op0ElemTy,
            "Vector element type mismatch of the result and first operand "
            "vector!",
            IF);

    if (Op1ElemTy)
      Check(ResultTy->getElementType() == Op1ElemTy,
            "Vector element type mismatch of the result and second operand "
            "vector!",
            IF);

    Check(cast<FixedVectorType>(ResultTy)->getNumElements() ==
              NumRows->getZExtValue() * NumColumns->getZExtValue(),
          "Result of a matrix operation does not fit in the returned vector!");

    if (Stride) {
      Check(Stride->getBitWidth() <= 64, "Stride bitwidth cannot exceed 64!",
            IF);
      Check(Stride->getZExtValue() >= NumRows->getZExtValue(),
            "Stride must be greater or equal than the number of rows!", IF);
    }

    break;
  }
  case Intrinsic::vector_splice: {
    VectorType *VecTy = cast<VectorType>(Call.getType());
    int64_t Idx = cast<ConstantInt>(Call.getArgOperand(2))->getSExtValue();
    int64_t KnownMinNumElements = VecTy->getElementCount().getKnownMinValue();
    if (Call.getParent() && Call.getParent()->getParent()) {
      AttributeList Attrs = Call.getParent()->getParent()->getAttributes();
      if (Attrs.hasFnAttr(Attribute::VScaleRange))
        KnownMinNumElements *= Attrs.getFnAttrs().getVScaleRangeMin();
    }
    Check((Idx < 0 && std::abs(Idx) <= KnownMinNumElements) ||
              (Idx >= 0 && Idx < KnownMinNumElements),
          "The splice index exceeds the range [-VL, VL-1] where VL is the "
          "known minimum number of elements in the vector. For scalable "
          "vectors the minimum number of elements is determined from "
          "vscale_range.",
          &Call);
    break;
  }
  case Intrinsic::stepvector: {
    VectorType *VecTy = dyn_cast<VectorType>(Call.getType());
    Check(VecTy && VecTy->getScalarType()->isIntegerTy() &&
              VecTy->getScalarSizeInBits() >= 8,
          "stepvector only supported for vectors of integers "
          "with a bitwidth of at least 8.",
          &Call);
    break;
  }
  case Intrinsic::experimental_vector_match: {
    Value *Op1 = Call.getArgOperand(0);
    Value *Op2 = Call.getArgOperand(1);
    Value *Mask = Call.getArgOperand(2);

    VectorType *Op1Ty = dyn_cast<VectorType>(Op1->getType());
    VectorType *Op2Ty = dyn_cast<VectorType>(Op2->getType());
    VectorType *MaskTy = dyn_cast<VectorType>(Mask->getType());

    Check(Op1Ty && Op2Ty && MaskTy, "Operands must be vectors.", &Call);
    Check(isa<FixedVectorType>(Op2Ty),
          "Second operand must be a fixed length vector.", &Call);
    Check(Op1Ty->getElementType()->isIntegerTy(),
          "First operand must be a vector of integers.", &Call);
    Check(Op1Ty->getElementType() == Op2Ty->getElementType(),
          "First two operands must have the same element type.", &Call);
    Check(Op1Ty->getElementCount() == MaskTy->getElementCount(),
          "First operand and mask must have the same number of elements.",
          &Call);
    Check(MaskTy->getElementType()->isIntegerTy(1),
          "Mask must be a vector of i1's.", &Call);
    Check(Call.getType() == MaskTy, "Return type must match the mask type.",
          &Call);
    break;
  }
  case Intrinsic::vector_insert: {
    Value *Vec = Call.getArgOperand(0);
    Value *SubVec = Call.getArgOperand(1);
    Value *Idx = Call.getArgOperand(2);
    unsigned IdxN = cast<ConstantInt>(Idx)->getZExtValue();

    VectorType *VecTy = cast<VectorType>(Vec->getType());
    VectorType *SubVecTy = cast<VectorType>(SubVec->getType());

    ElementCount VecEC = VecTy->getElementCount();
    ElementCount SubVecEC = SubVecTy->getElementCount();
    Check(VecTy->getElementType() == SubVecTy->getElementType(),
          "vector_insert parameters must have the same element "
          "type.",
          &Call);
    Check(IdxN % SubVecEC.getKnownMinValue() == 0,
          "vector_insert index must be a constant multiple of "
          "the subvector's known minimum vector length.");

    // If this insertion is not the 'mixed' case where a fixed vector is
    // inserted into a scalable vector, ensure that the insertion of the
    // subvector does not overrun the parent vector.
    if (VecEC.isScalable() == SubVecEC.isScalable()) {
      Check(IdxN < VecEC.getKnownMinValue() &&
                IdxN + SubVecEC.getKnownMinValue() <= VecEC.getKnownMinValue(),
            "subvector operand of vector_insert would overrun the "
            "vector being inserted into.");
    }
    break;
  }
  case Intrinsic::vector_extract: {
    Value *Vec = Call.getArgOperand(0);
    Value *Idx = Call.getArgOperand(1);
    unsigned IdxN = cast<ConstantInt>(Idx)->getZExtValue();

    VectorType *ResultTy = cast<VectorType>(Call.getType());
    VectorType *VecTy = cast<VectorType>(Vec->getType());

    ElementCount VecEC = VecTy->getElementCount();
    ElementCount ResultEC = ResultTy->getElementCount();

    Check(ResultTy->getElementType() == VecTy->getElementType(),
          "vector_extract result must have the same element "
          "type as the input vector.",
          &Call);
    Check(IdxN % ResultEC.getKnownMinValue() == 0,
          "vector_extract index must be a constant multiple of "
          "the result type's known minimum vector length.");

    // If this extraction is not the 'mixed' case where a fixed vector is
    // extracted from a scalable vector, ensure that the extraction does not
    // overrun the parent vector.
    if (VecEC.isScalable() == ResultEC.isScalable()) {
      Check(IdxN < VecEC.getKnownMinValue() &&
                IdxN + ResultEC.getKnownMinValue() <= VecEC.getKnownMinValue(),
            "vector_extract would overrun.");
    }
    break;
  }
  case Intrinsic::vector_partial_reduce_add: {
    VectorType *AccTy = cast<VectorType>(Call.getArgOperand(0)->getType());
    VectorType *VecTy = cast<VectorType>(Call.getArgOperand(1)->getType());

    unsigned VecWidth = VecTy->getElementCount().getKnownMinValue();
    unsigned AccWidth = AccTy->getElementCount().getKnownMinValue();

    Check((VecWidth % AccWidth) == 0,
          "Invalid vector widths for partial "
          "reduction. The width of the input vector "
          "must be a positive integer multiple of "
          "the width of the accumulator vector.");
    break;
  }
  case Intrinsic::experimental_noalias_scope_decl: {
    NoAliasScopeDecls.push_back(cast<IntrinsicInst>(&Call));
    break;
  }
  case Intrinsic::preserve_array_access_index:
  case Intrinsic::preserve_struct_access_index:
  case Intrinsic::aarch64_ldaxr:
  case Intrinsic::aarch64_ldxr:
  case Intrinsic::arm_ldaex:
  case Intrinsic::arm_ldrex: {
    Type *ElemTy = Call.getParamElementType(0);
    Check(ElemTy, "Intrinsic requires elementtype attribute on first argument.",
          &Call);
    break;
  }
  case Intrinsic::aarch64_stlxr:
  case Intrinsic::aarch64_stxr:
  case Intrinsic::arm_stlex:
  case Intrinsic::arm_strex: {
    Type *ElemTy = Call.getAttributes().getParamElementType(1);
    Check(ElemTy,
          "Intrinsic requires elementtype attribute on second argument.",
          &Call);
    break;
  }
  case Intrinsic::aarch64_prefetch: {
    Check(cast<ConstantInt>(Call.getArgOperand(1))->getZExtValue() < 2,
          "write argument to llvm.aarch64.prefetch must be 0 or 1", Call);
    Check(cast<ConstantInt>(Call.getArgOperand(2))->getZExtValue() < 4,
          "target argument to llvm.aarch64.prefetch must be 0-3", Call);
    Check(cast<ConstantInt>(Call.getArgOperand(3))->getZExtValue() < 2,
          "stream argument to llvm.aarch64.prefetch must be 0 or 1", Call);
    Check(cast<ConstantInt>(Call.getArgOperand(4))->getZExtValue() < 2,
          "isdata argument to llvm.aarch64.prefetch must be 0 or 1", Call);
    break;
  }
  case Intrinsic::callbr_landingpad: {
    const auto *CBR = dyn_cast<CallBrInst>(Call.getOperand(0));
    Check(CBR, "intrinstic requires callbr operand", &Call);
    if (!CBR)
      break;

    const BasicBlock *LandingPadBB = Call.getParent();
    const BasicBlock *PredBB = LandingPadBB->getUniquePredecessor();
    if (!PredBB) {
      CheckFailed("Intrinsic in block must have 1 unique predecessor", &Call);
      break;
    }
    if (!isa<CallBrInst>(PredBB->getTerminator())) {
      CheckFailed("Intrinsic must have corresponding callbr in predecessor",
                  &Call);
      break;
    }
    Check(llvm::is_contained(CBR->getIndirectDests(), LandingPadBB),
          "Intrinsic's corresponding callbr must have intrinsic's parent basic "
          "block in indirect destination list",
          &Call);
    const Instruction &First = *LandingPadBB->begin();
    Check(&First == &Call, "No other instructions may proceed intrinsic",
          &Call);
    break;
  }
  case Intrinsic::amdgcn_cs_chain: {
    auto CallerCC = Call.getCaller()->getCallingConv();
    switch (CallerCC) {
    case CallingConv::AMDGPU_CS:
    case CallingConv::AMDGPU_CS_Chain:
    case CallingConv::AMDGPU_CS_ChainPreserve:
      break;
    default:
      CheckFailed("Intrinsic can only be used from functions with the "
                  "amdgpu_cs, amdgpu_cs_chain or amdgpu_cs_chain_preserve "
                  "calling conventions",
                  &Call);
      break;
    }

    Check(Call.paramHasAttr(2, Attribute::InReg),
          "SGPR arguments must have the `inreg` attribute", &Call);
    Check(!Call.paramHasAttr(3, Attribute::InReg),
          "VGPR arguments must not have the `inreg` attribute", &Call);

    auto *Next = Call.getNextNode();
    bool IsAMDUnreachable = Next && isa<IntrinsicInst>(Next) &&
                            cast<IntrinsicInst>(Next)->getIntrinsicID() ==
                                Intrinsic::amdgcn_unreachable;
    Check(Next && (isa<UnreachableInst>(Next) || IsAMDUnreachable),
          "llvm.amdgcn.cs.chain must be followed by unreachable", &Call);
    break;
  }
  case Intrinsic::amdgcn_init_exec_from_input: {
    const Argument *Arg = dyn_cast<Argument>(Call.getOperand(0));
    Check(Arg && Arg->hasInRegAttr(),
          "only inreg arguments to the parent function are valid as inputs to "
          "this intrinsic",
          &Call);
    break;
  }
  case Intrinsic::amdgcn_set_inactive_chain_arg: {
    auto CallerCC = Call.getCaller()->getCallingConv();
    switch (CallerCC) {
    case CallingConv::AMDGPU_CS_Chain:
    case CallingConv::AMDGPU_CS_ChainPreserve:
      break;
    default:
      CheckFailed("Intrinsic can only be used from functions with the "
                  "amdgpu_cs_chain or amdgpu_cs_chain_preserve "
                  "calling conventions",
                  &Call);
      break;
    }

    unsigned InactiveIdx = 1;
    Check(!Call.paramHasAttr(InactiveIdx, Attribute::InReg),
          "Value for inactive lanes must not have the `inreg` attribute",
          &Call);
    Check(isa<Argument>(Call.getArgOperand(InactiveIdx)),
          "Value for inactive lanes must be a function argument", &Call);
    Check(!cast<Argument>(Call.getArgOperand(InactiveIdx))->hasInRegAttr(),
          "Value for inactive lanes must be a VGPR function argument", &Call);
    break;
  }
  case Intrinsic::amdgcn_call_whole_wave: {
    auto F = dyn_cast<Function>(Call.getArgOperand(0));
    Check(F, "Indirect whole wave calls are not allowed", &Call);

    CallingConv::ID CC = F->getCallingConv();
    Check(CC == CallingConv::AMDGPU_Gfx_WholeWave,
          "Callee must have the amdgpu_gfx_whole_wave calling convention",
          &Call);

    Check(!F->isVarArg(), "Variadic whole wave calls are not allowed", &Call);

    Check(Call.arg_size() == F->arg_size(),
          "Call argument count must match callee argument count", &Call);

    // The first argument of the call is the callee, and the first argument of
    // the callee is the active mask. The rest of the arguments must match.
    Check(F->arg_begin()->getType()->isIntegerTy(1),
          "Callee must have i1 as its first argument", &Call);
    for (auto [CallArg, FuncArg] :
         drop_begin(zip_equal(Call.args(), F->args()))) {
      Check(CallArg->getType() == FuncArg.getType(),
            "Argument types must match", &Call);

      // Check that inreg attributes match between call site and function
      Check(Call.paramHasAttr(FuncArg.getArgNo(), Attribute::InReg) ==
                FuncArg.hasInRegAttr(),
            "Argument inreg attributes must match", &Call);
    }
    break;
  }
  case Intrinsic::amdgcn_s_prefetch_data: {
    Check(
        AMDGPU::isFlatGlobalAddrSpace(
            Call.getArgOperand(0)->getType()->getPointerAddressSpace()),
        "llvm.amdgcn.s.prefetch.data only supports global or constant memory");
    break;
  }
  case Intrinsic::amdgcn_mfma_scale_f32_16x16x128_f8f6f4:
  case Intrinsic::amdgcn_mfma_scale_f32_32x32x64_f8f6f4: {
    Value *Src0 = Call.getArgOperand(0);
    Value *Src1 = Call.getArgOperand(1);

    uint64_t CBSZ = cast<ConstantInt>(Call.getArgOperand(3))->getZExtValue();
    uint64_t BLGP = cast<ConstantInt>(Call.getArgOperand(4))->getZExtValue();
    Check(CBSZ <= 4, "invalid value for cbsz format", Call,
          Call.getArgOperand(3));
    Check(BLGP <= 4, "invalid value for blgp format", Call,
          Call.getArgOperand(4));

    // AMDGPU::MFMAScaleFormats values
    auto getFormatNumRegs = [](unsigned FormatVal) {
      switch (FormatVal) {
      case 0:
      case 1:
        return 8u;
      case 2:
      case 3:
        return 6u;
      case 4:
        return 4u;
      default:
        llvm_unreachable("invalid format value");
      }
    };

    auto isValidSrcASrcBVector = [](FixedVectorType *Ty) {
      if (!Ty || !Ty->getElementType()->isIntegerTy(32))
        return false;
      unsigned NumElts = Ty->getNumElements();
      return NumElts == 4 || NumElts == 6 || NumElts == 8;
    };

    auto *Src0Ty = dyn_cast<FixedVectorType>(Src0->getType());
    auto *Src1Ty = dyn_cast<FixedVectorType>(Src1->getType());
    Check(isValidSrcASrcBVector(Src0Ty),
          "operand 0 must be 4, 6 or 8 element i32 vector", &Call, Src0);
    Check(isValidSrcASrcBVector(Src1Ty),
          "operand 1 must be 4, 6 or 8 element i32 vector", &Call, Src1);

    // Permit excess registers for the format.
    Check(Src0Ty->getNumElements() >= getFormatNumRegs(CBSZ),
          "invalid vector type for format", &Call, Src0, Call.getArgOperand(3));
    Check(Src1Ty->getNumElements() >= getFormatNumRegs(BLGP),
          "invalid vector type for format", &Call, Src1, Call.getArgOperand(5));
    break;
  }
  case Intrinsic::amdgcn_wmma_f32_16x16x128_f8f6f4:
  case Intrinsic::amdgcn_wmma_scale_f32_16x16x128_f8f6f4:
  case Intrinsic::amdgcn_wmma_scale16_f32_16x16x128_f8f6f4: {
    Value *Src0 = Call.getArgOperand(1);
    Value *Src1 = Call.getArgOperand(3);

    unsigned FmtA = cast<ConstantInt>(Call.getArgOperand(0))->getZExtValue();
    unsigned FmtB = cast<ConstantInt>(Call.getArgOperand(2))->getZExtValue();
    Check(FmtA <= 4, "invalid value for matrix format", Call,
          Call.getArgOperand(0));
    Check(FmtB <= 4, "invalid value for matrix format", Call,
          Call.getArgOperand(2));

    // AMDGPU::MatrixFMT values
    auto getFormatNumRegs = [](unsigned FormatVal) {
      switch (FormatVal) {
      case 0:
      case 1:
        return 16u;
      case 2:
      case 3:
        return 12u;
      case 4:
        return 8u;
      default:
        llvm_unreachable("invalid format value");
      }
    };

    auto isValidSrcASrcBVector = [](FixedVectorType *Ty) {
      if (!Ty || !Ty->getElementType()->isIntegerTy(32))
        return false;
      unsigned NumElts = Ty->getNumElements();
      return NumElts == 16 || NumElts == 12 || NumElts == 8;
    };

    auto *Src0Ty = dyn_cast<FixedVectorType>(Src0->getType());
    auto *Src1Ty = dyn_cast<FixedVectorType>(Src1->getType());
    Check(isValidSrcASrcBVector(Src0Ty),
          "operand 1 must be 8, 12 or 16 element i32 vector", &Call, Src0);
    Check(isValidSrcASrcBVector(Src1Ty),
          "operand 3 must be 8, 12 or 16 element i32 vector", &Call, Src1);

    // Permit excess registers for the format.
    Check(Src0Ty->getNumElements() >= getFormatNumRegs(FmtA),
          "invalid vector type for format", &Call, Src0, Call.getArgOperand(0));
    Check(Src1Ty->getNumElements() >= getFormatNumRegs(FmtB),
          "invalid vector type for format", &Call, Src1, Call.getArgOperand(2));
    break;
  }
  case Intrinsic::amdgcn_cooperative_atomic_load_32x4B:
  case Intrinsic::amdgcn_cooperative_atomic_load_16x8B:
  case Intrinsic::amdgcn_cooperative_atomic_load_8x16B:
  case Intrinsic::amdgcn_cooperative_atomic_store_32x4B:
  case Intrinsic::amdgcn_cooperative_atomic_store_16x8B:
  case Intrinsic::amdgcn_cooperative_atomic_store_8x16B: {
    // Check we only use this intrinsic on the FLAT or GLOBAL address spaces.
    Value *PtrArg = Call.getArgOperand(0);
    const unsigned AS = PtrArg->getType()->getPointerAddressSpace();
    Check(AS == AMDGPUAS::FLAT_ADDRESS || AS == AMDGPUAS::GLOBAL_ADDRESS,
          "cooperative atomic intrinsics require a generic or global pointer",
          &Call, PtrArg);

    // Last argument must be a MD string
    auto *Op = cast<MetadataAsValue>(Call.getArgOperand(Call.arg_size() - 1));
    MDNode *MD = cast<MDNode>(Op->getMetadata());
    Check((MD->getNumOperands() == 1) && isa<MDString>(MD->getOperand(0)),
          "cooperative atomic intrinsics require that the last argument is a "
          "metadata string",
          &Call, Op);
    break;
  }
  case Intrinsic::nvvm_setmaxnreg_inc_sync_aligned_u32:
  case Intrinsic::nvvm_setmaxnreg_dec_sync_aligned_u32: {
    Value *V = Call.getArgOperand(0);
    unsigned RegCount = cast<ConstantInt>(V)->getZExtValue();
    Check(RegCount % 8 == 0,
          "reg_count argument to nvvm.setmaxnreg must be in multiples of 8");
    break;
  }
  case Intrinsic::experimental_convergence_entry:
  case Intrinsic::experimental_convergence_anchor:
    break;
  case Intrinsic::experimental_convergence_loop:
    break;
  case Intrinsic::ptrmask: {
    Type *Ty0 = Call.getArgOperand(0)->getType();
    Type *Ty1 = Call.getArgOperand(1)->getType();
    Check(Ty0->isPtrOrPtrVectorTy(),
          "llvm.ptrmask intrinsic first argument must be pointer or vector "
          "of pointers",
          &Call);
    Check(
        Ty0->isVectorTy() == Ty1->isVectorTy(),
        "llvm.ptrmask intrinsic arguments must be both scalars or both vectors",
        &Call);
    if (Ty0->isVectorTy())
      Check(cast<VectorType>(Ty0)->getElementCount() ==
                cast<VectorType>(Ty1)->getElementCount(),
            "llvm.ptrmask intrinsic arguments must have the same number of "
            "elements",
            &Call);
    Check(DL.getIndexTypeSizeInBits(Ty0) == Ty1->getScalarSizeInBits(),
          "llvm.ptrmask intrinsic second argument bitwidth must match "
          "pointer index type size of first argument",
          &Call);
    break;
  }
  case Intrinsic::thread_pointer: {
    Check(Call.getType()->getPointerAddressSpace() ==
              DL.getDefaultGlobalsAddressSpace(),
          "llvm.thread.pointer intrinsic return type must be for the globals "
          "address space",
          &Call);
    break;
  }
  case Intrinsic::threadlocal_address: {
    const Value &Arg0 = *Call.getArgOperand(0);
    Check(isa<GlobalValue>(Arg0),
          "llvm.threadlocal.address first argument must be a GlobalValue");
    Check(cast<GlobalValue>(Arg0).isThreadLocal(),
          "llvm.threadlocal.address operand isThreadLocal() must be true");
    break;
  }
  case Intrinsic::lifetime_start:
  case Intrinsic::lifetime_end: {
    Value *Ptr = Call.getArgOperand(0);
    Check(isa<AllocaInst>(Ptr) || isa<PoisonValue>(Ptr),
          "llvm.lifetime.start/end can only be used on alloca or poison",
          &Call);
    break;
  }
  };

  // Verify that there aren't any unmediated control transfers between funclets.
  if (IntrinsicInst::mayLowerToFunctionCall(ID)) {
    Function *F = Call.getParent()->getParent();
    if (F->hasPersonalityFn() &&
        isScopedEHPersonality(classifyEHPersonality(F->getPersonalityFn()))) {
      // Run EH funclet coloring on-demand and cache results for other intrinsic
      // calls in this function
      if (BlockEHFuncletColors.empty())
        BlockEHFuncletColors = colorEHFunclets(*F);

      // Check for catch-/cleanup-pad in first funclet block
      bool InEHFunclet = false;
      BasicBlock *CallBB = Call.getParent();
      const ColorVector &CV = BlockEHFuncletColors.find(CallBB)->second;
      assert(CV.size() > 0 && "Uncolored block");
      for (BasicBlock *ColorFirstBB : CV)
        if (auto It = ColorFirstBB->getFirstNonPHIIt();
            It != ColorFirstBB->end())
          if (isa_and_nonnull<FuncletPadInst>(&*It))
            InEHFunclet = true;

      // Check for funclet operand bundle
      bool HasToken = false;
      for (unsigned I = 0, E = Call.getNumOperandBundles(); I != E; ++I)
        if (Call.getOperandBundleAt(I).getTagID() == LLVMContext::OB_funclet)
          HasToken = true;

      // This would cause silent code truncation in WinEHPrepare
      if (InEHFunclet)
        Check(HasToken, "Missing funclet token on intrinsic call", &Call);
    }
  }
}

/// Carefully grab the subprogram from a local scope.
///
/// This carefully grabs the subprogram from a local scope, avoiding the
/// built-in assertions that would typically fire.
static DISubprogram *getSubprogram(Metadata *LocalScope) {
  if (!LocalScope)
    return nullptr;

  if (auto *SP = dyn_cast<DISubprogram>(LocalScope))
    return SP;

  if (auto *LB = dyn_cast<DILexicalBlockBase>(LocalScope))
    return getSubprogram(LB->getRawScope());

  // Just return null; broken scope chains are checked elsewhere.
  assert(!isa<DILocalScope>(LocalScope) && "Unknown type of local scope");
  return nullptr;
}

void Verifier::visit(DbgLabelRecord &DLR) {
  CheckDI(isa<DILabel>(DLR.getRawLabel()),
          "invalid #dbg_label intrinsic variable", &DLR, DLR.getRawLabel());

  // Ignore broken !dbg attachments; they're checked elsewhere.
  if (MDNode *N = DLR.getDebugLoc().getAsMDNode())
    if (!isa<DILocation>(N))
      return;

  BasicBlock *BB = DLR.getParent();
  Function *F = BB ? BB->getParent() : nullptr;

  // The scopes for variables and !dbg attachments must agree.
  DILabel *Label = DLR.getLabel();
  DILocation *Loc = DLR.getDebugLoc();
  CheckDI(Loc, "#dbg_label record requires a !dbg attachment", &DLR, BB, F);

  DISubprogram *LabelSP = getSubprogram(Label->getRawScope());
  DISubprogram *LocSP = getSubprogram(Loc->getRawScope());
  if (!LabelSP || !LocSP)
    return;

  CheckDI(LabelSP == LocSP,
          "mismatched subprogram between #dbg_label label and !dbg attachment",
          &DLR, BB, F, Label, Label->getScope()->getSubprogram(), Loc,
          Loc->getScope()->getSubprogram());
}

void Verifier::visit(DbgVariableRecord &DVR) {
  BasicBlock *BB = DVR.getParent();
  Function *F = BB->getParent();

  CheckDI(DVR.getType() == DbgVariableRecord::LocationType::Value ||
              DVR.getType() == DbgVariableRecord::LocationType::Declare ||
              DVR.getType() == DbgVariableRecord::LocationType::Assign,
          "invalid #dbg record type", &DVR, DVR.getType(), BB, F);

  // The location for a DbgVariableRecord must be either a ValueAsMetadata,
  // DIArgList, or an empty MDNode (which is a legacy representation for an
  // "undef" location).
  auto *MD = DVR.getRawLocation();
  CheckDI(MD && (isa<ValueAsMetadata>(MD) || isa<DIArgList>(MD) ||
                 (isa<MDNode>(MD) && !cast<MDNode>(MD)->getNumOperands())),
          "invalid #dbg record address/value", &DVR, MD, BB, F);
  if (auto *VAM = dyn_cast<ValueAsMetadata>(MD)) {
    visitValueAsMetadata(*VAM, F);
    if (DVR.isDbgDeclare()) {
      // Allow integers here to support inttoptr salvage.
      Type *Ty = VAM->getValue()->getType();
      CheckDI(Ty->isPointerTy() || Ty->isIntegerTy(),
              "location of #dbg_declare must be a pointer or int", &DVR, MD, BB,
              F);
    }
  } else if (auto *AL = dyn_cast<DIArgList>(MD)) {
    visitDIArgList(*AL, F);
  }

  CheckDI(isa_and_nonnull<DILocalVariable>(DVR.getRawVariable()),
          "invalid #dbg record variable", &DVR, DVR.getRawVariable(), BB, F);
  visitMDNode(*DVR.getRawVariable(), AreDebugLocsAllowed::No);

  CheckDI(isa_and_nonnull<DIExpression>(DVR.getRawExpression()),
          "invalid #dbg record expression", &DVR, DVR.getRawExpression(), BB,
          F);
  visitMDNode(*DVR.getExpression(), AreDebugLocsAllowed::No);

  if (DVR.isDbgAssign()) {
    CheckDI(isa_and_nonnull<DIAssignID>(DVR.getRawAssignID()),
            "invalid #dbg_assign DIAssignID", &DVR, DVR.getRawAssignID(), BB,
            F);
    visitMDNode(*cast<DIAssignID>(DVR.getRawAssignID()),
                AreDebugLocsAllowed::No);

    const auto *RawAddr = DVR.getRawAddress();
    // Similarly to the location above, the address for an assign
    // DbgVariableRecord must be a ValueAsMetadata or an empty MDNode, which
    // represents an undef address.
    CheckDI(
        isa<ValueAsMetadata>(RawAddr) ||
            (isa<MDNode>(RawAddr) && !cast<MDNode>(RawAddr)->getNumOperands()),
        "invalid #dbg_assign address", &DVR, DVR.getRawAddress(), BB, F);
    if (auto *VAM = dyn_cast<ValueAsMetadata>(RawAddr))
      visitValueAsMetadata(*VAM, F);

    CheckDI(isa_and_nonnull<DIExpression>(DVR.getRawAddressExpression()),
            "invalid #dbg_assign address expression", &DVR,
            DVR.getRawAddressExpression(), BB, F);
    visitMDNode(*DVR.getAddressExpression(), AreDebugLocsAllowed::No);

    // All of the linked instructions should be in the same function as DVR.
    for (Instruction *I : at::getAssignmentInsts(&DVR))
      CheckDI(DVR.getFunction() == I->getFunction(),
              "inst not in same function as #dbg_assign", I, &DVR, BB, F);
  }

  // This check is redundant with one in visitLocalVariable().
  DILocalVariable *Var = DVR.getVariable();
  CheckDI(isType(Var->getRawType()), "invalid type ref", Var, Var->getRawType(),
          BB, F);

  auto *DLNode = DVR.getDebugLoc().getAsMDNode();
  CheckDI(isa_and_nonnull<DILocation>(DLNode), "invalid #dbg record DILocation",
          &DVR, DLNode, BB, F);
  DILocation *Loc = DVR.getDebugLoc();

  // The scopes for variables and !dbg attachments must agree.
  DISubprogram *VarSP = getSubprogram(Var->getRawScope());
  DISubprogram *LocSP = getSubprogram(Loc->getRawScope());
  if (!VarSP || !LocSP)
    return; // Broken scope chains are checked elsewhere.

  CheckDI(VarSP == LocSP,
          "mismatched subprogram between #dbg record variable and DILocation",
          &DVR, BB, F, Var, Var->getScope()->getSubprogram(), Loc,
          Loc->getScope()->getSubprogram(), BB, F);

  verifyFnArgs(DVR);
}

void Verifier::visitVPIntrinsic(VPIntrinsic &VPI) {
  if (auto *VPCast = dyn_cast<VPCastIntrinsic>(&VPI)) {
    auto *RetTy = cast<VectorType>(VPCast->getType());
    auto *ValTy = cast<VectorType>(VPCast->getOperand(0)->getType());
    Check(RetTy->getElementCount() == ValTy->getElementCount(),
          "VP cast intrinsic first argument and result vector lengths must be "
          "equal",
          *VPCast);

    switch (VPCast->getIntrinsicID()) {
    default:
      llvm_unreachable("Unknown VP cast intrinsic");
    case Intrinsic::vp_trunc:
      Check(RetTy->isIntOrIntVectorTy() && ValTy->isIntOrIntVectorTy(),
            "llvm.vp.trunc intrinsic first argument and result element type "
            "must be integer",
            *VPCast);
      Check(RetTy->getScalarSizeInBits() < ValTy->getScalarSizeInBits(),
            "llvm.vp.trunc intrinsic the bit size of first argument must be "
            "larger than the bit size of the return type",
            *VPCast);
      break;
    case Intrinsic::vp_zext:
    case Intrinsic::vp_sext:
      Check(RetTy->isIntOrIntVectorTy() && ValTy->isIntOrIntVectorTy(),
            "llvm.vp.zext or llvm.vp.sext intrinsic first argument and result "
            "element type must be integer",
            *VPCast);
      Check(RetTy->getScalarSizeInBits() > ValTy->getScalarSizeInBits(),
            "llvm.vp.zext or llvm.vp.sext intrinsic the bit size of first "
            "argument must be smaller than the bit size of the return type",
            *VPCast);
      break;
    case Intrinsic::vp_fptoui:
    case Intrinsic::vp_fptosi:
    case Intrinsic::vp_lrint:
    case Intrinsic::vp_llrint:
      Check(
          RetTy->isIntOrIntVectorTy() && ValTy->isFPOrFPVectorTy(),
          "llvm.vp.fptoui, llvm.vp.fptosi, llvm.vp.lrint or llvm.vp.llrint" "intrinsic first argument element "
          "type must be floating-point and result element type must be integer",
          *VPCast);
      break;
    case Intrinsic::vp_uitofp:
    case Intrinsic::vp_sitofp:
      Check(
          RetTy->isFPOrFPVectorTy() && ValTy->isIntOrIntVectorTy(),
          "llvm.vp.uitofp or llvm.vp.sitofp intrinsic first argument element "
          "type must be integer and result element type must be floating-point",
          *VPCast);
      break;
    case Intrinsic::vp_fptrunc:
      Check(RetTy->isFPOrFPVectorTy() && ValTy->isFPOrFPVectorTy(),
            "llvm.vp.fptrunc intrinsic first argument and result element type "
            "must be floating-point",
            *VPCast);
      Check(RetTy->getScalarSizeInBits() < ValTy->getScalarSizeInBits(),
            "llvm.vp.fptrunc intrinsic the bit size of first argument must be "
            "larger than the bit size of the return type",
            *VPCast);
      break;
    case Intrinsic::vp_fpext:
      Check(RetTy->isFPOrFPVectorTy() && ValTy->isFPOrFPVectorTy(),
            "llvm.vp.fpext intrinsic first argument and result element type "
            "must be floating-point",
            *VPCast);
      Check(RetTy->getScalarSizeInBits() > ValTy->getScalarSizeInBits(),
            "llvm.vp.fpext intrinsic the bit size of first argument must be "
            "smaller than the bit size of the return type",
            *VPCast);
      break;
    case Intrinsic::vp_ptrtoint:
      Check(RetTy->isIntOrIntVectorTy() && ValTy->isPtrOrPtrVectorTy(),
            "llvm.vp.ptrtoint intrinsic first argument element type must be "
            "pointer and result element type must be integer",
            *VPCast);
      break;
    case Intrinsic::vp_inttoptr:
      Check(RetTy->isPtrOrPtrVectorTy() && ValTy->isIntOrIntVectorTy(),
            "llvm.vp.inttoptr intrinsic first argument element type must be "
            "integer and result element type must be pointer",
            *VPCast);
      break;
    }
  }

  switch (VPI.getIntrinsicID()) {
  case Intrinsic::vp_fcmp: {
    auto Pred = cast<VPCmpIntrinsic>(&VPI)->getPredicate();
    Check(CmpInst::isFPPredicate(Pred),
          "invalid predicate for VP FP comparison intrinsic", &VPI);
    break;
  }
  case Intrinsic::vp_icmp: {
    auto Pred = cast<VPCmpIntrinsic>(&VPI)->getPredicate();
    Check(CmpInst::isIntPredicate(Pred),
          "invalid predicate for VP integer comparison intrinsic", &VPI);
    break;
  }
  case Intrinsic::vp_is_fpclass: {
    auto TestMask = cast<ConstantInt>(VPI.getOperand(1));
    Check((TestMask->getZExtValue() & ~static_cast<unsigned>(fcAllFlags)) == 0,
          "unsupported bits for llvm.vp.is.fpclass test mask");
    break;
  }
  case Intrinsic::experimental_vp_splice: {
    VectorType *VecTy = cast<VectorType>(VPI.getType());
    int64_t Idx = cast<ConstantInt>(VPI.getArgOperand(2))->getSExtValue();
    int64_t KnownMinNumElements = VecTy->getElementCount().getKnownMinValue();
    if (VPI.getParent() && VPI.getParent()->getParent()) {
      AttributeList Attrs = VPI.getParent()->getParent()->getAttributes();
      if (Attrs.hasFnAttr(Attribute::VScaleRange))
        KnownMinNumElements *= Attrs.getFnAttrs().getVScaleRangeMin();
    }
    Check((Idx < 0 && std::abs(Idx) <= KnownMinNumElements) ||
              (Idx >= 0 && Idx < KnownMinNumElements),
          "The splice index exceeds the range [-VL, VL-1] where VL is the "
          "known minimum number of elements in the vector. For scalable "
          "vectors the minimum number of elements is determined from "
          "vscale_range.",
          &VPI);
    break;
  }
  }
}

void Verifier::visitConstrainedFPIntrinsic(ConstrainedFPIntrinsic &FPI) {
  unsigned NumOperands = FPI.getNonMetadataArgCount();
  bool HasRoundingMD =
      Intrinsic::hasConstrainedFPRoundingModeOperand(FPI.getIntrinsicID());

  // Add the expected number of metadata operands.
  NumOperands += (1 + HasRoundingMD);

  // Compare intrinsics carry an extra predicate metadata operand.
  if (isa<ConstrainedFPCmpIntrinsic>(FPI))
    NumOperands += 1;
  Check((FPI.arg_size() == NumOperands),
        "invalid arguments for constrained FP intrinsic", &FPI);

  switch (FPI.getIntrinsicID()) {
  case Intrinsic::experimental_constrained_lrint:
  case Intrinsic::experimental_constrained_llrint: {
    Type *ValTy = FPI.getArgOperand(0)->getType();
    Type *ResultTy = FPI.getType();
    Check(!ValTy->isVectorTy() && !ResultTy->isVectorTy(),
          "Intrinsic does not support vectors", &FPI);
    break;
  }

  case Intrinsic::experimental_constrained_lround:
  case Intrinsic::experimental_constrained_llround: {
    Type *ValTy = FPI.getArgOperand(0)->getType();
    Type *ResultTy = FPI.getType();
    Check(!ValTy->isVectorTy() && !ResultTy->isVectorTy(),
          "Intrinsic does not support vectors", &FPI);
    break;
  }

  case Intrinsic::experimental_constrained_fcmp:
  case Intrinsic::experimental_constrained_fcmps: {
    auto Pred = cast<ConstrainedFPCmpIntrinsic>(&FPI)->getPredicate();
    Check(CmpInst::isFPPredicate(Pred),
          "invalid predicate for constrained FP comparison intrinsic", &FPI);
    break;
  }

  case Intrinsic::experimental_constrained_fptosi:
  case Intrinsic::experimental_constrained_fptoui: {
    Value *Operand = FPI.getArgOperand(0);
    ElementCount SrcEC;
    Check(Operand->getType()->isFPOrFPVectorTy(),
          "Intrinsic first argument must be floating point", &FPI);
    if (auto *OperandT = dyn_cast<VectorType>(Operand->getType())) {
      SrcEC = cast<VectorType>(OperandT)->getElementCount();
    }

    Operand = &FPI;
    Check(SrcEC.isNonZero() == Operand->getType()->isVectorTy(),
          "Intrinsic first argument and result disagree on vector use", &FPI);
    Check(Operand->getType()->isIntOrIntVectorTy(),
          "Intrinsic result must be an integer", &FPI);
    if (auto *OperandT = dyn_cast<VectorType>(Operand->getType())) {
      Check(SrcEC == cast<VectorType>(OperandT)->getElementCount(),
            "Intrinsic first argument and result vector lengths must be equal",
            &FPI);
    }
    break;
  }

  case Intrinsic::experimental_constrained_sitofp:
  case Intrinsic::experimental_constrained_uitofp: {
    Value *Operand = FPI.getArgOperand(0);
    ElementCount SrcEC;
    Check(Operand->getType()->isIntOrIntVectorTy(),
          "Intrinsic first argument must be integer", &FPI);
    if (auto *OperandT = dyn_cast<VectorType>(Operand->getType())) {
      SrcEC = cast<VectorType>(OperandT)->getElementCount();
    }

    Operand = &FPI;
    Check(SrcEC.isNonZero() == Operand->getType()->isVectorTy(),
          "Intrinsic first argument and result disagree on vector use", &FPI);
    Check(Operand->getType()->isFPOrFPVectorTy(),
          "Intrinsic result must be a floating point", &FPI);
    if (auto *OperandT = dyn_cast<VectorType>(Operand->getType())) {
      Check(SrcEC == cast<VectorType>(OperandT)->getElementCount(),
            "Intrinsic first argument and result vector lengths must be equal",
            &FPI);
    }
    break;
  }

  case Intrinsic::experimental_constrained_fptrunc:
  case Intrinsic::experimental_constrained_fpext: {
    Value *Operand = FPI.getArgOperand(0);
    Type *OperandTy = Operand->getType();
    Value *Result = &FPI;
    Type *ResultTy = Result->getType();
    Check(OperandTy->isFPOrFPVectorTy(),
          "Intrinsic first argument must be FP or FP vector", &FPI);
    Check(ResultTy->isFPOrFPVectorTy(),
          "Intrinsic result must be FP or FP vector", &FPI);
    Check(OperandTy->isVectorTy() == ResultTy->isVectorTy(),
          "Intrinsic first argument and result disagree on vector use", &FPI);
    if (OperandTy->isVectorTy()) {
      Check(cast<VectorType>(OperandTy)->getElementCount() ==
                cast<VectorType>(ResultTy)->getElementCount(),
            "Intrinsic first argument and result vector lengths must be equal",
            &FPI);
    }
    if (FPI.getIntrinsicID() == Intrinsic::experimental_constrained_fptrunc) {
      Check(OperandTy->getScalarSizeInBits() > ResultTy->getScalarSizeInBits(),
            "Intrinsic first argument's type must be larger than result type",
            &FPI);
    } else {
      Check(OperandTy->getScalarSizeInBits() < ResultTy->getScalarSizeInBits(),
            "Intrinsic first argument's type must be smaller than result type",
            &FPI);
    }
    break;
  }

  default:
    break;
  }

  // If a non-metadata argument is passed in a metadata slot then the
  // error will be caught earlier when the incorrect argument doesn't
  // match the specification in the intrinsic call table. Thus, no
  // argument type check is needed here.

  Check(FPI.getExceptionBehavior().has_value(),
        "invalid exception behavior argument", &FPI);
  if (HasRoundingMD) {
    Check(FPI.getRoundingMode().has_value(), "invalid rounding mode argument",
          &FPI);
  }
}

void Verifier::verifyFragmentExpression(const DbgVariableRecord &DVR) {
  DILocalVariable *V = dyn_cast_or_null<DILocalVariable>(DVR.getRawVariable());
  DIExpression *E = dyn_cast_or_null<DIExpression>(DVR.getRawExpression());

  // We don't know whether this intrinsic verified correctly.
  if (!V || !E || !E->isValid())
    return;

  // Nothing to do if this isn't a DW_OP_LLVM_fragment expression.
  auto Fragment = E->getFragmentInfo();
  if (!Fragment)
    return;

  // The frontend helps out GDB by emitting the members of local anonymous
  // unions as artificial local variables with shared storage. When SROA splits
  // the storage for artificial local variables that are smaller than the entire
  // union, the overhang piece will be outside of the allotted space for the
  // variable and this check fails.
  // FIXME: Remove this check as soon as clang stops doing this; it hides bugs.
  if (V->isArtificial())
    return;

  verifyFragmentExpression(*V, *Fragment, &DVR);
}

template <typename ValueOrMetadata>
void Verifier::verifyFragmentExpression(const DIVariable &V,
                                        DIExpression::FragmentInfo Fragment,
                                        ValueOrMetadata *Desc) {
  // If there's no size, the type is broken, but that should be checked
  // elsewhere.
  auto VarSize = V.getSizeInBits();
  if (!VarSize)
    return;

  unsigned FragSize = Fragment.SizeInBits;
  unsigned FragOffset = Fragment.OffsetInBits;
  CheckDI(FragSize + FragOffset <= *VarSize,
          "fragment is larger than or outside of variable", Desc, &V);
  CheckDI(FragSize != *VarSize, "fragment covers entire variable", Desc, &V);
}

void Verifier::verifyFnArgs(const DbgVariableRecord &DVR) {
  // This function does not take the scope of noninlined function arguments into
  // account. Don't run it if current function is nodebug, because it may
  // contain inlined debug intrinsics.
  if (!HasDebugInfo)
    return;

  // For performance reasons only check non-inlined ones.
  if (DVR.getDebugLoc()->getInlinedAt())
    return;

  DILocalVariable *Var = DVR.getVariable();
  CheckDI(Var, "#dbg record without variable");

  unsigned ArgNo = Var->getArg();
  if (!ArgNo)
    return;

  // Verify there are no duplicate function argument debug info entries.
  // These will cause hard-to-debug assertions in the DWARF backend.
  if (DebugFnArgs.size() < ArgNo)
    DebugFnArgs.resize(ArgNo, nullptr);

  auto *Prev = DebugFnArgs[ArgNo - 1];
  DebugFnArgs[ArgNo - 1] = Var;
  CheckDI(!Prev || (Prev == Var), "conflicting debug info for argument", &DVR,
          Prev, Var);
}

void Verifier::verifyNotEntryValue(const DbgVariableRecord &DVR) {
  DIExpression *E = dyn_cast_or_null<DIExpression>(DVR.getRawExpression());

  // We don't know whether this intrinsic verified correctly.
  if (!E || !E->isValid())
    return;

  if (isa<ValueAsMetadata>(DVR.getRawLocation())) {
    Value *VarValue = DVR.getVariableLocationOp(0);
    if (isa<UndefValue>(VarValue) || isa<PoisonValue>(VarValue))
      return;
    // We allow EntryValues for swift async arguments, as they have an
    // ABI-guarantee to be turned into a specific register.
    if (auto *ArgLoc = dyn_cast_or_null<Argument>(VarValue);
        ArgLoc && ArgLoc->hasAttribute(Attribute::SwiftAsync))
      return;
  }

  CheckDI(!E->isEntryValue(),
          "Entry values are only allowed in MIR unless they target a "
          "swiftasync Argument",
          &DVR);
}

void Verifier::verifyCompileUnits() {
  // When more than one Module is imported into the same context, such as during
  // an LTO build before linking the modules, ODR type uniquing may cause types
  // to point to a different CU. This check does not make sense in this case.
  if (M.getContext().isODRUniquingDebugTypes())
    return;
  auto *CUs = M.getNamedMetadata("llvm.dbg.cu");
  SmallPtrSet<const Metadata *, 2> Listed;
  if (CUs)
    Listed.insert_range(CUs->operands());
  for (const auto *CU : CUVisited)
    CheckDI(Listed.count(CU), "DICompileUnit not listed in llvm.dbg.cu", CU);
  CUVisited.clear();
}

void Verifier::verifyDeoptimizeCallingConvs() {
  if (DeoptimizeDeclarations.empty())
    return;

  const Function *First = DeoptimizeDeclarations[0];
  for (const auto *F : ArrayRef(DeoptimizeDeclarations).slice(1)) {
    Check(First->getCallingConv() == F->getCallingConv(),
          "All llvm.experimental.deoptimize declarations must have the same "
          "calling convention",
          First, F);
  }
}

void Verifier::verifyAttachedCallBundle(const CallBase &Call,
                                        const OperandBundleUse &BU) {
  FunctionType *FTy = Call.getFunctionType();

  Check((FTy->getReturnType()->isPointerTy() ||
         (Call.doesNotReturn() && FTy->getReturnType()->isVoidTy())),
        "a call with operand bundle \"clang.arc.attachedcall\" must call a "
        "function returning a pointer or a non-returning function that has a "
        "void return type",
        Call);

  Check(BU.Inputs.size() == 1 && isa<Function>(BU.Inputs.front()),
        "operand bundle \"clang.arc.attachedcall\" requires one function as "
        "an argument",
        Call);

  auto *Fn = cast<Function>(BU.Inputs.front());
  Intrinsic::ID IID = Fn->getIntrinsicID();

  if (IID) {
    Check((IID == Intrinsic::objc_retainAutoreleasedReturnValue ||
           IID == Intrinsic::objc_claimAutoreleasedReturnValue ||
           IID == Intrinsic::objc_unsafeClaimAutoreleasedReturnValue),
          "invalid function argument", Call);
  } else {
    StringRef FnName = Fn->getName();
    Check((FnName == "objc_retainAutoreleasedReturnValue" ||
           FnName == "objc_claimAutoreleasedReturnValue" ||
           FnName == "objc_unsafeClaimAutoreleasedReturnValue"),
          "invalid function argument", Call);
  }
}

void Verifier::verifyNoAliasScopeDecl() {
  if (NoAliasScopeDecls.empty())
    return;

  // only a single scope must be declared at a time.
  for (auto *II : NoAliasScopeDecls) {
    assert(II->getIntrinsicID() == Intrinsic::experimental_noalias_scope_decl &&
           "Not a llvm.experimental.noalias.scope.decl ?");
    const auto *ScopeListMV = dyn_cast<MetadataAsValue>(
        II->getOperand(Intrinsic::NoAliasScopeDeclScopeArg));
    Check(ScopeListMV != nullptr,
          "llvm.experimental.noalias.scope.decl must have a MetadataAsValue "
          "argument",
          II);

    const auto *ScopeListMD = dyn_cast<MDNode>(ScopeListMV->getMetadata());
    Check(ScopeListMD != nullptr, "!id.scope.list must point to an MDNode", II);
    Check(ScopeListMD->getNumOperands() == 1,
          "!id.scope.list must point to a list with a single scope", II);
    visitAliasScopeListMetadata(ScopeListMD);
  }

  // Only check the domination rule when requested. Once all passes have been
  // adapted this option can go away.
  if (!VerifyNoAliasScopeDomination)
    return;

  // Now sort the intrinsics based on the scope MDNode so that declarations of
  // the same scopes are next to each other.
  auto GetScope = [](IntrinsicInst *II) {
    const auto *ScopeListMV = cast<MetadataAsValue>(
        II->getOperand(Intrinsic::NoAliasScopeDeclScopeArg));
    return &cast<MDNode>(ScopeListMV->getMetadata())->getOperand(0);
  };

  // We are sorting on MDNode pointers here. For valid input IR this is ok.
  // TODO: Sort on Metadata ID to avoid non-deterministic error messages.
  auto Compare = [GetScope](IntrinsicInst *Lhs, IntrinsicInst *Rhs) {
    return GetScope(Lhs) < GetScope(Rhs);
  };

  llvm::sort(NoAliasScopeDecls, Compare);

  // Go over the intrinsics and check that for the same scope, they are not
  // dominating each other.
  auto ItCurrent = NoAliasScopeDecls.begin();
  while (ItCurrent != NoAliasScopeDecls.end()) {
    auto CurScope = GetScope(*ItCurrent);
    auto ItNext = ItCurrent;
    do {
      ++ItNext;
    } while (ItNext != NoAliasScopeDecls.end() &&
             GetScope(*ItNext) == CurScope);

    // [ItCurrent, ItNext) represents the declarations for the same scope.
    // Ensure they are not dominating each other.. but only if it is not too
    // expensive.
    if (ItNext - ItCurrent < 32)
      for (auto *I : llvm::make_range(ItCurrent, ItNext))
        for (auto *J : llvm::make_range(ItCurrent, ItNext))
          if (I != J)
            Check(!DT.dominates(I, J),
                  "llvm.experimental.noalias.scope.decl dominates another one "
                  "with the same scope",
                  I);
    ItCurrent = ItNext;
  }
}

//===----------------------------------------------------------------------===//
//  Implement the public interfaces to this file...
//===----------------------------------------------------------------------===//

bool llvm::verifyFunction(const Function &f, raw_ostream *OS) {
  Function &F = const_cast<Function &>(f);

  // Don't use a raw_null_ostream.  Printing IR is expensive.
  Verifier V(OS, /*ShouldTreatBrokenDebugInfoAsError=*/true, *f.getParent());

  // Note that this function's return value is inverted from what you would
  // expect of a function called "verify".
  return !V.verify(F);
}

bool llvm::verifyModule(const Module &M, raw_ostream *OS,
                        bool *BrokenDebugInfo) {
  // Don't use a raw_null_ostream.  Printing IR is expensive.
  Verifier V(OS, /*ShouldTreatBrokenDebugInfoAsError=*/!BrokenDebugInfo, M);

  bool Broken = false;
  for (const Function &F : M)
    Broken |= !V.verify(F);

  Broken |= !V.verify();
  if (BrokenDebugInfo)
    *BrokenDebugInfo = V.hasBrokenDebugInfo();
  // Note that this function's return value is inverted from what you would
  // expect of a function called "verify".
  return Broken;
}

namespace {

struct VerifierLegacyPass : public FunctionPass {
  static char ID;

  std::unique_ptr<Verifier> V;
  bool FatalErrors = true;

  VerifierLegacyPass() : FunctionPass(ID) {
    initializeVerifierLegacyPassPass(*PassRegistry::getPassRegistry());
  }
  explicit VerifierLegacyPass(bool FatalErrors)
      : FunctionPass(ID),
        FatalErrors(FatalErrors) {
    initializeVerifierLegacyPassPass(*PassRegistry::getPassRegistry());
  }

  bool doInitialization(Module &M) override {
    V = std::make_unique<Verifier>(
        &dbgs(), /*ShouldTreatBrokenDebugInfoAsError=*/false, M);
    return false;
  }

  bool runOnFunction(Function &F) override {
    if (!V->verify(F) && FatalErrors) {
      errs() << "in function " << F.getName() << '\n';
      report_fatal_error("Broken function found, compilation aborted!");
    }
    return false;
  }

  bool doFinalization(Module &M) override {
    bool HasErrors = false;
    for (Function &F : M)
      if (F.isDeclaration())
        HasErrors |= !V->verify(F);

    HasErrors |= !V->verify();
    if (FatalErrors && (HasErrors || V->hasBrokenDebugInfo()))
      report_fatal_error("Broken module found, compilation aborted!");
    return false;
  }

  void getAnalysisUsage(AnalysisUsage &AU) const override {
    AU.setPreservesAll();
  }
};

} // end anonymous namespace

/// Helper to issue failure from the TBAA verification
template <typename... Tys> void TBAAVerifier::CheckFailed(Tys &&... Args) {
  if (Diagnostic)
    return Diagnostic->CheckFailed(Args...);
}

#define CheckTBAA(C, ...)                                                      \
  do {                                                                         \
    if (!(C)) {                                                                \
      CheckFailed(__VA_ARGS__);                                                \
      return false;                                                            \
    }                                                                          \
  } while (false)

/// Verify that \p BaseNode can be used as the "base type" in the struct-path
/// TBAA scheme.  This means \p BaseNode is either a scalar node, or a
/// struct-type node describing an aggregate data structure (like a struct).
TBAAVerifier::TBAABaseNodeSummary
TBAAVerifier::verifyTBAABaseNode(const Instruction *I, const MDNode *BaseNode,
                                 bool IsNewFormat) {
  if (BaseNode->getNumOperands() < 2) {
    CheckFailed("Base nodes must have at least two operands", I, BaseNode);
    return {true, ~0u};
  }

  auto Itr = TBAABaseNodes.find(BaseNode);
  if (Itr != TBAABaseNodes.end())
    return Itr->second;

  auto Result = verifyTBAABaseNodeImpl(I, BaseNode, IsNewFormat);
  auto InsertResult = TBAABaseNodes.insert({BaseNode, Result});
  (void)InsertResult;
  assert(InsertResult.second && "We just checked!");
  return Result;
}

TBAAVerifier::TBAABaseNodeSummary
TBAAVerifier::verifyTBAABaseNodeImpl(const Instruction *I,
                                     const MDNode *BaseNode, bool IsNewFormat) {
  const TBAAVerifier::TBAABaseNodeSummary InvalidNode = {true, ~0u};

  if (BaseNode->getNumOperands() == 2) {
    // Scalar nodes can only be accessed at offset 0.
    return isValidScalarTBAANode(BaseNode)
               ? TBAAVerifier::TBAABaseNodeSummary({false, 0})
               : InvalidNode;
  }

  if (IsNewFormat) {
    if (BaseNode->getNumOperands() % 3 != 0) {
      CheckFailed("Access tag nodes must have the number of operands that is a "
                  "multiple of 3!", BaseNode);
      return InvalidNode;
    }
  } else {
    if (BaseNode->getNumOperands() % 2 != 1) {
      CheckFailed("Struct tag nodes must have an odd number of operands!",
                  BaseNode);
      return InvalidNode;
    }
  }

  // Check the type size field.
  if (IsNewFormat) {
    auto *TypeSizeNode = mdconst::dyn_extract_or_null<ConstantInt>(
        BaseNode->getOperand(1));
    if (!TypeSizeNode) {
      CheckFailed("Type size nodes must be constants!", I, BaseNode);
      return InvalidNode;
    }
  }

  // Check the type name field. In the new format it can be anything.
  if (!IsNewFormat && !isa<MDString>(BaseNode->getOperand(0))) {
    CheckFailed("Struct tag nodes have a string as their first operand",
                BaseNode);
    return InvalidNode;
  }

  bool Failed = false;

  std::optional<APInt> PrevOffset;
  unsigned BitWidth = ~0u;

  // We've already checked that BaseNode is not a degenerate root node with one
  // operand in \c verifyTBAABaseNode, so this loop should run at least once.
  unsigned FirstFieldOpNo = IsNewFormat ? 3 : 1;
  unsigned NumOpsPerField = IsNewFormat ? 3 : 2;
  for (unsigned Idx = FirstFieldOpNo; Idx < BaseNode->getNumOperands();
           Idx += NumOpsPerField) {
    const MDOperand &FieldTy = BaseNode->getOperand(Idx);
    const MDOperand &FieldOffset = BaseNode->getOperand(Idx + 1);
    if (!isa<MDNode>(FieldTy)) {
      CheckFailed("Incorrect field entry in struct type node!", I, BaseNode);
      Failed = true;
      continue;
    }

    auto *OffsetEntryCI =
        mdconst::dyn_extract_or_null<ConstantInt>(FieldOffset);
    if (!OffsetEntryCI) {
      CheckFailed("Offset entries must be constants!", I, BaseNode);
      Failed = true;
      continue;
    }

    if (BitWidth == ~0u)
      BitWidth = OffsetEntryCI->getBitWidth();

    if (OffsetEntryCI->getBitWidth() != BitWidth) {
      CheckFailed(
          "Bitwidth between the offsets and struct type entries must match", I,
          BaseNode);
      Failed = true;
      continue;
    }

    // NB! As far as I can tell, we generate a non-strictly increasing offset
    // sequence only from structs that have zero size bit fields.  When
    // recursing into a contained struct in \c getFieldNodeFromTBAABaseNode we
    // pick the field lexically the latest in struct type metadata node.  This
    // mirrors the actual behavior of the alias analysis implementation.
    bool IsAscending =
        !PrevOffset || PrevOffset->ule(OffsetEntryCI->getValue());

    if (!IsAscending) {
      CheckFailed("Offsets must be increasing!", I, BaseNode);
      Failed = true;
    }

    PrevOffset = OffsetEntryCI->getValue();

    if (IsNewFormat) {
      auto *MemberSizeNode = mdconst::dyn_extract_or_null<ConstantInt>(
          BaseNode->getOperand(Idx + 2));
      if (!MemberSizeNode) {
        CheckFailed("Member size entries must be constants!", I, BaseNode);
        Failed = true;
        continue;
      }
    }
  }

  return Failed ? InvalidNode
                : TBAAVerifier::TBAABaseNodeSummary(false, BitWidth);
}

static bool IsRootTBAANode(const MDNode *MD) {
  return MD->getNumOperands() < 2;
}

static bool IsScalarTBAANodeImpl(const MDNode *MD,
                                 SmallPtrSetImpl<const MDNode *> &Visited) {
  if (MD->getNumOperands() != 2 && MD->getNumOperands() != 3)
    return false;

  if (!isa<MDString>(MD->getOperand(0)))
    return false;

  if (MD->getNumOperands() == 3) {
    auto *Offset = mdconst::dyn_extract<ConstantInt>(MD->getOperand(2));
    if (!(Offset && Offset->isZero() && isa<MDString>(MD->getOperand(0))))
      return false;
  }

  auto *Parent = dyn_cast_or_null<MDNode>(MD->getOperand(1));
  return Parent && Visited.insert(Parent).second &&
         (IsRootTBAANode(Parent) || IsScalarTBAANodeImpl(Parent, Visited));
}

bool TBAAVerifier::isValidScalarTBAANode(const MDNode *MD) {
  auto ResultIt = TBAAScalarNodes.find(MD);
  if (ResultIt != TBAAScalarNodes.end())
    return ResultIt->second;

  SmallPtrSet<const MDNode *, 4> Visited;
  bool Result = IsScalarTBAANodeImpl(MD, Visited);
  auto InsertResult = TBAAScalarNodes.insert({MD, Result});
  (void)InsertResult;
  assert(InsertResult.second && "Just checked!");

  return Result;
}

/// Returns the field node at the offset \p Offset in \p BaseNode.  Update \p
/// Offset in place to be the offset within the field node returned.
///
/// We assume we've okayed \p BaseNode via \c verifyTBAABaseNode.
MDNode *TBAAVerifier::getFieldNodeFromTBAABaseNode(const Instruction *I,
                                                   const MDNode *BaseNode,
                                                   APInt &Offset,
                                                   bool IsNewFormat) {
  assert(BaseNode->getNumOperands() >= 2 && "Invalid base node!");

  // Scalar nodes have only one possible "field" -- their parent in the access
  // hierarchy.  Offset must be zero at this point, but our caller is supposed
  // to check that.
  if (BaseNode->getNumOperands() == 2)
    return cast<MDNode>(BaseNode->getOperand(1));

  unsigned FirstFieldOpNo = IsNewFormat ? 3 : 1;
  unsigned NumOpsPerField = IsNewFormat ? 3 : 2;
  for (unsigned Idx = FirstFieldOpNo; Idx < BaseNode->getNumOperands();
           Idx += NumOpsPerField) {
    auto *OffsetEntryCI =
        mdconst::extract<ConstantInt>(BaseNode->getOperand(Idx + 1));
    if (OffsetEntryCI->getValue().ugt(Offset)) {
      if (Idx == FirstFieldOpNo) {
        CheckFailed("Could not find TBAA parent in struct type node", I,
                    BaseNode, &Offset);
        return nullptr;
      }

      unsigned PrevIdx = Idx - NumOpsPerField;
      auto *PrevOffsetEntryCI =
          mdconst::extract<ConstantInt>(BaseNode->getOperand(PrevIdx + 1));
      Offset -= PrevOffsetEntryCI->getValue();
      return cast<MDNode>(BaseNode->getOperand(PrevIdx));
    }
  }

  unsigned LastIdx = BaseNode->getNumOperands() - NumOpsPerField;
  auto *LastOffsetEntryCI = mdconst::extract<ConstantInt>(
      BaseNode->getOperand(LastIdx + 1));
  Offset -= LastOffsetEntryCI->getValue();
  return cast<MDNode>(BaseNode->getOperand(LastIdx));
}

static bool isNewFormatTBAATypeNode(llvm::MDNode *Type) {
  if (!Type || Type->getNumOperands() < 3)
    return false;

  // In the new format type nodes shall have a reference to the parent type as
  // its first operand.
  return isa_and_nonnull<MDNode>(Type->getOperand(0));
}

bool TBAAVerifier::visitTBAAMetadata(const Instruction *I, const MDNode *MD) {
  CheckTBAA(MD->getNumOperands() > 0, "TBAA metadata cannot have 0 operands", I,
            MD);

  if (I)
    CheckTBAA(isa<LoadInst>(I) || isa<StoreInst>(I) || isa<CallInst>(I) ||
                  isa<VAArgInst>(I) || isa<AtomicRMWInst>(I) ||
                  isa<AtomicCmpXchgInst>(I),
              "This instruction shall not have a TBAA access tag!", I);

  bool IsStructPathTBAA =
      isa<MDNode>(MD->getOperand(0)) && MD->getNumOperands() >= 3;

  CheckTBAA(IsStructPathTBAA,
            "Old-style TBAA is no longer allowed, use struct-path TBAA instead",
            I);

  MDNode *BaseNode = dyn_cast_or_null<MDNode>(MD->getOperand(0));
  MDNode *AccessType = dyn_cast_or_null<MDNode>(MD->getOperand(1));

  bool IsNewFormat = isNewFormatTBAATypeNode(AccessType);

  if (IsNewFormat) {
    CheckTBAA(MD->getNumOperands() == 4 || MD->getNumOperands() == 5,
              "Access tag metadata must have either 4 or 5 operands", I, MD);
  } else {
    CheckTBAA(MD->getNumOperands() < 5,
              "Struct tag metadata must have either 3 or 4 operands", I, MD);
  }

  // Check the access size field.
  if (IsNewFormat) {
    auto *AccessSizeNode = mdconst::dyn_extract_or_null<ConstantInt>(
        MD->getOperand(3));
    CheckTBAA(AccessSizeNode, "Access size field must be a constant", I, MD);
  }

  // Check the immutability flag.
  unsigned ImmutabilityFlagOpNo = IsNewFormat ? 4 : 3;
  if (MD->getNumOperands() == ImmutabilityFlagOpNo + 1) {
    auto *IsImmutableCI = mdconst::dyn_extract_or_null<ConstantInt>(
        MD->getOperand(ImmutabilityFlagOpNo));
    CheckTBAA(IsImmutableCI,
              "Immutability tag on struct tag metadata must be a constant", I,
              MD);
    CheckTBAA(
        IsImmutableCI->isZero() || IsImmutableCI->isOne(),
        "Immutability part of the struct tag metadata must be either 0 or 1", I,
        MD);
  }

  CheckTBAA(BaseNode && AccessType,
            "Malformed struct tag metadata: base and access-type "
            "should be non-null and point to Metadata nodes",
            I, MD, BaseNode, AccessType);

  if (!IsNewFormat) {
    CheckTBAA(isValidScalarTBAANode(AccessType),
              "Access type node must be a valid scalar type", I, MD,
              AccessType);
  }

  auto *OffsetCI = mdconst::dyn_extract_or_null<ConstantInt>(MD->getOperand(2));
  CheckTBAA(OffsetCI, "Offset must be constant integer", I, MD);

  APInt Offset = OffsetCI->getValue();
  bool SeenAccessTypeInPath = false;

  SmallPtrSet<MDNode *, 4> StructPath;

  for (/* empty */; BaseNode && !IsRootTBAANode(BaseNode);
       BaseNode =
           getFieldNodeFromTBAABaseNode(I, BaseNode, Offset, IsNewFormat)) {
    if (!StructPath.insert(BaseNode).second) {
      CheckFailed("Cycle detected in struct path", I, MD);
      return false;
    }

    bool Invalid;
    unsigned BaseNodeBitWidth;
    std::tie(Invalid, BaseNodeBitWidth) =
        verifyTBAABaseNode(I, BaseNode, IsNewFormat);

    // If the base node is invalid in itself, then we've already printed all the
    // errors we wanted to print.
    if (Invalid)
      return false;

    SeenAccessTypeInPath |= BaseNode == AccessType;

    if (isValidScalarTBAANode(BaseNode) || BaseNode == AccessType)
      CheckTBAA(Offset == 0, "Offset not zero at the point of scalar access", I,
                MD, &Offset);

    CheckTBAA(BaseNodeBitWidth == Offset.getBitWidth() ||
                  (BaseNodeBitWidth == 0 && Offset == 0) ||
                  (IsNewFormat && BaseNodeBitWidth == ~0u),
              "Access bit-width not the same as description bit-width", I, MD,
              BaseNodeBitWidth, Offset.getBitWidth());

    if (IsNewFormat && SeenAccessTypeInPath)
      break;
  }

  CheckTBAA(SeenAccessTypeInPath, "Did not see access type in access path!", I,
            MD);
  return true;
}

char VerifierLegacyPass::ID = 0;
INITIALIZE_PASS(VerifierLegacyPass, "verify", "Module Verifier", false, false)

FunctionPass *llvm::createVerifierPass(bool FatalErrors) {
  return new VerifierLegacyPass(FatalErrors);
}

AnalysisKey VerifierAnalysis::Key;
VerifierAnalysis::Result VerifierAnalysis::run(Module &M,
                                               ModuleAnalysisManager &) {
  Result Res;
  Res.IRBroken = llvm::verifyModule(M, &dbgs(), &Res.DebugInfoBroken);
  return Res;
}

VerifierAnalysis::Result VerifierAnalysis::run(Function &F,
                                               FunctionAnalysisManager &) {
  return { llvm::verifyFunction(F, &dbgs()), false };
}

PreservedAnalyses VerifierPass::run(Module &M, ModuleAnalysisManager &AM) {
  auto Res = AM.getResult<VerifierAnalysis>(M);
  if (FatalErrors && (Res.IRBroken || Res.DebugInfoBroken))
    report_fatal_error("Broken module found, compilation aborted!");

  return PreservedAnalyses::all();
}

PreservedAnalyses VerifierPass::run(Function &F, FunctionAnalysisManager &AM) {
  auto res = AM.getResult<VerifierAnalysis>(F);
  if (res.IRBroken && FatalErrors)
    report_fatal_error("Broken function found, compilation aborted!");

  return PreservedAnalyses::all();
}<|MERGE_RESOLUTION|>--- conflicted
+++ resolved
@@ -543,10 +543,7 @@
   void visitAliasScopeListMetadata(const MDNode *MD);
   void visitAccessGroupMetadata(const MDNode *MD);
   void visitCapturesMetadata(Instruction &I, const MDNode *Captures);
-<<<<<<< HEAD
-=======
   void visitAllocTokenMetadata(Instruction &I, MDNode *MD);
->>>>>>> 54c4ef26
 
   template <class Ty> bool isValidMetadataArray(const MDTuple &N);
 #define HANDLE_SPECIALIZED_MDNODE_LEAF(CLASS) void visit##CLASS(const CLASS &N);
@@ -5402,8 +5399,6 @@
   }
 }
 
-<<<<<<< HEAD
-=======
 void Verifier::visitAllocTokenMetadata(Instruction &I, MDNode *MD) {
   Check(isa<CallBase>(I), "!alloc_token should only exist on calls", &I);
   Check(MD->getNumOperands() == 2, "!alloc_token must have 2 operands", MD);
@@ -5412,7 +5407,6 @@
         "expected integer constant", MD);
 }
 
->>>>>>> 54c4ef26
 /// verifyInstruction - Verify that an instruction is well formed.
 ///
 void Verifier::visitInstruction(Instruction &I) {
@@ -5643,12 +5637,9 @@
   if (MDNode *Captures = I.getMetadata(LLVMContext::MD_captures))
     visitCapturesMetadata(I, Captures);
 
-<<<<<<< HEAD
-=======
   if (MDNode *MD = I.getMetadata(LLVMContext::MD_alloc_token))
     visitAllocTokenMetadata(I, MD);
 
->>>>>>> 54c4ef26
   if (MDNode *N = I.getDebugLoc().getAsMDNode()) {
     CheckDI(isa<DILocation>(N), "invalid !dbg metadata attachment", &I, N);
     visitMDNode(*N, AreDebugLocsAllowed::Yes);
