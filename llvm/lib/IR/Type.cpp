--- conflicted
+++ resolved
@@ -989,11 +989,7 @@
         Ty->getIntParameter(0);
     return TargetTypeInfo(
         ScalableVectorType::get(Type::getInt8Ty(C), TotalNumElts),
-<<<<<<< HEAD
-        TargetExtType::CanBeLocal);
-=======
         TargetExtType::CanBeLocal, TargetExtType::HasZeroInit);
->>>>>>> 93e44d24
   }
 
   // DirectX resources
