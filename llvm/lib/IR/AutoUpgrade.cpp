--- conflicted
+++ resolved
@@ -1033,15 +1033,10 @@
         break; // No other 'amdgcn.atomic.*'
       }
 
-<<<<<<< HEAD
-      if (Name.starts_with("ds.fadd")) {
-        // Replaced with atomicrmw fadd, so there's no new declaration.
-=======
       if (Name.starts_with("ds.fadd") || Name.starts_with("ds.fmin") ||
           Name.starts_with("ds.fmax")) {
         // Replaced with atomicrmw fadd/fmin/fmax, so there's no new
         // declaration.
->>>>>>> 4fe5a3cc
         NewFn = nullptr;
         return true;
       }
@@ -2348,11 +2343,8 @@
   AtomicRMWInst::BinOp RMWOp =
       StringSwitch<AtomicRMWInst::BinOp>(Name)
           .StartsWith("ds.fadd", AtomicRMWInst::FAdd)
-<<<<<<< HEAD
-=======
           .StartsWith("ds.fmin", AtomicRMWInst::FMin)
           .StartsWith("ds.fmax", AtomicRMWInst::FMax)
->>>>>>> 4fe5a3cc
           .StartsWith("atomic.inc.", AtomicRMWInst::UIncWrap)
           .StartsWith("atomic.dec.", AtomicRMWInst::UDecWrap);
 
@@ -2361,24 +2353,14 @@
     return nullptr;
 
   Value *Ptr = CI->getArgOperand(0);
-<<<<<<< HEAD
-  if (!isa<PointerType>(Ptr->getType())) // Malformed.
+  PointerType *PtrTy = dyn_cast<PointerType>(Ptr->getType());
+  if (!PtrTy) // Malformed.
     return nullptr;
 
   Value *Val = CI->getArgOperand(1);
   if (Val->getType() != CI->getType()) // Malformed.
     return nullptr;
 
-=======
-  PointerType *PtrTy = dyn_cast<PointerType>(Ptr->getType());
-  if (!PtrTy) // Malformed.
-    return nullptr;
-
-  Value *Val = CI->getArgOperand(1);
-  if (Val->getType() != CI->getType()) // Malformed.
-    return nullptr;
-
->>>>>>> 4fe5a3cc
   ConstantInt *OrderArg = nullptr;
   bool IsVolatile = false;
 
@@ -2418,14 +2400,11 @@
   AtomicRMWInst *RMW =
       Builder.CreateAtomicRMW(RMWOp, Ptr, Val, std::nullopt, Order, SSID);
 
-<<<<<<< HEAD
-=======
   if (PtrTy->getAddressSpace() != 3) {
     RMW->setMetadata("amdgpu.no.fine.grained.memory",
                      MDNode::get(F->getContext(), {}));
   }
 
->>>>>>> 4fe5a3cc
   if (IsVolatile)
     RMW->setVolatile(true);
 
