--- conflicted
+++ resolved
@@ -1319,8 +1319,6 @@
           return true;
         }
       }
-<<<<<<< HEAD
-=======
 
       // Upgrade Distributed Shared Memory Intrinsics
       Intrinsic::ID IID = shouldUpgradeNVPTXSharedClusterIntrinsic(F, Name);
@@ -1330,7 +1328,6 @@
         return true;
       }
 
->>>>>>> 3d04da5b
       // The following nvvm intrinsics correspond exactly to an LLVM idiom, but
       // not to an intrinsic alone.  We expand them in UpgradeIntrinsicCall.
       //
