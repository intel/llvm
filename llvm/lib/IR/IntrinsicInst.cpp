//===-- IntrinsicInst.cpp - Intrinsic Instruction Wrappers ---------------===//
//
// Part of the LLVM Project, under the Apache License v2.0 with LLVM Exceptions.
// See https://llvm.org/LICENSE.txt for license information.
// SPDX-License-Identifier: Apache-2.0 WITH LLVM-exception
//
//===----------------------------------------------------------------------===//
//
// This file implements methods that make it really easy to deal with intrinsic
// functions.
//
// All intrinsic function calls are instances of the call instruction, so these
// are all subclasses of the CallInst class.  Note that none of these classes
// has state or virtual methods, which is an important part of this gross/neat
// hack working.
//
// In some cases, arguments to intrinsics need to be generic and are defined as
// type pointer to empty struct { }*.  To access the real item of interest the
// cast instruction needs to be stripped away.
//
//===----------------------------------------------------------------------===//

#include "llvm/IR/IntrinsicInst.h"
#include "llvm/ADT/StringSwitch.h"
#include "llvm/IR/Constants.h"
#include "llvm/IR/DebugInfoMetadata.h"
#include "llvm/IR/Metadata.h"
#include "llvm/IR/Module.h"
#include "llvm/IR/Operator.h"
#include "llvm/IR/PatternMatch.h"
#include "llvm/IR/Statepoint.h"
#include <optional>
#include <string>

using namespace llvm;

bool IntrinsicInst::mayLowerToFunctionCall(Intrinsic::ID IID) {
  switch (IID) {
  case Intrinsic::objc_autorelease:
  case Intrinsic::objc_autoreleasePoolPop:
  case Intrinsic::objc_autoreleasePoolPush:
  case Intrinsic::objc_autoreleaseReturnValue:
  case Intrinsic::objc_copyWeak:
  case Intrinsic::objc_destroyWeak:
  case Intrinsic::objc_initWeak:
  case Intrinsic::objc_loadWeak:
  case Intrinsic::objc_loadWeakRetained:
  case Intrinsic::objc_moveWeak:
  case Intrinsic::objc_release:
  case Intrinsic::objc_retain:
  case Intrinsic::objc_retainAutorelease:
  case Intrinsic::objc_retainAutoreleaseReturnValue:
  case Intrinsic::objc_retainAutoreleasedReturnValue:
  case Intrinsic::objc_retainBlock:
  case Intrinsic::objc_storeStrong:
  case Intrinsic::objc_storeWeak:
  case Intrinsic::objc_unsafeClaimAutoreleasedReturnValue:
  case Intrinsic::objc_retainedObject:
  case Intrinsic::objc_unretainedObject:
  case Intrinsic::objc_unretainedPointer:
  case Intrinsic::objc_retain_autorelease:
  case Intrinsic::objc_sync_enter:
  case Intrinsic::objc_sync_exit:
    return true;
  default:
    return false;
  }
}

//===----------------------------------------------------------------------===//
/// DbgVariableIntrinsic - This is the common base class for debug info
/// intrinsics for variables.
///

iterator_range<location_op_iterator> RawLocationWrapper::location_ops() const {
  Metadata *MD = getRawLocation();
  assert(MD && "First operand of DbgVariableIntrinsic should be non-null.");
  // If operand is ValueAsMetadata, return a range over just that operand.
  if (auto *VAM = dyn_cast<ValueAsMetadata>(MD)) {
    return {location_op_iterator(VAM), location_op_iterator(VAM + 1)};
  }
  // If operand is DIArgList, return a range over its args.
  if (auto *AL = dyn_cast<DIArgList>(MD))
    return {location_op_iterator(AL->args_begin()),
            location_op_iterator(AL->args_end())};
  // Operand must be an empty metadata tuple, so return empty iterator.
  return {location_op_iterator(static_cast<ValueAsMetadata *>(nullptr)),
          location_op_iterator(static_cast<ValueAsMetadata *>(nullptr))};
}

iterator_range<location_op_iterator>
DbgVariableIntrinsic::location_ops() const {
  return getWrappedLocation().location_ops();
}

Value *DbgVariableIntrinsic::getVariableLocationOp(unsigned OpIdx) const {
  return getWrappedLocation().getVariableLocationOp(OpIdx);
}

Value *RawLocationWrapper::getVariableLocationOp(unsigned OpIdx) const {
  Metadata *MD = getRawLocation();
  assert(MD && "First operand of DbgVariableIntrinsic should be non-null.");
  if (auto *AL = dyn_cast<DIArgList>(MD))
    return AL->getArgs()[OpIdx]->getValue();
  if (isa<MDNode>(MD))
    return nullptr;
  assert(
      isa<ValueAsMetadata>(MD) &&
      "Attempted to get location operand from DbgVariableIntrinsic with none.");
  auto *V = cast<ValueAsMetadata>(MD);
  assert(OpIdx == 0 && "Operand Index must be 0 for a debug intrinsic with a "
                       "single location operand.");
  return V->getValue();
}

static ValueAsMetadata *getAsMetadata(Value *V) {
  return isa<MetadataAsValue>(V) ? dyn_cast<ValueAsMetadata>(
                                       cast<MetadataAsValue>(V)->getMetadata())
                                 : ValueAsMetadata::get(V);
}

void DbgVariableIntrinsic::replaceVariableLocationOp(Value *OldValue,
                                                     Value *NewValue,
                                                     bool AllowEmpty) {
  // If OldValue is used as the address part of a dbg.assign intrinsic replace
  // it with NewValue and return true.
  auto ReplaceDbgAssignAddress = [this, OldValue, NewValue]() -> bool {
    auto *DAI = dyn_cast<DbgAssignIntrinsic>(this);
    if (!DAI || OldValue != DAI->getAddress())
      return false;
    DAI->setAddress(NewValue);
    return true;
  };
  bool DbgAssignAddrReplaced = ReplaceDbgAssignAddress();
  (void)DbgAssignAddrReplaced;

  assert(NewValue && "Values must be non-null");
  auto Locations = location_ops();
  auto OldIt = find(Locations, OldValue);
  if (OldIt == Locations.end()) {
    if (AllowEmpty || DbgAssignAddrReplaced)
      return;
    assert(DbgAssignAddrReplaced &&
           "OldValue must be dbg.assign addr if unused in DIArgList");
    return;
  }

  assert(OldIt != Locations.end() && "OldValue must be a current location");
  if (!hasArgList()) {
    Value *NewOperand = isa<MetadataAsValue>(NewValue)
                            ? NewValue
                            : MetadataAsValue::get(
                                  getContext(), ValueAsMetadata::get(NewValue));
    return setArgOperand(0, NewOperand);
  }
  SmallVector<ValueAsMetadata *, 4> MDs;
  ValueAsMetadata *NewOperand = getAsMetadata(NewValue);
  for (auto *VMD : Locations)
    MDs.push_back(VMD == *OldIt ? NewOperand : getAsMetadata(VMD));
  setArgOperand(
      0, MetadataAsValue::get(getContext(), DIArgList::get(getContext(), MDs)));
}
void DbgVariableIntrinsic::replaceVariableLocationOp(unsigned OpIdx,
                                                     Value *NewValue) {
  assert(OpIdx < getNumVariableLocationOps() && "Invalid Operand Index");
  if (!hasArgList()) {
    Value *NewOperand = isa<MetadataAsValue>(NewValue)
                            ? NewValue
                            : MetadataAsValue::get(
                                  getContext(), ValueAsMetadata::get(NewValue));
    return setArgOperand(0, NewOperand);
  }
  SmallVector<ValueAsMetadata *, 4> MDs;
  ValueAsMetadata *NewOperand = getAsMetadata(NewValue);
  for (unsigned Idx = 0; Idx < getNumVariableLocationOps(); ++Idx)
    MDs.push_back(Idx == OpIdx ? NewOperand
                               : getAsMetadata(getVariableLocationOp(Idx)));
  setArgOperand(
      0, MetadataAsValue::get(getContext(), DIArgList::get(getContext(), MDs)));
}

void DbgVariableIntrinsic::addVariableLocationOps(ArrayRef<Value *> NewValues,
                                                  DIExpression *NewExpr) {
  assert(NewExpr->hasAllLocationOps(getNumVariableLocationOps() +
                                    NewValues.size()) &&
         "NewExpr for debug variable intrinsic does not reference every "
         "location operand.");
  assert(!is_contained(NewValues, nullptr) && "New values must be non-null");
  setArgOperand(2, MetadataAsValue::get(getContext(), NewExpr));
  SmallVector<ValueAsMetadata *, 4> MDs;
  for (auto *VMD : location_ops())
    MDs.push_back(getAsMetadata(VMD));
  for (auto *VMD : NewValues)
    MDs.push_back(getAsMetadata(VMD));
  setArgOperand(
      0, MetadataAsValue::get(getContext(), DIArgList::get(getContext(), MDs)));
}

std::optional<uint64_t> DbgVariableIntrinsic::getFragmentSizeInBits() const {
  if (auto Fragment = getExpression()->getFragmentInfo())
    return Fragment->SizeInBits;
  return getVariable()->getSizeInBits();
}

Value *DbgAssignIntrinsic::getAddress() const {
  auto *MD = getRawAddress();
  if (auto *V = dyn_cast<ValueAsMetadata>(MD))
    return V->getValue();

  // When the value goes to null, it gets replaced by an empty MDNode.
  assert(!cast<MDNode>(MD)->getNumOperands() && "Expected an empty MDNode");
  return nullptr;
}

void DbgAssignIntrinsic::setAssignId(DIAssignID *New) {
  setOperand(OpAssignID, MetadataAsValue::get(getContext(), New));
}

void DbgAssignIntrinsic::setAddress(Value *V) {
  setOperand(OpAddress,
             MetadataAsValue::get(getContext(), ValueAsMetadata::get(V)));
}

void DbgAssignIntrinsic::setKillAddress() {
  if (isKillAddress())
    return;
  setAddress(PoisonValue::get(getAddress()->getType()));
}

bool DbgAssignIntrinsic::isKillAddress() const {
  Value *Addr = getAddress();
  return !Addr || isa<UndefValue>(Addr);
}

void DbgAssignIntrinsic::setValue(Value *V) {
  setOperand(OpValue,
             MetadataAsValue::get(getContext(), ValueAsMetadata::get(V)));
}

ConstantInt *InstrProfCntrInstBase::getNumCounters() const {
  if (InstrProfValueProfileInst::classof(this))
    llvm_unreachable("InstrProfValueProfileInst does not have counters!");
  return cast<ConstantInt>(const_cast<Value *>(getArgOperand(2)));
}

ConstantInt *InstrProfCntrInstBase::getIndex() const {
  if (InstrProfValueProfileInst::classof(this))
    llvm_unreachable("Please use InstrProfValueProfileInst::getIndex()");
  return cast<ConstantInt>(const_cast<Value *>(getArgOperand(3)));
}

void InstrProfCntrInstBase::setIndex(uint32_t Idx) {
  assert(isa<InstrProfCntrInstBase>(this));
  setArgOperand(3, ConstantInt::get(Type::getInt32Ty(getContext()), Idx));
}

Value *InstrProfIncrementInst::getStep() const {
  if (InstrProfIncrementInstStep::classof(this)) {
    return const_cast<Value *>(getArgOperand(4));
  }
  const Module *M = getModule();
  LLVMContext &Context = M->getContext();
  return ConstantInt::get(Type::getInt64Ty(Context), 1);
}

Type::TypeID FPBuiltinIntrinsic::getBaseTypeID() const {
  // All currently supported FP builtins are characterized by the type of their
  // first argument. Since llvm.fpbuiltin.sincos doesn't return a value, using
  // the type of the first argument is the most consistent technique.
  Type *OperandTy = getArgOperand(0)->getType();
  assert((OperandTy->isFloatingPointTy() ||
          (OperandTy->isVectorTy() &&
           OperandTy->getScalarType()->isFloatingPointTy())) &&
         "Unexpected type for floating point builtin intrinsic!");
  return OperandTy->getScalarType()->getTypeID();
}

ElementCount FPBuiltinIntrinsic::getElementCount() const {
  Type *OperandTy = getArgOperand(0)->getType();
  assert((OperandTy->isFloatingPointTy() ||
          (OperandTy->isVectorTy() &&
           OperandTy->getScalarType()->isFloatingPointTy())) &&
         "Unexpected type for floating point builtin intrinsic!");
  if (auto *VecTy = dyn_cast<VectorType>(OperandTy))
    return VecTy->getElementCount();
  return ElementCount::getFixed(1);
}

const std::string FPBuiltinIntrinsic::FPBUILTIN_PREFIX = "fpbuiltin-";
const std::string FPBuiltinIntrinsic::FPBUILTIN_MAX_ERROR =
    "fpbuiltin-max-error";

std::optional<float> FPBuiltinIntrinsic::getRequiredAccuracy() const {
  if (!hasFnAttr(FPBUILTIN_MAX_ERROR))
    return std::nullopt;
  // This should be a string attribute with a floating-point value
  // If it isn't the IR verifier should report the problem. Here
  // we handle that as if the attribute were absent.
  // TODO: Create Attribute::getValueAsDouble()?
  double Accuracy;
  // getAsDouble returns false if it succeeds
  if (getFnAttr(FPBUILTIN_MAX_ERROR).getValueAsString().getAsDouble(Accuracy))
    return std::nullopt;
  return (float)Accuracy;
}

bool FPBuiltinIntrinsic::hasUnrecognizedFPAttrs(
    const StringSet<> recognizedAttrs) const {
  AttributeSet FnAttrs = getAttributes().getFnAttrs();
  for (const Attribute &Attr : FnAttrs) {
    if (!Attr.isStringAttribute())
      continue;
    auto AttrStr = Attr.getKindAsString();
    if (!AttrStr.starts_with(FPBUILTIN_PREFIX))
      continue;
    if (!recognizedAttrs.contains(AttrStr))
      return true;
  }
  return false;
}

bool FPBuiltinIntrinsic::classof(const IntrinsicInst *I) {
  switch (I->getIntrinsicID()) {
#define OPERATION(NAME, INTRINSIC) case Intrinsic::INTRINSIC:
#include "llvm/IR/FPBuiltinOps.def"
    return true;
  default:
    return false;
  }
}

Value *InstrProfCallsite::getCallee() const {
  if (isa<InstrProfCallsite>(this))
    return getArgOperand(4);
  return nullptr;
}

void InstrProfCallsite::setCallee(Value *Callee) {
  assert(isa<InstrProfCallsite>(this));
  setArgOperand(4, Callee);
}

std::optional<RoundingMode> ConstrainedFPIntrinsic::getRoundingMode() const {
  unsigned NumOperands = arg_size();
  Metadata *MD = nullptr;
  auto *MAV = dyn_cast<MetadataAsValue>(getArgOperand(NumOperands - 2));
  if (MAV)
    MD = MAV->getMetadata();
  if (!MD || !isa<MDString>(MD))
    return std::nullopt;
  return convertStrToRoundingMode(cast<MDString>(MD)->getString());
}

std::optional<fp::ExceptionBehavior>
ConstrainedFPIntrinsic::getExceptionBehavior() const {
  unsigned NumOperands = arg_size();
  Metadata *MD = nullptr;
  auto *MAV = dyn_cast<MetadataAsValue>(getArgOperand(NumOperands - 1));
  if (MAV)
    MD = MAV->getMetadata();
  if (!MD || !isa<MDString>(MD))
    return std::nullopt;
  return convertStrToExceptionBehavior(cast<MDString>(MD)->getString());
}

bool ConstrainedFPIntrinsic::isDefaultFPEnvironment() const {
  std::optional<fp::ExceptionBehavior> Except = getExceptionBehavior();
  if (Except) {
    if (*Except != fp::ebIgnore)
      return false;
  }

  std::optional<RoundingMode> Rounding = getRoundingMode();
  if (Rounding) {
    if (*Rounding != RoundingMode::NearestTiesToEven)
      return false;
  }

  return true;
}

static FCmpInst::Predicate getFPPredicateFromMD(const Value *Op) {
  Metadata *MD = cast<MetadataAsValue>(Op)->getMetadata();
  if (!MD || !isa<MDString>(MD))
    return FCmpInst::BAD_FCMP_PREDICATE;
  return StringSwitch<FCmpInst::Predicate>(cast<MDString>(MD)->getString())
      .Case("oeq", FCmpInst::FCMP_OEQ)
      .Case("ogt", FCmpInst::FCMP_OGT)
      .Case("oge", FCmpInst::FCMP_OGE)
      .Case("olt", FCmpInst::FCMP_OLT)
      .Case("ole", FCmpInst::FCMP_OLE)
      .Case("one", FCmpInst::FCMP_ONE)
      .Case("ord", FCmpInst::FCMP_ORD)
      .Case("uno", FCmpInst::FCMP_UNO)
      .Case("ueq", FCmpInst::FCMP_UEQ)
      .Case("ugt", FCmpInst::FCMP_UGT)
      .Case("uge", FCmpInst::FCMP_UGE)
      .Case("ult", FCmpInst::FCMP_ULT)
      .Case("ule", FCmpInst::FCMP_ULE)
      .Case("une", FCmpInst::FCMP_UNE)
      .Default(FCmpInst::BAD_FCMP_PREDICATE);
}

FCmpInst::Predicate ConstrainedFPCmpIntrinsic::getPredicate() const {
  return getFPPredicateFromMD(getArgOperand(2));
}

unsigned ConstrainedFPIntrinsic::getNonMetadataArgCount() const {
  // All constrained fp intrinsics have "fpexcept" metadata.
  unsigned NumArgs = arg_size() - 1;

  // Some intrinsics have "round" metadata.
  if (Intrinsic::hasConstrainedFPRoundingModeOperand(getIntrinsicID()))
    NumArgs -= 1;

  // Compare intrinsics take their predicate as metadata.
  if (isa<ConstrainedFPCmpIntrinsic>(this))
    NumArgs -= 1;

  return NumArgs;
}

bool ConstrainedFPIntrinsic::classof(const IntrinsicInst *I) {
  return Intrinsic::isConstrainedFPIntrinsic(I->getIntrinsicID());
}

ElementCount VPIntrinsic::getStaticVectorLength() const {
  auto GetVectorLengthOfType = [](const Type *T) -> ElementCount {
    const auto *VT = cast<VectorType>(T);
    auto ElemCount = VT->getElementCount();
    return ElemCount;
  };

  Value *VPMask = getMaskParam();
  if (!VPMask) {
    assert((getIntrinsicID() == Intrinsic::vp_merge ||
            getIntrinsicID() == Intrinsic::vp_select) &&
           "Unexpected VP intrinsic without mask operand");
    return GetVectorLengthOfType(getType());
  }
  return GetVectorLengthOfType(VPMask->getType());
}

Value *VPIntrinsic::getMaskParam() const {
  if (auto MaskPos = getMaskParamPos(getIntrinsicID()))
    return getArgOperand(*MaskPos);
  return nullptr;
}

void VPIntrinsic::setMaskParam(Value *NewMask) {
  auto MaskPos = getMaskParamPos(getIntrinsicID());
  setArgOperand(*MaskPos, NewMask);
}

Value *VPIntrinsic::getVectorLengthParam() const {
  if (auto EVLPos = getVectorLengthParamPos(getIntrinsicID()))
    return getArgOperand(*EVLPos);
  return nullptr;
}

void VPIntrinsic::setVectorLengthParam(Value *NewEVL) {
  auto EVLPos = getVectorLengthParamPos(getIntrinsicID());
  setArgOperand(*EVLPos, NewEVL);
}

std::optional<unsigned>
VPIntrinsic::getMaskParamPos(Intrinsic::ID IntrinsicID) {
  switch (IntrinsicID) {
  default:
    return std::nullopt;

#define BEGIN_REGISTER_VP_INTRINSIC(VPID, MASKPOS, VLENPOS)                    \
  case Intrinsic::VPID:                                                        \
    return MASKPOS;
#include "llvm/IR/VPIntrinsics.def"
  }
}

std::optional<unsigned>
VPIntrinsic::getVectorLengthParamPos(Intrinsic::ID IntrinsicID) {
  switch (IntrinsicID) {
  default:
    return std::nullopt;

#define BEGIN_REGISTER_VP_INTRINSIC(VPID, MASKPOS, VLENPOS)                    \
  case Intrinsic::VPID:                                                        \
    return VLENPOS;
#include "llvm/IR/VPIntrinsics.def"
  }
}

/// \return the alignment of the pointer used by this load/store/gather or
/// scatter.
MaybeAlign VPIntrinsic::getPointerAlignment() const {
  std::optional<unsigned> PtrParamOpt =
      getMemoryPointerParamPos(getIntrinsicID());
  assert(PtrParamOpt && "no pointer argument!");
  return getParamAlign(*PtrParamOpt);
}

/// \return The pointer operand of this load,store, gather or scatter.
Value *VPIntrinsic::getMemoryPointerParam() const {
  if (auto PtrParamOpt = getMemoryPointerParamPos(getIntrinsicID()))
    return getArgOperand(*PtrParamOpt);
  return nullptr;
}

std::optional<unsigned>
VPIntrinsic::getMemoryPointerParamPos(Intrinsic::ID VPID) {
  switch (VPID) {
  default:
    return std::nullopt;
  case Intrinsic::vp_store:
  case Intrinsic::vp_scatter:
  case Intrinsic::experimental_vp_strided_store:
    return 1;
  case Intrinsic::vp_load:
  case Intrinsic::vp_gather:
  case Intrinsic::experimental_vp_strided_load:
    return 0;
  }
}

/// \return The data (payload) operand of this store or scatter.
Value *VPIntrinsic::getMemoryDataParam() const {
  auto DataParamOpt = getMemoryDataParamPos(getIntrinsicID());
  if (!DataParamOpt)
    return nullptr;
  return getArgOperand(*DataParamOpt);
}

std::optional<unsigned> VPIntrinsic::getMemoryDataParamPos(Intrinsic::ID VPID) {
  switch (VPID) {
  default:
    return std::nullopt;
  case Intrinsic::vp_store:
  case Intrinsic::vp_scatter:
  case Intrinsic::experimental_vp_strided_store:
    return 0;
  }
}

constexpr bool isVPIntrinsic(Intrinsic::ID ID) {
  switch (ID) {
  default:
    break;
#define BEGIN_REGISTER_VP_INTRINSIC(VPID, MASKPOS, VLENPOS)                    \
  case Intrinsic::VPID:                                                        \
    return true;
#include "llvm/IR/VPIntrinsics.def"
  }
  return false;
}

bool VPIntrinsic::isVPIntrinsic(Intrinsic::ID ID) {
  return ::isVPIntrinsic(ID);
}

// Equivalent non-predicated opcode
constexpr static std::optional<unsigned>
getFunctionalOpcodeForVP(Intrinsic::ID ID) {
  switch (ID) {
  default:
    break;
#define BEGIN_REGISTER_VP_INTRINSIC(VPID, ...) case Intrinsic::VPID:
#define VP_PROPERTY_FUNCTIONAL_OPC(OPC) return Instruction::OPC;
#define END_REGISTER_VP_INTRINSIC(VPID) break;
#include "llvm/IR/VPIntrinsics.def"
  }
  return std::nullopt;
}

std::optional<unsigned>
VPIntrinsic::getFunctionalOpcodeForVP(Intrinsic::ID ID) {
  return ::getFunctionalOpcodeForVP(ID);
}

// Equivalent non-predicated intrinsic ID
constexpr static std::optional<Intrinsic::ID>
getFunctionalIntrinsicIDForVP(Intrinsic::ID ID) {
  switch (ID) {
  default:
    break;
#define BEGIN_REGISTER_VP_INTRINSIC(VPID, ...) case Intrinsic::VPID:
#define VP_PROPERTY_FUNCTIONAL_INTRINSIC(INTRIN) return Intrinsic::INTRIN;
#define END_REGISTER_VP_INTRINSIC(VPID) break;
#include "llvm/IR/VPIntrinsics.def"
  }
  return std::nullopt;
}

std::optional<Intrinsic::ID>
VPIntrinsic::getFunctionalIntrinsicIDForVP(Intrinsic::ID ID) {
  return ::getFunctionalIntrinsicIDForVP(ID);
}

constexpr static bool doesVPHaveNoFunctionalEquivalent(Intrinsic::ID ID) {
  switch (ID) {
  default:
    break;
#define BEGIN_REGISTER_VP_INTRINSIC(VPID, ...) case Intrinsic::VPID:
#define VP_PROPERTY_NO_FUNCTIONAL return true;
#define END_REGISTER_VP_INTRINSIC(VPID) break;
#include "llvm/IR/VPIntrinsics.def"
  }
  return false;
}

// All VP intrinsics should have an equivalent non-VP opcode or intrinsic
// defined, or be marked that they don't have one.
#define BEGIN_REGISTER_VP_INTRINSIC(VPID, ...)                                 \
  static_assert(doesVPHaveNoFunctionalEquivalent(Intrinsic::VPID) ||           \
                getFunctionalOpcodeForVP(Intrinsic::VPID) ||                   \
                getFunctionalIntrinsicIDForVP(Intrinsic::VPID));
#include "llvm/IR/VPIntrinsics.def"

// Equivalent non-predicated constrained intrinsic
std::optional<Intrinsic::ID>
VPIntrinsic::getConstrainedIntrinsicIDForVP(Intrinsic::ID ID) {
  switch (ID) {
  default:
    break;
#define BEGIN_REGISTER_VP_INTRINSIC(VPID, ...) case Intrinsic::VPID:
#define VP_PROPERTY_CONSTRAINEDFP(CID) return Intrinsic::CID;
#define END_REGISTER_VP_INTRINSIC(VPID) break;
#include "llvm/IR/VPIntrinsics.def"
  }
  return std::nullopt;
}

Intrinsic::ID VPIntrinsic::getForOpcode(unsigned IROPC) {
  switch (IROPC) {
  default:
    break;

#define BEGIN_REGISTER_VP_INTRINSIC(VPID, ...) break;
#define VP_PROPERTY_FUNCTIONAL_OPC(OPC) case Instruction::OPC:
#define END_REGISTER_VP_INTRINSIC(VPID) return Intrinsic::VPID;
#include "llvm/IR/VPIntrinsics.def"
  }
  return Intrinsic::not_intrinsic;
}

constexpr static Intrinsic::ID getForIntrinsic(Intrinsic::ID Id) {
  if (::isVPIntrinsic(Id))
    return Id;

  switch (Id) {
  default:
    break;
#define BEGIN_REGISTER_VP_INTRINSIC(VPID, ...) break;
#define VP_PROPERTY_FUNCTIONAL_INTRINSIC(INTRIN) case Intrinsic::INTRIN:
#define END_REGISTER_VP_INTRINSIC(VPID) return Intrinsic::VPID;
#include "llvm/IR/VPIntrinsics.def"
  }
  return Intrinsic::not_intrinsic;
}

Intrinsic::ID VPIntrinsic::getForIntrinsic(Intrinsic::ID Id) {
  return ::getForIntrinsic(Id);
}

bool VPIntrinsic::canIgnoreVectorLengthParam() const {
  using namespace PatternMatch;

  ElementCount EC = getStaticVectorLength();

  // No vlen param - no lanes masked-off by it.
  auto *VLParam = getVectorLengthParam();
  if (!VLParam)
    return true;

  // Note that the VP intrinsic causes undefined behavior if the Explicit Vector
  // Length parameter is strictly greater-than the number of vector elements of
  // the operation. This function returns true when this is detected statically
  // in the IR.

  // Check whether "W == vscale * EC.getKnownMinValue()"
  if (EC.isScalable()) {
    // Compare vscale patterns
    uint64_t VScaleFactor;
    if (match(VLParam, m_Mul(m_VScale(), m_ConstantInt(VScaleFactor))))
      return VScaleFactor >= EC.getKnownMinValue();
    return (EC.getKnownMinValue() == 1) && match(VLParam, m_VScale());
  }

  // standard SIMD operation
  const auto *VLConst = dyn_cast<ConstantInt>(VLParam);
  if (!VLConst)
    return false;

  uint64_t VLNum = VLConst->getZExtValue();
  if (VLNum >= EC.getKnownMinValue())
    return true;

  return false;
}

Function *VPIntrinsic::getOrInsertDeclarationForParams(
    Module *M, Intrinsic::ID VPID, Type *ReturnType, ArrayRef<Value *> Params) {
  assert(isVPIntrinsic(VPID) && "not a VP intrinsic");
  Function *VPFunc;
  switch (VPID) {
  default: {
    Type *OverloadTy = Params[0]->getType();
    if (VPReductionIntrinsic::isVPReduction(VPID))
      OverloadTy =
          Params[*VPReductionIntrinsic::getVectorParamPos(VPID)]->getType();

    VPFunc = Intrinsic::getOrInsertDeclaration(M, VPID, OverloadTy);
    break;
  }
  case Intrinsic::vp_trunc:
  case Intrinsic::vp_sext:
  case Intrinsic::vp_zext:
  case Intrinsic::vp_fptoui:
  case Intrinsic::vp_fptosi:
  case Intrinsic::vp_uitofp:
  case Intrinsic::vp_sitofp:
  case Intrinsic::vp_fptrunc:
  case Intrinsic::vp_fpext:
  case Intrinsic::vp_ptrtoint:
  case Intrinsic::vp_inttoptr:
  case Intrinsic::vp_lrint:
  case Intrinsic::vp_llrint:
  case Intrinsic::vp_cttz_elts:
    VPFunc = Intrinsic::getOrInsertDeclaration(
        M, VPID, {ReturnType, Params[0]->getType()});
    break;
  case Intrinsic::vp_is_fpclass:
    VPFunc = Intrinsic::getOrInsertDeclaration(M, VPID, {Params[0]->getType()});
    break;
  case Intrinsic::vp_merge:
  case Intrinsic::vp_select:
    VPFunc = Intrinsic::getOrInsertDeclaration(M, VPID, {Params[1]->getType()});
    break;
  case Intrinsic::vp_load:
    VPFunc = Intrinsic::getOrInsertDeclaration(
        M, VPID, {ReturnType, Params[0]->getType()});
    break;
  case Intrinsic::experimental_vp_strided_load:
    VPFunc = Intrinsic::getOrInsertDeclaration(
        M, VPID, {ReturnType, Params[0]->getType(), Params[1]->getType()});
    break;
  case Intrinsic::vp_gather:
    VPFunc = Intrinsic::getOrInsertDeclaration(
        M, VPID, {ReturnType, Params[0]->getType()});
    break;
  case Intrinsic::vp_store:
    VPFunc = Intrinsic::getOrInsertDeclaration(
        M, VPID, {Params[0]->getType(), Params[1]->getType()});
    break;
  case Intrinsic::experimental_vp_strided_store:
    VPFunc = Intrinsic::getOrInsertDeclaration(
        M, VPID,
        {Params[0]->getType(), Params[1]->getType(), Params[2]->getType()});
    break;
  case Intrinsic::vp_scatter:
    VPFunc = Intrinsic::getOrInsertDeclaration(
        M, VPID, {Params[0]->getType(), Params[1]->getType()});
    break;
  case Intrinsic::experimental_vp_splat:
    VPFunc = Intrinsic::getOrInsertDeclaration(M, VPID, ReturnType);
    break;
  }
  assert(VPFunc && "Could not declare VP intrinsic");
  return VPFunc;
}

bool VPReductionIntrinsic::isVPReduction(Intrinsic::ID ID) {
  switch (ID) {
  case Intrinsic::vp_reduce_add:
  case Intrinsic::vp_reduce_mul:
  case Intrinsic::vp_reduce_and:
  case Intrinsic::vp_reduce_or:
  case Intrinsic::vp_reduce_xor:
  case Intrinsic::vp_reduce_smax:
  case Intrinsic::vp_reduce_smin:
  case Intrinsic::vp_reduce_umax:
  case Intrinsic::vp_reduce_umin:
  case Intrinsic::vp_reduce_fmax:
  case Intrinsic::vp_reduce_fmin:
  case Intrinsic::vp_reduce_fmaximum:
  case Intrinsic::vp_reduce_fminimum:
  case Intrinsic::vp_reduce_fadd:
  case Intrinsic::vp_reduce_fmul:
    return true;
  default:
    return false;
  }
}

bool VPCastIntrinsic::isVPCast(Intrinsic::ID ID) {
  // All of the vp.casts correspond to instructions
  if (std::optional<unsigned> Opc = getFunctionalOpcodeForVP(ID))
    return Instruction::isCast(*Opc);
  return false;
}

bool VPCmpIntrinsic::isVPCmp(Intrinsic::ID ID) {
  switch (ID) {
  default:
    return false;
  case Intrinsic::vp_fcmp:
  case Intrinsic::vp_icmp:
    return true;
  }
}

bool VPBinOpIntrinsic::isVPBinOp(Intrinsic::ID ID) {
  switch (ID) {
  default:
    break;
#define BEGIN_REGISTER_VP_INTRINSIC(VPID, ...) case Intrinsic::VPID:
#define VP_PROPERTY_BINARYOP return true;
#define END_REGISTER_VP_INTRINSIC(VPID) break;
#include "llvm/IR/VPIntrinsics.def"
  }
  return false;
}

static ICmpInst::Predicate getIntPredicateFromMD(const Value *Op) {
  Metadata *MD = cast<MetadataAsValue>(Op)->getMetadata();
  if (!MD || !isa<MDString>(MD))
    return ICmpInst::BAD_ICMP_PREDICATE;
  return StringSwitch<ICmpInst::Predicate>(cast<MDString>(MD)->getString())
      .Case("eq", ICmpInst::ICMP_EQ)
      .Case("ne", ICmpInst::ICMP_NE)
      .Case("ugt", ICmpInst::ICMP_UGT)
      .Case("uge", ICmpInst::ICMP_UGE)
      .Case("ult", ICmpInst::ICMP_ULT)
      .Case("ule", ICmpInst::ICMP_ULE)
      .Case("sgt", ICmpInst::ICMP_SGT)
      .Case("sge", ICmpInst::ICMP_SGE)
      .Case("slt", ICmpInst::ICMP_SLT)
      .Case("sle", ICmpInst::ICMP_SLE)
      .Default(ICmpInst::BAD_ICMP_PREDICATE);
}

CmpInst::Predicate VPCmpIntrinsic::getPredicate() const {
  assert(isVPCmp(getIntrinsicID()));
  return getIntrinsicID() == Intrinsic::vp_fcmp
             ? getFPPredicateFromMD(getArgOperand(2))
             : getIntPredicateFromMD(getArgOperand(2));
}

unsigned VPReductionIntrinsic::getVectorParamPos() const {
  return *VPReductionIntrinsic::getVectorParamPos(getIntrinsicID());
}

unsigned VPReductionIntrinsic::getStartParamPos() const {
  return *VPReductionIntrinsic::getStartParamPos(getIntrinsicID());
}

std::optional<unsigned>
VPReductionIntrinsic::getVectorParamPos(Intrinsic::ID ID) {
  if (isVPReduction(ID))
    return 1;
  return std::nullopt;
}

std::optional<unsigned>
VPReductionIntrinsic::getStartParamPos(Intrinsic::ID ID) {
  if (isVPReduction(ID))
    return 0;
  return std::nullopt;
}

Instruction::BinaryOps BinaryOpIntrinsic::getBinaryOp() const {
  switch (getIntrinsicID()) {
  case Intrinsic::uadd_with_overflow:
  case Intrinsic::sadd_with_overflow:
  case Intrinsic::uadd_sat:
  case Intrinsic::sadd_sat:
    return Instruction::Add;
  case Intrinsic::usub_with_overflow:
  case Intrinsic::ssub_with_overflow:
  case Intrinsic::usub_sat:
  case Intrinsic::ssub_sat:
    return Instruction::Sub;
  case Intrinsic::umul_with_overflow:
  case Intrinsic::smul_with_overflow:
    return Instruction::Mul;
  default:
    llvm_unreachable("Invalid intrinsic");
  }
}

bool BinaryOpIntrinsic::isSigned() const {
  switch (getIntrinsicID()) {
  case Intrinsic::sadd_with_overflow:
  case Intrinsic::ssub_with_overflow:
  case Intrinsic::smul_with_overflow:
  case Intrinsic::sadd_sat:
  case Intrinsic::ssub_sat:
    return true;
  default:
    return false;
  }
}

unsigned BinaryOpIntrinsic::getNoWrapKind() const {
  if (isSigned())
    return OverflowingBinaryOperator::NoSignedWrap;
  else
    return OverflowingBinaryOperator::NoUnsignedWrap;
}

const Value *GCProjectionInst::getStatepoint() const {
  const Value *Token = getArgOperand(0);
  if (isa<UndefValue>(Token))
    return Token;

  // Treat none token as if it was undef here
  if (isa<ConstantTokenNone>(Token))
    return UndefValue::get(Token->getType());

  // This takes care both of relocates for call statepoints and relocates
  // on normal path of invoke statepoint.
  if (!isa<LandingPadInst>(Token))
    return cast<GCStatepointInst>(Token);

  // This relocate is on exceptional path of an invoke statepoint
  const BasicBlock *InvokeBB =
    cast<Instruction>(Token)->getParent()->getUniquePredecessor();

  assert(InvokeBB && "safepoints should have unique landingpads");
  assert(InvokeBB->getTerminator() &&
         "safepoint block should be well formed");

  return cast<GCStatepointInst>(InvokeBB->getTerminator());
}

Value *GCRelocateInst::getBasePtr() const {
  auto Statepoint = getStatepoint();
  if (isa<UndefValue>(Statepoint))
    return UndefValue::get(Statepoint->getType());

  auto *GCInst = cast<GCStatepointInst>(Statepoint);
  if (auto Opt = GCInst->getOperandBundle(LLVMContext::OB_gc_live))
    return *(Opt->Inputs.begin() + getBasePtrIndex());
  return *(GCInst->arg_begin() + getBasePtrIndex());
}

Value *GCRelocateInst::getDerivedPtr() const {
  auto *Statepoint = getStatepoint();
  if (isa<UndefValue>(Statepoint))
    return UndefValue::get(Statepoint->getType());

  auto *GCInst = cast<GCStatepointInst>(Statepoint);
  if (auto Opt = GCInst->getOperandBundle(LLVMContext::OB_gc_live))
    return *(Opt->Inputs.begin() + getDerivedPtrIndex());
  return *(GCInst->arg_begin() + getDerivedPtrIndex());
}

<<<<<<< HEAD
unsigned SYCLAllocaInst::getAddressSpace() const {
  return getType()->getPointerAddressSpace();
}

Value *SYCLAllocaInst::getSizeSymbolicID() const { return getArgOperand(0); }

Value *SYCLAllocaInst::getSizeDefaultValue() const { return getArgOperand(1); }

Value *SYCLAllocaInst::getRTBuffer() const { return getArgOperand(2); }

Type *SYCLAllocaInst::getAllocatedType() const {
  return getFunctionType()->getFunctionParamType(3);
}

Align SYCLAllocaInst::getAlign() const {
  return cast<ConstantInt>(getArgOperand(4))->getAlignValue();
=======
ConvergenceControlInst *ConvergenceControlInst::CreateAnchor(BasicBlock &BB) {
  Module *M = BB.getModule();
  Function *Fn = Intrinsic::getOrInsertDeclaration(
      M, llvm::Intrinsic::experimental_convergence_anchor);
  auto *Call = CallInst::Create(Fn, "", BB.getFirstInsertionPt());
  return cast<ConvergenceControlInst>(Call);
}

ConvergenceControlInst *ConvergenceControlInst::CreateEntry(BasicBlock &BB) {
  Module *M = BB.getModule();
  Function *Fn = Intrinsic::getOrInsertDeclaration(
      M, llvm::Intrinsic::experimental_convergence_entry);
  auto *Call = CallInst::Create(Fn, "", BB.getFirstInsertionPt());
  return cast<ConvergenceControlInst>(Call);
}

ConvergenceControlInst *
ConvergenceControlInst::CreateLoop(BasicBlock &BB,
                                   ConvergenceControlInst *ParentToken) {
  Module *M = BB.getModule();
  Function *Fn = Intrinsic::getOrInsertDeclaration(
      M, llvm::Intrinsic::experimental_convergence_loop);
  llvm::Value *BundleArgs[] = {ParentToken};
  llvm::OperandBundleDef OB("convergencectrl", BundleArgs);
  auto *Call = CallInst::Create(Fn, {}, {OB}, "", BB.getFirstInsertionPt());
  return cast<ConvergenceControlInst>(Call);
>>>>>>> b85e71b9
}<|MERGE_RESOLUTION|>--- conflicted
+++ resolved
@@ -953,7 +953,6 @@
   return *(GCInst->arg_begin() + getDerivedPtrIndex());
 }
 
-<<<<<<< HEAD
 unsigned SYCLAllocaInst::getAddressSpace() const {
   return getType()->getPointerAddressSpace();
 }
@@ -970,7 +969,8 @@
 
 Align SYCLAllocaInst::getAlign() const {
   return cast<ConstantInt>(getArgOperand(4))->getAlignValue();
-=======
+}
+
 ConvergenceControlInst *ConvergenceControlInst::CreateAnchor(BasicBlock &BB) {
   Module *M = BB.getModule();
   Function *Fn = Intrinsic::getOrInsertDeclaration(
@@ -997,5 +997,4 @@
   llvm::OperandBundleDef OB("convergencectrl", BundleArgs);
   auto *Call = CallInst::Create(Fn, {}, {OB}, "", BB.getFirstInsertionPt());
   return cast<ConvergenceControlInst>(Call);
->>>>>>> b85e71b9
 }