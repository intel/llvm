--- conflicted
+++ resolved
@@ -292,7 +292,6 @@
   return ConstantInt::get(Type::getInt64Ty(Context), 1);
 }
 
-<<<<<<< HEAD
 Type::TypeID FPBuiltinIntrinsic::getBaseTypeID() const {
   // All currently supported FP builtins are characterized by the type of their
   // first argument. Since llvm.fpbuiltin.sincos doesn't return a value, using
@@ -357,12 +356,12 @@
   default:
     return false;
   }
-=======
+}
+
 Value *InstrProfCallsite::getCallee() const {
   if (isa<InstrProfCallsite>(this))
     return getArgOperand(4);
   return nullptr;
->>>>>>> ddb67e68
 }
 
 std::optional<RoundingMode> ConstrainedFPIntrinsic::getRoundingMode() const {
