--- conflicted
+++ resolved
@@ -856,13 +856,8 @@
     Metadata *VTableHolder, Metadata *TemplateParams, MDString *Identifier,
     Metadata *Discriminator, Metadata *DataLocation, Metadata *Associated,
     Metadata *Allocated, Metadata *Rank, Metadata *Annotations,
-<<<<<<< HEAD
-    Metadata *Specification, uint32_t NumExtraInhabitants, StorageType Storage,
-    bool ShouldCreate) {
-=======
     Metadata *Specification, uint32_t NumExtraInhabitants, Metadata *BitStride,
     StorageType Storage, bool ShouldCreate) {
->>>>>>> 5eee2751
   assert(isCanonical(Name) && "Expected canonical MDString");
 
   // Keep this in sync with buildODRType.
@@ -890,11 +885,7 @@
     Metadata *Elements, unsigned RuntimeLang, std::optional<uint32_t> EnumKind,
     Metadata *VTableHolder, Metadata *TemplateParams, Metadata *Discriminator,
     Metadata *DataLocation, Metadata *Associated, Metadata *Allocated,
-<<<<<<< HEAD
-    Metadata *Rank, Metadata *Annotations) {
-=======
     Metadata *Rank, Metadata *Annotations, Metadata *BitStride) {
->>>>>>> 5eee2751
   assert(!Identifier.getString().empty() && "Expected valid identifier");
   if (!Context.isODRUniquingDebugTypes())
     return nullptr;
@@ -905,11 +896,7 @@
                AlignInBits, OffsetInBits, Flags, Elements, RuntimeLang,
                EnumKind, VTableHolder, TemplateParams, &Identifier,
                Discriminator, DataLocation, Associated, Allocated, Rank,
-<<<<<<< HEAD
-               Annotations, Specification, NumExtraInhabitants);
-=======
                Annotations, Specification, NumExtraInhabitants, BitStride);
->>>>>>> 5eee2751
   if (CT->getTag() != Tag)
     return nullptr;
 
@@ -941,11 +928,7 @@
     Metadata *Elements, unsigned RuntimeLang, std::optional<uint32_t> EnumKind,
     Metadata *VTableHolder, Metadata *TemplateParams, Metadata *Discriminator,
     Metadata *DataLocation, Metadata *Associated, Metadata *Allocated,
-<<<<<<< HEAD
-    Metadata *Rank, Metadata *Annotations) {
-=======
     Metadata *Rank, Metadata *Annotations, Metadata *BitStride) {
->>>>>>> 5eee2751
   assert(!Identifier.getString().empty() && "Expected valid identifier");
   if (!Context.isODRUniquingDebugTypes())
     return nullptr;
@@ -956,11 +939,7 @@
         AlignInBits, OffsetInBits, Flags, Elements, RuntimeLang, EnumKind,
         VTableHolder, TemplateParams, &Identifier, Discriminator, DataLocation,
         Associated, Allocated, Rank, Annotations, Specification,
-<<<<<<< HEAD
-        NumExtraInhabitants);
-=======
         NumExtraInhabitants, BitStride);
->>>>>>> 5eee2751
   } else {
     if (CT->getTag() != Tag)
       return nullptr;
