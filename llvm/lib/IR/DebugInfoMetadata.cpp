--- conflicted
+++ resolved
@@ -770,23 +770,6 @@
     Metadata *Elements, unsigned RuntimeLang, Metadata *VTableHolder,
     Metadata *TemplateParams, MDString *Identifier, Metadata *Discriminator,
     Metadata *DataLocation, Metadata *Associated, Metadata *Allocated,
-<<<<<<< HEAD
-    Metadata *Rank, Metadata *Annotations, uint32_t NumExtraInhabitants,
-    StorageType Storage, bool ShouldCreate) {
-  assert(isCanonical(Name) && "Expected canonical MDString");
-
-  // Keep this in sync with buildODRType.
-  DEFINE_GETIMPL_LOOKUP(DICompositeType,
-                        (Tag, Name, File, Line, Scope, BaseType, SizeInBits,
-                         AlignInBits, OffsetInBits, Flags, Elements,
-                         RuntimeLang, VTableHolder, TemplateParams, Identifier,
-                         Discriminator, DataLocation, Associated, Allocated,
-                         Rank, Annotations, NumExtraInhabitants));
-  Metadata *Ops[] = {File,          Scope,        Name,           BaseType,
-                     Elements,      VTableHolder, TemplateParams, Identifier,
-                     Discriminator, DataLocation, Associated,     Allocated,
-                     Rank,          Annotations};
-=======
     Metadata *Rank, Metadata *Annotations, Metadata *Specification,
     uint32_t NumExtraInhabitants, StorageType Storage, bool ShouldCreate) {
   assert(isCanonical(Name) && "Expected canonical MDString");
@@ -802,7 +785,6 @@
                      Elements,      VTableHolder, TemplateParams, Identifier,
                      Discriminator, DataLocation, Associated,     Allocated,
                      Rank,          Annotations,  Specification};
->>>>>>> a8d96e15
   DEFINE_GETIMPL_STORE(DICompositeType,
                        (Tag, Line, RuntimeLang, SizeInBits, AlignInBits,
                         OffsetInBits, NumExtraInhabitants, Flags),
@@ -813,18 +795,11 @@
     LLVMContext &Context, MDString &Identifier, unsigned Tag, MDString *Name,
     Metadata *File, unsigned Line, Metadata *Scope, Metadata *BaseType,
     uint64_t SizeInBits, uint32_t AlignInBits, uint64_t OffsetInBits,
-<<<<<<< HEAD
-    uint32_t NumExtraInhabitants, DIFlags Flags, Metadata *Elements,
-    unsigned RuntimeLang, Metadata *VTableHolder, Metadata *TemplateParams,
-    Metadata *Discriminator, Metadata *DataLocation, Metadata *Associated,
-    Metadata *Allocated, Metadata *Rank, Metadata *Annotations) {
-=======
     Metadata *Specification, uint32_t NumExtraInhabitants, DIFlags Flags,
     Metadata *Elements, unsigned RuntimeLang, Metadata *VTableHolder,
     Metadata *TemplateParams, Metadata *Discriminator, Metadata *DataLocation,
     Metadata *Associated, Metadata *Allocated, Metadata *Rank,
     Metadata *Annotations) {
->>>>>>> a8d96e15
   assert(!Identifier.getString().empty() && "Expected valid identifier");
   if (!Context.isODRUniquingDebugTypes())
     return nullptr;
@@ -835,12 +810,7 @@
                AlignInBits, OffsetInBits, Flags, Elements, RuntimeLang,
                VTableHolder, TemplateParams, &Identifier, Discriminator,
                DataLocation, Associated, Allocated, Rank, Annotations,
-<<<<<<< HEAD
-               NumExtraInhabitants);
-
-=======
                Specification, NumExtraInhabitants);
->>>>>>> a8d96e15
   if (CT->getTag() != Tag)
     return nullptr;
 
@@ -868,18 +838,11 @@
     LLVMContext &Context, MDString &Identifier, unsigned Tag, MDString *Name,
     Metadata *File, unsigned Line, Metadata *Scope, Metadata *BaseType,
     uint64_t SizeInBits, uint32_t AlignInBits, uint64_t OffsetInBits,
-<<<<<<< HEAD
-    uint32_t NumExtraInhabitants, DIFlags Flags, Metadata *Elements,
-    unsigned RuntimeLang, Metadata *VTableHolder, Metadata *TemplateParams,
-    Metadata *Discriminator, Metadata *DataLocation, Metadata *Associated,
-    Metadata *Allocated, Metadata *Rank, Metadata *Annotations) {
-=======
     Metadata *Specification, uint32_t NumExtraInhabitants, DIFlags Flags,
     Metadata *Elements, unsigned RuntimeLang, Metadata *VTableHolder,
     Metadata *TemplateParams, Metadata *Discriminator, Metadata *DataLocation,
     Metadata *Associated, Metadata *Allocated, Metadata *Rank,
     Metadata *Annotations) {
->>>>>>> a8d96e15
   assert(!Identifier.getString().empty() && "Expected valid identifier");
   if (!Context.isODRUniquingDebugTypes())
     return nullptr;
@@ -889,11 +852,7 @@
         Context, Tag, Name, File, Line, Scope, BaseType, SizeInBits,
         AlignInBits, OffsetInBits, Flags, Elements, RuntimeLang, VTableHolder,
         TemplateParams, &Identifier, Discriminator, DataLocation, Associated,
-<<<<<<< HEAD
-        Allocated, Rank, Annotations, NumExtraInhabitants);
-=======
         Allocated, Rank, Annotations, Specification, NumExtraInhabitants);
->>>>>>> a8d96e15
   } else {
     if (CT->getTag() != Tag)
       return nullptr;
