//===--- DIBuilder.cpp - Debug Information Builder ------------------------===//
//
// Part of the LLVM Project, under the Apache License v2.0 with LLVM Exceptions.
// See https://llvm.org/LICENSE.txt for license information.
// SPDX-License-Identifier: Apache-2.0 WITH LLVM-exception
//
//===----------------------------------------------------------------------===//
//
// This file implements the DIBuilder.
//
//===----------------------------------------------------------------------===//

#include "llvm/IR/DIBuilder.h"
#include "LLVMContextImpl.h"
#include "llvm/ADT/APInt.h"
#include "llvm/ADT/APSInt.h"
#include "llvm/BinaryFormat/Dwarf.h"
#include "llvm/IR/Constants.h"
#include "llvm/IR/DebugInfo.h"
#include "llvm/IR/IRBuilder.h"
#include "llvm/IR/Module.h"
#include <optional>

using namespace llvm;
using namespace llvm::dwarf;

DIBuilder::DIBuilder(Module &m, bool AllowUnresolvedNodes, DICompileUnit *CU)
    : M(m), VMContext(M.getContext()), CUNode(CU), DeclareFn(nullptr),
      ValueFn(nullptr), LabelFn(nullptr), AssignFn(nullptr),
      AllowUnresolvedNodes(AllowUnresolvedNodes) {
  if (CUNode) {
    if (const auto &ETs = CUNode->getEnumTypes())
      AllEnumTypes.assign(ETs.begin(), ETs.end());
    if (const auto &RTs = CUNode->getRetainedTypes())
      AllRetainTypes.assign(RTs.begin(), RTs.end());
    if (const auto &GVs = CUNode->getGlobalVariables())
      AllGVs.assign(GVs.begin(), GVs.end());
    if (const auto &IMs = CUNode->getImportedEntities())
      ImportedModules.assign(IMs.begin(), IMs.end());
    if (const auto &MNs = CUNode->getMacros())
      AllMacrosPerParent.insert({nullptr, {MNs.begin(), MNs.end()}});
  }
}

void DIBuilder::trackIfUnresolved(MDNode *N) {
  if (!N)
    return;
  if (N->isResolved())
    return;

  assert(AllowUnresolvedNodes && "Cannot handle unresolved nodes");
  UnresolvedNodes.emplace_back(N);
}

void DIBuilder::finalizeSubprogram(DISubprogram *SP) {
  auto PN = SubprogramTrackedNodes.find(SP);
  if (PN != SubprogramTrackedNodes.end())
    SP->replaceRetainedNodes(
        MDTuple::get(VMContext, SmallVector<Metadata *, 16>(PN->second.begin(),
                                                            PN->second.end())));
}

void DIBuilder::finalize() {
  if (!CUNode) {
    assert(!AllowUnresolvedNodes &&
           "creating type nodes without a CU is not supported");
    return;
  }

  if (!AllEnumTypes.empty())
    CUNode->replaceEnumTypes(MDTuple::get(
        VMContext, SmallVector<Metadata *, 16>(AllEnumTypes.begin(),
                                               AllEnumTypes.end())));

  SmallVector<Metadata *, 16> RetainValues;
  // Declarations and definitions of the same type may be retained. Some
  // clients RAUW these pairs, leaving duplicates in the retained types
  // list. Use a set to remove the duplicates while we transform the
  // TrackingVHs back into Values.
  SmallPtrSet<Metadata *, 16> RetainSet;
  for (const TrackingMDNodeRef &N : AllRetainTypes)
    if (RetainSet.insert(N).second)
      RetainValues.push_back(N);

  if (!RetainValues.empty())
    CUNode->replaceRetainedTypes(MDTuple::get(VMContext, RetainValues));

  for (auto *SP : AllSubprograms)
    finalizeSubprogram(SP);
  for (auto *N : RetainValues)
    if (auto *SP = dyn_cast<DISubprogram>(N))
      finalizeSubprogram(SP);

  if (!AllGVs.empty())
    CUNode->replaceGlobalVariables(MDTuple::get(VMContext, AllGVs));

  if (!ImportedModules.empty())
    CUNode->replaceImportedEntities(MDTuple::get(
        VMContext, SmallVector<Metadata *, 16>(ImportedModules.begin(),
                                               ImportedModules.end())));

  for (const auto &I : AllMacrosPerParent) {
    // DIMacroNode's with nullptr parent are DICompileUnit direct children.
    if (!I.first) {
      CUNode->replaceMacros(MDTuple::get(VMContext, I.second.getArrayRef()));
      continue;
    }
    // Otherwise, it must be a temporary DIMacroFile that need to be resolved.
    auto *TMF = cast<DIMacroFile>(I.first);
    auto *MF = DIMacroFile::get(VMContext, dwarf::DW_MACINFO_start_file,
                                TMF->getLine(), TMF->getFile(),
                                getOrCreateMacroArray(I.second.getArrayRef()));
    replaceTemporary(llvm::TempDIMacroNode(TMF), MF);
  }

  // Now that all temp nodes have been replaced or deleted, resolve remaining
  // cycles.
  for (const auto &N : UnresolvedNodes)
    if (N && !N->isResolved())
      N->resolveCycles();
  UnresolvedNodes.clear();

  // Can't handle unresolved nodes anymore.
  AllowUnresolvedNodes = false;
}

/// If N is compile unit return NULL otherwise return N.
static DIScope *getNonCompileUnitScope(DIScope *N) {
  if (!N || isa<DICompileUnit>(N))
    return nullptr;
  return cast<DIScope>(N);
}

DICompileUnit *DIBuilder::createCompileUnit(
    unsigned Lang, DIFile *File, StringRef Producer, bool isOptimized,
    StringRef Flags, unsigned RunTimeVer, StringRef SplitName,
    DICompileUnit::DebugEmissionKind Kind, uint64_t DWOId,
    bool SplitDebugInlining, bool DebugInfoForProfiling,
    DICompileUnit::DebugNameTableKind NameTableKind, bool RangesBaseAddress,
    StringRef SysRoot, StringRef SDK) {

  assert(((Lang <= dwarf::DW_LANG_Metal && Lang >= dwarf::DW_LANG_C89) ||
          (Lang <= dwarf::DW_LANG_hi_user && Lang >= dwarf::DW_LANG_lo_user)) &&
         "Invalid Language tag");

  assert(!CUNode && "Can only make one compile unit per DIBuilder instance");
  CUNode = DICompileUnit::getDistinct(
      VMContext, Lang, File, Producer, isOptimized, Flags, RunTimeVer,
      SplitName, Kind, nullptr, nullptr, nullptr, nullptr, nullptr, DWOId,
      SplitDebugInlining, DebugInfoForProfiling, NameTableKind,
      RangesBaseAddress, SysRoot, SDK);

  // Create a named metadata so that it is easier to find cu in a module.
  NamedMDNode *NMD = M.getOrInsertNamedMetadata("llvm.dbg.cu");
  NMD->addOperand(CUNode);
  trackIfUnresolved(CUNode);
  return CUNode;
}

static DIImportedEntity *
createImportedModule(LLVMContext &C, dwarf::Tag Tag, DIScope *Context,
                     Metadata *NS, DIFile *File, unsigned Line, StringRef Name,
                     DINodeArray Elements,
                     SmallVectorImpl<TrackingMDNodeRef> &ImportedModules) {
  if (Line)
    assert(File && "Source location has line number but no file");
  unsigned EntitiesCount = C.pImpl->DIImportedEntitys.size();
  auto *M = DIImportedEntity::get(C, Tag, Context, cast_or_null<DINode>(NS),
                                  File, Line, Name, Elements);
  if (EntitiesCount < C.pImpl->DIImportedEntitys.size())
    // A new Imported Entity was just added to the context.
    // Add it to the Imported Modules list.
    ImportedModules.emplace_back(M);
  return M;
}

DIImportedEntity *DIBuilder::createImportedModule(DIScope *Context,
                                                  DINamespace *NS, DIFile *File,
                                                  unsigned Line,
                                                  DINodeArray Elements) {
  return ::createImportedModule(VMContext, dwarf::DW_TAG_imported_module,
                                Context, NS, File, Line, StringRef(), Elements,
                                getImportTrackingVector(Context));
}

DIImportedEntity *DIBuilder::createImportedModule(DIScope *Context,
                                                  DIImportedEntity *NS,
                                                  DIFile *File, unsigned Line,
                                                  DINodeArray Elements) {
  return ::createImportedModule(VMContext, dwarf::DW_TAG_imported_module,
                                Context, NS, File, Line, StringRef(), Elements,
                                getImportTrackingVector(Context));
}

DIImportedEntity *DIBuilder::createImportedModule(DIScope *Context, DIModule *M,
                                                  DIFile *File, unsigned Line,
                                                  DINodeArray Elements) {
  return ::createImportedModule(VMContext, dwarf::DW_TAG_imported_module,
                                Context, M, File, Line, StringRef(), Elements,
                                getImportTrackingVector(Context));
}

DIImportedEntity *
DIBuilder::createImportedDeclaration(DIScope *Context, DINode *Decl,
                                     DIFile *File, unsigned Line,
                                     StringRef Name, DINodeArray Elements) {
  // Make sure to use the unique identifier based metadata reference for
  // types that have one.
  return ::createImportedModule(VMContext, dwarf::DW_TAG_imported_declaration,
                                Context, Decl, File, Line, Name, Elements,
                                getImportTrackingVector(Context));
}

DIFile *DIBuilder::createFile(StringRef Filename, StringRef Directory,
                              std::optional<DIFile::ChecksumInfo<StringRef>> CS,
                              std::optional<StringRef> Source) {
  return DIFile::get(VMContext, Filename, Directory, CS, Source);
}

DIMacro *DIBuilder::createMacro(DIMacroFile *Parent, unsigned LineNumber,
                                unsigned MacroType, StringRef Name,
                                StringRef Value) {
  assert(!Name.empty() && "Unable to create macro without name");
  assert((MacroType == dwarf::DW_MACINFO_undef ||
          MacroType == dwarf::DW_MACINFO_define) &&
         "Unexpected macro type");
  auto *M = DIMacro::get(VMContext, MacroType, LineNumber, Name, Value);
  AllMacrosPerParent[Parent].insert(M);
  return M;
}

DIMacroFile *DIBuilder::createTempMacroFile(DIMacroFile *Parent,
                                            unsigned LineNumber, DIFile *File) {
  auto *MF = DIMacroFile::getTemporary(VMContext, dwarf::DW_MACINFO_start_file,
                                       LineNumber, File, DIMacroNodeArray())
                 .release();
  AllMacrosPerParent[Parent].insert(MF);
  // Add the new temporary DIMacroFile to the macro per parent map as a parent.
  // This is needed to assure DIMacroFile with no children to have an entry in
  // the map. Otherwise, it will not be resolved in DIBuilder::finalize().
  AllMacrosPerParent.insert({MF, {}});
  return MF;
}

DIEnumerator *DIBuilder::createEnumerator(StringRef Name, uint64_t Val,
                                          bool IsUnsigned) {
  assert(!Name.empty() && "Unable to create enumerator without name");
  return DIEnumerator::get(VMContext, APInt(64, Val, !IsUnsigned), IsUnsigned,
                           Name);
}

DIEnumerator *DIBuilder::createEnumerator(StringRef Name, const APSInt &Value) {
  assert(!Name.empty() && "Unable to create enumerator without name");
  return DIEnumerator::get(VMContext, APInt(Value), Value.isUnsigned(), Name);
}

DIBasicType *DIBuilder::createUnspecifiedType(StringRef Name) {
  assert(!Name.empty() && "Unable to create type without name");
  return DIBasicType::get(VMContext, dwarf::DW_TAG_unspecified_type, Name);
}

DIBasicType *DIBuilder::createNullPtrType() {
  return createUnspecifiedType("decltype(nullptr)");
}

DIBasicType *DIBuilder::createBasicType(StringRef Name, uint64_t SizeInBits,
                                        unsigned Encoding,
                                        DINode::DIFlags Flags,
                                        uint32_t NumExtraInhabitants) {
  assert(!Name.empty() && "Unable to create type without name");
  return DIBasicType::get(VMContext, dwarf::DW_TAG_base_type, Name, SizeInBits,
                          0, Encoding, NumExtraInhabitants, Flags);
}

DIStringType *DIBuilder::createStringType(StringRef Name, uint64_t SizeInBits) {
  assert(!Name.empty() && "Unable to create type without name");
  return DIStringType::get(VMContext, dwarf::DW_TAG_string_type, Name,
                           SizeInBits, 0);
}

DIStringType *DIBuilder::createStringType(StringRef Name,
                                          DIVariable *StringLength,
                                          DIExpression *StrLocationExp) {
  assert(!Name.empty() && "Unable to create type without name");
  return DIStringType::get(VMContext, dwarf::DW_TAG_string_type, Name,
                           StringLength, nullptr, StrLocationExp, 0, 0, 0);
}

DIStringType *DIBuilder::createStringType(StringRef Name,
                                          DIExpression *StringLengthExp,
                                          DIExpression *StrLocationExp) {
  assert(!Name.empty() && "Unable to create type without name");
  return DIStringType::get(VMContext, dwarf::DW_TAG_string_type, Name, nullptr,
                           StringLengthExp, StrLocationExp, 0, 0, 0);
}

DIDerivedType *DIBuilder::createQualifiedType(unsigned Tag, DIType *FromTy) {
  return DIDerivedType::get(VMContext, Tag, "", nullptr, 0, nullptr, FromTy, 0,
                            0, 0, std::nullopt, std::nullopt, DINode::FlagZero);
}

DIDerivedType *DIBuilder::createPtrAuthQualifiedType(
    DIType *FromTy, unsigned Key, bool IsAddressDiscriminated,
    unsigned ExtraDiscriminator, bool IsaPointer,
    bool AuthenticatesNullValues) {
  return DIDerivedType::get(VMContext, dwarf::DW_TAG_LLVM_ptrauth_type, "",
                            nullptr, 0, nullptr, FromTy, 0, 0, 0, std::nullopt,
                            std::optional<DIDerivedType::PtrAuthData>(
                                std::in_place, Key, IsAddressDiscriminated,
                                ExtraDiscriminator, IsaPointer,
                                AuthenticatesNullValues),
                            DINode::FlagZero);
}

DIDerivedType *
DIBuilder::createPointerType(DIType *PointeeTy, uint64_t SizeInBits,
                             uint32_t AlignInBits,
                             std::optional<unsigned> DWARFAddressSpace,
                             StringRef Name, DINodeArray Annotations) {
  // FIXME: Why is there a name here?
  return DIDerivedType::get(VMContext, dwarf::DW_TAG_pointer_type, Name,
                            nullptr, 0, nullptr, PointeeTy, SizeInBits,
                            AlignInBits, 0, DWARFAddressSpace, std::nullopt,
                            DINode::FlagZero, nullptr, Annotations);
}

DIDerivedType *DIBuilder::createMemberPointerType(DIType *PointeeTy,
                                                  DIType *Base,
                                                  uint64_t SizeInBits,
                                                  uint32_t AlignInBits,
                                                  DINode::DIFlags Flags) {
  return DIDerivedType::get(VMContext, dwarf::DW_TAG_ptr_to_member_type, "",
                            nullptr, 0, nullptr, PointeeTy, SizeInBits,
                            AlignInBits, 0, std::nullopt, std::nullopt, Flags,
                            Base);
}

DIDerivedType *
DIBuilder::createReferenceType(unsigned Tag, DIType *RTy, uint64_t SizeInBits,
                               uint32_t AlignInBits,
                               std::optional<unsigned> DWARFAddressSpace) {
  assert(RTy && "Unable to create reference type");
  return DIDerivedType::get(VMContext, Tag, "", nullptr, 0, nullptr, RTy,
                            SizeInBits, AlignInBits, 0, DWARFAddressSpace, {},
                            DINode::FlagZero);
}

DIDerivedType *DIBuilder::createTypedef(DIType *Ty, StringRef Name,
                                        DIFile *File, unsigned LineNo,
                                        DIScope *Context, uint32_t AlignInBits,
                                        DINode::DIFlags Flags,
                                        DINodeArray Annotations) {
  return DIDerivedType::get(VMContext, dwarf::DW_TAG_typedef, Name, File,
                            LineNo, getNonCompileUnitScope(Context), Ty, 0,
                            AlignInBits, 0, std::nullopt, std::nullopt, Flags,
                            nullptr, Annotations);
}

DIDerivedType *
DIBuilder::createTemplateAlias(DIType *Ty, StringRef Name, DIFile *File,
                               unsigned LineNo, DIScope *Context,
                               DINodeArray TParams, uint32_t AlignInBits,
                               DINode::DIFlags Flags, DINodeArray Annotations) {
  return DIDerivedType::get(VMContext, dwarf::DW_TAG_template_alias, Name, File,
                            LineNo, getNonCompileUnitScope(Context), Ty, 0,
                            AlignInBits, 0, std::nullopt, std::nullopt, Flags,
                            TParams.get(), Annotations);
}

DIDerivedType *DIBuilder::createFriend(DIType *Ty, DIType *FriendTy) {
  assert(Ty && "Invalid type!");
  assert(FriendTy && "Invalid friend type!");
  return DIDerivedType::get(VMContext, dwarf::DW_TAG_friend, "", nullptr, 0, Ty,
                            FriendTy, 0, 0, 0, std::nullopt, std::nullopt,
                            DINode::FlagZero);
}

DIDerivedType *DIBuilder::createInheritance(DIType *Ty, DIType *BaseTy,
                                            uint64_t BaseOffset,
                                            uint32_t VBPtrOffset,
                                            DINode::DIFlags Flags) {
  assert(Ty && "Unable to create inheritance");
  Metadata *ExtraData = ConstantAsMetadata::get(
      ConstantInt::get(IntegerType::get(VMContext, 32), VBPtrOffset));
  return DIDerivedType::get(VMContext, dwarf::DW_TAG_inheritance, "", nullptr,
                            0, Ty, BaseTy, 0, 0, BaseOffset, std::nullopt,
                            std::nullopt, Flags, ExtraData);
}

DIDerivedType *DIBuilder::createMemberType(
    DIScope *Scope, StringRef Name, DIFile *File, unsigned LineNumber,
    uint64_t SizeInBits, uint32_t AlignInBits, uint64_t OffsetInBits,
    DINode::DIFlags Flags, DIType *Ty, DINodeArray Annotations) {
  return DIDerivedType::get(VMContext, dwarf::DW_TAG_member, Name, File,
                            LineNumber, getNonCompileUnitScope(Scope), Ty,
                            SizeInBits, AlignInBits, OffsetInBits, std::nullopt,
                            std::nullopt, Flags, nullptr, Annotations);
}

static ConstantAsMetadata *getConstantOrNull(Constant *C) {
  if (C)
    return ConstantAsMetadata::get(C);
  return nullptr;
}

DIDerivedType *DIBuilder::createVariantMemberType(
    DIScope *Scope, StringRef Name, DIFile *File, unsigned LineNumber,
    uint64_t SizeInBits, uint32_t AlignInBits, uint64_t OffsetInBits,
    Constant *Discriminant, DINode::DIFlags Flags, DIType *Ty) {
  return DIDerivedType::get(
      VMContext, dwarf::DW_TAG_member, Name, File, LineNumber,
      getNonCompileUnitScope(Scope), Ty, SizeInBits, AlignInBits, OffsetInBits,
      std::nullopt, std::nullopt, Flags, getConstantOrNull(Discriminant));
}

DIDerivedType *DIBuilder::createBitFieldMemberType(
    DIScope *Scope, StringRef Name, DIFile *File, unsigned LineNumber,
    uint64_t SizeInBits, uint64_t OffsetInBits, uint64_t StorageOffsetInBits,
    DINode::DIFlags Flags, DIType *Ty, DINodeArray Annotations) {
  Flags |= DINode::FlagBitField;
  return DIDerivedType::get(
      VMContext, dwarf::DW_TAG_member, Name, File, LineNumber,
      getNonCompileUnitScope(Scope), Ty, SizeInBits, /*AlignInBits=*/0,
      OffsetInBits, std::nullopt, std::nullopt, Flags,
      ConstantAsMetadata::get(ConstantInt::get(IntegerType::get(VMContext, 64),
                                               StorageOffsetInBits)),
      Annotations);
}

DIDerivedType *
DIBuilder::createStaticMemberType(DIScope *Scope, StringRef Name, DIFile *File,
                                  unsigned LineNumber, DIType *Ty,
                                  DINode::DIFlags Flags, llvm::Constant *Val,
                                  unsigned Tag, uint32_t AlignInBits) {
  Flags |= DINode::FlagStaticMember;
  return DIDerivedType::get(VMContext, Tag, Name, File, LineNumber,
                            getNonCompileUnitScope(Scope), Ty, 0, AlignInBits,
                            0, std::nullopt, std::nullopt, Flags,
                            getConstantOrNull(Val));
}

DIDerivedType *
DIBuilder::createObjCIVar(StringRef Name, DIFile *File, unsigned LineNumber,
                          uint64_t SizeInBits, uint32_t AlignInBits,
                          uint64_t OffsetInBits, DINode::DIFlags Flags,
                          DIType *Ty, MDNode *PropertyNode) {
  return DIDerivedType::get(VMContext, dwarf::DW_TAG_member, Name, File,
                            LineNumber, getNonCompileUnitScope(File), Ty,
                            SizeInBits, AlignInBits, OffsetInBits, std::nullopt,
                            std::nullopt, Flags, PropertyNode);
}

DIObjCProperty *
DIBuilder::createObjCProperty(StringRef Name, DIFile *File, unsigned LineNumber,
                              StringRef GetterName, StringRef SetterName,
                              unsigned PropertyAttributes, DIType *Ty) {
  return DIObjCProperty::get(VMContext, Name, File, LineNumber, GetterName,
                             SetterName, PropertyAttributes, Ty);
}

DITemplateTypeParameter *
DIBuilder::createTemplateTypeParameter(DIScope *Context, StringRef Name,
                                       DIType *Ty, bool isDefault) {
  assert((!Context || isa<DICompileUnit>(Context)) && "Expected compile unit");
  return DITemplateTypeParameter::get(VMContext, Name, Ty, isDefault);
}

static DITemplateValueParameter *
createTemplateValueParameterHelper(LLVMContext &VMContext, unsigned Tag,
                                   DIScope *Context, StringRef Name, DIType *Ty,
                                   bool IsDefault, Metadata *MD) {
  assert((!Context || isa<DICompileUnit>(Context)) && "Expected compile unit");
  return DITemplateValueParameter::get(VMContext, Tag, Name, Ty, IsDefault, MD);
}

DITemplateValueParameter *
DIBuilder::createTemplateValueParameter(DIScope *Context, StringRef Name,
                                        DIType *Ty, bool isDefault,
                                        Constant *Val) {
  return createTemplateValueParameterHelper(
      VMContext, dwarf::DW_TAG_template_value_parameter, Context, Name, Ty,
      isDefault, getConstantOrNull(Val));
}

DITemplateValueParameter *
DIBuilder::createTemplateTemplateParameter(DIScope *Context, StringRef Name,
                                           DIType *Ty, StringRef Val,
                                           bool IsDefault) {
  return createTemplateValueParameterHelper(
      VMContext, dwarf::DW_TAG_GNU_template_template_param, Context, Name, Ty,
      IsDefault, MDString::get(VMContext, Val));
}

DITemplateValueParameter *
DIBuilder::createTemplateParameterPack(DIScope *Context, StringRef Name,
                                       DIType *Ty, DINodeArray Val) {
  return createTemplateValueParameterHelper(
      VMContext, dwarf::DW_TAG_GNU_template_parameter_pack, Context, Name, Ty,
      false, Val.get());
}

DICompositeType *DIBuilder::createClassType(
    DIScope *Context, StringRef Name, DIFile *File, unsigned LineNumber,
    uint64_t SizeInBits, uint32_t AlignInBits, uint64_t OffsetInBits,
    DINode::DIFlags Flags, DIType *DerivedFrom, DINodeArray Elements,
    unsigned RunTimeLang, DIType *VTableHolder, MDNode *TemplateParams,
    StringRef UniqueIdentifier) {
  assert((!Context || isa<DIScope>(Context)) &&
         "createClassType should be called with a valid Context");

  auto *R = DICompositeType::get(
      VMContext, dwarf::DW_TAG_class_type, Name, File, LineNumber,
      getNonCompileUnitScope(Context), DerivedFrom, SizeInBits, AlignInBits,
      OffsetInBits, Flags, Elements, RunTimeLang, VTableHolder,
      cast_or_null<MDTuple>(TemplateParams), UniqueIdentifier);
  trackIfUnresolved(R);
  return R;
}

DICompositeType *DIBuilder::createStructType(
    DIScope *Context, StringRef Name, DIFile *File, unsigned LineNumber,
    uint64_t SizeInBits, uint32_t AlignInBits, DINode::DIFlags Flags,
    DIType *DerivedFrom, DINodeArray Elements, unsigned RunTimeLang,
<<<<<<< HEAD
    DIType *VTableHolder, StringRef UniqueIdentifier,
=======
    DIType *VTableHolder, StringRef UniqueIdentifier, DIType *Specification,
>>>>>>> a8d96e15
    uint32_t NumExtraInhabitants) {
  auto *R = DICompositeType::get(
      VMContext, dwarf::DW_TAG_structure_type, Name, File, LineNumber,
      getNonCompileUnitScope(Context), DerivedFrom, SizeInBits, AlignInBits, 0,
      Flags, Elements, RunTimeLang, VTableHolder, nullptr, UniqueIdentifier,
<<<<<<< HEAD
      nullptr, nullptr, nullptr, nullptr, nullptr, nullptr,
=======
      nullptr, nullptr, nullptr, nullptr, nullptr, nullptr, Specification,
>>>>>>> a8d96e15
      NumExtraInhabitants);
  trackIfUnresolved(R);
  return R;
}

DICompositeType *DIBuilder::createUnionType(
    DIScope *Scope, StringRef Name, DIFile *File, unsigned LineNumber,
    uint64_t SizeInBits, uint32_t AlignInBits, DINode::DIFlags Flags,
    DINodeArray Elements, unsigned RunTimeLang, StringRef UniqueIdentifier) {
  auto *R = DICompositeType::get(
      VMContext, dwarf::DW_TAG_union_type, Name, File, LineNumber,
      getNonCompileUnitScope(Scope), nullptr, SizeInBits, AlignInBits, 0, Flags,
      Elements, RunTimeLang, nullptr, nullptr, UniqueIdentifier);
  trackIfUnresolved(R);
  return R;
}

DICompositeType *
DIBuilder::createVariantPart(DIScope *Scope, StringRef Name, DIFile *File,
                             unsigned LineNumber, uint64_t SizeInBits,
                             uint32_t AlignInBits, DINode::DIFlags Flags,
                             DIDerivedType *Discriminator, DINodeArray Elements,
                             StringRef UniqueIdentifier) {
  auto *R = DICompositeType::get(
      VMContext, dwarf::DW_TAG_variant_part, Name, File, LineNumber,
      getNonCompileUnitScope(Scope), nullptr, SizeInBits, AlignInBits, 0, Flags,
      Elements, 0, nullptr, nullptr, UniqueIdentifier, 0, Discriminator);
  trackIfUnresolved(R);
  return R;
}

DISubroutineType *DIBuilder::createSubroutineType(DITypeRefArray ParameterTypes,
                                                  DINode::DIFlags Flags,
                                                  unsigned CC) {
  return DISubroutineType::get(VMContext, Flags, CC, ParameterTypes);
}

DICompositeType *
DIBuilder::createEnumerationType(DIScope *Scope, StringRef Name, DIFile *File,
                                 unsigned LineNumber, uint64_t SizeInBits,
                                 uint32_t AlignInBits, DINodeArray Elements,
                                 DIType *UnderlyingType, unsigned RunTimeLang,
                                 StringRef UniqueIdentifier, bool IsScoped) {
  auto *CTy = DICompositeType::get(
      VMContext, dwarf::DW_TAG_enumeration_type, Name, File, LineNumber,
      getNonCompileUnitScope(Scope), UnderlyingType, SizeInBits, AlignInBits, 0,
      IsScoped ? DINode::FlagEnumClass : DINode::FlagZero, Elements,
      RunTimeLang, nullptr, nullptr, UniqueIdentifier);
  AllEnumTypes.emplace_back(CTy);
  trackIfUnresolved(CTy);
  return CTy;
}

DIDerivedType *DIBuilder::createSetType(DIScope *Scope, StringRef Name,
                                        DIFile *File, unsigned LineNo,
                                        uint64_t SizeInBits,
                                        uint32_t AlignInBits, DIType *Ty) {
  auto *R = DIDerivedType::get(VMContext, dwarf::DW_TAG_set_type, Name, File,
                               LineNo, getNonCompileUnitScope(Scope), Ty,
                               SizeInBits, AlignInBits, 0, std::nullopt,
                               std::nullopt, DINode::FlagZero);
  trackIfUnresolved(R);
  return R;
}

DICompositeType *
DIBuilder::createArrayType(uint64_t Size, uint32_t AlignInBits, DIType *Ty,
                           DINodeArray Subscripts,
                           PointerUnion<DIExpression *, DIVariable *> DL,
                           PointerUnion<DIExpression *, DIVariable *> AS,
                           PointerUnion<DIExpression *, DIVariable *> AL,
                           PointerUnion<DIExpression *, DIVariable *> RK) {
  auto *R = DICompositeType::get(
      VMContext, dwarf::DW_TAG_array_type, "", nullptr, 0, nullptr, Ty, Size,
      AlignInBits, 0, DINode::FlagZero, Subscripts, 0, nullptr, nullptr, "",
      nullptr,
      isa<DIExpression *>(DL) ? (Metadata *)cast<DIExpression *>(DL)
                              : (Metadata *)cast<DIVariable *>(DL),
      isa<DIExpression *>(AS) ? (Metadata *)cast<DIExpression *>(AS)
                              : (Metadata *)cast<DIVariable *>(AS),
      isa<DIExpression *>(AL) ? (Metadata *)cast<DIExpression *>(AL)
                              : (Metadata *)cast<DIVariable *>(AL),
      isa<DIExpression *>(RK) ? (Metadata *)cast<DIExpression *>(RK)
                              : (Metadata *)cast<DIVariable *>(RK));
  trackIfUnresolved(R);
  return R;
}

DICompositeType *DIBuilder::createVectorType(uint64_t Size,
                                             uint32_t AlignInBits, DIType *Ty,
                                             DINodeArray Subscripts) {
  auto *R = DICompositeType::get(VMContext, dwarf::DW_TAG_array_type, "",
                                 nullptr, 0, nullptr, Ty, Size, AlignInBits, 0,
                                 DINode::FlagVector, Subscripts, 0, nullptr);
  trackIfUnresolved(R);
  return R;
}

DISubprogram *DIBuilder::createArtificialSubprogram(DISubprogram *SP) {
  auto NewSP = SP->cloneWithFlags(SP->getFlags() | DINode::FlagArtificial);
  return MDNode::replaceWithDistinct(std::move(NewSP));
}

static DIType *createTypeWithFlags(const DIType *Ty,
                                   DINode::DIFlags FlagsToSet) {
  auto NewTy = Ty->cloneWithFlags(Ty->getFlags() | FlagsToSet);
  return MDNode::replaceWithUniqued(std::move(NewTy));
}

DIType *DIBuilder::createArtificialType(DIType *Ty) {
  // FIXME: Restrict this to the nodes where it's valid.
  if (Ty->isArtificial())
    return Ty;
  return createTypeWithFlags(Ty, DINode::FlagArtificial);
}

DIType *DIBuilder::createObjectPointerType(DIType *Ty) {
  // FIXME: Restrict this to the nodes where it's valid.
  if (Ty->isObjectPointer())
    return Ty;
  DINode::DIFlags Flags = DINode::FlagObjectPointer | DINode::FlagArtificial;
  return createTypeWithFlags(Ty, Flags);
}

void DIBuilder::retainType(DIScope *T) {
  assert(T && "Expected non-null type");
  assert((isa<DIType>(T) || (isa<DISubprogram>(T) &&
                             cast<DISubprogram>(T)->isDefinition() == false)) &&
         "Expected type or subprogram declaration");
  AllRetainTypes.emplace_back(T);
}

DIBasicType *DIBuilder::createUnspecifiedParameter() { return nullptr; }

DICompositeType *
DIBuilder::createForwardDecl(unsigned Tag, StringRef Name, DIScope *Scope,
                             DIFile *F, unsigned Line, unsigned RuntimeLang,
                             uint64_t SizeInBits, uint32_t AlignInBits,
                             StringRef UniqueIdentifier) {
  // FIXME: Define in terms of createReplaceableForwardDecl() by calling
  // replaceWithUniqued().
  auto *RetTy = DICompositeType::get(
      VMContext, Tag, Name, F, Line, getNonCompileUnitScope(Scope), nullptr,
      SizeInBits, AlignInBits, 0, DINode::FlagFwdDecl, nullptr, RuntimeLang,
      nullptr, nullptr, UniqueIdentifier);
  trackIfUnresolved(RetTy);
  return RetTy;
}

DICompositeType *DIBuilder::createReplaceableCompositeType(
    unsigned Tag, StringRef Name, DIScope *Scope, DIFile *F, unsigned Line,
    unsigned RuntimeLang, uint64_t SizeInBits, uint32_t AlignInBits,
    DINode::DIFlags Flags, StringRef UniqueIdentifier,
    DINodeArray Annotations) {
  auto *RetTy =
      DICompositeType::getTemporary(
          VMContext, Tag, Name, F, Line, getNonCompileUnitScope(Scope), nullptr,
          SizeInBits, AlignInBits, 0, Flags, nullptr, RuntimeLang, nullptr,
          nullptr, UniqueIdentifier, nullptr, nullptr, nullptr, nullptr,
          nullptr, Annotations)
          .release();
  trackIfUnresolved(RetTy);
  return RetTy;
}

DINodeArray DIBuilder::getOrCreateArray(ArrayRef<Metadata *> Elements) {
  return MDTuple::get(VMContext, Elements);
}

DIMacroNodeArray
DIBuilder::getOrCreateMacroArray(ArrayRef<Metadata *> Elements) {
  return MDTuple::get(VMContext, Elements);
}

DITypeRefArray DIBuilder::getOrCreateTypeArray(ArrayRef<Metadata *> Elements) {
  SmallVector<llvm::Metadata *, 16> Elts;
  for (Metadata *E : Elements) {
    if (isa_and_nonnull<MDNode>(E))
      Elts.push_back(cast<DIType>(E));
    else
      Elts.push_back(E);
  }
  return DITypeRefArray(MDNode::get(VMContext, Elts));
}

DISubrange *DIBuilder::getOrCreateSubrange(int64_t Lo, int64_t Count) {
  auto *LB = ConstantAsMetadata::get(
      ConstantInt::getSigned(Type::getInt64Ty(VMContext), Lo));
  auto *CountNode = ConstantAsMetadata::get(
      ConstantInt::getSigned(Type::getInt64Ty(VMContext), Count));
  return DISubrange::get(VMContext, CountNode, LB, nullptr, nullptr);
}

DISubrange *DIBuilder::getOrCreateSubrange(int64_t Lo, Metadata *CountNode) {
  auto *LB = ConstantAsMetadata::get(
      ConstantInt::getSigned(Type::getInt64Ty(VMContext), Lo));
  return DISubrange::get(VMContext, CountNode, LB, nullptr, nullptr);
}

DISubrange *DIBuilder::getOrCreateSubrange(Metadata *CountNode, Metadata *LB,
                                           Metadata *UB, Metadata *Stride) {
  return DISubrange::get(VMContext, CountNode, LB, UB, Stride);
}

DIGenericSubrange *DIBuilder::getOrCreateGenericSubrange(
    DIGenericSubrange::BoundType CountNode, DIGenericSubrange::BoundType LB,
    DIGenericSubrange::BoundType UB, DIGenericSubrange::BoundType Stride) {
  auto ConvToMetadata = [&](DIGenericSubrange::BoundType Bound) -> Metadata * {
    return isa<DIExpression *>(Bound) ? (Metadata *)cast<DIExpression *>(Bound)
                                      : (Metadata *)cast<DIVariable *>(Bound);
  };
  return DIGenericSubrange::get(VMContext, ConvToMetadata(CountNode),
                                ConvToMetadata(LB), ConvToMetadata(UB),
                                ConvToMetadata(Stride));
}

static void checkGlobalVariableScope(DIScope *Context) {
#ifndef NDEBUG
  if (auto *CT =
          dyn_cast_or_null<DICompositeType>(getNonCompileUnitScope(Context)))
    assert(CT->getIdentifier().empty() &&
           "Context of a global variable should not be a type with identifier");
#endif
}

DIGlobalVariableExpression *DIBuilder::createGlobalVariableExpression(
    DIScope *Context, StringRef Name, StringRef LinkageName, DIFile *F,
    unsigned LineNumber, DIType *Ty, bool IsLocalToUnit, bool isDefined,
    DIExpression *Expr, MDNode *Decl, MDTuple *TemplateParams,
    uint32_t AlignInBits, DINodeArray Annotations) {
  checkGlobalVariableScope(Context);

  auto *GV = DIGlobalVariable::getDistinct(
      VMContext, cast_or_null<DIScope>(Context), Name, LinkageName, F,
      LineNumber, Ty, IsLocalToUnit, isDefined,
      cast_or_null<DIDerivedType>(Decl), TemplateParams, AlignInBits,
      Annotations);
  if (!Expr)
    Expr = createExpression();
  auto *N = DIGlobalVariableExpression::get(VMContext, GV, Expr);
  AllGVs.push_back(N);
  return N;
}

DIGlobalVariable *DIBuilder::createTempGlobalVariableFwdDecl(
    DIScope *Context, StringRef Name, StringRef LinkageName, DIFile *F,
    unsigned LineNumber, DIType *Ty, bool IsLocalToUnit, MDNode *Decl,
    MDTuple *TemplateParams, uint32_t AlignInBits) {
  checkGlobalVariableScope(Context);

  return DIGlobalVariable::getTemporary(
             VMContext, cast_or_null<DIScope>(Context), Name, LinkageName, F,
             LineNumber, Ty, IsLocalToUnit, false,
             cast_or_null<DIDerivedType>(Decl), TemplateParams, AlignInBits,
             nullptr)
      .release();
}

static DILocalVariable *createLocalVariable(
    LLVMContext &VMContext,
    SmallVectorImpl<TrackingMDNodeRef> &PreservedNodes,
    DIScope *Context, StringRef Name, unsigned ArgNo, DIFile *File,
    unsigned LineNo, DIType *Ty, bool AlwaysPreserve, DINode::DIFlags Flags,
    uint32_t AlignInBits, DINodeArray Annotations = nullptr) {
  // FIXME: Why doesn't this check for a subprogram or lexical block (AFAICT
  // the only valid scopes)?
  auto *Scope = cast<DILocalScope>(Context);
  auto *Node = DILocalVariable::get(VMContext, Scope, Name, File, LineNo, Ty,
                                    ArgNo, Flags, AlignInBits, Annotations);
  if (AlwaysPreserve) {
    // The optimizer may remove local variables. If there is an interest
    // to preserve variable info in such situation then stash it in a
    // named mdnode.
    PreservedNodes.emplace_back(Node);
  }
  return Node;
}

DILocalVariable *DIBuilder::createAutoVariable(DIScope *Scope, StringRef Name,
                                               DIFile *File, unsigned LineNo,
                                               DIType *Ty, bool AlwaysPreserve,
                                               DINode::DIFlags Flags,
                                               uint32_t AlignInBits) {
  assert(Scope && isa<DILocalScope>(Scope) &&
         "Unexpected scope for a local variable.");
  return createLocalVariable(
      VMContext, getSubprogramNodesTrackingVector(Scope), Scope, Name,
      /* ArgNo */ 0, File, LineNo, Ty, AlwaysPreserve, Flags, AlignInBits);
}

DILocalVariable *DIBuilder::createParameterVariable(
    DIScope *Scope, StringRef Name, unsigned ArgNo, DIFile *File,
    unsigned LineNo, DIType *Ty, bool AlwaysPreserve, DINode::DIFlags Flags,
    DINodeArray Annotations) {
  assert(ArgNo && "Expected non-zero argument number for parameter");
  assert(Scope && isa<DILocalScope>(Scope) &&
         "Unexpected scope for a local variable.");
  return createLocalVariable(
      VMContext, getSubprogramNodesTrackingVector(Scope), Scope, Name, ArgNo,
      File, LineNo, Ty, AlwaysPreserve, Flags, /*AlignInBits=*/0, Annotations);
}

DILabel *DIBuilder::createLabel(DIScope *Context, StringRef Name, DIFile *File,
                                 unsigned LineNo, bool AlwaysPreserve) {
  auto *Scope = cast<DILocalScope>(Context);
  auto *Node = DILabel::get(VMContext, Scope, Name, File, LineNo);

  if (AlwaysPreserve) {
    /// The optimizer may remove labels. If there is an interest
    /// to preserve label info in such situation then append it to
    /// the list of retained nodes of the DISubprogram.
    getSubprogramNodesTrackingVector(Scope).emplace_back(Node);
  }
  return Node;
}

DIExpression *DIBuilder::createExpression(ArrayRef<uint64_t> Addr) {
  return DIExpression::get(VMContext, Addr);
}

template <class... Ts>
static DISubprogram *getSubprogram(bool IsDistinct, Ts &&...Args) {
  if (IsDistinct)
    return DISubprogram::getDistinct(std::forward<Ts>(Args)...);
  return DISubprogram::get(std::forward<Ts>(Args)...);
}

DISubprogram *DIBuilder::createFunction(
    DIScope *Context, StringRef Name, StringRef LinkageName, DIFile *File,
    unsigned LineNo, DISubroutineType *Ty, unsigned ScopeLine,
    DINode::DIFlags Flags, DISubprogram::DISPFlags SPFlags,
    DITemplateParameterArray TParams, DISubprogram *Decl,
    DITypeArray ThrownTypes, DINodeArray Annotations,
    StringRef TargetFuncName) {
  bool IsDefinition = SPFlags & DISubprogram::SPFlagDefinition;
  auto *Node = getSubprogram(
      /*IsDistinct=*/IsDefinition, VMContext, getNonCompileUnitScope(Context),
      Name, LinkageName, File, LineNo, Ty, ScopeLine, nullptr, 0, 0, Flags,
      SPFlags, IsDefinition ? CUNode : nullptr, TParams, Decl, nullptr,
      ThrownTypes, Annotations, TargetFuncName);

  if (IsDefinition)
    AllSubprograms.push_back(Node);
  trackIfUnresolved(Node);
  return Node;
}

DISubprogram *DIBuilder::createTempFunctionFwdDecl(
    DIScope *Context, StringRef Name, StringRef LinkageName, DIFile *File,
    unsigned LineNo, DISubroutineType *Ty, unsigned ScopeLine,
    DINode::DIFlags Flags, DISubprogram::DISPFlags SPFlags,
    DITemplateParameterArray TParams, DISubprogram *Decl,
    DITypeArray ThrownTypes) {
  bool IsDefinition = SPFlags & DISubprogram::SPFlagDefinition;
  return DISubprogram::getTemporary(VMContext, getNonCompileUnitScope(Context),
                                    Name, LinkageName, File, LineNo, Ty,
                                    ScopeLine, nullptr, 0, 0, Flags, SPFlags,
                                    IsDefinition ? CUNode : nullptr, TParams,
                                    Decl, nullptr, ThrownTypes)
      .release();
}

DISubprogram *DIBuilder::createMethod(
    DIScope *Context, StringRef Name, StringRef LinkageName, DIFile *F,
    unsigned LineNo, DISubroutineType *Ty, unsigned VIndex, int ThisAdjustment,
    DIType *VTableHolder, DINode::DIFlags Flags,
    DISubprogram::DISPFlags SPFlags, DITemplateParameterArray TParams,
    DITypeArray ThrownTypes) {
  assert(getNonCompileUnitScope(Context) &&
         "Methods should have both a Context and a context that isn't "
         "the compile unit.");
  // FIXME: Do we want to use different scope/lines?
  bool IsDefinition = SPFlags & DISubprogram::SPFlagDefinition;
  auto *SP = getSubprogram(
      /*IsDistinct=*/IsDefinition, VMContext, cast<DIScope>(Context), Name,
      LinkageName, F, LineNo, Ty, LineNo, VTableHolder, VIndex, ThisAdjustment,
      Flags, SPFlags, IsDefinition ? CUNode : nullptr, TParams, nullptr,
      nullptr, ThrownTypes);

  if (IsDefinition)
    AllSubprograms.push_back(SP);
  trackIfUnresolved(SP);
  return SP;
}

DICommonBlock *DIBuilder::createCommonBlock(DIScope *Scope,
                                            DIGlobalVariable *Decl,
                                            StringRef Name, DIFile *File,
                                            unsigned LineNo) {
  return DICommonBlock::get(VMContext, Scope, Decl, Name, File, LineNo);
}

DINamespace *DIBuilder::createNameSpace(DIScope *Scope, StringRef Name,
                                        bool ExportSymbols) {

  // It is okay to *not* make anonymous top-level namespaces distinct, because
  // all nodes that have an anonymous namespace as their parent scope are
  // guaranteed to be unique and/or are linked to their containing
  // DICompileUnit. This decision is an explicit tradeoff of link time versus
  // memory usage versus code simplicity and may get revisited in the future.
  return DINamespace::get(VMContext, getNonCompileUnitScope(Scope), Name,
                          ExportSymbols);
}

DIModule *DIBuilder::createModule(DIScope *Scope, StringRef Name,
                                  StringRef ConfigurationMacros,
                                  StringRef IncludePath, StringRef APINotesFile,
                                  DIFile *File, unsigned LineNo, bool IsDecl) {
  return DIModule::get(VMContext, File, getNonCompileUnitScope(Scope), Name,
                       ConfigurationMacros, IncludePath, APINotesFile, LineNo,
                       IsDecl);
}

DILexicalBlockFile *DIBuilder::createLexicalBlockFile(DIScope *Scope,
                                                      DIFile *File,
                                                      unsigned Discriminator) {
  return DILexicalBlockFile::get(VMContext, Scope, File, Discriminator);
}

DILexicalBlock *DIBuilder::createLexicalBlock(DIScope *Scope, DIFile *File,
                                              unsigned Line, unsigned Col) {
  // Make these distinct, to avoid merging two lexical blocks on the same
  // file/line/column.
  return DILexicalBlock::getDistinct(VMContext, getNonCompileUnitScope(Scope),
                                     File, Line, Col);
}

DbgInstPtr DIBuilder::insertDeclare(Value *Storage, DILocalVariable *VarInfo,
                                    DIExpression *Expr, const DILocation *DL,
                                    Instruction *InsertBefore) {
  return insertDeclare(Storage, VarInfo, Expr, DL, InsertBefore->getParent(),
                       InsertBefore);
}

DbgInstPtr DIBuilder::insertDeclare(Value *Storage, DILocalVariable *VarInfo,
                                    DIExpression *Expr, const DILocation *DL,
                                    BasicBlock *InsertAtEnd) {
  // If this block already has a terminator then insert this intrinsic before
  // the terminator. Otherwise, put it at the end of the block.
  Instruction *InsertBefore = InsertAtEnd->getTerminator();
  return insertDeclare(Storage, VarInfo, Expr, DL, InsertAtEnd, InsertBefore);
}

DbgInstPtr DIBuilder::insertDbgAssign(Instruction *LinkedInstr, Value *Val,
                                      DILocalVariable *SrcVar,
                                      DIExpression *ValExpr, Value *Addr,
                                      DIExpression *AddrExpr,
                                      const DILocation *DL) {
  auto *Link = cast_or_null<DIAssignID>(
      LinkedInstr->getMetadata(LLVMContext::MD_DIAssignID));
  assert(Link && "Linked instruction must have DIAssign metadata attached");

  if (M.IsNewDbgInfoFormat) {
    DbgVariableRecord *DVR = DbgVariableRecord::createDVRAssign(
        Val, SrcVar, ValExpr, Link, Addr, AddrExpr, DL);
    BasicBlock *InsertBB = LinkedInstr->getParent();
    // Insert after LinkedInstr.
    BasicBlock::iterator NextIt = std::next(LinkedInstr->getIterator());
    Instruction *InsertBefore = NextIt == InsertBB->end() ? nullptr : &*NextIt;
    insertDbgVariableRecord(DVR, InsertBB, InsertBefore, true);
    return DVR;
  }

  LLVMContext &Ctx = LinkedInstr->getContext();
  Module *M = LinkedInstr->getModule();
  if (!AssignFn)
    AssignFn = Intrinsic::getOrInsertDeclaration(M, Intrinsic::dbg_assign);

  std::array<Value *, 6> Args = {
      MetadataAsValue::get(Ctx, ValueAsMetadata::get(Val)),
      MetadataAsValue::get(Ctx, SrcVar),
      MetadataAsValue::get(Ctx, ValExpr),
      MetadataAsValue::get(Ctx, Link),
      MetadataAsValue::get(Ctx, ValueAsMetadata::get(Addr)),
      MetadataAsValue::get(Ctx, AddrExpr),
  };

  IRBuilder<> B(Ctx);
  B.SetCurrentDebugLocation(DL);

  auto *DVI = cast<DbgAssignIntrinsic>(B.CreateCall(AssignFn, Args));
  DVI->insertAfter(LinkedInstr);
  return DVI;
}

DbgInstPtr DIBuilder::insertLabel(DILabel *LabelInfo, const DILocation *DL,
                                  Instruction *InsertBefore) {
  return insertLabel(LabelInfo, DL,
                     InsertBefore ? InsertBefore->getParent() : nullptr,
                     InsertBefore);
}

DbgInstPtr DIBuilder::insertLabel(DILabel *LabelInfo, const DILocation *DL,
                                  BasicBlock *InsertAtEnd) {
  return insertLabel(LabelInfo, DL, InsertAtEnd, nullptr);
}

DbgInstPtr DIBuilder::insertDbgValueIntrinsic(Value *V,
                                              DILocalVariable *VarInfo,
                                              DIExpression *Expr,
                                              const DILocation *DL,
                                              Instruction *InsertBefore) {
  DbgInstPtr DVI = insertDbgValueIntrinsic(
      V, VarInfo, Expr, DL, InsertBefore ? InsertBefore->getParent() : nullptr,
      InsertBefore);
  if (auto *Inst = dyn_cast<Instruction *>(DVI))
    cast<CallInst>(Inst)->setTailCall();
  return DVI;
}

DbgInstPtr DIBuilder::insertDbgValueIntrinsic(Value *V,
                                              DILocalVariable *VarInfo,
                                              DIExpression *Expr,
                                              const DILocation *DL,
                                              BasicBlock *InsertAtEnd) {
  return insertDbgValueIntrinsic(V, VarInfo, Expr, DL, InsertAtEnd, nullptr);
}

/// Initialize IRBuilder for inserting dbg.declare and dbg.value intrinsics.
/// This abstracts over the various ways to specify an insert position.
static void initIRBuilder(IRBuilder<> &Builder, const DILocation *DL,
                          BasicBlock *InsertBB, Instruction *InsertBefore) {
  if (InsertBefore)
    Builder.SetInsertPoint(InsertBefore);
  else if (InsertBB)
    Builder.SetInsertPoint(InsertBB);
  Builder.SetCurrentDebugLocation(DL);
}

static Value *getDbgIntrinsicValueImpl(LLVMContext &VMContext, Value *V) {
  assert(V && "no value passed to dbg intrinsic");
  return MetadataAsValue::get(VMContext, ValueAsMetadata::get(V));
}

static Function *getDeclareIntrin(Module &M) {
  return Intrinsic::getOrInsertDeclaration(&M, Intrinsic::dbg_declare);
}

DbgInstPtr DIBuilder::insertDbgValueIntrinsic(
    llvm::Value *Val, DILocalVariable *VarInfo, DIExpression *Expr,
    const DILocation *DL, BasicBlock *InsertBB, Instruction *InsertBefore) {
  if (M.IsNewDbgInfoFormat) {
    DbgVariableRecord *DVR =
        DbgVariableRecord::createDbgVariableRecord(Val, VarInfo, Expr, DL);
    insertDbgVariableRecord(DVR, InsertBB, InsertBefore);
    return DVR;
  }

  if (!ValueFn)
    ValueFn = Intrinsic::getOrInsertDeclaration(&M, Intrinsic::dbg_value);
  return insertDbgIntrinsic(ValueFn, Val, VarInfo, Expr, DL, InsertBB,
                            InsertBefore);
}

DbgInstPtr DIBuilder::insertDeclare(Value *Storage, DILocalVariable *VarInfo,
                                    DIExpression *Expr, const DILocation *DL,
                                    BasicBlock *InsertBB,
                                    Instruction *InsertBefore) {
  assert(VarInfo && "empty or invalid DILocalVariable* passed to dbg.declare");
  assert(DL && "Expected debug loc");
  assert(DL->getScope()->getSubprogram() ==
             VarInfo->getScope()->getSubprogram() &&
         "Expected matching subprograms");

  if (M.IsNewDbgInfoFormat) {
    DbgVariableRecord *DVR =
        DbgVariableRecord::createDVRDeclare(Storage, VarInfo, Expr, DL);
    insertDbgVariableRecord(DVR, InsertBB, InsertBefore);
    return DVR;
  }

  if (!DeclareFn)
    DeclareFn = getDeclareIntrin(M);

  trackIfUnresolved(VarInfo);
  trackIfUnresolved(Expr);
  Value *Args[] = {getDbgIntrinsicValueImpl(VMContext, Storage),
                   MetadataAsValue::get(VMContext, VarInfo),
                   MetadataAsValue::get(VMContext, Expr)};

  IRBuilder<> B(DL->getContext());
  initIRBuilder(B, DL, InsertBB, InsertBefore);
  return B.CreateCall(DeclareFn, Args);
}

void DIBuilder::insertDbgVariableRecord(DbgVariableRecord *DVR,
                                        BasicBlock *InsertBB,
                                        Instruction *InsertBefore,
                                        bool InsertAtHead) {
  assert(InsertBefore || InsertBB);
  trackIfUnresolved(DVR->getVariable());
  trackIfUnresolved(DVR->getExpression());
  if (DVR->isDbgAssign())
    trackIfUnresolved(DVR->getAddressExpression());

  BasicBlock::iterator InsertPt;
  if (InsertBB && InsertBefore)
    InsertPt = InsertBefore->getIterator();
  else if (InsertBB)
    InsertPt = InsertBB->end();
  InsertPt.setHeadBit(InsertAtHead);
  InsertBB->insertDbgRecordBefore(DVR, InsertPt);
}

Instruction *DIBuilder::insertDbgIntrinsic(llvm::Function *IntrinsicFn,
                                           Value *V, DILocalVariable *VarInfo,
                                           DIExpression *Expr,
                                           const DILocation *DL,
                                           BasicBlock *InsertBB,
                                           Instruction *InsertBefore) {
  assert(IntrinsicFn && "must pass a non-null intrinsic function");
  assert(V && "must pass a value to a dbg intrinsic");
  assert(VarInfo &&
         "empty or invalid DILocalVariable* passed to debug intrinsic");
  assert(DL && "Expected debug loc");
  assert(DL->getScope()->getSubprogram() ==
             VarInfo->getScope()->getSubprogram() &&
         "Expected matching subprograms");

  trackIfUnresolved(VarInfo);
  trackIfUnresolved(Expr);
  Value *Args[] = {getDbgIntrinsicValueImpl(VMContext, V),
                   MetadataAsValue::get(VMContext, VarInfo),
                   MetadataAsValue::get(VMContext, Expr)};

  IRBuilder<> B(DL->getContext());
  initIRBuilder(B, DL, InsertBB, InsertBefore);
  return B.CreateCall(IntrinsicFn, Args);
}

DbgInstPtr DIBuilder::insertLabel(DILabel *LabelInfo, const DILocation *DL,
                                  BasicBlock *InsertBB,
                                  Instruction *InsertBefore) {
  assert(LabelInfo && "empty or invalid DILabel* passed to dbg.label");
  assert(DL && "Expected debug loc");
  assert(DL->getScope()->getSubprogram() ==
             LabelInfo->getScope()->getSubprogram() &&
         "Expected matching subprograms");

  trackIfUnresolved(LabelInfo);
  if (M.IsNewDbgInfoFormat) {
    DbgLabelRecord *DLR = new DbgLabelRecord(LabelInfo, DL);
    if (InsertBB && InsertBefore)
      InsertBB->insertDbgRecordBefore(DLR, InsertBefore->getIterator());
    else if (InsertBB)
      InsertBB->insertDbgRecordBefore(DLR, InsertBB->end());
    return DLR;
  }

  if (!LabelFn)
    LabelFn = Intrinsic::getOrInsertDeclaration(&M, Intrinsic::dbg_label);

  Value *Args[] = {MetadataAsValue::get(VMContext, LabelInfo)};

  IRBuilder<> B(DL->getContext());
  initIRBuilder(B, DL, InsertBB, InsertBefore);
  return B.CreateCall(LabelFn, Args);
}

void DIBuilder::replaceVTableHolder(DICompositeType *&T, DIType *VTableHolder) {
  {
    TypedTrackingMDRef<DICompositeType> N(T);
    N->replaceVTableHolder(VTableHolder);
    T = N.get();
  }

  // If this didn't create a self-reference, just return.
  if (T != VTableHolder)
    return;

  // Look for unresolved operands.  T will drop RAUW support, orphaning any
  // cycles underneath it.
  if (T->isResolved())
    for (const MDOperand &O : T->operands())
      if (auto *N = dyn_cast_or_null<MDNode>(O))
        trackIfUnresolved(N);
}

void DIBuilder::replaceArrays(DICompositeType *&T, DINodeArray Elements,
                              DINodeArray TParams) {
  {
    TypedTrackingMDRef<DICompositeType> N(T);
    if (Elements)
      N->replaceElements(Elements);
    if (TParams)
      N->replaceTemplateParams(DITemplateParameterArray(TParams));
    T = N.get();
  }

  // If T isn't resolved, there's no problem.
  if (!T->isResolved())
    return;

  // If T is resolved, it may be due to a self-reference cycle.  Track the
  // arrays explicitly if they're unresolved, or else the cycles will be
  // orphaned.
  if (Elements)
    trackIfUnresolved(Elements.get());
  if (TParams)
    trackIfUnresolved(TParams.get());
}<|MERGE_RESOLUTION|>--- conflicted
+++ resolved
@@ -521,21 +521,13 @@
     DIScope *Context, StringRef Name, DIFile *File, unsigned LineNumber,
     uint64_t SizeInBits, uint32_t AlignInBits, DINode::DIFlags Flags,
     DIType *DerivedFrom, DINodeArray Elements, unsigned RunTimeLang,
-<<<<<<< HEAD
-    DIType *VTableHolder, StringRef UniqueIdentifier,
-=======
     DIType *VTableHolder, StringRef UniqueIdentifier, DIType *Specification,
->>>>>>> a8d96e15
     uint32_t NumExtraInhabitants) {
   auto *R = DICompositeType::get(
       VMContext, dwarf::DW_TAG_structure_type, Name, File, LineNumber,
       getNonCompileUnitScope(Context), DerivedFrom, SizeInBits, AlignInBits, 0,
       Flags, Elements, RunTimeLang, VTableHolder, nullptr, UniqueIdentifier,
-<<<<<<< HEAD
-      nullptr, nullptr, nullptr, nullptr, nullptr, nullptr,
-=======
       nullptr, nullptr, nullptr, nullptr, nullptr, nullptr, Specification,
->>>>>>> a8d96e15
       NumExtraInhabitants);
   trackIfUnresolved(R);
   return R;
@@ -562,7 +554,7 @@
   auto *R = DICompositeType::get(
       VMContext, dwarf::DW_TAG_variant_part, Name, File, LineNumber,
       getNonCompileUnitScope(Scope), nullptr, SizeInBits, AlignInBits, 0, Flags,
-      Elements, 0, nullptr, nullptr, UniqueIdentifier, 0, Discriminator);
+      Elements, 0, nullptr, nullptr, UniqueIdentifier, Discriminator);
   trackIfUnresolved(R);
   return R;
 }
