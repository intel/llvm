--- conflicted
+++ resolved
@@ -655,10 +655,7 @@
   Metadata *Allocated;
   Metadata *Rank;
   Metadata *Annotations;
-<<<<<<< HEAD
-=======
   Metadata *Specification;
->>>>>>> a8d96e15
   uint32_t NumExtraInhabitants;
 
   MDNodeKeyImpl(unsigned Tag, MDString *Name, Metadata *File, unsigned Line,
@@ -669,11 +666,7 @@
                 MDString *Identifier, Metadata *Discriminator,
                 Metadata *DataLocation, Metadata *Associated,
                 Metadata *Allocated, Metadata *Rank, Metadata *Annotations,
-<<<<<<< HEAD
-                uint32_t NumExtraInhabitants)
-=======
                 Metadata *Specification, uint32_t NumExtraInhabitants)
->>>>>>> a8d96e15
       : Tag(Tag), Name(Name), File(File), Line(Line), Scope(Scope),
         BaseType(BaseType), SizeInBits(SizeInBits), OffsetInBits(OffsetInBits),
         AlignInBits(AlignInBits), Flags(Flags), Elements(Elements),
@@ -681,12 +674,8 @@
         TemplateParams(TemplateParams), Identifier(Identifier),
         Discriminator(Discriminator), DataLocation(DataLocation),
         Associated(Associated), Allocated(Allocated), Rank(Rank),
-<<<<<<< HEAD
-        Annotations(Annotations), NumExtraInhabitants(NumExtraInhabitants) {}
-=======
         Annotations(Annotations), Specification(Specification),
         NumExtraInhabitants(NumExtraInhabitants) {}
->>>>>>> a8d96e15
   MDNodeKeyImpl(const DICompositeType *N)
       : Tag(N->getTag()), Name(N->getRawName()), File(N->getRawFile()),
         Line(N->getLine()), Scope(N->getRawScope()),
@@ -700,10 +689,7 @@
         DataLocation(N->getRawDataLocation()),
         Associated(N->getRawAssociated()), Allocated(N->getRawAllocated()),
         Rank(N->getRawRank()), Annotations(N->getRawAnnotations()),
-<<<<<<< HEAD
-=======
         Specification(N->getSpecification()),
->>>>>>> a8d96e15
         NumExtraInhabitants(N->getNumExtraInhabitants()) {}
 
   bool isKeyOf(const DICompositeType *RHS) const {
@@ -723,10 +709,7 @@
            Associated == RHS->getRawAssociated() &&
            Allocated == RHS->getRawAllocated() && Rank == RHS->getRawRank() &&
            Annotations == RHS->getRawAnnotations() &&
-<<<<<<< HEAD
-=======
            Specification == RHS->getSpecification() &&
->>>>>>> a8d96e15
            NumExtraInhabitants == RHS->getNumExtraInhabitants();
   }
 
