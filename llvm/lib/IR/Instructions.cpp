--- conflicted
+++ resolved
@@ -2878,11 +2878,7 @@
     { 99,99,99, 0, 0,99,99, 0, 0,99,99,99, 4, 0}, // FPTrunc        |
     { 99,99,99, 2, 2,99,99, 8, 2,99,99,99, 4, 0}, // FPExt          |
     {  1, 0, 0,99,99, 0, 0,99,99,99,99, 7, 3, 0}, // PtrToInt       |
-<<<<<<< HEAD
-    {  1, 0, 0,99,99, 0, 0,99,99,99,99, 0, 3, 0}, // PtrToAddr      |
-=======
     {  0, 0, 0,99,99, 0, 0,99,99,99,99, 0, 3, 0}, // PtrToAddr      |
->>>>>>> 54c4ef26
     { 99,99,99,99,99,99,99,99,99,11,11,99,15, 0}, // IntToPtr       |
     {  5, 5, 5, 0, 0, 5, 5, 0, 0,16,16, 5, 1,14}, // BitCast        |
     {  0, 0, 0, 0, 0, 0, 0, 0, 0, 0, 0, 0,13,12}, // AddrSpaceCast -+
@@ -2969,14 +2965,8 @@
       // zext, sext -> zext, because sext can't sign extend after zext
       return Instruction::ZExt;
     case 11: {
-<<<<<<< HEAD
-      // inttoptr, ptrtoint/ptrtoaddr -> bitcast if SrcSize<=PtrSize and
-      // SrcSize==DstSize
-      if (!MidIntPtrTy)
-=======
       // inttoptr, ptrtoint/ptrtoaddr -> integer cast
       if (!DL)
->>>>>>> 54c4ef26
         return 0;
       unsigned MidSize = secondOp == Instruction::PtrToAddr
                              ? DL->getAddressSizeInBits(MidTy)
