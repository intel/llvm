//===- Instructions.cpp - Implement the LLVM instructions -----------------===//
//
// Part of the LLVM Project, under the Apache License v2.0 with LLVM Exceptions.
// See https://llvm.org/LICENSE.txt for license information.
// SPDX-License-Identifier: Apache-2.0 WITH LLVM-exception
//
//===----------------------------------------------------------------------===//
//
// This file implements all of the non-inline methods for the LLVM instruction
// classes.
//
//===----------------------------------------------------------------------===//

#include "llvm/IR/Instructions.h"
#include "LLVMContextImpl.h"
#include "llvm/ADT/SmallBitVector.h"
#include "llvm/ADT/SmallVector.h"
#include "llvm/ADT/Twine.h"
#include "llvm/IR/Attributes.h"
#include "llvm/IR/BasicBlock.h"
#include "llvm/IR/Constant.h"
#include "llvm/IR/ConstantRange.h"
#include "llvm/IR/Constants.h"
#include "llvm/IR/DataLayout.h"
#include "llvm/IR/DerivedTypes.h"
#include "llvm/IR/Function.h"
#include "llvm/IR/InstrTypes.h"
#include "llvm/IR/Instruction.h"
#include "llvm/IR/Intrinsics.h"
#include "llvm/IR/LLVMContext.h"
#include "llvm/IR/MDBuilder.h"
#include "llvm/IR/Metadata.h"
#include "llvm/IR/Module.h"
#include "llvm/IR/Operator.h"
#include "llvm/IR/PatternMatch.h"
#include "llvm/IR/ProfDataUtils.h"
#include "llvm/IR/Type.h"
#include "llvm/IR/Value.h"
#include "llvm/Support/AtomicOrdering.h"
#include "llvm/Support/Casting.h"
#include "llvm/Support/CheckedArithmetic.h"
#include "llvm/Support/ErrorHandling.h"
#include "llvm/Support/KnownBits.h"
#include "llvm/Support/MathExtras.h"
#include "llvm/Support/ModRef.h"
#include "llvm/Support/TypeSize.h"
#include <algorithm>
#include <cassert>
#include <cstdint>
#include <optional>
#include <vector>

using namespace llvm;

static cl::opt<bool> DisableI2pP2iOpt(
    "disable-i2p-p2i-opt", cl::init(false),
    cl::desc("Disables inttoptr/ptrtoint roundtrip optimization"));

//===----------------------------------------------------------------------===//
//                            AllocaInst Class
//===----------------------------------------------------------------------===//

std::optional<TypeSize>
AllocaInst::getAllocationSize(const DataLayout &DL) const {
  TypeSize Size = DL.getTypeAllocSize(getAllocatedType());
  if (isArrayAllocation()) {
    auto *C = dyn_cast<ConstantInt>(getArraySize());
    if (!C)
      return std::nullopt;
    assert(!Size.isScalable() && "Array elements cannot have a scalable size");
    auto CheckedProd =
        checkedMulUnsigned(Size.getKnownMinValue(), C->getZExtValue());
    if (!CheckedProd)
      return std::nullopt;
    return TypeSize::getFixed(*CheckedProd);
  }
  return Size;
}

std::optional<TypeSize>
AllocaInst::getAllocationSizeInBits(const DataLayout &DL) const {
  std::optional<TypeSize> Size = getAllocationSize(DL);
  if (!Size)
    return std::nullopt;
  auto CheckedProd = checkedMulUnsigned(Size->getKnownMinValue(),
                                        static_cast<TypeSize::ScalarTy>(8));
  if (!CheckedProd)
    return std::nullopt;
  return TypeSize::get(*CheckedProd, Size->isScalable());
}

//===----------------------------------------------------------------------===//
//                              SelectInst Class
//===----------------------------------------------------------------------===//

/// areInvalidOperands - Return a string if the specified operands are invalid
/// for a select operation, otherwise return null.
const char *SelectInst::areInvalidOperands(Value *Op0, Value *Op1, Value *Op2) {
  if (Op1->getType() != Op2->getType())
    return "both values to select must have same type";

  if (Op1->getType()->isTokenTy())
    return "select values cannot have token type";

  if (VectorType *VT = dyn_cast<VectorType>(Op0->getType())) {
    // Vector select.
    if (VT->getElementType() != Type::getInt1Ty(Op0->getContext()))
      return "vector select condition element type must be i1";
    VectorType *ET = dyn_cast<VectorType>(Op1->getType());
    if (!ET)
      return "selected values for vector select must be vectors";
    if (ET->getElementCount() != VT->getElementCount())
      return "vector select requires selected vectors to have "
                   "the same vector length as select condition";
  } else if (Op0->getType() != Type::getInt1Ty(Op0->getContext())) {
    return "select condition must be i1 or <n x i1>";
  }
  return nullptr;
}

//===----------------------------------------------------------------------===//
//                               PHINode Class
//===----------------------------------------------------------------------===//

PHINode::PHINode(const PHINode &PN)
    : Instruction(PN.getType(), Instruction::PHI, AllocMarker),
      ReservedSpace(PN.getNumOperands()) {
  NumUserOperands = PN.getNumOperands();
  allocHungoffUses(PN.getNumOperands());
  std::copy(PN.op_begin(), PN.op_end(), op_begin());
  copyIncomingBlocks(make_range(PN.block_begin(), PN.block_end()));
  SubclassOptionalData = PN.SubclassOptionalData;
}

// removeIncomingValue - Remove an incoming value.  This is useful if a
// predecessor basic block is deleted.
Value *PHINode::removeIncomingValue(unsigned Idx, bool DeletePHIIfEmpty) {
  Value *Removed = getIncomingValue(Idx);

  // Move everything after this operand down.
  //
  // FIXME: we could just swap with the end of the list, then erase.  However,
  // clients might not expect this to happen.  The code as it is thrashes the
  // use/def lists, which is kinda lame.
  std::copy(op_begin() + Idx + 1, op_end(), op_begin() + Idx);
  copyIncomingBlocks(drop_begin(blocks(), Idx + 1), Idx);

  // Nuke the last value.
  Op<-1>().set(nullptr);
  setNumHungOffUseOperands(getNumOperands() - 1);

  // If the PHI node is dead, because it has zero entries, nuke it now.
  if (getNumOperands() == 0 && DeletePHIIfEmpty) {
    // If anyone is using this PHI, make them use a dummy value instead...
    replaceAllUsesWith(PoisonValue::get(getType()));
    eraseFromParent();
  }
  return Removed;
}

void PHINode::removeIncomingValueIf(function_ref<bool(unsigned)> Predicate,
                                    bool DeletePHIIfEmpty) {
  SmallDenseSet<unsigned> RemoveIndices;
  for (unsigned Idx = 0; Idx < getNumIncomingValues(); ++Idx)
    if (Predicate(Idx))
      RemoveIndices.insert(Idx);

  if (RemoveIndices.empty())
    return;

  // Remove operands.
  auto NewOpEnd = remove_if(operands(), [&](Use &U) {
    return RemoveIndices.contains(U.getOperandNo());
  });
  for (Use &U : make_range(NewOpEnd, op_end()))
    U.set(nullptr);

  // Remove incoming blocks.
  (void)std::remove_if(const_cast<block_iterator>(block_begin()),
                 const_cast<block_iterator>(block_end()), [&](BasicBlock *&BB) {
                   return RemoveIndices.contains(&BB - block_begin());
                 });

  setNumHungOffUseOperands(getNumOperands() - RemoveIndices.size());

  // If the PHI node is dead, because it has zero entries, nuke it now.
  if (getNumOperands() == 0 && DeletePHIIfEmpty) {
    // If anyone is using this PHI, make them use a dummy value instead...
    replaceAllUsesWith(PoisonValue::get(getType()));
    eraseFromParent();
  }
}

/// growOperands - grow operands - This grows the operand list in response
/// to a push_back style of operation.  This grows the number of ops by 1.5
/// times.
///
void PHINode::growOperands() {
  unsigned e = getNumOperands();
  unsigned NumOps = e + e / 2;
  if (NumOps < 2) NumOps = 2;      // 2 op PHI nodes are VERY common.

  ReservedSpace = NumOps;
  growHungoffUses(ReservedSpace, /* IsPhi */ true);
}

/// hasConstantValue - If the specified PHI node always merges together the same
/// value, return the value, otherwise return null.
Value *PHINode::hasConstantValue() const {
  // Exploit the fact that phi nodes always have at least one entry.
  Value *ConstantValue = getIncomingValue(0);
  for (unsigned i = 1, e = getNumIncomingValues(); i != e; ++i)
    if (getIncomingValue(i) != ConstantValue && getIncomingValue(i) != this) {
      if (ConstantValue != this)
        return nullptr; // Incoming values not all the same.
       // The case where the first value is this PHI.
      ConstantValue = getIncomingValue(i);
    }
  if (ConstantValue == this)
    return PoisonValue::get(getType());
  return ConstantValue;
}

/// hasConstantOrUndefValue - Whether the specified PHI node always merges
/// together the same value, assuming that undefs result in the same value as
/// non-undefs.
/// Unlike \ref hasConstantValue, this does not return a value because the
/// unique non-undef incoming value need not dominate the PHI node.
bool PHINode::hasConstantOrUndefValue() const {
  Value *ConstantValue = nullptr;
  for (unsigned i = 0, e = getNumIncomingValues(); i != e; ++i) {
    Value *Incoming = getIncomingValue(i);
    if (Incoming != this && !isa<UndefValue>(Incoming)) {
      if (ConstantValue && ConstantValue != Incoming)
        return false;
      ConstantValue = Incoming;
    }
  }
  return true;
}

//===----------------------------------------------------------------------===//
//                       LandingPadInst Implementation
//===----------------------------------------------------------------------===//

LandingPadInst::LandingPadInst(Type *RetTy, unsigned NumReservedValues,
                               const Twine &NameStr,
                               InsertPosition InsertBefore)
    : Instruction(RetTy, Instruction::LandingPad, AllocMarker, InsertBefore) {
  init(NumReservedValues, NameStr);
}

LandingPadInst::LandingPadInst(const LandingPadInst &LP)
    : Instruction(LP.getType(), Instruction::LandingPad, AllocMarker),
      ReservedSpace(LP.getNumOperands()) {
  NumUserOperands = LP.getNumOperands();
  allocHungoffUses(LP.getNumOperands());
  Use *OL = getOperandList();
  const Use *InOL = LP.getOperandList();
  for (unsigned I = 0, E = ReservedSpace; I != E; ++I)
    OL[I] = InOL[I];

  setCleanup(LP.isCleanup());
}

LandingPadInst *LandingPadInst::Create(Type *RetTy, unsigned NumReservedClauses,
                                       const Twine &NameStr,
                                       InsertPosition InsertBefore) {
  return new LandingPadInst(RetTy, NumReservedClauses, NameStr, InsertBefore);
}

void LandingPadInst::init(unsigned NumReservedValues, const Twine &NameStr) {
  ReservedSpace = NumReservedValues;
  setNumHungOffUseOperands(0);
  allocHungoffUses(ReservedSpace);
  setName(NameStr);
  setCleanup(false);
}

/// growOperands - grow operands - This grows the operand list in response to a
/// push_back style of operation. This grows the number of ops by 2 times.
void LandingPadInst::growOperands(unsigned Size) {
  unsigned e = getNumOperands();
  if (ReservedSpace >= e + Size) return;
  ReservedSpace = (std::max(e, 1U) + Size / 2) * 2;
  growHungoffUses(ReservedSpace);
}

void LandingPadInst::addClause(Constant *Val) {
  unsigned OpNo = getNumOperands();
  growOperands(1);
  assert(OpNo < ReservedSpace && "Growing didn't work!");
  setNumHungOffUseOperands(getNumOperands() + 1);
  getOperandList()[OpNo] = Val;
}

//===----------------------------------------------------------------------===//
//                        CallBase Implementation
//===----------------------------------------------------------------------===//

CallBase *CallBase::Create(CallBase *CB, ArrayRef<OperandBundleDef> Bundles,
                           InsertPosition InsertPt) {
  switch (CB->getOpcode()) {
  case Instruction::Call:
    return CallInst::Create(cast<CallInst>(CB), Bundles, InsertPt);
  case Instruction::Invoke:
    return InvokeInst::Create(cast<InvokeInst>(CB), Bundles, InsertPt);
  case Instruction::CallBr:
    return CallBrInst::Create(cast<CallBrInst>(CB), Bundles, InsertPt);
  default:
    llvm_unreachable("Unknown CallBase sub-class!");
  }
}

CallBase *CallBase::Create(CallBase *CI, OperandBundleDef OpB,
                           InsertPosition InsertPt) {
  SmallVector<OperandBundleDef, 2> OpDefs;
  for (unsigned i = 0, e = CI->getNumOperandBundles(); i < e; ++i) {
    auto ChildOB = CI->getOperandBundleAt(i);
    if (ChildOB.getTagName() != OpB.getTag())
      OpDefs.emplace_back(ChildOB);
  }
  OpDefs.emplace_back(OpB);
  return CallBase::Create(CI, OpDefs, InsertPt);
}

Function *CallBase::getCaller() { return getParent()->getParent(); }

unsigned CallBase::getNumSubclassExtraOperandsDynamic() const {
  assert(getOpcode() == Instruction::CallBr && "Unexpected opcode!");
  return cast<CallBrInst>(this)->getNumIndirectDests() + 1;
}

bool CallBase::isIndirectCall() const {
  const Value *V = getCalledOperand();
  if (isa<Function>(V) || isa<Constant>(V))
    return false;
  return !isInlineAsm();
}

/// Tests if this call site must be tail call optimized. Only a CallInst can
/// be tail call optimized.
bool CallBase::isMustTailCall() const {
  if (auto *CI = dyn_cast<CallInst>(this))
    return CI->isMustTailCall();
  return false;
}

/// Tests if this call site is marked as a tail call.
bool CallBase::isTailCall() const {
  if (auto *CI = dyn_cast<CallInst>(this))
    return CI->isTailCall();
  return false;
}

Intrinsic::ID CallBase::getIntrinsicID() const {
  if (auto *F = getCalledFunction())
    return F->getIntrinsicID();
  return Intrinsic::not_intrinsic;
}

FPClassTest CallBase::getRetNoFPClass() const {
  FPClassTest Mask = Attrs.getRetNoFPClass();

  if (const Function *F = getCalledFunction())
    Mask |= F->getAttributes().getRetNoFPClass();
  return Mask;
}

FPClassTest CallBase::getParamNoFPClass(unsigned i) const {
  FPClassTest Mask = Attrs.getParamNoFPClass(i);

  if (const Function *F = getCalledFunction())
    Mask |= F->getAttributes().getParamNoFPClass(i);
  return Mask;
}

std::optional<ConstantRange> CallBase::getRange() const {
  const Attribute RangeAttr = getRetAttr(llvm::Attribute::Range);
  if (RangeAttr.isValid())
    return RangeAttr.getRange();
  return std::nullopt;
}

bool CallBase::isReturnNonNull() const {
  if (hasRetAttr(Attribute::NonNull))
    return true;

  if (getRetDereferenceableBytes() > 0 &&
      !NullPointerIsDefined(getCaller(), getType()->getPointerAddressSpace()))
    return true;

  return false;
}

Value *CallBase::getArgOperandWithAttribute(Attribute::AttrKind Kind) const {
  unsigned Index;

  if (Attrs.hasAttrSomewhere(Kind, &Index))
    return getArgOperand(Index - AttributeList::FirstArgIndex);
  if (const Function *F = getCalledFunction())
    if (F->getAttributes().hasAttrSomewhere(Kind, &Index))
      return getArgOperand(Index - AttributeList::FirstArgIndex);

  return nullptr;
}

/// Determine whether the argument or parameter has the given attribute.
bool CallBase::paramHasAttr(unsigned ArgNo, Attribute::AttrKind Kind) const {
  assert(ArgNo < arg_size() && "Param index out of bounds!");

  if (Attrs.hasParamAttr(ArgNo, Kind))
    return true;

  const Function *F = getCalledFunction();
  if (!F)
    return false;

  if (!F->getAttributes().hasParamAttr(ArgNo, Kind))
    return false;

  // Take into account mod/ref by operand bundles.
  switch (Kind) {
  case Attribute::ReadNone:
    return !hasReadingOperandBundles() && !hasClobberingOperandBundles();
  case Attribute::ReadOnly:
    return !hasClobberingOperandBundles();
  case Attribute::WriteOnly:
    return !hasReadingOperandBundles();
  default:
    return true;
  }
}

bool CallBase::hasFnAttrOnCalledFunction(Attribute::AttrKind Kind) const {
  if (auto *F = dyn_cast<Function>(getCalledOperand()))
    return F->getAttributes().hasFnAttr(Kind);

  return false;
}

bool CallBase::hasFnAttrOnCalledFunction(StringRef Kind) const {
  if (auto *F = dyn_cast<Function>(getCalledOperand()))
    return F->getAttributes().hasFnAttr(Kind);

  return false;
}

template <typename AK>
Attribute CallBase::getFnAttrOnCalledFunction(AK Kind) const {
  if constexpr (std::is_same_v<AK, Attribute::AttrKind>) {
    // getMemoryEffects() correctly combines memory effects from the call-site,
    // operand bundles and function.
    assert(Kind != Attribute::Memory && "Use getMemoryEffects() instead");
  }

  if (auto *F = dyn_cast<Function>(getCalledOperand()))
    return F->getAttributes().getFnAttr(Kind);

  return Attribute();
}

template Attribute
CallBase::getFnAttrOnCalledFunction(Attribute::AttrKind Kind) const;
template Attribute CallBase::getFnAttrOnCalledFunction(StringRef Kind) const;

template <typename AK>
Attribute CallBase::getParamAttrOnCalledFunction(unsigned ArgNo,
                                                 AK Kind) const {
  Value *V = getCalledOperand();

  if (auto *F = dyn_cast<Function>(V))
    return F->getAttributes().getParamAttr(ArgNo, Kind);

  return Attribute();
}
template Attribute
CallBase::getParamAttrOnCalledFunction(unsigned ArgNo,
                                       Attribute::AttrKind Kind) const;
template Attribute CallBase::getParamAttrOnCalledFunction(unsigned ArgNo,
                                                          StringRef Kind) const;

void CallBase::getOperandBundlesAsDefs(
    SmallVectorImpl<OperandBundleDef> &Defs) const {
  for (unsigned i = 0, e = getNumOperandBundles(); i != e; ++i)
    Defs.emplace_back(getOperandBundleAt(i));
}

CallBase::op_iterator
CallBase::populateBundleOperandInfos(ArrayRef<OperandBundleDef> Bundles,
                                     const unsigned BeginIndex) {
  auto It = op_begin() + BeginIndex;
  for (auto &B : Bundles)
    It = std::copy(B.input_begin(), B.input_end(), It);

  auto *ContextImpl = getContext().pImpl;
  auto BI = Bundles.begin();
  unsigned CurrentIndex = BeginIndex;

  for (auto &BOI : bundle_op_infos()) {
    assert(BI != Bundles.end() && "Incorrect allocation?");

    BOI.Tag = ContextImpl->getOrInsertBundleTag(BI->getTag());
    BOI.Begin = CurrentIndex;
    BOI.End = CurrentIndex + BI->input_size();
    CurrentIndex = BOI.End;
    BI++;
  }

  assert(BI == Bundles.end() && "Incorrect allocation?");

  return It;
}

CallBase::BundleOpInfo &CallBase::getBundleOpInfoForOperand(unsigned OpIdx) {
  /// When there isn't many bundles, we do a simple linear search.
  /// Else fallback to a binary-search that use the fact that bundles usually
  /// have similar number of argument to get faster convergence.
  if (bundle_op_info_end() - bundle_op_info_begin() < 8) {
    for (auto &BOI : bundle_op_infos())
      if (BOI.Begin <= OpIdx && OpIdx < BOI.End)
        return BOI;

    llvm_unreachable("Did not find operand bundle for operand!");
  }

  assert(OpIdx >= arg_size() && "the Idx is not in the operand bundles");
  assert(bundle_op_info_end() - bundle_op_info_begin() > 0 &&
         OpIdx < std::prev(bundle_op_info_end())->End &&
         "The Idx isn't in the operand bundle");

  /// We need a decimal number below and to prevent using floating point numbers
  /// we use an intergal value multiplied by this constant.
  constexpr unsigned NumberScaling = 1024;

  bundle_op_iterator Begin = bundle_op_info_begin();
  bundle_op_iterator End = bundle_op_info_end();
  bundle_op_iterator Current = Begin;

  while (Begin != End) {
    unsigned ScaledOperandPerBundle =
        NumberScaling * (std::prev(End)->End - Begin->Begin) / (End - Begin);
    Current = Begin + (((OpIdx - Begin->Begin) * NumberScaling) /
                       ScaledOperandPerBundle);
    if (Current >= End)
      Current = std::prev(End);
    assert(Current < End && Current >= Begin &&
           "the operand bundle doesn't cover every value in the range");
    if (OpIdx >= Current->Begin && OpIdx < Current->End)
      break;
    if (OpIdx >= Current->End)
      Begin = Current + 1;
    else
      End = Current;
  }

  assert(OpIdx >= Current->Begin && OpIdx < Current->End &&
         "the operand bundle doesn't cover every value in the range");
  return *Current;
}

CallBase *CallBase::addOperandBundle(CallBase *CB, uint32_t ID,
                                     OperandBundleDef OB,
                                     InsertPosition InsertPt) {
  if (CB->getOperandBundle(ID))
    return CB;

  SmallVector<OperandBundleDef, 1> Bundles;
  CB->getOperandBundlesAsDefs(Bundles);
  Bundles.push_back(OB);
  return Create(CB, Bundles, InsertPt);
}

CallBase *CallBase::removeOperandBundle(CallBase *CB, uint32_t ID,
                                        InsertPosition InsertPt) {
  SmallVector<OperandBundleDef, 1> Bundles;
  bool CreateNew = false;

  for (unsigned I = 0, E = CB->getNumOperandBundles(); I != E; ++I) {
    auto Bundle = CB->getOperandBundleAt(I);
    if (Bundle.getTagID() == ID) {
      CreateNew = true;
      continue;
    }
    Bundles.emplace_back(Bundle);
  }

  return CreateNew ? Create(CB, Bundles, InsertPt) : CB;
}

bool CallBase::hasReadingOperandBundles() const {
  // Implementation note: this is a conservative implementation of operand
  // bundle semantics, where *any* non-assume operand bundle (other than
  // ptrauth) forces a callsite to be at least readonly.
  return hasOperandBundlesOtherThan(
             {LLVMContext::OB_ptrauth, LLVMContext::OB_kcfi}) &&
         getIntrinsicID() != Intrinsic::assume;
}

bool CallBase::hasClobberingOperandBundles() const {
  return hasOperandBundlesOtherThan(
             {LLVMContext::OB_deopt, LLVMContext::OB_funclet,
              LLVMContext::OB_ptrauth, LLVMContext::OB_kcfi}) &&
         getIntrinsicID() != Intrinsic::assume;
}

MemoryEffects CallBase::getMemoryEffects() const {
  MemoryEffects ME = getAttributes().getMemoryEffects();
  if (auto *Fn = dyn_cast<Function>(getCalledOperand())) {
    MemoryEffects FnME = Fn->getMemoryEffects();
    if (hasOperandBundles()) {
      // TODO: Add a method to get memory effects for operand bundles instead.
      if (hasReadingOperandBundles())
        FnME |= MemoryEffects::readOnly();
      if (hasClobberingOperandBundles())
        FnME |= MemoryEffects::writeOnly();
    }
    ME &= FnME;
  }
  return ME;
}
void CallBase::setMemoryEffects(MemoryEffects ME) {
  addFnAttr(Attribute::getWithMemoryEffects(getContext(), ME));
}

/// Determine if the function does not access memory.
bool CallBase::doesNotAccessMemory() const {
  return getMemoryEffects().doesNotAccessMemory();
}
void CallBase::setDoesNotAccessMemory() {
  setMemoryEffects(MemoryEffects::none());
}

/// Determine if the function does not access or only reads memory.
bool CallBase::onlyReadsMemory() const {
  return getMemoryEffects().onlyReadsMemory();
}
void CallBase::setOnlyReadsMemory() {
  setMemoryEffects(getMemoryEffects() & MemoryEffects::readOnly());
}

/// Determine if the function does not access or only writes memory.
bool CallBase::onlyWritesMemory() const {
  return getMemoryEffects().onlyWritesMemory();
}
void CallBase::setOnlyWritesMemory() {
  setMemoryEffects(getMemoryEffects() & MemoryEffects::writeOnly());
}

/// Determine if the call can access memmory only using pointers based
/// on its arguments.
bool CallBase::onlyAccessesArgMemory() const {
  return getMemoryEffects().onlyAccessesArgPointees();
}
void CallBase::setOnlyAccessesArgMemory() {
  setMemoryEffects(getMemoryEffects() & MemoryEffects::argMemOnly());
}

/// Determine if the function may only access memory that is
///  inaccessible from the IR.
bool CallBase::onlyAccessesInaccessibleMemory() const {
  return getMemoryEffects().onlyAccessesInaccessibleMem();
}
void CallBase::setOnlyAccessesInaccessibleMemory() {
  setMemoryEffects(getMemoryEffects() & MemoryEffects::inaccessibleMemOnly());
}

/// Determine if the function may only access memory that is
///  either inaccessible from the IR or pointed to by its arguments.
bool CallBase::onlyAccessesInaccessibleMemOrArgMem() const {
  return getMemoryEffects().onlyAccessesInaccessibleOrArgMem();
}
void CallBase::setOnlyAccessesInaccessibleMemOrArgMem() {
  setMemoryEffects(getMemoryEffects() &
                   MemoryEffects::inaccessibleOrArgMemOnly());
}

//===----------------------------------------------------------------------===//
//                        CallInst Implementation
//===----------------------------------------------------------------------===//

void CallInst::init(FunctionType *FTy, Value *Func, ArrayRef<Value *> Args,
                    ArrayRef<OperandBundleDef> Bundles, const Twine &NameStr) {
  this->FTy = FTy;
  assert(getNumOperands() == Args.size() + CountBundleInputs(Bundles) + 1 &&
         "NumOperands not set up?");

#ifndef NDEBUG
  assert((Args.size() == FTy->getNumParams() ||
          (FTy->isVarArg() && Args.size() > FTy->getNumParams())) &&
         "Calling a function with bad signature!");

  for (unsigned i = 0; i != Args.size(); ++i)
    assert((i >= FTy->getNumParams() ||
            FTy->getParamType(i) == Args[i]->getType()) &&
           "Calling a function with a bad signature!");
#endif

  // Set operands in order of their index to match use-list-order
  // prediction.
  llvm::copy(Args, op_begin());
  setCalledOperand(Func);

  auto It = populateBundleOperandInfos(Bundles, Args.size());
  (void)It;
  assert(It + 1 == op_end() && "Should add up!");

  setName(NameStr);
}

void CallInst::init(FunctionType *FTy, Value *Func, const Twine &NameStr) {
  this->FTy = FTy;
  assert(getNumOperands() == 1 && "NumOperands not set up?");
  setCalledOperand(Func);

  assert(FTy->getNumParams() == 0 && "Calling a function with bad signature");

  setName(NameStr);
}

CallInst::CallInst(FunctionType *Ty, Value *Func, const Twine &Name,
                   AllocInfo AllocInfo, InsertPosition InsertBefore)
    : CallBase(Ty->getReturnType(), Instruction::Call, AllocInfo,
               InsertBefore) {
  init(Ty, Func, Name);
}

CallInst::CallInst(const CallInst &CI, AllocInfo AllocInfo)
    : CallBase(CI.Attrs, CI.FTy, CI.getType(), Instruction::Call, AllocInfo) {
  assert(getNumOperands() == CI.getNumOperands() &&
         "Wrong number of operands allocated");
  setTailCallKind(CI.getTailCallKind());
  setCallingConv(CI.getCallingConv());

  std::copy(CI.op_begin(), CI.op_end(), op_begin());
  std::copy(CI.bundle_op_info_begin(), CI.bundle_op_info_end(),
            bundle_op_info_begin());
  SubclassOptionalData = CI.SubclassOptionalData;
}

CallInst *CallInst::Create(CallInst *CI, ArrayRef<OperandBundleDef> OpB,
                           InsertPosition InsertPt) {
  std::vector<Value *> Args(CI->arg_begin(), CI->arg_end());

  auto *NewCI = CallInst::Create(CI->getFunctionType(), CI->getCalledOperand(),
                                 Args, OpB, CI->getName(), InsertPt);
  NewCI->setTailCallKind(CI->getTailCallKind());
  NewCI->setCallingConv(CI->getCallingConv());
  NewCI->SubclassOptionalData = CI->SubclassOptionalData;
  NewCI->setAttributes(CI->getAttributes());
  NewCI->setDebugLoc(CI->getDebugLoc());
  return NewCI;
}

// Update profile weight for call instruction by scaling it using the ratio
// of S/T. The meaning of "branch_weights" meta data for call instruction is
// transfered to represent call count.
void CallInst::updateProfWeight(uint64_t S, uint64_t T) {
  if (T == 0) {
    LLVM_DEBUG(dbgs() << "Attempting to update profile weights will result in "
                         "div by 0. Ignoring. Likely the function "
                      << getParent()->getParent()->getName()
                      << " has 0 entry count, and contains call instructions "
                         "with non-zero prof info.");
    return;
  }
  scaleProfData(*this, S, T);
}

//===----------------------------------------------------------------------===//
//                        InvokeInst Implementation
//===----------------------------------------------------------------------===//

void InvokeInst::init(FunctionType *FTy, Value *Fn, BasicBlock *IfNormal,
                      BasicBlock *IfException, ArrayRef<Value *> Args,
                      ArrayRef<OperandBundleDef> Bundles,
                      const Twine &NameStr) {
  this->FTy = FTy;

  assert(getNumOperands() ==
             ComputeNumOperands(Args.size(), CountBundleInputs(Bundles)) &&
         "NumOperands not set up?");

#ifndef NDEBUG
  assert(((Args.size() == FTy->getNumParams()) ||
          (FTy->isVarArg() && Args.size() > FTy->getNumParams())) &&
         "Invoking a function with bad signature");

  for (unsigned i = 0, e = Args.size(); i != e; i++)
    assert((i >= FTy->getNumParams() ||
            FTy->getParamType(i) == Args[i]->getType()) &&
           "Invoking a function with a bad signature!");
#endif

  // Set operands in order of their index to match use-list-order
  // prediction.
  llvm::copy(Args, op_begin());
  setNormalDest(IfNormal);
  setUnwindDest(IfException);
  setCalledOperand(Fn);

  auto It = populateBundleOperandInfos(Bundles, Args.size());
  (void)It;
  assert(It + 3 == op_end() && "Should add up!");

  setName(NameStr);
}

InvokeInst::InvokeInst(const InvokeInst &II, AllocInfo AllocInfo)
    : CallBase(II.Attrs, II.FTy, II.getType(), Instruction::Invoke, AllocInfo) {
  assert(getNumOperands() == II.getNumOperands() &&
         "Wrong number of operands allocated");
  setCallingConv(II.getCallingConv());
  std::copy(II.op_begin(), II.op_end(), op_begin());
  std::copy(II.bundle_op_info_begin(), II.bundle_op_info_end(),
            bundle_op_info_begin());
  SubclassOptionalData = II.SubclassOptionalData;
}

InvokeInst *InvokeInst::Create(InvokeInst *II, ArrayRef<OperandBundleDef> OpB,
                               InsertPosition InsertPt) {
  std::vector<Value *> Args(II->arg_begin(), II->arg_end());

  auto *NewII = InvokeInst::Create(
      II->getFunctionType(), II->getCalledOperand(), II->getNormalDest(),
      II->getUnwindDest(), Args, OpB, II->getName(), InsertPt);
  NewII->setCallingConv(II->getCallingConv());
  NewII->SubclassOptionalData = II->SubclassOptionalData;
  NewII->setAttributes(II->getAttributes());
  NewII->setDebugLoc(II->getDebugLoc());
  return NewII;
}

LandingPadInst *InvokeInst::getLandingPadInst() const {
  return cast<LandingPadInst>(getUnwindDest()->getFirstNonPHI());
}

void InvokeInst::updateProfWeight(uint64_t S, uint64_t T) {
  if (T == 0) {
    LLVM_DEBUG(dbgs() << "Attempting to update profile weights will result in "
                         "div by 0. Ignoring. Likely the function "
                      << getParent()->getParent()->getName()
                      << " has 0 entry count, and contains call instructions "
                         "with non-zero prof info.");
    return;
  }
  scaleProfData(*this, S, T);
}

//===----------------------------------------------------------------------===//
//                        CallBrInst Implementation
//===----------------------------------------------------------------------===//

void CallBrInst::init(FunctionType *FTy, Value *Fn, BasicBlock *Fallthrough,
                      ArrayRef<BasicBlock *> IndirectDests,
                      ArrayRef<Value *> Args,
                      ArrayRef<OperandBundleDef> Bundles,
                      const Twine &NameStr) {
  this->FTy = FTy;

  assert(getNumOperands() == ComputeNumOperands(Args.size(),
                                                IndirectDests.size(),
                                                CountBundleInputs(Bundles)) &&
         "NumOperands not set up?");

#ifndef NDEBUG
  assert(((Args.size() == FTy->getNumParams()) ||
          (FTy->isVarArg() && Args.size() > FTy->getNumParams())) &&
         "Calling a function with bad signature");

  for (unsigned i = 0, e = Args.size(); i != e; i++)
    assert((i >= FTy->getNumParams() ||
            FTy->getParamType(i) == Args[i]->getType()) &&
           "Calling a function with a bad signature!");
#endif

  // Set operands in order of their index to match use-list-order
  // prediction.
  std::copy(Args.begin(), Args.end(), op_begin());
  NumIndirectDests = IndirectDests.size();
  setDefaultDest(Fallthrough);
  for (unsigned i = 0; i != NumIndirectDests; ++i)
    setIndirectDest(i, IndirectDests[i]);
  setCalledOperand(Fn);

  auto It = populateBundleOperandInfos(Bundles, Args.size());
  (void)It;
  assert(It + 2 + IndirectDests.size() == op_end() && "Should add up!");

  setName(NameStr);
}

CallBrInst::CallBrInst(const CallBrInst &CBI, AllocInfo AllocInfo)
    : CallBase(CBI.Attrs, CBI.FTy, CBI.getType(), Instruction::CallBr,
               AllocInfo) {
  assert(getNumOperands() == CBI.getNumOperands() &&
         "Wrong number of operands allocated");
  setCallingConv(CBI.getCallingConv());
  std::copy(CBI.op_begin(), CBI.op_end(), op_begin());
  std::copy(CBI.bundle_op_info_begin(), CBI.bundle_op_info_end(),
            bundle_op_info_begin());
  SubclassOptionalData = CBI.SubclassOptionalData;
  NumIndirectDests = CBI.NumIndirectDests;
}

CallBrInst *CallBrInst::Create(CallBrInst *CBI, ArrayRef<OperandBundleDef> OpB,
                               InsertPosition InsertPt) {
  std::vector<Value *> Args(CBI->arg_begin(), CBI->arg_end());

  auto *NewCBI = CallBrInst::Create(
      CBI->getFunctionType(), CBI->getCalledOperand(), CBI->getDefaultDest(),
      CBI->getIndirectDests(), Args, OpB, CBI->getName(), InsertPt);
  NewCBI->setCallingConv(CBI->getCallingConv());
  NewCBI->SubclassOptionalData = CBI->SubclassOptionalData;
  NewCBI->setAttributes(CBI->getAttributes());
  NewCBI->setDebugLoc(CBI->getDebugLoc());
  NewCBI->NumIndirectDests = CBI->NumIndirectDests;
  return NewCBI;
}

//===----------------------------------------------------------------------===//
//                        ReturnInst Implementation
//===----------------------------------------------------------------------===//

ReturnInst::ReturnInst(const ReturnInst &RI, AllocInfo AllocInfo)
    : Instruction(Type::getVoidTy(RI.getContext()), Instruction::Ret,
                  AllocInfo) {
  assert(getNumOperands() == RI.getNumOperands() &&
         "Wrong number of operands allocated");
  if (RI.getNumOperands())
    Op<0>() = RI.Op<0>();
  SubclassOptionalData = RI.SubclassOptionalData;
}

ReturnInst::ReturnInst(LLVMContext &C, Value *retVal, AllocInfo AllocInfo,
                       InsertPosition InsertBefore)
    : Instruction(Type::getVoidTy(C), Instruction::Ret, AllocInfo,
                  InsertBefore) {
  if (retVal)
    Op<0>() = retVal;
}

//===----------------------------------------------------------------------===//
//                        ResumeInst Implementation
//===----------------------------------------------------------------------===//

ResumeInst::ResumeInst(const ResumeInst &RI)
    : Instruction(Type::getVoidTy(RI.getContext()), Instruction::Resume,
                  AllocMarker) {
  Op<0>() = RI.Op<0>();
}

ResumeInst::ResumeInst(Value *Exn, InsertPosition InsertBefore)
    : Instruction(Type::getVoidTy(Exn->getContext()), Instruction::Resume,
                  AllocMarker, InsertBefore) {
  Op<0>() = Exn;
}

//===----------------------------------------------------------------------===//
//                        CleanupReturnInst Implementation
//===----------------------------------------------------------------------===//

CleanupReturnInst::CleanupReturnInst(const CleanupReturnInst &CRI,
                                     AllocInfo AllocInfo)
    : Instruction(CRI.getType(), Instruction::CleanupRet, AllocInfo) {
  assert(getNumOperands() == CRI.getNumOperands() &&
         "Wrong number of operands allocated");
  setSubclassData<Instruction::OpaqueField>(
      CRI.getSubclassData<Instruction::OpaqueField>());
  Op<0>() = CRI.Op<0>();
  if (CRI.hasUnwindDest())
    Op<1>() = CRI.Op<1>();
}

void CleanupReturnInst::init(Value *CleanupPad, BasicBlock *UnwindBB) {
  if (UnwindBB)
    setSubclassData<UnwindDestField>(true);

  Op<0>() = CleanupPad;
  if (UnwindBB)
    Op<1>() = UnwindBB;
}

CleanupReturnInst::CleanupReturnInst(Value *CleanupPad, BasicBlock *UnwindBB,
                                     AllocInfo AllocInfo,
                                     InsertPosition InsertBefore)
    : Instruction(Type::getVoidTy(CleanupPad->getContext()),
                  Instruction::CleanupRet, AllocInfo, InsertBefore) {
  init(CleanupPad, UnwindBB);
}

//===----------------------------------------------------------------------===//
//                        CatchReturnInst Implementation
//===----------------------------------------------------------------------===//
void CatchReturnInst::init(Value *CatchPad, BasicBlock *BB) {
  Op<0>() = CatchPad;
  Op<1>() = BB;
}

CatchReturnInst::CatchReturnInst(const CatchReturnInst &CRI)
    : Instruction(Type::getVoidTy(CRI.getContext()), Instruction::CatchRet,
                  AllocMarker) {
  Op<0>() = CRI.Op<0>();
  Op<1>() = CRI.Op<1>();
}

CatchReturnInst::CatchReturnInst(Value *CatchPad, BasicBlock *BB,
                                 InsertPosition InsertBefore)
    : Instruction(Type::getVoidTy(BB->getContext()), Instruction::CatchRet,
                  AllocMarker, InsertBefore) {
  init(CatchPad, BB);
}

//===----------------------------------------------------------------------===//
//                       CatchSwitchInst Implementation
//===----------------------------------------------------------------------===//

CatchSwitchInst::CatchSwitchInst(Value *ParentPad, BasicBlock *UnwindDest,
                                 unsigned NumReservedValues,
                                 const Twine &NameStr,
                                 InsertPosition InsertBefore)
    : Instruction(ParentPad->getType(), Instruction::CatchSwitch, AllocMarker,
                  InsertBefore) {
  if (UnwindDest)
    ++NumReservedValues;
  init(ParentPad, UnwindDest, NumReservedValues + 1);
  setName(NameStr);
}

CatchSwitchInst::CatchSwitchInst(const CatchSwitchInst &CSI)
    : Instruction(CSI.getType(), Instruction::CatchSwitch, AllocMarker) {
  NumUserOperands = CSI.NumUserOperands;
  init(CSI.getParentPad(), CSI.getUnwindDest(), CSI.getNumOperands());
  setNumHungOffUseOperands(ReservedSpace);
  Use *OL = getOperandList();
  const Use *InOL = CSI.getOperandList();
  for (unsigned I = 1, E = ReservedSpace; I != E; ++I)
    OL[I] = InOL[I];
}

void CatchSwitchInst::init(Value *ParentPad, BasicBlock *UnwindDest,
                           unsigned NumReservedValues) {
  assert(ParentPad && NumReservedValues);

  ReservedSpace = NumReservedValues;
  setNumHungOffUseOperands(UnwindDest ? 2 : 1);
  allocHungoffUses(ReservedSpace);

  Op<0>() = ParentPad;
  if (UnwindDest) {
    setSubclassData<UnwindDestField>(true);
    setUnwindDest(UnwindDest);
  }
}

/// growOperands - grow operands - This grows the operand list in response to a
/// push_back style of operation. This grows the number of ops by 2 times.
void CatchSwitchInst::growOperands(unsigned Size) {
  unsigned NumOperands = getNumOperands();
  assert(NumOperands >= 1);
  if (ReservedSpace >= NumOperands + Size)
    return;
  ReservedSpace = (NumOperands + Size / 2) * 2;
  growHungoffUses(ReservedSpace);
}

void CatchSwitchInst::addHandler(BasicBlock *Handler) {
  unsigned OpNo = getNumOperands();
  growOperands(1);
  assert(OpNo < ReservedSpace && "Growing didn't work!");
  setNumHungOffUseOperands(getNumOperands() + 1);
  getOperandList()[OpNo] = Handler;
}

void CatchSwitchInst::removeHandler(handler_iterator HI) {
  // Move all subsequent handlers up one.
  Use *EndDst = op_end() - 1;
  for (Use *CurDst = HI.getCurrent(); CurDst != EndDst; ++CurDst)
    *CurDst = *(CurDst + 1);
  // Null out the last handler use.
  *EndDst = nullptr;

  setNumHungOffUseOperands(getNumOperands() - 1);
}

//===----------------------------------------------------------------------===//
//                        FuncletPadInst Implementation
//===----------------------------------------------------------------------===//
void FuncletPadInst::init(Value *ParentPad, ArrayRef<Value *> Args,
                          const Twine &NameStr) {
  assert(getNumOperands() == 1 + Args.size() && "NumOperands not set up?");
  llvm::copy(Args, op_begin());
  setParentPad(ParentPad);
  setName(NameStr);
}

FuncletPadInst::FuncletPadInst(const FuncletPadInst &FPI, AllocInfo AllocInfo)
    : Instruction(FPI.getType(), FPI.getOpcode(), AllocInfo) {
  assert(getNumOperands() == FPI.getNumOperands() &&
         "Wrong number of operands allocated");
  std::copy(FPI.op_begin(), FPI.op_end(), op_begin());
  setParentPad(FPI.getParentPad());
}

FuncletPadInst::FuncletPadInst(Instruction::FuncletPadOps Op, Value *ParentPad,
                               ArrayRef<Value *> Args, AllocInfo AllocInfo,
                               const Twine &NameStr,
                               InsertPosition InsertBefore)
    : Instruction(ParentPad->getType(), Op, AllocInfo, InsertBefore) {
  init(ParentPad, Args, NameStr);
}

//===----------------------------------------------------------------------===//
//                      UnreachableInst Implementation
//===----------------------------------------------------------------------===//

UnreachableInst::UnreachableInst(LLVMContext &Context,
                                 InsertPosition InsertBefore)
    : Instruction(Type::getVoidTy(Context), Instruction::Unreachable,
                  AllocMarker, InsertBefore) {}

//===----------------------------------------------------------------------===//
//                        BranchInst Implementation
//===----------------------------------------------------------------------===//

void BranchInst::AssertOK() {
  if (isConditional())
    assert(getCondition()->getType()->isIntegerTy(1) &&
           "May only branch on boolean predicates!");
}

BranchInst::BranchInst(BasicBlock *IfTrue, AllocInfo AllocInfo,
                       InsertPosition InsertBefore)
    : Instruction(Type::getVoidTy(IfTrue->getContext()), Instruction::Br,
                  AllocInfo, InsertBefore) {
  assert(IfTrue && "Branch destination may not be null!");
  Op<-1>() = IfTrue;
}

BranchInst::BranchInst(BasicBlock *IfTrue, BasicBlock *IfFalse, Value *Cond,
                       AllocInfo AllocInfo, InsertPosition InsertBefore)
    : Instruction(Type::getVoidTy(IfTrue->getContext()), Instruction::Br,
                  AllocInfo, InsertBefore) {
  // Assign in order of operand index to make use-list order predictable.
  Op<-3>() = Cond;
  Op<-2>() = IfFalse;
  Op<-1>() = IfTrue;
#ifndef NDEBUG
  AssertOK();
#endif
}

BranchInst::BranchInst(const BranchInst &BI, AllocInfo AllocInfo)
    : Instruction(Type::getVoidTy(BI.getContext()), Instruction::Br,
                  AllocInfo) {
  assert(getNumOperands() == BI.getNumOperands() &&
         "Wrong number of operands allocated");
  // Assign in order of operand index to make use-list order predictable.
  if (BI.getNumOperands() != 1) {
    assert(BI.getNumOperands() == 3 && "BR can have 1 or 3 operands!");
    Op<-3>() = BI.Op<-3>();
    Op<-2>() = BI.Op<-2>();
  }
  Op<-1>() = BI.Op<-1>();
  SubclassOptionalData = BI.SubclassOptionalData;
}

void BranchInst::swapSuccessors() {
  assert(isConditional() &&
         "Cannot swap successors of an unconditional branch");
  Op<-1>().swap(Op<-2>());

  // Update profile metadata if present and it matches our structural
  // expectations.
  swapProfMetadata();
}

//===----------------------------------------------------------------------===//
//                        AllocaInst Implementation
//===----------------------------------------------------------------------===//

static Value *getAISize(LLVMContext &Context, Value *Amt) {
  if (!Amt)
    Amt = ConstantInt::get(Type::getInt32Ty(Context), 1);
  else {
    assert(!isa<BasicBlock>(Amt) &&
           "Passed basic block into allocation size parameter! Use other ctor");
    assert(Amt->getType()->isIntegerTy() &&
           "Allocation array size is not an integer!");
  }
  return Amt;
}

static Align computeAllocaDefaultAlign(Type *Ty, InsertPosition Pos) {
  assert(Pos.isValid() &&
         "Insertion position cannot be null when alignment not provided!");
  BasicBlock *BB = Pos.getBasicBlock();
  assert(BB->getParent() &&
         "BB must be in a Function when alignment not provided!");
  const DataLayout &DL = BB->getDataLayout();
  return DL.getPrefTypeAlign(Ty);
}

AllocaInst::AllocaInst(Type *Ty, unsigned AddrSpace, const Twine &Name,
                       InsertPosition InsertBefore)
    : AllocaInst(Ty, AddrSpace, /*ArraySize=*/nullptr, Name, InsertBefore) {}

AllocaInst::AllocaInst(Type *Ty, unsigned AddrSpace, Value *ArraySize,
                       const Twine &Name, InsertPosition InsertBefore)
    : AllocaInst(Ty, AddrSpace, ArraySize,
                 computeAllocaDefaultAlign(Ty, InsertBefore), Name,
                 InsertBefore) {}

AllocaInst::AllocaInst(Type *Ty, unsigned AddrSpace, Value *ArraySize,
                       Align Align, const Twine &Name,
                       InsertPosition InsertBefore)
    : UnaryInstruction(PointerType::get(Ty, AddrSpace), Alloca,
                       getAISize(Ty->getContext(), ArraySize), InsertBefore),
      AllocatedType(Ty) {
  setAlignment(Align);
  assert(!Ty->isVoidTy() && "Cannot allocate void!");
  setName(Name);
}

bool AllocaInst::isArrayAllocation() const {
  if (ConstantInt *CI = dyn_cast<ConstantInt>(getOperand(0)))
    return !CI->isOne();
  return true;
}

/// isStaticAlloca - Return true if this alloca is in the entry block of the
/// function and is a constant size.  If so, the code generator will fold it
/// into the prolog/epilog code, so it is basically free.
bool AllocaInst::isStaticAlloca() const {
  // Must be constant size.
  if (!isa<ConstantInt>(getArraySize())) return false;

  // Must be in the entry block.
  const BasicBlock *Parent = getParent();
  return Parent->isEntryBlock() && !isUsedWithInAlloca();
}

//===----------------------------------------------------------------------===//
//                           LoadInst Implementation
//===----------------------------------------------------------------------===//

void LoadInst::AssertOK() {
  assert(getOperand(0)->getType()->isPointerTy() &&
         "Ptr must have pointer type.");
}

static Align computeLoadStoreDefaultAlign(Type *Ty, InsertPosition Pos) {
  assert(Pos.isValid() &&
         "Insertion position cannot be null when alignment not provided!");
  BasicBlock *BB = Pos.getBasicBlock();
  assert(BB->getParent() &&
         "BB must be in a Function when alignment not provided!");
  const DataLayout &DL = BB->getDataLayout();
  return DL.getABITypeAlign(Ty);
}

LoadInst::LoadInst(Type *Ty, Value *Ptr, const Twine &Name,
                   InsertPosition InsertBef)
    : LoadInst(Ty, Ptr, Name, /*isVolatile=*/false, InsertBef) {}

LoadInst::LoadInst(Type *Ty, Value *Ptr, const Twine &Name, bool isVolatile,
                   InsertPosition InsertBef)
    : LoadInst(Ty, Ptr, Name, isVolatile,
               computeLoadStoreDefaultAlign(Ty, InsertBef), InsertBef) {}

LoadInst::LoadInst(Type *Ty, Value *Ptr, const Twine &Name, bool isVolatile,
                   Align Align, InsertPosition InsertBef)
    : LoadInst(Ty, Ptr, Name, isVolatile, Align, AtomicOrdering::NotAtomic,
               SyncScope::System, InsertBef) {}

LoadInst::LoadInst(Type *Ty, Value *Ptr, const Twine &Name, bool isVolatile,
                   Align Align, AtomicOrdering Order, SyncScope::ID SSID,
                   InsertPosition InsertBef)
    : UnaryInstruction(Ty, Load, Ptr, InsertBef) {
  setVolatile(isVolatile);
  setAlignment(Align);
  setAtomic(Order, SSID);
  AssertOK();
  setName(Name);
}

//===----------------------------------------------------------------------===//
//                           StoreInst Implementation
//===----------------------------------------------------------------------===//

void StoreInst::AssertOK() {
  assert(getOperand(0) && getOperand(1) && "Both operands must be non-null!");
  assert(getOperand(1)->getType()->isPointerTy() &&
         "Ptr must have pointer type!");
}

StoreInst::StoreInst(Value *val, Value *addr, InsertPosition InsertBefore)
    : StoreInst(val, addr, /*isVolatile=*/false, InsertBefore) {}

StoreInst::StoreInst(Value *val, Value *addr, bool isVolatile,
                     InsertPosition InsertBefore)
    : StoreInst(val, addr, isVolatile,
                computeLoadStoreDefaultAlign(val->getType(), InsertBefore),
                InsertBefore) {}

StoreInst::StoreInst(Value *val, Value *addr, bool isVolatile, Align Align,
                     InsertPosition InsertBefore)
    : StoreInst(val, addr, isVolatile, Align, AtomicOrdering::NotAtomic,
                SyncScope::System, InsertBefore) {}

StoreInst::StoreInst(Value *val, Value *addr, bool isVolatile, Align Align,
                     AtomicOrdering Order, SyncScope::ID SSID,
                     InsertPosition InsertBefore)
    : Instruction(Type::getVoidTy(val->getContext()), Store, AllocMarker,
                  InsertBefore) {
  Op<0>() = val;
  Op<1>() = addr;
  setVolatile(isVolatile);
  setAlignment(Align);
  setAtomic(Order, SSID);
  AssertOK();
}

//===----------------------------------------------------------------------===//
//                       AtomicCmpXchgInst Implementation
//===----------------------------------------------------------------------===//

void AtomicCmpXchgInst::Init(Value *Ptr, Value *Cmp, Value *NewVal,
                             Align Alignment, AtomicOrdering SuccessOrdering,
                             AtomicOrdering FailureOrdering,
                             SyncScope::ID SSID) {
  Op<0>() = Ptr;
  Op<1>() = Cmp;
  Op<2>() = NewVal;
  setSuccessOrdering(SuccessOrdering);
  setFailureOrdering(FailureOrdering);
  setSyncScopeID(SSID);
  setAlignment(Alignment);

  assert(getOperand(0) && getOperand(1) && getOperand(2) &&
         "All operands must be non-null!");
  assert(getOperand(0)->getType()->isPointerTy() &&
         "Ptr must have pointer type!");
  assert(getOperand(1)->getType() == getOperand(2)->getType() &&
         "Cmp type and NewVal type must be same!");
}

AtomicCmpXchgInst::AtomicCmpXchgInst(Value *Ptr, Value *Cmp, Value *NewVal,
                                     Align Alignment,
                                     AtomicOrdering SuccessOrdering,
                                     AtomicOrdering FailureOrdering,
                                     SyncScope::ID SSID,
                                     InsertPosition InsertBefore)
    : Instruction(
          StructType::get(Cmp->getType(), Type::getInt1Ty(Cmp->getContext())),
          AtomicCmpXchg, AllocMarker, InsertBefore) {
  Init(Ptr, Cmp, NewVal, Alignment, SuccessOrdering, FailureOrdering, SSID);
}

//===----------------------------------------------------------------------===//
//                       AtomicRMWInst Implementation
//===----------------------------------------------------------------------===//

void AtomicRMWInst::Init(BinOp Operation, Value *Ptr, Value *Val,
                         Align Alignment, AtomicOrdering Ordering,
                         SyncScope::ID SSID) {
  assert(Ordering != AtomicOrdering::NotAtomic &&
         "atomicrmw instructions can only be atomic.");
  assert(Ordering != AtomicOrdering::Unordered &&
         "atomicrmw instructions cannot be unordered.");
  Op<0>() = Ptr;
  Op<1>() = Val;
  setOperation(Operation);
  setOrdering(Ordering);
  setSyncScopeID(SSID);
  setAlignment(Alignment);

  assert(getOperand(0) && getOperand(1) && "All operands must be non-null!");
  assert(getOperand(0)->getType()->isPointerTy() &&
         "Ptr must have pointer type!");
  assert(Ordering != AtomicOrdering::NotAtomic &&
         "AtomicRMW instructions must be atomic!");
}

AtomicRMWInst::AtomicRMWInst(BinOp Operation, Value *Ptr, Value *Val,
                             Align Alignment, AtomicOrdering Ordering,
                             SyncScope::ID SSID, InsertPosition InsertBefore)
    : Instruction(Val->getType(), AtomicRMW, AllocMarker, InsertBefore) {
  Init(Operation, Ptr, Val, Alignment, Ordering, SSID);
}

StringRef AtomicRMWInst::getOperationName(BinOp Op) {
  switch (Op) {
  case AtomicRMWInst::Xchg:
    return "xchg";
  case AtomicRMWInst::Add:
    return "add";
  case AtomicRMWInst::Sub:
    return "sub";
  case AtomicRMWInst::And:
    return "and";
  case AtomicRMWInst::Nand:
    return "nand";
  case AtomicRMWInst::Or:
    return "or";
  case AtomicRMWInst::Xor:
    return "xor";
  case AtomicRMWInst::Max:
    return "max";
  case AtomicRMWInst::Min:
    return "min";
  case AtomicRMWInst::UMax:
    return "umax";
  case AtomicRMWInst::UMin:
    return "umin";
  case AtomicRMWInst::FAdd:
    return "fadd";
  case AtomicRMWInst::FSub:
    return "fsub";
  case AtomicRMWInst::FMax:
    return "fmax";
  case AtomicRMWInst::FMin:
    return "fmin";
  case AtomicRMWInst::UIncWrap:
    return "uinc_wrap";
  case AtomicRMWInst::UDecWrap:
    return "udec_wrap";
  case AtomicRMWInst::USubCond:
    return "usub_cond";
  case AtomicRMWInst::USubSat:
    return "usub_sat";
  case AtomicRMWInst::BAD_BINOP:
    return "<invalid operation>";
  }

  llvm_unreachable("invalid atomicrmw operation");
}

//===----------------------------------------------------------------------===//
//                       FenceInst Implementation
//===----------------------------------------------------------------------===//

FenceInst::FenceInst(LLVMContext &C, AtomicOrdering Ordering,
                     SyncScope::ID SSID, InsertPosition InsertBefore)
    : Instruction(Type::getVoidTy(C), Fence, AllocMarker, InsertBefore) {
  setOrdering(Ordering);
  setSyncScopeID(SSID);
}

//===----------------------------------------------------------------------===//
//                       GetElementPtrInst Implementation
//===----------------------------------------------------------------------===//

void GetElementPtrInst::init(Value *Ptr, ArrayRef<Value *> IdxList,
                             const Twine &Name) {
  assert(getNumOperands() == 1 + IdxList.size() &&
         "NumOperands not initialized?");
  Op<0>() = Ptr;
  llvm::copy(IdxList, op_begin() + 1);
  setName(Name);
}

GetElementPtrInst::GetElementPtrInst(const GetElementPtrInst &GEPI,
                                     AllocInfo AllocInfo)
    : Instruction(GEPI.getType(), GetElementPtr, AllocInfo),
      SourceElementType(GEPI.SourceElementType),
      ResultElementType(GEPI.ResultElementType) {
  assert(getNumOperands() == GEPI.getNumOperands() &&
         "Wrong number of operands allocated");
  std::copy(GEPI.op_begin(), GEPI.op_end(), op_begin());
  SubclassOptionalData = GEPI.SubclassOptionalData;
}

Type *GetElementPtrInst::getTypeAtIndex(Type *Ty, Value *Idx) {
  if (auto *Struct = dyn_cast<StructType>(Ty)) {
    if (!Struct->indexValid(Idx))
      return nullptr;
    return Struct->getTypeAtIndex(Idx);
  }
  if (!Idx->getType()->isIntOrIntVectorTy())
    return nullptr;
  if (auto *Array = dyn_cast<ArrayType>(Ty))
    return Array->getElementType();
  if (auto *Vector = dyn_cast<VectorType>(Ty))
    return Vector->getElementType();
  return nullptr;
}

Type *GetElementPtrInst::getTypeAtIndex(Type *Ty, uint64_t Idx) {
  if (auto *Struct = dyn_cast<StructType>(Ty)) {
    if (Idx >= Struct->getNumElements())
      return nullptr;
    return Struct->getElementType(Idx);
  }
  if (auto *Array = dyn_cast<ArrayType>(Ty))
    return Array->getElementType();
  if (auto *Vector = dyn_cast<VectorType>(Ty))
    return Vector->getElementType();
  return nullptr;
}

template <typename IndexTy>
static Type *getIndexedTypeInternal(Type *Ty, ArrayRef<IndexTy> IdxList) {
  if (IdxList.empty())
    return Ty;
  for (IndexTy V : IdxList.slice(1)) {
    Ty = GetElementPtrInst::getTypeAtIndex(Ty, V);
    if (!Ty)
      return Ty;
  }
  return Ty;
}

Type *GetElementPtrInst::getIndexedType(Type *Ty, ArrayRef<Value *> IdxList) {
  return getIndexedTypeInternal(Ty, IdxList);
}

Type *GetElementPtrInst::getIndexedType(Type *Ty,
                                        ArrayRef<Constant *> IdxList) {
  return getIndexedTypeInternal(Ty, IdxList);
}

Type *GetElementPtrInst::getIndexedType(Type *Ty, ArrayRef<uint64_t> IdxList) {
  return getIndexedTypeInternal(Ty, IdxList);
}

/// hasAllZeroIndices - Return true if all of the indices of this GEP are
/// zeros.  If so, the result pointer and the first operand have the same
/// value, just potentially different types.
bool GetElementPtrInst::hasAllZeroIndices() const {
  for (unsigned i = 1, e = getNumOperands(); i != e; ++i) {
    if (ConstantInt *CI = dyn_cast<ConstantInt>(getOperand(i))) {
      if (!CI->isZero()) return false;
    } else {
      return false;
    }
  }
  return true;
}

/// hasAllConstantIndices - Return true if all of the indices of this GEP are
/// constant integers.  If so, the result pointer and the first operand have
/// a constant offset between them.
bool GetElementPtrInst::hasAllConstantIndices() const {
  for (unsigned i = 1, e = getNumOperands(); i != e; ++i) {
    if (!isa<ConstantInt>(getOperand(i)))
      return false;
  }
  return true;
}

void GetElementPtrInst::setNoWrapFlags(GEPNoWrapFlags NW) {
  SubclassOptionalData = NW.getRaw();
}

void GetElementPtrInst::setIsInBounds(bool B) {
  GEPNoWrapFlags NW = cast<GEPOperator>(this)->getNoWrapFlags();
  if (B)
    NW |= GEPNoWrapFlags::inBounds();
  else
    NW = NW.withoutInBounds();
  setNoWrapFlags(NW);
}

GEPNoWrapFlags GetElementPtrInst::getNoWrapFlags() const {
  return cast<GEPOperator>(this)->getNoWrapFlags();
}

bool GetElementPtrInst::isInBounds() const {
  return cast<GEPOperator>(this)->isInBounds();
}

bool GetElementPtrInst::hasNoUnsignedSignedWrap() const {
  return cast<GEPOperator>(this)->hasNoUnsignedSignedWrap();
}

bool GetElementPtrInst::hasNoUnsignedWrap() const {
  return cast<GEPOperator>(this)->hasNoUnsignedWrap();
}

bool GetElementPtrInst::accumulateConstantOffset(const DataLayout &DL,
                                                 APInt &Offset) const {
  // Delegate to the generic GEPOperator implementation.
  return cast<GEPOperator>(this)->accumulateConstantOffset(DL, Offset);
}

bool GetElementPtrInst::collectOffset(
    const DataLayout &DL, unsigned BitWidth,
    SmallMapVector<Value *, APInt, 4> &VariableOffsets,
    APInt &ConstantOffset) const {
  // Delegate to the generic GEPOperator implementation.
  return cast<GEPOperator>(this)->collectOffset(DL, BitWidth, VariableOffsets,
                                                ConstantOffset);
}

//===----------------------------------------------------------------------===//
//                           ExtractElementInst Implementation
//===----------------------------------------------------------------------===//

ExtractElementInst::ExtractElementInst(Value *Val, Value *Index,
                                       const Twine &Name,
                                       InsertPosition InsertBef)
    : Instruction(cast<VectorType>(Val->getType())->getElementType(),
                  ExtractElement, AllocMarker, InsertBef) {
  assert(isValidOperands(Val, Index) &&
         "Invalid extractelement instruction operands!");
  Op<0>() = Val;
  Op<1>() = Index;
  setName(Name);
}

bool ExtractElementInst::isValidOperands(const Value *Val, const Value *Index) {
  if (!Val->getType()->isVectorTy() || !Index->getType()->isIntegerTy())
    return false;
  return true;
}

//===----------------------------------------------------------------------===//
//                           InsertElementInst Implementation
//===----------------------------------------------------------------------===//

InsertElementInst::InsertElementInst(Value *Vec, Value *Elt, Value *Index,
                                     const Twine &Name,
                                     InsertPosition InsertBef)
    : Instruction(Vec->getType(), InsertElement, AllocMarker, InsertBef) {
  assert(isValidOperands(Vec, Elt, Index) &&
         "Invalid insertelement instruction operands!");
  Op<0>() = Vec;
  Op<1>() = Elt;
  Op<2>() = Index;
  setName(Name);
}

bool InsertElementInst::isValidOperands(const Value *Vec, const Value *Elt,
                                        const Value *Index) {
  if (!Vec->getType()->isVectorTy())
    return false;   // First operand of insertelement must be vector type.

  if (Elt->getType() != cast<VectorType>(Vec->getType())->getElementType())
    return false;// Second operand of insertelement must be vector element type.

  if (!Index->getType()->isIntegerTy())
    return false;  // Third operand of insertelement must be i32.
  return true;
}

//===----------------------------------------------------------------------===//
//                      ShuffleVectorInst Implementation
//===----------------------------------------------------------------------===//

static Value *createPlaceholderForShuffleVector(Value *V) {
  assert(V && "Cannot create placeholder of nullptr V");
  return PoisonValue::get(V->getType());
}

ShuffleVectorInst::ShuffleVectorInst(Value *V1, Value *Mask, const Twine &Name,
                                     InsertPosition InsertBefore)
    : ShuffleVectorInst(V1, createPlaceholderForShuffleVector(V1), Mask, Name,
                        InsertBefore) {}

ShuffleVectorInst::ShuffleVectorInst(Value *V1, ArrayRef<int> Mask,
                                     const Twine &Name,
                                     InsertPosition InsertBefore)
    : ShuffleVectorInst(V1, createPlaceholderForShuffleVector(V1), Mask, Name,
                        InsertBefore) {}

ShuffleVectorInst::ShuffleVectorInst(Value *V1, Value *V2, Value *Mask,
                                     const Twine &Name,
                                     InsertPosition InsertBefore)
    : Instruction(
          VectorType::get(cast<VectorType>(V1->getType())->getElementType(),
                          cast<VectorType>(Mask->getType())->getElementCount()),
          ShuffleVector, AllocMarker, InsertBefore) {
  assert(isValidOperands(V1, V2, Mask) &&
         "Invalid shuffle vector instruction operands!");

  Op<0>() = V1;
  Op<1>() = V2;
  SmallVector<int, 16> MaskArr;
  getShuffleMask(cast<Constant>(Mask), MaskArr);
  setShuffleMask(MaskArr);
  setName(Name);
}

ShuffleVectorInst::ShuffleVectorInst(Value *V1, Value *V2, ArrayRef<int> Mask,
                                     const Twine &Name,
                                     InsertPosition InsertBefore)
    : Instruction(
          VectorType::get(cast<VectorType>(V1->getType())->getElementType(),
                          Mask.size(), isa<ScalableVectorType>(V1->getType())),
          ShuffleVector, AllocMarker, InsertBefore) {
  assert(isValidOperands(V1, V2, Mask) &&
         "Invalid shuffle vector instruction operands!");
  Op<0>() = V1;
  Op<1>() = V2;
  setShuffleMask(Mask);
  setName(Name);
}

void ShuffleVectorInst::commute() {
  int NumOpElts = cast<FixedVectorType>(Op<0>()->getType())->getNumElements();
  int NumMaskElts = ShuffleMask.size();
  SmallVector<int, 16> NewMask(NumMaskElts);
  for (int i = 0; i != NumMaskElts; ++i) {
    int MaskElt = getMaskValue(i);
    if (MaskElt == PoisonMaskElem) {
      NewMask[i] = PoisonMaskElem;
      continue;
    }
    assert(MaskElt >= 0 && MaskElt < 2 * NumOpElts && "Out-of-range mask");
    MaskElt = (MaskElt < NumOpElts) ? MaskElt + NumOpElts : MaskElt - NumOpElts;
    NewMask[i] = MaskElt;
  }
  setShuffleMask(NewMask);
  Op<0>().swap(Op<1>());
}

bool ShuffleVectorInst::isValidOperands(const Value *V1, const Value *V2,
                                        ArrayRef<int> Mask) {
  // V1 and V2 must be vectors of the same type.
  if (!isa<VectorType>(V1->getType()) || V1->getType() != V2->getType())
    return false;

  // Make sure the mask elements make sense.
  int V1Size =
      cast<VectorType>(V1->getType())->getElementCount().getKnownMinValue();
  for (int Elem : Mask)
    if (Elem != PoisonMaskElem && Elem >= V1Size * 2)
      return false;

  if (isa<ScalableVectorType>(V1->getType()))
    if ((Mask[0] != 0 && Mask[0] != PoisonMaskElem) || !all_equal(Mask))
      return false;

  return true;
}

bool ShuffleVectorInst::isValidOperands(const Value *V1, const Value *V2,
                                        const Value *Mask) {
  // V1 and V2 must be vectors of the same type.
  if (!V1->getType()->isVectorTy() || V1->getType() != V2->getType())
    return false;

  // Mask must be vector of i32, and must be the same kind of vector as the
  // input vectors
  auto *MaskTy = dyn_cast<VectorType>(Mask->getType());
  if (!MaskTy || !MaskTy->getElementType()->isIntegerTy(32) ||
      isa<ScalableVectorType>(MaskTy) != isa<ScalableVectorType>(V1->getType()))
    return false;

  // Check to see if Mask is valid.
  if (isa<UndefValue>(Mask) || isa<ConstantAggregateZero>(Mask))
    return true;

  // NOTE: Through vector ConstantInt we have the potential to support more
  // than just zero splat masks but that requires a LangRef change.
  if (isa<ScalableVectorType>(MaskTy))
    return false;

  unsigned V1Size = cast<FixedVectorType>(V1->getType())->getNumElements();

  if (const auto *CI = dyn_cast<ConstantInt>(Mask))
    return !CI->uge(V1Size * 2);

  if (const auto *MV = dyn_cast<ConstantVector>(Mask)) {
    for (Value *Op : MV->operands()) {
      if (auto *CI = dyn_cast<ConstantInt>(Op)) {
        if (CI->uge(V1Size*2))
          return false;
      } else if (!isa<UndefValue>(Op)) {
        return false;
      }
    }
    return true;
  }

  if (const auto *CDS = dyn_cast<ConstantDataSequential>(Mask)) {
    for (unsigned i = 0, e = cast<FixedVectorType>(MaskTy)->getNumElements();
         i != e; ++i)
      if (CDS->getElementAsInteger(i) >= V1Size*2)
        return false;
    return true;
  }

  return false;
}

void ShuffleVectorInst::getShuffleMask(const Constant *Mask,
                                       SmallVectorImpl<int> &Result) {
  ElementCount EC = cast<VectorType>(Mask->getType())->getElementCount();

  if (isa<ConstantAggregateZero>(Mask)) {
    Result.resize(EC.getKnownMinValue(), 0);
    return;
  }

  Result.reserve(EC.getKnownMinValue());

  if (EC.isScalable()) {
    assert((isa<ConstantAggregateZero>(Mask) || isa<UndefValue>(Mask)) &&
           "Scalable vector shuffle mask must be undef or zeroinitializer");
    int MaskVal = isa<UndefValue>(Mask) ? -1 : 0;
    for (unsigned I = 0; I < EC.getKnownMinValue(); ++I)
      Result.emplace_back(MaskVal);
    return;
  }

  unsigned NumElts = EC.getKnownMinValue();

  if (auto *CDS = dyn_cast<ConstantDataSequential>(Mask)) {
    for (unsigned i = 0; i != NumElts; ++i)
      Result.push_back(CDS->getElementAsInteger(i));
    return;
  }
  for (unsigned i = 0; i != NumElts; ++i) {
    Constant *C = Mask->getAggregateElement(i);
    Result.push_back(isa<UndefValue>(C) ? -1 :
                     cast<ConstantInt>(C)->getZExtValue());
  }
}

void ShuffleVectorInst::setShuffleMask(ArrayRef<int> Mask) {
  ShuffleMask.assign(Mask.begin(), Mask.end());
  ShuffleMaskForBitcode = convertShuffleMaskForBitcode(Mask, getType());
}

Constant *ShuffleVectorInst::convertShuffleMaskForBitcode(ArrayRef<int> Mask,
                                                          Type *ResultTy) {
  Type *Int32Ty = Type::getInt32Ty(ResultTy->getContext());
  if (isa<ScalableVectorType>(ResultTy)) {
    assert(all_equal(Mask) && "Unexpected shuffle");
    Type *VecTy = VectorType::get(Int32Ty, Mask.size(), true);
    if (Mask[0] == 0)
      return Constant::getNullValue(VecTy);
    return PoisonValue::get(VecTy);
  }
  SmallVector<Constant *, 16> MaskConst;
  for (int Elem : Mask) {
    if (Elem == PoisonMaskElem)
      MaskConst.push_back(PoisonValue::get(Int32Ty));
    else
      MaskConst.push_back(ConstantInt::get(Int32Ty, Elem));
  }
  return ConstantVector::get(MaskConst);
}

static bool isSingleSourceMaskImpl(ArrayRef<int> Mask, int NumOpElts) {
  assert(!Mask.empty() && "Shuffle mask must contain elements");
  bool UsesLHS = false;
  bool UsesRHS = false;
  for (int I : Mask) {
    if (I == -1)
      continue;
    assert(I >= 0 && I < (NumOpElts * 2) &&
           "Out-of-bounds shuffle mask element");
    UsesLHS |= (I < NumOpElts);
    UsesRHS |= (I >= NumOpElts);
    if (UsesLHS && UsesRHS)
      return false;
  }
  // Allow for degenerate case: completely undef mask means neither source is used.
  return UsesLHS || UsesRHS;
}

bool ShuffleVectorInst::isSingleSourceMask(ArrayRef<int> Mask, int NumSrcElts) {
  // We don't have vector operand size information, so assume operands are the
  // same size as the mask.
  return isSingleSourceMaskImpl(Mask, NumSrcElts);
}

static bool isIdentityMaskImpl(ArrayRef<int> Mask, int NumOpElts) {
  if (!isSingleSourceMaskImpl(Mask, NumOpElts))
    return false;
  for (int i = 0, NumMaskElts = Mask.size(); i < NumMaskElts; ++i) {
    if (Mask[i] == -1)
      continue;
    if (Mask[i] != i && Mask[i] != (NumOpElts + i))
      return false;
  }
  return true;
}

bool ShuffleVectorInst::isIdentityMask(ArrayRef<int> Mask, int NumSrcElts) {
  if (Mask.size() != static_cast<unsigned>(NumSrcElts))
    return false;
  // We don't have vector operand size information, so assume operands are the
  // same size as the mask.
  return isIdentityMaskImpl(Mask, NumSrcElts);
}

bool ShuffleVectorInst::isReverseMask(ArrayRef<int> Mask, int NumSrcElts) {
  if (Mask.size() != static_cast<unsigned>(NumSrcElts))
    return false;
  if (!isSingleSourceMask(Mask, NumSrcElts))
    return false;

  // The number of elements in the mask must be at least 2.
  if (NumSrcElts < 2)
    return false;

  for (int I = 0, E = Mask.size(); I < E; ++I) {
    if (Mask[I] == -1)
      continue;
    if (Mask[I] != (NumSrcElts - 1 - I) &&
        Mask[I] != (NumSrcElts + NumSrcElts - 1 - I))
      return false;
  }
  return true;
}

bool ShuffleVectorInst::isZeroEltSplatMask(ArrayRef<int> Mask, int NumSrcElts) {
  if (Mask.size() != static_cast<unsigned>(NumSrcElts))
    return false;
  if (!isSingleSourceMask(Mask, NumSrcElts))
    return false;
  for (int I = 0, E = Mask.size(); I < E; ++I) {
    if (Mask[I] == -1)
      continue;
    if (Mask[I] != 0 && Mask[I] != NumSrcElts)
      return false;
  }
  return true;
}

bool ShuffleVectorInst::isSelectMask(ArrayRef<int> Mask, int NumSrcElts) {
  if (Mask.size() != static_cast<unsigned>(NumSrcElts))
    return false;
  // Select is differentiated from identity. It requires using both sources.
  if (isSingleSourceMask(Mask, NumSrcElts))
    return false;
  for (int I = 0, E = Mask.size(); I < E; ++I) {
    if (Mask[I] == -1)
      continue;
    if (Mask[I] != I && Mask[I] != (NumSrcElts + I))
      return false;
  }
  return true;
}

bool ShuffleVectorInst::isTransposeMask(ArrayRef<int> Mask, int NumSrcElts) {
  // Example masks that will return true:
  // v1 = <a, b, c, d>
  // v2 = <e, f, g, h>
  // trn1 = shufflevector v1, v2 <0, 4, 2, 6> = <a, e, c, g>
  // trn2 = shufflevector v1, v2 <1, 5, 3, 7> = <b, f, d, h>

  if (Mask.size() != static_cast<unsigned>(NumSrcElts))
    return false;
  // 1. The number of elements in the mask must be a power-of-2 and at least 2.
  int Sz = Mask.size();
  if (Sz < 2 || !isPowerOf2_32(Sz))
    return false;

  // 2. The first element of the mask must be either a 0 or a 1.
  if (Mask[0] != 0 && Mask[0] != 1)
    return false;

  // 3. The difference between the first 2 elements must be equal to the
  // number of elements in the mask.
  if ((Mask[1] - Mask[0]) != NumSrcElts)
    return false;

  // 4. The difference between consecutive even-numbered and odd-numbered
  // elements must be equal to 2.
  for (int I = 2; I < Sz; ++I) {
    int MaskEltVal = Mask[I];
    if (MaskEltVal == -1)
      return false;
    int MaskEltPrevVal = Mask[I - 2];
    if (MaskEltVal - MaskEltPrevVal != 2)
      return false;
  }
  return true;
}

bool ShuffleVectorInst::isSpliceMask(ArrayRef<int> Mask, int NumSrcElts,
                                     int &Index) {
  if (Mask.size() != static_cast<unsigned>(NumSrcElts))
    return false;
  // Example: shufflevector <4 x n> A, <4 x n> B, <1,2,3,4>
  int StartIndex = -1;
  for (int I = 0, E = Mask.size(); I != E; ++I) {
    int MaskEltVal = Mask[I];
    if (MaskEltVal == -1)
      continue;

    if (StartIndex == -1) {
      // Don't support a StartIndex that begins in the second input, or if the
      // first non-undef index would access below the StartIndex.
      if (MaskEltVal < I || NumSrcElts <= (MaskEltVal - I))
        return false;

      StartIndex = MaskEltVal - I;
      continue;
    }

    // Splice is sequential starting from StartIndex.
    if (MaskEltVal != (StartIndex + I))
      return false;
  }

  if (StartIndex == -1)
    return false;

  // NOTE: This accepts StartIndex == 0 (COPY).
  Index = StartIndex;
  return true;
}

bool ShuffleVectorInst::isExtractSubvectorMask(ArrayRef<int> Mask,
                                               int NumSrcElts, int &Index) {
  // Must extract from a single source.
  if (!isSingleSourceMaskImpl(Mask, NumSrcElts))
    return false;

  // Must be smaller (else this is an Identity shuffle).
  if (NumSrcElts <= (int)Mask.size())
    return false;

  // Find start of extraction, accounting that we may start with an UNDEF.
  int SubIndex = -1;
  for (int i = 0, e = Mask.size(); i != e; ++i) {
    int M = Mask[i];
    if (M < 0)
      continue;
    int Offset = (M % NumSrcElts) - i;
    if (0 <= SubIndex && SubIndex != Offset)
      return false;
    SubIndex = Offset;
  }

  if (0 <= SubIndex && SubIndex + (int)Mask.size() <= NumSrcElts) {
    Index = SubIndex;
    return true;
  }
  return false;
}

bool ShuffleVectorInst::isInsertSubvectorMask(ArrayRef<int> Mask,
                                              int NumSrcElts, int &NumSubElts,
                                              int &Index) {
  int NumMaskElts = Mask.size();

  // Don't try to match if we're shuffling to a smaller size.
  if (NumMaskElts < NumSrcElts)
    return false;

  // TODO: We don't recognize self-insertion/widening.
  if (isSingleSourceMaskImpl(Mask, NumSrcElts))
    return false;

  // Determine which mask elements are attributed to which source.
  APInt UndefElts = APInt::getZero(NumMaskElts);
  APInt Src0Elts = APInt::getZero(NumMaskElts);
  APInt Src1Elts = APInt::getZero(NumMaskElts);
  bool Src0Identity = true;
  bool Src1Identity = true;

  for (int i = 0; i != NumMaskElts; ++i) {
    int M = Mask[i];
    if (M < 0) {
      UndefElts.setBit(i);
      continue;
    }
    if (M < NumSrcElts) {
      Src0Elts.setBit(i);
      Src0Identity &= (M == i);
      continue;
    }
    Src1Elts.setBit(i);
    Src1Identity &= (M == (i + NumSrcElts));
  }
  assert((Src0Elts | Src1Elts | UndefElts).isAllOnes() &&
         "unknown shuffle elements");
  assert(!Src0Elts.isZero() && !Src1Elts.isZero() &&
         "2-source shuffle not found");

  // Determine lo/hi span ranges.
  // TODO: How should we handle undefs at the start of subvector insertions?
  int Src0Lo = Src0Elts.countr_zero();
  int Src1Lo = Src1Elts.countr_zero();
  int Src0Hi = NumMaskElts - Src0Elts.countl_zero();
  int Src1Hi = NumMaskElts - Src1Elts.countl_zero();

  // If src0 is in place, see if the src1 elements is inplace within its own
  // span.
  if (Src0Identity) {
    int NumSub1Elts = Src1Hi - Src1Lo;
    ArrayRef<int> Sub1Mask = Mask.slice(Src1Lo, NumSub1Elts);
    if (isIdentityMaskImpl(Sub1Mask, NumSrcElts)) {
      NumSubElts = NumSub1Elts;
      Index = Src1Lo;
      return true;
    }
  }

  // If src1 is in place, see if the src0 elements is inplace within its own
  // span.
  if (Src1Identity) {
    int NumSub0Elts = Src0Hi - Src0Lo;
    ArrayRef<int> Sub0Mask = Mask.slice(Src0Lo, NumSub0Elts);
    if (isIdentityMaskImpl(Sub0Mask, NumSrcElts)) {
      NumSubElts = NumSub0Elts;
      Index = Src0Lo;
      return true;
    }
  }

  return false;
}

bool ShuffleVectorInst::isIdentityWithPadding() const {
  // FIXME: Not currently possible to express a shuffle mask for a scalable
  // vector for this case.
  if (isa<ScalableVectorType>(getType()))
    return false;

  int NumOpElts = cast<FixedVectorType>(Op<0>()->getType())->getNumElements();
  int NumMaskElts = cast<FixedVectorType>(getType())->getNumElements();
  if (NumMaskElts <= NumOpElts)
    return false;

  // The first part of the mask must choose elements from exactly 1 source op.
  ArrayRef<int> Mask = getShuffleMask();
  if (!isIdentityMaskImpl(Mask, NumOpElts))
    return false;

  // All extending must be with undef elements.
  for (int i = NumOpElts; i < NumMaskElts; ++i)
    if (Mask[i] != -1)
      return false;

  return true;
}

bool ShuffleVectorInst::isIdentityWithExtract() const {
  // FIXME: Not currently possible to express a shuffle mask for a scalable
  // vector for this case.
  if (isa<ScalableVectorType>(getType()))
    return false;

  int NumOpElts = cast<FixedVectorType>(Op<0>()->getType())->getNumElements();
  int NumMaskElts = cast<FixedVectorType>(getType())->getNumElements();
  if (NumMaskElts >= NumOpElts)
    return false;

  return isIdentityMaskImpl(getShuffleMask(), NumOpElts);
}

bool ShuffleVectorInst::isConcat() const {
  // Vector concatenation is differentiated from identity with padding.
  if (isa<UndefValue>(Op<0>()) || isa<UndefValue>(Op<1>()))
    return false;

  // FIXME: Not currently possible to express a shuffle mask for a scalable
  // vector for this case.
  if (isa<ScalableVectorType>(getType()))
    return false;

  int NumOpElts = cast<FixedVectorType>(Op<0>()->getType())->getNumElements();
  int NumMaskElts = cast<FixedVectorType>(getType())->getNumElements();
  if (NumMaskElts != NumOpElts * 2)
    return false;

  // Use the mask length rather than the operands' vector lengths here. We
  // already know that the shuffle returns a vector twice as long as the inputs,
  // and neither of the inputs are undef vectors. If the mask picks consecutive
  // elements from both inputs, then this is a concatenation of the inputs.
  return isIdentityMaskImpl(getShuffleMask(), NumMaskElts);
}

static bool isReplicationMaskWithParams(ArrayRef<int> Mask,
                                        int ReplicationFactor, int VF) {
  assert(Mask.size() == (unsigned)ReplicationFactor * VF &&
         "Unexpected mask size.");

  for (int CurrElt : seq(VF)) {
    ArrayRef<int> CurrSubMask = Mask.take_front(ReplicationFactor);
    assert(CurrSubMask.size() == (unsigned)ReplicationFactor &&
           "Run out of mask?");
    Mask = Mask.drop_front(ReplicationFactor);
    if (!all_of(CurrSubMask, [CurrElt](int MaskElt) {
          return MaskElt == PoisonMaskElem || MaskElt == CurrElt;
        }))
      return false;
  }
  assert(Mask.empty() && "Did not consume the whole mask?");

  return true;
}

bool ShuffleVectorInst::isReplicationMask(ArrayRef<int> Mask,
                                          int &ReplicationFactor, int &VF) {
  // undef-less case is trivial.
  if (!llvm::is_contained(Mask, PoisonMaskElem)) {
    ReplicationFactor =
        Mask.take_while([](int MaskElt) { return MaskElt == 0; }).size();
    if (ReplicationFactor == 0 || Mask.size() % ReplicationFactor != 0)
      return false;
    VF = Mask.size() / ReplicationFactor;
    return isReplicationMaskWithParams(Mask, ReplicationFactor, VF);
  }

  // However, if the mask contains undef's, we have to enumerate possible tuples
  // and pick one. There are bounds on replication factor: [1, mask size]
  // (where RF=1 is an identity shuffle, RF=mask size is a broadcast shuffle)
  // Additionally, mask size is a replication factor multiplied by vector size,
  // which further significantly reduces the search space.

  // Before doing that, let's perform basic correctness checking first.
  int Largest = -1;
  for (int MaskElt : Mask) {
    if (MaskElt == PoisonMaskElem)
      continue;
    // Elements must be in non-decreasing order.
    if (MaskElt < Largest)
      return false;
    Largest = std::max(Largest, MaskElt);
  }

  // Prefer larger replication factor if all else equal.
  for (int PossibleReplicationFactor :
       reverse(seq_inclusive<unsigned>(1, Mask.size()))) {
    if (Mask.size() % PossibleReplicationFactor != 0)
      continue;
    int PossibleVF = Mask.size() / PossibleReplicationFactor;
    if (!isReplicationMaskWithParams(Mask, PossibleReplicationFactor,
                                     PossibleVF))
      continue;
    ReplicationFactor = PossibleReplicationFactor;
    VF = PossibleVF;
    return true;
  }

  return false;
}

bool ShuffleVectorInst::isReplicationMask(int &ReplicationFactor,
                                          int &VF) const {
  // Not possible to express a shuffle mask for a scalable vector for this
  // case.
  if (isa<ScalableVectorType>(getType()))
    return false;

  VF = cast<FixedVectorType>(Op<0>()->getType())->getNumElements();
  if (ShuffleMask.size() % VF != 0)
    return false;
  ReplicationFactor = ShuffleMask.size() / VF;

  return isReplicationMaskWithParams(ShuffleMask, ReplicationFactor, VF);
}

bool ShuffleVectorInst::isOneUseSingleSourceMask(ArrayRef<int> Mask, int VF) {
  if (VF <= 0 || Mask.size() < static_cast<unsigned>(VF) ||
      Mask.size() % VF != 0)
    return false;
  for (unsigned K = 0, Sz = Mask.size(); K < Sz; K += VF) {
    ArrayRef<int> SubMask = Mask.slice(K, VF);
    if (all_of(SubMask, [](int Idx) { return Idx == PoisonMaskElem; }))
      continue;
    SmallBitVector Used(VF, false);
    for (int Idx : SubMask) {
      if (Idx != PoisonMaskElem && Idx < VF)
        Used.set(Idx);
    }
    if (!Used.all())
      return false;
  }
  return true;
}

/// Return true if this shuffle mask is a replication mask.
bool ShuffleVectorInst::isOneUseSingleSourceMask(int VF) const {
  // Not possible to express a shuffle mask for a scalable vector for this
  // case.
  if (isa<ScalableVectorType>(getType()))
    return false;
  if (!isSingleSourceMask(ShuffleMask, VF))
    return false;

  return isOneUseSingleSourceMask(ShuffleMask, VF);
}

bool ShuffleVectorInst::isInterleave(unsigned Factor) {
  FixedVectorType *OpTy = dyn_cast<FixedVectorType>(getOperand(0)->getType());
  // shuffle_vector can only interleave fixed length vectors - for scalable
  // vectors, see the @llvm.vector.interleave2 intrinsic
  if (!OpTy)
    return false;
  unsigned OpNumElts = OpTy->getNumElements();

  return isInterleaveMask(ShuffleMask, Factor, OpNumElts * 2);
}

bool ShuffleVectorInst::isInterleaveMask(
    ArrayRef<int> Mask, unsigned Factor, unsigned NumInputElts,
    SmallVectorImpl<unsigned> &StartIndexes) {
  unsigned NumElts = Mask.size();
  if (NumElts % Factor)
    return false;

  unsigned LaneLen = NumElts / Factor;
  if (!isPowerOf2_32(LaneLen))
    return false;

  StartIndexes.resize(Factor);

  // Check whether each element matches the general interleaved rule.
  // Ignore undef elements, as long as the defined elements match the rule.
  // Outer loop processes all factors (x, y, z in the above example)
  unsigned I = 0, J;
  for (; I < Factor; I++) {
    unsigned SavedLaneValue;
    unsigned SavedNoUndefs = 0;

    // Inner loop processes consecutive accesses (x, x+1... in the example)
    for (J = 0; J < LaneLen - 1; J++) {
      // Lane computes x's position in the Mask
      unsigned Lane = J * Factor + I;
      unsigned NextLane = Lane + Factor;
      int LaneValue = Mask[Lane];
      int NextLaneValue = Mask[NextLane];

      // If both are defined, values must be sequential
      if (LaneValue >= 0 && NextLaneValue >= 0 &&
          LaneValue + 1 != NextLaneValue)
        break;

      // If the next value is undef, save the current one as reference
      if (LaneValue >= 0 && NextLaneValue < 0) {
        SavedLaneValue = LaneValue;
        SavedNoUndefs = 1;
      }

      // Undefs are allowed, but defined elements must still be consecutive:
      // i.e.: x,..., undef,..., x + 2,..., undef,..., undef,..., x + 5, ....
      // Verify this by storing the last non-undef followed by an undef
      // Check that following non-undef masks are incremented with the
      // corresponding distance.
      if (SavedNoUndefs > 0 && LaneValue < 0) {
        SavedNoUndefs++;
        if (NextLaneValue >= 0 &&
            SavedLaneValue + SavedNoUndefs != (unsigned)NextLaneValue)
          break;
      }
    }

    if (J < LaneLen - 1)
      return false;

    int StartMask = 0;
    if (Mask[I] >= 0) {
      // Check that the start of the I range (J=0) is greater than 0
      StartMask = Mask[I];
    } else if (Mask[(LaneLen - 1) * Factor + I] >= 0) {
      // StartMask defined by the last value in lane
      StartMask = Mask[(LaneLen - 1) * Factor + I] - J;
    } else if (SavedNoUndefs > 0) {
      // StartMask defined by some non-zero value in the j loop
      StartMask = SavedLaneValue - (LaneLen - 1 - SavedNoUndefs);
    }
    // else StartMask remains set to 0, i.e. all elements are undefs

    if (StartMask < 0)
      return false;
    // We must stay within the vectors; This case can happen with undefs.
    if (StartMask + LaneLen > NumInputElts)
      return false;

    StartIndexes[I] = StartMask;
  }

  return true;
}

/// Check if the mask is a DE-interleave mask of the given factor
/// \p Factor like:
///     <Index, Index+Factor, ..., Index+(NumElts-1)*Factor>
bool ShuffleVectorInst::isDeInterleaveMaskOfFactor(ArrayRef<int> Mask,
                                                   unsigned Factor,
                                                   unsigned &Index) {
  // Check all potential start indices from 0 to (Factor - 1).
  for (unsigned Idx = 0; Idx < Factor; Idx++) {
    unsigned I = 0;

    // Check that elements are in ascending order by Factor. Ignore undef
    // elements.
    for (; I < Mask.size(); I++)
      if (Mask[I] >= 0 && static_cast<unsigned>(Mask[I]) != Idx + I * Factor)
        break;

    if (I == Mask.size()) {
      Index = Idx;
      return true;
    }
  }

  return false;
}

/// Try to lower a vector shuffle as a bit rotation.
///
/// Look for a repeated rotation pattern in each sub group.
/// Returns an element-wise left bit rotation amount or -1 if failed.
static int matchShuffleAsBitRotate(ArrayRef<int> Mask, int NumSubElts) {
  int NumElts = Mask.size();
  assert((NumElts % NumSubElts) == 0 && "Illegal shuffle mask");

  int RotateAmt = -1;
  for (int i = 0; i != NumElts; i += NumSubElts) {
    for (int j = 0; j != NumSubElts; ++j) {
      int M = Mask[i + j];
      if (M < 0)
        continue;
      if (M < i || M >= i + NumSubElts)
        return -1;
      int Offset = (NumSubElts - (M - (i + j))) % NumSubElts;
      if (0 <= RotateAmt && Offset != RotateAmt)
        return -1;
      RotateAmt = Offset;
    }
  }
  return RotateAmt;
}

bool ShuffleVectorInst::isBitRotateMask(
    ArrayRef<int> Mask, unsigned EltSizeInBits, unsigned MinSubElts,
    unsigned MaxSubElts, unsigned &NumSubElts, unsigned &RotateAmt) {
  for (NumSubElts = MinSubElts; NumSubElts <= MaxSubElts; NumSubElts *= 2) {
    int EltRotateAmt = matchShuffleAsBitRotate(Mask, NumSubElts);
    if (EltRotateAmt < 0)
      continue;
    RotateAmt = EltRotateAmt * EltSizeInBits;
    return true;
  }

  return false;
}

//===----------------------------------------------------------------------===//
//                             InsertValueInst Class
//===----------------------------------------------------------------------===//

void InsertValueInst::init(Value *Agg, Value *Val, ArrayRef<unsigned> Idxs,
                           const Twine &Name) {
  assert(getNumOperands() == 2 && "NumOperands not initialized?");

  // There's no fundamental reason why we require at least one index
  // (other than weirdness with &*IdxBegin being invalid; see
  // getelementptr's init routine for example). But there's no
  // present need to support it.
  assert(!Idxs.empty() && "InsertValueInst must have at least one index");

  assert(ExtractValueInst::getIndexedType(Agg->getType(), Idxs) ==
         Val->getType() && "Inserted value must match indexed type!");
  Op<0>() = Agg;
  Op<1>() = Val;

  Indices.append(Idxs.begin(), Idxs.end());
  setName(Name);
}

InsertValueInst::InsertValueInst(const InsertValueInst &IVI)
    : Instruction(IVI.getType(), InsertValue, AllocMarker),
      Indices(IVI.Indices) {
  Op<0>() = IVI.getOperand(0);
  Op<1>() = IVI.getOperand(1);
  SubclassOptionalData = IVI.SubclassOptionalData;
}

//===----------------------------------------------------------------------===//
//                             ExtractValueInst Class
//===----------------------------------------------------------------------===//

void ExtractValueInst::init(ArrayRef<unsigned> Idxs, const Twine &Name) {
  assert(getNumOperands() == 1 && "NumOperands not initialized?");

  // There's no fundamental reason why we require at least one index.
  // But there's no present need to support it.
  assert(!Idxs.empty() && "ExtractValueInst must have at least one index");

  Indices.append(Idxs.begin(), Idxs.end());
  setName(Name);
}

ExtractValueInst::ExtractValueInst(const ExtractValueInst &EVI)
    : UnaryInstruction(EVI.getType(), ExtractValue, EVI.getOperand(0),
                       (BasicBlock *)nullptr),
      Indices(EVI.Indices) {
  SubclassOptionalData = EVI.SubclassOptionalData;
}

// getIndexedType - Returns the type of the element that would be extracted
// with an extractvalue instruction with the specified parameters.
//
// A null type is returned if the indices are invalid for the specified
// pointer type.
//
Type *ExtractValueInst::getIndexedType(Type *Agg,
                                       ArrayRef<unsigned> Idxs) {
  for (unsigned Index : Idxs) {
    // We can't use CompositeType::indexValid(Index) here.
    // indexValid() always returns true for arrays because getelementptr allows
    // out-of-bounds indices. Since we don't allow those for extractvalue and
    // insertvalue we need to check array indexing manually.
    // Since the only other types we can index into are struct types it's just
    // as easy to check those manually as well.
    if (ArrayType *AT = dyn_cast<ArrayType>(Agg)) {
      if (Index >= AT->getNumElements())
        return nullptr;
      Agg = AT->getElementType();
    } else if (StructType *ST = dyn_cast<StructType>(Agg)) {
      if (Index >= ST->getNumElements())
        return nullptr;
      Agg = ST->getElementType(Index);
    } else {
      // Not a valid type to index into.
      return nullptr;
    }
  }
  return const_cast<Type*>(Agg);
}

//===----------------------------------------------------------------------===//
//                             UnaryOperator Class
//===----------------------------------------------------------------------===//

UnaryOperator::UnaryOperator(UnaryOps iType, Value *S, Type *Ty,
                             const Twine &Name, InsertPosition InsertBefore)
    : UnaryInstruction(Ty, iType, S, InsertBefore) {
  Op<0>() = S;
  setName(Name);
  AssertOK();
}

UnaryOperator *UnaryOperator::Create(UnaryOps Op, Value *S, const Twine &Name,
                                     InsertPosition InsertBefore) {
  return new UnaryOperator(Op, S, S->getType(), Name, InsertBefore);
}

void UnaryOperator::AssertOK() {
  Value *LHS = getOperand(0);
  (void)LHS; // Silence warnings.
#ifndef NDEBUG
  switch (getOpcode()) {
  case FNeg:
    assert(getType() == LHS->getType() &&
           "Unary operation should return same type as operand!");
    assert(getType()->isFPOrFPVectorTy() &&
           "Tried to create a floating-point operation on a "
           "non-floating-point type!");
    break;
  default: llvm_unreachable("Invalid opcode provided");
  }
#endif
}

//===----------------------------------------------------------------------===//
//                             BinaryOperator Class
//===----------------------------------------------------------------------===//

BinaryOperator::BinaryOperator(BinaryOps iType, Value *S1, Value *S2, Type *Ty,
                               const Twine &Name, InsertPosition InsertBefore)
    : Instruction(Ty, iType, AllocMarker, InsertBefore) {
  Op<0>() = S1;
  Op<1>() = S2;
  setName(Name);
  AssertOK();
}

void BinaryOperator::AssertOK() {
  Value *LHS = getOperand(0), *RHS = getOperand(1);
  (void)LHS; (void)RHS; // Silence warnings.
  assert(LHS->getType() == RHS->getType() &&
         "Binary operator operand types must match!");
#ifndef NDEBUG
  switch (getOpcode()) {
  case Add: case Sub:
  case Mul:
    assert(getType() == LHS->getType() &&
           "Arithmetic operation should return same type as operands!");
    assert(getType()->isIntOrIntVectorTy() &&
           "Tried to create an integer operation on a non-integer type!");
    break;
  case FAdd: case FSub:
  case FMul:
    assert(getType() == LHS->getType() &&
           "Arithmetic operation should return same type as operands!");
    assert(getType()->isFPOrFPVectorTy() &&
           "Tried to create a floating-point operation on a "
           "non-floating-point type!");
    break;
  case UDiv:
  case SDiv:
    assert(getType() == LHS->getType() &&
           "Arithmetic operation should return same type as operands!");
    assert(getType()->isIntOrIntVectorTy() &&
           "Incorrect operand type (not integer) for S/UDIV");
    break;
  case FDiv:
    assert(getType() == LHS->getType() &&
           "Arithmetic operation should return same type as operands!");
    assert(getType()->isFPOrFPVectorTy() &&
           "Incorrect operand type (not floating point) for FDIV");
    break;
  case URem:
  case SRem:
    assert(getType() == LHS->getType() &&
           "Arithmetic operation should return same type as operands!");
    assert(getType()->isIntOrIntVectorTy() &&
           "Incorrect operand type (not integer) for S/UREM");
    break;
  case FRem:
    assert(getType() == LHS->getType() &&
           "Arithmetic operation should return same type as operands!");
    assert(getType()->isFPOrFPVectorTy() &&
           "Incorrect operand type (not floating point) for FREM");
    break;
  case Shl:
  case LShr:
  case AShr:
    assert(getType() == LHS->getType() &&
           "Shift operation should return same type as operands!");
    assert(getType()->isIntOrIntVectorTy() &&
           "Tried to create a shift operation on a non-integral type!");
    break;
  case And: case Or:
  case Xor:
    assert(getType() == LHS->getType() &&
           "Logical operation should return same type as operands!");
    assert(getType()->isIntOrIntVectorTy() &&
           "Tried to create a logical operation on a non-integral type!");
    break;
  default: llvm_unreachable("Invalid opcode provided");
  }
#endif
}

BinaryOperator *BinaryOperator::Create(BinaryOps Op, Value *S1, Value *S2,
                                       const Twine &Name,
                                       InsertPosition InsertBefore) {
  assert(S1->getType() == S2->getType() &&
         "Cannot create binary operator with two operands of differing type!");
  return new BinaryOperator(Op, S1, S2, S1->getType(), Name, InsertBefore);
}

BinaryOperator *BinaryOperator::CreateNeg(Value *Op, const Twine &Name,
                                          InsertPosition InsertBefore) {
  Value *Zero = ConstantInt::get(Op->getType(), 0);
  return new BinaryOperator(Instruction::Sub, Zero, Op, Op->getType(), Name,
                            InsertBefore);
}

BinaryOperator *BinaryOperator::CreateNSWNeg(Value *Op, const Twine &Name,
                                             InsertPosition InsertBefore) {
  Value *Zero = ConstantInt::get(Op->getType(), 0);
  return BinaryOperator::CreateNSWSub(Zero, Op, Name, InsertBefore);
}

BinaryOperator *BinaryOperator::CreateNot(Value *Op, const Twine &Name,
                                          InsertPosition InsertBefore) {
  Constant *C = Constant::getAllOnesValue(Op->getType());
  return new BinaryOperator(Instruction::Xor, Op, C,
                            Op->getType(), Name, InsertBefore);
}

// Exchange the two operands to this instruction. This instruction is safe to
// use on any binary instruction and does not modify the semantics of the
// instruction. If the instruction is order-dependent (SetLT f.e.), the opcode
// is changed.
bool BinaryOperator::swapOperands() {
  if (!isCommutative())
    return true; // Can't commute operands
  Op<0>().swap(Op<1>());
  return false;
}

//===----------------------------------------------------------------------===//
//                             FPMathOperator Class
//===----------------------------------------------------------------------===//

float FPMathOperator::getFPAccuracy() const {
  const MDNode *MD =
      cast<Instruction>(this)->getMetadata(LLVMContext::MD_fpmath);
  if (!MD)
    return 0.0;
  ConstantFP *Accuracy = mdconst::extract<ConstantFP>(MD->getOperand(0));
  return Accuracy->getValueAPF().convertToFloat();
}

//===----------------------------------------------------------------------===//
//                                CastInst Class
//===----------------------------------------------------------------------===//

// Just determine if this cast only deals with integral->integral conversion.
bool CastInst::isIntegerCast() const {
  switch (getOpcode()) {
    default: return false;
    case Instruction::ZExt:
    case Instruction::SExt:
    case Instruction::Trunc:
      return true;
    case Instruction::BitCast:
      return getOperand(0)->getType()->isIntegerTy() &&
        getType()->isIntegerTy();
  }
}

/// This function determines if the CastInst does not require any bits to be
/// changed in order to effect the cast. Essentially, it identifies cases where
/// no code gen is necessary for the cast, hence the name no-op cast.  For
/// example, the following are all no-op casts:
/// # bitcast i32* %x to i8*
/// # bitcast <2 x i32> %x to <4 x i16>
/// # ptrtoint i32* %x to i32     ; on 32-bit plaforms only
/// Determine if the described cast is a no-op.
bool CastInst::isNoopCast(Instruction::CastOps Opcode,
                          Type *SrcTy,
                          Type *DestTy,
                          const DataLayout &DL) {
  assert(castIsValid(Opcode, SrcTy, DestTy) && "method precondition");
  switch (Opcode) {
    default: llvm_unreachable("Invalid CastOp");
    case Instruction::Trunc:
    case Instruction::ZExt:
    case Instruction::SExt:
    case Instruction::FPTrunc:
    case Instruction::FPExt:
    case Instruction::UIToFP:
    case Instruction::SIToFP:
    case Instruction::FPToUI:
    case Instruction::FPToSI:
    case Instruction::AddrSpaceCast:
      // TODO: Target informations may give a more accurate answer here.
      return false;
    case Instruction::BitCast:
      return true;  // BitCast never modifies bits.
    case Instruction::PtrToInt:
      return DL.getIntPtrType(SrcTy)->getScalarSizeInBits() ==
             DestTy->getScalarSizeInBits();
    case Instruction::IntToPtr:
      return DL.getIntPtrType(DestTy)->getScalarSizeInBits() ==
             SrcTy->getScalarSizeInBits();
  }
}

bool CastInst::isNoopCast(const DataLayout &DL) const {
  return isNoopCast(getOpcode(), getOperand(0)->getType(), getType(), DL);
}

/// This function determines if a pair of casts can be eliminated and what
/// opcode should be used in the elimination. This assumes that there are two
/// instructions like this:
/// *  %F = firstOpcode SrcTy %x to MidTy
/// *  %S = secondOpcode MidTy %F to DstTy
/// The function returns a resultOpcode so these two casts can be replaced with:
/// *  %Replacement = resultOpcode %SrcTy %x to DstTy
/// If no such cast is permitted, the function returns 0.
unsigned CastInst::isEliminableCastPair(
  Instruction::CastOps firstOp, Instruction::CastOps secondOp,
  Type *SrcTy, Type *MidTy, Type *DstTy, Type *SrcIntPtrTy, Type *MidIntPtrTy,
  Type *DstIntPtrTy) {
  // Define the 144 possibilities for these two cast instructions. The values
  // in this matrix determine what to do in a given situation and select the
  // case in the switch below.  The rows correspond to firstOp, the columns
  // correspond to secondOp.  In looking at the table below, keep in mind
  // the following cast properties:
  //
  //          Size Compare       Source               Destination
  // Operator  Src ? Size   Type       Sign         Type       Sign
  // -------- ------------ -------------------   ---------------------
  // TRUNC         >       Integer      Any        Integral     Any
  // ZEXT          <       Integral   Unsigned     Integer      Any
  // SEXT          <       Integral    Signed      Integer      Any
  // FPTOUI       n/a      FloatPt      n/a        Integral   Unsigned
  // FPTOSI       n/a      FloatPt      n/a        Integral    Signed
  // UITOFP       n/a      Integral   Unsigned     FloatPt      n/a
  // SITOFP       n/a      Integral    Signed      FloatPt      n/a
  // FPTRUNC       >       FloatPt      n/a        FloatPt      n/a
  // FPEXT         <       FloatPt      n/a        FloatPt      n/a
  // PTRTOINT     n/a      Pointer      n/a        Integral   Unsigned
  // INTTOPTR     n/a      Integral   Unsigned     Pointer      n/a
  // BITCAST       =       FirstClass   n/a       FirstClass    n/a
  // ADDRSPCST    n/a      Pointer      n/a        Pointer      n/a
  //
  // NOTE: some transforms are safe, but we consider them to be non-profitable.
  // For example, we could merge "fptoui double to i32" + "zext i32 to i64",
  // into "fptoui double to i64", but this loses information about the range
  // of the produced value (we no longer know the top-part is all zeros).
  // Further this conversion is often much more expensive for typical hardware,
  // and causes issues when building libgcc.  We disallow fptosi+sext for the
  // same reason.
  const unsigned numCastOps =
    Instruction::CastOpsEnd - Instruction::CastOpsBegin;
  static const uint8_t CastResults[numCastOps][numCastOps] = {
    // T        F  F  U  S  F  F  P  I  B  A  -+
    // R  Z  S  P  P  I  I  T  P  2  N  T  S   |
    // U  E  E  2  2  2  2  R  E  I  T  C  C   +- secondOp
    // N  X  X  U  S  F  F  N  X  N  2  V  V   |
    // C  T  T  I  I  P  P  C  T  T  P  T  T  -+
    {  1, 0, 0,99,99, 0, 0,99,99,99, 0, 3, 0}, // Trunc         -+
    {  8, 1, 9,99,99, 2,17,99,99,99, 2, 3, 0}, // ZExt           |
    {  8, 0, 1,99,99, 0, 2,99,99,99, 0, 3, 0}, // SExt           |
    {  0, 0, 0,99,99, 0, 0,99,99,99, 0, 3, 0}, // FPToUI         |
    {  0, 0, 0,99,99, 0, 0,99,99,99, 0, 3, 0}, // FPToSI         |
    { 99,99,99, 0, 0,99,99, 0, 0,99,99, 4, 0}, // UIToFP         +- firstOp
    { 99,99,99, 0, 0,99,99, 0, 0,99,99, 4, 0}, // SIToFP         |
    { 99,99,99, 0, 0,99,99, 0, 0,99,99, 4, 0}, // FPTrunc        |
    { 99,99,99, 2, 2,99,99, 8, 2,99,99, 4, 0}, // FPExt          |
    {  1, 0, 0,99,99, 0, 0,99,99,99, 7, 3, 0}, // PtrToInt       |
    { 99,99,99,99,99,99,99,99,99,11,99,15, 0}, // IntToPtr       |
    {  5, 5, 5, 0, 0, 5, 5, 0, 0,16, 5, 1,14}, // BitCast        |
    {  0, 0, 0, 0, 0, 0, 0, 0, 0, 0, 0,13,12}, // AddrSpaceCast -+
  };

  // TODO: This logic could be encoded into the table above and handled in the
  // switch below.
  // If either of the casts are a bitcast from scalar to vector, disallow the
  // merging. However, any pair of bitcasts are allowed.
  bool IsFirstBitcast  = (firstOp == Instruction::BitCast);
  bool IsSecondBitcast = (secondOp == Instruction::BitCast);
  bool AreBothBitcasts = IsFirstBitcast && IsSecondBitcast;

  // Check if any of the casts convert scalars <-> vectors.
  if ((IsFirstBitcast  && isa<VectorType>(SrcTy) != isa<VectorType>(MidTy)) ||
      (IsSecondBitcast && isa<VectorType>(MidTy) != isa<VectorType>(DstTy)))
    if (!AreBothBitcasts)
      return 0;

  int ElimCase = CastResults[firstOp-Instruction::CastOpsBegin]
                            [secondOp-Instruction::CastOpsBegin];
  switch (ElimCase) {
    case 0:
      // Categorically disallowed.
      return 0;
    case 1:
      // Allowed, use first cast's opcode.
      return firstOp;
    case 2:
      // Allowed, use second cast's opcode.
      return secondOp;
    case 3:
      // No-op cast in second op implies firstOp as long as the DestTy
      // is integer and we are not converting between a vector and a
      // non-vector type.
      if (!SrcTy->isVectorTy() && DstTy->isIntegerTy())
        return firstOp;
      return 0;
    case 4:
      // No-op cast in second op implies firstOp as long as the DestTy
      // matches MidTy.
      if (DstTy == MidTy)
        return firstOp;
      return 0;
    case 5:
      // No-op cast in first op implies secondOp as long as the SrcTy
      // is an integer.
      if (SrcTy->isIntegerTy())
        return secondOp;
      return 0;
    case 7: {
      // Disable inttoptr/ptrtoint optimization if enabled.
      if (DisableI2pP2iOpt)
        return 0;

      // Cannot simplify if address spaces are different!
      if (SrcTy->getPointerAddressSpace() != DstTy->getPointerAddressSpace())
        return 0;

      unsigned MidSize = MidTy->getScalarSizeInBits();
      // We can still fold this without knowing the actual sizes as long we
      // know that the intermediate pointer is the largest possible
      // pointer size.
      // FIXME: Is this always true?
      if (MidSize == 64)
        return Instruction::BitCast;

      // ptrtoint, inttoptr -> bitcast (ptr -> ptr) if int size is >= ptr size.
      if (!SrcIntPtrTy || DstIntPtrTy != SrcIntPtrTy)
        return 0;
      unsigned PtrSize = SrcIntPtrTy->getScalarSizeInBits();
      if (MidSize >= PtrSize)
        return Instruction::BitCast;
      return 0;
    }
    case 8: {
      // ext, trunc -> bitcast,    if the SrcTy and DstTy are the same
      // ext, trunc -> ext,        if sizeof(SrcTy) < sizeof(DstTy)
      // ext, trunc -> trunc,      if sizeof(SrcTy) > sizeof(DstTy)
      unsigned SrcSize = SrcTy->getScalarSizeInBits();
      unsigned DstSize = DstTy->getScalarSizeInBits();
      if (SrcTy == DstTy)
        return Instruction::BitCast;
      if (SrcSize < DstSize)
        return firstOp;
      if (SrcSize > DstSize)
        return secondOp;
      return 0;
    }
    case 9:
      // zext, sext -> zext, because sext can't sign extend after zext
      return Instruction::ZExt;
    case 11: {
      // inttoptr, ptrtoint -> bitcast if SrcSize<=PtrSize and SrcSize==DstSize
      if (!MidIntPtrTy)
        return 0;
      unsigned PtrSize = MidIntPtrTy->getScalarSizeInBits();
      unsigned SrcSize = SrcTy->getScalarSizeInBits();
      unsigned DstSize = DstTy->getScalarSizeInBits();
      if (SrcSize <= PtrSize && SrcSize == DstSize)
        return Instruction::BitCast;
      return 0;
    }
    case 12:
      // addrspacecast, addrspacecast -> bitcast,       if SrcAS == DstAS
      // addrspacecast, addrspacecast -> addrspacecast, if SrcAS != DstAS
      if (SrcTy->getPointerAddressSpace() != DstTy->getPointerAddressSpace())
        return Instruction::AddrSpaceCast;
      return Instruction::BitCast;
    case 13:
      // FIXME: this state can be merged with (1), but the following assert
      // is useful to check the correcteness of the sequence due to semantic
      // change of bitcast.
      assert(
        SrcTy->isPtrOrPtrVectorTy() &&
        MidTy->isPtrOrPtrVectorTy() &&
        DstTy->isPtrOrPtrVectorTy() &&
        SrcTy->getPointerAddressSpace() != MidTy->getPointerAddressSpace() &&
        MidTy->getPointerAddressSpace() == DstTy->getPointerAddressSpace() &&
        "Illegal addrspacecast, bitcast sequence!");
      // Allowed, use first cast's opcode
      return firstOp;
    case 14:
      // bitcast, addrspacecast -> addrspacecast
      return Instruction::AddrSpaceCast;
    case 15:
      // FIXME: this state can be merged with (1), but the following assert
      // is useful to check the correcteness of the sequence due to semantic
      // change of bitcast.
      assert(
        SrcTy->isIntOrIntVectorTy() &&
        MidTy->isPtrOrPtrVectorTy() &&
        DstTy->isPtrOrPtrVectorTy() &&
        MidTy->getPointerAddressSpace() == DstTy->getPointerAddressSpace() &&
        "Illegal inttoptr, bitcast sequence!");
      // Allowed, use first cast's opcode
      return firstOp;
    case 16:
      // FIXME: this state can be merged with (2), but the following assert
      // is useful to check the correcteness of the sequence due to semantic
      // change of bitcast.
      assert(
        SrcTy->isPtrOrPtrVectorTy() &&
        MidTy->isPtrOrPtrVectorTy() &&
        DstTy->isIntOrIntVectorTy() &&
        SrcTy->getPointerAddressSpace() == MidTy->getPointerAddressSpace() &&
        "Illegal bitcast, ptrtoint sequence!");
      // Allowed, use second cast's opcode
      return secondOp;
    case 17:
      // (sitofp (zext x)) -> (uitofp x)
      return Instruction::UIToFP;
    case 99:
      // Cast combination can't happen (error in input). This is for all cases
      // where the MidTy is not the same for the two cast instructions.
      llvm_unreachable("Invalid Cast Combination");
    default:
      llvm_unreachable("Error in CastResults table!!!");
  }
}

CastInst *CastInst::Create(Instruction::CastOps op, Value *S, Type *Ty,
                           const Twine &Name, InsertPosition InsertBefore) {
  assert(castIsValid(op, S, Ty) && "Invalid cast!");
  // Construct and return the appropriate CastInst subclass
  switch (op) {
  case Trunc:         return new TruncInst         (S, Ty, Name, InsertBefore);
  case ZExt:          return new ZExtInst          (S, Ty, Name, InsertBefore);
  case SExt:          return new SExtInst          (S, Ty, Name, InsertBefore);
  case FPTrunc:       return new FPTruncInst       (S, Ty, Name, InsertBefore);
  case FPExt:         return new FPExtInst         (S, Ty, Name, InsertBefore);
  case UIToFP:        return new UIToFPInst        (S, Ty, Name, InsertBefore);
  case SIToFP:        return new SIToFPInst        (S, Ty, Name, InsertBefore);
  case FPToUI:        return new FPToUIInst        (S, Ty, Name, InsertBefore);
  case FPToSI:        return new FPToSIInst        (S, Ty, Name, InsertBefore);
  case PtrToInt:      return new PtrToIntInst      (S, Ty, Name, InsertBefore);
  case IntToPtr:      return new IntToPtrInst      (S, Ty, Name, InsertBefore);
  case BitCast:
    return new BitCastInst(S, Ty, Name, InsertBefore);
  case AddrSpaceCast:
    return new AddrSpaceCastInst(S, Ty, Name, InsertBefore);
  default:
    llvm_unreachable("Invalid opcode provided");
  }
}

CastInst *CastInst::CreateZExtOrBitCast(Value *S, Type *Ty, const Twine &Name,
                                        InsertPosition InsertBefore) {
  if (S->getType()->getScalarSizeInBits() == Ty->getScalarSizeInBits())
    return Create(Instruction::BitCast, S, Ty, Name, InsertBefore);
  return Create(Instruction::ZExt, S, Ty, Name, InsertBefore);
}

CastInst *CastInst::CreateSExtOrBitCast(Value *S, Type *Ty, const Twine &Name,
                                        InsertPosition InsertBefore) {
  if (S->getType()->getScalarSizeInBits() == Ty->getScalarSizeInBits())
    return Create(Instruction::BitCast, S, Ty, Name, InsertBefore);
  return Create(Instruction::SExt, S, Ty, Name, InsertBefore);
}

CastInst *CastInst::CreateTruncOrBitCast(Value *S, Type *Ty, const Twine &Name,
                                         InsertPosition InsertBefore) {
  if (S->getType()->getScalarSizeInBits() == Ty->getScalarSizeInBits())
    return Create(Instruction::BitCast, S, Ty, Name, InsertBefore);
  return Create(Instruction::Trunc, S, Ty, Name, InsertBefore);
}

/// Create a BitCast or a PtrToInt cast instruction
CastInst *CastInst::CreatePointerCast(Value *S, Type *Ty, const Twine &Name,
                                      InsertPosition InsertBefore) {
  assert(S->getType()->isPtrOrPtrVectorTy() && "Invalid cast");
  assert((Ty->isIntOrIntVectorTy() || Ty->isPtrOrPtrVectorTy()) &&
         "Invalid cast");
  assert(Ty->isVectorTy() == S->getType()->isVectorTy() && "Invalid cast");
  assert((!Ty->isVectorTy() ||
          cast<VectorType>(Ty)->getElementCount() ==
              cast<VectorType>(S->getType())->getElementCount()) &&
         "Invalid cast");

  if (Ty->isIntOrIntVectorTy())
    return Create(Instruction::PtrToInt, S, Ty, Name, InsertBefore);

  return CreatePointerBitCastOrAddrSpaceCast(S, Ty, Name, InsertBefore);
}

CastInst *CastInst::CreatePointerBitCastOrAddrSpaceCast(
    Value *S, Type *Ty, const Twine &Name, InsertPosition InsertBefore) {
  assert(S->getType()->isPtrOrPtrVectorTy() && "Invalid cast");
  assert(Ty->isPtrOrPtrVectorTy() && "Invalid cast");

  if (S->getType()->getPointerAddressSpace() != Ty->getPointerAddressSpace())
    return Create(Instruction::AddrSpaceCast, S, Ty, Name, InsertBefore);

  return Create(Instruction::BitCast, S, Ty, Name, InsertBefore);
}

CastInst *CastInst::CreateBitOrPointerCast(Value *S, Type *Ty,
                                           const Twine &Name,
                                           InsertPosition InsertBefore) {
  if (S->getType()->isPointerTy() && Ty->isIntegerTy())
    return Create(Instruction::PtrToInt, S, Ty, Name, InsertBefore);
  if (S->getType()->isIntegerTy() && Ty->isPointerTy())
    return Create(Instruction::IntToPtr, S, Ty, Name, InsertBefore);

  return Create(Instruction::BitCast, S, Ty, Name, InsertBefore);
}

CastInst *CastInst::CreateIntegerCast(Value *C, Type *Ty, bool isSigned,
                                      const Twine &Name,
                                      InsertPosition InsertBefore) {
  assert(C->getType()->isIntOrIntVectorTy() && Ty->isIntOrIntVectorTy() &&
         "Invalid integer cast");
  unsigned SrcBits = C->getType()->getScalarSizeInBits();
  unsigned DstBits = Ty->getScalarSizeInBits();
  Instruction::CastOps opcode =
    (SrcBits == DstBits ? Instruction::BitCast :
     (SrcBits > DstBits ? Instruction::Trunc :
      (isSigned ? Instruction::SExt : Instruction::ZExt)));
  return Create(opcode, C, Ty, Name, InsertBefore);
}

CastInst *CastInst::CreateFPCast(Value *C, Type *Ty, const Twine &Name,
                                 InsertPosition InsertBefore) {
  assert(C->getType()->isFPOrFPVectorTy() && Ty->isFPOrFPVectorTy() &&
         "Invalid cast");
  unsigned SrcBits = C->getType()->getScalarSizeInBits();
  unsigned DstBits = Ty->getScalarSizeInBits();
  assert((C->getType() == Ty || SrcBits != DstBits) && "Invalid cast");
  Instruction::CastOps opcode =
    (SrcBits == DstBits ? Instruction::BitCast :
     (SrcBits > DstBits ? Instruction::FPTrunc : Instruction::FPExt));
  return Create(opcode, C, Ty, Name, InsertBefore);
}

bool CastInst::isBitCastable(Type *SrcTy, Type *DestTy) {
  if (!SrcTy->isFirstClassType() || !DestTy->isFirstClassType())
    return false;

  if (SrcTy == DestTy)
    return true;

  if (VectorType *SrcVecTy = dyn_cast<VectorType>(SrcTy)) {
    if (VectorType *DestVecTy = dyn_cast<VectorType>(DestTy)) {
      if (SrcVecTy->getElementCount() == DestVecTy->getElementCount()) {
        // An element by element cast. Valid if casting the elements is valid.
        SrcTy = SrcVecTy->getElementType();
        DestTy = DestVecTy->getElementType();
      }
    }
  }

  if (PointerType *DestPtrTy = dyn_cast<PointerType>(DestTy)) {
    if (PointerType *SrcPtrTy = dyn_cast<PointerType>(SrcTy)) {
      return SrcPtrTy->getAddressSpace() == DestPtrTy->getAddressSpace();
    }
  }

  TypeSize SrcBits = SrcTy->getPrimitiveSizeInBits();   // 0 for ptr
  TypeSize DestBits = DestTy->getPrimitiveSizeInBits(); // 0 for ptr

  // Could still have vectors of pointers if the number of elements doesn't
  // match
  if (SrcBits.getKnownMinValue() == 0 || DestBits.getKnownMinValue() == 0)
    return false;

  if (SrcBits != DestBits)
    return false;

  return true;
}

bool CastInst::isBitOrNoopPointerCastable(Type *SrcTy, Type *DestTy,
                                          const DataLayout &DL) {
  // ptrtoint and inttoptr are not allowed on non-integral pointers
  if (auto *PtrTy = dyn_cast<PointerType>(SrcTy))
    if (auto *IntTy = dyn_cast<IntegerType>(DestTy))
      return (IntTy->getBitWidth() == DL.getPointerTypeSizeInBits(PtrTy) &&
              !DL.isNonIntegralPointerType(PtrTy));
  if (auto *PtrTy = dyn_cast<PointerType>(DestTy))
    if (auto *IntTy = dyn_cast<IntegerType>(SrcTy))
      return (IntTy->getBitWidth() == DL.getPointerTypeSizeInBits(PtrTy) &&
              !DL.isNonIntegralPointerType(PtrTy));

  return isBitCastable(SrcTy, DestTy);
}

// Provide a way to get a "cast" where the cast opcode is inferred from the
// types and size of the operand. This, basically, is a parallel of the
// logic in the castIsValid function below.  This axiom should hold:
//   castIsValid( getCastOpcode(Val, Ty), Val, Ty)
// should not assert in castIsValid. In other words, this produces a "correct"
// casting opcode for the arguments passed to it.
Instruction::CastOps
CastInst::getCastOpcode(
  const Value *Src, bool SrcIsSigned, Type *DestTy, bool DestIsSigned) {
  Type *SrcTy = Src->getType();

  assert(SrcTy->isFirstClassType() && DestTy->isFirstClassType() &&
         "Only first class types are castable!");

  if (SrcTy == DestTy)
    return BitCast;

  // FIXME: Check address space sizes here
  if (VectorType *SrcVecTy = dyn_cast<VectorType>(SrcTy))
    if (VectorType *DestVecTy = dyn_cast<VectorType>(DestTy))
      if (SrcVecTy->getElementCount() == DestVecTy->getElementCount()) {
        // An element by element cast.  Find the appropriate opcode based on the
        // element types.
        SrcTy = SrcVecTy->getElementType();
        DestTy = DestVecTy->getElementType();
      }

  // Get the bit sizes, we'll need these
  unsigned SrcBits = SrcTy->getPrimitiveSizeInBits();   // 0 for ptr
  unsigned DestBits = DestTy->getPrimitiveSizeInBits(); // 0 for ptr

  // Run through the possibilities ...
  if (DestTy->isIntegerTy()) {                      // Casting to integral
    if (SrcTy->isIntegerTy()) {                     // Casting from integral
      if (DestBits < SrcBits)
        return Trunc;                               // int -> smaller int
      else if (DestBits > SrcBits) {                // its an extension
        if (SrcIsSigned)
          return SExt;                              // signed -> SEXT
        else
          return ZExt;                              // unsigned -> ZEXT
      } else {
        return BitCast;                             // Same size, No-op cast
      }
    } else if (SrcTy->isFloatingPointTy()) {        // Casting from floating pt
      if (DestIsSigned)
        return FPToSI;                              // FP -> sint
      else
        return FPToUI;                              // FP -> uint
    } else if (SrcTy->isVectorTy()) {
      assert(DestBits == SrcBits &&
             "Casting vector to integer of different width");
      return BitCast;                             // Same size, no-op cast
    } else {
      assert(SrcTy->isPointerTy() &&
             "Casting from a value that is not first-class type");
      return PtrToInt;                              // ptr -> int
    }
  } else if (DestTy->isFloatingPointTy()) {         // Casting to floating pt
    if (SrcTy->isIntegerTy()) {                     // Casting from integral
      if (SrcIsSigned)
        return SIToFP;                              // sint -> FP
      else
        return UIToFP;                              // uint -> FP
    } else if (SrcTy->isFloatingPointTy()) {        // Casting from floating pt
      if (DestBits < SrcBits) {
        return FPTrunc;                             // FP -> smaller FP
      } else if (DestBits > SrcBits) {
        return FPExt;                               // FP -> larger FP
      } else  {
        return BitCast;                             // same size, no-op cast
      }
    } else if (SrcTy->isVectorTy()) {
      assert(DestBits == SrcBits &&
             "Casting vector to floating point of different width");
      return BitCast;                             // same size, no-op cast
    }
    llvm_unreachable("Casting pointer or non-first class to float");
  } else if (DestTy->isVectorTy()) {
    assert(DestBits == SrcBits &&
           "Illegal cast to vector (wrong type or size)");
    return BitCast;
  } else if (DestTy->isPointerTy()) {
    if (SrcTy->isPointerTy()) {
      if (DestTy->getPointerAddressSpace() != SrcTy->getPointerAddressSpace())
        return AddrSpaceCast;
      return BitCast;                               // ptr -> ptr
    } else if (SrcTy->isIntegerTy()) {
      return IntToPtr;                              // int -> ptr
    }
    llvm_unreachable("Casting pointer to other than pointer or int");
  }
  llvm_unreachable("Casting to type that is not first-class");
}

//===----------------------------------------------------------------------===//
//                    CastInst SubClass Constructors
//===----------------------------------------------------------------------===//

/// Check that the construction parameters for a CastInst are correct. This
/// could be broken out into the separate constructors but it is useful to have
/// it in one place and to eliminate the redundant code for getting the sizes
/// of the types involved.
bool
CastInst::castIsValid(Instruction::CastOps op, Type *SrcTy, Type *DstTy) {
  if (!SrcTy->isFirstClassType() || !DstTy->isFirstClassType() ||
      SrcTy->isAggregateType() || DstTy->isAggregateType())
    return false;

  // Get the size of the types in bits, and whether we are dealing
  // with vector types, we'll need this later.
  bool SrcIsVec = isa<VectorType>(SrcTy);
  bool DstIsVec = isa<VectorType>(DstTy);
  unsigned SrcScalarBitSize = SrcTy->getScalarSizeInBits();
  unsigned DstScalarBitSize = DstTy->getScalarSizeInBits();

  // If these are vector types, get the lengths of the vectors (using zero for
  // scalar types means that checking that vector lengths match also checks that
  // scalars are not being converted to vectors or vectors to scalars).
  ElementCount SrcEC = SrcIsVec ? cast<VectorType>(SrcTy)->getElementCount()
                                : ElementCount::getFixed(0);
  ElementCount DstEC = DstIsVec ? cast<VectorType>(DstTy)->getElementCount()
                                : ElementCount::getFixed(0);

  // Switch on the opcode provided
  switch (op) {
  default: return false; // This is an input error
  case Instruction::Trunc:
    return SrcTy->isIntOrIntVectorTy() && DstTy->isIntOrIntVectorTy() &&
           SrcEC == DstEC && SrcScalarBitSize > DstScalarBitSize;
  case Instruction::ZExt:
    return SrcTy->isIntOrIntVectorTy() && DstTy->isIntOrIntVectorTy() &&
           SrcEC == DstEC && SrcScalarBitSize < DstScalarBitSize;
  case Instruction::SExt:
    return SrcTy->isIntOrIntVectorTy() && DstTy->isIntOrIntVectorTy() &&
           SrcEC == DstEC && SrcScalarBitSize < DstScalarBitSize;
  case Instruction::FPTrunc:
    return SrcTy->isFPOrFPVectorTy() && DstTy->isFPOrFPVectorTy() &&
           SrcEC == DstEC && SrcScalarBitSize > DstScalarBitSize;
  case Instruction::FPExt:
    return SrcTy->isFPOrFPVectorTy() && DstTy->isFPOrFPVectorTy() &&
           SrcEC == DstEC && SrcScalarBitSize < DstScalarBitSize;
  case Instruction::UIToFP:
  case Instruction::SIToFP:
    return SrcTy->isIntOrIntVectorTy() && DstTy->isFPOrFPVectorTy() &&
           SrcEC == DstEC;
  case Instruction::FPToUI:
  case Instruction::FPToSI:
    return SrcTy->isFPOrFPVectorTy() && DstTy->isIntOrIntVectorTy() &&
           SrcEC == DstEC;
  case Instruction::PtrToInt:
    if (SrcEC != DstEC)
      return false;
    return SrcTy->isPtrOrPtrVectorTy() && DstTy->isIntOrIntVectorTy();
  case Instruction::IntToPtr:
    if (SrcEC != DstEC)
      return false;
    return SrcTy->isIntOrIntVectorTy() && DstTy->isPtrOrPtrVectorTy();
  case Instruction::BitCast: {
    PointerType *SrcPtrTy = dyn_cast<PointerType>(SrcTy->getScalarType());
    PointerType *DstPtrTy = dyn_cast<PointerType>(DstTy->getScalarType());

    // BitCast implies a no-op cast of type only. No bits change.
    // However, you can't cast pointers to anything but pointers.
    if (!SrcPtrTy != !DstPtrTy)
      return false;

    // For non-pointer cases, the cast is okay if the source and destination bit
    // widths are identical.
    if (!SrcPtrTy)
      return SrcTy->getPrimitiveSizeInBits() == DstTy->getPrimitiveSizeInBits();

    // If both are pointers then the address spaces must match.
    if (SrcPtrTy->getAddressSpace() != DstPtrTy->getAddressSpace())
      return false;

    // A vector of pointers must have the same number of elements.
    if (SrcIsVec && DstIsVec)
      return SrcEC == DstEC;
    if (SrcIsVec)
      return SrcEC == ElementCount::getFixed(1);
    if (DstIsVec)
      return DstEC == ElementCount::getFixed(1);

    return true;
  }
  case Instruction::AddrSpaceCast: {
    PointerType *SrcPtrTy = dyn_cast<PointerType>(SrcTy->getScalarType());
    if (!SrcPtrTy)
      return false;

    PointerType *DstPtrTy = dyn_cast<PointerType>(DstTy->getScalarType());
    if (!DstPtrTy)
      return false;

    if (SrcPtrTy->getAddressSpace() == DstPtrTy->getAddressSpace())
      return false;

    return SrcEC == DstEC;
  }
  }
}

TruncInst::TruncInst(Value *S, Type *Ty, const Twine &Name,
                     InsertPosition InsertBefore)
    : CastInst(Ty, Trunc, S, Name, InsertBefore) {
  assert(castIsValid(getOpcode(), S, Ty) && "Illegal Trunc");
}

ZExtInst::ZExtInst(Value *S, Type *Ty, const Twine &Name,
                   InsertPosition InsertBefore)
    : CastInst(Ty, ZExt, S, Name, InsertBefore) {
  assert(castIsValid(getOpcode(), S, Ty) && "Illegal ZExt");
}

SExtInst::SExtInst(Value *S, Type *Ty, const Twine &Name,
                   InsertPosition InsertBefore)
    : CastInst(Ty, SExt, S, Name, InsertBefore) {
  assert(castIsValid(getOpcode(), S, Ty) && "Illegal SExt");
}

FPTruncInst::FPTruncInst(Value *S, Type *Ty, const Twine &Name,
                         InsertPosition InsertBefore)
    : CastInst(Ty, FPTrunc, S, Name, InsertBefore) {
  assert(castIsValid(getOpcode(), S, Ty) && "Illegal FPTrunc");
}

FPExtInst::FPExtInst(Value *S, Type *Ty, const Twine &Name,
                     InsertPosition InsertBefore)
    : CastInst(Ty, FPExt, S, Name, InsertBefore) {
  assert(castIsValid(getOpcode(), S, Ty) && "Illegal FPExt");
}

UIToFPInst::UIToFPInst(Value *S, Type *Ty, const Twine &Name,
                       InsertPosition InsertBefore)
    : CastInst(Ty, UIToFP, S, Name, InsertBefore) {
  assert(castIsValid(getOpcode(), S, Ty) && "Illegal UIToFP");
}

SIToFPInst::SIToFPInst(Value *S, Type *Ty, const Twine &Name,
                       InsertPosition InsertBefore)
    : CastInst(Ty, SIToFP, S, Name, InsertBefore) {
  assert(castIsValid(getOpcode(), S, Ty) && "Illegal SIToFP");
}

FPToUIInst::FPToUIInst(Value *S, Type *Ty, const Twine &Name,
                       InsertPosition InsertBefore)
    : CastInst(Ty, FPToUI, S, Name, InsertBefore) {
  assert(castIsValid(getOpcode(), S, Ty) && "Illegal FPToUI");
}

FPToSIInst::FPToSIInst(Value *S, Type *Ty, const Twine &Name,
                       InsertPosition InsertBefore)
    : CastInst(Ty, FPToSI, S, Name, InsertBefore) {
  assert(castIsValid(getOpcode(), S, Ty) && "Illegal FPToSI");
}

PtrToIntInst::PtrToIntInst(Value *S, Type *Ty, const Twine &Name,
                           InsertPosition InsertBefore)
    : CastInst(Ty, PtrToInt, S, Name, InsertBefore) {
  assert(castIsValid(getOpcode(), S, Ty) && "Illegal PtrToInt");
}

IntToPtrInst::IntToPtrInst(Value *S, Type *Ty, const Twine &Name,
                           InsertPosition InsertBefore)
    : CastInst(Ty, IntToPtr, S, Name, InsertBefore) {
  assert(castIsValid(getOpcode(), S, Ty) && "Illegal IntToPtr");
}

BitCastInst::BitCastInst(Value *S, Type *Ty, const Twine &Name,
                         InsertPosition InsertBefore)
    : CastInst(Ty, BitCast, S, Name, InsertBefore) {
  assert(castIsValid(getOpcode(), S, Ty) && "Illegal BitCast");
}

AddrSpaceCastInst::AddrSpaceCastInst(Value *S, Type *Ty, const Twine &Name,
                                     InsertPosition InsertBefore)
    : CastInst(Ty, AddrSpaceCast, S, Name, InsertBefore) {
  assert(castIsValid(getOpcode(), S, Ty) && "Illegal AddrSpaceCast");
}

//===----------------------------------------------------------------------===//
//                               CmpInst Classes
//===----------------------------------------------------------------------===//

CmpInst::CmpInst(Type *ty, OtherOps op, Predicate predicate, Value *LHS,
                 Value *RHS, const Twine &Name, InsertPosition InsertBefore,
                 Instruction *FlagsSource)
    : Instruction(ty, op, AllocMarker, InsertBefore) {
  Op<0>() = LHS;
  Op<1>() = RHS;
  setPredicate((Predicate)predicate);
  setName(Name);
  if (FlagsSource)
    copyIRFlags(FlagsSource);
}

CmpInst *CmpInst::Create(OtherOps Op, Predicate predicate, Value *S1, Value *S2,
                         const Twine &Name, InsertPosition InsertBefore) {
  if (Op == Instruction::ICmp) {
    if (InsertBefore.isValid())
      return new ICmpInst(InsertBefore, CmpInst::Predicate(predicate),
                          S1, S2, Name);
    else
      return new ICmpInst(CmpInst::Predicate(predicate),
                          S1, S2, Name);
  }

  if (InsertBefore.isValid())
    return new FCmpInst(InsertBefore, CmpInst::Predicate(predicate),
                        S1, S2, Name);
  else
    return new FCmpInst(CmpInst::Predicate(predicate),
                        S1, S2, Name);
}

CmpInst *CmpInst::CreateWithCopiedFlags(OtherOps Op, Predicate Pred, Value *S1,
                                        Value *S2,
                                        const Instruction *FlagsSource,
                                        const Twine &Name,
                                        InsertPosition InsertBefore) {
  CmpInst *Inst = Create(Op, Pred, S1, S2, Name, InsertBefore);
  Inst->copyIRFlags(FlagsSource);
  return Inst;
}

void CmpInst::swapOperands() {
  if (ICmpInst *IC = dyn_cast<ICmpInst>(this))
    IC->swapOperands();
  else
    cast<FCmpInst>(this)->swapOperands();
}

bool CmpInst::isCommutative() const {
  if (const ICmpInst *IC = dyn_cast<ICmpInst>(this))
    return IC->isCommutative();
  return cast<FCmpInst>(this)->isCommutative();
}

bool CmpInst::isEquality(Predicate P) {
  if (ICmpInst::isIntPredicate(P))
    return ICmpInst::isEquality(P);
  if (FCmpInst::isFPPredicate(P))
    return FCmpInst::isEquality(P);
  llvm_unreachable("Unsupported predicate kind");
}

// Returns true if either operand of CmpInst is a provably non-zero
// floating-point constant.
static bool hasNonZeroFPOperands(const CmpInst *Cmp) {
  auto *LHS = dyn_cast<Constant>(Cmp->getOperand(0));
  auto *RHS = dyn_cast<Constant>(Cmp->getOperand(1));
  if (auto *Const = LHS ? LHS : RHS) {
    using namespace llvm::PatternMatch;
    return match(Const, m_NonZeroNotDenormalFP());
  }
  return false;
}

// Floating-point equality is not an equivalence when comparing +0.0 with
// -0.0, when comparing NaN with another value, or when flushing
// denormals-to-zero.
bool CmpInst::isEquivalence(bool Invert) const {
  switch (Invert ? getInversePredicate() : getPredicate()) {
  case CmpInst::Predicate::ICMP_EQ:
    return true;
  case CmpInst::Predicate::FCMP_UEQ:
    if (!hasNoNaNs())
      return false;
    [[fallthrough]];
  case CmpInst::Predicate::FCMP_OEQ:
    return hasNonZeroFPOperands(this);
  default:
    return false;
  }
}

CmpInst::Predicate CmpInst::getInversePredicate(Predicate pred) {
  switch (pred) {
    default: llvm_unreachable("Unknown cmp predicate!");
    case ICMP_EQ: return ICMP_NE;
    case ICMP_NE: return ICMP_EQ;
    case ICMP_UGT: return ICMP_ULE;
    case ICMP_ULT: return ICMP_UGE;
    case ICMP_UGE: return ICMP_ULT;
    case ICMP_ULE: return ICMP_UGT;
    case ICMP_SGT: return ICMP_SLE;
    case ICMP_SLT: return ICMP_SGE;
    case ICMP_SGE: return ICMP_SLT;
    case ICMP_SLE: return ICMP_SGT;

    case FCMP_OEQ: return FCMP_UNE;
    case FCMP_ONE: return FCMP_UEQ;
    case FCMP_OGT: return FCMP_ULE;
    case FCMP_OLT: return FCMP_UGE;
    case FCMP_OGE: return FCMP_ULT;
    case FCMP_OLE: return FCMP_UGT;
    case FCMP_UEQ: return FCMP_ONE;
    case FCMP_UNE: return FCMP_OEQ;
    case FCMP_UGT: return FCMP_OLE;
    case FCMP_ULT: return FCMP_OGE;
    case FCMP_UGE: return FCMP_OLT;
    case FCMP_ULE: return FCMP_OGT;
    case FCMP_ORD: return FCMP_UNO;
    case FCMP_UNO: return FCMP_ORD;
    case FCMP_TRUE: return FCMP_FALSE;
    case FCMP_FALSE: return FCMP_TRUE;
  }
}

StringRef CmpInst::getPredicateName(Predicate Pred) {
  switch (Pred) {
  default:                   return "unknown";
  case FCmpInst::FCMP_FALSE: return "false";
  case FCmpInst::FCMP_OEQ:   return "oeq";
  case FCmpInst::FCMP_OGT:   return "ogt";
  case FCmpInst::FCMP_OGE:   return "oge";
  case FCmpInst::FCMP_OLT:   return "olt";
  case FCmpInst::FCMP_OLE:   return "ole";
  case FCmpInst::FCMP_ONE:   return "one";
  case FCmpInst::FCMP_ORD:   return "ord";
  case FCmpInst::FCMP_UNO:   return "uno";
  case FCmpInst::FCMP_UEQ:   return "ueq";
  case FCmpInst::FCMP_UGT:   return "ugt";
  case FCmpInst::FCMP_UGE:   return "uge";
  case FCmpInst::FCMP_ULT:   return "ult";
  case FCmpInst::FCMP_ULE:   return "ule";
  case FCmpInst::FCMP_UNE:   return "une";
  case FCmpInst::FCMP_TRUE:  return "true";
  case ICmpInst::ICMP_EQ:    return "eq";
  case ICmpInst::ICMP_NE:    return "ne";
  case ICmpInst::ICMP_SGT:   return "sgt";
  case ICmpInst::ICMP_SGE:   return "sge";
  case ICmpInst::ICMP_SLT:   return "slt";
  case ICmpInst::ICMP_SLE:   return "sle";
  case ICmpInst::ICMP_UGT:   return "ugt";
  case ICmpInst::ICMP_UGE:   return "uge";
  case ICmpInst::ICMP_ULT:   return "ult";
  case ICmpInst::ICMP_ULE:   return "ule";
  }
}

raw_ostream &llvm::operator<<(raw_ostream &OS, CmpInst::Predicate Pred) {
  OS << CmpInst::getPredicateName(Pred);
  return OS;
}

ICmpInst::Predicate ICmpInst::getSignedPredicate(Predicate pred) {
  switch (pred) {
    default: llvm_unreachable("Unknown icmp predicate!");
    case ICMP_EQ: case ICMP_NE:
    case ICMP_SGT: case ICMP_SLT: case ICMP_SGE: case ICMP_SLE:
       return pred;
    case ICMP_UGT: return ICMP_SGT;
    case ICMP_ULT: return ICMP_SLT;
    case ICMP_UGE: return ICMP_SGE;
    case ICMP_ULE: return ICMP_SLE;
  }
}

ICmpInst::Predicate ICmpInst::getUnsignedPredicate(Predicate pred) {
  switch (pred) {
    default: llvm_unreachable("Unknown icmp predicate!");
    case ICMP_EQ: case ICMP_NE:
    case ICMP_UGT: case ICMP_ULT: case ICMP_UGE: case ICMP_ULE:
       return pred;
    case ICMP_SGT: return ICMP_UGT;
    case ICMP_SLT: return ICMP_ULT;
    case ICMP_SGE: return ICMP_UGE;
    case ICMP_SLE: return ICMP_ULE;
  }
}

CmpInst::Predicate CmpInst::getSwappedPredicate(Predicate pred) {
  switch (pred) {
    default: llvm_unreachable("Unknown cmp predicate!");
    case ICMP_EQ: case ICMP_NE:
      return pred;
    case ICMP_SGT: return ICMP_SLT;
    case ICMP_SLT: return ICMP_SGT;
    case ICMP_SGE: return ICMP_SLE;
    case ICMP_SLE: return ICMP_SGE;
    case ICMP_UGT: return ICMP_ULT;
    case ICMP_ULT: return ICMP_UGT;
    case ICMP_UGE: return ICMP_ULE;
    case ICMP_ULE: return ICMP_UGE;

    case FCMP_FALSE: case FCMP_TRUE:
    case FCMP_OEQ: case FCMP_ONE:
    case FCMP_UEQ: case FCMP_UNE:
    case FCMP_ORD: case FCMP_UNO:
      return pred;
    case FCMP_OGT: return FCMP_OLT;
    case FCMP_OLT: return FCMP_OGT;
    case FCMP_OGE: return FCMP_OLE;
    case FCMP_OLE: return FCMP_OGE;
    case FCMP_UGT: return FCMP_ULT;
    case FCMP_ULT: return FCMP_UGT;
    case FCMP_UGE: return FCMP_ULE;
    case FCMP_ULE: return FCMP_UGE;
  }
}

bool CmpInst::isNonStrictPredicate(Predicate pred) {
  switch (pred) {
  case ICMP_SGE:
  case ICMP_SLE:
  case ICMP_UGE:
  case ICMP_ULE:
  case FCMP_OGE:
  case FCMP_OLE:
  case FCMP_UGE:
  case FCMP_ULE:
    return true;
  default:
    return false;
  }
}

bool CmpInst::isStrictPredicate(Predicate pred) {
  switch (pred) {
  case ICMP_SGT:
  case ICMP_SLT:
  case ICMP_UGT:
  case ICMP_ULT:
  case FCMP_OGT:
  case FCMP_OLT:
  case FCMP_UGT:
  case FCMP_ULT:
    return true;
  default:
    return false;
  }
}

CmpInst::Predicate CmpInst::getStrictPredicate(Predicate pred) {
  switch (pred) {
  case ICMP_SGE:
    return ICMP_SGT;
  case ICMP_SLE:
    return ICMP_SLT;
  case ICMP_UGE:
    return ICMP_UGT;
  case ICMP_ULE:
    return ICMP_ULT;
  case FCMP_OGE:
    return FCMP_OGT;
  case FCMP_OLE:
    return FCMP_OLT;
  case FCMP_UGE:
    return FCMP_UGT;
  case FCMP_ULE:
    return FCMP_ULT;
  default:
    return pred;
  }
}

CmpInst::Predicate CmpInst::getNonStrictPredicate(Predicate pred) {
  switch (pred) {
  case ICMP_SGT:
    return ICMP_SGE;
  case ICMP_SLT:
    return ICMP_SLE;
  case ICMP_UGT:
    return ICMP_UGE;
  case ICMP_ULT:
    return ICMP_ULE;
  case FCMP_OGT:
    return FCMP_OGE;
  case FCMP_OLT:
    return FCMP_OLE;
  case FCMP_UGT:
    return FCMP_UGE;
  case FCMP_ULT:
    return FCMP_ULE;
  default:
    return pred;
  }
}

CmpInst::Predicate CmpInst::getFlippedStrictnessPredicate(Predicate pred) {
  assert(CmpInst::isRelational(pred) && "Call only with relational predicate!");

  if (isStrictPredicate(pred))
    return getNonStrictPredicate(pred);
  if (isNonStrictPredicate(pred))
    return getStrictPredicate(pred);

  llvm_unreachable("Unknown predicate!");
}

bool CmpInst::isUnsigned(Predicate predicate) {
  switch (predicate) {
    default: return false;
    case ICmpInst::ICMP_ULT: case ICmpInst::ICMP_ULE: case ICmpInst::ICMP_UGT:
    case ICmpInst::ICMP_UGE: return true;
  }
}

bool CmpInst::isSigned(Predicate predicate) {
  switch (predicate) {
    default: return false;
    case ICmpInst::ICMP_SLT: case ICmpInst::ICMP_SLE: case ICmpInst::ICMP_SGT:
    case ICmpInst::ICMP_SGE: return true;
  }
}

bool ICmpInst::compare(const APInt &LHS, const APInt &RHS,
                       ICmpInst::Predicate Pred) {
  assert(ICmpInst::isIntPredicate(Pred) && "Only for integer predicates!");
  switch (Pred) {
  case ICmpInst::Predicate::ICMP_EQ:
    return LHS.eq(RHS);
  case ICmpInst::Predicate::ICMP_NE:
    return LHS.ne(RHS);
  case ICmpInst::Predicate::ICMP_UGT:
    return LHS.ugt(RHS);
  case ICmpInst::Predicate::ICMP_UGE:
    return LHS.uge(RHS);
  case ICmpInst::Predicate::ICMP_ULT:
    return LHS.ult(RHS);
  case ICmpInst::Predicate::ICMP_ULE:
    return LHS.ule(RHS);
  case ICmpInst::Predicate::ICMP_SGT:
    return LHS.sgt(RHS);
  case ICmpInst::Predicate::ICMP_SGE:
    return LHS.sge(RHS);
  case ICmpInst::Predicate::ICMP_SLT:
    return LHS.slt(RHS);
  case ICmpInst::Predicate::ICMP_SLE:
    return LHS.sle(RHS);
  default:
    llvm_unreachable("Unexpected non-integer predicate.");
  };
}

bool FCmpInst::compare(const APFloat &LHS, const APFloat &RHS,
                       FCmpInst::Predicate Pred) {
  APFloat::cmpResult R = LHS.compare(RHS);
  switch (Pred) {
  default:
    llvm_unreachable("Invalid FCmp Predicate");
  case FCmpInst::FCMP_FALSE:
    return false;
  case FCmpInst::FCMP_TRUE:
    return true;
  case FCmpInst::FCMP_UNO:
    return R == APFloat::cmpUnordered;
  case FCmpInst::FCMP_ORD:
    return R != APFloat::cmpUnordered;
  case FCmpInst::FCMP_UEQ:
    return R == APFloat::cmpUnordered || R == APFloat::cmpEqual;
  case FCmpInst::FCMP_OEQ:
    return R == APFloat::cmpEqual;
  case FCmpInst::FCMP_UNE:
    return R != APFloat::cmpEqual;
  case FCmpInst::FCMP_ONE:
    return R == APFloat::cmpLessThan || R == APFloat::cmpGreaterThan;
  case FCmpInst::FCMP_ULT:
    return R == APFloat::cmpUnordered || R == APFloat::cmpLessThan;
  case FCmpInst::FCMP_OLT:
    return R == APFloat::cmpLessThan;
  case FCmpInst::FCMP_UGT:
    return R == APFloat::cmpUnordered || R == APFloat::cmpGreaterThan;
  case FCmpInst::FCMP_OGT:
    return R == APFloat::cmpGreaterThan;
  case FCmpInst::FCMP_ULE:
    return R != APFloat::cmpGreaterThan;
  case FCmpInst::FCMP_OLE:
    return R == APFloat::cmpLessThan || R == APFloat::cmpEqual;
  case FCmpInst::FCMP_UGE:
    return R != APFloat::cmpLessThan;
  case FCmpInst::FCMP_OGE:
    return R == APFloat::cmpGreaterThan || R == APFloat::cmpEqual;
  }
}

std::optional<bool> ICmpInst::compare(const KnownBits &LHS,
                                      const KnownBits &RHS,
                                      ICmpInst::Predicate Pred) {
  switch (Pred) {
  case ICmpInst::ICMP_EQ:
    return KnownBits::eq(LHS, RHS);
  case ICmpInst::ICMP_NE:
    return KnownBits::ne(LHS, RHS);
  case ICmpInst::ICMP_UGE:
    return KnownBits::uge(LHS, RHS);
  case ICmpInst::ICMP_UGT:
    return KnownBits::ugt(LHS, RHS);
  case ICmpInst::ICMP_ULE:
    return KnownBits::ule(LHS, RHS);
  case ICmpInst::ICMP_ULT:
    return KnownBits::ult(LHS, RHS);
  case ICmpInst::ICMP_SGE:
    return KnownBits::sge(LHS, RHS);
  case ICmpInst::ICMP_SGT:
    return KnownBits::sgt(LHS, RHS);
  case ICmpInst::ICMP_SLE:
    return KnownBits::sle(LHS, RHS);
  case ICmpInst::ICMP_SLT:
    return KnownBits::slt(LHS, RHS);
  default:
    llvm_unreachable("Unexpected non-integer predicate.");
  }
}
<<<<<<< HEAD

CmpInst::Predicate ICmpInst::getFlippedSignednessPredicate(Predicate pred) {
  assert(CmpInst::isRelational(pred) &&
         "Call only with non-equality predicates!");
=======
>>>>>>> 93e44d24

CmpInst::Predicate ICmpInst::getFlippedSignednessPredicate(Predicate pred) {
  if (CmpInst::isEquality(pred))
    return pred;
  if (isSigned(pred))
    return getUnsignedPredicate(pred);
  if (isUnsigned(pred))
    return getSignedPredicate(pred);

  llvm_unreachable("Unknown predicate!");
}

bool CmpInst::isOrdered(Predicate predicate) {
  switch (predicate) {
    default: return false;
    case FCmpInst::FCMP_OEQ: case FCmpInst::FCMP_ONE: case FCmpInst::FCMP_OGT:
    case FCmpInst::FCMP_OLT: case FCmpInst::FCMP_OGE: case FCmpInst::FCMP_OLE:
    case FCmpInst::FCMP_ORD: return true;
  }
}

bool CmpInst::isUnordered(Predicate predicate) {
  switch (predicate) {
    default: return false;
    case FCmpInst::FCMP_UEQ: case FCmpInst::FCMP_UNE: case FCmpInst::FCMP_UGT:
    case FCmpInst::FCMP_ULT: case FCmpInst::FCMP_UGE: case FCmpInst::FCMP_ULE:
    case FCmpInst::FCMP_UNO: return true;
  }
}

bool CmpInst::isTrueWhenEqual(Predicate predicate) {
  switch(predicate) {
    default: return false;
    case ICMP_EQ:   case ICMP_UGE: case ICMP_ULE: case ICMP_SGE: case ICMP_SLE:
    case FCMP_TRUE: case FCMP_UEQ: case FCMP_UGE: case FCMP_ULE: return true;
  }
}

bool CmpInst::isFalseWhenEqual(Predicate predicate) {
  switch(predicate) {
  case ICMP_NE:    case ICMP_UGT: case ICMP_ULT: case ICMP_SGT: case ICMP_SLT:
  case FCMP_FALSE: case FCMP_ONE: case FCMP_OGT: case FCMP_OLT: return true;
  default: return false;
  }
}

bool CmpInst::isImpliedTrueByMatchingCmp(Predicate Pred1, Predicate Pred2) {
  // If the predicates match, then we know the first condition implies the
  // second is true.
  if (Pred1 == Pred2)
    return true;

  switch (Pred1) {
  default:
    break;
  case ICMP_EQ:
    // A == B implies A >=u B, A <=u B, A >=s B, and A <=s B are true.
    return Pred2 == ICMP_UGE || Pred2 == ICMP_ULE || Pred2 == ICMP_SGE ||
           Pred2 == ICMP_SLE;
  case ICMP_UGT: // A >u B implies A != B and A >=u B are true.
    return Pred2 == ICMP_NE || Pred2 == ICMP_UGE;
  case ICMP_ULT: // A <u B implies A != B and A <=u B are true.
    return Pred2 == ICMP_NE || Pred2 == ICMP_ULE;
  case ICMP_SGT: // A >s B implies A != B and A >=s B are true.
    return Pred2 == ICMP_NE || Pred2 == ICMP_SGE;
  case ICMP_SLT: // A <s B implies A != B and A <=s B are true.
    return Pred2 == ICMP_NE || Pred2 == ICMP_SLE;
  }
  return false;
}

bool CmpInst::isImpliedFalseByMatchingCmp(Predicate Pred1, Predicate Pred2) {
  return isImpliedTrueByMatchingCmp(Pred1, getInversePredicate(Pred2));
}

//===----------------------------------------------------------------------===//
//                       CmpPredicate Implementation
//===----------------------------------------------------------------------===//

std::optional<CmpPredicate> CmpPredicate::getMatching(CmpPredicate A,
                                                      CmpPredicate B) {
  if (A.Pred == B.Pred)
    return A.HasSameSign == B.HasSameSign ? A : CmpPredicate(A.Pred);
  if (A.HasSameSign &&
      A.Pred == ICmpInst::getFlippedSignednessPredicate(B.Pred))
    return B.Pred;
  if (B.HasSameSign &&
      B.Pred == ICmpInst::getFlippedSignednessPredicate(A.Pred))
    return A.Pred;
  return {};
}

//===----------------------------------------------------------------------===//
//                        SwitchInst Implementation
//===----------------------------------------------------------------------===//

void SwitchInst::init(Value *Value, BasicBlock *Default, unsigned NumReserved) {
  assert(Value && Default && NumReserved);
  ReservedSpace = NumReserved;
  setNumHungOffUseOperands(2);
  allocHungoffUses(ReservedSpace);

  Op<0>() = Value;
  Op<1>() = Default;
}

/// SwitchInst ctor - Create a new switch instruction, specifying a value to
/// switch on and a default destination.  The number of additional cases can
/// be specified here to make memory allocation more efficient.  This
/// constructor can also autoinsert before another instruction.
SwitchInst::SwitchInst(Value *Value, BasicBlock *Default, unsigned NumCases,
                       InsertPosition InsertBefore)
    : Instruction(Type::getVoidTy(Value->getContext()), Instruction::Switch,
                  AllocMarker, InsertBefore) {
  init(Value, Default, 2+NumCases*2);
}

SwitchInst::SwitchInst(const SwitchInst &SI)
    : Instruction(SI.getType(), Instruction::Switch, AllocMarker) {
  init(SI.getCondition(), SI.getDefaultDest(), SI.getNumOperands());
  setNumHungOffUseOperands(SI.getNumOperands());
  Use *OL = getOperandList();
  const Use *InOL = SI.getOperandList();
  for (unsigned i = 2, E = SI.getNumOperands(); i != E; i += 2) {
    OL[i] = InOL[i];
    OL[i+1] = InOL[i+1];
  }
  SubclassOptionalData = SI.SubclassOptionalData;
}

/// addCase - Add an entry to the switch instruction...
///
void SwitchInst::addCase(ConstantInt *OnVal, BasicBlock *Dest) {
  unsigned NewCaseIdx = getNumCases();
  unsigned OpNo = getNumOperands();
  if (OpNo+2 > ReservedSpace)
    growOperands();  // Get more space!
  // Initialize some new operands.
  assert(OpNo+1 < ReservedSpace && "Growing didn't work!");
  setNumHungOffUseOperands(OpNo+2);
  CaseHandle Case(this, NewCaseIdx);
  Case.setValue(OnVal);
  Case.setSuccessor(Dest);
}

/// removeCase - This method removes the specified case and its successor
/// from the switch instruction.
SwitchInst::CaseIt SwitchInst::removeCase(CaseIt I) {
  unsigned idx = I->getCaseIndex();

  assert(2 + idx*2 < getNumOperands() && "Case index out of range!!!");

  unsigned NumOps = getNumOperands();
  Use *OL = getOperandList();

  // Overwrite this case with the end of the list.
  if (2 + (idx + 1) * 2 != NumOps) {
    OL[2 + idx * 2] = OL[NumOps - 2];
    OL[2 + idx * 2 + 1] = OL[NumOps - 1];
  }

  // Nuke the last value.
  OL[NumOps-2].set(nullptr);
  OL[NumOps-2+1].set(nullptr);
  setNumHungOffUseOperands(NumOps-2);

  return CaseIt(this, idx);
}

/// growOperands - grow operands - This grows the operand list in response
/// to a push_back style of operation.  This grows the number of ops by 3 times.
///
void SwitchInst::growOperands() {
  unsigned e = getNumOperands();
  unsigned NumOps = e*3;

  ReservedSpace = NumOps;
  growHungoffUses(ReservedSpace);
}

MDNode *SwitchInstProfUpdateWrapper::buildProfBranchWeightsMD() {
  assert(Changed && "called only if metadata has changed");

  if (!Weights)
    return nullptr;

  assert(SI.getNumSuccessors() == Weights->size() &&
         "num of prof branch_weights must accord with num of successors");

  bool AllZeroes = all_of(*Weights, [](uint32_t W) { return W == 0; });

  if (AllZeroes || Weights->size() < 2)
    return nullptr;

  return MDBuilder(SI.getParent()->getContext()).createBranchWeights(*Weights);
}

void SwitchInstProfUpdateWrapper::init() {
  MDNode *ProfileData = getBranchWeightMDNode(SI);
  if (!ProfileData)
    return;

  if (getNumBranchWeights(*ProfileData) != SI.getNumSuccessors()) {
    llvm_unreachable("number of prof branch_weights metadata operands does "
                     "not correspond to number of succesors");
  }

  SmallVector<uint32_t, 8> Weights;
  if (!extractBranchWeights(ProfileData, Weights))
    return;
  this->Weights = std::move(Weights);
}

SwitchInst::CaseIt
SwitchInstProfUpdateWrapper::removeCase(SwitchInst::CaseIt I) {
  if (Weights) {
    assert(SI.getNumSuccessors() == Weights->size() &&
           "num of prof branch_weights must accord with num of successors");
    Changed = true;
    // Copy the last case to the place of the removed one and shrink.
    // This is tightly coupled with the way SwitchInst::removeCase() removes
    // the cases in SwitchInst::removeCase(CaseIt).
    (*Weights)[I->getCaseIndex() + 1] = Weights->back();
    Weights->pop_back();
  }
  return SI.removeCase(I);
}

void SwitchInstProfUpdateWrapper::addCase(
    ConstantInt *OnVal, BasicBlock *Dest,
    SwitchInstProfUpdateWrapper::CaseWeightOpt W) {
  SI.addCase(OnVal, Dest);

  if (!Weights && W && *W) {
    Changed = true;
    Weights = SmallVector<uint32_t, 8>(SI.getNumSuccessors(), 0);
    (*Weights)[SI.getNumSuccessors() - 1] = *W;
  } else if (Weights) {
    Changed = true;
    Weights->push_back(W.value_or(0));
  }
  if (Weights)
    assert(SI.getNumSuccessors() == Weights->size() &&
           "num of prof branch_weights must accord with num of successors");
}

Instruction::InstListType::iterator
SwitchInstProfUpdateWrapper::eraseFromParent() {
  // Instruction is erased. Mark as unchanged to not touch it in the destructor.
  Changed = false;
  if (Weights)
    Weights->resize(0);
  return SI.eraseFromParent();
}

SwitchInstProfUpdateWrapper::CaseWeightOpt
SwitchInstProfUpdateWrapper::getSuccessorWeight(unsigned idx) {
  if (!Weights)
    return std::nullopt;
  return (*Weights)[idx];
}

void SwitchInstProfUpdateWrapper::setSuccessorWeight(
    unsigned idx, SwitchInstProfUpdateWrapper::CaseWeightOpt W) {
  if (!W)
    return;

  if (!Weights && *W)
    Weights = SmallVector<uint32_t, 8>(SI.getNumSuccessors(), 0);

  if (Weights) {
    auto &OldW = (*Weights)[idx];
    if (*W != OldW) {
      Changed = true;
      OldW = *W;
    }
  }
}

SwitchInstProfUpdateWrapper::CaseWeightOpt
SwitchInstProfUpdateWrapper::getSuccessorWeight(const SwitchInst &SI,
                                                unsigned idx) {
  if (MDNode *ProfileData = getBranchWeightMDNode(SI))
    if (ProfileData->getNumOperands() == SI.getNumSuccessors() + 1)
      return mdconst::extract<ConstantInt>(ProfileData->getOperand(idx + 1))
          ->getValue()
          .getZExtValue();

  return std::nullopt;
}

//===----------------------------------------------------------------------===//
//                        IndirectBrInst Implementation
//===----------------------------------------------------------------------===//

void IndirectBrInst::init(Value *Address, unsigned NumDests) {
  assert(Address && Address->getType()->isPointerTy() &&
         "Address of indirectbr must be a pointer");
  ReservedSpace = 1+NumDests;
  setNumHungOffUseOperands(1);
  allocHungoffUses(ReservedSpace);

  Op<0>() = Address;
}


/// growOperands - grow operands - This grows the operand list in response
/// to a push_back style of operation.  This grows the number of ops by 2 times.
///
void IndirectBrInst::growOperands() {
  unsigned e = getNumOperands();
  unsigned NumOps = e*2;

  ReservedSpace = NumOps;
  growHungoffUses(ReservedSpace);
}

IndirectBrInst::IndirectBrInst(Value *Address, unsigned NumCases,
                               InsertPosition InsertBefore)
    : Instruction(Type::getVoidTy(Address->getContext()),
                  Instruction::IndirectBr, AllocMarker, InsertBefore) {
  init(Address, NumCases);
}

IndirectBrInst::IndirectBrInst(const IndirectBrInst &IBI)
    : Instruction(Type::getVoidTy(IBI.getContext()), Instruction::IndirectBr,
                  AllocMarker) {
  NumUserOperands = IBI.NumUserOperands;
  allocHungoffUses(IBI.getNumOperands());
  Use *OL = getOperandList();
  const Use *InOL = IBI.getOperandList();
  for (unsigned i = 0, E = IBI.getNumOperands(); i != E; ++i)
    OL[i] = InOL[i];
  SubclassOptionalData = IBI.SubclassOptionalData;
}

/// addDestination - Add a destination.
///
void IndirectBrInst::addDestination(BasicBlock *DestBB) {
  unsigned OpNo = getNumOperands();
  if (OpNo+1 > ReservedSpace)
    growOperands();  // Get more space!
  // Initialize some new operands.
  assert(OpNo < ReservedSpace && "Growing didn't work!");
  setNumHungOffUseOperands(OpNo+1);
  getOperandList()[OpNo] = DestBB;
}

/// removeDestination - This method removes the specified successor from the
/// indirectbr instruction.
void IndirectBrInst::removeDestination(unsigned idx) {
  assert(idx < getNumOperands()-1 && "Successor index out of range!");

  unsigned NumOps = getNumOperands();
  Use *OL = getOperandList();

  // Replace this value with the last one.
  OL[idx+1] = OL[NumOps-1];

  // Nuke the last value.
  OL[NumOps-1].set(nullptr);
  setNumHungOffUseOperands(NumOps-1);
}

//===----------------------------------------------------------------------===//
//                            FreezeInst Implementation
//===----------------------------------------------------------------------===//

FreezeInst::FreezeInst(Value *S, const Twine &Name, InsertPosition InsertBefore)
    : UnaryInstruction(S->getType(), Freeze, S, InsertBefore) {
  setName(Name);
}

//===----------------------------------------------------------------------===//
//                           cloneImpl() implementations
//===----------------------------------------------------------------------===//

// Define these methods here so vtables don't get emitted into every translation
// unit that uses these classes.

GetElementPtrInst *GetElementPtrInst::cloneImpl() const {
  IntrusiveOperandsAllocMarker AllocMarker{getNumOperands()};
  return new (AllocMarker) GetElementPtrInst(*this, AllocMarker);
}

UnaryOperator *UnaryOperator::cloneImpl() const {
  return Create(getOpcode(), Op<0>());
}

BinaryOperator *BinaryOperator::cloneImpl() const {
  return Create(getOpcode(), Op<0>(), Op<1>());
}

FCmpInst *FCmpInst::cloneImpl() const {
  return new FCmpInst(getPredicate(), Op<0>(), Op<1>());
}

ICmpInst *ICmpInst::cloneImpl() const {
  return new ICmpInst(getPredicate(), Op<0>(), Op<1>());
}

ExtractValueInst *ExtractValueInst::cloneImpl() const {
  return new ExtractValueInst(*this);
}

InsertValueInst *InsertValueInst::cloneImpl() const {
  return new InsertValueInst(*this);
}

AllocaInst *AllocaInst::cloneImpl() const {
  AllocaInst *Result = new AllocaInst(getAllocatedType(), getAddressSpace(),
                                      getOperand(0), getAlign());
  Result->setUsedWithInAlloca(isUsedWithInAlloca());
  Result->setSwiftError(isSwiftError());
  return Result;
}

LoadInst *LoadInst::cloneImpl() const {
  return new LoadInst(getType(), getOperand(0), Twine(), isVolatile(),
                      getAlign(), getOrdering(), getSyncScopeID());
}

StoreInst *StoreInst::cloneImpl() const {
  return new StoreInst(getOperand(0), getOperand(1), isVolatile(), getAlign(),
                       getOrdering(), getSyncScopeID());
}

AtomicCmpXchgInst *AtomicCmpXchgInst::cloneImpl() const {
  AtomicCmpXchgInst *Result = new AtomicCmpXchgInst(
      getOperand(0), getOperand(1), getOperand(2), getAlign(),
      getSuccessOrdering(), getFailureOrdering(), getSyncScopeID());
  Result->setVolatile(isVolatile());
  Result->setWeak(isWeak());
  return Result;
}

AtomicRMWInst *AtomicRMWInst::cloneImpl() const {
  AtomicRMWInst *Result =
      new AtomicRMWInst(getOperation(), getOperand(0), getOperand(1),
                        getAlign(), getOrdering(), getSyncScopeID());
  Result->setVolatile(isVolatile());
  return Result;
}

FenceInst *FenceInst::cloneImpl() const {
  return new FenceInst(getContext(), getOrdering(), getSyncScopeID());
}

TruncInst *TruncInst::cloneImpl() const {
  return new TruncInst(getOperand(0), getType());
}

ZExtInst *ZExtInst::cloneImpl() const {
  return new ZExtInst(getOperand(0), getType());
}

SExtInst *SExtInst::cloneImpl() const {
  return new SExtInst(getOperand(0), getType());
}

FPTruncInst *FPTruncInst::cloneImpl() const {
  return new FPTruncInst(getOperand(0), getType());
}

FPExtInst *FPExtInst::cloneImpl() const {
  return new FPExtInst(getOperand(0), getType());
}

UIToFPInst *UIToFPInst::cloneImpl() const {
  return new UIToFPInst(getOperand(0), getType());
}

SIToFPInst *SIToFPInst::cloneImpl() const {
  return new SIToFPInst(getOperand(0), getType());
}

FPToUIInst *FPToUIInst::cloneImpl() const {
  return new FPToUIInst(getOperand(0), getType());
}

FPToSIInst *FPToSIInst::cloneImpl() const {
  return new FPToSIInst(getOperand(0), getType());
}

PtrToIntInst *PtrToIntInst::cloneImpl() const {
  return new PtrToIntInst(getOperand(0), getType());
}

IntToPtrInst *IntToPtrInst::cloneImpl() const {
  return new IntToPtrInst(getOperand(0), getType());
}

BitCastInst *BitCastInst::cloneImpl() const {
  return new BitCastInst(getOperand(0), getType());
}

AddrSpaceCastInst *AddrSpaceCastInst::cloneImpl() const {
  return new AddrSpaceCastInst(getOperand(0), getType());
}

CallInst *CallInst::cloneImpl() const {
  if (hasOperandBundles()) {
    IntrusiveOperandsAndDescriptorAllocMarker AllocMarker{
        getNumOperands(),
        getNumOperandBundles() * unsigned(sizeof(BundleOpInfo))};
    return new (AllocMarker) CallInst(*this, AllocMarker);
  }
  IntrusiveOperandsAllocMarker AllocMarker{getNumOperands()};
  return new (AllocMarker) CallInst(*this, AllocMarker);
}

SelectInst *SelectInst::cloneImpl() const {
  return SelectInst::Create(getOperand(0), getOperand(1), getOperand(2));
}

VAArgInst *VAArgInst::cloneImpl() const {
  return new VAArgInst(getOperand(0), getType());
}

ExtractElementInst *ExtractElementInst::cloneImpl() const {
  return ExtractElementInst::Create(getOperand(0), getOperand(1));
}

InsertElementInst *InsertElementInst::cloneImpl() const {
  return InsertElementInst::Create(getOperand(0), getOperand(1), getOperand(2));
}

ShuffleVectorInst *ShuffleVectorInst::cloneImpl() const {
  return new ShuffleVectorInst(getOperand(0), getOperand(1), getShuffleMask());
}

PHINode *PHINode::cloneImpl() const { return new (AllocMarker) PHINode(*this); }

LandingPadInst *LandingPadInst::cloneImpl() const {
  return new LandingPadInst(*this);
}

ReturnInst *ReturnInst::cloneImpl() const {
  IntrusiveOperandsAllocMarker AllocMarker{getNumOperands()};
  return new (AllocMarker) ReturnInst(*this, AllocMarker);
}

BranchInst *BranchInst::cloneImpl() const {
  IntrusiveOperandsAllocMarker AllocMarker{getNumOperands()};
  return new (AllocMarker) BranchInst(*this, AllocMarker);
}

SwitchInst *SwitchInst::cloneImpl() const { return new SwitchInst(*this); }

IndirectBrInst *IndirectBrInst::cloneImpl() const {
  return new IndirectBrInst(*this);
}

InvokeInst *InvokeInst::cloneImpl() const {
  if (hasOperandBundles()) {
    IntrusiveOperandsAndDescriptorAllocMarker AllocMarker{
        getNumOperands(),
        getNumOperandBundles() * unsigned(sizeof(BundleOpInfo))};
    return new (AllocMarker) InvokeInst(*this, AllocMarker);
  }
  IntrusiveOperandsAllocMarker AllocMarker{getNumOperands()};
  return new (AllocMarker) InvokeInst(*this, AllocMarker);
}

CallBrInst *CallBrInst::cloneImpl() const {
  if (hasOperandBundles()) {
    IntrusiveOperandsAndDescriptorAllocMarker AllocMarker{
        getNumOperands(),
        getNumOperandBundles() * unsigned(sizeof(BundleOpInfo))};
    return new (AllocMarker) CallBrInst(*this, AllocMarker);
  }
  IntrusiveOperandsAllocMarker AllocMarker{getNumOperands()};
  return new (AllocMarker) CallBrInst(*this, AllocMarker);
}

ResumeInst *ResumeInst::cloneImpl() const {
  return new (AllocMarker) ResumeInst(*this);
}

CleanupReturnInst *CleanupReturnInst::cloneImpl() const {
  IntrusiveOperandsAllocMarker AllocMarker{getNumOperands()};
  return new (AllocMarker) CleanupReturnInst(*this, AllocMarker);
}

CatchReturnInst *CatchReturnInst::cloneImpl() const {
  return new (AllocMarker) CatchReturnInst(*this);
}

CatchSwitchInst *CatchSwitchInst::cloneImpl() const {
  return new CatchSwitchInst(*this);
}

FuncletPadInst *FuncletPadInst::cloneImpl() const {
  IntrusiveOperandsAllocMarker AllocMarker{getNumOperands()};
  return new (AllocMarker) FuncletPadInst(*this, AllocMarker);
}

UnreachableInst *UnreachableInst::cloneImpl() const {
  LLVMContext &Context = getContext();
  return new UnreachableInst(Context);
}

FreezeInst *FreezeInst::cloneImpl() const {
  return new FreezeInst(getOperand(0));
}<|MERGE_RESOLUTION|>--- conflicted
+++ resolved
@@ -3840,13 +3840,6 @@
     llvm_unreachable("Unexpected non-integer predicate.");
   }
 }
-<<<<<<< HEAD
-
-CmpInst::Predicate ICmpInst::getFlippedSignednessPredicate(Predicate pred) {
-  assert(CmpInst::isRelational(pred) &&
-         "Call only with non-equality predicates!");
-=======
->>>>>>> 93e44d24
 
 CmpInst::Predicate ICmpInst::getFlippedSignednessPredicate(Predicate pred) {
   if (CmpInst::isEquality(pred))
