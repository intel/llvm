//===- Instructions.cpp - Implement the LLVM instructions -----------------===//
//
// Part of the LLVM Project, under the Apache License v2.0 with LLVM Exceptions.
// See https://llvm.org/LICENSE.txt for license information.
// SPDX-License-Identifier: Apache-2.0 WITH LLVM-exception
//
//===----------------------------------------------------------------------===//
//
// This file implements all of the non-inline methods for the LLVM instruction
// classes.
//
//===----------------------------------------------------------------------===//

#include "llvm/IR/Instructions.h"
#include "LLVMContextImpl.h"
#include "llvm/ADT/SmallBitVector.h"
#include "llvm/ADT/SmallVector.h"
#include "llvm/ADT/Twine.h"
#include "llvm/IR/Attributes.h"
#include "llvm/IR/BasicBlock.h"
#include "llvm/IR/Constant.h"
#include "llvm/IR/ConstantRange.h"
#include "llvm/IR/Constants.h"
#include "llvm/IR/DataLayout.h"
#include "llvm/IR/DerivedTypes.h"
#include "llvm/IR/Function.h"
#include "llvm/IR/InstrTypes.h"
#include "llvm/IR/Instruction.h"
#include "llvm/IR/Intrinsics.h"
#include "llvm/IR/LLVMContext.h"
#include "llvm/IR/MDBuilder.h"
#include "llvm/IR/Metadata.h"
#include "llvm/IR/Module.h"
#include "llvm/IR/Operator.h"
#include "llvm/IR/PatternMatch.h"
#include "llvm/IR/ProfDataUtils.h"
#include "llvm/IR/Type.h"
#include "llvm/IR/Value.h"
#include "llvm/Support/AtomicOrdering.h"
#include "llvm/Support/Casting.h"
#include "llvm/Support/CheckedArithmetic.h"
#include "llvm/Support/ErrorHandling.h"
#include "llvm/Support/KnownBits.h"
#include "llvm/Support/MathExtras.h"
#include "llvm/Support/ModRef.h"
#include "llvm/Support/TypeSize.h"
#include <algorithm>
#include <cassert>
#include <cstdint>
#include <optional>
#include <vector>

using namespace llvm;

static cl::opt<bool> DisableI2pP2iOpt(
    "disable-i2p-p2i-opt", cl::init(false),
    cl::desc("Disables inttoptr/ptrtoint roundtrip optimization"));

//===----------------------------------------------------------------------===//
//                            AllocaInst Class
//===----------------------------------------------------------------------===//

std::optional<TypeSize>
AllocaInst::getAllocationSize(const DataLayout &DL) const {
  TypeSize Size = DL.getTypeAllocSize(getAllocatedType());
  if (isArrayAllocation()) {
    auto *C = dyn_cast<ConstantInt>(getArraySize());
    if (!C)
      return std::nullopt;
    assert(!Size.isScalable() && "Array elements cannot have a scalable size");
    auto CheckedProd =
        checkedMulUnsigned(Size.getKnownMinValue(), C->getZExtValue());
    if (!CheckedProd)
      return std::nullopt;
    return TypeSize::getFixed(*CheckedProd);
  }
  return Size;
}

std::optional<TypeSize>
AllocaInst::getAllocationSizeInBits(const DataLayout &DL) const {
  std::optional<TypeSize> Size = getAllocationSize(DL);
  if (!Size)
    return std::nullopt;
  auto CheckedProd = checkedMulUnsigned(Size->getKnownMinValue(),
                                        static_cast<TypeSize::ScalarTy>(8));
  if (!CheckedProd)
    return std::nullopt;
  return TypeSize::get(*CheckedProd, Size->isScalable());
}

//===----------------------------------------------------------------------===//
//                              SelectInst Class
//===----------------------------------------------------------------------===//

/// areInvalidOperands - Return a string if the specified operands are invalid
/// for a select operation, otherwise return null.
const char *SelectInst::areInvalidOperands(Value *Op0, Value *Op1, Value *Op2) {
  if (Op1->getType() != Op2->getType())
    return "both values to select must have same type";

  if (Op1->getType()->isTokenTy())
    return "select values cannot have token type";

  if (VectorType *VT = dyn_cast<VectorType>(Op0->getType())) {
    // Vector select.
    if (VT->getElementType() != Type::getInt1Ty(Op0->getContext()))
      return "vector select condition element type must be i1";
    VectorType *ET = dyn_cast<VectorType>(Op1->getType());
    if (!ET)
      return "selected values for vector select must be vectors";
    if (ET->getElementCount() != VT->getElementCount())
      return "vector select requires selected vectors to have "
                   "the same vector length as select condition";
  } else if (Op0->getType() != Type::getInt1Ty(Op0->getContext())) {
    return "select condition must be i1 or <n x i1>";
  }
  return nullptr;
}

//===----------------------------------------------------------------------===//
//                               PHINode Class
//===----------------------------------------------------------------------===//

PHINode::PHINode(const PHINode &PN)
    : Instruction(PN.getType(), Instruction::PHI, AllocMarker),
      ReservedSpace(PN.getNumOperands()) {
  NumUserOperands = PN.getNumOperands();
  allocHungoffUses(PN.getNumOperands());
  std::copy(PN.op_begin(), PN.op_end(), op_begin());
  copyIncomingBlocks(make_range(PN.block_begin(), PN.block_end()));
  SubclassOptionalData = PN.SubclassOptionalData;
}

// removeIncomingValue - Remove an incoming value.  This is useful if a
// predecessor basic block is deleted.
Value *PHINode::removeIncomingValue(unsigned Idx, bool DeletePHIIfEmpty) {
  Value *Removed = getIncomingValue(Idx);

  // Move everything after this operand down.
  //
  // FIXME: we could just swap with the end of the list, then erase.  However,
  // clients might not expect this to happen.  The code as it is thrashes the
  // use/def lists, which is kinda lame.
  std::copy(op_begin() + Idx + 1, op_end(), op_begin() + Idx);
  copyIncomingBlocks(drop_begin(blocks(), Idx + 1), Idx);

  // Nuke the last value.
  Op<-1>().set(nullptr);
  setNumHungOffUseOperands(getNumOperands() - 1);

  // If the PHI node is dead, because it has zero entries, nuke it now.
  if (getNumOperands() == 0 && DeletePHIIfEmpty) {
    // If anyone is using this PHI, make them use a dummy value instead...
    replaceAllUsesWith(PoisonValue::get(getType()));
    eraseFromParent();
  }
  return Removed;
}

void PHINode::removeIncomingValueIf(function_ref<bool(unsigned)> Predicate,
                                    bool DeletePHIIfEmpty) {
  SmallDenseSet<unsigned> RemoveIndices;
  for (unsigned Idx = 0; Idx < getNumIncomingValues(); ++Idx)
    if (Predicate(Idx))
      RemoveIndices.insert(Idx);

  if (RemoveIndices.empty())
    return;

  // Remove operands.
  auto NewOpEnd = remove_if(operands(), [&](Use &U) {
    return RemoveIndices.contains(U.getOperandNo());
  });
  for (Use &U : make_range(NewOpEnd, op_end()))
    U.set(nullptr);

  // Remove incoming blocks.
  (void)std::remove_if(const_cast<block_iterator>(block_begin()),
                 const_cast<block_iterator>(block_end()), [&](BasicBlock *&BB) {
                   return RemoveIndices.contains(&BB - block_begin());
                 });

  setNumHungOffUseOperands(getNumOperands() - RemoveIndices.size());

  // If the PHI node is dead, because it has zero entries, nuke it now.
  if (getNumOperands() == 0 && DeletePHIIfEmpty) {
    // If anyone is using this PHI, make them use a dummy value instead...
    replaceAllUsesWith(PoisonValue::get(getType()));
    eraseFromParent();
  }
}

/// growOperands - grow operands - This grows the operand list in response
/// to a push_back style of operation.  This grows the number of ops by 1.5
/// times.
///
void PHINode::growOperands() {
  unsigned e = getNumOperands();
  unsigned NumOps = e + e / 2;
  if (NumOps < 2) NumOps = 2;      // 2 op PHI nodes are VERY common.

  ReservedSpace = NumOps;
  growHungoffUses(ReservedSpace, /* IsPhi */ true);
}

/// hasConstantValue - If the specified PHI node always merges together the same
/// value, return the value, otherwise return null.
Value *PHINode::hasConstantValue() const {
  // Exploit the fact that phi nodes always have at least one entry.
  Value *ConstantValue = getIncomingValue(0);
  for (unsigned i = 1, e = getNumIncomingValues(); i != e; ++i)
    if (getIncomingValue(i) != ConstantValue && getIncomingValue(i) != this) {
      if (ConstantValue != this)
        return nullptr; // Incoming values not all the same.
       // The case where the first value is this PHI.
      ConstantValue = getIncomingValue(i);
    }
  if (ConstantValue == this)
    return PoisonValue::get(getType());
  return ConstantValue;
}

/// hasConstantOrUndefValue - Whether the specified PHI node always merges
/// together the same value, assuming that undefs result in the same value as
/// non-undefs.
/// Unlike \ref hasConstantValue, this does not return a value because the
/// unique non-undef incoming value need not dominate the PHI node.
bool PHINode::hasConstantOrUndefValue() const {
  Value *ConstantValue = nullptr;
  for (unsigned i = 0, e = getNumIncomingValues(); i != e; ++i) {
    Value *Incoming = getIncomingValue(i);
    if (Incoming != this && !isa<UndefValue>(Incoming)) {
      if (ConstantValue && ConstantValue != Incoming)
        return false;
      ConstantValue = Incoming;
    }
  }
  return true;
}

//===----------------------------------------------------------------------===//
//                       LandingPadInst Implementation
//===----------------------------------------------------------------------===//

LandingPadInst::LandingPadInst(Type *RetTy, unsigned NumReservedValues,
                               const Twine &NameStr,
                               InsertPosition InsertBefore)
    : Instruction(RetTy, Instruction::LandingPad, AllocMarker, InsertBefore) {
  init(NumReservedValues, NameStr);
}

LandingPadInst::LandingPadInst(const LandingPadInst &LP)
    : Instruction(LP.getType(), Instruction::LandingPad, AllocMarker),
      ReservedSpace(LP.getNumOperands()) {
  NumUserOperands = LP.getNumOperands();
  allocHungoffUses(LP.getNumOperands());
  Use *OL = getOperandList();
  const Use *InOL = LP.getOperandList();
  for (unsigned I = 0, E = ReservedSpace; I != E; ++I)
    OL[I] = InOL[I];

  setCleanup(LP.isCleanup());
}

LandingPadInst *LandingPadInst::Create(Type *RetTy, unsigned NumReservedClauses,
                                       const Twine &NameStr,
                                       InsertPosition InsertBefore) {
  return new LandingPadInst(RetTy, NumReservedClauses, NameStr, InsertBefore);
}

void LandingPadInst::init(unsigned NumReservedValues, const Twine &NameStr) {
  ReservedSpace = NumReservedValues;
  setNumHungOffUseOperands(0);
  allocHungoffUses(ReservedSpace);
  setName(NameStr);
  setCleanup(false);
}

/// growOperands - grow operands - This grows the operand list in response to a
/// push_back style of operation. This grows the number of ops by 2 times.
void LandingPadInst::growOperands(unsigned Size) {
  unsigned e = getNumOperands();
  if (ReservedSpace >= e + Size) return;
  ReservedSpace = (std::max(e, 1U) + Size / 2) * 2;
  growHungoffUses(ReservedSpace);
}

void LandingPadInst::addClause(Constant *Val) {
  unsigned OpNo = getNumOperands();
  growOperands(1);
  assert(OpNo < ReservedSpace && "Growing didn't work!");
  setNumHungOffUseOperands(getNumOperands() + 1);
  getOperandList()[OpNo] = Val;
}

//===----------------------------------------------------------------------===//
//                        CallBase Implementation
//===----------------------------------------------------------------------===//

CallBase *CallBase::Create(CallBase *CB, ArrayRef<OperandBundleDef> Bundles,
                           InsertPosition InsertPt) {
  switch (CB->getOpcode()) {
  case Instruction::Call:
    return CallInst::Create(cast<CallInst>(CB), Bundles, InsertPt);
  case Instruction::Invoke:
    return InvokeInst::Create(cast<InvokeInst>(CB), Bundles, InsertPt);
  case Instruction::CallBr:
    return CallBrInst::Create(cast<CallBrInst>(CB), Bundles, InsertPt);
  default:
    llvm_unreachable("Unknown CallBase sub-class!");
  }
}

CallBase *CallBase::Create(CallBase *CI, OperandBundleDef OpB,
                           InsertPosition InsertPt) {
  SmallVector<OperandBundleDef, 2> OpDefs;
  for (unsigned i = 0, e = CI->getNumOperandBundles(); i < e; ++i) {
    auto ChildOB = CI->getOperandBundleAt(i);
    if (ChildOB.getTagName() != OpB.getTag())
      OpDefs.emplace_back(ChildOB);
  }
  OpDefs.emplace_back(OpB);
  return CallBase::Create(CI, OpDefs, InsertPt);
}

Function *CallBase::getCaller() { return getParent()->getParent(); }

unsigned CallBase::getNumSubclassExtraOperandsDynamic() const {
  assert(getOpcode() == Instruction::CallBr && "Unexpected opcode!");
  return cast<CallBrInst>(this)->getNumIndirectDests() + 1;
}

bool CallBase::isIndirectCall() const {
  const Value *V = getCalledOperand();
  if (isa<Function>(V) || isa<Constant>(V))
    return false;
  return !isInlineAsm();
}

/// Tests if this call site must be tail call optimized. Only a CallInst can
/// be tail call optimized.
bool CallBase::isMustTailCall() const {
  if (auto *CI = dyn_cast<CallInst>(this))
    return CI->isMustTailCall();
  return false;
}

/// Tests if this call site is marked as a tail call.
bool CallBase::isTailCall() const {
  if (auto *CI = dyn_cast<CallInst>(this))
    return CI->isTailCall();
  return false;
}

Intrinsic::ID CallBase::getIntrinsicID() const {
  if (auto *F = getCalledFunction())
    return F->getIntrinsicID();
  return Intrinsic::not_intrinsic;
}

FPClassTest CallBase::getRetNoFPClass() const {
  FPClassTest Mask = Attrs.getRetNoFPClass();

  if (const Function *F = getCalledFunction())
    Mask |= F->getAttributes().getRetNoFPClass();
  return Mask;
}

FPClassTest CallBase::getParamNoFPClass(unsigned i) const {
  FPClassTest Mask = Attrs.getParamNoFPClass(i);

  if (const Function *F = getCalledFunction())
    Mask |= F->getAttributes().getParamNoFPClass(i);
  return Mask;
}

std::optional<ConstantRange> CallBase::getRange() const {
  const Attribute RangeAttr = getRetAttr(llvm::Attribute::Range);
  if (RangeAttr.isValid())
    return RangeAttr.getRange();
  return std::nullopt;
}

bool CallBase::isReturnNonNull() const {
  if (hasRetAttr(Attribute::NonNull))
    return true;

  if (getRetDereferenceableBytes() > 0 &&
      !NullPointerIsDefined(getCaller(), getType()->getPointerAddressSpace()))
    return true;

  return false;
}

Value *CallBase::getArgOperandWithAttribute(Attribute::AttrKind Kind) const {
  unsigned Index;

  if (Attrs.hasAttrSomewhere(Kind, &Index))
    return getArgOperand(Index - AttributeList::FirstArgIndex);
  if (const Function *F = getCalledFunction())
    if (F->getAttributes().hasAttrSomewhere(Kind, &Index))
      return getArgOperand(Index - AttributeList::FirstArgIndex);

  return nullptr;
}

/// Determine whether the argument or parameter has the given attribute.
bool CallBase::paramHasAttr(unsigned ArgNo, Attribute::AttrKind Kind) const {
  assert(ArgNo < arg_size() && "Param index out of bounds!");

  if (Attrs.hasParamAttr(ArgNo, Kind))
    return true;

  const Function *F = getCalledFunction();
  if (!F)
    return false;

  if (!F->getAttributes().hasParamAttr(ArgNo, Kind))
    return false;

  // Take into account mod/ref by operand bundles.
  switch (Kind) {
  case Attribute::ReadNone:
    return !hasReadingOperandBundles() && !hasClobberingOperandBundles();
  case Attribute::ReadOnly:
    return !hasClobberingOperandBundles();
  case Attribute::WriteOnly:
    return !hasReadingOperandBundles();
  default:
    return true;
  }
}

bool CallBase::hasFnAttrOnCalledFunction(Attribute::AttrKind Kind) const {
  if (auto *F = dyn_cast<Function>(getCalledOperand()))
    return F->getAttributes().hasFnAttr(Kind);

  return false;
}

bool CallBase::hasFnAttrOnCalledFunction(StringRef Kind) const {
  if (auto *F = dyn_cast<Function>(getCalledOperand()))
    return F->getAttributes().hasFnAttr(Kind);

  return false;
}

template <typename AK>
Attribute CallBase::getFnAttrOnCalledFunction(AK Kind) const {
  if constexpr (std::is_same_v<AK, Attribute::AttrKind>) {
    // getMemoryEffects() correctly combines memory effects from the call-site,
    // operand bundles and function.
    assert(Kind != Attribute::Memory && "Use getMemoryEffects() instead");
  }

  if (auto *F = dyn_cast<Function>(getCalledOperand()))
    return F->getAttributes().getFnAttr(Kind);

  return Attribute();
}

template Attribute
CallBase::getFnAttrOnCalledFunction(Attribute::AttrKind Kind) const;
template Attribute CallBase::getFnAttrOnCalledFunction(StringRef Kind) const;

template <typename AK>
Attribute CallBase::getParamAttrOnCalledFunction(unsigned ArgNo,
                                                 AK Kind) const {
  Value *V = getCalledOperand();

  if (auto *F = dyn_cast<Function>(V))
    return F->getAttributes().getParamAttr(ArgNo, Kind);

  return Attribute();
}
template Attribute
CallBase::getParamAttrOnCalledFunction(unsigned ArgNo,
                                       Attribute::AttrKind Kind) const;
template Attribute CallBase::getParamAttrOnCalledFunction(unsigned ArgNo,
                                                          StringRef Kind) const;

void CallBase::getOperandBundlesAsDefs(
    SmallVectorImpl<OperandBundleDef> &Defs) const {
  for (unsigned i = 0, e = getNumOperandBundles(); i != e; ++i)
    Defs.emplace_back(getOperandBundleAt(i));
}

CallBase::op_iterator
CallBase::populateBundleOperandInfos(ArrayRef<OperandBundleDef> Bundles,
                                     const unsigned BeginIndex) {
  auto It = op_begin() + BeginIndex;
  for (auto &B : Bundles)
    It = std::copy(B.input_begin(), B.input_end(), It);

  auto *ContextImpl = getContext().pImpl;
  auto BI = Bundles.begin();
  unsigned CurrentIndex = BeginIndex;

  for (auto &BOI : bundle_op_infos()) {
    assert(BI != Bundles.end() && "Incorrect allocation?");

    BOI.Tag = ContextImpl->getOrInsertBundleTag(BI->getTag());
    BOI.Begin = CurrentIndex;
    BOI.End = CurrentIndex + BI->input_size();
    CurrentIndex = BOI.End;
    BI++;
  }

  assert(BI == Bundles.end() && "Incorrect allocation?");

  return It;
}

CallBase::BundleOpInfo &CallBase::getBundleOpInfoForOperand(unsigned OpIdx) {
  /// When there isn't many bundles, we do a simple linear search.
  /// Else fallback to a binary-search that use the fact that bundles usually
  /// have similar number of argument to get faster convergence.
  if (bundle_op_info_end() - bundle_op_info_begin() < 8) {
    for (auto &BOI : bundle_op_infos())
      if (BOI.Begin <= OpIdx && OpIdx < BOI.End)
        return BOI;

    llvm_unreachable("Did not find operand bundle for operand!");
  }

  assert(OpIdx >= arg_size() && "the Idx is not in the operand bundles");
  assert(bundle_op_info_end() - bundle_op_info_begin() > 0 &&
         OpIdx < std::prev(bundle_op_info_end())->End &&
         "The Idx isn't in the operand bundle");

  /// We need a decimal number below and to prevent using floating point numbers
  /// we use an intergal value multiplied by this constant.
  constexpr unsigned NumberScaling = 1024;

  bundle_op_iterator Begin = bundle_op_info_begin();
  bundle_op_iterator End = bundle_op_info_end();
  bundle_op_iterator Current = Begin;

  while (Begin != End) {
    unsigned ScaledOperandPerBundle =
        NumberScaling * (std::prev(End)->End - Begin->Begin) / (End - Begin);
    Current = Begin + (((OpIdx - Begin->Begin) * NumberScaling) /
                       ScaledOperandPerBundle);
    if (Current >= End)
      Current = std::prev(End);
    assert(Current < End && Current >= Begin &&
           "the operand bundle doesn't cover every value in the range");
    if (OpIdx >= Current->Begin && OpIdx < Current->End)
      break;
    if (OpIdx >= Current->End)
      Begin = Current + 1;
    else
      End = Current;
  }

  assert(OpIdx >= Current->Begin && OpIdx < Current->End &&
         "the operand bundle doesn't cover every value in the range");
  return *Current;
}

CallBase *CallBase::addOperandBundle(CallBase *CB, uint32_t ID,
                                     OperandBundleDef OB,
                                     InsertPosition InsertPt) {
  if (CB->getOperandBundle(ID))
    return CB;

  SmallVector<OperandBundleDef, 1> Bundles;
  CB->getOperandBundlesAsDefs(Bundles);
  Bundles.push_back(OB);
  return Create(CB, Bundles, InsertPt);
}

CallBase *CallBase::removeOperandBundle(CallBase *CB, uint32_t ID,
                                        InsertPosition InsertPt) {
  SmallVector<OperandBundleDef, 1> Bundles;
  bool CreateNew = false;

  for (unsigned I = 0, E = CB->getNumOperandBundles(); I != E; ++I) {
    auto Bundle = CB->getOperandBundleAt(I);
    if (Bundle.getTagID() == ID) {
      CreateNew = true;
      continue;
    }
    Bundles.emplace_back(Bundle);
  }

  return CreateNew ? Create(CB, Bundles, InsertPt) : CB;
}

bool CallBase::hasReadingOperandBundles() const {
  // Implementation note: this is a conservative implementation of operand
  // bundle semantics, where *any* non-assume operand bundle (other than
  // ptrauth) forces a callsite to be at least readonly.
  return hasOperandBundlesOtherThan(
             {LLVMContext::OB_ptrauth, LLVMContext::OB_kcfi}) &&
         getIntrinsicID() != Intrinsic::assume;
}

bool CallBase::hasClobberingOperandBundles() const {
  return hasOperandBundlesOtherThan(
             {LLVMContext::OB_deopt, LLVMContext::OB_funclet,
              LLVMContext::OB_ptrauth, LLVMContext::OB_kcfi}) &&
         getIntrinsicID() != Intrinsic::assume;
}

MemoryEffects CallBase::getMemoryEffects() const {
  MemoryEffects ME = getAttributes().getMemoryEffects();
  if (auto *Fn = dyn_cast<Function>(getCalledOperand())) {
    MemoryEffects FnME = Fn->getMemoryEffects();
    if (hasOperandBundles()) {
      // TODO: Add a method to get memory effects for operand bundles instead.
      if (hasReadingOperandBundles())
        FnME |= MemoryEffects::readOnly();
      if (hasClobberingOperandBundles())
        FnME |= MemoryEffects::writeOnly();
    }
    ME &= FnME;
  }
  return ME;
}
void CallBase::setMemoryEffects(MemoryEffects ME) {
  addFnAttr(Attribute::getWithMemoryEffects(getContext(), ME));
}

/// Determine if the function does not access memory.
bool CallBase::doesNotAccessMemory() const {
  return getMemoryEffects().doesNotAccessMemory();
}
void CallBase::setDoesNotAccessMemory() {
  setMemoryEffects(MemoryEffects::none());
}

/// Determine if the function does not access or only reads memory.
bool CallBase::onlyReadsMemory() const {
  return getMemoryEffects().onlyReadsMemory();
}
void CallBase::setOnlyReadsMemory() {
  setMemoryEffects(getMemoryEffects() & MemoryEffects::readOnly());
}

/// Determine if the function does not access or only writes memory.
bool CallBase::onlyWritesMemory() const {
  return getMemoryEffects().onlyWritesMemory();
}
void CallBase::setOnlyWritesMemory() {
  setMemoryEffects(getMemoryEffects() & MemoryEffects::writeOnly());
}

/// Determine if the call can access memmory only using pointers based
/// on its arguments.
bool CallBase::onlyAccessesArgMemory() const {
  return getMemoryEffects().onlyAccessesArgPointees();
}
void CallBase::setOnlyAccessesArgMemory() {
  setMemoryEffects(getMemoryEffects() & MemoryEffects::argMemOnly());
}

/// Determine if the function may only access memory that is
///  inaccessible from the IR.
bool CallBase::onlyAccessesInaccessibleMemory() const {
  return getMemoryEffects().onlyAccessesInaccessibleMem();
}
void CallBase::setOnlyAccessesInaccessibleMemory() {
  setMemoryEffects(getMemoryEffects() & MemoryEffects::inaccessibleMemOnly());
}

/// Determine if the function may only access memory that is
///  either inaccessible from the IR or pointed to by its arguments.
bool CallBase::onlyAccessesInaccessibleMemOrArgMem() const {
  return getMemoryEffects().onlyAccessesInaccessibleOrArgMem();
}
void CallBase::setOnlyAccessesInaccessibleMemOrArgMem() {
  setMemoryEffects(getMemoryEffects() &
                   MemoryEffects::inaccessibleOrArgMemOnly());
}

//===----------------------------------------------------------------------===//
//                        CallInst Implementation
//===----------------------------------------------------------------------===//

void CallInst::init(FunctionType *FTy, Value *Func, ArrayRef<Value *> Args,
                    ArrayRef<OperandBundleDef> Bundles, const Twine &NameStr) {
  this->FTy = FTy;
  assert(getNumOperands() == Args.size() + CountBundleInputs(Bundles) + 1 &&
         "NumOperands not set up?");

#ifndef NDEBUG
  assert((Args.size() == FTy->getNumParams() ||
          (FTy->isVarArg() && Args.size() > FTy->getNumParams())) &&
         "Calling a function with bad signature!");

  for (unsigned i = 0; i != Args.size(); ++i)
    assert((i >= FTy->getNumParams() ||
            FTy->getParamType(i) == Args[i]->getType()) &&
           "Calling a function with a bad signature!");
#endif

  // Set operands in order of their index to match use-list-order
  // prediction.
  llvm::copy(Args, op_begin());
  setCalledOperand(Func);

  auto It = populateBundleOperandInfos(Bundles, Args.size());
  (void)It;
  assert(It + 1 == op_end() && "Should add up!");

  setName(NameStr);
}

void CallInst::init(FunctionType *FTy, Value *Func, const Twine &NameStr) {
  this->FTy = FTy;
  assert(getNumOperands() == 1 && "NumOperands not set up?");
  setCalledOperand(Func);

  assert(FTy->getNumParams() == 0 && "Calling a function with bad signature");

  setName(NameStr);
}

CallInst::CallInst(FunctionType *Ty, Value *Func, const Twine &Name,
                   AllocInfo AllocInfo, InsertPosition InsertBefore)
    : CallBase(Ty->getReturnType(), Instruction::Call, AllocInfo,
               InsertBefore) {
  init(Ty, Func, Name);
}

CallInst::CallInst(const CallInst &CI, AllocInfo AllocInfo)
    : CallBase(CI.Attrs, CI.FTy, CI.getType(), Instruction::Call, AllocInfo) {
  assert(getNumOperands() == CI.getNumOperands() &&
         "Wrong number of operands allocated");
  setTailCallKind(CI.getTailCallKind());
  setCallingConv(CI.getCallingConv());

  std::copy(CI.op_begin(), CI.op_end(), op_begin());
  std::copy(CI.bundle_op_info_begin(), CI.bundle_op_info_end(),
            bundle_op_info_begin());
  SubclassOptionalData = CI.SubclassOptionalData;
}

CallInst *CallInst::Create(CallInst *CI, ArrayRef<OperandBundleDef> OpB,
                           InsertPosition InsertPt) {
  std::vector<Value *> Args(CI->arg_begin(), CI->arg_end());

  auto *NewCI = CallInst::Create(CI->getFunctionType(), CI->getCalledOperand(),
                                 Args, OpB, CI->getName(), InsertPt);
  NewCI->setTailCallKind(CI->getTailCallKind());
  NewCI->setCallingConv(CI->getCallingConv());
  NewCI->SubclassOptionalData = CI->SubclassOptionalData;
  NewCI->setAttributes(CI->getAttributes());
  NewCI->setDebugLoc(CI->getDebugLoc());
  return NewCI;
}

// Update profile weight for call instruction by scaling it using the ratio
// of S/T. The meaning of "branch_weights" meta data for call instruction is
// transfered to represent call count.
void CallInst::updateProfWeight(uint64_t S, uint64_t T) {
  if (T == 0) {
    LLVM_DEBUG(dbgs() << "Attempting to update profile weights will result in "
                         "div by 0. Ignoring. Likely the function "
                      << getParent()->getParent()->getName()
                      << " has 0 entry count, and contains call instructions "
                         "with non-zero prof info.");
    return;
  }
  scaleProfData(*this, S, T);
}

//===----------------------------------------------------------------------===//
//                        InvokeInst Implementation
//===----------------------------------------------------------------------===//

void InvokeInst::init(FunctionType *FTy, Value *Fn, BasicBlock *IfNormal,
                      BasicBlock *IfException, ArrayRef<Value *> Args,
                      ArrayRef<OperandBundleDef> Bundles,
                      const Twine &NameStr) {
  this->FTy = FTy;

  assert(getNumOperands() ==
             ComputeNumOperands(Args.size(), CountBundleInputs(Bundles)) &&
         "NumOperands not set up?");

#ifndef NDEBUG
  assert(((Args.size() == FTy->getNumParams()) ||
          (FTy->isVarArg() && Args.size() > FTy->getNumParams())) &&
         "Invoking a function with bad signature");

  for (unsigned i = 0, e = Args.size(); i != e; i++)
    assert((i >= FTy->getNumParams() ||
            FTy->getParamType(i) == Args[i]->getType()) &&
           "Invoking a function with a bad signature!");
#endif

  // Set operands in order of their index to match use-list-order
  // prediction.
  llvm::copy(Args, op_begin());
  setNormalDest(IfNormal);
  setUnwindDest(IfException);
  setCalledOperand(Fn);

  auto It = populateBundleOperandInfos(Bundles, Args.size());
  (void)It;
  assert(It + 3 == op_end() && "Should add up!");

  setName(NameStr);
}

InvokeInst::InvokeInst(const InvokeInst &II, AllocInfo AllocInfo)
    : CallBase(II.Attrs, II.FTy, II.getType(), Instruction::Invoke, AllocInfo) {
  assert(getNumOperands() == II.getNumOperands() &&
         "Wrong number of operands allocated");
  setCallingConv(II.getCallingConv());
  std::copy(II.op_begin(), II.op_end(), op_begin());
  std::copy(II.bundle_op_info_begin(), II.bundle_op_info_end(),
            bundle_op_info_begin());
  SubclassOptionalData = II.SubclassOptionalData;
}

InvokeInst *InvokeInst::Create(InvokeInst *II, ArrayRef<OperandBundleDef> OpB,
                               InsertPosition InsertPt) {
  std::vector<Value *> Args(II->arg_begin(), II->arg_end());

  auto *NewII = InvokeInst::Create(
      II->getFunctionType(), II->getCalledOperand(), II->getNormalDest(),
      II->getUnwindDest(), Args, OpB, II->getName(), InsertPt);
  NewII->setCallingConv(II->getCallingConv());
  NewII->SubclassOptionalData = II->SubclassOptionalData;
  NewII->setAttributes(II->getAttributes());
  NewII->setDebugLoc(II->getDebugLoc());
  return NewII;
}

LandingPadInst *InvokeInst::getLandingPadInst() const {
  return cast<LandingPadInst>(getUnwindDest()->getFirstNonPHI());
}

void InvokeInst::updateProfWeight(uint64_t S, uint64_t T) {
  if (T == 0) {
    LLVM_DEBUG(dbgs() << "Attempting to update profile weights will result in "
                         "div by 0. Ignoring. Likely the function "
                      << getParent()->getParent()->getName()
                      << " has 0 entry count, and contains call instructions "
                         "with non-zero prof info.");
    return;
  }
  scaleProfData(*this, S, T);
}

//===----------------------------------------------------------------------===//
//                        CallBrInst Implementation
//===----------------------------------------------------------------------===//

void CallBrInst::init(FunctionType *FTy, Value *Fn, BasicBlock *Fallthrough,
                      ArrayRef<BasicBlock *> IndirectDests,
                      ArrayRef<Value *> Args,
                      ArrayRef<OperandBundleDef> Bundles,
                      const Twine &NameStr) {
  this->FTy = FTy;

  assert(getNumOperands() == ComputeNumOperands(Args.size(),
                                                IndirectDests.size(),
                                                CountBundleInputs(Bundles)) &&
         "NumOperands not set up?");

#ifndef NDEBUG
  assert(((Args.size() == FTy->getNumParams()) ||
          (FTy->isVarArg() && Args.size() > FTy->getNumParams())) &&
         "Calling a function with bad signature");

  for (unsigned i = 0, e = Args.size(); i != e; i++)
    assert((i >= FTy->getNumParams() ||
            FTy->getParamType(i) == Args[i]->getType()) &&
           "Calling a function with a bad signature!");
#endif

  // Set operands in order of their index to match use-list-order
  // prediction.
  std::copy(Args.begin(), Args.end(), op_begin());
  NumIndirectDests = IndirectDests.size();
  setDefaultDest(Fallthrough);
  for (unsigned i = 0; i != NumIndirectDests; ++i)
    setIndirectDest(i, IndirectDests[i]);
  setCalledOperand(Fn);

  auto It = populateBundleOperandInfos(Bundles, Args.size());
  (void)It;
  assert(It + 2 + IndirectDests.size() == op_end() && "Should add up!");

  setName(NameStr);
}

CallBrInst::CallBrInst(const CallBrInst &CBI, AllocInfo AllocInfo)
    : CallBase(CBI.Attrs, CBI.FTy, CBI.getType(), Instruction::CallBr,
               AllocInfo) {
  assert(getNumOperands() == CBI.getNumOperands() &&
         "Wrong number of operands allocated");
  setCallingConv(CBI.getCallingConv());
  std::copy(CBI.op_begin(), CBI.op_end(), op_begin());
  std::copy(CBI.bundle_op_info_begin(), CBI.bundle_op_info_end(),
            bundle_op_info_begin());
  SubclassOptionalData = CBI.SubclassOptionalData;
  NumIndirectDests = CBI.NumIndirectDests;
}

CallBrInst *CallBrInst::Create(CallBrInst *CBI, ArrayRef<OperandBundleDef> OpB,
                               InsertPosition InsertPt) {
  std::vector<Value *> Args(CBI->arg_begin(), CBI->arg_end());

  auto *NewCBI = CallBrInst::Create(
      CBI->getFunctionType(), CBI->getCalledOperand(), CBI->getDefaultDest(),
      CBI->getIndirectDests(), Args, OpB, CBI->getName(), InsertPt);
  NewCBI->setCallingConv(CBI->getCallingConv());
  NewCBI->SubclassOptionalData = CBI->SubclassOptionalData;
  NewCBI->setAttributes(CBI->getAttributes());
  NewCBI->setDebugLoc(CBI->getDebugLoc());
  NewCBI->NumIndirectDests = CBI->NumIndirectDests;
  return NewCBI;
}

//===----------------------------------------------------------------------===//
//                        ReturnInst Implementation
//===----------------------------------------------------------------------===//

ReturnInst::ReturnInst(const ReturnInst &RI, AllocInfo AllocInfo)
    : Instruction(Type::getVoidTy(RI.getContext()), Instruction::Ret,
                  AllocInfo) {
  assert(getNumOperands() == RI.getNumOperands() &&
         "Wrong number of operands allocated");
  if (RI.getNumOperands())
    Op<0>() = RI.Op<0>();
  SubclassOptionalData = RI.SubclassOptionalData;
}

ReturnInst::ReturnInst(LLVMContext &C, Value *retVal, AllocInfo AllocInfo,
                       InsertPosition InsertBefore)
    : Instruction(Type::getVoidTy(C), Instruction::Ret, AllocInfo,
                  InsertBefore) {
  if (retVal)
    Op<0>() = retVal;
}

//===----------------------------------------------------------------------===//
//                        ResumeInst Implementation
//===----------------------------------------------------------------------===//

ResumeInst::ResumeInst(const ResumeInst &RI)
    : Instruction(Type::getVoidTy(RI.getContext()), Instruction::Resume,
                  AllocMarker) {
  Op<0>() = RI.Op<0>();
}

ResumeInst::ResumeInst(Value *Exn, InsertPosition InsertBefore)
    : Instruction(Type::getVoidTy(Exn->getContext()), Instruction::Resume,
                  AllocMarker, InsertBefore) {
  Op<0>() = Exn;
}

//===----------------------------------------------------------------------===//
//                        CleanupReturnInst Implementation
//===----------------------------------------------------------------------===//

CleanupReturnInst::CleanupReturnInst(const CleanupReturnInst &CRI,
                                     AllocInfo AllocInfo)
    : Instruction(CRI.getType(), Instruction::CleanupRet, AllocInfo) {
  assert(getNumOperands() == CRI.getNumOperands() &&
         "Wrong number of operands allocated");
  setSubclassData<Instruction::OpaqueField>(
      CRI.getSubclassData<Instruction::OpaqueField>());
  Op<0>() = CRI.Op<0>();
  if (CRI.hasUnwindDest())
    Op<1>() = CRI.Op<1>();
}

void CleanupReturnInst::init(Value *CleanupPad, BasicBlock *UnwindBB) {
  if (UnwindBB)
    setSubclassData<UnwindDestField>(true);

  Op<0>() = CleanupPad;
  if (UnwindBB)
    Op<1>() = UnwindBB;
}

CleanupReturnInst::CleanupReturnInst(Value *CleanupPad, BasicBlock *UnwindBB,
                                     AllocInfo AllocInfo,
                                     InsertPosition InsertBefore)
    : Instruction(Type::getVoidTy(CleanupPad->getContext()),
                  Instruction::CleanupRet, AllocInfo, InsertBefore) {
  init(CleanupPad, UnwindBB);
}

//===----------------------------------------------------------------------===//
//                        CatchReturnInst Implementation
//===----------------------------------------------------------------------===//
void CatchReturnInst::init(Value *CatchPad, BasicBlock *BB) {
  Op<0>() = CatchPad;
  Op<1>() = BB;
}

CatchReturnInst::CatchReturnInst(const CatchReturnInst &CRI)
    : Instruction(Type::getVoidTy(CRI.getContext()), Instruction::CatchRet,
                  AllocMarker) {
  Op<0>() = CRI.Op<0>();
  Op<1>() = CRI.Op<1>();
}

CatchReturnInst::CatchReturnInst(Value *CatchPad, BasicBlock *BB,
                                 InsertPosition InsertBefore)
    : Instruction(Type::getVoidTy(BB->getContext()), Instruction::CatchRet,
                  AllocMarker, InsertBefore) {
  init(CatchPad, BB);
}

//===----------------------------------------------------------------------===//
//                       CatchSwitchInst Implementation
//===----------------------------------------------------------------------===//

CatchSwitchInst::CatchSwitchInst(Value *ParentPad, BasicBlock *UnwindDest,
                                 unsigned NumReservedValues,
                                 const Twine &NameStr,
                                 InsertPosition InsertBefore)
    : Instruction(ParentPad->getType(), Instruction::CatchSwitch, AllocMarker,
                  InsertBefore) {
  if (UnwindDest)
    ++NumReservedValues;
  init(ParentPad, UnwindDest, NumReservedValues + 1);
  setName(NameStr);
}

CatchSwitchInst::CatchSwitchInst(const CatchSwitchInst &CSI)
    : Instruction(CSI.getType(), Instruction::CatchSwitch, AllocMarker) {
  NumUserOperands = CSI.NumUserOperands;
  init(CSI.getParentPad(), CSI.getUnwindDest(), CSI.getNumOperands());
  setNumHungOffUseOperands(ReservedSpace);
  Use *OL = getOperandList();
  const Use *InOL = CSI.getOperandList();
  for (unsigned I = 1, E = ReservedSpace; I != E; ++I)
    OL[I] = InOL[I];
}

void CatchSwitchInst::init(Value *ParentPad, BasicBlock *UnwindDest,
                           unsigned NumReservedValues) {
  assert(ParentPad && NumReservedValues);

  ReservedSpace = NumReservedValues;
  setNumHungOffUseOperands(UnwindDest ? 2 : 1);
  allocHungoffUses(ReservedSpace);

  Op<0>() = ParentPad;
  if (UnwindDest) {
    setSubclassData<UnwindDestField>(true);
    setUnwindDest(UnwindDest);
  }
}

/// growOperands - grow operands - This grows the operand list in response to a
/// push_back style of operation. This grows the number of ops by 2 times.
void CatchSwitchInst::growOperands(unsigned Size) {
  unsigned NumOperands = getNumOperands();
  assert(NumOperands >= 1);
  if (ReservedSpace >= NumOperands + Size)
    return;
  ReservedSpace = (NumOperands + Size / 2) * 2;
  growHungoffUses(ReservedSpace);
}

void CatchSwitchInst::addHandler(BasicBlock *Handler) {
  unsigned OpNo = getNumOperands();
  growOperands(1);
  assert(OpNo < ReservedSpace && "Growing didn't work!");
  setNumHungOffUseOperands(getNumOperands() + 1);
  getOperandList()[OpNo] = Handler;
}

void CatchSwitchInst::removeHandler(handler_iterator HI) {
  // Move all subsequent handlers up one.
  Use *EndDst = op_end() - 1;
  for (Use *CurDst = HI.getCurrent(); CurDst != EndDst; ++CurDst)
    *CurDst = *(CurDst + 1);
  // Null out the last handler use.
  *EndDst = nullptr;

  setNumHungOffUseOperands(getNumOperands() - 1);
}

//===----------------------------------------------------------------------===//
//                        FuncletPadInst Implementation
//===----------------------------------------------------------------------===//
void FuncletPadInst::init(Value *ParentPad, ArrayRef<Value *> Args,
                          const Twine &NameStr) {
  assert(getNumOperands() == 1 + Args.size() && "NumOperands not set up?");
  llvm::copy(Args, op_begin());
  setParentPad(ParentPad);
  setName(NameStr);
}

FuncletPadInst::FuncletPadInst(const FuncletPadInst &FPI, AllocInfo AllocInfo)
    : Instruction(FPI.getType(), FPI.getOpcode(), AllocInfo) {
  assert(getNumOperands() == FPI.getNumOperands() &&
         "Wrong number of operands allocated");
  std::copy(FPI.op_begin(), FPI.op_end(), op_begin());
  setParentPad(FPI.getParentPad());
}

FuncletPadInst::FuncletPadInst(Instruction::FuncletPadOps Op, Value *ParentPad,
                               ArrayRef<Value *> Args, AllocInfo AllocInfo,
                               const Twine &NameStr,
                               InsertPosition InsertBefore)
    : Instruction(ParentPad->getType(), Op, AllocInfo, InsertBefore) {
  init(ParentPad, Args, NameStr);
}

//===----------------------------------------------------------------------===//
//                      UnreachableInst Implementation
//===----------------------------------------------------------------------===//

UnreachableInst::UnreachableInst(LLVMContext &Context,
                                 InsertPosition InsertBefore)
    : Instruction(Type::getVoidTy(Context), Instruction::Unreachable,
                  AllocMarker, InsertBefore) {}

//===----------------------------------------------------------------------===//
//                        BranchInst Implementation
//===----------------------------------------------------------------------===//

void BranchInst::AssertOK() {
  if (isConditional())
    assert(getCondition()->getType()->isIntegerTy(1) &&
           "May only branch on boolean predicates!");
}

BranchInst::BranchInst(BasicBlock *IfTrue, AllocInfo AllocInfo,
                       InsertPosition InsertBefore)
    : Instruction(Type::getVoidTy(IfTrue->getContext()), Instruction::Br,
                  AllocInfo, InsertBefore) {
  assert(IfTrue && "Branch destination may not be null!");
  Op<-1>() = IfTrue;
}

BranchInst::BranchInst(BasicBlock *IfTrue, BasicBlock *IfFalse, Value *Cond,
                       AllocInfo AllocInfo, InsertPosition InsertBefore)
    : Instruction(Type::getVoidTy(IfTrue->getContext()), Instruction::Br,
                  AllocInfo, InsertBefore) {
  // Assign in order of operand index to make use-list order predictable.
  Op<-3>() = Cond;
  Op<-2>() = IfFalse;
  Op<-1>() = IfTrue;
#ifndef NDEBUG
  AssertOK();
#endif
}

BranchInst::BranchInst(const BranchInst &BI, AllocInfo AllocInfo)
    : Instruction(Type::getVoidTy(BI.getContext()), Instruction::Br,
                  AllocInfo) {
  assert(getNumOperands() == BI.getNumOperands() &&
         "Wrong number of operands allocated");
  // Assign in order of operand index to make use-list order predictable.
  if (BI.getNumOperands() != 1) {
    assert(BI.getNumOperands() == 3 && "BR can have 1 or 3 operands!");
    Op<-3>() = BI.Op<-3>();
    Op<-2>() = BI.Op<-2>();
  }
  Op<-1>() = BI.Op<-1>();
  SubclassOptionalData = BI.SubclassOptionalData;
}

void BranchInst::swapSuccessors() {
  assert(isConditional() &&
         "Cannot swap successors of an unconditional branch");
  Op<-1>().swap(Op<-2>());

  // Update profile metadata if present and it matches our structural
  // expectations.
  swapProfMetadata();
}

//===----------------------------------------------------------------------===//
//                        AllocaInst Implementation
//===----------------------------------------------------------------------===//

static Value *getAISize(LLVMContext &Context, Value *Amt) {
  if (!Amt)
    Amt = ConstantInt::get(Type::getInt32Ty(Context), 1);
  else {
    assert(!isa<BasicBlock>(Amt) &&
           "Passed basic block into allocation size parameter! Use other ctor");
    assert(Amt->getType()->isIntegerTy() &&
           "Allocation array size is not an integer!");
  }
  return Amt;
}

static Align computeAllocaDefaultAlign(Type *Ty, InsertPosition Pos) {
  assert(Pos.isValid() &&
         "Insertion position cannot be null when alignment not provided!");
  BasicBlock *BB = Pos.getBasicBlock();
  assert(BB->getParent() &&
         "BB must be in a Function when alignment not provided!");
  const DataLayout &DL = BB->getDataLayout();
  return DL.getPrefTypeAlign(Ty);
}

AllocaInst::AllocaInst(Type *Ty, unsigned AddrSpace, const Twine &Name,
                       InsertPosition InsertBefore)
    : AllocaInst(Ty, AddrSpace, /*ArraySize=*/nullptr, Name, InsertBefore) {}

AllocaInst::AllocaInst(Type *Ty, unsigned AddrSpace, Value *ArraySize,
                       const Twine &Name, InsertPosition InsertBefore)
    : AllocaInst(Ty, AddrSpace, ArraySize,
                 computeAllocaDefaultAlign(Ty, InsertBefore), Name,
                 InsertBefore) {}

AllocaInst::AllocaInst(Type *Ty, unsigned AddrSpace, Value *ArraySize,
                       Align Align, const Twine &Name,
                       InsertPosition InsertBefore)
    : UnaryInstruction(PointerType::get(Ty, AddrSpace), Alloca,
                       getAISize(Ty->getContext(), ArraySize), InsertBefore),
      AllocatedType(Ty) {
  setAlignment(Align);
  assert(!Ty->isVoidTy() && "Cannot allocate void!");
  setName(Name);
}

bool AllocaInst::isArrayAllocation() const {
  if (ConstantInt *CI = dyn_cast<ConstantInt>(getOperand(0)))
    return !CI->isOne();
  return true;
}

/// isStaticAlloca - Return true if this alloca is in the entry block of the
/// function and is a constant size.  If so, the code generator will fold it
/// into the prolog/epilog code, so it is basically free.
bool AllocaInst::isStaticAlloca() const {
  // Must be constant size.
  if (!isa<ConstantInt>(getArraySize())) return false;

  // Must be in the entry block.
  const BasicBlock *Parent = getParent();
  return Parent->isEntryBlock() && !isUsedWithInAlloca();
}

//===----------------------------------------------------------------------===//
//                           LoadInst Implementation
//===----------------------------------------------------------------------===//

void LoadInst::AssertOK() {
  assert(getOperand(0)->getType()->isPointerTy() &&
         "Ptr must have pointer type.");
}

static Align computeLoadStoreDefaultAlign(Type *Ty, InsertPosition Pos) {
  assert(Pos.isValid() &&
         "Insertion position cannot be null when alignment not provided!");
  BasicBlock *BB = Pos.getBasicBlock();
  assert(BB->getParent() &&
         "BB must be in a Function when alignment not provided!");
  const DataLayout &DL = BB->getDataLayout();
  return DL.getABITypeAlign(Ty);
}

LoadInst::LoadInst(Type *Ty, Value *Ptr, const Twine &Name,
                   InsertPosition InsertBef)
    : LoadInst(Ty, Ptr, Name, /*isVolatile=*/false, InsertBef) {}

LoadInst::LoadInst(Type *Ty, Value *Ptr, const Twine &Name, bool isVolatile,
                   InsertPosition InsertBef)
    : LoadInst(Ty, Ptr, Name, isVolatile,
               computeLoadStoreDefaultAlign(Ty, InsertBef), InsertBef) {}

LoadInst::LoadInst(Type *Ty, Value *Ptr, const Twine &Name, bool isVolatile,
                   Align Align, InsertPosition InsertBef)
    : LoadInst(Ty, Ptr, Name, isVolatile, Align, AtomicOrdering::NotAtomic,
               SyncScope::System, InsertBef) {}

LoadInst::LoadInst(Type *Ty, Value *Ptr, const Twine &Name, bool isVolatile,
                   Align Align, AtomicOrdering Order, SyncScope::ID SSID,
                   InsertPosition InsertBef)
    : UnaryInstruction(Ty, Load, Ptr, InsertBef) {
  setVolatile(isVolatile);
  setAlignment(Align);
  setAtomic(Order, SSID);
  AssertOK();
  setName(Name);
}

//===----------------------------------------------------------------------===//
//                           StoreInst Implementation
//===----------------------------------------------------------------------===//

void StoreInst::AssertOK() {
  assert(getOperand(0) && getOperand(1) && "Both operands must be non-null!");
  assert(getOperand(1)->getType()->isPointerTy() &&
         "Ptr must have pointer type!");
}

StoreInst::StoreInst(Value *val, Value *addr, InsertPosition InsertBefore)
    : StoreInst(val, addr, /*isVolatile=*/false, InsertBefore) {}

StoreInst::StoreInst(Value *val, Value *addr, bool isVolatile,
                     InsertPosition InsertBefore)
    : StoreInst(val, addr, isVolatile,
                computeLoadStoreDefaultAlign(val->getType(), InsertBefore),
                InsertBefore) {}

StoreInst::StoreInst(Value *val, Value *addr, bool isVolatile, Align Align,
                     InsertPosition InsertBefore)
    : StoreInst(val, addr, isVolatile, Align, AtomicOrdering::NotAtomic,
                SyncScope::System, InsertBefore) {}

StoreInst::StoreInst(Value *val, Value *addr, bool isVolatile, Align Align,
                     AtomicOrdering Order, SyncScope::ID SSID,
                     InsertPosition InsertBefore)
    : Instruction(Type::getVoidTy(val->getContext()), Store, AllocMarker,
                  InsertBefore) {
  Op<0>() = val;
  Op<1>() = addr;
  setVolatile(isVolatile);
  setAlignment(Align);
  setAtomic(Order, SSID);
  AssertOK();
}

//===----------------------------------------------------------------------===//
//                       AtomicCmpXchgInst Implementation
//===----------------------------------------------------------------------===//

void AtomicCmpXchgInst::Init(Value *Ptr, Value *Cmp, Value *NewVal,
                             Align Alignment, AtomicOrdering SuccessOrdering,
                             AtomicOrdering FailureOrdering,
                             SyncScope::ID SSID) {
  Op<0>() = Ptr;
  Op<1>() = Cmp;
  Op<2>() = NewVal;
  setSuccessOrdering(SuccessOrdering);
  setFailureOrdering(FailureOrdering);
  setSyncScopeID(SSID);
  setAlignment(Alignment);

  assert(getOperand(0) && getOperand(1) && getOperand(2) &&
         "All operands must be non-null!");
  assert(getOperand(0)->getType()->isPointerTy() &&
         "Ptr must have pointer type!");
  assert(getOperand(1)->getType() == getOperand(2)->getType() &&
         "Cmp type and NewVal type must be same!");
}

AtomicCmpXchgInst::AtomicCmpXchgInst(Value *Ptr, Value *Cmp, Value *NewVal,
                                     Align Alignment,
                                     AtomicOrdering SuccessOrdering,
                                     AtomicOrdering FailureOrdering,
                                     SyncScope::ID SSID,
                                     InsertPosition InsertBefore)
    : Instruction(
          StructType::get(Cmp->getType(), Type::getInt1Ty(Cmp->getContext())),
          AtomicCmpXchg, AllocMarker, InsertBefore) {
  Init(Ptr, Cmp, NewVal, Alignment, SuccessOrdering, FailureOrdering, SSID);
}

//===----------------------------------------------------------------------===//
//                       AtomicRMWInst Implementation
//===----------------------------------------------------------------------===//

void AtomicRMWInst::Init(BinOp Operation, Value *Ptr, Value *Val,
                         Align Alignment, AtomicOrdering Ordering,
                         SyncScope::ID SSID) {
  assert(Ordering != AtomicOrdering::NotAtomic &&
         "atomicrmw instructions can only be atomic.");
  assert(Ordering != AtomicOrdering::Unordered &&
         "atomicrmw instructions cannot be unordered.");
  Op<0>() = Ptr;
  Op<1>() = Val;
  setOperation(Operation);
  setOrdering(Ordering);
  setSyncScopeID(SSID);
  setAlignment(Alignment);

  assert(getOperand(0) && getOperand(1) && "All operands must be non-null!");
  assert(getOperand(0)->getType()->isPointerTy() &&
         "Ptr must have pointer type!");
  assert(Ordering != AtomicOrdering::NotAtomic &&
         "AtomicRMW instructions must be atomic!");
}

AtomicRMWInst::AtomicRMWInst(BinOp Operation, Value *Ptr, Value *Val,
                             Align Alignment, AtomicOrdering Ordering,
                             SyncScope::ID SSID, InsertPosition InsertBefore)
    : Instruction(Val->getType(), AtomicRMW, AllocMarker, InsertBefore) {
  Init(Operation, Ptr, Val, Alignment, Ordering, SSID);
}

StringRef AtomicRMWInst::getOperationName(BinOp Op) {
  switch (Op) {
  case AtomicRMWInst::Xchg:
    return "xchg";
  case AtomicRMWInst::Add:
    return "add";
  case AtomicRMWInst::Sub:
    return "sub";
  case AtomicRMWInst::And:
    return "and";
  case AtomicRMWInst::Nand:
    return "nand";
  case AtomicRMWInst::Or:
    return "or";
  case AtomicRMWInst::Xor:
    return "xor";
  case AtomicRMWInst::Max:
    return "max";
  case AtomicRMWInst::Min:
    return "min";
  case AtomicRMWInst::UMax:
    return "umax";
  case AtomicRMWInst::UMin:
    return "umin";
  case AtomicRMWInst::FAdd:
    return "fadd";
  case AtomicRMWInst::FSub:
    return "fsub";
  case AtomicRMWInst::FMax:
    return "fmax";
  case AtomicRMWInst::FMin:
    return "fmin";
  case AtomicRMWInst::UIncWrap:
    return "uinc_wrap";
  case AtomicRMWInst::UDecWrap:
    return "udec_wrap";
  case AtomicRMWInst::USubCond:
    return "usub_cond";
  case AtomicRMWInst::USubSat:
    return "usub_sat";
  case AtomicRMWInst::BAD_BINOP:
    return "<invalid operation>";
  }

  llvm_unreachable("invalid atomicrmw operation");
}

//===----------------------------------------------------------------------===//
//                       FenceInst Implementation
//===----------------------------------------------------------------------===//

FenceInst::FenceInst(LLVMContext &C, AtomicOrdering Ordering,
                     SyncScope::ID SSID, InsertPosition InsertBefore)
    : Instruction(Type::getVoidTy(C), Fence, AllocMarker, InsertBefore) {
  setOrdering(Ordering);
  setSyncScopeID(SSID);
}

//===----------------------------------------------------------------------===//
//                       GetElementPtrInst Implementation
//===----------------------------------------------------------------------===//

void GetElementPtrInst::init(Value *Ptr, ArrayRef<Value *> IdxList,
                             const Twine &Name) {
  assert(getNumOperands() == 1 + IdxList.size() &&
         "NumOperands not initialized?");
  Op<0>() = Ptr;
  llvm::copy(IdxList, op_begin() + 1);
  setName(Name);
}

GetElementPtrInst::GetElementPtrInst(const GetElementPtrInst &GEPI,
                                     AllocInfo AllocInfo)
    : Instruction(GEPI.getType(), GetElementPtr, AllocInfo),
      SourceElementType(GEPI.SourceElementType),
      ResultElementType(GEPI.ResultElementType) {
  assert(getNumOperands() == GEPI.getNumOperands() &&
         "Wrong number of operands allocated");
  std::copy(GEPI.op_begin(), GEPI.op_end(), op_begin());
  SubclassOptionalData = GEPI.SubclassOptionalData;
}

Type *GetElementPtrInst::getTypeAtIndex(Type *Ty, Value *Idx) {
  if (auto *Struct = dyn_cast<StructType>(Ty)) {
    if (!Struct->indexValid(Idx))
      return nullptr;
    return Struct->getTypeAtIndex(Idx);
  }
  if (!Idx->getType()->isIntOrIntVectorTy())
    return nullptr;
  if (auto *Array = dyn_cast<ArrayType>(Ty))
    return Array->getElementType();
  if (auto *Vector = dyn_cast<VectorType>(Ty))
    return Vector->getElementType();
  return nullptr;
}

Type *GetElementPtrInst::getTypeAtIndex(Type *Ty, uint64_t Idx) {
  if (auto *Struct = dyn_cast<StructType>(Ty)) {
    if (Idx >= Struct->getNumElements())
      return nullptr;
    return Struct->getElementType(Idx);
  }
  if (auto *Array = dyn_cast<ArrayType>(Ty))
    return Array->getElementType();
  if (auto *Vector = dyn_cast<VectorType>(Ty))
    return Vector->getElementType();
  return nullptr;
}

template <typename IndexTy>
static Type *getIndexedTypeInternal(Type *Ty, ArrayRef<IndexTy> IdxList) {
  if (IdxList.empty())
    return Ty;
  for (IndexTy V : IdxList.slice(1)) {
    Ty = GetElementPtrInst::getTypeAtIndex(Ty, V);
    if (!Ty)
      return Ty;
  }
  return Ty;
}

Type *GetElementPtrInst::getIndexedType(Type *Ty, ArrayRef<Value *> IdxList) {
  return getIndexedTypeInternal(Ty, IdxList);
}

Type *GetElementPtrInst::getIndexedType(Type *Ty,
                                        ArrayRef<Constant *> IdxList) {
  return getIndexedTypeInternal(Ty, IdxList);
}

Type *GetElementPtrInst::getIndexedType(Type *Ty, ArrayRef<uint64_t> IdxList) {
  return getIndexedTypeInternal(Ty, IdxList);
}

/// hasAllZeroIndices - Return true if all of the indices of this GEP are
/// zeros.  If so, the result pointer and the first operand have the same
/// value, just potentially different types.
bool GetElementPtrInst::hasAllZeroIndices() const {
  for (unsigned i = 1, e = getNumOperands(); i != e; ++i) {
    if (ConstantInt *CI = dyn_cast<ConstantInt>(getOperand(i))) {
      if (!CI->isZero()) return false;
    } else {
      return false;
    }
  }
  return true;
}

/// hasAllConstantIndices - Return true if all of the indices of this GEP are
/// constant integers.  If so, the result pointer and the first operand have
/// a constant offset between them.
bool GetElementPtrInst::hasAllConstantIndices() const {
  for (unsigned i = 1, e = getNumOperands(); i != e; ++i) {
    if (!isa<ConstantInt>(getOperand(i)))
      return false;
  }
  return true;
}

void GetElementPtrInst::setNoWrapFlags(GEPNoWrapFlags NW) {
  SubclassOptionalData = NW.getRaw();
}

void GetElementPtrInst::setIsInBounds(bool B) {
  GEPNoWrapFlags NW = cast<GEPOperator>(this)->getNoWrapFlags();
  if (B)
    NW |= GEPNoWrapFlags::inBounds();
  else
    NW = NW.withoutInBounds();
  setNoWrapFlags(NW);
}

GEPNoWrapFlags GetElementPtrInst::getNoWrapFlags() const {
  return cast<GEPOperator>(this)->getNoWrapFlags();
}

bool GetElementPtrInst::isInBounds() const {
  return cast<GEPOperator>(this)->isInBounds();
}

bool GetElementPtrInst::hasNoUnsignedSignedWrap() const {
  return cast<GEPOperator>(this)->hasNoUnsignedSignedWrap();
}

bool GetElementPtrInst::hasNoUnsignedWrap() const {
  return cast<GEPOperator>(this)->hasNoUnsignedWrap();
}

bool GetElementPtrInst::accumulateConstantOffset(const DataLayout &DL,
                                                 APInt &Offset) const {
  // Delegate to the generic GEPOperator implementation.
  return cast<GEPOperator>(this)->accumulateConstantOffset(DL, Offset);
}

bool GetElementPtrInst::collectOffset(
    const DataLayout &DL, unsigned BitWidth,
    SmallMapVector<Value *, APInt, 4> &VariableOffsets,
    APInt &ConstantOffset) const {
  // Delegate to the generic GEPOperator implementation.
  return cast<GEPOperator>(this)->collectOffset(DL, BitWidth, VariableOffsets,
                                                ConstantOffset);
}

//===----------------------------------------------------------------------===//
//                           ExtractElementInst Implementation
//===----------------------------------------------------------------------===//

ExtractElementInst::ExtractElementInst(Value *Val, Value *Index,
                                       const Twine &Name,
                                       InsertPosition InsertBef)
    : Instruction(cast<VectorType>(Val->getType())->getElementType(),
                  ExtractElement, AllocMarker, InsertBef) {
  assert(isValidOperands(Val, Index) &&
         "Invalid extractelement instruction operands!");
  Op<0>() = Val;
  Op<1>() = Index;
  setName(Name);
}

bool ExtractElementInst::isValidOperands(const Value *Val, const Value *Index) {
  if (!Val->getType()->isVectorTy() || !Index->getType()->isIntegerTy())
    return false;
  return true;
}

//===----------------------------------------------------------------------===//
//                           InsertElementInst Implementation
//===----------------------------------------------------------------------===//

InsertElementInst::InsertElementInst(Value *Vec, Value *Elt, Value *Index,
                                     const Twine &Name,
                                     InsertPosition InsertBef)
    : Instruction(Vec->getType(), InsertElement, AllocMarker, InsertBef) {
  assert(isValidOperands(Vec, Elt, Index) &&
         "Invalid insertelement instruction operands!");
  Op<0>() = Vec;
  Op<1>() = Elt;
  Op<2>() = Index;
  setName(Name);
}

bool InsertElementInst::isValidOperands(const Value *Vec, const Value *Elt,
                                        const Value *Index) {
  if (!Vec->getType()->isVectorTy())
    return false;   // First operand of insertelement must be vector type.

  if (Elt->getType() != cast<VectorType>(Vec->getType())->getElementType())
    return false;// Second operand of insertelement must be vector element type.

  if (!Index->getType()->isIntegerTy())
    return false;  // Third operand of insertelement must be i32.
  return true;
}

//===----------------------------------------------------------------------===//
//                      ShuffleVectorInst Implementation
//===----------------------------------------------------------------------===//

static Value *createPlaceholderForShuffleVector(Value *V) {
  assert(V && "Cannot create placeholder of nullptr V");
  return PoisonValue::get(V->getType());
}

ShuffleVectorInst::ShuffleVectorInst(Value *V1, Value *Mask, const Twine &Name,
                                     InsertPosition InsertBefore)
    : ShuffleVectorInst(V1, createPlaceholderForShuffleVector(V1), Mask, Name,
                        InsertBefore) {}

ShuffleVectorInst::ShuffleVectorInst(Value *V1, ArrayRef<int> Mask,
                                     const Twine &Name,
                                     InsertPosition InsertBefore)
    : ShuffleVectorInst(V1, createPlaceholderForShuffleVector(V1), Mask, Name,
                        InsertBefore) {}

ShuffleVectorInst::ShuffleVectorInst(Value *V1, Value *V2, Value *Mask,
                                     const Twine &Name,
                                     InsertPosition InsertBefore)
    : Instruction(
          VectorType::get(cast<VectorType>(V1->getType())->getElementType(),
                          cast<VectorType>(Mask->getType())->getElementCount()),
          ShuffleVector, AllocMarker, InsertBefore) {
  assert(isValidOperands(V1, V2, Mask) &&
         "Invalid shuffle vector instruction operands!");

  Op<0>() = V1;
  Op<1>() = V2;
  SmallVector<int, 16> MaskArr;
  getShuffleMask(cast<Constant>(Mask), MaskArr);
  setShuffleMask(MaskArr);
  setName(Name);
}

ShuffleVectorInst::ShuffleVectorInst(Value *V1, Value *V2, ArrayRef<int> Mask,
                                     const Twine &Name,
                                     InsertPosition InsertBefore)
    : Instruction(
          VectorType::get(cast<VectorType>(V1->getType())->getElementType(),
                          Mask.size(), isa<ScalableVectorType>(V1->getType())),
          ShuffleVector, AllocMarker, InsertBefore) {
  assert(isValidOperands(V1, V2, Mask) &&
         "Invalid shuffle vector instruction operands!");
  Op<0>() = V1;
  Op<1>() = V2;
  setShuffleMask(Mask);
  setName(Name);
}

void ShuffleVectorInst::commute() {
  int NumOpElts = cast<FixedVectorType>(Op<0>()->getType())->getNumElements();
  int NumMaskElts = ShuffleMask.size();
  SmallVector<int, 16> NewMask(NumMaskElts);
  for (int i = 0; i != NumMaskElts; ++i) {
    int MaskElt = getMaskValue(i);
    if (MaskElt == PoisonMaskElem) {
      NewMask[i] = PoisonMaskElem;
      continue;
    }
    assert(MaskElt >= 0 && MaskElt < 2 * NumOpElts && "Out-of-range mask");
    MaskElt = (MaskElt < NumOpElts) ? MaskElt + NumOpElts : MaskElt - NumOpElts;
    NewMask[i] = MaskElt;
  }
  setShuffleMask(NewMask);
  Op<0>().swap(Op<1>());
}

bool ShuffleVectorInst::isValidOperands(const Value *V1, const Value *V2,
                                        ArrayRef<int> Mask) {
  // V1 and V2 must be vectors of the same type.
  if (!isa<VectorType>(V1->getType()) || V1->getType() != V2->getType())
    return false;

  // Make sure the mask elements make sense.
  int V1Size =
      cast<VectorType>(V1->getType())->getElementCount().getKnownMinValue();
  for (int Elem : Mask)
    if (Elem != PoisonMaskElem && Elem >= V1Size * 2)
      return false;

  if (isa<ScalableVectorType>(V1->getType()))
    if ((Mask[0] != 0 && Mask[0] != PoisonMaskElem) || !all_equal(Mask))
      return false;

  return true;
}

bool ShuffleVectorInst::isValidOperands(const Value *V1, const Value *V2,
                                        const Value *Mask) {
  // V1 and V2 must be vectors of the same type.
  if (!V1->getType()->isVectorTy() || V1->getType() != V2->getType())
    return false;

  // Mask must be vector of i32, and must be the same kind of vector as the
  // input vectors
  auto *MaskTy = dyn_cast<VectorType>(Mask->getType());
  if (!MaskTy || !MaskTy->getElementType()->isIntegerTy(32) ||
      isa<ScalableVectorType>(MaskTy) != isa<ScalableVectorType>(V1->getType()))
    return false;

  // Check to see if Mask is valid.
  if (isa<UndefValue>(Mask) || isa<ConstantAggregateZero>(Mask))
    return true;

  // NOTE: Through vector ConstantInt we have the potential to support more
  // than just zero splat masks but that requires a LangRef change.
  if (isa<ScalableVectorType>(MaskTy))
    return false;

  unsigned V1Size = cast<FixedVectorType>(V1->getType())->getNumElements();

  if (const auto *CI = dyn_cast<ConstantInt>(Mask))
    return !CI->uge(V1Size * 2);

  if (const auto *MV = dyn_cast<ConstantVector>(Mask)) {
    for (Value *Op : MV->operands()) {
      if (auto *CI = dyn_cast<ConstantInt>(Op)) {
        if (CI->uge(V1Size*2))
          return false;
      } else if (!isa<UndefValue>(Op)) {
        return false;
      }
    }
    return true;
  }

  if (const auto *CDS = dyn_cast<ConstantDataSequential>(Mask)) {
    for (unsigned i = 0, e = cast<FixedVectorType>(MaskTy)->getNumElements();
         i != e; ++i)
      if (CDS->getElementAsInteger(i) >= V1Size*2)
        return false;
    return true;
  }

  return false;
}

void ShuffleVectorInst::getShuffleMask(const Constant *Mask,
                                       SmallVectorImpl<int> &Result) {
  ElementCount EC = cast<VectorType>(Mask->getType())->getElementCount();

  if (isa<ConstantAggregateZero>(Mask)) {
    Result.resize(EC.getKnownMinValue(), 0);
    return;
  }

  Result.reserve(EC.getKnownMinValue());

  if (EC.isScalable()) {
    assert((isa<ConstantAggregateZero>(Mask) || isa<UndefValue>(Mask)) &&
           "Scalable vector shuffle mask must be undef or zeroinitializer");
    int MaskVal = isa<UndefValue>(Mask) ? -1 : 0;
    for (unsigned I = 0; I < EC.getKnownMinValue(); ++I)
      Result.emplace_back(MaskVal);
    return;
  }

  unsigned NumElts = EC.getKnownMinValue();

  if (auto *CDS = dyn_cast<ConstantDataSequential>(Mask)) {
    for (unsigned i = 0; i != NumElts; ++i)
      Result.push_back(CDS->getElementAsInteger(i));
    return;
  }
  for (unsigned i = 0; i != NumElts; ++i) {
    Constant *C = Mask->getAggregateElement(i);
    Result.push_back(isa<UndefValue>(C) ? -1 :
                     cast<ConstantInt>(C)->getZExtValue());
  }
}

void ShuffleVectorInst::setShuffleMask(ArrayRef<int> Mask) {
  ShuffleMask.assign(Mask.begin(), Mask.end());
  ShuffleMaskForBitcode = convertShuffleMaskForBitcode(Mask, getType());
}

Constant *ShuffleVectorInst::convertShuffleMaskForBitcode(ArrayRef<int> Mask,
                                                          Type *ResultTy) {
  Type *Int32Ty = Type::getInt32Ty(ResultTy->getContext());
  if (isa<ScalableVectorType>(ResultTy)) {
    assert(all_equal(Mask) && "Unexpected shuffle");
    Type *VecTy = VectorType::get(Int32Ty, Mask.size(), true);
    if (Mask[0] == 0)
      return Constant::getNullValue(VecTy);
    return PoisonValue::get(VecTy);
  }
  SmallVector<Constant *, 16> MaskConst;
  for (int Elem : Mask) {
    if (Elem == PoisonMaskElem)
      MaskConst.push_back(PoisonValue::get(Int32Ty));
    else
      MaskConst.push_back(ConstantInt::get(Int32Ty, Elem));
  }
  return ConstantVector::get(MaskConst);
}

static bool isSingleSourceMaskImpl(ArrayRef<int> Mask, int NumOpElts) {
  assert(!Mask.empty() && "Shuffle mask must contain elements");
  bool UsesLHS = false;
  bool UsesRHS = false;
  for (int I : Mask) {
    if (I == -1)
      continue;
    assert(I >= 0 && I < (NumOpElts * 2) &&
           "Out-of-bounds shuffle mask element");
    UsesLHS |= (I < NumOpElts);
    UsesRHS |= (I >= NumOpElts);
    if (UsesLHS && UsesRHS)
      return false;
  }
  // Allow for degenerate case: completely undef mask means neither source is used.
  return UsesLHS || UsesRHS;
}

bool ShuffleVectorInst::isSingleSourceMask(ArrayRef<int> Mask, int NumSrcElts) {
  // We don't have vector operand size information, so assume operands are the
  // same size as the mask.
  return isSingleSourceMaskImpl(Mask, NumSrcElts);
}

static bool isIdentityMaskImpl(ArrayRef<int> Mask, int NumOpElts) {
  if (!isSingleSourceMaskImpl(Mask, NumOpElts))
    return false;
  for (int i = 0, NumMaskElts = Mask.size(); i < NumMaskElts; ++i) {
    if (Mask[i] == -1)
      continue;
    if (Mask[i] != i && Mask[i] != (NumOpElts + i))
      return false;
  }
  return true;
}

bool ShuffleVectorInst::isIdentityMask(ArrayRef<int> Mask, int NumSrcElts) {
  if (Mask.size() != static_cast<unsigned>(NumSrcElts))
    return false;
  // We don't have vector operand size information, so assume operands are the
  // same size as the mask.
  return isIdentityMaskImpl(Mask, NumSrcElts);
}

bool ShuffleVectorInst::isReverseMask(ArrayRef<int> Mask, int NumSrcElts) {
  if (Mask.size() != static_cast<unsigned>(NumSrcElts))
    return false;
  if (!isSingleSourceMask(Mask, NumSrcElts))
    return false;

  // The number of elements in the mask must be at least 2.
  if (NumSrcElts < 2)
    return false;

  for (int I = 0, E = Mask.size(); I < E; ++I) {
    if (Mask[I] == -1)
      continue;
    if (Mask[I] != (NumSrcElts - 1 - I) &&
        Mask[I] != (NumSrcElts + NumSrcElts - 1 - I))
      return false;
  }
  return true;
}

bool ShuffleVectorInst::isZeroEltSplatMask(ArrayRef<int> Mask, int NumSrcElts) {
  if (Mask.size() != static_cast<unsigned>(NumSrcElts))
    return false;
  if (!isSingleSourceMask(Mask, NumSrcElts))
    return false;
  for (int I = 0, E = Mask.size(); I < E; ++I) {
    if (Mask[I] == -1)
      continue;
    if (Mask[I] != 0 && Mask[I] != NumSrcElts)
      return false;
  }
  return true;
}

bool ShuffleVectorInst::isSelectMask(ArrayRef<int> Mask, int NumSrcElts) {
  if (Mask.size() != static_cast<unsigned>(NumSrcElts))
    return false;
  // Select is differentiated from identity. It requires using both sources.
  if (isSingleSourceMask(Mask, NumSrcElts))
    return false;
  for (int I = 0, E = Mask.size(); I < E; ++I) {
    if (Mask[I] == -1)
      continue;
    if (Mask[I] != I && Mask[I] != (NumSrcElts + I))
      return false;
  }
  return true;
}

bool ShuffleVectorInst::isTransposeMask(ArrayRef<int> Mask, int NumSrcElts) {
  // Example masks that will return true:
  // v1 = <a, b, c, d>
  // v2 = <e, f, g, h>
  // trn1 = shufflevector v1, v2 <0, 4, 2, 6> = <a, e, c, g>
  // trn2 = shufflevector v1, v2 <1, 5, 3, 7> = <b, f, d, h>

  if (Mask.size() != static_cast<unsigned>(NumSrcElts))
    return false;
  // 1. The number of elements in the mask must be a power-of-2 and at least 2.
  int Sz = Mask.size();
  if (Sz < 2 || !isPowerOf2_32(Sz))
    return false;

  // 2. The first element of the mask must be either a 0 or a 1.
  if (Mask[0] != 0 && Mask[0] != 1)
    return false;

  // 3. The difference between the first 2 elements must be equal to the
  // number of elements in the mask.
  if ((Mask[1] - Mask[0]) != NumSrcElts)
    return false;

  // 4. The difference between consecutive even-numbered and odd-numbered
  // elements must be equal to 2.
  for (int I = 2; I < Sz; ++I) {
    int MaskEltVal = Mask[I];
    if (MaskEltVal == -1)
      return false;
    int MaskEltPrevVal = Mask[I - 2];
    if (MaskEltVal - MaskEltPrevVal != 2)
      return false;
  }
  return true;
}

bool ShuffleVectorInst::isSpliceMask(ArrayRef<int> Mask, int NumSrcElts,
                                     int &Index) {
  if (Mask.size() != static_cast<unsigned>(NumSrcElts))
    return false;
  // Example: shufflevector <4 x n> A, <4 x n> B, <1,2,3,4>
  int StartIndex = -1;
  for (int I = 0, E = Mask.size(); I != E; ++I) {
    int MaskEltVal = Mask[I];
    if (MaskEltVal == -1)
      continue;

    if (StartIndex == -1) {
      // Don't support a StartIndex that begins in the second input, or if the
      // first non-undef index would access below the StartIndex.
      if (MaskEltVal < I || NumSrcElts <= (MaskEltVal - I))
        return false;

      StartIndex = MaskEltVal - I;
      continue;
    }

    // Splice is sequential starting from StartIndex.
    if (MaskEltVal != (StartIndex + I))
      return false;
  }

  if (StartIndex == -1)
    return false;

  // NOTE: This accepts StartIndex == 0 (COPY).
  Index = StartIndex;
  return true;
}

bool ShuffleVectorInst::isExtractSubvectorMask(ArrayRef<int> Mask,
                                               int NumSrcElts, int &Index) {
  // Must extract from a single source.
  if (!isSingleSourceMaskImpl(Mask, NumSrcElts))
    return false;

  // Must be smaller (else this is an Identity shuffle).
  if (NumSrcElts <= (int)Mask.size())
    return false;

  // Find start of extraction, accounting that we may start with an UNDEF.
  int SubIndex = -1;
  for (int i = 0, e = Mask.size(); i != e; ++i) {
    int M = Mask[i];
    if (M < 0)
      continue;
    int Offset = (M % NumSrcElts) - i;
    if (0 <= SubIndex && SubIndex != Offset)
      return false;
    SubIndex = Offset;
  }

  if (0 <= SubIndex && SubIndex + (int)Mask.size() <= NumSrcElts) {
    Index = SubIndex;
    return true;
  }
  return false;
}

bool ShuffleVectorInst::isInsertSubvectorMask(ArrayRef<int> Mask,
                                              int NumSrcElts, int &NumSubElts,
                                              int &Index) {
  int NumMaskElts = Mask.size();

  // Don't try to match if we're shuffling to a smaller size.
  if (NumMaskElts < NumSrcElts)
    return false;

  // TODO: We don't recognize self-insertion/widening.
  if (isSingleSourceMaskImpl(Mask, NumSrcElts))
    return false;

  // Determine which mask elements are attributed to which source.
  APInt UndefElts = APInt::getZero(NumMaskElts);
  APInt Src0Elts = APInt::getZero(NumMaskElts);
  APInt Src1Elts = APInt::getZero(NumMaskElts);
  bool Src0Identity = true;
  bool Src1Identity = true;

  for (int i = 0; i != NumMaskElts; ++i) {
    int M = Mask[i];
    if (M < 0) {
      UndefElts.setBit(i);
      continue;
    }
    if (M < NumSrcElts) {
      Src0Elts.setBit(i);
      Src0Identity &= (M == i);
      continue;
    }
    Src1Elts.setBit(i);
    Src1Identity &= (M == (i + NumSrcElts));
  }
  assert((Src0Elts | Src1Elts | UndefElts).isAllOnes() &&
         "unknown shuffle elements");
  assert(!Src0Elts.isZero() && !Src1Elts.isZero() &&
         "2-source shuffle not found");

  // Determine lo/hi span ranges.
  // TODO: How should we handle undefs at the start of subvector insertions?
  int Src0Lo = Src0Elts.countr_zero();
  int Src1Lo = Src1Elts.countr_zero();
  int Src0Hi = NumMaskElts - Src0Elts.countl_zero();
  int Src1Hi = NumMaskElts - Src1Elts.countl_zero();

  // If src0 is in place, see if the src1 elements is inplace within its own
  // span.
  if (Src0Identity) {
    int NumSub1Elts = Src1Hi - Src1Lo;
    ArrayRef<int> Sub1Mask = Mask.slice(Src1Lo, NumSub1Elts);
    if (isIdentityMaskImpl(Sub1Mask, NumSrcElts)) {
      NumSubElts = NumSub1Elts;
      Index = Src1Lo;
      return true;
    }
  }

  // If src1 is in place, see if the src0 elements is inplace within its own
  // span.
  if (Src1Identity) {
    int NumSub0Elts = Src0Hi - Src0Lo;
    ArrayRef<int> Sub0Mask = Mask.slice(Src0Lo, NumSub0Elts);
    if (isIdentityMaskImpl(Sub0Mask, NumSrcElts)) {
      NumSubElts = NumSub0Elts;
      Index = Src0Lo;
      return true;
    }
  }

  return false;
}

bool ShuffleVectorInst::isIdentityWithPadding() const {
  // FIXME: Not currently possible to express a shuffle mask for a scalable
  // vector for this case.
  if (isa<ScalableVectorType>(getType()))
    return false;

  int NumOpElts = cast<FixedVectorType>(Op<0>()->getType())->getNumElements();
  int NumMaskElts = cast<FixedVectorType>(getType())->getNumElements();
  if (NumMaskElts <= NumOpElts)
    return false;

  // The first part of the mask must choose elements from exactly 1 source op.
  ArrayRef<int> Mask = getShuffleMask();
  if (!isIdentityMaskImpl(Mask, NumOpElts))
    return false;

  // All extending must be with undef elements.
  for (int i = NumOpElts; i < NumMaskElts; ++i)
    if (Mask[i] != -1)
      return false;

  return true;
}

bool ShuffleVectorInst::isIdentityWithExtract() const {
  // FIXME: Not currently possible to express a shuffle mask for a scalable
  // vector for this case.
  if (isa<ScalableVectorType>(getType()))
    return false;

  int NumOpElts = cast<FixedVectorType>(Op<0>()->getType())->getNumElements();
  int NumMaskElts = cast<FixedVectorType>(getType())->getNumElements();
  if (NumMaskElts >= NumOpElts)
    return false;

  return isIdentityMaskImpl(getShuffleMask(), NumOpElts);
}

bool ShuffleVectorInst::isConcat() const {
  // Vector concatenation is differentiated from identity with padding.
  if (isa<UndefValue>(Op<0>()) || isa<UndefValue>(Op<1>()))
    return false;

  // FIXME: Not currently possible to express a shuffle mask for a scalable
  // vector for this case.
  if (isa<ScalableVectorType>(getType()))
    return false;

  int NumOpElts = cast<FixedVectorType>(Op<0>()->getType())->getNumElements();
  int NumMaskElts = cast<FixedVectorType>(getType())->getNumElements();
  if (NumMaskElts != NumOpElts * 2)
    return false;

  // Use the mask length rather than the operands' vector lengths here. We
  // already know that the shuffle returns a vector twice as long as the inputs,
  // and neither of the inputs are undef vectors. If the mask picks consecutive
  // elements from both inputs, then this is a concatenation of the inputs.
  return isIdentityMaskImpl(getShuffleMask(), NumMaskElts);
}

static bool isReplicationMaskWithParams(ArrayRef<int> Mask,
                                        int ReplicationFactor, int VF) {
  assert(Mask.size() == (unsigned)ReplicationFactor * VF &&
         "Unexpected mask size.");

  for (int CurrElt : seq(VF)) {
    ArrayRef<int> CurrSubMask = Mask.take_front(ReplicationFactor);
    assert(CurrSubMask.size() == (unsigned)ReplicationFactor &&
           "Run out of mask?");
    Mask = Mask.drop_front(ReplicationFactor);
    if (!all_of(CurrSubMask, [CurrElt](int MaskElt) {
          return MaskElt == PoisonMaskElem || MaskElt == CurrElt;
        }))
      return false;
  }
  assert(Mask.empty() && "Did not consume the whole mask?");

  return true;
}

bool ShuffleVectorInst::isReplicationMask(ArrayRef<int> Mask,
                                          int &ReplicationFactor, int &VF) {
  // undef-less case is trivial.
  if (!llvm::is_contained(Mask, PoisonMaskElem)) {
    ReplicationFactor =
        Mask.take_while([](int MaskElt) { return MaskElt == 0; }).size();
    if (ReplicationFactor == 0 || Mask.size() % ReplicationFactor != 0)
      return false;
    VF = Mask.size() / ReplicationFactor;
    return isReplicationMaskWithParams(Mask, ReplicationFactor, VF);
  }

  // However, if the mask contains undef's, we have to enumerate possible tuples
  // and pick one. There are bounds on replication factor: [1, mask size]
  // (where RF=1 is an identity shuffle, RF=mask size is a broadcast shuffle)
  // Additionally, mask size is a replication factor multiplied by vector size,
  // which further significantly reduces the search space.

  // Before doing that, let's perform basic correctness checking first.
  int Largest = -1;
  for (int MaskElt : Mask) {
    if (MaskElt == PoisonMaskElem)
      continue;
    // Elements must be in non-decreasing order.
    if (MaskElt < Largest)
      return false;
    Largest = std::max(Largest, MaskElt);
  }

  // Prefer larger replication factor if all else equal.
  for (int PossibleReplicationFactor :
       reverse(seq_inclusive<unsigned>(1, Mask.size()))) {
    if (Mask.size() % PossibleReplicationFactor != 0)
      continue;
    int PossibleVF = Mask.size() / PossibleReplicationFactor;
    if (!isReplicationMaskWithParams(Mask, PossibleReplicationFactor,
                                     PossibleVF))
      continue;
    ReplicationFactor = PossibleReplicationFactor;
    VF = PossibleVF;
    return true;
  }

  return false;
}

bool ShuffleVectorInst::isReplicationMask(int &ReplicationFactor,
                                          int &VF) const {
  // Not possible to express a shuffle mask for a scalable vector for this
  // case.
  if (isa<ScalableVectorType>(getType()))
    return false;

  VF = cast<FixedVectorType>(Op<0>()->getType())->getNumElements();
  if (ShuffleMask.size() % VF != 0)
    return false;
  ReplicationFactor = ShuffleMask.size() / VF;

  return isReplicationMaskWithParams(ShuffleMask, ReplicationFactor, VF);
}

bool ShuffleVectorInst::isOneUseSingleSourceMask(ArrayRef<int> Mask, int VF) {
  if (VF <= 0 || Mask.size() < static_cast<unsigned>(VF) ||
      Mask.size() % VF != 0)
    return false;
  for (unsigned K = 0, Sz = Mask.size(); K < Sz; K += VF) {
    ArrayRef<int> SubMask = Mask.slice(K, VF);
    if (all_of(SubMask, [](int Idx) { return Idx == PoisonMaskElem; }))
      continue;
    SmallBitVector Used(VF, false);
    for (int Idx : SubMask) {
      if (Idx != PoisonMaskElem && Idx < VF)
        Used.set(Idx);
    }
    if (!Used.all())
      return false;
  }
  return true;
}

/// Return true if this shuffle mask is a replication mask.
bool ShuffleVectorInst::isOneUseSingleSourceMask(int VF) const {
  // Not possible to express a shuffle mask for a scalable vector for this
  // case.
  if (isa<ScalableVectorType>(getType()))
    return false;
  if (!isSingleSourceMask(ShuffleMask, VF))
    return false;

  return isOneUseSingleSourceMask(ShuffleMask, VF);
}

bool ShuffleVectorInst::isInterleave(unsigned Factor) {
  FixedVectorType *OpTy = dyn_cast<FixedVectorType>(getOperand(0)->getType());
  // shuffle_vector can only interleave fixed length vectors - for scalable
  // vectors, see the @llvm.vector.interleave2 intrinsic
  if (!OpTy)
    return false;
  unsigned OpNumElts = OpTy->getNumElements();

  return isInterleaveMask(ShuffleMask, Factor, OpNumElts * 2);
}

bool ShuffleVectorInst::isInterleaveMask(
    ArrayRef<int> Mask, unsigned Factor, unsigned NumInputElts,
    SmallVectorImpl<unsigned> &StartIndexes) {
  unsigned NumElts = Mask.size();
  if (NumElts % Factor)
    return false;

  unsigned LaneLen = NumElts / Factor;
  if (!isPowerOf2_32(LaneLen))
    return false;

  StartIndexes.resize(Factor);

  // Check whether each element matches the general interleaved rule.
  // Ignore undef elements, as long as the defined elements match the rule.
  // Outer loop processes all factors (x, y, z in the above example)
  unsigned I = 0, J;
  for (; I < Factor; I++) {
    unsigned SavedLaneValue;
    unsigned SavedNoUndefs = 0;

    // Inner loop processes consecutive accesses (x, x+1... in the example)
    for (J = 0; J < LaneLen - 1; J++) {
      // Lane computes x's position in the Mask
      unsigned Lane = J * Factor + I;
      unsigned NextLane = Lane + Factor;
      int LaneValue = Mask[Lane];
      int NextLaneValue = Mask[NextLane];

      // If both are defined, values must be sequential
      if (LaneValue >= 0 && NextLaneValue >= 0 &&
          LaneValue + 1 != NextLaneValue)
        break;

      // If the next value is undef, save the current one as reference
      if (LaneValue >= 0 && NextLaneValue < 0) {
        SavedLaneValue = LaneValue;
        SavedNoUndefs = 1;
      }

      // Undefs are allowed, but defined elements must still be consecutive:
      // i.e.: x,..., undef,..., x + 2,..., undef,..., undef,..., x + 5, ....
      // Verify this by storing the last non-undef followed by an undef
      // Check that following non-undef masks are incremented with the
      // corresponding distance.
      if (SavedNoUndefs > 0 && LaneValue < 0) {
        SavedNoUndefs++;
        if (NextLaneValue >= 0 &&
            SavedLaneValue + SavedNoUndefs != (unsigned)NextLaneValue)
          break;
      }
    }

    if (J < LaneLen - 1)
      return false;

    int StartMask = 0;
    if (Mask[I] >= 0) {
      // Check that the start of the I range (J=0) is greater than 0
      StartMask = Mask[I];
    } else if (Mask[(LaneLen - 1) * Factor + I] >= 0) {
      // StartMask defined by the last value in lane
      StartMask = Mask[(LaneLen - 1) * Factor + I] - J;
    } else if (SavedNoUndefs > 0) {
      // StartMask defined by some non-zero value in the j loop
      StartMask = SavedLaneValue - (LaneLen - 1 - SavedNoUndefs);
    }
    // else StartMask remains set to 0, i.e. all elements are undefs

    if (StartMask < 0)
      return false;
    // We must stay within the vectors; This case can happen with undefs.
    if (StartMask + LaneLen > NumInputElts)
      return false;

    StartIndexes[I] = StartMask;
  }

  return true;
}

/// Check if the mask is a DE-interleave mask of the given factor
/// \p Factor like:
///     <Index, Index+Factor, ..., Index+(NumElts-1)*Factor>
bool ShuffleVectorInst::isDeInterleaveMaskOfFactor(ArrayRef<int> Mask,
                                                   unsigned Factor,
                                                   unsigned &Index) {
  // Check all potential start indices from 0 to (Factor - 1).
  for (unsigned Idx = 0; Idx < Factor; Idx++) {
    unsigned I = 0;

    // Check that elements are in ascending order by Factor. Ignore undef
    // elements.
    for (; I < Mask.size(); I++)
      if (Mask[I] >= 0 && static_cast<unsigned>(Mask[I]) != Idx + I * Factor)
        break;

    if (I == Mask.size()) {
      Index = Idx;
      return true;
    }
  }

  return false;
}

/// Try to lower a vector shuffle as a bit rotation.
///
/// Look for a repeated rotation pattern in each sub group.
/// Returns an element-wise left bit rotation amount or -1 if failed.
static int matchShuffleAsBitRotate(ArrayRef<int> Mask, int NumSubElts) {
  int NumElts = Mask.size();
  assert((NumElts % NumSubElts) == 0 && "Illegal shuffle mask");

  int RotateAmt = -1;
  for (int i = 0; i != NumElts; i += NumSubElts) {
    for (int j = 0; j != NumSubElts; ++j) {
      int M = Mask[i + j];
      if (M < 0)
        continue;
      if (M < i || M >= i + NumSubElts)
        return -1;
      int Offset = (NumSubElts - (M - (i + j))) % NumSubElts;
      if (0 <= RotateAmt && Offset != RotateAmt)
        return -1;
      RotateAmt = Offset;
    }
  }
  return RotateAmt;
}

bool ShuffleVectorInst::isBitRotateMask(
    ArrayRef<int> Mask, unsigned EltSizeInBits, unsigned MinSubElts,
    unsigned MaxSubElts, unsigned &NumSubElts, unsigned &RotateAmt) {
  for (NumSubElts = MinSubElts; NumSubElts <= MaxSubElts; NumSubElts *= 2) {
    int EltRotateAmt = matchShuffleAsBitRotate(Mask, NumSubElts);
    if (EltRotateAmt < 0)
      continue;
    RotateAmt = EltRotateAmt * EltSizeInBits;
    return true;
  }

  return false;
}

//===----------------------------------------------------------------------===//
//                             InsertValueInst Class
//===----------------------------------------------------------------------===//

void InsertValueInst::init(Value *Agg, Value *Val, ArrayRef<unsigned> Idxs,
                           const Twine &Name) {
  assert(getNumOperands() == 2 && "NumOperands not initialized?");

  // There's no fundamental reason why we require at least one index
  // (other than weirdness with &*IdxBegin being invalid; see
  // getelementptr's init routine for example). But there's no
  // present need to support it.
  assert(!Idxs.empty() && "InsertValueInst must have at least one index");

  assert(ExtractValueInst::getIndexedType(Agg->getType(), Idxs) ==
         Val->getType() && "Inserted value must match indexed type!");
  Op<0>() = Agg;
  Op<1>() = Val;

  Indices.append(Idxs.begin(), Idxs.end());
  setName(Name);
}

InsertValueInst::InsertValueInst(const InsertValueInst &IVI)
    : Instruction(IVI.getType(), InsertValue, AllocMarker),
      Indices(IVI.Indices) {
  Op<0>() = IVI.getOperand(0);
  Op<1>() = IVI.getOperand(1);
  SubclassOptionalData = IVI.SubclassOptionalData;
}

//===----------------------------------------------------------------------===//
//                             ExtractValueInst Class
//===----------------------------------------------------------------------===//

void ExtractValueInst::init(ArrayRef<unsigned> Idxs, const Twine &Name) {
  assert(getNumOperands() == 1 && "NumOperands not initialized?");

  // There's no fundamental reason why we require at least one index.
  // But there's no present need to support it.
  assert(!Idxs.empty() && "ExtractValueInst must have at least one index");

  Indices.append(Idxs.begin(), Idxs.end());
  setName(Name);
}

ExtractValueInst::ExtractValueInst(const ExtractValueInst &EVI)
    : UnaryInstruction(EVI.getType(), ExtractValue, EVI.getOperand(0),
                       (BasicBlock *)nullptr),
      Indices(EVI.Indices) {
  SubclassOptionalData = EVI.SubclassOptionalData;
}

// getIndexedType - Returns the type of the element that would be extracted
// with an extractvalue instruction with the specified parameters.
//
// A null type is returned if the indices are invalid for the specified
// pointer type.
//
Type *ExtractValueInst::getIndexedType(Type *Agg,
                                       ArrayRef<unsigned> Idxs) {
  for (unsigned Index : Idxs) {
    // We can't use CompositeType::indexValid(Index) here.
    // indexValid() always returns true for arrays because getelementptr allows
    // out-of-bounds indices. Since we don't allow those for extractvalue and
    // insertvalue we need to check array indexing manually.
    // Since the only other types we can index into are struct types it's just
    // as easy to check those manually as well.
    if (ArrayType *AT = dyn_cast<ArrayType>(Agg)) {
      if (Index >= AT->getNumElements())
        return nullptr;
      Agg = AT->getElementType();
    } else if (StructType *ST = dyn_cast<StructType>(Agg)) {
      if (Index >= ST->getNumElements())
        return nullptr;
      Agg = ST->getElementType(Index);
    } else {
      // Not a valid type to index into.
      return nullptr;
    }
  }
  return const_cast<Type*>(Agg);
}

//===----------------------------------------------------------------------===//
//                             UnaryOperator Class
//===----------------------------------------------------------------------===//

UnaryOperator::UnaryOperator(UnaryOps iType, Value *S, Type *Ty,
                             const Twine &Name, InsertPosition InsertBefore)
    : UnaryInstruction(Ty, iType, S, InsertBefore) {
  Op<0>() = S;
  setName(Name);
  AssertOK();
}

UnaryOperator *UnaryOperator::Create(UnaryOps Op, Value *S, const Twine &Name,
                                     InsertPosition InsertBefore) {
  return new UnaryOperator(Op, S, S->getType(), Name, InsertBefore);
}

void UnaryOperator::AssertOK() {
  Value *LHS = getOperand(0);
  (void)LHS; // Silence warnings.
#ifndef NDEBUG
  switch (getOpcode()) {
  case FNeg:
    assert(getType() == LHS->getType() &&
           "Unary operation should return same type as operand!");
    assert(getType()->isFPOrFPVectorTy() &&
           "Tried to create a floating-point operation on a "
           "non-floating-point type!");
    break;
  default: llvm_unreachable("Invalid opcode provided");
  }
#endif
}

//===----------------------------------------------------------------------===//
//                             BinaryOperator Class
//===----------------------------------------------------------------------===//

BinaryOperator::BinaryOperator(BinaryOps iType, Value *S1, Value *S2, Type *Ty,
                               const Twine &Name, InsertPosition InsertBefore)
    : Instruction(Ty, iType, AllocMarker, InsertBefore) {
  Op<0>() = S1;
  Op<1>() = S2;
  setName(Name);
  AssertOK();
}

void BinaryOperator::AssertOK() {
  Value *LHS = getOperand(0), *RHS = getOperand(1);
  (void)LHS; (void)RHS; // Silence warnings.
  assert(LHS->getType() == RHS->getType() &&
         "Binary operator operand types must match!");
#ifndef NDEBUG
  switch (getOpcode()) {
  case Add: case Sub:
  case Mul:
    assert(getType() == LHS->getType() &&
           "Arithmetic operation should return same type as operands!");
    assert(getType()->isIntOrIntVectorTy() &&
           "Tried to create an integer operation on a non-integer type!");
    break;
  case FAdd: case FSub:
  case FMul:
    assert(getType() == LHS->getType() &&
           "Arithmetic operation should return same type as operands!");
    assert(getType()->isFPOrFPVectorTy() &&
           "Tried to create a floating-point operation on a "
           "non-floating-point type!");
    break;
  case UDiv:
  case SDiv:
    assert(getType() == LHS->getType() &&
           "Arithmetic operation should return same type as operands!");
    assert(getType()->isIntOrIntVectorTy() &&
           "Incorrect operand type (not integer) for S/UDIV");
    break;
  case FDiv:
    assert(getType() == LHS->getType() &&
           "Arithmetic operation should return same type as operands!");
    assert(getType()->isFPOrFPVectorTy() &&
           "Incorrect operand type (not floating point) for FDIV");
    break;
  case URem:
  case SRem:
    assert(getType() == LHS->getType() &&
           "Arithmetic operation should return same type as operands!");
    assert(getType()->isIntOrIntVectorTy() &&
           "Incorrect operand type (not integer) for S/UREM");
    break;
  case FRem:
    assert(getType() == LHS->getType() &&
           "Arithmetic operation should return same type as operands!");
    assert(getType()->isFPOrFPVectorTy() &&
           "Incorrect operand type (not floating point) for FREM");
    break;
  case Shl:
  case LShr:
  case AShr:
    assert(getType() == LHS->getType() &&
           "Shift operation should return same type as operands!");
    assert(getType()->isIntOrIntVectorTy() &&
           "Tried to create a shift operation on a non-integral type!");
    break;
  case And: case Or:
  case Xor:
    assert(getType() == LHS->getType() &&
           "Logical operation should return same type as operands!");
    assert(getType()->isIntOrIntVectorTy() &&
           "Tried to create a logical operation on a non-integral type!");
    break;
  default: llvm_unreachable("Invalid opcode provided");
  }
#endif
}

BinaryOperator *BinaryOperator::Create(BinaryOps Op, Value *S1, Value *S2,
                                       const Twine &Name,
                                       InsertPosition InsertBefore) {
  assert(S1->getType() == S2->getType() &&
         "Cannot create binary operator with two operands of differing type!");
  return new BinaryOperator(Op, S1, S2, S1->getType(), Name, InsertBefore);
}

BinaryOperator *BinaryOperator::CreateNeg(Value *Op, const Twine &Name,
                                          InsertPosition InsertBefore) {
  Value *Zero = ConstantInt::get(Op->getType(), 0);
  return new BinaryOperator(Instruction::Sub, Zero, Op, Op->getType(), Name,
                            InsertBefore);
}

BinaryOperator *BinaryOperator::CreateNSWNeg(Value *Op, const Twine &Name,
                                             InsertPosition InsertBefore) {
  Value *Zero = ConstantInt::get(Op->getType(), 0);
  return BinaryOperator::CreateNSWSub(Zero, Op, Name, InsertBefore);
}

BinaryOperator *BinaryOperator::CreateNot(Value *Op, const Twine &Name,
                                          InsertPosition InsertBefore) {
  Constant *C = Constant::getAllOnesValue(Op->getType());
  return new BinaryOperator(Instruction::Xor, Op, C,
                            Op->getType(), Name, InsertBefore);
}

// Exchange the two operands to this instruction. This instruction is safe to
// use on any binary instruction and does not modify the semantics of the
// instruction. If the instruction is order-dependent (SetLT f.e.), the opcode
// is changed.
bool BinaryOperator::swapOperands() {
  if (!isCommutative())
    return true; // Can't commute operands
  Op<0>().swap(Op<1>());
  return false;
}

//===----------------------------------------------------------------------===//
//                             FPMathOperator Class
//===----------------------------------------------------------------------===//

float FPMathOperator::getFPAccuracy() const {
  const MDNode *MD =
      cast<Instruction>(this)->getMetadata(LLVMContext::MD_fpmath);
  if (!MD)
    return 0.0;
  ConstantFP *Accuracy = mdconst::extract<ConstantFP>(MD->getOperand(0));
  return Accuracy->getValueAPF().convertToFloat();
}

//===----------------------------------------------------------------------===//
//                                CastInst Class
//===----------------------------------------------------------------------===//

// Just determine if this cast only deals with integral->integral conversion.
bool CastInst::isIntegerCast() const {
  switch (getOpcode()) {
    default: return false;
    case Instruction::ZExt:
    case Instruction::SExt:
    case Instruction::Trunc:
      return true;
    case Instruction::BitCast:
      return getOperand(0)->getType()->isIntegerTy() &&
        getType()->isIntegerTy();
  }
}

/// This function determines if the CastInst does not require any bits to be
/// changed in order to effect the cast. Essentially, it identifies cases where
/// no code gen is necessary for the cast, hence the name no-op cast.  For
/// example, the following are all no-op casts:
/// # bitcast i32* %x to i8*
/// # bitcast <2 x i32> %x to <4 x i16>
/// # ptrtoint i32* %x to i32     ; on 32-bit plaforms only
/// Determine if the described cast is a no-op.
bool CastInst::isNoopCast(Instruction::CastOps Opcode,
                          Type *SrcTy,
                          Type *DestTy,
                          const DataLayout &DL) {
  assert(castIsValid(Opcode, SrcTy, DestTy) && "method precondition");
  switch (Opcode) {
    default: llvm_unreachable("Invalid CastOp");
    case Instruction::Trunc:
    case Instruction::ZExt:
    case Instruction::SExt:
    case Instruction::FPTrunc:
    case Instruction::FPExt:
    case Instruction::UIToFP:
    case Instruction::SIToFP:
    case Instruction::FPToUI:
    case Instruction::FPToSI:
    case Instruction::AddrSpaceCast:
      // TODO: Target informations may give a more accurate answer here.
      return false;
    case Instruction::BitCast:
      return true;  // BitCast never modifies bits.
    case Instruction::PtrToInt:
      return DL.getIntPtrType(SrcTy)->getScalarSizeInBits() ==
             DestTy->getScalarSizeInBits();
    case Instruction::IntToPtr:
      return DL.getIntPtrType(DestTy)->getScalarSizeInBits() ==
             SrcTy->getScalarSizeInBits();
  }
}

bool CastInst::isNoopCast(const DataLayout &DL) const {
  return isNoopCast(getOpcode(), getOperand(0)->getType(), getType(), DL);
}

/// This function determines if a pair of casts can be eliminated and what
/// opcode should be used in the elimination. This assumes that there are two
/// instructions like this:
/// *  %F = firstOpcode SrcTy %x to MidTy
/// *  %S = secondOpcode MidTy %F to DstTy
/// The function returns a resultOpcode so these two casts can be replaced with:
/// *  %Replacement = resultOpcode %SrcTy %x to DstTy
/// If no such cast is permitted, the function returns 0.
unsigned CastInst::isEliminableCastPair(
  Instruction::CastOps firstOp, Instruction::CastOps secondOp,
  Type *SrcTy, Type *MidTy, Type *DstTy, Type *SrcIntPtrTy, Type *MidIntPtrTy,
  Type *DstIntPtrTy) {
  // Define the 144 possibilities for these two cast instructions. The values
  // in this matrix determine what to do in a given situation and select the
  // case in the switch below.  The rows correspond to firstOp, the columns
  // correspond to secondOp.  In looking at the table below, keep in mind
  // the following cast properties:
  //
  //          Size Compare       Source               Destination
  // Operator  Src ? Size   Type       Sign         Type       Sign
  // -------- ------------ -------------------   ---------------------
  // TRUNC         >       Integer      Any        Integral     Any
  // ZEXT          <       Integral   Unsigned     Integer      Any
  // SEXT          <       Integral    Signed      Integer      Any
  // FPTOUI       n/a      FloatPt      n/a        Integral   Unsigned
  // FPTOSI       n/a      FloatPt      n/a        Integral    Signed
  // UITOFP       n/a      Integral   Unsigned     FloatPt      n/a
  // SITOFP       n/a      Integral    Signed      FloatPt      n/a
  // FPTRUNC       >       FloatPt      n/a        FloatPt      n/a
  // FPEXT         <       FloatPt      n/a        FloatPt      n/a
  // PTRTOINT     n/a      Pointer      n/a        Integral   Unsigned
  // INTTOPTR     n/a      Integral   Unsigned     Pointer      n/a
  // BITCAST       =       FirstClass   n/a       FirstClass    n/a
  // ADDRSPCST    n/a      Pointer      n/a        Pointer      n/a
  //
  // NOTE: some transforms are safe, but we consider them to be non-profitable.
  // For example, we could merge "fptoui double to i32" + "zext i32 to i64",
  // into "fptoui double to i64", but this loses information about the range
  // of the produced value (we no longer know the top-part is all zeros).
  // Further this conversion is often much more expensive for typical hardware,
  // and causes issues when building libgcc.  We disallow fptosi+sext for the
  // same reason.
  const unsigned numCastOps =
    Instruction::CastOpsEnd - Instruction::CastOpsBegin;
  static const uint8_t CastResults[numCastOps][numCastOps] = {
    // T        F  F  U  S  F  F  P  I  B  A  -+
    // R  Z  S  P  P  I  I  T  P  2  N  T  S   |
    // U  E  E  2  2  2  2  R  E  I  T  C  C   +- secondOp
    // N  X  X  U  S  F  F  N  X  N  2  V  V   |
    // C  T  T  I  I  P  P  C  T  T  P  T  T  -+
    {  1, 0, 0,99,99, 0, 0,99,99,99, 0, 3, 0}, // Trunc         -+
    {  8, 1, 9,99,99, 2,17,99,99,99, 2, 3, 0}, // ZExt           |
    {  8, 0, 1,99,99, 0, 2,99,99,99, 0, 3, 0}, // SExt           |
    {  0, 0, 0,99,99, 0, 0,99,99,99, 0, 3, 0}, // FPToUI         |
    {  0, 0, 0,99,99, 0, 0,99,99,99, 0, 3, 0}, // FPToSI         |
    { 99,99,99, 0, 0,99,99, 0, 0,99,99, 4, 0}, // UIToFP         +- firstOp
    { 99,99,99, 0, 0,99,99, 0, 0,99,99, 4, 0}, // SIToFP         |
    { 99,99,99, 0, 0,99,99, 0, 0,99,99, 4, 0}, // FPTrunc        |
    { 99,99,99, 2, 2,99,99, 8, 2,99,99, 4, 0}, // FPExt          |
    {  1, 0, 0,99,99, 0, 0,99,99,99, 7, 3, 0}, // PtrToInt       |
    { 99,99,99,99,99,99,99,99,99,11,99,15, 0}, // IntToPtr       |
    {  5, 5, 5, 0, 0, 5, 5, 0, 0,16, 5, 1,14}, // BitCast        |
    {  0, 0, 0, 0, 0, 0, 0, 0, 0, 0, 0,13,12}, // AddrSpaceCast -+
  };

  // TODO: This logic could be encoded into the table above and handled in the
  // switch below.
  // If either of the casts are a bitcast from scalar to vector, disallow the
  // merging. However, any pair of bitcasts are allowed.
  bool IsFirstBitcast  = (firstOp == Instruction::BitCast);
  bool IsSecondBitcast = (secondOp == Instruction::BitCast);
  bool AreBothBitcasts = IsFirstBitcast && IsSecondBitcast;

  // Check if any of the casts convert scalars <-> vectors.
  if ((IsFirstBitcast  && isa<VectorType>(SrcTy) != isa<VectorType>(MidTy)) ||
      (IsSecondBitcast && isa<VectorType>(MidTy) != isa<VectorType>(DstTy)))
    if (!AreBothBitcasts)
      return 0;

  int ElimCase = CastResults[firstOp-Instruction::CastOpsBegin]
                            [secondOp-Instruction::CastOpsBegin];
  switch (ElimCase) {
    case 0:
      // Categorically disallowed.
      return 0;
    case 1:
      // Allowed, use first cast's opcode.
      return firstOp;
    case 2:
      // Allowed, use second cast's opcode.
      return secondOp;
    case 3:
      // No-op cast in second op implies firstOp as long as the DestTy
      // is integer and we are not converting between a vector and a
      // non-vector type.
      if (!SrcTy->isVectorTy() && DstTy->isIntegerTy())
        return firstOp;
      return 0;
    case 4:
      // No-op cast in second op implies firstOp as long as the DestTy
      // matches MidTy.
      if (DstTy == MidTy)
        return firstOp;
      return 0;
    case 5:
      // No-op cast in first op implies secondOp as long as the SrcTy
      // is an integer.
      if (SrcTy->isIntegerTy())
        return secondOp;
      return 0;
    case 7: {
      // Disable inttoptr/ptrtoint optimization if enabled.
      if (DisableI2pP2iOpt)
        return 0;

      // Cannot simplify if address spaces are different!
      if (SrcTy->getPointerAddressSpace() != DstTy->getPointerAddressSpace())
        return 0;

      unsigned MidSize = MidTy->getScalarSizeInBits();
      // We can still fold this without knowing the actual sizes as long we
      // know that the intermediate pointer is the largest possible
      // pointer size.
      // FIXME: Is this always true?
      if (MidSize == 64)
        return Instruction::BitCast;

      // ptrtoint, inttoptr -> bitcast (ptr -> ptr) if int size is >= ptr size.
      if (!SrcIntPtrTy || DstIntPtrTy != SrcIntPtrTy)
        return 0;
      unsigned PtrSize = SrcIntPtrTy->getScalarSizeInBits();
      if (MidSize >= PtrSize)
        return Instruction::BitCast;
      return 0;
    }
    case 8: {
      // ext, trunc -> bitcast,    if the SrcTy and DstTy are the same
      // ext, trunc -> ext,        if sizeof(SrcTy) < sizeof(DstTy)
      // ext, trunc -> trunc,      if sizeof(SrcTy) > sizeof(DstTy)
      unsigned SrcSize = SrcTy->getScalarSizeInBits();
      unsigned DstSize = DstTy->getScalarSizeInBits();
      if (SrcTy == DstTy)
        return Instruction::BitCast;
      if (SrcSize < DstSize)
        return firstOp;
      if (SrcSize > DstSize)
        return secondOp;
      return 0;
    }
    case 9:
      // zext, sext -> zext, because sext can't sign extend after zext
      return Instruction::ZExt;
    case 11: {
      // inttoptr, ptrtoint -> bitcast if SrcSize<=PtrSize and SrcSize==DstSize
      if (!MidIntPtrTy)
        return 0;
      unsigned PtrSize = MidIntPtrTy->getScalarSizeInBits();
      unsigned SrcSize = SrcTy->getScalarSizeInBits();
      unsigned DstSize = DstTy->getScalarSizeInBits();
      if (SrcSize <= PtrSize && SrcSize == DstSize)
        return Instruction::BitCast;
      return 0;
    }
    case 12:
      // addrspacecast, addrspacecast -> bitcast,       if SrcAS == DstAS
      // addrspacecast, addrspacecast -> addrspacecast, if SrcAS != DstAS
      if (SrcTy->getPointerAddressSpace() != DstTy->getPointerAddressSpace())
        return Instruction::AddrSpaceCast;
      return Instruction::BitCast;
    case 13:
      // FIXME: this state can be merged with (1), but the following assert
      // is useful to check the correcteness of the sequence due to semantic
      // change of bitcast.
      assert(
        SrcTy->isPtrOrPtrVectorTy() &&
        MidTy->isPtrOrPtrVectorTy() &&
        DstTy->isPtrOrPtrVectorTy() &&
        SrcTy->getPointerAddressSpace() != MidTy->getPointerAddressSpace() &&
        MidTy->getPointerAddressSpace() == DstTy->getPointerAddressSpace() &&
        "Illegal addrspacecast, bitcast sequence!");
      // Allowed, use first cast's opcode
      return firstOp;
    case 14:
      // bitcast, addrspacecast -> addrspacecast
      return Instruction::AddrSpaceCast;
    case 15:
      // FIXME: this state can be merged with (1), but the following assert
      // is useful to check the correcteness of the sequence due to semantic
      // change of bitcast.
      assert(
        SrcTy->isIntOrIntVectorTy() &&
        MidTy->isPtrOrPtrVectorTy() &&
        DstTy->isPtrOrPtrVectorTy() &&
        MidTy->getPointerAddressSpace() == DstTy->getPointerAddressSpace() &&
        "Illegal inttoptr, bitcast sequence!");
      // Allowed, use first cast's opcode
      return firstOp;
    case 16:
      // FIXME: this state can be merged with (2), but the following assert
      // is useful to check the correcteness of the sequence due to semantic
      // change of bitcast.
      assert(
        SrcTy->isPtrOrPtrVectorTy() &&
        MidTy->isPtrOrPtrVectorTy() &&
        DstTy->isIntOrIntVectorTy() &&
        SrcTy->getPointerAddressSpace() == MidTy->getPointerAddressSpace() &&
        "Illegal bitcast, ptrtoint sequence!");
      // Allowed, use second cast's opcode
      return secondOp;
    case 17:
      // (sitofp (zext x)) -> (uitofp x)
      return Instruction::UIToFP;
    case 99:
      // Cast combination can't happen (error in input). This is for all cases
      // where the MidTy is not the same for the two cast instructions.
      llvm_unreachable("Invalid Cast Combination");
    default:
      llvm_unreachable("Error in CastResults table!!!");
  }
}

CastInst *CastInst::Create(Instruction::CastOps op, Value *S, Type *Ty,
                           const Twine &Name, InsertPosition InsertBefore) {
  assert(castIsValid(op, S, Ty) && "Invalid cast!");
  // Construct and return the appropriate CastInst subclass
  switch (op) {
  case Trunc:         return new TruncInst         (S, Ty, Name, InsertBefore);
  case ZExt:          return new ZExtInst          (S, Ty, Name, InsertBefore);
  case SExt:          return new SExtInst          (S, Ty, Name, InsertBefore);
  case FPTrunc:       return new FPTruncInst       (S, Ty, Name, InsertBefore);
  case FPExt:         return new FPExtInst         (S, Ty, Name, InsertBefore);
  case UIToFP:        return new UIToFPInst        (S, Ty, Name, InsertBefore);
  case SIToFP:        return new SIToFPInst        (S, Ty, Name, InsertBefore);
  case FPToUI:        return new FPToUIInst        (S, Ty, Name, InsertBefore);
  case FPToSI:        return new FPToSIInst        (S, Ty, Name, InsertBefore);
  case PtrToInt:      return new PtrToIntInst      (S, Ty, Name, InsertBefore);
  case IntToPtr:      return new IntToPtrInst      (S, Ty, Name, InsertBefore);
  case BitCast:
    return new BitCastInst(S, Ty, Name, InsertBefore);
  case AddrSpaceCast:
    return new AddrSpaceCastInst(S, Ty, Name, InsertBefore);
  default:
    llvm_unreachable("Invalid opcode provided");
  }
}

CastInst *CastInst::CreateZExtOrBitCast(Value *S, Type *Ty, const Twine &Name,
                                        InsertPosition InsertBefore) {
  if (S->getType()->getScalarSizeInBits() == Ty->getScalarSizeInBits())
    return Create(Instruction::BitCast, S, Ty, Name, InsertBefore);
  return Create(Instruction::ZExt, S, Ty, Name, InsertBefore);
}

CastInst *CastInst::CreateSExtOrBitCast(Value *S, Type *Ty, const Twine &Name,
                                        InsertPosition InsertBefore) {
  if (S->getType()->getScalarSizeInBits() == Ty->getScalarSizeInBits())
    return Create(Instruction::BitCast, S, Ty, Name, InsertBefore);
  return Create(Instruction::SExt, S, Ty, Name, InsertBefore);
}

CastInst *CastInst::CreateTruncOrBitCast(Value *S, Type *Ty, const Twine &Name,
                                         InsertPosition InsertBefore) {
  if (S->getType()->getScalarSizeInBits() == Ty->getScalarSizeInBits())
    return Create(Instruction::BitCast, S, Ty, Name, InsertBefore);
  return Create(Instruction::Trunc, S, Ty, Name, InsertBefore);
}

/// Create a BitCast or a PtrToInt cast instruction
CastInst *CastInst::CreatePointerCast(Value *S, Type *Ty, const Twine &Name,
                                      InsertPosition InsertBefore) {
  assert(S->getType()->isPtrOrPtrVectorTy() && "Invalid cast");
  assert((Ty->isIntOrIntVectorTy() || Ty->isPtrOrPtrVectorTy()) &&
         "Invalid cast");
  assert(Ty->isVectorTy() == S->getType()->isVectorTy() && "Invalid cast");
  assert((!Ty->isVectorTy() ||
          cast<VectorType>(Ty)->getElementCount() ==
              cast<VectorType>(S->getType())->getElementCount()) &&
         "Invalid cast");

  if (Ty->isIntOrIntVectorTy())
    return Create(Instruction::PtrToInt, S, Ty, Name, InsertBefore);

  return CreatePointerBitCastOrAddrSpaceCast(S, Ty, Name, InsertBefore);
}

CastInst *CastInst::CreatePointerBitCastOrAddrSpaceCast(
    Value *S, Type *Ty, const Twine &Name, InsertPosition InsertBefore) {
  assert(S->getType()->isPtrOrPtrVectorTy() && "Invalid cast");
  assert(Ty->isPtrOrPtrVectorTy() && "Invalid cast");

  if (S->getType()->getPointerAddressSpace() != Ty->getPointerAddressSpace())
    return Create(Instruction::AddrSpaceCast, S, Ty, Name, InsertBefore);

  return Create(Instruction::BitCast, S, Ty, Name, InsertBefore);
}

CastInst *CastInst::CreateBitOrPointerCast(Value *S, Type *Ty,
                                           const Twine &Name,
                                           InsertPosition InsertBefore) {
  if (S->getType()->isPointerTy() && Ty->isIntegerTy())
    return Create(Instruction::PtrToInt, S, Ty, Name, InsertBefore);
  if (S->getType()->isIntegerTy() && Ty->isPointerTy())
    return Create(Instruction::IntToPtr, S, Ty, Name, InsertBefore);

  return Create(Instruction::BitCast, S, Ty, Name, InsertBefore);
}

CastInst *CastInst::CreateIntegerCast(Value *C, Type *Ty, bool isSigned,
                                      const Twine &Name,
                                      InsertPosition InsertBefore) {
  assert(C->getType()->isIntOrIntVectorTy() && Ty->isIntOrIntVectorTy() &&
         "Invalid integer cast");
  unsigned SrcBits = C->getType()->getScalarSizeInBits();
  unsigned DstBits = Ty->getScalarSizeInBits();
  Instruction::CastOps opcode =
    (SrcBits == DstBits ? Instruction::BitCast :
     (SrcBits > DstBits ? Instruction::Trunc :
      (isSigned ? Instruction::SExt : Instruction::ZExt)));
  return Create(opcode, C, Ty, Name, InsertBefore);
}

CastInst *CastInst::CreateFPCast(Value *C, Type *Ty, const Twine &Name,
                                 InsertPosition InsertBefore) {
  assert(C->getType()->isFPOrFPVectorTy() && Ty->isFPOrFPVectorTy() &&
         "Invalid cast");
  unsigned SrcBits = C->getType()->getScalarSizeInBits();
  unsigned DstBits = Ty->getScalarSizeInBits();
  assert((C->getType() == Ty || SrcBits != DstBits) && "Invalid cast");
  Instruction::CastOps opcode =
    (SrcBits == DstBits ? Instruction::BitCast :
     (SrcBits > DstBits ? Instruction::FPTrunc : Instruction::FPExt));
  return Create(opcode, C, Ty, Name, InsertBefore);
}

bool CastInst::isBitCastable(Type *SrcTy, Type *DestTy) {
  if (!SrcTy->isFirstClassType() || !DestTy->isFirstClassType())
    return false;

  if (SrcTy == DestTy)
    return true;

  if (VectorType *SrcVecTy = dyn_cast<VectorType>(SrcTy)) {
    if (VectorType *DestVecTy = dyn_cast<VectorType>(DestTy)) {
      if (SrcVecTy->getElementCount() == DestVecTy->getElementCount()) {
        // An element by element cast. Valid if casting the elements is valid.
        SrcTy = SrcVecTy->getElementType();
        DestTy = DestVecTy->getElementType();
      }
    }
  }

  if (PointerType *DestPtrTy = dyn_cast<PointerType>(DestTy)) {
    if (PointerType *SrcPtrTy = dyn_cast<PointerType>(SrcTy)) {
      return SrcPtrTy->getAddressSpace() == DestPtrTy->getAddressSpace();
    }
  }

  TypeSize SrcBits = SrcTy->getPrimitiveSizeInBits();   // 0 for ptr
  TypeSize DestBits = DestTy->getPrimitiveSizeInBits(); // 0 for ptr

  // Could still have vectors of pointers if the number of elements doesn't
  // match
  if (SrcBits.getKnownMinValue() == 0 || DestBits.getKnownMinValue() == 0)
    return false;

  if (SrcBits != DestBits)
    return false;

  return true;
}

bool CastInst::isBitOrNoopPointerCastable(Type *SrcTy, Type *DestTy,
                                          const DataLayout &DL) {
  // ptrtoint and inttoptr are not allowed on non-integral pointers
  if (auto *PtrTy = dyn_cast<PointerType>(SrcTy))
    if (auto *IntTy = dyn_cast<IntegerType>(DestTy))
      return (IntTy->getBitWidth() == DL.getPointerTypeSizeInBits(PtrTy) &&
              !DL.isNonIntegralPointerType(PtrTy));
  if (auto *PtrTy = dyn_cast<PointerType>(DestTy))
    if (auto *IntTy = dyn_cast<IntegerType>(SrcTy))
      return (IntTy->getBitWidth() == DL.getPointerTypeSizeInBits(PtrTy) &&
              !DL.isNonIntegralPointerType(PtrTy));

  return isBitCastable(SrcTy, DestTy);
}

// Provide a way to get a "cast" where the cast opcode is inferred from the
// types and size of the operand. This, basically, is a parallel of the
// logic in the castIsValid function below.  This axiom should hold:
//   castIsValid( getCastOpcode(Val, Ty), Val, Ty)
// should not assert in castIsValid. In other words, this produces a "correct"
// casting opcode for the arguments passed to it.
Instruction::CastOps
CastInst::getCastOpcode(
  const Value *Src, bool SrcIsSigned, Type *DestTy, bool DestIsSigned) {
  Type *SrcTy = Src->getType();

  assert(SrcTy->isFirstClassType() && DestTy->isFirstClassType() &&
         "Only first class types are castable!");

  if (SrcTy == DestTy)
    return BitCast;

  // FIXME: Check address space sizes here
  if (VectorType *SrcVecTy = dyn_cast<VectorType>(SrcTy))
    if (VectorType *DestVecTy = dyn_cast<VectorType>(DestTy))
      if (SrcVecTy->getElementCount() == DestVecTy->getElementCount()) {
        // An element by element cast.  Find the appropriate opcode based on the
        // element types.
        SrcTy = SrcVecTy->getElementType();
        DestTy = DestVecTy->getElementType();
      }

  // Get the bit sizes, we'll need these
  unsigned SrcBits = SrcTy->getPrimitiveSizeInBits();   // 0 for ptr
  unsigned DestBits = DestTy->getPrimitiveSizeInBits(); // 0 for ptr

  // Run through the possibilities ...
  if (DestTy->isIntegerTy()) {                      // Casting to integral
    if (SrcTy->isIntegerTy()) {                     // Casting from integral
      if (DestBits < SrcBits)
        return Trunc;                               // int -> smaller int
      else if (DestBits > SrcBits) {                // its an extension
        if (SrcIsSigned)
          return SExt;                              // signed -> SEXT
        else
          return ZExt;                              // unsigned -> ZEXT
      } else {
        return BitCast;                             // Same size, No-op cast
      }
    } else if (SrcTy->isFloatingPointTy()) {        // Casting from floating pt
      if (DestIsSigned)
        return FPToSI;                              // FP -> sint
      else
        return FPToUI;                              // FP -> uint
    } else if (SrcTy->isVectorTy()) {
      assert(DestBits == SrcBits &&
             "Casting vector to integer of different width");
      return BitCast;                             // Same size, no-op cast
    } else {
      assert(SrcTy->isPointerTy() &&
             "Casting from a value that is not first-class type");
      return PtrToInt;                              // ptr -> int
    }
  } else if (DestTy->isFloatingPointTy()) {         // Casting to floating pt
    if (SrcTy->isIntegerTy()) {                     // Casting from integral
      if (SrcIsSigned)
        return SIToFP;                              // sint -> FP
      else
        return UIToFP;                              // uint -> FP
    } else if (SrcTy->isFloatingPointTy()) {        // Casting from floating pt
      if (DestBits < SrcBits) {
        return FPTrunc;                             // FP -> smaller FP
      } else if (DestBits > SrcBits) {
        return FPExt;                               // FP -> larger FP
      } else  {
        return BitCast;                             // same size, no-op cast
      }
    } else if (SrcTy->isVectorTy()) {
      assert(DestBits == SrcBits &&
             "Casting vector to floating point of different width");
      return BitCast;                             // same size, no-op cast
    }
    llvm_unreachable("Casting pointer or non-first class to float");
  } else if (DestTy->isVectorTy()) {
    assert(DestBits == SrcBits &&
           "Illegal cast to vector (wrong type or size)");
    return BitCast;
  } else if (DestTy->isPointerTy()) {
    if (SrcTy->isPointerTy()) {
      if (DestTy->getPointerAddressSpace() != SrcTy->getPointerAddressSpace())
        return AddrSpaceCast;
      return BitCast;                               // ptr -> ptr
    } else if (SrcTy->isIntegerTy()) {
      return IntToPtr;                              // int -> ptr
    }
    llvm_unreachable("Casting pointer to other than pointer or int");
  }
  llvm_unreachable("Casting to type that is not first-class");
}

//===----------------------------------------------------------------------===//
//                    CastInst SubClass Constructors
//===----------------------------------------------------------------------===//

/// Check that the construction parameters for a CastInst are correct. This
/// could be broken out into the separate constructors but it is useful to have
/// it in one place and to eliminate the redundant code for getting the sizes
/// of the types involved.
bool
CastInst::castIsValid(Instruction::CastOps op, Type *SrcTy, Type *DstTy) {
  if (!SrcTy->isFirstClassType() || !DstTy->isFirstClassType() ||
      SrcTy->isAggregateType() || DstTy->isAggregateType())
    return false;

  // Get the size of the types in bits, and whether we are dealing
  // with vector types, we'll need this later.
  bool SrcIsVec = isa<VectorType>(SrcTy);
  bool DstIsVec = isa<VectorType>(DstTy);
  unsigned SrcScalarBitSize = SrcTy->getScalarSizeInBits();
  unsigned DstScalarBitSize = DstTy->getScalarSizeInBits();

  // If these are vector types, get the lengths of the vectors (using zero for
  // scalar types means that checking that vector lengths match also checks that
  // scalars are not being converted to vectors or vectors to scalars).
  ElementCount SrcEC = SrcIsVec ? cast<VectorType>(SrcTy)->getElementCount()
                                : ElementCount::getFixed(0);
  ElementCount DstEC = DstIsVec ? cast<VectorType>(DstTy)->getElementCount()
                                : ElementCount::getFixed(0);

  // Switch on the opcode provided
  switch (op) {
  default: return false; // This is an input error
  case Instruction::Trunc:
    return SrcTy->isIntOrIntVectorTy() && DstTy->isIntOrIntVectorTy() &&
           SrcEC == DstEC && SrcScalarBitSize > DstScalarBitSize;
  case Instruction::ZExt:
    return SrcTy->isIntOrIntVectorTy() && DstTy->isIntOrIntVectorTy() &&
           SrcEC == DstEC && SrcScalarBitSize < DstScalarBitSize;
  case Instruction::SExt:
    return SrcTy->isIntOrIntVectorTy() && DstTy->isIntOrIntVectorTy() &&
           SrcEC == DstEC && SrcScalarBitSize < DstScalarBitSize;
  case Instruction::FPTrunc:
    return SrcTy->isFPOrFPVectorTy() && DstTy->isFPOrFPVectorTy() &&
           SrcEC == DstEC && SrcScalarBitSize > DstScalarBitSize;
  case Instruction::FPExt:
    return SrcTy->isFPOrFPVectorTy() && DstTy->isFPOrFPVectorTy() &&
           SrcEC == DstEC && SrcScalarBitSize < DstScalarBitSize;
  case Instruction::UIToFP:
  case Instruction::SIToFP:
    return SrcTy->isIntOrIntVectorTy() && DstTy->isFPOrFPVectorTy() &&
           SrcEC == DstEC;
  case Instruction::FPToUI:
  case Instruction::FPToSI:
    return SrcTy->isFPOrFPVectorTy() && DstTy->isIntOrIntVectorTy() &&
           SrcEC == DstEC;
  case Instruction::PtrToInt:
    if (SrcEC != DstEC)
      return false;
    return SrcTy->isPtrOrPtrVectorTy() && DstTy->isIntOrIntVectorTy();
  case Instruction::IntToPtr:
    if (SrcEC != DstEC)
      return false;
    return SrcTy->isIntOrIntVectorTy() && DstTy->isPtrOrPtrVectorTy();
  case Instruction::BitCast: {
    PointerType *SrcPtrTy = dyn_cast<PointerType>(SrcTy->getScalarType());
    PointerType *DstPtrTy = dyn_cast<PointerType>(DstTy->getScalarType());

    // BitCast implies a no-op cast of type only. No bits change.
    // However, you can't cast pointers to anything but pointers.
    if (!SrcPtrTy != !DstPtrTy)
      return false;

    // For non-pointer cases, the cast is okay if the source and destination bit
    // widths are identical.
    if (!SrcPtrTy)
      return SrcTy->getPrimitiveSizeInBits() == DstTy->getPrimitiveSizeInBits();

    // If both are pointers then the address spaces must match.
    if (SrcPtrTy->getAddressSpace() != DstPtrTy->getAddressSpace())
      return false;

    // A vector of pointers must have the same number of elements.
    if (SrcIsVec && DstIsVec)
      return SrcEC == DstEC;
    if (SrcIsVec)
      return SrcEC == ElementCount::getFixed(1);
    if (DstIsVec)
      return DstEC == ElementCount::getFixed(1);

    return true;
  }
  case Instruction::AddrSpaceCast: {
    PointerType *SrcPtrTy = dyn_cast<PointerType>(SrcTy->getScalarType());
    if (!SrcPtrTy)
      return false;

    PointerType *DstPtrTy = dyn_cast<PointerType>(DstTy->getScalarType());
    if (!DstPtrTy)
      return false;

    if (SrcPtrTy->getAddressSpace() == DstPtrTy->getAddressSpace())
      return false;

    return SrcEC == DstEC;
  }
  }
}

TruncInst::TruncInst(Value *S, Type *Ty, const Twine &Name,
                     InsertPosition InsertBefore)
    : CastInst(Ty, Trunc, S, Name, InsertBefore) {
  assert(castIsValid(getOpcode(), S, Ty) && "Illegal Trunc");
}

ZExtInst::ZExtInst(Value *S, Type *Ty, const Twine &Name,
                   InsertPosition InsertBefore)
    : CastInst(Ty, ZExt, S, Name, InsertBefore) {
  assert(castIsValid(getOpcode(), S, Ty) && "Illegal ZExt");
}

SExtInst::SExtInst(Value *S, Type *Ty, const Twine &Name,
                   InsertPosition InsertBefore)
    : CastInst(Ty, SExt, S, Name, InsertBefore) {
  assert(castIsValid(getOpcode(), S, Ty) && "Illegal SExt");
}

FPTruncInst::FPTruncInst(Value *S, Type *Ty, const Twine &Name,
                         InsertPosition InsertBefore)
    : CastInst(Ty, FPTrunc, S, Name, InsertBefore) {
  assert(castIsValid(getOpcode(), S, Ty) && "Illegal FPTrunc");
}

FPExtInst::FPExtInst(Value *S, Type *Ty, const Twine &Name,
                     InsertPosition InsertBefore)
    : CastInst(Ty, FPExt, S, Name, InsertBefore) {
  assert(castIsValid(getOpcode(), S, Ty) && "Illegal FPExt");
}

UIToFPInst::UIToFPInst(Value *S, Type *Ty, const Twine &Name,
                       InsertPosition InsertBefore)
    : CastInst(Ty, UIToFP, S, Name, InsertBefore) {
  assert(castIsValid(getOpcode(), S, Ty) && "Illegal UIToFP");
}

SIToFPInst::SIToFPInst(Value *S, Type *Ty, const Twine &Name,
                       InsertPosition InsertBefore)
    : CastInst(Ty, SIToFP, S, Name, InsertBefore) {
  assert(castIsValid(getOpcode(), S, Ty) && "Illegal SIToFP");
}

FPToUIInst::FPToUIInst(Value *S, Type *Ty, const Twine &Name,
                       InsertPosition InsertBefore)
    : CastInst(Ty, FPToUI, S, Name, InsertBefore) {
  assert(castIsValid(getOpcode(), S, Ty) && "Illegal FPToUI");
}

FPToSIInst::FPToSIInst(Value *S, Type *Ty, const Twine &Name,
                       InsertPosition InsertBefore)
    : CastInst(Ty, FPToSI, S, Name, InsertBefore) {
  assert(castIsValid(getOpcode(), S, Ty) && "Illegal FPToSI");
}

PtrToIntInst::PtrToIntInst(Value *S, Type *Ty, const Twine &Name,
                           InsertPosition InsertBefore)
    : CastInst(Ty, PtrToInt, S, Name, InsertBefore) {
  assert(castIsValid(getOpcode(), S, Ty) && "Illegal PtrToInt");
}

IntToPtrInst::IntToPtrInst(Value *S, Type *Ty, const Twine &Name,
                           InsertPosition InsertBefore)
    : CastInst(Ty, IntToPtr, S, Name, InsertBefore) {
  assert(castIsValid(getOpcode(), S, Ty) && "Illegal IntToPtr");
}

BitCastInst::BitCastInst(Value *S, Type *Ty, const Twine &Name,
                         InsertPosition InsertBefore)
    : CastInst(Ty, BitCast, S, Name, InsertBefore) {
  assert(castIsValid(getOpcode(), S, Ty) && "Illegal BitCast");
}

AddrSpaceCastInst::AddrSpaceCastInst(Value *S, Type *Ty, const Twine &Name,
                                     InsertPosition InsertBefore)
    : CastInst(Ty, AddrSpaceCast, S, Name, InsertBefore) {
  assert(castIsValid(getOpcode(), S, Ty) && "Illegal AddrSpaceCast");
}

//===----------------------------------------------------------------------===//
//                               CmpInst Classes
//===----------------------------------------------------------------------===//

CmpInst::CmpInst(Type *ty, OtherOps op, Predicate predicate, Value *LHS,
                 Value *RHS, const Twine &Name, InsertPosition InsertBefore,
                 Instruction *FlagsSource)
    : Instruction(ty, op, AllocMarker, InsertBefore) {
  Op<0>() = LHS;
  Op<1>() = RHS;
  setPredicate((Predicate)predicate);
  setName(Name);
  if (FlagsSource)
    copyIRFlags(FlagsSource);
}

CmpInst *CmpInst::Create(OtherOps Op, Predicate predicate, Value *S1, Value *S2,
                         const Twine &Name, InsertPosition InsertBefore) {
  if (Op == Instruction::ICmp) {
    if (InsertBefore.isValid())
      return new ICmpInst(InsertBefore, CmpInst::Predicate(predicate),
                          S1, S2, Name);
    else
      return new ICmpInst(CmpInst::Predicate(predicate),
                          S1, S2, Name);
  }

  if (InsertBefore.isValid())
    return new FCmpInst(InsertBefore, CmpInst::Predicate(predicate),
                        S1, S2, Name);
  else
    return new FCmpInst(CmpInst::Predicate(predicate),
                        S1, S2, Name);
}

CmpInst *CmpInst::CreateWithCopiedFlags(OtherOps Op, Predicate Pred, Value *S1,
                                        Value *S2,
                                        const Instruction *FlagsSource,
                                        const Twine &Name,
                                        InsertPosition InsertBefore) {
  CmpInst *Inst = Create(Op, Pred, S1, S2, Name, InsertBefore);
  Inst->copyIRFlags(FlagsSource);
  return Inst;
}

void CmpInst::swapOperands() {
  if (ICmpInst *IC = dyn_cast<ICmpInst>(this))
    IC->swapOperands();
  else
    cast<FCmpInst>(this)->swapOperands();
}

bool CmpInst::isCommutative() const {
  if (const ICmpInst *IC = dyn_cast<ICmpInst>(this))
    return IC->isCommutative();
  return cast<FCmpInst>(this)->isCommutative();
}

bool CmpInst::isEquality(Predicate P) {
  if (ICmpInst::isIntPredicate(P))
    return ICmpInst::isEquality(P);
  if (FCmpInst::isFPPredicate(P))
    return FCmpInst::isEquality(P);
  llvm_unreachable("Unsupported predicate kind");
}

// Returns true if either operand of CmpInst is a provably non-zero
// floating-point constant.
static bool hasNonZeroFPOperands(const CmpInst *Cmp) {
  auto *LHS = dyn_cast<Constant>(Cmp->getOperand(0));
  auto *RHS = dyn_cast<Constant>(Cmp->getOperand(1));
  if (auto *Const = LHS ? LHS : RHS) {
    using namespace llvm::PatternMatch;
    return match(Const, m_NonZeroNotDenormalFP());
  }
  return false;
}

// Floating-point equality is not an equivalence when comparing +0.0 with
// -0.0, when comparing NaN with another value, or when flushing
// denormals-to-zero.
bool CmpInst::isEquivalence(bool Invert) const {
  switch (Invert ? getInversePredicate() : getPredicate()) {
  case CmpInst::Predicate::ICMP_EQ:
    return true;
  case CmpInst::Predicate::FCMP_UEQ:
    if (!hasNoNaNs())
      return false;
    [[fallthrough]];
  case CmpInst::Predicate::FCMP_OEQ:
    return hasNonZeroFPOperands(this);
  default:
    return false;
  }
}

CmpInst::Predicate CmpInst::getInversePredicate(Predicate pred) {
  switch (pred) {
    default: llvm_unreachable("Unknown cmp predicate!");
    case ICMP_EQ: return ICMP_NE;
    case ICMP_NE: return ICMP_EQ;
    case ICMP_UGT: return ICMP_ULE;
    case ICMP_ULT: return ICMP_UGE;
    case ICMP_UGE: return ICMP_ULT;
    case ICMP_ULE: return ICMP_UGT;
    case ICMP_SGT: return ICMP_SLE;
    case ICMP_SLT: return ICMP_SGE;
    case ICMP_SGE: return ICMP_SLT;
    case ICMP_SLE: return ICMP_SGT;

    case FCMP_OEQ: return FCMP_UNE;
    case FCMP_ONE: return FCMP_UEQ;
    case FCMP_OGT: return FCMP_ULE;
    case FCMP_OLT: return FCMP_UGE;
    case FCMP_OGE: return FCMP_ULT;
    case FCMP_OLE: return FCMP_UGT;
    case FCMP_UEQ: return FCMP_ONE;
    case FCMP_UNE: return FCMP_OEQ;
    case FCMP_UGT: return FCMP_OLE;
    case FCMP_ULT: return FCMP_OGE;
    case FCMP_UGE: return FCMP_OLT;
    case FCMP_ULE: return FCMP_OGT;
    case FCMP_ORD: return FCMP_UNO;
    case FCMP_UNO: return FCMP_ORD;
    case FCMP_TRUE: return FCMP_FALSE;
    case FCMP_FALSE: return FCMP_TRUE;
  }
}

StringRef CmpInst::getPredicateName(Predicate Pred) {
  switch (Pred) {
  default:                   return "unknown";
  case FCmpInst::FCMP_FALSE: return "false";
  case FCmpInst::FCMP_OEQ:   return "oeq";
  case FCmpInst::FCMP_OGT:   return "ogt";
  case FCmpInst::FCMP_OGE:   return "oge";
  case FCmpInst::FCMP_OLT:   return "olt";
  case FCmpInst::FCMP_OLE:   return "ole";
  case FCmpInst::FCMP_ONE:   return "one";
  case FCmpInst::FCMP_ORD:   return "ord";
  case FCmpInst::FCMP_UNO:   return "uno";
  case FCmpInst::FCMP_UEQ:   return "ueq";
  case FCmpInst::FCMP_UGT:   return "ugt";
  case FCmpInst::FCMP_UGE:   return "uge";
  case FCmpInst::FCMP_ULT:   return "ult";
  case FCmpInst::FCMP_ULE:   return "ule";
  case FCmpInst::FCMP_UNE:   return "une";
  case FCmpInst::FCMP_TRUE:  return "true";
  case ICmpInst::ICMP_EQ:    return "eq";
  case ICmpInst::ICMP_NE:    return "ne";
  case ICmpInst::ICMP_SGT:   return "sgt";
  case ICmpInst::ICMP_SGE:   return "sge";
  case ICmpInst::ICMP_SLT:   return "slt";
  case ICmpInst::ICMP_SLE:   return "sle";
  case ICmpInst::ICMP_UGT:   return "ugt";
  case ICmpInst::ICMP_UGE:   return "uge";
  case ICmpInst::ICMP_ULT:   return "ult";
  case ICmpInst::ICMP_ULE:   return "ule";
  }
}

raw_ostream &llvm::operator<<(raw_ostream &OS, CmpInst::Predicate Pred) {
  OS << CmpInst::getPredicateName(Pred);
  return OS;
}

ICmpInst::Predicate ICmpInst::getSignedPredicate(Predicate pred) {
  switch (pred) {
    default: llvm_unreachable("Unknown icmp predicate!");
    case ICMP_EQ: case ICMP_NE:
    case ICMP_SGT: case ICMP_SLT: case ICMP_SGE: case ICMP_SLE:
       return pred;
    case ICMP_UGT: return ICMP_SGT;
    case ICMP_ULT: return ICMP_SLT;
    case ICMP_UGE: return ICMP_SGE;
    case ICMP_ULE: return ICMP_SLE;
  }
}

ICmpInst::Predicate ICmpInst::getUnsignedPredicate(Predicate pred) {
  switch (pred) {
    default: llvm_unreachable("Unknown icmp predicate!");
    case ICMP_EQ: case ICMP_NE:
    case ICMP_UGT: case ICMP_ULT: case ICMP_UGE: case ICMP_ULE:
       return pred;
    case ICMP_SGT: return ICMP_UGT;
    case ICMP_SLT: return ICMP_ULT;
    case ICMP_SGE: return ICMP_UGE;
    case ICMP_SLE: return ICMP_ULE;
  }
}

CmpInst::Predicate CmpInst::getSwappedPredicate(Predicate pred) {
  switch (pred) {
    default: llvm_unreachable("Unknown cmp predicate!");
    case ICMP_EQ: case ICMP_NE:
      return pred;
    case ICMP_SGT: return ICMP_SLT;
    case ICMP_SLT: return ICMP_SGT;
    case ICMP_SGE: return ICMP_SLE;
    case ICMP_SLE: return ICMP_SGE;
    case ICMP_UGT: return ICMP_ULT;
    case ICMP_ULT: return ICMP_UGT;
    case ICMP_UGE: return ICMP_ULE;
    case ICMP_ULE: return ICMP_UGE;

    case FCMP_FALSE: case FCMP_TRUE:
    case FCMP_OEQ: case FCMP_ONE:
    case FCMP_UEQ: case FCMP_UNE:
    case FCMP_ORD: case FCMP_UNO:
      return pred;
    case FCMP_OGT: return FCMP_OLT;
    case FCMP_OLT: return FCMP_OGT;
    case FCMP_OGE: return FCMP_OLE;
    case FCMP_OLE: return FCMP_OGE;
    case FCMP_UGT: return FCMP_ULT;
    case FCMP_ULT: return FCMP_UGT;
    case FCMP_UGE: return FCMP_ULE;
    case FCMP_ULE: return FCMP_UGE;
  }
}

bool CmpInst::isNonStrictPredicate(Predicate pred) {
  switch (pred) {
  case ICMP_SGE:
  case ICMP_SLE:
  case ICMP_UGE:
  case ICMP_ULE:
  case FCMP_OGE:
  case FCMP_OLE:
  case FCMP_UGE:
  case FCMP_ULE:
    return true;
  default:
    return false;
  }
}

bool CmpInst::isStrictPredicate(Predicate pred) {
  switch (pred) {
  case ICMP_SGT:
  case ICMP_SLT:
  case ICMP_UGT:
  case ICMP_ULT:
  case FCMP_OGT:
  case FCMP_OLT:
  case FCMP_UGT:
  case FCMP_ULT:
    return true;
  default:
    return false;
  }
}

CmpInst::Predicate CmpInst::getStrictPredicate(Predicate pred) {
  switch (pred) {
  case ICMP_SGE:
    return ICMP_SGT;
  case ICMP_SLE:
    return ICMP_SLT;
  case ICMP_UGE:
    return ICMP_UGT;
  case ICMP_ULE:
    return ICMP_ULT;
  case FCMP_OGE:
    return FCMP_OGT;
  case FCMP_OLE:
    return FCMP_OLT;
  case FCMP_UGE:
    return FCMP_UGT;
  case FCMP_ULE:
    return FCMP_ULT;
  default:
    return pred;
  }
}

CmpInst::Predicate CmpInst::getNonStrictPredicate(Predicate pred) {
  switch (pred) {
  case ICMP_SGT:
    return ICMP_SGE;
  case ICMP_SLT:
    return ICMP_SLE;
  case ICMP_UGT:
    return ICMP_UGE;
  case ICMP_ULT:
    return ICMP_ULE;
  case FCMP_OGT:
    return FCMP_OGE;
  case FCMP_OLT:
    return FCMP_OLE;
  case FCMP_UGT:
    return FCMP_UGE;
  case FCMP_ULT:
    return FCMP_ULE;
  default:
    return pred;
  }
}

CmpInst::Predicate CmpInst::getFlippedStrictnessPredicate(Predicate pred) {
  assert(CmpInst::isRelational(pred) && "Call only with relational predicate!");

  if (isStrictPredicate(pred))
    return getNonStrictPredicate(pred);
  if (isNonStrictPredicate(pred))
    return getStrictPredicate(pred);

  llvm_unreachable("Unknown predicate!");
}

bool CmpInst::isUnsigned(Predicate predicate) {
  switch (predicate) {
    default: return false;
    case ICmpInst::ICMP_ULT: case ICmpInst::ICMP_ULE: case ICmpInst::ICMP_UGT:
    case ICmpInst::ICMP_UGE: return true;
  }
}

bool CmpInst::isSigned(Predicate predicate) {
  switch (predicate) {
    default: return false;
    case ICmpInst::ICMP_SLT: case ICmpInst::ICMP_SLE: case ICmpInst::ICMP_SGT:
    case ICmpInst::ICMP_SGE: return true;
  }
}

bool ICmpInst::compare(const APInt &LHS, const APInt &RHS,
                       ICmpInst::Predicate Pred) {
  assert(ICmpInst::isIntPredicate(Pred) && "Only for integer predicates!");
  switch (Pred) {
  case ICmpInst::Predicate::ICMP_EQ:
    return LHS.eq(RHS);
  case ICmpInst::Predicate::ICMP_NE:
    return LHS.ne(RHS);
  case ICmpInst::Predicate::ICMP_UGT:
    return LHS.ugt(RHS);
  case ICmpInst::Predicate::ICMP_UGE:
    return LHS.uge(RHS);
  case ICmpInst::Predicate::ICMP_ULT:
    return LHS.ult(RHS);
  case ICmpInst::Predicate::ICMP_ULE:
    return LHS.ule(RHS);
  case ICmpInst::Predicate::ICMP_SGT:
    return LHS.sgt(RHS);
  case ICmpInst::Predicate::ICMP_SGE:
    return LHS.sge(RHS);
  case ICmpInst::Predicate::ICMP_SLT:
    return LHS.slt(RHS);
  case ICmpInst::Predicate::ICMP_SLE:
    return LHS.sle(RHS);
  default:
    llvm_unreachable("Unexpected non-integer predicate.");
  };
}

bool FCmpInst::compare(const APFloat &LHS, const APFloat &RHS,
                       FCmpInst::Predicate Pred) {
  APFloat::cmpResult R = LHS.compare(RHS);
  switch (Pred) {
  default:
    llvm_unreachable("Invalid FCmp Predicate");
  case FCmpInst::FCMP_FALSE:
    return false;
  case FCmpInst::FCMP_TRUE:
    return true;
  case FCmpInst::FCMP_UNO:
    return R == APFloat::cmpUnordered;
  case FCmpInst::FCMP_ORD:
    return R != APFloat::cmpUnordered;
  case FCmpInst::FCMP_UEQ:
    return R == APFloat::cmpUnordered || R == APFloat::cmpEqual;
  case FCmpInst::FCMP_OEQ:
    return R == APFloat::cmpEqual;
  case FCmpInst::FCMP_UNE:
    return R != APFloat::cmpEqual;
  case FCmpInst::FCMP_ONE:
    return R == APFloat::cmpLessThan || R == APFloat::cmpGreaterThan;
  case FCmpInst::FCMP_ULT:
    return R == APFloat::cmpUnordered || R == APFloat::cmpLessThan;
  case FCmpInst::FCMP_OLT:
    return R == APFloat::cmpLessThan;
  case FCmpInst::FCMP_UGT:
    return R == APFloat::cmpUnordered || R == APFloat::cmpGreaterThan;
  case FCmpInst::FCMP_OGT:
    return R == APFloat::cmpGreaterThan;
  case FCmpInst::FCMP_ULE:
    return R != APFloat::cmpGreaterThan;
  case FCmpInst::FCMP_OLE:
    return R == APFloat::cmpLessThan || R == APFloat::cmpEqual;
  case FCmpInst::FCMP_UGE:
    return R != APFloat::cmpLessThan;
  case FCmpInst::FCMP_OGE:
    return R == APFloat::cmpGreaterThan || R == APFloat::cmpEqual;
  }
}

std::optional<bool> ICmpInst::compare(const KnownBits &LHS,
                                      const KnownBits &RHS,
                                      ICmpInst::Predicate Pred) {
  switch (Pred) {
  case ICmpInst::ICMP_EQ:
    return KnownBits::eq(LHS, RHS);
  case ICmpInst::ICMP_NE:
    return KnownBits::ne(LHS, RHS);
  case ICmpInst::ICMP_UGE:
    return KnownBits::uge(LHS, RHS);
  case ICmpInst::ICMP_UGT:
    return KnownBits::ugt(LHS, RHS);
  case ICmpInst::ICMP_ULE:
    return KnownBits::ule(LHS, RHS);
  case ICmpInst::ICMP_ULT:
    return KnownBits::ult(LHS, RHS);
  case ICmpInst::ICMP_SGE:
    return KnownBits::sge(LHS, RHS);
  case ICmpInst::ICMP_SGT:
    return KnownBits::sgt(LHS, RHS);
  case ICmpInst::ICMP_SLE:
    return KnownBits::sle(LHS, RHS);
  case ICmpInst::ICMP_SLT:
    return KnownBits::slt(LHS, RHS);
  default:
    llvm_unreachable("Unexpected non-integer predicate.");
  }
}

CmpInst::Predicate ICmpInst::getFlippedSignednessPredicate(Predicate pred) {
  if (CmpInst::isEquality(pred))
    return pred;
  if (isSigned(pred))
    return getUnsignedPredicate(pred);
  if (isUnsigned(pred))
    return getSignedPredicate(pred);

  llvm_unreachable("Unknown predicate!");
}

bool CmpInst::isOrdered(Predicate predicate) {
  switch (predicate) {
    default: return false;
    case FCmpInst::FCMP_OEQ: case FCmpInst::FCMP_ONE: case FCmpInst::FCMP_OGT:
    case FCmpInst::FCMP_OLT: case FCmpInst::FCMP_OGE: case FCmpInst::FCMP_OLE:
    case FCmpInst::FCMP_ORD: return true;
  }
}

bool CmpInst::isUnordered(Predicate predicate) {
  switch (predicate) {
    default: return false;
    case FCmpInst::FCMP_UEQ: case FCmpInst::FCMP_UNE: case FCmpInst::FCMP_UGT:
    case FCmpInst::FCMP_ULT: case FCmpInst::FCMP_UGE: case FCmpInst::FCMP_ULE:
    case FCmpInst::FCMP_UNO: return true;
  }
}

bool CmpInst::isTrueWhenEqual(Predicate predicate) {
  switch(predicate) {
    default: return false;
    case ICMP_EQ:   case ICMP_UGE: case ICMP_ULE: case ICMP_SGE: case ICMP_SLE:
    case FCMP_TRUE: case FCMP_UEQ: case FCMP_UGE: case FCMP_ULE: return true;
  }
}

bool CmpInst::isFalseWhenEqual(Predicate predicate) {
  switch(predicate) {
  case ICMP_NE:    case ICMP_UGT: case ICMP_ULT: case ICMP_SGT: case ICMP_SLT:
  case FCMP_FALSE: case FCMP_ONE: case FCMP_OGT: case FCMP_OLT: return true;
  default: return false;
  }
}

bool CmpInst::isImpliedTrueByMatchingCmp(Predicate Pred1, Predicate Pred2) {
  // If the predicates match, then we know the first condition implies the
  // second is true.
  if (Pred1 == Pred2)
    return true;

  switch (Pred1) {
  default:
    break;
  case ICMP_EQ:
    // A == B implies A >=u B, A <=u B, A >=s B, and A <=s B are true.
    return Pred2 == ICMP_UGE || Pred2 == ICMP_ULE || Pred2 == ICMP_SGE ||
           Pred2 == ICMP_SLE;
  case ICMP_UGT: // A >u B implies A != B and A >=u B are true.
    return Pred2 == ICMP_NE || Pred2 == ICMP_UGE;
  case ICMP_ULT: // A <u B implies A != B and A <=u B are true.
    return Pred2 == ICMP_NE || Pred2 == ICMP_ULE;
  case ICMP_SGT: // A >s B implies A != B and A >=s B are true.
    return Pred2 == ICMP_NE || Pred2 == ICMP_SGE;
  case ICMP_SLT: // A <s B implies A != B and A <=s B are true.
    return Pred2 == ICMP_NE || Pred2 == ICMP_SLE;
  }
  return false;
}

bool CmpInst::isImpliedFalseByMatchingCmp(Predicate Pred1, Predicate Pred2) {
  return isImpliedTrueByMatchingCmp(Pred1, getInversePredicate(Pred2));
}

//===----------------------------------------------------------------------===//
//                       CmpPredicate Implementation
//===----------------------------------------------------------------------===//

std::optional<CmpPredicate> CmpPredicate::getMatching(CmpPredicate A,
                                                      CmpPredicate B) {
  if (A.Pred == B.Pred)
    return A.HasSameSign == B.HasSameSign ? A : CmpPredicate(A.Pred);
  if (A.HasSameSign &&
      A.Pred == ICmpInst::getFlippedSignednessPredicate(B.Pred))
    return B.Pred;
  if (B.HasSameSign &&
      B.Pred == ICmpInst::getFlippedSignednessPredicate(A.Pred))
    return A.Pred;
  return {};
}

<<<<<<< HEAD
=======
CmpPredicate CmpPredicate::get(const CmpInst *Cmp) {
  if (auto *ICI = dyn_cast<ICmpInst>(Cmp))
    return ICI->getCmpPredicate();
  return Cmp->getPredicate();
}

CmpPredicate CmpPredicate::getSwapped(CmpPredicate P) {
  return {CmpInst::getSwappedPredicate(P), P.hasSameSign()};
}

CmpPredicate CmpPredicate::getSwapped(const CmpInst *Cmp) {
  return getSwapped(get(Cmp));
}

>>>>>>> 49fd7d4f
//===----------------------------------------------------------------------===//
//                        SwitchInst Implementation
//===----------------------------------------------------------------------===//

void SwitchInst::init(Value *Value, BasicBlock *Default, unsigned NumReserved) {
  assert(Value && Default && NumReserved);
  ReservedSpace = NumReserved;
  setNumHungOffUseOperands(2);
  allocHungoffUses(ReservedSpace);

  Op<0>() = Value;
  Op<1>() = Default;
}

/// SwitchInst ctor - Create a new switch instruction, specifying a value to
/// switch on and a default destination.  The number of additional cases can
/// be specified here to make memory allocation more efficient.  This
/// constructor can also autoinsert before another instruction.
SwitchInst::SwitchInst(Value *Value, BasicBlock *Default, unsigned NumCases,
                       InsertPosition InsertBefore)
    : Instruction(Type::getVoidTy(Value->getContext()), Instruction::Switch,
                  AllocMarker, InsertBefore) {
  init(Value, Default, 2+NumCases*2);
}

SwitchInst::SwitchInst(const SwitchInst &SI)
    : Instruction(SI.getType(), Instruction::Switch, AllocMarker) {
  init(SI.getCondition(), SI.getDefaultDest(), SI.getNumOperands());
  setNumHungOffUseOperands(SI.getNumOperands());
  Use *OL = getOperandList();
  const Use *InOL = SI.getOperandList();
  for (unsigned i = 2, E = SI.getNumOperands(); i != E; i += 2) {
    OL[i] = InOL[i];
    OL[i+1] = InOL[i+1];
  }
  SubclassOptionalData = SI.SubclassOptionalData;
}

/// addCase - Add an entry to the switch instruction...
///
void SwitchInst::addCase(ConstantInt *OnVal, BasicBlock *Dest) {
  unsigned NewCaseIdx = getNumCases();
  unsigned OpNo = getNumOperands();
  if (OpNo+2 > ReservedSpace)
    growOperands();  // Get more space!
  // Initialize some new operands.
  assert(OpNo+1 < ReservedSpace && "Growing didn't work!");
  setNumHungOffUseOperands(OpNo+2);
  CaseHandle Case(this, NewCaseIdx);
  Case.setValue(OnVal);
  Case.setSuccessor(Dest);
}

/// removeCase - This method removes the specified case and its successor
/// from the switch instruction.
SwitchInst::CaseIt SwitchInst::removeCase(CaseIt I) {
  unsigned idx = I->getCaseIndex();

  assert(2 + idx*2 < getNumOperands() && "Case index out of range!!!");

  unsigned NumOps = getNumOperands();
  Use *OL = getOperandList();

  // Overwrite this case with the end of the list.
  if (2 + (idx + 1) * 2 != NumOps) {
    OL[2 + idx * 2] = OL[NumOps - 2];
    OL[2 + idx * 2 + 1] = OL[NumOps - 1];
  }

  // Nuke the last value.
  OL[NumOps-2].set(nullptr);
  OL[NumOps-2+1].set(nullptr);
  setNumHungOffUseOperands(NumOps-2);

  return CaseIt(this, idx);
}

/// growOperands - grow operands - This grows the operand list in response
/// to a push_back style of operation.  This grows the number of ops by 3 times.
///
void SwitchInst::growOperands() {
  unsigned e = getNumOperands();
  unsigned NumOps = e*3;

  ReservedSpace = NumOps;
  growHungoffUses(ReservedSpace);
}

MDNode *SwitchInstProfUpdateWrapper::buildProfBranchWeightsMD() {
  assert(Changed && "called only if metadata has changed");

  if (!Weights)
    return nullptr;

  assert(SI.getNumSuccessors() == Weights->size() &&
         "num of prof branch_weights must accord with num of successors");

  bool AllZeroes = all_of(*Weights, [](uint32_t W) { return W == 0; });

  if (AllZeroes || Weights->size() < 2)
    return nullptr;

  return MDBuilder(SI.getParent()->getContext()).createBranchWeights(*Weights);
}

void SwitchInstProfUpdateWrapper::init() {
  MDNode *ProfileData = getBranchWeightMDNode(SI);
  if (!ProfileData)
    return;

  if (getNumBranchWeights(*ProfileData) != SI.getNumSuccessors()) {
    llvm_unreachable("number of prof branch_weights metadata operands does "
                     "not correspond to number of succesors");
  }

  SmallVector<uint32_t, 8> Weights;
  if (!extractBranchWeights(ProfileData, Weights))
    return;
  this->Weights = std::move(Weights);
}

SwitchInst::CaseIt
SwitchInstProfUpdateWrapper::removeCase(SwitchInst::CaseIt I) {
  if (Weights) {
    assert(SI.getNumSuccessors() == Weights->size() &&
           "num of prof branch_weights must accord with num of successors");
    Changed = true;
    // Copy the last case to the place of the removed one and shrink.
    // This is tightly coupled with the way SwitchInst::removeCase() removes
    // the cases in SwitchInst::removeCase(CaseIt).
    (*Weights)[I->getCaseIndex() + 1] = Weights->back();
    Weights->pop_back();
  }
  return SI.removeCase(I);
}

void SwitchInstProfUpdateWrapper::addCase(
    ConstantInt *OnVal, BasicBlock *Dest,
    SwitchInstProfUpdateWrapper::CaseWeightOpt W) {
  SI.addCase(OnVal, Dest);

  if (!Weights && W && *W) {
    Changed = true;
    Weights = SmallVector<uint32_t, 8>(SI.getNumSuccessors(), 0);
    (*Weights)[SI.getNumSuccessors() - 1] = *W;
  } else if (Weights) {
    Changed = true;
    Weights->push_back(W.value_or(0));
  }
  if (Weights)
    assert(SI.getNumSuccessors() == Weights->size() &&
           "num of prof branch_weights must accord with num of successors");
}

Instruction::InstListType::iterator
SwitchInstProfUpdateWrapper::eraseFromParent() {
  // Instruction is erased. Mark as unchanged to not touch it in the destructor.
  Changed = false;
  if (Weights)
    Weights->resize(0);
  return SI.eraseFromParent();
}

SwitchInstProfUpdateWrapper::CaseWeightOpt
SwitchInstProfUpdateWrapper::getSuccessorWeight(unsigned idx) {
  if (!Weights)
    return std::nullopt;
  return (*Weights)[idx];
}

void SwitchInstProfUpdateWrapper::setSuccessorWeight(
    unsigned idx, SwitchInstProfUpdateWrapper::CaseWeightOpt W) {
  if (!W)
    return;

  if (!Weights && *W)
    Weights = SmallVector<uint32_t, 8>(SI.getNumSuccessors(), 0);

  if (Weights) {
    auto &OldW = (*Weights)[idx];
    if (*W != OldW) {
      Changed = true;
      OldW = *W;
    }
  }
}

SwitchInstProfUpdateWrapper::CaseWeightOpt
SwitchInstProfUpdateWrapper::getSuccessorWeight(const SwitchInst &SI,
                                                unsigned idx) {
  if (MDNode *ProfileData = getBranchWeightMDNode(SI))
    if (ProfileData->getNumOperands() == SI.getNumSuccessors() + 1)
      return mdconst::extract<ConstantInt>(ProfileData->getOperand(idx + 1))
          ->getValue()
          .getZExtValue();

  return std::nullopt;
}

//===----------------------------------------------------------------------===//
//                        IndirectBrInst Implementation
//===----------------------------------------------------------------------===//

void IndirectBrInst::init(Value *Address, unsigned NumDests) {
  assert(Address && Address->getType()->isPointerTy() &&
         "Address of indirectbr must be a pointer");
  ReservedSpace = 1+NumDests;
  setNumHungOffUseOperands(1);
  allocHungoffUses(ReservedSpace);

  Op<0>() = Address;
}


/// growOperands - grow operands - This grows the operand list in response
/// to a push_back style of operation.  This grows the number of ops by 2 times.
///
void IndirectBrInst::growOperands() {
  unsigned e = getNumOperands();
  unsigned NumOps = e*2;

  ReservedSpace = NumOps;
  growHungoffUses(ReservedSpace);
}

IndirectBrInst::IndirectBrInst(Value *Address, unsigned NumCases,
                               InsertPosition InsertBefore)
    : Instruction(Type::getVoidTy(Address->getContext()),
                  Instruction::IndirectBr, AllocMarker, InsertBefore) {
  init(Address, NumCases);
}

IndirectBrInst::IndirectBrInst(const IndirectBrInst &IBI)
    : Instruction(Type::getVoidTy(IBI.getContext()), Instruction::IndirectBr,
                  AllocMarker) {
  NumUserOperands = IBI.NumUserOperands;
  allocHungoffUses(IBI.getNumOperands());
  Use *OL = getOperandList();
  const Use *InOL = IBI.getOperandList();
  for (unsigned i = 0, E = IBI.getNumOperands(); i != E; ++i)
    OL[i] = InOL[i];
  SubclassOptionalData = IBI.SubclassOptionalData;
}

/// addDestination - Add a destination.
///
void IndirectBrInst::addDestination(BasicBlock *DestBB) {
  unsigned OpNo = getNumOperands();
  if (OpNo+1 > ReservedSpace)
    growOperands();  // Get more space!
  // Initialize some new operands.
  assert(OpNo < ReservedSpace && "Growing didn't work!");
  setNumHungOffUseOperands(OpNo+1);
  getOperandList()[OpNo] = DestBB;
}

/// removeDestination - This method removes the specified successor from the
/// indirectbr instruction.
void IndirectBrInst::removeDestination(unsigned idx) {
  assert(idx < getNumOperands()-1 && "Successor index out of range!");

  unsigned NumOps = getNumOperands();
  Use *OL = getOperandList();

  // Replace this value with the last one.
  OL[idx+1] = OL[NumOps-1];

  // Nuke the last value.
  OL[NumOps-1].set(nullptr);
  setNumHungOffUseOperands(NumOps-1);
}

//===----------------------------------------------------------------------===//
//                            FreezeInst Implementation
//===----------------------------------------------------------------------===//

FreezeInst::FreezeInst(Value *S, const Twine &Name, InsertPosition InsertBefore)
    : UnaryInstruction(S->getType(), Freeze, S, InsertBefore) {
  setName(Name);
}

//===----------------------------------------------------------------------===//
//                           cloneImpl() implementations
//===----------------------------------------------------------------------===//

// Define these methods here so vtables don't get emitted into every translation
// unit that uses these classes.

GetElementPtrInst *GetElementPtrInst::cloneImpl() const {
  IntrusiveOperandsAllocMarker AllocMarker{getNumOperands()};
  return new (AllocMarker) GetElementPtrInst(*this, AllocMarker);
}

UnaryOperator *UnaryOperator::cloneImpl() const {
  return Create(getOpcode(), Op<0>());
}

BinaryOperator *BinaryOperator::cloneImpl() const {
  return Create(getOpcode(), Op<0>(), Op<1>());
}

FCmpInst *FCmpInst::cloneImpl() const {
  return new FCmpInst(getPredicate(), Op<0>(), Op<1>());
}

ICmpInst *ICmpInst::cloneImpl() const {
  return new ICmpInst(getPredicate(), Op<0>(), Op<1>());
}

ExtractValueInst *ExtractValueInst::cloneImpl() const {
  return new ExtractValueInst(*this);
}

InsertValueInst *InsertValueInst::cloneImpl() const {
  return new InsertValueInst(*this);
}

AllocaInst *AllocaInst::cloneImpl() const {
  AllocaInst *Result = new AllocaInst(getAllocatedType(), getAddressSpace(),
                                      getOperand(0), getAlign());
  Result->setUsedWithInAlloca(isUsedWithInAlloca());
  Result->setSwiftError(isSwiftError());
  return Result;
}

LoadInst *LoadInst::cloneImpl() const {
  return new LoadInst(getType(), getOperand(0), Twine(), isVolatile(),
                      getAlign(), getOrdering(), getSyncScopeID());
}

StoreInst *StoreInst::cloneImpl() const {
  return new StoreInst(getOperand(0), getOperand(1), isVolatile(), getAlign(),
                       getOrdering(), getSyncScopeID());
}

AtomicCmpXchgInst *AtomicCmpXchgInst::cloneImpl() const {
  AtomicCmpXchgInst *Result = new AtomicCmpXchgInst(
      getOperand(0), getOperand(1), getOperand(2), getAlign(),
      getSuccessOrdering(), getFailureOrdering(), getSyncScopeID());
  Result->setVolatile(isVolatile());
  Result->setWeak(isWeak());
  return Result;
}

AtomicRMWInst *AtomicRMWInst::cloneImpl() const {
  AtomicRMWInst *Result =
      new AtomicRMWInst(getOperation(), getOperand(0), getOperand(1),
                        getAlign(), getOrdering(), getSyncScopeID());
  Result->setVolatile(isVolatile());
  return Result;
}

FenceInst *FenceInst::cloneImpl() const {
  return new FenceInst(getContext(), getOrdering(), getSyncScopeID());
}

TruncInst *TruncInst::cloneImpl() const {
  return new TruncInst(getOperand(0), getType());
}

ZExtInst *ZExtInst::cloneImpl() const {
  return new ZExtInst(getOperand(0), getType());
}

SExtInst *SExtInst::cloneImpl() const {
  return new SExtInst(getOperand(0), getType());
}

FPTruncInst *FPTruncInst::cloneImpl() const {
  return new FPTruncInst(getOperand(0), getType());
}

FPExtInst *FPExtInst::cloneImpl() const {
  return new FPExtInst(getOperand(0), getType());
}

UIToFPInst *UIToFPInst::cloneImpl() const {
  return new UIToFPInst(getOperand(0), getType());
}

SIToFPInst *SIToFPInst::cloneImpl() const {
  return new SIToFPInst(getOperand(0), getType());
}

FPToUIInst *FPToUIInst::cloneImpl() const {
  return new FPToUIInst(getOperand(0), getType());
}

FPToSIInst *FPToSIInst::cloneImpl() const {
  return new FPToSIInst(getOperand(0), getType());
}

PtrToIntInst *PtrToIntInst::cloneImpl() const {
  return new PtrToIntInst(getOperand(0), getType());
}

IntToPtrInst *IntToPtrInst::cloneImpl() const {
  return new IntToPtrInst(getOperand(0), getType());
}

BitCastInst *BitCastInst::cloneImpl() const {
  return new BitCastInst(getOperand(0), getType());
}

AddrSpaceCastInst *AddrSpaceCastInst::cloneImpl() const {
  return new AddrSpaceCastInst(getOperand(0), getType());
}

CallInst *CallInst::cloneImpl() const {
  if (hasOperandBundles()) {
    IntrusiveOperandsAndDescriptorAllocMarker AllocMarker{
        getNumOperands(),
        getNumOperandBundles() * unsigned(sizeof(BundleOpInfo))};
    return new (AllocMarker) CallInst(*this, AllocMarker);
  }
  IntrusiveOperandsAllocMarker AllocMarker{getNumOperands()};
  return new (AllocMarker) CallInst(*this, AllocMarker);
}

SelectInst *SelectInst::cloneImpl() const {
  return SelectInst::Create(getOperand(0), getOperand(1), getOperand(2));
}

VAArgInst *VAArgInst::cloneImpl() const {
  return new VAArgInst(getOperand(0), getType());
}

ExtractElementInst *ExtractElementInst::cloneImpl() const {
  return ExtractElementInst::Create(getOperand(0), getOperand(1));
}

InsertElementInst *InsertElementInst::cloneImpl() const {
  return InsertElementInst::Create(getOperand(0), getOperand(1), getOperand(2));
}

ShuffleVectorInst *ShuffleVectorInst::cloneImpl() const {
  return new ShuffleVectorInst(getOperand(0), getOperand(1), getShuffleMask());
}

PHINode *PHINode::cloneImpl() const { return new (AllocMarker) PHINode(*this); }

LandingPadInst *LandingPadInst::cloneImpl() const {
  return new LandingPadInst(*this);
}

ReturnInst *ReturnInst::cloneImpl() const {
  IntrusiveOperandsAllocMarker AllocMarker{getNumOperands()};
  return new (AllocMarker) ReturnInst(*this, AllocMarker);
}

BranchInst *BranchInst::cloneImpl() const {
  IntrusiveOperandsAllocMarker AllocMarker{getNumOperands()};
  return new (AllocMarker) BranchInst(*this, AllocMarker);
}

SwitchInst *SwitchInst::cloneImpl() const { return new SwitchInst(*this); }

IndirectBrInst *IndirectBrInst::cloneImpl() const {
  return new IndirectBrInst(*this);
}

InvokeInst *InvokeInst::cloneImpl() const {
  if (hasOperandBundles()) {
    IntrusiveOperandsAndDescriptorAllocMarker AllocMarker{
        getNumOperands(),
        getNumOperandBundles() * unsigned(sizeof(BundleOpInfo))};
    return new (AllocMarker) InvokeInst(*this, AllocMarker);
  }
  IntrusiveOperandsAllocMarker AllocMarker{getNumOperands()};
  return new (AllocMarker) InvokeInst(*this, AllocMarker);
}

CallBrInst *CallBrInst::cloneImpl() const {
  if (hasOperandBundles()) {
    IntrusiveOperandsAndDescriptorAllocMarker AllocMarker{
        getNumOperands(),
        getNumOperandBundles() * unsigned(sizeof(BundleOpInfo))};
    return new (AllocMarker) CallBrInst(*this, AllocMarker);
  }
  IntrusiveOperandsAllocMarker AllocMarker{getNumOperands()};
  return new (AllocMarker) CallBrInst(*this, AllocMarker);
}

ResumeInst *ResumeInst::cloneImpl() const {
  return new (AllocMarker) ResumeInst(*this);
}

CleanupReturnInst *CleanupReturnInst::cloneImpl() const {
  IntrusiveOperandsAllocMarker AllocMarker{getNumOperands()};
  return new (AllocMarker) CleanupReturnInst(*this, AllocMarker);
}

CatchReturnInst *CatchReturnInst::cloneImpl() const {
  return new (AllocMarker) CatchReturnInst(*this);
}

CatchSwitchInst *CatchSwitchInst::cloneImpl() const {
  return new CatchSwitchInst(*this);
}

FuncletPadInst *FuncletPadInst::cloneImpl() const {
  IntrusiveOperandsAllocMarker AllocMarker{getNumOperands()};
  return new (AllocMarker) FuncletPadInst(*this, AllocMarker);
}

UnreachableInst *UnreachableInst::cloneImpl() const {
  LLVMContext &Context = getContext();
  return new UnreachableInst(Context);
}

FreezeInst *FreezeInst::cloneImpl() const {
  return new FreezeInst(getOperand(0));
}<|MERGE_RESOLUTION|>--- conflicted
+++ resolved
@@ -3932,8 +3932,6 @@
   return {};
 }
 
-<<<<<<< HEAD
-=======
 CmpPredicate CmpPredicate::get(const CmpInst *Cmp) {
   if (auto *ICI = dyn_cast<ICmpInst>(Cmp))
     return ICI->getCmpPredicate();
@@ -3948,7 +3946,6 @@
   return getSwapped(get(Cmp));
 }
 
->>>>>>> 49fd7d4f
 //===----------------------------------------------------------------------===//
 //                        SwitchInst Implementation
 //===----------------------------------------------------------------------===//
