--- conflicted
+++ resolved
@@ -740,16 +740,6 @@
   return divideCeil(getPointerSpec(AS).BitWidth, 8);
 }
 
-<<<<<<< HEAD
-unsigned DataLayout::getMaxIndexSizeInBits() const {
-  unsigned MaxIndexSize = 0;
-  for (const PointerSpec &Spec : PointerSpecs)
-    MaxIndexSize = std::max(MaxIndexSize, Spec.IndexBitWidth);
-  return MaxIndexSize;
-}
-
-=======
->>>>>>> 49fd7d4f
 unsigned DataLayout::getPointerTypeSizeInBits(Type *Ty) const {
   assert(Ty->isPtrOrPtrVectorTy() &&
          "This should only be called with a pointer or pointer vector type");
