--- conflicted
+++ resolved
@@ -1617,8 +1617,6 @@
   return ConstantRange::getNonEmpty(std::move(Min), std::move(Max) + 1);
 }
 
-<<<<<<< HEAD
-=======
 static ConstantRange computeShlNUW(const ConstantRange &LHS,
                                    const ConstantRange &RHS) {
   unsigned BitWidth = LHS.getBitWidth();
@@ -1700,24 +1698,12 @@
                  ConstantRange::Signed);
 }
 
->>>>>>> 98391913
 ConstantRange ConstantRange::shlWithNoWrap(const ConstantRange &Other,
                                            unsigned NoWrapKind,
                                            PreferredRangeType RangeType) const {
   if (isEmptySet() || Other.isEmptySet())
     return getEmpty();
 
-<<<<<<< HEAD
-  ConstantRange Result = shl(Other);
-
-  if (NoWrapKind & OverflowingBinaryOperator::NoSignedWrap)
-    Result = Result.intersectWith(sshl_sat(Other), RangeType);
-
-  if (NoWrapKind & OverflowingBinaryOperator::NoUnsignedWrap)
-    Result = Result.intersectWith(ushl_sat(Other), RangeType);
-
-  return Result;
-=======
   switch (NoWrapKind) {
   case 0:
     return shl(Other);
@@ -1732,7 +1718,6 @@
   default:
     llvm_unreachable("Invalid NoWrapKind");
   }
->>>>>>> 98391913
 }
 
 ConstantRange
