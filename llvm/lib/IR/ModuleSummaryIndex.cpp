--- conflicted
+++ resolved
@@ -292,16 +292,9 @@
     if (!IsDSOLocal)
       // Mark the flag in all summaries false so that we can do quick check
       // without going through the whole list.
-<<<<<<< HEAD
-      llvm::for_each(P.second.SummaryList,
-                     [](const std::unique_ptr<GlobalValueSummary> &Summary) {
-                       return Summary->setDSOLocal(false);
-                     });
-=======
       for (const std::unique_ptr<GlobalValueSummary> &Summary :
            P.second.SummaryList)
         Summary->setDSOLocal(false);
->>>>>>> 2e412c55
   }
   setWithAttributePropagation();
   setWithDSOLocalPropagation();
