//===- IRBuilder.cpp - Builder for LLVM Instrs ----------------------------===//
//
// Part of the LLVM Project, under the Apache License v2.0 with LLVM Exceptions.
// See https://llvm.org/LICENSE.txt for license information.
// SPDX-License-Identifier: Apache-2.0 WITH LLVM-exception
//
//===----------------------------------------------------------------------===//
//
// This file implements the IRBuilder class, which is used as a convenient way
// to create LLVM instructions with a consistent and simplified interface.
//
//===----------------------------------------------------------------------===//

#include "llvm/IR/IRBuilder.h"
#include "llvm/ADT/ArrayRef.h"
#include "llvm/IR/Constant.h"
#include "llvm/IR/Constants.h"
#include "llvm/IR/DebugInfoMetadata.h"
#include "llvm/IR/DerivedTypes.h"
#include "llvm/IR/Function.h"
#include "llvm/IR/GlobalValue.h"
#include "llvm/IR/GlobalVariable.h"
#include "llvm/IR/IntrinsicInst.h"
#include "llvm/IR/Intrinsics.h"
#include "llvm/IR/LLVMContext.h"
#include "llvm/IR/Module.h"
#include "llvm/IR/NoFolder.h"
#include "llvm/IR/Operator.h"
#include "llvm/IR/Statepoint.h"
#include "llvm/IR/Type.h"
#include "llvm/IR/Value.h"
#include "llvm/Support/Casting.h"
#include <cassert>
#include <cstdint>
#include <optional>
#include <vector>

using namespace llvm;

/// CreateGlobalString - Make a new global variable with an initializer that
/// has array of i8 type filled in with the nul terminated string value
/// specified.  If Name is specified, it is the name of the global variable
/// created.
GlobalVariable *IRBuilderBase::CreateGlobalString(StringRef Str,
                                                  const Twine &Name,
                                                  unsigned AddressSpace,
                                                  Module *M, bool AddNull) {
  Constant *StrConstant = ConstantDataArray::getString(Context, Str, AddNull);
  if (!M)
    M = BB->getParent()->getParent();
  auto *GV = new GlobalVariable(
      *M, StrConstant->getType(), true, GlobalValue::PrivateLinkage,
      StrConstant, Name, nullptr, GlobalVariable::NotThreadLocal, AddressSpace);
  GV->setUnnamedAddr(GlobalValue::UnnamedAddr::Global);
  GV->setAlignment(Align(1));
  return GV;
}

Type *IRBuilderBase::getCurrentFunctionReturnType() const {
  assert(BB && BB->getParent() && "No current function!");
  return BB->getParent()->getReturnType();
}

DebugLoc IRBuilderBase::getCurrentDebugLocation() const {
  for (auto &KV : MetadataToCopy)
    if (KV.first == LLVMContext::MD_dbg)
      return {cast<DILocation>(KV.second)};

  return {};
}
void IRBuilderBase::SetInstDebugLocation(Instruction *I) const {
  for (const auto &KV : MetadataToCopy)
    if (KV.first == LLVMContext::MD_dbg) {
      I->setDebugLoc(DebugLoc(KV.second));
      return;
    }
}

Value *IRBuilderBase::CreateAggregateCast(Value *V, Type *DestTy) {
  Type *SrcTy = V->getType();
  if (SrcTy == DestTy)
    return V;

  if (SrcTy->isAggregateType()) {
    unsigned NumElements;
    if (SrcTy->isStructTy()) {
      assert(DestTy->isStructTy() && "Expected StructType");
      assert(SrcTy->getStructNumElements() == DestTy->getStructNumElements() &&
             "Expected StructTypes with equal number of elements");
      NumElements = SrcTy->getStructNumElements();
    } else {
      assert(SrcTy->isArrayTy() && DestTy->isArrayTy() && "Expected ArrayType");
      assert(SrcTy->getArrayNumElements() == DestTy->getArrayNumElements() &&
             "Expected ArrayTypes with equal number of elements");
      NumElements = SrcTy->getArrayNumElements();
    }

    Value *Result = PoisonValue::get(DestTy);
    for (unsigned I = 0; I < NumElements; ++I) {
      Type *ElementTy = SrcTy->isStructTy() ? DestTy->getStructElementType(I)
                                            : DestTy->getArrayElementType();
      Value *Element =
          CreateAggregateCast(CreateExtractValue(V, ArrayRef(I)), ElementTy);

      Result = CreateInsertValue(Result, Element, ArrayRef(I));
    }
    return Result;
  }

  return CreateBitOrPointerCast(V, DestTy);
}

CallInst *
IRBuilderBase::createCallHelper(Function *Callee, ArrayRef<Value *> Ops,
                                const Twine &Name, FMFSource FMFSource,
                                ArrayRef<OperandBundleDef> OpBundles) {
  CallInst *CI = CreateCall(Callee, Ops, OpBundles, Name);
  if (isa<FPMathOperator>(CI))
    CI->setFastMathFlags(FMFSource.get(FMF));
  return CI;
}

Value *IRBuilderBase::CreateVScale(Constant *Scaling, const Twine &Name) {
  assert(isa<ConstantInt>(Scaling) && "Expected constant integer");
  if (cast<ConstantInt>(Scaling)->isZero())
    return Scaling;
  CallInst *CI =
      CreateIntrinsic(Intrinsic::vscale, {Scaling->getType()}, {}, {}, Name);
  return cast<ConstantInt>(Scaling)->isOne() ? CI : CreateMul(CI, Scaling);
}

Value *IRBuilderBase::CreateElementCount(Type *DstType, ElementCount EC) {
  Constant *MinEC = ConstantInt::get(DstType, EC.getKnownMinValue());
  return EC.isScalable() ? CreateVScale(MinEC) : MinEC;
}

Value *IRBuilderBase::CreateTypeSize(Type *DstType, TypeSize Size) {
  Constant *MinSize = ConstantInt::get(DstType, Size.getKnownMinValue());
  return Size.isScalable() ? CreateVScale(MinSize) : MinSize;
}

Value *IRBuilderBase::CreateStepVector(Type *DstType, const Twine &Name) {
  Type *STy = DstType->getScalarType();
  if (isa<ScalableVectorType>(DstType)) {
    Type *StepVecType = DstType;
    // TODO: We expect this special case (element type < 8 bits) to be
    // temporary - once the intrinsic properly supports < 8 bits this code
    // can be removed.
    if (STy->getScalarSizeInBits() < 8)
      StepVecType =
          VectorType::get(getInt8Ty(), cast<ScalableVectorType>(DstType));
    Value *Res = CreateIntrinsic(Intrinsic::stepvector, {StepVecType}, {},
                                 nullptr, Name);
    if (StepVecType != DstType)
      Res = CreateTrunc(Res, DstType);
    return Res;
  }

  unsigned NumEls = cast<FixedVectorType>(DstType)->getNumElements();

  // Create a vector of consecutive numbers from zero to VF.
  SmallVector<Constant *, 8> Indices;
  for (unsigned i = 0; i < NumEls; ++i)
    Indices.push_back(ConstantInt::get(STy, i));

  // Add the consecutive indices to the vector value.
  return ConstantVector::get(Indices);
}

CallInst *IRBuilderBase::CreateMemSet(Value *Ptr, Value *Val, Value *Size,
                                      MaybeAlign Align, bool isVolatile,
                                      const AAMDNodes &AAInfo) {
  Value *Ops[] = {Ptr, Val, Size, getInt1(isVolatile)};
  Type *Tys[] = {Ptr->getType(), Size->getType()};

  CallInst *CI = CreateIntrinsic(Intrinsic::memset, Tys, Ops);

  if (Align)
    cast<MemSetInst>(CI)->setDestAlignment(*Align);
  CI->setAAMetadata(AAInfo);
  return CI;
}

CallInst *IRBuilderBase::CreateMemSetInline(Value *Dst, MaybeAlign DstAlign,
                                            Value *Val, Value *Size,
                                            bool IsVolatile,
                                            const AAMDNodes &AAInfo) {
  Value *Ops[] = {Dst, Val, Size, getInt1(IsVolatile)};
  Type *Tys[] = {Dst->getType(), Size->getType()};

  CallInst *CI = CreateIntrinsic(Intrinsic::memset_inline, Tys, Ops);

  if (DstAlign)
    cast<MemSetInst>(CI)->setDestAlignment(*DstAlign);
  CI->setAAMetadata(AAInfo);
  return CI;
}

CallInst *IRBuilderBase::CreateElementUnorderedAtomicMemSet(
    Value *Ptr, Value *Val, Value *Size, Align Alignment, uint32_t ElementSize,
<<<<<<< HEAD
    MDNode *TBAATag, MDNode *ScopeTag, MDNode *NoAliasTag) {
=======
    const AAMDNodes &AAInfo) {

>>>>>>> f0d7fea9
  Value *Ops[] = {Ptr, Val, Size, getInt32(ElementSize)};
  Type *Tys[] = {Ptr->getType(), Size->getType()};

  CallInst *CI =
      CreateIntrinsic(Intrinsic::memset_element_unordered_atomic, Tys, Ops);

  cast<AnyMemSetInst>(CI)->setDestAlignment(Alignment);
  CI->setAAMetadata(AAInfo);
  return CI;
}

CallInst *IRBuilderBase::CreateMemTransferInst(Intrinsic::ID IntrID, Value *Dst,
                                               MaybeAlign DstAlign, Value *Src,
                                               MaybeAlign SrcAlign, Value *Size,
                                               bool isVolatile,
                                               const AAMDNodes &AAInfo) {
  assert((IntrID == Intrinsic::memcpy || IntrID == Intrinsic::memcpy_inline ||
          IntrID == Intrinsic::memmove) &&
         "Unexpected intrinsic ID");

  Value *Ops[] = {Dst, Src, Size, getInt1(isVolatile)};
  Type *Tys[] = {Dst->getType(), Src->getType(), Size->getType()};

  CallInst *CI = CreateIntrinsic(IntrID, Tys, Ops);

  auto* MCI = cast<MemTransferInst>(CI);
  if (DstAlign)
    MCI->setDestAlignment(*DstAlign);
  if (SrcAlign)
    MCI->setSourceAlignment(*SrcAlign);
  MCI->setAAMetadata(AAInfo);
  return CI;
}

CallInst *IRBuilderBase::CreateElementUnorderedAtomicMemCpy(
    Value *Dst, Align DstAlign, Value *Src, Align SrcAlign, Value *Size,
    uint32_t ElementSize, const AAMDNodes &AAInfo) {
  assert(DstAlign >= ElementSize &&
         "Pointer alignment must be at least element size");
  assert(SrcAlign >= ElementSize &&
         "Pointer alignment must be at least element size");

  Value *Ops[] = {Dst, Src, Size, getInt32(ElementSize)};
  Type *Tys[] = {Dst->getType(), Src->getType(), Size->getType()};

  CallInst *CI =
      CreateIntrinsic(Intrinsic::memcpy_element_unordered_atomic, Tys, Ops);

  // Set the alignment of the pointer args.
  auto *AMCI = cast<AnyMemCpyInst>(CI);
  AMCI->setDestAlignment(DstAlign);
  AMCI->setSourceAlignment(SrcAlign);
  AMCI->setAAMetadata(AAInfo);
  return CI;
}

/// isConstantOne - Return true only if val is constant int 1
static bool isConstantOne(const Value *Val) {
  assert(Val && "isConstantOne does not work with nullptr Val");
  const ConstantInt *CVal = dyn_cast<ConstantInt>(Val);
  return CVal && CVal->isOne();
}

CallInst *IRBuilderBase::CreateMalloc(Type *IntPtrTy, Type *AllocTy,
                                      Value *AllocSize, Value *ArraySize,
                                      ArrayRef<OperandBundleDef> OpB,
                                      Function *MallocF, const Twine &Name) {
  // malloc(type) becomes:
  //       i8* malloc(typeSize)
  // malloc(type, arraySize) becomes:
  //       i8* malloc(typeSize*arraySize)
  if (!ArraySize)
    ArraySize = ConstantInt::get(IntPtrTy, 1);
  else if (ArraySize->getType() != IntPtrTy)
    ArraySize = CreateIntCast(ArraySize, IntPtrTy, false);

  if (!isConstantOne(ArraySize)) {
    if (isConstantOne(AllocSize)) {
      AllocSize = ArraySize; // Operand * 1 = Operand
    } else {
      // Multiply type size by the array size...
      AllocSize = CreateMul(ArraySize, AllocSize, "mallocsize");
    }
  }

  assert(AllocSize->getType() == IntPtrTy && "malloc arg is wrong size");
  // Create the call to Malloc.
  Module *M = BB->getParent()->getParent();
  Type *BPTy = PointerType::getUnqual(Context);
  FunctionCallee MallocFunc = MallocF;
  if (!MallocFunc)
    // prototype malloc as "void *malloc(size_t)"
    MallocFunc = M->getOrInsertFunction("malloc", BPTy, IntPtrTy);
  CallInst *MCall = CreateCall(MallocFunc, AllocSize, OpB, Name);

  MCall->setTailCall();
  if (Function *F = dyn_cast<Function>(MallocFunc.getCallee())) {
    MCall->setCallingConv(F->getCallingConv());
    F->setReturnDoesNotAlias();
  }

  assert(!MCall->getType()->isVoidTy() && "Malloc has void return type");

  return MCall;
}

CallInst *IRBuilderBase::CreateMalloc(Type *IntPtrTy, Type *AllocTy,
                                      Value *AllocSize, Value *ArraySize,
                                      Function *MallocF, const Twine &Name) {

  return CreateMalloc(IntPtrTy, AllocTy, AllocSize, ArraySize, {}, MallocF,
                      Name);
}

/// CreateFree - Generate the IR for a call to the builtin free function.
CallInst *IRBuilderBase::CreateFree(Value *Source,
                                    ArrayRef<OperandBundleDef> Bundles) {
  assert(Source->getType()->isPointerTy() &&
         "Can not free something of nonpointer type!");

  Module *M = BB->getParent()->getParent();

  Type *VoidTy = Type::getVoidTy(M->getContext());
  Type *VoidPtrTy = PointerType::getUnqual(M->getContext());
  // prototype free as "void free(void*)"
  FunctionCallee FreeFunc = M->getOrInsertFunction("free", VoidTy, VoidPtrTy);
  CallInst *Result = CreateCall(FreeFunc, Source, Bundles, "");
  Result->setTailCall();
  if (Function *F = dyn_cast<Function>(FreeFunc.getCallee()))
    Result->setCallingConv(F->getCallingConv());

  return Result;
}

CallInst *IRBuilderBase::CreateElementUnorderedAtomicMemMove(
    Value *Dst, Align DstAlign, Value *Src, Align SrcAlign, Value *Size,
    uint32_t ElementSize, const AAMDNodes &AAInfo) {
  assert(DstAlign >= ElementSize &&
         "Pointer alignment must be at least element size");
  assert(SrcAlign >= ElementSize &&
         "Pointer alignment must be at least element size");

  Value *Ops[] = {Dst, Src, Size, getInt32(ElementSize)};
  Type *Tys[] = {Dst->getType(), Src->getType(), Size->getType()};

  CallInst *CI =
      CreateIntrinsic(Intrinsic::memmove_element_unordered_atomic, Tys, Ops);

  // Set the alignment of the pointer args.
  CI->addParamAttr(0, Attribute::getWithAlignment(CI->getContext(), DstAlign));
  CI->addParamAttr(1, Attribute::getWithAlignment(CI->getContext(), SrcAlign));
  CI->setAAMetadata(AAInfo);
  return CI;
}

CallInst *IRBuilderBase::getReductionIntrinsic(Intrinsic::ID ID, Value *Src) {
  Value *Ops[] = {Src};
  Type *Tys[] = { Src->getType() };
  return CreateIntrinsic(ID, Tys, Ops);
}

CallInst *IRBuilderBase::CreateFAddReduce(Value *Acc, Value *Src) {
  Value *Ops[] = {Acc, Src};
  return CreateIntrinsic(Intrinsic::vector_reduce_fadd, {Src->getType()}, Ops);
}

CallInst *IRBuilderBase::CreateFMulReduce(Value *Acc, Value *Src) {
  Value *Ops[] = {Acc, Src};
  return CreateIntrinsic(Intrinsic::vector_reduce_fmul, {Src->getType()}, Ops);
}

CallInst *IRBuilderBase::CreateAddReduce(Value *Src) {
  return getReductionIntrinsic(Intrinsic::vector_reduce_add, Src);
}

CallInst *IRBuilderBase::CreateMulReduce(Value *Src) {
  return getReductionIntrinsic(Intrinsic::vector_reduce_mul, Src);
}

CallInst *IRBuilderBase::CreateAndReduce(Value *Src) {
  return getReductionIntrinsic(Intrinsic::vector_reduce_and, Src);
}

CallInst *IRBuilderBase::CreateOrReduce(Value *Src) {
  return getReductionIntrinsic(Intrinsic::vector_reduce_or, Src);
}

CallInst *IRBuilderBase::CreateXorReduce(Value *Src) {
  return getReductionIntrinsic(Intrinsic::vector_reduce_xor, Src);
}

CallInst *IRBuilderBase::CreateIntMaxReduce(Value *Src, bool IsSigned) {
  auto ID =
      IsSigned ? Intrinsic::vector_reduce_smax : Intrinsic::vector_reduce_umax;
  return getReductionIntrinsic(ID, Src);
}

CallInst *IRBuilderBase::CreateIntMinReduce(Value *Src, bool IsSigned) {
  auto ID =
      IsSigned ? Intrinsic::vector_reduce_smin : Intrinsic::vector_reduce_umin;
  return getReductionIntrinsic(ID, Src);
}

CallInst *IRBuilderBase::CreateFPMaxReduce(Value *Src) {
  return getReductionIntrinsic(Intrinsic::vector_reduce_fmax, Src);
}

CallInst *IRBuilderBase::CreateFPMinReduce(Value *Src) {
  return getReductionIntrinsic(Intrinsic::vector_reduce_fmin, Src);
}

CallInst *IRBuilderBase::CreateFPMaximumReduce(Value *Src) {
  return getReductionIntrinsic(Intrinsic::vector_reduce_fmaximum, Src);
}

CallInst *IRBuilderBase::CreateFPMinimumReduce(Value *Src) {
  return getReductionIntrinsic(Intrinsic::vector_reduce_fminimum, Src);
}

CallInst *IRBuilderBase::CreateLifetimeStart(Value *Ptr, ConstantInt *Size) {
  assert(isa<PointerType>(Ptr->getType()) &&
         "lifetime.start only applies to pointers.");
  if (!Size)
    Size = getInt64(-1);
  else
    assert(Size->getType() == getInt64Ty() &&
           "lifetime.start requires the size to be an i64");
  Value *Ops[] = { Size, Ptr };
  return CreateIntrinsic(Intrinsic::lifetime_start, {Ptr->getType()}, Ops);
}

CallInst *IRBuilderBase::CreateLifetimeEnd(Value *Ptr, ConstantInt *Size) {
  assert(isa<PointerType>(Ptr->getType()) &&
         "lifetime.end only applies to pointers.");
  if (!Size)
    Size = getInt64(-1);
  else
    assert(Size->getType() == getInt64Ty() &&
           "lifetime.end requires the size to be an i64");
  Value *Ops[] = { Size, Ptr };
  return CreateIntrinsic(Intrinsic::lifetime_end, {Ptr->getType()}, Ops);
}

CallInst *IRBuilderBase::CreateInvariantStart(Value *Ptr, ConstantInt *Size) {

  assert(isa<PointerType>(Ptr->getType()) &&
         "invariant.start only applies to pointers.");
  if (!Size)
    Size = getInt64(-1);
  else
    assert(Size->getType() == getInt64Ty() &&
           "invariant.start requires the size to be an i64");

  Value *Ops[] = {Size, Ptr};
  // Fill in the single overloaded type: memory object type.
  Type *ObjectPtr[1] = {Ptr->getType()};
  return CreateIntrinsic(Intrinsic::invariant_start, ObjectPtr, Ops);
}

static MaybeAlign getAlign(Value *Ptr) {
  if (auto *O = dyn_cast<GlobalObject>(Ptr))
    return O->getAlign();
  if (auto *A = dyn_cast<GlobalAlias>(Ptr))
    return A->getAliaseeObject()->getAlign();
  return {};
}

CallInst *IRBuilderBase::CreateThreadLocalAddress(Value *Ptr) {
  assert(isa<GlobalValue>(Ptr) && cast<GlobalValue>(Ptr)->isThreadLocal() &&
         "threadlocal_address only applies to thread local variables.");
  CallInst *CI = CreateIntrinsic(llvm::Intrinsic::threadlocal_address,
                                 {Ptr->getType()}, {Ptr});
  if (MaybeAlign A = getAlign(Ptr)) {
    CI->addParamAttr(0, Attribute::getWithAlignment(CI->getContext(), *A));
    CI->addRetAttr(Attribute::getWithAlignment(CI->getContext(), *A));
  }
  return CI;
}

CallInst *
IRBuilderBase::CreateAssumption(Value *Cond,
                                ArrayRef<OperandBundleDef> OpBundles) {
  assert(Cond->getType() == getInt1Ty() &&
         "an assumption condition must be of type i1");

  Value *Ops[] = { Cond };
  Module *M = BB->getParent()->getParent();
  Function *FnAssume = Intrinsic::getOrInsertDeclaration(M, Intrinsic::assume);
  return CreateCall(FnAssume, Ops, OpBundles);
}

Instruction *IRBuilderBase::CreateNoAliasScopeDeclaration(Value *Scope) {
  return CreateIntrinsic(Intrinsic::experimental_noalias_scope_decl, {},
                         {Scope});
}

/// Create a call to a Masked Load intrinsic.
/// \p Ty        - vector type to load
/// \p Ptr       - base pointer for the load
/// \p Alignment - alignment of the source location
/// \p Mask      - vector of booleans which indicates what vector lanes should
///                be accessed in memory
/// \p PassThru  - pass-through value that is used to fill the masked-off lanes
///                of the result
/// \p Name      - name of the result variable
CallInst *IRBuilderBase::CreateMaskedLoad(Type *Ty, Value *Ptr, Align Alignment,
                                          Value *Mask, Value *PassThru,
                                          const Twine &Name) {
  auto *PtrTy = cast<PointerType>(Ptr->getType());
  assert(Ty->isVectorTy() && "Type should be vector");
  assert(Mask && "Mask should not be all-ones (null)");
  if (!PassThru)
    PassThru = PoisonValue::get(Ty);
  Type *OverloadedTypes[] = { Ty, PtrTy };
  Value *Ops[] = {Ptr, getInt32(Alignment.value()), Mask, PassThru};
  return CreateMaskedIntrinsic(Intrinsic::masked_load, Ops,
                               OverloadedTypes, Name);
}

/// Create a call to a Masked Store intrinsic.
/// \p Val       - data to be stored,
/// \p Ptr       - base pointer for the store
/// \p Alignment - alignment of the destination location
/// \p Mask      - vector of booleans which indicates what vector lanes should
///                be accessed in memory
CallInst *IRBuilderBase::CreateMaskedStore(Value *Val, Value *Ptr,
                                           Align Alignment, Value *Mask) {
  auto *PtrTy = cast<PointerType>(Ptr->getType());
  Type *DataTy = Val->getType();
  assert(DataTy->isVectorTy() && "Val should be a vector");
  assert(Mask && "Mask should not be all-ones (null)");
  Type *OverloadedTypes[] = { DataTy, PtrTy };
  Value *Ops[] = {Val, Ptr, getInt32(Alignment.value()), Mask};
  return CreateMaskedIntrinsic(Intrinsic::masked_store, Ops, OverloadedTypes);
}

/// Create a call to a Masked intrinsic, with given intrinsic Id,
/// an array of operands - Ops, and an array of overloaded types -
/// OverloadedTypes.
CallInst *IRBuilderBase::CreateMaskedIntrinsic(Intrinsic::ID Id,
                                               ArrayRef<Value *> Ops,
                                               ArrayRef<Type *> OverloadedTypes,
                                               const Twine &Name) {
  return CreateIntrinsic(Id, OverloadedTypes, Ops, {}, Name);
}

/// Create a call to a Masked Gather intrinsic.
/// \p Ty       - vector type to gather
/// \p Ptrs     - vector of pointers for loading
/// \p Align    - alignment for one element
/// \p Mask     - vector of booleans which indicates what vector lanes should
///               be accessed in memory
/// \p PassThru - pass-through value that is used to fill the masked-off lanes
///               of the result
/// \p Name     - name of the result variable
CallInst *IRBuilderBase::CreateMaskedGather(Type *Ty, Value *Ptrs,
                                            Align Alignment, Value *Mask,
                                            Value *PassThru,
                                            const Twine &Name) {
  auto *VecTy = cast<VectorType>(Ty);
  ElementCount NumElts = VecTy->getElementCount();
  auto *PtrsTy = cast<VectorType>(Ptrs->getType());
  assert(NumElts == PtrsTy->getElementCount() && "Element count mismatch");

  if (!Mask)
    Mask = getAllOnesMask(NumElts);

  if (!PassThru)
    PassThru = PoisonValue::get(Ty);

  Type *OverloadedTypes[] = {Ty, PtrsTy};
  Value *Ops[] = {Ptrs, getInt32(Alignment.value()), Mask, PassThru};

  // We specify only one type when we create this intrinsic. Types of other
  // arguments are derived from this type.
  return CreateMaskedIntrinsic(Intrinsic::masked_gather, Ops, OverloadedTypes,
                               Name);
}

/// Create a call to a Masked Scatter intrinsic.
/// \p Data  - data to be stored,
/// \p Ptrs  - the vector of pointers, where the \p Data elements should be
///            stored
/// \p Align - alignment for one element
/// \p Mask  - vector of booleans which indicates what vector lanes should
///            be accessed in memory
CallInst *IRBuilderBase::CreateMaskedScatter(Value *Data, Value *Ptrs,
                                             Align Alignment, Value *Mask) {
  auto *PtrsTy = cast<VectorType>(Ptrs->getType());
  auto *DataTy = cast<VectorType>(Data->getType());
  ElementCount NumElts = PtrsTy->getElementCount();

  if (!Mask)
    Mask = getAllOnesMask(NumElts);

  Type *OverloadedTypes[] = {DataTy, PtrsTy};
  Value *Ops[] = {Data, Ptrs, getInt32(Alignment.value()), Mask};

  // We specify only one type when we create this intrinsic. Types of other
  // arguments are derived from this type.
  return CreateMaskedIntrinsic(Intrinsic::masked_scatter, Ops, OverloadedTypes);
}

/// Create a call to Masked Expand Load intrinsic
/// \p Ty        - vector type to load
/// \p Ptr       - base pointer for the load
/// \p Align     - alignment of \p Ptr
/// \p Mask      - vector of booleans which indicates what vector lanes should
///                be accessed in memory
/// \p PassThru  - pass-through value that is used to fill the masked-off lanes
///                of the result
/// \p Name      - name of the result variable
CallInst *IRBuilderBase::CreateMaskedExpandLoad(Type *Ty, Value *Ptr,
                                                MaybeAlign Align, Value *Mask,
                                                Value *PassThru,
                                                const Twine &Name) {
  assert(Ty->isVectorTy() && "Type should be vector");
  assert(Mask && "Mask should not be all-ones (null)");
  if (!PassThru)
    PassThru = PoisonValue::get(Ty);
  Type *OverloadedTypes[] = {Ty};
  Value *Ops[] = {Ptr, Mask, PassThru};
  CallInst *CI = CreateMaskedIntrinsic(Intrinsic::masked_expandload, Ops,
                                       OverloadedTypes, Name);
  if (Align)
    CI->addParamAttr(0, Attribute::getWithAlignment(CI->getContext(), *Align));
  return CI;
}

/// Create a call to Masked Compress Store intrinsic
/// \p Val       - data to be stored,
/// \p Ptr       - base pointer for the store
/// \p Align     - alignment of \p Ptr
/// \p Mask      - vector of booleans which indicates what vector lanes should
///                be accessed in memory
CallInst *IRBuilderBase::CreateMaskedCompressStore(Value *Val, Value *Ptr,
                                                   MaybeAlign Align,
                                                   Value *Mask) {
  Type *DataTy = Val->getType();
  assert(DataTy->isVectorTy() && "Val should be a vector");
  assert(Mask && "Mask should not be all-ones (null)");
  Type *OverloadedTypes[] = {DataTy};
  Value *Ops[] = {Val, Ptr, Mask};
  CallInst *CI = CreateMaskedIntrinsic(Intrinsic::masked_compressstore, Ops,
                                       OverloadedTypes);
  if (Align)
    CI->addParamAttr(1, Attribute::getWithAlignment(CI->getContext(), *Align));
  return CI;
}

template <typename T0>
static std::vector<Value *>
getStatepointArgs(IRBuilderBase &B, uint64_t ID, uint32_t NumPatchBytes,
                  Value *ActualCallee, uint32_t Flags, ArrayRef<T0> CallArgs) {
  std::vector<Value *> Args;
  Args.push_back(B.getInt64(ID));
  Args.push_back(B.getInt32(NumPatchBytes));
  Args.push_back(ActualCallee);
  Args.push_back(B.getInt32(CallArgs.size()));
  Args.push_back(B.getInt32(Flags));
  llvm::append_range(Args, CallArgs);
  // GC Transition and Deopt args are now always handled via operand bundle.
  // They will be removed from the signature of gc.statepoint shortly.
  Args.push_back(B.getInt32(0));
  Args.push_back(B.getInt32(0));
  // GC args are now encoded in the gc-live operand bundle
  return Args;
}

template<typename T1, typename T2, typename T3>
static std::vector<OperandBundleDef>
getStatepointBundles(std::optional<ArrayRef<T1>> TransitionArgs,
                     std::optional<ArrayRef<T2>> DeoptArgs,
                     ArrayRef<T3> GCArgs) {
  std::vector<OperandBundleDef> Rval;
  if (DeoptArgs)
    Rval.emplace_back("deopt", SmallVector<Value *, 16>(*DeoptArgs));
  if (TransitionArgs)
    Rval.emplace_back("gc-transition",
                      SmallVector<Value *, 16>(*TransitionArgs));
  if (GCArgs.size())
    Rval.emplace_back("gc-live", SmallVector<Value *, 16>(GCArgs));
  return Rval;
}

template <typename T0, typename T1, typename T2, typename T3>
static CallInst *CreateGCStatepointCallCommon(
    IRBuilderBase *Builder, uint64_t ID, uint32_t NumPatchBytes,
    FunctionCallee ActualCallee, uint32_t Flags, ArrayRef<T0> CallArgs,
    std::optional<ArrayRef<T1>> TransitionArgs,
    std::optional<ArrayRef<T2>> DeoptArgs, ArrayRef<T3> GCArgs,
    const Twine &Name) {
  Module *M = Builder->GetInsertBlock()->getParent()->getParent();
  // Fill in the one generic type'd argument (the function is also vararg)
  Function *FnStatepoint = Intrinsic::getOrInsertDeclaration(
      M, Intrinsic::experimental_gc_statepoint,
      {ActualCallee.getCallee()->getType()});

  std::vector<Value *> Args = getStatepointArgs(
      *Builder, ID, NumPatchBytes, ActualCallee.getCallee(), Flags, CallArgs);

  CallInst *CI = Builder->CreateCall(
      FnStatepoint, Args,
      getStatepointBundles(TransitionArgs, DeoptArgs, GCArgs), Name);
  CI->addParamAttr(2,
                   Attribute::get(Builder->getContext(), Attribute::ElementType,
                                  ActualCallee.getFunctionType()));
  return CI;
}

CallInst *IRBuilderBase::CreateGCStatepointCall(
    uint64_t ID, uint32_t NumPatchBytes, FunctionCallee ActualCallee,
    ArrayRef<Value *> CallArgs, std::optional<ArrayRef<Value *>> DeoptArgs,
    ArrayRef<Value *> GCArgs, const Twine &Name) {
  return CreateGCStatepointCallCommon<Value *, Value *, Value *, Value *>(
      this, ID, NumPatchBytes, ActualCallee, uint32_t(StatepointFlags::None),
      CallArgs, std::nullopt /* No Transition Args */, DeoptArgs, GCArgs, Name);
}

CallInst *IRBuilderBase::CreateGCStatepointCall(
    uint64_t ID, uint32_t NumPatchBytes, FunctionCallee ActualCallee,
    uint32_t Flags, ArrayRef<Value *> CallArgs,
    std::optional<ArrayRef<Use>> TransitionArgs,
    std::optional<ArrayRef<Use>> DeoptArgs, ArrayRef<Value *> GCArgs,
    const Twine &Name) {
  return CreateGCStatepointCallCommon<Value *, Use, Use, Value *>(
      this, ID, NumPatchBytes, ActualCallee, Flags, CallArgs, TransitionArgs,
      DeoptArgs, GCArgs, Name);
}

CallInst *IRBuilderBase::CreateGCStatepointCall(
    uint64_t ID, uint32_t NumPatchBytes, FunctionCallee ActualCallee,
    ArrayRef<Use> CallArgs, std::optional<ArrayRef<Value *>> DeoptArgs,
    ArrayRef<Value *> GCArgs, const Twine &Name) {
  return CreateGCStatepointCallCommon<Use, Value *, Value *, Value *>(
      this, ID, NumPatchBytes, ActualCallee, uint32_t(StatepointFlags::None),
      CallArgs, std::nullopt, DeoptArgs, GCArgs, Name);
}

template <typename T0, typename T1, typename T2, typename T3>
static InvokeInst *CreateGCStatepointInvokeCommon(
    IRBuilderBase *Builder, uint64_t ID, uint32_t NumPatchBytes,
    FunctionCallee ActualInvokee, BasicBlock *NormalDest,
    BasicBlock *UnwindDest, uint32_t Flags, ArrayRef<T0> InvokeArgs,
    std::optional<ArrayRef<T1>> TransitionArgs,
    std::optional<ArrayRef<T2>> DeoptArgs, ArrayRef<T3> GCArgs,
    const Twine &Name) {
  Module *M = Builder->GetInsertBlock()->getParent()->getParent();
  // Fill in the one generic type'd argument (the function is also vararg)
  Function *FnStatepoint = Intrinsic::getOrInsertDeclaration(
      M, Intrinsic::experimental_gc_statepoint,
      {ActualInvokee.getCallee()->getType()});

  std::vector<Value *> Args =
      getStatepointArgs(*Builder, ID, NumPatchBytes, ActualInvokee.getCallee(),
                        Flags, InvokeArgs);

  InvokeInst *II = Builder->CreateInvoke(
      FnStatepoint, NormalDest, UnwindDest, Args,
      getStatepointBundles(TransitionArgs, DeoptArgs, GCArgs), Name);
  II->addParamAttr(2,
                   Attribute::get(Builder->getContext(), Attribute::ElementType,
                                  ActualInvokee.getFunctionType()));
  return II;
}

InvokeInst *IRBuilderBase::CreateGCStatepointInvoke(
    uint64_t ID, uint32_t NumPatchBytes, FunctionCallee ActualInvokee,
    BasicBlock *NormalDest, BasicBlock *UnwindDest,
    ArrayRef<Value *> InvokeArgs, std::optional<ArrayRef<Value *>> DeoptArgs,
    ArrayRef<Value *> GCArgs, const Twine &Name) {
  return CreateGCStatepointInvokeCommon<Value *, Value *, Value *, Value *>(
      this, ID, NumPatchBytes, ActualInvokee, NormalDest, UnwindDest,
      uint32_t(StatepointFlags::None), InvokeArgs,
      std::nullopt /* No Transition Args*/, DeoptArgs, GCArgs, Name);
}

InvokeInst *IRBuilderBase::CreateGCStatepointInvoke(
    uint64_t ID, uint32_t NumPatchBytes, FunctionCallee ActualInvokee,
    BasicBlock *NormalDest, BasicBlock *UnwindDest, uint32_t Flags,
    ArrayRef<Value *> InvokeArgs, std::optional<ArrayRef<Use>> TransitionArgs,
    std::optional<ArrayRef<Use>> DeoptArgs, ArrayRef<Value *> GCArgs,
    const Twine &Name) {
  return CreateGCStatepointInvokeCommon<Value *, Use, Use, Value *>(
      this, ID, NumPatchBytes, ActualInvokee, NormalDest, UnwindDest, Flags,
      InvokeArgs, TransitionArgs, DeoptArgs, GCArgs, Name);
}

InvokeInst *IRBuilderBase::CreateGCStatepointInvoke(
    uint64_t ID, uint32_t NumPatchBytes, FunctionCallee ActualInvokee,
    BasicBlock *NormalDest, BasicBlock *UnwindDest, ArrayRef<Use> InvokeArgs,
    std::optional<ArrayRef<Value *>> DeoptArgs, ArrayRef<Value *> GCArgs,
    const Twine &Name) {
  return CreateGCStatepointInvokeCommon<Use, Value *, Value *, Value *>(
      this, ID, NumPatchBytes, ActualInvokee, NormalDest, UnwindDest,
      uint32_t(StatepointFlags::None), InvokeArgs, std::nullopt, DeoptArgs,
      GCArgs, Name);
}

CallInst *IRBuilderBase::CreateGCResult(Instruction *Statepoint,
                                        Type *ResultType, const Twine &Name) {
  Intrinsic::ID ID = Intrinsic::experimental_gc_result;
  Type *Types[] = {ResultType};

  Value *Args[] = {Statepoint};
  return CreateIntrinsic(ID, Types, Args, {}, Name);
}

CallInst *IRBuilderBase::CreateGCRelocate(Instruction *Statepoint,
                                          int BaseOffset, int DerivedOffset,
                                          Type *ResultType, const Twine &Name) {
  Type *Types[] = {ResultType};

  Value *Args[] = {Statepoint, getInt32(BaseOffset), getInt32(DerivedOffset)};
  return CreateIntrinsic(Intrinsic::experimental_gc_relocate, Types, Args, {},
                         Name);
}

CallInst *IRBuilderBase::CreateGCGetPointerBase(Value *DerivedPtr,
                                                const Twine &Name) {
  Type *PtrTy = DerivedPtr->getType();
  return CreateIntrinsic(Intrinsic::experimental_gc_get_pointer_base,
                         {PtrTy, PtrTy}, {DerivedPtr}, {}, Name);
}

CallInst *IRBuilderBase::CreateGCGetPointerOffset(Value *DerivedPtr,
                                                  const Twine &Name) {
  Type *PtrTy = DerivedPtr->getType();
  return CreateIntrinsic(Intrinsic::experimental_gc_get_pointer_offset, {PtrTy},
                         {DerivedPtr}, {}, Name);
}

CallInst *IRBuilderBase::CreateUnaryIntrinsic(Intrinsic::ID ID, Value *V,
                                              FMFSource FMFSource,
                                              const Twine &Name) {
  Module *M = BB->getModule();
  Function *Fn = Intrinsic::getOrInsertDeclaration(M, ID, {V->getType()});
  return createCallHelper(Fn, {V}, Name, FMFSource);
}

Value *IRBuilderBase::CreateBinaryIntrinsic(Intrinsic::ID ID, Value *LHS,
                                            Value *RHS, FMFSource FMFSource,
                                            const Twine &Name) {
  Module *M = BB->getModule();
  Function *Fn = Intrinsic::getOrInsertDeclaration(M, ID, {LHS->getType()});
  if (Value *V = Folder.FoldBinaryIntrinsic(ID, LHS, RHS, Fn->getReturnType(),
                                            /*FMFSource=*/nullptr))
    return V;
  return createCallHelper(Fn, {LHS, RHS}, Name, FMFSource);
}

CallInst *IRBuilderBase::CreateIntrinsic(Intrinsic::ID ID,
                                         ArrayRef<Type *> Types,
                                         ArrayRef<Value *> Args,
                                         FMFSource FMFSource,
                                         const Twine &Name) {
  Module *M = BB->getModule();
  Function *Fn = Intrinsic::getOrInsertDeclaration(M, ID, Types);
  return createCallHelper(Fn, Args, Name, FMFSource);
}

CallInst *IRBuilderBase::CreateIntrinsic(Type *RetTy, Intrinsic::ID ID,
                                         ArrayRef<Value *> Args,
                                         FMFSource FMFSource,
                                         const Twine &Name) {
  Module *M = BB->getModule();

  SmallVector<Intrinsic::IITDescriptor> Table;
  Intrinsic::getIntrinsicInfoTableEntries(ID, Table);
  ArrayRef<Intrinsic::IITDescriptor> TableRef(Table);

  SmallVector<Type *> ArgTys;
  ArgTys.reserve(Args.size());
  for (auto &I : Args)
    ArgTys.push_back(I->getType());
  FunctionType *FTy = FunctionType::get(RetTy, ArgTys, false);
  SmallVector<Type *> OverloadTys;
  Intrinsic::MatchIntrinsicTypesResult Res =
      matchIntrinsicSignature(FTy, TableRef, OverloadTys);
  (void)Res;
  assert(Res == Intrinsic::MatchIntrinsicTypes_Match && TableRef.empty() &&
         "Wrong types for intrinsic!");
  // TODO: Handle varargs intrinsics.

  Function *Fn = Intrinsic::getOrInsertDeclaration(M, ID, OverloadTys);
  return createCallHelper(Fn, Args, Name, FMFSource);
}

CallInst *IRBuilderBase::CreateConstrainedFPBinOp(
    Intrinsic::ID ID, Value *L, Value *R, FMFSource FMFSource,
    const Twine &Name, MDNode *FPMathTag, std::optional<RoundingMode> Rounding,
    std::optional<fp::ExceptionBehavior> Except) {
  Value *RoundingV = getConstrainedFPRounding(Rounding);
  Value *ExceptV = getConstrainedFPExcept(Except);

  FastMathFlags UseFMF = FMFSource.get(FMF);

  CallInst *C = CreateIntrinsic(ID, {L->getType()},
                                {L, R, RoundingV, ExceptV}, nullptr, Name);
  setConstrainedFPCallAttr(C);
  setFPAttrs(C, FPMathTag, UseFMF);
  return C;
}

CallInst *IRBuilderBase::CreateConstrainedFPIntrinsic(
    Intrinsic::ID ID, ArrayRef<Type *> Types, ArrayRef<Value *> Args,
    FMFSource FMFSource, const Twine &Name, MDNode *FPMathTag,
    std::optional<RoundingMode> Rounding,
    std::optional<fp::ExceptionBehavior> Except) {
  Value *RoundingV = getConstrainedFPRounding(Rounding);
  Value *ExceptV = getConstrainedFPExcept(Except);

  FastMathFlags UseFMF = FMFSource.get(FMF);

  llvm::SmallVector<Value *, 5> ExtArgs(Args);
  ExtArgs.push_back(RoundingV);
  ExtArgs.push_back(ExceptV);

  CallInst *C = CreateIntrinsic(ID, Types, ExtArgs, nullptr, Name);
  setConstrainedFPCallAttr(C);
  setFPAttrs(C, FPMathTag, UseFMF);
  return C;
}

CallInst *IRBuilderBase::CreateConstrainedFPUnroundedBinOp(
    Intrinsic::ID ID, Value *L, Value *R, FMFSource FMFSource,
    const Twine &Name, MDNode *FPMathTag,
    std::optional<fp::ExceptionBehavior> Except) {
  Value *ExceptV = getConstrainedFPExcept(Except);

  FastMathFlags UseFMF = FMFSource.get(FMF);

  CallInst *C =
      CreateIntrinsic(ID, {L->getType()}, {L, R, ExceptV}, nullptr, Name);
  setConstrainedFPCallAttr(C);
  setFPAttrs(C, FPMathTag, UseFMF);
  return C;
}

Value *IRBuilderBase::CreateNAryOp(unsigned Opc, ArrayRef<Value *> Ops,
                                   const Twine &Name, MDNode *FPMathTag) {
  if (Instruction::isBinaryOp(Opc)) {
    assert(Ops.size() == 2 && "Invalid number of operands!");
    return CreateBinOp(static_cast<Instruction::BinaryOps>(Opc),
                       Ops[0], Ops[1], Name, FPMathTag);
  }
  if (Instruction::isUnaryOp(Opc)) {
    assert(Ops.size() == 1 && "Invalid number of operands!");
    return CreateUnOp(static_cast<Instruction::UnaryOps>(Opc),
                      Ops[0], Name, FPMathTag);
  }
  llvm_unreachable("Unexpected opcode!");
}

CallInst *IRBuilderBase::CreateConstrainedFPCast(
    Intrinsic::ID ID, Value *V, Type *DestTy, FMFSource FMFSource,
    const Twine &Name, MDNode *FPMathTag, std::optional<RoundingMode> Rounding,
    std::optional<fp::ExceptionBehavior> Except) {
  Value *ExceptV = getConstrainedFPExcept(Except);

  FastMathFlags UseFMF = FMFSource.get(FMF);

  CallInst *C;
  if (Intrinsic::hasConstrainedFPRoundingModeOperand(ID)) {
    Value *RoundingV = getConstrainedFPRounding(Rounding);
    C = CreateIntrinsic(ID, {DestTy, V->getType()}, {V, RoundingV, ExceptV},
                        nullptr, Name);
  } else
    C = CreateIntrinsic(ID, {DestTy, V->getType()}, {V, ExceptV}, nullptr,
                        Name);

  setConstrainedFPCallAttr(C);

  if (isa<FPMathOperator>(C))
    setFPAttrs(C, FPMathTag, UseFMF);
  return C;
}

Value *IRBuilderBase::CreateFCmpHelper(CmpInst::Predicate P, Value *LHS,
                                       Value *RHS, const Twine &Name,
                                       MDNode *FPMathTag, FMFSource FMFSource,
                                       bool IsSignaling) {
  if (IsFPConstrained) {
    auto ID = IsSignaling ? Intrinsic::experimental_constrained_fcmps
                          : Intrinsic::experimental_constrained_fcmp;
    return CreateConstrainedFPCmp(ID, P, LHS, RHS, Name);
  }

  if (auto *V = Folder.FoldCmp(P, LHS, RHS))
    return V;
  return Insert(
      setFPAttrs(new FCmpInst(P, LHS, RHS), FPMathTag, FMFSource.get(FMF)),
      Name);
}

CallInst *IRBuilderBase::CreateConstrainedFPCmp(
    Intrinsic::ID ID, CmpInst::Predicate P, Value *L, Value *R,
    const Twine &Name, std::optional<fp::ExceptionBehavior> Except) {
  Value *PredicateV = getConstrainedFPPredicate(P);
  Value *ExceptV = getConstrainedFPExcept(Except);

  CallInst *C = CreateIntrinsic(ID, {L->getType()},
                                {L, R, PredicateV, ExceptV}, nullptr, Name);
  setConstrainedFPCallAttr(C);
  return C;
}

CallInst *IRBuilderBase::CreateConstrainedFPCall(
    Function *Callee, ArrayRef<Value *> Args, const Twine &Name,
    std::optional<RoundingMode> Rounding,
    std::optional<fp::ExceptionBehavior> Except) {
  llvm::SmallVector<Value *, 6> UseArgs(Args);

  if (Intrinsic::hasConstrainedFPRoundingModeOperand(Callee->getIntrinsicID()))
    UseArgs.push_back(getConstrainedFPRounding(Rounding));
  UseArgs.push_back(getConstrainedFPExcept(Except));

  CallInst *C = CreateCall(Callee, UseArgs, Name);
  setConstrainedFPCallAttr(C);
  return C;
}

Value *IRBuilderBase::CreateSelect(Value *C, Value *True, Value *False,
                                   const Twine &Name, Instruction *MDFrom) {
  return CreateSelectFMF(C, True, False, {}, Name, MDFrom);
}

Value *IRBuilderBase::CreateSelectFMF(Value *C, Value *True, Value *False,
                                      FMFSource FMFSource, const Twine &Name,
                                      Instruction *MDFrom) {
  if (auto *V = Folder.FoldSelect(C, True, False))
    return V;

  SelectInst *Sel = SelectInst::Create(C, True, False);
  if (MDFrom) {
    MDNode *Prof = MDFrom->getMetadata(LLVMContext::MD_prof);
    MDNode *Unpred = MDFrom->getMetadata(LLVMContext::MD_unpredictable);
    Sel = addBranchMetadata(Sel, Prof, Unpred);
  }
  if (isa<FPMathOperator>(Sel))
    setFPAttrs(Sel, /*MDNode=*/nullptr, FMFSource.get(FMF));
  return Insert(Sel, Name);
}

Value *IRBuilderBase::CreatePtrDiff(Type *ElemTy, Value *LHS, Value *RHS,
                                    const Twine &Name) {
  assert(LHS->getType() == RHS->getType() &&
         "Pointer subtraction operand types must match!");
  Value *LHS_int = CreatePtrToInt(LHS, Type::getInt64Ty(Context));
  Value *RHS_int = CreatePtrToInt(RHS, Type::getInt64Ty(Context));
  Value *Difference = CreateSub(LHS_int, RHS_int);
  return CreateExactSDiv(Difference, ConstantExpr::getSizeOf(ElemTy),
                         Name);
}

Value *IRBuilderBase::CreateLaunderInvariantGroup(Value *Ptr) {
  assert(isa<PointerType>(Ptr->getType()) &&
         "launder.invariant.group only applies to pointers.");
  // FIXME: we could potentially avoid casts to/from i8*.
  auto *PtrType = Ptr->getType();
  Module *M = BB->getParent()->getParent();
  Function *FnLaunderInvariantGroup = Intrinsic::getOrInsertDeclaration(
      M, Intrinsic::launder_invariant_group, {PtrType});

  assert(FnLaunderInvariantGroup->getReturnType() == PtrType &&
         FnLaunderInvariantGroup->getFunctionType()->getParamType(0) ==
             PtrType &&
         "LaunderInvariantGroup should take and return the same type");

  return CreateCall(FnLaunderInvariantGroup, {Ptr});
}

Value *IRBuilderBase::CreateStripInvariantGroup(Value *Ptr) {
  assert(isa<PointerType>(Ptr->getType()) &&
         "strip.invariant.group only applies to pointers.");

  // FIXME: we could potentially avoid casts to/from i8*.
  auto *PtrType = Ptr->getType();
  Module *M = BB->getParent()->getParent();
  Function *FnStripInvariantGroup = Intrinsic::getOrInsertDeclaration(
      M, Intrinsic::strip_invariant_group, {PtrType});

  assert(FnStripInvariantGroup->getReturnType() == PtrType &&
         FnStripInvariantGroup->getFunctionType()->getParamType(0) ==
             PtrType &&
         "StripInvariantGroup should take and return the same type");

  return CreateCall(FnStripInvariantGroup, {Ptr});
}

Value *IRBuilderBase::CreateVectorReverse(Value *V, const Twine &Name) {
  auto *Ty = cast<VectorType>(V->getType());
  if (isa<ScalableVectorType>(Ty)) {
    Module *M = BB->getParent()->getParent();
    Function *F =
        Intrinsic::getOrInsertDeclaration(M, Intrinsic::vector_reverse, Ty);
    return Insert(CallInst::Create(F, V), Name);
  }
  // Keep the original behaviour for fixed vector
  SmallVector<int, 8> ShuffleMask;
  int NumElts = Ty->getElementCount().getKnownMinValue();
  for (int i = 0; i < NumElts; ++i)
    ShuffleMask.push_back(NumElts - i - 1);
  return CreateShuffleVector(V, ShuffleMask, Name);
}

Value *IRBuilderBase::CreateVectorSplice(Value *V1, Value *V2, int64_t Imm,
                                         const Twine &Name) {
  assert(isa<VectorType>(V1->getType()) && "Unexpected type");
  assert(V1->getType() == V2->getType() &&
         "Splice expects matching operand types!");

  if (auto *VTy = dyn_cast<ScalableVectorType>(V1->getType())) {
    Module *M = BB->getParent()->getParent();
    Function *F =
        Intrinsic::getOrInsertDeclaration(M, Intrinsic::vector_splice, VTy);

    Value *Ops[] = {V1, V2, getInt32(Imm)};
    return Insert(CallInst::Create(F, Ops), Name);
  }

  unsigned NumElts = cast<FixedVectorType>(V1->getType())->getNumElements();
  assert(((-Imm <= NumElts) || (Imm < NumElts)) &&
         "Invalid immediate for vector splice!");

  // Keep the original behaviour for fixed vector
  unsigned Idx = (NumElts + Imm) % NumElts;
  SmallVector<int, 8> Mask;
  for (unsigned I = 0; I < NumElts; ++I)
    Mask.push_back(Idx + I);

  return CreateShuffleVector(V1, V2, Mask);
}

Value *IRBuilderBase::CreateVectorSplat(unsigned NumElts, Value *V,
                                        const Twine &Name) {
  auto EC = ElementCount::getFixed(NumElts);
  return CreateVectorSplat(EC, V, Name);
}

Value *IRBuilderBase::CreateVectorSplat(ElementCount EC, Value *V,
                                        const Twine &Name) {
  assert(EC.isNonZero() && "Cannot splat to an empty vector!");

  // First insert it into a poison vector so we can shuffle it.
  Value *Poison = PoisonValue::get(VectorType::get(V->getType(), EC));
  V = CreateInsertElement(Poison, V, getInt64(0), Name + ".splatinsert");

  // Shuffle the value across the desired number of elements.
  SmallVector<int, 16> Zeros;
  Zeros.resize(EC.getKnownMinValue());
  return CreateShuffleVector(V, Zeros, Name + ".splat");
}

Value *IRBuilderBase::CreatePreserveArrayAccessIndex(
    Type *ElTy, Value *Base, unsigned Dimension, unsigned LastIndex,
    MDNode *DbgInfo) {
  auto *BaseType = Base->getType();
  assert(isa<PointerType>(BaseType) &&
         "Invalid Base ptr type for preserve.array.access.index.");

  Value *LastIndexV = getInt32(LastIndex);
  Constant *Zero = ConstantInt::get(Type::getInt32Ty(Context), 0);
  SmallVector<Value *, 4> IdxList(Dimension, Zero);
  IdxList.push_back(LastIndexV);

  Type *ResultType = GetElementPtrInst::getGEPReturnType(Base, IdxList);

  Value *DimV = getInt32(Dimension);
  CallInst *Fn =
      CreateIntrinsic(Intrinsic::preserve_array_access_index,
                      {ResultType, BaseType}, {Base, DimV, LastIndexV});
  Fn->addParamAttr(
      0, Attribute::get(Fn->getContext(), Attribute::ElementType, ElTy));
  if (DbgInfo)
    Fn->setMetadata(LLVMContext::MD_preserve_access_index, DbgInfo);

  return Fn;
}

Value *IRBuilderBase::CreatePreserveUnionAccessIndex(
    Value *Base, unsigned FieldIndex, MDNode *DbgInfo) {
  assert(isa<PointerType>(Base->getType()) &&
         "Invalid Base ptr type for preserve.union.access.index.");
  auto *BaseType = Base->getType();

  Value *DIIndex = getInt32(FieldIndex);
  CallInst *Fn = CreateIntrinsic(Intrinsic::preserve_union_access_index,
                                 {BaseType, BaseType}, {Base, DIIndex});
  if (DbgInfo)
    Fn->setMetadata(LLVMContext::MD_preserve_access_index, DbgInfo);

  return Fn;
}

Value *IRBuilderBase::CreatePreserveStructAccessIndex(
    Type *ElTy, Value *Base, unsigned Index, unsigned FieldIndex,
    MDNode *DbgInfo) {
  auto *BaseType = Base->getType();
  assert(isa<PointerType>(BaseType) &&
         "Invalid Base ptr type for preserve.struct.access.index.");

  Value *GEPIndex = getInt32(Index);
  Constant *Zero = ConstantInt::get(Type::getInt32Ty(Context), 0);
  Type *ResultType =
      GetElementPtrInst::getGEPReturnType(Base, {Zero, GEPIndex});

  Value *DIIndex = getInt32(FieldIndex);
  CallInst *Fn =
      CreateIntrinsic(Intrinsic::preserve_struct_access_index,
                      {ResultType, BaseType}, {Base, GEPIndex, DIIndex});
  Fn->addParamAttr(
      0, Attribute::get(Fn->getContext(), Attribute::ElementType, ElTy));
  if (DbgInfo)
    Fn->setMetadata(LLVMContext::MD_preserve_access_index, DbgInfo);

  return Fn;
}

Value *IRBuilderBase::createIsFPClass(Value *FPNum, unsigned Test) {
  ConstantInt *TestV = getInt32(Test);
  return CreateIntrinsic(Intrinsic::is_fpclass, {FPNum->getType()},
                         {FPNum, TestV});
}

CallInst *IRBuilderBase::CreateAlignmentAssumptionHelper(const DataLayout &DL,
                                                         Value *PtrValue,
                                                         Value *AlignValue,
                                                         Value *OffsetValue) {
  SmallVector<Value *, 4> Vals({PtrValue, AlignValue});
  if (OffsetValue)
    Vals.push_back(OffsetValue);
  OperandBundleDefT<Value *> AlignOpB("align", Vals);
  return CreateAssumption(ConstantInt::getTrue(getContext()), {AlignOpB});
}

CallInst *IRBuilderBase::CreateAlignmentAssumption(const DataLayout &DL,
                                                   Value *PtrValue,
                                                   unsigned Alignment,
                                                   Value *OffsetValue) {
  assert(isa<PointerType>(PtrValue->getType()) &&
         "trying to create an alignment assumption on a non-pointer?");
  assert(Alignment != 0 && "Invalid Alignment");
  auto *PtrTy = cast<PointerType>(PtrValue->getType());
  Type *IntPtrTy = getIntPtrTy(DL, PtrTy->getAddressSpace());
  Value *AlignValue = ConstantInt::get(IntPtrTy, Alignment);
  return CreateAlignmentAssumptionHelper(DL, PtrValue, AlignValue, OffsetValue);
}

CallInst *IRBuilderBase::CreateAlignmentAssumption(const DataLayout &DL,
                                                   Value *PtrValue,
                                                   Value *Alignment,
                                                   Value *OffsetValue) {
  assert(isa<PointerType>(PtrValue->getType()) &&
         "trying to create an alignment assumption on a non-pointer?");
  return CreateAlignmentAssumptionHelper(DL, PtrValue, Alignment, OffsetValue);
}

CallInst *IRBuilderBase::CreateDereferenceableAssumption(Value *PtrValue,
                                                         Value *SizeValue) {
  assert(isa<PointerType>(PtrValue->getType()) &&
         "trying to create an deferenceable assumption on a non-pointer?");
  SmallVector<Value *, 4> Vals({PtrValue, SizeValue});
  OperandBundleDefT<Value *> DereferenceableOpB("dereferenceable", Vals);
  return CreateAssumption(ConstantInt::getTrue(getContext()),
                          {DereferenceableOpB});
}

IRBuilderDefaultInserter::~IRBuilderDefaultInserter() = default;
IRBuilderCallbackInserter::~IRBuilderCallbackInserter() = default;
IRBuilderFolder::~IRBuilderFolder() = default;
void ConstantFolder::anchor() {}
void NoFolder::anchor() {}<|MERGE_RESOLUTION|>--- conflicted
+++ resolved
@@ -198,12 +198,7 @@
 
 CallInst *IRBuilderBase::CreateElementUnorderedAtomicMemSet(
     Value *Ptr, Value *Val, Value *Size, Align Alignment, uint32_t ElementSize,
-<<<<<<< HEAD
-    MDNode *TBAATag, MDNode *ScopeTag, MDNode *NoAliasTag) {
-=======
     const AAMDNodes &AAInfo) {
-
->>>>>>> f0d7fea9
   Value *Ops[] = {Ptr, Val, Size, getInt32(ElementSize)};
   Type *Tys[] = {Ptr->getType(), Size->getType()};
 
