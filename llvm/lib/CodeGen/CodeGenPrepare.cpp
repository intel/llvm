--- conflicted
+++ resolved
@@ -1315,26 +1315,10 @@
                                                  Value *Arg0, Value *Arg1,
                                                  CmpInst *Cmp,
                                                  Intrinsic::ID IID) {
-<<<<<<< HEAD
-  auto isIVIncrement = [this, &Cmp](BinaryOperator *BO) {
-    auto *PN = dyn_cast<PHINode>(BO->getOperand(0));
-    if (!PN)
-      return false;
-    const Loop *L = LI->getLoopFor(BO->getParent());
-    if (!L || L->getHeader() != PN->getParent() || !L->getLoopLatch())
-      return false;
-    const BasicBlock *Latch = L->getLoopLatch();
-    if (PN->getIncomingValueForBlock(Latch) != BO)
-      return false;
-    if (auto *Step = dyn_cast<Instruction>(BO->getOperand(1)))
-      if (L->contains(Step->getParent()))
-        return false;
-=======
   auto IsReplacableIVIncrement = [this, &Cmp](BinaryOperator *BO) {
     if (!isIVIncrement(BO, LI))
       return false;
     const Loop *L = LI->getLoopFor(BO->getParent());
->>>>>>> 2e412c55
     // IV increment may have other users than the IV. We do not want to make
     // dominance queries to analyze the legality of moving it towards the cmp,
     // so just check that there is no other users.
@@ -1347,15 +1331,9 @@
     // cheap check because no CFG changes & dom tree recomputation happens
     // during the transform.
     Function *F = BO->getParent()->getParent();
-<<<<<<< HEAD
-    return getDT(*F).dominates(Cmp->getParent(), Latch);
-  };
-  if (BO->getParent() != Cmp->getParent() && !isIVIncrement(BO)) {
-=======
     return getDT(*F).dominates(Cmp->getParent(), L->getLoopLatch());
   };
   if (BO->getParent() != Cmp->getParent() && !IsReplacableIVIncrement(BO)) {
->>>>>>> 2e412c55
     // We used to use a dominator tree here to allow multi-block optimization.
     // But that was problematic because:
     // 1. It could cause a perf regression by hoisting the math op into the
