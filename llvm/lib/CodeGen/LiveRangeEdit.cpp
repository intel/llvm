//===-- LiveRangeEdit.cpp - Basic tools for editing a register live range -===//
//
// Part of the LLVM Project, under the Apache License v2.0 with LLVM Exceptions.
// See https://llvm.org/LICENSE.txt for license information.
// SPDX-License-Identifier: Apache-2.0 WITH LLVM-exception
//
//===----------------------------------------------------------------------===//
//
// The LiveRangeEdit class represents changes done to a virtual register when it
// is spilled or split.
//===----------------------------------------------------------------------===//

#include "llvm/CodeGen/LiveRangeEdit.h"
#include "llvm/ADT/Statistic.h"
#include "llvm/CodeGen/CalcSpillWeights.h"
#include "llvm/CodeGen/LiveIntervals.h"
#include "llvm/CodeGen/MachineRegisterInfo.h"
#include "llvm/CodeGen/TargetInstrInfo.h"
#include "llvm/CodeGen/VirtRegMap.h"
#include "llvm/Support/Debug.h"
#include "llvm/Support/raw_ostream.h"

using namespace llvm;

#define DEBUG_TYPE "regalloc"

STATISTIC(NumDCEDeleted,        "Number of instructions deleted by DCE");
STATISTIC(NumDCEFoldedLoads,    "Number of single use loads folded after DCE");
STATISTIC(NumFracRanges,        "Number of live ranges fractured by DCE");
STATISTIC(NumReMaterialization, "Number of instructions rematerialized");

void LiveRangeEdit::Delegate::anchor() { }

LiveInterval &LiveRangeEdit::createEmptyIntervalFrom(Register OldReg,
                                                     bool createSubRanges) {
  Register VReg = MRI.createVirtualRegister(MRI.getRegClass(OldReg));
  if (VRM)
    VRM->setIsSplitFromReg(VReg, VRM->getOriginal(OldReg));

  LiveInterval &LI = LIS.createEmptyInterval(VReg);
  if (Parent && !Parent->isSpillable())
    LI.markNotSpillable();
  if (createSubRanges) {
    // Create empty subranges if the OldReg's interval has them. Do not create
    // the main range here---it will be constructed later after the subranges
    // have been finalized.
    LiveInterval &OldLI = LIS.getInterval(OldReg);
    VNInfo::Allocator &Alloc = LIS.getVNInfoAllocator();
    for (LiveInterval::SubRange &S : OldLI.subranges())
      LI.createSubRange(Alloc, S.LaneMask);
  }
  return LI;
}

Register LiveRangeEdit::createFrom(Register OldReg) {
  Register VReg = MRI.createVirtualRegister(MRI.getRegClass(OldReg));
  if (VRM) {
    VRM->setIsSplitFromReg(VReg, VRM->getOriginal(OldReg));
  }
  // FIXME: Getting the interval here actually computes it.
  // In theory, this may not be what we want, but in practice
  // the createEmptyIntervalFrom API is used when this is not
  // the case. Generally speaking we just want to annotate the
  // LiveInterval when it gets created but we cannot do that at
  // the moment.
  if (Parent && !Parent->isSpillable())
    LIS.getInterval(VReg).markNotSpillable();
  return VReg;
}

bool LiveRangeEdit::checkRematerializable(VNInfo *VNI,
                                          const MachineInstr *DefMI) {
  assert(DefMI && "Missing instruction");
  ScannedRemattable = true;
  if (!TII.isTriviallyReMaterializable(*DefMI))
    return false;
  Remattable.insert(VNI);
  return true;
}

void LiveRangeEdit::scanRemattable() {
  for (VNInfo *VNI : getParent().valnos) {
    if (VNI->isUnused())
      continue;
    unsigned Original = VRM->getOriginal(getReg());
    LiveInterval &OrigLI = LIS.getInterval(Original);
    VNInfo *OrigVNI = OrigLI.getVNInfoAt(VNI->def);
    if (!OrigVNI)
      continue;
    MachineInstr *DefMI = LIS.getInstructionFromIndex(OrigVNI->def);
    if (!DefMI)
      continue;
    checkRematerializable(OrigVNI, DefMI);
  }
  ScannedRemattable = true;
}

bool LiveRangeEdit::anyRematerializable() {
  if (!ScannedRemattable)
    scanRemattable();
  return !Remattable.empty();
}

/// allUsesAvailableAt - Return true if all registers used by OrigMI at
/// OrigIdx are also available with the same value at UseIdx.
bool LiveRangeEdit::allUsesAvailableAt(const MachineInstr *OrigMI,
                                       SlotIndex OrigIdx,
                                       SlotIndex UseIdx) const {
  OrigIdx = OrigIdx.getRegSlot(true);
  UseIdx = std::max(UseIdx, UseIdx.getRegSlot(true));
  for (const MachineOperand &MO : OrigMI->operands()) {
    if (!MO.isReg() || !MO.getReg() || !MO.readsReg())
      continue;

    // We can't remat physreg uses, unless it is a constant or target wants
    // to ignore this use.
    if (Register::isPhysicalRegister(MO.getReg())) {
      if (MRI.isConstantPhysReg(MO.getReg()) || TII.isIgnorableUse(MO))
        continue;
      return false;
    }

    LiveInterval &li = LIS.getInterval(MO.getReg());
    const VNInfo *OVNI = li.getVNInfoAt(OrigIdx);
    if (!OVNI)
      continue;

    // Don't allow rematerialization immediately after the original def.
    // It would be incorrect if OrigMI redefines the register.
    // See PR14098.
    if (SlotIndex::isSameInstr(OrigIdx, UseIdx))
      return false;

    if (OVNI != li.getVNInfoAt(UseIdx))
      return false;

    // Check that subrange is live at UseIdx.
    if (li.hasSubRanges()) {
      const TargetRegisterInfo *TRI = MRI.getTargetRegisterInfo();
      unsigned SubReg = MO.getSubReg();
      LaneBitmask LM = SubReg ? TRI->getSubRegIndexLaneMask(SubReg)
                              : MRI.getMaxLaneMaskForVReg(MO.getReg());
      for (LiveInterval::SubRange &SR : li.subranges()) {
        if ((SR.LaneMask & LM).none())
          continue;
        if (!SR.liveAt(UseIdx))
          return false;
        // Early exit if all used lanes are checked. No need to continue.
        LM &= ~SR.LaneMask;
        if (LM.none())
          break;
      }
    }
  }
  return true;
}

bool LiveRangeEdit::canRematerializeAt(Remat &RM, VNInfo *OrigVNI,
                                       SlotIndex UseIdx, bool cheapAsAMove) {
  assert(ScannedRemattable && "Call anyRematerializable first");

  // Use scanRemattable info.
  if (!Remattable.count(OrigVNI))
    return false;

  // No defining instruction provided.
  SlotIndex DefIdx;
  assert(RM.OrigMI && "No defining instruction for remattable value");
  DefIdx = LIS.getInstructionIndex(*RM.OrigMI);

  // If only cheap remats were requested, bail out early.
  if (cheapAsAMove && !TII.isAsCheapAsAMove(*RM.OrigMI))
    return false;

  // Verify that all used registers are available with the same values.
  if (!allUsesAvailableAt(RM.OrigMI, DefIdx, UseIdx))
    return false;

  return true;
}

SlotIndex LiveRangeEdit::rematerializeAt(MachineBasicBlock &MBB,
                                         MachineBasicBlock::iterator MI,
                                         unsigned DestReg,
                                         const Remat &RM,
                                         const TargetRegisterInfo &tri,
                                         bool Late,
                                         unsigned SubIdx,
                                         MachineInstr *ReplaceIndexMI) {
  assert(RM.OrigMI && "Invalid remat");
  TII.reMaterialize(MBB, MI, DestReg, SubIdx, *RM.OrigMI, tri);
  // DestReg of the cloned instruction cannot be Dead. Set isDead of DestReg
  // to false anyway in case the isDead flag of RM.OrigMI's dest register
  // is true.
  (*--MI).getOperand(0).setIsDead(false);
  Rematted.insert(RM.ParentVNI);
<<<<<<< HEAD
=======
  ++NumReMaterialization;

>>>>>>> f788a4d7
  if (ReplaceIndexMI)
    return LIS.ReplaceMachineInstrInMaps(*ReplaceIndexMI, *MI).getRegSlot();
  return LIS.getSlotIndexes()->insertMachineInstrInMaps(*MI, Late).getRegSlot();
}

void LiveRangeEdit::eraseVirtReg(Register Reg) {
  if (TheDelegate && TheDelegate->LRE_CanEraseVirtReg(Reg))
    LIS.removeInterval(Reg);
}

bool LiveRangeEdit::foldAsLoad(LiveInterval *LI,
                               SmallVectorImpl<MachineInstr*> &Dead) {
  MachineInstr *DefMI = nullptr, *UseMI = nullptr;

  // Check that there is a single def and a single use.
  for (MachineOperand &MO : MRI.reg_nodbg_operands(LI->reg())) {
    MachineInstr *MI = MO.getParent();
    if (MO.isDef()) {
      if (DefMI && DefMI != MI)
        return false;
      if (!MI->canFoldAsLoad())
        return false;
      DefMI = MI;
    } else if (!MO.isUndef()) {
      if (UseMI && UseMI != MI)
        return false;
      // FIXME: Targets don't know how to fold subreg uses.
      if (MO.getSubReg())
        return false;
      UseMI = MI;
    }
  }
  if (!DefMI || !UseMI)
    return false;

  // Since we're moving the DefMI load, make sure we're not extending any live
  // ranges.
  if (!allUsesAvailableAt(DefMI, LIS.getInstructionIndex(*DefMI),
                          LIS.getInstructionIndex(*UseMI)))
    return false;

  // We also need to make sure it is safe to move the load.
  // Assume there are stores between DefMI and UseMI.
  bool SawStore = true;
  if (!DefMI->isSafeToMove(nullptr, SawStore))
    return false;

  LLVM_DEBUG(dbgs() << "Try to fold single def: " << *DefMI
                    << "       into single use: " << *UseMI);

  SmallVector<unsigned, 8> Ops;
  if (UseMI->readsWritesVirtualRegister(LI->reg(), &Ops).second)
    return false;

  MachineInstr *FoldMI = TII.foldMemoryOperand(*UseMI, Ops, *DefMI, &LIS);
  if (!FoldMI)
    return false;
  LLVM_DEBUG(dbgs() << "                folded: " << *FoldMI);
  LIS.ReplaceMachineInstrInMaps(*UseMI, *FoldMI);
  // Update the call site info.
  if (UseMI->shouldUpdateCallSiteInfo())
    UseMI->getMF()->moveCallSiteInfo(UseMI, FoldMI);
  UseMI->eraseFromParent();
  DefMI->addRegisterDead(LI->reg(), nullptr);
  Dead.push_back(DefMI);
  ++NumDCEFoldedLoads;
  return true;
}

bool LiveRangeEdit::useIsKill(const LiveInterval &LI,
                              const MachineOperand &MO) const {
  const MachineInstr &MI = *MO.getParent();
  SlotIndex Idx = LIS.getInstructionIndex(MI).getRegSlot();
  if (LI.Query(Idx).isKill())
    return true;
  const TargetRegisterInfo &TRI = *MRI.getTargetRegisterInfo();
  unsigned SubReg = MO.getSubReg();
  LaneBitmask LaneMask = TRI.getSubRegIndexLaneMask(SubReg);
  for (const LiveInterval::SubRange &S : LI.subranges()) {
    if ((S.LaneMask & LaneMask).any() && S.Query(Idx).isKill())
      return true;
  }
  return false;
}

/// Find all live intervals that need to shrink, then remove the instruction.
void LiveRangeEdit::eliminateDeadDef(MachineInstr *MI, ToShrinkSet &ToShrink) {
  assert(MI->allDefsAreDead() && "Def isn't really dead");
  SlotIndex Idx = LIS.getInstructionIndex(*MI).getRegSlot();

  // Never delete a bundled instruction.
  if (MI->isBundled()) {
    return;
  }
  // Never delete inline asm.
  if (MI->isInlineAsm()) {
    LLVM_DEBUG(dbgs() << "Won't delete: " << Idx << '\t' << *MI);
    return;
  }

  // Use the same criteria as DeadMachineInstructionElim.
  bool SawStore = false;
  if (!MI->isSafeToMove(nullptr, SawStore)) {
    LLVM_DEBUG(dbgs() << "Can't delete: " << Idx << '\t' << *MI);
    return;
  }

  LLVM_DEBUG(dbgs() << "Deleting dead def " << Idx << '\t' << *MI);

  // Collect virtual registers to be erased after MI is gone.
  SmallVector<unsigned, 8> RegsToErase;
  bool ReadsPhysRegs = false;
  bool isOrigDef = false;
  Register Dest;
  unsigned DestSubReg;
  // Only optimize rematerialize case when the instruction has one def, since
  // otherwise we could leave some dead defs in the code.  This case is
  // extremely rare.
  if (VRM && MI->getOperand(0).isReg() && MI->getOperand(0).isDef() &&
      MI->getDesc().getNumDefs() == 1) {
    Dest = MI->getOperand(0).getReg();
    DestSubReg = MI->getOperand(0).getSubReg();
    unsigned Original = VRM->getOriginal(Dest);
    LiveInterval &OrigLI = LIS.getInterval(Original);
    VNInfo *OrigVNI = OrigLI.getVNInfoAt(Idx);
    // The original live-range may have been shrunk to
    // an empty live-range. It happens when it is dead, but
    // we still keep it around to be able to rematerialize
    // other values that depend on it.
    if (OrigVNI)
      isOrigDef = SlotIndex::isSameInstr(OrigVNI->def, Idx);
  }

  bool HasLiveVRegUses = false;

  // Check for live intervals that may shrink
  for (const MachineOperand &MO : MI->operands()) {
    if (!MO.isReg())
      continue;
    Register Reg = MO.getReg();
    if (!Register::isVirtualRegister(Reg)) {
      // Check if MI reads any unreserved physregs.
      if (Reg && MO.readsReg() && !MRI.isReserved(Reg))
        ReadsPhysRegs = true;
      else if (MO.isDef())
        LIS.removePhysRegDefAt(Reg.asMCReg(), Idx);
      continue;
    }
    LiveInterval &LI = LIS.getInterval(Reg);

    // Shrink read registers, unless it is likely to be expensive and
    // unlikely to change anything. We typically don't want to shrink the
    // PIC base register that has lots of uses everywhere.
    // Always shrink COPY uses that probably come from live range splitting.
    if ((MI->readsVirtualRegister(Reg) && (MI->isCopy() || MO.isDef())) ||
        (MO.readsReg() && (MRI.hasOneNonDBGUse(Reg) || useIsKill(LI, MO))))
      ToShrink.insert(&LI);
    else if (MO.readsReg())
      HasLiveVRegUses = true;

    // Remove defined value.
    if (MO.isDef()) {
      if (TheDelegate && LI.getVNInfoAt(Idx) != nullptr)
        TheDelegate->LRE_WillShrinkVirtReg(LI.reg());
      LIS.removeVRegDefAt(LI, Idx);
      if (LI.empty())
        RegsToErase.push_back(Reg);
    }
  }

  // Currently, we don't support DCE of physreg live ranges. If MI reads
  // any unreserved physregs, don't erase the instruction, but turn it into
  // a KILL instead. This way, the physreg live ranges don't end up
  // dangling.
  // FIXME: It would be better to have something like shrinkToUses() for
  // physregs. That could potentially enable more DCE and it would free up
  // the physreg. It would not happen often, though.
  if (ReadsPhysRegs) {
    MI->setDesc(TII.get(TargetOpcode::KILL));
    // Remove all operands that aren't physregs.
    for (unsigned i = MI->getNumOperands(); i; --i) {
      const MachineOperand &MO = MI->getOperand(i-1);
      if (MO.isReg() && Register::isPhysicalRegister(MO.getReg()))
        continue;
      MI->removeOperand(i-1);
    }
    LLVM_DEBUG(dbgs() << "Converted physregs to:\t" << *MI);
  } else {
    // If the dest of MI is an original reg and MI is reMaterializable,
    // don't delete the inst. Replace the dest with a new reg, and keep
    // the inst for remat of other siblings. The inst is saved in
    // LiveRangeEdit::DeadRemats and will be deleted after all the
    // allocations of the func are done.
    // However, immediately delete instructions which have unshrunk virtual
    // register uses. That may provoke RA to split an interval at the KILL
    // and later result in an invalid live segment end.
    if (isOrigDef && DeadRemats && !HasLiveVRegUses &&
        TII.isTriviallyReMaterializable(*MI)) {
      LiveInterval &NewLI = createEmptyIntervalFrom(Dest, false);
      VNInfo::Allocator &Alloc = LIS.getVNInfoAllocator();
      VNInfo *VNI = NewLI.getNextValue(Idx, Alloc);
      NewLI.addSegment(LiveInterval::Segment(Idx, Idx.getDeadSlot(), VNI));

      if (DestSubReg) {
        const TargetRegisterInfo *TRI = MRI.getTargetRegisterInfo();
        auto *SR = NewLI.createSubRange(
            Alloc, TRI->getSubRegIndexLaneMask(DestSubReg));
        SR->addSegment(LiveInterval::Segment(Idx, Idx.getDeadSlot(),
                                             SR->getNextValue(Idx, Alloc)));
      }

      pop_back();
      DeadRemats->insert(MI);
      const TargetRegisterInfo &TRI = *MRI.getTargetRegisterInfo();
      MI->substituteRegister(Dest, NewLI.reg(), 0, TRI);
      MI->getOperand(0).setIsDead(true);
    } else {
      if (TheDelegate)
        TheDelegate->LRE_WillEraseInstruction(MI);
      LIS.RemoveMachineInstrFromMaps(*MI);
      MI->eraseFromParent();
      ++NumDCEDeleted;
    }
  }

  // Erase any virtregs that are now empty and unused. There may be <undef>
  // uses around. Keep the empty live range in that case.
  for (unsigned i = 0, e = RegsToErase.size(); i != e; ++i) {
    Register Reg = RegsToErase[i];
    if (LIS.hasInterval(Reg) && MRI.reg_nodbg_empty(Reg)) {
      ToShrink.remove(&LIS.getInterval(Reg));
      eraseVirtReg(Reg);
    }
  }
}

void LiveRangeEdit::eliminateDeadDefs(SmallVectorImpl<MachineInstr *> &Dead,
                                      ArrayRef<Register> RegsBeingSpilled) {
  ToShrinkSet ToShrink;

  for (;;) {
    // Erase all dead defs.
    while (!Dead.empty())
      eliminateDeadDef(Dead.pop_back_val(), ToShrink);

    if (ToShrink.empty())
      break;

    // Shrink just one live interval. Then delete new dead defs.
    LiveInterval *LI = ToShrink.pop_back_val();
    if (foldAsLoad(LI, Dead))
      continue;
    unsigned VReg = LI->reg();
    if (TheDelegate)
      TheDelegate->LRE_WillShrinkVirtReg(VReg);
    if (!LIS.shrinkToUses(LI, &Dead))
      continue;

    // Don't create new intervals for a register being spilled.
    // The new intervals would have to be spilled anyway so its not worth it.
    // Also they currently aren't spilled so creating them and not spilling
    // them results in incorrect code.
    if (llvm::is_contained(RegsBeingSpilled, VReg))
      continue;

    // LI may have been separated, create new intervals.
    LI->RenumberValues();
    SmallVector<LiveInterval*, 8> SplitLIs;
    LIS.splitSeparateComponents(*LI, SplitLIs);
    if (!SplitLIs.empty())
      ++NumFracRanges;

    Register Original = VRM ? VRM->getOriginal(VReg) : Register();
    for (const LiveInterval *SplitLI : SplitLIs) {
      // If LI is an original interval that hasn't been split yet, make the new
      // intervals their own originals instead of referring to LI. The original
      // interval must contain all the split products, and LI doesn't.
      if (Original != VReg && Original != 0)
        VRM->setIsSplitFromReg(SplitLI->reg(), Original);
      if (TheDelegate)
        TheDelegate->LRE_DidCloneVirtReg(SplitLI->reg(), VReg);
    }
  }
}

// Keep track of new virtual registers created via
// MachineRegisterInfo::createVirtualRegister.
void
LiveRangeEdit::MRI_NoteNewVirtualRegister(Register VReg) {
  if (VRM)
    VRM->grow();

  NewRegs.push_back(VReg);
}

void LiveRangeEdit::calculateRegClassAndHint(MachineFunction &MF,
                                             VirtRegAuxInfo &VRAI) {
  for (unsigned I = 0, Size = size(); I < Size; ++I) {
    LiveInterval &LI = LIS.getInterval(get(I));
    if (MRI.recomputeRegClass(LI.reg()))
      LLVM_DEBUG({
        const TargetRegisterInfo *TRI = MF.getSubtarget().getRegisterInfo();
        dbgs() << "Inflated " << printReg(LI.reg()) << " to "
               << TRI->getRegClassName(MRI.getRegClass(LI.reg())) << '\n';
      });
    VRAI.calculateSpillWeightAndHint(LI);
  }
}<|MERGE_RESOLUTION|>--- conflicted
+++ resolved
@@ -194,11 +194,8 @@
   // is true.
   (*--MI).getOperand(0).setIsDead(false);
   Rematted.insert(RM.ParentVNI);
-<<<<<<< HEAD
-=======
   ++NumReMaterialization;
 
->>>>>>> f788a4d7
   if (ReplaceIndexMI)
     return LIS.ReplaceMachineInstrInMaps(*ReplaceIndexMI, *MI).getRegSlot();
   return LIS.getSlotIndexes()->insertMachineInstrInMaps(*MI, Late).getRegSlot();
