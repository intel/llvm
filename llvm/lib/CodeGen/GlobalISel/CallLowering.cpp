//===-- lib/CodeGen/GlobalISel/CallLowering.cpp - Call lowering -----------===//
//
// Part of the LLVM Project, under the Apache License v2.0 with LLVM Exceptions.
// See https://llvm.org/LICENSE.txt for license information.
// SPDX-License-Identifier: Apache-2.0 WITH LLVM-exception
//
//===----------------------------------------------------------------------===//
///
/// \file
/// This file implements some simple delegations needed for call lowering.
///
//===----------------------------------------------------------------------===//

#include "llvm/CodeGen/GlobalISel/CallLowering.h"
#include "llvm/CodeGen/Analysis.h"
#include "llvm/CodeGen/CallingConvLower.h"
#include "llvm/CodeGen/GlobalISel/MachineIRBuilder.h"
#include "llvm/CodeGen/GlobalISel/Utils.h"
#include "llvm/CodeGen/MachineFrameInfo.h"
#include "llvm/CodeGen/MachineOperand.h"
#include "llvm/CodeGen/MachineRegisterInfo.h"
#include "llvm/CodeGen/TargetLowering.h"
#include "llvm/IR/DataLayout.h"
#include "llvm/IR/IntrinsicInst.h"
#include "llvm/IR/LLVMContext.h"
#include "llvm/IR/Module.h"
#include "llvm/Target/TargetMachine.h"

#define DEBUG_TYPE "call-lowering"

using namespace llvm;

void CallLowering::anchor() {}

/// Helper function which updates \p Flags when \p AttrFn returns true.
static void
addFlagsUsingAttrFn(ISD::ArgFlagsTy &Flags,
                    const std::function<bool(Attribute::AttrKind)> &AttrFn) {
  // TODO: There are missing flags. Add them here.
  if (AttrFn(Attribute::SExt))
    Flags.setSExt();
  if (AttrFn(Attribute::ZExt))
    Flags.setZExt();
  if (AttrFn(Attribute::InReg))
    Flags.setInReg();
  if (AttrFn(Attribute::StructRet))
    Flags.setSRet();
  if (AttrFn(Attribute::Nest))
    Flags.setNest();
  if (AttrFn(Attribute::ByVal))
    Flags.setByVal();
  if (AttrFn(Attribute::ByRef))
    Flags.setByRef();
  if (AttrFn(Attribute::Preallocated))
    Flags.setPreallocated();
  if (AttrFn(Attribute::InAlloca))
    Flags.setInAlloca();
  if (AttrFn(Attribute::Returned))
    Flags.setReturned();
  if (AttrFn(Attribute::SwiftSelf))
    Flags.setSwiftSelf();
  if (AttrFn(Attribute::SwiftAsync))
    Flags.setSwiftAsync();
  if (AttrFn(Attribute::SwiftError))
    Flags.setSwiftError();
}

ISD::ArgFlagsTy CallLowering::getAttributesForArgIdx(const CallBase &Call,
                                                     unsigned ArgIdx) const {
  ISD::ArgFlagsTy Flags;
  addFlagsUsingAttrFn(Flags, [&Call, &ArgIdx](Attribute::AttrKind Attr) {
    return Call.paramHasAttr(ArgIdx, Attr);
  });
  return Flags;
}

ISD::ArgFlagsTy
CallLowering::getAttributesForReturn(const CallBase &Call) const {
  ISD::ArgFlagsTy Flags;
  addFlagsUsingAttrFn(Flags, [&Call](Attribute::AttrKind Attr) {
    return Call.hasRetAttr(Attr);
  });
  return Flags;
}

void CallLowering::addArgFlagsFromAttributes(ISD::ArgFlagsTy &Flags,
                                             const AttributeList &Attrs,
                                             unsigned OpIdx) const {
  addFlagsUsingAttrFn(Flags, [&Attrs, &OpIdx](Attribute::AttrKind Attr) {
    return Attrs.hasAttributeAtIndex(OpIdx, Attr);
  });
}

bool CallLowering::lowerCall(MachineIRBuilder &MIRBuilder, const CallBase &CB,
                             ArrayRef<Register> ResRegs,
                             ArrayRef<ArrayRef<Register>> ArgRegs,
                             Register SwiftErrorVReg,
                             std::optional<PtrAuthInfo> PAI,
                             Register ConvergenceCtrlToken,
                             std::function<unsigned()> GetCalleeReg) const {
  CallLoweringInfo Info;
  const DataLayout &DL = MIRBuilder.getDataLayout();
  MachineFunction &MF = MIRBuilder.getMF();
  MachineRegisterInfo &MRI = MF.getRegInfo();
  bool CanBeTailCalled = CB.isTailCall() &&
                         isInTailCallPosition(CB, MF.getTarget()) &&
                         (MF.getFunction()
                              .getFnAttribute("disable-tail-calls")
                              .getValueAsString() != "true");

  CallingConv::ID CallConv = CB.getCallingConv();
  Type *RetTy = CB.getType();
  bool IsVarArg = CB.getFunctionType()->isVarArg();

  SmallVector<BaseArgInfo, 4> SplitArgs;
  getReturnInfo(CallConv, RetTy, CB.getAttributes(), SplitArgs, DL);
  Info.CanLowerReturn = canLowerReturn(MF, CallConv, SplitArgs, IsVarArg);

  Info.IsConvergent = CB.isConvergent();

  if (!Info.CanLowerReturn) {
    // Callee requires sret demotion.
    insertSRetOutgoingArgument(MIRBuilder, CB, Info);

    // The sret demotion isn't compatible with tail-calls, since the sret
    // argument points into the caller's stack frame.
    CanBeTailCalled = false;
  }

  // First step is to marshall all the function's parameters into the correct
  // physregs and memory locations. Gather the sequence of argument types that
  // we'll pass to the assigner function.
  unsigned i = 0;
  unsigned NumFixedArgs = CB.getFunctionType()->getNumParams();
  for (const auto &Arg : CB.args()) {
    ArgInfo OrigArg{ArgRegs[i], *Arg.get(), i, getAttributesForArgIdx(CB, i),
                    i < NumFixedArgs};
    setArgFlags(OrigArg, i + AttributeList::FirstArgIndex, DL, CB);

    // If we have an explicit sret argument that is an Instruction, (i.e., it
    // might point to function-local memory), we can't meaningfully tail-call.
    if (OrigArg.Flags[0].isSRet() && isa<Instruction>(&Arg))
      CanBeTailCalled = false;

    Info.OrigArgs.push_back(OrigArg);
    ++i;
  }

  // Try looking through a bitcast from one function type to another.
  // Commonly happens with calls to objc_msgSend().
  const Value *CalleeV = CB.getCalledOperand()->stripPointerCasts();
  if (const Function *F = dyn_cast<Function>(CalleeV)) {
    if (F->hasFnAttribute(Attribute::NonLazyBind)) {
      LLT Ty = getLLTForType(*F->getType(), DL);
      Register Reg = MIRBuilder.buildGlobalValue(Ty, F).getReg(0);
      Info.Callee = MachineOperand::CreateReg(Reg, false);
    } else {
      Info.Callee = MachineOperand::CreateGA(F, 0);
    }
  } else if (isa<GlobalIFunc>(CalleeV) || isa<GlobalAlias>(CalleeV)) {
    // IR IFuncs and Aliases can't be forward declared (only defined), so the
    // callee must be in the same TU and therefore we can direct-call it without
    // worrying about it being out of range.
    Info.Callee = MachineOperand::CreateGA(cast<GlobalValue>(CalleeV), 0);
  } else
    Info.Callee = MachineOperand::CreateReg(GetCalleeReg(), false);

  Register ReturnHintAlignReg;
  Align ReturnHintAlign;

  Info.OrigRet = ArgInfo{ResRegs, RetTy, 0, getAttributesForReturn(CB)};

  if (!Info.OrigRet.Ty->isVoidTy()) {
    setArgFlags(Info.OrigRet, AttributeList::ReturnIndex, DL, CB);

    if (MaybeAlign Alignment = CB.getRetAlign()) {
      if (*Alignment > Align(1)) {
        ReturnHintAlignReg = MRI.cloneVirtualRegister(ResRegs[0]);
        Info.OrigRet.Regs[0] = ReturnHintAlignReg;
        ReturnHintAlign = *Alignment;
      }
    }
  }

  auto Bundle = CB.getOperandBundle(LLVMContext::OB_kcfi);
  if (Bundle && CB.isIndirectCall()) {
    Info.CFIType = cast<ConstantInt>(Bundle->Inputs[0]);
    assert(Info.CFIType->getType()->isIntegerTy(32) && "Invalid CFI type");
  }

  Info.CB = &CB;
  Info.KnownCallees = CB.getMetadata(LLVMContext::MD_callees);
  Info.CallConv = CallConv;
  Info.SwiftErrorVReg = SwiftErrorVReg;
  Info.PAI = PAI;
  Info.ConvergenceCtrlToken = ConvergenceCtrlToken;
  Info.IsMustTailCall = CB.isMustTailCall();
  Info.IsTailCall = CanBeTailCalled;
  Info.IsVarArg = IsVarArg;
  if (!lowerCall(MIRBuilder, Info))
    return false;

  if (ReturnHintAlignReg && !Info.LoweredTailCall) {
    MIRBuilder.buildAssertAlign(ResRegs[0], ReturnHintAlignReg,
                                ReturnHintAlign);
  }

  return true;
}

template <typename FuncInfoTy>
void CallLowering::setArgFlags(CallLowering::ArgInfo &Arg, unsigned OpIdx,
                               const DataLayout &DL,
                               const FuncInfoTy &FuncInfo) const {
  auto &Flags = Arg.Flags[0];
  const AttributeList &Attrs = FuncInfo.getAttributes();
  addArgFlagsFromAttributes(Flags, Attrs, OpIdx);

  PointerType *PtrTy = dyn_cast<PointerType>(Arg.Ty->getScalarType());
  if (PtrTy) {
    Flags.setPointer();
    Flags.setPointerAddrSpace(PtrTy->getPointerAddressSpace());
  }

  Align MemAlign = DL.getABITypeAlign(Arg.Ty);
  if (Flags.isByVal() || Flags.isInAlloca() || Flags.isPreallocated() ||
      Flags.isByRef()) {
    assert(OpIdx >= AttributeList::FirstArgIndex);
    unsigned ParamIdx = OpIdx - AttributeList::FirstArgIndex;

    Type *ElementTy = FuncInfo.getParamByValType(ParamIdx);
    if (!ElementTy)
      ElementTy = FuncInfo.getParamByRefType(ParamIdx);
    if (!ElementTy)
      ElementTy = FuncInfo.getParamInAllocaType(ParamIdx);
    if (!ElementTy)
      ElementTy = FuncInfo.getParamPreallocatedType(ParamIdx);

    assert(ElementTy && "Must have byval, inalloca or preallocated type");

    uint64_t MemSize = DL.getTypeAllocSize(ElementTy);
    if (Flags.isByRef())
      Flags.setByRefSize(MemSize);
    else
      Flags.setByValSize(MemSize);

    // For ByVal, alignment should be passed from FE.  BE will guess if
    // this info is not there but there are cases it cannot get right.
    if (auto ParamAlign = FuncInfo.getParamStackAlign(ParamIdx))
      MemAlign = *ParamAlign;
    else if ((ParamAlign = FuncInfo.getParamAlign(ParamIdx)))
      MemAlign = *ParamAlign;
    else
      MemAlign = Align(getTLI()->getByValTypeAlignment(ElementTy, DL));
  } else if (OpIdx >= AttributeList::FirstArgIndex) {
    if (auto ParamAlign =
            FuncInfo.getParamStackAlign(OpIdx - AttributeList::FirstArgIndex))
      MemAlign = *ParamAlign;
  }
  Flags.setMemAlign(MemAlign);
  Flags.setOrigAlign(DL.getABITypeAlign(Arg.Ty));

  // Don't try to use the returned attribute if the argument is marked as
  // swiftself, since it won't be passed in x0.
  if (Flags.isSwiftSelf())
    Flags.setReturned(false);
}

template void
CallLowering::setArgFlags<Function>(CallLowering::ArgInfo &Arg, unsigned OpIdx,
                                    const DataLayout &DL,
                                    const Function &FuncInfo) const;

template void
CallLowering::setArgFlags<CallBase>(CallLowering::ArgInfo &Arg, unsigned OpIdx,
                                    const DataLayout &DL,
                                    const CallBase &FuncInfo) const;

void CallLowering::splitToValueTypes(const ArgInfo &OrigArg,
                                     SmallVectorImpl<ArgInfo> &SplitArgs,
                                     const DataLayout &DL,
                                     CallingConv::ID CallConv,
                                     SmallVectorImpl<uint64_t> *Offsets) const {
  LLVMContext &Ctx = OrigArg.Ty->getContext();

  SmallVector<EVT, 4> SplitVTs;
  ComputeValueVTs(*TLI, DL, OrigArg.Ty, SplitVTs, Offsets, 0);

  if (SplitVTs.size() == 0)
    return;

  if (SplitVTs.size() == 1) {
    // No splitting to do, but we want to replace the original type (e.g. [1 x
    // double] -> double).
    SplitArgs.emplace_back(OrigArg.Regs[0], SplitVTs[0].getTypeForEVT(Ctx),
                           OrigArg.OrigArgIndex, OrigArg.Flags[0],
                           OrigArg.IsFixed, OrigArg.OrigValue);
    return;
  }

  // Create one ArgInfo for each virtual register in the original ArgInfo.
  assert(OrigArg.Regs.size() == SplitVTs.size() && "Regs / types mismatch");

  bool NeedsRegBlock = TLI->functionArgumentNeedsConsecutiveRegisters(
      OrigArg.Ty, CallConv, false, DL);
  for (unsigned i = 0, e = SplitVTs.size(); i < e; ++i) {
    Type *SplitTy = SplitVTs[i].getTypeForEVT(Ctx);
    SplitArgs.emplace_back(OrigArg.Regs[i], SplitTy, OrigArg.OrigArgIndex,
                           OrigArg.Flags[0], OrigArg.IsFixed);
    if (NeedsRegBlock)
      SplitArgs.back().Flags[0].setInConsecutiveRegs();
  }

  SplitArgs.back().Flags[0].setInConsecutiveRegsLast();
}

/// Pack values \p SrcRegs to cover the vector type result \p DstRegs.
static MachineInstrBuilder
mergeVectorRegsToResultRegs(MachineIRBuilder &B, ArrayRef<Register> DstRegs,
                            ArrayRef<Register> SrcRegs) {
  MachineRegisterInfo &MRI = *B.getMRI();
  LLT LLTy = MRI.getType(DstRegs[0]);
  LLT PartLLT = MRI.getType(SrcRegs[0]);

  // Deal with v3s16 split into v2s16
  LLT LCMTy = getCoverTy(LLTy, PartLLT);
  if (LCMTy == LLTy) {
    // Common case where no padding is needed.
    assert(DstRegs.size() == 1);
    return B.buildConcatVectors(DstRegs[0], SrcRegs);
  }

  // We need to create an unmerge to the result registers, which may require
  // widening the original value.
  Register UnmergeSrcReg;
  if (LCMTy != PartLLT) {
    assert(DstRegs.size() == 1);
    return B.buildDeleteTrailingVectorElements(
        DstRegs[0], B.buildMergeLikeInstr(LCMTy, SrcRegs));
  } else {
    // We don't need to widen anything if we're extracting a scalar which was
    // promoted to a vector e.g. s8 -> v4s8 -> s8
    assert(SrcRegs.size() == 1);
    UnmergeSrcReg = SrcRegs[0];
  }

  int NumDst = LCMTy.getSizeInBits() / LLTy.getSizeInBits();

  SmallVector<Register, 8> PadDstRegs(NumDst);
  std::copy(DstRegs.begin(), DstRegs.end(), PadDstRegs.begin());

  // Create the excess dead defs for the unmerge.
  for (int I = DstRegs.size(); I != NumDst; ++I)
    PadDstRegs[I] = MRI.createGenericVirtualRegister(LLTy);

  if (PadDstRegs.size() == 1)
    return B.buildDeleteTrailingVectorElements(DstRegs[0], UnmergeSrcReg);
  return B.buildUnmerge(PadDstRegs, UnmergeSrcReg);
}

/// Create a sequence of instructions to combine pieces split into register
/// typed values to the original IR value. \p OrigRegs contains the destination
/// value registers of type \p LLTy, and \p Regs contains the legalized pieces
/// with type \p PartLLT. This is used for incoming values (physregs to vregs).
static void buildCopyFromRegs(MachineIRBuilder &B, ArrayRef<Register> OrigRegs,
                              ArrayRef<Register> Regs, LLT LLTy, LLT PartLLT,
                              const ISD::ArgFlagsTy Flags) {
  MachineRegisterInfo &MRI = *B.getMRI();

  if (PartLLT == LLTy) {
    // We should have avoided introducing a new virtual register, and just
    // directly assigned here.
    assert(OrigRegs[0] == Regs[0]);
    return;
  }

  if (PartLLT.getSizeInBits() == LLTy.getSizeInBits() && OrigRegs.size() == 1 &&
      Regs.size() == 1) {
    B.buildBitcast(OrigRegs[0], Regs[0]);
    return;
  }

  // A vector PartLLT needs extending to LLTy's element size.
  // E.g. <2 x s64> = G_SEXT <2 x s32>.
  if (PartLLT.isVector() == LLTy.isVector() &&
      PartLLT.getScalarSizeInBits() > LLTy.getScalarSizeInBits() &&
      (!PartLLT.isVector() ||
       PartLLT.getElementCount() == LLTy.getElementCount()) &&
      OrigRegs.size() == 1 && Regs.size() == 1) {
    Register SrcReg = Regs[0];

    LLT LocTy = MRI.getType(SrcReg);

    if (Flags.isSExt()) {
      SrcReg = B.buildAssertSExt(LocTy, SrcReg, LLTy.getScalarSizeInBits())
                   .getReg(0);
    } else if (Flags.isZExt()) {
      SrcReg = B.buildAssertZExt(LocTy, SrcReg, LLTy.getScalarSizeInBits())
                   .getReg(0);
    }

    // Sometimes pointers are passed zero extended.
    LLT OrigTy = MRI.getType(OrigRegs[0]);
    if (OrigTy.isPointer()) {
      LLT IntPtrTy = LLT::scalar(OrigTy.getSizeInBits());
      B.buildIntToPtr(OrigRegs[0], B.buildTrunc(IntPtrTy, SrcReg));
      return;
    }

    B.buildTrunc(OrigRegs[0], SrcReg);
    return;
  }

  if (!LLTy.isVector() && !PartLLT.isVector()) {
    assert(OrigRegs.size() == 1);
    LLT OrigTy = MRI.getType(OrigRegs[0]);

    unsigned SrcSize = PartLLT.getSizeInBits().getFixedValue() * Regs.size();
    if (SrcSize == OrigTy.getSizeInBits())
      B.buildMergeValues(OrigRegs[0], Regs);
    else {
      auto Widened = B.buildMergeLikeInstr(LLT::scalar(SrcSize), Regs);
      B.buildTrunc(OrigRegs[0], Widened);
    }

    return;
  }

  if (PartLLT.isVector()) {
    assert(OrigRegs.size() == 1);
    SmallVector<Register> CastRegs(Regs.begin(), Regs.end());

    // If PartLLT is a mismatched vector in both number of elements and element
    // size, e.g. PartLLT == v2s64 and LLTy is v3s32, then first coerce it to
    // have the same elt type, i.e. v4s32.
    // TODO: Extend this coersion to element multiples other than just 2.
    if (TypeSize::isKnownGT(PartLLT.getSizeInBits(), LLTy.getSizeInBits()) &&
        PartLLT.getScalarSizeInBits() == LLTy.getScalarSizeInBits() * 2 &&
        Regs.size() == 1) {
      LLT NewTy = PartLLT.changeElementType(LLTy.getElementType())
                      .changeElementCount(PartLLT.getElementCount() * 2);
      CastRegs[0] = B.buildBitcast(NewTy, Regs[0]).getReg(0);
      PartLLT = NewTy;
    }

    if (LLTy.getScalarType() == PartLLT.getElementType()) {
      mergeVectorRegsToResultRegs(B, OrigRegs, CastRegs);
    } else {
      unsigned I = 0;
      LLT GCDTy = getGCDType(LLTy, PartLLT);

      // We are both splitting a vector, and bitcasting its element types. Cast
      // the source pieces into the appropriate number of pieces with the result
      // element type.
      for (Register SrcReg : CastRegs)
        CastRegs[I++] = B.buildBitcast(GCDTy, SrcReg).getReg(0);
      mergeVectorRegsToResultRegs(B, OrigRegs, CastRegs);
    }

    return;
  }

  assert(LLTy.isVector() && !PartLLT.isVector());

  LLT DstEltTy = LLTy.getElementType();

  // Pointer information was discarded. We'll need to coerce some register types
  // to avoid violating type constraints.
  LLT RealDstEltTy = MRI.getType(OrigRegs[0]).getElementType();

  assert(DstEltTy.getSizeInBits() == RealDstEltTy.getSizeInBits());

  if (DstEltTy == PartLLT) {
    // Vector was trivially scalarized.

    if (RealDstEltTy.isPointer()) {
      for (Register Reg : Regs)
        MRI.setType(Reg, RealDstEltTy);
    }

    B.buildBuildVector(OrigRegs[0], Regs);
  } else if (DstEltTy.getSizeInBits() > PartLLT.getSizeInBits()) {
    // Deal with vector with 64-bit elements decomposed to 32-bit
    // registers. Need to create intermediate 64-bit elements.
    SmallVector<Register, 8> EltMerges;
    int PartsPerElt =
        divideCeil(DstEltTy.getSizeInBits(), PartLLT.getSizeInBits());
    LLT ExtendedPartTy = LLT::scalar(PartLLT.getSizeInBits() * PartsPerElt);

    for (int I = 0, NumElts = LLTy.getNumElements(); I != NumElts; ++I) {
      auto Merge =
          B.buildMergeLikeInstr(ExtendedPartTy, Regs.take_front(PartsPerElt));
      if (ExtendedPartTy.getSizeInBits() > RealDstEltTy.getSizeInBits())
        Merge = B.buildTrunc(RealDstEltTy, Merge);
      // Fix the type in case this is really a vector of pointers.
      MRI.setType(Merge.getReg(0), RealDstEltTy);
      EltMerges.push_back(Merge.getReg(0));
      Regs = Regs.drop_front(PartsPerElt);
    }

    B.buildBuildVector(OrigRegs[0], EltMerges);
  } else {
    // Vector was split, and elements promoted to a wider type.
    // FIXME: Should handle floating point promotions.
    unsigned NumElts = LLTy.getNumElements();
    LLT BVType = LLT::fixed_vector(NumElts, PartLLT);

    Register BuildVec;
    if (NumElts == Regs.size())
      BuildVec = B.buildBuildVector(BVType, Regs).getReg(0);
    else {
      // Vector elements are packed in the inputs.
      // e.g. we have a <4 x s16> but 2 x s32 in regs.
      assert(NumElts > Regs.size());
      LLT SrcEltTy = MRI.getType(Regs[0]);

      LLT OriginalEltTy = MRI.getType(OrigRegs[0]).getElementType();

      // Input registers contain packed elements.
      // Determine how many elements per reg.
      assert((SrcEltTy.getSizeInBits() % OriginalEltTy.getSizeInBits()) == 0);
      unsigned EltPerReg =
          (SrcEltTy.getSizeInBits() / OriginalEltTy.getSizeInBits());

      SmallVector<Register, 0> BVRegs;
      BVRegs.reserve(Regs.size() * EltPerReg);
      for (Register R : Regs) {
        auto Unmerge = B.buildUnmerge(OriginalEltTy, R);
        for (unsigned K = 0; K < EltPerReg; ++K)
          BVRegs.push_back(B.buildAnyExt(PartLLT, Unmerge.getReg(K)).getReg(0));
      }

      // We may have some more elements in BVRegs, e.g. if we have 2 s32 pieces
      // for a <3 x s16> vector. We should have less than EltPerReg extra items.
      if (BVRegs.size() > NumElts) {
        assert((BVRegs.size() - NumElts) < EltPerReg);
        BVRegs.truncate(NumElts);
      }
      BuildVec = B.buildBuildVector(BVType, BVRegs).getReg(0);
    }
    B.buildTrunc(OrigRegs[0], BuildVec);
  }
}

/// Create a sequence of instructions to expand the value in \p SrcReg (of type
/// \p SrcTy) to the types in \p DstRegs (of type \p PartTy). \p ExtendOp should
/// contain the type of scalar value extension if necessary.
///
/// This is used for outgoing values (vregs to physregs)
static void buildCopyToRegs(MachineIRBuilder &B, ArrayRef<Register> DstRegs,
                            Register SrcReg, LLT SrcTy, LLT PartTy,
                            unsigned ExtendOp = TargetOpcode::G_ANYEXT) {
  // We could just insert a regular copy, but this is unreachable at the moment.
  assert(SrcTy != PartTy && "identical part types shouldn't reach here");

  const TypeSize PartSize = PartTy.getSizeInBits();

  if (PartTy.isVector() == SrcTy.isVector() &&
      PartTy.getScalarSizeInBits() > SrcTy.getScalarSizeInBits()) {
    assert(DstRegs.size() == 1);
    B.buildInstr(ExtendOp, {DstRegs[0]}, {SrcReg});
    return;
  }

  if (SrcTy.isVector() && !PartTy.isVector() &&
      TypeSize::isKnownGT(PartSize, SrcTy.getElementType().getSizeInBits())) {
    // Vector was scalarized, and the elements extended.
    auto UnmergeToEltTy = B.buildUnmerge(SrcTy.getElementType(), SrcReg);
    for (int i = 0, e = DstRegs.size(); i != e; ++i)
      B.buildAnyExt(DstRegs[i], UnmergeToEltTy.getReg(i));
    return;
  }

  if (SrcTy.isVector() && PartTy.isVector() &&
      PartTy.getSizeInBits() == SrcTy.getSizeInBits() &&
      ElementCount::isKnownLT(SrcTy.getElementCount(),
                              PartTy.getElementCount())) {
    // A coercion like: v2f32 -> v4f32 or nxv2f32 -> nxv4f32
    Register DstReg = DstRegs.front();
    B.buildPadVectorWithUndefElements(DstReg, SrcReg);
    return;
  }

  LLT GCDTy = getGCDType(SrcTy, PartTy);
  if (GCDTy == PartTy) {
    // If this already evenly divisible, we can create a simple unmerge.
    B.buildUnmerge(DstRegs, SrcReg);
    return;
  }

  if (SrcTy.isVector() && !PartTy.isVector() &&
      SrcTy.getScalarSizeInBits() > PartTy.getSizeInBits()) {
    LLT ExtTy =
        LLT::vector(SrcTy.getElementCount(),
                    LLT::scalar(PartTy.getScalarSizeInBits() * DstRegs.size() /
                                SrcTy.getNumElements()));
    auto Ext = B.buildAnyExt(ExtTy, SrcReg);
    B.buildUnmerge(DstRegs, Ext);
    return;
  }

  MachineRegisterInfo &MRI = *B.getMRI();
  LLT DstTy = MRI.getType(DstRegs[0]);
  LLT LCMTy = getCoverTy(SrcTy, PartTy);

  if (PartTy.isVector() && LCMTy == PartTy) {
    assert(DstRegs.size() == 1);
    B.buildPadVectorWithUndefElements(DstRegs[0], SrcReg);
    return;
  }

  const unsigned DstSize = DstTy.getSizeInBits();
  const unsigned SrcSize = SrcTy.getSizeInBits();
  unsigned CoveringSize = LCMTy.getSizeInBits();

  Register UnmergeSrc = SrcReg;

  if (!LCMTy.isVector() && CoveringSize != SrcSize) {
    // For scalars, it's common to be able to use a simple extension.
    if (SrcTy.isScalar() && DstTy.isScalar()) {
      CoveringSize = alignTo(SrcSize, DstSize);
      LLT CoverTy = LLT::scalar(CoveringSize);
      UnmergeSrc = B.buildInstr(ExtendOp, {CoverTy}, {SrcReg}).getReg(0);
    } else {
      // Widen to the common type.
      // FIXME: This should respect the extend type
      Register Undef = B.buildUndef(SrcTy).getReg(0);
      SmallVector<Register, 8> MergeParts(1, SrcReg);
      for (unsigned Size = SrcSize; Size != CoveringSize; Size += SrcSize)
        MergeParts.push_back(Undef);
      UnmergeSrc = B.buildMergeLikeInstr(LCMTy, MergeParts).getReg(0);
    }
  }

  if (LCMTy.isVector() && CoveringSize != SrcSize)
    UnmergeSrc = B.buildPadVectorWithUndefElements(LCMTy, SrcReg).getReg(0);

  B.buildUnmerge(DstRegs, UnmergeSrc);
}

bool CallLowering::determineAndHandleAssignments(
    ValueHandler &Handler, ValueAssigner &Assigner,
    SmallVectorImpl<ArgInfo> &Args, MachineIRBuilder &MIRBuilder,
    CallingConv::ID CallConv, bool IsVarArg,
    ArrayRef<Register> ThisReturnRegs) const {
  MachineFunction &MF = MIRBuilder.getMF();
  const Function &F = MF.getFunction();
  SmallVector<CCValAssign, 16> ArgLocs;

  CCState CCInfo(CallConv, IsVarArg, MF, ArgLocs, F.getContext());
  if (!determineAssignments(Assigner, Args, CCInfo))
    return false;

  return handleAssignments(Handler, Args, CCInfo, ArgLocs, MIRBuilder,
                           ThisReturnRegs);
}

static unsigned extendOpFromFlags(llvm::ISD::ArgFlagsTy Flags) {
  if (Flags.isSExt())
    return TargetOpcode::G_SEXT;
  if (Flags.isZExt())
    return TargetOpcode::G_ZEXT;
  return TargetOpcode::G_ANYEXT;
}

bool CallLowering::determineAssignments(ValueAssigner &Assigner,
                                        SmallVectorImpl<ArgInfo> &Args,
                                        CCState &CCInfo) const {
  LLVMContext &Ctx = CCInfo.getContext();
  const CallingConv::ID CallConv = CCInfo.getCallingConv();

  unsigned NumArgs = Args.size();
  for (unsigned i = 0; i != NumArgs; ++i) {
    EVT CurVT = EVT::getEVT(Args[i].Ty);

    MVT NewVT = TLI->getRegisterTypeForCallingConv(Ctx, CallConv, CurVT);

    // If we need to split the type over multiple regs, check it's a scenario
    // we currently support.
    unsigned NumParts =
        TLI->getNumRegistersForCallingConv(Ctx, CallConv, CurVT);

    if (NumParts == 1) {
      // Try to use the register type if we couldn't assign the VT.
      if (Assigner.assignArg(i, CurVT, NewVT, NewVT, CCValAssign::Full, Args[i],
                             Args[i].Flags[0], CCInfo))
        return false;
      continue;
    }

    // For incoming arguments (physregs to vregs), we could have values in
    // physregs (or memlocs) which we want to extract and copy to vregs.
    // During this, we might have to deal with the LLT being split across
    // multiple regs, so we have to record this information for later.
    //
    // If we have outgoing args, then we have the opposite case. We have a
    // vreg with an LLT which we want to assign to a physical location, and
    // we might have to record that the value has to be split later.

    // We're handling an incoming arg which is split over multiple regs.
    // E.g. passing an s128 on AArch64.
    ISD::ArgFlagsTy OrigFlags = Args[i].Flags[0];
    Args[i].Flags.clear();

    for (unsigned Part = 0; Part < NumParts; ++Part) {
      ISD::ArgFlagsTy Flags = OrigFlags;
      if (Part == 0) {
        Flags.setSplit();
      } else {
        Flags.setOrigAlign(Align(1));
        if (Part == NumParts - 1)
          Flags.setSplitEnd();
      }

      Args[i].Flags.push_back(Flags);
      if (Assigner.assignArg(i, CurVT, NewVT, NewVT, CCValAssign::Full, Args[i],
                             Args[i].Flags[Part], CCInfo)) {
        // Still couldn't assign this smaller part type for some reason.
        return false;
      }
    }
  }

  return true;
}

bool CallLowering::handleAssignments(ValueHandler &Handler,
                                     SmallVectorImpl<ArgInfo> &Args,
                                     CCState &CCInfo,
                                     SmallVectorImpl<CCValAssign> &ArgLocs,
                                     MachineIRBuilder &MIRBuilder,
                                     ArrayRef<Register> ThisReturnRegs) const {
  MachineFunction &MF = MIRBuilder.getMF();
  MachineRegisterInfo &MRI = MF.getRegInfo();
  const Function &F = MF.getFunction();
  const DataLayout &DL = F.getDataLayout();

  const unsigned NumArgs = Args.size();

  // Stores thunks for outgoing register assignments. This is used so we delay
  // generating register copies until mem loc assignments are done. We do this
  // so that if the target is using the delayed stack protector feature, we can
  // find the split point of the block accurately. E.g. if we have:
  // G_STORE %val, %memloc
  // $x0 = COPY %foo
  // $x1 = COPY %bar
  // CALL func
  // ... then the split point for the block will correctly be at, and including,
  // the copy to $x0. If instead the G_STORE instruction immediately precedes
  // the CALL, then we'd prematurely choose the CALL as the split point, thus
  // generating a split block with a CALL that uses undefined physregs.
  SmallVector<std::function<void()>> DelayedOutgoingRegAssignments;

  for (unsigned i = 0, j = 0; i != NumArgs; ++i, ++j) {
    assert(j < ArgLocs.size() && "Skipped too many arg locs");
    CCValAssign &VA = ArgLocs[j];
    assert(VA.getValNo() == i && "Location doesn't correspond to current arg");

    if (VA.needsCustom()) {
      std::function<void()> Thunk;
      unsigned NumArgRegs = Handler.assignCustomValue(
          Args[i], ArrayRef(ArgLocs).slice(j), &Thunk);
      if (Thunk)
        DelayedOutgoingRegAssignments.emplace_back(Thunk);
      if (!NumArgRegs)
        return false;
      j += (NumArgRegs - 1);
      continue;
    }

    auto AllocaAddressSpace = MF.getDataLayout().getAllocaAddrSpace();

    const MVT ValVT = VA.getValVT();
    const MVT LocVT = VA.getLocVT();

    const LLT LocTy(LocVT);
    const LLT ValTy(ValVT);
    const LLT NewLLT = Handler.isIncomingArgumentHandler() ? LocTy : ValTy;
    const EVT OrigVT = EVT::getEVT(Args[i].Ty);
    const LLT OrigTy = getLLTForType(*Args[i].Ty, DL);
    const LLT PointerTy = LLT::pointer(
        AllocaAddressSpace, DL.getPointerSizeInBits(AllocaAddressSpace));

    // Expected to be multiple regs for a single incoming arg.
    // There should be Regs.size() ArgLocs per argument.
    // This should be the same as getNumRegistersForCallingConv
    const unsigned NumParts = Args[i].Flags.size();

    // Now split the registers into the assigned types.
    Args[i].OrigRegs.assign(Args[i].Regs.begin(), Args[i].Regs.end());

    if (NumParts != 1 || NewLLT != OrigTy) {
      // If we can't directly assign the register, we need one or more
      // intermediate values.
      Args[i].Regs.resize(NumParts);

      // When we have indirect parameter passing we are receiving a pointer,
      // that points to the actual value, so we need one "temporary" pointer.
      if (VA.getLocInfo() == CCValAssign::Indirect) {
        if (Handler.isIncomingArgumentHandler())
          Args[i].Regs[0] = MRI.createGenericVirtualRegister(PointerTy);
      } else {
        // For each split register, create and assign a vreg that will store
        // the incoming component of the larger value. These will later be
        // merged to form the final vreg.
        for (unsigned Part = 0; Part < NumParts; ++Part)
          Args[i].Regs[Part] = MRI.createGenericVirtualRegister(NewLLT);
      }
    }

    assert((j + (NumParts - 1)) < ArgLocs.size() &&
           "Too many regs for number of args");

    // Coerce into outgoing value types before register assignment.
    if (!Handler.isIncomingArgumentHandler() && OrigTy != ValTy &&
        VA.getLocInfo() != CCValAssign::Indirect) {
      assert(Args[i].OrigRegs.size() == 1);
      buildCopyToRegs(MIRBuilder, Args[i].Regs, Args[i].OrigRegs[0], OrigTy,
                      ValTy, extendOpFromFlags(Args[i].Flags[0]));
    }

    bool IndirectParameterPassingHandled = false;
    bool BigEndianPartOrdering = TLI->hasBigEndianPartOrdering(OrigVT, DL);
    for (unsigned Part = 0; Part < NumParts; ++Part) {
      assert((VA.getLocInfo() != CCValAssign::Indirect || Part == 0) &&
             "Only the first parameter should be processed when "
             "handling indirect passing!");
      Register ArgReg = Args[i].Regs[Part];
      // There should be Regs.size() ArgLocs per argument.
      unsigned Idx = BigEndianPartOrdering ? NumParts - 1 - Part : Part;
      CCValAssign &VA = ArgLocs[j + Idx];
      const ISD::ArgFlagsTy Flags = Args[i].Flags[Part];

      // We found an indirect parameter passing, and we have an
      // OutgoingValueHandler as our handler (so we are at the call site or the
      // return value). In this case, start the construction of the following
      // GMIR, that is responsible for the preparation of indirect parameter
      // passing:
      //
      // %1(indirectly passed type) = The value to pass
      // %3(pointer) = G_FRAME_INDEX %stack.0
      // G_STORE %1, %3 :: (store (s128), align 8)
      //
      // After this GMIR, the remaining part of the loop body will decide how
      // to get the value to the caller and we break out of the loop.
      if (VA.getLocInfo() == CCValAssign::Indirect &&
          !Handler.isIncomingArgumentHandler()) {
        Align AlignmentForStored = DL.getPrefTypeAlign(Args[i].Ty);
        MachineFrameInfo &MFI = MF.getFrameInfo();
        // Get some space on the stack for the value, so later we can pass it
        // as a reference.
        int FrameIdx = MFI.CreateStackObject(OrigTy.getScalarSizeInBits(),
                                             AlignmentForStored, false);
        Register PointerToStackReg =
            MIRBuilder.buildFrameIndex(PointerTy, FrameIdx).getReg(0);
        MachinePointerInfo StackPointerMPO =
            MachinePointerInfo::getFixedStack(MF, FrameIdx);
        // Store the value in the previously created stack space.
        MIRBuilder.buildStore(Args[i].OrigRegs[Part], PointerToStackReg,
                              StackPointerMPO,
                              inferAlignFromPtrInfo(MF, StackPointerMPO));

        ArgReg = PointerToStackReg;
        IndirectParameterPassingHandled = true;
      }

      if (VA.isMemLoc() && !Flags.isByVal()) {
        // Individual pieces may have been spilled to the stack and others
        // passed in registers.

        // TODO: The memory size may be larger than the value we need to
        // store. We may need to adjust the offset for big endian targets.
        LLT MemTy = Handler.getStackValueStoreType(DL, VA, Flags);

        MachinePointerInfo MPO;
        Register StackAddr =
            Handler.getStackAddress(VA.getLocInfo() == CCValAssign::Indirect
                                        ? PointerTy.getSizeInBytes()
                                        : MemTy.getSizeInBytes(),
                                    VA.getLocMemOffset(), MPO, Flags);

        // Finish the handling of indirect passing from the passers
        // (OutgoingParameterHandler) side.
        // This branch is needed, so the pointer to the value is loaded onto the
        // stack.
        if (VA.getLocInfo() == CCValAssign::Indirect)
          Handler.assignValueToAddress(ArgReg, StackAddr, PointerTy, MPO, VA);
        else
<<<<<<< HEAD
          Handler.assignValueToAddress(Args[i], Part, StackAddr, MemTy, MPO, VA);
      } else if (VA.isMemLoc() && Flags.isByVal()) {
        assert(Args[i].Regs.size() == 1 &&
               "didn't expect split byval pointer");
=======
          Handler.assignValueToAddress(Args[i], Part, StackAddr, MemTy, MPO,
                                       VA);
      } else if (VA.isMemLoc() && Flags.isByVal()) {
        assert(Args[i].Regs.size() == 1 && "didn't expect split byval pointer");
>>>>>>> 4fe5a3cc

        if (Handler.isIncomingArgumentHandler()) {
          // We just need to copy the frame index value to the pointer.
          MachinePointerInfo MPO;
          Register StackAddr = Handler.getStackAddress(
              Flags.getByValSize(), VA.getLocMemOffset(), MPO, Flags);
          MIRBuilder.buildCopy(Args[i].Regs[0], StackAddr);
        } else {
          // For outgoing byval arguments, insert the implicit copy byval
          // implies, such that writes in the callee do not modify the caller's
          // value.
          uint64_t MemSize = Flags.getByValSize();
          int64_t Offset = VA.getLocMemOffset();

          MachinePointerInfo DstMPO;
          Register StackAddr =
              Handler.getStackAddress(MemSize, Offset, DstMPO, Flags);

          MachinePointerInfo SrcMPO(Args[i].OrigValue);
          if (!Args[i].OrigValue) {
            // We still need to accurately track the stack address space if we
            // don't know the underlying value.
            const LLT PtrTy = MRI.getType(StackAddr);
            SrcMPO = MachinePointerInfo(PtrTy.getAddressSpace());
          }

          Align DstAlign = std::max(Flags.getNonZeroByValAlign(),
                                    inferAlignFromPtrInfo(MF, DstMPO));

          Align SrcAlign = std::max(Flags.getNonZeroByValAlign(),
                                    inferAlignFromPtrInfo(MF, SrcMPO));

          Handler.copyArgumentMemory(Args[i], StackAddr, Args[i].Regs[0],
                                     DstMPO, DstAlign, SrcMPO, SrcAlign,
                                     MemSize, VA);
        }
      } else if (i == 0 && !ThisReturnRegs.empty() &&
                 Handler.isIncomingArgumentHandler() &&
                 isTypeIsValidForThisReturn(ValVT)) {
        Handler.assignValueToReg(ArgReg, ThisReturnRegs[Part], VA);
      } else if (Handler.isIncomingArgumentHandler()) {
        Handler.assignValueToReg(ArgReg, VA.getLocReg(), VA);
      } else {
        DelayedOutgoingRegAssignments.emplace_back([=, &Handler]() {
          Handler.assignValueToReg(ArgReg, VA.getLocReg(), VA);
        });
      }

      // Finish the handling of indirect parameter passing when receiving
      // the value (we are in the called function or the caller when receiving
      // the return value).
      if (VA.getLocInfo() == CCValAssign::Indirect &&
          Handler.isIncomingArgumentHandler()) {
        Align Alignment = DL.getABITypeAlign(Args[i].Ty);
        MachinePointerInfo MPO = MachinePointerInfo::getUnknownStack(MF);

        // Since we are doing indirect parameter passing, we know that the value
        // in the temporary register is not the value passed to the function,
        // but rather a pointer to that value. Let's load that value into the
        // virtual register where the parameter should go.
        MIRBuilder.buildLoad(Args[i].OrigRegs[0], Args[i].Regs[0], MPO,
                             Alignment);

        IndirectParameterPassingHandled = true;
      }

      if (IndirectParameterPassingHandled)
        break;
    }

    // Now that all pieces have been assigned, re-pack the register typed values
    // into the original value typed registers. This is only necessary, when
    // the value was passed in multiple registers, not indirectly.
    if (Handler.isIncomingArgumentHandler() && OrigVT != LocVT &&
        !IndirectParameterPassingHandled) {
      // Merge the split registers into the expected larger result vregs of
      // the original call.
      buildCopyFromRegs(MIRBuilder, Args[i].OrigRegs, Args[i].Regs, OrigTy,
                        LocTy, Args[i].Flags[0]);
    }

    j += NumParts - 1;
  }
  for (auto &Fn : DelayedOutgoingRegAssignments)
    Fn();

  return true;
}

void CallLowering::insertSRetLoads(MachineIRBuilder &MIRBuilder, Type *RetTy,
                                   ArrayRef<Register> VRegs, Register DemoteReg,
                                   int FI) const {
  MachineFunction &MF = MIRBuilder.getMF();
  MachineRegisterInfo &MRI = MF.getRegInfo();
  const DataLayout &DL = MF.getDataLayout();

  SmallVector<EVT, 4> SplitVTs;
  SmallVector<uint64_t, 4> Offsets;
  ComputeValueVTs(*TLI, DL, RetTy, SplitVTs, &Offsets, 0);

  assert(VRegs.size() == SplitVTs.size());

  unsigned NumValues = SplitVTs.size();
  Align BaseAlign = DL.getPrefTypeAlign(RetTy);
  Type *RetPtrTy =
      PointerType::get(RetTy->getContext(), DL.getAllocaAddrSpace());
  LLT OffsetLLTy = getLLTForType(*DL.getIndexType(RetPtrTy), DL);

  MachinePointerInfo PtrInfo = MachinePointerInfo::getFixedStack(MF, FI);

  for (unsigned I = 0; I < NumValues; ++I) {
    Register Addr;
    MIRBuilder.materializePtrAdd(Addr, DemoteReg, OffsetLLTy, Offsets[I]);
    auto *MMO = MF.getMachineMemOperand(PtrInfo, MachineMemOperand::MOLoad,
                                        MRI.getType(VRegs[I]),
                                        commonAlignment(BaseAlign, Offsets[I]));
    MIRBuilder.buildLoad(VRegs[I], Addr, *MMO);
  }
}

void CallLowering::insertSRetStores(MachineIRBuilder &MIRBuilder, Type *RetTy,
                                    ArrayRef<Register> VRegs,
                                    Register DemoteReg) const {
  MachineFunction &MF = MIRBuilder.getMF();
  MachineRegisterInfo &MRI = MF.getRegInfo();
  const DataLayout &DL = MF.getDataLayout();

  SmallVector<EVT, 4> SplitVTs;
  SmallVector<uint64_t, 4> Offsets;
  ComputeValueVTs(*TLI, DL, RetTy, SplitVTs, &Offsets, 0);

  assert(VRegs.size() == SplitVTs.size());

  unsigned NumValues = SplitVTs.size();
  Align BaseAlign = DL.getPrefTypeAlign(RetTy);
  unsigned AS = DL.getAllocaAddrSpace();
  LLT OffsetLLTy = getLLTForType(*DL.getIndexType(RetTy->getPointerTo(AS)), DL);

  MachinePointerInfo PtrInfo(AS);

  for (unsigned I = 0; I < NumValues; ++I) {
    Register Addr;
    MIRBuilder.materializePtrAdd(Addr, DemoteReg, OffsetLLTy, Offsets[I]);
    auto *MMO = MF.getMachineMemOperand(PtrInfo, MachineMemOperand::MOStore,
                                        MRI.getType(VRegs[I]),
                                        commonAlignment(BaseAlign, Offsets[I]));
    MIRBuilder.buildStore(VRegs[I], Addr, *MMO);
  }
}

void CallLowering::insertSRetIncomingArgument(
    const Function &F, SmallVectorImpl<ArgInfo> &SplitArgs, Register &DemoteReg,
    MachineRegisterInfo &MRI, const DataLayout &DL) const {
  unsigned AS = DL.getAllocaAddrSpace();
  DemoteReg = MRI.createGenericVirtualRegister(
      LLT::pointer(AS, DL.getPointerSizeInBits(AS)));

  Type *PtrTy = PointerType::get(F.getReturnType(), AS);

  SmallVector<EVT, 1> ValueVTs;
  ComputeValueVTs(*TLI, DL, PtrTy, ValueVTs);

  // NOTE: Assume that a pointer won't get split into more than one VT.
  assert(ValueVTs.size() == 1);

  ArgInfo DemoteArg(DemoteReg, ValueVTs[0].getTypeForEVT(PtrTy->getContext()),
                    ArgInfo::NoArgIndex);
  setArgFlags(DemoteArg, AttributeList::ReturnIndex, DL, F);
  DemoteArg.Flags[0].setSRet();
  SplitArgs.insert(SplitArgs.begin(), DemoteArg);
}

void CallLowering::insertSRetOutgoingArgument(MachineIRBuilder &MIRBuilder,
                                              const CallBase &CB,
                                              CallLoweringInfo &Info) const {
  const DataLayout &DL = MIRBuilder.getDataLayout();
  Type *RetTy = CB.getType();
  unsigned AS = DL.getAllocaAddrSpace();
  LLT FramePtrTy = LLT::pointer(AS, DL.getPointerSizeInBits(AS));

  int FI = MIRBuilder.getMF().getFrameInfo().CreateStackObject(
      DL.getTypeAllocSize(RetTy), DL.getPrefTypeAlign(RetTy), false);

  Register DemoteReg = MIRBuilder.buildFrameIndex(FramePtrTy, FI).getReg(0);
  ArgInfo DemoteArg(DemoteReg, PointerType::get(RetTy, AS),
                    ArgInfo::NoArgIndex);
  setArgFlags(DemoteArg, AttributeList::ReturnIndex, DL, CB);
  DemoteArg.Flags[0].setSRet();

  Info.OrigArgs.insert(Info.OrigArgs.begin(), DemoteArg);
  Info.DemoteStackIndex = FI;
  Info.DemoteRegister = DemoteReg;
}

bool CallLowering::checkReturn(CCState &CCInfo,
                               SmallVectorImpl<BaseArgInfo> &Outs,
                               CCAssignFn *Fn) const {
  for (unsigned I = 0, E = Outs.size(); I < E; ++I) {
    MVT VT = MVT::getVT(Outs[I].Ty);
    if (Fn(I, VT, VT, CCValAssign::Full, Outs[I].Flags[0], CCInfo))
      return false;
  }
  return true;
}

void CallLowering::getReturnInfo(CallingConv::ID CallConv, Type *RetTy,
                                 AttributeList Attrs,
                                 SmallVectorImpl<BaseArgInfo> &Outs,
                                 const DataLayout &DL) const {
  LLVMContext &Context = RetTy->getContext();
  ISD::ArgFlagsTy Flags = ISD::ArgFlagsTy();

  SmallVector<EVT, 4> SplitVTs;
  ComputeValueVTs(*TLI, DL, RetTy, SplitVTs);
  addArgFlagsFromAttributes(Flags, Attrs, AttributeList::ReturnIndex);

  for (EVT VT : SplitVTs) {
    unsigned NumParts =
        TLI->getNumRegistersForCallingConv(Context, CallConv, VT);
    MVT RegVT = TLI->getRegisterTypeForCallingConv(Context, CallConv, VT);
    Type *PartTy = EVT(RegVT).getTypeForEVT(Context);

    for (unsigned I = 0; I < NumParts; ++I) {
      Outs.emplace_back(PartTy, Flags);
    }
  }
}

bool CallLowering::checkReturnTypeForCallConv(MachineFunction &MF) const {
  const auto &F = MF.getFunction();
  Type *ReturnType = F.getReturnType();
  CallingConv::ID CallConv = F.getCallingConv();

  SmallVector<BaseArgInfo, 4> SplitArgs;
  getReturnInfo(CallConv, ReturnType, F.getAttributes(), SplitArgs,
                MF.getDataLayout());
  return canLowerReturn(MF, CallConv, SplitArgs, F.isVarArg());
}

bool CallLowering::parametersInCSRMatch(
    const MachineRegisterInfo &MRI, const uint32_t *CallerPreservedMask,
    const SmallVectorImpl<CCValAssign> &OutLocs,
    const SmallVectorImpl<ArgInfo> &OutArgs) const {
  for (unsigned i = 0; i < OutLocs.size(); ++i) {
    const auto &ArgLoc = OutLocs[i];
    // If it's not a register, it's fine.
    if (!ArgLoc.isRegLoc())
      continue;

    MCRegister PhysReg = ArgLoc.getLocReg();

    // Only look at callee-saved registers.
    if (MachineOperand::clobbersPhysReg(CallerPreservedMask, PhysReg))
      continue;

    LLVM_DEBUG(
        dbgs()
        << "... Call has an argument passed in a callee-saved register.\n");

    // Check if it was copied from.
    const ArgInfo &OutInfo = OutArgs[i];

    if (OutInfo.Regs.size() > 1) {
      LLVM_DEBUG(
          dbgs() << "... Cannot handle arguments in multiple registers.\n");
      return false;
    }

    // Check if we copy the register, walking through copies from virtual
    // registers. Note that getDefIgnoringCopies does not ignore copies from
    // physical registers.
    MachineInstr *RegDef = getDefIgnoringCopies(OutInfo.Regs[0], MRI);
    if (!RegDef || RegDef->getOpcode() != TargetOpcode::COPY) {
      LLVM_DEBUG(
          dbgs()
          << "... Parameter was not copied into a VReg, cannot tail call.\n");
      return false;
    }

    // Got a copy. Verify that it's the same as the register we want.
    Register CopyRHS = RegDef->getOperand(1).getReg();
    if (CopyRHS != PhysReg) {
      LLVM_DEBUG(dbgs() << "... Callee-saved register was not copied into "
                           "VReg, cannot tail call.\n");
      return false;
    }
  }

  return true;
}

bool CallLowering::resultsCompatible(CallLoweringInfo &Info,
                                     MachineFunction &MF,
                                     SmallVectorImpl<ArgInfo> &InArgs,
                                     ValueAssigner &CalleeAssigner,
                                     ValueAssigner &CallerAssigner) const {
  const Function &F = MF.getFunction();
  CallingConv::ID CalleeCC = Info.CallConv;
  CallingConv::ID CallerCC = F.getCallingConv();

  if (CallerCC == CalleeCC)
    return true;

  SmallVector<CCValAssign, 16> ArgLocs1;
  CCState CCInfo1(CalleeCC, Info.IsVarArg, MF, ArgLocs1, F.getContext());
  if (!determineAssignments(CalleeAssigner, InArgs, CCInfo1))
    return false;

  SmallVector<CCValAssign, 16> ArgLocs2;
  CCState CCInfo2(CallerCC, F.isVarArg(), MF, ArgLocs2, F.getContext());
  if (!determineAssignments(CallerAssigner, InArgs, CCInfo2))
    return false;

  // We need the argument locations to match up exactly. If there's more in
  // one than the other, then we are done.
  if (ArgLocs1.size() != ArgLocs2.size())
    return false;

  // Make sure that each location is passed in exactly the same way.
  for (unsigned i = 0, e = ArgLocs1.size(); i < e; ++i) {
    const CCValAssign &Loc1 = ArgLocs1[i];
    const CCValAssign &Loc2 = ArgLocs2[i];

    // We need both of them to be the same. So if one is a register and one
    // isn't, we're done.
    if (Loc1.isRegLoc() != Loc2.isRegLoc())
      return false;

    if (Loc1.isRegLoc()) {
      // If they don't have the same register location, we're done.
      if (Loc1.getLocReg() != Loc2.getLocReg())
        return false;

      // They matched, so we can move to the next ArgLoc.
      continue;
    }

    // Loc1 wasn't a RegLoc, so they both must be MemLocs. Check if they match.
    if (Loc1.getLocMemOffset() != Loc2.getLocMemOffset())
      return false;
  }

  return true;
}

LLT CallLowering::ValueHandler::getStackValueStoreType(
    const DataLayout &DL, const CCValAssign &VA, ISD::ArgFlagsTy Flags) const {
  const MVT ValVT = VA.getValVT();
  if (ValVT != MVT::iPTR) {
    LLT ValTy(ValVT);

    // We lost the pointeriness going through CCValAssign, so try to restore it
    // based on the flags.
    if (Flags.isPointer()) {
      LLT PtrTy = LLT::pointer(Flags.getPointerAddrSpace(),
                               ValTy.getScalarSizeInBits());
      if (ValVT.isVector())
        return LLT::vector(ValTy.getElementCount(), PtrTy);
      return PtrTy;
    }

    return ValTy;
  }

  unsigned AddrSpace = Flags.getPointerAddrSpace();
  return LLT::pointer(AddrSpace, DL.getPointerSize(AddrSpace));
}

void CallLowering::ValueHandler::copyArgumentMemory(
    const ArgInfo &Arg, Register DstPtr, Register SrcPtr,
    const MachinePointerInfo &DstPtrInfo, Align DstAlign,
    const MachinePointerInfo &SrcPtrInfo, Align SrcAlign, uint64_t MemSize,
    CCValAssign &VA) const {
  MachineFunction &MF = MIRBuilder.getMF();
  MachineMemOperand *SrcMMO = MF.getMachineMemOperand(
      SrcPtrInfo,
      MachineMemOperand::MOLoad | MachineMemOperand::MODereferenceable, MemSize,
      SrcAlign);

  MachineMemOperand *DstMMO = MF.getMachineMemOperand(
      DstPtrInfo,
      MachineMemOperand::MOStore | MachineMemOperand::MODereferenceable,
      MemSize, DstAlign);

  const LLT PtrTy = MRI.getType(DstPtr);
  const LLT SizeTy = LLT::scalar(PtrTy.getSizeInBits());

  auto SizeConst = MIRBuilder.buildConstant(SizeTy, MemSize);
  MIRBuilder.buildMemCpy(DstPtr, SrcPtr, SizeConst, *DstMMO, *SrcMMO);
}

Register CallLowering::ValueHandler::extendRegister(Register ValReg,
                                                    const CCValAssign &VA,
                                                    unsigned MaxSizeBits) {
  LLT LocTy{VA.getLocVT()};
  LLT ValTy{VA.getValVT()};

  if (LocTy.getSizeInBits() == ValTy.getSizeInBits())
    return ValReg;

  if (LocTy.isScalar() && MaxSizeBits && MaxSizeBits < LocTy.getSizeInBits()) {
    if (MaxSizeBits <= ValTy.getSizeInBits())
      return ValReg;
    LocTy = LLT::scalar(MaxSizeBits);
  }

  const LLT ValRegTy = MRI.getType(ValReg);
  if (ValRegTy.isPointer()) {
    // The x32 ABI wants to zero extend 32-bit pointers to 64-bit registers, so
    // we have to cast to do the extension.
    LLT IntPtrTy = LLT::scalar(ValRegTy.getSizeInBits());
    ValReg = MIRBuilder.buildPtrToInt(IntPtrTy, ValReg).getReg(0);
  }

  switch (VA.getLocInfo()) {
  default:
    break;
  case CCValAssign::Full:
  case CCValAssign::BCvt:
    // FIXME: bitconverting between vector types may or may not be a
    // nop in big-endian situations.
    return ValReg;
  case CCValAssign::AExt: {
    auto MIB = MIRBuilder.buildAnyExt(LocTy, ValReg);
    return MIB.getReg(0);
  }
  case CCValAssign::SExt: {
    Register NewReg = MRI.createGenericVirtualRegister(LocTy);
    MIRBuilder.buildSExt(NewReg, ValReg);
    return NewReg;
  }
  case CCValAssign::ZExt: {
    Register NewReg = MRI.createGenericVirtualRegister(LocTy);
    MIRBuilder.buildZExt(NewReg, ValReg);
    return NewReg;
  }
  }
  llvm_unreachable("unable to extend register");
}

void CallLowering::ValueAssigner::anchor() {}

Register CallLowering::IncomingValueHandler::buildExtensionHint(
    const CCValAssign &VA, Register SrcReg, LLT NarrowTy) {
  switch (VA.getLocInfo()) {
  case CCValAssign::LocInfo::ZExt: {
    return MIRBuilder
        .buildAssertZExt(MRI.cloneVirtualRegister(SrcReg), SrcReg,
                         NarrowTy.getScalarSizeInBits())
        .getReg(0);
  }
  case CCValAssign::LocInfo::SExt: {
    return MIRBuilder
        .buildAssertSExt(MRI.cloneVirtualRegister(SrcReg), SrcReg,
                         NarrowTy.getScalarSizeInBits())
        .getReg(0);
    break;
  }
  default:
    return SrcReg;
  }
}

/// Check if we can use a basic COPY instruction between the two types.
///
/// We're currently building on top of the infrastructure using MVT, which loses
/// pointer information in the CCValAssign. We accept copies from physical
/// registers that have been reported as integers if it's to an equivalent sized
/// pointer LLT.
static bool isCopyCompatibleType(LLT SrcTy, LLT DstTy) {
  if (SrcTy == DstTy)
    return true;

  if (SrcTy.getSizeInBits() != DstTy.getSizeInBits())
    return false;

  SrcTy = SrcTy.getScalarType();
  DstTy = DstTy.getScalarType();

  return (SrcTy.isPointer() && DstTy.isScalar()) ||
         (DstTy.isPointer() && SrcTy.isScalar());
}

void CallLowering::IncomingValueHandler::assignValueToReg(
    Register ValVReg, Register PhysReg, const CCValAssign &VA) {
  const MVT LocVT = VA.getLocVT();
  const LLT LocTy(LocVT);
  const LLT RegTy = MRI.getType(ValVReg);

  if (isCopyCompatibleType(RegTy, LocTy)) {
    MIRBuilder.buildCopy(ValVReg, PhysReg);
    return;
  }

  auto Copy = MIRBuilder.buildCopy(LocTy, PhysReg);
  auto Hint = buildExtensionHint(VA, Copy.getReg(0), RegTy);
  MIRBuilder.buildTrunc(ValVReg, Hint);
}<|MERGE_RESOLUTION|>--- conflicted
+++ resolved
@@ -886,17 +886,10 @@
         if (VA.getLocInfo() == CCValAssign::Indirect)
           Handler.assignValueToAddress(ArgReg, StackAddr, PointerTy, MPO, VA);
         else
-<<<<<<< HEAD
-          Handler.assignValueToAddress(Args[i], Part, StackAddr, MemTy, MPO, VA);
-      } else if (VA.isMemLoc() && Flags.isByVal()) {
-        assert(Args[i].Regs.size() == 1 &&
-               "didn't expect split byval pointer");
-=======
           Handler.assignValueToAddress(Args[i], Part, StackAddr, MemTy, MPO,
                                        VA);
       } else if (VA.isMemLoc() && Flags.isByVal()) {
         assert(Args[i].Regs.size() == 1 && "didn't expect split byval pointer");
->>>>>>> 4fe5a3cc
 
         if (Handler.isIncomingArgumentHandler()) {
           // We just need to copy the frame index value to the pointer.
