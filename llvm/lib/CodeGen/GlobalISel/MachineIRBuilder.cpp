--- conflicted
+++ resolved
@@ -240,15 +240,12 @@
   return buildInstr(TargetOpcode::COPY, Res, Op);
 }
 
-<<<<<<< HEAD
-=======
 MachineInstrBuilder MachineIRBuilder::buildAssertSExt(const DstOp &Res,
                                                       const SrcOp &Op,
                                                       unsigned Size) {
   return buildInstr(TargetOpcode::G_ASSERT_SEXT, Res, Op).addImm(Size);
 }
 
->>>>>>> 2e412c55
 MachineInstrBuilder MachineIRBuilder::buildAssertZExt(const DstOp &Res,
                                                       const SrcOp &Op,
                                                       unsigned Size) {
