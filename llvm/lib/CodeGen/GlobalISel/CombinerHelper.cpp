--- conflicted
+++ resolved
@@ -4484,12 +4484,7 @@
       };
       return true;
     }
-<<<<<<< HEAD
-    if (getTargetLowering().isReassocProfitable(MRI, OpLHS, OpRHS) &&
-        MRI.hasOneNonDBGUse(OpLHSLHS)) {
-=======
     if (getTargetLowering().isReassocProfitable(MRI, OpLHS, OpRHS)) {
->>>>>>> bac3a63c
       // Reassociate: (op (op x, c1), y) -> (op (op x, y), c1)
       //              iff (op x, c1) has one use
       MatchInfo = [=](MachineIRBuilder &B) {
