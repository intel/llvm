//===- CombinerHelperCasts.cpp---------------------------------------------===//
//
// Part of the LLVM Project, under the Apache License v2.0 with LLVM Exceptions.
// See https://llvm.org/LICENSE.txt for license information.
// SPDX-License-Identifier: Apache-2.0 WITH LLVM-exception
//
//===----------------------------------------------------------------------===//
//
// This file implements CombinerHelper for G_ANYEXT, G_SEXT, G_TRUNC, and
// G_ZEXT
//
//===----------------------------------------------------------------------===//
#include "llvm/CodeGen/GlobalISel/CombinerHelper.h"
#include "llvm/CodeGen/GlobalISel/LegalizerHelper.h"
#include "llvm/CodeGen/GlobalISel/LegalizerInfo.h"
#include "llvm/CodeGen/GlobalISel/MachineIRBuilder.h"
#include "llvm/CodeGen/GlobalISel/Utils.h"
#include "llvm/CodeGen/LowLevelTypeUtils.h"
#include "llvm/CodeGen/MachineOperand.h"
#include "llvm/CodeGen/MachineRegisterInfo.h"
#include "llvm/CodeGen/TargetOpcodes.h"
#include "llvm/Support/Casting.h"

#define DEBUG_TYPE "gi-combiner"

using namespace llvm;

bool CombinerHelper::matchSextOfTrunc(const MachineOperand &MO,
                                      BuildFnTy &MatchInfo) {
  GSext *Sext = cast<GSext>(getDefIgnoringCopies(MO.getReg(), MRI));
  GTrunc *Trunc = cast<GTrunc>(getDefIgnoringCopies(Sext->getSrcReg(), MRI));

  Register Dst = Sext->getReg(0);
  Register Src = Trunc->getSrcReg();

  LLT DstTy = MRI.getType(Dst);
  LLT SrcTy = MRI.getType(Src);

  if (DstTy == SrcTy) {
    MatchInfo = [=](MachineIRBuilder &B) { B.buildCopy(Dst, Src); };
    return true;
  }

  if (DstTy.getScalarSizeInBits() < SrcTy.getScalarSizeInBits() &&
      isLegalOrBeforeLegalizer({TargetOpcode::G_TRUNC, {DstTy, SrcTy}})) {
    MatchInfo = [=](MachineIRBuilder &B) {
      B.buildTrunc(Dst, Src, MachineInstr::MIFlag::NoSWrap);
    };
    return true;
  }

  if (DstTy.getScalarSizeInBits() > SrcTy.getScalarSizeInBits() &&
      isLegalOrBeforeLegalizer({TargetOpcode::G_SEXT, {DstTy, SrcTy}})) {
    MatchInfo = [=](MachineIRBuilder &B) { B.buildSExt(Dst, Src); };
    return true;
  }

  return false;
}

bool CombinerHelper::matchZextOfTrunc(const MachineOperand &MO,
                                      BuildFnTy &MatchInfo) {
  GZext *Zext = cast<GZext>(getDefIgnoringCopies(MO.getReg(), MRI));
  GTrunc *Trunc = cast<GTrunc>(getDefIgnoringCopies(Zext->getSrcReg(), MRI));

  Register Dst = Zext->getReg(0);
  Register Src = Trunc->getSrcReg();

  LLT DstTy = MRI.getType(Dst);
  LLT SrcTy = MRI.getType(Src);

  if (DstTy == SrcTy) {
    MatchInfo = [=](MachineIRBuilder &B) { B.buildCopy(Dst, Src); };
    return true;
  }

  if (DstTy.getScalarSizeInBits() < SrcTy.getScalarSizeInBits() &&
      isLegalOrBeforeLegalizer({TargetOpcode::G_TRUNC, {DstTy, SrcTy}})) {
    MatchInfo = [=](MachineIRBuilder &B) {
      B.buildTrunc(Dst, Src, MachineInstr::MIFlag::NoUWrap);
    };
    return true;
  }

  if (DstTy.getScalarSizeInBits() > SrcTy.getScalarSizeInBits() &&
      isLegalOrBeforeLegalizer({TargetOpcode::G_ZEXT, {DstTy, SrcTy}})) {
    MatchInfo = [=](MachineIRBuilder &B) {
      B.buildZExt(Dst, Src, MachineInstr::MIFlag::NonNeg);
    };
    return true;
  }

  return false;
}

bool CombinerHelper::matchNonNegZext(const MachineOperand &MO,
                                     BuildFnTy &MatchInfo) {
  GZext *Zext = cast<GZext>(MRI.getVRegDef(MO.getReg()));

  Register Dst = Zext->getReg(0);
  Register Src = Zext->getSrcReg();

  LLT DstTy = MRI.getType(Dst);
  LLT SrcTy = MRI.getType(Src);
  const auto &TLI = getTargetLowering();

  // Convert zext nneg to sext if sext is the preferred form for the target.
  if (isLegalOrBeforeLegalizer({TargetOpcode::G_SEXT, {DstTy, SrcTy}}) &&
      TLI.isSExtCheaperThanZExt(getMVTForLLT(SrcTy), getMVTForLLT(DstTy))) {
    MatchInfo = [=](MachineIRBuilder &B) { B.buildSExt(Dst, Src); };
    return true;
  }

  return false;
}

bool CombinerHelper::matchTruncateOfExt(const MachineInstr &Root,
                                        const MachineInstr &ExtMI,
                                        BuildFnTy &MatchInfo) {
  const GTrunc *Trunc = cast<GTrunc>(&Root);
  const GExtOp *Ext = cast<GExtOp>(&ExtMI);

  if (!MRI.hasOneNonDBGUse(Ext->getReg(0)))
    return false;

  Register Dst = Trunc->getReg(0);
  Register Src = Ext->getSrcReg();
  LLT DstTy = MRI.getType(Dst);
  LLT SrcTy = MRI.getType(Src);

  if (SrcTy == DstTy) {
    // The source and the destination are equally sized. We need to copy.
    MatchInfo = [=](MachineIRBuilder &B) { B.buildCopy(Dst, Src); };

    return true;
  }

  if (SrcTy.getScalarSizeInBits() < DstTy.getScalarSizeInBits()) {
    // If the source is smaller than the destination, we need to extend.

    if (!isLegalOrBeforeLegalizer({Ext->getOpcode(), {DstTy, SrcTy}}))
      return false;

    MatchInfo = [=](MachineIRBuilder &B) {
      B.buildInstr(Ext->getOpcode(), {Dst}, {Src});
    };

    return true;
  }

  if (SrcTy.getScalarSizeInBits() > DstTy.getScalarSizeInBits()) {
    // If the source is larger than the destination, then we need to truncate.

    if (!isLegalOrBeforeLegalizer({TargetOpcode::G_TRUNC, {DstTy, SrcTy}}))
      return false;

    MatchInfo = [=](MachineIRBuilder &B) { B.buildTrunc(Dst, Src); };

    return true;
  }

  return false;
}

bool CombinerHelper::isCastFree(unsigned Opcode, LLT ToTy, LLT FromTy) const {
  const TargetLowering &TLI = getTargetLowering();
  const DataLayout &DL = getDataLayout();
  LLVMContext &Ctx = getContext();

  switch (Opcode) {
  case TargetOpcode::G_ANYEXT:
  case TargetOpcode::G_ZEXT:
    return TLI.isZExtFree(FromTy, ToTy, DL, Ctx);
  case TargetOpcode::G_TRUNC:
    return TLI.isTruncateFree(FromTy, ToTy, DL, Ctx);
  default:
    return false;
  }
}

bool CombinerHelper::matchCastOfSelect(const MachineInstr &CastMI,
                                       const MachineInstr &SelectMI,
                                       BuildFnTy &MatchInfo) {
  const GExtOrTruncOp *Cast = cast<GExtOrTruncOp>(&CastMI);
  const GSelect *Select = cast<GSelect>(&SelectMI);

  if (!MRI.hasOneNonDBGUse(Select->getReg(0)))
    return false;

  Register Dst = Cast->getReg(0);
  LLT DstTy = MRI.getType(Dst);
  LLT CondTy = MRI.getType(Select->getCondReg());
  Register TrueReg = Select->getTrueReg();
  Register FalseReg = Select->getFalseReg();
  LLT SrcTy = MRI.getType(TrueReg);
  Register Cond = Select->getCondReg();

  if (!isLegalOrBeforeLegalizer({TargetOpcode::G_SELECT, {DstTy, CondTy}}))
    return false;

  if (!isCastFree(Cast->getOpcode(), DstTy, SrcTy))
    return false;

  MatchInfo = [=](MachineIRBuilder &B) {
    auto True = B.buildInstr(Cast->getOpcode(), {DstTy}, {TrueReg});
    auto False = B.buildInstr(Cast->getOpcode(), {DstTy}, {FalseReg});
    B.buildSelect(Dst, Cond, True, False);
  };

  return true;
}

bool CombinerHelper::matchExtOfExt(const MachineInstr &FirstMI,
                                   const MachineInstr &SecondMI,
                                   BuildFnTy &MatchInfo) {
  const GExtOp *First = cast<GExtOp>(&FirstMI);
  const GExtOp *Second = cast<GExtOp>(&SecondMI);

  Register Dst = First->getReg(0);
  Register Src = Second->getSrcReg();
  LLT DstTy = MRI.getType(Dst);
  LLT SrcTy = MRI.getType(Src);

  if (!MRI.hasOneNonDBGUse(Second->getReg(0)))
    return false;

  // ext of ext -> later ext
  if (First->getOpcode() == Second->getOpcode() &&
      isLegalOrBeforeLegalizer({Second->getOpcode(), {DstTy, SrcTy}})) {
    if (Second->getOpcode() == TargetOpcode::G_ZEXT) {
      MachineInstr::MIFlag Flag = MachineInstr::MIFlag::NoFlags;
      if (Second->getFlag(MachineInstr::MIFlag::NonNeg))
        Flag = MachineInstr::MIFlag::NonNeg;
      MatchInfo = [=](MachineIRBuilder &B) { B.buildZExt(Dst, Src, Flag); };
      return true;
    }
    // not zext -> no flags
    MatchInfo = [=](MachineIRBuilder &B) {
      B.buildInstr(Second->getOpcode(), {Dst}, {Src});
    };
    return true;
  }

  // anyext of sext/zext  -> sext/zext
  // -> pick anyext as second ext, then ext of ext
  if (First->getOpcode() == TargetOpcode::G_ANYEXT &&
      isLegalOrBeforeLegalizer({Second->getOpcode(), {DstTy, SrcTy}})) {
    if (Second->getOpcode() == TargetOpcode::G_ZEXT) {
      MachineInstr::MIFlag Flag = MachineInstr::MIFlag::NoFlags;
      if (Second->getFlag(MachineInstr::MIFlag::NonNeg))
        Flag = MachineInstr::MIFlag::NonNeg;
      MatchInfo = [=](MachineIRBuilder &B) { B.buildZExt(Dst, Src, Flag); };
      return true;
    }
    MatchInfo = [=](MachineIRBuilder &B) { B.buildSExt(Dst, Src); };
    return true;
  }

  // sext/zext of anyext -> sext/zext
  // -> pick anyext as first ext, then ext of ext
  if (Second->getOpcode() == TargetOpcode::G_ANYEXT &&
      isLegalOrBeforeLegalizer({First->getOpcode(), {DstTy, SrcTy}})) {
    if (First->getOpcode() == TargetOpcode::G_ZEXT) {
      MachineInstr::MIFlag Flag = MachineInstr::MIFlag::NoFlags;
      if (First->getFlag(MachineInstr::MIFlag::NonNeg))
        Flag = MachineInstr::MIFlag::NonNeg;
      MatchInfo = [=](MachineIRBuilder &B) { B.buildZExt(Dst, Src, Flag); };
      return true;
    }
    MatchInfo = [=](MachineIRBuilder &B) { B.buildSExt(Dst, Src); };
    return true;
  }

  return false;
<<<<<<< HEAD
=======
}

bool CombinerHelper::matchCastOfBuildVector(const MachineInstr &CastMI,
                                            const MachineInstr &BVMI,
                                            BuildFnTy &MatchInfo) {
  const GExtOrTruncOp *Cast = cast<GExtOrTruncOp>(&CastMI);
  const GBuildVector *BV = cast<GBuildVector>(&BVMI);

  if (!MRI.hasOneNonDBGUse(BV->getReg(0)))
    return false;

  Register Dst = Cast->getReg(0);
  // The type of the new build vector.
  LLT DstTy = MRI.getType(Dst);
  // The scalar or element type of the new build vector.
  LLT ElemTy = DstTy.getScalarType();
  // The scalar or element type of the old build vector.
  LLT InputElemTy = MRI.getType(BV->getReg(0)).getElementType();

  // Check legality of new build vector, the scalar casts, and profitability of
  // the many casts.
  if (!isLegalOrBeforeLegalizer(
          {TargetOpcode::G_BUILD_VECTOR, {DstTy, ElemTy}}) ||
      !isLegalOrBeforeLegalizer({Cast->getOpcode(), {ElemTy, InputElemTy}}) ||
      !isCastFree(Cast->getOpcode(), ElemTy, InputElemTy))
    return false;

  MatchInfo = [=](MachineIRBuilder &B) {
    SmallVector<Register> Casts;
    unsigned Elements = BV->getNumSources();
    for (unsigned I = 0; I < Elements; ++I) {
      auto CastI =
          B.buildInstr(Cast->getOpcode(), {ElemTy}, {BV->getSourceReg(I)});
      Casts.push_back(CastI.getReg(0));
    }

    B.buildBuildVector(Dst, Casts);
  };

  return true;
>>>>>>> 1d22c955
}<|MERGE_RESOLUTION|>--- conflicted
+++ resolved
@@ -272,8 +272,6 @@
   }
 
   return false;
-<<<<<<< HEAD
-=======
 }
 
 bool CombinerHelper::matchCastOfBuildVector(const MachineInstr &CastMI,
@@ -314,5 +312,4 @@
   };
 
   return true;
->>>>>>> 1d22c955
 }