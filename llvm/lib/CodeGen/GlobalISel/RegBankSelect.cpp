//==- llvm/CodeGen/GlobalISel/RegBankSelect.cpp - RegBankSelect --*- C++ -*-==//
//
// Part of the LLVM Project, under the Apache License v2.0 with LLVM Exceptions.
// See https://llvm.org/LICENSE.txt for license information.
// SPDX-License-Identifier: Apache-2.0 WITH LLVM-exception
//
//===----------------------------------------------------------------------===//
/// \file
/// This file implements the RegBankSelect class.
//===----------------------------------------------------------------------===//

#include "llvm/CodeGen/GlobalISel/RegBankSelect.h"
#include "llvm/ADT/PostOrderIterator.h"
#include "llvm/ADT/STLExtras.h"
#include "llvm/ADT/SmallVector.h"
#include "llvm/CodeGen/GlobalISel/LegalizerInfo.h"
#include "llvm/CodeGen/GlobalISel/RegisterBank.h"
#include "llvm/CodeGen/GlobalISel/RegisterBankInfo.h"
#include "llvm/CodeGen/GlobalISel/Utils.h"
#include "llvm/CodeGen/MachineBasicBlock.h"
#include "llvm/CodeGen/MachineBlockFrequencyInfo.h"
#include "llvm/CodeGen/MachineBranchProbabilityInfo.h"
#include "llvm/CodeGen/MachineFunction.h"
#include "llvm/CodeGen/MachineInstr.h"
#include "llvm/CodeGen/MachineOperand.h"
#include "llvm/CodeGen/MachineOptimizationRemarkEmitter.h"
#include "llvm/CodeGen/MachineRegisterInfo.h"
#include "llvm/CodeGen/TargetOpcodes.h"
#include "llvm/CodeGen/TargetPassConfig.h"
#include "llvm/CodeGen/TargetRegisterInfo.h"
#include "llvm/CodeGen/TargetSubtargetInfo.h"
#include "llvm/Config/llvm-config.h"
#include "llvm/IR/Attributes.h"
#include "llvm/IR/Function.h"
#include "llvm/InitializePasses.h"
#include "llvm/Pass.h"
#include "llvm/Support/BlockFrequency.h"
#include "llvm/Support/CommandLine.h"
#include "llvm/Support/Compiler.h"
#include "llvm/Support/Debug.h"
#include "llvm/Support/ErrorHandling.h"
#include "llvm/Support/raw_ostream.h"
#include <algorithm>
#include <cassert>
#include <cstdint>
#include <limits>
#include <memory>
#include <utility>

#define DEBUG_TYPE "regbankselect"

using namespace llvm;

static cl::opt<RegBankSelect::Mode> RegBankSelectMode(
    cl::desc("Mode of the RegBankSelect pass"), cl::Hidden, cl::Optional,
    cl::values(clEnumValN(RegBankSelect::Mode::Fast, "regbankselect-fast",
                          "Run the Fast mode (default mapping)"),
               clEnumValN(RegBankSelect::Mode::Greedy, "regbankselect-greedy",
                          "Use the Greedy mode (best local mapping)")));

char RegBankSelect::ID = 0;

INITIALIZE_PASS_BEGIN(RegBankSelect, DEBUG_TYPE,
                      "Assign register bank of generic virtual registers",
                      false, false);
INITIALIZE_PASS_DEPENDENCY(MachineBlockFrequencyInfo)
INITIALIZE_PASS_DEPENDENCY(MachineBranchProbabilityInfo)
INITIALIZE_PASS_DEPENDENCY(TargetPassConfig)
INITIALIZE_PASS_END(RegBankSelect, DEBUG_TYPE,
                    "Assign register bank of generic virtual registers", false,
                    false)

RegBankSelect::RegBankSelect(Mode RunningMode)
    : MachineFunctionPass(ID), OptMode(RunningMode) {
  if (RegBankSelectMode.getNumOccurrences() != 0) {
    OptMode = RegBankSelectMode;
    if (RegBankSelectMode != RunningMode)
      LLVM_DEBUG(dbgs() << "RegBankSelect mode overrided by command line\n");
  }
}

void RegBankSelect::init(MachineFunction &MF) {
  RBI = MF.getSubtarget().getRegBankInfo();
  assert(RBI && "Cannot work without RegisterBankInfo");
  MRI = &MF.getRegInfo();
  TRI = MF.getSubtarget().getRegisterInfo();
  TPC = &getAnalysis<TargetPassConfig>();
  if (OptMode != Mode::Fast) {
    MBFI = &getAnalysis<MachineBlockFrequencyInfo>();
    MBPI = &getAnalysis<MachineBranchProbabilityInfo>();
  } else {
    MBFI = nullptr;
    MBPI = nullptr;
  }
  MIRBuilder.setMF(MF);
  MORE = std::make_unique<MachineOptimizationRemarkEmitter>(MF, MBFI);
}

void RegBankSelect::getAnalysisUsage(AnalysisUsage &AU) const {
  if (OptMode != Mode::Fast) {
    // We could preserve the information from these two analysis but
    // the APIs do not allow to do so yet.
    AU.addRequired<MachineBlockFrequencyInfo>();
    AU.addRequired<MachineBranchProbabilityInfo>();
  }
  AU.addRequired<TargetPassConfig>();
  getSelectionDAGFallbackAnalysisUsage(AU);
  MachineFunctionPass::getAnalysisUsage(AU);
}

bool RegBankSelect::assignmentMatch(
    Register Reg, const RegisterBankInfo::ValueMapping &ValMapping,
    bool &OnlyAssign) const {
  // By default we assume we will have to repair something.
  OnlyAssign = false;
  // Each part of a break down needs to end up in a different register.
  // In other word, Reg assignment does not match.
  if (ValMapping.NumBreakDowns != 1)
    return false;

  const RegisterBank *CurRegBank = RBI->getRegBank(Reg, *MRI, *TRI);
  const RegisterBank *DesiredRegBank = ValMapping.BreakDown[0].RegBank;
  // Reg is free of assignment, a simple assignment will make the
  // register bank to match.
  OnlyAssign = CurRegBank == nullptr;
  LLVM_DEBUG(dbgs() << "Does assignment already match: ";
             if (CurRegBank) dbgs() << *CurRegBank; else dbgs() << "none";
             dbgs() << " against ";
             assert(DesiredRegBank && "The mapping must be valid");
             dbgs() << *DesiredRegBank << '\n';);
  return CurRegBank == DesiredRegBank;
}

bool RegBankSelect::repairReg(
    MachineOperand &MO, const RegisterBankInfo::ValueMapping &ValMapping,
    RegBankSelect::RepairingPlacement &RepairPt,
    const iterator_range<SmallVectorImpl<Register>::const_iterator> &NewVRegs) {

  assert(ValMapping.NumBreakDowns == (unsigned)size(NewVRegs) &&
         "need new vreg for each breakdown");

  // An empty range of new register means no repairing.
  assert(!NewVRegs.empty() && "We should not have to repair");

  MachineInstr *MI;
  if (ValMapping.NumBreakDowns == 1) {
    // Assume we are repairing a use and thus, the original reg will be
    // the source of the repairing.
    Register Src = MO.getReg();
    Register Dst = *NewVRegs.begin();

    // If we repair a definition, swap the source and destination for
    // the repairing.
    if (MO.isDef())
      std::swap(Src, Dst);

    assert((RepairPt.getNumInsertPoints() == 1 ||
            Register::isPhysicalRegister(Dst)) &&
           "We are about to create several defs for Dst");

    // Build the instruction used to repair, then clone it at the right
    // places. Avoiding buildCopy bypasses the check that Src and Dst have the
    // same types because the type is a placeholder when this function is called.
    MI = MIRBuilder.buildInstrNoInsert(TargetOpcode::COPY)
      .addDef(Dst)
      .addUse(Src);
    LLVM_DEBUG(dbgs() << "Copy: " << printReg(Src) << " to: " << printReg(Dst)
               << '\n');
  } else {
    // TODO: Support with G_IMPLICIT_DEF + G_INSERT sequence or G_EXTRACT
    // sequence.
    assert(ValMapping.partsAllUniform() && "irregular breakdowns not supported");

    LLT RegTy = MRI->getType(MO.getReg());
    if (MO.isDef()) {
      unsigned MergeOp;
      if (RegTy.isVector()) {
        if (ValMapping.NumBreakDowns == RegTy.getNumElements())
          MergeOp = TargetOpcode::G_BUILD_VECTOR;
        else {
          assert(
              (ValMapping.BreakDown[0].Length * ValMapping.NumBreakDowns ==
               RegTy.getSizeInBits()) &&
              (ValMapping.BreakDown[0].Length % RegTy.getScalarSizeInBits() ==
               0) &&
              "don't understand this value breakdown");

          MergeOp = TargetOpcode::G_CONCAT_VECTORS;
        }
      } else
        MergeOp = TargetOpcode::G_MERGE_VALUES;

      auto MergeBuilder =
        MIRBuilder.buildInstrNoInsert(MergeOp)
        .addDef(MO.getReg());

      for (Register SrcReg : NewVRegs)
        MergeBuilder.addUse(SrcReg);

      MI = MergeBuilder;
    } else {
      MachineInstrBuilder UnMergeBuilder =
        MIRBuilder.buildInstrNoInsert(TargetOpcode::G_UNMERGE_VALUES);
      for (Register DefReg : NewVRegs)
        UnMergeBuilder.addDef(DefReg);

      UnMergeBuilder.addUse(MO.getReg());
      MI = UnMergeBuilder;
    }
  }

  if (RepairPt.getNumInsertPoints() != 1)
    report_fatal_error("need testcase to support multiple insertion points");

  // TODO:
  // Check if MI is legal. if not, we need to legalize all the
  // instructions we are going to insert.
  std::unique_ptr<MachineInstr *[]> NewInstrs(
      new MachineInstr *[RepairPt.getNumInsertPoints()]);
  bool IsFirst = true;
  unsigned Idx = 0;
  for (const std::unique_ptr<InsertPoint> &InsertPt : RepairPt) {
    MachineInstr *CurMI;
    if (IsFirst)
      CurMI = MI;
    else
      CurMI = MIRBuilder.getMF().CloneMachineInstr(MI);
    InsertPt->insert(*CurMI);
    NewInstrs[Idx++] = CurMI;
    IsFirst = false;
  }
  // TODO:
  // Legalize NewInstrs if need be.
  return true;
}

uint64_t RegBankSelect::getRepairCost(
    const MachineOperand &MO,
    const RegisterBankInfo::ValueMapping &ValMapping) const {
  assert(MO.isReg() && "We should only repair register operand");
  assert(ValMapping.NumBreakDowns && "Nothing to map??");

  bool IsSameNumOfValues = ValMapping.NumBreakDowns == 1;
  const RegisterBank *CurRegBank = RBI->getRegBank(MO.getReg(), *MRI, *TRI);
  // If MO does not have a register bank, we should have just been
  // able to set one unless we have to break the value down.
  assert(CurRegBank || MO.isDef());

  // Def: Val <- NewDefs
  //     Same number of values: copy
  //     Different number: Val = build_sequence Defs1, Defs2, ...
  // Use: NewSources <- Val.
  //     Same number of values: copy.
  //     Different number: Src1, Src2, ... =
  //           extract_value Val, Src1Begin, Src1Len, Src2Begin, Src2Len, ...
  // We should remember that this value is available somewhere else to
  // coalesce the value.

  if (ValMapping.NumBreakDowns != 1)
    return RBI->getBreakDownCost(ValMapping, CurRegBank);

  if (IsSameNumOfValues) {
    const RegisterBank *DesiredRegBank = ValMapping.BreakDown[0].RegBank;
    // If we repair a definition, swap the source and destination for
    // the repairing.
    if (MO.isDef())
      std::swap(CurRegBank, DesiredRegBank);
    // TODO: It may be possible to actually avoid the copy.
    // If we repair something where the source is defined by a copy
    // and the source of that copy is on the right bank, we can reuse
    // it for free.
    // E.g.,
    // RegToRepair<BankA> = copy AlternativeSrc<BankB>
    // = op RegToRepair<BankA>
    // We can simply propagate AlternativeSrc instead of copying RegToRepair
    // into a new virtual register.
    // We would also need to propagate this information in the
    // repairing placement.
    unsigned Cost = RBI->copyCost(*DesiredRegBank, *CurRegBank,
                                  RBI->getSizeInBits(MO.getReg(), *MRI, *TRI));
    // TODO: use a dedicated constant for ImpossibleCost.
    if (Cost != std::numeric_limits<unsigned>::max())
      return Cost;
    // Return the legalization cost of that repairing.
  }
  return std::numeric_limits<unsigned>::max();
}

const RegisterBankInfo::InstructionMapping &RegBankSelect::findBestMapping(
    MachineInstr &MI, RegisterBankInfo::InstructionMappings &PossibleMappings,
    SmallVectorImpl<RepairingPlacement> &RepairPts) {
  assert(!PossibleMappings.empty() &&
         "Do not know how to map this instruction");

  const RegisterBankInfo::InstructionMapping *BestMapping = nullptr;
  MappingCost Cost = MappingCost::ImpossibleCost();
  SmallVector<RepairingPlacement, 4> LocalRepairPts;
  for (const RegisterBankInfo::InstructionMapping *CurMapping :
       PossibleMappings) {
    MappingCost CurCost =
        computeMapping(MI, *CurMapping, LocalRepairPts, &Cost);
    if (CurCost < Cost) {
      LLVM_DEBUG(dbgs() << "New best: " << CurCost << '\n');
      Cost = CurCost;
      BestMapping = CurMapping;
      RepairPts.clear();
      for (RepairingPlacement &RepairPt : LocalRepairPts)
        RepairPts.emplace_back(std::move(RepairPt));
    }
  }
  if (!BestMapping && !TPC->isGlobalISelAbortEnabled()) {
    // If none of the mapping worked that means they are all impossible.
    // Thus, pick the first one and set an impossible repairing point.
    // It will trigger the failed isel mode.
    BestMapping = *PossibleMappings.begin();
    RepairPts.emplace_back(
        RepairingPlacement(MI, 0, *TRI, *this, RepairingPlacement::Impossible));
  } else
    assert(BestMapping && "No suitable mapping for instruction");
  return *BestMapping;
}

void RegBankSelect::tryAvoidingSplit(
    RegBankSelect::RepairingPlacement &RepairPt, const MachineOperand &MO,
    const RegisterBankInfo::ValueMapping &ValMapping) const {
  const MachineInstr &MI = *MO.getParent();
  assert(RepairPt.hasSplit() && "We should not have to adjust for split");
  // Splitting should only occur for PHIs or between terminators,
  // because we only do local repairing.
  assert((MI.isPHI() || MI.isTerminator()) && "Why do we split?");

  assert(&MI.getOperand(RepairPt.getOpIdx()) == &MO &&
         "Repairing placement does not match operand");

  // If we need splitting for phis, that means it is because we
  // could not find an insertion point before the terminators of
  // the predecessor block for this argument. In other words,
  // the input value is defined by one of the terminators.
  assert((!MI.isPHI() || !MO.isDef()) && "Need split for phi def?");

  // We split to repair the use of a phi or a terminator.
  if (!MO.isDef()) {
    if (MI.isTerminator()) {
      assert(&MI != &(*MI.getParent()->getFirstTerminator()) &&
             "Need to split for the first terminator?!");
    } else {
      // For the PHI case, the split may not be actually required.
      // In the copy case, a phi is already a copy on the incoming edge,
      // therefore there is no need to split.
      if (ValMapping.NumBreakDowns == 1)
        // This is a already a copy, there is nothing to do.
        RepairPt.switchTo(RepairingPlacement::RepairingKind::Reassign);
    }
    return;
  }

  // At this point, we need to repair a defintion of a terminator.

  // Technically we need to fix the def of MI on all outgoing
  // edges of MI to keep the repairing local. In other words, we
  // will create several definitions of the same register. This
  // does not work for SSA unless that definition is a physical
  // register.
  // However, there are other cases where we can get away with
  // that while still keeping the repairing local.
  assert(MI.isTerminator() && MO.isDef() &&
         "This code is for the def of a terminator");

  // Since we use RPO traversal, if we need to repair a definition
  // this means this definition could be:
  // 1. Used by PHIs (i.e., this VReg has been visited as part of the
  //    uses of a phi.), or
  // 2. Part of a target specific instruction (i.e., the target applied
  //    some register class constraints when creating the instruction.)
  // If the constraints come for #2, the target said that another mapping
  // is supported so we may just drop them. Indeed, if we do not change
  // the number of registers holding that value, the uses will get fixed
  // when we get to them.
  // Uses in PHIs may have already been proceeded though.
  // If the constraints come for #1, then, those are weak constraints and
  // no actual uses may rely on them. However, the problem remains mainly
  // the same as for #2. If the value stays in one register, we could
  // just switch the register bank of the definition, but we would need to
  // account for a repairing cost for each phi we silently change.
  //
  // In any case, if the value needs to be broken down into several
  // registers, the repairing is not local anymore as we need to patch
  // every uses to rebuild the value in just one register.
  //
  // To summarize:
  // - If the value is in a physical register, we can do the split and
  //   fix locally.
  // Otherwise if the value is in a virtual register:
  // - If the value remains in one register, we do not have to split
  //   just switching the register bank would do, but we need to account
  //   in the repairing cost all the phi we changed.
  // - If the value spans several registers, then we cannot do a local
  //   repairing.

  // Check if this is a physical or virtual register.
  Register Reg = MO.getReg();
  if (Register::isPhysicalRegister(Reg)) {
    // We are going to split every outgoing edges.
    // Check that this is possible.
    // FIXME: The machine representation is currently broken
    // since it also several terminators in one basic block.
    // Because of that we would technically need a way to get
    // the targets of just one terminator to know which edges
    // we have to split.
    // Assert that we do not hit the ill-formed representation.

    // If there are other terminators before that one, some of
    // the outgoing edges may not be dominated by this definition.
    assert(&MI == &(*MI.getParent()->getFirstTerminator()) &&
           "Do not know which outgoing edges are relevant");
    const MachineInstr *Next = MI.getNextNode();
    assert((!Next || Next->isUnconditionalBranch()) &&
           "Do not know where each terminator ends up");
    if (Next)
      // If the next terminator uses Reg, this means we have
      // to split right after MI and thus we need a way to ask
      // which outgoing edges are affected.
      assert(!Next->readsRegister(Reg) && "Need to split between terminators");
    // We will split all the edges and repair there.
  } else {
    // This is a virtual register defined by a terminator.
    if (ValMapping.NumBreakDowns == 1) {
      // There is nothing to repair, but we may actually lie on
      // the repairing cost because of the PHIs already proceeded
      // as already stated.
      // Though the code will be correct.
      assert(false && "Repairing cost may not be accurate");
    } else {
      // We need to do non-local repairing. Basically, patch all
      // the uses (i.e., phis) that we already proceeded.
      // For now, just say this mapping is not possible.
      RepairPt.switchTo(RepairingPlacement::RepairingKind::Impossible);
    }
  }
}

RegBankSelect::MappingCost RegBankSelect::computeMapping(
    MachineInstr &MI, const RegisterBankInfo::InstructionMapping &InstrMapping,
    SmallVectorImpl<RepairingPlacement> &RepairPts,
    const RegBankSelect::MappingCost *BestCost) {
  assert((MBFI || !BestCost) && "Costs comparison require MBFI");

  if (!InstrMapping.isValid())
    return MappingCost::ImpossibleCost();

  // If mapped with InstrMapping, MI will have the recorded cost.
  MappingCost Cost(MBFI ? MBFI->getBlockFreq(MI.getParent()) : 1);
  bool Saturated = Cost.addLocalCost(InstrMapping.getCost());
  assert(!Saturated && "Possible mapping saturated the cost");
  LLVM_DEBUG(dbgs() << "Evaluating mapping cost for: " << MI);
  LLVM_DEBUG(dbgs() << "With: " << InstrMapping << '\n');
  RepairPts.clear();
  if (BestCost && Cost > *BestCost) {
    LLVM_DEBUG(dbgs() << "Mapping is too expensive from the start\n");
    return Cost;
  }

  // Moreover, to realize this mapping, the register bank of each operand must
  // match this mapping. In other words, we may need to locally reassign the
  // register banks. Account for that repairing cost as well.
  // In this context, local means in the surrounding of MI.
  for (unsigned OpIdx = 0, EndOpIdx = InstrMapping.getNumOperands();
       OpIdx != EndOpIdx; ++OpIdx) {
    const MachineOperand &MO = MI.getOperand(OpIdx);
    if (!MO.isReg())
      continue;
    Register Reg = MO.getReg();
    if (!Reg)
      continue;
    LLVM_DEBUG(dbgs() << "Opd" << OpIdx << '\n');
    const RegisterBankInfo::ValueMapping &ValMapping =
        InstrMapping.getOperandMapping(OpIdx);
    // If Reg is already properly mapped, this is free.
    bool Assign;
    if (assignmentMatch(Reg, ValMapping, Assign)) {
      LLVM_DEBUG(dbgs() << "=> is free (match).\n");
      continue;
    }
    if (Assign) {
      LLVM_DEBUG(dbgs() << "=> is free (simple assignment).\n");
      RepairPts.emplace_back(RepairingPlacement(MI, OpIdx, *TRI, *this,
                                                RepairingPlacement::Reassign));
      continue;
    }

    // Find the insertion point for the repairing code.
    RepairPts.emplace_back(
        RepairingPlacement(MI, OpIdx, *TRI, *this, RepairingPlacement::Insert));
    RepairingPlacement &RepairPt = RepairPts.back();

    // If we need to split a basic block to materialize this insertion point,
    // we may give a higher cost to this mapping.
    // Nevertheless, we may get away with the split, so try that first.
    if (RepairPt.hasSplit())
      tryAvoidingSplit(RepairPt, MO, ValMapping);

    // Check that the materialization of the repairing is possible.
    if (!RepairPt.canMaterialize()) {
      LLVM_DEBUG(dbgs() << "Mapping involves impossible repairing\n");
      return MappingCost::ImpossibleCost();
    }

    // Account for the split cost and repair cost.
    // Unless the cost is already saturated or we do not care about the cost.
    if (!BestCost || Saturated)
      continue;

    // To get accurate information we need MBFI and MBPI.
    // Thus, if we end up here this information should be here.
    assert(MBFI && MBPI && "Cost computation requires MBFI and MBPI");

    // FIXME: We will have to rework the repairing cost model.
    // The repairing cost depends on the register bank that MO has.
    // However, when we break down the value into different values,
    // MO may not have a register bank while still needing repairing.
    // For the fast mode, we don't compute the cost so that is fine,
    // but still for the repairing code, we will have to make a choice.
    // For the greedy mode, we should choose greedily what is the best
    // choice based on the next use of MO.

    // Sums up the repairing cost of MO at each insertion point.
    uint64_t RepairCost = getRepairCost(MO, ValMapping);

    // This is an impossible to repair cost.
    if (RepairCost == std::numeric_limits<unsigned>::max())
      return MappingCost::ImpossibleCost();

    // Bias used for splitting: 5%.
    const uint64_t PercentageForBias = 5;
    uint64_t Bias = (RepairCost * PercentageForBias + 99) / 100;
    // We should not need more than a couple of instructions to repair
    // an assignment. In other words, the computation should not
    // overflow because the repairing cost is free of basic block
    // frequency.
    assert(((RepairCost < RepairCost * PercentageForBias) &&
            (RepairCost * PercentageForBias <
             RepairCost * PercentageForBias + 99)) &&
           "Repairing involves more than a billion of instructions?!");
    for (const std::unique_ptr<InsertPoint> &InsertPt : RepairPt) {
      assert(InsertPt->canMaterialize() && "We should not have made it here");
      // We will applied some basic block frequency and those uses uint64_t.
      if (!InsertPt->isSplit())
        Saturated = Cost.addLocalCost(RepairCost);
      else {
        uint64_t CostForInsertPt = RepairCost;
        // Again we shouldn't overflow here givent that
        // CostForInsertPt is frequency free at this point.
        assert(CostForInsertPt + Bias > CostForInsertPt &&
               "Repairing + split bias overflows");
        CostForInsertPt += Bias;
        uint64_t PtCost = InsertPt->frequency(*this) * CostForInsertPt;
        // Check if we just overflowed.
        if ((Saturated = PtCost < CostForInsertPt))
          Cost.saturate();
        else
          Saturated = Cost.addNonLocalCost(PtCost);
      }

      // Stop looking into what it takes to repair, this is already
      // too expensive.
      if (BestCost && Cost > *BestCost) {
        LLVM_DEBUG(dbgs() << "Mapping is too expensive, stop processing\n");
        return Cost;
      }

      // No need to accumulate more cost information.
      // We need to still gather the repairing information though.
      if (Saturated)
        break;
    }
  }
  LLVM_DEBUG(dbgs() << "Total cost is: " << Cost << "\n");
  return Cost;
}

bool RegBankSelect::applyMapping(
    MachineInstr &MI, const RegisterBankInfo::InstructionMapping &InstrMapping,
    SmallVectorImpl<RegBankSelect::RepairingPlacement> &RepairPts) {
  // OpdMapper will hold all the information needed for the rewriting.
  RegisterBankInfo::OperandsMapper OpdMapper(MI, InstrMapping, *MRI);

  // First, place the repairing code.
  for (RepairingPlacement &RepairPt : RepairPts) {
    if (!RepairPt.canMaterialize() ||
        RepairPt.getKind() == RepairingPlacement::Impossible)
      return false;
    assert(RepairPt.getKind() != RepairingPlacement::None &&
           "This should not make its way in the list");
    unsigned OpIdx = RepairPt.getOpIdx();
    MachineOperand &MO = MI.getOperand(OpIdx);
    const RegisterBankInfo::ValueMapping &ValMapping =
        InstrMapping.getOperandMapping(OpIdx);
    Register Reg = MO.getReg();

    switch (RepairPt.getKind()) {
    case RepairingPlacement::Reassign:
      assert(ValMapping.NumBreakDowns == 1 &&
             "Reassignment should only be for simple mapping");
      MRI->setRegBank(Reg, *ValMapping.BreakDown[0].RegBank);
      break;
    case RepairingPlacement::Insert:
      OpdMapper.createVRegs(OpIdx);
      if (!repairReg(MO, ValMapping, RepairPt, OpdMapper.getVRegs(OpIdx)))
        return false;
      break;
    default:
      llvm_unreachable("Other kind should not happen");
    }
  }

  // Second, rewrite the instruction.
  LLVM_DEBUG(dbgs() << "Actual mapping of the operands: " << OpdMapper << '\n');
  RBI->applyMapping(OpdMapper);

  return true;
}

bool RegBankSelect::assignInstr(MachineInstr &MI) {
  LLVM_DEBUG(dbgs() << "Assign: " << MI);

<<<<<<< HEAD
  if (isPreISelGenericOptimizationHint(MI.getOpcode())) {
    // We'll probably have a G_ASSERT_SEXT or something similar in the future.
    assert(MI.getOpcode() == TargetOpcode::G_ASSERT_ZEXT &&
           "G_ASSERT_ZEXT is the only hint right now!");
=======
  unsigned Opc = MI.getOpcode();
  if (isPreISelGenericOptimizationHint(Opc)) {
    assert((Opc == TargetOpcode::G_ASSERT_ZEXT ||
            Opc == TargetOpcode::G_ASSERT_SEXT) &&
           "Unexpected hint opcode!");
>>>>>>> 2e412c55
    // The only correct mapping for these is to always use the source register
    // bank.
    const RegisterBank *RB = MRI->getRegBankOrNull(MI.getOperand(1).getReg());
    // We can assume every instruction above this one has a selected register
    // bank.
    assert(RB && "Expected source register to have a register bank?");
<<<<<<< HEAD
    LLVM_DEBUG(
        dbgs() << "... G_ASSERT_ZEXT always uses source's register bank.\n");
=======
    LLVM_DEBUG(dbgs() << "... Hint always uses source's register bank.\n");
>>>>>>> 2e412c55
    MRI->setRegBank(MI.getOperand(0).getReg(), *RB);
    return true;
  }

  // Remember the repairing placement for all the operands.
  SmallVector<RepairingPlacement, 4> RepairPts;

  const RegisterBankInfo::InstructionMapping *BestMapping;
  if (OptMode == RegBankSelect::Mode::Fast) {
    BestMapping = &RBI->getInstrMapping(MI);
    MappingCost DefaultCost = computeMapping(MI, *BestMapping, RepairPts);
    (void)DefaultCost;
    if (DefaultCost == MappingCost::ImpossibleCost())
      return false;
  } else {
    RegisterBankInfo::InstructionMappings PossibleMappings =
        RBI->getInstrPossibleMappings(MI);
    if (PossibleMappings.empty())
      return false;
    BestMapping = &findBestMapping(MI, PossibleMappings, RepairPts);
  }
  // Make sure the mapping is valid for MI.
  assert(BestMapping->verify(MI) && "Invalid instruction mapping");

  LLVM_DEBUG(dbgs() << "Best Mapping: " << *BestMapping << '\n');

  // After this call, MI may not be valid anymore.
  // Do not use it.
  return applyMapping(MI, *BestMapping, RepairPts);
}

bool RegBankSelect::runOnMachineFunction(MachineFunction &MF) {
  // If the ISel pipeline failed, do not bother running that pass.
  if (MF.getProperties().hasProperty(
          MachineFunctionProperties::Property::FailedISel))
    return false;

  LLVM_DEBUG(dbgs() << "Assign register banks for: " << MF.getName() << '\n');
  const Function &F = MF.getFunction();
  Mode SaveOptMode = OptMode;
  if (F.hasOptNone())
    OptMode = Mode::Fast;
  init(MF);

#ifndef NDEBUG
  // Check that our input is fully legal: we require the function to have the
  // Legalized property, so it should be.
  // FIXME: This should be in the MachineVerifier.
  if (!DisableGISelLegalityCheck)
    if (const MachineInstr *MI = machineFunctionIsIllegal(MF)) {
      reportGISelFailure(MF, *TPC, *MORE, "gisel-regbankselect",
                         "instruction is not legal", *MI);
      return false;
    }
#endif

  // Walk the function and assign register banks to all operands.
  // Use a RPOT to make sure all registers are assigned before we choose
  // the best mapping of the current instruction.
  ReversePostOrderTraversal<MachineFunction*> RPOT(&MF);
  for (MachineBasicBlock *MBB : RPOT) {
    // Set a sensible insertion point so that subsequent calls to
    // MIRBuilder.
    MIRBuilder.setMBB(*MBB);
    for (MachineBasicBlock::iterator MII = MBB->begin(), End = MBB->end();
         MII != End;) {
      // MI might be invalidated by the assignment, so move the
      // iterator before hand.
      MachineInstr &MI = *MII++;

      // Ignore target-specific post-isel instructions: they should use proper
      // regclasses.
      if (isTargetSpecificOpcode(MI.getOpcode()) && !MI.isPreISelOpcode())
        continue;

      // Ignore inline asm instructions: they should use physical
      // registers/regclasses
      if (MI.isInlineAsm())
        continue;

      // Ignore debug info.
      if (MI.isDebugInstr())
        continue;

      if (!assignInstr(MI)) {
        reportGISelFailure(MF, *TPC, *MORE, "gisel-regbankselect",
                           "unable to map instruction", MI);
        return false;
      }

      // It's possible the mapping changed control flow, and moved the following
      // instruction to a new block, so figure out the new parent.
      if (MII != End) {
        MachineBasicBlock *NextInstBB = MII->getParent();
        if (NextInstBB != MBB) {
          LLVM_DEBUG(dbgs() << "Instruction mapping changed control flow\n");
          MBB = NextInstBB;
          MIRBuilder.setMBB(*MBB);
          End = MBB->end();
        }
      }
    }
  }

  OptMode = SaveOptMode;
  return false;
}

//------------------------------------------------------------------------------
//                  Helper Classes Implementation
//------------------------------------------------------------------------------
RegBankSelect::RepairingPlacement::RepairingPlacement(
    MachineInstr &MI, unsigned OpIdx, const TargetRegisterInfo &TRI, Pass &P,
    RepairingPlacement::RepairingKind Kind)
    // Default is, we are going to insert code to repair OpIdx.
    : Kind(Kind), OpIdx(OpIdx),
      CanMaterialize(Kind != RepairingKind::Impossible), P(P) {
  const MachineOperand &MO = MI.getOperand(OpIdx);
  assert(MO.isReg() && "Trying to repair a non-reg operand");

  if (Kind != RepairingKind::Insert)
    return;

  // Repairings for definitions happen after MI, uses happen before.
  bool Before = !MO.isDef();

  // Check if we are done with MI.
  if (!MI.isPHI() && !MI.isTerminator()) {
    addInsertPoint(MI, Before);
    // We are done with the initialization.
    return;
  }

  // Now, look for the special cases.
  if (MI.isPHI()) {
    // - PHI must be the first instructions:
    //   * Before, we have to split the related incoming edge.
    //   * After, move the insertion point past the last phi.
    if (!Before) {
      MachineBasicBlock::iterator It = MI.getParent()->getFirstNonPHI();
      if (It != MI.getParent()->end())
        addInsertPoint(*It, /*Before*/ true);
      else
        addInsertPoint(*(--It), /*Before*/ false);
      return;
    }
    // We repair a use of a phi, we may need to split the related edge.
    MachineBasicBlock &Pred = *MI.getOperand(OpIdx + 1).getMBB();
    // Check if we can move the insertion point prior to the
    // terminators of the predecessor.
    Register Reg = MO.getReg();
    MachineBasicBlock::iterator It = Pred.getLastNonDebugInstr();
    for (auto Begin = Pred.begin(); It != Begin && It->isTerminator(); --It)
      if (It->modifiesRegister(Reg, &TRI)) {
        // We cannot hoist the repairing code in the predecessor.
        // Split the edge.
        addInsertPoint(Pred, *MI.getParent());
        return;
      }
    // At this point, we can insert in Pred.

    // - If It is invalid, Pred is empty and we can insert in Pred
    //   wherever we want.
    // - If It is valid, It is the first non-terminator, insert after It.
    if (It == Pred.end())
      addInsertPoint(Pred, /*Beginning*/ false);
    else
      addInsertPoint(*It, /*Before*/ false);
  } else {
    // - Terminators must be the last instructions:
    //   * Before, move the insert point before the first terminator.
    //   * After, we have to split the outcoming edges.
    if (Before) {
      // Check whether Reg is defined by any terminator.
      MachineBasicBlock::reverse_iterator It = MI;
      auto REnd = MI.getParent()->rend();

      for (; It != REnd && It->isTerminator(); ++It) {
        assert(!It->modifiesRegister(MO.getReg(), &TRI) &&
               "copy insertion in middle of terminators not handled");
      }

      if (It == REnd) {
        addInsertPoint(*MI.getParent()->begin(), true);
        return;
      }

      // We are sure to be right before the first terminator.
      addInsertPoint(*It, /*Before*/ false);
      return;
    }
    // Make sure Reg is not redefined by other terminators, otherwise
    // we do not know how to split.
    for (MachineBasicBlock::iterator It = MI, End = MI.getParent()->end();
         ++It != End;)
      // The machine verifier should reject this kind of code.
      assert(It->modifiesRegister(MO.getReg(), &TRI) &&
             "Do not know where to split");
    // Split each outcoming edges.
    MachineBasicBlock &Src = *MI.getParent();
    for (auto &Succ : Src.successors())
      addInsertPoint(Src, Succ);
  }
}

void RegBankSelect::RepairingPlacement::addInsertPoint(MachineInstr &MI,
                                                       bool Before) {
  addInsertPoint(*new InstrInsertPoint(MI, Before));
}

void RegBankSelect::RepairingPlacement::addInsertPoint(MachineBasicBlock &MBB,
                                                       bool Beginning) {
  addInsertPoint(*new MBBInsertPoint(MBB, Beginning));
}

void RegBankSelect::RepairingPlacement::addInsertPoint(MachineBasicBlock &Src,
                                                       MachineBasicBlock &Dst) {
  addInsertPoint(*new EdgeInsertPoint(Src, Dst, P));
}

void RegBankSelect::RepairingPlacement::addInsertPoint(
    RegBankSelect::InsertPoint &Point) {
  CanMaterialize &= Point.canMaterialize();
  HasSplit |= Point.isSplit();
  InsertPoints.emplace_back(&Point);
}

RegBankSelect::InstrInsertPoint::InstrInsertPoint(MachineInstr &Instr,
                                                  bool Before)
    : InsertPoint(), Instr(Instr), Before(Before) {
  // Since we do not support splitting, we do not need to update
  // liveness and such, so do not do anything with P.
  assert((!Before || !Instr.isPHI()) &&
         "Splitting before phis requires more points");
  assert((!Before || !Instr.getNextNode() || !Instr.getNextNode()->isPHI()) &&
         "Splitting between phis does not make sense");
}

void RegBankSelect::InstrInsertPoint::materialize() {
  if (isSplit()) {
    // Slice and return the beginning of the new block.
    // If we need to split between the terminators, we theoritically
    // need to know where the first and second set of terminators end
    // to update the successors properly.
    // Now, in pratice, we should have a maximum of 2 branch
    // instructions; one conditional and one unconditional. Therefore
    // we know how to update the successor by looking at the target of
    // the unconditional branch.
    // If we end up splitting at some point, then, we should update
    // the liveness information and such. I.e., we would need to
    // access P here.
    // The machine verifier should actually make sure such cases
    // cannot happen.
    llvm_unreachable("Not yet implemented");
  }
  // Otherwise the insertion point is just the current or next
  // instruction depending on Before. I.e., there is nothing to do
  // here.
}

bool RegBankSelect::InstrInsertPoint::isSplit() const {
  // If the insertion point is after a terminator, we need to split.
  if (!Before)
    return Instr.isTerminator();
  // If we insert before an instruction that is after a terminator,
  // we are still after a terminator.
  return Instr.getPrevNode() && Instr.getPrevNode()->isTerminator();
}

uint64_t RegBankSelect::InstrInsertPoint::frequency(const Pass &P) const {
  // Even if we need to split, because we insert between terminators,
  // this split has actually the same frequency as the instruction.
  const MachineBlockFrequencyInfo *MBFI =
      P.getAnalysisIfAvailable<MachineBlockFrequencyInfo>();
  if (!MBFI)
    return 1;
  return MBFI->getBlockFreq(Instr.getParent()).getFrequency();
}

uint64_t RegBankSelect::MBBInsertPoint::frequency(const Pass &P) const {
  const MachineBlockFrequencyInfo *MBFI =
      P.getAnalysisIfAvailable<MachineBlockFrequencyInfo>();
  if (!MBFI)
    return 1;
  return MBFI->getBlockFreq(&MBB).getFrequency();
}

void RegBankSelect::EdgeInsertPoint::materialize() {
  // If we end up repairing twice at the same place before materializing the
  // insertion point, we may think we have to split an edge twice.
  // We should have a factory for the insert point such that identical points
  // are the same instance.
  assert(Src.isSuccessor(DstOrSplit) && DstOrSplit->isPredecessor(&Src) &&
         "This point has already been split");
  MachineBasicBlock *NewBB = Src.SplitCriticalEdge(DstOrSplit, P);
  assert(NewBB && "Invalid call to materialize");
  // We reuse the destination block to hold the information of the new block.
  DstOrSplit = NewBB;
}

uint64_t RegBankSelect::EdgeInsertPoint::frequency(const Pass &P) const {
  const MachineBlockFrequencyInfo *MBFI =
      P.getAnalysisIfAvailable<MachineBlockFrequencyInfo>();
  if (!MBFI)
    return 1;
  if (WasMaterialized)
    return MBFI->getBlockFreq(DstOrSplit).getFrequency();

  const MachineBranchProbabilityInfo *MBPI =
      P.getAnalysisIfAvailable<MachineBranchProbabilityInfo>();
  if (!MBPI)
    return 1;
  // The basic block will be on the edge.
  return (MBFI->getBlockFreq(&Src) * MBPI->getEdgeProbability(&Src, DstOrSplit))
      .getFrequency();
}

bool RegBankSelect::EdgeInsertPoint::canMaterialize() const {
  // If this is not a critical edge, we should not have used this insert
  // point. Indeed, either the successor or the predecessor should
  // have do.
  assert(Src.succ_size() > 1 && DstOrSplit->pred_size() > 1 &&
         "Edge is not critical");
  return Src.canSplitCriticalEdge(DstOrSplit);
}

RegBankSelect::MappingCost::MappingCost(const BlockFrequency &LocalFreq)
    : LocalFreq(LocalFreq.getFrequency()) {}

bool RegBankSelect::MappingCost::addLocalCost(uint64_t Cost) {
  // Check if this overflows.
  if (LocalCost + Cost < LocalCost) {
    saturate();
    return true;
  }
  LocalCost += Cost;
  return isSaturated();
}

bool RegBankSelect::MappingCost::addNonLocalCost(uint64_t Cost) {
  // Check if this overflows.
  if (NonLocalCost + Cost < NonLocalCost) {
    saturate();
    return true;
  }
  NonLocalCost += Cost;
  return isSaturated();
}

bool RegBankSelect::MappingCost::isSaturated() const {
  return LocalCost == UINT64_MAX - 1 && NonLocalCost == UINT64_MAX &&
         LocalFreq == UINT64_MAX;
}

void RegBankSelect::MappingCost::saturate() {
  *this = ImpossibleCost();
  --LocalCost;
}

RegBankSelect::MappingCost RegBankSelect::MappingCost::ImpossibleCost() {
  return MappingCost(UINT64_MAX, UINT64_MAX, UINT64_MAX);
}

bool RegBankSelect::MappingCost::operator<(const MappingCost &Cost) const {
  // Sort out the easy cases.
  if (*this == Cost)
    return false;
  // If one is impossible to realize the other is cheaper unless it is
  // impossible as well.
  if ((*this == ImpossibleCost()) || (Cost == ImpossibleCost()))
    return (*this == ImpossibleCost()) < (Cost == ImpossibleCost());
  // If one is saturated the other is cheaper, unless it is saturated
  // as well.
  if (isSaturated() || Cost.isSaturated())
    return isSaturated() < Cost.isSaturated();
  // At this point we know both costs hold sensible values.

  // If both values have a different base frequency, there is no much
  // we can do but to scale everything.
  // However, if they have the same base frequency we can avoid making
  // complicated computation.
  uint64_t ThisLocalAdjust;
  uint64_t OtherLocalAdjust;
  if (LLVM_LIKELY(LocalFreq == Cost.LocalFreq)) {

    // At this point, we know the local costs are comparable.
    // Do the case that do not involve potential overflow first.
    if (NonLocalCost == Cost.NonLocalCost)
      // Since the non-local costs do not discriminate on the result,
      // just compare the local costs.
      return LocalCost < Cost.LocalCost;

    // The base costs are comparable so we may only keep the relative
    // value to increase our chances of avoiding overflows.
    ThisLocalAdjust = 0;
    OtherLocalAdjust = 0;
    if (LocalCost < Cost.LocalCost)
      OtherLocalAdjust = Cost.LocalCost - LocalCost;
    else
      ThisLocalAdjust = LocalCost - Cost.LocalCost;
  } else {
    ThisLocalAdjust = LocalCost;
    OtherLocalAdjust = Cost.LocalCost;
  }

  // The non-local costs are comparable, just keep the relative value.
  uint64_t ThisNonLocalAdjust = 0;
  uint64_t OtherNonLocalAdjust = 0;
  if (NonLocalCost < Cost.NonLocalCost)
    OtherNonLocalAdjust = Cost.NonLocalCost - NonLocalCost;
  else
    ThisNonLocalAdjust = NonLocalCost - Cost.NonLocalCost;
  // Scale everything to make them comparable.
  uint64_t ThisScaledCost = ThisLocalAdjust * LocalFreq;
  // Check for overflow on that operation.
  bool ThisOverflows = ThisLocalAdjust && (ThisScaledCost < ThisLocalAdjust ||
                                           ThisScaledCost < LocalFreq);
  uint64_t OtherScaledCost = OtherLocalAdjust * Cost.LocalFreq;
  // Check for overflow on the last operation.
  bool OtherOverflows =
      OtherLocalAdjust &&
      (OtherScaledCost < OtherLocalAdjust || OtherScaledCost < Cost.LocalFreq);
  // Add the non-local costs.
  ThisOverflows |= ThisNonLocalAdjust &&
                   ThisScaledCost + ThisNonLocalAdjust < ThisNonLocalAdjust;
  ThisScaledCost += ThisNonLocalAdjust;
  OtherOverflows |= OtherNonLocalAdjust &&
                    OtherScaledCost + OtherNonLocalAdjust < OtherNonLocalAdjust;
  OtherScaledCost += OtherNonLocalAdjust;
  // If both overflows, we cannot compare without additional
  // precision, e.g., APInt. Just give up on that case.
  if (ThisOverflows && OtherOverflows)
    return false;
  // If one overflows but not the other, we can still compare.
  if (ThisOverflows || OtherOverflows)
    return ThisOverflows < OtherOverflows;
  // Otherwise, just compare the values.
  return ThisScaledCost < OtherScaledCost;
}

bool RegBankSelect::MappingCost::operator==(const MappingCost &Cost) const {
  return LocalCost == Cost.LocalCost && NonLocalCost == Cost.NonLocalCost &&
         LocalFreq == Cost.LocalFreq;
}

#if !defined(NDEBUG) || defined(LLVM_ENABLE_DUMP)
LLVM_DUMP_METHOD void RegBankSelect::MappingCost::dump() const {
  print(dbgs());
  dbgs() << '\n';
}
#endif

void RegBankSelect::MappingCost::print(raw_ostream &OS) const {
  if (*this == ImpossibleCost()) {
    OS << "impossible";
    return;
  }
  if (isSaturated()) {
    OS << "saturated";
    return;
  }
  OS << LocalFreq << " * " << LocalCost << " + " << NonLocalCost;
}<|MERGE_RESOLUTION|>--- conflicted
+++ resolved
@@ -623,30 +623,18 @@
 bool RegBankSelect::assignInstr(MachineInstr &MI) {
   LLVM_DEBUG(dbgs() << "Assign: " << MI);
 
-<<<<<<< HEAD
-  if (isPreISelGenericOptimizationHint(MI.getOpcode())) {
-    // We'll probably have a G_ASSERT_SEXT or something similar in the future.
-    assert(MI.getOpcode() == TargetOpcode::G_ASSERT_ZEXT &&
-           "G_ASSERT_ZEXT is the only hint right now!");
-=======
   unsigned Opc = MI.getOpcode();
   if (isPreISelGenericOptimizationHint(Opc)) {
     assert((Opc == TargetOpcode::G_ASSERT_ZEXT ||
             Opc == TargetOpcode::G_ASSERT_SEXT) &&
            "Unexpected hint opcode!");
->>>>>>> 2e412c55
     // The only correct mapping for these is to always use the source register
     // bank.
     const RegisterBank *RB = MRI->getRegBankOrNull(MI.getOperand(1).getReg());
     // We can assume every instruction above this one has a selected register
     // bank.
     assert(RB && "Expected source register to have a register bank?");
-<<<<<<< HEAD
-    LLVM_DEBUG(
-        dbgs() << "... G_ASSERT_ZEXT always uses source's register bank.\n");
-=======
     LLVM_DEBUG(dbgs() << "... Hint always uses source's register bank.\n");
->>>>>>> 2e412c55
     MRI->setRegBank(MI.getOperand(0).getReg(), *RB);
     return true;
   }
