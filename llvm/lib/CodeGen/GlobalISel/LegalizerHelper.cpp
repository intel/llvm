//===-- llvm/CodeGen/GlobalISel/LegalizerHelper.cpp -----------------------===//
//
// Part of the LLVM Project, under the Apache License v2.0 with LLVM Exceptions.
// See https://llvm.org/LICENSE.txt for license information.
// SPDX-License-Identifier: Apache-2.0 WITH LLVM-exception
//
//===----------------------------------------------------------------------===//
//
/// \file This file implements the LegalizerHelper class to legalize
/// individual instructions and the LegalizeMachineIR wrapper pass for the
/// primary legalization.
//
//===----------------------------------------------------------------------===//

#include "llvm/CodeGen/GlobalISel/LegalizerHelper.h"
#include "llvm/CodeGen/GlobalISel/CallLowering.h"
#include "llvm/CodeGen/GlobalISel/GISelChangeObserver.h"
#include "llvm/CodeGen/GlobalISel/GISelKnownBits.h"
#include "llvm/CodeGen/GlobalISel/GenericMachineInstrs.h"
#include "llvm/CodeGen/GlobalISel/LegalizerInfo.h"
#include "llvm/CodeGen/GlobalISel/LostDebugLocObserver.h"
#include "llvm/CodeGen/GlobalISel/MIPatternMatch.h"
#include "llvm/CodeGen/GlobalISel/MachineIRBuilder.h"
#include "llvm/CodeGen/GlobalISel/Utils.h"
#include "llvm/CodeGen/MachineConstantPool.h"
#include "llvm/CodeGen/MachineFrameInfo.h"
#include "llvm/CodeGen/MachineRegisterInfo.h"
#include "llvm/CodeGen/TargetFrameLowering.h"
#include "llvm/CodeGen/TargetInstrInfo.h"
#include "llvm/CodeGen/TargetLowering.h"
#include "llvm/CodeGen/TargetOpcodes.h"
#include "llvm/CodeGen/TargetSubtargetInfo.h"
#include "llvm/IR/Instructions.h"
#include "llvm/Support/Debug.h"
#include "llvm/Support/MathExtras.h"
#include "llvm/Support/raw_ostream.h"
#include "llvm/Target/TargetMachine.h"
#include <numeric>
#include <optional>

#define DEBUG_TYPE "legalizer"

using namespace llvm;
using namespace LegalizeActions;
using namespace MIPatternMatch;

/// Try to break down \p OrigTy into \p NarrowTy sized pieces.
///
/// Returns the number of \p NarrowTy elements needed to reconstruct \p OrigTy,
/// with any leftover piece as type \p LeftoverTy
///
/// Returns -1 in the first element of the pair if the breakdown is not
/// satisfiable.
static std::pair<int, int>
getNarrowTypeBreakDown(LLT OrigTy, LLT NarrowTy, LLT &LeftoverTy) {
  assert(!LeftoverTy.isValid() && "this is an out argument");

  unsigned Size = OrigTy.getSizeInBits();
  unsigned NarrowSize = NarrowTy.getSizeInBits();
  unsigned NumParts = Size / NarrowSize;
  unsigned LeftoverSize = Size - NumParts * NarrowSize;
  assert(Size > NarrowSize);

  if (LeftoverSize == 0)
    return {NumParts, 0};

  if (NarrowTy.isVector()) {
    unsigned EltSize = OrigTy.getScalarSizeInBits();
    if (LeftoverSize % EltSize != 0)
      return {-1, -1};
    LeftoverTy = LLT::scalarOrVector(
        ElementCount::getFixed(LeftoverSize / EltSize), EltSize);
  } else {
    LeftoverTy = LLT::scalar(LeftoverSize);
  }

  int NumLeftover = LeftoverSize / LeftoverTy.getSizeInBits();
  return std::make_pair(NumParts, NumLeftover);
}

static Type *getFloatTypeForLLT(LLVMContext &Ctx, LLT Ty) {

  if (!Ty.isScalar())
    return nullptr;

  switch (Ty.getSizeInBits()) {
  case 16:
    return Type::getHalfTy(Ctx);
  case 32:
    return Type::getFloatTy(Ctx);
  case 64:
    return Type::getDoubleTy(Ctx);
  case 80:
    return Type::getX86_FP80Ty(Ctx);
  case 128:
    return Type::getFP128Ty(Ctx);
  default:
    return nullptr;
  }
}

LegalizerHelper::LegalizerHelper(MachineFunction &MF,
                                 GISelChangeObserver &Observer,
                                 MachineIRBuilder &Builder)
    : MIRBuilder(Builder), Observer(Observer), MRI(MF.getRegInfo()),
      LI(*MF.getSubtarget().getLegalizerInfo()),
      TLI(*MF.getSubtarget().getTargetLowering()), KB(nullptr) {}

LegalizerHelper::LegalizerHelper(MachineFunction &MF, const LegalizerInfo &LI,
                                 GISelChangeObserver &Observer,
                                 MachineIRBuilder &B, GISelKnownBits *KB)
    : MIRBuilder(B), Observer(Observer), MRI(MF.getRegInfo()), LI(LI),
      TLI(*MF.getSubtarget().getTargetLowering()), KB(KB) {}

LegalizerHelper::LegalizeResult
LegalizerHelper::legalizeInstrStep(MachineInstr &MI,
                                   LostDebugLocObserver &LocObserver) {
  LLVM_DEBUG(dbgs() << "Legalizing: " << MI);

  MIRBuilder.setInstrAndDebugLoc(MI);

  if (MI.getOpcode() == TargetOpcode::G_INTRINSIC ||
      MI.getOpcode() == TargetOpcode::G_INTRINSIC_W_SIDE_EFFECTS)
    return LI.legalizeIntrinsic(*this, MI) ? Legalized : UnableToLegalize;
  auto Step = LI.getAction(MI, MRI);
  switch (Step.Action) {
  case Legal:
    LLVM_DEBUG(dbgs() << ".. Already legal\n");
    return AlreadyLegal;
  case Libcall:
    LLVM_DEBUG(dbgs() << ".. Convert to libcall\n");
    return libcall(MI, LocObserver);
  case NarrowScalar:
    LLVM_DEBUG(dbgs() << ".. Narrow scalar\n");
    return narrowScalar(MI, Step.TypeIdx, Step.NewType);
  case WidenScalar:
    LLVM_DEBUG(dbgs() << ".. Widen scalar\n");
    return widenScalar(MI, Step.TypeIdx, Step.NewType);
  case Bitcast:
    LLVM_DEBUG(dbgs() << ".. Bitcast type\n");
    return bitcast(MI, Step.TypeIdx, Step.NewType);
  case Lower:
    LLVM_DEBUG(dbgs() << ".. Lower\n");
    return lower(MI, Step.TypeIdx, Step.NewType);
  case FewerElements:
    LLVM_DEBUG(dbgs() << ".. Reduce number of elements\n");
    return fewerElementsVector(MI, Step.TypeIdx, Step.NewType);
  case MoreElements:
    LLVM_DEBUG(dbgs() << ".. Increase number of elements\n");
    return moreElementsVector(MI, Step.TypeIdx, Step.NewType);
  case Custom:
    LLVM_DEBUG(dbgs() << ".. Custom legalization\n");
    return LI.legalizeCustom(*this, MI) ? Legalized : UnableToLegalize;
  default:
    LLVM_DEBUG(dbgs() << ".. Unable to legalize\n");
    return UnableToLegalize;
  }
}

void LegalizerHelper::extractParts(Register Reg, LLT Ty, int NumParts,
                                   SmallVectorImpl<Register> &VRegs) {
  for (int i = 0; i < NumParts; ++i)
    VRegs.push_back(MRI.createGenericVirtualRegister(Ty));
  MIRBuilder.buildUnmerge(VRegs, Reg);
}

bool LegalizerHelper::extractParts(Register Reg, LLT RegTy,
                                   LLT MainTy, LLT &LeftoverTy,
                                   SmallVectorImpl<Register> &VRegs,
                                   SmallVectorImpl<Register> &LeftoverRegs) {
  assert(!LeftoverTy.isValid() && "this is an out argument");

  unsigned RegSize = RegTy.getSizeInBits();
  unsigned MainSize = MainTy.getSizeInBits();
  unsigned NumParts = RegSize / MainSize;
  unsigned LeftoverSize = RegSize - NumParts * MainSize;

  // Use an unmerge when possible.
  if (LeftoverSize == 0) {
    for (unsigned I = 0; I < NumParts; ++I)
      VRegs.push_back(MRI.createGenericVirtualRegister(MainTy));
    MIRBuilder.buildUnmerge(VRegs, Reg);
    return true;
  }

  // Perform irregular split. Leftover is last element of RegPieces.
  if (MainTy.isVector()) {
    SmallVector<Register, 8> RegPieces;
    extractVectorParts(Reg, MainTy.getNumElements(), RegPieces);
    for (unsigned i = 0; i < RegPieces.size() - 1; ++i)
      VRegs.push_back(RegPieces[i]);
    LeftoverRegs.push_back(RegPieces[RegPieces.size() - 1]);
    LeftoverTy = MRI.getType(LeftoverRegs[0]);
    return true;
  }

  LeftoverTy = LLT::scalar(LeftoverSize);
  // For irregular sizes, extract the individual parts.
  for (unsigned I = 0; I != NumParts; ++I) {
    Register NewReg = MRI.createGenericVirtualRegister(MainTy);
    VRegs.push_back(NewReg);
    MIRBuilder.buildExtract(NewReg, Reg, MainSize * I);
  }

  for (unsigned Offset = MainSize * NumParts; Offset < RegSize;
       Offset += LeftoverSize) {
    Register NewReg = MRI.createGenericVirtualRegister(LeftoverTy);
    LeftoverRegs.push_back(NewReg);
    MIRBuilder.buildExtract(NewReg, Reg, Offset);
  }

  return true;
}

void LegalizerHelper::extractVectorParts(Register Reg, unsigned NumElts,
                                         SmallVectorImpl<Register> &VRegs) {
  LLT RegTy = MRI.getType(Reg);
  assert(RegTy.isVector() && "Expected a vector type");

  LLT EltTy = RegTy.getElementType();
  LLT NarrowTy = (NumElts == 1) ? EltTy : LLT::fixed_vector(NumElts, EltTy);
  unsigned RegNumElts = RegTy.getNumElements();
  unsigned LeftoverNumElts = RegNumElts % NumElts;
  unsigned NumNarrowTyPieces = RegNumElts / NumElts;

  // Perfect split without leftover
  if (LeftoverNumElts == 0)
    return extractParts(Reg, NarrowTy, NumNarrowTyPieces, VRegs);

  // Irregular split. Provide direct access to all elements for artifact
  // combiner using unmerge to elements. Then build vectors with NumElts
  // elements. Remaining element(s) will be (used to build vector) Leftover.
  SmallVector<Register, 8> Elts;
  extractParts(Reg, EltTy, RegNumElts, Elts);

  unsigned Offset = 0;
  // Requested sub-vectors of NarrowTy.
  for (unsigned i = 0; i < NumNarrowTyPieces; ++i, Offset += NumElts) {
    ArrayRef<Register> Pieces(&Elts[Offset], NumElts);
    VRegs.push_back(MIRBuilder.buildMergeLikeInstr(NarrowTy, Pieces).getReg(0));
  }

  // Leftover element(s).
  if (LeftoverNumElts == 1) {
    VRegs.push_back(Elts[Offset]);
  } else {
    LLT LeftoverTy = LLT::fixed_vector(LeftoverNumElts, EltTy);
    ArrayRef<Register> Pieces(&Elts[Offset], LeftoverNumElts);
    VRegs.push_back(
        MIRBuilder.buildMergeLikeInstr(LeftoverTy, Pieces).getReg(0));
  }
}

void LegalizerHelper::insertParts(Register DstReg,
                                  LLT ResultTy, LLT PartTy,
                                  ArrayRef<Register> PartRegs,
                                  LLT LeftoverTy,
                                  ArrayRef<Register> LeftoverRegs) {
  if (!LeftoverTy.isValid()) {
    assert(LeftoverRegs.empty());

    if (!ResultTy.isVector()) {
      MIRBuilder.buildMergeLikeInstr(DstReg, PartRegs);
      return;
    }

    if (PartTy.isVector())
      MIRBuilder.buildConcatVectors(DstReg, PartRegs);
    else
      MIRBuilder.buildBuildVector(DstReg, PartRegs);
    return;
  }

  // Merge sub-vectors with different number of elements and insert into DstReg.
  if (ResultTy.isVector()) {
    assert(LeftoverRegs.size() == 1 && "Expected one leftover register");
    SmallVector<Register, 8> AllRegs;
    for (auto Reg : concat<const Register>(PartRegs, LeftoverRegs))
      AllRegs.push_back(Reg);
    return mergeMixedSubvectors(DstReg, AllRegs);
  }

  SmallVector<Register> GCDRegs;
  LLT GCDTy = getGCDType(getGCDType(ResultTy, LeftoverTy), PartTy);
  for (auto PartReg : concat<const Register>(PartRegs, LeftoverRegs))
    extractGCDType(GCDRegs, GCDTy, PartReg);
  LLT ResultLCMTy = buildLCMMergePieces(ResultTy, LeftoverTy, GCDTy, GCDRegs);
  buildWidenedRemergeToDst(DstReg, ResultLCMTy, GCDRegs);
}

void LegalizerHelper::appendVectorElts(SmallVectorImpl<Register> &Elts,
                                       Register Reg) {
  LLT Ty = MRI.getType(Reg);
  SmallVector<Register, 8> RegElts;
  extractParts(Reg, Ty.getScalarType(), Ty.getNumElements(), RegElts);
  Elts.append(RegElts);
}

/// Merge \p PartRegs with different types into \p DstReg.
void LegalizerHelper::mergeMixedSubvectors(Register DstReg,
                                           ArrayRef<Register> PartRegs) {
  SmallVector<Register, 8> AllElts;
  for (unsigned i = 0; i < PartRegs.size() - 1; ++i)
    appendVectorElts(AllElts, PartRegs[i]);

  Register Leftover = PartRegs[PartRegs.size() - 1];
  if (MRI.getType(Leftover).isScalar())
    AllElts.push_back(Leftover);
  else
    appendVectorElts(AllElts, Leftover);

  MIRBuilder.buildMergeLikeInstr(DstReg, AllElts);
}

/// Append the result registers of G_UNMERGE_VALUES \p MI to \p Regs.
static void getUnmergeResults(SmallVectorImpl<Register> &Regs,
                              const MachineInstr &MI) {
  assert(MI.getOpcode() == TargetOpcode::G_UNMERGE_VALUES);

  const int StartIdx = Regs.size();
  const int NumResults = MI.getNumOperands() - 1;
  Regs.resize(Regs.size() + NumResults);
  for (int I = 0; I != NumResults; ++I)
    Regs[StartIdx + I] = MI.getOperand(I).getReg();
}

void LegalizerHelper::extractGCDType(SmallVectorImpl<Register> &Parts,
                                     LLT GCDTy, Register SrcReg) {
  LLT SrcTy = MRI.getType(SrcReg);
  if (SrcTy == GCDTy) {
    // If the source already evenly divides the result type, we don't need to do
    // anything.
    Parts.push_back(SrcReg);
  } else {
    // Need to split into common type sized pieces.
    auto Unmerge = MIRBuilder.buildUnmerge(GCDTy, SrcReg);
    getUnmergeResults(Parts, *Unmerge);
  }
}

LLT LegalizerHelper::extractGCDType(SmallVectorImpl<Register> &Parts, LLT DstTy,
                                    LLT NarrowTy, Register SrcReg) {
  LLT SrcTy = MRI.getType(SrcReg);
  LLT GCDTy = getGCDType(getGCDType(SrcTy, NarrowTy), DstTy);
  extractGCDType(Parts, GCDTy, SrcReg);
  return GCDTy;
}

LLT LegalizerHelper::buildLCMMergePieces(LLT DstTy, LLT NarrowTy, LLT GCDTy,
                                         SmallVectorImpl<Register> &VRegs,
                                         unsigned PadStrategy) {
  LLT LCMTy = getLCMType(DstTy, NarrowTy);

  int NumParts = LCMTy.getSizeInBits() / NarrowTy.getSizeInBits();
  int NumSubParts = NarrowTy.getSizeInBits() / GCDTy.getSizeInBits();
  int NumOrigSrc = VRegs.size();

  Register PadReg;

  // Get a value we can use to pad the source value if the sources won't evenly
  // cover the result type.
  if (NumOrigSrc < NumParts * NumSubParts) {
    if (PadStrategy == TargetOpcode::G_ZEXT)
      PadReg = MIRBuilder.buildConstant(GCDTy, 0).getReg(0);
    else if (PadStrategy == TargetOpcode::G_ANYEXT)
      PadReg = MIRBuilder.buildUndef(GCDTy).getReg(0);
    else {
      assert(PadStrategy == TargetOpcode::G_SEXT);

      // Shift the sign bit of the low register through the high register.
      auto ShiftAmt =
        MIRBuilder.buildConstant(LLT::scalar(64), GCDTy.getSizeInBits() - 1);
      PadReg = MIRBuilder.buildAShr(GCDTy, VRegs.back(), ShiftAmt).getReg(0);
    }
  }

  // Registers for the final merge to be produced.
  SmallVector<Register, 4> Remerge(NumParts);

  // Registers needed for intermediate merges, which will be merged into a
  // source for Remerge.
  SmallVector<Register, 4> SubMerge(NumSubParts);

  // Once we've fully read off the end of the original source bits, we can reuse
  // the same high bits for remaining padding elements.
  Register AllPadReg;

  // Build merges to the LCM type to cover the original result type.
  for (int I = 0; I != NumParts; ++I) {
    bool AllMergePartsArePadding = true;

    // Build the requested merges to the requested type.
    for (int J = 0; J != NumSubParts; ++J) {
      int Idx = I * NumSubParts + J;
      if (Idx >= NumOrigSrc) {
        SubMerge[J] = PadReg;
        continue;
      }

      SubMerge[J] = VRegs[Idx];

      // There are meaningful bits here we can't reuse later.
      AllMergePartsArePadding = false;
    }

    // If we've filled up a complete piece with padding bits, we can directly
    // emit the natural sized constant if applicable, rather than a merge of
    // smaller constants.
    if (AllMergePartsArePadding && !AllPadReg) {
      if (PadStrategy == TargetOpcode::G_ANYEXT)
        AllPadReg = MIRBuilder.buildUndef(NarrowTy).getReg(0);
      else if (PadStrategy == TargetOpcode::G_ZEXT)
        AllPadReg = MIRBuilder.buildConstant(NarrowTy, 0).getReg(0);

      // If this is a sign extension, we can't materialize a trivial constant
      // with the right type and have to produce a merge.
    }

    if (AllPadReg) {
      // Avoid creating additional instructions if we're just adding additional
      // copies of padding bits.
      Remerge[I] = AllPadReg;
      continue;
    }

    if (NumSubParts == 1)
      Remerge[I] = SubMerge[0];
    else
      Remerge[I] = MIRBuilder.buildMergeLikeInstr(NarrowTy, SubMerge).getReg(0);

    // In the sign extend padding case, re-use the first all-signbit merge.
    if (AllMergePartsArePadding && !AllPadReg)
      AllPadReg = Remerge[I];
  }

  VRegs = std::move(Remerge);
  return LCMTy;
}

void LegalizerHelper::buildWidenedRemergeToDst(Register DstReg, LLT LCMTy,
                                               ArrayRef<Register> RemergeRegs) {
  LLT DstTy = MRI.getType(DstReg);

  // Create the merge to the widened source, and extract the relevant bits into
  // the result.

  if (DstTy == LCMTy) {
    MIRBuilder.buildMergeLikeInstr(DstReg, RemergeRegs);
    return;
  }

  auto Remerge = MIRBuilder.buildMergeLikeInstr(LCMTy, RemergeRegs);
  if (DstTy.isScalar() && LCMTy.isScalar()) {
    MIRBuilder.buildTrunc(DstReg, Remerge);
    return;
  }

  if (LCMTy.isVector()) {
    unsigned NumDefs = LCMTy.getSizeInBits() / DstTy.getSizeInBits();
    SmallVector<Register, 8> UnmergeDefs(NumDefs);
    UnmergeDefs[0] = DstReg;
    for (unsigned I = 1; I != NumDefs; ++I)
      UnmergeDefs[I] = MRI.createGenericVirtualRegister(DstTy);

    MIRBuilder.buildUnmerge(UnmergeDefs,
                            MIRBuilder.buildMergeLikeInstr(LCMTy, RemergeRegs));
    return;
  }

  llvm_unreachable("unhandled case");
}

static RTLIB::Libcall getRTLibDesc(unsigned Opcode, unsigned Size) {
#define RTLIBCASE_INT(LibcallPrefix)                                           \
  do {                                                                         \
    switch (Size) {                                                            \
    case 32:                                                                   \
      return RTLIB::LibcallPrefix##32;                                         \
    case 64:                                                                   \
      return RTLIB::LibcallPrefix##64;                                         \
    case 128:                                                                  \
      return RTLIB::LibcallPrefix##128;                                        \
    default:                                                                   \
      llvm_unreachable("unexpected size");                                     \
    }                                                                          \
  } while (0)

#define RTLIBCASE(LibcallPrefix)                                               \
  do {                                                                         \
    switch (Size) {                                                            \
    case 32:                                                                   \
      return RTLIB::LibcallPrefix##32;                                         \
    case 64:                                                                   \
      return RTLIB::LibcallPrefix##64;                                         \
    case 80:                                                                   \
      return RTLIB::LibcallPrefix##80;                                         \
    case 128:                                                                  \
      return RTLIB::LibcallPrefix##128;                                        \
    default:                                                                   \
      llvm_unreachable("unexpected size");                                     \
    }                                                                          \
  } while (0)

  switch (Opcode) {
  case TargetOpcode::G_MUL:
    RTLIBCASE_INT(MUL_I);
  case TargetOpcode::G_SDIV:
    RTLIBCASE_INT(SDIV_I);
  case TargetOpcode::G_UDIV:
    RTLIBCASE_INT(UDIV_I);
  case TargetOpcode::G_SREM:
    RTLIBCASE_INT(SREM_I);
  case TargetOpcode::G_UREM:
    RTLIBCASE_INT(UREM_I);
  case TargetOpcode::G_CTLZ_ZERO_UNDEF:
    RTLIBCASE_INT(CTLZ_I);
  case TargetOpcode::G_FADD:
    RTLIBCASE(ADD_F);
  case TargetOpcode::G_FSUB:
    RTLIBCASE(SUB_F);
  case TargetOpcode::G_FMUL:
    RTLIBCASE(MUL_F);
  case TargetOpcode::G_FDIV:
    RTLIBCASE(DIV_F);
  case TargetOpcode::G_FEXP:
    RTLIBCASE(EXP_F);
  case TargetOpcode::G_FEXP2:
    RTLIBCASE(EXP2_F);
  case TargetOpcode::G_FREM:
    RTLIBCASE(REM_F);
  case TargetOpcode::G_FPOW:
    RTLIBCASE(POW_F);
  case TargetOpcode::G_FMA:
    RTLIBCASE(FMA_F);
  case TargetOpcode::G_FSIN:
    RTLIBCASE(SIN_F);
  case TargetOpcode::G_FCOS:
    RTLIBCASE(COS_F);
  case TargetOpcode::G_FLOG10:
    RTLIBCASE(LOG10_F);
  case TargetOpcode::G_FLOG:
    RTLIBCASE(LOG_F);
  case TargetOpcode::G_FLOG2:
    RTLIBCASE(LOG2_F);
  case TargetOpcode::G_FLDEXP:
    RTLIBCASE(LDEXP_F);
  case TargetOpcode::G_FCEIL:
    RTLIBCASE(CEIL_F);
  case TargetOpcode::G_FFLOOR:
    RTLIBCASE(FLOOR_F);
  case TargetOpcode::G_FMINNUM:
    RTLIBCASE(FMIN_F);
  case TargetOpcode::G_FMAXNUM:
    RTLIBCASE(FMAX_F);
  case TargetOpcode::G_FSQRT:
    RTLIBCASE(SQRT_F);
  case TargetOpcode::G_FRINT:
    RTLIBCASE(RINT_F);
  case TargetOpcode::G_FNEARBYINT:
    RTLIBCASE(NEARBYINT_F);
  case TargetOpcode::G_INTRINSIC_ROUNDEVEN:
    RTLIBCASE(ROUNDEVEN_F);
  }
  llvm_unreachable("Unknown libcall function");
}

/// True if an instruction is in tail position in its caller. Intended for
/// legalizing libcalls as tail calls when possible.
static bool isLibCallInTailPosition(MachineInstr &MI,
                                    const TargetInstrInfo &TII,
                                    MachineRegisterInfo &MRI) {
  MachineBasicBlock &MBB = *MI.getParent();
  const Function &F = MBB.getParent()->getFunction();

  // Conservatively require the attributes of the call to match those of
  // the return. Ignore NoAlias and NonNull because they don't affect the
  // call sequence.
  AttributeList CallerAttrs = F.getAttributes();
  if (AttrBuilder(F.getContext(), CallerAttrs.getRetAttrs())
          .removeAttribute(Attribute::NoAlias)
          .removeAttribute(Attribute::NonNull)
          .hasAttributes())
    return false;

  // It's not safe to eliminate the sign / zero extension of the return value.
  if (CallerAttrs.hasRetAttr(Attribute::ZExt) ||
      CallerAttrs.hasRetAttr(Attribute::SExt))
    return false;

  // Only tail call if the following instruction is a standard return or if we
  // have a `thisreturn` callee, and a sequence like:
  //
  //   G_MEMCPY %0, %1, %2
  //   $x0 = COPY %0
  //   RET_ReallyLR implicit $x0
  auto Next = next_nodbg(MI.getIterator(), MBB.instr_end());
  if (Next != MBB.instr_end() && Next->isCopy()) {
    switch (MI.getOpcode()) {
    default:
      llvm_unreachable("unsupported opcode");
    case TargetOpcode::G_BZERO:
      return false;
    case TargetOpcode::G_MEMCPY:
    case TargetOpcode::G_MEMMOVE:
    case TargetOpcode::G_MEMSET:
      break;
    }

    Register VReg = MI.getOperand(0).getReg();
    if (!VReg.isVirtual() || VReg != Next->getOperand(1).getReg())
      return false;

    Register PReg = Next->getOperand(0).getReg();
    if (!PReg.isPhysical())
      return false;

    auto Ret = next_nodbg(Next, MBB.instr_end());
    if (Ret == MBB.instr_end() || !Ret->isReturn())
      return false;

    if (Ret->getNumImplicitOperands() != 1)
      return false;

    if (PReg != Ret->getOperand(0).getReg())
      return false;

    // Skip over the COPY that we just validated.
    Next = Ret;
  }

  if (Next == MBB.instr_end() || TII.isTailCall(*Next) || !Next->isReturn())
    return false;

  return true;
}

LegalizerHelper::LegalizeResult
llvm::createLibcall(MachineIRBuilder &MIRBuilder, const char *Name,
                    const CallLowering::ArgInfo &Result,
                    ArrayRef<CallLowering::ArgInfo> Args,
                    const CallingConv::ID CC) {
  auto &CLI = *MIRBuilder.getMF().getSubtarget().getCallLowering();

  CallLowering::CallLoweringInfo Info;
  Info.CallConv = CC;
  Info.Callee = MachineOperand::CreateES(Name);
  Info.OrigRet = Result;
  std::copy(Args.begin(), Args.end(), std::back_inserter(Info.OrigArgs));
  if (!CLI.lowerCall(MIRBuilder, Info))
    return LegalizerHelper::UnableToLegalize;

  return LegalizerHelper::Legalized;
}

LegalizerHelper::LegalizeResult
llvm::createLibcall(MachineIRBuilder &MIRBuilder, RTLIB::Libcall Libcall,
                    const CallLowering::ArgInfo &Result,
                    ArrayRef<CallLowering::ArgInfo> Args) {
  auto &TLI = *MIRBuilder.getMF().getSubtarget().getTargetLowering();
  const char *Name = TLI.getLibcallName(Libcall);
  const CallingConv::ID CC = TLI.getLibcallCallingConv(Libcall);
  return createLibcall(MIRBuilder, Name, Result, Args, CC);
}

// Useful for libcalls where all operands have the same type.
static LegalizerHelper::LegalizeResult
simpleLibcall(MachineInstr &MI, MachineIRBuilder &MIRBuilder, unsigned Size,
              Type *OpType) {
  auto Libcall = getRTLibDesc(MI.getOpcode(), Size);

  // FIXME: What does the original arg index mean here?
  SmallVector<CallLowering::ArgInfo, 3> Args;
  for (const MachineOperand &MO : llvm::drop_begin(MI.operands()))
    Args.push_back({MO.getReg(), OpType, 0});
  return createLibcall(MIRBuilder, Libcall,
                       {MI.getOperand(0).getReg(), OpType, 0}, Args);
}

LegalizerHelper::LegalizeResult
llvm::createMemLibcall(MachineIRBuilder &MIRBuilder, MachineRegisterInfo &MRI,
                       MachineInstr &MI, LostDebugLocObserver &LocObserver) {
  auto &Ctx = MIRBuilder.getMF().getFunction().getContext();

  SmallVector<CallLowering::ArgInfo, 3> Args;
  // Add all the args, except for the last which is an imm denoting 'tail'.
  for (unsigned i = 0; i < MI.getNumOperands() - 1; ++i) {
    Register Reg = MI.getOperand(i).getReg();

    // Need derive an IR type for call lowering.
    LLT OpLLT = MRI.getType(Reg);
    Type *OpTy = nullptr;
    if (OpLLT.isPointer())
      OpTy = Type::getInt8PtrTy(Ctx, OpLLT.getAddressSpace());
    else
      OpTy = IntegerType::get(Ctx, OpLLT.getSizeInBits());
    Args.push_back({Reg, OpTy, 0});
  }

  auto &CLI = *MIRBuilder.getMF().getSubtarget().getCallLowering();
  auto &TLI = *MIRBuilder.getMF().getSubtarget().getTargetLowering();
  RTLIB::Libcall RTLibcall;
  unsigned Opc = MI.getOpcode();
  switch (Opc) {
  case TargetOpcode::G_BZERO:
    RTLibcall = RTLIB::BZERO;
    break;
  case TargetOpcode::G_MEMCPY:
    RTLibcall = RTLIB::MEMCPY;
    Args[0].Flags[0].setReturned();
    break;
  case TargetOpcode::G_MEMMOVE:
    RTLibcall = RTLIB::MEMMOVE;
    Args[0].Flags[0].setReturned();
    break;
  case TargetOpcode::G_MEMSET:
    RTLibcall = RTLIB::MEMSET;
    Args[0].Flags[0].setReturned();
    break;
  default:
    llvm_unreachable("unsupported opcode");
  }
  const char *Name = TLI.getLibcallName(RTLibcall);

  // Unsupported libcall on the target.
  if (!Name) {
    LLVM_DEBUG(dbgs() << ".. .. Could not find libcall name for "
                      << MIRBuilder.getTII().getName(Opc) << "\n");
    return LegalizerHelper::UnableToLegalize;
  }

  CallLowering::CallLoweringInfo Info;
  Info.CallConv = TLI.getLibcallCallingConv(RTLibcall);
  Info.Callee = MachineOperand::CreateES(Name);
  Info.OrigRet = CallLowering::ArgInfo({0}, Type::getVoidTy(Ctx), 0);
  Info.IsTailCall = MI.getOperand(MI.getNumOperands() - 1).getImm() &&
                    isLibCallInTailPosition(MI, MIRBuilder.getTII(), MRI);

  std::copy(Args.begin(), Args.end(), std::back_inserter(Info.OrigArgs));
  if (!CLI.lowerCall(MIRBuilder, Info))
    return LegalizerHelper::UnableToLegalize;

  if (Info.LoweredTailCall) {
    assert(Info.IsTailCall && "Lowered tail call when it wasn't a tail call?");

    // Check debug locations before removing the return.
    LocObserver.checkpoint(true);

    // We must have a return following the call (or debug insts) to get past
    // isLibCallInTailPosition.
    do {
      MachineInstr *Next = MI.getNextNode();
      assert(Next &&
             (Next->isCopy() || Next->isReturn() || Next->isDebugInstr()) &&
             "Expected instr following MI to be return or debug inst?");
      // We lowered a tail call, so the call is now the return from the block.
      // Delete the old return.
      Next->eraseFromParent();
    } while (MI.getNextNode());

    // We expect to lose the debug location from the return.
    LocObserver.checkpoint(false);
  }

  return LegalizerHelper::Legalized;
}

static RTLIB::Libcall getConvRTLibDesc(unsigned Opcode, Type *ToType,
                                       Type *FromType) {
  auto ToMVT = MVT::getVT(ToType);
  auto FromMVT = MVT::getVT(FromType);

  switch (Opcode) {
  case TargetOpcode::G_FPEXT:
    return RTLIB::getFPEXT(FromMVT, ToMVT);
  case TargetOpcode::G_FPTRUNC:
    return RTLIB::getFPROUND(FromMVT, ToMVT);
  case TargetOpcode::G_FPTOSI:
    return RTLIB::getFPTOSINT(FromMVT, ToMVT);
  case TargetOpcode::G_FPTOUI:
    return RTLIB::getFPTOUINT(FromMVT, ToMVT);
  case TargetOpcode::G_SITOFP:
    return RTLIB::getSINTTOFP(FromMVT, ToMVT);
  case TargetOpcode::G_UITOFP:
    return RTLIB::getUINTTOFP(FromMVT, ToMVT);
  }
  llvm_unreachable("Unsupported libcall function");
}

static LegalizerHelper::LegalizeResult
conversionLibcall(MachineInstr &MI, MachineIRBuilder &MIRBuilder, Type *ToType,
                  Type *FromType) {
  RTLIB::Libcall Libcall = getConvRTLibDesc(MI.getOpcode(), ToType, FromType);
  return createLibcall(MIRBuilder, Libcall,
                       {MI.getOperand(0).getReg(), ToType, 0},
                       {{MI.getOperand(1).getReg(), FromType, 0}});
}

LegalizerHelper::LegalizeResult
LegalizerHelper::libcall(MachineInstr &MI, LostDebugLocObserver &LocObserver) {
  LLT LLTy = MRI.getType(MI.getOperand(0).getReg());
  unsigned Size = LLTy.getSizeInBits();
  auto &Ctx = MIRBuilder.getMF().getFunction().getContext();

  switch (MI.getOpcode()) {
  default:
    return UnableToLegalize;
  case TargetOpcode::G_MUL:
  case TargetOpcode::G_SDIV:
  case TargetOpcode::G_UDIV:
  case TargetOpcode::G_SREM:
  case TargetOpcode::G_UREM:
  case TargetOpcode::G_CTLZ_ZERO_UNDEF: {
    Type *HLTy = IntegerType::get(Ctx, Size);
    auto Status = simpleLibcall(MI, MIRBuilder, Size, HLTy);
    if (Status != Legalized)
      return Status;
    break;
  }
  case TargetOpcode::G_FADD:
  case TargetOpcode::G_FSUB:
  case TargetOpcode::G_FMUL:
  case TargetOpcode::G_FDIV:
  case TargetOpcode::G_FMA:
  case TargetOpcode::G_FPOW:
  case TargetOpcode::G_FREM:
  case TargetOpcode::G_FCOS:
  case TargetOpcode::G_FSIN:
  case TargetOpcode::G_FLOG10:
  case TargetOpcode::G_FLOG:
  case TargetOpcode::G_FLOG2:
  case TargetOpcode::G_FLDEXP:
  case TargetOpcode::G_FEXP:
  case TargetOpcode::G_FEXP2:
  case TargetOpcode::G_FCEIL:
  case TargetOpcode::G_FFLOOR:
  case TargetOpcode::G_FMINNUM:
  case TargetOpcode::G_FMAXNUM:
  case TargetOpcode::G_FSQRT:
  case TargetOpcode::G_FRINT:
  case TargetOpcode::G_FNEARBYINT:
  case TargetOpcode::G_INTRINSIC_ROUNDEVEN: {
    Type *HLTy = getFloatTypeForLLT(Ctx, LLTy);
    if (!HLTy || (Size != 32 && Size != 64 && Size != 80 && Size != 128)) {
      LLVM_DEBUG(dbgs() << "No libcall available for type " << LLTy << ".\n");
      return UnableToLegalize;
    }
    auto Status = simpleLibcall(MI, MIRBuilder, Size, HLTy);
    if (Status != Legalized)
      return Status;
    break;
  }
  case TargetOpcode::G_FPEXT:
  case TargetOpcode::G_FPTRUNC: {
    Type *FromTy = getFloatTypeForLLT(Ctx,  MRI.getType(MI.getOperand(1).getReg()));
    Type *ToTy = getFloatTypeForLLT(Ctx, MRI.getType(MI.getOperand(0).getReg()));
    if (!FromTy || !ToTy)
      return UnableToLegalize;
    LegalizeResult Status = conversionLibcall(MI, MIRBuilder, ToTy, FromTy );
    if (Status != Legalized)
      return Status;
    break;
  }
  case TargetOpcode::G_FPTOSI:
  case TargetOpcode::G_FPTOUI: {
    // FIXME: Support other types
    unsigned FromSize = MRI.getType(MI.getOperand(1).getReg()).getSizeInBits();
    unsigned ToSize = MRI.getType(MI.getOperand(0).getReg()).getSizeInBits();
    if ((ToSize != 32 && ToSize != 64) || (FromSize != 32 && FromSize != 64))
      return UnableToLegalize;
    LegalizeResult Status = conversionLibcall(
        MI, MIRBuilder,
        ToSize == 32 ? Type::getInt32Ty(Ctx) : Type::getInt64Ty(Ctx),
        FromSize == 64 ? Type::getDoubleTy(Ctx) : Type::getFloatTy(Ctx));
    if (Status != Legalized)
      return Status;
    break;
  }
  case TargetOpcode::G_SITOFP:
  case TargetOpcode::G_UITOFP: {
    // FIXME: Support other types
    unsigned FromSize = MRI.getType(MI.getOperand(1).getReg()).getSizeInBits();
    unsigned ToSize = MRI.getType(MI.getOperand(0).getReg()).getSizeInBits();
    if ((FromSize != 32 && FromSize != 64) || (ToSize != 32 && ToSize != 64))
      return UnableToLegalize;
    LegalizeResult Status = conversionLibcall(
        MI, MIRBuilder,
        ToSize == 64 ? Type::getDoubleTy(Ctx) : Type::getFloatTy(Ctx),
        FromSize == 32 ? Type::getInt32Ty(Ctx) : Type::getInt64Ty(Ctx));
    if (Status != Legalized)
      return Status;
    break;
  }
  case TargetOpcode::G_BZERO:
  case TargetOpcode::G_MEMCPY:
  case TargetOpcode::G_MEMMOVE:
  case TargetOpcode::G_MEMSET: {
    LegalizeResult Result =
        createMemLibcall(MIRBuilder, *MIRBuilder.getMRI(), MI, LocObserver);
    if (Result != Legalized)
      return Result;
    MI.eraseFromParent();
    return Result;
  }
  }

  MI.eraseFromParent();
  return Legalized;
}

LegalizerHelper::LegalizeResult LegalizerHelper::narrowScalar(MachineInstr &MI,
                                                              unsigned TypeIdx,
                                                              LLT NarrowTy) {
  uint64_t SizeOp0 = MRI.getType(MI.getOperand(0).getReg()).getSizeInBits();
  uint64_t NarrowSize = NarrowTy.getSizeInBits();

  switch (MI.getOpcode()) {
  default:
    return UnableToLegalize;
  case TargetOpcode::G_IMPLICIT_DEF: {
    Register DstReg = MI.getOperand(0).getReg();
    LLT DstTy = MRI.getType(DstReg);

    // If SizeOp0 is not an exact multiple of NarrowSize, emit
    // G_ANYEXT(G_IMPLICIT_DEF). Cast result to vector if needed.
    // FIXME: Although this would also be legal for the general case, it causes
    //  a lot of regressions in the emitted code (superfluous COPYs, artifact
    //  combines not being hit). This seems to be a problem related to the
    //  artifact combiner.
    if (SizeOp0 % NarrowSize != 0) {
      LLT ImplicitTy = NarrowTy;
      if (DstTy.isVector())
        ImplicitTy = LLT::vector(DstTy.getElementCount(), ImplicitTy);

      Register ImplicitReg = MIRBuilder.buildUndef(ImplicitTy).getReg(0);
      MIRBuilder.buildAnyExt(DstReg, ImplicitReg);

      MI.eraseFromParent();
      return Legalized;
    }

    int NumParts = SizeOp0 / NarrowSize;

    SmallVector<Register, 2> DstRegs;
    for (int i = 0; i < NumParts; ++i)
      DstRegs.push_back(MIRBuilder.buildUndef(NarrowTy).getReg(0));

    if (DstTy.isVector())
      MIRBuilder.buildBuildVector(DstReg, DstRegs);
    else
      MIRBuilder.buildMergeLikeInstr(DstReg, DstRegs);
    MI.eraseFromParent();
    return Legalized;
  }
  case TargetOpcode::G_CONSTANT: {
    LLT Ty = MRI.getType(MI.getOperand(0).getReg());
    const APInt &Val = MI.getOperand(1).getCImm()->getValue();
    unsigned TotalSize = Ty.getSizeInBits();
    unsigned NarrowSize = NarrowTy.getSizeInBits();
    int NumParts = TotalSize / NarrowSize;

    SmallVector<Register, 4> PartRegs;
    for (int I = 0; I != NumParts; ++I) {
      unsigned Offset = I * NarrowSize;
      auto K = MIRBuilder.buildConstant(NarrowTy,
                                        Val.lshr(Offset).trunc(NarrowSize));
      PartRegs.push_back(K.getReg(0));
    }

    LLT LeftoverTy;
    unsigned LeftoverBits = TotalSize - NumParts * NarrowSize;
    SmallVector<Register, 1> LeftoverRegs;
    if (LeftoverBits != 0) {
      LeftoverTy = LLT::scalar(LeftoverBits);
      auto K = MIRBuilder.buildConstant(
        LeftoverTy,
        Val.lshr(NumParts * NarrowSize).trunc(LeftoverBits));
      LeftoverRegs.push_back(K.getReg(0));
    }

    insertParts(MI.getOperand(0).getReg(),
                Ty, NarrowTy, PartRegs, LeftoverTy, LeftoverRegs);

    MI.eraseFromParent();
    return Legalized;
  }
  case TargetOpcode::G_SEXT:
  case TargetOpcode::G_ZEXT:
  case TargetOpcode::G_ANYEXT:
    return narrowScalarExt(MI, TypeIdx, NarrowTy);
  case TargetOpcode::G_TRUNC: {
    if (TypeIdx != 1)
      return UnableToLegalize;

    uint64_t SizeOp1 = MRI.getType(MI.getOperand(1).getReg()).getSizeInBits();
    if (NarrowTy.getSizeInBits() * 2 != SizeOp1) {
      LLVM_DEBUG(dbgs() << "Can't narrow trunc to type " << NarrowTy << "\n");
      return UnableToLegalize;
    }

    auto Unmerge = MIRBuilder.buildUnmerge(NarrowTy, MI.getOperand(1));
    MIRBuilder.buildCopy(MI.getOperand(0), Unmerge.getReg(0));
    MI.eraseFromParent();
    return Legalized;
  }

  case TargetOpcode::G_FREEZE: {
    if (TypeIdx != 0)
      return UnableToLegalize;

    LLT Ty = MRI.getType(MI.getOperand(0).getReg());
    // Should widen scalar first
    if (Ty.getSizeInBits() % NarrowTy.getSizeInBits() != 0)
      return UnableToLegalize;

    auto Unmerge = MIRBuilder.buildUnmerge(NarrowTy, MI.getOperand(1).getReg());
    SmallVector<Register, 8> Parts;
    for (unsigned i = 0; i < Unmerge->getNumDefs(); ++i) {
      Parts.push_back(
          MIRBuilder.buildFreeze(NarrowTy, Unmerge.getReg(i)).getReg(0));
    }

    MIRBuilder.buildMergeLikeInstr(MI.getOperand(0).getReg(), Parts);
    MI.eraseFromParent();
    return Legalized;
  }
  case TargetOpcode::G_ADD:
  case TargetOpcode::G_SUB:
  case TargetOpcode::G_SADDO:
  case TargetOpcode::G_SSUBO:
  case TargetOpcode::G_SADDE:
  case TargetOpcode::G_SSUBE:
  case TargetOpcode::G_UADDO:
  case TargetOpcode::G_USUBO:
  case TargetOpcode::G_UADDE:
  case TargetOpcode::G_USUBE:
    return narrowScalarAddSub(MI, TypeIdx, NarrowTy);
  case TargetOpcode::G_MUL:
  case TargetOpcode::G_UMULH:
    return narrowScalarMul(MI, NarrowTy);
  case TargetOpcode::G_EXTRACT:
    return narrowScalarExtract(MI, TypeIdx, NarrowTy);
  case TargetOpcode::G_INSERT:
    return narrowScalarInsert(MI, TypeIdx, NarrowTy);
  case TargetOpcode::G_LOAD: {
    auto &LoadMI = cast<GLoad>(MI);
    Register DstReg = LoadMI.getDstReg();
    LLT DstTy = MRI.getType(DstReg);
    if (DstTy.isVector())
      return UnableToLegalize;

    if (8 * LoadMI.getMemSize() != DstTy.getSizeInBits()) {
      Register TmpReg = MRI.createGenericVirtualRegister(NarrowTy);
      MIRBuilder.buildLoad(TmpReg, LoadMI.getPointerReg(), LoadMI.getMMO());
      MIRBuilder.buildAnyExt(DstReg, TmpReg);
      LoadMI.eraseFromParent();
      return Legalized;
    }

    return reduceLoadStoreWidth(LoadMI, TypeIdx, NarrowTy);
  }
  case TargetOpcode::G_ZEXTLOAD:
  case TargetOpcode::G_SEXTLOAD: {
    auto &LoadMI = cast<GExtLoad>(MI);
    Register DstReg = LoadMI.getDstReg();
    Register PtrReg = LoadMI.getPointerReg();

    Register TmpReg = MRI.createGenericVirtualRegister(NarrowTy);
    auto &MMO = LoadMI.getMMO();
    unsigned MemSize = MMO.getSizeInBits();

    if (MemSize == NarrowSize) {
      MIRBuilder.buildLoad(TmpReg, PtrReg, MMO);
    } else if (MemSize < NarrowSize) {
      MIRBuilder.buildLoadInstr(LoadMI.getOpcode(), TmpReg, PtrReg, MMO);
    } else if (MemSize > NarrowSize) {
      // FIXME: Need to split the load.
      return UnableToLegalize;
    }

    if (isa<GZExtLoad>(LoadMI))
      MIRBuilder.buildZExt(DstReg, TmpReg);
    else
      MIRBuilder.buildSExt(DstReg, TmpReg);

    LoadMI.eraseFromParent();
    return Legalized;
  }
  case TargetOpcode::G_STORE: {
    auto &StoreMI = cast<GStore>(MI);

    Register SrcReg = StoreMI.getValueReg();
    LLT SrcTy = MRI.getType(SrcReg);
    if (SrcTy.isVector())
      return UnableToLegalize;

    int NumParts = SizeOp0 / NarrowSize;
    unsigned HandledSize = NumParts * NarrowTy.getSizeInBits();
    unsigned LeftoverBits = SrcTy.getSizeInBits() - HandledSize;
    if (SrcTy.isVector() && LeftoverBits != 0)
      return UnableToLegalize;

    if (8 * StoreMI.getMemSize() != SrcTy.getSizeInBits()) {
      Register TmpReg = MRI.createGenericVirtualRegister(NarrowTy);
      MIRBuilder.buildTrunc(TmpReg, SrcReg);
      MIRBuilder.buildStore(TmpReg, StoreMI.getPointerReg(), StoreMI.getMMO());
      StoreMI.eraseFromParent();
      return Legalized;
    }

    return reduceLoadStoreWidth(StoreMI, 0, NarrowTy);
  }
  case TargetOpcode::G_SELECT:
    return narrowScalarSelect(MI, TypeIdx, NarrowTy);
  case TargetOpcode::G_AND:
  case TargetOpcode::G_OR:
  case TargetOpcode::G_XOR: {
    // Legalize bitwise operation:
    // A = BinOp<Ty> B, C
    // into:
    // B1, ..., BN = G_UNMERGE_VALUES B
    // C1, ..., CN = G_UNMERGE_VALUES C
    // A1 = BinOp<Ty/N> B1, C2
    // ...
    // AN = BinOp<Ty/N> BN, CN
    // A = G_MERGE_VALUES A1, ..., AN
    return narrowScalarBasic(MI, TypeIdx, NarrowTy);
  }
  case TargetOpcode::G_SHL:
  case TargetOpcode::G_LSHR:
  case TargetOpcode::G_ASHR:
    return narrowScalarShift(MI, TypeIdx, NarrowTy);
  case TargetOpcode::G_CTLZ:
  case TargetOpcode::G_CTLZ_ZERO_UNDEF:
  case TargetOpcode::G_CTTZ:
  case TargetOpcode::G_CTTZ_ZERO_UNDEF:
  case TargetOpcode::G_CTPOP:
    if (TypeIdx == 1)
      switch (MI.getOpcode()) {
      case TargetOpcode::G_CTLZ:
      case TargetOpcode::G_CTLZ_ZERO_UNDEF:
        return narrowScalarCTLZ(MI, TypeIdx, NarrowTy);
      case TargetOpcode::G_CTTZ:
      case TargetOpcode::G_CTTZ_ZERO_UNDEF:
        return narrowScalarCTTZ(MI, TypeIdx, NarrowTy);
      case TargetOpcode::G_CTPOP:
        return narrowScalarCTPOP(MI, TypeIdx, NarrowTy);
      default:
        return UnableToLegalize;
      }

    Observer.changingInstr(MI);
    narrowScalarDst(MI, NarrowTy, 0, TargetOpcode::G_ZEXT);
    Observer.changedInstr(MI);
    return Legalized;
  case TargetOpcode::G_INTTOPTR:
    if (TypeIdx != 1)
      return UnableToLegalize;

    Observer.changingInstr(MI);
    narrowScalarSrc(MI, NarrowTy, 1);
    Observer.changedInstr(MI);
    return Legalized;
  case TargetOpcode::G_PTRTOINT:
    if (TypeIdx != 0)
      return UnableToLegalize;

    Observer.changingInstr(MI);
    narrowScalarDst(MI, NarrowTy, 0, TargetOpcode::G_ZEXT);
    Observer.changedInstr(MI);
    return Legalized;
  case TargetOpcode::G_PHI: {
    // FIXME: add support for when SizeOp0 isn't an exact multiple of
    // NarrowSize.
    if (SizeOp0 % NarrowSize != 0)
      return UnableToLegalize;

    unsigned NumParts = SizeOp0 / NarrowSize;
    SmallVector<Register, 2> DstRegs(NumParts);
    SmallVector<SmallVector<Register, 2>, 2> SrcRegs(MI.getNumOperands() / 2);
    Observer.changingInstr(MI);
    for (unsigned i = 1; i < MI.getNumOperands(); i += 2) {
      MachineBasicBlock &OpMBB = *MI.getOperand(i + 1).getMBB();
      MIRBuilder.setInsertPt(OpMBB, OpMBB.getFirstTerminatorForward());
      extractParts(MI.getOperand(i).getReg(), NarrowTy, NumParts,
                   SrcRegs[i / 2]);
    }
    MachineBasicBlock &MBB = *MI.getParent();
    MIRBuilder.setInsertPt(MBB, MI);
    for (unsigned i = 0; i < NumParts; ++i) {
      DstRegs[i] = MRI.createGenericVirtualRegister(NarrowTy);
      MachineInstrBuilder MIB =
          MIRBuilder.buildInstr(TargetOpcode::G_PHI).addDef(DstRegs[i]);
      for (unsigned j = 1; j < MI.getNumOperands(); j += 2)
        MIB.addUse(SrcRegs[j / 2][i]).add(MI.getOperand(j + 1));
    }
    MIRBuilder.setInsertPt(MBB, MBB.getFirstNonPHI());
    MIRBuilder.buildMergeLikeInstr(MI.getOperand(0), DstRegs);
    Observer.changedInstr(MI);
    MI.eraseFromParent();
    return Legalized;
  }
  case TargetOpcode::G_EXTRACT_VECTOR_ELT:
  case TargetOpcode::G_INSERT_VECTOR_ELT: {
    if (TypeIdx != 2)
      return UnableToLegalize;

    int OpIdx = MI.getOpcode() == TargetOpcode::G_EXTRACT_VECTOR_ELT ? 2 : 3;
    Observer.changingInstr(MI);
    narrowScalarSrc(MI, NarrowTy, OpIdx);
    Observer.changedInstr(MI);
    return Legalized;
  }
  case TargetOpcode::G_ICMP: {
    Register LHS = MI.getOperand(2).getReg();
    LLT SrcTy = MRI.getType(LHS);
    uint64_t SrcSize = SrcTy.getSizeInBits();
    CmpInst::Predicate Pred =
        static_cast<CmpInst::Predicate>(MI.getOperand(1).getPredicate());

    // TODO: Handle the non-equality case for weird sizes.
    if (NarrowSize * 2 != SrcSize && !ICmpInst::isEquality(Pred))
      return UnableToLegalize;

    LLT LeftoverTy; // Example: s88 -> s64 (NarrowTy) + s24 (leftover)
    SmallVector<Register, 4> LHSPartRegs, LHSLeftoverRegs;
    if (!extractParts(LHS, SrcTy, NarrowTy, LeftoverTy, LHSPartRegs,
                      LHSLeftoverRegs))
      return UnableToLegalize;

    LLT Unused; // Matches LeftoverTy; G_ICMP LHS and RHS are the same type.
    SmallVector<Register, 4> RHSPartRegs, RHSLeftoverRegs;
    if (!extractParts(MI.getOperand(3).getReg(), SrcTy, NarrowTy, Unused,
                      RHSPartRegs, RHSLeftoverRegs))
      return UnableToLegalize;

    // We now have the LHS and RHS of the compare split into narrow-type
    // registers, plus potentially some leftover type.
    Register Dst = MI.getOperand(0).getReg();
    LLT ResTy = MRI.getType(Dst);
    if (ICmpInst::isEquality(Pred)) {
      // For each part on the LHS and RHS, keep track of the result of XOR-ing
      // them together. For each equal part, the result should be all 0s. For
      // each non-equal part, we'll get at least one 1.
      auto Zero = MIRBuilder.buildConstant(NarrowTy, 0);
      SmallVector<Register, 4> Xors;
      for (auto LHSAndRHS : zip(LHSPartRegs, RHSPartRegs)) {
        auto LHS = std::get<0>(LHSAndRHS);
        auto RHS = std::get<1>(LHSAndRHS);
        auto Xor = MIRBuilder.buildXor(NarrowTy, LHS, RHS).getReg(0);
        Xors.push_back(Xor);
      }

      // Build a G_XOR for each leftover register. Each G_XOR must be widened
      // to the desired narrow type so that we can OR them together later.
      SmallVector<Register, 4> WidenedXors;
      for (auto LHSAndRHS : zip(LHSLeftoverRegs, RHSLeftoverRegs)) {
        auto LHS = std::get<0>(LHSAndRHS);
        auto RHS = std::get<1>(LHSAndRHS);
        auto Xor = MIRBuilder.buildXor(LeftoverTy, LHS, RHS).getReg(0);
        LLT GCDTy = extractGCDType(WidenedXors, NarrowTy, LeftoverTy, Xor);
        buildLCMMergePieces(LeftoverTy, NarrowTy, GCDTy, WidenedXors,
                            /* PadStrategy = */ TargetOpcode::G_ZEXT);
        Xors.insert(Xors.end(), WidenedXors.begin(), WidenedXors.end());
      }

      // Now, for each part we broke up, we know if they are equal/not equal
      // based off the G_XOR. We can OR these all together and compare against
      // 0 to get the result.
      assert(Xors.size() >= 2 && "Should have gotten at least two Xors?");
      auto Or = MIRBuilder.buildOr(NarrowTy, Xors[0], Xors[1]);
      for (unsigned I = 2, E = Xors.size(); I < E; ++I)
        Or = MIRBuilder.buildOr(NarrowTy, Or, Xors[I]);
      MIRBuilder.buildICmp(Pred, Dst, Or, Zero);
    } else {
      // TODO: Handle non-power-of-two types.
      assert(LHSPartRegs.size() == 2 && "Expected exactly 2 LHS part regs?");
      assert(RHSPartRegs.size() == 2 && "Expected exactly 2 RHS part regs?");
      Register LHSL = LHSPartRegs[0];
      Register LHSH = LHSPartRegs[1];
      Register RHSL = RHSPartRegs[0];
      Register RHSH = RHSPartRegs[1];
      MachineInstrBuilder CmpH = MIRBuilder.buildICmp(Pred, ResTy, LHSH, RHSH);
      MachineInstrBuilder CmpHEQ =
          MIRBuilder.buildICmp(CmpInst::Predicate::ICMP_EQ, ResTy, LHSH, RHSH);
      MachineInstrBuilder CmpLU = MIRBuilder.buildICmp(
          ICmpInst::getUnsignedPredicate(Pred), ResTy, LHSL, RHSL);
      MIRBuilder.buildSelect(Dst, CmpHEQ, CmpLU, CmpH);
    }
    MI.eraseFromParent();
    return Legalized;
  }
  case TargetOpcode::G_SEXT_INREG: {
    if (TypeIdx != 0)
      return UnableToLegalize;

    int64_t SizeInBits = MI.getOperand(2).getImm();

    // So long as the new type has more bits than the bits we're extending we
    // don't need to break it apart.
    if (NarrowTy.getScalarSizeInBits() >= SizeInBits) {
      Observer.changingInstr(MI);
      // We don't lose any non-extension bits by truncating the src and
      // sign-extending the dst.
      MachineOperand &MO1 = MI.getOperand(1);
      auto TruncMIB = MIRBuilder.buildTrunc(NarrowTy, MO1);
      MO1.setReg(TruncMIB.getReg(0));

      MachineOperand &MO2 = MI.getOperand(0);
      Register DstExt = MRI.createGenericVirtualRegister(NarrowTy);
      MIRBuilder.setInsertPt(MIRBuilder.getMBB(), ++MIRBuilder.getInsertPt());
      MIRBuilder.buildSExt(MO2, DstExt);
      MO2.setReg(DstExt);
      Observer.changedInstr(MI);
      return Legalized;
    }

    // Break it apart. Components below the extension point are unmodified. The
    // component containing the extension point becomes a narrower SEXT_INREG.
    // Components above it are ashr'd from the component containing the
    // extension point.
    if (SizeOp0 % NarrowSize != 0)
      return UnableToLegalize;
    int NumParts = SizeOp0 / NarrowSize;

    // List the registers where the destination will be scattered.
    SmallVector<Register, 2> DstRegs;
    // List the registers where the source will be split.
    SmallVector<Register, 2> SrcRegs;

    // Create all the temporary registers.
    for (int i = 0; i < NumParts; ++i) {
      Register SrcReg = MRI.createGenericVirtualRegister(NarrowTy);

      SrcRegs.push_back(SrcReg);
    }

    // Explode the big arguments into smaller chunks.
    MIRBuilder.buildUnmerge(SrcRegs, MI.getOperand(1));

    Register AshrCstReg =
        MIRBuilder.buildConstant(NarrowTy, NarrowTy.getScalarSizeInBits() - 1)
            .getReg(0);
    Register FullExtensionReg = 0;
    Register PartialExtensionReg = 0;

    // Do the operation on each small part.
    for (int i = 0; i < NumParts; ++i) {
      if ((i + 1) * NarrowTy.getScalarSizeInBits() < SizeInBits)
        DstRegs.push_back(SrcRegs[i]);
      else if (i * NarrowTy.getScalarSizeInBits() > SizeInBits) {
        assert(PartialExtensionReg &&
               "Expected to visit partial extension before full");
        if (FullExtensionReg) {
          DstRegs.push_back(FullExtensionReg);
          continue;
        }
        DstRegs.push_back(
            MIRBuilder.buildAShr(NarrowTy, PartialExtensionReg, AshrCstReg)
                .getReg(0));
        FullExtensionReg = DstRegs.back();
      } else {
        DstRegs.push_back(
            MIRBuilder
                .buildInstr(
                    TargetOpcode::G_SEXT_INREG, {NarrowTy},
                    {SrcRegs[i], SizeInBits % NarrowTy.getScalarSizeInBits()})
                .getReg(0));
        PartialExtensionReg = DstRegs.back();
      }
    }

    // Gather the destination registers into the final destination.
    Register DstReg = MI.getOperand(0).getReg();
    MIRBuilder.buildMergeLikeInstr(DstReg, DstRegs);
    MI.eraseFromParent();
    return Legalized;
  }
  case TargetOpcode::G_BSWAP:
  case TargetOpcode::G_BITREVERSE: {
    if (SizeOp0 % NarrowSize != 0)
      return UnableToLegalize;

    Observer.changingInstr(MI);
    SmallVector<Register, 2> SrcRegs, DstRegs;
    unsigned NumParts = SizeOp0 / NarrowSize;
    extractParts(MI.getOperand(1).getReg(), NarrowTy, NumParts, SrcRegs);

    for (unsigned i = 0; i < NumParts; ++i) {
      auto DstPart = MIRBuilder.buildInstr(MI.getOpcode(), {NarrowTy},
                                           {SrcRegs[NumParts - 1 - i]});
      DstRegs.push_back(DstPart.getReg(0));
    }

    MIRBuilder.buildMergeLikeInstr(MI.getOperand(0), DstRegs);

    Observer.changedInstr(MI);
    MI.eraseFromParent();
    return Legalized;
  }
  case TargetOpcode::G_PTR_ADD:
  case TargetOpcode::G_PTRMASK: {
    if (TypeIdx != 1)
      return UnableToLegalize;
    Observer.changingInstr(MI);
    narrowScalarSrc(MI, NarrowTy, 2);
    Observer.changedInstr(MI);
    return Legalized;
  }
  case TargetOpcode::G_FPTOUI:
  case TargetOpcode::G_FPTOSI:
    return narrowScalarFPTOI(MI, TypeIdx, NarrowTy);
  case TargetOpcode::G_FPEXT:
    if (TypeIdx != 0)
      return UnableToLegalize;
    Observer.changingInstr(MI);
    narrowScalarDst(MI, NarrowTy, 0, TargetOpcode::G_FPEXT);
    Observer.changedInstr(MI);
    return Legalized;
  case TargetOpcode::G_FLDEXP:
  case TargetOpcode::G_STRICT_FLDEXP:
    return narrowScalarFLDEXP(MI, TypeIdx, NarrowTy);
  }
}

Register LegalizerHelper::coerceToScalar(Register Val) {
  LLT Ty = MRI.getType(Val);
  if (Ty.isScalar())
    return Val;

  const DataLayout &DL = MIRBuilder.getDataLayout();
  LLT NewTy = LLT::scalar(Ty.getSizeInBits());
  if (Ty.isPointer()) {
    if (DL.isNonIntegralAddressSpace(Ty.getAddressSpace()))
      return Register();
    return MIRBuilder.buildPtrToInt(NewTy, Val).getReg(0);
  }

  Register NewVal = Val;

  assert(Ty.isVector());
  LLT EltTy = Ty.getElementType();
  if (EltTy.isPointer())
    NewVal = MIRBuilder.buildPtrToInt(NewTy, NewVal).getReg(0);
  return MIRBuilder.buildBitcast(NewTy, NewVal).getReg(0);
}

void LegalizerHelper::widenScalarSrc(MachineInstr &MI, LLT WideTy,
                                     unsigned OpIdx, unsigned ExtOpcode) {
  MachineOperand &MO = MI.getOperand(OpIdx);
  auto ExtB = MIRBuilder.buildInstr(ExtOpcode, {WideTy}, {MO});
  MO.setReg(ExtB.getReg(0));
}

void LegalizerHelper::narrowScalarSrc(MachineInstr &MI, LLT NarrowTy,
                                      unsigned OpIdx) {
  MachineOperand &MO = MI.getOperand(OpIdx);
  auto ExtB = MIRBuilder.buildTrunc(NarrowTy, MO);
  MO.setReg(ExtB.getReg(0));
}

void LegalizerHelper::widenScalarDst(MachineInstr &MI, LLT WideTy,
                                     unsigned OpIdx, unsigned TruncOpcode) {
  MachineOperand &MO = MI.getOperand(OpIdx);
  Register DstExt = MRI.createGenericVirtualRegister(WideTy);
  MIRBuilder.setInsertPt(MIRBuilder.getMBB(), ++MIRBuilder.getInsertPt());
  MIRBuilder.buildInstr(TruncOpcode, {MO}, {DstExt});
  MO.setReg(DstExt);
}

void LegalizerHelper::narrowScalarDst(MachineInstr &MI, LLT NarrowTy,
                                      unsigned OpIdx, unsigned ExtOpcode) {
  MachineOperand &MO = MI.getOperand(OpIdx);
  Register DstTrunc = MRI.createGenericVirtualRegister(NarrowTy);
  MIRBuilder.setInsertPt(MIRBuilder.getMBB(), ++MIRBuilder.getInsertPt());
  MIRBuilder.buildInstr(ExtOpcode, {MO}, {DstTrunc});
  MO.setReg(DstTrunc);
}

void LegalizerHelper::moreElementsVectorDst(MachineInstr &MI, LLT WideTy,
                                            unsigned OpIdx) {
  MachineOperand &MO = MI.getOperand(OpIdx);
  MIRBuilder.setInsertPt(MIRBuilder.getMBB(), ++MIRBuilder.getInsertPt());
  Register Dst = MO.getReg();
  Register DstExt = MRI.createGenericVirtualRegister(WideTy);
  MO.setReg(DstExt);
  MIRBuilder.buildDeleteTrailingVectorElements(Dst, DstExt);
}

void LegalizerHelper::moreElementsVectorSrc(MachineInstr &MI, LLT MoreTy,
                                            unsigned OpIdx) {
  MachineOperand &MO = MI.getOperand(OpIdx);
  SmallVector<Register, 8> Regs;
  MO.setReg(MIRBuilder.buildPadVectorWithUndefElements(MoreTy, MO).getReg(0));
}

void LegalizerHelper::bitcastSrc(MachineInstr &MI, LLT CastTy, unsigned OpIdx) {
  MachineOperand &Op = MI.getOperand(OpIdx);
  Op.setReg(MIRBuilder.buildBitcast(CastTy, Op).getReg(0));
}

void LegalizerHelper::bitcastDst(MachineInstr &MI, LLT CastTy, unsigned OpIdx) {
  MachineOperand &MO = MI.getOperand(OpIdx);
  Register CastDst = MRI.createGenericVirtualRegister(CastTy);
  MIRBuilder.setInsertPt(MIRBuilder.getMBB(), ++MIRBuilder.getInsertPt());
  MIRBuilder.buildBitcast(MO, CastDst);
  MO.setReg(CastDst);
}

LegalizerHelper::LegalizeResult
LegalizerHelper::widenScalarMergeValues(MachineInstr &MI, unsigned TypeIdx,
                                        LLT WideTy) {
  if (TypeIdx != 1)
    return UnableToLegalize;

  auto [DstReg, DstTy, Src1Reg, Src1Ty] = MI.getFirst2RegLLTs();
  if (DstTy.isVector())
    return UnableToLegalize;

  LLT SrcTy = MRI.getType(Src1Reg);
  const int DstSize = DstTy.getSizeInBits();
  const int SrcSize = SrcTy.getSizeInBits();
  const int WideSize = WideTy.getSizeInBits();
  const int NumMerge = (DstSize + WideSize - 1) / WideSize;

  unsigned NumOps = MI.getNumOperands();
  unsigned NumSrc = MI.getNumOperands() - 1;
  unsigned PartSize = DstTy.getSizeInBits() / NumSrc;

  if (WideSize >= DstSize) {
    // Directly pack the bits in the target type.
    Register ResultReg = MIRBuilder.buildZExt(WideTy, Src1Reg).getReg(0);

    for (unsigned I = 2; I != NumOps; ++I) {
      const unsigned Offset = (I - 1) * PartSize;

      Register SrcReg = MI.getOperand(I).getReg();
      assert(MRI.getType(SrcReg) == LLT::scalar(PartSize));

      auto ZextInput = MIRBuilder.buildZExt(WideTy, SrcReg);

      Register NextResult = I + 1 == NumOps && WideTy == DstTy ? DstReg :
        MRI.createGenericVirtualRegister(WideTy);

      auto ShiftAmt = MIRBuilder.buildConstant(WideTy, Offset);
      auto Shl = MIRBuilder.buildShl(WideTy, ZextInput, ShiftAmt);
      MIRBuilder.buildOr(NextResult, ResultReg, Shl);
      ResultReg = NextResult;
    }

    if (WideSize > DstSize)
      MIRBuilder.buildTrunc(DstReg, ResultReg);
    else if (DstTy.isPointer())
      MIRBuilder.buildIntToPtr(DstReg, ResultReg);

    MI.eraseFromParent();
    return Legalized;
  }

  // Unmerge the original values to the GCD type, and recombine to the next
  // multiple greater than the original type.
  //
  // %3:_(s12) = G_MERGE_VALUES %0:_(s4), %1:_(s4), %2:_(s4) -> s6
  // %4:_(s2), %5:_(s2) = G_UNMERGE_VALUES %0
  // %6:_(s2), %7:_(s2) = G_UNMERGE_VALUES %1
  // %8:_(s2), %9:_(s2) = G_UNMERGE_VALUES %2
  // %10:_(s6) = G_MERGE_VALUES %4, %5, %6
  // %11:_(s6) = G_MERGE_VALUES %7, %8, %9
  // %12:_(s12) = G_MERGE_VALUES %10, %11
  //
  // Padding with undef if necessary:
  //
  // %2:_(s8) = G_MERGE_VALUES %0:_(s4), %1:_(s4) -> s6
  // %3:_(s2), %4:_(s2) = G_UNMERGE_VALUES %0
  // %5:_(s2), %6:_(s2) = G_UNMERGE_VALUES %1
  // %7:_(s2) = G_IMPLICIT_DEF
  // %8:_(s6) = G_MERGE_VALUES %3, %4, %5
  // %9:_(s6) = G_MERGE_VALUES %6, %7, %7
  // %10:_(s12) = G_MERGE_VALUES %8, %9

  const int GCD = std::gcd(SrcSize, WideSize);
  LLT GCDTy = LLT::scalar(GCD);

  SmallVector<Register, 8> Parts;
  SmallVector<Register, 8> NewMergeRegs;
  SmallVector<Register, 8> Unmerges;
  LLT WideDstTy = LLT::scalar(NumMerge * WideSize);

  // Decompose the original operands if they don't evenly divide.
  for (const MachineOperand &MO : llvm::drop_begin(MI.operands())) {
    Register SrcReg = MO.getReg();
    if (GCD == SrcSize) {
      Unmerges.push_back(SrcReg);
    } else {
      auto Unmerge = MIRBuilder.buildUnmerge(GCDTy, SrcReg);
      for (int J = 0, JE = Unmerge->getNumOperands() - 1; J != JE; ++J)
        Unmerges.push_back(Unmerge.getReg(J));
    }
  }

  // Pad with undef to the next size that is a multiple of the requested size.
  if (static_cast<int>(Unmerges.size()) != NumMerge * WideSize) {
    Register UndefReg = MIRBuilder.buildUndef(GCDTy).getReg(0);
    for (int I = Unmerges.size(); I != NumMerge * WideSize; ++I)
      Unmerges.push_back(UndefReg);
  }

  const int PartsPerGCD = WideSize / GCD;

  // Build merges of each piece.
  ArrayRef<Register> Slicer(Unmerges);
  for (int I = 0; I != NumMerge; ++I, Slicer = Slicer.drop_front(PartsPerGCD)) {
    auto Merge =
        MIRBuilder.buildMergeLikeInstr(WideTy, Slicer.take_front(PartsPerGCD));
    NewMergeRegs.push_back(Merge.getReg(0));
  }

  // A truncate may be necessary if the requested type doesn't evenly divide the
  // original result type.
  if (DstTy.getSizeInBits() == WideDstTy.getSizeInBits()) {
    MIRBuilder.buildMergeLikeInstr(DstReg, NewMergeRegs);
  } else {
    auto FinalMerge = MIRBuilder.buildMergeLikeInstr(WideDstTy, NewMergeRegs);
    MIRBuilder.buildTrunc(DstReg, FinalMerge.getReg(0));
  }

  MI.eraseFromParent();
  return Legalized;
}

LegalizerHelper::LegalizeResult
LegalizerHelper::widenScalarUnmergeValues(MachineInstr &MI, unsigned TypeIdx,
                                          LLT WideTy) {
  if (TypeIdx != 0)
    return UnableToLegalize;

  int NumDst = MI.getNumOperands() - 1;
  Register SrcReg = MI.getOperand(NumDst).getReg();
  LLT SrcTy = MRI.getType(SrcReg);
  if (SrcTy.isVector())
    return UnableToLegalize;

  Register Dst0Reg = MI.getOperand(0).getReg();
  LLT DstTy = MRI.getType(Dst0Reg);
  if (!DstTy.isScalar())
    return UnableToLegalize;

  if (WideTy.getSizeInBits() >= SrcTy.getSizeInBits()) {
    if (SrcTy.isPointer()) {
      const DataLayout &DL = MIRBuilder.getDataLayout();
      if (DL.isNonIntegralAddressSpace(SrcTy.getAddressSpace())) {
        LLVM_DEBUG(
            dbgs() << "Not casting non-integral address space integer\n");
        return UnableToLegalize;
      }

      SrcTy = LLT::scalar(SrcTy.getSizeInBits());
      SrcReg = MIRBuilder.buildPtrToInt(SrcTy, SrcReg).getReg(0);
    }

    // Widen SrcTy to WideTy. This does not affect the result, but since the
    // user requested this size, it is probably better handled than SrcTy and
    // should reduce the total number of legalization artifacts.
    if (WideTy.getSizeInBits() > SrcTy.getSizeInBits()) {
      SrcTy = WideTy;
      SrcReg = MIRBuilder.buildAnyExt(WideTy, SrcReg).getReg(0);
    }

    // Theres no unmerge type to target. Directly extract the bits from the
    // source type
    unsigned DstSize = DstTy.getSizeInBits();

    MIRBuilder.buildTrunc(Dst0Reg, SrcReg);
    for (int I = 1; I != NumDst; ++I) {
      auto ShiftAmt = MIRBuilder.buildConstant(SrcTy, DstSize * I);
      auto Shr = MIRBuilder.buildLShr(SrcTy, SrcReg, ShiftAmt);
      MIRBuilder.buildTrunc(MI.getOperand(I), Shr);
    }

    MI.eraseFromParent();
    return Legalized;
  }

  // Extend the source to a wider type.
  LLT LCMTy = getLCMType(SrcTy, WideTy);

  Register WideSrc = SrcReg;
  if (LCMTy.getSizeInBits() != SrcTy.getSizeInBits()) {
    // TODO: If this is an integral address space, cast to integer and anyext.
    if (SrcTy.isPointer()) {
      LLVM_DEBUG(dbgs() << "Widening pointer source types not implemented\n");
      return UnableToLegalize;
    }

    WideSrc = MIRBuilder.buildAnyExt(LCMTy, WideSrc).getReg(0);
  }

  auto Unmerge = MIRBuilder.buildUnmerge(WideTy, WideSrc);

  // Create a sequence of unmerges and merges to the original results. Since we
  // may have widened the source, we will need to pad the results with dead defs
  // to cover the source register.
  // e.g. widen s48 to s64:
  // %1:_(s48), %2:_(s48) = G_UNMERGE_VALUES %0:_(s96)
  //
  // =>
  //  %4:_(s192) = G_ANYEXT %0:_(s96)
  //  %5:_(s64), %6, %7 = G_UNMERGE_VALUES %4 ; Requested unmerge
  //  ; unpack to GCD type, with extra dead defs
  //  %8:_(s16), %9, %10, %11 = G_UNMERGE_VALUES %5:_(s64)
  //  %12:_(s16), %13, dead %14, dead %15 = G_UNMERGE_VALUES %6:_(s64)
  //  dead %16:_(s16), dead %17, dead %18, dead %18 = G_UNMERGE_VALUES %7:_(s64)
  //  %1:_(s48) = G_MERGE_VALUES %8:_(s16), %9, %10   ; Remerge to destination
  //  %2:_(s48) = G_MERGE_VALUES %11:_(s16), %12, %13 ; Remerge to destination
  const LLT GCDTy = getGCDType(WideTy, DstTy);
  const int NumUnmerge = Unmerge->getNumOperands() - 1;
  const int PartsPerRemerge = DstTy.getSizeInBits() / GCDTy.getSizeInBits();

  // Directly unmerge to the destination without going through a GCD type
  // if possible
  if (PartsPerRemerge == 1) {
    const int PartsPerUnmerge = WideTy.getSizeInBits() / DstTy.getSizeInBits();

    for (int I = 0; I != NumUnmerge; ++I) {
      auto MIB = MIRBuilder.buildInstr(TargetOpcode::G_UNMERGE_VALUES);

      for (int J = 0; J != PartsPerUnmerge; ++J) {
        int Idx = I * PartsPerUnmerge + J;
        if (Idx < NumDst)
          MIB.addDef(MI.getOperand(Idx).getReg());
        else {
          // Create dead def for excess components.
          MIB.addDef(MRI.createGenericVirtualRegister(DstTy));
        }
      }

      MIB.addUse(Unmerge.getReg(I));
    }
  } else {
    SmallVector<Register, 16> Parts;
    for (int J = 0; J != NumUnmerge; ++J)
      extractGCDType(Parts, GCDTy, Unmerge.getReg(J));

    SmallVector<Register, 8> RemergeParts;
    for (int I = 0; I != NumDst; ++I) {
      for (int J = 0; J < PartsPerRemerge; ++J) {
        const int Idx = I * PartsPerRemerge + J;
        RemergeParts.emplace_back(Parts[Idx]);
      }

      MIRBuilder.buildMergeLikeInstr(MI.getOperand(I).getReg(), RemergeParts);
      RemergeParts.clear();
    }
  }

  MI.eraseFromParent();
  return Legalized;
}

LegalizerHelper::LegalizeResult
LegalizerHelper::widenScalarExtract(MachineInstr &MI, unsigned TypeIdx,
                                    LLT WideTy) {
  auto [DstReg, DstTy, SrcReg, SrcTy] = MI.getFirst2RegLLTs();
  unsigned Offset = MI.getOperand(2).getImm();

  if (TypeIdx == 0) {
    if (SrcTy.isVector() || DstTy.isVector())
      return UnableToLegalize;

    SrcOp Src(SrcReg);
    if (SrcTy.isPointer()) {
      // Extracts from pointers can be handled only if they are really just
      // simple integers.
      const DataLayout &DL = MIRBuilder.getDataLayout();
      if (DL.isNonIntegralAddressSpace(SrcTy.getAddressSpace()))
        return UnableToLegalize;

      LLT SrcAsIntTy = LLT::scalar(SrcTy.getSizeInBits());
      Src = MIRBuilder.buildPtrToInt(SrcAsIntTy, Src);
      SrcTy = SrcAsIntTy;
    }

    if (DstTy.isPointer())
      return UnableToLegalize;

    if (Offset == 0) {
      // Avoid a shift in the degenerate case.
      MIRBuilder.buildTrunc(DstReg,
                            MIRBuilder.buildAnyExtOrTrunc(WideTy, Src));
      MI.eraseFromParent();
      return Legalized;
    }

    // Do a shift in the source type.
    LLT ShiftTy = SrcTy;
    if (WideTy.getSizeInBits() > SrcTy.getSizeInBits()) {
      Src = MIRBuilder.buildAnyExt(WideTy, Src);
      ShiftTy = WideTy;
    }

    auto LShr = MIRBuilder.buildLShr(
      ShiftTy, Src, MIRBuilder.buildConstant(ShiftTy, Offset));
    MIRBuilder.buildTrunc(DstReg, LShr);
    MI.eraseFromParent();
    return Legalized;
  }

  if (SrcTy.isScalar()) {
    Observer.changingInstr(MI);
    widenScalarSrc(MI, WideTy, 1, TargetOpcode::G_ANYEXT);
    Observer.changedInstr(MI);
    return Legalized;
  }

  if (!SrcTy.isVector())
    return UnableToLegalize;

  if (DstTy != SrcTy.getElementType())
    return UnableToLegalize;

  if (Offset % SrcTy.getScalarSizeInBits() != 0)
    return UnableToLegalize;

  Observer.changingInstr(MI);
  widenScalarSrc(MI, WideTy, 1, TargetOpcode::G_ANYEXT);

  MI.getOperand(2).setImm((WideTy.getSizeInBits() / SrcTy.getSizeInBits()) *
                          Offset);
  widenScalarDst(MI, WideTy.getScalarType(), 0);
  Observer.changedInstr(MI);
  return Legalized;
}

LegalizerHelper::LegalizeResult
LegalizerHelper::widenScalarInsert(MachineInstr &MI, unsigned TypeIdx,
                                   LLT WideTy) {
  if (TypeIdx != 0 || WideTy.isVector())
    return UnableToLegalize;
  Observer.changingInstr(MI);
  widenScalarSrc(MI, WideTy, 1, TargetOpcode::G_ANYEXT);
  widenScalarDst(MI, WideTy);
  Observer.changedInstr(MI);
  return Legalized;
}

LegalizerHelper::LegalizeResult
LegalizerHelper::widenScalarAddSubOverflow(MachineInstr &MI, unsigned TypeIdx,
                                           LLT WideTy) {
  unsigned Opcode;
  unsigned ExtOpcode;
  std::optional<Register> CarryIn;
  switch (MI.getOpcode()) {
  default:
    llvm_unreachable("Unexpected opcode!");
  case TargetOpcode::G_SADDO:
    Opcode = TargetOpcode::G_ADD;
    ExtOpcode = TargetOpcode::G_SEXT;
    break;
  case TargetOpcode::G_SSUBO:
    Opcode = TargetOpcode::G_SUB;
    ExtOpcode = TargetOpcode::G_SEXT;
    break;
  case TargetOpcode::G_UADDO:
    Opcode = TargetOpcode::G_ADD;
    ExtOpcode = TargetOpcode::G_ZEXT;
    break;
  case TargetOpcode::G_USUBO:
    Opcode = TargetOpcode::G_SUB;
    ExtOpcode = TargetOpcode::G_ZEXT;
    break;
  case TargetOpcode::G_SADDE:
    Opcode = TargetOpcode::G_UADDE;
    ExtOpcode = TargetOpcode::G_SEXT;
    CarryIn = MI.getOperand(4).getReg();
    break;
  case TargetOpcode::G_SSUBE:
    Opcode = TargetOpcode::G_USUBE;
    ExtOpcode = TargetOpcode::G_SEXT;
    CarryIn = MI.getOperand(4).getReg();
    break;
  case TargetOpcode::G_UADDE:
    Opcode = TargetOpcode::G_UADDE;
    ExtOpcode = TargetOpcode::G_ZEXT;
    CarryIn = MI.getOperand(4).getReg();
    break;
  case TargetOpcode::G_USUBE:
    Opcode = TargetOpcode::G_USUBE;
    ExtOpcode = TargetOpcode::G_ZEXT;
    CarryIn = MI.getOperand(4).getReg();
    break;
  }

  if (TypeIdx == 1) {
    unsigned BoolExtOp = MIRBuilder.getBoolExtOp(WideTy.isVector(), false);

    Observer.changingInstr(MI);
    if (CarryIn)
      widenScalarSrc(MI, WideTy, 4, BoolExtOp);
    widenScalarDst(MI, WideTy, 1);

    Observer.changedInstr(MI);
    return Legalized;
  }

  auto LHSExt = MIRBuilder.buildInstr(ExtOpcode, {WideTy}, {MI.getOperand(2)});
  auto RHSExt = MIRBuilder.buildInstr(ExtOpcode, {WideTy}, {MI.getOperand(3)});
  // Do the arithmetic in the larger type.
  Register NewOp;
  if (CarryIn) {
    LLT CarryOutTy = MRI.getType(MI.getOperand(1).getReg());
    NewOp = MIRBuilder
                .buildInstr(Opcode, {WideTy, CarryOutTy},
                            {LHSExt, RHSExt, *CarryIn})
                .getReg(0);
  } else {
    NewOp = MIRBuilder.buildInstr(Opcode, {WideTy}, {LHSExt, RHSExt}).getReg(0);
  }
  LLT OrigTy = MRI.getType(MI.getOperand(0).getReg());
  auto TruncOp = MIRBuilder.buildTrunc(OrigTy, NewOp);
  auto ExtOp = MIRBuilder.buildInstr(ExtOpcode, {WideTy}, {TruncOp});
  // There is no overflow if the ExtOp is the same as NewOp.
  MIRBuilder.buildICmp(CmpInst::ICMP_NE, MI.getOperand(1), NewOp, ExtOp);
  // Now trunc the NewOp to the original result.
  MIRBuilder.buildTrunc(MI.getOperand(0), NewOp);
  MI.eraseFromParent();
  return Legalized;
}

LegalizerHelper::LegalizeResult
LegalizerHelper::widenScalarAddSubShlSat(MachineInstr &MI, unsigned TypeIdx,
                                         LLT WideTy) {
  bool IsSigned = MI.getOpcode() == TargetOpcode::G_SADDSAT ||
                  MI.getOpcode() == TargetOpcode::G_SSUBSAT ||
                  MI.getOpcode() == TargetOpcode::G_SSHLSAT;
  bool IsShift = MI.getOpcode() == TargetOpcode::G_SSHLSAT ||
                 MI.getOpcode() == TargetOpcode::G_USHLSAT;
  // We can convert this to:
  //   1. Any extend iN to iM
  //   2. SHL by M-N
  //   3. [US][ADD|SUB|SHL]SAT
  //   4. L/ASHR by M-N
  //
  // It may be more efficient to lower this to a min and a max operation in
  // the higher precision arithmetic if the promoted operation isn't legal,
  // but this decision is up to the target's lowering request.
  Register DstReg = MI.getOperand(0).getReg();

  unsigned NewBits = WideTy.getScalarSizeInBits();
  unsigned SHLAmount = NewBits - MRI.getType(DstReg).getScalarSizeInBits();

  // Shifts must zero-extend the RHS to preserve the unsigned quantity, and
  // must not left shift the RHS to preserve the shift amount.
  auto LHS = MIRBuilder.buildAnyExt(WideTy, MI.getOperand(1));
  auto RHS = IsShift ? MIRBuilder.buildZExt(WideTy, MI.getOperand(2))
                     : MIRBuilder.buildAnyExt(WideTy, MI.getOperand(2));
  auto ShiftK = MIRBuilder.buildConstant(WideTy, SHLAmount);
  auto ShiftL = MIRBuilder.buildShl(WideTy, LHS, ShiftK);
  auto ShiftR = IsShift ? RHS : MIRBuilder.buildShl(WideTy, RHS, ShiftK);

  auto WideInst = MIRBuilder.buildInstr(MI.getOpcode(), {WideTy},
                                        {ShiftL, ShiftR}, MI.getFlags());

  // Use a shift that will preserve the number of sign bits when the trunc is
  // folded away.
  auto Result = IsSigned ? MIRBuilder.buildAShr(WideTy, WideInst, ShiftK)
                         : MIRBuilder.buildLShr(WideTy, WideInst, ShiftK);

  MIRBuilder.buildTrunc(DstReg, Result);
  MI.eraseFromParent();
  return Legalized;
}

LegalizerHelper::LegalizeResult
LegalizerHelper::widenScalarMulo(MachineInstr &MI, unsigned TypeIdx,
                                 LLT WideTy) {
  if (TypeIdx == 1) {
    Observer.changingInstr(MI);
    widenScalarDst(MI, WideTy, 1);
    Observer.changedInstr(MI);
    return Legalized;
  }

  bool IsSigned = MI.getOpcode() == TargetOpcode::G_SMULO;
  auto [Result, OriginalOverflow, LHS, RHS] = MI.getFirst4Regs();
  LLT SrcTy = MRI.getType(LHS);
  LLT OverflowTy = MRI.getType(OriginalOverflow);
  unsigned SrcBitWidth = SrcTy.getScalarSizeInBits();

  // To determine if the result overflowed in the larger type, we extend the
  // input to the larger type, do the multiply (checking if it overflows),
  // then also check the high bits of the result to see if overflow happened
  // there.
  unsigned ExtOp = IsSigned ? TargetOpcode::G_SEXT : TargetOpcode::G_ZEXT;
  auto LeftOperand = MIRBuilder.buildInstr(ExtOp, {WideTy}, {LHS});
  auto RightOperand = MIRBuilder.buildInstr(ExtOp, {WideTy}, {RHS});

  auto Mulo = MIRBuilder.buildInstr(MI.getOpcode(), {WideTy, OverflowTy},
                                    {LeftOperand, RightOperand});
  auto Mul = Mulo->getOperand(0);
  MIRBuilder.buildTrunc(Result, Mul);

  MachineInstrBuilder ExtResult;
  // Overflow occurred if it occurred in the larger type, or if the high part
  // of the result does not zero/sign-extend the low part.  Check this second
  // possibility first.
  if (IsSigned) {
    // For signed, overflow occurred when the high part does not sign-extend
    // the low part.
    ExtResult = MIRBuilder.buildSExtInReg(WideTy, Mul, SrcBitWidth);
  } else {
    // Unsigned overflow occurred when the high part does not zero-extend the
    // low part.
    ExtResult = MIRBuilder.buildZExtInReg(WideTy, Mul, SrcBitWidth);
  }

  // Multiplication cannot overflow if the WideTy is >= 2 * original width,
  // so we don't need to check the overflow result of larger type Mulo.
  if (WideTy.getScalarSizeInBits() < 2 * SrcBitWidth) {
    auto Overflow =
        MIRBuilder.buildICmp(CmpInst::ICMP_NE, OverflowTy, Mul, ExtResult);
    // Finally check if the multiplication in the larger type itself overflowed.
    MIRBuilder.buildOr(OriginalOverflow, Mulo->getOperand(1), Overflow);
  } else {
    MIRBuilder.buildICmp(CmpInst::ICMP_NE, OriginalOverflow, Mul, ExtResult);
  }
  MI.eraseFromParent();
  return Legalized;
}

LegalizerHelper::LegalizeResult
LegalizerHelper::widenScalar(MachineInstr &MI, unsigned TypeIdx, LLT WideTy) {
  switch (MI.getOpcode()) {
  default:
    return UnableToLegalize;
  case TargetOpcode::G_ATOMICRMW_XCHG:
  case TargetOpcode::G_ATOMICRMW_ADD:
  case TargetOpcode::G_ATOMICRMW_SUB:
  case TargetOpcode::G_ATOMICRMW_AND:
  case TargetOpcode::G_ATOMICRMW_OR:
  case TargetOpcode::G_ATOMICRMW_XOR:
  case TargetOpcode::G_ATOMICRMW_MIN:
  case TargetOpcode::G_ATOMICRMW_MAX:
  case TargetOpcode::G_ATOMICRMW_UMIN:
  case TargetOpcode::G_ATOMICRMW_UMAX:
    assert(TypeIdx == 0 && "atomicrmw with second scalar type");
    Observer.changingInstr(MI);
    widenScalarSrc(MI, WideTy, 2, TargetOpcode::G_ANYEXT);
    widenScalarDst(MI, WideTy, 0);
    Observer.changedInstr(MI);
    return Legalized;
  case TargetOpcode::G_ATOMIC_CMPXCHG:
    assert(TypeIdx == 0 && "G_ATOMIC_CMPXCHG with second scalar type");
    Observer.changingInstr(MI);
    widenScalarSrc(MI, WideTy, 2, TargetOpcode::G_ANYEXT);
    widenScalarSrc(MI, WideTy, 3, TargetOpcode::G_ANYEXT);
    widenScalarDst(MI, WideTy, 0);
    Observer.changedInstr(MI);
    return Legalized;
  case TargetOpcode::G_ATOMIC_CMPXCHG_WITH_SUCCESS:
    if (TypeIdx == 0) {
      Observer.changingInstr(MI);
      widenScalarSrc(MI, WideTy, 3, TargetOpcode::G_ANYEXT);
      widenScalarSrc(MI, WideTy, 4, TargetOpcode::G_ANYEXT);
      widenScalarDst(MI, WideTy, 0);
      Observer.changedInstr(MI);
      return Legalized;
    }
    assert(TypeIdx == 1 &&
           "G_ATOMIC_CMPXCHG_WITH_SUCCESS with third scalar type");
    Observer.changingInstr(MI);
    widenScalarDst(MI, WideTy, 1);
    Observer.changedInstr(MI);
    return Legalized;
  case TargetOpcode::G_EXTRACT:
    return widenScalarExtract(MI, TypeIdx, WideTy);
  case TargetOpcode::G_INSERT:
    return widenScalarInsert(MI, TypeIdx, WideTy);
  case TargetOpcode::G_MERGE_VALUES:
    return widenScalarMergeValues(MI, TypeIdx, WideTy);
  case TargetOpcode::G_UNMERGE_VALUES:
    return widenScalarUnmergeValues(MI, TypeIdx, WideTy);
  case TargetOpcode::G_SADDO:
  case TargetOpcode::G_SSUBO:
  case TargetOpcode::G_UADDO:
  case TargetOpcode::G_USUBO:
  case TargetOpcode::G_SADDE:
  case TargetOpcode::G_SSUBE:
  case TargetOpcode::G_UADDE:
  case TargetOpcode::G_USUBE:
    return widenScalarAddSubOverflow(MI, TypeIdx, WideTy);
  case TargetOpcode::G_UMULO:
  case TargetOpcode::G_SMULO:
    return widenScalarMulo(MI, TypeIdx, WideTy);
  case TargetOpcode::G_SADDSAT:
  case TargetOpcode::G_SSUBSAT:
  case TargetOpcode::G_SSHLSAT:
  case TargetOpcode::G_UADDSAT:
  case TargetOpcode::G_USUBSAT:
  case TargetOpcode::G_USHLSAT:
    return widenScalarAddSubShlSat(MI, TypeIdx, WideTy);
  case TargetOpcode::G_CTTZ:
  case TargetOpcode::G_CTTZ_ZERO_UNDEF:
  case TargetOpcode::G_CTLZ:
  case TargetOpcode::G_CTLZ_ZERO_UNDEF:
  case TargetOpcode::G_CTPOP: {
    if (TypeIdx == 0) {
      Observer.changingInstr(MI);
      widenScalarDst(MI, WideTy, 0);
      Observer.changedInstr(MI);
      return Legalized;
    }

    Register SrcReg = MI.getOperand(1).getReg();

    // First extend the input.
    unsigned ExtOpc = MI.getOpcode() == TargetOpcode::G_CTTZ ||
                              MI.getOpcode() == TargetOpcode::G_CTTZ_ZERO_UNDEF
                          ? TargetOpcode::G_ANYEXT
                          : TargetOpcode::G_ZEXT;
    auto MIBSrc = MIRBuilder.buildInstr(ExtOpc, {WideTy}, {SrcReg});
    LLT CurTy = MRI.getType(SrcReg);
    unsigned NewOpc = MI.getOpcode();
    if (NewOpc == TargetOpcode::G_CTTZ) {
      // The count is the same in the larger type except if the original
      // value was zero.  This can be handled by setting the bit just off
      // the top of the original type.
      auto TopBit =
          APInt::getOneBitSet(WideTy.getSizeInBits(), CurTy.getSizeInBits());
      MIBSrc = MIRBuilder.buildOr(
        WideTy, MIBSrc, MIRBuilder.buildConstant(WideTy, TopBit));
      // Now we know the operand is non-zero, use the more relaxed opcode.
      NewOpc = TargetOpcode::G_CTTZ_ZERO_UNDEF;
    }

    // Perform the operation at the larger size.
    auto MIBNewOp = MIRBuilder.buildInstr(NewOpc, {WideTy}, {MIBSrc});
    // This is already the correct result for CTPOP and CTTZs
    if (MI.getOpcode() == TargetOpcode::G_CTLZ ||
        MI.getOpcode() == TargetOpcode::G_CTLZ_ZERO_UNDEF) {
      // The correct result is NewOp - (Difference in widety and current ty).
      unsigned SizeDiff = WideTy.getSizeInBits() - CurTy.getSizeInBits();
      MIBNewOp = MIRBuilder.buildSub(
          WideTy, MIBNewOp, MIRBuilder.buildConstant(WideTy, SizeDiff));
    }

    MIRBuilder.buildZExtOrTrunc(MI.getOperand(0), MIBNewOp);
    MI.eraseFromParent();
    return Legalized;
  }
  case TargetOpcode::G_BSWAP: {
    Observer.changingInstr(MI);
    Register DstReg = MI.getOperand(0).getReg();

    Register ShrReg = MRI.createGenericVirtualRegister(WideTy);
    Register DstExt = MRI.createGenericVirtualRegister(WideTy);
    Register ShiftAmtReg = MRI.createGenericVirtualRegister(WideTy);
    widenScalarSrc(MI, WideTy, 1, TargetOpcode::G_ANYEXT);

    MI.getOperand(0).setReg(DstExt);

    MIRBuilder.setInsertPt(MIRBuilder.getMBB(), ++MIRBuilder.getInsertPt());

    LLT Ty = MRI.getType(DstReg);
    unsigned DiffBits = WideTy.getScalarSizeInBits() - Ty.getScalarSizeInBits();
    MIRBuilder.buildConstant(ShiftAmtReg, DiffBits);
    MIRBuilder.buildLShr(ShrReg, DstExt, ShiftAmtReg);

    MIRBuilder.buildTrunc(DstReg, ShrReg);
    Observer.changedInstr(MI);
    return Legalized;
  }
  case TargetOpcode::G_BITREVERSE: {
    Observer.changingInstr(MI);

    Register DstReg = MI.getOperand(0).getReg();
    LLT Ty = MRI.getType(DstReg);
    unsigned DiffBits = WideTy.getScalarSizeInBits() - Ty.getScalarSizeInBits();

    Register DstExt = MRI.createGenericVirtualRegister(WideTy);
    widenScalarSrc(MI, WideTy, 1, TargetOpcode::G_ANYEXT);
    MI.getOperand(0).setReg(DstExt);
    MIRBuilder.setInsertPt(MIRBuilder.getMBB(), ++MIRBuilder.getInsertPt());

    auto ShiftAmt = MIRBuilder.buildConstant(WideTy, DiffBits);
    auto Shift = MIRBuilder.buildLShr(WideTy, DstExt, ShiftAmt);
    MIRBuilder.buildTrunc(DstReg, Shift);
    Observer.changedInstr(MI);
    return Legalized;
  }
  case TargetOpcode::G_FREEZE:
    Observer.changingInstr(MI);
    widenScalarSrc(MI, WideTy, 1, TargetOpcode::G_ANYEXT);
    widenScalarDst(MI, WideTy);
    Observer.changedInstr(MI);
    return Legalized;

  case TargetOpcode::G_ABS:
    Observer.changingInstr(MI);
    widenScalarSrc(MI, WideTy, 1, TargetOpcode::G_SEXT);
    widenScalarDst(MI, WideTy);
    Observer.changedInstr(MI);
    return Legalized;

  case TargetOpcode::G_ADD:
  case TargetOpcode::G_AND:
  case TargetOpcode::G_MUL:
  case TargetOpcode::G_OR:
  case TargetOpcode::G_XOR:
  case TargetOpcode::G_SUB:
    // Perform operation at larger width (any extension is fines here, high bits
    // don't affect the result) and then truncate the result back to the
    // original type.
    Observer.changingInstr(MI);
    widenScalarSrc(MI, WideTy, 1, TargetOpcode::G_ANYEXT);
    widenScalarSrc(MI, WideTy, 2, TargetOpcode::G_ANYEXT);
    widenScalarDst(MI, WideTy);
    Observer.changedInstr(MI);
    return Legalized;

  case TargetOpcode::G_SBFX:
  case TargetOpcode::G_UBFX:
    Observer.changingInstr(MI);

    if (TypeIdx == 0) {
      widenScalarSrc(MI, WideTy, 1, TargetOpcode::G_ANYEXT);
      widenScalarDst(MI, WideTy);
    } else {
      widenScalarSrc(MI, WideTy, 2, TargetOpcode::G_ZEXT);
      widenScalarSrc(MI, WideTy, 3, TargetOpcode::G_ZEXT);
    }

    Observer.changedInstr(MI);
    return Legalized;

  case TargetOpcode::G_SHL:
    Observer.changingInstr(MI);

    if (TypeIdx == 0) {
      widenScalarSrc(MI, WideTy, 1, TargetOpcode::G_ANYEXT);
      widenScalarDst(MI, WideTy);
    } else {
      assert(TypeIdx == 1);
      // The "number of bits to shift" operand must preserve its value as an
      // unsigned integer:
      widenScalarSrc(MI, WideTy, 2, TargetOpcode::G_ZEXT);
    }

    Observer.changedInstr(MI);
    return Legalized;

  case TargetOpcode::G_SDIV:
  case TargetOpcode::G_SREM:
  case TargetOpcode::G_SMIN:
  case TargetOpcode::G_SMAX:
    Observer.changingInstr(MI);
    widenScalarSrc(MI, WideTy, 1, TargetOpcode::G_SEXT);
    widenScalarSrc(MI, WideTy, 2, TargetOpcode::G_SEXT);
    widenScalarDst(MI, WideTy);
    Observer.changedInstr(MI);
    return Legalized;

  case TargetOpcode::G_SDIVREM:
    Observer.changingInstr(MI);
    widenScalarSrc(MI, WideTy, 2, TargetOpcode::G_SEXT);
    widenScalarSrc(MI, WideTy, 3, TargetOpcode::G_SEXT);
    widenScalarDst(MI, WideTy);
    widenScalarDst(MI, WideTy, 1);
    Observer.changedInstr(MI);
    return Legalized;

  case TargetOpcode::G_ASHR:
  case TargetOpcode::G_LSHR:
    Observer.changingInstr(MI);

    if (TypeIdx == 0) {
      unsigned CvtOp = MI.getOpcode() == TargetOpcode::G_ASHR ?
        TargetOpcode::G_SEXT : TargetOpcode::G_ZEXT;

      widenScalarSrc(MI, WideTy, 1, CvtOp);
      widenScalarDst(MI, WideTy);
    } else {
      assert(TypeIdx == 1);
      // The "number of bits to shift" operand must preserve its value as an
      // unsigned integer:
      widenScalarSrc(MI, WideTy, 2, TargetOpcode::G_ZEXT);
    }

    Observer.changedInstr(MI);
    return Legalized;
  case TargetOpcode::G_UDIV:
  case TargetOpcode::G_UREM:
  case TargetOpcode::G_UMIN:
  case TargetOpcode::G_UMAX:
    Observer.changingInstr(MI);
    widenScalarSrc(MI, WideTy, 1, TargetOpcode::G_ZEXT);
    widenScalarSrc(MI, WideTy, 2, TargetOpcode::G_ZEXT);
    widenScalarDst(MI, WideTy);
    Observer.changedInstr(MI);
    return Legalized;

  case TargetOpcode::G_UDIVREM:
    Observer.changingInstr(MI);
    widenScalarSrc(MI, WideTy, 2, TargetOpcode::G_ZEXT);
    widenScalarSrc(MI, WideTy, 3, TargetOpcode::G_ZEXT);
    widenScalarDst(MI, WideTy);
    widenScalarDst(MI, WideTy, 1);
    Observer.changedInstr(MI);
    return Legalized;

  case TargetOpcode::G_SELECT:
    Observer.changingInstr(MI);
    if (TypeIdx == 0) {
      // Perform operation at larger width (any extension is fine here, high
      // bits don't affect the result) and then truncate the result back to the
      // original type.
      widenScalarSrc(MI, WideTy, 2, TargetOpcode::G_ANYEXT);
      widenScalarSrc(MI, WideTy, 3, TargetOpcode::G_ANYEXT);
      widenScalarDst(MI, WideTy);
    } else {
      bool IsVec = MRI.getType(MI.getOperand(1).getReg()).isVector();
      // Explicit extension is required here since high bits affect the result.
      widenScalarSrc(MI, WideTy, 1, MIRBuilder.getBoolExtOp(IsVec, false));
    }
    Observer.changedInstr(MI);
    return Legalized;

  case TargetOpcode::G_FPTOSI:
  case TargetOpcode::G_FPTOUI:
    Observer.changingInstr(MI);

    if (TypeIdx == 0)
      widenScalarDst(MI, WideTy);
    else
      widenScalarSrc(MI, WideTy, 1, TargetOpcode::G_FPEXT);

    Observer.changedInstr(MI);
    return Legalized;
  case TargetOpcode::G_SITOFP:
    Observer.changingInstr(MI);

    if (TypeIdx == 0)
      widenScalarDst(MI, WideTy, 0, TargetOpcode::G_FPTRUNC);
    else
      widenScalarSrc(MI, WideTy, 1, TargetOpcode::G_SEXT);

    Observer.changedInstr(MI);
    return Legalized;
  case TargetOpcode::G_UITOFP:
    Observer.changingInstr(MI);

    if (TypeIdx == 0)
      widenScalarDst(MI, WideTy, 0, TargetOpcode::G_FPTRUNC);
    else
      widenScalarSrc(MI, WideTy, 1, TargetOpcode::G_ZEXT);

    Observer.changedInstr(MI);
    return Legalized;
  case TargetOpcode::G_LOAD:
  case TargetOpcode::G_SEXTLOAD:
  case TargetOpcode::G_ZEXTLOAD:
    Observer.changingInstr(MI);
    widenScalarDst(MI, WideTy);
    Observer.changedInstr(MI);
    return Legalized;

  case TargetOpcode::G_STORE: {
    if (TypeIdx != 0)
      return UnableToLegalize;

    LLT Ty = MRI.getType(MI.getOperand(0).getReg());
    if (!Ty.isScalar())
      return UnableToLegalize;

    Observer.changingInstr(MI);

    unsigned ExtType = Ty.getScalarSizeInBits() == 1 ?
      TargetOpcode::G_ZEXT : TargetOpcode::G_ANYEXT;
    widenScalarSrc(MI, WideTy, 0, ExtType);

    Observer.changedInstr(MI);
    return Legalized;
  }
  case TargetOpcode::G_CONSTANT: {
    MachineOperand &SrcMO = MI.getOperand(1);
    LLVMContext &Ctx = MIRBuilder.getMF().getFunction().getContext();
    unsigned ExtOpc = LI.getExtOpcodeForWideningConstant(
        MRI.getType(MI.getOperand(0).getReg()));
    assert((ExtOpc == TargetOpcode::G_ZEXT || ExtOpc == TargetOpcode::G_SEXT ||
            ExtOpc == TargetOpcode::G_ANYEXT) &&
           "Illegal Extend");
    const APInt &SrcVal = SrcMO.getCImm()->getValue();
    const APInt &Val = (ExtOpc == TargetOpcode::G_SEXT)
                           ? SrcVal.sext(WideTy.getSizeInBits())
                           : SrcVal.zext(WideTy.getSizeInBits());
    Observer.changingInstr(MI);
    SrcMO.setCImm(ConstantInt::get(Ctx, Val));

    widenScalarDst(MI, WideTy);
    Observer.changedInstr(MI);
    return Legalized;
  }
  case TargetOpcode::G_FCONSTANT: {
    // To avoid changing the bits of the constant due to extension to a larger
    // type and then using G_FPTRUNC, we simply convert to a G_CONSTANT.
    MachineOperand &SrcMO = MI.getOperand(1);
    APInt Val = SrcMO.getFPImm()->getValueAPF().bitcastToAPInt();
    MIRBuilder.setInstrAndDebugLoc(MI);
    auto IntCst = MIRBuilder.buildConstant(MI.getOperand(0).getReg(), Val);
    widenScalarDst(*IntCst, WideTy, 0, TargetOpcode::G_TRUNC);
    MI.eraseFromParent();
    return Legalized;
  }
  case TargetOpcode::G_IMPLICIT_DEF: {
    Observer.changingInstr(MI);
    widenScalarDst(MI, WideTy);
    Observer.changedInstr(MI);
    return Legalized;
  }
  case TargetOpcode::G_BRCOND:
    Observer.changingInstr(MI);
    widenScalarSrc(MI, WideTy, 0, MIRBuilder.getBoolExtOp(false, false));
    Observer.changedInstr(MI);
    return Legalized;

  case TargetOpcode::G_FCMP:
    Observer.changingInstr(MI);
    if (TypeIdx == 0)
      widenScalarDst(MI, WideTy);
    else {
      widenScalarSrc(MI, WideTy, 2, TargetOpcode::G_FPEXT);
      widenScalarSrc(MI, WideTy, 3, TargetOpcode::G_FPEXT);
    }
    Observer.changedInstr(MI);
    return Legalized;

  case TargetOpcode::G_ICMP:
    Observer.changingInstr(MI);
    if (TypeIdx == 0)
      widenScalarDst(MI, WideTy);
    else {
      unsigned ExtOpcode = CmpInst::isSigned(static_cast<CmpInst::Predicate>(
                               MI.getOperand(1).getPredicate()))
                               ? TargetOpcode::G_SEXT
                               : TargetOpcode::G_ZEXT;
      widenScalarSrc(MI, WideTy, 2, ExtOpcode);
      widenScalarSrc(MI, WideTy, 3, ExtOpcode);
    }
    Observer.changedInstr(MI);
    return Legalized;

  case TargetOpcode::G_PTR_ADD:
    assert(TypeIdx == 1 && "unable to legalize pointer of G_PTR_ADD");
    Observer.changingInstr(MI);
    widenScalarSrc(MI, WideTy, 2, TargetOpcode::G_SEXT);
    Observer.changedInstr(MI);
    return Legalized;

  case TargetOpcode::G_PHI: {
    assert(TypeIdx == 0 && "Expecting only Idx 0");

    Observer.changingInstr(MI);
    for (unsigned I = 1; I < MI.getNumOperands(); I += 2) {
      MachineBasicBlock &OpMBB = *MI.getOperand(I + 1).getMBB();
      MIRBuilder.setInsertPt(OpMBB, OpMBB.getFirstTerminatorForward());
      widenScalarSrc(MI, WideTy, I, TargetOpcode::G_ANYEXT);
    }

    MachineBasicBlock &MBB = *MI.getParent();
    MIRBuilder.setInsertPt(MBB, --MBB.getFirstNonPHI());
    widenScalarDst(MI, WideTy);
    Observer.changedInstr(MI);
    return Legalized;
  }
  case TargetOpcode::G_EXTRACT_VECTOR_ELT: {
    if (TypeIdx == 0) {
      Register VecReg = MI.getOperand(1).getReg();
      LLT VecTy = MRI.getType(VecReg);
      Observer.changingInstr(MI);

      widenScalarSrc(
          MI, LLT::vector(VecTy.getElementCount(), WideTy.getSizeInBits()), 1,
          TargetOpcode::G_ANYEXT);

      widenScalarDst(MI, WideTy, 0);
      Observer.changedInstr(MI);
      return Legalized;
    }

    if (TypeIdx != 2)
      return UnableToLegalize;
    Observer.changingInstr(MI);
    // TODO: Probably should be zext
    widenScalarSrc(MI, WideTy, 2, TargetOpcode::G_SEXT);
    Observer.changedInstr(MI);
    return Legalized;
  }
  case TargetOpcode::G_INSERT_VECTOR_ELT: {
    if (TypeIdx == 1) {
      Observer.changingInstr(MI);

      Register VecReg = MI.getOperand(1).getReg();
      LLT VecTy = MRI.getType(VecReg);
      LLT WideVecTy = LLT::vector(VecTy.getElementCount(), WideTy);

      widenScalarSrc(MI, WideVecTy, 1, TargetOpcode::G_ANYEXT);
      widenScalarSrc(MI, WideTy, 2, TargetOpcode::G_ANYEXT);
      widenScalarDst(MI, WideVecTy, 0);
      Observer.changedInstr(MI);
      return Legalized;
    }

    if (TypeIdx == 2) {
      Observer.changingInstr(MI);
      // TODO: Probably should be zext
      widenScalarSrc(MI, WideTy, 3, TargetOpcode::G_SEXT);
      Observer.changedInstr(MI);
      return Legalized;
    }

    return UnableToLegalize;
  }
  case TargetOpcode::G_FADD:
  case TargetOpcode::G_FMUL:
  case TargetOpcode::G_FSUB:
  case TargetOpcode::G_FMA:
  case TargetOpcode::G_FMAD:
  case TargetOpcode::G_FNEG:
  case TargetOpcode::G_FABS:
  case TargetOpcode::G_FCANONICALIZE:
  case TargetOpcode::G_FMINNUM:
  case TargetOpcode::G_FMAXNUM:
  case TargetOpcode::G_FMINNUM_IEEE:
  case TargetOpcode::G_FMAXNUM_IEEE:
  case TargetOpcode::G_FMINIMUM:
  case TargetOpcode::G_FMAXIMUM:
  case TargetOpcode::G_FDIV:
  case TargetOpcode::G_FREM:
  case TargetOpcode::G_FCEIL:
  case TargetOpcode::G_FFLOOR:
  case TargetOpcode::G_FCOS:
  case TargetOpcode::G_FSIN:
  case TargetOpcode::G_FLOG10:
  case TargetOpcode::G_FLOG:
  case TargetOpcode::G_FLOG2:
  case TargetOpcode::G_FRINT:
  case TargetOpcode::G_FNEARBYINT:
  case TargetOpcode::G_FSQRT:
  case TargetOpcode::G_FEXP:
  case TargetOpcode::G_FEXP2:
  case TargetOpcode::G_FPOW:
  case TargetOpcode::G_INTRINSIC_TRUNC:
  case TargetOpcode::G_INTRINSIC_ROUND:
  case TargetOpcode::G_INTRINSIC_ROUNDEVEN:
    assert(TypeIdx == 0);
    Observer.changingInstr(MI);

    for (unsigned I = 1, E = MI.getNumOperands(); I != E; ++I)
      widenScalarSrc(MI, WideTy, I, TargetOpcode::G_FPEXT);

    widenScalarDst(MI, WideTy, 0, TargetOpcode::G_FPTRUNC);
    Observer.changedInstr(MI);
    return Legalized;
  case TargetOpcode::G_FPOWI:
  case TargetOpcode::G_FLDEXP:
  case TargetOpcode::G_STRICT_FLDEXP: {
    if (TypeIdx == 0) {
      if (MI.getOpcode() == TargetOpcode::G_STRICT_FLDEXP)
        return UnableToLegalize;

      Observer.changingInstr(MI);
      widenScalarSrc(MI, WideTy, 1, TargetOpcode::G_FPEXT);
      widenScalarDst(MI, WideTy, 0, TargetOpcode::G_FPTRUNC);
      Observer.changedInstr(MI);
      return Legalized;
    }

    if (TypeIdx == 1) {
      // For some reason SelectionDAG tries to promote to a libcall without
      // actually changing the integer type for promotion.
      Observer.changingInstr(MI);
      widenScalarSrc(MI, WideTy, 2, TargetOpcode::G_SEXT);
      Observer.changedInstr(MI);
      return Legalized;
    }

    return UnableToLegalize;
<<<<<<< HEAD
=======
  }
  case TargetOpcode::G_FFREXP: {
    Observer.changingInstr(MI);

    if (TypeIdx == 0) {
      widenScalarSrc(MI, WideTy, 2, TargetOpcode::G_FPEXT);
      widenScalarDst(MI, WideTy, 0, TargetOpcode::G_FPTRUNC);
    } else {
      widenScalarDst(MI, WideTy, 1);
    }

    Observer.changedInstr(MI);
    return Legalized;
>>>>>>> bac3a63c
  }
  case TargetOpcode::G_INTTOPTR:
    if (TypeIdx != 1)
      return UnableToLegalize;

    Observer.changingInstr(MI);
    widenScalarSrc(MI, WideTy, 1, TargetOpcode::G_ZEXT);
    Observer.changedInstr(MI);
    return Legalized;
  case TargetOpcode::G_PTRTOINT:
    if (TypeIdx != 0)
      return UnableToLegalize;

    Observer.changingInstr(MI);
    widenScalarDst(MI, WideTy, 0);
    Observer.changedInstr(MI);
    return Legalized;
  case TargetOpcode::G_BUILD_VECTOR: {
    Observer.changingInstr(MI);

    const LLT WideEltTy = TypeIdx == 1 ? WideTy : WideTy.getElementType();
    for (int I = 1, E = MI.getNumOperands(); I != E; ++I)
      widenScalarSrc(MI, WideEltTy, I, TargetOpcode::G_ANYEXT);

    // Avoid changing the result vector type if the source element type was
    // requested.
    if (TypeIdx == 1) {
      MI.setDesc(MIRBuilder.getTII().get(TargetOpcode::G_BUILD_VECTOR_TRUNC));
    } else {
      widenScalarDst(MI, WideTy, 0);
    }

    Observer.changedInstr(MI);
    return Legalized;
  }
  case TargetOpcode::G_SEXT_INREG:
    if (TypeIdx != 0)
      return UnableToLegalize;

    Observer.changingInstr(MI);
    widenScalarSrc(MI, WideTy, 1, TargetOpcode::G_ANYEXT);
    widenScalarDst(MI, WideTy, 0, TargetOpcode::G_TRUNC);
    Observer.changedInstr(MI);
    return Legalized;
  case TargetOpcode::G_PTRMASK: {
    if (TypeIdx != 1)
      return UnableToLegalize;
    Observer.changingInstr(MI);
    widenScalarSrc(MI, WideTy, 2, TargetOpcode::G_ZEXT);
    Observer.changedInstr(MI);
    return Legalized;
  }
  }
}

static void getUnmergePieces(SmallVectorImpl<Register> &Pieces,
                             MachineIRBuilder &B, Register Src, LLT Ty) {
  auto Unmerge = B.buildUnmerge(Ty, Src);
  for (int I = 0, E = Unmerge->getNumOperands() - 1; I != E; ++I)
    Pieces.push_back(Unmerge.getReg(I));
}

LegalizerHelper::LegalizeResult
LegalizerHelper::lowerFConstant(MachineInstr &MI) {
  Register Dst = MI.getOperand(0).getReg();

  MachineFunction &MF = MIRBuilder.getMF();
  const DataLayout &DL = MIRBuilder.getDataLayout();

  unsigned AddrSpace = DL.getDefaultGlobalsAddressSpace();
  LLT AddrPtrTy = LLT::pointer(AddrSpace, DL.getPointerSizeInBits(AddrSpace));
  Align Alignment = Align(DL.getABITypeAlign(
      getFloatTypeForLLT(MF.getFunction().getContext(), MRI.getType(Dst))));

  auto Addr = MIRBuilder.buildConstantPool(
      AddrPtrTy, MF.getConstantPool()->getConstantPoolIndex(
                     MI.getOperand(1).getFPImm(), Alignment));

  MachineMemOperand *MMO = MF.getMachineMemOperand(
      MachinePointerInfo::getConstantPool(MF), MachineMemOperand::MOLoad,
      MRI.getType(Dst), Alignment);

  MIRBuilder.buildLoadInstr(TargetOpcode::G_LOAD, Dst, Addr, *MMO);
  MI.eraseFromParent();

  return Legalized;
}

LegalizerHelper::LegalizeResult
LegalizerHelper::lowerBitcast(MachineInstr &MI) {
  auto [Dst, DstTy, Src, SrcTy] = MI.getFirst2RegLLTs();
  if (SrcTy.isVector()) {
    LLT SrcEltTy = SrcTy.getElementType();
    SmallVector<Register, 8> SrcRegs;

    if (DstTy.isVector()) {
      int NumDstElt = DstTy.getNumElements();
      int NumSrcElt = SrcTy.getNumElements();

      LLT DstEltTy = DstTy.getElementType();
      LLT DstCastTy = DstEltTy; // Intermediate bitcast result type
      LLT SrcPartTy = SrcEltTy; // Original unmerge result type.

      // If there's an element size mismatch, insert intermediate casts to match
      // the result element type.
      if (NumSrcElt < NumDstElt) { // Source element type is larger.
        // %1:_(<4 x s8>) = G_BITCAST %0:_(<2 x s16>)
        //
        // =>
        //
        // %2:_(s16), %3:_(s16) = G_UNMERGE_VALUES %0
        // %3:_(<2 x s8>) = G_BITCAST %2
        // %4:_(<2 x s8>) = G_BITCAST %3
        // %1:_(<4 x s16>) = G_CONCAT_VECTORS %3, %4
        DstCastTy = LLT::fixed_vector(NumDstElt / NumSrcElt, DstEltTy);
        SrcPartTy = SrcEltTy;
      } else if (NumSrcElt > NumDstElt) { // Source element type is smaller.
        //
        // %1:_(<2 x s16>) = G_BITCAST %0:_(<4 x s8>)
        //
        // =>
        //
        // %2:_(<2 x s8>), %3:_(<2 x s8>) = G_UNMERGE_VALUES %0
        // %3:_(s16) = G_BITCAST %2
        // %4:_(s16) = G_BITCAST %3
        // %1:_(<2 x s16>) = G_BUILD_VECTOR %3, %4
        SrcPartTy = LLT::fixed_vector(NumSrcElt / NumDstElt, SrcEltTy);
        DstCastTy = DstEltTy;
      }

      getUnmergePieces(SrcRegs, MIRBuilder, Src, SrcPartTy);
      for (Register &SrcReg : SrcRegs)
        SrcReg = MIRBuilder.buildBitcast(DstCastTy, SrcReg).getReg(0);
    } else
      getUnmergePieces(SrcRegs, MIRBuilder, Src, SrcEltTy);

    MIRBuilder.buildMergeLikeInstr(Dst, SrcRegs);
    MI.eraseFromParent();
    return Legalized;
  }

  if (DstTy.isVector()) {
    SmallVector<Register, 8> SrcRegs;
    getUnmergePieces(SrcRegs, MIRBuilder, Src, DstTy.getElementType());
    MIRBuilder.buildMergeLikeInstr(Dst, SrcRegs);
    MI.eraseFromParent();
    return Legalized;
  }

  return UnableToLegalize;
}

/// Figure out the bit offset into a register when coercing a vector index for
/// the wide element type. This is only for the case when promoting vector to
/// one with larger elements.
//
///
/// %offset_idx = G_AND %idx, ~(-1 << Log2(DstEltSize / SrcEltSize))
/// %offset_bits = G_SHL %offset_idx, Log2(SrcEltSize)
static Register getBitcastWiderVectorElementOffset(MachineIRBuilder &B,
                                                   Register Idx,
                                                   unsigned NewEltSize,
                                                   unsigned OldEltSize) {
  const unsigned Log2EltRatio = Log2_32(NewEltSize / OldEltSize);
  LLT IdxTy = B.getMRI()->getType(Idx);

  // Now figure out the amount we need to shift to get the target bits.
  auto OffsetMask = B.buildConstant(
      IdxTy, ~(APInt::getAllOnes(IdxTy.getSizeInBits()) << Log2EltRatio));
  auto OffsetIdx = B.buildAnd(IdxTy, Idx, OffsetMask);
  return B.buildShl(IdxTy, OffsetIdx,
                    B.buildConstant(IdxTy, Log2_32(OldEltSize))).getReg(0);
}

/// Perform a G_EXTRACT_VECTOR_ELT in a different sized vector element. If this
/// is casting to a vector with a smaller element size, perform multiple element
/// extracts and merge the results. If this is coercing to a vector with larger
/// elements, index the bitcasted vector and extract the target element with bit
/// operations. This is intended to force the indexing in the native register
/// size for architectures that can dynamically index the register file.
LegalizerHelper::LegalizeResult
LegalizerHelper::bitcastExtractVectorElt(MachineInstr &MI, unsigned TypeIdx,
                                         LLT CastTy) {
  if (TypeIdx != 1)
    return UnableToLegalize;

  auto [Dst, DstTy, SrcVec, SrcVecTy, Idx, IdxTy] = MI.getFirst3RegLLTs();

  LLT SrcEltTy = SrcVecTy.getElementType();
  unsigned NewNumElts = CastTy.isVector() ? CastTy.getNumElements() : 1;
  unsigned OldNumElts = SrcVecTy.getNumElements();

  LLT NewEltTy = CastTy.isVector() ? CastTy.getElementType() : CastTy;
  Register CastVec = MIRBuilder.buildBitcast(CastTy, SrcVec).getReg(0);

  const unsigned NewEltSize = NewEltTy.getSizeInBits();
  const unsigned OldEltSize = SrcEltTy.getSizeInBits();
  if (NewNumElts > OldNumElts) {
    // Decreasing the vector element size
    //
    // e.g. i64 = extract_vector_elt x:v2i64, y:i32
    //  =>
    //  v4i32:castx = bitcast x:v2i64
    //
    // i64 = bitcast
    //   (v2i32 build_vector (i32 (extract_vector_elt castx, (2 * y))),
    //                       (i32 (extract_vector_elt castx, (2 * y + 1)))
    //
    if (NewNumElts % OldNumElts != 0)
      return UnableToLegalize;

    // Type of the intermediate result vector.
    const unsigned NewEltsPerOldElt = NewNumElts / OldNumElts;
    LLT MidTy =
        LLT::scalarOrVector(ElementCount::getFixed(NewEltsPerOldElt), NewEltTy);

    auto NewEltsPerOldEltK = MIRBuilder.buildConstant(IdxTy, NewEltsPerOldElt);

    SmallVector<Register, 8> NewOps(NewEltsPerOldElt);
    auto NewBaseIdx = MIRBuilder.buildMul(IdxTy, Idx, NewEltsPerOldEltK);

    for (unsigned I = 0; I < NewEltsPerOldElt; ++I) {
      auto IdxOffset = MIRBuilder.buildConstant(IdxTy, I);
      auto TmpIdx = MIRBuilder.buildAdd(IdxTy, NewBaseIdx, IdxOffset);
      auto Elt = MIRBuilder.buildExtractVectorElement(NewEltTy, CastVec, TmpIdx);
      NewOps[I] = Elt.getReg(0);
    }

    auto NewVec = MIRBuilder.buildBuildVector(MidTy, NewOps);
    MIRBuilder.buildBitcast(Dst, NewVec);
    MI.eraseFromParent();
    return Legalized;
  }

  if (NewNumElts < OldNumElts) {
    if (NewEltSize % OldEltSize != 0)
      return UnableToLegalize;

    // This only depends on powers of 2 because we use bit tricks to figure out
    // the bit offset we need to shift to get the target element. A general
    // expansion could emit division/multiply.
    if (!isPowerOf2_32(NewEltSize / OldEltSize))
      return UnableToLegalize;

    // Increasing the vector element size.
    // %elt:_(small_elt) = G_EXTRACT_VECTOR_ELT %vec:_(<N x small_elt>), %idx
    //
    //   =>
    //
    // %cast = G_BITCAST %vec
    // %scaled_idx = G_LSHR %idx, Log2(DstEltSize / SrcEltSize)
    // %wide_elt  = G_EXTRACT_VECTOR_ELT %cast, %scaled_idx
    // %offset_idx = G_AND %idx, ~(-1 << Log2(DstEltSize / SrcEltSize))
    // %offset_bits = G_SHL %offset_idx, Log2(SrcEltSize)
    // %elt_bits = G_LSHR %wide_elt, %offset_bits
    // %elt = G_TRUNC %elt_bits

    const unsigned Log2EltRatio = Log2_32(NewEltSize / OldEltSize);
    auto Log2Ratio = MIRBuilder.buildConstant(IdxTy, Log2EltRatio);

    // Divide to get the index in the wider element type.
    auto ScaledIdx = MIRBuilder.buildLShr(IdxTy, Idx, Log2Ratio);

    Register WideElt = CastVec;
    if (CastTy.isVector()) {
      WideElt = MIRBuilder.buildExtractVectorElement(NewEltTy, CastVec,
                                                     ScaledIdx).getReg(0);
    }

    // Compute the bit offset into the register of the target element.
    Register OffsetBits = getBitcastWiderVectorElementOffset(
      MIRBuilder, Idx, NewEltSize, OldEltSize);

    // Shift the wide element to get the target element.
    auto ExtractedBits = MIRBuilder.buildLShr(NewEltTy, WideElt, OffsetBits);
    MIRBuilder.buildTrunc(Dst, ExtractedBits);
    MI.eraseFromParent();
    return Legalized;
  }

  return UnableToLegalize;
}

/// Emit code to insert \p InsertReg into \p TargetRet at \p OffsetBits in \p
/// TargetReg, while preserving other bits in \p TargetReg.
///
/// (InsertReg << Offset) | (TargetReg & ~(-1 >> InsertReg.size()) << Offset)
static Register buildBitFieldInsert(MachineIRBuilder &B,
                                    Register TargetReg, Register InsertReg,
                                    Register OffsetBits) {
  LLT TargetTy = B.getMRI()->getType(TargetReg);
  LLT InsertTy = B.getMRI()->getType(InsertReg);
  auto ZextVal = B.buildZExt(TargetTy, InsertReg);
  auto ShiftedInsertVal = B.buildShl(TargetTy, ZextVal, OffsetBits);

  // Produce a bitmask of the value to insert
  auto EltMask = B.buildConstant(
    TargetTy, APInt::getLowBitsSet(TargetTy.getSizeInBits(),
                                   InsertTy.getSizeInBits()));
  // Shift it into position
  auto ShiftedMask = B.buildShl(TargetTy, EltMask, OffsetBits);
  auto InvShiftedMask = B.buildNot(TargetTy, ShiftedMask);

  // Clear out the bits in the wide element
  auto MaskedOldElt = B.buildAnd(TargetTy, TargetReg, InvShiftedMask);

  // The value to insert has all zeros already, so stick it into the masked
  // wide element.
  return B.buildOr(TargetTy, MaskedOldElt, ShiftedInsertVal).getReg(0);
}

/// Perform a G_INSERT_VECTOR_ELT in a different sized vector element. If this
/// is increasing the element size, perform the indexing in the target element
/// type, and use bit operations to insert at the element position. This is
/// intended for architectures that can dynamically index the register file and
/// want to force indexing in the native register size.
LegalizerHelper::LegalizeResult
LegalizerHelper::bitcastInsertVectorElt(MachineInstr &MI, unsigned TypeIdx,
                                        LLT CastTy) {
  if (TypeIdx != 0)
    return UnableToLegalize;

  auto [Dst, DstTy, SrcVec, SrcVecTy, Val, ValTy, Idx, IdxTy] =
      MI.getFirst4RegLLTs();
  LLT VecTy = DstTy;

  LLT VecEltTy = VecTy.getElementType();
  LLT NewEltTy = CastTy.isVector() ? CastTy.getElementType() : CastTy;
  const unsigned NewEltSize = NewEltTy.getSizeInBits();
  const unsigned OldEltSize = VecEltTy.getSizeInBits();

  unsigned NewNumElts = CastTy.isVector() ? CastTy.getNumElements() : 1;
  unsigned OldNumElts = VecTy.getNumElements();

  Register CastVec = MIRBuilder.buildBitcast(CastTy, SrcVec).getReg(0);
  if (NewNumElts < OldNumElts) {
    if (NewEltSize % OldEltSize != 0)
      return UnableToLegalize;

    // This only depends on powers of 2 because we use bit tricks to figure out
    // the bit offset we need to shift to get the target element. A general
    // expansion could emit division/multiply.
    if (!isPowerOf2_32(NewEltSize / OldEltSize))
      return UnableToLegalize;

    const unsigned Log2EltRatio = Log2_32(NewEltSize / OldEltSize);
    auto Log2Ratio = MIRBuilder.buildConstant(IdxTy, Log2EltRatio);

    // Divide to get the index in the wider element type.
    auto ScaledIdx = MIRBuilder.buildLShr(IdxTy, Idx, Log2Ratio);

    Register ExtractedElt = CastVec;
    if (CastTy.isVector()) {
      ExtractedElt = MIRBuilder.buildExtractVectorElement(NewEltTy, CastVec,
                                                          ScaledIdx).getReg(0);
    }

    // Compute the bit offset into the register of the target element.
    Register OffsetBits = getBitcastWiderVectorElementOffset(
      MIRBuilder, Idx, NewEltSize, OldEltSize);

    Register InsertedElt = buildBitFieldInsert(MIRBuilder, ExtractedElt,
                                               Val, OffsetBits);
    if (CastTy.isVector()) {
      InsertedElt = MIRBuilder.buildInsertVectorElement(
        CastTy, CastVec, InsertedElt, ScaledIdx).getReg(0);
    }

    MIRBuilder.buildBitcast(Dst, InsertedElt);
    MI.eraseFromParent();
    return Legalized;
  }

  return UnableToLegalize;
}

LegalizerHelper::LegalizeResult LegalizerHelper::lowerLoad(GAnyLoad &LoadMI) {
  // Lower to a memory-width G_LOAD and a G_SEXT/G_ZEXT/G_ANYEXT
  Register DstReg = LoadMI.getDstReg();
  Register PtrReg = LoadMI.getPointerReg();
  LLT DstTy = MRI.getType(DstReg);
  MachineMemOperand &MMO = LoadMI.getMMO();
  LLT MemTy = MMO.getMemoryType();
  MachineFunction &MF = MIRBuilder.getMF();

  unsigned MemSizeInBits = MemTy.getSizeInBits();
  unsigned MemStoreSizeInBits = 8 * MemTy.getSizeInBytes();

  if (MemSizeInBits != MemStoreSizeInBits) {
    if (MemTy.isVector())
      return UnableToLegalize;

    // Promote to a byte-sized load if not loading an integral number of
    // bytes.  For example, promote EXTLOAD:i20 -> EXTLOAD:i24.
    LLT WideMemTy = LLT::scalar(MemStoreSizeInBits);
    MachineMemOperand *NewMMO =
        MF.getMachineMemOperand(&MMO, MMO.getPointerInfo(), WideMemTy);

    Register LoadReg = DstReg;
    LLT LoadTy = DstTy;

    // If this wasn't already an extending load, we need to widen the result
    // register to avoid creating a load with a narrower result than the source.
    if (MemStoreSizeInBits > DstTy.getSizeInBits()) {
      LoadTy = WideMemTy;
      LoadReg = MRI.createGenericVirtualRegister(WideMemTy);
    }

    if (isa<GSExtLoad>(LoadMI)) {
      auto NewLoad = MIRBuilder.buildLoad(LoadTy, PtrReg, *NewMMO);
      MIRBuilder.buildSExtInReg(LoadReg, NewLoad, MemSizeInBits);
    } else if (isa<GZExtLoad>(LoadMI) || WideMemTy == LoadTy) {
      auto NewLoad = MIRBuilder.buildLoad(LoadTy, PtrReg, *NewMMO);
      // The extra bits are guaranteed to be zero, since we stored them that
      // way.  A zext load from Wide thus automatically gives zext from MemVT.
      MIRBuilder.buildAssertZExt(LoadReg, NewLoad, MemSizeInBits);
    } else {
      MIRBuilder.buildLoad(LoadReg, PtrReg, *NewMMO);
    }

    if (DstTy != LoadTy)
      MIRBuilder.buildTrunc(DstReg, LoadReg);

    LoadMI.eraseFromParent();
    return Legalized;
  }

  // Big endian lowering not implemented.
  if (MIRBuilder.getDataLayout().isBigEndian())
    return UnableToLegalize;

  // This load needs splitting into power of 2 sized loads.
  //
  // Our strategy here is to generate anyextending loads for the smaller
  // types up to next power-2 result type, and then combine the two larger
  // result values together, before truncating back down to the non-pow-2
  // type.
  // E.g. v1 = i24 load =>
  // v2 = i32 zextload (2 byte)
  // v3 = i32 load (1 byte)
  // v4 = i32 shl v3, 16
  // v5 = i32 or v4, v2
  // v1 = i24 trunc v5
  // By doing this we generate the correct truncate which should get
  // combined away as an artifact with a matching extend.

  uint64_t LargeSplitSize, SmallSplitSize;

  if (!isPowerOf2_32(MemSizeInBits)) {
    // This load needs splitting into power of 2 sized loads.
    LargeSplitSize = llvm::bit_floor(MemSizeInBits);
    SmallSplitSize = MemSizeInBits - LargeSplitSize;
  } else {
    // This is already a power of 2, but we still need to split this in half.
    //
    // Assume we're being asked to decompose an unaligned load.
    // TODO: If this requires multiple splits, handle them all at once.
    auto &Ctx = MF.getFunction().getContext();
    if (TLI.allowsMemoryAccess(Ctx, MIRBuilder.getDataLayout(), MemTy, MMO))
      return UnableToLegalize;

    SmallSplitSize = LargeSplitSize = MemSizeInBits / 2;
  }

  if (MemTy.isVector()) {
    // TODO: Handle vector extloads
    if (MemTy != DstTy)
      return UnableToLegalize;

    // TODO: We can do better than scalarizing the vector and at least split it
    // in half.
    return reduceLoadStoreWidth(LoadMI, 0, DstTy.getElementType());
  }

  MachineMemOperand *LargeMMO =
      MF.getMachineMemOperand(&MMO, 0, LargeSplitSize / 8);
  MachineMemOperand *SmallMMO =
      MF.getMachineMemOperand(&MMO, LargeSplitSize / 8, SmallSplitSize / 8);

  LLT PtrTy = MRI.getType(PtrReg);
  unsigned AnyExtSize = PowerOf2Ceil(DstTy.getSizeInBits());
  LLT AnyExtTy = LLT::scalar(AnyExtSize);
  auto LargeLoad = MIRBuilder.buildLoadInstr(TargetOpcode::G_ZEXTLOAD, AnyExtTy,
                                             PtrReg, *LargeMMO);

  auto OffsetCst = MIRBuilder.buildConstant(LLT::scalar(PtrTy.getSizeInBits()),
                                            LargeSplitSize / 8);
  Register PtrAddReg = MRI.createGenericVirtualRegister(PtrTy);
  auto SmallPtr = MIRBuilder.buildPtrAdd(PtrAddReg, PtrReg, OffsetCst);
  auto SmallLoad = MIRBuilder.buildLoadInstr(LoadMI.getOpcode(), AnyExtTy,
                                             SmallPtr, *SmallMMO);

  auto ShiftAmt = MIRBuilder.buildConstant(AnyExtTy, LargeSplitSize);
  auto Shift = MIRBuilder.buildShl(AnyExtTy, SmallLoad, ShiftAmt);

  if (AnyExtTy == DstTy)
    MIRBuilder.buildOr(DstReg, Shift, LargeLoad);
  else if (AnyExtTy.getSizeInBits() != DstTy.getSizeInBits()) {
    auto Or = MIRBuilder.buildOr(AnyExtTy, Shift, LargeLoad);
    MIRBuilder.buildTrunc(DstReg, {Or});
  } else {
    assert(DstTy.isPointer() && "expected pointer");
    auto Or = MIRBuilder.buildOr(AnyExtTy, Shift, LargeLoad);

    // FIXME: We currently consider this to be illegal for non-integral address
    // spaces, but we need still need a way to reinterpret the bits.
    MIRBuilder.buildIntToPtr(DstReg, Or);
  }

  LoadMI.eraseFromParent();
  return Legalized;
}

LegalizerHelper::LegalizeResult LegalizerHelper::lowerStore(GStore &StoreMI) {
  // Lower a non-power of 2 store into multiple pow-2 stores.
  // E.g. split an i24 store into an i16 store + i8 store.
  // We do this by first extending the stored value to the next largest power
  // of 2 type, and then using truncating stores to store the components.
  // By doing this, likewise with G_LOAD, generate an extend that can be
  // artifact-combined away instead of leaving behind extracts.
  Register SrcReg = StoreMI.getValueReg();
  Register PtrReg = StoreMI.getPointerReg();
  LLT SrcTy = MRI.getType(SrcReg);
  MachineFunction &MF = MIRBuilder.getMF();
  MachineMemOperand &MMO = **StoreMI.memoperands_begin();
  LLT MemTy = MMO.getMemoryType();

  unsigned StoreWidth = MemTy.getSizeInBits();
  unsigned StoreSizeInBits = 8 * MemTy.getSizeInBytes();

  if (StoreWidth != StoreSizeInBits) {
    if (SrcTy.isVector())
      return UnableToLegalize;

    // Promote to a byte-sized store with upper bits zero if not
    // storing an integral number of bytes.  For example, promote
    // TRUNCSTORE:i1 X -> TRUNCSTORE:i8 (and X, 1)
    LLT WideTy = LLT::scalar(StoreSizeInBits);

    if (StoreSizeInBits > SrcTy.getSizeInBits()) {
      // Avoid creating a store with a narrower source than result.
      SrcReg = MIRBuilder.buildAnyExt(WideTy, SrcReg).getReg(0);
      SrcTy = WideTy;
    }

    auto ZextInReg = MIRBuilder.buildZExtInReg(SrcTy, SrcReg, StoreWidth);

    MachineMemOperand *NewMMO =
        MF.getMachineMemOperand(&MMO, MMO.getPointerInfo(), WideTy);
    MIRBuilder.buildStore(ZextInReg, PtrReg, *NewMMO);
    StoreMI.eraseFromParent();
    return Legalized;
  }

  if (MemTy.isVector()) {
    // TODO: Handle vector trunc stores
    if (MemTy != SrcTy)
      return UnableToLegalize;

    // TODO: We can do better than scalarizing the vector and at least split it
    // in half.
    return reduceLoadStoreWidth(StoreMI, 0, SrcTy.getElementType());
  }

  unsigned MemSizeInBits = MemTy.getSizeInBits();
  uint64_t LargeSplitSize, SmallSplitSize;

  if (!isPowerOf2_32(MemSizeInBits)) {
    LargeSplitSize = llvm::bit_floor<uint64_t>(MemTy.getSizeInBits());
    SmallSplitSize = MemTy.getSizeInBits() - LargeSplitSize;
  } else {
    auto &Ctx = MF.getFunction().getContext();
    if (TLI.allowsMemoryAccess(Ctx, MIRBuilder.getDataLayout(), MemTy, MMO))
      return UnableToLegalize; // Don't know what we're being asked to do.

    SmallSplitSize = LargeSplitSize = MemSizeInBits / 2;
  }

  // Extend to the next pow-2. If this store was itself the result of lowering,
  // e.g. an s56 store being broken into s32 + s24, we might have a stored type
  // that's wider than the stored size.
  unsigned AnyExtSize = PowerOf2Ceil(MemTy.getSizeInBits());
  const LLT NewSrcTy = LLT::scalar(AnyExtSize);

  if (SrcTy.isPointer()) {
    const LLT IntPtrTy = LLT::scalar(SrcTy.getSizeInBits());
    SrcReg = MIRBuilder.buildPtrToInt(IntPtrTy, SrcReg).getReg(0);
  }

  auto ExtVal = MIRBuilder.buildAnyExtOrTrunc(NewSrcTy, SrcReg);

  // Obtain the smaller value by shifting away the larger value.
  auto ShiftAmt = MIRBuilder.buildConstant(NewSrcTy, LargeSplitSize);
  auto SmallVal = MIRBuilder.buildLShr(NewSrcTy, ExtVal, ShiftAmt);

  // Generate the PtrAdd and truncating stores.
  LLT PtrTy = MRI.getType(PtrReg);
  auto OffsetCst = MIRBuilder.buildConstant(
    LLT::scalar(PtrTy.getSizeInBits()), LargeSplitSize / 8);
  auto SmallPtr =
    MIRBuilder.buildPtrAdd(PtrTy, PtrReg, OffsetCst);

  MachineMemOperand *LargeMMO =
    MF.getMachineMemOperand(&MMO, 0, LargeSplitSize / 8);
  MachineMemOperand *SmallMMO =
    MF.getMachineMemOperand(&MMO, LargeSplitSize / 8, SmallSplitSize / 8);
  MIRBuilder.buildStore(ExtVal, PtrReg, *LargeMMO);
  MIRBuilder.buildStore(SmallVal, SmallPtr, *SmallMMO);
  StoreMI.eraseFromParent();
  return Legalized;
}

LegalizerHelper::LegalizeResult
LegalizerHelper::bitcast(MachineInstr &MI, unsigned TypeIdx, LLT CastTy) {
  switch (MI.getOpcode()) {
  case TargetOpcode::G_LOAD: {
    if (TypeIdx != 0)
      return UnableToLegalize;
    MachineMemOperand &MMO = **MI.memoperands_begin();

    // Not sure how to interpret a bitcast of an extending load.
    if (MMO.getMemoryType().getSizeInBits() != CastTy.getSizeInBits())
      return UnableToLegalize;

    Observer.changingInstr(MI);
    bitcastDst(MI, CastTy, 0);
    MMO.setType(CastTy);
    Observer.changedInstr(MI);
    return Legalized;
  }
  case TargetOpcode::G_STORE: {
    if (TypeIdx != 0)
      return UnableToLegalize;

    MachineMemOperand &MMO = **MI.memoperands_begin();

    // Not sure how to interpret a bitcast of a truncating store.
    if (MMO.getMemoryType().getSizeInBits() != CastTy.getSizeInBits())
      return UnableToLegalize;

    Observer.changingInstr(MI);
    bitcastSrc(MI, CastTy, 0);
    MMO.setType(CastTy);
    Observer.changedInstr(MI);
    return Legalized;
  }
  case TargetOpcode::G_SELECT: {
    if (TypeIdx != 0)
      return UnableToLegalize;

    if (MRI.getType(MI.getOperand(1).getReg()).isVector()) {
      LLVM_DEBUG(
          dbgs() << "bitcast action not implemented for vector select\n");
      return UnableToLegalize;
    }

    Observer.changingInstr(MI);
    bitcastSrc(MI, CastTy, 2);
    bitcastSrc(MI, CastTy, 3);
    bitcastDst(MI, CastTy, 0);
    Observer.changedInstr(MI);
    return Legalized;
  }
  case TargetOpcode::G_AND:
  case TargetOpcode::G_OR:
  case TargetOpcode::G_XOR: {
    Observer.changingInstr(MI);
    bitcastSrc(MI, CastTy, 1);
    bitcastSrc(MI, CastTy, 2);
    bitcastDst(MI, CastTy, 0);
    Observer.changedInstr(MI);
    return Legalized;
  }
  case TargetOpcode::G_EXTRACT_VECTOR_ELT:
    return bitcastExtractVectorElt(MI, TypeIdx, CastTy);
  case TargetOpcode::G_INSERT_VECTOR_ELT:
    return bitcastInsertVectorElt(MI, TypeIdx, CastTy);
  default:
    return UnableToLegalize;
  }
}

// Legalize an instruction by changing the opcode in place.
void LegalizerHelper::changeOpcode(MachineInstr &MI, unsigned NewOpcode) {
    Observer.changingInstr(MI);
    MI.setDesc(MIRBuilder.getTII().get(NewOpcode));
    Observer.changedInstr(MI);
}

LegalizerHelper::LegalizeResult
LegalizerHelper::lower(MachineInstr &MI, unsigned TypeIdx, LLT LowerHintTy) {
  using namespace TargetOpcode;

  switch(MI.getOpcode()) {
  default:
    return UnableToLegalize;
  case TargetOpcode::G_FCONSTANT:
    return lowerFConstant(MI);
  case TargetOpcode::G_BITCAST:
    return lowerBitcast(MI);
  case TargetOpcode::G_SREM:
  case TargetOpcode::G_UREM: {
    LLT Ty = MRI.getType(MI.getOperand(0).getReg());
    auto Quot =
        MIRBuilder.buildInstr(MI.getOpcode() == G_SREM ? G_SDIV : G_UDIV, {Ty},
                              {MI.getOperand(1), MI.getOperand(2)});

    auto Prod = MIRBuilder.buildMul(Ty, Quot, MI.getOperand(2));
    MIRBuilder.buildSub(MI.getOperand(0), MI.getOperand(1), Prod);
    MI.eraseFromParent();
    return Legalized;
  }
  case TargetOpcode::G_SADDO:
  case TargetOpcode::G_SSUBO:
    return lowerSADDO_SSUBO(MI);
  case TargetOpcode::G_UMULH:
  case TargetOpcode::G_SMULH:
    return lowerSMULH_UMULH(MI);
  case TargetOpcode::G_SMULO:
  case TargetOpcode::G_UMULO: {
    // Generate G_UMULH/G_SMULH to check for overflow and a normal G_MUL for the
    // result.
    auto [Res, Overflow, LHS, RHS] = MI.getFirst4Regs();
    LLT Ty = MRI.getType(Res);

    unsigned Opcode = MI.getOpcode() == TargetOpcode::G_SMULO
                          ? TargetOpcode::G_SMULH
                          : TargetOpcode::G_UMULH;

    Observer.changingInstr(MI);
    const auto &TII = MIRBuilder.getTII();
    MI.setDesc(TII.get(TargetOpcode::G_MUL));
    MI.removeOperand(1);
    Observer.changedInstr(MI);

    auto HiPart = MIRBuilder.buildInstr(Opcode, {Ty}, {LHS, RHS});
    auto Zero = MIRBuilder.buildConstant(Ty, 0);

    // Move insert point forward so we can use the Res register if needed.
    MIRBuilder.setInsertPt(MIRBuilder.getMBB(), ++MIRBuilder.getInsertPt());

    // For *signed* multiply, overflow is detected by checking:
    // (hi != (lo >> bitwidth-1))
    if (Opcode == TargetOpcode::G_SMULH) {
      auto ShiftAmt = MIRBuilder.buildConstant(Ty, Ty.getSizeInBits() - 1);
      auto Shifted = MIRBuilder.buildAShr(Ty, Res, ShiftAmt);
      MIRBuilder.buildICmp(CmpInst::ICMP_NE, Overflow, HiPart, Shifted);
    } else {
      MIRBuilder.buildICmp(CmpInst::ICMP_NE, Overflow, HiPart, Zero);
    }
    return Legalized;
  }
  case TargetOpcode::G_FNEG: {
    auto [Res, SubByReg] = MI.getFirst2Regs();
    LLT Ty = MRI.getType(Res);

    // TODO: Handle vector types once we are able to
    // represent them.
    if (Ty.isVector())
      return UnableToLegalize;
    auto SignMask =
        MIRBuilder.buildConstant(Ty, APInt::getSignMask(Ty.getSizeInBits()));
    MIRBuilder.buildXor(Res, SubByReg, SignMask);
    MI.eraseFromParent();
    return Legalized;
  }
  case TargetOpcode::G_FSUB:
  case TargetOpcode::G_STRICT_FSUB: {
    auto [Res, LHS, RHS] = MI.getFirst3Regs();
    LLT Ty = MRI.getType(Res);

    // Lower (G_FSUB LHS, RHS) to (G_FADD LHS, (G_FNEG RHS)).
    auto Neg = MIRBuilder.buildFNeg(Ty, RHS);

    if (MI.getOpcode() == TargetOpcode::G_STRICT_FSUB)
      MIRBuilder.buildStrictFAdd(Res, LHS, Neg, MI.getFlags());
    else
      MIRBuilder.buildFAdd(Res, LHS, Neg, MI.getFlags());

    MI.eraseFromParent();
    return Legalized;
  }
  case TargetOpcode::G_FMAD:
    return lowerFMad(MI);
  case TargetOpcode::G_FFLOOR:
    return lowerFFloor(MI);
  case TargetOpcode::G_INTRINSIC_ROUND:
    return lowerIntrinsicRound(MI);
  case TargetOpcode::G_INTRINSIC_ROUNDEVEN: {
    // Since round even is the assumed rounding mode for unconstrained FP
    // operations, rint and roundeven are the same operation.
    changeOpcode(MI, TargetOpcode::G_FRINT);
    return Legalized;
  }
  case TargetOpcode::G_ATOMIC_CMPXCHG_WITH_SUCCESS: {
    auto [OldValRes, SuccessRes, Addr, CmpVal, NewVal] = MI.getFirst5Regs();
    MIRBuilder.buildAtomicCmpXchg(OldValRes, Addr, CmpVal, NewVal,
                                  **MI.memoperands_begin());
    MIRBuilder.buildICmp(CmpInst::ICMP_EQ, SuccessRes, OldValRes, CmpVal);
    MI.eraseFromParent();
    return Legalized;
  }
  case TargetOpcode::G_LOAD:
  case TargetOpcode::G_SEXTLOAD:
  case TargetOpcode::G_ZEXTLOAD:
    return lowerLoad(cast<GAnyLoad>(MI));
  case TargetOpcode::G_STORE:
    return lowerStore(cast<GStore>(MI));
  case TargetOpcode::G_CTLZ_ZERO_UNDEF:
  case TargetOpcode::G_CTTZ_ZERO_UNDEF:
  case TargetOpcode::G_CTLZ:
  case TargetOpcode::G_CTTZ:
  case TargetOpcode::G_CTPOP:
    return lowerBitCount(MI);
  case G_UADDO: {
    auto [Res, CarryOut, LHS, RHS] = MI.getFirst4Regs();

    MIRBuilder.buildAdd(Res, LHS, RHS);
    MIRBuilder.buildICmp(CmpInst::ICMP_ULT, CarryOut, Res, RHS);

    MI.eraseFromParent();
    return Legalized;
  }
  case G_UADDE: {
    auto [Res, CarryOut, LHS, RHS, CarryIn] = MI.getFirst5Regs();
    LLT Ty = MRI.getType(Res);

    auto TmpRes = MIRBuilder.buildAdd(Ty, LHS, RHS);
    auto ZExtCarryIn = MIRBuilder.buildZExt(Ty, CarryIn);
    MIRBuilder.buildAdd(Res, TmpRes, ZExtCarryIn);
    MIRBuilder.buildICmp(CmpInst::ICMP_ULT, CarryOut, Res, LHS);

    MI.eraseFromParent();
    return Legalized;
  }
  case G_USUBO: {
    auto [Res, BorrowOut, LHS, RHS] = MI.getFirst4Regs();

    MIRBuilder.buildSub(Res, LHS, RHS);
    MIRBuilder.buildICmp(CmpInst::ICMP_ULT, BorrowOut, LHS, RHS);

    MI.eraseFromParent();
    return Legalized;
  }
  case G_USUBE: {
    auto [Res, BorrowOut, LHS, RHS, BorrowIn] = MI.getFirst5Regs();
    const LLT CondTy = MRI.getType(BorrowOut);
    const LLT Ty = MRI.getType(Res);

    auto TmpRes = MIRBuilder.buildSub(Ty, LHS, RHS);
    auto ZExtBorrowIn = MIRBuilder.buildZExt(Ty, BorrowIn);
    MIRBuilder.buildSub(Res, TmpRes, ZExtBorrowIn);

    auto LHS_EQ_RHS = MIRBuilder.buildICmp(CmpInst::ICMP_EQ, CondTy, LHS, RHS);
    auto LHS_ULT_RHS = MIRBuilder.buildICmp(CmpInst::ICMP_ULT, CondTy, LHS, RHS);
    MIRBuilder.buildSelect(BorrowOut, LHS_EQ_RHS, BorrowIn, LHS_ULT_RHS);

    MI.eraseFromParent();
    return Legalized;
  }
  case G_UITOFP:
    return lowerUITOFP(MI);
  case G_SITOFP:
    return lowerSITOFP(MI);
  case G_FPTOUI:
    return lowerFPTOUI(MI);
  case G_FPTOSI:
    return lowerFPTOSI(MI);
  case G_FPTRUNC:
    return lowerFPTRUNC(MI);
  case G_FPOWI:
    return lowerFPOWI(MI);
  case G_SMIN:
  case G_SMAX:
  case G_UMIN:
  case G_UMAX:
    return lowerMinMax(MI);
  case G_FCOPYSIGN:
    return lowerFCopySign(MI);
  case G_FMINNUM:
  case G_FMAXNUM:
    return lowerFMinNumMaxNum(MI);
  case G_MERGE_VALUES:
    return lowerMergeValues(MI);
  case G_UNMERGE_VALUES:
    return lowerUnmergeValues(MI);
  case TargetOpcode::G_SEXT_INREG: {
    assert(MI.getOperand(2).isImm() && "Expected immediate");
    int64_t SizeInBits = MI.getOperand(2).getImm();

    auto [DstReg, SrcReg] = MI.getFirst2Regs();
    LLT DstTy = MRI.getType(DstReg);
    Register TmpRes = MRI.createGenericVirtualRegister(DstTy);

    auto MIBSz = MIRBuilder.buildConstant(DstTy, DstTy.getScalarSizeInBits() - SizeInBits);
    MIRBuilder.buildShl(TmpRes, SrcReg, MIBSz->getOperand(0));
    MIRBuilder.buildAShr(DstReg, TmpRes, MIBSz->getOperand(0));
    MI.eraseFromParent();
    return Legalized;
  }
  case G_EXTRACT_VECTOR_ELT:
  case G_INSERT_VECTOR_ELT:
    return lowerExtractInsertVectorElt(MI);
  case G_SHUFFLE_VECTOR:
    return lowerShuffleVector(MI);
  case G_DYN_STACKALLOC:
    return lowerDynStackAlloc(MI);
  case G_EXTRACT:
    return lowerExtract(MI);
  case G_INSERT:
    return lowerInsert(MI);
  case G_BSWAP:
    return lowerBswap(MI);
  case G_BITREVERSE:
    return lowerBitreverse(MI);
  case G_READ_REGISTER:
  case G_WRITE_REGISTER:
    return lowerReadWriteRegister(MI);
  case G_UADDSAT:
  case G_USUBSAT: {
    // Try to make a reasonable guess about which lowering strategy to use. The
    // target can override this with custom lowering and calling the
    // implementation functions.
    LLT Ty = MRI.getType(MI.getOperand(0).getReg());
    if (LI.isLegalOrCustom({G_UMIN, Ty}))
      return lowerAddSubSatToMinMax(MI);
    return lowerAddSubSatToAddoSubo(MI);
  }
  case G_SADDSAT:
  case G_SSUBSAT: {
    LLT Ty = MRI.getType(MI.getOperand(0).getReg());

    // FIXME: It would probably make more sense to see if G_SADDO is preferred,
    // since it's a shorter expansion. However, we would need to figure out the
    // preferred boolean type for the carry out for the query.
    if (LI.isLegalOrCustom({G_SMIN, Ty}) && LI.isLegalOrCustom({G_SMAX, Ty}))
      return lowerAddSubSatToMinMax(MI);
    return lowerAddSubSatToAddoSubo(MI);
  }
  case G_SSHLSAT:
  case G_USHLSAT:
    return lowerShlSat(MI);
  case G_ABS:
    return lowerAbsToAddXor(MI);
  case G_SELECT:
    return lowerSelect(MI);
  case G_IS_FPCLASS:
    return lowerISFPCLASS(MI);
  case G_SDIVREM:
  case G_UDIVREM:
    return lowerDIVREM(MI);
  case G_FSHL:
  case G_FSHR:
    return lowerFunnelShift(MI);
  case G_ROTL:
  case G_ROTR:
    return lowerRotate(MI);
  case G_MEMSET:
  case G_MEMCPY:
  case G_MEMMOVE:
    return lowerMemCpyFamily(MI);
  case G_MEMCPY_INLINE:
    return lowerMemcpyInline(MI);
  GISEL_VECREDUCE_CASES_NONSEQ
    return lowerVectorReduction(MI);
  }
}

Align LegalizerHelper::getStackTemporaryAlignment(LLT Ty,
                                                  Align MinAlign) const {
  // FIXME: We're missing a way to go back from LLT to llvm::Type to query the
  // datalayout for the preferred alignment. Also there should be a target hook
  // for this to allow targets to reduce the alignment and ignore the
  // datalayout. e.g. AMDGPU should always use a 4-byte alignment, regardless of
  // the type.
  return std::max(Align(PowerOf2Ceil(Ty.getSizeInBytes())), MinAlign);
}

MachineInstrBuilder
LegalizerHelper::createStackTemporary(TypeSize Bytes, Align Alignment,
                                      MachinePointerInfo &PtrInfo) {
  MachineFunction &MF = MIRBuilder.getMF();
  const DataLayout &DL = MIRBuilder.getDataLayout();
  int FrameIdx = MF.getFrameInfo().CreateStackObject(Bytes, Alignment, false);

  unsigned AddrSpace = DL.getAllocaAddrSpace();
  LLT FramePtrTy = LLT::pointer(AddrSpace, DL.getPointerSizeInBits(AddrSpace));

  PtrInfo = MachinePointerInfo::getFixedStack(MF, FrameIdx);
  return MIRBuilder.buildFrameIndex(FramePtrTy, FrameIdx);
}

static Register clampDynamicVectorIndex(MachineIRBuilder &B, Register IdxReg,
                                        LLT VecTy) {
  int64_t IdxVal;
  if (mi_match(IdxReg, *B.getMRI(), m_ICst(IdxVal)))
    return IdxReg;

  LLT IdxTy = B.getMRI()->getType(IdxReg);
  unsigned NElts = VecTy.getNumElements();
  if (isPowerOf2_32(NElts)) {
    APInt Imm = APInt::getLowBitsSet(IdxTy.getSizeInBits(), Log2_32(NElts));
    return B.buildAnd(IdxTy, IdxReg, B.buildConstant(IdxTy, Imm)).getReg(0);
  }

  return B.buildUMin(IdxTy, IdxReg, B.buildConstant(IdxTy, NElts - 1))
      .getReg(0);
}

Register LegalizerHelper::getVectorElementPointer(Register VecPtr, LLT VecTy,
                                                  Register Index) {
  LLT EltTy = VecTy.getElementType();

  // Calculate the element offset and add it to the pointer.
  unsigned EltSize = EltTy.getSizeInBits() / 8; // FIXME: should be ABI size.
  assert(EltSize * 8 == EltTy.getSizeInBits() &&
         "Converting bits to bytes lost precision");

  Index = clampDynamicVectorIndex(MIRBuilder, Index, VecTy);

  LLT IdxTy = MRI.getType(Index);
  auto Mul = MIRBuilder.buildMul(IdxTy, Index,
                                 MIRBuilder.buildConstant(IdxTy, EltSize));

  LLT PtrTy = MRI.getType(VecPtr);
  return MIRBuilder.buildPtrAdd(PtrTy, VecPtr, Mul).getReg(0);
}

#ifndef NDEBUG
/// Check that all vector operands have same number of elements. Other operands
/// should be listed in NonVecOp.
static bool hasSameNumEltsOnAllVectorOperands(
    GenericMachineInstr &MI, MachineRegisterInfo &MRI,
    std::initializer_list<unsigned> NonVecOpIndices) {
  if (MI.getNumMemOperands() != 0)
    return false;

  LLT VecTy = MRI.getType(MI.getReg(0));
  if (!VecTy.isVector())
    return false;
  unsigned NumElts = VecTy.getNumElements();

  for (unsigned OpIdx = 1; OpIdx < MI.getNumOperands(); ++OpIdx) {
    MachineOperand &Op = MI.getOperand(OpIdx);
    if (!Op.isReg()) {
      if (!is_contained(NonVecOpIndices, OpIdx))
        return false;
      continue;
    }

    LLT Ty = MRI.getType(Op.getReg());
    if (!Ty.isVector()) {
      if (!is_contained(NonVecOpIndices, OpIdx))
        return false;
      continue;
    }

    if (Ty.getNumElements() != NumElts)
      return false;
  }

  return true;
}
#endif

/// Fill \p DstOps with DstOps that have same number of elements combined as
/// the Ty. These DstOps have either scalar type when \p NumElts = 1 or are
/// vectors with \p NumElts elements. When Ty.getNumElements() is not multiple
/// of \p NumElts last DstOp (leftover) has fewer then \p NumElts elements.
static void makeDstOps(SmallVectorImpl<DstOp> &DstOps, LLT Ty,
                       unsigned NumElts) {
  LLT LeftoverTy;
  assert(Ty.isVector() && "Expected vector type");
  LLT EltTy = Ty.getElementType();
  LLT NarrowTy = (NumElts == 1) ? EltTy : LLT::fixed_vector(NumElts, EltTy);
  int NumParts, NumLeftover;
  std::tie(NumParts, NumLeftover) =
      getNarrowTypeBreakDown(Ty, NarrowTy, LeftoverTy);

  assert(NumParts > 0 && "Error in getNarrowTypeBreakDown");
  for (int i = 0; i < NumParts; ++i) {
    DstOps.push_back(NarrowTy);
  }

  if (LeftoverTy.isValid()) {
    assert(NumLeftover == 1 && "expected exactly one leftover");
    DstOps.push_back(LeftoverTy);
  }
}

/// Operand \p Op is used on \p N sub-instructions. Fill \p Ops with \p N SrcOps
/// made from \p Op depending on operand type.
static void broadcastSrcOp(SmallVectorImpl<SrcOp> &Ops, unsigned N,
                           MachineOperand &Op) {
  for (unsigned i = 0; i < N; ++i) {
    if (Op.isReg())
      Ops.push_back(Op.getReg());
    else if (Op.isImm())
      Ops.push_back(Op.getImm());
    else if (Op.isPredicate())
      Ops.push_back(static_cast<CmpInst::Predicate>(Op.getPredicate()));
    else
      llvm_unreachable("Unsupported type");
  }
}

// Handle splitting vector operations which need to have the same number of
// elements in each type index, but each type index may have a different element
// type.
//
// e.g.  <4 x s64> = G_SHL <4 x s64>, <4 x s32> ->
//       <2 x s64> = G_SHL <2 x s64>, <2 x s32>
//       <2 x s64> = G_SHL <2 x s64>, <2 x s32>
//
// Also handles some irregular breakdown cases, e.g.
// e.g.  <3 x s64> = G_SHL <3 x s64>, <3 x s32> ->
//       <2 x s64> = G_SHL <2 x s64>, <2 x s32>
//             s64 = G_SHL s64, s32
LegalizerHelper::LegalizeResult
LegalizerHelper::fewerElementsVectorMultiEltType(
    GenericMachineInstr &MI, unsigned NumElts,
    std::initializer_list<unsigned> NonVecOpIndices) {
  assert(hasSameNumEltsOnAllVectorOperands(MI, MRI, NonVecOpIndices) &&
         "Non-compatible opcode or not specified non-vector operands");
  unsigned OrigNumElts = MRI.getType(MI.getReg(0)).getNumElements();

  unsigned NumInputs = MI.getNumOperands() - MI.getNumDefs();
  unsigned NumDefs = MI.getNumDefs();

  // Create DstOps (sub-vectors with NumElts elts + Leftover) for each output.
  // Build instructions with DstOps to use instruction found by CSE directly.
  // CSE copies found instruction into given vreg when building with vreg dest.
  SmallVector<SmallVector<DstOp, 8>, 2> OutputOpsPieces(NumDefs);
  // Output registers will be taken from created instructions.
  SmallVector<SmallVector<Register, 8>, 2> OutputRegs(NumDefs);
  for (unsigned i = 0; i < NumDefs; ++i) {
    makeDstOps(OutputOpsPieces[i], MRI.getType(MI.getReg(i)), NumElts);
  }

  // Split vector input operands into sub-vectors with NumElts elts + Leftover.
  // Operands listed in NonVecOpIndices will be used as is without splitting;
  // examples: compare predicate in icmp and fcmp (op 1), vector select with i1
  // scalar condition (op 1), immediate in sext_inreg (op 2).
  SmallVector<SmallVector<SrcOp, 8>, 3> InputOpsPieces(NumInputs);
  for (unsigned UseIdx = NumDefs, UseNo = 0; UseIdx < MI.getNumOperands();
       ++UseIdx, ++UseNo) {
    if (is_contained(NonVecOpIndices, UseIdx)) {
      broadcastSrcOp(InputOpsPieces[UseNo], OutputOpsPieces[0].size(),
                     MI.getOperand(UseIdx));
    } else {
      SmallVector<Register, 8> SplitPieces;
      extractVectorParts(MI.getReg(UseIdx), NumElts, SplitPieces);
      for (auto Reg : SplitPieces)
        InputOpsPieces[UseNo].push_back(Reg);
    }
  }

  unsigned NumLeftovers = OrigNumElts % NumElts ? 1 : 0;

  // Take i-th piece of each input operand split and build sub-vector/scalar
  // instruction. Set i-th DstOp(s) from OutputOpsPieces as destination(s).
  for (unsigned i = 0; i < OrigNumElts / NumElts + NumLeftovers; ++i) {
    SmallVector<DstOp, 2> Defs;
    for (unsigned DstNo = 0; DstNo < NumDefs; ++DstNo)
      Defs.push_back(OutputOpsPieces[DstNo][i]);

    SmallVector<SrcOp, 3> Uses;
    for (unsigned InputNo = 0; InputNo < NumInputs; ++InputNo)
      Uses.push_back(InputOpsPieces[InputNo][i]);

    auto I = MIRBuilder.buildInstr(MI.getOpcode(), Defs, Uses, MI.getFlags());
    for (unsigned DstNo = 0; DstNo < NumDefs; ++DstNo)
      OutputRegs[DstNo].push_back(I.getReg(DstNo));
  }

  // Merge small outputs into MI's output for each def operand.
  if (NumLeftovers) {
    for (unsigned i = 0; i < NumDefs; ++i)
      mergeMixedSubvectors(MI.getReg(i), OutputRegs[i]);
  } else {
    for (unsigned i = 0; i < NumDefs; ++i)
      MIRBuilder.buildMergeLikeInstr(MI.getReg(i), OutputRegs[i]);
  }

  MI.eraseFromParent();
  return Legalized;
}

LegalizerHelper::LegalizeResult
LegalizerHelper::fewerElementsVectorPhi(GenericMachineInstr &MI,
                                        unsigned NumElts) {
  unsigned OrigNumElts = MRI.getType(MI.getReg(0)).getNumElements();

  unsigned NumInputs = MI.getNumOperands() - MI.getNumDefs();
  unsigned NumDefs = MI.getNumDefs();

  SmallVector<DstOp, 8> OutputOpsPieces;
  SmallVector<Register, 8> OutputRegs;
  makeDstOps(OutputOpsPieces, MRI.getType(MI.getReg(0)), NumElts);

  // Instructions that perform register split will be inserted in basic block
  // where register is defined (basic block is in the next operand).
  SmallVector<SmallVector<Register, 8>, 3> InputOpsPieces(NumInputs / 2);
  for (unsigned UseIdx = NumDefs, UseNo = 0; UseIdx < MI.getNumOperands();
       UseIdx += 2, ++UseNo) {
    MachineBasicBlock &OpMBB = *MI.getOperand(UseIdx + 1).getMBB();
    MIRBuilder.setInsertPt(OpMBB, OpMBB.getFirstTerminatorForward());
    extractVectorParts(MI.getReg(UseIdx), NumElts, InputOpsPieces[UseNo]);
  }

  // Build PHIs with fewer elements.
  unsigned NumLeftovers = OrigNumElts % NumElts ? 1 : 0;
  MIRBuilder.setInsertPt(*MI.getParent(), MI);
  for (unsigned i = 0; i < OrigNumElts / NumElts + NumLeftovers; ++i) {
    auto Phi = MIRBuilder.buildInstr(TargetOpcode::G_PHI);
    Phi.addDef(
        MRI.createGenericVirtualRegister(OutputOpsPieces[i].getLLTTy(MRI)));
    OutputRegs.push_back(Phi.getReg(0));

    for (unsigned j = 0; j < NumInputs / 2; ++j) {
      Phi.addUse(InputOpsPieces[j][i]);
      Phi.add(MI.getOperand(1 + j * 2 + 1));
    }
  }

  // Merge small outputs into MI's def.
  if (NumLeftovers) {
    mergeMixedSubvectors(MI.getReg(0), OutputRegs);
  } else {
    MIRBuilder.buildMergeLikeInstr(MI.getReg(0), OutputRegs);
  }

  MI.eraseFromParent();
  return Legalized;
}

LegalizerHelper::LegalizeResult
LegalizerHelper::fewerElementsVectorUnmergeValues(MachineInstr &MI,
                                                  unsigned TypeIdx,
                                                  LLT NarrowTy) {
  const int NumDst = MI.getNumOperands() - 1;
  const Register SrcReg = MI.getOperand(NumDst).getReg();
  LLT DstTy = MRI.getType(MI.getOperand(0).getReg());
  LLT SrcTy = MRI.getType(SrcReg);

  if (TypeIdx != 1 || NarrowTy == DstTy)
    return UnableToLegalize;

  // Requires compatible types. Otherwise SrcReg should have been defined by
  // merge-like instruction that would get artifact combined. Most likely
  // instruction that defines SrcReg has to perform more/fewer elements
  // legalization compatible with NarrowTy.
  assert(SrcTy.isVector() && NarrowTy.isVector() && "Expected vector types");
  assert((SrcTy.getScalarType() == NarrowTy.getScalarType()) && "bad type");

  if ((SrcTy.getSizeInBits() % NarrowTy.getSizeInBits() != 0) ||
      (NarrowTy.getSizeInBits() % DstTy.getSizeInBits() != 0))
    return UnableToLegalize;

  // This is most likely DstTy (smaller then register size) packed in SrcTy
  // (larger then register size) and since unmerge was not combined it will be
  // lowered to bit sequence extracts from register. Unpack SrcTy to NarrowTy
  // (register size) pieces first. Then unpack each of NarrowTy pieces to DstTy.

  // %1:_(DstTy), %2, %3, %4 = G_UNMERGE_VALUES %0:_(SrcTy)
  //
  // %5:_(NarrowTy), %6 = G_UNMERGE_VALUES %0:_(SrcTy) - reg sequence
  // %1:_(DstTy), %2 = G_UNMERGE_VALUES %5:_(NarrowTy) - sequence of bits in reg
  // %3:_(DstTy), %4 = G_UNMERGE_VALUES %6:_(NarrowTy)
  auto Unmerge = MIRBuilder.buildUnmerge(NarrowTy, SrcReg);
  const int NumUnmerge = Unmerge->getNumOperands() - 1;
  const int PartsPerUnmerge = NumDst / NumUnmerge;

  for (int I = 0; I != NumUnmerge; ++I) {
    auto MIB = MIRBuilder.buildInstr(TargetOpcode::G_UNMERGE_VALUES);

    for (int J = 0; J != PartsPerUnmerge; ++J)
      MIB.addDef(MI.getOperand(I * PartsPerUnmerge + J).getReg());
    MIB.addUse(Unmerge.getReg(I));
  }

  MI.eraseFromParent();
  return Legalized;
}

LegalizerHelper::LegalizeResult
LegalizerHelper::fewerElementsVectorMerge(MachineInstr &MI, unsigned TypeIdx,
                                          LLT NarrowTy) {
  auto [DstReg, DstTy, SrcReg, SrcTy] = MI.getFirst2RegLLTs();
  // Requires compatible types. Otherwise user of DstReg did not perform unmerge
  // that should have been artifact combined. Most likely instruction that uses
  // DstReg has to do more/fewer elements legalization compatible with NarrowTy.
  assert(DstTy.isVector() && NarrowTy.isVector() && "Expected vector types");
  assert((DstTy.getScalarType() == NarrowTy.getScalarType()) && "bad type");
  if (NarrowTy == SrcTy)
    return UnableToLegalize;

  // This attempts to lower part of LCMTy merge/unmerge sequence. Intended use
  // is for old mir tests. Since the changes to more/fewer elements it should no
  // longer be possible to generate MIR like this when starting from llvm-ir
  // because LCMTy approach was replaced with merge/unmerge to vector elements.
  if (TypeIdx == 1) {
    assert(SrcTy.isVector() && "Expected vector types");
    assert((SrcTy.getScalarType() == NarrowTy.getScalarType()) && "bad type");
    if ((DstTy.getSizeInBits() % NarrowTy.getSizeInBits() != 0) ||
        (NarrowTy.getNumElements() >= SrcTy.getNumElements()))
      return UnableToLegalize;
    // %2:_(DstTy) = G_CONCAT_VECTORS %0:_(SrcTy), %1:_(SrcTy)
    //
    // %3:_(EltTy), %4, %5 = G_UNMERGE_VALUES %0:_(SrcTy)
    // %6:_(EltTy), %7, %8 = G_UNMERGE_VALUES %1:_(SrcTy)
    // %9:_(NarrowTy) = G_BUILD_VECTOR %3:_(EltTy), %4
    // %10:_(NarrowTy) = G_BUILD_VECTOR %5:_(EltTy), %6
    // %11:_(NarrowTy) = G_BUILD_VECTOR %7:_(EltTy), %8
    // %2:_(DstTy) = G_CONCAT_VECTORS %9:_(NarrowTy), %10, %11

    SmallVector<Register, 8> Elts;
    LLT EltTy = MRI.getType(MI.getOperand(1).getReg()).getScalarType();
    for (unsigned i = 1; i < MI.getNumOperands(); ++i) {
      auto Unmerge = MIRBuilder.buildUnmerge(EltTy, MI.getOperand(i).getReg());
      for (unsigned j = 0; j < Unmerge->getNumDefs(); ++j)
        Elts.push_back(Unmerge.getReg(j));
    }

    SmallVector<Register, 8> NarrowTyElts;
    unsigned NumNarrowTyElts = NarrowTy.getNumElements();
    unsigned NumNarrowTyPieces = DstTy.getNumElements() / NumNarrowTyElts;
    for (unsigned i = 0, Offset = 0; i < NumNarrowTyPieces;
         ++i, Offset += NumNarrowTyElts) {
      ArrayRef<Register> Pieces(&Elts[Offset], NumNarrowTyElts);
      NarrowTyElts.push_back(
          MIRBuilder.buildMergeLikeInstr(NarrowTy, Pieces).getReg(0));
    }

    MIRBuilder.buildMergeLikeInstr(DstReg, NarrowTyElts);
    MI.eraseFromParent();
    return Legalized;
  }

  assert(TypeIdx == 0 && "Bad type index");
  if ((NarrowTy.getSizeInBits() % SrcTy.getSizeInBits() != 0) ||
      (DstTy.getSizeInBits() % NarrowTy.getSizeInBits() != 0))
    return UnableToLegalize;

  // This is most likely SrcTy (smaller then register size) packed in DstTy
  // (larger then register size) and since merge was not combined it will be
  // lowered to bit sequence packing into register. Merge SrcTy to NarrowTy
  // (register size) pieces first. Then merge each of NarrowTy pieces to DstTy.

  // %0:_(DstTy) = G_MERGE_VALUES %1:_(SrcTy), %2, %3, %4
  //
  // %5:_(NarrowTy) = G_MERGE_VALUES %1:_(SrcTy), %2 - sequence of bits in reg
  // %6:_(NarrowTy) = G_MERGE_VALUES %3:_(SrcTy), %4
  // %0:_(DstTy)  = G_MERGE_VALUES %5:_(NarrowTy), %6 - reg sequence
  SmallVector<Register, 8> NarrowTyElts;
  unsigned NumParts = DstTy.getNumElements() / NarrowTy.getNumElements();
  unsigned NumSrcElts = SrcTy.isVector() ? SrcTy.getNumElements() : 1;
  unsigned NumElts = NarrowTy.getNumElements() / NumSrcElts;
  for (unsigned i = 0; i < NumParts; ++i) {
    SmallVector<Register, 8> Sources;
    for (unsigned j = 0; j < NumElts; ++j)
      Sources.push_back(MI.getOperand(1 + i * NumElts + j).getReg());
    NarrowTyElts.push_back(
        MIRBuilder.buildMergeLikeInstr(NarrowTy, Sources).getReg(0));
  }

  MIRBuilder.buildMergeLikeInstr(DstReg, NarrowTyElts);
  MI.eraseFromParent();
  return Legalized;
}

LegalizerHelper::LegalizeResult
LegalizerHelper::fewerElementsVectorExtractInsertVectorElt(MachineInstr &MI,
                                                           unsigned TypeIdx,
                                                           LLT NarrowVecTy) {
  auto [DstReg, SrcVec] = MI.getFirst2Regs();
  Register InsertVal;
  bool IsInsert = MI.getOpcode() == TargetOpcode::G_INSERT_VECTOR_ELT;

  assert((IsInsert ? TypeIdx == 0 : TypeIdx == 1) && "not a vector type index");
  if (IsInsert)
    InsertVal = MI.getOperand(2).getReg();

  Register Idx = MI.getOperand(MI.getNumOperands() - 1).getReg();

  // TODO: Handle total scalarization case.
  if (!NarrowVecTy.isVector())
    return UnableToLegalize;

  LLT VecTy = MRI.getType(SrcVec);

  // If the index is a constant, we can really break this down as you would
  // expect, and index into the target size pieces.
  int64_t IdxVal;
  auto MaybeCst = getIConstantVRegValWithLookThrough(Idx, MRI);
  if (MaybeCst) {
    IdxVal = MaybeCst->Value.getSExtValue();
    // Avoid out of bounds indexing the pieces.
    if (IdxVal >= VecTy.getNumElements()) {
      MIRBuilder.buildUndef(DstReg);
      MI.eraseFromParent();
      return Legalized;
    }

    SmallVector<Register, 8> VecParts;
    LLT GCDTy = extractGCDType(VecParts, VecTy, NarrowVecTy, SrcVec);

    // Build a sequence of NarrowTy pieces in VecParts for this operand.
    LLT LCMTy = buildLCMMergePieces(VecTy, NarrowVecTy, GCDTy, VecParts,
                                    TargetOpcode::G_ANYEXT);

    unsigned NewNumElts = NarrowVecTy.getNumElements();

    LLT IdxTy = MRI.getType(Idx);
    int64_t PartIdx = IdxVal / NewNumElts;
    auto NewIdx =
        MIRBuilder.buildConstant(IdxTy, IdxVal - NewNumElts * PartIdx);

    if (IsInsert) {
      LLT PartTy = MRI.getType(VecParts[PartIdx]);

      // Use the adjusted index to insert into one of the subvectors.
      auto InsertPart = MIRBuilder.buildInsertVectorElement(
          PartTy, VecParts[PartIdx], InsertVal, NewIdx);
      VecParts[PartIdx] = InsertPart.getReg(0);

      // Recombine the inserted subvector with the others to reform the result
      // vector.
      buildWidenedRemergeToDst(DstReg, LCMTy, VecParts);
    } else {
      MIRBuilder.buildExtractVectorElement(DstReg, VecParts[PartIdx], NewIdx);
    }

    MI.eraseFromParent();
    return Legalized;
  }

  // With a variable index, we can't perform the operation in a smaller type, so
  // we're forced to expand this.
  //
  // TODO: We could emit a chain of compare/select to figure out which piece to
  // index.
  return lowerExtractInsertVectorElt(MI);
}

LegalizerHelper::LegalizeResult
LegalizerHelper::reduceLoadStoreWidth(GLoadStore &LdStMI, unsigned TypeIdx,
                                      LLT NarrowTy) {
  // FIXME: Don't know how to handle secondary types yet.
  if (TypeIdx != 0)
    return UnableToLegalize;

  // This implementation doesn't work for atomics. Give up instead of doing
  // something invalid.
  if (LdStMI.isAtomic())
    return UnableToLegalize;

  bool IsLoad = isa<GLoad>(LdStMI);
  Register ValReg = LdStMI.getReg(0);
  Register AddrReg = LdStMI.getPointerReg();
  LLT ValTy = MRI.getType(ValReg);

  // FIXME: Do we need a distinct NarrowMemory legalize action?
  if (ValTy.getSizeInBits() != 8 * LdStMI.getMemSize()) {
    LLVM_DEBUG(dbgs() << "Can't narrow extload/truncstore\n");
    return UnableToLegalize;
  }

  int NumParts = -1;
  int NumLeftover = -1;
  LLT LeftoverTy;
  SmallVector<Register, 8> NarrowRegs, NarrowLeftoverRegs;
  if (IsLoad) {
    std::tie(NumParts, NumLeftover) = getNarrowTypeBreakDown(ValTy, NarrowTy, LeftoverTy);
  } else {
    if (extractParts(ValReg, ValTy, NarrowTy, LeftoverTy, NarrowRegs,
                     NarrowLeftoverRegs)) {
      NumParts = NarrowRegs.size();
      NumLeftover = NarrowLeftoverRegs.size();
    }
  }

  if (NumParts == -1)
    return UnableToLegalize;

  LLT PtrTy = MRI.getType(AddrReg);
  const LLT OffsetTy = LLT::scalar(PtrTy.getSizeInBits());

  unsigned TotalSize = ValTy.getSizeInBits();

  // Split the load/store into PartTy sized pieces starting at Offset. If this
  // is a load, return the new registers in ValRegs. For a store, each elements
  // of ValRegs should be PartTy. Returns the next offset that needs to be
  // handled.
  bool isBigEndian = MIRBuilder.getDataLayout().isBigEndian();
  auto MMO = LdStMI.getMMO();
  auto splitTypePieces = [=](LLT PartTy, SmallVectorImpl<Register> &ValRegs,
                             unsigned NumParts, unsigned Offset) -> unsigned {
    MachineFunction &MF = MIRBuilder.getMF();
    unsigned PartSize = PartTy.getSizeInBits();
    for (unsigned Idx = 0, E = NumParts; Idx != E && Offset < TotalSize;
         ++Idx) {
      unsigned ByteOffset = Offset / 8;
      Register NewAddrReg;

      MIRBuilder.materializePtrAdd(NewAddrReg, AddrReg, OffsetTy, ByteOffset);

      MachineMemOperand *NewMMO =
          MF.getMachineMemOperand(&MMO, ByteOffset, PartTy);

      if (IsLoad) {
        Register Dst = MRI.createGenericVirtualRegister(PartTy);
        ValRegs.push_back(Dst);
        MIRBuilder.buildLoad(Dst, NewAddrReg, *NewMMO);
      } else {
        MIRBuilder.buildStore(ValRegs[Idx], NewAddrReg, *NewMMO);
      }
      Offset = isBigEndian ? Offset - PartSize : Offset + PartSize;
    }

    return Offset;
  };

  unsigned Offset = isBigEndian ? TotalSize - NarrowTy.getSizeInBits() : 0;
  unsigned HandledOffset =
      splitTypePieces(NarrowTy, NarrowRegs, NumParts, Offset);

  // Handle the rest of the register if this isn't an even type breakdown.
  if (LeftoverTy.isValid())
    splitTypePieces(LeftoverTy, NarrowLeftoverRegs, NumLeftover, HandledOffset);

  if (IsLoad) {
    insertParts(ValReg, ValTy, NarrowTy, NarrowRegs,
                LeftoverTy, NarrowLeftoverRegs);
  }

  LdStMI.eraseFromParent();
  return Legalized;
}

LegalizerHelper::LegalizeResult
LegalizerHelper::fewerElementsVector(MachineInstr &MI, unsigned TypeIdx,
                                     LLT NarrowTy) {
  using namespace TargetOpcode;
  GenericMachineInstr &GMI = cast<GenericMachineInstr>(MI);
  unsigned NumElts = NarrowTy.isVector() ? NarrowTy.getNumElements() : 1;

  switch (MI.getOpcode()) {
  case G_IMPLICIT_DEF:
  case G_TRUNC:
  case G_AND:
  case G_OR:
  case G_XOR:
  case G_ADD:
  case G_SUB:
  case G_MUL:
  case G_PTR_ADD:
  case G_SMULH:
  case G_UMULH:
  case G_FADD:
  case G_FMUL:
  case G_FSUB:
  case G_FNEG:
  case G_FABS:
  case G_FCANONICALIZE:
  case G_FDIV:
  case G_FREM:
  case G_FMA:
  case G_FMAD:
  case G_FPOW:
  case G_FEXP:
  case G_FEXP2:
  case G_FLOG:
  case G_FLOG2:
  case G_FLOG10:
  case G_FLDEXP:
  case G_FNEARBYINT:
  case G_FCEIL:
  case G_FFLOOR:
  case G_FRINT:
  case G_INTRINSIC_ROUND:
  case G_INTRINSIC_ROUNDEVEN:
  case G_INTRINSIC_TRUNC:
  case G_FCOS:
  case G_FSIN:
  case G_FSQRT:
  case G_BSWAP:
  case G_BITREVERSE:
  case G_SDIV:
  case G_UDIV:
  case G_SREM:
  case G_UREM:
  case G_SDIVREM:
  case G_UDIVREM:
  case G_SMIN:
  case G_SMAX:
  case G_UMIN:
  case G_UMAX:
  case G_ABS:
  case G_FMINNUM:
  case G_FMAXNUM:
  case G_FMINNUM_IEEE:
  case G_FMAXNUM_IEEE:
  case G_FMINIMUM:
  case G_FMAXIMUM:
  case G_FSHL:
  case G_FSHR:
  case G_ROTL:
  case G_ROTR:
  case G_FREEZE:
  case G_SADDSAT:
  case G_SSUBSAT:
  case G_UADDSAT:
  case G_USUBSAT:
  case G_UMULO:
  case G_SMULO:
  case G_SHL:
  case G_LSHR:
  case G_ASHR:
  case G_SSHLSAT:
  case G_USHLSAT:
  case G_CTLZ:
  case G_CTLZ_ZERO_UNDEF:
  case G_CTTZ:
  case G_CTTZ_ZERO_UNDEF:
  case G_CTPOP:
  case G_FCOPYSIGN:
  case G_ZEXT:
  case G_SEXT:
  case G_ANYEXT:
  case G_FPEXT:
  case G_FPTRUNC:
  case G_SITOFP:
  case G_UITOFP:
  case G_FPTOSI:
  case G_FPTOUI:
  case G_INTTOPTR:
  case G_PTRTOINT:
  case G_ADDRSPACE_CAST:
  case G_UADDO:
  case G_USUBO:
  case G_UADDE:
  case G_USUBE:
  case G_SADDO:
  case G_SSUBO:
  case G_SADDE:
  case G_SSUBE:
  case G_STRICT_FADD:
  case G_STRICT_FSUB:
  case G_STRICT_FMUL:
  case G_STRICT_FMA:
  case G_STRICT_FLDEXP:
<<<<<<< HEAD
=======
  case G_FFREXP:
>>>>>>> bac3a63c
    return fewerElementsVectorMultiEltType(GMI, NumElts);
  case G_ICMP:
  case G_FCMP:
    return fewerElementsVectorMultiEltType(GMI, NumElts, {1 /*cpm predicate*/});
  case G_IS_FPCLASS:
    return fewerElementsVectorMultiEltType(GMI, NumElts, {2, 3 /*mask,fpsem*/});
  case G_SELECT:
    if (MRI.getType(MI.getOperand(1).getReg()).isVector())
      return fewerElementsVectorMultiEltType(GMI, NumElts);
    return fewerElementsVectorMultiEltType(GMI, NumElts, {1 /*scalar cond*/});
  case G_PHI:
    return fewerElementsVectorPhi(GMI, NumElts);
  case G_UNMERGE_VALUES:
    return fewerElementsVectorUnmergeValues(MI, TypeIdx, NarrowTy);
  case G_BUILD_VECTOR:
    assert(TypeIdx == 0 && "not a vector type index");
    return fewerElementsVectorMerge(MI, TypeIdx, NarrowTy);
  case G_CONCAT_VECTORS:
    if (TypeIdx != 1) // TODO: This probably does work as expected already.
      return UnableToLegalize;
    return fewerElementsVectorMerge(MI, TypeIdx, NarrowTy);
  case G_EXTRACT_VECTOR_ELT:
  case G_INSERT_VECTOR_ELT:
    return fewerElementsVectorExtractInsertVectorElt(MI, TypeIdx, NarrowTy);
  case G_LOAD:
  case G_STORE:
    return reduceLoadStoreWidth(cast<GLoadStore>(MI), TypeIdx, NarrowTy);
  case G_SEXT_INREG:
    return fewerElementsVectorMultiEltType(GMI, NumElts, {2 /*imm*/});
  GISEL_VECREDUCE_CASES_NONSEQ
    return fewerElementsVectorReductions(MI, TypeIdx, NarrowTy);
  case G_SHUFFLE_VECTOR:
    return fewerElementsVectorShuffle(MI, TypeIdx, NarrowTy);
  default:
    return UnableToLegalize;
  }
}

LegalizerHelper::LegalizeResult LegalizerHelper::fewerElementsVectorShuffle(
    MachineInstr &MI, unsigned int TypeIdx, LLT NarrowTy) {
  assert(MI.getOpcode() == TargetOpcode::G_SHUFFLE_VECTOR);
  if (TypeIdx != 0)
    return UnableToLegalize;

  auto [DstReg, DstTy, Src1Reg, Src1Ty, Src2Reg, Src2Ty] =
      MI.getFirst3RegLLTs();
  ArrayRef<int> Mask = MI.getOperand(3).getShuffleMask();
  // The shuffle should be canonicalized by now.
  if (DstTy != Src1Ty)
    return UnableToLegalize;
  if (DstTy != Src2Ty)
    return UnableToLegalize;

  if (!isPowerOf2_32(DstTy.getNumElements()))
    return UnableToLegalize;

  // We only support splitting a shuffle into 2, so adjust NarrowTy accordingly.
  // Further legalization attempts will be needed to do split further.
  NarrowTy =
      DstTy.changeElementCount(DstTy.getElementCount().divideCoefficientBy(2));
  unsigned NewElts = NarrowTy.getNumElements();

  SmallVector<Register> SplitSrc1Regs, SplitSrc2Regs;
  extractParts(Src1Reg, NarrowTy, 2, SplitSrc1Regs);
  extractParts(Src2Reg, NarrowTy, 2, SplitSrc2Regs);
  Register Inputs[4] = {SplitSrc1Regs[0], SplitSrc1Regs[1], SplitSrc2Regs[0],
                        SplitSrc2Regs[1]};

  Register Hi, Lo;

  // If Lo or Hi uses elements from at most two of the four input vectors, then
  // express it as a vector shuffle of those two inputs.  Otherwise extract the
  // input elements by hand and construct the Lo/Hi output using a BUILD_VECTOR.
  SmallVector<int, 16> Ops;
  for (unsigned High = 0; High < 2; ++High) {
    Register &Output = High ? Hi : Lo;

    // Build a shuffle mask for the output, discovering on the fly which
    // input vectors to use as shuffle operands (recorded in InputUsed).
    // If building a suitable shuffle vector proves too hard, then bail
    // out with useBuildVector set.
    unsigned InputUsed[2] = {-1U, -1U}; // Not yet discovered.
    unsigned FirstMaskIdx = High * NewElts;
    bool UseBuildVector = false;
    for (unsigned MaskOffset = 0; MaskOffset < NewElts; ++MaskOffset) {
      // The mask element.  This indexes into the input.
      int Idx = Mask[FirstMaskIdx + MaskOffset];

      // The input vector this mask element indexes into.
      unsigned Input = (unsigned)Idx / NewElts;

      if (Input >= std::size(Inputs)) {
        // The mask element does not index into any input vector.
        Ops.push_back(-1);
        continue;
      }

      // Turn the index into an offset from the start of the input vector.
      Idx -= Input * NewElts;

      // Find or create a shuffle vector operand to hold this input.
      unsigned OpNo;
      for (OpNo = 0; OpNo < std::size(InputUsed); ++OpNo) {
        if (InputUsed[OpNo] == Input) {
          // This input vector is already an operand.
          break;
        } else if (InputUsed[OpNo] == -1U) {
          // Create a new operand for this input vector.
          InputUsed[OpNo] = Input;
          break;
        }
      }

      if (OpNo >= std::size(InputUsed)) {
        // More than two input vectors used!  Give up on trying to create a
        // shuffle vector.  Insert all elements into a BUILD_VECTOR instead.
        UseBuildVector = true;
        break;
      }

      // Add the mask index for the new shuffle vector.
      Ops.push_back(Idx + OpNo * NewElts);
    }

    if (UseBuildVector) {
      LLT EltTy = NarrowTy.getElementType();
      SmallVector<Register, 16> SVOps;

      // Extract the input elements by hand.
      for (unsigned MaskOffset = 0; MaskOffset < NewElts; ++MaskOffset) {
        // The mask element.  This indexes into the input.
        int Idx = Mask[FirstMaskIdx + MaskOffset];

        // The input vector this mask element indexes into.
        unsigned Input = (unsigned)Idx / NewElts;

        if (Input >= std::size(Inputs)) {
          // The mask element is "undef" or indexes off the end of the input.
          SVOps.push_back(MIRBuilder.buildUndef(EltTy).getReg(0));
          continue;
        }

        // Turn the index into an offset from the start of the input vector.
        Idx -= Input * NewElts;

        // Extract the vector element by hand.
        SVOps.push_back(MIRBuilder
                            .buildExtractVectorElement(
                                EltTy, Inputs[Input],
                                MIRBuilder.buildConstant(LLT::scalar(32), Idx))
                            .getReg(0));
      }

      // Construct the Lo/Hi output using a G_BUILD_VECTOR.
      Output = MIRBuilder.buildBuildVector(NarrowTy, SVOps).getReg(0);
    } else if (InputUsed[0] == -1U) {
      // No input vectors were used! The result is undefined.
      Output = MIRBuilder.buildUndef(NarrowTy).getReg(0);
    } else {
      Register Op0 = Inputs[InputUsed[0]];
      // If only one input was used, use an undefined vector for the other.
      Register Op1 = InputUsed[1] == -1U
                         ? MIRBuilder.buildUndef(NarrowTy).getReg(0)
                         : Inputs[InputUsed[1]];
      // At least one input vector was used. Create a new shuffle vector.
      Output = MIRBuilder.buildShuffleVector(NarrowTy, Op0, Op1, Ops).getReg(0);
    }

    Ops.clear();
  }

  MIRBuilder.buildConcatVectors(DstReg, {Lo, Hi});
  MI.eraseFromParent();
  return Legalized;
}

static unsigned getScalarOpcForReduction(unsigned Opc) {
  unsigned ScalarOpc;
  switch (Opc) {
  case TargetOpcode::G_VECREDUCE_FADD:
    ScalarOpc = TargetOpcode::G_FADD;
    break;
  case TargetOpcode::G_VECREDUCE_FMUL:
    ScalarOpc = TargetOpcode::G_FMUL;
    break;
  case TargetOpcode::G_VECREDUCE_FMAX:
    ScalarOpc = TargetOpcode::G_FMAXNUM;
    break;
  case TargetOpcode::G_VECREDUCE_FMIN:
    ScalarOpc = TargetOpcode::G_FMINNUM;
    break;
  case TargetOpcode::G_VECREDUCE_ADD:
    ScalarOpc = TargetOpcode::G_ADD;
    break;
  case TargetOpcode::G_VECREDUCE_MUL:
    ScalarOpc = TargetOpcode::G_MUL;
    break;
  case TargetOpcode::G_VECREDUCE_AND:
    ScalarOpc = TargetOpcode::G_AND;
    break;
  case TargetOpcode::G_VECREDUCE_OR:
    ScalarOpc = TargetOpcode::G_OR;
    break;
  case TargetOpcode::G_VECREDUCE_XOR:
    ScalarOpc = TargetOpcode::G_XOR;
    break;
  case TargetOpcode::G_VECREDUCE_SMAX:
    ScalarOpc = TargetOpcode::G_SMAX;
    break;
  case TargetOpcode::G_VECREDUCE_SMIN:
    ScalarOpc = TargetOpcode::G_SMIN;
    break;
  case TargetOpcode::G_VECREDUCE_UMAX:
    ScalarOpc = TargetOpcode::G_UMAX;
    break;
  case TargetOpcode::G_VECREDUCE_UMIN:
    ScalarOpc = TargetOpcode::G_UMIN;
    break;
  default:
    llvm_unreachable("Unhandled reduction");
  }
  return ScalarOpc;
}

LegalizerHelper::LegalizeResult LegalizerHelper::fewerElementsVectorReductions(
    MachineInstr &MI, unsigned int TypeIdx, LLT NarrowTy) {
  unsigned Opc = MI.getOpcode();
  assert(Opc != TargetOpcode::G_VECREDUCE_SEQ_FADD &&
         Opc != TargetOpcode::G_VECREDUCE_SEQ_FMUL &&
         "Sequential reductions not expected");

  if (TypeIdx != 1)
    return UnableToLegalize;

  // The semantics of the normal non-sequential reductions allow us to freely
  // re-associate the operation.
  auto [DstReg, DstTy, SrcReg, SrcTy] = MI.getFirst2RegLLTs();

  if (NarrowTy.isVector() &&
      (SrcTy.getNumElements() % NarrowTy.getNumElements() != 0))
    return UnableToLegalize;

  unsigned ScalarOpc = getScalarOpcForReduction(Opc);
  SmallVector<Register> SplitSrcs;
  // If NarrowTy is a scalar then we're being asked to scalarize.
  const unsigned NumParts =
      NarrowTy.isVector() ? SrcTy.getNumElements() / NarrowTy.getNumElements()
                          : SrcTy.getNumElements();

  extractParts(SrcReg, NarrowTy, NumParts, SplitSrcs);
  if (NarrowTy.isScalar()) {
    if (DstTy != NarrowTy)
      return UnableToLegalize; // FIXME: handle implicit extensions.

    if (isPowerOf2_32(NumParts)) {
      // Generate a tree of scalar operations to reduce the critical path.
      SmallVector<Register> PartialResults;
      unsigned NumPartsLeft = NumParts;
      while (NumPartsLeft > 1) {
        for (unsigned Idx = 0; Idx < NumPartsLeft - 1; Idx += 2) {
          PartialResults.emplace_back(
              MIRBuilder
                  .buildInstr(ScalarOpc, {NarrowTy},
                              {SplitSrcs[Idx], SplitSrcs[Idx + 1]})
                  .getReg(0));
        }
        SplitSrcs = PartialResults;
        PartialResults.clear();
        NumPartsLeft = SplitSrcs.size();
      }
      assert(SplitSrcs.size() == 1);
      MIRBuilder.buildCopy(DstReg, SplitSrcs[0]);
      MI.eraseFromParent();
      return Legalized;
    }
    // If we can't generate a tree, then just do sequential operations.
    Register Acc = SplitSrcs[0];
    for (unsigned Idx = 1; Idx < NumParts; ++Idx)
      Acc = MIRBuilder.buildInstr(ScalarOpc, {NarrowTy}, {Acc, SplitSrcs[Idx]})
                .getReg(0);
    MIRBuilder.buildCopy(DstReg, Acc);
    MI.eraseFromParent();
    return Legalized;
  }
  SmallVector<Register> PartialReductions;
  for (unsigned Part = 0; Part < NumParts; ++Part) {
    PartialReductions.push_back(
        MIRBuilder.buildInstr(Opc, {DstTy}, {SplitSrcs[Part]}).getReg(0));
  }


  // If the types involved are powers of 2, we can generate intermediate vector
  // ops, before generating a final reduction operation.
  if (isPowerOf2_32(SrcTy.getNumElements()) &&
      isPowerOf2_32(NarrowTy.getNumElements())) {
    return tryNarrowPow2Reduction(MI, SrcReg, SrcTy, NarrowTy, ScalarOpc);
  }

  Register Acc = PartialReductions[0];
  for (unsigned Part = 1; Part < NumParts; ++Part) {
    if (Part == NumParts - 1) {
      MIRBuilder.buildInstr(ScalarOpc, {DstReg},
                            {Acc, PartialReductions[Part]});
    } else {
      Acc = MIRBuilder
                .buildInstr(ScalarOpc, {DstTy}, {Acc, PartialReductions[Part]})
                .getReg(0);
    }
  }
  MI.eraseFromParent();
  return Legalized;
}

LegalizerHelper::LegalizeResult
LegalizerHelper::tryNarrowPow2Reduction(MachineInstr &MI, Register SrcReg,
                                        LLT SrcTy, LLT NarrowTy,
                                        unsigned ScalarOpc) {
  SmallVector<Register> SplitSrcs;
  // Split the sources into NarrowTy size pieces.
  extractParts(SrcReg, NarrowTy,
               SrcTy.getNumElements() / NarrowTy.getNumElements(), SplitSrcs);
  // We're going to do a tree reduction using vector operations until we have
  // one NarrowTy size value left.
  while (SplitSrcs.size() > 1) {
    SmallVector<Register> PartialRdxs;
    for (unsigned Idx = 0; Idx < SplitSrcs.size()-1; Idx += 2) {
      Register LHS = SplitSrcs[Idx];
      Register RHS = SplitSrcs[Idx + 1];
      // Create the intermediate vector op.
      Register Res =
          MIRBuilder.buildInstr(ScalarOpc, {NarrowTy}, {LHS, RHS}).getReg(0);
      PartialRdxs.push_back(Res);
    }
    SplitSrcs = std::move(PartialRdxs);
  }
  // Finally generate the requested NarrowTy based reduction.
  Observer.changingInstr(MI);
  MI.getOperand(1).setReg(SplitSrcs[0]);
  Observer.changedInstr(MI);
  return Legalized;
}

LegalizerHelper::LegalizeResult
LegalizerHelper::narrowScalarShiftByConstant(MachineInstr &MI, const APInt &Amt,
                                             const LLT HalfTy, const LLT AmtTy) {

  Register InL = MRI.createGenericVirtualRegister(HalfTy);
  Register InH = MRI.createGenericVirtualRegister(HalfTy);
  MIRBuilder.buildUnmerge({InL, InH}, MI.getOperand(1));

  if (Amt.isZero()) {
    MIRBuilder.buildMergeLikeInstr(MI.getOperand(0), {InL, InH});
    MI.eraseFromParent();
    return Legalized;
  }

  LLT NVT = HalfTy;
  unsigned NVTBits = HalfTy.getSizeInBits();
  unsigned VTBits = 2 * NVTBits;

  SrcOp Lo(Register(0)), Hi(Register(0));
  if (MI.getOpcode() == TargetOpcode::G_SHL) {
    if (Amt.ugt(VTBits)) {
      Lo = Hi = MIRBuilder.buildConstant(NVT, 0);
    } else if (Amt.ugt(NVTBits)) {
      Lo = MIRBuilder.buildConstant(NVT, 0);
      Hi = MIRBuilder.buildShl(NVT, InL,
                               MIRBuilder.buildConstant(AmtTy, Amt - NVTBits));
    } else if (Amt == NVTBits) {
      Lo = MIRBuilder.buildConstant(NVT, 0);
      Hi = InL;
    } else {
      Lo = MIRBuilder.buildShl(NVT, InL, MIRBuilder.buildConstant(AmtTy, Amt));
      auto OrLHS =
          MIRBuilder.buildShl(NVT, InH, MIRBuilder.buildConstant(AmtTy, Amt));
      auto OrRHS = MIRBuilder.buildLShr(
          NVT, InL, MIRBuilder.buildConstant(AmtTy, -Amt + NVTBits));
      Hi = MIRBuilder.buildOr(NVT, OrLHS, OrRHS);
    }
  } else if (MI.getOpcode() == TargetOpcode::G_LSHR) {
    if (Amt.ugt(VTBits)) {
      Lo = Hi = MIRBuilder.buildConstant(NVT, 0);
    } else if (Amt.ugt(NVTBits)) {
      Lo = MIRBuilder.buildLShr(NVT, InH,
                                MIRBuilder.buildConstant(AmtTy, Amt - NVTBits));
      Hi = MIRBuilder.buildConstant(NVT, 0);
    } else if (Amt == NVTBits) {
      Lo = InH;
      Hi = MIRBuilder.buildConstant(NVT, 0);
    } else {
      auto ShiftAmtConst = MIRBuilder.buildConstant(AmtTy, Amt);

      auto OrLHS = MIRBuilder.buildLShr(NVT, InL, ShiftAmtConst);
      auto OrRHS = MIRBuilder.buildShl(
          NVT, InH, MIRBuilder.buildConstant(AmtTy, -Amt + NVTBits));

      Lo = MIRBuilder.buildOr(NVT, OrLHS, OrRHS);
      Hi = MIRBuilder.buildLShr(NVT, InH, ShiftAmtConst);
    }
  } else {
    if (Amt.ugt(VTBits)) {
      Hi = Lo = MIRBuilder.buildAShr(
          NVT, InH, MIRBuilder.buildConstant(AmtTy, NVTBits - 1));
    } else if (Amt.ugt(NVTBits)) {
      Lo = MIRBuilder.buildAShr(NVT, InH,
                                MIRBuilder.buildConstant(AmtTy, Amt - NVTBits));
      Hi = MIRBuilder.buildAShr(NVT, InH,
                                MIRBuilder.buildConstant(AmtTy, NVTBits - 1));
    } else if (Amt == NVTBits) {
      Lo = InH;
      Hi = MIRBuilder.buildAShr(NVT, InH,
                                MIRBuilder.buildConstant(AmtTy, NVTBits - 1));
    } else {
      auto ShiftAmtConst = MIRBuilder.buildConstant(AmtTy, Amt);

      auto OrLHS = MIRBuilder.buildLShr(NVT, InL, ShiftAmtConst);
      auto OrRHS = MIRBuilder.buildShl(
          NVT, InH, MIRBuilder.buildConstant(AmtTy, -Amt + NVTBits));

      Lo = MIRBuilder.buildOr(NVT, OrLHS, OrRHS);
      Hi = MIRBuilder.buildAShr(NVT, InH, ShiftAmtConst);
    }
  }

  MIRBuilder.buildMergeLikeInstr(MI.getOperand(0), {Lo, Hi});
  MI.eraseFromParent();

  return Legalized;
}

// TODO: Optimize if constant shift amount.
LegalizerHelper::LegalizeResult
LegalizerHelper::narrowScalarShift(MachineInstr &MI, unsigned TypeIdx,
                                   LLT RequestedTy) {
  if (TypeIdx == 1) {
    Observer.changingInstr(MI);
    narrowScalarSrc(MI, RequestedTy, 2);
    Observer.changedInstr(MI);
    return Legalized;
  }

  Register DstReg = MI.getOperand(0).getReg();
  LLT DstTy = MRI.getType(DstReg);
  if (DstTy.isVector())
    return UnableToLegalize;

  Register Amt = MI.getOperand(2).getReg();
  LLT ShiftAmtTy = MRI.getType(Amt);
  const unsigned DstEltSize = DstTy.getScalarSizeInBits();
  if (DstEltSize % 2 != 0)
    return UnableToLegalize;

  // Ignore the input type. We can only go to exactly half the size of the
  // input. If that isn't small enough, the resulting pieces will be further
  // legalized.
  const unsigned NewBitSize = DstEltSize / 2;
  const LLT HalfTy = LLT::scalar(NewBitSize);
  const LLT CondTy = LLT::scalar(1);

  if (auto VRegAndVal = getIConstantVRegValWithLookThrough(Amt, MRI)) {
    return narrowScalarShiftByConstant(MI, VRegAndVal->Value, HalfTy,
                                       ShiftAmtTy);
  }

  // TODO: Expand with known bits.

  // Handle the fully general expansion by an unknown amount.
  auto NewBits = MIRBuilder.buildConstant(ShiftAmtTy, NewBitSize);

  Register InL = MRI.createGenericVirtualRegister(HalfTy);
  Register InH = MRI.createGenericVirtualRegister(HalfTy);
  MIRBuilder.buildUnmerge({InL, InH}, MI.getOperand(1));

  auto AmtExcess = MIRBuilder.buildSub(ShiftAmtTy, Amt, NewBits);
  auto AmtLack = MIRBuilder.buildSub(ShiftAmtTy, NewBits, Amt);

  auto Zero = MIRBuilder.buildConstant(ShiftAmtTy, 0);
  auto IsShort = MIRBuilder.buildICmp(ICmpInst::ICMP_ULT, CondTy, Amt, NewBits);
  auto IsZero = MIRBuilder.buildICmp(ICmpInst::ICMP_EQ, CondTy, Amt, Zero);

  Register ResultRegs[2];
  switch (MI.getOpcode()) {
  case TargetOpcode::G_SHL: {
    // Short: ShAmt < NewBitSize
    auto LoS = MIRBuilder.buildShl(HalfTy, InL, Amt);

    auto LoOr = MIRBuilder.buildLShr(HalfTy, InL, AmtLack);
    auto HiOr = MIRBuilder.buildShl(HalfTy, InH, Amt);
    auto HiS = MIRBuilder.buildOr(HalfTy, LoOr, HiOr);

    // Long: ShAmt >= NewBitSize
    auto LoL = MIRBuilder.buildConstant(HalfTy, 0);         // Lo part is zero.
    auto HiL = MIRBuilder.buildShl(HalfTy, InL, AmtExcess); // Hi from Lo part.

    auto Lo = MIRBuilder.buildSelect(HalfTy, IsShort, LoS, LoL);
    auto Hi = MIRBuilder.buildSelect(
        HalfTy, IsZero, InH, MIRBuilder.buildSelect(HalfTy, IsShort, HiS, HiL));

    ResultRegs[0] = Lo.getReg(0);
    ResultRegs[1] = Hi.getReg(0);
    break;
  }
  case TargetOpcode::G_LSHR:
  case TargetOpcode::G_ASHR: {
    // Short: ShAmt < NewBitSize
    auto HiS = MIRBuilder.buildInstr(MI.getOpcode(), {HalfTy}, {InH, Amt});

    auto LoOr = MIRBuilder.buildLShr(HalfTy, InL, Amt);
    auto HiOr = MIRBuilder.buildShl(HalfTy, InH, AmtLack);
    auto LoS = MIRBuilder.buildOr(HalfTy, LoOr, HiOr);

    // Long: ShAmt >= NewBitSize
    MachineInstrBuilder HiL;
    if (MI.getOpcode() == TargetOpcode::G_LSHR) {
      HiL = MIRBuilder.buildConstant(HalfTy, 0);            // Hi part is zero.
    } else {
      auto ShiftAmt = MIRBuilder.buildConstant(ShiftAmtTy, NewBitSize - 1);
      HiL = MIRBuilder.buildAShr(HalfTy, InH, ShiftAmt);    // Sign of Hi part.
    }
    auto LoL = MIRBuilder.buildInstr(MI.getOpcode(), {HalfTy},
                                     {InH, AmtExcess});     // Lo from Hi part.

    auto Lo = MIRBuilder.buildSelect(
        HalfTy, IsZero, InL, MIRBuilder.buildSelect(HalfTy, IsShort, LoS, LoL));

    auto Hi = MIRBuilder.buildSelect(HalfTy, IsShort, HiS, HiL);

    ResultRegs[0] = Lo.getReg(0);
    ResultRegs[1] = Hi.getReg(0);
    break;
  }
  default:
    llvm_unreachable("not a shift");
  }

  MIRBuilder.buildMergeLikeInstr(DstReg, ResultRegs);
  MI.eraseFromParent();
  return Legalized;
}

LegalizerHelper::LegalizeResult
LegalizerHelper::moreElementsVectorPhi(MachineInstr &MI, unsigned TypeIdx,
                                       LLT MoreTy) {
  assert(TypeIdx == 0 && "Expecting only Idx 0");

  Observer.changingInstr(MI);
  for (unsigned I = 1, E = MI.getNumOperands(); I != E; I += 2) {
    MachineBasicBlock &OpMBB = *MI.getOperand(I + 1).getMBB();
    MIRBuilder.setInsertPt(OpMBB, OpMBB.getFirstTerminator());
    moreElementsVectorSrc(MI, MoreTy, I);
  }

  MachineBasicBlock &MBB = *MI.getParent();
  MIRBuilder.setInsertPt(MBB, --MBB.getFirstNonPHI());
  moreElementsVectorDst(MI, MoreTy, 0);
  Observer.changedInstr(MI);
  return Legalized;
}

LegalizerHelper::LegalizeResult
LegalizerHelper::moreElementsVector(MachineInstr &MI, unsigned TypeIdx,
                                    LLT MoreTy) {
  unsigned Opc = MI.getOpcode();
  switch (Opc) {
  case TargetOpcode::G_IMPLICIT_DEF:
  case TargetOpcode::G_LOAD: {
    if (TypeIdx != 0)
      return UnableToLegalize;
    Observer.changingInstr(MI);
    moreElementsVectorDst(MI, MoreTy, 0);
    Observer.changedInstr(MI);
    return Legalized;
  }
  case TargetOpcode::G_STORE:
    if (TypeIdx != 0)
      return UnableToLegalize;
    Observer.changingInstr(MI);
    moreElementsVectorSrc(MI, MoreTy, 0);
    Observer.changedInstr(MI);
    return Legalized;
  case TargetOpcode::G_AND:
  case TargetOpcode::G_OR:
  case TargetOpcode::G_XOR:
  case TargetOpcode::G_ADD:
  case TargetOpcode::G_SUB:
  case TargetOpcode::G_MUL:
  case TargetOpcode::G_FADD:
  case TargetOpcode::G_FMUL:
  case TargetOpcode::G_UADDSAT:
  case TargetOpcode::G_USUBSAT:
  case TargetOpcode::G_SADDSAT:
  case TargetOpcode::G_SSUBSAT:
  case TargetOpcode::G_SMIN:
  case TargetOpcode::G_SMAX:
  case TargetOpcode::G_UMIN:
  case TargetOpcode::G_UMAX:
  case TargetOpcode::G_FMINNUM:
  case TargetOpcode::G_FMAXNUM:
  case TargetOpcode::G_FMINNUM_IEEE:
  case TargetOpcode::G_FMAXNUM_IEEE:
  case TargetOpcode::G_FMINIMUM:
  case TargetOpcode::G_FMAXIMUM:
  case TargetOpcode::G_STRICT_FADD:
  case TargetOpcode::G_STRICT_FSUB:
  case TargetOpcode::G_STRICT_FMUL: {
    Observer.changingInstr(MI);
    moreElementsVectorSrc(MI, MoreTy, 1);
    moreElementsVectorSrc(MI, MoreTy, 2);
    moreElementsVectorDst(MI, MoreTy, 0);
    Observer.changedInstr(MI);
    return Legalized;
  }
  case TargetOpcode::G_FMA:
  case TargetOpcode::G_STRICT_FMA:
  case TargetOpcode::G_FSHR:
  case TargetOpcode::G_FSHL: {
    Observer.changingInstr(MI);
    moreElementsVectorSrc(MI, MoreTy, 1);
    moreElementsVectorSrc(MI, MoreTy, 2);
    moreElementsVectorSrc(MI, MoreTy, 3);
    moreElementsVectorDst(MI, MoreTy, 0);
    Observer.changedInstr(MI);
    return Legalized;
  }
  case TargetOpcode::G_EXTRACT_VECTOR_ELT:
  case TargetOpcode::G_EXTRACT:
    if (TypeIdx != 1)
      return UnableToLegalize;
    Observer.changingInstr(MI);
    moreElementsVectorSrc(MI, MoreTy, 1);
    Observer.changedInstr(MI);
    return Legalized;
  case TargetOpcode::G_INSERT:
  case TargetOpcode::G_INSERT_VECTOR_ELT:
  case TargetOpcode::G_FREEZE:
  case TargetOpcode::G_FNEG:
  case TargetOpcode::G_FABS:
  case TargetOpcode::G_BSWAP:
  case TargetOpcode::G_FCANONICALIZE:
  case TargetOpcode::G_SEXT_INREG:
    if (TypeIdx != 0)
      return UnableToLegalize;
    Observer.changingInstr(MI);
    moreElementsVectorSrc(MI, MoreTy, 1);
    moreElementsVectorDst(MI, MoreTy, 0);
    Observer.changedInstr(MI);
    return Legalized;
  case TargetOpcode::G_SELECT: {
    auto [DstReg, DstTy, CondReg, CondTy] = MI.getFirst2RegLLTs();
    if (TypeIdx == 1) {
      if (!CondTy.isScalar() ||
          DstTy.getElementCount() != MoreTy.getElementCount())
        return UnableToLegalize;

      // This is turning a scalar select of vectors into a vector
      // select. Broadcast the select condition.
      auto ShufSplat = MIRBuilder.buildShuffleSplat(MoreTy, CondReg);
      Observer.changingInstr(MI);
      MI.getOperand(1).setReg(ShufSplat.getReg(0));
      Observer.changedInstr(MI);
      return Legalized;
    }

    if (CondTy.isVector())
      return UnableToLegalize;

    Observer.changingInstr(MI);
    moreElementsVectorSrc(MI, MoreTy, 2);
    moreElementsVectorSrc(MI, MoreTy, 3);
    moreElementsVectorDst(MI, MoreTy, 0);
    Observer.changedInstr(MI);
    return Legalized;
  }
  case TargetOpcode::G_UNMERGE_VALUES:
    return UnableToLegalize;
  case TargetOpcode::G_PHI:
    return moreElementsVectorPhi(MI, TypeIdx, MoreTy);
  case TargetOpcode::G_SHUFFLE_VECTOR:
    return moreElementsVectorShuffle(MI, TypeIdx, MoreTy);
  case TargetOpcode::G_BUILD_VECTOR: {
    SmallVector<SrcOp, 8> Elts;
    for (auto Op : MI.uses()) {
      Elts.push_back(Op.getReg());
    }

    for (unsigned i = Elts.size(); i < MoreTy.getNumElements(); ++i) {
      Elts.push_back(MIRBuilder.buildUndef(MoreTy.getScalarType()));
    }

    MIRBuilder.buildDeleteTrailingVectorElements(
        MI.getOperand(0).getReg(), MIRBuilder.buildInstr(Opc, {MoreTy}, Elts));
    MI.eraseFromParent();
    return Legalized;
  }
  case TargetOpcode::G_TRUNC: {
    Observer.changingInstr(MI);
    moreElementsVectorSrc(MI, MoreTy, 1);
    moreElementsVectorDst(MI, MoreTy, 0);
    Observer.changedInstr(MI);
    return Legalized;
  }
  default:
    return UnableToLegalize;
  }
}

LegalizerHelper::LegalizeResult
LegalizerHelper::equalizeVectorShuffleLengths(MachineInstr &MI) {
  auto [DstReg, DstTy, SrcReg, SrcTy] = MI.getFirst2RegLLTs();
  ArrayRef<int> Mask = MI.getOperand(3).getShuffleMask();
  unsigned MaskNumElts = Mask.size();
  unsigned SrcNumElts = SrcTy.getNumElements();
  LLT DestEltTy = DstTy.getElementType();

  if (MaskNumElts == SrcNumElts)
    return Legalized;

  if (MaskNumElts < SrcNumElts) {
    // Extend mask to match new destination vector size with
    // undef values.
    SmallVector<int, 16> NewMask(Mask);
    for (unsigned I = MaskNumElts; I < SrcNumElts; ++I)
      NewMask.push_back(-1);

    moreElementsVectorDst(MI, SrcTy, 0);
    MIRBuilder.setInstrAndDebugLoc(MI);
    MIRBuilder.buildShuffleVector(MI.getOperand(0).getReg(),
                                  MI.getOperand(1).getReg(),
                                  MI.getOperand(2).getReg(), NewMask);
    MI.eraseFromParent();

    return Legalized;
  }

  unsigned PaddedMaskNumElts = alignTo(MaskNumElts, SrcNumElts);
  unsigned NumConcat = PaddedMaskNumElts / SrcNumElts;
  LLT PaddedTy = LLT::fixed_vector(PaddedMaskNumElts, DestEltTy);

  // Create new source vectors by concatenating the initial
  // source vectors with undefined vectors of the same size.
  auto Undef = MIRBuilder.buildUndef(SrcTy);
  SmallVector<Register, 8> MOps1(NumConcat, Undef.getReg(0));
  SmallVector<Register, 8> MOps2(NumConcat, Undef.getReg(0));
  MOps1[0] = MI.getOperand(1).getReg();
  MOps2[0] = MI.getOperand(2).getReg();

  auto Src1 = MIRBuilder.buildConcatVectors(PaddedTy, MOps1);
  auto Src2 = MIRBuilder.buildConcatVectors(PaddedTy, MOps2);

  // Readjust mask for new input vector length.
  SmallVector<int, 8> MappedOps(PaddedMaskNumElts, -1);
  for (unsigned I = 0; I != MaskNumElts; ++I) {
    int Idx = Mask[I];
    if (Idx >= static_cast<int>(SrcNumElts))
      Idx += PaddedMaskNumElts - SrcNumElts;
    MappedOps[I] = Idx;
  }

  // If we got more elements than required, extract subvector.
  if (MaskNumElts != PaddedMaskNumElts) {
    auto Shuffle =
        MIRBuilder.buildShuffleVector(PaddedTy, Src1, Src2, MappedOps);

    SmallVector<Register, 16> Elts(MaskNumElts);
    for (unsigned I = 0; I < MaskNumElts; ++I) {
      Elts[I] =
          MIRBuilder.buildExtractVectorElementConstant(DestEltTy, Shuffle, I)
              .getReg(0);
    }
    MIRBuilder.buildBuildVector(DstReg, Elts);
  } else {
    MIRBuilder.buildShuffleVector(DstReg, Src1, Src2, MappedOps);
  }

  MI.eraseFromParent();
  return LegalizerHelper::LegalizeResult::Legalized;
}

LegalizerHelper::LegalizeResult
LegalizerHelper::moreElementsVectorShuffle(MachineInstr &MI,
                                           unsigned int TypeIdx, LLT MoreTy) {
  auto [DstTy, Src1Ty, Src2Ty] = MI.getFirst3LLTs();
  ArrayRef<int> Mask = MI.getOperand(3).getShuffleMask();
  unsigned NumElts = DstTy.getNumElements();
  unsigned WidenNumElts = MoreTy.getNumElements();

  if (DstTy.isVector() && Src1Ty.isVector() &&
      DstTy.getNumElements() != Src1Ty.getNumElements()) {
    return equalizeVectorShuffleLengths(MI);
  }

  if (TypeIdx != 0)
    return UnableToLegalize;

  // Expect a canonicalized shuffle.
  if (DstTy != Src1Ty || DstTy != Src2Ty)
    return UnableToLegalize;

  moreElementsVectorSrc(MI, MoreTy, 1);
  moreElementsVectorSrc(MI, MoreTy, 2);

  // Adjust mask based on new input vector length.
  SmallVector<int, 16> NewMask;
  for (unsigned I = 0; I != NumElts; ++I) {
    int Idx = Mask[I];
    if (Idx < static_cast<int>(NumElts))
      NewMask.push_back(Idx);
    else
      NewMask.push_back(Idx - NumElts + WidenNumElts);
  }
  for (unsigned I = NumElts; I != WidenNumElts; ++I)
    NewMask.push_back(-1);
  moreElementsVectorDst(MI, MoreTy, 0);
  MIRBuilder.setInstrAndDebugLoc(MI);
  MIRBuilder.buildShuffleVector(MI.getOperand(0).getReg(),
                                MI.getOperand(1).getReg(),
                                MI.getOperand(2).getReg(), NewMask);
  MI.eraseFromParent();
  return Legalized;
}

void LegalizerHelper::multiplyRegisters(SmallVectorImpl<Register> &DstRegs,
                                        ArrayRef<Register> Src1Regs,
                                        ArrayRef<Register> Src2Regs,
                                        LLT NarrowTy) {
  MachineIRBuilder &B = MIRBuilder;
  unsigned SrcParts = Src1Regs.size();
  unsigned DstParts = DstRegs.size();

  unsigned DstIdx = 0; // Low bits of the result.
  Register FactorSum =
      B.buildMul(NarrowTy, Src1Regs[DstIdx], Src2Regs[DstIdx]).getReg(0);
  DstRegs[DstIdx] = FactorSum;

  unsigned CarrySumPrevDstIdx;
  SmallVector<Register, 4> Factors;

  for (DstIdx = 1; DstIdx < DstParts; DstIdx++) {
    // Collect low parts of muls for DstIdx.
    for (unsigned i = DstIdx + 1 < SrcParts ? 0 : DstIdx - SrcParts + 1;
         i <= std::min(DstIdx, SrcParts - 1); ++i) {
      MachineInstrBuilder Mul =
          B.buildMul(NarrowTy, Src1Regs[DstIdx - i], Src2Regs[i]);
      Factors.push_back(Mul.getReg(0));
    }
    // Collect high parts of muls from previous DstIdx.
    for (unsigned i = DstIdx < SrcParts ? 0 : DstIdx - SrcParts;
         i <= std::min(DstIdx - 1, SrcParts - 1); ++i) {
      MachineInstrBuilder Umulh =
          B.buildUMulH(NarrowTy, Src1Regs[DstIdx - 1 - i], Src2Regs[i]);
      Factors.push_back(Umulh.getReg(0));
    }
    // Add CarrySum from additions calculated for previous DstIdx.
    if (DstIdx != 1) {
      Factors.push_back(CarrySumPrevDstIdx);
    }

    Register CarrySum;
    // Add all factors and accumulate all carries into CarrySum.
    if (DstIdx != DstParts - 1) {
      MachineInstrBuilder Uaddo =
          B.buildUAddo(NarrowTy, LLT::scalar(1), Factors[0], Factors[1]);
      FactorSum = Uaddo.getReg(0);
      CarrySum = B.buildZExt(NarrowTy, Uaddo.getReg(1)).getReg(0);
      for (unsigned i = 2; i < Factors.size(); ++i) {
        MachineInstrBuilder Uaddo =
            B.buildUAddo(NarrowTy, LLT::scalar(1), FactorSum, Factors[i]);
        FactorSum = Uaddo.getReg(0);
        MachineInstrBuilder Carry = B.buildZExt(NarrowTy, Uaddo.getReg(1));
        CarrySum = B.buildAdd(NarrowTy, CarrySum, Carry).getReg(0);
      }
    } else {
      // Since value for the next index is not calculated, neither is CarrySum.
      FactorSum = B.buildAdd(NarrowTy, Factors[0], Factors[1]).getReg(0);
      for (unsigned i = 2; i < Factors.size(); ++i)
        FactorSum = B.buildAdd(NarrowTy, FactorSum, Factors[i]).getReg(0);
    }

    CarrySumPrevDstIdx = CarrySum;
    DstRegs[DstIdx] = FactorSum;
    Factors.clear();
  }
}

LegalizerHelper::LegalizeResult
LegalizerHelper::narrowScalarAddSub(MachineInstr &MI, unsigned TypeIdx,
                                    LLT NarrowTy) {
  if (TypeIdx != 0)
    return UnableToLegalize;

  Register DstReg = MI.getOperand(0).getReg();
  LLT DstType = MRI.getType(DstReg);
  // FIXME: add support for vector types
  if (DstType.isVector())
    return UnableToLegalize;

  unsigned Opcode = MI.getOpcode();
  unsigned OpO, OpE, OpF;
  switch (Opcode) {
  case TargetOpcode::G_SADDO:
  case TargetOpcode::G_SADDE:
  case TargetOpcode::G_UADDO:
  case TargetOpcode::G_UADDE:
  case TargetOpcode::G_ADD:
    OpO = TargetOpcode::G_UADDO;
    OpE = TargetOpcode::G_UADDE;
    OpF = TargetOpcode::G_UADDE;
    if (Opcode == TargetOpcode::G_SADDO || Opcode == TargetOpcode::G_SADDE)
      OpF = TargetOpcode::G_SADDE;
    break;
  case TargetOpcode::G_SSUBO:
  case TargetOpcode::G_SSUBE:
  case TargetOpcode::G_USUBO:
  case TargetOpcode::G_USUBE:
  case TargetOpcode::G_SUB:
    OpO = TargetOpcode::G_USUBO;
    OpE = TargetOpcode::G_USUBE;
    OpF = TargetOpcode::G_USUBE;
    if (Opcode == TargetOpcode::G_SSUBO || Opcode == TargetOpcode::G_SSUBE)
      OpF = TargetOpcode::G_SSUBE;
    break;
  default:
    llvm_unreachable("Unexpected add/sub opcode!");
  }

  // 1 for a plain add/sub, 2 if this is an operation with a carry-out.
  unsigned NumDefs = MI.getNumExplicitDefs();
  Register Src1 = MI.getOperand(NumDefs).getReg();
  Register Src2 = MI.getOperand(NumDefs + 1).getReg();
  Register CarryDst, CarryIn;
  if (NumDefs == 2)
    CarryDst = MI.getOperand(1).getReg();
  if (MI.getNumOperands() == NumDefs + 3)
    CarryIn = MI.getOperand(NumDefs + 2).getReg();

  LLT RegTy = MRI.getType(MI.getOperand(0).getReg());
  LLT LeftoverTy, DummyTy;
  SmallVector<Register, 2> Src1Regs, Src2Regs, Src1Left, Src2Left, DstRegs;
  extractParts(Src1, RegTy, NarrowTy, LeftoverTy, Src1Regs, Src1Left);
  extractParts(Src2, RegTy, NarrowTy, DummyTy, Src2Regs, Src2Left);

  int NarrowParts = Src1Regs.size();
  for (int I = 0, E = Src1Left.size(); I != E; ++I) {
    Src1Regs.push_back(Src1Left[I]);
    Src2Regs.push_back(Src2Left[I]);
  }
  DstRegs.reserve(Src1Regs.size());

  for (int i = 0, e = Src1Regs.size(); i != e; ++i) {
    Register DstReg =
        MRI.createGenericVirtualRegister(MRI.getType(Src1Regs[i]));
    Register CarryOut = MRI.createGenericVirtualRegister(LLT::scalar(1));
    // Forward the final carry-out to the destination register
    if (i == e - 1 && CarryDst)
      CarryOut = CarryDst;

    if (!CarryIn) {
      MIRBuilder.buildInstr(OpO, {DstReg, CarryOut},
                            {Src1Regs[i], Src2Regs[i]});
    } else if (i == e - 1) {
      MIRBuilder.buildInstr(OpF, {DstReg, CarryOut},
                            {Src1Regs[i], Src2Regs[i], CarryIn});
    } else {
      MIRBuilder.buildInstr(OpE, {DstReg, CarryOut},
                            {Src1Regs[i], Src2Regs[i], CarryIn});
    }

    DstRegs.push_back(DstReg);
    CarryIn = CarryOut;
  }
  insertParts(MI.getOperand(0).getReg(), RegTy, NarrowTy,
              ArrayRef(DstRegs).take_front(NarrowParts), LeftoverTy,
              ArrayRef(DstRegs).drop_front(NarrowParts));

  MI.eraseFromParent();
  return Legalized;
}

LegalizerHelper::LegalizeResult
LegalizerHelper::narrowScalarMul(MachineInstr &MI, LLT NarrowTy) {
  auto [DstReg, Src1, Src2] = MI.getFirst3Regs();

  LLT Ty = MRI.getType(DstReg);
  if (Ty.isVector())
    return UnableToLegalize;

  unsigned Size = Ty.getSizeInBits();
  unsigned NarrowSize = NarrowTy.getSizeInBits();
  if (Size % NarrowSize != 0)
    return UnableToLegalize;

  unsigned NumParts = Size / NarrowSize;
  bool IsMulHigh = MI.getOpcode() == TargetOpcode::G_UMULH;
  unsigned DstTmpParts = NumParts * (IsMulHigh ? 2 : 1);

  SmallVector<Register, 2> Src1Parts, Src2Parts;
  SmallVector<Register, 2> DstTmpRegs(DstTmpParts);
  extractParts(Src1, NarrowTy, NumParts, Src1Parts);
  extractParts(Src2, NarrowTy, NumParts, Src2Parts);
  multiplyRegisters(DstTmpRegs, Src1Parts, Src2Parts, NarrowTy);

  // Take only high half of registers if this is high mul.
  ArrayRef<Register> DstRegs(&DstTmpRegs[DstTmpParts - NumParts], NumParts);
  MIRBuilder.buildMergeLikeInstr(DstReg, DstRegs);
  MI.eraseFromParent();
  return Legalized;
}

LegalizerHelper::LegalizeResult
LegalizerHelper::narrowScalarFPTOI(MachineInstr &MI, unsigned TypeIdx,
                                   LLT NarrowTy) {
  if (TypeIdx != 0)
    return UnableToLegalize;

  bool IsSigned = MI.getOpcode() == TargetOpcode::G_FPTOSI;

  Register Src = MI.getOperand(1).getReg();
  LLT SrcTy = MRI.getType(Src);

  // If all finite floats fit into the narrowed integer type, we can just swap
  // out the result type. This is practically only useful for conversions from
  // half to at least 16-bits, so just handle the one case.
  if (SrcTy.getScalarType() != LLT::scalar(16) ||
      NarrowTy.getScalarSizeInBits() < (IsSigned ? 17u : 16u))
    return UnableToLegalize;

  Observer.changingInstr(MI);
  narrowScalarDst(MI, NarrowTy, 0,
                  IsSigned ? TargetOpcode::G_SEXT : TargetOpcode::G_ZEXT);
  Observer.changedInstr(MI);
  return Legalized;
}

LegalizerHelper::LegalizeResult
LegalizerHelper::narrowScalarExtract(MachineInstr &MI, unsigned TypeIdx,
                                     LLT NarrowTy) {
  if (TypeIdx != 1)
    return UnableToLegalize;

  uint64_t NarrowSize = NarrowTy.getSizeInBits();

  int64_t SizeOp1 = MRI.getType(MI.getOperand(1).getReg()).getSizeInBits();
  // FIXME: add support for when SizeOp1 isn't an exact multiple of
  // NarrowSize.
  if (SizeOp1 % NarrowSize != 0)
    return UnableToLegalize;
  int NumParts = SizeOp1 / NarrowSize;

  SmallVector<Register, 2> SrcRegs, DstRegs;
  SmallVector<uint64_t, 2> Indexes;
  extractParts(MI.getOperand(1).getReg(), NarrowTy, NumParts, SrcRegs);

  Register OpReg = MI.getOperand(0).getReg();
  uint64_t OpStart = MI.getOperand(2).getImm();
  uint64_t OpSize = MRI.getType(OpReg).getSizeInBits();
  for (int i = 0; i < NumParts; ++i) {
    unsigned SrcStart = i * NarrowSize;

    if (SrcStart + NarrowSize <= OpStart || SrcStart >= OpStart + OpSize) {
      // No part of the extract uses this subregister, ignore it.
      continue;
    } else if (SrcStart == OpStart && NarrowTy == MRI.getType(OpReg)) {
      // The entire subregister is extracted, forward the value.
      DstRegs.push_back(SrcRegs[i]);
      continue;
    }

    // OpSegStart is where this destination segment would start in OpReg if it
    // extended infinitely in both directions.
    int64_t ExtractOffset;
    uint64_t SegSize;
    if (OpStart < SrcStart) {
      ExtractOffset = 0;
      SegSize = std::min(NarrowSize, OpStart + OpSize - SrcStart);
    } else {
      ExtractOffset = OpStart - SrcStart;
      SegSize = std::min(SrcStart + NarrowSize - OpStart, OpSize);
    }

    Register SegReg = SrcRegs[i];
    if (ExtractOffset != 0 || SegSize != NarrowSize) {
      // A genuine extract is needed.
      SegReg = MRI.createGenericVirtualRegister(LLT::scalar(SegSize));
      MIRBuilder.buildExtract(SegReg, SrcRegs[i], ExtractOffset);
    }

    DstRegs.push_back(SegReg);
  }

  Register DstReg = MI.getOperand(0).getReg();
  if (MRI.getType(DstReg).isVector())
    MIRBuilder.buildBuildVector(DstReg, DstRegs);
  else if (DstRegs.size() > 1)
    MIRBuilder.buildMergeLikeInstr(DstReg, DstRegs);
  else
    MIRBuilder.buildCopy(DstReg, DstRegs[0]);
  MI.eraseFromParent();
  return Legalized;
}

LegalizerHelper::LegalizeResult
LegalizerHelper::narrowScalarInsert(MachineInstr &MI, unsigned TypeIdx,
                                    LLT NarrowTy) {
  // FIXME: Don't know how to handle secondary types yet.
  if (TypeIdx != 0)
    return UnableToLegalize;

  SmallVector<Register, 2> SrcRegs, LeftoverRegs, DstRegs;
  SmallVector<uint64_t, 2> Indexes;
  LLT RegTy = MRI.getType(MI.getOperand(0).getReg());
  LLT LeftoverTy;
  extractParts(MI.getOperand(1).getReg(), RegTy, NarrowTy, LeftoverTy, SrcRegs,
               LeftoverRegs);

  for (Register Reg : LeftoverRegs)
    SrcRegs.push_back(Reg);

  uint64_t NarrowSize = NarrowTy.getSizeInBits();
  Register OpReg = MI.getOperand(2).getReg();
  uint64_t OpStart = MI.getOperand(3).getImm();
  uint64_t OpSize = MRI.getType(OpReg).getSizeInBits();
  for (int I = 0, E = SrcRegs.size(); I != E; ++I) {
    unsigned DstStart = I * NarrowSize;

    if (DstStart == OpStart && NarrowTy == MRI.getType(OpReg)) {
      // The entire subregister is defined by this insert, forward the new
      // value.
      DstRegs.push_back(OpReg);
      continue;
    }

    Register SrcReg = SrcRegs[I];
    if (MRI.getType(SrcRegs[I]) == LeftoverTy) {
      // The leftover reg is smaller than NarrowTy, so we need to extend it.
      SrcReg = MRI.createGenericVirtualRegister(NarrowTy);
      MIRBuilder.buildAnyExt(SrcReg, SrcRegs[I]);
    }

    if (DstStart + NarrowSize <= OpStart || DstStart >= OpStart + OpSize) {
      // No part of the insert affects this subregister, forward the original.
      DstRegs.push_back(SrcReg);
      continue;
    }

    // OpSegStart is where this destination segment would start in OpReg if it
    // extended infinitely in both directions.
    int64_t ExtractOffset, InsertOffset;
    uint64_t SegSize;
    if (OpStart < DstStart) {
      InsertOffset = 0;
      ExtractOffset = DstStart - OpStart;
      SegSize = std::min(NarrowSize, OpStart + OpSize - DstStart);
    } else {
      InsertOffset = OpStart - DstStart;
      ExtractOffset = 0;
      SegSize =
        std::min(NarrowSize - InsertOffset, OpStart + OpSize - DstStart);
    }

    Register SegReg = OpReg;
    if (ExtractOffset != 0 || SegSize != OpSize) {
      // A genuine extract is needed.
      SegReg = MRI.createGenericVirtualRegister(LLT::scalar(SegSize));
      MIRBuilder.buildExtract(SegReg, OpReg, ExtractOffset);
    }

    Register DstReg = MRI.createGenericVirtualRegister(NarrowTy);
    MIRBuilder.buildInsert(DstReg, SrcReg, SegReg, InsertOffset);
    DstRegs.push_back(DstReg);
  }

  uint64_t WideSize = DstRegs.size() * NarrowSize;
  Register DstReg = MI.getOperand(0).getReg();
  if (WideSize > RegTy.getSizeInBits()) {
    Register MergeReg = MRI.createGenericVirtualRegister(LLT::scalar(WideSize));
    MIRBuilder.buildMergeLikeInstr(MergeReg, DstRegs);
    MIRBuilder.buildTrunc(DstReg, MergeReg);
  } else
    MIRBuilder.buildMergeLikeInstr(DstReg, DstRegs);

  MI.eraseFromParent();
  return Legalized;
}

LegalizerHelper::LegalizeResult
LegalizerHelper::narrowScalarBasic(MachineInstr &MI, unsigned TypeIdx,
                                   LLT NarrowTy) {
  Register DstReg = MI.getOperand(0).getReg();
  LLT DstTy = MRI.getType(DstReg);

  assert(MI.getNumOperands() == 3 && TypeIdx == 0);

  SmallVector<Register, 4> DstRegs, DstLeftoverRegs;
  SmallVector<Register, 4> Src0Regs, Src0LeftoverRegs;
  SmallVector<Register, 4> Src1Regs, Src1LeftoverRegs;
  LLT LeftoverTy;
  if (!extractParts(MI.getOperand(1).getReg(), DstTy, NarrowTy, LeftoverTy,
                    Src0Regs, Src0LeftoverRegs))
    return UnableToLegalize;

  LLT Unused;
  if (!extractParts(MI.getOperand(2).getReg(), DstTy, NarrowTy, Unused,
                    Src1Regs, Src1LeftoverRegs))
    llvm_unreachable("inconsistent extractParts result");

  for (unsigned I = 0, E = Src1Regs.size(); I != E; ++I) {
    auto Inst = MIRBuilder.buildInstr(MI.getOpcode(), {NarrowTy},
                                        {Src0Regs[I], Src1Regs[I]});
    DstRegs.push_back(Inst.getReg(0));
  }

  for (unsigned I = 0, E = Src1LeftoverRegs.size(); I != E; ++I) {
    auto Inst = MIRBuilder.buildInstr(
      MI.getOpcode(),
      {LeftoverTy}, {Src0LeftoverRegs[I], Src1LeftoverRegs[I]});
    DstLeftoverRegs.push_back(Inst.getReg(0));
  }

  insertParts(DstReg, DstTy, NarrowTy, DstRegs,
              LeftoverTy, DstLeftoverRegs);

  MI.eraseFromParent();
  return Legalized;
}

LegalizerHelper::LegalizeResult
LegalizerHelper::narrowScalarExt(MachineInstr &MI, unsigned TypeIdx,
                                 LLT NarrowTy) {
  if (TypeIdx != 0)
    return UnableToLegalize;

  auto [DstReg, SrcReg] = MI.getFirst2Regs();

  LLT DstTy = MRI.getType(DstReg);
  if (DstTy.isVector())
    return UnableToLegalize;

  SmallVector<Register, 8> Parts;
  LLT GCDTy = extractGCDType(Parts, DstTy, NarrowTy, SrcReg);
  LLT LCMTy = buildLCMMergePieces(DstTy, NarrowTy, GCDTy, Parts, MI.getOpcode());
  buildWidenedRemergeToDst(DstReg, LCMTy, Parts);

  MI.eraseFromParent();
  return Legalized;
}

LegalizerHelper::LegalizeResult
LegalizerHelper::narrowScalarSelect(MachineInstr &MI, unsigned TypeIdx,
                                    LLT NarrowTy) {
  if (TypeIdx != 0)
    return UnableToLegalize;

  Register CondReg = MI.getOperand(1).getReg();
  LLT CondTy = MRI.getType(CondReg);
  if (CondTy.isVector()) // TODO: Handle vselect
    return UnableToLegalize;

  Register DstReg = MI.getOperand(0).getReg();
  LLT DstTy = MRI.getType(DstReg);

  SmallVector<Register, 4> DstRegs, DstLeftoverRegs;
  SmallVector<Register, 4> Src1Regs, Src1LeftoverRegs;
  SmallVector<Register, 4> Src2Regs, Src2LeftoverRegs;
  LLT LeftoverTy;
  if (!extractParts(MI.getOperand(2).getReg(), DstTy, NarrowTy, LeftoverTy,
                    Src1Regs, Src1LeftoverRegs))
    return UnableToLegalize;

  LLT Unused;
  if (!extractParts(MI.getOperand(3).getReg(), DstTy, NarrowTy, Unused,
                    Src2Regs, Src2LeftoverRegs))
    llvm_unreachable("inconsistent extractParts result");

  for (unsigned I = 0, E = Src1Regs.size(); I != E; ++I) {
    auto Select = MIRBuilder.buildSelect(NarrowTy,
                                         CondReg, Src1Regs[I], Src2Regs[I]);
    DstRegs.push_back(Select.getReg(0));
  }

  for (unsigned I = 0, E = Src1LeftoverRegs.size(); I != E; ++I) {
    auto Select = MIRBuilder.buildSelect(
      LeftoverTy, CondReg, Src1LeftoverRegs[I], Src2LeftoverRegs[I]);
    DstLeftoverRegs.push_back(Select.getReg(0));
  }

  insertParts(DstReg, DstTy, NarrowTy, DstRegs,
              LeftoverTy, DstLeftoverRegs);

  MI.eraseFromParent();
  return Legalized;
}

LegalizerHelper::LegalizeResult
LegalizerHelper::narrowScalarCTLZ(MachineInstr &MI, unsigned TypeIdx,
                                  LLT NarrowTy) {
  if (TypeIdx != 1)
    return UnableToLegalize;

  auto [DstReg, DstTy, SrcReg, SrcTy] = MI.getFirst2RegLLTs();
  unsigned NarrowSize = NarrowTy.getSizeInBits();

  if (SrcTy.isScalar() && SrcTy.getSizeInBits() == 2 * NarrowSize) {
    const bool IsUndef = MI.getOpcode() == TargetOpcode::G_CTLZ_ZERO_UNDEF;

    MachineIRBuilder &B = MIRBuilder;
    auto UnmergeSrc = B.buildUnmerge(NarrowTy, SrcReg);
    // ctlz(Hi:Lo) -> Hi == 0 ? (NarrowSize + ctlz(Lo)) : ctlz(Hi)
    auto C_0 = B.buildConstant(NarrowTy, 0);
    auto HiIsZero = B.buildICmp(CmpInst::ICMP_EQ, LLT::scalar(1),
                                UnmergeSrc.getReg(1), C_0);
    auto LoCTLZ = IsUndef ?
      B.buildCTLZ_ZERO_UNDEF(DstTy, UnmergeSrc.getReg(0)) :
      B.buildCTLZ(DstTy, UnmergeSrc.getReg(0));
    auto C_NarrowSize = B.buildConstant(DstTy, NarrowSize);
    auto HiIsZeroCTLZ = B.buildAdd(DstTy, LoCTLZ, C_NarrowSize);
    auto HiCTLZ = B.buildCTLZ_ZERO_UNDEF(DstTy, UnmergeSrc.getReg(1));
    B.buildSelect(DstReg, HiIsZero, HiIsZeroCTLZ, HiCTLZ);

    MI.eraseFromParent();
    return Legalized;
  }

  return UnableToLegalize;
}

LegalizerHelper::LegalizeResult
LegalizerHelper::narrowScalarCTTZ(MachineInstr &MI, unsigned TypeIdx,
                                  LLT NarrowTy) {
  if (TypeIdx != 1)
    return UnableToLegalize;

  auto [DstReg, DstTy, SrcReg, SrcTy] = MI.getFirst2RegLLTs();
  unsigned NarrowSize = NarrowTy.getSizeInBits();

  if (SrcTy.isScalar() && SrcTy.getSizeInBits() == 2 * NarrowSize) {
    const bool IsUndef = MI.getOpcode() == TargetOpcode::G_CTTZ_ZERO_UNDEF;

    MachineIRBuilder &B = MIRBuilder;
    auto UnmergeSrc = B.buildUnmerge(NarrowTy, SrcReg);
    // cttz(Hi:Lo) -> Lo == 0 ? (cttz(Hi) + NarrowSize) : cttz(Lo)
    auto C_0 = B.buildConstant(NarrowTy, 0);
    auto LoIsZero = B.buildICmp(CmpInst::ICMP_EQ, LLT::scalar(1),
                                UnmergeSrc.getReg(0), C_0);
    auto HiCTTZ = IsUndef ?
      B.buildCTTZ_ZERO_UNDEF(DstTy, UnmergeSrc.getReg(1)) :
      B.buildCTTZ(DstTy, UnmergeSrc.getReg(1));
    auto C_NarrowSize = B.buildConstant(DstTy, NarrowSize);
    auto LoIsZeroCTTZ = B.buildAdd(DstTy, HiCTTZ, C_NarrowSize);
    auto LoCTTZ = B.buildCTTZ_ZERO_UNDEF(DstTy, UnmergeSrc.getReg(0));
    B.buildSelect(DstReg, LoIsZero, LoIsZeroCTTZ, LoCTTZ);

    MI.eraseFromParent();
    return Legalized;
  }

  return UnableToLegalize;
}

LegalizerHelper::LegalizeResult
LegalizerHelper::narrowScalarCTPOP(MachineInstr &MI, unsigned TypeIdx,
                                   LLT NarrowTy) {
  if (TypeIdx != 1)
    return UnableToLegalize;

  auto [DstReg, DstTy, SrcReg, SrcTy] = MI.getFirst2RegLLTs();
  unsigned NarrowSize = NarrowTy.getSizeInBits();

  if (SrcTy.isScalar() && SrcTy.getSizeInBits() == 2 * NarrowSize) {
    auto UnmergeSrc = MIRBuilder.buildUnmerge(NarrowTy, MI.getOperand(1));

    auto LoCTPOP = MIRBuilder.buildCTPOP(DstTy, UnmergeSrc.getReg(0));
    auto HiCTPOP = MIRBuilder.buildCTPOP(DstTy, UnmergeSrc.getReg(1));
    MIRBuilder.buildAdd(DstReg, HiCTPOP, LoCTPOP);

    MI.eraseFromParent();
    return Legalized;
  }

  return UnableToLegalize;
}

LegalizerHelper::LegalizeResult
LegalizerHelper::narrowScalarFLDEXP(MachineInstr &MI, unsigned TypeIdx,
                                    LLT NarrowTy) {
  if (TypeIdx != 1)
    return UnableToLegalize;

  MachineIRBuilder &B = MIRBuilder;
  Register ExpReg = MI.getOperand(2).getReg();
  LLT ExpTy = MRI.getType(ExpReg);

  unsigned ClampSize = NarrowTy.getScalarSizeInBits();

  // Clamp the exponent to the range of the target type.
  auto MinExp = B.buildConstant(ExpTy, minIntN(ClampSize));
  auto ClampMin = B.buildSMax(ExpTy, ExpReg, MinExp);
  auto MaxExp = B.buildConstant(ExpTy, maxIntN(ClampSize));
  auto Clamp = B.buildSMin(ExpTy, ClampMin, MaxExp);

  auto Trunc = B.buildTrunc(NarrowTy, Clamp);
  Observer.changingInstr(MI);
  MI.getOperand(2).setReg(Trunc.getReg(0));
  Observer.changedInstr(MI);
  return Legalized;
}

LegalizerHelper::LegalizeResult
LegalizerHelper::lowerBitCount(MachineInstr &MI) {
  unsigned Opc = MI.getOpcode();
  const auto &TII = MIRBuilder.getTII();
  auto isSupported = [this](const LegalityQuery &Q) {
    auto QAction = LI.getAction(Q).Action;
    return QAction == Legal || QAction == Libcall || QAction == Custom;
  };
  switch (Opc) {
  default:
    return UnableToLegalize;
  case TargetOpcode::G_CTLZ_ZERO_UNDEF: {
    // This trivially expands to CTLZ.
    Observer.changingInstr(MI);
    MI.setDesc(TII.get(TargetOpcode::G_CTLZ));
    Observer.changedInstr(MI);
    return Legalized;
  }
  case TargetOpcode::G_CTLZ: {
    auto [DstReg, DstTy, SrcReg, SrcTy] = MI.getFirst2RegLLTs();
    unsigned Len = SrcTy.getSizeInBits();

    if (isSupported({TargetOpcode::G_CTLZ_ZERO_UNDEF, {DstTy, SrcTy}})) {
      // If CTLZ_ZERO_UNDEF is supported, emit that and a select for zero.
      auto CtlzZU = MIRBuilder.buildCTLZ_ZERO_UNDEF(DstTy, SrcReg);
      auto ZeroSrc = MIRBuilder.buildConstant(SrcTy, 0);
      auto ICmp = MIRBuilder.buildICmp(
          CmpInst::ICMP_EQ, SrcTy.changeElementSize(1), SrcReg, ZeroSrc);
      auto LenConst = MIRBuilder.buildConstant(DstTy, Len);
      MIRBuilder.buildSelect(DstReg, ICmp, LenConst, CtlzZU);
      MI.eraseFromParent();
      return Legalized;
    }
    // for now, we do this:
    // NewLen = NextPowerOf2(Len);
    // x = x | (x >> 1);
    // x = x | (x >> 2);
    // ...
    // x = x | (x >>16);
    // x = x | (x >>32); // for 64-bit input
    // Upto NewLen/2
    // return Len - popcount(x);
    //
    // Ref: "Hacker's Delight" by Henry Warren
    Register Op = SrcReg;
    unsigned NewLen = PowerOf2Ceil(Len);
    for (unsigned i = 0; (1U << i) <= (NewLen / 2); ++i) {
      auto MIBShiftAmt = MIRBuilder.buildConstant(SrcTy, 1ULL << i);
      auto MIBOp = MIRBuilder.buildOr(
          SrcTy, Op, MIRBuilder.buildLShr(SrcTy, Op, MIBShiftAmt));
      Op = MIBOp.getReg(0);
    }
    auto MIBPop = MIRBuilder.buildCTPOP(DstTy, Op);
    MIRBuilder.buildSub(MI.getOperand(0), MIRBuilder.buildConstant(DstTy, Len),
                        MIBPop);
    MI.eraseFromParent();
    return Legalized;
  }
  case TargetOpcode::G_CTTZ_ZERO_UNDEF: {
    // This trivially expands to CTTZ.
    Observer.changingInstr(MI);
    MI.setDesc(TII.get(TargetOpcode::G_CTTZ));
    Observer.changedInstr(MI);
    return Legalized;
  }
  case TargetOpcode::G_CTTZ: {
    auto [DstReg, DstTy, SrcReg, SrcTy] = MI.getFirst2RegLLTs();

    unsigned Len = SrcTy.getSizeInBits();
    if (isSupported({TargetOpcode::G_CTTZ_ZERO_UNDEF, {DstTy, SrcTy}})) {
      // If CTTZ_ZERO_UNDEF is legal or custom, emit that and a select with
      // zero.
      auto CttzZU = MIRBuilder.buildCTTZ_ZERO_UNDEF(DstTy, SrcReg);
      auto Zero = MIRBuilder.buildConstant(SrcTy, 0);
      auto ICmp = MIRBuilder.buildICmp(
          CmpInst::ICMP_EQ, DstTy.changeElementSize(1), SrcReg, Zero);
      auto LenConst = MIRBuilder.buildConstant(DstTy, Len);
      MIRBuilder.buildSelect(DstReg, ICmp, LenConst, CttzZU);
      MI.eraseFromParent();
      return Legalized;
    }
    // for now, we use: { return popcount(~x & (x - 1)); }
    // unless the target has ctlz but not ctpop, in which case we use:
    // { return 32 - nlz(~x & (x-1)); }
    // Ref: "Hacker's Delight" by Henry Warren
    auto MIBCstNeg1 = MIRBuilder.buildConstant(SrcTy, -1);
    auto MIBNot = MIRBuilder.buildXor(SrcTy, SrcReg, MIBCstNeg1);
    auto MIBTmp = MIRBuilder.buildAnd(
        SrcTy, MIBNot, MIRBuilder.buildAdd(SrcTy, SrcReg, MIBCstNeg1));
    if (!isSupported({TargetOpcode::G_CTPOP, {SrcTy, SrcTy}}) &&
        isSupported({TargetOpcode::G_CTLZ, {SrcTy, SrcTy}})) {
      auto MIBCstLen = MIRBuilder.buildConstant(SrcTy, Len);
      MIRBuilder.buildSub(MI.getOperand(0), MIBCstLen,
                          MIRBuilder.buildCTLZ(SrcTy, MIBTmp));
      MI.eraseFromParent();
      return Legalized;
    }
    MI.setDesc(TII.get(TargetOpcode::G_CTPOP));
    MI.getOperand(1).setReg(MIBTmp.getReg(0));
    return Legalized;
  }
  case TargetOpcode::G_CTPOP: {
    Register SrcReg = MI.getOperand(1).getReg();
    LLT Ty = MRI.getType(SrcReg);
    unsigned Size = Ty.getSizeInBits();
    MachineIRBuilder &B = MIRBuilder;

    // Count set bits in blocks of 2 bits. Default approach would be
    // B2Count = { val & 0x55555555 } + { (val >> 1) & 0x55555555 }
    // We use following formula instead:
    // B2Count = val - { (val >> 1) & 0x55555555 }
    // since it gives same result in blocks of 2 with one instruction less.
    auto C_1 = B.buildConstant(Ty, 1);
    auto B2Set1LoTo1Hi = B.buildLShr(Ty, SrcReg, C_1);
    APInt B2Mask1HiTo0 = APInt::getSplat(Size, APInt(8, 0x55));
    auto C_B2Mask1HiTo0 = B.buildConstant(Ty, B2Mask1HiTo0);
    auto B2Count1Hi = B.buildAnd(Ty, B2Set1LoTo1Hi, C_B2Mask1HiTo0);
    auto B2Count = B.buildSub(Ty, SrcReg, B2Count1Hi);

    // In order to get count in blocks of 4 add values from adjacent block of 2.
    // B4Count = { B2Count & 0x33333333 } + { (B2Count >> 2) & 0x33333333 }
    auto C_2 = B.buildConstant(Ty, 2);
    auto B4Set2LoTo2Hi = B.buildLShr(Ty, B2Count, C_2);
    APInt B4Mask2HiTo0 = APInt::getSplat(Size, APInt(8, 0x33));
    auto C_B4Mask2HiTo0 = B.buildConstant(Ty, B4Mask2HiTo0);
    auto B4HiB2Count = B.buildAnd(Ty, B4Set2LoTo2Hi, C_B4Mask2HiTo0);
    auto B4LoB2Count = B.buildAnd(Ty, B2Count, C_B4Mask2HiTo0);
    auto B4Count = B.buildAdd(Ty, B4HiB2Count, B4LoB2Count);

    // For count in blocks of 8 bits we don't have to mask high 4 bits before
    // addition since count value sits in range {0,...,8} and 4 bits are enough
    // to hold such binary values. After addition high 4 bits still hold count
    // of set bits in high 4 bit block, set them to zero and get 8 bit result.
    // B8Count = { B4Count + (B4Count >> 4) } & 0x0F0F0F0F
    auto C_4 = B.buildConstant(Ty, 4);
    auto B8HiB4Count = B.buildLShr(Ty, B4Count, C_4);
    auto B8CountDirty4Hi = B.buildAdd(Ty, B8HiB4Count, B4Count);
    APInt B8Mask4HiTo0 = APInt::getSplat(Size, APInt(8, 0x0F));
    auto C_B8Mask4HiTo0 = B.buildConstant(Ty, B8Mask4HiTo0);
    auto B8Count = B.buildAnd(Ty, B8CountDirty4Hi, C_B8Mask4HiTo0);

    assert(Size<=128 && "Scalar size is too large for CTPOP lower algorithm");
    // 8 bits can hold CTPOP result of 128 bit int or smaller. Mul with this
    // bitmask will set 8 msb in ResTmp to sum of all B8Counts in 8 bit blocks.
    auto MulMask = B.buildConstant(Ty, APInt::getSplat(Size, APInt(8, 0x01)));
    auto ResTmp = B.buildMul(Ty, B8Count, MulMask);

    // Shift count result from 8 high bits to low bits.
    auto C_SizeM8 = B.buildConstant(Ty, Size - 8);
    B.buildLShr(MI.getOperand(0).getReg(), ResTmp, C_SizeM8);

    MI.eraseFromParent();
    return Legalized;
  }
  }
}

// Check that (every element of) Reg is undef or not an exact multiple of BW.
static bool isNonZeroModBitWidthOrUndef(const MachineRegisterInfo &MRI,
                                        Register Reg, unsigned BW) {
  return matchUnaryPredicate(
      MRI, Reg,
      [=](const Constant *C) {
        // Null constant here means an undef.
        const ConstantInt *CI = dyn_cast_or_null<ConstantInt>(C);
        return !CI || CI->getValue().urem(BW) != 0;
      },
      /*AllowUndefs*/ true);
}

LegalizerHelper::LegalizeResult
LegalizerHelper::lowerFunnelShiftWithInverse(MachineInstr &MI) {
  auto [Dst, X, Y, Z] = MI.getFirst4Regs();
  LLT Ty = MRI.getType(Dst);
  LLT ShTy = MRI.getType(Z);

  unsigned BW = Ty.getScalarSizeInBits();

  if (!isPowerOf2_32(BW))
    return UnableToLegalize;

  const bool IsFSHL = MI.getOpcode() == TargetOpcode::G_FSHL;
  unsigned RevOpcode = IsFSHL ? TargetOpcode::G_FSHR : TargetOpcode::G_FSHL;

  if (isNonZeroModBitWidthOrUndef(MRI, Z, BW)) {
    // fshl X, Y, Z -> fshr X, Y, -Z
    // fshr X, Y, Z -> fshl X, Y, -Z
    auto Zero = MIRBuilder.buildConstant(ShTy, 0);
    Z = MIRBuilder.buildSub(Ty, Zero, Z).getReg(0);
  } else {
    // fshl X, Y, Z -> fshr (srl X, 1), (fshr X, Y, 1), ~Z
    // fshr X, Y, Z -> fshl (fshl X, Y, 1), (shl Y, 1), ~Z
    auto One = MIRBuilder.buildConstant(ShTy, 1);
    if (IsFSHL) {
      Y = MIRBuilder.buildInstr(RevOpcode, {Ty}, {X, Y, One}).getReg(0);
      X = MIRBuilder.buildLShr(Ty, X, One).getReg(0);
    } else {
      X = MIRBuilder.buildInstr(RevOpcode, {Ty}, {X, Y, One}).getReg(0);
      Y = MIRBuilder.buildShl(Ty, Y, One).getReg(0);
    }

    Z = MIRBuilder.buildNot(ShTy, Z).getReg(0);
  }

  MIRBuilder.buildInstr(RevOpcode, {Dst}, {X, Y, Z});
  MI.eraseFromParent();
  return Legalized;
}

LegalizerHelper::LegalizeResult
LegalizerHelper::lowerFunnelShiftAsShifts(MachineInstr &MI) {
  auto [Dst, X, Y, Z] = MI.getFirst4Regs();
  LLT Ty = MRI.getType(Dst);
  LLT ShTy = MRI.getType(Z);

  const unsigned BW = Ty.getScalarSizeInBits();
  const bool IsFSHL = MI.getOpcode() == TargetOpcode::G_FSHL;

  Register ShX, ShY;
  Register ShAmt, InvShAmt;

  // FIXME: Emit optimized urem by constant instead of letting it expand later.
  if (isNonZeroModBitWidthOrUndef(MRI, Z, BW)) {
    // fshl: X << C | Y >> (BW - C)
    // fshr: X << (BW - C) | Y >> C
    // where C = Z % BW is not zero
    auto BitWidthC = MIRBuilder.buildConstant(ShTy, BW);
    ShAmt = MIRBuilder.buildURem(ShTy, Z, BitWidthC).getReg(0);
    InvShAmt = MIRBuilder.buildSub(ShTy, BitWidthC, ShAmt).getReg(0);
    ShX = MIRBuilder.buildShl(Ty, X, IsFSHL ? ShAmt : InvShAmt).getReg(0);
    ShY = MIRBuilder.buildLShr(Ty, Y, IsFSHL ? InvShAmt : ShAmt).getReg(0);
  } else {
    // fshl: X << (Z % BW) | Y >> 1 >> (BW - 1 - (Z % BW))
    // fshr: X << 1 << (BW - 1 - (Z % BW)) | Y >> (Z % BW)
    auto Mask = MIRBuilder.buildConstant(ShTy, BW - 1);
    if (isPowerOf2_32(BW)) {
      // Z % BW -> Z & (BW - 1)
      ShAmt = MIRBuilder.buildAnd(ShTy, Z, Mask).getReg(0);
      // (BW - 1) - (Z % BW) -> ~Z & (BW - 1)
      auto NotZ = MIRBuilder.buildNot(ShTy, Z);
      InvShAmt = MIRBuilder.buildAnd(ShTy, NotZ, Mask).getReg(0);
    } else {
      auto BitWidthC = MIRBuilder.buildConstant(ShTy, BW);
      ShAmt = MIRBuilder.buildURem(ShTy, Z, BitWidthC).getReg(0);
      InvShAmt = MIRBuilder.buildSub(ShTy, Mask, ShAmt).getReg(0);
    }

    auto One = MIRBuilder.buildConstant(ShTy, 1);
    if (IsFSHL) {
      ShX = MIRBuilder.buildShl(Ty, X, ShAmt).getReg(0);
      auto ShY1 = MIRBuilder.buildLShr(Ty, Y, One);
      ShY = MIRBuilder.buildLShr(Ty, ShY1, InvShAmt).getReg(0);
    } else {
      auto ShX1 = MIRBuilder.buildShl(Ty, X, One);
      ShX = MIRBuilder.buildShl(Ty, ShX1, InvShAmt).getReg(0);
      ShY = MIRBuilder.buildLShr(Ty, Y, ShAmt).getReg(0);
    }
  }

  MIRBuilder.buildOr(Dst, ShX, ShY);
  MI.eraseFromParent();
  return Legalized;
}

LegalizerHelper::LegalizeResult
LegalizerHelper::lowerFunnelShift(MachineInstr &MI) {
  // These operations approximately do the following (while avoiding undefined
  // shifts by BW):
  // G_FSHL: (X << (Z % BW)) | (Y >> (BW - (Z % BW)))
  // G_FSHR: (X << (BW - (Z % BW))) | (Y >> (Z % BW))
  Register Dst = MI.getOperand(0).getReg();
  LLT Ty = MRI.getType(Dst);
  LLT ShTy = MRI.getType(MI.getOperand(3).getReg());

  bool IsFSHL = MI.getOpcode() == TargetOpcode::G_FSHL;
  unsigned RevOpcode = IsFSHL ? TargetOpcode::G_FSHR : TargetOpcode::G_FSHL;

  // TODO: Use smarter heuristic that accounts for vector legalization.
  if (LI.getAction({RevOpcode, {Ty, ShTy}}).Action == Lower)
    return lowerFunnelShiftAsShifts(MI);

  // This only works for powers of 2, fallback to shifts if it fails.
  LegalizerHelper::LegalizeResult Result = lowerFunnelShiftWithInverse(MI);
  if (Result == UnableToLegalize)
    return lowerFunnelShiftAsShifts(MI);
  return Result;
}

LegalizerHelper::LegalizeResult
LegalizerHelper::lowerRotateWithReverseRotate(MachineInstr &MI) {
  auto [Dst, DstTy, Src, SrcTy, Amt, AmtTy] = MI.getFirst3RegLLTs();
  auto Zero = MIRBuilder.buildConstant(AmtTy, 0);
  bool IsLeft = MI.getOpcode() == TargetOpcode::G_ROTL;
  unsigned RevRot = IsLeft ? TargetOpcode::G_ROTR : TargetOpcode::G_ROTL;
  auto Neg = MIRBuilder.buildSub(AmtTy, Zero, Amt);
  MIRBuilder.buildInstr(RevRot, {Dst}, {Src, Neg});
  MI.eraseFromParent();
  return Legalized;
}

LegalizerHelper::LegalizeResult LegalizerHelper::lowerRotate(MachineInstr &MI) {
  auto [Dst, DstTy, Src, SrcTy, Amt, AmtTy] = MI.getFirst3RegLLTs();

  unsigned EltSizeInBits = DstTy.getScalarSizeInBits();
  bool IsLeft = MI.getOpcode() == TargetOpcode::G_ROTL;

  MIRBuilder.setInstrAndDebugLoc(MI);

  // If a rotate in the other direction is supported, use it.
  unsigned RevRot = IsLeft ? TargetOpcode::G_ROTR : TargetOpcode::G_ROTL;
  if (LI.isLegalOrCustom({RevRot, {DstTy, SrcTy}}) &&
      isPowerOf2_32(EltSizeInBits))
    return lowerRotateWithReverseRotate(MI);

  // If a funnel shift is supported, use it.
  unsigned FShOpc = IsLeft ? TargetOpcode::G_FSHL : TargetOpcode::G_FSHR;
  unsigned RevFsh = !IsLeft ? TargetOpcode::G_FSHL : TargetOpcode::G_FSHR;
  bool IsFShLegal = false;
  if ((IsFShLegal = LI.isLegalOrCustom({FShOpc, {DstTy, AmtTy}})) ||
      LI.isLegalOrCustom({RevFsh, {DstTy, AmtTy}})) {
    auto buildFunnelShift = [&](unsigned Opc, Register R1, Register R2,
                                Register R3) {
      MIRBuilder.buildInstr(Opc, {R1}, {R2, R2, R3});
      MI.eraseFromParent();
      return Legalized;
    };
    // If a funnel shift in the other direction is supported, use it.
    if (IsFShLegal) {
      return buildFunnelShift(FShOpc, Dst, Src, Amt);
    } else if (isPowerOf2_32(EltSizeInBits)) {
      Amt = MIRBuilder.buildNeg(DstTy, Amt).getReg(0);
      return buildFunnelShift(RevFsh, Dst, Src, Amt);
    }
  }

  auto Zero = MIRBuilder.buildConstant(AmtTy, 0);
  unsigned ShOpc = IsLeft ? TargetOpcode::G_SHL : TargetOpcode::G_LSHR;
  unsigned RevShiftOpc = IsLeft ? TargetOpcode::G_LSHR : TargetOpcode::G_SHL;
  auto BitWidthMinusOneC = MIRBuilder.buildConstant(AmtTy, EltSizeInBits - 1);
  Register ShVal;
  Register RevShiftVal;
  if (isPowerOf2_32(EltSizeInBits)) {
    // (rotl x, c) -> x << (c & (w - 1)) | x >> (-c & (w - 1))
    // (rotr x, c) -> x >> (c & (w - 1)) | x << (-c & (w - 1))
    auto NegAmt = MIRBuilder.buildSub(AmtTy, Zero, Amt);
    auto ShAmt = MIRBuilder.buildAnd(AmtTy, Amt, BitWidthMinusOneC);
    ShVal = MIRBuilder.buildInstr(ShOpc, {DstTy}, {Src, ShAmt}).getReg(0);
    auto RevAmt = MIRBuilder.buildAnd(AmtTy, NegAmt, BitWidthMinusOneC);
    RevShiftVal =
        MIRBuilder.buildInstr(RevShiftOpc, {DstTy}, {Src, RevAmt}).getReg(0);
  } else {
    // (rotl x, c) -> x << (c % w) | x >> 1 >> (w - 1 - (c % w))
    // (rotr x, c) -> x >> (c % w) | x << 1 << (w - 1 - (c % w))
    auto BitWidthC = MIRBuilder.buildConstant(AmtTy, EltSizeInBits);
    auto ShAmt = MIRBuilder.buildURem(AmtTy, Amt, BitWidthC);
    ShVal = MIRBuilder.buildInstr(ShOpc, {DstTy}, {Src, ShAmt}).getReg(0);
    auto RevAmt = MIRBuilder.buildSub(AmtTy, BitWidthMinusOneC, ShAmt);
    auto One = MIRBuilder.buildConstant(AmtTy, 1);
    auto Inner = MIRBuilder.buildInstr(RevShiftOpc, {DstTy}, {Src, One});
    RevShiftVal =
        MIRBuilder.buildInstr(RevShiftOpc, {DstTy}, {Inner, RevAmt}).getReg(0);
  }
  MIRBuilder.buildOr(Dst, ShVal, RevShiftVal);
  MI.eraseFromParent();
  return Legalized;
}

// Expand s32 = G_UITOFP s64 using bit operations to an IEEE float
// representation.
LegalizerHelper::LegalizeResult
LegalizerHelper::lowerU64ToF32BitOps(MachineInstr &MI) {
  auto [Dst, Src] = MI.getFirst2Regs();
  const LLT S64 = LLT::scalar(64);
  const LLT S32 = LLT::scalar(32);
  const LLT S1 = LLT::scalar(1);

  assert(MRI.getType(Src) == S64 && MRI.getType(Dst) == S32);

  // unsigned cul2f(ulong u) {
  //   uint lz = clz(u);
  //   uint e = (u != 0) ? 127U + 63U - lz : 0;
  //   u = (u << lz) & 0x7fffffffffffffffUL;
  //   ulong t = u & 0xffffffffffUL;
  //   uint v = (e << 23) | (uint)(u >> 40);
  //   uint r = t > 0x8000000000UL ? 1U : (t == 0x8000000000UL ? v & 1U : 0U);
  //   return as_float(v + r);
  // }

  auto Zero32 = MIRBuilder.buildConstant(S32, 0);
  auto Zero64 = MIRBuilder.buildConstant(S64, 0);

  auto LZ = MIRBuilder.buildCTLZ_ZERO_UNDEF(S32, Src);

  auto K = MIRBuilder.buildConstant(S32, 127U + 63U);
  auto Sub = MIRBuilder.buildSub(S32, K, LZ);

  auto NotZero = MIRBuilder.buildICmp(CmpInst::ICMP_NE, S1, Src, Zero64);
  auto E = MIRBuilder.buildSelect(S32, NotZero, Sub, Zero32);

  auto Mask0 = MIRBuilder.buildConstant(S64, (-1ULL) >> 1);
  auto ShlLZ = MIRBuilder.buildShl(S64, Src, LZ);

  auto U = MIRBuilder.buildAnd(S64, ShlLZ, Mask0);

  auto Mask1 = MIRBuilder.buildConstant(S64, 0xffffffffffULL);
  auto T = MIRBuilder.buildAnd(S64, U, Mask1);

  auto UShl = MIRBuilder.buildLShr(S64, U, MIRBuilder.buildConstant(S64, 40));
  auto ShlE = MIRBuilder.buildShl(S32, E, MIRBuilder.buildConstant(S32, 23));
  auto V = MIRBuilder.buildOr(S32, ShlE, MIRBuilder.buildTrunc(S32, UShl));

  auto C = MIRBuilder.buildConstant(S64, 0x8000000000ULL);
  auto RCmp = MIRBuilder.buildICmp(CmpInst::ICMP_UGT, S1, T, C);
  auto TCmp = MIRBuilder.buildICmp(CmpInst::ICMP_EQ, S1, T, C);
  auto One = MIRBuilder.buildConstant(S32, 1);

  auto VTrunc1 = MIRBuilder.buildAnd(S32, V, One);
  auto Select0 = MIRBuilder.buildSelect(S32, TCmp, VTrunc1, Zero32);
  auto R = MIRBuilder.buildSelect(S32, RCmp, One, Select0);
  MIRBuilder.buildAdd(Dst, V, R);

  MI.eraseFromParent();
  return Legalized;
}

LegalizerHelper::LegalizeResult LegalizerHelper::lowerUITOFP(MachineInstr &MI) {
  auto [Dst, DstTy, Src, SrcTy] = MI.getFirst2RegLLTs();

  if (SrcTy == LLT::scalar(1)) {
    auto True = MIRBuilder.buildFConstant(DstTy, 1.0);
    auto False = MIRBuilder.buildFConstant(DstTy, 0.0);
    MIRBuilder.buildSelect(Dst, Src, True, False);
    MI.eraseFromParent();
    return Legalized;
  }

  if (SrcTy != LLT::scalar(64))
    return UnableToLegalize;

  if (DstTy == LLT::scalar(32)) {
    // TODO: SelectionDAG has several alternative expansions to port which may
    // be more reasonble depending on the available instructions. If a target
    // has sitofp, does not have CTLZ, or can efficiently use f64 as an
    // intermediate type, this is probably worse.
    return lowerU64ToF32BitOps(MI);
  }

  return UnableToLegalize;
}

LegalizerHelper::LegalizeResult LegalizerHelper::lowerSITOFP(MachineInstr &MI) {
  auto [Dst, DstTy, Src, SrcTy] = MI.getFirst2RegLLTs();

  const LLT S64 = LLT::scalar(64);
  const LLT S32 = LLT::scalar(32);
  const LLT S1 = LLT::scalar(1);

  if (SrcTy == S1) {
    auto True = MIRBuilder.buildFConstant(DstTy, -1.0);
    auto False = MIRBuilder.buildFConstant(DstTy, 0.0);
    MIRBuilder.buildSelect(Dst, Src, True, False);
    MI.eraseFromParent();
    return Legalized;
  }

  if (SrcTy != S64)
    return UnableToLegalize;

  if (DstTy == S32) {
    // signed cl2f(long l) {
    //   long s = l >> 63;
    //   float r = cul2f((l + s) ^ s);
    //   return s ? -r : r;
    // }
    Register L = Src;
    auto SignBit = MIRBuilder.buildConstant(S64, 63);
    auto S = MIRBuilder.buildAShr(S64, L, SignBit);

    auto LPlusS = MIRBuilder.buildAdd(S64, L, S);
    auto Xor = MIRBuilder.buildXor(S64, LPlusS, S);
    auto R = MIRBuilder.buildUITOFP(S32, Xor);

    auto RNeg = MIRBuilder.buildFNeg(S32, R);
    auto SignNotZero = MIRBuilder.buildICmp(CmpInst::ICMP_NE, S1, S,
                                            MIRBuilder.buildConstant(S64, 0));
    MIRBuilder.buildSelect(Dst, SignNotZero, RNeg, R);
    MI.eraseFromParent();
    return Legalized;
  }

  return UnableToLegalize;
}

LegalizerHelper::LegalizeResult LegalizerHelper::lowerFPTOUI(MachineInstr &MI) {
  auto [Dst, DstTy, Src, SrcTy] = MI.getFirst2RegLLTs();
  const LLT S64 = LLT::scalar(64);
  const LLT S32 = LLT::scalar(32);

  if (SrcTy != S64 && SrcTy != S32)
    return UnableToLegalize;
  if (DstTy != S32 && DstTy != S64)
    return UnableToLegalize;

  // FPTOSI gives same result as FPTOUI for positive signed integers.
  // FPTOUI needs to deal with fp values that convert to unsigned integers
  // greater or equal to 2^31 for float or 2^63 for double. For brevity 2^Exp.

  APInt TwoPExpInt = APInt::getSignMask(DstTy.getSizeInBits());
  APFloat TwoPExpFP(SrcTy.getSizeInBits() == 32 ? APFloat::IEEEsingle()
                                                : APFloat::IEEEdouble(),
                    APInt::getZero(SrcTy.getSizeInBits()));
  TwoPExpFP.convertFromAPInt(TwoPExpInt, false, APFloat::rmNearestTiesToEven);

  MachineInstrBuilder FPTOSI = MIRBuilder.buildFPTOSI(DstTy, Src);

  MachineInstrBuilder Threshold = MIRBuilder.buildFConstant(SrcTy, TwoPExpFP);
  // For fp Value greater or equal to Threshold(2^Exp), we use FPTOSI on
  // (Value - 2^Exp) and add 2^Exp by setting highest bit in result to 1.
  MachineInstrBuilder FSub = MIRBuilder.buildFSub(SrcTy, Src, Threshold);
  MachineInstrBuilder ResLowBits = MIRBuilder.buildFPTOSI(DstTy, FSub);
  MachineInstrBuilder ResHighBit = MIRBuilder.buildConstant(DstTy, TwoPExpInt);
  MachineInstrBuilder Res = MIRBuilder.buildXor(DstTy, ResLowBits, ResHighBit);

  const LLT S1 = LLT::scalar(1);

  MachineInstrBuilder FCMP =
      MIRBuilder.buildFCmp(CmpInst::FCMP_ULT, S1, Src, Threshold);
  MIRBuilder.buildSelect(Dst, FCMP, FPTOSI, Res);

  MI.eraseFromParent();
  return Legalized;
}

LegalizerHelper::LegalizeResult LegalizerHelper::lowerFPTOSI(MachineInstr &MI) {
  auto [Dst, DstTy, Src, SrcTy] = MI.getFirst2RegLLTs();
  const LLT S64 = LLT::scalar(64);
  const LLT S32 = LLT::scalar(32);

  // FIXME: Only f32 to i64 conversions are supported.
  if (SrcTy.getScalarType() != S32 || DstTy.getScalarType() != S64)
    return UnableToLegalize;

  // Expand f32 -> i64 conversion
  // This algorithm comes from compiler-rt's implementation of fixsfdi:
  // https://github.com/llvm/llvm-project/blob/main/compiler-rt/lib/builtins/fixsfdi.c

  unsigned SrcEltBits = SrcTy.getScalarSizeInBits();

  auto ExponentMask = MIRBuilder.buildConstant(SrcTy, 0x7F800000);
  auto ExponentLoBit = MIRBuilder.buildConstant(SrcTy, 23);

  auto AndExpMask = MIRBuilder.buildAnd(SrcTy, Src, ExponentMask);
  auto ExponentBits = MIRBuilder.buildLShr(SrcTy, AndExpMask, ExponentLoBit);

  auto SignMask = MIRBuilder.buildConstant(SrcTy,
                                           APInt::getSignMask(SrcEltBits));
  auto AndSignMask = MIRBuilder.buildAnd(SrcTy, Src, SignMask);
  auto SignLowBit = MIRBuilder.buildConstant(SrcTy, SrcEltBits - 1);
  auto Sign = MIRBuilder.buildAShr(SrcTy, AndSignMask, SignLowBit);
  Sign = MIRBuilder.buildSExt(DstTy, Sign);

  auto MantissaMask = MIRBuilder.buildConstant(SrcTy, 0x007FFFFF);
  auto AndMantissaMask = MIRBuilder.buildAnd(SrcTy, Src, MantissaMask);
  auto K = MIRBuilder.buildConstant(SrcTy, 0x00800000);

  auto R = MIRBuilder.buildOr(SrcTy, AndMantissaMask, K);
  R = MIRBuilder.buildZExt(DstTy, R);

  auto Bias = MIRBuilder.buildConstant(SrcTy, 127);
  auto Exponent = MIRBuilder.buildSub(SrcTy, ExponentBits, Bias);
  auto SubExponent = MIRBuilder.buildSub(SrcTy, Exponent, ExponentLoBit);
  auto ExponentSub = MIRBuilder.buildSub(SrcTy, ExponentLoBit, Exponent);

  auto Shl = MIRBuilder.buildShl(DstTy, R, SubExponent);
  auto Srl = MIRBuilder.buildLShr(DstTy, R, ExponentSub);

  const LLT S1 = LLT::scalar(1);
  auto CmpGt = MIRBuilder.buildICmp(CmpInst::ICMP_SGT,
                                    S1, Exponent, ExponentLoBit);

  R = MIRBuilder.buildSelect(DstTy, CmpGt, Shl, Srl);

  auto XorSign = MIRBuilder.buildXor(DstTy, R, Sign);
  auto Ret = MIRBuilder.buildSub(DstTy, XorSign, Sign);

  auto ZeroSrcTy = MIRBuilder.buildConstant(SrcTy, 0);

  auto ExponentLt0 = MIRBuilder.buildICmp(CmpInst::ICMP_SLT,
                                          S1, Exponent, ZeroSrcTy);

  auto ZeroDstTy = MIRBuilder.buildConstant(DstTy, 0);
  MIRBuilder.buildSelect(Dst, ExponentLt0, ZeroDstTy, Ret);

  MI.eraseFromParent();
  return Legalized;
}

// f64 -> f16 conversion using round-to-nearest-even rounding mode.
LegalizerHelper::LegalizeResult
LegalizerHelper::lowerFPTRUNC_F64_TO_F16(MachineInstr &MI) {
  const LLT S1 = LLT::scalar(1);
  const LLT S32 = LLT::scalar(32);

  auto [Dst, Src] = MI.getFirst2Regs();
  assert(MRI.getType(Dst).getScalarType() == LLT::scalar(16) &&
         MRI.getType(Src).getScalarType() == LLT::scalar(64));

  if (MRI.getType(Src).isVector()) // TODO: Handle vectors directly.
    return UnableToLegalize;

  if (MIRBuilder.getMF().getTarget().Options.UnsafeFPMath) {
    unsigned Flags = MI.getFlags();
    auto Src32 = MIRBuilder.buildFPTrunc(S32, Src, Flags);
    MIRBuilder.buildFPTrunc(Dst, Src32, Flags);
    MI.eraseFromParent();
    return Legalized;
  }

  const unsigned ExpMask = 0x7ff;
  const unsigned ExpBiasf64 = 1023;
  const unsigned ExpBiasf16 = 15;

  auto Unmerge = MIRBuilder.buildUnmerge(S32, Src);
  Register U = Unmerge.getReg(0);
  Register UH = Unmerge.getReg(1);

  auto E = MIRBuilder.buildLShr(S32, UH, MIRBuilder.buildConstant(S32, 20));
  E = MIRBuilder.buildAnd(S32, E, MIRBuilder.buildConstant(S32, ExpMask));

  // Subtract the fp64 exponent bias (1023) to get the real exponent and
  // add the f16 bias (15) to get the biased exponent for the f16 format.
  E = MIRBuilder.buildAdd(
    S32, E, MIRBuilder.buildConstant(S32, -ExpBiasf64 + ExpBiasf16));

  auto M = MIRBuilder.buildLShr(S32, UH, MIRBuilder.buildConstant(S32, 8));
  M = MIRBuilder.buildAnd(S32, M, MIRBuilder.buildConstant(S32, 0xffe));

  auto MaskedSig = MIRBuilder.buildAnd(S32, UH,
                                       MIRBuilder.buildConstant(S32, 0x1ff));
  MaskedSig = MIRBuilder.buildOr(S32, MaskedSig, U);

  auto Zero = MIRBuilder.buildConstant(S32, 0);
  auto SigCmpNE0 = MIRBuilder.buildICmp(CmpInst::ICMP_NE, S1, MaskedSig, Zero);
  auto Lo40Set = MIRBuilder.buildZExt(S32, SigCmpNE0);
  M = MIRBuilder.buildOr(S32, M, Lo40Set);

  // (M != 0 ? 0x0200 : 0) | 0x7c00;
  auto Bits0x200 = MIRBuilder.buildConstant(S32, 0x0200);
  auto CmpM_NE0 = MIRBuilder.buildICmp(CmpInst::ICMP_NE, S1, M, Zero);
  auto SelectCC = MIRBuilder.buildSelect(S32, CmpM_NE0, Bits0x200, Zero);

  auto Bits0x7c00 = MIRBuilder.buildConstant(S32, 0x7c00);
  auto I = MIRBuilder.buildOr(S32, SelectCC, Bits0x7c00);

  // N = M | (E << 12);
  auto EShl12 = MIRBuilder.buildShl(S32, E, MIRBuilder.buildConstant(S32, 12));
  auto N = MIRBuilder.buildOr(S32, M, EShl12);

  // B = clamp(1-E, 0, 13);
  auto One = MIRBuilder.buildConstant(S32, 1);
  auto OneSubExp = MIRBuilder.buildSub(S32, One, E);
  auto B = MIRBuilder.buildSMax(S32, OneSubExp, Zero);
  B = MIRBuilder.buildSMin(S32, B, MIRBuilder.buildConstant(S32, 13));

  auto SigSetHigh = MIRBuilder.buildOr(S32, M,
                                       MIRBuilder.buildConstant(S32, 0x1000));

  auto D = MIRBuilder.buildLShr(S32, SigSetHigh, B);
  auto D0 = MIRBuilder.buildShl(S32, D, B);

  auto D0_NE_SigSetHigh = MIRBuilder.buildICmp(CmpInst::ICMP_NE, S1,
                                             D0, SigSetHigh);
  auto D1 = MIRBuilder.buildZExt(S32, D0_NE_SigSetHigh);
  D = MIRBuilder.buildOr(S32, D, D1);

  auto CmpELtOne = MIRBuilder.buildICmp(CmpInst::ICMP_SLT, S1, E, One);
  auto V = MIRBuilder.buildSelect(S32, CmpELtOne, D, N);

  auto VLow3 = MIRBuilder.buildAnd(S32, V, MIRBuilder.buildConstant(S32, 7));
  V = MIRBuilder.buildLShr(S32, V, MIRBuilder.buildConstant(S32, 2));

  auto VLow3Eq3 = MIRBuilder.buildICmp(CmpInst::ICMP_EQ, S1, VLow3,
                                       MIRBuilder.buildConstant(S32, 3));
  auto V0 = MIRBuilder.buildZExt(S32, VLow3Eq3);

  auto VLow3Gt5 = MIRBuilder.buildICmp(CmpInst::ICMP_SGT, S1, VLow3,
                                       MIRBuilder.buildConstant(S32, 5));
  auto V1 = MIRBuilder.buildZExt(S32, VLow3Gt5);

  V1 = MIRBuilder.buildOr(S32, V0, V1);
  V = MIRBuilder.buildAdd(S32, V, V1);

  auto CmpEGt30 = MIRBuilder.buildICmp(CmpInst::ICMP_SGT,  S1,
                                       E, MIRBuilder.buildConstant(S32, 30));
  V = MIRBuilder.buildSelect(S32, CmpEGt30,
                             MIRBuilder.buildConstant(S32, 0x7c00), V);

  auto CmpEGt1039 = MIRBuilder.buildICmp(CmpInst::ICMP_EQ, S1,
                                         E, MIRBuilder.buildConstant(S32, 1039));
  V = MIRBuilder.buildSelect(S32, CmpEGt1039, I, V);

  // Extract the sign bit.
  auto Sign = MIRBuilder.buildLShr(S32, UH, MIRBuilder.buildConstant(S32, 16));
  Sign = MIRBuilder.buildAnd(S32, Sign, MIRBuilder.buildConstant(S32, 0x8000));

  // Insert the sign bit
  V = MIRBuilder.buildOr(S32, Sign, V);

  MIRBuilder.buildTrunc(Dst, V);
  MI.eraseFromParent();
  return Legalized;
}

LegalizerHelper::LegalizeResult
LegalizerHelper::lowerFPTRUNC(MachineInstr &MI) {
  auto [DstTy, SrcTy] = MI.getFirst2LLTs();
  const LLT S64 = LLT::scalar(64);
  const LLT S16 = LLT::scalar(16);

  if (DstTy.getScalarType() == S16 && SrcTy.getScalarType() == S64)
    return lowerFPTRUNC_F64_TO_F16(MI);

  return UnableToLegalize;
}

// TODO: If RHS is a constant SelectionDAGBuilder expands this into a
// multiplication tree.
LegalizerHelper::LegalizeResult LegalizerHelper::lowerFPOWI(MachineInstr &MI) {
  auto [Dst, Src0, Src1] = MI.getFirst3Regs();
  LLT Ty = MRI.getType(Dst);

  auto CvtSrc1 = MIRBuilder.buildSITOFP(Ty, Src1);
  MIRBuilder.buildFPow(Dst, Src0, CvtSrc1, MI.getFlags());
  MI.eraseFromParent();
  return Legalized;
}

static CmpInst::Predicate minMaxToCompare(unsigned Opc) {
  switch (Opc) {
  case TargetOpcode::G_SMIN:
    return CmpInst::ICMP_SLT;
  case TargetOpcode::G_SMAX:
    return CmpInst::ICMP_SGT;
  case TargetOpcode::G_UMIN:
    return CmpInst::ICMP_ULT;
  case TargetOpcode::G_UMAX:
    return CmpInst::ICMP_UGT;
  default:
    llvm_unreachable("not in integer min/max");
  }
}

LegalizerHelper::LegalizeResult LegalizerHelper::lowerMinMax(MachineInstr &MI) {
  auto [Dst, Src0, Src1] = MI.getFirst3Regs();

  const CmpInst::Predicate Pred = minMaxToCompare(MI.getOpcode());
  LLT CmpType = MRI.getType(Dst).changeElementSize(1);

  auto Cmp = MIRBuilder.buildICmp(Pred, CmpType, Src0, Src1);
  MIRBuilder.buildSelect(Dst, Cmp, Src0, Src1);

  MI.eraseFromParent();
  return Legalized;
}

LegalizerHelper::LegalizeResult
LegalizerHelper::lowerFCopySign(MachineInstr &MI) {
  auto [Dst, DstTy, Src0, Src0Ty, Src1, Src1Ty] = MI.getFirst3RegLLTs();
  const int Src0Size = Src0Ty.getScalarSizeInBits();
  const int Src1Size = Src1Ty.getScalarSizeInBits();

  auto SignBitMask = MIRBuilder.buildConstant(
    Src0Ty, APInt::getSignMask(Src0Size));

  auto NotSignBitMask = MIRBuilder.buildConstant(
    Src0Ty, APInt::getLowBitsSet(Src0Size, Src0Size - 1));

  Register And0 = MIRBuilder.buildAnd(Src0Ty, Src0, NotSignBitMask).getReg(0);
  Register And1;
  if (Src0Ty == Src1Ty) {
    And1 = MIRBuilder.buildAnd(Src1Ty, Src1, SignBitMask).getReg(0);
  } else if (Src0Size > Src1Size) {
    auto ShiftAmt = MIRBuilder.buildConstant(Src0Ty, Src0Size - Src1Size);
    auto Zext = MIRBuilder.buildZExt(Src0Ty, Src1);
    auto Shift = MIRBuilder.buildShl(Src0Ty, Zext, ShiftAmt);
    And1 = MIRBuilder.buildAnd(Src0Ty, Shift, SignBitMask).getReg(0);
  } else {
    auto ShiftAmt = MIRBuilder.buildConstant(Src1Ty, Src1Size - Src0Size);
    auto Shift = MIRBuilder.buildLShr(Src1Ty, Src1, ShiftAmt);
    auto Trunc = MIRBuilder.buildTrunc(Src0Ty, Shift);
    And1 = MIRBuilder.buildAnd(Src0Ty, Trunc, SignBitMask).getReg(0);
  }

  // Be careful about setting nsz/nnan/ninf on every instruction, since the
  // constants are a nan and -0.0, but the final result should preserve
  // everything.
  unsigned Flags = MI.getFlags();
  MIRBuilder.buildOr(Dst, And0, And1, Flags);

  MI.eraseFromParent();
  return Legalized;
}

LegalizerHelper::LegalizeResult
LegalizerHelper::lowerFMinNumMaxNum(MachineInstr &MI) {
  unsigned NewOp = MI.getOpcode() == TargetOpcode::G_FMINNUM ?
    TargetOpcode::G_FMINNUM_IEEE : TargetOpcode::G_FMAXNUM_IEEE;

  auto [Dst, Src0, Src1] = MI.getFirst3Regs();
  LLT Ty = MRI.getType(Dst);

  if (!MI.getFlag(MachineInstr::FmNoNans)) {
    // Insert canonicalizes if it's possible we need to quiet to get correct
    // sNaN behavior.

    // Note this must be done here, and not as an optimization combine in the
    // absence of a dedicate quiet-snan instruction as we're using an
    // omni-purpose G_FCANONICALIZE.
    if (!isKnownNeverSNaN(Src0, MRI))
      Src0 = MIRBuilder.buildFCanonicalize(Ty, Src0, MI.getFlags()).getReg(0);

    if (!isKnownNeverSNaN(Src1, MRI))
      Src1 = MIRBuilder.buildFCanonicalize(Ty, Src1, MI.getFlags()).getReg(0);
  }

  // If there are no nans, it's safe to simply replace this with the non-IEEE
  // version.
  MIRBuilder.buildInstr(NewOp, {Dst}, {Src0, Src1}, MI.getFlags());
  MI.eraseFromParent();
  return Legalized;
}

LegalizerHelper::LegalizeResult LegalizerHelper::lowerFMad(MachineInstr &MI) {
  // Expand G_FMAD a, b, c -> G_FADD (G_FMUL a, b), c
  Register DstReg = MI.getOperand(0).getReg();
  LLT Ty = MRI.getType(DstReg);
  unsigned Flags = MI.getFlags();

  auto Mul = MIRBuilder.buildFMul(Ty, MI.getOperand(1), MI.getOperand(2),
                                  Flags);
  MIRBuilder.buildFAdd(DstReg, Mul, MI.getOperand(3), Flags);
  MI.eraseFromParent();
  return Legalized;
}

LegalizerHelper::LegalizeResult
LegalizerHelper::lowerIntrinsicRound(MachineInstr &MI) {
  auto [DstReg, X] = MI.getFirst2Regs();
  const unsigned Flags = MI.getFlags();
  const LLT Ty = MRI.getType(DstReg);
  const LLT CondTy = Ty.changeElementSize(1);

  // round(x) =>
  //  t = trunc(x);
  //  d = fabs(x - t);
  //  o = copysign(1.0f, x);
  //  return t + (d >= 0.5 ? o : 0.0);

  auto T = MIRBuilder.buildIntrinsicTrunc(Ty, X, Flags);

  auto Diff = MIRBuilder.buildFSub(Ty, X, T, Flags);
  auto AbsDiff = MIRBuilder.buildFAbs(Ty, Diff, Flags);
  auto Zero = MIRBuilder.buildFConstant(Ty, 0.0);
  auto One = MIRBuilder.buildFConstant(Ty, 1.0);
  auto Half = MIRBuilder.buildFConstant(Ty, 0.5);
  auto SignOne = MIRBuilder.buildFCopysign(Ty, One, X);

  auto Cmp = MIRBuilder.buildFCmp(CmpInst::FCMP_OGE, CondTy, AbsDiff, Half,
                                  Flags);
  auto Sel = MIRBuilder.buildSelect(Ty, Cmp, SignOne, Zero, Flags);

  MIRBuilder.buildFAdd(DstReg, T, Sel, Flags);

  MI.eraseFromParent();
  return Legalized;
}

LegalizerHelper::LegalizeResult LegalizerHelper::lowerFFloor(MachineInstr &MI) {
  auto [DstReg, SrcReg] = MI.getFirst2Regs();
  unsigned Flags = MI.getFlags();
  LLT Ty = MRI.getType(DstReg);
  const LLT CondTy = Ty.changeElementSize(1);

  // result = trunc(src);
  // if (src < 0.0 && src != result)
  //   result += -1.0.

  auto Trunc = MIRBuilder.buildIntrinsicTrunc(Ty, SrcReg, Flags);
  auto Zero = MIRBuilder.buildFConstant(Ty, 0.0);

  auto Lt0 = MIRBuilder.buildFCmp(CmpInst::FCMP_OLT, CondTy,
                                  SrcReg, Zero, Flags);
  auto NeTrunc = MIRBuilder.buildFCmp(CmpInst::FCMP_ONE, CondTy,
                                      SrcReg, Trunc, Flags);
  auto And = MIRBuilder.buildAnd(CondTy, Lt0, NeTrunc);
  auto AddVal = MIRBuilder.buildSITOFP(Ty, And);

  MIRBuilder.buildFAdd(DstReg, Trunc, AddVal, Flags);
  MI.eraseFromParent();
  return Legalized;
}

LegalizerHelper::LegalizeResult
LegalizerHelper::lowerMergeValues(MachineInstr &MI) {
  const unsigned NumOps = MI.getNumOperands();
  auto [DstReg, DstTy, Src0Reg, Src0Ty] = MI.getFirst2RegLLTs();
  unsigned PartSize = Src0Ty.getSizeInBits();

  LLT WideTy = LLT::scalar(DstTy.getSizeInBits());
  Register ResultReg = MIRBuilder.buildZExt(WideTy, Src0Reg).getReg(0);

  for (unsigned I = 2; I != NumOps; ++I) {
    const unsigned Offset = (I - 1) * PartSize;

    Register SrcReg = MI.getOperand(I).getReg();
    auto ZextInput = MIRBuilder.buildZExt(WideTy, SrcReg);

    Register NextResult = I + 1 == NumOps && WideTy == DstTy ? DstReg :
      MRI.createGenericVirtualRegister(WideTy);

    auto ShiftAmt = MIRBuilder.buildConstant(WideTy, Offset);
    auto Shl = MIRBuilder.buildShl(WideTy, ZextInput, ShiftAmt);
    MIRBuilder.buildOr(NextResult, ResultReg, Shl);
    ResultReg = NextResult;
  }

  if (DstTy.isPointer()) {
    if (MIRBuilder.getDataLayout().isNonIntegralAddressSpace(
          DstTy.getAddressSpace())) {
      LLVM_DEBUG(dbgs() << "Not casting nonintegral address space\n");
      return UnableToLegalize;
    }

    MIRBuilder.buildIntToPtr(DstReg, ResultReg);
  }

  MI.eraseFromParent();
  return Legalized;
}

LegalizerHelper::LegalizeResult
LegalizerHelper::lowerUnmergeValues(MachineInstr &MI) {
  const unsigned NumDst = MI.getNumOperands() - 1;
  Register SrcReg = MI.getOperand(NumDst).getReg();
  Register Dst0Reg = MI.getOperand(0).getReg();
  LLT DstTy = MRI.getType(Dst0Reg);
  if (DstTy.isPointer())
    return UnableToLegalize; // TODO

  SrcReg = coerceToScalar(SrcReg);
  if (!SrcReg)
    return UnableToLegalize;

  // Expand scalarizing unmerge as bitcast to integer and shift.
  LLT IntTy = MRI.getType(SrcReg);

  MIRBuilder.buildTrunc(Dst0Reg, SrcReg);

  const unsigned DstSize = DstTy.getSizeInBits();
  unsigned Offset = DstSize;
  for (unsigned I = 1; I != NumDst; ++I, Offset += DstSize) {
    auto ShiftAmt = MIRBuilder.buildConstant(IntTy, Offset);
    auto Shift = MIRBuilder.buildLShr(IntTy, SrcReg, ShiftAmt);
    MIRBuilder.buildTrunc(MI.getOperand(I), Shift);
  }

  MI.eraseFromParent();
  return Legalized;
}

/// Lower a vector extract or insert by writing the vector to a stack temporary
/// and reloading the element or vector.
///
/// %dst = G_EXTRACT_VECTOR_ELT %vec, %idx
///  =>
///  %stack_temp = G_FRAME_INDEX
///  G_STORE %vec, %stack_temp
///  %idx = clamp(%idx, %vec.getNumElements())
///  %element_ptr = G_PTR_ADD %stack_temp, %idx
///  %dst = G_LOAD %element_ptr
LegalizerHelper::LegalizeResult
LegalizerHelper::lowerExtractInsertVectorElt(MachineInstr &MI) {
  Register DstReg = MI.getOperand(0).getReg();
  Register SrcVec = MI.getOperand(1).getReg();
  Register InsertVal;
  if (MI.getOpcode() == TargetOpcode::G_INSERT_VECTOR_ELT)
    InsertVal = MI.getOperand(2).getReg();

  Register Idx = MI.getOperand(MI.getNumOperands() - 1).getReg();

  LLT VecTy = MRI.getType(SrcVec);
  LLT EltTy = VecTy.getElementType();
  unsigned NumElts = VecTy.getNumElements();

  int64_t IdxVal;
  if (mi_match(Idx, MRI, m_ICst(IdxVal)) && IdxVal <= NumElts) {
    SmallVector<Register, 8> SrcRegs;
    extractParts(SrcVec, EltTy, NumElts, SrcRegs);

    if (InsertVal) {
      SrcRegs[IdxVal] = MI.getOperand(2).getReg();
      MIRBuilder.buildMergeLikeInstr(DstReg, SrcRegs);
    } else {
      MIRBuilder.buildCopy(DstReg, SrcRegs[IdxVal]);
    }

    MI.eraseFromParent();
    return Legalized;
  }

  if (!EltTy.isByteSized()) { // Not implemented.
    LLVM_DEBUG(dbgs() << "Can't handle non-byte element vectors yet\n");
    return UnableToLegalize;
  }

  unsigned EltBytes = EltTy.getSizeInBytes();
  Align VecAlign = getStackTemporaryAlignment(VecTy);
  Align EltAlign;

  MachinePointerInfo PtrInfo;
  auto StackTemp = createStackTemporary(TypeSize::Fixed(VecTy.getSizeInBytes()),
                                        VecAlign, PtrInfo);
  MIRBuilder.buildStore(SrcVec, StackTemp, PtrInfo, VecAlign);

  // Get the pointer to the element, and be sure not to hit undefined behavior
  // if the index is out of bounds.
  Register EltPtr = getVectorElementPointer(StackTemp.getReg(0), VecTy, Idx);

  if (mi_match(Idx, MRI, m_ICst(IdxVal))) {
    int64_t Offset = IdxVal * EltBytes;
    PtrInfo = PtrInfo.getWithOffset(Offset);
    EltAlign = commonAlignment(VecAlign, Offset);
  } else {
    // We lose information with a variable offset.
    EltAlign = getStackTemporaryAlignment(EltTy);
    PtrInfo = MachinePointerInfo(MRI.getType(EltPtr).getAddressSpace());
  }

  if (InsertVal) {
    // Write the inserted element
    MIRBuilder.buildStore(InsertVal, EltPtr, PtrInfo, EltAlign);

    // Reload the whole vector.
    MIRBuilder.buildLoad(DstReg, StackTemp, PtrInfo, VecAlign);
  } else {
    MIRBuilder.buildLoad(DstReg, EltPtr, PtrInfo, EltAlign);
  }

  MI.eraseFromParent();
  return Legalized;
}

LegalizerHelper::LegalizeResult
LegalizerHelper::lowerShuffleVector(MachineInstr &MI) {
  auto [DstReg, DstTy, Src0Reg, Src0Ty, Src1Reg, Src1Ty] =
      MI.getFirst3RegLLTs();
  LLT IdxTy = LLT::scalar(32);

  ArrayRef<int> Mask = MI.getOperand(3).getShuffleMask();

  if (DstTy.isScalar()) {
    if (Src0Ty.isVector())
      return UnableToLegalize;

    // This is just a SELECT.
    assert(Mask.size() == 1 && "Expected a single mask element");
    Register Val;
    if (Mask[0] < 0 || Mask[0] > 1)
      Val = MIRBuilder.buildUndef(DstTy).getReg(0);
    else
      Val = Mask[0] == 0 ? Src0Reg : Src1Reg;
    MIRBuilder.buildCopy(DstReg, Val);
    MI.eraseFromParent();
    return Legalized;
  }

  Register Undef;
  SmallVector<Register, 32> BuildVec;
  LLT EltTy = DstTy.getElementType();

  for (int Idx : Mask) {
    if (Idx < 0) {
      if (!Undef.isValid())
        Undef = MIRBuilder.buildUndef(EltTy).getReg(0);
      BuildVec.push_back(Undef);
      continue;
    }

    if (Src0Ty.isScalar()) {
      BuildVec.push_back(Idx == 0 ? Src0Reg : Src1Reg);
    } else {
      int NumElts = Src0Ty.getNumElements();
      Register SrcVec = Idx < NumElts ? Src0Reg : Src1Reg;
      int ExtractIdx = Idx < NumElts ? Idx : Idx - NumElts;
      auto IdxK = MIRBuilder.buildConstant(IdxTy, ExtractIdx);
      auto Extract = MIRBuilder.buildExtractVectorElement(EltTy, SrcVec, IdxK);
      BuildVec.push_back(Extract.getReg(0));
    }
  }

  MIRBuilder.buildBuildVector(DstReg, BuildVec);
  MI.eraseFromParent();
  return Legalized;
}

LegalizerHelper::LegalizeResult
LegalizerHelper::lowerDynStackAlloc(MachineInstr &MI) {
  const auto &MF = *MI.getMF();
  const auto &TFI = *MF.getSubtarget().getFrameLowering();
  if (TFI.getStackGrowthDirection() == TargetFrameLowering::StackGrowsUp)
    return UnableToLegalize;

  Register Dst = MI.getOperand(0).getReg();
  Register AllocSize = MI.getOperand(1).getReg();
  Align Alignment = assumeAligned(MI.getOperand(2).getImm());

  LLT PtrTy = MRI.getType(Dst);
  LLT IntPtrTy = LLT::scalar(PtrTy.getSizeInBits());

  Register SPReg = TLI.getStackPointerRegisterToSaveRestore();
  auto SPTmp = MIRBuilder.buildCopy(PtrTy, SPReg);
  SPTmp = MIRBuilder.buildCast(IntPtrTy, SPTmp);

  // Subtract the final alloc from the SP. We use G_PTRTOINT here so we don't
  // have to generate an extra instruction to negate the alloc and then use
  // G_PTR_ADD to add the negative offset.
  auto Alloc = MIRBuilder.buildSub(IntPtrTy, SPTmp, AllocSize);
  if (Alignment > Align(1)) {
    APInt AlignMask(IntPtrTy.getSizeInBits(), Alignment.value(), true);
    AlignMask.negate();
    auto AlignCst = MIRBuilder.buildConstant(IntPtrTy, AlignMask);
    Alloc = MIRBuilder.buildAnd(IntPtrTy, Alloc, AlignCst);
  }

  SPTmp = MIRBuilder.buildCast(PtrTy, Alloc);
  MIRBuilder.buildCopy(SPReg, SPTmp);
  MIRBuilder.buildCopy(Dst, SPTmp);

  MI.eraseFromParent();
  return Legalized;
}

LegalizerHelper::LegalizeResult
LegalizerHelper::lowerExtract(MachineInstr &MI) {
  auto [DstReg, DstTy, SrcReg, SrcTy] = MI.getFirst2RegLLTs();
  unsigned Offset = MI.getOperand(2).getImm();

  // Extract sub-vector or one element
  if (SrcTy.isVector()) {
    unsigned SrcEltSize = SrcTy.getElementType().getSizeInBits();
    unsigned DstSize = DstTy.getSizeInBits();

    if ((Offset % SrcEltSize == 0) && (DstSize % SrcEltSize == 0) &&
        (Offset + DstSize <= SrcTy.getSizeInBits())) {
      // Unmerge and allow access to each Src element for the artifact combiner.
      auto Unmerge = MIRBuilder.buildUnmerge(SrcTy.getElementType(), SrcReg);

      // Take element(s) we need to extract and copy it (merge them).
      SmallVector<Register, 8> SubVectorElts;
      for (unsigned Idx = Offset / SrcEltSize;
           Idx < (Offset + DstSize) / SrcEltSize; ++Idx) {
        SubVectorElts.push_back(Unmerge.getReg(Idx));
      }
      if (SubVectorElts.size() == 1)
        MIRBuilder.buildCopy(DstReg, SubVectorElts[0]);
      else
        MIRBuilder.buildMergeLikeInstr(DstReg, SubVectorElts);

      MI.eraseFromParent();
      return Legalized;
    }
  }

  if (DstTy.isScalar() &&
      (SrcTy.isScalar() ||
       (SrcTy.isVector() && DstTy == SrcTy.getElementType()))) {
    LLT SrcIntTy = SrcTy;
    if (!SrcTy.isScalar()) {
      SrcIntTy = LLT::scalar(SrcTy.getSizeInBits());
      SrcReg = MIRBuilder.buildBitcast(SrcIntTy, SrcReg).getReg(0);
    }

    if (Offset == 0)
      MIRBuilder.buildTrunc(DstReg, SrcReg);
    else {
      auto ShiftAmt = MIRBuilder.buildConstant(SrcIntTy, Offset);
      auto Shr = MIRBuilder.buildLShr(SrcIntTy, SrcReg, ShiftAmt);
      MIRBuilder.buildTrunc(DstReg, Shr);
    }

    MI.eraseFromParent();
    return Legalized;
  }

  return UnableToLegalize;
}

LegalizerHelper::LegalizeResult LegalizerHelper::lowerInsert(MachineInstr &MI) {
  auto [Dst, Src, InsertSrc] = MI.getFirst3Regs();
  uint64_t Offset = MI.getOperand(3).getImm();

  LLT DstTy = MRI.getType(Src);
  LLT InsertTy = MRI.getType(InsertSrc);

  // Insert sub-vector or one element
  if (DstTy.isVector() && !InsertTy.isPointer()) {
    LLT EltTy = DstTy.getElementType();
    unsigned EltSize = EltTy.getSizeInBits();
    unsigned InsertSize = InsertTy.getSizeInBits();

    if ((Offset % EltSize == 0) && (InsertSize % EltSize == 0) &&
        (Offset + InsertSize <= DstTy.getSizeInBits())) {
      auto UnmergeSrc = MIRBuilder.buildUnmerge(EltTy, Src);
      SmallVector<Register, 8> DstElts;
      unsigned Idx = 0;
      // Elements from Src before insert start Offset
      for (; Idx < Offset / EltSize; ++Idx) {
        DstElts.push_back(UnmergeSrc.getReg(Idx));
      }

      // Replace elements in Src with elements from InsertSrc
      if (InsertTy.getSizeInBits() > EltSize) {
        auto UnmergeInsertSrc = MIRBuilder.buildUnmerge(EltTy, InsertSrc);
        for (unsigned i = 0; Idx < (Offset + InsertSize) / EltSize;
             ++Idx, ++i) {
          DstElts.push_back(UnmergeInsertSrc.getReg(i));
        }
      } else {
        DstElts.push_back(InsertSrc);
        ++Idx;
      }

      // Remaining elements from Src after insert
      for (; Idx < DstTy.getNumElements(); ++Idx) {
        DstElts.push_back(UnmergeSrc.getReg(Idx));
      }

      MIRBuilder.buildMergeLikeInstr(Dst, DstElts);
      MI.eraseFromParent();
      return Legalized;
    }
  }

  if (InsertTy.isVector() ||
      (DstTy.isVector() && DstTy.getElementType() != InsertTy))
    return UnableToLegalize;

  const DataLayout &DL = MIRBuilder.getDataLayout();
  if ((DstTy.isPointer() &&
       DL.isNonIntegralAddressSpace(DstTy.getAddressSpace())) ||
      (InsertTy.isPointer() &&
       DL.isNonIntegralAddressSpace(InsertTy.getAddressSpace()))) {
    LLVM_DEBUG(dbgs() << "Not casting non-integral address space integer\n");
    return UnableToLegalize;
  }

  LLT IntDstTy = DstTy;

  if (!DstTy.isScalar()) {
    IntDstTy = LLT::scalar(DstTy.getSizeInBits());
    Src = MIRBuilder.buildCast(IntDstTy, Src).getReg(0);
  }

  if (!InsertTy.isScalar()) {
    const LLT IntInsertTy = LLT::scalar(InsertTy.getSizeInBits());
    InsertSrc = MIRBuilder.buildPtrToInt(IntInsertTy, InsertSrc).getReg(0);
  }

  Register ExtInsSrc = MIRBuilder.buildZExt(IntDstTy, InsertSrc).getReg(0);
  if (Offset != 0) {
    auto ShiftAmt = MIRBuilder.buildConstant(IntDstTy, Offset);
    ExtInsSrc = MIRBuilder.buildShl(IntDstTy, ExtInsSrc, ShiftAmt).getReg(0);
  }

  APInt MaskVal = APInt::getBitsSetWithWrap(
      DstTy.getSizeInBits(), Offset + InsertTy.getSizeInBits(), Offset);

  auto Mask = MIRBuilder.buildConstant(IntDstTy, MaskVal);
  auto MaskedSrc = MIRBuilder.buildAnd(IntDstTy, Src, Mask);
  auto Or = MIRBuilder.buildOr(IntDstTy, MaskedSrc, ExtInsSrc);

  MIRBuilder.buildCast(Dst, Or);
  MI.eraseFromParent();
  return Legalized;
}

LegalizerHelper::LegalizeResult
LegalizerHelper::lowerSADDO_SSUBO(MachineInstr &MI) {
  auto [Dst0, Dst0Ty, Dst1, Dst1Ty, LHS, LHSTy, RHS, RHSTy] =
      MI.getFirst4RegLLTs();
  const bool IsAdd = MI.getOpcode() == TargetOpcode::G_SADDO;

  LLT Ty = Dst0Ty;
  LLT BoolTy = Dst1Ty;

  if (IsAdd)
    MIRBuilder.buildAdd(Dst0, LHS, RHS);
  else
    MIRBuilder.buildSub(Dst0, LHS, RHS);

  // TODO: If SADDSAT/SSUBSAT is legal, compare results to detect overflow.

  auto Zero = MIRBuilder.buildConstant(Ty, 0);

  // For an addition, the result should be less than one of the operands (LHS)
  // if and only if the other operand (RHS) is negative, otherwise there will
  // be overflow.
  // For a subtraction, the result should be less than one of the operands
  // (LHS) if and only if the other operand (RHS) is (non-zero) positive,
  // otherwise there will be overflow.
  auto ResultLowerThanLHS =
      MIRBuilder.buildICmp(CmpInst::ICMP_SLT, BoolTy, Dst0, LHS);
  auto ConditionRHS = MIRBuilder.buildICmp(
      IsAdd ? CmpInst::ICMP_SLT : CmpInst::ICMP_SGT, BoolTy, RHS, Zero);

  MIRBuilder.buildXor(Dst1, ConditionRHS, ResultLowerThanLHS);
  MI.eraseFromParent();
  return Legalized;
}

LegalizerHelper::LegalizeResult
LegalizerHelper::lowerAddSubSatToMinMax(MachineInstr &MI) {
  auto [Res, LHS, RHS] = MI.getFirst3Regs();
  LLT Ty = MRI.getType(Res);
  bool IsSigned;
  bool IsAdd;
  unsigned BaseOp;
  switch (MI.getOpcode()) {
  default:
    llvm_unreachable("unexpected addsat/subsat opcode");
  case TargetOpcode::G_UADDSAT:
    IsSigned = false;
    IsAdd = true;
    BaseOp = TargetOpcode::G_ADD;
    break;
  case TargetOpcode::G_SADDSAT:
    IsSigned = true;
    IsAdd = true;
    BaseOp = TargetOpcode::G_ADD;
    break;
  case TargetOpcode::G_USUBSAT:
    IsSigned = false;
    IsAdd = false;
    BaseOp = TargetOpcode::G_SUB;
    break;
  case TargetOpcode::G_SSUBSAT:
    IsSigned = true;
    IsAdd = false;
    BaseOp = TargetOpcode::G_SUB;
    break;
  }

  if (IsSigned) {
    // sadd.sat(a, b) ->
    //   hi = 0x7fffffff - smax(a, 0)
    //   lo = 0x80000000 - smin(a, 0)
    //   a + smin(smax(lo, b), hi)
    // ssub.sat(a, b) ->
    //   lo = smax(a, -1) - 0x7fffffff
    //   hi = smin(a, -1) - 0x80000000
    //   a - smin(smax(lo, b), hi)
    // TODO: AMDGPU can use a "median of 3" instruction here:
    //   a +/- med3(lo, b, hi)
    uint64_t NumBits = Ty.getScalarSizeInBits();
    auto MaxVal =
        MIRBuilder.buildConstant(Ty, APInt::getSignedMaxValue(NumBits));
    auto MinVal =
        MIRBuilder.buildConstant(Ty, APInt::getSignedMinValue(NumBits));
    MachineInstrBuilder Hi, Lo;
    if (IsAdd) {
      auto Zero = MIRBuilder.buildConstant(Ty, 0);
      Hi = MIRBuilder.buildSub(Ty, MaxVal, MIRBuilder.buildSMax(Ty, LHS, Zero));
      Lo = MIRBuilder.buildSub(Ty, MinVal, MIRBuilder.buildSMin(Ty, LHS, Zero));
    } else {
      auto NegOne = MIRBuilder.buildConstant(Ty, -1);
      Lo = MIRBuilder.buildSub(Ty, MIRBuilder.buildSMax(Ty, LHS, NegOne),
                               MaxVal);
      Hi = MIRBuilder.buildSub(Ty, MIRBuilder.buildSMin(Ty, LHS, NegOne),
                               MinVal);
    }
    auto RHSClamped =
        MIRBuilder.buildSMin(Ty, MIRBuilder.buildSMax(Ty, Lo, RHS), Hi);
    MIRBuilder.buildInstr(BaseOp, {Res}, {LHS, RHSClamped});
  } else {
    // uadd.sat(a, b) -> a + umin(~a, b)
    // usub.sat(a, b) -> a - umin(a, b)
    Register Not = IsAdd ? MIRBuilder.buildNot(Ty, LHS).getReg(0) : LHS;
    auto Min = MIRBuilder.buildUMin(Ty, Not, RHS);
    MIRBuilder.buildInstr(BaseOp, {Res}, {LHS, Min});
  }

  MI.eraseFromParent();
  return Legalized;
}

LegalizerHelper::LegalizeResult
LegalizerHelper::lowerAddSubSatToAddoSubo(MachineInstr &MI) {
  auto [Res, LHS, RHS] = MI.getFirst3Regs();
  LLT Ty = MRI.getType(Res);
  LLT BoolTy = Ty.changeElementSize(1);
  bool IsSigned;
  bool IsAdd;
  unsigned OverflowOp;
  switch (MI.getOpcode()) {
  default:
    llvm_unreachable("unexpected addsat/subsat opcode");
  case TargetOpcode::G_UADDSAT:
    IsSigned = false;
    IsAdd = true;
    OverflowOp = TargetOpcode::G_UADDO;
    break;
  case TargetOpcode::G_SADDSAT:
    IsSigned = true;
    IsAdd = true;
    OverflowOp = TargetOpcode::G_SADDO;
    break;
  case TargetOpcode::G_USUBSAT:
    IsSigned = false;
    IsAdd = false;
    OverflowOp = TargetOpcode::G_USUBO;
    break;
  case TargetOpcode::G_SSUBSAT:
    IsSigned = true;
    IsAdd = false;
    OverflowOp = TargetOpcode::G_SSUBO;
    break;
  }

  auto OverflowRes =
      MIRBuilder.buildInstr(OverflowOp, {Ty, BoolTy}, {LHS, RHS});
  Register Tmp = OverflowRes.getReg(0);
  Register Ov = OverflowRes.getReg(1);
  MachineInstrBuilder Clamp;
  if (IsSigned) {
    // sadd.sat(a, b) ->
    //   {tmp, ov} = saddo(a, b)
    //   ov ? (tmp >>s 31) + 0x80000000 : r
    // ssub.sat(a, b) ->
    //   {tmp, ov} = ssubo(a, b)
    //   ov ? (tmp >>s 31) + 0x80000000 : r
    uint64_t NumBits = Ty.getScalarSizeInBits();
    auto ShiftAmount = MIRBuilder.buildConstant(Ty, NumBits - 1);
    auto Sign = MIRBuilder.buildAShr(Ty, Tmp, ShiftAmount);
    auto MinVal =
        MIRBuilder.buildConstant(Ty, APInt::getSignedMinValue(NumBits));
    Clamp = MIRBuilder.buildAdd(Ty, Sign, MinVal);
  } else {
    // uadd.sat(a, b) ->
    //   {tmp, ov} = uaddo(a, b)
    //   ov ? 0xffffffff : tmp
    // usub.sat(a, b) ->
    //   {tmp, ov} = usubo(a, b)
    //   ov ? 0 : tmp
    Clamp = MIRBuilder.buildConstant(Ty, IsAdd ? -1 : 0);
  }
  MIRBuilder.buildSelect(Res, Ov, Clamp, Tmp);

  MI.eraseFromParent();
  return Legalized;
}

LegalizerHelper::LegalizeResult
LegalizerHelper::lowerShlSat(MachineInstr &MI) {
  assert((MI.getOpcode() == TargetOpcode::G_SSHLSAT ||
          MI.getOpcode() == TargetOpcode::G_USHLSAT) &&
         "Expected shlsat opcode!");
  bool IsSigned = MI.getOpcode() == TargetOpcode::G_SSHLSAT;
  auto [Res, LHS, RHS] = MI.getFirst3Regs();
  LLT Ty = MRI.getType(Res);
  LLT BoolTy = Ty.changeElementSize(1);

  unsigned BW = Ty.getScalarSizeInBits();
  auto Result = MIRBuilder.buildShl(Ty, LHS, RHS);
  auto Orig = IsSigned ? MIRBuilder.buildAShr(Ty, Result, RHS)
                       : MIRBuilder.buildLShr(Ty, Result, RHS);

  MachineInstrBuilder SatVal;
  if (IsSigned) {
    auto SatMin = MIRBuilder.buildConstant(Ty, APInt::getSignedMinValue(BW));
    auto SatMax = MIRBuilder.buildConstant(Ty, APInt::getSignedMaxValue(BW));
    auto Cmp = MIRBuilder.buildICmp(CmpInst::ICMP_SLT, BoolTy, LHS,
                                    MIRBuilder.buildConstant(Ty, 0));
    SatVal = MIRBuilder.buildSelect(Ty, Cmp, SatMin, SatMax);
  } else {
    SatVal = MIRBuilder.buildConstant(Ty, APInt::getMaxValue(BW));
  }
  auto Ov = MIRBuilder.buildICmp(CmpInst::ICMP_NE, BoolTy, LHS, Orig);
  MIRBuilder.buildSelect(Res, Ov, SatVal, Result);

  MI.eraseFromParent();
  return Legalized;
}

LegalizerHelper::LegalizeResult LegalizerHelper::lowerBswap(MachineInstr &MI) {
  auto [Dst, Src] = MI.getFirst2Regs();
  const LLT Ty = MRI.getType(Src);
  unsigned SizeInBytes = (Ty.getScalarSizeInBits() + 7) / 8;
  unsigned BaseShiftAmt = (SizeInBytes - 1) * 8;

  // Swap most and least significant byte, set remaining bytes in Res to zero.
  auto ShiftAmt = MIRBuilder.buildConstant(Ty, BaseShiftAmt);
  auto LSByteShiftedLeft = MIRBuilder.buildShl(Ty, Src, ShiftAmt);
  auto MSByteShiftedRight = MIRBuilder.buildLShr(Ty, Src, ShiftAmt);
  auto Res = MIRBuilder.buildOr(Ty, MSByteShiftedRight, LSByteShiftedLeft);

  // Set i-th high/low byte in Res to i-th low/high byte from Src.
  for (unsigned i = 1; i < SizeInBytes / 2; ++i) {
    // AND with Mask leaves byte i unchanged and sets remaining bytes to 0.
    APInt APMask(SizeInBytes * 8, 0xFF << (i * 8));
    auto Mask = MIRBuilder.buildConstant(Ty, APMask);
    auto ShiftAmt = MIRBuilder.buildConstant(Ty, BaseShiftAmt - 16 * i);
    // Low byte shifted left to place of high byte: (Src & Mask) << ShiftAmt.
    auto LoByte = MIRBuilder.buildAnd(Ty, Src, Mask);
    auto LoShiftedLeft = MIRBuilder.buildShl(Ty, LoByte, ShiftAmt);
    Res = MIRBuilder.buildOr(Ty, Res, LoShiftedLeft);
    // High byte shifted right to place of low byte: (Src >> ShiftAmt) & Mask.
    auto SrcShiftedRight = MIRBuilder.buildLShr(Ty, Src, ShiftAmt);
    auto HiShiftedRight = MIRBuilder.buildAnd(Ty, SrcShiftedRight, Mask);
    Res = MIRBuilder.buildOr(Ty, Res, HiShiftedRight);
  }
  Res.getInstr()->getOperand(0).setReg(Dst);

  MI.eraseFromParent();
  return Legalized;
}

//{ (Src & Mask) >> N } | { (Src << N) & Mask }
static MachineInstrBuilder SwapN(unsigned N, DstOp Dst, MachineIRBuilder &B,
                                 MachineInstrBuilder Src, APInt Mask) {
  const LLT Ty = Dst.getLLTTy(*B.getMRI());
  MachineInstrBuilder C_N = B.buildConstant(Ty, N);
  MachineInstrBuilder MaskLoNTo0 = B.buildConstant(Ty, Mask);
  auto LHS = B.buildLShr(Ty, B.buildAnd(Ty, Src, MaskLoNTo0), C_N);
  auto RHS = B.buildAnd(Ty, B.buildShl(Ty, Src, C_N), MaskLoNTo0);
  return B.buildOr(Dst, LHS, RHS);
}

LegalizerHelper::LegalizeResult
LegalizerHelper::lowerBitreverse(MachineInstr &MI) {
  auto [Dst, Src] = MI.getFirst2Regs();
  const LLT Ty = MRI.getType(Src);
  unsigned Size = Ty.getSizeInBits();

  MachineInstrBuilder BSWAP =
      MIRBuilder.buildInstr(TargetOpcode::G_BSWAP, {Ty}, {Src});

  // swap high and low 4 bits in 8 bit blocks 7654|3210 -> 3210|7654
  //    [(val & 0xF0F0F0F0) >> 4] | [(val & 0x0F0F0F0F) << 4]
  // -> [(val & 0xF0F0F0F0) >> 4] | [(val << 4) & 0xF0F0F0F0]
  MachineInstrBuilder Swap4 =
      SwapN(4, Ty, MIRBuilder, BSWAP, APInt::getSplat(Size, APInt(8, 0xF0)));

  // swap high and low 2 bits in 4 bit blocks 32|10 76|54 -> 10|32 54|76
  //    [(val & 0xCCCCCCCC) >> 2] & [(val & 0x33333333) << 2]
  // -> [(val & 0xCCCCCCCC) >> 2] & [(val << 2) & 0xCCCCCCCC]
  MachineInstrBuilder Swap2 =
      SwapN(2, Ty, MIRBuilder, Swap4, APInt::getSplat(Size, APInt(8, 0xCC)));

  // swap high and low 1 bit in 2 bit blocks 1|0 3|2 5|4 7|6 -> 0|1 2|3 4|5 6|7
  //    [(val & 0xAAAAAAAA) >> 1] & [(val & 0x55555555) << 1]
  // -> [(val & 0xAAAAAAAA) >> 1] & [(val << 1) & 0xAAAAAAAA]
  SwapN(1, Dst, MIRBuilder, Swap2, APInt::getSplat(Size, APInt(8, 0xAA)));

  MI.eraseFromParent();
  return Legalized;
}

LegalizerHelper::LegalizeResult
LegalizerHelper::lowerReadWriteRegister(MachineInstr &MI) {
  MachineFunction &MF = MIRBuilder.getMF();

  bool IsRead = MI.getOpcode() == TargetOpcode::G_READ_REGISTER;
  int NameOpIdx = IsRead ? 1 : 0;
  int ValRegIndex = IsRead ? 0 : 1;

  Register ValReg = MI.getOperand(ValRegIndex).getReg();
  const LLT Ty = MRI.getType(ValReg);
  const MDString *RegStr = cast<MDString>(
    cast<MDNode>(MI.getOperand(NameOpIdx).getMetadata())->getOperand(0));

  Register PhysReg = TLI.getRegisterByName(RegStr->getString().data(), Ty, MF);
  if (!PhysReg.isValid())
    return UnableToLegalize;

  if (IsRead)
    MIRBuilder.buildCopy(ValReg, PhysReg);
  else
    MIRBuilder.buildCopy(PhysReg, ValReg);

  MI.eraseFromParent();
  return Legalized;
}

LegalizerHelper::LegalizeResult
LegalizerHelper::lowerSMULH_UMULH(MachineInstr &MI) {
  bool IsSigned = MI.getOpcode() == TargetOpcode::G_SMULH;
  unsigned ExtOp = IsSigned ? TargetOpcode::G_SEXT : TargetOpcode::G_ZEXT;
  Register Result = MI.getOperand(0).getReg();
  LLT OrigTy = MRI.getType(Result);
  auto SizeInBits = OrigTy.getScalarSizeInBits();
  LLT WideTy = OrigTy.changeElementSize(SizeInBits * 2);

  auto LHS = MIRBuilder.buildInstr(ExtOp, {WideTy}, {MI.getOperand(1)});
  auto RHS = MIRBuilder.buildInstr(ExtOp, {WideTy}, {MI.getOperand(2)});
  auto Mul = MIRBuilder.buildMul(WideTy, LHS, RHS);
  unsigned ShiftOp = IsSigned ? TargetOpcode::G_ASHR : TargetOpcode::G_LSHR;

  auto ShiftAmt = MIRBuilder.buildConstant(WideTy, SizeInBits);
  auto Shifted = MIRBuilder.buildInstr(ShiftOp, {WideTy}, {Mul, ShiftAmt});
  MIRBuilder.buildTrunc(Result, Shifted);

  MI.eraseFromParent();
  return Legalized;
}

LegalizerHelper::LegalizeResult
LegalizerHelper::lowerISFPCLASS(MachineInstr &MI) {
  auto [DstReg, DstTy, SrcReg, SrcTy] = MI.getFirst2RegLLTs();
  FPClassTest Mask = static_cast<FPClassTest>(MI.getOperand(2).getImm());

  if (Mask == fcNone) {
    MIRBuilder.buildConstant(DstReg, 0);
    MI.eraseFromParent();
    return Legalized;
  }
  if (Mask == fcAllFlags) {
    MIRBuilder.buildConstant(DstReg, 1);
    MI.eraseFromParent();
    return Legalized;
  }

  // TODO: Try inverting the test with getInvertedFPClassTest like the DAG
  // version

  unsigned BitSize = SrcTy.getScalarSizeInBits();
  const fltSemantics &Semantics = getFltSemanticForLLT(SrcTy.getScalarType());

  LLT IntTy = LLT::scalar(BitSize);
  if (SrcTy.isVector())
    IntTy = LLT::vector(SrcTy.getElementCount(), IntTy);
  auto AsInt = MIRBuilder.buildCopy(IntTy, SrcReg);

  // Various masks.
  APInt SignBit = APInt::getSignMask(BitSize);
  APInt ValueMask = APInt::getSignedMaxValue(BitSize);     // All bits but sign.
  APInt Inf = APFloat::getInf(Semantics).bitcastToAPInt(); // Exp and int bit.
  APInt ExpMask = Inf;
  APInt AllOneMantissa = APFloat::getLargest(Semantics).bitcastToAPInt() & ~Inf;
  APInt QNaNBitMask =
      APInt::getOneBitSet(BitSize, AllOneMantissa.getActiveBits() - 1);
  APInt InvertionMask = APInt::getAllOnes(DstTy.getScalarSizeInBits());

  auto SignBitC = MIRBuilder.buildConstant(IntTy, SignBit);
  auto ValueMaskC = MIRBuilder.buildConstant(IntTy, ValueMask);
  auto InfC = MIRBuilder.buildConstant(IntTy, Inf);
  auto ExpMaskC = MIRBuilder.buildConstant(IntTy, ExpMask);
  auto ZeroC = MIRBuilder.buildConstant(IntTy, 0);

  auto Abs = MIRBuilder.buildAnd(IntTy, AsInt, ValueMaskC);
  auto Sign =
      MIRBuilder.buildICmp(CmpInst::Predicate::ICMP_NE, DstTy, AsInt, Abs);

  auto Res = MIRBuilder.buildConstant(DstTy, 0);
  // Clang doesn't support capture of structured bindings:
  LLT DstTyCopy = DstTy;
  const auto appendToRes = [&](MachineInstrBuilder ToAppend) {
    Res = MIRBuilder.buildOr(DstTyCopy, Res, ToAppend);
  };

  // Tests that involve more than one class should be processed first.
  if ((Mask & fcFinite) == fcFinite) {
    // finite(V) ==> abs(V) u< exp_mask
    appendToRes(MIRBuilder.buildICmp(CmpInst::Predicate::ICMP_ULT, DstTy, Abs,
                                     ExpMaskC));
    Mask &= ~fcFinite;
  } else if ((Mask & fcFinite) == fcPosFinite) {
    // finite(V) && V > 0 ==> V u< exp_mask
    appendToRes(MIRBuilder.buildICmp(CmpInst::Predicate::ICMP_ULT, DstTy, AsInt,
                                     ExpMaskC));
    Mask &= ~fcPosFinite;
  } else if ((Mask & fcFinite) == fcNegFinite) {
    // finite(V) && V < 0 ==> abs(V) u< exp_mask && signbit == 1
    auto Cmp = MIRBuilder.buildICmp(CmpInst::Predicate::ICMP_ULT, DstTy, Abs,
                                    ExpMaskC);
    auto And = MIRBuilder.buildAnd(DstTy, Cmp, Sign);
    appendToRes(And);
    Mask &= ~fcNegFinite;
  }

  if (FPClassTest PartialCheck = Mask & (fcZero | fcSubnormal)) {
    // fcZero | fcSubnormal => test all exponent bits are 0
    // TODO: Handle sign bit specific cases
    // TODO: Handle inverted case
    if (PartialCheck == (fcZero | fcSubnormal)) {
      auto ExpBits = MIRBuilder.buildAnd(IntTy, AsInt, ExpMaskC);
      appendToRes(MIRBuilder.buildICmp(CmpInst::Predicate::ICMP_EQ, DstTy,
                                       ExpBits, ZeroC));
      Mask &= ~PartialCheck;
    }
  }

  // Check for individual classes.
  if (FPClassTest PartialCheck = Mask & fcZero) {
    if (PartialCheck == fcPosZero)
      appendToRes(MIRBuilder.buildICmp(CmpInst::Predicate::ICMP_EQ, DstTy,
                                       AsInt, ZeroC));
    else if (PartialCheck == fcZero)
      appendToRes(
          MIRBuilder.buildICmp(CmpInst::Predicate::ICMP_EQ, DstTy, Abs, ZeroC));
    else // fcNegZero
      appendToRes(MIRBuilder.buildICmp(CmpInst::Predicate::ICMP_EQ, DstTy,
                                       AsInt, SignBitC));
  }

  if (FPClassTest PartialCheck = Mask & fcSubnormal) {
    // issubnormal(V) ==> unsigned(abs(V) - 1) u< (all mantissa bits set)
    // issubnormal(V) && V>0 ==> unsigned(V - 1) u< (all mantissa bits set)
    auto V = (PartialCheck == fcPosSubnormal) ? AsInt : Abs;
    auto OneC = MIRBuilder.buildConstant(IntTy, 1);
    auto VMinusOne = MIRBuilder.buildSub(IntTy, V, OneC);
    auto SubnormalRes =
        MIRBuilder.buildICmp(CmpInst::Predicate::ICMP_ULT, DstTy, VMinusOne,
                             MIRBuilder.buildConstant(IntTy, AllOneMantissa));
    if (PartialCheck == fcNegSubnormal)
      SubnormalRes = MIRBuilder.buildAnd(DstTy, SubnormalRes, Sign);
    appendToRes(SubnormalRes);
  }

  if (FPClassTest PartialCheck = Mask & fcInf) {
    if (PartialCheck == fcPosInf)
      appendToRes(MIRBuilder.buildICmp(CmpInst::Predicate::ICMP_EQ, DstTy,
                                       AsInt, InfC));
    else if (PartialCheck == fcInf)
      appendToRes(
          MIRBuilder.buildICmp(CmpInst::Predicate::ICMP_EQ, DstTy, Abs, InfC));
    else { // fcNegInf
      APInt NegInf = APFloat::getInf(Semantics, true).bitcastToAPInt();
      auto NegInfC = MIRBuilder.buildConstant(IntTy, NegInf);
      appendToRes(MIRBuilder.buildICmp(CmpInst::Predicate::ICMP_EQ, DstTy,
                                       AsInt, NegInfC));
    }
  }

  if (FPClassTest PartialCheck = Mask & fcNan) {
    auto InfWithQnanBitC = MIRBuilder.buildConstant(IntTy, Inf | QNaNBitMask);
    if (PartialCheck == fcNan) {
      // isnan(V) ==> abs(V) u> int(inf)
      appendToRes(
          MIRBuilder.buildICmp(CmpInst::Predicate::ICMP_UGT, DstTy, Abs, InfC));
    } else if (PartialCheck == fcQNan) {
      // isquiet(V) ==> abs(V) u>= (unsigned(Inf) | quiet_bit)
      appendToRes(MIRBuilder.buildICmp(CmpInst::Predicate::ICMP_UGE, DstTy, Abs,
                                       InfWithQnanBitC));
    } else { // fcSNan
      // issignaling(V) ==> abs(V) u> unsigned(Inf) &&
      //                    abs(V) u< (unsigned(Inf) | quiet_bit)
      auto IsNan =
          MIRBuilder.buildICmp(CmpInst::Predicate::ICMP_UGT, DstTy, Abs, InfC);
      auto IsNotQnan = MIRBuilder.buildICmp(CmpInst::Predicate::ICMP_ULT, DstTy,
                                            Abs, InfWithQnanBitC);
      appendToRes(MIRBuilder.buildAnd(DstTy, IsNan, IsNotQnan));
    }
  }

  if (FPClassTest PartialCheck = Mask & fcNormal) {
    // isnormal(V) ==> (0 u< exp u< max_exp) ==> (unsigned(exp-1) u<
    // (max_exp-1))
    APInt ExpLSB = ExpMask & ~(ExpMask.shl(1));
    auto ExpMinusOne = MIRBuilder.buildSub(
        IntTy, Abs, MIRBuilder.buildConstant(IntTy, ExpLSB));
    APInt MaxExpMinusOne = ExpMask - ExpLSB;
    auto NormalRes =
        MIRBuilder.buildICmp(CmpInst::Predicate::ICMP_ULT, DstTy, ExpMinusOne,
                             MIRBuilder.buildConstant(IntTy, MaxExpMinusOne));
    if (PartialCheck == fcNegNormal)
      NormalRes = MIRBuilder.buildAnd(DstTy, NormalRes, Sign);
    else if (PartialCheck == fcPosNormal) {
      auto PosSign = MIRBuilder.buildXor(
          DstTy, Sign, MIRBuilder.buildConstant(DstTy, InvertionMask));
      NormalRes = MIRBuilder.buildAnd(DstTy, NormalRes, PosSign);
    }
    appendToRes(NormalRes);
  }

  MIRBuilder.buildCopy(DstReg, Res);
  MI.eraseFromParent();
  return Legalized;
}

LegalizerHelper::LegalizeResult LegalizerHelper::lowerSelect(MachineInstr &MI) {
  // Implement vector G_SELECT in terms of XOR, AND, OR.
  auto [DstReg, DstTy, MaskReg, MaskTy, Op1Reg, Op1Ty, Op2Reg, Op2Ty] =
      MI.getFirst4RegLLTs();
  if (!DstTy.isVector())
    return UnableToLegalize;

  bool IsEltPtr = DstTy.getElementType().isPointer();
  if (IsEltPtr) {
    LLT ScalarPtrTy = LLT::scalar(DstTy.getScalarSizeInBits());
    LLT NewTy = DstTy.changeElementType(ScalarPtrTy);
    Op1Reg = MIRBuilder.buildPtrToInt(NewTy, Op1Reg).getReg(0);
    Op2Reg = MIRBuilder.buildPtrToInt(NewTy, Op2Reg).getReg(0);
    DstTy = NewTy;
  }

  if (MaskTy.isScalar()) {
    // Turn the scalar condition into a vector condition mask.

    Register MaskElt = MaskReg;

    // The condition was potentially zero extended before, but we want a sign
    // extended boolean.
    if (MaskTy != LLT::scalar(1))
      MaskElt = MIRBuilder.buildSExtInReg(MaskTy, MaskElt, 1).getReg(0);

    // Continue the sign extension (or truncate) to match the data type.
    MaskElt = MIRBuilder.buildSExtOrTrunc(DstTy.getElementType(),
                                          MaskElt).getReg(0);

    // Generate a vector splat idiom.
    auto ShufSplat = MIRBuilder.buildShuffleSplat(DstTy, MaskElt);
    MaskReg = ShufSplat.getReg(0);
    MaskTy = DstTy;
  }

  if (MaskTy.getSizeInBits() != DstTy.getSizeInBits()) {
    return UnableToLegalize;
  }

  auto NotMask = MIRBuilder.buildNot(MaskTy, MaskReg);
  auto NewOp1 = MIRBuilder.buildAnd(MaskTy, Op1Reg, MaskReg);
  auto NewOp2 = MIRBuilder.buildAnd(MaskTy, Op2Reg, NotMask);
  if (IsEltPtr) {
    auto Or = MIRBuilder.buildOr(DstTy, NewOp1, NewOp2);
    MIRBuilder.buildIntToPtr(DstReg, Or);
  } else {
    MIRBuilder.buildOr(DstReg, NewOp1, NewOp2);
  }
  MI.eraseFromParent();
  return Legalized;
}

LegalizerHelper::LegalizeResult LegalizerHelper::lowerDIVREM(MachineInstr &MI) {
  // Split DIVREM into individual instructions.
  unsigned Opcode = MI.getOpcode();

  MIRBuilder.buildInstr(
      Opcode == TargetOpcode::G_SDIVREM ? TargetOpcode::G_SDIV
                                        : TargetOpcode::G_UDIV,
      {MI.getOperand(0).getReg()}, {MI.getOperand(2), MI.getOperand(3)});
  MIRBuilder.buildInstr(
      Opcode == TargetOpcode::G_SDIVREM ? TargetOpcode::G_SREM
                                        : TargetOpcode::G_UREM,
      {MI.getOperand(1).getReg()}, {MI.getOperand(2), MI.getOperand(3)});
  MI.eraseFromParent();
  return Legalized;
}

LegalizerHelper::LegalizeResult
LegalizerHelper::lowerAbsToAddXor(MachineInstr &MI) {
  // Expand %res = G_ABS %a into:
  // %v1 = G_ASHR %a, scalar_size-1
  // %v2 = G_ADD %a, %v1
  // %res = G_XOR %v2, %v1
  LLT DstTy = MRI.getType(MI.getOperand(0).getReg());
  Register OpReg = MI.getOperand(1).getReg();
  auto ShiftAmt =
      MIRBuilder.buildConstant(DstTy, DstTy.getScalarSizeInBits() - 1);
  auto Shift = MIRBuilder.buildAShr(DstTy, OpReg, ShiftAmt);
  auto Add = MIRBuilder.buildAdd(DstTy, OpReg, Shift);
  MIRBuilder.buildXor(MI.getOperand(0).getReg(), Add, Shift);
  MI.eraseFromParent();
  return Legalized;
}

LegalizerHelper::LegalizeResult
LegalizerHelper::lowerAbsToMaxNeg(MachineInstr &MI) {
  // Expand %res = G_ABS %a into:
  // %v1 = G_CONSTANT 0
  // %v2 = G_SUB %v1, %a
  // %res = G_SMAX %a, %v2
  Register SrcReg = MI.getOperand(1).getReg();
  LLT Ty = MRI.getType(SrcReg);
  auto Zero = MIRBuilder.buildConstant(Ty, 0).getReg(0);
  auto Sub = MIRBuilder.buildSub(Ty, Zero, SrcReg).getReg(0);
  MIRBuilder.buildSMax(MI.getOperand(0), SrcReg, Sub);
  MI.eraseFromParent();
  return Legalized;
}

LegalizerHelper::LegalizeResult
LegalizerHelper::lowerVectorReduction(MachineInstr &MI) {
  Register SrcReg = MI.getOperand(1).getReg();
  LLT SrcTy = MRI.getType(SrcReg);
  LLT DstTy = MRI.getType(SrcReg);

  // The source could be a scalar if the IR type was <1 x sN>.
  if (SrcTy.isScalar()) {
    if (DstTy.getSizeInBits() > SrcTy.getSizeInBits())
      return UnableToLegalize; // FIXME: handle extension.
    // This can be just a plain copy.
    Observer.changingInstr(MI);
    MI.setDesc(MIRBuilder.getTII().get(TargetOpcode::COPY));
    Observer.changedInstr(MI);
    return Legalized;
  }
  return UnableToLegalize;
}

static bool shouldLowerMemFuncForSize(const MachineFunction &MF) {
  // On Darwin, -Os means optimize for size without hurting performance, so
  // only really optimize for size when -Oz (MinSize) is used.
  if (MF.getTarget().getTargetTriple().isOSDarwin())
    return MF.getFunction().hasMinSize();
  return MF.getFunction().hasOptSize();
}

// Returns a list of types to use for memory op lowering in MemOps. A partial
// port of findOptimalMemOpLowering in TargetLowering.
static bool findGISelOptimalMemOpLowering(std::vector<LLT> &MemOps,
                                          unsigned Limit, const MemOp &Op,
                                          unsigned DstAS, unsigned SrcAS,
                                          const AttributeList &FuncAttributes,
                                          const TargetLowering &TLI) {
  if (Op.isMemcpyWithFixedDstAlign() && Op.getSrcAlign() < Op.getDstAlign())
    return false;

  LLT Ty = TLI.getOptimalMemOpLLT(Op, FuncAttributes);

  if (Ty == LLT()) {
    // Use the largest scalar type whose alignment constraints are satisfied.
    // We only need to check DstAlign here as SrcAlign is always greater or
    // equal to DstAlign (or zero).
    Ty = LLT::scalar(64);
    if (Op.isFixedDstAlign())
      while (Op.getDstAlign() < Ty.getSizeInBytes() &&
             !TLI.allowsMisalignedMemoryAccesses(Ty, DstAS, Op.getDstAlign()))
        Ty = LLT::scalar(Ty.getSizeInBytes());
    assert(Ty.getSizeInBits() > 0 && "Could not find valid type");
    // FIXME: check for the largest legal type we can load/store to.
  }

  unsigned NumMemOps = 0;
  uint64_t Size = Op.size();
  while (Size) {
    unsigned TySize = Ty.getSizeInBytes();
    while (TySize > Size) {
      // For now, only use non-vector load / store's for the left-over pieces.
      LLT NewTy = Ty;
      // FIXME: check for mem op safety and legality of the types. Not all of
      // SDAGisms map cleanly to GISel concepts.
      if (NewTy.isVector())
        NewTy = NewTy.getSizeInBits() > 64 ? LLT::scalar(64) : LLT::scalar(32);
      NewTy = LLT::scalar(llvm::bit_floor(NewTy.getSizeInBits() - 1));
      unsigned NewTySize = NewTy.getSizeInBytes();
      assert(NewTySize > 0 && "Could not find appropriate type");

      // If the new LLT cannot cover all of the remaining bits, then consider
      // issuing a (or a pair of) unaligned and overlapping load / store.
      unsigned Fast;
      // Need to get a VT equivalent for allowMisalignedMemoryAccesses().
      MVT VT = getMVTForLLT(Ty);
      if (NumMemOps && Op.allowOverlap() && NewTySize < Size &&
          TLI.allowsMisalignedMemoryAccesses(
              VT, DstAS, Op.isFixedDstAlign() ? Op.getDstAlign() : Align(1),
              MachineMemOperand::MONone, &Fast) &&
          Fast)
        TySize = Size;
      else {
        Ty = NewTy;
        TySize = NewTySize;
      }
    }

    if (++NumMemOps > Limit)
      return false;

    MemOps.push_back(Ty);
    Size -= TySize;
  }

  return true;
}

static Type *getTypeForLLT(LLT Ty, LLVMContext &C) {
  if (Ty.isVector())
    return FixedVectorType::get(IntegerType::get(C, Ty.getScalarSizeInBits()),
                                Ty.getNumElements());
  return IntegerType::get(C, Ty.getSizeInBits());
}

// Get a vectorized representation of the memset value operand, GISel edition.
static Register getMemsetValue(Register Val, LLT Ty, MachineIRBuilder &MIB) {
  MachineRegisterInfo &MRI = *MIB.getMRI();
  unsigned NumBits = Ty.getScalarSizeInBits();
  auto ValVRegAndVal = getIConstantVRegValWithLookThrough(Val, MRI);
  if (!Ty.isVector() && ValVRegAndVal) {
    APInt Scalar = ValVRegAndVal->Value.trunc(8);
    APInt SplatVal = APInt::getSplat(NumBits, Scalar);
    return MIB.buildConstant(Ty, SplatVal).getReg(0);
  }

  // Extend the byte value to the larger type, and then multiply by a magic
  // value 0x010101... in order to replicate it across every byte.
  // Unless it's zero, in which case just emit a larger G_CONSTANT 0.
  if (ValVRegAndVal && ValVRegAndVal->Value == 0) {
    return MIB.buildConstant(Ty, 0).getReg(0);
  }

  LLT ExtType = Ty.getScalarType();
  auto ZExt = MIB.buildZExtOrTrunc(ExtType, Val);
  if (NumBits > 8) {
    APInt Magic = APInt::getSplat(NumBits, APInt(8, 0x01));
    auto MagicMI = MIB.buildConstant(ExtType, Magic);
    Val = MIB.buildMul(ExtType, ZExt, MagicMI).getReg(0);
  }

  // For vector types create a G_BUILD_VECTOR.
  if (Ty.isVector())
    Val = MIB.buildSplatVector(Ty, Val).getReg(0);

  return Val;
}

LegalizerHelper::LegalizeResult
LegalizerHelper::lowerMemset(MachineInstr &MI, Register Dst, Register Val,
                             uint64_t KnownLen, Align Alignment,
                             bool IsVolatile) {
  auto &MF = *MI.getParent()->getParent();
  const auto &TLI = *MF.getSubtarget().getTargetLowering();
  auto &DL = MF.getDataLayout();
  LLVMContext &C = MF.getFunction().getContext();

  assert(KnownLen != 0 && "Have a zero length memset length!");

  bool DstAlignCanChange = false;
  MachineFrameInfo &MFI = MF.getFrameInfo();
  bool OptSize = shouldLowerMemFuncForSize(MF);

  MachineInstr *FIDef = getOpcodeDef(TargetOpcode::G_FRAME_INDEX, Dst, MRI);
  if (FIDef && !MFI.isFixedObjectIndex(FIDef->getOperand(1).getIndex()))
    DstAlignCanChange = true;

  unsigned Limit = TLI.getMaxStoresPerMemset(OptSize);
  std::vector<LLT> MemOps;

  const auto &DstMMO = **MI.memoperands_begin();
  MachinePointerInfo DstPtrInfo = DstMMO.getPointerInfo();

  auto ValVRegAndVal = getIConstantVRegValWithLookThrough(Val, MRI);
  bool IsZeroVal = ValVRegAndVal && ValVRegAndVal->Value == 0;

  if (!findGISelOptimalMemOpLowering(MemOps, Limit,
                                     MemOp::Set(KnownLen, DstAlignCanChange,
                                                Alignment,
                                                /*IsZeroMemset=*/IsZeroVal,
                                                /*IsVolatile=*/IsVolatile),
                                     DstPtrInfo.getAddrSpace(), ~0u,
                                     MF.getFunction().getAttributes(), TLI))
    return UnableToLegalize;

  if (DstAlignCanChange) {
    // Get an estimate of the type from the LLT.
    Type *IRTy = getTypeForLLT(MemOps[0], C);
    Align NewAlign = DL.getABITypeAlign(IRTy);
    if (NewAlign > Alignment) {
      Alignment = NewAlign;
      unsigned FI = FIDef->getOperand(1).getIndex();
      // Give the stack frame object a larger alignment if needed.
      if (MFI.getObjectAlign(FI) < Alignment)
        MFI.setObjectAlignment(FI, Alignment);
    }
  }

  MachineIRBuilder MIB(MI);
  // Find the largest store and generate the bit pattern for it.
  LLT LargestTy = MemOps[0];
  for (unsigned i = 1; i < MemOps.size(); i++)
    if (MemOps[i].getSizeInBits() > LargestTy.getSizeInBits())
      LargestTy = MemOps[i];

  // The memset stored value is always defined as an s8, so in order to make it
  // work with larger store types we need to repeat the bit pattern across the
  // wider type.
  Register MemSetValue = getMemsetValue(Val, LargestTy, MIB);

  if (!MemSetValue)
    return UnableToLegalize;

  // Generate the stores. For each store type in the list, we generate the
  // matching store of that type to the destination address.
  LLT PtrTy = MRI.getType(Dst);
  unsigned DstOff = 0;
  unsigned Size = KnownLen;
  for (unsigned I = 0; I < MemOps.size(); I++) {
    LLT Ty = MemOps[I];
    unsigned TySize = Ty.getSizeInBytes();
    if (TySize > Size) {
      // Issuing an unaligned load / store pair that overlaps with the previous
      // pair. Adjust the offset accordingly.
      assert(I == MemOps.size() - 1 && I != 0);
      DstOff -= TySize - Size;
    }

    // If this store is smaller than the largest store see whether we can get
    // the smaller value for free with a truncate.
    Register Value = MemSetValue;
    if (Ty.getSizeInBits() < LargestTy.getSizeInBits()) {
      MVT VT = getMVTForLLT(Ty);
      MVT LargestVT = getMVTForLLT(LargestTy);
      if (!LargestTy.isVector() && !Ty.isVector() &&
          TLI.isTruncateFree(LargestVT, VT))
        Value = MIB.buildTrunc(Ty, MemSetValue).getReg(0);
      else
        Value = getMemsetValue(Val, Ty, MIB);
      if (!Value)
        return UnableToLegalize;
    }

    auto *StoreMMO = MF.getMachineMemOperand(&DstMMO, DstOff, Ty);

    Register Ptr = Dst;
    if (DstOff != 0) {
      auto Offset =
          MIB.buildConstant(LLT::scalar(PtrTy.getSizeInBits()), DstOff);
      Ptr = MIB.buildPtrAdd(PtrTy, Dst, Offset).getReg(0);
    }

    MIB.buildStore(Value, Ptr, *StoreMMO);
    DstOff += Ty.getSizeInBytes();
    Size -= TySize;
  }

  MI.eraseFromParent();
  return Legalized;
}

LegalizerHelper::LegalizeResult
LegalizerHelper::lowerMemcpyInline(MachineInstr &MI) {
  assert(MI.getOpcode() == TargetOpcode::G_MEMCPY_INLINE);

  auto [Dst, Src, Len] = MI.getFirst3Regs();

  const auto *MMOIt = MI.memoperands_begin();
  const MachineMemOperand *MemOp = *MMOIt;
  bool IsVolatile = MemOp->isVolatile();

  // See if this is a constant length copy
  auto LenVRegAndVal = getIConstantVRegValWithLookThrough(Len, MRI);
  // FIXME: support dynamically sized G_MEMCPY_INLINE
  assert(LenVRegAndVal &&
         "inline memcpy with dynamic size is not yet supported");
  uint64_t KnownLen = LenVRegAndVal->Value.getZExtValue();
  if (KnownLen == 0) {
    MI.eraseFromParent();
    return Legalized;
  }

  const auto &DstMMO = **MI.memoperands_begin();
  const auto &SrcMMO = **std::next(MI.memoperands_begin());
  Align DstAlign = DstMMO.getBaseAlign();
  Align SrcAlign = SrcMMO.getBaseAlign();

  return lowerMemcpyInline(MI, Dst, Src, KnownLen, DstAlign, SrcAlign,
                           IsVolatile);
}

LegalizerHelper::LegalizeResult
LegalizerHelper::lowerMemcpyInline(MachineInstr &MI, Register Dst, Register Src,
                                   uint64_t KnownLen, Align DstAlign,
                                   Align SrcAlign, bool IsVolatile) {
  assert(MI.getOpcode() == TargetOpcode::G_MEMCPY_INLINE);
  return lowerMemcpy(MI, Dst, Src, KnownLen,
                     std::numeric_limits<uint64_t>::max(), DstAlign, SrcAlign,
                     IsVolatile);
}

LegalizerHelper::LegalizeResult
LegalizerHelper::lowerMemcpy(MachineInstr &MI, Register Dst, Register Src,
                             uint64_t KnownLen, uint64_t Limit, Align DstAlign,
                             Align SrcAlign, bool IsVolatile) {
  auto &MF = *MI.getParent()->getParent();
  const auto &TLI = *MF.getSubtarget().getTargetLowering();
  auto &DL = MF.getDataLayout();
  LLVMContext &C = MF.getFunction().getContext();

  assert(KnownLen != 0 && "Have a zero length memcpy length!");

  bool DstAlignCanChange = false;
  MachineFrameInfo &MFI = MF.getFrameInfo();
  Align Alignment = std::min(DstAlign, SrcAlign);

  MachineInstr *FIDef = getOpcodeDef(TargetOpcode::G_FRAME_INDEX, Dst, MRI);
  if (FIDef && !MFI.isFixedObjectIndex(FIDef->getOperand(1).getIndex()))
    DstAlignCanChange = true;

  // FIXME: infer better src pointer alignment like SelectionDAG does here.
  // FIXME: also use the equivalent of isMemSrcFromConstant and alwaysinlining
  // if the memcpy is in a tail call position.

  std::vector<LLT> MemOps;

  const auto &DstMMO = **MI.memoperands_begin();
  const auto &SrcMMO = **std::next(MI.memoperands_begin());
  MachinePointerInfo DstPtrInfo = DstMMO.getPointerInfo();
  MachinePointerInfo SrcPtrInfo = SrcMMO.getPointerInfo();

  if (!findGISelOptimalMemOpLowering(
          MemOps, Limit,
          MemOp::Copy(KnownLen, DstAlignCanChange, Alignment, SrcAlign,
                      IsVolatile),
          DstPtrInfo.getAddrSpace(), SrcPtrInfo.getAddrSpace(),
          MF.getFunction().getAttributes(), TLI))
    return UnableToLegalize;

  if (DstAlignCanChange) {
    // Get an estimate of the type from the LLT.
    Type *IRTy = getTypeForLLT(MemOps[0], C);
    Align NewAlign = DL.getABITypeAlign(IRTy);

    // Don't promote to an alignment that would require dynamic stack
    // realignment.
    const TargetRegisterInfo *TRI = MF.getSubtarget().getRegisterInfo();
    if (!TRI->hasStackRealignment(MF))
      while (NewAlign > Alignment && DL.exceedsNaturalStackAlignment(NewAlign))
        NewAlign = NewAlign.previous();

    if (NewAlign > Alignment) {
      Alignment = NewAlign;
      unsigned FI = FIDef->getOperand(1).getIndex();
      // Give the stack frame object a larger alignment if needed.
      if (MFI.getObjectAlign(FI) < Alignment)
        MFI.setObjectAlignment(FI, Alignment);
    }
  }

  LLVM_DEBUG(dbgs() << "Inlining memcpy: " << MI << " into loads & stores\n");

  MachineIRBuilder MIB(MI);
  // Now we need to emit a pair of load and stores for each of the types we've
  // collected. I.e. for each type, generate a load from the source pointer of
  // that type width, and then generate a corresponding store to the dest buffer
  // of that value loaded. This can result in a sequence of loads and stores
  // mixed types, depending on what the target specifies as good types to use.
  unsigned CurrOffset = 0;
  unsigned Size = KnownLen;
  for (auto CopyTy : MemOps) {
    // Issuing an unaligned load / store pair  that overlaps with the previous
    // pair. Adjust the offset accordingly.
    if (CopyTy.getSizeInBytes() > Size)
      CurrOffset -= CopyTy.getSizeInBytes() - Size;

    // Construct MMOs for the accesses.
    auto *LoadMMO =
        MF.getMachineMemOperand(&SrcMMO, CurrOffset, CopyTy.getSizeInBytes());
    auto *StoreMMO =
        MF.getMachineMemOperand(&DstMMO, CurrOffset, CopyTy.getSizeInBytes());

    // Create the load.
    Register LoadPtr = Src;
    Register Offset;
    if (CurrOffset != 0) {
      LLT SrcTy = MRI.getType(Src);
      Offset = MIB.buildConstant(LLT::scalar(SrcTy.getSizeInBits()), CurrOffset)
                   .getReg(0);
      LoadPtr = MIB.buildPtrAdd(SrcTy, Src, Offset).getReg(0);
    }
    auto LdVal = MIB.buildLoad(CopyTy, LoadPtr, *LoadMMO);

    // Create the store.
    Register StorePtr = Dst;
    if (CurrOffset != 0) {
      LLT DstTy = MRI.getType(Dst);
      StorePtr = MIB.buildPtrAdd(DstTy, Dst, Offset).getReg(0);
    }
    MIB.buildStore(LdVal, StorePtr, *StoreMMO);
    CurrOffset += CopyTy.getSizeInBytes();
    Size -= CopyTy.getSizeInBytes();
  }

  MI.eraseFromParent();
  return Legalized;
}

LegalizerHelper::LegalizeResult
LegalizerHelper::lowerMemmove(MachineInstr &MI, Register Dst, Register Src,
                              uint64_t KnownLen, Align DstAlign, Align SrcAlign,
                              bool IsVolatile) {
  auto &MF = *MI.getParent()->getParent();
  const auto &TLI = *MF.getSubtarget().getTargetLowering();
  auto &DL = MF.getDataLayout();
  LLVMContext &C = MF.getFunction().getContext();

  assert(KnownLen != 0 && "Have a zero length memmove length!");

  bool DstAlignCanChange = false;
  MachineFrameInfo &MFI = MF.getFrameInfo();
  bool OptSize = shouldLowerMemFuncForSize(MF);
  Align Alignment = std::min(DstAlign, SrcAlign);

  MachineInstr *FIDef = getOpcodeDef(TargetOpcode::G_FRAME_INDEX, Dst, MRI);
  if (FIDef && !MFI.isFixedObjectIndex(FIDef->getOperand(1).getIndex()))
    DstAlignCanChange = true;

  unsigned Limit = TLI.getMaxStoresPerMemmove(OptSize);
  std::vector<LLT> MemOps;

  const auto &DstMMO = **MI.memoperands_begin();
  const auto &SrcMMO = **std::next(MI.memoperands_begin());
  MachinePointerInfo DstPtrInfo = DstMMO.getPointerInfo();
  MachinePointerInfo SrcPtrInfo = SrcMMO.getPointerInfo();

  // FIXME: SelectionDAG always passes false for 'AllowOverlap', apparently due
  // to a bug in it's findOptimalMemOpLowering implementation. For now do the
  // same thing here.
  if (!findGISelOptimalMemOpLowering(
          MemOps, Limit,
          MemOp::Copy(KnownLen, DstAlignCanChange, Alignment, SrcAlign,
                      /*IsVolatile*/ true),
          DstPtrInfo.getAddrSpace(), SrcPtrInfo.getAddrSpace(),
          MF.getFunction().getAttributes(), TLI))
    return UnableToLegalize;

  if (DstAlignCanChange) {
    // Get an estimate of the type from the LLT.
    Type *IRTy = getTypeForLLT(MemOps[0], C);
    Align NewAlign = DL.getABITypeAlign(IRTy);

    // Don't promote to an alignment that would require dynamic stack
    // realignment.
    const TargetRegisterInfo *TRI = MF.getSubtarget().getRegisterInfo();
    if (!TRI->hasStackRealignment(MF))
      while (NewAlign > Alignment && DL.exceedsNaturalStackAlignment(NewAlign))
        NewAlign = NewAlign.previous();

    if (NewAlign > Alignment) {
      Alignment = NewAlign;
      unsigned FI = FIDef->getOperand(1).getIndex();
      // Give the stack frame object a larger alignment if needed.
      if (MFI.getObjectAlign(FI) < Alignment)
        MFI.setObjectAlignment(FI, Alignment);
    }
  }

  LLVM_DEBUG(dbgs() << "Inlining memmove: " << MI << " into loads & stores\n");

  MachineIRBuilder MIB(MI);
  // Memmove requires that we perform the loads first before issuing the stores.
  // Apart from that, this loop is pretty much doing the same thing as the
  // memcpy codegen function.
  unsigned CurrOffset = 0;
  SmallVector<Register, 16> LoadVals;
  for (auto CopyTy : MemOps) {
    // Construct MMO for the load.
    auto *LoadMMO =
        MF.getMachineMemOperand(&SrcMMO, CurrOffset, CopyTy.getSizeInBytes());

    // Create the load.
    Register LoadPtr = Src;
    if (CurrOffset != 0) {
      LLT SrcTy = MRI.getType(Src);
      auto Offset =
          MIB.buildConstant(LLT::scalar(SrcTy.getSizeInBits()), CurrOffset);
      LoadPtr = MIB.buildPtrAdd(SrcTy, Src, Offset).getReg(0);
    }
    LoadVals.push_back(MIB.buildLoad(CopyTy, LoadPtr, *LoadMMO).getReg(0));
    CurrOffset += CopyTy.getSizeInBytes();
  }

  CurrOffset = 0;
  for (unsigned I = 0; I < MemOps.size(); ++I) {
    LLT CopyTy = MemOps[I];
    // Now store the values loaded.
    auto *StoreMMO =
        MF.getMachineMemOperand(&DstMMO, CurrOffset, CopyTy.getSizeInBytes());

    Register StorePtr = Dst;
    if (CurrOffset != 0) {
      LLT DstTy = MRI.getType(Dst);
      auto Offset =
          MIB.buildConstant(LLT::scalar(DstTy.getSizeInBits()), CurrOffset);
      StorePtr = MIB.buildPtrAdd(DstTy, Dst, Offset).getReg(0);
    }
    MIB.buildStore(LoadVals[I], StorePtr, *StoreMMO);
    CurrOffset += CopyTy.getSizeInBytes();
  }
  MI.eraseFromParent();
  return Legalized;
}

LegalizerHelper::LegalizeResult
LegalizerHelper::lowerMemCpyFamily(MachineInstr &MI, unsigned MaxLen) {
  const unsigned Opc = MI.getOpcode();
  // This combine is fairly complex so it's not written with a separate
  // matcher function.
  assert((Opc == TargetOpcode::G_MEMCPY || Opc == TargetOpcode::G_MEMMOVE ||
          Opc == TargetOpcode::G_MEMSET) &&
         "Expected memcpy like instruction");

  auto MMOIt = MI.memoperands_begin();
  const MachineMemOperand *MemOp = *MMOIt;

  Align DstAlign = MemOp->getBaseAlign();
  Align SrcAlign;
  auto [Dst, Src, Len] = MI.getFirst3Regs();

  if (Opc != TargetOpcode::G_MEMSET) {
    assert(MMOIt != MI.memoperands_end() && "Expected a second MMO on MI");
    MemOp = *(++MMOIt);
    SrcAlign = MemOp->getBaseAlign();
  }

  // See if this is a constant length copy
  auto LenVRegAndVal = getIConstantVRegValWithLookThrough(Len, MRI);
  if (!LenVRegAndVal)
    return UnableToLegalize;
  uint64_t KnownLen = LenVRegAndVal->Value.getZExtValue();

  if (KnownLen == 0) {
    MI.eraseFromParent();
    return Legalized;
  }

  bool IsVolatile = MemOp->isVolatile();
  if (Opc == TargetOpcode::G_MEMCPY_INLINE)
    return lowerMemcpyInline(MI, Dst, Src, KnownLen, DstAlign, SrcAlign,
                             IsVolatile);

  // Don't try to optimize volatile.
  if (IsVolatile)
    return UnableToLegalize;

  if (MaxLen && KnownLen > MaxLen)
    return UnableToLegalize;

  if (Opc == TargetOpcode::G_MEMCPY) {
    auto &MF = *MI.getParent()->getParent();
    const auto &TLI = *MF.getSubtarget().getTargetLowering();
    bool OptSize = shouldLowerMemFuncForSize(MF);
    uint64_t Limit = TLI.getMaxStoresPerMemcpy(OptSize);
    return lowerMemcpy(MI, Dst, Src, KnownLen, Limit, DstAlign, SrcAlign,
                       IsVolatile);
  }
  if (Opc == TargetOpcode::G_MEMMOVE)
    return lowerMemmove(MI, Dst, Src, KnownLen, DstAlign, SrcAlign, IsVolatile);
  if (Opc == TargetOpcode::G_MEMSET)
    return lowerMemset(MI, Dst, Src, KnownLen, DstAlign, IsVolatile);
  return UnableToLegalize;
}<|MERGE_RESOLUTION|>--- conflicted
+++ resolved
@@ -2583,8 +2583,6 @@
     }
 
     return UnableToLegalize;
-<<<<<<< HEAD
-=======
   }
   case TargetOpcode::G_FFREXP: {
     Observer.changingInstr(MI);
@@ -2598,7 +2596,6 @@
 
     Observer.changedInstr(MI);
     return Legalized;
->>>>>>> bac3a63c
   }
   case TargetOpcode::G_INTTOPTR:
     if (TypeIdx != 1)
@@ -4251,10 +4248,7 @@
   case G_STRICT_FMUL:
   case G_STRICT_FMA:
   case G_STRICT_FLDEXP:
-<<<<<<< HEAD
-=======
   case G_FFREXP:
->>>>>>> bac3a63c
     return fewerElementsVectorMultiEltType(GMI, NumElts);
   case G_ICMP:
   case G_FCMP:
