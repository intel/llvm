--- conflicted
+++ resolved
@@ -50,15 +50,6 @@
   const ProfileSummaryInfo *PSI = nullptr;
   StaticDataProfileInfo *SDPI = nullptr;
 
-<<<<<<< HEAD
-  // Update LLVM statistics for a machine function without profiles.
-  void updateStatsWithoutProfiles(const MachineFunction &MF);
-  // Update LLVM statistics for a machine function with profiles.
-  void updateStatsWithProfiles(const MachineFunction &MF);
-
-  // Use profiles to partition static data.
-  bool partitionStaticDataWithProfiles(MachineFunction &MF);
-=======
   // If the global value is a local linkage global variable, return it.
   // Otherwise, return nullptr.
   const GlobalVariable *getLocalLinkageGlobalVariable(const GlobalValue *GV);
@@ -82,7 +73,6 @@
   void updateStatsWithoutProfiles(const MachineFunction &MF);
 
   void annotateStaticDataWithoutProfiles(const MachineFunction &MF);
->>>>>>> 5eee2751
 
 public:
   static char ID;
@@ -114,20 +104,14 @@
   MBFI = &getAnalysis<MachineBlockFrequencyInfoWrapperPass>().getMBFI();
   PSI = &getAnalysis<ProfileSummaryInfoWrapperPass>().getPSI();
 
-<<<<<<< HEAD
-=======
   SDPI = &getAnalysis<StaticDataProfileInfoWrapperPass>()
               .getStaticDataProfileInfo();
 
->>>>>>> 5eee2751
   const bool ProfileAvailable = PSI && PSI->hasProfileSummary() && MBFI &&
                                 MF.getFunction().hasProfileData();
 
   if (!ProfileAvailable) {
-<<<<<<< HEAD
-=======
     annotateStaticDataWithoutProfiles(MF);
->>>>>>> 5eee2751
     updateStatsWithoutProfiles(MF);
     return false;
   }
@@ -138,10 +122,6 @@
   return Changed;
 }
 
-<<<<<<< HEAD
-bool StaticDataSplitter::partitionStaticDataWithProfiles(MachineFunction &MF) {
-  int NumChangedJumpTables = 0;
-=======
 const Constant *
 StaticDataSplitter::getConstant(const MachineOperand &Op,
                                 const TargetMachine &TM,
@@ -186,9 +166,6 @@
   bool Changed = false;
 
   MachineJumpTableInfo *MJTI = MF.getJumpTableInfo();
->>>>>>> 5eee2751
-
-  MachineJumpTableInfo *MJTI = MF.getJumpTableInfo();
 
   // Jump table could be used by either terminating instructions or
   // non-terminating ones, so we walk all instructions and use
@@ -199,12 +176,9 @@
     std::optional<uint64_t> Count = MBFI->getBlockProfileCount(&MBB);
     for (const MachineInstr &I : MBB) {
       for (const MachineOperand &Op : I.operands()) {
-<<<<<<< HEAD
-=======
         if (!Op.isJTI() && !Op.isGlobal() && !Op.isCPI())
           continue;
 
->>>>>>> 5eee2751
         if (Op.isJTI()) {
           assert(MJTI != nullptr && "Jump table info is not available.");
           const int JTI = Op.getIndex();
@@ -217,13 +191,6 @@
           // Hotness is based on source basic block hotness.
           // TODO: PSI APIs are about instruction hotness. Introduce API for
           // data access hotness.
-<<<<<<< HEAD
-          if (PSI->isColdBlock(&MBB, MBFI))
-            Hotness = MachineFunctionDataHotness::Cold;
-
-          if (MJTI->updateJumpTableEntryHotness(JTI, Hotness))
-            ++NumChangedJumpTables;
-=======
           if (Count && PSI->isColdCount(*Count))
             Hotness = MachineFunctionDataHotness::Cold;
 
@@ -232,7 +199,6 @@
                        getConstant(Op, MF.getTarget(), MF.getConstantPool())) {
           SDPI->addConstantProfileCount(C, Count);
           Changed = true;
->>>>>>> 5eee2751
         }
       }
     }
@@ -240,12 +206,6 @@
   return Changed;
 }
 
-<<<<<<< HEAD
-void StaticDataSplitter::updateStatsWithProfiles(const MachineFunction &MF) {
-  if (!AreStatisticsEnabled())
-    return;
-
-=======
 const GlobalVariable *
 StaticDataSplitter::getLocalLinkageGlobalVariable(const GlobalValue *GV) {
   // LLVM IR Verifier requires that a declaration must have valid declaration
@@ -266,7 +226,6 @@
   if (!AreStatisticsEnabled())
     return;
 
->>>>>>> 5eee2751
   if (const MachineJumpTableInfo *MJTI = MF.getJumpTableInfo()) {
     for (const auto &JumpTable : MJTI->getJumpTables()) {
       if (JumpTable.Hotness == MachineFunctionDataHotness::Hot) {
@@ -280,8 +239,6 @@
     }
   }
 }
-<<<<<<< HEAD
-=======
 
 void StaticDataSplitter::annotateStaticDataWithoutProfiles(
     const MachineFunction &MF) {
@@ -292,7 +249,6 @@
                 getConstant(Op, MF.getTarget(), MF.getConstantPool()))
           SDPI->addConstantProfileCount(C, std::nullopt);
 }
->>>>>>> 5eee2751
 
 void StaticDataSplitter::updateStatsWithoutProfiles(const MachineFunction &MF) {
   if (!AreStatisticsEnabled())
