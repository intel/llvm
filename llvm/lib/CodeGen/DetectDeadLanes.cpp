//===- DetectDeadLanes.cpp - SubRegister Lane Usage Analysis --*- C++ -*---===//
//
// Part of the LLVM Project, under the Apache License v2.0 with LLVM Exceptions.
// See https://llvm.org/LICENSE.txt for license information.
// SPDX-License-Identifier: Apache-2.0 WITH LLVM-exception
//
//===----------------------------------------------------------------------===//
//
/// \file
/// Analysis that tracks defined/used subregister lanes across COPY instructions
/// and instructions that get lowered to a COPY (PHI, REG_SEQUENCE,
/// INSERT_SUBREG, EXTRACT_SUBREG).
/// The information is used to detect dead definitions and the usage of
/// (completely) undefined values and mark the operands as such.
/// This pass is necessary because the dead/undef status is not obvious anymore
/// when subregisters are involved.
///
/// Example:
///    %0 = some definition
///    %1 = IMPLICIT_DEF
///    %2 = REG_SEQUENCE %0, sub0, %1, sub1
///    %3 = EXTRACT_SUBREG %2, sub1
///       = use %3
/// The %0 definition is dead and %3 contains an undefined value.
//
//===----------------------------------------------------------------------===//

#include "llvm/CodeGen/DetectDeadLanes.h"
#include "llvm/CodeGen/MachineFunctionPass.h"
#include "llvm/CodeGen/MachineRegisterInfo.h"
#include "llvm/CodeGen/TargetRegisterInfo.h"
#include "llvm/InitializePasses.h"
#include "llvm/Pass.h"
#include "llvm/Support/Debug.h"
#include "llvm/Support/raw_ostream.h"

using namespace llvm;

#define DEBUG_TYPE "detect-dead-lanes"

DeadLaneDetector::DeadLaneDetector(const MachineRegisterInfo *MRI,
                                   const TargetRegisterInfo *TRI)
    : MRI(MRI), TRI(TRI) {
  unsigned NumVirtRegs = MRI->getNumVirtRegs();
  VRegInfos = std::unique_ptr<VRegInfo[]>(new VRegInfo[NumVirtRegs]);
  WorklistMembers.resize(NumVirtRegs);
  DefinedByCopy.resize(NumVirtRegs);
}

/// Returns true if \p MI will get lowered to a series of COPY instructions.
/// We call this a COPY-like instruction.
static bool lowersToCopies(const MachineInstr &MI) {
  // Note: We could support instructions with MCInstrDesc::isRegSequenceLike(),
  // isExtractSubRegLike(), isInsertSubregLike() in the future even though they
  // are not lowered to a COPY.
  switch (MI.getOpcode()) {
  case TargetOpcode::COPY:
  case TargetOpcode::PHI:
  case TargetOpcode::INSERT_SUBREG:
  case TargetOpcode::REG_SEQUENCE:
  case TargetOpcode::EXTRACT_SUBREG:
    return true;
  }
  return false;
}

static bool isCrossCopy(const MachineRegisterInfo &MRI,
                        const MachineInstr &MI,
                        const TargetRegisterClass *DstRC,
                        const MachineOperand &MO) {
  assert(lowersToCopies(MI));
  Register SrcReg = MO.getReg();
  const TargetRegisterClass *SrcRC = MRI.getRegClass(SrcReg);
  if (DstRC == SrcRC)
    return false;

  unsigned SrcSubIdx = MO.getSubReg();

  const TargetRegisterInfo &TRI = *MRI.getTargetRegisterInfo();
  unsigned DstSubIdx = 0;
  switch (MI.getOpcode()) {
  case TargetOpcode::INSERT_SUBREG:
    if (MO.getOperandNo() == 2)
      DstSubIdx = MI.getOperand(3).getImm();
    break;
  case TargetOpcode::REG_SEQUENCE: {
    unsigned OpNum = MO.getOperandNo();
    DstSubIdx = MI.getOperand(OpNum+1).getImm();
    break;
  }
  case TargetOpcode::EXTRACT_SUBREG: {
    unsigned SubReg = MI.getOperand(2).getImm();
    SrcSubIdx = TRI.composeSubRegIndices(SubReg, SrcSubIdx);
  }
  }

  unsigned PreA, PreB; // Unused.
  if (SrcSubIdx && DstSubIdx)
    return !TRI.getCommonSuperRegClass(SrcRC, SrcSubIdx, DstRC, DstSubIdx, PreA,
                                       PreB);
  if (SrcSubIdx)
    return !TRI.getMatchingSuperRegClass(SrcRC, DstRC, SrcSubIdx);
  if (DstSubIdx)
    return !TRI.getMatchingSuperRegClass(DstRC, SrcRC, DstSubIdx);
  return !TRI.getCommonSubClass(SrcRC, DstRC);
}

void DeadLaneDetector::addUsedLanesOnOperand(const MachineOperand &MO,
                                             LaneBitmask UsedLanes) {
  if (!MO.readsReg())
    return;
  Register MOReg = MO.getReg();
  if (!MOReg.isVirtual())
    return;

  unsigned MOSubReg = MO.getSubReg();
  if (MOSubReg != 0)
    UsedLanes = TRI->composeSubRegIndexLaneMask(MOSubReg, UsedLanes);
  UsedLanes &= MRI->getMaxLaneMaskForVReg(MOReg);

  unsigned MORegIdx = Register::virtReg2Index(MOReg);
  DeadLaneDetector::VRegInfo &MORegInfo = VRegInfos[MORegIdx];
  LaneBitmask PrevUsedLanes = MORegInfo.UsedLanes;
  // Any change at all?
  if ((UsedLanes & ~PrevUsedLanes).none())
    return;

  // Set UsedLanes and remember instruction for further propagation.
  MORegInfo.UsedLanes = PrevUsedLanes | UsedLanes;
  if (DefinedByCopy.test(MORegIdx))
    PutInWorklist(MORegIdx);
}

void DeadLaneDetector::transferUsedLanesStep(const MachineInstr &MI,
                                             LaneBitmask UsedLanes) {
  for (const MachineOperand &MO : MI.uses()) {
    if (!MO.isReg() || !MO.getReg().isVirtual())
      continue;
    LaneBitmask UsedOnMO = transferUsedLanes(MI, UsedLanes, MO);
    addUsedLanesOnOperand(MO, UsedOnMO);
  }
}

LaneBitmask
DeadLaneDetector::transferUsedLanes(const MachineInstr &MI,
                                    LaneBitmask UsedLanes,
                                    const MachineOperand &MO) const {
<<<<<<< HEAD
  unsigned OpNum = MI.getOperandNo(&MO);
=======
  unsigned OpNum = MO.getOperandNo();
>>>>>>> cd74f4a4
  assert(lowersToCopies(MI) &&
         DefinedByCopy[Register::virtReg2Index(MI.getOperand(0).getReg())]);

  switch (MI.getOpcode()) {
  case TargetOpcode::COPY:
  case TargetOpcode::PHI:
    return UsedLanes;
  case TargetOpcode::REG_SEQUENCE: {
    assert(OpNum % 2 == 1);
    unsigned SubIdx = MI.getOperand(OpNum + 1).getImm();
    return TRI->reverseComposeSubRegIndexLaneMask(SubIdx, UsedLanes);
  }
  case TargetOpcode::INSERT_SUBREG: {
    unsigned SubIdx = MI.getOperand(3).getImm();
    LaneBitmask MO2UsedLanes =
        TRI->reverseComposeSubRegIndexLaneMask(SubIdx, UsedLanes);
    if (OpNum == 2)
      return MO2UsedLanes;

    const MachineOperand &Def = MI.getOperand(0);
    Register DefReg = Def.getReg();
    const TargetRegisterClass *RC = MRI->getRegClass(DefReg);
    LaneBitmask MO1UsedLanes;
    if (RC->CoveredBySubRegs)
      MO1UsedLanes = UsedLanes & ~TRI->getSubRegIndexLaneMask(SubIdx);
    else
      MO1UsedLanes = RC->LaneMask;

    assert(OpNum == 1);
    return MO1UsedLanes;
  }
  case TargetOpcode::EXTRACT_SUBREG: {
    assert(OpNum == 1);
    unsigned SubIdx = MI.getOperand(2).getImm();
    return TRI->composeSubRegIndexLaneMask(SubIdx, UsedLanes);
  }
  default:
    llvm_unreachable("function must be called with COPY-like instruction");
  }
}

void DeadLaneDetector::transferDefinedLanesStep(const MachineOperand &Use,
                                                LaneBitmask DefinedLanes) {
  if (!Use.readsReg())
    return;
  // Check whether the operand writes a vreg and is part of a COPY-like
  // instruction.
  const MachineInstr &MI = *Use.getParent();
  if (MI.getDesc().getNumDefs() != 1)
    return;
  // FIXME: PATCHPOINT instructions announce a Def that does not always exist,
  // they really need to be modeled differently!
  if (MI.getOpcode() == TargetOpcode::PATCHPOINT)
    return;
  const MachineOperand &Def = *MI.defs().begin();
  Register DefReg = Def.getReg();
  if (!DefReg.isVirtual())
    return;
  unsigned DefRegIdx = Register::virtReg2Index(DefReg);
  if (!DefinedByCopy.test(DefRegIdx))
    return;

  unsigned OpNum = Use.getOperandNo();
  DefinedLanes =
      TRI->reverseComposeSubRegIndexLaneMask(Use.getSubReg(), DefinedLanes);
  DefinedLanes = transferDefinedLanes(Def, OpNum, DefinedLanes);

  VRegInfo &RegInfo = VRegInfos[DefRegIdx];
  LaneBitmask PrevDefinedLanes = RegInfo.DefinedLanes;
  // Any change at all?
  if ((DefinedLanes & ~PrevDefinedLanes).none())
    return;

  RegInfo.DefinedLanes = PrevDefinedLanes | DefinedLanes;
  PutInWorklist(DefRegIdx);
}

LaneBitmask DeadLaneDetector::transferDefinedLanes(
    const MachineOperand &Def, unsigned OpNum, LaneBitmask DefinedLanes) const {
  const MachineInstr &MI = *Def.getParent();
  // Translate DefinedLanes if necessary.
  switch (MI.getOpcode()) {
  case TargetOpcode::REG_SEQUENCE: {
    unsigned SubIdx = MI.getOperand(OpNum + 1).getImm();
    DefinedLanes = TRI->composeSubRegIndexLaneMask(SubIdx, DefinedLanes);
    DefinedLanes &= TRI->getSubRegIndexLaneMask(SubIdx);
    break;
  }
  case TargetOpcode::INSERT_SUBREG: {
    unsigned SubIdx = MI.getOperand(3).getImm();
    if (OpNum == 2) {
      DefinedLanes = TRI->composeSubRegIndexLaneMask(SubIdx, DefinedLanes);
      DefinedLanes &= TRI->getSubRegIndexLaneMask(SubIdx);
    } else {
      assert(OpNum == 1 && "INSERT_SUBREG must have two operands");
      // Ignore lanes defined by operand 2.
      DefinedLanes &= ~TRI->getSubRegIndexLaneMask(SubIdx);
    }
    break;
  }
  case TargetOpcode::EXTRACT_SUBREG: {
    unsigned SubIdx = MI.getOperand(2).getImm();
    assert(OpNum == 1 && "EXTRACT_SUBREG must have one register operand only");
    DefinedLanes = TRI->reverseComposeSubRegIndexLaneMask(SubIdx, DefinedLanes);
    break;
  }
  case TargetOpcode::COPY:
  case TargetOpcode::PHI:
    break;
  default:
    llvm_unreachable("function must be called with COPY-like instruction");
  }

  assert(Def.getSubReg() == 0 &&
         "Should not have subregister defs in machine SSA phase");
  DefinedLanes &= MRI->getMaxLaneMaskForVReg(Def.getReg());
  return DefinedLanes;
}

LaneBitmask DeadLaneDetector::determineInitialDefinedLanes(unsigned Reg) {
  // Live-In or unused registers have no definition but are considered fully
  // defined.
  if (!MRI->hasOneDef(Reg))
    return LaneBitmask::getAll();

  const MachineOperand &Def = *MRI->def_begin(Reg);
  const MachineInstr &DefMI = *Def.getParent();
  if (lowersToCopies(DefMI)) {
    // Start optimisatically with no used or defined lanes for copy
    // instructions. The following dataflow analysis will add more bits.
    unsigned RegIdx = Register::virtReg2Index(Reg);
    DefinedByCopy.set(RegIdx);
    PutInWorklist(RegIdx);

    if (Def.isDead())
      return LaneBitmask::getNone();

    // COPY/PHI can copy across unrelated register classes (example: float/int)
    // with incompatible subregister structure. Do not include these in the
    // dataflow analysis since we cannot transfer lanemasks in a meaningful way.
    const TargetRegisterClass *DefRC = MRI->getRegClass(Reg);

    // Determine initially DefinedLanes.
    LaneBitmask DefinedLanes;
    for (const MachineOperand &MO : DefMI.uses()) {
      if (!MO.isReg() || !MO.readsReg())
        continue;
      Register MOReg = MO.getReg();
      if (!MOReg)
        continue;

      LaneBitmask MODefinedLanes;
      if (MOReg.isPhysical()) {
        MODefinedLanes = LaneBitmask::getAll();
      } else if (isCrossCopy(*MRI, DefMI, DefRC, MO)) {
        MODefinedLanes = LaneBitmask::getAll();
      } else {
        assert(MOReg.isVirtual());
        if (MRI->hasOneDef(MOReg)) {
          const MachineOperand &MODef = *MRI->def_begin(MOReg);
          const MachineInstr &MODefMI = *MODef.getParent();
          // Bits from copy-like operations will be added later.
          if (lowersToCopies(MODefMI) || MODefMI.isImplicitDef())
            continue;
        }
        unsigned MOSubReg = MO.getSubReg();
        MODefinedLanes = MRI->getMaxLaneMaskForVReg(MOReg);
        MODefinedLanes = TRI->reverseComposeSubRegIndexLaneMask(
            MOSubReg, MODefinedLanes);
      }

      unsigned OpNum = MO.getOperandNo();
      DefinedLanes |= transferDefinedLanes(Def, OpNum, MODefinedLanes);
    }
    return DefinedLanes;
  }
  if (DefMI.isImplicitDef() || Def.isDead())
    return LaneBitmask::getNone();

  assert(Def.getSubReg() == 0 &&
         "Should not have subregister defs in machine SSA phase");
  return MRI->getMaxLaneMaskForVReg(Reg);
}

LaneBitmask DeadLaneDetector::determineInitialUsedLanes(unsigned Reg) {
  LaneBitmask UsedLanes = LaneBitmask::getNone();
  for (const MachineOperand &MO : MRI->use_nodbg_operands(Reg)) {
    if (!MO.readsReg())
      continue;

    const MachineInstr &UseMI = *MO.getParent();
    if (UseMI.isKill())
      continue;

    unsigned SubReg = MO.getSubReg();
    if (lowersToCopies(UseMI)) {
      assert(UseMI.getDesc().getNumDefs() == 1);
      const MachineOperand &Def = *UseMI.defs().begin();
      Register DefReg = Def.getReg();
      // The used lanes of COPY-like instruction operands are determined by the
      // following dataflow analysis.
      if (DefReg.isVirtual()) {
        // But ignore copies across incompatible register classes.
        bool CrossCopy = false;
        if (lowersToCopies(UseMI)) {
          const TargetRegisterClass *DstRC = MRI->getRegClass(DefReg);
          CrossCopy = isCrossCopy(*MRI, UseMI, DstRC, MO);
          if (CrossCopy)
            LLVM_DEBUG(dbgs() << "Copy across incompatible classes: " << UseMI);
        }

        if (!CrossCopy)
          continue;
      }
    }

    // Shortcut: All lanes are used.
    if (SubReg == 0)
      return MRI->getMaxLaneMaskForVReg(Reg);

    UsedLanes |= TRI->getSubRegIndexLaneMask(SubReg);
  }
  return UsedLanes;
}

namespace {

class DetectDeadLanes : public MachineFunctionPass {
public:
  bool runOnMachineFunction(MachineFunction &MF) override;

  static char ID;
  DetectDeadLanes() : MachineFunctionPass(ID) {}

  StringRef getPassName() const override { return "Detect Dead Lanes"; }

  void getAnalysisUsage(AnalysisUsage &AU) const override {
    AU.setPreservesCFG();
    MachineFunctionPass::getAnalysisUsage(AU);
  }

private:
  /// update the operand status.
  /// The first return value shows whether MF been changed.
  /// The second return value indicates we need to call
  /// DeadLaneDetector::computeSubRegisterLaneBitInfo and this function again
  /// to propagate changes.
  std::pair<bool, bool>
  modifySubRegisterOperandStatus(const DeadLaneDetector &DLD,
                                 MachineFunction &MF);

  bool isUndefRegAtInput(const MachineOperand &MO,
                         const DeadLaneDetector::VRegInfo &RegInfo) const;

  bool isUndefInput(const DeadLaneDetector &DLD, const MachineOperand &MO,
                    bool *CrossCopy) const;

  const MachineRegisterInfo *MRI;
  const TargetRegisterInfo *TRI;
};

} // end anonymous namespace

char DetectDeadLanes::ID = 0;
char &llvm::DetectDeadLanesID = DetectDeadLanes::ID;

INITIALIZE_PASS(DetectDeadLanes, DEBUG_TYPE, "Detect Dead Lanes", false, false)

bool DetectDeadLanes::isUndefRegAtInput(
    const MachineOperand &MO, const DeadLaneDetector::VRegInfo &RegInfo) const {
  unsigned SubReg = MO.getSubReg();
  LaneBitmask Mask = TRI->getSubRegIndexLaneMask(SubReg);
  return (RegInfo.DefinedLanes & RegInfo.UsedLanes & Mask).none();
}

bool DetectDeadLanes::isUndefInput(const DeadLaneDetector &DLD,
                                   const MachineOperand &MO,
                                   bool *CrossCopy) const {
  if (!MO.isUse())
    return false;
  const MachineInstr &MI = *MO.getParent();
  if (!lowersToCopies(MI))
    return false;
  const MachineOperand &Def = MI.getOperand(0);
  Register DefReg = Def.getReg();
  if (!DefReg.isVirtual())
    return false;
  unsigned DefRegIdx = Register::virtReg2Index(DefReg);
  if (!DLD.isDefinedByCopy(DefRegIdx))
    return false;

  const DeadLaneDetector::VRegInfo &DefRegInfo = DLD.getVRegInfo(DefRegIdx);
  LaneBitmask UsedLanes = DLD.transferUsedLanes(MI, DefRegInfo.UsedLanes, MO);
  if (UsedLanes.any())
    return false;

  Register MOReg = MO.getReg();
  if (MOReg.isVirtual()) {
    const TargetRegisterClass *DstRC = MRI->getRegClass(DefReg);
    *CrossCopy = isCrossCopy(*MRI, MI, DstRC, MO);
  }
  return true;
}

void DeadLaneDetector::computeSubRegisterLaneBitInfo() {
  // First pass: Populate defs/uses of vregs with initial values
  unsigned NumVirtRegs = MRI->getNumVirtRegs();
  for (unsigned RegIdx = 0; RegIdx < NumVirtRegs; ++RegIdx) {
    Register Reg = Register::index2VirtReg(RegIdx);

    // Determine used/defined lanes and add copy instructions to worklist.
    VRegInfo &Info = VRegInfos[RegIdx];
    Info.DefinedLanes = determineInitialDefinedLanes(Reg);
    Info.UsedLanes = determineInitialUsedLanes(Reg);
  }

  // Iterate as long as defined lanes/used lanes keep changing.
  while (!Worklist.empty()) {
    unsigned RegIdx = Worklist.front();
    Worklist.pop_front();
    WorklistMembers.reset(RegIdx);
    VRegInfo &Info = VRegInfos[RegIdx];
    Register Reg = Register::index2VirtReg(RegIdx);

    // Transfer UsedLanes to operands of DefMI (backwards dataflow).
    MachineOperand &Def = *MRI->def_begin(Reg);
    const MachineInstr &MI = *Def.getParent();
    transferUsedLanesStep(MI, Info.UsedLanes);
    // Transfer DefinedLanes to users of Reg (forward dataflow).
    for (const MachineOperand &MO : MRI->use_nodbg_operands(Reg))
      transferDefinedLanesStep(MO, Info.DefinedLanes);
  }

  LLVM_DEBUG({
    dbgs() << "Defined/Used lanes:\n";
    for (unsigned RegIdx = 0; RegIdx < NumVirtRegs; ++RegIdx) {
      Register Reg = Register::index2VirtReg(RegIdx);
      const VRegInfo &Info = VRegInfos[RegIdx];
      dbgs() << printReg(Reg, nullptr)
             << " Used: " << PrintLaneMask(Info.UsedLanes)
             << " Def: " << PrintLaneMask(Info.DefinedLanes) << '\n';
    }
    dbgs() << "\n";
  });
}

std::pair<bool, bool>
DetectDeadLanes::modifySubRegisterOperandStatus(const DeadLaneDetector &DLD,
                                                MachineFunction &MF) {
  bool Changed = false;
  bool Again = false;
  // Mark operands as dead/unused.
  for (MachineBasicBlock &MBB : MF) {
    for (MachineInstr &MI : MBB) {
      for (MachineOperand &MO : MI.operands()) {
        if (!MO.isReg())
          continue;
        Register Reg = MO.getReg();
        if (!Reg.isVirtual())
          continue;
        unsigned RegIdx = Register::virtReg2Index(Reg);
        const DeadLaneDetector::VRegInfo &RegInfo = DLD.getVRegInfo(RegIdx);
        if (MO.isDef() && !MO.isDead() && RegInfo.UsedLanes.none()) {
          LLVM_DEBUG(dbgs()
                     << "Marking operand '" << MO << "' as dead in " << MI);
          MO.setIsDead();
          Changed = true;
        }
        if (MO.readsReg()) {
          bool CrossCopy = false;
          if (isUndefRegAtInput(MO, RegInfo)) {
            LLVM_DEBUG(dbgs()
                       << "Marking operand '" << MO << "' as undef in " << MI);
            MO.setIsUndef();
            Changed = true;
          } else if (isUndefInput(DLD, MO, &CrossCopy)) {
            LLVM_DEBUG(dbgs()
                       << "Marking operand '" << MO << "' as undef in " << MI);
            MO.setIsUndef();
            Changed = true;
            if (CrossCopy)
              Again = true;
          }
        }
      }
    }
  }

  return std::make_pair(Changed, Again);
}

bool DetectDeadLanes::runOnMachineFunction(MachineFunction &MF) {
  // Don't bother if we won't track subregister liveness later.  This pass is
  // required for correctness if subregister liveness is enabled because the
  // register coalescer cannot deal with hidden dead defs. However without
  // subregister liveness enabled, the expected benefits of this pass are small
  // so we safe the compile time.
  MRI = &MF.getRegInfo();
  if (!MRI->subRegLivenessEnabled()) {
    LLVM_DEBUG(dbgs() << "Skipping Detect dead lanes pass\n");
    return false;
  }

  TRI = MRI->getTargetRegisterInfo();

  DeadLaneDetector DLD(MRI, TRI);

  bool Changed = false;
  bool Again;
  do {
    DLD.computeSubRegisterLaneBitInfo();
    bool LocalChanged;
    std::tie(LocalChanged, Again) = modifySubRegisterOperandStatus(DLD, MF);
    Changed |= LocalChanged;
  } while (Again);

  return Changed;
}<|MERGE_RESOLUTION|>--- conflicted
+++ resolved
@@ -145,11 +145,7 @@
 DeadLaneDetector::transferUsedLanes(const MachineInstr &MI,
                                     LaneBitmask UsedLanes,
                                     const MachineOperand &MO) const {
-<<<<<<< HEAD
-  unsigned OpNum = MI.getOperandNo(&MO);
-=======
   unsigned OpNum = MO.getOperandNo();
->>>>>>> cd74f4a4
   assert(lowersToCopies(MI) &&
          DefinedByCopy[Register::virtReg2Index(MI.getOperand(0).getReg())]);
 
