--- conflicted
+++ resolved
@@ -51,11 +51,7 @@
 INITIALIZE_PASS_BEGIN(SpillPlacementWrapperLegacy, DEBUG_TYPE,
                       "Spill Code Placement Analysis", true, true)
 INITIALIZE_PASS_DEPENDENCY(EdgeBundlesWrapperLegacy)
-<<<<<<< HEAD
-INITIALIZE_PASS_END(SpillPlacement, DEBUG_TYPE,
-=======
 INITIALIZE_PASS_END(SpillPlacementWrapperLegacy, DEBUG_TYPE,
->>>>>>> 93e44d24
                     "Spill Code Placement Analysis", true, true)
 
 void SpillPlacementWrapperLegacy::getAnalysisUsage(AnalysisUsage &AU) const {
@@ -236,12 +232,8 @@
 void SpillPlacement::run(MachineFunction &mf, EdgeBundles *Bundles,
                          MachineBlockFrequencyInfo *MBFI) {
   MF = &mf;
-<<<<<<< HEAD
-  bundles = &getAnalysis<EdgeBundlesWrapperLegacy>().getEdgeBundles();
-=======
   this->bundles = Bundles;
   this->MBFI = MBFI;
->>>>>>> 93e44d24
 
   assert(!nodes && "Leaking node array");
   nodes.reset(new Node[bundles->getNumBundles()]);
