//===- AsmPrinter.cpp - Common AsmPrinter code ----------------------------===//
//
// Part of the LLVM Project, under the Apache License v2.0 with LLVM Exceptions.
// See https://llvm.org/LICENSE.txt for license information.
// SPDX-License-Identifier: Apache-2.0 WITH LLVM-exception
//
//===----------------------------------------------------------------------===//
//
// This file implements the AsmPrinter class.
//
//===----------------------------------------------------------------------===//

#include "llvm/CodeGen/AsmPrinter.h"
#include "CodeViewDebug.h"
#include "DwarfDebug.h"
#include "DwarfException.h"
#include "PseudoProbePrinter.h"
#include "WasmException.h"
#include "WinCFGuard.h"
#include "WinException.h"
#include "llvm/ADT/APFloat.h"
#include "llvm/ADT/APInt.h"
#include "llvm/ADT/DenseMap.h"
#include "llvm/ADT/STLExtras.h"
#include "llvm/ADT/SmallPtrSet.h"
#include "llvm/ADT/SmallString.h"
#include "llvm/ADT/SmallVector.h"
#include "llvm/ADT/Statistic.h"
#include "llvm/ADT/StringExtras.h"
#include "llvm/ADT/StringRef.h"
#include "llvm/ADT/TinyPtrVector.h"
#include "llvm/ADT/Twine.h"
#include "llvm/Analysis/ConstantFolding.h"
#include "llvm/Analysis/MemoryLocation.h"
#include "llvm/Analysis/OptimizationRemarkEmitter.h"
#include "llvm/BinaryFormat/COFF.h"
#include "llvm/BinaryFormat/Dwarf.h"
#include "llvm/BinaryFormat/ELF.h"
#include "llvm/CodeGen/GCMetadata.h"
#include "llvm/CodeGen/GCMetadataPrinter.h"
#include "llvm/CodeGen/LazyMachineBlockFrequencyInfo.h"
#include "llvm/CodeGen/MachineBasicBlock.h"
#include "llvm/CodeGen/MachineBranchProbabilityInfo.h"
#include "llvm/CodeGen/MachineConstantPool.h"
#include "llvm/CodeGen/MachineDominators.h"
#include "llvm/CodeGen/MachineFrameInfo.h"
#include "llvm/CodeGen/MachineFunction.h"
#include "llvm/CodeGen/MachineFunctionPass.h"
#include "llvm/CodeGen/MachineInstr.h"
#include "llvm/CodeGen/MachineInstrBundle.h"
#include "llvm/CodeGen/MachineJumpTableInfo.h"
#include "llvm/CodeGen/MachineLoopInfo.h"
#include "llvm/CodeGen/MachineModuleInfo.h"
#include "llvm/CodeGen/MachineModuleInfoImpls.h"
#include "llvm/CodeGen/MachineOperand.h"
#include "llvm/CodeGen/MachineOptimizationRemarkEmitter.h"
#include "llvm/CodeGen/StackMaps.h"
#include "llvm/CodeGen/TargetFrameLowering.h"
#include "llvm/CodeGen/TargetInstrInfo.h"
#include "llvm/CodeGen/TargetLowering.h"
#include "llvm/CodeGen/TargetOpcodes.h"
#include "llvm/CodeGen/TargetRegisterInfo.h"
#include "llvm/CodeGen/TargetSubtargetInfo.h"
#include "llvm/Config/config.h"
#include "llvm/IR/BasicBlock.h"
#include "llvm/IR/Comdat.h"
#include "llvm/IR/Constant.h"
#include "llvm/IR/Constants.h"
#include "llvm/IR/DataLayout.h"
#include "llvm/IR/DebugInfoMetadata.h"
#include "llvm/IR/DerivedTypes.h"
#include "llvm/IR/EHPersonalities.h"
#include "llvm/IR/Function.h"
#include "llvm/IR/GCStrategy.h"
#include "llvm/IR/GlobalAlias.h"
#include "llvm/IR/GlobalIFunc.h"
#include "llvm/IR/GlobalObject.h"
#include "llvm/IR/GlobalValue.h"
#include "llvm/IR/GlobalVariable.h"
#include "llvm/IR/Instruction.h"
#include "llvm/IR/Mangler.h"
#include "llvm/IR/Metadata.h"
#include "llvm/IR/Module.h"
#include "llvm/IR/Operator.h"
#include "llvm/IR/PseudoProbe.h"
#include "llvm/IR/Type.h"
#include "llvm/IR/Value.h"
#include "llvm/IR/ValueHandle.h"
#include "llvm/MC/MCAsmInfo.h"
#include "llvm/MC/MCContext.h"
#include "llvm/MC/MCDirectives.h"
#include "llvm/MC/MCExpr.h"
#include "llvm/MC/MCInst.h"
#include "llvm/MC/MCSection.h"
#include "llvm/MC/MCSectionCOFF.h"
#include "llvm/MC/MCSectionELF.h"
#include "llvm/MC/MCSectionMachO.h"
#include "llvm/MC/MCSectionXCOFF.h"
#include "llvm/MC/MCStreamer.h"
#include "llvm/MC/MCSubtargetInfo.h"
#include "llvm/MC/MCSymbol.h"
#include "llvm/MC/MCSymbolELF.h"
#include "llvm/MC/MCTargetOptions.h"
#include "llvm/MC/MCValue.h"
#include "llvm/MC/SectionKind.h"
#include "llvm/Object/ELFTypes.h"
#include "llvm/Pass.h"
#include "llvm/Remarks/RemarkStreamer.h"
#include "llvm/Support/Casting.h"
#include "llvm/Support/Compiler.h"
#include "llvm/Support/ErrorHandling.h"
#include "llvm/Support/FileSystem.h"
#include "llvm/Support/Format.h"
#include "llvm/Support/MathExtras.h"
#include "llvm/Support/Path.h"
#include "llvm/Support/VCSRevision.h"
#include "llvm/Support/raw_ostream.h"
#include "llvm/Target/TargetLoweringObjectFile.h"
#include "llvm/Target/TargetMachine.h"
#include "llvm/Target/TargetOptions.h"
#include "llvm/TargetParser/Triple.h"
#include <algorithm>
#include <cassert>
#include <cinttypes>
#include <cstdint>
#include <iterator>
#include <memory>
#include <optional>
#include <string>
#include <utility>
#include <vector>

using namespace llvm;

#define DEBUG_TYPE "asm-printer"

// This is a replication of fields of object::PGOAnalysisMap::Features. It
// should match the order of the fields so that
// `object::PGOAnalysisMap::Features::decode(PgoAnalysisMapFeatures.getBits())`
// succeeds.
enum class PGOMapFeaturesEnum {
  FuncEntryCount,
  BBFreq,
  BrProb,
};
static cl::bits<PGOMapFeaturesEnum> PgoAnalysisMapFeatures(
    "pgo-analysis-map", cl::Hidden, cl::CommaSeparated,
    cl::values(clEnumValN(PGOMapFeaturesEnum::FuncEntryCount,
                          "func-entry-count", "Function Entry Count"),
               clEnumValN(PGOMapFeaturesEnum::BBFreq, "bb-freq",
                          "Basic Block Frequency"),
               clEnumValN(PGOMapFeaturesEnum::BrProb, "br-prob",
                          "Branch Probability")),
    cl::desc(
        "Enable extended information within the SHT_LLVM_BB_ADDR_MAP that is "
        "extracted from PGO related analysis."));

STATISTIC(EmittedInsts, "Number of machine instrs printed");

char AsmPrinter::ID = 0;

namespace {
class AddrLabelMapCallbackPtr final : CallbackVH {
  AddrLabelMap *Map = nullptr;

public:
  AddrLabelMapCallbackPtr() = default;
  AddrLabelMapCallbackPtr(Value *V) : CallbackVH(V) {}

  void setPtr(BasicBlock *BB) {
    ValueHandleBase::operator=(BB);
  }

  void setMap(AddrLabelMap *map) { Map = map; }

  void deleted() override;
  void allUsesReplacedWith(Value *V2) override;
};
} // namespace

class llvm::AddrLabelMap {
  MCContext &Context;
  struct AddrLabelSymEntry {
    /// The symbols for the label.
    TinyPtrVector<MCSymbol *> Symbols;

    Function *Fn;   // The containing function of the BasicBlock.
    unsigned Index; // The index in BBCallbacks for the BasicBlock.
  };

  DenseMap<AssertingVH<BasicBlock>, AddrLabelSymEntry> AddrLabelSymbols;

  /// Callbacks for the BasicBlock's that we have entries for.  We use this so
  /// we get notified if a block is deleted or RAUWd.
  std::vector<AddrLabelMapCallbackPtr> BBCallbacks;

  /// This is a per-function list of symbols whose corresponding BasicBlock got
  /// deleted.  These symbols need to be emitted at some point in the file, so
  /// AsmPrinter emits them after the function body.
  DenseMap<AssertingVH<Function>, std::vector<MCSymbol *>>
      DeletedAddrLabelsNeedingEmission;

public:
  AddrLabelMap(MCContext &context) : Context(context) {}

  ~AddrLabelMap() {
    assert(DeletedAddrLabelsNeedingEmission.empty() &&
           "Some labels for deleted blocks never got emitted");
  }

  ArrayRef<MCSymbol *> getAddrLabelSymbolToEmit(BasicBlock *BB);

  void takeDeletedSymbolsForFunction(Function *F,
                                     std::vector<MCSymbol *> &Result);

  void UpdateForDeletedBlock(BasicBlock *BB);
  void UpdateForRAUWBlock(BasicBlock *Old, BasicBlock *New);
};

ArrayRef<MCSymbol *> AddrLabelMap::getAddrLabelSymbolToEmit(BasicBlock *BB) {
  assert(BB->hasAddressTaken() &&
         "Shouldn't get label for block without address taken");
  AddrLabelSymEntry &Entry = AddrLabelSymbols[BB];

  // If we already had an entry for this block, just return it.
  if (!Entry.Symbols.empty()) {
    assert(BB->getParent() == Entry.Fn && "Parent changed");
    return Entry.Symbols;
  }

  // Otherwise, this is a new entry, create a new symbol for it and add an
  // entry to BBCallbacks so we can be notified if the BB is deleted or RAUWd.
  BBCallbacks.emplace_back(BB);
  BBCallbacks.back().setMap(this);
  Entry.Index = BBCallbacks.size() - 1;
  Entry.Fn = BB->getParent();
  MCSymbol *Sym = BB->hasAddressTaken() ? Context.createNamedTempSymbol()
                                        : Context.createTempSymbol();
  Entry.Symbols.push_back(Sym);
  return Entry.Symbols;
}

/// If we have any deleted symbols for F, return them.
void AddrLabelMap::takeDeletedSymbolsForFunction(
    Function *F, std::vector<MCSymbol *> &Result) {
  DenseMap<AssertingVH<Function>, std::vector<MCSymbol *>>::iterator I =
      DeletedAddrLabelsNeedingEmission.find(F);

  // If there are no entries for the function, just return.
  if (I == DeletedAddrLabelsNeedingEmission.end())
    return;

  // Otherwise, take the list.
  std::swap(Result, I->second);
  DeletedAddrLabelsNeedingEmission.erase(I);
}

//===- Address of Block Management ----------------------------------------===//

ArrayRef<MCSymbol *>
AsmPrinter::getAddrLabelSymbolToEmit(const BasicBlock *BB) {
  // Lazily create AddrLabelSymbols.
  if (!AddrLabelSymbols)
    AddrLabelSymbols = std::make_unique<AddrLabelMap>(OutContext);
  return AddrLabelSymbols->getAddrLabelSymbolToEmit(
      const_cast<BasicBlock *>(BB));
}

void AsmPrinter::takeDeletedSymbolsForFunction(
    const Function *F, std::vector<MCSymbol *> &Result) {
  // If no blocks have had their addresses taken, we're done.
  if (!AddrLabelSymbols)
    return;
  return AddrLabelSymbols->takeDeletedSymbolsForFunction(
      const_cast<Function *>(F), Result);
}

void AddrLabelMap::UpdateForDeletedBlock(BasicBlock *BB) {
  // If the block got deleted, there is no need for the symbol.  If the symbol
  // was already emitted, we can just forget about it, otherwise we need to
  // queue it up for later emission when the function is output.
  AddrLabelSymEntry Entry = std::move(AddrLabelSymbols[BB]);
  AddrLabelSymbols.erase(BB);
  assert(!Entry.Symbols.empty() && "Didn't have a symbol, why a callback?");
  BBCallbacks[Entry.Index] = nullptr; // Clear the callback.

#if !LLVM_MEMORY_SANITIZER_BUILD
  // BasicBlock is destroyed already, so this access is UB detectable by msan.
  assert((BB->getParent() == nullptr || BB->getParent() == Entry.Fn) &&
         "Block/parent mismatch");
#endif

  for (MCSymbol *Sym : Entry.Symbols) {
    if (Sym->isDefined())
      return;

    // If the block is not yet defined, we need to emit it at the end of the
    // function.  Add the symbol to the DeletedAddrLabelsNeedingEmission list
    // for the containing Function.  Since the block is being deleted, its
    // parent may already be removed, we have to get the function from 'Entry'.
    DeletedAddrLabelsNeedingEmission[Entry.Fn].push_back(Sym);
  }
}

void AddrLabelMap::UpdateForRAUWBlock(BasicBlock *Old, BasicBlock *New) {
  // Get the entry for the RAUW'd block and remove it from our map.
  AddrLabelSymEntry OldEntry = std::move(AddrLabelSymbols[Old]);
  AddrLabelSymbols.erase(Old);
  assert(!OldEntry.Symbols.empty() && "Didn't have a symbol, why a callback?");

  AddrLabelSymEntry &NewEntry = AddrLabelSymbols[New];

  // If New is not address taken, just move our symbol over to it.
  if (NewEntry.Symbols.empty()) {
    BBCallbacks[OldEntry.Index].setPtr(New); // Update the callback.
    NewEntry = std::move(OldEntry);          // Set New's entry.
    return;
  }

  BBCallbacks[OldEntry.Index] = nullptr; // Update the callback.

  // Otherwise, we need to add the old symbols to the new block's set.
  llvm::append_range(NewEntry.Symbols, OldEntry.Symbols);
}

void AddrLabelMapCallbackPtr::deleted() {
  Map->UpdateForDeletedBlock(cast<BasicBlock>(getValPtr()));
}

void AddrLabelMapCallbackPtr::allUsesReplacedWith(Value *V2) {
  Map->UpdateForRAUWBlock(cast<BasicBlock>(getValPtr()), cast<BasicBlock>(V2));
}

/// getGVAlignment - Return the alignment to use for the specified global
/// value.  This rounds up to the preferred alignment if possible and legal.
Align AsmPrinter::getGVAlignment(const GlobalObject *GV, const DataLayout &DL,
                                 Align InAlign) {
  Align Alignment;
  if (const GlobalVariable *GVar = dyn_cast<GlobalVariable>(GV))
    Alignment = DL.getPreferredAlign(GVar);

  // If InAlign is specified, round it to it.
  if (InAlign > Alignment)
    Alignment = InAlign;

  // If the GV has a specified alignment, take it into account.
  const MaybeAlign GVAlign(GV->getAlign());
  if (!GVAlign)
    return Alignment;

  assert(GVAlign && "GVAlign must be set");

  // If the GVAlign is larger than NumBits, or if we are required to obey
  // NumBits because the GV has an assigned section, obey it.
  if (*GVAlign > Alignment || GV->hasSection())
    Alignment = *GVAlign;
  return Alignment;
}

AsmPrinter::AsmPrinter(TargetMachine &tm, std::unique_ptr<MCStreamer> Streamer)
    : MachineFunctionPass(ID), TM(tm), MAI(tm.getMCAsmInfo()),
      OutContext(Streamer->getContext()), OutStreamer(std::move(Streamer)),
      SM(*this) {
  VerboseAsm = OutStreamer->isVerboseAsm();
  DwarfUsesRelocationsAcrossSections =
      MAI->doesDwarfUseRelocationsAcrossSections();
}

AsmPrinter::~AsmPrinter() {
  assert(!DD && Handlers.size() == NumUserHandlers &&
         "Debug/EH info didn't get finalized");
}

bool AsmPrinter::isPositionIndependent() const {
  return TM.isPositionIndependent();
}

/// getFunctionNumber - Return a unique ID for the current function.
unsigned AsmPrinter::getFunctionNumber() const {
  return MF->getFunctionNumber();
}

const TargetLoweringObjectFile &AsmPrinter::getObjFileLowering() const {
  return *TM.getObjFileLowering();
}

const DataLayout &AsmPrinter::getDataLayout() const {
  assert(MMI && "MMI could not be nullptr!");
  return MMI->getModule()->getDataLayout();
}

// Do not use the cached DataLayout because some client use it without a Module
// (dsymutil, llvm-dwarfdump).
unsigned AsmPrinter::getPointerSize() const {
  return TM.getPointerSize(0); // FIXME: Default address space
}

const MCSubtargetInfo &AsmPrinter::getSubtargetInfo() const {
  assert(MF && "getSubtargetInfo requires a valid MachineFunction!");
  return MF->getSubtarget<MCSubtargetInfo>();
}

void AsmPrinter::EmitToStreamer(MCStreamer &S, const MCInst &Inst) {
  S.emitInstruction(Inst, getSubtargetInfo());
}

void AsmPrinter::emitInitialRawDwarfLocDirective(const MachineFunction &MF) {
  if (DD) {
    assert(OutStreamer->hasRawTextSupport() &&
           "Expected assembly output mode.");
    // This is NVPTX specific and it's unclear why.
    // PR51079: If we have code without debug information we need to give up.
    DISubprogram *MFSP = MF.getFunction().getSubprogram();
    if (!MFSP)
      return;
    (void)DD->emitInitialLocDirective(MF, /*CUID=*/0);
  }
}

/// getCurrentSection() - Return the current section we are emitting to.
const MCSection *AsmPrinter::getCurrentSection() const {
  return OutStreamer->getCurrentSectionOnly();
}

void AsmPrinter::getAnalysisUsage(AnalysisUsage &AU) const {
  AU.setPreservesAll();
  MachineFunctionPass::getAnalysisUsage(AU);
  AU.addRequired<MachineOptimizationRemarkEmitterPass>();
  AU.addRequired<GCModuleInfo>();
  AU.addRequired<LazyMachineBlockFrequencyInfoPass>();
  AU.addRequired<MachineBranchProbabilityInfoWrapperPass>();
}

bool AsmPrinter::doInitialization(Module &M) {
  auto *MMIWP = getAnalysisIfAvailable<MachineModuleInfoWrapperPass>();
  MMI = MMIWP ? &MMIWP->getMMI() : nullptr;
  HasSplitStack = false;
  HasNoSplitStack = false;

  AddrLabelSymbols = nullptr;

  // Initialize TargetLoweringObjectFile.
  const_cast<TargetLoweringObjectFile&>(getObjFileLowering())
    .Initialize(OutContext, TM);

  const_cast<TargetLoweringObjectFile &>(getObjFileLowering())
      .getModuleMetadata(M);

  // On AIX, we delay emitting any section information until
  // after emitting the .file pseudo-op. This allows additional
  // information (such as the embedded command line) to be associated
  // with all sections in the object file rather than a single section.
  if (!TM.getTargetTriple().isOSBinFormatXCOFF())
    OutStreamer->initSections(false, *TM.getMCSubtargetInfo());

  // Emit the version-min deployment target directive if needed.
  //
  // FIXME: If we end up with a collection of these sorts of Darwin-specific
  // or ELF-specific things, it may make sense to have a platform helper class
  // that will work with the target helper class. For now keep it here, as the
  // alternative is duplicated code in each of the target asm printers that
  // use the directive, where it would need the same conditionalization
  // anyway.
  const Triple &Target = TM.getTargetTriple();
  if (Target.isOSBinFormatMachO() && Target.isOSDarwin()) {
    Triple TVT(M.getDarwinTargetVariantTriple());
    OutStreamer->emitVersionForTarget(
        Target, M.getSDKVersion(),
        M.getDarwinTargetVariantTriple().empty() ? nullptr : &TVT,
        M.getDarwinTargetVariantSDKVersion());
  }

  // Allow the target to emit any magic that it wants at the start of the file.
  emitStartOfAsmFile(M);

  // Very minimal debug info. It is ignored if we emit actual debug info. If we
  // don't, this at least helps the user find where a global came from.
  if (MAI->hasSingleParameterDotFile()) {
    // .file "foo.c"

    SmallString<128> FileName;
    if (MAI->hasBasenameOnlyForFileDirective())
      FileName = llvm::sys::path::filename(M.getSourceFileName());
    else
      FileName = M.getSourceFileName();
    if (MAI->hasFourStringsDotFile()) {
      const char VerStr[] =
#ifdef PACKAGE_VENDOR
          PACKAGE_VENDOR " "
#endif
          PACKAGE_NAME " version " PACKAGE_VERSION
#ifdef LLVM_REVISION
                         " (" LLVM_REVISION ")"
#endif
          ;
      // TODO: Add timestamp and description.
      OutStreamer->emitFileDirective(FileName, VerStr, "", "");
    } else {
      OutStreamer->emitFileDirective(FileName);
    }
  }

  // On AIX, emit bytes for llvm.commandline metadata after .file so that the
  // C_INFO symbol is preserved if any csect is kept by the linker.
  if (TM.getTargetTriple().isOSBinFormatXCOFF()) {
    emitModuleCommandLines(M);
    // Now we can generate section information.
    OutStreamer->initSections(false, *TM.getMCSubtargetInfo());

    // To work around an AIX assembler and/or linker bug, generate
    // a rename for the default text-section symbol name.  This call has
    // no effect when generating object code directly.
    MCSection *TextSection =
        OutStreamer->getContext().getObjectFileInfo()->getTextSection();
    MCSymbolXCOFF *XSym =
        static_cast<MCSectionXCOFF *>(TextSection)->getQualNameSymbol();
    if (XSym->hasRename())
      OutStreamer->emitXCOFFRenameDirective(XSym, XSym->getSymbolTableName());
  }

  GCModuleInfo *MI = getAnalysisIfAvailable<GCModuleInfo>();
  assert(MI && "AsmPrinter didn't require GCModuleInfo?");
  for (const auto &I : *MI)
    if (GCMetadataPrinter *MP = getOrCreateGCPrinter(*I))
      MP->beginAssembly(M, *MI, *this);

  // Emit module-level inline asm if it exists.
  if (!M.getModuleInlineAsm().empty()) {
    OutStreamer->AddComment("Start of file scope inline assembly");
    OutStreamer->addBlankLine();
    emitInlineAsm(
        M.getModuleInlineAsm() + "\n", *TM.getMCSubtargetInfo(),
        TM.Options.MCOptions, nullptr,
        InlineAsm::AsmDialect(TM.getMCAsmInfo()->getAssemblerDialect()));
    OutStreamer->AddComment("End of file scope inline assembly");
    OutStreamer->addBlankLine();
  }

  if (MAI->doesSupportDebugInformation()) {
    bool EmitCodeView = M.getCodeViewFlag();
    if (EmitCodeView && TM.getTargetTriple().isOSWindows())
      DebugHandlers.push_back(std::make_unique<CodeViewDebug>(this));
    if (!EmitCodeView || M.getDwarfVersion()) {
      assert(MMI && "MMI could not be nullptr here!");
      if (MMI->hasDebugInfo()) {
        DD = new DwarfDebug(this);
        DebugHandlers.push_back(std::unique_ptr<DwarfDebug>(DD));
      }
    }
  }

  if (M.getNamedMetadata(PseudoProbeDescMetadataName))
    PP = std::make_unique<PseudoProbeHandler>(this);

  switch (MAI->getExceptionHandlingType()) {
  case ExceptionHandling::None:
    // We may want to emit CFI for debug.
    [[fallthrough]];
  case ExceptionHandling::SjLj:
  case ExceptionHandling::DwarfCFI:
  case ExceptionHandling::ARM:
    for (auto &F : M.getFunctionList()) {
      if (getFunctionCFISectionType(F) != CFISection::None)
        ModuleCFISection = getFunctionCFISectionType(F);
      // If any function needsUnwindTableEntry(), it needs .eh_frame and hence
      // the module needs .eh_frame. If we have found that case, we are done.
      if (ModuleCFISection == CFISection::EH)
        break;
    }
    assert(MAI->getExceptionHandlingType() == ExceptionHandling::DwarfCFI ||
           usesCFIWithoutEH() || ModuleCFISection != CFISection::EH);
    break;
  default:
    break;
  }

  EHStreamer *ES = nullptr;
  switch (MAI->getExceptionHandlingType()) {
  case ExceptionHandling::None:
    if (!usesCFIWithoutEH())
      break;
    [[fallthrough]];
  case ExceptionHandling::SjLj:
  case ExceptionHandling::DwarfCFI:
  case ExceptionHandling::ZOS:
    ES = new DwarfCFIException(this);
    break;
  case ExceptionHandling::ARM:
    ES = new ARMException(this);
    break;
  case ExceptionHandling::WinEH:
    switch (MAI->getWinEHEncodingType()) {
    default: llvm_unreachable("unsupported unwinding information encoding");
    case WinEH::EncodingType::Invalid:
      break;
    case WinEH::EncodingType::X86:
    case WinEH::EncodingType::Itanium:
      ES = new WinException(this);
      break;
    }
    break;
  case ExceptionHandling::Wasm:
    ES = new WasmException(this);
    break;
  case ExceptionHandling::AIX:
    ES = new AIXException(this);
    break;
  }
  if (ES)
    Handlers.push_back(std::unique_ptr<EHStreamer>(ES));

  // Emit tables for any value of cfguard flag (i.e. cfguard=1 or cfguard=2).
  if (mdconst::extract_or_null<ConstantInt>(M.getModuleFlag("cfguard")))
    Handlers.push_back(std::make_unique<WinCFGuard>(this));

  for (auto &Handler : DebugHandlers)
    Handler->beginModule(&M);
  for (auto &Handler : Handlers)
    Handler->beginModule(&M);

  return false;
}

static bool canBeHidden(const GlobalValue *GV, const MCAsmInfo &MAI) {
  if (!MAI.hasWeakDefCanBeHiddenDirective())
    return false;

  return GV->canBeOmittedFromSymbolTable();
}

void AsmPrinter::emitLinkage(const GlobalValue *GV, MCSymbol *GVSym) const {
  GlobalValue::LinkageTypes Linkage = GV->getLinkage();
  switch (Linkage) {
  case GlobalValue::CommonLinkage:
  case GlobalValue::LinkOnceAnyLinkage:
  case GlobalValue::LinkOnceODRLinkage:
  case GlobalValue::WeakAnyLinkage:
  case GlobalValue::WeakODRLinkage:
    if (MAI->hasWeakDefDirective()) {
      // .globl _foo
      OutStreamer->emitSymbolAttribute(GVSym, MCSA_Global);

      if (!canBeHidden(GV, *MAI))
        // .weak_definition _foo
        OutStreamer->emitSymbolAttribute(GVSym, MCSA_WeakDefinition);
      else
        OutStreamer->emitSymbolAttribute(GVSym, MCSA_WeakDefAutoPrivate);
    } else if (MAI->avoidWeakIfComdat() && GV->hasComdat()) {
      // .globl _foo
      OutStreamer->emitSymbolAttribute(GVSym, MCSA_Global);
      //NOTE: linkonce is handled by the section the symbol was assigned to.
    } else {
      // .weak _foo
      OutStreamer->emitSymbolAttribute(GVSym, MCSA_Weak);
    }
    return;
  case GlobalValue::ExternalLinkage:
    OutStreamer->emitSymbolAttribute(GVSym, MCSA_Global);
    return;
  case GlobalValue::PrivateLinkage:
  case GlobalValue::InternalLinkage:
    return;
  case GlobalValue::ExternalWeakLinkage:
  case GlobalValue::AvailableExternallyLinkage:
  case GlobalValue::AppendingLinkage:
    llvm_unreachable("Should never emit this");
  }
  llvm_unreachable("Unknown linkage type!");
}

void AsmPrinter::getNameWithPrefix(SmallVectorImpl<char> &Name,
                                   const GlobalValue *GV) const {
  TM.getNameWithPrefix(Name, GV, getObjFileLowering().getMangler());
}

MCSymbol *AsmPrinter::getSymbol(const GlobalValue *GV) const {
  return TM.getSymbol(GV);
}

MCSymbol *AsmPrinter::getSymbolPreferLocal(const GlobalValue &GV) const {
  // On ELF, use .Lfoo$local if GV is a non-interposable GlobalObject with an
  // exact definion (intersection of GlobalValue::hasExactDefinition() and
  // !isInterposable()). These linkages include: external, appending, internal,
  // private. It may be profitable to use a local alias for external. The
  // assembler would otherwise be conservative and assume a global default
  // visibility symbol can be interposable, even if the code generator already
  // assumed it.
  if (TM.getTargetTriple().isOSBinFormatELF() && GV.canBenefitFromLocalAlias()) {
    const Module &M = *GV.getParent();
    if (TM.getRelocationModel() != Reloc::Static &&
        M.getPIELevel() == PIELevel::Default && GV.isDSOLocal())
      return getSymbolWithGlobalValueBase(&GV, "$local");
  }
  return TM.getSymbol(&GV);
}

/// EmitGlobalVariable - Emit the specified global variable to the .s file.
void AsmPrinter::emitGlobalVariable(const GlobalVariable *GV) {
  bool IsEmuTLSVar = TM.useEmulatedTLS() && GV->isThreadLocal();
  assert(!(IsEmuTLSVar && GV->hasCommonLinkage()) &&
         "No emulated TLS variables in the common section");

  // Never emit TLS variable xyz in emulated TLS model.
  // The initialization value is in __emutls_t.xyz instead of xyz.
  if (IsEmuTLSVar)
    return;

  if (GV->hasInitializer()) {
    // Check to see if this is a special global used by LLVM, if so, emit it.
    if (emitSpecialLLVMGlobal(GV))
      return;

    // Skip the emission of global equivalents. The symbol can be emitted later
    // on by emitGlobalGOTEquivs in case it turns out to be needed.
    if (GlobalGOTEquivs.count(getSymbol(GV)))
      return;

    if (isVerbose()) {
      // When printing the control variable __emutls_v.*,
      // we don't need to print the original TLS variable name.
      GV->printAsOperand(OutStreamer->getCommentOS(),
                         /*PrintType=*/false, GV->getParent());
      OutStreamer->getCommentOS() << '\n';
    }
  }

  MCSymbol *GVSym = getSymbol(GV);
  MCSymbol *EmittedSym = GVSym;

  // getOrCreateEmuTLSControlSym only creates the symbol with name and default
  // attributes.
  // GV's or GVSym's attributes will be used for the EmittedSym.
  emitVisibility(EmittedSym, GV->getVisibility(), !GV->isDeclaration());

  if (GV->isTagged()) {
    Triple T = TM.getTargetTriple();

    if (T.getArch() != Triple::aarch64 || !T.isAndroid())
      OutContext.reportError(SMLoc(),
                             "tagged symbols (-fsanitize=memtag-globals) are "
                             "only supported on AArch64 Android");
    OutStreamer->emitSymbolAttribute(EmittedSym, MAI->getMemtagAttr());
  }

  if (!GV->hasInitializer())   // External globals require no extra code.
    return;

  GVSym->redefineIfPossible();
  if (GVSym->isDefined() || GVSym->isVariable())
    OutContext.reportError(SMLoc(), "symbol '" + Twine(GVSym->getName()) +
                                        "' is already defined");

  if (MAI->hasDotTypeDotSizeDirective())
    OutStreamer->emitSymbolAttribute(EmittedSym, MCSA_ELF_TypeObject);

  SectionKind GVKind = TargetLoweringObjectFile::getKindForGlobal(GV, TM);

  const DataLayout &DL = GV->getDataLayout();
  uint64_t Size = DL.getTypeAllocSize(GV->getValueType());

  // If the alignment is specified, we *must* obey it.  Overaligning a global
  // with a specified alignment is a prompt way to break globals emitted to
  // sections and expected to be contiguous (e.g. ObjC metadata).
  const Align Alignment = getGVAlignment(GV, DL);

  for (auto &Handler : DebugHandlers)
    Handler->setSymbolSize(GVSym, Size);

  // Handle common symbols
  if (GVKind.isCommon()) {
    if (Size == 0) Size = 1;   // .comm Foo, 0 is undefined, avoid it.
    // .comm _foo, 42, 4
    OutStreamer->emitCommonSymbol(GVSym, Size, Alignment);
    return;
  }

  // Determine to which section this global should be emitted.
  MCSection *TheSection = getObjFileLowering().SectionForGlobal(GV, GVKind, TM);

  // If we have a bss global going to a section that supports the
  // zerofill directive, do so here.
  if (GVKind.isBSS() && MAI->hasMachoZeroFillDirective() &&
      TheSection->isVirtualSection()) {
    if (Size == 0)
      Size = 1; // zerofill of 0 bytes is undefined.
    emitLinkage(GV, GVSym);
    // .zerofill __DATA, __bss, _foo, 400, 5
    OutStreamer->emitZerofill(TheSection, GVSym, Size, Alignment);
    return;
  }

  // If this is a BSS local symbol and we are emitting in the BSS
  // section use .lcomm/.comm directive.
  if (GVKind.isBSSLocal() &&
      getObjFileLowering().getBSSSection() == TheSection) {
    if (Size == 0)
      Size = 1; // .comm Foo, 0 is undefined, avoid it.

    // Use .lcomm only if it supports user-specified alignment.
    // Otherwise, while it would still be correct to use .lcomm in some
    // cases (e.g. when Align == 1), the external assembler might enfore
    // some -unknown- default alignment behavior, which could cause
    // spurious differences between external and integrated assembler.
    // Prefer to simply fall back to .local / .comm in this case.
    if (MAI->getLCOMMDirectiveAlignmentType() != LCOMM::NoAlignment) {
      // .lcomm _foo, 42
      OutStreamer->emitLocalCommonSymbol(GVSym, Size, Alignment);
      return;
    }

    // .local _foo
    OutStreamer->emitSymbolAttribute(GVSym, MCSA_Local);
    // .comm _foo, 42, 4
    OutStreamer->emitCommonSymbol(GVSym, Size, Alignment);
    return;
  }

  // Handle thread local data for mach-o which requires us to output an
  // additional structure of data and mangle the original symbol so that we
  // can reference it later.
  //
  // TODO: This should become an "emit thread local global" method on TLOF.
  // All of this macho specific stuff should be sunk down into TLOFMachO and
  // stuff like "TLSExtraDataSection" should no longer be part of the parent
  // TLOF class.  This will also make it more obvious that stuff like
  // MCStreamer::EmitTBSSSymbol is macho specific and only called from macho
  // specific code.
  if (GVKind.isThreadLocal() && MAI->hasMachoTBSSDirective()) {
    // Emit the .tbss symbol
    MCSymbol *MangSym =
        OutContext.getOrCreateSymbol(GVSym->getName() + Twine("$tlv$init"));

    if (GVKind.isThreadBSS()) {
      TheSection = getObjFileLowering().getTLSBSSSection();
      OutStreamer->emitTBSSSymbol(TheSection, MangSym, Size, Alignment);
    } else if (GVKind.isThreadData()) {
      OutStreamer->switchSection(TheSection);

      emitAlignment(Alignment, GV);
      OutStreamer->emitLabel(MangSym);

      emitGlobalConstant(GV->getDataLayout(),
                         GV->getInitializer());
    }

    OutStreamer->addBlankLine();

    // Emit the variable struct for the runtime.
    MCSection *TLVSect = getObjFileLowering().getTLSExtraDataSection();

    OutStreamer->switchSection(TLVSect);
    // Emit the linkage here.
    emitLinkage(GV, GVSym);
    OutStreamer->emitLabel(GVSym);

    // Three pointers in size:
    //   - __tlv_bootstrap - used to make sure support exists
    //   - spare pointer, used when mapped by the runtime
    //   - pointer to mangled symbol above with initializer
    unsigned PtrSize = DL.getPointerTypeSize(GV->getType());
    OutStreamer->emitSymbolValue(GetExternalSymbolSymbol("_tlv_bootstrap"),
                                PtrSize);
    OutStreamer->emitIntValue(0, PtrSize);
    OutStreamer->emitSymbolValue(MangSym, PtrSize);

    OutStreamer->addBlankLine();
    return;
  }

  MCSymbol *EmittedInitSym = GVSym;

  OutStreamer->switchSection(TheSection);

  emitLinkage(GV, EmittedInitSym);
  emitAlignment(Alignment, GV);

  OutStreamer->emitLabel(EmittedInitSym);
  MCSymbol *LocalAlias = getSymbolPreferLocal(*GV);
  if (LocalAlias != EmittedInitSym)
    OutStreamer->emitLabel(LocalAlias);

  emitGlobalConstant(GV->getDataLayout(), GV->getInitializer());

  if (MAI->hasDotTypeDotSizeDirective())
    // .size foo, 42
    OutStreamer->emitELFSize(EmittedInitSym,
                             MCConstantExpr::create(Size, OutContext));

  OutStreamer->addBlankLine();
}

/// Emit the directive and value for debug thread local expression
///
/// \p Value - The value to emit.
/// \p Size - The size of the integer (in bytes) to emit.
void AsmPrinter::emitDebugValue(const MCExpr *Value, unsigned Size) const {
  OutStreamer->emitValue(Value, Size);
}

void AsmPrinter::emitFunctionHeaderComment() {}

void AsmPrinter::emitFunctionPrefix(ArrayRef<const Constant *> Prefix) {
  const Function &F = MF->getFunction();
  if (!MAI->hasSubsectionsViaSymbols()) {
    for (auto &C : Prefix)
      emitGlobalConstant(F.getDataLayout(), C);
    return;
  }
  // Preserving prefix-like data on platforms which use subsections-via-symbols
  // is a bit tricky. Here we introduce a symbol for the prefix-like data
  // and use the .alt_entry attribute to mark the function's real entry point
  // as an alternative entry point to the symbol that precedes the function..
  OutStreamer->emitLabel(OutContext.createLinkerPrivateTempSymbol());

  for (auto &C : Prefix) {
    emitGlobalConstant(F.getDataLayout(), C);
  }

  // Emit an .alt_entry directive for the actual function symbol.
  OutStreamer->emitSymbolAttribute(CurrentFnSym, MCSA_AltEntry);
}

/// EmitFunctionHeader - This method emits the header for the current
/// function.
void AsmPrinter::emitFunctionHeader() {
  const Function &F = MF->getFunction();

  if (isVerbose())
    OutStreamer->getCommentOS()
        << "-- Begin function "
        << GlobalValue::dropLLVMManglingEscape(F.getName()) << '\n';

  // Print out constants referenced by the function
  emitConstantPool();

  // Print the 'header' of function.
  // If basic block sections are desired, explicitly request a unique section
  // for this function's entry block.
  if (MF->front().isBeginSection())
    MF->setSection(getObjFileLowering().getUniqueSectionForFunction(F, TM));
  else
    MF->setSection(getObjFileLowering().SectionForGlobal(&F, TM));
  OutStreamer->switchSection(MF->getSection());

  if (!MAI->hasVisibilityOnlyWithLinkage())
    emitVisibility(CurrentFnSym, F.getVisibility());

  if (MAI->needsFunctionDescriptors())
    emitLinkage(&F, CurrentFnDescSym);

  emitLinkage(&F, CurrentFnSym);
  if (MAI->hasFunctionAlignment())
    emitAlignment(MF->getAlignment(), &F);

  if (MAI->hasDotTypeDotSizeDirective())
    OutStreamer->emitSymbolAttribute(CurrentFnSym, MCSA_ELF_TypeFunction);

  if (F.hasFnAttribute(Attribute::Cold))
    OutStreamer->emitSymbolAttribute(CurrentFnSym, MCSA_Cold);

  // Emit the prefix data.
  if (F.hasPrefixData())
    emitFunctionPrefix({F.getPrefixData()});

  // Emit KCFI type information before patchable-function-prefix nops.
  emitKCFITypeId(*MF);

  // Emit M NOPs for -fpatchable-function-entry=N,M where M>0. We arbitrarily
  // place prefix data before NOPs.
  unsigned PatchableFunctionPrefix = 0;
  unsigned PatchableFunctionEntry = 0;
  (void)F.getFnAttribute("patchable-function-prefix")
      .getValueAsString()
      .getAsInteger(10, PatchableFunctionPrefix);
  (void)F.getFnAttribute("patchable-function-entry")
      .getValueAsString()
      .getAsInteger(10, PatchableFunctionEntry);
  if (PatchableFunctionPrefix) {
    CurrentPatchableFunctionEntrySym =
        OutContext.createLinkerPrivateTempSymbol();
    OutStreamer->emitLabel(CurrentPatchableFunctionEntrySym);
    emitNops(PatchableFunctionPrefix);
  } else if (PatchableFunctionEntry) {
    // May be reassigned when emitting the body, to reference the label after
    // the initial BTI (AArch64) or endbr32/endbr64 (x86).
    CurrentPatchableFunctionEntrySym = CurrentFnBegin;
  }

  // Emit the function prologue data for the indirect call sanitizer.
  if (const MDNode *MD = F.getMetadata(LLVMContext::MD_func_sanitize)) {
    assert(MD->getNumOperands() == 2);

    auto *PrologueSig = mdconst::extract<Constant>(MD->getOperand(0));
    auto *TypeHash = mdconst::extract<Constant>(MD->getOperand(1));
    emitFunctionPrefix({PrologueSig, TypeHash});
  }

  if (isVerbose()) {
    F.printAsOperand(OutStreamer->getCommentOS(),
                     /*PrintType=*/false, F.getParent());
    emitFunctionHeaderComment();
    OutStreamer->getCommentOS() << '\n';
  }

  // Emit the function descriptor. This is a virtual function to allow targets
  // to emit their specific function descriptor. Right now it is only used by
  // the AIX target. The PowerPC 64-bit V1 ELF target also uses function
  // descriptors and should be converted to use this hook as well.
  if (MAI->needsFunctionDescriptors())
    emitFunctionDescriptor();

  // Emit the CurrentFnSym. This is a virtual function to allow targets to do
  // their wild and crazy things as required.
  emitFunctionEntryLabel();

  // If the function had address-taken blocks that got deleted, then we have
  // references to the dangling symbols.  Emit them at the start of the function
  // so that we don't get references to undefined symbols.
  std::vector<MCSymbol*> DeadBlockSyms;
  takeDeletedSymbolsForFunction(&F, DeadBlockSyms);
  for (MCSymbol *DeadBlockSym : DeadBlockSyms) {
    OutStreamer->AddComment("Address taken block that was later removed");
    OutStreamer->emitLabel(DeadBlockSym);
  }

  if (CurrentFnBegin) {
    if (MAI->useAssignmentForEHBegin()) {
      MCSymbol *CurPos = OutContext.createTempSymbol();
      OutStreamer->emitLabel(CurPos);
      OutStreamer->emitAssignment(CurrentFnBegin,
                                 MCSymbolRefExpr::create(CurPos, OutContext));
    } else {
      OutStreamer->emitLabel(CurrentFnBegin);
    }
  }

  // Emit pre-function debug and/or EH information.
  for (auto &Handler : DebugHandlers) {
    Handler->beginFunction(MF);
    Handler->beginBasicBlockSection(MF->front());
  }
  for (auto &Handler : Handlers)
    Handler->beginFunction(MF);
  for (auto &Handler : Handlers)
    Handler->beginBasicBlockSection(MF->front());

  // Emit the prologue data.
  if (F.hasPrologueData())
    emitGlobalConstant(F.getDataLayout(), F.getPrologueData());
}

/// EmitFunctionEntryLabel - Emit the label that is the entrypoint for the
/// function.  This can be overridden by targets as required to do custom stuff.
void AsmPrinter::emitFunctionEntryLabel() {
  CurrentFnSym->redefineIfPossible();

  // The function label could have already been emitted if two symbols end up
  // conflicting due to asm renaming.  Detect this and emit an error.
  if (CurrentFnSym->isVariable())
    report_fatal_error("'" + Twine(CurrentFnSym->getName()) +
                       "' is a protected alias");

  OutStreamer->emitLabel(CurrentFnSym);

  if (TM.getTargetTriple().isOSBinFormatELF()) {
    MCSymbol *Sym = getSymbolPreferLocal(MF->getFunction());
    if (Sym != CurrentFnSym) {
      cast<MCSymbolELF>(Sym)->setType(ELF::STT_FUNC);
      CurrentFnBeginLocal = Sym;
      OutStreamer->emitLabel(Sym);
      if (MAI->hasDotTypeDotSizeDirective())
        OutStreamer->emitSymbolAttribute(Sym, MCSA_ELF_TypeFunction);
    }
  }
}

/// emitComments - Pretty-print comments for instructions.
static void emitComments(const MachineInstr &MI, raw_ostream &CommentOS) {
  const MachineFunction *MF = MI.getMF();
  const TargetInstrInfo *TII = MF->getSubtarget().getInstrInfo();

  // Check for spills and reloads

  // We assume a single instruction only has a spill or reload, not
  // both.
  std::optional<LocationSize> Size;
  if ((Size = MI.getRestoreSize(TII))) {
    CommentOS << Size->getValue() << "-byte Reload\n";
  } else if ((Size = MI.getFoldedRestoreSize(TII))) {
    if (!Size->hasValue())
      CommentOS << "Unknown-size Folded Reload\n";
    else if (Size->getValue())
      CommentOS << Size->getValue() << "-byte Folded Reload\n";
  } else if ((Size = MI.getSpillSize(TII))) {
    CommentOS << Size->getValue() << "-byte Spill\n";
  } else if ((Size = MI.getFoldedSpillSize(TII))) {
    if (!Size->hasValue())
      CommentOS << "Unknown-size Folded Spill\n";
    else if (Size->getValue())
      CommentOS << Size->getValue() << "-byte Folded Spill\n";
  }

  // Check for spill-induced copies
  if (MI.getAsmPrinterFlag(MachineInstr::ReloadReuse))
    CommentOS << " Reload Reuse\n";
}

/// emitImplicitDef - This method emits the specified machine instruction
/// that is an implicit def.
void AsmPrinter::emitImplicitDef(const MachineInstr *MI) const {
  Register RegNo = MI->getOperand(0).getReg();

  SmallString<128> Str;
  raw_svector_ostream OS(Str);
  OS << "implicit-def: "
     << printReg(RegNo, MF->getSubtarget().getRegisterInfo());

  OutStreamer->AddComment(OS.str());
  OutStreamer->addBlankLine();
}

static void emitKill(const MachineInstr *MI, AsmPrinter &AP) {
  std::string Str;
  raw_string_ostream OS(Str);
  OS << "kill:";
  for (const MachineOperand &Op : MI->operands()) {
    assert(Op.isReg() && "KILL instruction must have only register operands");
    OS << ' ' << (Op.isDef() ? "def " : "killed ")
       << printReg(Op.getReg(), AP.MF->getSubtarget().getRegisterInfo());
  }
  AP.OutStreamer->AddComment(Str);
  AP.OutStreamer->addBlankLine();
}

/// emitDebugValueComment - This method handles the target-independent form
/// of DBG_VALUE, returning true if it was able to do so.  A false return
/// means the target will need to handle MI in EmitInstruction.
static bool emitDebugValueComment(const MachineInstr *MI, AsmPrinter &AP) {
  // This code handles only the 4-operand target-independent form.
  if (MI->isNonListDebugValue() && MI->getNumOperands() != 4)
    return false;

  SmallString<128> Str;
  raw_svector_ostream OS(Str);
  OS << "DEBUG_VALUE: ";

  const DILocalVariable *V = MI->getDebugVariable();
  if (auto *SP = dyn_cast<DISubprogram>(V->getScope())) {
    StringRef Name = SP->getName();
    if (!Name.empty())
      OS << Name << ":";
  }
  OS << V->getName();
  OS << " <- ";

  const DIExpression *Expr = MI->getDebugExpression();
  // First convert this to a non-variadic expression if possible, to simplify
  // the output.
  if (auto NonVariadicExpr = DIExpression::convertToNonVariadicExpression(Expr))
    Expr = *NonVariadicExpr;
  // Then, output the possibly-simplified expression.
  if (Expr->getNumElements()) {
    OS << '[';
    ListSeparator LS;
    for (auto &Op : Expr->expr_ops()) {
      OS << LS << dwarf::OperationEncodingString(Op.getOp());
      for (unsigned I = 0; I < Op.getNumArgs(); ++I)
        OS << ' ' << Op.getArg(I);
    }
    OS << "] ";
  }

  // Register or immediate value. Register 0 means undef.
  for (const MachineOperand &Op : MI->debug_operands()) {
    if (&Op != MI->debug_operands().begin())
      OS << ", ";
    switch (Op.getType()) {
    case MachineOperand::MO_FPImmediate: {
      APFloat APF = APFloat(Op.getFPImm()->getValueAPF());
      Type *ImmTy = Op.getFPImm()->getType();
      if (ImmTy->isBFloatTy() || ImmTy->isHalfTy() || ImmTy->isFloatTy() ||
          ImmTy->isDoubleTy()) {
        OS << APF.convertToDouble();
      } else {
        // There is no good way to print long double.  Convert a copy to
        // double.  Ah well, it's only a comment.
        bool ignored;
        APF.convert(APFloat::IEEEdouble(), APFloat::rmNearestTiesToEven,
                    &ignored);
        OS << "(long double) " << APF.convertToDouble();
      }
      break;
    }
    case MachineOperand::MO_Immediate: {
      OS << Op.getImm();
      break;
    }
    case MachineOperand::MO_CImmediate: {
      Op.getCImm()->getValue().print(OS, false /*isSigned*/);
      break;
    }
    case MachineOperand::MO_TargetIndex: {
      OS << "!target-index(" << Op.getIndex() << "," << Op.getOffset() << ")";
      break;
    }
    case MachineOperand::MO_Register:
    case MachineOperand::MO_FrameIndex: {
      Register Reg;
      std::optional<StackOffset> Offset;
      if (Op.isReg()) {
        Reg = Op.getReg();
      } else {
        const TargetFrameLowering *TFI =
            AP.MF->getSubtarget().getFrameLowering();
        Offset = TFI->getFrameIndexReference(*AP.MF, Op.getIndex(), Reg);
      }
      if (!Reg) {
        // Suppress offset, it is not meaningful here.
        OS << "undef";
        break;
      }
      // The second operand is only an offset if it's an immediate.
      if (MI->isIndirectDebugValue())
        Offset = StackOffset::getFixed(MI->getDebugOffset().getImm());
      if (Offset)
        OS << '[';
      OS << printReg(Reg, AP.MF->getSubtarget().getRegisterInfo());
      if (Offset)
        OS << '+' << Offset->getFixed() << ']';
      break;
    }
    default:
      llvm_unreachable("Unknown operand type");
    }
  }

  // NOTE: Want this comment at start of line, don't emit with AddComment.
  AP.OutStreamer->emitRawComment(Str);
  return true;
}

/// This method handles the target-independent form of DBG_LABEL, returning
/// true if it was able to do so.  A false return means the target will need
/// to handle MI in EmitInstruction.
static bool emitDebugLabelComment(const MachineInstr *MI, AsmPrinter &AP) {
  if (MI->getNumOperands() != 1)
    return false;

  SmallString<128> Str;
  raw_svector_ostream OS(Str);
  OS << "DEBUG_LABEL: ";

  const DILabel *V = MI->getDebugLabel();
  if (auto *SP = dyn_cast<DISubprogram>(
          V->getScope()->getNonLexicalBlockFileScope())) {
    StringRef Name = SP->getName();
    if (!Name.empty())
      OS << Name << ":";
  }
  OS << V->getName();

  // NOTE: Want this comment at start of line, don't emit with AddComment.
  AP.OutStreamer->emitRawComment(OS.str());
  return true;
}

AsmPrinter::CFISection
AsmPrinter::getFunctionCFISectionType(const Function &F) const {
  // Ignore functions that won't get emitted.
  if (F.isDeclarationForLinker())
    return CFISection::None;

  if (MAI->getExceptionHandlingType() == ExceptionHandling::DwarfCFI &&
      F.needsUnwindTableEntry())
    return CFISection::EH;

  if (MAI->usesCFIWithoutEH() && F.hasUWTable())
    return CFISection::EH;

  assert(MMI != nullptr && "Invalid machine module info");
  if (MMI->hasDebugInfo() || TM.Options.ForceDwarfFrameSection)
    return CFISection::Debug;

  return CFISection::None;
}

AsmPrinter::CFISection
AsmPrinter::getFunctionCFISectionType(const MachineFunction &MF) const {
  return getFunctionCFISectionType(MF.getFunction());
}

bool AsmPrinter::needsSEHMoves() {
  return MAI->usesWindowsCFI() && MF->getFunction().needsUnwindTableEntry();
}

bool AsmPrinter::usesCFIWithoutEH() const {
  return MAI->usesCFIWithoutEH() && ModuleCFISection != CFISection::None;
}

void AsmPrinter::emitCFIInstruction(const MachineInstr &MI) {
  ExceptionHandling ExceptionHandlingType = MAI->getExceptionHandlingType();
  if (!usesCFIWithoutEH() &&
      ExceptionHandlingType != ExceptionHandling::DwarfCFI &&
      ExceptionHandlingType != ExceptionHandling::ARM)
    return;

  if (getFunctionCFISectionType(*MF) == CFISection::None)
    return;

  // If there is no "real" instruction following this CFI instruction, skip
  // emitting it; it would be beyond the end of the function's FDE range.
  auto *MBB = MI.getParent();
  auto I = std::next(MI.getIterator());
  while (I != MBB->end() && I->isTransient())
    ++I;
  if (I == MBB->instr_end() &&
      MBB->getReverseIterator() == MBB->getParent()->rbegin())
    return;

  const std::vector<MCCFIInstruction> &Instrs = MF->getFrameInstructions();
  unsigned CFIIndex = MI.getOperand(0).getCFIIndex();
  const MCCFIInstruction &CFI = Instrs[CFIIndex];
  emitCFIInstruction(CFI);
}

void AsmPrinter::emitFrameAlloc(const MachineInstr &MI) {
  // The operands are the MCSymbol and the frame offset of the allocation.
  MCSymbol *FrameAllocSym = MI.getOperand(0).getMCSymbol();
  int FrameOffset = MI.getOperand(1).getImm();

  // Emit a symbol assignment.
  OutStreamer->emitAssignment(FrameAllocSym,
                             MCConstantExpr::create(FrameOffset, OutContext));
}

/// Returns the BB metadata to be emitted in the SHT_LLVM_BB_ADDR_MAP section
/// for a given basic block. This can be used to capture more precise profile
/// information.
static uint32_t getBBAddrMapMetadata(const MachineBasicBlock &MBB) {
  const TargetInstrInfo *TII = MBB.getParent()->getSubtarget().getInstrInfo();
  return object::BBAddrMap::BBEntry::Metadata{
      MBB.isReturnBlock(), !MBB.empty() && TII->isTailCall(MBB.back()),
      MBB.isEHPad(), const_cast<MachineBasicBlock &>(MBB).canFallThrough(),
      !MBB.empty() && MBB.rbegin()->isIndirectBranch()}
      .encode();
}

static llvm::object::BBAddrMap::Features
getBBAddrMapFeature(const MachineFunction &MF, int NumMBBSectionRanges) {
  return {PgoAnalysisMapFeatures.isSet(PGOMapFeaturesEnum::FuncEntryCount),
          PgoAnalysisMapFeatures.isSet(PGOMapFeaturesEnum::BBFreq),
          PgoAnalysisMapFeatures.isSet(PGOMapFeaturesEnum::BrProb),
          MF.hasBBSections() && NumMBBSectionRanges > 1};
}

void AsmPrinter::emitBBAddrMapSection(const MachineFunction &MF) {
  MCSection *BBAddrMapSection =
      getObjFileLowering().getBBAddrMapSection(*MF.getSection());
  assert(BBAddrMapSection && ".llvm_bb_addr_map section is not initialized.");

  const MCSymbol *FunctionSymbol = getFunctionBegin();

  OutStreamer->pushSection();
  OutStreamer->switchSection(BBAddrMapSection);
  OutStreamer->AddComment("version");
  uint8_t BBAddrMapVersion = OutStreamer->getContext().getBBAddrMapVersion();
  OutStreamer->emitInt8(BBAddrMapVersion);
  OutStreamer->AddComment("feature");
  auto Features = getBBAddrMapFeature(MF, MBBSectionRanges.size());
  OutStreamer->emitInt8(Features.encode());
  // Emit BB Information for each basic block in the function.
  if (Features.MultiBBRange) {
    OutStreamer->AddComment("number of basic block ranges");
    OutStreamer->emitULEB128IntValue(MBBSectionRanges.size());
  }
  // Number of blocks in each MBB section.
  MapVector<unsigned, unsigned> MBBSectionNumBlocks;
  const MCSymbol *PrevMBBEndSymbol = nullptr;
  if (!Features.MultiBBRange) {
    OutStreamer->AddComment("function address");
    OutStreamer->emitSymbolValue(FunctionSymbol, getPointerSize());
    OutStreamer->AddComment("number of basic blocks");
    OutStreamer->emitULEB128IntValue(MF.size());
    PrevMBBEndSymbol = FunctionSymbol;
  } else {
    unsigned BBCount = 0;
    for (const MachineBasicBlock &MBB : MF) {
      BBCount++;
      if (MBB.isEndSection()) {
        // Store each section's basic block count when it ends.
        MBBSectionNumBlocks[MBB.getSectionIDNum()] = BBCount;
        // Reset the count for the next section.
        BBCount = 0;
      }
    }
  }
  // Emit the BB entry for each basic block in the function.
  for (const MachineBasicBlock &MBB : MF) {
    const MCSymbol *MBBSymbol =
        MBB.isEntryBlock() ? FunctionSymbol : MBB.getSymbol();
    bool IsBeginSection =
        Features.MultiBBRange && (MBB.isBeginSection() || MBB.isEntryBlock());
    if (IsBeginSection) {
      OutStreamer->AddComment("base address");
      OutStreamer->emitSymbolValue(MBBSymbol, getPointerSize());
      OutStreamer->AddComment("number of basic blocks");
      OutStreamer->emitULEB128IntValue(
          MBBSectionNumBlocks[MBB.getSectionIDNum()]);
      PrevMBBEndSymbol = MBBSymbol;
    }
    // TODO: Remove this check when version 1 is deprecated.
    if (BBAddrMapVersion > 1) {
      OutStreamer->AddComment("BB id");
      // Emit the BB ID for this basic block.
      // We only emit BaseID since CloneID is unset for
      // basic-block-sections=labels.
      // TODO: Emit the full BBID when labels and sections can be mixed
      // together.
      OutStreamer->emitULEB128IntValue(MBB.getBBID()->BaseID);
    }
    // Emit the basic block offset relative to the end of the previous block.
    // This is zero unless the block is padded due to alignment.
    emitLabelDifferenceAsULEB128(MBBSymbol, PrevMBBEndSymbol);
    // Emit the basic block size. When BBs have alignments, their size cannot
    // always be computed from their offsets.
    emitLabelDifferenceAsULEB128(MBB.getEndSymbol(), MBBSymbol);
    // Emit the Metadata.
    OutStreamer->emitULEB128IntValue(getBBAddrMapMetadata(MBB));
    PrevMBBEndSymbol = MBB.getEndSymbol();
  }

  if (Features.hasPGOAnalysis()) {
    assert(BBAddrMapVersion >= 2 &&
           "PGOAnalysisMap only supports version 2 or later");

    if (Features.FuncEntryCount) {
      OutStreamer->AddComment("function entry count");
      auto MaybeEntryCount = MF.getFunction().getEntryCount();
      OutStreamer->emitULEB128IntValue(
          MaybeEntryCount ? MaybeEntryCount->getCount() : 0);
    }
    const MachineBlockFrequencyInfo *MBFI =
        Features.BBFreq
            ? &getAnalysis<LazyMachineBlockFrequencyInfoPass>().getBFI()
            : nullptr;
    const MachineBranchProbabilityInfo *MBPI =
        Features.BrProb
            ? &getAnalysis<MachineBranchProbabilityInfoWrapperPass>().getMBPI()
            : nullptr;

    if (Features.BBFreq || Features.BrProb) {
      for (const MachineBasicBlock &MBB : MF) {
        if (Features.BBFreq) {
          OutStreamer->AddComment("basic block frequency");
          OutStreamer->emitULEB128IntValue(
              MBFI->getBlockFreq(&MBB).getFrequency());
        }
        if (Features.BrProb) {
          unsigned SuccCount = MBB.succ_size();
          OutStreamer->AddComment("basic block successor count");
          OutStreamer->emitULEB128IntValue(SuccCount);
          for (const MachineBasicBlock *SuccMBB : MBB.successors()) {
            OutStreamer->AddComment("successor BB ID");
            OutStreamer->emitULEB128IntValue(SuccMBB->getBBID()->BaseID);
            OutStreamer->AddComment("successor branch probability");
            OutStreamer->emitULEB128IntValue(
                MBPI->getEdgeProbability(&MBB, SuccMBB).getNumerator());
          }
        }
      }
    }
  }

  OutStreamer->popSection();
}

void AsmPrinter::emitKCFITrapEntry(const MachineFunction &MF,
                                   const MCSymbol *Symbol) {
  MCSection *Section =
      getObjFileLowering().getKCFITrapSection(*MF.getSection());
  if (!Section)
    return;

  OutStreamer->pushSection();
  OutStreamer->switchSection(Section);

  MCSymbol *Loc = OutContext.createLinkerPrivateTempSymbol();
  OutStreamer->emitLabel(Loc);
  OutStreamer->emitAbsoluteSymbolDiff(Symbol, Loc, 4);

  OutStreamer->popSection();
}

void AsmPrinter::emitKCFITypeId(const MachineFunction &MF) {
  const Function &F = MF.getFunction();
  if (const MDNode *MD = F.getMetadata(LLVMContext::MD_kcfi_type))
    emitGlobalConstant(F.getDataLayout(),
                       mdconst::extract<ConstantInt>(MD->getOperand(0)));
}

void AsmPrinter::emitPseudoProbe(const MachineInstr &MI) {
  if (PP) {
    auto GUID = MI.getOperand(0).getImm();
    auto Index = MI.getOperand(1).getImm();
    auto Type = MI.getOperand(2).getImm();
    auto Attr = MI.getOperand(3).getImm();
    DILocation *DebugLoc = MI.getDebugLoc();
    PP->emitPseudoProbe(GUID, Index, Type, Attr, DebugLoc);
  }
}

void AsmPrinter::emitStackSizeSection(const MachineFunction &MF) {
  if (!MF.getTarget().Options.EmitStackSizeSection)
    return;

  MCSection *StackSizeSection =
      getObjFileLowering().getStackSizesSection(*getCurrentSection());
  if (!StackSizeSection)
    return;

  const MachineFrameInfo &FrameInfo = MF.getFrameInfo();
  // Don't emit functions with dynamic stack allocations.
  if (FrameInfo.hasVarSizedObjects())
    return;

  OutStreamer->pushSection();
  OutStreamer->switchSection(StackSizeSection);

  const MCSymbol *FunctionSymbol = getFunctionBegin();
  uint64_t StackSize =
      FrameInfo.getStackSize() + FrameInfo.getUnsafeStackSize();
  OutStreamer->emitSymbolValue(FunctionSymbol, TM.getProgramPointerSize());
  OutStreamer->emitULEB128IntValue(StackSize);

  OutStreamer->popSection();
}

void AsmPrinter::emitStackUsage(const MachineFunction &MF) {
  const std::string &OutputFilename = MF.getTarget().Options.StackUsageOutput;

  // OutputFilename empty implies -fstack-usage is not passed.
  if (OutputFilename.empty())
    return;

  const MachineFrameInfo &FrameInfo = MF.getFrameInfo();
  uint64_t StackSize =
      FrameInfo.getStackSize() + FrameInfo.getUnsafeStackSize();

  if (StackUsageStream == nullptr) {
    std::error_code EC;
    StackUsageStream =
        std::make_unique<raw_fd_ostream>(OutputFilename, EC, sys::fs::OF_Text);
    if (EC) {
      errs() << "Could not open file: " << EC.message();
      return;
    }
  }

  if (const DISubprogram *DSP = MF.getFunction().getSubprogram())
    *StackUsageStream << DSP->getFilename() << ':' << DSP->getLine();
  else
    *StackUsageStream << MF.getFunction().getParent()->getName();

  *StackUsageStream << ':' << MF.getName() << '\t' << StackSize << '\t';
  if (FrameInfo.hasVarSizedObjects())
    *StackUsageStream << "dynamic\n";
  else
    *StackUsageStream << "static\n";
}

void AsmPrinter::emitPCSectionsLabel(const MachineFunction &MF,
                                     const MDNode &MD) {
  MCSymbol *S = MF.getContext().createTempSymbol("pcsection");
  OutStreamer->emitLabel(S);
  PCSectionsSymbols[&MD].emplace_back(S);
}

void AsmPrinter::emitPCSections(const MachineFunction &MF) {
  const Function &F = MF.getFunction();
  if (PCSectionsSymbols.empty() && !F.hasMetadata(LLVMContext::MD_pcsections))
    return;

  const CodeModel::Model CM = MF.getTarget().getCodeModel();
  const unsigned RelativeRelocSize =
      (CM == CodeModel::Medium || CM == CodeModel::Large) ? getPointerSize()
                                                          : 4;

  // Switch to PCSection, short-circuiting the common case where the current
  // section is still valid (assume most MD_pcsections contain just 1 section).
  auto SwitchSection = [&, Prev = StringRef()](const StringRef &Sec) mutable {
    if (Sec == Prev)
      return;
    MCSection *S = getObjFileLowering().getPCSection(Sec, MF.getSection());
    assert(S && "PC section is not initialized");
    OutStreamer->switchSection(S);
    Prev = Sec;
  };
  // Emit symbols into sections and data as specified in the pcsections MDNode.
  auto EmitForMD = [&](const MDNode &MD, ArrayRef<const MCSymbol *> Syms,
                       bool Deltas) {
    // Expect the first operand to be a section name. After that, a tuple of
    // constants may appear, which will simply be emitted into the current
    // section (the user of MD_pcsections decides the format of encoded data).
    assert(isa<MDString>(MD.getOperand(0)) && "first operand not a string");
    bool ConstULEB128 = false;
    for (const MDOperand &MDO : MD.operands()) {
      if (auto *S = dyn_cast<MDString>(MDO)) {
        // Found string, start of new section!
        // Find options for this section "<section>!<opts>" - supported options:
        //   C = Compress constant integers of size 2-8 bytes as ULEB128.
        const StringRef SecWithOpt = S->getString();
        const size_t OptStart = SecWithOpt.find('!'); // likely npos
        const StringRef Sec = SecWithOpt.substr(0, OptStart);
        const StringRef Opts = SecWithOpt.substr(OptStart); // likely empty
        ConstULEB128 = Opts.contains('C');
#ifndef NDEBUG
        for (char O : Opts)
          assert((O == '!' || O == 'C') && "Invalid !pcsections options");
#endif
        SwitchSection(Sec);
        const MCSymbol *Prev = Syms.front();
        for (const MCSymbol *Sym : Syms) {
          if (Sym == Prev || !Deltas) {
            // Use the entry itself as the base of the relative offset.
            MCSymbol *Base = MF.getContext().createTempSymbol("pcsection_base");
            OutStreamer->emitLabel(Base);
            // Emit relative relocation `addr - base`, which avoids a dynamic
            // relocation in the final binary. User will get the address with
            // `base + addr`.
            emitLabelDifference(Sym, Base, RelativeRelocSize);
          } else {
            // Emit delta between symbol and previous symbol.
            if (ConstULEB128)
              emitLabelDifferenceAsULEB128(Sym, Prev);
            else
              emitLabelDifference(Sym, Prev, 4);
          }
          Prev = Sym;
        }
      } else {
        // Emit auxiliary data after PC.
        assert(isa<MDNode>(MDO) && "expecting either string or tuple");
        const auto *AuxMDs = cast<MDNode>(MDO);
        for (const MDOperand &AuxMDO : AuxMDs->operands()) {
          assert(isa<ConstantAsMetadata>(AuxMDO) && "expecting a constant");
          const Constant *C = cast<ConstantAsMetadata>(AuxMDO)->getValue();
          const DataLayout &DL = F.getDataLayout();
          const uint64_t Size = DL.getTypeStoreSize(C->getType());

          if (auto *CI = dyn_cast<ConstantInt>(C);
              CI && ConstULEB128 && Size > 1 && Size <= 8) {
            emitULEB128(CI->getZExtValue());
          } else {
            emitGlobalConstant(DL, C);
          }
        }
      }
    }
  };

  OutStreamer->pushSection();
  // Emit PCs for function start and function size.
  if (const MDNode *MD = F.getMetadata(LLVMContext::MD_pcsections))
    EmitForMD(*MD, {getFunctionBegin(), getFunctionEnd()}, true);
  // Emit PCs for instructions collected.
  for (const auto &MS : PCSectionsSymbols)
    EmitForMD(*MS.first, MS.second, false);
  OutStreamer->popSection();
  PCSectionsSymbols.clear();
}

/// Returns true if function begin and end labels should be emitted.
static bool needFuncLabels(const MachineFunction &MF) {
  MachineModuleInfo &MMI = MF.getMMI();
  if (!MF.getLandingPads().empty() || MF.hasEHFunclets() ||
      MMI.hasDebugInfo() ||
      MF.getFunction().hasMetadata(LLVMContext::MD_pcsections))
    return true;

  // We might emit an EH table that uses function begin and end labels even if
  // we don't have any landingpads.
  if (!MF.getFunction().hasPersonalityFn())
    return false;
  return !isNoOpWithoutInvoke(
      classifyEHPersonality(MF.getFunction().getPersonalityFn()));
}

/// EmitFunctionBody - This method emits the body and trailer for a
/// function.
void AsmPrinter::emitFunctionBody() {
  emitFunctionHeader();

  // Emit target-specific gunk before the function body.
  emitFunctionBodyStart();

  if (isVerbose()) {
    // Get MachineDominatorTree or compute it on the fly if it's unavailable
    auto MDTWrapper = getAnalysisIfAvailable<MachineDominatorTreeWrapperPass>();
    MDT = MDTWrapper ? &MDTWrapper->getDomTree() : nullptr;
    if (!MDT) {
      OwnedMDT = std::make_unique<MachineDominatorTree>();
      OwnedMDT->getBase().recalculate(*MF);
      MDT = OwnedMDT.get();
    }

    // Get MachineLoopInfo or compute it on the fly if it's unavailable
    MLI = getAnalysisIfAvailable<MachineLoopInfo>();
    if (!MLI) {
      OwnedMLI = std::make_unique<MachineLoopInfo>();
      OwnedMLI->getBase().analyze(MDT->getBase());
      MLI = OwnedMLI.get();
    }
  }

  // Print out code for the function.
  bool HasAnyRealCode = false;
  int NumInstsInFunction = 0;
  bool IsEHa = MMI->getModule()->getModuleFlag("eh-asynch");

  bool CanDoExtraAnalysis = ORE->allowExtraAnalysis(DEBUG_TYPE);
  for (auto &MBB : *MF) {
    // Print a label for the basic block.
    emitBasicBlockStart(MBB);
    DenseMap<StringRef, unsigned> MnemonicCounts;
    for (auto &MI : MBB) {
      // Print the assembly for the instruction.
      if (!MI.isPosition() && !MI.isImplicitDef() && !MI.isKill() &&
          !MI.isDebugInstr()) {
        HasAnyRealCode = true;
        ++NumInstsInFunction;
      }

      // If there is a pre-instruction symbol, emit a label for it here.
      if (MCSymbol *S = MI.getPreInstrSymbol())
        OutStreamer->emitLabel(S);

      if (MDNode *MD = MI.getPCSections())
        emitPCSectionsLabel(*MF, *MD);

      for (auto &Handler : DebugHandlers)
        Handler->beginInstruction(&MI);

      if (isVerbose())
        emitComments(MI, OutStreamer->getCommentOS());

      switch (MI.getOpcode()) {
      case TargetOpcode::CFI_INSTRUCTION:
        emitCFIInstruction(MI);
        break;
      case TargetOpcode::LOCAL_ESCAPE:
        emitFrameAlloc(MI);
        break;
      case TargetOpcode::ANNOTATION_LABEL:
      case TargetOpcode::GC_LABEL:
        OutStreamer->emitLabel(MI.getOperand(0).getMCSymbol());
        break;
      case TargetOpcode::EH_LABEL:
        OutStreamer->emitLabel(MI.getOperand(0).getMCSymbol());
        // For AsynchEH, insert a Nop if followed by a trap inst
        //   Or the exception won't be caught.
        //   (see MCConstantExpr::create(1,..) in WinException.cpp)
        //  Ignore SDiv/UDiv because a DIV with Const-0 divisor
        //    must have being turned into an UndefValue.
        //  Div with variable opnds won't be the first instruction in
        //  an EH region as it must be led by at least a Load
        {
          auto MI2 = std::next(MI.getIterator());
          if (IsEHa && MI2 != MBB.end() &&
              (MI2->mayLoadOrStore() || MI2->mayRaiseFPException()))
            emitNops(1);
        }
        break;
      case TargetOpcode::INLINEASM:
      case TargetOpcode::INLINEASM_BR:
        emitInlineAsm(&MI);
        break;
      case TargetOpcode::DBG_VALUE:
      case TargetOpcode::DBG_VALUE_LIST:
        if (isVerbose()) {
          if (!emitDebugValueComment(&MI, *this))
            emitInstruction(&MI);
        }
        break;
      case TargetOpcode::DBG_INSTR_REF:
        // This instruction reference will have been resolved to a machine
        // location, and a nearby DBG_VALUE created. We can safely ignore
        // the instruction reference.
        break;
      case TargetOpcode::DBG_PHI:
        // This instruction is only used to label a program point, it's purely
        // meta information.
        break;
      case TargetOpcode::DBG_LABEL:
        if (isVerbose()) {
          if (!emitDebugLabelComment(&MI, *this))
            emitInstruction(&MI);
        }
        break;
      case TargetOpcode::IMPLICIT_DEF:
        if (isVerbose()) emitImplicitDef(&MI);
        break;
      case TargetOpcode::KILL:
        if (isVerbose()) emitKill(&MI, *this);
        break;
      case TargetOpcode::PSEUDO_PROBE:
        emitPseudoProbe(MI);
        break;
      case TargetOpcode::ARITH_FENCE:
        if (isVerbose())
          OutStreamer->emitRawComment("ARITH_FENCE");
        break;
      case TargetOpcode::MEMBARRIER:
        OutStreamer->emitRawComment("MEMBARRIER");
        break;
      case TargetOpcode::JUMP_TABLE_DEBUG_INFO:
        // This instruction is only used to note jump table debug info, it's
        // purely meta information.
        break;
      default:
        emitInstruction(&MI);
        if (CanDoExtraAnalysis) {
          MCInst MCI;
          MCI.setOpcode(MI.getOpcode());
          auto Name = OutStreamer->getMnemonic(MCI);
          auto I = MnemonicCounts.insert({Name, 0u});
          I.first->second++;
        }
        break;
      }

      // If there is a post-instruction symbol, emit a label for it here.
      if (MCSymbol *S = MI.getPostInstrSymbol())
        OutStreamer->emitLabel(S);

      for (auto &Handler : DebugHandlers)
        Handler->endInstruction();
    }

    // We must emit temporary symbol for the end of this basic block, if either
    // we have BBLabels enabled or if this basic blocks marks the end of a
    // section.
    if (MF->hasBBLabels() || MF->getTarget().Options.BBAddrMap ||
        (MAI->hasDotTypeDotSizeDirective() && MBB.isEndSection()))
      OutStreamer->emitLabel(MBB.getEndSymbol());

    if (MBB.isEndSection()) {
      // The size directive for the section containing the entry block is
      // handled separately by the function section.
      if (!MBB.sameSection(&MF->front())) {
        if (MAI->hasDotTypeDotSizeDirective()) {
          // Emit the size directive for the basic block section.
          const MCExpr *SizeExp = MCBinaryExpr::createSub(
              MCSymbolRefExpr::create(MBB.getEndSymbol(), OutContext),
              MCSymbolRefExpr::create(CurrentSectionBeginSym, OutContext),
              OutContext);
          OutStreamer->emitELFSize(CurrentSectionBeginSym, SizeExp);
        }
        MBBSectionRanges[MBB.getSectionIDNum()] =
            MBBSectionRange{CurrentSectionBeginSym, MBB.getEndSymbol()};
      }
    }
    emitBasicBlockEnd(MBB);

    if (CanDoExtraAnalysis) {
      // Skip empty blocks.
      if (MBB.empty())
        continue;

      MachineOptimizationRemarkAnalysis R(DEBUG_TYPE, "InstructionMix",
                                          MBB.begin()->getDebugLoc(), &MBB);

      // Generate instruction mix remark. First, sort counts in descending order
      // by count and name.
      SmallVector<std::pair<StringRef, unsigned>, 128> MnemonicVec;
      for (auto &KV : MnemonicCounts)
        MnemonicVec.emplace_back(KV.first, KV.second);

      sort(MnemonicVec, [](const std::pair<StringRef, unsigned> &A,
                           const std::pair<StringRef, unsigned> &B) {
        if (A.second > B.second)
          return true;
        if (A.second == B.second)
          return StringRef(A.first) < StringRef(B.first);
        return false;
      });
      R << "BasicBlock: " << ore::NV("BasicBlock", MBB.getName()) << "\n";
      for (auto &KV : MnemonicVec) {
        auto Name = (Twine("INST_") + getToken(KV.first.trim()).first).str();
        R << KV.first << ": " << ore::NV(Name, KV.second) << "\n";
      }
      ORE->emit(R);
    }
  }

  EmittedInsts += NumInstsInFunction;
  MachineOptimizationRemarkAnalysis R(DEBUG_TYPE, "InstructionCount",
                                      MF->getFunction().getSubprogram(),
                                      &MF->front());
  R << ore::NV("NumInstructions", NumInstsInFunction)
    << " instructions in function";
  ORE->emit(R);

  // If the function is empty and the object file uses .subsections_via_symbols,
  // then we need to emit *something* to the function body to prevent the
  // labels from collapsing together.  Just emit a noop.
  // Similarly, don't emit empty functions on Windows either. It can lead to
  // duplicate entries (two functions with the same RVA) in the Guard CF Table
  // after linking, causing the kernel not to load the binary:
  // https://developercommunity.visualstudio.com/content/problem/45366/vc-linker-creates-invalid-dll-with-clang-cl.html
  // FIXME: Hide this behind some API in e.g. MCAsmInfo or MCTargetStreamer.
  const Triple &TT = TM.getTargetTriple();
  if (!HasAnyRealCode && (MAI->hasSubsectionsViaSymbols() ||
                          (TT.isOSWindows() && TT.isOSBinFormatCOFF()))) {
    MCInst Noop = MF->getSubtarget().getInstrInfo()->getNop();

    // Targets can opt-out of emitting the noop here by leaving the opcode
    // unspecified.
    if (Noop.getOpcode()) {
      OutStreamer->AddComment("avoids zero-length function");
      emitNops(1);
    }
  }

  // Switch to the original section in case basic block sections was used.
  OutStreamer->switchSection(MF->getSection());

  const Function &F = MF->getFunction();
  for (const auto &BB : F) {
    if (!BB.hasAddressTaken())
      continue;
    MCSymbol *Sym = GetBlockAddressSymbol(&BB);
    if (Sym->isDefined())
      continue;
    OutStreamer->AddComment("Address of block that was removed by CodeGen");
    OutStreamer->emitLabel(Sym);
  }

  // Emit target-specific gunk after the function body.
  emitFunctionBodyEnd();

  // Even though wasm supports .type and .size in general, function symbols
  // are automatically sized.
  bool EmitFunctionSize = MAI->hasDotTypeDotSizeDirective() && !TT.isWasm();

  if (needFuncLabels(*MF) || EmitFunctionSize) {
    // Create a symbol for the end of function.
    CurrentFnEnd = createTempSymbol("func_end");
    OutStreamer->emitLabel(CurrentFnEnd);
  }

  // If the target wants a .size directive for the size of the function, emit
  // it.
  if (EmitFunctionSize) {
    // We can get the size as difference between the function label and the
    // temp label.
    const MCExpr *SizeExp = MCBinaryExpr::createSub(
        MCSymbolRefExpr::create(CurrentFnEnd, OutContext),
        MCSymbolRefExpr::create(CurrentFnSymForSize, OutContext), OutContext);
    OutStreamer->emitELFSize(CurrentFnSym, SizeExp);
    if (CurrentFnBeginLocal)
      OutStreamer->emitELFSize(CurrentFnBeginLocal, SizeExp);
  }

  // Call endBasicBlockSection on the last block now, if it wasn't already
  // called.
  if (!MF->back().isEndSection()) {
    for (auto &Handler : DebugHandlers)
      Handler->endBasicBlockSection(MF->back());
    for (auto &Handler : Handlers)
      Handler->endBasicBlockSection(MF->back());
  }
  for (auto &Handler : Handlers)
    Handler->markFunctionEnd();

  MBBSectionRanges[MF->front().getSectionIDNum()] =
      MBBSectionRange{CurrentFnBegin, CurrentFnEnd};

  // Print out jump tables referenced by the function.
  emitJumpTableInfo();

  // Emit post-function debug and/or EH information.
  for (auto &Handler : DebugHandlers)
    Handler->endFunction(MF);
  for (auto &Handler : Handlers)
    Handler->endFunction(MF);

  // Emit section containing BB address offsets and their metadata, when
  // BB labels are requested for this function. Skip empty functions.
  if (HasAnyRealCode) {
    if (MF->hasBBLabels() || MF->getTarget().Options.BBAddrMap)
      emitBBAddrMapSection(*MF);
    else if (PgoAnalysisMapFeatures.getBits() != 0)
      MF->getContext().reportWarning(
          SMLoc(), "pgo-analysis-map is enabled for function " + MF->getName() +
                       " but it does not have labels");
  }

  // Emit sections containing instruction and function PCs.
  emitPCSections(*MF);

  // Emit section containing stack size metadata.
  emitStackSizeSection(*MF);

  // Emit .su file containing function stack size information.
  emitStackUsage(*MF);

  emitPatchableFunctionEntries();

  if (isVerbose())
    OutStreamer->getCommentOS() << "-- End function\n";

  OutStreamer->addBlankLine();
}

/// Compute the number of Global Variables that uses a Constant.
static unsigned getNumGlobalVariableUses(const Constant *C) {
  if (!C)
    return 0;

  if (isa<GlobalVariable>(C))
    return 1;

  unsigned NumUses = 0;
  for (const auto *CU : C->users())
    NumUses += getNumGlobalVariableUses(dyn_cast<Constant>(CU));

  return NumUses;
}

/// Only consider global GOT equivalents if at least one user is a
/// cstexpr inside an initializer of another global variables. Also, don't
/// handle cstexpr inside instructions. During global variable emission,
/// candidates are skipped and are emitted later in case at least one cstexpr
/// isn't replaced by a PC relative GOT entry access.
static bool isGOTEquivalentCandidate(const GlobalVariable *GV,
                                     unsigned &NumGOTEquivUsers) {
  // Global GOT equivalents are unnamed private globals with a constant
  // pointer initializer to another global symbol. They must point to a
  // GlobalVariable or Function, i.e., as GlobalValue.
  if (!GV->hasGlobalUnnamedAddr() || !GV->hasInitializer() ||
      !GV->isConstant() || !GV->isDiscardableIfUnused() ||
      !isa<GlobalValue>(GV->getOperand(0)))
    return false;

  // To be a got equivalent, at least one of its users need to be a constant
  // expression used by another global variable.
  for (const auto *U : GV->users())
    NumGOTEquivUsers += getNumGlobalVariableUses(dyn_cast<Constant>(U));

  return NumGOTEquivUsers > 0;
}

/// Unnamed constant global variables solely contaning a pointer to
/// another globals variable is equivalent to a GOT table entry; it contains the
/// the address of another symbol. Optimize it and replace accesses to these
/// "GOT equivalents" by using the GOT entry for the final global instead.
/// Compute GOT equivalent candidates among all global variables to avoid
/// emitting them if possible later on, after it use is replaced by a GOT entry
/// access.
void AsmPrinter::computeGlobalGOTEquivs(Module &M) {
  if (!getObjFileLowering().supportIndirectSymViaGOTPCRel())
    return;

  for (const auto &G : M.globals()) {
    unsigned NumGOTEquivUsers = 0;
    if (!isGOTEquivalentCandidate(&G, NumGOTEquivUsers))
      continue;

    const MCSymbol *GOTEquivSym = getSymbol(&G);
    GlobalGOTEquivs[GOTEquivSym] = std::make_pair(&G, NumGOTEquivUsers);
  }
}

/// Constant expressions using GOT equivalent globals may not be eligible
/// for PC relative GOT entry conversion, in such cases we need to emit such
/// globals we previously omitted in EmitGlobalVariable.
void AsmPrinter::emitGlobalGOTEquivs() {
  if (!getObjFileLowering().supportIndirectSymViaGOTPCRel())
    return;

  SmallVector<const GlobalVariable *, 8> FailedCandidates;
  for (auto &I : GlobalGOTEquivs) {
    const GlobalVariable *GV = I.second.first;
    unsigned Cnt = I.second.second;
    if (Cnt)
      FailedCandidates.push_back(GV);
  }
  GlobalGOTEquivs.clear();

  for (const auto *GV : FailedCandidates)
    emitGlobalVariable(GV);
}

void AsmPrinter::emitGlobalAlias(const Module &M, const GlobalAlias &GA) {
  MCSymbol *Name = getSymbol(&GA);
  bool IsFunction = GA.getValueType()->isFunctionTy();
  // Treat bitcasts of functions as functions also. This is important at least
  // on WebAssembly where object and function addresses can't alias each other.
  if (!IsFunction)
    IsFunction = isa<Function>(GA.getAliasee()->stripPointerCasts());

  // AIX's assembly directive `.set` is not usable for aliasing purpose,
  // so AIX has to use the extra-label-at-definition strategy. At this
  // point, all the extra label is emitted, we just have to emit linkage for
  // those labels.
  if (TM.getTargetTriple().isOSBinFormatXCOFF()) {
    assert(MAI->hasVisibilityOnlyWithLinkage() &&
           "Visibility should be handled with emitLinkage() on AIX.");

    // Linkage for alias of global variable has been emitted.
    if (isa<GlobalVariable>(GA.getAliaseeObject()))
      return;

    emitLinkage(&GA, Name);
    // If it's a function, also emit linkage for aliases of function entry
    // point.
    if (IsFunction)
      emitLinkage(&GA,
                  getObjFileLowering().getFunctionEntryPointSymbol(&GA, TM));
    return;
  }

  if (GA.hasExternalLinkage() || !MAI->getWeakRefDirective())
    OutStreamer->emitSymbolAttribute(Name, MCSA_Global);
  else if (GA.hasWeakLinkage() || GA.hasLinkOnceLinkage())
    OutStreamer->emitSymbolAttribute(Name, MCSA_WeakReference);
  else
    assert(GA.hasLocalLinkage() && "Invalid alias linkage");

  // Set the symbol type to function if the alias has a function type.
  // This affects codegen when the aliasee is not a function.
  if (IsFunction) {
    OutStreamer->emitSymbolAttribute(Name, MCSA_ELF_TypeFunction);
    if (TM.getTargetTriple().isOSBinFormatCOFF()) {
      OutStreamer->beginCOFFSymbolDef(Name);
      OutStreamer->emitCOFFSymbolStorageClass(
          GA.hasLocalLinkage() ? COFF::IMAGE_SYM_CLASS_STATIC
                               : COFF::IMAGE_SYM_CLASS_EXTERNAL);
      OutStreamer->emitCOFFSymbolType(COFF::IMAGE_SYM_DTYPE_FUNCTION
                                      << COFF::SCT_COMPLEX_TYPE_SHIFT);
      OutStreamer->endCOFFSymbolDef();
    }
  }

  emitVisibility(Name, GA.getVisibility());

  const MCExpr *Expr = lowerConstant(GA.getAliasee());

  if (MAI->hasAltEntry() && isa<MCBinaryExpr>(Expr))
    OutStreamer->emitSymbolAttribute(Name, MCSA_AltEntry);

  // Emit the directives as assignments aka .set:
  OutStreamer->emitAssignment(Name, Expr);
  MCSymbol *LocalAlias = getSymbolPreferLocal(GA);
  if (LocalAlias != Name)
    OutStreamer->emitAssignment(LocalAlias, Expr);

  // If the aliasee does not correspond to a symbol in the output, i.e. the
  // alias is not of an object or the aliased object is private, then set the
  // size of the alias symbol from the type of the alias. We don't do this in
  // other situations as the alias and aliasee having differing types but same
  // size may be intentional.
  const GlobalObject *BaseObject = GA.getAliaseeObject();
  if (MAI->hasDotTypeDotSizeDirective() && GA.getValueType()->isSized() &&
      (!BaseObject || BaseObject->hasPrivateLinkage())) {
    const DataLayout &DL = M.getDataLayout();
    uint64_t Size = DL.getTypeAllocSize(GA.getValueType());
    OutStreamer->emitELFSize(Name, MCConstantExpr::create(Size, OutContext));
  }
}

void AsmPrinter::emitGlobalIFunc(Module &M, const GlobalIFunc &GI) {
  assert(!TM.getTargetTriple().isOSBinFormatXCOFF() &&
         "IFunc is not supported on AIX.");

  auto EmitLinkage = [&](MCSymbol *Sym) {
    if (GI.hasExternalLinkage() || !MAI->getWeakRefDirective())
      OutStreamer->emitSymbolAttribute(Sym, MCSA_Global);
    else if (GI.hasWeakLinkage() || GI.hasLinkOnceLinkage())
      OutStreamer->emitSymbolAttribute(Sym, MCSA_WeakReference);
    else
      assert(GI.hasLocalLinkage() && "Invalid ifunc linkage");
  };

  if (TM.getTargetTriple().isOSBinFormatELF()) {
    MCSymbol *Name = getSymbol(&GI);
    EmitLinkage(Name);
    OutStreamer->emitSymbolAttribute(Name, MCSA_ELF_TypeIndFunction);
    emitVisibility(Name, GI.getVisibility());

    // Emit the directives as assignments aka .set:
    const MCExpr *Expr = lowerConstant(GI.getResolver());
    OutStreamer->emitAssignment(Name, Expr);
    MCSymbol *LocalAlias = getSymbolPreferLocal(GI);
    if (LocalAlias != Name)
      OutStreamer->emitAssignment(LocalAlias, Expr);

    return;
  }

  if (!TM.getTargetTriple().isOSBinFormatMachO() || !getIFuncMCSubtargetInfo())
    llvm::report_fatal_error("IFuncs are not supported on this platform");

  // On Darwin platforms, emit a manually-constructed .symbol_resolver that
  // implements the symbol resolution duties of the IFunc.
  //
  // Normally, this would be handled by linker magic, but unfortunately there
  // are a few limitations in ld64 and ld-prime's implementation of
  // .symbol_resolver that mean we can't always use them:
  //
  //    *  resolvers cannot be the target of an alias
  //    *  resolvers cannot have private linkage
  //    *  resolvers cannot have linkonce linkage
  //    *  resolvers cannot appear in executables
  //    *  resolvers cannot appear in bundles
  //
  // This works around that by emitting a close approximation of what the
  // linker would have done.

  MCSymbol *LazyPointer =
      GetExternalSymbolSymbol(GI.getName() + ".lazy_pointer");
  MCSymbol *StubHelper = GetExternalSymbolSymbol(GI.getName() + ".stub_helper");

  OutStreamer->switchSection(OutContext.getObjectFileInfo()->getDataSection());

  const DataLayout &DL = M.getDataLayout();
  emitAlignment(Align(DL.getPointerSize()));
  OutStreamer->emitLabel(LazyPointer);
  emitVisibility(LazyPointer, GI.getVisibility());
  OutStreamer->emitValue(MCSymbolRefExpr::create(StubHelper, OutContext), 8);

  OutStreamer->switchSection(OutContext.getObjectFileInfo()->getTextSection());

  const TargetSubtargetInfo *STI =
      TM.getSubtargetImpl(*GI.getResolverFunction());
  const TargetLowering *TLI = STI->getTargetLowering();
  Align TextAlign(TLI->getMinFunctionAlignment());

  MCSymbol *Stub = getSymbol(&GI);
  EmitLinkage(Stub);
  OutStreamer->emitCodeAlignment(TextAlign, getIFuncMCSubtargetInfo());
  OutStreamer->emitLabel(Stub);
  emitVisibility(Stub, GI.getVisibility());
  emitMachOIFuncStubBody(M, GI, LazyPointer);

  OutStreamer->emitCodeAlignment(TextAlign, getIFuncMCSubtargetInfo());
  OutStreamer->emitLabel(StubHelper);
  emitVisibility(StubHelper, GI.getVisibility());
  emitMachOIFuncStubHelperBody(M, GI, LazyPointer);
}

void AsmPrinter::emitRemarksSection(remarks::RemarkStreamer &RS) {
  if (!RS.needsSection())
    return;

  remarks::RemarkSerializer &RemarkSerializer = RS.getSerializer();

  std::optional<SmallString<128>> Filename;
  if (std::optional<StringRef> FilenameRef = RS.getFilename()) {
    Filename = *FilenameRef;
    sys::fs::make_absolute(*Filename);
    assert(!Filename->empty() && "The filename can't be empty.");
  }

  std::string Buf;
  raw_string_ostream OS(Buf);
  std::unique_ptr<remarks::MetaSerializer> MetaSerializer =
      Filename ? RemarkSerializer.metaSerializer(OS, Filename->str())
               : RemarkSerializer.metaSerializer(OS);
  MetaSerializer->emit();

  // Switch to the remarks section.
  MCSection *RemarksSection =
      OutContext.getObjectFileInfo()->getRemarksSection();
  OutStreamer->switchSection(RemarksSection);

  OutStreamer->emitBinaryData(Buf);
}

bool AsmPrinter::doFinalization(Module &M) {
  // Set the MachineFunction to nullptr so that we can catch attempted
  // accesses to MF specific features at the module level and so that
  // we can conditionalize accesses based on whether or not it is nullptr.
  MF = nullptr;

  // Gather all GOT equivalent globals in the module. We really need two
  // passes over the globals: one to compute and another to avoid its emission
  // in EmitGlobalVariable, otherwise we would not be able to handle cases
  // where the got equivalent shows up before its use.
  computeGlobalGOTEquivs(M);

  // Emit global variables.
  for (const auto &G : M.globals())
    emitGlobalVariable(&G);

  // Emit remaining GOT equivalent globals.
  emitGlobalGOTEquivs();

  const TargetLoweringObjectFile &TLOF = getObjFileLowering();

  // Emit linkage(XCOFF) and visibility info for declarations
  for (const Function &F : M) {
    if (!F.isDeclarationForLinker())
      continue;

    MCSymbol *Name = getSymbol(&F);
    // Function getSymbol gives us the function descriptor symbol for XCOFF.

    if (!TM.getTargetTriple().isOSBinFormatXCOFF()) {
      GlobalValue::VisibilityTypes V = F.getVisibility();
      if (V == GlobalValue::DefaultVisibility)
        continue;

      emitVisibility(Name, V, false);
      continue;
    }

    if (F.isIntrinsic())
      continue;

    // Handle the XCOFF case.
    // Variable `Name` is the function descriptor symbol (see above). Get the
    // function entry point symbol.
    MCSymbol *FnEntryPointSym = TLOF.getFunctionEntryPointSymbol(&F, TM);
    // Emit linkage for the function entry point.
    emitLinkage(&F, FnEntryPointSym);

    // Emit linkage for the function descriptor.
    emitLinkage(&F, Name);
  }

  // Emit the remarks section contents.
  // FIXME: Figure out when is the safest time to emit this section. It should
  // not come after debug info.
  if (remarks::RemarkStreamer *RS = M.getContext().getMainRemarkStreamer())
    emitRemarksSection(*RS);

  TLOF.emitModuleMetadata(*OutStreamer, M);

  if (TM.getTargetTriple().isOSBinFormatELF()) {
    MachineModuleInfoELF &MMIELF = MMI->getObjFileInfo<MachineModuleInfoELF>();

    // Output stubs for external and common global variables.
    MachineModuleInfoELF::SymbolListTy Stubs = MMIELF.GetGVStubList();
    if (!Stubs.empty()) {
      OutStreamer->switchSection(TLOF.getDataSection());
      const DataLayout &DL = M.getDataLayout();

      emitAlignment(Align(DL.getPointerSize()));
      for (const auto &Stub : Stubs) {
        OutStreamer->emitLabel(Stub.first);
        OutStreamer->emitSymbolValue(Stub.second.getPointer(),
                                     DL.getPointerSize());
      }
    }
  }

  if (TM.getTargetTriple().isOSBinFormatCOFF()) {
    MachineModuleInfoCOFF &MMICOFF =
        MMI->getObjFileInfo<MachineModuleInfoCOFF>();

    // Output stubs for external and common global variables.
    MachineModuleInfoCOFF::SymbolListTy Stubs = MMICOFF.GetGVStubList();
    if (!Stubs.empty()) {
      const DataLayout &DL = M.getDataLayout();

      for (const auto &Stub : Stubs) {
        SmallString<256> SectionName = StringRef(".rdata$");
        SectionName += Stub.first->getName();
        OutStreamer->switchSection(OutContext.getCOFFSection(
            SectionName,
            COFF::IMAGE_SCN_CNT_INITIALIZED_DATA | COFF::IMAGE_SCN_MEM_READ |
                COFF::IMAGE_SCN_LNK_COMDAT,
            Stub.first->getName(), COFF::IMAGE_COMDAT_SELECT_ANY));
        emitAlignment(Align(DL.getPointerSize()));
        OutStreamer->emitSymbolAttribute(Stub.first, MCSA_Global);
        OutStreamer->emitLabel(Stub.first);
        OutStreamer->emitSymbolValue(Stub.second.getPointer(),
                                     DL.getPointerSize());
      }
    }
  }

  // This needs to happen before emitting debug information since that can end
  // arbitrary sections.
  if (auto *TS = OutStreamer->getTargetStreamer())
    TS->emitConstantPools();

  // Emit Stack maps before any debug info. Mach-O requires that no data or
  // text sections come after debug info has been emitted. This matters for
  // stack maps as they are arbitrary data, and may even have a custom format
  // through user plugins.
  emitStackMaps();

  // Print aliases in topological order, that is, for each alias a = b,
  // b must be printed before a.
  // This is because on some targets (e.g. PowerPC) linker expects aliases in
  // such an order to generate correct TOC information.
  SmallVector<const GlobalAlias *, 16> AliasStack;
  SmallPtrSet<const GlobalAlias *, 16> AliasVisited;
  for (const auto &Alias : M.aliases()) {
    if (Alias.hasAvailableExternallyLinkage())
      continue;
    for (const GlobalAlias *Cur = &Alias; Cur;
         Cur = dyn_cast<GlobalAlias>(Cur->getAliasee())) {
      if (!AliasVisited.insert(Cur).second)
        break;
      AliasStack.push_back(Cur);
    }
    for (const GlobalAlias *AncestorAlias : llvm::reverse(AliasStack))
      emitGlobalAlias(M, *AncestorAlias);
    AliasStack.clear();
  }

  // IFuncs must come before deubginfo in case the backend decides to emit them
  // as actual functions, since on Mach-O targets, we cannot create regular
  // sections after DWARF.
  for (const auto &IFunc : M.ifuncs())
    emitGlobalIFunc(M, IFunc);

  // Finalize debug and EH information.
<<<<<<< HEAD
  for (const HandlerInfo &HI : Handlers) {
    NamedRegionTimer T(HI.TimerName, HI.TimerDescription, HI.TimerGroupName,
                       HI.TimerGroupDescription, TimePassesIsEnabled);
    HI.Handler->endModule();
  }
=======
  for (auto &Handler : DebugHandlers)
    Handler->endModule();
  for (auto &Handler : Handlers)
    Handler->endModule();
>>>>>>> 4fe5a3cc

  // This deletes all the ephemeral handlers that AsmPrinter added, while
  // keeping all the user-added handlers alive until the AsmPrinter is
  // destroyed.
  Handlers.erase(Handlers.begin() + NumUserHandlers, Handlers.end());
  DebugHandlers.erase(DebugHandlers.begin() + NumUserDebugHandlers,
                      DebugHandlers.end());
  DD = nullptr;

  // If the target wants to know about weak references, print them all.
  if (MAI->getWeakRefDirective()) {
    // FIXME: This is not lazy, it would be nice to only print weak references
    // to stuff that is actually used.  Note that doing so would require targets
    // to notice uses in operands (due to constant exprs etc).  This should
    // happen with the MC stuff eventually.

    // Print out module-level global objects here.
    for (const auto &GO : M.global_objects()) {
      if (!GO.hasExternalWeakLinkage())
        continue;
      OutStreamer->emitSymbolAttribute(getSymbol(&GO), MCSA_WeakReference);
    }
    if (shouldEmitWeakSwiftAsyncExtendedFramePointerFlags()) {
      auto SymbolName = "swift_async_extendedFramePointerFlags";
      auto Global = M.getGlobalVariable(SymbolName);
      if (!Global) {
        auto Int8PtrTy = PointerType::getUnqual(M.getContext());
        Global = new GlobalVariable(M, Int8PtrTy, false,
                                    GlobalValue::ExternalWeakLinkage, nullptr,
                                    SymbolName);
        OutStreamer->emitSymbolAttribute(getSymbol(Global), MCSA_WeakReference);
      }
    }
  }

  GCModuleInfo *MI = getAnalysisIfAvailable<GCModuleInfo>();
  assert(MI && "AsmPrinter didn't require GCModuleInfo?");
  for (GCModuleInfo::iterator I = MI->end(), E = MI->begin(); I != E; )
    if (GCMetadataPrinter *MP = getOrCreateGCPrinter(**--I))
      MP->finishAssembly(M, *MI, *this);

  // Emit llvm.ident metadata in an '.ident' directive.
  emitModuleIdents(M);

  // Emit bytes for llvm.commandline metadata.
  // The command line metadata is emitted earlier on XCOFF.
  if (!TM.getTargetTriple().isOSBinFormatXCOFF())
    emitModuleCommandLines(M);

  // Emit .note.GNU-split-stack and .note.GNU-no-split-stack sections if
  // split-stack is used.
  if (TM.getTargetTriple().isOSBinFormatELF() && HasSplitStack) {
    OutStreamer->switchSection(OutContext.getELFSection(".note.GNU-split-stack",
                                                        ELF::SHT_PROGBITS, 0));
    if (HasNoSplitStack)
      OutStreamer->switchSection(OutContext.getELFSection(
          ".note.GNU-no-split-stack", ELF::SHT_PROGBITS, 0));
  }

  // If we don't have any trampolines, then we don't require stack memory
  // to be executable. Some targets have a directive to declare this.
  Function *InitTrampolineIntrinsic = M.getFunction("llvm.init.trampoline");
  if (!InitTrampolineIntrinsic || InitTrampolineIntrinsic->use_empty())
    if (MCSection *S = MAI->getNonexecutableStackSection(OutContext))
      OutStreamer->switchSection(S);

  if (TM.Options.EmitAddrsig) {
    // Emit address-significance attributes for all globals.
    OutStreamer->emitAddrsig();
    for (const GlobalValue &GV : M.global_values()) {
      if (!GV.use_empty() && !GV.isThreadLocal() &&
          !GV.hasDLLImportStorageClass() &&
          !GV.getName().starts_with("llvm.") &&
          !GV.hasAtLeastLocalUnnamedAddr())
        OutStreamer->emitAddrsigSym(getSymbol(&GV));
    }
  }

  // Emit symbol partition specifications (ELF only).
  if (TM.getTargetTriple().isOSBinFormatELF()) {
    unsigned UniqueID = 0;
    for (const GlobalValue &GV : M.global_values()) {
      if (!GV.hasPartition() || GV.isDeclarationForLinker() ||
          GV.getVisibility() != GlobalValue::DefaultVisibility)
        continue;

      OutStreamer->switchSection(
          OutContext.getELFSection(".llvm_sympart", ELF::SHT_LLVM_SYMPART, 0, 0,
                                   "", false, ++UniqueID, nullptr));
      OutStreamer->emitBytes(GV.getPartition());
      OutStreamer->emitZeros(1);
      OutStreamer->emitValue(
          MCSymbolRefExpr::create(getSymbol(&GV), OutContext),
          MAI->getCodePointerSize());
    }
  }

  // Allow the target to emit any magic that it wants at the end of the file,
  // after everything else has gone out.
  emitEndOfAsmFile(M);

  MMI = nullptr;
  AddrLabelSymbols = nullptr;

  OutStreamer->finish();
  OutStreamer->reset();
  OwnedMLI.reset();
  OwnedMDT.reset();

  return false;
}

MCSymbol *AsmPrinter::getMBBExceptionSym(const MachineBasicBlock &MBB) {
  auto Res = MBBSectionExceptionSyms.try_emplace(MBB.getSectionIDNum());
  if (Res.second)
    Res.first->second = createTempSymbol("exception");
  return Res.first->second;
}

void AsmPrinter::SetupMachineFunction(MachineFunction &MF) {
  this->MF = &MF;
  const Function &F = MF.getFunction();

  // Record that there are split-stack functions, so we will emit a special
  // section to tell the linker.
  if (MF.shouldSplitStack()) {
    HasSplitStack = true;

    if (!MF.getFrameInfo().needsSplitStackProlog())
      HasNoSplitStack = true;
  } else
    HasNoSplitStack = true;

  // Get the function symbol.
  if (!MAI->needsFunctionDescriptors()) {
    CurrentFnSym = getSymbol(&MF.getFunction());
  } else {
    assert(TM.getTargetTriple().isOSAIX() &&
           "Only AIX uses the function descriptor hooks.");
    // AIX is unique here in that the name of the symbol emitted for the
    // function body does not have the same name as the source function's
    // C-linkage name.
    assert(CurrentFnDescSym && "The function descriptor symbol needs to be"
                               " initalized first.");

    // Get the function entry point symbol.
    CurrentFnSym = getObjFileLowering().getFunctionEntryPointSymbol(&F, TM);
  }

  CurrentFnSymForSize = CurrentFnSym;
  CurrentFnBegin = nullptr;
  CurrentFnBeginLocal = nullptr;
  CurrentSectionBeginSym = nullptr;
  MBBSectionRanges.clear();
  MBBSectionExceptionSyms.clear();
  bool NeedsLocalForSize = MAI->needsLocalForSize();
  if (F.hasFnAttribute("patchable-function-entry") ||
      F.hasFnAttribute("function-instrument") ||
      F.hasFnAttribute("xray-instruction-threshold") || needFuncLabels(MF) ||
      NeedsLocalForSize || MF.getTarget().Options.EmitStackSizeSection ||
      MF.getTarget().Options.BBAddrMap || MF.hasBBLabels()) {
    CurrentFnBegin = createTempSymbol("func_begin");
    if (NeedsLocalForSize)
      CurrentFnSymForSize = CurrentFnBegin;
  }

  ORE = &getAnalysis<MachineOptimizationRemarkEmitterPass>().getORE();
}

namespace {

// Keep track the alignment, constpool entries per Section.
  struct SectionCPs {
    MCSection *S;
    Align Alignment;
    SmallVector<unsigned, 4> CPEs;

    SectionCPs(MCSection *s, Align a) : S(s), Alignment(a) {}
  };

} // end anonymous namespace

/// EmitConstantPool - Print to the current output stream assembly
/// representations of the constants in the constant pool MCP. This is
/// used to print out constants which have been "spilled to memory" by
/// the code generator.
void AsmPrinter::emitConstantPool() {
  const MachineConstantPool *MCP = MF->getConstantPool();
  const std::vector<MachineConstantPoolEntry> &CP = MCP->getConstants();
  if (CP.empty()) return;

  // Calculate sections for constant pool entries. We collect entries to go into
  // the same section together to reduce amount of section switch statements.
  SmallVector<SectionCPs, 4> CPSections;
  for (unsigned i = 0, e = CP.size(); i != e; ++i) {
    const MachineConstantPoolEntry &CPE = CP[i];
    Align Alignment = CPE.getAlign();

    SectionKind Kind = CPE.getSectionKind(&getDataLayout());

    const Constant *C = nullptr;
    if (!CPE.isMachineConstantPoolEntry())
      C = CPE.Val.ConstVal;

    MCSection *S = getObjFileLowering().getSectionForConstant(
        getDataLayout(), Kind, C, Alignment);

    // The number of sections are small, just do a linear search from the
    // last section to the first.
    bool Found = false;
    unsigned SecIdx = CPSections.size();
    while (SecIdx != 0) {
      if (CPSections[--SecIdx].S == S) {
        Found = true;
        break;
      }
    }
    if (!Found) {
      SecIdx = CPSections.size();
      CPSections.push_back(SectionCPs(S, Alignment));
    }

    if (Alignment > CPSections[SecIdx].Alignment)
      CPSections[SecIdx].Alignment = Alignment;
    CPSections[SecIdx].CPEs.push_back(i);
  }

  // Now print stuff into the calculated sections.
  const MCSection *CurSection = nullptr;
  unsigned Offset = 0;
  for (unsigned i = 0, e = CPSections.size(); i != e; ++i) {
    for (unsigned j = 0, ee = CPSections[i].CPEs.size(); j != ee; ++j) {
      unsigned CPI = CPSections[i].CPEs[j];
      MCSymbol *Sym = GetCPISymbol(CPI);
      if (!Sym->isUndefined())
        continue;

      if (CurSection != CPSections[i].S) {
        OutStreamer->switchSection(CPSections[i].S);
        emitAlignment(Align(CPSections[i].Alignment));
        CurSection = CPSections[i].S;
        Offset = 0;
      }

      MachineConstantPoolEntry CPE = CP[CPI];

      // Emit inter-object padding for alignment.
      unsigned NewOffset = alignTo(Offset, CPE.getAlign());
      OutStreamer->emitZeros(NewOffset - Offset);

      Offset = NewOffset + CPE.getSizeInBytes(getDataLayout());

      OutStreamer->emitLabel(Sym);
      if (CPE.isMachineConstantPoolEntry())
        emitMachineConstantPoolValue(CPE.Val.MachineCPVal);
      else
        emitGlobalConstant(getDataLayout(), CPE.Val.ConstVal);
    }
  }
}

// Print assembly representations of the jump tables used by the current
// function.
void AsmPrinter::emitJumpTableInfo() {
  const DataLayout &DL = MF->getDataLayout();
  const MachineJumpTableInfo *MJTI = MF->getJumpTableInfo();
  if (!MJTI) return;
  if (MJTI->getEntryKind() == MachineJumpTableInfo::EK_Inline) return;
  const std::vector<MachineJumpTableEntry> &JT = MJTI->getJumpTables();
  if (JT.empty()) return;

  // Pick the directive to use to print the jump table entries, and switch to
  // the appropriate section.
  const Function &F = MF->getFunction();
  const TargetLoweringObjectFile &TLOF = getObjFileLowering();
  bool JTInDiffSection = !TLOF.shouldPutJumpTableInFunctionSection(
      MJTI->getEntryKind() == MachineJumpTableInfo::EK_LabelDifference32 ||
          MJTI->getEntryKind() == MachineJumpTableInfo::EK_LabelDifference64,
      F);
  if (JTInDiffSection) {
    // Drop it in the readonly section.
    MCSection *ReadOnlySection = TLOF.getSectionForJumpTable(F, TM);
    OutStreamer->switchSection(ReadOnlySection);
  }

  emitAlignment(Align(MJTI->getEntryAlignment(DL)));

  // Jump tables in code sections are marked with a data_region directive
  // where that's supported.
  if (!JTInDiffSection)
    OutStreamer->emitDataRegion(MCDR_DataRegionJT32);

  for (unsigned JTI = 0, e = JT.size(); JTI != e; ++JTI) {
    const std::vector<MachineBasicBlock*> &JTBBs = JT[JTI].MBBs;

    // If this jump table was deleted, ignore it.
    if (JTBBs.empty()) continue;

    // For the EK_LabelDifference32 entry, if using .set avoids a relocation,
    /// emit a .set directive for each unique entry.
    if (MJTI->getEntryKind() == MachineJumpTableInfo::EK_LabelDifference32 &&
        MAI->doesSetDirectiveSuppressReloc()) {
      SmallPtrSet<const MachineBasicBlock*, 16> EmittedSets;
      const TargetLowering *TLI = MF->getSubtarget().getTargetLowering();
      const MCExpr *Base = TLI->getPICJumpTableRelocBaseExpr(MF,JTI,OutContext);
      for (const MachineBasicBlock *MBB : JTBBs) {
        if (!EmittedSets.insert(MBB).second)
          continue;

        // .set LJTSet, LBB32-base
        const MCExpr *LHS =
          MCSymbolRefExpr::create(MBB->getSymbol(), OutContext);
        OutStreamer->emitAssignment(GetJTSetSymbol(JTI, MBB->getNumber()),
                                    MCBinaryExpr::createSub(LHS, Base,
                                                            OutContext));
      }
    }

    // On some targets (e.g. Darwin) we want to emit two consecutive labels
    // before each jump table.  The first label is never referenced, but tells
    // the assembler and linker the extents of the jump table object.  The
    // second label is actually referenced by the code.
    if (JTInDiffSection && DL.hasLinkerPrivateGlobalPrefix())
      // FIXME: This doesn't have to have any specific name, just any randomly
      // named and numbered local label started with 'l' would work.  Simplify
      // GetJTISymbol.
      OutStreamer->emitLabel(GetJTISymbol(JTI, true));

    MCSymbol* JTISymbol = GetJTISymbol(JTI);
    OutStreamer->emitLabel(JTISymbol);

    // Defer MCAssembler based constant folding due to a performance issue. The
    // label differences will be evaluated at write time.
    for (const MachineBasicBlock *MBB : JTBBs)
      emitJumpTableEntry(MJTI, MBB, JTI);
  }
  if (!JTInDiffSection)
    OutStreamer->emitDataRegion(MCDR_DataRegionEnd);
}

/// EmitJumpTableEntry - Emit a jump table entry for the specified MBB to the
/// current stream.
void AsmPrinter::emitJumpTableEntry(const MachineJumpTableInfo *MJTI,
                                    const MachineBasicBlock *MBB,
                                    unsigned UID) const {
  assert(MBB && MBB->getNumber() >= 0 && "Invalid basic block");
  const MCExpr *Value = nullptr;
  switch (MJTI->getEntryKind()) {
  case MachineJumpTableInfo::EK_Inline:
    llvm_unreachable("Cannot emit EK_Inline jump table entry");
  case MachineJumpTableInfo::EK_Custom32:
    Value = MF->getSubtarget().getTargetLowering()->LowerCustomJumpTableEntry(
        MJTI, MBB, UID, OutContext);
    break;
  case MachineJumpTableInfo::EK_BlockAddress:
    // EK_BlockAddress - Each entry is a plain address of block, e.g.:
    //     .word LBB123
    Value = MCSymbolRefExpr::create(MBB->getSymbol(), OutContext);
    break;
  case MachineJumpTableInfo::EK_GPRel32BlockAddress: {
    // EK_GPRel32BlockAddress - Each entry is an address of block, encoded
    // with a relocation as gp-relative, e.g.:
    //     .gprel32 LBB123
    MCSymbol *MBBSym = MBB->getSymbol();
    OutStreamer->emitGPRel32Value(MCSymbolRefExpr::create(MBBSym, OutContext));
    return;
  }

  case MachineJumpTableInfo::EK_GPRel64BlockAddress: {
    // EK_GPRel64BlockAddress - Each entry is an address of block, encoded
    // with a relocation as gp-relative, e.g.:
    //     .gpdword LBB123
    MCSymbol *MBBSym = MBB->getSymbol();
    OutStreamer->emitGPRel64Value(MCSymbolRefExpr::create(MBBSym, OutContext));
    return;
  }

  case MachineJumpTableInfo::EK_LabelDifference32:
  case MachineJumpTableInfo::EK_LabelDifference64: {
    // Each entry is the address of the block minus the address of the jump
    // table. This is used for PIC jump tables where gprel32 is not supported.
    // e.g.:
    //      .word LBB123 - LJTI1_2
    // If the .set directive avoids relocations, this is emitted as:
    //      .set L4_5_set_123, LBB123 - LJTI1_2
    //      .word L4_5_set_123
    if (MJTI->getEntryKind() == MachineJumpTableInfo::EK_LabelDifference32 &&
        MAI->doesSetDirectiveSuppressReloc()) {
      Value = MCSymbolRefExpr::create(GetJTSetSymbol(UID, MBB->getNumber()),
                                      OutContext);
      break;
    }
    Value = MCSymbolRefExpr::create(MBB->getSymbol(), OutContext);
    const TargetLowering *TLI = MF->getSubtarget().getTargetLowering();
    const MCExpr *Base = TLI->getPICJumpTableRelocBaseExpr(MF, UID, OutContext);
    Value = MCBinaryExpr::createSub(Value, Base, OutContext);
    break;
  }
  }

  assert(Value && "Unknown entry kind!");

  unsigned EntrySize = MJTI->getEntrySize(getDataLayout());
  OutStreamer->emitValue(Value, EntrySize);
}

/// EmitSpecialLLVMGlobal - Check to see if the specified global is a
/// special global used by LLVM.  If so, emit it and return true, otherwise
/// do nothing and return false.
bool AsmPrinter::emitSpecialLLVMGlobal(const GlobalVariable *GV) {
  if (GV->getName() == "llvm.used") {
    if (MAI->hasNoDeadStrip())    // No need to emit this at all.
      emitLLVMUsedList(cast<ConstantArray>(GV->getInitializer()));
    return true;
  }

  // Ignore debug and non-emitted data.  This handles llvm.compiler.used.
  if (GV->getSection() == "llvm.metadata" ||
      GV->hasAvailableExternallyLinkage())
    return true;

  if (GV->getName() == "llvm.arm64ec.symbolmap") {
    // For ARM64EC, print the table that maps between symbols and the
    // corresponding thunks to translate between x64 and AArch64 code.
    // This table is generated by AArch64Arm64ECCallLowering.
    OutStreamer->switchSection(
        OutContext.getCOFFSection(".hybmp$x", COFF::IMAGE_SCN_LNK_INFO));
    auto *Arr = cast<ConstantArray>(GV->getInitializer());
    for (auto &U : Arr->operands()) {
      auto *C = cast<Constant>(U);
      auto *Src = cast<Function>(C->getOperand(0)->stripPointerCasts());
      auto *Dst = cast<Function>(C->getOperand(1)->stripPointerCasts());
      int Kind = cast<ConstantInt>(C->getOperand(2))->getZExtValue();

      if (Src->hasDLLImportStorageClass()) {
        // For now, we assume dllimport functions aren't directly called.
        // (We might change this later to match MSVC.)
        OutStreamer->emitCOFFSymbolIndex(
            OutContext.getOrCreateSymbol("__imp_" + Src->getName()));
        OutStreamer->emitCOFFSymbolIndex(getSymbol(Dst));
        OutStreamer->emitInt32(Kind);
      } else {
        // FIXME: For non-dllimport functions, MSVC emits the same entry
        // twice, for reasons I don't understand.  I have to assume the linker
        // ignores the redundant entry; there aren't any reasonable semantics
        // to attach to it.
        OutStreamer->emitCOFFSymbolIndex(getSymbol(Src));
        OutStreamer->emitCOFFSymbolIndex(getSymbol(Dst));
        OutStreamer->emitInt32(Kind);
      }
    }
    return true;
  }

  if (!GV->hasAppendingLinkage()) return false;

  assert(GV->hasInitializer() && "Not a special LLVM global!");

  if (GV->getName() == "llvm.global_ctors") {
    emitXXStructorList(GV->getDataLayout(), GV->getInitializer(),
                       /* isCtor */ true);

    return true;
  }

  if (GV->getName() == "llvm.global_dtors") {
    emitXXStructorList(GV->getDataLayout(), GV->getInitializer(),
                       /* isCtor */ false);

    return true;
  }

  report_fatal_error("unknown special variable with appending linkage");
}

/// EmitLLVMUsedList - For targets that define a MAI::UsedDirective, mark each
/// global in the specified llvm.used list.
void AsmPrinter::emitLLVMUsedList(const ConstantArray *InitList) {
  // Should be an array of 'i8*'.
  for (unsigned i = 0, e = InitList->getNumOperands(); i != e; ++i) {
    const GlobalValue *GV =
      dyn_cast<GlobalValue>(InitList->getOperand(i)->stripPointerCasts());
    if (GV)
      OutStreamer->emitSymbolAttribute(getSymbol(GV), MCSA_NoDeadStrip);
  }
}

void AsmPrinter::preprocessXXStructorList(const DataLayout &DL,
                                          const Constant *List,
                                          SmallVector<Structor, 8> &Structors) {
  // Should be an array of '{ i32, void ()*, i8* }' structs.  The first value is
  // the init priority.
  if (!isa<ConstantArray>(List))
    return;

  // Gather the structors in a form that's convenient for sorting by priority.
  for (Value *O : cast<ConstantArray>(List)->operands()) {
    auto *CS = cast<ConstantStruct>(O);
    if (CS->getOperand(1)->isNullValue())
      break; // Found a null terminator, skip the rest.
    ConstantInt *Priority = dyn_cast<ConstantInt>(CS->getOperand(0));
    if (!Priority)
      continue; // Malformed.
    Structors.push_back(Structor());
    Structor &S = Structors.back();
    S.Priority = Priority->getLimitedValue(65535);
    S.Func = CS->getOperand(1);
    if (!CS->getOperand(2)->isNullValue()) {
      if (TM.getTargetTriple().isOSAIX())
        llvm::report_fatal_error(
            "associated data of XXStructor list is not yet supported on AIX");
      S.ComdatKey =
          dyn_cast<GlobalValue>(CS->getOperand(2)->stripPointerCasts());
    }
  }

  // Emit the function pointers in the target-specific order
  llvm::stable_sort(Structors, [](const Structor &L, const Structor &R) {
    return L.Priority < R.Priority;
  });
}

/// EmitXXStructorList - Emit the ctor or dtor list taking into account the init
/// priority.
void AsmPrinter::emitXXStructorList(const DataLayout &DL, const Constant *List,
                                    bool IsCtor) {
  SmallVector<Structor, 8> Structors;
  preprocessXXStructorList(DL, List, Structors);
  if (Structors.empty())
    return;

  // Emit the structors in reverse order if we are using the .ctor/.dtor
  // initialization scheme.
  if (!TM.Options.UseInitArray)
    std::reverse(Structors.begin(), Structors.end());

  const Align Align = DL.getPointerPrefAlignment();
  for (Structor &S : Structors) {
    const TargetLoweringObjectFile &Obj = getObjFileLowering();
    const MCSymbol *KeySym = nullptr;
    if (GlobalValue *GV = S.ComdatKey) {
      if (GV->isDeclarationForLinker())
        // If the associated variable is not defined in this module
        // (it might be available_externally, or have been an
        // available_externally definition that was dropped by the
        // EliminateAvailableExternally pass), some other TU
        // will provide its dynamic initializer.
        continue;

      KeySym = getSymbol(GV);
    }

    MCSection *OutputSection =
        (IsCtor ? Obj.getStaticCtorSection(S.Priority, KeySym)
                : Obj.getStaticDtorSection(S.Priority, KeySym));
    OutStreamer->switchSection(OutputSection);
    if (OutStreamer->getCurrentSection() != OutStreamer->getPreviousSection())
      emitAlignment(Align);
    emitXXStructor(DL, S.Func);
  }
}

void AsmPrinter::emitModuleIdents(Module &M) {
  if (!MAI->hasIdentDirective())
    return;

  if (const NamedMDNode *NMD = M.getNamedMetadata("llvm.ident")) {
    for (unsigned i = 0, e = NMD->getNumOperands(); i != e; ++i) {
      const MDNode *N = NMD->getOperand(i);
      assert(N->getNumOperands() == 1 &&
             "llvm.ident metadata entry can have only one operand");
      const MDString *S = cast<MDString>(N->getOperand(0));
      OutStreamer->emitIdent(S->getString());
    }
  }
}

void AsmPrinter::emitModuleCommandLines(Module &M) {
  MCSection *CommandLine = getObjFileLowering().getSectionForCommandLines();
  if (!CommandLine)
    return;

  const NamedMDNode *NMD = M.getNamedMetadata("llvm.commandline");
  if (!NMD || !NMD->getNumOperands())
    return;

  OutStreamer->pushSection();
  OutStreamer->switchSection(CommandLine);
  OutStreamer->emitZeros(1);
  for (unsigned i = 0, e = NMD->getNumOperands(); i != e; ++i) {
    const MDNode *N = NMD->getOperand(i);
    assert(N->getNumOperands() == 1 &&
           "llvm.commandline metadata entry can have only one operand");
    const MDString *S = cast<MDString>(N->getOperand(0));
    OutStreamer->emitBytes(S->getString());
    OutStreamer->emitZeros(1);
  }
  OutStreamer->popSection();
}

//===--------------------------------------------------------------------===//
// Emission and print routines
//

/// Emit a byte directive and value.
///
void AsmPrinter::emitInt8(int Value) const { OutStreamer->emitInt8(Value); }

/// Emit a short directive and value.
void AsmPrinter::emitInt16(int Value) const { OutStreamer->emitInt16(Value); }

/// Emit a long directive and value.
void AsmPrinter::emitInt32(int Value) const { OutStreamer->emitInt32(Value); }

/// EmitSLEB128 - emit the specified signed leb128 value.
void AsmPrinter::emitSLEB128(int64_t Value, const char *Desc) const {
  if (isVerbose() && Desc)
    OutStreamer->AddComment(Desc);

  OutStreamer->emitSLEB128IntValue(Value);
}

void AsmPrinter::emitULEB128(uint64_t Value, const char *Desc,
                             unsigned PadTo) const {
  if (isVerbose() && Desc)
    OutStreamer->AddComment(Desc);

  OutStreamer->emitULEB128IntValue(Value, PadTo);
}

/// Emit a long long directive and value.
void AsmPrinter::emitInt64(uint64_t Value) const {
  OutStreamer->emitInt64(Value);
}

/// Emit something like ".long Hi-Lo" where the size in bytes of the directive
/// is specified by Size and Hi/Lo specify the labels. This implicitly uses
/// .set if it avoids relocations.
void AsmPrinter::emitLabelDifference(const MCSymbol *Hi, const MCSymbol *Lo,
                                     unsigned Size) const {
  OutStreamer->emitAbsoluteSymbolDiff(Hi, Lo, Size);
}

/// Emit something like ".uleb128 Hi-Lo".
void AsmPrinter::emitLabelDifferenceAsULEB128(const MCSymbol *Hi,
                                              const MCSymbol *Lo) const {
  OutStreamer->emitAbsoluteSymbolDiffAsULEB128(Hi, Lo);
}

/// EmitLabelPlusOffset - Emit something like ".long Label+Offset"
/// where the size in bytes of the directive is specified by Size and Label
/// specifies the label.  This implicitly uses .set if it is available.
void AsmPrinter::emitLabelPlusOffset(const MCSymbol *Label, uint64_t Offset,
                                     unsigned Size,
                                     bool IsSectionRelative) const {
  if (MAI->needsDwarfSectionOffsetDirective() && IsSectionRelative) {
    OutStreamer->emitCOFFSecRel32(Label, Offset);
    if (Size > 4)
      OutStreamer->emitZeros(Size - 4);
    return;
  }

  // Emit Label+Offset (or just Label if Offset is zero)
  const MCExpr *Expr = MCSymbolRefExpr::create(Label, OutContext);
  if (Offset)
    Expr = MCBinaryExpr::createAdd(
        Expr, MCConstantExpr::create(Offset, OutContext), OutContext);

  OutStreamer->emitValue(Expr, Size);
}

//===----------------------------------------------------------------------===//

// EmitAlignment - Emit an alignment directive to the specified power of
// two boundary.  If a global value is specified, and if that global has
// an explicit alignment requested, it will override the alignment request
// if required for correctness.
void AsmPrinter::emitAlignment(Align Alignment, const GlobalObject *GV,
                               unsigned MaxBytesToEmit) const {
  if (GV)
    Alignment = getGVAlignment(GV, GV->getDataLayout(), Alignment);

  if (Alignment == Align(1))
    return; // 1-byte aligned: no need to emit alignment.

  if (getCurrentSection()->isText()) {
    const MCSubtargetInfo *STI = nullptr;
    if (this->MF)
      STI = &getSubtargetInfo();
    else
      STI = TM.getMCSubtargetInfo();
    OutStreamer->emitCodeAlignment(Alignment, STI, MaxBytesToEmit);
  } else
    OutStreamer->emitValueToAlignment(Alignment, 0, 1, MaxBytesToEmit);
}

//===----------------------------------------------------------------------===//
// Constant emission.
//===----------------------------------------------------------------------===//

const MCExpr *AsmPrinter::lowerConstant(const Constant *CV) {
  MCContext &Ctx = OutContext;

  if (CV->isNullValue() || isa<UndefValue>(CV))
    return MCConstantExpr::create(0, Ctx);

  if (const ConstantInt *CI = dyn_cast<ConstantInt>(CV))
    return MCConstantExpr::create(CI->getZExtValue(), Ctx);

  if (const ConstantPtrAuth *CPA = dyn_cast<ConstantPtrAuth>(CV))
    return lowerConstantPtrAuth(*CPA);

  if (const GlobalValue *GV = dyn_cast<GlobalValue>(CV))
    return MCSymbolRefExpr::create(getSymbol(GV), Ctx);

  if (const BlockAddress *BA = dyn_cast<BlockAddress>(CV))
    return MCSymbolRefExpr::create(GetBlockAddressSymbol(BA), Ctx);

  if (const auto *Equiv = dyn_cast<DSOLocalEquivalent>(CV))
    return getObjFileLowering().lowerDSOLocalEquivalent(Equiv, TM);

  if (const NoCFIValue *NC = dyn_cast<NoCFIValue>(CV))
    return MCSymbolRefExpr::create(getSymbol(NC->getGlobalValue()), Ctx);

  const ConstantExpr *CE = dyn_cast<ConstantExpr>(CV);
  if (!CE) {
    llvm_unreachable("Unknown constant value to lower!");
  }

  // The constant expression opcodes are limited to those that are necessary
  // to represent relocations on supported targets. Expressions involving only
  // constant addresses are constant folded instead.
  switch (CE->getOpcode()) {
  default:
    break; // Error
  case Instruction::AddrSpaceCast: {
    const Constant *Op = CE->getOperand(0);
    unsigned DstAS = CE->getType()->getPointerAddressSpace();
    unsigned SrcAS = Op->getType()->getPointerAddressSpace();
    if (TM.isNoopAddrSpaceCast(SrcAS, DstAS))
      return lowerConstant(Op);

    break; // Error
  }
  case Instruction::GetElementPtr: {
    // Generate a symbolic expression for the byte address
    APInt OffsetAI(getDataLayout().getPointerTypeSizeInBits(CE->getType()), 0);
    cast<GEPOperator>(CE)->accumulateConstantOffset(getDataLayout(), OffsetAI);

    const MCExpr *Base = lowerConstant(CE->getOperand(0));
    if (!OffsetAI)
      return Base;

    int64_t Offset = OffsetAI.getSExtValue();
    return MCBinaryExpr::createAdd(Base, MCConstantExpr::create(Offset, Ctx),
                                   Ctx);
  }

  case Instruction::Trunc:
    // We emit the value and depend on the assembler to truncate the generated
    // expression properly.  This is important for differences between
    // blockaddress labels.  Since the two labels are in the same function, it
    // is reasonable to treat their delta as a 32-bit value.
    [[fallthrough]];
  case Instruction::BitCast:
    return lowerConstant(CE->getOperand(0));

  case Instruction::IntToPtr: {
    const DataLayout &DL = getDataLayout();

    // Handle casts to pointers by changing them into casts to the appropriate
    // integer type.  This promotes constant folding and simplifies this code.
    Constant *Op = CE->getOperand(0);
    Op = ConstantFoldIntegerCast(Op, DL.getIntPtrType(CV->getType()),
                                 /*IsSigned*/ false, DL);
    if (Op)
      return lowerConstant(Op);

    break; // Error
  }

  case Instruction::PtrToInt: {
    const DataLayout &DL = getDataLayout();

    // Support only foldable casts to/from pointers that can be eliminated by
    // changing the pointer to the appropriately sized integer type.
    Constant *Op = CE->getOperand(0);
    Type *Ty = CE->getType();

    const MCExpr *OpExpr = lowerConstant(Op);

    // We can emit the pointer value into this slot if the slot is an
    // integer slot equal to the size of the pointer.
    //
    // If the pointer is larger than the resultant integer, then
    // as with Trunc just depend on the assembler to truncate it.
    if (DL.getTypeAllocSize(Ty).getFixedValue() <=
        DL.getTypeAllocSize(Op->getType()).getFixedValue())
      return OpExpr;

    break; // Error
  }

  case Instruction::Sub: {
    GlobalValue *LHSGV;
    APInt LHSOffset;
    DSOLocalEquivalent *DSOEquiv;
    if (IsConstantOffsetFromGlobal(CE->getOperand(0), LHSGV, LHSOffset,
                                   getDataLayout(), &DSOEquiv)) {
      GlobalValue *RHSGV;
      APInt RHSOffset;
      if (IsConstantOffsetFromGlobal(CE->getOperand(1), RHSGV, RHSOffset,
                                     getDataLayout())) {
        const MCExpr *RelocExpr =
            getObjFileLowering().lowerRelativeReference(LHSGV, RHSGV, TM);
        if (!RelocExpr) {
          const MCExpr *LHSExpr =
              MCSymbolRefExpr::create(getSymbol(LHSGV), Ctx);
          if (DSOEquiv &&
              getObjFileLowering().supportDSOLocalEquivalentLowering())
            LHSExpr =
                getObjFileLowering().lowerDSOLocalEquivalent(DSOEquiv, TM);
          RelocExpr = MCBinaryExpr::createSub(
              LHSExpr, MCSymbolRefExpr::create(getSymbol(RHSGV), Ctx), Ctx);
        }
        int64_t Addend = (LHSOffset - RHSOffset).getSExtValue();
        if (Addend != 0)
          RelocExpr = MCBinaryExpr::createAdd(
              RelocExpr, MCConstantExpr::create(Addend, Ctx), Ctx);
        return RelocExpr;
      }
    }

    const MCExpr *LHS = lowerConstant(CE->getOperand(0));
    const MCExpr *RHS = lowerConstant(CE->getOperand(1));
    return MCBinaryExpr::createSub(LHS, RHS, Ctx);
    break;
  }

  case Instruction::Add: {
    const MCExpr *LHS = lowerConstant(CE->getOperand(0));
    const MCExpr *RHS = lowerConstant(CE->getOperand(1));
    return MCBinaryExpr::createAdd(LHS, RHS, Ctx);
  }
  }

  // If the code isn't optimized, there may be outstanding folding
  // opportunities. Attempt to fold the expression using DataLayout as a
  // last resort before giving up.
  Constant *C = ConstantFoldConstant(CE, getDataLayout());
  if (C != CE)
    return lowerConstant(C);

  // Otherwise report the problem to the user.
  std::string S;
  raw_string_ostream OS(S);
  OS << "Unsupported expression in static initializer: ";
  CE->printAsOperand(OS, /*PrintType=*/false,
                     !MF ? nullptr : MF->getFunction().getParent());
  report_fatal_error(Twine(S));
}

static void emitGlobalConstantImpl(const DataLayout &DL, const Constant *C,
                                   AsmPrinter &AP,
                                   const Constant *BaseCV = nullptr,
                                   uint64_t Offset = 0,
                                   AsmPrinter::AliasMapTy *AliasList = nullptr);

static void emitGlobalConstantFP(const ConstantFP *CFP, AsmPrinter &AP);
static void emitGlobalConstantFP(APFloat APF, Type *ET, AsmPrinter &AP);

/// isRepeatedByteSequence - Determine whether the given value is
/// composed of a repeated sequence of identical bytes and return the
/// byte value.  If it is not a repeated sequence, return -1.
static int isRepeatedByteSequence(const ConstantDataSequential *V) {
  StringRef Data = V->getRawDataValues();
  assert(!Data.empty() && "Empty aggregates should be CAZ node");
  char C = Data[0];
  for (unsigned i = 1, e = Data.size(); i != e; ++i)
    if (Data[i] != C) return -1;
  return static_cast<uint8_t>(C); // Ensure 255 is not returned as -1.
}

/// isRepeatedByteSequence - Determine whether the given value is
/// composed of a repeated sequence of identical bytes and return the
/// byte value.  If it is not a repeated sequence, return -1.
static int isRepeatedByteSequence(const Value *V, const DataLayout &DL) {
  if (const ConstantInt *CI = dyn_cast<ConstantInt>(V)) {
    uint64_t Size = DL.getTypeAllocSizeInBits(V->getType());
    assert(Size % 8 == 0);

    // Extend the element to take zero padding into account.
    APInt Value = CI->getValue().zext(Size);
    if (!Value.isSplat(8))
      return -1;

    return Value.zextOrTrunc(8).getZExtValue();
  }
  if (const ConstantArray *CA = dyn_cast<ConstantArray>(V)) {
    // Make sure all array elements are sequences of the same repeated
    // byte.
    assert(CA->getNumOperands() != 0 && "Should be a CAZ");
    Constant *Op0 = CA->getOperand(0);
    int Byte = isRepeatedByteSequence(Op0, DL);
    if (Byte == -1)
      return -1;

    // All array elements must be equal.
    for (unsigned i = 1, e = CA->getNumOperands(); i != e; ++i)
      if (CA->getOperand(i) != Op0)
        return -1;
    return Byte;
  }

  if (const ConstantDataSequential *CDS = dyn_cast<ConstantDataSequential>(V))
    return isRepeatedByteSequence(CDS);

  return -1;
}

static void emitGlobalAliasInline(AsmPrinter &AP, uint64_t Offset,
                                  AsmPrinter::AliasMapTy *AliasList) {
  if (AliasList) {
    auto AliasIt = AliasList->find(Offset);
    if (AliasIt != AliasList->end()) {
      for (const GlobalAlias *GA : AliasIt->second)
        AP.OutStreamer->emitLabel(AP.getSymbol(GA));
      AliasList->erase(Offset);
    }
  }
}

static void emitGlobalConstantDataSequential(
    const DataLayout &DL, const ConstantDataSequential *CDS, AsmPrinter &AP,
    AsmPrinter::AliasMapTy *AliasList) {
  // See if we can aggregate this into a .fill, if so, emit it as such.
  int Value = isRepeatedByteSequence(CDS, DL);
  if (Value != -1) {
    uint64_t Bytes = DL.getTypeAllocSize(CDS->getType());
    // Don't emit a 1-byte object as a .fill.
    if (Bytes > 1)
      return AP.OutStreamer->emitFill(Bytes, Value);
  }

  // If this can be emitted with .ascii/.asciz, emit it as such.
  if (CDS->isString())
    return AP.OutStreamer->emitBytes(CDS->getAsString());

  // Otherwise, emit the values in successive locations.
  unsigned ElementByteSize = CDS->getElementByteSize();
  if (isa<IntegerType>(CDS->getElementType())) {
    for (unsigned I = 0, E = CDS->getNumElements(); I != E; ++I) {
      emitGlobalAliasInline(AP, ElementByteSize * I, AliasList);
      if (AP.isVerbose())
        AP.OutStreamer->getCommentOS()
            << format("0x%" PRIx64 "\n", CDS->getElementAsInteger(I));
      AP.OutStreamer->emitIntValue(CDS->getElementAsInteger(I),
                                   ElementByteSize);
    }
  } else {
    Type *ET = CDS->getElementType();
    for (unsigned I = 0, E = CDS->getNumElements(); I != E; ++I) {
      emitGlobalAliasInline(AP, ElementByteSize * I, AliasList);
      emitGlobalConstantFP(CDS->getElementAsAPFloat(I), ET, AP);
    }
  }

  unsigned Size = DL.getTypeAllocSize(CDS->getType());
  unsigned EmittedSize =
      DL.getTypeAllocSize(CDS->getElementType()) * CDS->getNumElements();
  assert(EmittedSize <= Size && "Size cannot be less than EmittedSize!");
  if (unsigned Padding = Size - EmittedSize)
    AP.OutStreamer->emitZeros(Padding);
}

static void emitGlobalConstantArray(const DataLayout &DL,
                                    const ConstantArray *CA, AsmPrinter &AP,
                                    const Constant *BaseCV, uint64_t Offset,
                                    AsmPrinter::AliasMapTy *AliasList) {
  // See if we can aggregate some values.  Make sure it can be
  // represented as a series of bytes of the constant value.
  int Value = isRepeatedByteSequence(CA, DL);

  if (Value != -1) {
    uint64_t Bytes = DL.getTypeAllocSize(CA->getType());
    AP.OutStreamer->emitFill(Bytes, Value);
  } else {
    for (unsigned I = 0, E = CA->getNumOperands(); I != E; ++I) {
      emitGlobalConstantImpl(DL, CA->getOperand(I), AP, BaseCV, Offset,
                             AliasList);
      Offset += DL.getTypeAllocSize(CA->getOperand(I)->getType());
    }
  }
}

static void emitGlobalConstantLargeInt(const ConstantInt *CI, AsmPrinter &AP);

static void emitGlobalConstantVector(const DataLayout &DL,
                                     const ConstantVector *CV, AsmPrinter &AP,
                                     AsmPrinter::AliasMapTy *AliasList) {
  Type *ElementType = CV->getType()->getElementType();
  uint64_t ElementSizeInBits = DL.getTypeSizeInBits(ElementType);
  uint64_t ElementAllocSizeInBits = DL.getTypeAllocSizeInBits(ElementType);
  uint64_t EmittedSize;
  if (ElementSizeInBits != ElementAllocSizeInBits) {
    // If the allocation size of an element is different from the size in bits,
    // printing each element separately will insert incorrect padding.
    //
    // The general algorithm here is complicated; instead of writing it out
    // here, just use the existing code in ConstantFolding.
    Type *IntT =
        IntegerType::get(CV->getContext(), DL.getTypeSizeInBits(CV->getType()));
    ConstantInt *CI = dyn_cast_or_null<ConstantInt>(ConstantFoldConstant(
        ConstantExpr::getBitCast(const_cast<ConstantVector *>(CV), IntT), DL));
    if (!CI) {
      report_fatal_error(
          "Cannot lower vector global with unusual element type");
    }
    emitGlobalAliasInline(AP, 0, AliasList);
    emitGlobalConstantLargeInt(CI, AP);
    EmittedSize = DL.getTypeStoreSize(CV->getType());
  } else {
    for (unsigned I = 0, E = CV->getType()->getNumElements(); I != E; ++I) {
      emitGlobalAliasInline(AP, DL.getTypeAllocSize(CV->getType()) * I, AliasList);
      emitGlobalConstantImpl(DL, CV->getOperand(I), AP);
    }
    EmittedSize =
        DL.getTypeAllocSize(ElementType) * CV->getType()->getNumElements();
  }

  unsigned Size = DL.getTypeAllocSize(CV->getType());
  if (unsigned Padding = Size - EmittedSize)
    AP.OutStreamer->emitZeros(Padding);
}

static void emitGlobalConstantStruct(const DataLayout &DL,
                                     const ConstantStruct *CS, AsmPrinter &AP,
                                     const Constant *BaseCV, uint64_t Offset,
                                     AsmPrinter::AliasMapTy *AliasList) {
  // Print the fields in successive locations. Pad to align if needed!
  uint64_t Size = DL.getTypeAllocSize(CS->getType());
  const StructLayout *Layout = DL.getStructLayout(CS->getType());
  uint64_t SizeSoFar = 0;
  for (unsigned I = 0, E = CS->getNumOperands(); I != E; ++I) {
    const Constant *Field = CS->getOperand(I);

    // Print the actual field value.
    emitGlobalConstantImpl(DL, Field, AP, BaseCV, Offset + SizeSoFar,
                           AliasList);

    // Check if padding is needed and insert one or more 0s.
    uint64_t FieldSize = DL.getTypeAllocSize(Field->getType());
    uint64_t PadSize = ((I == E - 1 ? Size : Layout->getElementOffset(I + 1)) -
                        Layout->getElementOffset(I)) -
                       FieldSize;
    SizeSoFar += FieldSize + PadSize;

    // Insert padding - this may include padding to increase the size of the
    // current field up to the ABI size (if the struct is not packed) as well
    // as padding to ensure that the next field starts at the right offset.
    AP.OutStreamer->emitZeros(PadSize);
  }
  assert(SizeSoFar == Layout->getSizeInBytes() &&
         "Layout of constant struct may be incorrect!");
}

static void emitGlobalConstantFP(APFloat APF, Type *ET, AsmPrinter &AP) {
  assert(ET && "Unknown float type");
  APInt API = APF.bitcastToAPInt();

  // First print a comment with what we think the original floating-point value
  // should have been.
  if (AP.isVerbose()) {
    SmallString<8> StrVal;
    APF.toString(StrVal);
    ET->print(AP.OutStreamer->getCommentOS());
    AP.OutStreamer->getCommentOS() << ' ' << StrVal << '\n';
  }

  // Now iterate through the APInt chunks, emitting them in endian-correct
  // order, possibly with a smaller chunk at beginning/end (e.g. for x87 80-bit
  // floats).
  unsigned NumBytes = API.getBitWidth() / 8;
  unsigned TrailingBytes = NumBytes % sizeof(uint64_t);
  const uint64_t *p = API.getRawData();

  // PPC's long double has odd notions of endianness compared to how LLVM
  // handles it: p[0] goes first for *big* endian on PPC.
  if (AP.getDataLayout().isBigEndian() && !ET->isPPC_FP128Ty()) {
    int Chunk = API.getNumWords() - 1;

    if (TrailingBytes)
      AP.OutStreamer->emitIntValueInHexWithPadding(p[Chunk--], TrailingBytes);

    for (; Chunk >= 0; --Chunk)
      AP.OutStreamer->emitIntValueInHexWithPadding(p[Chunk], sizeof(uint64_t));
  } else {
    unsigned Chunk;
    for (Chunk = 0; Chunk < NumBytes / sizeof(uint64_t); ++Chunk)
      AP.OutStreamer->emitIntValueInHexWithPadding(p[Chunk], sizeof(uint64_t));

    if (TrailingBytes)
      AP.OutStreamer->emitIntValueInHexWithPadding(p[Chunk], TrailingBytes);
  }

  // Emit the tail padding for the long double.
  const DataLayout &DL = AP.getDataLayout();
  AP.OutStreamer->emitZeros(DL.getTypeAllocSize(ET) - DL.getTypeStoreSize(ET));
}

static void emitGlobalConstantFP(const ConstantFP *CFP, AsmPrinter &AP) {
  emitGlobalConstantFP(CFP->getValueAPF(), CFP->getType(), AP);
}

static void emitGlobalConstantLargeInt(const ConstantInt *CI, AsmPrinter &AP) {
  const DataLayout &DL = AP.getDataLayout();
  unsigned BitWidth = CI->getBitWidth();

  // Copy the value as we may massage the layout for constants whose bit width
  // is not a multiple of 64-bits.
  APInt Realigned(CI->getValue());
  uint64_t ExtraBits = 0;
  unsigned ExtraBitsSize = BitWidth & 63;

  if (ExtraBitsSize) {
    // The bit width of the data is not a multiple of 64-bits.
    // The extra bits are expected to be at the end of the chunk of the memory.
    // Little endian:
    // * Nothing to be done, just record the extra bits to emit.
    // Big endian:
    // * Record the extra bits to emit.
    // * Realign the raw data to emit the chunks of 64-bits.
    if (DL.isBigEndian()) {
      // Basically the structure of the raw data is a chunk of 64-bits cells:
      //    0        1         BitWidth / 64
      // [chunk1][chunk2] ... [chunkN].
      // The most significant chunk is chunkN and it should be emitted first.
      // However, due to the alignment issue chunkN contains useless bits.
      // Realign the chunks so that they contain only useful information:
      // ExtraBits     0       1       (BitWidth / 64) - 1
      //       chu[nk1 chu][nk2 chu] ... [nkN-1 chunkN]
      ExtraBitsSize = alignTo(ExtraBitsSize, 8);
      ExtraBits = Realigned.getRawData()[0] &
        (((uint64_t)-1) >> (64 - ExtraBitsSize));
      if (BitWidth >= 64)
        Realigned.lshrInPlace(ExtraBitsSize);
    } else
      ExtraBits = Realigned.getRawData()[BitWidth / 64];
  }

  // We don't expect assemblers to support integer data directives
  // for more than 64 bits, so we emit the data in at most 64-bit
  // quantities at a time.
  const uint64_t *RawData = Realigned.getRawData();
  for (unsigned i = 0, e = BitWidth / 64; i != e; ++i) {
    uint64_t Val = DL.isBigEndian() ? RawData[e - i - 1] : RawData[i];
    AP.OutStreamer->emitIntValue(Val, 8);
  }

  if (ExtraBitsSize) {
    // Emit the extra bits after the 64-bits chunks.

    // Emit a directive that fills the expected size.
    uint64_t Size = AP.getDataLayout().getTypeStoreSize(CI->getType());
    Size -= (BitWidth / 64) * 8;
    assert(Size && Size * 8 >= ExtraBitsSize &&
           (ExtraBits & (((uint64_t)-1) >> (64 - ExtraBitsSize)))
           == ExtraBits && "Directive too small for extra bits.");
    AP.OutStreamer->emitIntValue(ExtraBits, Size);
  }
}

/// Transform a not absolute MCExpr containing a reference to a GOT
/// equivalent global, by a target specific GOT pc relative access to the
/// final symbol.
static void handleIndirectSymViaGOTPCRel(AsmPrinter &AP, const MCExpr **ME,
                                         const Constant *BaseCst,
                                         uint64_t Offset) {
  // The global @foo below illustrates a global that uses a got equivalent.
  //
  //  @bar = global i32 42
  //  @gotequiv = private unnamed_addr constant i32* @bar
  //  @foo = i32 trunc (i64 sub (i64 ptrtoint (i32** @gotequiv to i64),
  //                             i64 ptrtoint (i32* @foo to i64))
  //                        to i32)
  //
  // The cstexpr in @foo is converted into the MCExpr `ME`, where we actually
  // check whether @foo is suitable to use a GOTPCREL. `ME` is usually in the
  // form:
  //
  //  foo = cstexpr, where
  //    cstexpr := <gotequiv> - "." + <cst>
  //    cstexpr := <gotequiv> - (<foo> - <offset from @foo base>) + <cst>
  //
  // After canonicalization by evaluateAsRelocatable `ME` turns into:
  //
  //  cstexpr := <gotequiv> - <foo> + gotpcrelcst, where
  //    gotpcrelcst := <offset from @foo base> + <cst>
  MCValue MV;
  if (!(*ME)->evaluateAsRelocatable(MV, nullptr, nullptr) || MV.isAbsolute())
    return;
  const MCSymbolRefExpr *SymA = MV.getSymA();
  if (!SymA)
    return;

  // Check that GOT equivalent symbol is cached.
  const MCSymbol *GOTEquivSym = &SymA->getSymbol();
  if (!AP.GlobalGOTEquivs.count(GOTEquivSym))
    return;

  const GlobalValue *BaseGV = dyn_cast_or_null<GlobalValue>(BaseCst);
  if (!BaseGV)
    return;

  // Check for a valid base symbol
  const MCSymbol *BaseSym = AP.getSymbol(BaseGV);
  const MCSymbolRefExpr *SymB = MV.getSymB();

  if (!SymB || BaseSym != &SymB->getSymbol())
    return;

  // Make sure to match:
  //
  //    gotpcrelcst := <offset from @foo base> + <cst>
  //
  int64_t GOTPCRelCst = Offset + MV.getConstant();
  if (!AP.getObjFileLowering().supportGOTPCRelWithOffset() && GOTPCRelCst != 0)
    return;

  // Emit the GOT PC relative to replace the got equivalent global, i.e.:
  //
  //  bar:
  //    .long 42
  //  gotequiv:
  //    .quad bar
  //  foo:
  //    .long gotequiv - "." + <cst>
  //
  // is replaced by the target specific equivalent to:
  //
  //  bar:
  //    .long 42
  //  foo:
  //    .long bar@GOTPCREL+<gotpcrelcst>
  AsmPrinter::GOTEquivUsePair Result = AP.GlobalGOTEquivs[GOTEquivSym];
  const GlobalVariable *GV = Result.first;
  int NumUses = (int)Result.second;
  const GlobalValue *FinalGV = dyn_cast<GlobalValue>(GV->getOperand(0));
  const MCSymbol *FinalSym = AP.getSymbol(FinalGV);
  *ME = AP.getObjFileLowering().getIndirectSymViaGOTPCRel(
      FinalGV, FinalSym, MV, Offset, AP.MMI, *AP.OutStreamer);

  // Update GOT equivalent usage information
  --NumUses;
  if (NumUses >= 0)
    AP.GlobalGOTEquivs[GOTEquivSym] = std::make_pair(GV, NumUses);
}

static void emitGlobalConstantImpl(const DataLayout &DL, const Constant *CV,
                                   AsmPrinter &AP, const Constant *BaseCV,
                                   uint64_t Offset,
                                   AsmPrinter::AliasMapTy *AliasList) {
  emitGlobalAliasInline(AP, Offset, AliasList);
  uint64_t Size = DL.getTypeAllocSize(CV->getType());

  // Globals with sub-elements such as combinations of arrays and structs
  // are handled recursively by emitGlobalConstantImpl. Keep track of the
  // constant symbol base and the current position with BaseCV and Offset.
  if (!BaseCV && CV->hasOneUse())
    BaseCV = dyn_cast<Constant>(CV->user_back());

  if (isa<ConstantAggregateZero>(CV) || isa<UndefValue>(CV))
    return AP.OutStreamer->emitZeros(Size);

  if (const ConstantInt *CI = dyn_cast<ConstantInt>(CV)) {
    const uint64_t StoreSize = DL.getTypeStoreSize(CV->getType());

    if (StoreSize <= 8) {
      if (AP.isVerbose())
        AP.OutStreamer->getCommentOS()
            << format("0x%" PRIx64 "\n", CI->getZExtValue());
      AP.OutStreamer->emitIntValue(CI->getZExtValue(), StoreSize);
    } else {
      emitGlobalConstantLargeInt(CI, AP);
    }

    // Emit tail padding if needed
    if (Size != StoreSize)
      AP.OutStreamer->emitZeros(Size - StoreSize);

    return;
  }

  if (const ConstantFP *CFP = dyn_cast<ConstantFP>(CV))
    return emitGlobalConstantFP(CFP, AP);

  if (isa<ConstantPointerNull>(CV)) {
    AP.OutStreamer->emitIntValue(0, Size);
    return;
  }

  if (const ConstantDataSequential *CDS = dyn_cast<ConstantDataSequential>(CV))
    return emitGlobalConstantDataSequential(DL, CDS, AP, AliasList);

  if (const ConstantArray *CVA = dyn_cast<ConstantArray>(CV))
    return emitGlobalConstantArray(DL, CVA, AP, BaseCV, Offset, AliasList);

  if (const ConstantStruct *CVS = dyn_cast<ConstantStruct>(CV))
    return emitGlobalConstantStruct(DL, CVS, AP, BaseCV, Offset, AliasList);

  if (const ConstantExpr *CE = dyn_cast<ConstantExpr>(CV)) {
    // Look through bitcasts, which might not be able to be MCExpr'ized (e.g. of
    // vectors).
    if (CE->getOpcode() == Instruction::BitCast)
      return emitGlobalConstantImpl(DL, CE->getOperand(0), AP);

    if (Size > 8) {
      // If the constant expression's size is greater than 64-bits, then we have
      // to emit the value in chunks. Try to constant fold the value and emit it
      // that way.
      Constant *New = ConstantFoldConstant(CE, DL);
      if (New != CE)
        return emitGlobalConstantImpl(DL, New, AP);
    }
  }

  if (const ConstantVector *V = dyn_cast<ConstantVector>(CV))
    return emitGlobalConstantVector(DL, V, AP, AliasList);

  // Otherwise, it must be a ConstantExpr.  Lower it to an MCExpr, then emit it
  // thread the streamer with EmitValue.
  const MCExpr *ME = AP.lowerConstant(CV);

  // Since lowerConstant already folded and got rid of all IR pointer and
  // integer casts, detect GOT equivalent accesses by looking into the MCExpr
  // directly.
  if (AP.getObjFileLowering().supportIndirectSymViaGOTPCRel())
    handleIndirectSymViaGOTPCRel(AP, &ME, BaseCV, Offset);

  AP.OutStreamer->emitValue(ME, Size);
}

/// EmitGlobalConstant - Print a general LLVM constant to the .s file.
void AsmPrinter::emitGlobalConstant(const DataLayout &DL, const Constant *CV,
                                    AliasMapTy *AliasList) {
  uint64_t Size = DL.getTypeAllocSize(CV->getType());
  if (Size)
    emitGlobalConstantImpl(DL, CV, *this, nullptr, 0, AliasList);
  else if (MAI->hasSubsectionsViaSymbols()) {
    // If the global has zero size, emit a single byte so that two labels don't
    // look like they are at the same location.
    OutStreamer->emitIntValue(0, 1);
  }
  if (!AliasList)
    return;
  // TODO: These remaining aliases are not emitted in the correct location. Need
  // to handle the case where the alias offset doesn't refer to any sub-element.
  for (auto &AliasPair : *AliasList) {
    for (const GlobalAlias *GA : AliasPair.second)
      OutStreamer->emitLabel(getSymbol(GA));
  }
}

void AsmPrinter::emitMachineConstantPoolValue(MachineConstantPoolValue *MCPV) {
  // Target doesn't support this yet!
  llvm_unreachable("Target does not support EmitMachineConstantPoolValue");
}

void AsmPrinter::printOffset(int64_t Offset, raw_ostream &OS) const {
  if (Offset > 0)
    OS << '+' << Offset;
  else if (Offset < 0)
    OS << Offset;
}

void AsmPrinter::emitNops(unsigned N) {
  MCInst Nop = MF->getSubtarget().getInstrInfo()->getNop();
  for (; N; --N)
    EmitToStreamer(*OutStreamer, Nop);
}

//===----------------------------------------------------------------------===//
// Symbol Lowering Routines.
//===----------------------------------------------------------------------===//

MCSymbol *AsmPrinter::createTempSymbol(const Twine &Name) const {
  return OutContext.createTempSymbol(Name, true);
}

MCSymbol *AsmPrinter::GetBlockAddressSymbol(const BlockAddress *BA) const {
  return const_cast<AsmPrinter *>(this)->getAddrLabelSymbol(
      BA->getBasicBlock());
}

MCSymbol *AsmPrinter::GetBlockAddressSymbol(const BasicBlock *BB) const {
  return const_cast<AsmPrinter *>(this)->getAddrLabelSymbol(BB);
}

/// GetCPISymbol - Return the symbol for the specified constant pool entry.
MCSymbol *AsmPrinter::GetCPISymbol(unsigned CPID) const {
  if (getSubtargetInfo().getTargetTriple().isWindowsMSVCEnvironment()) {
    const MachineConstantPoolEntry &CPE =
        MF->getConstantPool()->getConstants()[CPID];
    if (!CPE.isMachineConstantPoolEntry()) {
      const DataLayout &DL = MF->getDataLayout();
      SectionKind Kind = CPE.getSectionKind(&DL);
      const Constant *C = CPE.Val.ConstVal;
      Align Alignment = CPE.Alignment;
      if (const MCSectionCOFF *S = dyn_cast<MCSectionCOFF>(
              getObjFileLowering().getSectionForConstant(DL, Kind, C,
                                                         Alignment))) {
        if (MCSymbol *Sym = S->getCOMDATSymbol()) {
          if (Sym->isUndefined())
            OutStreamer->emitSymbolAttribute(Sym, MCSA_Global);
          return Sym;
        }
      }
    }
  }

  const DataLayout &DL = getDataLayout();
  return OutContext.getOrCreateSymbol(Twine(DL.getPrivateGlobalPrefix()) +
                                      "CPI" + Twine(getFunctionNumber()) + "_" +
                                      Twine(CPID));
}

/// GetJTISymbol - Return the symbol for the specified jump table entry.
MCSymbol *AsmPrinter::GetJTISymbol(unsigned JTID, bool isLinkerPrivate) const {
  return MF->getJTISymbol(JTID, OutContext, isLinkerPrivate);
}

/// GetJTSetSymbol - Return the symbol for the specified jump table .set
/// FIXME: privatize to AsmPrinter.
MCSymbol *AsmPrinter::GetJTSetSymbol(unsigned UID, unsigned MBBID) const {
  const DataLayout &DL = getDataLayout();
  return OutContext.getOrCreateSymbol(Twine(DL.getPrivateGlobalPrefix()) +
                                      Twine(getFunctionNumber()) + "_" +
                                      Twine(UID) + "_set_" + Twine(MBBID));
}

MCSymbol *AsmPrinter::getSymbolWithGlobalValueBase(const GlobalValue *GV,
                                                   StringRef Suffix) const {
  return getObjFileLowering().getSymbolWithGlobalValueBase(GV, Suffix, TM);
}

/// Return the MCSymbol for the specified ExternalSymbol.
MCSymbol *AsmPrinter::GetExternalSymbolSymbol(Twine Sym) const {
  SmallString<60> NameStr;
  Mangler::getNameWithPrefix(NameStr, Sym, getDataLayout());
  return OutContext.getOrCreateSymbol(NameStr);
}

/// PrintParentLoopComment - Print comments about parent loops of this one.
static void PrintParentLoopComment(raw_ostream &OS, const MachineLoop *Loop,
                                   unsigned FunctionNumber) {
  if (!Loop) return;
  PrintParentLoopComment(OS, Loop->getParentLoop(), FunctionNumber);
  OS.indent(Loop->getLoopDepth()*2)
    << "Parent Loop BB" << FunctionNumber << "_"
    << Loop->getHeader()->getNumber()
    << " Depth=" << Loop->getLoopDepth() << '\n';
}

/// PrintChildLoopComment - Print comments about child loops within
/// the loop for this basic block, with nesting.
static void PrintChildLoopComment(raw_ostream &OS, const MachineLoop *Loop,
                                  unsigned FunctionNumber) {
  // Add child loop information
  for (const MachineLoop *CL : *Loop) {
    OS.indent(CL->getLoopDepth()*2)
      << "Child Loop BB" << FunctionNumber << "_"
      << CL->getHeader()->getNumber() << " Depth " << CL->getLoopDepth()
      << '\n';
    PrintChildLoopComment(OS, CL, FunctionNumber);
  }
}

/// emitBasicBlockLoopComments - Pretty-print comments for basic blocks.
static void emitBasicBlockLoopComments(const MachineBasicBlock &MBB,
                                       const MachineLoopInfo *LI,
                                       const AsmPrinter &AP) {
  // Add loop depth information
  const MachineLoop *Loop = LI->getLoopFor(&MBB);
  if (!Loop) return;

  MachineBasicBlock *Header = Loop->getHeader();
  assert(Header && "No header for loop");

  // If this block is not a loop header, just print out what is the loop header
  // and return.
  if (Header != &MBB) {
    AP.OutStreamer->AddComment("  in Loop: Header=BB" +
                               Twine(AP.getFunctionNumber())+"_" +
                               Twine(Loop->getHeader()->getNumber())+
                               " Depth="+Twine(Loop->getLoopDepth()));
    return;
  }

  // Otherwise, it is a loop header.  Print out information about child and
  // parent loops.
  raw_ostream &OS = AP.OutStreamer->getCommentOS();

  PrintParentLoopComment(OS, Loop->getParentLoop(), AP.getFunctionNumber());

  OS << "=>";
  OS.indent(Loop->getLoopDepth()*2-2);

  OS << "This ";
  if (Loop->isInnermost())
    OS << "Inner ";
  OS << "Loop Header: Depth=" + Twine(Loop->getLoopDepth()) << '\n';

  PrintChildLoopComment(OS, Loop, AP.getFunctionNumber());
}

/// emitBasicBlockStart - This method prints the label for the specified
/// MachineBasicBlock, an alignment (if present) and a comment describing
/// it if appropriate.
void AsmPrinter::emitBasicBlockStart(const MachineBasicBlock &MBB) {
  // End the previous funclet and start a new one.
  if (MBB.isEHFuncletEntry()) {
    for (auto &Handler : Handlers) {
      Handler->endFunclet();
      Handler->beginFunclet(MBB);
    }
  }

  // Switch to a new section if this basic block must begin a section. The
  // entry block is always placed in the function section and is handled
  // separately.
  if (MBB.isBeginSection() && !MBB.isEntryBlock()) {
    OutStreamer->switchSection(
        getObjFileLowering().getSectionForMachineBasicBlock(MF->getFunction(),
                                                            MBB, TM));
    CurrentSectionBeginSym = MBB.getSymbol();
  }

  // Emit an alignment directive for this block, if needed.
  const Align Alignment = MBB.getAlignment();
  if (Alignment != Align(1))
    emitAlignment(Alignment, nullptr, MBB.getMaxBytesForAlignment());

  // If the block has its address taken, emit any labels that were used to
  // reference the block.  It is possible that there is more than one label
  // here, because multiple LLVM BB's may have been RAUW'd to this block after
  // the references were generated.
  if (MBB.isIRBlockAddressTaken()) {
    if (isVerbose())
      OutStreamer->AddComment("Block address taken");

    BasicBlock *BB = MBB.getAddressTakenIRBlock();
    assert(BB && BB->hasAddressTaken() && "Missing BB");
    for (MCSymbol *Sym : getAddrLabelSymbolToEmit(BB))
      OutStreamer->emitLabel(Sym);
  } else if (isVerbose() && MBB.isMachineBlockAddressTaken()) {
    OutStreamer->AddComment("Block address taken");
  }

  // Print some verbose block comments.
  if (isVerbose()) {
    if (const BasicBlock *BB = MBB.getBasicBlock()) {
      if (BB->hasName()) {
        BB->printAsOperand(OutStreamer->getCommentOS(),
                           /*PrintType=*/false, BB->getModule());
        OutStreamer->getCommentOS() << '\n';
      }
    }

    assert(MLI != nullptr && "MachineLoopInfo should has been computed");
    emitBasicBlockLoopComments(MBB, MLI, *this);
  }

  // Print the main label for the block.
  if (shouldEmitLabelForBasicBlock(MBB)) {
    if (isVerbose() && MBB.hasLabelMustBeEmitted())
      OutStreamer->AddComment("Label of block must be emitted");
    OutStreamer->emitLabel(MBB.getSymbol());
  } else {
    if (isVerbose()) {
      // NOTE: Want this comment at start of line, don't emit with AddComment.
      OutStreamer->emitRawComment(" %bb." + Twine(MBB.getNumber()) + ":",
                                  false);
    }
  }

  if (MBB.isEHCatchretTarget() &&
      MAI->getExceptionHandlingType() == ExceptionHandling::WinEH) {
    OutStreamer->emitLabel(MBB.getEHCatchretSymbol());
  }

  // With BB sections, each basic block must handle CFI information on its own
  // if it begins a section (Entry block call is handled separately, next to
  // beginFunction).
  if (MBB.isBeginSection() && !MBB.isEntryBlock()) {
    for (auto &Handler : DebugHandlers)
      Handler->beginBasicBlockSection(MBB);
    for (auto &Handler : Handlers)
      Handler->beginBasicBlockSection(MBB);
  }
}

void AsmPrinter::emitBasicBlockEnd(const MachineBasicBlock &MBB) {
  // Check if CFI information needs to be updated for this MBB with basic block
  // sections.
  if (MBB.isEndSection()) {
    for (auto &Handler : DebugHandlers)
      Handler->endBasicBlockSection(MBB);
    for (auto &Handler : Handlers)
      Handler->endBasicBlockSection(MBB);
  }
}

void AsmPrinter::emitVisibility(MCSymbol *Sym, unsigned Visibility,
                                bool IsDefinition) const {
  MCSymbolAttr Attr = MCSA_Invalid;

  switch (Visibility) {
  default: break;
  case GlobalValue::HiddenVisibility:
    if (IsDefinition)
      Attr = MAI->getHiddenVisibilityAttr();
    else
      Attr = MAI->getHiddenDeclarationVisibilityAttr();
    break;
  case GlobalValue::ProtectedVisibility:
    Attr = MAI->getProtectedVisibilityAttr();
    break;
  }

  if (Attr != MCSA_Invalid)
    OutStreamer->emitSymbolAttribute(Sym, Attr);
}

bool AsmPrinter::shouldEmitLabelForBasicBlock(
    const MachineBasicBlock &MBB) const {
  // With `-fbasic-block-sections=`, a label is needed for every non-entry block
  // in the labels mode (option `=labels`) and every section beginning in the
  // sections mode (`=all` and `=list=`).
  if ((MF->hasBBLabels() || MF->getTarget().Options.BBAddrMap ||
       MBB.isBeginSection()) &&
      !MBB.isEntryBlock())
    return true;
  // A label is needed for any block with at least one predecessor (when that
  // predecessor is not the fallthrough predecessor, or if it is an EH funclet
  // entry, or if a label is forced).
  return !MBB.pred_empty() &&
         (!isBlockOnlyReachableByFallthrough(&MBB) || MBB.isEHFuncletEntry() ||
          MBB.hasLabelMustBeEmitted());
}

/// isBlockOnlyReachableByFallthough - Return true if the basic block has
/// exactly one predecessor and the control transfer mechanism between
/// the predecessor and this block is a fall-through.
bool AsmPrinter::
isBlockOnlyReachableByFallthrough(const MachineBasicBlock *MBB) const {
  // If this is a landing pad, it isn't a fall through.  If it has no preds,
  // then nothing falls through to it.
  if (MBB->isEHPad() || MBB->pred_empty())
    return false;

  // If there isn't exactly one predecessor, it can't be a fall through.
  if (MBB->pred_size() > 1)
    return false;

  // The predecessor has to be immediately before this block.
  MachineBasicBlock *Pred = *MBB->pred_begin();
  if (!Pred->isLayoutSuccessor(MBB))
    return false;

  // If the block is completely empty, then it definitely does fall through.
  if (Pred->empty())
    return true;

  // Check the terminators in the previous blocks
  for (const auto &MI : Pred->terminators()) {
    // If it is not a simple branch, we are in a table somewhere.
    if (!MI.isBranch() || MI.isIndirectBranch())
      return false;

    // If we are the operands of one of the branches, this is not a fall
    // through. Note that targets with delay slots will usually bundle
    // terminators with the delay slot instruction.
    for (ConstMIBundleOperands OP(MI); OP.isValid(); ++OP) {
      if (OP->isJTI())
        return false;
      if (OP->isMBB() && OP->getMBB() == MBB)
        return false;
    }
  }

  return true;
}

GCMetadataPrinter *AsmPrinter::getOrCreateGCPrinter(GCStrategy &S) {
  if (!S.usesMetadata())
    return nullptr;

  auto [GCPI, Inserted] = GCMetadataPrinters.insert({&S, nullptr});
  if (!Inserted)
    return GCPI->second.get();

  auto Name = S.getName();

  for (const GCMetadataPrinterRegistry::entry &GCMetaPrinter :
       GCMetadataPrinterRegistry::entries())
    if (Name == GCMetaPrinter.getName()) {
      std::unique_ptr<GCMetadataPrinter> GMP = GCMetaPrinter.instantiate();
      GMP->S = &S;
      GCPI->second = std::move(GMP);
      return GCPI->second.get();
    }

  report_fatal_error("no GCMetadataPrinter registered for GC: " + Twine(Name));
}

void AsmPrinter::emitStackMaps() {
  GCModuleInfo *MI = getAnalysisIfAvailable<GCModuleInfo>();
  assert(MI && "AsmPrinter didn't require GCModuleInfo?");
  bool NeedsDefault = false;
  if (MI->begin() == MI->end())
    // No GC strategy, use the default format.
    NeedsDefault = true;
  else
    for (const auto &I : *MI) {
      if (GCMetadataPrinter *MP = getOrCreateGCPrinter(*I))
        if (MP->emitStackMaps(SM, *this))
          continue;
      // The strategy doesn't have printer or doesn't emit custom stack maps.
      // Use the default format.
      NeedsDefault = true;
    }

  if (NeedsDefault)
    SM.serializeToStackMapSection();
}

void AsmPrinter::addAsmPrinterHandler(
    std::unique_ptr<AsmPrinterHandler> Handler) {
  Handlers.insert(Handlers.begin(), std::move(Handler));
  NumUserHandlers++;
}

void AsmPrinter::addDebugHandler(std::unique_ptr<DebugHandlerBase> Handler) {
  DebugHandlers.insert(DebugHandlers.begin(), std::move(Handler));
  NumUserDebugHandlers++;
}

/// Pin vtable to this file.
AsmPrinterHandler::~AsmPrinterHandler() = default;

void AsmPrinterHandler::markFunctionEnd() {}

// In the binary's "xray_instr_map" section, an array of these function entries
// describes each instrumentation point.  When XRay patches your code, the index
// into this table will be given to your handler as a patch point identifier.
void AsmPrinter::XRayFunctionEntry::emit(int Bytes, MCStreamer *Out) const {
  auto Kind8 = static_cast<uint8_t>(Kind);
  Out->emitBinaryData(StringRef(reinterpret_cast<const char *>(&Kind8), 1));
  Out->emitBinaryData(
      StringRef(reinterpret_cast<const char *>(&AlwaysInstrument), 1));
  Out->emitBinaryData(StringRef(reinterpret_cast<const char *>(&Version), 1));
  auto Padding = (4 * Bytes) - ((2 * Bytes) + 3);
  assert(Padding >= 0 && "Instrumentation map entry > 4 * Word Size");
  Out->emitZeros(Padding);
}

void AsmPrinter::emitXRayTable() {
  if (Sleds.empty())
    return;

  auto PrevSection = OutStreamer->getCurrentSectionOnly();
  const Function &F = MF->getFunction();
  MCSection *InstMap = nullptr;
  MCSection *FnSledIndex = nullptr;
  const Triple &TT = TM.getTargetTriple();
  // Use PC-relative addresses on all targets.
  if (TT.isOSBinFormatELF()) {
    auto LinkedToSym = cast<MCSymbolELF>(CurrentFnSym);
    auto Flags = ELF::SHF_ALLOC | ELF::SHF_LINK_ORDER;
    StringRef GroupName;
    if (F.hasComdat()) {
      Flags |= ELF::SHF_GROUP;
      GroupName = F.getComdat()->getName();
    }
    InstMap = OutContext.getELFSection("xray_instr_map", ELF::SHT_PROGBITS,
                                       Flags, 0, GroupName, F.hasComdat(),
                                       MCSection::NonUniqueID, LinkedToSym);

    if (TM.Options.XRayFunctionIndex)
      FnSledIndex = OutContext.getELFSection(
          "xray_fn_idx", ELF::SHT_PROGBITS, Flags, 0, GroupName, F.hasComdat(),
          MCSection::NonUniqueID, LinkedToSym);
  } else if (MF->getSubtarget().getTargetTriple().isOSBinFormatMachO()) {
    InstMap = OutContext.getMachOSection("__DATA", "xray_instr_map",
                                         MachO::S_ATTR_LIVE_SUPPORT,
                                         SectionKind::getReadOnlyWithRel());
    if (TM.Options.XRayFunctionIndex)
      FnSledIndex = OutContext.getMachOSection("__DATA", "xray_fn_idx",
                                               MachO::S_ATTR_LIVE_SUPPORT,
                                               SectionKind::getReadOnly());
  } else {
    llvm_unreachable("Unsupported target");
  }

  auto WordSizeBytes = MAI->getCodePointerSize();

  // Now we switch to the instrumentation map section. Because this is done
  // per-function, we are able to create an index entry that will represent the
  // range of sleds associated with a function.
  auto &Ctx = OutContext;
  MCSymbol *SledsStart =
      OutContext.createLinkerPrivateSymbol("xray_sleds_start");
  OutStreamer->switchSection(InstMap);
  OutStreamer->emitLabel(SledsStart);
  for (const auto &Sled : Sleds) {
    MCSymbol *Dot = Ctx.createTempSymbol();
    OutStreamer->emitLabel(Dot);
    OutStreamer->emitValueImpl(
        MCBinaryExpr::createSub(MCSymbolRefExpr::create(Sled.Sled, Ctx),
                                MCSymbolRefExpr::create(Dot, Ctx), Ctx),
        WordSizeBytes);
    OutStreamer->emitValueImpl(
        MCBinaryExpr::createSub(
            MCSymbolRefExpr::create(CurrentFnBegin, Ctx),
            MCBinaryExpr::createAdd(MCSymbolRefExpr::create(Dot, Ctx),
                                    MCConstantExpr::create(WordSizeBytes, Ctx),
                                    Ctx),
            Ctx),
        WordSizeBytes);
    Sled.emit(WordSizeBytes, OutStreamer.get());
  }
  MCSymbol *SledsEnd = OutContext.createTempSymbol("xray_sleds_end", true);
  OutStreamer->emitLabel(SledsEnd);

  // We then emit a single entry in the index per function. We use the symbols
  // that bound the instrumentation map as the range for a specific function.
  // Each entry here will be 2 * word size aligned, as we're writing down two
  // pointers. This should work for both 32-bit and 64-bit platforms.
  if (FnSledIndex) {
    OutStreamer->switchSection(FnSledIndex);
    OutStreamer->emitCodeAlignment(Align(2 * WordSizeBytes),
                                   &getSubtargetInfo());
    // For Mach-O, use an "l" symbol as the atom of this subsection. The label
    // difference uses a SUBTRACTOR external relocation which references the
    // symbol.
    MCSymbol *Dot = Ctx.createLinkerPrivateSymbol("xray_fn_idx");
    OutStreamer->emitLabel(Dot);
    OutStreamer->emitValueImpl(
        MCBinaryExpr::createSub(MCSymbolRefExpr::create(SledsStart, Ctx),
                                MCSymbolRefExpr::create(Dot, Ctx), Ctx),
        WordSizeBytes);
    OutStreamer->emitValueImpl(MCConstantExpr::create(Sleds.size(), Ctx),
                               WordSizeBytes);
    OutStreamer->switchSection(PrevSection);
  }
  Sleds.clear();
}

void AsmPrinter::recordSled(MCSymbol *Sled, const MachineInstr &MI,
                            SledKind Kind, uint8_t Version) {
  const Function &F = MI.getMF()->getFunction();
  auto Attr = F.getFnAttribute("function-instrument");
  bool LogArgs = F.hasFnAttribute("xray-log-args");
  bool AlwaysInstrument =
    Attr.isStringAttribute() && Attr.getValueAsString() == "xray-always";
  if (Kind == SledKind::FUNCTION_ENTER && LogArgs)
    Kind = SledKind::LOG_ARGS_ENTER;
  Sleds.emplace_back(XRayFunctionEntry{Sled, CurrentFnSym, Kind,
                                       AlwaysInstrument, &F, Version});
}

void AsmPrinter::emitPatchableFunctionEntries() {
  const Function &F = MF->getFunction();
  unsigned PatchableFunctionPrefix = 0, PatchableFunctionEntry = 0;
  (void)F.getFnAttribute("patchable-function-prefix")
      .getValueAsString()
      .getAsInteger(10, PatchableFunctionPrefix);
  (void)F.getFnAttribute("patchable-function-entry")
      .getValueAsString()
      .getAsInteger(10, PatchableFunctionEntry);
  if (!PatchableFunctionPrefix && !PatchableFunctionEntry)
    return;
  const unsigned PointerSize = getPointerSize();
  if (TM.getTargetTriple().isOSBinFormatELF()) {
    auto Flags = ELF::SHF_WRITE | ELF::SHF_ALLOC;
    const MCSymbolELF *LinkedToSym = nullptr;
    StringRef GroupName;

    // GNU as < 2.35 did not support section flag 'o'. GNU ld < 2.36 did not
    // support mixed SHF_LINK_ORDER and non-SHF_LINK_ORDER sections.
    if (MAI->useIntegratedAssembler() || MAI->binutilsIsAtLeast(2, 36)) {
      Flags |= ELF::SHF_LINK_ORDER;
      if (F.hasComdat()) {
        Flags |= ELF::SHF_GROUP;
        GroupName = F.getComdat()->getName();
      }
      LinkedToSym = cast<MCSymbolELF>(CurrentFnSym);
    }
    OutStreamer->switchSection(OutContext.getELFSection(
        "__patchable_function_entries", ELF::SHT_PROGBITS, Flags, 0, GroupName,
        F.hasComdat(), MCSection::NonUniqueID, LinkedToSym));
    emitAlignment(Align(PointerSize));
    OutStreamer->emitSymbolValue(CurrentPatchableFunctionEntrySym, PointerSize);
  }
}

uint16_t AsmPrinter::getDwarfVersion() const {
  return OutStreamer->getContext().getDwarfVersion();
}

void AsmPrinter::setDwarfVersion(uint16_t Version) {
  OutStreamer->getContext().setDwarfVersion(Version);
}

bool AsmPrinter::isDwarf64() const {
  return OutStreamer->getContext().getDwarfFormat() == dwarf::DWARF64;
}

unsigned int AsmPrinter::getDwarfOffsetByteSize() const {
  return dwarf::getDwarfOffsetByteSize(
      OutStreamer->getContext().getDwarfFormat());
}

dwarf::FormParams AsmPrinter::getDwarfFormParams() const {
  return {getDwarfVersion(), uint8_t(MAI->getCodePointerSize()),
          OutStreamer->getContext().getDwarfFormat(),
          doesDwarfUseRelocationsAcrossSections()};
}

unsigned int AsmPrinter::getUnitLengthFieldByteSize() const {
  return dwarf::getUnitLengthFieldByteSize(
      OutStreamer->getContext().getDwarfFormat());
}

std::tuple<const MCSymbol *, uint64_t, const MCSymbol *,
           codeview::JumpTableEntrySize>
AsmPrinter::getCodeViewJumpTableInfo(int JTI, const MachineInstr *BranchInstr,
                                     const MCSymbol *BranchLabel) const {
  const auto TLI = MF->getSubtarget().getTargetLowering();
  const auto BaseExpr =
      TLI->getPICJumpTableRelocBaseExpr(MF, JTI, MMI->getContext());
  const auto Base = &cast<MCSymbolRefExpr>(BaseExpr)->getSymbol();

  // By default, for the architectures that support CodeView,
  // EK_LabelDifference32 is implemented as an Int32 from the base address.
  return std::make_tuple(Base, 0, BranchLabel,
                         codeview::JumpTableEntrySize::Int32);
}<|MERGE_RESOLUTION|>--- conflicted
+++ resolved
@@ -2419,18 +2419,10 @@
     emitGlobalIFunc(M, IFunc);
 
   // Finalize debug and EH information.
-<<<<<<< HEAD
-  for (const HandlerInfo &HI : Handlers) {
-    NamedRegionTimer T(HI.TimerName, HI.TimerDescription, HI.TimerGroupName,
-                       HI.TimerGroupDescription, TimePassesIsEnabled);
-    HI.Handler->endModule();
-  }
-=======
   for (auto &Handler : DebugHandlers)
     Handler->endModule();
   for (auto &Handler : Handlers)
     Handler->endModule();
->>>>>>> 4fe5a3cc
 
   // This deletes all the ephemeral handlers that AsmPrinter added, while
   // keeping all the user-added handlers alive until the AsmPrinter is
