//===- llvm/CodeGen/DwarfExpression.cpp - Dwarf Debug Framework -----------===//
//
// Part of the LLVM Project, under the Apache License v2.0 with LLVM Exceptions.
// See https://llvm.org/LICENSE.txt for license information.
// SPDX-License-Identifier: Apache-2.0 WITH LLVM-exception
//
//===----------------------------------------------------------------------===//
//
// This file contains support for writing dwarf debug info into asm files.
//
//===----------------------------------------------------------------------===//

#include "DwarfExpression.h"
#include "DwarfCompileUnit.h"
#include "llvm/ADT/APInt.h"
#include "llvm/ADT/SmallBitVector.h"
#include "llvm/BinaryFormat/Dwarf.h"
#include "llvm/CodeGen/Register.h"
#include "llvm/CodeGen/TargetRegisterInfo.h"
#include "llvm/IR/DataLayout.h"
#include "llvm/Support/ErrorHandling.h"
#include <algorithm>

using namespace llvm;

#define DEBUG_TYPE "dwarfdebug"

void DwarfExpression::emitConstu(uint64_t Value) {
  if (Value < 32)
    emitOp(dwarf::DW_OP_lit0 + Value);
  else if (Value == std::numeric_limits<uint64_t>::max()) {
    // Only do this for 64-bit values as the DWARF expression stack uses
    // target-address-size values.
    emitOp(dwarf::DW_OP_lit0);
    emitOp(dwarf::DW_OP_not);
  } else {
    emitOp(dwarf::DW_OP_constu);
    emitUnsigned(Value);
  }
}

void DwarfExpression::addReg(int DwarfReg, const char *Comment) {
  assert(DwarfReg >= 0 && "invalid negative dwarf register number");
  assert((isUnknownLocation() || isRegisterLocation()) &&
         "location description already locked down");
  LocationKind = Register;
  if (DwarfReg < 32) {
    emitOp(dwarf::DW_OP_reg0 + DwarfReg, Comment);
  } else {
    emitOp(dwarf::DW_OP_regx, Comment);
    emitUnsigned(DwarfReg);
  }
}

void DwarfExpression::addBReg(int DwarfReg, int Offset) {
  assert(DwarfReg >= 0 && "invalid negative dwarf register number");
  assert(!isRegisterLocation() && "location description already locked down");
  if (DwarfReg < 32) {
    emitOp(dwarf::DW_OP_breg0 + DwarfReg);
  } else {
    emitOp(dwarf::DW_OP_bregx);
    emitUnsigned(DwarfReg);
  }
  emitSigned(Offset);
}

void DwarfExpression::addFBReg(int Offset) {
  emitOp(dwarf::DW_OP_fbreg);
  emitSigned(Offset);
}

void DwarfExpression::addOpPiece(unsigned SizeInBits, unsigned OffsetInBits) {
  if (!SizeInBits)
    return;

  const unsigned SizeOfByte = 8;
  if (OffsetInBits > 0 || SizeInBits % SizeOfByte) {
    emitOp(dwarf::DW_OP_bit_piece);
    emitUnsigned(SizeInBits);
    emitUnsigned(OffsetInBits);
  } else {
    emitOp(dwarf::DW_OP_piece);
    unsigned ByteSize = SizeInBits / SizeOfByte;
    emitUnsigned(ByteSize);
  }
  this->OffsetInBits += SizeInBits;
}

void DwarfExpression::addShr(unsigned ShiftBy) {
  emitConstu(ShiftBy);
  emitOp(dwarf::DW_OP_shr);
}

void DwarfExpression::addAnd(unsigned Mask) {
  emitConstu(Mask);
  emitOp(dwarf::DW_OP_and);
}

bool DwarfExpression::addMachineReg(const TargetRegisterInfo &TRI,
                                    llvm::Register MachineReg,
                                    unsigned MaxSize) {
  if (!llvm::Register::isPhysicalRegister(MachineReg)) {
    if (isFrameRegister(TRI, MachineReg)) {
      DwarfRegs.push_back(Register::createRegister(-1, nullptr));
      return true;
    }
    return false;
  }

  int Reg = TRI.getDwarfRegNum(MachineReg, false);

  // If this is a valid register number, emit it.
  if (Reg >= 0) {
    DwarfRegs.push_back(Register::createRegister(Reg, nullptr));
    return true;
  }

  // Walk up the super-register chain until we find a valid number.
  // For example, EAX on x86_64 is a 32-bit fragment of RAX with offset 0.
  for (MCSuperRegIterator SR(MachineReg, &TRI); SR.isValid(); ++SR) {
    Reg = TRI.getDwarfRegNum(*SR, false);
    if (Reg >= 0) {
      unsigned Idx = TRI.getSubRegIndex(*SR, MachineReg);
      unsigned Size = TRI.getSubRegIdxSize(Idx);
      unsigned RegOffset = TRI.getSubRegIdxOffset(Idx);
      DwarfRegs.push_back(Register::createRegister(Reg, "super-register"));
      // Use a DW_OP_bit_piece to describe the sub-register.
      setSubRegisterPiece(Size, RegOffset);
      return true;
    }
  }

  // Otherwise, attempt to find a covering set of sub-register numbers.
  // For example, Q0 on ARM is a composition of D0+D1.
  unsigned CurPos = 0;
  // The size of the register in bits.
  const TargetRegisterClass *RC = TRI.getMinimalPhysRegClass(MachineReg);
  unsigned RegSize = TRI.getRegSizeInBits(*RC);
  // Keep track of the bits in the register we already emitted, so we
  // can avoid emitting redundant aliasing subregs. Because this is
  // just doing a greedy scan of all subregisters, it is possible that
  // this doesn't find a combination of subregisters that fully cover
  // the register (even though one may exist).
  SmallBitVector Coverage(RegSize, false);
  for (MCSubRegIterator SR(MachineReg, &TRI); SR.isValid(); ++SR) {
    unsigned Idx = TRI.getSubRegIndex(MachineReg, *SR);
    unsigned Size = TRI.getSubRegIdxSize(Idx);
    unsigned Offset = TRI.getSubRegIdxOffset(Idx);
    Reg = TRI.getDwarfRegNum(*SR, false);
    if (Reg < 0)
      continue;

    // Used to build the intersection between the bits we already
    // emitted and the bits covered by this subregister.
    SmallBitVector CurSubReg(RegSize, false);
    CurSubReg.set(Offset, Offset + Size);

    // If this sub-register has a DWARF number and we haven't covered
    // its range, and its range covers the value, emit a DWARF piece for it.
    if (Offset < MaxSize && CurSubReg.test(Coverage)) {
      // Emit a piece for any gap in the coverage.
      if (Offset > CurPos)
        DwarfRegs.push_back(Register::createSubRegister(
            -1, Offset - CurPos, "no DWARF register encoding"));
      if (Offset == 0 && Size >= MaxSize)
        DwarfRegs.push_back(Register::createRegister(Reg, "sub-register"));
      else
        DwarfRegs.push_back(Register::createSubRegister(
            Reg, std::min<unsigned>(Size, MaxSize - Offset), "sub-register"));
    }
    // Mark it as emitted.
    Coverage.set(Offset, Offset + Size);
    CurPos = Offset + Size;
  }
  // Failed to find any DWARF encoding.
  if (CurPos == 0)
    return false;
  // Found a partial or complete DWARF encoding.
  if (CurPos < RegSize)
    DwarfRegs.push_back(Register::createSubRegister(
        -1, RegSize - CurPos, "no DWARF register encoding"));
  return true;
}

void DwarfExpression::addStackValue() {
  if (DwarfVersion >= 4)
    emitOp(dwarf::DW_OP_stack_value);
}

void DwarfExpression::addSignedConstant(int64_t Value) {
  assert(isImplicitLocation() || isUnknownLocation());
  LocationKind = Implicit;
  emitOp(dwarf::DW_OP_consts);
  emitSigned(Value);
}

void DwarfExpression::addUnsignedConstant(uint64_t Value) {
  assert(isImplicitLocation() || isUnknownLocation());
  LocationKind = Implicit;
  emitConstu(Value);
}

void DwarfExpression::addUnsignedConstant(const APInt &Value) {
  assert(isImplicitLocation() || isUnknownLocation());
  LocationKind = Implicit;

  unsigned Size = Value.getBitWidth();
  const uint64_t *Data = Value.getRawData();

  // Chop it up into 64-bit pieces, because that's the maximum that
  // addUnsignedConstant takes.
  unsigned Offset = 0;
  while (Offset < Size) {
    addUnsignedConstant(*Data++);
    if (Offset == 0 && Size <= 64)
      break;
    addStackValue();
    addOpPiece(std::min(Size - Offset, 64u), Offset);
    Offset += 64;
  }
}

void DwarfExpression::addConstantFP(const APFloat &APF, const AsmPrinter &AP) {
  assert(isImplicitLocation() || isUnknownLocation());
  APInt API = APF.bitcastToAPInt();
  int NumBytes = API.getBitWidth() / 8;
  if (NumBytes == 4 /*float*/ || NumBytes == 8 /*double*/) {
    // FIXME: Add support for `long double`.
    emitOp(dwarf::DW_OP_implicit_value);
    emitUnsigned(NumBytes /*Size of the block in bytes*/);

    // The loop below is emitting the value starting at least significant byte,
    // so we need to perform a byte-swap to get the byte order correct in case
    // of a big-endian target.
    if (AP.getDataLayout().isBigEndian())
      API = API.byteSwap();

    for (int i = 0; i < NumBytes; ++i) {
      emitData1(API.getZExtValue() & 0xFF);
      API = API.lshr(8);
    }

    return;
  }
  LLVM_DEBUG(
      dbgs() << "Skipped DW_OP_implicit_value creation for ConstantFP of size: "
             << API.getBitWidth() << " bits\n");
}

bool DwarfExpression::addMachineRegExpression(const TargetRegisterInfo &TRI,
                                              DIExpressionCursor &ExprCursor,
                                              llvm::Register MachineReg,
                                              unsigned FragmentOffsetInBits) {
  auto Fragment = ExprCursor.getFragmentInfo();
  if (!addMachineReg(TRI, MachineReg, Fragment ? Fragment->SizeInBits : ~1U)) {
    LocationKind = Unknown;
    return false;
  }

  bool HasComplexExpression = false;
  auto Op = ExprCursor.peek();
  if (Op && Op->getOp() != dwarf::DW_OP_LLVM_fragment)
    HasComplexExpression = true;

  // If the register can only be described by a complex expression (i.e.,
  // multiple subregisters) it doesn't safely compose with another complex
  // expression. For example, it is not possible to apply a DW_OP_deref
  // operation to multiple DW_OP_pieces, since composite location descriptions
  // do not push anything on the DWARF stack.
  //
  // DW_OP_entry_value operations can only hold a DWARF expression or a
  // register location description, so we can't emit a single entry value
  // covering a composite location description. In the future we may want to
  // emit entry value operations for each register location in the composite
  // location, but until that is supported do not emit anything.
  if ((HasComplexExpression || IsEmittingEntryValue) && DwarfRegs.size() > 1) {
    if (IsEmittingEntryValue)
      cancelEntryValue();
    DwarfRegs.clear();
    LocationKind = Unknown;
    return false;
  }

  // Handle simple register locations. If we are supposed to emit
  // a call site parameter expression and if that expression is just a register
  // location, emit it with addBReg and offset 0, because we should emit a DWARF
  // expression representing a value, rather than a location.
  if ((!isParameterValue() && !isMemoryLocation() && !HasComplexExpression) ||
      isEntryValue()) {
    for (auto &Reg : DwarfRegs) {
      if (Reg.DwarfRegNo >= 0)
        addReg(Reg.DwarfRegNo, Reg.Comment);
      addOpPiece(Reg.SubRegSize);
    }

    if (isEntryValue()) {
      finalizeEntryValue();

      if (!isIndirect() && !isParameterValue() && !HasComplexExpression &&
          DwarfVersion >= 4)
        emitOp(dwarf::DW_OP_stack_value);
    }

    DwarfRegs.clear();
    return true;
  }

  // Don't emit locations that cannot be expressed without DW_OP_stack_value.
  if (DwarfVersion < 4)
    if (any_of(ExprCursor, [](DIExpression::ExprOperand Op) -> bool {
          return Op.getOp() == dwarf::DW_OP_stack_value;
        })) {
      DwarfRegs.clear();
      LocationKind = Unknown;
      return false;
    }

  assert(DwarfRegs.size() == 1);
  auto Reg = DwarfRegs[0];
  bool FBReg = isFrameRegister(TRI, MachineReg);
  int SignedOffset = 0;
  assert(!Reg.isSubRegister() && "full register expected");

  // Pattern-match combinations for which more efficient representations exist.
  // [Reg, DW_OP_plus_uconst, Offset] --> [DW_OP_breg, Offset].
  if (Op && (Op->getOp() == dwarf::DW_OP_plus_uconst)) {
    uint64_t Offset = Op->getArg(0);
    uint64_t IntMax = static_cast<uint64_t>(std::numeric_limits<int>::max());
    if (Offset <= IntMax) {
      SignedOffset = Offset;
      ExprCursor.take();
    }
  }

  // [Reg, DW_OP_constu, Offset, DW_OP_plus]  --> [DW_OP_breg, Offset]
  // [Reg, DW_OP_constu, Offset, DW_OP_minus] --> [DW_OP_breg,-Offset]
  // If Reg is a subregister we need to mask it out before subtracting.
  if (Op && Op->getOp() == dwarf::DW_OP_constu) {
    uint64_t Offset = Op->getArg(0);
    uint64_t IntMax = static_cast<uint64_t>(std::numeric_limits<int>::max());
    auto N = ExprCursor.peekNext();
    if (N && N->getOp() == dwarf::DW_OP_plus && Offset <= IntMax) {
      SignedOffset = Offset;
      ExprCursor.consume(2);
    } else if (N && N->getOp() == dwarf::DW_OP_minus &&
               !SubRegisterSizeInBits && Offset <= IntMax + 1) {
      SignedOffset = -static_cast<int64_t>(Offset);
      ExprCursor.consume(2);
    }
  }

  if (FBReg)
    addFBReg(SignedOffset);
  else
    addBReg(Reg.DwarfRegNo, SignedOffset);
  DwarfRegs.clear();
  return true;
}

void DwarfExpression::setEntryValueFlags(const MachineLocation &Loc) {
  LocationFlags |= EntryValue;
  if (Loc.isIndirect())
    LocationFlags |= Indirect;
}

void DwarfExpression::setLocation(const MachineLocation &Loc,
                                  const DIExpression *DIExpr) {
  if (Loc.isIndirect())
    setMemoryLocationKind();

  if (DIExpr->isEntryValue())
    setEntryValueFlags(Loc);
}

void DwarfExpression::beginEntryValueExpression(
    DIExpressionCursor &ExprCursor) {
  auto Op = ExprCursor.take();
  (void)Op;
  assert(Op && Op->getOp() == dwarf::DW_OP_LLVM_entry_value);
  assert(!IsEmittingEntryValue && "Already emitting entry value?");
  assert(Op->getArg(0) == 1 &&
         "Can currently only emit entry values covering a single operation");

  SavedLocationKind = LocationKind;
  LocationKind = Register;
  IsEmittingEntryValue = true;
  enableTemporaryBuffer();
}

void DwarfExpression::finalizeEntryValue() {
  assert(IsEmittingEntryValue && "Entry value not open?");
  disableTemporaryBuffer();

  emitOp(CU.getDwarf5OrGNULocationAtom(dwarf::DW_OP_entry_value));

  // Emit the entry value's size operand.
  unsigned Size = getTemporaryBufferSize();
  emitUnsigned(Size);

  // Emit the entry value's DWARF block operand.
  commitTemporaryBuffer();

<<<<<<< HEAD
=======
  LocationFlags &= ~EntryValue;
>>>>>>> 2e412c55
  LocationKind = SavedLocationKind;
  IsEmittingEntryValue = false;
}

void DwarfExpression::cancelEntryValue() {
  assert(IsEmittingEntryValue && "Entry value not open?");
  disableTemporaryBuffer();

  // The temporary buffer can't be emptied, so for now just assert that nothing
  // has been emitted to it.
  assert(getTemporaryBufferSize() == 0 &&
         "Began emitting entry value block before cancelling entry value");

  LocationKind = SavedLocationKind;
  IsEmittingEntryValue = false;
}

unsigned DwarfExpression::getOrCreateBaseType(unsigned BitSize,
                                              dwarf::TypeKind Encoding) {
  // Reuse the base_type if we already have one in this CU otherwise we
  // create a new one.
  unsigned I = 0, E = CU.ExprRefedBaseTypes.size();
  for (; I != E; ++I)
    if (CU.ExprRefedBaseTypes[I].BitSize == BitSize &&
        CU.ExprRefedBaseTypes[I].Encoding == Encoding)
      break;

  if (I == E)
    CU.ExprRefedBaseTypes.emplace_back(BitSize, Encoding);
  return I;
}

/// Assuming a well-formed expression, match "DW_OP_deref*
/// DW_OP_LLVM_fragment?".
static bool isMemoryLocation(DIExpressionCursor ExprCursor) {
  while (ExprCursor) {
    auto Op = ExprCursor.take();
    switch (Op->getOp()) {
    case dwarf::DW_OP_deref:
    case dwarf::DW_OP_LLVM_fragment:
      break;
    default:
      return false;
    }
  }
  return true;
}

void DwarfExpression::addExpression(DIExpressionCursor &&ExprCursor,
                                    unsigned FragmentOffsetInBits) {
  // Entry values can currently only cover the initial register location,
  // and not any other parts of the following DWARF expression.
  assert(!IsEmittingEntryValue && "Can't emit entry value around expression");

  // If we need to mask out a subregister, do it now, unless the next
  // operation would emit an OpPiece anyway.
  auto N = ExprCursor.peek();
  if (SubRegisterSizeInBits && N && (N->getOp() != dwarf::DW_OP_LLVM_fragment))
    maskSubRegister();

  Optional<DIExpression::ExprOperand> PrevConvertOp = None;

  while (ExprCursor) {
    auto Op = ExprCursor.take();
    uint64_t OpNum = Op->getOp();

    if (OpNum >= dwarf::DW_OP_reg0 && OpNum <= dwarf::DW_OP_reg31) {
      emitOp(OpNum);
      continue;
    } else if (OpNum >= dwarf::DW_OP_breg0 && OpNum <= dwarf::DW_OP_breg31) {
      addBReg(OpNum - dwarf::DW_OP_breg0, Op->getArg(0));
      continue;
    }

    switch (OpNum) {
    case dwarf::DW_OP_LLVM_fragment: {
      unsigned SizeInBits = Op->getArg(1);
      unsigned FragmentOffset = Op->getArg(0);
      // The fragment offset must have already been adjusted by emitting an
      // empty DW_OP_piece / DW_OP_bit_piece before we emitted the base
      // location.
      assert(OffsetInBits >= FragmentOffset && "fragment offset not added?");
      assert(SizeInBits >= OffsetInBits - FragmentOffset && "size underflow");

      // If addMachineReg already emitted DW_OP_piece operations to represent
      // a super-register by splicing together sub-registers, subtract the size
      // of the pieces that was already emitted.
      SizeInBits -= OffsetInBits - FragmentOffset;

      // If addMachineReg requested a DW_OP_bit_piece to stencil out a
      // sub-register that is smaller than the current fragment's size, use it.
      if (SubRegisterSizeInBits)
        SizeInBits = std::min<unsigned>(SizeInBits, SubRegisterSizeInBits);

      // Emit a DW_OP_stack_value for implicit location descriptions.
      if (isImplicitLocation())
        addStackValue();

      // Emit the DW_OP_piece.
      addOpPiece(SizeInBits, SubRegisterOffsetInBits);
      setSubRegisterPiece(0, 0);
      // Reset the location description kind.
      LocationKind = Unknown;
      return;
    }
    case dwarf::DW_OP_plus_uconst:
      assert(!isRegisterLocation());
      emitOp(dwarf::DW_OP_plus_uconst);
      emitUnsigned(Op->getArg(0));
      break;
    case dwarf::DW_OP_plus:
    case dwarf::DW_OP_minus:
    case dwarf::DW_OP_mul:
    case dwarf::DW_OP_div:
    case dwarf::DW_OP_mod:
    case dwarf::DW_OP_or:
    case dwarf::DW_OP_and:
    case dwarf::DW_OP_xor:
    case dwarf::DW_OP_shl:
    case dwarf::DW_OP_shr:
    case dwarf::DW_OP_shra:
    case dwarf::DW_OP_lit0:
    case dwarf::DW_OP_not:
    case dwarf::DW_OP_dup:
    case dwarf::DW_OP_push_object_address:
    case dwarf::DW_OP_over:
      emitOp(OpNum);
      break;
    case dwarf::DW_OP_deref:
      assert(!isRegisterLocation());
      if (!isMemoryLocation() && ::isMemoryLocation(ExprCursor))
        // Turning this into a memory location description makes the deref
        // implicit.
        LocationKind = Memory;
      else
        emitOp(dwarf::DW_OP_deref);
      break;
    case dwarf::DW_OP_constu:
      assert(!isRegisterLocation());
      emitConstu(Op->getArg(0));
      break;
    case dwarf::DW_OP_consts:
      assert(!isRegisterLocation());
      emitOp(dwarf::DW_OP_consts);
      emitSigned(Op->getArg(0));
      break;
    case dwarf::DW_OP_LLVM_convert: {
      unsigned BitSize = Op->getArg(0);
      dwarf::TypeKind Encoding = static_cast<dwarf::TypeKind>(Op->getArg(1));
      if (DwarfVersion >= 5 && CU.getDwarfDebug().useOpConvert()) {
        emitOp(dwarf::DW_OP_convert);
        // If targeting a location-list; simply emit the index into the raw
        // byte stream as ULEB128, DwarfDebug::emitDebugLocEntry has been
        // fitted with means to extract it later.
        // If targeting a inlined DW_AT_location; insert a DIEBaseTypeRef
        // (containing the index and a resolve mechanism during emit) into the
        // DIE value list.
        emitBaseTypeRef(getOrCreateBaseType(BitSize, Encoding));
      } else {
        if (PrevConvertOp && PrevConvertOp->getArg(0) < BitSize) {
          if (Encoding == dwarf::DW_ATE_signed)
            emitLegacySExt(PrevConvertOp->getArg(0));
          else if (Encoding == dwarf::DW_ATE_unsigned)
            emitLegacyZExt(PrevConvertOp->getArg(0));
          PrevConvertOp = None;
        } else {
          PrevConvertOp = Op;
        }
      }
      break;
    }
    case dwarf::DW_OP_stack_value:
      LocationKind = Implicit;
      break;
    case dwarf::DW_OP_swap:
      assert(!isRegisterLocation());
      emitOp(dwarf::DW_OP_swap);
      break;
    case dwarf::DW_OP_xderef:
      assert(!isRegisterLocation());
      emitOp(dwarf::DW_OP_xderef);
      break;
    case dwarf::DW_OP_deref_size:
      emitOp(dwarf::DW_OP_deref_size);
      emitData1(Op->getArg(0));
      break;
    case dwarf::DW_OP_LLVM_tag_offset:
      TagOffset = Op->getArg(0);
      break;
    case dwarf::DW_OP_regx:
      emitOp(dwarf::DW_OP_regx);
      emitUnsigned(Op->getArg(0));
      break;
    case dwarf::DW_OP_bregx:
      emitOp(dwarf::DW_OP_bregx);
      emitUnsigned(Op->getArg(0));
      emitSigned(Op->getArg(1));
      break;
    default:
      llvm_unreachable("unhandled opcode found in expression");
    }
  }

  if (isImplicitLocation() && !isParameterValue())
    // Turn this into an implicit location description.
    addStackValue();
}

/// add masking operations to stencil out a subregister.
void DwarfExpression::maskSubRegister() {
  assert(SubRegisterSizeInBits && "no subregister was registered");
  if (SubRegisterOffsetInBits > 0)
    addShr(SubRegisterOffsetInBits);
  uint64_t Mask = (1ULL << (uint64_t)SubRegisterSizeInBits) - 1ULL;
  addAnd(Mask);
}

void DwarfExpression::finalize() {
  assert(DwarfRegs.size() == 0 && "dwarf registers not emitted");
  // Emit any outstanding DW_OP_piece operations to mask out subregisters.
  if (SubRegisterSizeInBits == 0)
    return;
  // Don't emit a DW_OP_piece for a subregister at offset 0.
  if (SubRegisterOffsetInBits == 0)
    return;
  addOpPiece(SubRegisterSizeInBits, SubRegisterOffsetInBits);
}

void DwarfExpression::addFragmentOffset(const DIExpression *Expr) {
  if (!Expr || !Expr->isFragment())
    return;

  uint64_t FragmentOffset = Expr->getFragmentInfo()->OffsetInBits;
  assert(FragmentOffset >= OffsetInBits &&
         "overlapping or duplicate fragments");
  if (FragmentOffset > OffsetInBits)
    addOpPiece(FragmentOffset - OffsetInBits);
  OffsetInBits = FragmentOffset;
}

void DwarfExpression::emitLegacySExt(unsigned FromBits) {
  // (((X >> (FromBits - 1)) * (~0)) << FromBits) | X
  emitOp(dwarf::DW_OP_dup);
  emitOp(dwarf::DW_OP_constu);
  emitUnsigned(FromBits - 1);
  emitOp(dwarf::DW_OP_shr);
  emitOp(dwarf::DW_OP_lit0);
  emitOp(dwarf::DW_OP_not);
  emitOp(dwarf::DW_OP_mul);
  emitOp(dwarf::DW_OP_constu);
  emitUnsigned(FromBits);
  emitOp(dwarf::DW_OP_shl);
  emitOp(dwarf::DW_OP_or);
}

void DwarfExpression::emitLegacyZExt(unsigned FromBits) {
  // (X & (1 << FromBits - 1))
  emitOp(dwarf::DW_OP_constu);
  emitUnsigned((1ULL << FromBits) - 1);
  emitOp(dwarf::DW_OP_and);
}

void DwarfExpression::addWasmLocation(unsigned Index, uint64_t Offset) {
  emitOp(dwarf::DW_OP_WASM_location);
  emitUnsigned(Index == 4/*TI_LOCAL_INDIRECT*/ ? 0/*TI_LOCAL*/ : Index);
  emitUnsigned(Offset);
  if (Index == 4 /*TI_LOCAL_INDIRECT*/) {
    assert(LocationKind == Unknown);
    LocationKind = Memory;
  } else {
    assert(LocationKind == Implicit || LocationKind == Unknown);
    LocationKind = Implicit;
  }
}<|MERGE_RESOLUTION|>--- conflicted
+++ resolved
@@ -400,10 +400,7 @@
   // Emit the entry value's DWARF block operand.
   commitTemporaryBuffer();
 
-<<<<<<< HEAD
-=======
   LocationFlags &= ~EntryValue;
->>>>>>> 2e412c55
   LocationKind = SavedLocationKind;
   IsEmittingEntryValue = false;
 }
