--- conflicted
+++ resolved
@@ -668,11 +668,8 @@
   endCVSubsection(CompilerInfo);
   if (!Asm)
     return;
-<<<<<<< HEAD
-=======
 
   emitSecureHotPatchInformation();
->>>>>>> 5ee67ebe
 
   emitInlineeLinesSubsection();
 
