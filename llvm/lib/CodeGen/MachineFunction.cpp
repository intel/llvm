//===- MachineFunction.cpp ------------------------------------------------===//
//
// Part of the LLVM Project, under the Apache License v2.0 with LLVM Exceptions.
// See https://llvm.org/LICENSE.txt for license information.
// SPDX-License-Identifier: Apache-2.0 WITH LLVM-exception
//
//===----------------------------------------------------------------------===//
//
// Collect native machine code information for a function.  This allows
// target-specific information about the generated code to be stored with each
// function.
//
//===----------------------------------------------------------------------===//

#include "llvm/CodeGen/MachineFunction.h"
#include "llvm/ADT/BitVector.h"
#include "llvm/ADT/DenseMap.h"
#include "llvm/ADT/DenseSet.h"
#include "llvm/ADT/STLExtras.h"
#include "llvm/ADT/SmallString.h"
#include "llvm/ADT/SmallVector.h"
#include "llvm/ADT/StringRef.h"
#include "llvm/ADT/Twine.h"
#include "llvm/Analysis/ConstantFolding.h"
#include "llvm/Analysis/ProfileSummaryInfo.h"
#include "llvm/CodeGen/MachineBasicBlock.h"
#include "llvm/CodeGen/MachineConstantPool.h"
#include "llvm/CodeGen/MachineFrameInfo.h"
#include "llvm/CodeGen/MachineInstr.h"
#include "llvm/CodeGen/MachineJumpTableInfo.h"
#include "llvm/CodeGen/MachineMemOperand.h"
#include "llvm/CodeGen/MachineModuleInfo.h"
#include "llvm/CodeGen/MachineRegisterInfo.h"
#include "llvm/CodeGen/PseudoSourceValue.h"
#include "llvm/CodeGen/PseudoSourceValueManager.h"
#include "llvm/CodeGen/TargetFrameLowering.h"
#include "llvm/CodeGen/TargetInstrInfo.h"
#include "llvm/CodeGen/TargetLowering.h"
#include "llvm/CodeGen/TargetRegisterInfo.h"
#include "llvm/CodeGen/TargetSubtargetInfo.h"
#include "llvm/CodeGen/WasmEHFuncInfo.h"
#include "llvm/CodeGen/WinEHFuncInfo.h"
#include "llvm/Config/llvm-config.h"
#include "llvm/IR/Attributes.h"
#include "llvm/IR/BasicBlock.h"
#include "llvm/IR/Constant.h"
#include "llvm/IR/DataLayout.h"
#include "llvm/IR/DerivedTypes.h"
#include "llvm/IR/EHPersonalities.h"
#include "llvm/IR/Function.h"
#include "llvm/IR/GlobalValue.h"
#include "llvm/IR/Instruction.h"
#include "llvm/IR/Instructions.h"
#include "llvm/IR/Metadata.h"
#include "llvm/IR/Module.h"
#include "llvm/IR/ModuleSlotTracker.h"
#include "llvm/IR/Value.h"
#include "llvm/MC/MCContext.h"
#include "llvm/MC/MCSymbol.h"
#include "llvm/MC/SectionKind.h"
#include "llvm/Support/Casting.h"
#include "llvm/Support/CommandLine.h"
#include "llvm/Support/Compiler.h"
#include "llvm/Support/DOTGraphTraits.h"
#include "llvm/Support/ErrorHandling.h"
#include "llvm/Support/GraphWriter.h"
#include "llvm/Support/raw_ostream.h"
#include "llvm/Target/TargetMachine.h"
#include <algorithm>
#include <cassert>
#include <cstddef>
#include <cstdint>
#include <iterator>
#include <string>
#include <utility>
#include <vector>

#include "LiveDebugValues/LiveDebugValues.h"

using namespace llvm;

#define DEBUG_TYPE "codegen"

static cl::opt<unsigned> AlignAllFunctions(
    "align-all-functions",
    cl::desc("Force the alignment of all functions in log2 format (e.g. 4 "
             "means align on 16B boundaries)."),
    cl::init(0), cl::Hidden);

static const char *getPropertyName(MachineFunctionProperties::Property Prop) {
  using P = MachineFunctionProperties::Property;

  // clang-format off
  switch(Prop) {
  case P::FailedISel: return "FailedISel";
  case P::IsSSA: return "IsSSA";
  case P::Legalized: return "Legalized";
  case P::NoPHIs: return "NoPHIs";
  case P::NoVRegs: return "NoVRegs";
  case P::RegBankSelected: return "RegBankSelected";
  case P::Selected: return "Selected";
  case P::TracksLiveness: return "TracksLiveness";
  case P::TiedOpsRewritten: return "TiedOpsRewritten";
  case P::FailsVerification: return "FailsVerification";
  case P::FailedRegAlloc: return "FailedRegAlloc";
  case P::TracksDebugUserValues: return "TracksDebugUserValues";
  }
  // clang-format on
  llvm_unreachable("Invalid machine function property");
}

void setUnsafeStackSize(const Function &F, MachineFrameInfo &FrameInfo) {
  if (!F.hasFnAttribute(Attribute::SafeStack))
    return;

  auto *Existing =
      dyn_cast_or_null<MDTuple>(F.getMetadata(LLVMContext::MD_annotation));

  if (!Existing || Existing->getNumOperands() != 2)
    return;

  auto *MetadataName = "unsafe-stack-size";
  if (auto &N = Existing->getOperand(0)) {
    if (N.equalsStr(MetadataName)) {
      if (auto &Op = Existing->getOperand(1)) {
        auto Val = mdconst::extract<ConstantInt>(Op)->getZExtValue();
        FrameInfo.setUnsafeStackSize(Val);
      }
    }
  }
}

// Pin the vtable to this file.
void MachineFunction::Delegate::anchor() {}

void MachineFunctionProperties::print(raw_ostream &OS) const {
  const char *Separator = "";
  for (BitVector::size_type I = 0; I < Properties.size(); ++I) {
    if (!Properties[I])
      continue;
    OS << Separator << getPropertyName(static_cast<Property>(I));
    Separator = ", ";
  }
}

//===----------------------------------------------------------------------===//
// MachineFunction implementation
//===----------------------------------------------------------------------===//

// Out-of-line virtual method.
MachineFunctionInfo::~MachineFunctionInfo() = default;

void ilist_alloc_traits<MachineBasicBlock>::deleteNode(MachineBasicBlock *MBB) {
  MBB->getParent()->deleteMachineBasicBlock(MBB);
}

static inline Align getFnStackAlignment(const TargetSubtargetInfo &STI,
                                        const Function &F) {
  if (auto MA = F.getFnStackAlign())
    return *MA;
  return STI.getFrameLowering()->getStackAlign();
}

MachineFunction::MachineFunction(Function &F, const TargetMachine &Target,
                                 const TargetSubtargetInfo &STI, MCContext &Ctx,
                                 unsigned FunctionNum)
    : F(F), Target(Target), STI(STI), Ctx(Ctx) {
  FunctionNumber = FunctionNum;
  init();
}

void MachineFunction::handleInsertion(MachineInstr &MI) {
  if (TheDelegate)
    TheDelegate->MF_HandleInsertion(MI);
}

void MachineFunction::handleRemoval(MachineInstr &MI) {
  if (TheDelegate)
    TheDelegate->MF_HandleRemoval(MI);
}

void MachineFunction::handleChangeDesc(MachineInstr &MI,
                                       const MCInstrDesc &TID) {
  if (TheDelegate)
    TheDelegate->MF_HandleChangeDesc(MI, TID);
}

void MachineFunction::init() {
  // Assume the function starts in SSA form with correct liveness.
  Properties.setIsSSA();
  Properties.setTracksLiveness();
  RegInfo = new (Allocator) MachineRegisterInfo(this);

  MFInfo = nullptr;

  // We can realign the stack if the target supports it and the user hasn't
  // explicitly asked us not to.
  bool CanRealignSP = STI.getFrameLowering()->isStackRealignable() &&
                      !F.hasFnAttribute("no-realign-stack");
  bool ForceRealignSP = F.hasFnAttribute(Attribute::StackAlignment) ||
                        F.hasFnAttribute("stackrealign");
  FrameInfo = new (Allocator) MachineFrameInfo(
      getFnStackAlignment(STI, F), /*StackRealignable=*/CanRealignSP,
      /*ForcedRealign=*/ForceRealignSP && CanRealignSP);

  setUnsafeStackSize(F, *FrameInfo);

  if (F.hasFnAttribute(Attribute::StackAlignment))
    FrameInfo->ensureMaxAlignment(*F.getFnStackAlign());

  ConstantPool = new (Allocator) MachineConstantPool(getDataLayout());
  Alignment = STI.getTargetLowering()->getMinFunctionAlignment();

<<<<<<< HEAD
  if (!F.getAlign() && !F.hasOptSize())
=======
  // FIXME: Shouldn't use pref alignment if explicit alignment is set on F.
  if (!F.hasOptSize())
>>>>>>> 35227056
    Alignment = std::max(Alignment,
                         STI.getTargetLowering()->getPrefFunctionAlignment());

  // -fsanitize=function and -fsanitize=kcfi instrument indirect function calls
  // to load a type hash before the function label. Ensure functions are aligned
  // by a least 4 to avoid unaligned access, which is especially important for
  // -mno-unaligned-access.
  if (F.hasMetadata(LLVMContext::MD_func_sanitize) ||
      F.getMetadata(LLVMContext::MD_kcfi_type))
    Alignment = std::max(Alignment, Align(4));

  if (AlignAllFunctions)
    Alignment = Align(1ULL << AlignAllFunctions);

  JumpTableInfo = nullptr;

  if (isFuncletEHPersonality(classifyEHPersonality(
          F.hasPersonalityFn() ? F.getPersonalityFn() : nullptr))) {
    WinEHInfo = new (Allocator) WinEHFuncInfo();
  }

  if (isScopedEHPersonality(classifyEHPersonality(
          F.hasPersonalityFn() ? F.getPersonalityFn() : nullptr))) {
    WasmEHInfo = new (Allocator) WasmEHFuncInfo();
  }

  assert(Target.isCompatibleDataLayout(getDataLayout()) &&
         "Can't create a MachineFunction using a Module with a "
         "Target-incompatible DataLayout attached\n");

  PSVManager = std::make_unique<PseudoSourceValueManager>(getTarget());
}

void MachineFunction::initTargetMachineFunctionInfo(
    const TargetSubtargetInfo &STI) {
  assert(!MFInfo && "MachineFunctionInfo already set");
  MFInfo = Target.createMachineFunctionInfo(Allocator, F, &STI);
}

MachineFunction::~MachineFunction() {
  clear();
}

void MachineFunction::clear() {
  Properties.reset();

  // Clear JumpTableInfo first. Otherwise, every MBB we delete would do a
  // linear search over the jump table entries to find and erase itself.
  if (JumpTableInfo) {
    JumpTableInfo->~MachineJumpTableInfo();
    Allocator.Deallocate(JumpTableInfo);
    JumpTableInfo = nullptr;
  }

  // Don't call destructors on MachineInstr and MachineOperand. All of their
  // memory comes from the BumpPtrAllocator which is about to be purged.
  //
  // Do call MachineBasicBlock destructors, it contains std::vectors.
  for (iterator I = begin(), E = end(); I != E; I = BasicBlocks.erase(I))
    I->Insts.clearAndLeakNodesUnsafely();
  MBBNumbering.clear();

  InstructionRecycler.clear(Allocator);
  OperandRecycler.clear(Allocator);
  BasicBlockRecycler.clear(Allocator);
  CodeViewAnnotations.clear();
  VariableDbgInfos.clear();
  if (RegInfo) {
    RegInfo->~MachineRegisterInfo();
    Allocator.Deallocate(RegInfo);
  }
  if (MFInfo) {
    MFInfo->~MachineFunctionInfo();
    Allocator.Deallocate(MFInfo);
  }

  FrameInfo->~MachineFrameInfo();
  Allocator.Deallocate(FrameInfo);

  ConstantPool->~MachineConstantPool();
  Allocator.Deallocate(ConstantPool);

  if (WinEHInfo) {
    WinEHInfo->~WinEHFuncInfo();
    Allocator.Deallocate(WinEHInfo);
  }

  if (WasmEHInfo) {
    WasmEHInfo->~WasmEHFuncInfo();
    Allocator.Deallocate(WasmEHInfo);
  }
}

const DataLayout &MachineFunction::getDataLayout() const {
  return F.getDataLayout();
}

/// Get the JumpTableInfo for this function.
/// If it does not already exist, allocate one.
MachineJumpTableInfo *MachineFunction::
getOrCreateJumpTableInfo(unsigned EntryKind) {
  if (JumpTableInfo) return JumpTableInfo;

  JumpTableInfo = new (Allocator)
    MachineJumpTableInfo((MachineJumpTableInfo::JTEntryKind)EntryKind);
  return JumpTableInfo;
}

DenormalMode MachineFunction::getDenormalMode(const fltSemantics &FPType) const {
  return F.getDenormalMode(FPType);
}

/// Should we be emitting segmented stack stuff for the function
bool MachineFunction::shouldSplitStack() const {
  return getFunction().hasFnAttribute("split-stack");
}

[[nodiscard]] unsigned
MachineFunction::addFrameInst(const MCCFIInstruction &Inst) {
  FrameInstructions.push_back(Inst);
  return FrameInstructions.size() - 1;
}

/// This discards all of the MachineBasicBlock numbers and recomputes them.
/// This guarantees that the MBB numbers are sequential, dense, and match the
/// ordering of the blocks within the function.  If a specific MachineBasicBlock
/// is specified, only that block and those after it are renumbered.
void MachineFunction::RenumberBlocks(MachineBasicBlock *MBB) {
  if (empty()) { MBBNumbering.clear(); return; }
  MachineFunction::iterator MBBI, E = end();
  if (MBB == nullptr)
    MBBI = begin();
  else
    MBBI = MBB->getIterator();

  // Figure out the block number this should have.
  unsigned BlockNo = 0;
  if (MBBI != begin())
    BlockNo = std::prev(MBBI)->getNumber() + 1;

  for (; MBBI != E; ++MBBI, ++BlockNo) {
    if (MBBI->getNumber() != (int)BlockNo) {
      // Remove use of the old number.
      if (MBBI->getNumber() != -1) {
        assert(MBBNumbering[MBBI->getNumber()] == &*MBBI &&
               "MBB number mismatch!");
        MBBNumbering[MBBI->getNumber()] = nullptr;
      }

      // If BlockNo is already taken, set that block's number to -1.
      if (MBBNumbering[BlockNo])
        MBBNumbering[BlockNo]->setNumber(-1);

      MBBNumbering[BlockNo] = &*MBBI;
      MBBI->setNumber(BlockNo);
    }
  }

  // Okay, all the blocks are renumbered.  If we have compactified the block
  // numbering, shrink MBBNumbering now.
  assert(BlockNo <= MBBNumbering.size() && "Mismatch!");
  MBBNumbering.resize(BlockNo);
  MBBNumberingEpoch++;
}

int64_t MachineFunction::estimateFunctionSizeInBytes() {
  const TargetInstrInfo &TII = *getSubtarget().getInstrInfo();
  const Align FunctionAlignment = getAlignment();
  MachineFunction::iterator MBBI = begin(), E = end();
  /// Offset - Distance from the beginning of the function to the end
  /// of the basic block.
  int64_t Offset = 0;

  for (; MBBI != E; ++MBBI) {
    const Align Alignment = MBBI->getAlignment();
    int64_t BlockSize = 0;

    for (auto &MI : *MBBI) {
      BlockSize += TII.getInstSizeInBytes(MI);
    }

    int64_t OffsetBB;
    if (Alignment <= FunctionAlignment) {
      OffsetBB = alignTo(Offset, Alignment);
    } else {
      // The alignment of this MBB is larger than the function's alignment, so
      // we can't tell whether or not it will insert nops. Assume that it will.
      OffsetBB = alignTo(Offset, Alignment) + Alignment.value() -
                 FunctionAlignment.value();
    }
    Offset = OffsetBB + BlockSize;
  }

  return Offset;
}

/// This method iterates over the basic blocks and assigns their IsBeginSection
/// and IsEndSection fields. This must be called after MBB layout is finalized
/// and the SectionID's are assigned to MBBs.
void MachineFunction::assignBeginEndSections() {
  front().setIsBeginSection();
  auto CurrentSectionID = front().getSectionID();
  for (auto MBBI = std::next(begin()), E = end(); MBBI != E; ++MBBI) {
    if (MBBI->getSectionID() == CurrentSectionID)
      continue;
    MBBI->setIsBeginSection();
    std::prev(MBBI)->setIsEndSection();
    CurrentSectionID = MBBI->getSectionID();
  }
  back().setIsEndSection();
}

/// Allocate a new MachineInstr. Use this instead of `new MachineInstr'.
MachineInstr *MachineFunction::CreateMachineInstr(const MCInstrDesc &MCID,
                                                  DebugLoc DL,
                                                  bool NoImplicit) {
  return new (InstructionRecycler.Allocate<MachineInstr>(Allocator))
      MachineInstr(*this, MCID, std::move(DL), NoImplicit);
}

/// Create a new MachineInstr which is a copy of the 'Orig' instruction,
/// identical in all ways except the instruction has no parent, prev, or next.
MachineInstr *
MachineFunction::CloneMachineInstr(const MachineInstr *Orig) {
  return new (InstructionRecycler.Allocate<MachineInstr>(Allocator))
             MachineInstr(*this, *Orig);
}

MachineInstr &MachineFunction::cloneMachineInstrBundle(
    MachineBasicBlock &MBB, MachineBasicBlock::iterator InsertBefore,
    const MachineInstr &Orig) {
  MachineInstr *FirstClone = nullptr;
  MachineBasicBlock::const_instr_iterator I = Orig.getIterator();
  while (true) {
    MachineInstr *Cloned = CloneMachineInstr(&*I);
    MBB.insert(InsertBefore, Cloned);
    if (FirstClone == nullptr) {
      FirstClone = Cloned;
    } else {
      Cloned->bundleWithPred();
    }

    if (!I->isBundledWithSucc())
      break;
    ++I;
  }
  // Copy over call info to the cloned instruction if needed. If Orig is in
  // a bundle, copyAdditionalCallInfo takes care of finding the call instruction
  // in the bundle.
  if (Orig.shouldUpdateAdditionalCallInfo())
    copyAdditionalCallInfo(&Orig, FirstClone);
  return *FirstClone;
}

/// Delete the given MachineInstr.
///
/// This function also serves as the MachineInstr destructor - the real
/// ~MachineInstr() destructor must be empty.
void MachineFunction::deleteMachineInstr(MachineInstr *MI) {
  // Verify that a call site info is at valid state. This assertion should
  // be triggered during the implementation of support for the
  // call site info of a new architecture. If the assertion is triggered,
  // back trace will tell where to insert a call to updateCallSiteInfo().
  assert((!MI->isCandidateForAdditionalCallInfo() ||
          !CallSitesInfo.contains(MI)) &&
         "Call site info was not updated!");
  // Verify that the "called globals" info is in a valid state.
  assert((!MI->isCandidateForAdditionalCallInfo() ||
          !CalledGlobalsInfo.contains(MI)) &&
         "Called globals info was not updated!");
  // Strip it for parts. The operand array and the MI object itself are
  // independently recyclable.
  if (MI->Operands)
    deallocateOperandArray(MI->CapOperands, MI->Operands);
  // Don't call ~MachineInstr() which must be trivial anyway because
  // ~MachineFunction drops whole lists of MachineInstrs wihout calling their
  // destructors.
  InstructionRecycler.Deallocate(Allocator, MI);
}

/// Allocate a new MachineBasicBlock. Use this instead of
/// `new MachineBasicBlock'.
MachineBasicBlock *
MachineFunction::CreateMachineBasicBlock(const BasicBlock *BB,
                                         std::optional<UniqueBBID> BBID) {
  MachineBasicBlock *MBB =
      new (BasicBlockRecycler.Allocate<MachineBasicBlock>(Allocator))
          MachineBasicBlock(*this, BB);
  // Set BBID for `-basic-block-sections=list` and `-basic-block-address-map` to
  // allow robust mapping of profiles to basic blocks.
  if (Target.Options.BBAddrMap ||
      Target.getBBSectionsType() == BasicBlockSection::List)
    MBB->setBBID(BBID.has_value() ? *BBID : UniqueBBID{NextBBID++, 0});
  return MBB;
}

/// Delete the given MachineBasicBlock.
void MachineFunction::deleteMachineBasicBlock(MachineBasicBlock *MBB) {
  assert(MBB->getParent() == this && "MBB parent mismatch!");
  // Clean up any references to MBB in jump tables before deleting it.
  if (JumpTableInfo)
    JumpTableInfo->RemoveMBBFromJumpTables(MBB);
  MBB->~MachineBasicBlock();
  BasicBlockRecycler.Deallocate(Allocator, MBB);
}

MachineMemOperand *MachineFunction::getMachineMemOperand(
    MachinePointerInfo PtrInfo, MachineMemOperand::Flags F, LocationSize Size,
    Align BaseAlignment, const AAMDNodes &AAInfo, const MDNode *Ranges,
    SyncScope::ID SSID, AtomicOrdering Ordering,
    AtomicOrdering FailureOrdering) {
  assert((!Size.hasValue() ||
          Size.getValue().getKnownMinValue() != ~UINT64_C(0)) &&
         "Unexpected an unknown size to be represented using "
         "LocationSize::beforeOrAfter()");
  return new (Allocator)
      MachineMemOperand(PtrInfo, F, Size, BaseAlignment, AAInfo, Ranges, SSID,
                        Ordering, FailureOrdering);
}

MachineMemOperand *MachineFunction::getMachineMemOperand(
    MachinePointerInfo PtrInfo, MachineMemOperand::Flags f, LLT MemTy,
    Align base_alignment, const AAMDNodes &AAInfo, const MDNode *Ranges,
    SyncScope::ID SSID, AtomicOrdering Ordering,
    AtomicOrdering FailureOrdering) {
  return new (Allocator)
      MachineMemOperand(PtrInfo, f, MemTy, base_alignment, AAInfo, Ranges, SSID,
                        Ordering, FailureOrdering);
}

MachineMemOperand *
MachineFunction::getMachineMemOperand(const MachineMemOperand *MMO,
                                      const MachinePointerInfo &PtrInfo,
                                      LocationSize Size) {
  assert((!Size.hasValue() ||
          Size.getValue().getKnownMinValue() != ~UINT64_C(0)) &&
         "Unexpected an unknown size to be represented using "
         "LocationSize::beforeOrAfter()");
  return new (Allocator)
      MachineMemOperand(PtrInfo, MMO->getFlags(), Size, MMO->getBaseAlign(),
                        AAMDNodes(), nullptr, MMO->getSyncScopeID(),
                        MMO->getSuccessOrdering(), MMO->getFailureOrdering());
}

MachineMemOperand *MachineFunction::getMachineMemOperand(
    const MachineMemOperand *MMO, const MachinePointerInfo &PtrInfo, LLT Ty) {
  return new (Allocator)
      MachineMemOperand(PtrInfo, MMO->getFlags(), Ty, MMO->getBaseAlign(),
                        AAMDNodes(), nullptr, MMO->getSyncScopeID(),
                        MMO->getSuccessOrdering(), MMO->getFailureOrdering());
}

MachineMemOperand *
MachineFunction::getMachineMemOperand(const MachineMemOperand *MMO,
                                      int64_t Offset, LLT Ty) {
  const MachinePointerInfo &PtrInfo = MMO->getPointerInfo();

  // If there is no pointer value, the offset isn't tracked so we need to adjust
  // the base alignment.
  Align Alignment = PtrInfo.V.isNull()
                        ? commonAlignment(MMO->getBaseAlign(), Offset)
                        : MMO->getBaseAlign();

  // Do not preserve ranges, since we don't necessarily know what the high bits
  // are anymore.
  return new (Allocator) MachineMemOperand(
      PtrInfo.getWithOffset(Offset), MMO->getFlags(), Ty, Alignment,
      MMO->getAAInfo(), nullptr, MMO->getSyncScopeID(),
      MMO->getSuccessOrdering(), MMO->getFailureOrdering());
}

MachineMemOperand *
MachineFunction::getMachineMemOperand(const MachineMemOperand *MMO,
                                      const AAMDNodes &AAInfo) {
  MachinePointerInfo MPI = MMO->getValue() ?
             MachinePointerInfo(MMO->getValue(), MMO->getOffset()) :
             MachinePointerInfo(MMO->getPseudoValue(), MMO->getOffset());

  return new (Allocator) MachineMemOperand(
      MPI, MMO->getFlags(), MMO->getSize(), MMO->getBaseAlign(), AAInfo,
      MMO->getRanges(), MMO->getSyncScopeID(), MMO->getSuccessOrdering(),
      MMO->getFailureOrdering());
}

MachineMemOperand *
MachineFunction::getMachineMemOperand(const MachineMemOperand *MMO,
                                      MachineMemOperand::Flags Flags) {
  return new (Allocator) MachineMemOperand(
      MMO->getPointerInfo(), Flags, MMO->getSize(), MMO->getBaseAlign(),
      MMO->getAAInfo(), MMO->getRanges(), MMO->getSyncScopeID(),
      MMO->getSuccessOrdering(), MMO->getFailureOrdering());
}

MachineInstr::ExtraInfo *MachineFunction::createMIExtraInfo(
    ArrayRef<MachineMemOperand *> MMOs, MCSymbol *PreInstrSymbol,
    MCSymbol *PostInstrSymbol, MDNode *HeapAllocMarker, MDNode *PCSections,
    uint32_t CFIType, MDNode *MMRAs) {
  return MachineInstr::ExtraInfo::create(Allocator, MMOs, PreInstrSymbol,
                                         PostInstrSymbol, HeapAllocMarker,
                                         PCSections, CFIType, MMRAs);
}

const char *MachineFunction::createExternalSymbolName(StringRef Name) {
  char *Dest = Allocator.Allocate<char>(Name.size() + 1);
  llvm::copy(Name, Dest);
  Dest[Name.size()] = 0;
  return Dest;
}

uint32_t *MachineFunction::allocateRegMask() {
  unsigned NumRegs = getSubtarget().getRegisterInfo()->getNumRegs();
  unsigned Size = MachineOperand::getRegMaskSize(NumRegs);
  uint32_t *Mask = Allocator.Allocate<uint32_t>(Size);
  memset(Mask, 0, Size * sizeof(Mask[0]));
  return Mask;
}

ArrayRef<int> MachineFunction::allocateShuffleMask(ArrayRef<int> Mask) {
  int* AllocMask = Allocator.Allocate<int>(Mask.size());
  copy(Mask, AllocMask);
  return {AllocMask, Mask.size()};
}

#if !defined(NDEBUG) || defined(LLVM_ENABLE_DUMP)
LLVM_DUMP_METHOD void MachineFunction::dump() const {
  print(dbgs());
}
#endif

StringRef MachineFunction::getName() const {
  return getFunction().getName();
}

void MachineFunction::print(raw_ostream &OS, const SlotIndexes *Indexes) const {
  OS << "# Machine code for function " << getName() << ": ";
  getProperties().print(OS);
  OS << '\n';

  // Print Frame Information
  FrameInfo->print(*this, OS);

  // Print JumpTable Information
  if (JumpTableInfo)
    JumpTableInfo->print(OS);

  // Print Constant Pool
  ConstantPool->print(OS);

  const TargetRegisterInfo *TRI = getSubtarget().getRegisterInfo();

  if (RegInfo && !RegInfo->livein_empty()) {
    OS << "Function Live Ins: ";
    for (MachineRegisterInfo::livein_iterator
         I = RegInfo->livein_begin(), E = RegInfo->livein_end(); I != E; ++I) {
      OS << printReg(I->first, TRI);
      if (I->second)
        OS << " in " << printReg(I->second, TRI);
      if (std::next(I) != E)
        OS << ", ";
    }
    OS << '\n';
  }

  ModuleSlotTracker MST(getFunction().getParent());
  MST.incorporateFunction(getFunction());
  for (const auto &BB : *this) {
    OS << '\n';
    // If we print the whole function, print it at its most verbose level.
    BB.print(OS, MST, Indexes, /*IsStandalone=*/true);
  }

  OS << "\n# End machine code for function " << getName() << ".\n\n";
}

/// True if this function needs frame moves for debug or exceptions.
bool MachineFunction::needsFrameMoves() const {
  // TODO: Ideally, what we'd like is to have a switch that allows emitting
  // synchronous (precise at call-sites only) CFA into .eh_frame. However, even
  // under this switch, we'd like .debug_frame to be precise when using -g. At
  // this moment, there's no way to specify that some CFI directives go into
  // .eh_frame only, while others go into .debug_frame only.
  return getTarget().Options.ForceDwarfFrameSection ||
         F.needsUnwindTableEntry() ||
         !F.getParent()->debug_compile_units().empty();
}

MachineFunction::CallSiteInfo::CallSiteInfo(const CallBase &CB) {
  // Numeric callee_type ids are only for indirect calls.
  if (!CB.isIndirectCall())
    return;

  MDNode *CalleeTypeList = CB.getMetadata(LLVMContext::MD_callee_type);
  if (!CalleeTypeList)
    return;

  for (const MDOperand &Op : CalleeTypeList->operands()) {
    MDNode *TypeMD = cast<MDNode>(Op);
    MDString *TypeIdStr = cast<MDString>(TypeMD->getOperand(1));
    // Compute numeric type id from generalized type id string
    uint64_t TypeIdVal = MD5Hash(TypeIdStr->getString());
    IntegerType *Int64Ty = Type::getInt64Ty(CB.getContext());
    CalleeTypeIds.push_back(
        ConstantInt::get(Int64Ty, TypeIdVal, /*IsSigned=*/false));
  }
}

namespace llvm {

  template<>
  struct DOTGraphTraits<const MachineFunction*> : public DefaultDOTGraphTraits {
    DOTGraphTraits(bool isSimple = false) : DefaultDOTGraphTraits(isSimple) {}

    static std::string getGraphName(const MachineFunction *F) {
      return ("CFG for '" + F->getName() + "' function").str();
    }

    std::string getNodeLabel(const MachineBasicBlock *Node,
                             const MachineFunction *Graph) {
      std::string OutStr;
      {
        raw_string_ostream OSS(OutStr);

        if (isSimple()) {
          OSS << printMBBReference(*Node);
          if (const BasicBlock *BB = Node->getBasicBlock())
            OSS << ": " << BB->getName();
        } else
          Node->print(OSS);
      }

      if (OutStr[0] == '\n') OutStr.erase(OutStr.begin());

      // Process string output to make it nicer...
      for (unsigned i = 0; i != OutStr.length(); ++i)
        if (OutStr[i] == '\n') {                            // Left justify
          OutStr[i] = '\\';
          OutStr.insert(OutStr.begin()+i+1, 'l');
        }
      return OutStr;
    }
  };

} // end namespace llvm

void MachineFunction::viewCFG() const
{
#ifndef NDEBUG
  ViewGraph(this, "mf" + getName());
#else
  errs() << "MachineFunction::viewCFG is only available in debug builds on "
         << "systems with Graphviz or gv!\n";
#endif // NDEBUG
}

void MachineFunction::viewCFGOnly() const
{
#ifndef NDEBUG
  ViewGraph(this, "mf" + getName(), true);
#else
  errs() << "MachineFunction::viewCFGOnly is only available in debug builds on "
         << "systems with Graphviz or gv!\n";
#endif // NDEBUG
}

/// Add the specified physical register as a live-in value and
/// create a corresponding virtual register for it.
Register MachineFunction::addLiveIn(MCRegister PReg,
                                    const TargetRegisterClass *RC) {
  MachineRegisterInfo &MRI = getRegInfo();
  Register VReg = MRI.getLiveInVirtReg(PReg);
  if (VReg) {
    const TargetRegisterClass *VRegRC = MRI.getRegClass(VReg);
    (void)VRegRC;
    // A physical register can be added several times.
    // Between two calls, the register class of the related virtual register
    // may have been constrained to match some operation constraints.
    // In that case, check that the current register class includes the
    // physical register and is a sub class of the specified RC.
    assert((VRegRC == RC || (VRegRC->contains(PReg) &&
                             RC->hasSubClassEq(VRegRC))) &&
            "Register class mismatch!");
    return VReg;
  }
  VReg = MRI.createVirtualRegister(RC);
  MRI.addLiveIn(PReg, VReg);
  return VReg;
}

/// Return the MCSymbol for the specified non-empty jump table.
/// If isLinkerPrivate is specified, an 'l' label is returned, otherwise a
/// normal 'L' label is returned.
MCSymbol *MachineFunction::getJTISymbol(unsigned JTI, MCContext &Ctx,
                                        bool isLinkerPrivate) const {
  const DataLayout &DL = getDataLayout();
  assert(JumpTableInfo && "No jump tables");
  assert(JTI < JumpTableInfo->getJumpTables().size() && "Invalid JTI!");

  StringRef Prefix = isLinkerPrivate ? DL.getLinkerPrivateGlobalPrefix()
                                     : DL.getPrivateGlobalPrefix();
  SmallString<60> Name;
  raw_svector_ostream(Name)
    << Prefix << "JTI" << getFunctionNumber() << '_' << JTI;
  return Ctx.getOrCreateSymbol(Name);
}

/// Return a function-local symbol to represent the PIC base.
MCSymbol *MachineFunction::getPICBaseSymbol() const {
  const DataLayout &DL = getDataLayout();
  return Ctx.getOrCreateSymbol(Twine(DL.getPrivateGlobalPrefix()) +
                               Twine(getFunctionNumber()) + "$pb");
}

/// \name Exception Handling
/// \{

LandingPadInfo &
MachineFunction::getOrCreateLandingPadInfo(MachineBasicBlock *LandingPad) {
  unsigned N = LandingPads.size();
  for (unsigned i = 0; i < N; ++i) {
    LandingPadInfo &LP = LandingPads[i];
    if (LP.LandingPadBlock == LandingPad)
      return LP;
  }

  LandingPads.push_back(LandingPadInfo(LandingPad));
  return LandingPads[N];
}

void MachineFunction::addInvoke(MachineBasicBlock *LandingPad,
                                MCSymbol *BeginLabel, MCSymbol *EndLabel) {
  LandingPadInfo &LP = getOrCreateLandingPadInfo(LandingPad);
  LP.BeginLabels.push_back(BeginLabel);
  LP.EndLabels.push_back(EndLabel);
}

MCSymbol *MachineFunction::addLandingPad(MachineBasicBlock *LandingPad) {
  MCSymbol *LandingPadLabel = Ctx.createTempSymbol();
  LandingPadInfo &LP = getOrCreateLandingPadInfo(LandingPad);
  LP.LandingPadLabel = LandingPadLabel;

  BasicBlock::const_iterator FirstI =
      LandingPad->getBasicBlock()->getFirstNonPHIIt();
  if (const auto *LPI = dyn_cast<LandingPadInst>(FirstI)) {
    // If there's no typeid list specified, then "cleanup" is implicit.
    // Otherwise, id 0 is reserved for the cleanup action.
    if (LPI->isCleanup() && LPI->getNumClauses() != 0)
      LP.TypeIds.push_back(0);

    // FIXME: New EH - Add the clauses in reverse order. This isn't 100%
    //        correct, but we need to do it this way because of how the DWARF EH
    //        emitter processes the clauses.
    for (unsigned I = LPI->getNumClauses(); I != 0; --I) {
      Value *Val = LPI->getClause(I - 1);
      if (LPI->isCatch(I - 1)) {
        LP.TypeIds.push_back(
            getTypeIDFor(dyn_cast<GlobalValue>(Val->stripPointerCasts())));
      } else {
        // Add filters in a list.
        auto *CVal = cast<Constant>(Val);
        SmallVector<unsigned, 4> FilterList;
        for (const Use &U : CVal->operands())
          FilterList.push_back(
              getTypeIDFor(cast<GlobalValue>(U->stripPointerCasts())));

        LP.TypeIds.push_back(getFilterIDFor(FilterList));
      }
    }

  } else if (const auto *CPI = dyn_cast<CatchPadInst>(FirstI)) {
    for (unsigned I = CPI->arg_size(); I != 0; --I) {
      auto *TypeInfo =
          dyn_cast<GlobalValue>(CPI->getArgOperand(I - 1)->stripPointerCasts());
      LP.TypeIds.push_back(getTypeIDFor(TypeInfo));
    }

  } else {
    assert(isa<CleanupPadInst>(FirstI) && "Invalid landingpad!");
  }

  return LandingPadLabel;
}

void MachineFunction::setCallSiteLandingPad(MCSymbol *Sym,
                                            ArrayRef<unsigned> Sites) {
  LPadToCallSiteMap[Sym].append(Sites.begin(), Sites.end());
}

unsigned MachineFunction::getTypeIDFor(const GlobalValue *TI) {
  for (unsigned i = 0, N = TypeInfos.size(); i != N; ++i)
    if (TypeInfos[i] == TI) return i + 1;

  TypeInfos.push_back(TI);
  return TypeInfos.size();
}

int MachineFunction::getFilterIDFor(ArrayRef<unsigned> TyIds) {
  // If the new filter coincides with the tail of an existing filter, then
  // re-use the existing filter.  Folding filters more than this requires
  // re-ordering filters and/or their elements - probably not worth it.
  for (unsigned i : FilterEnds) {
    unsigned j = TyIds.size();

    while (i && j)
      if (FilterIds[--i] != TyIds[--j])
        goto try_next;

    if (!j)
      // The new filter coincides with range [i, end) of the existing filter.
      return -(1 + i);

try_next:;
  }

  // Add the new filter.
  int FilterID = -(1 + FilterIds.size());
  FilterIds.reserve(FilterIds.size() + TyIds.size() + 1);
  llvm::append_range(FilterIds, TyIds);
  FilterEnds.push_back(FilterIds.size());
  FilterIds.push_back(0); // terminator
  return FilterID;
}

MachineFunction::CallSiteInfoMap::iterator
MachineFunction::getCallSiteInfo(const MachineInstr *MI) {
  assert(MI->isCandidateForAdditionalCallInfo() &&
         "Call site info refers only to call (MI) candidates");

  if (!Target.Options.EmitCallSiteInfo && !Target.Options.EmitCallGraphSection)
    return CallSitesInfo.end();
  return CallSitesInfo.find(MI);
}

/// Return the call machine instruction or find a call within bundle.
static const MachineInstr *getCallInstr(const MachineInstr *MI) {
  if (!MI->isBundle())
    return MI;

  for (const auto &BMI : make_range(getBundleStart(MI->getIterator()),
                                    getBundleEnd(MI->getIterator())))
    if (BMI.isCandidateForAdditionalCallInfo())
      return &BMI;

  llvm_unreachable("Unexpected bundle without a call site candidate");
}

void MachineFunction::eraseAdditionalCallInfo(const MachineInstr *MI) {
  assert(MI->shouldUpdateAdditionalCallInfo() &&
         "Call info refers only to call (MI) candidates or "
         "candidates inside bundles");

  const MachineInstr *CallMI = getCallInstr(MI);

  CallSiteInfoMap::iterator CSIt = getCallSiteInfo(CallMI);
  if (CSIt != CallSitesInfo.end())
    CallSitesInfo.erase(CSIt);

  CalledGlobalsInfo.erase(CallMI);
}

void MachineFunction::copyAdditionalCallInfo(const MachineInstr *Old,
                                             const MachineInstr *New) {
  assert(Old->shouldUpdateAdditionalCallInfo() &&
         "Call info refers only to call (MI) candidates or "
         "candidates inside bundles");

  if (!New->isCandidateForAdditionalCallInfo())
    return eraseAdditionalCallInfo(Old);

  const MachineInstr *OldCallMI = getCallInstr(Old);
  CallSiteInfoMap::iterator CSIt = getCallSiteInfo(OldCallMI);
  if (CSIt != CallSitesInfo.end()) {
    CallSiteInfo CSInfo = CSIt->second;
    CallSitesInfo[New] = std::move(CSInfo);
  }

  CalledGlobalsMap::iterator CGIt = CalledGlobalsInfo.find(OldCallMI);
  if (CGIt != CalledGlobalsInfo.end()) {
    CalledGlobalInfo CGInfo = CGIt->second;
    CalledGlobalsInfo[New] = std::move(CGInfo);
  }
}

void MachineFunction::moveAdditionalCallInfo(const MachineInstr *Old,
                                             const MachineInstr *New) {
  assert(Old->shouldUpdateAdditionalCallInfo() &&
         "Call info refers only to call (MI) candidates or "
         "candidates inside bundles");

  if (!New->isCandidateForAdditionalCallInfo())
    return eraseAdditionalCallInfo(Old);

  const MachineInstr *OldCallMI = getCallInstr(Old);
  CallSiteInfoMap::iterator CSIt = getCallSiteInfo(OldCallMI);
  if (CSIt != CallSitesInfo.end()) {
    CallSiteInfo CSInfo = std::move(CSIt->second);
    CallSitesInfo.erase(CSIt);
    CallSitesInfo[New] = std::move(CSInfo);
  }

  CalledGlobalsMap::iterator CGIt = CalledGlobalsInfo.find(OldCallMI);
  if (CGIt != CalledGlobalsInfo.end()) {
    CalledGlobalInfo CGInfo = std::move(CGIt->second);
    CalledGlobalsInfo.erase(CGIt);
    CalledGlobalsInfo[New] = std::move(CGInfo);
  }
}

void MachineFunction::setDebugInstrNumberingCount(unsigned Num) {
  DebugInstrNumberingCount = Num;
}

void MachineFunction::makeDebugValueSubstitution(DebugInstrOperandPair A,
                                                 DebugInstrOperandPair B,
                                                 unsigned Subreg) {
  // Catch any accidental self-loops.
  assert(A.first != B.first);
  // Don't allow any substitutions _from_ the memory operand number.
  assert(A.second != DebugOperandMemNumber);

  DebugValueSubstitutions.push_back({A, B, Subreg});
}

void MachineFunction::substituteDebugValuesForInst(const MachineInstr &Old,
                                                   MachineInstr &New,
                                                   unsigned MaxOperand) {
  // If the Old instruction wasn't tracked at all, there is no work to do.
  unsigned OldInstrNum = Old.peekDebugInstrNum();
  if (!OldInstrNum)
    return;

  // Iterate over all operands looking for defs to create substitutions for.
  // Avoid creating new instr numbers unless we create a new substitution.
  // While this has no functional effect, it risks confusing someone reading
  // MIR output.
  // Examine all the operands, or the first N specified by the caller.
  MaxOperand = std::min(MaxOperand, Old.getNumOperands());
  for (unsigned int I = 0; I < MaxOperand; ++I) {
    const auto &OldMO = Old.getOperand(I);
    auto &NewMO = New.getOperand(I);
    (void)NewMO;

    if (!OldMO.isReg() || !OldMO.isDef())
      continue;
    assert(NewMO.isDef());

    unsigned NewInstrNum = New.getDebugInstrNum();
    makeDebugValueSubstitution(std::make_pair(OldInstrNum, I),
                               std::make_pair(NewInstrNum, I));
  }
}

auto MachineFunction::salvageCopySSA(
    MachineInstr &MI, DenseMap<Register, DebugInstrOperandPair> &DbgPHICache)
    -> DebugInstrOperandPair {
  const TargetInstrInfo &TII = *getSubtarget().getInstrInfo();

  // Check whether this copy-like instruction has already been salvaged into
  // an operand pair.
  Register Dest;
  if (auto CopyDstSrc = TII.isCopyLikeInstr(MI)) {
    Dest = CopyDstSrc->Destination->getReg();
  } else {
    assert(MI.isSubregToReg());
    Dest = MI.getOperand(0).getReg();
  }

  auto CacheIt = DbgPHICache.find(Dest);
  if (CacheIt != DbgPHICache.end())
    return CacheIt->second;

  // Calculate the instruction number to use, or install a DBG_PHI.
  auto OperandPair = salvageCopySSAImpl(MI);
  DbgPHICache.insert({Dest, OperandPair});
  return OperandPair;
}

auto MachineFunction::salvageCopySSAImpl(MachineInstr &MI)
    -> DebugInstrOperandPair {
  MachineRegisterInfo &MRI = getRegInfo();
  const TargetRegisterInfo &TRI = *MRI.getTargetRegisterInfo();
  const TargetInstrInfo &TII = *getSubtarget().getInstrInfo();

  // Chase the value read by a copy-like instruction back to the instruction
  // that ultimately _defines_ that value. This may pass:
  //  * Through multiple intermediate copies, including subregister moves /
  //    copies,
  //  * Copies from physical registers that must then be traced back to the
  //    defining instruction,
  //  * Or, physical registers may be live-in to (only) the entry block, which
  //    requires a DBG_PHI to be created.
  // We can pursue this problem in that order: trace back through copies,
  // optionally through a physical register, to a defining instruction. We
  // should never move from physreg to vreg. As we're still in SSA form, no need
  // to worry about partial definitions of registers.

  // Helper lambda to interpret a copy-like instruction. Takes instruction,
  // returns the register read and any subregister identifying which part is
  // read.
  auto GetRegAndSubreg =
      [&](const MachineInstr &Cpy) -> std::pair<Register, unsigned> {
    Register NewReg, OldReg;
    unsigned SubReg;
    if (Cpy.isCopy()) {
      OldReg = Cpy.getOperand(0).getReg();
      NewReg = Cpy.getOperand(1).getReg();
      SubReg = Cpy.getOperand(1).getSubReg();
    } else if (Cpy.isSubregToReg()) {
      OldReg = Cpy.getOperand(0).getReg();
      NewReg = Cpy.getOperand(2).getReg();
      SubReg = Cpy.getOperand(3).getImm();
    } else {
      auto CopyDetails = *TII.isCopyInstr(Cpy);
      const MachineOperand &Src = *CopyDetails.Source;
      const MachineOperand &Dest = *CopyDetails.Destination;
      OldReg = Dest.getReg();
      NewReg = Src.getReg();
      SubReg = Src.getSubReg();
    }

    return {NewReg, SubReg};
  };

  // First seek either the defining instruction, or a copy from a physreg.
  // During search, the current state is the current copy instruction, and which
  // register we've read. Accumulate qualifying subregisters into SubregsSeen;
  // deal with those later.
  auto State = GetRegAndSubreg(MI);
  auto CurInst = MI.getIterator();
  SmallVector<unsigned, 4> SubregsSeen;
  while (true) {
    // If we've found a copy from a physreg, first portion of search is over.
    if (!State.first.isVirtual())
      break;

    // Record any subregister qualifier.
    if (State.second)
      SubregsSeen.push_back(State.second);

    assert(MRI.hasOneDef(State.first));
    MachineInstr &Inst = *MRI.def_begin(State.first)->getParent();
    CurInst = Inst.getIterator();

    // Any non-copy instruction is the defining instruction we're seeking.
    if (!Inst.isCopyLike() && !TII.isCopyLikeInstr(Inst))
      break;
    State = GetRegAndSubreg(Inst);
  };

  // Helper lambda to apply additional subregister substitutions to a known
  // instruction/operand pair. Adds new (fake) substitutions so that we can
  // record the subregister. FIXME: this isn't very space efficient if multiple
  // values are tracked back through the same copies; cache something later.
  auto ApplySubregisters =
      [&](DebugInstrOperandPair P) -> DebugInstrOperandPair {
    for (unsigned Subreg : reverse(SubregsSeen)) {
      // Fetch a new instruction number, not attached to an actual instruction.
      unsigned NewInstrNumber = getNewDebugInstrNum();
      // Add a substitution from the "new" number to the known one, with a
      // qualifying subreg.
      makeDebugValueSubstitution({NewInstrNumber, 0}, P, Subreg);
      // Return the new number; to find the underlying value, consumers need to
      // deal with the qualifying subreg.
      P = {NewInstrNumber, 0};
    }
    return P;
  };

  // If we managed to find the defining instruction after COPYs, return an
  // instruction / operand pair after adding subregister qualifiers.
  if (State.first.isVirtual()) {
    // Virtual register def -- we can just look up where this happens.
    MachineInstr *Inst = MRI.def_begin(State.first)->getParent();
    for (auto &MO : Inst->all_defs()) {
      if (MO.getReg() != State.first)
        continue;
      return ApplySubregisters({Inst->getDebugInstrNum(), MO.getOperandNo()});
    }

    llvm_unreachable("Vreg def with no corresponding operand?");
  }

  // Our search ended in a copy from a physreg: walk back up the function
  // looking for whatever defines the physreg.
  assert(CurInst->isCopyLike() || TII.isCopyInstr(*CurInst));
  State = GetRegAndSubreg(*CurInst);
  Register RegToSeek = State.first;

  auto RMII = CurInst->getReverseIterator();
  auto PrevInstrs = make_range(RMII, CurInst->getParent()->instr_rend());
  for (auto &ToExamine : PrevInstrs) {
    for (auto &MO : ToExamine.all_defs()) {
      // Test for operand that defines something aliasing RegToSeek.
      if (!TRI.regsOverlap(RegToSeek, MO.getReg()))
        continue;

      return ApplySubregisters(
          {ToExamine.getDebugInstrNum(), MO.getOperandNo()});
    }
  }

  MachineBasicBlock &InsertBB = *CurInst->getParent();

  // We reached the start of the block before finding a defining instruction.
  // There are numerous scenarios where this can happen:
  // * Constant physical registers,
  // * Several intrinsics that allow LLVM-IR to read arbitary registers,
  // * Arguments in the entry block,
  // * Exception handling landing pads.
  // Validating all of them is too difficult, so just insert a DBG_PHI reading
  // the variable value at this position, rather than checking it makes sense.

  // Create DBG_PHI for specified physreg.
  auto Builder = BuildMI(InsertBB, InsertBB.getFirstNonPHI(), DebugLoc(),
                         TII.get(TargetOpcode::DBG_PHI));
  Builder.addReg(State.first);
  unsigned NewNum = getNewDebugInstrNum();
  Builder.addImm(NewNum);
  return ApplySubregisters({NewNum, 0u});
}

void MachineFunction::finalizeDebugInstrRefs() {
  auto *TII = getSubtarget().getInstrInfo();

  auto MakeUndefDbgValue = [&](MachineInstr &MI) {
    const MCInstrDesc &RefII = TII->get(TargetOpcode::DBG_VALUE_LIST);
    MI.setDesc(RefII);
    MI.setDebugValueUndef();
  };

  DenseMap<Register, DebugInstrOperandPair> ArgDbgPHIs;
  for (auto &MBB : *this) {
    for (auto &MI : MBB) {
      if (!MI.isDebugRef())
        continue;

      bool IsValidRef = true;

      for (MachineOperand &MO : MI.debug_operands()) {
        if (!MO.isReg())
          continue;

        Register Reg = MO.getReg();

        // Some vregs can be deleted as redundant in the meantime. Mark those
        // as DBG_VALUE $noreg. Additionally, some normal instructions are
        // quickly deleted, leaving dangling references to vregs with no def.
        if (Reg == 0 || !RegInfo->hasOneDef(Reg)) {
          IsValidRef = false;
          break;
        }

        assert(Reg.isVirtual());
        MachineInstr &DefMI = *RegInfo->def_instr_begin(Reg);

        // If we've found a copy-like instruction, follow it back to the
        // instruction that defines the source value, see salvageCopySSA docs
        // for why this is important.
        if (DefMI.isCopyLike() || TII->isCopyInstr(DefMI)) {
          auto Result = salvageCopySSA(DefMI, ArgDbgPHIs);
          MO.ChangeToDbgInstrRef(Result.first, Result.second);
        } else {
          // Otherwise, identify the operand number that the VReg refers to.
          unsigned OperandIdx = 0;
          for (const auto &DefMO : DefMI.operands()) {
            if (DefMO.isReg() && DefMO.isDef() && DefMO.getReg() == Reg)
              break;
            ++OperandIdx;
          }
          assert(OperandIdx < DefMI.getNumOperands());

          // Morph this instr ref to point at the given instruction and operand.
          unsigned ID = DefMI.getDebugInstrNum();
          MO.ChangeToDbgInstrRef(ID, OperandIdx);
        }
      }

      if (!IsValidRef)
        MakeUndefDbgValue(MI);
    }
  }
}

bool MachineFunction::shouldUseDebugInstrRef() const {
  // Disable instr-ref at -O0: it's very slow (in compile time). We can still
  // have optimized code inlined into this unoptimized code, however with
  // fewer and less aggressive optimizations happening, coverage and accuracy
  // should not suffer.
  if (getTarget().getOptLevel() == CodeGenOptLevel::None)
    return false;

  // Don't use instr-ref if this function is marked optnone.
  if (F.hasFnAttribute(Attribute::OptimizeNone))
    return false;

  if (llvm::debuginfoShouldUseDebugInstrRef(getTarget().getTargetTriple()))
    return true;

  return false;
}

bool MachineFunction::useDebugInstrRef() const {
  return UseDebugInstrRef;
}

void MachineFunction::setUseDebugInstrRef(bool Use) {
  UseDebugInstrRef = Use;
}

// Use one million as a high / reserved number.
const unsigned MachineFunction::DebugOperandMemNumber = 1000000;

/// \}

//===----------------------------------------------------------------------===//
//  MachineJumpTableInfo implementation
//===----------------------------------------------------------------------===//

MachineJumpTableEntry::MachineJumpTableEntry(
    const std::vector<MachineBasicBlock *> &MBBs)
    : MBBs(MBBs), Hotness(MachineFunctionDataHotness::Unknown) {}

/// Return the size of each entry in the jump table.
unsigned MachineJumpTableInfo::getEntrySize(const DataLayout &TD) const {
  // The size of a jump table entry is 4 bytes unless the entry is just the
  // address of a block, in which case it is the pointer size.
  switch (getEntryKind()) {
  case MachineJumpTableInfo::EK_BlockAddress:
    return TD.getPointerSize();
  case MachineJumpTableInfo::EK_GPRel64BlockAddress:
  case MachineJumpTableInfo::EK_LabelDifference64:
    return 8;
  case MachineJumpTableInfo::EK_GPRel32BlockAddress:
  case MachineJumpTableInfo::EK_LabelDifference32:
  case MachineJumpTableInfo::EK_Custom32:
    return 4;
  case MachineJumpTableInfo::EK_Inline:
    return 0;
  }
  llvm_unreachable("Unknown jump table encoding!");
}

/// Return the alignment of each entry in the jump table.
unsigned MachineJumpTableInfo::getEntryAlignment(const DataLayout &TD) const {
  // The alignment of a jump table entry is the alignment of int32 unless the
  // entry is just the address of a block, in which case it is the pointer
  // alignment.
  switch (getEntryKind()) {
  case MachineJumpTableInfo::EK_BlockAddress:
    return TD.getPointerABIAlignment(0).value();
  case MachineJumpTableInfo::EK_GPRel64BlockAddress:
  case MachineJumpTableInfo::EK_LabelDifference64:
    return TD.getABIIntegerTypeAlignment(64).value();
  case MachineJumpTableInfo::EK_GPRel32BlockAddress:
  case MachineJumpTableInfo::EK_LabelDifference32:
  case MachineJumpTableInfo::EK_Custom32:
    return TD.getABIIntegerTypeAlignment(32).value();
  case MachineJumpTableInfo::EK_Inline:
    return 1;
  }
  llvm_unreachable("Unknown jump table encoding!");
}

/// Create a new jump table entry in the jump table info.
unsigned MachineJumpTableInfo::createJumpTableIndex(
                               const std::vector<MachineBasicBlock*> &DestBBs) {
  assert(!DestBBs.empty() && "Cannot create an empty jump table!");
  JumpTables.push_back(MachineJumpTableEntry(DestBBs));
  return JumpTables.size()-1;
}

bool MachineJumpTableInfo::updateJumpTableEntryHotness(
    size_t JTI, MachineFunctionDataHotness Hotness) {
  assert(JTI < JumpTables.size() && "Invalid JTI!");
  // Record the largest hotness value.
  if (Hotness <= JumpTables[JTI].Hotness)
    return false;

  JumpTables[JTI].Hotness = Hotness;
  return true;
}

/// If Old is the target of any jump tables, update the jump tables to branch
/// to New instead.
bool MachineJumpTableInfo::ReplaceMBBInJumpTables(MachineBasicBlock *Old,
                                                  MachineBasicBlock *New) {
  assert(Old != New && "Not making a change?");
  bool MadeChange = false;
  for (size_t i = 0, e = JumpTables.size(); i != e; ++i)
    ReplaceMBBInJumpTable(i, Old, New);
  return MadeChange;
}

/// If MBB is present in any jump tables, remove it.
bool MachineJumpTableInfo::RemoveMBBFromJumpTables(MachineBasicBlock *MBB) {
  bool MadeChange = false;
  for (MachineJumpTableEntry &JTE : JumpTables) {
    auto removeBeginItr = std::remove(JTE.MBBs.begin(), JTE.MBBs.end(), MBB);
    MadeChange |= (removeBeginItr != JTE.MBBs.end());
    JTE.MBBs.erase(removeBeginItr, JTE.MBBs.end());
  }
  return MadeChange;
}

/// If Old is a target of the jump tables, update the jump table to branch to
/// New instead.
bool MachineJumpTableInfo::ReplaceMBBInJumpTable(unsigned Idx,
                                                 MachineBasicBlock *Old,
                                                 MachineBasicBlock *New) {
  assert(Old != New && "Not making a change?");
  bool MadeChange = false;
  MachineJumpTableEntry &JTE = JumpTables[Idx];
  for (MachineBasicBlock *&MBB : JTE.MBBs)
    if (MBB == Old) {
      MBB = New;
      MadeChange = true;
    }
  return MadeChange;
}

void MachineJumpTableInfo::print(raw_ostream &OS) const {
  if (JumpTables.empty()) return;

  OS << "Jump Tables:\n";

  for (unsigned i = 0, e = JumpTables.size(); i != e; ++i) {
    OS << printJumpTableEntryReference(i) << ':';
    for (const MachineBasicBlock *MBB : JumpTables[i].MBBs)
      OS << ' ' << printMBBReference(*MBB);
    if (i != e)
      OS << '\n';
  }

  OS << '\n';
}

#if !defined(NDEBUG) || defined(LLVM_ENABLE_DUMP)
LLVM_DUMP_METHOD void MachineJumpTableInfo::dump() const { print(dbgs()); }
#endif

Printable llvm::printJumpTableEntryReference(unsigned Idx) {
  return Printable([Idx](raw_ostream &OS) { OS << "%jump-table." << Idx; });
}

//===----------------------------------------------------------------------===//
//  MachineConstantPool implementation
//===----------------------------------------------------------------------===//

void MachineConstantPoolValue::anchor() {}

unsigned MachineConstantPoolValue::getSizeInBytes(const DataLayout &DL) const {
  return DL.getTypeAllocSize(Ty);
}

unsigned MachineConstantPoolEntry::getSizeInBytes(const DataLayout &DL) const {
  if (isMachineConstantPoolEntry())
    return Val.MachineCPVal->getSizeInBytes(DL);
  return DL.getTypeAllocSize(Val.ConstVal->getType());
}

bool MachineConstantPoolEntry::needsRelocation() const {
  if (isMachineConstantPoolEntry())
    return true;
  return Val.ConstVal->needsDynamicRelocation();
}

SectionKind
MachineConstantPoolEntry::getSectionKind(const DataLayout *DL) const {
  if (needsRelocation())
    return SectionKind::getReadOnlyWithRel();
  switch (getSizeInBytes(*DL)) {
  case 4:
    return SectionKind::getMergeableConst4();
  case 8:
    return SectionKind::getMergeableConst8();
  case 16:
    return SectionKind::getMergeableConst16();
  case 32:
    return SectionKind::getMergeableConst32();
  default:
    return SectionKind::getReadOnly();
  }
}

MachineConstantPool::~MachineConstantPool() {
  // A constant may be a member of both Constants and MachineCPVsSharingEntries,
  // so keep track of which we've deleted to avoid double deletions.
  DenseSet<MachineConstantPoolValue*> Deleted;
  for (const MachineConstantPoolEntry &C : Constants)
    if (C.isMachineConstantPoolEntry()) {
      Deleted.insert(C.Val.MachineCPVal);
      delete C.Val.MachineCPVal;
    }
  for (MachineConstantPoolValue *CPV : MachineCPVsSharingEntries) {
    if (Deleted.count(CPV) == 0)
      delete CPV;
  }
}

/// Test whether the given two constants can be allocated the same constant pool
/// entry referenced by \param A.
static bool CanShareConstantPoolEntry(const Constant *A, const Constant *B,
                                      const DataLayout &DL) {
  // Handle the trivial case quickly.
  if (A == B) return true;

  // If they have the same type but weren't the same constant, quickly
  // reject them.
  if (A->getType() == B->getType()) return false;

  // We can't handle structs or arrays.
  if (isa<StructType>(A->getType()) || isa<ArrayType>(A->getType()) ||
      isa<StructType>(B->getType()) || isa<ArrayType>(B->getType()))
    return false;

  // For now, only support constants with the same size.
  uint64_t StoreSize = DL.getTypeStoreSize(A->getType());
  if (StoreSize != DL.getTypeStoreSize(B->getType()) || StoreSize > 128)
    return false;

  bool ContainsUndefOrPoisonA = A->containsUndefOrPoisonElement();

  Type *IntTy = IntegerType::get(A->getContext(), StoreSize*8);

  // Try constant folding a bitcast of both instructions to an integer.  If we
  // get two identical ConstantInt's, then we are good to share them.  We use
  // the constant folding APIs to do this so that we get the benefit of
  // DataLayout.
  if (isa<PointerType>(A->getType()))
    A = ConstantFoldCastOperand(Instruction::PtrToInt,
                                const_cast<Constant *>(A), IntTy, DL);
  else if (A->getType() != IntTy)
    A = ConstantFoldCastOperand(Instruction::BitCast, const_cast<Constant *>(A),
                                IntTy, DL);
  if (isa<PointerType>(B->getType()))
    B = ConstantFoldCastOperand(Instruction::PtrToInt,
                                const_cast<Constant *>(B), IntTy, DL);
  else if (B->getType() != IntTy)
    B = ConstantFoldCastOperand(Instruction::BitCast, const_cast<Constant *>(B),
                                IntTy, DL);

  if (A != B)
    return false;

  // Constants only safely match if A doesn't contain undef/poison.
  // As we'll be reusing A, it doesn't matter if B contain undef/poison.
  // TODO: Handle cases where A and B have the same undef/poison elements.
  // TODO: Merge A and B with mismatching undef/poison elements.
  return !ContainsUndefOrPoisonA;
}

/// Create a new entry in the constant pool or return an existing one.
/// User must specify the log2 of the minimum required alignment for the object.
unsigned MachineConstantPool::getConstantPoolIndex(const Constant *C,
                                                   Align Alignment) {
  if (Alignment > PoolAlignment) PoolAlignment = Alignment;

  // Check to see if we already have this constant.
  //
  // FIXME, this could be made much more efficient for large constant pools.
  for (unsigned i = 0, e = Constants.size(); i != e; ++i)
    if (!Constants[i].isMachineConstantPoolEntry() &&
        CanShareConstantPoolEntry(Constants[i].Val.ConstVal, C, DL)) {
      if (Constants[i].getAlign() < Alignment)
        Constants[i].Alignment = Alignment;
      return i;
    }

  Constants.push_back(MachineConstantPoolEntry(C, Alignment));
  return Constants.size()-1;
}

unsigned MachineConstantPool::getConstantPoolIndex(MachineConstantPoolValue *V,
                                                   Align Alignment) {
  if (Alignment > PoolAlignment) PoolAlignment = Alignment;

  // Check to see if we already have this constant.
  //
  // FIXME, this could be made much more efficient for large constant pools.
  int Idx = V->getExistingMachineCPValue(this, Alignment);
  if (Idx != -1) {
    MachineCPVsSharingEntries.insert(V);
    return (unsigned)Idx;
  }

  Constants.push_back(MachineConstantPoolEntry(V, Alignment));
  return Constants.size()-1;
}

void MachineConstantPool::print(raw_ostream &OS) const {
  if (Constants.empty()) return;

  OS << "Constant Pool:\n";
  for (unsigned i = 0, e = Constants.size(); i != e; ++i) {
    OS << "  cp#" << i << ": ";
    if (Constants[i].isMachineConstantPoolEntry())
      Constants[i].Val.MachineCPVal->print(OS);
    else
      Constants[i].Val.ConstVal->printAsOperand(OS, /*PrintType=*/false);
    OS << ", align=" << Constants[i].getAlign().value();
    OS << "\n";
  }
}

//===----------------------------------------------------------------------===//
// Template specialization for MachineFunction implementation of
// ProfileSummaryInfo::getEntryCount().
//===----------------------------------------------------------------------===//
template <>
std::optional<Function::ProfileCount>
ProfileSummaryInfo::getEntryCount<llvm::MachineFunction>(
    const llvm::MachineFunction *F) const {
  return F->getFunction().getEntryCount();
}

#if !defined(NDEBUG) || defined(LLVM_ENABLE_DUMP)
LLVM_DUMP_METHOD void MachineConstantPool::dump() const { print(dbgs()); }
#endif<|MERGE_RESOLUTION|>--- conflicted
+++ resolved
@@ -211,12 +211,8 @@
   ConstantPool = new (Allocator) MachineConstantPool(getDataLayout());
   Alignment = STI.getTargetLowering()->getMinFunctionAlignment();
 
-<<<<<<< HEAD
-  if (!F.getAlign() && !F.hasOptSize())
-=======
   // FIXME: Shouldn't use pref alignment if explicit alignment is set on F.
   if (!F.hasOptSize())
->>>>>>> 35227056
     Alignment = std::max(Alignment,
                          STI.getTargetLowering()->getPrefFunctionAlignment());
 
