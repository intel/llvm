//===----------- ValueTypes.cpp - Implementation of EVT methods -----------===//
//
// Part of the LLVM Project, under the Apache License v2.0 with LLVM Exceptions.
// See https://llvm.org/LICENSE.txt for license information.
// SPDX-License-Identifier: Apache-2.0 WITH LLVM-exception
//
//===----------------------------------------------------------------------===//

#include "llvm/CodeGen/ValueTypes.h"
#include "llvm/ADT/StringExtras.h"
#include "llvm/IR/DerivedTypes.h"
#include "llvm/IR/Type.h"
#include "llvm/Support/Debug.h"
#include "llvm/Support/ErrorHandling.h"
#include "llvm/Support/TypeSize.h"
#include "llvm/Support/WithColor.h"
using namespace llvm;

EVT EVT::changeExtendedTypeToInteger() const {
  assert(isExtended() && "Type is not extended!");
  LLVMContext &Context = LLVMTy->getContext();
  return getIntegerVT(Context, getSizeInBits());
}

EVT EVT::changeExtendedVectorElementTypeToInteger() const {
  assert(isExtended() && "Type is not extended!");
  LLVMContext &Context = LLVMTy->getContext();
  EVT IntTy = getIntegerVT(Context, getScalarSizeInBits());
  return getVectorVT(Context, IntTy, getVectorElementCount());
}

EVT EVT::changeExtendedVectorElementType(EVT EltVT) const {
  assert(isExtended() && "Type is not extended!");
  LLVMContext &Context = LLVMTy->getContext();
  return getVectorVT(Context, EltVT, getVectorElementCount());
}

EVT EVT::getExtendedIntegerVT(LLVMContext &Context, unsigned BitWidth) {
  EVT VT;
  VT.LLVMTy = IntegerType::get(Context, BitWidth);
  assert(VT.isExtended() && "Type is not extended!");
  return VT;
}

EVT EVT::getExtendedVectorVT(LLVMContext &Context, EVT VT, unsigned NumElements,
                             bool IsScalable) {
  EVT ResultVT;
  ResultVT.LLVMTy =
      VectorType::get(VT.getTypeForEVT(Context), NumElements, IsScalable);
  assert(ResultVT.isExtended() && "Type is not extended!");
  return ResultVT;
}

EVT EVT::getExtendedVectorVT(LLVMContext &Context, EVT VT, ElementCount EC) {
  EVT ResultVT;
  ResultVT.LLVMTy = VectorType::get(VT.getTypeForEVT(Context), EC);
  assert(ResultVT.isExtended() && "Type is not extended!");
  return ResultVT;
}

bool EVT::isExtendedFloatingPoint() const {
  assert(isExtended() && "Type is not extended!");
  return LLVMTy->isFPOrFPVectorTy();
}

bool EVT::isExtendedInteger() const {
  assert(isExtended() && "Type is not extended!");
  return LLVMTy->isIntOrIntVectorTy();
}

bool EVT::isExtendedScalarInteger() const {
  assert(isExtended() && "Type is not extended!");
  return LLVMTy->isIntegerTy();
}

bool EVT::isExtendedVector() const {
  assert(isExtended() && "Type is not extended!");
  return LLVMTy->isVectorTy();
}

bool EVT::isExtended16BitVector() const {
  return isExtendedVector() &&
         getExtendedSizeInBits() == TypeSize::getFixed(16);
}

bool EVT::isExtended32BitVector() const {
  return isExtendedVector() &&
         getExtendedSizeInBits() == TypeSize::getFixed(32);
}

bool EVT::isExtended64BitVector() const {
  return isExtendedVector() &&
         getExtendedSizeInBits() == TypeSize::getFixed(64);
}

bool EVT::isExtended128BitVector() const {
  return isExtendedVector() &&
         getExtendedSizeInBits() == TypeSize::getFixed(128);
}

bool EVT::isExtended256BitVector() const {
  return isExtendedVector() &&
         getExtendedSizeInBits() == TypeSize::getFixed(256);
}

bool EVT::isExtended512BitVector() const {
  return isExtendedVector() &&
         getExtendedSizeInBits() == TypeSize::getFixed(512);
}

bool EVT::isExtended1024BitVector() const {
  return isExtendedVector() &&
         getExtendedSizeInBits() == TypeSize::getFixed(1024);
}

bool EVT::isExtended2048BitVector() const {
  return isExtendedVector() &&
         getExtendedSizeInBits() == TypeSize::getFixed(2048);
}

bool EVT::isExtendedFixedLengthVector() const {
  return isExtendedVector() && isa<FixedVectorType>(LLVMTy);
}

bool EVT::isExtendedScalableVector() const {
  return isExtendedVector() && isa<ScalableVectorType>(LLVMTy);
}

EVT EVT::getExtendedVectorElementType() const {
  assert(isExtended() && "Type is not extended!");
  return EVT::getEVT(cast<VectorType>(LLVMTy)->getElementType());
}

unsigned EVT::getExtendedVectorNumElements() const {
  assert(isExtended() && "Type is not extended!");
  ElementCount EC = cast<VectorType>(LLVMTy)->getElementCount();
  if (EC.isScalable()) {
    WithColor::warning()
        << "The code that requested the fixed number of elements has made the "
           "assumption that this vector is not scalable. This assumption was "
           "not correct, and this may lead to broken code\n";
  }
  return EC.getKnownMinValue();
}

ElementCount EVT::getExtendedVectorElementCount() const {
  assert(isExtended() && "Type is not extended!");
  return cast<VectorType>(LLVMTy)->getElementCount();
}

TypeSize EVT::getExtendedSizeInBits() const {
  assert(isExtended() && "Type is not extended!");
  if (IntegerType *ITy = dyn_cast<IntegerType>(LLVMTy))
    return TypeSize::getFixed(ITy->getBitWidth());
  if (VectorType *VTy = dyn_cast<VectorType>(LLVMTy))
    return VTy->getPrimitiveSizeInBits();
  llvm_unreachable("Unrecognized extended type!");
}

/// getEVTString - This function returns value type as a string, e.g. "i32".
std::string EVT::getEVTString() const {
  switch (V.SimpleTy) {
  default:
    if (isVector())
      return (isScalableVector() ? "nxv" : "v") +
             utostr(getVectorElementCount().getKnownMinValue()) +
             getVectorElementType().getEVTString();
    if (isInteger())
      return "i" + utostr(getSizeInBits());
    if (isFloatingPoint())
      return "f" + utostr(getSizeInBits());
    llvm_unreachable("Invalid EVT!");
  case MVT::bf16:      return "bf16";
  case MVT::ppcf128:   return "ppcf128";
  case MVT::isVoid:    return "isVoid";
  case MVT::Other:     return "ch";
  case MVT::Glue:      return "glue";
  case MVT::x86mmx:    return "x86mmx";
  case MVT::x86amx:    return "x86amx";
  case MVT::i64x8:     return "i64x8";
  case MVT::Metadata:  return "Metadata";
  case MVT::Untyped:   return "Untyped";
  case MVT::funcref:   return "funcref";
  case MVT::exnref:    return "exnref";
  case MVT::externref: return "externref";
  case MVT::aarch64svcount:
    return "aarch64svcount";
  case MVT::spirvbuiltin:
    return "spirvbuiltin";
  }
}

#if !defined(NDEBUG) || defined(LLVM_ENABLE_DUMP)
void EVT::dump() const {
  print(dbgs());
  dbgs() << "\n";
}
#endif

/// getTypeForEVT - This method returns an LLVM type corresponding to the
/// specified EVT.  For integer types, this returns an unsigned type.  Note
/// that this will abort for types that cannot be represented.
Type *EVT::getTypeForEVT(LLVMContext &Context) const {
  // clang-format off
  switch (V.SimpleTy) {
  default:
    assert(isExtended() && "Type is not extended!");
    return LLVMTy;
  case MVT::isVoid:  return Type::getVoidTy(Context);
<<<<<<< HEAD
  case MVT::x86mmx:  return Type::getX86_MMXTy(Context);
=======
  case MVT::x86mmx:  return llvm::FixedVectorType::get(llvm::IntegerType::get(Context, 64), 1);
>>>>>>> 9c4aab8c
  case MVT::aarch64svcount:
    return TargetExtType::get(Context, "aarch64.svcount");
  case MVT::x86amx:  return Type::getX86_AMXTy(Context);
  case MVT::i64x8:   return IntegerType::get(Context, 512);
  case MVT::externref: return Type::getWasm_ExternrefTy(Context);
  case MVT::funcref: return Type::getWasm_FuncrefTy(Context);
  case MVT::Metadata: return Type::getMetadataTy(Context);
#define GET_VT_EVT(Ty, EVT) case MVT::Ty: return EVT;
#include "llvm/CodeGen/GenVT.inc"
#undef GET_VT_EVT
  }
  // clang-format on
}

/// Return the value type corresponding to the specified type.
/// If HandleUnknown is true, unknown types are returned as Other, otherwise
/// they are invalid.
/// NB: This includes pointer types, which require a DataLayout to convert
/// to a concrete value type.
MVT MVT::getVT(Type *Ty, bool HandleUnknown){
  assert(Ty != nullptr && "Invalid type");
  switch (Ty->getTypeID()) {
  default:
    if (HandleUnknown) return MVT(MVT::Other);
    llvm_unreachable("Unknown type!");
  case Type::VoidTyID:
    return MVT::isVoid;
  case Type::IntegerTyID:
    return getIntegerVT(cast<IntegerType>(Ty)->getBitWidth());
  case Type::HalfTyID:      return MVT(MVT::f16);
  case Type::BFloatTyID:    return MVT(MVT::bf16);
  case Type::FloatTyID:     return MVT(MVT::f32);
  case Type::DoubleTyID:    return MVT(MVT::f64);
  case Type::X86_FP80TyID:
    return MVT(MVT::f80);
  case Type::TargetExtTyID: {
    TargetExtType *TargetExtTy = cast<TargetExtType>(Ty);
    if (TargetExtTy->getName() == "aarch64.svcount")
      return MVT(MVT::aarch64svcount);
    else if (TargetExtTy->getName().starts_with("spirv."))
      return MVT(MVT::spirvbuiltin);
    if (HandleUnknown)
      return MVT(MVT::Other);
    llvm_unreachable("Unknown target ext type!");
  }
  case Type::X86_AMXTyID:   return MVT(MVT::x86amx);
  case Type::FP128TyID:     return MVT(MVT::f128);
  case Type::PPC_FP128TyID: return MVT(MVT::ppcf128);
  case Type::FixedVectorTyID:
  case Type::ScalableVectorTyID: {
    VectorType *VTy = cast<VectorType>(Ty);
    return getVectorVT(
      getVT(VTy->getElementType(), /*HandleUnknown=*/ false),
            VTy->getElementCount());
  }
  }
}

/// getEVT - Return the value type corresponding to the specified type.
/// If HandleUnknown is true, unknown types are returned as Other, otherwise
/// they are invalid.
/// NB: This includes pointer types, which require a DataLayout to convert
/// to a concrete value type.
EVT EVT::getEVT(Type *Ty, bool HandleUnknown){
  switch (Ty->getTypeID()) {
  default:
    return MVT::getVT(Ty, HandleUnknown);
  case Type::TokenTyID:
    return MVT::Untyped;
  case Type::IntegerTyID:
    return getIntegerVT(Ty->getContext(), cast<IntegerType>(Ty)->getBitWidth());
  case Type::FixedVectorTyID:
  case Type::ScalableVectorTyID: {
    VectorType *VTy = cast<VectorType>(Ty);
    return getVectorVT(Ty->getContext(),
                       getEVT(VTy->getElementType(), /*HandleUnknown=*/ false),
                       VTy->getElementCount());
  }
  }
}

#if !defined(NDEBUG) || defined(LLVM_ENABLE_DUMP)
void MVT::dump() const {
  print(dbgs());
  dbgs() << "\n";
}
#endif

void MVT::print(raw_ostream &OS) const {
  if (SimpleTy == INVALID_SIMPLE_VALUE_TYPE)
    OS << "invalid";
  else
    OS << EVT(*this).getEVTString();
}<|MERGE_RESOLUTION|>--- conflicted
+++ resolved
@@ -207,11 +207,7 @@
     assert(isExtended() && "Type is not extended!");
     return LLVMTy;
   case MVT::isVoid:  return Type::getVoidTy(Context);
-<<<<<<< HEAD
-  case MVT::x86mmx:  return Type::getX86_MMXTy(Context);
-=======
   case MVT::x86mmx:  return llvm::FixedVectorType::get(llvm::IntegerType::get(Context, 64), 1);
->>>>>>> 9c4aab8c
   case MVT::aarch64svcount:
     return TargetExtType::get(Context, "aarch64.svcount");
   case MVT::x86amx:  return Type::getX86_AMXTy(Context);
