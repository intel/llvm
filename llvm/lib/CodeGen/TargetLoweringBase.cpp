//===- TargetLoweringBase.cpp - Implement the TargetLoweringBase class ----===//
//
// Part of the LLVM Project, under the Apache License v2.0 with LLVM Exceptions.
// See https://llvm.org/LICENSE.txt for license information.
// SPDX-License-Identifier: Apache-2.0 WITH LLVM-exception
//
//===----------------------------------------------------------------------===//
//
// This implements the TargetLoweringBase class.
//
//===----------------------------------------------------------------------===//

#include "llvm/ADT/BitVector.h"
#include "llvm/ADT/DenseMap.h"
#include "llvm/ADT/STLExtras.h"
#include "llvm/ADT/SmallVector.h"
#include "llvm/ADT/StringExtras.h"
#include "llvm/ADT/StringRef.h"
#include "llvm/ADT/Twine.h"
#include "llvm/Analysis/Loads.h"
#include "llvm/Analysis/TargetTransformInfo.h"
#include "llvm/CodeGen/Analysis.h"
#include "llvm/CodeGen/ISDOpcodes.h"
#include "llvm/CodeGen/MachineBasicBlock.h"
#include "llvm/CodeGen/MachineFrameInfo.h"
#include "llvm/CodeGen/MachineFunction.h"
#include "llvm/CodeGen/MachineInstr.h"
#include "llvm/CodeGen/MachineInstrBuilder.h"
#include "llvm/CodeGen/MachineMemOperand.h"
#include "llvm/CodeGen/MachineOperand.h"
#include "llvm/CodeGen/MachineRegisterInfo.h"
#include "llvm/CodeGen/RuntimeLibcallUtil.h"
#include "llvm/CodeGen/StackMaps.h"
#include "llvm/CodeGen/TargetLowering.h"
#include "llvm/CodeGen/TargetOpcodes.h"
#include "llvm/CodeGen/TargetRegisterInfo.h"
#include "llvm/CodeGen/ValueTypes.h"
#include "llvm/CodeGenTypes/MachineValueType.h"
#include "llvm/IR/Attributes.h"
#include "llvm/IR/CallingConv.h"
#include "llvm/IR/DataLayout.h"
#include "llvm/IR/DerivedTypes.h"
#include "llvm/IR/Function.h"
#include "llvm/IR/GlobalValue.h"
#include "llvm/IR/GlobalVariable.h"
#include "llvm/IR/IRBuilder.h"
#include "llvm/IR/Module.h"
#include "llvm/IR/Type.h"
#include "llvm/Support/Casting.h"
#include "llvm/Support/CommandLine.h"
#include "llvm/Support/Compiler.h"
#include "llvm/Support/ErrorHandling.h"
#include "llvm/Support/MathExtras.h"
#include "llvm/Target/TargetMachine.h"
#include "llvm/Target/TargetOptions.h"
#include "llvm/TargetParser/Triple.h"
#include "llvm/Transforms/Utils/SizeOpts.h"
#include <algorithm>
#include <cassert>
#include <cstdint>
#include <cstring>
#include <string>
#include <tuple>
#include <utility>

using namespace llvm;

static cl::opt<bool> JumpIsExpensiveOverride(
    "jump-is-expensive", cl::init(false),
    cl::desc("Do not create extra branches to split comparison logic."),
    cl::Hidden);

static cl::opt<unsigned> MinimumJumpTableEntries
  ("min-jump-table-entries", cl::init(4), cl::Hidden,
   cl::desc("Set minimum number of entries to use a jump table."));

static cl::opt<unsigned> MaximumJumpTableSize
  ("max-jump-table-size", cl::init(UINT_MAX), cl::Hidden,
   cl::desc("Set maximum size of jump tables."));

/// Minimum jump table density for normal functions.
static cl::opt<unsigned>
    JumpTableDensity("jump-table-density", cl::init(10), cl::Hidden,
                     cl::desc("Minimum density for building a jump table in "
                              "a normal function"));

/// Minimum jump table density for -Os or -Oz functions.
static cl::opt<unsigned> OptsizeJumpTableDensity(
    "optsize-jump-table-density", cl::init(40), cl::Hidden,
    cl::desc("Minimum density for building a jump table in "
             "an optsize function"));

static cl::opt<unsigned> MinimumBitTestCmpsOverride(
    "min-bit-test-cmps", cl::init(2), cl::Hidden,
    cl::desc("Set minimum of largest number of comparisons "
             "to use bit test for switch."));

// FIXME: This option is only to test if the strict fp operation processed
// correctly by preventing mutating strict fp operation to normal fp operation
// during development. When the backend supports strict float operation, this
// option will be meaningless.
static cl::opt<bool> DisableStrictNodeMutation("disable-strictnode-mutation",
       cl::desc("Don't mutate strict-float node to a legalize node"),
       cl::init(false), cl::Hidden);

/// GetFPLibCall - Helper to return the right libcall for the given floating
/// point type, or UNKNOWN_LIBCALL if there is none.
RTLIB::Libcall RTLIB::getFPLibCall(EVT VT,
                                   RTLIB::Libcall Call_F32,
                                   RTLIB::Libcall Call_F64,
                                   RTLIB::Libcall Call_F80,
                                   RTLIB::Libcall Call_F128,
                                   RTLIB::Libcall Call_PPCF128) {
  return
    VT == MVT::f32 ? Call_F32 :
    VT == MVT::f64 ? Call_F64 :
    VT == MVT::f80 ? Call_F80 :
    VT == MVT::f128 ? Call_F128 :
    VT == MVT::ppcf128 ? Call_PPCF128 :
    RTLIB::UNKNOWN_LIBCALL;
}

/// getFPEXT - Return the FPEXT_*_* value for the given types, or
/// UNKNOWN_LIBCALL if there is none.
RTLIB::Libcall RTLIB::getFPEXT(EVT OpVT, EVT RetVT) {
  if (OpVT == MVT::f16) {
    if (RetVT == MVT::f32)
      return FPEXT_F16_F32;
    if (RetVT == MVT::f64)
      return FPEXT_F16_F64;
    if (RetVT == MVT::f80)
      return FPEXT_F16_F80;
    if (RetVT == MVT::f128)
      return FPEXT_F16_F128;
  } else if (OpVT == MVT::f32) {
    if (RetVT == MVT::f64)
      return FPEXT_F32_F64;
    if (RetVT == MVT::f128)
      return FPEXT_F32_F128;
    if (RetVT == MVT::ppcf128)
      return FPEXT_F32_PPCF128;
  } else if (OpVT == MVT::f64) {
    if (RetVT == MVT::f128)
      return FPEXT_F64_F128;
    else if (RetVT == MVT::ppcf128)
      return FPEXT_F64_PPCF128;
  } else if (OpVT == MVT::f80) {
    if (RetVT == MVT::f128)
      return FPEXT_F80_F128;
  } else if (OpVT == MVT::bf16) {
    if (RetVT == MVT::f32)
      return FPEXT_BF16_F32;
  }

  return UNKNOWN_LIBCALL;
}

/// getFPROUND - Return the FPROUND_*_* value for the given types, or
/// UNKNOWN_LIBCALL if there is none.
RTLIB::Libcall RTLIB::getFPROUND(EVT OpVT, EVT RetVT) {
  if (RetVT == MVT::f16) {
    if (OpVT == MVT::f32)
      return FPROUND_F32_F16;
    if (OpVT == MVT::f64)
      return FPROUND_F64_F16;
    if (OpVT == MVT::f80)
      return FPROUND_F80_F16;
    if (OpVT == MVT::f128)
      return FPROUND_F128_F16;
    if (OpVT == MVT::ppcf128)
      return FPROUND_PPCF128_F16;
  } else if (RetVT == MVT::bf16) {
    if (OpVT == MVT::f32)
      return FPROUND_F32_BF16;
    if (OpVT == MVT::f64)
      return FPROUND_F64_BF16;
    if (OpVT == MVT::f80)
      return FPROUND_F80_BF16;
    if (OpVT == MVT::f128)
      return FPROUND_F128_BF16;
  } else if (RetVT == MVT::f32) {
    if (OpVT == MVT::f64)
      return FPROUND_F64_F32;
    if (OpVT == MVT::f80)
      return FPROUND_F80_F32;
    if (OpVT == MVT::f128)
      return FPROUND_F128_F32;
    if (OpVT == MVT::ppcf128)
      return FPROUND_PPCF128_F32;
  } else if (RetVT == MVT::f64) {
    if (OpVT == MVT::f80)
      return FPROUND_F80_F64;
    if (OpVT == MVT::f128)
      return FPROUND_F128_F64;
    if (OpVT == MVT::ppcf128)
      return FPROUND_PPCF128_F64;
  } else if (RetVT == MVT::f80) {
    if (OpVT == MVT::f128)
      return FPROUND_F128_F80;
  }

  return UNKNOWN_LIBCALL;
}

/// getFPTOSINT - Return the FPTOSINT_*_* value for the given types, or
/// UNKNOWN_LIBCALL if there is none.
RTLIB::Libcall RTLIB::getFPTOSINT(EVT OpVT, EVT RetVT) {
  if (OpVT == MVT::f16) {
    if (RetVT == MVT::i32)
      return FPTOSINT_F16_I32;
    if (RetVT == MVT::i64)
      return FPTOSINT_F16_I64;
    if (RetVT == MVT::i128)
      return FPTOSINT_F16_I128;
  } else if (OpVT == MVT::f32) {
    if (RetVT == MVT::i32)
      return FPTOSINT_F32_I32;
    if (RetVT == MVT::i64)
      return FPTOSINT_F32_I64;
    if (RetVT == MVT::i128)
      return FPTOSINT_F32_I128;
  } else if (OpVT == MVT::f64) {
    if (RetVT == MVT::i32)
      return FPTOSINT_F64_I32;
    if (RetVT == MVT::i64)
      return FPTOSINT_F64_I64;
    if (RetVT == MVT::i128)
      return FPTOSINT_F64_I128;
  } else if (OpVT == MVT::f80) {
    if (RetVT == MVT::i32)
      return FPTOSINT_F80_I32;
    if (RetVT == MVT::i64)
      return FPTOSINT_F80_I64;
    if (RetVT == MVT::i128)
      return FPTOSINT_F80_I128;
  } else if (OpVT == MVT::f128) {
    if (RetVT == MVT::i32)
      return FPTOSINT_F128_I32;
    if (RetVT == MVT::i64)
      return FPTOSINT_F128_I64;
    if (RetVT == MVT::i128)
      return FPTOSINT_F128_I128;
  } else if (OpVT == MVT::ppcf128) {
    if (RetVT == MVT::i32)
      return FPTOSINT_PPCF128_I32;
    if (RetVT == MVT::i64)
      return FPTOSINT_PPCF128_I64;
    if (RetVT == MVT::i128)
      return FPTOSINT_PPCF128_I128;
  }
  return UNKNOWN_LIBCALL;
}

/// getFPTOUINT - Return the FPTOUINT_*_* value for the given types, or
/// UNKNOWN_LIBCALL if there is none.
RTLIB::Libcall RTLIB::getFPTOUINT(EVT OpVT, EVT RetVT) {
  if (OpVT == MVT::f16) {
    if (RetVT == MVT::i32)
      return FPTOUINT_F16_I32;
    if (RetVT == MVT::i64)
      return FPTOUINT_F16_I64;
    if (RetVT == MVT::i128)
      return FPTOUINT_F16_I128;
  } else if (OpVT == MVT::f32) {
    if (RetVT == MVT::i32)
      return FPTOUINT_F32_I32;
    if (RetVT == MVT::i64)
      return FPTOUINT_F32_I64;
    if (RetVT == MVT::i128)
      return FPTOUINT_F32_I128;
  } else if (OpVT == MVT::f64) {
    if (RetVT == MVT::i32)
      return FPTOUINT_F64_I32;
    if (RetVT == MVT::i64)
      return FPTOUINT_F64_I64;
    if (RetVT == MVT::i128)
      return FPTOUINT_F64_I128;
  } else if (OpVT == MVT::f80) {
    if (RetVT == MVT::i32)
      return FPTOUINT_F80_I32;
    if (RetVT == MVT::i64)
      return FPTOUINT_F80_I64;
    if (RetVT == MVT::i128)
      return FPTOUINT_F80_I128;
  } else if (OpVT == MVT::f128) {
    if (RetVT == MVT::i32)
      return FPTOUINT_F128_I32;
    if (RetVT == MVT::i64)
      return FPTOUINT_F128_I64;
    if (RetVT == MVT::i128)
      return FPTOUINT_F128_I128;
  } else if (OpVT == MVT::ppcf128) {
    if (RetVT == MVT::i32)
      return FPTOUINT_PPCF128_I32;
    if (RetVT == MVT::i64)
      return FPTOUINT_PPCF128_I64;
    if (RetVT == MVT::i128)
      return FPTOUINT_PPCF128_I128;
  }
  return UNKNOWN_LIBCALL;
}

/// getSINTTOFP - Return the SINTTOFP_*_* value for the given types, or
/// UNKNOWN_LIBCALL if there is none.
RTLIB::Libcall RTLIB::getSINTTOFP(EVT OpVT, EVT RetVT) {
  if (OpVT == MVT::i32) {
    if (RetVT == MVT::f16)
      return SINTTOFP_I32_F16;
    if (RetVT == MVT::f32)
      return SINTTOFP_I32_F32;
    if (RetVT == MVT::f64)
      return SINTTOFP_I32_F64;
    if (RetVT == MVT::f80)
      return SINTTOFP_I32_F80;
    if (RetVT == MVT::f128)
      return SINTTOFP_I32_F128;
    if (RetVT == MVT::ppcf128)
      return SINTTOFP_I32_PPCF128;
  } else if (OpVT == MVT::i64) {
    if (RetVT == MVT::bf16)
      return SINTTOFP_I64_BF16;
    if (RetVT == MVT::f16)
      return SINTTOFP_I64_F16;
    if (RetVT == MVT::f32)
      return SINTTOFP_I64_F32;
    if (RetVT == MVT::f64)
      return SINTTOFP_I64_F64;
    if (RetVT == MVT::f80)
      return SINTTOFP_I64_F80;
    if (RetVT == MVT::f128)
      return SINTTOFP_I64_F128;
    if (RetVT == MVT::ppcf128)
      return SINTTOFP_I64_PPCF128;
  } else if (OpVT == MVT::i128) {
    if (RetVT == MVT::f16)
      return SINTTOFP_I128_F16;
    if (RetVT == MVT::f32)
      return SINTTOFP_I128_F32;
    if (RetVT == MVT::f64)
      return SINTTOFP_I128_F64;
    if (RetVT == MVT::f80)
      return SINTTOFP_I128_F80;
    if (RetVT == MVT::f128)
      return SINTTOFP_I128_F128;
    if (RetVT == MVT::ppcf128)
      return SINTTOFP_I128_PPCF128;
  }
  return UNKNOWN_LIBCALL;
}

/// getUINTTOFP - Return the UINTTOFP_*_* value for the given types, or
/// UNKNOWN_LIBCALL if there is none.
RTLIB::Libcall RTLIB::getUINTTOFP(EVT OpVT, EVT RetVT) {
  if (OpVT == MVT::i32) {
    if (RetVT == MVT::f16)
      return UINTTOFP_I32_F16;
    if (RetVT == MVT::f32)
      return UINTTOFP_I32_F32;
    if (RetVT == MVT::f64)
      return UINTTOFP_I32_F64;
    if (RetVT == MVT::f80)
      return UINTTOFP_I32_F80;
    if (RetVT == MVT::f128)
      return UINTTOFP_I32_F128;
    if (RetVT == MVT::ppcf128)
      return UINTTOFP_I32_PPCF128;
  } else if (OpVT == MVT::i64) {
    if (RetVT == MVT::bf16)
      return UINTTOFP_I64_BF16;
    if (RetVT == MVT::f16)
      return UINTTOFP_I64_F16;
    if (RetVT == MVT::f32)
      return UINTTOFP_I64_F32;
    if (RetVT == MVT::f64)
      return UINTTOFP_I64_F64;
    if (RetVT == MVT::f80)
      return UINTTOFP_I64_F80;
    if (RetVT == MVT::f128)
      return UINTTOFP_I64_F128;
    if (RetVT == MVT::ppcf128)
      return UINTTOFP_I64_PPCF128;
  } else if (OpVT == MVT::i128) {
    if (RetVT == MVT::f16)
      return UINTTOFP_I128_F16;
    if (RetVT == MVT::f32)
      return UINTTOFP_I128_F32;
    if (RetVT == MVT::f64)
      return UINTTOFP_I128_F64;
    if (RetVT == MVT::f80)
      return UINTTOFP_I128_F80;
    if (RetVT == MVT::f128)
      return UINTTOFP_I128_F128;
    if (RetVT == MVT::ppcf128)
      return UINTTOFP_I128_PPCF128;
  }
  return UNKNOWN_LIBCALL;
}

RTLIB::Libcall RTLIB::getPOWI(EVT RetVT) {
  return getFPLibCall(RetVT, POWI_F32, POWI_F64, POWI_F80, POWI_F128,
                      POWI_PPCF128);
}

RTLIB::Libcall RTLIB::getPOW(EVT RetVT) {
  return getFPLibCall(RetVT, POW_F32, POW_F64, POW_F80, POW_F128, POW_PPCF128);
}

RTLIB::Libcall RTLIB::getLDEXP(EVT RetVT) {
  return getFPLibCall(RetVT, LDEXP_F32, LDEXP_F64, LDEXP_F80, LDEXP_F128,
                      LDEXP_PPCF128);
}

RTLIB::Libcall RTLIB::getFREXP(EVT RetVT) {
  return getFPLibCall(RetVT, FREXP_F32, FREXP_F64, FREXP_F80, FREXP_F128,
                      FREXP_PPCF128);
}

RTLIB::Libcall RTLIB::getSIN(EVT RetVT) {
  return getFPLibCall(RetVT, SIN_F32, SIN_F64, SIN_F80, SIN_F128, SIN_PPCF128);
}

RTLIB::Libcall RTLIB::getCOS(EVT RetVT) {
  return getFPLibCall(RetVT, COS_F32, COS_F64, COS_F80, COS_F128, COS_PPCF128);
}

RTLIB::Libcall RTLIB::getSINCOS(EVT RetVT) {
  // TODO: Tablegen should generate this function
  if (RetVT.isVector()) {
    if (!RetVT.isSimple())
      return RTLIB::UNKNOWN_LIBCALL;
    switch (RetVT.getSimpleVT().SimpleTy) {
    case MVT::v4f32:
      return RTLIB::SINCOS_V4F32;
    case MVT::v2f64:
      return RTLIB::SINCOS_V2F64;
    case MVT::nxv4f32:
      return RTLIB::SINCOS_NXV4F32;
    case MVT::nxv2f64:
      return RTLIB::SINCOS_NXV2F64;
    default:
      return RTLIB::UNKNOWN_LIBCALL;
    }
  }

  return getFPLibCall(RetVT, SINCOS_F32, SINCOS_F64, SINCOS_F80, SINCOS_F128,
                      SINCOS_PPCF128);
}

RTLIB::Libcall RTLIB::getSINCOSPI(EVT RetVT) {
  // TODO: Tablegen should generate this function
  if (RetVT.isVector()) {
    if (!RetVT.isSimple())
      return RTLIB::UNKNOWN_LIBCALL;
    switch (RetVT.getSimpleVT().SimpleTy) {
    case MVT::v4f32:
      return RTLIB::SINCOSPI_V4F32;
    case MVT::v2f64:
      return RTLIB::SINCOSPI_V2F64;
    case MVT::nxv4f32:
      return RTLIB::SINCOSPI_NXV4F32;
    case MVT::nxv2f64:
      return RTLIB::SINCOSPI_NXV2F64;
    default:
      return RTLIB::UNKNOWN_LIBCALL;
    }
  }

  return getFPLibCall(RetVT, SINCOSPI_F32, SINCOSPI_F64, SINCOSPI_F80,
                      SINCOSPI_F128, SINCOSPI_PPCF128);
}

RTLIB::Libcall RTLIB::getSINCOS_STRET(EVT RetVT) {
  return getFPLibCall(RetVT, SINCOS_STRET_F32, SINCOS_STRET_F64,
                      UNKNOWN_LIBCALL, UNKNOWN_LIBCALL, UNKNOWN_LIBCALL);
}

RTLIB::Libcall RTLIB::getMODF(EVT RetVT) {
  // TODO: Tablegen should generate this function
  if (RetVT.isVector()) {
    if (!RetVT.isSimple())
      return RTLIB::UNKNOWN_LIBCALL;
    switch (RetVT.getSimpleVT().SimpleTy) {
    case MVT::v4f32:
      return RTLIB::MODF_V4F32;
    case MVT::v2f64:
      return RTLIB::MODF_V2F64;
    case MVT::nxv4f32:
      return RTLIB::MODF_NXV4F32;
    case MVT::nxv2f64:
      return RTLIB::MODF_NXV2F64;
    default:
      return RTLIB::UNKNOWN_LIBCALL;
    }
  }

  return getFPLibCall(RetVT, MODF_F32, MODF_F64, MODF_F80, MODF_F128,
                      MODF_PPCF128);
}

RTLIB::Libcall RTLIB::getOutlineAtomicHelper(const Libcall (&LC)[5][4],
                                             AtomicOrdering Order,
                                             uint64_t MemSize) {
  unsigned ModeN, ModelN;
  switch (MemSize) {
  case 1:
    ModeN = 0;
    break;
  case 2:
    ModeN = 1;
    break;
  case 4:
    ModeN = 2;
    break;
  case 8:
    ModeN = 3;
    break;
  case 16:
    ModeN = 4;
    break;
  default:
    return RTLIB::UNKNOWN_LIBCALL;
  }

  switch (Order) {
  case AtomicOrdering::Monotonic:
    ModelN = 0;
    break;
  case AtomicOrdering::Acquire:
    ModelN = 1;
    break;
  case AtomicOrdering::Release:
    ModelN = 2;
    break;
  case AtomicOrdering::AcquireRelease:
  case AtomicOrdering::SequentiallyConsistent:
    ModelN = 3;
    break;
  default:
    return UNKNOWN_LIBCALL;
  }

  return LC[ModeN][ModelN];
}

RTLIB::Libcall RTLIB::getOUTLINE_ATOMIC(unsigned Opc, AtomicOrdering Order,
                                        MVT VT) {
  if (!VT.isScalarInteger())
    return UNKNOWN_LIBCALL;
  uint64_t MemSize = VT.getScalarSizeInBits() / 8;

#define LCALLS(A, B)                                                           \
  { A##B##_RELAX, A##B##_ACQ, A##B##_REL, A##B##_ACQ_REL }
#define LCALL5(A)                                                              \
  LCALLS(A, 1), LCALLS(A, 2), LCALLS(A, 4), LCALLS(A, 8), LCALLS(A, 16)
  switch (Opc) {
  case ISD::ATOMIC_CMP_SWAP: {
    const Libcall LC[5][4] = {LCALL5(OUTLINE_ATOMIC_CAS)};
    return getOutlineAtomicHelper(LC, Order, MemSize);
  }
  case ISD::ATOMIC_SWAP: {
    const Libcall LC[5][4] = {LCALL5(OUTLINE_ATOMIC_SWP)};
    return getOutlineAtomicHelper(LC, Order, MemSize);
  }
  case ISD::ATOMIC_LOAD_ADD: {
    const Libcall LC[5][4] = {LCALL5(OUTLINE_ATOMIC_LDADD)};
    return getOutlineAtomicHelper(LC, Order, MemSize);
  }
  case ISD::ATOMIC_LOAD_OR: {
    const Libcall LC[5][4] = {LCALL5(OUTLINE_ATOMIC_LDSET)};
    return getOutlineAtomicHelper(LC, Order, MemSize);
  }
  case ISD::ATOMIC_LOAD_CLR: {
    const Libcall LC[5][4] = {LCALL5(OUTLINE_ATOMIC_LDCLR)};
    return getOutlineAtomicHelper(LC, Order, MemSize);
  }
  case ISD::ATOMIC_LOAD_XOR: {
    const Libcall LC[5][4] = {LCALL5(OUTLINE_ATOMIC_LDEOR)};
    return getOutlineAtomicHelper(LC, Order, MemSize);
  }
  default:
    return UNKNOWN_LIBCALL;
  }
#undef LCALLS
#undef LCALL5
}

RTLIB::Libcall RTLIB::getSYNC(unsigned Opc, MVT VT) {
#define OP_TO_LIBCALL(Name, Enum)                                              \
  case Name:                                                                   \
    switch (VT.SimpleTy) {                                                     \
    default:                                                                   \
      return UNKNOWN_LIBCALL;                                                  \
    case MVT::i8:                                                              \
      return Enum##_1;                                                         \
    case MVT::i16:                                                             \
      return Enum##_2;                                                         \
    case MVT::i32:                                                             \
      return Enum##_4;                                                         \
    case MVT::i64:                                                             \
      return Enum##_8;                                                         \
    case MVT::i128:                                                            \
      return Enum##_16;                                                        \
    }

  switch (Opc) {
    OP_TO_LIBCALL(ISD::ATOMIC_SWAP, SYNC_LOCK_TEST_AND_SET)
    OP_TO_LIBCALL(ISD::ATOMIC_CMP_SWAP, SYNC_VAL_COMPARE_AND_SWAP)
    OP_TO_LIBCALL(ISD::ATOMIC_LOAD_ADD, SYNC_FETCH_AND_ADD)
    OP_TO_LIBCALL(ISD::ATOMIC_LOAD_SUB, SYNC_FETCH_AND_SUB)
    OP_TO_LIBCALL(ISD::ATOMIC_LOAD_AND, SYNC_FETCH_AND_AND)
    OP_TO_LIBCALL(ISD::ATOMIC_LOAD_OR, SYNC_FETCH_AND_OR)
    OP_TO_LIBCALL(ISD::ATOMIC_LOAD_XOR, SYNC_FETCH_AND_XOR)
    OP_TO_LIBCALL(ISD::ATOMIC_LOAD_NAND, SYNC_FETCH_AND_NAND)
    OP_TO_LIBCALL(ISD::ATOMIC_LOAD_MAX, SYNC_FETCH_AND_MAX)
    OP_TO_LIBCALL(ISD::ATOMIC_LOAD_UMAX, SYNC_FETCH_AND_UMAX)
    OP_TO_LIBCALL(ISD::ATOMIC_LOAD_MIN, SYNC_FETCH_AND_MIN)
    OP_TO_LIBCALL(ISD::ATOMIC_LOAD_UMIN, SYNC_FETCH_AND_UMIN)
  }

#undef OP_TO_LIBCALL

  return UNKNOWN_LIBCALL;
}

RTLIB::Libcall RTLIB::getMEMCPY_ELEMENT_UNORDERED_ATOMIC(uint64_t ElementSize) {
  switch (ElementSize) {
  case 1:
    return MEMCPY_ELEMENT_UNORDERED_ATOMIC_1;
  case 2:
    return MEMCPY_ELEMENT_UNORDERED_ATOMIC_2;
  case 4:
    return MEMCPY_ELEMENT_UNORDERED_ATOMIC_4;
  case 8:
    return MEMCPY_ELEMENT_UNORDERED_ATOMIC_8;
  case 16:
    return MEMCPY_ELEMENT_UNORDERED_ATOMIC_16;
  default:
    return UNKNOWN_LIBCALL;
  }
}

RTLIB::Libcall RTLIB::getMEMMOVE_ELEMENT_UNORDERED_ATOMIC(uint64_t ElementSize) {
  switch (ElementSize) {
  case 1:
    return MEMMOVE_ELEMENT_UNORDERED_ATOMIC_1;
  case 2:
    return MEMMOVE_ELEMENT_UNORDERED_ATOMIC_2;
  case 4:
    return MEMMOVE_ELEMENT_UNORDERED_ATOMIC_4;
  case 8:
    return MEMMOVE_ELEMENT_UNORDERED_ATOMIC_8;
  case 16:
    return MEMMOVE_ELEMENT_UNORDERED_ATOMIC_16;
  default:
    return UNKNOWN_LIBCALL;
  }
}

RTLIB::Libcall RTLIB::getMEMSET_ELEMENT_UNORDERED_ATOMIC(uint64_t ElementSize) {
  switch (ElementSize) {
  case 1:
    return MEMSET_ELEMENT_UNORDERED_ATOMIC_1;
  case 2:
    return MEMSET_ELEMENT_UNORDERED_ATOMIC_2;
  case 4:
    return MEMSET_ELEMENT_UNORDERED_ATOMIC_4;
  case 8:
    return MEMSET_ELEMENT_UNORDERED_ATOMIC_8;
  case 16:
    return MEMSET_ELEMENT_UNORDERED_ATOMIC_16;
  default:
    return UNKNOWN_LIBCALL;
  }
}

ISD::CondCode TargetLoweringBase::getSoftFloatCmpLibcallPredicate(
    RTLIB::LibcallImpl Impl) const {
  switch (Impl) {
  case RTLIB::impl___aeabi_dcmpeq__une:
  case RTLIB::impl___aeabi_fcmpeq__une:
    // Usage in the eq case, so we have to invert the comparison.
    return ISD::SETEQ;
  case RTLIB::impl___aeabi_dcmpeq__oeq:
  case RTLIB::impl___aeabi_fcmpeq__oeq:
    // Normal comparison to boolean value.
    return ISD::SETNE;
  case RTLIB::impl___aeabi_dcmplt:
  case RTLIB::impl___aeabi_dcmple:
  case RTLIB::impl___aeabi_dcmpge:
  case RTLIB::impl___aeabi_dcmpgt:
  case RTLIB::impl___aeabi_dcmpun:
  case RTLIB::impl___aeabi_fcmplt:
  case RTLIB::impl___aeabi_fcmple:
  case RTLIB::impl___aeabi_fcmpge:
  case RTLIB::impl___aeabi_fcmpgt:
    /// The AEABI versions return a typical boolean value, so we can compare
    /// against the integer result as simply != 0.
    return ISD::SETNE;
  default:
    break;
  }

  // Assume libgcc/compiler-rt behavior. Most of the cases are really aliases of
  // each other, and return a 3-way comparison style result of -1, 0, or 1
  // depending on lt/eq/gt.
  //
  // FIXME: It would be cleaner to directly express this as a 3-way comparison
  // soft FP libcall instead of individual compares.
  RTLIB::Libcall LC = RTLIB::RuntimeLibcallsInfo::getLibcallFromImpl(Impl);
  switch (LC) {
  case RTLIB::OEQ_F32:
  case RTLIB::OEQ_F64:
  case RTLIB::OEQ_F128:
  case RTLIB::OEQ_PPCF128:
    return ISD::SETEQ;
  case RTLIB::UNE_F32:
  case RTLIB::UNE_F64:
  case RTLIB::UNE_F128:
  case RTLIB::UNE_PPCF128:
    return ISD::SETNE;
  case RTLIB::OGE_F32:
  case RTLIB::OGE_F64:
  case RTLIB::OGE_F128:
  case RTLIB::OGE_PPCF128:
    return ISD::SETGE;
  case RTLIB::OLT_F32:
  case RTLIB::OLT_F64:
  case RTLIB::OLT_F128:
  case RTLIB::OLT_PPCF128:
    return ISD::SETLT;
  case RTLIB::OLE_F32:
  case RTLIB::OLE_F64:
  case RTLIB::OLE_F128:
  case RTLIB::OLE_PPCF128:
    return ISD::SETLE;
  case RTLIB::OGT_F32:
  case RTLIB::OGT_F64:
  case RTLIB::OGT_F128:
  case RTLIB::OGT_PPCF128:
    return ISD::SETGT;
  case RTLIB::UO_F32:
  case RTLIB::UO_F64:
  case RTLIB::UO_F128:
  case RTLIB::UO_PPCF128:
    return ISD::SETNE;
  default:
    llvm_unreachable("not a compare libcall");
  }
}

/// NOTE: The TargetMachine owns TLOF.
TargetLoweringBase::TargetLoweringBase(const TargetMachine &tm)
    : TM(tm),
      RuntimeLibcallInfo(TM.getTargetTriple(), TM.Options.ExceptionModel,
                         TM.Options.FloatABIType, TM.Options.EABIVersion,
<<<<<<< HEAD
                         TM.Options.MCOptions.getABIName(),
                         TM.Options.VecLib),
=======
                         TM.Options.MCOptions.getABIName(), TM.Options.VecLib),
>>>>>>> 862d3466
      Libcalls(RuntimeLibcallInfo) {
  initActions();

  // Perform these initializations only once.
  MaxStoresPerMemset = MaxStoresPerMemcpy = MaxStoresPerMemmove =
      MaxLoadsPerMemcmp = 8;
  MaxGluedStoresPerMemcpy = 0;
  MaxStoresPerMemsetOptSize = MaxStoresPerMemcpyOptSize =
      MaxStoresPerMemmoveOptSize = MaxLoadsPerMemcmpOptSize = 4;
  HasExtractBitsInsn = false;
  JumpIsExpensive = JumpIsExpensiveOverride;
  PredictableSelectIsExpensive = false;
  EnableExtLdPromotion = false;
  StackPointerRegisterToSaveRestore = 0;
  BooleanContents = UndefinedBooleanContent;
  BooleanFloatContents = UndefinedBooleanContent;
  BooleanVectorContents = UndefinedBooleanContent;
  SchedPreferenceInfo = Sched::ILP;
  GatherAllAliasesMaxDepth = 18;
  IsStrictFPEnabled = DisableStrictNodeMutation;
  MaxBytesForAlignment = 0;
  MaxAtomicSizeInBitsSupported = 0;

  // Assume that even with libcalls, no target supports wider than 128 bit
  // division.
  MaxDivRemBitWidthSupported = 128;

  MaxLargeFPConvertBitWidthSupported = llvm::IntegerType::MAX_INT_BITS;

  MinCmpXchgSizeInBits = 0;
  SupportsUnalignedAtomics = false;

  MinimumBitTestCmps = MinimumBitTestCmpsOverride;
}

// Define the virtual destructor out-of-line to act as a key method to anchor
// debug info (see coding standards).
TargetLoweringBase::~TargetLoweringBase() = default;

void TargetLoweringBase::initActions() {
  // All operations default to being supported.
  memset(OpActions, 0, sizeof(OpActions));
  memset(LoadExtActions, 0, sizeof(LoadExtActions));
  memset(TruncStoreActions, 0, sizeof(TruncStoreActions));
  memset(IndexedModeActions, 0, sizeof(IndexedModeActions));
  memset(CondCodeActions, 0, sizeof(CondCodeActions));
  llvm::fill(RegClassForVT, nullptr);
  llvm::fill(TargetDAGCombineArray, 0);

  // Let extending atomic loads be unsupported by default.
  for (MVT ValVT : MVT::all_valuetypes())
    for (MVT MemVT : MVT::all_valuetypes())
      setAtomicLoadExtAction({ISD::SEXTLOAD, ISD::ZEXTLOAD}, ValVT, MemVT,
                             Expand);

  // We're somewhat special casing MVT::i2 and MVT::i4. Ideally we want to
  // remove this and targets should individually set these types if not legal.
  for (ISD::NodeType NT : enum_seq(ISD::DELETED_NODE, ISD::BUILTIN_OP_END,
                                   force_iteration_on_noniterable_enum)) {
    for (MVT VT : {MVT::i2, MVT::i4})
      OpActions[(unsigned)VT.SimpleTy][NT] = Expand;
  }
  for (MVT AVT : MVT::all_valuetypes()) {
    for (MVT VT : {MVT::i2, MVT::i4, MVT::v128i2, MVT::v64i4}) {
      setTruncStoreAction(AVT, VT, Expand);
      setLoadExtAction(ISD::EXTLOAD, AVT, VT, Expand);
      setLoadExtAction(ISD::ZEXTLOAD, AVT, VT, Expand);
    }
  }
  for (unsigned IM = (unsigned)ISD::PRE_INC;
       IM != (unsigned)ISD::LAST_INDEXED_MODE; ++IM) {
    for (MVT VT : {MVT::i2, MVT::i4}) {
      setIndexedLoadAction(IM, VT, Expand);
      setIndexedStoreAction(IM, VT, Expand);
      setIndexedMaskedLoadAction(IM, VT, Expand);
      setIndexedMaskedStoreAction(IM, VT, Expand);
    }
  }

  for (MVT VT : MVT::fp_valuetypes()) {
    MVT IntVT = MVT::getIntegerVT(VT.getFixedSizeInBits());
    if (IntVT.isValid()) {
      setOperationAction(ISD::ATOMIC_SWAP, VT, Promote);
      AddPromotedToType(ISD::ATOMIC_SWAP, VT, IntVT);
    }
  }

  // Set default actions for various operations.
  for (MVT VT : MVT::all_valuetypes()) {
    // Default all indexed load / store to expand.
    for (unsigned IM = (unsigned)ISD::PRE_INC;
         IM != (unsigned)ISD::LAST_INDEXED_MODE; ++IM) {
      setIndexedLoadAction(IM, VT, Expand);
      setIndexedStoreAction(IM, VT, Expand);
      setIndexedMaskedLoadAction(IM, VT, Expand);
      setIndexedMaskedStoreAction(IM, VT, Expand);
    }

    // Most backends expect to see the node which just returns the value loaded.
    setOperationAction(ISD::ATOMIC_CMP_SWAP_WITH_SUCCESS, VT, Expand);

    // These operations default to expand.
    setOperationAction({ISD::FGETSIGN,       ISD::CONCAT_VECTORS,
                        ISD::FMINNUM,        ISD::FMAXNUM,
                        ISD::FMINNUM_IEEE,   ISD::FMAXNUM_IEEE,
                        ISD::FMINIMUM,       ISD::FMAXIMUM,
                        ISD::FMINIMUMNUM,    ISD::FMAXIMUMNUM,
                        ISD::FMAD,           ISD::SMIN,
                        ISD::SMAX,           ISD::UMIN,
                        ISD::UMAX,           ISD::ABS,
                        ISD::FSHL,           ISD::FSHR,
                        ISD::SADDSAT,        ISD::UADDSAT,
                        ISD::SSUBSAT,        ISD::USUBSAT,
                        ISD::SSHLSAT,        ISD::USHLSAT,
                        ISD::SMULFIX,        ISD::SMULFIXSAT,
                        ISD::UMULFIX,        ISD::UMULFIXSAT,
                        ISD::SDIVFIX,        ISD::SDIVFIXSAT,
                        ISD::UDIVFIX,        ISD::UDIVFIXSAT,
                        ISD::FP_TO_SINT_SAT, ISD::FP_TO_UINT_SAT,
                        ISD::IS_FPCLASS,     ISD::FCBRT,
                        ISD::FLOG,           ISD::FLOG2,
                        ISD::FLOG10,         ISD::FEXP,
                        ISD::FEXP2,          ISD::FEXP10,
                        ISD::FFLOOR,         ISD::FNEARBYINT,
                        ISD::FCEIL,          ISD::FRINT,
                        ISD::FTRUNC,         ISD::FROUNDEVEN,
                        ISD::FTAN,           ISD::FACOS,
                        ISD::FASIN,          ISD::FATAN,
                        ISD::FCOSH,          ISD::FSINH,
                        ISD::FTANH,          ISD::FATAN2,
                        ISD::FMULADD},
                       VT, Expand);

    // Overflow operations default to expand
    setOperationAction({ISD::SADDO, ISD::SSUBO, ISD::UADDO, ISD::USUBO,
                        ISD::SMULO, ISD::UMULO},
                       VT, Expand);

    // Carry-using overflow operations default to expand.
    setOperationAction({ISD::UADDO_CARRY, ISD::USUBO_CARRY, ISD::SETCCCARRY,
                        ISD::SADDO_CARRY, ISD::SSUBO_CARRY},
                       VT, Expand);

    // ADDC/ADDE/SUBC/SUBE default to expand.
    setOperationAction({ISD::ADDC, ISD::ADDE, ISD::SUBC, ISD::SUBE}, VT,
                       Expand);

    // [US]CMP default to expand
    setOperationAction({ISD::UCMP, ISD::SCMP}, VT, Expand);

    // Halving adds
    setOperationAction(
        {ISD::AVGFLOORS, ISD::AVGFLOORU, ISD::AVGCEILS, ISD::AVGCEILU}, VT,
        Expand);

    // Absolute difference
    setOperationAction({ISD::ABDS, ISD::ABDU}, VT, Expand);

    // Saturated trunc
    setOperationAction(ISD::TRUNCATE_SSAT_S, VT, Expand);
    setOperationAction(ISD::TRUNCATE_SSAT_U, VT, Expand);
    setOperationAction(ISD::TRUNCATE_USAT_U, VT, Expand);

    // These default to Expand so they will be expanded to CTLZ/CTTZ by default.
    setOperationAction({ISD::CTLZ_ZERO_UNDEF, ISD::CTTZ_ZERO_UNDEF}, VT,
                       Expand);

    setOperationAction({ISD::BITREVERSE, ISD::PARITY}, VT, Expand);

    // These library functions default to expand.
    setOperationAction({ISD::FROUND, ISD::FPOWI, ISD::FLDEXP, ISD::FFREXP,
                        ISD::FSINCOS, ISD::FSINCOSPI, ISD::FMODF},
                       VT, Expand);

    // These operations default to expand for vector types.
    if (VT.isVector())
      setOperationAction({ISD::FCOPYSIGN, ISD::SIGN_EXTEND_INREG,
                          ISD::ANY_EXTEND_VECTOR_INREG,
                          ISD::SIGN_EXTEND_VECTOR_INREG,
                          ISD::ZERO_EXTEND_VECTOR_INREG, ISD::SPLAT_VECTOR,
                          ISD::LRINT, ISD::LLRINT, ISD::LROUND, ISD::LLROUND},
                         VT, Expand);

      // Constrained floating-point operations default to expand.
#define DAG_INSTRUCTION(NAME, NARG, ROUND_MODE, INTRINSIC, DAGN)               \
    setOperationAction(ISD::STRICT_##DAGN, VT, Expand);
#include "llvm/IR/ConstrainedOps.def"

    // For most targets @llvm.get.dynamic.area.offset just returns 0.
    setOperationAction(ISD::GET_DYNAMIC_AREA_OFFSET, VT, Expand);

    // Vector reduction default to expand.
    setOperationAction(
        {ISD::VECREDUCE_FADD, ISD::VECREDUCE_FMUL, ISD::VECREDUCE_ADD,
         ISD::VECREDUCE_MUL, ISD::VECREDUCE_AND, ISD::VECREDUCE_OR,
         ISD::VECREDUCE_XOR, ISD::VECREDUCE_SMAX, ISD::VECREDUCE_SMIN,
         ISD::VECREDUCE_UMAX, ISD::VECREDUCE_UMIN, ISD::VECREDUCE_FMAX,
         ISD::VECREDUCE_FMIN, ISD::VECREDUCE_FMAXIMUM, ISD::VECREDUCE_FMINIMUM,
         ISD::VECREDUCE_SEQ_FADD, ISD::VECREDUCE_SEQ_FMUL},
        VT, Expand);

    // Named vector shuffles default to expand.
    setOperationAction(ISD::VECTOR_SPLICE, VT, Expand);

    // Only some target support this vector operation. Most need to expand it.
    setOperationAction(ISD::VECTOR_COMPRESS, VT, Expand);

    // VP operations default to expand.
#define BEGIN_REGISTER_VP_SDNODE(SDOPC, ...)                                   \
    setOperationAction(ISD::SDOPC, VT, Expand);
#include "llvm/IR/VPIntrinsics.def"

    // Masked vector extracts default to expand.
    setOperationAction(ISD::VECTOR_FIND_LAST_ACTIVE, VT, Expand);

    setOperationAction(ISD::LOOP_DEPENDENCE_RAW_MASK, VT, Expand);
    setOperationAction(ISD::LOOP_DEPENDENCE_WAR_MASK, VT, Expand);

    // FP environment operations default to expand.
    setOperationAction(ISD::GET_FPENV, VT, Expand);
    setOperationAction(ISD::SET_FPENV, VT, Expand);
    setOperationAction(ISD::RESET_FPENV, VT, Expand);

    setOperationAction(ISD::MSTORE, VT, Expand);
  }

  // Most targets ignore the @llvm.prefetch intrinsic.
  setOperationAction(ISD::PREFETCH, MVT::Other, Expand);

  // Most targets also ignore the @llvm.readcyclecounter intrinsic.
  setOperationAction(ISD::READCYCLECOUNTER, MVT::i64, Expand);

  // Most targets also ignore the @llvm.readsteadycounter intrinsic.
  setOperationAction(ISD::READSTEADYCOUNTER, MVT::i64, Expand);

  // ConstantFP nodes default to expand.  Targets can either change this to
  // Legal, in which case all fp constants are legal, or use isFPImmLegal()
  // to optimize expansions for certain constants.
  setOperationAction(ISD::ConstantFP,
                     {MVT::bf16, MVT::f16, MVT::f32, MVT::f64, MVT::f80, MVT::f128},
                     Expand);

  // Insert custom handling default for llvm.canonicalize.*.
  setOperationAction(ISD::FCANONICALIZE,
                     {MVT::f16, MVT::f32, MVT::f64, MVT::f128}, Expand);

  // FIXME: Query RuntimeLibCalls to make the decision.
  setOperationAction({ISD::LRINT, ISD::LLRINT, ISD::LROUND, ISD::LLROUND},
                     {MVT::f32, MVT::f64, MVT::f128}, LibCall);

  setOperationAction({ISD::FTAN, ISD::FACOS, ISD::FASIN, ISD::FATAN, ISD::FCOSH,
                      ISD::FSINH, ISD::FTANH, ISD::FATAN2},
                     MVT::f16, Promote);
  // Default ISD::TRAP to expand (which turns it into abort).
  setOperationAction(ISD::TRAP, MVT::Other, Expand);

  // On most systems, DEBUGTRAP and TRAP have no difference. The "Expand"
  // here is to inform DAG Legalizer to replace DEBUGTRAP with TRAP.
  setOperationAction(ISD::DEBUGTRAP, MVT::Other, Expand);

  setOperationAction(ISD::UBSANTRAP, MVT::Other, Expand);

  setOperationAction(ISD::GET_FPENV_MEM, MVT::Other, Expand);
  setOperationAction(ISD::SET_FPENV_MEM, MVT::Other, Expand);

  for (MVT VT : {MVT::i8, MVT::i16, MVT::i32, MVT::i64}) {
    setOperationAction(ISD::GET_FPMODE, VT, Expand);
    setOperationAction(ISD::SET_FPMODE, VT, Expand);
  }
  setOperationAction(ISD::RESET_FPMODE, MVT::Other, Expand);

  // This one by default will call __clear_cache unless the target
  // wants something different.
  setOperationAction(ISD::CLEAR_CACHE, MVT::Other, LibCall);
}

MVT TargetLoweringBase::getScalarShiftAmountTy(const DataLayout &DL,
                                               EVT) const {
  return MVT::getIntegerVT(DL.getPointerSizeInBits(0));
}

EVT TargetLoweringBase::getShiftAmountTy(EVT LHSTy,
                                         const DataLayout &DL) const {
  assert(LHSTy.isInteger() && "Shift amount is not an integer type!");
  if (LHSTy.isVector())
    return LHSTy;
  MVT ShiftVT = getScalarShiftAmountTy(DL, LHSTy);
  // If any possible shift value won't fit in the prefered type, just use
  // something safe. Assume it will be legalized when the shift is expanded.
  if (ShiftVT.getSizeInBits() < Log2_32_Ceil(LHSTy.getSizeInBits()))
    ShiftVT = MVT::i32;
  assert(ShiftVT.getSizeInBits() >= Log2_32_Ceil(LHSTy.getSizeInBits()) &&
         "ShiftVT is still too small!");
  return ShiftVT;
}

bool TargetLoweringBase::canOpTrap(unsigned Op, EVT VT) const {
  assert(isTypeLegal(VT));
  switch (Op) {
  default:
    return false;
  case ISD::SDIV:
  case ISD::UDIV:
  case ISD::SREM:
  case ISD::UREM:
    return true;
  }
}

bool TargetLoweringBase::isFreeAddrSpaceCast(unsigned SrcAS,
                                             unsigned DestAS) const {
  return TM.isNoopAddrSpaceCast(SrcAS, DestAS);
}

unsigned TargetLoweringBase::getBitWidthForCttzElements(
    Type *RetTy, ElementCount EC, bool ZeroIsPoison,
    const ConstantRange *VScaleRange) const {
  // Find the smallest "sensible" element type to use for the expansion.
  ConstantRange CR(APInt(64, EC.getKnownMinValue()));
  if (EC.isScalable())
    CR = CR.umul_sat(*VScaleRange);

  if (ZeroIsPoison)
    CR = CR.subtract(APInt(64, 1));

  unsigned EltWidth = RetTy->getScalarSizeInBits();
  EltWidth = std::min(EltWidth, CR.getActiveBits());
  EltWidth = std::max(llvm::bit_ceil(EltWidth), (unsigned)8);

  return EltWidth;
}

void TargetLoweringBase::setJumpIsExpensive(bool isExpensive) {
  // If the command-line option was specified, ignore this request.
  if (!JumpIsExpensiveOverride.getNumOccurrences())
    JumpIsExpensive = isExpensive;
}

TargetLoweringBase::LegalizeKind
TargetLoweringBase::getTypeConversion(LLVMContext &Context, EVT VT) const {
  // If this is a simple type, use the ComputeRegisterProp mechanism.
  if (VT.isSimple()) {
    MVT SVT = VT.getSimpleVT();
    assert((unsigned)SVT.SimpleTy < std::size(TransformToType));
    MVT NVT = TransformToType[SVT.SimpleTy];
    LegalizeTypeAction LA = ValueTypeActions.getTypeAction(SVT);

    assert((LA == TypeLegal || LA == TypeSoftenFloat ||
            LA == TypeSoftPromoteHalf ||
            (NVT.isVector() ||
             ValueTypeActions.getTypeAction(NVT) != TypePromoteInteger)) &&
           "Promote may not follow Expand or Promote");

    if (LA == TypeSplitVector)
      return LegalizeKind(LA, EVT(SVT).getHalfNumVectorElementsVT(Context));
    if (LA == TypeScalarizeVector)
      return LegalizeKind(LA, SVT.getVectorElementType());
    return LegalizeKind(LA, NVT);
  }

  // Handle Extended Scalar Types.
  if (!VT.isVector()) {
    assert(VT.isInteger() && "Float types must be simple");
    unsigned BitSize = VT.getSizeInBits();
    // First promote to a power-of-two size, then expand if necessary.
    if (BitSize < 8 || !isPowerOf2_32(BitSize)) {
      EVT NVT = VT.getRoundIntegerType(Context);
      assert(NVT != VT && "Unable to round integer VT");
      LegalizeKind NextStep = getTypeConversion(Context, NVT);
      // Avoid multi-step promotion.
      if (NextStep.first == TypePromoteInteger)
        return NextStep;
      // Return rounded integer type.
      return LegalizeKind(TypePromoteInteger, NVT);
    }

    return LegalizeKind(TypeExpandInteger,
                        EVT::getIntegerVT(Context, VT.getSizeInBits() / 2));
  }

  // Handle vector types.
  ElementCount NumElts = VT.getVectorElementCount();
  EVT EltVT = VT.getVectorElementType();

  // Vectors with only one element are always scalarized.
  if (NumElts.isScalar())
    return LegalizeKind(TypeScalarizeVector, EltVT);

  // Try to widen vector elements until the element type is a power of two and
  // promote it to a legal type later on, for example:
  // <3 x i8> -> <4 x i8> -> <4 x i32>
  if (EltVT.isInteger()) {
    // Vectors with a number of elements that is not a power of two are always
    // widened, for example <3 x i8> -> <4 x i8>.
    if (!VT.isPow2VectorType()) {
      NumElts = NumElts.coefficientNextPowerOf2();
      EVT NVT = EVT::getVectorVT(Context, EltVT, NumElts);
      return LegalizeKind(TypeWidenVector, NVT);
    }

    // Examine the element type.
    LegalizeKind LK = getTypeConversion(Context, EltVT);

    // If type is to be expanded, split the vector.
    //  <4 x i140> -> <2 x i140>
    if (LK.first == TypeExpandInteger) {
      if (NumElts.isScalable() && NumElts.getKnownMinValue() == 1)
        return LegalizeKind(TypeScalarizeScalableVector, EltVT);
      return LegalizeKind(TypeSplitVector,
                          VT.getHalfNumVectorElementsVT(Context));
    }

    // Promote the integer element types until a legal vector type is found
    // or until the element integer type is too big. If a legal type was not
    // found, fallback to the usual mechanism of widening/splitting the
    // vector.
    EVT OldEltVT = EltVT;
    while (true) {
      // Increase the bitwidth of the element to the next pow-of-two
      // (which is greater than 8 bits).
      EltVT = EVT::getIntegerVT(Context, 1 + EltVT.getSizeInBits())
                  .getRoundIntegerType(Context);

      // Stop trying when getting a non-simple element type.
      // Note that vector elements may be greater than legal vector element
      // types. Example: X86 XMM registers hold 64bit element on 32bit
      // systems.
      if (!EltVT.isSimple())
        break;

      // Build a new vector type and check if it is legal.
      MVT NVT = MVT::getVectorVT(EltVT.getSimpleVT(), NumElts);
      // Found a legal promoted vector type.
      if (NVT != MVT() && ValueTypeActions.getTypeAction(NVT) == TypeLegal)
        return LegalizeKind(TypePromoteInteger,
                            EVT::getVectorVT(Context, EltVT, NumElts));
    }

    // Reset the type to the unexpanded type if we did not find a legal vector
    // type with a promoted vector element type.
    EltVT = OldEltVT;
  }

  // Try to widen the vector until a legal type is found.
  // If there is no wider legal type, split the vector.
  while (true) {
    // Round up to the next power of 2.
    NumElts = NumElts.coefficientNextPowerOf2();

    // If there is no simple vector type with this many elements then there
    // cannot be a larger legal vector type.  Note that this assumes that
    // there are no skipped intermediate vector types in the simple types.
    if (!EltVT.isSimple())
      break;
    MVT LargerVector = MVT::getVectorVT(EltVT.getSimpleVT(), NumElts);
    if (LargerVector == MVT())
      break;

    // If this type is legal then widen the vector.
    if (ValueTypeActions.getTypeAction(LargerVector) == TypeLegal)
      return LegalizeKind(TypeWidenVector, LargerVector);
  }

  // Widen odd vectors to next power of two.
  if (!VT.isPow2VectorType()) {
    EVT NVT = VT.getPow2VectorType(Context);
    return LegalizeKind(TypeWidenVector, NVT);
  }

  if (VT.getVectorElementCount() == ElementCount::getScalable(1))
    return LegalizeKind(TypeScalarizeScalableVector, EltVT);

  // Vectors with illegal element types are expanded.
  EVT NVT = EVT::getVectorVT(Context, EltVT,
                             VT.getVectorElementCount().divideCoefficientBy(2));
  return LegalizeKind(TypeSplitVector, NVT);
}

static unsigned getVectorTypeBreakdownMVT(MVT VT, MVT &IntermediateVT,
                                          unsigned &NumIntermediates,
                                          MVT &RegisterVT,
                                          TargetLoweringBase *TLI) {
  // Figure out the right, legal destination reg to copy into.
  ElementCount EC = VT.getVectorElementCount();
  MVT EltTy = VT.getVectorElementType();

  unsigned NumVectorRegs = 1;

  // Scalable vectors cannot be scalarized, so splitting or widening is
  // required.
  if (VT.isScalableVector() && !isPowerOf2_32(EC.getKnownMinValue()))
    llvm_unreachable(
        "Splitting or widening of non-power-of-2 MVTs is not implemented.");

  // FIXME: We don't support non-power-of-2-sized vectors for now.
  // Ideally we could break down into LHS/RHS like LegalizeDAG does.
  if (!isPowerOf2_32(EC.getKnownMinValue())) {
    // Split EC to unit size (scalable property is preserved).
    NumVectorRegs = EC.getKnownMinValue();
    EC = ElementCount::getFixed(1);
  }

  // Divide the input until we get to a supported size. This will
  // always end up with an EC that represent a scalar or a scalable
  // scalar.
  while (EC.getKnownMinValue() > 1 &&
         !TLI->isTypeLegal(MVT::getVectorVT(EltTy, EC))) {
    EC = EC.divideCoefficientBy(2);
    NumVectorRegs <<= 1;
  }

  NumIntermediates = NumVectorRegs;

  MVT NewVT = MVT::getVectorVT(EltTy, EC);
  if (!TLI->isTypeLegal(NewVT))
    NewVT = EltTy;
  IntermediateVT = NewVT;

  unsigned LaneSizeInBits = NewVT.getScalarSizeInBits();

  // Convert sizes such as i33 to i64.
  LaneSizeInBits = llvm::bit_ceil(LaneSizeInBits);

  MVT DestVT = TLI->getRegisterType(NewVT);
  RegisterVT = DestVT;
  if (EVT(DestVT).bitsLT(NewVT))    // Value is expanded, e.g. i64 -> i16.
    return NumVectorRegs * (LaneSizeInBits / DestVT.getScalarSizeInBits());

  // Otherwise, promotion or legal types use the same number of registers as
  // the vector decimated to the appropriate level.
  return NumVectorRegs;
}

/// isLegalRC - Return true if the value types that can be represented by the
/// specified register class are all legal.
bool TargetLoweringBase::isLegalRC(const TargetRegisterInfo &TRI,
                                   const TargetRegisterClass &RC) const {
  for (const auto *I = TRI.legalclasstypes_begin(RC); *I != MVT::Other; ++I)
    if (isTypeLegal(*I))
      return true;
  return false;
}

/// Replace/modify any TargetFrameIndex operands with a targte-dependent
/// sequence of memory operands that is recognized by PrologEpilogInserter.
MachineBasicBlock *
TargetLoweringBase::emitPatchPoint(MachineInstr &InitialMI,
                                   MachineBasicBlock *MBB) const {
  MachineInstr *MI = &InitialMI;
  MachineFunction &MF = *MI->getMF();
  MachineFrameInfo &MFI = MF.getFrameInfo();

  // We're handling multiple types of operands here:
  // PATCHPOINT MetaArgs - live-in, read only, direct
  // STATEPOINT Deopt Spill - live-through, read only, indirect
  // STATEPOINT Deopt Alloca - live-through, read only, direct
  // (We're currently conservative and mark the deopt slots read/write in
  // practice.)
  // STATEPOINT GC Spill - live-through, read/write, indirect
  // STATEPOINT GC Alloca - live-through, read/write, direct
  // The live-in vs live-through is handled already (the live through ones are
  // all stack slots), but we need to handle the different type of stackmap
  // operands and memory effects here.

  if (llvm::none_of(MI->operands(),
                    [](MachineOperand &Operand) { return Operand.isFI(); }))
    return MBB;

  MachineInstrBuilder MIB = BuildMI(MF, MI->getDebugLoc(), MI->getDesc());

  // Inherit previous memory operands.
  MIB.cloneMemRefs(*MI);

  for (unsigned i = 0; i < MI->getNumOperands(); ++i) {
    MachineOperand &MO = MI->getOperand(i);
    if (!MO.isFI()) {
      // Index of Def operand this Use it tied to.
      // Since Defs are coming before Uses, if Use is tied, then
      // index of Def must be smaller that index of that Use.
      // Also, Defs preserve their position in new MI.
      unsigned TiedTo = i;
      if (MO.isReg() && MO.isTied())
        TiedTo = MI->findTiedOperandIdx(i);
      MIB.add(MO);
      if (TiedTo < i)
        MIB->tieOperands(TiedTo, MIB->getNumOperands() - 1);
      continue;
    }

    // foldMemoryOperand builds a new MI after replacing a single FI operand
    // with the canonical set of five x86 addressing-mode operands.
    int FI = MO.getIndex();

    // Add frame index operands recognized by stackmaps.cpp
    if (MFI.isStatepointSpillSlotObjectIndex(FI)) {
      // indirect-mem-ref tag, size, #FI, offset.
      // Used for spills inserted by StatepointLowering.  This codepath is not
      // used for patchpoints/stackmaps at all, for these spilling is done via
      // foldMemoryOperand callback only.
      assert(MI->getOpcode() == TargetOpcode::STATEPOINT && "sanity");
      MIB.addImm(StackMaps::IndirectMemRefOp);
      MIB.addImm(MFI.getObjectSize(FI));
      MIB.add(MO);
      MIB.addImm(0);
    } else {
      // direct-mem-ref tag, #FI, offset.
      // Used by patchpoint, and direct alloca arguments to statepoints
      MIB.addImm(StackMaps::DirectMemRefOp);
      MIB.add(MO);
      MIB.addImm(0);
    }

    assert(MIB->mayLoad() && "Folded a stackmap use to a non-load!");

    // Add a new memory operand for this FI.
    assert(MFI.getObjectOffset(FI) != -1);

    // Note: STATEPOINT MMOs are added during SelectionDAG.  STACKMAP, and
    // PATCHPOINT should be updated to do the same. (TODO)
    if (MI->getOpcode() != TargetOpcode::STATEPOINT) {
      auto Flags = MachineMemOperand::MOLoad;
      MachineMemOperand *MMO = MF.getMachineMemOperand(
          MachinePointerInfo::getFixedStack(MF, FI), Flags,
          MF.getDataLayout().getPointerSize(), MFI.getObjectAlign(FI));
      MIB->addMemOperand(MF, MMO);
    }
  }
  MBB->insert(MachineBasicBlock::iterator(MI), MIB);
  MI->eraseFromParent();
  return MBB;
}

/// findRepresentativeClass - Return the largest legal super-reg register class
/// of the register class for the specified type and its associated "cost".
// This function is in TargetLowering because it uses RegClassForVT which would
// need to be moved to TargetRegisterInfo and would necessitate moving
// isTypeLegal over as well - a massive change that would just require
// TargetLowering having a TargetRegisterInfo class member that it would use.
std::pair<const TargetRegisterClass *, uint8_t>
TargetLoweringBase::findRepresentativeClass(const TargetRegisterInfo *TRI,
                                            MVT VT) const {
  const TargetRegisterClass *RC = RegClassForVT[VT.SimpleTy];
  if (!RC)
    return std::make_pair(RC, 0);

  // Compute the set of all super-register classes.
  BitVector SuperRegRC(TRI->getNumRegClasses());
  for (SuperRegClassIterator RCI(RC, TRI); RCI.isValid(); ++RCI)
    SuperRegRC.setBitsInMask(RCI.getMask());

  // Find the first legal register class with the largest spill size.
  const TargetRegisterClass *BestRC = RC;
  for (unsigned i : SuperRegRC.set_bits()) {
    const TargetRegisterClass *SuperRC = TRI->getRegClass(i);
    // We want the largest possible spill size.
    if (TRI->getSpillSize(*SuperRC) <= TRI->getSpillSize(*BestRC))
      continue;
    if (!isLegalRC(*TRI, *SuperRC))
      continue;
    BestRC = SuperRC;
  }
  return std::make_pair(BestRC, 1);
}

/// computeRegisterProperties - Once all of the register classes are added,
/// this allows us to compute derived properties we expose.
void TargetLoweringBase::computeRegisterProperties(
    const TargetRegisterInfo *TRI) {
  // Everything defaults to needing one register.
  for (unsigned i = 0; i != MVT::VALUETYPE_SIZE; ++i) {
    NumRegistersForVT[i] = 1;
    RegisterTypeForVT[i] = TransformToType[i] = (MVT::SimpleValueType)i;
  }
  // ...except isVoid, which doesn't need any registers.
  NumRegistersForVT[MVT::isVoid] = 0;

  // Find the largest integer register class.
  unsigned LargestIntReg = MVT::LAST_INTEGER_VALUETYPE;
  for (; RegClassForVT[LargestIntReg] == nullptr; --LargestIntReg)
    assert(LargestIntReg != MVT::i1 && "No integer registers defined!");

  // Every integer value type larger than this largest register takes twice as
  // many registers to represent as the previous ValueType.
  for (unsigned ExpandedReg = LargestIntReg + 1;
       ExpandedReg <= MVT::LAST_INTEGER_VALUETYPE; ++ExpandedReg) {
    NumRegistersForVT[ExpandedReg] = 2*NumRegistersForVT[ExpandedReg-1];
    RegisterTypeForVT[ExpandedReg] = (MVT::SimpleValueType)LargestIntReg;
    TransformToType[ExpandedReg] = (MVT::SimpleValueType)(ExpandedReg - 1);
    ValueTypeActions.setTypeAction((MVT::SimpleValueType)ExpandedReg,
                                   TypeExpandInteger);
  }

  // Inspect all of the ValueType's smaller than the largest integer
  // register to see which ones need promotion.
  unsigned LegalIntReg = LargestIntReg;
  for (unsigned IntReg = LargestIntReg - 1;
       IntReg >= (unsigned)MVT::i1; --IntReg) {
    MVT IVT = (MVT::SimpleValueType)IntReg;
    if (isTypeLegal(IVT)) {
      LegalIntReg = IntReg;
    } else {
      RegisterTypeForVT[IntReg] = TransformToType[IntReg] =
        (MVT::SimpleValueType)LegalIntReg;
      ValueTypeActions.setTypeAction(IVT, TypePromoteInteger);
    }
  }

  // ppcf128 type is really two f64's.
  if (!isTypeLegal(MVT::ppcf128)) {
    if (isTypeLegal(MVT::f64)) {
      NumRegistersForVT[MVT::ppcf128] = 2*NumRegistersForVT[MVT::f64];
      RegisterTypeForVT[MVT::ppcf128] = MVT::f64;
      TransformToType[MVT::ppcf128] = MVT::f64;
      ValueTypeActions.setTypeAction(MVT::ppcf128, TypeExpandFloat);
    } else {
      NumRegistersForVT[MVT::ppcf128] = NumRegistersForVT[MVT::i128];
      RegisterTypeForVT[MVT::ppcf128] = RegisterTypeForVT[MVT::i128];
      TransformToType[MVT::ppcf128] = MVT::i128;
      ValueTypeActions.setTypeAction(MVT::ppcf128, TypeSoftenFloat);
    }
  }

  // Decide how to handle f128. If the target does not have native f128 support,
  // expand it to i128 and we will be generating soft float library calls.
  if (!isTypeLegal(MVT::f128)) {
    NumRegistersForVT[MVT::f128] = NumRegistersForVT[MVT::i128];
    RegisterTypeForVT[MVT::f128] = RegisterTypeForVT[MVT::i128];
    TransformToType[MVT::f128] = MVT::i128;
    ValueTypeActions.setTypeAction(MVT::f128, TypeSoftenFloat);
  }

  // Decide how to handle f80. If the target does not have native f80 support,
  // expand it to i96 and we will be generating soft float library calls.
  if (!isTypeLegal(MVT::f80)) {
    NumRegistersForVT[MVT::f80] = 3*NumRegistersForVT[MVT::i32];
    RegisterTypeForVT[MVT::f80] = RegisterTypeForVT[MVT::i32];
    TransformToType[MVT::f80] = MVT::i32;
    ValueTypeActions.setTypeAction(MVT::f80, TypeSoftenFloat);
  }

  // Decide how to handle f64. If the target does not have native f64 support,
  // expand it to i64 and we will be generating soft float library calls.
  if (!isTypeLegal(MVT::f64)) {
    NumRegistersForVT[MVT::f64] = NumRegistersForVT[MVT::i64];
    RegisterTypeForVT[MVT::f64] = RegisterTypeForVT[MVT::i64];
    TransformToType[MVT::f64] = MVT::i64;
    ValueTypeActions.setTypeAction(MVT::f64, TypeSoftenFloat);
  }

  // Decide how to handle f32. If the target does not have native f32 support,
  // expand it to i32 and we will be generating soft float library calls.
  if (!isTypeLegal(MVT::f32)) {
    NumRegistersForVT[MVT::f32] = NumRegistersForVT[MVT::i32];
    RegisterTypeForVT[MVT::f32] = RegisterTypeForVT[MVT::i32];
    TransformToType[MVT::f32] = MVT::i32;
    ValueTypeActions.setTypeAction(MVT::f32, TypeSoftenFloat);
  }

  // Decide how to handle f16. If the target does not have native f16 support,
  // promote it to f32, because there are no f16 library calls (except for
  // conversions).
  if (!isTypeLegal(MVT::f16)) {
    // Allow targets to control how we legalize half.
    bool SoftPromoteHalfType = softPromoteHalfType();
    bool UseFPRegsForHalfType = !SoftPromoteHalfType || useFPRegsForHalfType();

    if (!UseFPRegsForHalfType) {
      NumRegistersForVT[MVT::f16] = NumRegistersForVT[MVT::i16];
      RegisterTypeForVT[MVT::f16] = RegisterTypeForVT[MVT::i16];
    } else {
      NumRegistersForVT[MVT::f16] = NumRegistersForVT[MVT::f32];
      RegisterTypeForVT[MVT::f16] = RegisterTypeForVT[MVT::f32];
    }
    TransformToType[MVT::f16] = MVT::f32;
    if (SoftPromoteHalfType) {
      ValueTypeActions.setTypeAction(MVT::f16, TypeSoftPromoteHalf);
    } else {
      ValueTypeActions.setTypeAction(MVT::f16, TypePromoteFloat);
    }
  }

  // Decide how to handle bf16. If the target does not have native bf16 support,
  // promote it to f32, because there are no bf16 library calls (except for
  // converting from f32 to bf16).
  if (!isTypeLegal(MVT::bf16)) {
    NumRegistersForVT[MVT::bf16] = NumRegistersForVT[MVT::f32];
    RegisterTypeForVT[MVT::bf16] = RegisterTypeForVT[MVT::f32];
    TransformToType[MVT::bf16] = MVT::f32;
    ValueTypeActions.setTypeAction(MVT::bf16, TypeSoftPromoteHalf);
  }

  // Loop over all of the vector value types to see which need transformations.
  for (unsigned i = MVT::FIRST_VECTOR_VALUETYPE;
       i <= (unsigned)MVT::LAST_VECTOR_VALUETYPE; ++i) {
    MVT VT = (MVT::SimpleValueType) i;
    if (isTypeLegal(VT))
      continue;

    MVT EltVT = VT.getVectorElementType();
    ElementCount EC = VT.getVectorElementCount();
    bool IsLegalWiderType = false;
    bool IsScalable = VT.isScalableVector();
    LegalizeTypeAction PreferredAction = getPreferredVectorAction(VT);
    switch (PreferredAction) {
    case TypePromoteInteger: {
      MVT::SimpleValueType EndVT = IsScalable ?
                                   MVT::LAST_INTEGER_SCALABLE_VECTOR_VALUETYPE :
                                   MVT::LAST_INTEGER_FIXEDLEN_VECTOR_VALUETYPE;
      // Try to promote the elements of integer vectors. If no legal
      // promotion was found, fall through to the widen-vector method.
      for (unsigned nVT = i + 1;
           (MVT::SimpleValueType)nVT <= EndVT; ++nVT) {
        MVT SVT = (MVT::SimpleValueType) nVT;
        // Promote vectors of integers to vectors with the same number
        // of elements, with a wider element type.
        if (SVT.getScalarSizeInBits() > EltVT.getFixedSizeInBits() &&
            SVT.getVectorElementCount() == EC && isTypeLegal(SVT)) {
          TransformToType[i] = SVT;
          RegisterTypeForVT[i] = SVT;
          NumRegistersForVT[i] = 1;
          ValueTypeActions.setTypeAction(VT, TypePromoteInteger);
          IsLegalWiderType = true;
          break;
        }
      }
      if (IsLegalWiderType)
        break;
      [[fallthrough]];
    }

    case TypeWidenVector:
      if (isPowerOf2_32(EC.getKnownMinValue())) {
        // Try to widen the vector.
        for (unsigned nVT = i + 1; nVT <= MVT::LAST_VECTOR_VALUETYPE; ++nVT) {
          MVT SVT = (MVT::SimpleValueType) nVT;
          if (SVT.getVectorElementType() == EltVT &&
              SVT.isScalableVector() == IsScalable &&
              SVT.getVectorElementCount().getKnownMinValue() >
                  EC.getKnownMinValue() &&
              isTypeLegal(SVT)) {
            TransformToType[i] = SVT;
            RegisterTypeForVT[i] = SVT;
            NumRegistersForVT[i] = 1;
            ValueTypeActions.setTypeAction(VT, TypeWidenVector);
            IsLegalWiderType = true;
            break;
          }
        }
        if (IsLegalWiderType)
          break;
      } else {
        // Only widen to the next power of 2 to keep consistency with EVT.
        MVT NVT = VT.getPow2VectorType();
        if (isTypeLegal(NVT)) {
          TransformToType[i] = NVT;
          ValueTypeActions.setTypeAction(VT, TypeWidenVector);
          RegisterTypeForVT[i] = NVT;
          NumRegistersForVT[i] = 1;
          break;
        }
      }
      [[fallthrough]];

    case TypeSplitVector:
    case TypeScalarizeVector: {
      MVT IntermediateVT;
      MVT RegisterVT;
      unsigned NumIntermediates;
      unsigned NumRegisters = getVectorTypeBreakdownMVT(VT, IntermediateVT,
          NumIntermediates, RegisterVT, this);
      NumRegistersForVT[i] = NumRegisters;
      assert(NumRegistersForVT[i] == NumRegisters &&
             "NumRegistersForVT size cannot represent NumRegisters!");
      RegisterTypeForVT[i] = RegisterVT;

      MVT NVT = VT.getPow2VectorType();
      if (NVT == VT) {
        // Type is already a power of 2.  The default action is to split.
        TransformToType[i] = MVT::Other;
        if (PreferredAction == TypeScalarizeVector)
          ValueTypeActions.setTypeAction(VT, TypeScalarizeVector);
        else if (PreferredAction == TypeSplitVector)
          ValueTypeActions.setTypeAction(VT, TypeSplitVector);
        else if (EC.getKnownMinValue() > 1)
          ValueTypeActions.setTypeAction(VT, TypeSplitVector);
        else
          ValueTypeActions.setTypeAction(VT, EC.isScalable()
                                                 ? TypeScalarizeScalableVector
                                                 : TypeScalarizeVector);
      } else {
        TransformToType[i] = NVT;
        ValueTypeActions.setTypeAction(VT, TypeWidenVector);
      }
      break;
    }
    default:
      llvm_unreachable("Unknown vector legalization action!");
    }
  }

  // Determine the 'representative' register class for each value type.
  // An representative register class is the largest (meaning one which is
  // not a sub-register class / subreg register class) legal register class for
  // a group of value types. For example, on i386, i8, i16, and i32
  // representative would be GR32; while on x86_64 it's GR64.
  for (unsigned i = 0; i != MVT::VALUETYPE_SIZE; ++i) {
    const TargetRegisterClass* RRC;
    uint8_t Cost;
    std::tie(RRC, Cost) = findRepresentativeClass(TRI, (MVT::SimpleValueType)i);
    RepRegClassForVT[i] = RRC;
    RepRegClassCostForVT[i] = Cost;
  }
}

EVT TargetLoweringBase::getSetCCResultType(const DataLayout &DL, LLVMContext &,
                                           EVT VT) const {
  assert(!VT.isVector() && "No default SetCC type for vectors!");
  return getPointerTy(DL).SimpleTy;
}

MVT::SimpleValueType TargetLoweringBase::getCmpLibcallReturnType() const {
  return MVT::i32; // return the default value
}

/// getVectorTypeBreakdown - Vector types are broken down into some number of
/// legal first class types.  For example, MVT::v8f32 maps to 2 MVT::v4f32
/// with Altivec or SSE1, or 8 promoted MVT::f64 values with the X86 FP stack.
/// Similarly, MVT::v2i64 turns into 4 MVT::i32 values with both PPC and X86.
///
/// This method returns the number of registers needed, and the VT for each
/// register.  It also returns the VT and quantity of the intermediate values
/// before they are promoted/expanded.
unsigned TargetLoweringBase::getVectorTypeBreakdown(LLVMContext &Context,
                                                    EVT VT, EVT &IntermediateVT,
                                                    unsigned &NumIntermediates,
                                                    MVT &RegisterVT) const {
  ElementCount EltCnt = VT.getVectorElementCount();

  // If there is a wider vector type with the same element type as this one,
  // or a promoted vector type that has the same number of elements which
  // are wider, then we should convert to that legal vector type.
  // This handles things like <2 x float> -> <4 x float> and
  // <4 x i1> -> <4 x i32>.
  LegalizeTypeAction TA = getTypeAction(Context, VT);
  if (!EltCnt.isScalar() &&
      (TA == TypeWidenVector || TA == TypePromoteInteger)) {
    EVT RegisterEVT = getTypeToTransformTo(Context, VT);
    if (isTypeLegal(RegisterEVT)) {
      IntermediateVT = RegisterEVT;
      RegisterVT = RegisterEVT.getSimpleVT();
      NumIntermediates = 1;
      return 1;
    }
  }

  // Figure out the right, legal destination reg to copy into.
  EVT EltTy = VT.getVectorElementType();

  unsigned NumVectorRegs = 1;

  // Scalable vectors cannot be scalarized, so handle the legalisation of the
  // types like done elsewhere in SelectionDAG.
  if (EltCnt.isScalable()) {
    LegalizeKind LK;
    EVT PartVT = VT;
    do {
      // Iterate until we've found a legal (part) type to hold VT.
      LK = getTypeConversion(Context, PartVT);
      PartVT = LK.second;
    } while (LK.first != TypeLegal);

    if (!PartVT.isVector()) {
      report_fatal_error(
          "Don't know how to legalize this scalable vector type");
    }

    NumIntermediates =
        divideCeil(VT.getVectorElementCount().getKnownMinValue(),
                   PartVT.getVectorElementCount().getKnownMinValue());
    IntermediateVT = PartVT;
    RegisterVT = getRegisterType(Context, IntermediateVT);
    return NumIntermediates;
  }

  // FIXME: We don't support non-power-of-2-sized vectors for now.  Ideally
  // we could break down into LHS/RHS like LegalizeDAG does.
  if (!isPowerOf2_32(EltCnt.getKnownMinValue())) {
    NumVectorRegs = EltCnt.getKnownMinValue();
    EltCnt = ElementCount::getFixed(1);
  }

  // Divide the input until we get to a supported size.  This will always
  // end with a scalar if the target doesn't support vectors.
  while (EltCnt.getKnownMinValue() > 1 &&
         !isTypeLegal(EVT::getVectorVT(Context, EltTy, EltCnt))) {
    EltCnt = EltCnt.divideCoefficientBy(2);
    NumVectorRegs <<= 1;
  }

  NumIntermediates = NumVectorRegs;

  EVT NewVT = EVT::getVectorVT(Context, EltTy, EltCnt);
  if (!isTypeLegal(NewVT))
    NewVT = EltTy;
  IntermediateVT = NewVT;

  MVT DestVT = getRegisterType(Context, NewVT);
  RegisterVT = DestVT;

  if (EVT(DestVT).bitsLT(NewVT)) {  // Value is expanded, e.g. i64 -> i16.
    TypeSize NewVTSize = NewVT.getSizeInBits();
    // Convert sizes such as i33 to i64.
    if (!llvm::has_single_bit<uint32_t>(NewVTSize.getKnownMinValue()))
      NewVTSize = NewVTSize.coefficientNextPowerOf2();
    return NumVectorRegs*(NewVTSize/DestVT.getSizeInBits());
  }

  // Otherwise, promotion or legal types use the same number of registers as
  // the vector decimated to the appropriate level.
  return NumVectorRegs;
}

bool TargetLoweringBase::isSuitableForJumpTable(const SwitchInst *SI,
                                                uint64_t NumCases,
                                                uint64_t Range,
                                                ProfileSummaryInfo *PSI,
                                                BlockFrequencyInfo *BFI) const {
  // FIXME: This function check the maximum table size and density, but the
  // minimum size is not checked. It would be nice if the minimum size is
  // also combined within this function. Currently, the minimum size check is
  // performed in findJumpTable() in SelectionDAGBuiler and
  // getEstimatedNumberOfCaseClusters() in BasicTTIImpl.
  const bool OptForSize =
      llvm::shouldOptimizeForSize(SI->getParent(), PSI, BFI);
  const unsigned MinDensity = getMinimumJumpTableDensity(OptForSize);
  const unsigned MaxJumpTableSize = getMaximumJumpTableSize();

  // Check whether the number of cases is small enough and
  // the range is dense enough for a jump table.
  return (OptForSize || Range <= MaxJumpTableSize) &&
         (NumCases * 100 >= Range * MinDensity);
}

MVT TargetLoweringBase::getPreferredSwitchConditionType(LLVMContext &Context,
                                                        EVT ConditionVT) const {
  return getRegisterType(Context, ConditionVT);
}

/// Get the EVTs and ArgFlags collections that represent the legalized return
/// type of the given function.  This does not require a DAG or a return value,
/// and is suitable for use before any DAGs for the function are constructed.
/// TODO: Move this out of TargetLowering.cpp.
void llvm::GetReturnInfo(CallingConv::ID CC, Type *ReturnType,
                         AttributeList attr,
                         SmallVectorImpl<ISD::OutputArg> &Outs,
                         const TargetLowering &TLI, const DataLayout &DL) {
  SmallVector<Type *, 4> Types;
  ComputeValueTypes(DL, ReturnType, Types);
  unsigned NumValues = Types.size();
  if (NumValues == 0) return;

  for (Type *Ty : Types) {
    EVT VT = TLI.getValueType(DL, Ty);
    ISD::NodeType ExtendKind = ISD::ANY_EXTEND;

    if (attr.hasRetAttr(Attribute::SExt))
      ExtendKind = ISD::SIGN_EXTEND;
    else if (attr.hasRetAttr(Attribute::ZExt))
      ExtendKind = ISD::ZERO_EXTEND;

    if (ExtendKind != ISD::ANY_EXTEND && VT.isInteger())
      VT = TLI.getTypeForExtReturn(ReturnType->getContext(), VT, ExtendKind);

    unsigned NumParts =
        TLI.getNumRegistersForCallingConv(ReturnType->getContext(), CC, VT);
    MVT PartVT =
        TLI.getRegisterTypeForCallingConv(ReturnType->getContext(), CC, VT);

    // 'inreg' on function refers to return value
    ISD::ArgFlagsTy Flags = ISD::ArgFlagsTy();
    if (attr.hasRetAttr(Attribute::InReg))
      Flags.setInReg();

    // Propagate extension type if any
    if (attr.hasRetAttr(Attribute::SExt))
      Flags.setSExt();
    else if (attr.hasRetAttr(Attribute::ZExt))
      Flags.setZExt();

    for (unsigned i = 0; i < NumParts; ++i)
      Outs.push_back(ISD::OutputArg(Flags, PartVT, VT, Ty, 0, 0));
  }
}

Align TargetLoweringBase::getByValTypeAlignment(Type *Ty,
                                                const DataLayout &DL) const {
  return DL.getABITypeAlign(Ty);
}

bool TargetLoweringBase::allowsMemoryAccessForAlignment(
    LLVMContext &Context, const DataLayout &DL, EVT VT, unsigned AddrSpace,
    Align Alignment, MachineMemOperand::Flags Flags, unsigned *Fast) const {
  // Check if the specified alignment is sufficient based on the data layout.
  // TODO: While using the data layout works in practice, a better solution
  // would be to implement this check directly (make this a virtual function).
  // For example, the ABI alignment may change based on software platform while
  // this function should only be affected by hardware implementation.
  Type *Ty = VT.getTypeForEVT(Context);
  if (VT.isZeroSized() || Alignment >= DL.getABITypeAlign(Ty)) {
    // Assume that an access that meets the ABI-specified alignment is fast.
    if (Fast != nullptr)
      *Fast = 1;
    return true;
  }

  // This is a misaligned access.
  return allowsMisalignedMemoryAccesses(VT, AddrSpace, Alignment, Flags, Fast);
}

bool TargetLoweringBase::allowsMemoryAccessForAlignment(
    LLVMContext &Context, const DataLayout &DL, EVT VT,
    const MachineMemOperand &MMO, unsigned *Fast) const {
  return allowsMemoryAccessForAlignment(Context, DL, VT, MMO.getAddrSpace(),
                                        MMO.getAlign(), MMO.getFlags(), Fast);
}

bool TargetLoweringBase::allowsMemoryAccess(LLVMContext &Context,
                                            const DataLayout &DL, EVT VT,
                                            unsigned AddrSpace, Align Alignment,
                                            MachineMemOperand::Flags Flags,
                                            unsigned *Fast) const {
  return allowsMemoryAccessForAlignment(Context, DL, VT, AddrSpace, Alignment,
                                        Flags, Fast);
}

bool TargetLoweringBase::allowsMemoryAccess(LLVMContext &Context,
                                            const DataLayout &DL, EVT VT,
                                            const MachineMemOperand &MMO,
                                            unsigned *Fast) const {
  return allowsMemoryAccess(Context, DL, VT, MMO.getAddrSpace(), MMO.getAlign(),
                            MMO.getFlags(), Fast);
}

bool TargetLoweringBase::allowsMemoryAccess(LLVMContext &Context,
                                            const DataLayout &DL, LLT Ty,
                                            const MachineMemOperand &MMO,
                                            unsigned *Fast) const {
  EVT VT = getApproximateEVTForLLT(Ty, Context);
  return allowsMemoryAccess(Context, DL, VT, MMO.getAddrSpace(), MMO.getAlign(),
                            MMO.getFlags(), Fast);
}

//===----------------------------------------------------------------------===//
//  TargetTransformInfo Helpers
//===----------------------------------------------------------------------===//

int TargetLoweringBase::InstructionOpcodeToISD(unsigned Opcode) const {
  enum InstructionOpcodes {
#define HANDLE_INST(NUM, OPCODE, CLASS) OPCODE = NUM,
#define LAST_OTHER_INST(NUM) InstructionOpcodesCount = NUM
#include "llvm/IR/Instruction.def"
  };
  switch (static_cast<InstructionOpcodes>(Opcode)) {
  case Ret:            return 0;
  case Br:             return 0;
  case Switch:         return 0;
  case IndirectBr:     return 0;
  case Invoke:         return 0;
  case CallBr:         return 0;
  case Resume:         return 0;
  case Unreachable:    return 0;
  case CleanupRet:     return 0;
  case CatchRet:       return 0;
  case CatchPad:       return 0;
  case CatchSwitch:    return 0;
  case CleanupPad:     return 0;
  case FNeg:           return ISD::FNEG;
  case Add:            return ISD::ADD;
  case FAdd:           return ISD::FADD;
  case Sub:            return ISD::SUB;
  case FSub:           return ISD::FSUB;
  case Mul:            return ISD::MUL;
  case FMul:           return ISD::FMUL;
  case UDiv:           return ISD::UDIV;
  case SDiv:           return ISD::SDIV;
  case FDiv:           return ISD::FDIV;
  case URem:           return ISD::UREM;
  case SRem:           return ISD::SREM;
  case FRem:           return ISD::FREM;
  case Shl:            return ISD::SHL;
  case LShr:           return ISD::SRL;
  case AShr:           return ISD::SRA;
  case And:            return ISD::AND;
  case Or:             return ISD::OR;
  case Xor:            return ISD::XOR;
  case Alloca:         return 0;
  case Load:           return ISD::LOAD;
  case Store:          return ISD::STORE;
  case GetElementPtr:  return 0;
  case Fence:          return 0;
  case AtomicCmpXchg:  return 0;
  case AtomicRMW:      return 0;
  case Trunc:          return ISD::TRUNCATE;
  case ZExt:           return ISD::ZERO_EXTEND;
  case SExt:           return ISD::SIGN_EXTEND;
  case FPToUI:         return ISD::FP_TO_UINT;
  case FPToSI:         return ISD::FP_TO_SINT;
  case UIToFP:         return ISD::UINT_TO_FP;
  case SIToFP:         return ISD::SINT_TO_FP;
  case FPTrunc:        return ISD::FP_ROUND;
  case FPExt:          return ISD::FP_EXTEND;
  case PtrToAddr:      return ISD::BITCAST;
  case PtrToInt:       return ISD::BITCAST;
  case IntToPtr:       return ISD::BITCAST;
  case BitCast:        return ISD::BITCAST;
  case AddrSpaceCast:  return ISD::ADDRSPACECAST;
  case ICmp:           return ISD::SETCC;
  case FCmp:           return ISD::SETCC;
  case PHI:            return 0;
  case Call:           return 0;
  case Select:         return ISD::SELECT;
  case UserOp1:        return 0;
  case UserOp2:        return 0;
  case VAArg:          return 0;
  case ExtractElement: return ISD::EXTRACT_VECTOR_ELT;
  case InsertElement:  return ISD::INSERT_VECTOR_ELT;
  case ShuffleVector:  return ISD::VECTOR_SHUFFLE;
  case ExtractValue:   return ISD::MERGE_VALUES;
  case InsertValue:    return ISD::MERGE_VALUES;
  case LandingPad:     return 0;
  case Freeze:         return ISD::FREEZE;
  }

  llvm_unreachable("Unknown instruction type encountered!");
}

int TargetLoweringBase::IntrinsicIDToISD(Intrinsic::ID ID) const {
  switch (ID) {
  case Intrinsic::exp:
    return ISD::FEXP;
  case Intrinsic::exp2:
    return ISD::FEXP2;
  case Intrinsic::log:
    return ISD::FLOG;
  default:
    return ISD::DELETED_NODE;
  }
}

Value *
TargetLoweringBase::getDefaultSafeStackPointerLocation(IRBuilderBase &IRB,
                                                       bool UseTLS) const {
  // compiler-rt provides a variable with a magic name.  Targets that do not
  // link with compiler-rt may also provide such a variable.
  Module *M = IRB.GetInsertBlock()->getParent()->getParent();
  const char *UnsafeStackPtrVar = "__safestack_unsafe_stack_ptr";
  auto UnsafeStackPtr =
      dyn_cast_or_null<GlobalVariable>(M->getNamedValue(UnsafeStackPtrVar));

  const DataLayout &DL = M->getDataLayout();
  PointerType *StackPtrTy = DL.getAllocaPtrType(M->getContext());

  if (!UnsafeStackPtr) {
    auto TLSModel = UseTLS ?
        GlobalValue::InitialExecTLSModel :
        GlobalValue::NotThreadLocal;
    // The global variable is not defined yet, define it ourselves.
    // We use the initial-exec TLS model because we do not support the
    // variable living anywhere other than in the main executable.
    UnsafeStackPtr = new GlobalVariable(
        *M, StackPtrTy, false, GlobalValue::ExternalLinkage, nullptr,
        UnsafeStackPtrVar, nullptr, TLSModel);
  } else {
    // The variable exists, check its type and attributes.
    //
    // FIXME: Move to IR verifier.
    if (UnsafeStackPtr->getValueType() != StackPtrTy)
      report_fatal_error(Twine(UnsafeStackPtrVar) + " must have void* type");
    if (UseTLS != UnsafeStackPtr->isThreadLocal())
      report_fatal_error(Twine(UnsafeStackPtrVar) + " must " +
                         (UseTLS ? "" : "not ") + "be thread-local");
  }
  return UnsafeStackPtr;
}

Value *
TargetLoweringBase::getSafeStackPointerLocation(IRBuilderBase &IRB) const {
  // FIXME: Can this triple check be replaced with SAFESTACK_POINTER_ADDRESS
  // being available?
  if (!TM.getTargetTriple().isAndroid())
    return getDefaultSafeStackPointerLocation(IRB, true);

  Module *M = IRB.GetInsertBlock()->getParent()->getParent();
  auto *PtrTy = PointerType::getUnqual(M->getContext());

  const char *SafestackPointerAddressName =
      getLibcallName(RTLIB::SAFESTACK_POINTER_ADDRESS);
  if (!SafestackPointerAddressName) {
    M->getContext().emitError(
        "no libcall available for safestack pointer address");
    return PoisonValue::get(PtrTy);
  }

  // Android provides a libc function to retrieve the address of the current
  // thread's unsafe stack pointer.
  FunctionCallee Fn =
      M->getOrInsertFunction(SafestackPointerAddressName, PtrTy);
  return IRB.CreateCall(Fn);
}

//===----------------------------------------------------------------------===//
//  Loop Strength Reduction hooks
//===----------------------------------------------------------------------===//

/// isLegalAddressingMode - Return true if the addressing mode represented
/// by AM is legal for this target, for a load/store of the specified type.
bool TargetLoweringBase::isLegalAddressingMode(const DataLayout &DL,
                                               const AddrMode &AM, Type *Ty,
                                               unsigned AS, Instruction *I) const {
  // The default implementation of this implements a conservative RISCy, r+r and
  // r+i addr mode.

  // Scalable offsets not supported
  if (AM.ScalableOffset)
    return false;

  // Allows a sign-extended 16-bit immediate field.
  if (AM.BaseOffs <= -(1LL << 16) || AM.BaseOffs >= (1LL << 16)-1)
    return false;

  // No global is ever allowed as a base.
  if (AM.BaseGV)
    return false;

  // Only support r+r,
  switch (AM.Scale) {
  case 0:  // "r+i" or just "i", depending on HasBaseReg.
    break;
  case 1:
    if (AM.HasBaseReg && AM.BaseOffs)  // "r+r+i" is not allowed.
      return false;
    // Otherwise we have r+r or r+i.
    break;
  case 2:
    if (AM.HasBaseReg || AM.BaseOffs)  // 2*r+r  or  2*r+i is not allowed.
      return false;
    // Allow 2*r as r+r.
    break;
  default: // Don't allow n * r
    return false;
  }

  return true;
}

//===----------------------------------------------------------------------===//
//  Stack Protector
//===----------------------------------------------------------------------===//

// For OpenBSD return its special guard variable. Otherwise return nullptr,
// so that SelectionDAG handle SSP.
Value *TargetLoweringBase::getIRStackGuard(IRBuilderBase &IRB) const {
  if (getTargetMachine().getTargetTriple().isOSOpenBSD()) {
    Module &M = *IRB.GetInsertBlock()->getParent()->getParent();
    const DataLayout &DL = M.getDataLayout();
    PointerType *PtrTy =
        PointerType::get(M.getContext(), DL.getDefaultGlobalsAddressSpace());
    GlobalVariable *G = M.getOrInsertGlobal("__guard_local", PtrTy);
    G->setVisibility(GlobalValue::HiddenVisibility);
    return G;
  }
  return nullptr;
}

// Currently only support "standard" __stack_chk_guard.
// TODO: add LOAD_STACK_GUARD support.
void TargetLoweringBase::insertSSPDeclarations(Module &M) const {
  RTLIB::LibcallImpl StackGuardImpl = getLibcallImpl(RTLIB::STACK_CHECK_GUARD);
  if (StackGuardImpl == RTLIB::Unsupported)
    return;

  StringRef StackGuardVarName = getLibcallImplName(StackGuardImpl);
  M.getOrInsertGlobal(
      StackGuardVarName, PointerType::getUnqual(M.getContext()), [=, &M]() {
        auto *GV = new GlobalVariable(M, PointerType::getUnqual(M.getContext()),
                                      false, GlobalVariable::ExternalLinkage,
                                      nullptr, StackGuardVarName);

        // FreeBSD has "__stack_chk_guard" defined externally on libc.so
        if (M.getDirectAccessExternalData() &&
            !TM.getTargetTriple().isOSCygMing() &&
            !(TM.getTargetTriple().isPPC64() &&
              TM.getTargetTriple().isOSFreeBSD()) &&
            (!TM.getTargetTriple().isOSDarwin() ||
             TM.getRelocationModel() == Reloc::Static))
          GV->setDSOLocal(true);

        return GV;
      });
}

// Currently only support "standard" __stack_chk_guard.
// TODO: add LOAD_STACK_GUARD support.
Value *TargetLoweringBase::getSDagStackGuard(const Module &M) const {
  RTLIB::LibcallImpl GuardVarImpl = getLibcallImpl(RTLIB::STACK_CHECK_GUARD);
  if (GuardVarImpl == RTLIB::Unsupported)
    return nullptr;
  return M.getNamedValue(getLibcallImplName(GuardVarImpl));
}

Function *TargetLoweringBase::getSSPStackGuardCheck(const Module &M) const {
  // MSVC CRT has a function to validate security cookie.
  RTLIB::LibcallImpl SecurityCheckCookieLibcall =
      getLibcallImpl(RTLIB::SECURITY_CHECK_COOKIE);
  if (SecurityCheckCookieLibcall != RTLIB::Unsupported)
    return M.getFunction(getLibcallImplName(SecurityCheckCookieLibcall));
  return nullptr;
}

unsigned TargetLoweringBase::getMinimumJumpTableEntries() const {
  return MinimumJumpTableEntries;
}

void TargetLoweringBase::setMinimumJumpTableEntries(unsigned Val) {
  MinimumJumpTableEntries = Val;
}

unsigned TargetLoweringBase::getMinimumJumpTableDensity(bool OptForSize) const {
  return OptForSize ? OptsizeJumpTableDensity : JumpTableDensity;
}

unsigned TargetLoweringBase::getMaximumJumpTableSize() const {
  return MaximumJumpTableSize;
}

void TargetLoweringBase::setMaximumJumpTableSize(unsigned Val) {
  MaximumJumpTableSize = Val;
}

bool TargetLoweringBase::isJumpTableRelative() const {
  return getTargetMachine().isPositionIndependent();
}

unsigned TargetLoweringBase::getMinimumBitTestCmps() const {
  return MinimumBitTestCmps;
}

void TargetLoweringBase::setMinimumBitTestCmps(unsigned Val) {
  MinimumBitTestCmps = Val;
}

Align TargetLoweringBase::getPrefLoopAlignment(MachineLoop *ML) const {
  if (TM.Options.LoopAlignment)
    return Align(TM.Options.LoopAlignment);
  return PrefLoopAlignment;
}

unsigned TargetLoweringBase::getMaxPermittedBytesForAlignment(
    MachineBasicBlock *MBB) const {
  return MaxBytesForAlignment;
}

//===----------------------------------------------------------------------===//
//  Reciprocal Estimates
//===----------------------------------------------------------------------===//

/// Get the reciprocal estimate attribute string for a function that will
/// override the target defaults.
static StringRef getRecipEstimateForFunc(MachineFunction &MF) {
  const Function &F = MF.getFunction();
  return F.getFnAttribute("reciprocal-estimates").getValueAsString();
}

/// Construct a string for the given reciprocal operation of the given type.
/// This string should match the corresponding option to the front-end's
/// "-mrecip" flag assuming those strings have been passed through in an
/// attribute string. For example, "vec-divf" for a division of a vXf32.
static std::string getReciprocalOpName(bool IsSqrt, EVT VT) {
  std::string Name = VT.isVector() ? "vec-" : "";

  Name += IsSqrt ? "sqrt" : "div";

  // TODO: Handle other float types?
  if (VT.getScalarType() == MVT::f64) {
    Name += "d";
  } else if (VT.getScalarType() == MVT::f16) {
    Name += "h";
  } else {
    assert(VT.getScalarType() == MVT::f32 &&
           "Unexpected FP type for reciprocal estimate");
    Name += "f";
  }

  return Name;
}

/// Return the character position and value (a single numeric character) of a
/// customized refinement operation in the input string if it exists. Return
/// false if there is no customized refinement step count.
static bool parseRefinementStep(StringRef In, size_t &Position,
                                uint8_t &Value) {
  const char RefStepToken = ':';
  Position = In.find(RefStepToken);
  if (Position == StringRef::npos)
    return false;

  StringRef RefStepString = In.substr(Position + 1);
  // Allow exactly one numeric character for the additional refinement
  // step parameter.
  if (RefStepString.size() == 1) {
    char RefStepChar = RefStepString[0];
    if (isDigit(RefStepChar)) {
      Value = RefStepChar - '0';
      return true;
    }
  }
  report_fatal_error("Invalid refinement step for -recip.");
}

/// For the input attribute string, return one of the ReciprocalEstimate enum
/// status values (enabled, disabled, or not specified) for this operation on
/// the specified data type.
static int getOpEnabled(bool IsSqrt, EVT VT, StringRef Override) {
  if (Override.empty())
    return TargetLoweringBase::ReciprocalEstimate::Unspecified;

  SmallVector<StringRef, 4> OverrideVector;
  Override.split(OverrideVector, ',');
  unsigned NumArgs = OverrideVector.size();

  // Check if "all", "none", or "default" was specified.
  if (NumArgs == 1) {
    // Look for an optional setting of the number of refinement steps needed
    // for this type of reciprocal operation.
    size_t RefPos;
    uint8_t RefSteps;
    if (parseRefinementStep(Override, RefPos, RefSteps)) {
      // Split the string for further processing.
      Override = Override.substr(0, RefPos);
    }

    // All reciprocal types are enabled.
    if (Override == "all")
      return TargetLoweringBase::ReciprocalEstimate::Enabled;

    // All reciprocal types are disabled.
    if (Override == "none")
      return TargetLoweringBase::ReciprocalEstimate::Disabled;

    // Target defaults for enablement are used.
    if (Override == "default")
      return TargetLoweringBase::ReciprocalEstimate::Unspecified;
  }

  // The attribute string may omit the size suffix ('f'/'d').
  std::string VTName = getReciprocalOpName(IsSqrt, VT);
  std::string VTNameNoSize = VTName;
  VTNameNoSize.pop_back();
  static const char DisabledPrefix = '!';

  for (StringRef RecipType : OverrideVector) {
    size_t RefPos;
    uint8_t RefSteps;
    if (parseRefinementStep(RecipType, RefPos, RefSteps))
      RecipType = RecipType.substr(0, RefPos);

    // Ignore the disablement token for string matching.
    bool IsDisabled = RecipType[0] == DisabledPrefix;
    if (IsDisabled)
      RecipType = RecipType.substr(1);

    if (RecipType == VTName || RecipType == VTNameNoSize)
      return IsDisabled ? TargetLoweringBase::ReciprocalEstimate::Disabled
                        : TargetLoweringBase::ReciprocalEstimate::Enabled;
  }

  return TargetLoweringBase::ReciprocalEstimate::Unspecified;
}

/// For the input attribute string, return the customized refinement step count
/// for this operation on the specified data type. If the step count does not
/// exist, return the ReciprocalEstimate enum value for unspecified.
static int getOpRefinementSteps(bool IsSqrt, EVT VT, StringRef Override) {
  if (Override.empty())
    return TargetLoweringBase::ReciprocalEstimate::Unspecified;

  SmallVector<StringRef, 4> OverrideVector;
  Override.split(OverrideVector, ',');
  unsigned NumArgs = OverrideVector.size();

  // Check if "all", "default", or "none" was specified.
  if (NumArgs == 1) {
    // Look for an optional setting of the number of refinement steps needed
    // for this type of reciprocal operation.
    size_t RefPos;
    uint8_t RefSteps;
    if (!parseRefinementStep(Override, RefPos, RefSteps))
      return TargetLoweringBase::ReciprocalEstimate::Unspecified;

    // Split the string for further processing.
    Override = Override.substr(0, RefPos);
    assert(Override != "none" &&
           "Disabled reciprocals, but specifed refinement steps?");

    // If this is a general override, return the specified number of steps.
    if (Override == "all" || Override == "default")
      return RefSteps;
  }

  // The attribute string may omit the size suffix ('f'/'d').
  std::string VTName = getReciprocalOpName(IsSqrt, VT);
  std::string VTNameNoSize = VTName;
  VTNameNoSize.pop_back();

  for (StringRef RecipType : OverrideVector) {
    size_t RefPos;
    uint8_t RefSteps;
    if (!parseRefinementStep(RecipType, RefPos, RefSteps))
      continue;

    RecipType = RecipType.substr(0, RefPos);
    if (RecipType == VTName || RecipType == VTNameNoSize)
      return RefSteps;
  }

  return TargetLoweringBase::ReciprocalEstimate::Unspecified;
}

int TargetLoweringBase::getRecipEstimateSqrtEnabled(EVT VT,
                                                    MachineFunction &MF) const {
  return getOpEnabled(true, VT, getRecipEstimateForFunc(MF));
}

int TargetLoweringBase::getRecipEstimateDivEnabled(EVT VT,
                                                   MachineFunction &MF) const {
  return getOpEnabled(false, VT, getRecipEstimateForFunc(MF));
}

int TargetLoweringBase::getSqrtRefinementSteps(EVT VT,
                                               MachineFunction &MF) const {
  return getOpRefinementSteps(true, VT, getRecipEstimateForFunc(MF));
}

int TargetLoweringBase::getDivRefinementSteps(EVT VT,
                                              MachineFunction &MF) const {
  return getOpRefinementSteps(false, VT, getRecipEstimateForFunc(MF));
}

bool TargetLoweringBase::isLoadBitCastBeneficial(
    EVT LoadVT, EVT BitcastVT, const SelectionDAG &DAG,
    const MachineMemOperand &MMO) const {
  // Single-element vectors are scalarized, so we should generally avoid having
  // any memory operations on such types, as they would get scalarized too.
  if (LoadVT.isFixedLengthVector() && BitcastVT.isFixedLengthVector() &&
      BitcastVT.getVectorNumElements() == 1)
    return false;

  // Don't do if we could do an indexed load on the original type, but not on
  // the new one.
  if (!LoadVT.isSimple() || !BitcastVT.isSimple())
    return true;

  MVT LoadMVT = LoadVT.getSimpleVT();

  // Don't bother doing this if it's just going to be promoted again later, as
  // doing so might interfere with other combines.
  if (getOperationAction(ISD::LOAD, LoadMVT) == Promote &&
      getTypeToPromoteTo(ISD::LOAD, LoadMVT) == BitcastVT.getSimpleVT())
    return false;

  unsigned Fast = 0;
  return allowsMemoryAccess(*DAG.getContext(), DAG.getDataLayout(), BitcastVT,
                            MMO, &Fast) &&
         Fast;
}

void TargetLoweringBase::finalizeLowering(MachineFunction &MF) const {
  MF.getRegInfo().freezeReservedRegs();
}

MachineMemOperand::Flags TargetLoweringBase::getLoadMemOperandFlags(
    const LoadInst &LI, const DataLayout &DL, AssumptionCache *AC,
    const TargetLibraryInfo *LibInfo) const {
  MachineMemOperand::Flags Flags = MachineMemOperand::MOLoad;
  if (LI.isVolatile())
    Flags |= MachineMemOperand::MOVolatile;

  if (LI.hasMetadata(LLVMContext::MD_nontemporal))
    Flags |= MachineMemOperand::MONonTemporal;

  if (LI.hasMetadata(LLVMContext::MD_invariant_load))
    Flags |= MachineMemOperand::MOInvariant;

  if (isDereferenceableAndAlignedPointer(LI.getPointerOperand(), LI.getType(),
                                         LI.getAlign(), DL, &LI, AC,
                                         /*DT=*/nullptr, LibInfo))
    Flags |= MachineMemOperand::MODereferenceable;

  Flags |= getTargetMMOFlags(LI);
  return Flags;
}

MachineMemOperand::Flags
TargetLoweringBase::getStoreMemOperandFlags(const StoreInst &SI,
                                            const DataLayout &DL) const {
  MachineMemOperand::Flags Flags = MachineMemOperand::MOStore;

  if (SI.isVolatile())
    Flags |= MachineMemOperand::MOVolatile;

  if (SI.hasMetadata(LLVMContext::MD_nontemporal))
    Flags |= MachineMemOperand::MONonTemporal;

  // FIXME: Not preserving dereferenceable
  Flags |= getTargetMMOFlags(SI);
  return Flags;
}

MachineMemOperand::Flags
TargetLoweringBase::getAtomicMemOperandFlags(const Instruction &AI,
                                             const DataLayout &DL) const {
  auto Flags = MachineMemOperand::MOLoad | MachineMemOperand::MOStore;

  if (const AtomicRMWInst *RMW = dyn_cast<AtomicRMWInst>(&AI)) {
    if (RMW->isVolatile())
      Flags |= MachineMemOperand::MOVolatile;
  } else if (const AtomicCmpXchgInst *CmpX = dyn_cast<AtomicCmpXchgInst>(&AI)) {
    if (CmpX->isVolatile())
      Flags |= MachineMemOperand::MOVolatile;
  } else
    llvm_unreachable("not an atomic instruction");

  // FIXME: Not preserving dereferenceable
  Flags |= getTargetMMOFlags(AI);
  return Flags;
}

MachineMemOperand::Flags TargetLoweringBase::getVPIntrinsicMemOperandFlags(
    const VPIntrinsic &VPIntrin) const {
  MachineMemOperand::Flags Flags = MachineMemOperand::MONone;
  Intrinsic::ID IntrinID = VPIntrin.getIntrinsicID();

  switch (IntrinID) {
  default:
    llvm_unreachable("unexpected intrinsic. Existing code may be appropriate "
                     "for it, but support must be explicitly enabled");
  case Intrinsic::vp_load:
  case Intrinsic::vp_gather:
  case Intrinsic::experimental_vp_strided_load:
    Flags = MachineMemOperand::MOLoad;
    break;
  case Intrinsic::vp_store:
  case Intrinsic::vp_scatter:
  case Intrinsic::experimental_vp_strided_store:
    Flags = MachineMemOperand::MOStore;
    break;
  }

  if (VPIntrin.hasMetadata(LLVMContext::MD_nontemporal))
    Flags |= MachineMemOperand::MONonTemporal;

  Flags |= getTargetMMOFlags(VPIntrin);
  return Flags;
}

Instruction *TargetLoweringBase::emitLeadingFence(IRBuilderBase &Builder,
                                                  Instruction *Inst,
                                                  AtomicOrdering Ord) const {
  if (isReleaseOrStronger(Ord) && Inst->hasAtomicStore())
    return Builder.CreateFence(Ord);
  else
    return nullptr;
}

Instruction *TargetLoweringBase::emitTrailingFence(IRBuilderBase &Builder,
                                                   Instruction *Inst,
                                                   AtomicOrdering Ord) const {
  if (isAcquireOrStronger(Ord))
    return Builder.CreateFence(Ord);
  else
    return nullptr;
}

//===----------------------------------------------------------------------===//
//  GlobalISel Hooks
//===----------------------------------------------------------------------===//

bool TargetLoweringBase::shouldLocalize(const MachineInstr &MI,
                                        const TargetTransformInfo *TTI) const {
  auto &MF = *MI.getMF();
  auto &MRI = MF.getRegInfo();
  // Assuming a spill and reload of a value has a cost of 1 instruction each,
  // this helper function computes the maximum number of uses we should consider
  // for remat. E.g. on arm64 global addresses take 2 insts to materialize. We
  // break even in terms of code size when the original MI has 2 users vs
  // choosing to potentially spill. Any more than 2 users we we have a net code
  // size increase. This doesn't take into account register pressure though.
  auto maxUses = [](unsigned RematCost) {
    // A cost of 1 means remats are basically free.
    if (RematCost == 1)
      return std::numeric_limits<unsigned>::max();
    if (RematCost == 2)
      return 2U;

    // Remat is too expensive, only sink if there's one user.
    if (RematCost > 2)
      return 1U;
    llvm_unreachable("Unexpected remat cost");
  };

  switch (MI.getOpcode()) {
  default:
    return false;
  // Constants-like instructions should be close to their users.
  // We don't want long live-ranges for them.
  case TargetOpcode::G_CONSTANT:
  case TargetOpcode::G_FCONSTANT:
  case TargetOpcode::G_FRAME_INDEX:
  case TargetOpcode::G_INTTOPTR:
    return true;
  case TargetOpcode::G_GLOBAL_VALUE: {
    unsigned RematCost = TTI->getGISelRematGlobalCost();
    Register Reg = MI.getOperand(0).getReg();
    unsigned MaxUses = maxUses(RematCost);
    if (MaxUses == UINT_MAX)
      return true; // Remats are "free" so always localize.
    return MRI.hasAtMostUserInstrs(Reg, MaxUses);
  }
  }
}<|MERGE_RESOLUTION|>--- conflicted
+++ resolved
@@ -753,12 +753,7 @@
     : TM(tm),
       RuntimeLibcallInfo(TM.getTargetTriple(), TM.Options.ExceptionModel,
                          TM.Options.FloatABIType, TM.Options.EABIVersion,
-<<<<<<< HEAD
-                         TM.Options.MCOptions.getABIName(),
-                         TM.Options.VecLib),
-=======
                          TM.Options.MCOptions.getABIName(), TM.Options.VecLib),
->>>>>>> 862d3466
       Libcalls(RuntimeLibcallInfo) {
   initActions();
 
