//===- IfConversion.cpp - Machine code if conversion pass -----------------===//
//
// Part of the LLVM Project, under the Apache License v2.0 with LLVM Exceptions.
// See https://llvm.org/LICENSE.txt for license information.
// SPDX-License-Identifier: Apache-2.0 WITH LLVM-exception
//
//===----------------------------------------------------------------------===//
//
// This file implements the machine instruction level if-conversion pass, which
// tries to convert conditional branches into predicated instructions.
//
//===----------------------------------------------------------------------===//

#include "BranchFolding.h"
#include "llvm/ADT/STLExtras.h"
#include "llvm/ADT/ScopeExit.h"
#include "llvm/ADT/SmallSet.h"
#include "llvm/ADT/SmallVector.h"
#include "llvm/ADT/SparseSet.h"
#include "llvm/ADT/Statistic.h"
#include "llvm/ADT/iterator_range.h"
#include "llvm/Analysis/ProfileSummaryInfo.h"
#include "llvm/CodeGen/LivePhysRegs.h"
#include "llvm/CodeGen/MBFIWrapper.h"
#include "llvm/CodeGen/MachineBasicBlock.h"
#include "llvm/CodeGen/MachineBlockFrequencyInfo.h"
#include "llvm/CodeGen/MachineBranchProbabilityInfo.h"
#include "llvm/CodeGen/MachineFunction.h"
#include "llvm/CodeGen/MachineFunctionPass.h"
#include "llvm/CodeGen/MachineInstr.h"
#include "llvm/CodeGen/MachineInstrBuilder.h"
#include "llvm/CodeGen/MachineOperand.h"
#include "llvm/CodeGen/MachineRegisterInfo.h"
#include "llvm/CodeGen/TargetInstrInfo.h"
#include "llvm/CodeGen/TargetLowering.h"
#include "llvm/CodeGen/TargetRegisterInfo.h"
#include "llvm/CodeGen/TargetSchedule.h"
#include "llvm/CodeGen/TargetSubtargetInfo.h"
#include "llvm/IR/DebugLoc.h"
#include "llvm/InitializePasses.h"
#include "llvm/Pass.h"
#include "llvm/Support/BranchProbability.h"
#include "llvm/Support/CommandLine.h"
#include "llvm/Support/Debug.h"
#include "llvm/Support/ErrorHandling.h"
#include "llvm/Support/raw_ostream.h"
#include <algorithm>
#include <cassert>
#include <functional>
#include <iterator>
#include <memory>
#include <utility>
#include <vector>

using namespace llvm;

#define DEBUG_TYPE "if-converter"

// Hidden options for help debugging.
static cl::opt<int> IfCvtFnStart("ifcvt-fn-start", cl::init(-1), cl::Hidden);
static cl::opt<int> IfCvtFnStop("ifcvt-fn-stop", cl::init(-1), cl::Hidden);
static cl::opt<int> IfCvtLimit("ifcvt-limit", cl::init(-1), cl::Hidden);
static cl::opt<bool> DisableSimple("disable-ifcvt-simple",
                                   cl::init(false), cl::Hidden);
static cl::opt<bool> DisableSimpleF("disable-ifcvt-simple-false",
                                    cl::init(false), cl::Hidden);
static cl::opt<bool> DisableTriangle("disable-ifcvt-triangle",
                                     cl::init(false), cl::Hidden);
static cl::opt<bool> DisableTriangleR("disable-ifcvt-triangle-rev",
                                      cl::init(false), cl::Hidden);
static cl::opt<bool> DisableTriangleF("disable-ifcvt-triangle-false",
                                      cl::init(false), cl::Hidden);
static cl::opt<bool> DisableDiamond("disable-ifcvt-diamond",
                                    cl::init(false), cl::Hidden);
static cl::opt<bool> DisableForkedDiamond("disable-ifcvt-forked-diamond",
                                        cl::init(false), cl::Hidden);
static cl::opt<bool> IfCvtBranchFold("ifcvt-branch-fold",
                                     cl::init(true), cl::Hidden);

STATISTIC(NumSimple,       "Number of simple if-conversions performed");
STATISTIC(NumSimpleFalse,  "Number of simple (F) if-conversions performed");
STATISTIC(NumTriangle,     "Number of triangle if-conversions performed");
STATISTIC(NumTriangleRev,  "Number of triangle (R) if-conversions performed");
STATISTIC(NumTriangleFalse,"Number of triangle (F) if-conversions performed");
STATISTIC(NumTriangleFRev, "Number of triangle (F/R) if-conversions performed");
STATISTIC(NumDiamonds,     "Number of diamond if-conversions performed");
STATISTIC(NumForkedDiamonds, "Number of forked-diamond if-conversions performed");
STATISTIC(NumIfConvBBs,    "Number of if-converted blocks");
STATISTIC(NumDupBBs,       "Number of duplicated blocks");
STATISTIC(NumUnpred,       "Number of true blocks of diamonds unpredicated");

namespace {

  class IfConverter : public MachineFunctionPass {
    enum IfcvtKind {
      ICNotClassfied,  // BB data valid, but not classified.
      ICSimpleFalse,   // Same as ICSimple, but on the false path.
      ICSimple,        // BB is entry of an one split, no rejoin sub-CFG.
      ICTriangleFRev,  // Same as ICTriangleFalse, but false path rev condition.
      ICTriangleRev,   // Same as ICTriangle, but true path rev condition.
      ICTriangleFalse, // Same as ICTriangle, but on the false path.
      ICTriangle,      // BB is entry of a triangle sub-CFG.
      ICDiamond,       // BB is entry of a diamond sub-CFG.
      ICForkedDiamond  // BB is entry of an almost diamond sub-CFG, with a
                       // common tail that can be shared.
    };

    /// One per MachineBasicBlock, this is used to cache the result
    /// if-conversion feasibility analysis. This includes results from
    /// TargetInstrInfo::analyzeBranch() (i.e. TBB, FBB, and Cond), and its
    /// classification, and common tail block of its successors (if it's a
    /// diamond shape), its size, whether it's predicable, and whether any
    /// instruction can clobber the 'would-be' predicate.
    ///
    /// IsDone          - True if BB is not to be considered for ifcvt.
    /// IsBeingAnalyzed - True if BB is currently being analyzed.
    /// IsAnalyzed      - True if BB has been analyzed (info is still valid).
    /// IsEnqueued      - True if BB has been enqueued to be ifcvt'ed.
    /// IsBrAnalyzable  - True if analyzeBranch() returns false.
    /// HasFallThrough  - True if BB may fallthrough to the following BB.
    /// IsUnpredicable  - True if BB is known to be unpredicable.
    /// ClobbersPred    - True if BB could modify predicates (e.g. has
    ///                   cmp, call, etc.)
    /// NonPredSize     - Number of non-predicated instructions.
    /// ExtraCost       - Extra cost for multi-cycle instructions.
    /// ExtraCost2      - Some instructions are slower when predicated
    /// BB              - Corresponding MachineBasicBlock.
    /// TrueBB / FalseBB- See analyzeBranch().
    /// BrCond          - Conditions for end of block conditional branches.
    /// Predicate       - Predicate used in the BB.
    struct BBInfo {
      bool IsDone          : 1;
      bool IsBeingAnalyzed : 1;
      bool IsAnalyzed      : 1;
      bool IsEnqueued      : 1;
      bool IsBrAnalyzable  : 1;
      bool IsBrReversible  : 1;
      bool HasFallThrough  : 1;
      bool IsUnpredicable  : 1;
      bool CannotBeCopied  : 1;
      bool ClobbersPred    : 1;
      unsigned NonPredSize = 0;
      unsigned ExtraCost = 0;
      unsigned ExtraCost2 = 0;
      MachineBasicBlock *BB = nullptr;
      MachineBasicBlock *TrueBB = nullptr;
      MachineBasicBlock *FalseBB = nullptr;
      SmallVector<MachineOperand, 4> BrCond;
      SmallVector<MachineOperand, 4> Predicate;

      BBInfo() : IsDone(false), IsBeingAnalyzed(false),
                 IsAnalyzed(false), IsEnqueued(false), IsBrAnalyzable(false),
                 IsBrReversible(false), HasFallThrough(false),
                 IsUnpredicable(false), CannotBeCopied(false),
                 ClobbersPred(false) {}
    };

    /// Record information about pending if-conversions to attempt:
    /// BBI             - Corresponding BBInfo.
    /// Kind            - Type of block. See IfcvtKind.
    /// NeedSubsumption - True if the to-be-predicated BB has already been
    ///                   predicated.
    /// NumDups      - Number of instructions that would be duplicated due
    ///                   to this if-conversion. (For diamonds, the number of
    ///                   identical instructions at the beginnings of both
    ///                   paths).
    /// NumDups2     - For diamonds, the number of identical instructions
    ///                   at the ends of both paths.
    struct IfcvtToken {
      BBInfo &BBI;
      IfcvtKind Kind;
      unsigned NumDups;
      unsigned NumDups2;
      bool NeedSubsumption : 1;
      bool TClobbersPred : 1;
      bool FClobbersPred : 1;

      IfcvtToken(BBInfo &b, IfcvtKind k, bool s, unsigned d, unsigned d2 = 0,
                 bool tc = false, bool fc = false)
        : BBI(b), Kind(k), NumDups(d), NumDups2(d2), NeedSubsumption(s),
          TClobbersPred(tc), FClobbersPred(fc) {}
    };

    /// Results of if-conversion feasibility analysis indexed by basic block
    /// number.
    std::vector<BBInfo> BBAnalysis;
    TargetSchedModel SchedModel;

    const TargetLoweringBase *TLI = nullptr;
    const TargetInstrInfo *TII = nullptr;
    const TargetRegisterInfo *TRI = nullptr;
    const MachineBranchProbabilityInfo *MBPI = nullptr;
    MachineRegisterInfo *MRI = nullptr;

    LivePhysRegs Redefs;

    bool PreRegAlloc = true;
    bool MadeChange = false;
    int FnNum = -1;
    std::function<bool(const MachineFunction &)> PredicateFtor;

  public:
    static char ID;

    IfConverter(std::function<bool(const MachineFunction &)> Ftor = nullptr)
        : MachineFunctionPass(ID), PredicateFtor(std::move(Ftor)) {
      initializeIfConverterPass(*PassRegistry::getPassRegistry());
    }

    void getAnalysisUsage(AnalysisUsage &AU) const override {
      AU.addRequired<MachineBlockFrequencyInfoWrapperPass>();
      AU.addRequired<MachineBranchProbabilityInfoWrapperPass>();
      AU.addRequired<ProfileSummaryInfoWrapperPass>();
      MachineFunctionPass::getAnalysisUsage(AU);
    }

    bool runOnMachineFunction(MachineFunction &MF) override;

    MachineFunctionProperties getRequiredProperties() const override {
      return MachineFunctionProperties().set(
          MachineFunctionProperties::Property::NoVRegs);
    }

  private:
    bool reverseBranchCondition(BBInfo &BBI) const;
    bool ValidSimple(BBInfo &TrueBBI, unsigned &Dups,
                     BranchProbability Prediction) const;
    bool ValidTriangle(BBInfo &TrueBBI, BBInfo &FalseBBI,
                       bool FalseBranch, unsigned &Dups,
                       BranchProbability Prediction) const;
    bool CountDuplicatedInstructions(
        MachineBasicBlock::iterator &TIB, MachineBasicBlock::iterator &FIB,
        MachineBasicBlock::iterator &TIE, MachineBasicBlock::iterator &FIE,
        unsigned &Dups1, unsigned &Dups2,
        MachineBasicBlock &TBB, MachineBasicBlock &FBB,
        bool SkipUnconditionalBranches) const;
    bool ValidDiamond(BBInfo &TrueBBI, BBInfo &FalseBBI,
                      unsigned &Dups1, unsigned &Dups2,
                      BBInfo &TrueBBICalc, BBInfo &FalseBBICalc) const;
    bool ValidForkedDiamond(BBInfo &TrueBBI, BBInfo &FalseBBI,
                            unsigned &Dups1, unsigned &Dups2,
                            BBInfo &TrueBBICalc, BBInfo &FalseBBICalc) const;
    void AnalyzeBranches(BBInfo &BBI);
    void ScanInstructions(BBInfo &BBI,
                          MachineBasicBlock::iterator &Begin,
                          MachineBasicBlock::iterator &End,
                          bool BranchUnpredicable = false) const;
    bool RescanInstructions(
        MachineBasicBlock::iterator &TIB, MachineBasicBlock::iterator &FIB,
        MachineBasicBlock::iterator &TIE, MachineBasicBlock::iterator &FIE,
        BBInfo &TrueBBI, BBInfo &FalseBBI) const;
    void AnalyzeBlock(MachineBasicBlock &MBB,
                      std::vector<std::unique_ptr<IfcvtToken>> &Tokens);
    bool FeasibilityAnalysis(BBInfo &BBI, SmallVectorImpl<MachineOperand> &Pred,
                             bool isTriangle = false, bool RevBranch = false,
                             bool hasCommonTail = false);
    void AnalyzeBlocks(MachineFunction &MF,
                       std::vector<std::unique_ptr<IfcvtToken>> &Tokens);
    void InvalidatePreds(MachineBasicBlock &MBB);
    bool IfConvertSimple(BBInfo &BBI, IfcvtKind Kind);
    bool IfConvertTriangle(BBInfo &BBI, IfcvtKind Kind);
    bool IfConvertDiamondCommon(BBInfo &BBI, BBInfo &TrueBBI, BBInfo &FalseBBI,
                                unsigned NumDups1, unsigned NumDups2,
                                bool TClobbersPred, bool FClobbersPred,
                                bool RemoveBranch, bool MergeAddEdges);
    bool IfConvertDiamond(BBInfo &BBI, IfcvtKind Kind,
                          unsigned NumDups1, unsigned NumDups2,
                          bool TClobbers, bool FClobbers);
    bool IfConvertForkedDiamond(BBInfo &BBI, IfcvtKind Kind,
                              unsigned NumDups1, unsigned NumDups2,
                              bool TClobbers, bool FClobbers);
    void PredicateBlock(BBInfo &BBI, MachineBasicBlock::iterator E,
                        SmallVectorImpl<MachineOperand> &Cond,
                        SmallSet<MCRegister, 4> *LaterRedefs = nullptr);
    void CopyAndPredicateBlock(BBInfo &ToBBI, BBInfo &FromBBI,
                               SmallVectorImpl<MachineOperand> &Cond,
                               bool IgnoreBr = false);
    void MergeBlocks(BBInfo &ToBBI, BBInfo &FromBBI, bool AddEdges = true);

    bool MeetIfcvtSizeLimit(MachineBasicBlock &BB,
                            unsigned Cycle, unsigned Extra,
                            BranchProbability Prediction) const {
      return Cycle > 0 && TII->isProfitableToIfCvt(BB, Cycle, Extra,
                                                   Prediction);
    }

    bool MeetIfcvtSizeLimit(BBInfo &TBBInfo, BBInfo &FBBInfo,
                            MachineBasicBlock &CommBB, unsigned Dups,
                            BranchProbability Prediction, bool Forked) const {
      const MachineFunction &MF = *TBBInfo.BB->getParent();
      if (MF.getFunction().hasMinSize()) {
        MachineBasicBlock::iterator TIB = TBBInfo.BB->begin();
        MachineBasicBlock::iterator FIB = FBBInfo.BB->begin();
        MachineBasicBlock::iterator TIE = TBBInfo.BB->end();
        MachineBasicBlock::iterator FIE = FBBInfo.BB->end();

        unsigned Dups1 = 0, Dups2 = 0;
        if (!CountDuplicatedInstructions(TIB, FIB, TIE, FIE, Dups1, Dups2,
                                         *TBBInfo.BB, *FBBInfo.BB,
                                         /*SkipUnconditionalBranches*/ true))
          llvm_unreachable("should already have been checked by ValidDiamond");

        unsigned BranchBytes = 0;
        unsigned CommonBytes = 0;

        // Count common instructions at the start of the true and false blocks.
        for (auto &I : make_range(TBBInfo.BB->begin(), TIB)) {
          LLVM_DEBUG(dbgs() << "Common inst: " << I);
          CommonBytes += TII->getInstSizeInBytes(I);
        }
        for (auto &I : make_range(FBBInfo.BB->begin(), FIB)) {
          LLVM_DEBUG(dbgs() << "Common inst: " << I);
          CommonBytes += TII->getInstSizeInBytes(I);
        }

        // Count instructions at the end of the true and false blocks, after
        // the ones we plan to predicate. Analyzable branches will be removed
        // (unless this is a forked diamond), and all other instructions are
        // common between the two blocks.
        for (auto &I : make_range(TIE, TBBInfo.BB->end())) {
          if (I.isBranch() && TBBInfo.IsBrAnalyzable && !Forked) {
            LLVM_DEBUG(dbgs() << "Saving branch: " << I);
            BranchBytes += TII->predictBranchSizeForIfCvt(I);
          } else {
            LLVM_DEBUG(dbgs() << "Common inst: " << I);
            CommonBytes += TII->getInstSizeInBytes(I);
          }
        }
        for (auto &I : make_range(FIE, FBBInfo.BB->end())) {
          if (I.isBranch() && FBBInfo.IsBrAnalyzable && !Forked) {
            LLVM_DEBUG(dbgs() << "Saving branch: " << I);
            BranchBytes += TII->predictBranchSizeForIfCvt(I);
          } else {
            LLVM_DEBUG(dbgs() << "Common inst: " << I);
            CommonBytes += TII->getInstSizeInBytes(I);
          }
        }
        for (auto &I : CommBB.terminators()) {
          if (I.isBranch()) {
            LLVM_DEBUG(dbgs() << "Saving branch: " << I);
            BranchBytes += TII->predictBranchSizeForIfCvt(I);
          }
        }

        // The common instructions in one branch will be eliminated, halving
        // their code size.
        CommonBytes /= 2;

        // Count the instructions which we need to predicate.
        unsigned NumPredicatedInstructions = 0;
        for (auto &I : make_range(TIB, TIE)) {
          if (!I.isDebugInstr()) {
            LLVM_DEBUG(dbgs() << "Predicating: " << I);
            NumPredicatedInstructions++;
          }
        }
        for (auto &I : make_range(FIB, FIE)) {
          if (!I.isDebugInstr()) {
            LLVM_DEBUG(dbgs() << "Predicating: " << I);
            NumPredicatedInstructions++;
          }
        }

        // Even though we're optimising for size at the expense of performance,
        // avoid creating really long predicated blocks.
        if (NumPredicatedInstructions > 15)
          return false;

        // Some targets (e.g. Thumb2) need to insert extra instructions to
        // start predicated blocks.
        unsigned ExtraPredicateBytes = TII->extraSizeToPredicateInstructions(
            MF, NumPredicatedInstructions);

        LLVM_DEBUG(dbgs() << "MeetIfcvtSizeLimit(BranchBytes=" << BranchBytes
                          << ", CommonBytes=" << CommonBytes
                          << ", NumPredicatedInstructions="
                          << NumPredicatedInstructions
                          << ", ExtraPredicateBytes=" << ExtraPredicateBytes
                          << ")\n");
        return (BranchBytes + CommonBytes) > ExtraPredicateBytes;
      } else {
        unsigned TCycle = TBBInfo.NonPredSize + TBBInfo.ExtraCost - Dups;
        unsigned FCycle = FBBInfo.NonPredSize + FBBInfo.ExtraCost - Dups;
        bool Res = TCycle > 0 && FCycle > 0 &&
                   TII->isProfitableToIfCvt(
                       *TBBInfo.BB, TCycle, TBBInfo.ExtraCost2, *FBBInfo.BB,
                       FCycle, FBBInfo.ExtraCost2, Prediction);
        LLVM_DEBUG(dbgs() << "MeetIfcvtSizeLimit(TCycle=" << TCycle
                          << ", FCycle=" << FCycle
                          << ", TExtra=" << TBBInfo.ExtraCost2 << ", FExtra="
                          << FBBInfo.ExtraCost2 << ") = " << Res << "\n");
        return Res;
      }
    }

    /// Returns true if Block ends without a terminator.
    bool blockAlwaysFallThrough(BBInfo &BBI) const {
      return BBI.IsBrAnalyzable && BBI.TrueBB == nullptr;
    }

    /// Used to sort if-conversion candidates.
    static bool IfcvtTokenCmp(const std::unique_ptr<IfcvtToken> &C1,
                              const std::unique_ptr<IfcvtToken> &C2) {
      int Incr1 = (C1->Kind == ICDiamond)
        ? -(int)(C1->NumDups + C1->NumDups2) : (int)C1->NumDups;
      int Incr2 = (C2->Kind == ICDiamond)
        ? -(int)(C2->NumDups + C2->NumDups2) : (int)C2->NumDups;
      if (Incr1 > Incr2)
        return true;
      else if (Incr1 == Incr2) {
        // Favors subsumption.
        if (!C1->NeedSubsumption && C2->NeedSubsumption)
          return true;
        else if (C1->NeedSubsumption == C2->NeedSubsumption) {
          // Favors diamond over triangle, etc.
          if ((unsigned)C1->Kind < (unsigned)C2->Kind)
            return true;
          else if (C1->Kind == C2->Kind)
            return C1->BBI.BB->getNumber() < C2->BBI.BB->getNumber();
        }
      }
      return false;
    }
  };

} // end anonymous namespace

char IfConverter::ID = 0;

char &llvm::IfConverterID = IfConverter::ID;

INITIALIZE_PASS_BEGIN(IfConverter, DEBUG_TYPE, "If Converter", false, false)
INITIALIZE_PASS_DEPENDENCY(MachineBranchProbabilityInfoWrapperPass)
INITIALIZE_PASS_DEPENDENCY(ProfileSummaryInfoWrapperPass)
INITIALIZE_PASS_END(IfConverter, DEBUG_TYPE, "If Converter", false, false)

bool IfConverter::runOnMachineFunction(MachineFunction &MF) {
  if (skipFunction(MF.getFunction()) || (PredicateFtor && !PredicateFtor(MF)))
    return false;

  const TargetSubtargetInfo &ST = MF.getSubtarget();
  TLI = ST.getTargetLowering();
  TII = ST.getInstrInfo();
  TRI = ST.getRegisterInfo();
  MBFIWrapper MBFI(
      getAnalysis<MachineBlockFrequencyInfoWrapperPass>().getMBFI());
  MBPI = &getAnalysis<MachineBranchProbabilityInfoWrapperPass>().getMBPI();
  ProfileSummaryInfo *PSI =
      &getAnalysis<ProfileSummaryInfoWrapperPass>().getPSI();
  MRI = &MF.getRegInfo();
  SchedModel.init(&ST);

  if (!TII) return false;

  PreRegAlloc = MRI->isSSA();

  bool BFChange = false;
  if (!PreRegAlloc) {
    // Tail merge tend to expose more if-conversion opportunities.
    BranchFolder BF(true, false, MBFI, *MBPI, PSI);
    BFChange = BF.OptimizeFunction(MF, TII, ST.getRegisterInfo());
  }

  LLVM_DEBUG(dbgs() << "\nIfcvt: function (" << ++FnNum << ") \'"
                    << MF.getName() << "\'");

  if (FnNum < IfCvtFnStart || (IfCvtFnStop != -1 && FnNum > IfCvtFnStop)) {
    LLVM_DEBUG(dbgs() << " skipped\n");
    return false;
  }
  LLVM_DEBUG(dbgs() << "\n");

  MF.RenumberBlocks();
  BBAnalysis.resize(MF.getNumBlockIDs());

  std::vector<std::unique_ptr<IfcvtToken>> Tokens;
  MadeChange = false;
  unsigned NumIfCvts = NumSimple + NumSimpleFalse + NumTriangle +
    NumTriangleRev + NumTriangleFalse + NumTriangleFRev + NumDiamonds;
  while (IfCvtLimit == -1 || (int)NumIfCvts < IfCvtLimit) {
    // Do an initial analysis for each basic block and find all the potential
    // candidates to perform if-conversion.
    bool Change = false;
    AnalyzeBlocks(MF, Tokens);
    while (!Tokens.empty()) {
      std::unique_ptr<IfcvtToken> Token = std::move(Tokens.back());
      Tokens.pop_back();
      BBInfo &BBI = Token->BBI;
      IfcvtKind Kind = Token->Kind;
      unsigned NumDups = Token->NumDups;
      unsigned NumDups2 = Token->NumDups2;

      // If the block has been evicted out of the queue or it has already been
      // marked dead (due to it being predicated), then skip it.
      if (BBI.IsDone)
        BBI.IsEnqueued = false;
      if (!BBI.IsEnqueued)
        continue;

      BBI.IsEnqueued = false;

      bool RetVal = false;
      switch (Kind) {
      default: llvm_unreachable("Unexpected!");
      case ICSimple:
      case ICSimpleFalse: {
        bool isFalse = Kind == ICSimpleFalse;
        if ((isFalse && DisableSimpleF) || (!isFalse && DisableSimple)) break;
        LLVM_DEBUG(dbgs() << "Ifcvt (Simple"
                          << (Kind == ICSimpleFalse ? " false" : "")
                          << "): " << printMBBReference(*BBI.BB) << " ("
                          << ((Kind == ICSimpleFalse) ? BBI.FalseBB->getNumber()
                                                      : BBI.TrueBB->getNumber())
                          << ") ");
        RetVal = IfConvertSimple(BBI, Kind);
        LLVM_DEBUG(dbgs() << (RetVal ? "succeeded!" : "failed!") << "\n");
        if (RetVal) {
          if (isFalse) ++NumSimpleFalse;
          else         ++NumSimple;
        }
       break;
      }
      case ICTriangle:
      case ICTriangleRev:
      case ICTriangleFalse:
      case ICTriangleFRev: {
        bool isFalse = Kind == ICTriangleFalse;
        bool isRev   = (Kind == ICTriangleRev || Kind == ICTriangleFRev);
        if (DisableTriangle && !isFalse && !isRev) break;
        if (DisableTriangleR && !isFalse && isRev) break;
        if (DisableTriangleF && isFalse && !isRev) break;
        LLVM_DEBUG(dbgs() << "Ifcvt (Triangle");
        if (isFalse)
          LLVM_DEBUG(dbgs() << " false");
        if (isRev)
          LLVM_DEBUG(dbgs() << " rev");
        LLVM_DEBUG(dbgs() << "): " << printMBBReference(*BBI.BB)
                          << " (T:" << BBI.TrueBB->getNumber()
                          << ",F:" << BBI.FalseBB->getNumber() << ") ");
        RetVal = IfConvertTriangle(BBI, Kind);
        LLVM_DEBUG(dbgs() << (RetVal ? "succeeded!" : "failed!") << "\n");
        if (RetVal) {
          if (isFalse)
            ++NumTriangleFalse;
          else if (isRev)
            ++NumTriangleRev;
          else
            ++NumTriangle;
        }
        break;
      }
      case ICDiamond:
        if (DisableDiamond) break;
        LLVM_DEBUG(dbgs() << "Ifcvt (Diamond): " << printMBBReference(*BBI.BB)
                          << " (T:" << BBI.TrueBB->getNumber()
                          << ",F:" << BBI.FalseBB->getNumber() << ") ");
        RetVal = IfConvertDiamond(BBI, Kind, NumDups, NumDups2,
                                  Token->TClobbersPred,
                                  Token->FClobbersPred);
        LLVM_DEBUG(dbgs() << (RetVal ? "succeeded!" : "failed!") << "\n");
        if (RetVal) ++NumDiamonds;
        break;
      case ICForkedDiamond:
        if (DisableForkedDiamond) break;
        LLVM_DEBUG(dbgs() << "Ifcvt (Forked Diamond): "
                          << printMBBReference(*BBI.BB)
                          << " (T:" << BBI.TrueBB->getNumber()
                          << ",F:" << BBI.FalseBB->getNumber() << ") ");
        RetVal = IfConvertForkedDiamond(BBI, Kind, NumDups, NumDups2,
                                      Token->TClobbersPred,
                                      Token->FClobbersPred);
        LLVM_DEBUG(dbgs() << (RetVal ? "succeeded!" : "failed!") << "\n");
        if (RetVal) ++NumForkedDiamonds;
        break;
      }

      if (RetVal && MRI->tracksLiveness())
        recomputeLivenessFlags(*BBI.BB);

      Change |= RetVal;

      NumIfCvts = NumSimple + NumSimpleFalse + NumTriangle + NumTriangleRev +
        NumTriangleFalse + NumTriangleFRev + NumDiamonds;
      if (IfCvtLimit != -1 && (int)NumIfCvts >= IfCvtLimit)
        break;
    }

    if (!Change)
      break;
    MadeChange |= Change;
  }

  Tokens.clear();
  BBAnalysis.clear();

  if (MadeChange && IfCvtBranchFold) {
    BranchFolder BF(false, false, MBFI, *MBPI, PSI);
    BF.OptimizeFunction(MF, TII, MF.getSubtarget().getRegisterInfo());
  }

  MadeChange |= BFChange;
  return MadeChange;
}

/// BB has a fallthrough. Find its 'false' successor given its 'true' successor.
static MachineBasicBlock *findFalseBlock(MachineBasicBlock *BB,
                                         MachineBasicBlock *TrueBB) {
  for (MachineBasicBlock *SuccBB : BB->successors()) {
    if (SuccBB != TrueBB)
      return SuccBB;
  }
  return nullptr;
}

/// Reverse the condition of the end of the block branch. Swap block's 'true'
/// and 'false' successors.
bool IfConverter::reverseBranchCondition(BBInfo &BBI) const {
  DebugLoc dl;  // FIXME: this is nowhere
  if (!TII->reverseBranchCondition(BBI.BrCond)) {
    TII->removeBranch(*BBI.BB);
    TII->insertBranch(*BBI.BB, BBI.FalseBB, BBI.TrueBB, BBI.BrCond, dl);
    std::swap(BBI.TrueBB, BBI.FalseBB);
    return true;
  }
  return false;
}

/// Returns the next block in the function blocks ordering. If it is the end,
/// returns NULL.
static inline MachineBasicBlock *getNextBlock(MachineBasicBlock &MBB) {
  MachineFunction::iterator I = MBB.getIterator();
  MachineFunction::iterator E = MBB.getParent()->end();
  if (++I == E)
    return nullptr;
  return &*I;
}

/// Returns true if the 'true' block (along with its predecessor) forms a valid
/// simple shape for ifcvt. It also returns the number of instructions that the
/// ifcvt would need to duplicate if performed in Dups.
bool IfConverter::ValidSimple(BBInfo &TrueBBI, unsigned &Dups,
                              BranchProbability Prediction) const {
  Dups = 0;
  if (TrueBBI.IsBeingAnalyzed || TrueBBI.IsDone)
    return false;

  if (TrueBBI.IsBrAnalyzable)
    return false;

  if (TrueBBI.BB->pred_size() > 1) {
    if (TrueBBI.CannotBeCopied ||
        !TII->isProfitableToDupForIfCvt(*TrueBBI.BB, TrueBBI.NonPredSize,
                                        Prediction))
      return false;
    Dups = TrueBBI.NonPredSize;
  }

  return true;
}

/// Returns true if the 'true' and 'false' blocks (along with their common
/// predecessor) forms a valid triangle shape for ifcvt. If 'FalseBranch' is
/// true, it checks if 'true' block's false branch branches to the 'false' block
/// rather than the other way around. It also returns the number of instructions
/// that the ifcvt would need to duplicate if performed in 'Dups'.
bool IfConverter::ValidTriangle(BBInfo &TrueBBI, BBInfo &FalseBBI,
                                bool FalseBranch, unsigned &Dups,
                                BranchProbability Prediction) const {
  Dups = 0;
  if (TrueBBI.BB == FalseBBI.BB)
    return false;

  if (TrueBBI.IsBeingAnalyzed || TrueBBI.IsDone)
    return false;

  if (TrueBBI.BB->pred_size() > 1) {
    if (TrueBBI.CannotBeCopied)
      return false;

    unsigned Size = TrueBBI.NonPredSize;
    if (TrueBBI.IsBrAnalyzable) {
      if (TrueBBI.TrueBB && TrueBBI.BrCond.empty())
        // Ends with an unconditional branch. It will be removed.
        --Size;
      else {
        MachineBasicBlock *FExit = FalseBranch
          ? TrueBBI.TrueBB : TrueBBI.FalseBB;
        if (FExit)
          // Require a conditional branch
          ++Size;
      }
    }
    if (!TII->isProfitableToDupForIfCvt(*TrueBBI.BB, Size, Prediction))
      return false;
    Dups = Size;
  }

  MachineBasicBlock *TExit = FalseBranch ? TrueBBI.FalseBB : TrueBBI.TrueBB;
  if (!TExit && blockAlwaysFallThrough(TrueBBI)) {
    MachineFunction::iterator I = TrueBBI.BB->getIterator();
    if (++I == TrueBBI.BB->getParent()->end())
      return false;
    TExit = &*I;
  }
  return TExit && TExit == FalseBBI.BB;
}

/// Count duplicated instructions and move the iterators to show where they
/// are.
/// @param TIB True Iterator Begin
/// @param FIB False Iterator Begin
/// These two iterators initially point to the first instruction of the two
/// blocks, and finally point to the first non-shared instruction.
/// @param TIE True Iterator End
/// @param FIE False Iterator End
/// These two iterators initially point to End() for the two blocks() and
/// finally point to the first shared instruction in the tail.
/// Upon return [TIB, TIE), and [FIB, FIE) mark the un-duplicated portions of
/// two blocks.
/// @param Dups1 count of duplicated instructions at the beginning of the 2
/// blocks.
/// @param Dups2 count of duplicated instructions at the end of the 2 blocks.
/// @param SkipUnconditionalBranches if true, Don't make sure that
/// unconditional branches at the end of the blocks are the same. True is
/// passed when the blocks are analyzable to allow for fallthrough to be
/// handled.
/// @return false if the shared portion prevents if conversion.
bool IfConverter::CountDuplicatedInstructions(
    MachineBasicBlock::iterator &TIB,
    MachineBasicBlock::iterator &FIB,
    MachineBasicBlock::iterator &TIE,
    MachineBasicBlock::iterator &FIE,
    unsigned &Dups1, unsigned &Dups2,
    MachineBasicBlock &TBB, MachineBasicBlock &FBB,
    bool SkipUnconditionalBranches) const {
  while (TIB != TIE && FIB != FIE) {
    // Skip dbg_value instructions. These do not count.
    TIB = skipDebugInstructionsForward(TIB, TIE, false);
    FIB = skipDebugInstructionsForward(FIB, FIE, false);
    if (TIB == TIE || FIB == FIE)
      break;
    if (!TIB->isIdenticalTo(*FIB))
      break;
    // A pred-clobbering instruction in the shared portion prevents
    // if-conversion.
    std::vector<MachineOperand> PredDefs;
    if (TII->ClobbersPredicate(*TIB, PredDefs, false))
      return false;
    // If we get all the way to the branch instructions, don't count them.
    if (!TIB->isBranch())
      ++Dups1;
    ++TIB;
    ++FIB;
  }

  // Check for already containing all of the block.
  if (TIB == TIE || FIB == FIE)
    return true;
  // Now, in preparation for counting duplicate instructions at the ends of the
  // blocks, switch to reverse_iterators. Note that getReverse() returns an
  // iterator that points to the same instruction, unlike std::reverse_iterator.
  // We have to do our own shifting so that we get the same range.
  MachineBasicBlock::reverse_iterator RTIE = std::next(TIE.getReverse());
  MachineBasicBlock::reverse_iterator RFIE = std::next(FIE.getReverse());
  const MachineBasicBlock::reverse_iterator RTIB = std::next(TIB.getReverse());
  const MachineBasicBlock::reverse_iterator RFIB = std::next(FIB.getReverse());

  if (!TBB.succ_empty() || !FBB.succ_empty()) {
    if (SkipUnconditionalBranches) {
      while (RTIE != RTIB && RTIE->isUnconditionalBranch())
        ++RTIE;
      while (RFIE != RFIB && RFIE->isUnconditionalBranch())
        ++RFIE;
    }
  }

  // Count duplicate instructions at the ends of the blocks.
  while (RTIE != RTIB && RFIE != RFIB) {
    // Skip dbg_value instructions. These do not count.
    // Note that these are reverse iterators going forward.
    RTIE = skipDebugInstructionsForward(RTIE, RTIB, false);
    RFIE = skipDebugInstructionsForward(RFIE, RFIB, false);
    if (RTIE == RTIB || RFIE == RFIB)
      break;
    if (!RTIE->isIdenticalTo(*RFIE))
      break;
    // We have to verify that any branch instructions are the same, and then we
    // don't count them toward the # of duplicate instructions.
    if (!RTIE->isBranch())
      ++Dups2;
    ++RTIE;
    ++RFIE;
  }
  TIE = std::next(RTIE.getReverse());
  FIE = std::next(RFIE.getReverse());
  return true;
}

/// RescanInstructions - Run ScanInstructions on a pair of blocks.
/// @param TIB - True Iterator Begin, points to first non-shared instruction
/// @param FIB - False Iterator Begin, points to first non-shared instruction
/// @param TIE - True Iterator End, points past last non-shared instruction
/// @param FIE - False Iterator End, points past last non-shared instruction
/// @param TrueBBI  - BBInfo to update for the true block.
/// @param FalseBBI - BBInfo to update for the false block.
/// @returns - false if either block cannot be predicated or if both blocks end
///   with a predicate-clobbering instruction.
bool IfConverter::RescanInstructions(
    MachineBasicBlock::iterator &TIB, MachineBasicBlock::iterator &FIB,
    MachineBasicBlock::iterator &TIE, MachineBasicBlock::iterator &FIE,
    BBInfo &TrueBBI, BBInfo &FalseBBI) const {
  bool BranchUnpredicable = true;
  TrueBBI.IsUnpredicable = FalseBBI.IsUnpredicable = false;
  ScanInstructions(TrueBBI, TIB, TIE, BranchUnpredicable);
  if (TrueBBI.IsUnpredicable)
    return false;
  ScanInstructions(FalseBBI, FIB, FIE, BranchUnpredicable);
  if (FalseBBI.IsUnpredicable)
    return false;
  if (TrueBBI.ClobbersPred && FalseBBI.ClobbersPred)
    return false;
  return true;
}

#ifndef NDEBUG
static void verifySameBranchInstructions(
    MachineBasicBlock *MBB1,
    MachineBasicBlock *MBB2) {
  const MachineBasicBlock::reverse_iterator B1 = MBB1->rend();
  const MachineBasicBlock::reverse_iterator B2 = MBB2->rend();
  MachineBasicBlock::reverse_iterator E1 = MBB1->rbegin();
  MachineBasicBlock::reverse_iterator E2 = MBB2->rbegin();
  while (E1 != B1 && E2 != B2) {
    skipDebugInstructionsForward(E1, B1, false);
    skipDebugInstructionsForward(E2, B2, false);
    if (E1 == B1 && E2 == B2)
      break;

    if (E1 == B1) {
      assert(!E2->isBranch() && "Branch mis-match, one block is empty.");
      break;
    }
    if (E2 == B2) {
      assert(!E1->isBranch() && "Branch mis-match, one block is empty.");
      break;
    }

    if (E1->isBranch() || E2->isBranch())
      assert(E1->isIdenticalTo(*E2) &&
             "Branch mis-match, branch instructions don't match.");
    else
      break;
    ++E1;
    ++E2;
  }
}
#endif

/// ValidForkedDiamond - Returns true if the 'true' and 'false' blocks (along
/// with their common predecessor) form a diamond if a common tail block is
/// extracted.
/// While not strictly a diamond, this pattern would form a diamond if
/// tail-merging had merged the shared tails.
///           EBB
///         _/   \_
///         |     |
///        TBB   FBB
///        /  \ /   \
///  FalseBB TrueBB FalseBB
/// Currently only handles analyzable branches.
/// Specifically excludes actual diamonds to avoid overlap.
bool IfConverter::ValidForkedDiamond(
    BBInfo &TrueBBI, BBInfo &FalseBBI,
    unsigned &Dups1, unsigned &Dups2,
    BBInfo &TrueBBICalc, BBInfo &FalseBBICalc) const {
  Dups1 = Dups2 = 0;
  if (TrueBBI.IsBeingAnalyzed || TrueBBI.IsDone ||
      FalseBBI.IsBeingAnalyzed || FalseBBI.IsDone)
    return false;

  if (!TrueBBI.IsBrAnalyzable || !FalseBBI.IsBrAnalyzable)
    return false;
  // Don't IfConvert blocks that can't be folded into their predecessor.
  if  (TrueBBI.BB->pred_size() > 1 || FalseBBI.BB->pred_size() > 1)
    return false;

  // This function is specifically looking for conditional tails, as
  // unconditional tails are already handled by the standard diamond case.
  if (TrueBBI.BrCond.size() == 0 ||
      FalseBBI.BrCond.size() == 0)
    return false;

  MachineBasicBlock *TT = TrueBBI.TrueBB;
  MachineBasicBlock *TF = TrueBBI.FalseBB;
  MachineBasicBlock *FT = FalseBBI.TrueBB;
  MachineBasicBlock *FF = FalseBBI.FalseBB;

  if (!TT)
    TT = getNextBlock(*TrueBBI.BB);
  if (!TF)
    TF = getNextBlock(*TrueBBI.BB);
  if (!FT)
    FT = getNextBlock(*FalseBBI.BB);
  if (!FF)
    FF = getNextBlock(*FalseBBI.BB);

  if (!TT || !TF)
    return false;

  // Check successors. If they don't match, bail.
  if (!((TT == FT && TF == FF) || (TF == FT && TT == FF)))
    return false;

  bool FalseReversed = false;
  if (TF == FT && TT == FF) {
    // If the branches are opposing, but we can't reverse, don't do it.
    if (!FalseBBI.IsBrReversible)
      return false;
    FalseReversed = true;
    reverseBranchCondition(FalseBBI);
  }
  auto UnReverseOnExit = make_scope_exit([&]() {
    if (FalseReversed)
      reverseBranchCondition(FalseBBI);
  });

  // Count duplicate instructions at the beginning of the true and false blocks.
  MachineBasicBlock::iterator TIB = TrueBBI.BB->begin();
  MachineBasicBlock::iterator FIB = FalseBBI.BB->begin();
  MachineBasicBlock::iterator TIE = TrueBBI.BB->end();
  MachineBasicBlock::iterator FIE = FalseBBI.BB->end();
  if(!CountDuplicatedInstructions(TIB, FIB, TIE, FIE, Dups1, Dups2,
                                  *TrueBBI.BB, *FalseBBI.BB,
                                  /* SkipUnconditionalBranches */ true))
    return false;

  TrueBBICalc.BB = TrueBBI.BB;
  FalseBBICalc.BB = FalseBBI.BB;
  TrueBBICalc.IsBrAnalyzable = TrueBBI.IsBrAnalyzable;
  FalseBBICalc.IsBrAnalyzable = FalseBBI.IsBrAnalyzable;
  if (!RescanInstructions(TIB, FIB, TIE, FIE, TrueBBICalc, FalseBBICalc))
    return false;

  // The size is used to decide whether to if-convert, and the shared portions
  // are subtracted off. Because of the subtraction, we just use the size that
  // was calculated by the original ScanInstructions, as it is correct.
  TrueBBICalc.NonPredSize = TrueBBI.NonPredSize;
  FalseBBICalc.NonPredSize = FalseBBI.NonPredSize;
  return true;
}

/// ValidDiamond - Returns true if the 'true' and 'false' blocks (along
/// with their common predecessor) forms a valid diamond shape for ifcvt.
bool IfConverter::ValidDiamond(
    BBInfo &TrueBBI, BBInfo &FalseBBI,
    unsigned &Dups1, unsigned &Dups2,
    BBInfo &TrueBBICalc, BBInfo &FalseBBICalc) const {
  Dups1 = Dups2 = 0;
  if (TrueBBI.IsBeingAnalyzed || TrueBBI.IsDone ||
      FalseBBI.IsBeingAnalyzed || FalseBBI.IsDone)
    return false;

  // If the True and False BBs are equal we're dealing with a degenerate case
  // that we don't treat as a diamond.
  if (TrueBBI.BB == FalseBBI.BB)
    return false;

  MachineBasicBlock *TT = TrueBBI.TrueBB;
  MachineBasicBlock *FT = FalseBBI.TrueBB;

  if (!TT && blockAlwaysFallThrough(TrueBBI))
    TT = getNextBlock(*TrueBBI.BB);
  if (!FT && blockAlwaysFallThrough(FalseBBI))
    FT = getNextBlock(*FalseBBI.BB);
  if (TT != FT)
    return false;
  if (!TT && (TrueBBI.IsBrAnalyzable || FalseBBI.IsBrAnalyzable))
    return false;
  if  (TrueBBI.BB->pred_size() > 1 || FalseBBI.BB->pred_size() > 1)
    return false;

  // FIXME: Allow true block to have an early exit?
  if (TrueBBI.FalseBB || FalseBBI.FalseBB)
    return false;

  // Count duplicate instructions at the beginning and end of the true and
  // false blocks.
  // Skip unconditional branches only if we are considering an analyzable
  // diamond. Otherwise the branches must be the same.
  bool SkipUnconditionalBranches =
      TrueBBI.IsBrAnalyzable && FalseBBI.IsBrAnalyzable;
  MachineBasicBlock::iterator TIB = TrueBBI.BB->begin();
  MachineBasicBlock::iterator FIB = FalseBBI.BB->begin();
  MachineBasicBlock::iterator TIE = TrueBBI.BB->end();
  MachineBasicBlock::iterator FIE = FalseBBI.BB->end();
  if(!CountDuplicatedInstructions(TIB, FIB, TIE, FIE, Dups1, Dups2,
                                  *TrueBBI.BB, *FalseBBI.BB,
                                  SkipUnconditionalBranches))
    return false;

  TrueBBICalc.BB = TrueBBI.BB;
  FalseBBICalc.BB = FalseBBI.BB;
  TrueBBICalc.IsBrAnalyzable = TrueBBI.IsBrAnalyzable;
  FalseBBICalc.IsBrAnalyzable = FalseBBI.IsBrAnalyzable;
  if (!RescanInstructions(TIB, FIB, TIE, FIE, TrueBBICalc, FalseBBICalc))
    return false;
  // The size is used to decide whether to if-convert, and the shared portions
  // are subtracted off. Because of the subtraction, we just use the size that
  // was calculated by the original ScanInstructions, as it is correct.
  TrueBBICalc.NonPredSize = TrueBBI.NonPredSize;
  FalseBBICalc.NonPredSize = FalseBBI.NonPredSize;
  return true;
}

/// AnalyzeBranches - Look at the branches at the end of a block to determine if
/// the block is predicable.
void IfConverter::AnalyzeBranches(BBInfo &BBI) {
  if (BBI.IsDone)
    return;

  BBI.TrueBB = BBI.FalseBB = nullptr;
  BBI.BrCond.clear();
  BBI.IsBrAnalyzable =
      !TII->analyzeBranch(*BBI.BB, BBI.TrueBB, BBI.FalseBB, BBI.BrCond);
  if (!BBI.IsBrAnalyzable) {
    BBI.TrueBB = nullptr;
    BBI.FalseBB = nullptr;
    BBI.BrCond.clear();
  }

  SmallVector<MachineOperand, 4> RevCond(BBI.BrCond.begin(), BBI.BrCond.end());
  BBI.IsBrReversible = (RevCond.size() == 0) ||
      !TII->reverseBranchCondition(RevCond);
  BBI.HasFallThrough = BBI.IsBrAnalyzable && BBI.FalseBB == nullptr;

  if (BBI.BrCond.size()) {
    // No false branch. This BB must end with a conditional branch and a
    // fallthrough.
    if (!BBI.FalseBB)
      BBI.FalseBB = findFalseBlock(BBI.BB, BBI.TrueBB);
    if (!BBI.FalseBB) {
      // Malformed bcc? True and false blocks are the same?
      BBI.IsUnpredicable = true;
    }
  }
}

/// ScanInstructions - Scan all the instructions in the block to determine if
/// the block is predicable. In most cases, that means all the instructions
/// in the block are isPredicable(). Also checks if the block contains any
/// instruction which can clobber a predicate (e.g. condition code register).
/// If so, the block is not predicable unless it's the last instruction.
void IfConverter::ScanInstructions(BBInfo &BBI,
                                   MachineBasicBlock::iterator &Begin,
                                   MachineBasicBlock::iterator &End,
                                   bool BranchUnpredicable) const {
  if (BBI.IsDone || BBI.IsUnpredicable)
    return;

  bool AlreadyPredicated = !BBI.Predicate.empty();

  BBI.NonPredSize = 0;
  BBI.ExtraCost = 0;
  BBI.ExtraCost2 = 0;
  BBI.ClobbersPred = false;
  for (MachineInstr &MI : make_range(Begin, End)) {
    if (MI.isDebugInstr())
      continue;

    // It's unsafe to duplicate convergent instructions in this context, so set
    // BBI.CannotBeCopied to true if MI is convergent.  To see why, consider the
    // following CFG, which is subject to our "simple" transformation.
    //
    //    BB0     // if (c1) goto BB1; else goto BB2;
    //   /   \
    //  BB1   |
    //   |   BB2  // if (c2) goto TBB; else goto FBB;
    //   |   / |
    //   |  /  |
    //   TBB   |
    //    |    |
    //    |   FBB
    //    |
    //    exit
    //
    // Suppose we want to move TBB's contents up into BB1 and BB2 (in BB1 they'd
    // be unconditional, and in BB2, they'd be predicated upon c2), and suppose
    // TBB contains a convergent instruction.  This is safe iff doing so does
    // not add a control-flow dependency to the convergent instruction -- i.e.,
    // it's safe iff the set of control flows that leads us to the convergent
    // instruction does not get smaller after the transformation.
    //
    // Originally we executed TBB if c1 || c2.  After the transformation, there
    // are two copies of TBB's instructions.  We get to the first if c1, and we
    // get to the second if !c1 && c2.
    //
    // There are clearly fewer ways to satisfy the condition "c1" than
    // "c1 || c2".  Since we've shrunk the set of control flows which lead to
    // our convergent instruction, the transformation is unsafe.
    if (MI.isNotDuplicable() || MI.isConvergent())
      BBI.CannotBeCopied = true;

    bool isPredicated = TII->isPredicated(MI);
    bool isCondBr = BBI.IsBrAnalyzable && MI.isConditionalBranch();

    if (BranchUnpredicable && MI.isBranch()) {
      BBI.IsUnpredicable = true;
      return;
    }

    // A conditional branch is not predicable, but it may be eliminated.
    if (isCondBr)
      continue;

    if (!isPredicated) {
      BBI.NonPredSize++;
      unsigned ExtraPredCost = TII->getPredicationCost(MI);
      unsigned NumCycles = SchedModel.computeInstrLatency(&MI, false);
      if (NumCycles > 1)
        BBI.ExtraCost += NumCycles-1;
      BBI.ExtraCost2 += ExtraPredCost;
    } else if (!AlreadyPredicated) {
      // FIXME: This instruction is already predicated before the
      // if-conversion pass. It's probably something like a conditional move.
      // Mark this block unpredicable for now.
      BBI.IsUnpredicable = true;
      return;
    }

    if (BBI.ClobbersPred && !isPredicated) {
      // Predicate modification instruction should end the block (except for
      // already predicated instructions and end of block branches).
      // Predicate may have been modified, the subsequent (currently)
      // unpredicated instructions cannot be correctly predicated.
      BBI.IsUnpredicable = true;
      return;
    }

    // FIXME: Make use of PredDefs? e.g. ADDC, SUBC sets predicates but are
    // still potentially predicable.
    std::vector<MachineOperand> PredDefs;
    if (TII->ClobbersPredicate(MI, PredDefs, true))
      BBI.ClobbersPred = true;

    if (!TII->isPredicable(MI)) {
      BBI.IsUnpredicable = true;
      return;
    }
  }
}

/// Determine if the block is a suitable candidate to be predicated by the
/// specified predicate.
/// @param BBI BBInfo for the block to check
/// @param Pred Predicate array for the branch that leads to BBI
/// @param isTriangle true if the Analysis is for a triangle
/// @param RevBranch true if Reverse(Pred) leads to BBI (e.g. BBI is the false
///        case
/// @param hasCommonTail true if BBI shares a tail with a sibling block that
///        contains any instruction that would make the block unpredicable.
bool IfConverter::FeasibilityAnalysis(BBInfo &BBI,
                                      SmallVectorImpl<MachineOperand> &Pred,
                                      bool isTriangle, bool RevBranch,
                                      bool hasCommonTail) {
  // If the block is dead or unpredicable, then it cannot be predicated.
  // Two blocks may share a common unpredicable tail, but this doesn't prevent
  // them from being if-converted. The non-shared portion is assumed to have
  // been checked
  if (BBI.IsDone || (BBI.IsUnpredicable && !hasCommonTail))
    return false;

  // If it is already predicated but we couldn't analyze its terminator, the
  // latter might fallthrough, but we can't determine where to.
  // Conservatively avoid if-converting again.
  if (BBI.Predicate.size() && !BBI.IsBrAnalyzable)
    return false;

  // If it is already predicated, check if the new predicate subsumes
  // its predicate.
  if (BBI.Predicate.size() && !TII->SubsumesPredicate(Pred, BBI.Predicate))
    return false;

  if (!hasCommonTail && BBI.BrCond.size()) {
    if (!isTriangle)
      return false;

    // Test predicate subsumption.
    SmallVector<MachineOperand, 4> RevPred(Pred.begin(), Pred.end());
    SmallVector<MachineOperand, 4> Cond(BBI.BrCond.begin(), BBI.BrCond.end());
    if (RevBranch) {
      if (TII->reverseBranchCondition(Cond))
        return false;
    }
    if (TII->reverseBranchCondition(RevPred) ||
        !TII->SubsumesPredicate(Cond, RevPred))
      return false;
  }

  return true;
}

/// Analyze the structure of the sub-CFG starting from the specified block.
/// Record its successors and whether it looks like an if-conversion candidate.
void IfConverter::AnalyzeBlock(
    MachineBasicBlock &MBB, std::vector<std::unique_ptr<IfcvtToken>> &Tokens) {
  struct BBState {
    BBState(MachineBasicBlock &MBB) : MBB(&MBB) {}
    MachineBasicBlock *MBB;

    /// This flag is true if MBB's successors have been analyzed.
    bool SuccsAnalyzed = false;
  };

  // Push MBB to the stack.
  SmallVector<BBState, 16> BBStack(1, MBB);

  while (!BBStack.empty()) {
    BBState &State = BBStack.back();
    MachineBasicBlock *BB = State.MBB;
    BBInfo &BBI = BBAnalysis[BB->getNumber()];

    if (!State.SuccsAnalyzed) {
      if (BBI.IsAnalyzed || BBI.IsBeingAnalyzed) {
        BBStack.pop_back();
        continue;
      }

      BBI.BB = BB;
      BBI.IsBeingAnalyzed = true;

      AnalyzeBranches(BBI);
      MachineBasicBlock::iterator Begin = BBI.BB->begin();
      MachineBasicBlock::iterator End = BBI.BB->end();
      ScanInstructions(BBI, Begin, End);

      // Unanalyzable or ends with fallthrough or unconditional branch, or if is
      // not considered for ifcvt anymore.
      if (!BBI.IsBrAnalyzable || BBI.BrCond.empty() || BBI.IsDone) {
        BBI.IsBeingAnalyzed = false;
        BBI.IsAnalyzed = true;
        BBStack.pop_back();
        continue;
      }

      // Do not ifcvt if either path is a back edge to the entry block.
      if (BBI.TrueBB == BB || BBI.FalseBB == BB) {
        BBI.IsBeingAnalyzed = false;
        BBI.IsAnalyzed = true;
        BBStack.pop_back();
        continue;
      }

      // Do not ifcvt if true and false fallthrough blocks are the same.
      if (!BBI.FalseBB) {
        BBI.IsBeingAnalyzed = false;
        BBI.IsAnalyzed = true;
        BBStack.pop_back();
        continue;
      }

      // Push the False and True blocks to the stack.
      State.SuccsAnalyzed = true;
      BBStack.push_back(*BBI.FalseBB);
      BBStack.push_back(*BBI.TrueBB);
      continue;
    }

    BBInfo &TrueBBI = BBAnalysis[BBI.TrueBB->getNumber()];
    BBInfo &FalseBBI = BBAnalysis[BBI.FalseBB->getNumber()];

    if (TrueBBI.IsDone && FalseBBI.IsDone) {
      BBI.IsBeingAnalyzed = false;
      BBI.IsAnalyzed = true;
      BBStack.pop_back();
      continue;
    }

    SmallVector<MachineOperand, 4>
        RevCond(BBI.BrCond.begin(), BBI.BrCond.end());
    bool CanRevCond = !TII->reverseBranchCondition(RevCond);

    unsigned Dups = 0;
    unsigned Dups2 = 0;
    bool TNeedSub = !TrueBBI.Predicate.empty();
    bool FNeedSub = !FalseBBI.Predicate.empty();
    bool Enqueued = false;

    BranchProbability Prediction = MBPI->getEdgeProbability(BB, TrueBBI.BB);

    if (CanRevCond) {
      BBInfo TrueBBICalc, FalseBBICalc;
      auto feasibleDiamond = [&](bool Forked) {
        bool MeetsSize = MeetIfcvtSizeLimit(TrueBBICalc, FalseBBICalc, *BB,
                                            Dups + Dups2, Prediction, Forked);
        bool TrueFeasible = FeasibilityAnalysis(TrueBBI, BBI.BrCond,
                                                /* IsTriangle */ false, /* RevCond */ false,
                                                /* hasCommonTail */ true);
        bool FalseFeasible = FeasibilityAnalysis(FalseBBI, RevCond,
                                                 /* IsTriangle */ false, /* RevCond */ false,
                                                 /* hasCommonTail */ true);
        return MeetsSize && TrueFeasible && FalseFeasible;
      };

      if (ValidDiamond(TrueBBI, FalseBBI, Dups, Dups2,
                       TrueBBICalc, FalseBBICalc)) {
        if (feasibleDiamond(false)) {
          // Diamond:
          //   EBB
          //   / \_
          //  |   |
          // TBB FBB
          //   \ /
          //  TailBB
          // Note TailBB can be empty.
          Tokens.push_back(std::make_unique<IfcvtToken>(
              BBI, ICDiamond, TNeedSub | FNeedSub, Dups, Dups2,
              (bool) TrueBBICalc.ClobbersPred, (bool) FalseBBICalc.ClobbersPred));
          Enqueued = true;
        }
      } else if (ValidForkedDiamond(TrueBBI, FalseBBI, Dups, Dups2,
                                    TrueBBICalc, FalseBBICalc)) {
        if (feasibleDiamond(true)) {
          // ForkedDiamond:
          // if TBB and FBB have a common tail that includes their conditional
          // branch instructions, then we can If Convert this pattern.
          //          EBB
          //         _/ \_
          //         |   |
          //        TBB  FBB
          //        / \ /   \
          //  FalseBB TrueBB FalseBB
          //
          Tokens.push_back(std::make_unique<IfcvtToken>(
              BBI, ICForkedDiamond, TNeedSub | FNeedSub, Dups, Dups2,
              (bool) TrueBBICalc.ClobbersPred, (bool) FalseBBICalc.ClobbersPred));
          Enqueued = true;
        }
      }
    }

    if (ValidTriangle(TrueBBI, FalseBBI, false, Dups, Prediction) &&
        MeetIfcvtSizeLimit(*TrueBBI.BB, TrueBBI.NonPredSize + TrueBBI.ExtraCost,
                           TrueBBI.ExtraCost2, Prediction) &&
        FeasibilityAnalysis(TrueBBI, BBI.BrCond, true)) {
      // Triangle:
      //   EBB
      //   | \_
      //   |  |
      //   | TBB
      //   |  /
      //   FBB
      Tokens.push_back(
          std::make_unique<IfcvtToken>(BBI, ICTriangle, TNeedSub, Dups));
      Enqueued = true;
    }

    if (ValidTriangle(TrueBBI, FalseBBI, true, Dups, Prediction) &&
        MeetIfcvtSizeLimit(*TrueBBI.BB, TrueBBI.NonPredSize + TrueBBI.ExtraCost,
                           TrueBBI.ExtraCost2, Prediction) &&
        FeasibilityAnalysis(TrueBBI, BBI.BrCond, true, true)) {
      Tokens.push_back(
          std::make_unique<IfcvtToken>(BBI, ICTriangleRev, TNeedSub, Dups));
      Enqueued = true;
    }

    if (ValidSimple(TrueBBI, Dups, Prediction) &&
        MeetIfcvtSizeLimit(*TrueBBI.BB, TrueBBI.NonPredSize + TrueBBI.ExtraCost,
                           TrueBBI.ExtraCost2, Prediction) &&
        FeasibilityAnalysis(TrueBBI, BBI.BrCond)) {
      // Simple (split, no rejoin):
      //   EBB
      //   | \_
      //   |  |
      //   | TBB---> exit
      //   |
      //   FBB
      Tokens.push_back(
          std::make_unique<IfcvtToken>(BBI, ICSimple, TNeedSub, Dups));
      Enqueued = true;
    }

    if (CanRevCond) {
      // Try the other path...
      if (ValidTriangle(FalseBBI, TrueBBI, false, Dups,
                        Prediction.getCompl()) &&
          MeetIfcvtSizeLimit(*FalseBBI.BB,
                             FalseBBI.NonPredSize + FalseBBI.ExtraCost,
                             FalseBBI.ExtraCost2, Prediction.getCompl()) &&
          FeasibilityAnalysis(FalseBBI, RevCond, true)) {
        Tokens.push_back(std::make_unique<IfcvtToken>(BBI, ICTriangleFalse,
                                                       FNeedSub, Dups));
        Enqueued = true;
      }

      if (ValidTriangle(FalseBBI, TrueBBI, true, Dups,
                        Prediction.getCompl()) &&
          MeetIfcvtSizeLimit(*FalseBBI.BB,
                             FalseBBI.NonPredSize + FalseBBI.ExtraCost,
                           FalseBBI.ExtraCost2, Prediction.getCompl()) &&
        FeasibilityAnalysis(FalseBBI, RevCond, true, true)) {
        Tokens.push_back(
            std::make_unique<IfcvtToken>(BBI, ICTriangleFRev, FNeedSub, Dups));
        Enqueued = true;
      }

      if (ValidSimple(FalseBBI, Dups, Prediction.getCompl()) &&
          MeetIfcvtSizeLimit(*FalseBBI.BB,
                             FalseBBI.NonPredSize + FalseBBI.ExtraCost,
                             FalseBBI.ExtraCost2, Prediction.getCompl()) &&
          FeasibilityAnalysis(FalseBBI, RevCond)) {
        Tokens.push_back(
            std::make_unique<IfcvtToken>(BBI, ICSimpleFalse, FNeedSub, Dups));
        Enqueued = true;
      }
    }

    BBI.IsEnqueued = Enqueued;
    BBI.IsBeingAnalyzed = false;
    BBI.IsAnalyzed = true;
    BBStack.pop_back();
  }
}

/// Analyze all blocks and find entries for all if-conversion candidates.
void IfConverter::AnalyzeBlocks(
    MachineFunction &MF, std::vector<std::unique_ptr<IfcvtToken>> &Tokens) {
  for (MachineBasicBlock &MBB : MF)
    AnalyzeBlock(MBB, Tokens);

  // Sort to favor more complex ifcvt scheme.
  llvm::stable_sort(Tokens, IfcvtTokenCmp);
}

/// Returns true either if ToMBB is the next block after MBB or that all the
/// intervening blocks are empty (given MBB can fall through to its next block).
static bool canFallThroughTo(MachineBasicBlock &MBB, MachineBasicBlock &ToMBB) {
  MachineFunction::iterator PI = MBB.getIterator();
  MachineFunction::iterator I = std::next(PI);
  MachineFunction::iterator TI = ToMBB.getIterator();
  MachineFunction::iterator E = MBB.getParent()->end();
  while (I != TI) {
    // Check isSuccessor to avoid case where the next block is empty, but
    // it's not a successor.
    if (I == E || !I->empty() || !PI->isSuccessor(&*I))
      return false;
    PI = I++;
  }
  // Finally see if the last I is indeed a successor to PI.
  return PI->isSuccessor(&*I);
}

/// Invalidate predecessor BB info so it would be re-analyzed to determine if it
/// can be if-converted. If predecessor is already enqueued, dequeue it!
void IfConverter::InvalidatePreds(MachineBasicBlock &MBB) {
  for (const MachineBasicBlock *Predecessor : MBB.predecessors()) {
    BBInfo &PBBI = BBAnalysis[Predecessor->getNumber()];
    if (PBBI.IsDone || PBBI.BB == &MBB)
      continue;
    PBBI.IsAnalyzed = false;
    PBBI.IsEnqueued = false;
  }
}

/// Inserts an unconditional branch from \p MBB to \p ToMBB.
static void InsertUncondBranch(MachineBasicBlock &MBB, MachineBasicBlock &ToMBB,
                               const TargetInstrInfo *TII) {
  DebugLoc dl;  // FIXME: this is nowhere
  SmallVector<MachineOperand, 0> NoCond;
  TII->insertBranch(MBB, &ToMBB, nullptr, NoCond, dl);
}

/// Behaves like LiveRegUnits::StepForward() but also adds implicit uses to all
/// values defined in MI which are also live/used by MI.
static void UpdatePredRedefs(MachineInstr &MI, LivePhysRegs &Redefs) {
  const TargetRegisterInfo *TRI = MI.getMF()->getSubtarget().getRegisterInfo();

  // Before stepping forward past MI, remember which regs were live
  // before MI. This is needed to set the Undef flag only when reg is
  // dead.
  SparseSet<MCPhysReg, identity<MCPhysReg>> LiveBeforeMI;
  LiveBeforeMI.setUniverse(TRI->getNumRegs());
  for (unsigned Reg : Redefs)
    LiveBeforeMI.insert(Reg);

  SmallVector<std::pair<MCPhysReg, const MachineOperand*>, 4> Clobbers;
  Redefs.stepForward(MI, Clobbers);

  // Now add the implicit uses for each of the clobbered values.
  for (auto Clobber : Clobbers) {
    // FIXME: Const cast here is nasty, but better than making StepForward
    // take a mutable instruction instead of const.
    unsigned Reg = Clobber.first;
    MachineOperand &Op = const_cast<MachineOperand&>(*Clobber.second);
    MachineInstr *OpMI = Op.getParent();
    MachineInstrBuilder MIB(*OpMI->getMF(), OpMI);
    if (Op.isRegMask()) {
      // First handle regmasks.  They clobber any entries in the mask which
      // means that we need a def for those registers.
      if (LiveBeforeMI.count(Reg))
        MIB.addReg(Reg, RegState::Implicit);

      // We also need to add an implicit def of this register for the later
      // use to read from.
      // For the register allocator to have allocated a register clobbered
      // by the call which is used later, it must be the case that
      // the call doesn't return.
      MIB.addReg(Reg, RegState::Implicit | RegState::Define);
      continue;
    }
    if (any_of(TRI->subregs_inclusive(Reg),
               [&](MCPhysReg S) { return LiveBeforeMI.count(S); }))
      MIB.addReg(Reg, RegState::Implicit);
  }
}

/// If convert a simple (split, no rejoin) sub-CFG.
bool IfConverter::IfConvertSimple(BBInfo &BBI, IfcvtKind Kind) {
  BBInfo &TrueBBI  = BBAnalysis[BBI.TrueBB->getNumber()];
  BBInfo &FalseBBI = BBAnalysis[BBI.FalseBB->getNumber()];
  BBInfo *CvtBBI = &TrueBBI;
  BBInfo *NextBBI = &FalseBBI;

  SmallVector<MachineOperand, 4> Cond(BBI.BrCond.begin(), BBI.BrCond.end());
  if (Kind == ICSimpleFalse)
    std::swap(CvtBBI, NextBBI);

  MachineBasicBlock &CvtMBB = *CvtBBI->BB;
  MachineBasicBlock &NextMBB = *NextBBI->BB;
  if (CvtBBI->IsDone ||
      (CvtBBI->CannotBeCopied && CvtMBB.pred_size() > 1)) {
    // Something has changed. It's no longer safe to predicate this block.
    BBI.IsAnalyzed = false;
    CvtBBI->IsAnalyzed = false;
    return false;
  }

  if (CvtMBB.hasAddressTaken())
    // Conservatively abort if-conversion if BB's address is taken.
    return false;

  if (Kind == ICSimpleFalse)
    if (TII->reverseBranchCondition(Cond))
      llvm_unreachable("Unable to reverse branch condition!");

  Redefs.init(*TRI);

  if (MRI->tracksLiveness()) {
    // Initialize liveins to the first BB. These are potentially redefined by
    // predicated instructions.
    Redefs.addLiveInsNoPristines(CvtMBB);
    Redefs.addLiveInsNoPristines(NextMBB);
  }

  // Remove the branches from the entry so we can add the contents of the true
  // block to it.
  BBI.NonPredSize -= TII->removeBranch(*BBI.BB);

  if (CvtMBB.pred_size() > 1) {
    // Copy instructions in the true block, predicate them, and add them to
    // the entry block.
    CopyAndPredicateBlock(BBI, *CvtBBI, Cond);

    // Keep the CFG updated.
    BBI.BB->removeSuccessor(&CvtMBB, true);
  } else {
    // Predicate the instructions in the true block.
    PredicateBlock(*CvtBBI, CvtMBB.end(), Cond);

    // Merge converted block into entry block. The BB to Cvt edge is removed
    // by MergeBlocks.
    MergeBlocks(BBI, *CvtBBI);
  }

  bool IterIfcvt = true;
  if (!canFallThroughTo(*BBI.BB, NextMBB)) {
    InsertUncondBranch(*BBI.BB, NextMBB, TII);
    BBI.HasFallThrough = false;
    // Now ifcvt'd block will look like this:
    // BB:
    // ...
    // t, f = cmp
    // if t op
    // b BBf
    //
    // We cannot further ifcvt this block because the unconditional branch
    // will have to be predicated on the new condition, that will not be
    // available if cmp executes.
    IterIfcvt = false;
  }

  // Update block info. BB can be iteratively if-converted.
  if (!IterIfcvt)
    BBI.IsDone = true;
  InvalidatePreds(*BBI.BB);
  CvtBBI->IsDone = true;

  // FIXME: Must maintain LiveIns.
  return true;
}

/// If convert a triangle sub-CFG.
bool IfConverter::IfConvertTriangle(BBInfo &BBI, IfcvtKind Kind) {
  BBInfo &TrueBBI = BBAnalysis[BBI.TrueBB->getNumber()];
  BBInfo &FalseBBI = BBAnalysis[BBI.FalseBB->getNumber()];
  BBInfo *CvtBBI = &TrueBBI;
  BBInfo *NextBBI = &FalseBBI;
  DebugLoc dl;  // FIXME: this is nowhere

  SmallVector<MachineOperand, 4> Cond(BBI.BrCond.begin(), BBI.BrCond.end());
  if (Kind == ICTriangleFalse || Kind == ICTriangleFRev)
    std::swap(CvtBBI, NextBBI);

  MachineBasicBlock &CvtMBB = *CvtBBI->BB;
  MachineBasicBlock &NextMBB = *NextBBI->BB;
  if (CvtBBI->IsDone ||
      (CvtBBI->CannotBeCopied && CvtMBB.pred_size() > 1)) {
    // Something has changed. It's no longer safe to predicate this block.
    BBI.IsAnalyzed = false;
    CvtBBI->IsAnalyzed = false;
    return false;
  }

  if (CvtMBB.hasAddressTaken())
    // Conservatively abort if-conversion if BB's address is taken.
    return false;

  if (Kind == ICTriangleFalse || Kind == ICTriangleFRev)
    if (TII->reverseBranchCondition(Cond))
      llvm_unreachable("Unable to reverse branch condition!");

  if (Kind == ICTriangleRev || Kind == ICTriangleFRev) {
    if (reverseBranchCondition(*CvtBBI)) {
      // BB has been changed, modify its predecessors (except for this
      // one) so they don't get ifcvt'ed based on bad intel.
      for (MachineBasicBlock *PBB : CvtMBB.predecessors()) {
        if (PBB == BBI.BB)
          continue;
        BBInfo &PBBI = BBAnalysis[PBB->getNumber()];
        if (PBBI.IsEnqueued) {
          PBBI.IsAnalyzed = false;
          PBBI.IsEnqueued = false;
        }
      }
    }
  }

  // Initialize liveins to the first BB. These are potentially redefined by
  // predicated instructions.
  Redefs.init(*TRI);
  if (MRI->tracksLiveness()) {
    Redefs.addLiveInsNoPristines(CvtMBB);
    Redefs.addLiveInsNoPristines(NextMBB);
  }

  bool HasEarlyExit = CvtBBI->FalseBB != nullptr;
  BranchProbability CvtNext, CvtFalse, BBNext, BBCvt;

  if (HasEarlyExit) {
    // Get probabilities before modifying CvtMBB and BBI.BB.
    CvtNext = MBPI->getEdgeProbability(&CvtMBB, &NextMBB);
    CvtFalse = MBPI->getEdgeProbability(&CvtMBB, CvtBBI->FalseBB);
    BBNext = MBPI->getEdgeProbability(BBI.BB, &NextMBB);
    BBCvt = MBPI->getEdgeProbability(BBI.BB, &CvtMBB);
  }

  // Remove the branches from the entry so we can add the contents of the true
  // block to it.
  BBI.NonPredSize -= TII->removeBranch(*BBI.BB);

  if (CvtMBB.pred_size() > 1) {
    // Copy instructions in the true block, predicate them, and add them to
    // the entry block.
    CopyAndPredicateBlock(BBI, *CvtBBI, Cond, true);
  } else {
    // Predicate the 'true' block after removing its branch.
    CvtBBI->NonPredSize -= TII->removeBranch(CvtMBB);
    PredicateBlock(*CvtBBI, CvtMBB.end(), Cond);

    // Now merge the entry of the triangle with the true block.
    MergeBlocks(BBI, *CvtBBI, false);
  }

  // Keep the CFG updated.
  BBI.BB->removeSuccessor(&CvtMBB, true);

  // If 'true' block has a 'false' successor, add an exit branch to it.
  if (HasEarlyExit) {
    SmallVector<MachineOperand, 4> RevCond(CvtBBI->BrCond.begin(),
                                           CvtBBI->BrCond.end());
    if (TII->reverseBranchCondition(RevCond))
      llvm_unreachable("Unable to reverse branch condition!");

    // Update the edge probability for both CvtBBI->FalseBB and NextBBI.
    // NewNext = New_Prob(BBI.BB, NextMBB) =
    //   Prob(BBI.BB, NextMBB) +
    //   Prob(BBI.BB, CvtMBB) * Prob(CvtMBB, NextMBB)
    // NewFalse = New_Prob(BBI.BB, CvtBBI->FalseBB) =
    //   Prob(BBI.BB, CvtMBB) * Prob(CvtMBB, CvtBBI->FalseBB)
    auto NewTrueBB = getNextBlock(*BBI.BB);
    auto NewNext = BBNext + BBCvt * CvtNext;
    auto NewTrueBBIter = find(BBI.BB->successors(), NewTrueBB);
    if (NewTrueBBIter != BBI.BB->succ_end())
      BBI.BB->setSuccProbability(NewTrueBBIter, NewNext);

    auto NewFalse = BBCvt * CvtFalse;
    TII->insertBranch(*BBI.BB, CvtBBI->FalseBB, nullptr, RevCond, dl);
    BBI.BB->addSuccessor(CvtBBI->FalseBB, NewFalse);
  }

  // Merge in the 'false' block if the 'false' block has no other
  // predecessors. Otherwise, add an unconditional branch to 'false'.
  bool FalseBBDead = false;
  bool IterIfcvt = true;
  bool isFallThrough = canFallThroughTo(*BBI.BB, NextMBB);
  if (!isFallThrough) {
    // Only merge them if the true block does not fallthrough to the false
    // block. By not merging them, we make it possible to iteratively
    // ifcvt the blocks.
    if (!HasEarlyExit &&
        NextMBB.pred_size() == 1 && !NextBBI->HasFallThrough &&
        !NextMBB.hasAddressTaken()) {
      MergeBlocks(BBI, *NextBBI);
      FalseBBDead = true;
    } else {
      InsertUncondBranch(*BBI.BB, NextMBB, TII);
      BBI.HasFallThrough = false;
    }
    // Mixed predicated and unpredicated code. This cannot be iteratively
    // predicated.
    IterIfcvt = false;
  }

  // Update block info. BB can be iteratively if-converted.
  if (!IterIfcvt)
    BBI.IsDone = true;
  InvalidatePreds(*BBI.BB);
  CvtBBI->IsDone = true;
  if (FalseBBDead)
    NextBBI->IsDone = true;

  // FIXME: Must maintain LiveIns.
  return true;
}

/// Common code shared between diamond conversions.
/// \p BBI, \p TrueBBI, and \p FalseBBI form the diamond shape.
/// \p NumDups1 - number of shared instructions at the beginning of \p TrueBBI
///               and FalseBBI
/// \p NumDups2 - number of shared instructions at the end of \p TrueBBI
///               and \p FalseBBI
/// \p RemoveBranch - Remove the common branch of the two blocks before
///                   predicating. Only false for unanalyzable fallthrough
///                   cases. The caller will replace the branch if necessary.
/// \p MergeAddEdges - Add successor edges when merging blocks. Only false for
///                    unanalyzable fallthrough
bool IfConverter::IfConvertDiamondCommon(
    BBInfo &BBI, BBInfo &TrueBBI, BBInfo &FalseBBI,
    unsigned NumDups1, unsigned NumDups2,
    bool TClobbersPred, bool FClobbersPred,
    bool RemoveBranch, bool MergeAddEdges) {

  if (TrueBBI.IsDone || FalseBBI.IsDone ||
      TrueBBI.BB->pred_size() > 1 || FalseBBI.BB->pred_size() > 1) {
    // Something has changed. It's no longer safe to predicate these blocks.
    BBI.IsAnalyzed = false;
    TrueBBI.IsAnalyzed = false;
    FalseBBI.IsAnalyzed = false;
    return false;
  }

  if (TrueBBI.BB->hasAddressTaken() || FalseBBI.BB->hasAddressTaken())
    // Conservatively abort if-conversion if either BB has its address taken.
    return false;

  // Put the predicated instructions from the 'true' block before the
  // instructions from the 'false' block, unless the true block would clobber
  // the predicate, in which case, do the opposite.
  BBInfo *BBI1 = &TrueBBI;
  BBInfo *BBI2 = &FalseBBI;
  SmallVector<MachineOperand, 4> RevCond(BBI.BrCond.begin(), BBI.BrCond.end());
  if (TII->reverseBranchCondition(RevCond))
    llvm_unreachable("Unable to reverse branch condition!");
  SmallVector<MachineOperand, 4> *Cond1 = &BBI.BrCond;
  SmallVector<MachineOperand, 4> *Cond2 = &RevCond;

  // Figure out the more profitable ordering.
  bool DoSwap = false;
  if (TClobbersPred && !FClobbersPred)
    DoSwap = true;
  else if (!TClobbersPred && !FClobbersPred) {
    if (TrueBBI.NonPredSize > FalseBBI.NonPredSize)
      DoSwap = true;
  } else if (TClobbersPred && FClobbersPred)
    llvm_unreachable("Predicate info cannot be clobbered by both sides.");
  if (DoSwap) {
    std::swap(BBI1, BBI2);
    std::swap(Cond1, Cond2);
  }

  // Remove the conditional branch from entry to the blocks.
  BBI.NonPredSize -= TII->removeBranch(*BBI.BB);

  MachineBasicBlock &MBB1 = *BBI1->BB;
  MachineBasicBlock &MBB2 = *BBI2->BB;

  // Initialize the Redefs:
  // - BB2 live-in regs need implicit uses before being redefined by BB1
  //   instructions.
  // - BB1 live-out regs need implicit uses before being redefined by BB2
  //   instructions. We start with BB1 live-ins so we have the live-out regs
  //   after tracking the BB1 instructions.
  Redefs.init(*TRI);
  if (MRI->tracksLiveness()) {
    Redefs.addLiveInsNoPristines(MBB1);
    Redefs.addLiveInsNoPristines(MBB2);
  }

  // Remove the duplicated instructions at the beginnings of both paths.
  // Skip dbg_value instructions.
  MachineBasicBlock::iterator DI1 = MBB1.getFirstNonDebugInstr(false);
  MachineBasicBlock::iterator DI2 = MBB2.getFirstNonDebugInstr(false);
  BBI1->NonPredSize -= NumDups1;
  BBI2->NonPredSize -= NumDups1;

  // Skip past the dups on each side separately since there may be
  // differing dbg_value entries. NumDups1 can include a "return"
  // instruction, if it's not marked as "branch".
  for (unsigned i = 0; i < NumDups1; ++DI1) {
    if (DI1 == MBB1.end())
      break;
    if (!DI1->isDebugInstr())
      ++i;
  }
  while (NumDups1 != 0) {
    // Since this instruction is going to be deleted, update call
    // info state if the instruction is call instruction.
    if (DI2->shouldUpdateAdditionalCallInfo())
      MBB2.getParent()->eraseAdditionalCallInfo(&*DI2);

    ++DI2;
    if (DI2 == MBB2.end())
      break;
    if (!DI2->isDebugInstr())
      --NumDups1;
  }

  if (MRI->tracksLiveness()) {
    for (const MachineInstr &MI : make_range(MBB1.begin(), DI1)) {
      SmallVector<std::pair<MCPhysReg, const MachineOperand*>, 4> Dummy;
      Redefs.stepForward(MI, Dummy);
    }
  }

  BBI.BB->splice(BBI.BB->end(), &MBB1, MBB1.begin(), DI1);
  MBB2.erase(MBB2.begin(), DI2);

  // The branches have been checked to match, so it is safe to remove the
  // branch in BB1 and rely on the copy in BB2. The complication is that
  // the blocks may end with a return instruction, which may or may not
  // be marked as "branch". If it's not, then it could be included in
  // "dups1", leaving the blocks potentially empty after moving the common
  // duplicates.
#ifndef NDEBUG
  // Unanalyzable branches must match exactly. Check that now.
  if (!BBI1->IsBrAnalyzable)
    verifySameBranchInstructions(&MBB1, &MBB2);
#endif
  // Remove duplicated instructions from the tail of MBB1: any branch
  // instructions, and the common instructions counted by NumDups2.
  DI1 = MBB1.end();
  while (DI1 != MBB1.begin()) {
    MachineBasicBlock::iterator Prev = std::prev(DI1);
    if (!Prev->isBranch() && !Prev->isDebugInstr())
      break;
    DI1 = Prev;
  }
  for (unsigned i = 0; i != NumDups2; ) {
    // NumDups2 only counted non-dbg_value instructions, so this won't
    // run off the head of the list.
    assert(DI1 != MBB1.begin());

    --DI1;

    // Since this instruction is going to be deleted, update call
    // info state if the instruction is call instruction.
    if (DI1->shouldUpdateAdditionalCallInfo())
      MBB1.getParent()->eraseAdditionalCallInfo(&*DI1);

    // skip dbg_value instructions
    if (!DI1->isDebugInstr())
      ++i;
  }
  MBB1.erase(DI1, MBB1.end());

  DI2 = BBI2->BB->end();
  // The branches have been checked to match. Skip over the branch in the false
  // block so that we don't try to predicate it.
  if (RemoveBranch)
    BBI2->NonPredSize -= TII->removeBranch(*BBI2->BB);
  else {
    // Make DI2 point to the end of the range where the common "tail"
    // instructions could be found.
    while (DI2 != MBB2.begin()) {
      MachineBasicBlock::iterator Prev = std::prev(DI2);
      if (!Prev->isBranch() && !Prev->isDebugInstr())
        break;
      DI2 = Prev;
    }
  }
  while (NumDups2 != 0) {
    // NumDups2 only counted non-dbg_value instructions, so this won't
    // run off the head of the list.
    assert(DI2 != MBB2.begin());
    --DI2;
    // skip dbg_value instructions
    if (!DI2->isDebugInstr())
      --NumDups2;
  }

  // Remember which registers would later be defined by the false block.
  // This allows us not to predicate instructions in the true block that would
  // later be re-defined. That is, rather than
  //   subeq  r0, r1, #1
  //   addne  r0, r1, #1
  // generate:
  //   sub    r0, r1, #1
  //   addne  r0, r1, #1
  SmallSet<MCRegister, 4> RedefsByFalse;
  SmallSet<MCRegister, 4> ExtUses;
  if (TII->isProfitableToUnpredicate(MBB1, MBB2)) {
    for (const MachineInstr &FI : make_range(MBB2.begin(), DI2)) {
      if (FI.isDebugInstr())
        continue;
      SmallVector<MCRegister, 4> Defs;
      for (const MachineOperand &MO : FI.operands()) {
        if (!MO.isReg())
          continue;
        Register Reg = MO.getReg();
        if (!Reg)
          continue;
        if (MO.isDef()) {
          Defs.push_back(Reg);
        } else if (!RedefsByFalse.count(Reg)) {
          // These are defined before ctrl flow reach the 'false' instructions.
          // They cannot be modified by the 'true' instructions.
          ExtUses.insert_range(TRI->subregs_inclusive(Reg));
        }
      }

      for (MCRegister Reg : Defs) {
<<<<<<< HEAD
        if (!ExtUses.count(Reg)) {
          for (MCPhysReg SubReg : TRI->subregs_inclusive(Reg))
            RedefsByFalse.insert(SubReg);
        }
=======
        if (!ExtUses.contains(Reg))
          RedefsByFalse.insert_range(TRI->subregs_inclusive(Reg));
>>>>>>> d465594a
      }
    }
  }

  // Predicate the 'true' block.
  PredicateBlock(*BBI1, MBB1.end(), *Cond1, &RedefsByFalse);

  // After predicating BBI1, if there is a predicated terminator in BBI1 and
  // a non-predicated in BBI2, then we don't want to predicate the one from
  // BBI2. The reason is that if we merged these blocks, we would end up with
  // two predicated terminators in the same block.
  // Also, if the branches in MBB1 and MBB2 were non-analyzable, then don't
  // predicate them either. They were checked to be identical, and so the
  // same branch would happen regardless of which path was taken.
  if (!MBB2.empty() && (DI2 == MBB2.end())) {
    MachineBasicBlock::iterator BBI1T = MBB1.getFirstTerminator();
    MachineBasicBlock::iterator BBI2T = MBB2.getFirstTerminator();
    bool BB1Predicated = BBI1T != MBB1.end() && TII->isPredicated(*BBI1T);
    bool BB2NonPredicated = BBI2T != MBB2.end() && !TII->isPredicated(*BBI2T);
    if (BB2NonPredicated && (BB1Predicated || !BBI2->IsBrAnalyzable))
      --DI2;
  }

  // Predicate the 'false' block.
  PredicateBlock(*BBI2, DI2, *Cond2);

  // Merge the true block into the entry of the diamond.
  MergeBlocks(BBI, *BBI1, MergeAddEdges);
  MergeBlocks(BBI, *BBI2, MergeAddEdges);
  return true;
}

/// If convert an almost-diamond sub-CFG where the true
/// and false blocks share a common tail.
bool IfConverter::IfConvertForkedDiamond(
    BBInfo &BBI, IfcvtKind Kind,
    unsigned NumDups1, unsigned NumDups2,
    bool TClobbersPred, bool FClobbersPred) {
  BBInfo &TrueBBI  = BBAnalysis[BBI.TrueBB->getNumber()];
  BBInfo &FalseBBI = BBAnalysis[BBI.FalseBB->getNumber()];

  // Save the debug location for later.
  DebugLoc dl;
  MachineBasicBlock::iterator TIE = TrueBBI.BB->getFirstTerminator();
  if (TIE != TrueBBI.BB->end())
    dl = TIE->getDebugLoc();
  // Removing branches from both blocks is safe, because we have already
  // determined that both blocks have the same branch instructions. The branch
  // will be added back at the end, unpredicated.
  if (!IfConvertDiamondCommon(
      BBI, TrueBBI, FalseBBI,
      NumDups1, NumDups2,
      TClobbersPred, FClobbersPred,
      /* RemoveBranch */ true, /* MergeAddEdges */ true))
    return false;

  // Add back the branch.
  // Debug location saved above when removing the branch from BBI2
  TII->insertBranch(*BBI.BB, TrueBBI.TrueBB, TrueBBI.FalseBB,
                    TrueBBI.BrCond, dl);

  // Update block info.
  BBI.IsDone = TrueBBI.IsDone = FalseBBI.IsDone = true;
  InvalidatePreds(*BBI.BB);

  // FIXME: Must maintain LiveIns.
  return true;
}

/// If convert a diamond sub-CFG.
bool IfConverter::IfConvertDiamond(BBInfo &BBI, IfcvtKind Kind,
                                   unsigned NumDups1, unsigned NumDups2,
                                   bool TClobbersPred, bool FClobbersPred) {
  BBInfo &TrueBBI  = BBAnalysis[BBI.TrueBB->getNumber()];
  BBInfo &FalseBBI = BBAnalysis[BBI.FalseBB->getNumber()];
  MachineBasicBlock *TailBB = TrueBBI.TrueBB;

  // True block must fall through or end with an unanalyzable terminator.
  if (!TailBB) {
    if (blockAlwaysFallThrough(TrueBBI))
      TailBB = FalseBBI.TrueBB;
    assert((TailBB || !TrueBBI.IsBrAnalyzable) && "Unexpected!");
  }

  if (!IfConvertDiamondCommon(
      BBI, TrueBBI, FalseBBI,
      NumDups1, NumDups2,
      TClobbersPred, FClobbersPred,
      /* RemoveBranch */ TrueBBI.IsBrAnalyzable,
      /* MergeAddEdges */ TailBB == nullptr))
    return false;

  // If the if-converted block falls through or unconditionally branches into
  // the tail block, and the tail block does not have other predecessors, then
  // fold the tail block in as well. Otherwise, unless it falls through to the
  // tail, add a unconditional branch to it.
  if (TailBB) {
    // We need to remove the edges to the true and false blocks manually since
    // we didn't let IfConvertDiamondCommon update the CFG.
    BBI.BB->removeSuccessor(TrueBBI.BB);
    BBI.BB->removeSuccessor(FalseBBI.BB, true);

    BBInfo &TailBBI = BBAnalysis[TailBB->getNumber()];
    bool CanMergeTail = !TailBBI.HasFallThrough &&
      !TailBBI.BB->hasAddressTaken();
    // The if-converted block can still have a predicated terminator
    // (e.g. a predicated return). If that is the case, we cannot merge
    // it with the tail block.
    MachineBasicBlock::const_iterator TI = BBI.BB->getFirstTerminator();
    if (TI != BBI.BB->end() && TII->isPredicated(*TI))
      CanMergeTail = false;
    // There may still be a fall-through edge from BBI1 or BBI2 to TailBB;
    // check if there are any other predecessors besides those.
    unsigned NumPreds = TailBB->pred_size();
    if (NumPreds > 1)
      CanMergeTail = false;
    else if (NumPreds == 1 && CanMergeTail) {
      MachineBasicBlock::pred_iterator PI = TailBB->pred_begin();
      if (*PI != TrueBBI.BB && *PI != FalseBBI.BB)
        CanMergeTail = false;
    }
    if (CanMergeTail) {
      MergeBlocks(BBI, TailBBI);
      TailBBI.IsDone = true;
    } else {
      BBI.BB->addSuccessor(TailBB, BranchProbability::getOne());
      InsertUncondBranch(*BBI.BB, *TailBB, TII);
      BBI.HasFallThrough = false;
    }
  }

  // Update block info.
  BBI.IsDone = TrueBBI.IsDone = FalseBBI.IsDone = true;
  InvalidatePreds(*BBI.BB);

  // FIXME: Must maintain LiveIns.
  return true;
}

static bool MaySpeculate(const MachineInstr &MI,
                         SmallSet<MCRegister, 4> &LaterRedefs) {
  bool SawStore = true;
  if (!MI.isSafeToMove(SawStore))
    return false;

  for (const MachineOperand &MO : MI.operands()) {
    if (!MO.isReg())
      continue;
    Register Reg = MO.getReg();
    if (!Reg)
      continue;
    if (MO.isDef() && !LaterRedefs.count(Reg))
      return false;
  }

  return true;
}

/// Predicate instructions from the start of the block to the specified end with
/// the specified condition.
void IfConverter::PredicateBlock(BBInfo &BBI, MachineBasicBlock::iterator E,
                                 SmallVectorImpl<MachineOperand> &Cond,
                                 SmallSet<MCRegister, 4> *LaterRedefs) {
  bool AnyUnpred = false;
  bool MaySpec = LaterRedefs != nullptr;
  for (MachineInstr &I : make_range(BBI.BB->begin(), E)) {
    if (I.isDebugInstr() || TII->isPredicated(I))
      continue;
    // It may be possible not to predicate an instruction if it's the 'true'
    // side of a diamond and the 'false' side may re-define the instruction's
    // defs.
    if (MaySpec && MaySpeculate(I, *LaterRedefs)) {
      AnyUnpred = true;
      continue;
    }
    // If any instruction is predicated, then every instruction after it must
    // be predicated.
    MaySpec = false;
    if (!TII->PredicateInstruction(I, Cond)) {
#ifndef NDEBUG
      dbgs() << "Unable to predicate " << I << "!\n";
#endif
      llvm_unreachable(nullptr);
    }

    // If the predicated instruction now redefines a register as the result of
    // if-conversion, add an implicit kill.
    UpdatePredRedefs(I, Redefs);
  }

  BBI.Predicate.append(Cond.begin(), Cond.end());

  BBI.IsAnalyzed = false;
  BBI.NonPredSize = 0;

  ++NumIfConvBBs;
  if (AnyUnpred)
    ++NumUnpred;
}

/// Copy and predicate instructions from source BB to the destination block.
/// Skip end of block branches if IgnoreBr is true.
void IfConverter::CopyAndPredicateBlock(BBInfo &ToBBI, BBInfo &FromBBI,
                                        SmallVectorImpl<MachineOperand> &Cond,
                                        bool IgnoreBr) {
  MachineFunction &MF = *ToBBI.BB->getParent();

  MachineBasicBlock &FromMBB = *FromBBI.BB;
  for (MachineInstr &I : FromMBB) {
    // Do not copy the end of the block branches.
    if (IgnoreBr && I.isBranch())
      break;

    MachineInstr *MI = MF.CloneMachineInstr(&I);
    // Make a copy of the call info.
    if (I.isCandidateForAdditionalCallInfo())
      MF.copyAdditionalCallInfo(&I, MI);

    ToBBI.BB->insert(ToBBI.BB->end(), MI);
    ToBBI.NonPredSize++;
    unsigned ExtraPredCost = TII->getPredicationCost(I);
    unsigned NumCycles = SchedModel.computeInstrLatency(&I, false);
    if (NumCycles > 1)
      ToBBI.ExtraCost += NumCycles-1;
    ToBBI.ExtraCost2 += ExtraPredCost;

    if (!TII->isPredicated(I) && !MI->isDebugInstr()) {
      if (!TII->PredicateInstruction(*MI, Cond)) {
#ifndef NDEBUG
        dbgs() << "Unable to predicate " << I << "!\n";
#endif
        llvm_unreachable(nullptr);
      }
    }

    // If the predicated instruction now redefines a register as the result of
    // if-conversion, add an implicit kill.
    UpdatePredRedefs(*MI, Redefs);
  }

  if (!IgnoreBr) {
    std::vector<MachineBasicBlock *> Succs(FromMBB.succ_begin(),
                                           FromMBB.succ_end());
    MachineBasicBlock *NBB = getNextBlock(FromMBB);
    MachineBasicBlock *FallThrough = FromBBI.HasFallThrough ? NBB : nullptr;

    for (MachineBasicBlock *Succ : Succs) {
      // Fallthrough edge can't be transferred.
      if (Succ == FallThrough)
        continue;
      ToBBI.BB->addSuccessor(Succ);
    }
  }

  ToBBI.Predicate.append(FromBBI.Predicate.begin(), FromBBI.Predicate.end());
  ToBBI.Predicate.append(Cond.begin(), Cond.end());

  ToBBI.ClobbersPred |= FromBBI.ClobbersPred;
  ToBBI.IsAnalyzed = false;

  ++NumDupBBs;
}

/// Move all instructions from FromBB to the end of ToBB.  This will leave
/// FromBB as an empty block, so remove all of its successor edges and move it
/// to the end of the function.  If AddEdges is true, i.e., when FromBBI's
/// branch is being moved, add those successor edges to ToBBI and remove the old
/// edge from ToBBI to FromBBI.
void IfConverter::MergeBlocks(BBInfo &ToBBI, BBInfo &FromBBI, bool AddEdges) {
  MachineBasicBlock &FromMBB = *FromBBI.BB;
  assert(!FromMBB.hasAddressTaken() &&
         "Removing a BB whose address is taken!");

  // If we're about to splice an INLINEASM_BR from FromBBI, we need to update
  // ToBBI's successor list accordingly.
  if (FromMBB.mayHaveInlineAsmBr())
    for (MachineInstr &MI : FromMBB)
      if (MI.getOpcode() == TargetOpcode::INLINEASM_BR)
        for (MachineOperand &MO : MI.operands())
          if (MO.isMBB() && !ToBBI.BB->isSuccessor(MO.getMBB()))
            ToBBI.BB->addSuccessor(MO.getMBB(), BranchProbability::getZero());

  // In case FromMBB contains terminators (e.g. return instruction),
  // first move the non-terminator instructions, then the terminators.
  MachineBasicBlock::iterator FromTI = FromMBB.getFirstTerminator();
  MachineBasicBlock::iterator ToTI = ToBBI.BB->getFirstTerminator();
  ToBBI.BB->splice(ToTI, &FromMBB, FromMBB.begin(), FromTI);

  // If FromBB has non-predicated terminator we should copy it at the end.
  if (FromTI != FromMBB.end() && !TII->isPredicated(*FromTI))
    ToTI = ToBBI.BB->end();
  ToBBI.BB->splice(ToTI, &FromMBB, FromTI, FromMBB.end());

  // Force normalizing the successors' probabilities of ToBBI.BB to convert all
  // unknown probabilities into known ones.
  // FIXME: This usage is too tricky and in the future we would like to
  // eliminate all unknown probabilities in MBB.
  if (ToBBI.IsBrAnalyzable)
    ToBBI.BB->normalizeSuccProbs();

  SmallVector<MachineBasicBlock *, 4> FromSuccs(FromMBB.successors());
  MachineBasicBlock *NBB = getNextBlock(FromMBB);
  MachineBasicBlock *FallThrough = FromBBI.HasFallThrough ? NBB : nullptr;
  // The edge probability from ToBBI.BB to FromMBB, which is only needed when
  // AddEdges is true and FromMBB is a successor of ToBBI.BB.
  auto To2FromProb = BranchProbability::getZero();
  if (AddEdges && ToBBI.BB->isSuccessor(&FromMBB)) {
    // Remove the old edge but remember the edge probability so we can calculate
    // the correct weights on the new edges being added further down.
    To2FromProb = MBPI->getEdgeProbability(ToBBI.BB, &FromMBB);
    ToBBI.BB->removeSuccessor(&FromMBB);
  }

  for (MachineBasicBlock *Succ : FromSuccs) {
    // Fallthrough edge can't be transferred.
    if (Succ == FallThrough) {
      FromMBB.removeSuccessor(Succ);
      continue;
    }

    auto NewProb = BranchProbability::getZero();
    if (AddEdges) {
      // Calculate the edge probability for the edge from ToBBI.BB to Succ,
      // which is a portion of the edge probability from FromMBB to Succ. The
      // portion ratio is the edge probability from ToBBI.BB to FromMBB (if
      // FromBBI is a successor of ToBBI.BB. See comment below for exception).
      NewProb = MBPI->getEdgeProbability(&FromMBB, Succ);

      // To2FromProb is 0 when FromMBB is not a successor of ToBBI.BB. This
      // only happens when if-converting a diamond CFG and FromMBB is the
      // tail BB.  In this case FromMBB post-dominates ToBBI.BB and hence we
      // could just use the probabilities on FromMBB's out-edges when adding
      // new successors.
      if (!To2FromProb.isZero())
        NewProb *= To2FromProb;
    }

    FromMBB.removeSuccessor(Succ);

    if (AddEdges) {
      // If the edge from ToBBI.BB to Succ already exists, update the
      // probability of this edge by adding NewProb to it. An example is shown
      // below, in which A is ToBBI.BB and B is FromMBB. In this case we
      // don't have to set C as A's successor as it already is. We only need to
      // update the edge probability on A->C. Note that B will not be
      // immediately removed from A's successors. It is possible that B->D is
      // not removed either if D is a fallthrough of B. Later the edge A->D
      // (generated here) and B->D will be combined into one edge. To maintain
      // correct edge probability of this combined edge, we need to set the edge
      // probability of A->B to zero, which is already done above. The edge
      // probability on A->D is calculated by scaling the original probability
      // on A->B by the probability of B->D.
      //
      // Before ifcvt:      After ifcvt (assume B->D is kept):
      //
      //       A                A
      //      /|               /|\
      //     / B              / B|
      //    | /|             |  ||
      //    |/ |             |  |/
      //    C  D             C  D
      //
      if (ToBBI.BB->isSuccessor(Succ))
        ToBBI.BB->setSuccProbability(
            find(ToBBI.BB->successors(), Succ),
            MBPI->getEdgeProbability(ToBBI.BB, Succ) + NewProb);
      else
        ToBBI.BB->addSuccessor(Succ, NewProb);
    }
  }

  // Move the now empty FromMBB out of the way to the end of the function so
  // it doesn't interfere with fallthrough checks done by canFallThroughTo().
  MachineBasicBlock *Last = &*FromMBB.getParent()->rbegin();
  if (Last != &FromMBB)
    FromMBB.moveAfter(Last);

  // Normalize the probabilities of ToBBI.BB's successors with all adjustment
  // we've done above.
  if (ToBBI.IsBrAnalyzable && FromBBI.IsBrAnalyzable)
    ToBBI.BB->normalizeSuccProbs();

  ToBBI.Predicate.append(FromBBI.Predicate.begin(), FromBBI.Predicate.end());
  FromBBI.Predicate.clear();

  ToBBI.NonPredSize += FromBBI.NonPredSize;
  ToBBI.ExtraCost += FromBBI.ExtraCost;
  ToBBI.ExtraCost2 += FromBBI.ExtraCost2;
  FromBBI.NonPredSize = 0;
  FromBBI.ExtraCost = 0;
  FromBBI.ExtraCost2 = 0;

  ToBBI.ClobbersPred |= FromBBI.ClobbersPred;
  ToBBI.HasFallThrough = FromBBI.HasFallThrough;
  ToBBI.IsAnalyzed = false;
  FromBBI.IsAnalyzed = false;
}

FunctionPass *
llvm::createIfConverter(std::function<bool(const MachineFunction &)> Ftor) {
  return new IfConverter(std::move(Ftor));
}<|MERGE_RESOLUTION|>--- conflicted
+++ resolved
@@ -1948,15 +1948,8 @@
       }
 
       for (MCRegister Reg : Defs) {
-<<<<<<< HEAD
-        if (!ExtUses.count(Reg)) {
-          for (MCPhysReg SubReg : TRI->subregs_inclusive(Reg))
-            RedefsByFalse.insert(SubReg);
-        }
-=======
         if (!ExtUses.contains(Reg))
           RedefsByFalse.insert_range(TRI->subregs_inclusive(Reg));
->>>>>>> d465594a
       }
     }
   }
