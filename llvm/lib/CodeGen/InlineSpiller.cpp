//===- InlineSpiller.cpp - Insert spills and restores inline --------------===//
//
// Part of the LLVM Project, under the Apache License v2.0 with LLVM Exceptions.
// See https://llvm.org/LICENSE.txt for license information.
// SPDX-License-Identifier: Apache-2.0 WITH LLVM-exception
//
//===----------------------------------------------------------------------===//
//
// The inline spiller modifies the machine function directly instead of
// inserting spills and restores in VirtRegMap.
//
//===----------------------------------------------------------------------===//

#include "SplitKit.h"
#include "llvm/ADT/ArrayRef.h"
#include "llvm/ADT/DenseMap.h"
#include "llvm/ADT/MapVector.h"
#include "llvm/ADT/STLExtras.h"
#include "llvm/ADT/SetVector.h"
#include "llvm/ADT/SmallPtrSet.h"
#include "llvm/ADT/SmallVector.h"
#include "llvm/ADT/Statistic.h"
#include "llvm/Analysis/AliasAnalysis.h"
#include "llvm/CodeGen/LiveInterval.h"
#include "llvm/CodeGen/LiveIntervals.h"
#include "llvm/CodeGen/LiveRangeEdit.h"
#include "llvm/CodeGen/LiveStacks.h"
#include "llvm/CodeGen/MachineBasicBlock.h"
#include "llvm/CodeGen/MachineBlockFrequencyInfo.h"
#include "llvm/CodeGen/MachineDominators.h"
#include "llvm/CodeGen/MachineFunction.h"
#include "llvm/CodeGen/MachineFunctionPass.h"
#include "llvm/CodeGen/MachineInstr.h"
#include "llvm/CodeGen/MachineInstrBuilder.h"
#include "llvm/CodeGen/MachineInstrBundle.h"
#include "llvm/CodeGen/MachineLoopInfo.h"
#include "llvm/CodeGen/MachineOperand.h"
#include "llvm/CodeGen/MachineRegisterInfo.h"
#include "llvm/CodeGen/SlotIndexes.h"
#include "llvm/CodeGen/Spiller.h"
#include "llvm/CodeGen/StackMaps.h"
#include "llvm/CodeGen/TargetInstrInfo.h"
#include "llvm/CodeGen/TargetOpcodes.h"
#include "llvm/CodeGen/TargetRegisterInfo.h"
#include "llvm/CodeGen/TargetSubtargetInfo.h"
#include "llvm/CodeGen/VirtRegMap.h"
#include "llvm/Config/llvm-config.h"
#include "llvm/Support/BlockFrequency.h"
#include "llvm/Support/BranchProbability.h"
#include "llvm/Support/CommandLine.h"
#include "llvm/Support/Compiler.h"
#include "llvm/Support/Debug.h"
#include "llvm/Support/ErrorHandling.h"
#include "llvm/Support/raw_ostream.h"
#include <cassert>
#include <iterator>
#include <tuple>
#include <utility>
#include <vector>

using namespace llvm;

#define DEBUG_TYPE "regalloc"

STATISTIC(NumSpilledRanges,   "Number of spilled live ranges");
STATISTIC(NumSnippets,        "Number of spilled snippets");
STATISTIC(NumSpills,          "Number of spills inserted");
STATISTIC(NumSpillsRemoved,   "Number of spills removed");
STATISTIC(NumReloads,         "Number of reloads inserted");
STATISTIC(NumReloadsRemoved,  "Number of reloads removed");
STATISTIC(NumFolded,          "Number of folded stack accesses");
STATISTIC(NumFoldedLoads,     "Number of folded loads");
STATISTIC(NumRemats,          "Number of rematerialized defs for spilling");

static cl::opt<bool> DisableHoisting("disable-spill-hoist", cl::Hidden,
                                     cl::desc("Disable inline spill hoisting"));
static cl::opt<bool>
RestrictStatepointRemat("restrict-statepoint-remat",
                       cl::init(false), cl::Hidden,
                       cl::desc("Restrict remat for statepoint operands"));

namespace {

class HoistSpillHelper : private LiveRangeEdit::Delegate {
  MachineFunction &MF;
  LiveIntervals &LIS;
  LiveStacks &LSS;
  MachineDominatorTree &MDT;
  MachineLoopInfo &Loops;
  VirtRegMap &VRM;
  MachineRegisterInfo &MRI;
  const TargetInstrInfo &TII;
  const TargetRegisterInfo &TRI;
  const MachineBlockFrequencyInfo &MBFI;

  InsertPointAnalysis IPA;

  // Map from StackSlot to the LiveInterval of the original register.
  // Note the LiveInterval of the original register may have been deleted
  // after it is spilled. We keep a copy here to track the range where
  // spills can be moved.
  DenseMap<int, std::unique_ptr<LiveInterval>> StackSlotToOrigLI;

  // Map from pair of (StackSlot and Original VNI) to a set of spills which
  // have the same stackslot and have equal values defined by Original VNI.
  // These spills are mergeable and are hoist candidates.
  using MergeableSpillsMap =
      MapVector<std::pair<int, VNInfo *>, SmallPtrSet<MachineInstr *, 16>>;
  MergeableSpillsMap MergeableSpills;

  /// This is the map from original register to a set containing all its
  /// siblings. To hoist a spill to another BB, we need to find out a live
  /// sibling there and use it as the source of the new spill.
  DenseMap<Register, SmallSetVector<Register, 16>> Virt2SiblingsMap;

  bool isSpillCandBB(LiveInterval &OrigLI, VNInfo &OrigVNI,
                     MachineBasicBlock &BB, Register &LiveReg);

  void rmRedundantSpills(
      SmallPtrSet<MachineInstr *, 16> &Spills,
      SmallVectorImpl<MachineInstr *> &SpillsToRm,
      DenseMap<MachineDomTreeNode *, MachineInstr *> &SpillBBToSpill);

  void getVisitOrders(
      MachineBasicBlock *Root, SmallPtrSet<MachineInstr *, 16> &Spills,
      SmallVectorImpl<MachineDomTreeNode *> &Orders,
      SmallVectorImpl<MachineInstr *> &SpillsToRm,
      DenseMap<MachineDomTreeNode *, unsigned> &SpillsToKeep,
      DenseMap<MachineDomTreeNode *, MachineInstr *> &SpillBBToSpill);

  void runHoistSpills(LiveInterval &OrigLI, VNInfo &OrigVNI,
                      SmallPtrSet<MachineInstr *, 16> &Spills,
                      SmallVectorImpl<MachineInstr *> &SpillsToRm,
                      DenseMap<MachineBasicBlock *, unsigned> &SpillsToIns);

public:
  HoistSpillHelper(MachineFunctionPass &pass, MachineFunction &mf,
                   VirtRegMap &vrm)
      : MF(mf), LIS(pass.getAnalysis<LiveIntervals>()),
        LSS(pass.getAnalysis<LiveStacks>()),
        MDT(pass.getAnalysis<MachineDominatorTree>()),
        Loops(pass.getAnalysis<MachineLoopInfo>()), VRM(vrm),
        MRI(mf.getRegInfo()), TII(*mf.getSubtarget().getInstrInfo()),
        TRI(*mf.getSubtarget().getRegisterInfo()),
        MBFI(pass.getAnalysis<MachineBlockFrequencyInfo>()),
        IPA(LIS, mf.getNumBlockIDs()) {}

  void addToMergeableSpills(MachineInstr &Spill, int StackSlot,
                            unsigned Original);
  bool rmFromMergeableSpills(MachineInstr &Spill, int StackSlot);
  void hoistAllSpills();
  void LRE_DidCloneVirtReg(Register, Register) override;
};

class InlineSpiller : public Spiller {
  MachineFunction &MF;
  LiveIntervals &LIS;
  LiveStacks &LSS;
  MachineDominatorTree &MDT;
  MachineLoopInfo &Loops;
  VirtRegMap &VRM;
  MachineRegisterInfo &MRI;
  const TargetInstrInfo &TII;
  const TargetRegisterInfo &TRI;
  const MachineBlockFrequencyInfo &MBFI;

  // Variables that are valid during spill(), but used by multiple methods.
  LiveRangeEdit *Edit = nullptr;
  LiveInterval *StackInt = nullptr;
  int StackSlot;
  Register Original;

  // All registers to spill to StackSlot, including the main register.
  SmallVector<Register, 8> RegsToSpill;

  // All COPY instructions to/from snippets.
  // They are ignored since both operands refer to the same stack slot.
  // For bundled copies, this will only include the first header copy.
  SmallPtrSet<MachineInstr*, 8> SnippetCopies;

  // Values that failed to remat at some point.
  SmallPtrSet<VNInfo*, 8> UsedValues;

  // Dead defs generated during spilling.
  SmallVector<MachineInstr*, 8> DeadDefs;

  // Object records spills information and does the hoisting.
  HoistSpillHelper HSpiller;

  // Live range weight calculator.
  VirtRegAuxInfo &VRAI;

  ~InlineSpiller() override = default;

public:
  InlineSpiller(MachineFunctionPass &Pass, MachineFunction &MF, VirtRegMap &VRM,
                VirtRegAuxInfo &VRAI)
      : MF(MF), LIS(Pass.getAnalysis<LiveIntervals>()),
        LSS(Pass.getAnalysis<LiveStacks>()),
        MDT(Pass.getAnalysis<MachineDominatorTree>()),
        Loops(Pass.getAnalysis<MachineLoopInfo>()), VRM(VRM),
        MRI(MF.getRegInfo()), TII(*MF.getSubtarget().getInstrInfo()),
        TRI(*MF.getSubtarget().getRegisterInfo()),
        MBFI(Pass.getAnalysis<MachineBlockFrequencyInfo>()),
        HSpiller(Pass, MF, VRM), VRAI(VRAI) {}

  void spill(LiveRangeEdit &) override;
  void postOptimization() override;

private:
  bool isSnippet(const LiveInterval &SnipLI);
  void collectRegsToSpill();

  bool isRegToSpill(Register Reg) { return is_contained(RegsToSpill, Reg); }

  bool isSibling(Register Reg);
  bool hoistSpillInsideBB(LiveInterval &SpillLI, MachineInstr &CopyMI);
  void eliminateRedundantSpills(LiveInterval &LI, VNInfo *VNI);

  void markValueUsed(LiveInterval*, VNInfo*);
  bool canGuaranteeAssignmentAfterRemat(Register VReg, MachineInstr &MI);
  bool reMaterializeFor(LiveInterval &, MachineInstr &MI);
  void reMaterializeAll();

  bool coalesceStackAccess(MachineInstr *MI, Register Reg);
  bool foldMemoryOperand(ArrayRef<std::pair<MachineInstr *, unsigned>>,
                         MachineInstr *LoadMI = nullptr);
  void insertReload(Register VReg, SlotIndex, MachineBasicBlock::iterator MI);
  void insertSpill(Register VReg, bool isKill, MachineBasicBlock::iterator MI);

  void spillAroundUses(Register Reg);
  void spillAll();
};

} // end anonymous namespace

Spiller::~Spiller() = default;

void Spiller::anchor() {}

Spiller *llvm::createInlineSpiller(MachineFunctionPass &Pass,
                                   MachineFunction &MF, VirtRegMap &VRM,
                                   VirtRegAuxInfo &VRAI) {
  return new InlineSpiller(Pass, MF, VRM, VRAI);
}

//===----------------------------------------------------------------------===//
//                                Snippets
//===----------------------------------------------------------------------===//

// When spilling a virtual register, we also spill any snippets it is connected
// to. The snippets are small live ranges that only have a single real use,
// leftovers from live range splitting. Spilling them enables memory operand
// folding or tightens the live range around the single use.
//
// This minimizes register pressure and maximizes the store-to-load distance for
// spill slots which can be important in tight loops.

<<<<<<< HEAD
/// If MI is a COPY to or from Reg, return the other register, otherwise return
/// 0.
static Register isCopyOf(const MachineInstr &MI, Register Reg) {
  assert(!MI.isBundled());
  if (!MI.isCopy())
=======
/// isFullCopyOf - If MI is a COPY to or from Reg, return the other register,
/// otherwise return 0.
static Register isCopyOf(const MachineInstr &MI, Register Reg,
                         const TargetInstrInfo &TII) {
  if (!TII.isCopyInstr(MI))
>>>>>>> bac3a63c
    return Register();

  const MachineOperand &DstOp = MI.getOperand(0);
  const MachineOperand &SrcOp = MI.getOperand(1);

  // TODO: Probably only worth allowing subreg copies with undef dests.
  if (DstOp.getSubReg() != SrcOp.getSubReg())
    return Register();
  if (DstOp.getReg() == Reg)
    return SrcOp.getReg();
  if (SrcOp.getReg() == Reg)
    return DstOp.getReg();
  return Register();
}

/// Check for a copy bundle as formed by SplitKit.
<<<<<<< HEAD
static Register isCopyOfBundle(const MachineInstr &FirstMI, Register Reg) {
  if (!FirstMI.isBundled())
    return isCopyOf(FirstMI, Reg);
=======
static Register isCopyOfBundle(const MachineInstr &FirstMI, Register Reg,
                               const TargetInstrInfo &TII) {
  if (!FirstMI.isBundled())
    return isCopyOf(FirstMI, Reg, TII);
>>>>>>> bac3a63c

  assert(!FirstMI.isBundledWithPred() && FirstMI.isBundledWithSucc() &&
         "expected to see first instruction in bundle");

  Register SnipReg;
  MachineBasicBlock::const_instr_iterator I = FirstMI.getIterator();
  while (I->isBundledWithSucc()) {
    const MachineInstr &MI = *I;
<<<<<<< HEAD
    if (!MI.isCopy())
=======
    if (!TII.isCopyInstr(FirstMI))
>>>>>>> bac3a63c
      return Register();

    const MachineOperand &DstOp = MI.getOperand(0);
    const MachineOperand &SrcOp = MI.getOperand(1);
    if (DstOp.getReg() == Reg) {
      if (!SnipReg)
        SnipReg = SrcOp.getReg();
      else if (SnipReg != SrcOp.getReg())
        return Register();
    } else if (SrcOp.getReg() == Reg) {
      if (!SnipReg)
        SnipReg = DstOp.getReg();
      else if (SnipReg != DstOp.getReg())
        return Register();
    }

    ++I;
  }

  return Register();
}

static void getVDefInterval(const MachineInstr &MI, LiveIntervals &LIS) {
  for (const MachineOperand &MO : MI.all_defs())
    if (MO.getReg().isVirtual())
      LIS.getInterval(MO.getReg());
}

/// isSnippet - Identify if a live interval is a snippet that should be spilled.
/// It is assumed that SnipLI is a virtual register with the same original as
/// Edit->getReg().
bool InlineSpiller::isSnippet(const LiveInterval &SnipLI) {
  Register Reg = Edit->getReg();

  // A snippet is a tiny live range with only a single instruction using it
  // besides copies to/from Reg or spills/fills.
  // Exception is done for statepoint instructions which will fold fills
  // into their operands.
  // We accept:
  //
  //   %snip = COPY %Reg / FILL fi#
  //   %snip = USE %snip
  //   %snip = STATEPOINT %snip in var arg area
  //   %Reg = COPY %snip / SPILL %snip, fi#
  //
  if (!LIS.intervalIsInOneMBB(SnipLI))
    return false;

  // Number of defs should not exceed 2 not accounting defs coming from
  // statepoint instructions.
  unsigned NumValNums = SnipLI.getNumValNums();
  for (auto *VNI : SnipLI.vnis()) {
    MachineInstr *MI = LIS.getInstructionFromIndex(VNI->def);
    if (MI->getOpcode() == TargetOpcode::STATEPOINT)
      --NumValNums;
  }
  if (NumValNums > 2)
    return false;

  MachineInstr *UseMI = nullptr;

  // Check that all uses satisfy our criteria.
  for (MachineRegisterInfo::reg_bundle_nodbg_iterator
           RI = MRI.reg_bundle_nodbg_begin(SnipLI.reg()),
           E = MRI.reg_bundle_nodbg_end();
       RI != E;) {
    MachineInstr &MI = *RI++;

    // Allow copies to/from Reg.
<<<<<<< HEAD
    if (isCopyOfBundle(MI, Reg))
=======
    if (isCopyOfBundle(MI, Reg, TII))
>>>>>>> bac3a63c
      continue;

    // Allow stack slot loads.
    int FI;
    if (SnipLI.reg() == TII.isLoadFromStackSlot(MI, FI) && FI == StackSlot)
      continue;

    // Allow stack slot stores.
    if (SnipLI.reg() == TII.isStoreToStackSlot(MI, FI) && FI == StackSlot)
      continue;

    if (StatepointOpers::isFoldableReg(&MI, SnipLI.reg()))
      continue;

    // Allow a single additional instruction.
    if (UseMI && &MI != UseMI)
      return false;
    UseMI = &MI;
  }
  return true;
}

/// collectRegsToSpill - Collect live range snippets that only have a single
/// real use.
void InlineSpiller::collectRegsToSpill() {
  Register Reg = Edit->getReg();

  // Main register always spills.
  RegsToSpill.assign(1, Reg);
  SnippetCopies.clear();

  // Snippets all have the same original, so there can't be any for an original
  // register.
  if (Original == Reg)
    return;

  for (MachineInstr &MI : llvm::make_early_inc_range(MRI.reg_bundles(Reg))) {
<<<<<<< HEAD
    Register SnipReg = isCopyOfBundle(MI, Reg);
=======
    Register SnipReg = isCopyOfBundle(MI, Reg, TII);
>>>>>>> bac3a63c
    if (!isSibling(SnipReg))
      continue;
    LiveInterval &SnipLI = LIS.getInterval(SnipReg);
    if (!isSnippet(SnipLI))
      continue;
    SnippetCopies.insert(&MI);
    if (isRegToSpill(SnipReg))
      continue;
    RegsToSpill.push_back(SnipReg);
    LLVM_DEBUG(dbgs() << "\talso spill snippet " << SnipLI << '\n');
    ++NumSnippets;
  }
}

bool InlineSpiller::isSibling(Register Reg) {
  return Reg.isVirtual() && VRM.getOriginal(Reg) == Original;
}

/// It is beneficial to spill to earlier place in the same BB in case
/// as follows:
/// There is an alternative def earlier in the same MBB.
/// Hoist the spill as far as possible in SpillMBB. This can ease
/// register pressure:
///
///   x = def
///   y = use x
///   s = copy x
///
/// Hoisting the spill of s to immediately after the def removes the
/// interference between x and y:
///
///   x = def
///   spill x
///   y = use killed x
///
/// This hoist only helps when the copy kills its source.
///
bool InlineSpiller::hoistSpillInsideBB(LiveInterval &SpillLI,
                                       MachineInstr &CopyMI) {
  SlotIndex Idx = LIS.getInstructionIndex(CopyMI);
#ifndef NDEBUG
  VNInfo *VNI = SpillLI.getVNInfoAt(Idx.getRegSlot());
  assert(VNI && VNI->def == Idx.getRegSlot() && "Not defined by copy");
#endif

  Register SrcReg = CopyMI.getOperand(1).getReg();
  LiveInterval &SrcLI = LIS.getInterval(SrcReg);
  VNInfo *SrcVNI = SrcLI.getVNInfoAt(Idx);
  LiveQueryResult SrcQ = SrcLI.Query(Idx);
  MachineBasicBlock *DefMBB = LIS.getMBBFromIndex(SrcVNI->def);
  if (DefMBB != CopyMI.getParent() || !SrcQ.isKill())
    return false;

  // Conservatively extend the stack slot range to the range of the original
  // value. We may be able to do better with stack slot coloring by being more
  // careful here.
  assert(StackInt && "No stack slot assigned yet.");
  LiveInterval &OrigLI = LIS.getInterval(Original);
  VNInfo *OrigVNI = OrigLI.getVNInfoAt(Idx);
  StackInt->MergeValueInAsValue(OrigLI, OrigVNI, StackInt->getValNumInfo(0));
  LLVM_DEBUG(dbgs() << "\tmerged orig valno " << OrigVNI->id << ": "
                    << *StackInt << '\n');

  // We are going to spill SrcVNI immediately after its def, so clear out
  // any later spills of the same value.
  eliminateRedundantSpills(SrcLI, SrcVNI);

  MachineBasicBlock *MBB = LIS.getMBBFromIndex(SrcVNI->def);
  MachineBasicBlock::iterator MII;
  if (SrcVNI->isPHIDef())
    MII = MBB->SkipPHIsLabelsAndDebug(MBB->begin());
  else {
    MachineInstr *DefMI = LIS.getInstructionFromIndex(SrcVNI->def);
    assert(DefMI && "Defining instruction disappeared");
    MII = DefMI;
    ++MII;
  }
  MachineInstrSpan MIS(MII, MBB);
  // Insert spill without kill flag immediately after def.
  TII.storeRegToStackSlot(*MBB, MII, SrcReg, false, StackSlot,
                          MRI.getRegClass(SrcReg), &TRI, Register());
  LIS.InsertMachineInstrRangeInMaps(MIS.begin(), MII);
  for (const MachineInstr &MI : make_range(MIS.begin(), MII))
    getVDefInterval(MI, LIS);
  --MII; // Point to store instruction.
  LLVM_DEBUG(dbgs() << "\thoisted: " << SrcVNI->def << '\t' << *MII);

  // If there is only 1 store instruction is required for spill, add it
  // to mergeable list. In X86 AMX, 2 intructions are required to store.
  // We disable the merge for this case.
  if (MIS.begin() == MII)
    HSpiller.addToMergeableSpills(*MII, StackSlot, Original);
  ++NumSpills;
  return true;
}

/// eliminateRedundantSpills - SLI:VNI is known to be on the stack. Remove any
/// redundant spills of this value in SLI.reg and sibling copies.
void InlineSpiller::eliminateRedundantSpills(LiveInterval &SLI, VNInfo *VNI) {
  assert(VNI && "Missing value");
  SmallVector<std::pair<LiveInterval*, VNInfo*>, 8> WorkList;
  WorkList.push_back(std::make_pair(&SLI, VNI));
  assert(StackInt && "No stack slot assigned yet.");

  do {
    LiveInterval *LI;
    std::tie(LI, VNI) = WorkList.pop_back_val();
    Register Reg = LI->reg();
    LLVM_DEBUG(dbgs() << "Checking redundant spills for " << VNI->id << '@'
                      << VNI->def << " in " << *LI << '\n');

    // Regs to spill are taken care of.
    if (isRegToSpill(Reg))
      continue;

    // Add all of VNI's live range to StackInt.
    StackInt->MergeValueInAsValue(*LI, VNI, StackInt->getValNumInfo(0));
    LLVM_DEBUG(dbgs() << "Merged to stack int: " << *StackInt << '\n');

    // Find all spills and copies of VNI.
    for (MachineInstr &MI :
         llvm::make_early_inc_range(MRI.use_nodbg_bundles(Reg))) {
<<<<<<< HEAD
      if (!MI.isCopy() && !MI.mayStore())
=======
      if (!MI.mayStore() && !TII.isCopyInstr(MI))
>>>>>>> bac3a63c
        continue;
      SlotIndex Idx = LIS.getInstructionIndex(MI);
      if (LI->getVNInfoAt(Idx) != VNI)
        continue;

      // Follow sibling copies down the dominator tree.
<<<<<<< HEAD
      if (Register DstReg = isCopyOfBundle(MI, Reg)) {
=======
      if (Register DstReg = isCopyOfBundle(MI, Reg, TII)) {
>>>>>>> bac3a63c
        if (isSibling(DstReg)) {
          LiveInterval &DstLI = LIS.getInterval(DstReg);
          VNInfo *DstVNI = DstLI.getVNInfoAt(Idx.getRegSlot());
          assert(DstVNI && "Missing defined value");
          assert(DstVNI->def == Idx.getRegSlot() && "Wrong copy def slot");

          WorkList.push_back(std::make_pair(&DstLI, DstVNI));
        }
        continue;
      }

      // Erase spills.
      int FI;
      if (Reg == TII.isStoreToStackSlot(MI, FI) && FI == StackSlot) {
        LLVM_DEBUG(dbgs() << "Redundant spill " << Idx << '\t' << MI);
        // eliminateDeadDefs won't normally remove stores, so switch opcode.
        MI.setDesc(TII.get(TargetOpcode::KILL));
        DeadDefs.push_back(&MI);
        ++NumSpillsRemoved;
        if (HSpiller.rmFromMergeableSpills(MI, StackSlot))
          --NumSpills;
      }
    }
  } while (!WorkList.empty());
}

//===----------------------------------------------------------------------===//
//                            Rematerialization
//===----------------------------------------------------------------------===//

/// markValueUsed - Remember that VNI failed to rematerialize, so its defining
/// instruction cannot be eliminated. See through snippet copies
void InlineSpiller::markValueUsed(LiveInterval *LI, VNInfo *VNI) {
  SmallVector<std::pair<LiveInterval*, VNInfo*>, 8> WorkList;
  WorkList.push_back(std::make_pair(LI, VNI));
  do {
    std::tie(LI, VNI) = WorkList.pop_back_val();
    if (!UsedValues.insert(VNI).second)
      continue;

    if (VNI->isPHIDef()) {
      MachineBasicBlock *MBB = LIS.getMBBFromIndex(VNI->def);
      for (MachineBasicBlock *P : MBB->predecessors()) {
        VNInfo *PVNI = LI->getVNInfoBefore(LIS.getMBBEndIdx(P));
        if (PVNI)
          WorkList.push_back(std::make_pair(LI, PVNI));
      }
      continue;
    }

    // Follow snippet copies.
    MachineInstr *MI = LIS.getInstructionFromIndex(VNI->def);
    if (!SnippetCopies.count(MI))
      continue;
    LiveInterval &SnipLI = LIS.getInterval(MI->getOperand(1).getReg());
    assert(isRegToSpill(SnipLI.reg()) && "Unexpected register in copy");
    VNInfo *SnipVNI = SnipLI.getVNInfoAt(VNI->def.getRegSlot(true));
    assert(SnipVNI && "Snippet undefined before copy");
    WorkList.push_back(std::make_pair(&SnipLI, SnipVNI));
  } while (!WorkList.empty());
}

bool InlineSpiller::canGuaranteeAssignmentAfterRemat(Register VReg,
                                                     MachineInstr &MI) {
  if (!RestrictStatepointRemat)
    return true;
  // Here's a quick explanation of the problem we're trying to handle here:
  // * There are some pseudo instructions with more vreg uses than there are
  //   physical registers on the machine.
  // * This is normally handled by spilling the vreg, and folding the reload
  //   into the user instruction.  (Thus decreasing the number of used vregs
  //   until the remainder can be assigned to physregs.)
  // * However, since we may try to spill vregs in any order, we can end up
  //   trying to spill each operand to the instruction, and then rematting it
  //   instead.  When that happens, the new live intervals (for the remats) are
  //   expected to be trivially assignable (i.e. RS_Done).  However, since we
  //   may have more remats than physregs, we're guaranteed to fail to assign
  //   one.
  // At the moment, we only handle this for STATEPOINTs since they're the only
  // pseudo op where we've seen this.  If we start seeing other instructions
  // with the same problem, we need to revisit this.
  if (MI.getOpcode() != TargetOpcode::STATEPOINT)
    return true;
  // For STATEPOINTs we allow re-materialization for fixed arguments only hoping
  // that number of physical registers is enough to cover all fixed arguments.
  // If it is not true we need to revisit it.
  for (unsigned Idx = StatepointOpers(&MI).getVarIdx(),
                EndIdx = MI.getNumOperands();
       Idx < EndIdx; ++Idx) {
    MachineOperand &MO = MI.getOperand(Idx);
    if (MO.isReg() && MO.getReg() == VReg)
      return false;
  }
  return true;
}

/// reMaterializeFor - Attempt to rematerialize before MI instead of reloading.
bool InlineSpiller::reMaterializeFor(LiveInterval &VirtReg, MachineInstr &MI) {
  // Analyze instruction
  SmallVector<std::pair<MachineInstr *, unsigned>, 8> Ops;
  VirtRegInfo RI = AnalyzeVirtRegInBundle(MI, VirtReg.reg(), &Ops);

  if (!RI.Reads)
    return false;

  SlotIndex UseIdx = LIS.getInstructionIndex(MI).getRegSlot(true);
  VNInfo *ParentVNI = VirtReg.getVNInfoAt(UseIdx.getBaseIndex());

  if (!ParentVNI) {
    LLVM_DEBUG(dbgs() << "\tadding <undef> flags: ");
    for (MachineOperand &MO : MI.all_uses())
      if (MO.getReg() == VirtReg.reg())
        MO.setIsUndef();
    LLVM_DEBUG(dbgs() << UseIdx << '\t' << MI);
    return true;
  }

  if (SnippetCopies.count(&MI))
    return false;

  LiveInterval &OrigLI = LIS.getInterval(Original);
  VNInfo *OrigVNI = OrigLI.getVNInfoAt(UseIdx);
  LiveRangeEdit::Remat RM(ParentVNI);
  RM.OrigMI = LIS.getInstructionFromIndex(OrigVNI->def);

  if (!Edit->canRematerializeAt(RM, OrigVNI, UseIdx, false)) {
    markValueUsed(&VirtReg, ParentVNI);
    LLVM_DEBUG(dbgs() << "\tcannot remat for " << UseIdx << '\t' << MI);
    return false;
  }

  // If the instruction also writes VirtReg.reg, it had better not require the
  // same register for uses and defs.
  if (RI.Tied) {
    markValueUsed(&VirtReg, ParentVNI);
    LLVM_DEBUG(dbgs() << "\tcannot remat tied reg: " << UseIdx << '\t' << MI);
    return false;
  }

  // Before rematerializing into a register for a single instruction, try to
  // fold a load into the instruction. That avoids allocating a new register.
  if (RM.OrigMI->canFoldAsLoad() &&
      foldMemoryOperand(Ops, RM.OrigMI)) {
    Edit->markRematerialized(RM.ParentVNI);
    ++NumFoldedLoads;
    return true;
  }

  // If we can't guarantee that we'll be able to actually assign the new vreg,
  // we can't remat.
  if (!canGuaranteeAssignmentAfterRemat(VirtReg.reg(), MI)) {
    markValueUsed(&VirtReg, ParentVNI);
    LLVM_DEBUG(dbgs() << "\tcannot remat for " << UseIdx << '\t' << MI);
    return false;
  }

  // Allocate a new register for the remat.
  Register NewVReg = Edit->createFrom(Original);

  // Finally we can rematerialize OrigMI before MI.
  SlotIndex DefIdx =
      Edit->rematerializeAt(*MI.getParent(), MI, NewVReg, RM, TRI);

  // We take the DebugLoc from MI, since OrigMI may be attributed to a
  // different source location.
  auto *NewMI = LIS.getInstructionFromIndex(DefIdx);
  NewMI->setDebugLoc(MI.getDebugLoc());

  (void)DefIdx;
  LLVM_DEBUG(dbgs() << "\tremat:  " << DefIdx << '\t'
                    << *LIS.getInstructionFromIndex(DefIdx));

  // Replace operands
  for (const auto &OpPair : Ops) {
    MachineOperand &MO = OpPair.first->getOperand(OpPair.second);
    if (MO.isReg() && MO.isUse() && MO.getReg() == VirtReg.reg()) {
      MO.setReg(NewVReg);
      MO.setIsKill();
    }
  }
  LLVM_DEBUG(dbgs() << "\t        " << UseIdx << '\t' << MI << '\n');

  ++NumRemats;
  return true;
}

/// reMaterializeAll - Try to rematerialize as many uses as possible,
/// and trim the live ranges after.
void InlineSpiller::reMaterializeAll() {
  if (!Edit->anyRematerializable())
    return;

  UsedValues.clear();

  // Try to remat before all uses of snippets.
  bool anyRemat = false;
  for (Register Reg : RegsToSpill) {
    LiveInterval &LI = LIS.getInterval(Reg);
    for (MachineInstr &MI : llvm::make_early_inc_range(MRI.reg_bundles(Reg))) {
      // Debug values are not allowed to affect codegen.
      if (MI.isDebugValue())
        continue;

      assert(!MI.isDebugInstr() && "Did not expect to find a use in debug "
             "instruction that isn't a DBG_VALUE");

      anyRemat |= reMaterializeFor(LI, MI);
    }
  }
  if (!anyRemat)
    return;

  // Remove any values that were completely rematted.
  for (Register Reg : RegsToSpill) {
    LiveInterval &LI = LIS.getInterval(Reg);
    for (VNInfo *VNI : LI.vnis()) {
      if (VNI->isUnused() || VNI->isPHIDef() || UsedValues.count(VNI))
        continue;
      MachineInstr *MI = LIS.getInstructionFromIndex(VNI->def);
      MI->addRegisterDead(Reg, &TRI);
      if (!MI->allDefsAreDead())
        continue;
      LLVM_DEBUG(dbgs() << "All defs dead: " << *MI);
      DeadDefs.push_back(MI);
    }
  }

  // Eliminate dead code after remat. Note that some snippet copies may be
  // deleted here.
  if (DeadDefs.empty())
    return;
  LLVM_DEBUG(dbgs() << "Remat created " << DeadDefs.size() << " dead defs.\n");
  Edit->eliminateDeadDefs(DeadDefs, RegsToSpill);

  // LiveRangeEdit::eliminateDeadDef is used to remove dead define instructions
  // after rematerialization.  To remove a VNI for a vreg from its LiveInterval,
  // LiveIntervals::removeVRegDefAt is used. However, after non-PHI VNIs are all
  // removed, PHI VNI are still left in the LiveInterval.
  // So to get rid of unused reg, we need to check whether it has non-dbg
  // reference instead of whether it has non-empty interval.
  unsigned ResultPos = 0;
  for (Register Reg : RegsToSpill) {
    if (MRI.reg_nodbg_empty(Reg)) {
      Edit->eraseVirtReg(Reg);
      continue;
    }

    assert(LIS.hasInterval(Reg) &&
           (!LIS.getInterval(Reg).empty() || !MRI.reg_nodbg_empty(Reg)) &&
           "Empty and not used live-range?!");

    RegsToSpill[ResultPos++] = Reg;
  }
  RegsToSpill.erase(RegsToSpill.begin() + ResultPos, RegsToSpill.end());
  LLVM_DEBUG(dbgs() << RegsToSpill.size()
                    << " registers to spill after remat.\n");
}

//===----------------------------------------------------------------------===//
//                                 Spilling
//===----------------------------------------------------------------------===//

/// If MI is a load or store of StackSlot, it can be removed.
bool InlineSpiller::coalesceStackAccess(MachineInstr *MI, Register Reg) {
  int FI = 0;
  Register InstrReg = TII.isLoadFromStackSlot(*MI, FI);
  bool IsLoad = InstrReg;
  if (!IsLoad)
    InstrReg = TII.isStoreToStackSlot(*MI, FI);

  // We have a stack access. Is it the right register and slot?
  if (InstrReg != Reg || FI != StackSlot)
    return false;

  if (!IsLoad)
    HSpiller.rmFromMergeableSpills(*MI, StackSlot);

  LLVM_DEBUG(dbgs() << "Coalescing stack access: " << *MI);
  LIS.RemoveMachineInstrFromMaps(*MI);
  MI->eraseFromParent();

  if (IsLoad) {
    ++NumReloadsRemoved;
    --NumReloads;
  } else {
    ++NumSpillsRemoved;
    --NumSpills;
  }

  return true;
}

#if !defined(NDEBUG) || defined(LLVM_ENABLE_DUMP)
LLVM_DUMP_METHOD
// Dump the range of instructions from B to E with their slot indexes.
static void dumpMachineInstrRangeWithSlotIndex(MachineBasicBlock::iterator B,
                                               MachineBasicBlock::iterator E,
                                               LiveIntervals const &LIS,
                                               const char *const header,
                                               Register VReg = Register()) {
  char NextLine = '\n';
  char SlotIndent = '\t';

  if (std::next(B) == E) {
    NextLine = ' ';
    SlotIndent = ' ';
  }

  dbgs() << '\t' << header << ": " << NextLine;

  for (MachineBasicBlock::iterator I = B; I != E; ++I) {
    SlotIndex Idx = LIS.getInstructionIndex(*I).getRegSlot();

    // If a register was passed in and this instruction has it as a
    // destination that is marked as an early clobber, print the
    // early-clobber slot index.
    if (VReg) {
      MachineOperand *MO = I->findRegisterDefOperand(VReg);
      if (MO && MO->isEarlyClobber())
        Idx = Idx.getRegSlot(true);
    }

    dbgs() << SlotIndent << Idx << '\t' << *I;
  }
}
#endif

/// foldMemoryOperand - Try folding stack slot references in Ops into their
/// instructions.
///
/// @param Ops    Operand indices from AnalyzeVirtRegInBundle().
/// @param LoadMI Load instruction to use instead of stack slot when non-null.
/// @return       True on success.
bool InlineSpiller::
foldMemoryOperand(ArrayRef<std::pair<MachineInstr *, unsigned>> Ops,
                  MachineInstr *LoadMI) {
  if (Ops.empty())
    return false;
  // Don't attempt folding in bundles.
  MachineInstr *MI = Ops.front().first;
  if (Ops.back().first != MI || MI->isBundled())
    return false;

  bool WasCopy = TII.isCopyInstr(*MI).has_value();
  Register ImpReg;

  // TII::foldMemoryOperand will do what we need here for statepoint
  // (fold load into use and remove corresponding def). We will replace
  // uses of removed def with loads (spillAroundUses).
  // For that to work we need to untie def and use to pass it through
  // foldMemoryOperand and signal foldPatchpoint that it is allowed to
  // fold them.
  bool UntieRegs = MI->getOpcode() == TargetOpcode::STATEPOINT;

  // Spill subregs if the target allows it.
  // We always want to spill subregs for stackmap/patchpoint pseudos.
  bool SpillSubRegs = TII.isSubregFoldable() ||
                      MI->getOpcode() == TargetOpcode::STATEPOINT ||
                      MI->getOpcode() == TargetOpcode::PATCHPOINT ||
                      MI->getOpcode() == TargetOpcode::STACKMAP;

  // TargetInstrInfo::foldMemoryOperand only expects explicit, non-tied
  // operands.
  SmallVector<unsigned, 8> FoldOps;
  for (const auto &OpPair : Ops) {
    unsigned Idx = OpPair.second;
    assert(MI == OpPair.first && "Instruction conflict during operand folding");
    MachineOperand &MO = MI->getOperand(Idx);

    // No point restoring an undef read, and we'll produce an invalid live
    // interval.
    // TODO: Is this really the correct way to handle undef tied uses?
    if (MO.isUse() && !MO.readsReg() && !MO.isTied())
      continue;

    if (MO.isImplicit()) {
      ImpReg = MO.getReg();
      continue;
    }

    if (!SpillSubRegs && MO.getSubReg())
      return false;
    // We cannot fold a load instruction into a def.
    if (LoadMI && MO.isDef())
      return false;
    // Tied use operands should not be passed to foldMemoryOperand.
    if (UntieRegs || !MI->isRegTiedToDefOperand(Idx))
      FoldOps.push_back(Idx);
  }

  // If we only have implicit uses, we won't be able to fold that.
  // Moreover, TargetInstrInfo::foldMemoryOperand will assert if we try!
  if (FoldOps.empty())
    return false;

  MachineInstrSpan MIS(MI, MI->getParent());

  SmallVector<std::pair<unsigned, unsigned> > TiedOps;
  if (UntieRegs)
    for (unsigned Idx : FoldOps) {
      MachineOperand &MO = MI->getOperand(Idx);
      if (!MO.isTied())
        continue;
      unsigned Tied = MI->findTiedOperandIdx(Idx);
      if (MO.isUse())
        TiedOps.emplace_back(Tied, Idx);
      else {
        assert(MO.isDef() && "Tied to not use and def?");
        TiedOps.emplace_back(Idx, Tied);
      }
      MI->untieRegOperand(Idx);
    }

  MachineInstr *FoldMI =
      LoadMI ? TII.foldMemoryOperand(*MI, FoldOps, *LoadMI, &LIS)
             : TII.foldMemoryOperand(*MI, FoldOps, StackSlot, &LIS, &VRM);
  if (!FoldMI) {
    // Re-tie operands.
    for (auto Tied : TiedOps)
      MI->tieOperands(Tied.first, Tied.second);
    return false;
  }

  // Remove LIS for any dead defs in the original MI not in FoldMI.
  for (MIBundleOperands MO(*MI); MO.isValid(); ++MO) {
    if (!MO->isReg())
      continue;
    Register Reg = MO->getReg();
    if (!Reg || Reg.isVirtual() || MRI.isReserved(Reg)) {
      continue;
    }
    // Skip non-Defs, including undef uses and internal reads.
    if (MO->isUse())
      continue;
    PhysRegInfo RI = AnalyzePhysRegInBundle(*FoldMI, Reg, &TRI);
    if (RI.FullyDefined)
      continue;
    // FoldMI does not define this physreg. Remove the LI segment.
    assert(MO->isDead() && "Cannot fold physreg def");
    SlotIndex Idx = LIS.getInstructionIndex(*MI).getRegSlot();
    LIS.removePhysRegDefAt(Reg.asMCReg(), Idx);
  }

  int FI;
  if (TII.isStoreToStackSlot(*MI, FI) &&
      HSpiller.rmFromMergeableSpills(*MI, FI))
    --NumSpills;
  LIS.ReplaceMachineInstrInMaps(*MI, *FoldMI);
  // Update the call site info.
  if (MI->isCandidateForCallSiteEntry())
    MI->getMF()->moveCallSiteInfo(MI, FoldMI);

  // If we've folded a store into an instruction labelled with debug-info,
  // record a substitution from the old operand to the memory operand. Handle
  // the simple common case where operand 0 is the one being folded, plus when
  // the destination operand is also a tied def. More values could be
  // substituted / preserved with more analysis.
  if (MI->peekDebugInstrNum() && Ops[0].second == 0) {
    // Helper lambda.
    auto MakeSubstitution = [this,FoldMI,MI,&Ops]() {
      // Substitute old operand zero to the new instructions memory operand.
      unsigned OldOperandNum = Ops[0].second;
      unsigned NewNum = FoldMI->getDebugInstrNum();
      unsigned OldNum = MI->getDebugInstrNum();
      MF.makeDebugValueSubstitution({OldNum, OldOperandNum},
                         {NewNum, MachineFunction::DebugOperandMemNumber});
    };

    const MachineOperand &Op0 = MI->getOperand(Ops[0].second);
    if (Ops.size() == 1 && Op0.isDef()) {
      MakeSubstitution();
    } else if (Ops.size() == 2 && Op0.isDef() && MI->getOperand(1).isTied() &&
               Op0.getReg() == MI->getOperand(1).getReg()) {
      MakeSubstitution();
    }
  } else if (MI->peekDebugInstrNum()) {
    // This is a debug-labelled instruction, but the operand being folded isn't
    // at operand zero. Most likely this means it's a load being folded in.
    // Substitute any register defs from operand zero up to the one being
    // folded -- past that point, we don't know what the new operand indexes
    // will be.
    MF.substituteDebugValuesForInst(*MI, *FoldMI, Ops[0].second);
  }

  MI->eraseFromParent();

  // Insert any new instructions other than FoldMI into the LIS maps.
  assert(!MIS.empty() && "Unexpected empty span of instructions!");
  for (MachineInstr &MI : MIS)
    if (&MI != FoldMI)
      LIS.InsertMachineInstrInMaps(MI);

  // TII.foldMemoryOperand may have left some implicit operands on the
  // instruction.  Strip them.
  if (ImpReg)
    for (unsigned i = FoldMI->getNumOperands(); i; --i) {
      MachineOperand &MO = FoldMI->getOperand(i - 1);
      if (!MO.isReg() || !MO.isImplicit())
        break;
      if (MO.getReg() == ImpReg)
        FoldMI->removeOperand(i - 1);
    }

  LLVM_DEBUG(dumpMachineInstrRangeWithSlotIndex(MIS.begin(), MIS.end(), LIS,
                                                "folded"));

  if (!WasCopy)
    ++NumFolded;
  else if (Ops.front().second == 0) {
    ++NumSpills;
    // If there is only 1 store instruction is required for spill, add it
    // to mergeable list. In X86 AMX, 2 intructions are required to store.
    // We disable the merge for this case.
    if (std::distance(MIS.begin(), MIS.end()) <= 1)
      HSpiller.addToMergeableSpills(*FoldMI, StackSlot, Original);
  } else
    ++NumReloads;
  return true;
}

void InlineSpiller::insertReload(Register NewVReg,
                                 SlotIndex Idx,
                                 MachineBasicBlock::iterator MI) {
  MachineBasicBlock &MBB = *MI->getParent();

  MachineInstrSpan MIS(MI, &MBB);
  TII.loadRegFromStackSlot(MBB, MI, NewVReg, StackSlot,
                           MRI.getRegClass(NewVReg), &TRI, Register());

  LIS.InsertMachineInstrRangeInMaps(MIS.begin(), MI);

  LLVM_DEBUG(dumpMachineInstrRangeWithSlotIndex(MIS.begin(), MI, LIS, "reload",
                                                NewVReg));
  ++NumReloads;
}

/// Check if \p Def fully defines a VReg with an undefined value.
/// If that's the case, that means the value of VReg is actually
/// not relevant.
static bool isRealSpill(const MachineInstr &Def) {
  if (!Def.isImplicitDef())
    return true;
  assert(Def.getNumOperands() == 1 &&
         "Implicit def with more than one definition");
  // We can say that the VReg defined by Def is undef, only if it is
  // fully defined by Def. Otherwise, some of the lanes may not be
  // undef and the value of the VReg matters.
  return Def.getOperand(0).getSubReg();
}

/// insertSpill - Insert a spill of NewVReg after MI.
void InlineSpiller::insertSpill(Register NewVReg, bool isKill,
                                 MachineBasicBlock::iterator MI) {
  // Spill are not terminators, so inserting spills after terminators will
  // violate invariants in MachineVerifier.
  assert(!MI->isTerminator() && "Inserting a spill after a terminator");
  MachineBasicBlock &MBB = *MI->getParent();

  MachineInstrSpan MIS(MI, &MBB);
  MachineBasicBlock::iterator SpillBefore = std::next(MI);
  bool IsRealSpill = isRealSpill(*MI);

  if (IsRealSpill)
    TII.storeRegToStackSlot(MBB, SpillBefore, NewVReg, isKill, StackSlot,
                            MRI.getRegClass(NewVReg), &TRI, Register());
  else
    // Don't spill undef value.
    // Anything works for undef, in particular keeping the memory
    // uninitialized is a viable option and it saves code size and
    // run time.
    BuildMI(MBB, SpillBefore, MI->getDebugLoc(), TII.get(TargetOpcode::KILL))
        .addReg(NewVReg, getKillRegState(isKill));

  MachineBasicBlock::iterator Spill = std::next(MI);
  LIS.InsertMachineInstrRangeInMaps(Spill, MIS.end());
  for (const MachineInstr &MI : make_range(Spill, MIS.end()))
    getVDefInterval(MI, LIS);

  LLVM_DEBUG(
      dumpMachineInstrRangeWithSlotIndex(Spill, MIS.end(), LIS, "spill"));
  ++NumSpills;
  // If there is only 1 store instruction is required for spill, add it
  // to mergeable list. In X86 AMX, 2 intructions are required to store.
  // We disable the merge for this case.
  if (IsRealSpill && std::distance(Spill, MIS.end()) <= 1)
    HSpiller.addToMergeableSpills(*Spill, StackSlot, Original);
}

/// spillAroundUses - insert spill code around each use of Reg.
void InlineSpiller::spillAroundUses(Register Reg) {
  LLVM_DEBUG(dbgs() << "spillAroundUses " << printReg(Reg) << '\n');
  LiveInterval &OldLI = LIS.getInterval(Reg);

  // Iterate over instructions using Reg.
  for (MachineInstr &MI : llvm::make_early_inc_range(MRI.reg_bundles(Reg))) {
    // Debug values are not allowed to affect codegen.
    if (MI.isDebugValue()) {
      // Modify DBG_VALUE now that the value is in a spill slot.
      MachineBasicBlock *MBB = MI.getParent();
      LLVM_DEBUG(dbgs() << "Modifying debug info due to spill:\t" << MI);
      buildDbgValueForSpill(*MBB, &MI, MI, StackSlot, Reg);
      MBB->erase(MI);
      continue;
    }

    assert(!MI.isDebugInstr() && "Did not expect to find a use in debug "
           "instruction that isn't a DBG_VALUE");

    // Ignore copies to/from snippets. We'll delete them.
    if (SnippetCopies.count(&MI))
      continue;

    // Stack slot accesses may coalesce away.
    if (coalesceStackAccess(&MI, Reg))
      continue;

    // Analyze instruction.
    SmallVector<std::pair<MachineInstr*, unsigned>, 8> Ops;
    VirtRegInfo RI = AnalyzeVirtRegInBundle(MI, Reg, &Ops);

    // Find the slot index where this instruction reads and writes OldLI.
    // This is usually the def slot, except for tied early clobbers.
    SlotIndex Idx = LIS.getInstructionIndex(MI).getRegSlot();
    if (VNInfo *VNI = OldLI.getVNInfoAt(Idx.getRegSlot(true)))
      if (SlotIndex::isSameInstr(Idx, VNI->def))
        Idx = VNI->def;

    // Check for a sibling copy.
<<<<<<< HEAD
    Register SibReg = isCopyOfBundle(MI, Reg);
=======
    Register SibReg = isCopyOfBundle(MI, Reg, TII);
>>>>>>> bac3a63c
    if (SibReg && isSibling(SibReg)) {
      // This may actually be a copy between snippets.
      if (isRegToSpill(SibReg)) {
        LLVM_DEBUG(dbgs() << "Found new snippet copy: " << MI);
        SnippetCopies.insert(&MI);
        continue;
      }
      if (RI.Writes) {
        if (hoistSpillInsideBB(OldLI, MI)) {
          // This COPY is now dead, the value is already in the stack slot.
          MI.getOperand(0).setIsDead();
          DeadDefs.push_back(&MI);
          continue;
        }
      } else {
        // This is a reload for a sib-reg copy. Drop spills downstream.
        LiveInterval &SibLI = LIS.getInterval(SibReg);
        eliminateRedundantSpills(SibLI, SibLI.getVNInfoAt(Idx));
        // The COPY will fold to a reload below.
      }
    }

    // Attempt to fold memory ops.
    if (foldMemoryOperand(Ops))
      continue;

    // Create a new virtual register for spill/fill.
    // FIXME: Infer regclass from instruction alone.
    Register NewVReg = Edit->createFrom(Reg);

    if (RI.Reads)
      insertReload(NewVReg, Idx, &MI);

    // Rewrite instruction operands.
    bool hasLiveDef = false;
    for (const auto &OpPair : Ops) {
      MachineOperand &MO = OpPair.first->getOperand(OpPair.second);
      MO.setReg(NewVReg);
      if (MO.isUse()) {
        if (!OpPair.first->isRegTiedToDefOperand(OpPair.second))
          MO.setIsKill();
      } else {
        if (!MO.isDead())
          hasLiveDef = true;
      }
    }
    LLVM_DEBUG(dbgs() << "\trewrite: " << Idx << '\t' << MI << '\n');

    // FIXME: Use a second vreg if instruction has no tied ops.
    if (RI.Writes)
      if (hasLiveDef)
        insertSpill(NewVReg, true, &MI);
  }
}

/// spillAll - Spill all registers remaining after rematerialization.
void InlineSpiller::spillAll() {
  // Update LiveStacks now that we are committed to spilling.
  if (StackSlot == VirtRegMap::NO_STACK_SLOT) {
    StackSlot = VRM.assignVirt2StackSlot(Original);
    StackInt = &LSS.getOrCreateInterval(StackSlot, MRI.getRegClass(Original));
    StackInt->getNextValue(SlotIndex(), LSS.getVNInfoAllocator());
  } else
    StackInt = &LSS.getInterval(StackSlot);

  if (Original != Edit->getReg())
    VRM.assignVirt2StackSlot(Edit->getReg(), StackSlot);

  assert(StackInt->getNumValNums() == 1 && "Bad stack interval values");
  for (Register Reg : RegsToSpill)
    StackInt->MergeSegmentsInAsValue(LIS.getInterval(Reg),
                                     StackInt->getValNumInfo(0));
  LLVM_DEBUG(dbgs() << "Merged spilled regs: " << *StackInt << '\n');

  // Spill around uses of all RegsToSpill.
  for (Register Reg : RegsToSpill)
    spillAroundUses(Reg);

  // Hoisted spills may cause dead code.
  if (!DeadDefs.empty()) {
    LLVM_DEBUG(dbgs() << "Eliminating " << DeadDefs.size() << " dead defs\n");
    Edit->eliminateDeadDefs(DeadDefs, RegsToSpill);
  }

  // Finally delete the SnippetCopies.
  for (Register Reg : RegsToSpill) {
    for (MachineInstr &MI :
         llvm::make_early_inc_range(MRI.reg_instructions(Reg))) {
      assert(SnippetCopies.count(&MI) && "Remaining use wasn't a snippet copy");
      // FIXME: Do this with a LiveRangeEdit callback.
      LIS.getSlotIndexes()->removeSingleMachineInstrFromMaps(MI);
      MI.eraseFromBundle();
    }
  }

  // Delete all spilled registers.
  for (Register Reg : RegsToSpill)
    Edit->eraseVirtReg(Reg);
}

void InlineSpiller::spill(LiveRangeEdit &edit) {
  ++NumSpilledRanges;
  Edit = &edit;
  assert(!Register::isStackSlot(edit.getReg()) &&
         "Trying to spill a stack slot.");
  // Share a stack slot among all descendants of Original.
  Original = VRM.getOriginal(edit.getReg());
  StackSlot = VRM.getStackSlot(Original);
  StackInt = nullptr;

  LLVM_DEBUG(dbgs() << "Inline spilling "
                    << TRI.getRegClassName(MRI.getRegClass(edit.getReg()))
                    << ':' << edit.getParent() << "\nFrom original "
                    << printReg(Original) << '\n');
  assert(edit.getParent().isSpillable() &&
         "Attempting to spill already spilled value.");
  assert(DeadDefs.empty() && "Previous spill didn't remove dead defs");

  collectRegsToSpill();
  reMaterializeAll();

  // Remat may handle everything.
  if (!RegsToSpill.empty())
    spillAll();

  Edit->calculateRegClassAndHint(MF, VRAI);
}

/// Optimizations after all the reg selections and spills are done.
void InlineSpiller::postOptimization() { HSpiller.hoistAllSpills(); }

/// When a spill is inserted, add the spill to MergeableSpills map.
void HoistSpillHelper::addToMergeableSpills(MachineInstr &Spill, int StackSlot,
                                            unsigned Original) {
  BumpPtrAllocator &Allocator = LIS.getVNInfoAllocator();
  LiveInterval &OrigLI = LIS.getInterval(Original);
  // save a copy of LiveInterval in StackSlotToOrigLI because the original
  // LiveInterval may be cleared after all its references are spilled.
  if (!StackSlotToOrigLI.contains(StackSlot)) {
    auto LI = std::make_unique<LiveInterval>(OrigLI.reg(), OrigLI.weight());
    LI->assign(OrigLI, Allocator);
    StackSlotToOrigLI[StackSlot] = std::move(LI);
  }
  SlotIndex Idx = LIS.getInstructionIndex(Spill);
  VNInfo *OrigVNI = StackSlotToOrigLI[StackSlot]->getVNInfoAt(Idx.getRegSlot());
  std::pair<int, VNInfo *> MIdx = std::make_pair(StackSlot, OrigVNI);
  MergeableSpills[MIdx].insert(&Spill);
}

/// When a spill is removed, remove the spill from MergeableSpills map.
/// Return true if the spill is removed successfully.
bool HoistSpillHelper::rmFromMergeableSpills(MachineInstr &Spill,
                                             int StackSlot) {
  auto It = StackSlotToOrigLI.find(StackSlot);
  if (It == StackSlotToOrigLI.end())
    return false;
  SlotIndex Idx = LIS.getInstructionIndex(Spill);
  VNInfo *OrigVNI = It->second->getVNInfoAt(Idx.getRegSlot());
  std::pair<int, VNInfo *> MIdx = std::make_pair(StackSlot, OrigVNI);
  return MergeableSpills[MIdx].erase(&Spill);
}

/// Check BB to see if it is a possible target BB to place a hoisted spill,
/// i.e., there should be a living sibling of OrigReg at the insert point.
bool HoistSpillHelper::isSpillCandBB(LiveInterval &OrigLI, VNInfo &OrigVNI,
                                     MachineBasicBlock &BB, Register &LiveReg) {
  SlotIndex Idx = IPA.getLastInsertPoint(OrigLI, BB);
  // The original def could be after the last insert point in the root block,
  // we can't hoist to here.
  if (Idx < OrigVNI.def) {
    // TODO: We could be better here. If LI is not alive in landing pad
    // we could hoist spill after LIP.
    LLVM_DEBUG(dbgs() << "can't spill in root block - def after LIP\n");
    return false;
  }
  Register OrigReg = OrigLI.reg();
  SmallSetVector<Register, 16> &Siblings = Virt2SiblingsMap[OrigReg];
  assert(OrigLI.getVNInfoAt(Idx) == &OrigVNI && "Unexpected VNI");

  for (const Register &SibReg : Siblings) {
    LiveInterval &LI = LIS.getInterval(SibReg);
    VNInfo *VNI = LI.getVNInfoAt(Idx);
    if (VNI) {
      LiveReg = SibReg;
      return true;
    }
  }
  return false;
}

/// Remove redundant spills in the same BB. Save those redundant spills in
/// SpillsToRm, and save the spill to keep and its BB in SpillBBToSpill map.
void HoistSpillHelper::rmRedundantSpills(
    SmallPtrSet<MachineInstr *, 16> &Spills,
    SmallVectorImpl<MachineInstr *> &SpillsToRm,
    DenseMap<MachineDomTreeNode *, MachineInstr *> &SpillBBToSpill) {
  // For each spill saw, check SpillBBToSpill[] and see if its BB already has
  // another spill inside. If a BB contains more than one spill, only keep the
  // earlier spill with smaller SlotIndex.
  for (auto *const CurrentSpill : Spills) {
    MachineBasicBlock *Block = CurrentSpill->getParent();
    MachineDomTreeNode *Node = MDT.getBase().getNode(Block);
    MachineInstr *PrevSpill = SpillBBToSpill[Node];
    if (PrevSpill) {
      SlotIndex PIdx = LIS.getInstructionIndex(*PrevSpill);
      SlotIndex CIdx = LIS.getInstructionIndex(*CurrentSpill);
      MachineInstr *SpillToRm = (CIdx > PIdx) ? CurrentSpill : PrevSpill;
      MachineInstr *SpillToKeep = (CIdx > PIdx) ? PrevSpill : CurrentSpill;
      SpillsToRm.push_back(SpillToRm);
      SpillBBToSpill[MDT.getBase().getNode(Block)] = SpillToKeep;
    } else {
      SpillBBToSpill[MDT.getBase().getNode(Block)] = CurrentSpill;
    }
  }
  for (auto *const SpillToRm : SpillsToRm)
    Spills.erase(SpillToRm);
}

/// Starting from \p Root find a top-down traversal order of the dominator
/// tree to visit all basic blocks containing the elements of \p Spills.
/// Redundant spills will be found and put into \p SpillsToRm at the same
/// time. \p SpillBBToSpill will be populated as part of the process and
/// maps a basic block to the first store occurring in the basic block.
/// \post SpillsToRm.union(Spills\@post) == Spills\@pre
void HoistSpillHelper::getVisitOrders(
    MachineBasicBlock *Root, SmallPtrSet<MachineInstr *, 16> &Spills,
    SmallVectorImpl<MachineDomTreeNode *> &Orders,
    SmallVectorImpl<MachineInstr *> &SpillsToRm,
    DenseMap<MachineDomTreeNode *, unsigned> &SpillsToKeep,
    DenseMap<MachineDomTreeNode *, MachineInstr *> &SpillBBToSpill) {
  // The set contains all the possible BB nodes to which we may hoist
  // original spills.
  SmallPtrSet<MachineDomTreeNode *, 8> WorkSet;
  // Save the BB nodes on the path from the first BB node containing
  // non-redundant spill to the Root node.
  SmallPtrSet<MachineDomTreeNode *, 8> NodesOnPath;
  // All the spills to be hoisted must originate from a single def instruction
  // to the OrigReg. It means the def instruction should dominate all the spills
  // to be hoisted. We choose the BB where the def instruction is located as
  // the Root.
  MachineDomTreeNode *RootIDomNode = MDT[Root]->getIDom();
  // For every node on the dominator tree with spill, walk up on the dominator
  // tree towards the Root node until it is reached. If there is other node
  // containing spill in the middle of the path, the previous spill saw will
  // be redundant and the node containing it will be removed. All the nodes on
  // the path starting from the first node with non-redundant spill to the Root
  // node will be added to the WorkSet, which will contain all the possible
  // locations where spills may be hoisted to after the loop below is done.
  for (auto *const Spill : Spills) {
    MachineBasicBlock *Block = Spill->getParent();
    MachineDomTreeNode *Node = MDT[Block];
    MachineInstr *SpillToRm = nullptr;
    while (Node != RootIDomNode) {
      // If Node dominates Block, and it already contains a spill, the spill in
      // Block will be redundant.
      if (Node != MDT[Block] && SpillBBToSpill[Node]) {
        SpillToRm = SpillBBToSpill[MDT[Block]];
        break;
        /// If we see the Node already in WorkSet, the path from the Node to
        /// the Root node must already be traversed by another spill.
        /// Then no need to repeat.
      } else if (WorkSet.count(Node)) {
        break;
      } else {
        NodesOnPath.insert(Node);
      }
      Node = Node->getIDom();
    }
    if (SpillToRm) {
      SpillsToRm.push_back(SpillToRm);
    } else {
      // Add a BB containing the original spills to SpillsToKeep -- i.e.,
      // set the initial status before hoisting start. The value of BBs
      // containing original spills is set to 0, in order to descriminate
      // with BBs containing hoisted spills which will be inserted to
      // SpillsToKeep later during hoisting.
      SpillsToKeep[MDT[Block]] = 0;
      WorkSet.insert(NodesOnPath.begin(), NodesOnPath.end());
    }
    NodesOnPath.clear();
  }

  // Sort the nodes in WorkSet in top-down order and save the nodes
  // in Orders. Orders will be used for hoisting in runHoistSpills.
  unsigned idx = 0;
  Orders.push_back(MDT.getBase().getNode(Root));
  do {
    MachineDomTreeNode *Node = Orders[idx++];
    for (MachineDomTreeNode *Child : Node->children()) {
      if (WorkSet.count(Child))
        Orders.push_back(Child);
    }
  } while (idx != Orders.size());
  assert(Orders.size() == WorkSet.size() &&
         "Orders have different size with WorkSet");

#ifndef NDEBUG
  LLVM_DEBUG(dbgs() << "Orders size is " << Orders.size() << "\n");
  SmallVector<MachineDomTreeNode *, 32>::reverse_iterator RIt = Orders.rbegin();
  for (; RIt != Orders.rend(); RIt++)
    LLVM_DEBUG(dbgs() << "BB" << (*RIt)->getBlock()->getNumber() << ",");
  LLVM_DEBUG(dbgs() << "\n");
#endif
}

/// Try to hoist spills according to BB hotness. The spills to removed will
/// be saved in \p SpillsToRm. The spills to be inserted will be saved in
/// \p SpillsToIns.
void HoistSpillHelper::runHoistSpills(
    LiveInterval &OrigLI, VNInfo &OrigVNI,
    SmallPtrSet<MachineInstr *, 16> &Spills,
    SmallVectorImpl<MachineInstr *> &SpillsToRm,
    DenseMap<MachineBasicBlock *, unsigned> &SpillsToIns) {
  // Visit order of dominator tree nodes.
  SmallVector<MachineDomTreeNode *, 32> Orders;
  // SpillsToKeep contains all the nodes where spills are to be inserted
  // during hoisting. If the spill to be inserted is an original spill
  // (not a hoisted one), the value of the map entry is 0. If the spill
  // is a hoisted spill, the value of the map entry is the VReg to be used
  // as the source of the spill.
  DenseMap<MachineDomTreeNode *, unsigned> SpillsToKeep;
  // Map from BB to the first spill inside of it.
  DenseMap<MachineDomTreeNode *, MachineInstr *> SpillBBToSpill;

  rmRedundantSpills(Spills, SpillsToRm, SpillBBToSpill);

  MachineBasicBlock *Root = LIS.getMBBFromIndex(OrigVNI.def);
  getVisitOrders(Root, Spills, Orders, SpillsToRm, SpillsToKeep,
                 SpillBBToSpill);

  // SpillsInSubTreeMap keeps the map from a dom tree node to a pair of
  // nodes set and the cost of all the spills inside those nodes.
  // The nodes set are the locations where spills are to be inserted
  // in the subtree of current node.
  using NodesCostPair =
      std::pair<SmallPtrSet<MachineDomTreeNode *, 16>, BlockFrequency>;
  DenseMap<MachineDomTreeNode *, NodesCostPair> SpillsInSubTreeMap;

  // Iterate Orders set in reverse order, which will be a bottom-up order
  // in the dominator tree. Once we visit a dom tree node, we know its
  // children have already been visited and the spill locations in the
  // subtrees of all the children have been determined.
  SmallVector<MachineDomTreeNode *, 32>::reverse_iterator RIt = Orders.rbegin();
  for (; RIt != Orders.rend(); RIt++) {
    MachineBasicBlock *Block = (*RIt)->getBlock();

    // If Block contains an original spill, simply continue.
    if (SpillsToKeep.contains(*RIt) && !SpillsToKeep[*RIt]) {
      SpillsInSubTreeMap[*RIt].first.insert(*RIt);
      // SpillsInSubTreeMap[*RIt].second contains the cost of spill.
      SpillsInSubTreeMap[*RIt].second = MBFI.getBlockFreq(Block);
      continue;
    }

    // Collect spills in subtree of current node (*RIt) to
    // SpillsInSubTreeMap[*RIt].first.
    for (MachineDomTreeNode *Child : (*RIt)->children()) {
      if (!SpillsInSubTreeMap.contains(Child))
        continue;
      // The stmt "SpillsInSubTree = SpillsInSubTreeMap[*RIt].first" below
      // should be placed before getting the begin and end iterators of
      // SpillsInSubTreeMap[Child].first, or else the iterators may be
      // invalidated when SpillsInSubTreeMap[*RIt] is seen the first time
      // and the map grows and then the original buckets in the map are moved.
      SmallPtrSet<MachineDomTreeNode *, 16> &SpillsInSubTree =
          SpillsInSubTreeMap[*RIt].first;
      BlockFrequency &SubTreeCost = SpillsInSubTreeMap[*RIt].second;
      SubTreeCost += SpillsInSubTreeMap[Child].second;
      auto BI = SpillsInSubTreeMap[Child].first.begin();
      auto EI = SpillsInSubTreeMap[Child].first.end();
      SpillsInSubTree.insert(BI, EI);
      SpillsInSubTreeMap.erase(Child);
    }

    SmallPtrSet<MachineDomTreeNode *, 16> &SpillsInSubTree =
          SpillsInSubTreeMap[*RIt].first;
    BlockFrequency &SubTreeCost = SpillsInSubTreeMap[*RIt].second;
    // No spills in subtree, simply continue.
    if (SpillsInSubTree.empty())
      continue;

    // Check whether Block is a possible candidate to insert spill.
    Register LiveReg;
    if (!isSpillCandBB(OrigLI, OrigVNI, *Block, LiveReg))
      continue;

    // If there are multiple spills that could be merged, bias a little
    // to hoist the spill.
    BranchProbability MarginProb = (SpillsInSubTree.size() > 1)
                                       ? BranchProbability(9, 10)
                                       : BranchProbability(1, 1);
    if (SubTreeCost > MBFI.getBlockFreq(Block) * MarginProb) {
      // Hoist: Move spills to current Block.
      for (auto *const SpillBB : SpillsInSubTree) {
        // When SpillBB is a BB contains original spill, insert the spill
        // to SpillsToRm.
        if (SpillsToKeep.contains(SpillBB) && !SpillsToKeep[SpillBB]) {
          MachineInstr *SpillToRm = SpillBBToSpill[SpillBB];
          SpillsToRm.push_back(SpillToRm);
        }
        // SpillBB will not contain spill anymore, remove it from SpillsToKeep.
        SpillsToKeep.erase(SpillBB);
      }
      // Current Block is the BB containing the new hoisted spill. Add it to
      // SpillsToKeep. LiveReg is the source of the new spill.
      SpillsToKeep[*RIt] = LiveReg;
      LLVM_DEBUG({
        dbgs() << "spills in BB: ";
        for (const auto Rspill : SpillsInSubTree)
          dbgs() << Rspill->getBlock()->getNumber() << " ";
        dbgs() << "were promoted to BB" << (*RIt)->getBlock()->getNumber()
               << "\n";
      });
      SpillsInSubTree.clear();
      SpillsInSubTree.insert(*RIt);
      SubTreeCost = MBFI.getBlockFreq(Block);
    }
  }
  // For spills in SpillsToKeep with LiveReg set (i.e., not original spill),
  // save them to SpillsToIns.
  for (const auto &Ent : SpillsToKeep) {
    if (Ent.second)
      SpillsToIns[Ent.first->getBlock()] = Ent.second;
  }
}

/// For spills with equal values, remove redundant spills and hoist those left
/// to less hot spots.
///
/// Spills with equal values will be collected into the same set in
/// MergeableSpills when spill is inserted. These equal spills are originated
/// from the same defining instruction and are dominated by the instruction.
/// Before hoisting all the equal spills, redundant spills inside in the same
/// BB are first marked to be deleted. Then starting from the spills left, walk
/// up on the dominator tree towards the Root node where the define instruction
/// is located, mark the dominated spills to be deleted along the way and
/// collect the BB nodes on the path from non-dominated spills to the define
/// instruction into a WorkSet. The nodes in WorkSet are the candidate places
/// where we are considering to hoist the spills. We iterate the WorkSet in
/// bottom-up order, and for each node, we will decide whether to hoist spills
/// inside its subtree to that node. In this way, we can get benefit locally
/// even if hoisting all the equal spills to one cold place is impossible.
void HoistSpillHelper::hoistAllSpills() {
  SmallVector<Register, 4> NewVRegs;
  LiveRangeEdit Edit(nullptr, NewVRegs, MF, LIS, &VRM, this);

  for (unsigned i = 0, e = MRI.getNumVirtRegs(); i != e; ++i) {
    Register Reg = Register::index2VirtReg(i);
    Register Original = VRM.getPreSplitReg(Reg);
    if (!MRI.def_empty(Reg))
      Virt2SiblingsMap[Original].insert(Reg);
  }

  // Each entry in MergeableSpills contains a spill set with equal values.
  for (auto &Ent : MergeableSpills) {
    int Slot = Ent.first.first;
    LiveInterval &OrigLI = *StackSlotToOrigLI[Slot];
    VNInfo *OrigVNI = Ent.first.second;
    SmallPtrSet<MachineInstr *, 16> &EqValSpills = Ent.second;
    if (Ent.second.empty())
      continue;

    LLVM_DEBUG({
      dbgs() << "\nFor Slot" << Slot << " and VN" << OrigVNI->id << ":\n"
             << "Equal spills in BB: ";
      for (const auto spill : EqValSpills)
        dbgs() << spill->getParent()->getNumber() << " ";
      dbgs() << "\n";
    });

    // SpillsToRm is the spill set to be removed from EqValSpills.
    SmallVector<MachineInstr *, 16> SpillsToRm;
    // SpillsToIns is the spill set to be newly inserted after hoisting.
    DenseMap<MachineBasicBlock *, unsigned> SpillsToIns;

    runHoistSpills(OrigLI, *OrigVNI, EqValSpills, SpillsToRm, SpillsToIns);

    LLVM_DEBUG({
      dbgs() << "Finally inserted spills in BB: ";
      for (const auto &Ispill : SpillsToIns)
        dbgs() << Ispill.first->getNumber() << " ";
      dbgs() << "\nFinally removed spills in BB: ";
      for (const auto Rspill : SpillsToRm)
        dbgs() << Rspill->getParent()->getNumber() << " ";
      dbgs() << "\n";
    });

    // Stack live range update.
    LiveInterval &StackIntvl = LSS.getInterval(Slot);
    if (!SpillsToIns.empty() || !SpillsToRm.empty())
      StackIntvl.MergeValueInAsValue(OrigLI, OrigVNI,
                                     StackIntvl.getValNumInfo(0));

    // Insert hoisted spills.
    for (auto const &Insert : SpillsToIns) {
      MachineBasicBlock *BB = Insert.first;
      Register LiveReg = Insert.second;
      MachineBasicBlock::iterator MII = IPA.getLastInsertPointIter(OrigLI, *BB);
      MachineInstrSpan MIS(MII, BB);
      TII.storeRegToStackSlot(*BB, MII, LiveReg, false, Slot,
                              MRI.getRegClass(LiveReg), &TRI, Register());
      LIS.InsertMachineInstrRangeInMaps(MIS.begin(), MII);
      for (const MachineInstr &MI : make_range(MIS.begin(), MII))
        getVDefInterval(MI, LIS);
      ++NumSpills;
    }

    // Remove redundant spills or change them to dead instructions.
    NumSpills -= SpillsToRm.size();
    for (auto *const RMEnt : SpillsToRm) {
      RMEnt->setDesc(TII.get(TargetOpcode::KILL));
      for (unsigned i = RMEnt->getNumOperands(); i; --i) {
        MachineOperand &MO = RMEnt->getOperand(i - 1);
        if (MO.isReg() && MO.isImplicit() && MO.isDef() && !MO.isDead())
          RMEnt->removeOperand(i - 1);
      }
    }
    Edit.eliminateDeadDefs(SpillsToRm, std::nullopt);
  }
}

/// For VirtReg clone, the \p New register should have the same physreg or
/// stackslot as the \p old register.
void HoistSpillHelper::LRE_DidCloneVirtReg(Register New, Register Old) {
  if (VRM.hasPhys(Old))
    VRM.assignVirt2Phys(New, VRM.getPhys(Old));
  else if (VRM.getStackSlot(Old) != VirtRegMap::NO_STACK_SLOT)
    VRM.assignVirt2StackSlot(New, VRM.getStackSlot(Old));
  else
    llvm_unreachable("VReg should be assigned either physreg or stackslot");
  if (VRM.hasShape(Old))
    VRM.assignVirt2Shape(New, VRM.getShape(Old));
}<|MERGE_RESOLUTION|>--- conflicted
+++ resolved
@@ -256,19 +256,11 @@
 // This minimizes register pressure and maximizes the store-to-load distance for
 // spill slots which can be important in tight loops.
 
-<<<<<<< HEAD
-/// If MI is a COPY to or from Reg, return the other register, otherwise return
-/// 0.
-static Register isCopyOf(const MachineInstr &MI, Register Reg) {
-  assert(!MI.isBundled());
-  if (!MI.isCopy())
-=======
 /// isFullCopyOf - If MI is a COPY to or from Reg, return the other register,
 /// otherwise return 0.
 static Register isCopyOf(const MachineInstr &MI, Register Reg,
                          const TargetInstrInfo &TII) {
   if (!TII.isCopyInstr(MI))
->>>>>>> bac3a63c
     return Register();
 
   const MachineOperand &DstOp = MI.getOperand(0);
@@ -285,16 +277,10 @@
 }
 
 /// Check for a copy bundle as formed by SplitKit.
-<<<<<<< HEAD
-static Register isCopyOfBundle(const MachineInstr &FirstMI, Register Reg) {
-  if (!FirstMI.isBundled())
-    return isCopyOf(FirstMI, Reg);
-=======
 static Register isCopyOfBundle(const MachineInstr &FirstMI, Register Reg,
                                const TargetInstrInfo &TII) {
   if (!FirstMI.isBundled())
     return isCopyOf(FirstMI, Reg, TII);
->>>>>>> bac3a63c
 
   assert(!FirstMI.isBundledWithPred() && FirstMI.isBundledWithSucc() &&
          "expected to see first instruction in bundle");
@@ -303,11 +289,7 @@
   MachineBasicBlock::const_instr_iterator I = FirstMI.getIterator();
   while (I->isBundledWithSucc()) {
     const MachineInstr &MI = *I;
-<<<<<<< HEAD
-    if (!MI.isCopy())
-=======
     if (!TII.isCopyInstr(FirstMI))
->>>>>>> bac3a63c
       return Register();
 
     const MachineOperand &DstOp = MI.getOperand(0);
@@ -377,11 +359,7 @@
     MachineInstr &MI = *RI++;
 
     // Allow copies to/from Reg.
-<<<<<<< HEAD
-    if (isCopyOfBundle(MI, Reg))
-=======
     if (isCopyOfBundle(MI, Reg, TII))
->>>>>>> bac3a63c
       continue;
 
     // Allow stack slot loads.
@@ -419,11 +397,7 @@
     return;
 
   for (MachineInstr &MI : llvm::make_early_inc_range(MRI.reg_bundles(Reg))) {
-<<<<<<< HEAD
-    Register SnipReg = isCopyOfBundle(MI, Reg);
-=======
     Register SnipReg = isCopyOfBundle(MI, Reg, TII);
->>>>>>> bac3a63c
     if (!isSibling(SnipReg))
       continue;
     LiveInterval &SnipLI = LIS.getInterval(SnipReg);
@@ -546,22 +520,14 @@
     // Find all spills and copies of VNI.
     for (MachineInstr &MI :
          llvm::make_early_inc_range(MRI.use_nodbg_bundles(Reg))) {
-<<<<<<< HEAD
-      if (!MI.isCopy() && !MI.mayStore())
-=======
       if (!MI.mayStore() && !TII.isCopyInstr(MI))
->>>>>>> bac3a63c
         continue;
       SlotIndex Idx = LIS.getInstructionIndex(MI);
       if (LI->getVNInfoAt(Idx) != VNI)
         continue;
 
       // Follow sibling copies down the dominator tree.
-<<<<<<< HEAD
-      if (Register DstReg = isCopyOfBundle(MI, Reg)) {
-=======
       if (Register DstReg = isCopyOfBundle(MI, Reg, TII)) {
->>>>>>> bac3a63c
         if (isSibling(DstReg)) {
           LiveInterval &DstLI = LIS.getInterval(DstReg);
           VNInfo *DstVNI = DstLI.getVNInfoAt(Idx.getRegSlot());
@@ -1190,11 +1156,7 @@
         Idx = VNI->def;
 
     // Check for a sibling copy.
-<<<<<<< HEAD
-    Register SibReg = isCopyOfBundle(MI, Reg);
-=======
     Register SibReg = isCopyOfBundle(MI, Reg, TII);
->>>>>>> bac3a63c
     if (SibReg && isSibling(SibReg)) {
       // This may actually be a copy between snippets.
       if (isRegToSpill(SibReg)) {
