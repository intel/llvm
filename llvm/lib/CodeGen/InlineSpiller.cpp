--- conflicted
+++ resolved
@@ -1461,11 +1461,7 @@
       // with BBs containing hoisted spills which will be inserted to
       // SpillsToKeep later during hoisting.
       SpillsToKeep[MDT[Block]] = Register();
-<<<<<<< HEAD
-      WorkSet.insert(NodesOnPath.begin(), NodesOnPath.end());
-=======
       WorkSet.insert_range(NodesOnPath);
->>>>>>> 5eee2751
     }
     NodesOnPath.clear();
   }
