//===- MachineScheduler.cpp - Machine Instruction Scheduler ---------------===//
//
// Part of the LLVM Project, under the Apache License v2.0 with LLVM Exceptions.
// See https://llvm.org/LICENSE.txt for license information.
// SPDX-License-Identifier: Apache-2.0 WITH LLVM-exception
//
//===----------------------------------------------------------------------===//
//
// MachineScheduler schedules machine instructions after phi elimination. It
// preserves LiveIntervals so it can be invoked before register allocation.
//
//===----------------------------------------------------------------------===//

#include "llvm/CodeGen/MachineScheduler.h"
#include "llvm/ADT/ArrayRef.h"
#include "llvm/ADT/BitVector.h"
#include "llvm/ADT/DenseMap.h"
#include "llvm/ADT/EquivalenceClasses.h"
#include "llvm/ADT/PriorityQueue.h"
#include "llvm/ADT/STLExtras.h"
#include "llvm/ADT/SmallVector.h"
#include "llvm/ADT/Statistic.h"
#include "llvm/ADT/iterator_range.h"
#include "llvm/Analysis/AliasAnalysis.h"
#include "llvm/CodeGen/LiveInterval.h"
#include "llvm/CodeGen/LiveIntervals.h"
#include "llvm/CodeGen/MachineBasicBlock.h"
#include "llvm/CodeGen/MachineDominators.h"
#include "llvm/CodeGen/MachineFunction.h"
#include "llvm/CodeGen/MachineFunctionPass.h"
#include "llvm/CodeGen/MachineInstr.h"
#include "llvm/CodeGen/MachineLoopInfo.h"
#include "llvm/CodeGen/MachineOperand.h"
#include "llvm/CodeGen/MachinePassRegistry.h"
#include "llvm/CodeGen/MachineRegisterInfo.h"
#include "llvm/CodeGen/RegisterClassInfo.h"
#include "llvm/CodeGen/RegisterPressure.h"
#include "llvm/CodeGen/ScheduleDAG.h"
#include "llvm/CodeGen/ScheduleDAGInstrs.h"
#include "llvm/CodeGen/ScheduleDAGMutation.h"
#include "llvm/CodeGen/ScheduleDFS.h"
#include "llvm/CodeGen/ScheduleHazardRecognizer.h"
#include "llvm/CodeGen/SlotIndexes.h"
#include "llvm/CodeGen/TargetFrameLowering.h"
#include "llvm/CodeGen/TargetInstrInfo.h"
#include "llvm/CodeGen/TargetLowering.h"
#include "llvm/CodeGen/TargetPassConfig.h"
#include "llvm/CodeGen/TargetRegisterInfo.h"
#include "llvm/CodeGen/TargetSchedule.h"
#include "llvm/CodeGen/TargetSubtargetInfo.h"
#include "llvm/CodeGenTypes/MachineValueType.h"
#include "llvm/Config/llvm-config.h"
#include "llvm/InitializePasses.h"
#include "llvm/MC/LaneBitmask.h"
#include "llvm/Pass.h"
#include "llvm/Support/CommandLine.h"
#include "llvm/Support/Compiler.h"
#include "llvm/Support/Debug.h"
#include "llvm/Support/ErrorHandling.h"
#include "llvm/Support/GraphWriter.h"
#include "llvm/Support/raw_ostream.h"
#include "llvm/Target/TargetMachine.h"
#include <algorithm>
#include <cassert>
#include <cstdint>
#include <iterator>
#include <limits>
#include <memory>
#include <string>
#include <tuple>
#include <utility>
#include <vector>

using namespace llvm;

#define DEBUG_TYPE "machine-scheduler"

STATISTIC(NumInstrsInSourceOrderPreRA,
          "Number of instructions in source order after pre-RA scheduling");
STATISTIC(NumInstrsInSourceOrderPostRA,
          "Number of instructions in source order after post-RA scheduling");
STATISTIC(NumInstrsScheduledPreRA,
          "Number of instructions scheduled by pre-RA scheduler");
STATISTIC(NumInstrsScheduledPostRA,
          "Number of instructions scheduled by post-RA scheduler");
STATISTIC(NumClustered, "Number of load/store pairs clustered");

STATISTIC(NumTopPreRA,
          "Number of scheduling units chosen from top queue pre-RA");
STATISTIC(NumBotPreRA,
          "Number of scheduling units chosen from bottom queue pre-RA");
STATISTIC(NumNoCandPreRA,
          "Number of scheduling units chosen for NoCand heuristic pre-RA");
STATISTIC(NumOnly1PreRA,
          "Number of scheduling units chosen for Only1 heuristic pre-RA");
STATISTIC(NumPhysRegPreRA,
          "Number of scheduling units chosen for PhysReg heuristic pre-RA");
STATISTIC(NumRegExcessPreRA,
          "Number of scheduling units chosen for RegExcess heuristic pre-RA");
STATISTIC(NumRegCriticalPreRA,
          "Number of scheduling units chosen for RegCritical heuristic pre-RA");
STATISTIC(NumStallPreRA,
          "Number of scheduling units chosen for Stall heuristic pre-RA");
STATISTIC(NumClusterPreRA,
          "Number of scheduling units chosen for Cluster heuristic pre-RA");
STATISTIC(NumWeakPreRA,
          "Number of scheduling units chosen for Weak heuristic pre-RA");
STATISTIC(NumRegMaxPreRA,
          "Number of scheduling units chosen for RegMax heuristic pre-RA");
STATISTIC(
    NumResourceReducePreRA,
    "Number of scheduling units chosen for ResourceReduce heuristic pre-RA");
STATISTIC(
    NumResourceDemandPreRA,
    "Number of scheduling units chosen for ResourceDemand heuristic pre-RA");
STATISTIC(
    NumTopDepthReducePreRA,
    "Number of scheduling units chosen for TopDepthReduce heuristic pre-RA");
STATISTIC(
    NumTopPathReducePreRA,
    "Number of scheduling units chosen for TopPathReduce heuristic pre-RA");
STATISTIC(
    NumBotHeightReducePreRA,
    "Number of scheduling units chosen for BotHeightReduce heuristic pre-RA");
STATISTIC(
    NumBotPathReducePreRA,
    "Number of scheduling units chosen for BotPathReduce heuristic pre-RA");
STATISTIC(NumNodeOrderPreRA,
          "Number of scheduling units chosen for NodeOrder heuristic pre-RA");
STATISTIC(NumFirstValidPreRA,
          "Number of scheduling units chosen for FirstValid heuristic pre-RA");

STATISTIC(NumTopPostRA,
          "Number of scheduling units chosen from top queue post-RA");
STATISTIC(NumBotPostRA,
          "Number of scheduling units chosen from bottom queue post-RA");
STATISTIC(NumNoCandPostRA,
          "Number of scheduling units chosen for NoCand heuristic post-RA");
STATISTIC(NumOnly1PostRA,
          "Number of scheduling units chosen for Only1 heuristic post-RA");
STATISTIC(NumPhysRegPostRA,
          "Number of scheduling units chosen for PhysReg heuristic post-RA");
STATISTIC(NumRegExcessPostRA,
          "Number of scheduling units chosen for RegExcess heuristic post-RA");
STATISTIC(
    NumRegCriticalPostRA,
    "Number of scheduling units chosen for RegCritical heuristic post-RA");
STATISTIC(NumStallPostRA,
          "Number of scheduling units chosen for Stall heuristic post-RA");
STATISTIC(NumClusterPostRA,
          "Number of scheduling units chosen for Cluster heuristic post-RA");
STATISTIC(NumWeakPostRA,
          "Number of scheduling units chosen for Weak heuristic post-RA");
STATISTIC(NumRegMaxPostRA,
          "Number of scheduling units chosen for RegMax heuristic post-RA");
STATISTIC(
    NumResourceReducePostRA,
    "Number of scheduling units chosen for ResourceReduce heuristic post-RA");
STATISTIC(
    NumResourceDemandPostRA,
    "Number of scheduling units chosen for ResourceDemand heuristic post-RA");
STATISTIC(
    NumTopDepthReducePostRA,
    "Number of scheduling units chosen for TopDepthReduce heuristic post-RA");
STATISTIC(
    NumTopPathReducePostRA,
    "Number of scheduling units chosen for TopPathReduce heuristic post-RA");
STATISTIC(
    NumBotHeightReducePostRA,
    "Number of scheduling units chosen for BotHeightReduce heuristic post-RA");
STATISTIC(
    NumBotPathReducePostRA,
    "Number of scheduling units chosen for BotPathReduce heuristic post-RA");
STATISTIC(NumNodeOrderPostRA,
          "Number of scheduling units chosen for NodeOrder heuristic post-RA");
STATISTIC(NumFirstValidPostRA,
          "Number of scheduling units chosen for FirstValid heuristic post-RA");

cl::opt<MISched::Direction> llvm::PreRADirection(
    "misched-prera-direction", cl::Hidden,
    cl::desc("Pre reg-alloc list scheduling direction"),
    cl::init(MISched::Unspecified),
    cl::values(
        clEnumValN(MISched::TopDown, "topdown",
                   "Force top-down pre reg-alloc list scheduling"),
        clEnumValN(MISched::BottomUp, "bottomup",
                   "Force bottom-up pre reg-alloc list scheduling"),
        clEnumValN(MISched::Bidirectional, "bidirectional",
                   "Force bidirectional pre reg-alloc list scheduling")));

static cl::opt<MISched::Direction> PostRADirection(
    "misched-postra-direction", cl::Hidden,
    cl::desc("Post reg-alloc list scheduling direction"),
    cl::init(MISched::Unspecified),
    cl::values(
        clEnumValN(MISched::TopDown, "topdown",
                   "Force top-down post reg-alloc list scheduling"),
        clEnumValN(MISched::BottomUp, "bottomup",
                   "Force bottom-up post reg-alloc list scheduling"),
        clEnumValN(MISched::Bidirectional, "bidirectional",
                   "Force bidirectional post reg-alloc list scheduling")));

static cl::opt<bool>
    DumpCriticalPathLength("misched-dcpl", cl::Hidden,
                           cl::desc("Print critical path length to stdout"));

cl::opt<bool> llvm::VerifyScheduling(
    "verify-misched", cl::Hidden,
    cl::desc("Verify machine instrs before and after machine scheduling"));

#ifndef NDEBUG
cl::opt<bool> llvm::ViewMISchedDAGs(
    "view-misched-dags", cl::Hidden,
    cl::desc("Pop up a window to show MISched dags after they are processed"));
cl::opt<bool> llvm::PrintDAGs("misched-print-dags", cl::Hidden,
                              cl::desc("Print schedule DAGs"));
static cl::opt<bool> MISchedDumpReservedCycles(
    "misched-dump-reserved-cycles", cl::Hidden, cl::init(false),
    cl::desc("Dump resource usage at schedule boundary."));
static cl::opt<bool> MischedDetailResourceBooking(
    "misched-detail-resource-booking", cl::Hidden, cl::init(false),
    cl::desc("Show details of invoking getNextResoufceCycle."));
#else
const bool llvm::ViewMISchedDAGs = false;
const bool llvm::PrintDAGs = false;
static const bool MischedDetailResourceBooking = false;
#ifdef LLVM_ENABLE_DUMP
static const bool MISchedDumpReservedCycles = false;
#endif // LLVM_ENABLE_DUMP
#endif // NDEBUG

#ifndef NDEBUG
/// In some situations a few uninteresting nodes depend on nearly all other
/// nodes in the graph, provide a cutoff to hide them.
static cl::opt<unsigned> ViewMISchedCutoff("view-misched-cutoff", cl::Hidden,
  cl::desc("Hide nodes with more predecessor/successor than cutoff"));

static cl::opt<unsigned> MISchedCutoff("misched-cutoff", cl::Hidden,
  cl::desc("Stop scheduling after N instructions"), cl::init(~0U));

static cl::opt<std::string> SchedOnlyFunc("misched-only-func", cl::Hidden,
  cl::desc("Only schedule this function"));
static cl::opt<unsigned> SchedOnlyBlock("misched-only-block", cl::Hidden,
                                        cl::desc("Only schedule this MBB#"));
#endif // NDEBUG

/// Avoid quadratic complexity in unusually large basic blocks by limiting the
/// size of the ready lists.
static cl::opt<unsigned> ReadyListLimit("misched-limit", cl::Hidden,
  cl::desc("Limit ready list to N instructions"), cl::init(256));

static cl::opt<bool> EnableRegPressure("misched-regpressure", cl::Hidden,
  cl::desc("Enable register pressure scheduling."), cl::init(true));

static cl::opt<bool> EnableCyclicPath("misched-cyclicpath", cl::Hidden,
  cl::desc("Enable cyclic critical path analysis."), cl::init(true));

static cl::opt<bool> EnableMemOpCluster("misched-cluster", cl::Hidden,
                                        cl::desc("Enable memop clustering."),
                                        cl::init(true));
static cl::opt<bool>
    ForceFastCluster("force-fast-cluster", cl::Hidden,
                     cl::desc("Switch to fast cluster algorithm with the lost "
                              "of some fusion opportunities"),
                     cl::init(false));
static cl::opt<unsigned>
    FastClusterThreshold("fast-cluster-threshold", cl::Hidden,
                         cl::desc("The threshold for fast cluster"),
                         cl::init(1000));

#if !defined(NDEBUG) || defined(LLVM_ENABLE_DUMP)
static cl::opt<bool> MISchedDumpScheduleTrace(
    "misched-dump-schedule-trace", cl::Hidden, cl::init(false),
    cl::desc("Dump resource usage at schedule boundary."));
static cl::opt<unsigned>
    HeaderColWidth("misched-dump-schedule-trace-col-header-width", cl::Hidden,
                   cl::desc("Set width of the columns with "
                            "the resources and schedule units"),
                   cl::init(19));
static cl::opt<unsigned>
    ColWidth("misched-dump-schedule-trace-col-width", cl::Hidden,
             cl::desc("Set width of the columns showing resource booking."),
             cl::init(5));
static cl::opt<bool> MISchedSortResourcesInTrace(
    "misched-sort-resources-in-trace", cl::Hidden, cl::init(true),
    cl::desc("Sort the resources printed in the dump trace"));
#endif

static cl::opt<unsigned>
    MIResourceCutOff("misched-resource-cutoff", cl::Hidden,
                     cl::desc("Number of intervals to track"), cl::init(10));

// DAG subtrees must have at least this many nodes.
static const unsigned MinSubtreeSize = 8;

// Pin the vtables to this file.
void MachineSchedStrategy::anchor() {}

void ScheduleDAGMutation::anchor() {}

//===----------------------------------------------------------------------===//
// Machine Instruction Scheduling Pass and Registry
//===----------------------------------------------------------------------===//

MachineSchedContext::MachineSchedContext() {
  RegClassInfo = new RegisterClassInfo();
}

MachineSchedContext::~MachineSchedContext() {
  delete RegClassInfo;
}

namespace llvm {
namespace impl_detail {

/// Base class for the machine scheduler classes.
class MachineSchedulerBase : public MachineSchedContext {
protected:
  void scheduleRegions(ScheduleDAGInstrs &Scheduler, bool FixKillFlags);
};

/// Impl class for MachineScheduler.
class MachineSchedulerImpl : public MachineSchedulerBase {
  // These are only for using MF.verify()
  // remove when verify supports passing in all analyses
  MachineFunctionPass *P = nullptr;
  MachineFunctionAnalysisManager *MFAM = nullptr;

public:
  struct RequiredAnalyses {
    MachineLoopInfo &MLI;
    MachineDominatorTree &MDT;
    AAResults &AA;
    LiveIntervals &LIS;
  };

  MachineSchedulerImpl() {}
  // Migration only
  void setLegacyPass(MachineFunctionPass *P) { this->P = P; }
  void setMFAM(MachineFunctionAnalysisManager *MFAM) { this->MFAM = MFAM; }

  bool run(MachineFunction &MF, const TargetMachine &TM,
           const RequiredAnalyses &Analyses);

protected:
  ScheduleDAGInstrs *createMachineScheduler();
};

/// Impl class for PostMachineScheduler.
class PostMachineSchedulerImpl : public MachineSchedulerBase {
  // These are only for using MF.verify()
  // remove when verify supports passing in all analyses
  MachineFunctionPass *P = nullptr;
  MachineFunctionAnalysisManager *MFAM = nullptr;

public:
  struct RequiredAnalyses {
    MachineLoopInfo &MLI;
    AAResults &AA;
  };
  PostMachineSchedulerImpl() {}
  // Migration only
  void setLegacyPass(MachineFunctionPass *P) { this->P = P; }
  void setMFAM(MachineFunctionAnalysisManager *MFAM) { this->MFAM = MFAM; }

  bool run(MachineFunction &Func, const TargetMachine &TM,
           const RequiredAnalyses &Analyses);

protected:
  ScheduleDAGInstrs *createPostMachineScheduler();
};

} // namespace impl_detail
} // namespace llvm

using impl_detail::MachineSchedulerBase;
using impl_detail::MachineSchedulerImpl;
using impl_detail::PostMachineSchedulerImpl;

namespace {
/// MachineScheduler runs after coalescing and before register allocation.
class MachineSchedulerLegacy : public MachineFunctionPass {
  MachineSchedulerImpl Impl;

public:
  MachineSchedulerLegacy();
  void getAnalysisUsage(AnalysisUsage &AU) const override;
  bool runOnMachineFunction(MachineFunction&) override;

  static char ID; // Class identification, replacement for typeinfo
};

/// PostMachineScheduler runs after shortly before code emission.
class PostMachineSchedulerLegacy : public MachineFunctionPass {
  PostMachineSchedulerImpl Impl;

public:
  PostMachineSchedulerLegacy();
  void getAnalysisUsage(AnalysisUsage &AU) const override;
  bool runOnMachineFunction(MachineFunction &) override;

  static char ID; // Class identification, replacement for typeinfo
};

} // end anonymous namespace

char MachineSchedulerLegacy::ID = 0;

char &llvm::MachineSchedulerID = MachineSchedulerLegacy::ID;

INITIALIZE_PASS_BEGIN(MachineSchedulerLegacy, DEBUG_TYPE,
                      "Machine Instruction Scheduler", false, false)
INITIALIZE_PASS_DEPENDENCY(AAResultsWrapperPass)
INITIALIZE_PASS_DEPENDENCY(MachineDominatorTreeWrapperPass)
INITIALIZE_PASS_DEPENDENCY(MachineLoopInfoWrapperPass)
INITIALIZE_PASS_DEPENDENCY(SlotIndexesWrapperPass)
INITIALIZE_PASS_DEPENDENCY(LiveIntervalsWrapperPass)
INITIALIZE_PASS_END(MachineSchedulerLegacy, DEBUG_TYPE,
                    "Machine Instruction Scheduler", false, false)

MachineSchedulerLegacy::MachineSchedulerLegacy() : MachineFunctionPass(ID) {
  initializeMachineSchedulerLegacyPass(*PassRegistry::getPassRegistry());
}

void MachineSchedulerLegacy::getAnalysisUsage(AnalysisUsage &AU) const {
  AU.setPreservesCFG();
  AU.addRequired<MachineDominatorTreeWrapperPass>();
  AU.addRequired<MachineLoopInfoWrapperPass>();
  AU.addRequired<AAResultsWrapperPass>();
  AU.addRequired<TargetPassConfig>();
  AU.addRequired<SlotIndexesWrapperPass>();
  AU.addPreserved<SlotIndexesWrapperPass>();
  AU.addRequired<LiveIntervalsWrapperPass>();
  AU.addPreserved<LiveIntervalsWrapperPass>();
  MachineFunctionPass::getAnalysisUsage(AU);
}

char PostMachineSchedulerLegacy::ID = 0;

char &llvm::PostMachineSchedulerID = PostMachineSchedulerLegacy::ID;

INITIALIZE_PASS_BEGIN(PostMachineSchedulerLegacy, "postmisched",
                      "PostRA Machine Instruction Scheduler", false, false)
INITIALIZE_PASS_DEPENDENCY(MachineDominatorTreeWrapperPass)
INITIALIZE_PASS_DEPENDENCY(MachineLoopInfoWrapperPass)
INITIALIZE_PASS_DEPENDENCY(AAResultsWrapperPass)
INITIALIZE_PASS_END(PostMachineSchedulerLegacy, "postmisched",
                    "PostRA Machine Instruction Scheduler", false, false)

PostMachineSchedulerLegacy::PostMachineSchedulerLegacy()
    : MachineFunctionPass(ID) {
  initializePostMachineSchedulerLegacyPass(*PassRegistry::getPassRegistry());
}

void PostMachineSchedulerLegacy::getAnalysisUsage(AnalysisUsage &AU) const {
  AU.setPreservesCFG();
  AU.addRequired<MachineDominatorTreeWrapperPass>();
  AU.addRequired<MachineLoopInfoWrapperPass>();
  AU.addRequired<AAResultsWrapperPass>();
  AU.addRequired<TargetPassConfig>();
  MachineFunctionPass::getAnalysisUsage(AU);
}

MachinePassRegistry<MachineSchedRegistry::ScheduleDAGCtor>
    MachineSchedRegistry::Registry;

/// A dummy default scheduler factory indicates whether the scheduler
/// is overridden on the command line.
static ScheduleDAGInstrs *useDefaultMachineSched(MachineSchedContext *C) {
  return nullptr;
}

/// MachineSchedOpt allows command line selection of the scheduler.
static cl::opt<MachineSchedRegistry::ScheduleDAGCtor, false,
               RegisterPassParser<MachineSchedRegistry>>
MachineSchedOpt("misched",
                cl::init(&useDefaultMachineSched), cl::Hidden,
                cl::desc("Machine instruction scheduler to use"));

static MachineSchedRegistry
DefaultSchedRegistry("default", "Use the target's default scheduler choice.",
                     useDefaultMachineSched);

static cl::opt<bool> EnableMachineSched(
    "enable-misched",
    cl::desc("Enable the machine instruction scheduling pass."), cl::init(true),
    cl::Hidden);

static cl::opt<bool> EnablePostRAMachineSched(
    "enable-post-misched",
    cl::desc("Enable the post-ra machine instruction scheduling pass."),
    cl::init(true), cl::Hidden);

/// Decrement this iterator until reaching the top or a non-debug instr.
static MachineBasicBlock::const_iterator
priorNonDebug(MachineBasicBlock::const_iterator I,
              MachineBasicBlock::const_iterator Beg) {
  assert(I != Beg && "reached the top of the region, cannot decrement");
  while (--I != Beg) {
    if (!I->isDebugOrPseudoInstr())
      break;
  }
  return I;
}

/// Non-const version.
static MachineBasicBlock::iterator
priorNonDebug(MachineBasicBlock::iterator I,
              MachineBasicBlock::const_iterator Beg) {
  return priorNonDebug(MachineBasicBlock::const_iterator(I), Beg)
      .getNonConstIterator();
}

/// If this iterator is a debug value, increment until reaching the End or a
/// non-debug instruction.
static MachineBasicBlock::const_iterator
nextIfDebug(MachineBasicBlock::const_iterator I,
            MachineBasicBlock::const_iterator End) {
  for(; I != End; ++I) {
    if (!I->isDebugOrPseudoInstr())
      break;
  }
  return I;
}

/// Non-const version.
static MachineBasicBlock::iterator
nextIfDebug(MachineBasicBlock::iterator I,
            MachineBasicBlock::const_iterator End) {
  return nextIfDebug(MachineBasicBlock::const_iterator(I), End)
      .getNonConstIterator();
}

/// Instantiate a ScheduleDAGInstrs that will be owned by the caller.
ScheduleDAGInstrs *MachineSchedulerImpl::createMachineScheduler() {
  // Select the scheduler, or set the default.
  MachineSchedRegistry::ScheduleDAGCtor Ctor = MachineSchedOpt;
  if (Ctor != useDefaultMachineSched)
    return Ctor(this);

  // Get the default scheduler set by the target for this function.
  ScheduleDAGInstrs *Scheduler = TM->createMachineScheduler(this);
  if (Scheduler)
    return Scheduler;

  // Default to GenericScheduler.
  return createSchedLive(this);
}

bool MachineSchedulerImpl::run(MachineFunction &Func, const TargetMachine &TM,
                               const RequiredAnalyses &Analyses) {
  MF = &Func;
  MLI = &Analyses.MLI;
  MDT = &Analyses.MDT;
  this->TM = &TM;
  AA = &Analyses.AA;
  LIS = &Analyses.LIS;

  if (VerifyScheduling) {
    LLVM_DEBUG(LIS->dump());
    const char *MSchedBanner = "Before machine scheduling.";
    if (P)
      MF->verify(P, MSchedBanner, &errs());
    else
      MF->verify(*MFAM, MSchedBanner, &errs());
  }
  RegClassInfo->runOnMachineFunction(*MF);

  // Instantiate the selected scheduler for this target, function, and
  // optimization level.
  std::unique_ptr<ScheduleDAGInstrs> Scheduler(createMachineScheduler());
  scheduleRegions(*Scheduler, false);

  LLVM_DEBUG(LIS->dump());
  if (VerifyScheduling) {
    const char *MSchedBanner = "After machine scheduling.";
    if (P)
      MF->verify(P, MSchedBanner, &errs());
    else
      MF->verify(*MFAM, MSchedBanner, &errs());
  }
  return true;
}

/// Instantiate a ScheduleDAGInstrs for PostRA scheduling that will be owned by
/// the caller. We don't have a command line option to override the postRA
/// scheduler. The Target must configure it.
ScheduleDAGInstrs *PostMachineSchedulerImpl::createPostMachineScheduler() {
  // Get the postRA scheduler set by the target for this function.
  ScheduleDAGInstrs *Scheduler = TM->createPostMachineScheduler(this);
  if (Scheduler)
    return Scheduler;

  // Default to GenericScheduler.
  return createSchedPostRA(this);
}

bool PostMachineSchedulerImpl::run(MachineFunction &Func,
                                   const TargetMachine &TM,
                                   const RequiredAnalyses &Analyses) {
  MF = &Func;
  MLI = &Analyses.MLI;
  this->TM = &TM;
  AA = &Analyses.AA;

  if (VerifyScheduling) {
    const char *PostMSchedBanner = "Before post machine scheduling.";
    if (P)
      MF->verify(P, PostMSchedBanner, &errs());
    else
      MF->verify(*MFAM, PostMSchedBanner, &errs());
  }

  // Instantiate the selected scheduler for this target, function, and
  // optimization level.
  std::unique_ptr<ScheduleDAGInstrs> Scheduler(createPostMachineScheduler());
  scheduleRegions(*Scheduler, true);

  if (VerifyScheduling) {
    const char *PostMSchedBanner = "After post machine scheduling.";
    if (P)
      MF->verify(P, PostMSchedBanner, &errs());
    else
      MF->verify(*MFAM, PostMSchedBanner, &errs());
  }
  return true;
}

/// Top-level MachineScheduler pass driver.
///
/// Visit blocks in function order. Divide each block into scheduling regions
/// and visit them bottom-up. Visiting regions bottom-up is not required, but is
/// consistent with the DAG builder, which traverses the interior of the
/// scheduling regions bottom-up.
///
/// This design avoids exposing scheduling boundaries to the DAG builder,
/// simplifying the DAG builder's support for "special" target instructions.
/// At the same time the design allows target schedulers to operate across
/// scheduling boundaries, for example to bundle the boundary instructions
/// without reordering them. This creates complexity, because the target
/// scheduler must update the RegionBegin and RegionEnd positions cached by
/// ScheduleDAGInstrs whenever adding or removing instructions. A much simpler
/// design would be to split blocks at scheduling boundaries, but LLVM has a
/// general bias against block splitting purely for implementation simplicity.
bool MachineSchedulerLegacy::runOnMachineFunction(MachineFunction &MF) {
  if (skipFunction(MF.getFunction()))
    return false;

  if (EnableMachineSched.getNumOccurrences()) {
    if (!EnableMachineSched)
      return false;
  } else if (!MF.getSubtarget().enableMachineScheduler()) {
    return false;
  }

  LLVM_DEBUG(dbgs() << "Before MISched:\n"; MF.print(dbgs()));

  auto &MLI = getAnalysis<MachineLoopInfoWrapperPass>().getLI();
  auto &MDT = getAnalysis<MachineDominatorTreeWrapperPass>().getDomTree();
  auto &TM = getAnalysis<TargetPassConfig>().getTM<TargetMachine>();
  auto &AA = getAnalysis<AAResultsWrapperPass>().getAAResults();
  auto &LIS = getAnalysis<LiveIntervalsWrapperPass>().getLIS();
  Impl.setLegacyPass(this);
  return Impl.run(MF, TM, {MLI, MDT, AA, LIS});
}

MachineSchedulerPass::MachineSchedulerPass(const TargetMachine *TM)
    : Impl(std::make_unique<MachineSchedulerImpl>()), TM(TM) {}
MachineSchedulerPass::~MachineSchedulerPass() = default;
MachineSchedulerPass::MachineSchedulerPass(MachineSchedulerPass &&Other) =
    default;

PostMachineSchedulerPass::PostMachineSchedulerPass(const TargetMachine *TM)
    : Impl(std::make_unique<PostMachineSchedulerImpl>()), TM(TM) {}
PostMachineSchedulerPass::PostMachineSchedulerPass(
    PostMachineSchedulerPass &&Other) = default;
PostMachineSchedulerPass::~PostMachineSchedulerPass() = default;

PreservedAnalyses
MachineSchedulerPass::run(MachineFunction &MF,
                          MachineFunctionAnalysisManager &MFAM) {
  if (EnableMachineSched.getNumOccurrences()) {
    if (!EnableMachineSched)
      return PreservedAnalyses::all();
  } else if (!MF.getSubtarget().enableMachineScheduler()) {
    return PreservedAnalyses::all();
  }

  LLVM_DEBUG(dbgs() << "Before MISched:\n"; MF.print(dbgs()));
  auto &MLI = MFAM.getResult<MachineLoopAnalysis>(MF);
  auto &MDT = MFAM.getResult<MachineDominatorTreeAnalysis>(MF);
  auto &FAM = MFAM.getResult<FunctionAnalysisManagerMachineFunctionProxy>(MF)
                  .getManager();
  auto &AA = FAM.getResult<AAManager>(MF.getFunction());
  auto &LIS = MFAM.getResult<LiveIntervalsAnalysis>(MF);
  Impl->setMFAM(&MFAM);
  bool Changed = Impl->run(MF, *TM, {MLI, MDT, AA, LIS});
  if (!Changed)
    return PreservedAnalyses::all();

  return getMachineFunctionPassPreservedAnalyses()
      .preserveSet<CFGAnalyses>()
      .preserve<SlotIndexesAnalysis>()
      .preserve<LiveIntervalsAnalysis>();
}

bool PostMachineSchedulerLegacy::runOnMachineFunction(MachineFunction &MF) {
  if (skipFunction(MF.getFunction()))
    return false;

  if (EnablePostRAMachineSched.getNumOccurrences()) {
    if (!EnablePostRAMachineSched)
      return false;
  } else if (!MF.getSubtarget().enablePostRAMachineScheduler()) {
    LLVM_DEBUG(dbgs() << "Subtarget disables post-MI-sched.\n");
    return false;
  }
  LLVM_DEBUG(dbgs() << "Before post-MI-sched:\n"; MF.print(dbgs()));
  auto &MLI = getAnalysis<MachineLoopInfoWrapperPass>().getLI();
  auto &TM = getAnalysis<TargetPassConfig>().getTM<TargetMachine>();
  auto &AA = getAnalysis<AAResultsWrapperPass>().getAAResults();
  Impl.setLegacyPass(this);
  return Impl.run(MF, TM, {MLI, AA});
}

PreservedAnalyses
PostMachineSchedulerPass::run(MachineFunction &MF,
                              MachineFunctionAnalysisManager &MFAM) {
  if (EnablePostRAMachineSched.getNumOccurrences()) {
    if (!EnablePostRAMachineSched)
      return PreservedAnalyses::all();
  } else if (!MF.getSubtarget().enablePostRAMachineScheduler()) {
    LLVM_DEBUG(dbgs() << "Subtarget disables post-MI-sched.\n");
    return PreservedAnalyses::all();
  }
  LLVM_DEBUG(dbgs() << "Before post-MI-sched:\n"; MF.print(dbgs()));
  auto &MLI = MFAM.getResult<MachineLoopAnalysis>(MF);
  auto &FAM = MFAM.getResult<FunctionAnalysisManagerMachineFunctionProxy>(MF)
                  .getManager();
  auto &AA = FAM.getResult<AAManager>(MF.getFunction());

  Impl->setMFAM(&MFAM);
  bool Changed = Impl->run(MF, *TM, {MLI, AA});
  if (!Changed)
    return PreservedAnalyses::all();

  PreservedAnalyses PA = getMachineFunctionPassPreservedAnalyses();
  PA.preserveSet<CFGAnalyses>();
  return PA;
}

/// Return true of the given instruction should not be included in a scheduling
/// region.
///
/// MachineScheduler does not currently support scheduling across calls. To
/// handle calls, the DAG builder needs to be modified to create register
/// anti/output dependencies on the registers clobbered by the call's regmask
/// operand. In PreRA scheduling, the stack pointer adjustment already prevents
/// scheduling across calls. In PostRA scheduling, we need the isCall to enforce
/// the boundary, but there would be no benefit to postRA scheduling across
/// calls this late anyway.
static bool isSchedBoundary(MachineBasicBlock::iterator MI,
                            MachineBasicBlock *MBB,
                            MachineFunction *MF,
                            const TargetInstrInfo *TII) {
  return MI->isCall() || TII->isSchedulingBoundary(*MI, MBB, *MF) ||
         MI->isFakeUse();
}

using MBBRegionsVector = SmallVector<SchedRegion, 16>;

static void
getSchedRegions(MachineBasicBlock *MBB,
                MBBRegionsVector &Regions,
                bool RegionsTopDown) {
  MachineFunction *MF = MBB->getParent();
  const TargetInstrInfo *TII = MF->getSubtarget().getInstrInfo();

  MachineBasicBlock::iterator I = nullptr;
  for(MachineBasicBlock::iterator RegionEnd = MBB->end();
      RegionEnd != MBB->begin(); RegionEnd = I) {

    // Avoid decrementing RegionEnd for blocks with no terminator.
    if (RegionEnd != MBB->end() ||
        isSchedBoundary(&*std::prev(RegionEnd), &*MBB, MF, TII)) {
      --RegionEnd;
    }

    // The next region starts above the previous region. Look backward in the
    // instruction stream until we find the nearest boundary.
    unsigned NumRegionInstrs = 0;
    I = RegionEnd;
    for (;I != MBB->begin(); --I) {
      MachineInstr &MI = *std::prev(I);
      if (isSchedBoundary(&MI, &*MBB, MF, TII))
        break;
      if (!MI.isDebugOrPseudoInstr()) {
        // MBB::size() uses instr_iterator to count. Here we need a bundle to
        // count as a single instruction.
        ++NumRegionInstrs;
      }
    }

    // It's possible we found a scheduling region that only has debug
    // instructions. Don't bother scheduling these.
    if (NumRegionInstrs != 0)
      Regions.push_back(SchedRegion(I, RegionEnd, NumRegionInstrs));
  }

  if (RegionsTopDown)
    std::reverse(Regions.begin(), Regions.end());
}

/// Main driver for both MachineScheduler and PostMachineScheduler.
void MachineSchedulerBase::scheduleRegions(ScheduleDAGInstrs &Scheduler,
                                           bool FixKillFlags) {
  // Visit all machine basic blocks.
  //
  // TODO: Visit blocks in global postorder or postorder within the bottom-up
  // loop tree. Then we can optionally compute global RegPressure.
  for (MachineFunction::iterator MBB = MF->begin(), MBBEnd = MF->end();
       MBB != MBBEnd; ++MBB) {

    Scheduler.startBlock(&*MBB);

#ifndef NDEBUG
    if (SchedOnlyFunc.getNumOccurrences() && SchedOnlyFunc != MF->getName())
      continue;
    if (SchedOnlyBlock.getNumOccurrences()
        && (int)SchedOnlyBlock != MBB->getNumber())
      continue;
#endif

    // Break the block into scheduling regions [I, RegionEnd). RegionEnd
    // points to the scheduling boundary at the bottom of the region. The DAG
    // does not include RegionEnd, but the region does (i.e. the next
    // RegionEnd is above the previous RegionBegin). If the current block has
    // no terminator then RegionEnd == MBB->end() for the bottom region.
    //
    // All the regions of MBB are first found and stored in MBBRegions, which
    // will be processed (MBB) top-down if initialized with true.
    //
    // The Scheduler may insert instructions during either schedule() or
    // exitRegion(), even for empty regions. So the local iterators 'I' and
    // 'RegionEnd' are invalid across these calls. Instructions must not be
    // added to other regions than the current one without updating MBBRegions.

    MBBRegionsVector MBBRegions;
    getSchedRegions(&*MBB, MBBRegions, Scheduler.doMBBSchedRegionsTopDown());
    bool ScheduleSingleMI = Scheduler.shouldScheduleSingleMIRegions();
    for (const SchedRegion &R : MBBRegions) {
      MachineBasicBlock::iterator I = R.RegionBegin;
      MachineBasicBlock::iterator RegionEnd = R.RegionEnd;
      unsigned NumRegionInstrs = R.NumRegionInstrs;

      // Notify the scheduler of the region, even if we may skip scheduling
      // it. Perhaps it still needs to be bundled.
      Scheduler.enterRegion(&*MBB, I, RegionEnd, NumRegionInstrs);

      // Skip empty scheduling regions and, conditionally, regions with a single
      // MI.
      if (I == RegionEnd || (!ScheduleSingleMI && I == std::prev(RegionEnd))) {
        // Close the current region. Bundle the terminator if needed.
        // This invalidates 'RegionEnd' and 'I'.
        Scheduler.exitRegion();
        continue;
      }
      LLVM_DEBUG(dbgs() << "********** MI Scheduling **********\n");
      LLVM_DEBUG(dbgs() << MF->getName() << ":" << printMBBReference(*MBB)
                        << " " << MBB->getName() << "\n  From: " << *I
                        << "    To: ";
                 if (RegionEnd != MBB->end()) dbgs() << *RegionEnd;
                 else dbgs() << "End\n";
                 dbgs() << " RegionInstrs: " << NumRegionInstrs << '\n');
      if (DumpCriticalPathLength) {
        errs() << MF->getName();
        errs() << ":%bb. " << MBB->getNumber();
        errs() << " " << MBB->getName() << " \n";
      }

      // Schedule a region: possibly reorder instructions.
      // This invalidates the original region iterators.
      Scheduler.schedule();

      // Close the current region.
      Scheduler.exitRegion();
    }
    Scheduler.finishBlock();
    // FIXME: Ideally, no further passes should rely on kill flags. However,
    // thumb2 size reduction is currently an exception, so the PostMIScheduler
    // needs to do this.
    if (FixKillFlags)
      Scheduler.fixupKills(*MBB);
  }
  Scheduler.finalizeSchedule();
}

#if !defined(NDEBUG) || defined(LLVM_ENABLE_DUMP)
LLVM_DUMP_METHOD void ReadyQueue::dump() const {
  dbgs() << "Queue " << Name << ": ";
  for (const SUnit *SU : Queue)
    dbgs() << SU->NodeNum << " ";
  dbgs() << "\n";
}
#endif

//===----------------------------------------------------------------------===//
// ScheduleDAGMI - Basic machine instruction scheduling. This is
// independent of PreRA/PostRA scheduling and involves no extra book-keeping for
// virtual registers.
// ===----------------------------------------------------------------------===/

// Provide a vtable anchor.
ScheduleDAGMI::~ScheduleDAGMI() = default;

/// ReleaseSucc - Decrement the NumPredsLeft count of a successor. When
/// NumPredsLeft reaches zero, release the successor node.
///
/// FIXME: Adjust SuccSU height based on MinLatency.
void ScheduleDAGMI::releaseSucc(SUnit *SU, SDep *SuccEdge) {
  SUnit *SuccSU = SuccEdge->getSUnit();

  if (SuccEdge->isWeak()) {
    --SuccSU->WeakPredsLeft;
    return;
  }
#ifndef NDEBUG
  if (SuccSU->NumPredsLeft == 0) {
    dbgs() << "*** Scheduling failed! ***\n";
    dumpNode(*SuccSU);
    dbgs() << " has been released too many times!\n";
    llvm_unreachable(nullptr);
  }
#endif
  // SU->TopReadyCycle was set to CurrCycle when it was scheduled. However,
  // CurrCycle may have advanced since then.
  if (SuccSU->TopReadyCycle < SU->TopReadyCycle + SuccEdge->getLatency())
    SuccSU->TopReadyCycle = SU->TopReadyCycle + SuccEdge->getLatency();

  --SuccSU->NumPredsLeft;
  if (SuccSU->NumPredsLeft == 0 && SuccSU != &ExitSU)
    SchedImpl->releaseTopNode(SuccSU);
}

/// releaseSuccessors - Call releaseSucc on each of SU's successors.
void ScheduleDAGMI::releaseSuccessors(SUnit *SU) {
  for (SDep &Succ : SU->Succs)
    releaseSucc(SU, &Succ);
}

/// ReleasePred - Decrement the NumSuccsLeft count of a predecessor. When
/// NumSuccsLeft reaches zero, release the predecessor node.
///
/// FIXME: Adjust PredSU height based on MinLatency.
void ScheduleDAGMI::releasePred(SUnit *SU, SDep *PredEdge) {
  SUnit *PredSU = PredEdge->getSUnit();

  if (PredEdge->isWeak()) {
    --PredSU->WeakSuccsLeft;
    return;
  }
#ifndef NDEBUG
  if (PredSU->NumSuccsLeft == 0) {
    dbgs() << "*** Scheduling failed! ***\n";
    dumpNode(*PredSU);
    dbgs() << " has been released too many times!\n";
    llvm_unreachable(nullptr);
  }
#endif
  // SU->BotReadyCycle was set to CurrCycle when it was scheduled. However,
  // CurrCycle may have advanced since then.
  if (PredSU->BotReadyCycle < SU->BotReadyCycle + PredEdge->getLatency())
    PredSU->BotReadyCycle = SU->BotReadyCycle + PredEdge->getLatency();

  --PredSU->NumSuccsLeft;
  if (PredSU->NumSuccsLeft == 0 && PredSU != &EntrySU)
    SchedImpl->releaseBottomNode(PredSU);
}

/// releasePredecessors - Call releasePred on each of SU's predecessors.
void ScheduleDAGMI::releasePredecessors(SUnit *SU) {
  for (SDep &Pred : SU->Preds)
    releasePred(SU, &Pred);
}

void ScheduleDAGMI::startBlock(MachineBasicBlock *bb) {
  ScheduleDAGInstrs::startBlock(bb);
  SchedImpl->enterMBB(bb);
}

void ScheduleDAGMI::finishBlock() {
  SchedImpl->leaveMBB();
  ScheduleDAGInstrs::finishBlock();
}

/// enterRegion - Called back from PostMachineScheduler::runOnMachineFunction
/// after crossing a scheduling boundary. [begin, end) includes all instructions
/// in the region, including the boundary itself and single-instruction regions
/// that don't get scheduled.
void ScheduleDAGMI::enterRegion(MachineBasicBlock *bb,
                                     MachineBasicBlock::iterator begin,
                                     MachineBasicBlock::iterator end,
                                     unsigned regioninstrs)
{
  ScheduleDAGInstrs::enterRegion(bb, begin, end, regioninstrs);

  SchedImpl->initPolicy(begin, end, regioninstrs);

  // Set dump direction after initializing sched policy.
  ScheduleDAGMI::DumpDirection D;
  if (SchedImpl->getPolicy().OnlyTopDown)
    D = ScheduleDAGMI::DumpDirection::TopDown;
  else if (SchedImpl->getPolicy().OnlyBottomUp)
    D = ScheduleDAGMI::DumpDirection::BottomUp;
  else
    D = ScheduleDAGMI::DumpDirection::Bidirectional;
  setDumpDirection(D);
}

/// This is normally called from the main scheduler loop but may also be invoked
/// by the scheduling strategy to perform additional code motion.
void ScheduleDAGMI::moveInstruction(
  MachineInstr *MI, MachineBasicBlock::iterator InsertPos) {
  // Advance RegionBegin if the first instruction moves down.
  if (&*RegionBegin == MI)
    ++RegionBegin;

  // Update the instruction stream.
  BB->splice(InsertPos, BB, MI);

  // Update LiveIntervals
  if (LIS)
    LIS->handleMove(*MI, /*UpdateFlags=*/true);

  // Recede RegionBegin if an instruction moves above the first.
  if (RegionBegin == InsertPos)
    RegionBegin = MI;
}

bool ScheduleDAGMI::checkSchedLimit() {
#if LLVM_ENABLE_ABI_BREAKING_CHECKS && !defined(NDEBUG)
  if (NumInstrsScheduled == MISchedCutoff && MISchedCutoff != ~0U) {
    CurrentTop = CurrentBottom;
    return false;
  }
  ++NumInstrsScheduled;
#endif
  return true;
}

/// Per-region scheduling driver, called back from
/// PostMachineScheduler::runOnMachineFunction. This is a simplified driver
/// that does not consider liveness or register pressure. It is useful for
/// PostRA scheduling and potentially other custom schedulers.
void ScheduleDAGMI::schedule() {
  LLVM_DEBUG(dbgs() << "ScheduleDAGMI::schedule starting\n");
  LLVM_DEBUG(SchedImpl->dumpPolicy());

  // Build the DAG.
  buildSchedGraph(AA);

  postProcessDAG();

  SmallVector<SUnit*, 8> TopRoots, BotRoots;
  findRootsAndBiasEdges(TopRoots, BotRoots);

  LLVM_DEBUG(dump());
  if (PrintDAGs) dump();
  if (ViewMISchedDAGs) viewGraph();

  // Initialize the strategy before modifying the DAG.
  // This may initialize a DFSResult to be used for queue priority.
  SchedImpl->initialize(this);

  // Initialize ready queues now that the DAG and priority data are finalized.
  initQueues(TopRoots, BotRoots);

  bool IsTopNode = false;
  while (true) {
    if (!checkSchedLimit())
      break;

    LLVM_DEBUG(dbgs() << "** ScheduleDAGMI::schedule picking next node\n");
    SUnit *SU = SchedImpl->pickNode(IsTopNode);
    if (!SU) break;

    assert(!SU->isScheduled && "Node already scheduled");

    MachineInstr *MI = SU->getInstr();
    if (IsTopNode) {
      assert(SU->isTopReady() && "node still has unscheduled dependencies");
      if (&*CurrentTop == MI)
        CurrentTop = nextIfDebug(++CurrentTop, CurrentBottom);
      else
        moveInstruction(MI, CurrentTop);
    } else {
      assert(SU->isBottomReady() && "node still has unscheduled dependencies");
      MachineBasicBlock::iterator priorII =
        priorNonDebug(CurrentBottom, CurrentTop);
      if (&*priorII == MI)
        CurrentBottom = priorII;
      else {
        if (&*CurrentTop == MI)
          CurrentTop = nextIfDebug(++CurrentTop, priorII);
        moveInstruction(MI, CurrentBottom);
        CurrentBottom = MI;
      }
    }
    // Notify the scheduling strategy before updating the DAG.
    // This sets the scheduled node's ReadyCycle to CurrCycle. When updateQueues
    // runs, it can then use the accurate ReadyCycle time to determine whether
    // newly released nodes can move to the readyQ.
    SchedImpl->schedNode(SU, IsTopNode);

    updateQueues(SU, IsTopNode);
  }
  assert(CurrentTop == CurrentBottom && "Nonempty unscheduled zone.");

  placeDebugValues();

  LLVM_DEBUG({
    dbgs() << "*** Final schedule for "
           << printMBBReference(*begin()->getParent()) << " ***\n";
    dumpSchedule();
    dbgs() << '\n';
  });
}

/// Apply each ScheduleDAGMutation step in order.
void ScheduleDAGMI::postProcessDAG() {
  for (auto &m : Mutations)
    m->apply(this);
}

void ScheduleDAGMI::
findRootsAndBiasEdges(SmallVectorImpl<SUnit*> &TopRoots,
                      SmallVectorImpl<SUnit*> &BotRoots) {
  for (SUnit &SU : SUnits) {
    assert(!SU.isBoundaryNode() && "Boundary node should not be in SUnits");

    // Order predecessors so DFSResult follows the critical path.
    SU.biasCriticalPath();

    // A SUnit is ready to top schedule if it has no predecessors.
    if (!SU.NumPredsLeft)
      TopRoots.push_back(&SU);
    // A SUnit is ready to bottom schedule if it has no successors.
    if (!SU.NumSuccsLeft)
      BotRoots.push_back(&SU);
  }
  ExitSU.biasCriticalPath();
}

/// Identify DAG roots and setup scheduler queues.
void ScheduleDAGMI::initQueues(ArrayRef<SUnit *> TopRoots,
                               ArrayRef<SUnit *> BotRoots) {
  // Release all DAG roots for scheduling, not including EntrySU/ExitSU.
  //
  // Nodes with unreleased weak edges can still be roots.
  // Release top roots in forward order.
  for (SUnit *SU : TopRoots)
    SchedImpl->releaseTopNode(SU);

  // Release bottom roots in reverse order so the higher priority nodes appear
  // first. This is more natural and slightly more efficient.
  for (SmallVectorImpl<SUnit*>::const_reverse_iterator
         I = BotRoots.rbegin(), E = BotRoots.rend(); I != E; ++I) {
    SchedImpl->releaseBottomNode(*I);
  }

  releaseSuccessors(&EntrySU);
  releasePredecessors(&ExitSU);

  SchedImpl->registerRoots();

  // Advance past initial DebugValues.
  CurrentTop = nextIfDebug(RegionBegin, RegionEnd);
  CurrentBottom = RegionEnd;
}

/// Update scheduler queues after scheduling an instruction.
void ScheduleDAGMI::updateQueues(SUnit *SU, bool IsTopNode) {
  // Release dependent instructions for scheduling.
  if (IsTopNode)
    releaseSuccessors(SU);
  else
    releasePredecessors(SU);

  SU->isScheduled = true;
}

/// Reinsert any remaining debug_values, just like the PostRA scheduler.
void ScheduleDAGMI::placeDebugValues() {
  // If first instruction was a DBG_VALUE then put it back.
  if (FirstDbgValue) {
    BB->splice(RegionBegin, BB, FirstDbgValue);
    RegionBegin = FirstDbgValue;
  }

  for (std::vector<std::pair<MachineInstr *, MachineInstr *>>::iterator
         DI = DbgValues.end(), DE = DbgValues.begin(); DI != DE; --DI) {
    std::pair<MachineInstr *, MachineInstr *> P = *std::prev(DI);
    MachineInstr *DbgValue = P.first;
    MachineBasicBlock::iterator OrigPrevMI = P.second;
    if (&*RegionBegin == DbgValue)
      ++RegionBegin;
    BB->splice(std::next(OrigPrevMI), BB, DbgValue);
    if (RegionEnd != BB->end() && OrigPrevMI == &*RegionEnd)
      RegionEnd = DbgValue;
  }
}

#if !defined(NDEBUG) || defined(LLVM_ENABLE_DUMP)
static const char *scheduleTableLegend = "  i: issue\n  x: resource booked";

LLVM_DUMP_METHOD void ScheduleDAGMI::dumpScheduleTraceTopDown() const {
  // Bail off when there is no schedule model to query.
  if (!SchedModel.hasInstrSchedModel())
    return;

  //  Nothing to show if there is no or just one instruction.
  if (BB->size() < 2)
    return;

  dbgs() << " * Schedule table (TopDown):\n";
  dbgs() << scheduleTableLegend << "\n";
  const unsigned FirstCycle = getSUnit(&*(std::begin(*this)))->TopReadyCycle;
  unsigned LastCycle = getSUnit(&*(std::prev(std::end(*this))))->TopReadyCycle;
  for (MachineInstr &MI : *this) {
    SUnit *SU = getSUnit(&MI);
    if (!SU)
      continue;
    const MCSchedClassDesc *SC = getSchedClass(SU);
    for (TargetSchedModel::ProcResIter PI = SchedModel.getWriteProcResBegin(SC),
                                       PE = SchedModel.getWriteProcResEnd(SC);
         PI != PE; ++PI) {
      if (SU->TopReadyCycle + PI->ReleaseAtCycle - 1 > LastCycle)
        LastCycle = SU->TopReadyCycle + PI->ReleaseAtCycle - 1;
    }
  }
  // Print the header with the cycles
  dbgs() << llvm::left_justify("Cycle", HeaderColWidth);
  for (unsigned C = FirstCycle; C <= LastCycle; ++C)
    dbgs() << llvm::left_justify("| " + std::to_string(C), ColWidth);
  dbgs() << "|\n";

  for (MachineInstr &MI : *this) {
    SUnit *SU = getSUnit(&MI);
    if (!SU) {
      dbgs() << "Missing SUnit\n";
      continue;
    }
    std::string NodeName("SU(");
    NodeName += std::to_string(SU->NodeNum) + ")";
    dbgs() << llvm::left_justify(NodeName, HeaderColWidth);
    unsigned C = FirstCycle;
    for (; C <= LastCycle; ++C) {
      if (C == SU->TopReadyCycle)
        dbgs() << llvm::left_justify("| i", ColWidth);
      else
        dbgs() << llvm::left_justify("|", ColWidth);
    }
    dbgs() << "|\n";
    const MCSchedClassDesc *SC = getSchedClass(SU);

    SmallVector<MCWriteProcResEntry, 4> ResourcesIt(
        make_range(SchedModel.getWriteProcResBegin(SC),
                   SchedModel.getWriteProcResEnd(SC)));

    if (MISchedSortResourcesInTrace)
      llvm::stable_sort(
          ResourcesIt,
          [](const MCWriteProcResEntry &LHS,
             const MCWriteProcResEntry &RHS) -> bool {
            return std::tie(LHS.AcquireAtCycle, LHS.ReleaseAtCycle) <
                   std::tie(RHS.AcquireAtCycle, RHS.ReleaseAtCycle);
          });
    for (const MCWriteProcResEntry &PI : ResourcesIt) {
      C = FirstCycle;
      const std::string ResName =
          SchedModel.getResourceName(PI.ProcResourceIdx);
      dbgs() << llvm::right_justify(ResName + " ", HeaderColWidth);
      for (; C < SU->TopReadyCycle + PI.AcquireAtCycle; ++C) {
        dbgs() << llvm::left_justify("|", ColWidth);
      }
      for (unsigned I = 0, E = PI.ReleaseAtCycle - PI.AcquireAtCycle; I != E;
           ++I, ++C)
        dbgs() << llvm::left_justify("| x", ColWidth);
      while (C++ <= LastCycle)
        dbgs() << llvm::left_justify("|", ColWidth);
      // Place end char
      dbgs() << "| \n";
    }
  }
}

LLVM_DUMP_METHOD void ScheduleDAGMI::dumpScheduleTraceBottomUp() const {
  // Bail off when there is no schedule model to query.
  if (!SchedModel.hasInstrSchedModel())
    return;

  //  Nothing to show if there is no or just one instruction.
  if (BB->size() < 2)
    return;

  dbgs() << " * Schedule table (BottomUp):\n";
  dbgs() << scheduleTableLegend << "\n";

  const int FirstCycle = getSUnit(&*(std::begin(*this)))->BotReadyCycle;
  int LastCycle = getSUnit(&*(std::prev(std::end(*this))))->BotReadyCycle;
  for (MachineInstr &MI : *this) {
    SUnit *SU = getSUnit(&MI);
    if (!SU)
      continue;
    const MCSchedClassDesc *SC = getSchedClass(SU);
    for (TargetSchedModel::ProcResIter PI = SchedModel.getWriteProcResBegin(SC),
                                       PE = SchedModel.getWriteProcResEnd(SC);
         PI != PE; ++PI) {
      if ((int)SU->BotReadyCycle - PI->ReleaseAtCycle + 1 < LastCycle)
        LastCycle = (int)SU->BotReadyCycle - PI->ReleaseAtCycle + 1;
    }
  }
  // Print the header with the cycles
  dbgs() << llvm::left_justify("Cycle", HeaderColWidth);
  for (int C = FirstCycle; C >= LastCycle; --C)
    dbgs() << llvm::left_justify("| " + std::to_string(C), ColWidth);
  dbgs() << "|\n";

  for (MachineInstr &MI : *this) {
    SUnit *SU = getSUnit(&MI);
    if (!SU) {
      dbgs() << "Missing SUnit\n";
      continue;
    }
    std::string NodeName("SU(");
    NodeName += std::to_string(SU->NodeNum) + ")";
    dbgs() << llvm::left_justify(NodeName, HeaderColWidth);
    int C = FirstCycle;
    for (; C >= LastCycle; --C) {
      if (C == (int)SU->BotReadyCycle)
        dbgs() << llvm::left_justify("| i", ColWidth);
      else
        dbgs() << llvm::left_justify("|", ColWidth);
    }
    dbgs() << "|\n";
    const MCSchedClassDesc *SC = getSchedClass(SU);
    SmallVector<MCWriteProcResEntry, 4> ResourcesIt(
        make_range(SchedModel.getWriteProcResBegin(SC),
                   SchedModel.getWriteProcResEnd(SC)));

    if (MISchedSortResourcesInTrace)
      llvm::stable_sort(
          ResourcesIt,
          [](const MCWriteProcResEntry &LHS,
             const MCWriteProcResEntry &RHS) -> bool {
            return std::tie(LHS.AcquireAtCycle, LHS.ReleaseAtCycle) <
                   std::tie(RHS.AcquireAtCycle, RHS.ReleaseAtCycle);
          });
    for (const MCWriteProcResEntry &PI : ResourcesIt) {
      C = FirstCycle;
      const std::string ResName =
          SchedModel.getResourceName(PI.ProcResourceIdx);
      dbgs() << llvm::right_justify(ResName + " ", HeaderColWidth);
      for (; C > ((int)SU->BotReadyCycle - (int)PI.AcquireAtCycle); --C) {
        dbgs() << llvm::left_justify("|", ColWidth);
      }
      for (unsigned I = 0, E = PI.ReleaseAtCycle - PI.AcquireAtCycle; I != E;
           ++I, --C)
        dbgs() << llvm::left_justify("| x", ColWidth);
      while (C-- >= LastCycle)
        dbgs() << llvm::left_justify("|", ColWidth);
      // Place end char
      dbgs() << "| \n";
    }
  }
}
#endif

#if !defined(NDEBUG) || defined(LLVM_ENABLE_DUMP)
LLVM_DUMP_METHOD void ScheduleDAGMI::dumpSchedule() const {
  if (MISchedDumpScheduleTrace) {
    if (DumpDir == DumpDirection::TopDown)
      dumpScheduleTraceTopDown();
    else if (DumpDir == DumpDirection::BottomUp)
      dumpScheduleTraceBottomUp();
    else if (DumpDir == DumpDirection::Bidirectional) {
      dbgs() << "* Schedule table (Bidirectional): not implemented\n";
    } else {
      dbgs() << "* Schedule table: DumpDirection not set.\n";
    }
  }

  for (MachineInstr &MI : *this) {
    if (SUnit *SU = getSUnit(&MI))
      dumpNode(*SU);
    else
      dbgs() << "Missing SUnit\n";
  }
}
#endif

//===----------------------------------------------------------------------===//
// ScheduleDAGMILive - Base class for MachineInstr scheduling with LiveIntervals
// preservation.
//===----------------------------------------------------------------------===//

ScheduleDAGMILive::~ScheduleDAGMILive() {
  delete DFSResult;
}

void ScheduleDAGMILive::collectVRegUses(SUnit &SU) {
  const MachineInstr &MI = *SU.getInstr();
  for (const MachineOperand &MO : MI.operands()) {
    if (!MO.isReg())
      continue;
    if (!MO.readsReg())
      continue;
    if (TrackLaneMasks && !MO.isUse())
      continue;

    Register Reg = MO.getReg();
    if (!Reg.isVirtual())
      continue;

    // Ignore re-defs.
    if (TrackLaneMasks) {
      bool FoundDef = false;
      for (const MachineOperand &MO2 : MI.all_defs()) {
        if (MO2.getReg() == Reg && !MO2.isDead()) {
          FoundDef = true;
          break;
        }
      }
      if (FoundDef)
        continue;
    }

    // Record this local VReg use.
    VReg2SUnitMultiMap::iterator UI = VRegUses.find(Reg);
    for (; UI != VRegUses.end(); ++UI) {
      if (UI->SU == &SU)
        break;
    }
    if (UI == VRegUses.end())
      VRegUses.insert(VReg2SUnit(Reg, LaneBitmask::getNone(), &SU));
  }
}

/// enterRegion - Called back from MachineScheduler::runOnMachineFunction after
/// crossing a scheduling boundary. [begin, end) includes all instructions in
/// the region, including the boundary itself and single-instruction regions
/// that don't get scheduled.
void ScheduleDAGMILive::enterRegion(MachineBasicBlock *bb,
                                MachineBasicBlock::iterator begin,
                                MachineBasicBlock::iterator end,
                                unsigned regioninstrs)
{
  // ScheduleDAGMI initializes SchedImpl's per-region policy.
  ScheduleDAGMI::enterRegion(bb, begin, end, regioninstrs);

  // For convenience remember the end of the liveness region.
  LiveRegionEnd = (RegionEnd == bb->end()) ? RegionEnd : std::next(RegionEnd);

  SUPressureDiffs.clear();

  ShouldTrackPressure = SchedImpl->shouldTrackPressure();
  ShouldTrackLaneMasks = SchedImpl->shouldTrackLaneMasks();

  assert((!ShouldTrackLaneMasks || ShouldTrackPressure) &&
         "ShouldTrackLaneMasks requires ShouldTrackPressure");
}

// Setup the register pressure trackers for the top scheduled and bottom
// scheduled regions.
void ScheduleDAGMILive::initRegPressure() {
  VRegUses.clear();
  VRegUses.setUniverse(MRI.getNumVirtRegs());
  for (SUnit &SU : SUnits)
    collectVRegUses(SU);

  TopRPTracker.init(&MF, RegClassInfo, LIS, BB, RegionBegin,
                    ShouldTrackLaneMasks, false);
  BotRPTracker.init(&MF, RegClassInfo, LIS, BB, LiveRegionEnd,
                    ShouldTrackLaneMasks, false);

  // Close the RPTracker to finalize live ins.
  RPTracker.closeRegion();

  LLVM_DEBUG(RPTracker.dump());

  // Initialize the live ins and live outs.
  TopRPTracker.addLiveRegs(RPTracker.getPressure().LiveInRegs);
  BotRPTracker.addLiveRegs(RPTracker.getPressure().LiveOutRegs);

  // Close one end of the tracker so we can call
  // getMaxUpward/DownwardPressureDelta before advancing across any
  // instructions. This converts currently live regs into live ins/outs.
  TopRPTracker.closeTop();
  BotRPTracker.closeBottom();

  BotRPTracker.initLiveThru(RPTracker);
  if (!BotRPTracker.getLiveThru().empty()) {
    TopRPTracker.initLiveThru(BotRPTracker.getLiveThru());
    LLVM_DEBUG(dbgs() << "Live Thru: ";
               dumpRegSetPressure(BotRPTracker.getLiveThru(), TRI));
  };

  // For each live out vreg reduce the pressure change associated with other
  // uses of the same vreg below the live-out reaching def.
  updatePressureDiffs(RPTracker.getPressure().LiveOutRegs);

  // Account for liveness generated by the region boundary.
  if (LiveRegionEnd != RegionEnd) {
    SmallVector<VRegMaskOrUnit, 8> LiveUses;
    BotRPTracker.recede(&LiveUses);
    updatePressureDiffs(LiveUses);
  }

  LLVM_DEBUG(dbgs() << "Top Pressure: ";
             dumpRegSetPressure(TopRPTracker.getRegSetPressureAtPos(), TRI);
             dbgs() << "Bottom Pressure: ";
             dumpRegSetPressure(BotRPTracker.getRegSetPressureAtPos(), TRI););

  assert((BotRPTracker.getPos() == RegionEnd ||
          (RegionEnd->isDebugInstr() &&
           BotRPTracker.getPos() == priorNonDebug(RegionEnd, RegionBegin))) &&
         "Can't find the region bottom");

  // Cache the list of excess pressure sets in this region. This will also track
  // the max pressure in the scheduled code for these sets.
  RegionCriticalPSets.clear();
  const std::vector<unsigned> &RegionPressure =
    RPTracker.getPressure().MaxSetPressure;
  for (unsigned i = 0, e = RegionPressure.size(); i < e; ++i) {
    unsigned Limit = RegClassInfo->getRegPressureSetLimit(i);
    if (RegionPressure[i] > Limit) {
      LLVM_DEBUG(dbgs() << TRI->getRegPressureSetName(i) << " Limit " << Limit
                        << " Actual " << RegionPressure[i] << "\n");
      RegionCriticalPSets.push_back(PressureChange(i));
    }
  }
  LLVM_DEBUG({
    if (RegionCriticalPSets.size() > 0) {
      dbgs() << "Excess PSets: ";
      for (const PressureChange &RCPS : RegionCriticalPSets)
        dbgs() << TRI->getRegPressureSetName(RCPS.getPSet()) << " ";
      dbgs() << "\n";
    }
  });
}

void ScheduleDAGMILive::
updateScheduledPressure(const SUnit *SU,
                        const std::vector<unsigned> &NewMaxPressure) {
  const PressureDiff &PDiff = getPressureDiff(SU);
  unsigned CritIdx = 0, CritEnd = RegionCriticalPSets.size();
  for (const PressureChange &PC : PDiff) {
    if (!PC.isValid())
      break;
    unsigned ID = PC.getPSet();
    while (CritIdx != CritEnd && RegionCriticalPSets[CritIdx].getPSet() < ID)
      ++CritIdx;
    if (CritIdx != CritEnd && RegionCriticalPSets[CritIdx].getPSet() == ID) {
      if ((int)NewMaxPressure[ID] > RegionCriticalPSets[CritIdx].getUnitInc()
          && NewMaxPressure[ID] <= (unsigned)std::numeric_limits<int16_t>::max())
        RegionCriticalPSets[CritIdx].setUnitInc(NewMaxPressure[ID]);
    }
    unsigned Limit = RegClassInfo->getRegPressureSetLimit(ID);
    if (NewMaxPressure[ID] >= Limit - 2) {
      LLVM_DEBUG(dbgs() << "  " << TRI->getRegPressureSetName(ID) << ": "
                        << NewMaxPressure[ID]
                        << ((NewMaxPressure[ID] > Limit) ? " > " : " <= ")
                        << Limit << "(+ " << BotRPTracker.getLiveThru()[ID]
                        << " livethru)\n");
    }
  }
}

/// Update the PressureDiff array for liveness after scheduling this
/// instruction.
void ScheduleDAGMILive::updatePressureDiffs(ArrayRef<VRegMaskOrUnit> LiveUses) {
  for (const VRegMaskOrUnit &P : LiveUses) {
    Register Reg = P.RegUnit;
    /// FIXME: Currently assuming single-use physregs.
    if (!Reg.isVirtual())
      continue;

    if (ShouldTrackLaneMasks) {
      // If the register has just become live then other uses won't change
      // this fact anymore => decrement pressure.
      // If the register has just become dead then other uses make it come
      // back to life => increment pressure.
      bool Decrement = P.LaneMask.any();

      for (const VReg2SUnit &V2SU
           : make_range(VRegUses.find(Reg), VRegUses.end())) {
        SUnit &SU = *V2SU.SU;
        if (SU.isScheduled || &SU == &ExitSU)
          continue;

        PressureDiff &PDiff = getPressureDiff(&SU);
        PDiff.addPressureChange(Reg, Decrement, &MRI);
        if (llvm::any_of(PDiff, [](const PressureChange &Change) {
              return Change.isValid();
            }))
          LLVM_DEBUG(dbgs()
                         << "  UpdateRegPressure: SU(" << SU.NodeNum << ") "
                         << printReg(Reg, TRI) << ':'
                         << PrintLaneMask(P.LaneMask) << ' ' << *SU.getInstr();
                     dbgs() << "                     to "; PDiff.dump(*TRI););
      }
    } else {
      assert(P.LaneMask.any());
      LLVM_DEBUG(dbgs() << "  LiveReg: " << printVRegOrUnit(Reg, TRI) << "\n");
      // This may be called before CurrentBottom has been initialized. However,
      // BotRPTracker must have a valid position. We want the value live into the
      // instruction or live out of the block, so ask for the previous
      // instruction's live-out.
      const LiveInterval &LI = LIS->getInterval(Reg);
      VNInfo *VNI;
      MachineBasicBlock::const_iterator I =
        nextIfDebug(BotRPTracker.getPos(), BB->end());
      if (I == BB->end())
        VNI = LI.getVNInfoBefore(LIS->getMBBEndIdx(BB));
      else {
        LiveQueryResult LRQ = LI.Query(LIS->getInstructionIndex(*I));
        VNI = LRQ.valueIn();
      }
      // RegisterPressureTracker guarantees that readsReg is true for LiveUses.
      assert(VNI && "No live value at use.");
      for (const VReg2SUnit &V2SU
           : make_range(VRegUses.find(Reg), VRegUses.end())) {
        SUnit *SU = V2SU.SU;
        // If this use comes before the reaching def, it cannot be a last use,
        // so decrease its pressure change.
        if (!SU->isScheduled && SU != &ExitSU) {
          LiveQueryResult LRQ =
              LI.Query(LIS->getInstructionIndex(*SU->getInstr()));
          if (LRQ.valueIn() == VNI) {
            PressureDiff &PDiff = getPressureDiff(SU);
            PDiff.addPressureChange(Reg, true, &MRI);
            if (llvm::any_of(PDiff, [](const PressureChange &Change) {
                  return Change.isValid();
                }))
              LLVM_DEBUG(dbgs() << "  UpdateRegPressure: SU(" << SU->NodeNum
                                << ") " << *SU->getInstr();
                         dbgs() << "                     to ";
                         PDiff.dump(*TRI););
          }
        }
      }
    }
  }
}

void ScheduleDAGMILive::dump() const {
#if !defined(NDEBUG) || defined(LLVM_ENABLE_DUMP)
  if (EntrySU.getInstr() != nullptr)
    dumpNodeAll(EntrySU);
  for (const SUnit &SU : SUnits) {
    dumpNodeAll(SU);
    if (ShouldTrackPressure) {
      dbgs() << "  Pressure Diff      : ";
      getPressureDiff(&SU).dump(*TRI);
    }
    dbgs() << "  Single Issue       : ";
    if (SchedModel.mustBeginGroup(SU.getInstr()) &&
        SchedModel.mustEndGroup(SU.getInstr()))
      dbgs() << "true;";
    else
      dbgs() << "false;";
    dbgs() << '\n';
  }
  if (ExitSU.getInstr() != nullptr)
    dumpNodeAll(ExitSU);
#endif
}

/// schedule - Called back from MachineScheduler::runOnMachineFunction
/// after setting up the current scheduling region. [RegionBegin, RegionEnd)
/// only includes instructions that have DAG nodes, not scheduling boundaries.
///
/// This is a skeletal driver, with all the functionality pushed into helpers,
/// so that it can be easily extended by experimental schedulers. Generally,
/// implementing MachineSchedStrategy should be sufficient to implement a new
/// scheduling algorithm. However, if a scheduler further subclasses
/// ScheduleDAGMILive then it will want to override this virtual method in order
/// to update any specialized state.
void ScheduleDAGMILive::schedule() {
  LLVM_DEBUG(dbgs() << "ScheduleDAGMILive::schedule starting\n");
  LLVM_DEBUG(SchedImpl->dumpPolicy());
  buildDAGWithRegPressure();

  postProcessDAG();

  SmallVector<SUnit*, 8> TopRoots, BotRoots;
  findRootsAndBiasEdges(TopRoots, BotRoots);

  // Initialize the strategy before modifying the DAG.
  // This may initialize a DFSResult to be used for queue priority.
  SchedImpl->initialize(this);

  LLVM_DEBUG(dump());
  if (PrintDAGs) dump();
  if (ViewMISchedDAGs) viewGraph();

  // Initialize ready queues now that the DAG and priority data are finalized.
  initQueues(TopRoots, BotRoots);

  bool IsTopNode = false;
  while (true) {
    if (!checkSchedLimit())
      break;

    LLVM_DEBUG(dbgs() << "** ScheduleDAGMILive::schedule picking next node\n");
    SUnit *SU = SchedImpl->pickNode(IsTopNode);
    if (!SU) break;

    assert(!SU->isScheduled && "Node already scheduled");

    scheduleMI(SU, IsTopNode);

    if (DFSResult) {
      unsigned SubtreeID = DFSResult->getSubtreeID(SU);
      if (!ScheduledTrees.test(SubtreeID)) {
        ScheduledTrees.set(SubtreeID);
        DFSResult->scheduleTree(SubtreeID);
        SchedImpl->scheduleTree(SubtreeID);
      }
    }

    // Notify the scheduling strategy after updating the DAG.
    SchedImpl->schedNode(SU, IsTopNode);

    updateQueues(SU, IsTopNode);
  }
  assert(CurrentTop == CurrentBottom && "Nonempty unscheduled zone.");

  placeDebugValues();

  LLVM_DEBUG({
    dbgs() << "*** Final schedule for "
           << printMBBReference(*begin()->getParent()) << " ***\n";
    dumpSchedule();
    dbgs() << '\n';
  });
}

/// Build the DAG and setup three register pressure trackers.
void ScheduleDAGMILive::buildDAGWithRegPressure() {
  if (!ShouldTrackPressure) {
    RPTracker.reset();
    RegionCriticalPSets.clear();
    buildSchedGraph(AA);
    return;
  }

  // Initialize the register pressure tracker used by buildSchedGraph.
  RPTracker.init(&MF, RegClassInfo, LIS, BB, LiveRegionEnd,
                 ShouldTrackLaneMasks, /*TrackUntiedDefs=*/true);

  // Account for liveness generate by the region boundary.
  if (LiveRegionEnd != RegionEnd)
    RPTracker.recede();

  // Build the DAG, and compute current register pressure.
  buildSchedGraph(AA, &RPTracker, &SUPressureDiffs, LIS, ShouldTrackLaneMasks);

  // Initialize top/bottom trackers after computing region pressure.
  initRegPressure();
}

void ScheduleDAGMILive::computeDFSResult() {
  if (!DFSResult)
    DFSResult = new SchedDFSResult(/*BottomU*/true, MinSubtreeSize);
  DFSResult->clear();
  ScheduledTrees.clear();
  DFSResult->resize(SUnits.size());
  DFSResult->compute(SUnits);
  ScheduledTrees.resize(DFSResult->getNumSubtrees());
}

/// Compute the max cyclic critical path through the DAG. The scheduling DAG
/// only provides the critical path for single block loops. To handle loops that
/// span blocks, we could use the vreg path latencies provided by
/// MachineTraceMetrics instead. However, MachineTraceMetrics is not currently
/// available for use in the scheduler.
///
/// The cyclic path estimation identifies a def-use pair that crosses the back
/// edge and considers the depth and height of the nodes. For example, consider
/// the following instruction sequence where each instruction has unit latency
/// and defines an eponymous virtual register:
///
/// a->b(a,c)->c(b)->d(c)->exit
///
/// The cyclic critical path is a two cycles: b->c->b
/// The acyclic critical path is four cycles: a->b->c->d->exit
/// LiveOutHeight = height(c) = len(c->d->exit) = 2
/// LiveOutDepth = depth(c) + 1 = len(a->b->c) + 1 = 3
/// LiveInHeight = height(b) + 1 = len(b->c->d->exit) + 1 = 4
/// LiveInDepth = depth(b) = len(a->b) = 1
///
/// LiveOutDepth - LiveInDepth = 3 - 1 = 2
/// LiveInHeight - LiveOutHeight = 4 - 2 = 2
/// CyclicCriticalPath = min(2, 2) = 2
///
/// This could be relevant to PostRA scheduling, but is currently implemented
/// assuming LiveIntervals.
unsigned ScheduleDAGMILive::computeCyclicCriticalPath() {
  // This only applies to single block loop.
  if (!BB->isSuccessor(BB))
    return 0;

  unsigned MaxCyclicLatency = 0;
  // Visit each live out vreg def to find def/use pairs that cross iterations.
  for (const VRegMaskOrUnit &P : RPTracker.getPressure().LiveOutRegs) {
    Register Reg = P.RegUnit;
    if (!Reg.isVirtual())
      continue;
    const LiveInterval &LI = LIS->getInterval(Reg);
    const VNInfo *DefVNI = LI.getVNInfoBefore(LIS->getMBBEndIdx(BB));
    if (!DefVNI)
      continue;

    MachineInstr *DefMI = LIS->getInstructionFromIndex(DefVNI->def);
    const SUnit *DefSU = getSUnit(DefMI);
    if (!DefSU)
      continue;

    unsigned LiveOutHeight = DefSU->getHeight();
    unsigned LiveOutDepth = DefSU->getDepth() + DefSU->Latency;
    // Visit all local users of the vreg def.
    for (const VReg2SUnit &V2SU
         : make_range(VRegUses.find(Reg), VRegUses.end())) {
      SUnit *SU = V2SU.SU;
      if (SU == &ExitSU)
        continue;

      // Only consider uses of the phi.
      LiveQueryResult LRQ = LI.Query(LIS->getInstructionIndex(*SU->getInstr()));
      if (!LRQ.valueIn()->isPHIDef())
        continue;

      // Assume that a path spanning two iterations is a cycle, which could
      // overestimate in strange cases. This allows cyclic latency to be
      // estimated as the minimum slack of the vreg's depth or height.
      unsigned CyclicLatency = 0;
      if (LiveOutDepth > SU->getDepth())
        CyclicLatency = LiveOutDepth - SU->getDepth();

      unsigned LiveInHeight = SU->getHeight() + DefSU->Latency;
      if (LiveInHeight > LiveOutHeight) {
        if (LiveInHeight - LiveOutHeight < CyclicLatency)
          CyclicLatency = LiveInHeight - LiveOutHeight;
      } else
        CyclicLatency = 0;

      LLVM_DEBUG(dbgs() << "Cyclic Path: SU(" << DefSU->NodeNum << ") -> SU("
                        << SU->NodeNum << ") = " << CyclicLatency << "c\n");
      if (CyclicLatency > MaxCyclicLatency)
        MaxCyclicLatency = CyclicLatency;
    }
  }
  LLVM_DEBUG(dbgs() << "Cyclic Critical Path: " << MaxCyclicLatency << "c\n");
  return MaxCyclicLatency;
}

/// Release ExitSU predecessors and setup scheduler queues. Re-position
/// the Top RP tracker in case the region beginning has changed.
void ScheduleDAGMILive::initQueues(ArrayRef<SUnit*> TopRoots,
                                   ArrayRef<SUnit*> BotRoots) {
  ScheduleDAGMI::initQueues(TopRoots, BotRoots);
  if (ShouldTrackPressure) {
    assert(TopRPTracker.getPos() == RegionBegin && "bad initial Top tracker");
    TopRPTracker.setPos(CurrentTop);
  }
}

/// Move an instruction and update register pressure.
void ScheduleDAGMILive::scheduleMI(SUnit *SU, bool IsTopNode) {
  // Move the instruction to its new location in the instruction stream.
  MachineInstr *MI = SU->getInstr();

  if (IsTopNode) {
    assert(SU->isTopReady() && "node still has unscheduled dependencies");
    if (&*CurrentTop == MI)
      CurrentTop = nextIfDebug(++CurrentTop, CurrentBottom);
    else {
      moveInstruction(MI, CurrentTop);
      TopRPTracker.setPos(MI);
    }

    if (ShouldTrackPressure) {
      // Update top scheduled pressure.
      RegisterOperands RegOpers;
      RegOpers.collect(*MI, *TRI, MRI, ShouldTrackLaneMasks,
                       /*IgnoreDead=*/false);
      if (ShouldTrackLaneMasks) {
        // Adjust liveness and add missing dead+read-undef flags.
        SlotIndex SlotIdx = LIS->getInstructionIndex(*MI).getRegSlot();
        RegOpers.adjustLaneLiveness(*LIS, MRI, SlotIdx, MI);
      } else {
        // Adjust for missing dead-def flags.
        RegOpers.detectDeadDefs(*MI, *LIS);
      }

      TopRPTracker.advance(RegOpers);
      assert(TopRPTracker.getPos() == CurrentTop && "out of sync");
      LLVM_DEBUG(dbgs() << "Top Pressure: "; dumpRegSetPressure(
                     TopRPTracker.getRegSetPressureAtPos(), TRI););

      updateScheduledPressure(SU, TopRPTracker.getPressure().MaxSetPressure);
    }
  } else {
    assert(SU->isBottomReady() && "node still has unscheduled dependencies");
    MachineBasicBlock::iterator priorII =
      priorNonDebug(CurrentBottom, CurrentTop);
    if (&*priorII == MI)
      CurrentBottom = priorII;
    else {
      if (&*CurrentTop == MI) {
        CurrentTop = nextIfDebug(++CurrentTop, priorII);
        TopRPTracker.setPos(CurrentTop);
      }
      moveInstruction(MI, CurrentBottom);
      CurrentBottom = MI;
      BotRPTracker.setPos(CurrentBottom);
    }
    if (ShouldTrackPressure) {
      RegisterOperands RegOpers;
      RegOpers.collect(*MI, *TRI, MRI, ShouldTrackLaneMasks,
                       /*IgnoreDead=*/false);
      if (ShouldTrackLaneMasks) {
        // Adjust liveness and add missing dead+read-undef flags.
        SlotIndex SlotIdx = LIS->getInstructionIndex(*MI).getRegSlot();
        RegOpers.adjustLaneLiveness(*LIS, MRI, SlotIdx, MI);
      } else {
        // Adjust for missing dead-def flags.
        RegOpers.detectDeadDefs(*MI, *LIS);
      }

      if (BotRPTracker.getPos() != CurrentBottom)
        BotRPTracker.recedeSkipDebugValues();
      SmallVector<VRegMaskOrUnit, 8> LiveUses;
      BotRPTracker.recede(RegOpers, &LiveUses);
      assert(BotRPTracker.getPos() == CurrentBottom && "out of sync");
      LLVM_DEBUG(dbgs() << "Bottom Pressure: "; dumpRegSetPressure(
                     BotRPTracker.getRegSetPressureAtPos(), TRI););

      updateScheduledPressure(SU, BotRPTracker.getPressure().MaxSetPressure);
      updatePressureDiffs(LiveUses);
    }
  }
}

//===----------------------------------------------------------------------===//
// BaseMemOpClusterMutation - DAG post-processing to cluster loads or stores.
//===----------------------------------------------------------------------===//

namespace {

/// Post-process the DAG to create cluster edges between neighboring
/// loads or between neighboring stores.
class BaseMemOpClusterMutation : public ScheduleDAGMutation {
  struct MemOpInfo {
    SUnit *SU;
    SmallVector<const MachineOperand *, 4> BaseOps;
    int64_t Offset;
    LocationSize Width;
    bool OffsetIsScalable;

    MemOpInfo(SUnit *SU, ArrayRef<const MachineOperand *> BaseOps,
              int64_t Offset, bool OffsetIsScalable, LocationSize Width)
        : SU(SU), BaseOps(BaseOps), Offset(Offset), Width(Width),
          OffsetIsScalable(OffsetIsScalable) {}

    static bool Compare(const MachineOperand *const &A,
                        const MachineOperand *const &B) {
      if (A->getType() != B->getType())
        return A->getType() < B->getType();
      if (A->isReg())
        return A->getReg() < B->getReg();
      if (A->isFI()) {
        const MachineFunction &MF = *A->getParent()->getParent()->getParent();
        const TargetFrameLowering &TFI = *MF.getSubtarget().getFrameLowering();
        bool StackGrowsDown = TFI.getStackGrowthDirection() ==
                              TargetFrameLowering::StackGrowsDown;
        return StackGrowsDown ? A->getIndex() > B->getIndex()
                              : A->getIndex() < B->getIndex();
      }

      llvm_unreachable("MemOpClusterMutation only supports register or frame "
                       "index bases.");
    }

    bool operator<(const MemOpInfo &RHS) const {
      // FIXME: Don't compare everything twice. Maybe use C++20 three way
      // comparison instead when it's available.
      if (std::lexicographical_compare(BaseOps.begin(), BaseOps.end(),
                                       RHS.BaseOps.begin(), RHS.BaseOps.end(),
                                       Compare))
        return true;
      if (std::lexicographical_compare(RHS.BaseOps.begin(), RHS.BaseOps.end(),
                                       BaseOps.begin(), BaseOps.end(), Compare))
        return false;
      if (Offset != RHS.Offset)
        return Offset < RHS.Offset;
      return SU->NodeNum < RHS.SU->NodeNum;
    }
  };

  const TargetInstrInfo *TII;
  const TargetRegisterInfo *TRI;
  bool IsLoad;
  bool ReorderWhileClustering;

public:
  BaseMemOpClusterMutation(const TargetInstrInfo *tii,
                           const TargetRegisterInfo *tri, bool IsLoad,
                           bool ReorderWhileClustering)
      : TII(tii), TRI(tri), IsLoad(IsLoad),
        ReorderWhileClustering(ReorderWhileClustering) {}

  void apply(ScheduleDAGInstrs *DAGInstrs) override;

protected:
  void clusterNeighboringMemOps(ArrayRef<MemOpInfo> MemOps, bool FastCluster,
                                ScheduleDAGInstrs *DAG);
  void collectMemOpRecords(std::vector<SUnit> &SUnits,
                           SmallVectorImpl<MemOpInfo> &MemOpRecords);
  bool groupMemOps(ArrayRef<MemOpInfo> MemOps, ScheduleDAGInstrs *DAG,
                   DenseMap<unsigned, SmallVector<MemOpInfo, 32>> &Groups);
};

class StoreClusterMutation : public BaseMemOpClusterMutation {
public:
  StoreClusterMutation(const TargetInstrInfo *tii,
                       const TargetRegisterInfo *tri,
                       bool ReorderWhileClustering)
      : BaseMemOpClusterMutation(tii, tri, false, ReorderWhileClustering) {}
};

class LoadClusterMutation : public BaseMemOpClusterMutation {
public:
  LoadClusterMutation(const TargetInstrInfo *tii, const TargetRegisterInfo *tri,
                      bool ReorderWhileClustering)
      : BaseMemOpClusterMutation(tii, tri, true, ReorderWhileClustering) {}
};

} // end anonymous namespace

std::unique_ptr<ScheduleDAGMutation>
llvm::createLoadClusterDAGMutation(const TargetInstrInfo *TII,
                                   const TargetRegisterInfo *TRI,
                                   bool ReorderWhileClustering) {
  return EnableMemOpCluster ? std::make_unique<LoadClusterMutation>(
                                  TII, TRI, ReorderWhileClustering)
                            : nullptr;
}

std::unique_ptr<ScheduleDAGMutation>
llvm::createStoreClusterDAGMutation(const TargetInstrInfo *TII,
                                    const TargetRegisterInfo *TRI,
                                    bool ReorderWhileClustering) {
  return EnableMemOpCluster ? std::make_unique<StoreClusterMutation>(
                                  TII, TRI, ReorderWhileClustering)
                            : nullptr;
}

// Sorting all the loads/stores first, then for each load/store, checking the
// following load/store one by one, until reach the first non-dependent one and
// call target hook to see if they can cluster.
// If FastCluster is enabled, we assume that, all the loads/stores have been
// preprocessed and now, they didn't have dependencies on each other.
void BaseMemOpClusterMutation::clusterNeighboringMemOps(
    ArrayRef<MemOpInfo> MemOpRecords, bool FastCluster,
    ScheduleDAGInstrs *DAG) {
  // Keep track of the current cluster length and bytes for each SUnit.
  DenseMap<unsigned, std::pair<unsigned, unsigned>> SUnit2ClusterInfo;
  EquivalenceClasses<SUnit *> Clusters;

  // At this point, `MemOpRecords` array must hold atleast two mem ops. Try to
  // cluster mem ops collected within `MemOpRecords` array.
  for (unsigned Idx = 0, End = MemOpRecords.size(); Idx < (End - 1); ++Idx) {
    // Decision to cluster mem ops is taken based on target dependent logic
    auto MemOpa = MemOpRecords[Idx];

    // Seek for the next load/store to do the cluster.
    unsigned NextIdx = Idx + 1;
    for (; NextIdx < End; ++NextIdx)
      // Skip if MemOpb has been clustered already or has dependency with
      // MemOpa.
      if (!SUnit2ClusterInfo.count(MemOpRecords[NextIdx].SU->NodeNum) &&
          (FastCluster ||
           (!DAG->IsReachable(MemOpRecords[NextIdx].SU, MemOpa.SU) &&
            !DAG->IsReachable(MemOpa.SU, MemOpRecords[NextIdx].SU))))
        break;
    if (NextIdx == End)
      continue;

    auto MemOpb = MemOpRecords[NextIdx];
    unsigned ClusterLength = 2;
    unsigned CurrentClusterBytes = MemOpa.Width.getValue().getKnownMinValue() +
                                   MemOpb.Width.getValue().getKnownMinValue();
    auto It = SUnit2ClusterInfo.find(MemOpa.SU->NodeNum);
    if (It != SUnit2ClusterInfo.end()) {
      const auto &[Len, Bytes] = It->second;
      ClusterLength = Len + 1;
      CurrentClusterBytes = Bytes + MemOpb.Width.getValue().getKnownMinValue();
    }

    if (!TII->shouldClusterMemOps(MemOpa.BaseOps, MemOpa.Offset,
                                  MemOpa.OffsetIsScalable, MemOpb.BaseOps,
                                  MemOpb.Offset, MemOpb.OffsetIsScalable,
                                  ClusterLength, CurrentClusterBytes))
      continue;

    SUnit *SUa = MemOpa.SU;
    SUnit *SUb = MemOpb.SU;

    if (!ReorderWhileClustering && SUa->NodeNum > SUb->NodeNum)
      std::swap(SUa, SUb);

    // FIXME: Is this check really required?
    if (!DAG->addEdge(SUb, SDep(SUa, SDep::Cluster)))
      continue;

    Clusters.unionSets(SUa, SUb);
    LLVM_DEBUG(dbgs() << "Cluster ld/st SU(" << SUa->NodeNum << ") - SU("
                      << SUb->NodeNum << ")\n");
    ++NumClustered;

    if (IsLoad) {
      // Copy successor edges from SUa to SUb. Interleaving computation
      // dependent on SUa can prevent load combining due to register reuse.
      // Predecessor edges do not need to be copied from SUb to SUa since
      // nearby loads should have effectively the same inputs.
      for (const SDep &Succ : SUa->Succs) {
        if (Succ.getSUnit() == SUb)
          continue;
        LLVM_DEBUG(dbgs() << "  Copy Succ SU(" << Succ.getSUnit()->NodeNum
                          << ")\n");
        DAG->addEdge(Succ.getSUnit(), SDep(SUb, SDep::Artificial));
      }
    } else {
      // Copy predecessor edges from SUb to SUa to avoid the SUnits that
      // SUb dependent on scheduled in-between SUb and SUa. Successor edges
      // do not need to be copied from SUa to SUb since no one will depend
      // on stores.
      // Notice that, we don't need to care about the memory dependency as
      // we won't try to cluster them if they have any memory dependency.
      for (const SDep &Pred : SUb->Preds) {
        if (Pred.getSUnit() == SUa)
          continue;
        LLVM_DEBUG(dbgs() << "  Copy Pred SU(" << Pred.getSUnit()->NodeNum
                          << ")\n");
        DAG->addEdge(SUa, SDep(Pred.getSUnit(), SDep::Artificial));
      }
    }

    SUnit2ClusterInfo[MemOpb.SU->NodeNum] = {ClusterLength,
                                             CurrentClusterBytes};

    LLVM_DEBUG(dbgs() << "  Curr cluster length: " << ClusterLength
                      << ", Curr cluster bytes: " << CurrentClusterBytes
                      << "\n");
  }

  // Add cluster group information.
  // Iterate over all of the equivalence sets.
  auto &AllClusters = DAG->getClusters();
  for (const EquivalenceClasses<SUnit *>::ECValue *I : Clusters) {
    if (!I->isLeader())
      continue;
    ClusterInfo Group;
    unsigned ClusterIdx = AllClusters.size();
    for (SUnit *MemberI : Clusters.members(*I)) {
      MemberI->ParentClusterIdx = ClusterIdx;
      Group.insert(MemberI);
    }
    AllClusters.push_back(Group);
  }
}

void BaseMemOpClusterMutation::collectMemOpRecords(
    std::vector<SUnit> &SUnits, SmallVectorImpl<MemOpInfo> &MemOpRecords) {
  for (auto &SU : SUnits) {
    if ((IsLoad && !SU.getInstr()->mayLoad()) ||
        (!IsLoad && !SU.getInstr()->mayStore()))
      continue;

    const MachineInstr &MI = *SU.getInstr();
    SmallVector<const MachineOperand *, 4> BaseOps;
    int64_t Offset;
    bool OffsetIsScalable;
    LocationSize Width = LocationSize::precise(0);
    if (TII->getMemOperandsWithOffsetWidth(MI, BaseOps, Offset,
                                           OffsetIsScalable, Width, TRI)) {
      if (!Width.hasValue())
        continue;

      MemOpRecords.push_back(
          MemOpInfo(&SU, BaseOps, Offset, OffsetIsScalable, Width));

      LLVM_DEBUG(dbgs() << "Num BaseOps: " << BaseOps.size() << ", Offset: "
                        << Offset << ", OffsetIsScalable: " << OffsetIsScalable
                        << ", Width: " << Width << "\n");
    }
#ifndef NDEBUG
    for (const auto *Op : BaseOps)
      assert(Op);
#endif
  }
}

bool BaseMemOpClusterMutation::groupMemOps(
    ArrayRef<MemOpInfo> MemOps, ScheduleDAGInstrs *DAG,
    DenseMap<unsigned, SmallVector<MemOpInfo, 32>> &Groups) {
  bool FastCluster =
      ForceFastCluster ||
      MemOps.size() * DAG->SUnits.size() / 1000 > FastClusterThreshold;

  for (const auto &MemOp : MemOps) {
    unsigned ChainPredID = DAG->SUnits.size();
    if (FastCluster) {
      for (const SDep &Pred : MemOp.SU->Preds) {
        // We only want to cluster the mem ops that have the same ctrl(non-data)
        // pred so that they didn't have ctrl dependency for each other. But for
        // store instrs, we can still cluster them if the pred is load instr.
        if ((Pred.isCtrl() &&
             (IsLoad ||
              (Pred.getSUnit() && Pred.getSUnit()->getInstr()->mayStore()))) &&
            !Pred.isArtificial()) {
          ChainPredID = Pred.getSUnit()->NodeNum;
          break;
        }
      }
    } else
      ChainPredID = 0;

    Groups[ChainPredID].push_back(MemOp);
  }
  return FastCluster;
}

/// Callback from DAG postProcessing to create cluster edges for loads/stores.
void BaseMemOpClusterMutation::apply(ScheduleDAGInstrs *DAG) {
  // Collect all the clusterable loads/stores
  SmallVector<MemOpInfo, 32> MemOpRecords;
  collectMemOpRecords(DAG->SUnits, MemOpRecords);

  if (MemOpRecords.size() < 2)
    return;

  // Put the loads/stores without dependency into the same group with some
  // heuristic if the DAG is too complex to avoid compiling time blow up.
  // Notice that, some fusion pair could be lost with this.
  DenseMap<unsigned, SmallVector<MemOpInfo, 32>> Groups;
  bool FastCluster = groupMemOps(MemOpRecords, DAG, Groups);

  for (auto &Group : Groups) {
    // Sorting the loads/stores, so that, we can stop the cluster as early as
    // possible.
    llvm::sort(Group.second);

    // Trying to cluster all the neighboring loads/stores.
    clusterNeighboringMemOps(Group.second, FastCluster, DAG);
  }
}

//===----------------------------------------------------------------------===//
// CopyConstrain - DAG post-processing to encourage copy elimination.
//===----------------------------------------------------------------------===//

namespace {

/// Post-process the DAG to create weak edges from all uses of a copy to
/// the one use that defines the copy's source vreg, most likely an induction
/// variable increment.
class CopyConstrain : public ScheduleDAGMutation {
  // Transient state.
  SlotIndex RegionBeginIdx;

  // RegionEndIdx is the slot index of the last non-debug instruction in the
  // scheduling region. So we may have RegionBeginIdx == RegionEndIdx.
  SlotIndex RegionEndIdx;

public:
  CopyConstrain(const TargetInstrInfo *, const TargetRegisterInfo *) {}

  void apply(ScheduleDAGInstrs *DAGInstrs) override;

protected:
  void constrainLocalCopy(SUnit *CopySU, ScheduleDAGMILive *DAG);
};

} // end anonymous namespace

std::unique_ptr<ScheduleDAGMutation>
llvm::createCopyConstrainDAGMutation(const TargetInstrInfo *TII,
                                     const TargetRegisterInfo *TRI) {
  return std::make_unique<CopyConstrain>(TII, TRI);
}

/// constrainLocalCopy handles two possibilities:
/// 1) Local src:
/// I0:     = dst
/// I1: src = ...
/// I2:     = dst
/// I3: dst = src (copy)
/// (create pred->succ edges I0->I1, I2->I1)
///
/// 2) Local copy:
/// I0: dst = src (copy)
/// I1:     = dst
/// I2: src = ...
/// I3:     = dst
/// (create pred->succ edges I1->I2, I3->I2)
///
/// Although the MachineScheduler is currently constrained to single blocks,
/// this algorithm should handle extended blocks. An EBB is a set of
/// contiguously numbered blocks such that the previous block in the EBB is
/// always the single predecessor.
void CopyConstrain::constrainLocalCopy(SUnit *CopySU, ScheduleDAGMILive *DAG) {
  LiveIntervals *LIS = DAG->getLIS();
  MachineInstr *Copy = CopySU->getInstr();

  // Check for pure vreg copies.
  const MachineOperand &SrcOp = Copy->getOperand(1);
  Register SrcReg = SrcOp.getReg();
  if (!SrcReg.isVirtual() || !SrcOp.readsReg())
    return;

  const MachineOperand &DstOp = Copy->getOperand(0);
  Register DstReg = DstOp.getReg();
  if (!DstReg.isVirtual() || DstOp.isDead())
    return;

  // Check if either the dest or source is local. If it's live across a back
  // edge, it's not local. Note that if both vregs are live across the back
  // edge, we cannot successfully contrain the copy without cyclic scheduling.
  // If both the copy's source and dest are local live intervals, then we
  // should treat the dest as the global for the purpose of adding
  // constraints. This adds edges from source's other uses to the copy.
  unsigned LocalReg = SrcReg;
  unsigned GlobalReg = DstReg;
  LiveInterval *LocalLI = &LIS->getInterval(LocalReg);
  if (!LocalLI->isLocal(RegionBeginIdx, RegionEndIdx)) {
    LocalReg = DstReg;
    GlobalReg = SrcReg;
    LocalLI = &LIS->getInterval(LocalReg);
    if (!LocalLI->isLocal(RegionBeginIdx, RegionEndIdx))
      return;
  }
  LiveInterval *GlobalLI = &LIS->getInterval(GlobalReg);

  // Find the global segment after the start of the local LI.
  LiveInterval::iterator GlobalSegment = GlobalLI->find(LocalLI->beginIndex());
  // If GlobalLI does not overlap LocalLI->start, then a copy directly feeds a
  // local live range. We could create edges from other global uses to the local
  // start, but the coalescer should have already eliminated these cases, so
  // don't bother dealing with it.
  if (GlobalSegment == GlobalLI->end())
    return;

  // If GlobalSegment is killed at the LocalLI->start, the call to find()
  // returned the next global segment. But if GlobalSegment overlaps with
  // LocalLI->start, then advance to the next segment. If a hole in GlobalLI
  // exists in LocalLI's vicinity, GlobalSegment will be the end of the hole.
  if (GlobalSegment->contains(LocalLI->beginIndex()))
    ++GlobalSegment;

  if (GlobalSegment == GlobalLI->end())
    return;

  // Check if GlobalLI contains a hole in the vicinity of LocalLI.
  if (GlobalSegment != GlobalLI->begin()) {
    // Two address defs have no hole.
    if (SlotIndex::isSameInstr(std::prev(GlobalSegment)->end,
                               GlobalSegment->start)) {
      return;
    }
    // If the prior global segment may be defined by the same two-address
    // instruction that also defines LocalLI, then can't make a hole here.
    if (SlotIndex::isSameInstr(std::prev(GlobalSegment)->start,
                               LocalLI->beginIndex())) {
      return;
    }
    // If GlobalLI has a prior segment, it must be live into the EBB. Otherwise
    // it would be a disconnected component in the live range.
    assert(std::prev(GlobalSegment)->start < LocalLI->beginIndex() &&
           "Disconnected LRG within the scheduling region.");
  }
  MachineInstr *GlobalDef = LIS->getInstructionFromIndex(GlobalSegment->start);
  if (!GlobalDef)
    return;

  SUnit *GlobalSU = DAG->getSUnit(GlobalDef);
  if (!GlobalSU)
    return;

  // GlobalDef is the bottom of the GlobalLI hole. Open the hole by
  // constraining the uses of the last local def to precede GlobalDef.
  SmallVector<SUnit*,8> LocalUses;
  const VNInfo *LastLocalVN = LocalLI->getVNInfoBefore(LocalLI->endIndex());
  MachineInstr *LastLocalDef = LIS->getInstructionFromIndex(LastLocalVN->def);
  SUnit *LastLocalSU = DAG->getSUnit(LastLocalDef);
  for (const SDep &Succ : LastLocalSU->Succs) {
    if (Succ.getKind() != SDep::Data || Succ.getReg() != LocalReg)
      continue;
    if (Succ.getSUnit() == GlobalSU)
      continue;
    if (!DAG->canAddEdge(GlobalSU, Succ.getSUnit()))
      return;
    LocalUses.push_back(Succ.getSUnit());
  }
  // Open the top of the GlobalLI hole by constraining any earlier global uses
  // to precede the start of LocalLI.
  SmallVector<SUnit*,8> GlobalUses;
  MachineInstr *FirstLocalDef =
    LIS->getInstructionFromIndex(LocalLI->beginIndex());
  SUnit *FirstLocalSU = DAG->getSUnit(FirstLocalDef);
  for (const SDep &Pred : GlobalSU->Preds) {
    if (Pred.getKind() != SDep::Anti || Pred.getReg() != GlobalReg)
      continue;
    if (Pred.getSUnit() == FirstLocalSU)
      continue;
    if (!DAG->canAddEdge(FirstLocalSU, Pred.getSUnit()))
      return;
    GlobalUses.push_back(Pred.getSUnit());
  }
  LLVM_DEBUG(dbgs() << "Constraining copy SU(" << CopySU->NodeNum << ")\n");
  // Add the weak edges.
  for (SUnit *LU : LocalUses) {
    LLVM_DEBUG(dbgs() << "  Local use SU(" << LU->NodeNum << ") -> SU("
                      << GlobalSU->NodeNum << ")\n");
    DAG->addEdge(GlobalSU, SDep(LU, SDep::Weak));
  }
  for (SUnit *GU : GlobalUses) {
    LLVM_DEBUG(dbgs() << "  Global use SU(" << GU->NodeNum << ") -> SU("
                      << FirstLocalSU->NodeNum << ")\n");
    DAG->addEdge(FirstLocalSU, SDep(GU, SDep::Weak));
  }
}

/// Callback from DAG postProcessing to create weak edges to encourage
/// copy elimination.
void CopyConstrain::apply(ScheduleDAGInstrs *DAGInstrs) {
  ScheduleDAGMI *DAG = static_cast<ScheduleDAGMI*>(DAGInstrs);
  assert(DAG->hasVRegLiveness() && "Expect VRegs with LiveIntervals");

  MachineBasicBlock::iterator FirstPos = nextIfDebug(DAG->begin(), DAG->end());
  if (FirstPos == DAG->end())
    return;
  RegionBeginIdx = DAG->getLIS()->getInstructionIndex(*FirstPos);
  RegionEndIdx = DAG->getLIS()->getInstructionIndex(
      *priorNonDebug(DAG->end(), DAG->begin()));

  for (SUnit &SU : DAG->SUnits) {
    if (!SU.getInstr()->isCopy())
      continue;

    constrainLocalCopy(&SU, static_cast<ScheduleDAGMILive*>(DAG));
  }
}

//===----------------------------------------------------------------------===//
// MachineSchedStrategy helpers used by GenericScheduler, GenericPostScheduler
// and possibly other custom schedulers.
//===----------------------------------------------------------------------===//

static const unsigned InvalidCycle = ~0U;

SchedBoundary::~SchedBoundary() { delete HazardRec; }

/// Given a Count of resource usage and a Latency value, return true if a
/// SchedBoundary becomes resource limited.
/// If we are checking after scheduling a node, we should return true when
/// we just reach the resource limit.
static bool checkResourceLimit(unsigned LFactor, unsigned Count,
                               unsigned Latency, bool AfterSchedNode) {
  int ResCntFactor = (int)(Count - (Latency * LFactor));
  if (AfterSchedNode)
    return ResCntFactor >= (int)LFactor;
  else
    return ResCntFactor > (int)LFactor;
}

void SchedBoundary::reset() {
  // A new HazardRec is created for each DAG and owned by SchedBoundary.
  // Destroying and reconstructing it is very expensive though. So keep
  // invalid, placeholder HazardRecs.
  if (HazardRec && HazardRec->isEnabled()) {
    delete HazardRec;
    HazardRec = nullptr;
  }
  Available.clear();
  Pending.clear();
  CheckPending = false;
  CurrCycle = 0;
  CurrMOps = 0;
  MinReadyCycle = std::numeric_limits<unsigned>::max();
  ExpectedLatency = 0;
  DependentLatency = 0;
  RetiredMOps = 0;
  MaxExecutedResCount = 0;
  ZoneCritResIdx = 0;
  IsResourceLimited = false;
  ReservedCycles.clear();
  ReservedResourceSegments.clear();
  ReservedCyclesIndex.clear();
  ResourceGroupSubUnitMasks.clear();
#if LLVM_ENABLE_ABI_BREAKING_CHECKS
  // Track the maximum number of stall cycles that could arise either from the
  // latency of a DAG edge or the number of cycles that a processor resource is
  // reserved (SchedBoundary::ReservedCycles).
  MaxObservedStall = 0;
#endif
  // Reserve a zero-count for invalid CritResIdx.
  ExecutedResCounts.resize(1);
  assert(!ExecutedResCounts[0] && "nonzero count for bad resource");
}

void SchedRemainder::
init(ScheduleDAGMI *DAG, const TargetSchedModel *SchedModel) {
  reset();
  if (!SchedModel->hasInstrSchedModel())
    return;
  RemainingCounts.resize(SchedModel->getNumProcResourceKinds());
  for (SUnit &SU : DAG->SUnits) {
    const MCSchedClassDesc *SC = DAG->getSchedClass(&SU);
    RemIssueCount += SchedModel->getNumMicroOps(SU.getInstr(), SC)
      * SchedModel->getMicroOpFactor();
    for (TargetSchedModel::ProcResIter
           PI = SchedModel->getWriteProcResBegin(SC),
           PE = SchedModel->getWriteProcResEnd(SC); PI != PE; ++PI) {
      unsigned PIdx = PI->ProcResourceIdx;
      unsigned Factor = SchedModel->getResourceFactor(PIdx);
      assert(PI->ReleaseAtCycle >= PI->AcquireAtCycle);
      RemainingCounts[PIdx] +=
          (Factor * (PI->ReleaseAtCycle - PI->AcquireAtCycle));
    }
  }
}

void SchedBoundary::
init(ScheduleDAGMI *dag, const TargetSchedModel *smodel, SchedRemainder *rem) {
  reset();
  DAG = dag;
  SchedModel = smodel;
  Rem = rem;
  if (SchedModel->hasInstrSchedModel()) {
    unsigned ResourceCount = SchedModel->getNumProcResourceKinds();
    ReservedCyclesIndex.resize(ResourceCount);
    ExecutedResCounts.resize(ResourceCount);
    ResourceGroupSubUnitMasks.resize(ResourceCount, APInt(ResourceCount, 0));
    unsigned NumUnits = 0;

    for (unsigned i = 0; i < ResourceCount; ++i) {
      ReservedCyclesIndex[i] = NumUnits;
      NumUnits += SchedModel->getProcResource(i)->NumUnits;
      if (isUnbufferedGroup(i)) {
        auto SubUnits = SchedModel->getProcResource(i)->SubUnitsIdxBegin;
        for (unsigned U = 0, UE = SchedModel->getProcResource(i)->NumUnits;
             U != UE; ++U)
          ResourceGroupSubUnitMasks[i].setBit(SubUnits[U]);
      }
    }

    ReservedCycles.resize(NumUnits, InvalidCycle);
  }
}

/// Compute the stall cycles based on this SUnit's ready time. Heuristics treat
/// these "soft stalls" differently than the hard stall cycles based on CPU
/// resources and computed by checkHazard(). A fully in-order model
/// (MicroOpBufferSize==0) will not make use of this since instructions are not
/// available for scheduling until they are ready. However, a weaker in-order
/// model may use this for heuristics. For example, if a processor has in-order
/// behavior when reading certain resources, this may come into play.
unsigned SchedBoundary::getLatencyStallCycles(SUnit *SU) {
  if (!SU->isUnbuffered)
    return 0;

  unsigned ReadyCycle = (isTop() ? SU->TopReadyCycle : SU->BotReadyCycle);
  if (ReadyCycle > CurrCycle)
    return ReadyCycle - CurrCycle;
  return 0;
}

/// Compute the next cycle at which the given processor resource unit
/// can be scheduled.
unsigned SchedBoundary::getNextResourceCycleByInstance(unsigned InstanceIdx,
                                                       unsigned ReleaseAtCycle,
                                                       unsigned AcquireAtCycle) {
  if (SchedModel && SchedModel->enableIntervals()) {
    if (isTop())
      return ReservedResourceSegments[InstanceIdx].getFirstAvailableAtFromTop(
          CurrCycle, AcquireAtCycle, ReleaseAtCycle);

    return ReservedResourceSegments[InstanceIdx].getFirstAvailableAtFromBottom(
        CurrCycle, AcquireAtCycle, ReleaseAtCycle);
  }

  unsigned NextUnreserved = ReservedCycles[InstanceIdx];
  // If this resource has never been used, always return cycle zero.
  if (NextUnreserved == InvalidCycle)
    return CurrCycle;
  // For bottom-up scheduling add the cycles needed for the current operation.
  if (!isTop())
    NextUnreserved = std::max(CurrCycle, NextUnreserved + ReleaseAtCycle);
  return NextUnreserved;
}

/// Compute the next cycle at which the given processor resource can be
/// scheduled.  Returns the next cycle and the index of the processor resource
/// instance in the reserved cycles vector.
std::pair<unsigned, unsigned>
SchedBoundary::getNextResourceCycle(const MCSchedClassDesc *SC, unsigned PIdx,
                                    unsigned ReleaseAtCycle,
                                    unsigned AcquireAtCycle) {
  if (MischedDetailResourceBooking) {
    LLVM_DEBUG(dbgs() << "  Resource booking (@" << CurrCycle << "c): \n");
    LLVM_DEBUG(dumpReservedCycles());
    LLVM_DEBUG(dbgs() << "  getNextResourceCycle (@" << CurrCycle << "c): \n");
  }
  unsigned MinNextUnreserved = InvalidCycle;
  unsigned InstanceIdx = 0;
  unsigned StartIndex = ReservedCyclesIndex[PIdx];
  unsigned NumberOfInstances = SchedModel->getProcResource(PIdx)->NumUnits;
  assert(NumberOfInstances > 0 &&
         "Cannot have zero instances of a ProcResource");

  if (isUnbufferedGroup(PIdx)) {
    // If any subunits are used by the instruction, report that the
    // subunits of the resource group are available at the first cycle
    // in which the unit is available, effectively removing the group
    // record from hazarding and basing the hazarding decisions on the
    // subunit records. Otherwise, choose the first available instance
    // from among the subunits.  Specifications which assign cycles to
    // both the subunits and the group or which use an unbuffered
    // group with buffered subunits will appear to schedule
    // strangely. In the first case, the additional cycles for the
    // group will be ignored.  In the second, the group will be
    // ignored entirely.
    for (const MCWriteProcResEntry &PE :
         make_range(SchedModel->getWriteProcResBegin(SC),
                    SchedModel->getWriteProcResEnd(SC)))
      if (ResourceGroupSubUnitMasks[PIdx][PE.ProcResourceIdx])
        return std::make_pair(getNextResourceCycleByInstance(
                                  StartIndex, ReleaseAtCycle, AcquireAtCycle),
                              StartIndex);

    auto SubUnits = SchedModel->getProcResource(PIdx)->SubUnitsIdxBegin;
    for (unsigned I = 0, End = NumberOfInstances; I < End; ++I) {
      unsigned NextUnreserved, NextInstanceIdx;
      std::tie(NextUnreserved, NextInstanceIdx) =
          getNextResourceCycle(SC, SubUnits[I], ReleaseAtCycle, AcquireAtCycle);
      if (MinNextUnreserved > NextUnreserved) {
        InstanceIdx = NextInstanceIdx;
        MinNextUnreserved = NextUnreserved;
      }
    }
    return std::make_pair(MinNextUnreserved, InstanceIdx);
  }

  for (unsigned I = StartIndex, End = StartIndex + NumberOfInstances; I < End;
       ++I) {
    unsigned NextUnreserved =
        getNextResourceCycleByInstance(I, ReleaseAtCycle, AcquireAtCycle);
    if (MischedDetailResourceBooking)
      LLVM_DEBUG(dbgs() << "    Instance " << I - StartIndex << " available @"
                        << NextUnreserved << "c\n");
    if (MinNextUnreserved > NextUnreserved) {
      InstanceIdx = I;
      MinNextUnreserved = NextUnreserved;
    }
  }
  if (MischedDetailResourceBooking)
    LLVM_DEBUG(dbgs() << "    selecting " << SchedModel->getResourceName(PIdx)
                      << "[" << InstanceIdx - StartIndex << "]"
                      << " available @" << MinNextUnreserved << "c"
                      << "\n");
  return std::make_pair(MinNextUnreserved, InstanceIdx);
}

/// Does this SU have a hazard within the current instruction group.
///
/// The scheduler supports two modes of hazard recognition. The first is the
/// ScheduleHazardRecognizer API. It is a fully general hazard recognizer that
/// supports highly complicated in-order reservation tables
/// (ScoreboardHazardRecognizer) and arbitrary target-specific logic.
///
/// The second is a streamlined mechanism that checks for hazards based on
/// simple counters that the scheduler itself maintains. It explicitly checks
/// for instruction dispatch limitations, including the number of micro-ops that
/// can dispatch per cycle.
///
/// TODO: Also check whether the SU must start a new group.
bool SchedBoundary::checkHazard(SUnit *SU) {
  if (HazardRec->isEnabled()
      && HazardRec->getHazardType(SU) != ScheduleHazardRecognizer::NoHazard) {
    LLVM_DEBUG(dbgs().indent(2)
               << "hazard: SU(" << SU->NodeNum << ") reported by HazardRec\n");
    return true;
  }

  unsigned uops = SchedModel->getNumMicroOps(SU->getInstr());
  if ((CurrMOps > 0) && (CurrMOps + uops > SchedModel->getIssueWidth())) {
    LLVM_DEBUG(dbgs().indent(2) << "hazard:  SU(" << SU->NodeNum << ") uops="
                                << uops << ", CurrMOps = " << CurrMOps << ", "
                                << "CurrMOps + uops > issue width of "
                                << SchedModel->getIssueWidth() << "\n");
    return true;
  }

  if (CurrMOps > 0 &&
      ((isTop() && SchedModel->mustBeginGroup(SU->getInstr())) ||
       (!isTop() && SchedModel->mustEndGroup(SU->getInstr())))) {
    LLVM_DEBUG(dbgs().indent(2) << "hazard: SU(" << SU->NodeNum << ") must "
                                << (isTop() ? "begin" : "end") << " group\n");
    return true;
  }

  if (SchedModel->hasInstrSchedModel() && SU->hasReservedResource) {
    const MCSchedClassDesc *SC = DAG->getSchedClass(SU);
    for (const MCWriteProcResEntry &PE :
          make_range(SchedModel->getWriteProcResBegin(SC),
                     SchedModel->getWriteProcResEnd(SC))) {
      unsigned ResIdx = PE.ProcResourceIdx;
      unsigned ReleaseAtCycle = PE.ReleaseAtCycle;
      unsigned AcquireAtCycle = PE.AcquireAtCycle;
      unsigned NRCycle, InstanceIdx;
      std::tie(NRCycle, InstanceIdx) =
          getNextResourceCycle(SC, ResIdx, ReleaseAtCycle, AcquireAtCycle);
      if (NRCycle > CurrCycle) {
#if LLVM_ENABLE_ABI_BREAKING_CHECKS
        MaxObservedStall = std::max(ReleaseAtCycle, MaxObservedStall);
#endif
        LLVM_DEBUG(dbgs().indent(2)
                   << "hazard:  SU(" << SU->NodeNum << ") "
                   << SchedModel->getResourceName(ResIdx) << '['
                   << InstanceIdx - ReservedCyclesIndex[ResIdx] << ']' << "="
                   << NRCycle << "c, is later than "
                   << "CurrCycle = " << CurrCycle << "c\n");
        return true;
      }
    }
  }
  return false;
}

// Find the unscheduled node in ReadySUs with the highest latency.
unsigned SchedBoundary::
findMaxLatency(ArrayRef<SUnit*> ReadySUs) {
  SUnit *LateSU = nullptr;
  unsigned RemLatency = 0;
  for (SUnit *SU : ReadySUs) {
    unsigned L = getUnscheduledLatency(SU);
    if (L > RemLatency) {
      RemLatency = L;
      LateSU = SU;
    }
  }
  if (LateSU) {
    LLVM_DEBUG(dbgs() << Available.getName() << " RemLatency SU("
                      << LateSU->NodeNum << ") " << RemLatency << "c\n");
  }
  return RemLatency;
}

// Count resources in this zone and the remaining unscheduled
// instruction. Return the max count, scaled. Set OtherCritIdx to the critical
// resource index, or zero if the zone is issue limited.
unsigned SchedBoundary::
getOtherResourceCount(unsigned &OtherCritIdx) {
  OtherCritIdx = 0;
  if (!SchedModel->hasInstrSchedModel())
    return 0;

  unsigned OtherCritCount = Rem->RemIssueCount
    + (RetiredMOps * SchedModel->getMicroOpFactor());
  LLVM_DEBUG(dbgs() << "  " << Available.getName() << " + Remain MOps: "
                    << OtherCritCount / SchedModel->getMicroOpFactor() << '\n');
  for (unsigned PIdx = 1, PEnd = SchedModel->getNumProcResourceKinds();
       PIdx != PEnd; ++PIdx) {
    unsigned OtherCount = getResourceCount(PIdx) + Rem->RemainingCounts[PIdx];
    if (OtherCount > OtherCritCount) {
      OtherCritCount = OtherCount;
      OtherCritIdx = PIdx;
    }
  }
  if (OtherCritIdx) {
    LLVM_DEBUG(
        dbgs() << "  " << Available.getName() << " + Remain CritRes: "
               << OtherCritCount / SchedModel->getResourceFactor(OtherCritIdx)
               << " " << SchedModel->getResourceName(OtherCritIdx) << "\n");
  }
  return OtherCritCount;
}

void SchedBoundary::releaseNode(SUnit *SU, unsigned ReadyCycle, bool InPQueue,
                                unsigned Idx) {
  assert(SU->getInstr() && "Scheduled SUnit must have instr");

#if LLVM_ENABLE_ABI_BREAKING_CHECKS
  // ReadyCycle was been bumped up to the CurrCycle when this node was
  // scheduled, but CurrCycle may have been eagerly advanced immediately after
  // scheduling, so may now be greater than ReadyCycle.
  if (ReadyCycle > CurrCycle)
    MaxObservedStall = std::max(ReadyCycle - CurrCycle, MaxObservedStall);
#endif

  if (ReadyCycle < MinReadyCycle)
    MinReadyCycle = ReadyCycle;

  // Check for interlocks first. For the purpose of other heuristics, an
  // instruction that cannot issue appears as if it's not in the ReadyQueue.
  bool IsBuffered = SchedModel->getMicroOpBufferSize() != 0;
  bool HazardDetected = !IsBuffered && ReadyCycle > CurrCycle;
  if (HazardDetected)
    LLVM_DEBUG(dbgs().indent(2) << "hazard: SU(" << SU->NodeNum
                                << ") ReadyCycle = " << ReadyCycle
                                << " is later than CurrCycle = " << CurrCycle
                                << " on an unbuffered resource" << "\n");
  else
    HazardDetected = checkHazard(SU);

  if (!HazardDetected && Available.size() >= ReadyListLimit) {
    HazardDetected = true;
    LLVM_DEBUG(dbgs().indent(2) << "hazard: Available Q is full (size: "
                                << Available.size() << ")\n");
  }

  if (!HazardDetected) {
    Available.push(SU);
    LLVM_DEBUG(dbgs().indent(2)
               << "Move SU(" << SU->NodeNum << ") into Available Q\n");

    if (InPQueue)
      Pending.remove(Pending.begin() + Idx);
    return;
  }

  if (!InPQueue)
    Pending.push(SU);
}

/// Move the boundary of scheduled code by one cycle.
void SchedBoundary::bumpCycle(unsigned NextCycle) {
  if (SchedModel->getMicroOpBufferSize() == 0) {
    assert(MinReadyCycle < std::numeric_limits<unsigned>::max() &&
           "MinReadyCycle uninitialized");
    if (MinReadyCycle > NextCycle)
      NextCycle = MinReadyCycle;
  }
  // Update the current micro-ops, which will issue in the next cycle.
  unsigned DecMOps = SchedModel->getIssueWidth() * (NextCycle - CurrCycle);
  CurrMOps = (CurrMOps <= DecMOps) ? 0 : CurrMOps - DecMOps;

  // Decrement DependentLatency based on the next cycle.
  if ((NextCycle - CurrCycle) > DependentLatency)
    DependentLatency = 0;
  else
    DependentLatency -= (NextCycle - CurrCycle);

  if (!HazardRec->isEnabled()) {
    // Bypass HazardRec virtual calls.
    CurrCycle = NextCycle;
  } else {
    // Bypass getHazardType calls in case of long latency.
    for (; CurrCycle != NextCycle; ++CurrCycle) {
      if (isTop())
        HazardRec->AdvanceCycle();
      else
        HazardRec->RecedeCycle();
    }
  }
  CheckPending = true;
  IsResourceLimited =
      checkResourceLimit(SchedModel->getLatencyFactor(), getCriticalCount(),
                         getScheduledLatency(), true);

  LLVM_DEBUG(dbgs() << "Cycle: " << CurrCycle << ' ' << Available.getName()
                    << '\n');
}

void SchedBoundary::incExecutedResources(unsigned PIdx, unsigned Count) {
  ExecutedResCounts[PIdx] += Count;
  if (ExecutedResCounts[PIdx] > MaxExecutedResCount)
    MaxExecutedResCount = ExecutedResCounts[PIdx];
}

/// Add the given processor resource to this scheduled zone.
///
/// \param ReleaseAtCycle indicates the number of consecutive (non-pipelined)
/// cycles during which this resource is released.
///
/// \param AcquireAtCycle indicates the number of consecutive (non-pipelined)
/// cycles at which the resource is aquired after issue (assuming no stalls).
///
/// \return the next cycle at which the instruction may execute without
/// oversubscribing resources.
unsigned SchedBoundary::countResource(const MCSchedClassDesc *SC, unsigned PIdx,
                                      unsigned ReleaseAtCycle,
                                      unsigned NextCycle,
                                      unsigned AcquireAtCycle) {
  unsigned Factor = SchedModel->getResourceFactor(PIdx);
  unsigned Count = Factor * (ReleaseAtCycle- AcquireAtCycle);
  LLVM_DEBUG(dbgs() << "  " << SchedModel->getResourceName(PIdx) << " +"
                    << ReleaseAtCycle << "x" << Factor << "u\n");

  // Update Executed resources counts.
  incExecutedResources(PIdx, Count);
  assert(Rem->RemainingCounts[PIdx] >= Count && "resource double counted");
  Rem->RemainingCounts[PIdx] -= Count;

  // Check if this resource exceeds the current critical resource. If so, it
  // becomes the critical resource.
  if (ZoneCritResIdx != PIdx && (getResourceCount(PIdx) > getCriticalCount())) {
    ZoneCritResIdx = PIdx;
    LLVM_DEBUG(dbgs() << "  *** Critical resource "
                      << SchedModel->getResourceName(PIdx) << ": "
                      << getResourceCount(PIdx) / SchedModel->getLatencyFactor()
                      << "c\n");
  }
  // For reserved resources, record the highest cycle using the resource.
  unsigned NextAvailable, InstanceIdx;
  std::tie(NextAvailable, InstanceIdx) =
      getNextResourceCycle(SC, PIdx, ReleaseAtCycle, AcquireAtCycle);
  if (NextAvailable > CurrCycle) {
    LLVM_DEBUG(dbgs() << "  Resource conflict: "
                      << SchedModel->getResourceName(PIdx)
                      << '[' << InstanceIdx - ReservedCyclesIndex[PIdx]  << ']'
                      << " reserved until @" << NextAvailable << "\n");
  }
  return NextAvailable;
}

/// Move the boundary of scheduled code by one SUnit.
void SchedBoundary::bumpNode(SUnit *SU) {
  // Update the reservation table.
  if (HazardRec->isEnabled()) {
    if (!isTop() && SU->isCall) {
      // Calls are scheduled with their preceding instructions. For bottom-up
      // scheduling, clear the pipeline state before emitting.
      HazardRec->Reset();
    }
    HazardRec->EmitInstruction(SU);
    // Scheduling an instruction may have made pending instructions available.
    CheckPending = true;
  }
  // checkHazard should prevent scheduling multiple instructions per cycle that
  // exceed the issue width.
  const MCSchedClassDesc *SC = DAG->getSchedClass(SU);
  unsigned IncMOps = SchedModel->getNumMicroOps(SU->getInstr());
  assert(
      (CurrMOps == 0 || (CurrMOps + IncMOps) <= SchedModel->getIssueWidth()) &&
      "Cannot schedule this instruction's MicroOps in the current cycle.");

  unsigned ReadyCycle = (isTop() ? SU->TopReadyCycle : SU->BotReadyCycle);
  LLVM_DEBUG(dbgs() << "  Ready @" << ReadyCycle << "c\n");

  unsigned NextCycle = CurrCycle;
  switch (SchedModel->getMicroOpBufferSize()) {
  case 0:
    assert(ReadyCycle <= CurrCycle && "Broken PendingQueue");
    break;
  case 1:
    if (ReadyCycle > NextCycle) {
      NextCycle = ReadyCycle;
      LLVM_DEBUG(dbgs() << "  *** Stall until: " << ReadyCycle << "\n");
    }
    break;
  default:
    // We don't currently model the OOO reorder buffer, so consider all
    // scheduled MOps to be "retired". We do loosely model in-order resource
    // latency. If this instruction uses an in-order resource, account for any
    // likely stall cycles.
    if (SU->isUnbuffered && ReadyCycle > NextCycle)
      NextCycle = ReadyCycle;
    break;
  }
  RetiredMOps += IncMOps;

  // Update resource counts and critical resource.
  if (SchedModel->hasInstrSchedModel()) {
    unsigned DecRemIssue = IncMOps * SchedModel->getMicroOpFactor();
    assert(Rem->RemIssueCount >= DecRemIssue && "MOps double counted");
    Rem->RemIssueCount -= DecRemIssue;
    if (ZoneCritResIdx) {
      // Scale scheduled micro-ops for comparing with the critical resource.
      unsigned ScaledMOps =
        RetiredMOps * SchedModel->getMicroOpFactor();

      // If scaled micro-ops are now more than the previous critical resource by
      // a full cycle, then micro-ops issue becomes critical.
      if ((int)(ScaledMOps - getResourceCount(ZoneCritResIdx))
          >= (int)SchedModel->getLatencyFactor()) {
        ZoneCritResIdx = 0;
        LLVM_DEBUG(dbgs() << "  *** Critical resource NumMicroOps: "
                          << ScaledMOps / SchedModel->getLatencyFactor()
                          << "c\n");
      }
    }
    for (TargetSchedModel::ProcResIter
           PI = SchedModel->getWriteProcResBegin(SC),
           PE = SchedModel->getWriteProcResEnd(SC); PI != PE; ++PI) {
      unsigned RCycle =
          countResource(SC, PI->ProcResourceIdx, PI->ReleaseAtCycle, NextCycle,
                        PI->AcquireAtCycle);
      if (RCycle > NextCycle)
        NextCycle = RCycle;
    }
    if (SU->hasReservedResource) {
      // For reserved resources, record the highest cycle using the resource.
      // For top-down scheduling, this is the cycle in which we schedule this
      // instruction plus the number of cycles the operations reserves the
      // resource. For bottom-up is it simply the instruction's cycle.
      for (TargetSchedModel::ProcResIter
             PI = SchedModel->getWriteProcResBegin(SC),
             PE = SchedModel->getWriteProcResEnd(SC); PI != PE; ++PI) {
        unsigned PIdx = PI->ProcResourceIdx;
        if (SchedModel->getProcResource(PIdx)->BufferSize == 0) {

          if (SchedModel && SchedModel->enableIntervals()) {
            unsigned ReservedUntil, InstanceIdx;
            std::tie(ReservedUntil, InstanceIdx) = getNextResourceCycle(
                SC, PIdx, PI->ReleaseAtCycle, PI->AcquireAtCycle);
            if (isTop()) {
              ReservedResourceSegments[InstanceIdx].add(
                  ResourceSegments::getResourceIntervalTop(
                      NextCycle, PI->AcquireAtCycle, PI->ReleaseAtCycle),
                  MIResourceCutOff);
            } else {
              ReservedResourceSegments[InstanceIdx].add(
                  ResourceSegments::getResourceIntervalBottom(
                      NextCycle, PI->AcquireAtCycle, PI->ReleaseAtCycle),
                  MIResourceCutOff);
            }
          } else {

            unsigned ReservedUntil, InstanceIdx;
            std::tie(ReservedUntil, InstanceIdx) = getNextResourceCycle(
                SC, PIdx, PI->ReleaseAtCycle, PI->AcquireAtCycle);
            if (isTop()) {
              ReservedCycles[InstanceIdx] =
                  std::max(ReservedUntil, NextCycle + PI->ReleaseAtCycle);
            } else
              ReservedCycles[InstanceIdx] = NextCycle;
          }
        }
      }
    }
  }
  // Update ExpectedLatency and DependentLatency.
  unsigned &TopLatency = isTop() ? ExpectedLatency : DependentLatency;
  unsigned &BotLatency = isTop() ? DependentLatency : ExpectedLatency;
  if (SU->getDepth() > TopLatency) {
    TopLatency = SU->getDepth();
    LLVM_DEBUG(dbgs() << "  " << Available.getName() << " TopLatency SU("
                      << SU->NodeNum << ") " << TopLatency << "c\n");
  }
  if (SU->getHeight() > BotLatency) {
    BotLatency = SU->getHeight();
    LLVM_DEBUG(dbgs() << "  " << Available.getName() << " BotLatency SU("
                      << SU->NodeNum << ") " << BotLatency << "c\n");
  }
  // If we stall for any reason, bump the cycle.
  if (NextCycle > CurrCycle)
    bumpCycle(NextCycle);
  else
    // After updating ZoneCritResIdx and ExpectedLatency, check if we're
    // resource limited. If a stall occurred, bumpCycle does this.
    IsResourceLimited =
        checkResourceLimit(SchedModel->getLatencyFactor(), getCriticalCount(),
                           getScheduledLatency(), true);

  // Update CurrMOps after calling bumpCycle to handle stalls, since bumpCycle
  // resets CurrMOps. Loop to handle instructions with more MOps than issue in
  // one cycle.  Since we commonly reach the max MOps here, opportunistically
  // bump the cycle to avoid uselessly checking everything in the readyQ.
  CurrMOps += IncMOps;

  // Bump the cycle count for issue group constraints.
  // This must be done after NextCycle has been adjust for all other stalls.
  // Calling bumpCycle(X) will reduce CurrMOps by one issue group and set
  // currCycle to X.
  if ((isTop() &&  SchedModel->mustEndGroup(SU->getInstr())) ||
      (!isTop() && SchedModel->mustBeginGroup(SU->getInstr()))) {
    LLVM_DEBUG(dbgs() << "  Bump cycle to " << (isTop() ? "end" : "begin")
                      << " group\n");
    bumpCycle(++NextCycle);
  }

  while (CurrMOps >= SchedModel->getIssueWidth()) {
    LLVM_DEBUG(dbgs() << "  *** Max MOps " << CurrMOps << " at cycle "
                      << CurrCycle << '\n');
    bumpCycle(++NextCycle);
  }
  LLVM_DEBUG(dumpScheduledState());
}

/// Release pending ready nodes in to the available queue. This makes them
/// visible to heuristics.
void SchedBoundary::releasePending() {
  // If the available queue is empty, it is safe to reset MinReadyCycle.
  if (Available.empty())
    MinReadyCycle = std::numeric_limits<unsigned>::max();

  // Check to see if any of the pending instructions are ready to issue.  If
  // so, add them to the available queue.
  for (unsigned I = 0, E = Pending.size(); I < E; ++I) {
    SUnit *SU = *(Pending.begin() + I);
    unsigned ReadyCycle = isTop() ? SU->TopReadyCycle : SU->BotReadyCycle;

    LLVM_DEBUG(dbgs() << "Checking pending node SU(" << SU->NodeNum << ")\n");

    if (ReadyCycle < MinReadyCycle)
      MinReadyCycle = ReadyCycle;

    if (Available.size() >= ReadyListLimit)
      break;

    releaseNode(SU, ReadyCycle, true, I);
    if (E != Pending.size()) {
      --I;
      --E;
    }
  }
  CheckPending = false;
}

/// Remove SU from the ready set for this boundary.
void SchedBoundary::removeReady(SUnit *SU) {
  if (Available.isInQueue(SU))
    Available.remove(Available.find(SU));
  else {
    assert(Pending.isInQueue(SU) && "bad ready count");
    Pending.remove(Pending.find(SU));
  }
}

/// If this queue only has one ready candidate, return it. As a side effect,
/// defer any nodes that now hit a hazard, and advance the cycle until at least
/// one node is ready. If multiple instructions are ready, return NULL.
SUnit *SchedBoundary::pickOnlyChoice() {
  if (CheckPending)
    releasePending();

  // Defer any ready instrs that now have a hazard.
  for (ReadyQueue::iterator I = Available.begin(); I != Available.end();) {
    if (checkHazard(*I)) {
      Pending.push(*I);
      I = Available.remove(I);
      continue;
    }
    ++I;
  }
  for (unsigned i = 0; Available.empty(); ++i) {
//  FIXME: Re-enable assert once PR20057 is resolved.
//    assert(i <= (HazardRec->getMaxLookAhead() + MaxObservedStall) &&
//           "permanent hazard");
    (void)i;
    bumpCycle(CurrCycle + 1);
    releasePending();
  }

  LLVM_DEBUG(Pending.dump());
  LLVM_DEBUG(Available.dump());

  if (Available.size() == 1)
    return *Available.begin();
  return nullptr;
}

#if !defined(NDEBUG) || defined(LLVM_ENABLE_DUMP)

/// Dump the content of the \ref ReservedCycles vector for the
/// resources that are used in the basic block.
///
LLVM_DUMP_METHOD void SchedBoundary::dumpReservedCycles() const {
  if (!SchedModel->hasInstrSchedModel())
    return;

  unsigned ResourceCount = SchedModel->getNumProcResourceKinds();
  unsigned StartIdx = 0;

  for (unsigned ResIdx = 0; ResIdx < ResourceCount; ++ResIdx) {
    const unsigned NumUnits = SchedModel->getProcResource(ResIdx)->NumUnits;
    std::string ResName = SchedModel->getResourceName(ResIdx);
    for (unsigned UnitIdx = 0; UnitIdx < NumUnits; ++UnitIdx) {
      dbgs() << ResName << "(" << UnitIdx << ") = ";
      if (SchedModel && SchedModel->enableIntervals()) {
        if (ReservedResourceSegments.count(StartIdx + UnitIdx))
          dbgs() << ReservedResourceSegments.at(StartIdx + UnitIdx);
        else
          dbgs() << "{ }\n";
      } else
        dbgs() << ReservedCycles[StartIdx + UnitIdx] << "\n";
    }
    StartIdx += NumUnits;
  }
}

// This is useful information to dump after bumpNode.
// Note that the Queue contents are more useful before pickNodeFromQueue.
LLVM_DUMP_METHOD void SchedBoundary::dumpScheduledState() const {
  unsigned ResFactor;
  unsigned ResCount;
  if (ZoneCritResIdx) {
    ResFactor = SchedModel->getResourceFactor(ZoneCritResIdx);
    ResCount = getResourceCount(ZoneCritResIdx);
  } else {
    ResFactor = SchedModel->getMicroOpFactor();
    ResCount = RetiredMOps * ResFactor;
  }
  unsigned LFactor = SchedModel->getLatencyFactor();
  dbgs() << Available.getName() << " @" << CurrCycle << "c\n"
         << "  Retired: " << RetiredMOps;
  dbgs() << "\n  Executed: " << getExecutedCount() / LFactor << "c";
  dbgs() << "\n  Critical: " << ResCount / LFactor << "c, "
         << ResCount / ResFactor << " "
         << SchedModel->getResourceName(ZoneCritResIdx)
         << "\n  ExpectedLatency: " << ExpectedLatency << "c\n"
         << (IsResourceLimited ? "  - Resource" : "  - Latency")
         << " limited.\n";
  if (MISchedDumpReservedCycles)
    dumpReservedCycles();
}
#endif

//===----------------------------------------------------------------------===//
// GenericScheduler - Generic implementation of MachineSchedStrategy.
//===----------------------------------------------------------------------===//

void GenericSchedulerBase::SchedCandidate::
initResourceDelta(const ScheduleDAGMI *DAG,
                  const TargetSchedModel *SchedModel) {
  if (!Policy.ReduceResIdx && !Policy.DemandResIdx)
    return;

  const MCSchedClassDesc *SC = DAG->getSchedClass(SU);
  for (TargetSchedModel::ProcResIter
         PI = SchedModel->getWriteProcResBegin(SC),
         PE = SchedModel->getWriteProcResEnd(SC); PI != PE; ++PI) {
    if (PI->ProcResourceIdx == Policy.ReduceResIdx)
      ResDelta.CritResources += PI->ReleaseAtCycle;
    if (PI->ProcResourceIdx == Policy.DemandResIdx)
      ResDelta.DemandedResources += PI->ReleaseAtCycle;
  }
}

/// Compute remaining latency. We need this both to determine whether the
/// overall schedule has become latency-limited and whether the instructions
/// outside this zone are resource or latency limited.
///
/// The "dependent" latency is updated incrementally during scheduling as the
/// max height/depth of scheduled nodes minus the cycles since it was
/// scheduled:
///   DLat = max (N.depth - (CurrCycle - N.ReadyCycle) for N in Zone
///
/// The "independent" latency is the max ready queue depth:
///   ILat = max N.depth for N in Available|Pending
///
/// RemainingLatency is the greater of independent and dependent latency.
///
/// These computations are expensive, especially in DAGs with many edges, so
/// only do them if necessary.
static unsigned computeRemLatency(SchedBoundary &CurrZone) {
  unsigned RemLatency = CurrZone.getDependentLatency();
  RemLatency = std::max(RemLatency,
                        CurrZone.findMaxLatency(CurrZone.Available.elements()));
  RemLatency = std::max(RemLatency,
                        CurrZone.findMaxLatency(CurrZone.Pending.elements()));
  return RemLatency;
}

/// Returns true if the current cycle plus remaning latency is greater than
/// the critical path in the scheduling region.
bool GenericSchedulerBase::shouldReduceLatency(const CandPolicy &Policy,
                                               SchedBoundary &CurrZone,
                                               bool ComputeRemLatency,
                                               unsigned &RemLatency) const {
  // The current cycle is already greater than the critical path, so we are
  // already latency limited and don't need to compute the remaining latency.
  if (CurrZone.getCurrCycle() > Rem.CriticalPath)
    return true;

  // If we haven't scheduled anything yet, then we aren't latency limited.
  if (CurrZone.getCurrCycle() == 0)
    return false;

  if (ComputeRemLatency)
    RemLatency = computeRemLatency(CurrZone);

  return RemLatency + CurrZone.getCurrCycle() > Rem.CriticalPath;
}

/// Set the CandPolicy given a scheduling zone given the current resources and
/// latencies inside and outside the zone.
void GenericSchedulerBase::setPolicy(CandPolicy &Policy, bool IsPostRA,
                                     SchedBoundary &CurrZone,
                                     SchedBoundary *OtherZone) {
  // Apply preemptive heuristics based on the total latency and resources
  // inside and outside this zone. Potential stalls should be considered before
  // following this policy.

  // Compute the critical resource outside the zone.
  unsigned OtherCritIdx = 0;
  unsigned OtherCount =
    OtherZone ? OtherZone->getOtherResourceCount(OtherCritIdx) : 0;

  bool OtherResLimited = false;
  unsigned RemLatency = 0;
  bool RemLatencyComputed = false;
  if (SchedModel->hasInstrSchedModel() && OtherCount != 0) {
    RemLatency = computeRemLatency(CurrZone);
    RemLatencyComputed = true;
    OtherResLimited = checkResourceLimit(SchedModel->getLatencyFactor(),
                                         OtherCount, RemLatency, false);
  }

  // Schedule aggressively for latency in PostRA mode. We don't check for
  // acyclic latency during PostRA, and highly out-of-order processors will
  // skip PostRA scheduling.
  if (!OtherResLimited &&
      (IsPostRA || shouldReduceLatency(Policy, CurrZone, !RemLatencyComputed,
                                       RemLatency))) {
    Policy.ReduceLatency |= true;
    LLVM_DEBUG(dbgs() << "  " << CurrZone.Available.getName()
                      << " RemainingLatency " << RemLatency << " + "
                      << CurrZone.getCurrCycle() << "c > CritPath "
                      << Rem.CriticalPath << "\n");
  }
  // If the same resource is limiting inside and outside the zone, do nothing.
  if (CurrZone.getZoneCritResIdx() == OtherCritIdx)
    return;

  LLVM_DEBUG(if (CurrZone.isResourceLimited()) {
    dbgs() << "  " << CurrZone.Available.getName() << " ResourceLimited: "
           << SchedModel->getResourceName(CurrZone.getZoneCritResIdx()) << "\n";
  } if (OtherResLimited) dbgs()
                 << "  RemainingLimit: "
                 << SchedModel->getResourceName(OtherCritIdx) << "\n";
             if (!CurrZone.isResourceLimited() && !OtherResLimited) dbgs()
             << "  Latency limited both directions.\n");

  if (CurrZone.isResourceLimited() && !Policy.ReduceResIdx)
    Policy.ReduceResIdx = CurrZone.getZoneCritResIdx();

  if (OtherResLimited)
    Policy.DemandResIdx = OtherCritIdx;
}

#ifndef NDEBUG
const char *GenericSchedulerBase::getReasonStr(
  GenericSchedulerBase::CandReason Reason) {
  // clang-format off
  switch (Reason) {
  case NoCand:         return "NOCAND    ";
  case Only1:          return "ONLY1     ";
  case PhysReg:        return "PHYS-REG  ";
  case RegExcess:      return "REG-EXCESS";
  case RegCritical:    return "REG-CRIT  ";
  case Stall:          return "STALL     ";
  case Cluster:        return "CLUSTER   ";
  case Weak:           return "WEAK      ";
  case RegMax:         return "REG-MAX   ";
  case ResourceReduce: return "RES-REDUCE";
  case ResourceDemand: return "RES-DEMAND";
  case TopDepthReduce: return "TOP-DEPTH ";
  case TopPathReduce:  return "TOP-PATH  ";
  case BotHeightReduce:return "BOT-HEIGHT";
  case BotPathReduce:  return "BOT-PATH  ";
  case NodeOrder:      return "ORDER     ";
  case FirstValid:     return "FIRST     ";
  };
  // clang-format on
  llvm_unreachable("Unknown reason!");
}

void GenericSchedulerBase::traceCandidate(const SchedCandidate &Cand) {
  PressureChange P;
  unsigned ResIdx = 0;
  unsigned Latency = 0;
  switch (Cand.Reason) {
  default:
    break;
  case RegExcess:
    P = Cand.RPDelta.Excess;
    break;
  case RegCritical:
    P = Cand.RPDelta.CriticalMax;
    break;
  case RegMax:
    P = Cand.RPDelta.CurrentMax;
    break;
  case ResourceReduce:
    ResIdx = Cand.Policy.ReduceResIdx;
    break;
  case ResourceDemand:
    ResIdx = Cand.Policy.DemandResIdx;
    break;
  case TopDepthReduce:
    Latency = Cand.SU->getDepth();
    break;
  case TopPathReduce:
    Latency = Cand.SU->getHeight();
    break;
  case BotHeightReduce:
    Latency = Cand.SU->getHeight();
    break;
  case BotPathReduce:
    Latency = Cand.SU->getDepth();
    break;
  }
  dbgs() << "  Cand SU(" << Cand.SU->NodeNum << ") " << getReasonStr(Cand.Reason);
  if (P.isValid())
    dbgs() << " " << TRI->getRegPressureSetName(P.getPSet())
           << ":" << P.getUnitInc() << " ";
  else
    dbgs() << "      ";
  if (ResIdx)
    dbgs() << " " << SchedModel->getProcResource(ResIdx)->Name << " ";
  else
    dbgs() << "         ";
  if (Latency)
    dbgs() << " " << Latency << " cycles ";
  else
    dbgs() << "          ";
  dbgs() << '\n';
}
#endif

/// Return true if this heuristic determines order.
/// TODO: Consider refactor return type of these functions as integer or enum,
/// as we may need to differentiate whether TryCand is better than Cand.
bool llvm::tryLess(int TryVal, int CandVal,
                   GenericSchedulerBase::SchedCandidate &TryCand,
                   GenericSchedulerBase::SchedCandidate &Cand,
                   GenericSchedulerBase::CandReason Reason) {
  if (TryVal < CandVal) {
    TryCand.Reason = Reason;
    return true;
  }
  if (TryVal > CandVal) {
    if (Cand.Reason > Reason)
      Cand.Reason = Reason;
    return true;
  }
  return false;
}

bool llvm::tryGreater(int TryVal, int CandVal,
                      GenericSchedulerBase::SchedCandidate &TryCand,
                      GenericSchedulerBase::SchedCandidate &Cand,
                      GenericSchedulerBase::CandReason Reason) {
  if (TryVal > CandVal) {
    TryCand.Reason = Reason;
    return true;
  }
  if (TryVal < CandVal) {
    if (Cand.Reason > Reason)
      Cand.Reason = Reason;
    return true;
  }
  return false;
}

bool llvm::tryLatency(GenericSchedulerBase::SchedCandidate &TryCand,
                      GenericSchedulerBase::SchedCandidate &Cand,
                      SchedBoundary &Zone) {
  if (Zone.isTop()) {
    // Prefer the candidate with the lesser depth, but only if one of them has
    // depth greater than the total latency scheduled so far, otherwise either
    // of them could be scheduled now with no stall.
    if (std::max(TryCand.SU->getDepth(), Cand.SU->getDepth()) >
        Zone.getScheduledLatency()) {
      if (tryLess(TryCand.SU->getDepth(), Cand.SU->getDepth(),
                  TryCand, Cand, GenericSchedulerBase::TopDepthReduce))
        return true;
    }
    if (tryGreater(TryCand.SU->getHeight(), Cand.SU->getHeight(),
                   TryCand, Cand, GenericSchedulerBase::TopPathReduce))
      return true;
  } else {
    // Prefer the candidate with the lesser height, but only if one of them has
    // height greater than the total latency scheduled so far, otherwise either
    // of them could be scheduled now with no stall.
    if (std::max(TryCand.SU->getHeight(), Cand.SU->getHeight()) >
        Zone.getScheduledLatency()) {
      if (tryLess(TryCand.SU->getHeight(), Cand.SU->getHeight(),
                  TryCand, Cand, GenericSchedulerBase::BotHeightReduce))
        return true;
    }
    if (tryGreater(TryCand.SU->getDepth(), Cand.SU->getDepth(),
                   TryCand, Cand, GenericSchedulerBase::BotPathReduce))
      return true;
  }
  return false;
}

static void tracePick(GenericSchedulerBase::CandReason Reason, bool IsTop,
                      bool IsPostRA = false) {
  LLVM_DEBUG(dbgs() << "Pick " << (IsTop ? "Top " : "Bot ")
                    << GenericSchedulerBase::getReasonStr(Reason) << " ["
                    << (IsPostRA ? "post-RA" : "pre-RA") << "]\n");

  if (IsPostRA) {
    if (IsTop)
      NumTopPostRA++;
    else
      NumBotPostRA++;

    switch (Reason) {
    case GenericScheduler::NoCand:
      NumNoCandPostRA++;
      return;
    case GenericScheduler::Only1:
      NumOnly1PostRA++;
      return;
    case GenericScheduler::PhysReg:
      NumPhysRegPostRA++;
      return;
    case GenericScheduler::RegExcess:
      NumRegExcessPostRA++;
      return;
    case GenericScheduler::RegCritical:
      NumRegCriticalPostRA++;
      return;
    case GenericScheduler::Stall:
      NumStallPostRA++;
      return;
    case GenericScheduler::Cluster:
      NumClusterPostRA++;
      return;
    case GenericScheduler::Weak:
      NumWeakPostRA++;
      return;
    case GenericScheduler::RegMax:
      NumRegMaxPostRA++;
      return;
    case GenericScheduler::ResourceReduce:
      NumResourceReducePostRA++;
      return;
    case GenericScheduler::ResourceDemand:
      NumResourceDemandPostRA++;
      return;
    case GenericScheduler::TopDepthReduce:
      NumTopDepthReducePostRA++;
      return;
    case GenericScheduler::TopPathReduce:
      NumTopPathReducePostRA++;
      return;
    case GenericScheduler::BotHeightReduce:
      NumBotHeightReducePostRA++;
      return;
    case GenericScheduler::BotPathReduce:
      NumBotPathReducePostRA++;
      return;
    case GenericScheduler::NodeOrder:
      NumNodeOrderPostRA++;
      return;
    case GenericScheduler::FirstValid:
      NumFirstValidPostRA++;
      return;
    };
  } else {
    if (IsTop)
      NumTopPreRA++;
    else
      NumBotPreRA++;

    switch (Reason) {
    case GenericScheduler::NoCand:
      NumNoCandPreRA++;
      return;
    case GenericScheduler::Only1:
      NumOnly1PreRA++;
      return;
    case GenericScheduler::PhysReg:
      NumPhysRegPreRA++;
      return;
    case GenericScheduler::RegExcess:
      NumRegExcessPreRA++;
      return;
    case GenericScheduler::RegCritical:
      NumRegCriticalPreRA++;
      return;
    case GenericScheduler::Stall:
      NumStallPreRA++;
      return;
    case GenericScheduler::Cluster:
      NumClusterPreRA++;
      return;
    case GenericScheduler::Weak:
      NumWeakPreRA++;
      return;
    case GenericScheduler::RegMax:
      NumRegMaxPreRA++;
      return;
    case GenericScheduler::ResourceReduce:
      NumResourceReducePreRA++;
      return;
    case GenericScheduler::ResourceDemand:
      NumResourceDemandPreRA++;
      return;
    case GenericScheduler::TopDepthReduce:
      NumTopDepthReducePreRA++;
      return;
    case GenericScheduler::TopPathReduce:
      NumTopPathReducePreRA++;
      return;
    case GenericScheduler::BotHeightReduce:
      NumBotHeightReducePreRA++;
      return;
    case GenericScheduler::BotPathReduce:
      NumBotPathReducePreRA++;
      return;
    case GenericScheduler::NodeOrder:
      NumNodeOrderPreRA++;
      return;
    case GenericScheduler::FirstValid:
      NumFirstValidPreRA++;
      return;
    };
  }
  llvm_unreachable("Unknown reason!");
}

static void tracePick(const GenericSchedulerBase::SchedCandidate &Cand,
                      bool IsPostRA = false) {
  tracePick(Cand.Reason, Cand.AtTop, IsPostRA);
}

void GenericScheduler::initialize(ScheduleDAGMI *dag) {
  assert(dag->hasVRegLiveness() &&
         "(PreRA)GenericScheduler needs vreg liveness");
  DAG = static_cast<ScheduleDAGMILive*>(dag);
  SchedModel = DAG->getSchedModel();
  TRI = DAG->TRI;

  if (RegionPolicy.ComputeDFSResult)
    DAG->computeDFSResult();

  Rem.init(DAG, SchedModel);
  Top.init(DAG, SchedModel, &Rem);
  Bot.init(DAG, SchedModel, &Rem);

  // Initialize resource counts.

  // Initialize the HazardRecognizers. If itineraries don't exist, are empty, or
  // are disabled, then these HazardRecs will be disabled.
  const InstrItineraryData *Itin = SchedModel->getInstrItineraries();
  if (!Top.HazardRec) {
    Top.HazardRec = DAG->TII->CreateTargetMIHazardRecognizer(Itin, DAG);
  }
  if (!Bot.HazardRec) {
    Bot.HazardRec = DAG->TII->CreateTargetMIHazardRecognizer(Itin, DAG);
  }
  TopCand.SU = nullptr;
  BotCand.SU = nullptr;

  TopClusterID = InvalidClusterId;
  BotClusterID = InvalidClusterId;
}

/// Initialize the per-region scheduling policy.
void GenericScheduler::initPolicy(MachineBasicBlock::iterator Begin,
                                  MachineBasicBlock::iterator End,
                                  unsigned NumRegionInstrs) {
  const MachineFunction &MF = *Begin->getMF();
  const TargetLowering *TLI = MF.getSubtarget().getTargetLowering();

  // Avoid setting up the register pressure tracker for small regions to save
  // compile time. As a rough heuristic, only track pressure when the number of
  // schedulable instructions exceeds half the allocatable integer register file
  // that is the largest legal integer regiser type.
  RegionPolicy.ShouldTrackPressure = true;
  for (unsigned VT = MVT::i64; VT > (unsigned)MVT::i1; --VT) {
    MVT::SimpleValueType LegalIntVT = (MVT::SimpleValueType)VT;
    if (TLI->isTypeLegal(LegalIntVT)) {
      unsigned NIntRegs = Context->RegClassInfo->getNumAllocatableRegs(
        TLI->getRegClassFor(LegalIntVT));
      RegionPolicy.ShouldTrackPressure = NumRegionInstrs > (NIntRegs / 2);
      break;
    }
  }

  // For generic targets, we default to bottom-up, because it's simpler and more
  // compile-time optimizations have been implemented in that direction.
  RegionPolicy.OnlyBottomUp = true;

  // Allow the subtarget to override default policy.
  SchedRegion Region(Begin, End, NumRegionInstrs);
  MF.getSubtarget().overrideSchedPolicy(RegionPolicy, Region);

  // After subtarget overrides, apply command line options.
  if (!EnableRegPressure) {
    RegionPolicy.ShouldTrackPressure = false;
    RegionPolicy.ShouldTrackLaneMasks = false;
  }

  if (PreRADirection == MISched::TopDown) {
    RegionPolicy.OnlyTopDown = true;
    RegionPolicy.OnlyBottomUp = false;
  } else if (PreRADirection == MISched::BottomUp) {
    RegionPolicy.OnlyTopDown = false;
    RegionPolicy.OnlyBottomUp = true;
  } else if (PreRADirection == MISched::Bidirectional) {
    RegionPolicy.OnlyBottomUp = false;
    RegionPolicy.OnlyTopDown = false;
  }

  BotIdx = NumRegionInstrs - 1;
  this->NumRegionInstrs = NumRegionInstrs;
}

void GenericScheduler::dumpPolicy() const {
  // Cannot completely remove virtual function even in release mode.
#if !defined(NDEBUG) || defined(LLVM_ENABLE_DUMP)
  dbgs() << "GenericScheduler RegionPolicy: "
         << " ShouldTrackPressure=" << RegionPolicy.ShouldTrackPressure
         << " OnlyTopDown=" << RegionPolicy.OnlyTopDown
         << " OnlyBottomUp=" << RegionPolicy.OnlyBottomUp
         << "\n";
#endif
}

/// Set IsAcyclicLatencyLimited if the acyclic path is longer than the cyclic
/// critical path by more cycles than it takes to drain the instruction buffer.
/// We estimate an upper bounds on in-flight instructions as:
///
/// CyclesPerIteration = max( CyclicPath, Loop-Resource-Height )
/// InFlightIterations = AcyclicPath / CyclesPerIteration
/// InFlightResources = InFlightIterations * LoopResources
///
/// TODO: Check execution resources in addition to IssueCount.
void GenericScheduler::checkAcyclicLatency() {
  if (Rem.CyclicCritPath == 0 || Rem.CyclicCritPath >= Rem.CriticalPath)
    return;

  // Scaled number of cycles per loop iteration.
  unsigned IterCount =
    std::max(Rem.CyclicCritPath * SchedModel->getLatencyFactor(),
             Rem.RemIssueCount);
  // Scaled acyclic critical path.
  unsigned AcyclicCount = Rem.CriticalPath * SchedModel->getLatencyFactor();
  // InFlightCount = (AcyclicPath / IterCycles) * InstrPerLoop
  unsigned InFlightCount =
    (AcyclicCount * Rem.RemIssueCount + IterCount-1) / IterCount;
  unsigned BufferLimit =
    SchedModel->getMicroOpBufferSize() * SchedModel->getMicroOpFactor();

  Rem.IsAcyclicLatencyLimited = InFlightCount > BufferLimit;

  LLVM_DEBUG(
      dbgs() << "IssueCycles="
             << Rem.RemIssueCount / SchedModel->getLatencyFactor() << "c "
             << "IterCycles=" << IterCount / SchedModel->getLatencyFactor()
             << "c NumIters=" << (AcyclicCount + IterCount - 1) / IterCount
             << " InFlight=" << InFlightCount / SchedModel->getMicroOpFactor()
             << "m BufferLim=" << SchedModel->getMicroOpBufferSize() << "m\n";
      if (Rem.IsAcyclicLatencyLimited) dbgs() << "  ACYCLIC LATENCY LIMIT\n");
}

void GenericScheduler::registerRoots() {
  Rem.CriticalPath = DAG->ExitSU.getDepth();

  // Some roots may not feed into ExitSU. Check all of them in case.
  for (const SUnit *SU : Bot.Available) {
    if (SU->getDepth() > Rem.CriticalPath)
      Rem.CriticalPath = SU->getDepth();
  }
  LLVM_DEBUG(dbgs() << "Critical Path(GS-RR ): " << Rem.CriticalPath << '\n');
  if (DumpCriticalPathLength) {
    errs() << "Critical Path(GS-RR ): " << Rem.CriticalPath << " \n";
  }

  if (EnableCyclicPath && SchedModel->getMicroOpBufferSize() > 0) {
    Rem.CyclicCritPath = DAG->computeCyclicCriticalPath();
    checkAcyclicLatency();
  }
}

bool llvm::tryPressure(const PressureChange &TryP, const PressureChange &CandP,
                       GenericSchedulerBase::SchedCandidate &TryCand,
                       GenericSchedulerBase::SchedCandidate &Cand,
                       GenericSchedulerBase::CandReason Reason,
                       const TargetRegisterInfo *TRI,
                       const MachineFunction &MF) {
  // If one candidate decreases and the other increases, go with it.
  // Invalid candidates have UnitInc==0.
  if (tryGreater(TryP.getUnitInc() < 0, CandP.getUnitInc() < 0, TryCand, Cand,
                 Reason)) {
    return true;
  }
  // Do not compare the magnitude of pressure changes between top and bottom
  // boundary.
  if (Cand.AtTop != TryCand.AtTop)
    return false;

  // If both candidates affect the same set in the same boundary, go with the
  // smallest increase.
  unsigned TryPSet = TryP.getPSetOrMax();
  unsigned CandPSet = CandP.getPSetOrMax();
  if (TryPSet == CandPSet) {
    return tryLess(TryP.getUnitInc(), CandP.getUnitInc(), TryCand, Cand,
                   Reason);
  }

  int TryRank = TryP.isValid() ? TRI->getRegPressureSetScore(MF, TryPSet) :
                                 std::numeric_limits<int>::max();

  int CandRank = CandP.isValid() ? TRI->getRegPressureSetScore(MF, CandPSet) :
                                   std::numeric_limits<int>::max();

  // If the candidates are decreasing pressure, reverse priority.
  if (TryP.getUnitInc() < 0)
    std::swap(TryRank, CandRank);
  return tryGreater(TryRank, CandRank, TryCand, Cand, Reason);
}

unsigned llvm::getWeakLeft(const SUnit *SU, bool isTop) {
  return (isTop) ? SU->WeakPredsLeft : SU->WeakSuccsLeft;
}

/// Minimize physical register live ranges. Regalloc wants them adjacent to
/// their physreg def/use.
///
/// FIXME: This is an unnecessary check on the critical path. Most are root/leaf
/// copies which can be prescheduled. The rest (e.g. x86 MUL) could be bundled
/// with the operation that produces or consumes the physreg. We'll do this when
/// regalloc has support for parallel copies.
int llvm::biasPhysReg(const SUnit *SU, bool isTop) {
  const MachineInstr *MI = SU->getInstr();

  if (MI->isCopy()) {
    unsigned ScheduledOper = isTop ? 1 : 0;
    unsigned UnscheduledOper = isTop ? 0 : 1;
    // If we have already scheduled the physreg produce/consumer, immediately
    // schedule the copy.
    if (MI->getOperand(ScheduledOper).getReg().isPhysical())
      return 1;
    // If the physreg is at the boundary, defer it. Otherwise schedule it
    // immediately to free the dependent. We can hoist the copy later.
    bool AtBoundary = isTop ? !SU->NumSuccsLeft : !SU->NumPredsLeft;
    if (MI->getOperand(UnscheduledOper).getReg().isPhysical())
      return AtBoundary ? -1 : 1;
  }

  if (MI->isMoveImmediate()) {
    // If we have a move immediate and all successors have been assigned, bias
    // towards scheduling this later. Make sure all register defs are to
    // physical registers.
    bool DoBias = true;
    for (const MachineOperand &Op : MI->defs()) {
      if (Op.isReg() && !Op.getReg().isPhysical()) {
        DoBias = false;
        break;
      }
    }

    if (DoBias)
      return isTop ? -1 : 1;
  }

  return 0;
}

void GenericScheduler::initCandidate(SchedCandidate &Cand, SUnit *SU,
                                     bool AtTop,
                                     const RegPressureTracker &RPTracker,
                                     RegPressureTracker &TempTracker) {
  Cand.SU = SU;
  Cand.AtTop = AtTop;
  if (DAG->isTrackingPressure()) {
    if (AtTop) {
      TempTracker.getMaxDownwardPressureDelta(
        Cand.SU->getInstr(),
        Cand.RPDelta,
        DAG->getRegionCriticalPSets(),
        DAG->getRegPressure().MaxSetPressure);
    } else {
      if (VerifyScheduling) {
        TempTracker.getMaxUpwardPressureDelta(
          Cand.SU->getInstr(),
          &DAG->getPressureDiff(Cand.SU),
          Cand.RPDelta,
          DAG->getRegionCriticalPSets(),
          DAG->getRegPressure().MaxSetPressure);
      } else {
        RPTracker.getUpwardPressureDelta(
          Cand.SU->getInstr(),
          DAG->getPressureDiff(Cand.SU),
          Cand.RPDelta,
          DAG->getRegionCriticalPSets(),
          DAG->getRegPressure().MaxSetPressure);
      }
    }
  }
  LLVM_DEBUG(if (Cand.RPDelta.Excess.isValid()) dbgs()
             << "  Try  SU(" << Cand.SU->NodeNum << ") "
             << TRI->getRegPressureSetName(Cand.RPDelta.Excess.getPSet()) << ":"
             << Cand.RPDelta.Excess.getUnitInc() << "\n");
}

/// Apply a set of heuristics to a new candidate. Heuristics are currently
/// hierarchical. This may be more efficient than a graduated cost model because
/// we don't need to evaluate all aspects of the model for each node in the
/// queue. But it's really done to make the heuristics easier to debug and
/// statistically analyze.
///
/// \param Cand provides the policy and current best candidate.
/// \param TryCand refers to the next SUnit candidate, otherwise uninitialized.
/// \param Zone describes the scheduled zone that we are extending, or nullptr
///             if Cand is from a different zone than TryCand.
/// \return \c true if TryCand is better than Cand (Reason is NOT NoCand)
bool GenericScheduler::tryCandidate(SchedCandidate &Cand,
                                    SchedCandidate &TryCand,
                                    SchedBoundary *Zone) const {
  // Initialize the candidate if needed.
  if (!Cand.isValid()) {
    TryCand.Reason = FirstValid;
    return true;
  }

  // Bias PhysReg Defs and copies to their uses and defined respectively.
  if (tryGreater(biasPhysReg(TryCand.SU, TryCand.AtTop),
                 biasPhysReg(Cand.SU, Cand.AtTop), TryCand, Cand, PhysReg))
    return TryCand.Reason != NoCand;

  // Avoid exceeding the target's limit.
  if (DAG->isTrackingPressure() && tryPressure(TryCand.RPDelta.Excess,
                                               Cand.RPDelta.Excess,
                                               TryCand, Cand, RegExcess, TRI,
                                               DAG->MF))
    return TryCand.Reason != NoCand;

  // Avoid increasing the max critical pressure in the scheduled region.
  if (DAG->isTrackingPressure() && tryPressure(TryCand.RPDelta.CriticalMax,
                                               Cand.RPDelta.CriticalMax,
                                               TryCand, Cand, RegCritical, TRI,
                                               DAG->MF))
    return TryCand.Reason != NoCand;

  // We only compare a subset of features when comparing nodes between
  // Top and Bottom boundary. Some properties are simply incomparable, in many
  // other instances we should only override the other boundary if something
  // is a clear good pick on one boundary. Skip heuristics that are more
  // "tie-breaking" in nature.
  bool SameBoundary = Zone != nullptr;
  if (SameBoundary) {
    // For loops that are acyclic path limited, aggressively schedule for
    // latency. Within an single cycle, whenever CurrMOps > 0, allow normal
    // heuristics to take precedence.
    if (Rem.IsAcyclicLatencyLimited && !Zone->getCurrMOps() &&
        tryLatency(TryCand, Cand, *Zone))
      return TryCand.Reason != NoCand;

    // Prioritize instructions that read unbuffered resources by stall cycles.
    if (tryLess(Zone->getLatencyStallCycles(TryCand.SU),
                Zone->getLatencyStallCycles(Cand.SU), TryCand, Cand, Stall))
      return TryCand.Reason != NoCand;
  }

  // Keep clustered nodes together to encourage downstream peephole
  // optimizations which may reduce resource requirements.
  //
  // This is a best effort to set things up for a post-RA pass. Optimizations
  // like generating loads of multiple registers should ideally be done within
  // the scheduler pass by combining the loads during DAG postprocessing.
  unsigned CandZoneCluster = Cand.AtTop ? TopClusterID : BotClusterID;
  unsigned TryCandZoneCluster = TryCand.AtTop ? TopClusterID : BotClusterID;
  bool CandIsClusterSucc =
      isTheSameCluster(CandZoneCluster, Cand.SU->ParentClusterIdx);
  bool TryCandIsClusterSucc =
      isTheSameCluster(TryCandZoneCluster, TryCand.SU->ParentClusterIdx);

  if (tryGreater(TryCandIsClusterSucc, CandIsClusterSucc, TryCand, Cand,
                 Cluster))
    return TryCand.Reason != NoCand;

  if (SameBoundary) {
    // Weak edges are for clustering and other constraints.
    if (tryLess(getWeakLeft(TryCand.SU, TryCand.AtTop),
                getWeakLeft(Cand.SU, Cand.AtTop),
                TryCand, Cand, Weak))
      return TryCand.Reason != NoCand;
  }

  // Avoid increasing the max pressure of the entire region.
  if (DAG->isTrackingPressure() && tryPressure(TryCand.RPDelta.CurrentMax,
                                               Cand.RPDelta.CurrentMax,
                                               TryCand, Cand, RegMax, TRI,
                                               DAG->MF))
    return TryCand.Reason != NoCand;

  if (SameBoundary) {
    // Avoid critical resource consumption and balance the schedule.
    TryCand.initResourceDelta(DAG, SchedModel);
    if (tryLess(TryCand.ResDelta.CritResources, Cand.ResDelta.CritResources,
                TryCand, Cand, ResourceReduce))
      return TryCand.Reason != NoCand;
    if (tryGreater(TryCand.ResDelta.DemandedResources,
                   Cand.ResDelta.DemandedResources,
                   TryCand, Cand, ResourceDemand))
      return TryCand.Reason != NoCand;

    // Avoid serializing long latency dependence chains.
    // For acyclic path limited loops, latency was already checked above.
    if (!RegionPolicy.DisableLatencyHeuristic && TryCand.Policy.ReduceLatency &&
        !Rem.IsAcyclicLatencyLimited && tryLatency(TryCand, Cand, *Zone))
      return TryCand.Reason != NoCand;

    // Fall through to original instruction order.
    if ((Zone->isTop() && TryCand.SU->NodeNum < Cand.SU->NodeNum)
        || (!Zone->isTop() && TryCand.SU->NodeNum > Cand.SU->NodeNum)) {
      TryCand.Reason = NodeOrder;
      return true;
    }
  }

  return false;
}

/// Pick the best candidate from the queue.
///
/// TODO: getMaxPressureDelta results can be mostly cached for each SUnit during
/// DAG building. To adjust for the current scheduling location we need to
/// maintain the number of vreg uses remaining to be top-scheduled.
void GenericScheduler::pickNodeFromQueue(SchedBoundary &Zone,
                                         const CandPolicy &ZonePolicy,
                                         const RegPressureTracker &RPTracker,
                                         SchedCandidate &Cand) {
  // getMaxPressureDelta temporarily modifies the tracker.
  RegPressureTracker &TempTracker = const_cast<RegPressureTracker&>(RPTracker);

  ReadyQueue &Q = Zone.Available;
  for (SUnit *SU : Q) {

    SchedCandidate TryCand(ZonePolicy);
    initCandidate(TryCand, SU, Zone.isTop(), RPTracker, TempTracker);
    // Pass SchedBoundary only when comparing nodes from the same boundary.
    SchedBoundary *ZoneArg = Cand.AtTop == TryCand.AtTop ? &Zone : nullptr;
    if (tryCandidate(Cand, TryCand, ZoneArg)) {
      // Initialize resource delta if needed in case future heuristics query it.
      if (TryCand.ResDelta == SchedResourceDelta())
        TryCand.initResourceDelta(DAG, SchedModel);
      Cand.setBest(TryCand);
      LLVM_DEBUG(traceCandidate(Cand));
    }
  }
}

/// Pick the best candidate node from either the top or bottom queue.
SUnit *GenericScheduler::pickNodeBidirectional(bool &IsTopNode) {
  // Schedule as far as possible in the direction of no choice. This is most
  // efficient, but also provides the best heuristics for CriticalPSets.
  if (SUnit *SU = Bot.pickOnlyChoice()) {
    IsTopNode = false;
    tracePick(Only1, /*IsTopNode=*/false);
    return SU;
  }
  if (SUnit *SU = Top.pickOnlyChoice()) {
    IsTopNode = true;
    tracePick(Only1, /*IsTopNode=*/true);
    return SU;
  }
  // Set the bottom-up policy based on the state of the current bottom zone and
  // the instructions outside the zone, including the top zone.
  CandPolicy BotPolicy;
  setPolicy(BotPolicy, /*IsPostRA=*/false, Bot, &Top);
  // Set the top-down policy based on the state of the current top zone and
  // the instructions outside the zone, including the bottom zone.
  CandPolicy TopPolicy;
  setPolicy(TopPolicy, /*IsPostRA=*/false, Top, &Bot);

  // See if BotCand is still valid (because we previously scheduled from Top).
  LLVM_DEBUG(dbgs() << "Picking from Bot:\n");
  if (!BotCand.isValid() || BotCand.SU->isScheduled ||
      BotCand.Policy != BotPolicy) {
    BotCand.reset(CandPolicy());
    pickNodeFromQueue(Bot, BotPolicy, DAG->getBotRPTracker(), BotCand);
    assert(BotCand.Reason != NoCand && "failed to find the first candidate");
  } else {
    LLVM_DEBUG(traceCandidate(BotCand));
#ifndef NDEBUG
    if (VerifyScheduling) {
      SchedCandidate TCand;
      TCand.reset(CandPolicy());
      pickNodeFromQueue(Bot, BotPolicy, DAG->getBotRPTracker(), TCand);
      assert(TCand.SU == BotCand.SU &&
             "Last pick result should correspond to re-picking right now");
    }
#endif
  }

  // Check if the top Q has a better candidate.
  LLVM_DEBUG(dbgs() << "Picking from Top:\n");
  if (!TopCand.isValid() || TopCand.SU->isScheduled ||
      TopCand.Policy != TopPolicy) {
    TopCand.reset(CandPolicy());
    pickNodeFromQueue(Top, TopPolicy, DAG->getTopRPTracker(), TopCand);
    assert(TopCand.Reason != NoCand && "failed to find the first candidate");
  } else {
    LLVM_DEBUG(traceCandidate(TopCand));
#ifndef NDEBUG
    if (VerifyScheduling) {
      SchedCandidate TCand;
      TCand.reset(CandPolicy());
      pickNodeFromQueue(Top, TopPolicy, DAG->getTopRPTracker(), TCand);
      assert(TCand.SU == TopCand.SU &&
             "Last pick result should correspond to re-picking right now");
    }
#endif
  }

  // Pick best from BotCand and TopCand.
  assert(BotCand.isValid());
  assert(TopCand.isValid());
  SchedCandidate Cand = BotCand;
  TopCand.Reason = NoCand;
  if (tryCandidate(Cand, TopCand, nullptr)) {
    Cand.setBest(TopCand);
    LLVM_DEBUG(traceCandidate(Cand));
  }

  IsTopNode = Cand.AtTop;
  tracePick(Cand);
  return Cand.SU;
}

/// Pick the best node to balance the schedule. Implements MachineSchedStrategy.
SUnit *GenericScheduler::pickNode(bool &IsTopNode) {
  if (DAG->top() == DAG->bottom()) {
    assert(Top.Available.empty() && Top.Pending.empty() &&
           Bot.Available.empty() && Bot.Pending.empty() && "ReadyQ garbage");
    return nullptr;
  }
  SUnit *SU;
  if (RegionPolicy.OnlyTopDown) {
    SU = Top.pickOnlyChoice();
    if (!SU) {
      CandPolicy NoPolicy;
      TopCand.reset(NoPolicy);
      pickNodeFromQueue(Top, NoPolicy, DAG->getTopRPTracker(), TopCand);
      assert(TopCand.Reason != NoCand && "failed to find a candidate");
      tracePick(TopCand);
      SU = TopCand.SU;
<<<<<<< HEAD
    }
    IsTopNode = true;
  } else if (RegionPolicy.OnlyBottomUp) {
    SU = Bot.pickOnlyChoice();
    if (!SU) {
      CandPolicy NoPolicy;
      BotCand.reset(NoPolicy);
      pickNodeFromQueue(Bot, NoPolicy, DAG->getBotRPTracker(), BotCand);
      assert(BotCand.Reason != NoCand && "failed to find a candidate");
      tracePick(BotCand);
      SU = BotCand.SU;
    }
=======
    }
    IsTopNode = true;
  } else if (RegionPolicy.OnlyBottomUp) {
    SU = Bot.pickOnlyChoice();
    if (!SU) {
      CandPolicy NoPolicy;
      BotCand.reset(NoPolicy);
      pickNodeFromQueue(Bot, NoPolicy, DAG->getBotRPTracker(), BotCand);
      assert(BotCand.Reason != NoCand && "failed to find a candidate");
      tracePick(BotCand);
      SU = BotCand.SU;
    }
>>>>>>> 54c4ef26
    IsTopNode = false;
  } else {
    SU = pickNodeBidirectional(IsTopNode);
  }
  assert(!SU->isScheduled && "SUnit scheduled twice.");

  // If IsTopNode, then SU is in Top.Available and must be removed. Otherwise,
  // if isTopReady(), then SU is in either Top.Available or Top.Pending.
  // If !IsTopNode, then SU is in Bot.Available and must be removed. Otherwise,
  // if isBottomReady(), then SU is in either Bot.Available or Bot.Pending.
  //
  // It is coincidental when !IsTopNode && isTopReady or when IsTopNode &&
  // isBottomReady. That is, it didn't factor into the decision to choose SU
  // because it isTopReady or isBottomReady, respectively. In fact, if the
  // RegionPolicy is OnlyTopDown or OnlyBottomUp, then the Bot queues and Top
  // queues respectivley contain the original roots and don't get updated when
  // picking a node. So if SU isTopReady on a OnlyBottomUp pick, then it was
  // because we schduled everything but the top roots. Conversley, if SU
  // isBottomReady on OnlyTopDown, then it was because we scheduled everything
  // but the bottom roots. If its in a queue even coincidentally, it should be
  // removed so it does not get re-picked in a subsequent pickNode call.
  if (SU->isTopReady())
    Top.removeReady(SU);
  if (SU->isBottomReady())
    Bot.removeReady(SU);

  LLVM_DEBUG(dbgs() << "Scheduling SU(" << SU->NodeNum << ") "
                    << *SU->getInstr());

  if (IsTopNode) {
    if (SU->NodeNum == TopIdx++)
      ++NumInstrsInSourceOrderPreRA;
  } else {
    assert(BotIdx < NumRegionInstrs && "out of bounds");
    if (SU->NodeNum == BotIdx--)
      ++NumInstrsInSourceOrderPreRA;
  }

  NumInstrsScheduledPreRA += 1;

  return SU;
}

void GenericScheduler::reschedulePhysReg(SUnit *SU, bool isTop) {
  MachineBasicBlock::iterator InsertPos = SU->getInstr();
  if (!isTop)
    ++InsertPos;
  SmallVectorImpl<SDep> &Deps = isTop ? SU->Preds : SU->Succs;

  // Find already scheduled copies with a single physreg dependence and move
  // them just above the scheduled instruction.
  for (SDep &Dep : Deps) {
    if (Dep.getKind() != SDep::Data || !Dep.getReg().isPhysical())
      continue;
    SUnit *DepSU = Dep.getSUnit();
    if (isTop ? DepSU->Succs.size() > 1 : DepSU->Preds.size() > 1)
      continue;
    MachineInstr *Copy = DepSU->getInstr();
    if (!Copy->isCopy() && !Copy->isMoveImmediate())
      continue;
    LLVM_DEBUG(dbgs() << "  Rescheduling physreg copy ";
               DAG->dumpNode(*Dep.getSUnit()));
    DAG->moveInstruction(Copy, InsertPos);
  }
}

/// Update the scheduler's state after scheduling a node. This is the same node
/// that was just returned by pickNode(). However, ScheduleDAGMILive needs to
/// update it's state based on the current cycle before MachineSchedStrategy
/// does.
///
/// FIXME: Eventually, we may bundle physreg copies rather than rescheduling
/// them here. See comments in biasPhysReg.
void GenericScheduler::schedNode(SUnit *SU, bool IsTopNode) {
  if (IsTopNode) {
    SU->TopReadyCycle = std::max(SU->TopReadyCycle, Top.getCurrCycle());
    TopClusterID = SU->ParentClusterIdx;
    LLVM_DEBUG({
      if (TopClusterID != InvalidClusterId) {
        ClusterInfo *TopCluster = DAG->getCluster(TopClusterID);
        dbgs() << "  Top Cluster: ";
        for (auto *N : *TopCluster)
          dbgs() << N->NodeNum << '\t';
        dbgs() << '\n';
      }
    });
    Top.bumpNode(SU);
    if (SU->hasPhysRegUses)
      reschedulePhysReg(SU, true);
  } else {
    SU->BotReadyCycle = std::max(SU->BotReadyCycle, Bot.getCurrCycle());
    BotClusterID = SU->ParentClusterIdx;
    LLVM_DEBUG({
      if (BotClusterID != InvalidClusterId) {
        ClusterInfo *BotCluster = DAG->getCluster(BotClusterID);
        dbgs() << "  Bot Cluster: ";
        for (auto *N : *BotCluster)
          dbgs() << N->NodeNum << '\t';
        dbgs() << '\n';
      }
    });
    Bot.bumpNode(SU);
    if (SU->hasPhysRegDefs)
      reschedulePhysReg(SU, false);
  }
}

static ScheduleDAGInstrs *createConvergingSched(MachineSchedContext *C) {
  return createSchedLive(C);
}

static MachineSchedRegistry
GenericSchedRegistry("converge", "Standard converging scheduler.",
                     createConvergingSched);

//===----------------------------------------------------------------------===//
// PostGenericScheduler - Generic PostRA implementation of MachineSchedStrategy.
//===----------------------------------------------------------------------===//

void PostGenericScheduler::initialize(ScheduleDAGMI *Dag) {
  DAG = Dag;
  SchedModel = DAG->getSchedModel();
  TRI = DAG->TRI;

  Rem.init(DAG, SchedModel);
  Top.init(DAG, SchedModel, &Rem);
  Bot.init(DAG, SchedModel, &Rem);

  // Initialize the HazardRecognizers. If itineraries don't exist, are empty,
  // or are disabled, then these HazardRecs will be disabled.
  const InstrItineraryData *Itin = SchedModel->getInstrItineraries();
  if (!Top.HazardRec) {
    Top.HazardRec = DAG->TII->CreateTargetMIHazardRecognizer(Itin, DAG);
  }
  if (!Bot.HazardRec) {
    Bot.HazardRec = DAG->TII->CreateTargetMIHazardRecognizer(Itin, DAG);
  }
  TopClusterID = InvalidClusterId;
  BotClusterID = InvalidClusterId;
}

void PostGenericScheduler::initPolicy(MachineBasicBlock::iterator Begin,
                                      MachineBasicBlock::iterator End,
                                      unsigned NumRegionInstrs) {
  const MachineFunction &MF = *Begin->getMF();

  // Default to top-down because it was implemented first and existing targets
  // expect that behavior by default.
  RegionPolicy.OnlyTopDown = true;
  RegionPolicy.OnlyBottomUp = false;

  // Allow the subtarget to override default policy.
  SchedRegion Region(Begin, End, NumRegionInstrs);
  MF.getSubtarget().overridePostRASchedPolicy(RegionPolicy, Region);

  // After subtarget overrides, apply command line options.
  if (PostRADirection == MISched::TopDown) {
    RegionPolicy.OnlyTopDown = true;
    RegionPolicy.OnlyBottomUp = false;
  } else if (PostRADirection == MISched::BottomUp) {
    RegionPolicy.OnlyTopDown = false;
    RegionPolicy.OnlyBottomUp = true;
  } else if (PostRADirection == MISched::Bidirectional) {
    RegionPolicy.OnlyBottomUp = false;
    RegionPolicy.OnlyTopDown = false;
  }

  BotIdx = NumRegionInstrs - 1;
  this->NumRegionInstrs = NumRegionInstrs;
}

void PostGenericScheduler::registerRoots() {
  Rem.CriticalPath = DAG->ExitSU.getDepth();

  // Some roots may not feed into ExitSU. Check all of them in case.
  for (const SUnit *SU : Bot.Available) {
    if (SU->getDepth() > Rem.CriticalPath)
      Rem.CriticalPath = SU->getDepth();
  }
  LLVM_DEBUG(dbgs() << "Critical Path: (PGS-RR) " << Rem.CriticalPath << '\n');
  if (DumpCriticalPathLength) {
    errs() << "Critical Path(PGS-RR ): " << Rem.CriticalPath << " \n";
  }
}

/// Apply a set of heuristics to a new candidate for PostRA scheduling.
///
/// \param Cand provides the policy and current best candidate.
/// \param TryCand refers to the next SUnit candidate, otherwise uninitialized.
/// \return \c true if TryCand is better than Cand (Reason is NOT NoCand)
bool PostGenericScheduler::tryCandidate(SchedCandidate &Cand,
                                        SchedCandidate &TryCand) {
  // Initialize the candidate if needed.
  if (!Cand.isValid()) {
    TryCand.Reason = FirstValid;
    return true;
  }

  // Prioritize instructions that read unbuffered resources by stall cycles.
  if (tryLess(Top.getLatencyStallCycles(TryCand.SU),
              Top.getLatencyStallCycles(Cand.SU), TryCand, Cand, Stall))
    return TryCand.Reason != NoCand;

  // Keep clustered nodes together.
  unsigned CandZoneCluster = Cand.AtTop ? TopClusterID : BotClusterID;
  unsigned TryCandZoneCluster = TryCand.AtTop ? TopClusterID : BotClusterID;
  bool CandIsClusterSucc =
      isTheSameCluster(CandZoneCluster, Cand.SU->ParentClusterIdx);
  bool TryCandIsClusterSucc =
      isTheSameCluster(TryCandZoneCluster, TryCand.SU->ParentClusterIdx);

  if (tryGreater(TryCandIsClusterSucc, CandIsClusterSucc, TryCand, Cand,
                 Cluster))
    return TryCand.Reason != NoCand;
  // Avoid critical resource consumption and balance the schedule.
  if (tryLess(TryCand.ResDelta.CritResources, Cand.ResDelta.CritResources,
              TryCand, Cand, ResourceReduce))
    return TryCand.Reason != NoCand;
  if (tryGreater(TryCand.ResDelta.DemandedResources,
                 Cand.ResDelta.DemandedResources,
                 TryCand, Cand, ResourceDemand))
    return TryCand.Reason != NoCand;

  // We only compare a subset of features when comparing nodes between
  // Top and Bottom boundary.
  if (Cand.AtTop == TryCand.AtTop) {
    // Avoid serializing long latency dependence chains.
    if (Cand.Policy.ReduceLatency &&
        tryLatency(TryCand, Cand, Cand.AtTop ? Top : Bot))
      return TryCand.Reason != NoCand;
  }

  // Fall through to original instruction order.
  if (TryCand.SU->NodeNum < Cand.SU->NodeNum) {
    TryCand.Reason = NodeOrder;
    return true;
  }

  return false;
}

void PostGenericScheduler::pickNodeFromQueue(SchedBoundary &Zone,
                                             SchedCandidate &Cand) {
  ReadyQueue &Q = Zone.Available;
  for (SUnit *SU : Q) {
    SchedCandidate TryCand(Cand.Policy);
    TryCand.SU = SU;
    TryCand.AtTop = Zone.isTop();
    TryCand.initResourceDelta(DAG, SchedModel);
    if (tryCandidate(Cand, TryCand)) {
      Cand.setBest(TryCand);
      LLVM_DEBUG(traceCandidate(Cand));
    }
  }
}

/// Pick the best candidate node from either the top or bottom queue.
SUnit *PostGenericScheduler::pickNodeBidirectional(bool &IsTopNode) {
  // FIXME: This is similiar to GenericScheduler::pickNodeBidirectional. Factor
  // out common parts.

  // Schedule as far as possible in the direction of no choice. This is most
  // efficient, but also provides the best heuristics for CriticalPSets.
  if (SUnit *SU = Bot.pickOnlyChoice()) {
    IsTopNode = false;
    tracePick(Only1, /*IsTopNode=*/false, /*IsPostRA=*/true);
    return SU;
  }
  if (SUnit *SU = Top.pickOnlyChoice()) {
    IsTopNode = true;
    tracePick(Only1, /*IsTopNode=*/true, /*IsPostRA=*/true);
    return SU;
  }
  // Set the bottom-up policy based on the state of the current bottom zone and
  // the instructions outside the zone, including the top zone.
  CandPolicy BotPolicy;
  setPolicy(BotPolicy, /*IsPostRA=*/true, Bot, &Top);
  // Set the top-down policy based on the state of the current top zone and
  // the instructions outside the zone, including the bottom zone.
  CandPolicy TopPolicy;
  setPolicy(TopPolicy, /*IsPostRA=*/true, Top, &Bot);

  // See if BotCand is still valid (because we previously scheduled from Top).
  LLVM_DEBUG(dbgs() << "Picking from Bot:\n");
  if (!BotCand.isValid() || BotCand.SU->isScheduled ||
      BotCand.Policy != BotPolicy) {
    BotCand.reset(CandPolicy());
    pickNodeFromQueue(Bot, BotCand);
    assert(BotCand.Reason != NoCand && "failed to find the first candidate");
  } else {
    LLVM_DEBUG(traceCandidate(BotCand));
#ifndef NDEBUG
    if (VerifyScheduling) {
      SchedCandidate TCand;
      TCand.reset(CandPolicy());
      pickNodeFromQueue(Bot, BotCand);
      assert(TCand.SU == BotCand.SU &&
             "Last pick result should correspond to re-picking right now");
    }
#endif
  }

  // Check if the top Q has a better candidate.
  LLVM_DEBUG(dbgs() << "Picking from Top:\n");
  if (!TopCand.isValid() || TopCand.SU->isScheduled ||
      TopCand.Policy != TopPolicy) {
    TopCand.reset(CandPolicy());
    pickNodeFromQueue(Top, TopCand);
    assert(TopCand.Reason != NoCand && "failed to find the first candidate");
  } else {
    LLVM_DEBUG(traceCandidate(TopCand));
#ifndef NDEBUG
    if (VerifyScheduling) {
      SchedCandidate TCand;
      TCand.reset(CandPolicy());
      pickNodeFromQueue(Top, TopCand);
      assert(TCand.SU == TopCand.SU &&
             "Last pick result should correspond to re-picking right now");
    }
#endif
  }

  // Pick best from BotCand and TopCand.
  assert(BotCand.isValid());
  assert(TopCand.isValid());
  SchedCandidate Cand = BotCand;
  TopCand.Reason = NoCand;
  if (tryCandidate(Cand, TopCand)) {
    Cand.setBest(TopCand);
    LLVM_DEBUG(traceCandidate(Cand));
  }

  IsTopNode = Cand.AtTop;
  tracePick(Cand, /*IsPostRA=*/true);
  return Cand.SU;
}

/// Pick the next node to schedule.
SUnit *PostGenericScheduler::pickNode(bool &IsTopNode) {
  if (DAG->top() == DAG->bottom()) {
    assert(Top.Available.empty() && Top.Pending.empty() &&
           Bot.Available.empty() && Bot.Pending.empty() && "ReadyQ garbage");
    return nullptr;
  }
  SUnit *SU;
  if (RegionPolicy.OnlyBottomUp) {
    SU = Bot.pickOnlyChoice();
    if (SU) {
      tracePick(Only1, /*IsTopNode=*/true, /*IsPostRA=*/true);
    } else {
      CandPolicy NoPolicy;
      BotCand.reset(NoPolicy);
      // Set the bottom-up policy based on the state of the current bottom
      // zone and the instructions outside the zone, including the top zone.
      setPolicy(BotCand.Policy, /*IsPostRA=*/true, Bot, nullptr);
      pickNodeFromQueue(Bot, BotCand);
      assert(BotCand.Reason != NoCand && "failed to find a candidate");
      tracePick(BotCand, /*IsPostRA=*/true);
      SU = BotCand.SU;
    }
    IsTopNode = false;
  } else if (RegionPolicy.OnlyTopDown) {
    SU = Top.pickOnlyChoice();
    if (SU) {
      tracePick(Only1, /*IsTopNode=*/true, /*IsPostRA=*/true);
    } else {
      CandPolicy NoPolicy;
      TopCand.reset(NoPolicy);
      // Set the top-down policy based on the state of the current top zone
      // and the instructions outside the zone, including the bottom zone.
      setPolicy(TopCand.Policy, /*IsPostRA=*/true, Top, nullptr);
      pickNodeFromQueue(Top, TopCand);
      assert(TopCand.Reason != NoCand && "failed to find a candidate");
      tracePick(TopCand, /*IsPostRA=*/true);
      SU = TopCand.SU;
    }
    IsTopNode = true;
  } else {
    SU = pickNodeBidirectional(IsTopNode);
  }
  assert(!SU->isScheduled && "SUnit scheduled twice.");

  if (SU->isTopReady())
    Top.removeReady(SU);
  if (SU->isBottomReady())
    Bot.removeReady(SU);

  LLVM_DEBUG(dbgs() << "Scheduling SU(" << SU->NodeNum << ") "
                    << *SU->getInstr());

  if (IsTopNode) {
    if (SU->NodeNum == TopIdx++)
      ++NumInstrsInSourceOrderPostRA;
  } else {
    assert(BotIdx < NumRegionInstrs && "out of bounds");
    if (SU->NodeNum == BotIdx--)
      ++NumInstrsInSourceOrderPostRA;
  }

  NumInstrsScheduledPostRA += 1;

  return SU;
}

/// Called after ScheduleDAGMI has scheduled an instruction and updated
/// scheduled/remaining flags in the DAG nodes.
void PostGenericScheduler::schedNode(SUnit *SU, bool IsTopNode) {
  if (IsTopNode) {
    SU->TopReadyCycle = std::max(SU->TopReadyCycle, Top.getCurrCycle());
    TopClusterID = SU->ParentClusterIdx;
    Top.bumpNode(SU);
  } else {
    SU->BotReadyCycle = std::max(SU->BotReadyCycle, Bot.getCurrCycle());
    BotClusterID = SU->ParentClusterIdx;
    Bot.bumpNode(SU);
  }
}

//===----------------------------------------------------------------------===//
// ILP Scheduler. Currently for experimental analysis of heuristics.
//===----------------------------------------------------------------------===//

namespace {

/// Order nodes by the ILP metric.
struct ILPOrder {
  const SchedDFSResult *DFSResult = nullptr;
  const BitVector *ScheduledTrees = nullptr;
  bool MaximizeILP;

  ILPOrder(bool MaxILP) : MaximizeILP(MaxILP) {}

  /// Apply a less-than relation on node priority.
  ///
  /// (Return true if A comes after B in the Q.)
  bool operator()(const SUnit *A, const SUnit *B) const {
    unsigned SchedTreeA = DFSResult->getSubtreeID(A);
    unsigned SchedTreeB = DFSResult->getSubtreeID(B);
    if (SchedTreeA != SchedTreeB) {
      // Unscheduled trees have lower priority.
      if (ScheduledTrees->test(SchedTreeA) != ScheduledTrees->test(SchedTreeB))
        return ScheduledTrees->test(SchedTreeB);

      // Trees with shallower connections have lower priority.
      if (DFSResult->getSubtreeLevel(SchedTreeA)
          != DFSResult->getSubtreeLevel(SchedTreeB)) {
        return DFSResult->getSubtreeLevel(SchedTreeA)
          < DFSResult->getSubtreeLevel(SchedTreeB);
      }
    }
    if (MaximizeILP)
      return DFSResult->getILP(A) < DFSResult->getILP(B);
    else
      return DFSResult->getILP(A) > DFSResult->getILP(B);
  }
};

/// Schedule based on the ILP metric.
class ILPScheduler : public MachineSchedStrategy {
  ScheduleDAGMILive *DAG = nullptr;
  ILPOrder Cmp;

  std::vector<SUnit*> ReadyQ;

public:
  ILPScheduler(bool MaximizeILP) : Cmp(MaximizeILP) {}

  void initialize(ScheduleDAGMI *dag) override {
    assert(dag->hasVRegLiveness() && "ILPScheduler needs vreg liveness");
    DAG = static_cast<ScheduleDAGMILive*>(dag);
    DAG->computeDFSResult();
    Cmp.DFSResult = DAG->getDFSResult();
    Cmp.ScheduledTrees = &DAG->getScheduledTrees();
    ReadyQ.clear();
  }

  void registerRoots() override {
    // Restore the heap in ReadyQ with the updated DFS results.
    std::make_heap(ReadyQ.begin(), ReadyQ.end(), Cmp);
  }

  /// Implement MachineSchedStrategy interface.
  /// -----------------------------------------

  /// Callback to select the highest priority node from the ready Q.
  SUnit *pickNode(bool &IsTopNode) override {
    if (ReadyQ.empty()) return nullptr;
    std::pop_heap(ReadyQ.begin(), ReadyQ.end(), Cmp);
    SUnit *SU = ReadyQ.back();
    ReadyQ.pop_back();
    IsTopNode = false;
    LLVM_DEBUG(dbgs() << "Pick node "
                      << "SU(" << SU->NodeNum << ") "
                      << " ILP: " << DAG->getDFSResult()->getILP(SU)
                      << " Tree: " << DAG->getDFSResult()->getSubtreeID(SU)
                      << " @"
                      << DAG->getDFSResult()->getSubtreeLevel(
                             DAG->getDFSResult()->getSubtreeID(SU))
                      << '\n'
                      << "Scheduling " << *SU->getInstr());
    return SU;
  }

  /// Scheduler callback to notify that a new subtree is scheduled.
  void scheduleTree(unsigned SubtreeID) override {
    std::make_heap(ReadyQ.begin(), ReadyQ.end(), Cmp);
  }

  /// Callback after a node is scheduled. Mark a newly scheduled tree, notify
  /// DFSResults, and resort the priority Q.
  void schedNode(SUnit *SU, bool IsTopNode) override {
    assert(!IsTopNode && "SchedDFSResult needs bottom-up");
  }

  void releaseTopNode(SUnit *) override { /*only called for top roots*/ }

  void releaseBottomNode(SUnit *SU) override {
    ReadyQ.push_back(SU);
    std::push_heap(ReadyQ.begin(), ReadyQ.end(), Cmp);
  }
};

} // end anonymous namespace

static ScheduleDAGInstrs *createILPMaxScheduler(MachineSchedContext *C) {
  return new ScheduleDAGMILive(C, std::make_unique<ILPScheduler>(true));
}
static ScheduleDAGInstrs *createILPMinScheduler(MachineSchedContext *C) {
  return new ScheduleDAGMILive(C, std::make_unique<ILPScheduler>(false));
}

static MachineSchedRegistry ILPMaxRegistry(
  "ilpmax", "Schedule bottom-up for max ILP", createILPMaxScheduler);
static MachineSchedRegistry ILPMinRegistry(
  "ilpmin", "Schedule bottom-up for min ILP", createILPMinScheduler);

//===----------------------------------------------------------------------===//
// Machine Instruction Shuffler for Correctness Testing
//===----------------------------------------------------------------------===//

#ifndef NDEBUG
namespace {

/// Apply a less-than relation on the node order, which corresponds to the
/// instruction order prior to scheduling. IsReverse implements greater-than.
template<bool IsReverse>
struct SUnitOrder {
  bool operator()(SUnit *A, SUnit *B) const {
    if (IsReverse)
      return A->NodeNum > B->NodeNum;
    else
      return A->NodeNum < B->NodeNum;
  }
};

/// Reorder instructions as much as possible.
class InstructionShuffler : public MachineSchedStrategy {
  bool IsAlternating;
  bool IsTopDown;

  // Using a less-than relation (SUnitOrder<false>) for the TopQ priority
  // gives nodes with a higher number higher priority causing the latest
  // instructions to be scheduled first.
  PriorityQueue<SUnit*, std::vector<SUnit*>, SUnitOrder<false>>
    TopQ;

  // When scheduling bottom-up, use greater-than as the queue priority.
  PriorityQueue<SUnit*, std::vector<SUnit*>, SUnitOrder<true>>
    BottomQ;

public:
  InstructionShuffler(bool alternate, bool topdown)
    : IsAlternating(alternate), IsTopDown(topdown) {}

  void initialize(ScheduleDAGMI*) override {
    TopQ.clear();
    BottomQ.clear();
  }

  /// Implement MachineSchedStrategy interface.
  /// -----------------------------------------

  SUnit *pickNode(bool &IsTopNode) override {
    SUnit *SU;
    if (IsTopDown) {
      do {
        if (TopQ.empty()) return nullptr;
        SU = TopQ.top();
        TopQ.pop();
      } while (SU->isScheduled);
      IsTopNode = true;
    } else {
      do {
        if (BottomQ.empty()) return nullptr;
        SU = BottomQ.top();
        BottomQ.pop();
      } while (SU->isScheduled);
      IsTopNode = false;
    }
    if (IsAlternating)
      IsTopDown = !IsTopDown;
    return SU;
  }

  void schedNode(SUnit *SU, bool IsTopNode) override {}

  void releaseTopNode(SUnit *SU) override {
    TopQ.push(SU);
  }
  void releaseBottomNode(SUnit *SU) override {
    BottomQ.push(SU);
  }
};

} // end anonymous namespace

static ScheduleDAGInstrs *createInstructionShuffler(MachineSchedContext *C) {
  bool Alternate =
      PreRADirection != MISched::TopDown && PreRADirection != MISched::BottomUp;
  bool TopDown = PreRADirection != MISched::BottomUp;
  return new ScheduleDAGMILive(
      C, std::make_unique<InstructionShuffler>(Alternate, TopDown));
}

static MachineSchedRegistry ShufflerRegistry(
  "shuffle", "Shuffle machine instructions alternating directions",
  createInstructionShuffler);
#endif // !NDEBUG

//===----------------------------------------------------------------------===//
// GraphWriter support for ScheduleDAGMILive.
//===----------------------------------------------------------------------===//

#ifndef NDEBUG

template <>
struct llvm::GraphTraits<ScheduleDAGMI *> : public GraphTraits<ScheduleDAG *> {
};

template <>
struct llvm::DOTGraphTraits<ScheduleDAGMI *> : public DefaultDOTGraphTraits {
  DOTGraphTraits(bool isSimple = false) : DefaultDOTGraphTraits(isSimple) {}

  static std::string getGraphName(const ScheduleDAG *G) {
    return std::string(G->MF.getName());
  }

  static bool renderGraphFromBottomUp() {
    return true;
  }

  static bool isNodeHidden(const SUnit *Node, const ScheduleDAG *G) {
    if (ViewMISchedCutoff == 0)
      return false;
    return (Node->Preds.size() > ViewMISchedCutoff
         || Node->Succs.size() > ViewMISchedCutoff);
  }

  /// If you want to override the dot attributes printed for a particular
  /// edge, override this method.
  static std::string getEdgeAttributes(const SUnit *Node,
                                       SUnitIterator EI,
                                       const ScheduleDAG *Graph) {
    if (EI.isArtificialDep())
      return "color=cyan,style=dashed";
    if (EI.isCtrlDep())
      return "color=blue,style=dashed";
    return "";
  }

  static std::string getNodeLabel(const SUnit *SU, const ScheduleDAG *G) {
    std::string Str;
    raw_string_ostream SS(Str);
    const ScheduleDAGMI *DAG = static_cast<const ScheduleDAGMI*>(G);
    const SchedDFSResult *DFS = DAG->hasVRegLiveness() ?
      static_cast<const ScheduleDAGMILive*>(G)->getDFSResult() : nullptr;
    SS << "SU:" << SU->NodeNum;
    if (DFS)
      SS << " I:" << DFS->getNumInstrs(SU);
    return Str;
  }

  static std::string getNodeDescription(const SUnit *SU, const ScheduleDAG *G) {
    return G->getGraphNodeLabel(SU);
  }

  static std::string getNodeAttributes(const SUnit *N, const ScheduleDAG *G) {
    std::string Str("shape=Mrecord");
    const ScheduleDAGMI *DAG = static_cast<const ScheduleDAGMI*>(G);
    const SchedDFSResult *DFS = DAG->hasVRegLiveness() ?
      static_cast<const ScheduleDAGMILive*>(G)->getDFSResult() : nullptr;
    if (DFS) {
      Str += ",style=filled,fillcolor=\"#";
      Str += DOT::getColorString(DFS->getSubtreeID(N));
      Str += '"';
    }
    return Str;
  }
};

#endif // NDEBUG

/// viewGraph - Pop up a ghostview window with the reachable parts of the DAG
/// rendered using 'dot'.
void ScheduleDAGMI::viewGraph(const Twine &Name, const Twine &Title) {
#ifndef NDEBUG
  ViewGraph(this, Name, false, Title);
#else
  errs() << "ScheduleDAGMI::viewGraph is only available in debug builds on "
         << "systems with Graphviz or gv!\n";
#endif  // NDEBUG
}

/// Out-of-line implementation with no arguments is handy for gdb.
void ScheduleDAGMI::viewGraph() {
  viewGraph(getDAGName(), "Scheduling-Units Graph for " + getDAGName());
}

/// Sort predicate for the intervals stored in an instance of
/// ResourceSegments. Intervals are always disjoint (no intersection
/// for any pairs of intervals), therefore we can sort the totality of
/// the intervals by looking only at the left boundary.
static bool sortIntervals(const ResourceSegments::IntervalTy &A,
                          const ResourceSegments::IntervalTy &B) {
  return A.first < B.first;
}

unsigned ResourceSegments::getFirstAvailableAt(
    unsigned CurrCycle, unsigned AcquireAtCycle, unsigned ReleaseAtCycle,
    std::function<ResourceSegments::IntervalTy(unsigned, unsigned, unsigned)>
        IntervalBuilder) const {
  assert(llvm::is_sorted(_Intervals, sortIntervals) &&
         "Cannot execute on an un-sorted set of intervals.");

  // Zero resource usage is allowed by TargetSchedule.td but we do not construct
  // a ResourceSegment interval for that situation.
  if (AcquireAtCycle == ReleaseAtCycle)
    return CurrCycle;

  unsigned RetCycle = CurrCycle;
  ResourceSegments::IntervalTy NewInterval =
      IntervalBuilder(RetCycle, AcquireAtCycle, ReleaseAtCycle);
  for (auto &Interval : _Intervals) {
    if (!intersects(NewInterval, Interval))
      continue;

    // Move the interval right next to the top of the one it
    // intersects.
    assert(Interval.second > NewInterval.first &&
           "Invalid intervals configuration.");
    RetCycle += (unsigned)Interval.second - (unsigned)NewInterval.first;
    NewInterval = IntervalBuilder(RetCycle, AcquireAtCycle, ReleaseAtCycle);
  }
  return RetCycle;
}

void ResourceSegments::add(ResourceSegments::IntervalTy A,
                           const unsigned CutOff) {
  assert(A.first <= A.second && "Cannot add negative resource usage");
  assert(CutOff > 0 && "0-size interval history has no use.");
  // Zero resource usage is allowed by TargetSchedule.td, in the case that the
  // instruction needed the resource to be available but does not use it.
  // However, ResourceSegment represents an interval that is closed on the left
  // and open on the right. It is impossible to represent an empty interval when
  // the left is closed. Do not add it to Intervals.
  if (A.first == A.second)
    return;

  assert(all_of(_Intervals,
                [&A](const ResourceSegments::IntervalTy &Interval) -> bool {
                  return !intersects(A, Interval);
                }) &&
         "A resource is being overwritten");
  _Intervals.push_back(A);

  sortAndMerge();

  // Do not keep the full history of the intervals, just the
  // latest #CutOff.
  while (_Intervals.size() > CutOff)
    _Intervals.pop_front();
}

bool ResourceSegments::intersects(ResourceSegments::IntervalTy A,
                                  ResourceSegments::IntervalTy B) {
  assert(A.first <= A.second && "Invalid interval");
  assert(B.first <= B.second && "Invalid interval");

  // Share one boundary.
  if ((A.first == B.first) || (A.second == B.second))
    return true;

  // full intersersect: [    ***     )  B
  //                        [***)       A
  if ((A.first > B.first) && (A.second < B.second))
    return true;

  // right intersect: [     ***)        B
  //                       [***      )  A
  if ((A.first > B.first) && (A.first < B.second) && (A.second > B.second))
    return true;

  // left intersect:      [***      )  B
  //                 [     ***)        A
  if ((A.first < B.first) && (B.first < A.second) && (B.second > B.first))
    return true;

  return false;
}

void ResourceSegments::sortAndMerge() {
  if (_Intervals.size() <= 1)
    return;

  // First sort the collection.
  _Intervals.sort(sortIntervals);

  // can use next because I have at least 2 elements in the list
  auto next = std::next(std::begin(_Intervals));
  auto E = std::end(_Intervals);
  for (; next != E; ++next) {
    if (std::prev(next)->second >= next->first) {
      next->first = std::prev(next)->first;
      _Intervals.erase(std::prev(next));
      continue;
    }
  }
}<|MERGE_RESOLUTION|>--- conflicted
+++ resolved
@@ -4149,7 +4149,6 @@
       assert(TopCand.Reason != NoCand && "failed to find a candidate");
       tracePick(TopCand);
       SU = TopCand.SU;
-<<<<<<< HEAD
     }
     IsTopNode = true;
   } else if (RegionPolicy.OnlyBottomUp) {
@@ -4162,20 +4161,6 @@
       tracePick(BotCand);
       SU = BotCand.SU;
     }
-=======
-    }
-    IsTopNode = true;
-  } else if (RegionPolicy.OnlyBottomUp) {
-    SU = Bot.pickOnlyChoice();
-    if (!SU) {
-      CandPolicy NoPolicy;
-      BotCand.reset(NoPolicy);
-      pickNodeFromQueue(Bot, NoPolicy, DAG->getBotRPTracker(), BotCand);
-      assert(BotCand.Reason != NoCand && "failed to find a candidate");
-      tracePick(BotCand);
-      SU = BotCand.SU;
-    }
->>>>>>> 54c4ef26
     IsTopNode = false;
   } else {
     SU = pickNodeBidirectional(IsTopNode);
