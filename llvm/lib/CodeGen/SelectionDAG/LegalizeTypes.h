--- conflicted
+++ resolved
@@ -566,10 +566,7 @@
   SDValue SoftenFloatRes_FP_ROUND(SDNode *N);
   SDValue SoftenFloatRes_FPOW(SDNode *N);
   SDValue SoftenFloatRes_ExpOp(SDNode *N);
-<<<<<<< HEAD
-=======
   SDValue SoftenFloatRes_FFREXP(SDNode *N);
->>>>>>> bac3a63c
   SDValue SoftenFloatRes_FREEZE(SDNode *N);
   SDValue SoftenFloatRes_FREM(SDNode *N);
   SDValue SoftenFloatRes_FRINT(SDNode *N);
@@ -698,10 +695,7 @@
   SDValue PromoteFloatRes_FCOPYSIGN(SDNode *N);
   SDValue PromoteFloatRes_FMAD(SDNode *N);
   SDValue PromoteFloatRes_ExpOp(SDNode *N);
-<<<<<<< HEAD
-=======
   SDValue PromoteFloatRes_FFREXP(SDNode *N);
->>>>>>> bac3a63c
   SDValue PromoteFloatRes_FP_ROUND(SDNode *N);
   SDValue PromoteFloatRes_LOAD(SDNode *N);
   SDValue PromoteFloatRes_SELECT(SDNode *N);
