--- conflicted
+++ resolved
@@ -784,8 +784,6 @@
   EVT PromotedType = Op1Promoted.getValueType();
   unsigned NewBits = PromotedType.getScalarSizeInBits();
 
-<<<<<<< HEAD
-=======
   if (Opcode == ISD::UADDSAT) {
     APInt MaxVal = APInt::getAllOnesValue(OldBits).zext(NewBits);
     SDValue SatMax = DAG.getConstant(MaxVal, dl, PromotedType);
@@ -794,7 +792,6 @@
     return DAG.getNode(ISD::UMIN, dl, PromotedType, Add, SatMax);
   }
 
->>>>>>> 2e412c55
   // USUBSAT can always be promoted as long as we have zero-extended the args.
   if (Opcode == ISD::USUBSAT)
     return DAG.getNode(ISD::USUBSAT, dl, PromotedType, Op1Promoted,
@@ -810,10 +807,6 @@
     case ISD::SSHLSAT:
       ShiftOp = ISD::SRA;
       break;
-<<<<<<< HEAD
-    case ISD::UADDSAT:
-=======
->>>>>>> 2e412c55
     case ISD::USHLSAT:
       ShiftOp = ISD::SRL;
       break;
@@ -834,17 +827,6 @@
     SDValue Result =
         DAG.getNode(Opcode, dl, PromotedType, Op1Promoted, Op2Promoted);
     return DAG.getNode(ShiftOp, dl, PromotedType, Result, ShiftAmount);
-<<<<<<< HEAD
-  }
-
-  if (Opcode == ISD::UADDSAT) {
-    APInt MaxVal = APInt::getAllOnesValue(OldBits).zext(NewBits);
-    SDValue SatMax = DAG.getConstant(MaxVal, dl, PromotedType);
-    SDValue Add =
-        DAG.getNode(ISD::ADD, dl, PromotedType, Op1Promoted, Op2Promoted);
-    return DAG.getNode(ISD::UMIN, dl, PromotedType, Add, SatMax);
-=======
->>>>>>> 2e412c55
   }
 
   unsigned AddOp = Opcode == ISD::SADDSAT ? ISD::ADD : ISD::SUB;
