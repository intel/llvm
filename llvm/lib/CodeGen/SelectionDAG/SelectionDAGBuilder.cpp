--- conflicted
+++ resolved
@@ -6467,8 +6467,6 @@
                              getValue(I.getArgOperand(0)),
                              getValue(I.getArgOperand(1)), Flags));
     return;
-<<<<<<< HEAD
-=======
   case Intrinsic::frexp: {
     SmallVector<EVT, 2> ValueVTs;
     ComputeValueVTs(TLI, DAG.getDataLayout(), I.getType(), ValueVTs);
@@ -6477,7 +6475,6 @@
              DAG.getNode(ISD::FFREXP, sdl, VTs, getValue(I.getArgOperand(0))));
     return;
   }
->>>>>>> bac3a63c
   case Intrinsic::arithmetic_fence: {
     setValue(&I, DAG.getNode(ISD::ARITH_FENCE, sdl,
                              getValue(I.getArgOperand(0)).getValueType(),
