//===-- TargetLowering.cpp - Implement the TargetLowering class -----------===//
//
// Part of the LLVM Project, under the Apache License v2.0 with LLVM Exceptions.
// See https://llvm.org/LICENSE.txt for license information.
// SPDX-License-Identifier: Apache-2.0 WITH LLVM-exception
//
//===----------------------------------------------------------------------===//
//
// This implements the TargetLowering class.
//
//===----------------------------------------------------------------------===//

#include "llvm/CodeGen/TargetLowering.h"
#include "llvm/ADT/STLExtras.h"
#include "llvm/Analysis/VectorUtils.h"
#include "llvm/CodeGen/CallingConvLower.h"
#include "llvm/CodeGen/CodeGenCommonISel.h"
#include "llvm/CodeGen/MachineFrameInfo.h"
#include "llvm/CodeGen/MachineFunction.h"
#include "llvm/CodeGen/MachineJumpTableInfo.h"
#include "llvm/CodeGen/MachineModuleInfoImpls.h"
#include "llvm/CodeGen/MachineRegisterInfo.h"
#include "llvm/CodeGen/SelectionDAG.h"
#include "llvm/CodeGen/TargetRegisterInfo.h"
#include "llvm/IR/DataLayout.h"
#include "llvm/IR/DerivedTypes.h"
#include "llvm/IR/GlobalVariable.h"
#include "llvm/IR/LLVMContext.h"
#include "llvm/MC/MCAsmInfo.h"
#include "llvm/MC/MCExpr.h"
#include "llvm/Support/DivisionByConstantInfo.h"
#include "llvm/Support/ErrorHandling.h"
#include "llvm/Support/KnownBits.h"
#include "llvm/Support/MathExtras.h"
#include "llvm/Target/TargetMachine.h"
#include <cctype>
using namespace llvm;

/// NOTE: The TargetMachine owns TLOF.
TargetLowering::TargetLowering(const TargetMachine &tm)
    : TargetLoweringBase(tm) {}

const char *TargetLowering::getTargetNodeName(unsigned Opcode) const {
  return nullptr;
}

bool TargetLowering::isPositionIndependent() const {
  return getTargetMachine().isPositionIndependent();
}

/// Check whether a given call node is in tail position within its function. If
/// so, it sets Chain to the input chain of the tail call.
bool TargetLowering::isInTailCallPosition(SelectionDAG &DAG, SDNode *Node,
                                          SDValue &Chain) const {
  const Function &F = DAG.getMachineFunction().getFunction();

  // First, check if tail calls have been disabled in this function.
  if (F.getFnAttribute("disable-tail-calls").getValueAsBool())
    return false;

  // Conservatively require the attributes of the call to match those of
  // the return. Ignore following attributes because they don't affect the
  // call sequence.
  AttrBuilder CallerAttrs(F.getContext(), F.getAttributes().getRetAttrs());
  for (const auto &Attr :
       {Attribute::Alignment, Attribute::Dereferenceable,
        Attribute::DereferenceableOrNull, Attribute::NoAlias,
        Attribute::NonNull, Attribute::NoUndef, Attribute::Range})
    CallerAttrs.removeAttribute(Attr);

  if (CallerAttrs.hasAttributes())
    return false;

  // It's not safe to eliminate the sign / zero extension of the return value.
  if (CallerAttrs.contains(Attribute::ZExt) ||
      CallerAttrs.contains(Attribute::SExt))
    return false;

  // Check if the only use is a function return node.
  return isUsedByReturnOnly(Node, Chain);
}

bool TargetLowering::parametersInCSRMatch(const MachineRegisterInfo &MRI,
    const uint32_t *CallerPreservedMask,
    const SmallVectorImpl<CCValAssign> &ArgLocs,
    const SmallVectorImpl<SDValue> &OutVals) const {
  for (unsigned I = 0, E = ArgLocs.size(); I != E; ++I) {
    const CCValAssign &ArgLoc = ArgLocs[I];
    if (!ArgLoc.isRegLoc())
      continue;
    MCRegister Reg = ArgLoc.getLocReg();
    // Only look at callee saved registers.
    if (MachineOperand::clobbersPhysReg(CallerPreservedMask, Reg))
      continue;
    // Check that we pass the value used for the caller.
    // (We look for a CopyFromReg reading a virtual register that is used
    //  for the function live-in value of register Reg)
    SDValue Value = OutVals[I];
    if (Value->getOpcode() == ISD::AssertZext)
      Value = Value.getOperand(0);
    if (Value->getOpcode() != ISD::CopyFromReg)
      return false;
    Register ArgReg = cast<RegisterSDNode>(Value->getOperand(1))->getReg();
    if (MRI.getLiveInPhysReg(ArgReg) != Reg)
      return false;
  }
  return true;
}

/// Set CallLoweringInfo attribute flags based on a call instruction
/// and called function attributes.
void TargetLoweringBase::ArgListEntry::setAttributes(const CallBase *Call,
                                                     unsigned ArgIdx) {
  IsSExt = Call->paramHasAttr(ArgIdx, Attribute::SExt);
  IsZExt = Call->paramHasAttr(ArgIdx, Attribute::ZExt);
  IsInReg = Call->paramHasAttr(ArgIdx, Attribute::InReg);
  IsSRet = Call->paramHasAttr(ArgIdx, Attribute::StructRet);
  IsNest = Call->paramHasAttr(ArgIdx, Attribute::Nest);
  IsByVal = Call->paramHasAttr(ArgIdx, Attribute::ByVal);
  IsPreallocated = Call->paramHasAttr(ArgIdx, Attribute::Preallocated);
  IsInAlloca = Call->paramHasAttr(ArgIdx, Attribute::InAlloca);
  IsReturned = Call->paramHasAttr(ArgIdx, Attribute::Returned);
  IsSwiftSelf = Call->paramHasAttr(ArgIdx, Attribute::SwiftSelf);
  IsSwiftAsync = Call->paramHasAttr(ArgIdx, Attribute::SwiftAsync);
  IsSwiftError = Call->paramHasAttr(ArgIdx, Attribute::SwiftError);
  Alignment = Call->getParamStackAlign(ArgIdx);
  IndirectType = nullptr;
  assert(IsByVal + IsPreallocated + IsInAlloca + IsSRet <= 1 &&
         "multiple ABI attributes?");
  if (IsByVal) {
    IndirectType = Call->getParamByValType(ArgIdx);
    if (!Alignment)
      Alignment = Call->getParamAlign(ArgIdx);
  }
  if (IsPreallocated)
    IndirectType = Call->getParamPreallocatedType(ArgIdx);
  if (IsInAlloca)
    IndirectType = Call->getParamInAllocaType(ArgIdx);
  if (IsSRet)
    IndirectType = Call->getParamStructRetType(ArgIdx);
}

/// Generate a libcall taking the given operands as arguments and returning a
/// result of type RetVT.
std::pair<SDValue, SDValue>
TargetLowering::makeLibCall(SelectionDAG &DAG, RTLIB::Libcall LC, EVT RetVT,
                            ArrayRef<SDValue> Ops,
                            MakeLibCallOptions CallOptions,
                            const SDLoc &dl,
                            SDValue InChain) const {
  if (!InChain)
    InChain = DAG.getEntryNode();

  TargetLowering::ArgListTy Args;
  Args.reserve(Ops.size());

  TargetLowering::ArgListEntry Entry;
  for (unsigned i = 0; i < Ops.size(); ++i) {
    SDValue NewOp = Ops[i];
    Entry.Node = NewOp;
    Entry.Ty = Entry.Node.getValueType().getTypeForEVT(*DAG.getContext());
    Entry.IsSExt = shouldSignExtendTypeInLibCall(NewOp.getValueType(),
                                                 CallOptions.IsSExt);
    Entry.IsZExt = !Entry.IsSExt;

    if (CallOptions.IsSoften &&
        !shouldExtendTypeInLibCall(CallOptions.OpsVTBeforeSoften[i])) {
      Entry.IsSExt = Entry.IsZExt = false;
    }
    Args.push_back(Entry);
  }

  if (LC == RTLIB::UNKNOWN_LIBCALL)
    report_fatal_error("Unsupported library call operation!");
  SDValue Callee = DAG.getExternalSymbol(getLibcallName(LC),
                                         getPointerTy(DAG.getDataLayout()));

  Type *RetTy = RetVT.getTypeForEVT(*DAG.getContext());
  TargetLowering::CallLoweringInfo CLI(DAG);
  bool signExtend = shouldSignExtendTypeInLibCall(RetVT, CallOptions.IsSExt);
  bool zeroExtend = !signExtend;

  if (CallOptions.IsSoften &&
      !shouldExtendTypeInLibCall(CallOptions.RetVTBeforeSoften)) {
    signExtend = zeroExtend = false;
  }

  CLI.setDebugLoc(dl)
      .setChain(InChain)
      .setLibCallee(getLibcallCallingConv(LC), RetTy, Callee, std::move(Args))
      .setNoReturn(CallOptions.DoesNotReturn)
      .setDiscardResult(!CallOptions.IsReturnValueUsed)
      .setIsPostTypeLegalization(CallOptions.IsPostTypeLegalization)
      .setSExtResult(signExtend)
      .setZExtResult(zeroExtend);
  return LowerCallTo(CLI);
}

bool TargetLowering::findOptimalMemOpLowering(
    std::vector<EVT> &MemOps, unsigned Limit, const MemOp &Op, unsigned DstAS,
    unsigned SrcAS, const AttributeList &FuncAttributes) const {
  if (Limit != ~unsigned(0) && Op.isMemcpyWithFixedDstAlign() &&
      Op.getSrcAlign() < Op.getDstAlign())
    return false;

  EVT VT = getOptimalMemOpType(Op, FuncAttributes);

  if (VT == MVT::Other) {
    // Use the largest integer type whose alignment constraints are satisfied.
    // We only need to check DstAlign here as SrcAlign is always greater or
    // equal to DstAlign (or zero).
    VT = MVT::i64;
    if (Op.isFixedDstAlign())
      while (Op.getDstAlign() < (VT.getSizeInBits() / 8) &&
             !allowsMisalignedMemoryAccesses(VT, DstAS, Op.getDstAlign()))
        VT = (MVT::SimpleValueType)(VT.getSimpleVT().SimpleTy - 1);
    assert(VT.isInteger());

    // Find the largest legal integer type.
    MVT LVT = MVT::i64;
    while (!isTypeLegal(LVT))
      LVT = (MVT::SimpleValueType)(LVT.SimpleTy - 1);
    assert(LVT.isInteger());

    // If the type we've chosen is larger than the largest legal integer type
    // then use that instead.
    if (VT.bitsGT(LVT))
      VT = LVT;
  }

  unsigned NumMemOps = 0;
  uint64_t Size = Op.size();
  while (Size) {
    unsigned VTSize = VT.getSizeInBits() / 8;
    while (VTSize > Size) {
      // For now, only use non-vector load / store's for the left-over pieces.
      EVT NewVT = VT;
      unsigned NewVTSize;

      bool Found = false;
      if (VT.isVector() || VT.isFloatingPoint()) {
        NewVT = (VT.getSizeInBits() > 64) ? MVT::i64 : MVT::i32;
        if (isOperationLegalOrCustom(ISD::STORE, NewVT) &&
            isSafeMemOpType(NewVT.getSimpleVT()))
          Found = true;
        else if (NewVT == MVT::i64 &&
                 isOperationLegalOrCustom(ISD::STORE, MVT::f64) &&
                 isSafeMemOpType(MVT::f64)) {
          // i64 is usually not legal on 32-bit targets, but f64 may be.
          NewVT = MVT::f64;
          Found = true;
        }
      }

      if (!Found) {
        do {
          NewVT = (MVT::SimpleValueType)(NewVT.getSimpleVT().SimpleTy - 1);
          if (NewVT == MVT::i8)
            break;
        } while (!isSafeMemOpType(NewVT.getSimpleVT()));
      }
      NewVTSize = NewVT.getSizeInBits() / 8;

      // If the new VT cannot cover all of the remaining bits, then consider
      // issuing a (or a pair of) unaligned and overlapping load / store.
      unsigned Fast;
      if (NumMemOps && Op.allowOverlap() && NewVTSize < Size &&
          allowsMisalignedMemoryAccesses(
              VT, DstAS, Op.isFixedDstAlign() ? Op.getDstAlign() : Align(1),
              MachineMemOperand::MONone, &Fast) &&
          Fast)
        VTSize = Size;
      else {
        VT = NewVT;
        VTSize = NewVTSize;
      }
    }

    if (++NumMemOps > Limit)
      return false;

    MemOps.push_back(VT);
    Size -= VTSize;
  }

  return true;
}

/// Soften the operands of a comparison. This code is shared among BR_CC,
/// SELECT_CC, and SETCC handlers.
void TargetLowering::softenSetCCOperands(SelectionDAG &DAG, EVT VT,
                                         SDValue &NewLHS, SDValue &NewRHS,
                                         ISD::CondCode &CCCode,
                                         const SDLoc &dl, const SDValue OldLHS,
                                         const SDValue OldRHS) const {
  SDValue Chain;
  return softenSetCCOperands(DAG, VT, NewLHS, NewRHS, CCCode, dl, OldLHS,
                             OldRHS, Chain);
}

void TargetLowering::softenSetCCOperands(SelectionDAG &DAG, EVT VT,
                                         SDValue &NewLHS, SDValue &NewRHS,
                                         ISD::CondCode &CCCode,
                                         const SDLoc &dl, const SDValue OldLHS,
                                         const SDValue OldRHS,
                                         SDValue &Chain,
                                         bool IsSignaling) const {
  // FIXME: Currently we cannot really respect all IEEE predicates due to libgcc
  // not supporting it. We can update this code when libgcc provides such
  // functions.

  assert((VT == MVT::f32 || VT == MVT::f64 || VT == MVT::f128 || VT == MVT::ppcf128)
         && "Unsupported setcc type!");

  // Expand into one or more soft-fp libcall(s).
  RTLIB::Libcall LC1 = RTLIB::UNKNOWN_LIBCALL, LC2 = RTLIB::UNKNOWN_LIBCALL;
  bool ShouldInvertCC = false;
  switch (CCCode) {
  case ISD::SETEQ:
  case ISD::SETOEQ:
    LC1 = (VT == MVT::f32) ? RTLIB::OEQ_F32 :
          (VT == MVT::f64) ? RTLIB::OEQ_F64 :
          (VT == MVT::f128) ? RTLIB::OEQ_F128 : RTLIB::OEQ_PPCF128;
    break;
  case ISD::SETNE:
  case ISD::SETUNE:
    LC1 = (VT == MVT::f32) ? RTLIB::UNE_F32 :
          (VT == MVT::f64) ? RTLIB::UNE_F64 :
          (VT == MVT::f128) ? RTLIB::UNE_F128 : RTLIB::UNE_PPCF128;
    break;
  case ISD::SETGE:
  case ISD::SETOGE:
    LC1 = (VT == MVT::f32) ? RTLIB::OGE_F32 :
          (VT == MVT::f64) ? RTLIB::OGE_F64 :
          (VT == MVT::f128) ? RTLIB::OGE_F128 : RTLIB::OGE_PPCF128;
    break;
  case ISD::SETLT:
  case ISD::SETOLT:
    LC1 = (VT == MVT::f32) ? RTLIB::OLT_F32 :
          (VT == MVT::f64) ? RTLIB::OLT_F64 :
          (VT == MVT::f128) ? RTLIB::OLT_F128 : RTLIB::OLT_PPCF128;
    break;
  case ISD::SETLE:
  case ISD::SETOLE:
    LC1 = (VT == MVT::f32) ? RTLIB::OLE_F32 :
          (VT == MVT::f64) ? RTLIB::OLE_F64 :
          (VT == MVT::f128) ? RTLIB::OLE_F128 : RTLIB::OLE_PPCF128;
    break;
  case ISD::SETGT:
  case ISD::SETOGT:
    LC1 = (VT == MVT::f32) ? RTLIB::OGT_F32 :
          (VT == MVT::f64) ? RTLIB::OGT_F64 :
          (VT == MVT::f128) ? RTLIB::OGT_F128 : RTLIB::OGT_PPCF128;
    break;
  case ISD::SETO:
    ShouldInvertCC = true;
    [[fallthrough]];
  case ISD::SETUO:
    LC1 = (VT == MVT::f32) ? RTLIB::UO_F32 :
          (VT == MVT::f64) ? RTLIB::UO_F64 :
          (VT == MVT::f128) ? RTLIB::UO_F128 : RTLIB::UO_PPCF128;
    break;
  case ISD::SETONE:
    // SETONE = O && UNE
    ShouldInvertCC = true;
    [[fallthrough]];
  case ISD::SETUEQ:
    LC1 = (VT == MVT::f32) ? RTLIB::UO_F32 :
          (VT == MVT::f64) ? RTLIB::UO_F64 :
          (VT == MVT::f128) ? RTLIB::UO_F128 : RTLIB::UO_PPCF128;
    LC2 = (VT == MVT::f32) ? RTLIB::OEQ_F32 :
          (VT == MVT::f64) ? RTLIB::OEQ_F64 :
          (VT == MVT::f128) ? RTLIB::OEQ_F128 : RTLIB::OEQ_PPCF128;
    break;
  default:
    // Invert CC for unordered comparisons
    ShouldInvertCC = true;
    switch (CCCode) {
    case ISD::SETULT:
      LC1 = (VT == MVT::f32) ? RTLIB::OGE_F32 :
            (VT == MVT::f64) ? RTLIB::OGE_F64 :
            (VT == MVT::f128) ? RTLIB::OGE_F128 : RTLIB::OGE_PPCF128;
      break;
    case ISD::SETULE:
      LC1 = (VT == MVT::f32) ? RTLIB::OGT_F32 :
            (VT == MVT::f64) ? RTLIB::OGT_F64 :
            (VT == MVT::f128) ? RTLIB::OGT_F128 : RTLIB::OGT_PPCF128;
      break;
    case ISD::SETUGT:
      LC1 = (VT == MVT::f32) ? RTLIB::OLE_F32 :
            (VT == MVT::f64) ? RTLIB::OLE_F64 :
            (VT == MVT::f128) ? RTLIB::OLE_F128 : RTLIB::OLE_PPCF128;
      break;
    case ISD::SETUGE:
      LC1 = (VT == MVT::f32) ? RTLIB::OLT_F32 :
            (VT == MVT::f64) ? RTLIB::OLT_F64 :
            (VT == MVT::f128) ? RTLIB::OLT_F128 : RTLIB::OLT_PPCF128;
      break;
    default: llvm_unreachable("Do not know how to soften this setcc!");
    }
  }

  // Use the target specific return value for comparison lib calls.
  EVT RetVT = getCmpLibcallReturnType();
  SDValue Ops[2] = {NewLHS, NewRHS};
  TargetLowering::MakeLibCallOptions CallOptions;
  EVT OpsVT[2] = { OldLHS.getValueType(),
                   OldRHS.getValueType() };
  CallOptions.setTypeListBeforeSoften(OpsVT, RetVT, true);
  auto Call = makeLibCall(DAG, LC1, RetVT, Ops, CallOptions, dl, Chain);
  NewLHS = Call.first;
  NewRHS = DAG.getConstant(0, dl, RetVT);

  CCCode = getCmpLibcallCC(LC1);
  if (ShouldInvertCC) {
    assert(RetVT.isInteger());
    CCCode = getSetCCInverse(CCCode, RetVT);
  }

  if (LC2 == RTLIB::UNKNOWN_LIBCALL) {
    // Update Chain.
    Chain = Call.second;
  } else {
    EVT SetCCVT =
        getSetCCResultType(DAG.getDataLayout(), *DAG.getContext(), RetVT);
    SDValue Tmp = DAG.getSetCC(dl, SetCCVT, NewLHS, NewRHS, CCCode);
    auto Call2 = makeLibCall(DAG, LC2, RetVT, Ops, CallOptions, dl, Chain);
    CCCode = getCmpLibcallCC(LC2);
    if (ShouldInvertCC)
      CCCode = getSetCCInverse(CCCode, RetVT);
    NewLHS = DAG.getSetCC(dl, SetCCVT, Call2.first, NewRHS, CCCode);
    if (Chain)
      Chain = DAG.getNode(ISD::TokenFactor, dl, MVT::Other, Call.second,
                          Call2.second);
    NewLHS = DAG.getNode(ShouldInvertCC ? ISD::AND : ISD::OR, dl,
                         Tmp.getValueType(), Tmp, NewLHS);
    NewRHS = SDValue();
  }
}

/// Return the entry encoding for a jump table in the current function. The
/// returned value is a member of the MachineJumpTableInfo::JTEntryKind enum.
unsigned TargetLowering::getJumpTableEncoding() const {
  // In non-pic modes, just use the address of a block.
  if (!isPositionIndependent())
    return MachineJumpTableInfo::EK_BlockAddress;

  // In PIC mode, if the target supports a GPRel32 directive, use it.
  if (getTargetMachine().getMCAsmInfo()->getGPRel32Directive() != nullptr)
    return MachineJumpTableInfo::EK_GPRel32BlockAddress;

  // Otherwise, use a label difference.
  return MachineJumpTableInfo::EK_LabelDifference32;
}

SDValue TargetLowering::getPICJumpTableRelocBase(SDValue Table,
                                                 SelectionDAG &DAG) const {
  // If our PIC model is GP relative, use the global offset table as the base.
  unsigned JTEncoding = getJumpTableEncoding();

  if ((JTEncoding == MachineJumpTableInfo::EK_GPRel64BlockAddress) ||
      (JTEncoding == MachineJumpTableInfo::EK_GPRel32BlockAddress))
    return DAG.getGLOBAL_OFFSET_TABLE(getPointerTy(DAG.getDataLayout()));

  return Table;
}

/// This returns the relocation base for the given PIC jumptable, the same as
/// getPICJumpTableRelocBase, but as an MCExpr.
const MCExpr *
TargetLowering::getPICJumpTableRelocBaseExpr(const MachineFunction *MF,
                                             unsigned JTI,MCContext &Ctx) const{
  // The normal PIC reloc base is the label at the start of the jump table.
  return MCSymbolRefExpr::create(MF->getJTISymbol(JTI, Ctx), Ctx);
}

SDValue TargetLowering::expandIndirectJTBranch(const SDLoc &dl, SDValue Value,
                                               SDValue Addr, int JTI,
                                               SelectionDAG &DAG) const {
  SDValue Chain = Value;
  // Jump table debug info is only needed if CodeView is enabled.
  if (DAG.getTarget().getTargetTriple().isOSBinFormatCOFF()) {
    Chain = DAG.getJumpTableDebugInfo(JTI, Chain, dl);
  }
  return DAG.getNode(ISD::BRIND, dl, MVT::Other, Chain, Addr);
}

bool
TargetLowering::isOffsetFoldingLegal(const GlobalAddressSDNode *GA) const {
  const TargetMachine &TM = getTargetMachine();
  const GlobalValue *GV = GA->getGlobal();

  // If the address is not even local to this DSO we will have to load it from
  // a got and then add the offset.
  if (!TM.shouldAssumeDSOLocal(GV))
    return false;

  // If the code is position independent we will have to add a base register.
  if (isPositionIndependent())
    return false;

  // Otherwise we can do it.
  return true;
}

//===----------------------------------------------------------------------===//
//  Optimization Methods
//===----------------------------------------------------------------------===//

/// If the specified instruction has a constant integer operand and there are
/// bits set in that constant that are not demanded, then clear those bits and
/// return true.
bool TargetLowering::ShrinkDemandedConstant(SDValue Op,
                                            const APInt &DemandedBits,
                                            const APInt &DemandedElts,
                                            TargetLoweringOpt &TLO) const {
  SDLoc DL(Op);
  unsigned Opcode = Op.getOpcode();

  // Early-out if we've ended up calling an undemanded node, leave this to
  // constant folding.
  if (DemandedBits.isZero() || DemandedElts.isZero())
    return false;

  // Do target-specific constant optimization.
  if (targetShrinkDemandedConstant(Op, DemandedBits, DemandedElts, TLO))
    return TLO.New.getNode();

  // FIXME: ISD::SELECT, ISD::SELECT_CC
  switch (Opcode) {
  default:
    break;
  case ISD::XOR:
  case ISD::AND:
  case ISD::OR: {
    auto *Op1C = dyn_cast<ConstantSDNode>(Op.getOperand(1));
    if (!Op1C || Op1C->isOpaque())
      return false;

    // If this is a 'not' op, don't touch it because that's a canonical form.
    const APInt &C = Op1C->getAPIntValue();
    if (Opcode == ISD::XOR && DemandedBits.isSubsetOf(C))
      return false;

    if (!C.isSubsetOf(DemandedBits)) {
      EVT VT = Op.getValueType();
      SDValue NewC = TLO.DAG.getConstant(DemandedBits & C, DL, VT);
      SDValue NewOp = TLO.DAG.getNode(Opcode, DL, VT, Op.getOperand(0), NewC,
                                      Op->getFlags());
      return TLO.CombineTo(Op, NewOp);
    }

    break;
  }
  }

  return false;
}

bool TargetLowering::ShrinkDemandedConstant(SDValue Op,
                                            const APInt &DemandedBits,
                                            TargetLoweringOpt &TLO) const {
  EVT VT = Op.getValueType();
  APInt DemandedElts = VT.isVector()
                           ? APInt::getAllOnes(VT.getVectorNumElements())
                           : APInt(1, 1);
  return ShrinkDemandedConstant(Op, DemandedBits, DemandedElts, TLO);
}

/// Convert x+y to (VT)((SmallVT)x+(SmallVT)y) if the casts are free.
/// This uses isTruncateFree/isZExtFree and ANY_EXTEND for the widening cast,
/// but it could be generalized for targets with other types of implicit
/// widening casts.
bool TargetLowering::ShrinkDemandedOp(SDValue Op, unsigned BitWidth,
                                      const APInt &DemandedBits,
                                      TargetLoweringOpt &TLO) const {
  assert(Op.getNumOperands() == 2 &&
         "ShrinkDemandedOp only supports binary operators!");
  assert(Op.getNode()->getNumValues() == 1 &&
         "ShrinkDemandedOp only supports nodes with one result!");

  EVT VT = Op.getValueType();
  SelectionDAG &DAG = TLO.DAG;
  SDLoc dl(Op);

  // Early return, as this function cannot handle vector types.
  if (VT.isVector())
    return false;

  assert(Op.getOperand(0).getValueType().getScalarSizeInBits() == BitWidth &&
         Op.getOperand(1).getValueType().getScalarSizeInBits() == BitWidth &&
         "ShrinkDemandedOp only supports operands that have the same size!");

  // Don't do this if the node has another user, which may require the
  // full value.
  if (!Op.getNode()->hasOneUse())
    return false;

  // Search for the smallest integer type with free casts to and from
  // Op's type. For expedience, just check power-of-2 integer types.
  const TargetLowering &TLI = DAG.getTargetLoweringInfo();
  unsigned DemandedSize = DemandedBits.getActiveBits();
  for (unsigned SmallVTBits = llvm::bit_ceil(DemandedSize);
       SmallVTBits < BitWidth; SmallVTBits = NextPowerOf2(SmallVTBits)) {
    EVT SmallVT = EVT::getIntegerVT(*DAG.getContext(), SmallVTBits);
    if (TLI.isTruncateFree(VT, SmallVT) && TLI.isZExtFree(SmallVT, VT)) {
      // We found a type with free casts.
      SDValue X = DAG.getNode(
          Op.getOpcode(), dl, SmallVT,
          DAG.getNode(ISD::TRUNCATE, dl, SmallVT, Op.getOperand(0)),
          DAG.getNode(ISD::TRUNCATE, dl, SmallVT, Op.getOperand(1)));
      assert(DemandedSize <= SmallVTBits && "Narrowed below demanded bits?");
      SDValue Z = DAG.getNode(ISD::ANY_EXTEND, dl, VT, X);
      return TLO.CombineTo(Op, Z);
    }
  }
  return false;
}

bool TargetLowering::SimplifyDemandedBits(SDValue Op, const APInt &DemandedBits,
                                          DAGCombinerInfo &DCI) const {
  SelectionDAG &DAG = DCI.DAG;
  TargetLoweringOpt TLO(DAG, !DCI.isBeforeLegalize(),
                        !DCI.isBeforeLegalizeOps());
  KnownBits Known;

  bool Simplified = SimplifyDemandedBits(Op, DemandedBits, Known, TLO);
  if (Simplified) {
    DCI.AddToWorklist(Op.getNode());
    DCI.CommitTargetLoweringOpt(TLO);
  }
  return Simplified;
}

bool TargetLowering::SimplifyDemandedBits(SDValue Op, const APInt &DemandedBits,
                                          const APInt &DemandedElts,
                                          DAGCombinerInfo &DCI) const {
  SelectionDAG &DAG = DCI.DAG;
  TargetLoweringOpt TLO(DAG, !DCI.isBeforeLegalize(),
                        !DCI.isBeforeLegalizeOps());
  KnownBits Known;

  bool Simplified =
      SimplifyDemandedBits(Op, DemandedBits, DemandedElts, Known, TLO);
  if (Simplified) {
    DCI.AddToWorklist(Op.getNode());
    DCI.CommitTargetLoweringOpt(TLO);
  }
  return Simplified;
}

bool TargetLowering::SimplifyDemandedBits(SDValue Op, const APInt &DemandedBits,
                                          KnownBits &Known,
                                          TargetLoweringOpt &TLO,
                                          unsigned Depth,
                                          bool AssumeSingleUse) const {
  EVT VT = Op.getValueType();

  // Since the number of lanes in a scalable vector is unknown at compile time,
  // we track one bit which is implicitly broadcast to all lanes.  This means
  // that all lanes in a scalable vector are considered demanded.
  APInt DemandedElts = VT.isFixedLengthVector()
                           ? APInt::getAllOnes(VT.getVectorNumElements())
                           : APInt(1, 1);
  return SimplifyDemandedBits(Op, DemandedBits, DemandedElts, Known, TLO, Depth,
                              AssumeSingleUse);
}

// TODO: Under what circumstances can we create nodes? Constant folding?
SDValue TargetLowering::SimplifyMultipleUseDemandedBits(
    SDValue Op, const APInt &DemandedBits, const APInt &DemandedElts,
    SelectionDAG &DAG, unsigned Depth) const {
  EVT VT = Op.getValueType();

  // Limit search depth.
  if (Depth >= SelectionDAG::MaxRecursionDepth)
    return SDValue();

  // Ignore UNDEFs.
  if (Op.isUndef())
    return SDValue();

  // Not demanding any bits/elts from Op.
  if (DemandedBits == 0 || DemandedElts == 0)
    return DAG.getUNDEF(VT);

  bool IsLE = DAG.getDataLayout().isLittleEndian();
  unsigned NumElts = DemandedElts.getBitWidth();
  unsigned BitWidth = DemandedBits.getBitWidth();
  KnownBits LHSKnown, RHSKnown;
  switch (Op.getOpcode()) {
  case ISD::BITCAST: {
    if (VT.isScalableVector())
      return SDValue();

    SDValue Src = peekThroughBitcasts(Op.getOperand(0));
    EVT SrcVT = Src.getValueType();
    EVT DstVT = Op.getValueType();
    if (SrcVT == DstVT)
      return Src;

    unsigned NumSrcEltBits = SrcVT.getScalarSizeInBits();
    unsigned NumDstEltBits = DstVT.getScalarSizeInBits();
    if (NumSrcEltBits == NumDstEltBits)
      if (SDValue V = SimplifyMultipleUseDemandedBits(
              Src, DemandedBits, DemandedElts, DAG, Depth + 1))
        return DAG.getBitcast(DstVT, V);

    if (SrcVT.isVector() && (NumDstEltBits % NumSrcEltBits) == 0) {
      unsigned Scale = NumDstEltBits / NumSrcEltBits;
      unsigned NumSrcElts = SrcVT.getVectorNumElements();
      APInt DemandedSrcBits = APInt::getZero(NumSrcEltBits);
      APInt DemandedSrcElts = APInt::getZero(NumSrcElts);
      for (unsigned i = 0; i != Scale; ++i) {
        unsigned EltOffset = IsLE ? i : (Scale - 1 - i);
        unsigned BitOffset = EltOffset * NumSrcEltBits;
        APInt Sub = DemandedBits.extractBits(NumSrcEltBits, BitOffset);
        if (!Sub.isZero()) {
          DemandedSrcBits |= Sub;
          for (unsigned j = 0; j != NumElts; ++j)
            if (DemandedElts[j])
              DemandedSrcElts.setBit((j * Scale) + i);
        }
      }

      if (SDValue V = SimplifyMultipleUseDemandedBits(
              Src, DemandedSrcBits, DemandedSrcElts, DAG, Depth + 1))
        return DAG.getBitcast(DstVT, V);
    }

    // TODO - bigendian once we have test coverage.
    if (IsLE && (NumSrcEltBits % NumDstEltBits) == 0) {
      unsigned Scale = NumSrcEltBits / NumDstEltBits;
      unsigned NumSrcElts = SrcVT.isVector() ? SrcVT.getVectorNumElements() : 1;
      APInt DemandedSrcBits = APInt::getZero(NumSrcEltBits);
      APInt DemandedSrcElts = APInt::getZero(NumSrcElts);
      for (unsigned i = 0; i != NumElts; ++i)
        if (DemandedElts[i]) {
          unsigned Offset = (i % Scale) * NumDstEltBits;
          DemandedSrcBits.insertBits(DemandedBits, Offset);
          DemandedSrcElts.setBit(i / Scale);
        }

      if (SDValue V = SimplifyMultipleUseDemandedBits(
              Src, DemandedSrcBits, DemandedSrcElts, DAG, Depth + 1))
        return DAG.getBitcast(DstVT, V);
    }

    break;
  }
  case ISD::FREEZE: {
    SDValue N0 = Op.getOperand(0);
    if (DAG.isGuaranteedNotToBeUndefOrPoison(N0, DemandedElts,
                                             /*PoisonOnly=*/false))
      return N0;
    break;
  }
  case ISD::AND: {
    LHSKnown = DAG.computeKnownBits(Op.getOperand(0), DemandedElts, Depth + 1);
    RHSKnown = DAG.computeKnownBits(Op.getOperand(1), DemandedElts, Depth + 1);

    // If all of the demanded bits are known 1 on one side, return the other.
    // These bits cannot contribute to the result of the 'and' in this
    // context.
    if (DemandedBits.isSubsetOf(LHSKnown.Zero | RHSKnown.One))
      return Op.getOperand(0);
    if (DemandedBits.isSubsetOf(RHSKnown.Zero | LHSKnown.One))
      return Op.getOperand(1);
    break;
  }
  case ISD::OR: {
    LHSKnown = DAG.computeKnownBits(Op.getOperand(0), DemandedElts, Depth + 1);
    RHSKnown = DAG.computeKnownBits(Op.getOperand(1), DemandedElts, Depth + 1);

    // If all of the demanded bits are known zero on one side, return the
    // other.  These bits cannot contribute to the result of the 'or' in this
    // context.
    if (DemandedBits.isSubsetOf(LHSKnown.One | RHSKnown.Zero))
      return Op.getOperand(0);
    if (DemandedBits.isSubsetOf(RHSKnown.One | LHSKnown.Zero))
      return Op.getOperand(1);
    break;
  }
  case ISD::XOR: {
    LHSKnown = DAG.computeKnownBits(Op.getOperand(0), DemandedElts, Depth + 1);
    RHSKnown = DAG.computeKnownBits(Op.getOperand(1), DemandedElts, Depth + 1);

    // If all of the demanded bits are known zero on one side, return the
    // other.
    if (DemandedBits.isSubsetOf(RHSKnown.Zero))
      return Op.getOperand(0);
    if (DemandedBits.isSubsetOf(LHSKnown.Zero))
      return Op.getOperand(1);
    break;
  }
  case ISD::SHL: {
    // If we are only demanding sign bits then we can use the shift source
    // directly.
    if (std::optional<uint64_t> MaxSA =
            DAG.getValidMaximumShiftAmount(Op, DemandedElts, Depth + 1)) {
      SDValue Op0 = Op.getOperand(0);
      unsigned ShAmt = *MaxSA;
      unsigned NumSignBits =
          DAG.ComputeNumSignBits(Op0, DemandedElts, Depth + 1);
      unsigned UpperDemandedBits = BitWidth - DemandedBits.countr_zero();
      if (NumSignBits > ShAmt && (NumSignBits - ShAmt) >= (UpperDemandedBits))
        return Op0;
    }
    break;
  }
  case ISD::SETCC: {
    SDValue Op0 = Op.getOperand(0);
    SDValue Op1 = Op.getOperand(1);
    ISD::CondCode CC = cast<CondCodeSDNode>(Op.getOperand(2))->get();
    // If (1) we only need the sign-bit, (2) the setcc operands are the same
    // width as the setcc result, and (3) the result of a setcc conforms to 0 or
    // -1, we may be able to bypass the setcc.
    if (DemandedBits.isSignMask() &&
        Op0.getScalarValueSizeInBits() == BitWidth &&
        getBooleanContents(Op0.getValueType()) ==
            BooleanContent::ZeroOrNegativeOneBooleanContent) {
      // If we're testing X < 0, then this compare isn't needed - just use X!
      // FIXME: We're limiting to integer types here, but this should also work
      // if we don't care about FP signed-zero. The use of SETLT with FP means
      // that we don't care about NaNs.
      if (CC == ISD::SETLT && Op1.getValueType().isInteger() &&
          (isNullConstant(Op1) || ISD::isBuildVectorAllZeros(Op1.getNode())))
        return Op0;
    }
    break;
  }
  case ISD::SIGN_EXTEND_INREG: {
    // If none of the extended bits are demanded, eliminate the sextinreg.
    SDValue Op0 = Op.getOperand(0);
    EVT ExVT = cast<VTSDNode>(Op.getOperand(1))->getVT();
    unsigned ExBits = ExVT.getScalarSizeInBits();
    if (DemandedBits.getActiveBits() <= ExBits &&
        shouldRemoveRedundantExtend(Op))
      return Op0;
    // If the input is already sign extended, just drop the extension.
    unsigned NumSignBits = DAG.ComputeNumSignBits(Op0, DemandedElts, Depth + 1);
    if (NumSignBits >= (BitWidth - ExBits + 1))
      return Op0;
    break;
  }
  case ISD::ANY_EXTEND_VECTOR_INREG:
  case ISD::SIGN_EXTEND_VECTOR_INREG:
  case ISD::ZERO_EXTEND_VECTOR_INREG: {
    if (VT.isScalableVector())
      return SDValue();

    // If we only want the lowest element and none of extended bits, then we can
    // return the bitcasted source vector.
    SDValue Src = Op.getOperand(0);
    EVT SrcVT = Src.getValueType();
    EVT DstVT = Op.getValueType();
    if (IsLE && DemandedElts == 1 &&
        DstVT.getSizeInBits() == SrcVT.getSizeInBits() &&
        DemandedBits.getActiveBits() <= SrcVT.getScalarSizeInBits()) {
      return DAG.getBitcast(DstVT, Src);
    }
    break;
  }
  case ISD::INSERT_VECTOR_ELT: {
    if (VT.isScalableVector())
      return SDValue();

    // If we don't demand the inserted element, return the base vector.
    SDValue Vec = Op.getOperand(0);
    auto *CIdx = dyn_cast<ConstantSDNode>(Op.getOperand(2));
    EVT VecVT = Vec.getValueType();
    if (CIdx && CIdx->getAPIntValue().ult(VecVT.getVectorNumElements()) &&
        !DemandedElts[CIdx->getZExtValue()])
      return Vec;
    break;
  }
  case ISD::INSERT_SUBVECTOR: {
    if (VT.isScalableVector())
      return SDValue();

    SDValue Vec = Op.getOperand(0);
    SDValue Sub = Op.getOperand(1);
    uint64_t Idx = Op.getConstantOperandVal(2);
    unsigned NumSubElts = Sub.getValueType().getVectorNumElements();
    APInt DemandedSubElts = DemandedElts.extractBits(NumSubElts, Idx);
    // If we don't demand the inserted subvector, return the base vector.
    if (DemandedSubElts == 0)
      return Vec;
    break;
  }
  case ISD::VECTOR_SHUFFLE: {
    assert(!VT.isScalableVector());
    ArrayRef<int> ShuffleMask = cast<ShuffleVectorSDNode>(Op)->getMask();

    // If all the demanded elts are from one operand and are inline,
    // then we can use the operand directly.
    bool AllUndef = true, IdentityLHS = true, IdentityRHS = true;
    for (unsigned i = 0; i != NumElts; ++i) {
      int M = ShuffleMask[i];
      if (M < 0 || !DemandedElts[i])
        continue;
      AllUndef = false;
      IdentityLHS &= (M == (int)i);
      IdentityRHS &= ((M - NumElts) == i);
    }

    if (AllUndef)
      return DAG.getUNDEF(Op.getValueType());
    if (IdentityLHS)
      return Op.getOperand(0);
    if (IdentityRHS)
      return Op.getOperand(1);
    break;
  }
  default:
    // TODO: Probably okay to remove after audit; here to reduce change size
    // in initial enablement patch for scalable vectors
    if (VT.isScalableVector())
      return SDValue();

    if (Op.getOpcode() >= ISD::BUILTIN_OP_END)
      if (SDValue V = SimplifyMultipleUseDemandedBitsForTargetNode(
              Op, DemandedBits, DemandedElts, DAG, Depth))
        return V;
    break;
  }
  return SDValue();
}

SDValue TargetLowering::SimplifyMultipleUseDemandedBits(
    SDValue Op, const APInt &DemandedBits, SelectionDAG &DAG,
    unsigned Depth) const {
  EVT VT = Op.getValueType();
  // Since the number of lanes in a scalable vector is unknown at compile time,
  // we track one bit which is implicitly broadcast to all lanes.  This means
  // that all lanes in a scalable vector are considered demanded.
  APInt DemandedElts = VT.isFixedLengthVector()
                           ? APInt::getAllOnes(VT.getVectorNumElements())
                           : APInt(1, 1);
  return SimplifyMultipleUseDemandedBits(Op, DemandedBits, DemandedElts, DAG,
                                         Depth);
}

SDValue TargetLowering::SimplifyMultipleUseDemandedVectorElts(
    SDValue Op, const APInt &DemandedElts, SelectionDAG &DAG,
    unsigned Depth) const {
  APInt DemandedBits = APInt::getAllOnes(Op.getScalarValueSizeInBits());
  return SimplifyMultipleUseDemandedBits(Op, DemandedBits, DemandedElts, DAG,
                                         Depth);
}

// Attempt to form ext(avgfloor(A, B)) from shr(add(ext(A), ext(B)), 1).
//      or to form ext(avgceil(A, B)) from shr(add(ext(A), ext(B), 1), 1).
static SDValue combineShiftToAVG(SDValue Op,
                                 TargetLowering::TargetLoweringOpt &TLO,
                                 const TargetLowering &TLI,
                                 const APInt &DemandedBits,
                                 const APInt &DemandedElts, unsigned Depth) {
  assert((Op.getOpcode() == ISD::SRL || Op.getOpcode() == ISD::SRA) &&
         "SRL or SRA node is required here!");
  // Is the right shift using an immediate value of 1?
  ConstantSDNode *N1C = isConstOrConstSplat(Op.getOperand(1), DemandedElts);
  if (!N1C || !N1C->isOne())
    return SDValue();

  // We are looking for an avgfloor
  // add(ext, ext)
  // or one of these as a avgceil
  // add(add(ext, ext), 1)
  // add(add(ext, 1), ext)
  // add(ext, add(ext, 1))
  SDValue Add = Op.getOperand(0);
  if (Add.getOpcode() != ISD::ADD)
    return SDValue();

  SDValue ExtOpA = Add.getOperand(0);
  SDValue ExtOpB = Add.getOperand(1);
  SDValue Add2;
  auto MatchOperands = [&](SDValue Op1, SDValue Op2, SDValue Op3, SDValue A) {
    ConstantSDNode *ConstOp;
    if ((ConstOp = isConstOrConstSplat(Op2, DemandedElts)) &&
        ConstOp->isOne()) {
      ExtOpA = Op1;
      ExtOpB = Op3;
      Add2 = A;
      return true;
    }
    if ((ConstOp = isConstOrConstSplat(Op3, DemandedElts)) &&
        ConstOp->isOne()) {
      ExtOpA = Op1;
      ExtOpB = Op2;
      Add2 = A;
      return true;
    }
    return false;
  };
  bool IsCeil =
      (ExtOpA.getOpcode() == ISD::ADD &&
       MatchOperands(ExtOpA.getOperand(0), ExtOpA.getOperand(1), ExtOpB, ExtOpA)) ||
      (ExtOpB.getOpcode() == ISD::ADD &&
       MatchOperands(ExtOpB.getOperand(0), ExtOpB.getOperand(1), ExtOpA, ExtOpB));

  // If the shift is signed (sra):
  //  - Needs >= 2 sign bit for both operands.
  //  - Needs >= 2 zero bits.
  // If the shift is unsigned (srl):
  //  - Needs >= 1 zero bit for both operands.
  //  - Needs 1 demanded bit zero and >= 2 sign bits.
  SelectionDAG &DAG = TLO.DAG;
  unsigned ShiftOpc = Op.getOpcode();
  bool IsSigned = false;
  unsigned KnownBits;
  unsigned NumSignedA = DAG.ComputeNumSignBits(ExtOpA, DemandedElts, Depth);
  unsigned NumSignedB = DAG.ComputeNumSignBits(ExtOpB, DemandedElts, Depth);
  unsigned NumSigned = std::min(NumSignedA, NumSignedB) - 1;
  unsigned NumZeroA =
      DAG.computeKnownBits(ExtOpA, DemandedElts, Depth).countMinLeadingZeros();
  unsigned NumZeroB =
      DAG.computeKnownBits(ExtOpB, DemandedElts, Depth).countMinLeadingZeros();
  unsigned NumZero = std::min(NumZeroA, NumZeroB);

  switch (ShiftOpc) {
  default:
    llvm_unreachable("Unexpected ShiftOpc in combineShiftToAVG");
  case ISD::SRA: {
    if (NumZero >= 2 && NumSigned < NumZero) {
      IsSigned = false;
      KnownBits = NumZero;
      break;
    }
    if (NumSigned >= 1) {
      IsSigned = true;
      KnownBits = NumSigned;
      break;
    }
    return SDValue();
  }
  case ISD::SRL: {
    if (NumZero >= 1 && NumSigned < NumZero) {
      IsSigned = false;
      KnownBits = NumZero;
      break;
    }
    if (NumSigned >= 1 && DemandedBits.isSignBitClear()) {
      IsSigned = true;
      KnownBits = NumSigned;
      break;
    }
    return SDValue();
  }
  }

  unsigned AVGOpc = IsCeil ? (IsSigned ? ISD::AVGCEILS : ISD::AVGCEILU)
                           : (IsSigned ? ISD::AVGFLOORS : ISD::AVGFLOORU);

  // Find the smallest power-2 type that is legal for this vector size and
  // operation, given the original type size and the number of known sign/zero
  // bits.
  EVT VT = Op.getValueType();
  unsigned MinWidth =
      std::max<unsigned>(VT.getScalarSizeInBits() - KnownBits, 8);
  EVT NVT = EVT::getIntegerVT(*DAG.getContext(), llvm::bit_ceil(MinWidth));
  if (NVT.getScalarSizeInBits() > VT.getScalarSizeInBits())
    return SDValue();
  if (VT.isVector())
    NVT = EVT::getVectorVT(*DAG.getContext(), NVT, VT.getVectorElementCount());
  if (TLO.LegalTypes() && !TLI.isOperationLegal(AVGOpc, NVT)) {
    // If we could not transform, and (both) adds are nuw/nsw, we can use the
    // larger type size to do the transform.
    if (TLO.LegalOperations() && !TLI.isOperationLegal(AVGOpc, VT))
      return SDValue();
    if (DAG.willNotOverflowAdd(IsSigned, Add.getOperand(0),
                               Add.getOperand(1)) &&
        (!Add2 || DAG.willNotOverflowAdd(IsSigned, Add2.getOperand(0),
                                         Add2.getOperand(1))))
      NVT = VT;
    else
      return SDValue();
  }

  // Don't create a AVGFLOOR node with a scalar constant unless its legal as
  // this is likely to stop other folds (reassociation, value tracking etc.)
  if (!IsCeil && !TLI.isOperationLegal(AVGOpc, NVT) &&
      (isa<ConstantSDNode>(ExtOpA) || isa<ConstantSDNode>(ExtOpB)))
    return SDValue();

  SDLoc DL(Op);
  SDValue ResultAVG =
      DAG.getNode(AVGOpc, DL, NVT, DAG.getExtOrTrunc(IsSigned, ExtOpA, DL, NVT),
                  DAG.getExtOrTrunc(IsSigned, ExtOpB, DL, NVT));
  return DAG.getExtOrTrunc(IsSigned, ResultAVG, DL, VT);
}

/// Look at Op. At this point, we know that only the OriginalDemandedBits of the
/// result of Op are ever used downstream. If we can use this information to
/// simplify Op, create a new simplified DAG node and return true, returning the
/// original and new nodes in Old and New. Otherwise, analyze the expression and
/// return a mask of Known bits for the expression (used to simplify the
/// caller).  The Known bits may only be accurate for those bits in the
/// OriginalDemandedBits and OriginalDemandedElts.
bool TargetLowering::SimplifyDemandedBits(
    SDValue Op, const APInt &OriginalDemandedBits,
    const APInt &OriginalDemandedElts, KnownBits &Known, TargetLoweringOpt &TLO,
    unsigned Depth, bool AssumeSingleUse) const {
  unsigned BitWidth = OriginalDemandedBits.getBitWidth();
  assert(Op.getScalarValueSizeInBits() == BitWidth &&
         "Mask size mismatches value type size!");

  // Don't know anything.
  Known = KnownBits(BitWidth);

  EVT VT = Op.getValueType();
  bool IsLE = TLO.DAG.getDataLayout().isLittleEndian();
  unsigned NumElts = OriginalDemandedElts.getBitWidth();
  assert((!VT.isFixedLengthVector() || NumElts == VT.getVectorNumElements()) &&
         "Unexpected vector size");

  APInt DemandedBits = OriginalDemandedBits;
  APInt DemandedElts = OriginalDemandedElts;
  SDLoc dl(Op);

  // Undef operand.
  if (Op.isUndef())
    return false;

  // We can't simplify target constants.
  if (Op.getOpcode() == ISD::TargetConstant)
    return false;

  if (Op.getOpcode() == ISD::Constant) {
    // We know all of the bits for a constant!
    Known = KnownBits::makeConstant(Op->getAsAPIntVal());
    return false;
  }

  if (Op.getOpcode() == ISD::ConstantFP) {
    // We know all of the bits for a floating point constant!
    Known = KnownBits::makeConstant(
        cast<ConstantFPSDNode>(Op)->getValueAPF().bitcastToAPInt());
    return false;
  }

  // Other users may use these bits.
  bool HasMultiUse = false;
  if (!AssumeSingleUse && !Op.getNode()->hasOneUse()) {
    if (Depth >= SelectionDAG::MaxRecursionDepth) {
      // Limit search depth.
      return false;
    }
    // Allow multiple uses, just set the DemandedBits/Elts to all bits.
    DemandedBits = APInt::getAllOnes(BitWidth);
    DemandedElts = APInt::getAllOnes(NumElts);
    HasMultiUse = true;
  } else if (OriginalDemandedBits == 0 || OriginalDemandedElts == 0) {
    // Not demanding any bits/elts from Op.
    return TLO.CombineTo(Op, TLO.DAG.getUNDEF(VT));
  } else if (Depth >= SelectionDAG::MaxRecursionDepth) {
    // Limit search depth.
    return false;
  }

  KnownBits Known2;
  switch (Op.getOpcode()) {
  case ISD::SCALAR_TO_VECTOR: {
    if (VT.isScalableVector())
      return false;
    if (!DemandedElts[0])
      return TLO.CombineTo(Op, TLO.DAG.getUNDEF(VT));

    KnownBits SrcKnown;
    SDValue Src = Op.getOperand(0);
    unsigned SrcBitWidth = Src.getScalarValueSizeInBits();
    APInt SrcDemandedBits = DemandedBits.zext(SrcBitWidth);
    if (SimplifyDemandedBits(Src, SrcDemandedBits, SrcKnown, TLO, Depth + 1))
      return true;

    // Upper elements are undef, so only get the knownbits if we just demand
    // the bottom element.
    if (DemandedElts == 1)
      Known = SrcKnown.anyextOrTrunc(BitWidth);
    break;
  }
  case ISD::BUILD_VECTOR:
    // Collect the known bits that are shared by every demanded element.
    // TODO: Call SimplifyDemandedBits for non-constant demanded elements.
    Known = TLO.DAG.computeKnownBits(Op, DemandedElts, Depth);
    return false; // Don't fall through, will infinitely loop.
  case ISD::SPLAT_VECTOR: {
    SDValue Scl = Op.getOperand(0);
    APInt DemandedSclBits = DemandedBits.zextOrTrunc(Scl.getValueSizeInBits());
    KnownBits KnownScl;
    if (SimplifyDemandedBits(Scl, DemandedSclBits, KnownScl, TLO, Depth + 1))
      return true;

    // Implicitly truncate the bits to match the official semantics of
    // SPLAT_VECTOR.
    Known = KnownScl.trunc(BitWidth);
    break;
  }
  case ISD::LOAD: {
    auto *LD = cast<LoadSDNode>(Op);
    if (getTargetConstantFromLoad(LD)) {
      Known = TLO.DAG.computeKnownBits(Op, DemandedElts, Depth);
      return false; // Don't fall through, will infinitely loop.
    }
    if (ISD::isZEXTLoad(Op.getNode()) && Op.getResNo() == 0) {
      // If this is a ZEXTLoad and we are looking at the loaded value.
      EVT MemVT = LD->getMemoryVT();
      unsigned MemBits = MemVT.getScalarSizeInBits();
      Known.Zero.setBitsFrom(MemBits);
      return false; // Don't fall through, will infinitely loop.
    }
    break;
  }
  case ISD::INSERT_VECTOR_ELT: {
    if (VT.isScalableVector())
      return false;
    SDValue Vec = Op.getOperand(0);
    SDValue Scl = Op.getOperand(1);
    auto *CIdx = dyn_cast<ConstantSDNode>(Op.getOperand(2));
    EVT VecVT = Vec.getValueType();

    // If index isn't constant, assume we need all vector elements AND the
    // inserted element.
    APInt DemandedVecElts(DemandedElts);
    if (CIdx && CIdx->getAPIntValue().ult(VecVT.getVectorNumElements())) {
      unsigned Idx = CIdx->getZExtValue();
      DemandedVecElts.clearBit(Idx);

      // Inserted element is not required.
      if (!DemandedElts[Idx])
        return TLO.CombineTo(Op, Vec);
    }

    KnownBits KnownScl;
    unsigned NumSclBits = Scl.getScalarValueSizeInBits();
    APInt DemandedSclBits = DemandedBits.zextOrTrunc(NumSclBits);
    if (SimplifyDemandedBits(Scl, DemandedSclBits, KnownScl, TLO, Depth + 1))
      return true;

    Known = KnownScl.anyextOrTrunc(BitWidth);

    KnownBits KnownVec;
    if (SimplifyDemandedBits(Vec, DemandedBits, DemandedVecElts, KnownVec, TLO,
                             Depth + 1))
      return true;

    if (!!DemandedVecElts)
      Known = Known.intersectWith(KnownVec);

    return false;
  }
  case ISD::INSERT_SUBVECTOR: {
    if (VT.isScalableVector())
      return false;
    // Demand any elements from the subvector and the remainder from the src its
    // inserted into.
    SDValue Src = Op.getOperand(0);
    SDValue Sub = Op.getOperand(1);
    uint64_t Idx = Op.getConstantOperandVal(2);
    unsigned NumSubElts = Sub.getValueType().getVectorNumElements();
    APInt DemandedSubElts = DemandedElts.extractBits(NumSubElts, Idx);
    APInt DemandedSrcElts = DemandedElts;
    DemandedSrcElts.insertBits(APInt::getZero(NumSubElts), Idx);

    KnownBits KnownSub, KnownSrc;
    if (SimplifyDemandedBits(Sub, DemandedBits, DemandedSubElts, KnownSub, TLO,
                             Depth + 1))
      return true;
    if (SimplifyDemandedBits(Src, DemandedBits, DemandedSrcElts, KnownSrc, TLO,
                             Depth + 1))
      return true;

    Known.Zero.setAllBits();
    Known.One.setAllBits();
    if (!!DemandedSubElts)
      Known = Known.intersectWith(KnownSub);
    if (!!DemandedSrcElts)
      Known = Known.intersectWith(KnownSrc);

    // Attempt to avoid multi-use src if we don't need anything from it.
    if (!DemandedBits.isAllOnes() || !DemandedSubElts.isAllOnes() ||
        !DemandedSrcElts.isAllOnes()) {
      SDValue NewSub = SimplifyMultipleUseDemandedBits(
          Sub, DemandedBits, DemandedSubElts, TLO.DAG, Depth + 1);
      SDValue NewSrc = SimplifyMultipleUseDemandedBits(
          Src, DemandedBits, DemandedSrcElts, TLO.DAG, Depth + 1);
      if (NewSub || NewSrc) {
        NewSub = NewSub ? NewSub : Sub;
        NewSrc = NewSrc ? NewSrc : Src;
        SDValue NewOp = TLO.DAG.getNode(Op.getOpcode(), dl, VT, NewSrc, NewSub,
                                        Op.getOperand(2));
        return TLO.CombineTo(Op, NewOp);
      }
    }
    break;
  }
  case ISD::EXTRACT_SUBVECTOR: {
    if (VT.isScalableVector())
      return false;
    // Offset the demanded elts by the subvector index.
    SDValue Src = Op.getOperand(0);
    if (Src.getValueType().isScalableVector())
      break;
    uint64_t Idx = Op.getConstantOperandVal(1);
    unsigned NumSrcElts = Src.getValueType().getVectorNumElements();
    APInt DemandedSrcElts = DemandedElts.zext(NumSrcElts).shl(Idx);

    if (SimplifyDemandedBits(Src, DemandedBits, DemandedSrcElts, Known, TLO,
                             Depth + 1))
      return true;

    // Attempt to avoid multi-use src if we don't need anything from it.
    if (!DemandedBits.isAllOnes() || !DemandedSrcElts.isAllOnes()) {
      SDValue DemandedSrc = SimplifyMultipleUseDemandedBits(
          Src, DemandedBits, DemandedSrcElts, TLO.DAG, Depth + 1);
      if (DemandedSrc) {
        SDValue NewOp = TLO.DAG.getNode(Op.getOpcode(), dl, VT, DemandedSrc,
                                        Op.getOperand(1));
        return TLO.CombineTo(Op, NewOp);
      }
    }
    break;
  }
  case ISD::CONCAT_VECTORS: {
    if (VT.isScalableVector())
      return false;
    Known.Zero.setAllBits();
    Known.One.setAllBits();
    EVT SubVT = Op.getOperand(0).getValueType();
    unsigned NumSubVecs = Op.getNumOperands();
    unsigned NumSubElts = SubVT.getVectorNumElements();
    for (unsigned i = 0; i != NumSubVecs; ++i) {
      APInt DemandedSubElts =
          DemandedElts.extractBits(NumSubElts, i * NumSubElts);
      if (SimplifyDemandedBits(Op.getOperand(i), DemandedBits, DemandedSubElts,
                               Known2, TLO, Depth + 1))
        return true;
      // Known bits are shared by every demanded subvector element.
      if (!!DemandedSubElts)
        Known = Known.intersectWith(Known2);
    }
    break;
  }
  case ISD::VECTOR_SHUFFLE: {
    assert(!VT.isScalableVector());
    ArrayRef<int> ShuffleMask = cast<ShuffleVectorSDNode>(Op)->getMask();

    // Collect demanded elements from shuffle operands..
    APInt DemandedLHS, DemandedRHS;
    if (!getShuffleDemandedElts(NumElts, ShuffleMask, DemandedElts, DemandedLHS,
                                DemandedRHS))
      break;

    if (!!DemandedLHS || !!DemandedRHS) {
      SDValue Op0 = Op.getOperand(0);
      SDValue Op1 = Op.getOperand(1);

      Known.Zero.setAllBits();
      Known.One.setAllBits();
      if (!!DemandedLHS) {
        if (SimplifyDemandedBits(Op0, DemandedBits, DemandedLHS, Known2, TLO,
                                 Depth + 1))
          return true;
        Known = Known.intersectWith(Known2);
      }
      if (!!DemandedRHS) {
        if (SimplifyDemandedBits(Op1, DemandedBits, DemandedRHS, Known2, TLO,
                                 Depth + 1))
          return true;
        Known = Known.intersectWith(Known2);
      }

      // Attempt to avoid multi-use ops if we don't need anything from them.
      SDValue DemandedOp0 = SimplifyMultipleUseDemandedBits(
          Op0, DemandedBits, DemandedLHS, TLO.DAG, Depth + 1);
      SDValue DemandedOp1 = SimplifyMultipleUseDemandedBits(
          Op1, DemandedBits, DemandedRHS, TLO.DAG, Depth + 1);
      if (DemandedOp0 || DemandedOp1) {
        Op0 = DemandedOp0 ? DemandedOp0 : Op0;
        Op1 = DemandedOp1 ? DemandedOp1 : Op1;
        SDValue NewOp = TLO.DAG.getVectorShuffle(VT, dl, Op0, Op1, ShuffleMask);
        return TLO.CombineTo(Op, NewOp);
      }
    }
    break;
  }
  case ISD::AND: {
    SDValue Op0 = Op.getOperand(0);
    SDValue Op1 = Op.getOperand(1);

    // If the RHS is a constant, check to see if the LHS would be zero without
    // using the bits from the RHS.  Below, we use knowledge about the RHS to
    // simplify the LHS, here we're using information from the LHS to simplify
    // the RHS.
    if (ConstantSDNode *RHSC = isConstOrConstSplat(Op1, DemandedElts)) {
      // Do not increment Depth here; that can cause an infinite loop.
      KnownBits LHSKnown = TLO.DAG.computeKnownBits(Op0, DemandedElts, Depth);
      // If the LHS already has zeros where RHSC does, this 'and' is dead.
      if ((LHSKnown.Zero & DemandedBits) ==
          (~RHSC->getAPIntValue() & DemandedBits))
        return TLO.CombineTo(Op, Op0);

      // If any of the set bits in the RHS are known zero on the LHS, shrink
      // the constant.
      if (ShrinkDemandedConstant(Op, ~LHSKnown.Zero & DemandedBits,
                                 DemandedElts, TLO))
        return true;

      // Bitwise-not (xor X, -1) is a special case: we don't usually shrink its
      // constant, but if this 'and' is only clearing bits that were just set by
      // the xor, then this 'and' can be eliminated by shrinking the mask of
      // the xor. For example, for a 32-bit X:
      // and (xor (srl X, 31), -1), 1 --> xor (srl X, 31), 1
      if (isBitwiseNot(Op0) && Op0.hasOneUse() &&
          LHSKnown.One == ~RHSC->getAPIntValue()) {
        SDValue Xor = TLO.DAG.getNode(ISD::XOR, dl, VT, Op0.getOperand(0), Op1);
        return TLO.CombineTo(Op, Xor);
      }
    }

    // AND(INSERT_SUBVECTOR(C,X,I),M) -> INSERT_SUBVECTOR(AND(C,M),X,I)
    // iff 'C' is Undef/Constant and AND(X,M) == X (for DemandedBits).
    if (Op0.getOpcode() == ISD::INSERT_SUBVECTOR && !VT.isScalableVector() &&
        (Op0.getOperand(0).isUndef() ||
         ISD::isBuildVectorOfConstantSDNodes(Op0.getOperand(0).getNode())) &&
        Op0->hasOneUse()) {
      unsigned NumSubElts =
          Op0.getOperand(1).getValueType().getVectorNumElements();
      unsigned SubIdx = Op0.getConstantOperandVal(2);
      APInt DemandedSub =
          APInt::getBitsSet(NumElts, SubIdx, SubIdx + NumSubElts);
      KnownBits KnownSubMask =
          TLO.DAG.computeKnownBits(Op1, DemandedSub & DemandedElts, Depth + 1);
      if (DemandedBits.isSubsetOf(KnownSubMask.One)) {
        SDValue NewAnd =
            TLO.DAG.getNode(ISD::AND, dl, VT, Op0.getOperand(0), Op1);
        SDValue NewInsert =
            TLO.DAG.getNode(ISD::INSERT_SUBVECTOR, dl, VT, NewAnd,
                            Op0.getOperand(1), Op0.getOperand(2));
        return TLO.CombineTo(Op, NewInsert);
      }
    }

    if (SimplifyDemandedBits(Op1, DemandedBits, DemandedElts, Known, TLO,
                             Depth + 1))
      return true;
    if (SimplifyDemandedBits(Op0, ~Known.Zero & DemandedBits, DemandedElts,
                             Known2, TLO, Depth + 1))
      return true;

    // If all of the demanded bits are known one on one side, return the other.
    // These bits cannot contribute to the result of the 'and'.
    if (DemandedBits.isSubsetOf(Known2.Zero | Known.One))
      return TLO.CombineTo(Op, Op0);
    if (DemandedBits.isSubsetOf(Known.Zero | Known2.One))
      return TLO.CombineTo(Op, Op1);
    // If all of the demanded bits in the inputs are known zeros, return zero.
    if (DemandedBits.isSubsetOf(Known.Zero | Known2.Zero))
      return TLO.CombineTo(Op, TLO.DAG.getConstant(0, dl, VT));
    // If the RHS is a constant, see if we can simplify it.
    if (ShrinkDemandedConstant(Op, ~Known2.Zero & DemandedBits, DemandedElts,
                               TLO))
      return true;
    // If the operation can be done in a smaller type, do so.
    if (ShrinkDemandedOp(Op, BitWidth, DemandedBits, TLO))
      return true;

    // Attempt to avoid multi-use ops if we don't need anything from them.
    if (!DemandedBits.isAllOnes() || !DemandedElts.isAllOnes()) {
      SDValue DemandedOp0 = SimplifyMultipleUseDemandedBits(
          Op0, DemandedBits, DemandedElts, TLO.DAG, Depth + 1);
      SDValue DemandedOp1 = SimplifyMultipleUseDemandedBits(
          Op1, DemandedBits, DemandedElts, TLO.DAG, Depth + 1);
      if (DemandedOp0 || DemandedOp1) {
        Op0 = DemandedOp0 ? DemandedOp0 : Op0;
        Op1 = DemandedOp1 ? DemandedOp1 : Op1;
        SDValue NewOp = TLO.DAG.getNode(Op.getOpcode(), dl, VT, Op0, Op1);
        return TLO.CombineTo(Op, NewOp);
      }
    }

    Known &= Known2;
    break;
  }
  case ISD::OR: {
    SDValue Op0 = Op.getOperand(0);
    SDValue Op1 = Op.getOperand(1);
    SDNodeFlags Flags = Op.getNode()->getFlags();
    if (SimplifyDemandedBits(Op1, DemandedBits, DemandedElts, Known, TLO,
                             Depth + 1)) {
      if (Flags.hasDisjoint()) {
        Flags.setDisjoint(false);
        Op->setFlags(Flags);
      }
      return true;
    }

    if (SimplifyDemandedBits(Op0, ~Known.One & DemandedBits, DemandedElts,
                             Known2, TLO, Depth + 1)) {
      if (Flags.hasDisjoint()) {
        Flags.setDisjoint(false);
        Op->setFlags(Flags);
      }
      return true;
    }

    // If all of the demanded bits are known zero on one side, return the other.
    // These bits cannot contribute to the result of the 'or'.
    if (DemandedBits.isSubsetOf(Known2.One | Known.Zero))
      return TLO.CombineTo(Op, Op0);
    if (DemandedBits.isSubsetOf(Known.One | Known2.Zero))
      return TLO.CombineTo(Op, Op1);
    // If the RHS is a constant, see if we can simplify it.
    if (ShrinkDemandedConstant(Op, DemandedBits, DemandedElts, TLO))
      return true;
    // If the operation can be done in a smaller type, do so.
    if (ShrinkDemandedOp(Op, BitWidth, DemandedBits, TLO))
      return true;

    // Attempt to avoid multi-use ops if we don't need anything from them.
    if (!DemandedBits.isAllOnes() || !DemandedElts.isAllOnes()) {
      SDValue DemandedOp0 = SimplifyMultipleUseDemandedBits(
          Op0, DemandedBits, DemandedElts, TLO.DAG, Depth + 1);
      SDValue DemandedOp1 = SimplifyMultipleUseDemandedBits(
          Op1, DemandedBits, DemandedElts, TLO.DAG, Depth + 1);
      if (DemandedOp0 || DemandedOp1) {
        Op0 = DemandedOp0 ? DemandedOp0 : Op0;
        Op1 = DemandedOp1 ? DemandedOp1 : Op1;
        SDValue NewOp = TLO.DAG.getNode(Op.getOpcode(), dl, VT, Op0, Op1);
        return TLO.CombineTo(Op, NewOp);
      }
    }

    // (or (and X, C1), (and (or X, Y), C2)) -> (or (and X, C1|C2), (and Y, C2))
    // TODO: Use SimplifyMultipleUseDemandedBits to peek through masks.
    if (Op0.getOpcode() == ISD::AND && Op1.getOpcode() == ISD::AND &&
        Op0->hasOneUse() && Op1->hasOneUse()) {
      // Attempt to match all commutations - m_c_Or would've been useful!
      for (int I = 0; I != 2; ++I) {
        SDValue X = Op.getOperand(I).getOperand(0);
        SDValue C1 = Op.getOperand(I).getOperand(1);
        SDValue Alt = Op.getOperand(1 - I).getOperand(0);
        SDValue C2 = Op.getOperand(1 - I).getOperand(1);
        if (Alt.getOpcode() == ISD::OR) {
          for (int J = 0; J != 2; ++J) {
            if (X == Alt.getOperand(J)) {
              SDValue Y = Alt.getOperand(1 - J);
              if (SDValue C12 = TLO.DAG.FoldConstantArithmetic(ISD::OR, dl, VT,
                                                               {C1, C2})) {
                SDValue MaskX = TLO.DAG.getNode(ISD::AND, dl, VT, X, C12);
                SDValue MaskY = TLO.DAG.getNode(ISD::AND, dl, VT, Y, C2);
                return TLO.CombineTo(
                    Op, TLO.DAG.getNode(ISD::OR, dl, VT, MaskX, MaskY));
              }
            }
          }
        }
      }
    }

    Known |= Known2;
    break;
  }
  case ISD::XOR: {
    SDValue Op0 = Op.getOperand(0);
    SDValue Op1 = Op.getOperand(1);

    if (SimplifyDemandedBits(Op1, DemandedBits, DemandedElts, Known, TLO,
                             Depth + 1))
      return true;
    if (SimplifyDemandedBits(Op0, DemandedBits, DemandedElts, Known2, TLO,
                             Depth + 1))
      return true;

    // If all of the demanded bits are known zero on one side, return the other.
    // These bits cannot contribute to the result of the 'xor'.
    if (DemandedBits.isSubsetOf(Known.Zero))
      return TLO.CombineTo(Op, Op0);
    if (DemandedBits.isSubsetOf(Known2.Zero))
      return TLO.CombineTo(Op, Op1);
    // If the operation can be done in a smaller type, do so.
    if (ShrinkDemandedOp(Op, BitWidth, DemandedBits, TLO))
      return true;

    // If all of the unknown bits are known to be zero on one side or the other
    // turn this into an *inclusive* or.
    //    e.g. (A & C1)^(B & C2) -> (A & C1)|(B & C2) iff C1&C2 == 0
    if (DemandedBits.isSubsetOf(Known.Zero | Known2.Zero))
      return TLO.CombineTo(Op, TLO.DAG.getNode(ISD::OR, dl, VT, Op0, Op1));

    ConstantSDNode *C = isConstOrConstSplat(Op1, DemandedElts);
    if (C) {
      // If one side is a constant, and all of the set bits in the constant are
      // also known set on the other side, turn this into an AND, as we know
      // the bits will be cleared.
      //    e.g. (X | C1) ^ C2 --> (X | C1) & ~C2 iff (C1&C2) == C2
      // NB: it is okay if more bits are known than are requested
      if (C->getAPIntValue() == Known2.One) {
        SDValue ANDC =
            TLO.DAG.getConstant(~C->getAPIntValue() & DemandedBits, dl, VT);
        return TLO.CombineTo(Op, TLO.DAG.getNode(ISD::AND, dl, VT, Op0, ANDC));
      }

      // If the RHS is a constant, see if we can change it. Don't alter a -1
      // constant because that's a 'not' op, and that is better for combining
      // and codegen.
      if (!C->isAllOnes() && DemandedBits.isSubsetOf(C->getAPIntValue())) {
        // We're flipping all demanded bits. Flip the undemanded bits too.
        SDValue New = TLO.DAG.getNOT(dl, Op0, VT);
        return TLO.CombineTo(Op, New);
      }

      unsigned Op0Opcode = Op0.getOpcode();
      if ((Op0Opcode == ISD::SRL || Op0Opcode == ISD::SHL) && Op0.hasOneUse()) {
        if (ConstantSDNode *ShiftC =
                isConstOrConstSplat(Op0.getOperand(1), DemandedElts)) {
          // Don't crash on an oversized shift. We can not guarantee that a
          // bogus shift has been simplified to undef.
          if (ShiftC->getAPIntValue().ult(BitWidth)) {
            uint64_t ShiftAmt = ShiftC->getZExtValue();
            APInt Ones = APInt::getAllOnes(BitWidth);
            Ones = Op0Opcode == ISD::SHL ? Ones.shl(ShiftAmt)
                                         : Ones.lshr(ShiftAmt);
            const TargetLowering &TLI = TLO.DAG.getTargetLoweringInfo();
            if ((DemandedBits & C->getAPIntValue()) == (DemandedBits & Ones) &&
                TLI.isDesirableToCommuteXorWithShift(Op.getNode())) {
              // If the xor constant is a demanded mask, do a 'not' before the
              // shift:
              // xor (X << ShiftC), XorC --> (not X) << ShiftC
              // xor (X >> ShiftC), XorC --> (not X) >> ShiftC
              SDValue Not = TLO.DAG.getNOT(dl, Op0.getOperand(0), VT);
              return TLO.CombineTo(Op, TLO.DAG.getNode(Op0Opcode, dl, VT, Not,
                                                       Op0.getOperand(1)));
            }
          }
        }
      }
    }

    // If we can't turn this into a 'not', try to shrink the constant.
    if (!C || !C->isAllOnes())
      if (ShrinkDemandedConstant(Op, DemandedBits, DemandedElts, TLO))
        return true;

    // Attempt to avoid multi-use ops if we don't need anything from them.
    if (!DemandedBits.isAllOnes() || !DemandedElts.isAllOnes()) {
      SDValue DemandedOp0 = SimplifyMultipleUseDemandedBits(
          Op0, DemandedBits, DemandedElts, TLO.DAG, Depth + 1);
      SDValue DemandedOp1 = SimplifyMultipleUseDemandedBits(
          Op1, DemandedBits, DemandedElts, TLO.DAG, Depth + 1);
      if (DemandedOp0 || DemandedOp1) {
        Op0 = DemandedOp0 ? DemandedOp0 : Op0;
        Op1 = DemandedOp1 ? DemandedOp1 : Op1;
        SDValue NewOp = TLO.DAG.getNode(Op.getOpcode(), dl, VT, Op0, Op1);
        return TLO.CombineTo(Op, NewOp);
      }
    }

    Known ^= Known2;
    break;
  }
  case ISD::SELECT:
    if (SimplifyDemandedBits(Op.getOperand(2), DemandedBits, DemandedElts,
                             Known, TLO, Depth + 1))
      return true;
    if (SimplifyDemandedBits(Op.getOperand(1), DemandedBits, DemandedElts,
                             Known2, TLO, Depth + 1))
      return true;

    // If the operands are constants, see if we can simplify them.
    if (ShrinkDemandedConstant(Op, DemandedBits, DemandedElts, TLO))
      return true;

    // Only known if known in both the LHS and RHS.
    Known = Known.intersectWith(Known2);
    break;
  case ISD::VSELECT:
    if (SimplifyDemandedBits(Op.getOperand(2), DemandedBits, DemandedElts,
                             Known, TLO, Depth + 1))
      return true;
    if (SimplifyDemandedBits(Op.getOperand(1), DemandedBits, DemandedElts,
                             Known2, TLO, Depth + 1))
      return true;

    // Only known if known in both the LHS and RHS.
    Known = Known.intersectWith(Known2);
    break;
  case ISD::SELECT_CC:
    if (SimplifyDemandedBits(Op.getOperand(3), DemandedBits, DemandedElts,
                             Known, TLO, Depth + 1))
      return true;
    if (SimplifyDemandedBits(Op.getOperand(2), DemandedBits, DemandedElts,
                             Known2, TLO, Depth + 1))
      return true;

    // If the operands are constants, see if we can simplify them.
    if (ShrinkDemandedConstant(Op, DemandedBits, DemandedElts, TLO))
      return true;

    // Only known if known in both the LHS and RHS.
    Known = Known.intersectWith(Known2);
    break;
  case ISD::SETCC: {
    SDValue Op0 = Op.getOperand(0);
    SDValue Op1 = Op.getOperand(1);
    ISD::CondCode CC = cast<CondCodeSDNode>(Op.getOperand(2))->get();
    // If (1) we only need the sign-bit, (2) the setcc operands are the same
    // width as the setcc result, and (3) the result of a setcc conforms to 0 or
    // -1, we may be able to bypass the setcc.
    if (DemandedBits.isSignMask() &&
        Op0.getScalarValueSizeInBits() == BitWidth &&
        getBooleanContents(Op0.getValueType()) ==
            BooleanContent::ZeroOrNegativeOneBooleanContent) {
      // If we're testing X < 0, then this compare isn't needed - just use X!
      // FIXME: We're limiting to integer types here, but this should also work
      // if we don't care about FP signed-zero. The use of SETLT with FP means
      // that we don't care about NaNs.
      if (CC == ISD::SETLT && Op1.getValueType().isInteger() &&
          (isNullConstant(Op1) || ISD::isBuildVectorAllZeros(Op1.getNode())))
        return TLO.CombineTo(Op, Op0);

      // TODO: Should we check for other forms of sign-bit comparisons?
      // Examples: X <= -1, X >= 0
    }
    if (getBooleanContents(Op0.getValueType()) ==
            TargetLowering::ZeroOrOneBooleanContent &&
        BitWidth > 1)
      Known.Zero.setBitsFrom(1);
    break;
  }
  case ISD::SHL: {
    SDValue Op0 = Op.getOperand(0);
    SDValue Op1 = Op.getOperand(1);
    EVT ShiftVT = Op1.getValueType();

    if (std::optional<uint64_t> KnownSA =
            TLO.DAG.getValidShiftAmount(Op, DemandedElts, Depth + 1)) {
      unsigned ShAmt = *KnownSA;
      if (ShAmt == 0)
        return TLO.CombineTo(Op, Op0);

      // If this is ((X >>u C1) << ShAmt), see if we can simplify this into a
      // single shift.  We can do this if the bottom bits (which are shifted
      // out) are never demanded.
      // TODO - support non-uniform vector amounts.
      if (Op0.getOpcode() == ISD::SRL) {
        if (!DemandedBits.intersects(APInt::getLowBitsSet(BitWidth, ShAmt))) {
          if (std::optional<uint64_t> InnerSA =
                  TLO.DAG.getValidShiftAmount(Op0, DemandedElts, Depth + 2)) {
            unsigned C1 = *InnerSA;
            unsigned Opc = ISD::SHL;
            int Diff = ShAmt - C1;
            if (Diff < 0) {
              Diff = -Diff;
              Opc = ISD::SRL;
            }
            SDValue NewSA = TLO.DAG.getConstant(Diff, dl, ShiftVT);
            return TLO.CombineTo(
                Op, TLO.DAG.getNode(Opc, dl, VT, Op0.getOperand(0), NewSA));
          }
        }
      }

      // Convert (shl (anyext x, c)) to (anyext (shl x, c)) if the high bits
      // are not demanded. This will likely allow the anyext to be folded away.
      // TODO - support non-uniform vector amounts.
      if (Op0.getOpcode() == ISD::ANY_EXTEND) {
        SDValue InnerOp = Op0.getOperand(0);
        EVT InnerVT = InnerOp.getValueType();
        unsigned InnerBits = InnerVT.getScalarSizeInBits();
        if (ShAmt < InnerBits && DemandedBits.getActiveBits() <= InnerBits &&
            isTypeDesirableForOp(ISD::SHL, InnerVT)) {
          SDValue NarrowShl = TLO.DAG.getNode(
              ISD::SHL, dl, InnerVT, InnerOp,
              TLO.DAG.getShiftAmountConstant(ShAmt, InnerVT, dl));
          return TLO.CombineTo(
              Op, TLO.DAG.getNode(ISD::ANY_EXTEND, dl, VT, NarrowShl));
        }

        // Repeat the SHL optimization above in cases where an extension
        // intervenes: (shl (anyext (shr x, c1)), c2) to
        // (shl (anyext x), c2-c1).  This requires that the bottom c1 bits
        // aren't demanded (as above) and that the shifted upper c1 bits of
        // x aren't demanded.
        // TODO - support non-uniform vector amounts.
        if (InnerOp.getOpcode() == ISD::SRL && Op0.hasOneUse() &&
            InnerOp.hasOneUse()) {
          if (std::optional<uint64_t> SA2 = TLO.DAG.getValidShiftAmount(
                  InnerOp, DemandedElts, Depth + 2)) {
            unsigned InnerShAmt = *SA2;
            if (InnerShAmt < ShAmt && InnerShAmt < InnerBits &&
                DemandedBits.getActiveBits() <=
                    (InnerBits - InnerShAmt + ShAmt) &&
                DemandedBits.countr_zero() >= ShAmt) {
              SDValue NewSA =
                  TLO.DAG.getConstant(ShAmt - InnerShAmt, dl, ShiftVT);
              SDValue NewExt = TLO.DAG.getNode(ISD::ANY_EXTEND, dl, VT,
                                               InnerOp.getOperand(0));
              return TLO.CombineTo(
                  Op, TLO.DAG.getNode(ISD::SHL, dl, VT, NewExt, NewSA));
            }
          }
        }
      }

      APInt InDemandedMask = DemandedBits.lshr(ShAmt);
      if (SimplifyDemandedBits(Op0, InDemandedMask, DemandedElts, Known, TLO,
                               Depth + 1)) {
        SDNodeFlags Flags = Op.getNode()->getFlags();
        if (Flags.hasNoSignedWrap() || Flags.hasNoUnsignedWrap()) {
          // Disable the nsw and nuw flags. We can no longer guarantee that we
          // won't wrap after simplification.
          Flags.setNoSignedWrap(false);
          Flags.setNoUnsignedWrap(false);
          Op->setFlags(Flags);
        }
        return true;
      }
      Known.Zero <<= ShAmt;
      Known.One <<= ShAmt;
      // low bits known zero.
      Known.Zero.setLowBits(ShAmt);

      // Attempt to avoid multi-use ops if we don't need anything from them.
      if (!InDemandedMask.isAllOnes() || !DemandedElts.isAllOnes()) {
        SDValue DemandedOp0 = SimplifyMultipleUseDemandedBits(
            Op0, InDemandedMask, DemandedElts, TLO.DAG, Depth + 1);
        if (DemandedOp0) {
          SDValue NewOp = TLO.DAG.getNode(ISD::SHL, dl, VT, DemandedOp0, Op1);
          return TLO.CombineTo(Op, NewOp);
        }
      }

      // TODO: Can we merge this fold with the one below?
      // Try shrinking the operation as long as the shift amount will still be
      // in range.
      if (ShAmt < DemandedBits.getActiveBits() && !VT.isVector() &&
          Op.getNode()->hasOneUse()) {
        // Search for the smallest integer type with free casts to and from
        // Op's type. For expedience, just check power-of-2 integer types.
        unsigned DemandedSize = DemandedBits.getActiveBits();
        for (unsigned SmallVTBits = llvm::bit_ceil(DemandedSize);
             SmallVTBits < BitWidth; SmallVTBits = NextPowerOf2(SmallVTBits)) {
          EVT SmallVT = EVT::getIntegerVT(*TLO.DAG.getContext(), SmallVTBits);
          if (isNarrowingProfitable(VT, SmallVT) &&
              isTypeDesirableForOp(ISD::SHL, SmallVT) &&
              isTruncateFree(VT, SmallVT) && isZExtFree(SmallVT, VT) &&
              (!TLO.LegalOperations() || isOperationLegal(ISD::SHL, SmallVT))) {
            assert(DemandedSize <= SmallVTBits &&
                   "Narrowed below demanded bits?");
            // We found a type with free casts.
            SDValue NarrowShl = TLO.DAG.getNode(
                ISD::SHL, dl, SmallVT,
                TLO.DAG.getNode(ISD::TRUNCATE, dl, SmallVT, Op.getOperand(0)),
                TLO.DAG.getShiftAmountConstant(ShAmt, SmallVT, dl));
            return TLO.CombineTo(
                Op, TLO.DAG.getNode(ISD::ANY_EXTEND, dl, VT, NarrowShl));
          }
        }
      }

      // Narrow shift to lower half - similar to ShrinkDemandedOp.
      // (shl i64:x, K) -> (i64 zero_extend (shl (i32 (trunc i64:x)), K))
      // Only do this if we demand the upper half so the knownbits are correct.
      unsigned HalfWidth = BitWidth / 2;
      if ((BitWidth % 2) == 0 && !VT.isVector() && ShAmt < HalfWidth &&
          DemandedBits.countLeadingOnes() >= HalfWidth) {
        EVT HalfVT = EVT::getIntegerVT(*TLO.DAG.getContext(), HalfWidth);
        if (isNarrowingProfitable(VT, HalfVT) &&
            isTypeDesirableForOp(ISD::SHL, HalfVT) &&
            isTruncateFree(VT, HalfVT) && isZExtFree(HalfVT, VT) &&
            (!TLO.LegalOperations() || isOperationLegal(ISD::SHL, HalfVT))) {
          // If we're demanding the upper bits at all, we must ensure
          // that the upper bits of the shift result are known to be zero,
          // which is equivalent to the narrow shift being NUW.
          if (bool IsNUW = (Known.countMinLeadingZeros() >= HalfWidth)) {
            bool IsNSW = Known.countMinSignBits() > HalfWidth;
            SDNodeFlags Flags;
            Flags.setNoSignedWrap(IsNSW);
            Flags.setNoUnsignedWrap(IsNUW);
            SDValue NewOp = TLO.DAG.getNode(ISD::TRUNCATE, dl, HalfVT, Op0);
            SDValue NewShiftAmt = TLO.DAG.getShiftAmountConstant(
                ShAmt, HalfVT, dl, TLO.LegalTypes());
            SDValue NewShift = TLO.DAG.getNode(ISD::SHL, dl, HalfVT, NewOp,
                                               NewShiftAmt, Flags);
            SDValue NewExt =
                TLO.DAG.getNode(ISD::ZERO_EXTEND, dl, VT, NewShift);
            return TLO.CombineTo(Op, NewExt);
          }
        }
      }
    } else {
      // This is a variable shift, so we can't shift the demand mask by a known
      // amount. But if we are not demanding high bits, then we are not
      // demanding those bits from the pre-shifted operand either.
      if (unsigned CTLZ = DemandedBits.countl_zero()) {
        APInt DemandedFromOp(APInt::getLowBitsSet(BitWidth, BitWidth - CTLZ));
        if (SimplifyDemandedBits(Op0, DemandedFromOp, DemandedElts, Known, TLO,
                                 Depth + 1)) {
          SDNodeFlags Flags = Op.getNode()->getFlags();
          if (Flags.hasNoSignedWrap() || Flags.hasNoUnsignedWrap()) {
            // Disable the nsw and nuw flags. We can no longer guarantee that we
            // won't wrap after simplification.
            Flags.setNoSignedWrap(false);
            Flags.setNoUnsignedWrap(false);
            Op->setFlags(Flags);
          }
          return true;
        }
        Known.resetAll();
      }
    }

    // If we are only demanding sign bits then we can use the shift source
    // directly.
    if (std::optional<uint64_t> MaxSA =
            TLO.DAG.getValidMaximumShiftAmount(Op, DemandedElts, Depth + 1)) {
      unsigned ShAmt = *MaxSA;
      unsigned NumSignBits =
          TLO.DAG.ComputeNumSignBits(Op0, DemandedElts, Depth + 1);
      unsigned UpperDemandedBits = BitWidth - DemandedBits.countr_zero();
      if (NumSignBits > ShAmt && (NumSignBits - ShAmt) >= (UpperDemandedBits))
        return TLO.CombineTo(Op, Op0);
    }
    break;
  }
  case ISD::SRL: {
    SDValue Op0 = Op.getOperand(0);
    SDValue Op1 = Op.getOperand(1);
    EVT ShiftVT = Op1.getValueType();

    if (std::optional<uint64_t> KnownSA =
            TLO.DAG.getValidShiftAmount(Op, DemandedElts, Depth + 1)) {
      unsigned ShAmt = *KnownSA;
      if (ShAmt == 0)
        return TLO.CombineTo(Op, Op0);

      // If this is ((X << C1) >>u ShAmt), see if we can simplify this into a
      // single shift.  We can do this if the top bits (which are shifted out)
      // are never demanded.
      // TODO - support non-uniform vector amounts.
      if (Op0.getOpcode() == ISD::SHL) {
        if (!DemandedBits.intersects(APInt::getHighBitsSet(BitWidth, ShAmt))) {
          if (std::optional<uint64_t> InnerSA =
                  TLO.DAG.getValidShiftAmount(Op0, DemandedElts, Depth + 2)) {
            unsigned C1 = *InnerSA;
            unsigned Opc = ISD::SRL;
            int Diff = ShAmt - C1;
            if (Diff < 0) {
              Diff = -Diff;
              Opc = ISD::SHL;
            }
            SDValue NewSA = TLO.DAG.getConstant(Diff, dl, ShiftVT);
            return TLO.CombineTo(
                Op, TLO.DAG.getNode(Opc, dl, VT, Op0.getOperand(0), NewSA));
          }
        }
      }

      APInt InDemandedMask = (DemandedBits << ShAmt);

      // If the shift is exact, then it does demand the low bits (and knows that
      // they are zero).
      if (Op->getFlags().hasExact())
        InDemandedMask.setLowBits(ShAmt);

      // Narrow shift to lower half - similar to ShrinkDemandedOp.
      // (srl i64:x, K) -> (i64 zero_extend (srl (i32 (trunc i64:x)), K))
      if ((BitWidth % 2) == 0 && !VT.isVector()) {
        APInt HiBits = APInt::getHighBitsSet(BitWidth, BitWidth / 2);
        EVT HalfVT = EVT::getIntegerVT(*TLO.DAG.getContext(), BitWidth / 2);
        if (isNarrowingProfitable(VT, HalfVT) &&
            isTypeDesirableForOp(ISD::SRL, HalfVT) &&
            isTruncateFree(VT, HalfVT) && isZExtFree(HalfVT, VT) &&
            (!TLO.LegalOperations() || isOperationLegal(ISD::SRL, HalfVT)) &&
            ((InDemandedMask.countLeadingZeros() >= (BitWidth / 2)) ||
             TLO.DAG.MaskedValueIsZero(Op0, HiBits))) {
          SDValue NewOp = TLO.DAG.getNode(ISD::TRUNCATE, dl, HalfVT, Op0);
          SDValue NewShiftAmt = TLO.DAG.getShiftAmountConstant(
              ShAmt, HalfVT, dl, TLO.LegalTypes());
          SDValue NewShift =
              TLO.DAG.getNode(ISD::SRL, dl, HalfVT, NewOp, NewShiftAmt);
          return TLO.CombineTo(
              Op, TLO.DAG.getNode(ISD::ZERO_EXTEND, dl, VT, NewShift));
        }
      }

      // Compute the new bits that are at the top now.
      if (SimplifyDemandedBits(Op0, InDemandedMask, DemandedElts, Known, TLO,
                               Depth + 1))
        return true;
      Known.Zero.lshrInPlace(ShAmt);
      Known.One.lshrInPlace(ShAmt);
      // High bits known zero.
      Known.Zero.setHighBits(ShAmt);

      // Attempt to avoid multi-use ops if we don't need anything from them.
      if (!InDemandedMask.isAllOnes() || !DemandedElts.isAllOnes()) {
        SDValue DemandedOp0 = SimplifyMultipleUseDemandedBits(
            Op0, InDemandedMask, DemandedElts, TLO.DAG, Depth + 1);
        if (DemandedOp0) {
          SDValue NewOp = TLO.DAG.getNode(ISD::SRL, dl, VT, DemandedOp0, Op1);
          return TLO.CombineTo(Op, NewOp);
        }
      }
    } else {
      // Use generic knownbits computation as it has support for non-uniform
      // shift amounts.
      Known = TLO.DAG.computeKnownBits(Op, DemandedElts, Depth);
    }

    // Try to match AVG patterns (after shift simplification).
    if (SDValue AVG = combineShiftToAVG(Op, TLO, *this, DemandedBits,
                                        DemandedElts, Depth + 1))
      return TLO.CombineTo(Op, AVG);

    break;
  }
  case ISD::SRA: {
    SDValue Op0 = Op.getOperand(0);
    SDValue Op1 = Op.getOperand(1);
    EVT ShiftVT = Op1.getValueType();

    // If we only want bits that already match the signbit then we don't need
    // to shift.
    unsigned NumHiDemandedBits = BitWidth - DemandedBits.countr_zero();
    if (TLO.DAG.ComputeNumSignBits(Op0, DemandedElts, Depth + 1) >=
        NumHiDemandedBits)
      return TLO.CombineTo(Op, Op0);

    // If this is an arithmetic shift right and only the low-bit is set, we can
    // always convert this into a logical shr, even if the shift amount is
    // variable.  The low bit of the shift cannot be an input sign bit unless
    // the shift amount is >= the size of the datatype, which is undefined.
    if (DemandedBits.isOne())
      return TLO.CombineTo(Op, TLO.DAG.getNode(ISD::SRL, dl, VT, Op0, Op1));

    if (std::optional<uint64_t> KnownSA =
            TLO.DAG.getValidShiftAmount(Op, DemandedElts, Depth + 1)) {
      unsigned ShAmt = *KnownSA;
      if (ShAmt == 0)
        return TLO.CombineTo(Op, Op0);

      // fold (sra (shl x, c1), c1) -> sext_inreg for some c1 and target
      // supports sext_inreg.
      if (Op0.getOpcode() == ISD::SHL) {
        if (std::optional<uint64_t> InnerSA =
                TLO.DAG.getValidShiftAmount(Op0, DemandedElts, Depth + 2)) {
          unsigned LowBits = BitWidth - ShAmt;
          EVT ExtVT = EVT::getIntegerVT(*TLO.DAG.getContext(), LowBits);
          if (VT.isVector())
            ExtVT = EVT::getVectorVT(*TLO.DAG.getContext(), ExtVT,
                                     VT.getVectorElementCount());

          if (*InnerSA == ShAmt) {
            if (!TLO.LegalOperations() ||
                getOperationAction(ISD::SIGN_EXTEND_INREG, ExtVT) == Legal)
              return TLO.CombineTo(
                  Op, TLO.DAG.getNode(ISD::SIGN_EXTEND_INREG, dl, VT,
                                      Op0.getOperand(0),
                                      TLO.DAG.getValueType(ExtVT)));

            // Even if we can't convert to sext_inreg, we might be able to
            // remove this shift pair if the input is already sign extended.
            unsigned NumSignBits =
                TLO.DAG.ComputeNumSignBits(Op0.getOperand(0), DemandedElts);
            if (NumSignBits > ShAmt)
              return TLO.CombineTo(Op, Op0.getOperand(0));
          }
        }
      }

      APInt InDemandedMask = (DemandedBits << ShAmt);

      // If the shift is exact, then it does demand the low bits (and knows that
      // they are zero).
      if (Op->getFlags().hasExact())
        InDemandedMask.setLowBits(ShAmt);

      // If any of the demanded bits are produced by the sign extension, we also
      // demand the input sign bit.
      if (DemandedBits.countl_zero() < ShAmt)
        InDemandedMask.setSignBit();

      if (SimplifyDemandedBits(Op0, InDemandedMask, DemandedElts, Known, TLO,
                               Depth + 1))
        return true;
      Known.Zero.lshrInPlace(ShAmt);
      Known.One.lshrInPlace(ShAmt);

      // If the input sign bit is known to be zero, or if none of the top bits
      // are demanded, turn this into an unsigned shift right.
      if (Known.Zero[BitWidth - ShAmt - 1] ||
          DemandedBits.countl_zero() >= ShAmt) {
        SDNodeFlags Flags;
        Flags.setExact(Op->getFlags().hasExact());
        return TLO.CombineTo(
            Op, TLO.DAG.getNode(ISD::SRL, dl, VT, Op0, Op1, Flags));
      }

      int Log2 = DemandedBits.exactLogBase2();
      if (Log2 >= 0) {
        // The bit must come from the sign.
        SDValue NewSA = TLO.DAG.getConstant(BitWidth - 1 - Log2, dl, ShiftVT);
        return TLO.CombineTo(Op, TLO.DAG.getNode(ISD::SRL, dl, VT, Op0, NewSA));
      }

      if (Known.One[BitWidth - ShAmt - 1])
        // New bits are known one.
        Known.One.setHighBits(ShAmt);

      // Attempt to avoid multi-use ops if we don't need anything from them.
      if (!InDemandedMask.isAllOnes() || !DemandedElts.isAllOnes()) {
        SDValue DemandedOp0 = SimplifyMultipleUseDemandedBits(
            Op0, InDemandedMask, DemandedElts, TLO.DAG, Depth + 1);
        if (DemandedOp0) {
          SDValue NewOp = TLO.DAG.getNode(ISD::SRA, dl, VT, DemandedOp0, Op1);
          return TLO.CombineTo(Op, NewOp);
        }
      }
    }

    // Try to match AVG patterns (after shift simplification).
    if (SDValue AVG = combineShiftToAVG(Op, TLO, *this, DemandedBits,
                                        DemandedElts, Depth + 1))
      return TLO.CombineTo(Op, AVG);

    break;
  }
  case ISD::FSHL:
  case ISD::FSHR: {
    SDValue Op0 = Op.getOperand(0);
    SDValue Op1 = Op.getOperand(1);
    SDValue Op2 = Op.getOperand(2);
    bool IsFSHL = (Op.getOpcode() == ISD::FSHL);

    if (ConstantSDNode *SA = isConstOrConstSplat(Op2, DemandedElts)) {
      unsigned Amt = SA->getAPIntValue().urem(BitWidth);

      // For fshl, 0-shift returns the 1st arg.
      // For fshr, 0-shift returns the 2nd arg.
      if (Amt == 0) {
        if (SimplifyDemandedBits(IsFSHL ? Op0 : Op1, DemandedBits, DemandedElts,
                                 Known, TLO, Depth + 1))
          return true;
        break;
      }

      // fshl: (Op0 << Amt) | (Op1 >> (BW - Amt))
      // fshr: (Op0 << (BW - Amt)) | (Op1 >> Amt)
      APInt Demanded0 = DemandedBits.lshr(IsFSHL ? Amt : (BitWidth - Amt));
      APInt Demanded1 = DemandedBits << (IsFSHL ? (BitWidth - Amt) : Amt);
      if (SimplifyDemandedBits(Op0, Demanded0, DemandedElts, Known2, TLO,
                               Depth + 1))
        return true;
      if (SimplifyDemandedBits(Op1, Demanded1, DemandedElts, Known, TLO,
                               Depth + 1))
        return true;

      Known2.One <<= (IsFSHL ? Amt : (BitWidth - Amt));
      Known2.Zero <<= (IsFSHL ? Amt : (BitWidth - Amt));
      Known.One.lshrInPlace(IsFSHL ? (BitWidth - Amt) : Amt);
      Known.Zero.lshrInPlace(IsFSHL ? (BitWidth - Amt) : Amt);
      Known = Known.unionWith(Known2);

      // Attempt to avoid multi-use ops if we don't need anything from them.
      if (!Demanded0.isAllOnes() || !Demanded1.isAllOnes() ||
          !DemandedElts.isAllOnes()) {
        SDValue DemandedOp0 = SimplifyMultipleUseDemandedBits(
            Op0, Demanded0, DemandedElts, TLO.DAG, Depth + 1);
        SDValue DemandedOp1 = SimplifyMultipleUseDemandedBits(
            Op1, Demanded1, DemandedElts, TLO.DAG, Depth + 1);
        if (DemandedOp0 || DemandedOp1) {
          DemandedOp0 = DemandedOp0 ? DemandedOp0 : Op0;
          DemandedOp1 = DemandedOp1 ? DemandedOp1 : Op1;
          SDValue NewOp = TLO.DAG.getNode(Op.getOpcode(), dl, VT, DemandedOp0,
                                          DemandedOp1, Op2);
          return TLO.CombineTo(Op, NewOp);
        }
      }
    }

    // For pow-2 bitwidths we only demand the bottom modulo amt bits.
    if (isPowerOf2_32(BitWidth)) {
      APInt DemandedAmtBits(Op2.getScalarValueSizeInBits(), BitWidth - 1);
      if (SimplifyDemandedBits(Op2, DemandedAmtBits, DemandedElts,
                               Known2, TLO, Depth + 1))
        return true;
    }
    break;
  }
  case ISD::ROTL:
  case ISD::ROTR: {
    SDValue Op0 = Op.getOperand(0);
    SDValue Op1 = Op.getOperand(1);
    bool IsROTL = (Op.getOpcode() == ISD::ROTL);

    // If we're rotating an 0/-1 value, then it stays an 0/-1 value.
    if (BitWidth == TLO.DAG.ComputeNumSignBits(Op0, DemandedElts, Depth + 1))
      return TLO.CombineTo(Op, Op0);

    if (ConstantSDNode *SA = isConstOrConstSplat(Op1, DemandedElts)) {
      unsigned Amt = SA->getAPIntValue().urem(BitWidth);
      unsigned RevAmt = BitWidth - Amt;

      // rotl: (Op0 << Amt) | (Op0 >> (BW - Amt))
      // rotr: (Op0 << (BW - Amt)) | (Op0 >> Amt)
      APInt Demanded0 = DemandedBits.rotr(IsROTL ? Amt : RevAmt);
      if (SimplifyDemandedBits(Op0, Demanded0, DemandedElts, Known2, TLO,
                               Depth + 1))
        return true;

      // rot*(x, 0) --> x
      if (Amt == 0)
        return TLO.CombineTo(Op, Op0);

      // See if we don't demand either half of the rotated bits.
      if ((!TLO.LegalOperations() || isOperationLegal(ISD::SHL, VT)) &&
          DemandedBits.countr_zero() >= (IsROTL ? Amt : RevAmt)) {
        Op1 = TLO.DAG.getConstant(IsROTL ? Amt : RevAmt, dl, Op1.getValueType());
        return TLO.CombineTo(Op, TLO.DAG.getNode(ISD::SHL, dl, VT, Op0, Op1));
      }
      if ((!TLO.LegalOperations() || isOperationLegal(ISD::SRL, VT)) &&
          DemandedBits.countl_zero() >= (IsROTL ? RevAmt : Amt)) {
        Op1 = TLO.DAG.getConstant(IsROTL ? RevAmt : Amt, dl, Op1.getValueType());
        return TLO.CombineTo(Op, TLO.DAG.getNode(ISD::SRL, dl, VT, Op0, Op1));
      }
    }

    // For pow-2 bitwidths we only demand the bottom modulo amt bits.
    if (isPowerOf2_32(BitWidth)) {
      APInt DemandedAmtBits(Op1.getScalarValueSizeInBits(), BitWidth - 1);
      if (SimplifyDemandedBits(Op1, DemandedAmtBits, DemandedElts, Known2, TLO,
                               Depth + 1))
        return true;
    }
    break;
  }
  case ISD::SMIN:
  case ISD::SMAX:
  case ISD::UMIN:
  case ISD::UMAX: {
    unsigned Opc = Op.getOpcode();
    SDValue Op0 = Op.getOperand(0);
    SDValue Op1 = Op.getOperand(1);

    // If we're only demanding signbits, then we can simplify to OR/AND node.
    unsigned BitOp =
        (Opc == ISD::SMIN || Opc == ISD::UMAX) ? ISD::OR : ISD::AND;
    unsigned NumSignBits =
        std::min(TLO.DAG.ComputeNumSignBits(Op0, DemandedElts, Depth + 1),
                 TLO.DAG.ComputeNumSignBits(Op1, DemandedElts, Depth + 1));
    unsigned NumDemandedUpperBits = BitWidth - DemandedBits.countr_zero();
    if (NumSignBits >= NumDemandedUpperBits)
      return TLO.CombineTo(Op, TLO.DAG.getNode(BitOp, SDLoc(Op), VT, Op0, Op1));

    // Check if one arg is always less/greater than (or equal) to the other arg.
    KnownBits Known0 = TLO.DAG.computeKnownBits(Op0, DemandedElts, Depth + 1);
    KnownBits Known1 = TLO.DAG.computeKnownBits(Op1, DemandedElts, Depth + 1);
    switch (Opc) {
    case ISD::SMIN:
      if (std::optional<bool> IsSLE = KnownBits::sle(Known0, Known1))
        return TLO.CombineTo(Op, *IsSLE ? Op0 : Op1);
      if (std::optional<bool> IsSLT = KnownBits::slt(Known0, Known1))
        return TLO.CombineTo(Op, *IsSLT ? Op0 : Op1);
      Known = KnownBits::smin(Known0, Known1);
      break;
    case ISD::SMAX:
      if (std::optional<bool> IsSGE = KnownBits::sge(Known0, Known1))
        return TLO.CombineTo(Op, *IsSGE ? Op0 : Op1);
      if (std::optional<bool> IsSGT = KnownBits::sgt(Known0, Known1))
        return TLO.CombineTo(Op, *IsSGT ? Op0 : Op1);
      Known = KnownBits::smax(Known0, Known1);
      break;
    case ISD::UMIN:
      if (std::optional<bool> IsULE = KnownBits::ule(Known0, Known1))
        return TLO.CombineTo(Op, *IsULE ? Op0 : Op1);
      if (std::optional<bool> IsULT = KnownBits::ult(Known0, Known1))
        return TLO.CombineTo(Op, *IsULT ? Op0 : Op1);
      Known = KnownBits::umin(Known0, Known1);
      break;
    case ISD::UMAX:
      if (std::optional<bool> IsUGE = KnownBits::uge(Known0, Known1))
        return TLO.CombineTo(Op, *IsUGE ? Op0 : Op1);
      if (std::optional<bool> IsUGT = KnownBits::ugt(Known0, Known1))
        return TLO.CombineTo(Op, *IsUGT ? Op0 : Op1);
      Known = KnownBits::umax(Known0, Known1);
      break;
    }
    break;
  }
  case ISD::BITREVERSE: {
    SDValue Src = Op.getOperand(0);
    APInt DemandedSrcBits = DemandedBits.reverseBits();
    if (SimplifyDemandedBits(Src, DemandedSrcBits, DemandedElts, Known2, TLO,
                             Depth + 1))
      return true;
    Known.One = Known2.One.reverseBits();
    Known.Zero = Known2.Zero.reverseBits();
    break;
  }
  case ISD::BSWAP: {
    SDValue Src = Op.getOperand(0);

    // If the only bits demanded come from one byte of the bswap result,
    // just shift the input byte into position to eliminate the bswap.
    unsigned NLZ = DemandedBits.countl_zero();
    unsigned NTZ = DemandedBits.countr_zero();

    // Round NTZ down to the next byte.  If we have 11 trailing zeros, then
    // we need all the bits down to bit 8.  Likewise, round NLZ.  If we
    // have 14 leading zeros, round to 8.
    NLZ = alignDown(NLZ, 8);
    NTZ = alignDown(NTZ, 8);
    // If we need exactly one byte, we can do this transformation.
    if (BitWidth - NLZ - NTZ == 8) {
      // Replace this with either a left or right shift to get the byte into
      // the right place.
      unsigned ShiftOpcode = NLZ > NTZ ? ISD::SRL : ISD::SHL;
      if (!TLO.LegalOperations() || isOperationLegal(ShiftOpcode, VT)) {
        unsigned ShiftAmount = NLZ > NTZ ? NLZ - NTZ : NTZ - NLZ;
        SDValue ShAmt = TLO.DAG.getShiftAmountConstant(ShiftAmount, VT, dl);
        SDValue NewOp = TLO.DAG.getNode(ShiftOpcode, dl, VT, Src, ShAmt);
        return TLO.CombineTo(Op, NewOp);
      }
    }

    APInt DemandedSrcBits = DemandedBits.byteSwap();
    if (SimplifyDemandedBits(Src, DemandedSrcBits, DemandedElts, Known2, TLO,
                             Depth + 1))
      return true;
    Known.One = Known2.One.byteSwap();
    Known.Zero = Known2.Zero.byteSwap();
    break;
  }
  case ISD::CTPOP: {
    // If only 1 bit is demanded, replace with PARITY as long as we're before
    // op legalization.
    // FIXME: Limit to scalars for now.
    if (DemandedBits.isOne() && !TLO.LegalOps && !VT.isVector())
      return TLO.CombineTo(Op, TLO.DAG.getNode(ISD::PARITY, dl, VT,
                                               Op.getOperand(0)));

    Known = TLO.DAG.computeKnownBits(Op, DemandedElts, Depth);
    break;
  }
  case ISD::SIGN_EXTEND_INREG: {
    SDValue Op0 = Op.getOperand(0);
    EVT ExVT = cast<VTSDNode>(Op.getOperand(1))->getVT();
    unsigned ExVTBits = ExVT.getScalarSizeInBits();

    // If we only care about the highest bit, don't bother shifting right.
    if (DemandedBits.isSignMask()) {
      unsigned MinSignedBits =
          TLO.DAG.ComputeMaxSignificantBits(Op0, DemandedElts, Depth + 1);
      bool AlreadySignExtended = ExVTBits >= MinSignedBits;
      // However if the input is already sign extended we expect the sign
      // extension to be dropped altogether later and do not simplify.
      if (!AlreadySignExtended) {
        // Compute the correct shift amount type, which must be getShiftAmountTy
        // for scalar types after legalization.
        SDValue ShiftAmt =
            TLO.DAG.getShiftAmountConstant(BitWidth - ExVTBits, VT, dl);
        return TLO.CombineTo(Op,
                             TLO.DAG.getNode(ISD::SHL, dl, VT, Op0, ShiftAmt));
      }
    }

    // If none of the extended bits are demanded, eliminate the sextinreg.
    if (DemandedBits.getActiveBits() <= ExVTBits)
      return TLO.CombineTo(Op, Op0);

    APInt InputDemandedBits = DemandedBits.getLoBits(ExVTBits);

    // Since the sign extended bits are demanded, we know that the sign
    // bit is demanded.
    InputDemandedBits.setBit(ExVTBits - 1);

    if (SimplifyDemandedBits(Op0, InputDemandedBits, DemandedElts, Known, TLO,
                             Depth + 1))
      return true;

    // If the sign bit of the input is known set or clear, then we know the
    // top bits of the result.

    // If the input sign bit is known zero, convert this into a zero extension.
    if (Known.Zero[ExVTBits - 1])
      return TLO.CombineTo(Op, TLO.DAG.getZeroExtendInReg(Op0, dl, ExVT));

    APInt Mask = APInt::getLowBitsSet(BitWidth, ExVTBits);
    if (Known.One[ExVTBits - 1]) { // Input sign bit known set
      Known.One.setBitsFrom(ExVTBits);
      Known.Zero &= Mask;
    } else { // Input sign bit unknown
      Known.Zero &= Mask;
      Known.One &= Mask;
    }
    break;
  }
  case ISD::BUILD_PAIR: {
    EVT HalfVT = Op.getOperand(0).getValueType();
    unsigned HalfBitWidth = HalfVT.getScalarSizeInBits();

    APInt MaskLo = DemandedBits.getLoBits(HalfBitWidth).trunc(HalfBitWidth);
    APInt MaskHi = DemandedBits.getHiBits(HalfBitWidth).trunc(HalfBitWidth);

    KnownBits KnownLo, KnownHi;

    if (SimplifyDemandedBits(Op.getOperand(0), MaskLo, KnownLo, TLO, Depth + 1))
      return true;

    if (SimplifyDemandedBits(Op.getOperand(1), MaskHi, KnownHi, TLO, Depth + 1))
      return true;

    Known = KnownHi.concat(KnownLo);
    break;
  }
  case ISD::ZERO_EXTEND_VECTOR_INREG:
    if (VT.isScalableVector())
      return false;
    [[fallthrough]];
  case ISD::ZERO_EXTEND: {
    SDValue Src = Op.getOperand(0);
    EVT SrcVT = Src.getValueType();
    unsigned InBits = SrcVT.getScalarSizeInBits();
    unsigned InElts = SrcVT.isFixedLengthVector() ? SrcVT.getVectorNumElements() : 1;
    bool IsVecInReg = Op.getOpcode() == ISD::ZERO_EXTEND_VECTOR_INREG;

    // If none of the top bits are demanded, convert this into an any_extend.
    if (DemandedBits.getActiveBits() <= InBits) {
      // If we only need the non-extended bits of the bottom element
      // then we can just bitcast to the result.
      if (IsLE && IsVecInReg && DemandedElts == 1 &&
          VT.getSizeInBits() == SrcVT.getSizeInBits())
        return TLO.CombineTo(Op, TLO.DAG.getBitcast(VT, Src));

      unsigned Opc =
          IsVecInReg ? ISD::ANY_EXTEND_VECTOR_INREG : ISD::ANY_EXTEND;
      if (!TLO.LegalOperations() || isOperationLegal(Opc, VT))
        return TLO.CombineTo(Op, TLO.DAG.getNode(Opc, dl, VT, Src));
    }

    SDNodeFlags Flags = Op->getFlags();
    APInt InDemandedBits = DemandedBits.trunc(InBits);
    APInt InDemandedElts = DemandedElts.zext(InElts);
    if (SimplifyDemandedBits(Src, InDemandedBits, InDemandedElts, Known, TLO,
                             Depth + 1)) {
      if (Flags.hasNonNeg()) {
        Flags.setNonNeg(false);
        Op->setFlags(Flags);
      }
      return true;
    }
    assert(Known.getBitWidth() == InBits && "Src width has changed?");
    Known = Known.zext(BitWidth);

    // Attempt to avoid multi-use ops if we don't need anything from them.
    if (SDValue NewSrc = SimplifyMultipleUseDemandedBits(
            Src, InDemandedBits, InDemandedElts, TLO.DAG, Depth + 1))
      return TLO.CombineTo(Op, TLO.DAG.getNode(Op.getOpcode(), dl, VT, NewSrc));
    break;
  }
  case ISD::SIGN_EXTEND_VECTOR_INREG:
    if (VT.isScalableVector())
      return false;
    [[fallthrough]];
  case ISD::SIGN_EXTEND: {
    SDValue Src = Op.getOperand(0);
    EVT SrcVT = Src.getValueType();
    unsigned InBits = SrcVT.getScalarSizeInBits();
    unsigned InElts = SrcVT.isFixedLengthVector() ? SrcVT.getVectorNumElements() : 1;
    bool IsVecInReg = Op.getOpcode() == ISD::SIGN_EXTEND_VECTOR_INREG;

    APInt InDemandedElts = DemandedElts.zext(InElts);
    APInt InDemandedBits = DemandedBits.trunc(InBits);

    // Since some of the sign extended bits are demanded, we know that the sign
    // bit is demanded.
    InDemandedBits.setBit(InBits - 1);

    // If none of the top bits are demanded, convert this into an any_extend.
    if (DemandedBits.getActiveBits() <= InBits) {
      // If we only need the non-extended bits of the bottom element
      // then we can just bitcast to the result.
      if (IsLE && IsVecInReg && DemandedElts == 1 &&
          VT.getSizeInBits() == SrcVT.getSizeInBits())
        return TLO.CombineTo(Op, TLO.DAG.getBitcast(VT, Src));

      // Don't lose an all signbits 0/-1 splat on targets with 0/-1 booleans.
      if (getBooleanContents(VT) != ZeroOrNegativeOneBooleanContent ||
          TLO.DAG.ComputeNumSignBits(Src, InDemandedElts, Depth + 1) !=
              InBits) {
        unsigned Opc =
            IsVecInReg ? ISD::ANY_EXTEND_VECTOR_INREG : ISD::ANY_EXTEND;
        if (!TLO.LegalOperations() || isOperationLegal(Opc, VT))
          return TLO.CombineTo(Op, TLO.DAG.getNode(Opc, dl, VT, Src));
      }
    }

    if (SimplifyDemandedBits(Src, InDemandedBits, InDemandedElts, Known, TLO,
                             Depth + 1))
      return true;
    assert(Known.getBitWidth() == InBits && "Src width has changed?");

    // If the sign bit is known one, the top bits match.
    Known = Known.sext(BitWidth);

    // If the sign bit is known zero, convert this to a zero extend.
    if (Known.isNonNegative()) {
      unsigned Opc =
          IsVecInReg ? ISD::ZERO_EXTEND_VECTOR_INREG : ISD::ZERO_EXTEND;
      if (!TLO.LegalOperations() || isOperationLegal(Opc, VT)) {
        SDNodeFlags Flags;
        if (!IsVecInReg)
          Flags.setNonNeg(true);
        return TLO.CombineTo(Op, TLO.DAG.getNode(Opc, dl, VT, Src, Flags));
      }
    }

    // Attempt to avoid multi-use ops if we don't need anything from them.
    if (SDValue NewSrc = SimplifyMultipleUseDemandedBits(
            Src, InDemandedBits, InDemandedElts, TLO.DAG, Depth + 1))
      return TLO.CombineTo(Op, TLO.DAG.getNode(Op.getOpcode(), dl, VT, NewSrc));
    break;
  }
  case ISD::ANY_EXTEND_VECTOR_INREG:
    if (VT.isScalableVector())
      return false;
    [[fallthrough]];
  case ISD::ANY_EXTEND: {
    SDValue Src = Op.getOperand(0);
    EVT SrcVT = Src.getValueType();
    unsigned InBits = SrcVT.getScalarSizeInBits();
    unsigned InElts = SrcVT.isFixedLengthVector() ? SrcVT.getVectorNumElements() : 1;
    bool IsVecInReg = Op.getOpcode() == ISD::ANY_EXTEND_VECTOR_INREG;

    // If we only need the bottom element then we can just bitcast.
    // TODO: Handle ANY_EXTEND?
    if (IsLE && IsVecInReg && DemandedElts == 1 &&
        VT.getSizeInBits() == SrcVT.getSizeInBits())
      return TLO.CombineTo(Op, TLO.DAG.getBitcast(VT, Src));

    APInt InDemandedBits = DemandedBits.trunc(InBits);
    APInt InDemandedElts = DemandedElts.zext(InElts);
    if (SimplifyDemandedBits(Src, InDemandedBits, InDemandedElts, Known, TLO,
                             Depth + 1))
      return true;
    assert(Known.getBitWidth() == InBits && "Src width has changed?");
    Known = Known.anyext(BitWidth);

    // Attempt to avoid multi-use ops if we don't need anything from them.
    if (SDValue NewSrc = SimplifyMultipleUseDemandedBits(
            Src, InDemandedBits, InDemandedElts, TLO.DAG, Depth + 1))
      return TLO.CombineTo(Op, TLO.DAG.getNode(Op.getOpcode(), dl, VT, NewSrc));
    break;
  }
  case ISD::TRUNCATE: {
    SDValue Src = Op.getOperand(0);

    // Simplify the input, using demanded bit information, and compute the known
    // zero/one bits live out.
    unsigned OperandBitWidth = Src.getScalarValueSizeInBits();
    APInt TruncMask = DemandedBits.zext(OperandBitWidth);
    if (SimplifyDemandedBits(Src, TruncMask, DemandedElts, Known, TLO,
                             Depth + 1))
      return true;
    Known = Known.trunc(BitWidth);

    // Attempt to avoid multi-use ops if we don't need anything from them.
    if (SDValue NewSrc = SimplifyMultipleUseDemandedBits(
            Src, TruncMask, DemandedElts, TLO.DAG, Depth + 1))
      return TLO.CombineTo(Op, TLO.DAG.getNode(ISD::TRUNCATE, dl, VT, NewSrc));

    // If the input is only used by this truncate, see if we can shrink it based
    // on the known demanded bits.
    switch (Src.getOpcode()) {
    default:
      break;
    case ISD::SRL:
      // Shrink SRL by a constant if none of the high bits shifted in are
      // demanded.
      if (TLO.LegalTypes() && !isTypeDesirableForOp(ISD::SRL, VT))
        // Do not turn (vt1 truncate (vt2 srl)) into (vt1 srl) if vt1 is
        // undesirable.
        break;

      if (Src.getNode()->hasOneUse()) {
        std::optional<uint64_t> ShAmtC =
            TLO.DAG.getValidShiftAmount(Src, DemandedElts, Depth + 2);
        if (!ShAmtC || *ShAmtC >= BitWidth)
          break;
        uint64_t ShVal = *ShAmtC;

        APInt HighBits =
            APInt::getHighBitsSet(OperandBitWidth, OperandBitWidth - BitWidth);
        HighBits.lshrInPlace(ShVal);
        HighBits = HighBits.trunc(BitWidth);

        if (!(HighBits & DemandedBits)) {
          // None of the shifted in bits are needed.  Add a truncate of the
          // shift input, then shift it.
          SDValue NewShAmt =
              TLO.DAG.getShiftAmountConstant(ShVal, VT, dl, TLO.LegalTypes());
          SDValue NewTrunc =
              TLO.DAG.getNode(ISD::TRUNCATE, dl, VT, Src.getOperand(0));
          return TLO.CombineTo(
              Op, TLO.DAG.getNode(ISD::SRL, dl, VT, NewTrunc, NewShAmt));
        }
      }
      break;
    }

    break;
  }
  case ISD::AssertZext: {
    // AssertZext demands all of the high bits, plus any of the low bits
    // demanded by its users.
    EVT ZVT = cast<VTSDNode>(Op.getOperand(1))->getVT();
    APInt InMask = APInt::getLowBitsSet(BitWidth, ZVT.getSizeInBits());
    if (SimplifyDemandedBits(Op.getOperand(0), ~InMask | DemandedBits, Known,
                             TLO, Depth + 1))
      return true;

    Known.Zero |= ~InMask;
    Known.One &= (~Known.Zero);
    break;
  }
  case ISD::EXTRACT_VECTOR_ELT: {
    SDValue Src = Op.getOperand(0);
    SDValue Idx = Op.getOperand(1);
    ElementCount SrcEltCnt = Src.getValueType().getVectorElementCount();
    unsigned EltBitWidth = Src.getScalarValueSizeInBits();

    if (SrcEltCnt.isScalable())
      return false;

    // Demand the bits from every vector element without a constant index.
    unsigned NumSrcElts = SrcEltCnt.getFixedValue();
    APInt DemandedSrcElts = APInt::getAllOnes(NumSrcElts);
    if (auto *CIdx = dyn_cast<ConstantSDNode>(Idx))
      if (CIdx->getAPIntValue().ult(NumSrcElts))
        DemandedSrcElts = APInt::getOneBitSet(NumSrcElts, CIdx->getZExtValue());

    // If BitWidth > EltBitWidth the value is anyext:ed. So we do not know
    // anything about the extended bits.
    APInt DemandedSrcBits = DemandedBits;
    if (BitWidth > EltBitWidth)
      DemandedSrcBits = DemandedSrcBits.trunc(EltBitWidth);

    if (SimplifyDemandedBits(Src, DemandedSrcBits, DemandedSrcElts, Known2, TLO,
                             Depth + 1))
      return true;

    // Attempt to avoid multi-use ops if we don't need anything from them.
    if (!DemandedSrcBits.isAllOnes() || !DemandedSrcElts.isAllOnes()) {
      if (SDValue DemandedSrc = SimplifyMultipleUseDemandedBits(
              Src, DemandedSrcBits, DemandedSrcElts, TLO.DAG, Depth + 1)) {
        SDValue NewOp =
            TLO.DAG.getNode(Op.getOpcode(), dl, VT, DemandedSrc, Idx);
        return TLO.CombineTo(Op, NewOp);
      }
    }

    Known = Known2;
    if (BitWidth > EltBitWidth)
      Known = Known.anyext(BitWidth);
    break;
  }
  case ISD::BITCAST: {
    if (VT.isScalableVector())
      return false;
    SDValue Src = Op.getOperand(0);
    EVT SrcVT = Src.getValueType();
    unsigned NumSrcEltBits = SrcVT.getScalarSizeInBits();

    // If this is an FP->Int bitcast and if the sign bit is the only
    // thing demanded, turn this into a FGETSIGN.
    if (!TLO.LegalOperations() && !VT.isVector() && !SrcVT.isVector() &&
        DemandedBits == APInt::getSignMask(Op.getValueSizeInBits()) &&
        SrcVT.isFloatingPoint()) {
      bool OpVTLegal = isOperationLegalOrCustom(ISD::FGETSIGN, VT);
      bool i32Legal = isOperationLegalOrCustom(ISD::FGETSIGN, MVT::i32);
      if ((OpVTLegal || i32Legal) && VT.isSimple() && SrcVT != MVT::f16 &&
          SrcVT != MVT::f128) {
        // Cannot eliminate/lower SHL for f128 yet.
        EVT Ty = OpVTLegal ? VT : MVT::i32;
        // Make a FGETSIGN + SHL to move the sign bit into the appropriate
        // place.  We expect the SHL to be eliminated by other optimizations.
        SDValue Sign = TLO.DAG.getNode(ISD::FGETSIGN, dl, Ty, Src);
        unsigned OpVTSizeInBits = Op.getValueSizeInBits();
        if (!OpVTLegal && OpVTSizeInBits > 32)
          Sign = TLO.DAG.getNode(ISD::ZERO_EXTEND, dl, VT, Sign);
        unsigned ShVal = Op.getValueSizeInBits() - 1;
        SDValue ShAmt = TLO.DAG.getConstant(ShVal, dl, VT);
        return TLO.CombineTo(Op,
                             TLO.DAG.getNode(ISD::SHL, dl, VT, Sign, ShAmt));
      }
    }

    // Bitcast from a vector using SimplifyDemanded Bits/VectorElts.
    // Demand the elt/bit if any of the original elts/bits are demanded.
    if (SrcVT.isVector() && (BitWidth % NumSrcEltBits) == 0) {
      unsigned Scale = BitWidth / NumSrcEltBits;
      unsigned NumSrcElts = SrcVT.getVectorNumElements();
      APInt DemandedSrcBits = APInt::getZero(NumSrcEltBits);
      APInt DemandedSrcElts = APInt::getZero(NumSrcElts);
      for (unsigned i = 0; i != Scale; ++i) {
        unsigned EltOffset = IsLE ? i : (Scale - 1 - i);
        unsigned BitOffset = EltOffset * NumSrcEltBits;
        APInt Sub = DemandedBits.extractBits(NumSrcEltBits, BitOffset);
        if (!Sub.isZero()) {
          DemandedSrcBits |= Sub;
          for (unsigned j = 0; j != NumElts; ++j)
            if (DemandedElts[j])
              DemandedSrcElts.setBit((j * Scale) + i);
        }
      }

      APInt KnownSrcUndef, KnownSrcZero;
      if (SimplifyDemandedVectorElts(Src, DemandedSrcElts, KnownSrcUndef,
                                     KnownSrcZero, TLO, Depth + 1))
        return true;

      KnownBits KnownSrcBits;
      if (SimplifyDemandedBits(Src, DemandedSrcBits, DemandedSrcElts,
                               KnownSrcBits, TLO, Depth + 1))
        return true;
    } else if (IsLE && (NumSrcEltBits % BitWidth) == 0) {
      // TODO - bigendian once we have test coverage.
      unsigned Scale = NumSrcEltBits / BitWidth;
      unsigned NumSrcElts = SrcVT.isVector() ? SrcVT.getVectorNumElements() : 1;
      APInt DemandedSrcBits = APInt::getZero(NumSrcEltBits);
      APInt DemandedSrcElts = APInt::getZero(NumSrcElts);
      for (unsigned i = 0; i != NumElts; ++i)
        if (DemandedElts[i]) {
          unsigned Offset = (i % Scale) * BitWidth;
          DemandedSrcBits.insertBits(DemandedBits, Offset);
          DemandedSrcElts.setBit(i / Scale);
        }

      if (SrcVT.isVector()) {
        APInt KnownSrcUndef, KnownSrcZero;
        if (SimplifyDemandedVectorElts(Src, DemandedSrcElts, KnownSrcUndef,
                                       KnownSrcZero, TLO, Depth + 1))
          return true;
      }

      KnownBits KnownSrcBits;
      if (SimplifyDemandedBits(Src, DemandedSrcBits, DemandedSrcElts,
                               KnownSrcBits, TLO, Depth + 1))
        return true;

      // Attempt to avoid multi-use ops if we don't need anything from them.
      if (!DemandedSrcBits.isAllOnes() || !DemandedSrcElts.isAllOnes()) {
        if (SDValue DemandedSrc = SimplifyMultipleUseDemandedBits(
                Src, DemandedSrcBits, DemandedSrcElts, TLO.DAG, Depth + 1)) {
          SDValue NewOp = TLO.DAG.getBitcast(VT, DemandedSrc);
          return TLO.CombineTo(Op, NewOp);
        }
      }
    }

    // If this is a bitcast, let computeKnownBits handle it.  Only do this on a
    // recursive call where Known may be useful to the caller.
    if (Depth > 0) {
      Known = TLO.DAG.computeKnownBits(Op, DemandedElts, Depth);
      return false;
    }
    break;
  }
  case ISD::MUL:
    if (DemandedBits.isPowerOf2()) {
      // The LSB of X*Y is set only if (X & 1) == 1 and (Y & 1) == 1.
      // If we demand exactly one bit N and we have "X * (C' << N)" where C' is
      // odd (has LSB set), then the left-shifted low bit of X is the answer.
      unsigned CTZ = DemandedBits.countr_zero();
      ConstantSDNode *C = isConstOrConstSplat(Op.getOperand(1), DemandedElts);
      if (C && C->getAPIntValue().countr_zero() == CTZ) {
        SDValue AmtC = TLO.DAG.getShiftAmountConstant(CTZ, VT, dl);
        SDValue Shl = TLO.DAG.getNode(ISD::SHL, dl, VT, Op.getOperand(0), AmtC);
        return TLO.CombineTo(Op, Shl);
      }
    }
    // For a squared value "X * X", the bottom 2 bits are 0 and X[0] because:
    // X * X is odd iff X is odd.
    // 'Quadratic Reciprocity': X * X -> 0 for bit[1]
    if (Op.getOperand(0) == Op.getOperand(1) && DemandedBits.ult(4)) {
      SDValue One = TLO.DAG.getConstant(1, dl, VT);
      SDValue And1 = TLO.DAG.getNode(ISD::AND, dl, VT, Op.getOperand(0), One);
      return TLO.CombineTo(Op, And1);
    }
    [[fallthrough]];
  case ISD::ADD:
  case ISD::SUB: {
    // Add, Sub, and Mul don't demand any bits in positions beyond that
    // of the highest bit demanded of them.
    SDValue Op0 = Op.getOperand(0), Op1 = Op.getOperand(1);
    SDNodeFlags Flags = Op.getNode()->getFlags();
    unsigned DemandedBitsLZ = DemandedBits.countl_zero();
    APInt LoMask = APInt::getLowBitsSet(BitWidth, BitWidth - DemandedBitsLZ);
    KnownBits KnownOp0, KnownOp1;
    auto GetDemandedBitsLHSMask = [&](APInt Demanded,
                                      const KnownBits &KnownRHS) {
      if (Op.getOpcode() == ISD::MUL)
        Demanded.clearHighBits(KnownRHS.countMinTrailingZeros());
      return Demanded;
    };
    if (SimplifyDemandedBits(Op1, LoMask, DemandedElts, KnownOp1, TLO,
                             Depth + 1) ||
        SimplifyDemandedBits(Op0, GetDemandedBitsLHSMask(LoMask, KnownOp1),
                             DemandedElts, KnownOp0, TLO, Depth + 1) ||
        // See if the operation should be performed at a smaller bit width.
        ShrinkDemandedOp(Op, BitWidth, DemandedBits, TLO)) {
      if (Flags.hasNoSignedWrap() || Flags.hasNoUnsignedWrap()) {
        // Disable the nsw and nuw flags. We can no longer guarantee that we
        // won't wrap after simplification.
        Flags.setNoSignedWrap(false);
        Flags.setNoUnsignedWrap(false);
        Op->setFlags(Flags);
      }
      return true;
    }

    // neg x with only low bit demanded is simply x.
    if (Op.getOpcode() == ISD::SUB && DemandedBits.isOne() &&
        isNullConstant(Op0))
      return TLO.CombineTo(Op, Op1);

    // Attempt to avoid multi-use ops if we don't need anything from them.
    if (!LoMask.isAllOnes() || !DemandedElts.isAllOnes()) {
      SDValue DemandedOp0 = SimplifyMultipleUseDemandedBits(
          Op0, LoMask, DemandedElts, TLO.DAG, Depth + 1);
      SDValue DemandedOp1 = SimplifyMultipleUseDemandedBits(
          Op1, LoMask, DemandedElts, TLO.DAG, Depth + 1);
      if (DemandedOp0 || DemandedOp1) {
        Flags.setNoSignedWrap(false);
        Flags.setNoUnsignedWrap(false);
        Op0 = DemandedOp0 ? DemandedOp0 : Op0;
        Op1 = DemandedOp1 ? DemandedOp1 : Op1;
        SDValue NewOp =
            TLO.DAG.getNode(Op.getOpcode(), dl, VT, Op0, Op1, Flags);
        return TLO.CombineTo(Op, NewOp);
      }
    }

    // If we have a constant operand, we may be able to turn it into -1 if we
    // do not demand the high bits. This can make the constant smaller to
    // encode, allow more general folding, or match specialized instruction
    // patterns (eg, 'blsr' on x86). Don't bother changing 1 to -1 because that
    // is probably not useful (and could be detrimental).
    ConstantSDNode *C = isConstOrConstSplat(Op1);
    APInt HighMask = APInt::getHighBitsSet(BitWidth, DemandedBitsLZ);
    if (C && !C->isAllOnes() && !C->isOne() &&
        (C->getAPIntValue() | HighMask).isAllOnes()) {
      SDValue Neg1 = TLO.DAG.getAllOnesConstant(dl, VT);
      // Disable the nsw and nuw flags. We can no longer guarantee that we
      // won't wrap after simplification.
      Flags.setNoSignedWrap(false);
      Flags.setNoUnsignedWrap(false);
      SDValue NewOp = TLO.DAG.getNode(Op.getOpcode(), dl, VT, Op0, Neg1, Flags);
      return TLO.CombineTo(Op, NewOp);
    }

    // Match a multiply with a disguised negated-power-of-2 and convert to a
    // an equivalent shift-left amount.
    // Example: (X * MulC) + Op1 --> Op1 - (X << log2(-MulC))
    auto getShiftLeftAmt = [&HighMask](SDValue Mul) -> unsigned {
      if (Mul.getOpcode() != ISD::MUL || !Mul.hasOneUse())
        return 0;

      // Don't touch opaque constants. Also, ignore zero and power-of-2
      // multiplies. Those will get folded later.
      ConstantSDNode *MulC = isConstOrConstSplat(Mul.getOperand(1));
      if (MulC && !MulC->isOpaque() && !MulC->isZero() &&
          !MulC->getAPIntValue().isPowerOf2()) {
        APInt UnmaskedC = MulC->getAPIntValue() | HighMask;
        if (UnmaskedC.isNegatedPowerOf2())
          return (-UnmaskedC).logBase2();
      }
      return 0;
    };

    auto foldMul = [&](ISD::NodeType NT, SDValue X, SDValue Y,
                       unsigned ShlAmt) {
      SDValue ShlAmtC = TLO.DAG.getShiftAmountConstant(ShlAmt, VT, dl);
      SDValue Shl = TLO.DAG.getNode(ISD::SHL, dl, VT, X, ShlAmtC);
      SDValue Res = TLO.DAG.getNode(NT, dl, VT, Y, Shl);
      return TLO.CombineTo(Op, Res);
    };

    if (isOperationLegalOrCustom(ISD::SHL, VT)) {
      if (Op.getOpcode() == ISD::ADD) {
        // (X * MulC) + Op1 --> Op1 - (X << log2(-MulC))
        if (unsigned ShAmt = getShiftLeftAmt(Op0))
          return foldMul(ISD::SUB, Op0.getOperand(0), Op1, ShAmt);
        // Op0 + (X * MulC) --> Op0 - (X << log2(-MulC))
        if (unsigned ShAmt = getShiftLeftAmt(Op1))
          return foldMul(ISD::SUB, Op1.getOperand(0), Op0, ShAmt);
      }
      if (Op.getOpcode() == ISD::SUB) {
        // Op0 - (X * MulC) --> Op0 + (X << log2(-MulC))
        if (unsigned ShAmt = getShiftLeftAmt(Op1))
          return foldMul(ISD::ADD, Op1.getOperand(0), Op0, ShAmt);
      }
    }

    if (Op.getOpcode() == ISD::MUL) {
      Known = KnownBits::mul(KnownOp0, KnownOp1);
    } else { // Op.getOpcode() is either ISD::ADD or ISD::SUB.
      Known = KnownBits::computeForAddSub(
          Op.getOpcode() == ISD::ADD, Flags.hasNoSignedWrap(),
          Flags.hasNoUnsignedWrap(), KnownOp0, KnownOp1);
    }
    break;
  }
  default:
    // We also ask the target about intrinsics (which could be specific to it).
    if (Op.getOpcode() >= ISD::BUILTIN_OP_END ||
        Op.getOpcode() == ISD::INTRINSIC_WO_CHAIN) {
      // TODO: Probably okay to remove after audit; here to reduce change size
      // in initial enablement patch for scalable vectors
      if (Op.getValueType().isScalableVector())
        break;
      if (SimplifyDemandedBitsForTargetNode(Op, DemandedBits, DemandedElts,
                                            Known, TLO, Depth))
        return true;
      break;
    }

    // Just use computeKnownBits to compute output bits.
    Known = TLO.DAG.computeKnownBits(Op, DemandedElts, Depth);
    break;
  }

  // If we know the value of all of the demanded bits, return this as a
  // constant.
  if (!isTargetCanonicalConstantNode(Op) &&
      DemandedBits.isSubsetOf(Known.Zero | Known.One)) {
    // Avoid folding to a constant if any OpaqueConstant is involved.
    const SDNode *N = Op.getNode();
    for (SDNode *Op :
         llvm::make_range(SDNodeIterator::begin(N), SDNodeIterator::end(N))) {
      if (auto *C = dyn_cast<ConstantSDNode>(Op))
        if (C->isOpaque())
          return false;
    }
    if (VT.isInteger())
      return TLO.CombineTo(Op, TLO.DAG.getConstant(Known.One, dl, VT));
    if (VT.isFloatingPoint())
      return TLO.CombineTo(
          Op,
          TLO.DAG.getConstantFP(
              APFloat(TLO.DAG.EVTToAPFloatSemantics(VT), Known.One), dl, VT));
  }

  // A multi use 'all demanded elts' simplify failed to find any knownbits.
  // Try again just for the original demanded elts.
  // Ensure we do this AFTER constant folding above.
  if (HasMultiUse && Known.isUnknown() && !OriginalDemandedElts.isAllOnes())
    Known = TLO.DAG.computeKnownBits(Op, OriginalDemandedElts, Depth);

  return false;
}

bool TargetLowering::SimplifyDemandedVectorElts(SDValue Op,
                                                const APInt &DemandedElts,
                                                DAGCombinerInfo &DCI) const {
  SelectionDAG &DAG = DCI.DAG;
  TargetLoweringOpt TLO(DAG, !DCI.isBeforeLegalize(),
                        !DCI.isBeforeLegalizeOps());

  APInt KnownUndef, KnownZero;
  bool Simplified =
      SimplifyDemandedVectorElts(Op, DemandedElts, KnownUndef, KnownZero, TLO);
  if (Simplified) {
    DCI.AddToWorklist(Op.getNode());
    DCI.CommitTargetLoweringOpt(TLO);
  }

  return Simplified;
}

/// Given a vector binary operation and known undefined elements for each input
/// operand, compute whether each element of the output is undefined.
static APInt getKnownUndefForVectorBinop(SDValue BO, SelectionDAG &DAG,
                                         const APInt &UndefOp0,
                                         const APInt &UndefOp1) {
  EVT VT = BO.getValueType();
  assert(DAG.getTargetLoweringInfo().isBinOp(BO.getOpcode()) && VT.isVector() &&
         "Vector binop only");

  EVT EltVT = VT.getVectorElementType();
  unsigned NumElts = VT.isFixedLengthVector() ? VT.getVectorNumElements() : 1;
  assert(UndefOp0.getBitWidth() == NumElts &&
         UndefOp1.getBitWidth() == NumElts && "Bad type for undef analysis");

  auto getUndefOrConstantElt = [&](SDValue V, unsigned Index,
                                   const APInt &UndefVals) {
    if (UndefVals[Index])
      return DAG.getUNDEF(EltVT);

    if (auto *BV = dyn_cast<BuildVectorSDNode>(V)) {
      // Try hard to make sure that the getNode() call is not creating temporary
      // nodes. Ignore opaque integers because they do not constant fold.
      SDValue Elt = BV->getOperand(Index);
      auto *C = dyn_cast<ConstantSDNode>(Elt);
      if (isa<ConstantFPSDNode>(Elt) || Elt.isUndef() || (C && !C->isOpaque()))
        return Elt;
    }

    return SDValue();
  };

  APInt KnownUndef = APInt::getZero(NumElts);
  for (unsigned i = 0; i != NumElts; ++i) {
    // If both inputs for this element are either constant or undef and match
    // the element type, compute the constant/undef result for this element of
    // the vector.
    // TODO: Ideally we would use FoldConstantArithmetic() here, but that does
    // not handle FP constants. The code within getNode() should be refactored
    // to avoid the danger of creating a bogus temporary node here.
    SDValue C0 = getUndefOrConstantElt(BO.getOperand(0), i, UndefOp0);
    SDValue C1 = getUndefOrConstantElt(BO.getOperand(1), i, UndefOp1);
    if (C0 && C1 && C0.getValueType() == EltVT && C1.getValueType() == EltVT)
      if (DAG.getNode(BO.getOpcode(), SDLoc(BO), EltVT, C0, C1).isUndef())
        KnownUndef.setBit(i);
  }
  return KnownUndef;
}

bool TargetLowering::SimplifyDemandedVectorElts(
    SDValue Op, const APInt &OriginalDemandedElts, APInt &KnownUndef,
    APInt &KnownZero, TargetLoweringOpt &TLO, unsigned Depth,
    bool AssumeSingleUse) const {
  EVT VT = Op.getValueType();
  unsigned Opcode = Op.getOpcode();
  APInt DemandedElts = OriginalDemandedElts;
  unsigned NumElts = DemandedElts.getBitWidth();
  assert(VT.isVector() && "Expected vector op");

  KnownUndef = KnownZero = APInt::getZero(NumElts);

  const TargetLowering &TLI = TLO.DAG.getTargetLoweringInfo();
  if (!TLI.shouldSimplifyDemandedVectorElts(Op, TLO))
    return false;

  // TODO: For now we assume we know nothing about scalable vectors.
  if (VT.isScalableVector())
    return false;

  assert(VT.getVectorNumElements() == NumElts &&
         "Mask size mismatches value type element count!");

  // Undef operand.
  if (Op.isUndef()) {
    KnownUndef.setAllBits();
    return false;
  }

  // If Op has other users, assume that all elements are needed.
  if (!AssumeSingleUse && !Op.getNode()->hasOneUse())
    DemandedElts.setAllBits();

  // Not demanding any elements from Op.
  if (DemandedElts == 0) {
    KnownUndef.setAllBits();
    return TLO.CombineTo(Op, TLO.DAG.getUNDEF(VT));
  }

  // Limit search depth.
  if (Depth >= SelectionDAG::MaxRecursionDepth)
    return false;

  SDLoc DL(Op);
  unsigned EltSizeInBits = VT.getScalarSizeInBits();
  bool IsLE = TLO.DAG.getDataLayout().isLittleEndian();

  // Helper for demanding the specified elements and all the bits of both binary
  // operands.
  auto SimplifyDemandedVectorEltsBinOp = [&](SDValue Op0, SDValue Op1) {
    SDValue NewOp0 = SimplifyMultipleUseDemandedVectorElts(Op0, DemandedElts,
                                                           TLO.DAG, Depth + 1);
    SDValue NewOp1 = SimplifyMultipleUseDemandedVectorElts(Op1, DemandedElts,
                                                           TLO.DAG, Depth + 1);
    if (NewOp0 || NewOp1) {
      SDValue NewOp =
          TLO.DAG.getNode(Opcode, SDLoc(Op), VT, NewOp0 ? NewOp0 : Op0,
                          NewOp1 ? NewOp1 : Op1, Op->getFlags());
      return TLO.CombineTo(Op, NewOp);
    }
    return false;
  };

  switch (Opcode) {
  case ISD::SCALAR_TO_VECTOR: {
    if (!DemandedElts[0]) {
      KnownUndef.setAllBits();
      return TLO.CombineTo(Op, TLO.DAG.getUNDEF(VT));
    }
    SDValue ScalarSrc = Op.getOperand(0);
    if (ScalarSrc.getOpcode() == ISD::EXTRACT_VECTOR_ELT) {
      SDValue Src = ScalarSrc.getOperand(0);
      SDValue Idx = ScalarSrc.getOperand(1);
      EVT SrcVT = Src.getValueType();

      ElementCount SrcEltCnt = SrcVT.getVectorElementCount();

      if (SrcEltCnt.isScalable())
        return false;

      unsigned NumSrcElts = SrcEltCnt.getFixedValue();
      if (isNullConstant(Idx)) {
        APInt SrcDemandedElts = APInt::getOneBitSet(NumSrcElts, 0);
        APInt SrcUndef = KnownUndef.zextOrTrunc(NumSrcElts);
        APInt SrcZero = KnownZero.zextOrTrunc(NumSrcElts);
        if (SimplifyDemandedVectorElts(Src, SrcDemandedElts, SrcUndef, SrcZero,
                                       TLO, Depth + 1))
          return true;
      }
    }
    KnownUndef.setHighBits(NumElts - 1);
    break;
  }
  case ISD::BITCAST: {
    SDValue Src = Op.getOperand(0);
    EVT SrcVT = Src.getValueType();

    // We only handle vectors here.
    // TODO - investigate calling SimplifyDemandedBits/ComputeKnownBits?
    if (!SrcVT.isVector())
      break;

    // Fast handling of 'identity' bitcasts.
    unsigned NumSrcElts = SrcVT.getVectorNumElements();
    if (NumSrcElts == NumElts)
      return SimplifyDemandedVectorElts(Src, DemandedElts, KnownUndef,
                                        KnownZero, TLO, Depth + 1);

    APInt SrcDemandedElts, SrcZero, SrcUndef;

    // Bitcast from 'large element' src vector to 'small element' vector, we
    // must demand a source element if any DemandedElt maps to it.
    if ((NumElts % NumSrcElts) == 0) {
      unsigned Scale = NumElts / NumSrcElts;
      SrcDemandedElts = APIntOps::ScaleBitMask(DemandedElts, NumSrcElts);
      if (SimplifyDemandedVectorElts(Src, SrcDemandedElts, SrcUndef, SrcZero,
                                     TLO, Depth + 1))
        return true;

      // Try calling SimplifyDemandedBits, converting demanded elts to the bits
      // of the large element.
      // TODO - bigendian once we have test coverage.
      if (IsLE) {
        unsigned SrcEltSizeInBits = SrcVT.getScalarSizeInBits();
        APInt SrcDemandedBits = APInt::getZero(SrcEltSizeInBits);
        for (unsigned i = 0; i != NumElts; ++i)
          if (DemandedElts[i]) {
            unsigned Ofs = (i % Scale) * EltSizeInBits;
            SrcDemandedBits.setBits(Ofs, Ofs + EltSizeInBits);
          }

        KnownBits Known;
        if (SimplifyDemandedBits(Src, SrcDemandedBits, SrcDemandedElts, Known,
                                 TLO, Depth + 1))
          return true;

        // The bitcast has split each wide element into a number of
        // narrow subelements. We have just computed the Known bits
        // for wide elements. See if element splitting results in
        // some subelements being zero. Only for demanded elements!
        for (unsigned SubElt = 0; SubElt != Scale; ++SubElt) {
          if (!Known.Zero.extractBits(EltSizeInBits, SubElt * EltSizeInBits)
                   .isAllOnes())
            continue;
          for (unsigned SrcElt = 0; SrcElt != NumSrcElts; ++SrcElt) {
            unsigned Elt = Scale * SrcElt + SubElt;
            if (DemandedElts[Elt])
              KnownZero.setBit(Elt);
          }
        }
      }

      // If the src element is zero/undef then all the output elements will be -
      // only demanded elements are guaranteed to be correct.
      for (unsigned i = 0; i != NumSrcElts; ++i) {
        if (SrcDemandedElts[i]) {
          if (SrcZero[i])
            KnownZero.setBits(i * Scale, (i + 1) * Scale);
          if (SrcUndef[i])
            KnownUndef.setBits(i * Scale, (i + 1) * Scale);
        }
      }
    }

    // Bitcast from 'small element' src vector to 'large element' vector, we
    // demand all smaller source elements covered by the larger demanded element
    // of this vector.
    if ((NumSrcElts % NumElts) == 0) {
      unsigned Scale = NumSrcElts / NumElts;
      SrcDemandedElts = APIntOps::ScaleBitMask(DemandedElts, NumSrcElts);
      if (SimplifyDemandedVectorElts(Src, SrcDemandedElts, SrcUndef, SrcZero,
                                     TLO, Depth + 1))
        return true;

      // If all the src elements covering an output element are zero/undef, then
      // the output element will be as well, assuming it was demanded.
      for (unsigned i = 0; i != NumElts; ++i) {
        if (DemandedElts[i]) {
          if (SrcZero.extractBits(Scale, i * Scale).isAllOnes())
            KnownZero.setBit(i);
          if (SrcUndef.extractBits(Scale, i * Scale).isAllOnes())
            KnownUndef.setBit(i);
        }
      }
    }
    break;
  }
  case ISD::FREEZE: {
    SDValue N0 = Op.getOperand(0);
    if (TLO.DAG.isGuaranteedNotToBeUndefOrPoison(N0, DemandedElts,
                                                 /*PoisonOnly=*/false))
      return TLO.CombineTo(Op, N0);

    // TODO: Replace this with the general fold from DAGCombiner::visitFREEZE
    // freeze(op(x, ...)) -> op(freeze(x), ...).
    if (N0.getOpcode() == ISD::SCALAR_TO_VECTOR && DemandedElts == 1)
      return TLO.CombineTo(
          Op, TLO.DAG.getNode(ISD::SCALAR_TO_VECTOR, DL, VT,
                              TLO.DAG.getFreeze(N0.getOperand(0))));
    break;
  }
  case ISD::BUILD_VECTOR: {
    // Check all elements and simplify any unused elements with UNDEF.
    if (!DemandedElts.isAllOnes()) {
      // Don't simplify BROADCASTS.
      if (llvm::any_of(Op->op_values(),
                       [&](SDValue Elt) { return Op.getOperand(0) != Elt; })) {
        SmallVector<SDValue, 32> Ops(Op->op_begin(), Op->op_end());
        bool Updated = false;
        for (unsigned i = 0; i != NumElts; ++i) {
          if (!DemandedElts[i] && !Ops[i].isUndef()) {
            Ops[i] = TLO.DAG.getUNDEF(Ops[0].getValueType());
            KnownUndef.setBit(i);
            Updated = true;
          }
        }
        if (Updated)
          return TLO.CombineTo(Op, TLO.DAG.getBuildVector(VT, DL, Ops));
      }
    }
    for (unsigned i = 0; i != NumElts; ++i) {
      SDValue SrcOp = Op.getOperand(i);
      if (SrcOp.isUndef()) {
        KnownUndef.setBit(i);
      } else if (EltSizeInBits == SrcOp.getScalarValueSizeInBits() &&
                 (isNullConstant(SrcOp) || isNullFPConstant(SrcOp))) {
        KnownZero.setBit(i);
      }
    }
    break;
  }
  case ISD::CONCAT_VECTORS: {
    EVT SubVT = Op.getOperand(0).getValueType();
    unsigned NumSubVecs = Op.getNumOperands();
    unsigned NumSubElts = SubVT.getVectorNumElements();
    for (unsigned i = 0; i != NumSubVecs; ++i) {
      SDValue SubOp = Op.getOperand(i);
      APInt SubElts = DemandedElts.extractBits(NumSubElts, i * NumSubElts);
      APInt SubUndef, SubZero;
      if (SimplifyDemandedVectorElts(SubOp, SubElts, SubUndef, SubZero, TLO,
                                     Depth + 1))
        return true;
      KnownUndef.insertBits(SubUndef, i * NumSubElts);
      KnownZero.insertBits(SubZero, i * NumSubElts);
    }

    // Attempt to avoid multi-use ops if we don't need anything from them.
    if (!DemandedElts.isAllOnes()) {
      bool FoundNewSub = false;
      SmallVector<SDValue, 2> DemandedSubOps;
      for (unsigned i = 0; i != NumSubVecs; ++i) {
        SDValue SubOp = Op.getOperand(i);
        APInt SubElts = DemandedElts.extractBits(NumSubElts, i * NumSubElts);
        SDValue NewSubOp = SimplifyMultipleUseDemandedVectorElts(
            SubOp, SubElts, TLO.DAG, Depth + 1);
        DemandedSubOps.push_back(NewSubOp ? NewSubOp : SubOp);
        FoundNewSub = NewSubOp ? true : FoundNewSub;
      }
      if (FoundNewSub) {
        SDValue NewOp =
            TLO.DAG.getNode(Op.getOpcode(), SDLoc(Op), VT, DemandedSubOps);
        return TLO.CombineTo(Op, NewOp);
      }
    }
    break;
  }
  case ISD::INSERT_SUBVECTOR: {
    // Demand any elements from the subvector and the remainder from the src its
    // inserted into.
    SDValue Src = Op.getOperand(0);
    SDValue Sub = Op.getOperand(1);
    uint64_t Idx = Op.getConstantOperandVal(2);
    unsigned NumSubElts = Sub.getValueType().getVectorNumElements();
    APInt DemandedSubElts = DemandedElts.extractBits(NumSubElts, Idx);
    APInt DemandedSrcElts = DemandedElts;
    DemandedSrcElts.insertBits(APInt::getZero(NumSubElts), Idx);

    APInt SubUndef, SubZero;
    if (SimplifyDemandedVectorElts(Sub, DemandedSubElts, SubUndef, SubZero, TLO,
                                   Depth + 1))
      return true;

    // If none of the src operand elements are demanded, replace it with undef.
    if (!DemandedSrcElts && !Src.isUndef())
      return TLO.CombineTo(Op, TLO.DAG.getNode(ISD::INSERT_SUBVECTOR, DL, VT,
                                               TLO.DAG.getUNDEF(VT), Sub,
                                               Op.getOperand(2)));

    if (SimplifyDemandedVectorElts(Src, DemandedSrcElts, KnownUndef, KnownZero,
                                   TLO, Depth + 1))
      return true;
    KnownUndef.insertBits(SubUndef, Idx);
    KnownZero.insertBits(SubZero, Idx);

    // Attempt to avoid multi-use ops if we don't need anything from them.
    if (!DemandedSrcElts.isAllOnes() || !DemandedSubElts.isAllOnes()) {
      SDValue NewSrc = SimplifyMultipleUseDemandedVectorElts(
          Src, DemandedSrcElts, TLO.DAG, Depth + 1);
      SDValue NewSub = SimplifyMultipleUseDemandedVectorElts(
          Sub, DemandedSubElts, TLO.DAG, Depth + 1);
      if (NewSrc || NewSub) {
        NewSrc = NewSrc ? NewSrc : Src;
        NewSub = NewSub ? NewSub : Sub;
        SDValue NewOp = TLO.DAG.getNode(Op.getOpcode(), SDLoc(Op), VT, NewSrc,
                                        NewSub, Op.getOperand(2));
        return TLO.CombineTo(Op, NewOp);
      }
    }
    break;
  }
  case ISD::EXTRACT_SUBVECTOR: {
    // Offset the demanded elts by the subvector index.
    SDValue Src = Op.getOperand(0);
    if (Src.getValueType().isScalableVector())
      break;
    uint64_t Idx = Op.getConstantOperandVal(1);
    unsigned NumSrcElts = Src.getValueType().getVectorNumElements();
    APInt DemandedSrcElts = DemandedElts.zext(NumSrcElts).shl(Idx);

    APInt SrcUndef, SrcZero;
    if (SimplifyDemandedVectorElts(Src, DemandedSrcElts, SrcUndef, SrcZero, TLO,
                                   Depth + 1))
      return true;
    KnownUndef = SrcUndef.extractBits(NumElts, Idx);
    KnownZero = SrcZero.extractBits(NumElts, Idx);

    // Attempt to avoid multi-use ops if we don't need anything from them.
    if (!DemandedElts.isAllOnes()) {
      SDValue NewSrc = SimplifyMultipleUseDemandedVectorElts(
          Src, DemandedSrcElts, TLO.DAG, Depth + 1);
      if (NewSrc) {
        SDValue NewOp = TLO.DAG.getNode(Op.getOpcode(), SDLoc(Op), VT, NewSrc,
                                        Op.getOperand(1));
        return TLO.CombineTo(Op, NewOp);
      }
    }
    break;
  }
  case ISD::INSERT_VECTOR_ELT: {
    SDValue Vec = Op.getOperand(0);
    SDValue Scl = Op.getOperand(1);
    auto *CIdx = dyn_cast<ConstantSDNode>(Op.getOperand(2));

    // For a legal, constant insertion index, if we don't need this insertion
    // then strip it, else remove it from the demanded elts.
    if (CIdx && CIdx->getAPIntValue().ult(NumElts)) {
      unsigned Idx = CIdx->getZExtValue();
      if (!DemandedElts[Idx])
        return TLO.CombineTo(Op, Vec);

      APInt DemandedVecElts(DemandedElts);
      DemandedVecElts.clearBit(Idx);
      if (SimplifyDemandedVectorElts(Vec, DemandedVecElts, KnownUndef,
                                     KnownZero, TLO, Depth + 1))
        return true;

      KnownUndef.setBitVal(Idx, Scl.isUndef());

      KnownZero.setBitVal(Idx, isNullConstant(Scl) || isNullFPConstant(Scl));
      break;
    }

    APInt VecUndef, VecZero;
    if (SimplifyDemandedVectorElts(Vec, DemandedElts, VecUndef, VecZero, TLO,
                                   Depth + 1))
      return true;
    // Without knowing the insertion index we can't set KnownUndef/KnownZero.
    break;
  }
  case ISD::VSELECT: {
    SDValue Sel = Op.getOperand(0);
    SDValue LHS = Op.getOperand(1);
    SDValue RHS = Op.getOperand(2);

    // Try to transform the select condition based on the current demanded
    // elements.
    APInt UndefSel, ZeroSel;
    if (SimplifyDemandedVectorElts(Sel, DemandedElts, UndefSel, ZeroSel, TLO,
                                   Depth + 1))
      return true;

    // See if we can simplify either vselect operand.
    APInt DemandedLHS(DemandedElts);
    APInt DemandedRHS(DemandedElts);
    APInt UndefLHS, ZeroLHS;
    APInt UndefRHS, ZeroRHS;
    if (SimplifyDemandedVectorElts(LHS, DemandedLHS, UndefLHS, ZeroLHS, TLO,
                                   Depth + 1))
      return true;
    if (SimplifyDemandedVectorElts(RHS, DemandedRHS, UndefRHS, ZeroRHS, TLO,
                                   Depth + 1))
      return true;

    KnownUndef = UndefLHS & UndefRHS;
    KnownZero = ZeroLHS & ZeroRHS;

    // If we know that the selected element is always zero, we don't need the
    // select value element.
    APInt DemandedSel = DemandedElts & ~KnownZero;
    if (DemandedSel != DemandedElts)
      if (SimplifyDemandedVectorElts(Sel, DemandedSel, UndefSel, ZeroSel, TLO,
                                     Depth + 1))
        return true;

    break;
  }
  case ISD::VECTOR_SHUFFLE: {
    SDValue LHS = Op.getOperand(0);
    SDValue RHS = Op.getOperand(1);
    ArrayRef<int> ShuffleMask = cast<ShuffleVectorSDNode>(Op)->getMask();

    // Collect demanded elements from shuffle operands..
    APInt DemandedLHS(NumElts, 0);
    APInt DemandedRHS(NumElts, 0);
    for (unsigned i = 0; i != NumElts; ++i) {
      int M = ShuffleMask[i];
      if (M < 0 || !DemandedElts[i])
        continue;
      assert(0 <= M && M < (int)(2 * NumElts) && "Shuffle index out of range");
      if (M < (int)NumElts)
        DemandedLHS.setBit(M);
      else
        DemandedRHS.setBit(M - NumElts);
    }

    // See if we can simplify either shuffle operand.
    APInt UndefLHS, ZeroLHS;
    APInt UndefRHS, ZeroRHS;
    if (SimplifyDemandedVectorElts(LHS, DemandedLHS, UndefLHS, ZeroLHS, TLO,
                                   Depth + 1))
      return true;
    if (SimplifyDemandedVectorElts(RHS, DemandedRHS, UndefRHS, ZeroRHS, TLO,
                                   Depth + 1))
      return true;

    // Simplify mask using undef elements from LHS/RHS.
    bool Updated = false;
    bool IdentityLHS = true, IdentityRHS = true;
    SmallVector<int, 32> NewMask(ShuffleMask);
    for (unsigned i = 0; i != NumElts; ++i) {
      int &M = NewMask[i];
      if (M < 0)
        continue;
      if (!DemandedElts[i] || (M < (int)NumElts && UndefLHS[M]) ||
          (M >= (int)NumElts && UndefRHS[M - NumElts])) {
        Updated = true;
        M = -1;
      }
      IdentityLHS &= (M < 0) || (M == (int)i);
      IdentityRHS &= (M < 0) || ((M - NumElts) == i);
    }

    // Update legal shuffle masks based on demanded elements if it won't reduce
    // to Identity which can cause premature removal of the shuffle mask.
    if (Updated && !IdentityLHS && !IdentityRHS && !TLO.LegalOps) {
      SDValue LegalShuffle =
          buildLegalVectorShuffle(VT, DL, LHS, RHS, NewMask, TLO.DAG);
      if (LegalShuffle)
        return TLO.CombineTo(Op, LegalShuffle);
    }

    // Propagate undef/zero elements from LHS/RHS.
    for (unsigned i = 0; i != NumElts; ++i) {
      int M = ShuffleMask[i];
      if (M < 0) {
        KnownUndef.setBit(i);
      } else if (M < (int)NumElts) {
        if (UndefLHS[M])
          KnownUndef.setBit(i);
        if (ZeroLHS[M])
          KnownZero.setBit(i);
      } else {
        if (UndefRHS[M - NumElts])
          KnownUndef.setBit(i);
        if (ZeroRHS[M - NumElts])
          KnownZero.setBit(i);
      }
    }
    break;
  }
  case ISD::ANY_EXTEND_VECTOR_INREG:
  case ISD::SIGN_EXTEND_VECTOR_INREG:
  case ISD::ZERO_EXTEND_VECTOR_INREG: {
    APInt SrcUndef, SrcZero;
    SDValue Src = Op.getOperand(0);
    unsigned NumSrcElts = Src.getValueType().getVectorNumElements();
    APInt DemandedSrcElts = DemandedElts.zext(NumSrcElts);
    if (SimplifyDemandedVectorElts(Src, DemandedSrcElts, SrcUndef, SrcZero, TLO,
                                   Depth + 1))
      return true;
    KnownZero = SrcZero.zextOrTrunc(NumElts);
    KnownUndef = SrcUndef.zextOrTrunc(NumElts);

    if (IsLE && Op.getOpcode() == ISD::ANY_EXTEND_VECTOR_INREG &&
        Op.getValueSizeInBits() == Src.getValueSizeInBits() &&
        DemandedSrcElts == 1) {
      // aext - if we just need the bottom element then we can bitcast.
      return TLO.CombineTo(Op, TLO.DAG.getBitcast(VT, Src));
    }

    if (Op.getOpcode() == ISD::ZERO_EXTEND_VECTOR_INREG) {
      // zext(undef) upper bits are guaranteed to be zero.
      if (DemandedElts.isSubsetOf(KnownUndef))
        return TLO.CombineTo(Op, TLO.DAG.getConstant(0, SDLoc(Op), VT));
      KnownUndef.clearAllBits();

      // zext - if we just need the bottom element then we can mask:
      // zext(and(x,c)) -> and(x,c') iff the zext is the only user of the and.
      if (IsLE && DemandedSrcElts == 1 && Src.getOpcode() == ISD::AND &&
          Op->isOnlyUserOf(Src.getNode()) &&
          Op.getValueSizeInBits() == Src.getValueSizeInBits()) {
        SDLoc DL(Op);
        EVT SrcVT = Src.getValueType();
        EVT SrcSVT = SrcVT.getScalarType();
        SmallVector<SDValue> MaskElts;
        MaskElts.push_back(TLO.DAG.getAllOnesConstant(DL, SrcSVT));
        MaskElts.append(NumSrcElts - 1, TLO.DAG.getConstant(0, DL, SrcSVT));
        SDValue Mask = TLO.DAG.getBuildVector(SrcVT, DL, MaskElts);
        if (SDValue Fold = TLO.DAG.FoldConstantArithmetic(
                ISD::AND, DL, SrcVT, {Src.getOperand(1), Mask})) {
          Fold = TLO.DAG.getNode(ISD::AND, DL, SrcVT, Src.getOperand(0), Fold);
          return TLO.CombineTo(Op, TLO.DAG.getBitcast(VT, Fold));
        }
      }
    }
    break;
  }

  // TODO: There are more binop opcodes that could be handled here - MIN,
  // MAX, saturated math, etc.
  case ISD::ADD: {
    SDValue Op0 = Op.getOperand(0);
    SDValue Op1 = Op.getOperand(1);
    if (Op0 == Op1 && Op->isOnlyUserOf(Op0.getNode())) {
      APInt UndefLHS, ZeroLHS;
      if (SimplifyDemandedVectorElts(Op0, DemandedElts, UndefLHS, ZeroLHS, TLO,
                                     Depth + 1, /*AssumeSingleUse*/ true))
        return true;
    }
    [[fallthrough]];
  }
  case ISD::AVGCEILS:
  case ISD::AVGCEILU:
  case ISD::AVGFLOORS:
  case ISD::AVGFLOORU:
  case ISD::OR:
  case ISD::XOR:
  case ISD::SUB:
  case ISD::FADD:
  case ISD::FSUB:
  case ISD::FMUL:
  case ISD::FDIV:
  case ISD::FREM: {
    SDValue Op0 = Op.getOperand(0);
    SDValue Op1 = Op.getOperand(1);

    APInt UndefRHS, ZeroRHS;
    if (SimplifyDemandedVectorElts(Op1, DemandedElts, UndefRHS, ZeroRHS, TLO,
                                   Depth + 1))
      return true;
    APInt UndefLHS, ZeroLHS;
    if (SimplifyDemandedVectorElts(Op0, DemandedElts, UndefLHS, ZeroLHS, TLO,
                                   Depth + 1))
      return true;

    KnownZero = ZeroLHS & ZeroRHS;
    KnownUndef = getKnownUndefForVectorBinop(Op, TLO.DAG, UndefLHS, UndefRHS);

    // Attempt to avoid multi-use ops if we don't need anything from them.
    // TODO - use KnownUndef to relax the demandedelts?
    if (!DemandedElts.isAllOnes())
      if (SimplifyDemandedVectorEltsBinOp(Op0, Op1))
        return true;
    break;
  }
  case ISD::SHL:
  case ISD::SRL:
  case ISD::SRA:
  case ISD::ROTL:
  case ISD::ROTR: {
    SDValue Op0 = Op.getOperand(0);
    SDValue Op1 = Op.getOperand(1);

    APInt UndefRHS, ZeroRHS;
    if (SimplifyDemandedVectorElts(Op1, DemandedElts, UndefRHS, ZeroRHS, TLO,
                                   Depth + 1))
      return true;
    APInt UndefLHS, ZeroLHS;
    if (SimplifyDemandedVectorElts(Op0, DemandedElts, UndefLHS, ZeroLHS, TLO,
                                   Depth + 1))
      return true;

    KnownZero = ZeroLHS;
    KnownUndef = UndefLHS & UndefRHS; // TODO: use getKnownUndefForVectorBinop?

    // Attempt to avoid multi-use ops if we don't need anything from them.
    // TODO - use KnownUndef to relax the demandedelts?
    if (!DemandedElts.isAllOnes())
      if (SimplifyDemandedVectorEltsBinOp(Op0, Op1))
        return true;
    break;
  }
  case ISD::MUL:
  case ISD::MULHU:
  case ISD::MULHS:
  case ISD::AND: {
    SDValue Op0 = Op.getOperand(0);
    SDValue Op1 = Op.getOperand(1);

    APInt SrcUndef, SrcZero;
    if (SimplifyDemandedVectorElts(Op1, DemandedElts, SrcUndef, SrcZero, TLO,
                                   Depth + 1))
      return true;
    // If we know that a demanded element was zero in Op1 we don't need to
    // demand it in Op0 - its guaranteed to be zero.
    APInt DemandedElts0 = DemandedElts & ~SrcZero;
    if (SimplifyDemandedVectorElts(Op0, DemandedElts0, KnownUndef, KnownZero,
                                   TLO, Depth + 1))
      return true;

    KnownUndef &= DemandedElts0;
    KnownZero &= DemandedElts0;

    // If every element pair has a zero/undef then just fold to zero.
    // fold (and x, undef) -> 0  /  (and x, 0) -> 0
    // fold (mul x, undef) -> 0  /  (mul x, 0) -> 0
    if (DemandedElts.isSubsetOf(SrcZero | KnownZero | SrcUndef | KnownUndef))
      return TLO.CombineTo(Op, TLO.DAG.getConstant(0, SDLoc(Op), VT));

    // If either side has a zero element, then the result element is zero, even
    // if the other is an UNDEF.
    // TODO: Extend getKnownUndefForVectorBinop to also deal with known zeros
    // and then handle 'and' nodes with the rest of the binop opcodes.
    KnownZero |= SrcZero;
    KnownUndef &= SrcUndef;
    KnownUndef &= ~KnownZero;

    // Attempt to avoid multi-use ops if we don't need anything from them.
    if (!DemandedElts.isAllOnes())
      if (SimplifyDemandedVectorEltsBinOp(Op0, Op1))
        return true;
    break;
  }
  case ISD::TRUNCATE:
  case ISD::SIGN_EXTEND:
  case ISD::ZERO_EXTEND:
    if (SimplifyDemandedVectorElts(Op.getOperand(0), DemandedElts, KnownUndef,
                                   KnownZero, TLO, Depth + 1))
      return true;

    if (Op.getOpcode() == ISD::ZERO_EXTEND) {
      // zext(undef) upper bits are guaranteed to be zero.
      if (DemandedElts.isSubsetOf(KnownUndef))
        return TLO.CombineTo(Op, TLO.DAG.getConstant(0, SDLoc(Op), VT));
      KnownUndef.clearAllBits();
    }
    break;
  default: {
    if (Op.getOpcode() >= ISD::BUILTIN_OP_END) {
      if (SimplifyDemandedVectorEltsForTargetNode(Op, DemandedElts, KnownUndef,
                                                  KnownZero, TLO, Depth))
        return true;
    } else {
      KnownBits Known;
      APInt DemandedBits = APInt::getAllOnes(EltSizeInBits);
      if (SimplifyDemandedBits(Op, DemandedBits, OriginalDemandedElts, Known,
                               TLO, Depth, AssumeSingleUse))
        return true;
    }
    break;
  }
  }
  assert((KnownUndef & KnownZero) == 0 && "Elements flagged as undef AND zero");

  // Constant fold all undef cases.
  // TODO: Handle zero cases as well.
  if (DemandedElts.isSubsetOf(KnownUndef))
    return TLO.CombineTo(Op, TLO.DAG.getUNDEF(VT));

  return false;
}

/// Determine which of the bits specified in Mask are known to be either zero or
/// one and return them in the Known.
void TargetLowering::computeKnownBitsForTargetNode(const SDValue Op,
                                                   KnownBits &Known,
                                                   const APInt &DemandedElts,
                                                   const SelectionDAG &DAG,
                                                   unsigned Depth) const {
  assert((Op.getOpcode() >= ISD::BUILTIN_OP_END ||
          Op.getOpcode() == ISD::INTRINSIC_WO_CHAIN ||
          Op.getOpcode() == ISD::INTRINSIC_W_CHAIN ||
          Op.getOpcode() == ISD::INTRINSIC_VOID) &&
         "Should use MaskedValueIsZero if you don't know whether Op"
         " is a target node!");
  Known.resetAll();
}

void TargetLowering::computeKnownBitsForTargetInstr(
    GISelKnownBits &Analysis, Register R, KnownBits &Known,
    const APInt &DemandedElts, const MachineRegisterInfo &MRI,
    unsigned Depth) const {
  Known.resetAll();
}

void TargetLowering::computeKnownBitsForFrameIndex(
  const int FrameIdx, KnownBits &Known, const MachineFunction &MF) const {
  // The low bits are known zero if the pointer is aligned.
  Known.Zero.setLowBits(Log2(MF.getFrameInfo().getObjectAlign(FrameIdx)));
}

Align TargetLowering::computeKnownAlignForTargetInstr(
  GISelKnownBits &Analysis, Register R, const MachineRegisterInfo &MRI,
  unsigned Depth) const {
  return Align(1);
}

/// This method can be implemented by targets that want to expose additional
/// information about sign bits to the DAG Combiner.
unsigned TargetLowering::ComputeNumSignBitsForTargetNode(SDValue Op,
                                                         const APInt &,
                                                         const SelectionDAG &,
                                                         unsigned Depth) const {
  assert((Op.getOpcode() >= ISD::BUILTIN_OP_END ||
          Op.getOpcode() == ISD::INTRINSIC_WO_CHAIN ||
          Op.getOpcode() == ISD::INTRINSIC_W_CHAIN ||
          Op.getOpcode() == ISD::INTRINSIC_VOID) &&
         "Should use ComputeNumSignBits if you don't know whether Op"
         " is a target node!");
  return 1;
}

unsigned TargetLowering::computeNumSignBitsForTargetInstr(
  GISelKnownBits &Analysis, Register R, const APInt &DemandedElts,
  const MachineRegisterInfo &MRI, unsigned Depth) const {
  return 1;
}

bool TargetLowering::SimplifyDemandedVectorEltsForTargetNode(
    SDValue Op, const APInt &DemandedElts, APInt &KnownUndef, APInt &KnownZero,
    TargetLoweringOpt &TLO, unsigned Depth) const {
  assert((Op.getOpcode() >= ISD::BUILTIN_OP_END ||
          Op.getOpcode() == ISD::INTRINSIC_WO_CHAIN ||
          Op.getOpcode() == ISD::INTRINSIC_W_CHAIN ||
          Op.getOpcode() == ISD::INTRINSIC_VOID) &&
         "Should use SimplifyDemandedVectorElts if you don't know whether Op"
         " is a target node!");
  return false;
}

bool TargetLowering::SimplifyDemandedBitsForTargetNode(
    SDValue Op, const APInt &DemandedBits, const APInt &DemandedElts,
    KnownBits &Known, TargetLoweringOpt &TLO, unsigned Depth) const {
  assert((Op.getOpcode() >= ISD::BUILTIN_OP_END ||
          Op.getOpcode() == ISD::INTRINSIC_WO_CHAIN ||
          Op.getOpcode() == ISD::INTRINSIC_W_CHAIN ||
          Op.getOpcode() == ISD::INTRINSIC_VOID) &&
         "Should use SimplifyDemandedBits if you don't know whether Op"
         " is a target node!");
  computeKnownBitsForTargetNode(Op, Known, DemandedElts, TLO.DAG, Depth);
  return false;
}

SDValue TargetLowering::SimplifyMultipleUseDemandedBitsForTargetNode(
    SDValue Op, const APInt &DemandedBits, const APInt &DemandedElts,
    SelectionDAG &DAG, unsigned Depth) const {
  assert(
      (Op.getOpcode() >= ISD::BUILTIN_OP_END ||
       Op.getOpcode() == ISD::INTRINSIC_WO_CHAIN ||
       Op.getOpcode() == ISD::INTRINSIC_W_CHAIN ||
       Op.getOpcode() == ISD::INTRINSIC_VOID) &&
      "Should use SimplifyMultipleUseDemandedBits if you don't know whether Op"
      " is a target node!");
  return SDValue();
}

SDValue
TargetLowering::buildLegalVectorShuffle(EVT VT, const SDLoc &DL, SDValue N0,
                                        SDValue N1, MutableArrayRef<int> Mask,
                                        SelectionDAG &DAG) const {
  bool LegalMask = isShuffleMaskLegal(Mask, VT);
  if (!LegalMask) {
    std::swap(N0, N1);
    ShuffleVectorSDNode::commuteMask(Mask);
    LegalMask = isShuffleMaskLegal(Mask, VT);
  }

  if (!LegalMask)
    return SDValue();

  return DAG.getVectorShuffle(VT, DL, N0, N1, Mask);
}

const Constant *TargetLowering::getTargetConstantFromLoad(LoadSDNode*) const {
  return nullptr;
}

bool TargetLowering::isGuaranteedNotToBeUndefOrPoisonForTargetNode(
    SDValue Op, const APInt &DemandedElts, const SelectionDAG &DAG,
    bool PoisonOnly, unsigned Depth) const {
  assert(
      (Op.getOpcode() >= ISD::BUILTIN_OP_END ||
       Op.getOpcode() == ISD::INTRINSIC_WO_CHAIN ||
       Op.getOpcode() == ISD::INTRINSIC_W_CHAIN ||
       Op.getOpcode() == ISD::INTRINSIC_VOID) &&
      "Should use isGuaranteedNotToBeUndefOrPoison if you don't know whether Op"
      " is a target node!");

  // If Op can't create undef/poison and none of its operands are undef/poison
  // then Op is never undef/poison.
  return !canCreateUndefOrPoisonForTargetNode(Op, DemandedElts, DAG, PoisonOnly,
                                              /*ConsiderFlags*/ true, Depth) &&
         all_of(Op->ops(), [&](SDValue V) {
           return DAG.isGuaranteedNotToBeUndefOrPoison(V, PoisonOnly,
                                                       Depth + 1);
         });
}

bool TargetLowering::canCreateUndefOrPoisonForTargetNode(
    SDValue Op, const APInt &DemandedElts, const SelectionDAG &DAG,
    bool PoisonOnly, bool ConsiderFlags, unsigned Depth) const {
  assert((Op.getOpcode() >= ISD::BUILTIN_OP_END ||
          Op.getOpcode() == ISD::INTRINSIC_WO_CHAIN ||
          Op.getOpcode() == ISD::INTRINSIC_W_CHAIN ||
          Op.getOpcode() == ISD::INTRINSIC_VOID) &&
         "Should use canCreateUndefOrPoison if you don't know whether Op"
         " is a target node!");
  // Be conservative and return true.
  return true;
}

bool TargetLowering::isKnownNeverNaNForTargetNode(SDValue Op,
                                                  const SelectionDAG &DAG,
                                                  bool SNaN,
                                                  unsigned Depth) const {
  assert((Op.getOpcode() >= ISD::BUILTIN_OP_END ||
          Op.getOpcode() == ISD::INTRINSIC_WO_CHAIN ||
          Op.getOpcode() == ISD::INTRINSIC_W_CHAIN ||
          Op.getOpcode() == ISD::INTRINSIC_VOID) &&
         "Should use isKnownNeverNaN if you don't know whether Op"
         " is a target node!");
  return false;
}

bool TargetLowering::isSplatValueForTargetNode(SDValue Op,
                                               const APInt &DemandedElts,
                                               APInt &UndefElts,
                                               const SelectionDAG &DAG,
                                               unsigned Depth) const {
  assert((Op.getOpcode() >= ISD::BUILTIN_OP_END ||
          Op.getOpcode() == ISD::INTRINSIC_WO_CHAIN ||
          Op.getOpcode() == ISD::INTRINSIC_W_CHAIN ||
          Op.getOpcode() == ISD::INTRINSIC_VOID) &&
         "Should use isSplatValue if you don't know whether Op"
         " is a target node!");
  return false;
}

// FIXME: Ideally, this would use ISD::isConstantSplatVector(), but that must
// work with truncating build vectors and vectors with elements of less than
// 8 bits.
bool TargetLowering::isConstTrueVal(SDValue N) const {
  if (!N)
    return false;

  unsigned EltWidth;
  APInt CVal;
  if (ConstantSDNode *CN = isConstOrConstSplat(N, /*AllowUndefs=*/false,
                                               /*AllowTruncation=*/true)) {
    CVal = CN->getAPIntValue();
    EltWidth = N.getValueType().getScalarSizeInBits();
  } else
    return false;

  // If this is a truncating splat, truncate the splat value.
  // Otherwise, we may fail to match the expected values below.
  if (EltWidth < CVal.getBitWidth())
    CVal = CVal.trunc(EltWidth);

  switch (getBooleanContents(N.getValueType())) {
  case UndefinedBooleanContent:
    return CVal[0];
  case ZeroOrOneBooleanContent:
    return CVal.isOne();
  case ZeroOrNegativeOneBooleanContent:
    return CVal.isAllOnes();
  }

  llvm_unreachable("Invalid boolean contents");
}

bool TargetLowering::isConstFalseVal(SDValue N) const {
  if (!N)
    return false;

  const ConstantSDNode *CN = dyn_cast<ConstantSDNode>(N);
  if (!CN) {
    const BuildVectorSDNode *BV = dyn_cast<BuildVectorSDNode>(N);
    if (!BV)
      return false;

    // Only interested in constant splats, we don't care about undef
    // elements in identifying boolean constants and getConstantSplatNode
    // returns NULL if all ops are undef;
    CN = BV->getConstantSplatNode();
    if (!CN)
      return false;
  }

  if (getBooleanContents(N->getValueType(0)) == UndefinedBooleanContent)
    return !CN->getAPIntValue()[0];

  return CN->isZero();
}

bool TargetLowering::isExtendedTrueVal(const ConstantSDNode *N, EVT VT,
                                       bool SExt) const {
  if (VT == MVT::i1)
    return N->isOne();

  TargetLowering::BooleanContent Cnt = getBooleanContents(VT);
  switch (Cnt) {
  case TargetLowering::ZeroOrOneBooleanContent:
    // An extended value of 1 is always true, unless its original type is i1,
    // in which case it will be sign extended to -1.
    return (N->isOne() && !SExt) || (SExt && (N->getValueType(0) != MVT::i1));
  case TargetLowering::UndefinedBooleanContent:
  case TargetLowering::ZeroOrNegativeOneBooleanContent:
    return N->isAllOnes() && SExt;
  }
  llvm_unreachable("Unexpected enumeration.");
}

/// This helper function of SimplifySetCC tries to optimize the comparison when
/// either operand of the SetCC node is a bitwise-and instruction.
SDValue TargetLowering::foldSetCCWithAnd(EVT VT, SDValue N0, SDValue N1,
                                         ISD::CondCode Cond, const SDLoc &DL,
                                         DAGCombinerInfo &DCI) const {
  if (N1.getOpcode() == ISD::AND && N0.getOpcode() != ISD::AND)
    std::swap(N0, N1);

  SelectionDAG &DAG = DCI.DAG;
  EVT OpVT = N0.getValueType();
  if (N0.getOpcode() != ISD::AND || !OpVT.isInteger() ||
      (Cond != ISD::SETEQ && Cond != ISD::SETNE))
    return SDValue();

  // (X & Y) != 0 --> zextOrTrunc(X & Y)
  // iff everything but LSB is known zero:
  if (Cond == ISD::SETNE && isNullConstant(N1) &&
      (getBooleanContents(OpVT) == TargetLowering::UndefinedBooleanContent ||
       getBooleanContents(OpVT) == TargetLowering::ZeroOrOneBooleanContent)) {
    unsigned NumEltBits = OpVT.getScalarSizeInBits();
    APInt UpperBits = APInt::getHighBitsSet(NumEltBits, NumEltBits - 1);
    if (DAG.MaskedValueIsZero(N0, UpperBits))
      return DAG.getBoolExtOrTrunc(N0, DL, VT, OpVT);
  }

  // Try to eliminate a power-of-2 mask constant by converting to a signbit
  // test in a narrow type that we can truncate to with no cost. Examples:
  // (i32 X & 32768) == 0 --> (trunc X to i16) >= 0
  // (i32 X & 32768) != 0 --> (trunc X to i16) < 0
  // TODO: This conservatively checks for type legality on the source and
  //       destination types. That may inhibit optimizations, but it also
  //       allows setcc->shift transforms that may be more beneficial.
  auto *AndC = dyn_cast<ConstantSDNode>(N0.getOperand(1));
  if (AndC && isNullConstant(N1) && AndC->getAPIntValue().isPowerOf2() &&
      isTypeLegal(OpVT) && N0.hasOneUse()) {
    EVT NarrowVT = EVT::getIntegerVT(*DAG.getContext(),
                                     AndC->getAPIntValue().getActiveBits());
    if (isTruncateFree(OpVT, NarrowVT) && isTypeLegal(NarrowVT)) {
      SDValue Trunc = DAG.getZExtOrTrunc(N0.getOperand(0), DL, NarrowVT);
      SDValue Zero = DAG.getConstant(0, DL, NarrowVT);
      return DAG.getSetCC(DL, VT, Trunc, Zero,
                          Cond == ISD::SETEQ ? ISD::SETGE : ISD::SETLT);
    }
  }

  // Match these patterns in any of their permutations:
  // (X & Y) == Y
  // (X & Y) != Y
  SDValue X, Y;
  if (N0.getOperand(0) == N1) {
    X = N0.getOperand(1);
    Y = N0.getOperand(0);
  } else if (N0.getOperand(1) == N1) {
    X = N0.getOperand(0);
    Y = N0.getOperand(1);
  } else {
    return SDValue();
  }

  // TODO: We should invert (X & Y) eq/ne 0 -> (X & Y) ne/eq Y if
  // `isXAndYEqZeroPreferableToXAndYEqY` is false. This is a bit difficult as
  // its liable to create and infinite loop.
  SDValue Zero = DAG.getConstant(0, DL, OpVT);
  if (isXAndYEqZeroPreferableToXAndYEqY(Cond, OpVT) &&
      DAG.isKnownToBeAPowerOfTwo(Y)) {
    // Simplify X & Y == Y to X & Y != 0 if Y has exactly one bit set.
    // Note that where Y is variable and is known to have at most one bit set
    // (for example, if it is Z & 1) we cannot do this; the expressions are not
    // equivalent when Y == 0.
    assert(OpVT.isInteger());
    Cond = ISD::getSetCCInverse(Cond, OpVT);
    if (DCI.isBeforeLegalizeOps() ||
        isCondCodeLegal(Cond, N0.getSimpleValueType()))
      return DAG.getSetCC(DL, VT, N0, Zero, Cond);
  } else if (N0.hasOneUse() && hasAndNotCompare(Y)) {
    // If the target supports an 'and-not' or 'and-complement' logic operation,
    // try to use that to make a comparison operation more efficient.
    // But don't do this transform if the mask is a single bit because there are
    // more efficient ways to deal with that case (for example, 'bt' on x86 or
    // 'rlwinm' on PPC).

    // Bail out if the compare operand that we want to turn into a zero is
    // already a zero (otherwise, infinite loop).
    if (isNullConstant(Y))
      return SDValue();

    // Transform this into: ~X & Y == 0.
    SDValue NotX = DAG.getNOT(SDLoc(X), X, OpVT);
    SDValue NewAnd = DAG.getNode(ISD::AND, SDLoc(N0), OpVT, NotX, Y);
    return DAG.getSetCC(DL, VT, NewAnd, Zero, Cond);
  }

  return SDValue();
}

/// There are multiple IR patterns that could be checking whether certain
/// truncation of a signed number would be lossy or not. The pattern which is
/// best at IR level, may not lower optimally. Thus, we want to unfold it.
/// We are looking for the following pattern: (KeptBits is a constant)
///   (add %x, (1 << (KeptBits-1))) srccond (1 << KeptBits)
/// KeptBits won't be bitwidth(x), that will be constant-folded to true/false.
/// KeptBits also can't be 1, that would have been folded to  %x dstcond 0
/// We will unfold it into the natural trunc+sext pattern:
///   ((%x << C) a>> C) dstcond %x
/// Where  C = bitwidth(x) - KeptBits  and  C u< bitwidth(x)
SDValue TargetLowering::optimizeSetCCOfSignedTruncationCheck(
    EVT SCCVT, SDValue N0, SDValue N1, ISD::CondCode Cond, DAGCombinerInfo &DCI,
    const SDLoc &DL) const {
  // We must be comparing with a constant.
  ConstantSDNode *C1;
  if (!(C1 = dyn_cast<ConstantSDNode>(N1)))
    return SDValue();

  // N0 should be:  add %x, (1 << (KeptBits-1))
  if (N0->getOpcode() != ISD::ADD)
    return SDValue();

  // And we must be 'add'ing a constant.
  ConstantSDNode *C01;
  if (!(C01 = dyn_cast<ConstantSDNode>(N0->getOperand(1))))
    return SDValue();

  SDValue X = N0->getOperand(0);
  EVT XVT = X.getValueType();

  // Validate constants ...

  APInt I1 = C1->getAPIntValue();

  ISD::CondCode NewCond;
  if (Cond == ISD::CondCode::SETULT) {
    NewCond = ISD::CondCode::SETEQ;
  } else if (Cond == ISD::CondCode::SETULE) {
    NewCond = ISD::CondCode::SETEQ;
    // But need to 'canonicalize' the constant.
    I1 += 1;
  } else if (Cond == ISD::CondCode::SETUGT) {
    NewCond = ISD::CondCode::SETNE;
    // But need to 'canonicalize' the constant.
    I1 += 1;
  } else if (Cond == ISD::CondCode::SETUGE) {
    NewCond = ISD::CondCode::SETNE;
  } else
    return SDValue();

  APInt I01 = C01->getAPIntValue();

  auto checkConstants = [&I1, &I01]() -> bool {
    // Both of them must be power-of-two, and the constant from setcc is bigger.
    return I1.ugt(I01) && I1.isPowerOf2() && I01.isPowerOf2();
  };

  if (checkConstants()) {
    // Great, e.g. got  icmp ult i16 (add i16 %x, 128), 256
  } else {
    // What if we invert constants? (and the target predicate)
    I1.negate();
    I01.negate();
    assert(XVT.isInteger());
    NewCond = getSetCCInverse(NewCond, XVT);
    if (!checkConstants())
      return SDValue();
    // Great, e.g. got  icmp uge i16 (add i16 %x, -128), -256
  }

  // They are power-of-two, so which bit is set?
  const unsigned KeptBits = I1.logBase2();
  const unsigned KeptBitsMinusOne = I01.logBase2();

  // Magic!
  if (KeptBits != (KeptBitsMinusOne + 1))
    return SDValue();
  assert(KeptBits > 0 && KeptBits < XVT.getSizeInBits() && "unreachable");

  // We don't want to do this in every single case.
  SelectionDAG &DAG = DCI.DAG;
  if (!DAG.getTargetLoweringInfo().shouldTransformSignedTruncationCheck(
          XVT, KeptBits))
    return SDValue();

  // Unfold into:  sext_inreg(%x) cond %x
  // Where 'cond' will be either 'eq' or 'ne'.
  SDValue SExtInReg = DAG.getNode(
      ISD::SIGN_EXTEND_INREG, DL, XVT, X,
      DAG.getValueType(EVT::getIntegerVT(*DAG.getContext(), KeptBits)));
  return DAG.getSetCC(DL, SCCVT, SExtInReg, X, NewCond);
}

// (X & (C l>>/<< Y)) ==/!= 0  -->  ((X <</l>> Y) & C) ==/!= 0
SDValue TargetLowering::optimizeSetCCByHoistingAndByConstFromLogicalShift(
    EVT SCCVT, SDValue N0, SDValue N1C, ISD::CondCode Cond,
    DAGCombinerInfo &DCI, const SDLoc &DL) const {
  assert(isConstOrConstSplat(N1C) && isConstOrConstSplat(N1C)->isZero() &&
         "Should be a comparison with 0.");
  assert((Cond == ISD::SETEQ || Cond == ISD::SETNE) &&
         "Valid only for [in]equality comparisons.");

  unsigned NewShiftOpcode;
  SDValue X, C, Y;

  SelectionDAG &DAG = DCI.DAG;
  const TargetLowering &TLI = DAG.getTargetLoweringInfo();

  // Look for '(C l>>/<< Y)'.
  auto Match = [&NewShiftOpcode, &X, &C, &Y, &TLI, &DAG](SDValue V) {
    // The shift should be one-use.
    if (!V.hasOneUse())
      return false;
    unsigned OldShiftOpcode = V.getOpcode();
    switch (OldShiftOpcode) {
    case ISD::SHL:
      NewShiftOpcode = ISD::SRL;
      break;
    case ISD::SRL:
      NewShiftOpcode = ISD::SHL;
      break;
    default:
      return false; // must be a logical shift.
    }
    // We should be shifting a constant.
    // FIXME: best to use isConstantOrConstantVector().
    C = V.getOperand(0);
    ConstantSDNode *CC =
        isConstOrConstSplat(C, /*AllowUndefs=*/true, /*AllowTruncation=*/true);
    if (!CC)
      return false;
    Y = V.getOperand(1);

    ConstantSDNode *XC =
        isConstOrConstSplat(X, /*AllowUndefs=*/true, /*AllowTruncation=*/true);
    return TLI.shouldProduceAndByConstByHoistingConstFromShiftsLHSOfAnd(
        X, XC, CC, Y, OldShiftOpcode, NewShiftOpcode, DAG);
  };

  // LHS of comparison should be an one-use 'and'.
  if (N0.getOpcode() != ISD::AND || !N0.hasOneUse())
    return SDValue();

  X = N0.getOperand(0);
  SDValue Mask = N0.getOperand(1);

  // 'and' is commutative!
  if (!Match(Mask)) {
    std::swap(X, Mask);
    if (!Match(Mask))
      return SDValue();
  }

  EVT VT = X.getValueType();

  // Produce:
  // ((X 'OppositeShiftOpcode' Y) & C) Cond 0
  SDValue T0 = DAG.getNode(NewShiftOpcode, DL, VT, X, Y);
  SDValue T1 = DAG.getNode(ISD::AND, DL, VT, T0, C);
  SDValue T2 = DAG.getSetCC(DL, SCCVT, T1, N1C, Cond);
  return T2;
}

/// Try to fold an equality comparison with a {add/sub/xor} binary operation as
/// the 1st operand (N0). Callers are expected to swap the N0/N1 parameters to
/// handle the commuted versions of these patterns.
SDValue TargetLowering::foldSetCCWithBinOp(EVT VT, SDValue N0, SDValue N1,
                                           ISD::CondCode Cond, const SDLoc &DL,
                                           DAGCombinerInfo &DCI) const {
  unsigned BOpcode = N0.getOpcode();
  assert((BOpcode == ISD::ADD || BOpcode == ISD::SUB || BOpcode == ISD::XOR) &&
         "Unexpected binop");
  assert((Cond == ISD::SETEQ || Cond == ISD::SETNE) && "Unexpected condcode");

  // (X + Y) == X --> Y == 0
  // (X - Y) == X --> Y == 0
  // (X ^ Y) == X --> Y == 0
  SelectionDAG &DAG = DCI.DAG;
  EVT OpVT = N0.getValueType();
  SDValue X = N0.getOperand(0);
  SDValue Y = N0.getOperand(1);
  if (X == N1)
    return DAG.getSetCC(DL, VT, Y, DAG.getConstant(0, DL, OpVT), Cond);

  if (Y != N1)
    return SDValue();

  // (X + Y) == Y --> X == 0
  // (X ^ Y) == Y --> X == 0
  if (BOpcode == ISD::ADD || BOpcode == ISD::XOR)
    return DAG.getSetCC(DL, VT, X, DAG.getConstant(0, DL, OpVT), Cond);

  // The shift would not be valid if the operands are boolean (i1).
  if (!N0.hasOneUse() || OpVT.getScalarSizeInBits() == 1)
    return SDValue();

  // (X - Y) == Y --> X == Y << 1
  SDValue One =
      DAG.getShiftAmountConstant(1, OpVT, DL, !DCI.isBeforeLegalize());
  SDValue YShl1 = DAG.getNode(ISD::SHL, DL, N1.getValueType(), Y, One);
  if (!DCI.isCalledByLegalizer())
    DCI.AddToWorklist(YShl1.getNode());
  return DAG.getSetCC(DL, VT, X, YShl1, Cond);
}

static SDValue simplifySetCCWithCTPOP(const TargetLowering &TLI, EVT VT,
                                      SDValue N0, const APInt &C1,
                                      ISD::CondCode Cond, const SDLoc &dl,
                                      SelectionDAG &DAG) {
  // Look through truncs that don't change the value of a ctpop.
  // FIXME: Add vector support? Need to be careful with setcc result type below.
  SDValue CTPOP = N0;
  if (N0.getOpcode() == ISD::TRUNCATE && N0.hasOneUse() && !VT.isVector() &&
      N0.getScalarValueSizeInBits() > Log2_32(N0.getOperand(0).getScalarValueSizeInBits()))
    CTPOP = N0.getOperand(0);

  if (CTPOP.getOpcode() != ISD::CTPOP || !CTPOP.hasOneUse())
    return SDValue();

  EVT CTVT = CTPOP.getValueType();
  SDValue CTOp = CTPOP.getOperand(0);

  // Expand a power-of-2-or-zero comparison based on ctpop:
  // (ctpop x) u< 2 -> (x & x-1) == 0
  // (ctpop x) u> 1 -> (x & x-1) != 0
  if (Cond == ISD::SETULT || Cond == ISD::SETUGT) {
    // Keep the CTPOP if it is a cheap vector op.
    if (CTVT.isVector() && TLI.isCtpopFast(CTVT))
      return SDValue();

    unsigned CostLimit = TLI.getCustomCtpopCost(CTVT, Cond);
    if (C1.ugt(CostLimit + (Cond == ISD::SETULT)))
      return SDValue();
    if (C1 == 0 && (Cond == ISD::SETULT))
      return SDValue(); // This is handled elsewhere.

    unsigned Passes = C1.getLimitedValue() - (Cond == ISD::SETULT);

    SDValue NegOne = DAG.getAllOnesConstant(dl, CTVT);
    SDValue Result = CTOp;
    for (unsigned i = 0; i < Passes; i++) {
      SDValue Add = DAG.getNode(ISD::ADD, dl, CTVT, Result, NegOne);
      Result = DAG.getNode(ISD::AND, dl, CTVT, Result, Add);
    }
    ISD::CondCode CC = Cond == ISD::SETULT ? ISD::SETEQ : ISD::SETNE;
    return DAG.getSetCC(dl, VT, Result, DAG.getConstant(0, dl, CTVT), CC);
  }

  // Expand a power-of-2 comparison based on ctpop
  if ((Cond == ISD::SETEQ || Cond == ISD::SETNE) && C1 == 1) {
    // Keep the CTPOP if it is cheap.
    if (TLI.isCtpopFast(CTVT))
      return SDValue();

    SDValue Zero = DAG.getConstant(0, dl, CTVT);
    SDValue NegOne = DAG.getAllOnesConstant(dl, CTVT);
    assert(CTVT.isInteger());
    SDValue Add = DAG.getNode(ISD::ADD, dl, CTVT, CTOp, NegOne);

    // Its not uncommon for known-never-zero X to exist in (ctpop X) eq/ne 1, so
    // check before emitting a potentially unnecessary op.
    if (DAG.isKnownNeverZero(CTOp)) {
      // (ctpop x) == 1 --> (x & x-1) == 0
      // (ctpop x) != 1 --> (x & x-1) != 0
      SDValue And = DAG.getNode(ISD::AND, dl, CTVT, CTOp, Add);
      SDValue RHS = DAG.getSetCC(dl, VT, And, Zero, Cond);
      return RHS;
    }

    // (ctpop x) == 1 --> (x ^ x-1) >  x-1
    // (ctpop x) != 1 --> (x ^ x-1) <= x-1
    SDValue Xor = DAG.getNode(ISD::XOR, dl, CTVT, CTOp, Add);
    ISD::CondCode CmpCond = Cond == ISD::SETEQ ? ISD::SETUGT : ISD::SETULE;
    return DAG.getSetCC(dl, VT, Xor, Add, CmpCond);
  }

  return SDValue();
}

static SDValue foldSetCCWithRotate(EVT VT, SDValue N0, SDValue N1,
                                   ISD::CondCode Cond, const SDLoc &dl,
                                   SelectionDAG &DAG) {
  if (Cond != ISD::SETEQ && Cond != ISD::SETNE)
    return SDValue();

  auto *C1 = isConstOrConstSplat(N1, /* AllowUndefs */ true);
  if (!C1 || !(C1->isZero() || C1->isAllOnes()))
    return SDValue();

  auto getRotateSource = [](SDValue X) {
    if (X.getOpcode() == ISD::ROTL || X.getOpcode() == ISD::ROTR)
      return X.getOperand(0);
    return SDValue();
  };

  // Peek through a rotated value compared against 0 or -1:
  // (rot X, Y) == 0/-1 --> X == 0/-1
  // (rot X, Y) != 0/-1 --> X != 0/-1
  if (SDValue R = getRotateSource(N0))
    return DAG.getSetCC(dl, VT, R, N1, Cond);

  // Peek through an 'or' of a rotated value compared against 0:
  // or (rot X, Y), Z ==/!= 0 --> (or X, Z) ==/!= 0
  // or Z, (rot X, Y) ==/!= 0 --> (or X, Z) ==/!= 0
  //
  // TODO: Add the 'and' with -1 sibling.
  // TODO: Recurse through a series of 'or' ops to find the rotate.
  EVT OpVT = N0.getValueType();
  if (N0.hasOneUse() && N0.getOpcode() == ISD::OR && C1->isZero()) {
    if (SDValue R = getRotateSource(N0.getOperand(0))) {
      SDValue NewOr = DAG.getNode(ISD::OR, dl, OpVT, R, N0.getOperand(1));
      return DAG.getSetCC(dl, VT, NewOr, N1, Cond);
    }
    if (SDValue R = getRotateSource(N0.getOperand(1))) {
      SDValue NewOr = DAG.getNode(ISD::OR, dl, OpVT, R, N0.getOperand(0));
      return DAG.getSetCC(dl, VT, NewOr, N1, Cond);
    }
  }

  return SDValue();
}

static SDValue foldSetCCWithFunnelShift(EVT VT, SDValue N0, SDValue N1,
                                        ISD::CondCode Cond, const SDLoc &dl,
                                        SelectionDAG &DAG) {
  // If we are testing for all-bits-clear, we might be able to do that with
  // less shifting since bit-order does not matter.
  if (Cond != ISD::SETEQ && Cond != ISD::SETNE)
    return SDValue();

  auto *C1 = isConstOrConstSplat(N1, /* AllowUndefs */ true);
  if (!C1 || !C1->isZero())
    return SDValue();

  if (!N0.hasOneUse() ||
      (N0.getOpcode() != ISD::FSHL && N0.getOpcode() != ISD::FSHR))
    return SDValue();

  unsigned BitWidth = N0.getScalarValueSizeInBits();
  auto *ShAmtC = isConstOrConstSplat(N0.getOperand(2));
  if (!ShAmtC || ShAmtC->getAPIntValue().uge(BitWidth))
    return SDValue();

  // Canonicalize fshr as fshl to reduce pattern-matching.
  unsigned ShAmt = ShAmtC->getZExtValue();
  if (N0.getOpcode() == ISD::FSHR)
    ShAmt = BitWidth - ShAmt;

  // Match an 'or' with a specific operand 'Other' in either commuted variant.
  SDValue X, Y;
  auto matchOr = [&X, &Y](SDValue Or, SDValue Other) {
    if (Or.getOpcode() != ISD::OR || !Or.hasOneUse())
      return false;
    if (Or.getOperand(0) == Other) {
      X = Or.getOperand(0);
      Y = Or.getOperand(1);
      return true;
    }
    if (Or.getOperand(1) == Other) {
      X = Or.getOperand(1);
      Y = Or.getOperand(0);
      return true;
    }
    return false;
  };

  EVT OpVT = N0.getValueType();
  EVT ShAmtVT = N0.getOperand(2).getValueType();
  SDValue F0 = N0.getOperand(0);
  SDValue F1 = N0.getOperand(1);
  if (matchOr(F0, F1)) {
    // fshl (or X, Y), X, C ==/!= 0 --> or (shl Y, C), X ==/!= 0
    SDValue NewShAmt = DAG.getConstant(ShAmt, dl, ShAmtVT);
    SDValue Shift = DAG.getNode(ISD::SHL, dl, OpVT, Y, NewShAmt);
    SDValue NewOr = DAG.getNode(ISD::OR, dl, OpVT, Shift, X);
    return DAG.getSetCC(dl, VT, NewOr, N1, Cond);
  }
  if (matchOr(F1, F0)) {
    // fshl X, (or X, Y), C ==/!= 0 --> or (srl Y, BW-C), X ==/!= 0
    SDValue NewShAmt = DAG.getConstant(BitWidth - ShAmt, dl, ShAmtVT);
    SDValue Shift = DAG.getNode(ISD::SRL, dl, OpVT, Y, NewShAmt);
    SDValue NewOr = DAG.getNode(ISD::OR, dl, OpVT, Shift, X);
    return DAG.getSetCC(dl, VT, NewOr, N1, Cond);
  }

  return SDValue();
}

/// Try to simplify a setcc built with the specified operands and cc. If it is
/// unable to simplify it, return a null SDValue.
SDValue TargetLowering::SimplifySetCC(EVT VT, SDValue N0, SDValue N1,
                                      ISD::CondCode Cond, bool foldBooleans,
                                      DAGCombinerInfo &DCI,
                                      const SDLoc &dl) const {
  SelectionDAG &DAG = DCI.DAG;
  const DataLayout &Layout = DAG.getDataLayout();
  EVT OpVT = N0.getValueType();
  AttributeList Attr = DAG.getMachineFunction().getFunction().getAttributes();

  // Constant fold or commute setcc.
  if (SDValue Fold = DAG.FoldSetCC(VT, N0, N1, Cond, dl))
    return Fold;

  bool N0ConstOrSplat =
      isConstOrConstSplat(N0, /*AllowUndefs*/ false, /*AllowTruncate*/ true);
  bool N1ConstOrSplat =
      isConstOrConstSplat(N1, /*AllowUndefs*/ false, /*AllowTruncate*/ true);

  // Canonicalize toward having the constant on the RHS.
  // TODO: Handle non-splat vector constants. All undef causes trouble.
  // FIXME: We can't yet fold constant scalable vector splats, so avoid an
  // infinite loop here when we encounter one.
  ISD::CondCode SwappedCC = ISD::getSetCCSwappedOperands(Cond);
  if (N0ConstOrSplat && !N1ConstOrSplat &&
      (DCI.isBeforeLegalizeOps() ||
       isCondCodeLegal(SwappedCC, N0.getSimpleValueType())))
    return DAG.getSetCC(dl, VT, N1, N0, SwappedCC);

  // If we have a subtract with the same 2 non-constant operands as this setcc
  // -- but in reverse order -- then try to commute the operands of this setcc
  // to match. A matching pair of setcc (cmp) and sub may be combined into 1
  // instruction on some targets.
  if (!N0ConstOrSplat && !N1ConstOrSplat &&
      (DCI.isBeforeLegalizeOps() ||
       isCondCodeLegal(SwappedCC, N0.getSimpleValueType())) &&
      DAG.doesNodeExist(ISD::SUB, DAG.getVTList(OpVT), {N1, N0}) &&
      !DAG.doesNodeExist(ISD::SUB, DAG.getVTList(OpVT), {N0, N1}))
    return DAG.getSetCC(dl, VT, N1, N0, SwappedCC);

  if (SDValue V = foldSetCCWithRotate(VT, N0, N1, Cond, dl, DAG))
    return V;

  if (SDValue V = foldSetCCWithFunnelShift(VT, N0, N1, Cond, dl, DAG))
    return V;

  if (auto *N1C = isConstOrConstSplat(N1)) {
    const APInt &C1 = N1C->getAPIntValue();

    // Optimize some CTPOP cases.
    if (SDValue V = simplifySetCCWithCTPOP(*this, VT, N0, C1, Cond, dl, DAG))
      return V;

    // For equality to 0 of a no-wrap multiply, decompose and test each op:
    // X * Y == 0 --> (X == 0) || (Y == 0)
    // X * Y != 0 --> (X != 0) && (Y != 0)
    // TODO: This bails out if minsize is set, but if the target doesn't have a
    //       single instruction multiply for this type, it would likely be
    //       smaller to decompose.
    if (C1.isZero() && (Cond == ISD::SETEQ || Cond == ISD::SETNE) &&
        N0.getOpcode() == ISD::MUL && N0.hasOneUse() &&
        (N0->getFlags().hasNoUnsignedWrap() ||
         N0->getFlags().hasNoSignedWrap()) &&
        !Attr.hasFnAttr(Attribute::MinSize)) {
      SDValue IsXZero = DAG.getSetCC(dl, VT, N0.getOperand(0), N1, Cond);
      SDValue IsYZero = DAG.getSetCC(dl, VT, N0.getOperand(1), N1, Cond);
      unsigned LogicOp = Cond == ISD::SETEQ ? ISD::OR : ISD::AND;
      return DAG.getNode(LogicOp, dl, VT, IsXZero, IsYZero);
    }

    // If the LHS is '(srl (ctlz x), 5)', the RHS is 0/1, and this is an
    // equality comparison, then we're just comparing whether X itself is
    // zero.
    if (N0.getOpcode() == ISD::SRL && (C1.isZero() || C1.isOne()) &&
        N0.getOperand(0).getOpcode() == ISD::CTLZ &&
        llvm::has_single_bit<uint32_t>(N0.getScalarValueSizeInBits())) {
      if (ConstantSDNode *ShAmt = isConstOrConstSplat(N0.getOperand(1))) {
        if ((Cond == ISD::SETEQ || Cond == ISD::SETNE) &&
            ShAmt->getAPIntValue() == Log2_32(N0.getScalarValueSizeInBits())) {
          if ((C1 == 0) == (Cond == ISD::SETEQ)) {
            // (srl (ctlz x), 5) == 0  -> X != 0
            // (srl (ctlz x), 5) != 1  -> X != 0
            Cond = ISD::SETNE;
          } else {
            // (srl (ctlz x), 5) != 0  -> X == 0
            // (srl (ctlz x), 5) == 1  -> X == 0
            Cond = ISD::SETEQ;
          }
          SDValue Zero = DAG.getConstant(0, dl, N0.getValueType());
          return DAG.getSetCC(dl, VT, N0.getOperand(0).getOperand(0), Zero,
                              Cond);
        }
      }
    }
  }

  // FIXME: Support vectors.
  if (auto *N1C = dyn_cast<ConstantSDNode>(N1.getNode())) {
    const APInt &C1 = N1C->getAPIntValue();

    // (zext x) == C --> x == (trunc C)
    // (sext x) == C --> x == (trunc C)
    if ((Cond == ISD::SETEQ || Cond == ISD::SETNE) &&
        DCI.isBeforeLegalize() && N0->hasOneUse()) {
      unsigned MinBits = N0.getValueSizeInBits();
      SDValue PreExt;
      bool Signed = false;
      if (N0->getOpcode() == ISD::ZERO_EXTEND) {
        // ZExt
        MinBits = N0->getOperand(0).getValueSizeInBits();
        PreExt = N0->getOperand(0);
      } else if (N0->getOpcode() == ISD::AND) {
        // DAGCombine turns costly ZExts into ANDs
        if (auto *C = dyn_cast<ConstantSDNode>(N0->getOperand(1)))
          if ((C->getAPIntValue()+1).isPowerOf2()) {
            MinBits = C->getAPIntValue().countr_one();
            PreExt = N0->getOperand(0);
          }
      } else if (N0->getOpcode() == ISD::SIGN_EXTEND) {
        // SExt
        MinBits = N0->getOperand(0).getValueSizeInBits();
        PreExt = N0->getOperand(0);
        Signed = true;
      } else if (auto *LN0 = dyn_cast<LoadSDNode>(N0)) {
        // ZEXTLOAD / SEXTLOAD
        if (LN0->getExtensionType() == ISD::ZEXTLOAD) {
          MinBits = LN0->getMemoryVT().getSizeInBits();
          PreExt = N0;
        } else if (LN0->getExtensionType() == ISD::SEXTLOAD) {
          Signed = true;
          MinBits = LN0->getMemoryVT().getSizeInBits();
          PreExt = N0;
        }
      }

      // Figure out how many bits we need to preserve this constant.
      unsigned ReqdBits = Signed ? C1.getSignificantBits() : C1.getActiveBits();

      // Make sure we're not losing bits from the constant.
      if (MinBits > 0 &&
          MinBits < C1.getBitWidth() &&
          MinBits >= ReqdBits) {
        EVT MinVT = EVT::getIntegerVT(*DAG.getContext(), MinBits);
        if (isTypeDesirableForOp(ISD::SETCC, MinVT)) {
          // Will get folded away.
          SDValue Trunc = DAG.getNode(ISD::TRUNCATE, dl, MinVT, PreExt);
          if (MinBits == 1 && C1 == 1)
            // Invert the condition.
            return DAG.getSetCC(dl, VT, Trunc, DAG.getConstant(0, dl, MVT::i1),
                                Cond == ISD::SETEQ ? ISD::SETNE : ISD::SETEQ);
          SDValue C = DAG.getConstant(C1.trunc(MinBits), dl, MinVT);
          return DAG.getSetCC(dl, VT, Trunc, C, Cond);
        }

        // If truncating the setcc operands is not desirable, we can still
        // simplify the expression in some cases:
        // setcc ([sz]ext (setcc x, y, cc)), 0, setne) -> setcc (x, y, cc)
        // setcc ([sz]ext (setcc x, y, cc)), 0, seteq) -> setcc (x, y, inv(cc))
        // setcc (zext (setcc x, y, cc)), 1, setne) -> setcc (x, y, inv(cc))
        // setcc (zext (setcc x, y, cc)), 1, seteq) -> setcc (x, y, cc)
        // setcc (sext (setcc x, y, cc)), -1, setne) -> setcc (x, y, inv(cc))
        // setcc (sext (setcc x, y, cc)), -1, seteq) -> setcc (x, y, cc)
        SDValue TopSetCC = N0->getOperand(0);
        unsigned N0Opc = N0->getOpcode();
        bool SExt = (N0Opc == ISD::SIGN_EXTEND);
        if (TopSetCC.getValueType() == MVT::i1 && VT == MVT::i1 &&
            TopSetCC.getOpcode() == ISD::SETCC &&
            (N0Opc == ISD::ZERO_EXTEND || N0Opc == ISD::SIGN_EXTEND) &&
            (isConstFalseVal(N1) ||
             isExtendedTrueVal(N1C, N0->getValueType(0), SExt))) {

          bool Inverse = (N1C->isZero() && Cond == ISD::SETEQ) ||
                         (!N1C->isZero() && Cond == ISD::SETNE);

          if (!Inverse)
            return TopSetCC;

          ISD::CondCode InvCond = ISD::getSetCCInverse(
              cast<CondCodeSDNode>(TopSetCC.getOperand(2))->get(),
              TopSetCC.getOperand(0).getValueType());
          return DAG.getSetCC(dl, VT, TopSetCC.getOperand(0),
                                      TopSetCC.getOperand(1),
                                      InvCond);
        }
      }
    }

    // If the LHS is '(and load, const)', the RHS is 0, the test is for
    // equality or unsigned, and all 1 bits of the const are in the same
    // partial word, see if we can shorten the load.
    if (DCI.isBeforeLegalize() &&
        !ISD::isSignedIntSetCC(Cond) &&
        N0.getOpcode() == ISD::AND && C1 == 0 &&
        N0.getNode()->hasOneUse() &&
        isa<LoadSDNode>(N0.getOperand(0)) &&
        N0.getOperand(0).getNode()->hasOneUse() &&
        isa<ConstantSDNode>(N0.getOperand(1))) {
      auto *Lod = cast<LoadSDNode>(N0.getOperand(0));
      APInt bestMask;
      unsigned bestWidth = 0, bestOffset = 0;
      if (Lod->isSimple() && Lod->isUnindexed() &&
          (Lod->getMemoryVT().isByteSized() ||
           isPaddedAtMostSignificantBitsWhenStored(Lod->getMemoryVT()))) {
        unsigned memWidth = Lod->getMemoryVT().getStoreSizeInBits();
        unsigned origWidth = N0.getValueSizeInBits();
        unsigned maskWidth = origWidth;
        // We can narrow (e.g.) 16-bit extending loads on 32-bit target to
        // 8 bits, but have to be careful...
        if (Lod->getExtensionType() != ISD::NON_EXTLOAD)
          origWidth = Lod->getMemoryVT().getSizeInBits();
        const APInt &Mask = N0.getConstantOperandAPInt(1);
        // Only consider power-of-2 widths (and at least one byte) as candiates
        // for the narrowed load.
        for (unsigned width = 8; width < origWidth; width *= 2) {
          EVT newVT = EVT::getIntegerVT(*DAG.getContext(), width);
          if (!shouldReduceLoadWidth(Lod, ISD::NON_EXTLOAD, newVT))
            continue;
          APInt newMask = APInt::getLowBitsSet(maskWidth, width);
          // Avoid accessing any padding here for now (we could use memWidth
          // instead of origWidth here otherwise).
          unsigned maxOffset = origWidth - width;
          for (unsigned offset = 0; offset <= maxOffset; offset += 8) {
            if (Mask.isSubsetOf(newMask)) {
              unsigned ptrOffset =
                  Layout.isLittleEndian() ? offset : memWidth - width - offset;
              unsigned IsFast = 0;
              Align NewAlign = commonAlignment(Lod->getAlign(), ptrOffset / 8);
              if (allowsMemoryAccess(
                      *DAG.getContext(), Layout, newVT, Lod->getAddressSpace(),
                      NewAlign, Lod->getMemOperand()->getFlags(), &IsFast) &&
                  IsFast) {
                bestOffset = ptrOffset / 8;
                bestMask = Mask.lshr(offset);
                bestWidth = width;
                break;
              }
            }
            newMask <<= 8;
          }
          if (bestWidth)
            break;
        }
      }
      if (bestWidth) {
        EVT newVT = EVT::getIntegerVT(*DAG.getContext(), bestWidth);
        SDValue Ptr = Lod->getBasePtr();
        if (bestOffset != 0)
          Ptr = DAG.getObjectPtrOffset(dl, Ptr, TypeSize::getFixed(bestOffset));
        SDValue NewLoad =
            DAG.getLoad(newVT, dl, Lod->getChain(), Ptr,
                        Lod->getPointerInfo().getWithOffset(bestOffset),
                        Lod->getOriginalAlign());
        SDValue And =
            DAG.getNode(ISD::AND, dl, newVT, NewLoad,
                        DAG.getConstant(bestMask.trunc(bestWidth), dl, newVT));
        return DAG.getSetCC(dl, VT, And, DAG.getConstant(0LL, dl, newVT), Cond);
      }
    }

    // If the LHS is a ZERO_EXTEND, perform the comparison on the input.
    if (N0.getOpcode() == ISD::ZERO_EXTEND) {
      unsigned InSize = N0.getOperand(0).getValueSizeInBits();

      // If the comparison constant has bits in the upper part, the
      // zero-extended value could never match.
      if (C1.intersects(APInt::getHighBitsSet(C1.getBitWidth(),
                                              C1.getBitWidth() - InSize))) {
        switch (Cond) {
        case ISD::SETUGT:
        case ISD::SETUGE:
        case ISD::SETEQ:
          return DAG.getConstant(0, dl, VT);
        case ISD::SETULT:
        case ISD::SETULE:
        case ISD::SETNE:
          return DAG.getConstant(1, dl, VT);
        case ISD::SETGT:
        case ISD::SETGE:
          // True if the sign bit of C1 is set.
          return DAG.getConstant(C1.isNegative(), dl, VT);
        case ISD::SETLT:
        case ISD::SETLE:
          // True if the sign bit of C1 isn't set.
          return DAG.getConstant(C1.isNonNegative(), dl, VT);
        default:
          break;
        }
      }

      // Otherwise, we can perform the comparison with the low bits.
      switch (Cond) {
      case ISD::SETEQ:
      case ISD::SETNE:
      case ISD::SETUGT:
      case ISD::SETUGE:
      case ISD::SETULT:
      case ISD::SETULE: {
        EVT newVT = N0.getOperand(0).getValueType();
        if (DCI.isBeforeLegalizeOps() ||
            (isOperationLegal(ISD::SETCC, newVT) &&
             isCondCodeLegal(Cond, newVT.getSimpleVT()))) {
          EVT NewSetCCVT = getSetCCResultType(Layout, *DAG.getContext(), newVT);
          SDValue NewConst = DAG.getConstant(C1.trunc(InSize), dl, newVT);

          SDValue NewSetCC = DAG.getSetCC(dl, NewSetCCVT, N0.getOperand(0),
                                          NewConst, Cond);
          return DAG.getBoolExtOrTrunc(NewSetCC, dl, VT, N0.getValueType());
        }
        break;
      }
      default:
        break; // todo, be more careful with signed comparisons
      }
    } else if (N0.getOpcode() == ISD::SIGN_EXTEND_INREG &&
               (Cond == ISD::SETEQ || Cond == ISD::SETNE) &&
               !isSExtCheaperThanZExt(cast<VTSDNode>(N0.getOperand(1))->getVT(),
                                      OpVT)) {
      EVT ExtSrcTy = cast<VTSDNode>(N0.getOperand(1))->getVT();
      unsigned ExtSrcTyBits = ExtSrcTy.getSizeInBits();
      EVT ExtDstTy = N0.getValueType();
      unsigned ExtDstTyBits = ExtDstTy.getSizeInBits();

      // If the constant doesn't fit into the number of bits for the source of
      // the sign extension, it is impossible for both sides to be equal.
      if (C1.getSignificantBits() > ExtSrcTyBits)
        return DAG.getBoolConstant(Cond == ISD::SETNE, dl, VT, OpVT);

      assert(ExtDstTy == N0.getOperand(0).getValueType() &&
             ExtDstTy != ExtSrcTy && "Unexpected types!");
      APInt Imm = APInt::getLowBitsSet(ExtDstTyBits, ExtSrcTyBits);
      SDValue ZextOp = DAG.getNode(ISD::AND, dl, ExtDstTy, N0.getOperand(0),
                                   DAG.getConstant(Imm, dl, ExtDstTy));
      if (!DCI.isCalledByLegalizer())
        DCI.AddToWorklist(ZextOp.getNode());
      // Otherwise, make this a use of a zext.
      return DAG.getSetCC(dl, VT, ZextOp,
                          DAG.getConstant(C1 & Imm, dl, ExtDstTy), Cond);
    } else if ((N1C->isZero() || N1C->isOne()) &&
               (Cond == ISD::SETEQ || Cond == ISD::SETNE)) {
      // SETCC (X), [0|1], [EQ|NE]  -> X if X is known 0/1. i1 types are
      // excluded as they are handled below whilst checking for foldBooleans.
      if ((N0.getOpcode() == ISD::SETCC || VT.getScalarType() != MVT::i1) &&
          isTypeLegal(VT) && VT.bitsLE(N0.getValueType()) &&
          (N0.getValueType() == MVT::i1 ||
           getBooleanContents(N0.getValueType()) == ZeroOrOneBooleanContent) &&
          DAG.MaskedValueIsZero(
              N0, APInt::getBitsSetFrom(N0.getValueSizeInBits(), 1))) {
        bool TrueWhenTrue = (Cond == ISD::SETEQ) ^ (!N1C->isOne());
        if (TrueWhenTrue)
          return DAG.getNode(ISD::TRUNCATE, dl, VT, N0);
        // Invert the condition.
        if (N0.getOpcode() == ISD::SETCC) {
          ISD::CondCode CC = cast<CondCodeSDNode>(N0.getOperand(2))->get();
          CC = ISD::getSetCCInverse(CC, N0.getOperand(0).getValueType());
          if (DCI.isBeforeLegalizeOps() ||
              isCondCodeLegal(CC, N0.getOperand(0).getSimpleValueType()))
            return DAG.getSetCC(dl, VT, N0.getOperand(0), N0.getOperand(1), CC);
        }
      }

      if ((N0.getOpcode() == ISD::XOR ||
           (N0.getOpcode() == ISD::AND &&
            N0.getOperand(0).getOpcode() == ISD::XOR &&
            N0.getOperand(1) == N0.getOperand(0).getOperand(1))) &&
          isOneConstant(N0.getOperand(1))) {
        // If this is (X^1) == 0/1, swap the RHS and eliminate the xor.  We
        // can only do this if the top bits are known zero.
        unsigned BitWidth = N0.getValueSizeInBits();
        if (DAG.MaskedValueIsZero(N0,
                                  APInt::getHighBitsSet(BitWidth,
                                                        BitWidth-1))) {
          // Okay, get the un-inverted input value.
          SDValue Val;
          if (N0.getOpcode() == ISD::XOR) {
            Val = N0.getOperand(0);
          } else {
            assert(N0.getOpcode() == ISD::AND &&
                    N0.getOperand(0).getOpcode() == ISD::XOR);
            // ((X^1)&1)^1 -> X & 1
            Val = DAG.getNode(ISD::AND, dl, N0.getValueType(),
                              N0.getOperand(0).getOperand(0),
                              N0.getOperand(1));
          }

          return DAG.getSetCC(dl, VT, Val, N1,
                              Cond == ISD::SETEQ ? ISD::SETNE : ISD::SETEQ);
        }
      } else if (N1C->isOne()) {
        SDValue Op0 = N0;
        if (Op0.getOpcode() == ISD::TRUNCATE)
          Op0 = Op0.getOperand(0);

        if ((Op0.getOpcode() == ISD::XOR) &&
            Op0.getOperand(0).getOpcode() == ISD::SETCC &&
            Op0.getOperand(1).getOpcode() == ISD::SETCC) {
          SDValue XorLHS = Op0.getOperand(0);
          SDValue XorRHS = Op0.getOperand(1);
          // Ensure that the input setccs return an i1 type or 0/1 value.
          if (Op0.getValueType() == MVT::i1 ||
              (getBooleanContents(XorLHS.getOperand(0).getValueType()) ==
                      ZeroOrOneBooleanContent &&
               getBooleanContents(XorRHS.getOperand(0).getValueType()) ==
                        ZeroOrOneBooleanContent)) {
            // (xor (setcc), (setcc)) == / != 1 -> (setcc) != / == (setcc)
            Cond = (Cond == ISD::SETEQ) ? ISD::SETNE : ISD::SETEQ;
            return DAG.getSetCC(dl, VT, XorLHS, XorRHS, Cond);
          }
        }
        if (Op0.getOpcode() == ISD::AND && isOneConstant(Op0.getOperand(1))) {
          // If this is (X&1) == / != 1, normalize it to (X&1) != / == 0.
          if (Op0.getValueType().bitsGT(VT))
            Op0 = DAG.getNode(ISD::AND, dl, VT,
                          DAG.getNode(ISD::TRUNCATE, dl, VT, Op0.getOperand(0)),
                          DAG.getConstant(1, dl, VT));
          else if (Op0.getValueType().bitsLT(VT))
            Op0 = DAG.getNode(ISD::AND, dl, VT,
                        DAG.getNode(ISD::ANY_EXTEND, dl, VT, Op0.getOperand(0)),
                        DAG.getConstant(1, dl, VT));

          return DAG.getSetCC(dl, VT, Op0,
                              DAG.getConstant(0, dl, Op0.getValueType()),
                              Cond == ISD::SETEQ ? ISD::SETNE : ISD::SETEQ);
        }
        if (Op0.getOpcode() == ISD::AssertZext &&
            cast<VTSDNode>(Op0.getOperand(1))->getVT() == MVT::i1)
          return DAG.getSetCC(dl, VT, Op0,
                              DAG.getConstant(0, dl, Op0.getValueType()),
                              Cond == ISD::SETEQ ? ISD::SETNE : ISD::SETEQ);
      }
    }

    // Given:
    //   icmp eq/ne (urem %x, %y), 0
    // Iff %x has 0 or 1 bits set, and %y has at least 2 bits set, omit 'urem':
    //   icmp eq/ne %x, 0
    if (N0.getOpcode() == ISD::UREM && N1C->isZero() &&
        (Cond == ISD::SETEQ || Cond == ISD::SETNE)) {
      KnownBits XKnown = DAG.computeKnownBits(N0.getOperand(0));
      KnownBits YKnown = DAG.computeKnownBits(N0.getOperand(1));
      if (XKnown.countMaxPopulation() == 1 && YKnown.countMinPopulation() >= 2)
        return DAG.getSetCC(dl, VT, N0.getOperand(0), N1, Cond);
    }

    // Fold set_cc seteq (ashr X, BW-1), -1 -> set_cc setlt X, 0
    //  and set_cc setne (ashr X, BW-1), -1 -> set_cc setge X, 0
    if ((Cond == ISD::SETEQ || Cond == ISD::SETNE) &&
        N0.getOpcode() == ISD::SRA && isa<ConstantSDNode>(N0.getOperand(1)) &&
        N0.getConstantOperandAPInt(1) == OpVT.getScalarSizeInBits() - 1 &&
        N1C && N1C->isAllOnes()) {
      return DAG.getSetCC(dl, VT, N0.getOperand(0),
                          DAG.getConstant(0, dl, OpVT),
                          Cond == ISD::SETEQ ? ISD::SETLT : ISD::SETGE);
    }

    if (SDValue V =
            optimizeSetCCOfSignedTruncationCheck(VT, N0, N1, Cond, DCI, dl))
      return V;
  }

  // These simplifications apply to splat vectors as well.
  // TODO: Handle more splat vector cases.
  if (auto *N1C = isConstOrConstSplat(N1)) {
    const APInt &C1 = N1C->getAPIntValue();

    APInt MinVal, MaxVal;
    unsigned OperandBitSize = N1C->getValueType(0).getScalarSizeInBits();
    if (ISD::isSignedIntSetCC(Cond)) {
      MinVal = APInt::getSignedMinValue(OperandBitSize);
      MaxVal = APInt::getSignedMaxValue(OperandBitSize);
    } else {
      MinVal = APInt::getMinValue(OperandBitSize);
      MaxVal = APInt::getMaxValue(OperandBitSize);
    }

    // Canonicalize GE/LE comparisons to use GT/LT comparisons.
    if (Cond == ISD::SETGE || Cond == ISD::SETUGE) {
      // X >= MIN --> true
      if (C1 == MinVal)
        return DAG.getBoolConstant(true, dl, VT, OpVT);

      if (!VT.isVector()) { // TODO: Support this for vectors.
        // X >= C0 --> X > (C0 - 1)
        APInt C = C1 - 1;
        ISD::CondCode NewCC = (Cond == ISD::SETGE) ? ISD::SETGT : ISD::SETUGT;
        if ((DCI.isBeforeLegalizeOps() ||
             isCondCodeLegal(NewCC, VT.getSimpleVT())) &&
            (!N1C->isOpaque() || (C.getBitWidth() <= 64 &&
                                  isLegalICmpImmediate(C.getSExtValue())))) {
          return DAG.getSetCC(dl, VT, N0,
                              DAG.getConstant(C, dl, N1.getValueType()),
                              NewCC);
        }
      }
    }

    if (Cond == ISD::SETLE || Cond == ISD::SETULE) {
      // X <= MAX --> true
      if (C1 == MaxVal)
        return DAG.getBoolConstant(true, dl, VT, OpVT);

      // X <= C0 --> X < (C0 + 1)
      if (!VT.isVector()) { // TODO: Support this for vectors.
        APInt C = C1 + 1;
        ISD::CondCode NewCC = (Cond == ISD::SETLE) ? ISD::SETLT : ISD::SETULT;
        if ((DCI.isBeforeLegalizeOps() ||
             isCondCodeLegal(NewCC, VT.getSimpleVT())) &&
            (!N1C->isOpaque() || (C.getBitWidth() <= 64 &&
                                  isLegalICmpImmediate(C.getSExtValue())))) {
          return DAG.getSetCC(dl, VT, N0,
                              DAG.getConstant(C, dl, N1.getValueType()),
                              NewCC);
        }
      }
    }

    if (Cond == ISD::SETLT || Cond == ISD::SETULT) {
      if (C1 == MinVal)
        return DAG.getBoolConstant(false, dl, VT, OpVT); // X < MIN --> false

      // TODO: Support this for vectors after legalize ops.
      if (!VT.isVector() || DCI.isBeforeLegalizeOps()) {
        // Canonicalize setlt X, Max --> setne X, Max
        if (C1 == MaxVal)
          return DAG.getSetCC(dl, VT, N0, N1, ISD::SETNE);

        // If we have setult X, 1, turn it into seteq X, 0
        if (C1 == MinVal+1)
          return DAG.getSetCC(dl, VT, N0,
                              DAG.getConstant(MinVal, dl, N0.getValueType()),
                              ISD::SETEQ);
      }
    }

    if (Cond == ISD::SETGT || Cond == ISD::SETUGT) {
      if (C1 == MaxVal)
        return DAG.getBoolConstant(false, dl, VT, OpVT); // X > MAX --> false

      // TODO: Support this for vectors after legalize ops.
      if (!VT.isVector() || DCI.isBeforeLegalizeOps()) {
        // Canonicalize setgt X, Min --> setne X, Min
        if (C1 == MinVal)
          return DAG.getSetCC(dl, VT, N0, N1, ISD::SETNE);

        // If we have setugt X, Max-1, turn it into seteq X, Max
        if (C1 == MaxVal-1)
          return DAG.getSetCC(dl, VT, N0,
                              DAG.getConstant(MaxVal, dl, N0.getValueType()),
                              ISD::SETEQ);
      }
    }

    if (Cond == ISD::SETEQ || Cond == ISD::SETNE) {
      // (X & (C l>>/<< Y)) ==/!= 0  -->  ((X <</l>> Y) & C) ==/!= 0
      if (C1.isZero())
        if (SDValue CC = optimizeSetCCByHoistingAndByConstFromLogicalShift(
                VT, N0, N1, Cond, DCI, dl))
          return CC;

      // For all/any comparisons, replace or(x,shl(y,bw/2)) with and/or(x,y).
      // For example, when high 32-bits of i64 X are known clear:
      // all bits clear: (X | (Y<<32)) ==  0 --> (X | Y) ==  0
      // all bits set:   (X | (Y<<32)) == -1 --> (X & Y) == -1
      bool CmpZero = N1C->isZero();
      bool CmpNegOne = N1C->isAllOnes();
      if ((CmpZero || CmpNegOne) && N0.hasOneUse()) {
        // Match or(lo,shl(hi,bw/2)) pattern.
        auto IsConcat = [&](SDValue V, SDValue &Lo, SDValue &Hi) {
          unsigned EltBits = V.getScalarValueSizeInBits();
          if (V.getOpcode() != ISD::OR || (EltBits % 2) != 0)
            return false;
          SDValue LHS = V.getOperand(0);
          SDValue RHS = V.getOperand(1);
          APInt HiBits = APInt::getHighBitsSet(EltBits, EltBits / 2);
          // Unshifted element must have zero upperbits.
          if (RHS.getOpcode() == ISD::SHL &&
              isa<ConstantSDNode>(RHS.getOperand(1)) &&
              RHS.getConstantOperandAPInt(1) == (EltBits / 2) &&
              DAG.MaskedValueIsZero(LHS, HiBits)) {
            Lo = LHS;
            Hi = RHS.getOperand(0);
            return true;
          }
          if (LHS.getOpcode() == ISD::SHL &&
              isa<ConstantSDNode>(LHS.getOperand(1)) &&
              LHS.getConstantOperandAPInt(1) == (EltBits / 2) &&
              DAG.MaskedValueIsZero(RHS, HiBits)) {
            Lo = RHS;
            Hi = LHS.getOperand(0);
            return true;
          }
          return false;
        };

        auto MergeConcat = [&](SDValue Lo, SDValue Hi) {
          unsigned EltBits = N0.getScalarValueSizeInBits();
          unsigned HalfBits = EltBits / 2;
          APInt HiBits = APInt::getHighBitsSet(EltBits, HalfBits);
          SDValue LoBits = DAG.getConstant(~HiBits, dl, OpVT);
          SDValue HiMask = DAG.getNode(ISD::AND, dl, OpVT, Hi, LoBits);
          SDValue NewN0 =
              DAG.getNode(CmpZero ? ISD::OR : ISD::AND, dl, OpVT, Lo, HiMask);
          SDValue NewN1 = CmpZero ? DAG.getConstant(0, dl, OpVT) : LoBits;
          return DAG.getSetCC(dl, VT, NewN0, NewN1, Cond);
        };

        SDValue Lo, Hi;
        if (IsConcat(N0, Lo, Hi))
          return MergeConcat(Lo, Hi);

        if (N0.getOpcode() == ISD::AND || N0.getOpcode() == ISD::OR) {
          SDValue Lo0, Lo1, Hi0, Hi1;
          if (IsConcat(N0.getOperand(0), Lo0, Hi0) &&
              IsConcat(N0.getOperand(1), Lo1, Hi1)) {
            return MergeConcat(DAG.getNode(N0.getOpcode(), dl, OpVT, Lo0, Lo1),
                               DAG.getNode(N0.getOpcode(), dl, OpVT, Hi0, Hi1));
          }
        }
      }
    }

    // If we have "setcc X, C0", check to see if we can shrink the immediate
    // by changing cc.
    // TODO: Support this for vectors after legalize ops.
    if (!VT.isVector() || DCI.isBeforeLegalizeOps()) {
      // SETUGT X, SINTMAX  -> SETLT X, 0
      // SETUGE X, SINTMIN -> SETLT X, 0
      if ((Cond == ISD::SETUGT && C1.isMaxSignedValue()) ||
          (Cond == ISD::SETUGE && C1.isMinSignedValue()))
        return DAG.getSetCC(dl, VT, N0,
                            DAG.getConstant(0, dl, N1.getValueType()),
                            ISD::SETLT);

      // SETULT X, SINTMIN  -> SETGT X, -1
      // SETULE X, SINTMAX  -> SETGT X, -1
      if ((Cond == ISD::SETULT && C1.isMinSignedValue()) ||
          (Cond == ISD::SETULE && C1.isMaxSignedValue()))
        return DAG.getSetCC(dl, VT, N0,
                            DAG.getAllOnesConstant(dl, N1.getValueType()),
                            ISD::SETGT);
    }
  }

  // Back to non-vector simplifications.
  // TODO: Can we do these for vector splats?
  if (auto *N1C = dyn_cast<ConstantSDNode>(N1.getNode())) {
    const TargetLowering &TLI = DAG.getTargetLoweringInfo();
    const APInt &C1 = N1C->getAPIntValue();
    EVT ShValTy = N0.getValueType();

    // Fold bit comparisons when we can. This will result in an
    // incorrect value when boolean false is negative one, unless
    // the bitsize is 1 in which case the false value is the same
    // in practice regardless of the representation.
    if ((VT.getSizeInBits() == 1 ||
         getBooleanContents(N0.getValueType()) == ZeroOrOneBooleanContent) &&
        (Cond == ISD::SETEQ || Cond == ISD::SETNE) &&
        (VT == ShValTy || (isTypeLegal(VT) && VT.bitsLE(ShValTy))) &&
        N0.getOpcode() == ISD::AND) {
      if (auto *AndRHS = dyn_cast<ConstantSDNode>(N0.getOperand(1))) {
        if (Cond == ISD::SETNE && C1 == 0) {// (X & 8) != 0  -->  (X & 8) >> 3
          // Perform the xform if the AND RHS is a single bit.
          unsigned ShCt = AndRHS->getAPIntValue().logBase2();
          if (AndRHS->getAPIntValue().isPowerOf2() &&
              !TLI.shouldAvoidTransformToShift(ShValTy, ShCt)) {
            return DAG.getNode(
                ISD::TRUNCATE, dl, VT,
                DAG.getNode(ISD::SRL, dl, ShValTy, N0,
                            DAG.getShiftAmountConstant(
                                ShCt, ShValTy, dl, !DCI.isBeforeLegalize())));
          }
        } else if (Cond == ISD::SETEQ && C1 == AndRHS->getAPIntValue()) {
          // (X & 8) == 8  -->  (X & 8) >> 3
          // Perform the xform if C1 is a single bit.
          unsigned ShCt = C1.logBase2();
          if (C1.isPowerOf2() &&
              !TLI.shouldAvoidTransformToShift(ShValTy, ShCt)) {
            return DAG.getNode(
                ISD::TRUNCATE, dl, VT,
                DAG.getNode(ISD::SRL, dl, ShValTy, N0,
                            DAG.getShiftAmountConstant(
                                ShCt, ShValTy, dl, !DCI.isBeforeLegalize())));
          }
        }
      }
    }

    if (C1.getSignificantBits() <= 64 &&
        !isLegalICmpImmediate(C1.getSExtValue())) {
      // (X & -256) == 256 -> (X >> 8) == 1
      if ((Cond == ISD::SETEQ || Cond == ISD::SETNE) &&
          N0.getOpcode() == ISD::AND && N0.hasOneUse()) {
        if (auto *AndRHS = dyn_cast<ConstantSDNode>(N0.getOperand(1))) {
          const APInt &AndRHSC = AndRHS->getAPIntValue();
          if (AndRHSC.isNegatedPowerOf2() && (AndRHSC & C1) == C1) {
            unsigned ShiftBits = AndRHSC.countr_zero();
            if (!TLI.shouldAvoidTransformToShift(ShValTy, ShiftBits)) {
              SDValue Shift = DAG.getNode(
                  ISD::SRL, dl, ShValTy, N0.getOperand(0),
                  DAG.getShiftAmountConstant(ShiftBits, ShValTy, dl,
                                             !DCI.isBeforeLegalize()));
              SDValue CmpRHS = DAG.getConstant(C1.lshr(ShiftBits), dl, ShValTy);
              return DAG.getSetCC(dl, VT, Shift, CmpRHS, Cond);
            }
          }
        }
      } else if (Cond == ISD::SETULT || Cond == ISD::SETUGE ||
                 Cond == ISD::SETULE || Cond == ISD::SETUGT) {
        bool AdjOne = (Cond == ISD::SETULE || Cond == ISD::SETUGT);
        // X <  0x100000000 -> (X >> 32) <  1
        // X >= 0x100000000 -> (X >> 32) >= 1
        // X <= 0x0ffffffff -> (X >> 32) <  1
        // X >  0x0ffffffff -> (X >> 32) >= 1
        unsigned ShiftBits;
        APInt NewC = C1;
        ISD::CondCode NewCond = Cond;
        if (AdjOne) {
          ShiftBits = C1.countr_one();
          NewC = NewC + 1;
          NewCond = (Cond == ISD::SETULE) ? ISD::SETULT : ISD::SETUGE;
        } else {
          ShiftBits = C1.countr_zero();
        }
        NewC.lshrInPlace(ShiftBits);
        if (ShiftBits && NewC.getSignificantBits() <= 64 &&
            isLegalICmpImmediate(NewC.getSExtValue()) &&
            !TLI.shouldAvoidTransformToShift(ShValTy, ShiftBits)) {
          SDValue Shift =
              DAG.getNode(ISD::SRL, dl, ShValTy, N0,
                          DAG.getShiftAmountConstant(ShiftBits, ShValTy, dl,
                                                     !DCI.isBeforeLegalize()));
          SDValue CmpRHS = DAG.getConstant(NewC, dl, ShValTy);
          return DAG.getSetCC(dl, VT, Shift, CmpRHS, NewCond);
        }
      }
    }
  }

  if (!isa<ConstantFPSDNode>(N0) && isa<ConstantFPSDNode>(N1)) {
    auto *CFP = cast<ConstantFPSDNode>(N1);
    assert(!CFP->getValueAPF().isNaN() && "Unexpected NaN value");

    // Otherwise, we know the RHS is not a NaN.  Simplify the node to drop the
    // constant if knowing that the operand is non-nan is enough.  We prefer to
    // have SETO(x,x) instead of SETO(x, 0.0) because this avoids having to
    // materialize 0.0.
    if (Cond == ISD::SETO || Cond == ISD::SETUO)
      return DAG.getSetCC(dl, VT, N0, N0, Cond);

    // setcc (fneg x), C -> setcc swap(pred) x, -C
    if (N0.getOpcode() == ISD::FNEG) {
      ISD::CondCode SwapCond = ISD::getSetCCSwappedOperands(Cond);
      if (DCI.isBeforeLegalizeOps() ||
          isCondCodeLegal(SwapCond, N0.getSimpleValueType())) {
        SDValue NegN1 = DAG.getNode(ISD::FNEG, dl, N0.getValueType(), N1);
        return DAG.getSetCC(dl, VT, N0.getOperand(0), NegN1, SwapCond);
      }
    }

    // setueq/setoeq X, (fabs Inf) -> is_fpclass X, fcInf
    if (isOperationLegalOrCustom(ISD::IS_FPCLASS, N0.getValueType()) &&
        !isFPImmLegal(CFP->getValueAPF(), CFP->getValueType(0))) {
      bool IsFabs = N0.getOpcode() == ISD::FABS;
      SDValue Op = IsFabs ? N0.getOperand(0) : N0;
      if ((Cond == ISD::SETOEQ || Cond == ISD::SETUEQ) && CFP->isInfinity()) {
        FPClassTest Flag = CFP->isNegative() ? (IsFabs ? fcNone : fcNegInf)
                                             : (IsFabs ? fcInf : fcPosInf);
        if (Cond == ISD::SETUEQ)
          Flag |= fcNan;
        return DAG.getNode(ISD::IS_FPCLASS, dl, VT, Op,
                           DAG.getTargetConstant(Flag, dl, MVT::i32));
      }
    }

    // If the condition is not legal, see if we can find an equivalent one
    // which is legal.
    if (!isCondCodeLegal(Cond, N0.getSimpleValueType())) {
      // If the comparison was an awkward floating-point == or != and one of
      // the comparison operands is infinity or negative infinity, convert the
      // condition to a less-awkward <= or >=.
      if (CFP->getValueAPF().isInfinity()) {
        bool IsNegInf = CFP->getValueAPF().isNegative();
        ISD::CondCode NewCond = ISD::SETCC_INVALID;
        switch (Cond) {
        case ISD::SETOEQ: NewCond = IsNegInf ? ISD::SETOLE : ISD::SETOGE; break;
        case ISD::SETUEQ: NewCond = IsNegInf ? ISD::SETULE : ISD::SETUGE; break;
        case ISD::SETUNE: NewCond = IsNegInf ? ISD::SETUGT : ISD::SETULT; break;
        case ISD::SETONE: NewCond = IsNegInf ? ISD::SETOGT : ISD::SETOLT; break;
        default: break;
        }
        if (NewCond != ISD::SETCC_INVALID &&
            isCondCodeLegal(NewCond, N0.getSimpleValueType()))
          return DAG.getSetCC(dl, VT, N0, N1, NewCond);
      }
    }
  }

  if (N0 == N1) {
    // The sext(setcc()) => setcc() optimization relies on the appropriate
    // constant being emitted.
    assert(!N0.getValueType().isInteger() &&
           "Integer types should be handled by FoldSetCC");

    bool EqTrue = ISD::isTrueWhenEqual(Cond);
    unsigned UOF = ISD::getUnorderedFlavor(Cond);
    if (UOF == 2) // FP operators that are undefined on NaNs.
      return DAG.getBoolConstant(EqTrue, dl, VT, OpVT);
    if (UOF == unsigned(EqTrue))
      return DAG.getBoolConstant(EqTrue, dl, VT, OpVT);
    // Otherwise, we can't fold it.  However, we can simplify it to SETUO/SETO
    // if it is not already.
    ISD::CondCode NewCond = UOF == 0 ? ISD::SETO : ISD::SETUO;
    if (NewCond != Cond &&
        (DCI.isBeforeLegalizeOps() ||
                            isCondCodeLegal(NewCond, N0.getSimpleValueType())))
      return DAG.getSetCC(dl, VT, N0, N1, NewCond);
  }

  // ~X > ~Y --> Y > X
  // ~X < ~Y --> Y < X
  // ~X < C --> X > ~C
  // ~X > C --> X < ~C
  if ((isSignedIntSetCC(Cond) || isUnsignedIntSetCC(Cond)) &&
      N0.getValueType().isInteger()) {
    if (isBitwiseNot(N0)) {
      if (isBitwiseNot(N1))
        return DAG.getSetCC(dl, VT, N1.getOperand(0), N0.getOperand(0), Cond);

      if (DAG.isConstantIntBuildVectorOrConstantInt(N1) &&
          !DAG.isConstantIntBuildVectorOrConstantInt(N0.getOperand(0))) {
        SDValue Not = DAG.getNOT(dl, N1, OpVT);
        return DAG.getSetCC(dl, VT, Not, N0.getOperand(0), Cond);
      }
    }
  }

  if ((Cond == ISD::SETEQ || Cond == ISD::SETNE) &&
      N0.getValueType().isInteger()) {
    if (N0.getOpcode() == ISD::ADD || N0.getOpcode() == ISD::SUB ||
        N0.getOpcode() == ISD::XOR) {
      // Simplify (X+Y) == (X+Z) -->  Y == Z
      if (N0.getOpcode() == N1.getOpcode()) {
        if (N0.getOperand(0) == N1.getOperand(0))
          return DAG.getSetCC(dl, VT, N0.getOperand(1), N1.getOperand(1), Cond);
        if (N0.getOperand(1) == N1.getOperand(1))
          return DAG.getSetCC(dl, VT, N0.getOperand(0), N1.getOperand(0), Cond);
        if (isCommutativeBinOp(N0.getOpcode())) {
          // If X op Y == Y op X, try other combinations.
          if (N0.getOperand(0) == N1.getOperand(1))
            return DAG.getSetCC(dl, VT, N0.getOperand(1), N1.getOperand(0),
                                Cond);
          if (N0.getOperand(1) == N1.getOperand(0))
            return DAG.getSetCC(dl, VT, N0.getOperand(0), N1.getOperand(1),
                                Cond);
        }
      }

      // If RHS is a legal immediate value for a compare instruction, we need
      // to be careful about increasing register pressure needlessly.
      bool LegalRHSImm = false;

      if (auto *RHSC = dyn_cast<ConstantSDNode>(N1)) {
        if (auto *LHSR = dyn_cast<ConstantSDNode>(N0.getOperand(1))) {
          // Turn (X+C1) == C2 --> X == C2-C1
          if (N0.getOpcode() == ISD::ADD && N0.getNode()->hasOneUse())
            return DAG.getSetCC(
                dl, VT, N0.getOperand(0),
                DAG.getConstant(RHSC->getAPIntValue() - LHSR->getAPIntValue(),
                                dl, N0.getValueType()),
                Cond);

          // Turn (X^C1) == C2 --> X == C1^C2
          if (N0.getOpcode() == ISD::XOR && N0.getNode()->hasOneUse())
            return DAG.getSetCC(
                dl, VT, N0.getOperand(0),
                DAG.getConstant(LHSR->getAPIntValue() ^ RHSC->getAPIntValue(),
                                dl, N0.getValueType()),
                Cond);
        }

        // Turn (C1-X) == C2 --> X == C1-C2
        if (auto *SUBC = dyn_cast<ConstantSDNode>(N0.getOperand(0)))
          if (N0.getOpcode() == ISD::SUB && N0.getNode()->hasOneUse())
            return DAG.getSetCC(
                dl, VT, N0.getOperand(1),
                DAG.getConstant(SUBC->getAPIntValue() - RHSC->getAPIntValue(),
                                dl, N0.getValueType()),
                Cond);

        // Could RHSC fold directly into a compare?
        if (RHSC->getValueType(0).getSizeInBits() <= 64)
          LegalRHSImm = isLegalICmpImmediate(RHSC->getSExtValue());
      }

      // (X+Y) == X --> Y == 0 and similar folds.
      // Don't do this if X is an immediate that can fold into a cmp
      // instruction and X+Y has other uses. It could be an induction variable
      // chain, and the transform would increase register pressure.
      if (!LegalRHSImm || N0.hasOneUse())
        if (SDValue V = foldSetCCWithBinOp(VT, N0, N1, Cond, dl, DCI))
          return V;
    }

    if (N1.getOpcode() == ISD::ADD || N1.getOpcode() == ISD::SUB ||
        N1.getOpcode() == ISD::XOR)
      if (SDValue V = foldSetCCWithBinOp(VT, N1, N0, Cond, dl, DCI))
        return V;

    if (SDValue V = foldSetCCWithAnd(VT, N0, N1, Cond, dl, DCI))
      return V;
  }

  // Fold remainder of division by a constant.
  if ((N0.getOpcode() == ISD::UREM || N0.getOpcode() == ISD::SREM) &&
      N0.hasOneUse() && (Cond == ISD::SETEQ || Cond == ISD::SETNE)) {
    // When division is cheap or optimizing for minimum size,
    // fall through to DIVREM creation by skipping this fold.
    if (!isIntDivCheap(VT, Attr) && !Attr.hasFnAttr(Attribute::MinSize)) {
      if (N0.getOpcode() == ISD::UREM) {
        if (SDValue Folded = buildUREMEqFold(VT, N0, N1, Cond, DCI, dl))
          return Folded;
      } else if (N0.getOpcode() == ISD::SREM) {
        if (SDValue Folded = buildSREMEqFold(VT, N0, N1, Cond, DCI, dl))
          return Folded;
      }
    }
  }

  // Fold away ALL boolean setcc's.
  if (N0.getValueType().getScalarType() == MVT::i1 && foldBooleans) {
    SDValue Temp;
    switch (Cond) {
    default: llvm_unreachable("Unknown integer setcc!");
    case ISD::SETEQ:  // X == Y  -> ~(X^Y)
      Temp = DAG.getNode(ISD::XOR, dl, OpVT, N0, N1);
      N0 = DAG.getNOT(dl, Temp, OpVT);
      if (!DCI.isCalledByLegalizer())
        DCI.AddToWorklist(Temp.getNode());
      break;
    case ISD::SETNE:  // X != Y   -->  (X^Y)
      N0 = DAG.getNode(ISD::XOR, dl, OpVT, N0, N1);
      break;
    case ISD::SETGT:  // X >s Y   -->  X == 0 & Y == 1  -->  ~X & Y
    case ISD::SETULT: // X <u Y   -->  X == 0 & Y == 1  -->  ~X & Y
      Temp = DAG.getNOT(dl, N0, OpVT);
      N0 = DAG.getNode(ISD::AND, dl, OpVT, N1, Temp);
      if (!DCI.isCalledByLegalizer())
        DCI.AddToWorklist(Temp.getNode());
      break;
    case ISD::SETLT:  // X <s Y   --> X == 1 & Y == 0  -->  ~Y & X
    case ISD::SETUGT: // X >u Y   --> X == 1 & Y == 0  -->  ~Y & X
      Temp = DAG.getNOT(dl, N1, OpVT);
      N0 = DAG.getNode(ISD::AND, dl, OpVT, N0, Temp);
      if (!DCI.isCalledByLegalizer())
        DCI.AddToWorklist(Temp.getNode());
      break;
    case ISD::SETULE: // X <=u Y  --> X == 0 | Y == 1  -->  ~X | Y
    case ISD::SETGE:  // X >=s Y  --> X == 0 | Y == 1  -->  ~X | Y
      Temp = DAG.getNOT(dl, N0, OpVT);
      N0 = DAG.getNode(ISD::OR, dl, OpVT, N1, Temp);
      if (!DCI.isCalledByLegalizer())
        DCI.AddToWorklist(Temp.getNode());
      break;
    case ISD::SETUGE: // X >=u Y  --> X == 1 | Y == 0  -->  ~Y | X
    case ISD::SETLE:  // X <=s Y  --> X == 1 | Y == 0  -->  ~Y | X
      Temp = DAG.getNOT(dl, N1, OpVT);
      N0 = DAG.getNode(ISD::OR, dl, OpVT, N0, Temp);
      break;
    }
    if (VT.getScalarType() != MVT::i1) {
      if (!DCI.isCalledByLegalizer())
        DCI.AddToWorklist(N0.getNode());
      // FIXME: If running after legalize, we probably can't do this.
      ISD::NodeType ExtendCode = getExtendForContent(getBooleanContents(OpVT));
      N0 = DAG.getNode(ExtendCode, dl, VT, N0);
    }
    return N0;
  }

  // Could not fold it.
  return SDValue();
}

/// Returns true (and the GlobalValue and the offset) if the node is a
/// GlobalAddress + offset.
bool TargetLowering::isGAPlusOffset(SDNode *WN, const GlobalValue *&GA,
                                    int64_t &Offset) const {

  SDNode *N = unwrapAddress(SDValue(WN, 0)).getNode();

  if (auto *GASD = dyn_cast<GlobalAddressSDNode>(N)) {
    GA = GASD->getGlobal();
    Offset += GASD->getOffset();
    return true;
  }

  if (N->getOpcode() == ISD::ADD) {
    SDValue N1 = N->getOperand(0);
    SDValue N2 = N->getOperand(1);
    if (isGAPlusOffset(N1.getNode(), GA, Offset)) {
      if (auto *V = dyn_cast<ConstantSDNode>(N2)) {
        Offset += V->getSExtValue();
        return true;
      }
    } else if (isGAPlusOffset(N2.getNode(), GA, Offset)) {
      if (auto *V = dyn_cast<ConstantSDNode>(N1)) {
        Offset += V->getSExtValue();
        return true;
      }
    }
  }

  return false;
}

SDValue TargetLowering::PerformDAGCombine(SDNode *N,
                                          DAGCombinerInfo &DCI) const {
  // Default implementation: no optimization.
  return SDValue();
}

//===----------------------------------------------------------------------===//
//  Inline Assembler Implementation Methods
//===----------------------------------------------------------------------===//

TargetLowering::ConstraintType
TargetLowering::getConstraintType(StringRef Constraint) const {
  unsigned S = Constraint.size();

  if (S == 1) {
    switch (Constraint[0]) {
    default: break;
    case 'r':
      return C_RegisterClass;
    case 'm': // memory
    case 'o': // offsetable
    case 'V': // not offsetable
      return C_Memory;
    case 'p': // Address.
      return C_Address;
    case 'n': // Simple Integer
    case 'E': // Floating Point Constant
    case 'F': // Floating Point Constant
      return C_Immediate;
    case 'i': // Simple Integer or Relocatable Constant
    case 's': // Relocatable Constant
    case 'X': // Allow ANY value.
    case 'I': // Target registers.
    case 'J':
    case 'K':
    case 'L':
    case 'M':
    case 'N':
    case 'O':
    case 'P':
    case '<':
    case '>':
      return C_Other;
    }
  }

  if (S > 1 && Constraint[0] == '{' && Constraint[S - 1] == '}') {
    if (S == 8 && Constraint.substr(1, 6) == "memory") // "{memory}"
      return C_Memory;
    return C_Register;
  }
  return C_Unknown;
}

/// Try to replace an X constraint, which matches anything, with another that
/// has more specific requirements based on the type of the corresponding
/// operand.
const char *TargetLowering::LowerXConstraint(EVT ConstraintVT) const {
  if (ConstraintVT.isInteger())
    return "r";
  if (ConstraintVT.isFloatingPoint())
    return "f"; // works for many targets
  return nullptr;
}

SDValue TargetLowering::LowerAsmOutputForConstraint(
    SDValue &Chain, SDValue &Glue, const SDLoc &DL,
    const AsmOperandInfo &OpInfo, SelectionDAG &DAG) const {
  return SDValue();
}

/// Lower the specified operand into the Ops vector.
/// If it is invalid, don't add anything to Ops.
void TargetLowering::LowerAsmOperandForConstraint(SDValue Op,
                                                  StringRef Constraint,
                                                  std::vector<SDValue> &Ops,
                                                  SelectionDAG &DAG) const {

  if (Constraint.size() > 1)
    return;

  char ConstraintLetter = Constraint[0];
  switch (ConstraintLetter) {
  default: break;
  case 'X':    // Allows any operand
  case 'i':    // Simple Integer or Relocatable Constant
  case 'n':    // Simple Integer
  case 's': {  // Relocatable Constant

    ConstantSDNode *C;
    uint64_t Offset = 0;

    // Match (GA) or (C) or (GA+C) or (GA-C) or ((GA+C)+C) or (((GA+C)+C)+C),
    // etc., since getelementpointer is variadic. We can't use
    // SelectionDAG::FoldSymbolOffset because it expects the GA to be accessible
    // while in this case the GA may be furthest from the root node which is
    // likely an ISD::ADD.
    while (true) {
      if ((C = dyn_cast<ConstantSDNode>(Op)) && ConstraintLetter != 's') {
        // gcc prints these as sign extended.  Sign extend value to 64 bits
        // now; without this it would get ZExt'd later in
        // ScheduleDAGSDNodes::EmitNode, which is very generic.
        bool IsBool = C->getConstantIntValue()->getBitWidth() == 1;
        BooleanContent BCont = getBooleanContents(MVT::i64);
        ISD::NodeType ExtOpc =
            IsBool ? getExtendForContent(BCont) : ISD::SIGN_EXTEND;
        int64_t ExtVal =
            ExtOpc == ISD::ZERO_EXTEND ? C->getZExtValue() : C->getSExtValue();
        Ops.push_back(
            DAG.getTargetConstant(Offset + ExtVal, SDLoc(C), MVT::i64));
        return;
      }
      if (ConstraintLetter != 'n') {
        if (const auto *GA = dyn_cast<GlobalAddressSDNode>(Op)) {
          Ops.push_back(DAG.getTargetGlobalAddress(GA->getGlobal(), SDLoc(Op),
                                                   GA->getValueType(0),
                                                   Offset + GA->getOffset()));
          return;
        }
        if (const auto *BA = dyn_cast<BlockAddressSDNode>(Op)) {
          Ops.push_back(DAG.getTargetBlockAddress(
              BA->getBlockAddress(), BA->getValueType(0),
              Offset + BA->getOffset(), BA->getTargetFlags()));
          return;
        }
        if (isa<BasicBlockSDNode>(Op)) {
          Ops.push_back(Op);
          return;
        }
      }
      const unsigned OpCode = Op.getOpcode();
      if (OpCode == ISD::ADD || OpCode == ISD::SUB) {
        if ((C = dyn_cast<ConstantSDNode>(Op.getOperand(0))))
          Op = Op.getOperand(1);
        // Subtraction is not commutative.
        else if (OpCode == ISD::ADD &&
                 (C = dyn_cast<ConstantSDNode>(Op.getOperand(1))))
          Op = Op.getOperand(0);
        else
          return;
        Offset += (OpCode == ISD::ADD ? 1 : -1) * C->getSExtValue();
        continue;
      }
      return;
    }
    break;
  }
  }
}

void TargetLowering::CollectTargetIntrinsicOperands(
    const CallInst &I, SmallVectorImpl<SDValue> &Ops, SelectionDAG &DAG) const {
}

std::pair<unsigned, const TargetRegisterClass *>
TargetLowering::getRegForInlineAsmConstraint(const TargetRegisterInfo *RI,
                                             StringRef Constraint,
                                             MVT VT) const {
  if (!Constraint.starts_with("{"))
    return std::make_pair(0u, static_cast<TargetRegisterClass *>(nullptr));
  assert(*(Constraint.end() - 1) == '}' && "Not a brace enclosed constraint?");

  // Remove the braces from around the name.
  StringRef RegName(Constraint.data() + 1, Constraint.size() - 2);

  std::pair<unsigned, const TargetRegisterClass *> R =
      std::make_pair(0u, static_cast<const TargetRegisterClass *>(nullptr));

  // Figure out which register class contains this reg.
  for (const TargetRegisterClass *RC : RI->regclasses()) {
    // If none of the value types for this register class are valid, we
    // can't use it.  For example, 64-bit reg classes on 32-bit targets.
    if (!isLegalRC(*RI, *RC))
      continue;

    for (const MCPhysReg &PR : *RC) {
      if (RegName.equals_insensitive(RI->getRegAsmName(PR))) {
        std::pair<unsigned, const TargetRegisterClass *> S =
            std::make_pair(PR, RC);

        // If this register class has the requested value type, return it,
        // otherwise keep searching and return the first class found
        // if no other is found which explicitly has the requested type.
        if (RI->isTypeLegalForClass(*RC, VT))
          return S;
        if (!R.second)
          R = S;
      }
    }
  }

  return R;
}

//===----------------------------------------------------------------------===//
// Constraint Selection.

/// Return true of this is an input operand that is a matching constraint like
/// "4".
bool TargetLowering::AsmOperandInfo::isMatchingInputConstraint() const {
  assert(!ConstraintCode.empty() && "No known constraint!");
  return isdigit(static_cast<unsigned char>(ConstraintCode[0]));
}

/// If this is an input matching constraint, this method returns the output
/// operand it matches.
unsigned TargetLowering::AsmOperandInfo::getMatchedOperand() const {
  assert(!ConstraintCode.empty() && "No known constraint!");
  return atoi(ConstraintCode.c_str());
}

/// Split up the constraint string from the inline assembly value into the
/// specific constraints and their prefixes, and also tie in the associated
/// operand values.
/// If this returns an empty vector, and if the constraint string itself
/// isn't empty, there was an error parsing.
TargetLowering::AsmOperandInfoVector
TargetLowering::ParseConstraints(const DataLayout &DL,
                                 const TargetRegisterInfo *TRI,
                                 const CallBase &Call) const {
  /// Information about all of the constraints.
  AsmOperandInfoVector ConstraintOperands;
  const InlineAsm *IA = cast<InlineAsm>(Call.getCalledOperand());
  unsigned maCount = 0; // Largest number of multiple alternative constraints.

  // Do a prepass over the constraints, canonicalizing them, and building up the
  // ConstraintOperands list.
  unsigned ArgNo = 0; // ArgNo - The argument of the CallInst.
  unsigned ResNo = 0; // ResNo - The result number of the next output.
  unsigned LabelNo = 0; // LabelNo - CallBr indirect dest number.

  for (InlineAsm::ConstraintInfo &CI : IA->ParseConstraints()) {
    ConstraintOperands.emplace_back(std::move(CI));
    AsmOperandInfo &OpInfo = ConstraintOperands.back();

    // Update multiple alternative constraint count.
    if (OpInfo.multipleAlternatives.size() > maCount)
      maCount = OpInfo.multipleAlternatives.size();

    OpInfo.ConstraintVT = MVT::Other;

    // Compute the value type for each operand.
    switch (OpInfo.Type) {
    case InlineAsm::isOutput:
      // Indirect outputs just consume an argument.
      if (OpInfo.isIndirect) {
        OpInfo.CallOperandVal = Call.getArgOperand(ArgNo);
        break;
      }

      // The return value of the call is this value.  As such, there is no
      // corresponding argument.
      assert(!Call.getType()->isVoidTy() && "Bad inline asm!");
      if (auto *STy = dyn_cast<StructType>(Call.getType())) {
        OpInfo.ConstraintVT =
            getSimpleValueType(DL, STy->getElementType(ResNo));
      } else {
        assert(ResNo == 0 && "Asm only has one result!");
        OpInfo.ConstraintVT =
            getAsmOperandValueType(DL, Call.getType()).getSimpleVT();
      }
      ++ResNo;
      break;
    case InlineAsm::isInput:
      OpInfo.CallOperandVal = Call.getArgOperand(ArgNo);
      break;
    case InlineAsm::isLabel:
      OpInfo.CallOperandVal = cast<CallBrInst>(&Call)->getIndirectDest(LabelNo);
      ++LabelNo;
      continue;
    case InlineAsm::isClobber:
      // Nothing to do.
      break;
    }

    if (OpInfo.CallOperandVal) {
      llvm::Type *OpTy = OpInfo.CallOperandVal->getType();
      if (OpInfo.isIndirect) {
        OpTy = Call.getParamElementType(ArgNo);
        assert(OpTy && "Indirect operand must have elementtype attribute");
      }

      // Look for vector wrapped in a struct. e.g. { <16 x i8> }.
      if (StructType *STy = dyn_cast<StructType>(OpTy))
        if (STy->getNumElements() == 1)
          OpTy = STy->getElementType(0);

      // If OpTy is not a single value, it may be a struct/union that we
      // can tile with integers.
      if (!OpTy->isSingleValueType() && OpTy->isSized()) {
        unsigned BitSize = DL.getTypeSizeInBits(OpTy);
        switch (BitSize) {
        default: break;
        case 1:
        case 8:
        case 16:
        case 32:
        case 64:
        case 128:
          OpTy = IntegerType::get(OpTy->getContext(), BitSize);
          break;
        }
      }

      EVT VT = getAsmOperandValueType(DL, OpTy, true);
      OpInfo.ConstraintVT = VT.isSimple() ? VT.getSimpleVT() : MVT::Other;
      ArgNo++;
    }
  }

  // If we have multiple alternative constraints, select the best alternative.
  if (!ConstraintOperands.empty()) {
    if (maCount) {
      unsigned bestMAIndex = 0;
      int bestWeight = -1;
      // weight:  -1 = invalid match, and 0 = so-so match to 5 = good match.
      int weight = -1;
      unsigned maIndex;
      // Compute the sums of the weights for each alternative, keeping track
      // of the best (highest weight) one so far.
      for (maIndex = 0; maIndex < maCount; ++maIndex) {
        int weightSum = 0;
        for (unsigned cIndex = 0, eIndex = ConstraintOperands.size();
             cIndex != eIndex; ++cIndex) {
          AsmOperandInfo &OpInfo = ConstraintOperands[cIndex];
          if (OpInfo.Type == InlineAsm::isClobber)
            continue;

          // If this is an output operand with a matching input operand,
          // look up the matching input. If their types mismatch, e.g. one
          // is an integer, the other is floating point, or their sizes are
          // different, flag it as an maCantMatch.
          if (OpInfo.hasMatchingInput()) {
            AsmOperandInfo &Input = ConstraintOperands[OpInfo.MatchingInput];
            if (OpInfo.ConstraintVT != Input.ConstraintVT) {
              if ((OpInfo.ConstraintVT.isInteger() !=
                   Input.ConstraintVT.isInteger()) ||
                  (OpInfo.ConstraintVT.getSizeInBits() !=
                   Input.ConstraintVT.getSizeInBits())) {
                weightSum = -1; // Can't match.
                break;
              }
            }
          }
          weight = getMultipleConstraintMatchWeight(OpInfo, maIndex);
          if (weight == -1) {
            weightSum = -1;
            break;
          }
          weightSum += weight;
        }
        // Update best.
        if (weightSum > bestWeight) {
          bestWeight = weightSum;
          bestMAIndex = maIndex;
        }
      }

      // Now select chosen alternative in each constraint.
      for (AsmOperandInfo &cInfo : ConstraintOperands)
        if (cInfo.Type != InlineAsm::isClobber)
          cInfo.selectAlternative(bestMAIndex);
    }
  }

  // Check and hook up tied operands, choose constraint code to use.
  for (unsigned cIndex = 0, eIndex = ConstraintOperands.size();
       cIndex != eIndex; ++cIndex) {
    AsmOperandInfo &OpInfo = ConstraintOperands[cIndex];

    // If this is an output operand with a matching input operand, look up the
    // matching input. If their types mismatch, e.g. one is an integer, the
    // other is floating point, or their sizes are different, flag it as an
    // error.
    if (OpInfo.hasMatchingInput()) {
      AsmOperandInfo &Input = ConstraintOperands[OpInfo.MatchingInput];

      if (OpInfo.ConstraintVT != Input.ConstraintVT) {
        std::pair<unsigned, const TargetRegisterClass *> MatchRC =
            getRegForInlineAsmConstraint(TRI, OpInfo.ConstraintCode,
                                         OpInfo.ConstraintVT);
        std::pair<unsigned, const TargetRegisterClass *> InputRC =
            getRegForInlineAsmConstraint(TRI, Input.ConstraintCode,
                                         Input.ConstraintVT);
        if ((OpInfo.ConstraintVT.isInteger() !=
             Input.ConstraintVT.isInteger()) ||
            (MatchRC.second != InputRC.second)) {
          report_fatal_error("Unsupported asm: input constraint"
                             " with a matching output constraint of"
                             " incompatible type!");
        }
      }
    }
  }

  return ConstraintOperands;
}

/// Return a number indicating our preference for chosing a type of constraint
/// over another, for the purpose of sorting them. Immediates are almost always
/// preferrable (when they can be emitted). A higher return value means a
/// stronger preference for one constraint type relative to another.
/// FIXME: We should prefer registers over memory but doing so may lead to
/// unrecoverable register exhaustion later.
/// https://github.com/llvm/llvm-project/issues/20571
static unsigned getConstraintPiority(TargetLowering::ConstraintType CT) {
  switch (CT) {
  case TargetLowering::C_Immediate:
  case TargetLowering::C_Other:
    return 4;
  case TargetLowering::C_Memory:
  case TargetLowering::C_Address:
    return 3;
  case TargetLowering::C_RegisterClass:
    return 2;
  case TargetLowering::C_Register:
    return 1;
  case TargetLowering::C_Unknown:
    return 0;
  }
  llvm_unreachable("Invalid constraint type");
}

/// Examine constraint type and operand type and determine a weight value.
/// This object must already have been set up with the operand type
/// and the current alternative constraint selected.
TargetLowering::ConstraintWeight
  TargetLowering::getMultipleConstraintMatchWeight(
    AsmOperandInfo &info, int maIndex) const {
  InlineAsm::ConstraintCodeVector *rCodes;
  if (maIndex >= (int)info.multipleAlternatives.size())
    rCodes = &info.Codes;
  else
    rCodes = &info.multipleAlternatives[maIndex].Codes;
  ConstraintWeight BestWeight = CW_Invalid;

  // Loop over the options, keeping track of the most general one.
  for (const std::string &rCode : *rCodes) {
    ConstraintWeight weight =
        getSingleConstraintMatchWeight(info, rCode.c_str());
    if (weight > BestWeight)
      BestWeight = weight;
  }

  return BestWeight;
}

/// Examine constraint type and operand type and determine a weight value.
/// This object must already have been set up with the operand type
/// and the current alternative constraint selected.
TargetLowering::ConstraintWeight
  TargetLowering::getSingleConstraintMatchWeight(
    AsmOperandInfo &info, const char *constraint) const {
  ConstraintWeight weight = CW_Invalid;
  Value *CallOperandVal = info.CallOperandVal;
    // If we don't have a value, we can't do a match,
    // but allow it at the lowest weight.
  if (!CallOperandVal)
    return CW_Default;
  // Look at the constraint type.
  switch (*constraint) {
    case 'i': // immediate integer.
    case 'n': // immediate integer with a known value.
      if (isa<ConstantInt>(CallOperandVal))
        weight = CW_Constant;
      break;
    case 's': // non-explicit intregal immediate.
      if (isa<GlobalValue>(CallOperandVal))
        weight = CW_Constant;
      break;
    case 'E': // immediate float if host format.
    case 'F': // immediate float.
      if (isa<ConstantFP>(CallOperandVal))
        weight = CW_Constant;
      break;
    case '<': // memory operand with autodecrement.
    case '>': // memory operand with autoincrement.
    case 'm': // memory operand.
    case 'o': // offsettable memory operand
    case 'V': // non-offsettable memory operand
      weight = CW_Memory;
      break;
    case 'r': // general register.
    case 'g': // general register, memory operand or immediate integer.
              // note: Clang converts "g" to "imr".
      if (CallOperandVal->getType()->isIntegerTy())
        weight = CW_Register;
      break;
    case 'X': // any operand.
  default:
    weight = CW_Default;
    break;
  }
  return weight;
}

/// If there are multiple different constraints that we could pick for this
/// operand (e.g. "imr") try to pick the 'best' one.
/// This is somewhat tricky: constraints (TargetLowering::ConstraintType) fall
/// into seven classes:
///    Register      -> one specific register
///    RegisterClass -> a group of regs
///    Memory        -> memory
///    Address       -> a symbolic memory reference
///    Immediate     -> immediate values
///    Other         -> magic values (such as "Flag Output Operands")
///    Unknown       -> something we don't recognize yet and can't handle
/// Ideally, we would pick the most specific constraint possible: if we have
/// something that fits into a register, we would pick it.  The problem here
/// is that if we have something that could either be in a register or in
/// memory that use of the register could cause selection of *other*
/// operands to fail: they might only succeed if we pick memory.  Because of
/// this the heuristic we use is:
///
///  1) If there is an 'other' constraint, and if the operand is valid for
///     that constraint, use it.  This makes us take advantage of 'i'
///     constraints when available.
///  2) Otherwise, pick the most general constraint present.  This prefers
///     'm' over 'r', for example.
///
TargetLowering::ConstraintGroup TargetLowering::getConstraintPreferences(
    TargetLowering::AsmOperandInfo &OpInfo) const {
  ConstraintGroup Ret;

  Ret.reserve(OpInfo.Codes.size());
  for (StringRef Code : OpInfo.Codes) {
    TargetLowering::ConstraintType CType = getConstraintType(Code);

    // Indirect 'other' or 'immediate' constraints are not allowed.
    if (OpInfo.isIndirect && !(CType == TargetLowering::C_Memory ||
                               CType == TargetLowering::C_Register ||
                               CType == TargetLowering::C_RegisterClass))
      continue;

    // Things with matching constraints can only be registers, per gcc
    // documentation.  This mainly affects "g" constraints.
    if (CType == TargetLowering::C_Memory && OpInfo.hasMatchingInput())
      continue;

    Ret.emplace_back(Code, CType);
  }

  std::stable_sort(
      Ret.begin(), Ret.end(), [](ConstraintPair a, ConstraintPair b) {
        return getConstraintPiority(a.second) > getConstraintPiority(b.second);
      });

  return Ret;
}

/// If we have an immediate, see if we can lower it. Return true if we can,
/// false otherwise.
static bool lowerImmediateIfPossible(TargetLowering::ConstraintPair &P,
                                     SDValue Op, SelectionDAG *DAG,
                                     const TargetLowering &TLI) {

  assert((P.second == TargetLowering::C_Other ||
          P.second == TargetLowering::C_Immediate) &&
         "need immediate or other");

  if (!Op.getNode())
    return false;

  std::vector<SDValue> ResultOps;
  TLI.LowerAsmOperandForConstraint(Op, P.first, ResultOps, *DAG);
  return !ResultOps.empty();
}

/// Determines the constraint code and constraint type to use for the specific
/// AsmOperandInfo, setting OpInfo.ConstraintCode and OpInfo.ConstraintType.
void TargetLowering::ComputeConstraintToUse(AsmOperandInfo &OpInfo,
                                            SDValue Op,
                                            SelectionDAG *DAG) const {
  assert(!OpInfo.Codes.empty() && "Must have at least one constraint");

  // Single-letter constraints ('r') are very common.
  if (OpInfo.Codes.size() == 1) {
    OpInfo.ConstraintCode = OpInfo.Codes[0];
    OpInfo.ConstraintType = getConstraintType(OpInfo.ConstraintCode);
  } else {
    ConstraintGroup G = getConstraintPreferences(OpInfo);
    if (G.empty())
      return;

    unsigned BestIdx = 0;
    for (const unsigned E = G.size();
         BestIdx < E && (G[BestIdx].second == TargetLowering::C_Other ||
                         G[BestIdx].second == TargetLowering::C_Immediate);
         ++BestIdx) {
      if (lowerImmediateIfPossible(G[BestIdx], Op, DAG, *this))
        break;
      // If we're out of constraints, just pick the first one.
      if (BestIdx + 1 == E) {
        BestIdx = 0;
        break;
      }
    }

    OpInfo.ConstraintCode = G[BestIdx].first;
    OpInfo.ConstraintType = G[BestIdx].second;
  }

  // 'X' matches anything.
  if (OpInfo.ConstraintCode == "X" && OpInfo.CallOperandVal) {
    // Constants are handled elsewhere.  For Functions, the type here is the
    // type of the result, which is not what we want to look at; leave them
    // alone.
    Value *v = OpInfo.CallOperandVal;
    if (isa<ConstantInt>(v) || isa<Function>(v)) {
      return;
    }

    if (isa<BasicBlock>(v) || isa<BlockAddress>(v)) {
      OpInfo.ConstraintCode = "i";
      return;
    }

    // Otherwise, try to resolve it to something we know about by looking at
    // the actual operand type.
    if (const char *Repl = LowerXConstraint(OpInfo.ConstraintVT)) {
      OpInfo.ConstraintCode = Repl;
      OpInfo.ConstraintType = getConstraintType(OpInfo.ConstraintCode);
    }
  }
}

/// Given an exact SDIV by a constant, create a multiplication
/// with the multiplicative inverse of the constant.
static SDValue BuildExactSDIV(const TargetLowering &TLI, SDNode *N,
                              const SDLoc &dl, SelectionDAG &DAG,
                              SmallVectorImpl<SDNode *> &Created) {
  SDValue Op0 = N->getOperand(0);
  SDValue Op1 = N->getOperand(1);
  EVT VT = N->getValueType(0);
  EVT SVT = VT.getScalarType();
  EVT ShVT = TLI.getShiftAmountTy(VT, DAG.getDataLayout());
  EVT ShSVT = ShVT.getScalarType();

  bool UseSRA = false;
  SmallVector<SDValue, 16> Shifts, Factors;

  auto BuildSDIVPattern = [&](ConstantSDNode *C) {
    if (C->isZero())
      return false;
    APInt Divisor = C->getAPIntValue();
    unsigned Shift = Divisor.countr_zero();
    if (Shift) {
      Divisor.ashrInPlace(Shift);
      UseSRA = true;
    }
    APInt Factor = Divisor.multiplicativeInverse();
    Shifts.push_back(DAG.getConstant(Shift, dl, ShSVT));
    Factors.push_back(DAG.getConstant(Factor, dl, SVT));
    return true;
  };

  // Collect all magic values from the build vector.
  if (!ISD::matchUnaryPredicate(Op1, BuildSDIVPattern))
    return SDValue();

  SDValue Shift, Factor;
  if (Op1.getOpcode() == ISD::BUILD_VECTOR) {
    Shift = DAG.getBuildVector(ShVT, dl, Shifts);
    Factor = DAG.getBuildVector(VT, dl, Factors);
  } else if (Op1.getOpcode() == ISD::SPLAT_VECTOR) {
    assert(Shifts.size() == 1 && Factors.size() == 1 &&
           "Expected matchUnaryPredicate to return one element for scalable "
           "vectors");
    Shift = DAG.getSplatVector(ShVT, dl, Shifts[0]);
    Factor = DAG.getSplatVector(VT, dl, Factors[0]);
  } else {
    assert(isa<ConstantSDNode>(Op1) && "Expected a constant");
    Shift = Shifts[0];
    Factor = Factors[0];
  }

  SDValue Res = Op0;

  // Shift the value upfront if it is even, so the LSB is one.
  if (UseSRA) {
    // TODO: For UDIV use SRL instead of SRA.
    SDNodeFlags Flags;
    Flags.setExact(true);
    Res = DAG.getNode(ISD::SRA, dl, VT, Res, Shift, Flags);
    Created.push_back(Res.getNode());
  }

  return DAG.getNode(ISD::MUL, dl, VT, Res, Factor);
}

SDValue TargetLowering::BuildSDIVPow2(SDNode *N, const APInt &Divisor,
                              SelectionDAG &DAG,
                              SmallVectorImpl<SDNode *> &Created) const {
  AttributeList Attr = DAG.getMachineFunction().getFunction().getAttributes();
  const TargetLowering &TLI = DAG.getTargetLoweringInfo();
  if (TLI.isIntDivCheap(N->getValueType(0), Attr))
    return SDValue(N, 0); // Lower SDIV as SDIV
  return SDValue();
}

SDValue
TargetLowering::BuildSREMPow2(SDNode *N, const APInt &Divisor,
                              SelectionDAG &DAG,
                              SmallVectorImpl<SDNode *> &Created) const {
  AttributeList Attr = DAG.getMachineFunction().getFunction().getAttributes();
  const TargetLowering &TLI = DAG.getTargetLoweringInfo();
  if (TLI.isIntDivCheap(N->getValueType(0), Attr))
    return SDValue(N, 0); // Lower SREM as SREM
  return SDValue();
}

/// Build sdiv by power-of-2 with conditional move instructions
/// Ref: "Hacker's Delight" by Henry Warren 10-1
/// If conditional move/branch is preferred, we lower sdiv x, +/-2**k into:
///   bgez x, label
///   add x, x, 2**k-1
/// label:
///   sra res, x, k
///   neg res, res (when the divisor is negative)
SDValue TargetLowering::buildSDIVPow2WithCMov(
    SDNode *N, const APInt &Divisor, SelectionDAG &DAG,
    SmallVectorImpl<SDNode *> &Created) const {
  unsigned Lg2 = Divisor.countr_zero();
  EVT VT = N->getValueType(0);

  SDLoc DL(N);
  SDValue N0 = N->getOperand(0);
  SDValue Zero = DAG.getConstant(0, DL, VT);
  APInt Lg2Mask = APInt::getLowBitsSet(VT.getSizeInBits(), Lg2);
  SDValue Pow2MinusOne = DAG.getConstant(Lg2Mask, DL, VT);

  // If N0 is negative, we need to add (Pow2 - 1) to it before shifting right.
  EVT CCVT = getSetCCResultType(DAG.getDataLayout(), *DAG.getContext(), VT);
  SDValue Cmp = DAG.getSetCC(DL, CCVT, N0, Zero, ISD::SETLT);
  SDValue Add = DAG.getNode(ISD::ADD, DL, VT, N0, Pow2MinusOne);
  SDValue CMov = DAG.getNode(ISD::SELECT, DL, VT, Cmp, Add, N0);

  Created.push_back(Cmp.getNode());
  Created.push_back(Add.getNode());
  Created.push_back(CMov.getNode());

  // Divide by pow2.
  SDValue SRA =
      DAG.getNode(ISD::SRA, DL, VT, CMov, DAG.getConstant(Lg2, DL, VT));

  // If we're dividing by a positive value, we're done.  Otherwise, we must
  // negate the result.
  if (Divisor.isNonNegative())
    return SRA;

  Created.push_back(SRA.getNode());
  return DAG.getNode(ISD::SUB, DL, VT, Zero, SRA);
}

/// Given an ISD::SDIV node expressing a divide by constant,
/// return a DAG expression to select that will generate the same value by
/// multiplying by a magic number.
/// Ref: "Hacker's Delight" or "The PowerPC Compiler Writer's Guide".
SDValue TargetLowering::BuildSDIV(SDNode *N, SelectionDAG &DAG,
                                  bool IsAfterLegalization,
                                  SmallVectorImpl<SDNode *> &Created) const {
  SDLoc dl(N);
  EVT VT = N->getValueType(0);
  EVT SVT = VT.getScalarType();
  EVT ShVT = getShiftAmountTy(VT, DAG.getDataLayout());
  EVT ShSVT = ShVT.getScalarType();
  unsigned EltBits = VT.getScalarSizeInBits();
  EVT MulVT;

  // Check to see if we can do this.
  // FIXME: We should be more aggressive here.
  if (!isTypeLegal(VT)) {
    // Limit this to simple scalars for now.
    if (VT.isVector() || !VT.isSimple())
      return SDValue();

    // If this type will be promoted to a large enough type with a legal
    // multiply operation, we can go ahead and do this transform.
    if (getTypeAction(VT.getSimpleVT()) != TypePromoteInteger)
      return SDValue();

    MulVT = getTypeToTransformTo(*DAG.getContext(), VT);
    if (MulVT.getSizeInBits() < (2 * EltBits) ||
        !isOperationLegal(ISD::MUL, MulVT))
      return SDValue();
  }

  // If the sdiv has an 'exact' bit we can use a simpler lowering.
  if (N->getFlags().hasExact())
    return BuildExactSDIV(*this, N, dl, DAG, Created);

  SmallVector<SDValue, 16> MagicFactors, Factors, Shifts, ShiftMasks;

  auto BuildSDIVPattern = [&](ConstantSDNode *C) {
    if (C->isZero())
      return false;

    const APInt &Divisor = C->getAPIntValue();
    SignedDivisionByConstantInfo magics = SignedDivisionByConstantInfo::get(Divisor);
    int NumeratorFactor = 0;
    int ShiftMask = -1;

    if (Divisor.isOne() || Divisor.isAllOnes()) {
      // If d is +1/-1, we just multiply the numerator by +1/-1.
      NumeratorFactor = Divisor.getSExtValue();
      magics.Magic = 0;
      magics.ShiftAmount = 0;
      ShiftMask = 0;
    } else if (Divisor.isStrictlyPositive() && magics.Magic.isNegative()) {
      // If d > 0 and m < 0, add the numerator.
      NumeratorFactor = 1;
    } else if (Divisor.isNegative() && magics.Magic.isStrictlyPositive()) {
      // If d < 0 and m > 0, subtract the numerator.
      NumeratorFactor = -1;
    }

    MagicFactors.push_back(DAG.getConstant(magics.Magic, dl, SVT));
    Factors.push_back(DAG.getConstant(NumeratorFactor, dl, SVT));
    Shifts.push_back(DAG.getConstant(magics.ShiftAmount, dl, ShSVT));
    ShiftMasks.push_back(DAG.getConstant(ShiftMask, dl, SVT));
    return true;
  };

  SDValue N0 = N->getOperand(0);
  SDValue N1 = N->getOperand(1);

  // Collect the shifts / magic values from each element.
  if (!ISD::matchUnaryPredicate(N1, BuildSDIVPattern))
    return SDValue();

  SDValue MagicFactor, Factor, Shift, ShiftMask;
  if (N1.getOpcode() == ISD::BUILD_VECTOR) {
    MagicFactor = DAG.getBuildVector(VT, dl, MagicFactors);
    Factor = DAG.getBuildVector(VT, dl, Factors);
    Shift = DAG.getBuildVector(ShVT, dl, Shifts);
    ShiftMask = DAG.getBuildVector(VT, dl, ShiftMasks);
  } else if (N1.getOpcode() == ISD::SPLAT_VECTOR) {
    assert(MagicFactors.size() == 1 && Factors.size() == 1 &&
           Shifts.size() == 1 && ShiftMasks.size() == 1 &&
           "Expected matchUnaryPredicate to return one element for scalable "
           "vectors");
    MagicFactor = DAG.getSplatVector(VT, dl, MagicFactors[0]);
    Factor = DAG.getSplatVector(VT, dl, Factors[0]);
    Shift = DAG.getSplatVector(ShVT, dl, Shifts[0]);
    ShiftMask = DAG.getSplatVector(VT, dl, ShiftMasks[0]);
  } else {
    assert(isa<ConstantSDNode>(N1) && "Expected a constant");
    MagicFactor = MagicFactors[0];
    Factor = Factors[0];
    Shift = Shifts[0];
    ShiftMask = ShiftMasks[0];
  }

  // Multiply the numerator (operand 0) by the magic value.
  // FIXME: We should support doing a MUL in a wider type.
  auto GetMULHS = [&](SDValue X, SDValue Y) {
    // If the type isn't legal, use a wider mul of the type calculated
    // earlier.
    if (!isTypeLegal(VT)) {
      X = DAG.getNode(ISD::SIGN_EXTEND, dl, MulVT, X);
      Y = DAG.getNode(ISD::SIGN_EXTEND, dl, MulVT, Y);
      Y = DAG.getNode(ISD::MUL, dl, MulVT, X, Y);
      Y = DAG.getNode(ISD::SRL, dl, MulVT, Y,
                      DAG.getShiftAmountConstant(EltBits, MulVT, dl));
      return DAG.getNode(ISD::TRUNCATE, dl, VT, Y);
    }

    if (isOperationLegalOrCustom(ISD::MULHS, VT, IsAfterLegalization))
      return DAG.getNode(ISD::MULHS, dl, VT, X, Y);
    if (isOperationLegalOrCustom(ISD::SMUL_LOHI, VT, IsAfterLegalization)) {
      SDValue LoHi =
          DAG.getNode(ISD::SMUL_LOHI, dl, DAG.getVTList(VT, VT), X, Y);
      return SDValue(LoHi.getNode(), 1);
    }
    // If type twice as wide legal, widen and use a mul plus a shift.
    unsigned Size = VT.getScalarSizeInBits();
    EVT WideVT = EVT::getIntegerVT(*DAG.getContext(), Size * 2);
    if (VT.isVector())
      WideVT = EVT::getVectorVT(*DAG.getContext(), WideVT,
                                VT.getVectorElementCount());
    if (isOperationLegalOrCustom(ISD::MUL, WideVT)) {
      X = DAG.getNode(ISD::SIGN_EXTEND, dl, WideVT, X);
      Y = DAG.getNode(ISD::SIGN_EXTEND, dl, WideVT, Y);
      Y = DAG.getNode(ISD::MUL, dl, WideVT, X, Y);
      Y = DAG.getNode(ISD::SRL, dl, WideVT, Y,
                      DAG.getShiftAmountConstant(EltBits, WideVT, dl));
      return DAG.getNode(ISD::TRUNCATE, dl, VT, Y);
    }
    return SDValue();
  };

  SDValue Q = GetMULHS(N0, MagicFactor);
  if (!Q)
    return SDValue();

  Created.push_back(Q.getNode());

  // (Optionally) Add/subtract the numerator using Factor.
  Factor = DAG.getNode(ISD::MUL, dl, VT, N0, Factor);
  Created.push_back(Factor.getNode());
  Q = DAG.getNode(ISD::ADD, dl, VT, Q, Factor);
  Created.push_back(Q.getNode());

  // Shift right algebraic by shift value.
  Q = DAG.getNode(ISD::SRA, dl, VT, Q, Shift);
  Created.push_back(Q.getNode());

  // Extract the sign bit, mask it and add it to the quotient.
  SDValue SignShift = DAG.getConstant(EltBits - 1, dl, ShVT);
  SDValue T = DAG.getNode(ISD::SRL, dl, VT, Q, SignShift);
  Created.push_back(T.getNode());
  T = DAG.getNode(ISD::AND, dl, VT, T, ShiftMask);
  Created.push_back(T.getNode());
  return DAG.getNode(ISD::ADD, dl, VT, Q, T);
}

/// Given an ISD::UDIV node expressing a divide by constant,
/// return a DAG expression to select that will generate the same value by
/// multiplying by a magic number.
/// Ref: "Hacker's Delight" or "The PowerPC Compiler Writer's Guide".
SDValue TargetLowering::BuildUDIV(SDNode *N, SelectionDAG &DAG,
                                  bool IsAfterLegalization,
                                  SmallVectorImpl<SDNode *> &Created) const {
  SDLoc dl(N);
  EVT VT = N->getValueType(0);
  EVT SVT = VT.getScalarType();
  EVT ShVT = getShiftAmountTy(VT, DAG.getDataLayout());
  EVT ShSVT = ShVT.getScalarType();
  unsigned EltBits = VT.getScalarSizeInBits();
  EVT MulVT;

  // Check to see if we can do this.
  // FIXME: We should be more aggressive here.
  if (!isTypeLegal(VT)) {
    // Limit this to simple scalars for now.
    if (VT.isVector() || !VT.isSimple())
      return SDValue();

    // If this type will be promoted to a large enough type with a legal
    // multiply operation, we can go ahead and do this transform.
    if (getTypeAction(VT.getSimpleVT()) != TypePromoteInteger)
      return SDValue();

    MulVT = getTypeToTransformTo(*DAG.getContext(), VT);
    if (MulVT.getSizeInBits() < (2 * EltBits) ||
        !isOperationLegal(ISD::MUL, MulVT))
      return SDValue();
  }

  SDValue N0 = N->getOperand(0);
  SDValue N1 = N->getOperand(1);

  // Try to use leading zeros of the dividend to reduce the multiplier and
  // avoid expensive fixups.
  // TODO: Support vectors.
  unsigned LeadingZeros = 0;
  if (!VT.isVector() && isa<ConstantSDNode>(N1)) {
    assert(!isOneConstant(N1) && "Unexpected divisor");
    LeadingZeros = DAG.computeKnownBits(N0).countMinLeadingZeros();
    // UnsignedDivisionByConstantInfo doesn't work correctly if leading zeros in
    // the dividend exceeds the leading zeros for the divisor.
    LeadingZeros = std::min(LeadingZeros, N1->getAsAPIntVal().countl_zero());
  }

  bool UseNPQ = false, UsePreShift = false, UsePostShift = false;
  SmallVector<SDValue, 16> PreShifts, PostShifts, MagicFactors, NPQFactors;

  auto BuildUDIVPattern = [&](ConstantSDNode *C) {
    if (C->isZero())
      return false;
    const APInt& Divisor = C->getAPIntValue();

    SDValue PreShift, MagicFactor, NPQFactor, PostShift;

    // Magic algorithm doesn't work for division by 1. We need to emit a select
    // at the end.
    if (Divisor.isOne()) {
      PreShift = PostShift = DAG.getUNDEF(ShSVT);
      MagicFactor = NPQFactor = DAG.getUNDEF(SVT);
    } else {
      UnsignedDivisionByConstantInfo magics =
          UnsignedDivisionByConstantInfo::get(Divisor, LeadingZeros);

      MagicFactor = DAG.getConstant(magics.Magic, dl, SVT);

      assert(magics.PreShift < Divisor.getBitWidth() &&
             "We shouldn't generate an undefined shift!");
      assert(magics.PostShift < Divisor.getBitWidth() &&
             "We shouldn't generate an undefined shift!");
      assert((!magics.IsAdd || magics.PreShift == 0) &&
             "Unexpected pre-shift");
      PreShift = DAG.getConstant(magics.PreShift, dl, ShSVT);
      PostShift = DAG.getConstant(magics.PostShift, dl, ShSVT);
      NPQFactor = DAG.getConstant(
          magics.IsAdd ? APInt::getOneBitSet(EltBits, EltBits - 1)
                       : APInt::getZero(EltBits),
          dl, SVT);
      UseNPQ |= magics.IsAdd;
      UsePreShift |= magics.PreShift != 0;
      UsePostShift |= magics.PostShift != 0;
    }

    PreShifts.push_back(PreShift);
    MagicFactors.push_back(MagicFactor);
    NPQFactors.push_back(NPQFactor);
    PostShifts.push_back(PostShift);
    return true;
  };

  // Collect the shifts/magic values from each element.
  if (!ISD::matchUnaryPredicate(N1, BuildUDIVPattern))
    return SDValue();

  SDValue PreShift, PostShift, MagicFactor, NPQFactor;
  if (N1.getOpcode() == ISD::BUILD_VECTOR) {
    PreShift = DAG.getBuildVector(ShVT, dl, PreShifts);
    MagicFactor = DAG.getBuildVector(VT, dl, MagicFactors);
    NPQFactor = DAG.getBuildVector(VT, dl, NPQFactors);
    PostShift = DAG.getBuildVector(ShVT, dl, PostShifts);
  } else if (N1.getOpcode() == ISD::SPLAT_VECTOR) {
    assert(PreShifts.size() == 1 && MagicFactors.size() == 1 &&
           NPQFactors.size() == 1 && PostShifts.size() == 1 &&
           "Expected matchUnaryPredicate to return one for scalable vectors");
    PreShift = DAG.getSplatVector(ShVT, dl, PreShifts[0]);
    MagicFactor = DAG.getSplatVector(VT, dl, MagicFactors[0]);
    NPQFactor = DAG.getSplatVector(VT, dl, NPQFactors[0]);
    PostShift = DAG.getSplatVector(ShVT, dl, PostShifts[0]);
  } else {
    assert(isa<ConstantSDNode>(N1) && "Expected a constant");
    PreShift = PreShifts[0];
    MagicFactor = MagicFactors[0];
    PostShift = PostShifts[0];
  }

  SDValue Q = N0;
  if (UsePreShift) {
    Q = DAG.getNode(ISD::SRL, dl, VT, Q, PreShift);
    Created.push_back(Q.getNode());
  }

  // FIXME: We should support doing a MUL in a wider type.
  auto GetMULHU = [&](SDValue X, SDValue Y) {
    // If the type isn't legal, use a wider mul of the type calculated
    // earlier.
    if (!isTypeLegal(VT)) {
      X = DAG.getNode(ISD::ZERO_EXTEND, dl, MulVT, X);
      Y = DAG.getNode(ISD::ZERO_EXTEND, dl, MulVT, Y);
      Y = DAG.getNode(ISD::MUL, dl, MulVT, X, Y);
      Y = DAG.getNode(ISD::SRL, dl, MulVT, Y,
                      DAG.getShiftAmountConstant(EltBits, MulVT, dl));
      return DAG.getNode(ISD::TRUNCATE, dl, VT, Y);
    }

    if (isOperationLegalOrCustom(ISD::MULHU, VT, IsAfterLegalization))
      return DAG.getNode(ISD::MULHU, dl, VT, X, Y);
    if (isOperationLegalOrCustom(ISD::UMUL_LOHI, VT, IsAfterLegalization)) {
      SDValue LoHi =
          DAG.getNode(ISD::UMUL_LOHI, dl, DAG.getVTList(VT, VT), X, Y);
      return SDValue(LoHi.getNode(), 1);
    }
    // If type twice as wide legal, widen and use a mul plus a shift.
    unsigned Size = VT.getScalarSizeInBits();
    EVT WideVT = EVT::getIntegerVT(*DAG.getContext(), Size * 2);
    if (VT.isVector())
      WideVT = EVT::getVectorVT(*DAG.getContext(), WideVT,
                                VT.getVectorElementCount());
    if (isOperationLegalOrCustom(ISD::MUL, WideVT)) {
      X = DAG.getNode(ISD::ZERO_EXTEND, dl, WideVT, X);
      Y = DAG.getNode(ISD::ZERO_EXTEND, dl, WideVT, Y);
      Y = DAG.getNode(ISD::MUL, dl, WideVT, X, Y);
      Y = DAG.getNode(ISD::SRL, dl, WideVT, Y,
                      DAG.getShiftAmountConstant(EltBits, WideVT, dl));
      return DAG.getNode(ISD::TRUNCATE, dl, VT, Y);
    }
    return SDValue(); // No mulhu or equivalent
  };

  // Multiply the numerator (operand 0) by the magic value.
  Q = GetMULHU(Q, MagicFactor);
  if (!Q)
    return SDValue();

  Created.push_back(Q.getNode());

  if (UseNPQ) {
    SDValue NPQ = DAG.getNode(ISD::SUB, dl, VT, N0, Q);
    Created.push_back(NPQ.getNode());

    // For vectors we might have a mix of non-NPQ/NPQ paths, so use
    // MULHU to act as a SRL-by-1 for NPQ, else multiply by zero.
    if (VT.isVector())
      NPQ = GetMULHU(NPQ, NPQFactor);
    else
      NPQ = DAG.getNode(ISD::SRL, dl, VT, NPQ, DAG.getConstant(1, dl, ShVT));

    Created.push_back(NPQ.getNode());

    Q = DAG.getNode(ISD::ADD, dl, VT, NPQ, Q);
    Created.push_back(Q.getNode());
  }

  if (UsePostShift) {
    Q = DAG.getNode(ISD::SRL, dl, VT, Q, PostShift);
    Created.push_back(Q.getNode());
  }

  EVT SetCCVT = getSetCCResultType(DAG.getDataLayout(), *DAG.getContext(), VT);

  SDValue One = DAG.getConstant(1, dl, VT);
  SDValue IsOne = DAG.getSetCC(dl, SetCCVT, N1, One, ISD::SETEQ);
  return DAG.getSelect(dl, VT, IsOne, N0, Q);
}

/// If all values in Values that *don't* match the predicate are same 'splat'
/// value, then replace all values with that splat value.
/// Else, if AlternativeReplacement was provided, then replace all values that
/// do match predicate with AlternativeReplacement value.
static void
turnVectorIntoSplatVector(MutableArrayRef<SDValue> Values,
                          std::function<bool(SDValue)> Predicate,
                          SDValue AlternativeReplacement = SDValue()) {
  SDValue Replacement;
  // Is there a value for which the Predicate does *NOT* match? What is it?
  auto SplatValue = llvm::find_if_not(Values, Predicate);
  if (SplatValue != Values.end()) {
    // Does Values consist only of SplatValue's and values matching Predicate?
    if (llvm::all_of(Values, [Predicate, SplatValue](SDValue Value) {
          return Value == *SplatValue || Predicate(Value);
        })) // Then we shall replace values matching predicate with SplatValue.
      Replacement = *SplatValue;
  }
  if (!Replacement) {
    // Oops, we did not find the "baseline" splat value.
    if (!AlternativeReplacement)
      return; // Nothing to do.
    // Let's replace with provided value then.
    Replacement = AlternativeReplacement;
  }
  std::replace_if(Values.begin(), Values.end(), Predicate, Replacement);
}

/// Given an ISD::UREM used only by an ISD::SETEQ or ISD::SETNE
/// where the divisor is constant and the comparison target is zero,
/// return a DAG expression that will generate the same comparison result
/// using only multiplications, additions and shifts/rotations.
/// Ref: "Hacker's Delight" 10-17.
SDValue TargetLowering::buildUREMEqFold(EVT SETCCVT, SDValue REMNode,
                                        SDValue CompTargetNode,
                                        ISD::CondCode Cond,
                                        DAGCombinerInfo &DCI,
                                        const SDLoc &DL) const {
  SmallVector<SDNode *, 5> Built;
  if (SDValue Folded = prepareUREMEqFold(SETCCVT, REMNode, CompTargetNode, Cond,
                                         DCI, DL, Built)) {
    for (SDNode *N : Built)
      DCI.AddToWorklist(N);
    return Folded;
  }

  return SDValue();
}

SDValue
TargetLowering::prepareUREMEqFold(EVT SETCCVT, SDValue REMNode,
                                  SDValue CompTargetNode, ISD::CondCode Cond,
                                  DAGCombinerInfo &DCI, const SDLoc &DL,
                                  SmallVectorImpl<SDNode *> &Created) const {
  // fold (seteq/ne (urem N, D), 0) -> (setule/ugt (rotr (mul N, P), K), Q)
  // - D must be constant, with D = D0 * 2^K where D0 is odd
  // - P is the multiplicative inverse of D0 modulo 2^W
  // - Q = floor(((2^W) - 1) / D)
  // where W is the width of the common type of N and D.
  assert((Cond == ISD::SETEQ || Cond == ISD::SETNE) &&
         "Only applicable for (in)equality comparisons.");

  SelectionDAG &DAG = DCI.DAG;

  EVT VT = REMNode.getValueType();
  EVT SVT = VT.getScalarType();
  EVT ShVT = getShiftAmountTy(VT, DAG.getDataLayout(), !DCI.isBeforeLegalize());
  EVT ShSVT = ShVT.getScalarType();

  // If MUL is unavailable, we cannot proceed in any case.
  if (!DCI.isBeforeLegalizeOps() && !isOperationLegalOrCustom(ISD::MUL, VT))
    return SDValue();

  bool ComparingWithAllZeros = true;
  bool AllComparisonsWithNonZerosAreTautological = true;
  bool HadTautologicalLanes = false;
  bool AllLanesAreTautological = true;
  bool HadEvenDivisor = false;
  bool AllDivisorsArePowerOfTwo = true;
  bool HadTautologicalInvertedLanes = false;
  SmallVector<SDValue, 16> PAmts, KAmts, QAmts, IAmts;

  auto BuildUREMPattern = [&](ConstantSDNode *CDiv, ConstantSDNode *CCmp) {
    // Division by 0 is UB. Leave it to be constant-folded elsewhere.
    if (CDiv->isZero())
      return false;

    const APInt &D = CDiv->getAPIntValue();
    const APInt &Cmp = CCmp->getAPIntValue();

    ComparingWithAllZeros &= Cmp.isZero();

    // x u% C1` is *always* less than C1. So given `x u% C1 == C2`,
    // if C2 is not less than C1, the comparison is always false.
    // But we will only be able to produce the comparison that will give the
    // opposive tautological answer. So this lane would need to be fixed up.
    bool TautologicalInvertedLane = D.ule(Cmp);
    HadTautologicalInvertedLanes |= TautologicalInvertedLane;

    // If all lanes are tautological (either all divisors are ones, or divisor
    // is not greater than the constant we are comparing with),
    // we will prefer to avoid the fold.
    bool TautologicalLane = D.isOne() || TautologicalInvertedLane;
    HadTautologicalLanes |= TautologicalLane;
    AllLanesAreTautological &= TautologicalLane;

    // If we are comparing with non-zero, we need'll need  to subtract said
    // comparison value from the LHS. But there is no point in doing that if
    // every lane where we are comparing with non-zero is tautological..
    if (!Cmp.isZero())
      AllComparisonsWithNonZerosAreTautological &= TautologicalLane;

    // Decompose D into D0 * 2^K
    unsigned K = D.countr_zero();
    assert((!D.isOne() || (K == 0)) && "For divisor '1' we won't rotate.");
    APInt D0 = D.lshr(K);

    // D is even if it has trailing zeros.
    HadEvenDivisor |= (K != 0);
    // D is a power-of-two if D0 is one.
    // If all divisors are power-of-two, we will prefer to avoid the fold.
    AllDivisorsArePowerOfTwo &= D0.isOne();

    // P = inv(D0, 2^W)
    // 2^W requires W + 1 bits, so we have to extend and then truncate.
    unsigned W = D.getBitWidth();
    APInt P = D0.multiplicativeInverse();
    assert((D0 * P).isOne() && "Multiplicative inverse basic check failed.");

    // Q = floor((2^W - 1) u/ D)
    // R = ((2^W - 1) u% D)
    APInt Q, R;
    APInt::udivrem(APInt::getAllOnes(W), D, Q, R);

    // If we are comparing with zero, then that comparison constant is okay,
    // else it may need to be one less than that.
    if (Cmp.ugt(R))
      Q -= 1;

    assert(APInt::getAllOnes(ShSVT.getSizeInBits()).ugt(K) &&
           "We are expecting that K is always less than all-ones for ShSVT");

    // If the lane is tautological the result can be constant-folded.
    if (TautologicalLane) {
      // Set P and K amount to a bogus values so we can try to splat them.
      P = 0;
      K = -1;
      // And ensure that comparison constant is tautological,
      // it will always compare true/false.
      Q = -1;
    }

    PAmts.push_back(DAG.getConstant(P, DL, SVT));
    KAmts.push_back(
        DAG.getConstant(APInt(ShSVT.getSizeInBits(), K), DL, ShSVT));
    QAmts.push_back(DAG.getConstant(Q, DL, SVT));
    return true;
  };

  SDValue N = REMNode.getOperand(0);
  SDValue D = REMNode.getOperand(1);

  // Collect the values from each element.
  if (!ISD::matchBinaryPredicate(D, CompTargetNode, BuildUREMPattern))
    return SDValue();

  // If all lanes are tautological, the result can be constant-folded.
  if (AllLanesAreTautological)
    return SDValue();

  // If this is a urem by a powers-of-two, avoid the fold since it can be
  // best implemented as a bit test.
  if (AllDivisorsArePowerOfTwo)
    return SDValue();

  SDValue PVal, KVal, QVal;
  if (D.getOpcode() == ISD::BUILD_VECTOR) {
    if (HadTautologicalLanes) {
      // Try to turn PAmts into a splat, since we don't care about the values
      // that are currently '0'. If we can't, just keep '0'`s.
      turnVectorIntoSplatVector(PAmts, isNullConstant);
      // Try to turn KAmts into a splat, since we don't care about the values
      // that are currently '-1'. If we can't, change them to '0'`s.
      turnVectorIntoSplatVector(KAmts, isAllOnesConstant,
                                DAG.getConstant(0, DL, ShSVT));
    }

    PVal = DAG.getBuildVector(VT, DL, PAmts);
    KVal = DAG.getBuildVector(ShVT, DL, KAmts);
    QVal = DAG.getBuildVector(VT, DL, QAmts);
  } else if (D.getOpcode() == ISD::SPLAT_VECTOR) {
    assert(PAmts.size() == 1 && KAmts.size() == 1 && QAmts.size() == 1 &&
           "Expected matchBinaryPredicate to return one element for "
           "SPLAT_VECTORs");
    PVal = DAG.getSplatVector(VT, DL, PAmts[0]);
    KVal = DAG.getSplatVector(ShVT, DL, KAmts[0]);
    QVal = DAG.getSplatVector(VT, DL, QAmts[0]);
  } else {
    PVal = PAmts[0];
    KVal = KAmts[0];
    QVal = QAmts[0];
  }

  if (!ComparingWithAllZeros && !AllComparisonsWithNonZerosAreTautological) {
    if (!DCI.isBeforeLegalizeOps() && !isOperationLegalOrCustom(ISD::SUB, VT))
      return SDValue(); // FIXME: Could/should use `ISD::ADD`?
    assert(CompTargetNode.getValueType() == N.getValueType() &&
           "Expecting that the types on LHS and RHS of comparisons match.");
    N = DAG.getNode(ISD::SUB, DL, VT, N, CompTargetNode);
  }

  // (mul N, P)
  SDValue Op0 = DAG.getNode(ISD::MUL, DL, VT, N, PVal);
  Created.push_back(Op0.getNode());

  // Rotate right only if any divisor was even. We avoid rotates for all-odd
  // divisors as a performance improvement, since rotating by 0 is a no-op.
  if (HadEvenDivisor) {
    // We need ROTR to do this.
    if (!DCI.isBeforeLegalizeOps() && !isOperationLegalOrCustom(ISD::ROTR, VT))
      return SDValue();
    // UREM: (rotr (mul N, P), K)
    Op0 = DAG.getNode(ISD::ROTR, DL, VT, Op0, KVal);
    Created.push_back(Op0.getNode());
  }

  // UREM: (setule/setugt (rotr (mul N, P), K), Q)
  SDValue NewCC =
      DAG.getSetCC(DL, SETCCVT, Op0, QVal,
                   ((Cond == ISD::SETEQ) ? ISD::SETULE : ISD::SETUGT));
  if (!HadTautologicalInvertedLanes)
    return NewCC;

  // If any lanes previously compared always-false, the NewCC will give
  // always-true result for them, so we need to fixup those lanes.
  // Or the other way around for inequality predicate.
  assert(VT.isVector() && "Can/should only get here for vectors.");
  Created.push_back(NewCC.getNode());

  // x u% C1` is *always* less than C1. So given `x u% C1 == C2`,
  // if C2 is not less than C1, the comparison is always false.
  // But we have produced the comparison that will give the
  // opposive tautological answer. So these lanes would need to be fixed up.
  SDValue TautologicalInvertedChannels =
      DAG.getSetCC(DL, SETCCVT, D, CompTargetNode, ISD::SETULE);
  Created.push_back(TautologicalInvertedChannels.getNode());

  // NOTE: we avoid letting illegal types through even if we're before legalize
  // ops – legalization has a hard time producing good code for this.
  if (isOperationLegalOrCustom(ISD::VSELECT, SETCCVT)) {
    // If we have a vector select, let's replace the comparison results in the
    // affected lanes with the correct tautological result.
    SDValue Replacement = DAG.getBoolConstant(Cond == ISD::SETEQ ? false : true,
                                              DL, SETCCVT, SETCCVT);
    return DAG.getNode(ISD::VSELECT, DL, SETCCVT, TautologicalInvertedChannels,
                       Replacement, NewCC);
  }

  // Else, we can just invert the comparison result in the appropriate lanes.
  //
  // NOTE: see the note above VSELECT above.
  if (isOperationLegalOrCustom(ISD::XOR, SETCCVT))
    return DAG.getNode(ISD::XOR, DL, SETCCVT, NewCC,
                       TautologicalInvertedChannels);

  return SDValue(); // Don't know how to lower.
}

/// Given an ISD::SREM used only by an ISD::SETEQ or ISD::SETNE
/// where the divisor is constant and the comparison target is zero,
/// return a DAG expression that will generate the same comparison result
/// using only multiplications, additions and shifts/rotations.
/// Ref: "Hacker's Delight" 10-17.
SDValue TargetLowering::buildSREMEqFold(EVT SETCCVT, SDValue REMNode,
                                        SDValue CompTargetNode,
                                        ISD::CondCode Cond,
                                        DAGCombinerInfo &DCI,
                                        const SDLoc &DL) const {
  SmallVector<SDNode *, 7> Built;
  if (SDValue Folded = prepareSREMEqFold(SETCCVT, REMNode, CompTargetNode, Cond,
                                         DCI, DL, Built)) {
    assert(Built.size() <= 7 && "Max size prediction failed.");
    for (SDNode *N : Built)
      DCI.AddToWorklist(N);
    return Folded;
  }

  return SDValue();
}

SDValue
TargetLowering::prepareSREMEqFold(EVT SETCCVT, SDValue REMNode,
                                  SDValue CompTargetNode, ISD::CondCode Cond,
                                  DAGCombinerInfo &DCI, const SDLoc &DL,
                                  SmallVectorImpl<SDNode *> &Created) const {
  // Derived from Hacker's Delight, 2nd Edition, by Hank Warren. Section 10-17.
  // Fold:
  //   (seteq/ne (srem N, D), 0)
  // To:
  //   (setule/ugt (rotr (add (mul N, P), A), K), Q)
  //
  // - D must be constant, with D = D0 * 2^K where D0 is odd
  // - P is the multiplicative inverse of D0 modulo 2^W
  // - A = bitwiseand(floor((2^(W - 1) - 1) / D0), (-(2^k)))
  // - Q = floor((2 * A) / (2^K))
  // where W is the width of the common type of N and D.
  //
  // When D is a power of two (and thus D0 is 1), the normal
  // formula for A and Q don't apply, because the derivation
  // depends on D not dividing 2^(W-1), and thus theorem ZRS
  // does not apply. This specifically fails when N = INT_MIN.
  //
  // Instead, for power-of-two D, we use:
  // - A = 2^(W-1)
  // |-> Order-preserving map from [-2^(W-1), 2^(W-1) - 1] to [0,2^W - 1])
  // - Q = 2^(W-K) - 1
  // |-> Test that the top K bits are zero after rotation
  assert((Cond == ISD::SETEQ || Cond == ISD::SETNE) &&
         "Only applicable for (in)equality comparisons.");

  SelectionDAG &DAG = DCI.DAG;

  EVT VT = REMNode.getValueType();
  EVT SVT = VT.getScalarType();
  EVT ShVT = getShiftAmountTy(VT, DAG.getDataLayout(), !DCI.isBeforeLegalize());
  EVT ShSVT = ShVT.getScalarType();

  // If we are after ops legalization, and MUL is unavailable, we can not
  // proceed.
  if (!DCI.isBeforeLegalizeOps() && !isOperationLegalOrCustom(ISD::MUL, VT))
    return SDValue();

  // TODO: Could support comparing with non-zero too.
  ConstantSDNode *CompTarget = isConstOrConstSplat(CompTargetNode);
  if (!CompTarget || !CompTarget->isZero())
    return SDValue();

  bool HadIntMinDivisor = false;
  bool HadOneDivisor = false;
  bool AllDivisorsAreOnes = true;
  bool HadEvenDivisor = false;
  bool NeedToApplyOffset = false;
  bool AllDivisorsArePowerOfTwo = true;
  SmallVector<SDValue, 16> PAmts, AAmts, KAmts, QAmts;

  auto BuildSREMPattern = [&](ConstantSDNode *C) {
    // Division by 0 is UB. Leave it to be constant-folded elsewhere.
    if (C->isZero())
      return false;

    // FIXME: we don't fold `rem %X, -C` to `rem %X, C` in DAGCombine.

    // WARNING: this fold is only valid for positive divisors!
    APInt D = C->getAPIntValue();
    if (D.isNegative())
      D.negate(); //  `rem %X, -C` is equivalent to `rem %X, C`

    HadIntMinDivisor |= D.isMinSignedValue();

    // If all divisors are ones, we will prefer to avoid the fold.
    HadOneDivisor |= D.isOne();
    AllDivisorsAreOnes &= D.isOne();

    // Decompose D into D0 * 2^K
    unsigned K = D.countr_zero();
    assert((!D.isOne() || (K == 0)) && "For divisor '1' we won't rotate.");
    APInt D0 = D.lshr(K);

    if (!D.isMinSignedValue()) {
      // D is even if it has trailing zeros; unless it's INT_MIN, in which case
      // we don't care about this lane in this fold, we'll special-handle it.
      HadEvenDivisor |= (K != 0);
    }

    // D is a power-of-two if D0 is one. This includes INT_MIN.
    // If all divisors are power-of-two, we will prefer to avoid the fold.
    AllDivisorsArePowerOfTwo &= D0.isOne();

    // P = inv(D0, 2^W)
    // 2^W requires W + 1 bits, so we have to extend and then truncate.
    unsigned W = D.getBitWidth();
    APInt P = D0.multiplicativeInverse();
    assert((D0 * P).isOne() && "Multiplicative inverse basic check failed.");

    // A = floor((2^(W - 1) - 1) / D0) & -2^K
    APInt A = APInt::getSignedMaxValue(W).udiv(D0);
    A.clearLowBits(K);

    if (!D.isMinSignedValue()) {
      // If divisor INT_MIN, then we don't care about this lane in this fold,
      // we'll special-handle it.
      NeedToApplyOffset |= A != 0;
    }

    // Q = floor((2 * A) / (2^K))
    APInt Q = (2 * A).udiv(APInt::getOneBitSet(W, K));

    assert(APInt::getAllOnes(SVT.getSizeInBits()).ugt(A) &&
           "We are expecting that A is always less than all-ones for SVT");
    assert(APInt::getAllOnes(ShSVT.getSizeInBits()).ugt(K) &&
           "We are expecting that K is always less than all-ones for ShSVT");

    // If D was a power of two, apply the alternate constant derivation.
    if (D0.isOne()) {
      // A = 2^(W-1)
      A = APInt::getSignedMinValue(W);
      // - Q = 2^(W-K) - 1
      Q = APInt::getAllOnes(W - K).zext(W);
    }

    // If the divisor is 1 the result can be constant-folded. Likewise, we
    // don't care about INT_MIN lanes, those can be set to undef if appropriate.
    if (D.isOne()) {
      // Set P, A and K to a bogus values so we can try to splat them.
      P = 0;
      A = -1;
      K = -1;

      // x ?% 1 == 0  <-->  true  <-->  x u<= -1
      Q = -1;
    }

    PAmts.push_back(DAG.getConstant(P, DL, SVT));
    AAmts.push_back(DAG.getConstant(A, DL, SVT));
    KAmts.push_back(
        DAG.getConstant(APInt(ShSVT.getSizeInBits(), K), DL, ShSVT));
    QAmts.push_back(DAG.getConstant(Q, DL, SVT));
    return true;
  };

  SDValue N = REMNode.getOperand(0);
  SDValue D = REMNode.getOperand(1);

  // Collect the values from each element.
  if (!ISD::matchUnaryPredicate(D, BuildSREMPattern))
    return SDValue();

  // If this is a srem by a one, avoid the fold since it can be constant-folded.
  if (AllDivisorsAreOnes)
    return SDValue();

  // If this is a srem by a powers-of-two (including INT_MIN), avoid the fold
  // since it can be best implemented as a bit test.
  if (AllDivisorsArePowerOfTwo)
    return SDValue();

  SDValue PVal, AVal, KVal, QVal;
  if (D.getOpcode() == ISD::BUILD_VECTOR) {
    if (HadOneDivisor) {
      // Try to turn PAmts into a splat, since we don't care about the values
      // that are currently '0'. If we can't, just keep '0'`s.
      turnVectorIntoSplatVector(PAmts, isNullConstant);
      // Try to turn AAmts into a splat, since we don't care about the
      // values that are currently '-1'. If we can't, change them to '0'`s.
      turnVectorIntoSplatVector(AAmts, isAllOnesConstant,
                                DAG.getConstant(0, DL, SVT));
      // Try to turn KAmts into a splat, since we don't care about the values
      // that are currently '-1'. If we can't, change them to '0'`s.
      turnVectorIntoSplatVector(KAmts, isAllOnesConstant,
                                DAG.getConstant(0, DL, ShSVT));
    }

    PVal = DAG.getBuildVector(VT, DL, PAmts);
    AVal = DAG.getBuildVector(VT, DL, AAmts);
    KVal = DAG.getBuildVector(ShVT, DL, KAmts);
    QVal = DAG.getBuildVector(VT, DL, QAmts);
  } else if (D.getOpcode() == ISD::SPLAT_VECTOR) {
    assert(PAmts.size() == 1 && AAmts.size() == 1 && KAmts.size() == 1 &&
           QAmts.size() == 1 &&
           "Expected matchUnaryPredicate to return one element for scalable "
           "vectors");
    PVal = DAG.getSplatVector(VT, DL, PAmts[0]);
    AVal = DAG.getSplatVector(VT, DL, AAmts[0]);
    KVal = DAG.getSplatVector(ShVT, DL, KAmts[0]);
    QVal = DAG.getSplatVector(VT, DL, QAmts[0]);
  } else {
    assert(isa<ConstantSDNode>(D) && "Expected a constant");
    PVal = PAmts[0];
    AVal = AAmts[0];
    KVal = KAmts[0];
    QVal = QAmts[0];
  }

  // (mul N, P)
  SDValue Op0 = DAG.getNode(ISD::MUL, DL, VT, N, PVal);
  Created.push_back(Op0.getNode());

  if (NeedToApplyOffset) {
    // We need ADD to do this.
    if (!DCI.isBeforeLegalizeOps() && !isOperationLegalOrCustom(ISD::ADD, VT))
      return SDValue();

    // (add (mul N, P), A)
    Op0 = DAG.getNode(ISD::ADD, DL, VT, Op0, AVal);
    Created.push_back(Op0.getNode());
  }

  // Rotate right only if any divisor was even. We avoid rotates for all-odd
  // divisors as a performance improvement, since rotating by 0 is a no-op.
  if (HadEvenDivisor) {
    // We need ROTR to do this.
    if (!DCI.isBeforeLegalizeOps() && !isOperationLegalOrCustom(ISD::ROTR, VT))
      return SDValue();
    // SREM: (rotr (add (mul N, P), A), K)
    Op0 = DAG.getNode(ISD::ROTR, DL, VT, Op0, KVal);
    Created.push_back(Op0.getNode());
  }

  // SREM: (setule/setugt (rotr (add (mul N, P), A), K), Q)
  SDValue Fold =
      DAG.getSetCC(DL, SETCCVT, Op0, QVal,
                   ((Cond == ISD::SETEQ) ? ISD::SETULE : ISD::SETUGT));

  // If we didn't have lanes with INT_MIN divisor, then we're done.
  if (!HadIntMinDivisor)
    return Fold;

  // That fold is only valid for positive divisors. Which effectively means,
  // it is invalid for INT_MIN divisors. So if we have such a lane,
  // we must fix-up results for said lanes.
  assert(VT.isVector() && "Can/should only get here for vectors.");

  // NOTE: we avoid letting illegal types through even if we're before legalize
  // ops – legalization has a hard time producing good code for the code that
  // follows.
  if (!isOperationLegalOrCustom(ISD::SETCC, SETCCVT) ||
      !isOperationLegalOrCustom(ISD::AND, VT) ||
      !isCondCodeLegalOrCustom(Cond, VT.getSimpleVT()) ||
      !isOperationLegalOrCustom(ISD::VSELECT, SETCCVT))
    return SDValue();

  Created.push_back(Fold.getNode());

  SDValue IntMin = DAG.getConstant(
      APInt::getSignedMinValue(SVT.getScalarSizeInBits()), DL, VT);
  SDValue IntMax = DAG.getConstant(
      APInt::getSignedMaxValue(SVT.getScalarSizeInBits()), DL, VT);
  SDValue Zero =
      DAG.getConstant(APInt::getZero(SVT.getScalarSizeInBits()), DL, VT);

  // Which lanes had INT_MIN divisors? Divisor is constant, so const-folded.
  SDValue DivisorIsIntMin = DAG.getSetCC(DL, SETCCVT, D, IntMin, ISD::SETEQ);
  Created.push_back(DivisorIsIntMin.getNode());

  // (N s% INT_MIN) ==/!= 0  <-->  (N & INT_MAX) ==/!= 0
  SDValue Masked = DAG.getNode(ISD::AND, DL, VT, N, IntMax);
  Created.push_back(Masked.getNode());
  SDValue MaskedIsZero = DAG.getSetCC(DL, SETCCVT, Masked, Zero, Cond);
  Created.push_back(MaskedIsZero.getNode());

  // To produce final result we need to blend 2 vectors: 'SetCC' and
  // 'MaskedIsZero'. If the divisor for channel was *NOT* INT_MIN, we pick
  // from 'Fold', else pick from 'MaskedIsZero'. Since 'DivisorIsIntMin' is
  // constant-folded, select can get lowered to a shuffle with constant mask.
  SDValue Blended = DAG.getNode(ISD::VSELECT, DL, SETCCVT, DivisorIsIntMin,
                                MaskedIsZero, Fold);

  return Blended;
}

bool TargetLowering::
verifyReturnAddressArgumentIsConstant(SDValue Op, SelectionDAG &DAG) const {
  if (!isa<ConstantSDNode>(Op.getOperand(0))) {
    DAG.getContext()->emitError("argument to '__builtin_return_address' must "
                                "be a constant integer");
    return true;
  }

  return false;
}

SDValue TargetLowering::getSqrtInputTest(SDValue Op, SelectionDAG &DAG,
                                         const DenormalMode &Mode) const {
  SDLoc DL(Op);
  EVT VT = Op.getValueType();
  EVT CCVT = getSetCCResultType(DAG.getDataLayout(), *DAG.getContext(), VT);
  SDValue FPZero = DAG.getConstantFP(0.0, DL, VT);

  // This is specifically a check for the handling of denormal inputs, not the
  // result.
  if (Mode.Input == DenormalMode::PreserveSign ||
      Mode.Input == DenormalMode::PositiveZero) {
    // Test = X == 0.0
    return DAG.getSetCC(DL, CCVT, Op, FPZero, ISD::SETEQ);
  }

  // Testing it with denormal inputs to avoid wrong estimate.
  //
  // Test = fabs(X) < SmallestNormal
  const fltSemantics &FltSem = DAG.EVTToAPFloatSemantics(VT);
  APFloat SmallestNorm = APFloat::getSmallestNormalized(FltSem);
  SDValue NormC = DAG.getConstantFP(SmallestNorm, DL, VT);
  SDValue Fabs = DAG.getNode(ISD::FABS, DL, VT, Op);
  return DAG.getSetCC(DL, CCVT, Fabs, NormC, ISD::SETLT);
}

SDValue TargetLowering::getNegatedExpression(SDValue Op, SelectionDAG &DAG,
                                             bool LegalOps, bool OptForSize,
                                             NegatibleCost &Cost,
                                             unsigned Depth) const {
  // fneg is removable even if it has multiple uses.
  if (Op.getOpcode() == ISD::FNEG || Op.getOpcode() == ISD::VP_FNEG) {
    Cost = NegatibleCost::Cheaper;
    return Op.getOperand(0);
  }

  // Don't recurse exponentially.
  if (Depth > SelectionDAG::MaxRecursionDepth)
    return SDValue();

  // Pre-increment recursion depth for use in recursive calls.
  ++Depth;
  const SDNodeFlags Flags = Op->getFlags();
  const TargetOptions &Options = DAG.getTarget().Options;
  EVT VT = Op.getValueType();
  unsigned Opcode = Op.getOpcode();

  // Don't allow anything with multiple uses unless we know it is free.
  if (!Op.hasOneUse() && Opcode != ISD::ConstantFP) {
    bool IsFreeExtend = Opcode == ISD::FP_EXTEND &&
                        isFPExtFree(VT, Op.getOperand(0).getValueType());
    if (!IsFreeExtend)
      return SDValue();
  }

  auto RemoveDeadNode = [&](SDValue N) {
    if (N && N.getNode()->use_empty())
      DAG.RemoveDeadNode(N.getNode());
  };

  SDLoc DL(Op);

  // Because getNegatedExpression can delete nodes we need a handle to keep
  // temporary nodes alive in case the recursion manages to create an identical
  // node.
  std::list<HandleSDNode> Handles;

  switch (Opcode) {
  case ISD::ConstantFP: {
    // Don't invert constant FP values after legalization unless the target says
    // the negated constant is legal.
    bool IsOpLegal =
        isOperationLegal(ISD::ConstantFP, VT) ||
        isFPImmLegal(neg(cast<ConstantFPSDNode>(Op)->getValueAPF()), VT,
                     OptForSize);

    if (LegalOps && !IsOpLegal)
      break;

    APFloat V = cast<ConstantFPSDNode>(Op)->getValueAPF();
    V.changeSign();
    SDValue CFP = DAG.getConstantFP(V, DL, VT);

    // If we already have the use of the negated floating constant, it is free
    // to negate it even it has multiple uses.
    if (!Op.hasOneUse() && CFP.use_empty())
      break;
    Cost = NegatibleCost::Neutral;
    return CFP;
  }
  case ISD::BUILD_VECTOR: {
    // Only permit BUILD_VECTOR of constants.
    if (llvm::any_of(Op->op_values(), [&](SDValue N) {
          return !N.isUndef() && !isa<ConstantFPSDNode>(N);
        }))
      break;

    bool IsOpLegal =
        (isOperationLegal(ISD::ConstantFP, VT) &&
         isOperationLegal(ISD::BUILD_VECTOR, VT)) ||
        llvm::all_of(Op->op_values(), [&](SDValue N) {
          return N.isUndef() ||
                 isFPImmLegal(neg(cast<ConstantFPSDNode>(N)->getValueAPF()), VT,
                              OptForSize);
        });

    if (LegalOps && !IsOpLegal)
      break;

    SmallVector<SDValue, 4> Ops;
    for (SDValue C : Op->op_values()) {
      if (C.isUndef()) {
        Ops.push_back(C);
        continue;
      }
      APFloat V = cast<ConstantFPSDNode>(C)->getValueAPF();
      V.changeSign();
      Ops.push_back(DAG.getConstantFP(V, DL, C.getValueType()));
    }
    Cost = NegatibleCost::Neutral;
    return DAG.getBuildVector(VT, DL, Ops);
  }
  case ISD::FADD: {
    if (!Options.NoSignedZerosFPMath && !Flags.hasNoSignedZeros())
      break;

    // After operation legalization, it might not be legal to create new FSUBs.
    if (LegalOps && !isOperationLegalOrCustom(ISD::FSUB, VT))
      break;
    SDValue X = Op.getOperand(0), Y = Op.getOperand(1);

    // fold (fneg (fadd X, Y)) -> (fsub (fneg X), Y)
    NegatibleCost CostX = NegatibleCost::Expensive;
    SDValue NegX =
        getNegatedExpression(X, DAG, LegalOps, OptForSize, CostX, Depth);
    // Prevent this node from being deleted by the next call.
    if (NegX)
      Handles.emplace_back(NegX);

    // fold (fneg (fadd X, Y)) -> (fsub (fneg Y), X)
    NegatibleCost CostY = NegatibleCost::Expensive;
    SDValue NegY =
        getNegatedExpression(Y, DAG, LegalOps, OptForSize, CostY, Depth);

    // We're done with the handles.
    Handles.clear();

    // Negate the X if its cost is less or equal than Y.
    if (NegX && (CostX <= CostY)) {
      Cost = CostX;
      SDValue N = DAG.getNode(ISD::FSUB, DL, VT, NegX, Y, Flags);
      if (NegY != N)
        RemoveDeadNode(NegY);
      return N;
    }

    // Negate the Y if it is not expensive.
    if (NegY) {
      Cost = CostY;
      SDValue N = DAG.getNode(ISD::FSUB, DL, VT, NegY, X, Flags);
      if (NegX != N)
        RemoveDeadNode(NegX);
      return N;
    }
    break;
  }
  case ISD::FSUB: {
    // We can't turn -(A-B) into B-A when we honor signed zeros.
    if (!Options.NoSignedZerosFPMath && !Flags.hasNoSignedZeros())
      break;

    SDValue X = Op.getOperand(0), Y = Op.getOperand(1);
    // fold (fneg (fsub 0, Y)) -> Y
    if (ConstantFPSDNode *C = isConstOrConstSplatFP(X, /*AllowUndefs*/ true))
      if (C->isZero()) {
        Cost = NegatibleCost::Cheaper;
        return Y;
      }

    // fold (fneg (fsub X, Y)) -> (fsub Y, X)
    Cost = NegatibleCost::Neutral;
    return DAG.getNode(ISD::FSUB, DL, VT, Y, X, Flags);
  }
  case ISD::FMUL:
  case ISD::FDIV: {
    SDValue X = Op.getOperand(0), Y = Op.getOperand(1);

    // fold (fneg (fmul X, Y)) -> (fmul (fneg X), Y)
    NegatibleCost CostX = NegatibleCost::Expensive;
    SDValue NegX =
        getNegatedExpression(X, DAG, LegalOps, OptForSize, CostX, Depth);
    // Prevent this node from being deleted by the next call.
    if (NegX)
      Handles.emplace_back(NegX);

    // fold (fneg (fmul X, Y)) -> (fmul X, (fneg Y))
    NegatibleCost CostY = NegatibleCost::Expensive;
    SDValue NegY =
        getNegatedExpression(Y, DAG, LegalOps, OptForSize, CostY, Depth);

    // We're done with the handles.
    Handles.clear();

    // Negate the X if its cost is less or equal than Y.
    if (NegX && (CostX <= CostY)) {
      Cost = CostX;
      SDValue N = DAG.getNode(Opcode, DL, VT, NegX, Y, Flags);
      if (NegY != N)
        RemoveDeadNode(NegY);
      return N;
    }

    // Ignore X * 2.0 because that is expected to be canonicalized to X + X.
    if (auto *C = isConstOrConstSplatFP(Op.getOperand(1)))
      if (C->isExactlyValue(2.0) && Op.getOpcode() == ISD::FMUL)
        break;

    // Negate the Y if it is not expensive.
    if (NegY) {
      Cost = CostY;
      SDValue N = DAG.getNode(Opcode, DL, VT, X, NegY, Flags);
      if (NegX != N)
        RemoveDeadNode(NegX);
      return N;
    }
    break;
  }
  case ISD::FMA:
  case ISD::FMAD: {
    if (!Options.NoSignedZerosFPMath && !Flags.hasNoSignedZeros())
      break;

    SDValue X = Op.getOperand(0), Y = Op.getOperand(1), Z = Op.getOperand(2);
    NegatibleCost CostZ = NegatibleCost::Expensive;
    SDValue NegZ =
        getNegatedExpression(Z, DAG, LegalOps, OptForSize, CostZ, Depth);
    // Give up if fail to negate the Z.
    if (!NegZ)
      break;

    // Prevent this node from being deleted by the next two calls.
    Handles.emplace_back(NegZ);

    // fold (fneg (fma X, Y, Z)) -> (fma (fneg X), Y, (fneg Z))
    NegatibleCost CostX = NegatibleCost::Expensive;
    SDValue NegX =
        getNegatedExpression(X, DAG, LegalOps, OptForSize, CostX, Depth);
    // Prevent this node from being deleted by the next call.
    if (NegX)
      Handles.emplace_back(NegX);

    // fold (fneg (fma X, Y, Z)) -> (fma X, (fneg Y), (fneg Z))
    NegatibleCost CostY = NegatibleCost::Expensive;
    SDValue NegY =
        getNegatedExpression(Y, DAG, LegalOps, OptForSize, CostY, Depth);

    // We're done with the handles.
    Handles.clear();

    // Negate the X if its cost is less or equal than Y.
    if (NegX && (CostX <= CostY)) {
      Cost = std::min(CostX, CostZ);
      SDValue N = DAG.getNode(Opcode, DL, VT, NegX, Y, NegZ, Flags);
      if (NegY != N)
        RemoveDeadNode(NegY);
      return N;
    }

    // Negate the Y if it is not expensive.
    if (NegY) {
      Cost = std::min(CostY, CostZ);
      SDValue N = DAG.getNode(Opcode, DL, VT, X, NegY, NegZ, Flags);
      if (NegX != N)
        RemoveDeadNode(NegX);
      return N;
    }
    break;
  }

  case ISD::FP_EXTEND:
  case ISD::FSIN:
    if (SDValue NegV = getNegatedExpression(Op.getOperand(0), DAG, LegalOps,
                                            OptForSize, Cost, Depth))
      return DAG.getNode(Opcode, DL, VT, NegV);
    break;
  case ISD::FP_ROUND:
    if (SDValue NegV = getNegatedExpression(Op.getOperand(0), DAG, LegalOps,
                                            OptForSize, Cost, Depth))
      return DAG.getNode(ISD::FP_ROUND, DL, VT, NegV, Op.getOperand(1));
    break;
  case ISD::SELECT:
  case ISD::VSELECT: {
    // fold (fneg (select C, LHS, RHS)) -> (select C, (fneg LHS), (fneg RHS))
    // iff at least one cost is cheaper and the other is neutral/cheaper
    SDValue LHS = Op.getOperand(1);
    NegatibleCost CostLHS = NegatibleCost::Expensive;
    SDValue NegLHS =
        getNegatedExpression(LHS, DAG, LegalOps, OptForSize, CostLHS, Depth);
    if (!NegLHS || CostLHS > NegatibleCost::Neutral) {
      RemoveDeadNode(NegLHS);
      break;
    }

    // Prevent this node from being deleted by the next call.
    Handles.emplace_back(NegLHS);

    SDValue RHS = Op.getOperand(2);
    NegatibleCost CostRHS = NegatibleCost::Expensive;
    SDValue NegRHS =
        getNegatedExpression(RHS, DAG, LegalOps, OptForSize, CostRHS, Depth);

    // We're done with the handles.
    Handles.clear();

    if (!NegRHS || CostRHS > NegatibleCost::Neutral ||
        (CostLHS != NegatibleCost::Cheaper &&
         CostRHS != NegatibleCost::Cheaper)) {
      RemoveDeadNode(NegLHS);
      RemoveDeadNode(NegRHS);
      break;
    }

    Cost = std::min(CostLHS, CostRHS);
    return DAG.getSelect(DL, VT, Op.getOperand(0), NegLHS, NegRHS);
  }
  }

  return SDValue();
}

//===----------------------------------------------------------------------===//
// Legalization Utilities
//===----------------------------------------------------------------------===//

bool TargetLowering::expandMUL_LOHI(unsigned Opcode, EVT VT, const SDLoc &dl,
                                    SDValue LHS, SDValue RHS,
                                    SmallVectorImpl<SDValue> &Result,
                                    EVT HiLoVT, SelectionDAG &DAG,
                                    MulExpansionKind Kind, SDValue LL,
                                    SDValue LH, SDValue RL, SDValue RH) const {
  assert(Opcode == ISD::MUL || Opcode == ISD::UMUL_LOHI ||
         Opcode == ISD::SMUL_LOHI);

  bool HasMULHS = (Kind == MulExpansionKind::Always) ||
                  isOperationLegalOrCustom(ISD::MULHS, HiLoVT);
  bool HasMULHU = (Kind == MulExpansionKind::Always) ||
                  isOperationLegalOrCustom(ISD::MULHU, HiLoVT);
  bool HasSMUL_LOHI = (Kind == MulExpansionKind::Always) ||
                      isOperationLegalOrCustom(ISD::SMUL_LOHI, HiLoVT);
  bool HasUMUL_LOHI = (Kind == MulExpansionKind::Always) ||
                      isOperationLegalOrCustom(ISD::UMUL_LOHI, HiLoVT);

  if (!HasMULHU && !HasMULHS && !HasUMUL_LOHI && !HasSMUL_LOHI)
    return false;

  unsigned OuterBitSize = VT.getScalarSizeInBits();
  unsigned InnerBitSize = HiLoVT.getScalarSizeInBits();

  // LL, LH, RL, and RH must be either all NULL or all set to a value.
  assert((LL.getNode() && LH.getNode() && RL.getNode() && RH.getNode()) ||
         (!LL.getNode() && !LH.getNode() && !RL.getNode() && !RH.getNode()));

  SDVTList VTs = DAG.getVTList(HiLoVT, HiLoVT);
  auto MakeMUL_LOHI = [&](SDValue L, SDValue R, SDValue &Lo, SDValue &Hi,
                          bool Signed) -> bool {
    if ((Signed && HasSMUL_LOHI) || (!Signed && HasUMUL_LOHI)) {
      Lo = DAG.getNode(Signed ? ISD::SMUL_LOHI : ISD::UMUL_LOHI, dl, VTs, L, R);
      Hi = SDValue(Lo.getNode(), 1);
      return true;
    }
    if ((Signed && HasMULHS) || (!Signed && HasMULHU)) {
      Lo = DAG.getNode(ISD::MUL, dl, HiLoVT, L, R);
      Hi = DAG.getNode(Signed ? ISD::MULHS : ISD::MULHU, dl, HiLoVT, L, R);
      return true;
    }
    return false;
  };

  SDValue Lo, Hi;

  if (!LL.getNode() && !RL.getNode() &&
      isOperationLegalOrCustom(ISD::TRUNCATE, HiLoVT)) {
    LL = DAG.getNode(ISD::TRUNCATE, dl, HiLoVT, LHS);
    RL = DAG.getNode(ISD::TRUNCATE, dl, HiLoVT, RHS);
  }

  if (!LL.getNode())
    return false;

  APInt HighMask = APInt::getHighBitsSet(OuterBitSize, InnerBitSize);
  if (DAG.MaskedValueIsZero(LHS, HighMask) &&
      DAG.MaskedValueIsZero(RHS, HighMask)) {
    // The inputs are both zero-extended.
    if (MakeMUL_LOHI(LL, RL, Lo, Hi, false)) {
      Result.push_back(Lo);
      Result.push_back(Hi);
      if (Opcode != ISD::MUL) {
        SDValue Zero = DAG.getConstant(0, dl, HiLoVT);
        Result.push_back(Zero);
        Result.push_back(Zero);
      }
      return true;
    }
  }

  if (!VT.isVector() && Opcode == ISD::MUL &&
      DAG.ComputeMaxSignificantBits(LHS) <= InnerBitSize &&
      DAG.ComputeMaxSignificantBits(RHS) <= InnerBitSize) {
    // The input values are both sign-extended.
    // TODO non-MUL case?
    if (MakeMUL_LOHI(LL, RL, Lo, Hi, true)) {
      Result.push_back(Lo);
      Result.push_back(Hi);
      return true;
    }
  }

  unsigned ShiftAmount = OuterBitSize - InnerBitSize;
  SDValue Shift = DAG.getShiftAmountConstant(ShiftAmount, VT, dl);

  if (!LH.getNode() && !RH.getNode() &&
      isOperationLegalOrCustom(ISD::SRL, VT) &&
      isOperationLegalOrCustom(ISD::TRUNCATE, HiLoVT)) {
    LH = DAG.getNode(ISD::SRL, dl, VT, LHS, Shift);
    LH = DAG.getNode(ISD::TRUNCATE, dl, HiLoVT, LH);
    RH = DAG.getNode(ISD::SRL, dl, VT, RHS, Shift);
    RH = DAG.getNode(ISD::TRUNCATE, dl, HiLoVT, RH);
  }

  if (!LH.getNode())
    return false;

  if (!MakeMUL_LOHI(LL, RL, Lo, Hi, false))
    return false;

  Result.push_back(Lo);

  if (Opcode == ISD::MUL) {
    RH = DAG.getNode(ISD::MUL, dl, HiLoVT, LL, RH);
    LH = DAG.getNode(ISD::MUL, dl, HiLoVT, LH, RL);
    Hi = DAG.getNode(ISD::ADD, dl, HiLoVT, Hi, RH);
    Hi = DAG.getNode(ISD::ADD, dl, HiLoVT, Hi, LH);
    Result.push_back(Hi);
    return true;
  }

  // Compute the full width result.
  auto Merge = [&](SDValue Lo, SDValue Hi) -> SDValue {
    Lo = DAG.getNode(ISD::ZERO_EXTEND, dl, VT, Lo);
    Hi = DAG.getNode(ISD::ZERO_EXTEND, dl, VT, Hi);
    Hi = DAG.getNode(ISD::SHL, dl, VT, Hi, Shift);
    return DAG.getNode(ISD::OR, dl, VT, Lo, Hi);
  };

  SDValue Next = DAG.getNode(ISD::ZERO_EXTEND, dl, VT, Hi);
  if (!MakeMUL_LOHI(LL, RH, Lo, Hi, false))
    return false;

  // This is effectively the add part of a multiply-add of half-sized operands,
  // so it cannot overflow.
  Next = DAG.getNode(ISD::ADD, dl, VT, Next, Merge(Lo, Hi));

  if (!MakeMUL_LOHI(LH, RL, Lo, Hi, false))
    return false;

  SDValue Zero = DAG.getConstant(0, dl, HiLoVT);
  EVT BoolType = getSetCCResultType(DAG.getDataLayout(), *DAG.getContext(), VT);

  bool UseGlue = (isOperationLegalOrCustom(ISD::ADDC, VT) &&
                  isOperationLegalOrCustom(ISD::ADDE, VT));
  if (UseGlue)
    Next = DAG.getNode(ISD::ADDC, dl, DAG.getVTList(VT, MVT::Glue), Next,
                       Merge(Lo, Hi));
  else
    Next = DAG.getNode(ISD::UADDO_CARRY, dl, DAG.getVTList(VT, BoolType), Next,
                       Merge(Lo, Hi), DAG.getConstant(0, dl, BoolType));

  SDValue Carry = Next.getValue(1);
  Result.push_back(DAG.getNode(ISD::TRUNCATE, dl, HiLoVT, Next));
  Next = DAG.getNode(ISD::SRL, dl, VT, Next, Shift);

  if (!MakeMUL_LOHI(LH, RH, Lo, Hi, Opcode == ISD::SMUL_LOHI))
    return false;

  if (UseGlue)
    Hi = DAG.getNode(ISD::ADDE, dl, DAG.getVTList(HiLoVT, MVT::Glue), Hi, Zero,
                     Carry);
  else
    Hi = DAG.getNode(ISD::UADDO_CARRY, dl, DAG.getVTList(HiLoVT, BoolType), Hi,
                     Zero, Carry);

  Next = DAG.getNode(ISD::ADD, dl, VT, Next, Merge(Lo, Hi));

  if (Opcode == ISD::SMUL_LOHI) {
    SDValue NextSub = DAG.getNode(ISD::SUB, dl, VT, Next,
                                  DAG.getNode(ISD::ZERO_EXTEND, dl, VT, RL));
    Next = DAG.getSelectCC(dl, LH, Zero, NextSub, Next, ISD::SETLT);

    NextSub = DAG.getNode(ISD::SUB, dl, VT, Next,
                          DAG.getNode(ISD::ZERO_EXTEND, dl, VT, LL));
    Next = DAG.getSelectCC(dl, RH, Zero, NextSub, Next, ISD::SETLT);
  }

  Result.push_back(DAG.getNode(ISD::TRUNCATE, dl, HiLoVT, Next));
  Next = DAG.getNode(ISD::SRL, dl, VT, Next, Shift);
  Result.push_back(DAG.getNode(ISD::TRUNCATE, dl, HiLoVT, Next));
  return true;
}

bool TargetLowering::expandMUL(SDNode *N, SDValue &Lo, SDValue &Hi, EVT HiLoVT,
                               SelectionDAG &DAG, MulExpansionKind Kind,
                               SDValue LL, SDValue LH, SDValue RL,
                               SDValue RH) const {
  SmallVector<SDValue, 2> Result;
  bool Ok = expandMUL_LOHI(N->getOpcode(), N->getValueType(0), SDLoc(N),
                           N->getOperand(0), N->getOperand(1), Result, HiLoVT,
                           DAG, Kind, LL, LH, RL, RH);
  if (Ok) {
    assert(Result.size() == 2);
    Lo = Result[0];
    Hi = Result[1];
  }
  return Ok;
}

// Optimize unsigned division or remainder by constants for types twice as large
// as a legal VT.
//
// If (1 << (BitWidth / 2)) % Constant == 1, then the remainder
// can be computed
// as:
//   Sum += __builtin_uadd_overflow(Lo, High, &Sum);
//   Remainder = Sum % Constant
// This is based on "Remainder by Summing Digits" from Hacker's Delight.
//
// For division, we can compute the remainder using the algorithm described
// above, subtract it from the dividend to get an exact multiple of Constant.
// Then multiply that exact multiply by the multiplicative inverse modulo
// (1 << (BitWidth / 2)) to get the quotient.

// If Constant is even, we can shift right the dividend and the divisor by the
// number of trailing zeros in Constant before applying the remainder algorithm.
// If we're after the quotient, we can subtract this value from the shifted
// dividend and multiply by the multiplicative inverse of the shifted divisor.
// If we want the remainder, we shift the value left by the number of trailing
// zeros and add the bits that were shifted out of the dividend.
bool TargetLowering::expandDIVREMByConstant(SDNode *N,
                                            SmallVectorImpl<SDValue> &Result,
                                            EVT HiLoVT, SelectionDAG &DAG,
                                            SDValue LL, SDValue LH) const {
  unsigned Opcode = N->getOpcode();
  EVT VT = N->getValueType(0);

  // TODO: Support signed division/remainder.
  if (Opcode == ISD::SREM || Opcode == ISD::SDIV || Opcode == ISD::SDIVREM)
    return false;
  assert(
      (Opcode == ISD::UREM || Opcode == ISD::UDIV || Opcode == ISD::UDIVREM) &&
      "Unexpected opcode");

  auto *CN = dyn_cast<ConstantSDNode>(N->getOperand(1));
  if (!CN)
    return false;

  APInt Divisor = CN->getAPIntValue();
  unsigned BitWidth = Divisor.getBitWidth();
  unsigned HBitWidth = BitWidth / 2;
  assert(VT.getScalarSizeInBits() == BitWidth &&
         HiLoVT.getScalarSizeInBits() == HBitWidth && "Unexpected VTs");

  // Divisor needs to less than (1 << HBitWidth).
  APInt HalfMaxPlus1 = APInt::getOneBitSet(BitWidth, HBitWidth);
  if (Divisor.uge(HalfMaxPlus1))
    return false;

  // We depend on the UREM by constant optimization in DAGCombiner that requires
  // high multiply.
  if (!isOperationLegalOrCustom(ISD::MULHU, HiLoVT) &&
      !isOperationLegalOrCustom(ISD::UMUL_LOHI, HiLoVT))
    return false;

  // Don't expand if optimizing for size.
  if (DAG.shouldOptForSize())
    return false;

  // Early out for 0 or 1 divisors.
  if (Divisor.ule(1))
    return false;

  // If the divisor is even, shift it until it becomes odd.
  unsigned TrailingZeros = 0;
  if (!Divisor[0]) {
    TrailingZeros = Divisor.countr_zero();
    Divisor.lshrInPlace(TrailingZeros);
  }

  SDLoc dl(N);
  SDValue Sum;
  SDValue PartialRem;

  // If (1 << HBitWidth) % divisor == 1, we can add the two halves together and
  // then add in the carry.
  // TODO: If we can't split it in half, we might be able to split into 3 or
  // more pieces using a smaller bit width.
  if (HalfMaxPlus1.urem(Divisor).isOne()) {
    assert(!LL == !LH && "Expected both input halves or no input halves!");
    if (!LL)
      std::tie(LL, LH) = DAG.SplitScalar(N->getOperand(0), dl, HiLoVT, HiLoVT);

    // Shift the input by the number of TrailingZeros in the divisor. The
    // shifted out bits will be added to the remainder later.
    if (TrailingZeros) {
      // Save the shifted off bits if we need the remainder.
      if (Opcode != ISD::UDIV) {
        APInt Mask = APInt::getLowBitsSet(HBitWidth, TrailingZeros);
        PartialRem = DAG.getNode(ISD::AND, dl, HiLoVT, LL,
                                 DAG.getConstant(Mask, dl, HiLoVT));
      }

      LL = DAG.getNode(
          ISD::OR, dl, HiLoVT,
          DAG.getNode(ISD::SRL, dl, HiLoVT, LL,
                      DAG.getShiftAmountConstant(TrailingZeros, HiLoVT, dl)),
          DAG.getNode(ISD::SHL, dl, HiLoVT, LH,
                      DAG.getShiftAmountConstant(HBitWidth - TrailingZeros,
                                                 HiLoVT, dl)));
      LH = DAG.getNode(ISD::SRL, dl, HiLoVT, LH,
                       DAG.getShiftAmountConstant(TrailingZeros, HiLoVT, dl));
    }

    // Use uaddo_carry if we can, otherwise use a compare to detect overflow.
    EVT SetCCType =
        getSetCCResultType(DAG.getDataLayout(), *DAG.getContext(), HiLoVT);
    if (isOperationLegalOrCustom(ISD::UADDO_CARRY, HiLoVT)) {
      SDVTList VTList = DAG.getVTList(HiLoVT, SetCCType);
      Sum = DAG.getNode(ISD::UADDO, dl, VTList, LL, LH);
      Sum = DAG.getNode(ISD::UADDO_CARRY, dl, VTList, Sum,
                        DAG.getConstant(0, dl, HiLoVT), Sum.getValue(1));
    } else {
      Sum = DAG.getNode(ISD::ADD, dl, HiLoVT, LL, LH);
      SDValue Carry = DAG.getSetCC(dl, SetCCType, Sum, LL, ISD::SETULT);
      // If the boolean for the target is 0 or 1, we can add the setcc result
      // directly.
      if (getBooleanContents(HiLoVT) ==
          TargetLoweringBase::ZeroOrOneBooleanContent)
        Carry = DAG.getZExtOrTrunc(Carry, dl, HiLoVT);
      else
        Carry = DAG.getSelect(dl, HiLoVT, Carry, DAG.getConstant(1, dl, HiLoVT),
                              DAG.getConstant(0, dl, HiLoVT));
      Sum = DAG.getNode(ISD::ADD, dl, HiLoVT, Sum, Carry);
    }
  }

  // If we didn't find a sum, we can't do the expansion.
  if (!Sum)
    return false;

  // Perform a HiLoVT urem on the Sum using truncated divisor.
  SDValue RemL =
      DAG.getNode(ISD::UREM, dl, HiLoVT, Sum,
                  DAG.getConstant(Divisor.trunc(HBitWidth), dl, HiLoVT));
  SDValue RemH = DAG.getConstant(0, dl, HiLoVT);

  if (Opcode != ISD::UREM) {
    // Subtract the remainder from the shifted dividend.
    SDValue Dividend = DAG.getNode(ISD::BUILD_PAIR, dl, VT, LL, LH);
    SDValue Rem = DAG.getNode(ISD::BUILD_PAIR, dl, VT, RemL, RemH);

    Dividend = DAG.getNode(ISD::SUB, dl, VT, Dividend, Rem);

    // Multiply by the multiplicative inverse of the divisor modulo
    // (1 << BitWidth).
    APInt MulFactor = Divisor.multiplicativeInverse();

    SDValue Quotient = DAG.getNode(ISD::MUL, dl, VT, Dividend,
                                   DAG.getConstant(MulFactor, dl, VT));

    // Split the quotient into low and high parts.
    SDValue QuotL, QuotH;
    std::tie(QuotL, QuotH) = DAG.SplitScalar(Quotient, dl, HiLoVT, HiLoVT);
    Result.push_back(QuotL);
    Result.push_back(QuotH);
  }

  if (Opcode != ISD::UDIV) {
    // If we shifted the input, shift the remainder left and add the bits we
    // shifted off the input.
    if (TrailingZeros) {
      APInt Mask = APInt::getLowBitsSet(HBitWidth, TrailingZeros);
      RemL = DAG.getNode(ISD::SHL, dl, HiLoVT, RemL,
                         DAG.getShiftAmountConstant(TrailingZeros, HiLoVT, dl));
      RemL = DAG.getNode(ISD::ADD, dl, HiLoVT, RemL, PartialRem);
    }
    Result.push_back(RemL);
    Result.push_back(DAG.getConstant(0, dl, HiLoVT));
  }

  return true;
}

// Check that (every element of) Z is undef or not an exact multiple of BW.
static bool isNonZeroModBitWidthOrUndef(SDValue Z, unsigned BW) {
  return ISD::matchUnaryPredicate(
      Z,
      [=](ConstantSDNode *C) { return !C || C->getAPIntValue().urem(BW) != 0; },
      true);
}

static SDValue expandVPFunnelShift(SDNode *Node, SelectionDAG &DAG) {
  EVT VT = Node->getValueType(0);
  SDValue ShX, ShY;
  SDValue ShAmt, InvShAmt;
  SDValue X = Node->getOperand(0);
  SDValue Y = Node->getOperand(1);
  SDValue Z = Node->getOperand(2);
  SDValue Mask = Node->getOperand(3);
  SDValue VL = Node->getOperand(4);

  unsigned BW = VT.getScalarSizeInBits();
  bool IsFSHL = Node->getOpcode() == ISD::VP_FSHL;
  SDLoc DL(SDValue(Node, 0));

  EVT ShVT = Z.getValueType();
  if (isNonZeroModBitWidthOrUndef(Z, BW)) {
    // fshl: X << C | Y >> (BW - C)
    // fshr: X << (BW - C) | Y >> C
    // where C = Z % BW is not zero
    SDValue BitWidthC = DAG.getConstant(BW, DL, ShVT);
    ShAmt = DAG.getNode(ISD::VP_UREM, DL, ShVT, Z, BitWidthC, Mask, VL);
    InvShAmt = DAG.getNode(ISD::VP_SUB, DL, ShVT, BitWidthC, ShAmt, Mask, VL);
    ShX = DAG.getNode(ISD::VP_SHL, DL, VT, X, IsFSHL ? ShAmt : InvShAmt, Mask,
                      VL);
    ShY = DAG.getNode(ISD::VP_SRL, DL, VT, Y, IsFSHL ? InvShAmt : ShAmt, Mask,
                      VL);
  } else {
    // fshl: X << (Z % BW) | Y >> 1 >> (BW - 1 - (Z % BW))
    // fshr: X << 1 << (BW - 1 - (Z % BW)) | Y >> (Z % BW)
    SDValue BitMask = DAG.getConstant(BW - 1, DL, ShVT);
    if (isPowerOf2_32(BW)) {
      // Z % BW -> Z & (BW - 1)
      ShAmt = DAG.getNode(ISD::VP_AND, DL, ShVT, Z, BitMask, Mask, VL);
      // (BW - 1) - (Z % BW) -> ~Z & (BW - 1)
      SDValue NotZ = DAG.getNode(ISD::VP_XOR, DL, ShVT, Z,
                                 DAG.getAllOnesConstant(DL, ShVT), Mask, VL);
      InvShAmt = DAG.getNode(ISD::VP_AND, DL, ShVT, NotZ, BitMask, Mask, VL);
    } else {
      SDValue BitWidthC = DAG.getConstant(BW, DL, ShVT);
      ShAmt = DAG.getNode(ISD::VP_UREM, DL, ShVT, Z, BitWidthC, Mask, VL);
      InvShAmt = DAG.getNode(ISD::VP_SUB, DL, ShVT, BitMask, ShAmt, Mask, VL);
    }

    SDValue One = DAG.getConstant(1, DL, ShVT);
    if (IsFSHL) {
      ShX = DAG.getNode(ISD::VP_SHL, DL, VT, X, ShAmt, Mask, VL);
      SDValue ShY1 = DAG.getNode(ISD::VP_SRL, DL, VT, Y, One, Mask, VL);
      ShY = DAG.getNode(ISD::VP_SRL, DL, VT, ShY1, InvShAmt, Mask, VL);
    } else {
      SDValue ShX1 = DAG.getNode(ISD::VP_SHL, DL, VT, X, One, Mask, VL);
      ShX = DAG.getNode(ISD::VP_SHL, DL, VT, ShX1, InvShAmt, Mask, VL);
      ShY = DAG.getNode(ISD::VP_SRL, DL, VT, Y, ShAmt, Mask, VL);
    }
  }
  return DAG.getNode(ISD::VP_OR, DL, VT, ShX, ShY, Mask, VL);
}

SDValue TargetLowering::expandFunnelShift(SDNode *Node,
                                          SelectionDAG &DAG) const {
  if (Node->isVPOpcode())
    return expandVPFunnelShift(Node, DAG);

  EVT VT = Node->getValueType(0);

  if (VT.isVector() && (!isOperationLegalOrCustom(ISD::SHL, VT) ||
                        !isOperationLegalOrCustom(ISD::SRL, VT) ||
                        !isOperationLegalOrCustom(ISD::SUB, VT) ||
                        !isOperationLegalOrCustomOrPromote(ISD::OR, VT)))
    return SDValue();

  SDValue X = Node->getOperand(0);
  SDValue Y = Node->getOperand(1);
  SDValue Z = Node->getOperand(2);

  unsigned BW = VT.getScalarSizeInBits();
  bool IsFSHL = Node->getOpcode() == ISD::FSHL;
  SDLoc DL(SDValue(Node, 0));

  EVT ShVT = Z.getValueType();

  // If a funnel shift in the other direction is more supported, use it.
  unsigned RevOpcode = IsFSHL ? ISD::FSHR : ISD::FSHL;
  if (!isOperationLegalOrCustom(Node->getOpcode(), VT) &&
      isOperationLegalOrCustom(RevOpcode, VT) && isPowerOf2_32(BW)) {
    if (isNonZeroModBitWidthOrUndef(Z, BW)) {
      // fshl X, Y, Z -> fshr X, Y, -Z
      // fshr X, Y, Z -> fshl X, Y, -Z
      SDValue Zero = DAG.getConstant(0, DL, ShVT);
      Z = DAG.getNode(ISD::SUB, DL, VT, Zero, Z);
    } else {
      // fshl X, Y, Z -> fshr (srl X, 1), (fshr X, Y, 1), ~Z
      // fshr X, Y, Z -> fshl (fshl X, Y, 1), (shl Y, 1), ~Z
      SDValue One = DAG.getConstant(1, DL, ShVT);
      if (IsFSHL) {
        Y = DAG.getNode(RevOpcode, DL, VT, X, Y, One);
        X = DAG.getNode(ISD::SRL, DL, VT, X, One);
      } else {
        X = DAG.getNode(RevOpcode, DL, VT, X, Y, One);
        Y = DAG.getNode(ISD::SHL, DL, VT, Y, One);
      }
      Z = DAG.getNOT(DL, Z, ShVT);
    }
    return DAG.getNode(RevOpcode, DL, VT, X, Y, Z);
  }

  SDValue ShX, ShY;
  SDValue ShAmt, InvShAmt;
  if (isNonZeroModBitWidthOrUndef(Z, BW)) {
    // fshl: X << C | Y >> (BW - C)
    // fshr: X << (BW - C) | Y >> C
    // where C = Z % BW is not zero
    SDValue BitWidthC = DAG.getConstant(BW, DL, ShVT);
    ShAmt = DAG.getNode(ISD::UREM, DL, ShVT, Z, BitWidthC);
    InvShAmt = DAG.getNode(ISD::SUB, DL, ShVT, BitWidthC, ShAmt);
    ShX = DAG.getNode(ISD::SHL, DL, VT, X, IsFSHL ? ShAmt : InvShAmt);
    ShY = DAG.getNode(ISD::SRL, DL, VT, Y, IsFSHL ? InvShAmt : ShAmt);
  } else {
    // fshl: X << (Z % BW) | Y >> 1 >> (BW - 1 - (Z % BW))
    // fshr: X << 1 << (BW - 1 - (Z % BW)) | Y >> (Z % BW)
    SDValue Mask = DAG.getConstant(BW - 1, DL, ShVT);
    if (isPowerOf2_32(BW)) {
      // Z % BW -> Z & (BW - 1)
      ShAmt = DAG.getNode(ISD::AND, DL, ShVT, Z, Mask);
      // (BW - 1) - (Z % BW) -> ~Z & (BW - 1)
      InvShAmt = DAG.getNode(ISD::AND, DL, ShVT, DAG.getNOT(DL, Z, ShVT), Mask);
    } else {
      SDValue BitWidthC = DAG.getConstant(BW, DL, ShVT);
      ShAmt = DAG.getNode(ISD::UREM, DL, ShVT, Z, BitWidthC);
      InvShAmt = DAG.getNode(ISD::SUB, DL, ShVT, Mask, ShAmt);
    }

    SDValue One = DAG.getConstant(1, DL, ShVT);
    if (IsFSHL) {
      ShX = DAG.getNode(ISD::SHL, DL, VT, X, ShAmt);
      SDValue ShY1 = DAG.getNode(ISD::SRL, DL, VT, Y, One);
      ShY = DAG.getNode(ISD::SRL, DL, VT, ShY1, InvShAmt);
    } else {
      SDValue ShX1 = DAG.getNode(ISD::SHL, DL, VT, X, One);
      ShX = DAG.getNode(ISD::SHL, DL, VT, ShX1, InvShAmt);
      ShY = DAG.getNode(ISD::SRL, DL, VT, Y, ShAmt);
    }
  }
  return DAG.getNode(ISD::OR, DL, VT, ShX, ShY);
}

// TODO: Merge with expandFunnelShift.
SDValue TargetLowering::expandROT(SDNode *Node, bool AllowVectorOps,
                                  SelectionDAG &DAG) const {
  EVT VT = Node->getValueType(0);
  unsigned EltSizeInBits = VT.getScalarSizeInBits();
  bool IsLeft = Node->getOpcode() == ISD::ROTL;
  SDValue Op0 = Node->getOperand(0);
  SDValue Op1 = Node->getOperand(1);
  SDLoc DL(SDValue(Node, 0));

  EVT ShVT = Op1.getValueType();
  SDValue Zero = DAG.getConstant(0, DL, ShVT);

  // If a rotate in the other direction is more supported, use it.
  unsigned RevRot = IsLeft ? ISD::ROTR : ISD::ROTL;
  if (!isOperationLegalOrCustom(Node->getOpcode(), VT) &&
      isOperationLegalOrCustom(RevRot, VT) && isPowerOf2_32(EltSizeInBits)) {
    SDValue Sub = DAG.getNode(ISD::SUB, DL, ShVT, Zero, Op1);
    return DAG.getNode(RevRot, DL, VT, Op0, Sub);
  }

  if (!AllowVectorOps && VT.isVector() &&
      (!isOperationLegalOrCustom(ISD::SHL, VT) ||
       !isOperationLegalOrCustom(ISD::SRL, VT) ||
       !isOperationLegalOrCustom(ISD::SUB, VT) ||
       !isOperationLegalOrCustomOrPromote(ISD::OR, VT) ||
       !isOperationLegalOrCustomOrPromote(ISD::AND, VT)))
    return SDValue();

  unsigned ShOpc = IsLeft ? ISD::SHL : ISD::SRL;
  unsigned HsOpc = IsLeft ? ISD::SRL : ISD::SHL;
  SDValue BitWidthMinusOneC = DAG.getConstant(EltSizeInBits - 1, DL, ShVT);
  SDValue ShVal;
  SDValue HsVal;
  if (isPowerOf2_32(EltSizeInBits)) {
    // (rotl x, c) -> x << (c & (w - 1)) | x >> (-c & (w - 1))
    // (rotr x, c) -> x >> (c & (w - 1)) | x << (-c & (w - 1))
    SDValue NegOp1 = DAG.getNode(ISD::SUB, DL, ShVT, Zero, Op1);
    SDValue ShAmt = DAG.getNode(ISD::AND, DL, ShVT, Op1, BitWidthMinusOneC);
    ShVal = DAG.getNode(ShOpc, DL, VT, Op0, ShAmt);
    SDValue HsAmt = DAG.getNode(ISD::AND, DL, ShVT, NegOp1, BitWidthMinusOneC);
    HsVal = DAG.getNode(HsOpc, DL, VT, Op0, HsAmt);
  } else {
    // (rotl x, c) -> x << (c % w) | x >> 1 >> (w - 1 - (c % w))
    // (rotr x, c) -> x >> (c % w) | x << 1 << (w - 1 - (c % w))
    SDValue BitWidthC = DAG.getConstant(EltSizeInBits, DL, ShVT);
    SDValue ShAmt = DAG.getNode(ISD::UREM, DL, ShVT, Op1, BitWidthC);
    ShVal = DAG.getNode(ShOpc, DL, VT, Op0, ShAmt);
    SDValue HsAmt = DAG.getNode(ISD::SUB, DL, ShVT, BitWidthMinusOneC, ShAmt);
    SDValue One = DAG.getConstant(1, DL, ShVT);
    HsVal =
        DAG.getNode(HsOpc, DL, VT, DAG.getNode(HsOpc, DL, VT, Op0, One), HsAmt);
  }
  return DAG.getNode(ISD::OR, DL, VT, ShVal, HsVal);
}

void TargetLowering::expandShiftParts(SDNode *Node, SDValue &Lo, SDValue &Hi,
                                      SelectionDAG &DAG) const {
  assert(Node->getNumOperands() == 3 && "Not a double-shift!");
  EVT VT = Node->getValueType(0);
  unsigned VTBits = VT.getScalarSizeInBits();
  assert(isPowerOf2_32(VTBits) && "Power-of-two integer type expected");

  bool IsSHL = Node->getOpcode() == ISD::SHL_PARTS;
  bool IsSRA = Node->getOpcode() == ISD::SRA_PARTS;
  SDValue ShOpLo = Node->getOperand(0);
  SDValue ShOpHi = Node->getOperand(1);
  SDValue ShAmt = Node->getOperand(2);
  EVT ShAmtVT = ShAmt.getValueType();
  EVT ShAmtCCVT =
      getSetCCResultType(DAG.getDataLayout(), *DAG.getContext(), ShAmtVT);
  SDLoc dl(Node);

  // ISD::FSHL and ISD::FSHR have defined overflow behavior but ISD::SHL and
  // ISD::SRA/L nodes haven't. Insert an AND to be safe, it's usually optimized
  // away during isel.
  SDValue SafeShAmt = DAG.getNode(ISD::AND, dl, ShAmtVT, ShAmt,
                                  DAG.getConstant(VTBits - 1, dl, ShAmtVT));
  SDValue Tmp1 = IsSRA ? DAG.getNode(ISD::SRA, dl, VT, ShOpHi,
                                     DAG.getConstant(VTBits - 1, dl, ShAmtVT))
                       : DAG.getConstant(0, dl, VT);

  SDValue Tmp2, Tmp3;
  if (IsSHL) {
    Tmp2 = DAG.getNode(ISD::FSHL, dl, VT, ShOpHi, ShOpLo, ShAmt);
    Tmp3 = DAG.getNode(ISD::SHL, dl, VT, ShOpLo, SafeShAmt);
  } else {
    Tmp2 = DAG.getNode(ISD::FSHR, dl, VT, ShOpHi, ShOpLo, ShAmt);
    Tmp3 = DAG.getNode(IsSRA ? ISD::SRA : ISD::SRL, dl, VT, ShOpHi, SafeShAmt);
  }

  // If the shift amount is larger or equal than the width of a part we don't
  // use the result from the FSHL/FSHR. Insert a test and select the appropriate
  // values for large shift amounts.
  SDValue AndNode = DAG.getNode(ISD::AND, dl, ShAmtVT, ShAmt,
                                DAG.getConstant(VTBits, dl, ShAmtVT));
  SDValue Cond = DAG.getSetCC(dl, ShAmtCCVT, AndNode,
                              DAG.getConstant(0, dl, ShAmtVT), ISD::SETNE);

  if (IsSHL) {
    Hi = DAG.getNode(ISD::SELECT, dl, VT, Cond, Tmp3, Tmp2);
    Lo = DAG.getNode(ISD::SELECT, dl, VT, Cond, Tmp1, Tmp3);
  } else {
    Lo = DAG.getNode(ISD::SELECT, dl, VT, Cond, Tmp3, Tmp2);
    Hi = DAG.getNode(ISD::SELECT, dl, VT, Cond, Tmp1, Tmp3);
  }
}

bool TargetLowering::expandFP_TO_SINT(SDNode *Node, SDValue &Result,
                                      SelectionDAG &DAG) const {
  unsigned OpNo = Node->isStrictFPOpcode() ? 1 : 0;
  SDValue Src = Node->getOperand(OpNo);
  EVT SrcVT = Src.getValueType();
  EVT DstVT = Node->getValueType(0);
  SDLoc dl(SDValue(Node, 0));

  // FIXME: Only f32 to i64 conversions are supported.
  if (SrcVT != MVT::f32 || DstVT != MVT::i64)
    return false;

  if (Node->isStrictFPOpcode())
    // When a NaN is converted to an integer a trap is allowed. We can't
    // use this expansion here because it would eliminate that trap. Other
    // traps are also allowed and cannot be eliminated. See
    // IEEE 754-2008 sec 5.8.
    return false;

  // Expand f32 -> i64 conversion
  // This algorithm comes from compiler-rt's implementation of fixsfdi:
  // https://github.com/llvm/llvm-project/blob/main/compiler-rt/lib/builtins/fixsfdi.c
  unsigned SrcEltBits = SrcVT.getScalarSizeInBits();
  EVT IntVT = SrcVT.changeTypeToInteger();
  EVT IntShVT = getShiftAmountTy(IntVT, DAG.getDataLayout());

  SDValue ExponentMask = DAG.getConstant(0x7F800000, dl, IntVT);
  SDValue ExponentLoBit = DAG.getConstant(23, dl, IntVT);
  SDValue Bias = DAG.getConstant(127, dl, IntVT);
  SDValue SignMask = DAG.getConstant(APInt::getSignMask(SrcEltBits), dl, IntVT);
  SDValue SignLowBit = DAG.getConstant(SrcEltBits - 1, dl, IntVT);
  SDValue MantissaMask = DAG.getConstant(0x007FFFFF, dl, IntVT);

  SDValue Bits = DAG.getNode(ISD::BITCAST, dl, IntVT, Src);

  SDValue ExponentBits = DAG.getNode(
      ISD::SRL, dl, IntVT, DAG.getNode(ISD::AND, dl, IntVT, Bits, ExponentMask),
      DAG.getZExtOrTrunc(ExponentLoBit, dl, IntShVT));
  SDValue Exponent = DAG.getNode(ISD::SUB, dl, IntVT, ExponentBits, Bias);

  SDValue Sign = DAG.getNode(ISD::SRA, dl, IntVT,
                             DAG.getNode(ISD::AND, dl, IntVT, Bits, SignMask),
                             DAG.getZExtOrTrunc(SignLowBit, dl, IntShVT));
  Sign = DAG.getSExtOrTrunc(Sign, dl, DstVT);

  SDValue R = DAG.getNode(ISD::OR, dl, IntVT,
                          DAG.getNode(ISD::AND, dl, IntVT, Bits, MantissaMask),
                          DAG.getConstant(0x00800000, dl, IntVT));

  R = DAG.getZExtOrTrunc(R, dl, DstVT);

  R = DAG.getSelectCC(
      dl, Exponent, ExponentLoBit,
      DAG.getNode(ISD::SHL, dl, DstVT, R,
                  DAG.getZExtOrTrunc(
                      DAG.getNode(ISD::SUB, dl, IntVT, Exponent, ExponentLoBit),
                      dl, IntShVT)),
      DAG.getNode(ISD::SRL, dl, DstVT, R,
                  DAG.getZExtOrTrunc(
                      DAG.getNode(ISD::SUB, dl, IntVT, ExponentLoBit, Exponent),
                      dl, IntShVT)),
      ISD::SETGT);

  SDValue Ret = DAG.getNode(ISD::SUB, dl, DstVT,
                            DAG.getNode(ISD::XOR, dl, DstVT, R, Sign), Sign);

  Result = DAG.getSelectCC(dl, Exponent, DAG.getConstant(0, dl, IntVT),
                           DAG.getConstant(0, dl, DstVT), Ret, ISD::SETLT);
  return true;
}

bool TargetLowering::expandFP_TO_UINT(SDNode *Node, SDValue &Result,
                                      SDValue &Chain,
                                      SelectionDAG &DAG) const {
  SDLoc dl(SDValue(Node, 0));
  unsigned OpNo = Node->isStrictFPOpcode() ? 1 : 0;
  SDValue Src = Node->getOperand(OpNo);

  EVT SrcVT = Src.getValueType();
  EVT DstVT = Node->getValueType(0);
  EVT SetCCVT =
      getSetCCResultType(DAG.getDataLayout(), *DAG.getContext(), SrcVT);
  EVT DstSetCCVT =
      getSetCCResultType(DAG.getDataLayout(), *DAG.getContext(), DstVT);

  // Only expand vector types if we have the appropriate vector bit operations.
  unsigned SIntOpcode = Node->isStrictFPOpcode() ? ISD::STRICT_FP_TO_SINT :
                                                   ISD::FP_TO_SINT;
  if (DstVT.isVector() && (!isOperationLegalOrCustom(SIntOpcode, DstVT) ||
                           !isOperationLegalOrCustomOrPromote(ISD::XOR, SrcVT)))
    return false;

  // If the maximum float value is smaller then the signed integer range,
  // the destination signmask can't be represented by the float, so we can
  // just use FP_TO_SINT directly.
  const fltSemantics &APFSem = DAG.EVTToAPFloatSemantics(SrcVT);
  APFloat APF(APFSem, APInt::getZero(SrcVT.getScalarSizeInBits()));
  APInt SignMask = APInt::getSignMask(DstVT.getScalarSizeInBits());
  if (APFloat::opOverflow &
      APF.convertFromAPInt(SignMask, false, APFloat::rmNearestTiesToEven)) {
    if (Node->isStrictFPOpcode()) {
      Result = DAG.getNode(ISD::STRICT_FP_TO_SINT, dl, { DstVT, MVT::Other },
                           { Node->getOperand(0), Src });
      Chain = Result.getValue(1);
    } else
      Result = DAG.getNode(ISD::FP_TO_SINT, dl, DstVT, Src);
    return true;
  }

  // Don't expand it if there isn't cheap fsub instruction.
  if (!isOperationLegalOrCustom(
          Node->isStrictFPOpcode() ? ISD::STRICT_FSUB : ISD::FSUB, SrcVT))
    return false;

  SDValue Cst = DAG.getConstantFP(APF, dl, SrcVT);
  SDValue Sel;

  if (Node->isStrictFPOpcode()) {
    Sel = DAG.getSetCC(dl, SetCCVT, Src, Cst, ISD::SETLT,
                       Node->getOperand(0), /*IsSignaling*/ true);
    Chain = Sel.getValue(1);
  } else {
    Sel = DAG.getSetCC(dl, SetCCVT, Src, Cst, ISD::SETLT);
  }

  bool Strict = Node->isStrictFPOpcode() ||
                shouldUseStrictFP_TO_INT(SrcVT, DstVT, /*IsSigned*/ false);

  if (Strict) {
    // Expand based on maximum range of FP_TO_SINT, if the value exceeds the
    // signmask then offset (the result of which should be fully representable).
    // Sel = Src < 0x8000000000000000
    // FltOfs = select Sel, 0, 0x8000000000000000
    // IntOfs = select Sel, 0, 0x8000000000000000
    // Result = fp_to_sint(Src - FltOfs) ^ IntOfs

    // TODO: Should any fast-math-flags be set for the FSUB?
    SDValue FltOfs = DAG.getSelect(dl, SrcVT, Sel,
                                   DAG.getConstantFP(0.0, dl, SrcVT), Cst);
    Sel = DAG.getBoolExtOrTrunc(Sel, dl, DstSetCCVT, DstVT);
    SDValue IntOfs = DAG.getSelect(dl, DstVT, Sel,
                                   DAG.getConstant(0, dl, DstVT),
                                   DAG.getConstant(SignMask, dl, DstVT));
    SDValue SInt;
    if (Node->isStrictFPOpcode()) {
      SDValue Val = DAG.getNode(ISD::STRICT_FSUB, dl, { SrcVT, MVT::Other },
                                { Chain, Src, FltOfs });
      SInt = DAG.getNode(ISD::STRICT_FP_TO_SINT, dl, { DstVT, MVT::Other },
                         { Val.getValue(1), Val });
      Chain = SInt.getValue(1);
    } else {
      SDValue Val = DAG.getNode(ISD::FSUB, dl, SrcVT, Src, FltOfs);
      SInt = DAG.getNode(ISD::FP_TO_SINT, dl, DstVT, Val);
    }
    Result = DAG.getNode(ISD::XOR, dl, DstVT, SInt, IntOfs);
  } else {
    // Expand based on maximum range of FP_TO_SINT:
    // True = fp_to_sint(Src)
    // False = 0x8000000000000000 + fp_to_sint(Src - 0x8000000000000000)
    // Result = select (Src < 0x8000000000000000), True, False

    SDValue True = DAG.getNode(ISD::FP_TO_SINT, dl, DstVT, Src);
    // TODO: Should any fast-math-flags be set for the FSUB?
    SDValue False = DAG.getNode(ISD::FP_TO_SINT, dl, DstVT,
                                DAG.getNode(ISD::FSUB, dl, SrcVT, Src, Cst));
    False = DAG.getNode(ISD::XOR, dl, DstVT, False,
                        DAG.getConstant(SignMask, dl, DstVT));
    Sel = DAG.getBoolExtOrTrunc(Sel, dl, DstSetCCVT, DstVT);
    Result = DAG.getSelect(dl, DstVT, Sel, True, False);
  }
  return true;
}

bool TargetLowering::expandUINT_TO_FP(SDNode *Node, SDValue &Result,
                                      SDValue &Chain,
                                      SelectionDAG &DAG) const {
  // This transform is not correct for converting 0 when rounding mode is set
  // to round toward negative infinity which will produce -0.0. So disable under
  // strictfp.
  if (Node->isStrictFPOpcode())
    return false;

  SDValue Src = Node->getOperand(0);
  EVT SrcVT = Src.getValueType();
  EVT DstVT = Node->getValueType(0);

  if (SrcVT.getScalarType() != MVT::i64 || DstVT.getScalarType() != MVT::f64)
    return false;

  // Only expand vector types if we have the appropriate vector bit operations.
  if (SrcVT.isVector() && (!isOperationLegalOrCustom(ISD::SRL, SrcVT) ||
                           !isOperationLegalOrCustom(ISD::FADD, DstVT) ||
                           !isOperationLegalOrCustom(ISD::FSUB, DstVT) ||
                           !isOperationLegalOrCustomOrPromote(ISD::OR, SrcVT) ||
                           !isOperationLegalOrCustomOrPromote(ISD::AND, SrcVT)))
    return false;

  SDLoc dl(SDValue(Node, 0));
  EVT ShiftVT = getShiftAmountTy(SrcVT, DAG.getDataLayout());

  // Implementation of unsigned i64 to f64 following the algorithm in
  // __floatundidf in compiler_rt.  This implementation performs rounding
  // correctly in all rounding modes with the exception of converting 0
  // when rounding toward negative infinity. In that case the fsub will produce
  // -0.0. This will be added to +0.0 and produce -0.0 which is incorrect.
  SDValue TwoP52 = DAG.getConstant(UINT64_C(0x4330000000000000), dl, SrcVT);
  SDValue TwoP84PlusTwoP52 = DAG.getConstantFP(
      llvm::bit_cast<double>(UINT64_C(0x4530000000100000)), dl, DstVT);
  SDValue TwoP84 = DAG.getConstant(UINT64_C(0x4530000000000000), dl, SrcVT);
  SDValue LoMask = DAG.getConstant(UINT64_C(0x00000000FFFFFFFF), dl, SrcVT);
  SDValue HiShift = DAG.getConstant(32, dl, ShiftVT);

  SDValue Lo = DAG.getNode(ISD::AND, dl, SrcVT, Src, LoMask);
  SDValue Hi = DAG.getNode(ISD::SRL, dl, SrcVT, Src, HiShift);
  SDValue LoOr = DAG.getNode(ISD::OR, dl, SrcVT, Lo, TwoP52);
  SDValue HiOr = DAG.getNode(ISD::OR, dl, SrcVT, Hi, TwoP84);
  SDValue LoFlt = DAG.getBitcast(DstVT, LoOr);
  SDValue HiFlt = DAG.getBitcast(DstVT, HiOr);
  SDValue HiSub =
      DAG.getNode(ISD::FSUB, dl, DstVT, HiFlt, TwoP84PlusTwoP52);
  Result = DAG.getNode(ISD::FADD, dl, DstVT, LoFlt, HiSub);
  return true;
}

SDValue
TargetLowering::createSelectForFMINNUM_FMAXNUM(SDNode *Node,
                                               SelectionDAG &DAG) const {
  unsigned Opcode = Node->getOpcode();
  assert((Opcode == ISD::FMINNUM || Opcode == ISD::FMAXNUM ||
          Opcode == ISD::STRICT_FMINNUM || Opcode == ISD::STRICT_FMAXNUM) &&
         "Wrong opcode");

  if (Node->getFlags().hasNoNaNs()) {
    ISD::CondCode Pred = Opcode == ISD::FMINNUM ? ISD::SETLT : ISD::SETGT;
    SDValue Op1 = Node->getOperand(0);
    SDValue Op2 = Node->getOperand(1);
    SDValue SelCC = DAG.getSelectCC(SDLoc(Node), Op1, Op2, Op1, Op2, Pred);
    // Copy FMF flags, but always set the no-signed-zeros flag
    // as this is implied by the FMINNUM/FMAXNUM semantics.
    SDNodeFlags Flags = Node->getFlags();
    Flags.setNoSignedZeros(true);
    SelCC->setFlags(Flags);
    return SelCC;
  }

  return SDValue();
}

SDValue TargetLowering::expandFMINNUM_FMAXNUM(SDNode *Node,
                                              SelectionDAG &DAG) const {
  SDLoc dl(Node);
  unsigned NewOp = Node->getOpcode() == ISD::FMINNUM ?
    ISD::FMINNUM_IEEE : ISD::FMAXNUM_IEEE;
  EVT VT = Node->getValueType(0);

  if (VT.isScalableVector())
    report_fatal_error(
        "Expanding fminnum/fmaxnum for scalable vectors is undefined.");

  if (isOperationLegalOrCustom(NewOp, VT)) {
    SDValue Quiet0 = Node->getOperand(0);
    SDValue Quiet1 = Node->getOperand(1);

    if (!Node->getFlags().hasNoNaNs()) {
      // Insert canonicalizes if it's possible we need to quiet to get correct
      // sNaN behavior.
      if (!DAG.isKnownNeverSNaN(Quiet0)) {
        Quiet0 = DAG.getNode(ISD::FCANONICALIZE, dl, VT, Quiet0,
                             Node->getFlags());
      }
      if (!DAG.isKnownNeverSNaN(Quiet1)) {
        Quiet1 = DAG.getNode(ISD::FCANONICALIZE, dl, VT, Quiet1,
                             Node->getFlags());
      }
    }

    return DAG.getNode(NewOp, dl, VT, Quiet0, Quiet1, Node->getFlags());
  }

  // If the target has FMINIMUM/FMAXIMUM but not FMINNUM/FMAXNUM use that
  // instead if there are no NaNs and there can't be an incompatible zero
  // compare: at least one operand isn't +/-0, or there are no signed-zeros.
  if ((Node->getFlags().hasNoNaNs() ||
       (DAG.isKnownNeverNaN(Node->getOperand(0)) &&
        DAG.isKnownNeverNaN(Node->getOperand(1)))) &&
      (Node->getFlags().hasNoSignedZeros() ||
       DAG.isKnownNeverZeroFloat(Node->getOperand(0)) ||
       DAG.isKnownNeverZeroFloat(Node->getOperand(1)))) {
    unsigned IEEE2018Op =
        Node->getOpcode() == ISD::FMINNUM ? ISD::FMINIMUM : ISD::FMAXIMUM;
    if (isOperationLegalOrCustom(IEEE2018Op, VT))
      return DAG.getNode(IEEE2018Op, dl, VT, Node->getOperand(0),
                         Node->getOperand(1), Node->getFlags());
  }

  if (SDValue SelCC = createSelectForFMINNUM_FMAXNUM(Node, DAG))
    return SelCC;

  return SDValue();
}

SDValue TargetLowering::expandFMINIMUM_FMAXIMUM(SDNode *N,
                                                SelectionDAG &DAG) const {
  SDLoc DL(N);
  SDValue LHS = N->getOperand(0);
  SDValue RHS = N->getOperand(1);
  unsigned Opc = N->getOpcode();
  EVT VT = N->getValueType(0);
  EVT CCVT = getSetCCResultType(DAG.getDataLayout(), *DAG.getContext(), VT);
  bool IsMax = Opc == ISD::FMAXIMUM;
  SDNodeFlags Flags = N->getFlags();

  // First, implement comparison not propagating NaN. If no native fmin or fmax
  // available, use plain select with setcc instead.
  SDValue MinMax;
  unsigned CompOpcIeee = IsMax ? ISD::FMAXNUM_IEEE : ISD::FMINNUM_IEEE;
  unsigned CompOpc = IsMax ? ISD::FMAXNUM : ISD::FMINNUM;

  // FIXME: We should probably define fminnum/fmaxnum variants with correct
  // signed zero behavior.
  bool MinMaxMustRespectOrderedZero = false;

  if (isOperationLegalOrCustom(CompOpcIeee, VT)) {
    MinMax = DAG.getNode(CompOpcIeee, DL, VT, LHS, RHS, Flags);
    MinMaxMustRespectOrderedZero = true;
  } else if (isOperationLegalOrCustom(CompOpc, VT)) {
    MinMax = DAG.getNode(CompOpc, DL, VT, LHS, RHS, Flags);
  } else {
    if (VT.isVector() && !isOperationLegalOrCustom(ISD::VSELECT, VT))
      return DAG.UnrollVectorOp(N);

    // NaN (if exists) will be propagated later, so orderness doesn't matter.
    SDValue Compare =
        DAG.getSetCC(DL, CCVT, LHS, RHS, IsMax ? ISD::SETGT : ISD::SETLT);
    MinMax = DAG.getSelect(DL, VT, Compare, LHS, RHS, Flags);
  }

  // Propagate any NaN of both operands
  if (!N->getFlags().hasNoNaNs() &&
      (!DAG.isKnownNeverNaN(RHS) || !DAG.isKnownNeverNaN(LHS))) {
    ConstantFP *FPNaN = ConstantFP::get(
        *DAG.getContext(), APFloat::getNaN(DAG.EVTToAPFloatSemantics(VT)));
    MinMax = DAG.getSelect(DL, VT, DAG.getSetCC(DL, CCVT, LHS, RHS, ISD::SETUO),
                           DAG.getConstantFP(*FPNaN, DL, VT), MinMax, Flags);
  }

  // fminimum/fmaximum requires -0.0 less than +0.0
  if (!MinMaxMustRespectOrderedZero && !N->getFlags().hasNoSignedZeros() &&
      !DAG.isKnownNeverZeroFloat(RHS) && !DAG.isKnownNeverZeroFloat(LHS)) {
    SDValue IsZero = DAG.getSetCC(DL, CCVT, MinMax,
                                  DAG.getConstantFP(0.0, DL, VT), ISD::SETEQ);
    SDValue TestZero =
        DAG.getTargetConstant(IsMax ? fcPosZero : fcNegZero, DL, MVT::i32);
    SDValue LCmp = DAG.getSelect(
        DL, VT, DAG.getNode(ISD::IS_FPCLASS, DL, CCVT, LHS, TestZero), LHS,
        MinMax, Flags);
    SDValue RCmp = DAG.getSelect(
        DL, VT, DAG.getNode(ISD::IS_FPCLASS, DL, CCVT, RHS, TestZero), RHS,
        LCmp, Flags);
    MinMax = DAG.getSelect(DL, VT, IsZero, RCmp, MinMax, Flags);
  }

  return MinMax;
}

/// Returns a true value if if this FPClassTest can be performed with an ordered
/// fcmp to 0, and a false value if it's an unordered fcmp to 0. Returns
/// std::nullopt if it cannot be performed as a compare with 0.
static std::optional<bool> isFCmpEqualZero(FPClassTest Test,
                                           const fltSemantics &Semantics,
                                           const MachineFunction &MF) {
  FPClassTest OrderedMask = Test & ~fcNan;
  FPClassTest NanTest = Test & fcNan;
  bool IsOrdered = NanTest == fcNone;
  bool IsUnordered = NanTest == fcNan;

  // Skip cases that are testing for only a qnan or snan.
  if (!IsOrdered && !IsUnordered)
    return std::nullopt;

  if (OrderedMask == fcZero &&
      MF.getDenormalMode(Semantics).Input == DenormalMode::IEEE)
    return IsOrdered;
  if (OrderedMask == (fcZero | fcSubnormal) &&
      MF.getDenormalMode(Semantics).inputsAreZero())
    return IsOrdered;
  return std::nullopt;
}

SDValue TargetLowering::expandIS_FPCLASS(EVT ResultVT, SDValue Op,
                                         FPClassTest Test, SDNodeFlags Flags,
                                         const SDLoc &DL,
                                         SelectionDAG &DAG) const {
  EVT OperandVT = Op.getValueType();
  assert(OperandVT.isFloatingPoint());

  // Degenerated cases.
  if (Test == fcNone)
    return DAG.getBoolConstant(false, DL, ResultVT, OperandVT);
  if ((Test & fcAllFlags) == fcAllFlags)
    return DAG.getBoolConstant(true, DL, ResultVT, OperandVT);

  // PPC double double is a pair of doubles, of which the higher part determines
  // the value class.
  if (OperandVT == MVT::ppcf128) {
    Op = DAG.getNode(ISD::EXTRACT_ELEMENT, DL, MVT::f64, Op,
                     DAG.getConstant(1, DL, MVT::i32));
    OperandVT = MVT::f64;
  }

  // Some checks may be represented as inversion of simpler check, for example
  // "inf|normal|subnormal|zero" => !"nan".
  bool IsInverted = false;
  if (FPClassTest InvertedCheck = invertFPClassTestIfSimpler(Test)) {
    IsInverted = true;
    Test = InvertedCheck;
  }

  // Floating-point type properties.
  EVT ScalarFloatVT = OperandVT.getScalarType();
  const Type *FloatTy = ScalarFloatVT.getTypeForEVT(*DAG.getContext());
  const llvm::fltSemantics &Semantics = FloatTy->getFltSemantics();
  bool IsF80 = (ScalarFloatVT == MVT::f80);

  // Some checks can be implemented using float comparisons, if floating point
  // exceptions are ignored.
  if (Flags.hasNoFPExcept() &&
      isOperationLegalOrCustom(ISD::SETCC, OperandVT.getScalarType())) {
    ISD::CondCode OrderedCmpOpcode = IsInverted ? ISD::SETUNE : ISD::SETOEQ;
    ISD::CondCode UnorderedCmpOpcode = IsInverted ? ISD::SETONE : ISD::SETUEQ;

    if (std::optional<bool> IsCmp0 =
            isFCmpEqualZero(Test, Semantics, DAG.getMachineFunction());
        IsCmp0 && (isCondCodeLegalOrCustom(
                      *IsCmp0 ? OrderedCmpOpcode : UnorderedCmpOpcode,
                      OperandVT.getScalarType().getSimpleVT()))) {

      // If denormals could be implicitly treated as 0, this is not equivalent
      // to a compare with 0 since it will also be true for denormals.
      return DAG.getSetCC(DL, ResultVT, Op,
                          DAG.getConstantFP(0.0, DL, OperandVT),
                          *IsCmp0 ? OrderedCmpOpcode : UnorderedCmpOpcode);
    }

    if (Test == fcNan &&
        isCondCodeLegalOrCustom(IsInverted ? ISD::SETO : ISD::SETUO,
                                OperandVT.getScalarType().getSimpleVT())) {
      return DAG.getSetCC(DL, ResultVT, Op, Op,
                          IsInverted ? ISD::SETO : ISD::SETUO);
    }

    if (Test == fcInf &&
        isCondCodeLegalOrCustom(IsInverted ? ISD::SETUNE : ISD::SETOEQ,
                                OperandVT.getScalarType().getSimpleVT()) &&
        isOperationLegalOrCustom(ISD::FABS, OperandVT.getScalarType())) {
      // isinf(x) --> fabs(x) == inf
      SDValue Abs = DAG.getNode(ISD::FABS, DL, OperandVT, Op);
      SDValue Inf =
          DAG.getConstantFP(APFloat::getInf(Semantics), DL, OperandVT);
      return DAG.getSetCC(DL, ResultVT, Abs, Inf,
                          IsInverted ? ISD::SETUNE : ISD::SETOEQ);
    }
  }

  // In the general case use integer operations.
  unsigned BitSize = OperandVT.getScalarSizeInBits();
  EVT IntVT = EVT::getIntegerVT(*DAG.getContext(), BitSize);
  if (OperandVT.isVector())
    IntVT = EVT::getVectorVT(*DAG.getContext(), IntVT,
                             OperandVT.getVectorElementCount());
  SDValue OpAsInt = DAG.getBitcast(IntVT, Op);

  // Various masks.
  APInt SignBit = APInt::getSignMask(BitSize);
  APInt ValueMask = APInt::getSignedMaxValue(BitSize);     // All bits but sign.
  APInt Inf = APFloat::getInf(Semantics).bitcastToAPInt(); // Exp and int bit.
  const unsigned ExplicitIntBitInF80 = 63;
  APInt ExpMask = Inf;
  if (IsF80)
    ExpMask.clearBit(ExplicitIntBitInF80);
  APInt AllOneMantissa = APFloat::getLargest(Semantics).bitcastToAPInt() & ~Inf;
  APInt QNaNBitMask =
      APInt::getOneBitSet(BitSize, AllOneMantissa.getActiveBits() - 1);
  APInt InvertionMask = APInt::getAllOnes(ResultVT.getScalarSizeInBits());

  SDValue ValueMaskV = DAG.getConstant(ValueMask, DL, IntVT);
  SDValue SignBitV = DAG.getConstant(SignBit, DL, IntVT);
  SDValue ExpMaskV = DAG.getConstant(ExpMask, DL, IntVT);
  SDValue ZeroV = DAG.getConstant(0, DL, IntVT);
  SDValue InfV = DAG.getConstant(Inf, DL, IntVT);
  SDValue ResultInvertionMask = DAG.getConstant(InvertionMask, DL, ResultVT);

  SDValue Res;
  const auto appendResult = [&](SDValue PartialRes) {
    if (PartialRes) {
      if (Res)
        Res = DAG.getNode(ISD::OR, DL, ResultVT, Res, PartialRes);
      else
        Res = PartialRes;
    }
  };

  SDValue IntBitIsSetV; // Explicit integer bit in f80 mantissa is set.
  const auto getIntBitIsSet = [&]() -> SDValue {
    if (!IntBitIsSetV) {
      APInt IntBitMask(BitSize, 0);
      IntBitMask.setBit(ExplicitIntBitInF80);
      SDValue IntBitMaskV = DAG.getConstant(IntBitMask, DL, IntVT);
      SDValue IntBitV = DAG.getNode(ISD::AND, DL, IntVT, OpAsInt, IntBitMaskV);
      IntBitIsSetV = DAG.getSetCC(DL, ResultVT, IntBitV, ZeroV, ISD::SETNE);
    }
    return IntBitIsSetV;
  };

  // Split the value into sign bit and absolute value.
  SDValue AbsV = DAG.getNode(ISD::AND, DL, IntVT, OpAsInt, ValueMaskV);
  SDValue SignV = DAG.getSetCC(DL, ResultVT, OpAsInt,
                               DAG.getConstant(0.0, DL, IntVT), ISD::SETLT);

  // Tests that involve more than one class should be processed first.
  SDValue PartialRes;

  if (IsF80)
    ; // Detect finite numbers of f80 by checking individual classes because
      // they have different settings of the explicit integer bit.
  else if ((Test & fcFinite) == fcFinite) {
    // finite(V) ==> abs(V) < exp_mask
    PartialRes = DAG.getSetCC(DL, ResultVT, AbsV, ExpMaskV, ISD::SETLT);
    Test &= ~fcFinite;
  } else if ((Test & fcFinite) == fcPosFinite) {
    // finite(V) && V > 0 ==> V < exp_mask
    PartialRes = DAG.getSetCC(DL, ResultVT, OpAsInt, ExpMaskV, ISD::SETULT);
    Test &= ~fcPosFinite;
  } else if ((Test & fcFinite) == fcNegFinite) {
    // finite(V) && V < 0 ==> abs(V) < exp_mask && signbit == 1
    PartialRes = DAG.getSetCC(DL, ResultVT, AbsV, ExpMaskV, ISD::SETLT);
    PartialRes = DAG.getNode(ISD::AND, DL, ResultVT, PartialRes, SignV);
    Test &= ~fcNegFinite;
  }
  appendResult(PartialRes);

  if (FPClassTest PartialCheck = Test & (fcZero | fcSubnormal)) {
    // fcZero | fcSubnormal => test all exponent bits are 0
    // TODO: Handle sign bit specific cases
    if (PartialCheck == (fcZero | fcSubnormal)) {
      SDValue ExpBits = DAG.getNode(ISD::AND, DL, IntVT, OpAsInt, ExpMaskV);
      SDValue ExpIsZero =
          DAG.getSetCC(DL, ResultVT, ExpBits, ZeroV, ISD::SETEQ);
      appendResult(ExpIsZero);
      Test &= ~PartialCheck & fcAllFlags;
    }
  }

  // Check for individual classes.

  if (unsigned PartialCheck = Test & fcZero) {
    if (PartialCheck == fcPosZero)
      PartialRes = DAG.getSetCC(DL, ResultVT, OpAsInt, ZeroV, ISD::SETEQ);
    else if (PartialCheck == fcZero)
      PartialRes = DAG.getSetCC(DL, ResultVT, AbsV, ZeroV, ISD::SETEQ);
    else // ISD::fcNegZero
      PartialRes = DAG.getSetCC(DL, ResultVT, OpAsInt, SignBitV, ISD::SETEQ);
    appendResult(PartialRes);
  }

  if (unsigned PartialCheck = Test & fcSubnormal) {
    // issubnormal(V) ==> unsigned(abs(V) - 1) < (all mantissa bits set)
    // issubnormal(V) && V>0 ==> unsigned(V - 1) < (all mantissa bits set)
    SDValue V = (PartialCheck == fcPosSubnormal) ? OpAsInt : AbsV;
    SDValue MantissaV = DAG.getConstant(AllOneMantissa, DL, IntVT);
    SDValue VMinusOneV =
        DAG.getNode(ISD::SUB, DL, IntVT, V, DAG.getConstant(1, DL, IntVT));
    PartialRes = DAG.getSetCC(DL, ResultVT, VMinusOneV, MantissaV, ISD::SETULT);
    if (PartialCheck == fcNegSubnormal)
      PartialRes = DAG.getNode(ISD::AND, DL, ResultVT, PartialRes, SignV);
    appendResult(PartialRes);
  }

  if (unsigned PartialCheck = Test & fcInf) {
    if (PartialCheck == fcPosInf)
      PartialRes = DAG.getSetCC(DL, ResultVT, OpAsInt, InfV, ISD::SETEQ);
    else if (PartialCheck == fcInf)
      PartialRes = DAG.getSetCC(DL, ResultVT, AbsV, InfV, ISD::SETEQ);
    else { // ISD::fcNegInf
      APInt NegInf = APFloat::getInf(Semantics, true).bitcastToAPInt();
      SDValue NegInfV = DAG.getConstant(NegInf, DL, IntVT);
      PartialRes = DAG.getSetCC(DL, ResultVT, OpAsInt, NegInfV, ISD::SETEQ);
    }
    appendResult(PartialRes);
  }

  if (unsigned PartialCheck = Test & fcNan) {
    APInt InfWithQnanBit = Inf | QNaNBitMask;
    SDValue InfWithQnanBitV = DAG.getConstant(InfWithQnanBit, DL, IntVT);
    if (PartialCheck == fcNan) {
      // isnan(V) ==> abs(V) > int(inf)
      PartialRes = DAG.getSetCC(DL, ResultVT, AbsV, InfV, ISD::SETGT);
      if (IsF80) {
        // Recognize unsupported values as NaNs for compatibility with glibc.
        // In them (exp(V)==0) == int_bit.
        SDValue ExpBits = DAG.getNode(ISD::AND, DL, IntVT, AbsV, ExpMaskV);
        SDValue ExpIsZero =
            DAG.getSetCC(DL, ResultVT, ExpBits, ZeroV, ISD::SETEQ);
        SDValue IsPseudo =
            DAG.getSetCC(DL, ResultVT, getIntBitIsSet(), ExpIsZero, ISD::SETEQ);
        PartialRes = DAG.getNode(ISD::OR, DL, ResultVT, PartialRes, IsPseudo);
      }
    } else if (PartialCheck == fcQNan) {
      // isquiet(V) ==> abs(V) >= (unsigned(Inf) | quiet_bit)
      PartialRes =
          DAG.getSetCC(DL, ResultVT, AbsV, InfWithQnanBitV, ISD::SETGE);
    } else { // ISD::fcSNan
      // issignaling(V) ==> abs(V) > unsigned(Inf) &&
      //                    abs(V) < (unsigned(Inf) | quiet_bit)
      SDValue IsNan = DAG.getSetCC(DL, ResultVT, AbsV, InfV, ISD::SETGT);
      SDValue IsNotQnan =
          DAG.getSetCC(DL, ResultVT, AbsV, InfWithQnanBitV, ISD::SETLT);
      PartialRes = DAG.getNode(ISD::AND, DL, ResultVT, IsNan, IsNotQnan);
    }
    appendResult(PartialRes);
  }

  if (unsigned PartialCheck = Test & fcNormal) {
    // isnormal(V) ==> (0 < exp < max_exp) ==> (unsigned(exp-1) < (max_exp-1))
    APInt ExpLSB = ExpMask & ~(ExpMask.shl(1));
    SDValue ExpLSBV = DAG.getConstant(ExpLSB, DL, IntVT);
    SDValue ExpMinus1 = DAG.getNode(ISD::SUB, DL, IntVT, AbsV, ExpLSBV);
    APInt ExpLimit = ExpMask - ExpLSB;
    SDValue ExpLimitV = DAG.getConstant(ExpLimit, DL, IntVT);
    PartialRes = DAG.getSetCC(DL, ResultVT, ExpMinus1, ExpLimitV, ISD::SETULT);
    if (PartialCheck == fcNegNormal)
      PartialRes = DAG.getNode(ISD::AND, DL, ResultVT, PartialRes, SignV);
    else if (PartialCheck == fcPosNormal) {
      SDValue PosSignV =
          DAG.getNode(ISD::XOR, DL, ResultVT, SignV, ResultInvertionMask);
      PartialRes = DAG.getNode(ISD::AND, DL, ResultVT, PartialRes, PosSignV);
    }
    if (IsF80)
      PartialRes =
          DAG.getNode(ISD::AND, DL, ResultVT, PartialRes, getIntBitIsSet());
    appendResult(PartialRes);
  }

  if (!Res)
    return DAG.getConstant(IsInverted, DL, ResultVT);
  if (IsInverted)
    Res = DAG.getNode(ISD::XOR, DL, ResultVT, Res, ResultInvertionMask);
  return Res;
}

// Only expand vector types if we have the appropriate vector bit operations.
static bool canExpandVectorCTPOP(const TargetLowering &TLI, EVT VT) {
  assert(VT.isVector() && "Expected vector type");
  unsigned Len = VT.getScalarSizeInBits();
  return TLI.isOperationLegalOrCustom(ISD::ADD, VT) &&
         TLI.isOperationLegalOrCustom(ISD::SUB, VT) &&
         TLI.isOperationLegalOrCustom(ISD::SRL, VT) &&
         (Len == 8 || TLI.isOperationLegalOrCustom(ISD::MUL, VT)) &&
         TLI.isOperationLegalOrCustomOrPromote(ISD::AND, VT);
}

SDValue TargetLowering::expandCTPOP(SDNode *Node, SelectionDAG &DAG) const {
  SDLoc dl(Node);
  EVT VT = Node->getValueType(0);
  EVT ShVT = getShiftAmountTy(VT, DAG.getDataLayout());
  SDValue Op = Node->getOperand(0);
  unsigned Len = VT.getScalarSizeInBits();
  assert(VT.isInteger() && "CTPOP not implemented for this type.");

  // TODO: Add support for irregular type lengths.
  if (!(Len <= 128 && Len % 8 == 0))
    return SDValue();

  // Only expand vector types if we have the appropriate vector bit operations.
  if (VT.isVector() && !canExpandVectorCTPOP(*this, VT))
    return SDValue();

  // This is the "best" algorithm from
  // http://graphics.stanford.edu/~seander/bithacks.html#CountBitsSetParallel
  SDValue Mask55 =
      DAG.getConstant(APInt::getSplat(Len, APInt(8, 0x55)), dl, VT);
  SDValue Mask33 =
      DAG.getConstant(APInt::getSplat(Len, APInt(8, 0x33)), dl, VT);
  SDValue Mask0F =
      DAG.getConstant(APInt::getSplat(Len, APInt(8, 0x0F)), dl, VT);

  // v = v - ((v >> 1) & 0x55555555...)
  Op = DAG.getNode(ISD::SUB, dl, VT, Op,
                   DAG.getNode(ISD::AND, dl, VT,
                               DAG.getNode(ISD::SRL, dl, VT, Op,
                                           DAG.getConstant(1, dl, ShVT)),
                               Mask55));
  // v = (v & 0x33333333...) + ((v >> 2) & 0x33333333...)
  Op = DAG.getNode(ISD::ADD, dl, VT, DAG.getNode(ISD::AND, dl, VT, Op, Mask33),
                   DAG.getNode(ISD::AND, dl, VT,
                               DAG.getNode(ISD::SRL, dl, VT, Op,
                                           DAG.getConstant(2, dl, ShVT)),
                               Mask33));
  // v = (v + (v >> 4)) & 0x0F0F0F0F...
  Op = DAG.getNode(ISD::AND, dl, VT,
                   DAG.getNode(ISD::ADD, dl, VT, Op,
                               DAG.getNode(ISD::SRL, dl, VT, Op,
                                           DAG.getConstant(4, dl, ShVT))),
                   Mask0F);

  if (Len <= 8)
    return Op;

  // Avoid the multiply if we only have 2 bytes to add.
  // TODO: Only doing this for scalars because vectors weren't as obviously
  // improved.
  if (Len == 16 && !VT.isVector()) {
    // v = (v + (v >> 8)) & 0x00FF;
    return DAG.getNode(ISD::AND, dl, VT,
                     DAG.getNode(ISD::ADD, dl, VT, Op,
                                 DAG.getNode(ISD::SRL, dl, VT, Op,
                                             DAG.getConstant(8, dl, ShVT))),
                     DAG.getConstant(0xFF, dl, VT));
  }

  // v = (v * 0x01010101...) >> (Len - 8)
  SDValue V;
  if (isOperationLegalOrCustomOrPromote(
          ISD::MUL, getTypeToTransformTo(*DAG.getContext(), VT))) {
    SDValue Mask01 =
        DAG.getConstant(APInt::getSplat(Len, APInt(8, 0x01)), dl, VT);
    V = DAG.getNode(ISD::MUL, dl, VT, Op, Mask01);
  } else {
    V = Op;
    for (unsigned Shift = 8; Shift < Len; Shift *= 2) {
      SDValue ShiftC = DAG.getShiftAmountConstant(Shift, VT, dl);
      V = DAG.getNode(ISD::ADD, dl, VT, V,
                      DAG.getNode(ISD::SHL, dl, VT, V, ShiftC));
    }
  }
  return DAG.getNode(ISD::SRL, dl, VT, V, DAG.getConstant(Len - 8, dl, ShVT));
}

SDValue TargetLowering::expandVPCTPOP(SDNode *Node, SelectionDAG &DAG) const {
  SDLoc dl(Node);
  EVT VT = Node->getValueType(0);
  EVT ShVT = getShiftAmountTy(VT, DAG.getDataLayout());
  SDValue Op = Node->getOperand(0);
  SDValue Mask = Node->getOperand(1);
  SDValue VL = Node->getOperand(2);
  unsigned Len = VT.getScalarSizeInBits();
  assert(VT.isInteger() && "VP_CTPOP not implemented for this type.");

  // TODO: Add support for irregular type lengths.
  if (!(Len <= 128 && Len % 8 == 0))
    return SDValue();

  // This is same algorithm of expandCTPOP from
  // http://graphics.stanford.edu/~seander/bithacks.html#CountBitsSetParallel
  SDValue Mask55 =
      DAG.getConstant(APInt::getSplat(Len, APInt(8, 0x55)), dl, VT);
  SDValue Mask33 =
      DAG.getConstant(APInt::getSplat(Len, APInt(8, 0x33)), dl, VT);
  SDValue Mask0F =
      DAG.getConstant(APInt::getSplat(Len, APInt(8, 0x0F)), dl, VT);

  SDValue Tmp1, Tmp2, Tmp3, Tmp4, Tmp5;

  // v = v - ((v >> 1) & 0x55555555...)
  Tmp1 = DAG.getNode(ISD::VP_AND, dl, VT,
                     DAG.getNode(ISD::VP_SRL, dl, VT, Op,
                                 DAG.getConstant(1, dl, ShVT), Mask, VL),
                     Mask55, Mask, VL);
  Op = DAG.getNode(ISD::VP_SUB, dl, VT, Op, Tmp1, Mask, VL);

  // v = (v & 0x33333333...) + ((v >> 2) & 0x33333333...)
  Tmp2 = DAG.getNode(ISD::VP_AND, dl, VT, Op, Mask33, Mask, VL);
  Tmp3 = DAG.getNode(ISD::VP_AND, dl, VT,
                     DAG.getNode(ISD::VP_SRL, dl, VT, Op,
                                 DAG.getConstant(2, dl, ShVT), Mask, VL),
                     Mask33, Mask, VL);
  Op = DAG.getNode(ISD::VP_ADD, dl, VT, Tmp2, Tmp3, Mask, VL);

  // v = (v + (v >> 4)) & 0x0F0F0F0F...
  Tmp4 = DAG.getNode(ISD::VP_SRL, dl, VT, Op, DAG.getConstant(4, dl, ShVT),
                     Mask, VL),
  Tmp5 = DAG.getNode(ISD::VP_ADD, dl, VT, Op, Tmp4, Mask, VL);
  Op = DAG.getNode(ISD::VP_AND, dl, VT, Tmp5, Mask0F, Mask, VL);

  if (Len <= 8)
    return Op;

  // v = (v * 0x01010101...) >> (Len - 8)
  SDValue V;
  if (isOperationLegalOrCustomOrPromote(
          ISD::VP_MUL, getTypeToTransformTo(*DAG.getContext(), VT))) {
    SDValue Mask01 =
        DAG.getConstant(APInt::getSplat(Len, APInt(8, 0x01)), dl, VT);
    V = DAG.getNode(ISD::VP_MUL, dl, VT, Op, Mask01, Mask, VL);
  } else {
    V = Op;
    for (unsigned Shift = 8; Shift < Len; Shift *= 2) {
      SDValue ShiftC = DAG.getShiftAmountConstant(Shift, VT, dl);
      V = DAG.getNode(ISD::VP_ADD, dl, VT, V,
                      DAG.getNode(ISD::VP_SHL, dl, VT, V, ShiftC, Mask, VL),
                      Mask, VL);
    }
  }
  return DAG.getNode(ISD::VP_SRL, dl, VT, V, DAG.getConstant(Len - 8, dl, ShVT),
                     Mask, VL);
}

SDValue TargetLowering::expandCTLZ(SDNode *Node, SelectionDAG &DAG) const {
  SDLoc dl(Node);
  EVT VT = Node->getValueType(0);
  EVT ShVT = getShiftAmountTy(VT, DAG.getDataLayout());
  SDValue Op = Node->getOperand(0);
  unsigned NumBitsPerElt = VT.getScalarSizeInBits();

  // If the non-ZERO_UNDEF version is supported we can use that instead.
  if (Node->getOpcode() == ISD::CTLZ_ZERO_UNDEF &&
      isOperationLegalOrCustom(ISD::CTLZ, VT))
    return DAG.getNode(ISD::CTLZ, dl, VT, Op);

  // If the ZERO_UNDEF version is supported use that and handle the zero case.
  if (isOperationLegalOrCustom(ISD::CTLZ_ZERO_UNDEF, VT)) {
    EVT SetCCVT =
        getSetCCResultType(DAG.getDataLayout(), *DAG.getContext(), VT);
    SDValue CTLZ = DAG.getNode(ISD::CTLZ_ZERO_UNDEF, dl, VT, Op);
    SDValue Zero = DAG.getConstant(0, dl, VT);
    SDValue SrcIsZero = DAG.getSetCC(dl, SetCCVT, Op, Zero, ISD::SETEQ);
    return DAG.getSelect(dl, VT, SrcIsZero,
                         DAG.getConstant(NumBitsPerElt, dl, VT), CTLZ);
  }

  // Only expand vector types if we have the appropriate vector bit operations.
  // This includes the operations needed to expand CTPOP if it isn't supported.
  if (VT.isVector() && (!isPowerOf2_32(NumBitsPerElt) ||
                        (!isOperationLegalOrCustom(ISD::CTPOP, VT) &&
                         !canExpandVectorCTPOP(*this, VT)) ||
                        !isOperationLegalOrCustom(ISD::SRL, VT) ||
                        !isOperationLegalOrCustomOrPromote(ISD::OR, VT)))
    return SDValue();

  // for now, we do this:
  // x = x | (x >> 1);
  // x = x | (x >> 2);
  // ...
  // x = x | (x >>16);
  // x = x | (x >>32); // for 64-bit input
  // return popcount(~x);
  //
  // Ref: "Hacker's Delight" by Henry Warren
  for (unsigned i = 0; (1U << i) < NumBitsPerElt; ++i) {
    SDValue Tmp = DAG.getConstant(1ULL << i, dl, ShVT);
    Op = DAG.getNode(ISD::OR, dl, VT, Op,
                     DAG.getNode(ISD::SRL, dl, VT, Op, Tmp));
  }
  Op = DAG.getNOT(dl, Op, VT);
  return DAG.getNode(ISD::CTPOP, dl, VT, Op);
}

SDValue TargetLowering::expandVPCTLZ(SDNode *Node, SelectionDAG &DAG) const {
  SDLoc dl(Node);
  EVT VT = Node->getValueType(0);
  EVT ShVT = getShiftAmountTy(VT, DAG.getDataLayout());
  SDValue Op = Node->getOperand(0);
  SDValue Mask = Node->getOperand(1);
  SDValue VL = Node->getOperand(2);
  unsigned NumBitsPerElt = VT.getScalarSizeInBits();

  // do this:
  // x = x | (x >> 1);
  // x = x | (x >> 2);
  // ...
  // x = x | (x >>16);
  // x = x | (x >>32); // for 64-bit input
  // return popcount(~x);
  for (unsigned i = 0; (1U << i) < NumBitsPerElt; ++i) {
    SDValue Tmp = DAG.getConstant(1ULL << i, dl, ShVT);
    Op = DAG.getNode(ISD::VP_OR, dl, VT, Op,
                     DAG.getNode(ISD::VP_SRL, dl, VT, Op, Tmp, Mask, VL), Mask,
                     VL);
  }
  Op = DAG.getNode(ISD::VP_XOR, dl, VT, Op, DAG.getConstant(-1, dl, VT), Mask,
                   VL);
  return DAG.getNode(ISD::VP_CTPOP, dl, VT, Op, Mask, VL);
}

SDValue TargetLowering::CTTZTableLookup(SDNode *Node, SelectionDAG &DAG,
                                        const SDLoc &DL, EVT VT, SDValue Op,
                                        unsigned BitWidth) const {
  if (BitWidth != 32 && BitWidth != 64)
    return SDValue();
  APInt DeBruijn = BitWidth == 32 ? APInt(32, 0x077CB531U)
                                  : APInt(64, 0x0218A392CD3D5DBFULL);
  const DataLayout &TD = DAG.getDataLayout();
  MachinePointerInfo PtrInfo =
      MachinePointerInfo::getConstantPool(DAG.getMachineFunction());
  unsigned ShiftAmt = BitWidth - Log2_32(BitWidth);
  SDValue Neg = DAG.getNode(ISD::SUB, DL, VT, DAG.getConstant(0, DL, VT), Op);
  SDValue Lookup = DAG.getNode(
      ISD::SRL, DL, VT,
      DAG.getNode(ISD::MUL, DL, VT, DAG.getNode(ISD::AND, DL, VT, Op, Neg),
                  DAG.getConstant(DeBruijn, DL, VT)),
      DAG.getConstant(ShiftAmt, DL, VT));
  Lookup = DAG.getSExtOrTrunc(Lookup, DL, getPointerTy(TD));

  SmallVector<uint8_t> Table(BitWidth, 0);
  for (unsigned i = 0; i < BitWidth; i++) {
    APInt Shl = DeBruijn.shl(i);
    APInt Lshr = Shl.lshr(ShiftAmt);
    Table[Lshr.getZExtValue()] = i;
  }

  // Create a ConstantArray in Constant Pool
  auto *CA = ConstantDataArray::get(*DAG.getContext(), Table);
  SDValue CPIdx = DAG.getConstantPool(CA, getPointerTy(TD),
                                      TD.getPrefTypeAlign(CA->getType()));
  SDValue ExtLoad = DAG.getExtLoad(ISD::ZEXTLOAD, DL, VT, DAG.getEntryNode(),
                                   DAG.getMemBasePlusOffset(CPIdx, Lookup, DL),
                                   PtrInfo, MVT::i8);
  if (Node->getOpcode() == ISD::CTTZ_ZERO_UNDEF)
    return ExtLoad;

  EVT SetCCVT =
      getSetCCResultType(DAG.getDataLayout(), *DAG.getContext(), VT);
  SDValue Zero = DAG.getConstant(0, DL, VT);
  SDValue SrcIsZero = DAG.getSetCC(DL, SetCCVT, Op, Zero, ISD::SETEQ);
  return DAG.getSelect(DL, VT, SrcIsZero,
                       DAG.getConstant(BitWidth, DL, VT), ExtLoad);
}

SDValue TargetLowering::expandCTTZ(SDNode *Node, SelectionDAG &DAG) const {
  SDLoc dl(Node);
  EVT VT = Node->getValueType(0);
  SDValue Op = Node->getOperand(0);
  unsigned NumBitsPerElt = VT.getScalarSizeInBits();

  // If the non-ZERO_UNDEF version is supported we can use that instead.
  if (Node->getOpcode() == ISD::CTTZ_ZERO_UNDEF &&
      isOperationLegalOrCustom(ISD::CTTZ, VT))
    return DAG.getNode(ISD::CTTZ, dl, VT, Op);

  // If the ZERO_UNDEF version is supported use that and handle the zero case.
  if (isOperationLegalOrCustom(ISD::CTTZ_ZERO_UNDEF, VT)) {
    EVT SetCCVT =
        getSetCCResultType(DAG.getDataLayout(), *DAG.getContext(), VT);
    SDValue CTTZ = DAG.getNode(ISD::CTTZ_ZERO_UNDEF, dl, VT, Op);
    SDValue Zero = DAG.getConstant(0, dl, VT);
    SDValue SrcIsZero = DAG.getSetCC(dl, SetCCVT, Op, Zero, ISD::SETEQ);
    return DAG.getSelect(dl, VT, SrcIsZero,
                         DAG.getConstant(NumBitsPerElt, dl, VT), CTTZ);
  }

  // Only expand vector types if we have the appropriate vector bit operations.
  // This includes the operations needed to expand CTPOP if it isn't supported.
  if (VT.isVector() && (!isPowerOf2_32(NumBitsPerElt) ||
                        (!isOperationLegalOrCustom(ISD::CTPOP, VT) &&
                         !isOperationLegalOrCustom(ISD::CTLZ, VT) &&
                         !canExpandVectorCTPOP(*this, VT)) ||
                        !isOperationLegalOrCustom(ISD::SUB, VT) ||
                        !isOperationLegalOrCustomOrPromote(ISD::AND, VT) ||
                        !isOperationLegalOrCustomOrPromote(ISD::XOR, VT)))
    return SDValue();

  // Emit Table Lookup if ISD::CTLZ and ISD::CTPOP are not legal.
  if (!VT.isVector() && isOperationExpand(ISD::CTPOP, VT) &&
      !isOperationLegal(ISD::CTLZ, VT))
    if (SDValue V = CTTZTableLookup(Node, DAG, dl, VT, Op, NumBitsPerElt))
      return V;

  // for now, we use: { return popcount(~x & (x - 1)); }
  // unless the target has ctlz but not ctpop, in which case we use:
  // { return 32 - nlz(~x & (x-1)); }
  // Ref: "Hacker's Delight" by Henry Warren
  SDValue Tmp = DAG.getNode(
      ISD::AND, dl, VT, DAG.getNOT(dl, Op, VT),
      DAG.getNode(ISD::SUB, dl, VT, Op, DAG.getConstant(1, dl, VT)));

  // If ISD::CTLZ is legal and CTPOP isn't, then do that instead.
  if (isOperationLegal(ISD::CTLZ, VT) && !isOperationLegal(ISD::CTPOP, VT)) {
    return DAG.getNode(ISD::SUB, dl, VT, DAG.getConstant(NumBitsPerElt, dl, VT),
                       DAG.getNode(ISD::CTLZ, dl, VT, Tmp));
  }

  return DAG.getNode(ISD::CTPOP, dl, VT, Tmp);
}

SDValue TargetLowering::expandVPCTTZ(SDNode *Node, SelectionDAG &DAG) const {
  SDValue Op = Node->getOperand(0);
  SDValue Mask = Node->getOperand(1);
  SDValue VL = Node->getOperand(2);
  SDLoc dl(Node);
  EVT VT = Node->getValueType(0);

  // Same as the vector part of expandCTTZ, use: popcount(~x & (x - 1))
  SDValue Not = DAG.getNode(ISD::VP_XOR, dl, VT, Op,
                            DAG.getConstant(-1, dl, VT), Mask, VL);
  SDValue MinusOne = DAG.getNode(ISD::VP_SUB, dl, VT, Op,
                                 DAG.getConstant(1, dl, VT), Mask, VL);
  SDValue Tmp = DAG.getNode(ISD::VP_AND, dl, VT, Not, MinusOne, Mask, VL);
  return DAG.getNode(ISD::VP_CTPOP, dl, VT, Tmp, Mask, VL);
}

SDValue TargetLowering::expandVPCTTZElements(SDNode *N,
                                             SelectionDAG &DAG) const {
  // %cond = to_bool_vec %source
  // %splat = splat /*val=*/VL
  // %tz = step_vector
  // %v = vp.select %cond, /*true=*/tz, /*false=*/%splat
  // %r = vp.reduce.umin %v
  SDLoc DL(N);
  SDValue Source = N->getOperand(0);
  SDValue Mask = N->getOperand(1);
  SDValue EVL = N->getOperand(2);
  EVT SrcVT = Source.getValueType();
  EVT ResVT = N->getValueType(0);
  EVT ResVecVT =
      EVT::getVectorVT(*DAG.getContext(), ResVT, SrcVT.getVectorElementCount());

  // Convert to boolean vector.
  if (SrcVT.getScalarType() != MVT::i1) {
    SDValue AllZero = DAG.getConstant(0, DL, SrcVT);
    SrcVT = EVT::getVectorVT(*DAG.getContext(), MVT::i1,
                             SrcVT.getVectorElementCount());
    Source = DAG.getNode(ISD::VP_SETCC, DL, SrcVT, Source, AllZero,
                         DAG.getCondCode(ISD::SETNE), Mask, EVL);
  }

  SDValue ExtEVL = DAG.getZExtOrTrunc(EVL, DL, ResVT);
  SDValue Splat = DAG.getSplat(ResVecVT, DL, ExtEVL);
  SDValue StepVec = DAG.getStepVector(DL, ResVecVT);
  SDValue Select =
      DAG.getNode(ISD::VP_SELECT, DL, ResVecVT, Source, StepVec, Splat, EVL);
  return DAG.getNode(ISD::VP_REDUCE_UMIN, DL, ResVT, ExtEVL, Select, Mask, EVL);
}

SDValue TargetLowering::expandABS(SDNode *N, SelectionDAG &DAG,
                                  bool IsNegative) const {
  SDLoc dl(N);
  EVT VT = N->getValueType(0);
  SDValue Op = N->getOperand(0);

  // abs(x) -> smax(x,sub(0,x))
  if (!IsNegative && isOperationLegal(ISD::SUB, VT) &&
      isOperationLegal(ISD::SMAX, VT)) {
    SDValue Zero = DAG.getConstant(0, dl, VT);
    Op = DAG.getFreeze(Op);
    return DAG.getNode(ISD::SMAX, dl, VT, Op,
                       DAG.getNode(ISD::SUB, dl, VT, Zero, Op));
  }

  // abs(x) -> umin(x,sub(0,x))
  if (!IsNegative && isOperationLegal(ISD::SUB, VT) &&
      isOperationLegal(ISD::UMIN, VT)) {
    SDValue Zero = DAG.getConstant(0, dl, VT);
    Op = DAG.getFreeze(Op);
    return DAG.getNode(ISD::UMIN, dl, VT, Op,
                       DAG.getNode(ISD::SUB, dl, VT, Zero, Op));
  }

  // 0 - abs(x) -> smin(x, sub(0,x))
  if (IsNegative && isOperationLegal(ISD::SUB, VT) &&
      isOperationLegal(ISD::SMIN, VT)) {
    SDValue Zero = DAG.getConstant(0, dl, VT);
    Op = DAG.getFreeze(Op);
    return DAG.getNode(ISD::SMIN, dl, VT, Op,
                       DAG.getNode(ISD::SUB, dl, VT, Zero, Op));
  }

  // Only expand vector types if we have the appropriate vector operations.
  if (VT.isVector() &&
      (!isOperationLegalOrCustom(ISD::SRA, VT) ||
       (!IsNegative && !isOperationLegalOrCustom(ISD::ADD, VT)) ||
       (IsNegative && !isOperationLegalOrCustom(ISD::SUB, VT)) ||
       !isOperationLegalOrCustomOrPromote(ISD::XOR, VT)))
    return SDValue();

  Op = DAG.getFreeze(Op);
  SDValue Shift = DAG.getNode(
      ISD::SRA, dl, VT, Op,
      DAG.getShiftAmountConstant(VT.getScalarSizeInBits() - 1, VT, dl));
  SDValue Xor = DAG.getNode(ISD::XOR, dl, VT, Op, Shift);

  // abs(x) -> Y = sra (X, size(X)-1); sub (xor (X, Y), Y)
  if (!IsNegative)
    return DAG.getNode(ISD::SUB, dl, VT, Xor, Shift);

  // 0 - abs(x) -> Y = sra (X, size(X)-1); sub (Y, xor (X, Y))
  return DAG.getNode(ISD::SUB, dl, VT, Shift, Xor);
}

SDValue TargetLowering::expandABD(SDNode *N, SelectionDAG &DAG) const {
  SDLoc dl(N);
  EVT VT = N->getValueType(0);
  SDValue LHS = DAG.getFreeze(N->getOperand(0));
  SDValue RHS = DAG.getFreeze(N->getOperand(1));
  bool IsSigned = N->getOpcode() == ISD::ABDS;

  // abds(lhs, rhs) -> sub(smax(lhs,rhs), smin(lhs,rhs))
  // abdu(lhs, rhs) -> sub(umax(lhs,rhs), umin(lhs,rhs))
  unsigned MaxOpc = IsSigned ? ISD::SMAX : ISD::UMAX;
  unsigned MinOpc = IsSigned ? ISD::SMIN : ISD::UMIN;
  if (isOperationLegal(MaxOpc, VT) && isOperationLegal(MinOpc, VT)) {
    SDValue Max = DAG.getNode(MaxOpc, dl, VT, LHS, RHS);
    SDValue Min = DAG.getNode(MinOpc, dl, VT, LHS, RHS);
    return DAG.getNode(ISD::SUB, dl, VT, Max, Min);
  }

  // abdu(lhs, rhs) -> or(usubsat(lhs,rhs), usubsat(rhs,lhs))
  if (!IsSigned && isOperationLegal(ISD::USUBSAT, VT))
    return DAG.getNode(ISD::OR, dl, VT,
                       DAG.getNode(ISD::USUBSAT, dl, VT, LHS, RHS),
                       DAG.getNode(ISD::USUBSAT, dl, VT, RHS, LHS));

  EVT CCVT = getSetCCResultType(DAG.getDataLayout(), *DAG.getContext(), VT);
  ISD::CondCode CC = IsSigned ? ISD::CondCode::SETGT : ISD::CondCode::SETUGT;
  SDValue Cmp = DAG.getSetCC(dl, CCVT, LHS, RHS, CC);

  // Branchless expansion iff cmp result is allbits:
  // abds(lhs, rhs) -> sub(sgt(lhs, rhs), xor(sgt(lhs, rhs), sub(lhs, rhs)))
  // abdu(lhs, rhs) -> sub(ugt(lhs, rhs), xor(ugt(lhs, rhs), sub(lhs, rhs)))
  if (CCVT == VT && getBooleanContents(VT) == ZeroOrNegativeOneBooleanContent) {
    SDValue Diff = DAG.getNode(ISD::SUB, dl, VT, LHS, RHS);
    SDValue Xor = DAG.getNode(ISD::XOR, dl, VT, Diff, Cmp);
    return DAG.getNode(ISD::SUB, dl, VT, Cmp, Xor);
  }

  // abds(lhs, rhs) -> select(sgt(lhs,rhs), sub(lhs,rhs), sub(rhs,lhs))
  // abdu(lhs, rhs) -> select(ugt(lhs,rhs), sub(lhs,rhs), sub(rhs,lhs))
  return DAG.getSelect(dl, VT, Cmp, DAG.getNode(ISD::SUB, dl, VT, LHS, RHS),
                       DAG.getNode(ISD::SUB, dl, VT, RHS, LHS));
}

SDValue TargetLowering::expandAVG(SDNode *N, SelectionDAG &DAG) const {
  SDLoc dl(N);
  EVT VT = N->getValueType(0);
  SDValue LHS = N->getOperand(0);
  SDValue RHS = N->getOperand(1);

  unsigned Opc = N->getOpcode();
  bool IsFloor = Opc == ISD::AVGFLOORS || Opc == ISD::AVGFLOORU;
  bool IsSigned = Opc == ISD::AVGCEILS || Opc == ISD::AVGFLOORS;
<<<<<<< HEAD
  unsigned ShiftOpc = IsSigned ? ISD::SRA : ISD::SRL;
=======
  unsigned SumOpc = IsFloor ? ISD::ADD : ISD::SUB;
  unsigned SignOpc = IsFloor ? ISD::AND : ISD::OR;
  unsigned ShiftOpc = IsSigned ? ISD::SRA : ISD::SRL;
  unsigned ExtOpc = IsSigned ? ISD::SIGN_EXTEND : ISD::ZERO_EXTEND;
>>>>>>> 4fe5a3cc
  assert((Opc == ISD::AVGFLOORS || Opc == ISD::AVGCEILS ||
          Opc == ISD::AVGFLOORU || Opc == ISD::AVGCEILU) &&
         "Unknown AVG node");

  // If the operands are already extended, we can add+shift.
  bool IsExt =
      (IsSigned && DAG.ComputeNumSignBits(LHS) >= 2 &&
       DAG.ComputeNumSignBits(RHS) >= 2) ||
      (!IsSigned && DAG.computeKnownBits(LHS).countMinLeadingZeros() >= 1 &&
       DAG.computeKnownBits(RHS).countMinLeadingZeros() >= 1);
  if (IsExt) {
    SDValue Sum = DAG.getNode(ISD::ADD, dl, VT, LHS, RHS);
    if (!IsFloor)
      Sum = DAG.getNode(ISD::ADD, dl, VT, Sum, DAG.getConstant(1, dl, VT));
    return DAG.getNode(ShiftOpc, dl, VT, Sum,
                       DAG.getShiftAmountConstant(1, VT, dl));
  }

<<<<<<< HEAD
=======
  // For scalars, see if we can efficiently extend/truncate to use add+shift.
  if (VT.isScalarInteger()) {
    unsigned BW = VT.getScalarSizeInBits();
    EVT ExtVT = VT.getIntegerVT(*DAG.getContext(), 2 * BW);
    if (isTypeLegal(ExtVT) && isTruncateFree(ExtVT, VT)) {
      LHS = DAG.getNode(ExtOpc, dl, ExtVT, LHS);
      RHS = DAG.getNode(ExtOpc, dl, ExtVT, RHS);
      SDValue Avg = DAG.getNode(ISD::ADD, dl, ExtVT, LHS, RHS);
      if (!IsFloor)
        Avg = DAG.getNode(ISD::ADD, dl, ExtVT, Avg,
                          DAG.getConstant(1, dl, ExtVT));
      // Just use SRL as we will be truncating away the extended sign bits.
      Avg = DAG.getNode(ISD::SRL, dl, ExtVT, Avg,
                        DAG.getShiftAmountConstant(1, ExtVT, dl));
      return DAG.getNode(ISD::TRUNCATE, dl, VT, Avg);
    }
  }

>>>>>>> 4fe5a3cc
  // avgceils(lhs, rhs) -> sub(or(lhs,rhs),ashr(xor(lhs,rhs),1))
  // avgceilu(lhs, rhs) -> sub(or(lhs,rhs),lshr(xor(lhs,rhs),1))
  // avgfloors(lhs, rhs) -> add(and(lhs,rhs),ashr(xor(lhs,rhs),1))
  // avgflooru(lhs, rhs) -> add(and(lhs,rhs),lshr(xor(lhs,rhs),1))
<<<<<<< HEAD
  unsigned SumOpc = IsFloor ? ISD::ADD : ISD::SUB;
  unsigned SignOpc = IsFloor ? ISD::AND : ISD::OR;
=======
>>>>>>> 4fe5a3cc
  LHS = DAG.getFreeze(LHS);
  RHS = DAG.getFreeze(RHS);
  SDValue Sign = DAG.getNode(SignOpc, dl, VT, LHS, RHS);
  SDValue Xor = DAG.getNode(ISD::XOR, dl, VT, LHS, RHS);
  SDValue Shift =
      DAG.getNode(ShiftOpc, dl, VT, Xor, DAG.getShiftAmountConstant(1, VT, dl));
  return DAG.getNode(SumOpc, dl, VT, Sign, Shift);
}

SDValue TargetLowering::expandBSWAP(SDNode *N, SelectionDAG &DAG) const {
  SDLoc dl(N);
  EVT VT = N->getValueType(0);
  SDValue Op = N->getOperand(0);

  if (!VT.isSimple())
    return SDValue();

  EVT SHVT = getShiftAmountTy(VT, DAG.getDataLayout());
  SDValue Tmp1, Tmp2, Tmp3, Tmp4, Tmp5, Tmp6, Tmp7, Tmp8;
  switch (VT.getSimpleVT().getScalarType().SimpleTy) {
  default:
    return SDValue();
  case MVT::i16:
    // Use a rotate by 8. This can be further expanded if necessary.
    return DAG.getNode(ISD::ROTL, dl, VT, Op, DAG.getConstant(8, dl, SHVT));
  case MVT::i32:
    Tmp4 = DAG.getNode(ISD::SHL, dl, VT, Op, DAG.getConstant(24, dl, SHVT));
    Tmp3 = DAG.getNode(ISD::AND, dl, VT, Op,
                       DAG.getConstant(0xFF00, dl, VT));
    Tmp3 = DAG.getNode(ISD::SHL, dl, VT, Tmp3, DAG.getConstant(8, dl, SHVT));
    Tmp2 = DAG.getNode(ISD::SRL, dl, VT, Op, DAG.getConstant(8, dl, SHVT));
    Tmp2 = DAG.getNode(ISD::AND, dl, VT, Tmp2, DAG.getConstant(0xFF00, dl, VT));
    Tmp1 = DAG.getNode(ISD::SRL, dl, VT, Op, DAG.getConstant(24, dl, SHVT));
    Tmp4 = DAG.getNode(ISD::OR, dl, VT, Tmp4, Tmp3);
    Tmp2 = DAG.getNode(ISD::OR, dl, VT, Tmp2, Tmp1);
    return DAG.getNode(ISD::OR, dl, VT, Tmp4, Tmp2);
  case MVT::i64:
    Tmp8 = DAG.getNode(ISD::SHL, dl, VT, Op, DAG.getConstant(56, dl, SHVT));
    Tmp7 = DAG.getNode(ISD::AND, dl, VT, Op,
                       DAG.getConstant(255ULL<<8, dl, VT));
    Tmp7 = DAG.getNode(ISD::SHL, dl, VT, Tmp7, DAG.getConstant(40, dl, SHVT));
    Tmp6 = DAG.getNode(ISD::AND, dl, VT, Op,
                       DAG.getConstant(255ULL<<16, dl, VT));
    Tmp6 = DAG.getNode(ISD::SHL, dl, VT, Tmp6, DAG.getConstant(24, dl, SHVT));
    Tmp5 = DAG.getNode(ISD::AND, dl, VT, Op,
                       DAG.getConstant(255ULL<<24, dl, VT));
    Tmp5 = DAG.getNode(ISD::SHL, dl, VT, Tmp5, DAG.getConstant(8, dl, SHVT));
    Tmp4 = DAG.getNode(ISD::SRL, dl, VT, Op, DAG.getConstant(8, dl, SHVT));
    Tmp4 = DAG.getNode(ISD::AND, dl, VT, Tmp4,
                       DAG.getConstant(255ULL<<24, dl, VT));
    Tmp3 = DAG.getNode(ISD::SRL, dl, VT, Op, DAG.getConstant(24, dl, SHVT));
    Tmp3 = DAG.getNode(ISD::AND, dl, VT, Tmp3,
                       DAG.getConstant(255ULL<<16, dl, VT));
    Tmp2 = DAG.getNode(ISD::SRL, dl, VT, Op, DAG.getConstant(40, dl, SHVT));
    Tmp2 = DAG.getNode(ISD::AND, dl, VT, Tmp2,
                       DAG.getConstant(255ULL<<8, dl, VT));
    Tmp1 = DAG.getNode(ISD::SRL, dl, VT, Op, DAG.getConstant(56, dl, SHVT));
    Tmp8 = DAG.getNode(ISD::OR, dl, VT, Tmp8, Tmp7);
    Tmp6 = DAG.getNode(ISD::OR, dl, VT, Tmp6, Tmp5);
    Tmp4 = DAG.getNode(ISD::OR, dl, VT, Tmp4, Tmp3);
    Tmp2 = DAG.getNode(ISD::OR, dl, VT, Tmp2, Tmp1);
    Tmp8 = DAG.getNode(ISD::OR, dl, VT, Tmp8, Tmp6);
    Tmp4 = DAG.getNode(ISD::OR, dl, VT, Tmp4, Tmp2);
    return DAG.getNode(ISD::OR, dl, VT, Tmp8, Tmp4);
  }
}

SDValue TargetLowering::expandVPBSWAP(SDNode *N, SelectionDAG &DAG) const {
  SDLoc dl(N);
  EVT VT = N->getValueType(0);
  SDValue Op = N->getOperand(0);
  SDValue Mask = N->getOperand(1);
  SDValue EVL = N->getOperand(2);

  if (!VT.isSimple())
    return SDValue();

  EVT SHVT = getShiftAmountTy(VT, DAG.getDataLayout());
  SDValue Tmp1, Tmp2, Tmp3, Tmp4, Tmp5, Tmp6, Tmp7, Tmp8;
  switch (VT.getSimpleVT().getScalarType().SimpleTy) {
  default:
    return SDValue();
  case MVT::i16:
    Tmp1 = DAG.getNode(ISD::VP_SHL, dl, VT, Op, DAG.getConstant(8, dl, SHVT),
                       Mask, EVL);
    Tmp2 = DAG.getNode(ISD::VP_SRL, dl, VT, Op, DAG.getConstant(8, dl, SHVT),
                       Mask, EVL);
    return DAG.getNode(ISD::VP_OR, dl, VT, Tmp1, Tmp2, Mask, EVL);
  case MVT::i32:
    Tmp4 = DAG.getNode(ISD::VP_SHL, dl, VT, Op, DAG.getConstant(24, dl, SHVT),
                       Mask, EVL);
    Tmp3 = DAG.getNode(ISD::VP_AND, dl, VT, Op, DAG.getConstant(0xFF00, dl, VT),
                       Mask, EVL);
    Tmp3 = DAG.getNode(ISD::VP_SHL, dl, VT, Tmp3, DAG.getConstant(8, dl, SHVT),
                       Mask, EVL);
    Tmp2 = DAG.getNode(ISD::VP_SRL, dl, VT, Op, DAG.getConstant(8, dl, SHVT),
                       Mask, EVL);
    Tmp2 = DAG.getNode(ISD::VP_AND, dl, VT, Tmp2,
                       DAG.getConstant(0xFF00, dl, VT), Mask, EVL);
    Tmp1 = DAG.getNode(ISD::VP_SRL, dl, VT, Op, DAG.getConstant(24, dl, SHVT),
                       Mask, EVL);
    Tmp4 = DAG.getNode(ISD::VP_OR, dl, VT, Tmp4, Tmp3, Mask, EVL);
    Tmp2 = DAG.getNode(ISD::VP_OR, dl, VT, Tmp2, Tmp1, Mask, EVL);
    return DAG.getNode(ISD::VP_OR, dl, VT, Tmp4, Tmp2, Mask, EVL);
  case MVT::i64:
    Tmp8 = DAG.getNode(ISD::VP_SHL, dl, VT, Op, DAG.getConstant(56, dl, SHVT),
                       Mask, EVL);
    Tmp7 = DAG.getNode(ISD::VP_AND, dl, VT, Op,
                       DAG.getConstant(255ULL << 8, dl, VT), Mask, EVL);
    Tmp7 = DAG.getNode(ISD::VP_SHL, dl, VT, Tmp7, DAG.getConstant(40, dl, SHVT),
                       Mask, EVL);
    Tmp6 = DAG.getNode(ISD::VP_AND, dl, VT, Op,
                       DAG.getConstant(255ULL << 16, dl, VT), Mask, EVL);
    Tmp6 = DAG.getNode(ISD::VP_SHL, dl, VT, Tmp6, DAG.getConstant(24, dl, SHVT),
                       Mask, EVL);
    Tmp5 = DAG.getNode(ISD::VP_AND, dl, VT, Op,
                       DAG.getConstant(255ULL << 24, dl, VT), Mask, EVL);
    Tmp5 = DAG.getNode(ISD::VP_SHL, dl, VT, Tmp5, DAG.getConstant(8, dl, SHVT),
                       Mask, EVL);
    Tmp4 = DAG.getNode(ISD::VP_SRL, dl, VT, Op, DAG.getConstant(8, dl, SHVT),
                       Mask, EVL);
    Tmp4 = DAG.getNode(ISD::VP_AND, dl, VT, Tmp4,
                       DAG.getConstant(255ULL << 24, dl, VT), Mask, EVL);
    Tmp3 = DAG.getNode(ISD::VP_SRL, dl, VT, Op, DAG.getConstant(24, dl, SHVT),
                       Mask, EVL);
    Tmp3 = DAG.getNode(ISD::VP_AND, dl, VT, Tmp3,
                       DAG.getConstant(255ULL << 16, dl, VT), Mask, EVL);
    Tmp2 = DAG.getNode(ISD::VP_SRL, dl, VT, Op, DAG.getConstant(40, dl, SHVT),
                       Mask, EVL);
    Tmp2 = DAG.getNode(ISD::VP_AND, dl, VT, Tmp2,
                       DAG.getConstant(255ULL << 8, dl, VT), Mask, EVL);
    Tmp1 = DAG.getNode(ISD::VP_SRL, dl, VT, Op, DAG.getConstant(56, dl, SHVT),
                       Mask, EVL);
    Tmp8 = DAG.getNode(ISD::VP_OR, dl, VT, Tmp8, Tmp7, Mask, EVL);
    Tmp6 = DAG.getNode(ISD::VP_OR, dl, VT, Tmp6, Tmp5, Mask, EVL);
    Tmp4 = DAG.getNode(ISD::VP_OR, dl, VT, Tmp4, Tmp3, Mask, EVL);
    Tmp2 = DAG.getNode(ISD::VP_OR, dl, VT, Tmp2, Tmp1, Mask, EVL);
    Tmp8 = DAG.getNode(ISD::VP_OR, dl, VT, Tmp8, Tmp6, Mask, EVL);
    Tmp4 = DAG.getNode(ISD::VP_OR, dl, VT, Tmp4, Tmp2, Mask, EVL);
    return DAG.getNode(ISD::VP_OR, dl, VT, Tmp8, Tmp4, Mask, EVL);
  }
}

SDValue TargetLowering::expandBITREVERSE(SDNode *N, SelectionDAG &DAG) const {
  SDLoc dl(N);
  EVT VT = N->getValueType(0);
  SDValue Op = N->getOperand(0);
  EVT SHVT = getShiftAmountTy(VT, DAG.getDataLayout());
  unsigned Sz = VT.getScalarSizeInBits();

  SDValue Tmp, Tmp2, Tmp3;

  // If we can, perform BSWAP first and then the mask+swap the i4, then i2
  // and finally the i1 pairs.
  // TODO: We can easily support i4/i2 legal types if any target ever does.
  if (Sz >= 8 && isPowerOf2_32(Sz)) {
    // Create the masks - repeating the pattern every byte.
    APInt Mask4 = APInt::getSplat(Sz, APInt(8, 0x0F));
    APInt Mask2 = APInt::getSplat(Sz, APInt(8, 0x33));
    APInt Mask1 = APInt::getSplat(Sz, APInt(8, 0x55));

    // BSWAP if the type is wider than a single byte.
    Tmp = (Sz > 8 ? DAG.getNode(ISD::BSWAP, dl, VT, Op) : Op);

    // swap i4: ((V >> 4) & 0x0F) | ((V & 0x0F) << 4)
    Tmp2 = DAG.getNode(ISD::SRL, dl, VT, Tmp, DAG.getConstant(4, dl, SHVT));
    Tmp2 = DAG.getNode(ISD::AND, dl, VT, Tmp2, DAG.getConstant(Mask4, dl, VT));
    Tmp3 = DAG.getNode(ISD::AND, dl, VT, Tmp, DAG.getConstant(Mask4, dl, VT));
    Tmp3 = DAG.getNode(ISD::SHL, dl, VT, Tmp3, DAG.getConstant(4, dl, SHVT));
    Tmp = DAG.getNode(ISD::OR, dl, VT, Tmp2, Tmp3);

    // swap i2: ((V >> 2) & 0x33) | ((V & 0x33) << 2)
    Tmp2 = DAG.getNode(ISD::SRL, dl, VT, Tmp, DAG.getConstant(2, dl, SHVT));
    Tmp2 = DAG.getNode(ISD::AND, dl, VT, Tmp2, DAG.getConstant(Mask2, dl, VT));
    Tmp3 = DAG.getNode(ISD::AND, dl, VT, Tmp, DAG.getConstant(Mask2, dl, VT));
    Tmp3 = DAG.getNode(ISD::SHL, dl, VT, Tmp3, DAG.getConstant(2, dl, SHVT));
    Tmp = DAG.getNode(ISD::OR, dl, VT, Tmp2, Tmp3);

    // swap i1: ((V >> 1) & 0x55) | ((V & 0x55) << 1)
    Tmp2 = DAG.getNode(ISD::SRL, dl, VT, Tmp, DAG.getConstant(1, dl, SHVT));
    Tmp2 = DAG.getNode(ISD::AND, dl, VT, Tmp2, DAG.getConstant(Mask1, dl, VT));
    Tmp3 = DAG.getNode(ISD::AND, dl, VT, Tmp, DAG.getConstant(Mask1, dl, VT));
    Tmp3 = DAG.getNode(ISD::SHL, dl, VT, Tmp3, DAG.getConstant(1, dl, SHVT));
    Tmp = DAG.getNode(ISD::OR, dl, VT, Tmp2, Tmp3);
    return Tmp;
  }

  Tmp = DAG.getConstant(0, dl, VT);
  for (unsigned I = 0, J = Sz-1; I < Sz; ++I, --J) {
    if (I < J)
      Tmp2 =
          DAG.getNode(ISD::SHL, dl, VT, Op, DAG.getConstant(J - I, dl, SHVT));
    else
      Tmp2 =
          DAG.getNode(ISD::SRL, dl, VT, Op, DAG.getConstant(I - J, dl, SHVT));

    APInt Shift = APInt::getOneBitSet(Sz, J);
    Tmp2 = DAG.getNode(ISD::AND, dl, VT, Tmp2, DAG.getConstant(Shift, dl, VT));
    Tmp = DAG.getNode(ISD::OR, dl, VT, Tmp, Tmp2);
  }

  return Tmp;
}

SDValue TargetLowering::expandVPBITREVERSE(SDNode *N, SelectionDAG &DAG) const {
  assert(N->getOpcode() == ISD::VP_BITREVERSE);

  SDLoc dl(N);
  EVT VT = N->getValueType(0);
  SDValue Op = N->getOperand(0);
  SDValue Mask = N->getOperand(1);
  SDValue EVL = N->getOperand(2);
  EVT SHVT = getShiftAmountTy(VT, DAG.getDataLayout());
  unsigned Sz = VT.getScalarSizeInBits();

  SDValue Tmp, Tmp2, Tmp3;

  // If we can, perform BSWAP first and then the mask+swap the i4, then i2
  // and finally the i1 pairs.
  // TODO: We can easily support i4/i2 legal types if any target ever does.
  if (Sz >= 8 && isPowerOf2_32(Sz)) {
    // Create the masks - repeating the pattern every byte.
    APInt Mask4 = APInt::getSplat(Sz, APInt(8, 0x0F));
    APInt Mask2 = APInt::getSplat(Sz, APInt(8, 0x33));
    APInt Mask1 = APInt::getSplat(Sz, APInt(8, 0x55));

    // BSWAP if the type is wider than a single byte.
    Tmp = (Sz > 8 ? DAG.getNode(ISD::VP_BSWAP, dl, VT, Op, Mask, EVL) : Op);

    // swap i4: ((V >> 4) & 0x0F) | ((V & 0x0F) << 4)
    Tmp2 = DAG.getNode(ISD::VP_SRL, dl, VT, Tmp, DAG.getConstant(4, dl, SHVT),
                       Mask, EVL);
    Tmp2 = DAG.getNode(ISD::VP_AND, dl, VT, Tmp2,
                       DAG.getConstant(Mask4, dl, VT), Mask, EVL);
    Tmp3 = DAG.getNode(ISD::VP_AND, dl, VT, Tmp, DAG.getConstant(Mask4, dl, VT),
                       Mask, EVL);
    Tmp3 = DAG.getNode(ISD::VP_SHL, dl, VT, Tmp3, DAG.getConstant(4, dl, SHVT),
                       Mask, EVL);
    Tmp = DAG.getNode(ISD::VP_OR, dl, VT, Tmp2, Tmp3, Mask, EVL);

    // swap i2: ((V >> 2) & 0x33) | ((V & 0x33) << 2)
    Tmp2 = DAG.getNode(ISD::VP_SRL, dl, VT, Tmp, DAG.getConstant(2, dl, SHVT),
                       Mask, EVL);
    Tmp2 = DAG.getNode(ISD::VP_AND, dl, VT, Tmp2,
                       DAG.getConstant(Mask2, dl, VT), Mask, EVL);
    Tmp3 = DAG.getNode(ISD::VP_AND, dl, VT, Tmp, DAG.getConstant(Mask2, dl, VT),
                       Mask, EVL);
    Tmp3 = DAG.getNode(ISD::VP_SHL, dl, VT, Tmp3, DAG.getConstant(2, dl, SHVT),
                       Mask, EVL);
    Tmp = DAG.getNode(ISD::VP_OR, dl, VT, Tmp2, Tmp3, Mask, EVL);

    // swap i1: ((V >> 1) & 0x55) | ((V & 0x55) << 1)
    Tmp2 = DAG.getNode(ISD::VP_SRL, dl, VT, Tmp, DAG.getConstant(1, dl, SHVT),
                       Mask, EVL);
    Tmp2 = DAG.getNode(ISD::VP_AND, dl, VT, Tmp2,
                       DAG.getConstant(Mask1, dl, VT), Mask, EVL);
    Tmp3 = DAG.getNode(ISD::VP_AND, dl, VT, Tmp, DAG.getConstant(Mask1, dl, VT),
                       Mask, EVL);
    Tmp3 = DAG.getNode(ISD::VP_SHL, dl, VT, Tmp3, DAG.getConstant(1, dl, SHVT),
                       Mask, EVL);
    Tmp = DAG.getNode(ISD::VP_OR, dl, VT, Tmp2, Tmp3, Mask, EVL);
    return Tmp;
  }
  return SDValue();
}

std::pair<SDValue, SDValue>
TargetLowering::scalarizeVectorLoad(LoadSDNode *LD,
                                    SelectionDAG &DAG) const {
  SDLoc SL(LD);
  SDValue Chain = LD->getChain();
  SDValue BasePTR = LD->getBasePtr();
  EVT SrcVT = LD->getMemoryVT();
  EVT DstVT = LD->getValueType(0);
  ISD::LoadExtType ExtType = LD->getExtensionType();

  if (SrcVT.isScalableVector())
    report_fatal_error("Cannot scalarize scalable vector loads");

  unsigned NumElem = SrcVT.getVectorNumElements();

  EVT SrcEltVT = SrcVT.getScalarType();
  EVT DstEltVT = DstVT.getScalarType();

  // A vector must always be stored in memory as-is, i.e. without any padding
  // between the elements, since various code depend on it, e.g. in the
  // handling of a bitcast of a vector type to int, which may be done with a
  // vector store followed by an integer load. A vector that does not have
  // elements that are byte-sized must therefore be stored as an integer
  // built out of the extracted vector elements.
  if (!SrcEltVT.isByteSized()) {
    unsigned NumLoadBits = SrcVT.getStoreSizeInBits();
    EVT LoadVT = EVT::getIntegerVT(*DAG.getContext(), NumLoadBits);

    unsigned NumSrcBits = SrcVT.getSizeInBits();
    EVT SrcIntVT = EVT::getIntegerVT(*DAG.getContext(), NumSrcBits);

    unsigned SrcEltBits = SrcEltVT.getSizeInBits();
    SDValue SrcEltBitMask = DAG.getConstant(
        APInt::getLowBitsSet(NumLoadBits, SrcEltBits), SL, LoadVT);

    // Load the whole vector and avoid masking off the top bits as it makes
    // the codegen worse.
    SDValue Load =
        DAG.getExtLoad(ISD::EXTLOAD, SL, LoadVT, Chain, BasePTR,
                       LD->getPointerInfo(), SrcIntVT, LD->getOriginalAlign(),
                       LD->getMemOperand()->getFlags(), LD->getAAInfo());

    SmallVector<SDValue, 8> Vals;
    for (unsigned Idx = 0; Idx < NumElem; ++Idx) {
      unsigned ShiftIntoIdx =
          (DAG.getDataLayout().isBigEndian() ? (NumElem - 1) - Idx : Idx);
      SDValue ShiftAmount =
          DAG.getShiftAmountConstant(ShiftIntoIdx * SrcEltVT.getSizeInBits(),
                                     LoadVT, SL, /*LegalTypes=*/false);
      SDValue ShiftedElt = DAG.getNode(ISD::SRL, SL, LoadVT, Load, ShiftAmount);
      SDValue Elt =
          DAG.getNode(ISD::AND, SL, LoadVT, ShiftedElt, SrcEltBitMask);
      SDValue Scalar = DAG.getNode(ISD::TRUNCATE, SL, SrcEltVT, Elt);

      if (ExtType != ISD::NON_EXTLOAD) {
        unsigned ExtendOp = ISD::getExtForLoadExtType(false, ExtType);
        Scalar = DAG.getNode(ExtendOp, SL, DstEltVT, Scalar);
      }

      Vals.push_back(Scalar);
    }

    SDValue Value = DAG.getBuildVector(DstVT, SL, Vals);
    return std::make_pair(Value, Load.getValue(1));
  }

  unsigned Stride = SrcEltVT.getSizeInBits() / 8;
  assert(SrcEltVT.isByteSized());

  SmallVector<SDValue, 8> Vals;
  SmallVector<SDValue, 8> LoadChains;

  for (unsigned Idx = 0; Idx < NumElem; ++Idx) {
    SDValue ScalarLoad =
        DAG.getExtLoad(ExtType, SL, DstEltVT, Chain, BasePTR,
                       LD->getPointerInfo().getWithOffset(Idx * Stride),
                       SrcEltVT, LD->getOriginalAlign(),
                       LD->getMemOperand()->getFlags(), LD->getAAInfo());

    BasePTR = DAG.getObjectPtrOffset(SL, BasePTR, TypeSize::getFixed(Stride));

    Vals.push_back(ScalarLoad.getValue(0));
    LoadChains.push_back(ScalarLoad.getValue(1));
  }

  SDValue NewChain = DAG.getNode(ISD::TokenFactor, SL, MVT::Other, LoadChains);
  SDValue Value = DAG.getBuildVector(DstVT, SL, Vals);

  return std::make_pair(Value, NewChain);
}

SDValue TargetLowering::scalarizeVectorStore(StoreSDNode *ST,
                                             SelectionDAG &DAG) const {
  SDLoc SL(ST);

  SDValue Chain = ST->getChain();
  SDValue BasePtr = ST->getBasePtr();
  SDValue Value = ST->getValue();
  EVT StVT = ST->getMemoryVT();

  if (StVT.isScalableVector())
    report_fatal_error("Cannot scalarize scalable vector stores");

  // The type of the data we want to save
  EVT RegVT = Value.getValueType();
  EVT RegSclVT = RegVT.getScalarType();

  // The type of data as saved in memory.
  EVT MemSclVT = StVT.getScalarType();

  unsigned NumElem = StVT.getVectorNumElements();

  // A vector must always be stored in memory as-is, i.e. without any padding
  // between the elements, since various code depend on it, e.g. in the
  // handling of a bitcast of a vector type to int, which may be done with a
  // vector store followed by an integer load. A vector that does not have
  // elements that are byte-sized must therefore be stored as an integer
  // built out of the extracted vector elements.
  if (!MemSclVT.isByteSized()) {
    unsigned NumBits = StVT.getSizeInBits();
    EVT IntVT = EVT::getIntegerVT(*DAG.getContext(), NumBits);

    SDValue CurrVal = DAG.getConstant(0, SL, IntVT);

    for (unsigned Idx = 0; Idx < NumElem; ++Idx) {
      SDValue Elt = DAG.getNode(ISD::EXTRACT_VECTOR_ELT, SL, RegSclVT, Value,
                                DAG.getVectorIdxConstant(Idx, SL));
      SDValue Trunc = DAG.getNode(ISD::TRUNCATE, SL, MemSclVT, Elt);
      SDValue ExtElt = DAG.getNode(ISD::ZERO_EXTEND, SL, IntVT, Trunc);
      unsigned ShiftIntoIdx =
          (DAG.getDataLayout().isBigEndian() ? (NumElem - 1) - Idx : Idx);
      SDValue ShiftAmount =
          DAG.getConstant(ShiftIntoIdx * MemSclVT.getSizeInBits(), SL, IntVT);
      SDValue ShiftedElt =
          DAG.getNode(ISD::SHL, SL, IntVT, ExtElt, ShiftAmount);
      CurrVal = DAG.getNode(ISD::OR, SL, IntVT, CurrVal, ShiftedElt);
    }

    return DAG.getStore(Chain, SL, CurrVal, BasePtr, ST->getPointerInfo(),
                        ST->getOriginalAlign(), ST->getMemOperand()->getFlags(),
                        ST->getAAInfo());
  }

  // Store Stride in bytes
  unsigned Stride = MemSclVT.getSizeInBits() / 8;
  assert(Stride && "Zero stride!");
  // Extract each of the elements from the original vector and save them into
  // memory individually.
  SmallVector<SDValue, 8> Stores;
  for (unsigned Idx = 0; Idx < NumElem; ++Idx) {
    SDValue Elt = DAG.getNode(ISD::EXTRACT_VECTOR_ELT, SL, RegSclVT, Value,
                              DAG.getVectorIdxConstant(Idx, SL));

    SDValue Ptr =
        DAG.getObjectPtrOffset(SL, BasePtr, TypeSize::getFixed(Idx * Stride));

    // This scalar TruncStore may be illegal, but we legalize it later.
    SDValue Store = DAG.getTruncStore(
        Chain, SL, Elt, Ptr, ST->getPointerInfo().getWithOffset(Idx * Stride),
        MemSclVT, ST->getOriginalAlign(), ST->getMemOperand()->getFlags(),
        ST->getAAInfo());

    Stores.push_back(Store);
  }

  return DAG.getNode(ISD::TokenFactor, SL, MVT::Other, Stores);
}

std::pair<SDValue, SDValue>
TargetLowering::expandUnalignedLoad(LoadSDNode *LD, SelectionDAG &DAG) const {
  assert(LD->getAddressingMode() == ISD::UNINDEXED &&
         "unaligned indexed loads not implemented!");
  SDValue Chain = LD->getChain();
  SDValue Ptr = LD->getBasePtr();
  EVT VT = LD->getValueType(0);
  EVT LoadedVT = LD->getMemoryVT();
  SDLoc dl(LD);
  auto &MF = DAG.getMachineFunction();

  if (VT.isFloatingPoint() || VT.isVector()) {
    EVT intVT = EVT::getIntegerVT(*DAG.getContext(), LoadedVT.getSizeInBits());
    if (isTypeLegal(intVT) && isTypeLegal(LoadedVT)) {
      if (!isOperationLegalOrCustom(ISD::LOAD, intVT) &&
          LoadedVT.isVector()) {
        // Scalarize the load and let the individual components be handled.
        return scalarizeVectorLoad(LD, DAG);
      }

      // Expand to a (misaligned) integer load of the same size,
      // then bitconvert to floating point or vector.
      SDValue newLoad = DAG.getLoad(intVT, dl, Chain, Ptr,
                                    LD->getMemOperand());
      SDValue Result = DAG.getNode(ISD::BITCAST, dl, LoadedVT, newLoad);
      if (LoadedVT != VT)
        Result = DAG.getNode(VT.isFloatingPoint() ? ISD::FP_EXTEND :
                             ISD::ANY_EXTEND, dl, VT, Result);

      return std::make_pair(Result, newLoad.getValue(1));
    }

    // Copy the value to a (aligned) stack slot using (unaligned) integer
    // loads and stores, then do a (aligned) load from the stack slot.
    MVT RegVT = getRegisterType(*DAG.getContext(), intVT);
    unsigned LoadedBytes = LoadedVT.getStoreSize();
    unsigned RegBytes = RegVT.getSizeInBits() / 8;
    unsigned NumRegs = (LoadedBytes + RegBytes - 1) / RegBytes;

    // Make sure the stack slot is also aligned for the register type.
    SDValue StackBase = DAG.CreateStackTemporary(LoadedVT, RegVT);
    auto FrameIndex = cast<FrameIndexSDNode>(StackBase.getNode())->getIndex();
    SmallVector<SDValue, 8> Stores;
    SDValue StackPtr = StackBase;
    unsigned Offset = 0;

    EVT PtrVT = Ptr.getValueType();
    EVT StackPtrVT = StackPtr.getValueType();

    SDValue PtrIncrement = DAG.getConstant(RegBytes, dl, PtrVT);
    SDValue StackPtrIncrement = DAG.getConstant(RegBytes, dl, StackPtrVT);

    // Do all but one copies using the full register width.
    for (unsigned i = 1; i < NumRegs; i++) {
      // Load one integer register's worth from the original location.
      SDValue Load = DAG.getLoad(
          RegVT, dl, Chain, Ptr, LD->getPointerInfo().getWithOffset(Offset),
          LD->getOriginalAlign(), LD->getMemOperand()->getFlags(),
          LD->getAAInfo());
      // Follow the load with a store to the stack slot.  Remember the store.
      Stores.push_back(DAG.getStore(
          Load.getValue(1), dl, Load, StackPtr,
          MachinePointerInfo::getFixedStack(MF, FrameIndex, Offset)));
      // Increment the pointers.
      Offset += RegBytes;

      Ptr = DAG.getObjectPtrOffset(dl, Ptr, PtrIncrement);
      StackPtr = DAG.getObjectPtrOffset(dl, StackPtr, StackPtrIncrement);
    }

    // The last copy may be partial.  Do an extending load.
    EVT MemVT = EVT::getIntegerVT(*DAG.getContext(),
                                  8 * (LoadedBytes - Offset));
    SDValue Load =
        DAG.getExtLoad(ISD::EXTLOAD, dl, RegVT, Chain, Ptr,
                       LD->getPointerInfo().getWithOffset(Offset), MemVT,
                       LD->getOriginalAlign(), LD->getMemOperand()->getFlags(),
                       LD->getAAInfo());
    // Follow the load with a store to the stack slot.  Remember the store.
    // On big-endian machines this requires a truncating store to ensure
    // that the bits end up in the right place.
    Stores.push_back(DAG.getTruncStore(
        Load.getValue(1), dl, Load, StackPtr,
        MachinePointerInfo::getFixedStack(MF, FrameIndex, Offset), MemVT));

    // The order of the stores doesn't matter - say it with a TokenFactor.
    SDValue TF = DAG.getNode(ISD::TokenFactor, dl, MVT::Other, Stores);

    // Finally, perform the original load only redirected to the stack slot.
    Load = DAG.getExtLoad(LD->getExtensionType(), dl, VT, TF, StackBase,
                          MachinePointerInfo::getFixedStack(MF, FrameIndex, 0),
                          LoadedVT);

    // Callers expect a MERGE_VALUES node.
    return std::make_pair(Load, TF);
  }

  assert(LoadedVT.isInteger() && !LoadedVT.isVector() &&
         "Unaligned load of unsupported type.");

  // Compute the new VT that is half the size of the old one.  This is an
  // integer MVT.
  unsigned NumBits = LoadedVT.getSizeInBits();
  EVT NewLoadedVT;
  NewLoadedVT = EVT::getIntegerVT(*DAG.getContext(), NumBits/2);
  NumBits >>= 1;

  Align Alignment = LD->getOriginalAlign();
  unsigned IncrementSize = NumBits / 8;
  ISD::LoadExtType HiExtType = LD->getExtensionType();

  // If the original load is NON_EXTLOAD, the hi part load must be ZEXTLOAD.
  if (HiExtType == ISD::NON_EXTLOAD)
    HiExtType = ISD::ZEXTLOAD;

  // Load the value in two parts
  SDValue Lo, Hi;
  if (DAG.getDataLayout().isLittleEndian()) {
    Lo = DAG.getExtLoad(ISD::ZEXTLOAD, dl, VT, Chain, Ptr, LD->getPointerInfo(),
                        NewLoadedVT, Alignment, LD->getMemOperand()->getFlags(),
                        LD->getAAInfo());

    Ptr = DAG.getObjectPtrOffset(dl, Ptr, TypeSize::getFixed(IncrementSize));
    Hi = DAG.getExtLoad(HiExtType, dl, VT, Chain, Ptr,
                        LD->getPointerInfo().getWithOffset(IncrementSize),
                        NewLoadedVT, Alignment, LD->getMemOperand()->getFlags(),
                        LD->getAAInfo());
  } else {
    Hi = DAG.getExtLoad(HiExtType, dl, VT, Chain, Ptr, LD->getPointerInfo(),
                        NewLoadedVT, Alignment, LD->getMemOperand()->getFlags(),
                        LD->getAAInfo());

    Ptr = DAG.getObjectPtrOffset(dl, Ptr, TypeSize::getFixed(IncrementSize));
    Lo = DAG.getExtLoad(ISD::ZEXTLOAD, dl, VT, Chain, Ptr,
                        LD->getPointerInfo().getWithOffset(IncrementSize),
                        NewLoadedVT, Alignment, LD->getMemOperand()->getFlags(),
                        LD->getAAInfo());
  }

  // aggregate the two parts
  SDValue ShiftAmount = DAG.getShiftAmountConstant(NumBits, VT, dl);
  SDValue Result = DAG.getNode(ISD::SHL, dl, VT, Hi, ShiftAmount);
  Result = DAG.getNode(ISD::OR, dl, VT, Result, Lo);

  SDValue TF = DAG.getNode(ISD::TokenFactor, dl, MVT::Other, Lo.getValue(1),
                             Hi.getValue(1));

  return std::make_pair(Result, TF);
}

SDValue TargetLowering::expandUnalignedStore(StoreSDNode *ST,
                                             SelectionDAG &DAG) const {
  assert(ST->getAddressingMode() == ISD::UNINDEXED &&
         "unaligned indexed stores not implemented!");
  SDValue Chain = ST->getChain();
  SDValue Ptr = ST->getBasePtr();
  SDValue Val = ST->getValue();
  EVT VT = Val.getValueType();
  Align Alignment = ST->getOriginalAlign();
  auto &MF = DAG.getMachineFunction();
  EVT StoreMemVT = ST->getMemoryVT();

  SDLoc dl(ST);
  if (StoreMemVT.isFloatingPoint() || StoreMemVT.isVector()) {
    EVT intVT = EVT::getIntegerVT(*DAG.getContext(), VT.getSizeInBits());
    if (isTypeLegal(intVT)) {
      if (!isOperationLegalOrCustom(ISD::STORE, intVT) &&
          StoreMemVT.isVector()) {
        // Scalarize the store and let the individual components be handled.
        SDValue Result = scalarizeVectorStore(ST, DAG);
        return Result;
      }
      // Expand to a bitconvert of the value to the integer type of the
      // same size, then a (misaligned) int store.
      // FIXME: Does not handle truncating floating point stores!
      SDValue Result = DAG.getNode(ISD::BITCAST, dl, intVT, Val);
      Result = DAG.getStore(Chain, dl, Result, Ptr, ST->getPointerInfo(),
                            Alignment, ST->getMemOperand()->getFlags());
      return Result;
    }
    // Do a (aligned) store to a stack slot, then copy from the stack slot
    // to the final destination using (unaligned) integer loads and stores.
    MVT RegVT = getRegisterType(
        *DAG.getContext(),
        EVT::getIntegerVT(*DAG.getContext(), StoreMemVT.getSizeInBits()));
    EVT PtrVT = Ptr.getValueType();
    unsigned StoredBytes = StoreMemVT.getStoreSize();
    unsigned RegBytes = RegVT.getSizeInBits() / 8;
    unsigned NumRegs = (StoredBytes + RegBytes - 1) / RegBytes;

    // Make sure the stack slot is also aligned for the register type.
    SDValue StackPtr = DAG.CreateStackTemporary(StoreMemVT, RegVT);
    auto FrameIndex = cast<FrameIndexSDNode>(StackPtr.getNode())->getIndex();

    // Perform the original store, only redirected to the stack slot.
    SDValue Store = DAG.getTruncStore(
        Chain, dl, Val, StackPtr,
        MachinePointerInfo::getFixedStack(MF, FrameIndex, 0), StoreMemVT);

    EVT StackPtrVT = StackPtr.getValueType();

    SDValue PtrIncrement = DAG.getConstant(RegBytes, dl, PtrVT);
    SDValue StackPtrIncrement = DAG.getConstant(RegBytes, dl, StackPtrVT);
    SmallVector<SDValue, 8> Stores;
    unsigned Offset = 0;

    // Do all but one copies using the full register width.
    for (unsigned i = 1; i < NumRegs; i++) {
      // Load one integer register's worth from the stack slot.
      SDValue Load = DAG.getLoad(
          RegVT, dl, Store, StackPtr,
          MachinePointerInfo::getFixedStack(MF, FrameIndex, Offset));
      // Store it to the final location.  Remember the store.
      Stores.push_back(DAG.getStore(Load.getValue(1), dl, Load, Ptr,
                                    ST->getPointerInfo().getWithOffset(Offset),
                                    ST->getOriginalAlign(),
                                    ST->getMemOperand()->getFlags()));
      // Increment the pointers.
      Offset += RegBytes;
      StackPtr = DAG.getObjectPtrOffset(dl, StackPtr, StackPtrIncrement);
      Ptr = DAG.getObjectPtrOffset(dl, Ptr, PtrIncrement);
    }

    // The last store may be partial.  Do a truncating store.  On big-endian
    // machines this requires an extending load from the stack slot to ensure
    // that the bits are in the right place.
    EVT LoadMemVT =
        EVT::getIntegerVT(*DAG.getContext(), 8 * (StoredBytes - Offset));

    // Load from the stack slot.
    SDValue Load = DAG.getExtLoad(
        ISD::EXTLOAD, dl, RegVT, Store, StackPtr,
        MachinePointerInfo::getFixedStack(MF, FrameIndex, Offset), LoadMemVT);

    Stores.push_back(
        DAG.getTruncStore(Load.getValue(1), dl, Load, Ptr,
                          ST->getPointerInfo().getWithOffset(Offset), LoadMemVT,
                          ST->getOriginalAlign(),
                          ST->getMemOperand()->getFlags(), ST->getAAInfo()));
    // The order of the stores doesn't matter - say it with a TokenFactor.
    SDValue Result = DAG.getNode(ISD::TokenFactor, dl, MVT::Other, Stores);
    return Result;
  }

  assert(StoreMemVT.isInteger() && !StoreMemVT.isVector() &&
         "Unaligned store of unknown type.");
  // Get the half-size VT
  EVT NewStoredVT = StoreMemVT.getHalfSizedIntegerVT(*DAG.getContext());
  unsigned NumBits = NewStoredVT.getFixedSizeInBits();
  unsigned IncrementSize = NumBits / 8;

  // Divide the stored value in two parts.
  SDValue ShiftAmount =
      DAG.getShiftAmountConstant(NumBits, Val.getValueType(), dl);
  SDValue Lo = Val;
  // If Val is a constant, replace the upper bits with 0. The SRL will constant
  // fold and not use the upper bits. A smaller constant may be easier to
  // materialize.
  if (auto *C = dyn_cast<ConstantSDNode>(Lo); C && !C->isOpaque())
    Lo = DAG.getNode(
        ISD::AND, dl, VT, Lo,
        DAG.getConstant(APInt::getLowBitsSet(VT.getSizeInBits(), NumBits), dl,
                        VT));
  SDValue Hi = DAG.getNode(ISD::SRL, dl, VT, Val, ShiftAmount);

  // Store the two parts
  SDValue Store1, Store2;
  Store1 = DAG.getTruncStore(Chain, dl,
                             DAG.getDataLayout().isLittleEndian() ? Lo : Hi,
                             Ptr, ST->getPointerInfo(), NewStoredVT, Alignment,
                             ST->getMemOperand()->getFlags());

  Ptr = DAG.getObjectPtrOffset(dl, Ptr, TypeSize::getFixed(IncrementSize));
  Store2 = DAG.getTruncStore(
      Chain, dl, DAG.getDataLayout().isLittleEndian() ? Hi : Lo, Ptr,
      ST->getPointerInfo().getWithOffset(IncrementSize), NewStoredVT, Alignment,
      ST->getMemOperand()->getFlags(), ST->getAAInfo());

  SDValue Result =
      DAG.getNode(ISD::TokenFactor, dl, MVT::Other, Store1, Store2);
  return Result;
}

SDValue
TargetLowering::IncrementMemoryAddress(SDValue Addr, SDValue Mask,
                                       const SDLoc &DL, EVT DataVT,
                                       SelectionDAG &DAG,
                                       bool IsCompressedMemory) const {
  SDValue Increment;
  EVT AddrVT = Addr.getValueType();
  EVT MaskVT = Mask.getValueType();
  assert(DataVT.getVectorElementCount() == MaskVT.getVectorElementCount() &&
         "Incompatible types of Data and Mask");
  if (IsCompressedMemory) {
    if (DataVT.isScalableVector())
      report_fatal_error(
          "Cannot currently handle compressed memory with scalable vectors");
    // Incrementing the pointer according to number of '1's in the mask.
    EVT MaskIntVT = EVT::getIntegerVT(*DAG.getContext(), MaskVT.getSizeInBits());
    SDValue MaskInIntReg = DAG.getBitcast(MaskIntVT, Mask);
    if (MaskIntVT.getSizeInBits() < 32) {
      MaskInIntReg = DAG.getNode(ISD::ZERO_EXTEND, DL, MVT::i32, MaskInIntReg);
      MaskIntVT = MVT::i32;
    }

    // Count '1's with POPCNT.
    Increment = DAG.getNode(ISD::CTPOP, DL, MaskIntVT, MaskInIntReg);
    Increment = DAG.getZExtOrTrunc(Increment, DL, AddrVT);
    // Scale is an element size in bytes.
    SDValue Scale = DAG.getConstant(DataVT.getScalarSizeInBits() / 8, DL,
                                    AddrVT);
    Increment = DAG.getNode(ISD::MUL, DL, AddrVT, Increment, Scale);
  } else if (DataVT.isScalableVector()) {
    Increment = DAG.getVScale(DL, AddrVT,
                              APInt(AddrVT.getFixedSizeInBits(),
                                    DataVT.getStoreSize().getKnownMinValue()));
  } else
    Increment = DAG.getConstant(DataVT.getStoreSize(), DL, AddrVT);

  return DAG.getNode(ISD::ADD, DL, AddrVT, Addr, Increment);
}

static SDValue clampDynamicVectorIndex(SelectionDAG &DAG, SDValue Idx,
                                       EVT VecVT, const SDLoc &dl,
                                       ElementCount SubEC) {
  assert(!(SubEC.isScalable() && VecVT.isFixedLengthVector()) &&
         "Cannot index a scalable vector within a fixed-width vector");

  unsigned NElts = VecVT.getVectorMinNumElements();
  unsigned NumSubElts = SubEC.getKnownMinValue();
  EVT IdxVT = Idx.getValueType();

  if (VecVT.isScalableVector() && !SubEC.isScalable()) {
    // If this is a constant index and we know the value plus the number of the
    // elements in the subvector minus one is less than the minimum number of
    // elements then it's safe to return Idx.
    if (auto *IdxCst = dyn_cast<ConstantSDNode>(Idx))
      if (IdxCst->getZExtValue() + (NumSubElts - 1) < NElts)
        return Idx;
    SDValue VS =
        DAG.getVScale(dl, IdxVT, APInt(IdxVT.getFixedSizeInBits(), NElts));
    unsigned SubOpcode = NumSubElts <= NElts ? ISD::SUB : ISD::USUBSAT;
    SDValue Sub = DAG.getNode(SubOpcode, dl, IdxVT, VS,
                              DAG.getConstant(NumSubElts, dl, IdxVT));
    return DAG.getNode(ISD::UMIN, dl, IdxVT, Idx, Sub);
  }
  if (isPowerOf2_32(NElts) && NumSubElts == 1) {
    APInt Imm = APInt::getLowBitsSet(IdxVT.getSizeInBits(), Log2_32(NElts));
    return DAG.getNode(ISD::AND, dl, IdxVT, Idx,
                       DAG.getConstant(Imm, dl, IdxVT));
  }
  unsigned MaxIndex = NumSubElts < NElts ? NElts - NumSubElts : 0;
  return DAG.getNode(ISD::UMIN, dl, IdxVT, Idx,
                     DAG.getConstant(MaxIndex, dl, IdxVT));
}

SDValue TargetLowering::getVectorElementPointer(SelectionDAG &DAG,
                                                SDValue VecPtr, EVT VecVT,
                                                SDValue Index) const {
  return getVectorSubVecPointer(
      DAG, VecPtr, VecVT,
      EVT::getVectorVT(*DAG.getContext(), VecVT.getVectorElementType(), 1),
      Index);
}

SDValue TargetLowering::getVectorSubVecPointer(SelectionDAG &DAG,
                                               SDValue VecPtr, EVT VecVT,
                                               EVT SubVecVT,
                                               SDValue Index) const {
  SDLoc dl(Index);
  // Make sure the index type is big enough to compute in.
  Index = DAG.getZExtOrTrunc(Index, dl, VecPtr.getValueType());

  EVT EltVT = VecVT.getVectorElementType();

  // Calculate the element offset and add it to the pointer.
  unsigned EltSize = EltVT.getFixedSizeInBits() / 8; // FIXME: should be ABI size.
  assert(EltSize * 8 == EltVT.getFixedSizeInBits() &&
         "Converting bits to bytes lost precision");
  assert(SubVecVT.getVectorElementType() == EltVT &&
         "Sub-vector must be a vector with matching element type");
  Index = clampDynamicVectorIndex(DAG, Index, VecVT, dl,
                                  SubVecVT.getVectorElementCount());

  EVT IdxVT = Index.getValueType();
  if (SubVecVT.isScalableVector())
    Index =
        DAG.getNode(ISD::MUL, dl, IdxVT, Index,
                    DAG.getVScale(dl, IdxVT, APInt(IdxVT.getSizeInBits(), 1)));

  Index = DAG.getNode(ISD::MUL, dl, IdxVT, Index,
                      DAG.getConstant(EltSize, dl, IdxVT));
  return DAG.getMemBasePlusOffset(VecPtr, Index, dl);
}

//===----------------------------------------------------------------------===//
// Implementation of Emulated TLS Model
//===----------------------------------------------------------------------===//

SDValue TargetLowering::LowerToTLSEmulatedModel(const GlobalAddressSDNode *GA,
                                                SelectionDAG &DAG) const {
  // Access to address of TLS varialbe xyz is lowered to a function call:
  //   __emutls_get_address( address of global variable named "__emutls_v.xyz" )
  EVT PtrVT = getPointerTy(DAG.getDataLayout());
  PointerType *VoidPtrType = PointerType::get(*DAG.getContext(), 0);
  SDLoc dl(GA);

  ArgListTy Args;
  ArgListEntry Entry;
  std::string NameString = ("__emutls_v." + GA->getGlobal()->getName()).str();
  Module *VariableModule = const_cast<Module*>(GA->getGlobal()->getParent());
  StringRef EmuTlsVarName(NameString);
  GlobalVariable *EmuTlsVar = VariableModule->getNamedGlobal(EmuTlsVarName);
  assert(EmuTlsVar && "Cannot find EmuTlsVar ");
  Entry.Node = DAG.getGlobalAddress(EmuTlsVar, dl, PtrVT);
  Entry.Ty = VoidPtrType;
  Args.push_back(Entry);

  SDValue EmuTlsGetAddr = DAG.getExternalSymbol("__emutls_get_address", PtrVT);

  TargetLowering::CallLoweringInfo CLI(DAG);
  CLI.setDebugLoc(dl).setChain(DAG.getEntryNode());
  CLI.setLibCallee(CallingConv::C, VoidPtrType, EmuTlsGetAddr, std::move(Args));
  std::pair<SDValue, SDValue> CallResult = LowerCallTo(CLI);

  // TLSADDR will be codegen'ed as call. Inform MFI that function has calls.
  // At last for X86 targets, maybe good for other targets too?
  MachineFrameInfo &MFI = DAG.getMachineFunction().getFrameInfo();
  MFI.setAdjustsStack(true); // Is this only for X86 target?
  MFI.setHasCalls(true);

  assert((GA->getOffset() == 0) &&
         "Emulated TLS must have zero offset in GlobalAddressSDNode");
  return CallResult.first;
}

SDValue TargetLowering::lowerCmpEqZeroToCtlzSrl(SDValue Op,
                                                SelectionDAG &DAG) const {
  assert((Op->getOpcode() == ISD::SETCC) && "Input has to be a SETCC node.");
  if (!isCtlzFast())
    return SDValue();
  ISD::CondCode CC = cast<CondCodeSDNode>(Op.getOperand(2))->get();
  SDLoc dl(Op);
  if (isNullConstant(Op.getOperand(1)) && CC == ISD::SETEQ) {
    EVT VT = Op.getOperand(0).getValueType();
    SDValue Zext = Op.getOperand(0);
    if (VT.bitsLT(MVT::i32)) {
      VT = MVT::i32;
      Zext = DAG.getNode(ISD::ZERO_EXTEND, dl, VT, Op.getOperand(0));
    }
    unsigned Log2b = Log2_32(VT.getSizeInBits());
    SDValue Clz = DAG.getNode(ISD::CTLZ, dl, VT, Zext);
    SDValue Scc = DAG.getNode(ISD::SRL, dl, VT, Clz,
                              DAG.getConstant(Log2b, dl, MVT::i32));
    return DAG.getNode(ISD::TRUNCATE, dl, MVT::i32, Scc);
  }
  return SDValue();
}

SDValue TargetLowering::expandIntMINMAX(SDNode *Node, SelectionDAG &DAG) const {
  SDValue Op0 = Node->getOperand(0);
  SDValue Op1 = Node->getOperand(1);
  EVT VT = Op0.getValueType();
  EVT BoolVT = getSetCCResultType(DAG.getDataLayout(), *DAG.getContext(), VT);
  unsigned Opcode = Node->getOpcode();
  SDLoc DL(Node);

  // umax(x,1) --> sub(x,cmpeq(x,0)) iff cmp result is allbits
  if (Opcode == ISD::UMAX && llvm::isOneOrOneSplat(Op1, true) && BoolVT == VT &&
      getBooleanContents(VT) == ZeroOrNegativeOneBooleanContent) {
    Op0 = DAG.getFreeze(Op0);
    SDValue Zero = DAG.getConstant(0, DL, VT);
    return DAG.getNode(ISD::SUB, DL, VT, Op0,
                       DAG.getSetCC(DL, VT, Op0, Zero, ISD::SETEQ));
  }

  // umin(x,y) -> sub(x,usubsat(x,y))
  // TODO: Missing freeze(Op0)?
  if (Opcode == ISD::UMIN && isOperationLegal(ISD::SUB, VT) &&
      isOperationLegal(ISD::USUBSAT, VT)) {
    return DAG.getNode(ISD::SUB, DL, VT, Op0,
                       DAG.getNode(ISD::USUBSAT, DL, VT, Op0, Op1));
  }

  // umax(x,y) -> add(x,usubsat(y,x))
  // TODO: Missing freeze(Op0)?
  if (Opcode == ISD::UMAX && isOperationLegal(ISD::ADD, VT) &&
      isOperationLegal(ISD::USUBSAT, VT)) {
    return DAG.getNode(ISD::ADD, DL, VT, Op0,
                       DAG.getNode(ISD::USUBSAT, DL, VT, Op1, Op0));
  }

  // FIXME: Should really try to split the vector in case it's legal on a
  // subvector.
  if (VT.isVector() && !isOperationLegalOrCustom(ISD::VSELECT, VT))
    return DAG.UnrollVectorOp(Node);

  // Attempt to find an existing SETCC node that we can reuse.
  // TODO: Do we need a generic doesSETCCNodeExist?
  // TODO: Missing freeze(Op0)/freeze(Op1)?
  auto buildMinMax = [&](ISD::CondCode PrefCC, ISD::CondCode AltCC,
                         ISD::CondCode PrefCommuteCC,
                         ISD::CondCode AltCommuteCC) {
    SDVTList BoolVTList = DAG.getVTList(BoolVT);
    for (ISD::CondCode CC : {PrefCC, AltCC}) {
      if (DAG.doesNodeExist(ISD::SETCC, BoolVTList,
                            {Op0, Op1, DAG.getCondCode(CC)})) {
        SDValue Cond = DAG.getSetCC(DL, BoolVT, Op0, Op1, CC);
        return DAG.getSelect(DL, VT, Cond, Op0, Op1);
      }
    }
    for (ISD::CondCode CC : {PrefCommuteCC, AltCommuteCC}) {
      if (DAG.doesNodeExist(ISD::SETCC, BoolVTList,
                            {Op0, Op1, DAG.getCondCode(CC)})) {
        SDValue Cond = DAG.getSetCC(DL, BoolVT, Op0, Op1, CC);
        return DAG.getSelect(DL, VT, Cond, Op1, Op0);
      }
    }
    SDValue Cond = DAG.getSetCC(DL, BoolVT, Op0, Op1, PrefCC);
    return DAG.getSelect(DL, VT, Cond, Op0, Op1);
  };

  // Expand Y = MAX(A, B) -> Y = (A > B) ? A : B
  //                      -> Y = (A < B) ? B : A
  //                      -> Y = (A >= B) ? A : B
  //                      -> Y = (A <= B) ? B : A
  switch (Opcode) {
  case ISD::SMAX:
    return buildMinMax(ISD::SETGT, ISD::SETGE, ISD::SETLT, ISD::SETLE);
  case ISD::SMIN:
    return buildMinMax(ISD::SETLT, ISD::SETLE, ISD::SETGT, ISD::SETGE);
  case ISD::UMAX:
    return buildMinMax(ISD::SETUGT, ISD::SETUGE, ISD::SETULT, ISD::SETULE);
  case ISD::UMIN:
    return buildMinMax(ISD::SETULT, ISD::SETULE, ISD::SETUGT, ISD::SETUGE);
  }

  llvm_unreachable("How did we get here?");
}

SDValue TargetLowering::expandAddSubSat(SDNode *Node, SelectionDAG &DAG) const {
  unsigned Opcode = Node->getOpcode();
  SDValue LHS = Node->getOperand(0);
  SDValue RHS = Node->getOperand(1);
  EVT VT = LHS.getValueType();
  SDLoc dl(Node);

  assert(VT == RHS.getValueType() && "Expected operands to be the same type");
  assert(VT.isInteger() && "Expected operands to be integers");

  // usub.sat(a, b) -> umax(a, b) - b
  if (Opcode == ISD::USUBSAT && isOperationLegal(ISD::UMAX, VT)) {
    SDValue Max = DAG.getNode(ISD::UMAX, dl, VT, LHS, RHS);
    return DAG.getNode(ISD::SUB, dl, VT, Max, RHS);
  }

  // uadd.sat(a, b) -> umin(a, ~b) + b
  if (Opcode == ISD::UADDSAT && isOperationLegal(ISD::UMIN, VT)) {
    SDValue InvRHS = DAG.getNOT(dl, RHS, VT);
    SDValue Min = DAG.getNode(ISD::UMIN, dl, VT, LHS, InvRHS);
    return DAG.getNode(ISD::ADD, dl, VT, Min, RHS);
  }

  unsigned OverflowOp;
  switch (Opcode) {
  case ISD::SADDSAT:
    OverflowOp = ISD::SADDO;
    break;
  case ISD::UADDSAT:
    OverflowOp = ISD::UADDO;
    break;
  case ISD::SSUBSAT:
    OverflowOp = ISD::SSUBO;
    break;
  case ISD::USUBSAT:
    OverflowOp = ISD::USUBO;
    break;
  default:
    llvm_unreachable("Expected method to receive signed or unsigned saturation "
                     "addition or subtraction node.");
  }

  // FIXME: Should really try to split the vector in case it's legal on a
  // subvector.
  if (VT.isVector() && !isOperationLegalOrCustom(ISD::VSELECT, VT))
    return DAG.UnrollVectorOp(Node);

  unsigned BitWidth = LHS.getScalarValueSizeInBits();
  EVT BoolVT = getSetCCResultType(DAG.getDataLayout(), *DAG.getContext(), VT);
  SDValue Result = DAG.getNode(OverflowOp, dl, DAG.getVTList(VT, BoolVT), LHS, RHS);
  SDValue SumDiff = Result.getValue(0);
  SDValue Overflow = Result.getValue(1);
  SDValue Zero = DAG.getConstant(0, dl, VT);
  SDValue AllOnes = DAG.getAllOnesConstant(dl, VT);

  if (Opcode == ISD::UADDSAT) {
    if (getBooleanContents(VT) == ZeroOrNegativeOneBooleanContent) {
      // (LHS + RHS) | OverflowMask
      SDValue OverflowMask = DAG.getSExtOrTrunc(Overflow, dl, VT);
      return DAG.getNode(ISD::OR, dl, VT, SumDiff, OverflowMask);
    }
    // Overflow ? 0xffff.... : (LHS + RHS)
    return DAG.getSelect(dl, VT, Overflow, AllOnes, SumDiff);
  }

  if (Opcode == ISD::USUBSAT) {
    if (getBooleanContents(VT) == ZeroOrNegativeOneBooleanContent) {
      // (LHS - RHS) & ~OverflowMask
      SDValue OverflowMask = DAG.getSExtOrTrunc(Overflow, dl, VT);
      SDValue Not = DAG.getNOT(dl, OverflowMask, VT);
      return DAG.getNode(ISD::AND, dl, VT, SumDiff, Not);
    }
    // Overflow ? 0 : (LHS - RHS)
    return DAG.getSelect(dl, VT, Overflow, Zero, SumDiff);
  }

  if (Opcode == ISD::SADDSAT || Opcode == ISD::SSUBSAT) {
    APInt MinVal = APInt::getSignedMinValue(BitWidth);
    APInt MaxVal = APInt::getSignedMaxValue(BitWidth);

    KnownBits KnownLHS = DAG.computeKnownBits(LHS);
    KnownBits KnownRHS = DAG.computeKnownBits(RHS);

    // If either of the operand signs are known, then they are guaranteed to
    // only saturate in one direction. If non-negative they will saturate
    // towards SIGNED_MAX, if negative they will saturate towards SIGNED_MIN.
    //
    // In the case of ISD::SSUBSAT, 'x - y' is equivalent to 'x + (-y)', so the
    // sign of 'y' has to be flipped.

    bool LHSIsNonNegative = KnownLHS.isNonNegative();
    bool RHSIsNonNegative = Opcode == ISD::SADDSAT ? KnownRHS.isNonNegative()
                                                   : KnownRHS.isNegative();
    if (LHSIsNonNegative || RHSIsNonNegative) {
      SDValue SatMax = DAG.getConstant(MaxVal, dl, VT);
      return DAG.getSelect(dl, VT, Overflow, SatMax, SumDiff);
    }

    bool LHSIsNegative = KnownLHS.isNegative();
    bool RHSIsNegative = Opcode == ISD::SADDSAT ? KnownRHS.isNegative()
                                                : KnownRHS.isNonNegative();
    if (LHSIsNegative || RHSIsNegative) {
      SDValue SatMin = DAG.getConstant(MinVal, dl, VT);
      return DAG.getSelect(dl, VT, Overflow, SatMin, SumDiff);
    }
  }

  // Overflow ? (SumDiff >> BW) ^ MinVal : SumDiff
  APInt MinVal = APInt::getSignedMinValue(BitWidth);
  SDValue SatMin = DAG.getConstant(MinVal, dl, VT);
  SDValue Shift = DAG.getNode(ISD::SRA, dl, VT, SumDiff,
                              DAG.getConstant(BitWidth - 1, dl, VT));
  Result = DAG.getNode(ISD::XOR, dl, VT, Shift, SatMin);
  return DAG.getSelect(dl, VT, Overflow, Result, SumDiff);
}

SDValue TargetLowering::expandCMP(SDNode *Node, SelectionDAG &DAG) const {
  unsigned Opcode = Node->getOpcode();
  SDValue LHS = Node->getOperand(0);
  SDValue RHS = Node->getOperand(1);
  EVT VT = LHS.getValueType();
  EVT ResVT = Node->getValueType(0);
  EVT BoolVT = getSetCCResultType(DAG.getDataLayout(), *DAG.getContext(), VT);
  SDLoc dl(Node);

  auto LTPredicate = (Opcode == ISD::UCMP ? ISD::SETULT : ISD::SETLT);
  auto GTPredicate = (Opcode == ISD::UCMP ? ISD::SETUGT : ISD::SETGT);

  SDValue IsLT = DAG.getSetCC(dl, BoolVT, LHS, RHS, LTPredicate);
  SDValue IsGT = DAG.getSetCC(dl, BoolVT, LHS, RHS, GTPredicate);
  SDValue SelectZeroOrOne =
      DAG.getSelect(dl, ResVT, IsGT, DAG.getConstant(1, dl, ResVT),
                    DAG.getConstant(0, dl, ResVT));
  return DAG.getSelect(dl, ResVT, IsLT, DAG.getConstant(-1, dl, ResVT),
                       SelectZeroOrOne);
}

SDValue TargetLowering::expandShlSat(SDNode *Node, SelectionDAG &DAG) const {
  unsigned Opcode = Node->getOpcode();
  bool IsSigned = Opcode == ISD::SSHLSAT;
  SDValue LHS = Node->getOperand(0);
  SDValue RHS = Node->getOperand(1);
  EVT VT = LHS.getValueType();
  SDLoc dl(Node);

  assert((Node->getOpcode() == ISD::SSHLSAT ||
          Node->getOpcode() == ISD::USHLSAT) &&
          "Expected a SHLSAT opcode");
  assert(VT == RHS.getValueType() && "Expected operands to be the same type");
  assert(VT.isInteger() && "Expected operands to be integers");

  if (VT.isVector() && !isOperationLegalOrCustom(ISD::VSELECT, VT))
    return DAG.UnrollVectorOp(Node);

  // If LHS != (LHS << RHS) >> RHS, we have overflow and must saturate.

  unsigned BW = VT.getScalarSizeInBits();
  EVT BoolVT = getSetCCResultType(DAG.getDataLayout(), *DAG.getContext(), VT);
  SDValue Result = DAG.getNode(ISD::SHL, dl, VT, LHS, RHS);
  SDValue Orig =
      DAG.getNode(IsSigned ? ISD::SRA : ISD::SRL, dl, VT, Result, RHS);

  SDValue SatVal;
  if (IsSigned) {
    SDValue SatMin = DAG.getConstant(APInt::getSignedMinValue(BW), dl, VT);
    SDValue SatMax = DAG.getConstant(APInt::getSignedMaxValue(BW), dl, VT);
    SDValue Cond =
        DAG.getSetCC(dl, BoolVT, LHS, DAG.getConstant(0, dl, VT), ISD::SETLT);
    SatVal = DAG.getSelect(dl, VT, Cond, SatMin, SatMax);
  } else {
    SatVal = DAG.getConstant(APInt::getMaxValue(BW), dl, VT);
  }
  SDValue Cond = DAG.getSetCC(dl, BoolVT, LHS, Orig, ISD::SETNE);
  return DAG.getSelect(dl, VT, Cond, SatVal, Result);
}

void TargetLowering::forceExpandWideMUL(SelectionDAG &DAG, const SDLoc &dl,
                                        bool Signed, EVT WideVT,
                                        const SDValue LL, const SDValue LH,
                                        const SDValue RL, const SDValue RH,
                                        SDValue &Lo, SDValue &Hi) const {
  // We can fall back to a libcall with an illegal type for the MUL if we
  // have a libcall big enough.
  // Also, we can fall back to a division in some cases, but that's a big
  // performance hit in the general case.
  RTLIB::Libcall LC = RTLIB::UNKNOWN_LIBCALL;
  if (WideVT == MVT::i16)
    LC = RTLIB::MUL_I16;
  else if (WideVT == MVT::i32)
    LC = RTLIB::MUL_I32;
  else if (WideVT == MVT::i64)
    LC = RTLIB::MUL_I64;
  else if (WideVT == MVT::i128)
    LC = RTLIB::MUL_I128;

  if (LC == RTLIB::UNKNOWN_LIBCALL || !getLibcallName(LC)) {
    // We'll expand the multiplication by brute force because we have no other
    // options. This is a trivially-generalized version of the code from
    // Hacker's Delight (itself derived from Knuth's Algorithm M from section
    // 4.3.1).
    EVT VT = LL.getValueType();
    unsigned Bits = VT.getSizeInBits();
    unsigned HalfBits = Bits >> 1;
    SDValue Mask =
        DAG.getConstant(APInt::getLowBitsSet(Bits, HalfBits), dl, VT);
    SDValue LLL = DAG.getNode(ISD::AND, dl, VT, LL, Mask);
    SDValue RLL = DAG.getNode(ISD::AND, dl, VT, RL, Mask);

    SDValue T = DAG.getNode(ISD::MUL, dl, VT, LLL, RLL);
    SDValue TL = DAG.getNode(ISD::AND, dl, VT, T, Mask);

    SDValue Shift = DAG.getShiftAmountConstant(HalfBits, VT, dl);
    SDValue TH = DAG.getNode(ISD::SRL, dl, VT, T, Shift);
    SDValue LLH = DAG.getNode(ISD::SRL, dl, VT, LL, Shift);
    SDValue RLH = DAG.getNode(ISD::SRL, dl, VT, RL, Shift);

    SDValue U = DAG.getNode(ISD::ADD, dl, VT,
                            DAG.getNode(ISD::MUL, dl, VT, LLH, RLL), TH);
    SDValue UL = DAG.getNode(ISD::AND, dl, VT, U, Mask);
    SDValue UH = DAG.getNode(ISD::SRL, dl, VT, U, Shift);

    SDValue V = DAG.getNode(ISD::ADD, dl, VT,
                            DAG.getNode(ISD::MUL, dl, VT, LLL, RLH), UL);
    SDValue VH = DAG.getNode(ISD::SRL, dl, VT, V, Shift);

    SDValue W =
        DAG.getNode(ISD::ADD, dl, VT, DAG.getNode(ISD::MUL, dl, VT, LLH, RLH),
                    DAG.getNode(ISD::ADD, dl, VT, UH, VH));
    Lo = DAG.getNode(ISD::ADD, dl, VT, TL,
                     DAG.getNode(ISD::SHL, dl, VT, V, Shift));

    Hi = DAG.getNode(ISD::ADD, dl, VT, W,
                     DAG.getNode(ISD::ADD, dl, VT,
                                 DAG.getNode(ISD::MUL, dl, VT, RH, LL),
                                 DAG.getNode(ISD::MUL, dl, VT, RL, LH)));
  } else {
    // Attempt a libcall.
    SDValue Ret;
    TargetLowering::MakeLibCallOptions CallOptions;
    CallOptions.setSExt(Signed);
    CallOptions.setIsPostTypeLegalization(true);
    if (shouldSplitFunctionArgumentsAsLittleEndian(DAG.getDataLayout())) {
      // Halves of WideVT are packed into registers in different order
      // depending on platform endianness. This is usually handled by
      // the C calling convention, but we can't defer to it in
      // the legalizer.
      SDValue Args[] = {LL, LH, RL, RH};
      Ret = makeLibCall(DAG, LC, WideVT, Args, CallOptions, dl).first;
    } else {
      SDValue Args[] = {LH, LL, RH, RL};
      Ret = makeLibCall(DAG, LC, WideVT, Args, CallOptions, dl).first;
    }
    assert(Ret.getOpcode() == ISD::MERGE_VALUES &&
           "Ret value is a collection of constituent nodes holding result.");
    if (DAG.getDataLayout().isLittleEndian()) {
      // Same as above.
      Lo = Ret.getOperand(0);
      Hi = Ret.getOperand(1);
    } else {
      Lo = Ret.getOperand(1);
      Hi = Ret.getOperand(0);
    }
  }
}

void TargetLowering::forceExpandWideMUL(SelectionDAG &DAG, const SDLoc &dl,
                                        bool Signed, const SDValue LHS,
                                        const SDValue RHS, SDValue &Lo,
                                        SDValue &Hi) const {
  EVT VT = LHS.getValueType();
  assert(RHS.getValueType() == VT && "Mismatching operand types");

  SDValue HiLHS;
  SDValue HiRHS;
  if (Signed) {
    // The high part is obtained by SRA'ing all but one of the bits of low
    // part.
    unsigned LoSize = VT.getFixedSizeInBits();
    HiLHS = DAG.getNode(
        ISD::SRA, dl, VT, LHS,
        DAG.getConstant(LoSize - 1, dl, getPointerTy(DAG.getDataLayout())));
    HiRHS = DAG.getNode(
        ISD::SRA, dl, VT, RHS,
        DAG.getConstant(LoSize - 1, dl, getPointerTy(DAG.getDataLayout())));
  } else {
    HiLHS = DAG.getConstant(0, dl, VT);
    HiRHS = DAG.getConstant(0, dl, VT);
  }
  EVT WideVT = EVT::getIntegerVT(*DAG.getContext(), VT.getSizeInBits() * 2);
  forceExpandWideMUL(DAG, dl, Signed, WideVT, LHS, HiLHS, RHS, HiRHS, Lo, Hi);
}

SDValue
TargetLowering::expandFixedPointMul(SDNode *Node, SelectionDAG &DAG) const {
  assert((Node->getOpcode() == ISD::SMULFIX ||
          Node->getOpcode() == ISD::UMULFIX ||
          Node->getOpcode() == ISD::SMULFIXSAT ||
          Node->getOpcode() == ISD::UMULFIXSAT) &&
         "Expected a fixed point multiplication opcode");

  SDLoc dl(Node);
  SDValue LHS = Node->getOperand(0);
  SDValue RHS = Node->getOperand(1);
  EVT VT = LHS.getValueType();
  unsigned Scale = Node->getConstantOperandVal(2);
  bool Saturating = (Node->getOpcode() == ISD::SMULFIXSAT ||
                     Node->getOpcode() == ISD::UMULFIXSAT);
  bool Signed = (Node->getOpcode() == ISD::SMULFIX ||
                 Node->getOpcode() == ISD::SMULFIXSAT);
  EVT BoolVT = getSetCCResultType(DAG.getDataLayout(), *DAG.getContext(), VT);
  unsigned VTSize = VT.getScalarSizeInBits();

  if (!Scale) {
    // [us]mul.fix(a, b, 0) -> mul(a, b)
    if (!Saturating) {
      if (isOperationLegalOrCustom(ISD::MUL, VT))
        return DAG.getNode(ISD::MUL, dl, VT, LHS, RHS);
    } else if (Signed && isOperationLegalOrCustom(ISD::SMULO, VT)) {
      SDValue Result =
          DAG.getNode(ISD::SMULO, dl, DAG.getVTList(VT, BoolVT), LHS, RHS);
      SDValue Product = Result.getValue(0);
      SDValue Overflow = Result.getValue(1);
      SDValue Zero = DAG.getConstant(0, dl, VT);

      APInt MinVal = APInt::getSignedMinValue(VTSize);
      APInt MaxVal = APInt::getSignedMaxValue(VTSize);
      SDValue SatMin = DAG.getConstant(MinVal, dl, VT);
      SDValue SatMax = DAG.getConstant(MaxVal, dl, VT);
      // Xor the inputs, if resulting sign bit is 0 the product will be
      // positive, else negative.
      SDValue Xor = DAG.getNode(ISD::XOR, dl, VT, LHS, RHS);
      SDValue ProdNeg = DAG.getSetCC(dl, BoolVT, Xor, Zero, ISD::SETLT);
      Result = DAG.getSelect(dl, VT, ProdNeg, SatMin, SatMax);
      return DAG.getSelect(dl, VT, Overflow, Result, Product);
    } else if (!Signed && isOperationLegalOrCustom(ISD::UMULO, VT)) {
      SDValue Result =
          DAG.getNode(ISD::UMULO, dl, DAG.getVTList(VT, BoolVT), LHS, RHS);
      SDValue Product = Result.getValue(0);
      SDValue Overflow = Result.getValue(1);

      APInt MaxVal = APInt::getMaxValue(VTSize);
      SDValue SatMax = DAG.getConstant(MaxVal, dl, VT);
      return DAG.getSelect(dl, VT, Overflow, SatMax, Product);
    }
  }

  assert(((Signed && Scale < VTSize) || (!Signed && Scale <= VTSize)) &&
         "Expected scale to be less than the number of bits if signed or at "
         "most the number of bits if unsigned.");
  assert(LHS.getValueType() == RHS.getValueType() &&
         "Expected both operands to be the same type");

  // Get the upper and lower bits of the result.
  SDValue Lo, Hi;
  unsigned LoHiOp = Signed ? ISD::SMUL_LOHI : ISD::UMUL_LOHI;
  unsigned HiOp = Signed ? ISD::MULHS : ISD::MULHU;
  EVT WideVT = EVT::getIntegerVT(*DAG.getContext(), VTSize * 2);
  if (isOperationLegalOrCustom(LoHiOp, VT)) {
    SDValue Result = DAG.getNode(LoHiOp, dl, DAG.getVTList(VT, VT), LHS, RHS);
    Lo = Result.getValue(0);
    Hi = Result.getValue(1);
  } else if (isOperationLegalOrCustom(HiOp, VT)) {
    Lo = DAG.getNode(ISD::MUL, dl, VT, LHS, RHS);
    Hi = DAG.getNode(HiOp, dl, VT, LHS, RHS);
  } else if (isOperationLegalOrCustom(ISD::MUL, WideVT)) {
    // Try for a multiplication using a wider type.
    unsigned Ext = Signed ? ISD::SIGN_EXTEND : ISD::ZERO_EXTEND;
    SDValue LHSExt = DAG.getNode(Ext, dl, WideVT, LHS);
    SDValue RHSExt = DAG.getNode(Ext, dl, WideVT, RHS);
    SDValue Res = DAG.getNode(ISD::MUL, dl, WideVT, LHSExt, RHSExt);
    Lo = DAG.getNode(ISD::TRUNCATE, dl, VT, Res);
    SDValue Shifted =
        DAG.getNode(ISD::SRA, dl, WideVT, Res,
                    DAG.getShiftAmountConstant(VTSize, WideVT, dl));
    Hi = DAG.getNode(ISD::TRUNCATE, dl, VT, Shifted);
  } else if (VT.isVector()) {
    return SDValue();
  } else {
    forceExpandWideMUL(DAG, dl, Signed, LHS, RHS, Lo, Hi);
  }

  if (Scale == VTSize)
    // Result is just the top half since we'd be shifting by the width of the
    // operand. Overflow impossible so this works for both UMULFIX and
    // UMULFIXSAT.
    return Hi;

  // The result will need to be shifted right by the scale since both operands
  // are scaled. The result is given to us in 2 halves, so we only want part of
  // both in the result.
  SDValue Result = DAG.getNode(ISD::FSHR, dl, VT, Hi, Lo,
                               DAG.getShiftAmountConstant(Scale, VT, dl));
  if (!Saturating)
    return Result;

  if (!Signed) {
    // Unsigned overflow happened if the upper (VTSize - Scale) bits (of the
    // widened multiplication) aren't all zeroes.

    // Saturate to max if ((Hi >> Scale) != 0),
    // which is the same as if (Hi > ((1 << Scale) - 1))
    APInt MaxVal = APInt::getMaxValue(VTSize);
    SDValue LowMask = DAG.getConstant(APInt::getLowBitsSet(VTSize, Scale),
                                      dl, VT);
    Result = DAG.getSelectCC(dl, Hi, LowMask,
                             DAG.getConstant(MaxVal, dl, VT), Result,
                             ISD::SETUGT);

    return Result;
  }

  // Signed overflow happened if the upper (VTSize - Scale + 1) bits (of the
  // widened multiplication) aren't all ones or all zeroes.

  SDValue SatMin = DAG.getConstant(APInt::getSignedMinValue(VTSize), dl, VT);
  SDValue SatMax = DAG.getConstant(APInt::getSignedMaxValue(VTSize), dl, VT);

  if (Scale == 0) {
    SDValue Sign = DAG.getNode(ISD::SRA, dl, VT, Lo,
                               DAG.getShiftAmountConstant(VTSize - 1, VT, dl));
    SDValue Overflow = DAG.getSetCC(dl, BoolVT, Hi, Sign, ISD::SETNE);
    // Saturated to SatMin if wide product is negative, and SatMax if wide
    // product is positive ...
    SDValue Zero = DAG.getConstant(0, dl, VT);
    SDValue ResultIfOverflow = DAG.getSelectCC(dl, Hi, Zero, SatMin, SatMax,
                                               ISD::SETLT);
    // ... but only if we overflowed.
    return DAG.getSelect(dl, VT, Overflow, ResultIfOverflow, Result);
  }

  //  We handled Scale==0 above so all the bits to examine is in Hi.

  // Saturate to max if ((Hi >> (Scale - 1)) > 0),
  // which is the same as if (Hi > (1 << (Scale - 1)) - 1)
  SDValue LowMask = DAG.getConstant(APInt::getLowBitsSet(VTSize, Scale - 1),
                                    dl, VT);
  Result = DAG.getSelectCC(dl, Hi, LowMask, SatMax, Result, ISD::SETGT);
  // Saturate to min if (Hi >> (Scale - 1)) < -1),
  // which is the same as if (HI < (-1 << (Scale - 1))
  SDValue HighMask =
      DAG.getConstant(APInt::getHighBitsSet(VTSize, VTSize - Scale + 1),
                      dl, VT);
  Result = DAG.getSelectCC(dl, Hi, HighMask, SatMin, Result, ISD::SETLT);
  return Result;
}

SDValue
TargetLowering::expandFixedPointDiv(unsigned Opcode, const SDLoc &dl,
                                    SDValue LHS, SDValue RHS,
                                    unsigned Scale, SelectionDAG &DAG) const {
  assert((Opcode == ISD::SDIVFIX || Opcode == ISD::SDIVFIXSAT ||
          Opcode == ISD::UDIVFIX || Opcode == ISD::UDIVFIXSAT) &&
         "Expected a fixed point division opcode");

  EVT VT = LHS.getValueType();
  bool Signed = Opcode == ISD::SDIVFIX || Opcode == ISD::SDIVFIXSAT;
  bool Saturating = Opcode == ISD::SDIVFIXSAT || Opcode == ISD::UDIVFIXSAT;
  EVT BoolVT = getSetCCResultType(DAG.getDataLayout(), *DAG.getContext(), VT);

  // If there is enough room in the type to upscale the LHS or downscale the
  // RHS before the division, we can perform it in this type without having to
  // resize. For signed operations, the LHS headroom is the number of
  // redundant sign bits, and for unsigned ones it is the number of zeroes.
  // The headroom for the RHS is the number of trailing zeroes.
  unsigned LHSLead = Signed ? DAG.ComputeNumSignBits(LHS) - 1
                            : DAG.computeKnownBits(LHS).countMinLeadingZeros();
  unsigned RHSTrail = DAG.computeKnownBits(RHS).countMinTrailingZeros();

  // For signed saturating operations, we need to be able to detect true integer
  // division overflow; that is, when you have MIN / -EPS. However, this
  // is undefined behavior and if we emit divisions that could take such
  // values it may cause undesired behavior (arithmetic exceptions on x86, for
  // example).
  // Avoid this by requiring an extra bit so that we never get this case.
  // FIXME: This is a bit unfortunate as it means that for an 8-bit 7-scale
  // signed saturating division, we need to emit a whopping 32-bit division.
  if (LHSLead + RHSTrail < Scale + (unsigned)(Saturating && Signed))
    return SDValue();

  unsigned LHSShift = std::min(LHSLead, Scale);
  unsigned RHSShift = Scale - LHSShift;

  // At this point, we know that if we shift the LHS up by LHSShift and the
  // RHS down by RHSShift, we can emit a regular division with a final scaling
  // factor of Scale.

  if (LHSShift)
    LHS = DAG.getNode(ISD::SHL, dl, VT, LHS,
                      DAG.getShiftAmountConstant(LHSShift, VT, dl));
  if (RHSShift)
    RHS = DAG.getNode(Signed ? ISD::SRA : ISD::SRL, dl, VT, RHS,
                      DAG.getShiftAmountConstant(RHSShift, VT, dl));

  SDValue Quot;
  if (Signed) {
    // For signed operations, if the resulting quotient is negative and the
    // remainder is nonzero, subtract 1 from the quotient to round towards
    // negative infinity.
    SDValue Rem;
    // FIXME: Ideally we would always produce an SDIVREM here, but if the
    // type isn't legal, SDIVREM cannot be expanded. There is no reason why
    // we couldn't just form a libcall, but the type legalizer doesn't do it.
    if (isTypeLegal(VT) &&
        isOperationLegalOrCustom(ISD::SDIVREM, VT)) {
      Quot = DAG.getNode(ISD::SDIVREM, dl,
                         DAG.getVTList(VT, VT),
                         LHS, RHS);
      Rem = Quot.getValue(1);
      Quot = Quot.getValue(0);
    } else {
      Quot = DAG.getNode(ISD::SDIV, dl, VT,
                         LHS, RHS);
      Rem = DAG.getNode(ISD::SREM, dl, VT,
                        LHS, RHS);
    }
    SDValue Zero = DAG.getConstant(0, dl, VT);
    SDValue RemNonZero = DAG.getSetCC(dl, BoolVT, Rem, Zero, ISD::SETNE);
    SDValue LHSNeg = DAG.getSetCC(dl, BoolVT, LHS, Zero, ISD::SETLT);
    SDValue RHSNeg = DAG.getSetCC(dl, BoolVT, RHS, Zero, ISD::SETLT);
    SDValue QuotNeg = DAG.getNode(ISD::XOR, dl, BoolVT, LHSNeg, RHSNeg);
    SDValue Sub1 = DAG.getNode(ISD::SUB, dl, VT, Quot,
                               DAG.getConstant(1, dl, VT));
    Quot = DAG.getSelect(dl, VT,
                         DAG.getNode(ISD::AND, dl, BoolVT, RemNonZero, QuotNeg),
                         Sub1, Quot);
  } else
    Quot = DAG.getNode(ISD::UDIV, dl, VT,
                       LHS, RHS);

  return Quot;
}

void TargetLowering::expandUADDSUBO(
    SDNode *Node, SDValue &Result, SDValue &Overflow, SelectionDAG &DAG) const {
  SDLoc dl(Node);
  SDValue LHS = Node->getOperand(0);
  SDValue RHS = Node->getOperand(1);
  bool IsAdd = Node->getOpcode() == ISD::UADDO;

  // If UADDO_CARRY/SUBO_CARRY is legal, use that instead.
  unsigned OpcCarry = IsAdd ? ISD::UADDO_CARRY : ISD::USUBO_CARRY;
  if (isOperationLegalOrCustom(OpcCarry, Node->getValueType(0))) {
    SDValue CarryIn = DAG.getConstant(0, dl, Node->getValueType(1));
    SDValue NodeCarry = DAG.getNode(OpcCarry, dl, Node->getVTList(),
                                    { LHS, RHS, CarryIn });
    Result = SDValue(NodeCarry.getNode(), 0);
    Overflow = SDValue(NodeCarry.getNode(), 1);
    return;
  }

  Result = DAG.getNode(IsAdd ? ISD::ADD : ISD::SUB, dl,
                            LHS.getValueType(), LHS, RHS);

  EVT ResultType = Node->getValueType(1);
  EVT SetCCType = getSetCCResultType(
      DAG.getDataLayout(), *DAG.getContext(), Node->getValueType(0));
  SDValue SetCC;
  if (IsAdd && isOneConstant(RHS)) {
    // Special case: uaddo X, 1 overflowed if X+1 is 0. This potential reduces
    // the live range of X. We assume comparing with 0 is cheap.
    // The general case (X + C) < C is not necessarily beneficial. Although we
    // reduce the live range of X, we may introduce the materialization of
    // constant C.
    SetCC =
        DAG.getSetCC(dl, SetCCType, Result,
                     DAG.getConstant(0, dl, Node->getValueType(0)), ISD::SETEQ);
  } else if (IsAdd && isAllOnesConstant(RHS)) {
    // Special case: uaddo X, -1 overflows if X != 0.
    SetCC =
        DAG.getSetCC(dl, SetCCType, LHS,
                     DAG.getConstant(0, dl, Node->getValueType(0)), ISD::SETNE);
  } else {
    ISD::CondCode CC = IsAdd ? ISD::SETULT : ISD::SETUGT;
    SetCC = DAG.getSetCC(dl, SetCCType, Result, LHS, CC);
  }
  Overflow = DAG.getBoolExtOrTrunc(SetCC, dl, ResultType, ResultType);
}

void TargetLowering::expandSADDSUBO(
    SDNode *Node, SDValue &Result, SDValue &Overflow, SelectionDAG &DAG) const {
  SDLoc dl(Node);
  SDValue LHS = Node->getOperand(0);
  SDValue RHS = Node->getOperand(1);
  bool IsAdd = Node->getOpcode() == ISD::SADDO;

  Result = DAG.getNode(IsAdd ? ISD::ADD : ISD::SUB, dl,
                            LHS.getValueType(), LHS, RHS);

  EVT ResultType = Node->getValueType(1);
  EVT OType = getSetCCResultType(
      DAG.getDataLayout(), *DAG.getContext(), Node->getValueType(0));

  // If SADDSAT/SSUBSAT is legal, compare results to detect overflow.
  unsigned OpcSat = IsAdd ? ISD::SADDSAT : ISD::SSUBSAT;
  if (isOperationLegal(OpcSat, LHS.getValueType())) {
    SDValue Sat = DAG.getNode(OpcSat, dl, LHS.getValueType(), LHS, RHS);
    SDValue SetCC = DAG.getSetCC(dl, OType, Result, Sat, ISD::SETNE);
    Overflow = DAG.getBoolExtOrTrunc(SetCC, dl, ResultType, ResultType);
    return;
  }

  SDValue Zero = DAG.getConstant(0, dl, LHS.getValueType());

  // For an addition, the result should be less than one of the operands (LHS)
  // if and only if the other operand (RHS) is negative, otherwise there will
  // be overflow.
  // For a subtraction, the result should be less than one of the operands
  // (LHS) if and only if the other operand (RHS) is (non-zero) positive,
  // otherwise there will be overflow.
  SDValue ResultLowerThanLHS = DAG.getSetCC(dl, OType, Result, LHS, ISD::SETLT);
  SDValue ConditionRHS =
      DAG.getSetCC(dl, OType, RHS, Zero, IsAdd ? ISD::SETLT : ISD::SETGT);

  Overflow = DAG.getBoolExtOrTrunc(
      DAG.getNode(ISD::XOR, dl, OType, ConditionRHS, ResultLowerThanLHS), dl,
      ResultType, ResultType);
}

bool TargetLowering::expandMULO(SDNode *Node, SDValue &Result,
                                SDValue &Overflow, SelectionDAG &DAG) const {
  SDLoc dl(Node);
  EVT VT = Node->getValueType(0);
  EVT SetCCVT = getSetCCResultType(DAG.getDataLayout(), *DAG.getContext(), VT);
  SDValue LHS = Node->getOperand(0);
  SDValue RHS = Node->getOperand(1);
  bool isSigned = Node->getOpcode() == ISD::SMULO;

  // For power-of-two multiplications we can use a simpler shift expansion.
  if (ConstantSDNode *RHSC = isConstOrConstSplat(RHS)) {
    const APInt &C = RHSC->getAPIntValue();
    // mulo(X, 1 << S) -> { X << S, (X << S) >> S != X }
    if (C.isPowerOf2()) {
      // smulo(x, signed_min) is same as umulo(x, signed_min).
      bool UseArithShift = isSigned && !C.isMinSignedValue();
      SDValue ShiftAmt = DAG.getShiftAmountConstant(C.logBase2(), VT, dl);
      Result = DAG.getNode(ISD::SHL, dl, VT, LHS, ShiftAmt);
      Overflow = DAG.getSetCC(dl, SetCCVT,
          DAG.getNode(UseArithShift ? ISD::SRA : ISD::SRL,
                      dl, VT, Result, ShiftAmt),
          LHS, ISD::SETNE);
      return true;
    }
  }

  EVT WideVT = EVT::getIntegerVT(*DAG.getContext(), VT.getScalarSizeInBits() * 2);
  if (VT.isVector())
    WideVT =
        EVT::getVectorVT(*DAG.getContext(), WideVT, VT.getVectorElementCount());

  SDValue BottomHalf;
  SDValue TopHalf;
  static const unsigned Ops[2][3] =
      { { ISD::MULHU, ISD::UMUL_LOHI, ISD::ZERO_EXTEND },
        { ISD::MULHS, ISD::SMUL_LOHI, ISD::SIGN_EXTEND }};
  if (isOperationLegalOrCustom(Ops[isSigned][0], VT)) {
    BottomHalf = DAG.getNode(ISD::MUL, dl, VT, LHS, RHS);
    TopHalf = DAG.getNode(Ops[isSigned][0], dl, VT, LHS, RHS);
  } else if (isOperationLegalOrCustom(Ops[isSigned][1], VT)) {
    BottomHalf = DAG.getNode(Ops[isSigned][1], dl, DAG.getVTList(VT, VT), LHS,
                             RHS);
    TopHalf = BottomHalf.getValue(1);
  } else if (isTypeLegal(WideVT)) {
    LHS = DAG.getNode(Ops[isSigned][2], dl, WideVT, LHS);
    RHS = DAG.getNode(Ops[isSigned][2], dl, WideVT, RHS);
    SDValue Mul = DAG.getNode(ISD::MUL, dl, WideVT, LHS, RHS);
    BottomHalf = DAG.getNode(ISD::TRUNCATE, dl, VT, Mul);
    SDValue ShiftAmt =
        DAG.getShiftAmountConstant(VT.getScalarSizeInBits(), WideVT, dl);
    TopHalf = DAG.getNode(ISD::TRUNCATE, dl, VT,
                          DAG.getNode(ISD::SRL, dl, WideVT, Mul, ShiftAmt));
  } else {
    if (VT.isVector())
      return false;

    forceExpandWideMUL(DAG, dl, isSigned, LHS, RHS, BottomHalf, TopHalf);
  }

  Result = BottomHalf;
  if (isSigned) {
    SDValue ShiftAmt = DAG.getShiftAmountConstant(
        VT.getScalarSizeInBits() - 1, BottomHalf.getValueType(), dl);
    SDValue Sign = DAG.getNode(ISD::SRA, dl, VT, BottomHalf, ShiftAmt);
    Overflow = DAG.getSetCC(dl, SetCCVT, TopHalf, Sign, ISD::SETNE);
  } else {
    Overflow = DAG.getSetCC(dl, SetCCVT, TopHalf,
                            DAG.getConstant(0, dl, VT), ISD::SETNE);
  }

  // Truncate the result if SetCC returns a larger type than needed.
  EVT RType = Node->getValueType(1);
  if (RType.bitsLT(Overflow.getValueType()))
    Overflow = DAG.getNode(ISD::TRUNCATE, dl, RType, Overflow);

  assert(RType.getSizeInBits() == Overflow.getValueSizeInBits() &&
         "Unexpected result type for S/UMULO legalization");
  return true;
}

SDValue TargetLowering::expandVecReduce(SDNode *Node, SelectionDAG &DAG) const {
  SDLoc dl(Node);
  unsigned BaseOpcode = ISD::getVecReduceBaseOpcode(Node->getOpcode());
  SDValue Op = Node->getOperand(0);
  EVT VT = Op.getValueType();

  if (VT.isScalableVector())
    report_fatal_error(
        "Expanding reductions for scalable vectors is undefined.");

  // Try to use a shuffle reduction for power of two vectors.
  if (VT.isPow2VectorType()) {
    while (VT.getVectorNumElements() > 1) {
      EVT HalfVT = VT.getHalfNumVectorElementsVT(*DAG.getContext());
      if (!isOperationLegalOrCustom(BaseOpcode, HalfVT))
        break;

      SDValue Lo, Hi;
      std::tie(Lo, Hi) = DAG.SplitVector(Op, dl);
      Op = DAG.getNode(BaseOpcode, dl, HalfVT, Lo, Hi, Node->getFlags());
      VT = HalfVT;
    }
  }

  EVT EltVT = VT.getVectorElementType();
  unsigned NumElts = VT.getVectorNumElements();

  SmallVector<SDValue, 8> Ops;
  DAG.ExtractVectorElements(Op, Ops, 0, NumElts);

  SDValue Res = Ops[0];
  for (unsigned i = 1; i < NumElts; i++)
    Res = DAG.getNode(BaseOpcode, dl, EltVT, Res, Ops[i], Node->getFlags());

  // Result type may be wider than element type.
  if (EltVT != Node->getValueType(0))
    Res = DAG.getNode(ISD::ANY_EXTEND, dl, Node->getValueType(0), Res);
  return Res;
}

SDValue TargetLowering::expandVecReduceSeq(SDNode *Node, SelectionDAG &DAG) const {
  SDLoc dl(Node);
  SDValue AccOp = Node->getOperand(0);
  SDValue VecOp = Node->getOperand(1);
  SDNodeFlags Flags = Node->getFlags();

  EVT VT = VecOp.getValueType();
  EVT EltVT = VT.getVectorElementType();

  if (VT.isScalableVector())
    report_fatal_error(
        "Expanding reductions for scalable vectors is undefined.");

  unsigned NumElts = VT.getVectorNumElements();

  SmallVector<SDValue, 8> Ops;
  DAG.ExtractVectorElements(VecOp, Ops, 0, NumElts);

  unsigned BaseOpcode = ISD::getVecReduceBaseOpcode(Node->getOpcode());

  SDValue Res = AccOp;
  for (unsigned i = 0; i < NumElts; i++)
    Res = DAG.getNode(BaseOpcode, dl, EltVT, Res, Ops[i], Flags);

  return Res;
}

bool TargetLowering::expandREM(SDNode *Node, SDValue &Result,
                               SelectionDAG &DAG) const {
  EVT VT = Node->getValueType(0);
  SDLoc dl(Node);
  bool isSigned = Node->getOpcode() == ISD::SREM;
  unsigned DivOpc = isSigned ? ISD::SDIV : ISD::UDIV;
  unsigned DivRemOpc = isSigned ? ISD::SDIVREM : ISD::UDIVREM;
  SDValue Dividend = Node->getOperand(0);
  SDValue Divisor = Node->getOperand(1);
  if (isOperationLegalOrCustom(DivRemOpc, VT)) {
    SDVTList VTs = DAG.getVTList(VT, VT);
    Result = DAG.getNode(DivRemOpc, dl, VTs, Dividend, Divisor).getValue(1);
    return true;
  }
  if (isOperationLegalOrCustom(DivOpc, VT)) {
    // X % Y -> X-X/Y*Y
    SDValue Divide = DAG.getNode(DivOpc, dl, VT, Dividend, Divisor);
    SDValue Mul = DAG.getNode(ISD::MUL, dl, VT, Divide, Divisor);
    Result = DAG.getNode(ISD::SUB, dl, VT, Dividend, Mul);
    return true;
  }
  return false;
}

SDValue TargetLowering::expandFP_TO_INT_SAT(SDNode *Node,
                                            SelectionDAG &DAG) const {
  bool IsSigned = Node->getOpcode() == ISD::FP_TO_SINT_SAT;
  SDLoc dl(SDValue(Node, 0));
  SDValue Src = Node->getOperand(0);

  // DstVT is the result type, while SatVT is the size to which we saturate
  EVT SrcVT = Src.getValueType();
  EVT DstVT = Node->getValueType(0);

  EVT SatVT = cast<VTSDNode>(Node->getOperand(1))->getVT();
  unsigned SatWidth = SatVT.getScalarSizeInBits();
  unsigned DstWidth = DstVT.getScalarSizeInBits();
  assert(SatWidth <= DstWidth &&
         "Expected saturation width smaller than result width");

  // Determine minimum and maximum integer values and their corresponding
  // floating-point values.
  APInt MinInt, MaxInt;
  if (IsSigned) {
    MinInt = APInt::getSignedMinValue(SatWidth).sext(DstWidth);
    MaxInt = APInt::getSignedMaxValue(SatWidth).sext(DstWidth);
  } else {
    MinInt = APInt::getMinValue(SatWidth).zext(DstWidth);
    MaxInt = APInt::getMaxValue(SatWidth).zext(DstWidth);
  }

  // We cannot risk emitting FP_TO_XINT nodes with a source VT of [b]f16, as
  // libcall emission cannot handle this. Large result types will fail.
  if (SrcVT == MVT::f16 || SrcVT == MVT::bf16) {
    Src = DAG.getNode(ISD::FP_EXTEND, dl, MVT::f32, Src);
    SrcVT = Src.getValueType();
  }

  APFloat MinFloat(DAG.EVTToAPFloatSemantics(SrcVT));
  APFloat MaxFloat(DAG.EVTToAPFloatSemantics(SrcVT));

  APFloat::opStatus MinStatus =
      MinFloat.convertFromAPInt(MinInt, IsSigned, APFloat::rmTowardZero);
  APFloat::opStatus MaxStatus =
      MaxFloat.convertFromAPInt(MaxInt, IsSigned, APFloat::rmTowardZero);
  bool AreExactFloatBounds = !(MinStatus & APFloat::opStatus::opInexact) &&
                             !(MaxStatus & APFloat::opStatus::opInexact);

  SDValue MinFloatNode = DAG.getConstantFP(MinFloat, dl, SrcVT);
  SDValue MaxFloatNode = DAG.getConstantFP(MaxFloat, dl, SrcVT);

  // If the integer bounds are exactly representable as floats and min/max are
  // legal, emit a min+max+fptoi sequence. Otherwise we have to use a sequence
  // of comparisons and selects.
  bool MinMaxLegal = isOperationLegal(ISD::FMINNUM, SrcVT) &&
                     isOperationLegal(ISD::FMAXNUM, SrcVT);
  if (AreExactFloatBounds && MinMaxLegal) {
    SDValue Clamped = Src;

    // Clamp Src by MinFloat from below. If Src is NaN the result is MinFloat.
    Clamped = DAG.getNode(ISD::FMAXNUM, dl, SrcVT, Clamped, MinFloatNode);
    // Clamp by MaxFloat from above. NaN cannot occur.
    Clamped = DAG.getNode(ISD::FMINNUM, dl, SrcVT, Clamped, MaxFloatNode);
    // Convert clamped value to integer.
    SDValue FpToInt = DAG.getNode(IsSigned ? ISD::FP_TO_SINT : ISD::FP_TO_UINT,
                                  dl, DstVT, Clamped);

    // In the unsigned case we're done, because we mapped NaN to MinFloat,
    // which will cast to zero.
    if (!IsSigned)
      return FpToInt;

    // Otherwise, select 0 if Src is NaN.
    SDValue ZeroInt = DAG.getConstant(0, dl, DstVT);
    EVT SetCCVT =
        getSetCCResultType(DAG.getDataLayout(), *DAG.getContext(), SrcVT);
    SDValue IsNan = DAG.getSetCC(dl, SetCCVT, Src, Src, ISD::CondCode::SETUO);
    return DAG.getSelect(dl, DstVT, IsNan, ZeroInt, FpToInt);
  }

  SDValue MinIntNode = DAG.getConstant(MinInt, dl, DstVT);
  SDValue MaxIntNode = DAG.getConstant(MaxInt, dl, DstVT);

  // Result of direct conversion. The assumption here is that the operation is
  // non-trapping and it's fine to apply it to an out-of-range value if we
  // select it away later.
  SDValue FpToInt =
      DAG.getNode(IsSigned ? ISD::FP_TO_SINT : ISD::FP_TO_UINT, dl, DstVT, Src);

  SDValue Select = FpToInt;

  EVT SetCCVT =
      getSetCCResultType(DAG.getDataLayout(), *DAG.getContext(), SrcVT);

  // If Src ULT MinFloat, select MinInt. In particular, this also selects
  // MinInt if Src is NaN.
  SDValue ULT = DAG.getSetCC(dl, SetCCVT, Src, MinFloatNode, ISD::SETULT);
  Select = DAG.getSelect(dl, DstVT, ULT, MinIntNode, Select);
  // If Src OGT MaxFloat, select MaxInt.
  SDValue OGT = DAG.getSetCC(dl, SetCCVT, Src, MaxFloatNode, ISD::SETOGT);
  Select = DAG.getSelect(dl, DstVT, OGT, MaxIntNode, Select);

  // In the unsigned case we are done, because we mapped NaN to MinInt, which
  // is already zero.
  if (!IsSigned)
    return Select;

  // Otherwise, select 0 if Src is NaN.
  SDValue ZeroInt = DAG.getConstant(0, dl, DstVT);
  SDValue IsNan = DAG.getSetCC(dl, SetCCVT, Src, Src, ISD::CondCode::SETUO);
  return DAG.getSelect(dl, DstVT, IsNan, ZeroInt, Select);
}

SDValue TargetLowering::expandRoundInexactToOdd(EVT ResultVT, SDValue Op,
                                                const SDLoc &dl,
                                                SelectionDAG &DAG) const {
  EVT OperandVT = Op.getValueType();
  if (OperandVT.getScalarType() == ResultVT.getScalarType())
    return Op;
  EVT ResultIntVT = ResultVT.changeTypeToInteger();
  // We are rounding binary64/binary128 -> binary32 -> bfloat16. This
  // can induce double-rounding which may alter the results. We can
  // correct for this using a trick explained in: Boldo, Sylvie, and
  // Guillaume Melquiond. "When double rounding is odd." 17th IMACS
  // World Congress. 2005.
  unsigned BitSize = OperandVT.getScalarSizeInBits();
  EVT WideIntVT = OperandVT.changeTypeToInteger();
  SDValue OpAsInt = DAG.getBitcast(WideIntVT, Op);
  SDValue SignBit =
      DAG.getNode(ISD::AND, dl, WideIntVT, OpAsInt,
                  DAG.getConstant(APInt::getSignMask(BitSize), dl, WideIntVT));
  SDValue AbsWide;
  if (isOperationLegalOrCustom(ISD::FABS, OperandVT)) {
    AbsWide = DAG.getNode(ISD::FABS, dl, OperandVT, Op);
  } else {
    SDValue ClearedSign = DAG.getNode(
        ISD::AND, dl, WideIntVT, OpAsInt,
        DAG.getConstant(APInt::getSignedMaxValue(BitSize), dl, WideIntVT));
    AbsWide = DAG.getBitcast(OperandVT, ClearedSign);
  }
  SDValue AbsNarrow = DAG.getFPExtendOrRound(AbsWide, dl, ResultVT);
  SDValue AbsNarrowAsWide = DAG.getFPExtendOrRound(AbsNarrow, dl, OperandVT);

  // We can keep the narrow value as-is if narrowing was exact (no
  // rounding error), the wide value was NaN (the narrow value is also
  // NaN and should be preserved) or if we rounded to the odd value.
  SDValue NarrowBits = DAG.getNode(ISD::BITCAST, dl, ResultIntVT, AbsNarrow);
  SDValue One = DAG.getConstant(1, dl, ResultIntVT);
  SDValue NegativeOne = DAG.getAllOnesConstant(dl, ResultIntVT);
  SDValue And = DAG.getNode(ISD::AND, dl, ResultIntVT, NarrowBits, One);
  EVT ResultIntVTCCVT = getSetCCResultType(
      DAG.getDataLayout(), *DAG.getContext(), And.getValueType());
  SDValue Zero = DAG.getConstant(0, dl, ResultIntVT);
  // The result is already odd so we don't need to do anything.
  SDValue AlreadyOdd = DAG.getSetCC(dl, ResultIntVTCCVT, And, Zero, ISD::SETNE);

  EVT WideSetCCVT = getSetCCResultType(DAG.getDataLayout(), *DAG.getContext(),
                                       AbsWide.getValueType());
  // We keep results which are exact, odd or NaN.
  SDValue KeepNarrow =
      DAG.getSetCC(dl, WideSetCCVT, AbsWide, AbsNarrowAsWide, ISD::SETUEQ);
  KeepNarrow = DAG.getNode(ISD::OR, dl, WideSetCCVT, KeepNarrow, AlreadyOdd);
  // We morally performed a round-down if AbsNarrow is smaller than
  // AbsWide.
  SDValue NarrowIsRd =
      DAG.getSetCC(dl, WideSetCCVT, AbsWide, AbsNarrowAsWide, ISD::SETOGT);
  // If the narrow value is odd or exact, pick it.
  // Otherwise, narrow is even and corresponds to either the rounded-up
  // or rounded-down value. If narrow is the rounded-down value, we want
  // the rounded-up value as it will be odd.
  SDValue Adjust = DAG.getSelect(dl, ResultIntVT, NarrowIsRd, One, NegativeOne);
  SDValue Adjusted = DAG.getNode(ISD::ADD, dl, ResultIntVT, NarrowBits, Adjust);
  Op = DAG.getSelect(dl, ResultIntVT, KeepNarrow, NarrowBits, Adjusted);
  int ShiftAmount = BitSize - ResultVT.getScalarSizeInBits();
  SDValue ShiftCnst = DAG.getShiftAmountConstant(ShiftAmount, WideIntVT, dl);
  SignBit = DAG.getNode(ISD::SRL, dl, WideIntVT, SignBit, ShiftCnst);
  SignBit = DAG.getNode(ISD::TRUNCATE, dl, ResultIntVT, SignBit);
  Op = DAG.getNode(ISD::OR, dl, ResultIntVT, Op, SignBit);
  return DAG.getNode(ISD::BITCAST, dl, ResultVT, Op);
}

SDValue TargetLowering::expandFP_ROUND(SDNode *Node, SelectionDAG &DAG) const {
  assert(Node->getOpcode() == ISD::FP_ROUND && "Unexpected opcode!");
  SDValue Op = Node->getOperand(0);
  EVT VT = Node->getValueType(0);
  SDLoc dl(Node);
  if (VT.getScalarType() == MVT::bf16) {
    if (Node->getConstantOperandVal(1) == 1) {
      return DAG.getNode(ISD::FP_TO_BF16, dl, VT, Node->getOperand(0));
    }
    EVT OperandVT = Op.getValueType();
    SDValue IsNaN = DAG.getSetCC(
        dl,
        getSetCCResultType(DAG.getDataLayout(), *DAG.getContext(), OperandVT),
        Op, Op, ISD::SETUO);

    // We are rounding binary64/binary128 -> binary32 -> bfloat16. This
    // can induce double-rounding which may alter the results. We can
    // correct for this using a trick explained in: Boldo, Sylvie, and
    // Guillaume Melquiond. "When double rounding is odd." 17th IMACS
    // World Congress. 2005.
    EVT F32 = VT.isVector() ? VT.changeVectorElementType(MVT::f32) : MVT::f32;
    EVT I32 = F32.changeTypeToInteger();
    Op = expandRoundInexactToOdd(F32, Op, dl, DAG);
    Op = DAG.getNode(ISD::BITCAST, dl, I32, Op);

    // Conversions should set NaN's quiet bit. This also prevents NaNs from
    // turning into infinities.
    SDValue NaN =
        DAG.getNode(ISD::OR, dl, I32, Op, DAG.getConstant(0x400000, dl, I32));

    // Factor in the contribution of the low 16 bits.
    SDValue One = DAG.getConstant(1, dl, I32);
    SDValue Lsb = DAG.getNode(ISD::SRL, dl, I32, Op,
                              DAG.getShiftAmountConstant(16, I32, dl));
    Lsb = DAG.getNode(ISD::AND, dl, I32, Lsb, One);
    SDValue RoundingBias =
        DAG.getNode(ISD::ADD, dl, I32, DAG.getConstant(0x7fff, dl, I32), Lsb);
    SDValue Add = DAG.getNode(ISD::ADD, dl, I32, Op, RoundingBias);

    // Don't round if we had a NaN, we don't want to turn 0x7fffffff into
    // 0x80000000.
    Op = DAG.getSelect(dl, I32, IsNaN, NaN, Add);

    // Now that we have rounded, shift the bits into position.
    Op = DAG.getNode(ISD::SRL, dl, I32, Op,
                     DAG.getShiftAmountConstant(16, I32, dl));
    Op = DAG.getNode(ISD::BITCAST, dl, I32, Op);
    EVT I16 = I32.isVector() ? I32.changeVectorElementType(MVT::i16) : MVT::i16;
    Op = DAG.getNode(ISD::TRUNCATE, dl, I16, Op);
    return DAG.getNode(ISD::BITCAST, dl, VT, Op);
  }
  return SDValue();
}

SDValue TargetLowering::expandVectorSplice(SDNode *Node,
                                           SelectionDAG &DAG) const {
  assert(Node->getOpcode() == ISD::VECTOR_SPLICE && "Unexpected opcode!");
  assert(Node->getValueType(0).isScalableVector() &&
         "Fixed length vector types expected to use SHUFFLE_VECTOR!");

  EVT VT = Node->getValueType(0);
  SDValue V1 = Node->getOperand(0);
  SDValue V2 = Node->getOperand(1);
  int64_t Imm = cast<ConstantSDNode>(Node->getOperand(2))->getSExtValue();
  SDLoc DL(Node);

  // Expand through memory thusly:
  //  Alloca CONCAT_VECTORS_TYPES(V1, V2) Ptr
  //  Store V1, Ptr
  //  Store V2, Ptr + sizeof(V1)
  //  If (Imm < 0)
  //    TrailingElts = -Imm
  //    Ptr = Ptr + sizeof(V1) - (TrailingElts * sizeof(VT.Elt))
  //  else
  //    Ptr = Ptr + (Imm * sizeof(VT.Elt))
  //  Res = Load Ptr

  Align Alignment = DAG.getReducedAlign(VT, /*UseABI=*/false);

  EVT MemVT = EVT::getVectorVT(*DAG.getContext(), VT.getVectorElementType(),
                               VT.getVectorElementCount() * 2);
  SDValue StackPtr = DAG.CreateStackTemporary(MemVT.getStoreSize(), Alignment);
  EVT PtrVT = StackPtr.getValueType();
  auto &MF = DAG.getMachineFunction();
  auto FrameIndex = cast<FrameIndexSDNode>(StackPtr.getNode())->getIndex();
  auto PtrInfo = MachinePointerInfo::getFixedStack(MF, FrameIndex);

  // Store the lo part of CONCAT_VECTORS(V1, V2)
  SDValue StoreV1 = DAG.getStore(DAG.getEntryNode(), DL, V1, StackPtr, PtrInfo);
  // Store the hi part of CONCAT_VECTORS(V1, V2)
  SDValue OffsetToV2 = DAG.getVScale(
      DL, PtrVT,
      APInt(PtrVT.getFixedSizeInBits(), VT.getStoreSize().getKnownMinValue()));
  SDValue StackPtr2 = DAG.getNode(ISD::ADD, DL, PtrVT, StackPtr, OffsetToV2);
  SDValue StoreV2 = DAG.getStore(StoreV1, DL, V2, StackPtr2, PtrInfo);

  if (Imm >= 0) {
    // Load back the required element. getVectorElementPointer takes care of
    // clamping the index if it's out-of-bounds.
    StackPtr = getVectorElementPointer(DAG, StackPtr, VT, Node->getOperand(2));
    // Load the spliced result
    return DAG.getLoad(VT, DL, StoreV2, StackPtr,
                       MachinePointerInfo::getUnknownStack(MF));
  }

  uint64_t TrailingElts = -Imm;

  // NOTE: TrailingElts must be clamped so as not to read outside of V1:V2.
  TypeSize EltByteSize = VT.getVectorElementType().getStoreSize();
  SDValue TrailingBytes =
      DAG.getConstant(TrailingElts * EltByteSize, DL, PtrVT);

  if (TrailingElts > VT.getVectorMinNumElements()) {
    SDValue VLBytes =
        DAG.getVScale(DL, PtrVT,
                      APInt(PtrVT.getFixedSizeInBits(),
                            VT.getStoreSize().getKnownMinValue()));
    TrailingBytes = DAG.getNode(ISD::UMIN, DL, PtrVT, TrailingBytes, VLBytes);
  }

  // Calculate the start address of the spliced result.
  StackPtr2 = DAG.getNode(ISD::SUB, DL, PtrVT, StackPtr2, TrailingBytes);

  // Load the spliced result
  return DAG.getLoad(VT, DL, StoreV2, StackPtr2,
                     MachinePointerInfo::getUnknownStack(MF));
}

bool TargetLowering::LegalizeSetCCCondCode(SelectionDAG &DAG, EVT VT,
                                           SDValue &LHS, SDValue &RHS,
                                           SDValue &CC, SDValue Mask,
                                           SDValue EVL, bool &NeedInvert,
                                           const SDLoc &dl, SDValue &Chain,
                                           bool IsSignaling) const {
  const TargetLowering &TLI = DAG.getTargetLoweringInfo();
  MVT OpVT = LHS.getSimpleValueType();
  ISD::CondCode CCCode = cast<CondCodeSDNode>(CC)->get();
  NeedInvert = false;
  assert(!EVL == !Mask && "VP Mask and EVL must either both be set or unset");
  bool IsNonVP = !EVL;
  switch (TLI.getCondCodeAction(CCCode, OpVT)) {
  default:
    llvm_unreachable("Unknown condition code action!");
  case TargetLowering::Legal:
    // Nothing to do.
    break;
  case TargetLowering::Expand: {
    ISD::CondCode InvCC = ISD::getSetCCSwappedOperands(CCCode);
    if (TLI.isCondCodeLegalOrCustom(InvCC, OpVT)) {
      std::swap(LHS, RHS);
      CC = DAG.getCondCode(InvCC);
      return true;
    }
    // Swapping operands didn't work. Try inverting the condition.
    bool NeedSwap = false;
    InvCC = getSetCCInverse(CCCode, OpVT);
    if (!TLI.isCondCodeLegalOrCustom(InvCC, OpVT)) {
      // If inverting the condition is not enough, try swapping operands
      // on top of it.
      InvCC = ISD::getSetCCSwappedOperands(InvCC);
      NeedSwap = true;
    }
    if (TLI.isCondCodeLegalOrCustom(InvCC, OpVT)) {
      CC = DAG.getCondCode(InvCC);
      NeedInvert = true;
      if (NeedSwap)
        std::swap(LHS, RHS);
      return true;
    }

    ISD::CondCode CC1 = ISD::SETCC_INVALID, CC2 = ISD::SETCC_INVALID;
    unsigned Opc = 0;
    switch (CCCode) {
    default:
      llvm_unreachable("Don't know how to expand this condition!");
    case ISD::SETUO:
      if (TLI.isCondCodeLegal(ISD::SETUNE, OpVT)) {
        CC1 = ISD::SETUNE;
        CC2 = ISD::SETUNE;
        Opc = ISD::OR;
        break;
      }
      assert(TLI.isCondCodeLegal(ISD::SETOEQ, OpVT) &&
             "If SETUE is expanded, SETOEQ or SETUNE must be legal!");
      NeedInvert = true;
      [[fallthrough]];
    case ISD::SETO:
      assert(TLI.isCondCodeLegal(ISD::SETOEQ, OpVT) &&
             "If SETO is expanded, SETOEQ must be legal!");
      CC1 = ISD::SETOEQ;
      CC2 = ISD::SETOEQ;
      Opc = ISD::AND;
      break;
    case ISD::SETONE:
    case ISD::SETUEQ:
      // If the SETUO or SETO CC isn't legal, we might be able to use
      // SETOGT || SETOLT, inverting the result for SETUEQ. We only need one
      // of SETOGT/SETOLT to be legal, the other can be emulated by swapping
      // the operands.
      CC2 = ((unsigned)CCCode & 0x8U) ? ISD::SETUO : ISD::SETO;
      if (!TLI.isCondCodeLegal(CC2, OpVT) &&
          (TLI.isCondCodeLegal(ISD::SETOGT, OpVT) ||
           TLI.isCondCodeLegal(ISD::SETOLT, OpVT))) {
        CC1 = ISD::SETOGT;
        CC2 = ISD::SETOLT;
        Opc = ISD::OR;
        NeedInvert = ((unsigned)CCCode & 0x8U);
        break;
      }
      [[fallthrough]];
    case ISD::SETOEQ:
    case ISD::SETOGT:
    case ISD::SETOGE:
    case ISD::SETOLT:
    case ISD::SETOLE:
    case ISD::SETUNE:
    case ISD::SETUGT:
    case ISD::SETUGE:
    case ISD::SETULT:
    case ISD::SETULE:
      // If we are floating point, assign and break, otherwise fall through.
      if (!OpVT.isInteger()) {
        // We can use the 4th bit to tell if we are the unordered
        // or ordered version of the opcode.
        CC2 = ((unsigned)CCCode & 0x8U) ? ISD::SETUO : ISD::SETO;
        Opc = ((unsigned)CCCode & 0x8U) ? ISD::OR : ISD::AND;
        CC1 = (ISD::CondCode)(((int)CCCode & 0x7) | 0x10);
        break;
      }
      // Fallthrough if we are unsigned integer.
      [[fallthrough]];
    case ISD::SETLE:
    case ISD::SETGT:
    case ISD::SETGE:
    case ISD::SETLT:
    case ISD::SETNE:
    case ISD::SETEQ:
      // If all combinations of inverting the condition and swapping operands
      // didn't work then we have no means to expand the condition.
      llvm_unreachable("Don't know how to expand this condition!");
    }

    SDValue SetCC1, SetCC2;
    if (CCCode != ISD::SETO && CCCode != ISD::SETUO) {
      // If we aren't the ordered or unorder operation,
      // then the pattern is (LHS CC1 RHS) Opc (LHS CC2 RHS).
      if (IsNonVP) {
        SetCC1 = DAG.getSetCC(dl, VT, LHS, RHS, CC1, Chain, IsSignaling);
        SetCC2 = DAG.getSetCC(dl, VT, LHS, RHS, CC2, Chain, IsSignaling);
      } else {
        SetCC1 = DAG.getSetCCVP(dl, VT, LHS, RHS, CC1, Mask, EVL);
        SetCC2 = DAG.getSetCCVP(dl, VT, LHS, RHS, CC2, Mask, EVL);
      }
    } else {
      // Otherwise, the pattern is (LHS CC1 LHS) Opc (RHS CC2 RHS)
      if (IsNonVP) {
        SetCC1 = DAG.getSetCC(dl, VT, LHS, LHS, CC1, Chain, IsSignaling);
        SetCC2 = DAG.getSetCC(dl, VT, RHS, RHS, CC2, Chain, IsSignaling);
      } else {
        SetCC1 = DAG.getSetCCVP(dl, VT, LHS, LHS, CC1, Mask, EVL);
        SetCC2 = DAG.getSetCCVP(dl, VT, RHS, RHS, CC2, Mask, EVL);
      }
    }
    if (Chain)
      Chain = DAG.getNode(ISD::TokenFactor, dl, MVT::Other, SetCC1.getValue(1),
                          SetCC2.getValue(1));
    if (IsNonVP)
      LHS = DAG.getNode(Opc, dl, VT, SetCC1, SetCC2);
    else {
      // Transform the binary opcode to the VP equivalent.
      assert((Opc == ISD::OR || Opc == ISD::AND) && "Unexpected opcode");
      Opc = Opc == ISD::OR ? ISD::VP_OR : ISD::VP_AND;
      LHS = DAG.getNode(Opc, dl, VT, SetCC1, SetCC2, Mask, EVL);
    }
    RHS = SDValue();
    CC = SDValue();
    return true;
  }
  }
  return false;
}<|MERGE_RESOLUTION|>--- conflicted
+++ resolved
@@ -9243,14 +9243,10 @@
   unsigned Opc = N->getOpcode();
   bool IsFloor = Opc == ISD::AVGFLOORS || Opc == ISD::AVGFLOORU;
   bool IsSigned = Opc == ISD::AVGCEILS || Opc == ISD::AVGFLOORS;
-<<<<<<< HEAD
-  unsigned ShiftOpc = IsSigned ? ISD::SRA : ISD::SRL;
-=======
   unsigned SumOpc = IsFloor ? ISD::ADD : ISD::SUB;
   unsigned SignOpc = IsFloor ? ISD::AND : ISD::OR;
   unsigned ShiftOpc = IsSigned ? ISD::SRA : ISD::SRL;
   unsigned ExtOpc = IsSigned ? ISD::SIGN_EXTEND : ISD::ZERO_EXTEND;
->>>>>>> 4fe5a3cc
   assert((Opc == ISD::AVGFLOORS || Opc == ISD::AVGCEILS ||
           Opc == ISD::AVGFLOORU || Opc == ISD::AVGCEILU) &&
          "Unknown AVG node");
@@ -9269,8 +9265,6 @@
                        DAG.getShiftAmountConstant(1, VT, dl));
   }
 
-<<<<<<< HEAD
-=======
   // For scalars, see if we can efficiently extend/truncate to use add+shift.
   if (VT.isScalarInteger()) {
     unsigned BW = VT.getScalarSizeInBits();
@@ -9289,16 +9283,10 @@
     }
   }
 
->>>>>>> 4fe5a3cc
   // avgceils(lhs, rhs) -> sub(or(lhs,rhs),ashr(xor(lhs,rhs),1))
   // avgceilu(lhs, rhs) -> sub(or(lhs,rhs),lshr(xor(lhs,rhs),1))
   // avgfloors(lhs, rhs) -> add(and(lhs,rhs),ashr(xor(lhs,rhs),1))
   // avgflooru(lhs, rhs) -> add(and(lhs,rhs),lshr(xor(lhs,rhs),1))
-<<<<<<< HEAD
-  unsigned SumOpc = IsFloor ? ISD::ADD : ISD::SUB;
-  unsigned SignOpc = IsFloor ? ISD::AND : ISD::OR;
-=======
->>>>>>> 4fe5a3cc
   LHS = DAG.getFreeze(LHS);
   RHS = DAG.getFreeze(RHS);
   SDValue Sign = DAG.getNode(SignOpc, dl, VT, LHS, RHS);
