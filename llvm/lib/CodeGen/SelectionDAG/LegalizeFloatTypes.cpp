//===-------- LegalizeFloatTypes.cpp - Legalization of float types --------===//
//
// Part of the LLVM Project, under the Apache License v2.0 with LLVM Exceptions.
// See https://llvm.org/LICENSE.txt for license information.
// SPDX-License-Identifier: Apache-2.0 WITH LLVM-exception
//
//===----------------------------------------------------------------------===//
//
// This file implements float type expansion and softening for LegalizeTypes.
// Softening is the act of turning a computation in an illegal floating point
// type into a computation in an integer type of the same size; also known as
// "soft float".  For example, turning f32 arithmetic into operations using i32.
// The resulting integer value is the same as what you would get by performing
// the floating point operation and bitcasting the result to the integer type.
// Expansion is the act of changing a computation in an illegal type to be a
// computation in two identical registers of a smaller type.  For example,
// implementing ppcf128 arithmetic in two f64 registers.
//
//===----------------------------------------------------------------------===//

#include "LegalizeTypes.h"
#include "llvm/Analysis/TargetLibraryInfo.h"
#include "llvm/Support/ErrorHandling.h"
#include "llvm/Support/raw_ostream.h"
using namespace llvm;

#define DEBUG_TYPE "legalize-types"

/// GetFPLibCall - Return the right libcall for the given floating point type.
/// FIXME: This is a local version of RTLIB::getFPLibCall that should be
///        refactored away (see RTLIB::getPOWI for an example).
static RTLIB::Libcall GetFPLibCall(EVT VT,
                                   RTLIB::Libcall Call_F32,
                                   RTLIB::Libcall Call_F64,
                                   RTLIB::Libcall Call_F80,
                                   RTLIB::Libcall Call_F128,
                                   RTLIB::Libcall Call_PPCF128) {
  return
    VT == MVT::f32 ? Call_F32 :
    VT == MVT::f64 ? Call_F64 :
    VT == MVT::f80 ? Call_F80 :
    VT == MVT::f128 ? Call_F128 :
    VT == MVT::ppcf128 ? Call_PPCF128 :
    RTLIB::UNKNOWN_LIBCALL;
}

//===----------------------------------------------------------------------===//
//  Convert Float Results to Integer
//===----------------------------------------------------------------------===//

void DAGTypeLegalizer::SoftenFloatResult(SDNode *N, unsigned ResNo) {
  LLVM_DEBUG(dbgs() << "Soften float result " << ResNo << ": "; N->dump(&DAG));
  SDValue R = SDValue();

  switch (N->getOpcode()) {
    // clang-format off
  default:
#ifndef NDEBUG
    dbgs() << "SoftenFloatResult #" << ResNo << ": ";
    N->dump(&DAG); dbgs() << "\n";
#endif
    report_fatal_error("Do not know how to soften the result of this "
                       "operator!");
    case ISD::EXTRACT_ELEMENT: R = SoftenFloatRes_EXTRACT_ELEMENT(N); break;
    case ISD::ARITH_FENCE: R = SoftenFloatRes_ARITH_FENCE(N); break;
    case ISD::MERGE_VALUES:R = SoftenFloatRes_MERGE_VALUES(N, ResNo); break;
    case ISD::BITCAST:     R = SoftenFloatRes_BITCAST(N); break;
    case ISD::BUILD_PAIR:  R = SoftenFloatRes_BUILD_PAIR(N); break;
    case ISD::ConstantFP:  R = SoftenFloatRes_ConstantFP(N); break;
    case ISD::EXTRACT_VECTOR_ELT:
      R = SoftenFloatRes_EXTRACT_VECTOR_ELT(N, ResNo); break;
    case ISD::FABS:        R = SoftenFloatRes_FABS(N); break;
    case ISD::STRICT_FMINNUM:
    case ISD::FMINNUM:     R = SoftenFloatRes_FMINNUM(N); break;
    case ISD::STRICT_FMAXNUM:
    case ISD::FMAXNUM:     R = SoftenFloatRes_FMAXNUM(N); break;
    case ISD::FMINIMUMNUM:    R = SoftenFloatRes_FMINIMUMNUM(N); break;
    case ISD::FMAXIMUMNUM:    R = SoftenFloatRes_FMAXIMUMNUM(N); break;
    case ISD::FMINIMUM:    R = SoftenFloatRes_FMINIMUM(N); break;
    case ISD::FMAXIMUM:    R = SoftenFloatRes_FMAXIMUM(N); break;
    case ISD::STRICT_FADD:
    case ISD::FADD:        R = SoftenFloatRes_FADD(N); break;
    case ISD::STRICT_FACOS:
    case ISD::FACOS:       R = SoftenFloatRes_FACOS(N); break;
    case ISD::STRICT_FASIN:
    case ISD::FASIN:       R = SoftenFloatRes_FASIN(N); break;
    case ISD::STRICT_FATAN:
    case ISD::FATAN:       R = SoftenFloatRes_FATAN(N); break;
    case ISD::STRICT_FATAN2:
    case ISD::FATAN2:      R = SoftenFloatRes_FATAN2(N); break;
    case ISD::FCBRT:       R = SoftenFloatRes_FCBRT(N); break;
    case ISD::STRICT_FCEIL:
    case ISD::FCEIL:       R = SoftenFloatRes_FCEIL(N); break;
    case ISD::FCOPYSIGN:   R = SoftenFloatRes_FCOPYSIGN(N); break;
    case ISD::STRICT_FCOS:
    case ISD::FCOS:        R = SoftenFloatRes_FCOS(N); break;
    case ISD::STRICT_FCOSH:
    case ISD::FCOSH:       R = SoftenFloatRes_FCOSH(N); break;
    case ISD::STRICT_FDIV:
    case ISD::FDIV:        R = SoftenFloatRes_FDIV(N); break;
    case ISD::STRICT_FEXP:
    case ISD::FEXP:        R = SoftenFloatRes_FEXP(N); break;
    case ISD::STRICT_FEXP2:
    case ISD::FEXP2:       R = SoftenFloatRes_FEXP2(N); break;
    case ISD::FEXP10:      R = SoftenFloatRes_FEXP10(N); break;
    case ISD::STRICT_FFLOOR:
    case ISD::FFLOOR:      R = SoftenFloatRes_FFLOOR(N); break;
    case ISD::STRICT_FLOG:
    case ISD::FLOG:        R = SoftenFloatRes_FLOG(N); break;
    case ISD::STRICT_FLOG2:
    case ISD::FLOG2:       R = SoftenFloatRes_FLOG2(N); break;
    case ISD::STRICT_FLOG10:
    case ISD::FLOG10:      R = SoftenFloatRes_FLOG10(N); break;
    case ISD::STRICT_FMA:
    case ISD::FMA:         R = SoftenFloatRes_FMA(N); break;
    case ISD::STRICT_FMUL:
    case ISD::FMUL:        R = SoftenFloatRes_FMUL(N); break;
    case ISD::STRICT_FNEARBYINT:
    case ISD::FNEARBYINT:  R = SoftenFloatRes_FNEARBYINT(N); break;
    case ISD::FNEG:        R = SoftenFloatRes_FNEG(N); break;
    case ISD::STRICT_FP_EXTEND:
    case ISD::FP_EXTEND:   R = SoftenFloatRes_FP_EXTEND(N); break;
    case ISD::STRICT_FP_ROUND:
    case ISD::FP_ROUND:    R = SoftenFloatRes_FP_ROUND(N); break;
    case ISD::FP16_TO_FP:  R = SoftenFloatRes_FP16_TO_FP(N); break;
    case ISD::BF16_TO_FP:  R = SoftenFloatRes_BF16_TO_FP(N); break;
    case ISD::STRICT_FPOW:
    case ISD::FPOW:        R = SoftenFloatRes_FPOW(N); break;
    case ISD::STRICT_FPOWI:
    case ISD::FPOWI:
    case ISD::FLDEXP:
    case ISD::STRICT_FLDEXP: R = SoftenFloatRes_ExpOp(N); break;
    case ISD::FFREXP:        R = SoftenFloatRes_FFREXP(N); break;
    case ISD::FSINCOS:       R = SoftenFloatRes_FSINCOS(N); break;
    case ISD::STRICT_FREM:
    case ISD::FREM:        R = SoftenFloatRes_FREM(N); break;
    case ISD::STRICT_FRINT:
    case ISD::FRINT:       R = SoftenFloatRes_FRINT(N); break;
    case ISD::STRICT_FROUND:
    case ISD::FROUND:      R = SoftenFloatRes_FROUND(N); break;
    case ISD::STRICT_FROUNDEVEN:
    case ISD::FROUNDEVEN:  R = SoftenFloatRes_FROUNDEVEN(N); break;
    case ISD::STRICT_FSIN:
    case ISD::FSIN:        R = SoftenFloatRes_FSIN(N); break;
    case ISD::STRICT_FSINH:
    case ISD::FSINH:       R = SoftenFloatRes_FSINH(N); break;
    case ISD::STRICT_FSQRT:
    case ISD::FSQRT:       R = SoftenFloatRes_FSQRT(N); break;
    case ISD::STRICT_FSUB:
    case ISD::FSUB:        R = SoftenFloatRes_FSUB(N); break;
    case ISD::STRICT_FTAN:
    case ISD::FTAN:        R = SoftenFloatRes_FTAN(N); break;
    case ISD::STRICT_FTANH:
    case ISD::FTANH:       R = SoftenFloatRes_FTANH(N); break;
    case ISD::STRICT_FTRUNC:
    case ISD::FTRUNC:      R = SoftenFloatRes_FTRUNC(N); break;
    case ISD::LOAD:        R = SoftenFloatRes_LOAD(N); break;
    case ISD::ATOMIC_LOAD: R = SoftenFloatRes_ATOMIC_LOAD(N); break;
    case ISD::ATOMIC_SWAP: R = BitcastToInt_ATOMIC_SWAP(N); break;
    case ISD::SELECT:      R = SoftenFloatRes_SELECT(N); break;
    case ISD::SELECT_CC:   R = SoftenFloatRes_SELECT_CC(N); break;
    case ISD::FREEZE:      R = SoftenFloatRes_FREEZE(N); break;
    case ISD::STRICT_SINT_TO_FP:
    case ISD::STRICT_UINT_TO_FP:
    case ISD::SINT_TO_FP:
    case ISD::UINT_TO_FP:  R = SoftenFloatRes_XINT_TO_FP(N); break;
    case ISD::UNDEF:       R = SoftenFloatRes_UNDEF(N); break;
    case ISD::VAARG:       R = SoftenFloatRes_VAARG(N); break;
    case ISD::VECREDUCE_FADD:
    case ISD::VECREDUCE_FMUL:
    case ISD::VECREDUCE_FMIN:
    case ISD::VECREDUCE_FMAX:
    case ISD::VECREDUCE_FMAXIMUM:
    case ISD::VECREDUCE_FMINIMUM: R = SoftenFloatRes_VECREDUCE(N); break;
    case ISD::VECREDUCE_SEQ_FADD:
    case ISD::VECREDUCE_SEQ_FMUL: R = SoftenFloatRes_VECREDUCE_SEQ(N); break;
      // clang-format on
    }

  // If R is null, the sub-method took care of registering the result.
  if (R.getNode()) {
    assert(R.getNode() != N);
    SetSoftenedFloat(SDValue(N, ResNo), R);
  }
}

SDValue DAGTypeLegalizer::SoftenFloatRes_Unary(SDNode *N, RTLIB::Libcall LC) {
  bool IsStrict = N->isStrictFPOpcode();
  EVT NVT = TLI.getTypeToTransformTo(*DAG.getContext(), N->getValueType(0));
  unsigned Offset = IsStrict ? 1 : 0;
  assert(N->getNumOperands() == (1 + Offset) &&
         "Unexpected number of operands!");
  SDValue Op = GetSoftenedFloat(N->getOperand(0 + Offset));
  SDValue Chain = IsStrict ? N->getOperand(0) : SDValue();
  TargetLowering::MakeLibCallOptions CallOptions;
  EVT OpVT = N->getOperand(0 + Offset).getValueType();
  CallOptions.setTypeListBeforeSoften(OpVT, N->getValueType(0), true);
  std::pair<SDValue, SDValue> Tmp = TLI.makeLibCall(DAG, LC, NVT, Op,
                                                    CallOptions, SDLoc(N),
                                                    Chain);
  if (IsStrict)
    ReplaceValueWith(SDValue(N, 1), Tmp.second);
  return Tmp.first;
}

SDValue DAGTypeLegalizer::SoftenFloatRes_Binary(SDNode *N, RTLIB::Libcall LC) {
  bool IsStrict = N->isStrictFPOpcode();
  EVT NVT = TLI.getTypeToTransformTo(*DAG.getContext(), N->getValueType(0));
  unsigned Offset = IsStrict ? 1 : 0;
  assert(N->getNumOperands() == (2 + Offset) &&
         "Unexpected number of operands!");
  SDValue Ops[2] = { GetSoftenedFloat(N->getOperand(0 + Offset)),
                     GetSoftenedFloat(N->getOperand(1 + Offset)) };
  SDValue Chain = IsStrict ? N->getOperand(0) : SDValue();
  TargetLowering::MakeLibCallOptions CallOptions;
  EVT OpsVT[2] = { N->getOperand(0 + Offset).getValueType(),
                   N->getOperand(1 + Offset).getValueType() };
  CallOptions.setTypeListBeforeSoften(OpsVT, N->getValueType(0), true);
  std::pair<SDValue, SDValue> Tmp = TLI.makeLibCall(DAG, LC, NVT, Ops,
                                                    CallOptions, SDLoc(N),
                                                    Chain);
  if (IsStrict)
    ReplaceValueWith(SDValue(N, 1), Tmp.second);
  return Tmp.first;
}

SDValue DAGTypeLegalizer::SoftenFloatRes_BITCAST(SDNode *N) {
  return BitConvertToInteger(N->getOperand(0));
}

SDValue DAGTypeLegalizer::SoftenFloatRes_FREEZE(SDNode *N) {
  EVT Ty = TLI.getTypeToTransformTo(*DAG.getContext(), N->getValueType(0));
  return DAG.getNode(ISD::FREEZE, SDLoc(N), Ty,
                     GetSoftenedFloat(N->getOperand(0)));
}

SDValue DAGTypeLegalizer::SoftenFloatRes_ARITH_FENCE(SDNode *N) {
  EVT Ty = TLI.getTypeToTransformTo(*DAG.getContext(), N->getValueType(0));
  SDValue NewFence = DAG.getNode(ISD::ARITH_FENCE, SDLoc(N), Ty,
                                 GetSoftenedFloat(N->getOperand(0)));
  return NewFence;
}

SDValue DAGTypeLegalizer::SoftenFloatRes_MERGE_VALUES(SDNode *N,
                                                      unsigned ResNo) {
  SDValue Op = DisintegrateMERGE_VALUES(N, ResNo);
  return BitConvertToInteger(Op);
}

SDValue DAGTypeLegalizer::SoftenFloatRes_BUILD_PAIR(SDNode *N) {
  // Convert the inputs to integers, and build a new pair out of them.
  return DAG.getNode(ISD::BUILD_PAIR, SDLoc(N),
                     TLI.getTypeToTransformTo(*DAG.getContext(),
                                              N->getValueType(0)),
                     BitConvertToInteger(N->getOperand(0)),
                     BitConvertToInteger(N->getOperand(1)));
}

SDValue DAGTypeLegalizer::SoftenFloatRes_ConstantFP(SDNode *N) {
  ConstantFPSDNode *CN = cast<ConstantFPSDNode>(N);
  // In ppcf128, the high 64 bits are always first in memory regardless
  // of Endianness. LLVM's APFloat representation is not Endian sensitive,
  // and so always converts into a 128-bit APInt in a non-Endian-sensitive
  // way. However, APInt's are serialized in an Endian-sensitive fashion,
  // so on big-Endian targets, the two doubles are output in the wrong
  // order. Fix this by manually flipping the order of the high 64 bits
  // and the low 64 bits here.
  if (DAG.getDataLayout().isBigEndian() &&
      CN->getValueType(0).getSimpleVT() == llvm::MVT::ppcf128) {
    uint64_t words[2] = { CN->getValueAPF().bitcastToAPInt().getRawData()[1],
                          CN->getValueAPF().bitcastToAPInt().getRawData()[0] };
    APInt Val(128, words);
    return DAG.getConstant(Val, SDLoc(CN),
                           TLI.getTypeToTransformTo(*DAG.getContext(),
                                                    CN->getValueType(0)));
  } else {
    return DAG.getConstant(CN->getValueAPF().bitcastToAPInt(), SDLoc(CN),
                           TLI.getTypeToTransformTo(*DAG.getContext(),
                                                    CN->getValueType(0)));
  }
}

SDValue DAGTypeLegalizer::SoftenFloatRes_EXTRACT_ELEMENT(SDNode *N) {
  SDValue Src = N->getOperand(0);
  assert(Src.getValueType() == MVT::ppcf128 &&
         "In floats only ppcf128 can be extracted by element!");
  return DAG.getNode(ISD::EXTRACT_ELEMENT, SDLoc(N),
                     N->getValueType(0).changeTypeToInteger(),
                     DAG.getBitcast(MVT::i128, Src), N->getOperand(1));
}

SDValue DAGTypeLegalizer::SoftenFloatRes_EXTRACT_VECTOR_ELT(SDNode *N, unsigned ResNo) {
  SDValue NewOp = BitConvertVectorToIntegerVector(N->getOperand(0));
  return DAG.getNode(ISD::EXTRACT_VECTOR_ELT, SDLoc(N),
                     NewOp.getValueType().getVectorElementType(),
                     NewOp, N->getOperand(1));
}

SDValue DAGTypeLegalizer::SoftenFloatRes_FABS(SDNode *N) {
  EVT NVT = TLI.getTypeToTransformTo(*DAG.getContext(), N->getValueType(0));
  unsigned Size = NVT.getSizeInBits();

  // Mask = ~(1 << (Size-1))
  APInt API = APInt::getAllOnes(Size);
  API.clearBit(Size - 1);
  SDValue Mask = DAG.getConstant(API, SDLoc(N), NVT);
  SDValue Op = GetSoftenedFloat(N->getOperand(0));
  return DAG.getNode(ISD::AND, SDLoc(N), NVT, Op, Mask);
}

SDValue DAGTypeLegalizer::SoftenFloatRes_FMINNUM(SDNode *N) {
  if (SDValue SelCC = TLI.createSelectForFMINNUM_FMAXNUM(N, DAG))
    return SoftenFloatRes_SELECT_CC(SelCC.getNode());
  return SoftenFloatRes_Binary(N, GetFPLibCall(N->getValueType(0),
                                               RTLIB::FMIN_F32,
                                               RTLIB::FMIN_F64,
                                               RTLIB::FMIN_F80,
                                               RTLIB::FMIN_F128,
                                               RTLIB::FMIN_PPCF128));
}

SDValue DAGTypeLegalizer::SoftenFloatRes_FMAXNUM(SDNode *N) {
  if (SDValue SelCC = TLI.createSelectForFMINNUM_FMAXNUM(N, DAG))
    return SoftenFloatRes_SELECT_CC(SelCC.getNode());
  return SoftenFloatRes_Binary(N, GetFPLibCall(N->getValueType(0),
                                               RTLIB::FMAX_F32,
                                               RTLIB::FMAX_F64,
                                               RTLIB::FMAX_F80,
                                               RTLIB::FMAX_F128,
                                               RTLIB::FMAX_PPCF128));
}

SDValue DAGTypeLegalizer::SoftenFloatRes_FMINIMUMNUM(SDNode *N) {
  return SoftenFloatRes_Binary(
      N, GetFPLibCall(N->getValueType(0), RTLIB::FMINIMUMNUM_F32,
                      RTLIB::FMINIMUMNUM_F64, RTLIB::FMINIMUMNUM_F80,
                      RTLIB::FMINIMUMNUM_F128, RTLIB::FMINIMUMNUM_PPCF128));
}

SDValue DAGTypeLegalizer::SoftenFloatRes_FMAXIMUMNUM(SDNode *N) {
  return SoftenFloatRes_Binary(
      N, GetFPLibCall(N->getValueType(0), RTLIB::FMAXIMUMNUM_F32,
                      RTLIB::FMAXIMUMNUM_F64, RTLIB::FMAXIMUMNUM_F80,
                      RTLIB::FMAXIMUMNUM_F128, RTLIB::FMAXIMUMNUM_PPCF128));
}

SDValue DAGTypeLegalizer::SoftenFloatRes_FMINIMUM(SDNode *N) {
  return SoftenFloatRes_Binary(
      N, GetFPLibCall(N->getValueType(0), RTLIB::FMINIMUM_F32,
                      RTLIB::FMINIMUM_F64, RTLIB::FMINIMUM_F80,
                      RTLIB::FMINIMUM_F128, RTLIB::FMINIMUM_PPCF128));
}

SDValue DAGTypeLegalizer::SoftenFloatRes_FMAXIMUM(SDNode *N) {
  return SoftenFloatRes_Binary(
      N, GetFPLibCall(N->getValueType(0), RTLIB::FMAXIMUM_F32,
                      RTLIB::FMAXIMUM_F64, RTLIB::FMAXIMUM_F80,
                      RTLIB::FMAXIMUM_F128, RTLIB::FMAXIMUM_PPCF128));
}

SDValue DAGTypeLegalizer::SoftenFloatRes_FADD(SDNode *N) {
  return SoftenFloatRes_Binary(N, GetFPLibCall(N->getValueType(0),
                                               RTLIB::ADD_F32,
                                               RTLIB::ADD_F64,
                                               RTLIB::ADD_F80,
                                               RTLIB::ADD_F128,
                                               RTLIB::ADD_PPCF128));
}

SDValue DAGTypeLegalizer::SoftenFloatRes_FACOS(SDNode *N) {
  return SoftenFloatRes_Unary(
      N, GetFPLibCall(N->getValueType(0), RTLIB::ACOS_F32, RTLIB::ACOS_F64,
                      RTLIB::ACOS_F80, RTLIB::ACOS_F128, RTLIB::ACOS_PPCF128));
}

SDValue DAGTypeLegalizer::SoftenFloatRes_FASIN(SDNode *N) {
  return SoftenFloatRes_Unary(
      N, GetFPLibCall(N->getValueType(0), RTLIB::ASIN_F32, RTLIB::ASIN_F64,
                      RTLIB::ASIN_F80, RTLIB::ASIN_F128, RTLIB::ASIN_PPCF128));
}

SDValue DAGTypeLegalizer::SoftenFloatRes_FATAN(SDNode *N) {
  return SoftenFloatRes_Unary(
      N, GetFPLibCall(N->getValueType(0), RTLIB::ATAN_F32, RTLIB::ATAN_F64,
                      RTLIB::ATAN_F80, RTLIB::ATAN_F128, RTLIB::ATAN_PPCF128));
}

SDValue DAGTypeLegalizer::SoftenFloatRes_FATAN2(SDNode *N) {
  return SoftenFloatRes_Binary(
      N,
      GetFPLibCall(N->getValueType(0), RTLIB::ATAN2_F32, RTLIB::ATAN2_F64,
                   RTLIB::ATAN2_F80, RTLIB::ATAN2_F128, RTLIB::ATAN2_PPCF128));
}

SDValue DAGTypeLegalizer::SoftenFloatRes_FCBRT(SDNode *N) {
  return SoftenFloatRes_Unary(N, GetFPLibCall(N->getValueType(0),
                                           RTLIB::CBRT_F32,
                                           RTLIB::CBRT_F64,
                                           RTLIB::CBRT_F80,
                                           RTLIB::CBRT_F128,
                                           RTLIB::CBRT_PPCF128));
}

SDValue DAGTypeLegalizer::SoftenFloatRes_FCEIL(SDNode *N) {
  return SoftenFloatRes_Unary(N, GetFPLibCall(N->getValueType(0),
                                              RTLIB::CEIL_F32,
                                              RTLIB::CEIL_F64,
                                              RTLIB::CEIL_F80,
                                              RTLIB::CEIL_F128,
                                              RTLIB::CEIL_PPCF128));
}

SDValue DAGTypeLegalizer::SoftenFloatRes_FCOPYSIGN(SDNode *N) {
  SDValue LHS = GetSoftenedFloat(N->getOperand(0));
  SDValue RHS = BitConvertToInteger(N->getOperand(1));
  SDLoc dl(N);

  EVT LVT = LHS.getValueType();
  EVT RVT = RHS.getValueType();

  unsigned LSize = LVT.getSizeInBits();
  unsigned RSize = RVT.getSizeInBits();

  // First get the sign bit of second operand.
  SDValue SignBit = DAG.getNode(
      ISD::SHL, dl, RVT, DAG.getConstant(1, dl, RVT),
      DAG.getConstant(RSize - 1, dl,
                      TLI.getShiftAmountTy(RVT, DAG.getDataLayout())));
  SignBit = DAG.getNode(ISD::AND, dl, RVT, RHS, SignBit);

  // Shift right or sign-extend it if the two operands have different types.
  int SizeDiff = RVT.getSizeInBits() - LVT.getSizeInBits();
  if (SizeDiff > 0) {
    SignBit =
        DAG.getNode(ISD::SRL, dl, RVT, SignBit,
                    DAG.getConstant(SizeDiff, dl,
                                    TLI.getShiftAmountTy(SignBit.getValueType(),
                                                         DAG.getDataLayout())));
    SignBit = DAG.getNode(ISD::TRUNCATE, dl, LVT, SignBit);
  } else if (SizeDiff < 0) {
    SignBit = DAG.getNode(ISD::ANY_EXTEND, dl, LVT, SignBit);
    SignBit =
        DAG.getNode(ISD::SHL, dl, LVT, SignBit,
                    DAG.getConstant(-SizeDiff, dl,
                                    TLI.getShiftAmountTy(SignBit.getValueType(),
                                                         DAG.getDataLayout())));
  }

  // Clear the sign bit of the first operand.
  SDValue Mask = DAG.getNode(
      ISD::SHL, dl, LVT, DAG.getConstant(1, dl, LVT),
      DAG.getConstant(LSize - 1, dl,
                      TLI.getShiftAmountTy(LVT, DAG.getDataLayout())));
  Mask = DAG.getNode(ISD::SUB, dl, LVT, Mask, DAG.getConstant(1, dl, LVT));
  LHS = DAG.getNode(ISD::AND, dl, LVT, LHS, Mask);

  // Or the value with the sign bit.
  return DAG.getNode(ISD::OR, dl, LVT, LHS, SignBit);
}

SDValue DAGTypeLegalizer::SoftenFloatRes_FCOS(SDNode *N) {
  return SoftenFloatRes_Unary(N, GetFPLibCall(N->getValueType(0),
                                              RTLIB::COS_F32,
                                              RTLIB::COS_F64,
                                              RTLIB::COS_F80,
                                              RTLIB::COS_F128,
                                              RTLIB::COS_PPCF128));
}

SDValue DAGTypeLegalizer::SoftenFloatRes_FCOSH(SDNode *N) {
  return SoftenFloatRes_Unary(
      N, GetFPLibCall(N->getValueType(0), RTLIB::COSH_F32, RTLIB::COSH_F64,
                      RTLIB::COSH_F80, RTLIB::COSH_F128, RTLIB::COSH_PPCF128));
}

SDValue DAGTypeLegalizer::SoftenFloatRes_FDIV(SDNode *N) {
  return SoftenFloatRes_Binary(N, GetFPLibCall(N->getValueType(0),
                                               RTLIB::DIV_F32,
                                               RTLIB::DIV_F64,
                                               RTLIB::DIV_F80,
                                               RTLIB::DIV_F128,
                                               RTLIB::DIV_PPCF128));
}

SDValue DAGTypeLegalizer::SoftenFloatRes_FEXP(SDNode *N) {
  return SoftenFloatRes_Unary(N, GetFPLibCall(N->getValueType(0),
                                              RTLIB::EXP_F32,
                                              RTLIB::EXP_F64,
                                              RTLIB::EXP_F80,
                                              RTLIB::EXP_F128,
                                              RTLIB::EXP_PPCF128));
}

SDValue DAGTypeLegalizer::SoftenFloatRes_FEXP2(SDNode *N) {
  return SoftenFloatRes_Unary(N, GetFPLibCall(N->getValueType(0),
                                              RTLIB::EXP2_F32,
                                              RTLIB::EXP2_F64,
                                              RTLIB::EXP2_F80,
                                              RTLIB::EXP2_F128,
                                              RTLIB::EXP2_PPCF128));
}

SDValue DAGTypeLegalizer::SoftenFloatRes_FEXP10(SDNode *N) {
  return SoftenFloatRes_Unary(
      N,
      GetFPLibCall(N->getValueType(0), RTLIB::EXP10_F32, RTLIB::EXP10_F64,
                   RTLIB::EXP10_F80, RTLIB::EXP10_F128, RTLIB::EXP10_PPCF128));
}

SDValue DAGTypeLegalizer::SoftenFloatRes_FFLOOR(SDNode *N) {
  return SoftenFloatRes_Unary(N, GetFPLibCall(N->getValueType(0),
                                              RTLIB::FLOOR_F32,
                                              RTLIB::FLOOR_F64,
                                              RTLIB::FLOOR_F80,
                                              RTLIB::FLOOR_F128,
                                              RTLIB::FLOOR_PPCF128));
}

SDValue DAGTypeLegalizer::SoftenFloatRes_FLOG(SDNode *N) {
  return SoftenFloatRes_Unary(N, GetFPLibCall(N->getValueType(0),
                                              RTLIB::LOG_F32,
                                              RTLIB::LOG_F64,
                                              RTLIB::LOG_F80,
                                              RTLIB::LOG_F128,
                                              RTLIB::LOG_PPCF128));
}

SDValue DAGTypeLegalizer::SoftenFloatRes_FLOG2(SDNode *N) {
  return SoftenFloatRes_Unary(N, GetFPLibCall(N->getValueType(0),
                                              RTLIB::LOG2_F32,
                                              RTLIB::LOG2_F64,
                                              RTLIB::LOG2_F80,
                                              RTLIB::LOG2_F128,
                                              RTLIB::LOG2_PPCF128));
}

SDValue DAGTypeLegalizer::SoftenFloatRes_FLOG10(SDNode *N) {
  return SoftenFloatRes_Unary(N, GetFPLibCall(N->getValueType(0),
                                              RTLIB::LOG10_F32,
                                              RTLIB::LOG10_F64,
                                              RTLIB::LOG10_F80,
                                              RTLIB::LOG10_F128,
                                              RTLIB::LOG10_PPCF128));
}

SDValue DAGTypeLegalizer::SoftenFloatRes_FMA(SDNode *N) {
  bool IsStrict = N->isStrictFPOpcode();
  EVT NVT = TLI.getTypeToTransformTo(*DAG.getContext(), N->getValueType(0));
  unsigned Offset = IsStrict ? 1 : 0;
  SDValue Ops[3] = { GetSoftenedFloat(N->getOperand(0 + Offset)),
                     GetSoftenedFloat(N->getOperand(1 + Offset)),
                     GetSoftenedFloat(N->getOperand(2 + Offset)) };
  SDValue Chain = IsStrict ? N->getOperand(0) : SDValue();
  TargetLowering::MakeLibCallOptions CallOptions;
  EVT OpsVT[3] = { N->getOperand(0 + Offset).getValueType(),
                   N->getOperand(1 + Offset).getValueType(),
                   N->getOperand(2 + Offset).getValueType() };
  CallOptions.setTypeListBeforeSoften(OpsVT, N->getValueType(0), true);
  std::pair<SDValue, SDValue> Tmp = TLI.makeLibCall(DAG,
                                                    GetFPLibCall(N->getValueType(0),
                                                                 RTLIB::FMA_F32,
                                                                 RTLIB::FMA_F64,
                                                                 RTLIB::FMA_F80,
                                                                 RTLIB::FMA_F128,
                                                                 RTLIB::FMA_PPCF128),
                         NVT, Ops, CallOptions, SDLoc(N), Chain);
  if (IsStrict)
    ReplaceValueWith(SDValue(N, 1), Tmp.second);
  return Tmp.first;
}

SDValue DAGTypeLegalizer::SoftenFloatRes_FMUL(SDNode *N) {
  return SoftenFloatRes_Binary(N, GetFPLibCall(N->getValueType(0),
                                               RTLIB::MUL_F32,
                                               RTLIB::MUL_F64,
                                               RTLIB::MUL_F80,
                                               RTLIB::MUL_F128,
                                               RTLIB::MUL_PPCF128));
}

SDValue DAGTypeLegalizer::SoftenFloatRes_FNEARBYINT(SDNode *N) {
  return SoftenFloatRes_Unary(N, GetFPLibCall(N->getValueType(0),
                                              RTLIB::NEARBYINT_F32,
                                              RTLIB::NEARBYINT_F64,
                                              RTLIB::NEARBYINT_F80,
                                              RTLIB::NEARBYINT_F128,
                                              RTLIB::NEARBYINT_PPCF128));
}

SDValue DAGTypeLegalizer::SoftenFloatRes_FNEG(SDNode *N) {
  EVT NVT = TLI.getTypeToTransformTo(*DAG.getContext(), N->getValueType(0));
  SDLoc dl(N);

  // Expand Y = FNEG(X) -> Y = X ^ sign mask
  APInt SignMask = APInt::getSignMask(NVT.getSizeInBits());
  return DAG.getNode(ISD::XOR, dl, NVT, GetSoftenedFloat(N->getOperand(0)),
                     DAG.getConstant(SignMask, dl, NVT));
}

SDValue DAGTypeLegalizer::SoftenFloatRes_FP_EXTEND(SDNode *N) {
  bool IsStrict = N->isStrictFPOpcode();
  EVT NVT = TLI.getTypeToTransformTo(*DAG.getContext(), N->getValueType(0));
  SDValue Op = N->getOperand(IsStrict ? 1 : 0);

  SDValue Chain = IsStrict ? N->getOperand(0) : SDValue();

  if (getTypeAction(Op.getValueType()) == TargetLowering::TypePromoteFloat) {
    Op = GetPromotedFloat(Op);
    // If the promotion did the FP_EXTEND to the destination type for us,
    // there's nothing left to do here.
    if (Op.getValueType() == N->getValueType(0)) {
      if (IsStrict)
        ReplaceValueWith(SDValue(N, 1), Chain);
      return BitConvertToInteger(Op);
    }
  }

  // There's only a libcall for f16 -> f32 and shifting is only valid for bf16
  // -> f32, so proceed in two stages. Also, it's entirely possible for both
  // f16 and f32 to be legal, so use the fully hard-float FP_EXTEND rather
  // than FP16_TO_FP.
  if ((Op.getValueType() == MVT::f16 || Op.getValueType() == MVT::bf16) &&
      N->getValueType(0) != MVT::f32) {
    if (IsStrict) {
      Op = DAG.getNode(ISD::STRICT_FP_EXTEND, SDLoc(N),
                       { MVT::f32, MVT::Other }, { Chain, Op });
      Chain = Op.getValue(1);
    } else {
      Op = DAG.getNode(ISD::FP_EXTEND, SDLoc(N), MVT::f32, Op);
    }
  }

  if (Op.getValueType() == MVT::bf16) {
    // FIXME: Need ReplaceValueWith on chain in strict case
    return SoftenFloatRes_BF16_TO_FP(N);
  }

  RTLIB::Libcall LC = RTLIB::getFPEXT(Op.getValueType(), N->getValueType(0));
  assert(LC != RTLIB::UNKNOWN_LIBCALL && "Unsupported FP_EXTEND!");
  TargetLowering::MakeLibCallOptions CallOptions;
  EVT OpVT = N->getOperand(IsStrict ? 1 : 0).getValueType();
  CallOptions.setTypeListBeforeSoften(OpVT, N->getValueType(0), true);
  std::pair<SDValue, SDValue> Tmp = TLI.makeLibCall(DAG, LC, NVT, Op,
                                                    CallOptions, SDLoc(N),
                                                    Chain);
  if (IsStrict)
    ReplaceValueWith(SDValue(N, 1), Tmp.second);
  return Tmp.first;
}

// FIXME: Should we just use 'normal' FP_EXTEND / FP_TRUNC instead of special
// nodes?
SDValue DAGTypeLegalizer::SoftenFloatRes_FP16_TO_FP(SDNode *N) {
  EVT MidVT = TLI.getTypeToTransformTo(*DAG.getContext(), MVT::f32);
  SDValue Op = N->getOperand(0);
  TargetLowering::MakeLibCallOptions CallOptions;
  EVT OpsVT[1] = { N->getOperand(0).getValueType() };
  CallOptions.setTypeListBeforeSoften(OpsVT, N->getValueType(0), true);
  SDValue Res32 = TLI.makeLibCall(DAG, RTLIB::FPEXT_F16_F32, MidVT, Op,
                                  CallOptions, SDLoc(N)).first;
  if (N->getValueType(0) == MVT::f32)
    return Res32;

  EVT NVT = TLI.getTypeToTransformTo(*DAG.getContext(), N->getValueType(0));
  RTLIB::Libcall LC = RTLIB::getFPEXT(MVT::f32, N->getValueType(0));
  assert(LC != RTLIB::UNKNOWN_LIBCALL && "Unsupported FP_EXTEND!");
  return TLI.makeLibCall(DAG, LC, NVT, Res32, CallOptions, SDLoc(N)).first;
}

// FIXME: Should we just use 'normal' FP_EXTEND / FP_TRUNC instead of special
// nodes?
SDValue DAGTypeLegalizer::SoftenFloatRes_BF16_TO_FP(SDNode *N) {
  assert(N->getValueType(0) == MVT::f32 &&
         "Can only soften BF16_TO_FP with f32 result");
  EVT NVT = TLI.getTypeToTransformTo(*DAG.getContext(), MVT::f32);
  SDValue Op = N->getOperand(0);
  SDLoc DL(N);
  Op = DAG.getNode(ISD::ANY_EXTEND, DL, NVT,
                   DAG.getNode(ISD::BITCAST, DL, MVT::i16, Op));
  SDValue Res = DAG.getNode(ISD::SHL, DL, NVT, Op,
                            DAG.getShiftAmountConstant(16, NVT, DL));
  return Res;
}

SDValue DAGTypeLegalizer::SoftenFloatRes_FP_ROUND(SDNode *N) {
  bool IsStrict = N->isStrictFPOpcode();
  EVT NVT = TLI.getTypeToTransformTo(*DAG.getContext(), N->getValueType(0));
  SDValue Op = N->getOperand(IsStrict ? 1 : 0);
  SDValue Chain = IsStrict ? N->getOperand(0) : SDValue();
  RTLIB::Libcall LC = RTLIB::getFPROUND(Op.getValueType(), N->getValueType(0));
  assert(LC != RTLIB::UNKNOWN_LIBCALL && "Unsupported FP_ROUND!");
  TargetLowering::MakeLibCallOptions CallOptions;
  EVT OpVT = N->getOperand(IsStrict ? 1 : 0).getValueType();
  CallOptions.setTypeListBeforeSoften(OpVT, N->getValueType(0), true);
  std::pair<SDValue, SDValue> Tmp = TLI.makeLibCall(DAG, LC, NVT, Op,
                                                    CallOptions, SDLoc(N),
                                                    Chain);
  if (IsStrict)
    ReplaceValueWith(SDValue(N, 1), Tmp.second);
  return Tmp.first;
}

SDValue DAGTypeLegalizer::SoftenFloatRes_FPOW(SDNode *N) {
  return SoftenFloatRes_Binary(N, GetFPLibCall(N->getValueType(0),
                                               RTLIB::POW_F32,
                                               RTLIB::POW_F64,
                                               RTLIB::POW_F80,
                                               RTLIB::POW_F128,
                                               RTLIB::POW_PPCF128));
}

SDValue DAGTypeLegalizer::SoftenFloatRes_ExpOp(SDNode *N) {
  bool IsStrict = N->isStrictFPOpcode();
  unsigned Offset = IsStrict ? 1 : 0;
  assert((N->getOperand(1 + Offset).getValueType() == MVT::i16 ||
          N->getOperand(1 + Offset).getValueType() == MVT::i32) &&
         "Unsupported power type!");
  bool IsPowI =
      N->getOpcode() == ISD::FPOWI || N->getOpcode() == ISD::STRICT_FPOWI;

  RTLIB::Libcall LC = IsPowI ? RTLIB::getPOWI(N->getValueType(0))
                             : RTLIB::getLDEXP(N->getValueType(0));
  assert(LC != RTLIB::UNKNOWN_LIBCALL && "Unexpected fpowi.");
  if (!TLI.getLibcallName(LC)) {
    // Some targets don't have a powi libcall; use pow instead.
    // FIXME: Implement this if some target needs it.
    DAG.getContext()->emitError("Don't know how to soften fpowi to fpow");
    return DAG.getUNDEF(N->getValueType(0));
  }

  if (DAG.getLibInfo().getIntSize() !=
      N->getOperand(1 + Offset).getValueType().getSizeInBits()) {
    // If the exponent does not match with sizeof(int) a libcall to RTLIB::POWI
    // would use the wrong type for the argument.
    DAG.getContext()->emitError("POWI exponent does not match sizeof(int)");
    return DAG.getUNDEF(N->getValueType(0));
  }

  EVT NVT = TLI.getTypeToTransformTo(*DAG.getContext(), N->getValueType(0));
  SDValue Ops[2] = { GetSoftenedFloat(N->getOperand(0 + Offset)),
                     N->getOperand(1 + Offset) };
  SDValue Chain = IsStrict ? N->getOperand(0) : SDValue();
  TargetLowering::MakeLibCallOptions CallOptions;
  EVT OpsVT[2] = { N->getOperand(0 + Offset).getValueType(),
                   N->getOperand(1 + Offset).getValueType() };
  CallOptions.setTypeListBeforeSoften(OpsVT, N->getValueType(0), true);
  std::pair<SDValue, SDValue> Tmp = TLI.makeLibCall(DAG, LC, NVT, Ops,
                                                    CallOptions, SDLoc(N),
                                                    Chain);
  if (IsStrict)
    ReplaceValueWith(SDValue(N, 1), Tmp.second);
  return Tmp.first;
}

SDValue DAGTypeLegalizer::SoftenFloatRes_FFREXP(SDNode *N) {
  assert(!N->isStrictFPOpcode() && "strictfp not implemented for frexp");
  EVT VT0 = N->getValueType(0);
  EVT VT1 = N->getValueType(1);
  RTLIB::Libcall LC = RTLIB::getFREXP(VT0);

  if (DAG.getLibInfo().getIntSize() != VT1.getSizeInBits()) {
    // If the exponent does not match with sizeof(int) a libcall would use the
    // wrong type for the argument.
    // TODO: Should be able to handle mismatches.
    DAG.getContext()->emitError("ffrexp exponent does not match sizeof(int)");
    return DAG.getUNDEF(N->getValueType(0));
  }

  EVT NVT0 = TLI.getTypeToTransformTo(*DAG.getContext(), VT0);
  SDValue StackSlot = DAG.CreateStackTemporary(VT1);

  SDLoc DL(N);

  TargetLowering::MakeLibCallOptions CallOptions;
  SDValue Ops[2] = {GetSoftenedFloat(N->getOperand(0)), StackSlot};
  EVT OpsVT[2] = {VT0, StackSlot.getValueType()};

  // TODO: setTypeListBeforeSoften can't properly express multiple return types,
  // but we only really need to handle the 0th one for softening anyway.
  CallOptions.setTypeListBeforeSoften({OpsVT}, VT0, true);

  auto [ReturnVal, Chain] = TLI.makeLibCall(DAG, LC, NVT0, Ops, CallOptions, DL,
                                            /*Chain=*/SDValue());
  int FrameIdx = cast<FrameIndexSDNode>(StackSlot)->getIndex();
  auto PtrInfo =
      MachinePointerInfo::getFixedStack(DAG.getMachineFunction(), FrameIdx);

  SDValue LoadExp = DAG.getLoad(VT1, DL, Chain, StackSlot, PtrInfo);

  ReplaceValueWith(SDValue(N, 1), LoadExp);
  return ReturnVal;
}

<<<<<<< HEAD
SDValue DAGTypeLegalizer::SoftenFloatRes_FSINCOS(SDNode *N) {
  assert(!N->isStrictFPOpcode() && "strictfp not implemented for fsincos");
  EVT VT = N->getValueType(0);
  RTLIB::Libcall LC = RTLIB::getFSINCOS(VT);
=======
SDValue
DAGTypeLegalizer::SoftenFloatRes_UnaryWithTwoFPResults(SDNode *N,
                                                       RTLIB::Libcall LC) {
  assert(!N->isStrictFPOpcode() && "strictfp not implemented");
  EVT VT = N->getValueType(0);
>>>>>>> a8d96e15

  if (!TLI.getLibcallName(LC))
    return SDValue();

  EVT NVT = TLI.getTypeToTransformTo(*DAG.getContext(), VT);
<<<<<<< HEAD
  SDValue StackSlotSin = DAG.CreateStackTemporary(NVT);
  SDValue StackSlotCos = DAG.CreateStackTemporary(NVT);
=======
  SDValue FirstResultSlot = DAG.CreateStackTemporary(NVT);
  SDValue SecondResultSlot = DAG.CreateStackTemporary(NVT);
>>>>>>> a8d96e15

  SDLoc DL(N);

  TargetLowering::MakeLibCallOptions CallOptions;
<<<<<<< HEAD
  std::array Ops{GetSoftenedFloat(N->getOperand(0)), StackSlotSin,
                 StackSlotCos};
  std::array OpsVT{VT, StackSlotSin.getValueType(),
                   StackSlotCos.getValueType()};

  // TODO: setTypeListBeforeSoften can't properly express multiple return types,
  // but since both returns have the same type for sincos it should be okay.
=======
  std::array Ops{GetSoftenedFloat(N->getOperand(0)), FirstResultSlot,
                 SecondResultSlot};
  std::array OpsVT{VT, FirstResultSlot.getValueType(),
                   SecondResultSlot.getValueType()};

  // TODO: setTypeListBeforeSoften can't properly express multiple return types,
  // but since both returns have the same type it should be okay.
>>>>>>> a8d96e15
  CallOptions.setTypeListBeforeSoften({OpsVT}, VT, true);

  auto [ReturnVal, Chain] = TLI.makeLibCall(DAG, LC, NVT, Ops, CallOptions, DL,
                                            /*Chain=*/SDValue());

  auto CreateStackLoad = [&, Chain = Chain](SDValue StackSlot) {
    int FrameIdx = cast<FrameIndexSDNode>(StackSlot)->getIndex();
    auto PtrInfo =
        MachinePointerInfo::getFixedStack(DAG.getMachineFunction(), FrameIdx);
    return DAG.getLoad(NVT, DL, Chain, StackSlot, PtrInfo);
  };
<<<<<<< HEAD
  SetSoftenedFloat(SDValue(N, 0), CreateStackLoad(StackSlotSin));
  SetSoftenedFloat(SDValue(N, 1), CreateStackLoad(StackSlotCos));
=======
  SetSoftenedFloat(SDValue(N, 0), CreateStackLoad(FirstResultSlot));
  SetSoftenedFloat(SDValue(N, 1), CreateStackLoad(SecondResultSlot));
>>>>>>> a8d96e15

  return SDValue();
}

<<<<<<< HEAD
=======
SDValue DAGTypeLegalizer::SoftenFloatRes_FSINCOS(SDNode *N) {
  return SoftenFloatRes_UnaryWithTwoFPResults(
      N, RTLIB::getFSINCOS(N->getValueType(0)));
}

>>>>>>> a8d96e15
SDValue DAGTypeLegalizer::SoftenFloatRes_FREM(SDNode *N) {
  return SoftenFloatRes_Binary(N, GetFPLibCall(N->getValueType(0),
                                               RTLIB::REM_F32,
                                               RTLIB::REM_F64,
                                               RTLIB::REM_F80,
                                               RTLIB::REM_F128,
                                               RTLIB::REM_PPCF128));
}

SDValue DAGTypeLegalizer::SoftenFloatRes_FRINT(SDNode *N) {
  return SoftenFloatRes_Unary(N, GetFPLibCall(N->getValueType(0),
                                              RTLIB::RINT_F32,
                                              RTLIB::RINT_F64,
                                              RTLIB::RINT_F80,
                                              RTLIB::RINT_F128,
                                              RTLIB::RINT_PPCF128));
}

SDValue DAGTypeLegalizer::SoftenFloatRes_FROUND(SDNode *N) {
  return SoftenFloatRes_Unary(N, GetFPLibCall(N->getValueType(0),
                                              RTLIB::ROUND_F32,
                                              RTLIB::ROUND_F64,
                                              RTLIB::ROUND_F80,
                                              RTLIB::ROUND_F128,
                                              RTLIB::ROUND_PPCF128));
}

SDValue DAGTypeLegalizer::SoftenFloatRes_FROUNDEVEN(SDNode *N) {
  return SoftenFloatRes_Unary(N, GetFPLibCall(N->getValueType(0),
                                              RTLIB::ROUNDEVEN_F32,
                                              RTLIB::ROUNDEVEN_F64,
                                              RTLIB::ROUNDEVEN_F80,
                                              RTLIB::ROUNDEVEN_F128,
                                              RTLIB::ROUNDEVEN_PPCF128));
}

SDValue DAGTypeLegalizer::SoftenFloatRes_FSIN(SDNode *N) {
  return SoftenFloatRes_Unary(N, GetFPLibCall(N->getValueType(0),
                                              RTLIB::SIN_F32,
                                              RTLIB::SIN_F64,
                                              RTLIB::SIN_F80,
                                              RTLIB::SIN_F128,
                                              RTLIB::SIN_PPCF128));
}

SDValue DAGTypeLegalizer::SoftenFloatRes_FSINH(SDNode *N) {
  return SoftenFloatRes_Unary(
      N, GetFPLibCall(N->getValueType(0), RTLIB::SINH_F32, RTLIB::SINH_F64,
                      RTLIB::SINH_F80, RTLIB::SINH_F128, RTLIB::SINH_PPCF128));
}

SDValue DAGTypeLegalizer::SoftenFloatRes_FSQRT(SDNode *N) {
  return SoftenFloatRes_Unary(N, GetFPLibCall(N->getValueType(0),
                                              RTLIB::SQRT_F32,
                                              RTLIB::SQRT_F64,
                                              RTLIB::SQRT_F80,
                                              RTLIB::SQRT_F128,
                                              RTLIB::SQRT_PPCF128));
}

SDValue DAGTypeLegalizer::SoftenFloatRes_FSUB(SDNode *N) {
  return SoftenFloatRes_Binary(N, GetFPLibCall(N->getValueType(0),
                                               RTLIB::SUB_F32,
                                               RTLIB::SUB_F64,
                                               RTLIB::SUB_F80,
                                               RTLIB::SUB_F128,
                                               RTLIB::SUB_PPCF128));
}

SDValue DAGTypeLegalizer::SoftenFloatRes_FTAN(SDNode *N) {
  return SoftenFloatRes_Unary(
      N, GetFPLibCall(N->getValueType(0), RTLIB::TAN_F32, RTLIB::TAN_F64,
                      RTLIB::TAN_F80, RTLIB::TAN_F128, RTLIB::TAN_PPCF128));
}

SDValue DAGTypeLegalizer::SoftenFloatRes_FTANH(SDNode *N) {
  return SoftenFloatRes_Unary(
      N, GetFPLibCall(N->getValueType(0), RTLIB::TANH_F32, RTLIB::TANH_F64,
                      RTLIB::TANH_F80, RTLIB::TANH_F128, RTLIB::TANH_PPCF128));
}

SDValue DAGTypeLegalizer::SoftenFloatRes_FTRUNC(SDNode *N) {
  return SoftenFloatRes_Unary(N, GetFPLibCall(N->getValueType(0),
                                              RTLIB::TRUNC_F32,
                                              RTLIB::TRUNC_F64,
                                              RTLIB::TRUNC_F80,
                                              RTLIB::TRUNC_F128,
                                              RTLIB::TRUNC_PPCF128));
}

SDValue DAGTypeLegalizer::SoftenFloatRes_LOAD(SDNode *N) {
  LoadSDNode *L = cast<LoadSDNode>(N);
  EVT VT = N->getValueType(0);
  EVT NVT = TLI.getTypeToTransformTo(*DAG.getContext(), VT);
  SDLoc dl(N);

  auto MMOFlags =
      L->getMemOperand()->getFlags() &
      ~(MachineMemOperand::MOInvariant | MachineMemOperand::MODereferenceable);
  SDValue NewL;
  if (L->getExtensionType() == ISD::NON_EXTLOAD) {
    NewL = DAG.getLoad(L->getAddressingMode(), L->getExtensionType(), NVT, dl,
                       L->getChain(), L->getBasePtr(), L->getOffset(),
                       L->getPointerInfo(), NVT, L->getOriginalAlign(),
                       MMOFlags, L->getAAInfo());
    // Legalized the chain result - switch anything that used the old chain to
    // use the new one.
    ReplaceValueWith(SDValue(N, 1), NewL.getValue(1));
    return NewL;
  }

  // Do a non-extending load followed by FP_EXTEND.
  NewL = DAG.getLoad(L->getAddressingMode(), ISD::NON_EXTLOAD, L->getMemoryVT(),
                     dl, L->getChain(), L->getBasePtr(), L->getOffset(),
                     L->getPointerInfo(), L->getMemoryVT(),
                     L->getOriginalAlign(), MMOFlags, L->getAAInfo());
  // Legalized the chain result - switch anything that used the old chain to
  // use the new one.
  ReplaceValueWith(SDValue(N, 1), NewL.getValue(1));
  auto ExtendNode = DAG.getNode(ISD::FP_EXTEND, dl, VT, NewL);
  return BitConvertToInteger(ExtendNode);
}

SDValue DAGTypeLegalizer::SoftenFloatRes_ATOMIC_LOAD(SDNode *N) {
  AtomicSDNode *L = cast<AtomicSDNode>(N);
  EVT VT = N->getValueType(0);
  EVT NVT = TLI.getTypeToTransformTo(*DAG.getContext(), VT);
  SDLoc dl(N);

  if (L->getExtensionType() == ISD::NON_EXTLOAD) {
    SDValue NewL =
        DAG.getAtomic(ISD::ATOMIC_LOAD, dl, NVT, DAG.getVTList(NVT, MVT::Other),
                      {L->getChain(), L->getBasePtr()}, L->getMemOperand());

    // Legalized the chain result - switch anything that used the old chain to
    // use the new one.
    ReplaceValueWith(SDValue(N, 1), NewL.getValue(1));
    return NewL;
  }

  report_fatal_error("softening fp extending atomic load not handled");
}

SDValue DAGTypeLegalizer::SoftenFloatRes_SELECT(SDNode *N) {
  SDValue LHS = GetSoftenedFloat(N->getOperand(1));
  SDValue RHS = GetSoftenedFloat(N->getOperand(2));
  return DAG.getSelect(SDLoc(N),
                       LHS.getValueType(), N->getOperand(0), LHS, RHS);
}

SDValue DAGTypeLegalizer::SoftenFloatRes_SELECT_CC(SDNode *N) {
  SDValue LHS = GetSoftenedFloat(N->getOperand(2));
  SDValue RHS = GetSoftenedFloat(N->getOperand(3));
  return DAG.getNode(ISD::SELECT_CC, SDLoc(N),
                     LHS.getValueType(), N->getOperand(0),
                     N->getOperand(1), LHS, RHS, N->getOperand(4));
}

SDValue DAGTypeLegalizer::SoftenFloatRes_UNDEF(SDNode *N) {
  return DAG.getUNDEF(TLI.getTypeToTransformTo(*DAG.getContext(),
                                               N->getValueType(0)));
}

SDValue DAGTypeLegalizer::SoftenFloatRes_VAARG(SDNode *N) {
  SDValue Chain = N->getOperand(0); // Get the chain.
  SDValue Ptr = N->getOperand(1); // Get the pointer.
  EVT VT = N->getValueType(0);
  EVT NVT = TLI.getTypeToTransformTo(*DAG.getContext(), VT);
  SDLoc dl(N);

  SDValue NewVAARG;
  NewVAARG = DAG.getVAArg(NVT, dl, Chain, Ptr, N->getOperand(2),
                          N->getConstantOperandVal(3));

  // Legalized the chain result - switch anything that used the old chain to
  // use the new one.
  if (N != NewVAARG.getValue(1).getNode())
    ReplaceValueWith(SDValue(N, 1), NewVAARG.getValue(1));
  return NewVAARG;
}

SDValue DAGTypeLegalizer::SoftenFloatRes_XINT_TO_FP(SDNode *N) {
  bool IsStrict = N->isStrictFPOpcode();
  bool Signed = N->getOpcode() == ISD::SINT_TO_FP ||
                N->getOpcode() == ISD::STRICT_SINT_TO_FP;
  EVT SVT = N->getOperand(IsStrict ? 1 : 0).getValueType();
  EVT RVT = N->getValueType(0);
  EVT NVT = EVT();
  SDLoc dl(N);

  // If the input is not legal, eg: i1 -> fp, then it needs to be promoted to
  // a larger type, eg: i8 -> fp.  Even if it is legal, no libcall may exactly
  // match.  Look for an appropriate libcall.
  RTLIB::Libcall LC = RTLIB::UNKNOWN_LIBCALL;
  for (unsigned t = MVT::FIRST_INTEGER_VALUETYPE;
       t <= MVT::LAST_INTEGER_VALUETYPE && LC == RTLIB::UNKNOWN_LIBCALL; ++t) {
    NVT = (MVT::SimpleValueType)t;
    // The source needs to big enough to hold the operand.
    if (NVT.bitsGE(SVT))
      LC = Signed ? RTLIB::getSINTTOFP(NVT, RVT):RTLIB::getUINTTOFP (NVT, RVT);
  }
  assert(LC != RTLIB::UNKNOWN_LIBCALL && "Unsupported XINT_TO_FP!");

  SDValue Chain = IsStrict ? N->getOperand(0) : SDValue();
  // Sign/zero extend the argument if the libcall takes a larger type.
  SDValue Op = DAG.getNode(Signed ? ISD::SIGN_EXTEND : ISD::ZERO_EXTEND, dl,
                           NVT, N->getOperand(IsStrict ? 1 : 0));
  TargetLowering::MakeLibCallOptions CallOptions;
  CallOptions.setSExt(Signed);
  CallOptions.setTypeListBeforeSoften(SVT, RVT, true);
  std::pair<SDValue, SDValue> Tmp =
      TLI.makeLibCall(DAG, LC, TLI.getTypeToTransformTo(*DAG.getContext(), RVT),
                      Op, CallOptions, dl, Chain);

  if (IsStrict)
    ReplaceValueWith(SDValue(N, 1), Tmp.second);
  return Tmp.first;
}

SDValue DAGTypeLegalizer::SoftenFloatRes_VECREDUCE(SDNode *N) {
  // Expand and soften recursively.
  ReplaceValueWith(SDValue(N, 0), TLI.expandVecReduce(N, DAG));
  return SDValue();
}

SDValue DAGTypeLegalizer::SoftenFloatRes_VECREDUCE_SEQ(SDNode *N) {
  ReplaceValueWith(SDValue(N, 0), TLI.expandVecReduceSeq(N, DAG));
  return SDValue();
}

//===----------------------------------------------------------------------===//
//  Convert Float Operand to Integer
//===----------------------------------------------------------------------===//

bool DAGTypeLegalizer::SoftenFloatOperand(SDNode *N, unsigned OpNo) {
  LLVM_DEBUG(dbgs() << "Soften float operand " << OpNo << ": "; N->dump(&DAG));
  SDValue Res = SDValue();

  switch (N->getOpcode()) {
  default:
#ifndef NDEBUG
    dbgs() << "SoftenFloatOperand Op #" << OpNo << ": ";
    N->dump(&DAG); dbgs() << "\n";
#endif
    report_fatal_error("Do not know how to soften this operator's operand!");

  case ISD::BITCAST:     Res = SoftenFloatOp_BITCAST(N); break;
  case ISD::BR_CC:       Res = SoftenFloatOp_BR_CC(N); break;
  case ISD::STRICT_FP_TO_FP16:
  case ISD::FP_TO_FP16:  // Same as FP_ROUND for softening purposes
  case ISD::FP_TO_BF16:
  case ISD::STRICT_FP_TO_BF16:
  case ISD::STRICT_FP_ROUND:
  case ISD::FP_ROUND:    Res = SoftenFloatOp_FP_ROUND(N); break;
  case ISD::STRICT_FP_TO_SINT:
  case ISD::STRICT_FP_TO_UINT:
  case ISD::FP_TO_SINT:
  case ISD::FP_TO_UINT:  Res = SoftenFloatOp_FP_TO_XINT(N); break;
  case ISD::FP_TO_SINT_SAT:
  case ISD::FP_TO_UINT_SAT:
                         Res = SoftenFloatOp_FP_TO_XINT_SAT(N); break;
  case ISD::STRICT_LROUND:
  case ISD::LROUND:      Res = SoftenFloatOp_LROUND(N); break;
  case ISD::STRICT_LLROUND:
  case ISD::LLROUND:     Res = SoftenFloatOp_LLROUND(N); break;
  case ISD::STRICT_LRINT:
  case ISD::LRINT:       Res = SoftenFloatOp_LRINT(N); break;
  case ISD::STRICT_LLRINT:
  case ISD::LLRINT:      Res = SoftenFloatOp_LLRINT(N); break;
  case ISD::SELECT_CC:   Res = SoftenFloatOp_SELECT_CC(N); break;
  case ISD::STRICT_FSETCC:
  case ISD::STRICT_FSETCCS:
  case ISD::SETCC:       Res = SoftenFloatOp_SETCC(N); break;
  case ISD::STORE:       Res = SoftenFloatOp_STORE(N, OpNo); break;
  case ISD::ATOMIC_STORE:
    Res = SoftenFloatOp_ATOMIC_STORE(N, OpNo);
    break;
  case ISD::FCOPYSIGN:   Res = SoftenFloatOp_FCOPYSIGN(N); break;
  }

  // If the result is null, the sub-method took care of registering results etc.
  if (!Res.getNode()) return false;

  // If the result is N, the sub-method updated N in place.  Tell the legalizer
  // core about this to re-analyze.
  if (Res.getNode() == N)
    return true;

  assert(Res.getValueType() == N->getValueType(0) && N->getNumValues() == 1 &&
         "Invalid operand softening");

  ReplaceValueWith(SDValue(N, 0), Res);
  return false;
}

SDValue DAGTypeLegalizer::SoftenFloatOp_BITCAST(SDNode *N) {
  SDValue Op0 = GetSoftenedFloat(N->getOperand(0));

  return DAG.getNode(ISD::BITCAST, SDLoc(N), N->getValueType(0), Op0);
}

SDValue DAGTypeLegalizer::SoftenFloatOp_FP_ROUND(SDNode *N) {
  // We actually deal with the partially-softened FP_TO_FP16 node too, which
  // returns an i16 so doesn't meet the constraints necessary for FP_ROUND.
  assert(N->getOpcode() == ISD::FP_ROUND || N->getOpcode() == ISD::FP_TO_FP16 ||
         N->getOpcode() == ISD::STRICT_FP_TO_FP16 ||
         N->getOpcode() == ISD::FP_TO_BF16 ||
         N->getOpcode() == ISD::STRICT_FP_TO_BF16 ||
         N->getOpcode() == ISD::STRICT_FP_ROUND);

  bool IsStrict = N->isStrictFPOpcode();
  SDValue Op = N->getOperand(IsStrict ? 1 : 0);
  EVT SVT = Op.getValueType();
  EVT RVT = N->getValueType(0);
  EVT FloatRVT = RVT;
  if (N->getOpcode() == ISD::FP_TO_FP16 ||
      N->getOpcode() == ISD::STRICT_FP_TO_FP16)
    FloatRVT = MVT::f16;
  else if (N->getOpcode() == ISD::FP_TO_BF16 ||
           N->getOpcode() == ISD::STRICT_FP_TO_BF16)
    FloatRVT = MVT::bf16;

  RTLIB::Libcall LC = RTLIB::getFPROUND(SVT, FloatRVT);
  assert(LC != RTLIB::UNKNOWN_LIBCALL && "Unsupported FP_ROUND libcall");

  SDValue Chain = IsStrict ? N->getOperand(0) : SDValue();
  Op = GetSoftenedFloat(Op);
  TargetLowering::MakeLibCallOptions CallOptions;
  CallOptions.setTypeListBeforeSoften(SVT, RVT, true);
  std::pair<SDValue, SDValue> Tmp = TLI.makeLibCall(DAG, LC, RVT, Op,
                                                    CallOptions, SDLoc(N),
                                                    Chain);
  if (IsStrict) {
    ReplaceValueWith(SDValue(N, 1), Tmp.second);
    ReplaceValueWith(SDValue(N, 0), Tmp.first);
    return SDValue();
  }
  return Tmp.first;
}

SDValue DAGTypeLegalizer::SoftenFloatOp_BR_CC(SDNode *N) {
  SDValue NewLHS = N->getOperand(2), NewRHS = N->getOperand(3);
  ISD::CondCode CCCode = cast<CondCodeSDNode>(N->getOperand(1))->get();

  EVT VT = NewLHS.getValueType();
  NewLHS = GetSoftenedFloat(NewLHS);
  NewRHS = GetSoftenedFloat(NewRHS);
  TLI.softenSetCCOperands(DAG, VT, NewLHS, NewRHS, CCCode, SDLoc(N),
                          N->getOperand(2), N->getOperand(3));

  // If softenSetCCOperands returned a scalar, we need to compare the result
  // against zero to select between true and false values.
  if (!NewRHS.getNode()) {
    NewRHS = DAG.getConstant(0, SDLoc(N), NewLHS.getValueType());
    CCCode = ISD::SETNE;
  }

  // Update N to have the operands specified.
  return SDValue(DAG.UpdateNodeOperands(N, N->getOperand(0),
                                DAG.getCondCode(CCCode), NewLHS, NewRHS,
                                N->getOperand(4)),
                 0);
}

// Even if the result type is legal, no libcall may exactly match. (e.g. We
// don't have FP-i8 conversions) This helper method looks for an appropriate
// promoted libcall.
static RTLIB::Libcall findFPToIntLibcall(EVT SrcVT, EVT RetVT, EVT &Promoted,
                                         bool Signed) {
  RTLIB::Libcall LC = RTLIB::UNKNOWN_LIBCALL;
  for (unsigned IntVT = MVT::FIRST_INTEGER_VALUETYPE;
       IntVT <= MVT::LAST_INTEGER_VALUETYPE && LC == RTLIB::UNKNOWN_LIBCALL;
       ++IntVT) {
    Promoted = (MVT::SimpleValueType)IntVT;
    // The type needs to big enough to hold the result.
    if (Promoted.bitsGE(RetVT))
      LC = Signed ? RTLIB::getFPTOSINT(SrcVT, Promoted)
                  : RTLIB::getFPTOUINT(SrcVT, Promoted);
  }
  return LC;
}

SDValue DAGTypeLegalizer::SoftenFloatOp_FP_TO_XINT(SDNode *N) {
  bool IsStrict = N->isStrictFPOpcode();
  bool Signed = N->getOpcode() == ISD::FP_TO_SINT ||
                N->getOpcode() == ISD::STRICT_FP_TO_SINT;

  SDValue Op = N->getOperand(IsStrict ? 1 : 0);
  EVT SVT = Op.getValueType();
  EVT RVT = N->getValueType(0);
  EVT NVT = EVT();
  SDLoc dl(N);

  // If the result is not legal, eg: fp -> i1, then it needs to be promoted to
  // a larger type, eg: fp -> i32. Even if it is legal, no libcall may exactly
  // match, eg. we don't have fp -> i8 conversions.
  // Look for an appropriate libcall.
  RTLIB::Libcall LC = findFPToIntLibcall(SVT, RVT, NVT, Signed);
  assert(LC != RTLIB::UNKNOWN_LIBCALL && NVT.isSimple() &&
         "Unsupported FP_TO_XINT!");

  Op = GetSoftenedFloat(Op);
  SDValue Chain = IsStrict ? N->getOperand(0) : SDValue();
  TargetLowering::MakeLibCallOptions CallOptions;
  CallOptions.setTypeListBeforeSoften(SVT, RVT, true);
  std::pair<SDValue, SDValue> Tmp = TLI.makeLibCall(DAG, LC, NVT, Op,
                                                    CallOptions, dl, Chain);

  // Truncate the result if the libcall returns a larger type.
  SDValue Res = DAG.getNode(ISD::TRUNCATE, dl, RVT, Tmp.first);

  if (!IsStrict)
    return Res;

  ReplaceValueWith(SDValue(N, 1), Tmp.second);
  ReplaceValueWith(SDValue(N, 0), Res);
  return SDValue();
}

SDValue DAGTypeLegalizer::SoftenFloatOp_FP_TO_XINT_SAT(SDNode *N) {
  SDValue Res = TLI.expandFP_TO_INT_SAT(N, DAG);
  return Res;
}

SDValue DAGTypeLegalizer::SoftenFloatOp_SELECT_CC(SDNode *N) {
  SDValue NewLHS = N->getOperand(0), NewRHS = N->getOperand(1);
  ISD::CondCode CCCode = cast<CondCodeSDNode>(N->getOperand(4))->get();

  EVT VT = NewLHS.getValueType();
  NewLHS = GetSoftenedFloat(NewLHS);
  NewRHS = GetSoftenedFloat(NewRHS);
  TLI.softenSetCCOperands(DAG, VT, NewLHS, NewRHS, CCCode, SDLoc(N),
                          N->getOperand(0), N->getOperand(1));

  // If softenSetCCOperands returned a scalar, we need to compare the result
  // against zero to select between true and false values.
  if (!NewRHS.getNode()) {
    NewRHS = DAG.getConstant(0, SDLoc(N), NewLHS.getValueType());
    CCCode = ISD::SETNE;
  }

  // Update N to have the operands specified.
  return SDValue(DAG.UpdateNodeOperands(N, NewLHS, NewRHS,
                                N->getOperand(2), N->getOperand(3),
                                DAG.getCondCode(CCCode)),
                 0);
}

SDValue DAGTypeLegalizer::SoftenFloatOp_SETCC(SDNode *N) {
  bool IsStrict = N->isStrictFPOpcode();
  SDValue Op0 = N->getOperand(IsStrict ? 1 : 0);
  SDValue Op1 = N->getOperand(IsStrict ? 2 : 1);
  SDValue Chain = IsStrict ? N->getOperand(0) : SDValue();
  ISD::CondCode CCCode =
      cast<CondCodeSDNode>(N->getOperand(IsStrict ? 3 : 2))->get();

  EVT VT = Op0.getValueType();
  SDValue NewLHS = GetSoftenedFloat(Op0);
  SDValue NewRHS = GetSoftenedFloat(Op1);
  TLI.softenSetCCOperands(DAG, VT, NewLHS, NewRHS, CCCode, SDLoc(N), Op0, Op1,
                          Chain, N->getOpcode() == ISD::STRICT_FSETCCS);

  // Update N to have the operands specified.
  if (NewRHS.getNode()) {
    if (IsStrict)
      NewLHS = DAG.getNode(ISD::SETCC, SDLoc(N), N->getValueType(0), NewLHS,
                           NewRHS, DAG.getCondCode(CCCode));
    else
      return SDValue(DAG.UpdateNodeOperands(N, NewLHS, NewRHS,
                                            DAG.getCondCode(CCCode)), 0);
  }

  // Otherwise, softenSetCCOperands returned a scalar, use it.
  assert((NewRHS.getNode() || NewLHS.getValueType() == N->getValueType(0)) &&
         "Unexpected setcc expansion!");

  if (IsStrict) {
    ReplaceValueWith(SDValue(N, 0), NewLHS);
    ReplaceValueWith(SDValue(N, 1), Chain);
    return SDValue();
  }
  return NewLHS;
}

SDValue DAGTypeLegalizer::SoftenFloatOp_STORE(SDNode *N, unsigned OpNo) {
  assert(ISD::isUNINDEXEDStore(N) && "Indexed store during type legalization!");
  assert(OpNo == 1 && "Can only soften the stored value!");
  StoreSDNode *ST = cast<StoreSDNode>(N);
  SDValue Val = ST->getValue();
  SDLoc dl(N);

  if (ST->isTruncatingStore())
    // Do an FP_ROUND followed by a non-truncating store.
    Val = BitConvertToInteger(
        DAG.getNode(ISD::FP_ROUND, dl, ST->getMemoryVT(), Val,
                    DAG.getIntPtrConstant(0, dl, /*isTarget=*/true)));
  else
    Val = GetSoftenedFloat(Val);

  return DAG.getStore(ST->getChain(), dl, Val, ST->getBasePtr(),
                      ST->getMemOperand());
}

SDValue DAGTypeLegalizer::SoftenFloatOp_ATOMIC_STORE(SDNode *N, unsigned OpNo) {
  assert(OpNo == 1 && "Can only soften the stored value!");
  AtomicSDNode *ST = cast<AtomicSDNode>(N);
  SDValue Val = ST->getVal();
  EVT VT = Val.getValueType();
  SDLoc dl(N);

  assert(ST->getMemoryVT() == VT && "truncating atomic store not handled");

  SDValue NewVal = GetSoftenedFloat(Val);
  return DAG.getAtomic(ISD::ATOMIC_STORE, dl, VT, ST->getChain(), NewVal,
                       ST->getBasePtr(), ST->getMemOperand());
}

SDValue DAGTypeLegalizer::SoftenFloatOp_FCOPYSIGN(SDNode *N) {
  SDValue LHS = N->getOperand(0);
  SDValue RHS = BitConvertToInteger(N->getOperand(1));
  SDLoc dl(N);

  EVT LVT = LHS.getValueType();
  EVT ILVT = EVT::getIntegerVT(*DAG.getContext(), LVT.getSizeInBits());
  EVT RVT = RHS.getValueType();

  unsigned LSize = LVT.getSizeInBits();
  unsigned RSize = RVT.getSizeInBits();

  // Shift right or sign-extend it if the two operands have different types.
  int SizeDiff = RSize - LSize;
  if (SizeDiff > 0) {
    RHS =
        DAG.getNode(ISD::SRL, dl, RVT, RHS,
                    DAG.getConstant(SizeDiff, dl,
                                    TLI.getShiftAmountTy(RHS.getValueType(),
                                                         DAG.getDataLayout())));
    RHS = DAG.getNode(ISD::TRUNCATE, dl, ILVT, RHS);
  } else if (SizeDiff < 0) {
    RHS = DAG.getNode(ISD::ANY_EXTEND, dl, LVT, RHS);
    RHS =
        DAG.getNode(ISD::SHL, dl, ILVT, RHS,
                    DAG.getConstant(-SizeDiff, dl,
                                    TLI.getShiftAmountTy(RHS.getValueType(),
                                                         DAG.getDataLayout())));
  }

  RHS = DAG.getBitcast(LVT, RHS);
  return DAG.getNode(ISD::FCOPYSIGN, dl, LVT, LHS, RHS);
}

SDValue DAGTypeLegalizer::SoftenFloatOp_Unary(SDNode *N, RTLIB::Libcall LC) {
  EVT NVT = TLI.getTypeToTransformTo(*DAG.getContext(), N->getValueType(0));
  bool IsStrict = N->isStrictFPOpcode();
  unsigned Offset = IsStrict ? 1 : 0;
  SDValue Op = GetSoftenedFloat(N->getOperand(0 + Offset));
  SDValue Chain = IsStrict ? N->getOperand(0) : SDValue();
  TargetLowering::MakeLibCallOptions CallOptions;
  EVT OpVT = N->getOperand(0 + Offset).getValueType();
  CallOptions.setTypeListBeforeSoften(OpVT, N->getValueType(0), true);
  std::pair<SDValue, SDValue> Tmp = TLI.makeLibCall(DAG, LC, NVT, Op,
                                                    CallOptions, SDLoc(N),
                                                    Chain);
  if (IsStrict) {
    ReplaceValueWith(SDValue(N, 1), Tmp.second);
    ReplaceValueWith(SDValue(N, 0), Tmp.first);
    return SDValue();
  }

  return Tmp.first;
}

SDValue DAGTypeLegalizer::SoftenFloatOp_LROUND(SDNode *N) {
  EVT OpVT = N->getOperand(N->isStrictFPOpcode() ? 1 : 0).getValueType();
  return SoftenFloatOp_Unary(N, GetFPLibCall(OpVT,
                                             RTLIB::LROUND_F32,
                                             RTLIB::LROUND_F64,
                                             RTLIB::LROUND_F80,
                                             RTLIB::LROUND_F128,
                                             RTLIB::LROUND_PPCF128));
}

SDValue DAGTypeLegalizer::SoftenFloatOp_LLROUND(SDNode *N) {
  EVT OpVT = N->getOperand(N->isStrictFPOpcode() ? 1 : 0).getValueType();
  return SoftenFloatOp_Unary(N, GetFPLibCall(OpVT,
                                             RTLIB::LLROUND_F32,
                                             RTLIB::LLROUND_F64,
                                             RTLIB::LLROUND_F80,
                                             RTLIB::LLROUND_F128,
                                             RTLIB::LLROUND_PPCF128));
}

SDValue DAGTypeLegalizer::SoftenFloatOp_LRINT(SDNode *N) {
  EVT OpVT = N->getOperand(N->isStrictFPOpcode() ? 1 : 0).getValueType();
  return SoftenFloatOp_Unary(N, GetFPLibCall(OpVT,
                                             RTLIB::LRINT_F32,
                                             RTLIB::LRINT_F64,
                                             RTLIB::LRINT_F80,
                                             RTLIB::LRINT_F128,
                                             RTLIB::LRINT_PPCF128));
}

SDValue DAGTypeLegalizer::SoftenFloatOp_LLRINT(SDNode *N) {
  EVT OpVT = N->getOperand(N->isStrictFPOpcode() ? 1 : 0).getValueType();
  return SoftenFloatOp_Unary(N, GetFPLibCall(OpVT,
                                             RTLIB::LLRINT_F32,
                                             RTLIB::LLRINT_F64,
                                             RTLIB::LLRINT_F80,
                                             RTLIB::LLRINT_F128,
                                             RTLIB::LLRINT_PPCF128));
}

//===----------------------------------------------------------------------===//
//  Float Result Expansion
//===----------------------------------------------------------------------===//

/// ExpandFloatResult - This method is called when the specified result of the
/// specified node is found to need expansion.  At this point, the node may also
/// have invalid operands or may have other results that need promotion, we just
/// know that (at least) one result needs expansion.
void DAGTypeLegalizer::ExpandFloatResult(SDNode *N, unsigned ResNo) {
  LLVM_DEBUG(dbgs() << "Expand float result: "; N->dump(&DAG));
  SDValue Lo, Hi;
  Lo = Hi = SDValue();

  // See if the target wants to custom expand this node.
  if (CustomLowerNode(N, N->getValueType(ResNo), true))
    return;

  switch (N->getOpcode()) {
  default:
#ifndef NDEBUG
    dbgs() << "ExpandFloatResult #" << ResNo << ": ";
    N->dump(&DAG); dbgs() << "\n";
#endif
    report_fatal_error("Do not know how to expand the result of this "
                       "operator!");
    // clang-format off
  case ISD::UNDEF:        SplitRes_UNDEF(N, Lo, Hi); break;
  case ISD::SELECT:       SplitRes_Select(N, Lo, Hi); break;
  case ISD::SELECT_CC:    SplitRes_SELECT_CC(N, Lo, Hi); break;

  case ISD::MERGE_VALUES:       ExpandRes_MERGE_VALUES(N, ResNo, Lo, Hi); break;
  case ISD::BITCAST:            ExpandRes_BITCAST(N, Lo, Hi); break;
  case ISD::BUILD_PAIR:         ExpandRes_BUILD_PAIR(N, Lo, Hi); break;
  case ISD::EXTRACT_ELEMENT:    ExpandRes_EXTRACT_ELEMENT(N, Lo, Hi); break;
  case ISD::EXTRACT_VECTOR_ELT: ExpandRes_EXTRACT_VECTOR_ELT(N, Lo, Hi); break;
  case ISD::VAARG:              ExpandRes_VAARG(N, Lo, Hi); break;

  case ISD::ConstantFP: ExpandFloatRes_ConstantFP(N, Lo, Hi); break;
  case ISD::FABS:       ExpandFloatRes_FABS(N, Lo, Hi); break;
  case ISD::STRICT_FMINNUM:
  case ISD::FMINNUM:    ExpandFloatRes_FMINNUM(N, Lo, Hi); break;
  case ISD::STRICT_FMAXNUM:
  case ISD::FMAXNUM:    ExpandFloatRes_FMAXNUM(N, Lo, Hi); break;
  case ISD::FMINIMUMNUM: ExpandFloatRes_FMINIMUMNUM(N, Lo, Hi); break;
  case ISD::FMAXIMUMNUM: ExpandFloatRes_FMAXIMUMNUM(N, Lo, Hi); break;
  case ISD::STRICT_FADD:
  case ISD::FADD:       ExpandFloatRes_FADD(N, Lo, Hi); break;
  case ISD::STRICT_FACOS:
  case ISD::FACOS:      ExpandFloatRes_FACOS(N, Lo, Hi); break;
  case ISD::STRICT_FASIN:
  case ISD::FASIN:      ExpandFloatRes_FASIN(N, Lo, Hi); break;
  case ISD::STRICT_FATAN:
  case ISD::FATAN:      ExpandFloatRes_FATAN(N, Lo, Hi); break;
  case ISD::STRICT_FATAN2:
  case ISD::FATAN2:     ExpandFloatRes_FATAN2(N, Lo, Hi); break;
  case ISD::FCBRT:      ExpandFloatRes_FCBRT(N, Lo, Hi); break;
  case ISD::STRICT_FCEIL:
  case ISD::FCEIL:      ExpandFloatRes_FCEIL(N, Lo, Hi); break;
  case ISD::FCOPYSIGN:  ExpandFloatRes_FCOPYSIGN(N, Lo, Hi); break;
  case ISD::STRICT_FCOS:
  case ISD::FCOS:       ExpandFloatRes_FCOS(N, Lo, Hi); break;
  case ISD::STRICT_FCOSH:
  case ISD::FCOSH:       ExpandFloatRes_FCOSH(N, Lo, Hi); break;
  case ISD::STRICT_FDIV:
  case ISD::FDIV:       ExpandFloatRes_FDIV(N, Lo, Hi); break;
  case ISD::STRICT_FEXP:
  case ISD::FEXP:       ExpandFloatRes_FEXP(N, Lo, Hi); break;
  case ISD::STRICT_FEXP2:
  case ISD::FEXP2:      ExpandFloatRes_FEXP2(N, Lo, Hi); break;
  case ISD::FEXP10:     ExpandFloatRes_FEXP10(N, Lo, Hi); break;
  case ISD::STRICT_FFLOOR:
  case ISD::FFLOOR:     ExpandFloatRes_FFLOOR(N, Lo, Hi); break;
  case ISD::STRICT_FLOG:
  case ISD::FLOG:       ExpandFloatRes_FLOG(N, Lo, Hi); break;
  case ISD::STRICT_FLOG2:
  case ISD::FLOG2:      ExpandFloatRes_FLOG2(N, Lo, Hi); break;
  case ISD::STRICT_FLOG10:
  case ISD::FLOG10:     ExpandFloatRes_FLOG10(N, Lo, Hi); break;
  case ISD::STRICT_FMA:
  case ISD::FMA:        ExpandFloatRes_FMA(N, Lo, Hi); break;
  case ISD::STRICT_FMUL:
  case ISD::FMUL:       ExpandFloatRes_FMUL(N, Lo, Hi); break;
  case ISD::STRICT_FNEARBYINT:
  case ISD::FNEARBYINT: ExpandFloatRes_FNEARBYINT(N, Lo, Hi); break;
  case ISD::FNEG:       ExpandFloatRes_FNEG(N, Lo, Hi); break;
  case ISD::STRICT_FP_EXTEND:
  case ISD::FP_EXTEND:  ExpandFloatRes_FP_EXTEND(N, Lo, Hi); break;
  case ISD::STRICT_FPOW:
  case ISD::FPOW:       ExpandFloatRes_FPOW(N, Lo, Hi); break;
  case ISD::STRICT_FPOWI:
  case ISD::FPOWI:      ExpandFloatRes_FPOWI(N, Lo, Hi); break;
  case ISD::FLDEXP:
  case ISD::STRICT_FLDEXP: ExpandFloatRes_FLDEXP(N, Lo, Hi); break;
  case ISD::FREEZE:     ExpandFloatRes_FREEZE(N, Lo, Hi); break;
  case ISD::STRICT_FRINT:
  case ISD::FRINT:      ExpandFloatRes_FRINT(N, Lo, Hi); break;
  case ISD::STRICT_FROUND:
  case ISD::FROUND:     ExpandFloatRes_FROUND(N, Lo, Hi); break;
  case ISD::STRICT_FROUNDEVEN:
  case ISD::FROUNDEVEN: ExpandFloatRes_FROUNDEVEN(N, Lo, Hi); break;
  case ISD::STRICT_FSIN:
  case ISD::FSIN:       ExpandFloatRes_FSIN(N, Lo, Hi); break;
  case ISD::STRICT_FSINH:
  case ISD::FSINH:       ExpandFloatRes_FSINH(N, Lo, Hi); break;
  case ISD::STRICT_FSQRT:
  case ISD::FSQRT:      ExpandFloatRes_FSQRT(N, Lo, Hi); break;
  case ISD::STRICT_FSUB:
  case ISD::FSUB:       ExpandFloatRes_FSUB(N, Lo, Hi); break;
  case ISD::STRICT_FTAN:
  case ISD::FTAN:       ExpandFloatRes_FTAN(N, Lo, Hi); break;
  case ISD::STRICT_FTANH:
  case ISD::FTANH:       ExpandFloatRes_FTANH(N, Lo, Hi); break;
  case ISD::STRICT_FTRUNC:
  case ISD::FTRUNC:     ExpandFloatRes_FTRUNC(N, Lo, Hi); break;
  case ISD::LOAD:       ExpandFloatRes_LOAD(N, Lo, Hi); break;
  case ISD::STRICT_SINT_TO_FP:
  case ISD::STRICT_UINT_TO_FP:
  case ISD::SINT_TO_FP:
  case ISD::UINT_TO_FP: ExpandFloatRes_XINT_TO_FP(N, Lo, Hi); break;
  case ISD::STRICT_FREM:
  case ISD::FREM:       ExpandFloatRes_FREM(N, Lo, Hi); break;
    // clang-format on
  }

  // If Lo/Hi is null, the sub-method took care of registering results etc.
  if (Lo.getNode())
    SetExpandedFloat(SDValue(N, ResNo), Lo, Hi);
}

void DAGTypeLegalizer::ExpandFloatRes_ConstantFP(SDNode *N, SDValue &Lo,
                                                 SDValue &Hi) {
  EVT NVT = TLI.getTypeToTransformTo(*DAG.getContext(), N->getValueType(0));
  assert(NVT.getSizeInBits() == 64 &&
         "Do not know how to expand this float constant!");
  APInt C = cast<ConstantFPSDNode>(N)->getValueAPF().bitcastToAPInt();
  SDLoc dl(N);
  const fltSemantics &Sem = NVT.getFltSemantics();
  Lo = DAG.getConstantFP(APFloat(Sem, C.extractBits(64, 64)), dl, NVT);
  Hi = DAG.getConstantFP(APFloat(Sem, C.extractBits(64, 0)), dl, NVT);
}

void DAGTypeLegalizer::ExpandFloatRes_Unary(SDNode *N, RTLIB::Libcall LC,
                                            SDValue &Lo, SDValue &Hi) {
  bool IsStrict = N->isStrictFPOpcode();
  unsigned Offset = IsStrict ? 1 : 0;
  SDValue Op = N->getOperand(0 + Offset);
  SDValue Chain = IsStrict ? N->getOperand(0) : SDValue();
  TargetLowering::MakeLibCallOptions CallOptions;
  std::pair<SDValue, SDValue> Tmp = TLI.makeLibCall(DAG, LC, N->getValueType(0),
                                                    Op, CallOptions, SDLoc(N),
                                                    Chain);
  if (IsStrict)
    ReplaceValueWith(SDValue(N, 1), Tmp.second);
  GetPairElements(Tmp.first, Lo, Hi);
}

void DAGTypeLegalizer::ExpandFloatRes_Binary(SDNode *N, RTLIB::Libcall LC,
                                             SDValue &Lo, SDValue &Hi) {
  bool IsStrict = N->isStrictFPOpcode();
  unsigned Offset = IsStrict ? 1 : 0;
  SDValue Ops[] = { N->getOperand(0 + Offset), N->getOperand(1 + Offset) };
  SDValue Chain = IsStrict ? N->getOperand(0) : SDValue();
  TargetLowering::MakeLibCallOptions CallOptions;
  std::pair<SDValue, SDValue> Tmp = TLI.makeLibCall(DAG, LC, N->getValueType(0),
                                                    Ops, CallOptions, SDLoc(N),
                                                    Chain);
  if (IsStrict)
    ReplaceValueWith(SDValue(N, 1), Tmp.second);
  GetPairElements(Tmp.first, Lo, Hi);
}

void DAGTypeLegalizer::ExpandFloatRes_FABS(SDNode *N, SDValue &Lo,
                                           SDValue &Hi) {
  assert(N->getValueType(0) == MVT::ppcf128 &&
         "Logic only correct for ppcf128!");
  SDLoc dl(N);
  SDValue Tmp;
  GetExpandedFloat(N->getOperand(0), Lo, Tmp);
  Hi = DAG.getNode(ISD::FABS, dl, Tmp.getValueType(), Tmp);
  // Lo = Hi==fabs(Hi) ? Lo : -Lo;
  Lo = DAG.getSelectCC(dl, Tmp, Hi, Lo,
                   DAG.getNode(ISD::FNEG, dl, Lo.getValueType(), Lo),
                   ISD::SETEQ);
}

void DAGTypeLegalizer::ExpandFloatRes_FMINNUM(SDNode *N, SDValue &Lo,
                                              SDValue &Hi) {
  ExpandFloatRes_Binary(N, GetFPLibCall(N->getValueType(0),
                                       RTLIB::FMIN_F32, RTLIB::FMIN_F64,
                                       RTLIB::FMIN_F80, RTLIB::FMIN_F128,
                                       RTLIB::FMIN_PPCF128), Lo, Hi);
}

void DAGTypeLegalizer::ExpandFloatRes_FMAXNUM(SDNode *N, SDValue &Lo,
                                              SDValue &Hi) {
  ExpandFloatRes_Binary(N, GetFPLibCall(N->getValueType(0),
                                        RTLIB::FMAX_F32, RTLIB::FMAX_F64,
                                        RTLIB::FMAX_F80, RTLIB::FMAX_F128,
                                        RTLIB::FMAX_PPCF128), Lo, Hi);
}

void DAGTypeLegalizer::ExpandFloatRes_FMINIMUMNUM(SDNode *N, SDValue &Lo,
                                                  SDValue &Hi) {
  ExpandFloatRes_Binary(
      N,
      GetFPLibCall(N->getValueType(0), RTLIB::FMINIMUMNUM_F32,
                   RTLIB::FMINIMUMNUM_F64, RTLIB::FMINIMUMNUM_F80,
                   RTLIB::FMINIMUMNUM_F128, RTLIB::FMINIMUMNUM_PPCF128),
      Lo, Hi);
}

void DAGTypeLegalizer::ExpandFloatRes_FMAXIMUMNUM(SDNode *N, SDValue &Lo,
                                                  SDValue &Hi) {
  ExpandFloatRes_Binary(
      N,
      GetFPLibCall(N->getValueType(0), RTLIB::FMAXIMUMNUM_F32,
                   RTLIB::FMAXIMUMNUM_F64, RTLIB::FMAXIMUMNUM_F80,
                   RTLIB::FMAXIMUMNUM_F128, RTLIB::FMAXIMUMNUM_PPCF128),
      Lo, Hi);
}

void DAGTypeLegalizer::ExpandFloatRes_FADD(SDNode *N, SDValue &Lo,
                                           SDValue &Hi) {
  ExpandFloatRes_Binary(N, GetFPLibCall(N->getValueType(0),
                                        RTLIB::ADD_F32, RTLIB::ADD_F64,
                                        RTLIB::ADD_F80, RTLIB::ADD_F128,
                                        RTLIB::ADD_PPCF128), Lo, Hi);
}

void DAGTypeLegalizer::ExpandFloatRes_FACOS(SDNode *N, SDValue &Lo,
                                            SDValue &Hi) {
  ExpandFloatRes_Unary(N,
                       GetFPLibCall(N->getValueType(0), RTLIB::ACOS_F32,
                                    RTLIB::ACOS_F64, RTLIB::ACOS_F80,
                                    RTLIB::ACOS_F128, RTLIB::ACOS_PPCF128),
                       Lo, Hi);
}

void DAGTypeLegalizer::ExpandFloatRes_FASIN(SDNode *N, SDValue &Lo,
                                            SDValue &Hi) {
  ExpandFloatRes_Unary(N,
                       GetFPLibCall(N->getValueType(0), RTLIB::ASIN_F32,
                                    RTLIB::ASIN_F64, RTLIB::ASIN_F80,
                                    RTLIB::ASIN_F128, RTLIB::ASIN_PPCF128),
                       Lo, Hi);
}

void DAGTypeLegalizer::ExpandFloatRes_FATAN(SDNode *N, SDValue &Lo,
                                            SDValue &Hi) {
  ExpandFloatRes_Unary(N,
                       GetFPLibCall(N->getValueType(0), RTLIB::ATAN_F32,
                                    RTLIB::ATAN_F64, RTLIB::ATAN_F80,
                                    RTLIB::ATAN_F128, RTLIB::ATAN_PPCF128),
                       Lo, Hi);
}

void DAGTypeLegalizer::ExpandFloatRes_FATAN2(SDNode *N, SDValue &Lo,
                                             SDValue &Hi) {
  ExpandFloatRes_Binary(N,
                        GetFPLibCall(N->getValueType(0), RTLIB::ATAN2_F32,
                                     RTLIB::ATAN2_F64, RTLIB::ATAN2_F80,
                                     RTLIB::ATAN2_F128, RTLIB::ATAN2_PPCF128),
                        Lo, Hi);
}

void DAGTypeLegalizer::ExpandFloatRes_FCBRT(SDNode *N, SDValue &Lo,
                                            SDValue &Hi) {
  ExpandFloatRes_Unary(N, GetFPLibCall(N->getValueType(0), RTLIB::CBRT_F32,
                                       RTLIB::CBRT_F64, RTLIB::CBRT_F80,
                                       RTLIB::CBRT_F128,
                                       RTLIB::CBRT_PPCF128), Lo, Hi);
}

void DAGTypeLegalizer::ExpandFloatRes_FCEIL(SDNode *N,
                                            SDValue &Lo, SDValue &Hi) {
  ExpandFloatRes_Unary(N, GetFPLibCall(N->getValueType(0),
                                       RTLIB::CEIL_F32, RTLIB::CEIL_F64,
                                       RTLIB::CEIL_F80, RTLIB::CEIL_F128,
                                       RTLIB::CEIL_PPCF128), Lo, Hi);
}

void DAGTypeLegalizer::ExpandFloatRes_FCOPYSIGN(SDNode *N,
                                                SDValue &Lo, SDValue &Hi) {
  ExpandFloatRes_Binary(N, GetFPLibCall(N->getValueType(0),
                                        RTLIB::COPYSIGN_F32,
                                        RTLIB::COPYSIGN_F64,
                                        RTLIB::COPYSIGN_F80,
                                        RTLIB::COPYSIGN_F128,
                                        RTLIB::COPYSIGN_PPCF128), Lo, Hi);
}

void DAGTypeLegalizer::ExpandFloatRes_FCOS(SDNode *N,
                                           SDValue &Lo, SDValue &Hi) {
  ExpandFloatRes_Unary(N, GetFPLibCall(N->getValueType(0),
                                       RTLIB::COS_F32, RTLIB::COS_F64,
                                       RTLIB::COS_F80, RTLIB::COS_F128,
                                       RTLIB::COS_PPCF128), Lo, Hi);
}

void DAGTypeLegalizer::ExpandFloatRes_FCOSH(SDNode *N, SDValue &Lo,
                                            SDValue &Hi) {
  ExpandFloatRes_Unary(N,
                       GetFPLibCall(N->getValueType(0), RTLIB::COSH_F32,
                                    RTLIB::COSH_F64, RTLIB::COSH_F80,
                                    RTLIB::COSH_F128, RTLIB::COSH_PPCF128),
                       Lo, Hi);
}

void DAGTypeLegalizer::ExpandFloatRes_FDIV(SDNode *N, SDValue &Lo,
                                           SDValue &Hi) {
  ExpandFloatRes_Binary(N, GetFPLibCall(N->getValueType(0),
                                        RTLIB::DIV_F32,
                                        RTLIB::DIV_F64,
                                        RTLIB::DIV_F80,
                                        RTLIB::DIV_F128,
                                        RTLIB::DIV_PPCF128), Lo, Hi);
}

void DAGTypeLegalizer::ExpandFloatRes_FEXP(SDNode *N,
                                           SDValue &Lo, SDValue &Hi) {
  ExpandFloatRes_Unary(N, GetFPLibCall(N->getValueType(0),
                                       RTLIB::EXP_F32, RTLIB::EXP_F64,
                                       RTLIB::EXP_F80, RTLIB::EXP_F128,
                                       RTLIB::EXP_PPCF128), Lo, Hi);
}

void DAGTypeLegalizer::ExpandFloatRes_FEXP2(SDNode *N,
                                            SDValue &Lo, SDValue &Hi) {
  ExpandFloatRes_Unary(N, GetFPLibCall(N->getValueType(0),
                                       RTLIB::EXP2_F32, RTLIB::EXP2_F64,
                                       RTLIB::EXP2_F80, RTLIB::EXP2_F128,
                                       RTLIB::EXP2_PPCF128), Lo, Hi);
}

void DAGTypeLegalizer::ExpandFloatRes_FEXP10(SDNode *N, SDValue &Lo,
                                             SDValue &Hi) {
  ExpandFloatRes_Unary(N,
                       GetFPLibCall(N->getValueType(0), RTLIB::EXP10_F32,
                                    RTLIB::EXP10_F64, RTLIB::EXP10_F80,
                                    RTLIB::EXP10_F128, RTLIB::EXP10_PPCF128),
                       Lo, Hi);
}

void DAGTypeLegalizer::ExpandFloatRes_FFLOOR(SDNode *N,
                                             SDValue &Lo, SDValue &Hi) {
  ExpandFloatRes_Unary(N, GetFPLibCall(N->getValueType(0),
                                       RTLIB::FLOOR_F32, RTLIB::FLOOR_F64,
                                       RTLIB::FLOOR_F80, RTLIB::FLOOR_F128,
                                       RTLIB::FLOOR_PPCF128), Lo, Hi);
}

void DAGTypeLegalizer::ExpandFloatRes_FLOG(SDNode *N,
                                           SDValue &Lo, SDValue &Hi) {
  ExpandFloatRes_Unary(N, GetFPLibCall(N->getValueType(0),
                                       RTLIB::LOG_F32, RTLIB::LOG_F64,
                                       RTLIB::LOG_F80, RTLIB::LOG_F128,
                                       RTLIB::LOG_PPCF128), Lo, Hi);
}

void DAGTypeLegalizer::ExpandFloatRes_FLOG2(SDNode *N,
                                            SDValue &Lo, SDValue &Hi) {
  ExpandFloatRes_Unary(N, GetFPLibCall(N->getValueType(0),
                                       RTLIB::LOG2_F32, RTLIB::LOG2_F64,
                                       RTLIB::LOG2_F80, RTLIB::LOG2_F128,
                                       RTLIB::LOG2_PPCF128), Lo, Hi);
}

void DAGTypeLegalizer::ExpandFloatRes_FLOG10(SDNode *N,
                                             SDValue &Lo, SDValue &Hi) {
  ExpandFloatRes_Unary(N, GetFPLibCall(N->getValueType(0),
                                       RTLIB::LOG10_F32, RTLIB::LOG10_F64,
                                       RTLIB::LOG10_F80, RTLIB::LOG10_F128,
                                       RTLIB::LOG10_PPCF128), Lo, Hi);
}

void DAGTypeLegalizer::ExpandFloatRes_FMA(SDNode *N, SDValue &Lo,
                                          SDValue &Hi) {
  bool IsStrict = N->isStrictFPOpcode();
  unsigned Offset = IsStrict ? 1 : 0;
  SDValue Ops[3] = { N->getOperand(0 + Offset), N->getOperand(1 + Offset),
                     N->getOperand(2 + Offset) };
  SDValue Chain = IsStrict ? N->getOperand(0) : SDValue();
  TargetLowering::MakeLibCallOptions CallOptions;
  std::pair<SDValue, SDValue> Tmp = TLI.makeLibCall(DAG, GetFPLibCall(N->getValueType(0),
                                                   RTLIB::FMA_F32,
                                                   RTLIB::FMA_F64,
                                                   RTLIB::FMA_F80,
                                                   RTLIB::FMA_F128,
                                                   RTLIB::FMA_PPCF128),
                                 N->getValueType(0), Ops, CallOptions,
                                 SDLoc(N), Chain);
  if (IsStrict)
    ReplaceValueWith(SDValue(N, 1), Tmp.second);
  GetPairElements(Tmp.first, Lo, Hi);
}

void DAGTypeLegalizer::ExpandFloatRes_FMUL(SDNode *N, SDValue &Lo,
                                           SDValue &Hi) {
  ExpandFloatRes_Binary(N, GetFPLibCall(N->getValueType(0),
                                                   RTLIB::MUL_F32,
                                                   RTLIB::MUL_F64,
                                                   RTLIB::MUL_F80,
                                                   RTLIB::MUL_F128,
                                                   RTLIB::MUL_PPCF128), Lo, Hi);
}

void DAGTypeLegalizer::ExpandFloatRes_FNEARBYINT(SDNode *N,
                                                 SDValue &Lo, SDValue &Hi) {
  ExpandFloatRes_Unary(N, GetFPLibCall(N->getValueType(0),
                                       RTLIB::NEARBYINT_F32,
                                       RTLIB::NEARBYINT_F64,
                                       RTLIB::NEARBYINT_F80,
                                       RTLIB::NEARBYINT_F128,
                                       RTLIB::NEARBYINT_PPCF128), Lo, Hi);
}

void DAGTypeLegalizer::ExpandFloatRes_FNEG(SDNode *N, SDValue &Lo,
                                           SDValue &Hi) {
  SDLoc dl(N);
  GetExpandedFloat(N->getOperand(0), Lo, Hi);
  Lo = DAG.getNode(ISD::FNEG, dl, Lo.getValueType(), Lo);
  Hi = DAG.getNode(ISD::FNEG, dl, Hi.getValueType(), Hi);
}

void DAGTypeLegalizer::ExpandFloatRes_FP_EXTEND(SDNode *N, SDValue &Lo,
                                                SDValue &Hi) {
  EVT NVT = TLI.getTypeToTransformTo(*DAG.getContext(), N->getValueType(0));
  SDLoc dl(N);
  bool IsStrict = N->isStrictFPOpcode();

  SDValue Chain;
  if (IsStrict) {
    // If the expanded type is the same as the input type, just bypass the node.
    if (NVT == N->getOperand(1).getValueType()) {
      Hi = N->getOperand(1);
      Chain = N->getOperand(0);
    } else {
      // Other we need to extend.
      Hi = DAG.getNode(ISD::STRICT_FP_EXTEND, dl, { NVT, MVT::Other },
                       { N->getOperand(0), N->getOperand(1) });
      Chain = Hi.getValue(1);
    }
  } else {
    Hi = DAG.getNode(ISD::FP_EXTEND, dl, NVT, N->getOperand(0));
  }

  Lo = DAG.getConstantFP(APFloat::getZero(NVT.getFltSemantics()), dl, NVT);

  if (IsStrict)
    ReplaceValueWith(SDValue(N, 1), Chain);
}

void DAGTypeLegalizer::ExpandFloatRes_FPOW(SDNode *N,
                                           SDValue &Lo, SDValue &Hi) {
  ExpandFloatRes_Binary(N, GetFPLibCall(N->getValueType(0),
                                        RTLIB::POW_F32, RTLIB::POW_F64,
                                        RTLIB::POW_F80, RTLIB::POW_F128,
                                        RTLIB::POW_PPCF128), Lo, Hi);
}

void DAGTypeLegalizer::ExpandFloatRes_FPOWI(SDNode *N,
                                            SDValue &Lo, SDValue &Hi) {
  ExpandFloatRes_Binary(N, RTLIB::getPOWI(N->getValueType(0)), Lo, Hi);
}

void DAGTypeLegalizer::ExpandFloatRes_FLDEXP(SDNode *N, SDValue &Lo,
                                             SDValue &Hi) {
  ExpandFloatRes_Binary(N, RTLIB::getLDEXP(N->getValueType(0)), Lo, Hi);
}

void DAGTypeLegalizer::ExpandFloatRes_FREEZE(SDNode *N,
                                             SDValue &Lo, SDValue &Hi) {
  assert(N->getValueType(0) == MVT::ppcf128 &&
         "Logic only correct for ppcf128!");

  SDLoc dl(N);
  GetExpandedFloat(N->getOperand(0), Lo, Hi);
  Lo = DAG.getNode(ISD::FREEZE, dl, Lo.getValueType(), Lo);
  Hi = DAG.getNode(ISD::FREEZE, dl, Hi.getValueType(), Hi);
}

void DAGTypeLegalizer::ExpandFloatRes_FREM(SDNode *N,
                                           SDValue &Lo, SDValue &Hi) {
  ExpandFloatRes_Binary(N, GetFPLibCall(N->getValueType(0),
                                        RTLIB::REM_F32, RTLIB::REM_F64,
                                        RTLIB::REM_F80, RTLIB::REM_F128,
                                        RTLIB::REM_PPCF128), Lo, Hi);
}

void DAGTypeLegalizer::ExpandFloatRes_FRINT(SDNode *N,
                                            SDValue &Lo, SDValue &Hi) {
  ExpandFloatRes_Unary(N, GetFPLibCall(N->getValueType(0),
                                       RTLIB::RINT_F32, RTLIB::RINT_F64,
                                       RTLIB::RINT_F80, RTLIB::RINT_F128,
                                       RTLIB::RINT_PPCF128), Lo, Hi);
}

void DAGTypeLegalizer::ExpandFloatRes_FROUND(SDNode *N,
                                             SDValue &Lo, SDValue &Hi) {
  ExpandFloatRes_Unary(N, GetFPLibCall(N->getValueType(0),
                                       RTLIB::ROUND_F32,
                                       RTLIB::ROUND_F64,
                                       RTLIB::ROUND_F80,
                                       RTLIB::ROUND_F128,
                                       RTLIB::ROUND_PPCF128), Lo, Hi);
}

void DAGTypeLegalizer::ExpandFloatRes_FROUNDEVEN(SDNode *N,
                                             SDValue &Lo, SDValue &Hi) {
  ExpandFloatRes_Unary(N, GetFPLibCall(N->getValueType(0),
                                       RTLIB::ROUNDEVEN_F32,
                                       RTLIB::ROUNDEVEN_F64,
                                       RTLIB::ROUNDEVEN_F80,
                                       RTLIB::ROUNDEVEN_F128,
                                       RTLIB::ROUNDEVEN_PPCF128), Lo, Hi);
}

void DAGTypeLegalizer::ExpandFloatRes_FSIN(SDNode *N,
                                           SDValue &Lo, SDValue &Hi) {
  ExpandFloatRes_Unary(N, GetFPLibCall(N->getValueType(0),
                                       RTLIB::SIN_F32, RTLIB::SIN_F64,
                                       RTLIB::SIN_F80, RTLIB::SIN_F128,
                                       RTLIB::SIN_PPCF128), Lo, Hi);
}

void DAGTypeLegalizer::ExpandFloatRes_FSINH(SDNode *N, SDValue &Lo,
                                            SDValue &Hi) {
  ExpandFloatRes_Unary(N,
                       GetFPLibCall(N->getValueType(0), RTLIB::SINH_F32,
                                    RTLIB::SINH_F64, RTLIB::SINH_F80,
                                    RTLIB::SINH_F128, RTLIB::SINH_PPCF128),
                       Lo, Hi);
}

void DAGTypeLegalizer::ExpandFloatRes_FSQRT(SDNode *N,
                                            SDValue &Lo, SDValue &Hi) {
  ExpandFloatRes_Unary(N, GetFPLibCall(N->getValueType(0),
                                       RTLIB::SQRT_F32, RTLIB::SQRT_F64,
                                       RTLIB::SQRT_F80, RTLIB::SQRT_F128,
                                       RTLIB::SQRT_PPCF128), Lo, Hi);
}

void DAGTypeLegalizer::ExpandFloatRes_FSUB(SDNode *N, SDValue &Lo,
                                           SDValue &Hi) {
  ExpandFloatRes_Binary(N, GetFPLibCall(N->getValueType(0),
                                        RTLIB::SUB_F32,
                                        RTLIB::SUB_F64,
                                        RTLIB::SUB_F80,
                                        RTLIB::SUB_F128,
                                        RTLIB::SUB_PPCF128), Lo, Hi);
}

void DAGTypeLegalizer::ExpandFloatRes_FTAN(SDNode *N, SDValue &Lo,
                                           SDValue &Hi) {
  ExpandFloatRes_Unary(N,
                       GetFPLibCall(N->getValueType(0), RTLIB::TAN_F32,
                                    RTLIB::TAN_F64, RTLIB::TAN_F80,
                                    RTLIB::TAN_F128, RTLIB::TAN_PPCF128),
                       Lo, Hi);
}

void DAGTypeLegalizer::ExpandFloatRes_FTANH(SDNode *N, SDValue &Lo,
                                            SDValue &Hi) {
  ExpandFloatRes_Unary(N,
                       GetFPLibCall(N->getValueType(0), RTLIB::TANH_F32,
                                    RTLIB::TANH_F64, RTLIB::TANH_F80,
                                    RTLIB::TANH_F128, RTLIB::TANH_PPCF128),
                       Lo, Hi);
}

void DAGTypeLegalizer::ExpandFloatRes_FTRUNC(SDNode *N,
                                             SDValue &Lo, SDValue &Hi) {
  ExpandFloatRes_Unary(N, GetFPLibCall(N->getValueType(0),
                                       RTLIB::TRUNC_F32, RTLIB::TRUNC_F64,
                                       RTLIB::TRUNC_F80, RTLIB::TRUNC_F128,
                                       RTLIB::TRUNC_PPCF128), Lo, Hi);
}

void DAGTypeLegalizer::ExpandFloatRes_LOAD(SDNode *N, SDValue &Lo,
                                           SDValue &Hi) {
  if (ISD::isNormalLoad(N)) {
    ExpandRes_NormalLoad(N, Lo, Hi);
    return;
  }

  assert(ISD::isUNINDEXEDLoad(N) && "Indexed load during type legalization!");
  LoadSDNode *LD = cast<LoadSDNode>(N);
  SDValue Chain = LD->getChain();
  SDValue Ptr = LD->getBasePtr();
  SDLoc dl(N);

  EVT NVT = TLI.getTypeToTransformTo(*DAG.getContext(), LD->getValueType(0));
  assert(NVT.isByteSized() && "Expanded type not byte sized!");
  assert(LD->getMemoryVT().bitsLE(NVT) && "Float type not round?");

  Hi = DAG.getExtLoad(LD->getExtensionType(), dl, NVT, Chain, Ptr,
                      LD->getMemoryVT(), LD->getMemOperand());

  // Remember the chain.
  Chain = Hi.getValue(1);

  // The low part is zero.
  Lo = DAG.getConstantFP(APFloat::getZero(NVT.getFltSemantics()), dl, NVT);

  // Modified the chain - switch anything that used the old chain to use the
  // new one.
  ReplaceValueWith(SDValue(LD, 1), Chain);
}

void DAGTypeLegalizer::ExpandFloatRes_XINT_TO_FP(SDNode *N, SDValue &Lo,
                                                 SDValue &Hi) {
  assert(N->getValueType(0) == MVT::ppcf128 && "Unsupported XINT_TO_FP!");
  EVT VT = N->getValueType(0);
  EVT NVT = TLI.getTypeToTransformTo(*DAG.getContext(), VT);
  bool Strict = N->isStrictFPOpcode();
  SDValue Src = N->getOperand(Strict ? 1 : 0);
  EVT SrcVT = Src.getValueType();
  bool isSigned = N->getOpcode() == ISD::SINT_TO_FP ||
                  N->getOpcode() == ISD::STRICT_SINT_TO_FP;
  SDLoc dl(N);
  SDValue Chain = Strict ? N->getOperand(0) : DAG.getEntryNode();

  // TODO: Any other flags to propagate?
  SDNodeFlags Flags;
  Flags.setNoFPExcept(N->getFlags().hasNoFPExcept());

  // First do an SINT_TO_FP, whether the original was signed or unsigned.
  // When promoting partial word types to i32 we must honor the signedness,
  // though.
  if (SrcVT.bitsLE(MVT::i32)) {
    // The integer can be represented exactly in an f64.
    Lo = DAG.getConstantFP(APFloat::getZero(NVT.getFltSemantics()), dl, NVT);
    if (Strict) {
      Hi = DAG.getNode(N->getOpcode(), dl, DAG.getVTList(NVT, MVT::Other),
                       {Chain, Src}, Flags);
      Chain = Hi.getValue(1);
    } else
      Hi = DAG.getNode(N->getOpcode(), dl, NVT, Src);
  } else {
    RTLIB::Libcall LC = RTLIB::UNKNOWN_LIBCALL;
    if (SrcVT.bitsLE(MVT::i64)) {
      Src = DAG.getNode(isSigned ? ISD::SIGN_EXTEND : ISD::ZERO_EXTEND, dl,
                        MVT::i64, Src);
      LC = RTLIB::SINTTOFP_I64_PPCF128;
    } else if (SrcVT.bitsLE(MVT::i128)) {
      Src = DAG.getNode(ISD::SIGN_EXTEND, dl, MVT::i128, Src);
      LC = RTLIB::SINTTOFP_I128_PPCF128;
    }
    assert(LC != RTLIB::UNKNOWN_LIBCALL && "Unsupported XINT_TO_FP!");

    TargetLowering::MakeLibCallOptions CallOptions;
    CallOptions.setSExt(true);
    std::pair<SDValue, SDValue> Tmp =
        TLI.makeLibCall(DAG, LC, VT, Src, CallOptions, dl, Chain);
    if (Strict)
      Chain = Tmp.second;
    GetPairElements(Tmp.first, Lo, Hi);
  }

  // No need to complement for unsigned 32-bit integers
  if (isSigned || SrcVT.bitsLE(MVT::i32)) {
    if (Strict)
      ReplaceValueWith(SDValue(N, 1), Chain);

    return;
  }

  // Unsigned - fix up the SINT_TO_FP value just calculated.
  // FIXME: For unsigned i128 to ppc_fp128 conversion, we need to carefully
  // keep semantics correctness if the integer is not exactly representable
  // here. See ExpandLegalINT_TO_FP.
  Hi = DAG.getNode(ISD::BUILD_PAIR, dl, VT, Lo, Hi);
  SrcVT = Src.getValueType();

  // x>=0 ? (ppcf128)(iN)x : (ppcf128)(iN)x + 2^N; N=32,64,128.
  static const uint64_t TwoE32[]  = { 0x41f0000000000000LL, 0 };
  static const uint64_t TwoE64[]  = { 0x43f0000000000000LL, 0 };
  static const uint64_t TwoE128[] = { 0x47f0000000000000LL, 0 };
  ArrayRef<uint64_t> Parts;

  switch (SrcVT.getSimpleVT().SimpleTy) {
  default:
    llvm_unreachable("Unsupported UINT_TO_FP!");
  case MVT::i32:
    Parts = TwoE32;
    break;
  case MVT::i64:
    Parts = TwoE64;
    break;
  case MVT::i128:
    Parts = TwoE128;
    break;
  }

  // TODO: Are there other fast-math-flags to propagate to this FADD?
  SDValue NewLo = DAG.getConstantFP(
      APFloat(APFloat::PPCDoubleDouble(), APInt(128, Parts)), dl, MVT::ppcf128);
  if (Strict) {
    Lo = DAG.getNode(ISD::STRICT_FADD, dl, DAG.getVTList(VT, MVT::Other),
                     {Chain, Hi, NewLo}, Flags);
    Chain = Lo.getValue(1);
    ReplaceValueWith(SDValue(N, 1), Chain);
  } else
    Lo = DAG.getNode(ISD::FADD, dl, VT, Hi, NewLo);
  Lo = DAG.getSelectCC(dl, Src, DAG.getConstant(0, dl, SrcVT),
                       Lo, Hi, ISD::SETLT);
  GetPairElements(Lo, Lo, Hi);
}


//===----------------------------------------------------------------------===//
//  Float Operand Expansion
//===----------------------------------------------------------------------===//

/// ExpandFloatOperand - This method is called when the specified operand of the
/// specified node is found to need expansion.  At this point, all of the result
/// types of the node are known to be legal, but other operands of the node may
/// need promotion or expansion as well as the specified one.
bool DAGTypeLegalizer::ExpandFloatOperand(SDNode *N, unsigned OpNo) {
  LLVM_DEBUG(dbgs() << "Expand float operand: "; N->dump(&DAG));
  SDValue Res = SDValue();

  // See if the target wants to custom expand this node.
  if (CustomLowerNode(N, N->getOperand(OpNo).getValueType(), false))
    return false;

  switch (N->getOpcode()) {
  default:
#ifndef NDEBUG
    dbgs() << "ExpandFloatOperand Op #" << OpNo << ": ";
    N->dump(&DAG); dbgs() << "\n";
#endif
    report_fatal_error("Do not know how to expand this operator's operand!");

  case ISD::BITCAST:         Res = ExpandOp_BITCAST(N); break;
  case ISD::BUILD_VECTOR:    Res = ExpandOp_BUILD_VECTOR(N); break;
  case ISD::EXTRACT_ELEMENT: Res = ExpandOp_EXTRACT_ELEMENT(N); break;

  case ISD::BR_CC:      Res = ExpandFloatOp_BR_CC(N); break;
  case ISD::FCOPYSIGN:  Res = ExpandFloatOp_FCOPYSIGN(N); break;
  case ISD::STRICT_FP_ROUND:
  case ISD::FP_ROUND:   Res = ExpandFloatOp_FP_ROUND(N); break;
  case ISD::STRICT_FP_TO_SINT:
  case ISD::STRICT_FP_TO_UINT:
  case ISD::FP_TO_SINT:
  case ISD::FP_TO_UINT: Res = ExpandFloatOp_FP_TO_XINT(N); break;
  case ISD::LROUND:     Res = ExpandFloatOp_LROUND(N); break;
  case ISD::LLROUND:    Res = ExpandFloatOp_LLROUND(N); break;
  case ISD::LRINT:      Res = ExpandFloatOp_LRINT(N); break;
  case ISD::LLRINT:     Res = ExpandFloatOp_LLRINT(N); break;
  case ISD::SELECT_CC:  Res = ExpandFloatOp_SELECT_CC(N); break;
  case ISD::STRICT_FSETCC:
  case ISD::STRICT_FSETCCS:
  case ISD::SETCC:      Res = ExpandFloatOp_SETCC(N); break;
  case ISD::STORE:      Res = ExpandFloatOp_STORE(cast<StoreSDNode>(N),
                                                  OpNo); break;
  }

  // If the result is null, the sub-method took care of registering results etc.
  if (!Res.getNode()) return false;

  // If the result is N, the sub-method updated N in place.  Tell the legalizer
  // core about this.
  if (Res.getNode() == N)
    return true;

  assert(Res.getValueType() == N->getValueType(0) && N->getNumValues() == 1 &&
         "Invalid operand expansion");

  ReplaceValueWith(SDValue(N, 0), Res);
  return false;
}

/// FloatExpandSetCCOperands - Expand the operands of a comparison.  This code
/// is shared among BR_CC, SELECT_CC, and SETCC handlers.
void DAGTypeLegalizer::FloatExpandSetCCOperands(SDValue &NewLHS,
                                                SDValue &NewRHS,
                                                ISD::CondCode &CCCode,
                                                const SDLoc &dl, SDValue &Chain,
                                                bool IsSignaling) {
  SDValue LHSLo, LHSHi, RHSLo, RHSHi;
  GetExpandedFloat(NewLHS, LHSLo, LHSHi);
  GetExpandedFloat(NewRHS, RHSLo, RHSHi);

  assert(NewLHS.getValueType() == MVT::ppcf128 && "Unsupported setcc type!");

  // FIXME:  This generated code sucks.  We want to generate
  //         FCMPU crN, hi1, hi2
  //         BNE crN, L:
  //         FCMPU crN, lo1, lo2
  // The following can be improved, but not that much.
  SDValue Tmp1, Tmp2, Tmp3, OutputChain;
  Tmp1 = DAG.getSetCC(dl, getSetCCResultType(LHSHi.getValueType()), LHSHi,
                      RHSHi, ISD::SETOEQ, Chain, IsSignaling);
  OutputChain = Tmp1->getNumValues() > 1 ? Tmp1.getValue(1) : SDValue();
  Tmp2 = DAG.getSetCC(dl, getSetCCResultType(LHSLo.getValueType()), LHSLo,
                      RHSLo, CCCode, OutputChain, IsSignaling);
  OutputChain = Tmp2->getNumValues() > 1 ? Tmp2.getValue(1) : SDValue();
  Tmp3 = DAG.getNode(ISD::AND, dl, Tmp1.getValueType(), Tmp1, Tmp2);
  Tmp1 =
      DAG.getSetCC(dl, getSetCCResultType(LHSHi.getValueType()), LHSHi, RHSHi,
                   ISD::SETUNE, OutputChain, IsSignaling);
  OutputChain = Tmp1->getNumValues() > 1 ? Tmp1.getValue(1) : SDValue();
  Tmp2 = DAG.getSetCC(dl, getSetCCResultType(LHSHi.getValueType()), LHSHi,
                      RHSHi, CCCode, OutputChain, IsSignaling);
  OutputChain = Tmp2->getNumValues() > 1 ? Tmp2.getValue(1) : SDValue();
  Tmp1 = DAG.getNode(ISD::AND, dl, Tmp1.getValueType(), Tmp1, Tmp2);
  NewLHS = DAG.getNode(ISD::OR, dl, Tmp1.getValueType(), Tmp1, Tmp3);
  NewRHS = SDValue();   // LHS is the result, not a compare.
  Chain = OutputChain;
}

SDValue DAGTypeLegalizer::ExpandFloatOp_BR_CC(SDNode *N) {
  SDValue NewLHS = N->getOperand(2), NewRHS = N->getOperand(3);
  ISD::CondCode CCCode = cast<CondCodeSDNode>(N->getOperand(1))->get();
  SDValue Chain;
  FloatExpandSetCCOperands(NewLHS, NewRHS, CCCode, SDLoc(N), Chain);

  // If ExpandSetCCOperands returned a scalar, we need to compare the result
  // against zero to select between true and false values.
  if (!NewRHS.getNode()) {
    NewRHS = DAG.getConstant(0, SDLoc(N), NewLHS.getValueType());
    CCCode = ISD::SETNE;
  }

  // Update N to have the operands specified.
  return SDValue(DAG.UpdateNodeOperands(N, N->getOperand(0),
                                DAG.getCondCode(CCCode), NewLHS, NewRHS,
                                N->getOperand(4)), 0);
}

SDValue DAGTypeLegalizer::ExpandFloatOp_FCOPYSIGN(SDNode *N) {
  assert(N->getOperand(1).getValueType() == MVT::ppcf128 &&
         "Logic only correct for ppcf128!");
  SDValue Lo, Hi;
  GetExpandedFloat(N->getOperand(1), Lo, Hi);
  // The ppcf128 value is providing only the sign; take it from the
  // higher-order double (which must have the larger magnitude).
  return DAG.getNode(ISD::FCOPYSIGN, SDLoc(N),
                     N->getValueType(0), N->getOperand(0), Hi);
}

SDValue DAGTypeLegalizer::ExpandFloatOp_FP_ROUND(SDNode *N) {
  bool IsStrict = N->isStrictFPOpcode();
  assert(N->getOperand(IsStrict ? 1 : 0).getValueType() == MVT::ppcf128 &&
         "Logic only correct for ppcf128!");
  SDValue Lo, Hi;
  GetExpandedFloat(N->getOperand(IsStrict ? 1 : 0), Lo, Hi);

  if (!IsStrict)
    // Round it the rest of the way (e.g. to f32) if needed.
    return DAG.getNode(ISD::FP_ROUND, SDLoc(N),
                       N->getValueType(0), Hi, N->getOperand(1));

  // Eliminate the node if the input float type is the same as the output float
  // type.
  if (Hi.getValueType() == N->getValueType(0)) {
    // Connect the output chain to the input chain, unlinking the node.
    ReplaceValueWith(SDValue(N, 1), N->getOperand(0));
    ReplaceValueWith(SDValue(N, 0), Hi);
    return SDValue();
  }

  SDValue Expansion = DAG.getNode(ISD::STRICT_FP_ROUND, SDLoc(N),
                                  {N->getValueType(0), MVT::Other},
                                  {N->getOperand(0), Hi, N->getOperand(2)});
  ReplaceValueWith(SDValue(N, 1), Expansion.getValue(1));
  ReplaceValueWith(SDValue(N, 0), Expansion);
  return SDValue();
}

SDValue DAGTypeLegalizer::ExpandFloatOp_FP_TO_XINT(SDNode *N) {
  EVT RVT = N->getValueType(0);
  SDLoc dl(N);

  bool IsStrict = N->isStrictFPOpcode();
  bool Signed = N->getOpcode() == ISD::FP_TO_SINT ||
                N->getOpcode() == ISD::STRICT_FP_TO_SINT;
  SDValue Op = N->getOperand(IsStrict ? 1 : 0);
  SDValue Chain = IsStrict ? N->getOperand(0) : SDValue();

  EVT NVT;
  RTLIB::Libcall LC = findFPToIntLibcall(Op.getValueType(), RVT, NVT, Signed);
  assert(LC != RTLIB::UNKNOWN_LIBCALL && NVT.isSimple() &&
         "Unsupported FP_TO_XINT!");
  TargetLowering::MakeLibCallOptions CallOptions;
  std::pair<SDValue, SDValue> Tmp =
      TLI.makeLibCall(DAG, LC, NVT, Op, CallOptions, dl, Chain);
  if (!IsStrict)
    return Tmp.first;

  ReplaceValueWith(SDValue(N, 1), Tmp.second);
  ReplaceValueWith(SDValue(N, 0), Tmp.first);
  return SDValue();
}

SDValue DAGTypeLegalizer::ExpandFloatOp_SELECT_CC(SDNode *N) {
  SDValue NewLHS = N->getOperand(0), NewRHS = N->getOperand(1);
  ISD::CondCode CCCode = cast<CondCodeSDNode>(N->getOperand(4))->get();
  SDValue Chain;
  FloatExpandSetCCOperands(NewLHS, NewRHS, CCCode, SDLoc(N), Chain);

  // If ExpandSetCCOperands returned a scalar, we need to compare the result
  // against zero to select between true and false values.
  if (!NewRHS.getNode()) {
    NewRHS = DAG.getConstant(0, SDLoc(N), NewLHS.getValueType());
    CCCode = ISD::SETNE;
  }

  // Update N to have the operands specified.
  return SDValue(DAG.UpdateNodeOperands(N, NewLHS, NewRHS,
                                N->getOperand(2), N->getOperand(3),
                                DAG.getCondCode(CCCode)), 0);
}

SDValue DAGTypeLegalizer::ExpandFloatOp_SETCC(SDNode *N) {
  bool IsStrict = N->isStrictFPOpcode();
  SDValue NewLHS = N->getOperand(IsStrict ? 1 : 0);
  SDValue NewRHS = N->getOperand(IsStrict ? 2 : 1);
  SDValue Chain = IsStrict ? N->getOperand(0) : SDValue();
  ISD::CondCode CCCode =
      cast<CondCodeSDNode>(N->getOperand(IsStrict ? 3 : 2))->get();
  FloatExpandSetCCOperands(NewLHS, NewRHS, CCCode, SDLoc(N), Chain,
                           N->getOpcode() == ISD::STRICT_FSETCCS);

  // FloatExpandSetCCOperands always returned a scalar.
  assert(!NewRHS.getNode() && "Expect to return scalar");
  assert(NewLHS.getValueType() == N->getValueType(0) &&
         "Unexpected setcc expansion!");
  if (Chain) {
    ReplaceValueWith(SDValue(N, 0), NewLHS);
    ReplaceValueWith(SDValue(N, 1), Chain);
    return SDValue();
  }
  return NewLHS;
}

SDValue DAGTypeLegalizer::ExpandFloatOp_STORE(SDNode *N, unsigned OpNo) {
  if (ISD::isNormalStore(N))
    return ExpandOp_NormalStore(N, OpNo);

  assert(ISD::isUNINDEXEDStore(N) && "Indexed store during type legalization!");
  assert(OpNo == 1 && "Can only expand the stored value so far");
  StoreSDNode *ST = cast<StoreSDNode>(N);

  SDValue Chain = ST->getChain();
  SDValue Ptr = ST->getBasePtr();

  EVT NVT = TLI.getTypeToTransformTo(*DAG.getContext(),
                                     ST->getValue().getValueType());
  assert(NVT.isByteSized() && "Expanded type not byte sized!");
  assert(ST->getMemoryVT().bitsLE(NVT) && "Float type not round?");
  (void)NVT;

  SDValue Lo, Hi;
  GetExpandedOp(ST->getValue(), Lo, Hi);

  return DAG.getTruncStore(Chain, SDLoc(N), Hi, Ptr,
                           ST->getMemoryVT(), ST->getMemOperand());
}

SDValue DAGTypeLegalizer::ExpandFloatOp_LROUND(SDNode *N) {
  EVT RVT = N->getValueType(0);
  EVT RetVT = N->getOperand(0).getValueType();
  TargetLowering::MakeLibCallOptions CallOptions;
  return TLI.makeLibCall(DAG, GetFPLibCall(RetVT,
                                           RTLIB::LROUND_F32,
                                           RTLIB::LROUND_F64,
                                           RTLIB::LROUND_F80,
                                           RTLIB::LROUND_F128,
                                           RTLIB::LROUND_PPCF128),
                         RVT, N->getOperand(0), CallOptions, SDLoc(N)).first;
}

SDValue DAGTypeLegalizer::ExpandFloatOp_LLROUND(SDNode *N) {
  EVT RVT = N->getValueType(0);
  EVT RetVT = N->getOperand(0).getValueType();
  TargetLowering::MakeLibCallOptions CallOptions;
  return TLI.makeLibCall(DAG, GetFPLibCall(RetVT,
                                           RTLIB::LLROUND_F32,
                                           RTLIB::LLROUND_F64,
                                           RTLIB::LLROUND_F80,
                                           RTLIB::LLROUND_F128,
                                           RTLIB::LLROUND_PPCF128),
                         RVT, N->getOperand(0), CallOptions, SDLoc(N)).first;
}

SDValue DAGTypeLegalizer::ExpandFloatOp_LRINT(SDNode *N) {
  EVT RVT = N->getValueType(0);
  EVT RetVT = N->getOperand(0).getValueType();
  TargetLowering::MakeLibCallOptions CallOptions;
  return TLI.makeLibCall(DAG, GetFPLibCall(RetVT,
                                           RTLIB::LRINT_F32,
                                           RTLIB::LRINT_F64,
                                           RTLIB::LRINT_F80,
                                           RTLIB::LRINT_F128,
                                           RTLIB::LRINT_PPCF128),
                         RVT, N->getOperand(0), CallOptions, SDLoc(N)).first;
}

SDValue DAGTypeLegalizer::ExpandFloatOp_LLRINT(SDNode *N) {
  EVT RVT = N->getValueType(0);
  EVT RetVT = N->getOperand(0).getValueType();
  TargetLowering::MakeLibCallOptions CallOptions;
  return TLI.makeLibCall(DAG, GetFPLibCall(RetVT,
                                           RTLIB::LLRINT_F32,
                                           RTLIB::LLRINT_F64,
                                           RTLIB::LLRINT_F80,
                                           RTLIB::LLRINT_F128,
                                           RTLIB::LLRINT_PPCF128),
                         RVT, N->getOperand(0), CallOptions, SDLoc(N)).first;
}

//===----------------------------------------------------------------------===//
//  Float Operand Promotion
//===----------------------------------------------------------------------===//
//

static ISD::NodeType GetPromotionOpcode(EVT OpVT, EVT RetVT) {
  if (OpVT == MVT::f16)
    return ISD::FP16_TO_FP;
  if (RetVT == MVT::f16)
    return ISD::FP_TO_FP16;
  if (OpVT == MVT::bf16)
    return ISD::BF16_TO_FP;
  if (RetVT == MVT::bf16)
    return ISD::FP_TO_BF16;
  report_fatal_error("Attempt at an invalid promotion-related conversion");
}

static ISD::NodeType GetPromotionOpcodeStrict(EVT OpVT, EVT RetVT) {
  if (OpVT == MVT::f16)
    return ISD::STRICT_FP16_TO_FP;
  if (RetVT == MVT::f16)
    return ISD::STRICT_FP_TO_FP16;
  if (OpVT == MVT::bf16)
    return ISD::STRICT_BF16_TO_FP;
  if (RetVT == MVT::bf16)
    return ISD::STRICT_FP_TO_BF16;
  report_fatal_error("Attempt at an invalid promotion-related conversion");
}

bool DAGTypeLegalizer::PromoteFloatOperand(SDNode *N, unsigned OpNo) {
  LLVM_DEBUG(dbgs() << "Promote float operand " << OpNo << ": "; N->dump(&DAG));
  SDValue R = SDValue();

  if (CustomLowerNode(N, N->getOperand(OpNo).getValueType(), false)) {
    LLVM_DEBUG(dbgs() << "Node has been custom lowered, done\n");
    return false;
  }

  // Nodes that use a promotion-requiring floating point operand, but doesn't
  // produce a promotion-requiring floating point result, need to be legalized
  // to use the promoted float operand.  Nodes that produce at least one
  // promotion-requiring floating point result have their operands legalized as
  // a part of PromoteFloatResult.
  // clang-format off
  switch (N->getOpcode()) {
    default:
  #ifndef NDEBUG
      dbgs() << "PromoteFloatOperand Op #" << OpNo << ": ";
      N->dump(&DAG); dbgs() << "\n";
  #endif
      report_fatal_error("Do not know how to promote this operator's operand!");

    case ISD::BITCAST:    R = PromoteFloatOp_BITCAST(N, OpNo); break;
    case ISD::FAKE_USE:
      R = PromoteFloatOp_FAKE_USE(N, OpNo);
      break;
    case ISD::FCOPYSIGN:  R = PromoteFloatOp_FCOPYSIGN(N, OpNo); break;
    case ISD::FP_TO_SINT:
    case ISD::FP_TO_UINT:
    case ISD::LROUND:
    case ISD::LLROUND:
    case ISD::LRINT:
    case ISD::LLRINT:     R = PromoteFloatOp_UnaryOp(N, OpNo); break;
    case ISD::FP_TO_SINT_SAT:
    case ISD::FP_TO_UINT_SAT:
                          R = PromoteFloatOp_FP_TO_XINT_SAT(N, OpNo); break;
    case ISD::FP_EXTEND:  R = PromoteFloatOp_FP_EXTEND(N, OpNo); break;
    case ISD::STRICT_FP_EXTEND:
      R = PromoteFloatOp_STRICT_FP_EXTEND(N, OpNo);
      break;
    case ISD::SELECT_CC:  R = PromoteFloatOp_SELECT_CC(N, OpNo); break;
    case ISD::SETCC:      R = PromoteFloatOp_SETCC(N, OpNo); break;
    case ISD::STORE:      R = PromoteFloatOp_STORE(N, OpNo); break;
    case ISD::ATOMIC_STORE: R = PromoteFloatOp_ATOMIC_STORE(N, OpNo); break;
  }
  // clang-format on

  if (R.getNode())
    ReplaceValueWith(SDValue(N, 0), R);
  return false;
}

SDValue DAGTypeLegalizer::PromoteFloatOp_BITCAST(SDNode *N, unsigned OpNo) {
  SDValue Op = N->getOperand(0);
  EVT OpVT = Op->getValueType(0);

  SDValue Promoted = GetPromotedFloat(N->getOperand(0));
  EVT PromotedVT = Promoted->getValueType(0);

  // Convert the promoted float value to the desired IVT.
  EVT IVT = EVT::getIntegerVT(*DAG.getContext(), OpVT.getSizeInBits());
  SDValue Convert = DAG.getNode(GetPromotionOpcode(PromotedVT, OpVT), SDLoc(N),
                                IVT, Promoted);
  // The final result type might not be an scalar so we need a bitcast. The
  // bitcast will be further legalized if needed.
  return DAG.getBitcast(N->getValueType(0), Convert);
}

SDValue DAGTypeLegalizer::PromoteFloatOp_FAKE_USE(SDNode *N, unsigned OpNo) {
  assert(OpNo == 1 && "Only Operand 1 must need promotion here");
  SDValue Op = GetPromotedFloat(N->getOperand(OpNo));
  return DAG.getNode(N->getOpcode(), SDLoc(N), MVT::Other, N->getOperand(0),
                     Op);
}

// Promote Operand 1 of FCOPYSIGN.  Operand 0 ought to be handled by
// PromoteFloatRes_FCOPYSIGN.
SDValue DAGTypeLegalizer::PromoteFloatOp_FCOPYSIGN(SDNode *N, unsigned OpNo) {
  assert (OpNo == 1 && "Only Operand 1 must need promotion here");
  SDValue Op1 = GetPromotedFloat(N->getOperand(1));

  return DAG.getNode(N->getOpcode(), SDLoc(N), N->getValueType(0),
                     N->getOperand(0), Op1);
}

// Convert the promoted float value to the desired integer type
SDValue DAGTypeLegalizer::PromoteFloatOp_UnaryOp(SDNode *N, unsigned OpNo) {
  SDValue Op = GetPromotedFloat(N->getOperand(0));
  return DAG.getNode(N->getOpcode(), SDLoc(N), N->getValueType(0), Op);
}

SDValue DAGTypeLegalizer::PromoteFloatOp_FP_TO_XINT_SAT(SDNode *N,
                                                        unsigned OpNo) {
  SDValue Op = GetPromotedFloat(N->getOperand(0));
  return DAG.getNode(N->getOpcode(), SDLoc(N), N->getValueType(0), Op,
                     N->getOperand(1));
}

SDValue DAGTypeLegalizer::PromoteFloatOp_FP_EXTEND(SDNode *N, unsigned OpNo) {
  SDValue Op = GetPromotedFloat(N->getOperand(0));
  EVT VT = N->getValueType(0);

  // Desired VT is same as promoted type.  Use promoted float directly.
  if (VT == Op->getValueType(0))
    return Op;

  // Else, extend the promoted float value to the desired VT.
  return DAG.getNode(ISD::FP_EXTEND, SDLoc(N), VT, Op);
}

SDValue DAGTypeLegalizer::PromoteFloatOp_STRICT_FP_EXTEND(SDNode *N,
                                                          unsigned OpNo) {
  assert(OpNo == 1 && "Promoting unpromotable operand");

  SDValue Op = GetPromotedFloat(N->getOperand(1));
  EVT VT = N->getValueType(0);

  // Desired VT is same as promoted type.  Use promoted float directly.
  if (VT == Op->getValueType(0)) {
    ReplaceValueWith(SDValue(N, 1), N->getOperand(0));
    return Op;
  }

  // Else, extend the promoted float value to the desired VT.
  SDValue Res = DAG.getNode(ISD::STRICT_FP_EXTEND, SDLoc(N), N->getVTList(),
                            N->getOperand(0), Op);
  ReplaceValueWith(SDValue(N, 1), Res.getValue(1));
  return Res;
}

// Promote the float operands used for comparison.  The true- and false-
// operands have the same type as the result and are promoted, if needed, by
// PromoteFloatRes_SELECT_CC
SDValue DAGTypeLegalizer::PromoteFloatOp_SELECT_CC(SDNode *N, unsigned OpNo) {
  SDValue LHS = GetPromotedFloat(N->getOperand(0));
  SDValue RHS = GetPromotedFloat(N->getOperand(1));

  return DAG.getNode(ISD::SELECT_CC, SDLoc(N), N->getValueType(0),
                     LHS, RHS, N->getOperand(2), N->getOperand(3),
                     N->getOperand(4));
}

// Construct a SETCC that compares the promoted values and sets the conditional
// code.
SDValue DAGTypeLegalizer::PromoteFloatOp_SETCC(SDNode *N, unsigned OpNo) {
  EVT VT = N->getValueType(0);
  SDValue Op0 = GetPromotedFloat(N->getOperand(0));
  SDValue Op1 = GetPromotedFloat(N->getOperand(1));
  ISD::CondCode CCCode = cast<CondCodeSDNode>(N->getOperand(2))->get();

  return DAG.getSetCC(SDLoc(N), VT, Op0, Op1, CCCode);

}

// Lower the promoted Float down to the integer value of same size and construct
// a STORE of the integer value.
SDValue DAGTypeLegalizer::PromoteFloatOp_STORE(SDNode *N, unsigned OpNo) {
  StoreSDNode *ST = cast<StoreSDNode>(N);
  SDValue Val = ST->getValue();
  SDLoc DL(N);

  SDValue Promoted = GetPromotedFloat(Val);
  EVT VT = ST->getOperand(1).getValueType();
  EVT IVT = EVT::getIntegerVT(*DAG.getContext(), VT.getSizeInBits());

  SDValue NewVal;
  NewVal = DAG.getNode(GetPromotionOpcode(Promoted.getValueType(), VT), DL,
                       IVT, Promoted);

  return DAG.getStore(ST->getChain(), DL, NewVal, ST->getBasePtr(),
                      ST->getMemOperand());
}

SDValue DAGTypeLegalizer::PromoteFloatOp_ATOMIC_STORE(SDNode *N,
                                                      unsigned OpNo) {
  AtomicSDNode *ST = cast<AtomicSDNode>(N);
  SDValue Val = ST->getVal();
  SDLoc DL(N);

  SDValue Promoted = GetPromotedFloat(Val);
  EVT VT = ST->getOperand(1).getValueType();
  EVT IVT = EVT::getIntegerVT(*DAG.getContext(), VT.getSizeInBits());

  SDValue NewVal = DAG.getNode(GetPromotionOpcode(Promoted.getValueType(), VT),
                               DL, IVT, Promoted);

  return DAG.getAtomic(ISD::ATOMIC_STORE, DL, IVT, ST->getChain(), NewVal,
                       ST->getBasePtr(), ST->getMemOperand());
}

//===----------------------------------------------------------------------===//
//  Float Result Promotion
//===----------------------------------------------------------------------===//

void DAGTypeLegalizer::PromoteFloatResult(SDNode *N, unsigned ResNo) {
  LLVM_DEBUG(dbgs() << "Promote float result " << ResNo << ": "; N->dump(&DAG));
  SDValue R = SDValue();

  // See if the target wants to custom expand this node.
  if (CustomLowerNode(N, N->getValueType(ResNo), true)) {
    LLVM_DEBUG(dbgs() << "Node has been custom expanded, done\n");
    return;
  }

  switch (N->getOpcode()) {
    // These opcodes cannot appear if promotion of FP16 is done in the backend
    // instead of Clang
    case ISD::FP16_TO_FP:
    case ISD::FP_TO_FP16:
    default:
#ifndef NDEBUG
      dbgs() << "PromoteFloatResult #" << ResNo << ": ";
      N->dump(&DAG); dbgs() << "\n";
#endif
      report_fatal_error("Do not know how to promote this operator's result!");

    case ISD::BITCAST:    R = PromoteFloatRes_BITCAST(N); break;
    case ISD::ConstantFP: R = PromoteFloatRes_ConstantFP(N); break;
    case ISD::EXTRACT_VECTOR_ELT:
                          R = PromoteFloatRes_EXTRACT_VECTOR_ELT(N); break;
    case ISD::FCOPYSIGN:  R = PromoteFloatRes_FCOPYSIGN(N); break;

    // Unary FP Operations
    case ISD::FABS:
    case ISD::FACOS:
    case ISD::FASIN:
    case ISD::FATAN:
    case ISD::FCBRT:
    case ISD::FCEIL:
    case ISD::FCOS:
    case ISD::FCOSH:
    case ISD::FEXP:
    case ISD::FEXP2:
    case ISD::FEXP10:
    case ISD::FFLOOR:
    case ISD::FLOG:
    case ISD::FLOG2:
    case ISD::FLOG10:
    case ISD::FNEARBYINT:
    case ISD::FNEG:
    case ISD::FRINT:
    case ISD::FROUND:
    case ISD::FROUNDEVEN:
    case ISD::FSIN:
    case ISD::FSINH:
    case ISD::FSQRT:
    case ISD::FTRUNC:
    case ISD::FTAN:
    case ISD::FTANH:
    case ISD::FCANONICALIZE: R = PromoteFloatRes_UnaryOp(N); break;

    // Binary FP Operations
    case ISD::FADD:
    case ISD::FDIV:
    case ISD::FMAXIMUM:
    case ISD::FMINIMUM:
    case ISD::FMAXIMUMNUM:
    case ISD::FMINIMUMNUM:
    case ISD::FMAXNUM:
    case ISD::FMINNUM:
    case ISD::FMAXNUM_IEEE:
    case ISD::FMINNUM_IEEE:
    case ISD::FMUL:
    case ISD::FPOW:
    case ISD::FATAN2:
    case ISD::FREM:
    case ISD::FSUB:       R = PromoteFloatRes_BinOp(N); break;

    case ISD::FMA:        // FMA is same as FMAD
    case ISD::FMAD:       R = PromoteFloatRes_FMAD(N); break;

    case ISD::FPOWI:
    case ISD::FLDEXP:     R = PromoteFloatRes_ExpOp(N); break;
    case ISD::FFREXP:     R = PromoteFloatRes_FFREXP(N); break;

    case ISD::FSINCOS:
<<<<<<< HEAD
      R = PromoteFloatRes_FSINCOS(N);
=======
      R = PromoteFloatRes_UnaryWithTwoFPResults(N);
>>>>>>> a8d96e15
      break;

    case ISD::FP_ROUND:   R = PromoteFloatRes_FP_ROUND(N); break;
    case ISD::STRICT_FP_ROUND:
      R = PromoteFloatRes_STRICT_FP_ROUND(N);
      break;
    case ISD::LOAD:       R = PromoteFloatRes_LOAD(N); break;
    case ISD::ATOMIC_LOAD:
      R = PromoteFloatRes_ATOMIC_LOAD(N);
      break;
    case ISD::SELECT:     R = PromoteFloatRes_SELECT(N); break;
    case ISD::SELECT_CC:  R = PromoteFloatRes_SELECT_CC(N); break;

    case ISD::SINT_TO_FP:
    case ISD::UINT_TO_FP: R = PromoteFloatRes_XINT_TO_FP(N); break;
    case ISD::UNDEF:      R = PromoteFloatRes_UNDEF(N); break;
    case ISD::ATOMIC_SWAP: R = BitcastToInt_ATOMIC_SWAP(N); break;
    case ISD::VECREDUCE_FADD:
    case ISD::VECREDUCE_FMUL:
    case ISD::VECREDUCE_FMIN:
    case ISD::VECREDUCE_FMAX:
    case ISD::VECREDUCE_FMAXIMUM:
    case ISD::VECREDUCE_FMINIMUM:
      R = PromoteFloatRes_VECREDUCE(N);
      break;
    case ISD::VECREDUCE_SEQ_FADD:
    case ISD::VECREDUCE_SEQ_FMUL:
      R = PromoteFloatRes_VECREDUCE_SEQ(N);
      break;
  }

  if (R.getNode())
    SetPromotedFloat(SDValue(N, ResNo), R);
}

// Bitcast from i16 to f16:  convert the i16 to a f32 value instead.
// At this point, it is not possible to determine if the bitcast value is
// eventually stored to memory or promoted to f32 or promoted to a floating
// point at a higher precision.  Some of these cases are handled by FP_EXTEND,
// STORE promotion handlers.
SDValue DAGTypeLegalizer::PromoteFloatRes_BITCAST(SDNode *N) {
  EVT VT = N->getValueType(0);
  EVT NVT = TLI.getTypeToTransformTo(*DAG.getContext(), VT);
  // Input type isn't guaranteed to be a scalar int so bitcast if not. The
  // bitcast will be legalized further if necessary.
  EVT IVT = EVT::getIntegerVT(*DAG.getContext(),
                              N->getOperand(0).getValueType().getSizeInBits());
  SDValue Cast = DAG.getBitcast(IVT, N->getOperand(0));
  return DAG.getNode(GetPromotionOpcode(VT, NVT), SDLoc(N), NVT, Cast);
}

SDValue DAGTypeLegalizer::PromoteFloatRes_ConstantFP(SDNode *N) {
  ConstantFPSDNode *CFPNode = cast<ConstantFPSDNode>(N);
  EVT VT = N->getValueType(0);
  SDLoc DL(N);

  // Get the (bit-cast) APInt of the APFloat and build an integer constant
  EVT IVT = EVT::getIntegerVT(*DAG.getContext(), VT.getSizeInBits());
  SDValue C = DAG.getConstant(CFPNode->getValueAPF().bitcastToAPInt(), DL,
                              IVT);

  // Convert the Constant to the desired FP type
  // FIXME We might be able to do the conversion during compilation and get rid
  // of it from the object code
  EVT NVT = TLI.getTypeToTransformTo(*DAG.getContext(), VT);
  return DAG.getNode(GetPromotionOpcode(VT, NVT), DL, NVT, C);
}

// If the Index operand is a constant, try to redirect the extract operation to
// the correct legalized vector.  If not, bit-convert the input vector to
// equivalent integer vector.  Extract the element as an (bit-cast) integer
// value and convert it to the promoted type.
SDValue DAGTypeLegalizer::PromoteFloatRes_EXTRACT_VECTOR_ELT(SDNode *N) {
  SDLoc DL(N);

  // If the index is constant, try to extract the value from the legalized
  // vector type.
  if (isa<ConstantSDNode>(N->getOperand(1))) {
    SDValue Vec = N->getOperand(0);
    SDValue Idx = N->getOperand(1);
    EVT VecVT = Vec->getValueType(0);
    EVT EltVT = VecVT.getVectorElementType();

    uint64_t IdxVal = Idx->getAsZExtVal();

    switch (getTypeAction(VecVT)) {
    default: break;
    case TargetLowering::TypeScalarizeVector: {
      SDValue Res = GetScalarizedVector(N->getOperand(0));
      ReplaceValueWith(SDValue(N, 0), Res);
      return SDValue();
    }
    case TargetLowering::TypeWidenVector: {
      Vec = GetWidenedVector(Vec);
      SDValue Res = DAG.getNode(N->getOpcode(), DL, EltVT, Vec, Idx);
      ReplaceValueWith(SDValue(N, 0), Res);
      return SDValue();
    }
    case TargetLowering::TypeSplitVector: {
      SDValue Lo, Hi;
      GetSplitVector(Vec, Lo, Hi);

      uint64_t LoElts = Lo.getValueType().getVectorNumElements();
      SDValue Res;
      if (IdxVal < LoElts)
        Res = DAG.getNode(N->getOpcode(), DL, EltVT, Lo, Idx);
      else
        Res = DAG.getNode(N->getOpcode(), DL, EltVT, Hi,
                          DAG.getConstant(IdxVal - LoElts, DL,
                                          Idx.getValueType()));
      ReplaceValueWith(SDValue(N, 0), Res);
      return SDValue();
    }

    }
  }

  // Bit-convert the input vector to the equivalent integer vector
  SDValue NewOp = BitConvertVectorToIntegerVector(N->getOperand(0));
  EVT IVT = NewOp.getValueType().getVectorElementType();

  // Extract the element as an (bit-cast) integer value
  SDValue NewVal = DAG.getNode(ISD::EXTRACT_VECTOR_ELT, DL, IVT,
                               NewOp, N->getOperand(1));

  // Convert the element to the desired FP type
  EVT VT = N->getValueType(0);
  EVT NVT = TLI.getTypeToTransformTo(*DAG.getContext(), VT);
  return DAG.getNode(GetPromotionOpcode(VT, NVT), SDLoc(N), NVT, NewVal);
}

// FCOPYSIGN(X, Y) returns the value of X with the sign of Y.  If the result
// needs promotion, so does the argument X.  Note that Y, if needed, will be
// handled during operand promotion.
SDValue DAGTypeLegalizer::PromoteFloatRes_FCOPYSIGN(SDNode *N) {
  EVT VT = N->getValueType(0);
  EVT NVT = TLI.getTypeToTransformTo(*DAG.getContext(), VT);
  SDValue Op0 = GetPromotedFloat(N->getOperand(0));

  SDValue Op1 = N->getOperand(1);

  return DAG.getNode(N->getOpcode(), SDLoc(N), NVT, Op0, Op1);
}

// Unary operation where the result and the operand have PromoteFloat type
// action.  Construct a new SDNode with the promoted float value of the old
// operand.
SDValue DAGTypeLegalizer::PromoteFloatRes_UnaryOp(SDNode *N) {
  EVT VT = N->getValueType(0);
  EVT NVT = TLI.getTypeToTransformTo(*DAG.getContext(), VT);
  SDValue Op = GetPromotedFloat(N->getOperand(0));

  return DAG.getNode(N->getOpcode(), SDLoc(N), NVT, Op);
}

// Binary operations where the result and both operands have PromoteFloat type
// action.  Construct a new SDNode with the promoted float values of the old
// operands.
SDValue DAGTypeLegalizer::PromoteFloatRes_BinOp(SDNode *N) {
  EVT VT = N->getValueType(0);
  EVT NVT = TLI.getTypeToTransformTo(*DAG.getContext(), VT);
  SDValue Op0 = GetPromotedFloat(N->getOperand(0));
  SDValue Op1 = GetPromotedFloat(N->getOperand(1));
  return DAG.getNode(N->getOpcode(), SDLoc(N), NVT, Op0, Op1, N->getFlags());
}

SDValue DAGTypeLegalizer::PromoteFloatRes_FMAD(SDNode *N) {
  EVT VT = N->getValueType(0);
  EVT NVT = TLI.getTypeToTransformTo(*DAG.getContext(), VT);
  SDValue Op0 = GetPromotedFloat(N->getOperand(0));
  SDValue Op1 = GetPromotedFloat(N->getOperand(1));
  SDValue Op2 = GetPromotedFloat(N->getOperand(2));

  return DAG.getNode(N->getOpcode(), SDLoc(N), NVT, Op0, Op1, Op2);
}

// Promote the Float (first) operand and retain the Integer (second) operand
SDValue DAGTypeLegalizer::PromoteFloatRes_ExpOp(SDNode *N) {
  EVT VT = N->getValueType(0);
  EVT NVT = TLI.getTypeToTransformTo(*DAG.getContext(), VT);
  SDValue Op0 = GetPromotedFloat(N->getOperand(0));
  SDValue Op1 = N->getOperand(1);

  return DAG.getNode(N->getOpcode(), SDLoc(N), NVT, Op0, Op1);
}

SDValue DAGTypeLegalizer::PromoteFloatRes_FFREXP(SDNode *N) {
  EVT VT = N->getValueType(0);
  EVT NVT = TLI.getTypeToTransformTo(*DAG.getContext(), VT);
  SDValue Op = GetPromotedFloat(N->getOperand(0));
  SDValue Res =
      DAG.getNode(N->getOpcode(), SDLoc(N), {NVT, N->getValueType(1)}, Op);

  ReplaceValueWith(SDValue(N, 1), Res.getValue(1));
  return Res;
}

<<<<<<< HEAD
SDValue DAGTypeLegalizer::PromoteFloatRes_FSINCOS(SDNode *N) {
=======
SDValue DAGTypeLegalizer::PromoteFloatRes_UnaryWithTwoFPResults(SDNode *N) {
>>>>>>> a8d96e15
  EVT VT = N->getValueType(0);
  EVT NVT = TLI.getTypeToTransformTo(*DAG.getContext(), VT);
  SDValue Op = GetPromotedFloat(N->getOperand(0));
  SDValue Res = DAG.getNode(N->getOpcode(), SDLoc(N), {NVT, NVT}, Op);

  for (unsigned ResNum = 0, NumValues = N->getNumValues(); ResNum < NumValues;
       ++ResNum) {
    SetPromotedFloat(SDValue(N, ResNum), Res.getValue(ResNum));
  }

  return SDValue();
}

// Explicit operation to reduce precision.  Reduce the value to half precision
// and promote it back to the legal type.
SDValue DAGTypeLegalizer::PromoteFloatRes_FP_ROUND(SDNode *N) {
  SDLoc DL(N);

  SDValue Op = N->getOperand(0);
  EVT VT = N->getValueType(0);
  EVT OpVT = Op->getValueType(0);
  EVT NVT = TLI.getTypeToTransformTo(*DAG.getContext(), N->getValueType(0));
  EVT IVT = EVT::getIntegerVT(*DAG.getContext(), VT.getSizeInBits());

  // Round promoted float to desired precision
  SDValue Round = DAG.getNode(GetPromotionOpcode(OpVT, VT), DL, IVT, Op);
  // Promote it back to the legal output type
  return DAG.getNode(GetPromotionOpcode(VT, NVT), DL, NVT, Round);
}

// Explicit operation to reduce precision.  Reduce the value to half precision
// and promote it back to the legal type.
SDValue DAGTypeLegalizer::PromoteFloatRes_STRICT_FP_ROUND(SDNode *N) {
  SDLoc DL(N);

  SDValue Chain = N->getOperand(0);
  SDValue Op = N->getOperand(1);
  EVT VT = N->getValueType(0);
  EVT OpVT = Op->getValueType(0);
  EVT NVT = TLI.getTypeToTransformTo(*DAG.getContext(), N->getValueType(0));
  EVT IVT = EVT::getIntegerVT(*DAG.getContext(), VT.getSizeInBits());

  // Round promoted float to desired precision
  SDValue Round = DAG.getNode(GetPromotionOpcodeStrict(OpVT, VT), DL,
                              DAG.getVTList(IVT, MVT::Other), Chain, Op);
  // Promote it back to the legal output type
  SDValue Res =
      DAG.getNode(GetPromotionOpcodeStrict(VT, NVT), DL,
                  DAG.getVTList(NVT, MVT::Other), Round.getValue(1), Round);
  ReplaceValueWith(SDValue(N, 1), Res.getValue(1));
  return Res;
}

SDValue DAGTypeLegalizer::PromoteFloatRes_LOAD(SDNode *N) {
  LoadSDNode *L = cast<LoadSDNode>(N);
  EVT VT = N->getValueType(0);

  // Load the value as an integer value with the same number of bits.
  EVT IVT = EVT::getIntegerVT(*DAG.getContext(), VT.getSizeInBits());
  SDValue newL = DAG.getLoad(
      L->getAddressingMode(), L->getExtensionType(), IVT, SDLoc(N),
      L->getChain(), L->getBasePtr(), L->getOffset(), L->getPointerInfo(), IVT,
      L->getOriginalAlign(), L->getMemOperand()->getFlags(), L->getAAInfo());
  // Legalize the chain result by replacing uses of the old value chain with the
  // new one
  ReplaceValueWith(SDValue(N, 1), newL.getValue(1));

  // Convert the integer value to the desired FP type
  EVT NVT = TLI.getTypeToTransformTo(*DAG.getContext(), VT);
  return DAG.getNode(GetPromotionOpcode(VT, NVT), SDLoc(N), NVT, newL);
}

SDValue DAGTypeLegalizer::PromoteFloatRes_ATOMIC_LOAD(SDNode *N) {
  AtomicSDNode *AM = cast<AtomicSDNode>(N);
  EVT VT = AM->getValueType(0);

  // Load the value as an integer value with the same number of bits.
  EVT IVT = EVT::getIntegerVT(*DAG.getContext(), VT.getSizeInBits());
  SDValue newL = DAG.getAtomic(
      ISD::ATOMIC_LOAD, SDLoc(N), IVT, DAG.getVTList(IVT, MVT::Other),
      {AM->getChain(), AM->getBasePtr()}, AM->getMemOperand());

  // Legalize the chain result by replacing uses of the old value chain with the
  // new one
  ReplaceValueWith(SDValue(N, 1), newL.getValue(1));

  // Convert the integer value to the desired FP type
  EVT NVT = TLI.getTypeToTransformTo(*DAG.getContext(), VT);
  return DAG.getNode(GetPromotionOpcode(VT, IVT), SDLoc(N), NVT, newL);
}

// Construct a new SELECT node with the promoted true- and false- values.
SDValue DAGTypeLegalizer::PromoteFloatRes_SELECT(SDNode *N) {
  SDValue TrueVal = GetPromotedFloat(N->getOperand(1));
  SDValue FalseVal = GetPromotedFloat(N->getOperand(2));

  return DAG.getNode(ISD::SELECT, SDLoc(N), TrueVal->getValueType(0),
                     N->getOperand(0), TrueVal, FalseVal);
}

// Construct a new SELECT_CC node with the promoted true- and false- values.
// The operands used for comparison are promoted by PromoteFloatOp_SELECT_CC.
SDValue DAGTypeLegalizer::PromoteFloatRes_SELECT_CC(SDNode *N) {
  SDValue TrueVal = GetPromotedFloat(N->getOperand(2));
  SDValue FalseVal = GetPromotedFloat(N->getOperand(3));

  return DAG.getNode(ISD::SELECT_CC, SDLoc(N),
                     TrueVal.getNode()->getValueType(0), N->getOperand(0),
                     N->getOperand(1), TrueVal, FalseVal, N->getOperand(4));
}

// Construct a SDNode that transforms the SINT or UINT operand to the promoted
// float type.
SDValue DAGTypeLegalizer::PromoteFloatRes_XINT_TO_FP(SDNode *N) {
  SDLoc DL(N);
  EVT VT = N->getValueType(0);
  EVT NVT = TLI.getTypeToTransformTo(*DAG.getContext(), VT);
  SDValue NV = DAG.getNode(N->getOpcode(), DL, NVT, N->getOperand(0));
  // Round the value to the desired precision (that of the source type).
  return DAG.getNode(
      ISD::FP_EXTEND, DL, NVT,
      DAG.getNode(ISD::FP_ROUND, DL, VT, NV,
                  DAG.getIntPtrConstant(0, DL, /*isTarget=*/true)));
}

SDValue DAGTypeLegalizer::PromoteFloatRes_UNDEF(SDNode *N) {
  return DAG.getUNDEF(TLI.getTypeToTransformTo(*DAG.getContext(),
                                               N->getValueType(0)));
}

SDValue DAGTypeLegalizer::PromoteFloatRes_VECREDUCE(SDNode *N) {
  // Expand and promote recursively.
  // TODO: This is non-optimal, but dealing with the concurrently happening
  // vector-legalization is non-trivial. We could do something similar to
  // PromoteFloatRes_EXTRACT_VECTOR_ELT here.
  ReplaceValueWith(SDValue(N, 0), TLI.expandVecReduce(N, DAG));
  return SDValue();
}

SDValue DAGTypeLegalizer::PromoteFloatRes_VECREDUCE_SEQ(SDNode *N) {
  ReplaceValueWith(SDValue(N, 0), TLI.expandVecReduceSeq(N, DAG));
  return SDValue();
}

SDValue DAGTypeLegalizer::BitcastToInt_ATOMIC_SWAP(SDNode *N) {
  EVT VT = N->getValueType(0);

  AtomicSDNode *AM = cast<AtomicSDNode>(N);
  SDLoc SL(N);

  SDValue CastVal = BitConvertToInteger(AM->getVal());
  EVT CastVT = CastVal.getValueType();

  SDValue NewAtomic
    = DAG.getAtomic(ISD::ATOMIC_SWAP, SL, CastVT,
                    DAG.getVTList(CastVT, MVT::Other),
                    { AM->getChain(), AM->getBasePtr(), CastVal },
                    AM->getMemOperand());

  SDValue Result = NewAtomic;

  if (getTypeAction(VT) == TargetLowering::TypePromoteFloat) {
    EVT NFPVT = TLI.getTypeToTransformTo(*DAG.getContext(), VT);
    Result = DAG.getNode(GetPromotionOpcode(VT, NFPVT), SL, NFPVT,
                                     NewAtomic);
  }

  // Legalize the chain result by replacing uses of the old value chain with the
  // new one
  ReplaceValueWith(SDValue(N, 1), NewAtomic.getValue(1));

  return Result;

}

//===----------------------------------------------------------------------===//
//  Half Result Soft Promotion
//===----------------------------------------------------------------------===//

void DAGTypeLegalizer::SoftPromoteHalfResult(SDNode *N, unsigned ResNo) {
  LLVM_DEBUG(dbgs() << "Soft promote half result " << ResNo << ": ";
             N->dump(&DAG));
  SDValue R = SDValue();

  // See if the target wants to custom expand this node.
  if (CustomLowerNode(N, N->getValueType(ResNo), true)) {
    LLVM_DEBUG(dbgs() << "Node has been custom expanded, done\n");
    return;
  }

  switch (N->getOpcode()) {
  default:
#ifndef NDEBUG
    dbgs() << "SoftPromoteHalfResult #" << ResNo << ": ";
    N->dump(&DAG); dbgs() << "\n";
#endif
    report_fatal_error("Do not know how to soft promote this operator's "
                       "result!");

  case ISD::ARITH_FENCE:
    R = SoftPromoteHalfRes_ARITH_FENCE(N); break;
  case ISD::BITCAST:    R = SoftPromoteHalfRes_BITCAST(N); break;
  case ISD::ConstantFP: R = SoftPromoteHalfRes_ConstantFP(N); break;
  case ISD::EXTRACT_VECTOR_ELT:
    R = SoftPromoteHalfRes_EXTRACT_VECTOR_ELT(N); break;
  case ISD::FCOPYSIGN:  R = SoftPromoteHalfRes_FCOPYSIGN(N); break;
  case ISD::STRICT_FP_ROUND:
  case ISD::FP_ROUND:   R = SoftPromoteHalfRes_FP_ROUND(N); break;

  // Unary FP Operations
  case ISD::FABS:
  case ISD::FACOS:
  case ISD::FASIN:
  case ISD::FATAN:
  case ISD::FCBRT:
  case ISD::FCEIL:
  case ISD::FCOS:
  case ISD::FCOSH:
  case ISD::FEXP:
  case ISD::FEXP2:
  case ISD::FEXP10:
  case ISD::FFLOOR:
  case ISD::FLOG:
  case ISD::FLOG2:
  case ISD::FLOG10:
  case ISD::FNEARBYINT:
  case ISD::FNEG:
  case ISD::FREEZE:
  case ISD::FRINT:
  case ISD::FROUND:
  case ISD::FROUNDEVEN:
  case ISD::FSIN:
  case ISD::FSINH:
  case ISD::FSQRT:
  case ISD::FTRUNC:
  case ISD::FTAN:
  case ISD::FTANH:
  case ISD::FCANONICALIZE: R = SoftPromoteHalfRes_UnaryOp(N); break;

  // Binary FP Operations
  case ISD::FADD:
  case ISD::FDIV:
  case ISD::FMAXIMUM:
  case ISD::FMINIMUM:
  case ISD::FMAXIMUMNUM:
  case ISD::FMINIMUMNUM:
  case ISD::FMAXNUM:
  case ISD::FMINNUM:
  case ISD::FMUL:
  case ISD::FPOW:
  case ISD::FATAN2:
  case ISD::FREM:
  case ISD::FSUB:        R = SoftPromoteHalfRes_BinOp(N); break;

  case ISD::FMA:         // FMA is same as FMAD
  case ISD::FMAD:        R = SoftPromoteHalfRes_FMAD(N); break;

  case ISD::FPOWI:
  case ISD::FLDEXP:      R = SoftPromoteHalfRes_ExpOp(N); break;

  case ISD::FFREXP:      R = SoftPromoteHalfRes_FFREXP(N); break;

  case ISD::FSINCOS:
<<<<<<< HEAD
    R = SoftPromoteHalfRes_FSINCOS(N);
=======
    R = SoftPromoteHalfRes_UnaryWithTwoFPResults(N);
>>>>>>> a8d96e15
    break;

  case ISD::LOAD:        R = SoftPromoteHalfRes_LOAD(N); break;
  case ISD::ATOMIC_LOAD:
    R = SoftPromoteHalfRes_ATOMIC_LOAD(N);
    break;
  case ISD::SELECT:      R = SoftPromoteHalfRes_SELECT(N); break;
  case ISD::SELECT_CC:   R = SoftPromoteHalfRes_SELECT_CC(N); break;
  case ISD::STRICT_SINT_TO_FP:
  case ISD::STRICT_UINT_TO_FP:
  case ISD::SINT_TO_FP:
  case ISD::UINT_TO_FP:  R = SoftPromoteHalfRes_XINT_TO_FP(N); break;
  case ISD::UNDEF:       R = SoftPromoteHalfRes_UNDEF(N); break;
  case ISD::ATOMIC_SWAP: R = BitcastToInt_ATOMIC_SWAP(N); break;
  case ISD::VECREDUCE_FADD:
  case ISD::VECREDUCE_FMUL:
  case ISD::VECREDUCE_FMIN:
  case ISD::VECREDUCE_FMAX:
  case ISD::VECREDUCE_FMAXIMUM:
  case ISD::VECREDUCE_FMINIMUM:
    R = SoftPromoteHalfRes_VECREDUCE(N);
    break;
  case ISD::VECREDUCE_SEQ_FADD:
  case ISD::VECREDUCE_SEQ_FMUL:
    R = SoftPromoteHalfRes_VECREDUCE_SEQ(N);
    break;
  }

  if (R.getNode())
    SetSoftPromotedHalf(SDValue(N, ResNo), R);
}

SDValue DAGTypeLegalizer::SoftPromoteHalfRes_ARITH_FENCE(SDNode *N) {
  return DAG.getNode(ISD::ARITH_FENCE, SDLoc(N), MVT::i16,
                     BitConvertToInteger(N->getOperand(0)));
}

SDValue DAGTypeLegalizer::SoftPromoteHalfRes_BITCAST(SDNode *N) {
  return BitConvertToInteger(N->getOperand(0));
}

SDValue DAGTypeLegalizer::SoftPromoteHalfRes_ConstantFP(SDNode *N) {
  ConstantFPSDNode *CN = cast<ConstantFPSDNode>(N);

  // Get the (bit-cast) APInt of the APFloat and build an integer constant
  return DAG.getConstant(CN->getValueAPF().bitcastToAPInt(), SDLoc(CN),
                         MVT::i16);
}

SDValue DAGTypeLegalizer::SoftPromoteHalfRes_EXTRACT_VECTOR_ELT(SDNode *N) {
  SDValue NewOp = BitConvertVectorToIntegerVector(N->getOperand(0));
  return DAG.getNode(ISD::EXTRACT_VECTOR_ELT, SDLoc(N),
                     NewOp.getValueType().getVectorElementType(), NewOp,
                     N->getOperand(1));
}

SDValue DAGTypeLegalizer::SoftPromoteHalfRes_FCOPYSIGN(SDNode *N) {
  SDValue LHS = GetSoftPromotedHalf(N->getOperand(0));
  SDValue RHS = BitConvertToInteger(N->getOperand(1));
  SDLoc dl(N);

  EVT LVT = LHS.getValueType();
  EVT RVT = RHS.getValueType();

  unsigned LSize = LVT.getSizeInBits();
  unsigned RSize = RVT.getSizeInBits();

  // First get the sign bit of second operand.
  SDValue SignBit = DAG.getNode(
      ISD::SHL, dl, RVT, DAG.getConstant(1, dl, RVT),
      DAG.getConstant(RSize - 1, dl,
                      TLI.getShiftAmountTy(RVT, DAG.getDataLayout())));
  SignBit = DAG.getNode(ISD::AND, dl, RVT, RHS, SignBit);

  // Shift right or sign-extend it if the two operands have different types.
  int SizeDiff = RVT.getSizeInBits() - LVT.getSizeInBits();
  if (SizeDiff > 0) {
    SignBit =
        DAG.getNode(ISD::SRL, dl, RVT, SignBit,
                    DAG.getConstant(SizeDiff, dl,
                                    TLI.getShiftAmountTy(SignBit.getValueType(),
                                                         DAG.getDataLayout())));
    SignBit = DAG.getNode(ISD::TRUNCATE, dl, LVT, SignBit);
  } else if (SizeDiff < 0) {
    SignBit = DAG.getNode(ISD::ANY_EXTEND, dl, LVT, SignBit);
    SignBit =
        DAG.getNode(ISD::SHL, dl, LVT, SignBit,
                    DAG.getConstant(-SizeDiff, dl,
                                    TLI.getShiftAmountTy(SignBit.getValueType(),
                                                         DAG.getDataLayout())));
  }

  // Clear the sign bit of the first operand.
  SDValue Mask = DAG.getNode(
      ISD::SHL, dl, LVT, DAG.getConstant(1, dl, LVT),
      DAG.getConstant(LSize - 1, dl,
                      TLI.getShiftAmountTy(LVT, DAG.getDataLayout())));
  Mask = DAG.getNode(ISD::SUB, dl, LVT, Mask, DAG.getConstant(1, dl, LVT));
  LHS = DAG.getNode(ISD::AND, dl, LVT, LHS, Mask);

  // Or the value with the sign bit.
  return DAG.getNode(ISD::OR, dl, LVT, LHS, SignBit);
}

SDValue DAGTypeLegalizer::SoftPromoteHalfRes_FMAD(SDNode *N) {
  EVT OVT = N->getValueType(0);
  EVT NVT = TLI.getTypeToTransformTo(*DAG.getContext(), OVT);
  SDValue Op0 = GetSoftPromotedHalf(N->getOperand(0));
  SDValue Op1 = GetSoftPromotedHalf(N->getOperand(1));
  SDValue Op2 = GetSoftPromotedHalf(N->getOperand(2));
  SDLoc dl(N);

  // Promote to the larger FP type.
  auto PromotionOpcode = GetPromotionOpcode(OVT, NVT);
  Op0 = DAG.getNode(PromotionOpcode, dl, NVT, Op0);
  Op1 = DAG.getNode(PromotionOpcode, dl, NVT, Op1);
  Op2 = DAG.getNode(PromotionOpcode, dl, NVT, Op2);

  SDValue Res = DAG.getNode(N->getOpcode(), dl, NVT, Op0, Op1, Op2);

  // Convert back to FP16 as an integer.
  return DAG.getNode(GetPromotionOpcode(NVT, OVT), dl, MVT::i16, Res);
}

SDValue DAGTypeLegalizer::SoftPromoteHalfRes_ExpOp(SDNode *N) {
  EVT OVT = N->getValueType(0);
  EVT NVT = TLI.getTypeToTransformTo(*DAG.getContext(), OVT);
  SDValue Op0 = GetSoftPromotedHalf(N->getOperand(0));
  SDValue Op1 = N->getOperand(1);
  SDLoc dl(N);

  // Promote to the larger FP type.
  Op0 = DAG.getNode(GetPromotionOpcode(OVT, NVT), dl, NVT, Op0);

  SDValue Res = DAG.getNode(N->getOpcode(), dl, NVT, Op0, Op1);

  // Convert back to FP16 as an integer.
  return DAG.getNode(GetPromotionOpcode(NVT, OVT), dl, MVT::i16, Res);
}

SDValue DAGTypeLegalizer::SoftPromoteHalfRes_FFREXP(SDNode *N) {
  EVT OVT = N->getValueType(0);
  EVT NVT = TLI.getTypeToTransformTo(*DAG.getContext(), OVT);
  SDValue Op = GetSoftPromotedHalf(N->getOperand(0));
  SDLoc dl(N);

  // Promote to the larger FP type.
  Op = DAG.getNode(GetPromotionOpcode(OVT, NVT), dl, NVT, Op);

  SDValue Res = DAG.getNode(N->getOpcode(), dl,
                            DAG.getVTList(NVT, N->getValueType(1)), Op);

  ReplaceValueWith(SDValue(N, 1), Res.getValue(1));

  // Convert back to FP16 as an integer.
  return DAG.getNode(GetPromotionOpcode(NVT, OVT), dl, MVT::i16, Res);
}

<<<<<<< HEAD
SDValue DAGTypeLegalizer::SoftPromoteHalfRes_FSINCOS(SDNode *N) {
=======
SDValue DAGTypeLegalizer::SoftPromoteHalfRes_UnaryWithTwoFPResults(SDNode *N) {
>>>>>>> a8d96e15
  EVT OVT = N->getValueType(0);
  EVT NVT = TLI.getTypeToTransformTo(*DAG.getContext(), OVT);
  SDValue Op = GetSoftPromotedHalf(N->getOperand(0));
  SDLoc dl(N);

  // Promote to the larger FP type.
  Op = DAG.getNode(GetPromotionOpcode(OVT, NVT), dl, NVT, Op);
  SDValue Res = DAG.getNode(N->getOpcode(), dl, DAG.getVTList(NVT, NVT), Op);

  // Convert back to FP16 as an integer.
  ISD::NodeType Truncate = GetPromotionOpcode(NVT, OVT);
  for (unsigned ResNum = 0, NumValues = N->getNumValues(); ResNum < NumValues;
       ++ResNum) {
    SDValue Trunc = DAG.getNode(Truncate, dl, MVT::i16, Res.getValue(ResNum));
    SetSoftPromotedHalf(SDValue(N, ResNum), Trunc);
  }

  return SDValue();
}

SDValue DAGTypeLegalizer::SoftPromoteHalfRes_FP_ROUND(SDNode *N) {
  EVT RVT = N->getValueType(0);
  bool IsStrict = N->isStrictFPOpcode();
  SDValue Op = N->getOperand(IsStrict ? 1 : 0);
  EVT SVT = Op.getValueType();

  if (IsStrict) {
    SDValue Res = DAG.getNode(GetPromotionOpcodeStrict(SVT, RVT), SDLoc(N),
                              {MVT::i16, MVT::Other}, {N->getOperand(0), Op});
    ReplaceValueWith(SDValue(N, 1), Res.getValue(1));
    return Res;
  }

  return DAG.getNode(GetPromotionOpcode(SVT, RVT), SDLoc(N), MVT::i16,
                     N->getOperand(0));
}

SDValue DAGTypeLegalizer::SoftPromoteHalfRes_LOAD(SDNode *N) {
  LoadSDNode *L = cast<LoadSDNode>(N);

  // Load the value as an integer value with the same number of bits.
  assert(L->getExtensionType() == ISD::NON_EXTLOAD && "Unexpected extension!");
  SDValue NewL =
      DAG.getLoad(L->getAddressingMode(), L->getExtensionType(), MVT::i16,
                  SDLoc(N), L->getChain(), L->getBasePtr(), L->getOffset(),
                  L->getPointerInfo(), MVT::i16, L->getOriginalAlign(),
                  L->getMemOperand()->getFlags(), L->getAAInfo());
  // Legalize the chain result by replacing uses of the old value chain with the
  // new one
  ReplaceValueWith(SDValue(N, 1), NewL.getValue(1));
  return NewL;
}

SDValue DAGTypeLegalizer::SoftPromoteHalfRes_ATOMIC_LOAD(SDNode *N) {
  AtomicSDNode *AM = cast<AtomicSDNode>(N);

  // Load the value as an integer value with the same number of bits.
  SDValue NewL = DAG.getAtomic(
      ISD::ATOMIC_LOAD, SDLoc(N), MVT::i16, DAG.getVTList(MVT::i16, MVT::Other),
      {AM->getChain(), AM->getBasePtr()}, AM->getMemOperand());

  // Legalize the chain result by replacing uses of the old value chain with the
  // new one
  ReplaceValueWith(SDValue(N, 1), NewL.getValue(1));
  return NewL;
}

SDValue DAGTypeLegalizer::SoftPromoteHalfRes_SELECT(SDNode *N) {
  SDValue Op1 = GetSoftPromotedHalf(N->getOperand(1));
  SDValue Op2 = GetSoftPromotedHalf(N->getOperand(2));
  return DAG.getSelect(SDLoc(N), Op1.getValueType(), N->getOperand(0), Op1,
                       Op2);
}

SDValue DAGTypeLegalizer::SoftPromoteHalfRes_SELECT_CC(SDNode *N) {
  SDValue Op2 = GetSoftPromotedHalf(N->getOperand(2));
  SDValue Op3 = GetSoftPromotedHalf(N->getOperand(3));
  return DAG.getNode(ISD::SELECT_CC, SDLoc(N), Op2.getValueType(),
                     N->getOperand(0), N->getOperand(1), Op2, Op3,
                     N->getOperand(4));
}

SDValue DAGTypeLegalizer::SoftPromoteHalfRes_XINT_TO_FP(SDNode *N) {
  EVT OVT = N->getValueType(0);
  EVT NVT = TLI.getTypeToTransformTo(*DAG.getContext(), OVT);
  SDLoc dl(N);

  if (N->isStrictFPOpcode()) {
    SDValue Op = DAG.getNode(N->getOpcode(), dl, {NVT, MVT::Other},
                             {N->getOperand(0), N->getOperand(1)});
    Op = DAG.getNode(GetPromotionOpcodeStrict(NVT, OVT), dl,
                     {MVT::i16, MVT::Other}, {Op.getValue(1), Op});
    ReplaceValueWith(SDValue(N, 1), Op.getValue(1));
    return Op;
  }

  SDValue Res = DAG.getNode(N->getOpcode(), dl, NVT, N->getOperand(0));

  // Round the value to the softened type.
  return DAG.getNode(GetPromotionOpcode(NVT, OVT), dl, MVT::i16, Res);
}

SDValue DAGTypeLegalizer::SoftPromoteHalfRes_UNDEF(SDNode *N) {
  return DAG.getUNDEF(MVT::i16);
}

SDValue DAGTypeLegalizer::SoftPromoteHalfRes_UnaryOp(SDNode *N) {
  EVT OVT = N->getValueType(0);
  EVT NVT = TLI.getTypeToTransformTo(*DAG.getContext(), OVT);
  SDValue Op = GetSoftPromotedHalf(N->getOperand(0));
  SDLoc dl(N);

  // Promote to the larger FP type.
  Op = DAG.getNode(GetPromotionOpcode(OVT, NVT), dl, NVT, Op);

  SDValue Res = DAG.getNode(N->getOpcode(), dl, NVT, Op);

  // Convert back to FP16 as an integer.
  return DAG.getNode(GetPromotionOpcode(NVT, OVT), dl, MVT::i16, Res);
}

SDValue DAGTypeLegalizer::SoftPromoteHalfRes_BinOp(SDNode *N) {
  EVT OVT = N->getValueType(0);
  EVT NVT = TLI.getTypeToTransformTo(*DAG.getContext(), OVT);
  SDValue Op0 = GetSoftPromotedHalf(N->getOperand(0));
  SDValue Op1 = GetSoftPromotedHalf(N->getOperand(1));
  SDLoc dl(N);

  // Promote to the larger FP type.
  auto PromotionOpcode = GetPromotionOpcode(OVT, NVT);
  Op0 = DAG.getNode(PromotionOpcode, dl, NVT, Op0);
  Op1 = DAG.getNode(PromotionOpcode, dl, NVT, Op1);

  SDValue Res = DAG.getNode(N->getOpcode(), dl, NVT, Op0, Op1);

  // Convert back to FP16 as an integer.
  return DAG.getNode(GetPromotionOpcode(NVT, OVT), dl, MVT::i16, Res);
}

SDValue DAGTypeLegalizer::SoftPromoteHalfRes_VECREDUCE(SDNode *N) {
  // Expand and soften recursively.
  ReplaceValueWith(SDValue(N, 0), TLI.expandVecReduce(N, DAG));
  return SDValue();
}

SDValue DAGTypeLegalizer::SoftPromoteHalfRes_VECREDUCE_SEQ(SDNode *N) {
  // Expand and soften.
  ReplaceValueWith(SDValue(N, 0), TLI.expandVecReduceSeq(N, DAG));
  return SDValue();
}

//===----------------------------------------------------------------------===//
//  Half Operand Soft Promotion
//===----------------------------------------------------------------------===//

bool DAGTypeLegalizer::SoftPromoteHalfOperand(SDNode *N, unsigned OpNo) {
  LLVM_DEBUG(dbgs() << "Soft promote half operand " << OpNo << ": ";
             N->dump(&DAG));
  SDValue Res = SDValue();

  if (CustomLowerNode(N, N->getOperand(OpNo).getValueType(), false)) {
    LLVM_DEBUG(dbgs() << "Node has been custom lowered, done\n");
    return false;
  }

  // Nodes that use a promotion-requiring floating point operand, but doesn't
  // produce a soft promotion-requiring floating point result, need to be
  // legalized to use the soft promoted float operand.  Nodes that produce at
  // least one soft promotion-requiring floating point result have their
  // operands legalized as a part of PromoteFloatResult.
  switch (N->getOpcode()) {
  default:
  #ifndef NDEBUG
    dbgs() << "SoftPromoteHalfOperand Op #" << OpNo << ": ";
    N->dump(&DAG); dbgs() << "\n";
  #endif
    report_fatal_error("Do not know how to soft promote this operator's "
                       "operand!");

  case ISD::BITCAST:    Res = SoftPromoteHalfOp_BITCAST(N); break;
  case ISD::FAKE_USE:
    Res = SoftPromoteHalfOp_FAKE_USE(N, OpNo);
    break;
  case ISD::FCOPYSIGN:  Res = SoftPromoteHalfOp_FCOPYSIGN(N, OpNo); break;
  case ISD::STRICT_FP_TO_SINT:
  case ISD::STRICT_FP_TO_UINT:
  case ISD::FP_TO_SINT:
  case ISD::FP_TO_UINT: Res = SoftPromoteHalfOp_FP_TO_XINT(N); break;
  case ISD::FP_TO_SINT_SAT:
  case ISD::FP_TO_UINT_SAT:
                        Res = SoftPromoteHalfOp_FP_TO_XINT_SAT(N); break;
  case ISD::STRICT_FP_EXTEND:
  case ISD::FP_EXTEND:  Res = SoftPromoteHalfOp_FP_EXTEND(N); break;
  case ISD::SELECT_CC:  Res = SoftPromoteHalfOp_SELECT_CC(N, OpNo); break;
  case ISD::SETCC:      Res = SoftPromoteHalfOp_SETCC(N); break;
  case ISD::STORE:      Res = SoftPromoteHalfOp_STORE(N, OpNo); break;
  case ISD::ATOMIC_STORE:
    Res = SoftPromoteHalfOp_ATOMIC_STORE(N, OpNo);
    break;
  case ISD::STACKMAP:
    Res = SoftPromoteHalfOp_STACKMAP(N, OpNo);
    break;
  case ISD::PATCHPOINT:
    Res = SoftPromoteHalfOp_PATCHPOINT(N, OpNo);
    break;
  }

  if (!Res.getNode())
    return false;

  assert(Res.getNode() != N && "Expected a new node!");

  assert(Res.getValueType() == N->getValueType(0) && N->getNumValues() == 1 &&
         "Invalid operand expansion");

  ReplaceValueWith(SDValue(N, 0), Res);
  return false;
}

SDValue DAGTypeLegalizer::SoftPromoteHalfOp_BITCAST(SDNode *N) {
  SDValue Op0 = GetSoftPromotedHalf(N->getOperand(0));

  return DAG.getNode(ISD::BITCAST, SDLoc(N), N->getValueType(0), Op0);
}

SDValue DAGTypeLegalizer::SoftPromoteHalfOp_FAKE_USE(SDNode *N, unsigned OpNo) {
  assert(OpNo == 1 && "Only Operand 1 must need promotion here");
  SDValue Op = GetSoftPromotedHalf(N->getOperand(OpNo));
  return DAG.getNode(N->getOpcode(), SDLoc(N), MVT::Other, N->getOperand(0),
                     Op);
}

SDValue DAGTypeLegalizer::SoftPromoteHalfOp_FCOPYSIGN(SDNode *N,
                                                      unsigned OpNo) {
  assert(OpNo == 1 && "Only Operand 1 must need promotion here");
  SDValue Op1 = N->getOperand(1);
  EVT RVT = Op1.getValueType();
  SDLoc dl(N);

  EVT NVT = TLI.getTypeToTransformTo(*DAG.getContext(), Op1.getValueType());

  Op1 = GetSoftPromotedHalf(Op1);
  Op1 = DAG.getNode(GetPromotionOpcode(RVT, NVT), dl, NVT, Op1);

  return DAG.getNode(N->getOpcode(), dl, N->getValueType(0), N->getOperand(0),
                     Op1);
}

SDValue DAGTypeLegalizer::SoftPromoteHalfOp_FP_EXTEND(SDNode *N) {
  EVT RVT = N->getValueType(0);
  bool IsStrict = N->isStrictFPOpcode();
  SDValue Op = N->getOperand(IsStrict ? 1 : 0);
  EVT SVT = Op.getValueType();
  Op = GetSoftPromotedHalf(N->getOperand(IsStrict ? 1 : 0));

  if (IsStrict) {
    SDValue Res = DAG.getNode(GetPromotionOpcodeStrict(SVT, RVT), SDLoc(N),
                              {RVT, MVT::Other}, {N->getOperand(0), Op});
    ReplaceValueWith(SDValue(N, 1), Res.getValue(1));
    ReplaceValueWith(SDValue(N, 0), Res);
    return SDValue();
  }

  return DAG.getNode(GetPromotionOpcode(SVT, RVT), SDLoc(N), RVT, Op);
}

SDValue DAGTypeLegalizer::SoftPromoteHalfOp_FP_TO_XINT(SDNode *N) {
  EVT RVT = N->getValueType(0);
  bool IsStrict = N->isStrictFPOpcode();
  SDValue Op = N->getOperand(IsStrict ? 1 : 0);
  EVT SVT = Op.getValueType();
  SDLoc dl(N);

  EVT NVT = TLI.getTypeToTransformTo(*DAG.getContext(), SVT);
  Op = GetSoftPromotedHalf(Op);

  if (IsStrict) {
    Op = DAG.getNode(GetPromotionOpcodeStrict(SVT, RVT), dl, {NVT, MVT::Other},
                     {N->getOperand(0), Op});
    Op = DAG.getNode(N->getOpcode(), dl, {RVT, MVT::Other},
                     {Op.getValue(1), Op});
    ReplaceValueWith(SDValue(N, 1), Op.getValue(1));
    ReplaceValueWith(SDValue(N, 0), Op);
    return SDValue();
  }

  SDValue Res = DAG.getNode(GetPromotionOpcode(SVT, RVT), dl, NVT, Op);
  return DAG.getNode(N->getOpcode(), dl, RVT, Res);
}

SDValue DAGTypeLegalizer::SoftPromoteHalfOp_FP_TO_XINT_SAT(SDNode *N) {
  EVT RVT = N->getValueType(0);
  SDValue Op = N->getOperand(0);
  EVT SVT = Op.getValueType();
  SDLoc dl(N);

  EVT NVT = TLI.getTypeToTransformTo(*DAG.getContext(), Op.getValueType());

  Op = GetSoftPromotedHalf(Op);

  SDValue Res = DAG.getNode(GetPromotionOpcode(SVT, RVT), dl, NVT, Op);

  return DAG.getNode(N->getOpcode(), dl, N->getValueType(0), Res,
                     N->getOperand(1));
}

SDValue DAGTypeLegalizer::SoftPromoteHalfOp_SELECT_CC(SDNode *N,
                                                      unsigned OpNo) {
  assert(OpNo == 0 && "Can only soften the comparison values");
  SDValue Op0 = N->getOperand(0);
  SDValue Op1 = N->getOperand(1);
  SDLoc dl(N);

  EVT SVT = Op0.getValueType();
  EVT NVT = TLI.getTypeToTransformTo(*DAG.getContext(), SVT);

  Op0 = GetSoftPromotedHalf(Op0);
  Op1 = GetSoftPromotedHalf(Op1);

  // Promote to the larger FP type.
  auto PromotionOpcode = GetPromotionOpcode(SVT, NVT);
  Op0 = DAG.getNode(PromotionOpcode, dl, NVT, Op0);
  Op1 = DAG.getNode(PromotionOpcode, dl, NVT, Op1);

  return DAG.getNode(ISD::SELECT_CC, SDLoc(N), N->getValueType(0), Op0, Op1,
                     N->getOperand(2), N->getOperand(3), N->getOperand(4));
}

SDValue DAGTypeLegalizer::SoftPromoteHalfOp_SETCC(SDNode *N) {
  SDValue Op0 = N->getOperand(0);
  SDValue Op1 = N->getOperand(1);
  ISD::CondCode CCCode = cast<CondCodeSDNode>(N->getOperand(2))->get();
  SDLoc dl(N);

  EVT SVT = Op0.getValueType();
  EVT NVT = TLI.getTypeToTransformTo(*DAG.getContext(), Op0.getValueType());

  Op0 = GetSoftPromotedHalf(Op0);
  Op1 = GetSoftPromotedHalf(Op1);

  // Promote to the larger FP type.
  auto PromotionOpcode = GetPromotionOpcode(SVT, NVT);
  Op0 = DAG.getNode(PromotionOpcode, dl, NVT, Op0);
  Op1 = DAG.getNode(PromotionOpcode, dl, NVT, Op1);

  return DAG.getSetCC(SDLoc(N), N->getValueType(0), Op0, Op1, CCCode);
}

SDValue DAGTypeLegalizer::SoftPromoteHalfOp_STORE(SDNode *N, unsigned OpNo) {
  assert(OpNo == 1 && "Can only soften the stored value!");
  StoreSDNode *ST = cast<StoreSDNode>(N);
  SDValue Val = ST->getValue();
  SDLoc dl(N);

  assert(!ST->isTruncatingStore() && "Unexpected truncating store.");
  SDValue Promoted = GetSoftPromotedHalf(Val);
  return DAG.getStore(ST->getChain(), dl, Promoted, ST->getBasePtr(),
                      ST->getMemOperand());
}

SDValue DAGTypeLegalizer::SoftPromoteHalfOp_ATOMIC_STORE(SDNode *N,
                                                         unsigned OpNo) {
  assert(OpNo == 1 && "Can only soften the stored value!");
  AtomicSDNode *ST = cast<AtomicSDNode>(N);
  SDValue Val = ST->getVal();
  SDLoc dl(N);

  SDValue Promoted = GetSoftPromotedHalf(Val);
  return DAG.getAtomic(ISD::ATOMIC_STORE, dl, Promoted.getValueType(),
                       ST->getChain(), Promoted, ST->getBasePtr(),
                       ST->getMemOperand());
}

SDValue DAGTypeLegalizer::SoftPromoteHalfOp_STACKMAP(SDNode *N, unsigned OpNo) {
  assert(OpNo > 1); // Because the first two arguments are guaranteed legal.
  SmallVector<SDValue> NewOps(N->ops());
  SDValue Op = N->getOperand(OpNo);
  NewOps[OpNo] = GetSoftPromotedHalf(Op);
  SDValue NewNode =
      DAG.getNode(N->getOpcode(), SDLoc(N), N->getVTList(), NewOps);

  for (unsigned ResNum = 0; ResNum < N->getNumValues(); ResNum++)
    ReplaceValueWith(SDValue(N, ResNum), NewNode.getValue(ResNum));

  return SDValue(); // Signal that we replaced the node ourselves.
}

SDValue DAGTypeLegalizer::SoftPromoteHalfOp_PATCHPOINT(SDNode *N,
                                                       unsigned OpNo) {
  assert(OpNo >= 7);
  SmallVector<SDValue> NewOps(N->ops());
  SDValue Op = N->getOperand(OpNo);
  NewOps[OpNo] = GetSoftPromotedHalf(Op);
  SDValue NewNode =
      DAG.getNode(N->getOpcode(), SDLoc(N), N->getVTList(), NewOps);

  for (unsigned ResNum = 0; ResNum < N->getNumValues(); ResNum++)
    ReplaceValueWith(SDValue(N, ResNum), NewNode.getValue(ResNum));

  return SDValue(); // Signal that we replaced the node ourselves.
}<|MERGE_RESOLUTION|>--- conflicted
+++ resolved
@@ -791,43 +791,22 @@
   return ReturnVal;
 }
 
-<<<<<<< HEAD
-SDValue DAGTypeLegalizer::SoftenFloatRes_FSINCOS(SDNode *N) {
-  assert(!N->isStrictFPOpcode() && "strictfp not implemented for fsincos");
-  EVT VT = N->getValueType(0);
-  RTLIB::Libcall LC = RTLIB::getFSINCOS(VT);
-=======
 SDValue
 DAGTypeLegalizer::SoftenFloatRes_UnaryWithTwoFPResults(SDNode *N,
                                                        RTLIB::Libcall LC) {
   assert(!N->isStrictFPOpcode() && "strictfp not implemented");
   EVT VT = N->getValueType(0);
->>>>>>> a8d96e15
 
   if (!TLI.getLibcallName(LC))
     return SDValue();
 
   EVT NVT = TLI.getTypeToTransformTo(*DAG.getContext(), VT);
-<<<<<<< HEAD
-  SDValue StackSlotSin = DAG.CreateStackTemporary(NVT);
-  SDValue StackSlotCos = DAG.CreateStackTemporary(NVT);
-=======
   SDValue FirstResultSlot = DAG.CreateStackTemporary(NVT);
   SDValue SecondResultSlot = DAG.CreateStackTemporary(NVT);
->>>>>>> a8d96e15
 
   SDLoc DL(N);
 
   TargetLowering::MakeLibCallOptions CallOptions;
-<<<<<<< HEAD
-  std::array Ops{GetSoftenedFloat(N->getOperand(0)), StackSlotSin,
-                 StackSlotCos};
-  std::array OpsVT{VT, StackSlotSin.getValueType(),
-                   StackSlotCos.getValueType()};
-
-  // TODO: setTypeListBeforeSoften can't properly express multiple return types,
-  // but since both returns have the same type for sincos it should be okay.
-=======
   std::array Ops{GetSoftenedFloat(N->getOperand(0)), FirstResultSlot,
                  SecondResultSlot};
   std::array OpsVT{VT, FirstResultSlot.getValueType(),
@@ -835,7 +814,6 @@
 
   // TODO: setTypeListBeforeSoften can't properly express multiple return types,
   // but since both returns have the same type it should be okay.
->>>>>>> a8d96e15
   CallOptions.setTypeListBeforeSoften({OpsVT}, VT, true);
 
   auto [ReturnVal, Chain] = TLI.makeLibCall(DAG, LC, NVT, Ops, CallOptions, DL,
@@ -847,25 +825,17 @@
         MachinePointerInfo::getFixedStack(DAG.getMachineFunction(), FrameIdx);
     return DAG.getLoad(NVT, DL, Chain, StackSlot, PtrInfo);
   };
-<<<<<<< HEAD
-  SetSoftenedFloat(SDValue(N, 0), CreateStackLoad(StackSlotSin));
-  SetSoftenedFloat(SDValue(N, 1), CreateStackLoad(StackSlotCos));
-=======
   SetSoftenedFloat(SDValue(N, 0), CreateStackLoad(FirstResultSlot));
   SetSoftenedFloat(SDValue(N, 1), CreateStackLoad(SecondResultSlot));
->>>>>>> a8d96e15
 
   return SDValue();
 }
 
-<<<<<<< HEAD
-=======
 SDValue DAGTypeLegalizer::SoftenFloatRes_FSINCOS(SDNode *N) {
   return SoftenFloatRes_UnaryWithTwoFPResults(
       N, RTLIB::getFSINCOS(N->getValueType(0)));
 }
 
->>>>>>> a8d96e15
 SDValue DAGTypeLegalizer::SoftenFloatRes_FREM(SDNode *N) {
   return SoftenFloatRes_Binary(N, GetFPLibCall(N->getValueType(0),
                                                RTLIB::REM_F32,
@@ -2797,11 +2767,7 @@
     case ISD::FFREXP:     R = PromoteFloatRes_FFREXP(N); break;
 
     case ISD::FSINCOS:
-<<<<<<< HEAD
-      R = PromoteFloatRes_FSINCOS(N);
-=======
       R = PromoteFloatRes_UnaryWithTwoFPResults(N);
->>>>>>> a8d96e15
       break;
 
     case ISD::FP_ROUND:   R = PromoteFloatRes_FP_ROUND(N); break;
@@ -2999,11 +2965,7 @@
   return Res;
 }
 
-<<<<<<< HEAD
-SDValue DAGTypeLegalizer::PromoteFloatRes_FSINCOS(SDNode *N) {
-=======
 SDValue DAGTypeLegalizer::PromoteFloatRes_UnaryWithTwoFPResults(SDNode *N) {
->>>>>>> a8d96e15
   EVT VT = N->getValueType(0);
   EVT NVT = TLI.getTypeToTransformTo(*DAG.getContext(), VT);
   SDValue Op = GetPromotedFloat(N->getOperand(0));
@@ -3267,11 +3229,7 @@
   case ISD::FFREXP:      R = SoftPromoteHalfRes_FFREXP(N); break;
 
   case ISD::FSINCOS:
-<<<<<<< HEAD
-    R = SoftPromoteHalfRes_FSINCOS(N);
-=======
     R = SoftPromoteHalfRes_UnaryWithTwoFPResults(N);
->>>>>>> a8d96e15
     break;
 
   case ISD::LOAD:        R = SoftPromoteHalfRes_LOAD(N); break;
@@ -3430,11 +3388,7 @@
   return DAG.getNode(GetPromotionOpcode(NVT, OVT), dl, MVT::i16, Res);
 }
 
-<<<<<<< HEAD
-SDValue DAGTypeLegalizer::SoftPromoteHalfRes_FSINCOS(SDNode *N) {
-=======
 SDValue DAGTypeLegalizer::SoftPromoteHalfRes_UnaryWithTwoFPResults(SDNode *N) {
->>>>>>> a8d96e15
   EVT OVT = N->getValueType(0);
   EVT NVT = TLI.getTypeToTransformTo(*DAG.getContext(), OVT);
   SDValue Op = GetSoftPromotedHalf(N->getOperand(0));
