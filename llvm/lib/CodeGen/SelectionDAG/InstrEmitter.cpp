//==--- InstrEmitter.cpp - Emit MachineInstrs for the SelectionDAG class ---==//
//
// Part of the LLVM Project, under the Apache License v2.0 with LLVM Exceptions.
// See https://llvm.org/LICENSE.txt for license information.
// SPDX-License-Identifier: Apache-2.0 WITH LLVM-exception
//
//===----------------------------------------------------------------------===//
//
// This implements the Emit routines for the SelectionDAG class, which creates
// MachineInstrs based on the decisions of the SelectionDAG instruction
// selection.
//
//===----------------------------------------------------------------------===//

#include "InstrEmitter.h"
#include "SDNodeDbgValue.h"
#include "llvm/BinaryFormat/Dwarf.h"
#include "llvm/CodeGen/MachineConstantPool.h"
#include "llvm/CodeGen/MachineFunction.h"
#include "llvm/CodeGen/MachineInstrBuilder.h"
#include "llvm/CodeGen/MachineRegisterInfo.h"
#include "llvm/CodeGen/StackMaps.h"
#include "llvm/CodeGen/TargetInstrInfo.h"
#include "llvm/CodeGen/TargetLowering.h"
#include "llvm/CodeGen/TargetSubtargetInfo.h"
#include "llvm/IR/DebugInfoMetadata.h"
#include "llvm/IR/PseudoProbe.h"
#include "llvm/Support/ErrorHandling.h"
#include "llvm/Target/TargetMachine.h"
using namespace llvm;

#define DEBUG_TYPE "instr-emitter"

/// MinRCSize - Smallest register class we allow when constraining virtual
/// registers.  If satisfying all register class constraints would require
/// using a smaller register class, emit a COPY to a new virtual register
/// instead.
const unsigned MinRCSize = 4;

/// CountResults - The results of target nodes have register or immediate
/// operands first, then an optional chain, and optional glue operands (which do
/// not go into the resulting MachineInstr).
unsigned InstrEmitter::CountResults(SDNode *Node) {
  unsigned N = Node->getNumValues();
  while (N && Node->getValueType(N - 1) == MVT::Glue)
    --N;
  if (N && Node->getValueType(N - 1) == MVT::Other)
    --N;    // Skip over chain result.
  return N;
}

/// countOperands - The inputs to target nodes have any actual inputs first,
/// followed by an optional chain operand, then an optional glue operand.
/// Compute the number of actual operands that will go into the resulting
/// MachineInstr.
///
/// Also count physreg RegisterSDNode and RegisterMaskSDNode operands preceding
/// the chain and glue. These operands may be implicit on the machine instr.
static unsigned countOperands(SDNode *Node, unsigned NumExpUses,
                              unsigned &NumImpUses) {
  unsigned N = Node->getNumOperands();
  while (N && Node->getOperand(N - 1).getValueType() == MVT::Glue)
    --N;
  if (N && Node->getOperand(N - 1).getValueType() == MVT::Other)
    --N; // Ignore chain if it exists.

  // Count RegisterSDNode and RegisterMaskSDNode operands for NumImpUses.
  NumImpUses = N - NumExpUses;
  for (unsigned I = N; I > NumExpUses; --I) {
    if (isa<RegisterMaskSDNode>(Node->getOperand(I - 1)))
      continue;
    if (RegisterSDNode *RN = dyn_cast<RegisterSDNode>(Node->getOperand(I - 1)))
      if (RN->getReg().isPhysical())
        continue;
    NumImpUses = N - I;
    break;
  }

  return N;
}

/// EmitCopyFromReg - Generate machine code for an CopyFromReg node or an
/// implicit physical register output.
void InstrEmitter::EmitCopyFromReg(SDNode *Node, unsigned ResNo, bool IsClone,
                                   Register SrcReg,
                                   DenseMap<SDValue, Register> &VRBaseMap) {
  Register VRBase;
  if (SrcReg.isVirtual()) {
    // Just use the input register directly!
    SDValue Op(Node, ResNo);
    if (IsClone)
      VRBaseMap.erase(Op);
    bool isNew = VRBaseMap.insert(std::make_pair(Op, SrcReg)).second;
    (void)isNew; // Silence compiler warning.
    assert(isNew && "Node emitted out of order - early");
    return;
  }

  // If the node is only used by a CopyToReg and the dest reg is a vreg, use
  // the CopyToReg'd destination register instead of creating a new vreg.
  bool MatchReg = true;
  const TargetRegisterClass *UseRC = nullptr;
  MVT VT = Node->getSimpleValueType(ResNo);

  // Stick to the preferred register classes for legal types.
  if (TLI->isTypeLegal(VT))
    UseRC = TLI->getRegClassFor(VT, Node->isDivergent());

  for (SDNode *User : Node->uses()) {
    bool Match = true;
    if (User->getOpcode() == ISD::CopyToReg &&
        User->getOperand(2).getNode() == Node &&
        User->getOperand(2).getResNo() == ResNo) {
      Register DestReg = cast<RegisterSDNode>(User->getOperand(1))->getReg();
      if (DestReg.isVirtual()) {
        VRBase = DestReg;
        Match = false;
      } else if (DestReg != SrcReg)
        Match = false;
    } else {
      for (unsigned i = 0, e = User->getNumOperands(); i != e; ++i) {
        SDValue Op = User->getOperand(i);
        if (Op.getNode() != Node || Op.getResNo() != ResNo)
          continue;
        MVT VT = Node->getSimpleValueType(Op.getResNo());
        if (VT == MVT::Other || VT == MVT::Glue)
          continue;
        Match = false;
        if (User->isMachineOpcode()) {
          const MCInstrDesc &II = TII->get(User->getMachineOpcode());
          const TargetRegisterClass *RC = nullptr;
          if (i + II.getNumDefs() < II.getNumOperands()) {
            RC = TRI->getAllocatableClass(
                TII->getRegClass(II, i + II.getNumDefs(), TRI, *MF));
          }
          if (!UseRC)
            UseRC = RC;
          else if (RC) {
            const TargetRegisterClass *ComRC =
                TRI->getCommonSubClass(UseRC, RC);
            // If multiple uses expect disjoint register classes, we emit
            // copies in AddRegisterOperand.
            if (ComRC)
              UseRC = ComRC;
          }
        }
      }
    }
    MatchReg &= Match;
    if (VRBase)
      break;
  }

  const TargetRegisterClass *SrcRC = nullptr, *DstRC = nullptr;
  SrcRC = TRI->getMinimalPhysRegClass(SrcReg, VT);

  // Figure out the register class to create for the destreg.
  if (VRBase) {
    DstRC = MRI->getRegClass(VRBase);
  } else if (UseRC) {
    assert(TRI->isTypeLegalForClass(*UseRC, VT) &&
           "Incompatible phys register def and uses!");
    DstRC = UseRC;
  } else
    DstRC = SrcRC;

  // If all uses are reading from the src physical register and copying the
  // register is either impossible or very expensive, then don't create a copy.
  if (MatchReg && SrcRC->getCopyCost() < 0) {
    VRBase = SrcReg;
  } else {
    // Create the reg, emit the copy.
    VRBase = MRI->createVirtualRegister(DstRC);
    BuildMI(*MBB, InsertPos, Node->getDebugLoc(), TII->get(TargetOpcode::COPY),
            VRBase).addReg(SrcReg);
  }

  SDValue Op(Node, ResNo);
  if (IsClone)
    VRBaseMap.erase(Op);
  bool isNew = VRBaseMap.insert(std::make_pair(Op, VRBase)).second;
  (void)isNew; // Silence compiler warning.
  assert(isNew && "Node emitted out of order - early");
}

void InstrEmitter::CreateVirtualRegisters(SDNode *Node,
                                       MachineInstrBuilder &MIB,
                                       const MCInstrDesc &II,
                                       bool IsClone, bool IsCloned,
                                       DenseMap<SDValue, Register> &VRBaseMap) {
  assert(Node->getMachineOpcode() != TargetOpcode::IMPLICIT_DEF &&
         "IMPLICIT_DEF should have been handled as a special case elsewhere!");

  unsigned NumResults = CountResults(Node);
  bool HasVRegVariadicDefs = !MF->getTarget().usesPhysRegsForValues() &&
                             II.isVariadic() && II.variadicOpsAreDefs();
  unsigned NumVRegs = HasVRegVariadicDefs ? NumResults : II.getNumDefs();
  if (Node->getMachineOpcode() == TargetOpcode::STATEPOINT)
    NumVRegs = NumResults;
  for (unsigned i = 0; i < NumVRegs; ++i) {
    // If the specific node value is only used by a CopyToReg and the dest reg
    // is a vreg in the same register class, use the CopyToReg'd destination
    // register instead of creating a new vreg.
    Register VRBase;
    const TargetRegisterClass *RC =
      TRI->getAllocatableClass(TII->getRegClass(II, i, TRI, *MF));
    // Always let the value type influence the used register class. The
    // constraints on the instruction may be too lax to represent the value
    // type correctly. For example, a 64-bit float (X86::FR64) can't live in
    // the 32-bit float super-class (X86::FR32).
    if (i < NumResults && TLI->isTypeLegal(Node->getSimpleValueType(i))) {
      const TargetRegisterClass *VTRC = TLI->getRegClassFor(
          Node->getSimpleValueType(i),
          (Node->isDivergent() || (RC && TRI->isDivergentRegClass(RC))));
      if (RC)
        VTRC = TRI->getCommonSubClass(RC, VTRC);
      if (VTRC)
        RC = VTRC;
    }

    if (!II.operands().empty() && II.operands()[i].isOptionalDef()) {
      // Optional def must be a physical register.
      VRBase = cast<RegisterSDNode>(Node->getOperand(i-NumResults))->getReg();
      assert(VRBase.isPhysical());
      MIB.addReg(VRBase, RegState::Define);
    }

    if (!VRBase && !IsClone && !IsCloned)
      for (SDNode *User : Node->uses()) {
        if (User->getOpcode() == ISD::CopyToReg &&
            User->getOperand(2).getNode() == Node &&
            User->getOperand(2).getResNo() == i) {
          Register Reg = cast<RegisterSDNode>(User->getOperand(1))->getReg();
          if (Reg.isVirtual()) {
            const TargetRegisterClass *RegRC = MRI->getRegClass(Reg);
            if (RegRC == RC) {
              VRBase = Reg;
              MIB.addReg(VRBase, RegState::Define);
              break;
            }
          }
        }
      }

    // Create the result registers for this node and add the result regs to
    // the machine instruction.
    if (VRBase == 0) {
      assert(RC && "Isn't a register operand!");
      VRBase = MRI->createVirtualRegister(RC);
      MIB.addReg(VRBase, RegState::Define);
    }

    // If this def corresponds to a result of the SDNode insert the VRBase into
    // the lookup map.
    if (i < NumResults) {
      SDValue Op(Node, i);
      if (IsClone)
        VRBaseMap.erase(Op);
      bool isNew = VRBaseMap.insert(std::make_pair(Op, VRBase)).second;
      (void)isNew; // Silence compiler warning.
      assert(isNew && "Node emitted out of order - early");
    }
  }
}

/// getVR - Return the virtual register corresponding to the specified result
/// of the specified node.
Register InstrEmitter::getVR(SDValue Op,
                             DenseMap<SDValue, Register> &VRBaseMap) {
  if (Op.isMachineOpcode() &&
      Op.getMachineOpcode() == TargetOpcode::IMPLICIT_DEF) {
    // Add an IMPLICIT_DEF instruction before every use.
    // IMPLICIT_DEF can produce any type of result so its MCInstrDesc
    // does not include operand register class info.
    const TargetRegisterClass *RC = TLI->getRegClassFor(
        Op.getSimpleValueType(), Op.getNode()->isDivergent());
    Register VReg = MRI->createVirtualRegister(RC);
    BuildMI(*MBB, InsertPos, Op.getDebugLoc(),
            TII->get(TargetOpcode::IMPLICIT_DEF), VReg);
    return VReg;
  }

  DenseMap<SDValue, Register>::iterator I = VRBaseMap.find(Op);
  assert(I != VRBaseMap.end() && "Node emitted out of order - late");
  return I->second;
}


/// AddRegisterOperand - Add the specified register as an operand to the
/// specified machine instr. Insert register copies if the register is
/// not in the required register class.
void
InstrEmitter::AddRegisterOperand(MachineInstrBuilder &MIB,
                                 SDValue Op,
                                 unsigned IIOpNum,
                                 const MCInstrDesc *II,
                                 DenseMap<SDValue, Register> &VRBaseMap,
                                 bool IsDebug, bool IsClone, bool IsCloned) {
  assert(Op.getValueType() != MVT::Other &&
         Op.getValueType() != MVT::Glue &&
         "Chain and glue operands should occur at end of operand list!");
  // Get/emit the operand.
  Register VReg = getVR(Op, VRBaseMap);

  const MCInstrDesc &MCID = MIB->getDesc();
  bool isOptDef = IIOpNum < MCID.getNumOperands() &&
                  MCID.operands()[IIOpNum].isOptionalDef();

  // If the instruction requires a register in a different class, create
  // a new virtual register and copy the value into it, but first attempt to
  // shrink VReg's register class within reason.  For example, if VReg == GR32
  // and II requires a GR32_NOSP, just constrain VReg to GR32_NOSP.
  if (II) {
    const TargetRegisterClass *OpRC = nullptr;
    if (IIOpNum < II->getNumOperands())
      OpRC = TII->getRegClass(*II, IIOpNum, TRI, *MF);

    if (OpRC) {
      unsigned MinNumRegs = MinRCSize;
      // Don't apply any RC size limit for IMPLICIT_DEF. Each use has a unique
      // virtual register.
      if (Op.isMachineOpcode() &&
          Op.getMachineOpcode() == TargetOpcode::IMPLICIT_DEF)
        MinNumRegs = 0;

      const TargetRegisterClass *ConstrainedRC
        = MRI->constrainRegClass(VReg, OpRC, MinNumRegs);
      if (!ConstrainedRC) {
        OpRC = TRI->getAllocatableClass(OpRC);
        assert(OpRC && "Constraints cannot be fulfilled for allocation");
        Register NewVReg = MRI->createVirtualRegister(OpRC);
        BuildMI(*MBB, InsertPos, Op.getNode()->getDebugLoc(),
                TII->get(TargetOpcode::COPY), NewVReg).addReg(VReg);
        VReg = NewVReg;
      } else {
        assert(ConstrainedRC->isAllocatable() &&
           "Constraining an allocatable VReg produced an unallocatable class?");
      }
    }
  }

  // If this value has only one use, that use is a kill. This is a
  // conservative approximation. InstrEmitter does trivial coalescing
  // with CopyFromReg nodes, so don't emit kill flags for them.
  // Avoid kill flags on Schedule cloned nodes, since there will be
  // multiple uses.
  // Tied operands are never killed, so we need to check that. And that
  // means we need to determine the index of the operand.
  bool isKill = Op.hasOneUse() &&
                Op.getNode()->getOpcode() != ISD::CopyFromReg &&
                !IsDebug &&
                !(IsClone || IsCloned);
  if (isKill) {
    unsigned Idx = MIB->getNumOperands();
    while (Idx > 0 &&
           MIB->getOperand(Idx-1).isReg() &&
           MIB->getOperand(Idx-1).isImplicit())
      --Idx;
    bool isTied = MCID.getOperandConstraint(Idx, MCOI::TIED_TO) != -1;
    if (isTied)
      isKill = false;
  }

  MIB.addReg(VReg, getDefRegState(isOptDef) | getKillRegState(isKill) |
             getDebugRegState(IsDebug));
}

/// AddOperand - Add the specified operand to the specified machine instr.  II
/// specifies the instruction information for the node, and IIOpNum is the
/// operand number (in the II) that we are adding.
void InstrEmitter::AddOperand(MachineInstrBuilder &MIB,
                              SDValue Op,
                              unsigned IIOpNum,
                              const MCInstrDesc *II,
                              DenseMap<SDValue, Register> &VRBaseMap,
                              bool IsDebug, bool IsClone, bool IsCloned) {
  if (Op.isMachineOpcode()) {
    AddRegisterOperand(MIB, Op, IIOpNum, II, VRBaseMap,
                       IsDebug, IsClone, IsCloned);
  } else if (ConstantSDNode *C = dyn_cast<ConstantSDNode>(Op)) {
    MIB.addImm(C->getSExtValue());
  } else if (ConstantFPSDNode *F = dyn_cast<ConstantFPSDNode>(Op)) {
    MIB.addFPImm(F->getConstantFPValue());
  } else if (RegisterSDNode *R = dyn_cast<RegisterSDNode>(Op)) {
    Register VReg = R->getReg();
    MVT OpVT = Op.getSimpleValueType();
    const TargetRegisterClass *IIRC =
        II ? TRI->getAllocatableClass(TII->getRegClass(*II, IIOpNum, TRI, *MF))
           : nullptr;
    const TargetRegisterClass *OpRC =
        TLI->isTypeLegal(OpVT)
            ? TLI->getRegClassFor(OpVT,
                                  Op.getNode()->isDivergent() ||
                                      (IIRC && TRI->isDivergentRegClass(IIRC)))
            : nullptr;

    if (OpRC && IIRC && OpRC != IIRC && VReg.isVirtual()) {
      Register NewVReg = MRI->createVirtualRegister(IIRC);
      BuildMI(*MBB, InsertPos, Op.getNode()->getDebugLoc(),
               TII->get(TargetOpcode::COPY), NewVReg).addReg(VReg);
      VReg = NewVReg;
    }
    // Turn additional physreg operands into implicit uses on non-variadic
    // instructions. This is used by call and return instructions passing
    // arguments in registers.
    bool Imp = II && (IIOpNum >= II->getNumOperands() && !II->isVariadic());
    MIB.addReg(VReg, getImplRegState(Imp));
  } else if (RegisterMaskSDNode *RM = dyn_cast<RegisterMaskSDNode>(Op)) {
    MIB.addRegMask(RM->getRegMask());
  } else if (GlobalAddressSDNode *TGA = dyn_cast<GlobalAddressSDNode>(Op)) {
    MIB.addGlobalAddress(TGA->getGlobal(), TGA->getOffset(),
                         TGA->getTargetFlags());
  } else if (BasicBlockSDNode *BBNode = dyn_cast<BasicBlockSDNode>(Op)) {
    MIB.addMBB(BBNode->getBasicBlock());
  } else if (FrameIndexSDNode *FI = dyn_cast<FrameIndexSDNode>(Op)) {
    MIB.addFrameIndex(FI->getIndex());
  } else if (JumpTableSDNode *JT = dyn_cast<JumpTableSDNode>(Op)) {
    MIB.addJumpTableIndex(JT->getIndex(), JT->getTargetFlags());
  } else if (ConstantPoolSDNode *CP = dyn_cast<ConstantPoolSDNode>(Op)) {
    int Offset = CP->getOffset();
    Align Alignment = CP->getAlign();

    unsigned Idx;
    MachineConstantPool *MCP = MF->getConstantPool();
    if (CP->isMachineConstantPoolEntry())
      Idx = MCP->getConstantPoolIndex(CP->getMachineCPVal(), Alignment);
    else
      Idx = MCP->getConstantPoolIndex(CP->getConstVal(), Alignment);
    MIB.addConstantPoolIndex(Idx, Offset, CP->getTargetFlags());
  } else if (ExternalSymbolSDNode *ES = dyn_cast<ExternalSymbolSDNode>(Op)) {
    MIB.addExternalSymbol(ES->getSymbol(), ES->getTargetFlags());
  } else if (auto *SymNode = dyn_cast<MCSymbolSDNode>(Op)) {
    MIB.addSym(SymNode->getMCSymbol());
  } else if (BlockAddressSDNode *BA = dyn_cast<BlockAddressSDNode>(Op)) {
    MIB.addBlockAddress(BA->getBlockAddress(),
                        BA->getOffset(),
                        BA->getTargetFlags());
  } else if (TargetIndexSDNode *TI = dyn_cast<TargetIndexSDNode>(Op)) {
    MIB.addTargetIndex(TI->getIndex(), TI->getOffset(), TI->getTargetFlags());
  } else {
    assert(Op.getValueType() != MVT::Other &&
           Op.getValueType() != MVT::Glue &&
           "Chain and glue operands should occur at end of operand list!");
    AddRegisterOperand(MIB, Op, IIOpNum, II, VRBaseMap,
                       IsDebug, IsClone, IsCloned);
  }
}

Register InstrEmitter::ConstrainForSubReg(Register VReg, unsigned SubIdx,
                                          MVT VT, bool isDivergent, const DebugLoc &DL) {
  const TargetRegisterClass *VRC = MRI->getRegClass(VReg);
  const TargetRegisterClass *RC = TRI->getSubClassWithSubReg(VRC, SubIdx);

  // RC is a sub-class of VRC that supports SubIdx.  Try to constrain VReg
  // within reason.
  if (RC && RC != VRC)
    RC = MRI->constrainRegClass(VReg, RC, MinRCSize);

  // VReg has been adjusted.  It can be used with SubIdx operands now.
  if (RC)
    return VReg;

  // VReg couldn't be reasonably constrained.  Emit a COPY to a new virtual
  // register instead.
  RC = TRI->getSubClassWithSubReg(TLI->getRegClassFor(VT, isDivergent), SubIdx);
  assert(RC && "No legal register class for VT supports that SubIdx");
  Register NewReg = MRI->createVirtualRegister(RC);
  BuildMI(*MBB, InsertPos, DL, TII->get(TargetOpcode::COPY), NewReg)
    .addReg(VReg);
  return NewReg;
}

/// EmitSubregNode - Generate machine code for subreg nodes.
///
void InstrEmitter::EmitSubregNode(SDNode *Node,
                                  DenseMap<SDValue, Register> &VRBaseMap,
                                  bool IsClone, bool IsCloned) {
  Register VRBase;
  unsigned Opc = Node->getMachineOpcode();

  // If the node is only used by a CopyToReg and the dest reg is a vreg, use
  // the CopyToReg'd destination register instead of creating a new vreg.
  for (SDNode *User : Node->uses()) {
    if (User->getOpcode() == ISD::CopyToReg &&
        User->getOperand(2).getNode() == Node) {
      Register DestReg = cast<RegisterSDNode>(User->getOperand(1))->getReg();
      if (DestReg.isVirtual()) {
        VRBase = DestReg;
        break;
      }
    }
  }

  if (Opc == TargetOpcode::EXTRACT_SUBREG) {
    // EXTRACT_SUBREG is lowered as %dst = COPY %src:sub.  There are no
    // constraints on the %dst register, COPY can target all legal register
    // classes.
    unsigned SubIdx = cast<ConstantSDNode>(Node->getOperand(1))->getZExtValue();
    const TargetRegisterClass *TRC =
      TLI->getRegClassFor(Node->getSimpleValueType(0), Node->isDivergent());

    Register Reg;
    MachineInstr *DefMI;
    RegisterSDNode *R = dyn_cast<RegisterSDNode>(Node->getOperand(0));
    if (R && R->getReg().isPhysical()) {
      Reg = R->getReg();
      DefMI = nullptr;
    } else {
      Reg = R ? R->getReg() : getVR(Node->getOperand(0), VRBaseMap);
      DefMI = MRI->getVRegDef(Reg);
    }

    Register SrcReg, DstReg;
    unsigned DefSubIdx;
    if (DefMI &&
        TII->isCoalescableExtInstr(*DefMI, SrcReg, DstReg, DefSubIdx) &&
        SubIdx == DefSubIdx &&
        TRC == MRI->getRegClass(SrcReg)) {
      // Optimize these:
      // r1025 = s/zext r1024, 4
      // r1026 = extract_subreg r1025, 4
      // to a copy
      // r1026 = copy r1024
      VRBase = MRI->createVirtualRegister(TRC);
      BuildMI(*MBB, InsertPos, Node->getDebugLoc(),
              TII->get(TargetOpcode::COPY), VRBase).addReg(SrcReg);
      MRI->clearKillFlags(SrcReg);
    } else {
      // Reg may not support a SubIdx sub-register, and we may need to
      // constrain its register class or issue a COPY to a compatible register
      // class.
      if (Reg.isVirtual())
        Reg = ConstrainForSubReg(Reg, SubIdx,
                                 Node->getOperand(0).getSimpleValueType(),
                                 Node->isDivergent(), Node->getDebugLoc());
      // Create the destreg if it is missing.
      if (!VRBase)
        VRBase = MRI->createVirtualRegister(TRC);

      // Create the extract_subreg machine instruction.
      MachineInstrBuilder CopyMI =
          BuildMI(*MBB, InsertPos, Node->getDebugLoc(),
                  TII->get(TargetOpcode::COPY), VRBase);
      if (Reg.isVirtual())
        CopyMI.addReg(Reg, 0, SubIdx);
      else
        CopyMI.addReg(TRI->getSubReg(Reg, SubIdx));
    }
  } else if (Opc == TargetOpcode::INSERT_SUBREG ||
             Opc == TargetOpcode::SUBREG_TO_REG) {
    SDValue N0 = Node->getOperand(0);
    SDValue N1 = Node->getOperand(1);
    SDValue N2 = Node->getOperand(2);
    unsigned SubIdx = cast<ConstantSDNode>(N2)->getZExtValue();

    // Figure out the register class to create for the destreg.  It should be
    // the largest legal register class supporting SubIdx sub-registers.
    // RegisterCoalescer will constrain it further if it decides to eliminate
    // the INSERT_SUBREG instruction.
    //
    //   %dst = INSERT_SUBREG %src, %sub, SubIdx
    //
    // is lowered by TwoAddressInstructionPass to:
    //
    //   %dst = COPY %src
    //   %dst:SubIdx = COPY %sub
    //
    // There is no constraint on the %src register class.
    //
    const TargetRegisterClass *SRC =
        TLI->getRegClassFor(Node->getSimpleValueType(0), Node->isDivergent());
    SRC = TRI->getSubClassWithSubReg(SRC, SubIdx);
    assert(SRC && "No register class supports VT and SubIdx for INSERT_SUBREG");

    if (VRBase == 0 || !SRC->hasSubClassEq(MRI->getRegClass(VRBase)))
      VRBase = MRI->createVirtualRegister(SRC);

    // Create the insert_subreg or subreg_to_reg machine instruction.
    MachineInstrBuilder MIB =
      BuildMI(*MF, Node->getDebugLoc(), TII->get(Opc), VRBase);

    // If creating a subreg_to_reg, then the first input operand
    // is an implicit value immediate, otherwise it's a register
    if (Opc == TargetOpcode::SUBREG_TO_REG) {
      const ConstantSDNode *SD = cast<ConstantSDNode>(N0);
      MIB.addImm(SD->getZExtValue());
    } else
      AddOperand(MIB, N0, 0, nullptr, VRBaseMap, /*IsDebug=*/false,
                 IsClone, IsCloned);
    // Add the subregister being inserted
    AddOperand(MIB, N1, 0, nullptr, VRBaseMap, /*IsDebug=*/false,
               IsClone, IsCloned);
    MIB.addImm(SubIdx);
    MBB->insert(InsertPos, MIB);
  } else
    llvm_unreachable("Node is not insert_subreg, extract_subreg, or subreg_to_reg");

  SDValue Op(Node, 0);
  bool isNew = VRBaseMap.insert(std::make_pair(Op, VRBase)).second;
  (void)isNew; // Silence compiler warning.
  assert(isNew && "Node emitted out of order - early");
}

/// EmitCopyToRegClassNode - Generate machine code for COPY_TO_REGCLASS nodes.
/// COPY_TO_REGCLASS is just a normal copy, except that the destination
/// register is constrained to be in a particular register class.
///
void
InstrEmitter::EmitCopyToRegClassNode(SDNode *Node,
                                     DenseMap<SDValue, Register> &VRBaseMap) {
  unsigned VReg = getVR(Node->getOperand(0), VRBaseMap);

  // Create the new VReg in the destination class and emit a copy.
  unsigned DstRCIdx = cast<ConstantSDNode>(Node->getOperand(1))->getZExtValue();
  const TargetRegisterClass *DstRC =
    TRI->getAllocatableClass(TRI->getRegClass(DstRCIdx));
  Register NewVReg = MRI->createVirtualRegister(DstRC);
  BuildMI(*MBB, InsertPos, Node->getDebugLoc(), TII->get(TargetOpcode::COPY),
    NewVReg).addReg(VReg);

  SDValue Op(Node, 0);
  bool isNew = VRBaseMap.insert(std::make_pair(Op, NewVReg)).second;
  (void)isNew; // Silence compiler warning.
  assert(isNew && "Node emitted out of order - early");
}

/// EmitRegSequence - Generate machine code for REG_SEQUENCE nodes.
///
void InstrEmitter::EmitRegSequence(SDNode *Node,
                                  DenseMap<SDValue, Register> &VRBaseMap,
                                  bool IsClone, bool IsCloned) {
  unsigned DstRCIdx = cast<ConstantSDNode>(Node->getOperand(0))->getZExtValue();
  const TargetRegisterClass *RC = TRI->getRegClass(DstRCIdx);
  Register NewVReg = MRI->createVirtualRegister(TRI->getAllocatableClass(RC));
  const MCInstrDesc &II = TII->get(TargetOpcode::REG_SEQUENCE);
  MachineInstrBuilder MIB = BuildMI(*MF, Node->getDebugLoc(), II, NewVReg);
  unsigned NumOps = Node->getNumOperands();
  // If the input pattern has a chain, then the root of the corresponding
  // output pattern will get a chain as well. This can happen to be a
  // REG_SEQUENCE (which is not "guarded" by countOperands/CountResults).
  if (NumOps && Node->getOperand(NumOps-1).getValueType() == MVT::Other)
    --NumOps; // Ignore chain if it exists.

  assert((NumOps & 1) == 1 &&
         "REG_SEQUENCE must have an odd number of operands!");
  for (unsigned i = 1; i != NumOps; ++i) {
    SDValue Op = Node->getOperand(i);
    if ((i & 1) == 0) {
      RegisterSDNode *R = dyn_cast<RegisterSDNode>(Node->getOperand(i-1));
      // Skip physical registers as they don't have a vreg to get and we'll
      // insert copies for them in TwoAddressInstructionPass anyway.
      if (!R || !R->getReg().isPhysical()) {
        unsigned SubIdx = cast<ConstantSDNode>(Op)->getZExtValue();
        unsigned SubReg = getVR(Node->getOperand(i-1), VRBaseMap);
        const TargetRegisterClass *TRC = MRI->getRegClass(SubReg);
        const TargetRegisterClass *SRC =
        TRI->getMatchingSuperRegClass(RC, TRC, SubIdx);
        if (SRC && SRC != RC) {
          MRI->setRegClass(NewVReg, SRC);
          RC = SRC;
        }
      }
    }
    AddOperand(MIB, Op, i+1, &II, VRBaseMap, /*IsDebug=*/false,
               IsClone, IsCloned);
  }

  MBB->insert(InsertPos, MIB);
  SDValue Op(Node, 0);
  bool isNew = VRBaseMap.insert(std::make_pair(Op, NewVReg)).second;
  (void)isNew; // Silence compiler warning.
  assert(isNew && "Node emitted out of order - early");
}

/// EmitDbgValue - Generate machine instruction for a dbg_value node.
///
MachineInstr *
InstrEmitter::EmitDbgValue(SDDbgValue *SD,
                           DenseMap<SDValue, Register> &VRBaseMap) {
  DebugLoc DL = SD->getDebugLoc();
  assert(cast<DILocalVariable>(SD->getVariable())
             ->isValidLocationForIntrinsic(DL) &&
         "Expected inlined-at fields to agree");

  SD->setIsEmitted();

  assert(!SD->getLocationOps().empty() &&
         "dbg_value with no location operands?");

  if (SD->isInvalidated())
    return EmitDbgNoLocation(SD);

  // Attempt to produce a DBG_INSTR_REF if we've been asked to.
  if (EmitDebugInstrRefs)
    if (auto *InstrRef = EmitDbgInstrRef(SD, VRBaseMap))
      return InstrRef;

  // Emit variadic dbg_value nodes as DBG_VALUE_LIST if they have not been
  // emitted as instruction references.
  if (SD->isVariadic())
    return EmitDbgValueList(SD, VRBaseMap);

  // Emit single-location dbg_value nodes as DBG_VALUE if they have not been
  // emitted as instruction references.
  return EmitDbgValueFromSingleOp(SD, VRBaseMap);
}

MachineOperand GetMOForConstDbgOp(const SDDbgOperand &Op) {
  const Value *V = Op.getConst();
  if (const ConstantInt *CI = dyn_cast<ConstantInt>(V)) {
    if (CI->getBitWidth() > 64)
      return MachineOperand::CreateCImm(CI);
    return MachineOperand::CreateImm(CI->getSExtValue());
  }
  if (const ConstantFP *CF = dyn_cast<ConstantFP>(V))
    return MachineOperand::CreateFPImm(CF);
  // Note: This assumes that all nullptr constants are zero-valued.
  if (isa<ConstantPointerNull>(V))
    return MachineOperand::CreateImm(0);
  // Undef or unhandled value type, so return an undef operand.
  return MachineOperand::CreateReg(
      /* Reg */ 0U, /* isDef */ false, /* isImp */ false,
      /* isKill */ false, /* isDead */ false,
      /* isUndef */ false, /* isEarlyClobber */ false,
      /* SubReg */ 0, /* isDebug */ true);
}

void InstrEmitter::AddDbgValueLocationOps(
    MachineInstrBuilder &MIB, const MCInstrDesc &DbgValDesc,
    ArrayRef<SDDbgOperand> LocationOps,
    DenseMap<SDValue, Register> &VRBaseMap) {
  for (const SDDbgOperand &Op : LocationOps) {
    switch (Op.getKind()) {
    case SDDbgOperand::FRAMEIX:
      MIB.addFrameIndex(Op.getFrameIx());
      break;
    case SDDbgOperand::VREG:
      MIB.addReg(Op.getVReg());
      break;
    case SDDbgOperand::SDNODE: {
      SDValue V = SDValue(Op.getSDNode(), Op.getResNo());
      // It's possible we replaced this SDNode with other(s) and therefore
      // didn't generate code for it. It's better to catch these cases where
      // they happen and transfer the debug info, but trying to guarantee that
      // in all cases would be very fragile; this is a safeguard for any
      // that were missed.
      if (VRBaseMap.count(V) == 0)
        MIB.addReg(0U); // undef
      else
        AddOperand(MIB, V, (*MIB).getNumOperands(), &DbgValDesc, VRBaseMap,
                   /*IsDebug=*/true, /*IsClone=*/false, /*IsCloned=*/false);
    } break;
    case SDDbgOperand::CONST:
      MIB.add(GetMOForConstDbgOp(Op));
      break;
    }
  }
}

MachineInstr *
InstrEmitter::EmitDbgInstrRef(SDDbgValue *SD,
                              DenseMap<SDValue, Register> &VRBaseMap) {
  MDNode *Var = SD->getVariable();
  const DIExpression *Expr = (DIExpression *)SD->getExpression();
  DebugLoc DL = SD->getDebugLoc();
  const MCInstrDesc &RefII = TII->get(TargetOpcode::DBG_INSTR_REF);

  // Returns true if the given operand is not a legal debug operand for a
  // DBG_INSTR_REF.
  auto IsInvalidOp = [](SDDbgOperand DbgOp) {
    return DbgOp.getKind() == SDDbgOperand::FRAMEIX;
  };
  // Returns true if the given operand is not itself an instruction reference
  // but is a legal debug operand for a DBG_INSTR_REF.
  auto IsNonInstrRefOp = [](SDDbgOperand DbgOp) {
    return DbgOp.getKind() == SDDbgOperand::CONST;
  };

  // If this variable location does not depend on any instructions or contains
  // any stack locations, produce it as a standard debug value instead.
  if (any_of(SD->getLocationOps(), IsInvalidOp) ||
      all_of(SD->getLocationOps(), IsNonInstrRefOp)) {
    if (SD->isVariadic())
      return EmitDbgValueList(SD, VRBaseMap);
    return EmitDbgValueFromSingleOp(SD, VRBaseMap);
  }

  // Immediately fold any indirectness from the LLVM-IR intrinsic into the
  // expression:
  if (SD->isIndirect())
    Expr = DIExpression::append(Expr, dwarf::DW_OP_deref);
  // If this is not already a variadic expression, it must be modified to become
  // one.
  if (!SD->isVariadic())
    Expr = DIExpression::convertToVariadicExpression(Expr);

  SmallVector<MachineOperand> MOs;

  // It may not be immediately possible to identify the MachineInstr that
  // defines a VReg, it can depend for example on the order blocks are
  // emitted in. When this happens, or when further analysis is needed later,
  // produce an instruction like this:
  //
  //    DBG_INSTR_REF !123, !456, %0:gr64
  //
  // i.e., point the instruction at the vreg, and patch it up later in
  // MachineFunction::finalizeDebugInstrRefs.
  auto AddVRegOp = [&](unsigned VReg) {
    MOs.push_back(MachineOperand::CreateReg(
        /* Reg */ VReg, /* isDef */ false, /* isImp */ false,
        /* isKill */ false, /* isDead */ false,
        /* isUndef */ false, /* isEarlyClobber */ false,
        /* SubReg */ 0, /* isDebug */ true));
  };
  unsigned OpCount = SD->getLocationOps().size();
  for (unsigned OpIdx = 0; OpIdx < OpCount; ++OpIdx) {
    SDDbgOperand DbgOperand = SD->getLocationOps()[OpIdx];

    // Try to find both the defined register and the instruction defining it.
    MachineInstr *DefMI = nullptr;
    unsigned VReg;

    if (DbgOperand.getKind() == SDDbgOperand::VREG) {
      VReg = DbgOperand.getVReg();

      // No definition means that block hasn't been emitted yet. Leave a vreg
      // reference to be fixed later.
      if (!MRI->hasOneDef(VReg)) {
        AddVRegOp(VReg);
        continue;
      }

      DefMI = &*MRI->def_instr_begin(VReg);
    } else if (DbgOperand.getKind() == SDDbgOperand::SDNODE) {
      // Look up the corresponding VReg for the given SDNode, if any.
      SDNode *Node = DbgOperand.getSDNode();
      SDValue Op = SDValue(Node, DbgOperand.getResNo());
      DenseMap<SDValue, Register>::iterator I = VRBaseMap.find(Op);
      // No VReg -> produce a DBG_VALUE $noreg instead.
      if (I == VRBaseMap.end())
        break;

      // Try to pick out a defining instruction at this point.
      VReg = getVR(Op, VRBaseMap);

      // Again, if there's no instruction defining the VReg right now, fix it up
      // later.
      if (!MRI->hasOneDef(VReg)) {
        AddVRegOp(VReg);
        continue;
      }

      DefMI = &*MRI->def_instr_begin(VReg);
    } else {
      assert(DbgOperand.getKind() == SDDbgOperand::CONST);
      MOs.push_back(GetMOForConstDbgOp(DbgOperand));
      continue;
    }

    // Avoid copy like instructions: they don't define values, only move them.
    // Leave a virtual-register reference until it can be fixed up later, to
    // find the underlying value definition.
    if (DefMI->isCopyLike() || TII->isCopyInstr(*DefMI)) {
      AddVRegOp(VReg);
      continue;
    }

    // Find the operand number which defines the specified VReg.
    unsigned OperandIdx = 0;
    for (const auto &MO : DefMI->operands()) {
      if (MO.isReg() && MO.isDef() && MO.getReg() == VReg)
        break;
      ++OperandIdx;
    }
    assert(OperandIdx < DefMI->getNumOperands());

    // Make the DBG_INSTR_REF refer to that instruction, and that operand.
    unsigned InstrNum = DefMI->getDebugInstrNum();
    MOs.push_back(MachineOperand::CreateDbgInstrRef(InstrNum, OperandIdx));
  }

  // If we haven't created a valid MachineOperand for every DbgOp, abort and
  // produce an undef DBG_VALUE.
  if (MOs.size() != OpCount)
    return EmitDbgNoLocation(SD);

  return BuildMI(*MF, DL, RefII, false, MOs, Var, Expr);
}

MachineInstr *InstrEmitter::EmitDbgNoLocation(SDDbgValue *SD) {
  // An invalidated SDNode must generate an undef DBG_VALUE: although the
  // original value is no longer computed, earlier DBG_VALUEs live ranges
  // must not leak into later code.
  DIVariable *Var = SD->getVariable();
  const DIExpression *Expr =
      DIExpression::convertToUndefExpression(SD->getExpression());
  DebugLoc DL = SD->getDebugLoc();
  const MCInstrDesc &Desc = TII->get(TargetOpcode::DBG_VALUE);
  return BuildMI(*MF, DL, Desc, false, 0U, Var, Expr);
}

MachineInstr *
InstrEmitter::EmitDbgValueList(SDDbgValue *SD,
                               DenseMap<SDValue, Register> &VRBaseMap) {
  MDNode *Var = SD->getVariable();
  DIExpression *Expr = SD->getExpression();
  DebugLoc DL = SD->getDebugLoc();
  // DBG_VALUE_LIST := "DBG_VALUE_LIST" var, expression, loc (, loc)*
  const MCInstrDesc &DbgValDesc = TII->get(TargetOpcode::DBG_VALUE_LIST);
  // Build the DBG_VALUE_LIST instruction base.
  auto MIB = BuildMI(*MF, DL, DbgValDesc);
  MIB.addMetadata(Var);
  MIB.addMetadata(Expr);
  AddDbgValueLocationOps(MIB, DbgValDesc, SD->getLocationOps(), VRBaseMap);
  return &*MIB;
}

MachineInstr *
InstrEmitter::EmitDbgValueFromSingleOp(SDDbgValue *SD,
                                       DenseMap<SDValue, Register> &VRBaseMap) {
  MDNode *Var = SD->getVariable();
  DIExpression *Expr = SD->getExpression();
  DebugLoc DL = SD->getDebugLoc();
  const MCInstrDesc &II = TII->get(TargetOpcode::DBG_VALUE);

  assert(SD->getLocationOps().size() == 1 &&
         "Non variadic dbg_value should have only one location op");

  // See about constant-folding the expression.
  // Copy the location operand in case we replace it.
  SmallVector<SDDbgOperand, 1> LocationOps(1, SD->getLocationOps()[0]);
  if (Expr && LocationOps[0].getKind() == SDDbgOperand::CONST) {
    const Value *V = LocationOps[0].getConst();
    if (auto *C = dyn_cast<ConstantInt>(V)) {
      std::tie(Expr, C) = Expr->constantFold(C);
      LocationOps[0] = SDDbgOperand::fromConst(C);
    }
  }

  // Emit non-variadic dbg_value nodes as DBG_VALUE.
  // DBG_VALUE := "DBG_VALUE" loc, isIndirect, var, expr
  auto MIB = BuildMI(*MF, DL, II);
  AddDbgValueLocationOps(MIB, II, LocationOps, VRBaseMap);

  if (SD->isIndirect())
    MIB.addImm(0U);
  else
    MIB.addReg(0U);

  return MIB.addMetadata(Var).addMetadata(Expr);
}

MachineInstr *
InstrEmitter::EmitDbgLabel(SDDbgLabel *SD) {
  MDNode *Label = SD->getLabel();
  DebugLoc DL = SD->getDebugLoc();
  assert(cast<DILabel>(Label)->isValidLocationForIntrinsic(DL) &&
         "Expected inlined-at fields to agree");

  const MCInstrDesc &II = TII->get(TargetOpcode::DBG_LABEL);
  MachineInstrBuilder MIB = BuildMI(*MF, DL, II);
  MIB.addMetadata(Label);

  return &*MIB;
}

/// EmitMachineNode - Generate machine code for a target-specific node and
/// needed dependencies.
///
void InstrEmitter::
EmitMachineNode(SDNode *Node, bool IsClone, bool IsCloned,
                DenseMap<SDValue, Register> &VRBaseMap) {
  unsigned Opc = Node->getMachineOpcode();

  // Handle subreg insert/extract specially
  if (Opc == TargetOpcode::EXTRACT_SUBREG ||
      Opc == TargetOpcode::INSERT_SUBREG ||
      Opc == TargetOpcode::SUBREG_TO_REG) {
    EmitSubregNode(Node, VRBaseMap, IsClone, IsCloned);
    return;
  }

  // Handle COPY_TO_REGCLASS specially.
  if (Opc == TargetOpcode::COPY_TO_REGCLASS) {
    EmitCopyToRegClassNode(Node, VRBaseMap);
    return;
  }

  // Handle REG_SEQUENCE specially.
  if (Opc == TargetOpcode::REG_SEQUENCE) {
    EmitRegSequence(Node, VRBaseMap, IsClone, IsCloned);
    return;
  }

  if (Opc == TargetOpcode::IMPLICIT_DEF)
    // We want a unique VR for each IMPLICIT_DEF use.
    return;

  const MCInstrDesc &II = TII->get(Opc);
  unsigned NumResults = CountResults(Node);
  unsigned NumDefs = II.getNumDefs();
  const MCPhysReg *ScratchRegs = nullptr;

  // Handle STACKMAP and PATCHPOINT specially and then use the generic code.
  if (Opc == TargetOpcode::STACKMAP || Opc == TargetOpcode::PATCHPOINT) {
    // Stackmaps do not have arguments and do not preserve their calling
    // convention. However, to simplify runtime support, they clobber the same
    // scratch registers as AnyRegCC.
    unsigned CC = CallingConv::AnyReg;
    if (Opc == TargetOpcode::PATCHPOINT) {
      CC = Node->getConstantOperandVal(PatchPointOpers::CCPos);
      NumDefs = NumResults;
    }
    ScratchRegs = TLI->getScratchRegisters((CallingConv::ID) CC);
  } else if (Opc == TargetOpcode::STATEPOINT) {
    NumDefs = NumResults;
  }

  unsigned NumImpUses = 0;
  unsigned NodeOperands =
    countOperands(Node, II.getNumOperands() - NumDefs, NumImpUses);
  bool HasVRegVariadicDefs = !MF->getTarget().usesPhysRegsForValues() &&
                             II.isVariadic() && II.variadicOpsAreDefs();
  bool HasPhysRegOuts = NumResults > NumDefs && !II.implicit_defs().empty() &&
                        !HasVRegVariadicDefs;
#ifndef NDEBUG
  unsigned NumMIOperands = NodeOperands + NumResults;
  if (II.isVariadic())
    assert(NumMIOperands >= II.getNumOperands() &&
           "Too few operands for a variadic node!");
  else
    assert(NumMIOperands >= II.getNumOperands() &&
           NumMIOperands <=
               II.getNumOperands() + II.implicit_defs().size() + NumImpUses &&
           "#operands for dag node doesn't match .td file!");
#endif

  // Create the new machine instruction.
  MachineInstrBuilder MIB = BuildMI(*MF, Node->getDebugLoc(), II);

  // Add result register values for things that are defined by this
  // instruction.
  if (NumResults) {
    CreateVirtualRegisters(Node, MIB, II, IsClone, IsCloned, VRBaseMap);

    // Transfer any IR flags from the SDNode to the MachineInstr
    MachineInstr *MI = MIB.getInstr();
    const SDNodeFlags Flags = Node->getFlags();
    if (Flags.hasNoSignedZeros())
      MI->setFlag(MachineInstr::MIFlag::FmNsz);

    if (Flags.hasAllowReciprocal())
      MI->setFlag(MachineInstr::MIFlag::FmArcp);

    if (Flags.hasNoNaNs())
      MI->setFlag(MachineInstr::MIFlag::FmNoNans);

    if (Flags.hasNoInfs())
      MI->setFlag(MachineInstr::MIFlag::FmNoInfs);

    if (Flags.hasAllowContract())
      MI->setFlag(MachineInstr::MIFlag::FmContract);

    if (Flags.hasApproximateFuncs())
      MI->setFlag(MachineInstr::MIFlag::FmAfn);

    if (Flags.hasAllowReassociation())
      MI->setFlag(MachineInstr::MIFlag::FmReassoc);

    if (Flags.hasNoUnsignedWrap())
      MI->setFlag(MachineInstr::MIFlag::NoUWrap);

    if (Flags.hasNoSignedWrap())
      MI->setFlag(MachineInstr::MIFlag::NoSWrap);

    if (Flags.hasExact())
      MI->setFlag(MachineInstr::MIFlag::IsExact);

    if (Flags.hasNoFPExcept())
      MI->setFlag(MachineInstr::MIFlag::NoFPExcept);
  }

  // Emit all of the actual operands of this instruction, adding them to the
  // instruction as appropriate.
  bool HasOptPRefs = NumDefs > NumResults;
  assert((!HasOptPRefs || !HasPhysRegOuts) &&
         "Unable to cope with optional defs and phys regs defs!");
  unsigned NumSkip = HasOptPRefs ? NumDefs - NumResults : 0;
  for (unsigned i = NumSkip; i != NodeOperands; ++i)
    AddOperand(MIB, Node->getOperand(i), i-NumSkip+NumDefs, &II,
               VRBaseMap, /*IsDebug=*/false, IsClone, IsCloned);

  // Add scratch registers as implicit def and early clobber
  if (ScratchRegs)
    for (unsigned i = 0; ScratchRegs[i]; ++i)
      MIB.addReg(ScratchRegs[i], RegState::ImplicitDefine |
                                 RegState::EarlyClobber);

  // Set the memory reference descriptions of this instruction now that it is
  // part of the function.
  MIB.setMemRefs(cast<MachineSDNode>(Node)->memoperands());

  // Set the CFI type.
  MIB->setCFIType(*MF, Node->getCFIType());

  // Insert the instruction into position in the block. This needs to
  // happen before any custom inserter hook is called so that the
  // hook knows where in the block to insert the replacement code.
  MBB->insert(InsertPos, MIB);

  // The MachineInstr may also define physregs instead of virtregs.  These
  // physreg values can reach other instructions in different ways:
  //
  // 1. When there is a use of a Node value beyond the explicitly defined
  //    virtual registers, we emit a CopyFromReg for one of the implicitly
  //    defined physregs.  This only happens when HasPhysRegOuts is true.
  //
  // 2. A CopyFromReg reading a physreg may be glued to this instruction.
  //
  // 3. A glued instruction may implicitly use a physreg.
  //
  // 4. A glued instruction may use a RegisterSDNode operand.
  //
  // Collect all the used physreg defs, and make sure that any unused physreg
  // defs are marked as dead.
  SmallVector<Register, 8> UsedRegs;

  // Additional results must be physical register defs.
  if (HasPhysRegOuts) {
    for (unsigned i = NumDefs; i < NumResults; ++i) {
      Register Reg = II.implicit_defs()[i - NumDefs];
      if (!Node->hasAnyUseOfValue(i))
        continue;
      // This implicitly defined physreg has a use.
      UsedRegs.push_back(Reg);
      EmitCopyFromReg(Node, i, IsClone, Reg, VRBaseMap);
    }
  }

  // Scan the glue chain for any used physregs.
  if (Node->getValueType(Node->getNumValues()-1) == MVT::Glue) {
    for (SDNode *F = Node->getGluedUser(); F; F = F->getGluedUser()) {
      if (F->getOpcode() == ISD::CopyFromReg) {
        UsedRegs.push_back(cast<RegisterSDNode>(F->getOperand(1))->getReg());
        continue;
      } else if (F->getOpcode() == ISD::CopyToReg) {
        // Skip CopyToReg nodes that are internal to the glue chain.
        continue;
      }
      // Collect declared implicit uses.
      const MCInstrDesc &MCID = TII->get(F->getMachineOpcode());
      append_range(UsedRegs, MCID.implicit_uses());
      // In addition to declared implicit uses, we must also check for
      // direct RegisterSDNode operands.
      for (unsigned i = 0, e = F->getNumOperands(); i != e; ++i)
        if (RegisterSDNode *R = dyn_cast<RegisterSDNode>(F->getOperand(i))) {
          Register Reg = R->getReg();
          if (Reg.isPhysical())
            UsedRegs.push_back(Reg);
        }
    }
  }

  // Add rounding control registers as implicit def for function call.
  if (II.isCall() && MF->getFunction().hasFnAttribute(Attribute::StrictFP)) {
<<<<<<< HEAD
    const MCPhysReg *RCRegs = TLI->getRoundingControlRegisters();
    if (RCRegs)
      for (; *RCRegs; ++RCRegs)
        UsedRegs.push_back(*RCRegs);
=======
    ArrayRef<MCPhysReg> RCRegs = TLI->getRoundingControlRegisters();
    for (MCPhysReg Reg : RCRegs)
      UsedRegs.push_back(Reg);
>>>>>>> cd74f4a4
  }

  // Finally mark unused registers as dead.
  if (!UsedRegs.empty() || !II.implicit_defs().empty() || II.hasOptionalDef())
    MIB->setPhysRegsDeadExcept(UsedRegs, *TRI);

  // STATEPOINT is too 'dynamic' to have meaningful machine description.
  // We have to manually tie operands.
  if (Opc == TargetOpcode::STATEPOINT && NumDefs > 0) {
    assert(!HasPhysRegOuts && "STATEPOINT mishandled");
    MachineInstr *MI = MIB;
    unsigned Def = 0;
    int First = StatepointOpers(MI).getFirstGCPtrIdx();
    assert(First > 0 && "Statepoint has Defs but no GC ptr list");
    unsigned Use = (unsigned)First;
    while (Def < NumDefs) {
      if (MI->getOperand(Use).isReg())
        MI->tieOperands(Def++, Use);
      Use = StackMaps::getNextMetaArgIdx(MI, Use);
    }
  }

  // Run post-isel target hook to adjust this instruction if needed.
  if (II.hasPostISelHook())
    TLI->AdjustInstrPostInstrSelection(*MIB, Node);
}

/// EmitSpecialNode - Generate machine code for a target-independent node and
/// needed dependencies.
void InstrEmitter::
EmitSpecialNode(SDNode *Node, bool IsClone, bool IsCloned,
                DenseMap<SDValue, Register> &VRBaseMap) {
  switch (Node->getOpcode()) {
  default:
#ifndef NDEBUG
    Node->dump();
#endif
    llvm_unreachable("This target-independent node should have been selected!");
  case ISD::EntryToken:
  case ISD::MERGE_VALUES:
  case ISD::TokenFactor: // fall thru
    break;
  case ISD::CopyToReg: {
    Register DestReg = cast<RegisterSDNode>(Node->getOperand(1))->getReg();
    SDValue SrcVal = Node->getOperand(2);
    if (DestReg.isVirtual() && SrcVal.isMachineOpcode() &&
        SrcVal.getMachineOpcode() == TargetOpcode::IMPLICIT_DEF) {
      // Instead building a COPY to that vreg destination, build an
      // IMPLICIT_DEF instruction instead.
      BuildMI(*MBB, InsertPos, Node->getDebugLoc(),
              TII->get(TargetOpcode::IMPLICIT_DEF), DestReg);
      break;
    }
    Register SrcReg;
    if (RegisterSDNode *R = dyn_cast<RegisterSDNode>(SrcVal))
      SrcReg = R->getReg();
    else
      SrcReg = getVR(SrcVal, VRBaseMap);

    if (SrcReg == DestReg) // Coalesced away the copy? Ignore.
      break;

    BuildMI(*MBB, InsertPos, Node->getDebugLoc(), TII->get(TargetOpcode::COPY),
            DestReg).addReg(SrcReg);
    break;
  }
  case ISD::CopyFromReg: {
    unsigned SrcReg = cast<RegisterSDNode>(Node->getOperand(1))->getReg();
    EmitCopyFromReg(Node, 0, IsClone, SrcReg, VRBaseMap);
    break;
  }
  case ISD::EH_LABEL:
  case ISD::ANNOTATION_LABEL: {
    unsigned Opc = (Node->getOpcode() == ISD::EH_LABEL)
                       ? TargetOpcode::EH_LABEL
                       : TargetOpcode::ANNOTATION_LABEL;
    MCSymbol *S = cast<LabelSDNode>(Node)->getLabel();
    BuildMI(*MBB, InsertPos, Node->getDebugLoc(),
            TII->get(Opc)).addSym(S);
    break;
  }

  case ISD::LIFETIME_START:
  case ISD::LIFETIME_END: {
    unsigned TarOp = (Node->getOpcode() == ISD::LIFETIME_START)
                         ? TargetOpcode::LIFETIME_START
                         : TargetOpcode::LIFETIME_END;
    auto *FI = cast<FrameIndexSDNode>(Node->getOperand(1));
    BuildMI(*MBB, InsertPos, Node->getDebugLoc(), TII->get(TarOp))
    .addFrameIndex(FI->getIndex());
    break;
  }

  case ISD::PSEUDO_PROBE: {
    unsigned TarOp = TargetOpcode::PSEUDO_PROBE;
    auto Guid = cast<PseudoProbeSDNode>(Node)->getGuid();
    auto Index = cast<PseudoProbeSDNode>(Node)->getIndex();
    auto Attr = cast<PseudoProbeSDNode>(Node)->getAttributes();

    BuildMI(*MBB, InsertPos, Node->getDebugLoc(), TII->get(TarOp))
        .addImm(Guid)
        .addImm(Index)
        .addImm((uint8_t)PseudoProbeType::Block)
        .addImm(Attr);
    break;
  }

  case ISD::INLINEASM:
  case ISD::INLINEASM_BR: {
    unsigned NumOps = Node->getNumOperands();
    if (Node->getOperand(NumOps-1).getValueType() == MVT::Glue)
      --NumOps;  // Ignore the glue operand.

    // Create the inline asm machine instruction.
    unsigned TgtOpc = Node->getOpcode() == ISD::INLINEASM_BR
                          ? TargetOpcode::INLINEASM_BR
                          : TargetOpcode::INLINEASM;
    MachineInstrBuilder MIB =
        BuildMI(*MF, Node->getDebugLoc(), TII->get(TgtOpc));

    // Add the asm string as an external symbol operand.
    SDValue AsmStrV = Node->getOperand(InlineAsm::Op_AsmString);
    const char *AsmStr = cast<ExternalSymbolSDNode>(AsmStrV)->getSymbol();
    MIB.addExternalSymbol(AsmStr);

    // Add the HasSideEffect, isAlignStack, AsmDialect, MayLoad and MayStore
    // bits.
    int64_t ExtraInfo =
      cast<ConstantSDNode>(Node->getOperand(InlineAsm::Op_ExtraInfo))->
                          getZExtValue();
    MIB.addImm(ExtraInfo);

    // Remember to operand index of the group flags.
    SmallVector<unsigned, 8> GroupIdx;

    // Remember registers that are part of early-clobber defs.
    SmallVector<unsigned, 8> ECRegs;

    // Add all of the operand registers to the instruction.
    for (unsigned i = InlineAsm::Op_FirstOperand; i != NumOps;) {
      unsigned Flags =
        cast<ConstantSDNode>(Node->getOperand(i))->getZExtValue();
      const unsigned NumVals = InlineAsm::getNumOperandRegisters(Flags);

      GroupIdx.push_back(MIB->getNumOperands());
      MIB.addImm(Flags);
      ++i;  // Skip the ID value.

      switch (InlineAsm::getKind(Flags)) {
      default: llvm_unreachable("Bad flags!");
        case InlineAsm::Kind_RegDef:
        for (unsigned j = 0; j != NumVals; ++j, ++i) {
          Register Reg = cast<RegisterSDNode>(Node->getOperand(i))->getReg();
          // FIXME: Add dead flags for physical and virtual registers defined.
          // For now, mark physical register defs as implicit to help fast
          // regalloc. This makes inline asm look a lot like calls.
          MIB.addReg(Reg, RegState::Define | getImplRegState(Reg.isPhysical()));
        }
        break;
      case InlineAsm::Kind_RegDefEarlyClobber:
      case InlineAsm::Kind_Clobber:
        for (unsigned j = 0; j != NumVals; ++j, ++i) {
          Register Reg = cast<RegisterSDNode>(Node->getOperand(i))->getReg();
          MIB.addReg(Reg, RegState::Define | RegState::EarlyClobber |
                              getImplRegState(Reg.isPhysical()));
          ECRegs.push_back(Reg);
        }
        break;
      case InlineAsm::Kind_RegUse:  // Use of register.
      case InlineAsm::Kind_Imm:  // Immediate.
      case InlineAsm::Kind_Mem:  // Non-function addressing mode.
        // The addressing mode has been selected, just add all of the
        // operands to the machine instruction.
        for (unsigned j = 0; j != NumVals; ++j, ++i)
          AddOperand(MIB, Node->getOperand(i), 0, nullptr, VRBaseMap,
                     /*IsDebug=*/false, IsClone, IsCloned);

        // Manually set isTied bits.
        if (InlineAsm::getKind(Flags) == InlineAsm::Kind_RegUse) {
          unsigned DefGroup = 0;
          if (InlineAsm::isUseOperandTiedToDef(Flags, DefGroup)) {
            unsigned DefIdx = GroupIdx[DefGroup] + 1;
            unsigned UseIdx = GroupIdx.back() + 1;
            for (unsigned j = 0; j != NumVals; ++j)
              MIB->tieOperands(DefIdx + j, UseIdx + j);
          }
        }
        break;
      case InlineAsm::Kind_Func: // Function addressing mode.
        for (unsigned j = 0; j != NumVals; ++j, ++i) {
          SDValue Op = Node->getOperand(i);
          AddOperand(MIB, Op, 0, nullptr, VRBaseMap,
                     /*IsDebug=*/false, IsClone, IsCloned);

          // Adjust Target Flags for function reference.
          if (auto *TGA = dyn_cast<GlobalAddressSDNode>(Op)) {
            unsigned NewFlags =
                MF->getSubtarget().classifyGlobalFunctionReference(
                    TGA->getGlobal());
            unsigned LastIdx = MIB.getInstr()->getNumOperands() - 1;
            MIB.getInstr()->getOperand(LastIdx).setTargetFlags(NewFlags);
          }
        }
      }
    }

    // GCC inline assembly allows input operands to also be early-clobber
    // output operands (so long as the operand is written only after it's
    // used), but this does not match the semantics of our early-clobber flag.
    // If an early-clobber operand register is also an input operand register,
    // then remove the early-clobber flag.
    for (unsigned Reg : ECRegs) {
      if (MIB->readsRegister(Reg, TRI)) {
        MachineOperand *MO =
            MIB->findRegisterDefOperand(Reg, false, false, TRI);
        assert(MO && "No def operand for clobbered register?");
        MO->setIsEarlyClobber(false);
      }
    }

    // Get the mdnode from the asm if it exists and add it to the instruction.
    SDValue MDV = Node->getOperand(InlineAsm::Op_MDNode);
    const MDNode *MD = cast<MDNodeSDNode>(MDV)->getMD();
    if (MD)
      MIB.addMetadata(MD);

    MBB->insert(InsertPos, MIB);
    break;
  }
  }
}

/// InstrEmitter - Construct an InstrEmitter and set it to start inserting
/// at the given position in the given block.
InstrEmitter::InstrEmitter(const TargetMachine &TM, MachineBasicBlock *mbb,
                           MachineBasicBlock::iterator insertpos)
    : MF(mbb->getParent()), MRI(&MF->getRegInfo()),
      TII(MF->getSubtarget().getInstrInfo()),
      TRI(MF->getSubtarget().getRegisterInfo()),
      TLI(MF->getSubtarget().getTargetLowering()), MBB(mbb),
      InsertPos(insertpos) {
  EmitDebugInstrRefs = mbb->getParent()->useDebugInstrRef();
}<|MERGE_RESOLUTION|>--- conflicted
+++ resolved
@@ -1163,16 +1163,9 @@
 
   // Add rounding control registers as implicit def for function call.
   if (II.isCall() && MF->getFunction().hasFnAttribute(Attribute::StrictFP)) {
-<<<<<<< HEAD
-    const MCPhysReg *RCRegs = TLI->getRoundingControlRegisters();
-    if (RCRegs)
-      for (; *RCRegs; ++RCRegs)
-        UsedRegs.push_back(*RCRegs);
-=======
     ArrayRef<MCPhysReg> RCRegs = TLI->getRoundingControlRegisters();
     for (MCPhysReg Reg : RCRegs)
       UsedRegs.push_back(Reg);
->>>>>>> cd74f4a4
   }
 
   // Finally mark unused registers as dead.
