//===- SelectionDAGISel.cpp - Implement the SelectionDAGISel class --------===//
//
// Part of the LLVM Project, under the Apache License v2.0 with LLVM Exceptions.
// See https://llvm.org/LICENSE.txt for license information.
// SPDX-License-Identifier: Apache-2.0 WITH LLVM-exception
//
//===----------------------------------------------------------------------===//
//
// This implements the SelectionDAGISel class.
//
//===----------------------------------------------------------------------===//

#include "llvm/CodeGen/SelectionDAGISel.h"
#include "ScheduleDAGSDNodes.h"
#include "SelectionDAGBuilder.h"
#include "llvm/ADT/APInt.h"
#include "llvm/ADT/DenseMap.h"
#include "llvm/ADT/PostOrderIterator.h"
#include "llvm/ADT/STLExtras.h"
#include "llvm/ADT/SmallPtrSet.h"
#include "llvm/ADT/SmallVector.h"
#include "llvm/ADT/Statistic.h"
#include "llvm/ADT/StringRef.h"
#include "llvm/Analysis/AliasAnalysis.h"
#include "llvm/Analysis/AssumptionCache.h"
#include "llvm/Analysis/BranchProbabilityInfo.h"
#include "llvm/Analysis/CFG.h"
#include "llvm/Analysis/LazyBlockFrequencyInfo.h"
#include "llvm/Analysis/OptimizationRemarkEmitter.h"
#include "llvm/Analysis/ProfileSummaryInfo.h"
#include "llvm/Analysis/TargetLibraryInfo.h"
#include "llvm/Analysis/TargetTransformInfo.h"
#include "llvm/Analysis/UniformityAnalysis.h"
#include "llvm/CodeGen/AssignmentTrackingAnalysis.h"
#include "llvm/CodeGen/CodeGenCommonISel.h"
#include "llvm/CodeGen/FastISel.h"
#include "llvm/CodeGen/FunctionLoweringInfo.h"
#include "llvm/CodeGen/GCMetadata.h"
#include "llvm/CodeGen/ISDOpcodes.h"
#include "llvm/CodeGen/MachineBasicBlock.h"
#include "llvm/CodeGen/MachineFrameInfo.h"
#include "llvm/CodeGen/MachineFunction.h"
#include "llvm/CodeGen/MachineFunctionPass.h"
#include "llvm/CodeGen/MachineInstr.h"
#include "llvm/CodeGen/MachineInstrBuilder.h"
#include "llvm/CodeGen/MachineMemOperand.h"
#include "llvm/CodeGen/MachineModuleInfo.h"
#include "llvm/CodeGen/MachineOperand.h"
#include "llvm/CodeGen/MachinePassRegistry.h"
#include "llvm/CodeGen/MachineRegisterInfo.h"
#include "llvm/CodeGen/SchedulerRegistry.h"
#include "llvm/CodeGen/SelectionDAG.h"
#include "llvm/CodeGen/SelectionDAGNodes.h"
#include "llvm/CodeGen/StackMaps.h"
#include "llvm/CodeGen/StackProtector.h"
#include "llvm/CodeGen/SwiftErrorValueTracking.h"
#include "llvm/CodeGen/TargetInstrInfo.h"
#include "llvm/CodeGen/TargetLowering.h"
#include "llvm/CodeGen/TargetRegisterInfo.h"
#include "llvm/CodeGen/TargetSubtargetInfo.h"
#include "llvm/CodeGen/ValueTypes.h"
#include "llvm/CodeGen/WinEHFuncInfo.h"
#include "llvm/CodeGenTypes/MachineValueType.h"
#include "llvm/IR/BasicBlock.h"
#include "llvm/IR/Constants.h"
#include "llvm/IR/DataLayout.h"
#include "llvm/IR/DebugInfo.h"
#include "llvm/IR/DebugInfoMetadata.h"
#include "llvm/IR/DebugLoc.h"
#include "llvm/IR/DiagnosticInfo.h"
#include "llvm/IR/EHPersonalities.h"
#include "llvm/IR/Function.h"
#include "llvm/IR/InlineAsm.h"
#include "llvm/IR/InstIterator.h"
#include "llvm/IR/Instruction.h"
#include "llvm/IR/Instructions.h"
#include "llvm/IR/IntrinsicInst.h"
#include "llvm/IR/Intrinsics.h"
#include "llvm/IR/IntrinsicsWebAssembly.h"
#include "llvm/IR/Metadata.h"
#include "llvm/IR/Module.h"
#include "llvm/IR/PrintPasses.h"
#include "llvm/IR/Statepoint.h"
#include "llvm/IR/Type.h"
#include "llvm/IR/User.h"
#include "llvm/IR/Value.h"
#include "llvm/InitializePasses.h"
#include "llvm/MC/MCInstrDesc.h"
#include "llvm/Pass.h"
#include "llvm/Support/BranchProbability.h"
#include "llvm/Support/Casting.h"
#include "llvm/Support/CodeGen.h"
#include "llvm/Support/CommandLine.h"
#include "llvm/Support/Compiler.h"
#include "llvm/Support/Debug.h"
#include "llvm/Support/ErrorHandling.h"
#include "llvm/Support/KnownBits.h"
#include "llvm/Support/Timer.h"
#include "llvm/Support/raw_ostream.h"
#include "llvm/Target/TargetIntrinsicInfo.h"
#include "llvm/Target/TargetMachine.h"
#include "llvm/Target/TargetOptions.h"
#include "llvm/Transforms/Utils/BasicBlockUtils.h"
#include <algorithm>
#include <cassert>
#include <cstdint>
#include <iterator>
#include <limits>
#include <memory>
#include <optional>
#include <string>
#include <utility>
#include <vector>

using namespace llvm;

#define DEBUG_TYPE "isel"
#define ISEL_DUMP_DEBUG_TYPE DEBUG_TYPE "-dump"

STATISTIC(NumFastIselFailures, "Number of instructions fast isel failed on");
STATISTIC(NumFastIselSuccess, "Number of instructions fast isel selected");
STATISTIC(NumFastIselBlocks, "Number of blocks selected entirely by fast isel");
STATISTIC(NumDAGBlocks, "Number of blocks selected using DAG");
STATISTIC(NumDAGIselRetries,"Number of times dag isel has to try another path");
STATISTIC(NumEntryBlocks, "Number of entry blocks encountered");
STATISTIC(NumFastIselFailLowerArguments,
          "Number of entry blocks where fast isel failed to lower arguments");

static cl::opt<int> EnableFastISelAbort(
    "fast-isel-abort", cl::Hidden,
    cl::desc("Enable abort calls when \"fast\" instruction selection "
             "fails to lower an instruction: 0 disable the abort, 1 will "
             "abort but for args, calls and terminators, 2 will also "
             "abort for argument lowering, and 3 will never fallback "
             "to SelectionDAG."));

static cl::opt<bool> EnableFastISelFallbackReport(
    "fast-isel-report-on-fallback", cl::Hidden,
    cl::desc("Emit a diagnostic when \"fast\" instruction selection "
             "falls back to SelectionDAG."));

static cl::opt<bool>
UseMBPI("use-mbpi",
        cl::desc("use Machine Branch Probability Info"),
        cl::init(true), cl::Hidden);

#ifndef NDEBUG
static cl::opt<std::string>
FilterDAGBasicBlockName("filter-view-dags", cl::Hidden,
                        cl::desc("Only display the basic block whose name "
                                 "matches this for all view-*-dags options"));
static cl::opt<bool>
ViewDAGCombine1("view-dag-combine1-dags", cl::Hidden,
          cl::desc("Pop up a window to show dags before the first "
                   "dag combine pass"));
static cl::opt<bool>
ViewLegalizeTypesDAGs("view-legalize-types-dags", cl::Hidden,
          cl::desc("Pop up a window to show dags before legalize types"));
static cl::opt<bool>
    ViewDAGCombineLT("view-dag-combine-lt-dags", cl::Hidden,
                     cl::desc("Pop up a window to show dags before the post "
                              "legalize types dag combine pass"));
static cl::opt<bool>
    ViewLegalizeDAGs("view-legalize-dags", cl::Hidden,
                     cl::desc("Pop up a window to show dags before legalize"));
static cl::opt<bool>
ViewDAGCombine2("view-dag-combine2-dags", cl::Hidden,
          cl::desc("Pop up a window to show dags before the second "
                   "dag combine pass"));
static cl::opt<bool>
ViewISelDAGs("view-isel-dags", cl::Hidden,
          cl::desc("Pop up a window to show isel dags as they are selected"));
static cl::opt<bool>
ViewSchedDAGs("view-sched-dags", cl::Hidden,
          cl::desc("Pop up a window to show sched dags as they are processed"));
static cl::opt<bool>
ViewSUnitDAGs("view-sunit-dags", cl::Hidden,
      cl::desc("Pop up a window to show SUnit dags after they are processed"));
#else
static const bool ViewDAGCombine1 = false, ViewLegalizeTypesDAGs = false,
                  ViewDAGCombineLT = false, ViewLegalizeDAGs = false,
                  ViewDAGCombine2 = false, ViewISelDAGs = false,
                  ViewSchedDAGs = false, ViewSUnitDAGs = false;
#endif

#ifndef NDEBUG
#define ISEL_DUMP(X)                                                           \
  do {                                                                         \
    if (llvm::DebugFlag &&                                                     \
        (isCurrentDebugType(DEBUG_TYPE) ||                                     \
         (isCurrentDebugType(ISEL_DUMP_DEBUG_TYPE) && MatchFilterFuncName))) { \
      X;                                                                       \
    }                                                                          \
  } while (false)
#else
#define ISEL_DUMP(X) do { } while (false)
#endif

//===---------------------------------------------------------------------===//
///
/// RegisterScheduler class - Track the registration of instruction schedulers.
///
//===---------------------------------------------------------------------===//
MachinePassRegistry<RegisterScheduler::FunctionPassCtor>
    RegisterScheduler::Registry;

//===---------------------------------------------------------------------===//
///
/// ISHeuristic command line option for instruction schedulers.
///
//===---------------------------------------------------------------------===//
static cl::opt<RegisterScheduler::FunctionPassCtor, false,
               RegisterPassParser<RegisterScheduler>>
ISHeuristic("pre-RA-sched",
            cl::init(&createDefaultScheduler), cl::Hidden,
            cl::desc("Instruction schedulers available (before register"
                     " allocation):"));

static RegisterScheduler
defaultListDAGScheduler("default", "Best scheduler for the target",
                        createDefaultScheduler);

static bool dontUseFastISelFor(const Function &Fn) {
  // Don't enable FastISel for functions with swiftasync Arguments.
  // Debug info on those is reliant on good Argument lowering, and FastISel is
  // not capable of lowering the entire function. Mixing the two selectors tend
  // to result in poor lowering of Arguments.
  return any_of(Fn.args(), [](const Argument &Arg) {
    return Arg.hasAttribute(Attribute::AttrKind::SwiftAsync);
  });
}

namespace llvm {

  //===--------------------------------------------------------------------===//
  /// This class is used by SelectionDAGISel to temporarily override
  /// the optimization level on a per-function basis.
  class OptLevelChanger {
    SelectionDAGISel &IS;
    CodeGenOptLevel SavedOptLevel;
    bool SavedFastISel;

  public:
    OptLevelChanger(SelectionDAGISel &ISel, CodeGenOptLevel NewOptLevel)
        : IS(ISel) {
      SavedOptLevel = IS.OptLevel;
      SavedFastISel = IS.TM.Options.EnableFastISel;
      if (NewOptLevel != SavedOptLevel) {
        IS.OptLevel = NewOptLevel;
        IS.TM.setOptLevel(NewOptLevel);
        LLVM_DEBUG(dbgs() << "\nChanging optimization level for Function "
                          << IS.MF->getFunction().getName() << "\n");
        LLVM_DEBUG(dbgs() << "\tBefore: -O" << static_cast<int>(SavedOptLevel)
                          << " ; After: -O" << static_cast<int>(NewOptLevel)
                          << "\n");
        if (NewOptLevel == CodeGenOptLevel::None)
          IS.TM.setFastISel(IS.TM.getO0WantsFastISel());
      }
      if (dontUseFastISelFor(IS.MF->getFunction()))
        IS.TM.setFastISel(false);
      LLVM_DEBUG(
          dbgs() << "\tFastISel is "
                 << (IS.TM.Options.EnableFastISel ? "enabled" : "disabled")
                 << "\n");
    }

    ~OptLevelChanger() {
      if (IS.OptLevel == SavedOptLevel)
        return;
      LLVM_DEBUG(dbgs() << "\nRestoring optimization level for Function "
                        << IS.MF->getFunction().getName() << "\n");
      LLVM_DEBUG(dbgs() << "\tBefore: -O" << static_cast<int>(IS.OptLevel)
                        << " ; After: -O" << static_cast<int>(SavedOptLevel) << "\n");
      IS.OptLevel = SavedOptLevel;
      IS.TM.setOptLevel(SavedOptLevel);
      IS.TM.setFastISel(SavedFastISel);
    }
  };

  //===--------------------------------------------------------------------===//
  /// createDefaultScheduler - This creates an instruction scheduler appropriate
  /// for the target.
  ScheduleDAGSDNodes *createDefaultScheduler(SelectionDAGISel *IS,
                                             CodeGenOptLevel OptLevel) {
    const TargetLowering *TLI = IS->TLI;
    const TargetSubtargetInfo &ST = IS->MF->getSubtarget();

    // Try first to see if the Target has its own way of selecting a scheduler
    if (auto *SchedulerCtor = ST.getDAGScheduler(OptLevel)) {
      return SchedulerCtor(IS, OptLevel);
    }

    if (OptLevel == CodeGenOptLevel::None ||
        (ST.enableMachineScheduler() && ST.enableMachineSchedDefaultSched()) ||
        TLI->getSchedulingPreference() == Sched::Source)
      return createSourceListDAGScheduler(IS, OptLevel);
    if (TLI->getSchedulingPreference() == Sched::RegPressure)
      return createBURRListDAGScheduler(IS, OptLevel);
    if (TLI->getSchedulingPreference() == Sched::Hybrid)
      return createHybridListDAGScheduler(IS, OptLevel);
    if (TLI->getSchedulingPreference() == Sched::VLIW)
      return createVLIWDAGScheduler(IS, OptLevel);
    if (TLI->getSchedulingPreference() == Sched::Fast)
      return createFastDAGScheduler(IS, OptLevel);
    if (TLI->getSchedulingPreference() == Sched::Linearize)
      return createDAGLinearizer(IS, OptLevel);
    assert(TLI->getSchedulingPreference() == Sched::ILP &&
           "Unknown sched type!");
    return createILPListDAGScheduler(IS, OptLevel);
  }

} // end namespace llvm

MachineBasicBlock *
TargetLowering::EmitInstrWithCustomInserter(MachineInstr &MI,
                                            MachineBasicBlock *MBB) const {
#ifndef NDEBUG
  dbgs() << "If a target marks an instruction with "
          "'usesCustomInserter', it must implement "
          "TargetLowering::EmitInstrWithCustomInserter!\n";
#endif
  llvm_unreachable(nullptr);
}

void TargetLowering::AdjustInstrPostInstrSelection(MachineInstr &MI,
                                                   SDNode *Node) const {
  assert(!MI.hasPostISelHook() &&
         "If a target marks an instruction with 'hasPostISelHook', "
         "it must implement TargetLowering::AdjustInstrPostInstrSelection!");
}

//===----------------------------------------------------------------------===//
// SelectionDAGISel code
//===----------------------------------------------------------------------===//

SelectionDAGISelLegacy::SelectionDAGISelLegacy(
    char &ID, std::unique_ptr<SelectionDAGISel> S)
    : MachineFunctionPass(ID), Selector(std::move(S)) {
  initializeGCModuleInfoPass(*PassRegistry::getPassRegistry());
  initializeBranchProbabilityInfoWrapperPassPass(
      *PassRegistry::getPassRegistry());
  initializeAAResultsWrapperPassPass(*PassRegistry::getPassRegistry());
  initializeTargetLibraryInfoWrapperPassPass(*PassRegistry::getPassRegistry());
}

bool SelectionDAGISelLegacy::runOnMachineFunction(MachineFunction &MF) {
  // If we already selected that function, we do not need to run SDISel.
  if (MF.getProperties().hasProperty(
          MachineFunctionProperties::Property::Selected))
    return false;

  // Do some sanity-checking on the command-line options.
  if (EnableFastISelAbort && !Selector->TM.Options.EnableFastISel)
    report_fatal_error("-fast-isel-abort > 0 requires -fast-isel");

  // Decide what flavour of variable location debug-info will be used, before
  // we change the optimisation level.
  MF.setUseDebugInstrRef(MF.shouldUseDebugInstrRef());

  // Reset the target options before resetting the optimization
  // level below.
  // FIXME: This is a horrible hack and should be processed via
  // codegen looking at the optimization level explicitly when
  // it wants to look at it.
  Selector->TM.resetTargetOptions(MF.getFunction());
  // Reset OptLevel to None for optnone functions.
  CodeGenOptLevel NewOptLevel = skipFunction(MF.getFunction())
                                    ? CodeGenOptLevel::None
                                    : Selector->OptLevel;

  Selector->MF = &MF;
  OptLevelChanger OLC(*Selector, NewOptLevel);
  Selector->initializeAnalysisResults(*this);
  return Selector->runOnMachineFunction(MF);
}

SelectionDAGISel::SelectionDAGISel(TargetMachine &tm, CodeGenOptLevel OL)
    : TM(tm), FuncInfo(new FunctionLoweringInfo()),
      SwiftError(new SwiftErrorValueTracking()),
      CurDAG(new SelectionDAG(tm, OL)),
      SDB(std::make_unique<SelectionDAGBuilder>(*CurDAG, *FuncInfo, *SwiftError,
                                                OL)),
      OptLevel(OL) {
  initializeGCModuleInfoPass(*PassRegistry::getPassRegistry());
  initializeBranchProbabilityInfoWrapperPassPass(
      *PassRegistry::getPassRegistry());
  initializeAAResultsWrapperPassPass(*PassRegistry::getPassRegistry());
  initializeTargetLibraryInfoWrapperPassPass(*PassRegistry::getPassRegistry());
}

SelectionDAGISel::~SelectionDAGISel() {
  delete CurDAG;
  delete SwiftError;
}

void SelectionDAGISelLegacy::getAnalysisUsage(AnalysisUsage &AU) const {
  CodeGenOptLevel OptLevel = Selector->OptLevel;
  if (OptLevel != CodeGenOptLevel::None)
      AU.addRequired<AAResultsWrapperPass>();
  AU.addRequired<GCModuleInfo>();
  AU.addRequired<StackProtector>();
  AU.addPreserved<GCModuleInfo>();
  AU.addRequired<TargetLibraryInfoWrapperPass>();
#ifndef NDEBUG
  AU.addRequired<TargetTransformInfoWrapperPass>();
#endif
  AU.addRequired<AssumptionCacheTracker>();
  if (UseMBPI && OptLevel != CodeGenOptLevel::None)
      AU.addRequired<BranchProbabilityInfoWrapperPass>();
  AU.addRequired<ProfileSummaryInfoWrapperPass>();
  // AssignmentTrackingAnalysis only runs if assignment tracking is enabled for
  // the module.
  AU.addRequired<AssignmentTrackingAnalysis>();
  AU.addPreserved<AssignmentTrackingAnalysis>();
  if (OptLevel != CodeGenOptLevel::None)
      LazyBlockFrequencyInfoPass::getLazyBFIAnalysisUsage(AU);
  MachineFunctionPass::getAnalysisUsage(AU);
}

static void computeUsesMSVCFloatingPoint(const Triple &TT, const Function &F,
                                         MachineModuleInfo &MMI) {
  // Only needed for MSVC
  if (!TT.isWindowsMSVCEnvironment())
    return;

  // If it's already set, nothing to do.
  if (MMI.usesMSVCFloatingPoint())
    return;

  for (const Instruction &I : instructions(F)) {
    if (I.getType()->isFPOrFPVectorTy()) {
      MMI.setUsesMSVCFloatingPoint(true);
      return;
    }
    for (const auto &Op : I.operands()) {
      if (Op->getType()->isFPOrFPVectorTy()) {
        MMI.setUsesMSVCFloatingPoint(true);
        return;
      }
    }
  }
}

PreservedAnalyses
SelectionDAGISelPass::run(MachineFunction &MF,
                          MachineFunctionAnalysisManager &MFAM) {
  // If we already selected that function, we do not need to run SDISel.
  if (MF.getProperties().hasProperty(
          MachineFunctionProperties::Property::Selected))
    return PreservedAnalyses::all();

  // Do some sanity-checking on the command-line options.
  if (EnableFastISelAbort && !Selector->TM.Options.EnableFastISel)
    report_fatal_error("-fast-isel-abort > 0 requires -fast-isel");

  // Decide what flavour of variable location debug-info will be used, before
  // we change the optimisation level.
  MF.setUseDebugInstrRef(MF.shouldUseDebugInstrRef());

  // Reset the target options before resetting the optimization
  // level below.
  // FIXME: This is a horrible hack and should be processed via
  // codegen looking at the optimization level explicitly when
  // it wants to look at it.
  Selector->TM.resetTargetOptions(MF.getFunction());
  // Reset OptLevel to None for optnone functions.
  // TODO: Add a function analysis to handle this.
  Selector->MF = &MF;
  // Reset OptLevel to None for optnone functions.
  CodeGenOptLevel NewOptLevel = MF.getFunction().hasOptNone()
                                    ? CodeGenOptLevel::None
                                    : Selector->OptLevel;

  OptLevelChanger OLC(*Selector, NewOptLevel);
  Selector->initializeAnalysisResults(MFAM);
  Selector->runOnMachineFunction(MF);

  return getMachineFunctionPassPreservedAnalyses();
}

void SelectionDAGISel::initializeAnalysisResults(
    MachineFunctionAnalysisManager &MFAM) {
  auto &FAM = MFAM.getResult<FunctionAnalysisManagerMachineFunctionProxy>(*MF)
                  .getManager();
  auto &MAMP = MFAM.getResult<ModuleAnalysisManagerMachineFunctionProxy>(*MF);
  Function &Fn = MF->getFunction();
#ifndef NDEBUG
  FuncName = Fn.getName();
  MatchFilterFuncName = isFunctionInPrintList(FuncName);
#else
  (void)MatchFilterFuncName;
#endif

  TII = MF->getSubtarget().getInstrInfo();
  TLI = MF->getSubtarget().getTargetLowering();
  RegInfo = &MF->getRegInfo();
  LibInfo = &FAM.getResult<TargetLibraryAnalysis>(Fn);
  GFI = Fn.hasGC() ? &FAM.getResult<GCFunctionAnalysis>(Fn) : nullptr;
  ORE = std::make_unique<OptimizationRemarkEmitter>(&Fn);
  AC = &FAM.getResult<AssumptionAnalysis>(Fn);
  auto *PSI = MAMP.getCachedResult<ProfileSummaryAnalysis>(*Fn.getParent());
  BlockFrequencyInfo *BFI = nullptr;
  FAM.getResult<BlockFrequencyAnalysis>(Fn);
  if (PSI && PSI->hasProfileSummary() && OptLevel != CodeGenOptLevel::None)
    BFI = &FAM.getResult<BlockFrequencyAnalysis>(Fn);

  FunctionVarLocs const *FnVarLocs = nullptr;
  if (isAssignmentTrackingEnabled(*Fn.getParent()))
    FnVarLocs = &FAM.getResult<DebugAssignmentTrackingAnalysis>(Fn);
<<<<<<< HEAD

  auto *UA = FAM.getCachedResult<UniformityInfoAnalysis>(Fn);
  CurDAG->init(*MF, *ORE, MFAM, LibInfo, UA, PSI, BFI, FnVarLocs);

  // Now get the optional analyzes if we want to.
  // This is based on the possibly changed OptLevel (after optnone is taken
  // into account).  That's unfortunate but OK because it just means we won't
  // ask for passes that have been required anyway.

  if (UseMBPI && OptLevel != CodeGenOptLevel::None)
    FuncInfo->BPI = &FAM.getResult<BranchProbabilityAnalysis>(Fn);
  else
    FuncInfo->BPI = nullptr;

  if (OptLevel != CodeGenOptLevel::None)
    AA = &FAM.getResult<AAManager>(Fn);
  else
    AA = nullptr;

=======

  auto *UA = FAM.getCachedResult<UniformityInfoAnalysis>(Fn);
  CurDAG->init(*MF, *ORE, MFAM, LibInfo, UA, PSI, BFI, FnVarLocs);

  // Now get the optional analyzes if we want to.
  // This is based on the possibly changed OptLevel (after optnone is taken
  // into account).  That's unfortunate but OK because it just means we won't
  // ask for passes that have been required anyway.

  if (UseMBPI && OptLevel != CodeGenOptLevel::None)
    FuncInfo->BPI = &FAM.getResult<BranchProbabilityAnalysis>(Fn);
  else
    FuncInfo->BPI = nullptr;

  if (OptLevel != CodeGenOptLevel::None)
    AA = &FAM.getResult<AAManager>(Fn);
  else
    AA = nullptr;

>>>>>>> 4fe5a3cc
  SP = &FAM.getResult<SSPLayoutAnalysis>(Fn);

#if !defined(NDEBUG) && LLVM_ENABLE_ABI_BREAKING_CHECKS
  TTI = &FAM.getResult<TargetIRAnalysis>(Fn);
#endif
}

void SelectionDAGISel::initializeAnalysisResults(MachineFunctionPass &MFP) {
  Function &Fn = MF->getFunction();
#ifndef NDEBUG
  FuncName = Fn.getName();
  MatchFilterFuncName = isFunctionInPrintList(FuncName);
#else
  (void)MatchFilterFuncName;
#endif

  TII = MF->getSubtarget().getInstrInfo();
  TLI = MF->getSubtarget().getTargetLowering();
  RegInfo = &MF->getRegInfo();
  LibInfo = &MFP.getAnalysis<TargetLibraryInfoWrapperPass>().getTLI(Fn);
  GFI = Fn.hasGC() ? &MFP.getAnalysis<GCModuleInfo>().getFunctionInfo(Fn)
                   : nullptr;
  ORE = std::make_unique<OptimizationRemarkEmitter>(&Fn);
  AC = &MFP.getAnalysis<AssumptionCacheTracker>().getAssumptionCache(Fn);
  auto *PSI = &MFP.getAnalysis<ProfileSummaryInfoWrapperPass>().getPSI();
  BlockFrequencyInfo *BFI = nullptr;
  if (PSI && PSI->hasProfileSummary() && OptLevel != CodeGenOptLevel::None)
    BFI = &MFP.getAnalysis<LazyBlockFrequencyInfoPass>().getBFI();

  FunctionVarLocs const *FnVarLocs = nullptr;
  if (isAssignmentTrackingEnabled(*Fn.getParent()))
    FnVarLocs = MFP.getAnalysis<AssignmentTrackingAnalysis>().getResults();

  UniformityInfo *UA = nullptr;
  if (auto *UAPass = MFP.getAnalysisIfAvailable<UniformityInfoWrapperPass>())
    UA = &UAPass->getUniformityInfo();
  CurDAG->init(*MF, *ORE, &MFP, LibInfo, UA, PSI, BFI, FnVarLocs);

  // Now get the optional analyzes if we want to.
  // This is based on the possibly changed OptLevel (after optnone is taken
  // into account).  That's unfortunate but OK because it just means we won't
  // ask for passes that have been required anyway.

  if (UseMBPI && OptLevel != CodeGenOptLevel::None)
    FuncInfo->BPI =
        &MFP.getAnalysis<BranchProbabilityInfoWrapperPass>().getBPI();
  else
    FuncInfo->BPI = nullptr;

  if (OptLevel != CodeGenOptLevel::None)
    AA = &MFP.getAnalysis<AAResultsWrapperPass>().getAAResults();
  else
    AA = nullptr;

  SP = &MFP.getAnalysis<StackProtector>().getLayoutInfo();

#if !defined(NDEBUG) && LLVM_ENABLE_ABI_BREAKING_CHECKS
  TTI = &MFP.getAnalysis<TargetTransformInfoWrapperPass>().getTTI(Fn);
#endif
}

bool SelectionDAGISel::runOnMachineFunction(MachineFunction &mf) {
  SwiftError->setFunction(mf);
  const Function &Fn = mf.getFunction();

  bool InstrRef = mf.shouldUseDebugInstrRef();

  FuncInfo->set(MF->getFunction(), *MF, CurDAG);

  ISEL_DUMP(dbgs() << "\n\n\n=== " << FuncName << '\n');

  SDB->init(GFI, AA, AC, LibInfo);

  MF->setHasInlineAsm(false);

  FuncInfo->SplitCSR = false;

  // We split CSR if the target supports it for the given function
  // and the function has only return exits.
  if (OptLevel != CodeGenOptLevel::None && TLI->supportSplitCSR(MF)) {
    FuncInfo->SplitCSR = true;

    // Collect all the return blocks.
    for (const BasicBlock &BB : Fn) {
      if (!succ_empty(&BB))
        continue;

      const Instruction *Term = BB.getTerminator();
      if (isa<UnreachableInst>(Term) || isa<ReturnInst>(Term))
        continue;

      // Bail out if the exit block is not Return nor Unreachable.
      FuncInfo->SplitCSR = false;
      break;
    }
  }

  MachineBasicBlock *EntryMBB = &MF->front();
  if (FuncInfo->SplitCSR)
    // This performs initialization so lowering for SplitCSR will be correct.
    TLI->initializeSplitCSR(EntryMBB);

  SelectAllBasicBlocks(Fn);
  if (FastISelFailed && EnableFastISelFallbackReport) {
    DiagnosticInfoISelFallback DiagFallback(Fn);
    Fn.getContext().diagnose(DiagFallback);
  }

  // Replace forward-declared registers with the registers containing
  // the desired value.
  // Note: it is important that this happens **before** the call to
  // EmitLiveInCopies, since implementations can skip copies of unused
  // registers. If we don't apply the reg fixups before, some registers may
  // appear as unused and will be skipped, resulting in bad MI.
  MachineRegisterInfo &MRI = MF->getRegInfo();
  for (DenseMap<Register, Register>::iterator I = FuncInfo->RegFixups.begin(),
                                              E = FuncInfo->RegFixups.end();
       I != E; ++I) {
    Register From = I->first;
    Register To = I->second;
    // If To is also scheduled to be replaced, find what its ultimate
    // replacement is.
    while (true) {
      DenseMap<Register, Register>::iterator J = FuncInfo->RegFixups.find(To);
      if (J == E)
        break;
      To = J->second;
    }
    // Make sure the new register has a sufficiently constrained register class.
    if (From.isVirtual() && To.isVirtual())
      MRI.constrainRegClass(To, MRI.getRegClass(From));
    // Replace it.

    // Replacing one register with another won't touch the kill flags.
    // We need to conservatively clear the kill flags as a kill on the old
    // register might dominate existing uses of the new register.
    if (!MRI.use_empty(To))
      MRI.clearKillFlags(From);
    MRI.replaceRegWith(From, To);
  }

  // If the first basic block in the function has live ins that need to be
  // copied into vregs, emit the copies into the top of the block before
  // emitting the code for the block.
  const TargetRegisterInfo &TRI = *MF->getSubtarget().getRegisterInfo();
  RegInfo->EmitLiveInCopies(EntryMBB, TRI, *TII);

  // Insert copies in the entry block and the return blocks.
  if (FuncInfo->SplitCSR) {
    SmallVector<MachineBasicBlock*, 4> Returns;
    // Collect all the return blocks.
    for (MachineBasicBlock &MBB : mf) {
      if (!MBB.succ_empty())
        continue;

      MachineBasicBlock::iterator Term = MBB.getFirstTerminator();
      if (Term != MBB.end() && Term->isReturn()) {
        Returns.push_back(&MBB);
        continue;
      }
    }
    TLI->insertCopiesSplitCSR(EntryMBB, Returns);
  }

  DenseMap<unsigned, unsigned> LiveInMap;
  if (!FuncInfo->ArgDbgValues.empty())
    for (std::pair<unsigned, unsigned> LI : RegInfo->liveins())
      if (LI.second)
        LiveInMap.insert(LI);

  // Insert DBG_VALUE instructions for function arguments to the entry block.
  for (unsigned i = 0, e = FuncInfo->ArgDbgValues.size(); i != e; ++i) {
    MachineInstr *MI = FuncInfo->ArgDbgValues[e - i - 1];
    assert(MI->getOpcode() != TargetOpcode::DBG_VALUE_LIST &&
           "Function parameters should not be described by DBG_VALUE_LIST.");
    bool hasFI = MI->getDebugOperand(0).isFI();
    Register Reg =
        hasFI ? TRI.getFrameRegister(*MF) : MI->getDebugOperand(0).getReg();
    if (Reg.isPhysical())
      EntryMBB->insert(EntryMBB->begin(), MI);
    else {
      MachineInstr *Def = RegInfo->getVRegDef(Reg);
      if (Def) {
        MachineBasicBlock::iterator InsertPos = Def;
        // FIXME: VR def may not be in entry block.
        Def->getParent()->insert(std::next(InsertPos), MI);
      } else
        LLVM_DEBUG(dbgs() << "Dropping debug info for dead vreg"
                          << Register::virtReg2Index(Reg) << "\n");
    }

    // Don't try and extend through copies in instruction referencing mode.
    if (InstrRef)
      continue;

    // If Reg is live-in then update debug info to track its copy in a vreg.
    DenseMap<unsigned, unsigned>::iterator LDI = LiveInMap.find(Reg);
    if (LDI != LiveInMap.end()) {
      assert(!hasFI && "There's no handling of frame pointer updating here yet "
                       "- add if needed");
      MachineInstr *Def = RegInfo->getVRegDef(LDI->second);
      MachineBasicBlock::iterator InsertPos = Def;
      const MDNode *Variable = MI->getDebugVariable();
      const MDNode *Expr = MI->getDebugExpression();
      DebugLoc DL = MI->getDebugLoc();
      bool IsIndirect = MI->isIndirectDebugValue();
      if (IsIndirect)
        assert(MI->getDebugOffset().getImm() == 0 &&
               "DBG_VALUE with nonzero offset");
      assert(cast<DILocalVariable>(Variable)->isValidLocationForIntrinsic(DL) &&
             "Expected inlined-at fields to agree");
      assert(MI->getOpcode() != TargetOpcode::DBG_VALUE_LIST &&
             "Didn't expect to see a DBG_VALUE_LIST here");
      // Def is never a terminator here, so it is ok to increment InsertPos.
      BuildMI(*EntryMBB, ++InsertPos, DL, TII->get(TargetOpcode::DBG_VALUE),
              IsIndirect, LDI->second, Variable, Expr);

      // If this vreg is directly copied into an exported register then
      // that COPY instructions also need DBG_VALUE, if it is the only
      // user of LDI->second.
      MachineInstr *CopyUseMI = nullptr;
      for (MachineInstr &UseMI : RegInfo->use_instructions(LDI->second)) {
        if (UseMI.isDebugValue())
          continue;
        if (UseMI.isCopy() && !CopyUseMI && UseMI.getParent() == EntryMBB) {
          CopyUseMI = &UseMI;
          continue;
        }
        // Otherwise this is another use or second copy use.
        CopyUseMI = nullptr;
        break;
      }
      if (CopyUseMI &&
          TRI.getRegSizeInBits(LDI->second, MRI) ==
              TRI.getRegSizeInBits(CopyUseMI->getOperand(0).getReg(), MRI)) {
        // Use MI's debug location, which describes where Variable was
        // declared, rather than whatever is attached to CopyUseMI.
        MachineInstr *NewMI =
            BuildMI(*MF, DL, TII->get(TargetOpcode::DBG_VALUE), IsIndirect,
                    CopyUseMI->getOperand(0).getReg(), Variable, Expr);
        MachineBasicBlock::iterator Pos = CopyUseMI;
        EntryMBB->insertAfter(Pos, NewMI);
      }
    }
  }

  // For debug-info, in instruction referencing mode, we need to perform some
  // post-isel maintenence.
  if (MF->useDebugInstrRef())
    MF->finalizeDebugInstrRefs();

  // Determine if there are any calls in this machine function.
  MachineFrameInfo &MFI = MF->getFrameInfo();
  for (const auto &MBB : *MF) {
    if (MFI.hasCalls() && MF->hasInlineAsm())
      break;

    for (const auto &MI : MBB) {
      const MCInstrDesc &MCID = TII->get(MI.getOpcode());
      if ((MCID.isCall() && !MCID.isReturn()) ||
          MI.isStackAligningInlineAsm()) {
        MFI.setHasCalls(true);
      }
      if (MI.isInlineAsm()) {
        MF->setHasInlineAsm(true);
      }
    }
  }

  // Determine if floating point is used for msvc
  computeUsesMSVCFloatingPoint(TM.getTargetTriple(), Fn, MF->getMMI());

  // Release function-specific state. SDB and CurDAG are already cleared
  // at this point.
  FuncInfo->clear();

  ISEL_DUMP(dbgs() << "*** MachineFunction at end of ISel ***\n");
  ISEL_DUMP(MF->print(dbgs()));

  return true;
}

static void reportFastISelFailure(MachineFunction &MF,
                                  OptimizationRemarkEmitter &ORE,
                                  OptimizationRemarkMissed &R,
                                  bool ShouldAbort) {
  // Print the function name explicitly if we don't have a debug location (which
  // makes the diagnostic less useful) or if we're going to emit a raw error.
  if (!R.getLocation().isValid() || ShouldAbort)
    R << (" (in function: " + MF.getName() + ")").str();

  if (ShouldAbort)
    report_fatal_error(Twine(R.getMsg()));

  ORE.emit(R);
  LLVM_DEBUG(dbgs() << R.getMsg() << "\n");
}

void SelectionDAGISel::SelectBasicBlock(BasicBlock::const_iterator Begin,
                                        BasicBlock::const_iterator End,
                                        bool &HadTailCall) {
  // Allow creating illegal types during DAG building for the basic block.
  CurDAG->NewNodesMustHaveLegalTypes = false;

  // Lower the instructions. If a call is emitted as a tail call, cease emitting
  // nodes for this block. If an instruction is elided, don't emit it, but do
  // handle any debug-info attached to it.
  for (BasicBlock::const_iterator I = Begin; I != End && !SDB->HasTailCall; ++I) {
    if (!ElidedArgCopyInstrs.count(&*I))
      SDB->visit(*I);
    else
      SDB->visitDbgInfo(*I);
  }

  // Make sure the root of the DAG is up-to-date.
  CurDAG->setRoot(SDB->getControlRoot());
  HadTailCall = SDB->HasTailCall;
  SDB->resolveOrClearDbgInfo();
  SDB->clear();

  // Final step, emit the lowered DAG as machine code.
  CodeGenAndEmitDAG();
}

void SelectionDAGISel::ComputeLiveOutVRegInfo() {
  SmallPtrSet<SDNode *, 16> Added;
  SmallVector<SDNode*, 128> Worklist;

  Worklist.push_back(CurDAG->getRoot().getNode());
  Added.insert(CurDAG->getRoot().getNode());

  KnownBits Known;

  do {
    SDNode *N = Worklist.pop_back_val();

    // Otherwise, add all chain operands to the worklist.
    for (const SDValue &Op : N->op_values())
      if (Op.getValueType() == MVT::Other && Added.insert(Op.getNode()).second)
        Worklist.push_back(Op.getNode());

    // If this is a CopyToReg with a vreg dest, process it.
    if (N->getOpcode() != ISD::CopyToReg)
      continue;

    unsigned DestReg = cast<RegisterSDNode>(N->getOperand(1))->getReg();
    if (!Register::isVirtualRegister(DestReg))
      continue;

    // Ignore non-integer values.
    SDValue Src = N->getOperand(2);
    EVT SrcVT = Src.getValueType();
    if (!SrcVT.isInteger())
      continue;

    unsigned NumSignBits = CurDAG->ComputeNumSignBits(Src);
    Known = CurDAG->computeKnownBits(Src);
    FuncInfo->AddLiveOutRegInfo(DestReg, NumSignBits, Known);
  } while (!Worklist.empty());
}

void SelectionDAGISel::CodeGenAndEmitDAG() {
  StringRef GroupName = "sdag";
  StringRef GroupDescription = "Instruction Selection and Scheduling";
  std::string BlockName;
  bool MatchFilterBB = false;
  (void)MatchFilterBB;

  // Pre-type legalization allow creation of any node types.
  CurDAG->NewNodesMustHaveLegalTypes = false;

#ifndef NDEBUG
  MatchFilterBB = (FilterDAGBasicBlockName.empty() ||
                   FilterDAGBasicBlockName ==
                       FuncInfo->MBB->getBasicBlock()->getName());
#endif
#ifdef NDEBUG
  if (ViewDAGCombine1 || ViewLegalizeTypesDAGs || ViewDAGCombineLT ||
      ViewLegalizeDAGs || ViewDAGCombine2 || ViewISelDAGs || ViewSchedDAGs ||
      ViewSUnitDAGs)
#endif
  {
    BlockName =
        (MF->getName() + ":" + FuncInfo->MBB->getBasicBlock()->getName()).str();
  }
  ISEL_DUMP(dbgs() << "\nInitial selection DAG: "
                   << printMBBReference(*FuncInfo->MBB) << " '" << BlockName
                   << "'\n";
            CurDAG->dump());

#if LLVM_ENABLE_ABI_BREAKING_CHECKS
  if (TTI->hasBranchDivergence())
    CurDAG->VerifyDAGDivergence();
#endif

  if (ViewDAGCombine1 && MatchFilterBB)
    CurDAG->viewGraph("dag-combine1 input for " + BlockName);

  // Run the DAG combiner in pre-legalize mode.
  {
    NamedRegionTimer T("combine1", "DAG Combining 1", GroupName,
                       GroupDescription, TimePassesIsEnabled);
    CurDAG->Combine(BeforeLegalizeTypes, AA, OptLevel);
  }

  ISEL_DUMP(dbgs() << "\nOptimized lowered selection DAG: "
                   << printMBBReference(*FuncInfo->MBB) << " '" << BlockName
                   << "'\n";
            CurDAG->dump());

#if LLVM_ENABLE_ABI_BREAKING_CHECKS
  if (TTI->hasBranchDivergence())
    CurDAG->VerifyDAGDivergence();
#endif

  // Second step, hack on the DAG until it only uses operations and types that
  // the target supports.
  if (ViewLegalizeTypesDAGs && MatchFilterBB)
    CurDAG->viewGraph("legalize-types input for " + BlockName);

  bool Changed;
  {
    NamedRegionTimer T("legalize_types", "Type Legalization", GroupName,
                       GroupDescription, TimePassesIsEnabled);
    Changed = CurDAG->LegalizeTypes();
  }

  ISEL_DUMP(dbgs() << "\nType-legalized selection DAG: "
                   << printMBBReference(*FuncInfo->MBB) << " '" << BlockName
                   << "'\n";
            CurDAG->dump());

#if LLVM_ENABLE_ABI_BREAKING_CHECKS
  if (TTI->hasBranchDivergence())
    CurDAG->VerifyDAGDivergence();
#endif

  // Only allow creation of legal node types.
  CurDAG->NewNodesMustHaveLegalTypes = true;

  if (Changed) {
    if (ViewDAGCombineLT && MatchFilterBB)
      CurDAG->viewGraph("dag-combine-lt input for " + BlockName);

    // Run the DAG combiner in post-type-legalize mode.
    {
      NamedRegionTimer T("combine_lt", "DAG Combining after legalize types",
                         GroupName, GroupDescription, TimePassesIsEnabled);
      CurDAG->Combine(AfterLegalizeTypes, AA, OptLevel);
    }

    ISEL_DUMP(dbgs() << "\nOptimized type-legalized selection DAG: "
                     << printMBBReference(*FuncInfo->MBB) << " '" << BlockName
                     << "'\n";
              CurDAG->dump());

#if LLVM_ENABLE_ABI_BREAKING_CHECKS
    if (TTI->hasBranchDivergence())
      CurDAG->VerifyDAGDivergence();
#endif
  }

  {
    NamedRegionTimer T("legalize_vec", "Vector Legalization", GroupName,
                       GroupDescription, TimePassesIsEnabled);
    Changed = CurDAG->LegalizeVectors();
  }

  if (Changed) {
    ISEL_DUMP(dbgs() << "\nVector-legalized selection DAG: "
                     << printMBBReference(*FuncInfo->MBB) << " '" << BlockName
                     << "'\n";
              CurDAG->dump());

#if LLVM_ENABLE_ABI_BREAKING_CHECKS
    if (TTI->hasBranchDivergence())
      CurDAG->VerifyDAGDivergence();
#endif

    {
      NamedRegionTimer T("legalize_types2", "Type Legalization 2", GroupName,
                         GroupDescription, TimePassesIsEnabled);
      CurDAG->LegalizeTypes();
    }

    ISEL_DUMP(dbgs() << "\nVector/type-legalized selection DAG: "
                     << printMBBReference(*FuncInfo->MBB) << " '" << BlockName
                     << "'\n";
              CurDAG->dump());

#if LLVM_ENABLE_ABI_BREAKING_CHECKS
    if (TTI->hasBranchDivergence())
      CurDAG->VerifyDAGDivergence();
#endif

    if (ViewDAGCombineLT && MatchFilterBB)
      CurDAG->viewGraph("dag-combine-lv input for " + BlockName);

    // Run the DAG combiner in post-type-legalize mode.
    {
      NamedRegionTimer T("combine_lv", "DAG Combining after legalize vectors",
                         GroupName, GroupDescription, TimePassesIsEnabled);
      CurDAG->Combine(AfterLegalizeVectorOps, AA, OptLevel);
    }

    ISEL_DUMP(dbgs() << "\nOptimized vector-legalized selection DAG: "
                     << printMBBReference(*FuncInfo->MBB) << " '" << BlockName
                     << "'\n";
              CurDAG->dump());

#if LLVM_ENABLE_ABI_BREAKING_CHECKS
    if (TTI->hasBranchDivergence())
      CurDAG->VerifyDAGDivergence();
#endif
  }

  if (ViewLegalizeDAGs && MatchFilterBB)
    CurDAG->viewGraph("legalize input for " + BlockName);

  {
    NamedRegionTimer T("legalize", "DAG Legalization", GroupName,
                       GroupDescription, TimePassesIsEnabled);
    CurDAG->Legalize();
  }

  ISEL_DUMP(dbgs() << "\nLegalized selection DAG: "
                   << printMBBReference(*FuncInfo->MBB) << " '" << BlockName
                   << "'\n";
            CurDAG->dump());

#if LLVM_ENABLE_ABI_BREAKING_CHECKS
  if (TTI->hasBranchDivergence())
    CurDAG->VerifyDAGDivergence();
#endif

  if (ViewDAGCombine2 && MatchFilterBB)
    CurDAG->viewGraph("dag-combine2 input for " + BlockName);

  // Run the DAG combiner in post-legalize mode.
  {
    NamedRegionTimer T("combine2", "DAG Combining 2", GroupName,
                       GroupDescription, TimePassesIsEnabled);
    CurDAG->Combine(AfterLegalizeDAG, AA, OptLevel);
  }

  ISEL_DUMP(dbgs() << "\nOptimized legalized selection DAG: "
                   << printMBBReference(*FuncInfo->MBB) << " '" << BlockName
                   << "'\n";
            CurDAG->dump());

#if LLVM_ENABLE_ABI_BREAKING_CHECKS
  if (TTI->hasBranchDivergence())
    CurDAG->VerifyDAGDivergence();
#endif

  if (OptLevel != CodeGenOptLevel::None)
    ComputeLiveOutVRegInfo();

  if (ViewISelDAGs && MatchFilterBB)
    CurDAG->viewGraph("isel input for " + BlockName);

  // Third, instruction select all of the operations to machine code, adding the
  // code to the MachineBasicBlock.
  {
    NamedRegionTimer T("isel", "Instruction Selection", GroupName,
                       GroupDescription, TimePassesIsEnabled);
    DoInstructionSelection();
  }

  ISEL_DUMP(dbgs() << "\nSelected selection DAG: "
                   << printMBBReference(*FuncInfo->MBB) << " '" << BlockName
                   << "'\n";
            CurDAG->dump());

  if (ViewSchedDAGs && MatchFilterBB)
    CurDAG->viewGraph("scheduler input for " + BlockName);

  // Schedule machine code.
  ScheduleDAGSDNodes *Scheduler = CreateScheduler();
  {
    NamedRegionTimer T("sched", "Instruction Scheduling", GroupName,
                       GroupDescription, TimePassesIsEnabled);
    Scheduler->Run(CurDAG, FuncInfo->MBB);
  }

  if (ViewSUnitDAGs && MatchFilterBB)
    Scheduler->viewGraph();

  // Emit machine code to BB.  This can change 'BB' to the last block being
  // inserted into.
  MachineBasicBlock *FirstMBB = FuncInfo->MBB, *LastMBB;
  {
    NamedRegionTimer T("emit", "Instruction Creation", GroupName,
                       GroupDescription, TimePassesIsEnabled);

    // FuncInfo->InsertPt is passed by reference and set to the end of the
    // scheduled instructions.
    LastMBB = FuncInfo->MBB = Scheduler->EmitSchedule(FuncInfo->InsertPt);
  }

  // If the block was split, make sure we update any references that are used to
  // update PHI nodes later on.
  if (FirstMBB != LastMBB)
    SDB->UpdateSplitBlock(FirstMBB, LastMBB);

  // Free the scheduler state.
  {
    NamedRegionTimer T("cleanup", "Instruction Scheduling Cleanup", GroupName,
                       GroupDescription, TimePassesIsEnabled);
    delete Scheduler;
  }

  // Free the SelectionDAG state, now that we're finished with it.
  CurDAG->clear();
}

namespace {

/// ISelUpdater - helper class to handle updates of the instruction selection
/// graph.
class ISelUpdater : public SelectionDAG::DAGUpdateListener {
  SelectionDAG::allnodes_iterator &ISelPosition;

public:
  ISelUpdater(SelectionDAG &DAG, SelectionDAG::allnodes_iterator &isp)
    : SelectionDAG::DAGUpdateListener(DAG), ISelPosition(isp) {}

  /// NodeDeleted - Handle nodes deleted from the graph. If the node being
  /// deleted is the current ISelPosition node, update ISelPosition.
  ///
  void NodeDeleted(SDNode *N, SDNode *E) override {
    if (ISelPosition == SelectionDAG::allnodes_iterator(N))
      ++ISelPosition;
  }

  /// NodeInserted - Handle new nodes inserted into the graph: propagate
  /// metadata from root nodes that also applies to new nodes, in case the root
  /// is later deleted.
  void NodeInserted(SDNode *N) override {
    SDNode *CurNode = &*ISelPosition;
    if (MDNode *MD = DAG.getPCSections(CurNode))
      DAG.addPCSections(N, MD);
    if (MDNode *MMRA = DAG.getMMRAMetadata(CurNode))
      DAG.addMMRAMetadata(N, MMRA);
  }
};

} // end anonymous namespace

// This function is used to enforce the topological node id property
// leveraged during instruction selection. Before the selection process all
// nodes are given a non-negative id such that all nodes have a greater id than
// their operands. As this holds transitively we can prune checks that a node N
// is a predecessor of M another by not recursively checking through M's
// operands if N's ID is larger than M's ID. This significantly improves
// performance of various legality checks (e.g. IsLegalToFold / UpdateChains).

// However, when we fuse multiple nodes into a single node during the
// selection we may induce a predecessor relationship between inputs and
// outputs of distinct nodes being merged, violating the topological property.
// Should a fused node have a successor which has yet to be selected,
// our legality checks would be incorrect. To avoid this we mark all unselected
// successor nodes, i.e. id != -1, as invalid for pruning by bit-negating (x =>
// (-(x+1))) the ids and modify our pruning check to ignore negative Ids of M.
// We use bit-negation to more clearly enforce that node id -1 can only be
// achieved by selected nodes. As the conversion is reversable to the original
// Id, topological pruning can still be leveraged when looking for unselected
// nodes. This method is called internally in all ISel replacement related
// functions.
void SelectionDAGISel::EnforceNodeIdInvariant(SDNode *Node) {
  SmallVector<SDNode *, 4> Nodes;
  Nodes.push_back(Node);

  while (!Nodes.empty()) {
    SDNode *N = Nodes.pop_back_val();
    for (auto *U : N->uses()) {
      auto UId = U->getNodeId();
      if (UId > 0) {
        InvalidateNodeId(U);
        Nodes.push_back(U);
      }
    }
  }
}

// InvalidateNodeId - As explained in EnforceNodeIdInvariant, mark a
// NodeId with the equivalent node id which is invalid for topological
// pruning.
void SelectionDAGISel::InvalidateNodeId(SDNode *N) {
  int InvalidId = -(N->getNodeId() + 1);
  N->setNodeId(InvalidId);
}

// getUninvalidatedNodeId - get original uninvalidated node id.
int SelectionDAGISel::getUninvalidatedNodeId(SDNode *N) {
  int Id = N->getNodeId();
  if (Id < -1)
    return -(Id + 1);
  return Id;
}

void SelectionDAGISel::DoInstructionSelection() {
  LLVM_DEBUG(dbgs() << "===== Instruction selection begins: "
                    << printMBBReference(*FuncInfo->MBB) << " '"
                    << FuncInfo->MBB->getName() << "'\n");

  PreprocessISelDAG();

  // Select target instructions for the DAG.
  {
    // Number all nodes with a topological order and set DAGSize.
    DAGSize = CurDAG->AssignTopologicalOrder();

    // Create a dummy node (which is not added to allnodes), that adds
    // a reference to the root node, preventing it from being deleted,
    // and tracking any changes of the root.
    HandleSDNode Dummy(CurDAG->getRoot());
    SelectionDAG::allnodes_iterator ISelPosition (CurDAG->getRoot().getNode());
    ++ISelPosition;

    // Make sure that ISelPosition gets properly updated when nodes are deleted
    // in calls made from this function. New nodes inherit relevant metadata.
    ISelUpdater ISU(*CurDAG, ISelPosition);

    // The AllNodes list is now topological-sorted. Visit the
    // nodes by starting at the end of the list (the root of the
    // graph) and preceding back toward the beginning (the entry
    // node).
    while (ISelPosition != CurDAG->allnodes_begin()) {
      SDNode *Node = &*--ISelPosition;
      // Skip dead nodes. DAGCombiner is expected to eliminate all dead nodes,
      // but there are currently some corner cases that it misses. Also, this
      // makes it theoretically possible to disable the DAGCombiner.
      if (Node->use_empty())
        continue;

#ifndef NDEBUG
      SmallVector<SDNode *, 4> Nodes;
      Nodes.push_back(Node);

      while (!Nodes.empty()) {
        auto N = Nodes.pop_back_val();
        if (N->getOpcode() == ISD::TokenFactor || N->getNodeId() < 0)
          continue;
        for (const SDValue &Op : N->op_values()) {
          if (Op->getOpcode() == ISD::TokenFactor)
            Nodes.push_back(Op.getNode());
          else {
            // We rely on topological ordering of node ids for checking for
            // cycles when fusing nodes during selection. All unselected nodes
            // successors of an already selected node should have a negative id.
            // This assertion will catch such cases. If this assertion triggers
            // it is likely you using DAG-level Value/Node replacement functions
            // (versus equivalent ISEL replacement) in backend-specific
            // selections. See comment in EnforceNodeIdInvariant for more
            // details.
            assert(Op->getNodeId() != -1 &&
                   "Node has already selected predecessor node");
          }
        }
      }
#endif

      // When we are using non-default rounding modes or FP exception behavior
      // FP operations are represented by StrictFP pseudo-operations.  For
      // targets that do not (yet) understand strict FP operations directly,
      // we convert them to normal FP opcodes instead at this point.  This
      // will allow them to be handled by existing target-specific instruction
      // selectors.
      if (!TLI->isStrictFPEnabled() && Node->isStrictFPOpcode()) {
        // For some opcodes, we need to call TLI->getOperationAction using
        // the first operand type instead of the result type.  Note that this
        // must match what SelectionDAGLegalize::LegalizeOp is doing.
        EVT ActionVT;
        switch (Node->getOpcode()) {
        case ISD::STRICT_SINT_TO_FP:
        case ISD::STRICT_UINT_TO_FP:
        case ISD::STRICT_LRINT:
        case ISD::STRICT_LLRINT:
        case ISD::STRICT_LROUND:
        case ISD::STRICT_LLROUND:
        case ISD::STRICT_FSETCC:
        case ISD::STRICT_FSETCCS:
          ActionVT = Node->getOperand(1).getValueType();
          break;
        default:
          ActionVT = Node->getValueType(0);
          break;
        }
        if (TLI->getOperationAction(Node->getOpcode(), ActionVT)
            == TargetLowering::Expand)
          Node = CurDAG->mutateStrictFPToFP(Node);
      }

      LLVM_DEBUG(dbgs() << "\nISEL: Starting selection on root node: ";
                 Node->dump(CurDAG));

      Select(Node);
    }

    CurDAG->setRoot(Dummy.getValue());
  }

  LLVM_DEBUG(dbgs() << "\n===== Instruction selection ends:\n");

  PostprocessISelDAG();
}

static bool hasExceptionPointerOrCodeUser(const CatchPadInst *CPI) {
  for (const User *U : CPI->users()) {
    if (const IntrinsicInst *EHPtrCall = dyn_cast<IntrinsicInst>(U)) {
      Intrinsic::ID IID = EHPtrCall->getIntrinsicID();
      if (IID == Intrinsic::eh_exceptionpointer ||
          IID == Intrinsic::eh_exceptioncode)
        return true;
    }
  }
  return false;
}

// wasm.landingpad.index intrinsic is for associating a landing pad index number
// with a catchpad instruction. Retrieve the landing pad index in the intrinsic
// and store the mapping in the function.
static void mapWasmLandingPadIndex(MachineBasicBlock *MBB,
                                   const CatchPadInst *CPI) {
  MachineFunction *MF = MBB->getParent();
  // In case of single catch (...), we don't emit LSDA, so we don't need
  // this information.
  bool IsSingleCatchAllClause =
      CPI->arg_size() == 1 &&
      cast<Constant>(CPI->getArgOperand(0))->isNullValue();
  // cathchpads for longjmp use an empty type list, e.g. catchpad within %0 []
  // and they don't need LSDA info
  bool IsCatchLongjmp = CPI->arg_size() == 0;
  if (!IsSingleCatchAllClause && !IsCatchLongjmp) {
    // Create a mapping from landing pad label to landing pad index.
    bool IntrFound = false;
    for (const User *U : CPI->users()) {
      if (const auto *Call = dyn_cast<IntrinsicInst>(U)) {
        Intrinsic::ID IID = Call->getIntrinsicID();
        if (IID == Intrinsic::wasm_landingpad_index) {
          Value *IndexArg = Call->getArgOperand(1);
          int Index = cast<ConstantInt>(IndexArg)->getZExtValue();
          MF->setWasmLandingPadIndex(MBB, Index);
          IntrFound = true;
          break;
        }
      }
    }
    assert(IntrFound && "wasm.landingpad.index intrinsic not found!");
    (void)IntrFound;
  }
}

/// PrepareEHLandingPad - Emit an EH_LABEL, set up live-in registers, and
/// do other setup for EH landing-pad blocks.
bool SelectionDAGISel::PrepareEHLandingPad() {
  MachineBasicBlock *MBB = FuncInfo->MBB;
  const Constant *PersonalityFn = FuncInfo->Fn->getPersonalityFn();
  const BasicBlock *LLVMBB = MBB->getBasicBlock();
  const TargetRegisterClass *PtrRC =
      TLI->getRegClassFor(TLI->getPointerTy(CurDAG->getDataLayout()));

  auto Pers = classifyEHPersonality(PersonalityFn);

  // Catchpads have one live-in register, which typically holds the exception
  // pointer or code.
  if (isFuncletEHPersonality(Pers)) {
    if (const auto *CPI = dyn_cast<CatchPadInst>(LLVMBB->getFirstNonPHI())) {
      if (hasExceptionPointerOrCodeUser(CPI)) {
        // Get or create the virtual register to hold the pointer or code.  Mark
        // the live in physreg and copy into the vreg.
        MCPhysReg EHPhysReg = TLI->getExceptionPointerRegister(PersonalityFn);
        assert(EHPhysReg && "target lacks exception pointer register");
        MBB->addLiveIn(EHPhysReg);
        unsigned VReg = FuncInfo->getCatchPadExceptionPointerVReg(CPI, PtrRC);
        BuildMI(*MBB, FuncInfo->InsertPt, SDB->getCurDebugLoc(),
                TII->get(TargetOpcode::COPY), VReg)
            .addReg(EHPhysReg, RegState::Kill);
      }
    }
    return true;
  }

  // Add a label to mark the beginning of the landing pad.  Deletion of the
  // landing pad can thus be detected via the MachineModuleInfo.
  MCSymbol *Label = MF->addLandingPad(MBB);

  const MCInstrDesc &II = TII->get(TargetOpcode::EH_LABEL);
  BuildMI(*MBB, FuncInfo->InsertPt, SDB->getCurDebugLoc(), II)
    .addSym(Label);

  // If the unwinder does not preserve all registers, ensure that the
  // function marks the clobbered registers as used.
  const TargetRegisterInfo &TRI = *MF->getSubtarget().getRegisterInfo();
  if (auto *RegMask = TRI.getCustomEHPadPreservedMask(*MF))
    MF->getRegInfo().addPhysRegsUsedFromRegMask(RegMask);

  if (Pers == EHPersonality::Wasm_CXX) {
    if (const auto *CPI = dyn_cast<CatchPadInst>(LLVMBB->getFirstNonPHI()))
      mapWasmLandingPadIndex(MBB, CPI);
  } else {
    // Assign the call site to the landing pad's begin label.
    MF->setCallSiteLandingPad(Label, SDB->LPadToCallSiteMap[MBB]);
    // Mark exception register as live in.
    if (unsigned Reg = TLI->getExceptionPointerRegister(PersonalityFn))
      FuncInfo->ExceptionPointerVirtReg = MBB->addLiveIn(Reg, PtrRC);
    // Mark exception selector register as live in.
    if (unsigned Reg = TLI->getExceptionSelectorRegister(PersonalityFn))
      FuncInfo->ExceptionSelectorVirtReg = MBB->addLiveIn(Reg, PtrRC);
  }

  return true;
}

// Mark and Report IPToState for each Block under IsEHa
void SelectionDAGISel::reportIPToStateForBlocks(MachineFunction *MF) {
  MachineModuleInfo &MMI = MF->getMMI();
  llvm::WinEHFuncInfo *EHInfo = MF->getWinEHFuncInfo();
  if (!EHInfo)
    return;
  for (MachineBasicBlock &MBB : *MF) {
    const BasicBlock *BB = MBB.getBasicBlock();
    int State = EHInfo->BlockToStateMap[BB];
    if (BB->getFirstMayFaultInst()) {
      // Report IP range only for blocks with Faulty inst
      auto MBBb = MBB.getFirstNonPHI();
      MachineInstr *MIb = &*MBBb;
      if (MIb->isTerminator())
        continue;

      // Insert EH Labels
      MCSymbol *BeginLabel = MMI.getContext().createTempSymbol();
      MCSymbol *EndLabel = MMI.getContext().createTempSymbol();
      EHInfo->addIPToStateRange(State, BeginLabel, EndLabel);
      BuildMI(MBB, MBBb, SDB->getCurDebugLoc(),
              TII->get(TargetOpcode::EH_LABEL))
          .addSym(BeginLabel);
      auto MBBe = MBB.instr_end();
      MachineInstr *MIe = &*(--MBBe);
      // insert before (possible multiple) terminators
      while (MIe->isTerminator())
        MIe = &*(--MBBe);
      ++MBBe;
      BuildMI(MBB, MBBe, SDB->getCurDebugLoc(),
              TII->get(TargetOpcode::EH_LABEL))
          .addSym(EndLabel);
    }
  }
}

/// isFoldedOrDeadInstruction - Return true if the specified instruction is
/// side-effect free and is either dead or folded into a generated instruction.
/// Return false if it needs to be emitted.
static bool isFoldedOrDeadInstruction(const Instruction *I,
                                      const FunctionLoweringInfo &FuncInfo) {
  return !I->mayWriteToMemory() && // Side-effecting instructions aren't folded.
         !I->isTerminator() &&     // Terminators aren't folded.
         !isa<DbgInfoIntrinsic>(I) && // Debug instructions aren't folded.
         !I->isEHPad() &&             // EH pad instructions aren't folded.
         !FuncInfo.isExportedInst(I); // Exported instrs must be computed.
}

static bool processIfEntryValueDbgDeclare(FunctionLoweringInfo &FuncInfo,
                                          const Value *Arg, DIExpression *Expr,
                                          DILocalVariable *Var,
                                          DebugLoc DbgLoc) {
  if (!Expr->isEntryValue() || !isa<Argument>(Arg))
    return false;

  auto ArgIt = FuncInfo.ValueMap.find(Arg);
  if (ArgIt == FuncInfo.ValueMap.end())
    return false;
  Register ArgVReg = ArgIt->getSecond();

  // Find the corresponding livein physical register to this argument.
  for (auto [PhysReg, VirtReg] : FuncInfo.RegInfo->liveins())
    if (VirtReg == ArgVReg) {
      // Append an op deref to account for the fact that this is a dbg_declare.
      Expr = DIExpression::append(Expr, dwarf::DW_OP_deref);
      FuncInfo.MF->setVariableDbgInfo(Var, Expr, PhysReg, DbgLoc);
      LLVM_DEBUG(dbgs() << "processDbgDeclare: setVariableDbgInfo Var=" << *Var
                        << ", Expr=" << *Expr << ",  MCRegister=" << PhysReg
                        << ", DbgLoc=" << DbgLoc << "\n");
      return true;
    }
  return false;
}

static bool processDbgDeclare(FunctionLoweringInfo &FuncInfo,
                              const Value *Address, DIExpression *Expr,
                              DILocalVariable *Var, DebugLoc DbgLoc) {
  if (!Address) {
    LLVM_DEBUG(dbgs() << "processDbgDeclares skipping " << *Var
                      << " (bad address)\n");
    return false;
  }

  if (processIfEntryValueDbgDeclare(FuncInfo, Address, Expr, Var, DbgLoc))
    return true;

  MachineFunction *MF = FuncInfo.MF;
  const DataLayout &DL = MF->getDataLayout();

  assert(Var && "Missing variable");
  assert(DbgLoc && "Missing location");

  // Look through casts and constant offset GEPs. These mostly come from
  // inalloca.
  APInt Offset(DL.getTypeSizeInBits(Address->getType()), 0);
  Address = Address->stripAndAccumulateInBoundsConstantOffsets(DL, Offset);

  // Check if the variable is a static alloca or a byval or inalloca
  // argument passed in memory. If it is not, then we will ignore this
  // intrinsic and handle this during isel like dbg.value.
  int FI = std::numeric_limits<int>::max();
  if (const auto *AI = dyn_cast<AllocaInst>(Address)) {
    auto SI = FuncInfo.StaticAllocaMap.find(AI);
    if (SI != FuncInfo.StaticAllocaMap.end())
      FI = SI->second;
  } else if (const auto *Arg = dyn_cast<Argument>(Address))
    FI = FuncInfo.getArgumentFrameIndex(Arg);

  if (FI == std::numeric_limits<int>::max())
    return false;

  if (Offset.getBoolValue())
    Expr = DIExpression::prepend(Expr, DIExpression::ApplyOffset,
                                 Offset.getZExtValue());

  LLVM_DEBUG(dbgs() << "processDbgDeclare: setVariableDbgInfo Var=" << *Var
                    << ", Expr=" << *Expr << ",  FI=" << FI
                    << ", DbgLoc=" << DbgLoc << "\n");
  MF->setVariableDbgInfo(Var, Expr, FI, DbgLoc);
  return true;
}

/// Collect llvm.dbg.declare information. This is done after argument lowering
/// in case the declarations refer to arguments.
static void processDbgDeclares(FunctionLoweringInfo &FuncInfo) {
  for (const auto &I : instructions(*FuncInfo.Fn)) {
    const auto *DI = dyn_cast<DbgDeclareInst>(&I);
    if (DI && processDbgDeclare(FuncInfo, DI->getAddress(), DI->getExpression(),
                                DI->getVariable(), DI->getDebugLoc()))
      FuncInfo.PreprocessedDbgDeclares.insert(DI);
    for (const DbgVariableRecord &DVR : filterDbgVars(I.getDbgRecordRange())) {
      if (DVR.Type == DbgVariableRecord::LocationType::Declare &&
          processDbgDeclare(FuncInfo, DVR.getVariableLocationOp(0),
                            DVR.getExpression(), DVR.getVariable(),
                            DVR.getDebugLoc()))
        FuncInfo.PreprocessedDVRDeclares.insert(&DVR);
    }
  }
}

/// Collect single location variable information generated with assignment
/// tracking. This is done after argument lowering in case the declarations
/// refer to arguments.
static void processSingleLocVars(FunctionLoweringInfo &FuncInfo,
                                 FunctionVarLocs const *FnVarLocs) {
  for (auto It = FnVarLocs->single_locs_begin(),
            End = FnVarLocs->single_locs_end();
       It != End; ++It) {
    assert(!It->Values.hasArgList() && "Single loc variadic ops not supported");
    processDbgDeclare(FuncInfo, It->Values.getVariableLocationOp(0), It->Expr,
                      FnVarLocs->getDILocalVariable(It->VariableID), It->DL);
  }
}

void SelectionDAGISel::SelectAllBasicBlocks(const Function &Fn) {
  FastISelFailed = false;
  // Initialize the Fast-ISel state, if needed.
  FastISel *FastIS = nullptr;
  if (TM.Options.EnableFastISel) {
    LLVM_DEBUG(dbgs() << "Enabling fast-isel\n");
    FastIS = TLI->createFastISel(*FuncInfo, LibInfo);
  }

  ReversePostOrderTraversal<const Function*> RPOT(&Fn);

  // Lower arguments up front. An RPO iteration always visits the entry block
  // first.
  assert(*RPOT.begin() == &Fn.getEntryBlock());
  ++NumEntryBlocks;

  // Set up FuncInfo for ISel. Entry blocks never have PHIs.
  FuncInfo->MBB = FuncInfo->MBBMap[&Fn.getEntryBlock()];
  FuncInfo->InsertPt = FuncInfo->MBB->begin();

  CurDAG->setFunctionLoweringInfo(FuncInfo.get());

  if (!FastIS) {
    LowerArguments(Fn);
  } else {
    // See if fast isel can lower the arguments.
    FastIS->startNewBlock();
    if (!FastIS->lowerArguments()) {
      FastISelFailed = true;
      // Fast isel failed to lower these arguments
      ++NumFastIselFailLowerArguments;

      OptimizationRemarkMissed R("sdagisel", "FastISelFailure",
                                 Fn.getSubprogram(),
                                 &Fn.getEntryBlock());
      R << "FastISel didn't lower all arguments: "
        << ore::NV("Prototype", Fn.getFunctionType());
      reportFastISelFailure(*MF, *ORE, R, EnableFastISelAbort > 1);

      // Use SelectionDAG argument lowering
      LowerArguments(Fn);
      CurDAG->setRoot(SDB->getControlRoot());
      SDB->clear();
      CodeGenAndEmitDAG();
    }

    // If we inserted any instructions at the beginning, make a note of
    // where they are, so we can be sure to emit subsequent instructions
    // after them.
    if (FuncInfo->InsertPt != FuncInfo->MBB->begin())
      FastIS->setLastLocalValue(&*std::prev(FuncInfo->InsertPt));
    else
      FastIS->setLastLocalValue(nullptr);
  }

  bool Inserted = SwiftError->createEntriesInEntryBlock(SDB->getCurDebugLoc());

  if (FastIS && Inserted)
    FastIS->setLastLocalValue(&*std::prev(FuncInfo->InsertPt));

  if (isAssignmentTrackingEnabled(*Fn.getParent())) {
    assert(CurDAG->getFunctionVarLocs() &&
           "expected AssignmentTrackingAnalysis pass results");
    processSingleLocVars(*FuncInfo, CurDAG->getFunctionVarLocs());
  } else {
    processDbgDeclares(*FuncInfo);
  }

  // Iterate over all basic blocks in the function.
  for (const BasicBlock *LLVMBB : RPOT) {
    if (OptLevel != CodeGenOptLevel::None) {
      bool AllPredsVisited = true;
      for (const BasicBlock *Pred : predecessors(LLVMBB)) {
        if (!FuncInfo->VisitedBBs.count(Pred)) {
          AllPredsVisited = false;
          break;
        }
      }

      if (AllPredsVisited) {
        for (const PHINode &PN : LLVMBB->phis())
          FuncInfo->ComputePHILiveOutRegInfo(&PN);
      } else {
        for (const PHINode &PN : LLVMBB->phis())
          FuncInfo->InvalidatePHILiveOutRegInfo(&PN);
      }

      FuncInfo->VisitedBBs.insert(LLVMBB);
    }

    BasicBlock::const_iterator const Begin =
        LLVMBB->getFirstNonPHI()->getIterator();
    BasicBlock::const_iterator const End = LLVMBB->end();
    BasicBlock::const_iterator BI = End;

    FuncInfo->MBB = FuncInfo->MBBMap[LLVMBB];
    if (!FuncInfo->MBB)
      continue; // Some blocks like catchpads have no code or MBB.

    // Insert new instructions after any phi or argument setup code.
    FuncInfo->InsertPt = FuncInfo->MBB->end();

    // Setup an EH landing-pad block.
    FuncInfo->ExceptionPointerVirtReg = 0;
    FuncInfo->ExceptionSelectorVirtReg = 0;
    if (LLVMBB->isEHPad())
      if (!PrepareEHLandingPad())
        continue;

    // Before doing SelectionDAG ISel, see if FastISel has been requested.
    if (FastIS) {
      if (LLVMBB != &Fn.getEntryBlock())
        FastIS->startNewBlock();

      unsigned NumFastIselRemaining = std::distance(Begin, End);

      // Pre-assign swifterror vregs.
      SwiftError->preassignVRegs(FuncInfo->MBB, Begin, End);

      // Do FastISel on as many instructions as possible.
      for (; BI != Begin; --BI) {
        const Instruction *Inst = &*std::prev(BI);

        // If we no longer require this instruction, skip it.
        if (isFoldedOrDeadInstruction(Inst, *FuncInfo) ||
            ElidedArgCopyInstrs.count(Inst)) {
          --NumFastIselRemaining;
          FastIS->handleDbgInfo(Inst);
          continue;
        }

        // Bottom-up: reset the insert pos at the top, after any local-value
        // instructions.
        FastIS->recomputeInsertPt();

        // Try to select the instruction with FastISel.
        if (FastIS->selectInstruction(Inst)) {
          --NumFastIselRemaining;
          ++NumFastIselSuccess;

          FastIS->handleDbgInfo(Inst);
          // If fast isel succeeded, skip over all the folded instructions, and
          // then see if there is a load right before the selected instructions.
          // Try to fold the load if so.
          const Instruction *BeforeInst = Inst;
          while (BeforeInst != &*Begin) {
            BeforeInst = &*std::prev(BasicBlock::const_iterator(BeforeInst));
            if (!isFoldedOrDeadInstruction(BeforeInst, *FuncInfo))
              break;
          }
          if (BeforeInst != Inst && isa<LoadInst>(BeforeInst) &&
              BeforeInst->hasOneUse() &&
              FastIS->tryToFoldLoad(cast<LoadInst>(BeforeInst), Inst)) {
            // If we succeeded, don't re-select the load.
            LLVM_DEBUG(dbgs()
                       << "FastISel folded load: " << *BeforeInst << "\n");
            FastIS->handleDbgInfo(BeforeInst);
            BI = std::next(BasicBlock::const_iterator(BeforeInst));
            --NumFastIselRemaining;
            ++NumFastIselSuccess;
          }
          continue;
        }

        FastISelFailed = true;

        // Then handle certain instructions as single-LLVM-Instruction blocks.
        // We cannot separate out GCrelocates to their own blocks since we need
        // to keep track of gc-relocates for a particular gc-statepoint. This is
        // done by SelectionDAGBuilder::LowerAsSTATEPOINT, called before
        // visitGCRelocate.
        if (isa<CallInst>(Inst) && !isa<GCStatepointInst>(Inst) &&
            !isa<GCRelocateInst>(Inst) && !isa<GCResultInst>(Inst)) {
          OptimizationRemarkMissed R("sdagisel", "FastISelFailure",
                                     Inst->getDebugLoc(), LLVMBB);

          R << "FastISel missed call";

          if (R.isEnabled() || EnableFastISelAbort) {
            std::string InstStrStorage;
            raw_string_ostream InstStr(InstStrStorage);
            InstStr << *Inst;

            R << ": " << InstStrStorage;
          }

          reportFastISelFailure(*MF, *ORE, R, EnableFastISelAbort > 2);

          if (!Inst->getType()->isVoidTy() && !Inst->getType()->isTokenTy() &&
              !Inst->use_empty()) {
            Register &R = FuncInfo->ValueMap[Inst];
            if (!R)
              R = FuncInfo->CreateRegs(Inst);
          }

          bool HadTailCall = false;
          MachineBasicBlock::iterator SavedInsertPt = FuncInfo->InsertPt;
          SelectBasicBlock(Inst->getIterator(), BI, HadTailCall);

          // If the call was emitted as a tail call, we're done with the block.
          // We also need to delete any previously emitted instructions.
          if (HadTailCall) {
            FastIS->removeDeadCode(SavedInsertPt, FuncInfo->MBB->end());
            --BI;
            break;
          }

          // Recompute NumFastIselRemaining as Selection DAG instruction
          // selection may have handled the call, input args, etc.
          unsigned RemainingNow = std::distance(Begin, BI);
          NumFastIselFailures += NumFastIselRemaining - RemainingNow;
          NumFastIselRemaining = RemainingNow;
          continue;
        }

        OptimizationRemarkMissed R("sdagisel", "FastISelFailure",
                                   Inst->getDebugLoc(), LLVMBB);

        bool ShouldAbort = EnableFastISelAbort;
        if (Inst->isTerminator()) {
          // Use a different message for terminator misses.
          R << "FastISel missed terminator";
          // Don't abort for terminator unless the level is really high
          ShouldAbort = (EnableFastISelAbort > 2);
        } else {
          R << "FastISel missed";
        }

        if (R.isEnabled() || EnableFastISelAbort) {
          std::string InstStrStorage;
          raw_string_ostream InstStr(InstStrStorage);
          InstStr << *Inst;
          R << ": " << InstStrStorage;
        }

        reportFastISelFailure(*MF, *ORE, R, ShouldAbort);

        NumFastIselFailures += NumFastIselRemaining;
        break;
      }

      FastIS->recomputeInsertPt();
    }

    if (SP->shouldEmitSDCheck(*LLVMBB)) {
      bool FunctionBasedInstrumentation =
          TLI->getSSPStackGuardCheck(*Fn.getParent());
      SDB->SPDescriptor.initialize(LLVMBB, FuncInfo->MBBMap[LLVMBB],
                                   FunctionBasedInstrumentation);
    }

    if (Begin != BI)
      ++NumDAGBlocks;
    else
      ++NumFastIselBlocks;

    if (Begin != BI) {
      // Run SelectionDAG instruction selection on the remainder of the block
      // not handled by FastISel. If FastISel is not run, this is the entire
      // block.
      bool HadTailCall;
      SelectBasicBlock(Begin, BI, HadTailCall);

      // But if FastISel was run, we already selected some of the block.
      // If we emitted a tail-call, we need to delete any previously emitted
      // instruction that follows it.
      if (FastIS && HadTailCall && FuncInfo->InsertPt != FuncInfo->MBB->end())
        FastIS->removeDeadCode(FuncInfo->InsertPt, FuncInfo->MBB->end());
    }

    if (FastIS)
      FastIS->finishBasicBlock();
    FinishBasicBlock();
    FuncInfo->PHINodesToUpdate.clear();
    ElidedArgCopyInstrs.clear();
  }

  // AsynchEH: Report Block State under -AsynchEH
  if (Fn.getParent()->getModuleFlag("eh-asynch"))
    reportIPToStateForBlocks(MF);

  SP->copyToMachineFrameInfo(MF->getFrameInfo());

  SwiftError->propagateVRegs();

  delete FastIS;
  SDB->clearDanglingDebugInfo();
  SDB->SPDescriptor.resetPerFunctionState();
}

void
SelectionDAGISel::FinishBasicBlock() {
  LLVM_DEBUG(dbgs() << "Total amount of phi nodes to update: "
                    << FuncInfo->PHINodesToUpdate.size() << "\n";
             for (unsigned i = 0, e = FuncInfo->PHINodesToUpdate.size(); i != e;
                  ++i) dbgs()
             << "Node " << i << " : (" << FuncInfo->PHINodesToUpdate[i].first
             << ", " << FuncInfo->PHINodesToUpdate[i].second << ")\n");

  // Next, now that we know what the last MBB the LLVM BB expanded is, update
  // PHI nodes in successors.
  for (unsigned i = 0, e = FuncInfo->PHINodesToUpdate.size(); i != e; ++i) {
    MachineInstrBuilder PHI(*MF, FuncInfo->PHINodesToUpdate[i].first);
    assert(PHI->isPHI() &&
           "This is not a machine PHI node that we are updating!");
    if (!FuncInfo->MBB->isSuccessor(PHI->getParent()))
      continue;
    PHI.addReg(FuncInfo->PHINodesToUpdate[i].second).addMBB(FuncInfo->MBB);
  }

  // Handle stack protector.
  if (SDB->SPDescriptor.shouldEmitFunctionBasedCheckStackProtector()) {
    // The target provides a guard check function. There is no need to
    // generate error handling code or to split current basic block.
    MachineBasicBlock *ParentMBB = SDB->SPDescriptor.getParentMBB();

    // Add load and check to the basicblock.
    FuncInfo->MBB = ParentMBB;
    FuncInfo->InsertPt =
        findSplitPointForStackProtector(ParentMBB, *TII);
    SDB->visitSPDescriptorParent(SDB->SPDescriptor, ParentMBB);
    CurDAG->setRoot(SDB->getRoot());
    SDB->clear();
    CodeGenAndEmitDAG();

    // Clear the Per-BB State.
    SDB->SPDescriptor.resetPerBBState();
  } else if (SDB->SPDescriptor.shouldEmitStackProtector()) {
    MachineBasicBlock *ParentMBB = SDB->SPDescriptor.getParentMBB();
    MachineBasicBlock *SuccessMBB = SDB->SPDescriptor.getSuccessMBB();

    // Find the split point to split the parent mbb. At the same time copy all
    // physical registers used in the tail of parent mbb into virtual registers
    // before the split point and back into physical registers after the split
    // point. This prevents us needing to deal with Live-ins and many other
    // register allocation issues caused by us splitting the parent mbb. The
    // register allocator will clean up said virtual copies later on.
    MachineBasicBlock::iterator SplitPoint =
        findSplitPointForStackProtector(ParentMBB, *TII);

    // Splice the terminator of ParentMBB into SuccessMBB.
    SuccessMBB->splice(SuccessMBB->end(), ParentMBB,
                       SplitPoint,
                       ParentMBB->end());

    // Add compare/jump on neq/jump to the parent BB.
    FuncInfo->MBB = ParentMBB;
    FuncInfo->InsertPt = ParentMBB->end();
    SDB->visitSPDescriptorParent(SDB->SPDescriptor, ParentMBB);
    CurDAG->setRoot(SDB->getRoot());
    SDB->clear();
    CodeGenAndEmitDAG();

    // CodeGen Failure MBB if we have not codegened it yet.
    MachineBasicBlock *FailureMBB = SDB->SPDescriptor.getFailureMBB();
    if (FailureMBB->empty()) {
      FuncInfo->MBB = FailureMBB;
      FuncInfo->InsertPt = FailureMBB->end();
      SDB->visitSPDescriptorFailure(SDB->SPDescriptor);
      CurDAG->setRoot(SDB->getRoot());
      SDB->clear();
      CodeGenAndEmitDAG();
    }

    // Clear the Per-BB State.
    SDB->SPDescriptor.resetPerBBState();
  }

  // Lower each BitTestBlock.
  for (auto &BTB : SDB->SL->BitTestCases) {
    // Lower header first, if it wasn't already lowered
    if (!BTB.Emitted) {
      // Set the current basic block to the mbb we wish to insert the code into
      FuncInfo->MBB = BTB.Parent;
      FuncInfo->InsertPt = FuncInfo->MBB->end();
      // Emit the code
      SDB->visitBitTestHeader(BTB, FuncInfo->MBB);
      CurDAG->setRoot(SDB->getRoot());
      SDB->clear();
      CodeGenAndEmitDAG();
    }

    BranchProbability UnhandledProb = BTB.Prob;
    for (unsigned j = 0, ej = BTB.Cases.size(); j != ej; ++j) {
      UnhandledProb -= BTB.Cases[j].ExtraProb;
      // Set the current basic block to the mbb we wish to insert the code into
      FuncInfo->MBB = BTB.Cases[j].ThisBB;
      FuncInfo->InsertPt = FuncInfo->MBB->end();
      // Emit the code

      // If all cases cover a contiguous range, it is not necessary to jump to
      // the default block after the last bit test fails. This is because the
      // range check during bit test header creation has guaranteed that every
      // case here doesn't go outside the range. In this case, there is no need
      // to perform the last bit test, as it will always be true. Instead, make
      // the second-to-last bit-test fall through to the target of the last bit
      // test, and delete the last bit test.

      MachineBasicBlock *NextMBB;
      if ((BTB.ContiguousRange || BTB.FallthroughUnreachable) && j + 2 == ej) {
        // Second-to-last bit-test with contiguous range or omitted range
        // check: fall through to the target of the final bit test.
        NextMBB = BTB.Cases[j + 1].TargetBB;
      } else if (j + 1 == ej) {
        // For the last bit test, fall through to Default.
        NextMBB = BTB.Default;
      } else {
        // Otherwise, fall through to the next bit test.
        NextMBB = BTB.Cases[j + 1].ThisBB;
      }

      SDB->visitBitTestCase(BTB, NextMBB, UnhandledProb, BTB.Reg, BTB.Cases[j],
                            FuncInfo->MBB);

      CurDAG->setRoot(SDB->getRoot());
      SDB->clear();
      CodeGenAndEmitDAG();

      if ((BTB.ContiguousRange || BTB.FallthroughUnreachable) && j + 2 == ej) {
        // Since we're not going to use the final bit test, remove it.
        BTB.Cases.pop_back();
        break;
      }
    }

    // Update PHI Nodes
    for (const std::pair<MachineInstr *, unsigned> &P :
         FuncInfo->PHINodesToUpdate) {
      MachineInstrBuilder PHI(*MF, P.first);
      MachineBasicBlock *PHIBB = PHI->getParent();
      assert(PHI->isPHI() &&
             "This is not a machine PHI node that we are updating!");
      // This is "default" BB. We have two jumps to it. From "header" BB and
      // from last "case" BB, unless the latter was skipped.
      if (PHIBB == BTB.Default) {
        PHI.addReg(P.second).addMBB(BTB.Parent);
        if (!BTB.ContiguousRange) {
          PHI.addReg(P.second).addMBB(BTB.Cases.back().ThisBB);
         }
      }
      // One of "cases" BB.
      for (const SwitchCG::BitTestCase &BT : BTB.Cases) {
        MachineBasicBlock* cBB = BT.ThisBB;
        if (cBB->isSuccessor(PHIBB))
          PHI.addReg(P.second).addMBB(cBB);
      }
    }
  }
  SDB->SL->BitTestCases.clear();

  // If the JumpTable record is filled in, then we need to emit a jump table.
  // Updating the PHI nodes is tricky in this case, since we need to determine
  // whether the PHI is a successor of the range check MBB or the jump table MBB
  for (unsigned i = 0, e = SDB->SL->JTCases.size(); i != e; ++i) {
    // Lower header first, if it wasn't already lowered
    if (!SDB->SL->JTCases[i].first.Emitted) {
      // Set the current basic block to the mbb we wish to insert the code into
      FuncInfo->MBB = SDB->SL->JTCases[i].first.HeaderBB;
      FuncInfo->InsertPt = FuncInfo->MBB->end();
      // Emit the code
      SDB->visitJumpTableHeader(SDB->SL->JTCases[i].second,
                                SDB->SL->JTCases[i].first, FuncInfo->MBB);
      CurDAG->setRoot(SDB->getRoot());
      SDB->clear();
      CodeGenAndEmitDAG();
    }

    // Set the current basic block to the mbb we wish to insert the code into
    FuncInfo->MBB = SDB->SL->JTCases[i].second.MBB;
    FuncInfo->InsertPt = FuncInfo->MBB->end();
    // Emit the code
    SDB->visitJumpTable(SDB->SL->JTCases[i].second);
    CurDAG->setRoot(SDB->getRoot());
    SDB->clear();
    CodeGenAndEmitDAG();

    // Update PHI Nodes
    for (unsigned pi = 0, pe = FuncInfo->PHINodesToUpdate.size();
         pi != pe; ++pi) {
      MachineInstrBuilder PHI(*MF, FuncInfo->PHINodesToUpdate[pi].first);
      MachineBasicBlock *PHIBB = PHI->getParent();
      assert(PHI->isPHI() &&
             "This is not a machine PHI node that we are updating!");
      // "default" BB. We can go there only from header BB.
      if (PHIBB == SDB->SL->JTCases[i].second.Default)
        PHI.addReg(FuncInfo->PHINodesToUpdate[pi].second)
           .addMBB(SDB->SL->JTCases[i].first.HeaderBB);
      // JT BB. Just iterate over successors here
      if (FuncInfo->MBB->isSuccessor(PHIBB))
        PHI.addReg(FuncInfo->PHINodesToUpdate[pi].second).addMBB(FuncInfo->MBB);
    }
  }
  SDB->SL->JTCases.clear();

  // If we generated any switch lowering information, build and codegen any
  // additional DAGs necessary.
  for (unsigned i = 0, e = SDB->SL->SwitchCases.size(); i != e; ++i) {
    // Set the current basic block to the mbb we wish to insert the code into
    FuncInfo->MBB = SDB->SL->SwitchCases[i].ThisBB;
    FuncInfo->InsertPt = FuncInfo->MBB->end();

    // Determine the unique successors.
    SmallVector<MachineBasicBlock *, 2> Succs;
    Succs.push_back(SDB->SL->SwitchCases[i].TrueBB);
    if (SDB->SL->SwitchCases[i].TrueBB != SDB->SL->SwitchCases[i].FalseBB)
      Succs.push_back(SDB->SL->SwitchCases[i].FalseBB);

    // Emit the code. Note that this could result in FuncInfo->MBB being split.
    SDB->visitSwitchCase(SDB->SL->SwitchCases[i], FuncInfo->MBB);
    CurDAG->setRoot(SDB->getRoot());
    SDB->clear();
    CodeGenAndEmitDAG();

    // Remember the last block, now that any splitting is done, for use in
    // populating PHI nodes in successors.
    MachineBasicBlock *ThisBB = FuncInfo->MBB;

    // Handle any PHI nodes in successors of this chunk, as if we were coming
    // from the original BB before switch expansion.  Note that PHI nodes can
    // occur multiple times in PHINodesToUpdate.  We have to be very careful to
    // handle them the right number of times.
    for (MachineBasicBlock *Succ : Succs) {
      FuncInfo->MBB = Succ;
      FuncInfo->InsertPt = FuncInfo->MBB->end();
      // FuncInfo->MBB may have been removed from the CFG if a branch was
      // constant folded.
      if (ThisBB->isSuccessor(FuncInfo->MBB)) {
        for (MachineBasicBlock::iterator
             MBBI = FuncInfo->MBB->begin(), MBBE = FuncInfo->MBB->end();
             MBBI != MBBE && MBBI->isPHI(); ++MBBI) {
          MachineInstrBuilder PHI(*MF, MBBI);
          // This value for this PHI node is recorded in PHINodesToUpdate.
          for (unsigned pn = 0; ; ++pn) {
            assert(pn != FuncInfo->PHINodesToUpdate.size() &&
                   "Didn't find PHI entry!");
            if (FuncInfo->PHINodesToUpdate[pn].first == PHI) {
              PHI.addReg(FuncInfo->PHINodesToUpdate[pn].second).addMBB(ThisBB);
              break;
            }
          }
        }
      }
    }
  }
  SDB->SL->SwitchCases.clear();
}

/// Create the scheduler. If a specific scheduler was specified
/// via the SchedulerRegistry, use it, otherwise select the
/// one preferred by the target.
///
ScheduleDAGSDNodes *SelectionDAGISel::CreateScheduler() {
  return ISHeuristic(this, OptLevel);
}

//===----------------------------------------------------------------------===//
// Helper functions used by the generated instruction selector.
//===----------------------------------------------------------------------===//
// Calls to these methods are generated by tblgen.

/// CheckAndMask - The isel is trying to match something like (and X, 255).  If
/// the dag combiner simplified the 255, we still want to match.  RHS is the
/// actual value in the DAG on the RHS of an AND, and DesiredMaskS is the value
/// specified in the .td file (e.g. 255).
bool SelectionDAGISel::CheckAndMask(SDValue LHS, ConstantSDNode *RHS,
                                    int64_t DesiredMaskS) const {
  const APInt &ActualMask = RHS->getAPIntValue();
  const APInt &DesiredMask = APInt(LHS.getValueSizeInBits(), DesiredMaskS);

  // If the actual mask exactly matches, success!
  if (ActualMask == DesiredMask)
    return true;

  // If the actual AND mask is allowing unallowed bits, this doesn't match.
  if (!ActualMask.isSubsetOf(DesiredMask))
    return false;

  // Otherwise, the DAG Combiner may have proven that the value coming in is
  // either already zero or is not demanded.  Check for known zero input bits.
  APInt NeededMask = DesiredMask & ~ActualMask;
  if (CurDAG->MaskedValueIsZero(LHS, NeededMask))
    return true;

  // TODO: check to see if missing bits are just not demanded.

  // Otherwise, this pattern doesn't match.
  return false;
}

/// CheckOrMask - The isel is trying to match something like (or X, 255).  If
/// the dag combiner simplified the 255, we still want to match.  RHS is the
/// actual value in the DAG on the RHS of an OR, and DesiredMaskS is the value
/// specified in the .td file (e.g. 255).
bool SelectionDAGISel::CheckOrMask(SDValue LHS, ConstantSDNode *RHS,
                                   int64_t DesiredMaskS) const {
  const APInt &ActualMask = RHS->getAPIntValue();
  const APInt &DesiredMask = APInt(LHS.getValueSizeInBits(), DesiredMaskS);

  // If the actual mask exactly matches, success!
  if (ActualMask == DesiredMask)
    return true;

  // If the actual AND mask is allowing unallowed bits, this doesn't match.
  if (!ActualMask.isSubsetOf(DesiredMask))
    return false;

  // Otherwise, the DAG Combiner may have proven that the value coming in is
  // either already zero or is not demanded.  Check for known zero input bits.
  APInt NeededMask = DesiredMask & ~ActualMask;
  KnownBits Known = CurDAG->computeKnownBits(LHS);

  // If all the missing bits in the or are already known to be set, match!
  if (NeededMask.isSubsetOf(Known.One))
    return true;

  // TODO: check to see if missing bits are just not demanded.

  // Otherwise, this pattern doesn't match.
  return false;
}

/// SelectInlineAsmMemoryOperands - Calls to this are automatically generated
/// by tblgen.  Others should not call it.
void SelectionDAGISel::SelectInlineAsmMemoryOperands(std::vector<SDValue> &Ops,
                                                     const SDLoc &DL) {
  std::vector<SDValue> InOps;
  std::swap(InOps, Ops);

  Ops.push_back(InOps[InlineAsm::Op_InputChain]); // 0
  Ops.push_back(InOps[InlineAsm::Op_AsmString]);  // 1
  Ops.push_back(InOps[InlineAsm::Op_MDNode]);     // 2, !srcloc
  Ops.push_back(InOps[InlineAsm::Op_ExtraInfo]);  // 3 (SideEffect, AlignStack)

  unsigned i = InlineAsm::Op_FirstOperand, e = InOps.size();
  if (InOps[e-1].getValueType() == MVT::Glue)
    --e;  // Don't process a glue operand if it is here.

  while (i != e) {
    InlineAsm::Flag Flags(InOps[i]->getAsZExtVal());
    if (!Flags.isMemKind() && !Flags.isFuncKind()) {
      // Just skip over this operand, copying the operands verbatim.
      Ops.insert(Ops.end(), InOps.begin() + i,
                 InOps.begin() + i + Flags.getNumOperandRegisters() + 1);
      i += Flags.getNumOperandRegisters() + 1;
    } else {
      assert(Flags.getNumOperandRegisters() == 1 &&
             "Memory operand with multiple values?");

      unsigned TiedToOperand;
      if (Flags.isUseOperandTiedToDef(TiedToOperand)) {
        // We need the constraint ID from the operand this is tied to.
        unsigned CurOp = InlineAsm::Op_FirstOperand;
        Flags = InlineAsm::Flag(InOps[CurOp]->getAsZExtVal());
        for (; TiedToOperand; --TiedToOperand) {
          CurOp += Flags.getNumOperandRegisters() + 1;
          Flags = InlineAsm::Flag(InOps[CurOp]->getAsZExtVal());
        }
      }

      // Otherwise, this is a memory operand.  Ask the target to select it.
      std::vector<SDValue> SelOps;
      const InlineAsm::ConstraintCode ConstraintID =
          Flags.getMemoryConstraintID();
      if (SelectInlineAsmMemoryOperand(InOps[i+1], ConstraintID, SelOps))
        report_fatal_error("Could not match memory address.  Inline asm"
                           " failure!");

      // Add this to the output node.
      Flags = InlineAsm::Flag(Flags.isMemKind() ? InlineAsm::Kind::Mem
                                                : InlineAsm::Kind::Func,
                              SelOps.size());
      Flags.setMemConstraint(ConstraintID);
      Ops.push_back(CurDAG->getTargetConstant(Flags, DL, MVT::i32));
      llvm::append_range(Ops, SelOps);
      i += 2;
    }
  }

  // Add the glue input back if present.
  if (e != InOps.size())
    Ops.push_back(InOps.back());
}

/// findGlueUse - Return use of MVT::Glue value produced by the specified
/// SDNode.
///
static SDNode *findGlueUse(SDNode *N) {
  unsigned FlagResNo = N->getNumValues()-1;
  for (SDNode::use_iterator I = N->use_begin(), E = N->use_end(); I != E; ++I) {
    SDUse &Use = I.getUse();
    if (Use.getResNo() == FlagResNo)
      return Use.getUser();
  }
  return nullptr;
}

/// findNonImmUse - Return true if "Def" is a predecessor of "Root" via a path
/// beyond "ImmedUse".  We may ignore chains as they are checked separately.
static bool findNonImmUse(SDNode *Root, SDNode *Def, SDNode *ImmedUse,
                          bool IgnoreChains) {
  SmallPtrSet<const SDNode *, 16> Visited;
  SmallVector<const SDNode *, 16> WorkList;
  // Only check if we have non-immediate uses of Def.
  if (ImmedUse->isOnlyUserOf(Def))
    return false;

  // We don't care about paths to Def that go through ImmedUse so mark it
  // visited and mark non-def operands as used.
  Visited.insert(ImmedUse);
  for (const SDValue &Op : ImmedUse->op_values()) {
    SDNode *N = Op.getNode();
    // Ignore chain deps (they are validated by
    // HandleMergeInputChains) and immediate uses
    if ((Op.getValueType() == MVT::Other && IgnoreChains) || N == Def)
      continue;
    if (!Visited.insert(N).second)
      continue;
    WorkList.push_back(N);
  }

  // Initialize worklist to operands of Root.
  if (Root != ImmedUse) {
    for (const SDValue &Op : Root->op_values()) {
      SDNode *N = Op.getNode();
      // Ignore chains (they are validated by HandleMergeInputChains)
      if ((Op.getValueType() == MVT::Other && IgnoreChains) || N == Def)
        continue;
      if (!Visited.insert(N).second)
        continue;
      WorkList.push_back(N);
    }
  }

  return SDNode::hasPredecessorHelper(Def, Visited, WorkList, 0, true);
}

/// IsProfitableToFold - Returns true if it's profitable to fold the specific
/// operand node N of U during instruction selection that starts at Root.
bool SelectionDAGISel::IsProfitableToFold(SDValue N, SDNode *U,
                                          SDNode *Root) const {
  if (OptLevel == CodeGenOptLevel::None)
    return false;
  return N.hasOneUse();
}

/// IsLegalToFold - Returns true if the specific operand node N of
/// U can be folded during instruction selection that starts at Root.
bool SelectionDAGISel::IsLegalToFold(SDValue N, SDNode *U, SDNode *Root,
                                     CodeGenOptLevel OptLevel,
                                     bool IgnoreChains) {
  if (OptLevel == CodeGenOptLevel::None)
    return false;

  // If Root use can somehow reach N through a path that doesn't contain
  // U then folding N would create a cycle. e.g. In the following
  // diagram, Root can reach N through X. If N is folded into Root, then
  // X is both a predecessor and a successor of U.
  //
  //          [N*]           //
  //         ^   ^           //
  //        /     \          //
  //      [U*]    [X]?       //
  //        ^     ^          //
  //         \   /           //
  //          \ /            //
  //         [Root*]         //
  //
  // * indicates nodes to be folded together.
  //
  // If Root produces glue, then it gets (even more) interesting. Since it
  // will be "glued" together with its glue use in the scheduler, we need to
  // check if it might reach N.
  //
  //          [N*]           //
  //         ^   ^           //
  //        /     \          //
  //      [U*]    [X]?       //
  //        ^       ^        //
  //         \       \       //
  //          \      |       //
  //         [Root*] |       //
  //          ^      |       //
  //          f      |       //
  //          |      /       //
  //         [Y]    /        //
  //           ^   /         //
  //           f  /          //
  //           | /           //
  //          [GU]           //
  //
  // If GU (glue use) indirectly reaches N (the load), and Root folds N
  // (call it Fold), then X is a predecessor of GU and a successor of
  // Fold. But since Fold and GU are glued together, this will create
  // a cycle in the scheduling graph.

  // If the node has glue, walk down the graph to the "lowest" node in the
  // glueged set.
  EVT VT = Root->getValueType(Root->getNumValues()-1);
  while (VT == MVT::Glue) {
    SDNode *GU = findGlueUse(Root);
    if (!GU)
      break;
    Root = GU;
    VT = Root->getValueType(Root->getNumValues()-1);

    // If our query node has a glue result with a use, we've walked up it.  If
    // the user (which has already been selected) has a chain or indirectly uses
    // the chain, HandleMergeInputChains will not consider it.  Because of
    // this, we cannot ignore chains in this predicate.
    IgnoreChains = false;
  }

  return !findNonImmUse(Root, N.getNode(), U, IgnoreChains);
}

void SelectionDAGISel::Select_INLINEASM(SDNode *N) {
  SDLoc DL(N);

  std::vector<SDValue> Ops(N->op_begin(), N->op_end());
  SelectInlineAsmMemoryOperands(Ops, DL);

  const EVT VTs[] = {MVT::Other, MVT::Glue};
  SDValue New = CurDAG->getNode(N->getOpcode(), DL, VTs, Ops);
  New->setNodeId(-1);
  ReplaceUses(N, New.getNode());
  CurDAG->RemoveDeadNode(N);
}

void SelectionDAGISel::Select_READ_REGISTER(SDNode *Op) {
  SDLoc dl(Op);
  MDNodeSDNode *MD = cast<MDNodeSDNode>(Op->getOperand(1));
  const MDString *RegStr = cast<MDString>(MD->getMD()->getOperand(0));

  EVT VT = Op->getValueType(0);
  LLT Ty = VT.isSimple() ? getLLTForMVT(VT.getSimpleVT()) : LLT();
  Register Reg =
      TLI->getRegisterByName(RegStr->getString().data(), Ty,
                             CurDAG->getMachineFunction());
  SDValue New = CurDAG->getCopyFromReg(
                        Op->getOperand(0), dl, Reg, Op->getValueType(0));
  New->setNodeId(-1);
  ReplaceUses(Op, New.getNode());
  CurDAG->RemoveDeadNode(Op);
}

void SelectionDAGISel::Select_WRITE_REGISTER(SDNode *Op) {
  SDLoc dl(Op);
  MDNodeSDNode *MD = cast<MDNodeSDNode>(Op->getOperand(1));
  const MDString *RegStr = cast<MDString>(MD->getMD()->getOperand(0));

  EVT VT = Op->getOperand(2).getValueType();
  LLT Ty = VT.isSimple() ? getLLTForMVT(VT.getSimpleVT()) : LLT();

  Register Reg = TLI->getRegisterByName(RegStr->getString().data(), Ty,
                                        CurDAG->getMachineFunction());
  SDValue New = CurDAG->getCopyToReg(
                        Op->getOperand(0), dl, Reg, Op->getOperand(2));
  New->setNodeId(-1);
  ReplaceUses(Op, New.getNode());
  CurDAG->RemoveDeadNode(Op);
}

void SelectionDAGISel::Select_UNDEF(SDNode *N) {
  CurDAG->SelectNodeTo(N, TargetOpcode::IMPLICIT_DEF, N->getValueType(0));
}

void SelectionDAGISel::Select_FREEZE(SDNode *N) {
  // TODO: We don't have FREEZE pseudo-instruction in MachineInstr-level now.
  // If FREEZE instruction is added later, the code below must be changed as
  // well.
  CurDAG->SelectNodeTo(N, TargetOpcode::COPY, N->getValueType(0),
                       N->getOperand(0));
}

void SelectionDAGISel::Select_ARITH_FENCE(SDNode *N) {
  CurDAG->SelectNodeTo(N, TargetOpcode::ARITH_FENCE, N->getValueType(0),
                       N->getOperand(0));
}

void SelectionDAGISel::Select_MEMBARRIER(SDNode *N) {
  CurDAG->SelectNodeTo(N, TargetOpcode::MEMBARRIER, N->getValueType(0),
                       N->getOperand(0));
}

void SelectionDAGISel::Select_CONVERGENCECTRL_ANCHOR(SDNode *N) {
  CurDAG->SelectNodeTo(N, TargetOpcode::CONVERGENCECTRL_ANCHOR,
                       N->getValueType(0));
}

void SelectionDAGISel::Select_CONVERGENCECTRL_ENTRY(SDNode *N) {
  CurDAG->SelectNodeTo(N, TargetOpcode::CONVERGENCECTRL_ENTRY,
                       N->getValueType(0));
}

void SelectionDAGISel::Select_CONVERGENCECTRL_LOOP(SDNode *N) {
  CurDAG->SelectNodeTo(N, TargetOpcode::CONVERGENCECTRL_LOOP,
                       N->getValueType(0), N->getOperand(0));
}

void SelectionDAGISel::pushStackMapLiveVariable(SmallVectorImpl<SDValue> &Ops,
                                                SDValue OpVal, SDLoc DL) {
  SDNode *OpNode = OpVal.getNode();

  // FrameIndex nodes should have been directly emitted to TargetFrameIndex
  // nodes at DAG-construction time.
  assert(OpNode->getOpcode() != ISD::FrameIndex);

  if (OpNode->getOpcode() == ISD::Constant) {
    Ops.push_back(
        CurDAG->getTargetConstant(StackMaps::ConstantOp, DL, MVT::i64));
    Ops.push_back(CurDAG->getTargetConstant(OpNode->getAsZExtVal(), DL,
                                            OpVal.getValueType()));
  } else {
    Ops.push_back(OpVal);
  }
}

void SelectionDAGISel::Select_STACKMAP(SDNode *N) {
  SmallVector<SDValue, 32> Ops;
  auto *It = N->op_begin();
  SDLoc DL(N);

  // Stash the chain and glue operands so we can move them to the end.
  SDValue Chain = *It++;
  SDValue InGlue = *It++;

  // <id> operand.
  SDValue ID = *It++;
  assert(ID.getValueType() == MVT::i64);
  Ops.push_back(ID);

  // <numShadowBytes> operand.
  SDValue Shad = *It++;
  assert(Shad.getValueType() == MVT::i32);
  Ops.push_back(Shad);

  // Live variable operands.
  for (; It != N->op_end(); It++)
    pushStackMapLiveVariable(Ops, *It, DL);

  Ops.push_back(Chain);
  Ops.push_back(InGlue);

  SDVTList NodeTys = CurDAG->getVTList(MVT::Other, MVT::Glue);
  CurDAG->SelectNodeTo(N, TargetOpcode::STACKMAP, NodeTys, Ops);
}

void SelectionDAGISel::Select_PATCHPOINT(SDNode *N) {
  SmallVector<SDValue, 32> Ops;
  auto *It = N->op_begin();
  SDLoc DL(N);

  // Cache arguments that will be moved to the end in the target node.
  SDValue Chain = *It++;
  std::optional<SDValue> Glue;
  if (It->getValueType() == MVT::Glue)
    Glue = *It++;
  SDValue RegMask = *It++;

  // <id> operand.
  SDValue ID = *It++;
  assert(ID.getValueType() == MVT::i64);
  Ops.push_back(ID);

  // <numShadowBytes> operand.
  SDValue Shad = *It++;
  assert(Shad.getValueType() == MVT::i32);
  Ops.push_back(Shad);

  // Add the callee.
  Ops.push_back(*It++);

  // Add <numArgs>.
  SDValue NumArgs = *It++;
  assert(NumArgs.getValueType() == MVT::i32);
  Ops.push_back(NumArgs);

  // Calling convention.
  Ops.push_back(*It++);

  // Push the args for the call.
  for (uint64_t I = NumArgs->getAsZExtVal(); I != 0; I--)
    Ops.push_back(*It++);

  // Now push the live variables.
  for (; It != N->op_end(); It++)
    pushStackMapLiveVariable(Ops, *It, DL);

  // Finally, the regmask, chain and (if present) glue are moved to the end.
  Ops.push_back(RegMask);
  Ops.push_back(Chain);
  if (Glue.has_value())
    Ops.push_back(*Glue);

  SDVTList NodeTys = N->getVTList();
  CurDAG->SelectNodeTo(N, TargetOpcode::PATCHPOINT, NodeTys, Ops);
}

/// GetVBR - decode a vbr encoding whose top bit is set.
LLVM_ATTRIBUTE_ALWAYS_INLINE static uint64_t
GetVBR(uint64_t Val, const unsigned char *MatcherTable, unsigned &Idx) {
  assert(Val >= 128 && "Not a VBR");
  Val &= 127;  // Remove first vbr bit.

  unsigned Shift = 7;
  uint64_t NextBits;
  do {
    NextBits = MatcherTable[Idx++];
    Val |= (NextBits&127) << Shift;
    Shift += 7;
  } while (NextBits & 128);

  return Val;
}

void SelectionDAGISel::Select_JUMP_TABLE_DEBUG_INFO(SDNode *N) {
  SDLoc dl(N);
  CurDAG->SelectNodeTo(N, TargetOpcode::JUMP_TABLE_DEBUG_INFO, MVT::Glue,
                       CurDAG->getTargetConstant(N->getConstantOperandVal(1),
                                                 dl, MVT::i64, true));
}

/// When a match is complete, this method updates uses of interior chain results
/// to use the new results.
void SelectionDAGISel::UpdateChains(
    SDNode *NodeToMatch, SDValue InputChain,
    SmallVectorImpl<SDNode *> &ChainNodesMatched, bool isMorphNodeTo) {
  SmallVector<SDNode*, 4> NowDeadNodes;

  // Now that all the normal results are replaced, we replace the chain and
  // glue results if present.
  if (!ChainNodesMatched.empty()) {
    assert(InputChain.getNode() &&
           "Matched input chains but didn't produce a chain");
    // Loop over all of the nodes we matched that produced a chain result.
    // Replace all the chain results with the final chain we ended up with.
    for (unsigned i = 0, e = ChainNodesMatched.size(); i != e; ++i) {
      SDNode *ChainNode = ChainNodesMatched[i];
      // If ChainNode is null, it's because we replaced it on a previous
      // iteration and we cleared it out of the map. Just skip it.
      if (!ChainNode)
        continue;

      assert(ChainNode->getOpcode() != ISD::DELETED_NODE &&
             "Deleted node left in chain");

      // Don't replace the results of the root node if we're doing a
      // MorphNodeTo.
      if (ChainNode == NodeToMatch && isMorphNodeTo)
        continue;

      SDValue ChainVal = SDValue(ChainNode, ChainNode->getNumValues()-1);
      if (ChainVal.getValueType() == MVT::Glue)
        ChainVal = ChainVal.getValue(ChainVal->getNumValues()-2);
      assert(ChainVal.getValueType() == MVT::Other && "Not a chain?");
      SelectionDAG::DAGNodeDeletedListener NDL(
          *CurDAG, [&](SDNode *N, SDNode *E) {
            std::replace(ChainNodesMatched.begin(), ChainNodesMatched.end(), N,
                         static_cast<SDNode *>(nullptr));
          });
      if (ChainNode->getOpcode() != ISD::TokenFactor)
        ReplaceUses(ChainVal, InputChain);

      // If the node became dead and we haven't already seen it, delete it.
      if (ChainNode != NodeToMatch && ChainNode->use_empty() &&
          !llvm::is_contained(NowDeadNodes, ChainNode))
        NowDeadNodes.push_back(ChainNode);
    }
  }

  if (!NowDeadNodes.empty())
    CurDAG->RemoveDeadNodes(NowDeadNodes);

  LLVM_DEBUG(dbgs() << "ISEL: Match complete!\n");
}

/// HandleMergeInputChains - This implements the OPC_EmitMergeInputChains
/// operation for when the pattern matched at least one node with a chains.  The
/// input vector contains a list of all of the chained nodes that we match.  We
/// must determine if this is a valid thing to cover (i.e. matching it won't
/// induce cycles in the DAG) and if so, creating a TokenFactor node. that will
/// be used as the input node chain for the generated nodes.
static SDValue
HandleMergeInputChains(SmallVectorImpl<SDNode*> &ChainNodesMatched,
                       SelectionDAG *CurDAG) {

  SmallPtrSet<const SDNode *, 16> Visited;
  SmallVector<const SDNode *, 8> Worklist;
  SmallVector<SDValue, 3> InputChains;
  unsigned int Max = 8192;

  // Quick exit on trivial merge.
  if (ChainNodesMatched.size() == 1)
    return ChainNodesMatched[0]->getOperand(0);

  // Add chains that aren't already added (internal). Peek through
  // token factors.
  std::function<void(const SDValue)> AddChains = [&](const SDValue V) {
    if (V.getValueType() != MVT::Other)
      return;
    if (V->getOpcode() == ISD::EntryToken)
      return;
    if (!Visited.insert(V.getNode()).second)
      return;
    if (V->getOpcode() == ISD::TokenFactor) {
      for (const SDValue &Op : V->op_values())
        AddChains(Op);
    } else
      InputChains.push_back(V);
  };

  for (auto *N : ChainNodesMatched) {
    Worklist.push_back(N);
    Visited.insert(N);
  }

  while (!Worklist.empty())
    AddChains(Worklist.pop_back_val()->getOperand(0));

  // Skip the search if there are no chain dependencies.
  if (InputChains.size() == 0)
    return CurDAG->getEntryNode();

  // If one of these chains is a successor of input, we must have a
  // node that is both the predecessor and successor of the
  // to-be-merged nodes. Fail.
  Visited.clear();
  for (SDValue V : InputChains)
    Worklist.push_back(V.getNode());

  for (auto *N : ChainNodesMatched)
    if (SDNode::hasPredecessorHelper(N, Visited, Worklist, Max, true))
      return SDValue();

  // Return merged chain.
  if (InputChains.size() == 1)
    return InputChains[0];
  return CurDAG->getNode(ISD::TokenFactor, SDLoc(ChainNodesMatched[0]),
                         MVT::Other, InputChains);
}

/// MorphNode - Handle morphing a node in place for the selector.
SDNode *SelectionDAGISel::
MorphNode(SDNode *Node, unsigned TargetOpc, SDVTList VTList,
          ArrayRef<SDValue> Ops, unsigned EmitNodeInfo) {
  // It is possible we're using MorphNodeTo to replace a node with no
  // normal results with one that has a normal result (or we could be
  // adding a chain) and the input could have glue and chains as well.
  // In this case we need to shift the operands down.
  // FIXME: This is a horrible hack and broken in obscure cases, no worse
  // than the old isel though.
  int OldGlueResultNo = -1, OldChainResultNo = -1;

  unsigned NTMNumResults = Node->getNumValues();
  if (Node->getValueType(NTMNumResults-1) == MVT::Glue) {
    OldGlueResultNo = NTMNumResults-1;
    if (NTMNumResults != 1 &&
        Node->getValueType(NTMNumResults-2) == MVT::Other)
      OldChainResultNo = NTMNumResults-2;
  } else if (Node->getValueType(NTMNumResults-1) == MVT::Other)
    OldChainResultNo = NTMNumResults-1;

  // Call the underlying SelectionDAG routine to do the transmogrification. Note
  // that this deletes operands of the old node that become dead.
  SDNode *Res = CurDAG->MorphNodeTo(Node, ~TargetOpc, VTList, Ops);

  // MorphNodeTo can operate in two ways: if an existing node with the
  // specified operands exists, it can just return it.  Otherwise, it
  // updates the node in place to have the requested operands.
  if (Res == Node) {
    // If we updated the node in place, reset the node ID.  To the isel,
    // this should be just like a newly allocated machine node.
    Res->setNodeId(-1);
  }

  unsigned ResNumResults = Res->getNumValues();
  // Move the glue if needed.
  if ((EmitNodeInfo & OPFL_GlueOutput) && OldGlueResultNo != -1 &&
      static_cast<unsigned>(OldGlueResultNo) != ResNumResults - 1)
    ReplaceUses(SDValue(Node, OldGlueResultNo),
                SDValue(Res, ResNumResults - 1));

  if ((EmitNodeInfo & OPFL_GlueOutput) != 0)
    --ResNumResults;

  // Move the chain reference if needed.
  if ((EmitNodeInfo & OPFL_Chain) && OldChainResultNo != -1 &&
      static_cast<unsigned>(OldChainResultNo) != ResNumResults - 1)
    ReplaceUses(SDValue(Node, OldChainResultNo),
                SDValue(Res, ResNumResults - 1));

  // Otherwise, no replacement happened because the node already exists. Replace
  // Uses of the old node with the new one.
  if (Res != Node) {
    ReplaceNode(Node, Res);
  } else {
    EnforceNodeIdInvariant(Res);
  }

  return Res;
}

/// CheckSame - Implements OP_CheckSame.
LLVM_ATTRIBUTE_ALWAYS_INLINE static bool
CheckSame(const unsigned char *MatcherTable, unsigned &MatcherIndex, SDValue N,
          const SmallVectorImpl<std::pair<SDValue, SDNode *>> &RecordedNodes) {
  // Accept if it is exactly the same as a previously recorded node.
  unsigned RecNo = MatcherTable[MatcherIndex++];
  assert(RecNo < RecordedNodes.size() && "Invalid CheckSame");
  return N == RecordedNodes[RecNo].first;
}

/// CheckChildSame - Implements OP_CheckChildXSame.
LLVM_ATTRIBUTE_ALWAYS_INLINE static bool CheckChildSame(
    const unsigned char *MatcherTable, unsigned &MatcherIndex, SDValue N,
    const SmallVectorImpl<std::pair<SDValue, SDNode *>> &RecordedNodes,
    unsigned ChildNo) {
  if (ChildNo >= N.getNumOperands())
    return false;  // Match fails if out of range child #.
  return ::CheckSame(MatcherTable, MatcherIndex, N.getOperand(ChildNo),
                     RecordedNodes);
}

/// CheckPatternPredicate - Implements OP_CheckPatternPredicate.
LLVM_ATTRIBUTE_ALWAYS_INLINE static bool
CheckPatternPredicate(unsigned Opcode, const unsigned char *MatcherTable,
                      unsigned &MatcherIndex, const SelectionDAGISel &SDISel) {
  bool TwoBytePredNo =
      Opcode == SelectionDAGISel::OPC_CheckPatternPredicateTwoByte;
  unsigned PredNo =
      TwoBytePredNo || Opcode == SelectionDAGISel::OPC_CheckPatternPredicate
          ? MatcherTable[MatcherIndex++]
          : Opcode - SelectionDAGISel::OPC_CheckPatternPredicate0;
  if (TwoBytePredNo)
    PredNo |= MatcherTable[MatcherIndex++] << 8;
  return SDISel.CheckPatternPredicate(PredNo);
}

/// CheckNodePredicate - Implements OP_CheckNodePredicate.
LLVM_ATTRIBUTE_ALWAYS_INLINE static bool
CheckNodePredicate(unsigned Opcode, const unsigned char *MatcherTable,
                   unsigned &MatcherIndex, const SelectionDAGISel &SDISel,
                   SDNode *N) {
  unsigned PredNo = Opcode == SelectionDAGISel::OPC_CheckPredicate
                        ? MatcherTable[MatcherIndex++]
                        : Opcode - SelectionDAGISel::OPC_CheckPredicate0;
  return SDISel.CheckNodePredicate(N, PredNo);
}

LLVM_ATTRIBUTE_ALWAYS_INLINE static bool
CheckOpcode(const unsigned char *MatcherTable, unsigned &MatcherIndex,
            SDNode *N) {
  uint16_t Opc = MatcherTable[MatcherIndex++];
  Opc |= static_cast<uint16_t>(MatcherTable[MatcherIndex++]) << 8;
  return N->getOpcode() == Opc;
}

LLVM_ATTRIBUTE_ALWAYS_INLINE static bool CheckType(MVT::SimpleValueType VT,
                                                   SDValue N,
                                                   const TargetLowering *TLI,
                                                   const DataLayout &DL) {
  if (N.getValueType() == VT)
    return true;

  // Handle the case when VT is iPTR.
  return VT == MVT::iPTR && N.getValueType() == TLI->getPointerTy(DL);
}

LLVM_ATTRIBUTE_ALWAYS_INLINE static bool
CheckChildType(MVT::SimpleValueType VT, SDValue N, const TargetLowering *TLI,
               const DataLayout &DL, unsigned ChildNo) {
  if (ChildNo >= N.getNumOperands())
    return false; // Match fails if out of range child #.
  return ::CheckType(VT, N.getOperand(ChildNo), TLI, DL);
}

LLVM_ATTRIBUTE_ALWAYS_INLINE static bool
CheckCondCode(const unsigned char *MatcherTable, unsigned &MatcherIndex,
              SDValue N) {
  return cast<CondCodeSDNode>(N)->get() ==
         static_cast<ISD::CondCode>(MatcherTable[MatcherIndex++]);
}

LLVM_ATTRIBUTE_ALWAYS_INLINE static bool
CheckChild2CondCode(const unsigned char *MatcherTable, unsigned &MatcherIndex,
                    SDValue N) {
  if (2 >= N.getNumOperands())
    return false;
  return ::CheckCondCode(MatcherTable, MatcherIndex, N.getOperand(2));
}

LLVM_ATTRIBUTE_ALWAYS_INLINE static bool
CheckValueType(const unsigned char *MatcherTable, unsigned &MatcherIndex,
               SDValue N, const TargetLowering *TLI, const DataLayout &DL) {
  MVT::SimpleValueType VT =
      static_cast<MVT::SimpleValueType>(MatcherTable[MatcherIndex++]);
  if (cast<VTSDNode>(N)->getVT() == VT)
    return true;

  // Handle the case when VT is iPTR.
  return VT == MVT::iPTR && cast<VTSDNode>(N)->getVT() == TLI->getPointerTy(DL);
}

// Bit 0 stores the sign of the immediate. The upper bits contain the magnitude
// shifted left by 1.
static uint64_t decodeSignRotatedValue(uint64_t V) {
  if ((V & 1) == 0)
    return V >> 1;
  if (V != 1)
    return -(V >> 1);
  // There is no such thing as -0 with integers.  "-0" really means MININT.
  return 1ULL << 63;
}

LLVM_ATTRIBUTE_ALWAYS_INLINE static bool
CheckInteger(const unsigned char *MatcherTable, unsigned &MatcherIndex,
             SDValue N) {
  int64_t Val = MatcherTable[MatcherIndex++];
  if (Val & 128)
    Val = GetVBR(Val, MatcherTable, MatcherIndex);

  Val = decodeSignRotatedValue(Val);

  ConstantSDNode *C = dyn_cast<ConstantSDNode>(N);
  return C && C->getAPIntValue().trySExtValue() == Val;
}

LLVM_ATTRIBUTE_ALWAYS_INLINE static bool
CheckChildInteger(const unsigned char *MatcherTable, unsigned &MatcherIndex,
                  SDValue N, unsigned ChildNo) {
  if (ChildNo >= N.getNumOperands())
    return false;  // Match fails if out of range child #.
  return ::CheckInteger(MatcherTable, MatcherIndex, N.getOperand(ChildNo));
}

LLVM_ATTRIBUTE_ALWAYS_INLINE static bool
CheckAndImm(const unsigned char *MatcherTable, unsigned &MatcherIndex,
            SDValue N, const SelectionDAGISel &SDISel) {
  int64_t Val = MatcherTable[MatcherIndex++];
  if (Val & 128)
    Val = GetVBR(Val, MatcherTable, MatcherIndex);

  if (N->getOpcode() != ISD::AND) return false;

  ConstantSDNode *C = dyn_cast<ConstantSDNode>(N->getOperand(1));
  return C && SDISel.CheckAndMask(N.getOperand(0), C, Val);
}

LLVM_ATTRIBUTE_ALWAYS_INLINE static bool
CheckOrImm(const unsigned char *MatcherTable, unsigned &MatcherIndex, SDValue N,
           const SelectionDAGISel &SDISel) {
  int64_t Val = MatcherTable[MatcherIndex++];
  if (Val & 128)
    Val = GetVBR(Val, MatcherTable, MatcherIndex);

  if (N->getOpcode() != ISD::OR) return false;

  ConstantSDNode *C = dyn_cast<ConstantSDNode>(N->getOperand(1));
  return C && SDISel.CheckOrMask(N.getOperand(0), C, Val);
}

/// IsPredicateKnownToFail - If we know how and can do so without pushing a
/// scope, evaluate the current node.  If the current predicate is known to
/// fail, set Result=true and return anything.  If the current predicate is
/// known to pass, set Result=false and return the MatcherIndex to continue
/// with.  If the current predicate is unknown, set Result=false and return the
/// MatcherIndex to continue with.
static unsigned IsPredicateKnownToFail(const unsigned char *Table,
                                       unsigned Index, SDValue N,
                                       bool &Result,
                                       const SelectionDAGISel &SDISel,
                  SmallVectorImpl<std::pair<SDValue, SDNode*>> &RecordedNodes) {
  unsigned Opcode = Table[Index++];
  switch (Opcode) {
  default:
    Result = false;
    return Index-1;  // Could not evaluate this predicate.
  case SelectionDAGISel::OPC_CheckSame:
    Result = !::CheckSame(Table, Index, N, RecordedNodes);
    return Index;
  case SelectionDAGISel::OPC_CheckChild0Same:
  case SelectionDAGISel::OPC_CheckChild1Same:
  case SelectionDAGISel::OPC_CheckChild2Same:
  case SelectionDAGISel::OPC_CheckChild3Same:
    Result = !::CheckChildSame(Table, Index, N, RecordedNodes,
                        Table[Index-1] - SelectionDAGISel::OPC_CheckChild0Same);
    return Index;
  case SelectionDAGISel::OPC_CheckPatternPredicate:
  case SelectionDAGISel::OPC_CheckPatternPredicate0:
  case SelectionDAGISel::OPC_CheckPatternPredicate1:
  case SelectionDAGISel::OPC_CheckPatternPredicate2:
  case SelectionDAGISel::OPC_CheckPatternPredicate3:
  case SelectionDAGISel::OPC_CheckPatternPredicate4:
  case SelectionDAGISel::OPC_CheckPatternPredicate5:
  case SelectionDAGISel::OPC_CheckPatternPredicate6:
  case SelectionDAGISel::OPC_CheckPatternPredicate7:
  case SelectionDAGISel::OPC_CheckPatternPredicateTwoByte:
    Result = !::CheckPatternPredicate(Opcode, Table, Index, SDISel);
    return Index;
  case SelectionDAGISel::OPC_CheckPredicate:
  case SelectionDAGISel::OPC_CheckPredicate0:
  case SelectionDAGISel::OPC_CheckPredicate1:
  case SelectionDAGISel::OPC_CheckPredicate2:
  case SelectionDAGISel::OPC_CheckPredicate3:
  case SelectionDAGISel::OPC_CheckPredicate4:
  case SelectionDAGISel::OPC_CheckPredicate5:
  case SelectionDAGISel::OPC_CheckPredicate6:
  case SelectionDAGISel::OPC_CheckPredicate7:
    Result = !::CheckNodePredicate(Opcode, Table, Index, SDISel, N.getNode());
    return Index;
  case SelectionDAGISel::OPC_CheckOpcode:
    Result = !::CheckOpcode(Table, Index, N.getNode());
    return Index;
  case SelectionDAGISel::OPC_CheckType:
  case SelectionDAGISel::OPC_CheckTypeI32:
  case SelectionDAGISel::OPC_CheckTypeI64: {
    MVT::SimpleValueType VT;
    switch (Opcode) {
    case SelectionDAGISel::OPC_CheckTypeI32:
      VT = MVT::i32;
      break;
    case SelectionDAGISel::OPC_CheckTypeI64:
      VT = MVT::i64;
      break;
    default:
      VT = static_cast<MVT::SimpleValueType>(Table[Index++]);
      break;
    }
    Result = !::CheckType(VT, N, SDISel.TLI, SDISel.CurDAG->getDataLayout());
    return Index;
  }
  case SelectionDAGISel::OPC_CheckTypeRes: {
    unsigned Res = Table[Index++];
    Result = !::CheckType(static_cast<MVT::SimpleValueType>(Table[Index++]),
                          N.getValue(Res), SDISel.TLI,
                          SDISel.CurDAG->getDataLayout());
    return Index;
  }
  case SelectionDAGISel::OPC_CheckChild0Type:
  case SelectionDAGISel::OPC_CheckChild1Type:
  case SelectionDAGISel::OPC_CheckChild2Type:
  case SelectionDAGISel::OPC_CheckChild3Type:
  case SelectionDAGISel::OPC_CheckChild4Type:
  case SelectionDAGISel::OPC_CheckChild5Type:
  case SelectionDAGISel::OPC_CheckChild6Type:
  case SelectionDAGISel::OPC_CheckChild7Type:
  case SelectionDAGISel::OPC_CheckChild0TypeI32:
  case SelectionDAGISel::OPC_CheckChild1TypeI32:
  case SelectionDAGISel::OPC_CheckChild2TypeI32:
  case SelectionDAGISel::OPC_CheckChild3TypeI32:
  case SelectionDAGISel::OPC_CheckChild4TypeI32:
  case SelectionDAGISel::OPC_CheckChild5TypeI32:
  case SelectionDAGISel::OPC_CheckChild6TypeI32:
  case SelectionDAGISel::OPC_CheckChild7TypeI32:
  case SelectionDAGISel::OPC_CheckChild0TypeI64:
  case SelectionDAGISel::OPC_CheckChild1TypeI64:
  case SelectionDAGISel::OPC_CheckChild2TypeI64:
  case SelectionDAGISel::OPC_CheckChild3TypeI64:
  case SelectionDAGISel::OPC_CheckChild4TypeI64:
  case SelectionDAGISel::OPC_CheckChild5TypeI64:
  case SelectionDAGISel::OPC_CheckChild6TypeI64:
  case SelectionDAGISel::OPC_CheckChild7TypeI64: {
    MVT::SimpleValueType VT;
    unsigned ChildNo;
    if (Opcode >= SelectionDAGISel::OPC_CheckChild0TypeI32 &&
        Opcode <= SelectionDAGISel::OPC_CheckChild7TypeI32) {
      VT = MVT::i32;
      ChildNo = Opcode - SelectionDAGISel::OPC_CheckChild0TypeI32;
    } else if (Opcode >= SelectionDAGISel::OPC_CheckChild0TypeI64 &&
               Opcode <= SelectionDAGISel::OPC_CheckChild7TypeI64) {
      VT = MVT::i64;
      ChildNo = Opcode - SelectionDAGISel::OPC_CheckChild0TypeI64;
    } else {
      VT = static_cast<MVT::SimpleValueType>(Table[Index++]);
      ChildNo = Opcode - SelectionDAGISel::OPC_CheckChild0Type;
    }
    Result = !::CheckChildType(VT, N, SDISel.TLI,
                               SDISel.CurDAG->getDataLayout(), ChildNo);
    return Index;
  }
  case SelectionDAGISel::OPC_CheckCondCode:
    Result = !::CheckCondCode(Table, Index, N);
    return Index;
  case SelectionDAGISel::OPC_CheckChild2CondCode:
    Result = !::CheckChild2CondCode(Table, Index, N);
    return Index;
  case SelectionDAGISel::OPC_CheckValueType:
    Result = !::CheckValueType(Table, Index, N, SDISel.TLI,
                               SDISel.CurDAG->getDataLayout());
    return Index;
  case SelectionDAGISel::OPC_CheckInteger:
    Result = !::CheckInteger(Table, Index, N);
    return Index;
  case SelectionDAGISel::OPC_CheckChild0Integer:
  case SelectionDAGISel::OPC_CheckChild1Integer:
  case SelectionDAGISel::OPC_CheckChild2Integer:
  case SelectionDAGISel::OPC_CheckChild3Integer:
  case SelectionDAGISel::OPC_CheckChild4Integer:
    Result = !::CheckChildInteger(Table, Index, N,
                     Table[Index-1] - SelectionDAGISel::OPC_CheckChild0Integer);
    return Index;
  case SelectionDAGISel::OPC_CheckAndImm:
    Result = !::CheckAndImm(Table, Index, N, SDISel);
    return Index;
  case SelectionDAGISel::OPC_CheckOrImm:
    Result = !::CheckOrImm(Table, Index, N, SDISel);
    return Index;
  }
}

namespace {

struct MatchScope {
  /// FailIndex - If this match fails, this is the index to continue with.
  unsigned FailIndex;

  /// NodeStack - The node stack when the scope was formed.
  SmallVector<SDValue, 4> NodeStack;

  /// NumRecordedNodes - The number of recorded nodes when the scope was formed.
  unsigned NumRecordedNodes;

  /// NumMatchedMemRefs - The number of matched memref entries.
  unsigned NumMatchedMemRefs;

  /// InputChain/InputGlue - The current chain/glue
  SDValue InputChain, InputGlue;

  /// HasChainNodesMatched - True if the ChainNodesMatched list is non-empty.
  bool HasChainNodesMatched;
};

/// \A DAG update listener to keep the matching state
/// (i.e. RecordedNodes and MatchScope) uptodate if the target is allowed to
/// change the DAG while matching.  X86 addressing mode matcher is an example
/// for this.
class MatchStateUpdater : public SelectionDAG::DAGUpdateListener
{
  SDNode **NodeToMatch;
  SmallVectorImpl<std::pair<SDValue, SDNode *>> &RecordedNodes;
  SmallVectorImpl<MatchScope> &MatchScopes;

public:
  MatchStateUpdater(SelectionDAG &DAG, SDNode **NodeToMatch,
                    SmallVectorImpl<std::pair<SDValue, SDNode *>> &RN,
                    SmallVectorImpl<MatchScope> &MS)
      : SelectionDAG::DAGUpdateListener(DAG), NodeToMatch(NodeToMatch),
        RecordedNodes(RN), MatchScopes(MS) {}

  void NodeDeleted(SDNode *N, SDNode *E) override {
    // Some early-returns here to avoid the search if we deleted the node or
    // if the update comes from MorphNodeTo (MorphNodeTo is the last thing we
    // do, so it's unnecessary to update matching state at that point).
    // Neither of these can occur currently because we only install this
    // update listener during matching a complex patterns.
    if (!E || E->isMachineOpcode())
      return;
    // Check if NodeToMatch was updated.
    if (N == *NodeToMatch)
      *NodeToMatch = E;
    // Performing linear search here does not matter because we almost never
    // run this code.  You'd have to have a CSE during complex pattern
    // matching.
    for (auto &I : RecordedNodes)
      if (I.first.getNode() == N)
        I.first.setNode(E);

    for (auto &I : MatchScopes)
      for (auto &J : I.NodeStack)
        if (J.getNode() == N)
          J.setNode(E);
  }
};

} // end anonymous namespace

void SelectionDAGISel::SelectCodeCommon(SDNode *NodeToMatch,
                                        const unsigned char *MatcherTable,
                                        unsigned TableSize) {
  // FIXME: Should these even be selected?  Handle these cases in the caller?
  switch (NodeToMatch->getOpcode()) {
  default:
    break;
  case ISD::EntryToken:       // These nodes remain the same.
  case ISD::BasicBlock:
  case ISD::Register:
  case ISD::RegisterMask:
  case ISD::HANDLENODE:
  case ISD::MDNODE_SDNODE:
  case ISD::TargetConstant:
  case ISD::TargetConstantFP:
  case ISD::TargetConstantPool:
  case ISD::TargetFrameIndex:
  case ISD::TargetExternalSymbol:
  case ISD::MCSymbol:
  case ISD::TargetBlockAddress:
  case ISD::TargetJumpTable:
  case ISD::TargetGlobalTLSAddress:
  case ISD::TargetGlobalAddress:
  case ISD::TokenFactor:
  case ISD::CopyFromReg:
  case ISD::CopyToReg:
  case ISD::EH_LABEL:
  case ISD::ANNOTATION_LABEL:
  case ISD::LIFETIME_START:
  case ISD::LIFETIME_END:
  case ISD::PSEUDO_PROBE:
    NodeToMatch->setNodeId(-1); // Mark selected.
    return;
  case ISD::AssertSext:
  case ISD::AssertZext:
  case ISD::AssertAlign:
    ReplaceUses(SDValue(NodeToMatch, 0), NodeToMatch->getOperand(0));
    CurDAG->RemoveDeadNode(NodeToMatch);
    return;
  case ISD::INLINEASM:
  case ISD::INLINEASM_BR:
    Select_INLINEASM(NodeToMatch);
    return;
  case ISD::READ_REGISTER:
    Select_READ_REGISTER(NodeToMatch);
    return;
  case ISD::WRITE_REGISTER:
    Select_WRITE_REGISTER(NodeToMatch);
    return;
  case ISD::UNDEF:
    Select_UNDEF(NodeToMatch);
    return;
  case ISD::FREEZE:
    Select_FREEZE(NodeToMatch);
    return;
  case ISD::ARITH_FENCE:
    Select_ARITH_FENCE(NodeToMatch);
    return;
  case ISD::MEMBARRIER:
    Select_MEMBARRIER(NodeToMatch);
    return;
  case ISD::STACKMAP:
    Select_STACKMAP(NodeToMatch);
    return;
  case ISD::PATCHPOINT:
    Select_PATCHPOINT(NodeToMatch);
    return;
  case ISD::JUMP_TABLE_DEBUG_INFO:
    Select_JUMP_TABLE_DEBUG_INFO(NodeToMatch);
    return;
  case ISD::CONVERGENCECTRL_ANCHOR:
    Select_CONVERGENCECTRL_ANCHOR(NodeToMatch);
    return;
  case ISD::CONVERGENCECTRL_ENTRY:
    Select_CONVERGENCECTRL_ENTRY(NodeToMatch);
    return;
  case ISD::CONVERGENCECTRL_LOOP:
    Select_CONVERGENCECTRL_LOOP(NodeToMatch);
    return;
  }

  assert(!NodeToMatch->isMachineOpcode() && "Node already selected!");

  // Set up the node stack with NodeToMatch as the only node on the stack.
  SmallVector<SDValue, 8> NodeStack;
  SDValue N = SDValue(NodeToMatch, 0);
  NodeStack.push_back(N);

  // MatchScopes - Scopes used when matching, if a match failure happens, this
  // indicates where to continue checking.
  SmallVector<MatchScope, 8> MatchScopes;

  // RecordedNodes - This is the set of nodes that have been recorded by the
  // state machine.  The second value is the parent of the node, or null if the
  // root is recorded.
  SmallVector<std::pair<SDValue, SDNode*>, 8> RecordedNodes;

  // MatchedMemRefs - This is the set of MemRef's we've seen in the input
  // pattern.
  SmallVector<MachineMemOperand*, 2> MatchedMemRefs;

  // These are the current input chain and glue for use when generating nodes.
  // Various Emit operations change these.  For example, emitting a copytoreg
  // uses and updates these.
  SDValue InputChain, InputGlue;

  // ChainNodesMatched - If a pattern matches nodes that have input/output
  // chains, the OPC_EmitMergeInputChains operation is emitted which indicates
  // which ones they are.  The result is captured into this list so that we can
  // update the chain results when the pattern is complete.
  SmallVector<SDNode*, 3> ChainNodesMatched;

  LLVM_DEBUG(dbgs() << "ISEL: Starting pattern match\n");

  // Determine where to start the interpreter.  Normally we start at opcode #0,
  // but if the state machine starts with an OPC_SwitchOpcode, then we
  // accelerate the first lookup (which is guaranteed to be hot) with the
  // OpcodeOffset table.
  unsigned MatcherIndex = 0;

  if (!OpcodeOffset.empty()) {
    // Already computed the OpcodeOffset table, just index into it.
    if (N.getOpcode() < OpcodeOffset.size())
      MatcherIndex = OpcodeOffset[N.getOpcode()];
    LLVM_DEBUG(dbgs() << "  Initial Opcode index to " << MatcherIndex << "\n");

  } else if (MatcherTable[0] == OPC_SwitchOpcode) {
    // Otherwise, the table isn't computed, but the state machine does start
    // with an OPC_SwitchOpcode instruction.  Populate the table now, since this
    // is the first time we're selecting an instruction.
    unsigned Idx = 1;
    while (true) {
      // Get the size of this case.
      unsigned CaseSize = MatcherTable[Idx++];
      if (CaseSize & 128)
        CaseSize = GetVBR(CaseSize, MatcherTable, Idx);
      if (CaseSize == 0) break;

      // Get the opcode, add the index to the table.
      uint16_t Opc = MatcherTable[Idx++];
      Opc |= static_cast<uint16_t>(MatcherTable[Idx++]) << 8;
      if (Opc >= OpcodeOffset.size())
        OpcodeOffset.resize((Opc+1)*2);
      OpcodeOffset[Opc] = Idx;
      Idx += CaseSize;
    }

    // Okay, do the lookup for the first opcode.
    if (N.getOpcode() < OpcodeOffset.size())
      MatcherIndex = OpcodeOffset[N.getOpcode()];
  }

  while (true) {
    assert(MatcherIndex < TableSize && "Invalid index");
#ifndef NDEBUG
    unsigned CurrentOpcodeIndex = MatcherIndex;
#endif
    BuiltinOpcodes Opcode =
        static_cast<BuiltinOpcodes>(MatcherTable[MatcherIndex++]);
    switch (Opcode) {
    case OPC_Scope: {
      // Okay, the semantics of this operation are that we should push a scope
      // then evaluate the first child.  However, pushing a scope only to have
      // the first check fail (which then pops it) is inefficient.  If we can
      // determine immediately that the first check (or first several) will
      // immediately fail, don't even bother pushing a scope for them.
      unsigned FailIndex;

      while (true) {
        unsigned NumToSkip = MatcherTable[MatcherIndex++];
        if (NumToSkip & 128)
          NumToSkip = GetVBR(NumToSkip, MatcherTable, MatcherIndex);
        // Found the end of the scope with no match.
        if (NumToSkip == 0) {
          FailIndex = 0;
          break;
        }

        FailIndex = MatcherIndex+NumToSkip;

        unsigned MatcherIndexOfPredicate = MatcherIndex;
        (void)MatcherIndexOfPredicate; // silence warning.

        // If we can't evaluate this predicate without pushing a scope (e.g. if
        // it is a 'MoveParent') or if the predicate succeeds on this node, we
        // push the scope and evaluate the full predicate chain.
        bool Result;
        MatcherIndex = IsPredicateKnownToFail(MatcherTable, MatcherIndex, N,
                                              Result, *this, RecordedNodes);
        if (!Result)
          break;

        LLVM_DEBUG(
            dbgs() << "  Skipped scope entry (due to false predicate) at "
                   << "index " << MatcherIndexOfPredicate << ", continuing at "
                   << FailIndex << "\n");
        ++NumDAGIselRetries;

        // Otherwise, we know that this case of the Scope is guaranteed to fail,
        // move to the next case.
        MatcherIndex = FailIndex;
      }

      // If the whole scope failed to match, bail.
      if (FailIndex == 0) break;

      // Push a MatchScope which indicates where to go if the first child fails
      // to match.
      MatchScope NewEntry;
      NewEntry.FailIndex = FailIndex;
      NewEntry.NodeStack.append(NodeStack.begin(), NodeStack.end());
      NewEntry.NumRecordedNodes = RecordedNodes.size();
      NewEntry.NumMatchedMemRefs = MatchedMemRefs.size();
      NewEntry.InputChain = InputChain;
      NewEntry.InputGlue = InputGlue;
      NewEntry.HasChainNodesMatched = !ChainNodesMatched.empty();
      MatchScopes.push_back(NewEntry);
      continue;
    }
    case OPC_RecordNode: {
      // Remember this node, it may end up being an operand in the pattern.
      SDNode *Parent = nullptr;
      if (NodeStack.size() > 1)
        Parent = NodeStack[NodeStack.size()-2].getNode();
      RecordedNodes.push_back(std::make_pair(N, Parent));
      continue;
    }

    case OPC_RecordChild0: case OPC_RecordChild1:
    case OPC_RecordChild2: case OPC_RecordChild3:
    case OPC_RecordChild4: case OPC_RecordChild5:
    case OPC_RecordChild6: case OPC_RecordChild7: {
      unsigned ChildNo = Opcode-OPC_RecordChild0;
      if (ChildNo >= N.getNumOperands())
        break;  // Match fails if out of range child #.

      RecordedNodes.push_back(std::make_pair(N->getOperand(ChildNo),
                                             N.getNode()));
      continue;
    }
    case OPC_RecordMemRef:
      if (auto *MN = dyn_cast<MemSDNode>(N))
        MatchedMemRefs.push_back(MN->getMemOperand());
      else {
        LLVM_DEBUG(dbgs() << "Expected MemSDNode "; N->dump(CurDAG);
                   dbgs() << '\n');
      }

      continue;

    case OPC_CaptureGlueInput:
      // If the current node has an input glue, capture it in InputGlue.
      if (N->getNumOperands() != 0 &&
          N->getOperand(N->getNumOperands()-1).getValueType() == MVT::Glue)
        InputGlue = N->getOperand(N->getNumOperands()-1);
      continue;

    case OPC_MoveChild: {
      unsigned ChildNo = MatcherTable[MatcherIndex++];
      if (ChildNo >= N.getNumOperands())
        break;  // Match fails if out of range child #.
      N = N.getOperand(ChildNo);
      NodeStack.push_back(N);
      continue;
    }

    case OPC_MoveChild0: case OPC_MoveChild1:
    case OPC_MoveChild2: case OPC_MoveChild3:
    case OPC_MoveChild4: case OPC_MoveChild5:
    case OPC_MoveChild6: case OPC_MoveChild7: {
      unsigned ChildNo = Opcode-OPC_MoveChild0;
      if (ChildNo >= N.getNumOperands())
        break;  // Match fails if out of range child #.
      N = N.getOperand(ChildNo);
      NodeStack.push_back(N);
      continue;
    }

    case OPC_MoveSibling:
    case OPC_MoveSibling0:
    case OPC_MoveSibling1:
    case OPC_MoveSibling2:
    case OPC_MoveSibling3:
    case OPC_MoveSibling4:
    case OPC_MoveSibling5:
    case OPC_MoveSibling6:
    case OPC_MoveSibling7: {
      // Pop the current node off the NodeStack.
      NodeStack.pop_back();
      assert(!NodeStack.empty() && "Node stack imbalance!");
      N = NodeStack.back();

      unsigned SiblingNo = Opcode == OPC_MoveSibling
                               ? MatcherTable[MatcherIndex++]
                               : Opcode - OPC_MoveSibling0;
      if (SiblingNo >= N.getNumOperands())
        break; // Match fails if out of range sibling #.
      N = N.getOperand(SiblingNo);
      NodeStack.push_back(N);
      continue;
    }
    case OPC_MoveParent:
      // Pop the current node off the NodeStack.
      NodeStack.pop_back();
      assert(!NodeStack.empty() && "Node stack imbalance!");
      N = NodeStack.back();
      continue;

    case OPC_CheckSame:
      if (!::CheckSame(MatcherTable, MatcherIndex, N, RecordedNodes)) break;
      continue;

    case OPC_CheckChild0Same: case OPC_CheckChild1Same:
    case OPC_CheckChild2Same: case OPC_CheckChild3Same:
      if (!::CheckChildSame(MatcherTable, MatcherIndex, N, RecordedNodes,
                            Opcode-OPC_CheckChild0Same))
        break;
      continue;

    case OPC_CheckPatternPredicate:
    case OPC_CheckPatternPredicate0:
    case OPC_CheckPatternPredicate1:
    case OPC_CheckPatternPredicate2:
    case OPC_CheckPatternPredicate3:
    case OPC_CheckPatternPredicate4:
    case OPC_CheckPatternPredicate5:
    case OPC_CheckPatternPredicate6:
    case OPC_CheckPatternPredicate7:
    case OPC_CheckPatternPredicateTwoByte:
      if (!::CheckPatternPredicate(Opcode, MatcherTable, MatcherIndex, *this))
        break;
      continue;
    case SelectionDAGISel::OPC_CheckPredicate0:
    case SelectionDAGISel::OPC_CheckPredicate1:
    case SelectionDAGISel::OPC_CheckPredicate2:
    case SelectionDAGISel::OPC_CheckPredicate3:
    case SelectionDAGISel::OPC_CheckPredicate4:
    case SelectionDAGISel::OPC_CheckPredicate5:
    case SelectionDAGISel::OPC_CheckPredicate6:
    case SelectionDAGISel::OPC_CheckPredicate7:
    case OPC_CheckPredicate:
      if (!::CheckNodePredicate(Opcode, MatcherTable, MatcherIndex, *this,
                                N.getNode()))
        break;
      continue;
    case OPC_CheckPredicateWithOperands: {
      unsigned OpNum = MatcherTable[MatcherIndex++];
      SmallVector<SDValue, 8> Operands;

      for (unsigned i = 0; i < OpNum; ++i)
        Operands.push_back(RecordedNodes[MatcherTable[MatcherIndex++]].first);

      unsigned PredNo = MatcherTable[MatcherIndex++];
      if (!CheckNodePredicateWithOperands(N.getNode(), PredNo, Operands))
        break;
      continue;
    }
    case OPC_CheckComplexPat:
    case OPC_CheckComplexPat0:
    case OPC_CheckComplexPat1:
    case OPC_CheckComplexPat2:
    case OPC_CheckComplexPat3:
    case OPC_CheckComplexPat4:
    case OPC_CheckComplexPat5:
    case OPC_CheckComplexPat6:
    case OPC_CheckComplexPat7: {
      unsigned CPNum = Opcode == OPC_CheckComplexPat
                           ? MatcherTable[MatcherIndex++]
                           : Opcode - OPC_CheckComplexPat0;
      unsigned RecNo = MatcherTable[MatcherIndex++];
      assert(RecNo < RecordedNodes.size() && "Invalid CheckComplexPat");

      // If target can modify DAG during matching, keep the matching state
      // consistent.
      std::unique_ptr<MatchStateUpdater> MSU;
      if (ComplexPatternFuncMutatesDAG())
        MSU.reset(new MatchStateUpdater(*CurDAG, &NodeToMatch, RecordedNodes,
                                        MatchScopes));

      if (!CheckComplexPattern(NodeToMatch, RecordedNodes[RecNo].second,
                               RecordedNodes[RecNo].first, CPNum,
                               RecordedNodes))
        break;
      continue;
    }
    case OPC_CheckOpcode:
      if (!::CheckOpcode(MatcherTable, MatcherIndex, N.getNode())) break;
      continue;

    case OPC_CheckType:
    case OPC_CheckTypeI32:
    case OPC_CheckTypeI64:
      MVT::SimpleValueType VT;
      switch (Opcode) {
      case OPC_CheckTypeI32:
        VT = MVT::i32;
        break;
      case OPC_CheckTypeI64:
        VT = MVT::i64;
        break;
      default:
        VT = static_cast<MVT::SimpleValueType>(MatcherTable[MatcherIndex++]);
        break;
      }
      if (!::CheckType(VT, N, TLI, CurDAG->getDataLayout()))
        break;
      continue;

    case OPC_CheckTypeRes: {
      unsigned Res = MatcherTable[MatcherIndex++];
      if (!::CheckType(
              static_cast<MVT::SimpleValueType>(MatcherTable[MatcherIndex++]),
              N.getValue(Res), TLI, CurDAG->getDataLayout()))
        break;
      continue;
    }

    case OPC_SwitchOpcode: {
      unsigned CurNodeOpcode = N.getOpcode();
      unsigned SwitchStart = MatcherIndex-1; (void)SwitchStart;
      unsigned CaseSize;
      while (true) {
        // Get the size of this case.
        CaseSize = MatcherTable[MatcherIndex++];
        if (CaseSize & 128)
          CaseSize = GetVBR(CaseSize, MatcherTable, MatcherIndex);
        if (CaseSize == 0) break;

        uint16_t Opc = MatcherTable[MatcherIndex++];
        Opc |= static_cast<uint16_t>(MatcherTable[MatcherIndex++]) << 8;

        // If the opcode matches, then we will execute this case.
        if (CurNodeOpcode == Opc)
          break;

        // Otherwise, skip over this case.
        MatcherIndex += CaseSize;
      }

      // If no cases matched, bail out.
      if (CaseSize == 0) break;

      // Otherwise, execute the case we found.
      LLVM_DEBUG(dbgs() << "  OpcodeSwitch from " << SwitchStart << " to "
                        << MatcherIndex << "\n");
      continue;
    }

    case OPC_SwitchType: {
      MVT CurNodeVT = N.getSimpleValueType();
      unsigned SwitchStart = MatcherIndex-1; (void)SwitchStart;
      unsigned CaseSize;
      while (true) {
        // Get the size of this case.
        CaseSize = MatcherTable[MatcherIndex++];
        if (CaseSize & 128)
          CaseSize = GetVBR(CaseSize, MatcherTable, MatcherIndex);
        if (CaseSize == 0) break;

        MVT CaseVT =
            static_cast<MVT::SimpleValueType>(MatcherTable[MatcherIndex++]);
        if (CaseVT == MVT::iPTR)
          CaseVT = TLI->getPointerTy(CurDAG->getDataLayout());

        // If the VT matches, then we will execute this case.
        if (CurNodeVT == CaseVT)
          break;

        // Otherwise, skip over this case.
        MatcherIndex += CaseSize;
      }

      // If no cases matched, bail out.
      if (CaseSize == 0) break;

      // Otherwise, execute the case we found.
      LLVM_DEBUG(dbgs() << "  TypeSwitch[" << CurNodeVT
                        << "] from " << SwitchStart << " to " << MatcherIndex
                        << '\n');
      continue;
    }
    case OPC_CheckChild0Type:
    case OPC_CheckChild1Type:
    case OPC_CheckChild2Type:
    case OPC_CheckChild3Type:
    case OPC_CheckChild4Type:
    case OPC_CheckChild5Type:
    case OPC_CheckChild6Type:
    case OPC_CheckChild7Type:
    case OPC_CheckChild0TypeI32:
    case OPC_CheckChild1TypeI32:
    case OPC_CheckChild2TypeI32:
    case OPC_CheckChild3TypeI32:
    case OPC_CheckChild4TypeI32:
    case OPC_CheckChild5TypeI32:
    case OPC_CheckChild6TypeI32:
    case OPC_CheckChild7TypeI32:
    case OPC_CheckChild0TypeI64:
    case OPC_CheckChild1TypeI64:
    case OPC_CheckChild2TypeI64:
    case OPC_CheckChild3TypeI64:
    case OPC_CheckChild4TypeI64:
    case OPC_CheckChild5TypeI64:
    case OPC_CheckChild6TypeI64:
    case OPC_CheckChild7TypeI64: {
      MVT::SimpleValueType VT;
      unsigned ChildNo;
      if (Opcode >= SelectionDAGISel::OPC_CheckChild0TypeI32 &&
          Opcode <= SelectionDAGISel::OPC_CheckChild7TypeI32) {
        VT = MVT::i32;
        ChildNo = Opcode - SelectionDAGISel::OPC_CheckChild0TypeI32;
      } else if (Opcode >= SelectionDAGISel::OPC_CheckChild0TypeI64 &&
                 Opcode <= SelectionDAGISel::OPC_CheckChild7TypeI64) {
        VT = MVT::i64;
        ChildNo = Opcode - SelectionDAGISel::OPC_CheckChild0TypeI64;
      } else {
        VT = static_cast<MVT::SimpleValueType>(MatcherTable[MatcherIndex++]);
        ChildNo = Opcode - SelectionDAGISel::OPC_CheckChild0Type;
      }
      if (!::CheckChildType(VT, N, TLI, CurDAG->getDataLayout(), ChildNo))
        break;
      continue;
    }
    case OPC_CheckCondCode:
      if (!::CheckCondCode(MatcherTable, MatcherIndex, N)) break;
      continue;
    case OPC_CheckChild2CondCode:
      if (!::CheckChild2CondCode(MatcherTable, MatcherIndex, N)) break;
      continue;
    case OPC_CheckValueType:
      if (!::CheckValueType(MatcherTable, MatcherIndex, N, TLI,
                            CurDAG->getDataLayout()))
        break;
      continue;
    case OPC_CheckInteger:
      if (!::CheckInteger(MatcherTable, MatcherIndex, N)) break;
      continue;
    case OPC_CheckChild0Integer: case OPC_CheckChild1Integer:
    case OPC_CheckChild2Integer: case OPC_CheckChild3Integer:
    case OPC_CheckChild4Integer:
      if (!::CheckChildInteger(MatcherTable, MatcherIndex, N,
                               Opcode-OPC_CheckChild0Integer)) break;
      continue;
    case OPC_CheckAndImm:
      if (!::CheckAndImm(MatcherTable, MatcherIndex, N, *this)) break;
      continue;
    case OPC_CheckOrImm:
      if (!::CheckOrImm(MatcherTable, MatcherIndex, N, *this)) break;
      continue;
    case OPC_CheckImmAllOnesV:
      if (!ISD::isConstantSplatVectorAllOnes(N.getNode()))
        break;
      continue;
    case OPC_CheckImmAllZerosV:
      if (!ISD::isConstantSplatVectorAllZeros(N.getNode()))
        break;
      continue;

    case OPC_CheckFoldableChainNode: {
      assert(NodeStack.size() != 1 && "No parent node");
      // Verify that all intermediate nodes between the root and this one have
      // a single use (ignoring chains, which are handled in UpdateChains).
      bool HasMultipleUses = false;
      for (unsigned i = 1, e = NodeStack.size()-1; i != e; ++i) {
        unsigned NNonChainUses = 0;
        SDNode *NS = NodeStack[i].getNode();
        for (auto UI = NS->use_begin(), UE = NS->use_end(); UI != UE; ++UI)
          if (UI.getUse().getValueType() != MVT::Other)
            if (++NNonChainUses > 1) {
              HasMultipleUses = true;
              break;
            }
        if (HasMultipleUses) break;
      }
      if (HasMultipleUses) break;

      // Check to see that the target thinks this is profitable to fold and that
      // we can fold it without inducing cycles in the graph.
      if (!IsProfitableToFold(N, NodeStack[NodeStack.size()-2].getNode(),
                              NodeToMatch) ||
          !IsLegalToFold(N, NodeStack[NodeStack.size()-2].getNode(),
                         NodeToMatch, OptLevel,
                         true/*We validate our own chains*/))
        break;

      continue;
    }
    case OPC_EmitInteger:
    case OPC_EmitInteger8:
    case OPC_EmitInteger16:
    case OPC_EmitInteger32:
    case OPC_EmitInteger64:
    case OPC_EmitStringInteger:
    case OPC_EmitStringInteger32: {
      MVT::SimpleValueType VT;
      switch (Opcode) {
      case OPC_EmitInteger8:
        VT = MVT::i8;
        break;
      case OPC_EmitInteger16:
        VT = MVT::i16;
        break;
      case OPC_EmitInteger32:
      case OPC_EmitStringInteger32:
        VT = MVT::i32;
        break;
      case OPC_EmitInteger64:
        VT = MVT::i64;
        break;
      default:
        VT = static_cast<MVT::SimpleValueType>(MatcherTable[MatcherIndex++]);
        break;
      }
      int64_t Val = MatcherTable[MatcherIndex++];
      if (Val & 128)
        Val = GetVBR(Val, MatcherTable, MatcherIndex);
      if (Opcode >= OPC_EmitInteger && Opcode <= OPC_EmitInteger64)
        Val = decodeSignRotatedValue(Val);
      RecordedNodes.push_back(std::pair<SDValue, SDNode *>(
          CurDAG->getTargetConstant(Val, SDLoc(NodeToMatch), VT), nullptr));
      continue;
    }
    case OPC_EmitRegister:
    case OPC_EmitRegisterI32:
    case OPC_EmitRegisterI64: {
      MVT::SimpleValueType VT;
      switch (Opcode) {
      case OPC_EmitRegisterI32:
        VT = MVT::i32;
        break;
      case OPC_EmitRegisterI64:
        VT = MVT::i64;
        break;
      default:
        VT = static_cast<MVT::SimpleValueType>(MatcherTable[MatcherIndex++]);
        break;
      }
      unsigned RegNo = MatcherTable[MatcherIndex++];
      RecordedNodes.push_back(std::pair<SDValue, SDNode *>(
          CurDAG->getRegister(RegNo, VT), nullptr));
      continue;
    }
    case OPC_EmitRegister2: {
      // For targets w/ more than 256 register names, the register enum
      // values are stored in two bytes in the matcher table (just like
      // opcodes).
      MVT::SimpleValueType VT =
          static_cast<MVT::SimpleValueType>(MatcherTable[MatcherIndex++]);
      unsigned RegNo = MatcherTable[MatcherIndex++];
      RegNo |= MatcherTable[MatcherIndex++] << 8;
      RecordedNodes.push_back(std::pair<SDValue, SDNode*>(
                              CurDAG->getRegister(RegNo, VT), nullptr));
      continue;
    }

    case OPC_EmitConvertToTarget:
    case OPC_EmitConvertToTarget0:
    case OPC_EmitConvertToTarget1:
    case OPC_EmitConvertToTarget2:
    case OPC_EmitConvertToTarget3:
    case OPC_EmitConvertToTarget4:
    case OPC_EmitConvertToTarget5:
    case OPC_EmitConvertToTarget6:
    case OPC_EmitConvertToTarget7: {
      // Convert from IMM/FPIMM to target version.
      unsigned RecNo = Opcode == OPC_EmitConvertToTarget
                           ? MatcherTable[MatcherIndex++]
                           : Opcode - OPC_EmitConvertToTarget0;
      assert(RecNo < RecordedNodes.size() && "Invalid EmitConvertToTarget");
      SDValue Imm = RecordedNodes[RecNo].first;

      if (Imm->getOpcode() == ISD::Constant) {
        const ConstantInt *Val=cast<ConstantSDNode>(Imm)->getConstantIntValue();
        Imm = CurDAG->getTargetConstant(*Val, SDLoc(NodeToMatch),
                                        Imm.getValueType());
      } else if (Imm->getOpcode() == ISD::ConstantFP) {
        const ConstantFP *Val=cast<ConstantFPSDNode>(Imm)->getConstantFPValue();
        Imm = CurDAG->getTargetConstantFP(*Val, SDLoc(NodeToMatch),
                                          Imm.getValueType());
      }

      RecordedNodes.push_back(std::make_pair(Imm, RecordedNodes[RecNo].second));
      continue;
    }

    case OPC_EmitMergeInputChains1_0:    // OPC_EmitMergeInputChains, 1, 0
    case OPC_EmitMergeInputChains1_1:    // OPC_EmitMergeInputChains, 1, 1
    case OPC_EmitMergeInputChains1_2: {  // OPC_EmitMergeInputChains, 1, 2
      // These are space-optimized forms of OPC_EmitMergeInputChains.
      assert(!InputChain.getNode() &&
             "EmitMergeInputChains should be the first chain producing node");
      assert(ChainNodesMatched.empty() &&
             "Should only have one EmitMergeInputChains per match");

      // Read all of the chained nodes.
      unsigned RecNo = Opcode - OPC_EmitMergeInputChains1_0;
      assert(RecNo < RecordedNodes.size() && "Invalid EmitMergeInputChains");
      ChainNodesMatched.push_back(RecordedNodes[RecNo].first.getNode());

      // If the chained node is not the root, we can't fold it if it has
      // multiple uses.
      // FIXME: What if other value results of the node have uses not matched
      // by this pattern?
      if (ChainNodesMatched.back() != NodeToMatch &&
          !RecordedNodes[RecNo].first.hasOneUse()) {
        ChainNodesMatched.clear();
        break;
      }

      // Merge the input chains if they are not intra-pattern references.
      InputChain = HandleMergeInputChains(ChainNodesMatched, CurDAG);

      if (!InputChain.getNode())
        break;  // Failed to merge.
      continue;
    }

    case OPC_EmitMergeInputChains: {
      assert(!InputChain.getNode() &&
             "EmitMergeInputChains should be the first chain producing node");
      // This node gets a list of nodes we matched in the input that have
      // chains.  We want to token factor all of the input chains to these nodes
      // together.  However, if any of the input chains is actually one of the
      // nodes matched in this pattern, then we have an intra-match reference.
      // Ignore these because the newly token factored chain should not refer to
      // the old nodes.
      unsigned NumChains = MatcherTable[MatcherIndex++];
      assert(NumChains != 0 && "Can't TF zero chains");

      assert(ChainNodesMatched.empty() &&
             "Should only have one EmitMergeInputChains per match");

      // Read all of the chained nodes.
      for (unsigned i = 0; i != NumChains; ++i) {
        unsigned RecNo = MatcherTable[MatcherIndex++];
        assert(RecNo < RecordedNodes.size() && "Invalid EmitMergeInputChains");
        ChainNodesMatched.push_back(RecordedNodes[RecNo].first.getNode());

        // If the chained node is not the root, we can't fold it if it has
        // multiple uses.
        // FIXME: What if other value results of the node have uses not matched
        // by this pattern?
        if (ChainNodesMatched.back() != NodeToMatch &&
            !RecordedNodes[RecNo].first.hasOneUse()) {
          ChainNodesMatched.clear();
          break;
        }
      }

      // If the inner loop broke out, the match fails.
      if (ChainNodesMatched.empty())
        break;

      // Merge the input chains if they are not intra-pattern references.
      InputChain = HandleMergeInputChains(ChainNodesMatched, CurDAG);

      if (!InputChain.getNode())
        break;  // Failed to merge.

      continue;
    }

    case OPC_EmitCopyToReg:
    case OPC_EmitCopyToReg0:
    case OPC_EmitCopyToReg1:
    case OPC_EmitCopyToReg2:
    case OPC_EmitCopyToReg3:
    case OPC_EmitCopyToReg4:
    case OPC_EmitCopyToReg5:
    case OPC_EmitCopyToReg6:
    case OPC_EmitCopyToReg7:
    case OPC_EmitCopyToRegTwoByte: {
      unsigned RecNo =
          Opcode >= OPC_EmitCopyToReg0 && Opcode <= OPC_EmitCopyToReg7
              ? Opcode - OPC_EmitCopyToReg0
              : MatcherTable[MatcherIndex++];
      assert(RecNo < RecordedNodes.size() && "Invalid EmitCopyToReg");
      unsigned DestPhysReg = MatcherTable[MatcherIndex++];
      if (Opcode == OPC_EmitCopyToRegTwoByte)
        DestPhysReg |= MatcherTable[MatcherIndex++] << 8;

      if (!InputChain.getNode())
        InputChain = CurDAG->getEntryNode();

      InputChain = CurDAG->getCopyToReg(InputChain, SDLoc(NodeToMatch),
                                        DestPhysReg, RecordedNodes[RecNo].first,
                                        InputGlue);

      InputGlue = InputChain.getValue(1);
      continue;
    }

    case OPC_EmitNodeXForm: {
      unsigned XFormNo = MatcherTable[MatcherIndex++];
      unsigned RecNo = MatcherTable[MatcherIndex++];
      assert(RecNo < RecordedNodes.size() && "Invalid EmitNodeXForm");
      SDValue Res = RunSDNodeXForm(RecordedNodes[RecNo].first, XFormNo);
      RecordedNodes.push_back(std::pair<SDValue,SDNode*>(Res, nullptr));
      continue;
    }
    case OPC_Coverage: {
      // This is emitted right before MorphNode/EmitNode.
      // So it should be safe to assume that this node has been selected
      unsigned index = MatcherTable[MatcherIndex++];
      index |= (MatcherTable[MatcherIndex++] << 8);
      dbgs() << "COVERED: " << getPatternForIndex(index) << "\n";
      dbgs() << "INCLUDED: " << getIncludePathForIndex(index) << "\n";
      continue;
    }

    case OPC_EmitNode:
    case OPC_EmitNode0:
    case OPC_EmitNode1:
    case OPC_EmitNode2:
    case OPC_EmitNode0None:
    case OPC_EmitNode1None:
    case OPC_EmitNode2None:
    case OPC_EmitNode0Chain:
    case OPC_EmitNode1Chain:
    case OPC_EmitNode2Chain:
    case OPC_MorphNodeTo:
    case OPC_MorphNodeTo0:
    case OPC_MorphNodeTo1:
    case OPC_MorphNodeTo2:
    case OPC_MorphNodeTo0None:
    case OPC_MorphNodeTo1None:
    case OPC_MorphNodeTo2None:
    case OPC_MorphNodeTo0Chain:
    case OPC_MorphNodeTo1Chain:
    case OPC_MorphNodeTo2Chain:
    case OPC_MorphNodeTo0GlueInput:
    case OPC_MorphNodeTo1GlueInput:
    case OPC_MorphNodeTo2GlueInput:
    case OPC_MorphNodeTo0GlueOutput:
    case OPC_MorphNodeTo1GlueOutput:
    case OPC_MorphNodeTo2GlueOutput: {
      uint16_t TargetOpc = MatcherTable[MatcherIndex++];
      TargetOpc |= static_cast<uint16_t>(MatcherTable[MatcherIndex++]) << 8;
      unsigned EmitNodeInfo;
      if (Opcode >= OPC_EmitNode0None && Opcode <= OPC_EmitNode2Chain) {
        if (Opcode >= OPC_EmitNode0Chain && Opcode <= OPC_EmitNode2Chain)
          EmitNodeInfo = OPFL_Chain;
        else
          EmitNodeInfo = OPFL_None;
      } else if (Opcode >= OPC_MorphNodeTo0None &&
                 Opcode <= OPC_MorphNodeTo2GlueOutput) {
        if (Opcode >= OPC_MorphNodeTo0Chain && Opcode <= OPC_MorphNodeTo2Chain)
          EmitNodeInfo = OPFL_Chain;
        else if (Opcode >= OPC_MorphNodeTo0GlueInput &&
                 Opcode <= OPC_MorphNodeTo2GlueInput)
          EmitNodeInfo = OPFL_GlueInput;
        else if (Opcode >= OPC_MorphNodeTo0GlueOutput &&
                 Opcode <= OPC_MorphNodeTo2GlueOutput)
          EmitNodeInfo = OPFL_GlueOutput;
        else
          EmitNodeInfo = OPFL_None;
      } else
        EmitNodeInfo = MatcherTable[MatcherIndex++];
      // Get the result VT list.
      unsigned NumVTs;
      // If this is one of the compressed forms, get the number of VTs based
      // on the Opcode. Otherwise read the next byte from the table.
      if (Opcode >= OPC_MorphNodeTo0 && Opcode <= OPC_MorphNodeTo2)
        NumVTs = Opcode - OPC_MorphNodeTo0;
      else if (Opcode >= OPC_MorphNodeTo0None && Opcode <= OPC_MorphNodeTo2None)
        NumVTs = Opcode - OPC_MorphNodeTo0None;
      else if (Opcode >= OPC_MorphNodeTo0Chain &&
               Opcode <= OPC_MorphNodeTo2Chain)
        NumVTs = Opcode - OPC_MorphNodeTo0Chain;
      else if (Opcode >= OPC_MorphNodeTo0GlueInput &&
               Opcode <= OPC_MorphNodeTo2GlueInput)
        NumVTs = Opcode - OPC_MorphNodeTo0GlueInput;
      else if (Opcode >= OPC_MorphNodeTo0GlueOutput &&
               Opcode <= OPC_MorphNodeTo2GlueOutput)
        NumVTs = Opcode - OPC_MorphNodeTo0GlueOutput;
      else if (Opcode >= OPC_EmitNode0 && Opcode <= OPC_EmitNode2)
        NumVTs = Opcode - OPC_EmitNode0;
      else if (Opcode >= OPC_EmitNode0None && Opcode <= OPC_EmitNode2None)
        NumVTs = Opcode - OPC_EmitNode0None;
      else if (Opcode >= OPC_EmitNode0Chain && Opcode <= OPC_EmitNode2Chain)
        NumVTs = Opcode - OPC_EmitNode0Chain;
      else
        NumVTs = MatcherTable[MatcherIndex++];
      SmallVector<EVT, 4> VTs;
      for (unsigned i = 0; i != NumVTs; ++i) {
        MVT::SimpleValueType VT =
            static_cast<MVT::SimpleValueType>(MatcherTable[MatcherIndex++]);
        if (VT == MVT::iPTR)
          VT = TLI->getPointerTy(CurDAG->getDataLayout()).SimpleTy;
        VTs.push_back(VT);
      }

      if (EmitNodeInfo & OPFL_Chain)
        VTs.push_back(MVT::Other);
      if (EmitNodeInfo & OPFL_GlueOutput)
        VTs.push_back(MVT::Glue);

      // This is hot code, so optimize the two most common cases of 1 and 2
      // results.
      SDVTList VTList;
      if (VTs.size() == 1)
        VTList = CurDAG->getVTList(VTs[0]);
      else if (VTs.size() == 2)
        VTList = CurDAG->getVTList(VTs[0], VTs[1]);
      else
        VTList = CurDAG->getVTList(VTs);

      // Get the operand list.
      unsigned NumOps = MatcherTable[MatcherIndex++];
      SmallVector<SDValue, 8> Ops;
      for (unsigned i = 0; i != NumOps; ++i) {
        unsigned RecNo = MatcherTable[MatcherIndex++];
        if (RecNo & 128)
          RecNo = GetVBR(RecNo, MatcherTable, MatcherIndex);

        assert(RecNo < RecordedNodes.size() && "Invalid EmitNode");
        Ops.push_back(RecordedNodes[RecNo].first);
      }

      // If there are variadic operands to add, handle them now.
      if (EmitNodeInfo & OPFL_VariadicInfo) {
        // Determine the start index to copy from.
        unsigned FirstOpToCopy = getNumFixedFromVariadicInfo(EmitNodeInfo);
        FirstOpToCopy += (EmitNodeInfo & OPFL_Chain) ? 1 : 0;
        assert(NodeToMatch->getNumOperands() >= FirstOpToCopy &&
               "Invalid variadic node");
        // Copy all of the variadic operands, not including a potential glue
        // input.
        for (unsigned i = FirstOpToCopy, e = NodeToMatch->getNumOperands();
             i != e; ++i) {
          SDValue V = NodeToMatch->getOperand(i);
          if (V.getValueType() == MVT::Glue) break;
          Ops.push_back(V);
        }
      }

      // If this has chain/glue inputs, add them.
      if (EmitNodeInfo & OPFL_Chain)
        Ops.push_back(InputChain);
      if ((EmitNodeInfo & OPFL_GlueInput) && InputGlue.getNode() != nullptr)
        Ops.push_back(InputGlue);

      // Check whether any matched node could raise an FP exception.  Since all
      // such nodes must have a chain, it suffices to check ChainNodesMatched.
      // We need to perform this check before potentially modifying one of the
      // nodes via MorphNode.
      bool MayRaiseFPException =
          llvm::any_of(ChainNodesMatched, [this](SDNode *N) {
            return mayRaiseFPException(N) && !N->getFlags().hasNoFPExcept();
          });

      // Create the node.
      MachineSDNode *Res = nullptr;
      bool IsMorphNodeTo =
          Opcode == OPC_MorphNodeTo ||
          (Opcode >= OPC_MorphNodeTo0 && Opcode <= OPC_MorphNodeTo2GlueOutput);
      if (!IsMorphNodeTo) {
        // If this is a normal EmitNode command, just create the new node and
        // add the results to the RecordedNodes list.
        Res = CurDAG->getMachineNode(TargetOpc, SDLoc(NodeToMatch),
                                     VTList, Ops);

        // Add all the non-glue/non-chain results to the RecordedNodes list.
        for (unsigned i = 0, e = VTs.size(); i != e; ++i) {
          if (VTs[i] == MVT::Other || VTs[i] == MVT::Glue) break;
          RecordedNodes.push_back(std::pair<SDValue,SDNode*>(SDValue(Res, i),
                                                             nullptr));
        }
      } else {
        assert(NodeToMatch->getOpcode() != ISD::DELETED_NODE &&
               "NodeToMatch was removed partway through selection");
        SelectionDAG::DAGNodeDeletedListener NDL(*CurDAG, [&](SDNode *N,
                                                              SDNode *E) {
          CurDAG->salvageDebugInfo(*N);
          auto &Chain = ChainNodesMatched;
          assert((!E || !is_contained(Chain, N)) &&
                 "Chain node replaced during MorphNode");
          llvm::erase(Chain, N);
        });
        Res = cast<MachineSDNode>(MorphNode(NodeToMatch, TargetOpc, VTList,
                                            Ops, EmitNodeInfo));
      }

      // Set the NoFPExcept flag when no original matched node could
      // raise an FP exception, but the new node potentially might.
      if (!MayRaiseFPException && mayRaiseFPException(Res)) {
        SDNodeFlags Flags = Res->getFlags();
        Flags.setNoFPExcept(true);
        Res->setFlags(Flags);
      }

      // If the node had chain/glue results, update our notion of the current
      // chain and glue.
      if (EmitNodeInfo & OPFL_GlueOutput) {
        InputGlue = SDValue(Res, VTs.size()-1);
        if (EmitNodeInfo & OPFL_Chain)
          InputChain = SDValue(Res, VTs.size()-2);
      } else if (EmitNodeInfo & OPFL_Chain)
        InputChain = SDValue(Res, VTs.size()-1);

      // If the OPFL_MemRefs glue is set on this node, slap all of the
      // accumulated memrefs onto it.
      //
      // FIXME: This is vastly incorrect for patterns with multiple outputs
      // instructions that access memory and for ComplexPatterns that match
      // loads.
      if (EmitNodeInfo & OPFL_MemRefs) {
        // Only attach load or store memory operands if the generated
        // instruction may load or store.
        const MCInstrDesc &MCID = TII->get(TargetOpc);
        bool mayLoad = MCID.mayLoad();
        bool mayStore = MCID.mayStore();

        // We expect to have relatively few of these so just filter them into a
        // temporary buffer so that we can easily add them to the instruction.
        SmallVector<MachineMemOperand *, 4> FilteredMemRefs;
        for (MachineMemOperand *MMO : MatchedMemRefs) {
          if (MMO->isLoad()) {
            if (mayLoad)
              FilteredMemRefs.push_back(MMO);
          } else if (MMO->isStore()) {
            if (mayStore)
              FilteredMemRefs.push_back(MMO);
          } else {
            FilteredMemRefs.push_back(MMO);
          }
        }

        CurDAG->setNodeMemRefs(Res, FilteredMemRefs);
      }

      LLVM_DEBUG(if (!MatchedMemRefs.empty() && Res->memoperands_empty()) dbgs()
                     << "  Dropping mem operands\n";
                 dbgs() << "  " << (IsMorphNodeTo ? "Morphed" : "Created")
                        << " node: ";
                 Res->dump(CurDAG););

      // If this was a MorphNodeTo then we're completely done!
      if (IsMorphNodeTo) {
        // Update chain uses.
        UpdateChains(Res, InputChain, ChainNodesMatched, true);
        return;
      }
      continue;
    }

    case OPC_CompleteMatch: {
      // The match has been completed, and any new nodes (if any) have been
      // created.  Patch up references to the matched dag to use the newly
      // created nodes.
      unsigned NumResults = MatcherTable[MatcherIndex++];

      for (unsigned i = 0; i != NumResults; ++i) {
        unsigned ResSlot = MatcherTable[MatcherIndex++];
        if (ResSlot & 128)
          ResSlot = GetVBR(ResSlot, MatcherTable, MatcherIndex);

        assert(ResSlot < RecordedNodes.size() && "Invalid CompleteMatch");
        SDValue Res = RecordedNodes[ResSlot].first;

        assert(i < NodeToMatch->getNumValues() &&
               NodeToMatch->getValueType(i) != MVT::Other &&
               NodeToMatch->getValueType(i) != MVT::Glue &&
               "Invalid number of results to complete!");
        assert((NodeToMatch->getValueType(i) == Res.getValueType() ||
                NodeToMatch->getValueType(i) == MVT::iPTR ||
                Res.getValueType() == MVT::iPTR ||
                NodeToMatch->getValueType(i).getSizeInBits() ==
                    Res.getValueSizeInBits()) &&
               "invalid replacement");
        ReplaceUses(SDValue(NodeToMatch, i), Res);
      }

      // Update chain uses.
      UpdateChains(NodeToMatch, InputChain, ChainNodesMatched, false);

      // If the root node defines glue, we need to update it to the glue result.
      // TODO: This never happens in our tests and I think it can be removed /
      // replaced with an assert, but if we do it this the way the change is
      // NFC.
      if (NodeToMatch->getValueType(NodeToMatch->getNumValues() - 1) ==
              MVT::Glue &&
          InputGlue.getNode())
        ReplaceUses(SDValue(NodeToMatch, NodeToMatch->getNumValues() - 1),
                    InputGlue);

      assert(NodeToMatch->use_empty() &&
             "Didn't replace all uses of the node?");
      CurDAG->RemoveDeadNode(NodeToMatch);

      return;
    }
    }

    // If the code reached this point, then the match failed.  See if there is
    // another child to try in the current 'Scope', otherwise pop it until we
    // find a case to check.
    LLVM_DEBUG(dbgs() << "  Match failed at index " << CurrentOpcodeIndex
                      << "\n");
    ++NumDAGIselRetries;
    while (true) {
      if (MatchScopes.empty()) {
        CannotYetSelect(NodeToMatch);
        return;
      }

      // Restore the interpreter state back to the point where the scope was
      // formed.
      MatchScope &LastScope = MatchScopes.back();
      RecordedNodes.resize(LastScope.NumRecordedNodes);
      NodeStack.clear();
      NodeStack.append(LastScope.NodeStack.begin(), LastScope.NodeStack.end());
      N = NodeStack.back();

      if (LastScope.NumMatchedMemRefs != MatchedMemRefs.size())
        MatchedMemRefs.resize(LastScope.NumMatchedMemRefs);
      MatcherIndex = LastScope.FailIndex;

      LLVM_DEBUG(dbgs() << "  Continuing at " << MatcherIndex << "\n");

      InputChain = LastScope.InputChain;
      InputGlue = LastScope.InputGlue;
      if (!LastScope.HasChainNodesMatched)
        ChainNodesMatched.clear();

      // Check to see what the offset is at the new MatcherIndex.  If it is zero
      // we have reached the end of this scope, otherwise we have another child
      // in the current scope to try.
      unsigned NumToSkip = MatcherTable[MatcherIndex++];
      if (NumToSkip & 128)
        NumToSkip = GetVBR(NumToSkip, MatcherTable, MatcherIndex);

      // If we have another child in this scope to match, update FailIndex and
      // try it.
      if (NumToSkip != 0) {
        LastScope.FailIndex = MatcherIndex+NumToSkip;
        break;
      }

      // End of this scope, pop it and try the next child in the containing
      // scope.
      MatchScopes.pop_back();
    }
  }
}

/// Return whether the node may raise an FP exception.
bool SelectionDAGISel::mayRaiseFPException(SDNode *N) const {
  // For machine opcodes, consult the MCID flag.
  if (N->isMachineOpcode()) {
    const MCInstrDesc &MCID = TII->get(N->getMachineOpcode());
    return MCID.mayRaiseFPException();
  }

  // For ISD opcodes, only StrictFP opcodes may raise an FP
  // exception.
  if (N->isTargetOpcode())
    return N->isTargetStrictFPOpcode();
  return N->isStrictFPOpcode();
}

bool SelectionDAGISel::isOrEquivalentToAdd(const SDNode *N) const {
  assert(N->getOpcode() == ISD::OR && "Unexpected opcode");
  auto *C = dyn_cast<ConstantSDNode>(N->getOperand(1));
  if (!C)
    return false;

  // Detect when "or" is used to add an offset to a stack object.
  if (auto *FN = dyn_cast<FrameIndexSDNode>(N->getOperand(0))) {
    MachineFrameInfo &MFI = MF->getFrameInfo();
    Align A = MFI.getObjectAlign(FN->getIndex());
    int32_t Off = C->getSExtValue();
    // If the alleged offset fits in the zero bits guaranteed by
    // the alignment, then this or is really an add.
    return (Off >= 0) && (((A.value() - 1) & Off) == unsigned(Off));
  }
  return false;
}

void SelectionDAGISel::CannotYetSelect(SDNode *N) {
  std::string msg;
  raw_string_ostream Msg(msg);
  Msg << "Cannot select: ";

  if (N->getOpcode() != ISD::INTRINSIC_W_CHAIN &&
      N->getOpcode() != ISD::INTRINSIC_WO_CHAIN &&
      N->getOpcode() != ISD::INTRINSIC_VOID) {
    N->printrFull(Msg, CurDAG);
    Msg << "\nIn function: " << MF->getName();
  } else {
    bool HasInputChain = N->getOperand(0).getValueType() == MVT::Other;
    unsigned iid = N->getConstantOperandVal(HasInputChain);
    if (iid < Intrinsic::num_intrinsics)
      Msg << "intrinsic %" << Intrinsic::getBaseName((Intrinsic::ID)iid);
    else if (const TargetIntrinsicInfo *TII = TM.getIntrinsicInfo())
      Msg << "target intrinsic %" << TII->getName(iid);
    else
      Msg << "unknown intrinsic #" << iid;
  }
  report_fatal_error(Twine(msg));
}<|MERGE_RESOLUTION|>--- conflicted
+++ resolved
@@ -507,7 +507,6 @@
   FunctionVarLocs const *FnVarLocs = nullptr;
   if (isAssignmentTrackingEnabled(*Fn.getParent()))
     FnVarLocs = &FAM.getResult<DebugAssignmentTrackingAnalysis>(Fn);
-<<<<<<< HEAD
 
   auto *UA = FAM.getCachedResult<UniformityInfoAnalysis>(Fn);
   CurDAG->init(*MF, *ORE, MFAM, LibInfo, UA, PSI, BFI, FnVarLocs);
@@ -527,27 +526,6 @@
   else
     AA = nullptr;
 
-=======
-
-  auto *UA = FAM.getCachedResult<UniformityInfoAnalysis>(Fn);
-  CurDAG->init(*MF, *ORE, MFAM, LibInfo, UA, PSI, BFI, FnVarLocs);
-
-  // Now get the optional analyzes if we want to.
-  // This is based on the possibly changed OptLevel (after optnone is taken
-  // into account).  That's unfortunate but OK because it just means we won't
-  // ask for passes that have been required anyway.
-
-  if (UseMBPI && OptLevel != CodeGenOptLevel::None)
-    FuncInfo->BPI = &FAM.getResult<BranchProbabilityAnalysis>(Fn);
-  else
-    FuncInfo->BPI = nullptr;
-
-  if (OptLevel != CodeGenOptLevel::None)
-    AA = &FAM.getResult<AAManager>(Fn);
-  else
-    AA = nullptr;
-
->>>>>>> 4fe5a3cc
   SP = &FAM.getResult<SSPLayoutAnalysis>(Fn);
 
 #if !defined(NDEBUG) && LLVM_ENABLE_ABI_BREAKING_CHECKS
