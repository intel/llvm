--- conflicted
+++ resolved
@@ -180,10 +180,6 @@
 
   // Add branches between prolog and epilog blocks.
   addBranches(*Preheader, PrologBBs, KernelBB, EpilogBBs, VRMap);
-
-  // The intervals of newly created virtual registers are calculated after the
-  // kernel expansion.
-  calculateIntervals();
 
   delete[] VRMap;
   delete[] VRMapPhi;
@@ -549,15 +545,8 @@
               if (VRMap[LastStageNum - np - 1].count(LoopVal))
                 PhiOp2 = VRMap[LastStageNum - np - 1][LoopVal];
 
-<<<<<<< HEAD
-              if (IsLast && np == NumPhis - 1) {
-                replaceRegUsesAfterLoop(Def, NewReg, BB, MRI);
-                NoIntervalRegs.push_back(NewReg);
-              }
-=======
               if (IsLast && np == NumPhis - 1)
                 replaceRegUsesAfterLoop(Def, NewReg, BB, MRI);
->>>>>>> d465594a
               continue;
             }
           }
@@ -597,15 +586,8 @@
       // Check if we need to rename any uses that occurs after the loop. The
       // register to replace depends on whether the Phi is scheduled in the
       // epilog.
-<<<<<<< HEAD
-      if (IsLast && np == NumPhis - 1) {
-        replaceRegUsesAfterLoop(Def, NewReg, BB, MRI);
-        NoIntervalRegs.push_back(NewReg);
-      }
-=======
       if (IsLast && np == NumPhis - 1)
         replaceRegUsesAfterLoop(Def, NewReg, BB, MRI);
->>>>>>> d465594a
 
       // In the kernel, a dependent Phi uses the value from this Phi.
       if (InKernel)
@@ -625,15 +607,8 @@
     if (NumStages == 0 && IsLast) {
       auto &CurStageMap = VRMap[CurStageNum];
       auto It = CurStageMap.find(LoopVal);
-<<<<<<< HEAD
-      if (It != CurStageMap.end()) {
-        replaceRegUsesAfterLoop(Def, It->second, BB, MRI);
-        NoIntervalRegs.push_back(It->second);
-      }
-=======
       if (It != CurStageMap.end())
         replaceRegUsesAfterLoop(Def, It->second, BB, MRI);
->>>>>>> d465594a
     }
   }
 }
@@ -753,15 +728,8 @@
             rewriteScheduledInstr(NewBB, InstrMap, CurStageNum, np, &*BBI, Def,
                                   NewReg);
         }
-<<<<<<< HEAD
-        if (IsLast && np == NumPhis - 1) {
-          replaceRegUsesAfterLoop(Def, NewReg, BB, MRI);
-          NoIntervalRegs.push_back(NewReg);
-        }
-=======
         if (IsLast && np == NumPhis - 1)
           replaceRegUsesAfterLoop(Def, NewReg, BB, MRI);
->>>>>>> d465594a
       }
     }
   }
@@ -973,14 +941,6 @@
   }
 }
 
-/// Some registers are generated during the kernel expansion. We calculate the
-/// live intervals of these registers after the expansion.
-void ModuloScheduleExpander::calculateIntervals() {
-  for (Register Reg : NoIntervalRegs)
-    LIS.createAndComputeVirtRegInterval(Reg);
-  NoIntervalRegs.clear();
-}
-
 /// Return true if we can compute the amount the instruction changes
 /// during each iteration. Set Delta to the amount of the change.
 bool ModuloScheduleExpander::computeDelta(MachineInstr &MI, unsigned &Delta) {
@@ -1101,15 +1061,8 @@
       Register NewReg = MRI.createVirtualRegister(RC);
       MO.setReg(NewReg);
       VRMap[CurStageNum][reg] = NewReg;
-<<<<<<< HEAD
-      if (LastDef) {
-        replaceRegUsesAfterLoop(reg, NewReg, BB, MRI);
-        NoIntervalRegs.push_back(NewReg);
-      }
-=======
       if (LastDef)
         replaceRegUsesAfterLoop(reg, NewReg, BB, MRI);
->>>>>>> d465594a
     } else if (MO.isUse()) {
       MachineInstr *Def = MRI.getVRegDef(reg);
       // Compute the stage that contains the last definition for instruction.
