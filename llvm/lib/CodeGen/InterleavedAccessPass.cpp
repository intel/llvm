--- conflicted
+++ resolved
@@ -537,47 +537,26 @@
          "number of stored element should be a multiple of Factor");
 
   Value *Mask = nullptr;
-<<<<<<< HEAD
-=======
   auto GapMask = APInt::getAllOnes(Factor);
->>>>>>> 35227056
   if (SI) {
     LLVM_DEBUG(dbgs() << "IA: Found an interleaved store: " << *Store << "\n");
   } else {
     // Check mask operand. Handle both all-true/false and interleaved mask.
     unsigned LaneMaskLen = NumStoredElements / Factor;
-<<<<<<< HEAD
-    APInt GapMask(Factor, 0);
-=======
->>>>>>> 35227056
     std::tie(Mask, GapMask) = getMask(getMaskOperand(II), Factor,
                                       ElementCount::getFixed(LaneMaskLen));
     if (!Mask)
       return false;
-<<<<<<< HEAD
-    // We haven't supported gap mask for stores. Yet it is possible that we
-    // already changed the IR, hence returning true here.
-    if (GapMask.popcount() != Factor)
-      return true;
-
-    LLVM_DEBUG(dbgs() << "IA: Found an interleaved vp.store or masked.store: "
-                      << *Store << "\n");
-=======
 
     LLVM_DEBUG(dbgs() << "IA: Found an interleaved vp.store or masked.store: "
                       << *Store << "\n");
     LLVM_DEBUG(dbgs() << "IA: With nominal factor " << Factor
                       << " and actual factor " << GapMask.popcount() << "\n");
->>>>>>> 35227056
   }
 
   // Try to create target specific intrinsics to replace the store and
   // shuffle.
-<<<<<<< HEAD
-  if (!TLI->lowerInterleavedStore(Store, Mask, SVI, Factor))
-=======
   if (!TLI->lowerInterleavedStore(Store, Mask, SVI, Factor, GapMask))
->>>>>>> 35227056
     return false;
 
   // Already have a new target specific interleaved store. Erase the old store.
@@ -681,13 +660,10 @@
   }
 
   if (auto *SVI = dyn_cast<ShuffleVectorInst>(WideMask)) {
-<<<<<<< HEAD
-=======
     Type *Op1Ty = SVI->getOperand(1)->getType();
     if (!isa<FixedVectorType>(Op1Ty))
       return {nullptr, GapMask};
 
->>>>>>> 35227056
     // Check that the shuffle mask is: a) an interleave, b) all of the same
     // set of the elements, and c) contained by the first source.  (c) could
     // be relaxed if desired.
