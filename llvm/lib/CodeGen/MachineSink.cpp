//===- MachineSink.cpp - Sinking for machine instructions -----------------===//
//
// Part of the LLVM Project, under the Apache License v2.0 with LLVM Exceptions.
// See https://llvm.org/LICENSE.txt for license information.
// SPDX-License-Identifier: Apache-2.0 WITH LLVM-exception
//
//===----------------------------------------------------------------------===//
//
// This pass moves instructions into successor blocks when possible, so that
// they aren't executed on paths where their results aren't needed.
//
// This pass is not intended to be a replacement or a complete alternative
// for an LLVM-IR-level sinking pass. It is only designed to sink simple
// constructs that are not exposed before lowering and instruction selection.
//
//===----------------------------------------------------------------------===//

#include "llvm/CodeGen/MachineSink.h"
#include "llvm/ADT/DenseSet.h"
#include "llvm/ADT/DepthFirstIterator.h"
#include "llvm/ADT/MapVector.h"
#include "llvm/ADT/PointerIntPair.h"
#include "llvm/ADT/SetVector.h"
#include "llvm/ADT/SmallSet.h"
#include "llvm/ADT/SmallVector.h"
#include "llvm/ADT/Statistic.h"
#include "llvm/Analysis/AliasAnalysis.h"
#include "llvm/Analysis/CFG.h"
#include "llvm/Analysis/ProfileSummaryInfo.h"
#include "llvm/CodeGen/LiveIntervals.h"
#include "llvm/CodeGen/LiveVariables.h"
#include "llvm/CodeGen/MachineBasicBlock.h"
#include "llvm/CodeGen/MachineBlockFrequencyInfo.h"
#include "llvm/CodeGen/MachineBranchProbabilityInfo.h"
#include "llvm/CodeGen/MachineCycleAnalysis.h"
#include "llvm/CodeGen/MachineDomTreeUpdater.h"
#include "llvm/CodeGen/MachineDominators.h"
#include "llvm/CodeGen/MachineFunction.h"
#include "llvm/CodeGen/MachineFunctionPass.h"
#include "llvm/CodeGen/MachineInstr.h"
#include "llvm/CodeGen/MachineLoopInfo.h"
#include "llvm/CodeGen/MachineOperand.h"
#include "llvm/CodeGen/MachinePostDominators.h"
#include "llvm/CodeGen/MachineRegisterInfo.h"
#include "llvm/CodeGen/MachineSizeOpts.h"
#include "llvm/CodeGen/RegisterClassInfo.h"
#include "llvm/CodeGen/RegisterPressure.h"
#include "llvm/CodeGen/SlotIndexes.h"
#include "llvm/CodeGen/TargetInstrInfo.h"
#include "llvm/CodeGen/TargetPassConfig.h"
#include "llvm/CodeGen/TargetRegisterInfo.h"
#include "llvm/CodeGen/TargetSchedule.h"
#include "llvm/CodeGen/TargetSubtargetInfo.h"
#include "llvm/IR/BasicBlock.h"
#include "llvm/IR/DebugInfoMetadata.h"
#include "llvm/IR/LLVMContext.h"
#include "llvm/InitializePasses.h"
#include "llvm/Pass.h"
#include "llvm/Support/BranchProbability.h"
#include "llvm/Support/CommandLine.h"
#include "llvm/Support/Debug.h"
#include "llvm/Support/raw_ostream.h"
#include <cassert>
#include <cstdint>
#include <utility>
#include <vector>

using namespace llvm;

#define DEBUG_TYPE "machine-sink"

static cl::opt<bool>
    SplitEdges("machine-sink-split",
               cl::desc("Split critical edges during machine sinking"),
               cl::init(true), cl::Hidden);

static cl::opt<bool> UseBlockFreqInfo(
    "machine-sink-bfi",
    cl::desc("Use block frequency info to find successors to sink"),
    cl::init(true), cl::Hidden);

static cl::opt<unsigned> SplitEdgeProbabilityThreshold(
    "machine-sink-split-probability-threshold",
    cl::desc(
        "Percentage threshold for splitting single-instruction critical edge. "
        "If the branch threshold is higher than this threshold, we allow "
        "speculative execution of up to 1 instruction to avoid branching to "
        "splitted critical edge"),
    cl::init(40), cl::Hidden);

static cl::opt<unsigned> SinkLoadInstsPerBlockThreshold(
    "machine-sink-load-instrs-threshold",
    cl::desc("Do not try to find alias store for a load if there is a in-path "
             "block whose instruction number is higher than this threshold."),
    cl::init(2000), cl::Hidden);

static cl::opt<unsigned> SinkLoadBlocksThreshold(
    "machine-sink-load-blocks-threshold",
    cl::desc("Do not try to find alias store for a load if the block number in "
             "the straight line is higher than this threshold."),
    cl::init(20), cl::Hidden);

static cl::opt<bool>
    SinkInstsIntoCycle("sink-insts-to-avoid-spills",
                       cl::desc("Sink instructions into cycles to avoid "
                                "register spills"),
                       cl::init(false), cl::Hidden);

static cl::opt<unsigned> SinkIntoCycleLimit(
    "machine-sink-cycle-limit",
    cl::desc(
        "The maximum number of instructions considered for cycle sinking."),
    cl::init(50), cl::Hidden);

STATISTIC(NumSunk, "Number of machine instructions sunk");
STATISTIC(NumCycleSunk, "Number of machine instructions sunk into a cycle");
STATISTIC(NumSplit, "Number of critical edges split");
STATISTIC(NumCoalesces, "Number of copies coalesced");
STATISTIC(NumPostRACopySink, "Number of copies sunk after RA");

using RegSubRegPair = TargetInstrInfo::RegSubRegPair;

namespace {

class MachineSinking {
  const TargetSubtargetInfo *STI = nullptr;
  const TargetInstrInfo *TII = nullptr;
  const TargetRegisterInfo *TRI = nullptr;
  MachineRegisterInfo *MRI = nullptr;      // Machine register information
  MachineDominatorTree *DT = nullptr;      // Machine dominator tree
  MachinePostDominatorTree *PDT = nullptr; // Machine post dominator tree
  MachineCycleInfo *CI = nullptr;
  ProfileSummaryInfo *PSI = nullptr;
  MachineBlockFrequencyInfo *MBFI = nullptr;
  const MachineBranchProbabilityInfo *MBPI = nullptr;
  AliasAnalysis *AA = nullptr;
  RegisterClassInfo RegClassInfo;
  TargetSchedModel SchedModel;
  // Required for split critical edge
  LiveIntervals *LIS;
  SlotIndexes *SI;
  LiveVariables *LV;
  MachineLoopInfo *MLI;

  // Remember which edges have been considered for breaking.
  SmallSet<std::pair<MachineBasicBlock *, MachineBasicBlock *>, 8>
      CEBCandidates;
  // Memorize the register that also wanted to sink into the same block along
  // a different critical edge.
  // {register to sink, sink-to block} -> the first sink-from block.
  // We're recording the first sink-from block because that (critical) edge
  // was deferred until we see another register that's going to sink into the
  // same block.
  DenseMap<std::pair<Register, MachineBasicBlock *>, MachineBasicBlock *>
      CEMergeCandidates;
  // Remember which edges we are about to split.
  // This is different from CEBCandidates since those edges
  // will be split.
  SetVector<std::pair<MachineBasicBlock *, MachineBasicBlock *>> ToSplit;

  DenseSet<Register> RegsToClearKillFlags;

  using AllSuccsCache =
      SmallDenseMap<MachineBasicBlock *, SmallVector<MachineBasicBlock *, 4>>;

  /// DBG_VALUE pointer and flag. The flag is true if this DBG_VALUE is
  /// post-dominated by another DBG_VALUE of the same variable location.
  /// This is necessary to detect sequences such as:
  ///     %0 = someinst
  ///     DBG_VALUE %0, !123, !DIExpression()
  ///     %1 = anotherinst
  ///     DBG_VALUE %1, !123, !DIExpression()
  /// Where if %0 were to sink, the DBG_VAUE should not sink with it, as that
  /// would re-order assignments.
  using SeenDbgUser = PointerIntPair<MachineInstr *, 1>;

  using SinkItem = std::pair<MachineInstr *, MachineBasicBlock *>;

  /// Record of DBG_VALUE uses of vregs in a block, so that we can identify
  /// debug instructions to sink.
  SmallDenseMap<Register, TinyPtrVector<SeenDbgUser>> SeenDbgUsers;

  /// Record of debug variables that have had their locations set in the
  /// current block.
  DenseSet<DebugVariable> SeenDbgVars;

  DenseMap<std::pair<MachineBasicBlock *, MachineBasicBlock *>, bool>
      HasStoreCache;

  DenseMap<std::pair<MachineBasicBlock *, MachineBasicBlock *>,
           SmallVector<MachineInstr *>>
      StoreInstrCache;

  /// Cached BB's register pressure.
  DenseMap<const MachineBasicBlock *, std::vector<unsigned>>
      CachedRegisterPressure;

  bool EnableSinkAndFold;

public:
  MachineSinking(bool EnableSinkAndFold, MachineDominatorTree *DT,
                 MachinePostDominatorTree *PDT, LiveVariables *LV,
                 MachineLoopInfo *MLI, SlotIndexes *SI, LiveIntervals *LIS,
                 MachineCycleInfo *CI, ProfileSummaryInfo *PSI,
                 MachineBlockFrequencyInfo *MBFI,
                 const MachineBranchProbabilityInfo *MBPI, AliasAnalysis *AA)
      : DT(DT), PDT(PDT), CI(CI), PSI(PSI), MBFI(MBFI), MBPI(MBPI), AA(AA),
        LIS(LIS), SI(SI), LV(LV), MLI(MLI),
        EnableSinkAndFold(EnableSinkAndFold) {}

  bool run(MachineFunction &MF);

  void releaseMemory() {
    CEBCandidates.clear();
    CEMergeCandidates.clear();
  }

private:
  bool ProcessBlock(MachineBasicBlock &MBB);
  void ProcessDbgInst(MachineInstr &MI);
  bool isLegalToBreakCriticalEdge(MachineInstr &MI, MachineBasicBlock *From,
                                  MachineBasicBlock *To, bool BreakPHIEdge);
  bool isWorthBreakingCriticalEdge(MachineInstr &MI, MachineBasicBlock *From,
                                   MachineBasicBlock *To,
                                   MachineBasicBlock *&DeferredFromBlock);

  bool hasStoreBetween(MachineBasicBlock *From, MachineBasicBlock *To,
                       MachineInstr &MI);

  /// Postpone the splitting of the given critical
  /// edge (\p From, \p To).
  ///
  /// We do not split the edges on the fly. Indeed, this invalidates
  /// the dominance information and thus triggers a lot of updates
  /// of that information underneath.
  /// Instead, we postpone all the splits after each iteration of
  /// the main loop. That way, the information is at least valid
  /// for the lifetime of an iteration.
  ///
  /// \return True if the edge is marked as toSplit, false otherwise.
  /// False can be returned if, for instance, this is not profitable.
  bool PostponeSplitCriticalEdge(MachineInstr &MI, MachineBasicBlock *From,
                                 MachineBasicBlock *To, bool BreakPHIEdge);
  bool SinkInstruction(MachineInstr &MI, bool &SawStore,
                       AllSuccsCache &AllSuccessors);

  /// If we sink a COPY inst, some debug users of it's destination may no
  /// longer be dominated by the COPY, and will eventually be dropped.
  /// This is easily rectified by forwarding the non-dominated debug uses
  /// to the copy source.
  void SalvageUnsunkDebugUsersOfCopy(MachineInstr &,
                                     MachineBasicBlock *TargetBlock);
  bool AllUsesDominatedByBlock(Register Reg, MachineBasicBlock *MBB,
                               MachineBasicBlock *DefMBB, bool &BreakPHIEdge,
                               bool &LocalUse) const;
  MachineBasicBlock *FindSuccToSinkTo(MachineInstr &MI, MachineBasicBlock *MBB,
                                      bool &BreakPHIEdge,
                                      AllSuccsCache &AllSuccessors);

  void FindCycleSinkCandidates(MachineCycle *Cycle, MachineBasicBlock *BB,
                               SmallVectorImpl<MachineInstr *> &Candidates);

  bool
  aggressivelySinkIntoCycle(MachineCycle *Cycle, MachineInstr &I,
                            DenseMap<SinkItem, MachineInstr *> &SunkInstrs);

  bool isProfitableToSinkTo(Register Reg, MachineInstr &MI,
                            MachineBasicBlock *MBB,
                            MachineBasicBlock *SuccToSinkTo,
                            AllSuccsCache &AllSuccessors);

  bool PerformTrivialForwardCoalescing(MachineInstr &MI,
                                       MachineBasicBlock *MBB);

  bool PerformSinkAndFold(MachineInstr &MI, MachineBasicBlock *MBB);

  SmallVector<MachineBasicBlock *, 4> &
  GetAllSortedSuccessors(MachineInstr &MI, MachineBasicBlock *MBB,
                         AllSuccsCache &AllSuccessors) const;

  std::vector<unsigned> &getBBRegisterPressure(const MachineBasicBlock &MBB,
                                               bool UseCache = true);

  bool registerPressureSetExceedsLimit(unsigned NRegs,
                                       const TargetRegisterClass *RC,
                                       const MachineBasicBlock &MBB);

  bool registerPressureExceedsLimit(const MachineBasicBlock &MBB);
};

class MachineSinkingLegacy : public MachineFunctionPass {
public:
  static char ID;

  MachineSinkingLegacy() : MachineFunctionPass(ID) {
    initializeMachineSinkingLegacyPass(*PassRegistry::getPassRegistry());
  }

  bool runOnMachineFunction(MachineFunction &MF) override;

  void getAnalysisUsage(AnalysisUsage &AU) const override {
    MachineFunctionPass::getAnalysisUsage(AU);
    AU.addRequired<AAResultsWrapperPass>();
    AU.addRequired<MachineDominatorTreeWrapperPass>();
    AU.addRequired<MachinePostDominatorTreeWrapperPass>();
    AU.addRequired<MachineCycleInfoWrapperPass>();
    AU.addRequired<MachineBranchProbabilityInfoWrapperPass>();
    AU.addPreserved<MachineCycleInfoWrapperPass>();
    AU.addPreserved<MachineLoopInfoWrapperPass>();
    AU.addRequired<ProfileSummaryInfoWrapperPass>();
    if (UseBlockFreqInfo)
      AU.addRequired<MachineBlockFrequencyInfoWrapperPass>();
    AU.addRequired<TargetPassConfig>();
  }
};

} // end anonymous namespace

char MachineSinkingLegacy::ID = 0;

char &llvm::MachineSinkingLegacyID = MachineSinkingLegacy::ID;

INITIALIZE_PASS_BEGIN(MachineSinkingLegacy, DEBUG_TYPE, "Machine code sinking",
                      false, false)
INITIALIZE_PASS_DEPENDENCY(ProfileSummaryInfoWrapperPass)
INITIALIZE_PASS_DEPENDENCY(MachineBranchProbabilityInfoWrapperPass)
INITIALIZE_PASS_DEPENDENCY(MachineDominatorTreeWrapperPass)
INITIALIZE_PASS_DEPENDENCY(MachineCycleInfoWrapperPass)
INITIALIZE_PASS_DEPENDENCY(AAResultsWrapperPass)
INITIALIZE_PASS_END(MachineSinkingLegacy, DEBUG_TYPE, "Machine code sinking",
                    false, false)

/// Return true if a target defined block prologue instruction interferes
/// with a sink candidate.
static bool blockPrologueInterferes(const MachineBasicBlock *BB,
                                    MachineBasicBlock::const_iterator End,
                                    const MachineInstr &MI,
                                    const TargetRegisterInfo *TRI,
                                    const TargetInstrInfo *TII,
                                    const MachineRegisterInfo *MRI) {
  for (MachineBasicBlock::const_iterator PI = BB->getFirstNonPHI(); PI != End;
       ++PI) {
    // Only check target defined prologue instructions
    if (!TII->isBasicBlockPrologue(*PI))
      continue;
    for (auto &MO : MI.operands()) {
      if (!MO.isReg())
        continue;
      Register Reg = MO.getReg();
      if (!Reg)
        continue;
      if (MO.isUse()) {
        if (Reg.isPhysical() &&
            (TII->isIgnorableUse(MO) || (MRI && MRI->isConstantPhysReg(Reg))))
          continue;
        if (PI->modifiesRegister(Reg, TRI))
          return true;
      } else {
        if (PI->readsRegister(Reg, TRI))
          return true;
        // Check for interference with non-dead defs
        auto *DefOp = PI->findRegisterDefOperand(Reg, TRI, false, true);
        if (DefOp && !DefOp->isDead())
          return true;
      }
    }
  }

  return false;
}

bool MachineSinking::PerformTrivialForwardCoalescing(MachineInstr &MI,
                                                     MachineBasicBlock *MBB) {
  if (!MI.isCopy())
    return false;

  Register SrcReg = MI.getOperand(1).getReg();
  Register DstReg = MI.getOperand(0).getReg();
  if (!SrcReg.isVirtual() || !DstReg.isVirtual() ||
      !MRI->hasOneNonDBGUse(SrcReg))
    return false;

  const TargetRegisterClass *SRC = MRI->getRegClass(SrcReg);
  const TargetRegisterClass *DRC = MRI->getRegClass(DstReg);
  if (SRC != DRC)
    return false;

  MachineInstr *DefMI = MRI->getVRegDef(SrcReg);
  if (DefMI->isCopyLike())
    return false;
  LLVM_DEBUG(dbgs() << "Coalescing: " << *DefMI);
  LLVM_DEBUG(dbgs() << "*** to: " << MI);
  MRI->replaceRegWith(DstReg, SrcReg);
  MI.eraseFromParent();

  // Conservatively, clear any kill flags, since it's possible that they are no
  // longer correct.
  MRI->clearKillFlags(SrcReg);

  ++NumCoalesces;
  return true;
}

bool MachineSinking::PerformSinkAndFold(MachineInstr &MI,
                                        MachineBasicBlock *MBB) {
  if (MI.isCopy() || MI.mayLoadOrStore() ||
      MI.getOpcode() == TargetOpcode::REG_SEQUENCE)
    return false;

  // Don't sink instructions that the target prefers not to sink.
  if (!TII->shouldSink(MI))
    return false;

  // Check if it's safe to move the instruction.
  bool SawStore = true;
  if (!MI.isSafeToMove(SawStore))
    return false;

  // Convergent operations may not be made control-dependent on additional
  // values.
  if (MI.isConvergent())
    return false;

  // Don't sink defs/uses of hard registers or if the instruction defines more
  // than one register.
  // Don't sink more than two register uses - it'll cover most of the cases and
  // greatly simplifies the register pressure checks.
  Register DefReg;
  Register UsedRegA, UsedRegB;
  for (const MachineOperand &MO : MI.operands()) {
    if (MO.isImm() || MO.isRegMask() || MO.isRegLiveOut() || MO.isMetadata() ||
        MO.isMCSymbol() || MO.isDbgInstrRef() || MO.isCFIIndex() ||
        MO.isIntrinsicID() || MO.isPredicate() || MO.isShuffleMask())
      continue;
    if (!MO.isReg())
      return false;

    Register Reg = MO.getReg();
    if (Reg == 0)
      continue;

    if (Reg.isVirtual()) {
      if (MO.isDef()) {
        if (DefReg)
          return false;
        DefReg = Reg;
        continue;
      }

      if (UsedRegA == 0)
        UsedRegA = Reg;
      else if (UsedRegB == 0)
        UsedRegB = Reg;
      else
        return false;
      continue;
    }

    if (Reg.isPhysical() && MO.isUse() &&
        (MRI->isConstantPhysReg(Reg) || TII->isIgnorableUse(MO)))
      continue;

    return false;
  }

  // Scan uses of the destination register. Every use, except the last, must be
  // a copy, with a chain of copies terminating with either a copy into a hard
  // register, or a load/store instruction where the use is part of the
  // address (*not* the stored value).
  using SinkInfo = std::pair<MachineInstr *, ExtAddrMode>;
  SmallVector<SinkInfo> SinkInto;
  SmallVector<Register> Worklist;

  const TargetRegisterClass *RC = MRI->getRegClass(DefReg);
  const TargetRegisterClass *RCA =
      UsedRegA == 0 ? nullptr : MRI->getRegClass(UsedRegA);
  const TargetRegisterClass *RCB =
      UsedRegB == 0 ? nullptr : MRI->getRegClass(UsedRegB);

  Worklist.push_back(DefReg);
  while (!Worklist.empty()) {
    Register Reg = Worklist.pop_back_val();

    for (MachineOperand &MO : MRI->use_nodbg_operands(Reg)) {
      ExtAddrMode MaybeAM;
      MachineInstr &UseInst = *MO.getParent();
      if (UseInst.isCopy()) {
        Register DstReg;
        if (const MachineOperand &O = UseInst.getOperand(0); O.isReg())
          DstReg = O.getReg();
        if (DstReg == 0)
          return false;
        if (DstReg.isVirtual()) {
          Worklist.push_back(DstReg);
          continue;
        }
        // If we are going to replace a copy, the original instruction must be
        // as cheap as a copy.
        if (!TII->isAsCheapAsAMove(MI))
          return false;
        // The hard register must be in the register class of the original
        // instruction's destination register.
        if (!RC->contains(DstReg))
          return false;
      } else if (UseInst.mayLoadOrStore()) {
        ExtAddrMode AM;
        if (!TII->canFoldIntoAddrMode(UseInst, Reg, MI, AM))
          return false;
        MaybeAM = AM;
      } else {
        return false;
      }

      if (UseInst.getParent() != MI.getParent()) {
        // If the register class of the register we are replacing is a superset
        // of any of the register classes of the operands of the materialized
        // instruction don't consider that live range extended.
        const TargetRegisterClass *RCS = MRI->getRegClass(Reg);
        if (RCA && RCA->hasSuperClassEq(RCS))
          RCA = nullptr;
        else if (RCB && RCB->hasSuperClassEq(RCS))
          RCB = nullptr;
        if (RCA || RCB) {
          if (RCA == nullptr) {
            RCA = RCB;
            RCB = nullptr;
          }

          unsigned NRegs = !!RCA + !!RCB;
          if (RCA == RCB)
            RCB = nullptr;

          // Check we don't exceed register pressure at the destination.
          const MachineBasicBlock &MBB = *UseInst.getParent();
          if (RCB == nullptr) {
            if (registerPressureSetExceedsLimit(NRegs, RCA, MBB))
              return false;
          } else if (registerPressureSetExceedsLimit(1, RCA, MBB) ||
                     registerPressureSetExceedsLimit(1, RCB, MBB)) {
            return false;
          }
        }
      }

      SinkInto.emplace_back(&UseInst, MaybeAM);
    }
  }

  if (SinkInto.empty())
    return false;

  // Now we know we can fold the instruction in all its users.
  for (auto &[SinkDst, MaybeAM] : SinkInto) {
    MachineInstr *New = nullptr;
    LLVM_DEBUG(dbgs() << "Sinking copy of"; MI.dump(); dbgs() << "into";
               SinkDst->dump());
    if (SinkDst->isCopy()) {
      // TODO: After performing the sink-and-fold, the original instruction is
      // deleted. Its value is still available (in a hard register), so if there
      // are debug instructions which refer to the (now deleted) virtual
      // register they could be updated to refer to the hard register, in
      // principle. However, it's not clear how to do that, moreover in some
      // cases the debug instructions may need to be replicated proportionally
      // to the number of the COPY instructions replaced and in some extreme
      // cases we can end up with quadratic increase in the number of debug
      // instructions.

      // Sink a copy of the instruction, replacing a COPY instruction.
      MachineBasicBlock::iterator InsertPt = SinkDst->getIterator();
      Register DstReg = SinkDst->getOperand(0).getReg();
      TII->reMaterialize(*SinkDst->getParent(), InsertPt, DstReg, 0, MI, *TRI);
      New = &*std::prev(InsertPt);
      if (!New->getDebugLoc())
        New->setDebugLoc(SinkDst->getDebugLoc());

      // The operand registers of the "sunk" instruction have their live range
      // extended and their kill flags may no longer be correct. Conservatively
      // clear the kill flags.
      if (UsedRegA)
        MRI->clearKillFlags(UsedRegA);
      if (UsedRegB)
        MRI->clearKillFlags(UsedRegB);
    } else {
      // Fold instruction into the addressing mode of a memory instruction.
      New = TII->emitLdStWithAddr(*SinkDst, MaybeAM);

      // The registers of the addressing mode may have their live range extended
      // and their kill flags may no longer be correct. Conservatively clear the
      // kill flags.
      if (Register R = MaybeAM.BaseReg; R.isValid() && R.isVirtual())
        MRI->clearKillFlags(R);
      if (Register R = MaybeAM.ScaledReg; R.isValid() && R.isVirtual())
        MRI->clearKillFlags(R);
    }
    LLVM_DEBUG(dbgs() << "yielding"; New->dump());
    // Clear the StoreInstrCache, since we may invalidate it by erasing.
    if (SinkDst->mayStore() && !SinkDst->hasOrderedMemoryRef())
      StoreInstrCache.clear();
    SinkDst->eraseFromParent();
  }

  // Collect operands that need to be cleaned up because the registers no longer
  // exist (in COPYs and debug instructions). We cannot delete instructions or
  // clear operands while traversing register uses.
  SmallVector<MachineOperand *> Cleanup;
  Worklist.push_back(DefReg);
  while (!Worklist.empty()) {
    Register Reg = Worklist.pop_back_val();
    for (MachineOperand &MO : MRI->use_operands(Reg)) {
      MachineInstr *U = MO.getParent();
      assert((U->isCopy() || U->isDebugInstr()) &&
             "Only debug uses and copies must remain");
      if (U->isCopy())
        Worklist.push_back(U->getOperand(0).getReg());
      Cleanup.push_back(&MO);
    }
  }

  // Delete the dead COPYs and clear operands in debug instructions
  for (MachineOperand *MO : Cleanup) {
    MachineInstr *I = MO->getParent();
    if (I->isCopy()) {
      I->eraseFromParent();
    } else {
      MO->setReg(0);
      MO->setSubReg(0);
    }
  }

  MI.eraseFromParent();
  return true;
}

/// AllUsesDominatedByBlock - Return true if all uses of the specified register
/// occur in blocks dominated by the specified block. If any use is in the
/// definition block, then return false since it is never legal to move def
/// after uses.
bool MachineSinking::AllUsesDominatedByBlock(Register Reg,
                                             MachineBasicBlock *MBB,
                                             MachineBasicBlock *DefMBB,
                                             bool &BreakPHIEdge,
                                             bool &LocalUse) const {
  assert(Reg.isVirtual() && "Only makes sense for vregs");

  // Ignore debug uses because debug info doesn't affect the code.
  if (MRI->use_nodbg_empty(Reg))
    return true;

  // BreakPHIEdge is true if all the uses are in the successor MBB being sunken
  // into and they are all PHI nodes. In this case, machine-sink must break
  // the critical edge first. e.g.
  //
  // %bb.1:
  //   Predecessors according to CFG: %bb.0
  //     ...
  //     %def = DEC64_32r %x, implicit-def dead %eflags
  //     ...
  //     JE_4 <%bb.37>, implicit %eflags
  //   Successors according to CFG: %bb.37 %bb.2
  //
  // %bb.2:
  //     %p = PHI %y, %bb.0, %def, %bb.1
  if (all_of(MRI->use_nodbg_operands(Reg), [&](MachineOperand &MO) {
        MachineInstr *UseInst = MO.getParent();
        unsigned OpNo = MO.getOperandNo();
        MachineBasicBlock *UseBlock = UseInst->getParent();
        return UseBlock == MBB && UseInst->isPHI() &&
               UseInst->getOperand(OpNo + 1).getMBB() == DefMBB;
      })) {
    BreakPHIEdge = true;
    return true;
  }

  for (MachineOperand &MO : MRI->use_nodbg_operands(Reg)) {
    // Determine the block of the use.
    MachineInstr *UseInst = MO.getParent();
    unsigned OpNo = &MO - &UseInst->getOperand(0);
    MachineBasicBlock *UseBlock = UseInst->getParent();
    if (UseInst->isPHI()) {
      // PHI nodes use the operand in the predecessor block, not the block with
      // the PHI.
      UseBlock = UseInst->getOperand(OpNo + 1).getMBB();
    } else if (UseBlock == DefMBB) {
      LocalUse = true;
      return false;
    }

    // Check that it dominates.
    if (!DT->dominates(MBB, UseBlock))
      return false;
  }

  return true;
}

/// Return true if this machine instruction loads from global offset table or
/// constant pool.
static bool mayLoadFromGOTOrConstantPool(MachineInstr &MI) {
  assert(MI.mayLoad() && "Expected MI that loads!");

  // If we lost memory operands, conservatively assume that the instruction
  // reads from everything..
  if (MI.memoperands_empty())
    return true;

  for (MachineMemOperand *MemOp : MI.memoperands())
    if (const PseudoSourceValue *PSV = MemOp->getPseudoValue())
      if (PSV->isGOT() || PSV->isConstantPool())
        return true;

  return false;
}

void MachineSinking::FindCycleSinkCandidates(
    MachineCycle *Cycle, MachineBasicBlock *BB,
    SmallVectorImpl<MachineInstr *> &Candidates) {
  for (auto &MI : *BB) {
    LLVM_DEBUG(dbgs() << "CycleSink: Analysing candidate: " << MI);
    if (MI.isMetaInstruction()) {
      LLVM_DEBUG(dbgs() << "CycleSink: not sinking meta instruction\n");
      continue;
    }
    if (!TII->shouldSink(MI)) {
      LLVM_DEBUG(dbgs() << "CycleSink: Instruction not a candidate for this "
                           "target\n");
      continue;
    }
    if (!isCycleInvariant(Cycle, MI)) {
      LLVM_DEBUG(dbgs() << "CycleSink: Instruction is not cycle invariant\n");
      continue;
    }
    bool DontMoveAcrossStore = true;
    if (!MI.isSafeToMove(DontMoveAcrossStore)) {
      LLVM_DEBUG(dbgs() << "CycleSink: Instruction not safe to move.\n");
      continue;
    }
    if (MI.mayLoad() && !mayLoadFromGOTOrConstantPool(MI)) {
      LLVM_DEBUG(dbgs() << "CycleSink: Dont sink GOT or constant pool loads\n");
      continue;
    }
    if (MI.isConvergent())
      continue;

    const MachineOperand &MO = MI.getOperand(0);
    if (!MO.isReg() || !MO.getReg() || !MO.isDef())
      continue;
    if (!MRI->hasOneDef(MO.getReg()))
      continue;

    LLVM_DEBUG(dbgs() << "CycleSink: Instruction added as candidate.\n");
    Candidates.push_back(&MI);
  }
}

PreservedAnalyses
MachineSinkingPass::run(MachineFunction &MF,
                        MachineFunctionAnalysisManager &MFAM) {
  auto *DT = &MFAM.getResult<MachineDominatorTreeAnalysis>(MF);
  auto *PDT = &MFAM.getResult<MachinePostDominatorTreeAnalysis>(MF);
  auto *CI = &MFAM.getResult<MachineCycleAnalysis>(MF);
  auto *PSI = MFAM.getResult<ModuleAnalysisManagerMachineFunctionProxy>(MF)
                  .getCachedResult<ProfileSummaryAnalysis>(
                      *MF.getFunction().getParent());
  auto *MBFI = UseBlockFreqInfo
                   ? &MFAM.getResult<MachineBlockFrequencyAnalysis>(MF)
                   : nullptr;
  auto *MBPI = &MFAM.getResult<MachineBranchProbabilityAnalysis>(MF);
  auto *AA = &MFAM.getResult<FunctionAnalysisManagerMachineFunctionProxy>(MF)
                  .getManager()
                  .getResult<AAManager>(MF.getFunction());
  auto *LIS = MFAM.getCachedResult<LiveIntervalsAnalysis>(MF);
  auto *SI = MFAM.getCachedResult<SlotIndexesAnalysis>(MF);
  auto *LV = MFAM.getCachedResult<LiveVariablesAnalysis>(MF);
  auto *MLI = MFAM.getCachedResult<MachineLoopAnalysis>(MF);
  MachineSinking Impl(EnableSinkAndFold, DT, PDT, LV, MLI, SI, LIS, CI, PSI,
                      MBFI, MBPI, AA);
  bool Changed = Impl.run(MF);
  if (!Changed)
    return PreservedAnalyses::all();
  auto PA = getMachineFunctionPassPreservedAnalyses();
  PA.preserve<MachineCycleAnalysis>();
  PA.preserve<MachineLoopAnalysis>();
  return PA;
}

void MachineSinkingPass::printPipeline(
    raw_ostream &OS, function_ref<StringRef(StringRef)> MapClassName2PassName) {
  OS << MapClassName2PassName(name()); // ideally machine-sink
  if (EnableSinkAndFold)
    OS << "<enable-sink-fold>";
}

bool MachineSinkingLegacy::runOnMachineFunction(MachineFunction &MF) {
  if (skipFunction(MF.getFunction()))
    return false;

  TargetPassConfig *PassConfig = &getAnalysis<TargetPassConfig>();
  bool EnableSinkAndFold = PassConfig->getEnableSinkAndFold();

  auto *DT = &getAnalysis<MachineDominatorTreeWrapperPass>().getDomTree();
  auto *PDT =
      &getAnalysis<MachinePostDominatorTreeWrapperPass>().getPostDomTree();
  auto *CI = &getAnalysis<MachineCycleInfoWrapperPass>().getCycleInfo();
  auto *PSI = &getAnalysis<ProfileSummaryInfoWrapperPass>().getPSI();
  auto *MBFI =
      UseBlockFreqInfo
          ? &getAnalysis<MachineBlockFrequencyInfoWrapperPass>().getMBFI()
          : nullptr;
  auto *MBPI =
      &getAnalysis<MachineBranchProbabilityInfoWrapperPass>().getMBPI();
  auto *AA = &getAnalysis<AAResultsWrapperPass>().getAAResults();
  // Get analyses for split critical edge.
  auto *LISWrapper = getAnalysisIfAvailable<LiveIntervalsWrapperPass>();
  auto *LIS = LISWrapper ? &LISWrapper->getLIS() : nullptr;
  auto *SIWrapper = getAnalysisIfAvailable<SlotIndexesWrapperPass>();
  auto *SI = SIWrapper ? &SIWrapper->getSI() : nullptr;
  auto *LVWrapper = getAnalysisIfAvailable<LiveVariablesWrapperPass>();
  auto *LV = LVWrapper ? &LVWrapper->getLV() : nullptr;
  auto *MLIWrapper = getAnalysisIfAvailable<MachineLoopInfoWrapperPass>();
  auto *MLI = MLIWrapper ? &MLIWrapper->getLI() : nullptr;

  MachineSinking Impl(EnableSinkAndFold, DT, PDT, LV, MLI, SI, LIS, CI, PSI,
                      MBFI, MBPI, AA);
  return Impl.run(MF);
}

bool MachineSinking::run(MachineFunction &MF) {
  LLVM_DEBUG(dbgs() << "******** Machine Sinking ********\n");

  STI = &MF.getSubtarget();
  TII = STI->getInstrInfo();
  TRI = STI->getRegisterInfo();
  MRI = &MF.getRegInfo();

  RegClassInfo.runOnMachineFunction(MF);

  bool EverMadeChange = false;

  while (true) {
    bool MadeChange = false;

    // Process all basic blocks.
    CEBCandidates.clear();
    CEMergeCandidates.clear();
    ToSplit.clear();
    for (auto &MBB : MF)
      MadeChange |= ProcessBlock(MBB);

    // If we have anything we marked as toSplit, split it now.
    MachineDomTreeUpdater MDTU(DT, PDT,
                               MachineDomTreeUpdater::UpdateStrategy::Lazy);
    for (const auto &Pair : ToSplit) {
      auto NewSucc = Pair.first->SplitCriticalEdge(
          Pair.second, {LIS, SI, LV, MLI}, nullptr, &MDTU);
      if (NewSucc != nullptr) {
        LLVM_DEBUG(dbgs() << " *** Splitting critical edge: "
                          << printMBBReference(*Pair.first) << " -- "
                          << printMBBReference(*NewSucc) << " -- "
                          << printMBBReference(*Pair.second) << '\n');
        if (MBFI)
          MBFI->onEdgeSplit(*Pair.first, *NewSucc, *MBPI);

        MadeChange = true;
        ++NumSplit;
        CI->splitCriticalEdge(Pair.first, Pair.second, NewSucc);
      } else
        LLVM_DEBUG(dbgs() << " *** Not legal to break critical edge\n");
    }
    // If this iteration over the code changed anything, keep iterating.
    if (!MadeChange)
      break;
    EverMadeChange = true;
  }

  if (SinkInstsIntoCycle) {
    SmallVector<MachineCycle *, 8> Cycles(CI->toplevel_cycles());
    SchedModel.init(STI);
    bool HasHighPressure;

    DenseMap<SinkItem, MachineInstr *> SunkInstrs;

    enum CycleSinkStage { COPY, LOW_LATENCY, AGGRESSIVE, END };
    for (unsigned Stage = CycleSinkStage::COPY; Stage != CycleSinkStage::END;
         ++Stage, SunkInstrs.clear()) {
      HasHighPressure = false;

      for (auto *Cycle : Cycles) {
        MachineBasicBlock *Preheader = Cycle->getCyclePreheader();
        if (!Preheader) {
          LLVM_DEBUG(dbgs() << "CycleSink: Can't find preheader\n");
          continue;
        }
        SmallVector<MachineInstr *, 8> Candidates;
        FindCycleSinkCandidates(Cycle, Preheader, Candidates);

        unsigned i = 0;

        // Walk the candidates in reverse order so that we start with the use
        // of a def-use chain, if there is any.
        // TODO: Sort the candidates using a cost-model.
        for (MachineInstr *I : llvm::reverse(Candidates)) {
          // CycleSinkStage::COPY: Sink a limited number of copies
          if (Stage == CycleSinkStage::COPY) {
            if (i++ == SinkIntoCycleLimit) {
              LLVM_DEBUG(dbgs()
                         << "CycleSink:   Limit reached of instructions to "
                            "be analyzed.");
              break;
            }

            if (!I->isCopy())
              continue;
          }

          // CycleSinkStage::LOW_LATENCY: sink unlimited number of instructions
          // which the target specifies as low-latency
          if (Stage == CycleSinkStage::LOW_LATENCY &&
              !TII->hasLowDefLatency(SchedModel, *I, 0))
            continue;

          if (!aggressivelySinkIntoCycle(Cycle, *I, SunkInstrs))
            continue;
          EverMadeChange = true;
          ++NumCycleSunk;
        }

        // Recalculate the pressure after sinking
        if (!HasHighPressure)
          HasHighPressure = registerPressureExceedsLimit(*Preheader);
      }
      if (!HasHighPressure)
        break;
    }
  }

  HasStoreCache.clear();
  StoreInstrCache.clear();

  // Now clear any kill flags for recorded registers.
  for (auto I : RegsToClearKillFlags)
    MRI->clearKillFlags(I);
  RegsToClearKillFlags.clear();

  releaseMemory();
  return EverMadeChange;
}

bool MachineSinking::ProcessBlock(MachineBasicBlock &MBB) {
  if ((!EnableSinkAndFold && MBB.succ_size() <= 1) || MBB.empty())
    return false;

  // Don't bother sinking code out of unreachable blocks. In addition to being
  // unprofitable, it can also lead to infinite looping, because in an
  // unreachable cycle there may be nowhere to stop.
  if (!DT->isReachableFromEntry(&MBB))
    return false;

  bool MadeChange = false;

  // Cache all successors, sorted by frequency info and cycle depth.
  AllSuccsCache AllSuccessors;

  // Walk the basic block bottom-up.  Remember if we saw a store.
  MachineBasicBlock::iterator I = MBB.end();
  --I;
  bool ProcessedBegin, SawStore = false;
  do {
    MachineInstr &MI = *I; // The instruction to sink.

    // Predecrement I (if it's not begin) so that it isn't invalidated by
    // sinking.
    ProcessedBegin = I == MBB.begin();
    if (!ProcessedBegin)
      --I;

    if (MI.isDebugOrPseudoInstr() || MI.isFakeUse()) {
      if (MI.isDebugValue())
        ProcessDbgInst(MI);
      continue;
    }

    if (EnableSinkAndFold && PerformSinkAndFold(MI, &MBB)) {
      MadeChange = true;
      continue;
    }

    // Can't sink anything out of a block that has less than two successors.
    if (MBB.succ_size() <= 1)
      continue;

    if (PerformTrivialForwardCoalescing(MI, &MBB)) {
      MadeChange = true;
      continue;
    }

    if (SinkInstruction(MI, SawStore, AllSuccessors)) {
      ++NumSunk;
      MadeChange = true;
    }

    // If we just processed the first instruction in the block, we're done.
  } while (!ProcessedBegin);

  SeenDbgUsers.clear();
  SeenDbgVars.clear();
  // recalculate the bb register pressure after sinking one BB.
  CachedRegisterPressure.clear();
  return MadeChange;
}

void MachineSinking::ProcessDbgInst(MachineInstr &MI) {
  // When we see DBG_VALUEs for registers, record any vreg it reads, so that
  // we know what to sink if the vreg def sinks.
  assert(MI.isDebugValue() && "Expected DBG_VALUE for processing");

  DebugVariable Var(MI.getDebugVariable(), MI.getDebugExpression(),
                    MI.getDebugLoc()->getInlinedAt());
  bool SeenBefore = SeenDbgVars.contains(Var);

  for (MachineOperand &MO : MI.debug_operands()) {
    if (MO.isReg() && MO.getReg().isVirtual())
      SeenDbgUsers[MO.getReg()].push_back(SeenDbgUser(&MI, SeenBefore));
  }

  // Record the variable for any DBG_VALUE, to avoid re-ordering any of them.
  SeenDbgVars.insert(Var);
}

bool MachineSinking::isWorthBreakingCriticalEdge(
    MachineInstr &MI, MachineBasicBlock *From, MachineBasicBlock *To,
    MachineBasicBlock *&DeferredFromBlock) {
  // FIXME: Need much better heuristics.

  // If the pass has already considered breaking this edge (during this pass
  // through the function), then let's go ahead and break it. This means
  // sinking multiple "cheap" instructions into the same block.
  if (!CEBCandidates.insert(std::make_pair(From, To)).second)
    return true;

  if (!MI.isCopy() && !TII->isAsCheapAsAMove(MI))
    return true;

  // Check and record the register and the destination block we want to sink
  // into. Note that we want to do the following before the next check on branch
  // probability. Because we want to record the initial candidate even if it's
  // on hot edge, so that other candidates that might not on hot edges can be
  // sinked as well.
  for (const auto &MO : MI.all_defs()) {
    Register Reg = MO.getReg();
    if (!Reg)
      continue;
    Register SrcReg = Reg.isVirtual() ? TRI->lookThruCopyLike(Reg, MRI) : Reg;
    auto Key = std::make_pair(SrcReg, To);
    auto Res = CEMergeCandidates.try_emplace(Key, From);
    // We wanted to sink the same register into the same block, consider it to
    // be profitable.
    if (!Res.second) {
      // Return the source block that was previously held off.
      DeferredFromBlock = Res.first->second;
      return true;
    }
  }

  if (From->isSuccessor(To) &&
      MBPI->getEdgeProbability(From, To) <=
          BranchProbability(SplitEdgeProbabilityThreshold, 100))
    return true;

  // MI is cheap, we probably don't want to break the critical edge for it.
  // However, if this would allow some definitions of its source operands
  // to be sunk then it's probably worth it.
  for (const MachineOperand &MO : MI.all_uses()) {
    Register Reg = MO.getReg();
    if (Reg == 0)
      continue;

    // We don't move live definitions of physical registers,
    // so sinking their uses won't enable any opportunities.
    if (Reg.isPhysical())
      continue;

    // If this instruction is the only user of a virtual register,
    // check if breaking the edge will enable sinking
    // both this instruction and the defining instruction.
    if (MRI->hasOneNonDBGUse(Reg)) {
      // If the definition resides in same MBB,
      // claim it's likely we can sink these together.
      // If definition resides elsewhere, we aren't
      // blocking it from being sunk so don't break the edge.
      MachineInstr *DefMI = MRI->getVRegDef(Reg);
      if (DefMI->getParent() == MI.getParent())
        return true;
    }
  }

  // Let the target decide if it's worth breaking this
  // critical edge for a "cheap" instruction.
  return TII->shouldBreakCriticalEdgeToSink(MI);
}

bool MachineSinking::isLegalToBreakCriticalEdge(MachineInstr &MI,
                                                MachineBasicBlock *FromBB,
                                                MachineBasicBlock *ToBB,
                                                bool BreakPHIEdge) {
  // Avoid breaking back edge. From == To means backedge for single BB cycle.
  if (!SplitEdges || FromBB == ToBB || !FromBB->isSuccessor(ToBB))
    return false;

  MachineCycle *FromCycle = CI->getCycle(FromBB);
  MachineCycle *ToCycle = CI->getCycle(ToBB);

  // Check for backedges of more "complex" cycles.
  if (FromCycle == ToCycle && FromCycle &&
      (!FromCycle->isReducible() || FromCycle->getHeader() == ToBB))
    return false;

  // It's not always legal to break critical edges and sink the computation
  // to the edge.
  //
  // %bb.1:
  // v1024
  // Beq %bb.3
  // <fallthrough>
  // %bb.2:
  // ... no uses of v1024
  // <fallthrough>
  // %bb.3:
  // ...
  //       = v1024
  //
  // If %bb.1 -> %bb.3 edge is broken and computation of v1024 is inserted:
  //
  // %bb.1:
  // ...
  // Bne %bb.2
  // %bb.4:
  // v1024 =
  // B %bb.3
  // %bb.2:
  // ... no uses of v1024
  // <fallthrough>
  // %bb.3:
  // ...
  //       = v1024
  //
  // This is incorrect since v1024 is not computed along the %bb.1->%bb.2->%bb.3
  // flow. We need to ensure the new basic block where the computation is
  // sunk to dominates all the uses.
  // It's only legal to break critical edge and sink the computation to the
  // new block if all the predecessors of "To", except for "From", are
  // not dominated by "From". Given SSA property, this means these
  // predecessors are dominated by "To".
  //
  // There is no need to do this check if all the uses are PHI nodes. PHI
  // sources are only defined on the specific predecessor edges.
  if (!BreakPHIEdge) {
    for (MachineBasicBlock *Pred : ToBB->predecessors())
      if (Pred != FromBB && !DT->dominates(ToBB, Pred))
        return false;
  }

  return true;
}

bool MachineSinking::PostponeSplitCriticalEdge(MachineInstr &MI,
                                               MachineBasicBlock *FromBB,
                                               MachineBasicBlock *ToBB,
                                               bool BreakPHIEdge) {
  bool Status = false;
  MachineBasicBlock *DeferredFromBB = nullptr;
  if (isWorthBreakingCriticalEdge(MI, FromBB, ToBB, DeferredFromBB)) {
    // If there is a DeferredFromBB, we consider FromBB only if _both_
    // of them are legal to split.
    if ((!DeferredFromBB ||
         ToSplit.count(std::make_pair(DeferredFromBB, ToBB)) ||
         isLegalToBreakCriticalEdge(MI, DeferredFromBB, ToBB, BreakPHIEdge)) &&
        isLegalToBreakCriticalEdge(MI, FromBB, ToBB, BreakPHIEdge)) {
      ToSplit.insert(std::make_pair(FromBB, ToBB));
      if (DeferredFromBB)
        ToSplit.insert(std::make_pair(DeferredFromBB, ToBB));
      Status = true;
    }
  }

  return Status;
}

std::vector<unsigned> &
MachineSinking::getBBRegisterPressure(const MachineBasicBlock &MBB,
                                      bool UseCache) {
  // Currently to save compiling time, MBB's register pressure will not change
  // in one ProcessBlock iteration because of CachedRegisterPressure. but MBB's
  // register pressure is changed after sinking any instructions into it.
  // FIXME: need a accurate and cheap register pressure estiminate model here.

  auto RP = CachedRegisterPressure.find(&MBB);
  if (UseCache && RP != CachedRegisterPressure.end())
    return RP->second;

  RegionPressure Pressure;
  RegPressureTracker RPTracker(Pressure);

  // Initialize the register pressure tracker.
  RPTracker.init(MBB.getParent(), &RegClassInfo, nullptr, &MBB, MBB.end(),
                 /*TrackLaneMasks*/ false, /*TrackUntiedDefs=*/true);

  for (MachineBasicBlock::const_iterator MII = MBB.instr_end(),
                                         MIE = MBB.instr_begin();
       MII != MIE; --MII) {
    const MachineInstr &MI = *std::prev(MII);
    if (MI.isDebugInstr() || MI.isPseudoProbe())
      continue;
    RegisterOperands RegOpers;
    RegOpers.collect(MI, *TRI, *MRI, false, false);
    RPTracker.recedeSkipDebugValues();
    assert(&*RPTracker.getPos() == &MI && "RPTracker sync error!");
    RPTracker.recede(RegOpers);
  }

  RPTracker.closeRegion();

  if (RP != CachedRegisterPressure.end()) {
    CachedRegisterPressure[&MBB] = RPTracker.getPressure().MaxSetPressure;
    return CachedRegisterPressure[&MBB];
  }

  auto It = CachedRegisterPressure.insert(
      std::make_pair(&MBB, RPTracker.getPressure().MaxSetPressure));
  return It.first->second;
}

bool MachineSinking::registerPressureSetExceedsLimit(
    unsigned NRegs, const TargetRegisterClass *RC,
    const MachineBasicBlock &MBB) {
  unsigned Weight = NRegs * TRI->getRegClassWeight(RC).RegWeight;
  const int *PS = TRI->getRegClassPressureSets(RC);
  std::vector<unsigned> BBRegisterPressure = getBBRegisterPressure(MBB);
  for (; *PS != -1; PS++)
    if (Weight + BBRegisterPressure[*PS] >=
        RegClassInfo.getRegPressureSetLimit(*PS))
      return true;
  return false;
}

// Recalculate RP and check if any pressure set exceeds the set limit.
bool MachineSinking::registerPressureExceedsLimit(
    const MachineBasicBlock &MBB) {
  std::vector<unsigned> BBRegisterPressure = getBBRegisterPressure(MBB, false);

  for (unsigned PS = 0; PS < BBRegisterPressure.size(); ++PS) {
    if (BBRegisterPressure[PS] >=
        TRI->getRegPressureSetLimit(*MBB.getParent(), PS)) {
      return true;
    }
  }

  return false;
}

/// isProfitableToSinkTo - Return true if it is profitable to sink MI.
bool MachineSinking::isProfitableToSinkTo(Register Reg, MachineInstr &MI,
                                          MachineBasicBlock *MBB,
                                          MachineBasicBlock *SuccToSinkTo,
                                          AllSuccsCache &AllSuccessors) {
  assert(SuccToSinkTo && "Invalid SinkTo Candidate BB");

  if (MBB == SuccToSinkTo)
    return false;

  // It is profitable if SuccToSinkTo does not post dominate current block.
  if (!PDT->dominates(SuccToSinkTo, MBB))
    return true;

  // It is profitable to sink an instruction from a deeper cycle to a shallower
  // cycle, even if the latter post-dominates the former (PR21115).
  if (CI->getCycleDepth(MBB) > CI->getCycleDepth(SuccToSinkTo))
    return true;

  // Check if only use in post dominated block is PHI instruction.
  bool NonPHIUse = false;
  for (MachineInstr &UseInst : MRI->use_nodbg_instructions(Reg)) {
    MachineBasicBlock *UseBlock = UseInst.getParent();
    if (UseBlock == SuccToSinkTo && !UseInst.isPHI())
      NonPHIUse = true;
  }
  if (!NonPHIUse)
    return true;

  // If SuccToSinkTo post dominates then also it may be profitable if MI
  // can further profitably sinked into another block in next round.
  bool BreakPHIEdge = false;
  // FIXME - If finding successor is compile time expensive then cache results.
  if (MachineBasicBlock *MBB2 =
          FindSuccToSinkTo(MI, SuccToSinkTo, BreakPHIEdge, AllSuccessors))
    return isProfitableToSinkTo(Reg, MI, SuccToSinkTo, MBB2, AllSuccessors);

  MachineCycle *MCycle = CI->getCycle(MBB);

  // If the instruction is not inside a cycle, it is not profitable to sink MI
  // to a post dominate block SuccToSinkTo.
  if (!MCycle)
    return false;

  // If this instruction is inside a Cycle and sinking this instruction can make
  // more registers live range shorten, it is still prifitable.
  for (const MachineOperand &MO : MI.operands()) {
    // Ignore non-register operands.
    if (!MO.isReg())
      continue;
    Register Reg = MO.getReg();
    if (Reg == 0)
      continue;

    if (Reg.isPhysical()) {
      // Don't handle non-constant and non-ignorable physical register uses.
      if (MO.isUse() && !MRI->isConstantPhysReg(Reg) &&
          !TII->isIgnorableUse(MO))
        return false;
      continue;
    }

    // Users for the defs are all dominated by SuccToSinkTo.
    if (MO.isDef()) {
      // This def register's live range is shortened after sinking.
      bool LocalUse = false;
      if (!AllUsesDominatedByBlock(Reg, SuccToSinkTo, MBB, BreakPHIEdge,
                                   LocalUse))
        return false;
    } else {
      MachineInstr *DefMI = MRI->getVRegDef(Reg);
      if (!DefMI)
        continue;
      MachineCycle *Cycle = CI->getCycle(DefMI->getParent());
      // DefMI is defined outside of cycle. There should be no live range
      // impact for this operand. Defination outside of cycle means:
      // 1: defination is outside of cycle.
      // 2: defination is in this cycle, but it is a PHI in the cycle header.
      if (Cycle != MCycle || (DefMI->isPHI() && Cycle && Cycle->isReducible() &&
                              Cycle->getHeader() == DefMI->getParent()))
        continue;
      // The DefMI is defined inside the cycle.
      // If sinking this operand makes some register pressure set exceed limit,
      // it is not profitable.
      if (registerPressureSetExceedsLimit(1, MRI->getRegClass(Reg),
                                          *SuccToSinkTo)) {
        LLVM_DEBUG(dbgs() << "register pressure exceed limit, not profitable.");
        return false;
      }
    }
  }

  // If MI is in cycle and all its operands are alive across the whole cycle or
  // if no operand sinking make register pressure set exceed limit, it is
  // profitable to sink MI.
  return true;
}

/// Get the sorted sequence of successors for this MachineBasicBlock, possibly
/// computing it if it was not already cached.
SmallVector<MachineBasicBlock *, 4> &
MachineSinking::GetAllSortedSuccessors(MachineInstr &MI, MachineBasicBlock *MBB,
                                       AllSuccsCache &AllSuccessors) const {
  // Do we have the sorted successors in cache ?
  auto Succs = AllSuccessors.find(MBB);
  if (Succs != AllSuccessors.end())
    return Succs->second;

  SmallVector<MachineBasicBlock *, 4> AllSuccs(MBB->successors());

  // Handle cases where sinking can happen but where the sink point isn't a
  // successor. For example:
  //
  //   x = computation
  //   if () {} else {}
  //   use x
  //
  for (MachineDomTreeNode *DTChild : DT->getNode(MBB)->children()) {
    // DomTree children of MBB that have MBB as immediate dominator are added.
    if (DTChild->getIDom()->getBlock() == MI.getParent() &&
        // Skip MBBs already added to the AllSuccs vector above.
        !MBB->isSuccessor(DTChild->getBlock()))
      AllSuccs.push_back(DTChild->getBlock());
  }

  // Sort Successors according to their cycle depth or block frequency info.
  llvm::stable_sort(
      AllSuccs, [&](const MachineBasicBlock *L, const MachineBasicBlock *R) {
        uint64_t LHSFreq = MBFI ? MBFI->getBlockFreq(L).getFrequency() : 0;
        uint64_t RHSFreq = MBFI ? MBFI->getBlockFreq(R).getFrequency() : 0;
        if (llvm::shouldOptimizeForSize(MBB, PSI, MBFI) ||
            (!LHSFreq && !RHSFreq))
          return CI->getCycleDepth(L) < CI->getCycleDepth(R);
        return LHSFreq < RHSFreq;
      });

  auto it = AllSuccessors.insert(std::make_pair(MBB, AllSuccs));

  return it.first->second;
}

/// FindSuccToSinkTo - Find a successor to sink this instruction to.
MachineBasicBlock *
MachineSinking::FindSuccToSinkTo(MachineInstr &MI, MachineBasicBlock *MBB,
                                 bool &BreakPHIEdge,
                                 AllSuccsCache &AllSuccessors) {
  assert(MBB && "Invalid MachineBasicBlock!");

  // loop over all the operands of the specified instruction.  If there is
  // anything we can't handle, bail out.

  // SuccToSinkTo - This is the successor to sink this instruction to, once we
  // decide.
  MachineBasicBlock *SuccToSinkTo = nullptr;
  for (const MachineOperand &MO : MI.operands()) {
    if (!MO.isReg())
      continue; // Ignore non-register operands.

    Register Reg = MO.getReg();
    if (Reg == 0)
      continue;

    if (Reg.isPhysical()) {
      if (MO.isUse()) {
        // If the physreg has no defs anywhere, it's just an ambient register
        // and we can freely move its uses. Alternatively, if it's allocatable,
        // it could get allocated to something with a def during allocation.
        if (!MRI->isConstantPhysReg(Reg) && !TII->isIgnorableUse(MO))
          return nullptr;
      } else if (!MO.isDead()) {
        // A def that isn't dead. We can't move it.
        return nullptr;
      }
    } else {
      // Virtual register uses are always safe to sink.
      if (MO.isUse())
        continue;

      // If it's not safe to move defs of the register class, then abort.
      if (!TII->isSafeToMoveRegClassDefs(MRI->getRegClass(Reg)))
        return nullptr;

      // Virtual register defs can only be sunk if all their uses are in blocks
      // dominated by one of the successors.
      if (SuccToSinkTo) {
        // If a previous operand picked a block to sink to, then this operand
        // must be sinkable to the same block.
        bool LocalUse = false;
        if (!AllUsesDominatedByBlock(Reg, SuccToSinkTo, MBB, BreakPHIEdge,
                                     LocalUse))
          return nullptr;

        continue;
      }

      // Otherwise, we should look at all the successors and decide which one
      // we should sink to. If we have reliable block frequency information
      // (frequency != 0) available, give successors with smaller frequencies
      // higher priority, otherwise prioritize smaller cycle depths.
      for (MachineBasicBlock *SuccBlock :
           GetAllSortedSuccessors(MI, MBB, AllSuccessors)) {
        bool LocalUse = false;
        if (AllUsesDominatedByBlock(Reg, SuccBlock, MBB, BreakPHIEdge,
                                    LocalUse)) {
          SuccToSinkTo = SuccBlock;
          break;
        }
        if (LocalUse)
          // Def is used locally, it's never safe to move this def.
          return nullptr;
      }

      // If we couldn't find a block to sink to, ignore this instruction.
      if (!SuccToSinkTo)
        return nullptr;
      if (!isProfitableToSinkTo(Reg, MI, MBB, SuccToSinkTo, AllSuccessors))
        return nullptr;
    }
  }

  // It is not possible to sink an instruction into its own block.  This can
  // happen with cycles.
  if (MBB == SuccToSinkTo)
    return nullptr;

  // It's not safe to sink instructions to EH landing pad. Control flow into
  // landing pad is implicitly defined.
  if (SuccToSinkTo && SuccToSinkTo->isEHPad())
    return nullptr;

  // It ought to be okay to sink instructions into an INLINEASM_BR target, but
  // only if we make sure that MI occurs _before_ an INLINEASM_BR instruction in
  // the source block (which this code does not yet do). So for now, forbid
  // doing so.
  if (SuccToSinkTo && SuccToSinkTo->isInlineAsmBrIndirectTarget())
    return nullptr;

  if (SuccToSinkTo && !TII->isSafeToSink(MI, SuccToSinkTo, CI))
    return nullptr;

  return SuccToSinkTo;
}

/// Return true if MI is likely to be usable as a memory operation by the
/// implicit null check optimization.
///
/// This is a "best effort" heuristic, and should not be relied upon for
/// correctness.  This returning true does not guarantee that the implicit null
/// check optimization is legal over MI, and this returning false does not
/// guarantee MI cannot possibly be used to do a null check.
static bool SinkingPreventsImplicitNullCheck(MachineInstr &MI,
                                             const TargetInstrInfo *TII,
                                             const TargetRegisterInfo *TRI) {
  using MachineBranchPredicate = TargetInstrInfo::MachineBranchPredicate;

  auto *MBB = MI.getParent();
  if (MBB->pred_size() != 1)
    return false;

  auto *PredMBB = *MBB->pred_begin();
  auto *PredBB = PredMBB->getBasicBlock();

  // Frontends that don't use implicit null checks have no reason to emit
  // branches with make.implicit metadata, and this function should always
  // return false for them.
  if (!PredBB ||
      !PredBB->getTerminator()->getMetadata(LLVMContext::MD_make_implicit))
    return false;

  const MachineOperand *BaseOp;
  int64_t Offset;
  bool OffsetIsScalable;
  if (!TII->getMemOperandWithOffset(MI, BaseOp, Offset, OffsetIsScalable, TRI))
    return false;

  if (!BaseOp->isReg())
    return false;

  if (!(MI.mayLoad() && !MI.isPredicable()))
    return false;

  MachineBranchPredicate MBP;
  if (TII->analyzeBranchPredicate(*PredMBB, MBP, false))
    return false;

  return MBP.LHS.isReg() && MBP.RHS.isImm() && MBP.RHS.getImm() == 0 &&
         (MBP.Predicate == MachineBranchPredicate::PRED_NE ||
          MBP.Predicate == MachineBranchPredicate::PRED_EQ) &&
         MBP.LHS.getReg() == BaseOp->getReg();
}

/// If the sunk instruction is a copy, try to forward the copy instead of
/// leaving an 'undef' DBG_VALUE in the original location. Don't do this if
/// there's any subregister weirdness involved. Returns true if copy
/// propagation occurred.
static bool attemptDebugCopyProp(MachineInstr &SinkInst, MachineInstr &DbgMI,
                                 Register Reg) {
  const MachineRegisterInfo &MRI = SinkInst.getMF()->getRegInfo();
  const TargetInstrInfo &TII = *SinkInst.getMF()->getSubtarget().getInstrInfo();

  // Copy DBG_VALUE operand and set the original to undef. We then check to
  // see whether this is something that can be copy-forwarded. If it isn't,
  // continue around the loop.

  const MachineOperand *SrcMO = nullptr, *DstMO = nullptr;
  auto CopyOperands = TII.isCopyInstr(SinkInst);
  if (!CopyOperands)
    return false;
  SrcMO = CopyOperands->Source;
  DstMO = CopyOperands->Destination;

  // Check validity of forwarding this copy.
  bool PostRA = MRI.getNumVirtRegs() == 0;

  // Trying to forward between physical and virtual registers is too hard.
  if (Reg.isVirtual() != SrcMO->getReg().isVirtual())
    return false;

  // Only try virtual register copy-forwarding before regalloc, and physical
  // register copy-forwarding after regalloc.
  bool arePhysRegs = !Reg.isVirtual();
  if (arePhysRegs != PostRA)
    return false;

  // Pre-regalloc, only forward if all subregisters agree (or there are no
  // subregs at all). More analysis might recover some forwardable copies.
  if (!PostRA)
    for (auto &DbgMO : DbgMI.getDebugOperandsForReg(Reg))
      if (DbgMO.getSubReg() != SrcMO->getSubReg() ||
          DbgMO.getSubReg() != DstMO->getSubReg())
        return false;

  // Post-regalloc, we may be sinking a DBG_VALUE of a sub or super-register
  // of this copy. Only forward the copy if the DBG_VALUE operand exactly
  // matches the copy destination.
  if (PostRA && Reg != DstMO->getReg())
    return false;

  for (auto &DbgMO : DbgMI.getDebugOperandsForReg(Reg)) {
    DbgMO.setReg(SrcMO->getReg());
    DbgMO.setSubReg(SrcMO->getSubReg());
  }
  return true;
}

using MIRegs = std::pair<MachineInstr *, SmallVector<Register, 2>>;
/// Sink an instruction and its associated debug instructions.
static void performSink(MachineInstr &MI, MachineBasicBlock &SuccToSinkTo,
                        MachineBasicBlock::iterator InsertPos,
                        ArrayRef<MIRegs> DbgValuesToSink) {
  // If we cannot find a location to use (merge with), then we erase the debug
  // location to prevent debug-info driven tools from potentially reporting
  // wrong location information.
  if (!SuccToSinkTo.empty() && InsertPos != SuccToSinkTo.end())
    MI.setDebugLoc(DILocation::getMergedLocation(MI.getDebugLoc(),
                                                 InsertPos->getDebugLoc()));
  else
    MI.setDebugLoc(DebugLoc());

  // Move the instruction.
  MachineBasicBlock *ParentBlock = MI.getParent();
  SuccToSinkTo.splice(InsertPos, ParentBlock, MI,
                      ++MachineBasicBlock::iterator(MI));

  // Sink a copy of debug users to the insert position. Mark the original
  // DBG_VALUE location as 'undef', indicating that any earlier variable
  // location should be terminated as we've optimised away the value at this
  // point.
  for (const auto &DbgValueToSink : DbgValuesToSink) {
    MachineInstr *DbgMI = DbgValueToSink.first;
    MachineInstr *NewDbgMI = DbgMI->getMF()->CloneMachineInstr(DbgMI);
    SuccToSinkTo.insert(InsertPos, NewDbgMI);

    bool PropagatedAllSunkOps = true;
    for (Register Reg : DbgValueToSink.second) {
      if (DbgMI->hasDebugOperandForReg(Reg)) {
        if (!attemptDebugCopyProp(MI, *DbgMI, Reg)) {
          PropagatedAllSunkOps = false;
          break;
        }
      }
    }
    if (!PropagatedAllSunkOps)
      DbgMI->setDebugValueUndef();
  }
}

/// hasStoreBetween - check if there is store betweeen straight line blocks From
/// and To.
bool MachineSinking::hasStoreBetween(MachineBasicBlock *From,
                                     MachineBasicBlock *To, MachineInstr &MI) {
  // Make sure From and To are in straight line which means From dominates To
  // and To post dominates From.
  if (!DT->dominates(From, To) || !PDT->dominates(To, From))
    return true;

  auto BlockPair = std::make_pair(From, To);

  // Does these two blocks pair be queried before and have a definite cached
  // result?
  if (auto It = HasStoreCache.find(BlockPair); It != HasStoreCache.end())
    return It->second;

  if (auto It = StoreInstrCache.find(BlockPair); It != StoreInstrCache.end())
    return llvm::any_of(It->second, [&](MachineInstr *I) {
      return I->mayAlias(AA, MI, false);
    });

  bool SawStore = false;
  bool HasAliasedStore = false;
  DenseSet<MachineBasicBlock *> HandledBlocks;
  DenseSet<MachineBasicBlock *> HandledDomBlocks;
  // Go through all reachable blocks from From.
  for (MachineBasicBlock *BB : depth_first(From)) {
    // We insert the instruction at the start of block To, so no need to worry
    // about stores inside To.
    // Store in block From should be already considered when just enter function
    // SinkInstruction.
    if (BB == To || BB == From)
      continue;

    // We already handle this BB in previous iteration.
    if (HandledBlocks.count(BB))
      continue;

    HandledBlocks.insert(BB);
    // To post dominates BB, it must be a path from block From.
    if (PDT->dominates(To, BB)) {
      if (!HandledDomBlocks.count(BB))
        HandledDomBlocks.insert(BB);

      // If this BB is too big or the block number in straight line between From
      // and To is too big, stop searching to save compiling time.
      if (BB->sizeWithoutDebugLargerThan(SinkLoadInstsPerBlockThreshold) ||
          HandledDomBlocks.size() > SinkLoadBlocksThreshold) {
        for (auto *DomBB : HandledDomBlocks) {
          if (DomBB != BB && DT->dominates(DomBB, BB))
            HasStoreCache[std::make_pair(DomBB, To)] = true;
          else if (DomBB != BB && DT->dominates(BB, DomBB))
            HasStoreCache[std::make_pair(From, DomBB)] = true;
        }
        HasStoreCache[BlockPair] = true;
        return true;
      }

      for (MachineInstr &I : *BB) {
        // Treat as alias conservatively for a call or an ordered memory
        // operation.
        if (I.isCall() || I.hasOrderedMemoryRef()) {
          for (auto *DomBB : HandledDomBlocks) {
            if (DomBB != BB && DT->dominates(DomBB, BB))
              HasStoreCache[std::make_pair(DomBB, To)] = true;
            else if (DomBB != BB && DT->dominates(BB, DomBB))
              HasStoreCache[std::make_pair(From, DomBB)] = true;
          }
          HasStoreCache[BlockPair] = true;
          return true;
        }

        if (I.mayStore()) {
          SawStore = true;
          // We still have chance to sink MI if all stores between are not
          // aliased to MI.
          // Cache all store instructions, so that we don't need to go through
          // all From reachable blocks for next load instruction.
          if (I.mayAlias(AA, MI, false))
            HasAliasedStore = true;
          StoreInstrCache[BlockPair].push_back(&I);
        }
      }
    }
  }
  // If there is no store at all, cache the result.
  if (!SawStore)
    HasStoreCache[BlockPair] = false;
  return HasAliasedStore;
}

/// Aggressively sink instructions into cycles. This will aggressively try to
/// sink all instructions in the top-most preheaders in an attempt to reduce RP.
/// In particular, it will sink into multiple successor blocks without limits
/// based on the amount of sinking, or the type of ops being sunk (so long as
/// they are safe to sink).
bool MachineSinking::aggressivelySinkIntoCycle(
    MachineCycle *Cycle, MachineInstr &I,
    DenseMap<SinkItem, MachineInstr *> &SunkInstrs) {
  // TODO: support instructions with multiple defs
  if (I.getNumDefs() > 1)
    return false;

  LLVM_DEBUG(dbgs() << "AggressiveCycleSink: Finding sink block for: " << I);
  assert(Cycle->getCyclePreheader() && "Cycle sink needs a preheader block");
  SmallVector<std::pair<RegSubRegPair, MachineInstr *>> Uses;

  MachineOperand &DefMO = I.getOperand(0);
  for (MachineInstr &MI : MRI->use_instructions(DefMO.getReg())) {
    Uses.push_back({{DefMO.getReg(), DefMO.getSubReg()}, &MI});
  }

  for (std::pair<RegSubRegPair, MachineInstr *> Entry : Uses) {
    MachineInstr *MI = Entry.second;
    LLVM_DEBUG(dbgs() << "AggressiveCycleSink:   Analysing use: " << MI);
    if (MI->isPHI()) {
      LLVM_DEBUG(
          dbgs() << "AggressiveCycleSink:   Not attempting to sink for PHI.\n");
      continue;
    }
    // We cannot sink before the prologue
    if (MI->isPosition() || TII->isBasicBlockPrologue(*MI)) {
      LLVM_DEBUG(dbgs() << "AggressiveCycleSink:   Use is BasicBlock prologue, "
                           "can't sink.\n");
      continue;
    }
    if (!Cycle->contains(MI->getParent())) {
      LLVM_DEBUG(
          dbgs() << "AggressiveCycleSink:   Use not in cycle, can't sink.\n");
      continue;
    }

    MachineBasicBlock *SinkBlock = MI->getParent();
    MachineInstr *NewMI = nullptr;
    SinkItem MapEntry(&I, SinkBlock);

    auto SI = SunkInstrs.find(MapEntry);

    // Check for the case in which we have already sunk a copy of this
    // instruction into the user block.
    if (SI != SunkInstrs.end()) {
      LLVM_DEBUG(dbgs() << "AggressiveCycleSink:   Already sunk to block: "
                        << printMBBReference(*SinkBlock) << "\n");
      NewMI = SI->second;
    }

    // Create a copy of the instruction in the use block.
    if (!NewMI) {
      LLVM_DEBUG(dbgs() << "AggressiveCycleSink: Sinking instruction to block: "
                        << printMBBReference(*SinkBlock) << "\n");

      NewMI = I.getMF()->CloneMachineInstr(&I);
      if (DefMO.getReg().isVirtual()) {
        const TargetRegisterClass *TRC = MRI->getRegClass(DefMO.getReg());
        Register DestReg = MRI->createVirtualRegister(TRC);
        NewMI->substituteRegister(DefMO.getReg(), DestReg, DefMO.getSubReg(),
                                  *TRI);
      }
      SinkBlock->insert(SinkBlock->SkipPHIsAndLabels(SinkBlock->begin()),
                        NewMI);
      SunkInstrs.insert({MapEntry, NewMI});
    }

    // Conservatively clear any kill flags on uses of sunk instruction
    for (MachineOperand &MO : NewMI->all_uses()) {
      assert(MO.isReg() && MO.isUse());
      RegsToClearKillFlags.insert(MO.getReg());
    }

    // The instruction is moved from its basic block, so do not retain the
    // debug information.
    assert(!NewMI->isDebugInstr() && "Should not sink debug inst");
    NewMI->setDebugLoc(DebugLoc());

    // Replace the use with the newly created virtual register.
    RegSubRegPair &UseReg = Entry.first;
    MI->substituteRegister(UseReg.Reg, NewMI->getOperand(0).getReg(),
                           UseReg.SubReg, *TRI);
  }
  // If we have replaced all uses, then delete the dead instruction
  if (I.isDead(*MRI))
    I.eraseFromParent();
  return true;
}

/// SinkInstruction - Determine whether it is safe to sink the specified machine
/// instruction out of its current block into a successor.
bool MachineSinking::SinkInstruction(MachineInstr &MI, bool &SawStore,
                                     AllSuccsCache &AllSuccessors) {
  // Don't sink instructions that the target prefers not to sink.
  if (!TII->shouldSink(MI))
    return false;

  // Check if it's safe to move the instruction.
  if (!MI.isSafeToMove(SawStore))
    return false;

  // Convergent operations may not be made control-dependent on additional
  // values.
  if (MI.isConvergent())
    return false;

  // Don't break implicit null checks.  This is a performance heuristic, and not
  // required for correctness.
  if (SinkingPreventsImplicitNullCheck(MI, TII, TRI))
    return false;

  // FIXME: This should include support for sinking instructions within the
  // block they are currently in to shorten the live ranges.  We often get
  // instructions sunk into the top of a large block, but it would be better to
  // also sink them down before their first use in the block.  This xform has to
  // be careful not to *increase* register pressure though, e.g. sinking
  // "x = y + z" down if it kills y and z would increase the live ranges of y
  // and z and only shrink the live range of x.

  bool BreakPHIEdge = false;
  MachineBasicBlock *ParentBlock = MI.getParent();
  MachineBasicBlock *SuccToSinkTo =
      FindSuccToSinkTo(MI, ParentBlock, BreakPHIEdge, AllSuccessors);

  // If there are no outputs, it must have side-effects.
  if (!SuccToSinkTo)
    return false;

  // If the instruction to move defines a dead physical register which is live
  // when leaving the basic block, don't move it because it could turn into a
  // "zombie" define of that preg. E.g., EFLAGS.
  for (const MachineOperand &MO : MI.all_defs()) {
    Register Reg = MO.getReg();
    if (Reg == 0 || !Reg.isPhysical())
      continue;
    if (SuccToSinkTo->isLiveIn(Reg))
      return false;
  }

  LLVM_DEBUG(dbgs() << "Sink instr " << MI << "\tinto block " << *SuccToSinkTo);

  // If the block has multiple predecessors, this is a critical edge.
  // Decide if we can sink along it or need to break the edge.
  if (SuccToSinkTo->pred_size() > 1) {
    // We cannot sink a load across a critical edge - there may be stores in
    // other code paths.
    bool TryBreak = false;
    bool Store =
        MI.mayLoad() ? hasStoreBetween(ParentBlock, SuccToSinkTo, MI) : true;
    if (!MI.isSafeToMove(Store)) {
      LLVM_DEBUG(dbgs() << " *** NOTE: Won't sink load along critical edge.\n");
      TryBreak = true;
    }

    // We don't want to sink across a critical edge if we don't dominate the
    // successor. We could be introducing calculations to new code paths.
    if (!TryBreak && !DT->dominates(ParentBlock, SuccToSinkTo)) {
      LLVM_DEBUG(dbgs() << " *** NOTE: Critical edge found\n");
      TryBreak = true;
    }

    // Don't sink instructions into a cycle.
    if (!TryBreak && CI->getCycle(SuccToSinkTo) &&
        (!CI->getCycle(SuccToSinkTo)->isReducible() ||
         CI->getCycle(SuccToSinkTo)->getHeader() == SuccToSinkTo)) {
      LLVM_DEBUG(dbgs() << " *** NOTE: cycle header found\n");
      TryBreak = true;
    }

    // Otherwise we are OK with sinking along a critical edge.
    if (!TryBreak)
      LLVM_DEBUG(dbgs() << "Sinking along critical edge.\n");
    else {
      // Mark this edge as to be split.
      // If the edge can actually be split, the next iteration of the main loop
      // will sink MI in the newly created block.
      bool Status = PostponeSplitCriticalEdge(MI, ParentBlock, SuccToSinkTo,
                                              BreakPHIEdge);
      if (!Status)
        LLVM_DEBUG(dbgs() << " *** PUNTING: Not legal or profitable to "
                             "break critical edge\n");
      // The instruction will not be sunk this time.
      return false;
    }
  }

  if (BreakPHIEdge) {
    // BreakPHIEdge is true if all the uses are in the successor MBB being
    // sunken into and they are all PHI nodes. In this case, machine-sink must
    // break the critical edge first.
    bool Status =
        PostponeSplitCriticalEdge(MI, ParentBlock, SuccToSinkTo, BreakPHIEdge);
    if (!Status)
      LLVM_DEBUG(dbgs() << " *** PUNTING: Not legal or profitable to "
                           "break critical edge\n");
    // The instruction will not be sunk this time.
    return false;
  }

  // Determine where to insert into. Skip phi nodes.
  MachineBasicBlock::iterator InsertPos =
      SuccToSinkTo->SkipPHIsAndLabels(SuccToSinkTo->begin());
  if (blockPrologueInterferes(SuccToSinkTo, InsertPos, MI, TRI, TII, MRI)) {
    LLVM_DEBUG(dbgs() << " *** Not sinking: prologue interference\n");
    return false;
  }

  // Collect debug users of any vreg that this inst defines.
  SmallVector<MIRegs, 4> DbgUsersToSink;
  for (auto &MO : MI.all_defs()) {
    if (!MO.getReg().isVirtual())
      continue;
    auto It = SeenDbgUsers.find(MO.getReg());
    if (It == SeenDbgUsers.end())
      continue;

    // Sink any users that don't pass any other DBG_VALUEs for this variable.
    auto &Users = It->second;
    for (auto &User : Users) {
      MachineInstr *DbgMI = User.getPointer();
      if (User.getInt()) {
        // This DBG_VALUE would re-order assignments. If we can't copy-propagate
        // it, it can't be recovered. Set it undef.
        if (!attemptDebugCopyProp(MI, *DbgMI, MO.getReg()))
          DbgMI->setDebugValueUndef();
      } else {
        DbgUsersToSink.push_back(
            {DbgMI, SmallVector<Register, 2>(1, MO.getReg())});
      }
    }
  }

  // After sinking, some debug users may not be dominated any more. If possible,
  // copy-propagate their operands. As it's expensive, don't do this if there's
  // no debuginfo in the program.
  if (MI.getMF()->getFunction().getSubprogram() && MI.isCopy())
    SalvageUnsunkDebugUsersOfCopy(MI, SuccToSinkTo);

  performSink(MI, *SuccToSinkTo, InsertPos, DbgUsersToSink);

  // Conservatively, clear any kill flags, since it's possible that they are no
  // longer correct.
  // Note that we have to clear the kill flags for any register this instruction
  // uses as we may sink over another instruction which currently kills the
  // used registers.
  for (MachineOperand &MO : MI.all_uses())
    RegsToClearKillFlags.insert(MO.getReg()); // Remember to clear kill flags.

  return true;
}

void MachineSinking::SalvageUnsunkDebugUsersOfCopy(
    MachineInstr &MI, MachineBasicBlock *TargetBlock) {
  assert(MI.isCopy());
  assert(MI.getOperand(1).isReg());

  // Enumerate all users of vreg operands that are def'd. Skip those that will
  // be sunk. For the rest, if they are not dominated by the block we will sink
  // MI into, propagate the copy source to them.
  SmallVector<MachineInstr *, 4> DbgDefUsers;
  SmallVector<Register, 4> DbgUseRegs;
  const MachineRegisterInfo &MRI = MI.getMF()->getRegInfo();
  for (auto &MO : MI.all_defs()) {
    if (!MO.getReg().isVirtual())
      continue;
    DbgUseRegs.push_back(MO.getReg());
    for (auto &User : MRI.use_instructions(MO.getReg())) {
      if (!User.isDebugValue() || DT->dominates(TargetBlock, User.getParent()))
        continue;

      // If is in same block, will either sink or be use-before-def.
      if (User.getParent() == MI.getParent())
        continue;

      assert(User.hasDebugOperandForReg(MO.getReg()) &&
             "DBG_VALUE user of vreg, but has no operand for it?");
      DbgDefUsers.push_back(&User);
    }
  }

  // Point the users of this copy that are no longer dominated, at the source
  // of the copy.
  for (auto *User : DbgDefUsers) {
    for (auto &Reg : DbgUseRegs) {
      for (auto &DbgOp : User->getDebugOperandsForReg(Reg)) {
        DbgOp.setReg(MI.getOperand(1).getReg());
        DbgOp.setSubReg(MI.getOperand(1).getSubReg());
      }
    }
  }
}

//===----------------------------------------------------------------------===//
// This pass is not intended to be a replacement or a complete alternative
// for the pre-ra machine sink pass. It is only designed to sink COPY
// instructions which should be handled after RA.
//
// This pass sinks COPY instructions into a successor block, if the COPY is not
// used in the current block and the COPY is live-in to a single successor
// (i.e., doesn't require the COPY to be duplicated).  This avoids executing the
// copy on paths where their results aren't needed.  This also exposes
// additional opportunites for dead copy elimination and shrink wrapping.
//
// These copies were either not handled by or are inserted after the MachineSink
// pass. As an example of the former case, the MachineSink pass cannot sink
// COPY instructions with allocatable source registers; for AArch64 these type
// of copy instructions are frequently used to move function parameters (PhyReg)
// into virtual registers in the entry block.
//
// For the machine IR below, this pass will sink %w19 in the entry into its
// successor (%bb.1) because %w19 is only live-in in %bb.1.
// %bb.0:
//   %wzr = SUBSWri %w1, 1
//   %w19 = COPY %w0
//   Bcc 11, %bb.2
// %bb.1:
//   Live Ins: %w19
//   BL @fun
//   %w0 = ADDWrr %w0, %w19
//   RET %w0
// %bb.2:
//   %w0 = COPY %wzr
//   RET %w0
// As we sink %w19 (CSR in AArch64) into %bb.1, the shrink-wrapping pass will be
// able to see %bb.0 as a candidate.
//===----------------------------------------------------------------------===//
namespace {

class PostRAMachineSinking : public MachineFunctionPass {
public:
  bool runOnMachineFunction(MachineFunction &MF) override;

  static char ID;
  PostRAMachineSinking() : MachineFunctionPass(ID) {}
  StringRef getPassName() const override { return "PostRA Machine Sink"; }

  void getAnalysisUsage(AnalysisUsage &AU) const override {
    AU.setPreservesCFG();
    MachineFunctionPass::getAnalysisUsage(AU);
  }

  MachineFunctionProperties getRequiredProperties() const override {
    return MachineFunctionProperties().set(
        MachineFunctionProperties::Property::NoVRegs);
  }

private:
  /// Track which register units have been modified and used.
  LiveRegUnits ModifiedRegUnits, UsedRegUnits;

  /// Track DBG_VALUEs of (unmodified) register units. Each DBG_VALUE has an
  /// entry in this map for each unit it touches. The DBG_VALUE's entry
  /// consists of a pointer to the instruction itself, and a vector of registers
  /// referred to by the instruction that overlap the key register unit.
  DenseMap<MCRegUnit, SmallVector<MIRegs, 2>> SeenDbgInstrs;

  /// Sink Copy instructions unused in the same block close to their uses in
  /// successors.
  bool tryToSinkCopy(MachineBasicBlock &BB, MachineFunction &MF,
                     const TargetRegisterInfo *TRI, const TargetInstrInfo *TII);
};
} // namespace

char PostRAMachineSinking::ID = 0;
char &llvm::PostRAMachineSinkingID = PostRAMachineSinking::ID;

INITIALIZE_PASS(PostRAMachineSinking, "postra-machine-sink",
                "PostRA Machine Sink", false, false)

static bool aliasWithRegsInLiveIn(MachineBasicBlock &MBB, Register Reg,
                                  const TargetRegisterInfo *TRI) {
  LiveRegUnits LiveInRegUnits(*TRI);
  LiveInRegUnits.addLiveIns(MBB);
  return !LiveInRegUnits.available(Reg);
}

static MachineBasicBlock *
getSingleLiveInSuccBB(MachineBasicBlock &CurBB,
                      const SmallPtrSetImpl<MachineBasicBlock *> &SinkableBBs,
                      Register Reg, const TargetRegisterInfo *TRI) {
  // Try to find a single sinkable successor in which Reg is live-in.
  MachineBasicBlock *BB = nullptr;
  for (auto *SI : SinkableBBs) {
    if (aliasWithRegsInLiveIn(*SI, Reg, TRI)) {
      // If BB is set here, Reg is live-in to at least two sinkable successors,
      // so quit.
      if (BB)
        return nullptr;
      BB = SI;
    }
  }
  // Reg is not live-in to any sinkable successors.
  if (!BB)
    return nullptr;

  // Check if any register aliased with Reg is live-in in other successors.
  for (auto *SI : CurBB.successors()) {
    if (!SinkableBBs.count(SI) && aliasWithRegsInLiveIn(*SI, Reg, TRI))
      return nullptr;
  }
  return BB;
}

static MachineBasicBlock *
getSingleLiveInSuccBB(MachineBasicBlock &CurBB,
                      const SmallPtrSetImpl<MachineBasicBlock *> &SinkableBBs,
                      ArrayRef<Register> DefedRegsInCopy,
                      const TargetRegisterInfo *TRI) {
  MachineBasicBlock *SingleBB = nullptr;
  for (auto DefReg : DefedRegsInCopy) {
    MachineBasicBlock *BB =
        getSingleLiveInSuccBB(CurBB, SinkableBBs, DefReg, TRI);
    if (!BB || (SingleBB && SingleBB != BB))
      return nullptr;
    SingleBB = BB;
  }
  return SingleBB;
}

static void clearKillFlags(MachineInstr *MI, MachineBasicBlock &CurBB,
                           const SmallVectorImpl<unsigned> &UsedOpsInCopy,
                           const LiveRegUnits &UsedRegUnits,
                           const TargetRegisterInfo *TRI) {
  for (auto U : UsedOpsInCopy) {
    MachineOperand &MO = MI->getOperand(U);
    Register SrcReg = MO.getReg();
    if (!UsedRegUnits.available(SrcReg)) {
      MachineBasicBlock::iterator NI = std::next(MI->getIterator());
      for (MachineInstr &UI : make_range(NI, CurBB.end())) {
        if (UI.killsRegister(SrcReg, TRI)) {
          UI.clearRegisterKills(SrcReg, TRI);
          MO.setIsKill(true);
          break;
        }
      }
    }
  }
}

static void updateLiveIn(MachineInstr *MI, MachineBasicBlock *SuccBB,
                         const SmallVectorImpl<unsigned> &UsedOpsInCopy,
                         const SmallVectorImpl<Register> &DefedRegsInCopy) {
  MachineFunction &MF = *SuccBB->getParent();
  const TargetRegisterInfo *TRI = MF.getSubtarget().getRegisterInfo();
  for (Register DefReg : DefedRegsInCopy)
    for (MCPhysReg S : TRI->subregs_inclusive(DefReg))
      SuccBB->removeLiveIn(S);
  for (auto U : UsedOpsInCopy)
    SuccBB->addLiveIn(MI->getOperand(U).getReg());
  SuccBB->sortUniqueLiveIns();
}

static bool hasRegisterDependency(MachineInstr *MI,
                                  SmallVectorImpl<unsigned> &UsedOpsInCopy,
                                  SmallVectorImpl<Register> &DefedRegsInCopy,
                                  LiveRegUnits &ModifiedRegUnits,
                                  LiveRegUnits &UsedRegUnits) {
  bool HasRegDependency = false;
  for (unsigned i = 0, e = MI->getNumOperands(); i != e; ++i) {
    MachineOperand &MO = MI->getOperand(i);
    if (!MO.isReg())
      continue;
    Register Reg = MO.getReg();
    if (!Reg)
      continue;
    if (MO.isDef()) {
      if (!ModifiedRegUnits.available(Reg) || !UsedRegUnits.available(Reg)) {
        HasRegDependency = true;
        break;
      }
      DefedRegsInCopy.push_back(Reg);

      // FIXME: instead of isUse(), readsReg() would be a better fix here,
      // For example, we can ignore modifications in reg with undef. However,
      // it's not perfectly clear if skipping the internal read is safe in all
      // other targets.
    } else if (MO.isUse()) {
      if (!ModifiedRegUnits.available(Reg)) {
        HasRegDependency = true;
        break;
      }
      UsedOpsInCopy.push_back(i);
    }
  }
  return HasRegDependency;
}

bool PostRAMachineSinking::tryToSinkCopy(MachineBasicBlock &CurBB,
                                         MachineFunction &MF,
                                         const TargetRegisterInfo *TRI,
                                         const TargetInstrInfo *TII) {
  SmallPtrSet<MachineBasicBlock *, 2> SinkableBBs;
  // FIXME: For now, we sink only to a successor which has a single predecessor
  // so that we can directly sink COPY instructions to the successor without
  // adding any new block or branch instruction.
  for (MachineBasicBlock *SI : CurBB.successors())
    if (!SI->livein_empty() && SI->pred_size() == 1)
      SinkableBBs.insert(SI);

  if (SinkableBBs.empty())
    return false;

  bool Changed = false;

  // Track which registers have been modified and used between the end of the
  // block and the current instruction.
  ModifiedRegUnits.clear();
  UsedRegUnits.clear();
  SeenDbgInstrs.clear();

  for (MachineInstr &MI : llvm::make_early_inc_range(llvm::reverse(CurBB))) {
    // Track the operand index for use in Copy.
    SmallVector<unsigned, 2> UsedOpsInCopy;
    // Track the register number defed in Copy.
    SmallVector<Register, 2> DefedRegsInCopy;

    // We must sink this DBG_VALUE if its operand is sunk. To avoid searching
    // for DBG_VALUEs later, record them when they're encountered.
    if (MI.isDebugValue() && !MI.isDebugRef()) {
      SmallDenseMap<MCRegUnit, SmallVector<Register, 2>, 4> MIUnits;
      bool IsValid = true;
      for (MachineOperand &MO : MI.debug_operands()) {
        if (MO.isReg() && MO.getReg().isPhysical()) {
          // Bail if we can already tell the sink would be rejected, rather
          // than needlessly accumulating lots of DBG_VALUEs.
          if (hasRegisterDependency(&MI, UsedOpsInCopy, DefedRegsInCopy,
                                    ModifiedRegUnits, UsedRegUnits)) {
            IsValid = false;
            break;
          }

          // Record debug use of each reg unit.
          for (MCRegUnit Unit : TRI->regunits(MO.getReg()))
            MIUnits[Unit].push_back(MO.getReg());
        }
      }
      if (IsValid) {
        for (auto &RegOps : MIUnits)
          SeenDbgInstrs[RegOps.first].emplace_back(&MI,
                                                   std::move(RegOps.second));
      }
      continue;
    }

    if (MI.isDebugOrPseudoInstr())
      continue;

    // Do not move any instruction across function call.
    if (MI.isCall())
      return false;

    if (!MI.isCopy() || !MI.getOperand(0).isRenamable()) {
      LiveRegUnits::accumulateUsedDefed(MI, ModifiedRegUnits, UsedRegUnits,
                                        TRI);
      continue;
    }

    // Don't sink the COPY if it would violate a register dependency.
    if (hasRegisterDependency(&MI, UsedOpsInCopy, DefedRegsInCopy,
                              ModifiedRegUnits, UsedRegUnits)) {
      LiveRegUnits::accumulateUsedDefed(MI, ModifiedRegUnits, UsedRegUnits,
                                        TRI);
      continue;
    }
    assert((!UsedOpsInCopy.empty() && !DefedRegsInCopy.empty()) &&
           "Unexpect SrcReg or DefReg");
    MachineBasicBlock *SuccBB =
        getSingleLiveInSuccBB(CurBB, SinkableBBs, DefedRegsInCopy, TRI);
    // Don't sink if we cannot find a single sinkable successor in which Reg
    // is live-in.
    if (!SuccBB) {
      LiveRegUnits::accumulateUsedDefed(MI, ModifiedRegUnits, UsedRegUnits,
                                        TRI);
      continue;
    }
    assert((SuccBB->pred_size() == 1 && *SuccBB->pred_begin() == &CurBB) &&
           "Unexpected predecessor");

    // Collect DBG_VALUEs that must sink with this copy. We've previously
    // recorded which reg units that DBG_VALUEs read, if this instruction
    // writes any of those units then the corresponding DBG_VALUEs must sink.
    MapVector<MachineInstr *, MIRegs::second_type> DbgValsToSinkMap;
    for (auto &MO : MI.all_defs()) {
      for (MCRegUnit Unit : TRI->regunits(MO.getReg())) {
        for (const auto &MIRegs : SeenDbgInstrs.lookup(Unit)) {
          auto &Regs = DbgValsToSinkMap[MIRegs.first];
<<<<<<< HEAD
          for (Register Reg : MIRegs.second)
            Regs.push_back(Reg);
=======
          llvm::append_range(Regs, MIRegs.second);
>>>>>>> 5eee2751
        }
      }
    }
    auto DbgValsToSink = DbgValsToSinkMap.takeVector();

    LLVM_DEBUG(dbgs() << "Sink instr " << MI << "\tinto block " << *SuccBB);

    MachineBasicBlock::iterator InsertPos =
        SuccBB->SkipPHIsAndLabels(SuccBB->begin());
    if (blockPrologueInterferes(SuccBB, InsertPos, MI, TRI, TII, nullptr)) {
      LiveRegUnits::accumulateUsedDefed(MI, ModifiedRegUnits, UsedRegUnits,
                                        TRI);
      LLVM_DEBUG(dbgs() << " *** Not sinking: prologue interference\n");
      continue;
    }

    // Clear the kill flag if SrcReg is killed between MI and the end of the
    // block.
    clearKillFlags(&MI, CurBB, UsedOpsInCopy, UsedRegUnits, TRI);
    performSink(MI, *SuccBB, InsertPos, DbgValsToSink);
    updateLiveIn(&MI, SuccBB, UsedOpsInCopy, DefedRegsInCopy);

    Changed = true;
    ++NumPostRACopySink;
  }
  return Changed;
}

bool PostRAMachineSinking::runOnMachineFunction(MachineFunction &MF) {
  if (skipFunction(MF.getFunction()))
    return false;

  bool Changed = false;
  const TargetRegisterInfo *TRI = MF.getSubtarget().getRegisterInfo();
  const TargetInstrInfo *TII = MF.getSubtarget().getInstrInfo();

  ModifiedRegUnits.init(*TRI);
  UsedRegUnits.init(*TRI);
  for (auto &BB : MF)
    Changed |= tryToSinkCopy(BB, MF, TRI, TII);

  return Changed;
}<|MERGE_RESOLUTION|>--- conflicted
+++ resolved
@@ -2326,12 +2326,7 @@
       for (MCRegUnit Unit : TRI->regunits(MO.getReg())) {
         for (const auto &MIRegs : SeenDbgInstrs.lookup(Unit)) {
           auto &Regs = DbgValsToSinkMap[MIRegs.first];
-<<<<<<< HEAD
-          for (Register Reg : MIRegs.second)
-            Regs.push_back(Reg);
-=======
           llvm::append_range(Regs, MIRegs.second);
->>>>>>> 5eee2751
         }
       }
     }
