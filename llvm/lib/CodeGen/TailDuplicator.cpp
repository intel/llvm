--- conflicted
+++ resolved
@@ -604,11 +604,7 @@
   bool HasComputedGoto = false;
   if (!TailBB.empty()) {
     HasIndirectbr = TailBB.back().isIndirectBranch();
-<<<<<<< HEAD
-    HasComputedGoto = TailBB.back().isComputedGoto();
-=======
     HasComputedGoto = TailBB.terminatorIsComputedGoto();
->>>>>>> 5eee2751
   }
 
   if (HasIndirectbr && PreRegAlloc)
