--- conflicted
+++ resolved
@@ -261,13 +261,10 @@
   PHINode *RealPHI = nullptr;
   PHINode *ImagPHI = nullptr;
 
-<<<<<<< HEAD
-=======
   /// Set this flag to true if RealPHI and ImagPHI were reached during reduction
   /// detection.
   bool PHIsFound = false;
 
->>>>>>> bac3a63c
   /// OldToNewPHI maps the original real PHINode to a new, double-sized PHINode.
   /// The new PHINode corresponds to a vector of deinterleaved complex numbers.
   /// This mapping is populated during
@@ -277,11 +274,7 @@
   std::map<PHINode *, PHINode *> OldToNewPHI;
 
   NodePtr prepareCompositeNode(ComplexDeinterleavingOperation Operation,
-<<<<<<< HEAD
-                               Instruction *R, Instruction *I) {
-=======
                                Value *R, Value *I) {
->>>>>>> bac3a63c
     assert(((Operation != ComplexDeinterleavingOperation::ReductionPHI &&
              Operation != ComplexDeinterleavingOperation::ReductionOperation) ||
             (R && I)) &&
@@ -380,10 +373,6 @@
   /// intrinsic (for both fixed and scalable vectors)
   NodePtr identifyDeinterleave(Instruction *Real, Instruction *Imag);
 
-<<<<<<< HEAD
-  NodePtr identifyPHINode(Instruction *Real, Instruction *Imag);
-
-=======
   /// identifying the operation that represents a complex number repeated in a
   /// Splat vector. There are two possible types of splats: ConstantExpr with
   /// the opcode ShuffleVector and ShuffleVectorInstr. Both should have an
@@ -396,7 +385,6 @@
   /// and/or predicated tail folding
   NodePtr identifySelectNode(Instruction *Real, Instruction *Imag);
 
->>>>>>> bac3a63c
   Value *replaceNode(IRBuilderBase &Builder, RawNodePtr Node);
 
   /// Complete IR modifications after producing new reduction operation:
@@ -901,12 +889,9 @@
   if (NodePtr CN = identifyPHINode(Real, Imag))
     return CN;
 
-<<<<<<< HEAD
-=======
   if (NodePtr CN = identifySelectNode(Real, Imag))
     return CN;
 
->>>>>>> bac3a63c
   auto *VTy = cast<VectorType>(Real->getType());
   auto *NewVTy = VectorType::getDoubleElementsVectorType(VTy);
 
@@ -1438,12 +1423,8 @@
       FinalReduction = dyn_cast<Instruction>(U);
     }
 
-<<<<<<< HEAD
-    if (NumUsers != 2 || !FinalReduction || FinalReduction->getParent() == B)
-=======
     if (NumUsers != 2 || !FinalReduction || FinalReduction->getParent() == B ||
         isa<PHINode>(FinalReduction))
->>>>>>> bac3a63c
       continue;
 
     ReductionInfo[ReductionOp] = {&PHI, FinalReduction};
@@ -1479,18 +1460,12 @@
 
       auto *Real = OperationInstruction[i];
       auto *Imag = OperationInstruction[j];
-<<<<<<< HEAD
-
-      RealPHI = ReductionInfo[Real].first;
-      ImagPHI = ReductionInfo[Imag].first;
-=======
       if (Real->getType() != Imag->getType())
         continue;
 
       RealPHI = ReductionInfo[Real].first;
       ImagPHI = ReductionInfo[Imag].first;
       PHIsFound = false;
->>>>>>> bac3a63c
       auto Node = identifyNode(Real, Imag);
       if (!Node) {
         std::swap(Real, Imag);
@@ -1498,16 +1473,10 @@
         Node = identifyNode(Real, Imag);
       }
 
-<<<<<<< HEAD
-      // If a node is identified, mark its operation instructions as used to
-      // prevent re-identification and attach the node to the real part
-      if (Node) {
-=======
       // If a node is identified and reduction PHINode is used in the chain of
       // operations, mark its operation instructions as used to prevent
       // re-identification and attach the node to the real part
       if (Node && PHIsFound) {
->>>>>>> bac3a63c
         LLVM_DEBUG(dbgs() << "Identified reduction starting from instructions: "
                           << *Real << " / " << *Imag << "\n");
         Processed[i] = true;
@@ -1742,8 +1711,6 @@
 }
 
 ComplexDeinterleavingGraph::NodePtr
-<<<<<<< HEAD
-=======
 ComplexDeinterleavingGraph::identifySplat(Value *R, Value *I) {
   auto IsSplat = [](Value *V) -> bool {
     // Fixed-width vector with constants
@@ -1797,23 +1764,17 @@
 }
 
 ComplexDeinterleavingGraph::NodePtr
->>>>>>> bac3a63c
 ComplexDeinterleavingGraph::identifyPHINode(Instruction *Real,
                                             Instruction *Imag) {
   if (Real != RealPHI || Imag != ImagPHI)
     return nullptr;
 
-<<<<<<< HEAD
-=======
   PHIsFound = true;
->>>>>>> bac3a63c
   NodePtr PlaceholderNode = prepareCompositeNode(
       ComplexDeinterleavingOperation::ReductionPHI, Real, Imag);
   return submitCompositeNode(PlaceholderNode);
 }
 
-<<<<<<< HEAD
-=======
 ComplexDeinterleavingGraph::NodePtr
 ComplexDeinterleavingGraph::identifySelectNode(Instruction *Real,
                                                Instruction *Imag) {
@@ -1853,7 +1814,6 @@
   return submitCompositeNode(PlaceholderNode);
 }
 
->>>>>>> bac3a63c
 static Value *replaceSymmetricNode(IRBuilderBase &B, unsigned Opcode,
                                    FastMathFlags Flags, Value *InputA,
                                    Value *InputB) {
@@ -1914,8 +1874,6 @@
   case ComplexDeinterleavingOperation::Deinterleave:
     llvm_unreachable("Deinterleave node should already have ReplacementNode");
     break;
-<<<<<<< HEAD
-=======
   case ComplexDeinterleavingOperation::Splat: {
     auto *NewTy = VectorType::getDoubleElementsVectorType(
         cast<VectorType>(Node->Real->getType()));
@@ -1935,7 +1893,6 @@
     }
     break;
   }
->>>>>>> bac3a63c
   case ComplexDeinterleavingOperation::ReductionPHI: {
     // If Operation is ReductionPHI, a new empty PHINode is created.
     // It is filled later when the ReductionOperation is processed.
@@ -1950,8 +1907,6 @@
     ReplacementNode = replaceNode(Builder, Node->Operands[0]);
     processReductionOperation(ReplacementNode, Node);
     break;
-<<<<<<< HEAD
-=======
   case ComplexDeinterleavingOperation::ReductionSelect: {
     auto *MaskReal = cast<Instruction>(Node->Real)->getOperand(0);
     auto *MaskImag = cast<Instruction>(Node->Imag)->getOperand(0);
@@ -1965,7 +1920,6 @@
     ReplacementNode = Builder.CreateSelect(NewMask, A, B);
     break;
   }
->>>>>>> bac3a63c
   }
 
   assert(ReplacementNode && "Target failed to create Intrinsic call.");
@@ -1976,13 +1930,6 @@
 
 void ComplexDeinterleavingGraph::processReductionOperation(
     Value *OperationReplacement, RawNodePtr Node) {
-<<<<<<< HEAD
-  auto *OldPHIReal = ReductionInfo[Node->Real].first;
-  auto *OldPHIImag = ReductionInfo[Node->Imag].first;
-  auto *NewPHI = OldToNewPHI[OldPHIReal];
-
-  auto *VTy = cast<VectorType>(Node->Real->getType());
-=======
   auto *Real = cast<Instruction>(Node->Real);
   auto *Imag = cast<Instruction>(Node->Imag);
   auto *OldPHIReal = ReductionInfo[Real].first;
@@ -1990,7 +1937,6 @@
   auto *NewPHI = OldToNewPHI[OldPHIReal];
 
   auto *VTy = cast<VectorType>(Real->getType());
->>>>>>> bac3a63c
   auto *NewVTy = VectorType::getDoubleElementsVectorType(VTy);
 
   // We have to interleave initial origin values coming from IncomingBlock
@@ -2006,13 +1952,8 @@
 
   // Deinterleave complex vector outside of loop so that it can be finally
   // reduced
-<<<<<<< HEAD
-  auto *FinalReductionReal = ReductionInfo[Node->Real].second;
-  auto *FinalReductionImag = ReductionInfo[Node->Imag].second;
-=======
   auto *FinalReductionReal = ReductionInfo[Real].second;
   auto *FinalReductionImag = ReductionInfo[Imag].second;
->>>>>>> bac3a63c
 
   Builder.SetInsertPoint(
       &*FinalReductionReal->getParent()->getFirstInsertionPt());
@@ -2021,19 +1962,11 @@
       OperationReplacement->getType(), OperationReplacement);
 
   auto *NewReal = Builder.CreateExtractValue(Deinterleave, (uint64_t)0);
-<<<<<<< HEAD
-  FinalReductionReal->replaceUsesOfWith(Node->Real, NewReal);
-
-  Builder.SetInsertPoint(FinalReductionImag);
-  auto *NewImag = Builder.CreateExtractValue(Deinterleave, 1);
-  FinalReductionImag->replaceUsesOfWith(Node->Imag, NewImag);
-=======
   FinalReductionReal->replaceUsesOfWith(Real, NewReal);
 
   Builder.SetInsertPoint(FinalReductionImag);
   auto *NewImag = Builder.CreateExtractValue(Deinterleave, 1);
   FinalReductionImag->replaceUsesOfWith(Imag, NewImag);
->>>>>>> bac3a63c
 }
 
 void ComplexDeinterleavingGraph::replaceNodes() {
@@ -2050,19 +1983,12 @@
 
     if (RootNode->Operation ==
         ComplexDeinterleavingOperation::ReductionOperation) {
-<<<<<<< HEAD
-      ReductionInfo[RootNode->Real].first->removeIncomingValue(BackEdge);
-      ReductionInfo[RootNode->Imag].first->removeIncomingValue(BackEdge);
-      DeadInstrRoots.push_back(RootNode->Real);
-      DeadInstrRoots.push_back(RootNode->Imag);
-=======
       auto *RootReal = cast<Instruction>(RootNode->Real);
       auto *RootImag = cast<Instruction>(RootNode->Imag);
       ReductionInfo[RootReal].first->removeIncomingValue(BackEdge);
       ReductionInfo[RootImag].first->removeIncomingValue(BackEdge);
       DeadInstrRoots.push_back(cast<Instruction>(RootReal));
       DeadInstrRoots.push_back(cast<Instruction>(RootImag));
->>>>>>> bac3a63c
     } else {
       assert(R && "Unable to find replacement for RootInstruction");
       DeadInstrRoots.push_back(RootInstruction);
