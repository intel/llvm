//===- ELFObject.h ----------------------------------------------*- C++ -*-===//
//
// Part of the LLVM Project, under the Apache License v2.0 with LLVM Exceptions.
// See https://llvm.org/LICENSE.txt for license information.
// SPDX-License-Identifier: Apache-2.0 WITH LLVM-exception
//
//===----------------------------------------------------------------------===//

#ifndef LLVM_LIB_OBJCOPY_ELF_ELFOBJECT_H
#define LLVM_LIB_OBJCOPY_ELF_ELFOBJECT_H

#include "llvm/ADT/ArrayRef.h"
#include "llvm/ADT/StringRef.h"
#include "llvm/ADT/Twine.h"
#include "llvm/BinaryFormat/ELF.h"
#include "llvm/MC/StringTableBuilder.h"
#include "llvm/ObjCopy/CommonConfig.h"
#include "llvm/Object/ELFObjectFile.h"
#include "llvm/Support/Errc.h"
#include "llvm/Support/FileOutputBuffer.h"
#include "llvm/Support/MemoryBuffer.h"
#include <cstddef>
#include <cstdint>
#include <functional>
#include <memory>
#include <set>
#include <vector>

namespace llvm {
enum class DebugCompressionType;
namespace objcopy {
namespace elf {

class SectionBase;
class Section;
class OwnedDataSection;
class StringTableSection;
class SymbolTableSection;
class RelocationSection;
class DynamicRelocationSection;
class GnuDebugLinkSection;
class GroupSection;
class SectionIndexSection;
class CompressedSection;
class DecompressedSection;
class Segment;
class Object;
struct Symbol;

class SectionTableRef {
  ArrayRef<std::unique_ptr<SectionBase>> Sections;

public:
  using iterator = pointee_iterator<const std::unique_ptr<SectionBase> *>;

  explicit SectionTableRef(ArrayRef<std::unique_ptr<SectionBase>> Secs)
      : Sections(Secs) {}
  SectionTableRef(const SectionTableRef &) = default;

  iterator begin() const { return iterator(Sections.data()); }
  iterator end() const { return iterator(Sections.data() + Sections.size()); }
  size_t size() const { return Sections.size(); }

  Expected<SectionBase *> getSection(uint32_t Index, Twine ErrMsg);

  template <class T>
  Expected<T *> getSectionOfType(uint32_t Index, Twine IndexErrMsg,
                                 Twine TypeErrMsg);
};

enum ElfType { ELFT_ELF32LE, ELFT_ELF64LE, ELFT_ELF32BE, ELFT_ELF64BE };

class SectionVisitor {
public:
  virtual ~SectionVisitor() = default;

  virtual Error visit(const Section &Sec) = 0;
  virtual Error visit(const OwnedDataSection &Sec) = 0;
  virtual Error visit(const StringTableSection &Sec) = 0;
  virtual Error visit(const SymbolTableSection &Sec) = 0;
  virtual Error visit(const RelocationSection &Sec) = 0;
  virtual Error visit(const DynamicRelocationSection &Sec) = 0;
  virtual Error visit(const GnuDebugLinkSection &Sec) = 0;
  virtual Error visit(const GroupSection &Sec) = 0;
  virtual Error visit(const SectionIndexSection &Sec) = 0;
  virtual Error visit(const CompressedSection &Sec) = 0;
  virtual Error visit(const DecompressedSection &Sec) = 0;
};

class MutableSectionVisitor {
public:
  virtual ~MutableSectionVisitor() = default;

  virtual Error visit(Section &Sec) = 0;
  virtual Error visit(OwnedDataSection &Sec) = 0;
  virtual Error visit(StringTableSection &Sec) = 0;
  virtual Error visit(SymbolTableSection &Sec) = 0;
  virtual Error visit(RelocationSection &Sec) = 0;
  virtual Error visit(DynamicRelocationSection &Sec) = 0;
  virtual Error visit(GnuDebugLinkSection &Sec) = 0;
  virtual Error visit(GroupSection &Sec) = 0;
  virtual Error visit(SectionIndexSection &Sec) = 0;
  virtual Error visit(CompressedSection &Sec) = 0;
  virtual Error visit(DecompressedSection &Sec) = 0;
};

class SectionWriter : public SectionVisitor {
protected:
  WritableMemoryBuffer &Out;

public:
  ~SectionWriter() override = default;

  Error visit(const Section &Sec) override;
  Error visit(const OwnedDataSection &Sec) override;
  Error visit(const StringTableSection &Sec) override;
  Error visit(const DynamicRelocationSection &Sec) override;
  Error visit(const SymbolTableSection &Sec) override = 0;
  Error visit(const RelocationSection &Sec) override = 0;
  Error visit(const GnuDebugLinkSection &Sec) override = 0;
  Error visit(const GroupSection &Sec) override = 0;
  Error visit(const SectionIndexSection &Sec) override = 0;
  Error visit(const CompressedSection &Sec) override = 0;
  Error visit(const DecompressedSection &Sec) override = 0;

  explicit SectionWriter(WritableMemoryBuffer &Buf) : Out(Buf) {}
};

template <class ELFT> class ELFSectionWriter : public SectionWriter {
private:
  using Elf_Word = typename ELFT::Word;
  using Elf_Rel = typename ELFT::Rel;
  using Elf_Rela = typename ELFT::Rela;
  using Elf_Sym = typename ELFT::Sym;

public:
<<<<<<< HEAD
  ~ELFSectionWriter() override {}
=======
  ~ELFSectionWriter() override = default;
>>>>>>> 811fe024
  Error visit(const SymbolTableSection &Sec) override;
  Error visit(const RelocationSection &Sec) override;
  Error visit(const GnuDebugLinkSection &Sec) override;
  Error visit(const GroupSection &Sec) override;
  Error visit(const SectionIndexSection &Sec) override;
  Error visit(const CompressedSection &Sec) override;
  Error visit(const DecompressedSection &Sec) override;

  explicit ELFSectionWriter(WritableMemoryBuffer &Buf) : SectionWriter(Buf) {}
};

template <class ELFT> class ELFSectionSizer : public MutableSectionVisitor {
private:
  using Elf_Rel = typename ELFT::Rel;
  using Elf_Rela = typename ELFT::Rela;
  using Elf_Sym = typename ELFT::Sym;
  using Elf_Word = typename ELFT::Word;
  using Elf_Xword = typename ELFT::Xword;

public:
  Error visit(Section &Sec) override;
  Error visit(OwnedDataSection &Sec) override;
  Error visit(StringTableSection &Sec) override;
  Error visit(DynamicRelocationSection &Sec) override;
  Error visit(SymbolTableSection &Sec) override;
  Error visit(RelocationSection &Sec) override;
  Error visit(GnuDebugLinkSection &Sec) override;
  Error visit(GroupSection &Sec) override;
  Error visit(SectionIndexSection &Sec) override;
  Error visit(CompressedSection &Sec) override;
  Error visit(DecompressedSection &Sec) override;
};

#define MAKE_SEC_WRITER_FRIEND                                                 \
  friend class SectionWriter;                                                  \
  friend class IHexSectionWriterBase;                                          \
  friend class IHexSectionWriter;                                              \
  friend class SRECSectionWriter;                                              \
  friend class SRECSectionWriterBase;                                          \
  friend class SRECSizeCalculator;                                             \
  template <class ELFT> friend class ELFSectionWriter;                         \
  template <class ELFT> friend class ELFSectionSizer;

class BinarySectionWriter : public SectionWriter {
public:
<<<<<<< HEAD
  ~BinarySectionWriter() override {}
=======
  ~BinarySectionWriter() override = default;
>>>>>>> 811fe024

  Error visit(const SymbolTableSection &Sec) override;
  Error visit(const RelocationSection &Sec) override;
  Error visit(const GnuDebugLinkSection &Sec) override;
  Error visit(const GroupSection &Sec) override;
  Error visit(const SectionIndexSection &Sec) override;
  Error visit(const CompressedSection &Sec) override;
  Error visit(const DecompressedSection &Sec) override;

  explicit BinarySectionWriter(WritableMemoryBuffer &Buf)
      : SectionWriter(Buf) {}
};

using IHexLineData = SmallVector<char, 64>;

struct IHexRecord {
  // Memory address of the record.
  uint16_t Addr;
  // Record type (see below).
  uint16_t Type;
  // Record data in hexadecimal form.
  StringRef HexData;

  // Helper method to get file length of the record
  // including newline character
  static size_t getLength(size_t DataSize) {
    // :LLAAAATT[DD...DD]CC'
    return DataSize * 2 + 11;
  }

  // Gets length of line in a file (getLength + CRLF).
  static size_t getLineLength(size_t DataSize) {
    return getLength(DataSize) + 2;
  }

  // Given type, address and data returns line which can
  // be written to output file.
  static IHexLineData getLine(uint8_t Type, uint16_t Addr,
                              ArrayRef<uint8_t> Data);

  // Parses the line and returns record if possible.
  // Line should be trimmed from whitespace characters.
  static Expected<IHexRecord> parse(StringRef Line);

  // Calculates checksum of stringified record representation
  // S must NOT contain leading ':' and trailing whitespace
  // characters
  static uint8_t getChecksum(StringRef S);

  enum Type {
    // Contains data and a 16-bit starting address for the data.
    // The byte count specifies number of data bytes in the record.
    Data = 0,
    // Must occur exactly once per file in the last line of the file.
    // The data field is empty (thus byte count is 00) and the address
    // field is typically 0000.
    EndOfFile = 1,
    // The data field contains a 16-bit segment base address (thus byte
    // count is always 02) compatible with 80x86 real mode addressing.
    // The address field (typically 0000) is ignored. The segment address
    // from the most recent 02 record is multiplied by 16 and added to each
    // subsequent data record address to form the physical starting address
    // for the data. This allows addressing up to one megabyte of address
    // space.
    SegmentAddr = 2,
    // or 80x86 processors, specifies the initial content of the CS:IP
    // registers. The address field is 0000, the byte count is always 04,
    // the first two data bytes are the CS value, the latter two are the
    // IP value.
    StartAddr80x86 = 3,
    // Allows for 32 bit addressing (up to 4GiB). The record's address field
    // is ignored (typically 0000) and its byte count is always 02. The two
    // data bytes (big endian) specify the upper 16 bits of the 32 bit
    // absolute address for all subsequent type 00 records
    ExtendedAddr = 4,
    // The address field is 0000 (not used) and the byte count is always 04.
    // The four data bytes represent a 32-bit address value. In the case of
    // 80386 and higher CPUs, this address is loaded into the EIP register.
    StartAddr = 5,
    // We have no other valid types
    InvalidType = 6
  };
};

// Base class for IHexSectionWriter. This class implements writing algorithm,
// but doesn't actually write records. It is used for output buffer size
// calculation in IHexWriter::finalize.
class IHexSectionWriterBase : public BinarySectionWriter {
  // 20-bit segment address
  uint32_t SegmentAddr = 0;
  // Extended linear address
  uint32_t BaseAddr = 0;

  // Write segment address corresponding to 'Addr'
  uint64_t writeSegmentAddr(uint64_t Addr);
  // Write extended linear (base) address corresponding to 'Addr'
  uint64_t writeBaseAddr(uint64_t Addr);

protected:
  // Offset in the output buffer
  uint64_t Offset = 0;

  void writeSection(const SectionBase *Sec, ArrayRef<uint8_t> Data);
  virtual void writeData(uint8_t Type, uint16_t Addr, ArrayRef<uint8_t> Data);

public:
  explicit IHexSectionWriterBase(WritableMemoryBuffer &Buf)
      : BinarySectionWriter(Buf) {}

  uint64_t getBufferOffset() const { return Offset; }
  Error visit(const Section &Sec) final;
  Error visit(const OwnedDataSection &Sec) final;
  Error visit(const StringTableSection &Sec) override;
  Error visit(const DynamicRelocationSection &Sec) final;
  using BinarySectionWriter::visit;
};

// Real IHEX section writer
class IHexSectionWriter : public IHexSectionWriterBase {
public:
  IHexSectionWriter(WritableMemoryBuffer &Buf) : IHexSectionWriterBase(Buf) {}

  void writeData(uint8_t Type, uint16_t Addr, ArrayRef<uint8_t> Data) override;
  Error visit(const StringTableSection &Sec) override;
};

class Writer {
protected:
  Object &Obj;
  std::unique_ptr<WritableMemoryBuffer> Buf;
  raw_ostream &Out;

public:
  virtual ~Writer();
  virtual Error finalize() = 0;
  virtual Error write() = 0;

  Writer(Object &O, raw_ostream &Out) : Obj(O), Out(Out) {}
};

template <class ELFT> class ELFWriter : public Writer {
private:
  using Elf_Addr = typename ELFT::Addr;
  using Elf_Shdr = typename ELFT::Shdr;
  using Elf_Phdr = typename ELFT::Phdr;
  using Elf_Ehdr = typename ELFT::Ehdr;

  void initEhdrSegment();

  void writeEhdr();
  void writePhdr(const Segment &Seg);
  void writeShdr(const SectionBase &Sec);

  void writePhdrs();
  void writeShdrs();
  Error writeSectionData();
  void writeSegmentData();

  void assignOffsets();

  std::unique_ptr<ELFSectionWriter<ELFT>> SecWriter;

  size_t totalSize() const;

public:
<<<<<<< HEAD
  ~ELFWriter() override {}
=======
  ~ELFWriter() override = default;
>>>>>>> 811fe024
  bool WriteSectionHeaders;

  // For --only-keep-debug, select an alternative section/segment layout
  // algorithm.
  bool OnlyKeepDebug;

  Error finalize() override;
  Error write() override;
  ELFWriter(Object &Obj, raw_ostream &Out, bool WSH, bool OnlyKeepDebug);
};

class BinaryWriter : public Writer {
private:
  const uint8_t GapFill;
  const uint64_t PadTo;
  std::unique_ptr<BinarySectionWriter> SecWriter;

  uint64_t TotalSize = 0;

public:
<<<<<<< HEAD
  ~BinaryWriter() override {}
=======
  ~BinaryWriter() override = default;
>>>>>>> 811fe024
  Error finalize() override;
  Error write() override;
  BinaryWriter(Object &Obj, raw_ostream &Out, const CommonConfig &Config)
      : Writer(Obj, Out), GapFill(Config.GapFill), PadTo(Config.PadTo) {}
};

// A base class for writing ascii hex formats such as srec and ihex.
class ASCIIHexWriter : public Writer {
public:
  ASCIIHexWriter(Object &Obj, raw_ostream &OS, StringRef OutputFile)
      : Writer(Obj, OS), OutputFileName(OutputFile) {}
  Error finalize() override;

protected:
  StringRef OutputFileName;
  size_t TotalSize = 0;
  std::vector<const SectionBase *> Sections;

  Error checkSection(const SectionBase &S) const;
  virtual Expected<size_t>
  getTotalSize(WritableMemoryBuffer &EmptyBuffer) const = 0;
};

class IHexWriter : public ASCIIHexWriter {
public:
  Error write() override;
  IHexWriter(Object &Obj, raw_ostream &Out, StringRef OutputFile)
      : ASCIIHexWriter(Obj, Out, OutputFile) {}

private:
  uint64_t writeEntryPointRecord(uint8_t *Buf);
  uint64_t writeEndOfFileRecord(uint8_t *Buf);
  Expected<size_t>
  getTotalSize(WritableMemoryBuffer &EmptyBuffer) const override;
};

class SRECWriter : public ASCIIHexWriter {
public:
  SRECWriter(Object &Obj, raw_ostream &OS, StringRef OutputFile)
      : ASCIIHexWriter(Obj, OS, OutputFile) {}
  Error write() override;

private:
  size_t writeHeader(uint8_t *Buf);
  size_t writeTerminator(uint8_t *Buf, uint8_t Type);
  Expected<size_t>
  getTotalSize(WritableMemoryBuffer &EmptyBuffer) const override;
};

using SRecLineData = SmallVector<char, 64>;
struct SRecord {
  uint8_t Type;
  uint32_t Address;
  ArrayRef<uint8_t> Data;
  SRecLineData toString() const;
  uint8_t getCount() const;
  // Get address size in characters.
  uint8_t getAddressSize() const;
  uint8_t getChecksum() const;
  size_t getSize() const;
  static SRecord getHeader(StringRef FileName);
  static uint8_t getType(uint32_t Address);

  enum Type : uint8_t {
    // Vendor specific text comment.
    S0 = 0,
    // Data that starts at a 16 bit address.
    S1 = 1,
    // Data that starts at a 24 bit address.
    S2 = 2,
    // Data that starts at a 32 bit address.
    S3 = 3,
    // Reserved.
    S4 = 4,
    // 16 bit count of S1/S2/S3 records (optional).
    S5 = 5,
    // 32 bit count of S1/S2/S3 records (optional).
    S6 = 6,
    // Terminates a series of S3 records.
    S7 = 7,
    // Terminates a series of S2 records.
    S8 = 8,
    // Terminates a series of S1 records.
    S9 = 9
  };
};

class SRECSectionWriterBase : public BinarySectionWriter {
public:
  explicit SRECSectionWriterBase(WritableMemoryBuffer &Buf,
                                 uint64_t StartOffset)
      : BinarySectionWriter(Buf), Offset(StartOffset), HeaderSize(StartOffset) {
  }

  using BinarySectionWriter::visit;

  void writeRecords(uint32_t Entry);
  uint64_t getBufferOffset() const { return Offset; }
  Error visit(const Section &S) override;
  Error visit(const OwnedDataSection &S) override;
  Error visit(const StringTableSection &S) override;
  Error visit(const DynamicRelocationSection &S) override;
  uint8_t getType() const { return Type; };

protected:
  // Offset in the output buffer.
  uint64_t Offset;
  // Sections start after the header.
  uint64_t HeaderSize;
  // Type of records to write.
  uint8_t Type = SRecord::S1;
  std::vector<SRecord> Records;

  void writeSection(const SectionBase &S, ArrayRef<uint8_t> Data);
  virtual void writeRecord(SRecord &Record, uint64_t Off) = 0;
};

// An SRECSectionWriterBase that visits sections but does not write anything.
// This class is only used to calculate the size of the output file.
class SRECSizeCalculator : public SRECSectionWriterBase {
public:
  SRECSizeCalculator(WritableMemoryBuffer &EmptyBuffer, uint64_t Offset)
      : SRECSectionWriterBase(EmptyBuffer, Offset) {}

protected:
  void writeRecord(SRecord &Record, uint64_t Off) override {}
};

class SRECSectionWriter : public SRECSectionWriterBase {
public:
  SRECSectionWriter(WritableMemoryBuffer &Buf, uint64_t Offset)
      : SRECSectionWriterBase(Buf, Offset) {}
  Error visit(const StringTableSection &Sec) override;

protected:
  void writeRecord(SRecord &Record, uint64_t Off) override;
};

class SectionBase {
public:
  std::string Name;
  Segment *ParentSegment = nullptr;
  uint64_t HeaderOffset = 0;
  uint32_t Index = 0;

  uint32_t OriginalIndex = 0;
  uint64_t OriginalFlags = 0;
  uint64_t OriginalType = ELF::SHT_NULL;
  uint64_t OriginalOffset = std::numeric_limits<uint64_t>::max();

  uint64_t Addr = 0;
  uint64_t Align = 1;
  uint32_t EntrySize = 0;
  uint64_t Flags = 0;
  uint64_t Info = 0;
  uint64_t Link = ELF::SHN_UNDEF;
  uint64_t NameIndex = 0;
  uint64_t Offset = 0;
  uint64_t Size = 0;
  uint64_t Type = ELF::SHT_NULL;
  ArrayRef<uint8_t> OriginalData;
  bool HasSymbol = false;

  SectionBase() = default;
  SectionBase(const SectionBase &) = default;

  virtual ~SectionBase() = default;

  virtual Error initialize(SectionTableRef SecTable);
  virtual void finalize();
  // Remove references to these sections. The list of sections must be sorted.
  virtual Error
  removeSectionReferences(bool AllowBrokenLinks,
                          function_ref<bool(const SectionBase *)> ToRemove);
  virtual Error removeSymbols(function_ref<bool(const Symbol &)> ToRemove);
  virtual Error accept(SectionVisitor &Visitor) const = 0;
  virtual Error accept(MutableSectionVisitor &Visitor) = 0;
  virtual void markSymbols();
  virtual void
  replaceSectionReferences(const DenseMap<SectionBase *, SectionBase *> &);
  virtual bool hasContents() const { return false; }
  virtual ArrayRef<uint8_t> getContents() const { return {}; }
  // Notify the section that it is subject to removal.
  virtual void onRemove();

  virtual void restoreSymTabLink(SymbolTableSection &) {}
};

class Segment {
private:
  struct SectionCompare {
    bool operator()(const SectionBase *Lhs, const SectionBase *Rhs) const {
      // Some sections might have the same address if one of them is empty. To
      // fix this we can use the lexicographic ordering on ->Addr and the
      // original index.
      if (Lhs->OriginalOffset == Rhs->OriginalOffset)
        return Lhs->OriginalIndex < Rhs->OriginalIndex;
      return Lhs->OriginalOffset < Rhs->OriginalOffset;
    }
  };

public:
  uint32_t Type = 0;
  uint32_t Flags = 0;
  uint64_t Offset = 0;
  uint64_t VAddr = 0;
  uint64_t PAddr = 0;
  uint64_t FileSize = 0;
  uint64_t MemSize = 0;
  uint64_t Align = 0;

  uint32_t Index = 0;
  uint64_t OriginalOffset = 0;
  Segment *ParentSegment = nullptr;
  ArrayRef<uint8_t> Contents;
  std::set<const SectionBase *, SectionCompare> Sections;

  explicit Segment(ArrayRef<uint8_t> Data) : Contents(Data) {}
  Segment() = default;

  const SectionBase *firstSection() const {
    if (!Sections.empty())
      return *Sections.begin();
    return nullptr;
  }

  void removeSection(const SectionBase *Sec) { Sections.erase(Sec); }
  void addSection(const SectionBase *Sec) { Sections.insert(Sec); }

  ArrayRef<uint8_t> getContents() const { return Contents; }
};

class Section : public SectionBase {
  MAKE_SEC_WRITER_FRIEND

  ArrayRef<uint8_t> Contents;
  SectionBase *LinkSection = nullptr;
  bool HasSymTabLink = false;

public:
  explicit Section(ArrayRef<uint8_t> Data) : Contents(Data) {}

  Error accept(SectionVisitor &Visitor) const override;
  Error accept(MutableSectionVisitor &Visitor) override;
  Error removeSectionReferences(
      bool AllowBrokenLinks,
      function_ref<bool(const SectionBase *)> ToRemove) override;
  Error initialize(SectionTableRef SecTable) override;
  void finalize() override;
  bool hasContents() const override {
    return Type != ELF::SHT_NOBITS && Type != ELF::SHT_NULL;
  }
  ArrayRef<uint8_t> getContents() const override { return Contents; }

  void restoreSymTabLink(SymbolTableSection &SymTab) override;
};

class OwnedDataSection : public SectionBase {
  MAKE_SEC_WRITER_FRIEND

  std::vector<uint8_t> Data;

public:
  OwnedDataSection(StringRef SecName, ArrayRef<uint8_t> Data)
      : Data(std::begin(Data), std::end(Data)) {
    Name = SecName.str();
    Type = OriginalType = ELF::SHT_PROGBITS;
    Size = Data.size();
    OriginalOffset = std::numeric_limits<uint64_t>::max();
  }

  OwnedDataSection(const Twine &SecName, uint64_t SecAddr, uint64_t SecFlags,
                   uint64_t SecOff) {
    Name = SecName.str();
    Type = OriginalType = ELF::SHT_PROGBITS;
    Addr = SecAddr;
    Flags = OriginalFlags = SecFlags;
    OriginalOffset = SecOff;
  }

  OwnedDataSection(SectionBase &S, ArrayRef<uint8_t> Data)
      : SectionBase(S), Data(std::begin(Data), std::end(Data)) {
    Size = Data.size();
  }

  void appendHexData(StringRef HexData);
  Error accept(SectionVisitor &Sec) const override;
  Error accept(MutableSectionVisitor &Visitor) override;
  bool hasContents() const override { return true; }
  ArrayRef<uint8_t> getContents() const override { return Data; }
};

class CompressedSection : public SectionBase {
  MAKE_SEC_WRITER_FRIEND

  uint32_t ChType = 0;
  DebugCompressionType CompressionType;
  uint64_t DecompressedSize;
  uint64_t DecompressedAlign;
  SmallVector<uint8_t, 128> CompressedData;

public:
  CompressedSection(const SectionBase &Sec,
    DebugCompressionType CompressionType, bool Is64Bits);
  CompressedSection(ArrayRef<uint8_t> CompressedData, uint32_t ChType,
                    uint64_t DecompressedSize, uint64_t DecompressedAlign);

  uint64_t getDecompressedSize() const { return DecompressedSize; }
  uint64_t getDecompressedAlign() const { return DecompressedAlign; }
  uint64_t getChType() const { return ChType; }

  Error accept(SectionVisitor &Visitor) const override;
  Error accept(MutableSectionVisitor &Visitor) override;

  static bool classof(const SectionBase *S) {
    return S->OriginalFlags & ELF::SHF_COMPRESSED;
  }
};

class DecompressedSection : public SectionBase {
  MAKE_SEC_WRITER_FRIEND

public:
  uint32_t ChType;
  explicit DecompressedSection(const CompressedSection &Sec)
      : SectionBase(Sec), ChType(Sec.getChType()) {
    Size = Sec.getDecompressedSize();
    Align = Sec.getDecompressedAlign();
    Flags = OriginalFlags = (Flags & ~ELF::SHF_COMPRESSED);
  }

  Error accept(SectionVisitor &Visitor) const override;
  Error accept(MutableSectionVisitor &Visitor) override;
};

// There are two types of string tables that can exist, dynamic and not dynamic.
// In the dynamic case the string table is allocated. Changing a dynamic string
// table would mean altering virtual addresses and thus the memory image. So
// dynamic string tables should not have an interface to modify them or
// reconstruct them. This type lets us reconstruct a string table. To avoid
// this class being used for dynamic string tables (which has happened) the
// classof method checks that the particular instance is not allocated. This
// then agrees with the makeSection method used to construct most sections.
class StringTableSection : public SectionBase {
  MAKE_SEC_WRITER_FRIEND

  StringTableBuilder StrTabBuilder;

public:
  StringTableSection() : StrTabBuilder(StringTableBuilder::ELF) {
    Type = OriginalType = ELF::SHT_STRTAB;
  }

  void addString(StringRef Name);
  uint32_t findIndex(StringRef Name) const;
  void prepareForLayout();
  Error accept(SectionVisitor &Visitor) const override;
  Error accept(MutableSectionVisitor &Visitor) override;

  static bool classof(const SectionBase *S) {
    if (S->OriginalFlags & ELF::SHF_ALLOC)
      return false;
    return S->OriginalType == ELF::SHT_STRTAB;
  }
};

// Symbols have a st_shndx field that normally stores an index but occasionally
// stores a different special value. This enum keeps track of what the st_shndx
// field means. Most of the values are just copies of the special SHN_* values.
// SYMBOL_SIMPLE_INDEX means that the st_shndx is just an index of a section.
enum SymbolShndxType {
  SYMBOL_SIMPLE_INDEX = 0,
  SYMBOL_ABS = ELF::SHN_ABS,
  SYMBOL_COMMON = ELF::SHN_COMMON,
  SYMBOL_LOPROC = ELF::SHN_LOPROC,
  SYMBOL_AMDGPU_LDS = ELF::SHN_AMDGPU_LDS,
  SYMBOL_HEXAGON_SCOMMON = ELF::SHN_HEXAGON_SCOMMON,
  SYMBOL_HEXAGON_SCOMMON_2 = ELF::SHN_HEXAGON_SCOMMON_2,
  SYMBOL_HEXAGON_SCOMMON_4 = ELF::SHN_HEXAGON_SCOMMON_4,
  SYMBOL_HEXAGON_SCOMMON_8 = ELF::SHN_HEXAGON_SCOMMON_8,
  SYMBOL_MIPS_ACOMMON = ELF::SHN_MIPS_ACOMMON,
  SYMBOL_MIPS_TEXT = ELF::SHN_MIPS_TEXT,
  SYMBOL_MIPS_DATA = ELF::SHN_MIPS_DATA,
  SYMBOL_MIPS_SCOMMON = ELF::SHN_MIPS_SCOMMON,
  SYMBOL_MIPS_SUNDEFINED = ELF::SHN_MIPS_SUNDEFINED,
  SYMBOL_HIPROC = ELF::SHN_HIPROC,
  SYMBOL_LOOS = ELF::SHN_LOOS,
  SYMBOL_HIOS = ELF::SHN_HIOS,
  SYMBOL_XINDEX = ELF::SHN_XINDEX,
};

struct Symbol {
  uint8_t Binding;
  SectionBase *DefinedIn = nullptr;
  SymbolShndxType ShndxType;
  uint32_t Index;
  std::string Name;
  uint32_t NameIndex;
  uint64_t Size;
  uint8_t Type;
  uint64_t Value;
  uint8_t Visibility;
  bool Referenced = false;

  uint16_t getShndx() const;
  bool isCommon() const;
};

class SectionIndexSection : public SectionBase {
  MAKE_SEC_WRITER_FRIEND

private:
  std::vector<uint32_t> Indexes;
  SymbolTableSection *Symbols = nullptr;

public:
<<<<<<< HEAD
  ~SectionIndexSection() override {}
=======
  ~SectionIndexSection() override = default;
>>>>>>> 811fe024
  void addIndex(uint32_t Index) {
    assert(Size > 0);
    Indexes.push_back(Index);
  }

  void reserve(size_t NumSymbols) {
    Indexes.reserve(NumSymbols);
    Size = NumSymbols * 4;
  }
  void setSymTab(SymbolTableSection *SymTab) { Symbols = SymTab; }
  Error initialize(SectionTableRef SecTable) override;
  void finalize() override;
  Error accept(SectionVisitor &Visitor) const override;
  Error accept(MutableSectionVisitor &Visitor) override;

  SectionIndexSection() {
    Name = ".symtab_shndx";
    Align = 4;
    EntrySize = 4;
    Type = OriginalType = ELF::SHT_SYMTAB_SHNDX;
  }
};

class SymbolTableSection : public SectionBase {
  MAKE_SEC_WRITER_FRIEND

  void setStrTab(StringTableSection *StrTab) { SymbolNames = StrTab; }
  void assignIndices();

protected:
  std::vector<std::unique_ptr<Symbol>> Symbols;
  StringTableSection *SymbolNames = nullptr;
  SectionIndexSection *SectionIndexTable = nullptr;
  bool IndicesChanged = false;

  using SymPtr = std::unique_ptr<Symbol>;

public:
  SymbolTableSection() { Type = OriginalType = ELF::SHT_SYMTAB; }

  void addSymbol(Twine Name, uint8_t Bind, uint8_t Type, SectionBase *DefinedIn,
                 uint64_t Value, uint8_t Visibility, uint16_t Shndx,
                 uint64_t SymbolSize);
  void prepareForLayout();
  // An 'empty' symbol table still contains a null symbol.
  bool empty() const { return Symbols.size() == 1; }
  bool indicesChanged() const { return IndicesChanged; }
  void setShndxTable(SectionIndexSection *ShndxTable) {
    SectionIndexTable = ShndxTable;
  }
  const SectionIndexSection *getShndxTable() const { return SectionIndexTable; }
  void fillShndxTable();
  const SectionBase *getStrTab() const { return SymbolNames; }
  Expected<const Symbol *> getSymbolByIndex(uint32_t Index) const;
  Expected<Symbol *> getSymbolByIndex(uint32_t Index);
  void updateSymbols(function_ref<void(Symbol &)> Callable);

  Error removeSectionReferences(
      bool AllowBrokenLinks,
      function_ref<bool(const SectionBase *)> ToRemove) override;
  Error initialize(SectionTableRef SecTable) override;
  void finalize() override;
  Error accept(SectionVisitor &Visitor) const override;
  Error accept(MutableSectionVisitor &Visitor) override;
  Error removeSymbols(function_ref<bool(const Symbol &)> ToRemove) override;
  void replaceSectionReferences(
      const DenseMap<SectionBase *, SectionBase *> &FromTo) override;

  static bool classof(const SectionBase *S) {
    return S->OriginalType == ELF::SHT_SYMTAB;
  }
};

struct Relocation {
  Symbol *RelocSymbol = nullptr;
  uint64_t Offset;
  uint64_t Addend;
  uint32_t Type;
};

// All relocation sections denote relocations to apply to another section.
// However, some relocation sections use a dynamic symbol table and others use
// a regular symbol table. Because the types of the two symbol tables differ in
// our system (because they should behave differently) we can't uniformly
// represent all relocations with the same base class if we expose an interface
// that mentions the symbol table type. So we split the two base types into two
// different classes, one which handles the section the relocation is applied to
// and another which handles the symbol table type. The symbol table type is
// taken as a type parameter to the class (see RelocSectionWithSymtabBase).
class RelocationSectionBase : public SectionBase {
protected:
  SectionBase *SecToApplyRel = nullptr;

public:
  const SectionBase *getSection() const { return SecToApplyRel; }
  void setSection(SectionBase *Sec) { SecToApplyRel = Sec; }

  StringRef getNamePrefix() const;

  static bool classof(const SectionBase *S) {
    return is_contained({ELF::SHT_REL, ELF::SHT_RELA, ELF::SHT_CREL},
                        S->OriginalType);
  }
};

// Takes the symbol table type to use as a parameter so that we can deduplicate
// that code between the two symbol table types.
template <class SymTabType>
class RelocSectionWithSymtabBase : public RelocationSectionBase {
  void setSymTab(SymTabType *SymTab) { Symbols = SymTab; }

protected:
  RelocSectionWithSymtabBase() = default;

  SymTabType *Symbols = nullptr;

public:
  Error initialize(SectionTableRef SecTable) override;
  void finalize() override;
};

class RelocationSection
    : public RelocSectionWithSymtabBase<SymbolTableSection> {
  MAKE_SEC_WRITER_FRIEND

  std::vector<Relocation> Relocations;
  const Object &Obj;

public:
  RelocationSection(const Object &O) : Obj(O) {}
  void addRelocation(const Relocation &Rel) { Relocations.push_back(Rel); }
  Error accept(SectionVisitor &Visitor) const override;
  Error accept(MutableSectionVisitor &Visitor) override;
  Error removeSectionReferences(
      bool AllowBrokenLinks,
      function_ref<bool(const SectionBase *)> ToRemove) override;
  Error removeSymbols(function_ref<bool(const Symbol &)> ToRemove) override;
  void markSymbols() override;
  void replaceSectionReferences(
      const DenseMap<SectionBase *, SectionBase *> &FromTo) override;
  const Object &getObject() const { return Obj; }

  static bool classof(const SectionBase *S) {
    if (S->OriginalFlags & ELF::SHF_ALLOC)
      return false;
    return RelocationSectionBase::classof(S);
  }
};

// TODO: The way stripping and groups interact is complicated
// and still needs to be worked on.

class GroupSection : public SectionBase {
  MAKE_SEC_WRITER_FRIEND
  const SymbolTableSection *SymTab = nullptr;
  Symbol *Sym = nullptr;
  ELF::Elf32_Word FlagWord;
  SmallVector<SectionBase *, 3> GroupMembers;

public:
  template <class T>
  using ConstRange = iterator_range<
      pointee_iterator<typename llvm::SmallVector<T *, 3>::const_iterator>>;
  // TODO: Contents is present in several classes of the hierarchy.
  // This needs to be refactored to avoid duplication.
  ArrayRef<uint8_t> Contents;

  explicit GroupSection(ArrayRef<uint8_t> Data) : Contents(Data) {}

  void setSymTab(const SymbolTableSection *SymTabSec) { SymTab = SymTabSec; }
  void setSymbol(Symbol *S) { Sym = S; }
  void setFlagWord(ELF::Elf32_Word W) { FlagWord = W; }
  void addMember(SectionBase *Sec) { GroupMembers.push_back(Sec); }

  Error accept(SectionVisitor &) const override;
  Error accept(MutableSectionVisitor &Visitor) override;
  void finalize() override;
  Error removeSectionReferences(
      bool AllowBrokenLinks,
      function_ref<bool(const SectionBase *)> ToRemove) override;
  Error removeSymbols(function_ref<bool(const Symbol &)> ToRemove) override;
  void markSymbols() override;
  void replaceSectionReferences(
      const DenseMap<SectionBase *, SectionBase *> &FromTo) override;
  void onRemove() override;

  ConstRange<SectionBase> members() const {
    return make_pointee_range(GroupMembers);
  }

  static bool classof(const SectionBase *S) {
    return S->OriginalType == ELF::SHT_GROUP;
  }
};

class DynamicSymbolTableSection : public Section {
public:
  explicit DynamicSymbolTableSection(ArrayRef<uint8_t> Data) : Section(Data) {}

  static bool classof(const SectionBase *S) {
    return S->OriginalType == ELF::SHT_DYNSYM;
  }
};

class DynamicSection : public Section {
public:
  explicit DynamicSection(ArrayRef<uint8_t> Data) : Section(Data) {}

  static bool classof(const SectionBase *S) {
    return S->OriginalType == ELF::SHT_DYNAMIC;
  }
};

class DynamicRelocationSection
    : public RelocSectionWithSymtabBase<DynamicSymbolTableSection> {
  MAKE_SEC_WRITER_FRIEND

private:
  ArrayRef<uint8_t> Contents;

public:
  explicit DynamicRelocationSection(ArrayRef<uint8_t> Data) : Contents(Data) {}

  Error accept(SectionVisitor &) const override;
  Error accept(MutableSectionVisitor &Visitor) override;
  Error removeSectionReferences(
      bool AllowBrokenLinks,
      function_ref<bool(const SectionBase *)> ToRemove) override;

  static bool classof(const SectionBase *S) {
    if (!(S->OriginalFlags & ELF::SHF_ALLOC))
      return false;
    return S->OriginalType == ELF::SHT_REL || S->OriginalType == ELF::SHT_RELA;
  }
};

class GnuDebugLinkSection : public SectionBase {
  MAKE_SEC_WRITER_FRIEND

private:
  StringRef FileName;
  uint32_t CRC32;

  void init(StringRef File);

public:
  // If we add this section from an external source we can use this ctor.
  explicit GnuDebugLinkSection(StringRef File, uint32_t PrecomputedCRC);
  Error accept(SectionVisitor &Visitor) const override;
  Error accept(MutableSectionVisitor &Visitor) override;
};

class Reader {
public:
  virtual ~Reader();
  virtual Expected<std::unique_ptr<Object>> create(bool EnsureSymtab) const = 0;
};

using object::Binary;
using object::ELFFile;
using object::ELFObjectFile;
using object::OwningBinary;

class BasicELFBuilder {
protected:
  std::unique_ptr<Object> Obj;

  void initFileHeader();
  void initHeaderSegment();
  StringTableSection *addStrTab();
  SymbolTableSection *addSymTab(StringTableSection *StrTab);
  Error initSections();

public:
  BasicELFBuilder();
  ~BasicELFBuilder();
};

class BinaryELFBuilder : public BasicELFBuilder {
  MemoryBuffer *MemBuf;
  uint8_t NewSymbolVisibility;
  void addData(SymbolTableSection *SymTab);

public:
  BinaryELFBuilder(MemoryBuffer *MB, uint8_t NewSymbolVisibility)
      : MemBuf(MB), NewSymbolVisibility(NewSymbolVisibility) {}

  Expected<std::unique_ptr<Object>> build();
};

class IHexELFBuilder : public BasicELFBuilder {
  const std::vector<IHexRecord> &Records;

  void addDataSections();

public:
  IHexELFBuilder(const std::vector<IHexRecord> &Records) : Records(Records) {}

  Expected<std::unique_ptr<Object>> build();
};

template <class ELFT> class ELFBuilder {
private:
  using Elf_Addr = typename ELFT::Addr;
  using Elf_Shdr = typename ELFT::Shdr;
  using Elf_Word = typename ELFT::Word;

  const ELFFile<ELFT> &ElfFile;
  Object &Obj;
  size_t EhdrOffset = 0;
  std::optional<StringRef> ExtractPartition;

  void setParentSegment(Segment &Child);
  Error readProgramHeaders(const ELFFile<ELFT> &HeadersFile);
  Error initGroupSection(GroupSection *GroupSec);
  Error initSymbolTable(SymbolTableSection *SymTab);
  Error readSectionHeaders();
  Error readSections(bool EnsureSymtab);
  Error findEhdrOffset();
  Expected<SectionBase &> makeSection(const Elf_Shdr &Shdr);

public:
  ELFBuilder(const ELFObjectFile<ELFT> &ElfObj, Object &Obj,
             std::optional<StringRef> ExtractPartition);

  Error build(bool EnsureSymtab);
};

class BinaryReader : public Reader {
  MemoryBuffer *MemBuf;
  uint8_t NewSymbolVisibility;

public:
  BinaryReader(MemoryBuffer *MB, const uint8_t NewSymbolVisibility)
      : MemBuf(MB), NewSymbolVisibility(NewSymbolVisibility) {}
  Expected<std::unique_ptr<Object>> create(bool EnsureSymtab) const override;
};

class IHexReader : public Reader {
  MemoryBuffer *MemBuf;

  Expected<std::vector<IHexRecord>> parse() const;
  Error parseError(size_t LineNo, Error E) const {
    return LineNo == -1U
               ? createFileError(MemBuf->getBufferIdentifier(), std::move(E))
               : createFileError(MemBuf->getBufferIdentifier(), LineNo,
                                 std::move(E));
  }
  template <typename... Ts>
  Error parseError(size_t LineNo, char const *Fmt, const Ts &...Vals) const {
    Error E = createStringError(errc::invalid_argument, Fmt, Vals...);
    return parseError(LineNo, std::move(E));
  }

public:
  IHexReader(MemoryBuffer *MB) : MemBuf(MB) {}

  Expected<std::unique_ptr<Object>> create(bool EnsureSymtab) const override;
};

class ELFReader : public Reader {
  Binary *Bin;
  std::optional<StringRef> ExtractPartition;

public:
  Expected<std::unique_ptr<Object>> create(bool EnsureSymtab) const override;
  explicit ELFReader(Binary *B, std::optional<StringRef> ExtractPartition)
      : Bin(B), ExtractPartition(ExtractPartition) {}
};

class Object {
private:
  using SecPtr = std::unique_ptr<SectionBase>;
  using SegPtr = std::unique_ptr<Segment>;

  std::vector<SecPtr> Sections;
  std::vector<SegPtr> Segments;
  std::vector<SecPtr> RemovedSections;
  DenseMap<SectionBase *, std::vector<uint8_t>> UpdatedSections;

  static bool sectionIsAlloc(const SectionBase &Sec) {
    return Sec.Flags & ELF::SHF_ALLOC;
  };

  Error updateSectionData(SecPtr &Sec, ArrayRef<uint8_t> Data);

public:
  template <class T>
  using ConstRange = iterator_range<pointee_iterator<
      typename std::vector<std::unique_ptr<T>>::const_iterator>>;

  // It is often the case that the ELF header and the program header table are
  // not present in any segment. This could be a problem during file layout,
  // because other segments may get assigned an offset where either of the
  // two should reside, which will effectively corrupt the resulting binary.
  // Other than that we use these segments to track program header offsets
  // when they may not follow the ELF header.
  Segment ElfHdrSegment;
  Segment ProgramHdrSegment;

  bool Is64Bits;
  uint8_t OSABI;
  uint8_t ABIVersion;
  uint64_t Entry;
  uint64_t SHOff;
  uint32_t Type;
  uint32_t Machine;
  uint32_t Version;
  uint32_t Flags;

  bool HadShdrs = true;
  bool MustBeRelocatable = false;
  StringTableSection *SectionNames = nullptr;
  SymbolTableSection *SymbolTable = nullptr;
  SectionIndexSection *SectionIndexTable = nullptr;

  bool IsMips64EL = false;

  SectionTableRef sections() const { return SectionTableRef(Sections); }
  iterator_range<
      filter_iterator<pointee_iterator<std::vector<SecPtr>::const_iterator>,
                      decltype(&sectionIsAlloc)>>
  allocSections() const {
    return make_filter_range(make_pointee_range(Sections), sectionIsAlloc);
  }

  const auto &getUpdatedSections() const { return UpdatedSections; }
  Error updateSection(StringRef Name, ArrayRef<uint8_t> Data);
  Error updateSectionData(SectionBase &S, ArrayRef<uint8_t> Data);

  SectionBase *findSection(StringRef Name) {
    auto SecIt =
        find_if(Sections, [&](const SecPtr &Sec) { return Sec->Name == Name; });
    return SecIt == Sections.end() ? nullptr : SecIt->get();
  }
  SectionTableRef removedSections() { return SectionTableRef(RemovedSections); }

  ConstRange<Segment> segments() const { return make_pointee_range(Segments); }

  Error removeSections(bool AllowBrokenLinks,
                       std::function<bool(const SectionBase &)> ToRemove);
  Error compressOrDecompressSections(const CommonConfig &Config);
  Error replaceSections(const DenseMap<SectionBase *, SectionBase *> &FromTo);
  Error removeSymbols(function_ref<bool(const Symbol &)> ToRemove);
  template <class T, class... Ts> T &addSection(Ts &&...Args) {
    auto Sec = std::make_unique<T>(std::forward<Ts>(Args)...);
    auto Ptr = Sec.get();
    MustBeRelocatable |= isa<RelocationSection>(*Ptr);
    Sections.emplace_back(std::move(Sec));
    Ptr->Index = Sections.size();
    return *Ptr;
  }
  Error addNewSymbolTable();
  Segment &addSegment(ArrayRef<uint8_t> Data) {
    Segments.emplace_back(std::make_unique<Segment>(Data));
    return *Segments.back();
  }
  bool isRelocatable() const {
    return (Type != ELF::ET_DYN && Type != ELF::ET_EXEC) || MustBeRelocatable;
  }
};

} // end namespace elf
} // end namespace objcopy
} // end namespace llvm

#endif // LLVM_LIB_OBJCOPY_ELF_ELFOBJECT_H<|MERGE_RESOLUTION|>--- conflicted
+++ resolved
@@ -134,11 +134,7 @@
   using Elf_Sym = typename ELFT::Sym;
 
 public:
-<<<<<<< HEAD
-  ~ELFSectionWriter() override {}
-=======
   ~ELFSectionWriter() override = default;
->>>>>>> 811fe024
   Error visit(const SymbolTableSection &Sec) override;
   Error visit(const RelocationSection &Sec) override;
   Error visit(const GnuDebugLinkSection &Sec) override;
@@ -184,11 +180,7 @@
 
 class BinarySectionWriter : public SectionWriter {
 public:
-<<<<<<< HEAD
-  ~BinarySectionWriter() override {}
-=======
   ~BinarySectionWriter() override = default;
->>>>>>> 811fe024
 
   Error visit(const SymbolTableSection &Sec) override;
   Error visit(const RelocationSection &Sec) override;
@@ -354,11 +346,7 @@
   size_t totalSize() const;
 
 public:
-<<<<<<< HEAD
-  ~ELFWriter() override {}
-=======
   ~ELFWriter() override = default;
->>>>>>> 811fe024
   bool WriteSectionHeaders;
 
   // For --only-keep-debug, select an alternative section/segment layout
@@ -379,11 +367,7 @@
   uint64_t TotalSize = 0;
 
 public:
-<<<<<<< HEAD
-  ~BinaryWriter() override {}
-=======
   ~BinaryWriter() override = default;
->>>>>>> 811fe024
   Error finalize() override;
   Error write() override;
   BinaryWriter(Object &Obj, raw_ostream &Out, const CommonConfig &Config)
@@ -800,11 +784,7 @@
   SymbolTableSection *Symbols = nullptr;
 
 public:
-<<<<<<< HEAD
-  ~SectionIndexSection() override {}
-=======
   ~SectionIndexSection() override = default;
->>>>>>> 811fe024
   void addIndex(uint32_t Index) {
     assert(Size > 0);
     Indexes.push_back(Index);
