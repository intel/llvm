//===- DXContainerEmitter.cpp - Convert YAML to a DXContainer -------------===//
//
// Part of the LLVM Project, under the Apache License v2.0 with LLVM Exceptions.
// See https://llvm.org/LICENSE.txt for license information.
// SPDX-License-Identifier: Apache-2.0 WITH LLVM-exception
//
//===----------------------------------------------------------------------===//
///
/// \file
/// Binary emitter for yaml to DXContainer binary
///
//===----------------------------------------------------------------------===//

#include "llvm/BinaryFormat/DXContainer.h"
#include "llvm/MC/DXContainerPSVInfo.h"
#include "llvm/ObjectYAML/ObjectYAML.h"
#include "llvm/ObjectYAML/yaml2obj.h"
#include "llvm/Support/Errc.h"
#include "llvm/Support/Error.h"
#include "llvm/Support/raw_ostream.h"

using namespace llvm;

namespace {
class DXContainerWriter {
public:
  DXContainerWriter(DXContainerYAML::Object &ObjectFile)
      : ObjectFile(ObjectFile) {}

  Error write(raw_ostream &OS);

private:
  DXContainerYAML::Object &ObjectFile;

  Error computePartOffsets();
  Error validatePartOffsets();
  Error validateSize(uint32_t Computed);

  void writeHeader(raw_ostream &OS);
  void writeParts(raw_ostream &OS);
};
} // namespace

Error DXContainerWriter::validateSize(uint32_t Computed) {
  if (!ObjectFile.Header.FileSize)
    ObjectFile.Header.FileSize = Computed;
  else if (*ObjectFile.Header.FileSize < Computed)
    return createStringError(errc::result_out_of_range,
                             "File size specified is too small.");
  return Error::success();
}

Error DXContainerWriter::validatePartOffsets() {
  if (ObjectFile.Parts.size() != ObjectFile.Header.PartOffsets->size())
    return createStringError(
        errc::invalid_argument,
        "Mismatch between number of parts and part offsets.");
  uint32_t RollingOffset =
      sizeof(dxbc::Header) + (ObjectFile.Header.PartCount * sizeof(uint32_t));
  for (auto I : llvm::zip(ObjectFile.Parts, *ObjectFile.Header.PartOffsets)) {
    if (RollingOffset > std::get<1>(I))
      return createStringError(errc::invalid_argument,
                               "Offset mismatch, not enough space for data.");
    RollingOffset =
        std::get<1>(I) + sizeof(dxbc::PartHeader) + std::get<0>(I).Size;
  }
  if (Error Err = validateSize(RollingOffset))
    return Err;

  return Error::success();
}

Error DXContainerWriter::computePartOffsets() {
  if (ObjectFile.Header.PartOffsets)
    return validatePartOffsets();
  uint32_t RollingOffset =
      sizeof(dxbc::Header) + (ObjectFile.Header.PartCount * sizeof(uint32_t));
  ObjectFile.Header.PartOffsets = std::vector<uint32_t>();
  for (const auto &Part : ObjectFile.Parts) {
    ObjectFile.Header.PartOffsets->push_back(RollingOffset);
    RollingOffset += sizeof(dxbc::PartHeader) + Part.Size;
  }
  if (Error Err = validateSize(RollingOffset))
    return Err;

  return Error::success();
}

void DXContainerWriter::writeHeader(raw_ostream &OS) {
  dxbc::Header Header;
  memcpy(Header.Magic, "DXBC", 4);
  memcpy(Header.FileHash.Digest, ObjectFile.Header.Hash.data(), 16);
  Header.Version.Major = ObjectFile.Header.Version.Major;
  Header.Version.Minor = ObjectFile.Header.Version.Minor;
  Header.FileSize = *ObjectFile.Header.FileSize;
  Header.PartCount = ObjectFile.Parts.size();
  if (sys::IsBigEndianHost)
    Header.swapBytes();
  OS.write(reinterpret_cast<char *>(&Header), sizeof(Header));
  SmallVector<uint32_t> Offsets(ObjectFile.Header.PartOffsets->begin(),
                                ObjectFile.Header.PartOffsets->end());
  if (sys::IsBigEndianHost)
    for (auto &O : Offsets)
      sys::swapByteOrder(O);
  OS.write(reinterpret_cast<char *>(Offsets.data()),
           Offsets.size() * sizeof(uint32_t));
}

void DXContainerWriter::writeParts(raw_ostream &OS) {
  uint32_t RollingOffset =
      sizeof(dxbc::Header) + (ObjectFile.Header.PartCount * sizeof(uint32_t));
  for (auto I : llvm::zip(ObjectFile.Parts, *ObjectFile.Header.PartOffsets)) {
    if (RollingOffset < std::get<1>(I)) {
      uint32_t PadBytes = std::get<1>(I) - RollingOffset;
      OS.write_zeros(PadBytes);
    }
    DXContainerYAML::Part P = std::get<0>(I);
    RollingOffset = std::get<1>(I) + sizeof(dxbc::PartHeader);
    uint32_t PartSize = P.Size;

    OS.write(P.Name.c_str(), 4);
    if (sys::IsBigEndianHost)
      sys::swapByteOrder(P.Size);
    OS.write(reinterpret_cast<const char *>(&P.Size), sizeof(uint32_t));

    dxbc::PartType PT = dxbc::parsePartType(P.Name);

    uint64_t DataStart = OS.tell();
    switch (PT) {
    case dxbc::PartType::DXIL: {
      if (!P.Program)
        continue;
      dxbc::ProgramHeader Header;
      Header.MajorVersion = P.Program->MajorVersion;
      Header.MinorVersion = P.Program->MinorVersion;
      Header.Unused = 0;
      Header.ShaderKind = P.Program->ShaderKind;
      memcpy(Header.Bitcode.Magic, "DXIL", 4);
      Header.Bitcode.MajorVersion = P.Program->DXILMajorVersion;
      Header.Bitcode.MinorVersion = P.Program->DXILMinorVersion;
      Header.Bitcode.Unused = 0;

      // Compute the optional fields if needed...
      if (P.Program->DXILOffset)
        Header.Bitcode.Offset = *P.Program->DXILOffset;
      else
        Header.Bitcode.Offset = sizeof(dxbc::BitcodeHeader);

      if (P.Program->DXILSize)
        Header.Bitcode.Size = *P.Program->DXILSize;
      else
        Header.Bitcode.Size = P.Program->DXIL ? P.Program->DXIL->size() : 0;

      if (P.Program->Size)
        Header.Size = *P.Program->Size;
      else
        Header.Size = sizeof(dxbc::ProgramHeader) + Header.Bitcode.Size;

      uint32_t BitcodeOffset = Header.Bitcode.Offset;
      if (sys::IsBigEndianHost)
        Header.swapBytes();
      OS.write(reinterpret_cast<const char *>(&Header),
               sizeof(dxbc::ProgramHeader));
      if (P.Program->DXIL) {
        if (BitcodeOffset > sizeof(dxbc::BitcodeHeader)) {
          uint32_t PadBytes = BitcodeOffset - sizeof(dxbc::BitcodeHeader);
          OS.write_zeros(PadBytes);
        }
        OS.write(reinterpret_cast<char *>(P.Program->DXIL->data()),
                 P.Program->DXIL->size());
      }
      break;
    }
    case dxbc::PartType::SFI0: {
      // If we don't have any flags we can continue here and the data will be
      // zeroed out.
      if (!P.Flags.has_value())
        continue;
      uint64_t Flags = P.Flags->getEncodedFlags();
      if (sys::IsBigEndianHost)
        sys::swapByteOrder(Flags);
      OS.write(reinterpret_cast<char *>(&Flags), sizeof(uint64_t));
      break;
    }
    case dxbc::PartType::HASH: {
      if (!P.Hash.has_value())
        continue;
      dxbc::ShaderHash Hash = {0, {0}};
      if (P.Hash->IncludesSource)
        Hash.Flags |= static_cast<uint32_t>(dxbc::HashFlags::IncludesSource);
      memcpy(&Hash.Digest[0], &P.Hash->Digest[0], 16);
      if (sys::IsBigEndianHost)
        Hash.swapBytes();
      OS.write(reinterpret_cast<char *>(&Hash), sizeof(dxbc::ShaderHash));
      break;
    }
    case dxbc::PartType::PSV0: {
      if (!P.Info.has_value())
        continue;
      mcdxbc::PSVRuntimeInfo PSV;
      memcpy(&PSV.BaseData, &P.Info->Info, sizeof(dxbc::PSV::v2::RuntimeInfo));
<<<<<<< HEAD
=======
      PSV.Resources = P.Info->Resources;
>>>>>>> cd74f4a4

      if (sys::IsBigEndianHost)
        PSV.swapBytes(static_cast<Triple::EnvironmentType>(
            Triple::Pixel + P.Info->Info.ShaderStage));
      PSV.write(OS, P.Info->Version);
      break;
    }
    case dxbc::PartType::Unknown:
      break; // Skip any handling for unrecognized parts.
    }
    uint64_t BytesWritten = OS.tell() - DataStart;
    RollingOffset += BytesWritten;
    if (BytesWritten < PartSize)
      OS.write_zeros(PartSize - BytesWritten);
    RollingOffset += PartSize;
  }
}

Error DXContainerWriter::write(raw_ostream &OS) {
  if (Error Err = computePartOffsets())
    return Err;
  writeHeader(OS);
  writeParts(OS);
  return Error::success();
}

namespace llvm {
namespace yaml {

bool yaml2dxcontainer(DXContainerYAML::Object &Doc, raw_ostream &Out,
                      ErrorHandler EH) {
  DXContainerWriter Writer(Doc);
  if (Error Err = Writer.write(Out)) {
    handleAllErrors(std::move(Err),
                    [&](const ErrorInfoBase &Err) { EH(Err.message()); });
    return false;
  }
  return true;
}

} // namespace yaml
} // namespace llvm<|MERGE_RESOLUTION|>--- conflicted
+++ resolved
@@ -199,10 +199,7 @@
         continue;
       mcdxbc::PSVRuntimeInfo PSV;
       memcpy(&PSV.BaseData, &P.Info->Info, sizeof(dxbc::PSV::v2::RuntimeInfo));
-<<<<<<< HEAD
-=======
       PSV.Resources = P.Info->Resources;
->>>>>>> cd74f4a4
 
       if (sys::IsBigEndianHost)
         PSV.swapBytes(static_cast<Triple::EnvironmentType>(
