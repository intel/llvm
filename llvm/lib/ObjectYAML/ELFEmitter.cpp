--- conflicted
+++ resolved
@@ -1465,11 +1465,7 @@
   for (const auto &[Idx, E] : llvm::enumerate(*Section.Entries)) {
     // Write version and feature values.
     if (Section.Type == llvm::ELF::SHT_LLVM_BB_ADDR_MAP) {
-<<<<<<< HEAD
-      if (E.Version > 4)
-=======
       if (E.Version > 5)
->>>>>>> 811fe024
         WithColor::warning() << "unsupported SHT_LLVM_BB_ADDR_MAP version: "
                              << static_cast<int>(E.Version)
                              << "; encoding using the most recent version";
