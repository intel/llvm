--- conflicted
+++ resolved
@@ -758,10 +758,7 @@
 Expected<ArrayRef<SymbolResolution>>
 LTO::addModule(InputFile &Input, ArrayRef<SymbolResolution> InputRes,
                unsigned ModI, ArrayRef<SymbolResolution> Res) {
-<<<<<<< HEAD
-=======
   llvm::TimeTraceScope timeScope("LTO add module", Input.getName());
->>>>>>> 35227056
   Expected<BitcodeLTOInfo> LTOInfo = Input.Mods[ModI].getLTOInfo();
   if (!LTOInfo)
     return LTOInfo.takeError();
@@ -856,10 +853,7 @@
 LTO::addRegularLTO(InputFile &Input, ArrayRef<SymbolResolution> InputRes,
                    BitcodeModule BM, ArrayRef<InputFile::Symbol> Syms,
                    ArrayRef<SymbolResolution> Res) {
-<<<<<<< HEAD
-=======
   llvm::TimeTraceScope timeScope("LTO add regular LTO");
->>>>>>> 35227056
   RegularLTOState::AddedModule Mod;
   Expected<std::unique_ptr<Module>> MOrErr =
       BM.getLazyModule(RegularLTO.Ctx, /*ShouldLazyLoadMetadata*/ true,
@@ -1074,10 +1068,7 @@
 Expected<ArrayRef<SymbolResolution>>
 LTO::addThinLTO(BitcodeModule BM, ArrayRef<InputFile::Symbol> Syms,
                 ArrayRef<SymbolResolution> Res) {
-<<<<<<< HEAD
-=======
   llvm::TimeTraceScope timeScope("LTO add thin LTO");
->>>>>>> 35227056
   ArrayRef<SymbolResolution> ResTmp = Res;
   for (const InputFile::Symbol &Sym : Syms) {
     assert(!ResTmp.empty());
