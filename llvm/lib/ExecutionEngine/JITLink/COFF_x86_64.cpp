--- conflicted
+++ resolved
@@ -195,10 +195,6 @@
 
 class COFFLinkGraphLowering_x86_64 {
 public:
-  COFFLinkGraphLowering_x86_64(std::shared_ptr<orc::SymbolStringPool> SSP)
-      : SSP(std::move(SSP)) {
-    ImageBaseName = this->SSP->intern("__ImageBase");
-  }
   // Lowers COFF x86_64 specific edges to generic x86_64 edges.
   Error operator()(LinkGraph &G) {
     for (auto *B : G.blocks()) {
@@ -239,13 +235,6 @@
   }
 
 private:
-<<<<<<< HEAD
-  const orc::SymbolStringPtr &getImageBaseSymbolName() const {
-    return this->ImageBaseName;
-  }
-
-=======
->>>>>>> 49fd7d4f
   orc::ExecutorAddr getSectionStart(Section &Sec) {
     if (!SectionStartCache.count(&Sec)) {
       SectionRange Range(Sec);
@@ -255,55 +244,9 @@
     return SectionStartCache[&Sec];
   }
 
-<<<<<<< HEAD
-  Expected<orc::ExecutorAddr> getImageBaseAddress(LinkGraph &G,
-                                                  JITLinkContext &Ctx) {
-    if (this->ImageBase)
-      return this->ImageBase;
-    for (auto *S : G.defined_symbols())
-      if (S->getName() == getImageBaseSymbolName()) {
-        this->ImageBase = S->getAddress();
-        return this->ImageBase;
-      }
-
-    JITLinkContext::LookupMap Symbols;
-    Symbols[getImageBaseSymbolName()] = SymbolLookupFlags::RequiredSymbol;
-    orc::ExecutorAddr ImageBase;
-    Error Err = Error::success();
-    Ctx.lookup(Symbols,
-               createLookupContinuation([&](Expected<AsyncLookupResult> LR) {
-                 ErrorAsOutParameter _(Err);
-                 if (!LR) {
-                   Err = LR.takeError();
-                   return;
-                 }
-                 ImageBase = LR->begin()->second.getAddress();
-               }));
-    if (Err)
-      return std::move(Err);
-    this->ImageBase = ImageBase;
-    return ImageBase;
-  }
-
-  DenseMap<Section *, orc::ExecutorAddr> SectionStartCache;
-  orc::ExecutorAddr ImageBase;
-  std::shared_ptr<orc::SymbolStringPool> SSP;
-  orc::SymbolStringPtr ImageBaseName = nullptr;
-};
-
-Error lowerEdges_COFF_x86_64(LinkGraph &G, JITLinkContext *Ctx) {
-  LLVM_DEBUG(dbgs() << "Lowering COFF x86_64 edges:\n");
-  COFFLinkGraphLowering_x86_64 GraphLowering(G.getSymbolStringPool());
-  if (auto Err = GraphLowering.lowerCOFFRelocationEdges(G, *Ctx))
-    return Err;
-
-  return Error::success();
-}
-=======
   GetImageBaseSymbol GetImageBase;
   DenseMap<Section *, orc::ExecutorAddr> SectionStartCache;
 };
->>>>>>> 49fd7d4f
 } // namespace
 
 namespace llvm {
