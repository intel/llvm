//===---- aarch64.cpp - Generic JITLink aarch64 edge kinds, utilities -----===//
//
// Part of the LLVM Project, under the Apache License v2.0 with LLVM Exceptions.
// See https://llvm.org/LICENSE.txt for license information.
// SPDX-License-Identifier: Apache-2.0 WITH LLVM-exception
//
//===----------------------------------------------------------------------===//
//
// Generic utilities for graphs representing aarch64 objects.
//
//===----------------------------------------------------------------------===//

#include "llvm/ExecutionEngine/JITLink/aarch64.h"

#include "llvm/Support/BinaryStreamWriter.h"

#define DEBUG_TYPE "jitlink"

namespace llvm {
namespace jitlink {
namespace aarch64 {

const char NullPointerContent[8] = {0x00, 0x00, 0x00, 0x00,
                                    0x00, 0x00, 0x00, 0x00};

const char PointerJumpStubContent[12] = {
    0x10, 0x00, 0x00, (char)0x90u, // ADRP x16, <imm>@page21
    0x10, 0x02, 0x40, (char)0xf9u, // LDR x16, [x16, <imm>@pageoff12]
    0x00, 0x02, 0x1f, (char)0xd6u  // BR  x16
};

const char ReentryTrampolineContent[8] = {
    (char)0xfd, 0x7b, (char)0xbf, (char)0xa9, // STP x30, [sp, #-8]
    0x00,       0x00, 0x00,       (char)0x94  // BL
};

const char *getEdgeKindName(Edge::Kind R) {
  switch (R) {
  case Pointer64:
    return "Pointer64";
  case Pointer64Authenticated:
    return "Pointer64Authenticated";
  case Pointer32:
    return "Pointer32";
  case Delta64:
    return "Delta64";
  case Delta32:
    return "Delta32";
  case NegDelta64:
    return "NegDelta64";
  case NegDelta32:
    return "NegDelta32";
  case Branch26PCRel:
    return "Branch26PCRel";
  case MoveWide16:
    return "MoveWide16";
  case LDRLiteral19:
    return "LDRLiteral19";
  case TestAndBranch14PCRel:
    return "TestAndBranch14PCRel";
  case CondBranch19PCRel:
    return "CondBranch19PCRel";
  case ADRLiteral21:
    return "ADRLiteral21";
  case Page21:
    return "Page21";
  case PageOffset12:
    return "PageOffset12";
  case GotPageOffset15:
    return "GotPageOffset15";
  case RequestGOTAndTransformToPage21:
    return "RequestGOTAndTransformToPage21";
  case RequestGOTAndTransformToPageOffset12:
    return "RequestGOTAndTransformToPageOffset12";
  case RequestGOTAndTransformToPageOffset15:
    return "RequestGOTAndTransformToPageOffset15";
  case RequestGOTAndTransformToDelta32:
    return "RequestGOTAndTransformToDelta32";
  case RequestTLVPAndTransformToPage21:
    return "RequestTLVPAndTransformToPage21";
  case RequestTLVPAndTransformToPageOffset12:
    return "RequestTLVPAndTransformToPageOffset12";
  case RequestTLSDescEntryAndTransformToPage21:
    return "RequestTLSDescEntryAndTransformToPage21";
  case RequestTLSDescEntryAndTransformToPageOffset12:
    return "RequestTLSDescEntryAndTransformToPageOffset12";
  default:
    return getGenericEdgeKindName(static_cast<Edge::Kind>(R));
  }
}

// Write a 64-bit GPR -> GPR move.
template <typename AppendFtor>
static Error writeMovRegRegSeq(AppendFtor &Append, uint64_t DstReg,
                               uint64_t SrcReg) {
  assert(DstReg < 32 && "Dst reg out of range");
  assert(SrcReg < 32 && "Src reg out of range");

  if (DstReg == SrcReg)
    return Error::success();

  constexpr uint32_t MOVGPR64Template = 0xaa0003e0;
  constexpr uint32_t DstRegIndex = 0;
  constexpr uint32_t SrcRegIndex = 16;
  uint32_t Instr = MOVGPR64Template;
  Instr |= DstReg << DstRegIndex;
  Instr |= SrcReg << SrcRegIndex;
  return Append(Instr);
}

// Generate a sequence of imm writes to assign the given value.
template <typename AppendFtor>
static Error writeMovRegImm64Seq(AppendFtor &Append, uint64_t Reg,
                                 uint64_t Imm) {
  assert(Reg < 32 && "Invalid register number");

  constexpr uint32_t MovRegImm64Template = 0xd2800000;
  constexpr unsigned PreserveBitIndex = 29;
  constexpr unsigned ShiftBitsIndex = 21;
  constexpr unsigned ImmBitsIndex = 5;

  bool PreserveRegValue = false;
  for (unsigned I = 0; I != 4; ++I) {
    uint32_t ImmBits = Imm & 0xffff;
    Imm >>= 16;

    // Skip any all-zero immediates after the first one.
    if (PreserveRegValue && !ImmBits)
      continue;

    uint32_t Instr = MovRegImm64Template;
    Instr |= PreserveRegValue << PreserveBitIndex;
    Instr |= (I << ShiftBitsIndex);
    Instr |= ImmBits << ImmBitsIndex;
    Instr |= Reg;
    if (auto Err = Append(Instr))
      return Err;
    PreserveRegValue = true;
  }

  return Error::success();
}

template <typename AppendFtor>
static Error
writePACSignSeq(AppendFtor &Append, unsigned DstReg, orc::ExecutorAddr RawAddr,
                unsigned RawAddrReg, unsigned DiscriminatorReg, unsigned Key,
                uint64_t EncodedDiscriminator, bool AddressDiversify) {
  assert(DstReg < 32 && "DstReg out of range");
  assert(RawAddrReg < 32 && "AddrReg out of range");
  assert(DiscriminatorReg < 32 && "DiscriminatorReg out of range");
  assert(EncodedDiscriminator < 0x10000 && "EncodedDiscriminator out of range");

  if (AddressDiversify) {
    // Move the address into the discriminator register.
    if (auto Err = writeMovRegRegSeq(Append, DiscriminatorReg, RawAddrReg))
      return Err;
    // Blend encoded discriminator if there is one.
    if (EncodedDiscriminator) {
      constexpr uint32_t MOVKTemplate = 0xf2e00000;
      constexpr unsigned ImmIndex = 5;
      uint32_t BlendInstr = MOVKTemplate;
      BlendInstr |= EncodedDiscriminator << ImmIndex;
      BlendInstr |= DiscriminatorReg;
      if (auto Err = Append(BlendInstr))
        return Err;
    }
  } else if (EncodedDiscriminator) {
    // Move the encoded discriminator into the discriminator register.
    if (auto Err =
            writeMovRegImm64Seq(Append, DiscriminatorReg, EncodedDiscriminator))
      return Err;
  } else
    DiscriminatorReg = 31; // WZR

  constexpr uint32_t PACTemplate = 0xdac10000;
  constexpr unsigned ZBitIndex = 13;
  constexpr unsigned KeyIndex = 10;
  constexpr unsigned DiscriminatorRegIndex = 5;

  uint32_t Instr = PACTemplate;
  Instr |= (DiscriminatorReg == 31) << ZBitIndex;
  Instr |= Key << KeyIndex;
  Instr |= DiscriminatorReg << DiscriminatorRegIndex;
  Instr |= DstReg;

  return Append(Instr);
}

template <typename AppendFtor>
static Error writeStoreRegSeq(AppendFtor &Append, unsigned DstLocReg,
                              unsigned SrcReg) {
  assert(DstLocReg < 32 && "DstLocReg out of range");
  assert(SrcReg < 32 && "SrcReg out of range");

  constexpr uint32_t STRTemplate = 0xf9000000;
  constexpr unsigned DstLocRegIndex = 5;
  constexpr unsigned SrcRegIndex = 0;

  uint32_t Instr = STRTemplate;
  Instr |= DstLocReg << DstLocRegIndex;
  Instr |= SrcReg << SrcRegIndex;

  return Append(Instr);
}

void GOTTableManager::registerExistingEntries() {
  for (auto *EntrySym : GOTSection->symbols()) {
    assert(EntrySym->getBlock().edges_size() == 1 &&
           "GOT block edge count != 1");
    registerPreExistingEntry(EntrySym->getBlock().edges().begin()->getTarget(),
                             *EntrySym);
  }
}

void PLTTableManager::registerExistingEntries() {
  for (auto *EntrySym : StubsSection->symbols()) {
    assert(EntrySym->getBlock().edges_size() == 2 &&
           "PLT block edge count != 2");
    auto &GOTSym = EntrySym->getBlock().edges().begin()->getTarget();
    assert(GOTSym.getBlock().edges_size() == 1 && "GOT block edge count != 1");
    registerPreExistingEntry(GOTSym.getBlock().edges().begin()->getTarget(),
                             *EntrySym);
  }
}

const char *getPointerSigningFunctionSectionName() { return "$__ptrauth_sign"; }

/// Creates a pointer signing function section, block, and symbol to reserve
/// space for a signing function for this LinkGraph. Clients should insert this
/// pass in the post-prune phase, and add the paired
/// lowerPointer64AuthEdgesToSigningFunction pass to the pre-fixup phase.
Error createEmptyPointerSigningFunction(LinkGraph &G) {
  LLVM_DEBUG({
    dbgs() << "Creating empty pointer signing function for " << G.getName()
           << "\n";
  });

  // FIXME: We could put a tighter bound on this if we inspected the ptrauth
  // info encoded in the addend -- the only actually unknown quantity is the
  // fixup location, and we can probably put constraints even on that.
  size_t NumPtrAuthFixupLocations = 0;
  for (auto &Sec : G.sections()) {

    // No-alloc sections can't have ptrauth edges. We don't need to error out
    // here: applyFixup will catch these edges if any make it to the fixup
    // stage.
    if (Sec.getMemLifetime() == orc::MemLifetime::NoAlloc)
      continue;

    for (auto *B : Sec.blocks()) {
      for (auto &E : B->edges())
        NumPtrAuthFixupLocations +=
            E.getKind() == aarch64::Pointer64Authenticated;
    }
  }

  constexpr size_t MaxPtrSignSeqLength =
      4 + // To materialize the value to sign.
      4 + // To materialize the fixup location.
      3 + // To copy, blend discriminator, and sign
      1;  // To store the result.

  // The maximum number of signing instructions required is the maximum per
  // location, times the number of locations, plus three instructions to
  // materialize the return value and return.
  size_t NumSigningInstrs = NumPtrAuthFixupLocations * MaxPtrSignSeqLength + 3;

  // Create signing function section.
  auto &SigningSection =
      G.createSection(getPointerSigningFunctionSectionName(),
                      orc::MemProt::Read | orc::MemProt::Exec);
  SigningSection.setMemLifetime(orc::MemLifetime::Finalize);

  size_t SigningFunctionSize = NumSigningInstrs * 4;
  auto &SigningFunctionBlock = G.createMutableContentBlock(
      SigningSection, G.allocateBuffer(SigningFunctionSize),
      orc::ExecutorAddr(), 4, 0);
  G.addAnonymousSymbol(SigningFunctionBlock, 0, SigningFunctionBlock.getSize(),
                       true, true);

  LLVM_DEBUG({
    dbgs() << "  " << NumPtrAuthFixupLocations << " location(s) to sign, up to "
           << NumSigningInstrs << " instructions required ("
           << formatv("{0:x}", SigningFunctionBlock.getSize()) << " bytes)\n";
  });

  return Error::success();
}

/// Given a LinkGraph containing Pointer64Auth edges, transform those edges to
/// Pointer64 and add code to sign the pointers in the executor.
///
/// This function will add a $__ptrauth_sign section with finalization-lifetime
/// containing an anonymous function that will sign all pointers in the graph.
/// An allocation action will be added to run this function during finalization.
Error lowerPointer64AuthEdgesToSigningFunction(LinkGraph &G) {
  LLVM_DEBUG({
    dbgs() << "Writing pointer signing function for " << G.getName() << "\n";
  });

  constexpr unsigned Reg1 = 8;  // Holds pointer value to sign.
  constexpr unsigned Reg2 = 9;  // Holds fixup address.
  constexpr unsigned Reg3 = 10; // Temporary for discriminator value if needed.

  // Find the signing function.
  auto *SigningSection =
      G.findSectionByName(getPointerSigningFunctionSectionName());
  assert(SigningSection && "Siging section missing");
  assert(SigningSection->blocks_size() == 1 &&
         "Unexpected number of blocks in signing section");
  assert(SigningSection->symbols_size() == 1 &&
         "Unexpected number of symbols in signing section");

  auto &SigningFunctionSym = **SigningSection->symbols().begin();
  auto &SigningFunctionBlock = SigningFunctionSym.getBlock();
  auto SigningFunctionBuf = SigningFunctionBlock.getAlreadyMutableContent();

  // Write the instructions to the block content.
  BinaryStreamWriter InstrWriter(
      {reinterpret_cast<uint8_t *>(SigningFunctionBuf.data()),
       SigningFunctionBuf.size()},
      G.getEndianness());

  auto AppendInstr = [&](uint32_t Instr) {
    return InstrWriter.writeInteger(Instr);
  };

<<<<<<< HEAD
  for (auto *B : G.blocks()) {
    for (auto &E : B->edges()) {
      // We're only concerned with Pointer64Authenticated edges here.
      if (E.getKind() != aarch64::Pointer64Authenticated)
        continue;

      uint64_t EncodedInfo = E.getAddend();
      int32_t RealAddend = (uint32_t)(EncodedInfo & 0xffffffff);
      auto ValueToSign = E.getTarget().getAddress() + RealAddend;
      if (!ValueToSign) {
        LLVM_DEBUG(dbgs() << "  " << B->getFixupAddress(E) << " <- null\n");
        E.setAddend(RealAddend);
        E.setKind(aarch64::Pointer64);
        continue;
      }

      uint32_t InitialDiscriminator = (EncodedInfo >> 32) & 0xffff;
      bool AddressDiversify = (EncodedInfo >> 48) & 0x1;
      uint32_t Key = (EncodedInfo >> 49) & 0x3;
      uint32_t HighBits = EncodedInfo >> 51;

      if (HighBits != 0x1000)
        return make_error<JITLinkError>(
            "Pointer64Auth edge at " +
            formatv("{0:x}", B->getFixupAddress(E).getValue()) +
            " has invalid encoded addend  " + formatv("{0:x}", EncodedInfo));

      LLVM_DEBUG({
        const char *const KeyNames[] = {"IA", "IB", "DA", "DB"};
        dbgs() << "  " << B->getFixupAddress(E) << " <- " << ValueToSign
               << " : key = " << KeyNames[Key] << ", discriminator = "
               << formatv("{0:x4}", InitialDiscriminator)
               << ", address diversified = "
               << (AddressDiversify ? "yes" : "no") << "\n";
      });

      // Materialize pointer value.
      cantFail(writeMovRegImm64Seq(AppendInstr, Reg1, ValueToSign.getValue()));

      // Materialize fixup pointer.
      cantFail(writeMovRegImm64Seq(AppendInstr, Reg2,
                                   B->getFixupAddress(E).getValue()));

      // Write signing instruction(s).
      cantFail(writePACSignSeq(AppendInstr, Reg1, ValueToSign, Reg2, Reg3, Key,
                               InitialDiscriminator, AddressDiversify));

      // Store signed pointer.
      cantFail(writeStoreRegSeq(AppendInstr, Reg2, Reg1));

      // Replace edge with a keep-alive to preserve dependence info.
      E.setKind(Edge::KeepAlive);
=======
  for (auto &Sec : G.sections()) {

    if (Sec.getMemLifetime() == orc::MemLifetime::NoAlloc)
      continue;

    for (auto *B : Sec.blocks()) {
      for (auto &E : B->edges()) {
        // We're only concerned with Pointer64Authenticated edges here.
        if (E.getKind() != aarch64::Pointer64Authenticated)
          continue;

        uint64_t EncodedInfo = E.getAddend();
        int32_t RealAddend = (uint32_t)(EncodedInfo & 0xffffffff);
        auto ValueToSign = E.getTarget().getAddress() + RealAddend;
        if (!ValueToSign) {
          LLVM_DEBUG(dbgs() << "  " << B->getFixupAddress(E) << " <- null\n");
          E.setAddend(RealAddend);
          E.setKind(aarch64::Pointer64);
          continue;
        }

        uint32_t InitialDiscriminator = (EncodedInfo >> 32) & 0xffff;
        bool AddressDiversify = (EncodedInfo >> 48) & 0x1;
        uint32_t Key = (EncodedInfo >> 49) & 0x3;
        uint32_t HighBits = EncodedInfo >> 51;

        if (HighBits != 0x1000)
          return make_error<JITLinkError>(
              "Pointer64Auth edge at " +
              formatv("{0:x}", B->getFixupAddress(E).getValue()) +
              " has invalid encoded addend  " + formatv("{0:x}", EncodedInfo));

        LLVM_DEBUG({
          const char *const KeyNames[] = {"IA", "IB", "DA", "DB"};
          dbgs() << "  " << B->getFixupAddress(E) << " <- " << ValueToSign
                 << " : key = " << KeyNames[Key] << ", discriminator = "
                 << formatv("{0:x4}", InitialDiscriminator)
                 << ", address diversified = "
                 << (AddressDiversify ? "yes" : "no") << "\n";
        });

        // Materialize pointer value.
        cantFail(
            writeMovRegImm64Seq(AppendInstr, Reg1, ValueToSign.getValue()));

        // Materialize fixup pointer.
        cantFail(writeMovRegImm64Seq(AppendInstr, Reg2,
                                     B->getFixupAddress(E).getValue()));

        // Write signing instruction(s).
        cantFail(writePACSignSeq(AppendInstr, Reg1, ValueToSign, Reg2, Reg3,
                                 Key, InitialDiscriminator, AddressDiversify));

        // Store signed pointer.
        cantFail(writeStoreRegSeq(AppendInstr, Reg2, Reg1));

        // Replace edge with a keep-alive to preserve dependence info.
        E.setKind(Edge::KeepAlive);
      }
>>>>>>> d465594a
    }
  }

  // Write epilogue. x0 = 0, x1 = 1 is an SPS serialized Error::success value.
  constexpr uint32_t RETInstr = 0xd65f03c0;
  cantFail(writeMovRegImm64Seq(AppendInstr, 0, 0)); // mov x0, #0
  cantFail(writeMovRegImm64Seq(AppendInstr, 1, 1)); // mov x1, #1
  cantFail(AppendInstr(RETInstr));                  // ret

  // Add an allocation action to call the signing function.
  using namespace orc::shared;
  G.allocActions().push_back(
      {cantFail(WrapperFunctionCall::Create<SPSArgList<>>(
           SigningFunctionSym.getAddress())),
       {}});

  return Error::success();
}

} // namespace aarch64
} // namespace jitlink
} // namespace llvm<|MERGE_RESOLUTION|>--- conflicted
+++ resolved
@@ -326,60 +326,6 @@
     return InstrWriter.writeInteger(Instr);
   };
 
-<<<<<<< HEAD
-  for (auto *B : G.blocks()) {
-    for (auto &E : B->edges()) {
-      // We're only concerned with Pointer64Authenticated edges here.
-      if (E.getKind() != aarch64::Pointer64Authenticated)
-        continue;
-
-      uint64_t EncodedInfo = E.getAddend();
-      int32_t RealAddend = (uint32_t)(EncodedInfo & 0xffffffff);
-      auto ValueToSign = E.getTarget().getAddress() + RealAddend;
-      if (!ValueToSign) {
-        LLVM_DEBUG(dbgs() << "  " << B->getFixupAddress(E) << " <- null\n");
-        E.setAddend(RealAddend);
-        E.setKind(aarch64::Pointer64);
-        continue;
-      }
-
-      uint32_t InitialDiscriminator = (EncodedInfo >> 32) & 0xffff;
-      bool AddressDiversify = (EncodedInfo >> 48) & 0x1;
-      uint32_t Key = (EncodedInfo >> 49) & 0x3;
-      uint32_t HighBits = EncodedInfo >> 51;
-
-      if (HighBits != 0x1000)
-        return make_error<JITLinkError>(
-            "Pointer64Auth edge at " +
-            formatv("{0:x}", B->getFixupAddress(E).getValue()) +
-            " has invalid encoded addend  " + formatv("{0:x}", EncodedInfo));
-
-      LLVM_DEBUG({
-        const char *const KeyNames[] = {"IA", "IB", "DA", "DB"};
-        dbgs() << "  " << B->getFixupAddress(E) << " <- " << ValueToSign
-               << " : key = " << KeyNames[Key] << ", discriminator = "
-               << formatv("{0:x4}", InitialDiscriminator)
-               << ", address diversified = "
-               << (AddressDiversify ? "yes" : "no") << "\n";
-      });
-
-      // Materialize pointer value.
-      cantFail(writeMovRegImm64Seq(AppendInstr, Reg1, ValueToSign.getValue()));
-
-      // Materialize fixup pointer.
-      cantFail(writeMovRegImm64Seq(AppendInstr, Reg2,
-                                   B->getFixupAddress(E).getValue()));
-
-      // Write signing instruction(s).
-      cantFail(writePACSignSeq(AppendInstr, Reg1, ValueToSign, Reg2, Reg3, Key,
-                               InitialDiscriminator, AddressDiversify));
-
-      // Store signed pointer.
-      cantFail(writeStoreRegSeq(AppendInstr, Reg2, Reg1));
-
-      // Replace edge with a keep-alive to preserve dependence info.
-      E.setKind(Edge::KeepAlive);
-=======
   for (auto &Sec : G.sections()) {
 
     if (Sec.getMemLifetime() == orc::MemLifetime::NoAlloc)
@@ -439,7 +385,6 @@
         // Replace edge with a keep-alive to preserve dependence info.
         E.setKind(Edge::KeepAlive);
       }
->>>>>>> d465594a
     }
   }
 
