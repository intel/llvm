//===-- JITLinkRedirectableSymbolManager.cpp - JITLink redirection in Orc -===//
//
// Part of the LLVM Project, under the Apache License v2.0 with LLVM Exceptions.
// See https://llvm.org/LICENSE.txt for license information.
// SPDX-License-Identifier: Apache-2.0 WITH LLVM-exception
//
//===----------------------------------------------------------------------===//

#include "llvm/ExecutionEngine/Orc/JITLinkRedirectableSymbolManager.h"
#include "llvm/ExecutionEngine/Orc/Core.h"

#include "llvm/ExecutionEngine/Orc/DebugUtils.h"

#define DEBUG_TYPE "orc"

using namespace llvm;
using namespace llvm::orc;

namespace {
constexpr StringRef JumpStubSectionName = "__orc_stubs";
constexpr StringRef StubPtrSectionName = "__orc_stub_ptrs";
constexpr StringRef StubSuffix = "$__stub_ptr";
} // namespace

void JITLinkRedirectableSymbolManager::emitRedirectableSymbols(
    std::unique_ptr<MaterializationResponsibility> R, SymbolMap InitialDests) {

  auto &ES = ObjLinkingLayer.getExecutionSession();
  Triple TT = ES.getTargetTriple();

  auto G = std::make_unique<jitlink::LinkGraph>(
<<<<<<< HEAD
      ("<INDIRECT STUBS #" + Twine(++StubGraphIdx) + ">").str(), TT,
=======
      ("<indirect stubs graph #" + Twine(++StubGraphIdx) + ">").str(), TT,
>>>>>>> a8d96e15
      TT.isArch64Bit() ? 8 : 4,
      TT.isLittleEndian() ? endianness::little : endianness::big,
      jitlink::getGenericEdgeKindName);
  auto &PointerSection =
      G->createSection(StubPtrSectionName, MemProt::Write | MemProt::Read);
  auto &StubsSection =
      G->createSection(JumpStubSectionName, MemProt::Exec | MemProt::Read);

  SymbolFlagsMap NewSymbols;
  for (auto &[Name, Def] : InitialDests) {
    jitlink::Symbol *TargetSym = nullptr;
    if (Def.getAddress())
      TargetSym = &G->addAbsoluteSymbol(
          G->allocateName(*Name + "$__init_tgt"), Def.getAddress(), 0,
          jitlink::Linkage::Strong, jitlink::Scope::Local, false);

    auto PtrName = ES.intern((*Name + StubSuffix).str());
    auto &Ptr = AnonymousPtrCreator(*G, PointerSection, TargetSym, 0);
    Ptr.setName(*PtrName);
    Ptr.setScope(jitlink::Scope::Hidden);
    auto &Stub = PtrJumpStubCreator(*G, StubsSection, Ptr);
    Stub.setName(*Name);
    Stub.setScope(jitlink::Scope::Default);
    NewSymbols[std::move(PtrName)] = JITSymbolFlags();
  }

  // Try to claim responsibility for the new stub symbols.
  if (auto Err = R->defineMaterializing(std::move(NewSymbols))) {
    ES.reportError(std::move(Err));
    return R->failMaterialization();
  }

  ObjLinkingLayer.emit(std::move(R), std::move(G));
}

Error JITLinkRedirectableSymbolManager::redirect(JITDylib &JD,
                                                 const SymbolMap &NewDests) {
  auto &ES = ObjLinkingLayer.getExecutionSession();
  SymbolLookupSet LS;
  DenseMap<NonOwningSymbolStringPtr, SymbolStringPtr> PtrToStub;
  for (auto &[StubName, Sym] : NewDests) {
    auto PtrName = ES.intern((*StubName + StubSuffix).str());
    PtrToStub[NonOwningSymbolStringPtr(PtrName)] = StubName;
    LS.add(std::move(PtrName));
  }
  auto PtrSyms =
      ES.lookup({{&JD, JITDylibLookupFlags::MatchAllSymbols}}, std::move(LS));
  if (!PtrSyms)
    return PtrSyms.takeError();

  std::vector<tpctypes::PointerWrite> PtrWrites;
  for (auto &[PtrName, PtrSym] : *PtrSyms) {
    auto DestSymI = NewDests.find(PtrToStub[NonOwningSymbolStringPtr(PtrName)]);
    assert(DestSymI != NewDests.end() && "Bad ptr -> stub mapping");
    auto &DestSym = DestSymI->second;
    PtrWrites.push_back({PtrSym.getAddress(), DestSym.getAddress()});
  }

  return ObjLinkingLayer.getExecutionSession()
      .getExecutorProcessControl()
      .getMemoryAccess()
      .writePointers(PtrWrites);
}<|MERGE_RESOLUTION|>--- conflicted
+++ resolved
@@ -8,8 +8,6 @@
 
 #include "llvm/ExecutionEngine/Orc/JITLinkRedirectableSymbolManager.h"
 #include "llvm/ExecutionEngine/Orc/Core.h"
-
-#include "llvm/ExecutionEngine/Orc/DebugUtils.h"
 
 #define DEBUG_TYPE "orc"
 
@@ -29,11 +27,7 @@
   Triple TT = ES.getTargetTriple();
 
   auto G = std::make_unique<jitlink::LinkGraph>(
-<<<<<<< HEAD
-      ("<INDIRECT STUBS #" + Twine(++StubGraphIdx) + ">").str(), TT,
-=======
       ("<indirect stubs graph #" + Twine(++StubGraphIdx) + ">").str(), TT,
->>>>>>> a8d96e15
       TT.isArch64Bit() ? 8 : 4,
       TT.isLittleEndian() ? endianness::little : endianness::big,
       jitlink::getGenericEdgeKindName);
