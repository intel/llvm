//===------- ObjectLinkingLayer.cpp - JITLink backed ORC ObjectLayer ------===//
//
// Part of the LLVM Project, under the Apache License v2.0 with LLVM Exceptions.
// See https://llvm.org/LICENSE.txt for license information.
// SPDX-License-Identifier: Apache-2.0 WITH LLVM-exception
//
//===----------------------------------------------------------------------===//

#include "llvm/ExecutionEngine/Orc/ObjectLinkingLayer.h"
#include "llvm/ExecutionEngine/Orc/DebugUtils.h"
#include "llvm/Support/MemoryBuffer.h"

#define DEBUG_TYPE "orc"

<<<<<<< HEAD
using namespace llvm;
using namespace llvm::jitlink;
using namespace llvm::orc;

namespace {

bool hasInitializerSection(jitlink::LinkGraph &G) {
  bool IsMachO = G.getTargetTriple().isOSBinFormatMachO();
  bool IsElf = G.getTargetTriple().isOSBinFormatELF();
  if (!IsMachO && !IsElf)
    return false;

  for (auto &Sec : G.sections()) {
    if (IsMachO && isMachOInitializerSection(Sec.getName()))
      return true;
    if (IsElf && isELFInitializerSection(Sec.getName()))
      return true;
  }

  return false;
}

ExecutorAddr getJITSymbolPtrForSymbol(Symbol &Sym, const Triple &TT) {
  switch (TT.getArch()) {
  case Triple::arm:
  case Triple::armeb:
  case Triple::thumb:
  case Triple::thumbeb:
    if (hasTargetFlags(Sym, aarch32::ThumbSymbol)) {
      // Set LSB to indicate thumb target
      assert(Sym.isCallable() && "Only callable symbols can have thumb flag");
      assert((Sym.getAddress().getValue() & 0x01) == 0 && "LSB is clear");
      return Sym.getAddress() + 0x01;
    }
    return Sym.getAddress();
  default:
    return Sym.getAddress();
  }
}

JITSymbolFlags getJITSymbolFlagsForSymbol(Symbol &Sym) {
  JITSymbolFlags Flags;

  if (Sym.getLinkage() == Linkage::Weak)
    Flags |= JITSymbolFlags::Weak;

  if (Sym.getScope() == Scope::Default)
    Flags |= JITSymbolFlags::Exported;
  else if (Sym.getScope() == Scope::SideEffectsOnly)
    Flags |= JITSymbolFlags::MaterializationSideEffectsOnly;

  if (Sym.isCallable())
    Flags |= JITSymbolFlags::Callable;

  return Flags;
}

class LinkGraphMaterializationUnit : public MaterializationUnit {
public:
  static std::unique_ptr<LinkGraphMaterializationUnit>
  Create(ObjectLinkingLayer &ObjLinkingLayer, std::unique_ptr<LinkGraph> G) {
    auto LGI = scanLinkGraph(ObjLinkingLayer.getExecutionSession(), *G);
    return std::unique_ptr<LinkGraphMaterializationUnit>(
        new LinkGraphMaterializationUnit(ObjLinkingLayer, std::move(G),
                                         std::move(LGI)));
  }

  StringRef getName() const override { return G->getName(); }
  void materialize(std::unique_ptr<MaterializationResponsibility> MR) override {
    ObjLinkingLayer.emit(std::move(MR), std::move(G));
  }

private:
  static Interface scanLinkGraph(ExecutionSession &ES, LinkGraph &G) {

    Interface LGI;

    auto AddSymbol = [&](Symbol *Sym) {
      // Skip local symbols.
      if (Sym->getScope() == Scope::Local)
        return;
      assert(Sym->hasName() && "Anonymous non-local symbol?");

      LGI.SymbolFlags[Sym->getName()] = getJITSymbolFlagsForSymbol(*Sym);
    };

    for (auto *Sym : G.defined_symbols())
      AddSymbol(Sym);
    for (auto *Sym : G.absolute_symbols())
      AddSymbol(Sym);

    if (hasInitializerSection(G))
      LGI.InitSymbol = makeInitSymbol(ES, G);

    return LGI;
  }

  static SymbolStringPtr makeInitSymbol(ExecutionSession &ES, LinkGraph &G) {
    std::string InitSymString;
    raw_string_ostream(InitSymString)
        << "$." << G.getName() << ".__inits" << Counter++;
    return ES.intern(InitSymString);
  }

  LinkGraphMaterializationUnit(ObjectLinkingLayer &ObjLinkingLayer,
                               std::unique_ptr<LinkGraph> G, Interface LGI)
      : MaterializationUnit(std::move(LGI)), ObjLinkingLayer(ObjLinkingLayer),
        G(std::move(G)) {}

  void discard(const JITDylib &JD, const SymbolStringPtr &Name) override {
    for (auto *Sym : G->defined_symbols())
      if (Sym->getName() == Name) {
        assert(Sym->getLinkage() == Linkage::Weak &&
               "Discarding non-weak definition");
        G->makeExternal(*Sym);
        break;
      }
  }

  ObjectLinkingLayer &ObjLinkingLayer;
  std::unique_ptr<LinkGraph> G;
  static std::atomic<uint64_t> Counter;
};

std::atomic<uint64_t> LinkGraphMaterializationUnit::Counter{0};

} // end anonymous namespace

namespace llvm {
namespace orc {

class ObjectLinkingLayerJITLinkContext final : public JITLinkContext {
public:
  ObjectLinkingLayerJITLinkContext(
      ObjectLinkingLayer &Layer,
      std::unique_ptr<MaterializationResponsibility> MR,
      std::unique_ptr<MemoryBuffer> ObjBuffer)
      : JITLinkContext(&MR->getTargetJITDylib()), Layer(Layer),
        MR(std::move(MR)), ObjBuffer(std::move(ObjBuffer)) {
    std::lock_guard<std::mutex> Lock(Layer.LayerMutex);
    Plugins = Layer.Plugins;
  }

  ~ObjectLinkingLayerJITLinkContext() {
    // If there is an object buffer return function then use it to
    // return ownership of the buffer.
    if (Layer.ReturnObjectBuffer && ObjBuffer)
      Layer.ReturnObjectBuffer(std::move(ObjBuffer));
  }

  JITLinkMemoryManager &getMemoryManager() override { return Layer.MemMgr; }

  void notifyMaterializing(LinkGraph &G) {
    for (auto &P : Plugins)
      P->notifyMaterializing(*MR, G, *this,
                             ObjBuffer ? ObjBuffer->getMemBufferRef()
                             : MemoryBufferRef());
  }

  void notifyFailed(Error Err) override {
    for (auto &P : Plugins)
      Err = joinErrors(std::move(Err), P->notifyFailed(*MR));
    Layer.getExecutionSession().reportError(std::move(Err));
    MR->failMaterialization();
  }

  void lookup(const LookupMap &Symbols,
              std::unique_ptr<JITLinkAsyncLookupContinuation> LC) override {

    JITDylibSearchOrder LinkOrder;
    MR->getTargetJITDylib().withLinkOrderDo(
        [&](const JITDylibSearchOrder &LO) { LinkOrder = LO; });

    auto &ES = Layer.getExecutionSession();

    SymbolLookupSet LookupSet;
    for (auto &KV : Symbols) {
      orc::SymbolLookupFlags LookupFlags;
      switch (KV.second) {
      case jitlink::SymbolLookupFlags::RequiredSymbol:
        LookupFlags = orc::SymbolLookupFlags::RequiredSymbol;
        break;
      case jitlink::SymbolLookupFlags::WeaklyReferencedSymbol:
        LookupFlags = orc::SymbolLookupFlags::WeaklyReferencedSymbol;
        break;
      }
      LookupSet.add(KV.first, LookupFlags);
    }

    // OnResolve -- De-intern the symbols and pass the result to the linker.
    auto OnResolve = [LookupContinuation =
                          std::move(LC)](Expected<SymbolMap> Result) mutable {
      if (!Result)
        LookupContinuation->run(Result.takeError());
      else {
        AsyncLookupResult LR;
        for (auto &KV : *Result)
          LR[KV.first] = KV.second;
        LookupContinuation->run(std::move(LR));
      }
    };

    ES.lookup(LookupKind::Static, LinkOrder, std::move(LookupSet),
              SymbolState::Resolved, std::move(OnResolve),
              [this](const SymbolDependenceMap &Deps) {
                // Translate LookupDeps map to SymbolSourceJD.
                for (auto &[DepJD, Deps] : Deps)
                  for (auto &DepSym : Deps)
                    SymbolSourceJDs[NonOwningSymbolStringPtr(DepSym)] = DepJD;
              });
  }

  Error notifyResolved(LinkGraph &G) override {

    SymbolFlagsMap ExtraSymbolsToClaim;
    bool AutoClaim = Layer.AutoClaimObjectSymbols;

    SymbolMap InternedResult;
    for (auto *Sym : G.defined_symbols())
      if (Sym->getScope() < Scope::SideEffectsOnly) {
        auto Ptr = getJITSymbolPtrForSymbol(*Sym, G.getTargetTriple());
        auto Flags = getJITSymbolFlagsForSymbol(*Sym);
        InternedResult[Sym->getName()] = {Ptr, Flags};
        if (AutoClaim && !MR->getSymbols().count(Sym->getName())) {
          assert(!ExtraSymbolsToClaim.count(Sym->getName()) &&
                 "Duplicate symbol to claim?");
          ExtraSymbolsToClaim[Sym->getName()] = Flags;
        }
      }

    for (auto *Sym : G.absolute_symbols())
      if (Sym->getScope() < Scope::SideEffectsOnly) {
        auto Ptr = getJITSymbolPtrForSymbol(*Sym, G.getTargetTriple());
        auto Flags = getJITSymbolFlagsForSymbol(*Sym);
        InternedResult[Sym->getName()] = {Ptr, Flags};
        if (AutoClaim && !MR->getSymbols().count(Sym->getName())) {
          assert(!ExtraSymbolsToClaim.count(Sym->getName()) &&
                 "Duplicate symbol to claim?");
          ExtraSymbolsToClaim[Sym->getName()] = Flags;
        }
      }

    if (!ExtraSymbolsToClaim.empty())
      if (auto Err = MR->defineMaterializing(ExtraSymbolsToClaim))
        return Err;

    {

      // Check that InternedResult matches up with MR->getSymbols(), overriding
      // flags if requested.
      // This guards against faulty transformations / compilers / object caches.

      // First check that there aren't any missing symbols.
      size_t NumMaterializationSideEffectsOnlySymbols = 0;
      SymbolNameVector MissingSymbols;
      for (auto &[Sym, Flags] : MR->getSymbols()) {

        auto I = InternedResult.find(Sym);

        // If this is a materialization-side-effects only symbol then bump
        // the counter and remove in from the result, otherwise make sure that
        // it's defined.
        if (Flags.hasMaterializationSideEffectsOnly())
          ++NumMaterializationSideEffectsOnlySymbols;
        else if (I == InternedResult.end())
          MissingSymbols.push_back(Sym);
        else if (Layer.OverrideObjectFlags)
          I->second.setFlags(Flags);
      }

      // If there were missing symbols then report the error.
      if (!MissingSymbols.empty())
        return make_error<MissingSymbolDefinitions>(
            Layer.getExecutionSession().getSymbolStringPool(), G.getName(),
            std::move(MissingSymbols));

      // If there are more definitions than expected, add them to the
      // ExtraSymbols vector.
      SymbolNameVector ExtraSymbols;
      if (InternedResult.size() >
          MR->getSymbols().size() - NumMaterializationSideEffectsOnlySymbols) {
        for (auto &KV : InternedResult)
          if (!MR->getSymbols().count(KV.first))
            ExtraSymbols.push_back(KV.first);
      }

      // If there were extra definitions then report the error.
      if (!ExtraSymbols.empty())
        return make_error<UnexpectedSymbolDefinitions>(
            Layer.getExecutionSession().getSymbolStringPool(), G.getName(),
            std::move(ExtraSymbols));
    }

    if (auto Err = MR->notifyResolved(InternedResult))
      return Err;

    notifyLoaded();
    return Error::success();
  }

  void notifyFinalized(JITLinkMemoryManager::FinalizedAlloc A) override {
    if (auto Err = notifyEmitted(std::move(A))) {
      Layer.getExecutionSession().reportError(std::move(Err));
      MR->failMaterialization();
      return;
    }

    if (auto Err = MR->notifyEmitted(SymbolDepGroups)) {
      Layer.getExecutionSession().reportError(std::move(Err));
      MR->failMaterialization();
    }
  }

  LinkGraphPassFunction getMarkLivePass(const Triple &TT) const override {
    return [this](LinkGraph &G) { return markResponsibilitySymbolsLive(G); };
  }

  Error modifyPassConfig(LinkGraph &LG, PassConfiguration &Config) override {
    // Add passes to mark duplicate defs as should-discard, and to walk the
    // link graph to build the symbol dependence graph.
    Config.PrePrunePasses.push_back([this](LinkGraph &G) {
      return claimOrExternalizeWeakAndCommonSymbols(G);
    });

    for (auto &P : Plugins)
      P->modifyPassConfig(*MR, LG, Config);

    Config.PreFixupPasses.push_back(
        [this](LinkGraph &G) { return registerDependencies(G); });

    return Error::success();
  }

  void notifyLoaded() {
    for (auto &P : Plugins)
      P->notifyLoaded(*MR);
  }

  Error notifyEmitted(jitlink::JITLinkMemoryManager::FinalizedAlloc FA) {
    Error Err = Error::success();
    for (auto &P : Plugins)
      Err = joinErrors(std::move(Err), P->notifyEmitted(*MR));

    if (Err) {
      if (FA)
        Err =
            joinErrors(std::move(Err), Layer.MemMgr.deallocate(std::move(FA)));
      return Err;
    }

    if (FA)
      return Layer.recordFinalizedAlloc(*MR, std::move(FA));

    return Error::success();
  }

private:
  Error claimOrExternalizeWeakAndCommonSymbols(LinkGraph &G) {
    SymbolFlagsMap NewSymbolsToClaim;
    std::vector<std::pair<SymbolStringPtr, Symbol *>> NameToSym;

    auto ProcessSymbol = [&](Symbol *Sym) {
      if (Sym->hasName() && Sym->getLinkage() == Linkage::Weak &&
          Sym->getScope() != Scope::Local) {
        if (!MR->getSymbols().count(Sym->getName())) {
          NewSymbolsToClaim[Sym->getName()] =
              getJITSymbolFlagsForSymbol(*Sym) | JITSymbolFlags::Weak;
          NameToSym.push_back(std::make_pair(Sym->getName(), Sym));
        }
      }
    };

    for (auto *Sym : G.defined_symbols())
      ProcessSymbol(Sym);
    for (auto *Sym : G.absolute_symbols())
      ProcessSymbol(Sym);

    // Attempt to claim all weak defs that we're not already responsible for.
    // This may fail if the resource tracker has become defunct, but should
    // always succeed otherwise.
    if (auto Err = MR->defineMaterializing(std::move(NewSymbolsToClaim)))
      return Err;

    // Walk the list of symbols that we just tried to claim. Symbols that we're
    // responsible for are marked live. Symbols that we're not responsible for
    // are turned into external references.
    for (auto &KV : NameToSym) {
      if (MR->getSymbols().count(KV.first))
        KV.second->setLive(true);
      else
        G.makeExternal(*KV.second);
    }

    return Error::success();
  }

  Error markResponsibilitySymbolsLive(LinkGraph &G) const {
    for (auto *Sym : G.defined_symbols())
      if (Sym->hasName() && MR->getSymbols().count(Sym->getName()))
        Sym->setLive(true);
    return Error::success();
  }

  Error registerDependencies(LinkGraph &G) {

    struct BlockInfo {
      bool InWorklist = false;
      DenseSet<Symbol *> Defs;
      DenseSet<Symbol *> SymbolDeps;
      DenseSet<Block *> AnonEdges, AnonBackEdges;
    };

    DenseMap<Block *, BlockInfo> BlockInfos;

    // Reserve space so that BlockInfos doesn't need to resize. This is
    // essential to avoid invalidating pointers to entries below.
    {
      size_t NumBlocks = 0;
      for (auto &Sec : G.sections())
        NumBlocks += Sec.blocks_size();
      BlockInfos.reserve(NumBlocks);
    }

    // Identify non-locally-scoped symbols defined by each block.
    for (auto *Sym : G.defined_symbols()) {
      if (Sym->getScope() != Scope::Local)
        BlockInfos[&Sym->getBlock()].Defs.insert(Sym);
    }

    // Identify the symbolic and anonymous-block dependencies for each block.
    for (auto *B : G.blocks()) {
      auto &BI = BlockInfos[B];

      for (auto &E : B->edges()) {

        // External symbols are trivially depended on.
        if (E.getTarget().isExternal()) {
          BI.SymbolDeps.insert(&E.getTarget());
          continue;
        }

        // Anonymous symbols aren't depended on at all (they're assumed to be
        // already available).
        if (E.getTarget().isAbsolute())
          continue;

        // If we get here then we depend on a symbol defined by some other
        // block.
        auto &TgtBI = BlockInfos[&E.getTarget().getBlock()];

        // If that block has any definitions then use the first one as the
        // "effective" dependence here (all symbols in TgtBI will become
        // ready at the same time, and chosing a single symbol to represent
        // the block keeps the SymbolDepGroup size small).
        if (!TgtBI.Defs.empty()) {
          BI.SymbolDeps.insert(*TgtBI.Defs.begin());
          continue;
        }

        // Otherwise we've got a dependence on an anonymous block. Record it
        // here for back-propagating symbol dependencies below.
        BI.AnonEdges.insert(&E.getTarget().getBlock());
        TgtBI.AnonBackEdges.insert(B);
      }
    }

    // Prune anonymous blocks.
    {
      std::vector<Block *> BlocksToRemove;
      for (auto &[B, BI] : BlockInfos) {
        // Skip blocks with defs. We only care about anonyous blocks.
        if (!BI.Defs.empty())
          continue;

        BlocksToRemove.push_back(B);

        for (auto *FB : BI.AnonEdges)
          BlockInfos[FB].AnonBackEdges.erase(B);

        for (auto *BB : BI.AnonBackEdges)
          BlockInfos[BB].AnonEdges.erase(B);

        for (auto *FB : BI.AnonEdges) {
          auto &FBI = BlockInfos[FB];
          for (auto *BB : BI.AnonBackEdges)
            FBI.AnonBackEdges.insert(BB);
        }

        for (auto *BB : BI.AnonBackEdges) {
          auto &BBI = BlockInfos[BB];
          for (auto *SD : BI.SymbolDeps)
            BBI.SymbolDeps.insert(SD);
          for (auto *FB : BI.AnonEdges)
            BBI.AnonEdges.insert(FB);
        }
      }

      for (auto *B : BlocksToRemove)
        BlockInfos.erase(B);
    }

    // Build the initial dependence propagation worklist.
    std::deque<Block *> Worklist;
    for (auto &[B, BI] : BlockInfos) {
      if (!BI.SymbolDeps.empty() && !BI.AnonBackEdges.empty()) {
        Worklist.push_back(B);
        BI.InWorklist = true;
      }
    }

    // Propagate symbol deps through the graph.
    while (!Worklist.empty()) {
      auto *B = Worklist.front();
      Worklist.pop_front();

      auto &BI = BlockInfos[B];
      BI.InWorklist = false;

      for (auto *DB : BI.AnonBackEdges) {
        auto &DBI = BlockInfos[DB];
        for (auto *Sym : BI.SymbolDeps) {
          if (DBI.SymbolDeps.insert(Sym).second && !DBI.InWorklist) {
            Worklist.push_back(DB);
            DBI.InWorklist = true;
          }
        }
      }
    }

    // Transform our local dependence information into a list of
    // SymbolDependenceGroups (in the SymbolDepGroups member), ready for use in
    // the upcoming notifyFinalized call.
    auto &TargetJD = MR->getTargetJITDylib();

    for (auto &[B, BI] : BlockInfos) {
      if (!BI.Defs.empty()) {
        SymbolDepGroups.push_back(SymbolDependenceGroup());
        auto &SDG = SymbolDepGroups.back();

        for (auto *Def : BI.Defs)
          SDG.Symbols.insert(Def->getName());

        for (auto *Dep : BI.SymbolDeps) {
          auto DepName = Dep->getName();
          if (Dep->isDefined())
            SDG.Dependencies[&TargetJD].insert(std::move(DepName));
          else {
            auto SourceJDItr =
                SymbolSourceJDs.find(NonOwningSymbolStringPtr(DepName));
            if (SourceJDItr != SymbolSourceJDs.end())
              SDG.Dependencies[SourceJDItr->second].insert(std::move(DepName));
          }
        }
      }
    }

    return Error::success();
  }

  ObjectLinkingLayer &Layer;
  std::vector<std::shared_ptr<ObjectLinkingLayer::Plugin>> Plugins;
  std::unique_ptr<MaterializationResponsibility> MR;
  std::unique_ptr<MemoryBuffer> ObjBuffer;
  DenseMap<NonOwningSymbolStringPtr, JITDylib *> SymbolSourceJDs;
  std::vector<SymbolDependenceGroup> SymbolDepGroups;
};

ObjectLinkingLayer::Plugin::~Plugin() = default;
=======
namespace llvm::orc {
>>>>>>> 49fd7d4f

char ObjectLinkingLayer::ID;

using BaseObjectLayer = RTTIExtends<ObjectLinkingLayer, ObjectLayer>;

void ObjectLinkingLayer::emit(std::unique_ptr<MaterializationResponsibility> R,
                              std::unique_ptr<MemoryBuffer> O) {
  assert(O && "Object must not be null");
  MemoryBufferRef ObjBuffer = O->getMemBufferRef();

<<<<<<< HEAD
  auto Ctx = std::make_unique<ObjectLinkingLayerJITLinkContext>(
      *this, std::move(R), std::move(O));
  if (auto G = createLinkGraphFromObject(
          ObjBuffer, getExecutionSession().getSymbolStringPool())) {
    Ctx->notifyMaterializing(**G);
    link(std::move(*G), std::move(Ctx));
=======
  if (auto G = jitlink::createLinkGraphFromObject(
          ObjBuffer, getExecutionSession().getSymbolStringPool())) {
    emit(std::move(R), std::move(*G), std::move(O));
>>>>>>> 49fd7d4f
  } else {
    R->getExecutionSession().reportError(G.takeError());
    R->failMaterialization();
    return;
  }
}

} // namespace llvm::orc<|MERGE_RESOLUTION|>--- conflicted
+++ resolved
@@ -12,578 +12,7 @@
 
 #define DEBUG_TYPE "orc"
 
-<<<<<<< HEAD
-using namespace llvm;
-using namespace llvm::jitlink;
-using namespace llvm::orc;
-
-namespace {
-
-bool hasInitializerSection(jitlink::LinkGraph &G) {
-  bool IsMachO = G.getTargetTriple().isOSBinFormatMachO();
-  bool IsElf = G.getTargetTriple().isOSBinFormatELF();
-  if (!IsMachO && !IsElf)
-    return false;
-
-  for (auto &Sec : G.sections()) {
-    if (IsMachO && isMachOInitializerSection(Sec.getName()))
-      return true;
-    if (IsElf && isELFInitializerSection(Sec.getName()))
-      return true;
-  }
-
-  return false;
-}
-
-ExecutorAddr getJITSymbolPtrForSymbol(Symbol &Sym, const Triple &TT) {
-  switch (TT.getArch()) {
-  case Triple::arm:
-  case Triple::armeb:
-  case Triple::thumb:
-  case Triple::thumbeb:
-    if (hasTargetFlags(Sym, aarch32::ThumbSymbol)) {
-      // Set LSB to indicate thumb target
-      assert(Sym.isCallable() && "Only callable symbols can have thumb flag");
-      assert((Sym.getAddress().getValue() & 0x01) == 0 && "LSB is clear");
-      return Sym.getAddress() + 0x01;
-    }
-    return Sym.getAddress();
-  default:
-    return Sym.getAddress();
-  }
-}
-
-JITSymbolFlags getJITSymbolFlagsForSymbol(Symbol &Sym) {
-  JITSymbolFlags Flags;
-
-  if (Sym.getLinkage() == Linkage::Weak)
-    Flags |= JITSymbolFlags::Weak;
-
-  if (Sym.getScope() == Scope::Default)
-    Flags |= JITSymbolFlags::Exported;
-  else if (Sym.getScope() == Scope::SideEffectsOnly)
-    Flags |= JITSymbolFlags::MaterializationSideEffectsOnly;
-
-  if (Sym.isCallable())
-    Flags |= JITSymbolFlags::Callable;
-
-  return Flags;
-}
-
-class LinkGraphMaterializationUnit : public MaterializationUnit {
-public:
-  static std::unique_ptr<LinkGraphMaterializationUnit>
-  Create(ObjectLinkingLayer &ObjLinkingLayer, std::unique_ptr<LinkGraph> G) {
-    auto LGI = scanLinkGraph(ObjLinkingLayer.getExecutionSession(), *G);
-    return std::unique_ptr<LinkGraphMaterializationUnit>(
-        new LinkGraphMaterializationUnit(ObjLinkingLayer, std::move(G),
-                                         std::move(LGI)));
-  }
-
-  StringRef getName() const override { return G->getName(); }
-  void materialize(std::unique_ptr<MaterializationResponsibility> MR) override {
-    ObjLinkingLayer.emit(std::move(MR), std::move(G));
-  }
-
-private:
-  static Interface scanLinkGraph(ExecutionSession &ES, LinkGraph &G) {
-
-    Interface LGI;
-
-    auto AddSymbol = [&](Symbol *Sym) {
-      // Skip local symbols.
-      if (Sym->getScope() == Scope::Local)
-        return;
-      assert(Sym->hasName() && "Anonymous non-local symbol?");
-
-      LGI.SymbolFlags[Sym->getName()] = getJITSymbolFlagsForSymbol(*Sym);
-    };
-
-    for (auto *Sym : G.defined_symbols())
-      AddSymbol(Sym);
-    for (auto *Sym : G.absolute_symbols())
-      AddSymbol(Sym);
-
-    if (hasInitializerSection(G))
-      LGI.InitSymbol = makeInitSymbol(ES, G);
-
-    return LGI;
-  }
-
-  static SymbolStringPtr makeInitSymbol(ExecutionSession &ES, LinkGraph &G) {
-    std::string InitSymString;
-    raw_string_ostream(InitSymString)
-        << "$." << G.getName() << ".__inits" << Counter++;
-    return ES.intern(InitSymString);
-  }
-
-  LinkGraphMaterializationUnit(ObjectLinkingLayer &ObjLinkingLayer,
-                               std::unique_ptr<LinkGraph> G, Interface LGI)
-      : MaterializationUnit(std::move(LGI)), ObjLinkingLayer(ObjLinkingLayer),
-        G(std::move(G)) {}
-
-  void discard(const JITDylib &JD, const SymbolStringPtr &Name) override {
-    for (auto *Sym : G->defined_symbols())
-      if (Sym->getName() == Name) {
-        assert(Sym->getLinkage() == Linkage::Weak &&
-               "Discarding non-weak definition");
-        G->makeExternal(*Sym);
-        break;
-      }
-  }
-
-  ObjectLinkingLayer &ObjLinkingLayer;
-  std::unique_ptr<LinkGraph> G;
-  static std::atomic<uint64_t> Counter;
-};
-
-std::atomic<uint64_t> LinkGraphMaterializationUnit::Counter{0};
-
-} // end anonymous namespace
-
-namespace llvm {
-namespace orc {
-
-class ObjectLinkingLayerJITLinkContext final : public JITLinkContext {
-public:
-  ObjectLinkingLayerJITLinkContext(
-      ObjectLinkingLayer &Layer,
-      std::unique_ptr<MaterializationResponsibility> MR,
-      std::unique_ptr<MemoryBuffer> ObjBuffer)
-      : JITLinkContext(&MR->getTargetJITDylib()), Layer(Layer),
-        MR(std::move(MR)), ObjBuffer(std::move(ObjBuffer)) {
-    std::lock_guard<std::mutex> Lock(Layer.LayerMutex);
-    Plugins = Layer.Plugins;
-  }
-
-  ~ObjectLinkingLayerJITLinkContext() {
-    // If there is an object buffer return function then use it to
-    // return ownership of the buffer.
-    if (Layer.ReturnObjectBuffer && ObjBuffer)
-      Layer.ReturnObjectBuffer(std::move(ObjBuffer));
-  }
-
-  JITLinkMemoryManager &getMemoryManager() override { return Layer.MemMgr; }
-
-  void notifyMaterializing(LinkGraph &G) {
-    for (auto &P : Plugins)
-      P->notifyMaterializing(*MR, G, *this,
-                             ObjBuffer ? ObjBuffer->getMemBufferRef()
-                             : MemoryBufferRef());
-  }
-
-  void notifyFailed(Error Err) override {
-    for (auto &P : Plugins)
-      Err = joinErrors(std::move(Err), P->notifyFailed(*MR));
-    Layer.getExecutionSession().reportError(std::move(Err));
-    MR->failMaterialization();
-  }
-
-  void lookup(const LookupMap &Symbols,
-              std::unique_ptr<JITLinkAsyncLookupContinuation> LC) override {
-
-    JITDylibSearchOrder LinkOrder;
-    MR->getTargetJITDylib().withLinkOrderDo(
-        [&](const JITDylibSearchOrder &LO) { LinkOrder = LO; });
-
-    auto &ES = Layer.getExecutionSession();
-
-    SymbolLookupSet LookupSet;
-    for (auto &KV : Symbols) {
-      orc::SymbolLookupFlags LookupFlags;
-      switch (KV.second) {
-      case jitlink::SymbolLookupFlags::RequiredSymbol:
-        LookupFlags = orc::SymbolLookupFlags::RequiredSymbol;
-        break;
-      case jitlink::SymbolLookupFlags::WeaklyReferencedSymbol:
-        LookupFlags = orc::SymbolLookupFlags::WeaklyReferencedSymbol;
-        break;
-      }
-      LookupSet.add(KV.first, LookupFlags);
-    }
-
-    // OnResolve -- De-intern the symbols and pass the result to the linker.
-    auto OnResolve = [LookupContinuation =
-                          std::move(LC)](Expected<SymbolMap> Result) mutable {
-      if (!Result)
-        LookupContinuation->run(Result.takeError());
-      else {
-        AsyncLookupResult LR;
-        for (auto &KV : *Result)
-          LR[KV.first] = KV.second;
-        LookupContinuation->run(std::move(LR));
-      }
-    };
-
-    ES.lookup(LookupKind::Static, LinkOrder, std::move(LookupSet),
-              SymbolState::Resolved, std::move(OnResolve),
-              [this](const SymbolDependenceMap &Deps) {
-                // Translate LookupDeps map to SymbolSourceJD.
-                for (auto &[DepJD, Deps] : Deps)
-                  for (auto &DepSym : Deps)
-                    SymbolSourceJDs[NonOwningSymbolStringPtr(DepSym)] = DepJD;
-              });
-  }
-
-  Error notifyResolved(LinkGraph &G) override {
-
-    SymbolFlagsMap ExtraSymbolsToClaim;
-    bool AutoClaim = Layer.AutoClaimObjectSymbols;
-
-    SymbolMap InternedResult;
-    for (auto *Sym : G.defined_symbols())
-      if (Sym->getScope() < Scope::SideEffectsOnly) {
-        auto Ptr = getJITSymbolPtrForSymbol(*Sym, G.getTargetTriple());
-        auto Flags = getJITSymbolFlagsForSymbol(*Sym);
-        InternedResult[Sym->getName()] = {Ptr, Flags};
-        if (AutoClaim && !MR->getSymbols().count(Sym->getName())) {
-          assert(!ExtraSymbolsToClaim.count(Sym->getName()) &&
-                 "Duplicate symbol to claim?");
-          ExtraSymbolsToClaim[Sym->getName()] = Flags;
-        }
-      }
-
-    for (auto *Sym : G.absolute_symbols())
-      if (Sym->getScope() < Scope::SideEffectsOnly) {
-        auto Ptr = getJITSymbolPtrForSymbol(*Sym, G.getTargetTriple());
-        auto Flags = getJITSymbolFlagsForSymbol(*Sym);
-        InternedResult[Sym->getName()] = {Ptr, Flags};
-        if (AutoClaim && !MR->getSymbols().count(Sym->getName())) {
-          assert(!ExtraSymbolsToClaim.count(Sym->getName()) &&
-                 "Duplicate symbol to claim?");
-          ExtraSymbolsToClaim[Sym->getName()] = Flags;
-        }
-      }
-
-    if (!ExtraSymbolsToClaim.empty())
-      if (auto Err = MR->defineMaterializing(ExtraSymbolsToClaim))
-        return Err;
-
-    {
-
-      // Check that InternedResult matches up with MR->getSymbols(), overriding
-      // flags if requested.
-      // This guards against faulty transformations / compilers / object caches.
-
-      // First check that there aren't any missing symbols.
-      size_t NumMaterializationSideEffectsOnlySymbols = 0;
-      SymbolNameVector MissingSymbols;
-      for (auto &[Sym, Flags] : MR->getSymbols()) {
-
-        auto I = InternedResult.find(Sym);
-
-        // If this is a materialization-side-effects only symbol then bump
-        // the counter and remove in from the result, otherwise make sure that
-        // it's defined.
-        if (Flags.hasMaterializationSideEffectsOnly())
-          ++NumMaterializationSideEffectsOnlySymbols;
-        else if (I == InternedResult.end())
-          MissingSymbols.push_back(Sym);
-        else if (Layer.OverrideObjectFlags)
-          I->second.setFlags(Flags);
-      }
-
-      // If there were missing symbols then report the error.
-      if (!MissingSymbols.empty())
-        return make_error<MissingSymbolDefinitions>(
-            Layer.getExecutionSession().getSymbolStringPool(), G.getName(),
-            std::move(MissingSymbols));
-
-      // If there are more definitions than expected, add them to the
-      // ExtraSymbols vector.
-      SymbolNameVector ExtraSymbols;
-      if (InternedResult.size() >
-          MR->getSymbols().size() - NumMaterializationSideEffectsOnlySymbols) {
-        for (auto &KV : InternedResult)
-          if (!MR->getSymbols().count(KV.first))
-            ExtraSymbols.push_back(KV.first);
-      }
-
-      // If there were extra definitions then report the error.
-      if (!ExtraSymbols.empty())
-        return make_error<UnexpectedSymbolDefinitions>(
-            Layer.getExecutionSession().getSymbolStringPool(), G.getName(),
-            std::move(ExtraSymbols));
-    }
-
-    if (auto Err = MR->notifyResolved(InternedResult))
-      return Err;
-
-    notifyLoaded();
-    return Error::success();
-  }
-
-  void notifyFinalized(JITLinkMemoryManager::FinalizedAlloc A) override {
-    if (auto Err = notifyEmitted(std::move(A))) {
-      Layer.getExecutionSession().reportError(std::move(Err));
-      MR->failMaterialization();
-      return;
-    }
-
-    if (auto Err = MR->notifyEmitted(SymbolDepGroups)) {
-      Layer.getExecutionSession().reportError(std::move(Err));
-      MR->failMaterialization();
-    }
-  }
-
-  LinkGraphPassFunction getMarkLivePass(const Triple &TT) const override {
-    return [this](LinkGraph &G) { return markResponsibilitySymbolsLive(G); };
-  }
-
-  Error modifyPassConfig(LinkGraph &LG, PassConfiguration &Config) override {
-    // Add passes to mark duplicate defs as should-discard, and to walk the
-    // link graph to build the symbol dependence graph.
-    Config.PrePrunePasses.push_back([this](LinkGraph &G) {
-      return claimOrExternalizeWeakAndCommonSymbols(G);
-    });
-
-    for (auto &P : Plugins)
-      P->modifyPassConfig(*MR, LG, Config);
-
-    Config.PreFixupPasses.push_back(
-        [this](LinkGraph &G) { return registerDependencies(G); });
-
-    return Error::success();
-  }
-
-  void notifyLoaded() {
-    for (auto &P : Plugins)
-      P->notifyLoaded(*MR);
-  }
-
-  Error notifyEmitted(jitlink::JITLinkMemoryManager::FinalizedAlloc FA) {
-    Error Err = Error::success();
-    for (auto &P : Plugins)
-      Err = joinErrors(std::move(Err), P->notifyEmitted(*MR));
-
-    if (Err) {
-      if (FA)
-        Err =
-            joinErrors(std::move(Err), Layer.MemMgr.deallocate(std::move(FA)));
-      return Err;
-    }
-
-    if (FA)
-      return Layer.recordFinalizedAlloc(*MR, std::move(FA));
-
-    return Error::success();
-  }
-
-private:
-  Error claimOrExternalizeWeakAndCommonSymbols(LinkGraph &G) {
-    SymbolFlagsMap NewSymbolsToClaim;
-    std::vector<std::pair<SymbolStringPtr, Symbol *>> NameToSym;
-
-    auto ProcessSymbol = [&](Symbol *Sym) {
-      if (Sym->hasName() && Sym->getLinkage() == Linkage::Weak &&
-          Sym->getScope() != Scope::Local) {
-        if (!MR->getSymbols().count(Sym->getName())) {
-          NewSymbolsToClaim[Sym->getName()] =
-              getJITSymbolFlagsForSymbol(*Sym) | JITSymbolFlags::Weak;
-          NameToSym.push_back(std::make_pair(Sym->getName(), Sym));
-        }
-      }
-    };
-
-    for (auto *Sym : G.defined_symbols())
-      ProcessSymbol(Sym);
-    for (auto *Sym : G.absolute_symbols())
-      ProcessSymbol(Sym);
-
-    // Attempt to claim all weak defs that we're not already responsible for.
-    // This may fail if the resource tracker has become defunct, but should
-    // always succeed otherwise.
-    if (auto Err = MR->defineMaterializing(std::move(NewSymbolsToClaim)))
-      return Err;
-
-    // Walk the list of symbols that we just tried to claim. Symbols that we're
-    // responsible for are marked live. Symbols that we're not responsible for
-    // are turned into external references.
-    for (auto &KV : NameToSym) {
-      if (MR->getSymbols().count(KV.first))
-        KV.second->setLive(true);
-      else
-        G.makeExternal(*KV.second);
-    }
-
-    return Error::success();
-  }
-
-  Error markResponsibilitySymbolsLive(LinkGraph &G) const {
-    for (auto *Sym : G.defined_symbols())
-      if (Sym->hasName() && MR->getSymbols().count(Sym->getName()))
-        Sym->setLive(true);
-    return Error::success();
-  }
-
-  Error registerDependencies(LinkGraph &G) {
-
-    struct BlockInfo {
-      bool InWorklist = false;
-      DenseSet<Symbol *> Defs;
-      DenseSet<Symbol *> SymbolDeps;
-      DenseSet<Block *> AnonEdges, AnonBackEdges;
-    };
-
-    DenseMap<Block *, BlockInfo> BlockInfos;
-
-    // Reserve space so that BlockInfos doesn't need to resize. This is
-    // essential to avoid invalidating pointers to entries below.
-    {
-      size_t NumBlocks = 0;
-      for (auto &Sec : G.sections())
-        NumBlocks += Sec.blocks_size();
-      BlockInfos.reserve(NumBlocks);
-    }
-
-    // Identify non-locally-scoped symbols defined by each block.
-    for (auto *Sym : G.defined_symbols()) {
-      if (Sym->getScope() != Scope::Local)
-        BlockInfos[&Sym->getBlock()].Defs.insert(Sym);
-    }
-
-    // Identify the symbolic and anonymous-block dependencies for each block.
-    for (auto *B : G.blocks()) {
-      auto &BI = BlockInfos[B];
-
-      for (auto &E : B->edges()) {
-
-        // External symbols are trivially depended on.
-        if (E.getTarget().isExternal()) {
-          BI.SymbolDeps.insert(&E.getTarget());
-          continue;
-        }
-
-        // Anonymous symbols aren't depended on at all (they're assumed to be
-        // already available).
-        if (E.getTarget().isAbsolute())
-          continue;
-
-        // If we get here then we depend on a symbol defined by some other
-        // block.
-        auto &TgtBI = BlockInfos[&E.getTarget().getBlock()];
-
-        // If that block has any definitions then use the first one as the
-        // "effective" dependence here (all symbols in TgtBI will become
-        // ready at the same time, and chosing a single symbol to represent
-        // the block keeps the SymbolDepGroup size small).
-        if (!TgtBI.Defs.empty()) {
-          BI.SymbolDeps.insert(*TgtBI.Defs.begin());
-          continue;
-        }
-
-        // Otherwise we've got a dependence on an anonymous block. Record it
-        // here for back-propagating symbol dependencies below.
-        BI.AnonEdges.insert(&E.getTarget().getBlock());
-        TgtBI.AnonBackEdges.insert(B);
-      }
-    }
-
-    // Prune anonymous blocks.
-    {
-      std::vector<Block *> BlocksToRemove;
-      for (auto &[B, BI] : BlockInfos) {
-        // Skip blocks with defs. We only care about anonyous blocks.
-        if (!BI.Defs.empty())
-          continue;
-
-        BlocksToRemove.push_back(B);
-
-        for (auto *FB : BI.AnonEdges)
-          BlockInfos[FB].AnonBackEdges.erase(B);
-
-        for (auto *BB : BI.AnonBackEdges)
-          BlockInfos[BB].AnonEdges.erase(B);
-
-        for (auto *FB : BI.AnonEdges) {
-          auto &FBI = BlockInfos[FB];
-          for (auto *BB : BI.AnonBackEdges)
-            FBI.AnonBackEdges.insert(BB);
-        }
-
-        for (auto *BB : BI.AnonBackEdges) {
-          auto &BBI = BlockInfos[BB];
-          for (auto *SD : BI.SymbolDeps)
-            BBI.SymbolDeps.insert(SD);
-          for (auto *FB : BI.AnonEdges)
-            BBI.AnonEdges.insert(FB);
-        }
-      }
-
-      for (auto *B : BlocksToRemove)
-        BlockInfos.erase(B);
-    }
-
-    // Build the initial dependence propagation worklist.
-    std::deque<Block *> Worklist;
-    for (auto &[B, BI] : BlockInfos) {
-      if (!BI.SymbolDeps.empty() && !BI.AnonBackEdges.empty()) {
-        Worklist.push_back(B);
-        BI.InWorklist = true;
-      }
-    }
-
-    // Propagate symbol deps through the graph.
-    while (!Worklist.empty()) {
-      auto *B = Worklist.front();
-      Worklist.pop_front();
-
-      auto &BI = BlockInfos[B];
-      BI.InWorklist = false;
-
-      for (auto *DB : BI.AnonBackEdges) {
-        auto &DBI = BlockInfos[DB];
-        for (auto *Sym : BI.SymbolDeps) {
-          if (DBI.SymbolDeps.insert(Sym).second && !DBI.InWorklist) {
-            Worklist.push_back(DB);
-            DBI.InWorklist = true;
-          }
-        }
-      }
-    }
-
-    // Transform our local dependence information into a list of
-    // SymbolDependenceGroups (in the SymbolDepGroups member), ready for use in
-    // the upcoming notifyFinalized call.
-    auto &TargetJD = MR->getTargetJITDylib();
-
-    for (auto &[B, BI] : BlockInfos) {
-      if (!BI.Defs.empty()) {
-        SymbolDepGroups.push_back(SymbolDependenceGroup());
-        auto &SDG = SymbolDepGroups.back();
-
-        for (auto *Def : BI.Defs)
-          SDG.Symbols.insert(Def->getName());
-
-        for (auto *Dep : BI.SymbolDeps) {
-          auto DepName = Dep->getName();
-          if (Dep->isDefined())
-            SDG.Dependencies[&TargetJD].insert(std::move(DepName));
-          else {
-            auto SourceJDItr =
-                SymbolSourceJDs.find(NonOwningSymbolStringPtr(DepName));
-            if (SourceJDItr != SymbolSourceJDs.end())
-              SDG.Dependencies[SourceJDItr->second].insert(std::move(DepName));
-          }
-        }
-      }
-    }
-
-    return Error::success();
-  }
-
-  ObjectLinkingLayer &Layer;
-  std::vector<std::shared_ptr<ObjectLinkingLayer::Plugin>> Plugins;
-  std::unique_ptr<MaterializationResponsibility> MR;
-  std::unique_ptr<MemoryBuffer> ObjBuffer;
-  DenseMap<NonOwningSymbolStringPtr, JITDylib *> SymbolSourceJDs;
-  std::vector<SymbolDependenceGroup> SymbolDepGroups;
-};
-
-ObjectLinkingLayer::Plugin::~Plugin() = default;
-=======
 namespace llvm::orc {
->>>>>>> 49fd7d4f
 
 char ObjectLinkingLayer::ID;
 
@@ -594,18 +23,9 @@
   assert(O && "Object must not be null");
   MemoryBufferRef ObjBuffer = O->getMemBufferRef();
 
-<<<<<<< HEAD
-  auto Ctx = std::make_unique<ObjectLinkingLayerJITLinkContext>(
-      *this, std::move(R), std::move(O));
-  if (auto G = createLinkGraphFromObject(
-          ObjBuffer, getExecutionSession().getSymbolStringPool())) {
-    Ctx->notifyMaterializing(**G);
-    link(std::move(*G), std::move(Ctx));
-=======
   if (auto G = jitlink::createLinkGraphFromObject(
           ObjBuffer, getExecutionSession().getSymbolStringPool())) {
     emit(std::move(R), std::move(*G), std::move(O));
->>>>>>> 49fd7d4f
   } else {
     R->getExecutionSession().reportError(G.takeError());
     R->failMaterialization();
