--- conflicted
+++ resolved
@@ -247,28 +247,6 @@
   ExecutorAddr MachOHeaderAddr;
 };
 
-<<<<<<< HEAD
-StringRef DataCommonSectionName = "__DATA,__common";
-StringRef DataDataSectionName = "__DATA,__data";
-StringRef EHFrameSectionName = "__TEXT,__eh_frame";
-StringRef CompactUnwindInfoSectionName = "__TEXT,__unwind_info";
-StringRef ModInitFuncSectionName = "__DATA,__mod_init_func";
-StringRef ObjCClassListSectionName = "__DATA,__objc_classlist";
-StringRef ObjCImageInfoSectionName = "__DATA,__objc_image_info";
-StringRef ObjCSelRefsSectionName = "__DATA,__objc_selrefs";
-StringRef Swift5ProtoSectionName = "__TEXT,__swift5_proto";
-StringRef Swift5ProtosSectionName = "__TEXT,__swift5_protos";
-StringRef Swift5TypesSectionName = "__TEXT,__swift5_types";
-StringRef ThreadBSSSectionName = "__DATA,__thread_bss";
-StringRef ThreadDataSectionName = "__DATA,__thread_data";
-StringRef ThreadVarsSectionName = "__DATA,__thread_vars";
-
-StringRef InitSectionNames[] = {
-    ModInitFuncSectionName, ObjCSelRefsSectionName, ObjCClassListSectionName,
-    Swift5ProtosSectionName, Swift5ProtoSectionName, Swift5TypesSectionName};
-
-=======
->>>>>>> cd74f4a4
 } // end anonymous namespace
 
 namespace llvm {
@@ -1104,18 +1082,11 @@
     }
   };
 
-<<<<<<< HEAD
-  if (Section *EHFrameSec = G.findSectionByName(EHFrameSectionName))
-    ScanUnwindInfoSection(*EHFrameSec, US.DwarfSection);
-
-  if (Section *CUInfoSec = G.findSectionByName(CompactUnwindInfoSectionName))
-=======
   if (Section *EHFrameSec = G.findSectionByName(MachOEHFrameSectionName))
     ScanUnwindInfoSection(*EHFrameSec, US.DwarfSection);
 
   if (Section *CUInfoSec =
           G.findSectionByName(MachOCompactUnwindInfoSectionName))
->>>>>>> cd74f4a4
     ScanUnwindInfoSection(*CUInfoSec, US.CompactUnwindSection);
 
   // If we didn't find any pointed-to code-blocks then there's no need to
