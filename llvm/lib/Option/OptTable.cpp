//===- OptTable.cpp - Option Table Implementation -------------------------===//
//
// Part of the LLVM Project, under the Apache License v2.0 with LLVM Exceptions.
// See https://llvm.org/LICENSE.txt for license information.
// SPDX-License-Identifier: Apache-2.0 WITH LLVM-exception
//
//===----------------------------------------------------------------------===//

#include "llvm/Option/OptTable.h"
#include "llvm/ADT/STLExtras.h"
#include "llvm/ADT/StringRef.h"
#include "llvm/Option/Arg.h"
#include "llvm/Option/ArgList.h"
#include "llvm/Option/OptSpecifier.h"
#include "llvm/Option/Option.h"
#include "llvm/Support/CommandLine.h" // for expandResponseFiles
#include "llvm/Support/Compiler.h"
#include "llvm/Support/ErrorHandling.h"
#include "llvm/Support/OptionStrCmp.h"
#include "llvm/Support/raw_ostream.h"
#include <algorithm>
#include <cassert>
#include <cctype>
#include <cstring>
#include <map>
#include <set>
#include <string>
#include <utility>
#include <vector>

using namespace llvm;
using namespace llvm::opt;

namespace {
struct OptNameLess {
  const StringTable *StrTable;
  ArrayRef<StringTable::Offset> PrefixesTable;

  explicit OptNameLess(const StringTable &StrTable,
                       ArrayRef<StringTable::Offset> PrefixesTable)
      : StrTable(&StrTable), PrefixesTable(PrefixesTable) {}

#ifndef NDEBUG
  inline bool operator()(const OptTable::Info &A,
                         const OptTable::Info &B) const {
    if (&A == &B)
      return false;

    if (int Cmp = StrCmpOptionName(A.getName(*StrTable, PrefixesTable),
                                   B.getName(*StrTable, PrefixesTable)))
      return Cmp < 0;

    SmallVector<StringRef, 8> APrefixes, BPrefixes;
    A.appendPrefixes(*StrTable, PrefixesTable, APrefixes);
    B.appendPrefixes(*StrTable, PrefixesTable, BPrefixes);

    if (int Cmp = StrCmpOptionPrefixes(APrefixes, BPrefixes))
      return Cmp < 0;

    // Names are the same, check that classes are in order; exactly one
    // should be joined, and it should succeed the other.
    assert(
        ((A.Kind == Option::JoinedClass) ^ (B.Kind == Option::JoinedClass)) &&
        "Unexpected classes for options with same name.");
    return B.Kind == Option::JoinedClass;
  }
#endif

  // Support lower_bound between info and an option name.
  inline bool operator()(const OptTable::Info &I, StringRef Name) const {
    // Do not fallback to case sensitive comparison.
    return StrCmpOptionName(I.getName(*StrTable, PrefixesTable), Name, false) <
           0;
  }
};
} // namespace

OptSpecifier::OptSpecifier(const Option *Opt) : ID(Opt->getID()) {}

OptTable::OptTable(const StringTable &StrTable,
                   ArrayRef<StringTable::Offset> PrefixesTable,
                   ArrayRef<Info> OptionInfos, bool IgnoreCase,
                   ArrayRef<SubCommand> SubCommands,
                   ArrayRef<unsigned> SubCommandIDsTable)
    : StrTable(&StrTable), PrefixesTable(PrefixesTable),
      OptionInfos(OptionInfos), IgnoreCase(IgnoreCase),
      SubCommands(SubCommands), SubCommandIDsTable(SubCommandIDsTable) {
  // Explicitly zero initialize the error to work around a bug in array
  // value-initialization on MinGW with gcc 4.3.5.

  // Find start of normal options.
  for (unsigned i = 0, e = getNumOptions(); i != e; ++i) {
    unsigned Kind = getInfo(i + 1).Kind;
    if (Kind == Option::InputClass) {
      assert(!InputOptionID && "Cannot have multiple input options!");
      InputOptionID = getInfo(i + 1).ID;
    } else if (Kind == Option::UnknownClass) {
      assert(!UnknownOptionID && "Cannot have multiple unknown options!");
      UnknownOptionID = getInfo(i + 1).ID;
    } else if (Kind != Option::GroupClass) {
      FirstSearchableIndex = i;
      break;
    }
  }
  assert(FirstSearchableIndex != 0 && "No searchable options?");

#ifndef NDEBUG
  // Check that everything after the first searchable option is a
  // regular option class.
  for (unsigned i = FirstSearchableIndex, e = getNumOptions(); i != e; ++i) {
    Option::OptionClass Kind = (Option::OptionClass) getInfo(i + 1).Kind;
    assert((Kind != Option::InputClass && Kind != Option::UnknownClass &&
            Kind != Option::GroupClass) &&
           "Special options should be defined first!");
  }

  // Check that options are in order.
  for (unsigned i = FirstSearchableIndex + 1, e = getNumOptions(); i != e; ++i){
    if (!(OptNameLess(StrTable, PrefixesTable)(getInfo(i), getInfo(i + 1)))) {
      getOption(i).dump();
      getOption(i + 1).dump();
      llvm_unreachable("Options are not in order!");
    }
  }
#endif
}

void OptTable::buildPrefixChars() {
  assert(PrefixChars.empty() && "rebuilding a non-empty prefix char");

  // Build prefix chars.
  for (StringRef Prefix : PrefixesUnion) {
    for (char C : Prefix)
      if (!is_contained(PrefixChars, C))
        PrefixChars.push_back(C);
  }
}

OptTable::~OptTable() = default;

const Option OptTable::getOption(OptSpecifier Opt) const {
  unsigned id = Opt.getID();
  if (id == 0)
    return Option(nullptr, nullptr);
  assert((unsigned) (id - 1) < getNumOptions() && "Invalid ID.");
  return Option(&getInfo(id), this);
}

static bool isInput(const ArrayRef<StringRef> &Prefixes, StringRef Arg) {
  if (Arg == "-")
    return true;
  for (const StringRef &Prefix : Prefixes)
    if (Arg.starts_with(Prefix))
      return false;
  return true;
}

/// \returns Matched size. 0 means no match.
static unsigned matchOption(const StringTable &StrTable,
                            ArrayRef<StringTable::Offset> PrefixesTable,
                            const OptTable::Info *I, StringRef Str,
                            bool IgnoreCase) {
  StringRef Name = I->getName(StrTable, PrefixesTable);
  for (auto PrefixOffset : I->getPrefixOffsets(PrefixesTable)) {
    StringRef Prefix = StrTable[PrefixOffset];
    if (Str.starts_with(Prefix)) {
      StringRef Rest = Str.substr(Prefix.size());
      bool Matched = IgnoreCase ? Rest.starts_with_insensitive(Name)
                                : Rest.starts_with(Name);
      if (Matched)
        return Prefix.size() + Name.size();
    }
  }
  return 0;
}

// Returns true if one of the Prefixes + In.Names matches Option
static bool optionMatches(const StringTable &StrTable,
                          ArrayRef<StringTable::Offset> PrefixesTable,
                          const OptTable::Info &In, StringRef Option) {
  StringRef Name = In.getName(StrTable, PrefixesTable);
  if (Option.consume_back(Name))
    for (auto PrefixOffset : In.getPrefixOffsets(PrefixesTable))
      if (Option == StrTable[PrefixOffset])
        return true;
  return false;
}

// This function is for flag value completion.
// Eg. When "-stdlib=" and "l" was passed to this function, it will return
// appropiriate values for stdlib, which starts with l.
std::vector<std::string>
OptTable::suggestValueCompletions(StringRef Option, StringRef Arg) const {
  // Search all options and return possible values.
  for (size_t I = FirstSearchableIndex, E = OptionInfos.size(); I < E; I++) {
    const Info &In = OptionInfos[I];
    if (!In.Values || !optionMatches(*StrTable, PrefixesTable, In, Option))
      continue;

    SmallVector<StringRef, 8> Candidates;
    StringRef(In.Values).split(Candidates, ",", -1, false);

    std::vector<std::string> Result;
    for (StringRef Val : Candidates)
      if (Val.starts_with(Arg) && Arg != Val)
        Result.push_back(std::string(Val));
    return Result;
  }
  return {};
}

std::vector<std::string>
OptTable::findByPrefix(StringRef Cur, Visibility VisibilityMask,
                       unsigned int DisableFlags) const {
  std::vector<std::string> Ret;
  for (size_t I = FirstSearchableIndex, E = OptionInfos.size(); I < E; I++) {
    const Info &In = OptionInfos[I];
    if (In.hasNoPrefix() || (!In.HelpText && !In.GroupID))
      continue;
    if (!(In.Visibility & VisibilityMask))
      continue;
    if (In.Flags & DisableFlags)
      continue;

    StringRef Name = In.getName(*StrTable, PrefixesTable);
    for (auto PrefixOffset : In.getPrefixOffsets(PrefixesTable)) {
      StringRef Prefix = (*StrTable)[PrefixOffset];
      std::string S = (Twine(Prefix) + Name + "\t").str();
      if (In.HelpText)
        S += In.HelpText;
      if (StringRef(S).starts_with(Cur) && S != std::string(Cur) + "\t")
        Ret.push_back(S);
    }
  }
  return Ret;
}

unsigned OptTable::findNearest(StringRef Option, std::string &NearestString,
                               Visibility VisibilityMask,
                               unsigned MinimumLength,
                               unsigned MaximumDistance) const {
  return internalFindNearest(
      Option, NearestString, MinimumLength, MaximumDistance,
      [VisibilityMask](const Info &CandidateInfo) {
        return (CandidateInfo.Visibility & VisibilityMask) == 0;
      });
}

unsigned OptTable::findNearest(StringRef Option, std::string &NearestString,
                               unsigned FlagsToInclude, unsigned FlagsToExclude,
                               unsigned MinimumLength,
                               unsigned MaximumDistance) const {
  return internalFindNearest(
      Option, NearestString, MinimumLength, MaximumDistance,
      [FlagsToInclude, FlagsToExclude](const Info &CandidateInfo) {
        if (FlagsToInclude && !(CandidateInfo.Flags & FlagsToInclude))
          return true;
        if (CandidateInfo.Flags & FlagsToExclude)
          return true;
        return false;
      });
}

unsigned OptTable::internalFindNearest(
    StringRef Option, std::string &NearestString, unsigned MinimumLength,
    unsigned MaximumDistance,
    std::function<bool(const Info &)> ExcludeOption) const {
  assert(!Option.empty());

  // Consider each [option prefix + option name] pair as a candidate, finding
  // the closest match.
  unsigned BestDistance =
      MaximumDistance == UINT_MAX ? UINT_MAX : MaximumDistance + 1;
  SmallString<16> Candidate;
  SmallString<16> NormalizedName;

  for (const Info &CandidateInfo :
       ArrayRef<Info>(OptionInfos).drop_front(FirstSearchableIndex)) {
    StringRef CandidateName = CandidateInfo.getName(*StrTable, PrefixesTable);

    // We can eliminate some option prefix/name pairs as candidates right away:
    // * Ignore option candidates with empty names, such as "--", or names
    //   that do not meet the minimum length.
    if (CandidateName.size() < MinimumLength)
      continue;

    // Ignore options that are excluded via masks
    if (ExcludeOption(CandidateInfo))
      continue;

    // * Ignore positional argument option candidates (which do not
    //   have prefixes).
    if (CandidateInfo.hasNoPrefix())
      continue;

    // Now check if the candidate ends with a character commonly used when
    // delimiting an option from its value, such as '=' or ':'. If it does,
    // attempt to split the given option based on that delimiter.
    char Last = CandidateName.back();
    bool CandidateHasDelimiter = Last == '=' || Last == ':';
    StringRef RHS;
    if (CandidateHasDelimiter) {
      std::tie(NormalizedName, RHS) = Option.split(Last);
      if (Option.find(Last) == NormalizedName.size())
        NormalizedName += Last;
    } else
      NormalizedName = Option;

    // Consider each possible prefix for each candidate to find the most
    // appropriate one. For example, if a user asks for "--helm", suggest
    // "--help" over "-help".
    for (auto CandidatePrefixOffset :
         CandidateInfo.getPrefixOffsets(PrefixesTable)) {
      StringRef CandidatePrefix = (*StrTable)[CandidatePrefixOffset];
      // If Candidate and NormalizedName have more than 'BestDistance'
      // characters of difference, no need to compute the edit distance, it's
      // going to be greater than BestDistance. Don't bother computing Candidate
      // at all.
      size_t CandidateSize = CandidatePrefix.size() + CandidateName.size(),
             NormalizedSize = NormalizedName.size();
      size_t AbsDiff = CandidateSize > NormalizedSize
                           ? CandidateSize - NormalizedSize
                           : NormalizedSize - CandidateSize;
      if (AbsDiff > BestDistance) {
        continue;
      }
      Candidate = CandidatePrefix;
      Candidate += CandidateName;
      unsigned Distance = StringRef(Candidate).edit_distance(
          NormalizedName, /*AllowReplacements=*/true,
          /*MaxEditDistance=*/BestDistance);
      if (RHS.empty() && CandidateHasDelimiter) {
        // The Candidate ends with a = or : delimiter, but the option passed in
        // didn't contain the delimiter (or doesn't have anything after it).
        // In that case, penalize the correction: `-nodefaultlibs` is more
        // likely to be a spello for `-nodefaultlib` than `-nodefaultlib:` even
        // though both have an unmodified editing distance of 1, since the
        // latter would need an argument.
        ++Distance;
      }
      if (Distance < BestDistance) {
        BestDistance = Distance;
        NearestString = (Candidate + RHS).str();
      }
    }
  }
  return BestDistance;
}

// Parse a single argument, return the new argument, and update Index. If
// GroupedShortOptions is true, -a matches "-abc" and the argument in Args will
// be updated to "-bc". This overload does not support VisibilityMask or case
// insensitive options.
std::unique_ptr<Arg> OptTable::parseOneArgGrouped(InputArgList &Args,
                                                  unsigned &Index) const {
  // Anything that doesn't start with PrefixesUnion is an input, as is '-'
  // itself.
  const char *CStr = Args.getArgString(Index);
  StringRef Str(CStr);
  if (isInput(PrefixesUnion, Str))
    return std::make_unique<Arg>(getOption(InputOptionID), Str, Index++, CStr);

  const Info *End = OptionInfos.data() + OptionInfos.size();
  StringRef Name = Str.ltrim(PrefixChars);
  const Info *Start =
      std::lower_bound(OptionInfos.data() + FirstSearchableIndex, End, Name,
                       OptNameLess(*StrTable, PrefixesTable));
  const Info *Fallback = nullptr;
  unsigned Prev = Index;

  // Search for the option which matches Str.
  for (; Start != End; ++Start) {
    unsigned ArgSize =
        matchOption(*StrTable, PrefixesTable, Start, Str, IgnoreCase);
    if (!ArgSize)
      continue;

    Option Opt(Start, this);
    if (std::unique_ptr<Arg> A =
            Opt.accept(Args, StringRef(Args.getArgString(Index), ArgSize),
                       /*GroupedShortOption=*/false, Index))
      return A;

    // If Opt is a Flag of length 2 (e.g. "-a"), we know it is a prefix of
    // the current argument (e.g. "-abc"). Match it as a fallback if no longer
    // option (e.g. "-ab") exists.
    if (ArgSize == 2 && Opt.getKind() == Option::FlagClass)
      Fallback = Start;

    // Otherwise, see if the argument is missing.
    if (Prev != Index)
      return nullptr;
  }
  if (Fallback) {
    Option Opt(Fallback, this);
    // Check that the last option isn't a flag wrongly given an argument.
    if (Str[2] == '=')
      return std::make_unique<Arg>(getOption(UnknownOptionID), Str, Index++,
                                   CStr);

    if (std::unique_ptr<Arg> A = Opt.accept(
            Args, Str.substr(0, 2), /*GroupedShortOption=*/true, Index)) {
      Args.replaceArgString(Index, Twine('-') + Str.substr(2));
      return A;
    }
  }

  // In the case of an incorrect short option extract the character and move to
  // the next one.
  if (Str[1] != '-') {
    CStr = Args.MakeArgString(Str.substr(0, 2));
    Args.replaceArgString(Index, Twine('-') + Str.substr(2));
    return std::make_unique<Arg>(getOption(UnknownOptionID), CStr, Index, CStr);
  }

  return std::make_unique<Arg>(getOption(UnknownOptionID), Str, Index++, CStr);
}

std::unique_ptr<Arg> OptTable::ParseOneArg(const ArgList &Args, unsigned &Index,
                                           Visibility VisibilityMask) const {
  return internalParseOneArg(Args, Index, [VisibilityMask](const Option &Opt) {
    return !Opt.hasVisibilityFlag(VisibilityMask);
  });
}

std::unique_ptr<Arg> OptTable::ParseOneArg(const ArgList &Args, unsigned &Index,
                                           unsigned FlagsToInclude,
                                           unsigned FlagsToExclude) const {
  return internalParseOneArg(
      Args, Index, [FlagsToInclude, FlagsToExclude](const Option &Opt) {
        if (FlagsToInclude && !Opt.hasFlag(FlagsToInclude))
          return true;
        if (Opt.hasFlag(FlagsToExclude))
          return true;
        return false;
      });
}

std::unique_ptr<Arg> OptTable::internalParseOneArg(
    const ArgList &Args, unsigned &Index,
    std::function<bool(const Option &)> ExcludeOption) const {
  unsigned Prev = Index;
  StringRef Str = Args.getArgString(Index);

  // Anything that doesn't start with PrefixesUnion is an input, as is '-'
  // itself.
  if (isInput(PrefixesUnion, Str))
    return std::make_unique<Arg>(getOption(InputOptionID), Str, Index++,
                                 Str.data());

  const Info *Start = OptionInfos.data() + FirstSearchableIndex;
  const Info *End = OptionInfos.data() + OptionInfos.size();
  StringRef Name = Str.ltrim(PrefixChars);

  // Search for the first next option which could be a prefix.
  Start =
      std::lower_bound(Start, End, Name, OptNameLess(*StrTable, PrefixesTable));

  // Options are stored in sorted order, with '\0' at the end of the
  // alphabet. Since the only options which can accept a string must
  // prefix it, we iteratively search for the next option which could
  // be a prefix.
  //
  // FIXME: This is searching much more than necessary, but I am
  // blanking on the simplest way to make it fast. We can solve this
  // problem when we move to TableGen.
  for (; Start != End; ++Start) {
    unsigned ArgSize = 0;
    // Scan for first option which is a proper prefix.
    for (; Start != End; ++Start)
      if ((ArgSize =
               matchOption(*StrTable, PrefixesTable, Start, Str, IgnoreCase)))
        break;
    if (Start == End)
      break;

    Option Opt(Start, this);

    if (ExcludeOption(Opt))
      continue;

    // See if this option matches.
    if (std::unique_ptr<Arg> A =
            Opt.accept(Args, StringRef(Args.getArgString(Index), ArgSize),
                       /*GroupedShortOption=*/false, Index))
      return A;

    // Otherwise, see if this argument was missing values.
    if (Prev != Index)
      return nullptr;
  }

  // If we failed to find an option and this arg started with /, then it's
  // probably an input path.
  if (Str[0] == '/')
    return std::make_unique<Arg>(getOption(InputOptionID), Str, Index++,
                                 Str.data());

  return std::make_unique<Arg>(getOption(UnknownOptionID), Str, Index++,
                               Str.data());
}

InputArgList OptTable::ParseArgs(ArrayRef<const char *> Args,
                                 unsigned &MissingArgIndex,
                                 unsigned &MissingArgCount,
                                 Visibility VisibilityMask) const {
  return internalParseArgs(
      Args, MissingArgIndex, MissingArgCount,
      [VisibilityMask](const Option &Opt) {
        return !Opt.hasVisibilityFlag(VisibilityMask);
      });
}

InputArgList OptTable::ParseArgs(ArrayRef<const char *> Args,
                                 unsigned &MissingArgIndex,
                                 unsigned &MissingArgCount,
                                 unsigned FlagsToInclude,
                                 unsigned FlagsToExclude) const {
  return internalParseArgs(
      Args, MissingArgIndex, MissingArgCount,
      [FlagsToInclude, FlagsToExclude](const Option &Opt) {
        if (FlagsToInclude && !Opt.hasFlag(FlagsToInclude))
          return true;
        if (Opt.hasFlag(FlagsToExclude))
          return true;
        return false;
      });
}

InputArgList OptTable::internalParseArgs(
    ArrayRef<const char *> ArgArr, unsigned &MissingArgIndex,
    unsigned &MissingArgCount,
    std::function<bool(const Option &)> ExcludeOption) const {
  InputArgList Args(ArgArr.begin(), ArgArr.end());

  // FIXME: Handle '@' args (or at least error on them).

  MissingArgIndex = MissingArgCount = 0;
  unsigned Index = 0, End = ArgArr.size();
  while (Index < End) {
    // Ingore nullptrs, they are response file's EOL markers
    if (Args.getArgString(Index) == nullptr) {
      ++Index;
      continue;
    }
    // Ignore empty arguments (other things may still take them as arguments).
    StringRef Str = Args.getArgString(Index);
    if (Str == "") {
      ++Index;
      continue;
    }

    // In DashDashParsing mode, the first "--" stops option scanning and treats
    // all subsequent arguments as positional.
    if (DashDashParsing && Str == "--") {
      while (++Index < End) {
        Args.append(new Arg(getOption(InputOptionID), Str, Index,
                            Args.getArgString(Index)));
      }
      break;
    }

    unsigned Prev = Index;
    std::unique_ptr<Arg> A = GroupedShortOptions
                 ? parseOneArgGrouped(Args, Index)
                 : internalParseOneArg(Args, Index, ExcludeOption);
    assert((Index > Prev || GroupedShortOptions) &&
           "Parser failed to consume argument.");

    // Check for missing argument error.
    if (!A) {
      assert(Index >= End && "Unexpected parser error.");
      assert(Index - Prev - 1 && "No missing arguments!");
      MissingArgIndex = Prev;
      MissingArgCount = Index - Prev - 1;
      break;
    }

    Args.append(A.release());
  }

  return Args;
}

InputArgList OptTable::parseArgs(int Argc, char *const *Argv,
                                 OptSpecifier Unknown, StringSaver &Saver,
                                 std::function<void(StringRef)> ErrorFn) const {
  SmallVector<const char *, 0> NewArgv;
  // The environment variable specifies initial options which can be overridden
  // by commnad line options.
  cl::expandResponseFiles(Argc, Argv, EnvVar, Saver, NewArgv);

  unsigned MAI, MAC;
  opt::InputArgList Args = ParseArgs(ArrayRef(NewArgv), MAI, MAC);
  if (MAC)
    ErrorFn((Twine(Args.getArgString(MAI)) + ": missing argument").str());

  // For each unknwon option, call ErrorFn with a formatted error message. The
  // message includes a suggested alternative option spelling if available.
  std::string Nearest;
  for (const opt::Arg *A : Args.filtered(Unknown)) {
    std::string Spelling = A->getAsString(Args);
    if (findNearest(Spelling, Nearest) > 1)
      ErrorFn("unknown argument '" + Spelling + "'");
    else
      ErrorFn("unknown argument '" + Spelling + "', did you mean '" + Nearest +
              "'?");
  }
  return Args;
}

static std::string getOptionHelpName(const OptTable &Opts, OptSpecifier Id) {
  const Option O = Opts.getOption(Id);
  std::string Name = O.getPrefixedName().str();

  // Add metavar, if used.
  switch (O.getKind()) {
  case Option::GroupClass: case Option::InputClass: case Option::UnknownClass:
    llvm_unreachable("Invalid option with help text.");

  case Option::MultiArgClass:
    if (const char *MetaVarName = Opts.getOptionMetaVar(Id)) {
      // For MultiArgs, metavar is full list of all argument names.
      Name += ' ';
      Name += MetaVarName;
    }
    else {
      // For MultiArgs<N>, if metavar not supplied, print <value> N times.
      for (unsigned i=0, e=O.getNumArgs(); i< e; ++i) {
        Name += " <value>";
      }
    }
    break;

  case Option::FlagClass:
    break;

  case Option::ValuesClass:
    break;

  case Option::SeparateClass: case Option::JoinedOrSeparateClass:
  case Option::RemainingArgsClass: case Option::RemainingArgsJoinedClass:
    Name += ' ';
    [[fallthrough]];
  case Option::JoinedClass: case Option::CommaJoinedClass:
  case Option::JoinedAndSeparateClass:
    if (const char *MetaVarName = Opts.getOptionMetaVar(Id))
      Name += MetaVarName;
    else
      Name += "<value>";
    break;
  }

  return Name;
}

namespace {
struct OptionInfo {
  std::string Name;
  StringRef HelpText;
};
} // namespace

static void PrintHelpOptionList(raw_ostream &OS, StringRef Title,
                                std::vector<OptionInfo> &OptionHelp) {
  OS << Title << ":\n";

  // Find the maximum option length.
  unsigned OptionFieldWidth = 0;
  for (const OptionInfo &Opt : OptionHelp) {
    // Limit the amount of padding we are willing to give up for alignment.
    unsigned Length = Opt.Name.size();
    if (Length <= 23)
      OptionFieldWidth = std::max(OptionFieldWidth, Length);
  }

  const unsigned InitialPad = 2;
  for (const OptionInfo &Opt : OptionHelp) {
    const std::string &Option = Opt.Name;
    int Pad = OptionFieldWidth + InitialPad;
    int FirstLinePad = OptionFieldWidth - int(Option.size());
    OS.indent(InitialPad) << Option;

    // Break on long option names.
    if (FirstLinePad < 0) {
      OS << "\n";
      FirstLinePad = OptionFieldWidth + InitialPad;
      Pad = FirstLinePad;
    }

    SmallVector<StringRef> Lines;
    Opt.HelpText.split(Lines, '\n');
    assert(Lines.size() && "Expected at least the first line in the help text");
    auto *LinesIt = Lines.begin();
    OS.indent(FirstLinePad + 1) << *LinesIt << '\n';
    while (Lines.end() != ++LinesIt)
      OS.indent(Pad + 1) << *LinesIt << '\n';
  }
}

static const char *getOptionHelpGroup(const OptTable &Opts, OptSpecifier Id) {
  unsigned GroupID = Opts.getOptionGroupID(Id);

  // If not in a group, return the default help group.
  if (!GroupID)
    return "OPTIONS";

  // Abuse the help text of the option groups to store the "help group"
  // name.
  //
  // FIXME: Split out option groups.
  if (const char *GroupHelp = Opts.getOptionHelpText(GroupID))
    return GroupHelp;

  // Otherwise keep looking.
  return getOptionHelpGroup(Opts, GroupID);
}

void OptTable::printHelp(raw_ostream &OS, const char *Usage, const char *Title,
                         bool ShowHidden, bool ShowAllAliases,
                         Visibility VisibilityMask,
                         StringRef SubCommand) const {
  return internalPrintHelp(
      OS, Usage, Title, SubCommand, ShowHidden, ShowAllAliases,
      [VisibilityMask](const Info &CandidateInfo) -> bool {
        return (CandidateInfo.Visibility & VisibilityMask) == 0;
      },
      VisibilityMask);
}

void OptTable::printHelp(raw_ostream &OS, const char *Usage, const char *Title,
                         unsigned FlagsToInclude, unsigned FlagsToExclude,
                         bool ShowAllAliases) const {
  bool ShowHidden = !(FlagsToExclude & HelpHidden);
  FlagsToExclude &= ~HelpHidden;
  return internalPrintHelp(
      OS, Usage, Title, /*SubCommand=*/{}, ShowHidden, ShowAllAliases,
      [FlagsToInclude, FlagsToExclude](const Info &CandidateInfo) {
        if (FlagsToInclude && !(CandidateInfo.Flags & FlagsToInclude))
          return true;
        if (CandidateInfo.Flags & FlagsToExclude)
          return true;
        return false;
      },
      Visibility(0));
}

void OptTable::internalPrintHelp(
    raw_ostream &OS, const char *Usage, const char *Title, StringRef SubCommand,
    bool ShowHidden, bool ShowAllAliases,
    std::function<bool(const Info &)> ExcludeOption,
    Visibility VisibilityMask) const {
  OS << "OVERVIEW: " << Title << "\n\n";

  // Render help text into a map of group-name to a list of (option, help)
  // pairs.
  std::map<std::string, std::vector<OptionInfo>> GroupedOptionHelp;

<<<<<<< HEAD
  auto ActiveSubCommand =
      std::find_if(SubCommands.begin(), SubCommands.end(),
                   [&](const auto &C) { return SubCommand == C.Name; });
=======
  auto ActiveSubCommand = llvm::find_if(
      SubCommands, [&](const auto &C) { return SubCommand == C.Name; });
>>>>>>> 811fe024
  if (!SubCommand.empty()) {
    assert(ActiveSubCommand != SubCommands.end() &&
           "Not a valid registered subcommand.");
    OS << ActiveSubCommand->HelpText << "\n\n";
    if (!StringRef(ActiveSubCommand->Usage).empty())
      OS << "USAGE: " << ActiveSubCommand->Usage << "\n\n";
  } else {
    OS << "USAGE: " << Usage << "\n\n";
    if (SubCommands.size() > 1) {
      OS << "SUBCOMMANDS:\n\n";
      for (const auto &C : SubCommands)
        OS << C.Name << " - " << C.HelpText << "\n";
      OS << "\n";
    }
  }

  auto DoesOptionBelongToSubcommand = [&](const Info &CandidateInfo) {
    // Retrieve the SubCommandIDs registered to the given current CandidateInfo
    // Option.
    ArrayRef<unsigned> SubCommandIDs =
        CandidateInfo.getSubCommandIDs(SubCommandIDsTable);

    // If no registered subcommands, then only global options are to be printed.
    // If no valid SubCommand (empty) in commandline then print the current
    // global CandidateInfo Option.
    if (SubCommandIDs.empty())
      return SubCommand.empty();

    // Handle CandidateInfo Option which has at least one registered SubCommand.
    // If no valid SubCommand (empty) in commandline, this CandidateInfo option
    // should not be printed.
    if (SubCommand.empty())
      return false;

    // Find the ID of the valid subcommand passed in commandline (its index in
    // the SubCommands table which contains all subcommands).
    unsigned ActiveSubCommandID = ActiveSubCommand - &SubCommands[0];
    // Print if the ActiveSubCommandID is registered with the CandidateInfo
    // Option.
    return std::find(SubCommandIDs.begin(), SubCommandIDs.end(),
                     ActiveSubCommandID) != SubCommandIDs.end();
  };

  for (unsigned Id = 1, e = getNumOptions() + 1; Id != e; ++Id) {
    // FIXME: Split out option groups.
    if (getOptionKind(Id) == Option::GroupClass)
      continue;

    const Info &CandidateInfo = getInfo(Id);
    if (!ShowHidden && (CandidateInfo.Flags & opt::HelpHidden))
      continue;

    if (ExcludeOption(CandidateInfo))
      continue;

    if (!DoesOptionBelongToSubcommand(CandidateInfo))
      continue;

    // If an alias doesn't have a help text, show a help text for the aliased
    // option instead.
    const char *HelpText = getOptionHelpText(Id, VisibilityMask);
    if (!HelpText && ShowAllAliases) {
      const Option Alias = getOption(Id).getAlias();
      if (Alias.isValid())
        HelpText = getOptionHelpText(Alias.getID(), VisibilityMask);
    }

    if (HelpText && (strlen(HelpText) != 0)) {
      const char *HelpGroup = getOptionHelpGroup(*this, Id);
      const std::string &OptName = getOptionHelpName(*this, Id);
      GroupedOptionHelp[HelpGroup].push_back({OptName, HelpText});
    }
  }

  for (auto& OptionGroup : GroupedOptionHelp) {
    if (OptionGroup.first != GroupedOptionHelp.begin()->first)
      OS << "\n";
    PrintHelpOptionList(OS, OptionGroup.first, OptionGroup.second);
  }

  OS.flush();
}

GenericOptTable::GenericOptTable(const StringTable &StrTable,
                                 ArrayRef<StringTable::Offset> PrefixesTable,
                                 ArrayRef<Info> OptionInfos, bool IgnoreCase,
                                 ArrayRef<SubCommand> SubCommands,
                                 ArrayRef<unsigned> SubCommandIDsTable)
    : OptTable(StrTable, PrefixesTable, OptionInfos, IgnoreCase, SubCommands,
               SubCommandIDsTable) {

  std::set<StringRef> TmpPrefixesUnion;
  for (auto const &Info : OptionInfos.drop_front(FirstSearchableIndex))
    for (auto PrefixOffset : Info.getPrefixOffsets(PrefixesTable))
      TmpPrefixesUnion.insert(StrTable[PrefixOffset]);
  PrefixesUnion.append(TmpPrefixesUnion.begin(), TmpPrefixesUnion.end());
  buildPrefixChars();
}<|MERGE_RESOLUTION|>--- conflicted
+++ resolved
@@ -756,14 +756,8 @@
   // pairs.
   std::map<std::string, std::vector<OptionInfo>> GroupedOptionHelp;
 
-<<<<<<< HEAD
-  auto ActiveSubCommand =
-      std::find_if(SubCommands.begin(), SubCommands.end(),
-                   [&](const auto &C) { return SubCommand == C.Name; });
-=======
   auto ActiveSubCommand = llvm::find_if(
       SubCommands, [&](const auto &C) { return SubCommand == C.Name; });
->>>>>>> 811fe024
   if (!SubCommand.empty()) {
     assert(ActiveSubCommand != SubCommands.end() &&
            "Not a valid registered subcommand.");
