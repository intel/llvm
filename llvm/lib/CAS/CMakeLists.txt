<<<<<<< HEAD

if (CMAKE_CXX_COMPILER_ID STREQUAL "GNU")
  # We append -fno-lifetime-dse in HandleLLVMOptions.cmake
  # append("-fno-lifetime-dse" CMAKE_C_FLAGS CMAKE_CXX_FLAGS)
  # But it is causing link failure with llvm::StdThreadPool::asyncEnqueue
  string(REPLACE "-fno-lifetime-dse" "" CMAKE_CXX_FLAGS "${CMAKE_CXX_FLAGS}")
endif ()
=======
if (UNIX AND "${CMAKE_SYSTEM_NAME}" MATCHES "AIX")
  set(additional_libs bsd)
endif()
>>>>>>> cc5057cc

add_llvm_component_library(LLVMCAS
  ActionCache.cpp
  ActionCaches.cpp
  BuiltinCAS.cpp
  BuiltinUnifiedCASDatabases.cpp
  DatabaseFile.cpp
  InMemoryCAS.cpp
  MappedFileRegionArena.cpp
  ObjectStore.cpp
  OnDiskCAS.cpp
  OnDiskCommon.cpp
  OnDiskDataAllocator.cpp
  OnDiskGraphDB.cpp
  OnDiskKeyValueDB.cpp
  OnDiskTrieRawHashMap.cpp
  UnifiedOnDiskCache.cpp

  ADDITIONAL_HEADER_DIRS
  ${LLVM_MAIN_INCLUDE_DIR}/llvm/CAS

  LINK_LIBS
  ${LLVM_PTHREAD_LIB}
  ${additional_libs}

  LINK_COMPONENTS
  Support
)<|MERGE_RESOLUTION|>--- conflicted
+++ resolved
@@ -1,16 +1,13 @@
-<<<<<<< HEAD
-
 if (CMAKE_CXX_COMPILER_ID STREQUAL "GNU")
   # We append -fno-lifetime-dse in HandleLLVMOptions.cmake
   # append("-fno-lifetime-dse" CMAKE_C_FLAGS CMAKE_CXX_FLAGS)
   # But it is causing link failure with llvm::StdThreadPool::asyncEnqueue
   string(REPLACE "-fno-lifetime-dse" "" CMAKE_CXX_FLAGS "${CMAKE_CXX_FLAGS}")
 endif ()
-=======
+
 if (UNIX AND "${CMAKE_SYSTEM_NAME}" MATCHES "AIX")
   set(additional_libs bsd)
 endif()
->>>>>>> cc5057cc
 
 add_llvm_component_library(LLVMCAS
   ActionCache.cpp
