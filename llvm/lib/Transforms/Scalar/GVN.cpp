//===- GVN.cpp - Eliminate redundant values and loads ---------------------===//
//
// Part of the LLVM Project, under the Apache License v2.0 with LLVM Exceptions.
// See https://llvm.org/LICENSE.txt for license information.
// SPDX-License-Identifier: Apache-2.0 WITH LLVM-exception
//
//===----------------------------------------------------------------------===//
//
// This pass performs global value numbering to eliminate fully redundant
// instructions.  It also performs simple dead load elimination.
//
// Note that this pass does the value numbering itself; it does not use the
// ValueNumbering analysis passes.
//
//===----------------------------------------------------------------------===//

#include "llvm/Transforms/Scalar/GVN.h"
#include "llvm/ADT/DenseMap.h"
#include "llvm/ADT/DepthFirstIterator.h"
#include "llvm/ADT/Hashing.h"
#include "llvm/ADT/MapVector.h"
#include "llvm/ADT/PostOrderIterator.h"
#include "llvm/ADT/STLExtras.h"
#include "llvm/ADT/SetVector.h"
#include "llvm/ADT/SmallPtrSet.h"
#include "llvm/ADT/SmallVector.h"
#include "llvm/ADT/Statistic.h"
#include "llvm/Analysis/AliasAnalysis.h"
#include "llvm/Analysis/AssumeBundleQueries.h"
#include "llvm/Analysis/AssumptionCache.h"
#include "llvm/Analysis/CFG.h"
#include "llvm/Analysis/DomTreeUpdater.h"
#include "llvm/Analysis/GlobalsModRef.h"
#include "llvm/Analysis/InstructionPrecedenceTracking.h"
#include "llvm/Analysis/InstructionSimplify.h"
#include "llvm/Analysis/Loads.h"
#include "llvm/Analysis/LoopInfo.h"
#include "llvm/Analysis/MemoryBuiltins.h"
#include "llvm/Analysis/MemoryDependenceAnalysis.h"
#include "llvm/Analysis/MemorySSA.h"
#include "llvm/Analysis/MemorySSAUpdater.h"
#include "llvm/Analysis/OptimizationRemarkEmitter.h"
#include "llvm/Analysis/PHITransAddr.h"
#include "llvm/Analysis/TargetLibraryInfo.h"
#include "llvm/Analysis/ValueTracking.h"
#include "llvm/IR/Attributes.h"
#include "llvm/IR/BasicBlock.h"
#include "llvm/IR/Constant.h"
#include "llvm/IR/Constants.h"
#include "llvm/IR/DebugLoc.h"
#include "llvm/IR/Dominators.h"
#include "llvm/IR/Function.h"
#include "llvm/IR/InstrTypes.h"
#include "llvm/IR/Instruction.h"
#include "llvm/IR/Instructions.h"
#include "llvm/IR/IntrinsicInst.h"
#include "llvm/IR/LLVMContext.h"
#include "llvm/IR/Metadata.h"
#include "llvm/IR/Module.h"
#include "llvm/IR/PassManager.h"
#include "llvm/IR/PatternMatch.h"
#include "llvm/IR/Type.h"
#include "llvm/IR/Use.h"
#include "llvm/IR/Value.h"
#include "llvm/InitializePasses.h"
#include "llvm/Pass.h"
#include "llvm/Support/Casting.h"
#include "llvm/Support/CommandLine.h"
#include "llvm/Support/Compiler.h"
#include "llvm/Support/Debug.h"
#include "llvm/Support/raw_ostream.h"
#include "llvm/Transforms/Utils/AssumeBundleBuilder.h"
#include "llvm/Transforms/Utils/BasicBlockUtils.h"
#include "llvm/Transforms/Utils/Local.h"
#include "llvm/Transforms/Utils/SSAUpdater.h"
#include "llvm/Transforms/Utils/VNCoercion.h"
#include <algorithm>
#include <cassert>
#include <cstdint>
#include <optional>
#include <utility>

using namespace llvm;
using namespace llvm::gvn;
using namespace llvm::VNCoercion;
using namespace PatternMatch;

#define DEBUG_TYPE "gvn"

STATISTIC(NumGVNInstr, "Number of instructions deleted");
STATISTIC(NumGVNLoad, "Number of loads deleted");
STATISTIC(NumGVNPRE, "Number of instructions PRE'd");
STATISTIC(NumGVNBlocks, "Number of blocks merged");
STATISTIC(NumGVNSimpl, "Number of instructions simplified");
STATISTIC(NumGVNEqProp, "Number of equalities propagated");
STATISTIC(NumPRELoad, "Number of loads PRE'd");
STATISTIC(NumPRELoopLoad, "Number of loop loads PRE'd");
STATISTIC(NumPRELoadMoved2CEPred,
          "Number of loads moved to predecessor of a critical edge in PRE");

STATISTIC(IsValueFullyAvailableInBlockNumSpeculationsMax,
          "Number of blocks speculated as available in "
          "IsValueFullyAvailableInBlock(), max");
STATISTIC(MaxBBSpeculationCutoffReachedTimes,
          "Number of times we we reached gvn-max-block-speculations cut-off "
          "preventing further exploration");

static cl::opt<bool> GVNEnablePRE("enable-pre", cl::init(true), cl::Hidden);
static cl::opt<bool> GVNEnableLoadPRE("enable-load-pre", cl::init(true));
static cl::opt<bool> GVNEnableLoadInLoopPRE("enable-load-in-loop-pre",
                                            cl::init(true));
static cl::opt<bool>
GVNEnableSplitBackedgeInLoadPRE("enable-split-backedge-in-load-pre",
                                cl::init(false));
static cl::opt<bool> GVNEnableMemDep("enable-gvn-memdep", cl::init(true));
static cl::opt<bool> GVNEnableMemorySSA("enable-gvn-memoryssa",
                                        cl::init(false));

static cl::opt<uint32_t> MaxNumDeps(
    "gvn-max-num-deps", cl::Hidden, cl::init(100),
    cl::desc("Max number of dependences to attempt Load PRE (default = 100)"));

// This is based on IsValueFullyAvailableInBlockNumSpeculationsMax stat.
static cl::opt<uint32_t> MaxBBSpeculations(
    "gvn-max-block-speculations", cl::Hidden, cl::init(600),
    cl::desc("Max number of blocks we're willing to speculate on (and recurse "
             "into) when deducing if a value is fully available or not in GVN "
             "(default = 600)"));

static cl::opt<uint32_t> MaxNumVisitedInsts(
    "gvn-max-num-visited-insts", cl::Hidden, cl::init(100),
    cl::desc("Max number of visited instructions when trying to find "
             "dominating value of select dependency (default = 100)"));

static cl::opt<uint32_t> MaxNumInsnsPerBlock(
    "gvn-max-num-insns", cl::Hidden, cl::init(100),
    cl::desc("Max number of instructions to scan in each basic block in GVN "
             "(default = 100)"));

struct llvm::GVNPass::Expression {
  uint32_t Opcode;
  bool Commutative = false;
  // The type is not necessarily the result type of the expression, it may be
  // any additional type needed to disambiguate the expression.
  Type *Ty = nullptr;
  SmallVector<uint32_t, 4> VarArgs;

  AttributeList Attrs;

  Expression(uint32_t Op = ~2U) : Opcode(Op) {}

  bool operator==(const Expression &Other) const {
    if (Opcode != Other.Opcode)
      return false;
    if (Opcode == ~0U || Opcode == ~1U)
      return true;
    if (Ty != Other.Ty)
      return false;
    if (VarArgs != Other.VarArgs)
      return false;
    if ((!Attrs.isEmpty() || !Other.Attrs.isEmpty()) &&
        !Attrs.intersectWith(Ty->getContext(), Other.Attrs).has_value())
      return false;
    return true;
  }

  friend hash_code hash_value(const Expression &Value) {
    return hash_combine(Value.Opcode, Value.Ty,
                        hash_combine_range(Value.VarArgs));
  }
};

template <> struct llvm::DenseMapInfo<GVNPass::Expression> {
  static inline GVNPass::Expression getEmptyKey() { return ~0U; }
  static inline GVNPass::Expression getTombstoneKey() { return ~1U; }

  static unsigned getHashValue(const GVNPass::Expression &E) {
    using llvm::hash_value;

    return static_cast<unsigned>(hash_value(E));
  }

  static bool isEqual(const GVNPass::Expression &LHS,
                      const GVNPass::Expression &RHS) {
    return LHS == RHS;
  }
};

/// Represents a particular available value that we know how to materialize.
/// Materialization of an AvailableValue never fails.  An AvailableValue is
/// implicitly associated with a rematerialization point which is the
/// location of the instruction from which it was formed.
struct llvm::gvn::AvailableValue {
  enum class ValType {
    SimpleVal, // A simple offsetted value that is accessed.
    LoadVal,   // A value produced by a load.
    MemIntrin, // A memory intrinsic which is loaded from.
    UndefVal,  // A UndefValue representing a value from dead block (which
               // is not yet physically removed from the CFG).
    SelectVal, // A pointer select which is loaded from and for which the load
               // can be replace by a value select.
  };

  /// Val - The value that is live out of the block.
  Value *Val;
  /// Kind of the live-out value.
  ValType Kind;

  /// Offset - The byte offset in Val that is interesting for the load query.
  unsigned Offset = 0;
  /// V1, V2 - The dominating non-clobbered values of SelectVal.
  Value *V1 = nullptr, *V2 = nullptr;

  static AvailableValue get(Value *V, unsigned Offset = 0) {
    AvailableValue Res;
    Res.Val = V;
    Res.Kind = ValType::SimpleVal;
    Res.Offset = Offset;
    return Res;
  }

  static AvailableValue getMI(MemIntrinsic *MI, unsigned Offset = 0) {
    AvailableValue Res;
    Res.Val = MI;
    Res.Kind = ValType::MemIntrin;
    Res.Offset = Offset;
    return Res;
  }

  static AvailableValue getLoad(LoadInst *Load, unsigned Offset = 0) {
    AvailableValue Res;
    Res.Val = Load;
    Res.Kind = ValType::LoadVal;
    Res.Offset = Offset;
    return Res;
  }

  static AvailableValue getUndef() {
    AvailableValue Res;
    Res.Val = nullptr;
    Res.Kind = ValType::UndefVal;
    Res.Offset = 0;
    return Res;
  }

  static AvailableValue getSelect(SelectInst *Sel, Value *V1, Value *V2) {
    AvailableValue Res;
    Res.Val = Sel;
    Res.Kind = ValType::SelectVal;
    Res.Offset = 0;
    Res.V1 = V1;
    Res.V2 = V2;
    return Res;
  }

  bool isSimpleValue() const { return Kind == ValType::SimpleVal; }
  bool isCoercedLoadValue() const { return Kind == ValType::LoadVal; }
  bool isMemIntrinValue() const { return Kind == ValType::MemIntrin; }
  bool isUndefValue() const { return Kind == ValType::UndefVal; }
  bool isSelectValue() const { return Kind == ValType::SelectVal; }

  Value *getSimpleValue() const {
    assert(isSimpleValue() && "Wrong accessor");
    return Val;
  }

  LoadInst *getCoercedLoadValue() const {
    assert(isCoercedLoadValue() && "Wrong accessor");
    return cast<LoadInst>(Val);
  }

  MemIntrinsic *getMemIntrinValue() const {
    assert(isMemIntrinValue() && "Wrong accessor");
    return cast<MemIntrinsic>(Val);
  }

  SelectInst *getSelectValue() const {
    assert(isSelectValue() && "Wrong accessor");
    return cast<SelectInst>(Val);
  }

  /// Emit code at the specified insertion point to adjust the value defined
  /// here to the specified type. This handles various coercion cases.
  Value *MaterializeAdjustedValue(LoadInst *Load, Instruction *InsertPt) const;
};

/// Represents an AvailableValue which can be rematerialized at the end of
/// the associated BasicBlock.
struct llvm::gvn::AvailableValueInBlock {
  /// BB - The basic block in question.
  BasicBlock *BB = nullptr;

  /// AV - The actual available value.
  AvailableValue AV;

  static AvailableValueInBlock get(BasicBlock *BB, AvailableValue &&AV) {
    AvailableValueInBlock Res;
    Res.BB = BB;
    Res.AV = std::move(AV);
    return Res;
  }

  static AvailableValueInBlock get(BasicBlock *BB, Value *V,
                                   unsigned Offset = 0) {
    return get(BB, AvailableValue::get(V, Offset));
  }

  static AvailableValueInBlock getUndef(BasicBlock *BB) {
    return get(BB, AvailableValue::getUndef());
  }

  static AvailableValueInBlock getSelect(BasicBlock *BB, SelectInst *Sel,
                                         Value *V1, Value *V2) {
    return get(BB, AvailableValue::getSelect(Sel, V1, V2));
  }

  /// Emit code at the end of this block to adjust the value defined here to
  /// the specified type. This handles various coercion cases.
  Value *MaterializeAdjustedValue(LoadInst *Load) const {
    return AV.MaterializeAdjustedValue(Load, BB->getTerminator());
  }
};

//===----------------------------------------------------------------------===//
//                     ValueTable Internal Functions
//===----------------------------------------------------------------------===//

GVNPass::Expression GVNPass::ValueTable::createExpr(Instruction *I) {
  Expression E;
  E.Ty = I->getType();
  E.Opcode = I->getOpcode();
  if (const GCRelocateInst *GCR = dyn_cast<GCRelocateInst>(I)) {
    // gc.relocate is 'special' call: its second and third operands are
    // not real values, but indices into statepoint's argument list.
    // Use the refered to values for purposes of identity.
    E.VarArgs.push_back(lookupOrAdd(GCR->getOperand(0)));
    E.VarArgs.push_back(lookupOrAdd(GCR->getBasePtr()));
    E.VarArgs.push_back(lookupOrAdd(GCR->getDerivedPtr()));
  } else {
    for (Use &Op : I->operands())
      E.VarArgs.push_back(lookupOrAdd(Op));
  }
  if (I->isCommutative()) {
    // Ensure that commutative instructions that only differ by a permutation
    // of their operands get the same value number by sorting the operand value
    // numbers.  Since commutative operands are the 1st two operands it is more
    // efficient to sort by hand rather than using, say, std::sort.
    assert(I->getNumOperands() >= 2 && "Unsupported commutative instruction!");
    if (E.VarArgs[0] > E.VarArgs[1])
      std::swap(E.VarArgs[0], E.VarArgs[1]);
    E.Commutative = true;
  }

  if (auto *C = dyn_cast<CmpInst>(I)) {
    // Sort the operand value numbers so x<y and y>x get the same value number.
    CmpInst::Predicate Predicate = C->getPredicate();
    if (E.VarArgs[0] > E.VarArgs[1]) {
      std::swap(E.VarArgs[0], E.VarArgs[1]);
      Predicate = CmpInst::getSwappedPredicate(Predicate);
    }
    E.Opcode = (C->getOpcode() << 8) | Predicate;
    E.Commutative = true;
  } else if (auto *IVI = dyn_cast<InsertValueInst>(I)) {
    E.VarArgs.append(IVI->idx_begin(), IVI->idx_end());
  } else if (auto *SVI = dyn_cast<ShuffleVectorInst>(I)) {
    ArrayRef<int> ShuffleMask = SVI->getShuffleMask();
    E.VarArgs.append(ShuffleMask.begin(), ShuffleMask.end());
  } else if (auto *CB = dyn_cast<CallBase>(I)) {
    E.Attrs = CB->getAttributes();
  }

  return E;
}

GVNPass::Expression GVNPass::ValueTable::createCmpExpr(
    unsigned Opcode, CmpInst::Predicate Predicate, Value *LHS, Value *RHS) {
  assert((Opcode == Instruction::ICmp || Opcode == Instruction::FCmp) &&
         "Not a comparison!");
  Expression E;
  E.Ty = CmpInst::makeCmpResultType(LHS->getType());
  E.VarArgs.push_back(lookupOrAdd(LHS));
  E.VarArgs.push_back(lookupOrAdd(RHS));

  // Sort the operand value numbers so x<y and y>x get the same value number.
  if (E.VarArgs[0] > E.VarArgs[1]) {
    std::swap(E.VarArgs[0], E.VarArgs[1]);
    Predicate = CmpInst::getSwappedPredicate(Predicate);
  }
  E.Opcode = (Opcode << 8) | Predicate;
  E.Commutative = true;
  return E;
}

GVNPass::Expression
GVNPass::ValueTable::createExtractvalueExpr(ExtractValueInst *EI) {
  assert(EI && "Not an ExtractValueInst?");
  Expression E;
  E.Ty = EI->getType();
  E.Opcode = 0;

  WithOverflowInst *WO = dyn_cast<WithOverflowInst>(EI->getAggregateOperand());
  if (WO != nullptr && EI->getNumIndices() == 1 && *EI->idx_begin() == 0) {
    // EI is an extract from one of our with.overflow intrinsics. Synthesize
    // a semantically equivalent expression instead of an extract value
    // expression.
    E.Opcode = WO->getBinaryOp();
    E.VarArgs.push_back(lookupOrAdd(WO->getLHS()));
    E.VarArgs.push_back(lookupOrAdd(WO->getRHS()));
    return E;
  }

  // Not a recognised intrinsic. Fall back to producing an extract value
  // expression.
  E.Opcode = EI->getOpcode();
  for (Use &Op : EI->operands())
    E.VarArgs.push_back(lookupOrAdd(Op));

  append_range(E.VarArgs, EI->indices());

  return E;
}

GVNPass::Expression GVNPass::ValueTable::createGEPExpr(GetElementPtrInst *GEP) {
  Expression E;
  Type *PtrTy = GEP->getType()->getScalarType();
  const DataLayout &DL = GEP->getDataLayout();
  unsigned BitWidth = DL.getIndexTypeSizeInBits(PtrTy);
  SmallMapVector<Value *, APInt, 4> VariableOffsets;
  APInt ConstantOffset(BitWidth, 0);
  if (GEP->collectOffset(DL, BitWidth, VariableOffsets, ConstantOffset)) {
    // Convert into offset representation, to recognize equivalent address
    // calculations that use different type encoding.
    LLVMContext &Context = GEP->getContext();
    E.Opcode = GEP->getOpcode();
    E.Ty = nullptr;
    E.VarArgs.push_back(lookupOrAdd(GEP->getPointerOperand()));
    for (const auto &[V, Scale] : VariableOffsets) {
      E.VarArgs.push_back(lookupOrAdd(V));
      E.VarArgs.push_back(lookupOrAdd(ConstantInt::get(Context, Scale)));
    }
    if (!ConstantOffset.isZero())
      E.VarArgs.push_back(
          lookupOrAdd(ConstantInt::get(Context, ConstantOffset)));
  } else {
    // If converting to offset representation fails (for scalable vectors),
    // fall back to type-based implementation.
    E.Opcode = GEP->getOpcode();
    E.Ty = GEP->getSourceElementType();
    for (Use &Op : GEP->operands())
      E.VarArgs.push_back(lookupOrAdd(Op));
  }
  return E;
}

//===----------------------------------------------------------------------===//
//                     ValueTable External Functions
//===----------------------------------------------------------------------===//

GVNPass::ValueTable::ValueTable() = default;
GVNPass::ValueTable::ValueTable(const ValueTable &) = default;
GVNPass::ValueTable::ValueTable(ValueTable &&) = default;
GVNPass::ValueTable::~ValueTable() = default;
GVNPass::ValueTable &
GVNPass::ValueTable::operator=(const GVNPass::ValueTable &Arg) = default;

/// add - Insert a value into the table with a specified value number.
void GVNPass::ValueTable::add(Value *V, uint32_t Num) {
  ValueNumbering.insert(std::make_pair(V, Num));
  if (PHINode *PN = dyn_cast<PHINode>(V))
    NumberingPhi[Num] = PN;
}

/// Include the incoming memory state into the hash of the expression for the
/// given instruction. If the incoming memory state is:
/// * LiveOnEntry, add the value number of the entry block,
/// * a MemoryPhi, add the value number of the basic block corresponding to that
/// MemoryPhi,
/// * a MemoryDef, add the value number of the memory setting instruction.
void GVNPass::ValueTable::addMemoryStateToExp(Instruction *I, Expression &Exp) {
  assert(MSSA && "addMemoryStateToExp should not be called without MemorySSA");
  assert(MSSA->getMemoryAccess(I) && "Instruction does not access memory");
  MemoryAccess *MA = MSSA->getSkipSelfWalker()->getClobberingMemoryAccess(I);
  Exp.VarArgs.push_back(lookupOrAdd(MA));
}

uint32_t GVNPass::ValueTable::lookupOrAddCall(CallInst *C) {
  // FIXME: Currently the calls which may access the thread id may
  // be considered as not accessing the memory. But this is
  // problematic for coroutines, since coroutines may resume in a
  // different thread. So we disable the optimization here for the
  // correctness. However, it may block many other correct
  // optimizations. Revert this one when we detect the memory
  // accessing kind more precisely.
  if (C->getFunction()->isPresplitCoroutine()) {
    ValueNumbering[C] = NextValueNumber;
    return NextValueNumber++;
  }

  // Do not combine convergent calls since they implicitly depend on the set of
  // threads that is currently executing, and they might be in different basic
  // blocks.
  if (C->isConvergent()) {
    ValueNumbering[C] = NextValueNumber;
    return NextValueNumber++;
  }

  if (AA->doesNotAccessMemory(C)) {
    Expression Exp = createExpr(C);
    uint32_t E = assignExpNewValueNum(Exp).first;
    ValueNumbering[C] = E;
    return E;
  }

  if (MD && AA->onlyReadsMemory(C)) {
    Expression Exp = createExpr(C);
    auto [E, IsValNumNew] = assignExpNewValueNum(Exp);
    if (IsValNumNew) {
      ValueNumbering[C] = E;
      return E;
    }

    MemDepResult LocalDep = MD->getDependency(C);

    if (!LocalDep.isDef() && !LocalDep.isNonLocal()) {
      ValueNumbering[C] = NextValueNumber;
      return NextValueNumber++;
    }

    if (LocalDep.isDef()) {
      // For masked load/store intrinsics, the local_dep may actually be
      // a normal load or store instruction.
      CallInst *LocalDepCall = dyn_cast<CallInst>(LocalDep.getInst());

      if (!LocalDepCall || LocalDepCall->arg_size() != C->arg_size()) {
        ValueNumbering[C] = NextValueNumber;
        return NextValueNumber++;
      }

      for (unsigned I = 0, E = C->arg_size(); I < E; ++I) {
        uint32_t CVN = lookupOrAdd(C->getArgOperand(I));
        uint32_t LocalDepCallVN = lookupOrAdd(LocalDepCall->getArgOperand(I));
        if (CVN != LocalDepCallVN) {
          ValueNumbering[C] = NextValueNumber;
          return NextValueNumber++;
        }
      }

      uint32_t V = lookupOrAdd(LocalDepCall);
      ValueNumbering[C] = V;
      return V;
    }

    // Non-local case.
    const MemoryDependenceResults::NonLocalDepInfo &Deps =
        MD->getNonLocalCallDependency(C);
    // FIXME: Move the checking logic to MemDep!
    CallInst *CDep = nullptr;

    // Check to see if we have a single dominating call instruction that is
    // identical to C.
    for (const NonLocalDepEntry &I : Deps) {
      if (I.getResult().isNonLocal())
        continue;

      // We don't handle non-definitions.  If we already have a call, reject
      // instruction dependencies.
      if (!I.getResult().isDef() || CDep != nullptr) {
        CDep = nullptr;
        break;
      }

      CallInst *NonLocalDepCall = dyn_cast<CallInst>(I.getResult().getInst());
      // FIXME: All duplicated with non-local case.
      if (NonLocalDepCall && DT->properlyDominates(I.getBB(), C->getParent())) {
        CDep = NonLocalDepCall;
        continue;
      }

      CDep = nullptr;
      break;
    }

    if (!CDep) {
      ValueNumbering[C] = NextValueNumber;
      return NextValueNumber++;
    }

    if (CDep->arg_size() != C->arg_size()) {
      ValueNumbering[C] = NextValueNumber;
      return NextValueNumber++;
    }
    for (unsigned I = 0, E = C->arg_size(); I < E; ++I) {
      uint32_t CVN = lookupOrAdd(C->getArgOperand(I));
      uint32_t CDepVN = lookupOrAdd(CDep->getArgOperand(I));
      if (CVN != CDepVN) {
        ValueNumbering[C] = NextValueNumber;
        return NextValueNumber++;
      }
    }

    uint32_t V = lookupOrAdd(CDep);
    ValueNumbering[C] = V;
    return V;
  }

  if (MSSA && IsMSSAEnabled && AA->onlyReadsMemory(C)) {
    Expression Exp = createExpr(C);
    addMemoryStateToExp(C, Exp);
    auto [V, _] = assignExpNewValueNum(Exp);
    ValueNumbering[C] = V;
    return V;
  }

  ValueNumbering[C] = NextValueNumber;
  return NextValueNumber++;
}

/// Returns the value number for the specified load or store instruction.
uint32_t GVNPass::ValueTable::computeLoadStoreVN(Instruction *I) {
  if (!MSSA || !IsMSSAEnabled) {
    ValueNumbering[I] = NextValueNumber;
    return NextValueNumber++;
  }

  Expression Exp;
  Exp.Ty = I->getType();
  Exp.Opcode = I->getOpcode();
  for (Use &Op : I->operands())
    Exp.VarArgs.push_back(lookupOrAdd(Op));
  addMemoryStateToExp(I, Exp);

  auto [V, _] = assignExpNewValueNum(Exp);
  ValueNumbering[I] = V;
  return V;
}

/// Returns true if a value number exists for the specified value.
bool GVNPass::ValueTable::exists(Value *V) const {
  return ValueNumbering.contains(V);
}

uint32_t GVNPass::ValueTable::lookupOrAdd(MemoryAccess *MA) {
  return MSSA->isLiveOnEntryDef(MA) || isa<MemoryPhi>(MA)
             ? lookupOrAdd(MA->getBlock())
             : lookupOrAdd(cast<MemoryUseOrDef>(MA)->getMemoryInst());
}

/// lookupOrAdd - Returns the value number for the specified value, assigning
/// it a new number if it did not have one before.
uint32_t GVNPass::ValueTable::lookupOrAdd(Value *V) {
  DenseMap<Value *, uint32_t>::iterator VI = ValueNumbering.find(V);
  if (VI != ValueNumbering.end())
    return VI->second;

  auto *I = dyn_cast<Instruction>(V);
  if (!I) {
    ValueNumbering[V] = NextValueNumber;
    if (isa<BasicBlock>(V))
      NumberingBB[NextValueNumber] = cast<BasicBlock>(V);
    return NextValueNumber++;
  }

  Expression Exp;
  switch (I->getOpcode()) {
    case Instruction::Call:
      return lookupOrAddCall(cast<CallInst>(I));
    case Instruction::FNeg:
    case Instruction::Add:
    case Instruction::FAdd:
    case Instruction::Sub:
    case Instruction::FSub:
    case Instruction::Mul:
    case Instruction::FMul:
    case Instruction::UDiv:
    case Instruction::SDiv:
    case Instruction::FDiv:
    case Instruction::URem:
    case Instruction::SRem:
    case Instruction::FRem:
    case Instruction::Shl:
    case Instruction::LShr:
    case Instruction::AShr:
    case Instruction::And:
    case Instruction::Or:
    case Instruction::Xor:
    case Instruction::ICmp:
    case Instruction::FCmp:
    case Instruction::Trunc:
    case Instruction::ZExt:
    case Instruction::SExt:
    case Instruction::FPToUI:
    case Instruction::FPToSI:
    case Instruction::UIToFP:
    case Instruction::SIToFP:
    case Instruction::FPTrunc:
    case Instruction::FPExt:
    case Instruction::PtrToInt:
    case Instruction::PtrToAddr:
    case Instruction::IntToPtr:
    case Instruction::AddrSpaceCast:
    case Instruction::BitCast:
    case Instruction::Select:
    case Instruction::Freeze:
    case Instruction::ExtractElement:
    case Instruction::InsertElement:
    case Instruction::ShuffleVector:
    case Instruction::InsertValue:
      Exp = createExpr(I);
      break;
    case Instruction::GetElementPtr:
      Exp = createGEPExpr(cast<GetElementPtrInst>(I));
      break;
    case Instruction::ExtractValue:
      Exp = createExtractvalueExpr(cast<ExtractValueInst>(I));
      break;
    case Instruction::PHI:
      ValueNumbering[V] = NextValueNumber;
      NumberingPhi[NextValueNumber] = cast<PHINode>(V);
      return NextValueNumber++;
    case Instruction::Load:
    case Instruction::Store:
      return computeLoadStoreVN(I);
    default:
      ValueNumbering[V] = NextValueNumber;
      return NextValueNumber++;
  }

  uint32_t E = assignExpNewValueNum(Exp).first;
  ValueNumbering[V] = E;
  return E;
}

/// Returns the value number of the specified value. Fails if
/// the value has not yet been numbered.
uint32_t GVNPass::ValueTable::lookup(Value *V, bool Verify) const {
  DenseMap<Value *, uint32_t>::const_iterator VI = ValueNumbering.find(V);
  if (Verify) {
    assert(VI != ValueNumbering.end() && "Value not numbered?");
    return VI->second;
  }
  return (VI != ValueNumbering.end()) ? VI->second : 0;
}

/// Returns the value number of the given comparison,
/// assigning it a new number if it did not have one before.  Useful when
/// we deduced the result of a comparison, but don't immediately have an
/// instruction realizing that comparison to hand.
uint32_t GVNPass::ValueTable::lookupOrAddCmp(unsigned Opcode,
                                             CmpInst::Predicate Predicate,
                                             Value *LHS, Value *RHS) {
  Expression Exp = createCmpExpr(Opcode, Predicate, LHS, RHS);
  return assignExpNewValueNum(Exp).first;
}

/// Remove all entries from the ValueTable.
void GVNPass::ValueTable::clear() {
  ValueNumbering.clear();
  ExpressionNumbering.clear();
  NumberingPhi.clear();
  NumberingBB.clear();
  PhiTranslateTable.clear();
  NextValueNumber = 1;
  Expressions.clear();
  ExprIdx.clear();
  NextExprNumber = 0;
}

/// Remove a value from the value numbering.
void GVNPass::ValueTable::erase(Value *V) {
  uint32_t Num = ValueNumbering.lookup(V);
  ValueNumbering.erase(V);
  // If V is PHINode, V <--> value number is an one-to-one mapping.
  if (isa<PHINode>(V))
    NumberingPhi.erase(Num);
  else if (isa<BasicBlock>(V))
    NumberingBB.erase(Num);
}

/// verifyRemoved - Verify that the value is removed from all internal data
/// structures.
void GVNPass::ValueTable::verifyRemoved(const Value *V) const {
  assert(!ValueNumbering.contains(V) &&
         "Inst still occurs in value numbering map!");
}

//===----------------------------------------------------------------------===//
//                     LeaderMap External Functions
//===----------------------------------------------------------------------===//

/// Push a new Value to the LeaderTable onto the list for its value number.
void GVNPass::LeaderMap::insert(uint32_t N, Value *V, const BasicBlock *BB) {
  LeaderListNode &Curr = NumToLeaders[N];
  if (!Curr.Entry.Val) {
    Curr.Entry.Val = V;
    Curr.Entry.BB = BB;
    return;
  }

  LeaderListNode *Node = TableAllocator.Allocate<LeaderListNode>();
  Node->Entry.Val = V;
  Node->Entry.BB = BB;
  Node->Next = Curr.Next;
  Curr.Next = Node;
}

/// Scan the list of values corresponding to a given
/// value number, and remove the given instruction if encountered.
void GVNPass::LeaderMap::erase(uint32_t N, Instruction *I,
                               const BasicBlock *BB) {
  LeaderListNode *Prev = nullptr;
  LeaderListNode *Curr = &NumToLeaders[N];

  while (Curr && (Curr->Entry.Val != I || Curr->Entry.BB != BB)) {
    Prev = Curr;
    Curr = Curr->Next;
  }

  if (!Curr)
    return;

  if (Prev) {
    Prev->Next = Curr->Next;
  } else {
    if (!Curr->Next) {
      Curr->Entry.Val = nullptr;
      Curr->Entry.BB = nullptr;
    } else {
      LeaderListNode *Next = Curr->Next;
      Curr->Entry.Val = Next->Entry.Val;
      Curr->Entry.BB = Next->Entry.BB;
      Curr->Next = Next->Next;
    }
  }
}

void GVNPass::LeaderMap::verifyRemoved(const Value *V) const {
  // Walk through the value number scope to make sure the instruction isn't
  // ferreted away in it.
  for (const auto &I : NumToLeaders) {
    (void)I;
    assert(I.second.Entry.Val != V && "Inst still in value numbering scope!");
    assert(
        std::none_of(leader_iterator(&I.second), leader_iterator(nullptr),
                     [=](const LeaderTableEntry &E) { return E.Val == V; }) &&
        "Inst still in value numbering scope!");
  }
}

//===----------------------------------------------------------------------===//
//                                GVN Pass
//===----------------------------------------------------------------------===//

bool GVNPass::isPREEnabled() const {
  return Options.AllowPRE.value_or(GVNEnablePRE);
}

bool GVNPass::isLoadPREEnabled() const {
  return Options.AllowLoadPRE.value_or(GVNEnableLoadPRE);
}

bool GVNPass::isLoadInLoopPREEnabled() const {
  return Options.AllowLoadInLoopPRE.value_or(GVNEnableLoadInLoopPRE);
}

bool GVNPass::isLoadPRESplitBackedgeEnabled() const {
  return Options.AllowLoadPRESplitBackedge.value_or(
      GVNEnableSplitBackedgeInLoadPRE);
}

bool GVNPass::isMemDepEnabled() const {
  return Options.AllowMemDep.value_or(GVNEnableMemDep);
}

bool GVNPass::isMemorySSAEnabled() const {
  return Options.AllowMemorySSA.value_or(GVNEnableMemorySSA);
}

PreservedAnalyses GVNPass::run(Function &F, FunctionAnalysisManager &AM) {
  // FIXME: The order of evaluation of these 'getResult' calls is very
  // significant! Re-ordering these variables will cause GVN when run alone to
  // be less effective! We should fix memdep and basic-aa to not exhibit this
  // behavior, but until then don't change the order here.
  auto &AC = AM.getResult<AssumptionAnalysis>(F);
  auto &DT = AM.getResult<DominatorTreeAnalysis>(F);
  auto &TLI = AM.getResult<TargetLibraryAnalysis>(F);
  auto &AA = AM.getResult<AAManager>(F);
  auto *MemDep =
      isMemDepEnabled() ? &AM.getResult<MemoryDependenceAnalysis>(F) : nullptr;
  auto &LI = AM.getResult<LoopAnalysis>(F);
  auto *MSSA = AM.getCachedResult<MemorySSAAnalysis>(F);
  if (isMemorySSAEnabled() && !MSSA) {
    assert(!MemDep &&
           "On-demand computation of MemSSA implies that MemDep is disabled!");
    MSSA = &AM.getResult<MemorySSAAnalysis>(F);
  }
  auto &ORE = AM.getResult<OptimizationRemarkEmitterAnalysis>(F);
  bool Changed = runImpl(F, AC, DT, TLI, AA, MemDep, LI, &ORE,
                         MSSA ? &MSSA->getMSSA() : nullptr);
  if (!Changed)
    return PreservedAnalyses::all();
  PreservedAnalyses PA;
  PA.preserve<DominatorTreeAnalysis>();
  PA.preserve<TargetLibraryAnalysis>();
  if (MSSA)
    PA.preserve<MemorySSAAnalysis>();
  PA.preserve<LoopAnalysis>();
  return PA;
}

void GVNPass::printPipeline(
    raw_ostream &OS, function_ref<StringRef(StringRef)> MapClassName2PassName) {
  static_cast<PassInfoMixin<GVNPass> *>(this)->printPipeline(
      OS, MapClassName2PassName);

  OS << '<';
  if (Options.AllowPRE != std::nullopt)
    OS << (*Options.AllowPRE ? "" : "no-") << "pre;";
  if (Options.AllowLoadPRE != std::nullopt)
    OS << (*Options.AllowLoadPRE ? "" : "no-") << "load-pre;";
  if (Options.AllowLoadPRESplitBackedge != std::nullopt)
    OS << (*Options.AllowLoadPRESplitBackedge ? "" : "no-")
       << "split-backedge-load-pre;";
  if (Options.AllowMemDep != std::nullopt)
    OS << (*Options.AllowMemDep ? "" : "no-") << "memdep;";
  if (Options.AllowMemorySSA != std::nullopt)
    OS << (*Options.AllowMemorySSA ? "" : "no-") << "memoryssa";
  OS << '>';
}

void GVNPass::salvageAndRemoveInstruction(Instruction *I) {
  salvageKnowledge(I, AC);
  salvageDebugInfo(*I);
  removeInstruction(I);
}

#if !defined(NDEBUG) || defined(LLVM_ENABLE_DUMP)
LLVM_DUMP_METHOD void GVNPass::dump(DenseMap<uint32_t, Value *> &Map) const {
  errs() << "{\n";
  for (const auto &[Num, Exp] : Map) {
    errs() << Num << "\n";
    Exp->dump();
  }
  errs() << "}\n";
}
#endif

enum class AvailabilityState : char {
  /// We know the block *is not* fully available. This is a fixpoint.
  Unavailable = 0,
  /// We know the block *is* fully available. This is a fixpoint.
  Available = 1,
  /// We do not know whether the block is fully available or not,
  /// but we are currently speculating that it will be.
  /// If it would have turned out that the block was, in fact, not fully
  /// available, this would have been cleaned up into an Unavailable.
  SpeculativelyAvailable = 2,
};

/// Return true if we can prove that the value
/// we're analyzing is fully available in the specified block.  As we go, keep
/// track of which blocks we know are fully alive in FullyAvailableBlocks.  This
/// map is actually a tri-state map with the following values:
///   0) we know the block *is not* fully available.
///   1) we know the block *is* fully available.
///   2) we do not know whether the block is fully available or not, but we are
///      currently speculating that it will be.
static bool IsValueFullyAvailableInBlock(
    BasicBlock *BB,
    DenseMap<BasicBlock *, AvailabilityState> &FullyAvailableBlocks) {
  SmallVector<BasicBlock *, 32> Worklist;
  std::optional<BasicBlock *> UnavailableBB;

  // The number of times we didn't find an entry for a block in a map and
  // optimistically inserted an entry marking block as speculatively available.
  unsigned NumNewNewSpeculativelyAvailableBBs = 0;

#ifndef NDEBUG
  SmallPtrSet<BasicBlock *, 32> NewSpeculativelyAvailableBBs;
  SmallVector<BasicBlock *, 32> AvailableBBs;
#endif

  Worklist.emplace_back(BB);
  while (!Worklist.empty()) {
    BasicBlock *CurrBB = Worklist.pop_back_val(); // LoadFO - depth-first!
    // Optimistically assume that the block is Speculatively Available and check
    // to see if we already know about this block in one lookup.
    std::pair<DenseMap<BasicBlock *, AvailabilityState>::iterator, bool> IV =
        FullyAvailableBlocks.try_emplace(
            CurrBB, AvailabilityState::SpeculativelyAvailable);
    AvailabilityState &State = IV.first->second;

    // Did the entry already exist for this block?
    if (!IV.second) {
      if (State == AvailabilityState::Unavailable) {
        UnavailableBB = CurrBB;
        break; // Backpropagate unavailability info.
      }

#ifndef NDEBUG
      AvailableBBs.emplace_back(CurrBB);
#endif
      continue; // Don't recurse further, but continue processing worklist.
    }

    // No entry found for block.
    ++NumNewNewSpeculativelyAvailableBBs;
    bool OutOfBudget = NumNewNewSpeculativelyAvailableBBs > MaxBBSpeculations;

    // If we have exhausted our budget, mark this block as unavailable.
    // Also, if this block has no predecessors, the value isn't live-in here.
    if (OutOfBudget || pred_empty(CurrBB)) {
      MaxBBSpeculationCutoffReachedTimes += (int)OutOfBudget;
      State = AvailabilityState::Unavailable;
      UnavailableBB = CurrBB;
      break; // Backpropagate unavailability info.
    }

    // Tentatively consider this block as speculatively available.
#ifndef NDEBUG
    NewSpeculativelyAvailableBBs.insert(CurrBB);
#endif
    // And further recurse into block's predecessors, in depth-first order!
    Worklist.append(pred_begin(CurrBB), pred_end(CurrBB));
  }

#if LLVM_ENABLE_STATS
  IsValueFullyAvailableInBlockNumSpeculationsMax.updateMax(
      NumNewNewSpeculativelyAvailableBBs);
#endif

  // If the block isn't marked as fixpoint yet
  // (the Unavailable and Available states are fixpoints).
  auto MarkAsFixpointAndEnqueueSuccessors =
      [&](BasicBlock *BB, AvailabilityState FixpointState) {
        auto It = FullyAvailableBlocks.find(BB);
        if (It == FullyAvailableBlocks.end())
          return; // Never queried this block, leave as-is.
        switch (AvailabilityState &State = It->second) {
        case AvailabilityState::Unavailable:
        case AvailabilityState::Available:
          return; // Don't backpropagate further, continue processing worklist.
        case AvailabilityState::SpeculativelyAvailable: // Fix it!
          State = FixpointState;
#ifndef NDEBUG
          assert(NewSpeculativelyAvailableBBs.erase(BB) &&
                 "Found a speculatively available successor leftover?");
#endif
          // Queue successors for further processing.
          Worklist.append(succ_begin(BB), succ_end(BB));
          return;
        }
      };

  if (UnavailableBB) {
    // Okay, we have encountered an unavailable block.
    // Mark speculatively available blocks reachable from UnavailableBB as
    // unavailable as well. Paths are terminated when they reach blocks not in
    // FullyAvailableBlocks or they are not marked as speculatively available.
    Worklist.clear();
    Worklist.append(succ_begin(*UnavailableBB), succ_end(*UnavailableBB));
    while (!Worklist.empty())
      MarkAsFixpointAndEnqueueSuccessors(Worklist.pop_back_val(),
                                         AvailabilityState::Unavailable);
  }

#ifndef NDEBUG
  Worklist.clear();
  for (BasicBlock *AvailableBB : AvailableBBs)
    Worklist.append(succ_begin(AvailableBB), succ_end(AvailableBB));
  while (!Worklist.empty())
    MarkAsFixpointAndEnqueueSuccessors(Worklist.pop_back_val(),
                                       AvailabilityState::Available);

  assert(NewSpeculativelyAvailableBBs.empty() &&
         "Must have fixed all the new speculatively available blocks.");
#endif

  return !UnavailableBB;
}

/// If the specified OldValue exists in ValuesPerBlock, replace its value with
/// NewValue.
static void replaceValuesPerBlockEntry(
    SmallVectorImpl<AvailableValueInBlock> &ValuesPerBlock, Value *OldValue,
    Value *NewValue) {
  for (AvailableValueInBlock &V : ValuesPerBlock) {
    if (V.AV.Val == OldValue)
      V.AV.Val = NewValue;
    if (V.AV.isSelectValue()) {
      if (V.AV.V1 == OldValue)
        V.AV.V1 = NewValue;
      if (V.AV.V2 == OldValue)
        V.AV.V2 = NewValue;
    }
  }
}

/// Given a set of loads specified by ValuesPerBlock,
/// construct SSA form, allowing us to eliminate Load.  This returns the value
/// that should be used at Load's definition site.
static Value *
ConstructSSAForLoadSet(LoadInst *Load,
                       SmallVectorImpl<AvailableValueInBlock> &ValuesPerBlock,
                       GVNPass &GVN) {
  // Check for the fully redundant, dominating load case.  In this case, we can
  // just use the dominating value directly.
  if (ValuesPerBlock.size() == 1 &&
      GVN.getDominatorTree().properlyDominates(ValuesPerBlock[0].BB,
                                               Load->getParent())) {
    assert(!ValuesPerBlock[0].AV.isUndefValue() &&
           "Dead BB dominate this block");
    return ValuesPerBlock[0].MaterializeAdjustedValue(Load);
  }

  // Otherwise, we have to construct SSA form.
  SmallVector<PHINode*, 8> NewPHIs;
  SSAUpdater SSAUpdate(&NewPHIs);
  SSAUpdate.Initialize(Load->getType(), Load->getName());

  for (const AvailableValueInBlock &AV : ValuesPerBlock) {
    BasicBlock *BB = AV.BB;

    if (AV.AV.isUndefValue())
      continue;

    if (SSAUpdate.HasValueForBlock(BB))
      continue;

    // If the value is the load that we will be eliminating, and the block it's
    // available in is the block that the load is in, then don't add it as
    // SSAUpdater will resolve the value to the relevant phi which may let it
    // avoid phi construction entirely if there's actually only one value.
    if (BB == Load->getParent() &&
        ((AV.AV.isSimpleValue() && AV.AV.getSimpleValue() == Load) ||
         (AV.AV.isCoercedLoadValue() && AV.AV.getCoercedLoadValue() == Load)))
      continue;

    SSAUpdate.AddAvailableValue(BB, AV.MaterializeAdjustedValue(Load));
  }

  // Perform PHI construction.
  return SSAUpdate.GetValueInMiddleOfBlock(Load->getParent());
}

Value *AvailableValue::MaterializeAdjustedValue(LoadInst *Load,
                                                Instruction *InsertPt) const {
  Value *Res;
  Type *LoadTy = Load->getType();
  const DataLayout &DL = Load->getDataLayout();
  if (isSimpleValue()) {
    Res = getSimpleValue();
    if (Res->getType() != LoadTy) {
      Res = getValueForLoad(Res, Offset, LoadTy, InsertPt, Load->getFunction());

      LLVM_DEBUG(dbgs() << "GVN COERCED NONLOCAL VAL:\nOffset: " << Offset
                        << "  " << *getSimpleValue() << '\n'
                        << *Res << '\n'
                        << "\n\n\n");
    }
  } else if (isCoercedLoadValue()) {
    LoadInst *CoercedLoad = getCoercedLoadValue();
    if (CoercedLoad->getType() == LoadTy && Offset == 0) {
      Res = CoercedLoad;
      combineMetadataForCSE(CoercedLoad, Load, false);
    } else {
      Res = getValueForLoad(CoercedLoad, Offset, LoadTy, InsertPt,
                            Load->getFunction());
      // We are adding a new user for this load, for which the original
      // metadata may not hold. Additionally, the new load may have a different
      // size and type, so their metadata cannot be combined in any
      // straightforward way.
      // Drop all metadata that is not known to cause immediate UB on violation,
      // unless the load has !noundef, in which case all metadata violations
      // will be promoted to UB.
      // TODO: We can combine noalias/alias.scope metadata here, because it is
      // independent of the load type.
      if (!CoercedLoad->hasMetadata(LLVMContext::MD_noundef))
        CoercedLoad->dropUnknownNonDebugMetadata(
            {LLVMContext::MD_dereferenceable,
             LLVMContext::MD_dereferenceable_or_null,
             LLVMContext::MD_invariant_load, LLVMContext::MD_invariant_group});
      LLVM_DEBUG(dbgs() << "GVN COERCED NONLOCAL LOAD:\nOffset: " << Offset
                        << "  " << *getCoercedLoadValue() << '\n'
                        << *Res << '\n'
                        << "\n\n\n");
    }
  } else if (isMemIntrinValue()) {
    Res = getMemInstValueForLoad(getMemIntrinValue(), Offset, LoadTy,
                                 InsertPt, DL);
    LLVM_DEBUG(dbgs() << "GVN COERCED NONLOCAL MEM INTRIN:\nOffset: " << Offset
                      << "  " << *getMemIntrinValue() << '\n'
                      << *Res << '\n'
                      << "\n\n\n");
  } else if (isSelectValue()) {
    // Introduce a new value select for a load from an eligible pointer select.
    SelectInst *Sel = getSelectValue();
    assert(V1 && V2 && "both value operands of the select must be present");
    Res =
        SelectInst::Create(Sel->getCondition(), V1, V2, "", Sel->getIterator());
    // We use the DebugLoc from the original load here, as this instruction
    // materializes the value that would previously have been loaded.
    cast<SelectInst>(Res)->setDebugLoc(Load->getDebugLoc());
  } else {
    llvm_unreachable("Should not materialize value from dead block");
  }
  assert(Res && "failed to materialize?");
  return Res;
}

static bool isLifetimeStart(const Instruction *Inst) {
  if (const IntrinsicInst* II = dyn_cast<IntrinsicInst>(Inst))
    return II->getIntrinsicID() == Intrinsic::lifetime_start;
  return false;
}

/// Assuming To can be reached from both From and Between, does Between lie on
/// every path from From to To?
static bool liesBetween(const Instruction *From, Instruction *Between,
                        const Instruction *To, const DominatorTree *DT) {
  if (From->getParent() == Between->getParent())
    return DT->dominates(From, Between);
  SmallPtrSet<BasicBlock *, 1> Exclusion;
  Exclusion.insert(Between->getParent());
  return !isPotentiallyReachable(From, To, &Exclusion, DT);
}

static const Instruction *findMayClobberedPtrAccess(LoadInst *Load,
                                                    const DominatorTree *DT) {
  Value *PtrOp = Load->getPointerOperand();
  if (!PtrOp->hasUseList())
    return nullptr;

  Instruction *OtherAccess = nullptr;

  for (auto *U : PtrOp->users()) {
    if (U != Load && (isa<LoadInst>(U) || isa<StoreInst>(U))) {
      auto *I = cast<Instruction>(U);
      if (I->getFunction() == Load->getFunction() && DT->dominates(I, Load)) {
        // Use the most immediately dominating value.
        if (OtherAccess) {
          if (DT->dominates(OtherAccess, I))
            OtherAccess = I;
          else
            assert(U == OtherAccess || DT->dominates(I, OtherAccess));
        } else
          OtherAccess = I;
      }
    }
  }

  if (OtherAccess)
    return OtherAccess;

  // There is no dominating use, check if we can find a closest non-dominating
  // use that lies between any other potentially available use and Load.
  for (auto *U : PtrOp->users()) {
    if (U != Load && (isa<LoadInst>(U) || isa<StoreInst>(U))) {
      auto *I = cast<Instruction>(U);
      if (I->getFunction() == Load->getFunction() &&
          isPotentiallyReachable(I, Load, nullptr, DT)) {
        if (OtherAccess) {
          if (liesBetween(OtherAccess, I, Load, DT)) {
            OtherAccess = I;
          } else if (!liesBetween(I, OtherAccess, Load, DT)) {
            // These uses are both partially available at Load were it not for
            // the clobber, but neither lies strictly after the other.
            OtherAccess = nullptr;
            break;
          } // else: keep current OtherAccess since it lies between U and
          // Load.
        } else {
          OtherAccess = I;
        }
      }
    }
  }

  return OtherAccess;
}

/// Try to locate the three instruction involved in a missed
/// load-elimination case that is due to an intervening store.
static void reportMayClobberedLoad(LoadInst *Load, MemDepResult DepInfo,
                                   const DominatorTree *DT,
                                   OptimizationRemarkEmitter *ORE) {
  using namespace ore;

  OptimizationRemarkMissed R(DEBUG_TYPE, "LoadClobbered", Load);
  R << "load of type " << NV("Type", Load->getType()) << " not eliminated"
    << setExtraArgs();

  const Instruction *OtherAccess = findMayClobberedPtrAccess(Load, DT);
  if (OtherAccess)
    R << " in favor of " << NV("OtherAccess", OtherAccess);

  R << " because it is clobbered by " << NV("ClobberedBy", DepInfo.getInst());

  ORE->emit(R);
}

// Find non-clobbered value for Loc memory location in extended basic block
// (chain of basic blocks with single predecessors) starting From instruction.
static Value *findDominatingValue(const MemoryLocation &Loc, Type *LoadTy,
                                  Instruction *From, AAResults *AA) {
  uint32_t NumVisitedInsts = 0;
  BasicBlock *FromBB = From->getParent();
  BatchAAResults BatchAA(*AA);
  for (BasicBlock *BB = FromBB; BB; BB = BB->getSinglePredecessor())
    for (auto *Inst = BB == FromBB ? From : BB->getTerminator();
         Inst != nullptr; Inst = Inst->getPrevNode()) {
      // Stop the search if limit is reached.
      if (++NumVisitedInsts > MaxNumVisitedInsts)
        return nullptr;
      if (isModSet(BatchAA.getModRefInfo(Inst, Loc)))
        return nullptr;
      if (auto *LI = dyn_cast<LoadInst>(Inst))
        if (LI->getPointerOperand() == Loc.Ptr && LI->getType() == LoadTy)
          return LI;
    }
  return nullptr;
}

std::optional<AvailableValue>
GVNPass::AnalyzeLoadAvailability(LoadInst *Load, MemDepResult DepInfo,
                                 Value *Address) {
  assert(Load->isUnordered() && "rules below are incorrect for ordered access");
  assert(DepInfo.isLocal() && "expected a local dependence");

  Instruction *DepInst = DepInfo.getInst();

  const DataLayout &DL = Load->getDataLayout();
  if (DepInfo.isClobber()) {
    // If the dependence is to a store that writes to a superset of the bits
    // read by the load, we can extract the bits we need for the load from the
    // stored value.
    if (StoreInst *DepSI = dyn_cast<StoreInst>(DepInst)) {
      // Can't forward from non-atomic to atomic without violating memory model.
      if (Address && Load->isAtomic() <= DepSI->isAtomic()) {
        int Offset =
            analyzeLoadFromClobberingStore(Load->getType(), Address, DepSI, DL);
        if (Offset != -1)
          return AvailableValue::get(DepSI->getValueOperand(), Offset);
      }
    }

    // Check to see if we have something like this:
    //    load i32* P
    //    load i8* (P+1)
    // if we have this, replace the later with an extraction from the former.
    if (LoadInst *DepLoad = dyn_cast<LoadInst>(DepInst)) {
      // If this is a clobber and L is the first instruction in its block, then
      // we have the first instruction in the entry block.
      // Can't forward from non-atomic to atomic without violating memory model.
      if (DepLoad != Load && Address &&
          Load->isAtomic() <= DepLoad->isAtomic()) {
        Type *LoadType = Load->getType();
        int Offset = -1;

        // If MD reported clobber, check it was nested.
        if (DepInfo.isClobber() &&
            canCoerceMustAliasedValueToLoad(DepLoad, LoadType,
                                            DepLoad->getFunction())) {
          const auto ClobberOff = MD->getClobberOffset(DepLoad);
          // GVN has no deal with a negative offset.
          Offset = (ClobberOff == std::nullopt || *ClobberOff < 0)
                       ? -1
                       : *ClobberOff;
        }
        if (Offset == -1)
          Offset =
              analyzeLoadFromClobberingLoad(LoadType, Address, DepLoad, DL);
        if (Offset != -1)
          return AvailableValue::getLoad(DepLoad, Offset);
      }
    }

    // If the clobbering value is a memset/memcpy/memmove, see if we can
    // forward a value on from it.
    if (MemIntrinsic *DepMI = dyn_cast<MemIntrinsic>(DepInst)) {
      if (Address && !Load->isAtomic()) {
        int Offset = analyzeLoadFromClobberingMemInst(Load->getType(), Address,
                                                      DepMI, DL);
        if (Offset != -1)
          return AvailableValue::getMI(DepMI, Offset);
      }
    }

    // Nothing known about this clobber, have to be conservative.
    LLVM_DEBUG(
        // fast print dep, using operator<< on instruction is too slow.
        dbgs() << "GVN: load "; Load->printAsOperand(dbgs());
        dbgs() << " is clobbered by " << *DepInst << '\n';);
    if (ORE->allowExtraAnalysis(DEBUG_TYPE))
      reportMayClobberedLoad(Load, DepInfo, DT, ORE);

    return std::nullopt;
  }
  assert(DepInfo.isDef() && "follows from above");

  // Loading the alloca -> undef.
  // Loading immediately after lifetime begin -> undef.
  if (isa<AllocaInst>(DepInst) || isLifetimeStart(DepInst))
    return AvailableValue::get(UndefValue::get(Load->getType()));

  if (Constant *InitVal =
          getInitialValueOfAllocation(DepInst, TLI, Load->getType()))
    return AvailableValue::get(InitVal);

  if (StoreInst *S = dyn_cast<StoreInst>(DepInst)) {
    // Reject loads and stores that are to the same address but are of
    // different types if we have to. If the stored value is convertable to
    // the loaded value, we can reuse it.
    if (!canCoerceMustAliasedValueToLoad(S->getValueOperand(), Load->getType(),
                                         S->getFunction()))
      return std::nullopt;

    // Can't forward from non-atomic to atomic without violating memory model.
    if (S->isAtomic() < Load->isAtomic())
      return std::nullopt;

    return AvailableValue::get(S->getValueOperand());
  }

  if (LoadInst *LD = dyn_cast<LoadInst>(DepInst)) {
    // If the types mismatch and we can't handle it, reject reuse of the load.
    // If the stored value is larger or equal to the loaded value, we can reuse
    // it.
    if (!canCoerceMustAliasedValueToLoad(LD, Load->getType(),
                                         LD->getFunction()))
      return std::nullopt;

    // Can't forward from non-atomic to atomic without violating memory model.
    if (LD->isAtomic() < Load->isAtomic())
      return std::nullopt;

    return AvailableValue::getLoad(LD);
  }

  // Check if load with Addr dependent from select can be converted to select
  // between load values. There must be no instructions between the found
  // loads and DepInst that may clobber the loads.
  if (auto *Sel = dyn_cast<SelectInst>(DepInst)) {
    assert(Sel->getType() == Load->getPointerOperandType());
    auto Loc = MemoryLocation::get(Load);
    Value *V1 =
        findDominatingValue(Loc.getWithNewPtr(Sel->getTrueValue()),
                            Load->getType(), DepInst, getAliasAnalysis());
    if (!V1)
      return std::nullopt;
    Value *V2 =
        findDominatingValue(Loc.getWithNewPtr(Sel->getFalseValue()),
                            Load->getType(), DepInst, getAliasAnalysis());
    if (!V2)
      return std::nullopt;
    return AvailableValue::getSelect(Sel, V1, V2);
  }

  // Unknown def - must be conservative.
  LLVM_DEBUG(
      // fast print dep, using operator<< on instruction is too slow.
      dbgs() << "GVN: load "; Load->printAsOperand(dbgs());
      dbgs() << " has unknown def " << *DepInst << '\n';);
  return std::nullopt;
}

void GVNPass::AnalyzeLoadAvailability(LoadInst *Load, LoadDepVect &Deps,
                                      AvailValInBlkVect &ValuesPerBlock,
                                      UnavailBlkVect &UnavailableBlocks) {
  // Filter out useless results (non-locals, etc).  Keep track of the blocks
  // where we have a value available in repl, also keep track of whether we see
  // dependencies that produce an unknown value for the load (such as a call
  // that could potentially clobber the load).
  for (const auto &Dep : Deps) {
    BasicBlock *DepBB = Dep.getBB();
    MemDepResult DepInfo = Dep.getResult();

    if (DeadBlocks.count(DepBB)) {
      // Dead dependent mem-op disguise as a load evaluating the same value
      // as the load in question.
      ValuesPerBlock.push_back(AvailableValueInBlock::getUndef(DepBB));
      continue;
    }

    if (!DepInfo.isLocal()) {
      UnavailableBlocks.push_back(DepBB);
      continue;
    }

    // The address being loaded in this non-local block may not be the same as
    // the pointer operand of the load if PHI translation occurs.  Make sure
    // to consider the right address.
    if (auto AV = AnalyzeLoadAvailability(Load, DepInfo, Dep.getAddress())) {
      // subtlety: because we know this was a non-local dependency, we know
      // it's safe to materialize anywhere between the instruction within
      // DepInfo and the end of it's block.
      ValuesPerBlock.push_back(
          AvailableValueInBlock::get(DepBB, std::move(*AV)));
    } else {
      UnavailableBlocks.push_back(DepBB);
    }
  }

  assert(Deps.size() == ValuesPerBlock.size() + UnavailableBlocks.size() &&
         "post condition violation");
}

/// Given the following code, v1 is partially available on some edges, but not
/// available on the edge from PredBB. This function tries to find if there is
/// another identical load in the other successor of PredBB.
///
///      v0 = load %addr
///      br %LoadBB
///
///   LoadBB:
///      v1 = load %addr
///      ...
///
///   PredBB:
///      ...
///      br %cond, label %LoadBB, label %SuccBB
///
///   SuccBB:
///      v2 = load %addr
///      ...
///
LoadInst *GVNPass::findLoadToHoistIntoPred(BasicBlock *Pred, BasicBlock *LoadBB,
                                           LoadInst *Load) {
  // For simplicity we handle a Pred has 2 successors only.
  auto *Term = Pred->getTerminator();
  if (Term->getNumSuccessors() != 2 || Term->isSpecialTerminator())
    return nullptr;
  auto *SuccBB = Term->getSuccessor(0);
  if (SuccBB == LoadBB)
    SuccBB = Term->getSuccessor(1);
  if (!SuccBB->getSinglePredecessor())
    return nullptr;

  unsigned int NumInsts = MaxNumInsnsPerBlock;
  for (Instruction &Inst : *SuccBB) {
    if (Inst.isDebugOrPseudoInst())
      continue;
    if (--NumInsts == 0)
      return nullptr;

    if (!Inst.isIdenticalTo(Load))
      continue;

    MemDepResult Dep = MD->getDependency(&Inst);
    // If an identical load doesn't depends on any local instructions, it can
    // be safely moved to PredBB.
    // Also check for the implicit control flow instructions. See the comments
    // in PerformLoadPRE for details.
    if (Dep.isNonLocal() && !ICF->isDominatedByICFIFromSameBlock(&Inst))
      return cast<LoadInst>(&Inst);

    // Otherwise there is something in the same BB clobbers the memory, we can't
    // move this and later load to PredBB.
    return nullptr;
  }

  return nullptr;
}

void GVNPass::eliminatePartiallyRedundantLoad(
    LoadInst *Load, AvailValInBlkVect &ValuesPerBlock,
    MapVector<BasicBlock *, Value *> &AvailableLoads,
    MapVector<BasicBlock *, LoadInst *> *CriticalEdgePredAndLoad) {
  for (const auto &AvailableLoad : AvailableLoads) {
    BasicBlock *UnavailableBlock = AvailableLoad.first;
    Value *LoadPtr = AvailableLoad.second;

    auto *NewLoad = new LoadInst(
        Load->getType(), LoadPtr, Load->getName() + ".pre", Load->isVolatile(),
        Load->getAlign(), Load->getOrdering(), Load->getSyncScopeID(),
        UnavailableBlock->getTerminator()->getIterator());
    NewLoad->setDebugLoc(Load->getDebugLoc());
    if (MSSAU) {
      auto *NewAccess = MSSAU->createMemoryAccessInBB(
          NewLoad, nullptr, NewLoad->getParent(), MemorySSA::BeforeTerminator);
      if (auto *NewDef = dyn_cast<MemoryDef>(NewAccess))
        MSSAU->insertDef(NewDef, /*RenameUses=*/true);
      else
        MSSAU->insertUse(cast<MemoryUse>(NewAccess), /*RenameUses=*/true);
    }

    // Transfer the old load's AA tags to the new load.
    AAMDNodes Tags = Load->getAAMetadata();
    if (Tags)
      NewLoad->setAAMetadata(Tags);

    if (auto *MD = Load->getMetadata(LLVMContext::MD_invariant_load))
      NewLoad->setMetadata(LLVMContext::MD_invariant_load, MD);
    if (auto *InvGroupMD = Load->getMetadata(LLVMContext::MD_invariant_group))
      NewLoad->setMetadata(LLVMContext::MD_invariant_group, InvGroupMD);
    if (auto *RangeMD = Load->getMetadata(LLVMContext::MD_range))
      NewLoad->setMetadata(LLVMContext::MD_range, RangeMD);
    if (auto *AccessMD = Load->getMetadata(LLVMContext::MD_access_group))
      if (LI->getLoopFor(Load->getParent()) == LI->getLoopFor(UnavailableBlock))
        NewLoad->setMetadata(LLVMContext::MD_access_group, AccessMD);

    // We do not propagate the old load's debug location, because the new
    // load now lives in a different BB, and we want to avoid a jumpy line
    // table.
    // FIXME: How do we retain source locations without causing poor debugging
    // behavior?

    // Add the newly created load.
    ValuesPerBlock.push_back(
        AvailableValueInBlock::get(UnavailableBlock, NewLoad));
    MD->invalidateCachedPointerInfo(LoadPtr);
    LLVM_DEBUG(dbgs() << "GVN INSERTED " << *NewLoad << '\n');

    // For PredBB in CriticalEdgePredAndLoad we need to replace the uses of old
    // load instruction with the new created load instruction.
    if (CriticalEdgePredAndLoad) {
      auto It = CriticalEdgePredAndLoad->find(UnavailableBlock);
      if (It != CriticalEdgePredAndLoad->end()) {
        ++NumPRELoadMoved2CEPred;
        ICF->insertInstructionTo(NewLoad, UnavailableBlock);
        LoadInst *OldLoad = It->second;
        combineMetadataForCSE(NewLoad, OldLoad, false);
        OldLoad->replaceAllUsesWith(NewLoad);
        replaceValuesPerBlockEntry(ValuesPerBlock, OldLoad, NewLoad);
        if (uint32_t ValNo = VN.lookup(OldLoad, false))
          LeaderTable.erase(ValNo, OldLoad, OldLoad->getParent());
        removeInstruction(OldLoad);
      }
    }
  }

  // Perform PHI construction.
  Value *V = ConstructSSAForLoadSet(Load, ValuesPerBlock, *this);
  // ConstructSSAForLoadSet is responsible for combining metadata.
  ICF->removeUsersOf(Load);
  Load->replaceAllUsesWith(V);
  if (isa<PHINode>(V))
    V->takeName(Load);
  if (Instruction *I = dyn_cast<Instruction>(V))
    I->setDebugLoc(Load->getDebugLoc());
  if (V->getType()->isPtrOrPtrVectorTy())
    MD->invalidateCachedPointerInfo(V);
  ORE->emit([&]() {
    return OptimizationRemark(DEBUG_TYPE, "LoadPRE", Load)
           << "load eliminated by PRE";
  });
  salvageAndRemoveInstruction(Load);
}

bool GVNPass::PerformLoadPRE(LoadInst *Load, AvailValInBlkVect &ValuesPerBlock,
                             UnavailBlkVect &UnavailableBlocks) {
  // Okay, we have *some* definitions of the value.  This means that the value
  // is available in some of our (transitive) predecessors.  Lets think about
  // doing PRE of this load.  This will involve inserting a new load into the
  // predecessor when it's not available.  We could do this in general, but
  // prefer to not increase code size.  As such, we only do this when we know
  // that we only have to insert *one* load (which means we're basically moving
  // the load, not inserting a new one).

  SmallPtrSet<BasicBlock *, 4> Blockers(llvm::from_range, UnavailableBlocks);

  // Let's find the first basic block with more than one predecessor.  Walk
  // backwards through predecessors if needed.
  BasicBlock *LoadBB = Load->getParent();
  BasicBlock *TmpBB = LoadBB;

  // Check that there is no implicit control flow instructions above our load in
  // its block. If there is an instruction that doesn't always pass the
  // execution to the following instruction, then moving through it may become
  // invalid. For example:
  //
  // int arr[LEN];
  // int index = ???;
  // ...
  // guard(0 <= index && index < LEN);
  // use(arr[index]);
  //
  // It is illegal to move the array access to any point above the guard,
  // because if the index is out of bounds we should deoptimize rather than
  // access the array.
  // Check that there is no guard in this block above our instruction.
  bool MustEnsureSafetyOfSpeculativeExecution =
      ICF->isDominatedByICFIFromSameBlock(Load);

  while (TmpBB->getSinglePredecessor()) {
    TmpBB = TmpBB->getSinglePredecessor();
    if (TmpBB == LoadBB) // Infinite (unreachable) loop.
      return false;
    if (Blockers.count(TmpBB))
      return false;

    // If any of these blocks has more than one successor (i.e. if the edge we
    // just traversed was critical), then there are other paths through this
    // block along which the load may not be anticipated.  Hoisting the load
    // above this block would be adding the load to execution paths along
    // which it was not previously executed.
    if (TmpBB->getTerminator()->getNumSuccessors() != 1)
      return false;

    // Check that there is no implicit control flow in a block above.
    MustEnsureSafetyOfSpeculativeExecution =
        MustEnsureSafetyOfSpeculativeExecution || ICF->hasICF(TmpBB);
  }

  assert(TmpBB);
  LoadBB = TmpBB;

  // Check to see how many predecessors have the loaded value fully
  // available.
  MapVector<BasicBlock *, Value *> PredLoads;
  DenseMap<BasicBlock *, AvailabilityState> FullyAvailableBlocks;
  for (const AvailableValueInBlock &AV : ValuesPerBlock)
    FullyAvailableBlocks[AV.BB] = AvailabilityState::Available;
  for (BasicBlock *UnavailableBB : UnavailableBlocks)
    FullyAvailableBlocks[UnavailableBB] = AvailabilityState::Unavailable;

  // The edge from Pred to LoadBB is a critical edge will be splitted.
  SmallVector<BasicBlock *, 4> CriticalEdgePredSplit;
  // The edge from Pred to LoadBB is a critical edge, another successor of Pred
  // contains a load can be moved to Pred. This data structure maps the Pred to
  // the movable load.
  MapVector<BasicBlock *, LoadInst *> CriticalEdgePredAndLoad;
  for (BasicBlock *Pred : predecessors(LoadBB)) {
    // If any predecessor block is an EH pad that does not allow non-PHI
    // instructions before the terminator, we can't PRE the load.
    if (Pred->getTerminator()->isEHPad()) {
      LLVM_DEBUG(
          dbgs() << "COULD NOT PRE LOAD BECAUSE OF AN EH PAD PREDECESSOR '"
                 << Pred->getName() << "': " << *Load << '\n');
      return false;
    }

    if (IsValueFullyAvailableInBlock(Pred, FullyAvailableBlocks)) {
      continue;
    }

    if (Pred->getTerminator()->getNumSuccessors() != 1) {
      if (isa<IndirectBrInst>(Pred->getTerminator())) {
        LLVM_DEBUG(
            dbgs() << "COULD NOT PRE LOAD BECAUSE OF INDBR CRITICAL EDGE '"
                   << Pred->getName() << "': " << *Load << '\n');
        return false;
      }

      if (LoadBB->isEHPad()) {
        LLVM_DEBUG(
            dbgs() << "COULD NOT PRE LOAD BECAUSE OF AN EH PAD CRITICAL EDGE '"
                   << Pred->getName() << "': " << *Load << '\n');
        return false;
      }

      // Do not split backedge as it will break the canonical loop form.
      if (!isLoadPRESplitBackedgeEnabled())
        if (DT->dominates(LoadBB, Pred)) {
          LLVM_DEBUG(
              dbgs()
              << "COULD NOT PRE LOAD BECAUSE OF A BACKEDGE CRITICAL EDGE '"
              << Pred->getName() << "': " << *Load << '\n');
          return false;
        }

      if (LoadInst *LI = findLoadToHoistIntoPred(Pred, LoadBB, Load))
        CriticalEdgePredAndLoad[Pred] = LI;
      else
        CriticalEdgePredSplit.push_back(Pred);
    } else {
      // Only add the predecessors that will not be split for now.
      PredLoads[Pred] = nullptr;
    }
  }

  // Decide whether PRE is profitable for this load.
  unsigned NumInsertPreds = PredLoads.size() + CriticalEdgePredSplit.size();
  unsigned NumUnavailablePreds = NumInsertPreds +
      CriticalEdgePredAndLoad.size();
  assert(NumUnavailablePreds != 0 &&
         "Fully available value should already be eliminated!");
  (void)NumUnavailablePreds;

  // If we need to insert new load in multiple predecessors, reject it.
  // FIXME: If we could restructure the CFG, we could make a common pred with
  // all the preds that don't have an available Load and insert a new load into
  // that one block.
  if (NumInsertPreds > 1)
      return false;

  // Now we know where we will insert load. We must ensure that it is safe
  // to speculatively execute the load at that points.
  if (MustEnsureSafetyOfSpeculativeExecution) {
    if (CriticalEdgePredSplit.size())
      if (!isSafeToSpeculativelyExecute(Load, &*LoadBB->getFirstNonPHIIt(), AC,
                                        DT))
        return false;
    for (auto &PL : PredLoads)
      if (!isSafeToSpeculativelyExecute(Load, PL.first->getTerminator(), AC,
                                        DT))
        return false;
    for (auto &CEP : CriticalEdgePredAndLoad)
      if (!isSafeToSpeculativelyExecute(Load, CEP.first->getTerminator(), AC,
                                        DT))
        return false;
  }

  // Split critical edges, and update the unavailable predecessors accordingly.
  for (BasicBlock *OrigPred : CriticalEdgePredSplit) {
    BasicBlock *NewPred = splitCriticalEdges(OrigPred, LoadBB);
    assert(!PredLoads.count(OrigPred) && "Split edges shouldn't be in map!");
    PredLoads[NewPred] = nullptr;
    LLVM_DEBUG(dbgs() << "Split critical edge " << OrigPred->getName() << "->"
                      << LoadBB->getName() << '\n');
  }

  for (auto &CEP : CriticalEdgePredAndLoad)
    PredLoads[CEP.first] = nullptr;

  // Check if the load can safely be moved to all the unavailable predecessors.
  bool CanDoPRE = true;
  const DataLayout &DL = Load->getDataLayout();
  SmallVector<Instruction*, 8> NewInsts;
  for (auto &PredLoad : PredLoads) {
    BasicBlock *UnavailablePred = PredLoad.first;

    // Do PHI translation to get its value in the predecessor if necessary.  The
    // returned pointer (if non-null) is guaranteed to dominate UnavailablePred.
    // We do the translation for each edge we skipped by going from Load's block
    // to LoadBB, otherwise we might miss pieces needing translation.

    // If all preds have a single successor, then we know it is safe to insert
    // the load on the pred (?!?), so we can insert code to materialize the
    // pointer if it is not available.
    Value *LoadPtr = Load->getPointerOperand();
    BasicBlock *Cur = Load->getParent();
    while (Cur != LoadBB) {
      PHITransAddr Address(LoadPtr, DL, AC);
      LoadPtr = Address.translateWithInsertion(Cur, Cur->getSinglePredecessor(),
                                               *DT, NewInsts);
      if (!LoadPtr) {
        CanDoPRE = false;
        break;
      }
      Cur = Cur->getSinglePredecessor();
    }

    if (LoadPtr) {
      PHITransAddr Address(LoadPtr, DL, AC);
      LoadPtr = Address.translateWithInsertion(LoadBB, UnavailablePred, *DT,
                                               NewInsts);
    }
    // If we couldn't find or insert a computation of this phi translated value,
    // we fail PRE.
    if (!LoadPtr) {
      LLVM_DEBUG(dbgs() << "COULDN'T INSERT PHI TRANSLATED VALUE OF: "
                        << *Load->getPointerOperand() << "\n");
      CanDoPRE = false;
      break;
    }

    PredLoad.second = LoadPtr;
  }

  if (!CanDoPRE) {
    while (!NewInsts.empty()) {
      // Erase instructions generated by the failed PHI translation before
      // trying to number them. PHI translation might insert instructions
      // in basic blocks other than the current one, and we delete them
      // directly, as salvageAndRemoveInstruction only allows removing from the
      // current basic block.
      NewInsts.pop_back_val()->eraseFromParent();
    }
    // HINT: Don't revert the edge-splitting as following transformation may
    // also need to split these critical edges.
    return !CriticalEdgePredSplit.empty();
  }

  // Okay, we can eliminate this load by inserting a reload in the predecessor
  // and using PHI construction to get the value in the other predecessors, do
  // it.
  LLVM_DEBUG(dbgs() << "GVN REMOVING PRE LOAD: " << *Load << '\n');
  LLVM_DEBUG(if (!NewInsts.empty()) dbgs() << "INSERTED " << NewInsts.size()
                                           << " INSTS: " << *NewInsts.back()
                                           << '\n');

  // Assign value numbers to the new instructions.
  for (Instruction *I : NewInsts) {
    // Instructions that have been inserted in predecessor(s) to materialize
    // the load address do not retain their original debug locations. Doing
    // so could lead to confusing (but correct) source attributions.
    I->updateLocationAfterHoist();

    // FIXME: We really _ought_ to insert these value numbers into their
    // parent's availability map.  However, in doing so, we risk getting into
    // ordering issues.  If a block hasn't been processed yet, we would be
    // marking a value as AVAIL-IN, which isn't what we intend.
    VN.lookupOrAdd(I);
  }

  eliminatePartiallyRedundantLoad(Load, ValuesPerBlock, PredLoads,
                                  &CriticalEdgePredAndLoad);
  ++NumPRELoad;
  return true;
}

bool GVNPass::performLoopLoadPRE(LoadInst *Load,
                                 AvailValInBlkVect &ValuesPerBlock,
                                 UnavailBlkVect &UnavailableBlocks) {
  const Loop *L = LI->getLoopFor(Load->getParent());
  // TODO: Generalize to other loop blocks that dominate the latch.
  if (!L || L->getHeader() != Load->getParent())
    return false;

  BasicBlock *Preheader = L->getLoopPreheader();
  BasicBlock *Latch = L->getLoopLatch();
  if (!Preheader || !Latch)
    return false;

  Value *LoadPtr = Load->getPointerOperand();
  // Must be available in preheader.
  if (!L->isLoopInvariant(LoadPtr))
    return false;

  // We plan to hoist the load to preheader without introducing a new fault.
  // In order to do it, we need to prove that we cannot side-exit the loop
  // once loop header is first entered before execution of the load.
  if (ICF->isDominatedByICFIFromSameBlock(Load))
    return false;

  BasicBlock *LoopBlock = nullptr;
  for (auto *Blocker : UnavailableBlocks) {
    // Blockers from outside the loop are handled in preheader.
    if (!L->contains(Blocker))
      continue;

    // Only allow one loop block. Loop header is not less frequently executed
    // than each loop block, and likely it is much more frequently executed. But
    // in case of multiple loop blocks, we need extra information (such as block
    // frequency info) to understand whether it is profitable to PRE into
    // multiple loop blocks.
    if (LoopBlock)
      return false;

    // Do not sink into inner loops. This may be non-profitable.
    if (L != LI->getLoopFor(Blocker))
      return false;

    // Blocks that dominate the latch execute on every single iteration, maybe
    // except the last one. So PREing into these blocks doesn't make much sense
    // in most cases. But the blocks that do not necessarily execute on each
    // iteration are sometimes much colder than the header, and this is when
    // PRE is potentially profitable.
    if (DT->dominates(Blocker, Latch))
      return false;

    // Make sure that the terminator itself doesn't clobber.
    if (Blocker->getTerminator()->mayWriteToMemory())
      return false;

    LoopBlock = Blocker;
  }

  if (!LoopBlock)
    return false;

  // Make sure the memory at this pointer cannot be freed, therefore we can
  // safely reload from it after clobber.
  if (LoadPtr->canBeFreed())
    return false;

  // TODO: Support critical edge splitting if blocker has more than 1 successor.
  MapVector<BasicBlock *, Value *> AvailableLoads;
  AvailableLoads[LoopBlock] = LoadPtr;
  AvailableLoads[Preheader] = LoadPtr;

  LLVM_DEBUG(dbgs() << "GVN REMOVING PRE LOOP LOAD: " << *Load << '\n');
  eliminatePartiallyRedundantLoad(Load, ValuesPerBlock, AvailableLoads,
                                  /*CriticalEdgePredAndLoad*/ nullptr);
  ++NumPRELoopLoad;
  return true;
}

static void reportLoadElim(LoadInst *Load, Value *AvailableValue,
                           OptimizationRemarkEmitter *ORE) {
  using namespace ore;

  ORE->emit([&]() {
    return OptimizationRemark(DEBUG_TYPE, "LoadElim", Load)
           << "load of type " << NV("Type", Load->getType()) << " eliminated"
           << setExtraArgs() << " in favor of "
           << NV("InfavorOfValue", AvailableValue);
  });
}

/// Attempt to eliminate a load whose dependencies are
/// non-local by performing PHI construction.
bool GVNPass::processNonLocalLoad(LoadInst *Load) {
  // Non-local speculations are not allowed under asan.
  if (Load->getParent()->getParent()->hasFnAttribute(
          Attribute::SanitizeAddress) ||
      Load->getParent()->getParent()->hasFnAttribute(
          Attribute::SanitizeHWAddress))
    return false;

  // Step 1: Find the non-local dependencies of the load.
  LoadDepVect Deps;
  MD->getNonLocalPointerDependency(Load, Deps);

  // If we had to process more than one hundred blocks to find the
  // dependencies, this load isn't worth worrying about.  Optimizing
  // it will be too expensive.
  unsigned NumDeps = Deps.size();
  if (NumDeps > MaxNumDeps)
    return false;

  // If we had a phi translation failure, we'll have a single entry which is a
  // clobber in the current block.  Reject this early.
  if (NumDeps == 1 &&
      !Deps[0].getResult().isDef() && !Deps[0].getResult().isClobber()) {
    LLVM_DEBUG(dbgs() << "GVN: non-local load "; Load->printAsOperand(dbgs());
               dbgs() << " has unknown dependencies\n";);
    return false;
  }

  bool Changed = false;
  // If this load follows a GEP, see if we can PRE the indices before analyzing.
  if (GetElementPtrInst *GEP =
          dyn_cast<GetElementPtrInst>(Load->getOperand(0))) {
    for (Use &U : GEP->indices())
      if (Instruction *I = dyn_cast<Instruction>(U.get()))
        Changed |= performScalarPRE(I);
  }

  // Step 2: Analyze the availability of the load.
  AvailValInBlkVect ValuesPerBlock;
  UnavailBlkVect UnavailableBlocks;
  AnalyzeLoadAvailability(Load, Deps, ValuesPerBlock, UnavailableBlocks);

  // If we have no predecessors that produce a known value for this load, exit
  // early.
  if (ValuesPerBlock.empty())
    return Changed;

  // Step 3: Eliminate fully redundancy.
  //
  // If all of the instructions we depend on produce a known value for this
  // load, then it is fully redundant and we can use PHI insertion to compute
  // its value.  Insert PHIs and remove the fully redundant value now.
  if (UnavailableBlocks.empty()) {
    LLVM_DEBUG(dbgs() << "GVN REMOVING NONLOCAL LOAD: " << *Load << '\n');

    // Perform PHI construction.
    Value *V = ConstructSSAForLoadSet(Load, ValuesPerBlock, *this);
    // ConstructSSAForLoadSet is responsible for combining metadata.
    ICF->removeUsersOf(Load);
    Load->replaceAllUsesWith(V);

    if (isa<PHINode>(V))
      V->takeName(Load);
    if (Instruction *I = dyn_cast<Instruction>(V))
      // If instruction I has debug info, then we should not update it.
      // Also, if I has a null DebugLoc, then it is still potentially incorrect
      // to propagate Load's DebugLoc because Load may not post-dominate I.
      if (Load->getDebugLoc() && Load->getParent() == I->getParent())
        I->setDebugLoc(Load->getDebugLoc());
    if (V->getType()->isPtrOrPtrVectorTy())
      MD->invalidateCachedPointerInfo(V);
    ++NumGVNLoad;
    reportLoadElim(Load, V, ORE);
    salvageAndRemoveInstruction(Load);
    return true;
  }

  // Step 4: Eliminate partial redundancy.
  if (!isPREEnabled() || !isLoadPREEnabled())
    return Changed;
  if (!isLoadInLoopPREEnabled() && LI->getLoopFor(Load->getParent()))
    return Changed;

  if (performLoopLoadPRE(Load, ValuesPerBlock, UnavailableBlocks) ||
      PerformLoadPRE(Load, ValuesPerBlock, UnavailableBlocks))
    return true;

  return Changed;
}

bool GVNPass::processAssumeIntrinsic(AssumeInst *IntrinsicI) {
  Value *V = IntrinsicI->getArgOperand(0);

  if (ConstantInt *Cond = dyn_cast<ConstantInt>(V)) {
    if (Cond->isZero()) {
      Type *Int8Ty = Type::getInt8Ty(V->getContext());
      Type *PtrTy = PointerType::get(V->getContext(), 0);
      // Insert a new store to null instruction before the load to indicate that
      // this code is not reachable.  FIXME: We could insert unreachable
      // instruction directly because we can modify the CFG.
      auto *NewS =
          new StoreInst(PoisonValue::get(Int8Ty), Constant::getNullValue(PtrTy),
                        IntrinsicI->getIterator());
      if (MSSAU) {
        const MemoryUseOrDef *FirstNonDom = nullptr;
        const auto *AL =
            MSSAU->getMemorySSA()->getBlockAccesses(IntrinsicI->getParent());

        // If there are accesses in the current basic block, find the first one
        // that does not come before NewS. The new memory access is inserted
        // after the found access or before the terminator if no such access is
        // found.
        if (AL) {
          for (const auto &Acc : *AL) {
            if (auto *Current = dyn_cast<MemoryUseOrDef>(&Acc))
              if (!Current->getMemoryInst()->comesBefore(NewS)) {
                FirstNonDom = Current;
                break;
              }
          }
        }

        auto *NewDef =
            FirstNonDom ? MSSAU->createMemoryAccessBefore(
                              NewS, nullptr,
                              const_cast<MemoryUseOrDef *>(FirstNonDom))
                        : MSSAU->createMemoryAccessInBB(
                              NewS, nullptr,
                              NewS->getParent(), MemorySSA::BeforeTerminator);

        MSSAU->insertDef(cast<MemoryDef>(NewDef), /*RenameUses=*/false);
      }
    }
    if (isAssumeWithEmptyBundle(*IntrinsicI)) {
      salvageAndRemoveInstruction(IntrinsicI);
      return true;
    }
    return false;
  }

  if (isa<Constant>(V)) {
    // If it's not false, and constant, it must evaluate to true. This means our
    // assume is assume(true), and thus, pointless, and we don't want to do
    // anything more here.
    return false;
  }

  Constant *True = ConstantInt::getTrue(V->getContext());
  return propagateEquality(V, True, IntrinsicI);
}

static void patchAndReplaceAllUsesWith(Instruction *I, Value *Repl) {
  patchReplacementInstruction(I, Repl);
  I->replaceAllUsesWith(Repl);
}

/// Attempt to eliminate a load, first by eliminating it
/// locally, and then attempting non-local elimination if that fails.
bool GVNPass::processLoad(LoadInst *L) {
  if (!MD)
    return false;

  // This code hasn't been audited for ordered or volatile memory access.
  if (!L->isUnordered())
    return false;

  if (L->getType()->isTokenLikeTy())
    return false;

  if (L->use_empty()) {
    salvageAndRemoveInstruction(L);
    return true;
  }

  // ... to a pointer that has been loaded from before...
  MemDepResult Dep = MD->getDependency(L);

  // If it is defined in another block, try harder.
  if (Dep.isNonLocal())
    return processNonLocalLoad(L);

  // Only handle the local case below.
  if (!Dep.isLocal()) {
    // This might be a NonFuncLocal or an Unknown.
    LLVM_DEBUG(
        // fast print dep, using operator<< on instruction is too slow.
        dbgs() << "GVN: load "; L->printAsOperand(dbgs());
        dbgs() << " has unknown dependence\n";);
    return false;
  }

  auto AV = AnalyzeLoadAvailability(L, Dep, L->getPointerOperand());
  if (!AV)
    return false;

  Value *AvailableValue = AV->MaterializeAdjustedValue(L, L);

  // MaterializeAdjustedValue is responsible for combining metadata.
  ICF->removeUsersOf(L);
  L->replaceAllUsesWith(AvailableValue);
  if (MSSAU)
    MSSAU->removeMemoryAccess(L);
  ++NumGVNLoad;
  reportLoadElim(L, AvailableValue, ORE);
  salvageAndRemoveInstruction(L);
  // Tell MDA to reexamine the reused pointer since we might have more
  // information after forwarding it.
  if (MD && AvailableValue->getType()->isPtrOrPtrVectorTy())
    MD->invalidateCachedPointerInfo(AvailableValue);
  return true;
}

// Attempt to process masked loads which have loaded from
// masked stores with the same mask
bool GVNPass::processMaskedLoad(IntrinsicInst *I) {
  if (!MD)
    return false;
  MemDepResult Dep = MD->getDependency(I);
  Instruction *DepInst = Dep.getInst();
  if (!DepInst || !Dep.isLocal() || !Dep.isDef())
    return false;

<<<<<<< HEAD
  Value *Mask = I->getOperand(2);
  Value *Passthrough = I->getOperand(3);
  Value *StoreVal;
  if (!match(DepInst, m_MaskedStore(m_Value(StoreVal), m_Value(), m_Value(),
                                    m_Specific(Mask))) ||
=======
  Value *Mask = I->getOperand(1);
  Value *Passthrough = I->getOperand(2);
  Value *StoreVal;
  if (!match(DepInst,
             m_MaskedStore(m_Value(StoreVal), m_Value(), m_Specific(Mask))) ||
>>>>>>> 54c4ef26
      StoreVal->getType() != I->getType())
    return false;

  // Remove the load but generate a select for the passthrough
  Value *OpToForward = llvm::SelectInst::Create(Mask, StoreVal, Passthrough, "",
                                                I->getIterator());

  ICF->removeUsersOf(I);
  I->replaceAllUsesWith(OpToForward);
  salvageAndRemoveInstruction(I);
  ++NumGVNLoad;
  return true;
}

/// Return a pair the first field showing the value number of \p Exp and the
/// second field showing whether it is a value number newly created.
std::pair<uint32_t, bool>
GVNPass::ValueTable::assignExpNewValueNum(Expression &Exp) {
  uint32_t &E = ExpressionNumbering[Exp];
  bool CreateNewValNum = !E;
  if (CreateNewValNum) {
    Expressions.push_back(Exp);
    if (ExprIdx.size() < NextValueNumber + 1)
      ExprIdx.resize(NextValueNumber * 2);
    E = NextValueNumber;
    ExprIdx[NextValueNumber++] = NextExprNumber++;
  }
  return {E, CreateNewValNum};
}

/// Return whether all the values related with the same \p num are
/// defined in \p BB.
bool GVNPass::ValueTable::areAllValsInBB(uint32_t Num, const BasicBlock *BB,
                                         GVNPass &GVN) {
  return all_of(
      GVN.LeaderTable.getLeaders(Num),
      [=](const LeaderMap::LeaderTableEntry &L) { return L.BB == BB; });
}

/// Wrap phiTranslateImpl to provide caching functionality.
uint32_t GVNPass::ValueTable::phiTranslate(const BasicBlock *Pred,
                                           const BasicBlock *PhiBlock,
                                           uint32_t Num, GVNPass &GVN) {
  auto FindRes = PhiTranslateTable.find({Num, Pred});
  if (FindRes != PhiTranslateTable.end())
    return FindRes->second;
  uint32_t NewNum = phiTranslateImpl(Pred, PhiBlock, Num, GVN);
  PhiTranslateTable.insert({{Num, Pred}, NewNum});
  return NewNum;
}

// Return true if the value number \p Num and NewNum have equal value.
// Return false if the result is unknown.
bool GVNPass::ValueTable::areCallValsEqual(uint32_t Num, uint32_t NewNum,
                                           const BasicBlock *Pred,
                                           const BasicBlock *PhiBlock,
                                           GVNPass &GVN) {
  CallInst *Call = nullptr;
  auto Leaders = GVN.LeaderTable.getLeaders(Num);
  for (const auto &Entry : Leaders) {
    Call = dyn_cast<CallInst>(Entry.Val);
    if (Call && Call->getParent() == PhiBlock)
      break;
  }

  if (AA->doesNotAccessMemory(Call))
    return true;

  if (!MD || !AA->onlyReadsMemory(Call))
    return false;

  MemDepResult LocalDep = MD->getDependency(Call);
  if (!LocalDep.isNonLocal())
    return false;

  const MemoryDependenceResults::NonLocalDepInfo &Deps =
      MD->getNonLocalCallDependency(Call);

  // Check to see if the Call has no function local clobber.
  for (const NonLocalDepEntry &D : Deps) {
    if (D.getResult().isNonFuncLocal())
      return true;
  }
  return false;
}

/// Translate value number \p Num using phis, so that it has the values of
/// the phis in BB.
uint32_t GVNPass::ValueTable::phiTranslateImpl(const BasicBlock *Pred,
                                               const BasicBlock *PhiBlock,
                                               uint32_t Num, GVNPass &GVN) {
  // See if we can refine the value number by looking at the PN incoming value
  // for the given predecessor.
  if (PHINode *PN = NumberingPhi[Num]) {
    if (PN->getParent() != PhiBlock)
      return Num;
    for (unsigned I = 0; I != PN->getNumIncomingValues(); ++I) {
      if (PN->getIncomingBlock(I) != Pred)
        continue;
      if (uint32_t TransVal = lookup(PN->getIncomingValue(I), false))
        return TransVal;
    }
    return Num;
  }

  if (BasicBlock *BB = NumberingBB[Num]) {
    assert(MSSA && "NumberingBB is non-empty only when using MemorySSA");
    // Value numbers of basic blocks are used to represent memory state in
    // load/store instructions and read-only function calls when said state is
    // set by a MemoryPhi.
    if (BB != PhiBlock)
      return Num;
    MemoryPhi *MPhi = MSSA->getMemoryAccess(BB);
    for (unsigned i = 0, N = MPhi->getNumIncomingValues(); i != N; ++i) {
      if (MPhi->getIncomingBlock(i) != Pred)
        continue;
      MemoryAccess *MA = MPhi->getIncomingValue(i);
      if (auto *PredPhi = dyn_cast<MemoryPhi>(MA))
        return lookupOrAdd(PredPhi->getBlock());
      if (MSSA->isLiveOnEntryDef(MA))
        return lookupOrAdd(&BB->getParent()->getEntryBlock());
      return lookupOrAdd(cast<MemoryUseOrDef>(MA)->getMemoryInst());
    }
    llvm_unreachable(
        "CFG/MemorySSA mismatch: predecessor not found among incoming blocks");
  }

  // If there is any value related with Num is defined in a BB other than
  // PhiBlock, it cannot depend on a phi in PhiBlock without going through
  // a backedge. We can do an early exit in that case to save compile time.
  if (!areAllValsInBB(Num, PhiBlock, GVN))
    return Num;

  if (Num >= ExprIdx.size() || ExprIdx[Num] == 0)
    return Num;
  Expression Exp = Expressions[ExprIdx[Num]];

  for (unsigned I = 0; I < Exp.VarArgs.size(); I++) {
    // For InsertValue and ExtractValue, some varargs are index numbers
    // instead of value numbers. Those index numbers should not be
    // translated.
    if ((I > 1 && Exp.Opcode == Instruction::InsertValue) ||
        (I > 0 && Exp.Opcode == Instruction::ExtractValue) ||
        (I > 1 && Exp.Opcode == Instruction::ShuffleVector))
      continue;
    Exp.VarArgs[I] = phiTranslate(Pred, PhiBlock, Exp.VarArgs[I], GVN);
  }

  if (Exp.Commutative) {
    assert(Exp.VarArgs.size() >= 2 && "Unsupported commutative instruction!");
    if (Exp.VarArgs[0] > Exp.VarArgs[1]) {
      std::swap(Exp.VarArgs[0], Exp.VarArgs[1]);
      uint32_t Opcode = Exp.Opcode >> 8;
      if (Opcode == Instruction::ICmp || Opcode == Instruction::FCmp)
        Exp.Opcode = (Opcode << 8) |
                     CmpInst::getSwappedPredicate(
                         static_cast<CmpInst::Predicate>(Exp.Opcode & 255));
    }
  }

  if (uint32_t NewNum = ExpressionNumbering[Exp]) {
    if (Exp.Opcode == Instruction::Call && NewNum != Num)
      return areCallValsEqual(Num, NewNum, Pred, PhiBlock, GVN) ? NewNum : Num;
    return NewNum;
  }
  return Num;
}

/// Erase stale entry from phiTranslate cache so phiTranslate can be computed
/// again.
void GVNPass::ValueTable::eraseTranslateCacheEntry(
    uint32_t Num, const BasicBlock &CurrBlock) {
  for (const BasicBlock *Pred : predecessors(&CurrBlock))
    PhiTranslateTable.erase({Num, Pred});
}

// In order to find a leader for a given value number at a
// specific basic block, we first obtain the list of all Values for that number,
// and then scan the list to find one whose block dominates the block in
// question.  This is fast because dominator tree queries consist of only
// a few comparisons of DFS numbers.
Value *GVNPass::findLeader(const BasicBlock *BB, uint32_t Num) {
  auto Leaders = LeaderTable.getLeaders(Num);
  if (Leaders.empty())
    return nullptr;

  Value *Val = nullptr;
  for (const auto &Entry : Leaders) {
    if (DT->dominates(Entry.BB, BB)) {
      Val = Entry.Val;
      if (isa<Constant>(Val))
        return Val;
    }
  }

  return Val;
}

/// There is an edge from 'Src' to 'Dst'.  Return
/// true if every path from the entry block to 'Dst' passes via this edge.  In
/// particular 'Dst' must not be reachable via another edge from 'Src'.
static bool isOnlyReachableViaThisEdge(const BasicBlockEdge &E,
                                       DominatorTree *DT) {
  // While in theory it is interesting to consider the case in which Dst has
  // more than one predecessor, because Dst might be part of a loop which is
  // only reachable from Src, in practice it is pointless since at the time
  // GVN runs all such loops have preheaders, which means that Dst will have
  // been changed to have only one predecessor, namely Src.
  const BasicBlock *Pred = E.getEnd()->getSinglePredecessor();
  assert((!Pred || Pred == E.getStart()) &&
         "No edge between these basic blocks!");
  return Pred != nullptr;
}

void GVNPass::assignBlockRPONumber(Function &F) {
  BlockRPONumber.clear();
  uint32_t NextBlockNumber = 1;
  ReversePostOrderTraversal<Function *> RPOT(&F);
  for (BasicBlock *BB : RPOT)
    BlockRPONumber[BB] = NextBlockNumber++;
  InvalidBlockRPONumbers = false;
}

/// The given values are known to be equal in every use
/// dominated by 'Root'.  Exploit this, for example by replacing 'LHS' with
/// 'RHS' everywhere in the scope.  Returns whether a change was made.
/// The Root may either be a basic block edge (for conditions) or an
/// instruction (for assumes).
bool GVNPass::propagateEquality(
    Value *LHS, Value *RHS,
    const std::variant<BasicBlockEdge, Instruction *> &Root) {
  SmallVector<std::pair<Value*, Value*>, 4> Worklist;
  Worklist.push_back(std::make_pair(LHS, RHS));
  bool Changed = false;
  SmallVector<const BasicBlock *> DominatedBlocks;
  if (const BasicBlockEdge *Edge = std::get_if<BasicBlockEdge>(&Root)) {
    // For speed, compute a conservative fast approximation to
    // DT->dominates(Root, Root.getEnd());
    if (isOnlyReachableViaThisEdge(*Edge, DT))
      DominatedBlocks.push_back(Edge->getEnd());
  } else {
    Instruction *I = std::get<Instruction *>(Root);
    for (const auto *Node : DT->getNode(I->getParent())->children())
      DominatedBlocks.push_back(Node->getBlock());
  }

  while (!Worklist.empty()) {
    std::pair<Value*, Value*> Item = Worklist.pop_back_val();
    LHS = Item.first; RHS = Item.second;

    if (LHS == RHS)
      continue;
    assert(LHS->getType() == RHS->getType() && "Equality but unequal types!");

    // Don't try to propagate equalities between constants.
    if (isa<Constant>(LHS) && isa<Constant>(RHS))
      continue;

    // Prefer a constant on the right-hand side, or an Argument if no constants.
    if (isa<Constant>(LHS) || (isa<Argument>(LHS) && !isa<Constant>(RHS)))
      std::swap(LHS, RHS);
    assert((isa<Argument>(LHS) || isa<Instruction>(LHS)) && "Unexpected value!");
    const DataLayout &DL =
        isa<Argument>(LHS)
            ? cast<Argument>(LHS)->getParent()->getDataLayout()
            : cast<Instruction>(LHS)->getDataLayout();

    // If there is no obvious reason to prefer the left-hand side over the
    // right-hand side, ensure the longest lived term is on the right-hand side,
    // so the shortest lived term will be replaced by the longest lived.
    // This tends to expose more simplifications.
    uint32_t LVN = VN.lookupOrAdd(LHS);
    if ((isa<Argument>(LHS) && isa<Argument>(RHS)) ||
        (isa<Instruction>(LHS) && isa<Instruction>(RHS))) {
      // Move the 'oldest' value to the right-hand side, using the value number
      // as a proxy for age.
      uint32_t RVN = VN.lookupOrAdd(RHS);
      if (LVN < RVN) {
        std::swap(LHS, RHS);
        LVN = RVN;
      }
    }

    // If value numbering later sees that an instruction in the scope is equal
    // to 'LHS' then ensure it will be turned into 'RHS'.  In order to preserve
    // the invariant that instructions only occur in the leader table for their
    // own value number (this is used by removeFromLeaderTable), do not do this
    // if RHS is an instruction (if an instruction in the scope is morphed into
    // LHS then it will be turned into RHS by the next GVN iteration anyway, so
    // using the leader table is about compiling faster, not optimizing better).
    // The leader table only tracks basic blocks, not edges. Only add to if we
    // have the simple case where the edge dominates the end.
    if (!isa<Instruction>(RHS) && canReplacePointersIfEqual(LHS, RHS, DL))
      for (const BasicBlock *BB : DominatedBlocks)
        LeaderTable.insert(LVN, RHS, BB);

    // Replace all occurrences of 'LHS' with 'RHS' everywhere in the scope.  As
    // LHS always has at least one use that is not dominated by Root, this will
    // never do anything if LHS has only one use.
    if (!LHS->hasOneUse()) {
      // Create a callback that captures the DL.
      auto CanReplacePointersCallBack = [&DL](const Use &U, const Value *To) {
        return canReplacePointersInUseIfEqual(U, To, DL);
      };
      unsigned NumReplacements;
      if (const BasicBlockEdge *Edge = std::get_if<BasicBlockEdge>(&Root))
        NumReplacements = replaceDominatedUsesWithIf(
            LHS, RHS, *DT, *Edge, CanReplacePointersCallBack);
      else
        NumReplacements = replaceDominatedUsesWithIf(
            LHS, RHS, *DT, std::get<Instruction *>(Root),
            CanReplacePointersCallBack);

      if (NumReplacements > 0) {
        Changed = true;
        NumGVNEqProp += NumReplacements;
        // Cached information for anything that uses LHS will be invalid.
        if (MD)
          MD->invalidateCachedPointerInfo(LHS);
      }
    }

    // Now try to deduce additional equalities from this one. For example, if
    // the known equality was "(A != B)" == "false" then it follows that A and B
    // are equal in the scope. Only boolean equalities with an explicit true or
    // false RHS are currently supported.
    if (!RHS->getType()->isIntegerTy(1))
      // Not a boolean equality - bail out.
      continue;
    ConstantInt *CI = dyn_cast<ConstantInt>(RHS);
    if (!CI)
      // RHS neither 'true' nor 'false' - bail out.
      continue;
    // Whether RHS equals 'true'.  Otherwise it equals 'false'.
    bool IsKnownTrue = CI->isMinusOne();
    bool IsKnownFalse = !IsKnownTrue;

    // If "A && B" is known true then both A and B are known true.  If "A || B"
    // is known false then both A and B are known false.
    Value *A, *B;
    if ((IsKnownTrue && match(LHS, m_LogicalAnd(m_Value(A), m_Value(B)))) ||
        (IsKnownFalse && match(LHS, m_LogicalOr(m_Value(A), m_Value(B))))) {
      Worklist.push_back(std::make_pair(A, RHS));
      Worklist.push_back(std::make_pair(B, RHS));
      continue;
    }

    // If we are propagating an equality like "(A == B)" == "true" then also
    // propagate the equality A == B.  When propagating a comparison such as
    // "(A >= B)" == "true", replace all instances of "A < B" with "false".
    if (CmpInst *Cmp = dyn_cast<CmpInst>(LHS)) {
      Value *Op0 = Cmp->getOperand(0), *Op1 = Cmp->getOperand(1);

      // If "A == B" is known true, or "A != B" is known false, then replace
      // A with B everywhere in the scope.  For floating point operations, we
      // have to be careful since equality does not always imply equivalance.
      if (Cmp->isEquivalence(IsKnownFalse))
        Worklist.push_back(std::make_pair(Op0, Op1));

      // If "A >= B" is known true, replace "A < B" with false everywhere.
      CmpInst::Predicate NotPred = Cmp->getInversePredicate();
      Constant *NotVal = ConstantInt::get(Cmp->getType(), IsKnownFalse);
      // Since we don't have the instruction "A < B" immediately to hand, work
      // out the value number that it would have and use that to find an
      // appropriate instruction (if any).
      uint32_t NextNum = VN.getNextUnusedValueNumber();
      uint32_t Num = VN.lookupOrAddCmp(Cmp->getOpcode(), NotPred, Op0, Op1);
      // If the number we were assigned was brand new then there is no point in
      // looking for an instruction realizing it: there cannot be one!
      if (Num < NextNum) {
        for (const auto &Entry : LeaderTable.getLeaders(Num)) {
          // Only look at leaders that either dominate the start of the edge,
          // or are dominated by the end. This check is not necessary for
          // correctness, it only discards cases for which the following
          // use replacement will not work anyway.
          if (const BasicBlockEdge *Edge = std::get_if<BasicBlockEdge>(&Root)) {
            if (!DT->dominates(Entry.BB, Edge->getStart()) &&
                !DT->dominates(Edge->getEnd(), Entry.BB))
              continue;
          } else {
            auto *InstBB = std::get<Instruction *>(Root)->getParent();
            if (!DT->dominates(Entry.BB, InstBB) &&
                !DT->dominates(InstBB, Entry.BB))
              continue;
          }

          Value *NotCmp = Entry.Val;
          if (NotCmp && isa<Instruction>(NotCmp)) {
            unsigned NumReplacements;
            if (const BasicBlockEdge *Edge = std::get_if<BasicBlockEdge>(&Root))
              NumReplacements =
                  replaceDominatedUsesWith(NotCmp, NotVal, *DT, *Edge);
            else
              NumReplacements = replaceDominatedUsesWith(
                  NotCmp, NotVal, *DT, std::get<Instruction *>(Root));
            Changed |= NumReplacements > 0;
            NumGVNEqProp += NumReplacements;
            // Cached information for anything that uses NotCmp will be invalid.
            if (MD)
              MD->invalidateCachedPointerInfo(NotCmp);
          }
        }
      }
      // Ensure that any instruction in scope that gets the "A < B" value number
      // is replaced with false.
      // The leader table only tracks basic blocks, not edges. Only add to if we
      // have the simple case where the edge dominates the end.
      for (const BasicBlock *BB : DominatedBlocks)
        LeaderTable.insert(Num, NotVal, BB);

      continue;
    }

    // Propagate equalities that results from truncation with no unsigned wrap
    // like (trunc nuw i64 %v to i1) == "true" or (trunc nuw i64 %v to i1) ==
    // "false"
    if (match(LHS, m_NUWTrunc(m_Value(A)))) {
      Worklist.emplace_back(A, ConstantInt::get(A->getType(), IsKnownTrue));
      continue;
    }

    if (match(LHS, m_Not(m_Value(A)))) {
      Worklist.emplace_back(A, ConstantInt::get(A->getType(), !IsKnownTrue));
      continue;
    }
  }

  return Changed;
}

/// When calculating availability, handle an instruction
/// by inserting it into the appropriate sets.
bool GVNPass::processInstruction(Instruction *I) {
  // If the instruction can be easily simplified then do so now in preference
  // to value numbering it.  Value numbering often exposes redundancies, for
  // example if it determines that %y is equal to %x then the instruction
  // "%z = and i32 %x, %y" becomes "%z = and i32 %x, %x" which we now simplify.
  const DataLayout &DL = I->getDataLayout();
  if (Value *V = simplifyInstruction(I, {DL, TLI, DT, AC})) {
    bool Changed = false;
    if (!I->use_empty()) {
      // Simplification can cause a special instruction to become not special.
      // For example, devirtualization to a willreturn function.
      ICF->removeUsersOf(I);
      I->replaceAllUsesWith(V);
      Changed = true;
    }
    if (isInstructionTriviallyDead(I, TLI)) {
      salvageAndRemoveInstruction(I);
      Changed = true;
    }
    if (Changed) {
      if (MD && V->getType()->isPtrOrPtrVectorTy())
        MD->invalidateCachedPointerInfo(V);
      ++NumGVNSimpl;
      return true;
    }
  }

  if (auto *Assume = dyn_cast<AssumeInst>(I))
    return processAssumeIntrinsic(Assume);

  if (LoadInst *Load = dyn_cast<LoadInst>(I)) {
    if (processLoad(Load))
      return true;

    unsigned Num = VN.lookupOrAdd(Load);
    LeaderTable.insert(Num, Load, Load->getParent());
    return false;
  }

  if (match(I, m_Intrinsic<Intrinsic::masked_load>()) &&
      processMaskedLoad(cast<IntrinsicInst>(I)))
    return true;

  // For conditional branches, we can perform simple conditional propagation on
  // the condition value itself.
  if (BranchInst *BI = dyn_cast<BranchInst>(I)) {
    if (!BI->isConditional())
      return false;

    if (isa<Constant>(BI->getCondition()))
      return processFoldableCondBr(BI);

    Value *BranchCond = BI->getCondition();
    BasicBlock *TrueSucc = BI->getSuccessor(0);
    BasicBlock *FalseSucc = BI->getSuccessor(1);
    // Avoid multiple edges early.
    if (TrueSucc == FalseSucc)
      return false;

    BasicBlock *Parent = BI->getParent();
    bool Changed = false;

    Value *TrueVal = ConstantInt::getTrue(TrueSucc->getContext());
    BasicBlockEdge TrueE(Parent, TrueSucc);
    Changed |= propagateEquality(BranchCond, TrueVal, TrueE);

    Value *FalseVal = ConstantInt::getFalse(FalseSucc->getContext());
    BasicBlockEdge FalseE(Parent, FalseSucc);
    Changed |= propagateEquality(BranchCond, FalseVal, FalseE);

    return Changed;
  }

  // For switches, propagate the case values into the case destinations.
  if (SwitchInst *SI = dyn_cast<SwitchInst>(I)) {
    Value *SwitchCond = SI->getCondition();
    BasicBlock *Parent = SI->getParent();
    bool Changed = false;

    // Remember how many outgoing edges there are to every successor.
    SmallDenseMap<BasicBlock *, unsigned, 16> SwitchEdges;
    for (BasicBlock *Succ : successors(Parent))
      ++SwitchEdges[Succ];

    for (const auto &Case : SI->cases()) {
      BasicBlock *Dst = Case.getCaseSuccessor();
      // If there is only a single edge, propagate the case value into it.
      if (SwitchEdges.lookup(Dst) == 1) {
        BasicBlockEdge E(Parent, Dst);
        Changed |= propagateEquality(SwitchCond, Case.getCaseValue(), E);
      }
    }
    return Changed;
  }

  // Instructions with void type don't return a value, so there's
  // no point in trying to find redundancies in them.
  if (I->getType()->isVoidTy())
    return false;

  uint32_t NextNum = VN.getNextUnusedValueNumber();
  unsigned Num = VN.lookupOrAdd(I);

  // Allocations are always uniquely numbered, so we can save time and memory
  // by fast failing them.
  if (isa<AllocaInst>(I) || I->isTerminator() || isa<PHINode>(I)) {
    LeaderTable.insert(Num, I, I->getParent());
    return false;
  }

  // If the number we were assigned was a brand new VN, then we don't
  // need to do a lookup to see if the number already exists
  // somewhere in the domtree: it can't!
  if (Num >= NextNum) {
    LeaderTable.insert(Num, I, I->getParent());
    return false;
  }

  // Perform fast-path value-number based elimination of values inherited from
  // dominators.
  Value *Repl = findLeader(I->getParent(), Num);
  if (!Repl) {
    // Failure, just remember this instance for future use.
    LeaderTable.insert(Num, I, I->getParent());
    return false;
  }

  if (Repl == I) {
    // If I was the result of a shortcut PRE, it might already be in the table
    // and the best replacement for itself. Nothing to do.
    return false;
  }

  // Remove it!
  patchAndReplaceAllUsesWith(I, Repl);
  if (MD && Repl->getType()->isPtrOrPtrVectorTy())
    MD->invalidateCachedPointerInfo(Repl);
  salvageAndRemoveInstruction(I);
  return true;
}

/// runOnFunction - This is the main transformation entry point for a function.
bool GVNPass::runImpl(Function &F, AssumptionCache &RunAC, DominatorTree &RunDT,
                      const TargetLibraryInfo &RunTLI, AAResults &RunAA,
                      MemoryDependenceResults *RunMD, LoopInfo &LI,
                      OptimizationRemarkEmitter *RunORE, MemorySSA *MSSA) {
  AC = &RunAC;
  DT = &RunDT;
  VN.setDomTree(DT);
  TLI = &RunTLI;
  VN.setAliasAnalysis(&RunAA);
  MD = RunMD;
  ImplicitControlFlowTracking ImplicitCFT;
  ICF = &ImplicitCFT;
  this->LI = &LI;
  VN.setMemDep(MD);
  VN.setMemorySSA(MSSA);
  ORE = RunORE;
  InvalidBlockRPONumbers = true;
  MemorySSAUpdater Updater(MSSA);
  MSSAU = MSSA ? &Updater : nullptr;

  bool Changed = false;
  bool ShouldContinue = true;

  DomTreeUpdater DTU(DT, DomTreeUpdater::UpdateStrategy::Lazy);
  // Merge unconditional branches, allowing PRE to catch more
  // optimization opportunities.
  for (BasicBlock &BB : make_early_inc_range(F)) {
    bool RemovedBlock = MergeBlockIntoPredecessor(&BB, &DTU, &LI, MSSAU, MD);
    if (RemovedBlock)
      ++NumGVNBlocks;

    Changed |= RemovedBlock;
  }
  DTU.flush();

  unsigned Iteration = 0;
  while (ShouldContinue) {
    LLVM_DEBUG(dbgs() << "GVN iteration: " << Iteration << "\n");
    (void) Iteration;
    ShouldContinue = iterateOnFunction(F);
    Changed |= ShouldContinue;
    ++Iteration;
  }

  if (isPREEnabled()) {
    // Fabricate val-num for dead-code in order to suppress assertion in
    // performPRE().
    assignValNumForDeadCode();
    bool PREChanged = true;
    while (PREChanged) {
      PREChanged = performPRE(F);
      Changed |= PREChanged;
    }
  }

  // FIXME: Should perform GVN again after PRE does something.  PRE can move
  // computations into blocks where they become fully redundant.  Note that
  // we can't do this until PRE's critical edge splitting updates memdep.
  // Actually, when this happens, we should just fully integrate PRE into GVN.

  cleanupGlobalSets();
  // Do not cleanup DeadBlocks in cleanupGlobalSets() as it's called for each
  // iteration.
  DeadBlocks.clear();

  if (MSSA && VerifyMemorySSA)
    MSSA->verifyMemorySSA();

  return Changed;
}

bool GVNPass::processBlock(BasicBlock *BB) {
  if (DeadBlocks.count(BB))
    return false;

  bool ChangedFunction = false;

  // Since we may not have visited the input blocks of the phis, we can't
  // use our normal hash approach for phis.  Instead, simply look for
  // obvious duplicates.  The first pass of GVN will tend to create
  // identical phis, and the second or later passes can eliminate them.
  SmallPtrSet<PHINode *, 8> PHINodesToRemove;
  ChangedFunction |= EliminateDuplicatePHINodes(BB, PHINodesToRemove);
  for (PHINode *PN : PHINodesToRemove) {
    removeInstruction(PN);
  }
  for (Instruction &Inst : make_early_inc_range(*BB))
    ChangedFunction |= processInstruction(&Inst);
  return ChangedFunction;
}

// Instantiate an expression in a predecessor that lacked it.
bool GVNPass::performScalarPREInsertion(Instruction *Instr, BasicBlock *Pred,
                                        BasicBlock *Curr, unsigned int ValNo) {
  // Because we are going top-down through the block, all value numbers
  // will be available in the predecessor by the time we need them.  Any
  // that weren't originally present will have been instantiated earlier
  // in this loop.
  bool Success = true;
  for (unsigned I = 0, E = Instr->getNumOperands(); I != E; ++I) {
    Value *Op = Instr->getOperand(I);
    if (isa<Argument>(Op) || isa<Constant>(Op) || isa<GlobalValue>(Op))
      continue;
    // This could be a newly inserted instruction, in which case, we won't
    // find a value number, and should give up before we hurt ourselves.
    // FIXME: Rewrite the infrastructure to let it easier to value number
    // and process newly inserted instructions.
    if (!VN.exists(Op)) {
      Success = false;
      break;
    }
    uint32_t TValNo =
        VN.phiTranslate(Pred, Curr, VN.lookup(Op), *this);
    if (Value *V = findLeader(Pred, TValNo)) {
      Instr->setOperand(I, V);
    } else {
      Success = false;
      break;
    }
  }

  // Fail out if we encounter an operand that is not available in
  // the PRE predecessor.  This is typically because of loads which
  // are not value numbered precisely.
  if (!Success)
    return false;

  Instr->insertBefore(Pred->getTerminator()->getIterator());
  Instr->setName(Instr->getName() + ".pre");
  Instr->setDebugLoc(Instr->getDebugLoc());

  ICF->insertInstructionTo(Instr, Pred);

  unsigned Num = VN.lookupOrAdd(Instr);
  VN.add(Instr, Num);

  // Update the availability map to include the new instruction.
  LeaderTable.insert(Num, Instr, Pred);
  return true;
}

bool GVNPass::performScalarPRE(Instruction *CurInst) {
  if (isa<AllocaInst>(CurInst) || CurInst->isTerminator() ||
      isa<PHINode>(CurInst) || CurInst->getType()->isVoidTy() ||
      CurInst->mayReadFromMemory() || CurInst->mayHaveSideEffects() ||
      CurInst->getType()->isTokenLikeTy())
    return false;

  // Don't do PRE on compares. The PHI would prevent CodeGenPrepare from
  // sinking the compare again, and it would force the code generator to
  // move the i1 from processor flags or predicate registers into a general
  // purpose register.
  if (isa<CmpInst>(CurInst))
    return false;

  // Don't do PRE on GEPs. The inserted PHI would prevent CodeGenPrepare from
  // sinking the addressing mode computation back to its uses. Extending the
  // GEP's live range increases the register pressure, and therefore it can
  // introduce unnecessary spills.
  //
  // This doesn't prevent Load PRE. PHI translation will make the GEP available
  // to the load by moving it to the predecessor block if necessary.
  if (isa<GetElementPtrInst>(CurInst))
    return false;

  if (auto *CallB = dyn_cast<CallBase>(CurInst)) {
    // We don't currently value number ANY inline asm calls.
    if (CallB->isInlineAsm())
      return false;
  }

  uint32_t ValNo = VN.lookup(CurInst);

  // Look for the predecessors for PRE opportunities.  We're
  // only trying to solve the basic diamond case, where
  // a value is computed in the successor and one predecessor,
  // but not the other.  We also explicitly disallow cases
  // where the successor is its own predecessor, because they're
  // more complicated to get right.
  unsigned NumWith = 0;
  unsigned NumWithout = 0;
  BasicBlock *PREPred = nullptr;
  BasicBlock *CurrentBlock = CurInst->getParent();

  // Update the RPO numbers for this function.
  if (InvalidBlockRPONumbers)
    assignBlockRPONumber(*CurrentBlock->getParent());

  SmallVector<std::pair<Value *, BasicBlock *>, 8> PredMap;
  for (BasicBlock *P : predecessors(CurrentBlock)) {
    // We're not interested in PRE where blocks with predecessors that are
    // not reachable.
    if (!DT->isReachableFromEntry(P)) {
      NumWithout = 2;
      break;
    }
    // It is not safe to do PRE when P->CurrentBlock is a loop backedge.
    assert(BlockRPONumber.count(P) && BlockRPONumber.count(CurrentBlock) &&
           "Invalid BlockRPONumber map.");
    if (BlockRPONumber[P] >= BlockRPONumber[CurrentBlock]) {
      NumWithout = 2;
      break;
    }

    uint32_t TValNo = VN.phiTranslate(P, CurrentBlock, ValNo, *this);
    Value *PredV = findLeader(P, TValNo);
    if (!PredV) {
      PredMap.push_back(std::make_pair(static_cast<Value *>(nullptr), P));
      PREPred = P;
      ++NumWithout;
    } else if (PredV == CurInst) {
      // CurInst dominates this predecessor.
      NumWithout = 2;
      break;
    } else {
      PredMap.push_back(std::make_pair(PredV, P));
      ++NumWith;
    }
  }

  // Don't do PRE when it might increase code size, i.e. when
  // we would need to insert instructions in more than one pred.
  if (NumWithout > 1 || NumWith == 0)
    return false;

  // We may have a case where all predecessors have the instruction,
  // and we just need to insert a phi node. Otherwise, perform
  // insertion.
  Instruction *PREInstr = nullptr;

  if (NumWithout != 0) {
    if (!isSafeToSpeculativelyExecute(CurInst)) {
      // It is only valid to insert a new instruction if the current instruction
      // is always executed. An instruction with implicit control flow could
      // prevent us from doing it. If we cannot speculate the execution, then
      // PRE should be prohibited.
      if (ICF->isDominatedByICFIFromSameBlock(CurInst))
        return false;
    }

    // Don't do PRE across indirect branch.
    if (isa<IndirectBrInst>(PREPred->getTerminator()))
      return false;

    // We can't do PRE safely on a critical edge, so instead we schedule
    // the edge to be split and perform the PRE the next time we iterate
    // on the function.
    unsigned SuccNum = GetSuccessorNumber(PREPred, CurrentBlock);
    if (isCriticalEdge(PREPred->getTerminator(), SuccNum)) {
      ToSplit.push_back(std::make_pair(PREPred->getTerminator(), SuccNum));
      return false;
    }
    // We need to insert somewhere, so let's give it a shot.
    PREInstr = CurInst->clone();
    if (!performScalarPREInsertion(PREInstr, PREPred, CurrentBlock, ValNo)) {
      // If we failed insertion, make sure we remove the instruction.
#ifndef NDEBUG
      verifyRemoved(PREInstr);
#endif
      PREInstr->deleteValue();
      return false;
    }
  }

  // Either we should have filled in the PRE instruction, or we should
  // not have needed insertions.
  assert(PREInstr != nullptr || NumWithout == 0);

  ++NumGVNPRE;

  // Create a PHI to make the value available in this block.
  PHINode *Phi = PHINode::Create(CurInst->getType(), PredMap.size(),
                                 CurInst->getName() + ".pre-phi");
  Phi->insertBefore(CurrentBlock->begin());
  for (auto &[V, BB] : PredMap) {
    if (V) {
      // If we use an existing value in this phi, we have to patch the original
      // value because the phi will be used to replace a later value.
      patchReplacementInstruction(CurInst, V);
      Phi->addIncoming(V, BB);
    } else
      Phi->addIncoming(PREInstr, PREPred);
  }

  VN.add(Phi, ValNo);
  // After creating a new PHI for ValNo, the phi translate result for ValNo will
  // be changed, so erase the related stale entries in phi translate cache.
  VN.eraseTranslateCacheEntry(ValNo, *CurrentBlock);
  LeaderTable.insert(ValNo, Phi, CurrentBlock);
  Phi->setDebugLoc(CurInst->getDebugLoc());
  CurInst->replaceAllUsesWith(Phi);
  if (MD && Phi->getType()->isPtrOrPtrVectorTy())
    MD->invalidateCachedPointerInfo(Phi);
  LeaderTable.erase(ValNo, CurInst, CurrentBlock);

  LLVM_DEBUG(dbgs() << "GVN PRE removed: " << *CurInst << '\n');
  removeInstruction(CurInst);
  ++NumGVNInstr;

  return true;
}

/// Perform a purely local form of PRE that looks for diamond
/// control flow patterns and attempts to perform simple PRE at the join point.
bool GVNPass::performPRE(Function &F) {
  bool Changed = false;
  for (BasicBlock *CurrentBlock : depth_first(&F.getEntryBlock())) {
    // Nothing to PRE in the entry block.
    if (CurrentBlock == &F.getEntryBlock())
      continue;

    // Don't perform PRE on an EH pad.
    if (CurrentBlock->isEHPad())
      continue;

    for (BasicBlock::iterator BI = CurrentBlock->begin(),
                              BE = CurrentBlock->end();
         BI != BE;) {
      Instruction *CurInst = &*BI++;
      Changed |= performScalarPRE(CurInst);
    }
  }

  if (splitCriticalEdges())
    Changed = true;

  return Changed;
}

/// Split the critical edge connecting the given two blocks, and return
/// the block inserted to the critical edge.
BasicBlock *GVNPass::splitCriticalEdges(BasicBlock *Pred, BasicBlock *Succ) {
  // GVN does not require loop-simplify, do not try to preserve it if it is not
  // possible.
  BasicBlock *BB = SplitCriticalEdge(
      Pred, Succ,
      CriticalEdgeSplittingOptions(DT, LI, MSSAU).unsetPreserveLoopSimplify());
  if (BB) {
    if (MD)
      MD->invalidateCachedPredecessors();
    InvalidBlockRPONumbers = true;
  }
  return BB;
}

/// Split critical edges found during the previous
/// iteration that may enable further optimization.
bool GVNPass::splitCriticalEdges() {
  if (ToSplit.empty())
    return false;

  bool Changed = false;
  do {
    std::pair<Instruction *, unsigned> Edge = ToSplit.pop_back_val();
    Changed |= SplitCriticalEdge(Edge.first, Edge.second,
                                 CriticalEdgeSplittingOptions(DT, LI, MSSAU)) !=
               nullptr;
  } while (!ToSplit.empty());
  if (Changed) {
    if (MD)
      MD->invalidateCachedPredecessors();
    InvalidBlockRPONumbers = true;
  }
  return Changed;
}

/// Executes one iteration of GVN.
bool GVNPass::iterateOnFunction(Function &F) {
  cleanupGlobalSets();

  // Top-down walk of the dominator tree.
  bool Changed = false;
  // Needed for value numbering with phi construction to work.
  // RPOT walks the graph in its constructor and will not be invalidated during
  // processBlock.
  ReversePostOrderTraversal<Function *> RPOT(&F);

  for (BasicBlock *BB : RPOT)
    Changed |= processBlock(BB);

  return Changed;
}

void GVNPass::cleanupGlobalSets() {
  VN.clear();
  LeaderTable.clear();
  BlockRPONumber.clear();
  ICF->clear();
  InvalidBlockRPONumbers = true;
}

void GVNPass::removeInstruction(Instruction *I) {
  VN.erase(I);
  if (MD) MD->removeInstruction(I);
  if (MSSAU)
    MSSAU->removeMemoryAccess(I);
#ifndef NDEBUG
  verifyRemoved(I);
#endif
  ICF->removeInstruction(I);
  I->eraseFromParent();
}

/// Verify that the specified instruction does not occur in our
/// internal data structures.
void GVNPass::verifyRemoved(const Instruction *Inst) const {
  VN.verifyRemoved(Inst);
  LeaderTable.verifyRemoved(Inst);
}

/// BB is declared dead, which implied other blocks become dead as well. This
/// function is to add all these blocks to "DeadBlocks". For the dead blocks'
/// live successors, update their phi nodes by replacing the operands
/// corresponding to dead blocks with UndefVal.
void GVNPass::addDeadBlock(BasicBlock *BB) {
  SmallVector<BasicBlock *, 4> NewDead;
  SmallSetVector<BasicBlock *, 4> DF;

  NewDead.push_back(BB);
  while (!NewDead.empty()) {
    BasicBlock *D = NewDead.pop_back_val();
    if (DeadBlocks.count(D))
      continue;

    // All blocks dominated by D are dead.
    SmallVector<BasicBlock *, 8> Dom;
    DT->getDescendants(D, Dom);
    DeadBlocks.insert_range(Dom);

    // Figure out the dominance-frontier(D).
    for (BasicBlock *B : Dom) {
      for (BasicBlock *S : successors(B)) {
        if (DeadBlocks.count(S))
          continue;

        bool AllPredDead = true;
        for (BasicBlock *P : predecessors(S))
          if (!DeadBlocks.count(P)) {
            AllPredDead = false;
            break;
          }

        if (!AllPredDead) {
          // S could be proved dead later on. That is why we don't update phi
          // operands at this moment.
          DF.insert(S);
        } else {
          // While S is not dominated by D, it is dead by now. This could take
          // place if S already have a dead predecessor before D is declared
          // dead.
          NewDead.push_back(S);
        }
      }
    }
  }

  // For the dead blocks' live successors, update their phi nodes by replacing
  // the operands corresponding to dead blocks with UndefVal.
  for (BasicBlock *B : DF) {
    if (DeadBlocks.count(B))
      continue;

    // First, split the critical edges. This might also create additional blocks
    // to preserve LoopSimplify form and adjust edges accordingly.
    SmallVector<BasicBlock *, 4> Preds(predecessors(B));
    for (BasicBlock *P : Preds) {
      if (!DeadBlocks.count(P))
        continue;

      if (is_contained(successors(P), B) &&
          isCriticalEdge(P->getTerminator(), B)) {
        if (BasicBlock *S = splitCriticalEdges(P, B))
          DeadBlocks.insert(P = S);
      }
    }

    // Now poison the incoming values from the dead predecessors.
    for (BasicBlock *P : predecessors(B)) {
      if (!DeadBlocks.count(P))
        continue;
      for (PHINode &Phi : B->phis()) {
        Phi.setIncomingValueForBlock(P, PoisonValue::get(Phi.getType()));
        if (MD)
          MD->invalidateCachedPointerInfo(&Phi);
      }
    }
  }
}

// If the given branch is recognized as a foldable branch (i.e. conditional
// branch with constant condition), it will perform following analyses and
// transformation.
//  1) If the dead out-coming edge is a critical-edge, split it. Let
//     R be the target of the dead out-coming edge.
//  1) Identify the set of dead blocks implied by the branch's dead outcoming
//     edge. The result of this step will be {X| X is dominated by R}
//  2) Identify those blocks which haves at least one dead predecessor. The
//     result of this step will be dominance-frontier(R).
//  3) Update the PHIs in DF(R) by replacing the operands corresponding to
//     dead blocks with "UndefVal" in an hope these PHIs will optimized away.
//
// Return true iff *NEW* dead code are found.
bool GVNPass::processFoldableCondBr(BranchInst *BI) {
  if (!BI || BI->isUnconditional())
    return false;

  // If a branch has two identical successors, we cannot declare either dead.
  if (BI->getSuccessor(0) == BI->getSuccessor(1))
    return false;

  ConstantInt *Cond = dyn_cast<ConstantInt>(BI->getCondition());
  if (!Cond)
    return false;

  BasicBlock *DeadRoot =
      Cond->getZExtValue() ? BI->getSuccessor(1) : BI->getSuccessor(0);
  if (DeadBlocks.count(DeadRoot))
    return false;

  if (!DeadRoot->getSinglePredecessor())
    DeadRoot = splitCriticalEdges(BI->getParent(), DeadRoot);

  addDeadBlock(DeadRoot);
  return true;
}

// performPRE() will trigger assert if it comes across an instruction without
// associated val-num. As it normally has far more live instructions than dead
// instructions, it makes more sense just to "fabricate" a val-number for the
// dead code than checking if instruction involved is dead or not.
void GVNPass::assignValNumForDeadCode() {
  for (BasicBlock *BB : DeadBlocks) {
    for (Instruction &Inst : *BB) {
      unsigned ValNum = VN.lookupOrAdd(&Inst);
      LeaderTable.insert(ValNum, &Inst, BB);
    }
  }
}

class llvm::gvn::GVNLegacyPass : public FunctionPass {
public:
  static char ID; // Pass identification, replacement for typeid.

  explicit GVNLegacyPass(bool MemDepAnalysis = GVNEnableMemDep,
                         bool MemSSAAnalysis = GVNEnableMemorySSA)
      : FunctionPass(ID), Impl(GVNOptions()
                                   .setMemDep(MemDepAnalysis)
                                   .setMemorySSA(MemSSAAnalysis)) {
    initializeGVNLegacyPassPass(*PassRegistry::getPassRegistry());
  }

  bool runOnFunction(Function &F) override {
    if (skipFunction(F))
      return false;

    auto *MSSAWP = getAnalysisIfAvailable<MemorySSAWrapperPass>();
    if (Impl.isMemorySSAEnabled() && !MSSAWP)
      MSSAWP = &getAnalysis<MemorySSAWrapperPass>();

    return Impl.runImpl(
        F, getAnalysis<AssumptionCacheTracker>().getAssumptionCache(F),
        getAnalysis<DominatorTreeWrapperPass>().getDomTree(),
        getAnalysis<TargetLibraryInfoWrapperPass>().getTLI(F),
        getAnalysis<AAResultsWrapperPass>().getAAResults(),
        Impl.isMemDepEnabled()
            ? &getAnalysis<MemoryDependenceWrapperPass>().getMemDep()
            : nullptr,
        getAnalysis<LoopInfoWrapperPass>().getLoopInfo(),
        &getAnalysis<OptimizationRemarkEmitterWrapperPass>().getORE(),
        MSSAWP ? &MSSAWP->getMSSA() : nullptr);
  }

  void getAnalysisUsage(AnalysisUsage &AU) const override {
    AU.addRequired<AssumptionCacheTracker>();
    AU.addRequired<DominatorTreeWrapperPass>();
    AU.addRequired<TargetLibraryInfoWrapperPass>();
    AU.addRequired<LoopInfoWrapperPass>();
    if (Impl.isMemDepEnabled())
      AU.addRequired<MemoryDependenceWrapperPass>();
    AU.addRequired<AAResultsWrapperPass>();
    AU.addPreserved<DominatorTreeWrapperPass>();
    AU.addPreserved<GlobalsAAWrapperPass>();
    AU.addPreserved<TargetLibraryInfoWrapperPass>();
    AU.addPreserved<LoopInfoWrapperPass>();
    AU.addRequired<OptimizationRemarkEmitterWrapperPass>();
    AU.addPreserved<MemorySSAWrapperPass>();
    if (Impl.isMemorySSAEnabled())
      AU.addRequired<MemorySSAWrapperPass>();
  }

private:
  GVNPass Impl;
};

char GVNLegacyPass::ID = 0;

INITIALIZE_PASS_BEGIN(GVNLegacyPass, "gvn", "Global Value Numbering", false, false)
INITIALIZE_PASS_DEPENDENCY(AssumptionCacheTracker)
INITIALIZE_PASS_DEPENDENCY(MemoryDependenceWrapperPass)
INITIALIZE_PASS_DEPENDENCY(MemorySSAWrapperPass)
INITIALIZE_PASS_DEPENDENCY(DominatorTreeWrapperPass)
INITIALIZE_PASS_DEPENDENCY(TargetLibraryInfoWrapperPass)
INITIALIZE_PASS_DEPENDENCY(AAResultsWrapperPass)
INITIALIZE_PASS_DEPENDENCY(GlobalsAAWrapperPass)
INITIALIZE_PASS_DEPENDENCY(OptimizationRemarkEmitterWrapperPass)
INITIALIZE_PASS_END(GVNLegacyPass, "gvn", "Global Value Numbering", false, false)

// The public interface to this file...
FunctionPass *llvm::createGVNPass() { return new GVNLegacyPass(); }<|MERGE_RESOLUTION|>--- conflicted
+++ resolved
@@ -2212,19 +2212,11 @@
   if (!DepInst || !Dep.isLocal() || !Dep.isDef())
     return false;
 
-<<<<<<< HEAD
-  Value *Mask = I->getOperand(2);
-  Value *Passthrough = I->getOperand(3);
-  Value *StoreVal;
-  if (!match(DepInst, m_MaskedStore(m_Value(StoreVal), m_Value(), m_Value(),
-                                    m_Specific(Mask))) ||
-=======
   Value *Mask = I->getOperand(1);
   Value *Passthrough = I->getOperand(2);
   Value *StoreVal;
   if (!match(DepInst,
              m_MaskedStore(m_Value(StoreVal), m_Value(), m_Specific(Mask))) ||
->>>>>>> 54c4ef26
       StoreVal->getType() != I->getType())
     return false;
 
