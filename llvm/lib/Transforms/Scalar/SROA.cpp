//===- SROA.cpp - Scalar Replacement Of Aggregates ------------------------===//
//
// Part of the LLVM Project, under the Apache License v2.0 with LLVM Exceptions.
// See https://llvm.org/LICENSE.txt for license information.
// SPDX-License-Identifier: Apache-2.0 WITH LLVM-exception
//
//===----------------------------------------------------------------------===//
/// \file
/// This transformation implements the well known scalar replacement of
/// aggregates transformation. It tries to identify promotable elements of an
/// aggregate alloca, and promote them to registers. It will also try to
/// convert uses of an element (or set of elements) of an alloca into a vector
/// or bitfield-style integer scalar if appropriate.
///
/// It works to do this with minimal slicing of the alloca so that regions
/// which are merely transferred in and out of external memory remain unchanged
/// and are not decomposed to scalar code.
///
/// Because this also performs alloca promotion, it can be thought of as also
/// serving the purpose of SSA formation. The algorithm iterates on the
/// function until all opportunities for promotion have been realized.
///
//===----------------------------------------------------------------------===//

#include "llvm/Transforms/Scalar/SROA.h"
#include "llvm/ADT/APInt.h"
#include "llvm/ADT/ArrayRef.h"
#include "llvm/ADT/DenseMap.h"
#include "llvm/ADT/PointerIntPair.h"
#include "llvm/ADT/STLExtras.h"
#include "llvm/ADT/SetVector.h"
#include "llvm/ADT/SmallBitVector.h"
#include "llvm/ADT/SmallPtrSet.h"
#include "llvm/ADT/SmallVector.h"
#include "llvm/ADT/Statistic.h"
#include "llvm/ADT/StringRef.h"
#include "llvm/ADT/Twine.h"
#include "llvm/ADT/iterator.h"
#include "llvm/ADT/iterator_range.h"
#include "llvm/Analysis/AssumptionCache.h"
#include "llvm/Analysis/DomTreeUpdater.h"
#include "llvm/Analysis/GlobalsModRef.h"
#include "llvm/Analysis/Loads.h"
#include "llvm/Analysis/PtrUseVisitor.h"
#include "llvm/Config/llvm-config.h"
#include "llvm/IR/BasicBlock.h"
#include "llvm/IR/Constant.h"
#include "llvm/IR/ConstantFolder.h"
#include "llvm/IR/Constants.h"
#include "llvm/IR/DIBuilder.h"
#include "llvm/IR/DataLayout.h"
#include "llvm/IR/DebugInfo.h"
#include "llvm/IR/DebugInfoMetadata.h"
#include "llvm/IR/DerivedTypes.h"
#include "llvm/IR/Dominators.h"
#include "llvm/IR/Function.h"
#include "llvm/IR/GetElementPtrTypeIterator.h"
#include "llvm/IR/GlobalAlias.h"
#include "llvm/IR/IRBuilder.h"
#include "llvm/IR/InstVisitor.h"
#include "llvm/IR/Instruction.h"
#include "llvm/IR/Instructions.h"
#include "llvm/IR/IntrinsicInst.h"
#include "llvm/IR/LLVMContext.h"
#include "llvm/IR/Metadata.h"
#include "llvm/IR/Module.h"
#include "llvm/IR/Operator.h"
#include "llvm/IR/PassManager.h"
#include "llvm/IR/Type.h"
#include "llvm/IR/Use.h"
#include "llvm/IR/User.h"
#include "llvm/IR/Value.h"
#include "llvm/InitializePasses.h"
#include "llvm/Pass.h"
#include "llvm/Support/Casting.h"
#include "llvm/Support/CommandLine.h"
#include "llvm/Support/Compiler.h"
#include "llvm/Support/Debug.h"
#include "llvm/Support/ErrorHandling.h"
#include "llvm/Support/raw_ostream.h"
#include "llvm/Transforms/Scalar.h"
#include "llvm/Transforms/Utils/BasicBlockUtils.h"
#include "llvm/Transforms/Utils/Local.h"
#include "llvm/Transforms/Utils/PromoteMemToReg.h"
#include <algorithm>
#include <cassert>
#include <cstddef>
#include <cstdint>
#include <cstring>
#include <iterator>
#include <string>
#include <tuple>
#include <utility>
#include <vector>

using namespace llvm;
using namespace llvm::sroa;

#define DEBUG_TYPE "sroa"

STATISTIC(NumAllocasAnalyzed, "Number of allocas analyzed for replacement");
STATISTIC(NumAllocaPartitions, "Number of alloca partitions formed");
STATISTIC(MaxPartitionsPerAlloca, "Maximum number of partitions per alloca");
STATISTIC(NumAllocaPartitionUses, "Number of alloca partition uses rewritten");
STATISTIC(MaxUsesPerAllocaPartition, "Maximum number of uses of a partition");
STATISTIC(NumNewAllocas, "Number of new, smaller allocas introduced");
STATISTIC(NumPromoted, "Number of allocas promoted to SSA values");
STATISTIC(NumLoadsSpeculated, "Number of loads speculated to allow promotion");
STATISTIC(NumLoadsPredicated,
          "Number of loads rewritten into predicated loads to allow promotion");
STATISTIC(
    NumStoresPredicated,
    "Number of stores rewritten into predicated loads to allow promotion");
STATISTIC(NumDeleted, "Number of instructions deleted");
STATISTIC(NumVectorized, "Number of vectorized aggregates");

/// Hidden option to experiment with completely strict handling of inbounds
/// GEPs.
static cl::opt<bool> SROAStrictInbounds("sroa-strict-inbounds", cl::init(false),
                                        cl::Hidden);
/// Disable running mem2reg during SROA in order to test or debug SROA.
static cl::opt<bool> SROASkipMem2Reg("sroa-skip-mem2reg", cl::init(false),
                                     cl::Hidden);
namespace {

/// Calculate the fragment of a variable to use when slicing a store
/// based on the slice dimensions, existing fragment, and base storage
/// fragment.
/// Results:
/// UseFrag - Use Target as the new fragment.
/// UseNoFrag - The new slice already covers the whole variable.
/// Skip - The new alloca slice doesn't include this variable.
enum FragCalcResult { UseFrag, UseNoFrag, Skip };
static FragCalcResult
calculateFragment(DILocalVariable *Variable,
                  uint64_t NewStorageSliceOffsetInBits,
                  uint64_t NewStorageSliceSizeInBits,
                  std::optional<DIExpression::FragmentInfo> StorageFragment,
                  std::optional<DIExpression::FragmentInfo> CurrentFragment,
                  DIExpression::FragmentInfo &Target) {
  // If the base storage describes part of the variable apply the offset and
  // the size constraint.
  if (StorageFragment) {
    Target.SizeInBits =
        std::min(NewStorageSliceSizeInBits, StorageFragment->SizeInBits);
    Target.OffsetInBits =
        NewStorageSliceOffsetInBits + StorageFragment->OffsetInBits;
  } else {
    Target.SizeInBits = NewStorageSliceSizeInBits;
    Target.OffsetInBits = NewStorageSliceOffsetInBits;
  }

  // If this slice extracts the entirety of an independent variable from a
  // larger alloca, do not produce a fragment expression, as the variable is
  // not fragmented.
  if (!CurrentFragment) {
    if (auto Size = Variable->getSizeInBits()) {
      // Treat the current fragment as covering the whole variable.
      CurrentFragment =  DIExpression::FragmentInfo(*Size, 0);
      if (Target == CurrentFragment)
        return UseNoFrag;
    }
  }

  // No additional work to do if there isn't a fragment already, or there is
  // but it already exactly describes the new assignment.
  if (!CurrentFragment || *CurrentFragment == Target)
    return UseFrag;

  // Reject the target fragment if it doesn't fit wholly within the current
  // fragment. TODO: We could instead chop up the target to fit in the case of
  // a partial overlap.
  if (Target.startInBits() < CurrentFragment->startInBits() ||
      Target.endInBits() > CurrentFragment->endInBits())
    return Skip;

  // Target fits within the current fragment, return it.
  return UseFrag;
}

static DebugVariable getAggregateVariable(DbgVariableIntrinsic *DVI) {
  return DebugVariable(DVI->getVariable(), std::nullopt,
                       DVI->getDebugLoc().getInlinedAt());
}

/// Find linked dbg.assign and generate a new one with the correct
/// FragmentInfo. Link Inst to the new dbg.assign.  If Value is nullptr the
/// value component is copied from the old dbg.assign to the new.
/// \param OldAlloca             Alloca for the variable before splitting.
/// \param IsSplit               True if the store (not necessarily alloca)
///                              is being split.
/// \param OldAllocaOffsetInBits Offset of the slice taken from OldAlloca.
/// \param SliceSizeInBits       New number of bits being written to.
/// \param OldInst               Instruction that is being split.
/// \param Inst                  New instruction performing this part of the
///                              split store.
/// \param Dest                  Store destination.
/// \param Value                 Stored value.
/// \param DL                    Datalayout.
static void migrateDebugInfo(AllocaInst *OldAlloca, bool IsSplit,
                             uint64_t OldAllocaOffsetInBits,
                             uint64_t SliceSizeInBits, Instruction *OldInst,
                             Instruction *Inst, Value *Dest, Value *Value,
                             const DataLayout &DL) {
  auto MarkerRange = at::getAssignmentMarkers(OldInst);
  // Nothing to do if OldInst has no linked dbg.assign intrinsics.
  if (MarkerRange.empty())
    return;

  LLVM_DEBUG(dbgs() << "  migrateDebugInfo\n");
  LLVM_DEBUG(dbgs() << "    OldAlloca: " << *OldAlloca << "\n");
  LLVM_DEBUG(dbgs() << "    IsSplit: " << IsSplit << "\n");
  LLVM_DEBUG(dbgs() << "    OldAllocaOffsetInBits: " << OldAllocaOffsetInBits
                    << "\n");
  LLVM_DEBUG(dbgs() << "    SliceSizeInBits: " << SliceSizeInBits << "\n");
  LLVM_DEBUG(dbgs() << "    OldInst: " << *OldInst << "\n");
  LLVM_DEBUG(dbgs() << "    Inst: " << *Inst << "\n");
  LLVM_DEBUG(dbgs() << "    Dest: " << *Dest << "\n");
  if (Value)
    LLVM_DEBUG(dbgs() << "    Value: " << *Value << "\n");

  /// Map of aggregate variables to their fragment associated with OldAlloca.
  DenseMap<DebugVariable, std::optional<DIExpression::FragmentInfo>>
      BaseFragments;
  for (auto *DAI : at::getAssignmentMarkers(OldAlloca))
    BaseFragments[getAggregateVariable(DAI)] =
        DAI->getExpression()->getFragmentInfo();

  // The new inst needs a DIAssignID unique metadata tag (if OldInst has
  // one). It shouldn't already have one: assert this assumption.
  assert(!Inst->getMetadata(LLVMContext::MD_DIAssignID));
  DIAssignID *NewID = nullptr;
  auto &Ctx = Inst->getContext();
  DIBuilder DIB(*OldInst->getModule(), /*AllowUnresolved*/ false);
  assert(OldAlloca->isStaticAlloca());

  for (DbgAssignIntrinsic *DbgAssign : MarkerRange) {
    LLVM_DEBUG(dbgs() << "      existing dbg.assign is: " << *DbgAssign
                      << "\n");
    auto *Expr = DbgAssign->getExpression();
    bool SetKillLocation = false;

    if (IsSplit) {
      std::optional<DIExpression::FragmentInfo> BaseFragment = std::nullopt;
      {
        auto R = BaseFragments.find(getAggregateVariable(DbgAssign));
        if (R == BaseFragments.end())
          continue;
        BaseFragment = R->second;
      }
      std::optional<DIExpression::FragmentInfo> CurrentFragment =
          Expr->getFragmentInfo();
      DIExpression::FragmentInfo NewFragment;
      FragCalcResult Result = calculateFragment(
          DbgAssign->getVariable(), OldAllocaOffsetInBits, SliceSizeInBits,
          BaseFragment, CurrentFragment, NewFragment);

      if (Result == Skip)
        continue;
      if (Result == UseFrag && !(NewFragment == CurrentFragment)) {
        if (CurrentFragment) {
          // Rewrite NewFragment to be relative to the existing one (this is
          // what createFragmentExpression wants).  CalculateFragment has
          // already resolved the size for us. FIXME: Should it return the
          // relative fragment too?
          NewFragment.OffsetInBits -= CurrentFragment->OffsetInBits;
        }
        // Add the new fragment info to the existing expression if possible.
        if (auto E = DIExpression::createFragmentExpression(
                Expr, NewFragment.OffsetInBits, NewFragment.SizeInBits)) {
          Expr = *E;
        } else {
          // Otherwise, add the new fragment info to an empty expression and
          // discard the value component of this dbg.assign as the value cannot
          // be computed with the new fragment.
          Expr = *DIExpression::createFragmentExpression(
              DIExpression::get(Expr->getContext(), std::nullopt),
              NewFragment.OffsetInBits, NewFragment.SizeInBits);
          SetKillLocation = true;
        }
      }
    }

    // If we haven't created a DIAssignID ID do that now and attach it to Inst.
    if (!NewID) {
      NewID = DIAssignID::getDistinct(Ctx);
      Inst->setMetadata(LLVMContext::MD_DIAssignID, NewID);
    }

    ::Value *NewValue = Value ? Value : DbgAssign->getValue();
    auto *NewAssign = DIB.insertDbgAssign(
        Inst, NewValue, DbgAssign->getVariable(), Expr, Dest,
        DIExpression::get(Ctx, std::nullopt), DbgAssign->getDebugLoc());

    // If we've updated the value but the original dbg.assign has an arglist
    // then kill it now - we can't use the requested new value.
    // We can't replace the DIArgList with the new value as it'd leave
    // the DIExpression in an invalid state (DW_OP_LLVM_arg operands without
    // an arglist). And we can't keep the DIArgList in case the linked store
    // is being split - in which case the DIArgList + expression may no longer
    // be computing the correct value.
    // This should be a very rare situation as it requires the value being
    // stored to differ from the dbg.assign (i.e., the value has been
    // represented differently in the debug intrinsic for some reason).
<<<<<<< HEAD
    SetKillLocation |= DbgAssign->hasArgList() && Value;
=======
    SetKillLocation |=
        Value && (DbgAssign->hasArgList() ||
                  !DbgAssign->getExpression()->isSingleLocationExpression());
>>>>>>> 16592a3e
    if (SetKillLocation)
      NewAssign->setKillLocation();

    // We could use more precision here at the cost of some additional (code)
    // complexity - if the original dbg.assign was adjacent to its store, we
    // could position this new dbg.assign adjacent to its store rather than the
    // old dbg.assgn. That would result in interleaved dbg.assigns rather than
    // what we get now:
    //    split store !1
    //    split store !2
    //    dbg.assign !1
    //    dbg.assign !2
    // This (current behaviour) results results in debug assignments being
    // noted as slightly offset (in code) from the store. In practice this
    // should have little effect on the debugging experience due to the fact
    // that all the split stores should get the same line number.
    NewAssign->moveBefore(DbgAssign);

    NewAssign->setDebugLoc(DbgAssign->getDebugLoc());
    LLVM_DEBUG(dbgs() << "Created new assign intrinsic: " << *NewAssign
                      << "\n");
  }
}

/// A custom IRBuilder inserter which prefixes all names, but only in
/// Assert builds.
class IRBuilderPrefixedInserter final : public IRBuilderDefaultInserter {
  std::string Prefix;

  Twine getNameWithPrefix(const Twine &Name) const {
    return Name.isTriviallyEmpty() ? Name : Prefix + Name;
  }

public:
  void SetNamePrefix(const Twine &P) { Prefix = P.str(); }

  void InsertHelper(Instruction *I, const Twine &Name, BasicBlock *BB,
                    BasicBlock::iterator InsertPt) const override {
    IRBuilderDefaultInserter::InsertHelper(I, getNameWithPrefix(Name), BB,
                                           InsertPt);
  }
};

/// Provide a type for IRBuilder that drops names in release builds.
using IRBuilderTy = IRBuilder<ConstantFolder, IRBuilderPrefixedInserter>;

/// A used slice of an alloca.
///
/// This structure represents a slice of an alloca used by some instruction. It
/// stores both the begin and end offsets of this use, a pointer to the use
/// itself, and a flag indicating whether we can classify the use as splittable
/// or not when forming partitions of the alloca.
class Slice {
  /// The beginning offset of the range.
  uint64_t BeginOffset = 0;

  /// The ending offset, not included in the range.
  uint64_t EndOffset = 0;

  /// Storage for both the use of this slice and whether it can be
  /// split.
  PointerIntPair<Use *, 1, bool> UseAndIsSplittable;

public:
  Slice() = default;

  Slice(uint64_t BeginOffset, uint64_t EndOffset, Use *U, bool IsSplittable)
      : BeginOffset(BeginOffset), EndOffset(EndOffset),
        UseAndIsSplittable(U, IsSplittable) {}

  uint64_t beginOffset() const { return BeginOffset; }
  uint64_t endOffset() const { return EndOffset; }

  bool isSplittable() const { return UseAndIsSplittable.getInt(); }
  void makeUnsplittable() { UseAndIsSplittable.setInt(false); }

  Use *getUse() const { return UseAndIsSplittable.getPointer(); }

  bool isDead() const { return getUse() == nullptr; }
  void kill() { UseAndIsSplittable.setPointer(nullptr); }

  /// Support for ordering ranges.
  ///
  /// This provides an ordering over ranges such that start offsets are
  /// always increasing, and within equal start offsets, the end offsets are
  /// decreasing. Thus the spanning range comes first in a cluster with the
  /// same start position.
  bool operator<(const Slice &RHS) const {
    if (beginOffset() < RHS.beginOffset())
      return true;
    if (beginOffset() > RHS.beginOffset())
      return false;
    if (isSplittable() != RHS.isSplittable())
      return !isSplittable();
    if (endOffset() > RHS.endOffset())
      return true;
    return false;
  }

  /// Support comparison with a single offset to allow binary searches.
  friend LLVM_ATTRIBUTE_UNUSED bool operator<(const Slice &LHS,
                                              uint64_t RHSOffset) {
    return LHS.beginOffset() < RHSOffset;
  }
  friend LLVM_ATTRIBUTE_UNUSED bool operator<(uint64_t LHSOffset,
                                              const Slice &RHS) {
    return LHSOffset < RHS.beginOffset();
  }

  bool operator==(const Slice &RHS) const {
    return isSplittable() == RHS.isSplittable() &&
           beginOffset() == RHS.beginOffset() && endOffset() == RHS.endOffset();
  }
  bool operator!=(const Slice &RHS) const { return !operator==(RHS); }
};

} // end anonymous namespace

/// Representation of the alloca slices.
///
/// This class represents the slices of an alloca which are formed by its
/// various uses. If a pointer escapes, we can't fully build a representation
/// for the slices used and we reflect that in this structure. The uses are
/// stored, sorted by increasing beginning offset and with unsplittable slices
/// starting at a particular offset before splittable slices.
class llvm::sroa::AllocaSlices {
public:
  /// Construct the slices of a particular alloca.
  AllocaSlices(const DataLayout &DL, AllocaInst &AI);

  /// Test whether a pointer to the allocation escapes our analysis.
  ///
  /// If this is true, the slices are never fully built and should be
  /// ignored.
  bool isEscaped() const { return PointerEscapingInstr; }

  /// Support for iterating over the slices.
  /// @{
  using iterator = SmallVectorImpl<Slice>::iterator;
  using range = iterator_range<iterator>;

  iterator begin() { return Slices.begin(); }
  iterator end() { return Slices.end(); }

  using const_iterator = SmallVectorImpl<Slice>::const_iterator;
  using const_range = iterator_range<const_iterator>;

  const_iterator begin() const { return Slices.begin(); }
  const_iterator end() const { return Slices.end(); }
  /// @}

  /// Erase a range of slices.
  void erase(iterator Start, iterator Stop) { Slices.erase(Start, Stop); }

  /// Insert new slices for this alloca.
  ///
  /// This moves the slices into the alloca's slices collection, and re-sorts
  /// everything so that the usual ordering properties of the alloca's slices
  /// hold.
  void insert(ArrayRef<Slice> NewSlices) {
    int OldSize = Slices.size();
    Slices.append(NewSlices.begin(), NewSlices.end());
    auto SliceI = Slices.begin() + OldSize;
    llvm::sort(SliceI, Slices.end());
    std::inplace_merge(Slices.begin(), SliceI, Slices.end());
  }

  // Forward declare the iterator and range accessor for walking the
  // partitions.
  class partition_iterator;
  iterator_range<partition_iterator> partitions();

  /// Access the dead users for this alloca.
  ArrayRef<Instruction *> getDeadUsers() const { return DeadUsers; }

  /// Access Uses that should be dropped if the alloca is promotable.
  ArrayRef<Use *> getDeadUsesIfPromotable() const {
    return DeadUseIfPromotable;
  }

  /// Access the dead operands referring to this alloca.
  ///
  /// These are operands which have cannot actually be used to refer to the
  /// alloca as they are outside its range and the user doesn't correct for
  /// that. These mostly consist of PHI node inputs and the like which we just
  /// need to replace with undef.
  ArrayRef<Use *> getDeadOperands() const { return DeadOperands; }

#if !defined(NDEBUG) || defined(LLVM_ENABLE_DUMP)
  void print(raw_ostream &OS, const_iterator I, StringRef Indent = "  ") const;
  void printSlice(raw_ostream &OS, const_iterator I,
                  StringRef Indent = "  ") const;
  void printUse(raw_ostream &OS, const_iterator I,
                StringRef Indent = "  ") const;
  void print(raw_ostream &OS) const;
  void dump(const_iterator I) const;
  void dump() const;
#endif

private:
  template <typename DerivedT, typename RetT = void> class BuilderBase;
  class SliceBuilder;

  friend class AllocaSlices::SliceBuilder;

#if !defined(NDEBUG) || defined(LLVM_ENABLE_DUMP)
  /// Handle to alloca instruction to simplify method interfaces.
  AllocaInst &AI;
#endif

  /// The instruction responsible for this alloca not having a known set
  /// of slices.
  ///
  /// When an instruction (potentially) escapes the pointer to the alloca, we
  /// store a pointer to that here and abort trying to form slices of the
  /// alloca. This will be null if the alloca slices are analyzed successfully.
  Instruction *PointerEscapingInstr;

  /// The slices of the alloca.
  ///
  /// We store a vector of the slices formed by uses of the alloca here. This
  /// vector is sorted by increasing begin offset, and then the unsplittable
  /// slices before the splittable ones. See the Slice inner class for more
  /// details.
  SmallVector<Slice, 8> Slices;

  /// Instructions which will become dead if we rewrite the alloca.
  ///
  /// Note that these are not separated by slice. This is because we expect an
  /// alloca to be completely rewritten or not rewritten at all. If rewritten,
  /// all these instructions can simply be removed and replaced with poison as
  /// they come from outside of the allocated space.
  SmallVector<Instruction *, 8> DeadUsers;

  /// Uses which will become dead if can promote the alloca.
  SmallVector<Use *, 8> DeadUseIfPromotable;

  /// Operands which will become dead if we rewrite the alloca.
  ///
  /// These are operands that in their particular use can be replaced with
  /// poison when we rewrite the alloca. These show up in out-of-bounds inputs
  /// to PHI nodes and the like. They aren't entirely dead (there might be
  /// a GEP back into the bounds using it elsewhere) and nor is the PHI, but we
  /// want to swap this particular input for poison to simplify the use lists of
  /// the alloca.
  SmallVector<Use *, 8> DeadOperands;
};

/// A partition of the slices.
///
/// An ephemeral representation for a range of slices which can be viewed as
/// a partition of the alloca. This range represents a span of the alloca's
/// memory which cannot be split, and provides access to all of the slices
/// overlapping some part of the partition.
///
/// Objects of this type are produced by traversing the alloca's slices, but
/// are only ephemeral and not persistent.
class llvm::sroa::Partition {
private:
  friend class AllocaSlices;
  friend class AllocaSlices::partition_iterator;

  using iterator = AllocaSlices::iterator;

  /// The beginning and ending offsets of the alloca for this
  /// partition.
  uint64_t BeginOffset = 0, EndOffset = 0;

  /// The start and end iterators of this partition.
  iterator SI, SJ;

  /// A collection of split slice tails overlapping the partition.
  SmallVector<Slice *, 4> SplitTails;

  /// Raw constructor builds an empty partition starting and ending at
  /// the given iterator.
  Partition(iterator SI) : SI(SI), SJ(SI) {}

public:
  /// The start offset of this partition.
  ///
  /// All of the contained slices start at or after this offset.
  uint64_t beginOffset() const { return BeginOffset; }

  /// The end offset of this partition.
  ///
  /// All of the contained slices end at or before this offset.
  uint64_t endOffset() const { return EndOffset; }

  /// The size of the partition.
  ///
  /// Note that this can never be zero.
  uint64_t size() const {
    assert(BeginOffset < EndOffset && "Partitions must span some bytes!");
    return EndOffset - BeginOffset;
  }

  /// Test whether this partition contains no slices, and merely spans
  /// a region occupied by split slices.
  bool empty() const { return SI == SJ; }

  /// \name Iterate slices that start within the partition.
  /// These may be splittable or unsplittable. They have a begin offset >= the
  /// partition begin offset.
  /// @{
  // FIXME: We should probably define a "concat_iterator" helper and use that
  // to stitch together pointee_iterators over the split tails and the
  // contiguous iterators of the partition. That would give a much nicer
  // interface here. We could then additionally expose filtered iterators for
  // split, unsplit, and unsplittable splices based on the usage patterns.
  iterator begin() const { return SI; }
  iterator end() const { return SJ; }
  /// @}

  /// Get the sequence of split slice tails.
  ///
  /// These tails are of slices which start before this partition but are
  /// split and overlap into the partition. We accumulate these while forming
  /// partitions.
  ArrayRef<Slice *> splitSliceTails() const { return SplitTails; }
};

/// An iterator over partitions of the alloca's slices.
///
/// This iterator implements the core algorithm for partitioning the alloca's
/// slices. It is a forward iterator as we don't support backtracking for
/// efficiency reasons, and re-use a single storage area to maintain the
/// current set of split slices.
///
/// It is templated on the slice iterator type to use so that it can operate
/// with either const or non-const slice iterators.
class AllocaSlices::partition_iterator
    : public iterator_facade_base<partition_iterator, std::forward_iterator_tag,
                                  Partition> {
  friend class AllocaSlices;

  /// Most of the state for walking the partitions is held in a class
  /// with a nice interface for examining them.
  Partition P;

  /// We need to keep the end of the slices to know when to stop.
  AllocaSlices::iterator SE;

  /// We also need to keep track of the maximum split end offset seen.
  /// FIXME: Do we really?
  uint64_t MaxSplitSliceEndOffset = 0;

  /// Sets the partition to be empty at given iterator, and sets the
  /// end iterator.
  partition_iterator(AllocaSlices::iterator SI, AllocaSlices::iterator SE)
      : P(SI), SE(SE) {
    // If not already at the end, advance our state to form the initial
    // partition.
    if (SI != SE)
      advance();
  }

  /// Advance the iterator to the next partition.
  ///
  /// Requires that the iterator not be at the end of the slices.
  void advance() {
    assert((P.SI != SE || !P.SplitTails.empty()) &&
           "Cannot advance past the end of the slices!");

    // Clear out any split uses which have ended.
    if (!P.SplitTails.empty()) {
      if (P.EndOffset >= MaxSplitSliceEndOffset) {
        // If we've finished all splits, this is easy.
        P.SplitTails.clear();
        MaxSplitSliceEndOffset = 0;
      } else {
        // Remove the uses which have ended in the prior partition. This
        // cannot change the max split slice end because we just checked that
        // the prior partition ended prior to that max.
        llvm::erase_if(P.SplitTails,
                       [&](Slice *S) { return S->endOffset() <= P.EndOffset; });
        assert(llvm::any_of(P.SplitTails,
                            [&](Slice *S) {
                              return S->endOffset() == MaxSplitSliceEndOffset;
                            }) &&
               "Could not find the current max split slice offset!");
        assert(llvm::all_of(P.SplitTails,
                            [&](Slice *S) {
                              return S->endOffset() <= MaxSplitSliceEndOffset;
                            }) &&
               "Max split slice end offset is not actually the max!");
      }
    }

    // If P.SI is already at the end, then we've cleared the split tail and
    // now have an end iterator.
    if (P.SI == SE) {
      assert(P.SplitTails.empty() && "Failed to clear the split slices!");
      return;
    }

    // If we had a non-empty partition previously, set up the state for
    // subsequent partitions.
    if (P.SI != P.SJ) {
      // Accumulate all the splittable slices which started in the old
      // partition into the split list.
      for (Slice &S : P)
        if (S.isSplittable() && S.endOffset() > P.EndOffset) {
          P.SplitTails.push_back(&S);
          MaxSplitSliceEndOffset =
              std::max(S.endOffset(), MaxSplitSliceEndOffset);
        }

      // Start from the end of the previous partition.
      P.SI = P.SJ;

      // If P.SI is now at the end, we at most have a tail of split slices.
      if (P.SI == SE) {
        P.BeginOffset = P.EndOffset;
        P.EndOffset = MaxSplitSliceEndOffset;
        return;
      }

      // If the we have split slices and the next slice is after a gap and is
      // not splittable immediately form an empty partition for the split
      // slices up until the next slice begins.
      if (!P.SplitTails.empty() && P.SI->beginOffset() != P.EndOffset &&
          !P.SI->isSplittable()) {
        P.BeginOffset = P.EndOffset;
        P.EndOffset = P.SI->beginOffset();
        return;
      }
    }

    // OK, we need to consume new slices. Set the end offset based on the
    // current slice, and step SJ past it. The beginning offset of the
    // partition is the beginning offset of the next slice unless we have
    // pre-existing split slices that are continuing, in which case we begin
    // at the prior end offset.
    P.BeginOffset = P.SplitTails.empty() ? P.SI->beginOffset() : P.EndOffset;
    P.EndOffset = P.SI->endOffset();
    ++P.SJ;

    // There are two strategies to form a partition based on whether the
    // partition starts with an unsplittable slice or a splittable slice.
    if (!P.SI->isSplittable()) {
      // When we're forming an unsplittable region, it must always start at
      // the first slice and will extend through its end.
      assert(P.BeginOffset == P.SI->beginOffset());

      // Form a partition including all of the overlapping slices with this
      // unsplittable slice.
      while (P.SJ != SE && P.SJ->beginOffset() < P.EndOffset) {
        if (!P.SJ->isSplittable())
          P.EndOffset = std::max(P.EndOffset, P.SJ->endOffset());
        ++P.SJ;
      }

      // We have a partition across a set of overlapping unsplittable
      // partitions.
      return;
    }

    // If we're starting with a splittable slice, then we need to form
    // a synthetic partition spanning it and any other overlapping splittable
    // splices.
    assert(P.SI->isSplittable() && "Forming a splittable partition!");

    // Collect all of the overlapping splittable slices.
    while (P.SJ != SE && P.SJ->beginOffset() < P.EndOffset &&
           P.SJ->isSplittable()) {
      P.EndOffset = std::max(P.EndOffset, P.SJ->endOffset());
      ++P.SJ;
    }

    // Back upiP.EndOffset if we ended the span early when encountering an
    // unsplittable slice. This synthesizes the early end offset of
    // a partition spanning only splittable slices.
    if (P.SJ != SE && P.SJ->beginOffset() < P.EndOffset) {
      assert(!P.SJ->isSplittable());
      P.EndOffset = P.SJ->beginOffset();
    }
  }

public:
  bool operator==(const partition_iterator &RHS) const {
    assert(SE == RHS.SE &&
           "End iterators don't match between compared partition iterators!");

    // The observed positions of partitions is marked by the P.SI iterator and
    // the emptiness of the split slices. The latter is only relevant when
    // P.SI == SE, as the end iterator will additionally have an empty split
    // slices list, but the prior may have the same P.SI and a tail of split
    // slices.
    if (P.SI == RHS.P.SI && P.SplitTails.empty() == RHS.P.SplitTails.empty()) {
      assert(P.SJ == RHS.P.SJ &&
             "Same set of slices formed two different sized partitions!");
      assert(P.SplitTails.size() == RHS.P.SplitTails.size() &&
             "Same slice position with differently sized non-empty split "
             "slice tails!");
      return true;
    }
    return false;
  }

  partition_iterator &operator++() {
    advance();
    return *this;
  }

  Partition &operator*() { return P; }
};

/// A forward range over the partitions of the alloca's slices.
///
/// This accesses an iterator range over the partitions of the alloca's
/// slices. It computes these partitions on the fly based on the overlapping
/// offsets of the slices and the ability to split them. It will visit "empty"
/// partitions to cover regions of the alloca only accessed via split
/// slices.
iterator_range<AllocaSlices::partition_iterator> AllocaSlices::partitions() {
  return make_range(partition_iterator(begin(), end()),
                    partition_iterator(end(), end()));
}

static Value *foldSelectInst(SelectInst &SI) {
  // If the condition being selected on is a constant or the same value is
  // being selected between, fold the select. Yes this does (rarely) happen
  // early on.
  if (ConstantInt *CI = dyn_cast<ConstantInt>(SI.getCondition()))
    return SI.getOperand(1 + CI->isZero());
  if (SI.getOperand(1) == SI.getOperand(2))
    return SI.getOperand(1);

  return nullptr;
}

/// A helper that folds a PHI node or a select.
static Value *foldPHINodeOrSelectInst(Instruction &I) {
  if (PHINode *PN = dyn_cast<PHINode>(&I)) {
    // If PN merges together the same value, return that value.
    return PN->hasConstantValue();
  }
  return foldSelectInst(cast<SelectInst>(I));
}

/// Builder for the alloca slices.
///
/// This class builds a set of alloca slices by recursively visiting the uses
/// of an alloca and making a slice for each load and store at each offset.
class AllocaSlices::SliceBuilder : public PtrUseVisitor<SliceBuilder> {
  friend class PtrUseVisitor<SliceBuilder>;
  friend class InstVisitor<SliceBuilder>;

  using Base = PtrUseVisitor<SliceBuilder>;

  const uint64_t AllocSize;
  AllocaSlices &AS;

  SmallDenseMap<Instruction *, unsigned> MemTransferSliceMap;
  SmallDenseMap<Instruction *, uint64_t> PHIOrSelectSizes;

  /// Set to de-duplicate dead instructions found in the use walk.
  SmallPtrSet<Instruction *, 4> VisitedDeadInsts;

public:
  SliceBuilder(const DataLayout &DL, AllocaInst &AI, AllocaSlices &AS)
      : PtrUseVisitor<SliceBuilder>(DL),
        AllocSize(DL.getTypeAllocSize(AI.getAllocatedType()).getFixedValue()),
        AS(AS) {}

private:
  void markAsDead(Instruction &I) {
    if (VisitedDeadInsts.insert(&I).second)
      AS.DeadUsers.push_back(&I);
  }

  void insertUse(Instruction &I, const APInt &Offset, uint64_t Size,
                 bool IsSplittable = false) {
    // Completely skip uses which have a zero size or start either before or
    // past the end of the allocation.
    if (Size == 0 || Offset.uge(AllocSize)) {
      LLVM_DEBUG(dbgs() << "WARNING: Ignoring " << Size << " byte use @"
                        << Offset
                        << " which has zero size or starts outside of the "
                        << AllocSize << " byte alloca:\n"
                        << "    alloca: " << AS.AI << "\n"
                        << "       use: " << I << "\n");
      return markAsDead(I);
    }

    uint64_t BeginOffset = Offset.getZExtValue();
    uint64_t EndOffset = BeginOffset + Size;

    // Clamp the end offset to the end of the allocation. Note that this is
    // formulated to handle even the case where "BeginOffset + Size" overflows.
    // This may appear superficially to be something we could ignore entirely,
    // but that is not so! There may be widened loads or PHI-node uses where
    // some instructions are dead but not others. We can't completely ignore
    // them, and so have to record at least the information here.
    assert(AllocSize >= BeginOffset); // Established above.
    if (Size > AllocSize - BeginOffset) {
      LLVM_DEBUG(dbgs() << "WARNING: Clamping a " << Size << " byte use @"
                        << Offset << " to remain within the " << AllocSize
                        << " byte alloca:\n"
                        << "    alloca: " << AS.AI << "\n"
                        << "       use: " << I << "\n");
      EndOffset = AllocSize;
    }

    AS.Slices.push_back(Slice(BeginOffset, EndOffset, U, IsSplittable));
  }

  void visitBitCastInst(BitCastInst &BC) {
    if (BC.use_empty())
      return markAsDead(BC);

    return Base::visitBitCastInst(BC);
  }

  void visitAddrSpaceCastInst(AddrSpaceCastInst &ASC) {
    if (ASC.use_empty())
      return markAsDead(ASC);

    return Base::visitAddrSpaceCastInst(ASC);
  }

  void visitGetElementPtrInst(GetElementPtrInst &GEPI) {
    if (GEPI.use_empty())
      return markAsDead(GEPI);

    if (SROAStrictInbounds && GEPI.isInBounds()) {
      // FIXME: This is a manually un-factored variant of the basic code inside
      // of GEPs with checking of the inbounds invariant specified in the
      // langref in a very strict sense. If we ever want to enable
      // SROAStrictInbounds, this code should be factored cleanly into
      // PtrUseVisitor, but it is easier to experiment with SROAStrictInbounds
      // by writing out the code here where we have the underlying allocation
      // size readily available.
      APInt GEPOffset = Offset;
      const DataLayout &DL = GEPI.getModule()->getDataLayout();
      for (gep_type_iterator GTI = gep_type_begin(GEPI),
                             GTE = gep_type_end(GEPI);
           GTI != GTE; ++GTI) {
        ConstantInt *OpC = dyn_cast<ConstantInt>(GTI.getOperand());
        if (!OpC)
          break;

        // Handle a struct index, which adds its field offset to the pointer.
        if (StructType *STy = GTI.getStructTypeOrNull()) {
          unsigned ElementIdx = OpC->getZExtValue();
          const StructLayout *SL = DL.getStructLayout(STy);
          GEPOffset +=
              APInt(Offset.getBitWidth(), SL->getElementOffset(ElementIdx));
        } else {
          // For array or vector indices, scale the index by the size of the
          // type.
          APInt Index = OpC->getValue().sextOrTrunc(Offset.getBitWidth());
          GEPOffset +=
              Index *
              APInt(Offset.getBitWidth(),
                    DL.getTypeAllocSize(GTI.getIndexedType()).getFixedValue());
        }

        // If this index has computed an intermediate pointer which is not
        // inbounds, then the result of the GEP is a poison value and we can
        // delete it and all uses.
        if (GEPOffset.ugt(AllocSize))
          return markAsDead(GEPI);
      }
    }

    return Base::visitGetElementPtrInst(GEPI);
  }

  void handleLoadOrStore(Type *Ty, Instruction &I, const APInt &Offset,
                         uint64_t Size, bool IsVolatile) {
    // We allow splitting of non-volatile loads and stores where the type is an
    // integer type. These may be used to implement 'memcpy' or other "transfer
    // of bits" patterns.
    bool IsSplittable =
        Ty->isIntegerTy() && !IsVolatile && DL.typeSizeEqualsStoreSize(Ty);

    insertUse(I, Offset, Size, IsSplittable);
  }

  void visitLoadInst(LoadInst &LI) {
    assert((!LI.isSimple() || LI.getType()->isSingleValueType()) &&
           "All simple FCA loads should have been pre-split");

    if (!IsOffsetKnown)
      return PI.setAborted(&LI);

    TypeSize Size = DL.getTypeStoreSize(LI.getType());
    if (Size.isScalable())
      return PI.setAborted(&LI);

    return handleLoadOrStore(LI.getType(), LI, Offset, Size.getFixedValue(),
                             LI.isVolatile());
  }

  void visitStoreInst(StoreInst &SI) {
    Value *ValOp = SI.getValueOperand();
    if (ValOp == *U)
      return PI.setEscapedAndAborted(&SI);
    if (!IsOffsetKnown)
      return PI.setAborted(&SI);

    TypeSize StoreSize = DL.getTypeStoreSize(ValOp->getType());
    if (StoreSize.isScalable())
      return PI.setAborted(&SI);

    uint64_t Size = StoreSize.getFixedValue();

    // If this memory access can be shown to *statically* extend outside the
    // bounds of the allocation, it's behavior is undefined, so simply
    // ignore it. Note that this is more strict than the generic clamping
    // behavior of insertUse. We also try to handle cases which might run the
    // risk of overflow.
    // FIXME: We should instead consider the pointer to have escaped if this
    // function is being instrumented for addressing bugs or race conditions.
    if (Size > AllocSize || Offset.ugt(AllocSize - Size)) {
      LLVM_DEBUG(dbgs() << "WARNING: Ignoring " << Size << " byte store @"
                        << Offset << " which extends past the end of the "
                        << AllocSize << " byte alloca:\n"
                        << "    alloca: " << AS.AI << "\n"
                        << "       use: " << SI << "\n");
      return markAsDead(SI);
    }

    assert((!SI.isSimple() || ValOp->getType()->isSingleValueType()) &&
           "All simple FCA stores should have been pre-split");
    handleLoadOrStore(ValOp->getType(), SI, Offset, Size, SI.isVolatile());
  }

  void visitMemSetInst(MemSetInst &II) {
    assert(II.getRawDest() == *U && "Pointer use is not the destination?");
    ConstantInt *Length = dyn_cast<ConstantInt>(II.getLength());
    if ((Length && Length->getValue() == 0) ||
        (IsOffsetKnown && Offset.uge(AllocSize)))
      // Zero-length mem transfer intrinsics can be ignored entirely.
      return markAsDead(II);

    if (!IsOffsetKnown)
      return PI.setAborted(&II);

    insertUse(II, Offset, Length ? Length->getLimitedValue()
                                 : AllocSize - Offset.getLimitedValue(),
              (bool)Length);
  }

  void visitMemTransferInst(MemTransferInst &II) {
    ConstantInt *Length = dyn_cast<ConstantInt>(II.getLength());
    if (Length && Length->getValue() == 0)
      // Zero-length mem transfer intrinsics can be ignored entirely.
      return markAsDead(II);

    // Because we can visit these intrinsics twice, also check to see if the
    // first time marked this instruction as dead. If so, skip it.
    if (VisitedDeadInsts.count(&II))
      return;

    if (!IsOffsetKnown)
      return PI.setAborted(&II);

    // This side of the transfer is completely out-of-bounds, and so we can
    // nuke the entire transfer. However, we also need to nuke the other side
    // if already added to our partitions.
    // FIXME: Yet another place we really should bypass this when
    // instrumenting for ASan.
    if (Offset.uge(AllocSize)) {
      SmallDenseMap<Instruction *, unsigned>::iterator MTPI =
          MemTransferSliceMap.find(&II);
      if (MTPI != MemTransferSliceMap.end())
        AS.Slices[MTPI->second].kill();
      return markAsDead(II);
    }

    uint64_t RawOffset = Offset.getLimitedValue();
    uint64_t Size = Length ? Length->getLimitedValue() : AllocSize - RawOffset;

    // Check for the special case where the same exact value is used for both
    // source and dest.
    if (*U == II.getRawDest() && *U == II.getRawSource()) {
      // For non-volatile transfers this is a no-op.
      if (!II.isVolatile())
        return markAsDead(II);

      return insertUse(II, Offset, Size, /*IsSplittable=*/false);
    }

    // If we have seen both source and destination for a mem transfer, then
    // they both point to the same alloca.
    bool Inserted;
    SmallDenseMap<Instruction *, unsigned>::iterator MTPI;
    std::tie(MTPI, Inserted) =
        MemTransferSliceMap.insert(std::make_pair(&II, AS.Slices.size()));
    unsigned PrevIdx = MTPI->second;
    if (!Inserted) {
      Slice &PrevP = AS.Slices[PrevIdx];

      // Check if the begin offsets match and this is a non-volatile transfer.
      // In that case, we can completely elide the transfer.
      if (!II.isVolatile() && PrevP.beginOffset() == RawOffset) {
        PrevP.kill();
        return markAsDead(II);
      }

      // Otherwise we have an offset transfer within the same alloca. We can't
      // split those.
      PrevP.makeUnsplittable();
    }

    // Insert the use now that we've fixed up the splittable nature.
    insertUse(II, Offset, Size, /*IsSplittable=*/Inserted && Length);

    // Check that we ended up with a valid index in the map.
    assert(AS.Slices[PrevIdx].getUse()->getUser() == &II &&
           "Map index doesn't point back to a slice with this user.");
  }

  // Disable SRoA for any intrinsics except for lifetime invariants and
  // invariant group.
  // FIXME: What about debug intrinsics? This matches old behavior, but
  // doesn't make sense.
  void visitIntrinsicInst(IntrinsicInst &II) {
    if (II.isDroppable()) {
      AS.DeadUseIfPromotable.push_back(U);
      return;
    }

    if (!IsOffsetKnown)
      return PI.setAborted(&II);

    if (II.isLifetimeStartOrEnd()) {
      ConstantInt *Length = cast<ConstantInt>(II.getArgOperand(0));
      uint64_t Size = std::min(AllocSize - Offset.getLimitedValue(),
                               Length->getLimitedValue());
      insertUse(II, Offset, Size, true);
      return;
    }

    if (II.isLaunderOrStripInvariantGroup()) {
      enqueueUsers(II);
      return;
    }

    Base::visitIntrinsicInst(II);
  }

  Instruction *hasUnsafePHIOrSelectUse(Instruction *Root, uint64_t &Size) {
    // We consider any PHI or select that results in a direct load or store of
    // the same offset to be a viable use for slicing purposes. These uses
    // are considered unsplittable and the size is the maximum loaded or stored
    // size.
    SmallPtrSet<Instruction *, 4> Visited;
    SmallVector<std::pair<Instruction *, Instruction *>, 4> Uses;
    Visited.insert(Root);
    Uses.push_back(std::make_pair(cast<Instruction>(*U), Root));
    const DataLayout &DL = Root->getModule()->getDataLayout();
    // If there are no loads or stores, the access is dead. We mark that as
    // a size zero access.
    Size = 0;
    do {
      Instruction *I, *UsedI;
      std::tie(UsedI, I) = Uses.pop_back_val();

      if (LoadInst *LI = dyn_cast<LoadInst>(I)) {
        Size =
            std::max(Size, DL.getTypeStoreSize(LI->getType()).getFixedValue());
        continue;
      }
      if (StoreInst *SI = dyn_cast<StoreInst>(I)) {
        Value *Op = SI->getOperand(0);
        if (Op == UsedI)
          return SI;
        Size =
            std::max(Size, DL.getTypeStoreSize(Op->getType()).getFixedValue());
        continue;
      }

      if (GetElementPtrInst *GEP = dyn_cast<GetElementPtrInst>(I)) {
        if (!GEP->hasAllZeroIndices())
          return GEP;
      } else if (!isa<BitCastInst>(I) && !isa<PHINode>(I) &&
                 !isa<SelectInst>(I) && !isa<AddrSpaceCastInst>(I)) {
        return I;
      }

      for (User *U : I->users())
        if (Visited.insert(cast<Instruction>(U)).second)
          Uses.push_back(std::make_pair(I, cast<Instruction>(U)));
    } while (!Uses.empty());

    return nullptr;
  }

  void visitPHINodeOrSelectInst(Instruction &I) {
    assert(isa<PHINode>(I) || isa<SelectInst>(I));
    if (I.use_empty())
      return markAsDead(I);

    // If this is a PHI node before a catchswitch, we cannot insert any non-PHI
    // instructions in this BB, which may be required during rewriting. Bail out
    // on these cases.
    if (isa<PHINode>(I) &&
        I.getParent()->getFirstInsertionPt() == I.getParent()->end())
      return PI.setAborted(&I);

    // TODO: We could use simplifyInstruction here to fold PHINodes and
    // SelectInsts. However, doing so requires to change the current
    // dead-operand-tracking mechanism. For instance, suppose neither loading
    // from %U nor %other traps. Then "load (select undef, %U, %other)" does not
    // trap either.  However, if we simply replace %U with undef using the
    // current dead-operand-tracking mechanism, "load (select undef, undef,
    // %other)" may trap because the select may return the first operand
    // "undef".
    if (Value *Result = foldPHINodeOrSelectInst(I)) {
      if (Result == *U)
        // If the result of the constant fold will be the pointer, recurse
        // through the PHI/select as if we had RAUW'ed it.
        enqueueUsers(I);
      else
        // Otherwise the operand to the PHI/select is dead, and we can replace
        // it with poison.
        AS.DeadOperands.push_back(U);

      return;
    }

    if (!IsOffsetKnown)
      return PI.setAborted(&I);

    // See if we already have computed info on this node.
    uint64_t &Size = PHIOrSelectSizes[&I];
    if (!Size) {
      // This is a new PHI/Select, check for an unsafe use of it.
      if (Instruction *UnsafeI = hasUnsafePHIOrSelectUse(&I, Size))
        return PI.setAborted(UnsafeI);
    }

    // For PHI and select operands outside the alloca, we can't nuke the entire
    // phi or select -- the other side might still be relevant, so we special
    // case them here and use a separate structure to track the operands
    // themselves which should be replaced with poison.
    // FIXME: This should instead be escaped in the event we're instrumenting
    // for address sanitization.
    if (Offset.uge(AllocSize)) {
      AS.DeadOperands.push_back(U);
      return;
    }

    insertUse(I, Offset, Size);
  }

  void visitPHINode(PHINode &PN) { visitPHINodeOrSelectInst(PN); }

  void visitSelectInst(SelectInst &SI) { visitPHINodeOrSelectInst(SI); }

  /// Disable SROA entirely if there are unhandled users of the alloca.
  void visitInstruction(Instruction &I) { PI.setAborted(&I); }
};

AllocaSlices::AllocaSlices(const DataLayout &DL, AllocaInst &AI)
    :
#if !defined(NDEBUG) || defined(LLVM_ENABLE_DUMP)
      AI(AI),
#endif
      PointerEscapingInstr(nullptr) {
  SliceBuilder PB(DL, AI, *this);
  SliceBuilder::PtrInfo PtrI = PB.visitPtr(AI);
  if (PtrI.isEscaped() || PtrI.isAborted()) {
    // FIXME: We should sink the escape vs. abort info into the caller nicely,
    // possibly by just storing the PtrInfo in the AllocaSlices.
    PointerEscapingInstr = PtrI.getEscapingInst() ? PtrI.getEscapingInst()
                                                  : PtrI.getAbortingInst();
    assert(PointerEscapingInstr && "Did not track a bad instruction");
    return;
  }

  llvm::erase_if(Slices, [](const Slice &S) { return S.isDead(); });

  // Sort the uses. This arranges for the offsets to be in ascending order,
  // and the sizes to be in descending order.
  llvm::stable_sort(Slices);
}

#if !defined(NDEBUG) || defined(LLVM_ENABLE_DUMP)

void AllocaSlices::print(raw_ostream &OS, const_iterator I,
                         StringRef Indent) const {
  printSlice(OS, I, Indent);
  OS << "\n";
  printUse(OS, I, Indent);
}

void AllocaSlices::printSlice(raw_ostream &OS, const_iterator I,
                              StringRef Indent) const {
  OS << Indent << "[" << I->beginOffset() << "," << I->endOffset() << ")"
     << " slice #" << (I - begin())
     << (I->isSplittable() ? " (splittable)" : "");
}

void AllocaSlices::printUse(raw_ostream &OS, const_iterator I,
                            StringRef Indent) const {
  OS << Indent << "  used by: " << *I->getUse()->getUser() << "\n";
}

void AllocaSlices::print(raw_ostream &OS) const {
  if (PointerEscapingInstr) {
    OS << "Can't analyze slices for alloca: " << AI << "\n"
       << "  A pointer to this alloca escaped by:\n"
       << "  " << *PointerEscapingInstr << "\n";
    return;
  }

  OS << "Slices of alloca: " << AI << "\n";
  for (const_iterator I = begin(), E = end(); I != E; ++I)
    print(OS, I);
}

LLVM_DUMP_METHOD void AllocaSlices::dump(const_iterator I) const {
  print(dbgs(), I);
}
LLVM_DUMP_METHOD void AllocaSlices::dump() const { print(dbgs()); }

#endif // !defined(NDEBUG) || defined(LLVM_ENABLE_DUMP)

/// Walk the range of a partitioning looking for a common type to cover this
/// sequence of slices.
static std::pair<Type *, IntegerType *>
findCommonType(AllocaSlices::const_iterator B, AllocaSlices::const_iterator E,
               uint64_t EndOffset) {
  Type *Ty = nullptr;
  bool TyIsCommon = true;
  IntegerType *ITy = nullptr;

  // Note that we need to look at *every* alloca slice's Use to ensure we
  // always get consistent results regardless of the order of slices.
  for (AllocaSlices::const_iterator I = B; I != E; ++I) {
    Use *U = I->getUse();
    if (isa<IntrinsicInst>(*U->getUser()))
      continue;
    if (I->beginOffset() != B->beginOffset() || I->endOffset() != EndOffset)
      continue;

    Type *UserTy = nullptr;
    if (LoadInst *LI = dyn_cast<LoadInst>(U->getUser())) {
      UserTy = LI->getType();
    } else if (StoreInst *SI = dyn_cast<StoreInst>(U->getUser())) {
      UserTy = SI->getValueOperand()->getType();
    }

    if (IntegerType *UserITy = dyn_cast_or_null<IntegerType>(UserTy)) {
      // If the type is larger than the partition, skip it. We only encounter
      // this for split integer operations where we want to use the type of the
      // entity causing the split. Also skip if the type is not a byte width
      // multiple.
      if (UserITy->getBitWidth() % 8 != 0 ||
          UserITy->getBitWidth() / 8 > (EndOffset - B->beginOffset()))
        continue;

      // Track the largest bitwidth integer type used in this way in case there
      // is no common type.
      if (!ITy || ITy->getBitWidth() < UserITy->getBitWidth())
        ITy = UserITy;
    }

    // To avoid depending on the order of slices, Ty and TyIsCommon must not
    // depend on types skipped above.
    if (!UserTy || (Ty && Ty != UserTy))
      TyIsCommon = false; // Give up on anything but an iN type.
    else
      Ty = UserTy;
  }

  return {TyIsCommon ? Ty : nullptr, ITy};
}

/// PHI instructions that use an alloca and are subsequently loaded can be
/// rewritten to load both input pointers in the pred blocks and then PHI the
/// results, allowing the load of the alloca to be promoted.
/// From this:
///   %P2 = phi [i32* %Alloca, i32* %Other]
///   %V = load i32* %P2
/// to:
///   %V1 = load i32* %Alloca      -> will be mem2reg'd
///   ...
///   %V2 = load i32* %Other
///   ...
///   %V = phi [i32 %V1, i32 %V2]
///
/// We can do this to a select if its only uses are loads and if the operands
/// to the select can be loaded unconditionally.
///
/// FIXME: This should be hoisted into a generic utility, likely in
/// Transforms/Util/Local.h
static bool isSafePHIToSpeculate(PHINode &PN) {
  const DataLayout &DL = PN.getModule()->getDataLayout();

  // For now, we can only do this promotion if the load is in the same block
  // as the PHI, and if there are no stores between the phi and load.
  // TODO: Allow recursive phi users.
  // TODO: Allow stores.
  BasicBlock *BB = PN.getParent();
  Align MaxAlign;
  uint64_t APWidth = DL.getIndexTypeSizeInBits(PN.getType());
  Type *LoadType = nullptr;
  for (User *U : PN.users()) {
    LoadInst *LI = dyn_cast<LoadInst>(U);
    if (!LI || !LI->isSimple())
      return false;

    // For now we only allow loads in the same block as the PHI.  This is
    // a common case that happens when instcombine merges two loads through
    // a PHI.
    if (LI->getParent() != BB)
      return false;

    if (LoadType) {
      if (LoadType != LI->getType())
        return false;
    } else {
      LoadType = LI->getType();
    }

    // Ensure that there are no instructions between the PHI and the load that
    // could store.
    for (BasicBlock::iterator BBI(PN); &*BBI != LI; ++BBI)
      if (BBI->mayWriteToMemory())
        return false;

    MaxAlign = std::max(MaxAlign, LI->getAlign());
  }

  if (!LoadType)
    return false;

  APInt LoadSize =
      APInt(APWidth, DL.getTypeStoreSize(LoadType).getFixedValue());

  // We can only transform this if it is safe to push the loads into the
  // predecessor blocks. The only thing to watch out for is that we can't put
  // a possibly trapping load in the predecessor if it is a critical edge.
  for (unsigned Idx = 0, Num = PN.getNumIncomingValues(); Idx != Num; ++Idx) {
    Instruction *TI = PN.getIncomingBlock(Idx)->getTerminator();
    Value *InVal = PN.getIncomingValue(Idx);

    // If the value is produced by the terminator of the predecessor (an
    // invoke) or it has side-effects, there is no valid place to put a load
    // in the predecessor.
    if (TI == InVal || TI->mayHaveSideEffects())
      return false;

    // If the predecessor has a single successor, then the edge isn't
    // critical.
    if (TI->getNumSuccessors() == 1)
      continue;

    // If this pointer is always safe to load, or if we can prove that there
    // is already a load in the block, then we can move the load to the pred
    // block.
    if (isSafeToLoadUnconditionally(InVal, MaxAlign, LoadSize, DL, TI))
      continue;

    return false;
  }

  return true;
}

static void speculatePHINodeLoads(IRBuilderTy &IRB, PHINode &PN) {
  LLVM_DEBUG(dbgs() << "    original: " << PN << "\n");

  LoadInst *SomeLoad = cast<LoadInst>(PN.user_back());
  Type *LoadTy = SomeLoad->getType();
  IRB.SetInsertPoint(&PN);
  PHINode *NewPN = IRB.CreatePHI(LoadTy, PN.getNumIncomingValues(),
                                 PN.getName() + ".sroa.speculated");

  // Get the AA tags and alignment to use from one of the loads. It does not
  // matter which one we get and if any differ.
  AAMDNodes AATags = SomeLoad->getAAMetadata();
  Align Alignment = SomeLoad->getAlign();

  // Rewrite all loads of the PN to use the new PHI.
  while (!PN.use_empty()) {
    LoadInst *LI = cast<LoadInst>(PN.user_back());
    LI->replaceAllUsesWith(NewPN);
    LI->eraseFromParent();
  }

  // Inject loads into all of the pred blocks.
  DenseMap<BasicBlock*, Value*> InjectedLoads;
  for (unsigned Idx = 0, Num = PN.getNumIncomingValues(); Idx != Num; ++Idx) {
    BasicBlock *Pred = PN.getIncomingBlock(Idx);
    Value *InVal = PN.getIncomingValue(Idx);

    // A PHI node is allowed to have multiple (duplicated) entries for the same
    // basic block, as long as the value is the same. So if we already injected
    // a load in the predecessor, then we should reuse the same load for all
    // duplicated entries.
    if (Value* V = InjectedLoads.lookup(Pred)) {
      NewPN->addIncoming(V, Pred);
      continue;
    }

    Instruction *TI = Pred->getTerminator();
    IRB.SetInsertPoint(TI);

    LoadInst *Load = IRB.CreateAlignedLoad(
        LoadTy, InVal, Alignment,
        (PN.getName() + ".sroa.speculate.load." + Pred->getName()));
    ++NumLoadsSpeculated;
    if (AATags)
      Load->setAAMetadata(AATags);
    NewPN->addIncoming(Load, Pred);
    InjectedLoads[Pred] = Load;
  }

  LLVM_DEBUG(dbgs() << "          speculated to: " << *NewPN << "\n");
  PN.eraseFromParent();
}

sroa::SelectHandSpeculativity &
sroa::SelectHandSpeculativity::setAsSpeculatable(bool isTrueVal) {
  if (isTrueVal)
    Bitfield::set<sroa::SelectHandSpeculativity::TrueVal>(Storage, true);
  else
    Bitfield::set<sroa::SelectHandSpeculativity::FalseVal>(Storage, true);
  return *this;
}

bool sroa::SelectHandSpeculativity::isSpeculatable(bool isTrueVal) const {
  return isTrueVal
             ? Bitfield::get<sroa::SelectHandSpeculativity::TrueVal>(Storage)
             : Bitfield::get<sroa::SelectHandSpeculativity::FalseVal>(Storage);
}

bool sroa::SelectHandSpeculativity::areAllSpeculatable() const {
  return isSpeculatable(/*isTrueVal=*/true) &&
         isSpeculatable(/*isTrueVal=*/false);
}

bool sroa::SelectHandSpeculativity::areAnySpeculatable() const {
  return isSpeculatable(/*isTrueVal=*/true) ||
         isSpeculatable(/*isTrueVal=*/false);
}
bool sroa::SelectHandSpeculativity::areNoneSpeculatable() const {
  return !areAnySpeculatable();
}

static sroa::SelectHandSpeculativity
isSafeLoadOfSelectToSpeculate(LoadInst &LI, SelectInst &SI, bool PreserveCFG) {
  assert(LI.isSimple() && "Only for simple loads");
  sroa::SelectHandSpeculativity Spec;

  const DataLayout &DL = SI.getModule()->getDataLayout();
  for (Value *Value : {SI.getTrueValue(), SI.getFalseValue()})
    if (isSafeToLoadUnconditionally(Value, LI.getType(), LI.getAlign(), DL,
                                    &LI))
      Spec.setAsSpeculatable(/*isTrueVal=*/Value == SI.getTrueValue());
    else if (PreserveCFG)
      return Spec;

  return Spec;
}

std::optional<sroa::RewriteableMemOps>
SROAPass::isSafeSelectToSpeculate(SelectInst &SI, bool PreserveCFG) {
  RewriteableMemOps Ops;

  for (User *U : SI.users()) {
    if (auto *BC = dyn_cast<BitCastInst>(U); BC && BC->hasOneUse())
      U = *BC->user_begin();

    if (auto *Store = dyn_cast<StoreInst>(U)) {
      // Note that atomic stores can be transformed; atomic semantics do not
      // have any meaning for a local alloca. Stores are not speculatable,
      // however, so if we can't turn it into a predicated store, we are done.
      if (Store->isVolatile() || PreserveCFG)
        return {}; // Give up on this `select`.
      Ops.emplace_back(Store);
      continue;
    }

    auto *LI = dyn_cast<LoadInst>(U);

    // Note that atomic loads can be transformed;
    // atomic semantics do not have any meaning for a local alloca.
    if (!LI || LI->isVolatile())
      return {}; // Give up on this `select`.

    PossiblySpeculatableLoad Load(LI);
    if (!LI->isSimple()) {
      // If the `load` is not simple, we can't speculatively execute it,
      // but we could handle this via a CFG modification. But can we?
      if (PreserveCFG)
        return {}; // Give up on this `select`.
      Ops.emplace_back(Load);
      continue;
    }

    sroa::SelectHandSpeculativity Spec =
        isSafeLoadOfSelectToSpeculate(*LI, SI, PreserveCFG);
    if (PreserveCFG && !Spec.areAllSpeculatable())
      return {}; // Give up on this `select`.

    Load.setInt(Spec);
    Ops.emplace_back(Load);
  }

  return Ops;
}

static void speculateSelectInstLoads(SelectInst &SI, LoadInst &LI,
                                     IRBuilderTy &IRB) {
  LLVM_DEBUG(dbgs() << "    original load: " << SI << "\n");

  Value *TV = SI.getTrueValue();
  Value *FV = SI.getFalseValue();
  // Replace the given load of the select with a select of two loads.

  assert(LI.isSimple() && "We only speculate simple loads");

  IRB.SetInsertPoint(&LI);
  // Fix for typed pointers
  auto *LoadPtrType = LI.getPointerOperandType();
  if (LoadPtrType != TV->getType())
    TV = IRB.CreateBitCast(TV, LoadPtrType);
  if (LoadPtrType != FV->getType())
    FV = IRB.CreateBitCast(FV, LoadPtrType);

  if (auto *TypedPtrTy = LI.getPointerOperandType();
      !TypedPtrTy->isOpaquePointerTy() && SI.getType() != TypedPtrTy) {
    TV = IRB.CreateBitOrPointerCast(TV, TypedPtrTy, "");
    FV = IRB.CreateBitOrPointerCast(FV, TypedPtrTy, "");
  }

  LoadInst *TL =
      IRB.CreateAlignedLoad(LI.getType(), TV, LI.getAlign(),
                            LI.getName() + ".sroa.speculate.load.true");
  LoadInst *FL =
      IRB.CreateAlignedLoad(LI.getType(), FV, LI.getAlign(),
                            LI.getName() + ".sroa.speculate.load.false");
  NumLoadsSpeculated += 2;

  // Transfer alignment and AA info if present.
  TL->setAlignment(LI.getAlign());
  FL->setAlignment(LI.getAlign());

  AAMDNodes Tags = LI.getAAMetadata();
  if (Tags) {
    TL->setAAMetadata(Tags);
    FL->setAAMetadata(Tags);
  }

  Value *V = IRB.CreateSelect(SI.getCondition(), TL, FL,
                              LI.getName() + ".sroa.speculated");

  LLVM_DEBUG(dbgs() << "          speculated to: " << *V << "\n");
  LI.replaceAllUsesWith(V);
}

template <typename T>
static void rewriteMemOpOfSelect(SelectInst &SI, T &I,
                                 sroa::SelectHandSpeculativity Spec,
                                 DomTreeUpdater &DTU) {
  assert((isa<LoadInst>(I) || isa<StoreInst>(I)) && "Only for load and store!");
  LLVM_DEBUG(dbgs() << "    original mem op: " << I << "\n");
  BasicBlock *Head = I.getParent();
  Instruction *ThenTerm = nullptr;
  Instruction *ElseTerm = nullptr;
  if (Spec.areNoneSpeculatable())
    SplitBlockAndInsertIfThenElse(SI.getCondition(), &I, &ThenTerm, &ElseTerm,
                                  SI.getMetadata(LLVMContext::MD_prof), &DTU);
  else {
    SplitBlockAndInsertIfThen(SI.getCondition(), &I, /*Unreachable=*/false,
                              SI.getMetadata(LLVMContext::MD_prof), &DTU,
                              /*LI=*/nullptr, /*ThenBlock=*/nullptr);
    if (Spec.isSpeculatable(/*isTrueVal=*/true))
      cast<BranchInst>(Head->getTerminator())->swapSuccessors();
  }
  auto *HeadBI = cast<BranchInst>(Head->getTerminator());
  Spec = {}; // Do not use `Spec` beyond this point.
  BasicBlock *Tail = I.getParent();
  Tail->setName(Head->getName() + ".cont");
  PHINode *PN;
  if (isa<LoadInst>(I))
    PN = PHINode::Create(I.getType(), 2, "", &I);
  for (BasicBlock *SuccBB : successors(Head)) {
    bool IsThen = SuccBB == HeadBI->getSuccessor(0);
    int SuccIdx = IsThen ? 0 : 1;
    auto *NewMemOpBB = SuccBB == Tail ? Head : SuccBB;
    if (NewMemOpBB != Head) {
      NewMemOpBB->setName(Head->getName() + (IsThen ? ".then" : ".else"));
      if (isa<LoadInst>(I))
        ++NumLoadsPredicated;
      else
        ++NumStoresPredicated;
    } else
      ++NumLoadsSpeculated;
    auto &CondMemOp = cast<T>(*I.clone());
    CondMemOp.insertBefore(NewMemOpBB->getTerminator());
    Value *Ptr = SI.getOperand(1 + SuccIdx);
    if (auto *PtrTy = Ptr->getType();
        !PtrTy->isOpaquePointerTy() &&
        PtrTy != CondMemOp.getPointerOperandType())
      Ptr = BitCastInst::CreatePointerBitCastOrAddrSpaceCast(
          Ptr, CondMemOp.getPointerOperandType(), "", &CondMemOp);
    CondMemOp.setOperand(I.getPointerOperandIndex(), Ptr);
    if (isa<LoadInst>(I)) {
      CondMemOp.setName(I.getName() + (IsThen ? ".then" : ".else") + ".val");
      PN->addIncoming(&CondMemOp, NewMemOpBB);
    } else
      LLVM_DEBUG(dbgs() << "                 to: " << CondMemOp << "\n");
  }
  if (isa<LoadInst>(I)) {
    PN->takeName(&I);
    LLVM_DEBUG(dbgs() << "          to: " << *PN << "\n");
    I.replaceAllUsesWith(PN);
  }
}

static void rewriteMemOpOfSelect(SelectInst &SelInst, Instruction &I,
                                 sroa::SelectHandSpeculativity Spec,
                                 DomTreeUpdater &DTU) {
  if (auto *LI = dyn_cast<LoadInst>(&I))
    rewriteMemOpOfSelect(SelInst, *LI, Spec, DTU);
  else if (auto *SI = dyn_cast<StoreInst>(&I))
    rewriteMemOpOfSelect(SelInst, *SI, Spec, DTU);
  else
    llvm_unreachable_internal("Only for load and store.");
}

static bool rewriteSelectInstMemOps(SelectInst &SI,
                                    const sroa::RewriteableMemOps &Ops,
                                    IRBuilderTy &IRB, DomTreeUpdater *DTU) {
  bool CFGChanged = false;
  LLVM_DEBUG(dbgs() << "    original select: " << SI << "\n");

  for (const RewriteableMemOp &Op : Ops) {
    sroa::SelectHandSpeculativity Spec;
    Instruction *I;
    if (auto *const *US = std::get_if<UnspeculatableStore>(&Op)) {
      I = *US;
    } else {
      auto PSL = std::get<PossiblySpeculatableLoad>(Op);
      I = PSL.getPointer();
      Spec = PSL.getInt();
    }
    if (Spec.areAllSpeculatable()) {
      speculateSelectInstLoads(SI, cast<LoadInst>(*I), IRB);
    } else {
      assert(DTU && "Should not get here when not allowed to modify the CFG!");
      rewriteMemOpOfSelect(SI, *I, Spec, *DTU);
      CFGChanged = true;
    }
    I->eraseFromParent();
  }

  for (User *U : make_early_inc_range(SI.users()))
    cast<BitCastInst>(U)->eraseFromParent();
  SI.eraseFromParent();
  return CFGChanged;
}

/// Build a GEP out of a base pointer and indices.
///
/// This will return the BasePtr if that is valid, or build a new GEP
/// instruction using the IRBuilder if GEP-ing is needed.
static Value *buildGEP(IRBuilderTy &IRB, Value *BasePtr,
                       SmallVectorImpl<Value *> &Indices,
                       const Twine &NamePrefix) {
  if (Indices.empty())
    return BasePtr;

  // A single zero index is a no-op, so check for this and avoid building a GEP
  // in that case.
  if (Indices.size() == 1 && cast<ConstantInt>(Indices.back())->isZero())
    return BasePtr;

  // buildGEP() is only called for non-opaque pointers.
  return IRB.CreateInBoundsGEP(
      BasePtr->getType()->getNonOpaquePointerElementType(), BasePtr, Indices,
      NamePrefix + "sroa_idx");
}

/// Get a natural GEP off of the BasePtr walking through Ty toward
/// TargetTy without changing the offset of the pointer.
///
/// This routine assumes we've already established a properly offset GEP with
/// Indices, and arrived at the Ty type. The goal is to continue to GEP with
/// zero-indices down through type layers until we find one the same as
/// TargetTy. If we can't find one with the same type, we at least try to use
/// one with the same size. If none of that works, we just produce the GEP as
/// indicated by Indices to have the correct offset.
static Value *getNaturalGEPWithType(IRBuilderTy &IRB, const DataLayout &DL,
                                    Value *BasePtr, Type *Ty, Type *TargetTy,
                                    SmallVectorImpl<Value *> &Indices,
                                    const Twine &NamePrefix) {
  if (Ty == TargetTy)
    return buildGEP(IRB, BasePtr, Indices, NamePrefix);

  // Offset size to use for the indices.
  unsigned OffsetSize = DL.getIndexTypeSizeInBits(BasePtr->getType());

  // See if we can descend into a struct and locate a field with the correct
  // type.
  unsigned NumLayers = 0;
  Type *ElementTy = Ty;
  do {
    if (ElementTy->isPointerTy())
      break;

    if (ArrayType *ArrayTy = dyn_cast<ArrayType>(ElementTy)) {
      ElementTy = ArrayTy->getElementType();
      Indices.push_back(IRB.getIntN(OffsetSize, 0));
    } else if (VectorType *VectorTy = dyn_cast<VectorType>(ElementTy)) {
      ElementTy = VectorTy->getElementType();
      Indices.push_back(IRB.getInt32(0));
    } else if (StructType *STy = dyn_cast<StructType>(ElementTy)) {
      if (STy->element_begin() == STy->element_end())
        break; // Nothing left to descend into.
      ElementTy = *STy->element_begin();
      Indices.push_back(IRB.getInt32(0));
    } else {
      break;
    }
    ++NumLayers;
  } while (ElementTy != TargetTy);
  if (ElementTy != TargetTy)
    Indices.erase(Indices.end() - NumLayers, Indices.end());

  return buildGEP(IRB, BasePtr, Indices, NamePrefix);
}

/// Get a natural GEP from a base pointer to a particular offset and
/// resulting in a particular type.
///
/// The goal is to produce a "natural" looking GEP that works with the existing
/// composite types to arrive at the appropriate offset and element type for
/// a pointer. TargetTy is the element type the returned GEP should point-to if
/// possible. We recurse by decreasing Offset, adding the appropriate index to
/// Indices, and setting Ty to the result subtype.
///
/// If no natural GEP can be constructed, this function returns null.
static Value *getNaturalGEPWithOffset(IRBuilderTy &IRB, const DataLayout &DL,
                                      Value *Ptr, APInt Offset, Type *TargetTy,
                                      SmallVectorImpl<Value *> &Indices,
                                      const Twine &NamePrefix) {
  PointerType *Ty = cast<PointerType>(Ptr->getType());

  // Don't consider any GEPs through an i8* as natural unless the TargetTy is
  // an i8.
  if (Ty == IRB.getInt8PtrTy(Ty->getAddressSpace()) && TargetTy->isIntegerTy(8))
    return nullptr;

  Type *ElementTy = Ty->getNonOpaquePointerElementType();
  if (!ElementTy->isSized())
    return nullptr; // We can't GEP through an unsized element.

  SmallVector<APInt> IntIndices = DL.getGEPIndicesForOffset(ElementTy, Offset);
  if (Offset != 0)
    return nullptr;

  for (const APInt &Index : IntIndices)
    Indices.push_back(IRB.getInt(Index));
  return getNaturalGEPWithType(IRB, DL, Ptr, ElementTy, TargetTy, Indices,
                               NamePrefix);
}

/// Compute an adjusted pointer from Ptr by Offset bytes where the
/// resulting pointer has PointerTy.
///
/// This tries very hard to compute a "natural" GEP which arrives at the offset
/// and produces the pointer type desired. Where it cannot, it will try to use
/// the natural GEP to arrive at the offset and bitcast to the type. Where that
/// fails, it will try to use an existing i8* and GEP to the byte offset and
/// bitcast to the type.
///
/// The strategy for finding the more natural GEPs is to peel off layers of the
/// pointer, walking back through bit casts and GEPs, searching for a base
/// pointer from which we can compute a natural GEP with the desired
/// properties. The algorithm tries to fold as many constant indices into
/// a single GEP as possible, thus making each GEP more independent of the
/// surrounding code.
static Value *getAdjustedPtr(IRBuilderTy &IRB, const DataLayout &DL, Value *Ptr,
                             APInt Offset, Type *PointerTy,
                             const Twine &NamePrefix) {
  // Create i8 GEP for opaque pointers.
  if (Ptr->getType()->isOpaquePointerTy()) {
    if (Offset != 0)
      Ptr = IRB.CreateInBoundsGEP(IRB.getInt8Ty(), Ptr, IRB.getInt(Offset),
                                  NamePrefix + "sroa_idx");
    return IRB.CreatePointerBitCastOrAddrSpaceCast(Ptr, PointerTy,
                                                   NamePrefix + "sroa_cast");
  }

  // Even though we don't look through PHI nodes, we could be called on an
  // instruction in an unreachable block, which may be on a cycle.
  SmallPtrSet<Value *, 4> Visited;
  Visited.insert(Ptr);
  SmallVector<Value *, 4> Indices;

  // We may end up computing an offset pointer that has the wrong type. If we
  // never are able to compute one directly that has the correct type, we'll
  // fall back to it, so keep it and the base it was computed from around here.
  Value *OffsetPtr = nullptr;
  Value *OffsetBasePtr;

  // Remember any i8 pointer we come across to re-use if we need to do a raw
  // byte offset.
  Value *Int8Ptr = nullptr;
  APInt Int8PtrOffset(Offset.getBitWidth(), 0);

  PointerType *TargetPtrTy = cast<PointerType>(PointerTy);
  Type *TargetTy = TargetPtrTy->getNonOpaquePointerElementType();

  // As `addrspacecast` is , `Ptr` (the storage pointer) may have different
  // address space from the expected `PointerTy` (the pointer to be used).
  // Adjust the pointer type based the original storage pointer.
  auto AS = cast<PointerType>(Ptr->getType())->getAddressSpace();
  PointerTy = TargetTy->getPointerTo(AS);

  do {
    // First fold any existing GEPs into the offset.
    while (GEPOperator *GEP = dyn_cast<GEPOperator>(Ptr)) {
      APInt GEPOffset(Offset.getBitWidth(), 0);
      if (!GEP->accumulateConstantOffset(DL, GEPOffset))
        break;
      Offset += GEPOffset;
      Ptr = GEP->getPointerOperand();
      if (!Visited.insert(Ptr).second)
        break;
    }

    // See if we can perform a natural GEP here.
    Indices.clear();
    if (Value *P = getNaturalGEPWithOffset(IRB, DL, Ptr, Offset, TargetTy,
                                           Indices, NamePrefix)) {
      // If we have a new natural pointer at the offset, clear out any old
      // offset pointer we computed. Unless it is the base pointer or
      // a non-instruction, we built a GEP we don't need. Zap it.
      if (OffsetPtr && OffsetPtr != OffsetBasePtr)
        if (Instruction *I = dyn_cast<Instruction>(OffsetPtr)) {
          assert(I->use_empty() && "Built a GEP with uses some how!");
          I->eraseFromParent();
        }
      OffsetPtr = P;
      OffsetBasePtr = Ptr;
      // If we also found a pointer of the right type, we're done.
      if (P->getType() == PointerTy)
        break;
    }

    // Stash this pointer if we've found an i8*.
    if (Ptr->getType()->isIntegerTy(8)) {
      Int8Ptr = Ptr;
      Int8PtrOffset = Offset;
    }

    // Peel off a layer of the pointer and update the offset appropriately.
    if (Operator::getOpcode(Ptr) == Instruction::BitCast) {
      Ptr = cast<Operator>(Ptr)->getOperand(0);
    } else if (GlobalAlias *GA = dyn_cast<GlobalAlias>(Ptr)) {
      if (GA->isInterposable())
        break;
      Ptr = GA->getAliasee();
    } else {
      break;
    }
    assert(Ptr->getType()->isPointerTy() && "Unexpected operand type!");
  } while (Visited.insert(Ptr).second);

  if (!OffsetPtr) {
    if (!Int8Ptr) {
      Int8Ptr = IRB.CreateBitCast(
          Ptr, IRB.getInt8PtrTy(PointerTy->getPointerAddressSpace()),
          NamePrefix + "sroa_raw_cast");
      Int8PtrOffset = Offset;
    }

    OffsetPtr = Int8PtrOffset == 0
                    ? Int8Ptr
                    : IRB.CreateInBoundsGEP(IRB.getInt8Ty(), Int8Ptr,
                                            IRB.getInt(Int8PtrOffset),
                                            NamePrefix + "sroa_raw_idx");
  }
  Ptr = OffsetPtr;

  // On the off chance we were targeting i8*, guard the bitcast here.
  if (cast<PointerType>(Ptr->getType()) != TargetPtrTy) {
    Ptr = IRB.CreatePointerBitCastOrAddrSpaceCast(Ptr,
                                                  TargetPtrTy,
                                                  NamePrefix + "sroa_cast");
  }

  return Ptr;
}

/// Compute the adjusted alignment for a load or store from an offset.
static Align getAdjustedAlignment(Instruction *I, uint64_t Offset) {
  return commonAlignment(getLoadStoreAlignment(I), Offset);
}

/// Test whether we can convert a value from the old to the new type.
///
/// This predicate should be used to guard calls to convertValue in order to
/// ensure that we only try to convert viable values. The strategy is that we
/// will peel off single element struct and array wrappings to get to an
/// underlying value, and convert that value.
static bool canConvertValue(const DataLayout &DL, Type *OldTy, Type *NewTy) {
  if (OldTy == NewTy)
    return true;

  // For integer types, we can't handle any bit-width differences. This would
  // break both vector conversions with extension and introduce endianness
  // issues when in conjunction with loads and stores.
  if (isa<IntegerType>(OldTy) && isa<IntegerType>(NewTy)) {
    assert(cast<IntegerType>(OldTy)->getBitWidth() !=
               cast<IntegerType>(NewTy)->getBitWidth() &&
           "We can't have the same bitwidth for different int types");
    return false;
  }

  if (DL.getTypeSizeInBits(NewTy).getFixedValue() !=
      DL.getTypeSizeInBits(OldTy).getFixedValue())
    return false;
  if (!NewTy->isSingleValueType() || !OldTy->isSingleValueType())
    return false;

  // We can convert pointers to integers and vice-versa. Same for vectors
  // of pointers and integers.
  OldTy = OldTy->getScalarType();
  NewTy = NewTy->getScalarType();
  if (NewTy->isPointerTy() || OldTy->isPointerTy()) {
    if (NewTy->isPointerTy() && OldTy->isPointerTy()) {
      unsigned OldAS = OldTy->getPointerAddressSpace();
      unsigned NewAS = NewTy->getPointerAddressSpace();
      // Convert pointers if they are pointers from the same address space or
      // different integral (not non-integral) address spaces with the same
      // pointer size.
      return OldAS == NewAS ||
             (!DL.isNonIntegralAddressSpace(OldAS) &&
              !DL.isNonIntegralAddressSpace(NewAS) &&
              DL.getPointerSize(OldAS) == DL.getPointerSize(NewAS));
    }

    // We can convert integers to integral pointers, but not to non-integral
    // pointers.
    if (OldTy->isIntegerTy())
      return !DL.isNonIntegralPointerType(NewTy);

    // We can convert integral pointers to integers, but non-integral pointers
    // need to remain pointers.
    if (!DL.isNonIntegralPointerType(OldTy))
      return NewTy->isIntegerTy();

    return false;
  }

  if (OldTy->isTargetExtTy() || NewTy->isTargetExtTy())
    return false;

  return true;
}

/// Generic routine to convert an SSA value to a value of a different
/// type.
///
/// This will try various different casting techniques, such as bitcasts,
/// inttoptr, and ptrtoint casts. Use the \c canConvertValue predicate to test
/// two types for viability with this routine.
static Value *convertValue(const DataLayout &DL, IRBuilderTy &IRB, Value *V,
                           Type *NewTy) {
  Type *OldTy = V->getType();
  assert(canConvertValue(DL, OldTy, NewTy) && "Value not convertable to type");

  if (OldTy == NewTy)
    return V;

  assert(!(isa<IntegerType>(OldTy) && isa<IntegerType>(NewTy)) &&
         "Integer types must be the exact same to convert.");

  // See if we need inttoptr for this type pair. May require additional bitcast.
  if (OldTy->isIntOrIntVectorTy() && NewTy->isPtrOrPtrVectorTy()) {
    // Expand <2 x i32> to i8* --> <2 x i32> to i64 to i8*
    // Expand i128 to <2 x i8*> --> i128 to <2 x i64> to <2 x i8*>
    // Expand <4 x i32> to <2 x i8*> --> <4 x i32> to <2 x i64> to <2 x i8*>
    // Directly handle i64 to i8*
    return IRB.CreateIntToPtr(IRB.CreateBitCast(V, DL.getIntPtrType(NewTy)),
                              NewTy);
  }

  // See if we need ptrtoint for this type pair. May require additional bitcast.
  if (OldTy->isPtrOrPtrVectorTy() && NewTy->isIntOrIntVectorTy()) {
    // Expand <2 x i8*> to i128 --> <2 x i8*> to <2 x i64> to i128
    // Expand i8* to <2 x i32> --> i8* to i64 to <2 x i32>
    // Expand <2 x i8*> to <4 x i32> --> <2 x i8*> to <2 x i64> to <4 x i32>
    // Expand i8* to i64 --> i8* to i64 to i64
    return IRB.CreateBitCast(IRB.CreatePtrToInt(V, DL.getIntPtrType(OldTy)),
                             NewTy);
  }

  if (OldTy->isPtrOrPtrVectorTy() && NewTy->isPtrOrPtrVectorTy()) {
    unsigned OldAS = OldTy->getPointerAddressSpace();
    unsigned NewAS = NewTy->getPointerAddressSpace();
    // To convert pointers with different address spaces (they are already
    // checked convertible, i.e. they have the same pointer size), so far we
    // cannot use `bitcast` (which has restrict on the same address space) or
    // `addrspacecast` (which is not always no-op casting). Instead, use a pair
    // of no-op `ptrtoint`/`inttoptr` casts through an integer with the same bit
    // size.
    if (OldAS != NewAS) {
      assert(DL.getPointerSize(OldAS) == DL.getPointerSize(NewAS));
      return IRB.CreateIntToPtr(IRB.CreatePtrToInt(V, DL.getIntPtrType(OldTy)),
                                NewTy);
    }
  }

  return IRB.CreateBitCast(V, NewTy);
}

/// Test whether the given slice use can be promoted to a vector.
///
/// This function is called to test each entry in a partition which is slated
/// for a single slice.
static bool isVectorPromotionViableForSlice(Partition &P, const Slice &S,
                                            VectorType *Ty,
                                            uint64_t ElementSize,
                                            const DataLayout &DL) {
  // First validate the slice offsets.
  uint64_t BeginOffset =
      std::max(S.beginOffset(), P.beginOffset()) - P.beginOffset();
  uint64_t BeginIndex = BeginOffset / ElementSize;
  if (BeginIndex * ElementSize != BeginOffset ||
      BeginIndex >= cast<FixedVectorType>(Ty)->getNumElements())
    return false;
  uint64_t EndOffset =
      std::min(S.endOffset(), P.endOffset()) - P.beginOffset();
  uint64_t EndIndex = EndOffset / ElementSize;
  if (EndIndex * ElementSize != EndOffset ||
      EndIndex > cast<FixedVectorType>(Ty)->getNumElements())
    return false;

  assert(EndIndex > BeginIndex && "Empty vector!");
  uint64_t NumElements = EndIndex - BeginIndex;
  Type *SliceTy = (NumElements == 1)
                      ? Ty->getElementType()
                      : FixedVectorType::get(Ty->getElementType(), NumElements);

  Type *SplitIntTy =
      Type::getIntNTy(Ty->getContext(), NumElements * ElementSize * 8);

  Use *U = S.getUse();

  if (MemIntrinsic *MI = dyn_cast<MemIntrinsic>(U->getUser())) {
    if (MI->isVolatile())
      return false;
    if (!S.isSplittable())
      return false; // Skip any unsplittable intrinsics.
  } else if (IntrinsicInst *II = dyn_cast<IntrinsicInst>(U->getUser())) {
    if (!II->isLifetimeStartOrEnd() && !II->isDroppable())
      return false;
  } else if (LoadInst *LI = dyn_cast<LoadInst>(U->getUser())) {
    if (LI->isVolatile())
      return false;
    Type *LTy = LI->getType();
    // Disable vector promotion when there are loads or stores of an FCA.
    if (LTy->isStructTy())
      return false;
    if (P.beginOffset() > S.beginOffset() || P.endOffset() < S.endOffset()) {
      assert(LTy->isIntegerTy());
      LTy = SplitIntTy;
    }
    if (!canConvertValue(DL, SliceTy, LTy))
      return false;
  } else if (StoreInst *SI = dyn_cast<StoreInst>(U->getUser())) {
    if (SI->isVolatile())
      return false;
    Type *STy = SI->getValueOperand()->getType();
    // Disable vector promotion when there are loads or stores of an FCA.
    if (STy->isStructTy())
      return false;
    if (P.beginOffset() > S.beginOffset() || P.endOffset() < S.endOffset()) {
      assert(STy->isIntegerTy());
      STy = SplitIntTy;
    }
    if (!canConvertValue(DL, STy, SliceTy))
      return false;
  } else {
    return false;
  }

  return true;
}

/// Test whether a vector type is viable for promotion.
///
/// This implements the necessary checking for \c isVectorPromotionViable over
/// all slices of the alloca for the given VectorType.
static bool checkVectorTypeForPromotion(Partition &P, VectorType *VTy,
                                        const DataLayout &DL) {
  uint64_t ElementSize =
      DL.getTypeSizeInBits(VTy->getElementType()).getFixedValue();

  // While the definition of LLVM vectors is bitpacked, we don't support sizes
  // that aren't byte sized.
  if (ElementSize % 8)
    return false;
  assert((DL.getTypeSizeInBits(VTy).getFixedValue() % 8) == 0 &&
         "vector size not a multiple of element size?");
  ElementSize /= 8;

  for (const Slice &S : P)
    if (!isVectorPromotionViableForSlice(P, S, VTy, ElementSize, DL))
      return false;

  for (const Slice *S : P.splitSliceTails())
    if (!isVectorPromotionViableForSlice(P, *S, VTy, ElementSize, DL))
      return false;

  return true;
}

/// Test whether the given alloca partitioning and range of slices can be
/// promoted to a vector.
///
/// This is a quick test to check whether we can rewrite a particular alloca
/// partition (and its newly formed alloca) into a vector alloca with only
/// whole-vector loads and stores such that it could be promoted to a vector
/// SSA value. We only can ensure this for a limited set of operations, and we
/// don't want to do the rewrites unless we are confident that the result will
/// be promotable, so we have an early test here.
static VectorType *isVectorPromotionViable(Partition &P, const DataLayout &DL) {
  // Collect the candidate types for vector-based promotion. Also track whether
  // we have different element types.
  SmallVector<VectorType *, 4> CandidateTys;
  SetVector<Type *> LoadStoreTys;
  Type *CommonEltTy = nullptr;
  VectorType *CommonVecPtrTy = nullptr;
  bool HaveVecPtrTy = false;
  bool HaveCommonEltTy = true;
  bool HaveCommonVecPtrTy = true;
  auto CheckCandidateType = [&](Type *Ty) {
    if (auto *VTy = dyn_cast<VectorType>(Ty)) {
      // Return if bitcast to vectors is different for total size in bits.
      if (!CandidateTys.empty()) {
        VectorType *V = CandidateTys[0];
        if (DL.getTypeSizeInBits(VTy).getFixedValue() !=
            DL.getTypeSizeInBits(V).getFixedValue()) {
          CandidateTys.clear();
          return;
        }
      }
      CandidateTys.push_back(VTy);
      Type *EltTy = VTy->getElementType();

      if (!CommonEltTy)
        CommonEltTy = EltTy;
      else if (CommonEltTy != EltTy)
        HaveCommonEltTy = false;

      if (EltTy->isPointerTy()) {
        HaveVecPtrTy = true;
        if (!CommonVecPtrTy)
          CommonVecPtrTy = VTy;
        else if (CommonVecPtrTy != VTy)
          HaveCommonVecPtrTy = false;
      }
    }
  };
  // Put load and store types into a set for de-duplication.
  for (const Slice &S : P) {
    Type *Ty;
    if (auto *LI = dyn_cast<LoadInst>(S.getUse()->getUser()))
      Ty = LI->getType();
    else if (auto *SI = dyn_cast<StoreInst>(S.getUse()->getUser()))
      Ty = SI->getValueOperand()->getType();
    else
      continue;
    LoadStoreTys.insert(Ty);
    // Consider any loads or stores that are the exact size of the slice.
    if (S.beginOffset() == P.beginOffset() && S.endOffset() == P.endOffset())
      CheckCandidateType(Ty);
  }
  // Consider additional vector types where the element type size is a
  // multiple of load/store element size.
  for (Type *Ty : LoadStoreTys) {
    if (!VectorType::isValidElementType(Ty))
      continue;
    unsigned TypeSize = DL.getTypeSizeInBits(Ty).getFixedValue();
    // Make a copy of CandidateTys and iterate through it, because we might
    // append to CandidateTys in the loop.
    SmallVector<VectorType *, 4> CandidateTysCopy = CandidateTys;
    for (VectorType *&VTy : CandidateTysCopy) {
      unsigned VectorSize = DL.getTypeSizeInBits(VTy).getFixedValue();
      unsigned ElementSize =
          DL.getTypeSizeInBits(VTy->getElementType()).getFixedValue();
      if (TypeSize != VectorSize && TypeSize != ElementSize &&
          VectorSize % TypeSize == 0) {
        VectorType *NewVTy = VectorType::get(Ty, VectorSize / TypeSize, false);
        CheckCandidateType(NewVTy);
      }
    }
  }

  // If we didn't find a vector type, nothing to do here.
  if (CandidateTys.empty())
    return nullptr;

  // Pointer-ness is sticky, if we had a vector-of-pointers candidate type,
  // then we should choose it, not some other alternative.
  // But, we can't perform a no-op pointer address space change via bitcast,
  // so if we didn't have a common pointer element type, bail.
  if (HaveVecPtrTy && !HaveCommonVecPtrTy)
    return nullptr;

  // Try to pick the "best" element type out of the choices.
  if (!HaveCommonEltTy && HaveVecPtrTy) {
    // If there was a pointer element type, there's really only one choice.
    CandidateTys.clear();
    CandidateTys.push_back(CommonVecPtrTy);
  } else if (!HaveCommonEltTy && !HaveVecPtrTy) {
    // Integer-ify vector types.
    for (VectorType *&VTy : CandidateTys) {
      if (!VTy->getElementType()->isIntegerTy())
        VTy = cast<VectorType>(VTy->getWithNewType(IntegerType::getIntNTy(
            VTy->getContext(), VTy->getScalarSizeInBits())));
    }

    // Rank the remaining candidate vector types. This is easy because we know
    // they're all integer vectors. We sort by ascending number of elements.
    auto RankVectorTypesComp = [&DL](VectorType *RHSTy, VectorType *LHSTy) {
      (void)DL;
      assert(DL.getTypeSizeInBits(RHSTy).getFixedValue() ==
                 DL.getTypeSizeInBits(LHSTy).getFixedValue() &&
             "Cannot have vector types of different sizes!");
      assert(RHSTy->getElementType()->isIntegerTy() &&
             "All non-integer types eliminated!");
      assert(LHSTy->getElementType()->isIntegerTy() &&
             "All non-integer types eliminated!");
      return cast<FixedVectorType>(RHSTy)->getNumElements() <
             cast<FixedVectorType>(LHSTy)->getNumElements();
    };
    auto RankVectorTypesEq = [&DL](VectorType *RHSTy, VectorType *LHSTy) {
      (void)DL;
      assert(DL.getTypeSizeInBits(RHSTy).getFixedValue() ==
                 DL.getTypeSizeInBits(LHSTy).getFixedValue() &&
             "Cannot have vector types of different sizes!");
      assert(RHSTy->getElementType()->isIntegerTy() &&
             "All non-integer types eliminated!");
      assert(LHSTy->getElementType()->isIntegerTy() &&
             "All non-integer types eliminated!");
      return cast<FixedVectorType>(RHSTy)->getNumElements() ==
             cast<FixedVectorType>(LHSTy)->getNumElements();
    };
    llvm::sort(CandidateTys, RankVectorTypesComp);
    CandidateTys.erase(std::unique(CandidateTys.begin(), CandidateTys.end(),
                                   RankVectorTypesEq),
                       CandidateTys.end());
  } else {
// The only way to have the same element type in every vector type is to
// have the same vector type. Check that and remove all but one.
#ifndef NDEBUG
    for (VectorType *VTy : CandidateTys) {
      assert(VTy->getElementType() == CommonEltTy &&
             "Unaccounted for element type!");
      assert(VTy == CandidateTys[0] &&
             "Different vector types with the same element type!");
    }
#endif
    CandidateTys.resize(1);
  }

  // FIXME: hack. Do we have a named constant for this?
  // SDAG SDNode can't have more than 65535 operands.
  llvm::erase_if(CandidateTys, [](VectorType *VTy) {
    return cast<FixedVectorType>(VTy)->getNumElements() >
           std::numeric_limits<unsigned short>::max();
  });

  for (VectorType *VTy : CandidateTys)
    if (checkVectorTypeForPromotion(P, VTy, DL))
      return VTy;

  return nullptr;
}

/// Test whether a slice of an alloca is valid for integer widening.
///
/// This implements the necessary checking for the \c isIntegerWideningViable
/// test below on a single slice of the alloca.
static bool isIntegerWideningViableForSlice(const Slice &S,
                                            uint64_t AllocBeginOffset,
                                            Type *AllocaTy,
                                            const DataLayout &DL,
                                            bool &WholeAllocaOp) {
  uint64_t Size = DL.getTypeStoreSize(AllocaTy).getFixedValue();

  uint64_t RelBegin = S.beginOffset() - AllocBeginOffset;
  uint64_t RelEnd = S.endOffset() - AllocBeginOffset;

  Use *U = S.getUse();

  // Lifetime intrinsics operate over the whole alloca whose sizes are usually
  // larger than other load/store slices (RelEnd > Size). But lifetime are
  // always promotable and should not impact other slices' promotability of the
  // partition.
  if (IntrinsicInst *II = dyn_cast<IntrinsicInst>(U->getUser())) {
    if (II->isLifetimeStartOrEnd() || II->isDroppable())
      return true;
  }

  // We can't reasonably handle cases where the load or store extends past
  // the end of the alloca's type and into its padding.
  if (RelEnd > Size)
    return false;

  if (LoadInst *LI = dyn_cast<LoadInst>(U->getUser())) {
    if (LI->isVolatile())
      return false;
    // We can't handle loads that extend past the allocated memory.
    if (DL.getTypeStoreSize(LI->getType()).getFixedValue() > Size)
      return false;
    // So far, AllocaSliceRewriter does not support widening split slice tails
    // in rewriteIntegerLoad.
    if (S.beginOffset() < AllocBeginOffset)
      return false;
    // Note that we don't count vector loads or stores as whole-alloca
    // operations which enable integer widening because we would prefer to use
    // vector widening instead.
    if (!isa<VectorType>(LI->getType()) && RelBegin == 0 && RelEnd == Size)
      WholeAllocaOp = true;
    if (IntegerType *ITy = dyn_cast<IntegerType>(LI->getType())) {
      if (ITy->getBitWidth() < DL.getTypeStoreSizeInBits(ITy).getFixedValue())
        return false;
    } else if (RelBegin != 0 || RelEnd != Size ||
               !canConvertValue(DL, AllocaTy, LI->getType())) {
      // Non-integer loads need to be convertible from the alloca type so that
      // they are promotable.
      return false;
    }
  } else if (StoreInst *SI = dyn_cast<StoreInst>(U->getUser())) {
    Type *ValueTy = SI->getValueOperand()->getType();
    if (SI->isVolatile())
      return false;
    // We can't handle stores that extend past the allocated memory.
    if (DL.getTypeStoreSize(ValueTy).getFixedValue() > Size)
      return false;
    // So far, AllocaSliceRewriter does not support widening split slice tails
    // in rewriteIntegerStore.
    if (S.beginOffset() < AllocBeginOffset)
      return false;
    // Note that we don't count vector loads or stores as whole-alloca
    // operations which enable integer widening because we would prefer to use
    // vector widening instead.
    if (!isa<VectorType>(ValueTy) && RelBegin == 0 && RelEnd == Size)
      WholeAllocaOp = true;
    if (IntegerType *ITy = dyn_cast<IntegerType>(ValueTy)) {
      if (ITy->getBitWidth() < DL.getTypeStoreSizeInBits(ITy).getFixedValue())
        return false;
    } else if (RelBegin != 0 || RelEnd != Size ||
               !canConvertValue(DL, ValueTy, AllocaTy)) {
      // Non-integer stores need to be convertible to the alloca type so that
      // they are promotable.
      return false;
    }
  } else if (MemIntrinsic *MI = dyn_cast<MemIntrinsic>(U->getUser())) {
    if (MI->isVolatile() || !isa<Constant>(MI->getLength()))
      return false;
    if (!S.isSplittable())
      return false; // Skip any unsplittable intrinsics.
  } else {
    return false;
  }

  return true;
}

/// Test whether the given alloca partition's integer operations can be
/// widened to promotable ones.
///
/// This is a quick test to check whether we can rewrite the integer loads and
/// stores to a particular alloca into wider loads and stores and be able to
/// promote the resulting alloca.
static bool isIntegerWideningViable(Partition &P, Type *AllocaTy,
                                    const DataLayout &DL) {
  uint64_t SizeInBits = DL.getTypeSizeInBits(AllocaTy).getFixedValue();
  // Don't create integer types larger than the maximum bitwidth.
  if (SizeInBits > IntegerType::MAX_INT_BITS)
    return false;

  // Don't try to handle allocas with bit-padding.
  if (SizeInBits != DL.getTypeStoreSizeInBits(AllocaTy).getFixedValue())
    return false;

  // We need to ensure that an integer type with the appropriate bitwidth can
  // be converted to the alloca type, whatever that is. We don't want to force
  // the alloca itself to have an integer type if there is a more suitable one.
  Type *IntTy = Type::getIntNTy(AllocaTy->getContext(), SizeInBits);
  if (!canConvertValue(DL, AllocaTy, IntTy) ||
      !canConvertValue(DL, IntTy, AllocaTy))
    return false;

  // While examining uses, we ensure that the alloca has a covering load or
  // store. We don't want to widen the integer operations only to fail to
  // promote due to some other unsplittable entry (which we may make splittable
  // later). However, if there are only splittable uses, go ahead and assume
  // that we cover the alloca.
  // FIXME: We shouldn't consider split slices that happen to start in the
  // partition here...
  bool WholeAllocaOp = P.empty() && DL.isLegalInteger(SizeInBits);

  for (const Slice &S : P)
    if (!isIntegerWideningViableForSlice(S, P.beginOffset(), AllocaTy, DL,
                                         WholeAllocaOp))
      return false;

  for (const Slice *S : P.splitSliceTails())
    if (!isIntegerWideningViableForSlice(*S, P.beginOffset(), AllocaTy, DL,
                                         WholeAllocaOp))
      return false;

  return WholeAllocaOp;
}

static Value *extractInteger(const DataLayout &DL, IRBuilderTy &IRB, Value *V,
                             IntegerType *Ty, uint64_t Offset,
                             const Twine &Name) {
  LLVM_DEBUG(dbgs() << "       start: " << *V << "\n");
  IntegerType *IntTy = cast<IntegerType>(V->getType());
  assert(DL.getTypeStoreSize(Ty).getFixedValue() + Offset <=
             DL.getTypeStoreSize(IntTy).getFixedValue() &&
         "Element extends past full value");
  uint64_t ShAmt = 8 * Offset;
  if (DL.isBigEndian())
    ShAmt = 8 * (DL.getTypeStoreSize(IntTy).getFixedValue() -
                 DL.getTypeStoreSize(Ty).getFixedValue() - Offset);
  if (ShAmt) {
    V = IRB.CreateLShr(V, ShAmt, Name + ".shift");
    LLVM_DEBUG(dbgs() << "     shifted: " << *V << "\n");
  }
  assert(Ty->getBitWidth() <= IntTy->getBitWidth() &&
         "Cannot extract to a larger integer!");
  if (Ty != IntTy) {
    V = IRB.CreateTrunc(V, Ty, Name + ".trunc");
    LLVM_DEBUG(dbgs() << "     trunced: " << *V << "\n");
  }
  return V;
}

static Value *insertInteger(const DataLayout &DL, IRBuilderTy &IRB, Value *Old,
                            Value *V, uint64_t Offset, const Twine &Name) {
  IntegerType *IntTy = cast<IntegerType>(Old->getType());
  IntegerType *Ty = cast<IntegerType>(V->getType());
  assert(Ty->getBitWidth() <= IntTy->getBitWidth() &&
         "Cannot insert a larger integer!");
  LLVM_DEBUG(dbgs() << "       start: " << *V << "\n");
  if (Ty != IntTy) {
    V = IRB.CreateZExt(V, IntTy, Name + ".ext");
    LLVM_DEBUG(dbgs() << "    extended: " << *V << "\n");
  }
  assert(DL.getTypeStoreSize(Ty).getFixedValue() + Offset <=
             DL.getTypeStoreSize(IntTy).getFixedValue() &&
         "Element store outside of alloca store");
  uint64_t ShAmt = 8 * Offset;
  if (DL.isBigEndian())
    ShAmt = 8 * (DL.getTypeStoreSize(IntTy).getFixedValue() -
                 DL.getTypeStoreSize(Ty).getFixedValue() - Offset);
  if (ShAmt) {
    V = IRB.CreateShl(V, ShAmt, Name + ".shift");
    LLVM_DEBUG(dbgs() << "     shifted: " << *V << "\n");
  }

  if (ShAmt || Ty->getBitWidth() < IntTy->getBitWidth()) {
    APInt Mask = ~Ty->getMask().zext(IntTy->getBitWidth()).shl(ShAmt);
    Old = IRB.CreateAnd(Old, Mask, Name + ".mask");
    LLVM_DEBUG(dbgs() << "      masked: " << *Old << "\n");
    V = IRB.CreateOr(Old, V, Name + ".insert");
    LLVM_DEBUG(dbgs() << "    inserted: " << *V << "\n");
  }
  return V;
}

static Value *extractVector(IRBuilderTy &IRB, Value *V, unsigned BeginIndex,
                            unsigned EndIndex, const Twine &Name) {
  auto *VecTy = cast<FixedVectorType>(V->getType());
  unsigned NumElements = EndIndex - BeginIndex;
  assert(NumElements <= VecTy->getNumElements() && "Too many elements!");

  if (NumElements == VecTy->getNumElements())
    return V;

  if (NumElements == 1) {
    V = IRB.CreateExtractElement(V, IRB.getInt32(BeginIndex),
                                 Name + ".extract");
    LLVM_DEBUG(dbgs() << "     extract: " << *V << "\n");
    return V;
  }

  auto Mask = llvm::to_vector<8>(llvm::seq<int>(BeginIndex, EndIndex));
  V = IRB.CreateShuffleVector(V, Mask, Name + ".extract");
  LLVM_DEBUG(dbgs() << "     shuffle: " << *V << "\n");
  return V;
}

static Value *insertVector(IRBuilderTy &IRB, Value *Old, Value *V,
                           unsigned BeginIndex, const Twine &Name) {
  VectorType *VecTy = cast<VectorType>(Old->getType());
  assert(VecTy && "Can only insert a vector into a vector");

  VectorType *Ty = dyn_cast<VectorType>(V->getType());
  if (!Ty) {
    // Single element to insert.
    V = IRB.CreateInsertElement(Old, V, IRB.getInt32(BeginIndex),
                                Name + ".insert");
    LLVM_DEBUG(dbgs() << "     insert: " << *V << "\n");
    return V;
  }

  assert(cast<FixedVectorType>(Ty)->getNumElements() <=
             cast<FixedVectorType>(VecTy)->getNumElements() &&
         "Too many elements!");
  if (cast<FixedVectorType>(Ty)->getNumElements() ==
      cast<FixedVectorType>(VecTy)->getNumElements()) {
    assert(V->getType() == VecTy && "Vector type mismatch");
    return V;
  }
  unsigned EndIndex = BeginIndex + cast<FixedVectorType>(Ty)->getNumElements();

  // When inserting a smaller vector into the larger to store, we first
  // use a shuffle vector to widen it with undef elements, and then
  // a second shuffle vector to select between the loaded vector and the
  // incoming vector.
  SmallVector<int, 8> Mask;
  Mask.reserve(cast<FixedVectorType>(VecTy)->getNumElements());
  for (unsigned i = 0; i != cast<FixedVectorType>(VecTy)->getNumElements(); ++i)
    if (i >= BeginIndex && i < EndIndex)
      Mask.push_back(i - BeginIndex);
    else
      Mask.push_back(-1);
  V = IRB.CreateShuffleVector(V, Mask, Name + ".expand");
  LLVM_DEBUG(dbgs() << "    shuffle: " << *V << "\n");

  SmallVector<Constant *, 8> Mask2;
  Mask2.reserve(cast<FixedVectorType>(VecTy)->getNumElements());
  for (unsigned i = 0; i != cast<FixedVectorType>(VecTy)->getNumElements(); ++i)
    Mask2.push_back(IRB.getInt1(i >= BeginIndex && i < EndIndex));

  V = IRB.CreateSelect(ConstantVector::get(Mask2), V, Old, Name + "blend");

  LLVM_DEBUG(dbgs() << "    blend: " << *V << "\n");
  return V;
}

/// Visitor to rewrite instructions using p particular slice of an alloca
/// to use a new alloca.
///
/// Also implements the rewriting to vector-based accesses when the partition
/// passes the isVectorPromotionViable predicate. Most of the rewriting logic
/// lives here.
class llvm::sroa::AllocaSliceRewriter
    : public InstVisitor<AllocaSliceRewriter, bool> {
  // Befriend the base class so it can delegate to private visit methods.
  friend class InstVisitor<AllocaSliceRewriter, bool>;

  using Base = InstVisitor<AllocaSliceRewriter, bool>;

  const DataLayout &DL;
  AllocaSlices &AS;
  SROAPass &Pass;
  AllocaInst &OldAI, &NewAI;
  const uint64_t NewAllocaBeginOffset, NewAllocaEndOffset;
  Type *NewAllocaTy;

  // This is a convenience and flag variable that will be null unless the new
  // alloca's integer operations should be widened to this integer type due to
  // passing isIntegerWideningViable above. If it is non-null, the desired
  // integer type will be stored here for easy access during rewriting.
  IntegerType *IntTy;

  // If we are rewriting an alloca partition which can be written as pure
  // vector operations, we stash extra information here. When VecTy is
  // non-null, we have some strict guarantees about the rewritten alloca:
  //   - The new alloca is exactly the size of the vector type here.
  //   - The accesses all either map to the entire vector or to a single
  //     element.
  //   - The set of accessing instructions is only one of those handled above
  //     in isVectorPromotionViable. Generally these are the same access kinds
  //     which are promotable via mem2reg.
  VectorType *VecTy;
  Type *ElementTy;
  uint64_t ElementSize;

  // The original offset of the slice currently being rewritten relative to
  // the original alloca.
  uint64_t BeginOffset = 0;
  uint64_t EndOffset = 0;

  // The new offsets of the slice currently being rewritten relative to the
  // original alloca.
  uint64_t NewBeginOffset = 0, NewEndOffset = 0;

  uint64_t SliceSize = 0;
  bool IsSplittable = false;
  bool IsSplit = false;
  Use *OldUse = nullptr;
  Instruction *OldPtr = nullptr;

  // Track post-rewrite users which are PHI nodes and Selects.
  SmallSetVector<PHINode *, 8> &PHIUsers;
  SmallSetVector<SelectInst *, 8> &SelectUsers;

  // Utility IR builder, whose name prefix is setup for each visited use, and
  // the insertion point is set to point to the user.
  IRBuilderTy IRB;

  // Return the new alloca, addrspacecasted if required to avoid changing the
  // addrspace of a volatile access.
  Value *getPtrToNewAI(unsigned AddrSpace, bool IsVolatile) {
    if (!IsVolatile || AddrSpace == NewAI.getType()->getPointerAddressSpace())
      return &NewAI;

    Type *AccessTy = NewAI.getAllocatedType()->getPointerTo(AddrSpace);
    return IRB.CreateAddrSpaceCast(&NewAI, AccessTy);
  }

public:
  AllocaSliceRewriter(const DataLayout &DL, AllocaSlices &AS, SROAPass &Pass,
                      AllocaInst &OldAI, AllocaInst &NewAI,
                      uint64_t NewAllocaBeginOffset,
                      uint64_t NewAllocaEndOffset, bool IsIntegerPromotable,
                      VectorType *PromotableVecTy,
                      SmallSetVector<PHINode *, 8> &PHIUsers,
                      SmallSetVector<SelectInst *, 8> &SelectUsers)
      : DL(DL), AS(AS), Pass(Pass), OldAI(OldAI), NewAI(NewAI),
        NewAllocaBeginOffset(NewAllocaBeginOffset),
        NewAllocaEndOffset(NewAllocaEndOffset),
        NewAllocaTy(NewAI.getAllocatedType()),
        IntTy(
            IsIntegerPromotable
                ? Type::getIntNTy(NewAI.getContext(),
                                  DL.getTypeSizeInBits(NewAI.getAllocatedType())
                                      .getFixedValue())
                : nullptr),
        VecTy(PromotableVecTy),
        ElementTy(VecTy ? VecTy->getElementType() : nullptr),
        ElementSize(VecTy ? DL.getTypeSizeInBits(ElementTy).getFixedValue() / 8
                          : 0),
        PHIUsers(PHIUsers), SelectUsers(SelectUsers),
        IRB(NewAI.getContext(), ConstantFolder()) {
    if (VecTy) {
      assert((DL.getTypeSizeInBits(ElementTy).getFixedValue() % 8) == 0 &&
             "Only multiple-of-8 sized vector elements are viable");
      ++NumVectorized;
    }
    assert((!IntTy && !VecTy) || (IntTy && !VecTy) || (!IntTy && VecTy));
  }

  bool visit(AllocaSlices::const_iterator I) {
    bool CanSROA = true;
    BeginOffset = I->beginOffset();
    EndOffset = I->endOffset();
    IsSplittable = I->isSplittable();
    IsSplit =
        BeginOffset < NewAllocaBeginOffset || EndOffset > NewAllocaEndOffset;
    LLVM_DEBUG(dbgs() << "  rewriting " << (IsSplit ? "split " : ""));
    LLVM_DEBUG(AS.printSlice(dbgs(), I, ""));
    LLVM_DEBUG(dbgs() << "\n");

    // Compute the intersecting offset range.
    assert(BeginOffset < NewAllocaEndOffset);
    assert(EndOffset > NewAllocaBeginOffset);
    NewBeginOffset = std::max(BeginOffset, NewAllocaBeginOffset);
    NewEndOffset = std::min(EndOffset, NewAllocaEndOffset);

    SliceSize = NewEndOffset - NewBeginOffset;
    LLVM_DEBUG(dbgs() << "   Begin:(" << BeginOffset << ", " << EndOffset
                      << ") NewBegin:(" << NewBeginOffset << ", "
                      << NewEndOffset << ") NewAllocaBegin:("
                      << NewAllocaBeginOffset << ", " << NewAllocaEndOffset
                      << ")\n");
    assert(IsSplit || NewBeginOffset == BeginOffset);
    OldUse = I->getUse();
    OldPtr = cast<Instruction>(OldUse->get());

    Instruction *OldUserI = cast<Instruction>(OldUse->getUser());
    IRB.SetInsertPoint(OldUserI);
    IRB.SetCurrentDebugLocation(OldUserI->getDebugLoc());
    IRB.getInserter().SetNamePrefix(
        Twine(NewAI.getName()) + "." + Twine(BeginOffset) + ".");

    CanSROA &= visit(cast<Instruction>(OldUse->getUser()));
    if (VecTy || IntTy)
      assert(CanSROA);
    return CanSROA;
  }

private:
  // Make sure the other visit overloads are visible.
  using Base::visit;

  // Every instruction which can end up as a user must have a rewrite rule.
  bool visitInstruction(Instruction &I) {
    LLVM_DEBUG(dbgs() << "    !!!! Cannot rewrite: " << I << "\n");
    llvm_unreachable("No rewrite rule for this instruction!");
  }

  Value *getNewAllocaSlicePtr(IRBuilderTy &IRB, Type *PointerTy) {
    // Note that the offset computation can use BeginOffset or NewBeginOffset
    // interchangeably for unsplit slices.
    assert(IsSplit || BeginOffset == NewBeginOffset);
    uint64_t Offset = NewBeginOffset - NewAllocaBeginOffset;

#ifndef NDEBUG
    StringRef OldName = OldPtr->getName();
    // Skip through the last '.sroa.' component of the name.
    size_t LastSROAPrefix = OldName.rfind(".sroa.");
    if (LastSROAPrefix != StringRef::npos) {
      OldName = OldName.substr(LastSROAPrefix + strlen(".sroa."));
      // Look for an SROA slice index.
      size_t IndexEnd = OldName.find_first_not_of("0123456789");
      if (IndexEnd != StringRef::npos && OldName[IndexEnd] == '.') {
        // Strip the index and look for the offset.
        OldName = OldName.substr(IndexEnd + 1);
        size_t OffsetEnd = OldName.find_first_not_of("0123456789");
        if (OffsetEnd != StringRef::npos && OldName[OffsetEnd] == '.')
          // Strip the offset.
          OldName = OldName.substr(OffsetEnd + 1);
      }
    }
    // Strip any SROA suffixes as well.
    OldName = OldName.substr(0, OldName.find(".sroa_"));
#endif

    return getAdjustedPtr(IRB, DL, &NewAI,
                          APInt(DL.getIndexTypeSizeInBits(PointerTy), Offset),
                          PointerTy,
#ifndef NDEBUG
                          Twine(OldName) + "."
#else
                          Twine()
#endif
                          );
  }

  /// Compute suitable alignment to access this slice of the *new*
  /// alloca.
  ///
  /// You can optionally pass a type to this routine and if that type's ABI
  /// alignment is itself suitable, this will return zero.
  Align getSliceAlign() {
    return commonAlignment(NewAI.getAlign(),
                           NewBeginOffset - NewAllocaBeginOffset);
  }

  unsigned getIndex(uint64_t Offset) {
    assert(VecTy && "Can only call getIndex when rewriting a vector");
    uint64_t RelOffset = Offset - NewAllocaBeginOffset;
    assert(RelOffset / ElementSize < UINT32_MAX && "Index out of bounds");
    uint32_t Index = RelOffset / ElementSize;
    assert(Index * ElementSize == RelOffset);
    return Index;
  }

  void deleteIfTriviallyDead(Value *V) {
    Instruction *I = cast<Instruction>(V);
    if (isInstructionTriviallyDead(I))
      Pass.DeadInsts.push_back(I);
  }

  Value *rewriteVectorizedLoadInst(LoadInst &LI) {
    unsigned BeginIndex = getIndex(NewBeginOffset);
    unsigned EndIndex = getIndex(NewEndOffset);
    assert(EndIndex > BeginIndex && "Empty vector!");

    LoadInst *Load = IRB.CreateAlignedLoad(NewAI.getAllocatedType(), &NewAI,
                                           NewAI.getAlign(), "load");

    Load->copyMetadata(LI, {LLVMContext::MD_mem_parallel_loop_access,
                            LLVMContext::MD_access_group});
    return extractVector(IRB, Load, BeginIndex, EndIndex, "vec");
  }

  Value *rewriteIntegerLoad(LoadInst &LI) {
    assert(IntTy && "We cannot insert an integer to the alloca");
    assert(!LI.isVolatile());
    Value *V = IRB.CreateAlignedLoad(NewAI.getAllocatedType(), &NewAI,
                                     NewAI.getAlign(), "load");
    V = convertValue(DL, IRB, V, IntTy);
    assert(NewBeginOffset >= NewAllocaBeginOffset && "Out of bounds offset");
    uint64_t Offset = NewBeginOffset - NewAllocaBeginOffset;
    if (Offset > 0 || NewEndOffset < NewAllocaEndOffset) {
      IntegerType *ExtractTy = Type::getIntNTy(LI.getContext(), SliceSize * 8);
      V = extractInteger(DL, IRB, V, ExtractTy, Offset, "extract");
    }
    // It is possible that the extracted type is not the load type. This
    // happens if there is a load past the end of the alloca, and as
    // a consequence the slice is narrower but still a candidate for integer
    // lowering. To handle this case, we just zero extend the extracted
    // integer.
    assert(cast<IntegerType>(LI.getType())->getBitWidth() >= SliceSize * 8 &&
           "Can only handle an extract for an overly wide load");
    if (cast<IntegerType>(LI.getType())->getBitWidth() > SliceSize * 8)
      V = IRB.CreateZExt(V, LI.getType());
    return V;
  }

  bool visitLoadInst(LoadInst &LI) {
    LLVM_DEBUG(dbgs() << "    original: " << LI << "\n");
    Value *OldOp = LI.getOperand(0);
    assert(OldOp == OldPtr);

    AAMDNodes AATags = LI.getAAMetadata();

    unsigned AS = LI.getPointerAddressSpace();

    Type *TargetTy = IsSplit ? Type::getIntNTy(LI.getContext(), SliceSize * 8)
                             : LI.getType();
    const bool IsLoadPastEnd =
        DL.getTypeStoreSize(TargetTy).getFixedValue() > SliceSize;
    bool IsPtrAdjusted = false;
    Value *V;
    if (VecTy) {
      V = rewriteVectorizedLoadInst(LI);
    } else if (IntTy && LI.getType()->isIntegerTy()) {
      V = rewriteIntegerLoad(LI);
    } else if (NewBeginOffset == NewAllocaBeginOffset &&
               NewEndOffset == NewAllocaEndOffset &&
               (canConvertValue(DL, NewAllocaTy, TargetTy) ||
                (IsLoadPastEnd && NewAllocaTy->isIntegerTy() &&
                 TargetTy->isIntegerTy()))) {
      Value *NewPtr =
          getPtrToNewAI(LI.getPointerAddressSpace(), LI.isVolatile());
      LoadInst *NewLI = IRB.CreateAlignedLoad(NewAI.getAllocatedType(), NewPtr,
                                              NewAI.getAlign(), LI.isVolatile(),
                                              LI.getName());
      if (LI.isVolatile())
        NewLI->setAtomic(LI.getOrdering(), LI.getSyncScopeID());
      if (NewLI->isAtomic())
        NewLI->setAlignment(LI.getAlign());

      // Copy any metadata that is valid for the new load. This may require
      // conversion to a different kind of metadata, e.g. !nonnull might change
      // to !range or vice versa.
      copyMetadataForLoad(*NewLI, LI);

      // Do this after copyMetadataForLoad() to preserve the TBAA shift.
      if (AATags)
        NewLI->setAAMetadata(AATags.shift(NewBeginOffset - BeginOffset));

      // Try to preserve nonnull metadata
      V = NewLI;

      // If this is an integer load past the end of the slice (which means the
      // bytes outside the slice are undef or this load is dead) just forcibly
      // fix the integer size with correct handling of endianness.
      if (auto *AITy = dyn_cast<IntegerType>(NewAllocaTy))
        if (auto *TITy = dyn_cast<IntegerType>(TargetTy))
          if (AITy->getBitWidth() < TITy->getBitWidth()) {
            V = IRB.CreateZExt(V, TITy, "load.ext");
            if (DL.isBigEndian())
              V = IRB.CreateShl(V, TITy->getBitWidth() - AITy->getBitWidth(),
                                "endian_shift");
          }
    } else {
      Type *LTy = TargetTy->getPointerTo(AS);
      LoadInst *NewLI =
          IRB.CreateAlignedLoad(TargetTy, getNewAllocaSlicePtr(IRB, LTy),
                                getSliceAlign(), LI.isVolatile(), LI.getName());
      if (AATags)
        NewLI->setAAMetadata(AATags.shift(NewBeginOffset - BeginOffset));
      if (LI.isVolatile())
        NewLI->setAtomic(LI.getOrdering(), LI.getSyncScopeID());
      NewLI->copyMetadata(LI, {LLVMContext::MD_mem_parallel_loop_access,
                               LLVMContext::MD_access_group});

      V = NewLI;
      IsPtrAdjusted = true;
    }
    V = convertValue(DL, IRB, V, TargetTy);

    if (IsSplit) {
      assert(!LI.isVolatile());
      assert(LI.getType()->isIntegerTy() &&
             "Only integer type loads and stores are split");
      assert(SliceSize < DL.getTypeStoreSize(LI.getType()).getFixedValue() &&
             "Split load isn't smaller than original load");
      assert(DL.typeSizeEqualsStoreSize(LI.getType()) &&
             "Non-byte-multiple bit width");
      // Move the insertion point just past the load so that we can refer to it.
      IRB.SetInsertPoint(&*std::next(BasicBlock::iterator(&LI)));
      // Create a placeholder value with the same type as LI to use as the
      // basis for the new value. This allows us to replace the uses of LI with
      // the computed value, and then replace the placeholder with LI, leaving
      // LI only used for this computation.
      Value *Placeholder = new LoadInst(
          LI.getType(), PoisonValue::get(LI.getType()->getPointerTo(AS)), "",
          false, Align(1));
      V = insertInteger(DL, IRB, Placeholder, V, NewBeginOffset - BeginOffset,
                        "insert");
      LI.replaceAllUsesWith(V);
      Placeholder->replaceAllUsesWith(&LI);
      Placeholder->deleteValue();
    } else {
      LI.replaceAllUsesWith(V);
    }

    Pass.DeadInsts.push_back(&LI);
    deleteIfTriviallyDead(OldOp);
    LLVM_DEBUG(dbgs() << "          to: " << *V << "\n");
    return !LI.isVolatile() && !IsPtrAdjusted;
  }

  bool rewriteVectorizedStoreInst(Value *V, StoreInst &SI, Value *OldOp,
                                  AAMDNodes AATags) {
    // Capture V for the purpose of debug-info accounting once it's converted
    // to a vector store.
    Value *OrigV = V;
    if (V->getType() != VecTy) {
      unsigned BeginIndex = getIndex(NewBeginOffset);
      unsigned EndIndex = getIndex(NewEndOffset);
      assert(EndIndex > BeginIndex && "Empty vector!");
      unsigned NumElements = EndIndex - BeginIndex;
      assert(NumElements <= cast<FixedVectorType>(VecTy)->getNumElements() &&
             "Too many elements!");
      Type *SliceTy = (NumElements == 1)
                          ? ElementTy
                          : FixedVectorType::get(ElementTy, NumElements);
      if (V->getType() != SliceTy)
        V = convertValue(DL, IRB, V, SliceTy);

      // Mix in the existing elements.
      Value *Old = IRB.CreateAlignedLoad(NewAI.getAllocatedType(), &NewAI,
                                         NewAI.getAlign(), "load");
      V = insertVector(IRB, Old, V, BeginIndex, "vec");
    }
    StoreInst *Store = IRB.CreateAlignedStore(V, &NewAI, NewAI.getAlign());
    Store->copyMetadata(SI, {LLVMContext::MD_mem_parallel_loop_access,
                             LLVMContext::MD_access_group});
    if (AATags)
      Store->setAAMetadata(AATags.shift(NewBeginOffset - BeginOffset));
    Pass.DeadInsts.push_back(&SI);

    // NOTE: Careful to use OrigV rather than V.
    migrateDebugInfo(&OldAI, IsSplit, NewBeginOffset * 8, SliceSize * 8, &SI,
                     Store, Store->getPointerOperand(), OrigV, DL);
    LLVM_DEBUG(dbgs() << "          to: " << *Store << "\n");
    return true;
  }

  bool rewriteIntegerStore(Value *V, StoreInst &SI, AAMDNodes AATags) {
    assert(IntTy && "We cannot extract an integer from the alloca");
    assert(!SI.isVolatile());
    if (DL.getTypeSizeInBits(V->getType()).getFixedValue() !=
        IntTy->getBitWidth()) {
      Value *Old = IRB.CreateAlignedLoad(NewAI.getAllocatedType(), &NewAI,
                                         NewAI.getAlign(), "oldload");
      Old = convertValue(DL, IRB, Old, IntTy);
      assert(BeginOffset >= NewAllocaBeginOffset && "Out of bounds offset");
      uint64_t Offset = BeginOffset - NewAllocaBeginOffset;
      V = insertInteger(DL, IRB, Old, SI.getValueOperand(), Offset, "insert");
    }
    V = convertValue(DL, IRB, V, NewAllocaTy);
    StoreInst *Store = IRB.CreateAlignedStore(V, &NewAI, NewAI.getAlign());
    Store->copyMetadata(SI, {LLVMContext::MD_mem_parallel_loop_access,
                             LLVMContext::MD_access_group});
    if (AATags)
      Store->setAAMetadata(AATags.shift(NewBeginOffset - BeginOffset));

    migrateDebugInfo(&OldAI, IsSplit, NewBeginOffset * 8, SliceSize * 8, &SI,
                     Store, Store->getPointerOperand(),
                     Store->getValueOperand(), DL);

    Pass.DeadInsts.push_back(&SI);
    LLVM_DEBUG(dbgs() << "          to: " << *Store << "\n");
    return true;
  }

  bool visitStoreInst(StoreInst &SI) {
    LLVM_DEBUG(dbgs() << "    original: " << SI << "\n");
    Value *OldOp = SI.getOperand(1);
    assert(OldOp == OldPtr);

    AAMDNodes AATags = SI.getAAMetadata();
    Value *V = SI.getValueOperand();

    // Strip all inbounds GEPs and pointer casts to try to dig out any root
    // alloca that should be re-examined after promoting this alloca.
    if (V->getType()->isPointerTy())
      if (AllocaInst *AI = dyn_cast<AllocaInst>(V->stripInBoundsOffsets()))
        Pass.PostPromotionWorklist.insert(AI);

    if (SliceSize < DL.getTypeStoreSize(V->getType()).getFixedValue()) {
      assert(!SI.isVolatile());
      assert(V->getType()->isIntegerTy() &&
             "Only integer type loads and stores are split");
      assert(DL.typeSizeEqualsStoreSize(V->getType()) &&
             "Non-byte-multiple bit width");
      IntegerType *NarrowTy = Type::getIntNTy(SI.getContext(), SliceSize * 8);
      V = extractInteger(DL, IRB, V, NarrowTy, NewBeginOffset - BeginOffset,
                         "extract");
    }

    if (VecTy)
      return rewriteVectorizedStoreInst(V, SI, OldOp, AATags);
    if (IntTy && V->getType()->isIntegerTy())
      return rewriteIntegerStore(V, SI, AATags);

    const bool IsStorePastEnd =
        DL.getTypeStoreSize(V->getType()).getFixedValue() > SliceSize;
    StoreInst *NewSI;
    if (NewBeginOffset == NewAllocaBeginOffset &&
        NewEndOffset == NewAllocaEndOffset &&
        (canConvertValue(DL, V->getType(), NewAllocaTy) ||
         (IsStorePastEnd && NewAllocaTy->isIntegerTy() &&
          V->getType()->isIntegerTy()))) {
      // If this is an integer store past the end of slice (and thus the bytes
      // past that point are irrelevant or this is unreachable), truncate the
      // value prior to storing.
      if (auto *VITy = dyn_cast<IntegerType>(V->getType()))
        if (auto *AITy = dyn_cast<IntegerType>(NewAllocaTy))
          if (VITy->getBitWidth() > AITy->getBitWidth()) {
            if (DL.isBigEndian())
              V = IRB.CreateLShr(V, VITy->getBitWidth() - AITy->getBitWidth(),
                                 "endian_shift");
            V = IRB.CreateTrunc(V, AITy, "load.trunc");
          }

      V = convertValue(DL, IRB, V, NewAllocaTy);
      Value *NewPtr =
          getPtrToNewAI(SI.getPointerAddressSpace(), SI.isVolatile());

      NewSI =
          IRB.CreateAlignedStore(V, NewPtr, NewAI.getAlign(), SI.isVolatile());
    } else {
      unsigned AS = SI.getPointerAddressSpace();
      Value *NewPtr = getNewAllocaSlicePtr(IRB, V->getType()->getPointerTo(AS));
      NewSI =
          IRB.CreateAlignedStore(V, NewPtr, getSliceAlign(), SI.isVolatile());
    }
    NewSI->copyMetadata(SI, {LLVMContext::MD_mem_parallel_loop_access,
                             LLVMContext::MD_access_group});
    if (AATags)
      NewSI->setAAMetadata(AATags.shift(NewBeginOffset - BeginOffset));
    if (SI.isVolatile())
      NewSI->setAtomic(SI.getOrdering(), SI.getSyncScopeID());
    if (NewSI->isAtomic())
      NewSI->setAlignment(SI.getAlign());

    migrateDebugInfo(&OldAI, IsSplit, NewBeginOffset * 8, SliceSize * 8, &SI,
                     NewSI, NewSI->getPointerOperand(),
                     NewSI->getValueOperand(), DL);

    Pass.DeadInsts.push_back(&SI);
    deleteIfTriviallyDead(OldOp);

    LLVM_DEBUG(dbgs() << "          to: " << *NewSI << "\n");
    return NewSI->getPointerOperand() == &NewAI &&
           NewSI->getValueOperand()->getType() == NewAllocaTy &&
           !SI.isVolatile();
  }

  /// Compute an integer value from splatting an i8 across the given
  /// number of bytes.
  ///
  /// Note that this routine assumes an i8 is a byte. If that isn't true, don't
  /// call this routine.
  /// FIXME: Heed the advice above.
  ///
  /// \param V The i8 value to splat.
  /// \param Size The number of bytes in the output (assuming i8 is one byte)
  Value *getIntegerSplat(Value *V, unsigned Size) {
    assert(Size > 0 && "Expected a positive number of bytes.");
    IntegerType *VTy = cast<IntegerType>(V->getType());
    assert(VTy->getBitWidth() == 8 && "Expected an i8 value for the byte");
    if (Size == 1)
      return V;

    Type *SplatIntTy = Type::getIntNTy(VTy->getContext(), Size * 8);
    V = IRB.CreateMul(
        IRB.CreateZExt(V, SplatIntTy, "zext"),
        IRB.CreateUDiv(Constant::getAllOnesValue(SplatIntTy),
                       IRB.CreateZExt(Constant::getAllOnesValue(V->getType()),
                                      SplatIntTy)),
        "isplat");
    return V;
  }

  /// Compute a vector splat for a given element value.
  Value *getVectorSplat(Value *V, unsigned NumElements) {
    V = IRB.CreateVectorSplat(NumElements, V, "vsplat");
    LLVM_DEBUG(dbgs() << "       splat: " << *V << "\n");
    return V;
  }

  bool visitMemSetInst(MemSetInst &II) {
    LLVM_DEBUG(dbgs() << "    original: " << II << "\n");
    assert(II.getRawDest() == OldPtr);

    AAMDNodes AATags = II.getAAMetadata();

    // If the memset has a variable size, it cannot be split, just adjust the
    // pointer to the new alloca.
    if (!isa<ConstantInt>(II.getLength())) {
      assert(!IsSplit);
      assert(NewBeginOffset == BeginOffset);
      II.setDest(getNewAllocaSlicePtr(IRB, OldPtr->getType()));
      II.setDestAlignment(getSliceAlign());
      // In theory we should call migrateDebugInfo here. However, we do not
      // emit dbg.assign intrinsics for mem intrinsics storing through non-
      // constant geps, or storing a variable number of bytes.
      assert(at::getAssignmentMarkers(&II).empty() &&
             "AT: Unexpected link to non-const GEP");
      deleteIfTriviallyDead(OldPtr);
      return false;
    }

    // Record this instruction for deletion.
    Pass.DeadInsts.push_back(&II);

    Type *AllocaTy = NewAI.getAllocatedType();
    Type *ScalarTy = AllocaTy->getScalarType();

    const bool CanContinue = [&]() {
      if (VecTy || IntTy)
        return true;
      if (BeginOffset > NewAllocaBeginOffset ||
          EndOffset < NewAllocaEndOffset)
        return false;
      // Length must be in range for FixedVectorType.
      auto *C = cast<ConstantInt>(II.getLength());
      const uint64_t Len = C->getLimitedValue();
      if (Len > std::numeric_limits<unsigned>::max())
        return false;
      auto *Int8Ty = IntegerType::getInt8Ty(NewAI.getContext());
      auto *SrcTy = FixedVectorType::get(Int8Ty, Len);
      return canConvertValue(DL, SrcTy, AllocaTy) &&
             DL.isLegalInteger(DL.getTypeSizeInBits(ScalarTy).getFixedValue());
    }();

    // If this doesn't map cleanly onto the alloca type, and that type isn't
    // a single value type, just emit a memset.
    if (!CanContinue) {
      Type *SizeTy = II.getLength()->getType();
      Constant *Size = ConstantInt::get(SizeTy, NewEndOffset - NewBeginOffset);
      MemIntrinsic *New = cast<MemIntrinsic>(IRB.CreateMemSet(
          getNewAllocaSlicePtr(IRB, OldPtr->getType()), II.getValue(), Size,
          MaybeAlign(getSliceAlign()), II.isVolatile()));
      if (AATags)
        New->setAAMetadata(AATags.shift(NewBeginOffset - BeginOffset));

      migrateDebugInfo(&OldAI, IsSplit, NewBeginOffset * 8, SliceSize * 8, &II,
                       New, New->getRawDest(), nullptr, DL);

      LLVM_DEBUG(dbgs() << "          to: " << *New << "\n");
      return false;
    }

    // If we can represent this as a simple value, we have to build the actual
    // value to store, which requires expanding the byte present in memset to
    // a sensible representation for the alloca type. This is essentially
    // splatting the byte to a sufficiently wide integer, splatting it across
    // any desired vector width, and bitcasting to the final type.
    Value *V;

    if (VecTy) {
      // If this is a memset of a vectorized alloca, insert it.
      assert(ElementTy == ScalarTy);

      unsigned BeginIndex = getIndex(NewBeginOffset);
      unsigned EndIndex = getIndex(NewEndOffset);
      assert(EndIndex > BeginIndex && "Empty vector!");
      unsigned NumElements = EndIndex - BeginIndex;
      assert(NumElements <= cast<FixedVectorType>(VecTy)->getNumElements() &&
             "Too many elements!");

      Value *Splat = getIntegerSplat(
          II.getValue(), DL.getTypeSizeInBits(ElementTy).getFixedValue() / 8);
      Splat = convertValue(DL, IRB, Splat, ElementTy);
      if (NumElements > 1)
        Splat = getVectorSplat(Splat, NumElements);

      Value *Old = IRB.CreateAlignedLoad(NewAI.getAllocatedType(), &NewAI,
                                         NewAI.getAlign(), "oldload");
      V = insertVector(IRB, Old, Splat, BeginIndex, "vec");
    } else if (IntTy) {
      // If this is a memset on an alloca where we can widen stores, insert the
      // set integer.
      assert(!II.isVolatile());

      uint64_t Size = NewEndOffset - NewBeginOffset;
      V = getIntegerSplat(II.getValue(), Size);

      if (IntTy && (BeginOffset != NewAllocaBeginOffset ||
                    EndOffset != NewAllocaBeginOffset)) {
        Value *Old = IRB.CreateAlignedLoad(NewAI.getAllocatedType(), &NewAI,
                                           NewAI.getAlign(), "oldload");
        Old = convertValue(DL, IRB, Old, IntTy);
        uint64_t Offset = NewBeginOffset - NewAllocaBeginOffset;
        V = insertInteger(DL, IRB, Old, V, Offset, "insert");
      } else {
        assert(V->getType() == IntTy &&
               "Wrong type for an alloca wide integer!");
      }
      V = convertValue(DL, IRB, V, AllocaTy);
    } else {
      // Established these invariants above.
      assert(NewBeginOffset == NewAllocaBeginOffset);
      assert(NewEndOffset == NewAllocaEndOffset);

      V = getIntegerSplat(II.getValue(),
                          DL.getTypeSizeInBits(ScalarTy).getFixedValue() / 8);
      if (VectorType *AllocaVecTy = dyn_cast<VectorType>(AllocaTy))
        V = getVectorSplat(
            V, cast<FixedVectorType>(AllocaVecTy)->getNumElements());

      V = convertValue(DL, IRB, V, AllocaTy);
    }

    Value *NewPtr = getPtrToNewAI(II.getDestAddressSpace(), II.isVolatile());
    StoreInst *New =
        IRB.CreateAlignedStore(V, NewPtr, NewAI.getAlign(), II.isVolatile());
    New->copyMetadata(II, {LLVMContext::MD_mem_parallel_loop_access,
                           LLVMContext::MD_access_group});
    if (AATags)
      New->setAAMetadata(AATags.shift(NewBeginOffset - BeginOffset));

    migrateDebugInfo(&OldAI, IsSplit, NewBeginOffset * 8, SliceSize * 8, &II,
                     New, New->getPointerOperand(), V, DL);

    LLVM_DEBUG(dbgs() << "          to: " << *New << "\n");
    return !II.isVolatile();
  }

  bool visitMemTransferInst(MemTransferInst &II) {
    // Rewriting of memory transfer instructions can be a bit tricky. We break
    // them into two categories: split intrinsics and unsplit intrinsics.

    LLVM_DEBUG(dbgs() << "    original: " << II << "\n");

    AAMDNodes AATags = II.getAAMetadata();

    bool IsDest = &II.getRawDestUse() == OldUse;
    assert((IsDest && II.getRawDest() == OldPtr) ||
           (!IsDest && II.getRawSource() == OldPtr));

    Align SliceAlign = getSliceAlign();
    // For unsplit intrinsics, we simply modify the source and destination
    // pointers in place. This isn't just an optimization, it is a matter of
    // correctness. With unsplit intrinsics we may be dealing with transfers
    // within a single alloca before SROA ran, or with transfers that have
    // a variable length. We may also be dealing with memmove instead of
    // memcpy, and so simply updating the pointers is the necessary for us to
    // update both source and dest of a single call.
    if (!IsSplittable) {
      Value *AdjustedPtr = getNewAllocaSlicePtr(IRB, OldPtr->getType());
      if (IsDest) {
        // Update the address component of linked dbg.assigns.
        for (auto *DAI : at::getAssignmentMarkers(&II)) {
          if (any_of(DAI->location_ops(),
                     [&](Value *V) { return V == II.getDest(); }) ||
              DAI->getAddress() == II.getDest())
            DAI->replaceVariableLocationOp(II.getDest(), AdjustedPtr);
        }
        II.setDest(AdjustedPtr);
        II.setDestAlignment(SliceAlign);
      } else {
        II.setSource(AdjustedPtr);
        II.setSourceAlignment(SliceAlign);
      }

      LLVM_DEBUG(dbgs() << "          to: " << II << "\n");
      deleteIfTriviallyDead(OldPtr);
      return false;
    }
    // For split transfer intrinsics we have an incredibly useful assurance:
    // the source and destination do not reside within the same alloca, and at
    // least one of them does not escape. This means that we can replace
    // memmove with memcpy, and we don't need to worry about all manner of
    // downsides to splitting and transforming the operations.

    // If this doesn't map cleanly onto the alloca type, and that type isn't
    // a single value type, just emit a memcpy.
    bool EmitMemCpy =
        !VecTy && !IntTy &&
        (BeginOffset > NewAllocaBeginOffset || EndOffset < NewAllocaEndOffset ||
         SliceSize !=
             DL.getTypeStoreSize(NewAI.getAllocatedType()).getFixedValue() ||
         !NewAI.getAllocatedType()->isSingleValueType());

    // If we're just going to emit a memcpy, the alloca hasn't changed, and the
    // size hasn't been shrunk based on analysis of the viable range, this is
    // a no-op.
    if (EmitMemCpy && &OldAI == &NewAI) {
      // Ensure the start lines up.
      assert(NewBeginOffset == BeginOffset);

      // Rewrite the size as needed.
      if (NewEndOffset != EndOffset)
        II.setLength(ConstantInt::get(II.getLength()->getType(),
                                      NewEndOffset - NewBeginOffset));
      return false;
    }
    // Record this instruction for deletion.
    Pass.DeadInsts.push_back(&II);

    // Strip all inbounds GEPs and pointer casts to try to dig out any root
    // alloca that should be re-examined after rewriting this instruction.
    Value *OtherPtr = IsDest ? II.getRawSource() : II.getRawDest();
    if (AllocaInst *AI =
            dyn_cast<AllocaInst>(OtherPtr->stripInBoundsOffsets())) {
      assert(AI != &OldAI && AI != &NewAI &&
             "Splittable transfers cannot reach the same alloca on both ends.");
      Pass.Worklist.insert(AI);
    }

    Type *OtherPtrTy = OtherPtr->getType();
    unsigned OtherAS = OtherPtrTy->getPointerAddressSpace();

    // Compute the relative offset for the other pointer within the transfer.
    unsigned OffsetWidth = DL.getIndexSizeInBits(OtherAS);
    APInt OtherOffset(OffsetWidth, NewBeginOffset - BeginOffset);
    Align OtherAlign =
        (IsDest ? II.getSourceAlign() : II.getDestAlign()).valueOrOne();
    OtherAlign =
        commonAlignment(OtherAlign, OtherOffset.zextOrTrunc(64).getZExtValue());

    if (EmitMemCpy) {
      // Compute the other pointer, folding as much as possible to produce
      // a single, simple GEP in most cases.
      OtherPtr = getAdjustedPtr(IRB, DL, OtherPtr, OtherOffset, OtherPtrTy,
                                OtherPtr->getName() + ".");

      Value *OurPtr = getNewAllocaSlicePtr(IRB, OldPtr->getType());
      Type *SizeTy = II.getLength()->getType();
      Constant *Size = ConstantInt::get(SizeTy, NewEndOffset - NewBeginOffset);

      Value *DestPtr, *SrcPtr;
      MaybeAlign DestAlign, SrcAlign;
      // Note: IsDest is true iff we're copying into the new alloca slice
      if (IsDest) {
        DestPtr = OurPtr;
        DestAlign = SliceAlign;
        SrcPtr = OtherPtr;
        SrcAlign = OtherAlign;
      } else {
        DestPtr = OtherPtr;
        DestAlign = OtherAlign;
        SrcPtr = OurPtr;
        SrcAlign = SliceAlign;
      }
      CallInst *New = IRB.CreateMemCpy(DestPtr, DestAlign, SrcPtr, SrcAlign,
                                       Size, II.isVolatile());
      if (AATags)
        New->setAAMetadata(AATags.shift(NewBeginOffset - BeginOffset));

      APInt Offset(DL.getIndexTypeSizeInBits(DestPtr->getType()), 0);
      if (IsDest) {
        migrateDebugInfo(&OldAI, IsSplit, NewBeginOffset * 8, SliceSize * 8,
                         &II, New, DestPtr, nullptr, DL);
      } else if (AllocaInst *Base = dyn_cast<AllocaInst>(
                     DestPtr->stripAndAccumulateConstantOffsets(
                         DL, Offset, /*AllowNonInbounds*/ true))) {
        migrateDebugInfo(Base, IsSplit, Offset.getZExtValue() * 8,
                         SliceSize * 8, &II, New, DestPtr, nullptr, DL);
      }
      LLVM_DEBUG(dbgs() << "          to: " << *New << "\n");
      return false;
    }

    bool IsWholeAlloca = NewBeginOffset == NewAllocaBeginOffset &&
                         NewEndOffset == NewAllocaEndOffset;
    uint64_t Size = NewEndOffset - NewBeginOffset;
    unsigned BeginIndex = VecTy ? getIndex(NewBeginOffset) : 0;
    unsigned EndIndex = VecTy ? getIndex(NewEndOffset) : 0;
    unsigned NumElements = EndIndex - BeginIndex;
    IntegerType *SubIntTy =
        IntTy ? Type::getIntNTy(IntTy->getContext(), Size * 8) : nullptr;

    // Reset the other pointer type to match the register type we're going to
    // use, but using the address space of the original other pointer.
    Type *OtherTy;
    if (VecTy && !IsWholeAlloca) {
      if (NumElements == 1)
        OtherTy = VecTy->getElementType();
      else
        OtherTy = FixedVectorType::get(VecTy->getElementType(), NumElements);
    } else if (IntTy && !IsWholeAlloca) {
      OtherTy = SubIntTy;
    } else {
      OtherTy = NewAllocaTy;
    }
    OtherPtrTy = OtherTy->getPointerTo(OtherAS);

    Value *AdjPtr = getAdjustedPtr(IRB, DL, OtherPtr, OtherOffset, OtherPtrTy,
                                   OtherPtr->getName() + ".");
    MaybeAlign SrcAlign = OtherAlign;
    MaybeAlign DstAlign = SliceAlign;
    if (!IsDest)
      std::swap(SrcAlign, DstAlign);

    Value *SrcPtr;
    Value *DstPtr;

    if (IsDest) {
      DstPtr = getPtrToNewAI(II.getDestAddressSpace(), II.isVolatile());
      SrcPtr = AdjPtr;
    } else {
      DstPtr = AdjPtr;
      SrcPtr = getPtrToNewAI(II.getSourceAddressSpace(), II.isVolatile());
    }

    Value *Src;
    if (VecTy && !IsWholeAlloca && !IsDest) {
      Src = IRB.CreateAlignedLoad(NewAI.getAllocatedType(), &NewAI,
                                  NewAI.getAlign(), "load");
      Src = extractVector(IRB, Src, BeginIndex, EndIndex, "vec");
    } else if (IntTy && !IsWholeAlloca && !IsDest) {
      Src = IRB.CreateAlignedLoad(NewAI.getAllocatedType(), &NewAI,
                                  NewAI.getAlign(), "load");
      Src = convertValue(DL, IRB, Src, IntTy);
      uint64_t Offset = NewBeginOffset - NewAllocaBeginOffset;
      Src = extractInteger(DL, IRB, Src, SubIntTy, Offset, "extract");
    } else {
      LoadInst *Load = IRB.CreateAlignedLoad(OtherTy, SrcPtr, SrcAlign,
                                             II.isVolatile(), "copyload");
      Load->copyMetadata(II, {LLVMContext::MD_mem_parallel_loop_access,
                              LLVMContext::MD_access_group});
      if (AATags)
        Load->setAAMetadata(AATags.shift(NewBeginOffset - BeginOffset));
      Src = Load;
    }

    if (VecTy && !IsWholeAlloca && IsDest) {
      Value *Old = IRB.CreateAlignedLoad(NewAI.getAllocatedType(), &NewAI,
                                         NewAI.getAlign(), "oldload");
      Src = insertVector(IRB, Old, Src, BeginIndex, "vec");
    } else if (IntTy && !IsWholeAlloca && IsDest) {
      Value *Old = IRB.CreateAlignedLoad(NewAI.getAllocatedType(), &NewAI,
                                         NewAI.getAlign(), "oldload");
      Old = convertValue(DL, IRB, Old, IntTy);
      uint64_t Offset = NewBeginOffset - NewAllocaBeginOffset;
      Src = insertInteger(DL, IRB, Old, Src, Offset, "insert");
      Src = convertValue(DL, IRB, Src, NewAllocaTy);
    }

    StoreInst *Store = cast<StoreInst>(
        IRB.CreateAlignedStore(Src, DstPtr, DstAlign, II.isVolatile()));
    Store->copyMetadata(II, {LLVMContext::MD_mem_parallel_loop_access,
                             LLVMContext::MD_access_group});
    if (AATags)
      Store->setAAMetadata(AATags.shift(NewBeginOffset - BeginOffset));

    APInt Offset(DL.getIndexTypeSizeInBits(DstPtr->getType()), 0);
    if (IsDest) {

      migrateDebugInfo(&OldAI, IsSplit, NewBeginOffset * 8, SliceSize * 8, &II,
                       Store, DstPtr, Src, DL);
    } else if (AllocaInst *Base = dyn_cast<AllocaInst>(
                   DstPtr->stripAndAccumulateConstantOffsets(
                       DL, Offset, /*AllowNonInbounds*/ true))) {
      migrateDebugInfo(Base, IsSplit, Offset.getZExtValue() * 8, SliceSize * 8,
                       &II, Store, DstPtr, Src, DL);
    }

    LLVM_DEBUG(dbgs() << "          to: " << *Store << "\n");
    return !II.isVolatile();
  }

  bool visitIntrinsicInst(IntrinsicInst &II) {
    assert((II.isLifetimeStartOrEnd() || II.isDroppable()) &&
           "Unexpected intrinsic!");
    LLVM_DEBUG(dbgs() << "    original: " << II << "\n");

    // Record this instruction for deletion.
    Pass.DeadInsts.push_back(&II);

    if (II.isDroppable()) {
      assert(II.getIntrinsicID() == Intrinsic::assume && "Expected assume");
      // TODO For now we forget assumed information, this can be improved.
      OldPtr->dropDroppableUsesIn(II);
      return true;
    }

    assert(II.getArgOperand(1) == OldPtr);
    // Lifetime intrinsics are only promotable if they cover the whole alloca.
    // Therefore, we drop lifetime intrinsics which don't cover the whole
    // alloca.
    // (In theory, intrinsics which partially cover an alloca could be
    // promoted, but PromoteMemToReg doesn't handle that case.)
    // FIXME: Check whether the alloca is promotable before dropping the
    // lifetime intrinsics?
    if (NewBeginOffset != NewAllocaBeginOffset ||
        NewEndOffset != NewAllocaEndOffset)
      return true;

    ConstantInt *Size =
        ConstantInt::get(cast<IntegerType>(II.getArgOperand(0)->getType()),
                         NewEndOffset - NewBeginOffset);
    // Lifetime intrinsics always expect an i8* so directly get such a pointer
    // for the new alloca slice.
    Type *PointerTy = IRB.getInt8PtrTy(OldPtr->getType()->getPointerAddressSpace());
    Value *Ptr = getNewAllocaSlicePtr(IRB, PointerTy);
    Value *New;
    if (II.getIntrinsicID() == Intrinsic::lifetime_start)
      New = IRB.CreateLifetimeStart(Ptr, Size);
    else
      New = IRB.CreateLifetimeEnd(Ptr, Size);

    (void)New;
    LLVM_DEBUG(dbgs() << "          to: " << *New << "\n");

    return true;
  }

  void fixLoadStoreAlign(Instruction &Root) {
    // This algorithm implements the same visitor loop as
    // hasUnsafePHIOrSelectUse, and fixes the alignment of each load
    // or store found.
    SmallPtrSet<Instruction *, 4> Visited;
    SmallVector<Instruction *, 4> Uses;
    Visited.insert(&Root);
    Uses.push_back(&Root);
    do {
      Instruction *I = Uses.pop_back_val();

      if (LoadInst *LI = dyn_cast<LoadInst>(I)) {
        LI->setAlignment(std::min(LI->getAlign(), getSliceAlign()));
        continue;
      }
      if (StoreInst *SI = dyn_cast<StoreInst>(I)) {
        SI->setAlignment(std::min(SI->getAlign(), getSliceAlign()));
        continue;
      }

      assert(isa<BitCastInst>(I) || isa<AddrSpaceCastInst>(I) ||
             isa<PHINode>(I) || isa<SelectInst>(I) ||
             isa<GetElementPtrInst>(I));
      for (User *U : I->users())
        if (Visited.insert(cast<Instruction>(U)).second)
          Uses.push_back(cast<Instruction>(U));
    } while (!Uses.empty());
  }

  bool visitPHINode(PHINode &PN) {
    LLVM_DEBUG(dbgs() << "    original: " << PN << "\n");
    assert(BeginOffset >= NewAllocaBeginOffset && "PHIs are unsplittable");
    assert(EndOffset <= NewAllocaEndOffset && "PHIs are unsplittable");

    // We would like to compute a new pointer in only one place, but have it be
    // as local as possible to the PHI. To do that, we re-use the location of
    // the old pointer, which necessarily must be in the right position to
    // dominate the PHI.
    IRBuilderBase::InsertPointGuard Guard(IRB);
    if (isa<PHINode>(OldPtr))
      IRB.SetInsertPoint(&*OldPtr->getParent()->getFirstInsertionPt());
    else
      IRB.SetInsertPoint(OldPtr);
    IRB.SetCurrentDebugLocation(OldPtr->getDebugLoc());

    Value *NewPtr = getNewAllocaSlicePtr(IRB, OldPtr->getType());
    // Replace the operands which were using the old pointer.
    std::replace(PN.op_begin(), PN.op_end(), cast<Value>(OldPtr), NewPtr);

    LLVM_DEBUG(dbgs() << "          to: " << PN << "\n");
    deleteIfTriviallyDead(OldPtr);

    // Fix the alignment of any loads or stores using this PHI node.
    fixLoadStoreAlign(PN);

    // PHIs can't be promoted on their own, but often can be speculated. We
    // check the speculation outside of the rewriter so that we see the
    // fully-rewritten alloca.
    PHIUsers.insert(&PN);
    return true;
  }

  bool visitSelectInst(SelectInst &SI) {
    LLVM_DEBUG(dbgs() << "    original: " << SI << "\n");
    assert((SI.getTrueValue() == OldPtr || SI.getFalseValue() == OldPtr) &&
           "Pointer isn't an operand!");
    assert(BeginOffset >= NewAllocaBeginOffset && "Selects are unsplittable");
    assert(EndOffset <= NewAllocaEndOffset && "Selects are unsplittable");

    Value *NewPtr = getNewAllocaSlicePtr(IRB, OldPtr->getType());
    // Replace the operands which were using the old pointer.
    if (SI.getOperand(1) == OldPtr)
      SI.setOperand(1, NewPtr);
    if (SI.getOperand(2) == OldPtr)
      SI.setOperand(2, NewPtr);

    LLVM_DEBUG(dbgs() << "          to: " << SI << "\n");
    deleteIfTriviallyDead(OldPtr);

    // Fix the alignment of any loads or stores using this select.
    fixLoadStoreAlign(SI);

    // Selects can't be promoted on their own, but often can be speculated. We
    // check the speculation outside of the rewriter so that we see the
    // fully-rewritten alloca.
    SelectUsers.insert(&SI);
    return true;
  }
};

namespace {

/// Visitor to rewrite aggregate loads and stores as scalar.
///
/// This pass aggressively rewrites all aggregate loads and stores on
/// a particular pointer (or any pointer derived from it which we can identify)
/// with scalar loads and stores.
class AggLoadStoreRewriter : public InstVisitor<AggLoadStoreRewriter, bool> {
  // Befriend the base class so it can delegate to private visit methods.
  friend class InstVisitor<AggLoadStoreRewriter, bool>;

  /// Queue of pointer uses to analyze and potentially rewrite.
  SmallVector<Use *, 8> Queue;

  /// Set to prevent us from cycling with phi nodes and loops.
  SmallPtrSet<User *, 8> Visited;

  /// The current pointer use being rewritten. This is used to dig up the used
  /// value (as opposed to the user).
  Use *U = nullptr;

  /// Used to calculate offsets, and hence alignment, of subobjects.
  const DataLayout &DL;

  IRBuilderTy &IRB;

public:
  AggLoadStoreRewriter(const DataLayout &DL, IRBuilderTy &IRB)
      : DL(DL), IRB(IRB) {}

  /// Rewrite loads and stores through a pointer and all pointers derived from
  /// it.
  bool rewrite(Instruction &I) {
    LLVM_DEBUG(dbgs() << "  Rewriting FCA loads and stores...\n");
    enqueueUsers(I);
    bool Changed = false;
    while (!Queue.empty()) {
      U = Queue.pop_back_val();
      Changed |= visit(cast<Instruction>(U->getUser()));
    }
    return Changed;
  }

private:
  /// Enqueue all the users of the given instruction for further processing.
  /// This uses a set to de-duplicate users.
  void enqueueUsers(Instruction &I) {
    for (Use &U : I.uses())
      if (Visited.insert(U.getUser()).second)
        Queue.push_back(&U);
  }

  // Conservative default is to not rewrite anything.
  bool visitInstruction(Instruction &I) { return false; }

  /// Generic recursive split emission class.
  template <typename Derived> class OpSplitter {
  protected:
    /// The builder used to form new instructions.
    IRBuilderTy &IRB;

    /// The indices which to be used with insert- or extractvalue to select the
    /// appropriate value within the aggregate.
    SmallVector<unsigned, 4> Indices;

    /// The indices to a GEP instruction which will move Ptr to the correct slot
    /// within the aggregate.
    SmallVector<Value *, 4> GEPIndices;

    /// The base pointer of the original op, used as a base for GEPing the
    /// split operations.
    Value *Ptr;

    /// The base pointee type being GEPed into.
    Type *BaseTy;

    /// Known alignment of the base pointer.
    Align BaseAlign;

    /// To calculate offset of each component so we can correctly deduce
    /// alignments.
    const DataLayout &DL;

    /// Initialize the splitter with an insertion point, Ptr and start with a
    /// single zero GEP index.
    OpSplitter(Instruction *InsertionPoint, Value *Ptr, Type *BaseTy,
               Align BaseAlign, const DataLayout &DL, IRBuilderTy &IRB)
        : IRB(IRB), GEPIndices(1, IRB.getInt32(0)), Ptr(Ptr), BaseTy(BaseTy),
          BaseAlign(BaseAlign), DL(DL) {
      IRB.SetInsertPoint(InsertionPoint);
    }

  public:
    /// Generic recursive split emission routine.
    ///
    /// This method recursively splits an aggregate op (load or store) into
    /// scalar or vector ops. It splits recursively until it hits a single value
    /// and emits that single value operation via the template argument.
    ///
    /// The logic of this routine relies on GEPs and insertvalue and
    /// extractvalue all operating with the same fundamental index list, merely
    /// formatted differently (GEPs need actual values).
    ///
    /// \param Ty  The type being split recursively into smaller ops.
    /// \param Agg The aggregate value being built up or stored, depending on
    /// whether this is splitting a load or a store respectively.
    void emitSplitOps(Type *Ty, Value *&Agg, const Twine &Name) {
      if (Ty->isSingleValueType()) {
        unsigned Offset = DL.getIndexedOffsetInType(BaseTy, GEPIndices);
        return static_cast<Derived *>(this)->emitFunc(
            Ty, Agg, commonAlignment(BaseAlign, Offset), Name);
      }

      if (ArrayType *ATy = dyn_cast<ArrayType>(Ty)) {
        unsigned OldSize = Indices.size();
        (void)OldSize;
        for (unsigned Idx = 0, Size = ATy->getNumElements(); Idx != Size;
             ++Idx) {
          assert(Indices.size() == OldSize && "Did not return to the old size");
          Indices.push_back(Idx);
          GEPIndices.push_back(IRB.getInt32(Idx));
          emitSplitOps(ATy->getElementType(), Agg, Name + "." + Twine(Idx));
          GEPIndices.pop_back();
          Indices.pop_back();
        }
        return;
      }

      if (StructType *STy = dyn_cast<StructType>(Ty)) {
        unsigned OldSize = Indices.size();
        (void)OldSize;
        for (unsigned Idx = 0, Size = STy->getNumElements(); Idx != Size;
             ++Idx) {
          assert(Indices.size() == OldSize && "Did not return to the old size");
          Indices.push_back(Idx);
          GEPIndices.push_back(IRB.getInt32(Idx));
          emitSplitOps(STy->getElementType(Idx), Agg, Name + "." + Twine(Idx));
          GEPIndices.pop_back();
          Indices.pop_back();
        }
        return;
      }

      llvm_unreachable("Only arrays and structs are aggregate loadable types");
    }
  };

  struct LoadOpSplitter : public OpSplitter<LoadOpSplitter> {
    AAMDNodes AATags;

    LoadOpSplitter(Instruction *InsertionPoint, Value *Ptr, Type *BaseTy,
                   AAMDNodes AATags, Align BaseAlign, const DataLayout &DL,
                   IRBuilderTy &IRB)
        : OpSplitter<LoadOpSplitter>(InsertionPoint, Ptr, BaseTy, BaseAlign, DL,
                                     IRB),
          AATags(AATags) {}

    /// Emit a leaf load of a single value. This is called at the leaves of the
    /// recursive emission to actually load values.
    void emitFunc(Type *Ty, Value *&Agg, Align Alignment, const Twine &Name) {
      assert(Ty->isSingleValueType());
      // Load the single value and insert it using the indices.
      Value *GEP =
          IRB.CreateInBoundsGEP(BaseTy, Ptr, GEPIndices, Name + ".gep");
      LoadInst *Load =
          IRB.CreateAlignedLoad(Ty, GEP, Alignment, Name + ".load");

      APInt Offset(
          DL.getIndexSizeInBits(Ptr->getType()->getPointerAddressSpace()), 0);
      if (AATags &&
          GEPOperator::accumulateConstantOffset(BaseTy, GEPIndices, DL, Offset))
        Load->setAAMetadata(AATags.shift(Offset.getZExtValue()));

      Agg = IRB.CreateInsertValue(Agg, Load, Indices, Name + ".insert");
      LLVM_DEBUG(dbgs() << "          to: " << *Load << "\n");
    }
  };

  bool visitLoadInst(LoadInst &LI) {
    assert(LI.getPointerOperand() == *U);
    if (!LI.isSimple() || LI.getType()->isSingleValueType())
      return false;

    // We have an aggregate being loaded, split it apart.
    LLVM_DEBUG(dbgs() << "    original: " << LI << "\n");
    LoadOpSplitter Splitter(&LI, *U, LI.getType(), LI.getAAMetadata(),
                            getAdjustedAlignment(&LI, 0), DL, IRB);
    Value *V = PoisonValue::get(LI.getType());
    Splitter.emitSplitOps(LI.getType(), V, LI.getName() + ".fca");
    Visited.erase(&LI);
    LI.replaceAllUsesWith(V);
    LI.eraseFromParent();
    return true;
  }

  struct StoreOpSplitter : public OpSplitter<StoreOpSplitter> {
    StoreOpSplitter(Instruction *InsertionPoint, Value *Ptr, Type *BaseTy,
                    AAMDNodes AATags, StoreInst *AggStore, Align BaseAlign,
                    const DataLayout &DL, IRBuilderTy &IRB)
        : OpSplitter<StoreOpSplitter>(InsertionPoint, Ptr, BaseTy, BaseAlign,
                                      DL, IRB),
          AATags(AATags), AggStore(AggStore) {}
    AAMDNodes AATags;
    StoreInst *AggStore;
    /// Emit a leaf store of a single value. This is called at the leaves of the
    /// recursive emission to actually produce stores.
    void emitFunc(Type *Ty, Value *&Agg, Align Alignment, const Twine &Name) {
      assert(Ty->isSingleValueType());
      // Extract the single value and store it using the indices.
      //
      // The gep and extractvalue values are factored out of the CreateStore
      // call to make the output independent of the argument evaluation order.
      Value *ExtractValue =
          IRB.CreateExtractValue(Agg, Indices, Name + ".extract");
      Value *InBoundsGEP =
          IRB.CreateInBoundsGEP(BaseTy, Ptr, GEPIndices, Name + ".gep");
      StoreInst *Store =
          IRB.CreateAlignedStore(ExtractValue, InBoundsGEP, Alignment);

      APInt Offset(
          DL.getIndexSizeInBits(Ptr->getType()->getPointerAddressSpace()), 0);
      GEPOperator::accumulateConstantOffset(BaseTy, GEPIndices, DL, Offset);
      if (AATags)
        Store->setAAMetadata(AATags.shift(Offset.getZExtValue()));

      // migrateDebugInfo requires the base Alloca. Walk to it from this gep.
      // If we cannot (because there's an intervening non-const or unbounded
      // gep) then we wouldn't expect to see dbg.assign intrinsics linked to
      // this instruction.
      Value *Base = AggStore->getPointerOperand()->stripInBoundsOffsets();
      if (auto *OldAI = dyn_cast<AllocaInst>(Base)) {
        uint64_t SizeInBits =
            DL.getTypeSizeInBits(Store->getValueOperand()->getType());
        migrateDebugInfo(OldAI, /*IsSplit*/ true, Offset.getZExtValue() * 8,
                         SizeInBits, AggStore, Store,
                         Store->getPointerOperand(), Store->getValueOperand(),
                         DL);
      } else {
        assert(at::getAssignmentMarkers(Store).empty() &&
               "AT: unexpected debug.assign linked to store through "
               "unbounded GEP");
      }
      LLVM_DEBUG(dbgs() << "          to: " << *Store << "\n");
    }
  };

  bool visitStoreInst(StoreInst &SI) {
    if (!SI.isSimple() || SI.getPointerOperand() != *U)
      return false;
    Value *V = SI.getValueOperand();
    if (V->getType()->isSingleValueType())
      return false;

    // We have an aggregate being stored, split it apart.
    LLVM_DEBUG(dbgs() << "    original: " << SI << "\n");
    StoreOpSplitter Splitter(&SI, *U, V->getType(), SI.getAAMetadata(), &SI,
                             getAdjustedAlignment(&SI, 0), DL, IRB);
    Splitter.emitSplitOps(V->getType(), V, V->getName() + ".fca");
    Visited.erase(&SI);
    // The stores replacing SI each have markers describing fragments of the
    // assignment so delete the assignment markers linked to SI.
    at::deleteAssignmentMarkers(&SI);
    SI.eraseFromParent();
    return true;
  }

  bool visitBitCastInst(BitCastInst &BC) {
    enqueueUsers(BC);
    return false;
  }

  bool visitAddrSpaceCastInst(AddrSpaceCastInst &ASC) {
    enqueueUsers(ASC);
    return false;
  }

  // Fold gep (select cond, ptr1, ptr2) => select cond, gep(ptr1), gep(ptr2)
  bool foldGEPSelect(GetElementPtrInst &GEPI) {
    if (!GEPI.hasAllConstantIndices())
      return false;

    SelectInst *Sel = cast<SelectInst>(GEPI.getPointerOperand());

    LLVM_DEBUG(dbgs() << "  Rewriting gep(select) -> select(gep):"
                      << "\n    original: " << *Sel
                      << "\n              " << GEPI);

    IRB.SetInsertPoint(&GEPI);
    SmallVector<Value *, 4> Index(GEPI.indices());
    bool IsInBounds = GEPI.isInBounds();

    Type *Ty = GEPI.getSourceElementType();
    Value *True = Sel->getTrueValue();
    Value *NTrue = IRB.CreateGEP(Ty, True, Index, True->getName() + ".sroa.gep",
                                 IsInBounds);

    Value *False = Sel->getFalseValue();

    Value *NFalse = IRB.CreateGEP(Ty, False, Index,
                                  False->getName() + ".sroa.gep", IsInBounds);

    Value *NSel = IRB.CreateSelect(Sel->getCondition(), NTrue, NFalse,
                                   Sel->getName() + ".sroa.sel");
    Visited.erase(&GEPI);
    GEPI.replaceAllUsesWith(NSel);
    GEPI.eraseFromParent();
    Instruction *NSelI = cast<Instruction>(NSel);
    Visited.insert(NSelI);
    enqueueUsers(*NSelI);

    LLVM_DEBUG(dbgs() << "\n          to: " << *NTrue
                      << "\n              " << *NFalse
                      << "\n              " << *NSel << '\n');

    return true;
  }

  // Fold gep (phi ptr1, ptr2) => phi gep(ptr1), gep(ptr2)
  bool foldGEPPhi(GetElementPtrInst &GEPI) {
    if (!GEPI.hasAllConstantIndices())
      return false;

    PHINode *PHI = cast<PHINode>(GEPI.getPointerOperand());
    if (GEPI.getParent() != PHI->getParent() ||
        llvm::any_of(PHI->incoming_values(), [](Value *In)
          { Instruction *I = dyn_cast<Instruction>(In);
            return !I || isa<GetElementPtrInst>(I) || isa<PHINode>(I) ||
                   succ_empty(I->getParent()) ||
                   !I->getParent()->isLegalToHoistInto();
          }))
      return false;

    LLVM_DEBUG(dbgs() << "  Rewriting gep(phi) -> phi(gep):"
                      << "\n    original: " << *PHI
                      << "\n              " << GEPI
                      << "\n          to: ");

    SmallVector<Value *, 4> Index(GEPI.indices());
    bool IsInBounds = GEPI.isInBounds();
    IRB.SetInsertPoint(GEPI.getParent()->getFirstNonPHI());
    PHINode *NewPN = IRB.CreatePHI(GEPI.getType(), PHI->getNumIncomingValues(),
                                   PHI->getName() + ".sroa.phi");
    for (unsigned I = 0, E = PHI->getNumIncomingValues(); I != E; ++I) {
      BasicBlock *B = PHI->getIncomingBlock(I);
      Value *NewVal = nullptr;
      int Idx = NewPN->getBasicBlockIndex(B);
      if (Idx >= 0) {
        NewVal = NewPN->getIncomingValue(Idx);
      } else {
        Instruction *In = cast<Instruction>(PHI->getIncomingValue(I));

        IRB.SetInsertPoint(In->getParent(), std::next(In->getIterator()));
        Type *Ty = GEPI.getSourceElementType();
        NewVal = IRB.CreateGEP(Ty, In, Index, In->getName() + ".sroa.gep",
                               IsInBounds);
      }
      NewPN->addIncoming(NewVal, B);
    }

    Visited.erase(&GEPI);
    GEPI.replaceAllUsesWith(NewPN);
    GEPI.eraseFromParent();
    Visited.insert(NewPN);
    enqueueUsers(*NewPN);

    LLVM_DEBUG(for (Value *In : NewPN->incoming_values())
                 dbgs() << "\n              " << *In;
               dbgs() << "\n              " << *NewPN << '\n');

    return true;
  }

  bool visitGetElementPtrInst(GetElementPtrInst &GEPI) {
    if (isa<SelectInst>(GEPI.getPointerOperand()) &&
        foldGEPSelect(GEPI))
      return true;

    if (isa<PHINode>(GEPI.getPointerOperand()) &&
        foldGEPPhi(GEPI))
      return true;

    enqueueUsers(GEPI);
    return false;
  }

  bool visitPHINode(PHINode &PN) {
    enqueueUsers(PN);
    return false;
  }

  bool visitSelectInst(SelectInst &SI) {
    enqueueUsers(SI);
    return false;
  }
};

} // end anonymous namespace

/// Strip aggregate type wrapping.
///
/// This removes no-op aggregate types wrapping an underlying type. It will
/// strip as many layers of types as it can without changing either the type
/// size or the allocated size.
static Type *stripAggregateTypeWrapping(const DataLayout &DL, Type *Ty) {
  if (Ty->isSingleValueType())
    return Ty;

  uint64_t AllocSize = DL.getTypeAllocSize(Ty).getFixedValue();
  uint64_t TypeSize = DL.getTypeSizeInBits(Ty).getFixedValue();

  Type *InnerTy;
  if (ArrayType *ArrTy = dyn_cast<ArrayType>(Ty)) {
    InnerTy = ArrTy->getElementType();
  } else if (StructType *STy = dyn_cast<StructType>(Ty)) {
    const StructLayout *SL = DL.getStructLayout(STy);
    unsigned Index = SL->getElementContainingOffset(0);
    InnerTy = STy->getElementType(Index);
  } else {
    return Ty;
  }

  if (AllocSize > DL.getTypeAllocSize(InnerTy).getFixedValue() ||
      TypeSize > DL.getTypeSizeInBits(InnerTy).getFixedValue())
    return Ty;

  return stripAggregateTypeWrapping(DL, InnerTy);
}

/// Try to find a partition of the aggregate type passed in for a given
/// offset and size.
///
/// This recurses through the aggregate type and tries to compute a subtype
/// based on the offset and size. When the offset and size span a sub-section
/// of an array, it will even compute a new array type for that sub-section,
/// and the same for structs.
///
/// Note that this routine is very strict and tries to find a partition of the
/// type which produces the *exact* right offset and size. It is not forgiving
/// when the size or offset cause either end of type-based partition to be off.
/// Also, this is a best-effort routine. It is reasonable to give up and not
/// return a type if necessary.
static Type *getTypePartition(const DataLayout &DL, Type *Ty, uint64_t Offset,
                              uint64_t Size) {
  if (Offset == 0 && DL.getTypeAllocSize(Ty).getFixedValue() == Size)
    return stripAggregateTypeWrapping(DL, Ty);
  if (Offset > DL.getTypeAllocSize(Ty).getFixedValue() ||
      (DL.getTypeAllocSize(Ty).getFixedValue() - Offset) < Size)
    return nullptr;

  if (isa<ArrayType>(Ty) || isa<VectorType>(Ty)) {
     Type *ElementTy;
     uint64_t TyNumElements;
     if (auto *AT = dyn_cast<ArrayType>(Ty)) {
       ElementTy = AT->getElementType();
       TyNumElements = AT->getNumElements();
     } else {
       // FIXME: This isn't right for vectors with non-byte-sized or
       // non-power-of-two sized elements.
       auto *VT = cast<FixedVectorType>(Ty);
       ElementTy = VT->getElementType();
       TyNumElements = VT->getNumElements();
    }
    uint64_t ElementSize = DL.getTypeAllocSize(ElementTy).getFixedValue();
    uint64_t NumSkippedElements = Offset / ElementSize;
    if (NumSkippedElements >= TyNumElements)
      return nullptr;
    Offset -= NumSkippedElements * ElementSize;

    // First check if we need to recurse.
    if (Offset > 0 || Size < ElementSize) {
      // Bail if the partition ends in a different array element.
      if ((Offset + Size) > ElementSize)
        return nullptr;
      // Recurse through the element type trying to peel off offset bytes.
      return getTypePartition(DL, ElementTy, Offset, Size);
    }
    assert(Offset == 0);

    if (Size == ElementSize)
      return stripAggregateTypeWrapping(DL, ElementTy);
    assert(Size > ElementSize);
    uint64_t NumElements = Size / ElementSize;
    if (NumElements * ElementSize != Size)
      return nullptr;
    return ArrayType::get(ElementTy, NumElements);
  }

  StructType *STy = dyn_cast<StructType>(Ty);
  if (!STy)
    return nullptr;

  const StructLayout *SL = DL.getStructLayout(STy);
  if (Offset >= SL->getSizeInBytes())
    return nullptr;
  uint64_t EndOffset = Offset + Size;
  if (EndOffset > SL->getSizeInBytes())
    return nullptr;

  unsigned Index = SL->getElementContainingOffset(Offset);
  Offset -= SL->getElementOffset(Index);

  Type *ElementTy = STy->getElementType(Index);
  uint64_t ElementSize = DL.getTypeAllocSize(ElementTy).getFixedValue();
  if (Offset >= ElementSize)
    return nullptr; // The offset points into alignment padding.

  // See if any partition must be contained by the element.
  if (Offset > 0 || Size < ElementSize) {
    if ((Offset + Size) > ElementSize)
      return nullptr;
    return getTypePartition(DL, ElementTy, Offset, Size);
  }
  assert(Offset == 0);

  if (Size == ElementSize)
    return stripAggregateTypeWrapping(DL, ElementTy);

  StructType::element_iterator EI = STy->element_begin() + Index,
                               EE = STy->element_end();
  if (EndOffset < SL->getSizeInBytes()) {
    unsigned EndIndex = SL->getElementContainingOffset(EndOffset);
    if (Index == EndIndex)
      return nullptr; // Within a single element and its padding.

    // Don't try to form "natural" types if the elements don't line up with the
    // expected size.
    // FIXME: We could potentially recurse down through the last element in the
    // sub-struct to find a natural end point.
    if (SL->getElementOffset(EndIndex) != EndOffset)
      return nullptr;

    assert(Index < EndIndex);
    EE = STy->element_begin() + EndIndex;
  }

  // Try to build up a sub-structure.
  StructType *SubTy =
      StructType::get(STy->getContext(), ArrayRef(EI, EE), STy->isPacked());
  const StructLayout *SubSL = DL.getStructLayout(SubTy);
  if (Size != SubSL->getSizeInBytes())
    return nullptr; // The sub-struct doesn't have quite the size needed.

  return SubTy;
}

/// Pre-split loads and stores to simplify rewriting.
///
/// We want to break up the splittable load+store pairs as much as
/// possible. This is important to do as a preprocessing step, as once we
/// start rewriting the accesses to partitions of the alloca we lose the
/// necessary information to correctly split apart paired loads and stores
/// which both point into this alloca. The case to consider is something like
/// the following:
///
///   %a = alloca [12 x i8]
///   %gep1 = getelementptr i8, ptr %a, i32 0
///   %gep2 = getelementptr i8, ptr %a, i32 4
///   %gep3 = getelementptr i8, ptr %a, i32 8
///   store float 0.0, ptr %gep1
///   store float 1.0, ptr %gep2
///   %v = load i64, ptr %gep1
///   store i64 %v, ptr %gep2
///   %f1 = load float, ptr %gep2
///   %f2 = load float, ptr %gep3
///
/// Here we want to form 3 partitions of the alloca, each 4 bytes large, and
/// promote everything so we recover the 2 SSA values that should have been
/// there all along.
///
/// \returns true if any changes are made.
bool SROAPass::presplitLoadsAndStores(AllocaInst &AI, AllocaSlices &AS) {
  LLVM_DEBUG(dbgs() << "Pre-splitting loads and stores\n");

  // Track the loads and stores which are candidates for pre-splitting here, in
  // the order they first appear during the partition scan. These give stable
  // iteration order and a basis for tracking which loads and stores we
  // actually split.
  SmallVector<LoadInst *, 4> Loads;
  SmallVector<StoreInst *, 4> Stores;

  // We need to accumulate the splits required of each load or store where we
  // can find them via a direct lookup. This is important to cross-check loads
  // and stores against each other. We also track the slice so that we can kill
  // all the slices that end up split.
  struct SplitOffsets {
    Slice *S;
    std::vector<uint64_t> Splits;
  };
  SmallDenseMap<Instruction *, SplitOffsets, 8> SplitOffsetsMap;

  // Track loads out of this alloca which cannot, for any reason, be pre-split.
  // This is important as we also cannot pre-split stores of those loads!
  // FIXME: This is all pretty gross. It means that we can be more aggressive
  // in pre-splitting when the load feeding the store happens to come from
  // a separate alloca. Put another way, the effectiveness of SROA would be
  // decreased by a frontend which just concatenated all of its local allocas
  // into one big flat alloca. But defeating such patterns is exactly the job
  // SROA is tasked with! Sadly, to not have this discrepancy we would have
  // change store pre-splitting to actually force pre-splitting of the load
  // that feeds it *and all stores*. That makes pre-splitting much harder, but
  // maybe it would make it more principled?
  SmallPtrSet<LoadInst *, 8> UnsplittableLoads;

  LLVM_DEBUG(dbgs() << "  Searching for candidate loads and stores\n");
  for (auto &P : AS.partitions()) {
    for (Slice &S : P) {
      Instruction *I = cast<Instruction>(S.getUse()->getUser());
      if (!S.isSplittable() || S.endOffset() <= P.endOffset()) {
        // If this is a load we have to track that it can't participate in any
        // pre-splitting. If this is a store of a load we have to track that
        // that load also can't participate in any pre-splitting.
        if (auto *LI = dyn_cast<LoadInst>(I))
          UnsplittableLoads.insert(LI);
        else if (auto *SI = dyn_cast<StoreInst>(I))
          if (auto *LI = dyn_cast<LoadInst>(SI->getValueOperand()))
            UnsplittableLoads.insert(LI);
        continue;
      }
      assert(P.endOffset() > S.beginOffset() &&
             "Empty or backwards partition!");

      // Determine if this is a pre-splittable slice.
      if (auto *LI = dyn_cast<LoadInst>(I)) {
        assert(!LI->isVolatile() && "Cannot split volatile loads!");

        // The load must be used exclusively to store into other pointers for
        // us to be able to arbitrarily pre-split it. The stores must also be
        // simple to avoid changing semantics.
        auto IsLoadSimplyStored = [](LoadInst *LI) {
          for (User *LU : LI->users()) {
            auto *SI = dyn_cast<StoreInst>(LU);
            if (!SI || !SI->isSimple())
              return false;
          }
          return true;
        };
        if (!IsLoadSimplyStored(LI)) {
          UnsplittableLoads.insert(LI);
          continue;
        }

        Loads.push_back(LI);
      } else if (auto *SI = dyn_cast<StoreInst>(I)) {
        if (S.getUse() != &SI->getOperandUse(SI->getPointerOperandIndex()))
          // Skip stores *of* pointers. FIXME: This shouldn't even be possible!
          continue;
        auto *StoredLoad = dyn_cast<LoadInst>(SI->getValueOperand());
        if (!StoredLoad || !StoredLoad->isSimple())
          continue;
        assert(!SI->isVolatile() && "Cannot split volatile stores!");

        Stores.push_back(SI);
      } else {
        // Other uses cannot be pre-split.
        continue;
      }

      // Record the initial split.
      LLVM_DEBUG(dbgs() << "    Candidate: " << *I << "\n");
      auto &Offsets = SplitOffsetsMap[I];
      assert(Offsets.Splits.empty() &&
             "Should not have splits the first time we see an instruction!");
      Offsets.S = &S;
      Offsets.Splits.push_back(P.endOffset() - S.beginOffset());
    }

    // Now scan the already split slices, and add a split for any of them which
    // we're going to pre-split.
    for (Slice *S : P.splitSliceTails()) {
      auto SplitOffsetsMapI =
          SplitOffsetsMap.find(cast<Instruction>(S->getUse()->getUser()));
      if (SplitOffsetsMapI == SplitOffsetsMap.end())
        continue;
      auto &Offsets = SplitOffsetsMapI->second;

      assert(Offsets.S == S && "Found a mismatched slice!");
      assert(!Offsets.Splits.empty() &&
             "Cannot have an empty set of splits on the second partition!");
      assert(Offsets.Splits.back() ==
                 P.beginOffset() - Offsets.S->beginOffset() &&
             "Previous split does not end where this one begins!");

      // Record each split. The last partition's end isn't needed as the size
      // of the slice dictates that.
      if (S->endOffset() > P.endOffset())
        Offsets.Splits.push_back(P.endOffset() - Offsets.S->beginOffset());
    }
  }

  // We may have split loads where some of their stores are split stores. For
  // such loads and stores, we can only pre-split them if their splits exactly
  // match relative to their starting offset. We have to verify this prior to
  // any rewriting.
  llvm::erase_if(Stores, [&UnsplittableLoads, &SplitOffsetsMap](StoreInst *SI) {
    // Lookup the load we are storing in our map of split
    // offsets.
    auto *LI = cast<LoadInst>(SI->getValueOperand());
    // If it was completely unsplittable, then we're done,
    // and this store can't be pre-split.
    if (UnsplittableLoads.count(LI))
      return true;

    auto LoadOffsetsI = SplitOffsetsMap.find(LI);
    if (LoadOffsetsI == SplitOffsetsMap.end())
      return false; // Unrelated loads are definitely safe.
    auto &LoadOffsets = LoadOffsetsI->second;

    // Now lookup the store's offsets.
    auto &StoreOffsets = SplitOffsetsMap[SI];

    // If the relative offsets of each split in the load and
    // store match exactly, then we can split them and we
    // don't need to remove them here.
    if (LoadOffsets.Splits == StoreOffsets.Splits)
      return false;

    LLVM_DEBUG(dbgs() << "    Mismatched splits for load and store:\n"
                      << "      " << *LI << "\n"
                      << "      " << *SI << "\n");

    // We've found a store and load that we need to split
    // with mismatched relative splits. Just give up on them
    // and remove both instructions from our list of
    // candidates.
    UnsplittableLoads.insert(LI);
    return true;
  });
  // Now we have to go *back* through all the stores, because a later store may
  // have caused an earlier store's load to become unsplittable and if it is
  // unsplittable for the later store, then we can't rely on it being split in
  // the earlier store either.
  llvm::erase_if(Stores, [&UnsplittableLoads](StoreInst *SI) {
    auto *LI = cast<LoadInst>(SI->getValueOperand());
    return UnsplittableLoads.count(LI);
  });
  // Once we've established all the loads that can't be split for some reason,
  // filter any that made it into our list out.
  llvm::erase_if(Loads, [&UnsplittableLoads](LoadInst *LI) {
    return UnsplittableLoads.count(LI);
  });

  // If no loads or stores are left, there is no pre-splitting to be done for
  // this alloca.
  if (Loads.empty() && Stores.empty())
    return false;

  // From here on, we can't fail and will be building new accesses, so rig up
  // an IR builder.
  IRBuilderTy IRB(&AI);

  // Collect the new slices which we will merge into the alloca slices.
  SmallVector<Slice, 4> NewSlices;

  // Track any allocas we end up splitting loads and stores for so we iterate
  // on them.
  SmallPtrSet<AllocaInst *, 4> ResplitPromotableAllocas;

  // At this point, we have collected all of the loads and stores we can
  // pre-split, and the specific splits needed for them. We actually do the
  // splitting in a specific order in order to handle when one of the loads in
  // the value operand to one of the stores.
  //
  // First, we rewrite all of the split loads, and just accumulate each split
  // load in a parallel structure. We also build the slices for them and append
  // them to the alloca slices.
  SmallDenseMap<LoadInst *, std::vector<LoadInst *>, 1> SplitLoadsMap;
  std::vector<LoadInst *> SplitLoads;
  const DataLayout &DL = AI.getModule()->getDataLayout();
  for (LoadInst *LI : Loads) {
    SplitLoads.clear();

    auto &Offsets = SplitOffsetsMap[LI];
    unsigned SliceSize = Offsets.S->endOffset() - Offsets.S->beginOffset();
    assert(LI->getType()->getIntegerBitWidth() % 8 == 0 &&
           "Load must have type size equal to store size");
    assert(LI->getType()->getIntegerBitWidth() / 8 >= SliceSize &&
           "Load must be >= slice size");

    uint64_t BaseOffset = Offsets.S->beginOffset();
    assert(BaseOffset + SliceSize > BaseOffset &&
           "Cannot represent alloca access size using 64-bit integers!");

    Instruction *BasePtr = cast<Instruction>(LI->getPointerOperand());
    IRB.SetInsertPoint(LI);

    LLVM_DEBUG(dbgs() << "  Splitting load: " << *LI << "\n");

    uint64_t PartOffset = 0, PartSize = Offsets.Splits.front();
    int Idx = 0, Size = Offsets.Splits.size();
    for (;;) {
      auto *PartTy = Type::getIntNTy(LI->getContext(), PartSize * 8);
      auto AS = LI->getPointerAddressSpace();
      auto *PartPtrTy = PartTy->getPointerTo(AS);
      LoadInst *PLoad = IRB.CreateAlignedLoad(
          PartTy,
          getAdjustedPtr(IRB, DL, BasePtr,
                         APInt(DL.getIndexSizeInBits(AS), PartOffset),
                         PartPtrTy, BasePtr->getName() + "."),
          getAdjustedAlignment(LI, PartOffset),
          /*IsVolatile*/ false, LI->getName());
      PLoad->copyMetadata(*LI, {LLVMContext::MD_mem_parallel_loop_access,
                                LLVMContext::MD_access_group});

      // Append this load onto the list of split loads so we can find it later
      // to rewrite the stores.
      SplitLoads.push_back(PLoad);

      // Now build a new slice for the alloca.
      NewSlices.push_back(
          Slice(BaseOffset + PartOffset, BaseOffset + PartOffset + PartSize,
                &PLoad->getOperandUse(PLoad->getPointerOperandIndex()),
                /*IsSplittable*/ false));
      LLVM_DEBUG(dbgs() << "    new slice [" << NewSlices.back().beginOffset()
                        << ", " << NewSlices.back().endOffset()
                        << "): " << *PLoad << "\n");

      // See if we've handled all the splits.
      if (Idx >= Size)
        break;

      // Setup the next partition.
      PartOffset = Offsets.Splits[Idx];
      ++Idx;
      PartSize = (Idx < Size ? Offsets.Splits[Idx] : SliceSize) - PartOffset;
    }

    // Now that we have the split loads, do the slow walk over all uses of the
    // load and rewrite them as split stores, or save the split loads to use
    // below if the store is going to be split there anyways.
    bool DeferredStores = false;
    for (User *LU : LI->users()) {
      StoreInst *SI = cast<StoreInst>(LU);
      if (!Stores.empty() && SplitOffsetsMap.count(SI)) {
        DeferredStores = true;
        LLVM_DEBUG(dbgs() << "    Deferred splitting of store: " << *SI
                          << "\n");
        continue;
      }

      Value *StoreBasePtr = SI->getPointerOperand();
      IRB.SetInsertPoint(SI);

      LLVM_DEBUG(dbgs() << "    Splitting store of load: " << *SI << "\n");

      for (int Idx = 0, Size = SplitLoads.size(); Idx < Size; ++Idx) {
        LoadInst *PLoad = SplitLoads[Idx];
        uint64_t PartOffset = Idx == 0 ? 0 : Offsets.Splits[Idx - 1];
        auto *PartPtrTy =
            PLoad->getType()->getPointerTo(SI->getPointerAddressSpace());

        auto AS = SI->getPointerAddressSpace();
        StoreInst *PStore = IRB.CreateAlignedStore(
            PLoad,
            getAdjustedPtr(IRB, DL, StoreBasePtr,
                           APInt(DL.getIndexSizeInBits(AS), PartOffset),
                           PartPtrTy, StoreBasePtr->getName() + "."),
            getAdjustedAlignment(SI, PartOffset),
            /*IsVolatile*/ false);
        PStore->copyMetadata(*SI, {LLVMContext::MD_mem_parallel_loop_access,
                                   LLVMContext::MD_access_group,
                                   LLVMContext::MD_DIAssignID});
        LLVM_DEBUG(dbgs() << "      +" << PartOffset << ":" << *PStore << "\n");
      }

      // We want to immediately iterate on any allocas impacted by splitting
      // this store, and we have to track any promotable alloca (indicated by
      // a direct store) as needing to be resplit because it is no longer
      // promotable.
      if (AllocaInst *OtherAI = dyn_cast<AllocaInst>(StoreBasePtr)) {
        ResplitPromotableAllocas.insert(OtherAI);
        Worklist.insert(OtherAI);
      } else if (AllocaInst *OtherAI = dyn_cast<AllocaInst>(
                     StoreBasePtr->stripInBoundsOffsets())) {
        Worklist.insert(OtherAI);
      }

      // Mark the original store as dead.
      DeadInsts.push_back(SI);
    }

    // Save the split loads if there are deferred stores among the users.
    if (DeferredStores)
      SplitLoadsMap.insert(std::make_pair(LI, std::move(SplitLoads)));

    // Mark the original load as dead and kill the original slice.
    DeadInsts.push_back(LI);
    Offsets.S->kill();
  }

  // Second, we rewrite all of the split stores. At this point, we know that
  // all loads from this alloca have been split already. For stores of such
  // loads, we can simply look up the pre-existing split loads. For stores of
  // other loads, we split those loads first and then write split stores of
  // them.
  for (StoreInst *SI : Stores) {
    auto *LI = cast<LoadInst>(SI->getValueOperand());
    IntegerType *Ty = cast<IntegerType>(LI->getType());
    assert(Ty->getBitWidth() % 8 == 0);
    uint64_t StoreSize = Ty->getBitWidth() / 8;
    assert(StoreSize > 0 && "Cannot have a zero-sized integer store!");

    auto &Offsets = SplitOffsetsMap[SI];
    assert(StoreSize == Offsets.S->endOffset() - Offsets.S->beginOffset() &&
           "Slice size should always match load size exactly!");
    uint64_t BaseOffset = Offsets.S->beginOffset();
    assert(BaseOffset + StoreSize > BaseOffset &&
           "Cannot represent alloca access size using 64-bit integers!");

    Value *LoadBasePtr = LI->getPointerOperand();
    Instruction *StoreBasePtr = cast<Instruction>(SI->getPointerOperand());

    LLVM_DEBUG(dbgs() << "  Splitting store: " << *SI << "\n");

    // Check whether we have an already split load.
    auto SplitLoadsMapI = SplitLoadsMap.find(LI);
    std::vector<LoadInst *> *SplitLoads = nullptr;
    if (SplitLoadsMapI != SplitLoadsMap.end()) {
      SplitLoads = &SplitLoadsMapI->second;
      assert(SplitLoads->size() == Offsets.Splits.size() + 1 &&
             "Too few split loads for the number of splits in the store!");
    } else {
      LLVM_DEBUG(dbgs() << "          of load: " << *LI << "\n");
    }

    uint64_t PartOffset = 0, PartSize = Offsets.Splits.front();
    int Idx = 0, Size = Offsets.Splits.size();
    for (;;) {
      auto *PartTy = Type::getIntNTy(Ty->getContext(), PartSize * 8);
      auto *LoadPartPtrTy = PartTy->getPointerTo(LI->getPointerAddressSpace());
      auto *StorePartPtrTy = PartTy->getPointerTo(SI->getPointerAddressSpace());

      // Either lookup a split load or create one.
      LoadInst *PLoad;
      if (SplitLoads) {
        PLoad = (*SplitLoads)[Idx];
      } else {
        IRB.SetInsertPoint(LI);
        auto AS = LI->getPointerAddressSpace();
        PLoad = IRB.CreateAlignedLoad(
            PartTy,
            getAdjustedPtr(IRB, DL, LoadBasePtr,
                           APInt(DL.getIndexSizeInBits(AS), PartOffset),
                           LoadPartPtrTy, LoadBasePtr->getName() + "."),
            getAdjustedAlignment(LI, PartOffset),
            /*IsVolatile*/ false, LI->getName());
        PLoad->copyMetadata(*LI, {LLVMContext::MD_mem_parallel_loop_access,
                                  LLVMContext::MD_access_group});
      }

      // And store this partition.
      IRB.SetInsertPoint(SI);
      auto AS = SI->getPointerAddressSpace();
      StoreInst *PStore = IRB.CreateAlignedStore(
          PLoad,
          getAdjustedPtr(IRB, DL, StoreBasePtr,
                         APInt(DL.getIndexSizeInBits(AS), PartOffset),
                         StorePartPtrTy, StoreBasePtr->getName() + "."),
          getAdjustedAlignment(SI, PartOffset),
          /*IsVolatile*/ false);
      PStore->copyMetadata(*SI, {LLVMContext::MD_mem_parallel_loop_access,
                                 LLVMContext::MD_access_group});

      // Now build a new slice for the alloca.
      NewSlices.push_back(
          Slice(BaseOffset + PartOffset, BaseOffset + PartOffset + PartSize,
                &PStore->getOperandUse(PStore->getPointerOperandIndex()),
                /*IsSplittable*/ false));
      LLVM_DEBUG(dbgs() << "    new slice [" << NewSlices.back().beginOffset()
                        << ", " << NewSlices.back().endOffset()
                        << "): " << *PStore << "\n");
      if (!SplitLoads) {
        LLVM_DEBUG(dbgs() << "      of split load: " << *PLoad << "\n");
      }

      // See if we've finished all the splits.
      if (Idx >= Size)
        break;

      // Setup the next partition.
      PartOffset = Offsets.Splits[Idx];
      ++Idx;
      PartSize = (Idx < Size ? Offsets.Splits[Idx] : StoreSize) - PartOffset;
    }

    // We want to immediately iterate on any allocas impacted by splitting
    // this load, which is only relevant if it isn't a load of this alloca and
    // thus we didn't already split the loads above. We also have to keep track
    // of any promotable allocas we split loads on as they can no longer be
    // promoted.
    if (!SplitLoads) {
      if (AllocaInst *OtherAI = dyn_cast<AllocaInst>(LoadBasePtr)) {
        assert(OtherAI != &AI && "We can't re-split our own alloca!");
        ResplitPromotableAllocas.insert(OtherAI);
        Worklist.insert(OtherAI);
      } else if (AllocaInst *OtherAI = dyn_cast<AllocaInst>(
                     LoadBasePtr->stripInBoundsOffsets())) {
        assert(OtherAI != &AI && "We can't re-split our own alloca!");
        Worklist.insert(OtherAI);
      }
    }

    // Mark the original store as dead now that we've split it up and kill its
    // slice. Note that we leave the original load in place unless this store
    // was its only use. It may in turn be split up if it is an alloca load
    // for some other alloca, but it may be a normal load. This may introduce
    // redundant loads, but where those can be merged the rest of the optimizer
    // should handle the merging, and this uncovers SSA splits which is more
    // important. In practice, the original loads will almost always be fully
    // split and removed eventually, and the splits will be merged by any
    // trivial CSE, including instcombine.
    if (LI->hasOneUse()) {
      assert(*LI->user_begin() == SI && "Single use isn't this store!");
      DeadInsts.push_back(LI);
    }
    DeadInsts.push_back(SI);
    Offsets.S->kill();
  }

  // Remove the killed slices that have ben pre-split.
  llvm::erase_if(AS, [](const Slice &S) { return S.isDead(); });

  // Insert our new slices. This will sort and merge them into the sorted
  // sequence.
  AS.insert(NewSlices);

  LLVM_DEBUG(dbgs() << "  Pre-split slices:\n");
#ifndef NDEBUG
  for (auto I = AS.begin(), E = AS.end(); I != E; ++I)
    LLVM_DEBUG(AS.print(dbgs(), I, "    "));
#endif

  // Finally, don't try to promote any allocas that new require re-splitting.
  // They have already been added to the worklist above.
  llvm::erase_if(PromotableAllocas, [&](AllocaInst *AI) {
    return ResplitPromotableAllocas.count(AI);
  });

  return true;
}

/// Rewrite an alloca partition's users.
///
/// This routine drives both of the rewriting goals of the SROA pass. It tries
/// to rewrite uses of an alloca partition to be conducive for SSA value
/// promotion. If the partition needs a new, more refined alloca, this will
/// build that new alloca, preserving as much type information as possible, and
/// rewrite the uses of the old alloca to point at the new one and have the
/// appropriate new offsets. It also evaluates how successful the rewrite was
/// at enabling promotion and if it was successful queues the alloca to be
/// promoted.
AllocaInst *SROAPass::rewritePartition(AllocaInst &AI, AllocaSlices &AS,
                                       Partition &P) {
  // Try to compute a friendly type for this partition of the alloca. This
  // won't always succeed, in which case we fall back to a legal integer type
  // or an i8 array of an appropriate size.
  Type *SliceTy = nullptr;
  VectorType *SliceVecTy = nullptr;
  const DataLayout &DL = AI.getModule()->getDataLayout();
  std::pair<Type *, IntegerType *> CommonUseTy =
      findCommonType(P.begin(), P.end(), P.endOffset());
  // Do all uses operate on the same type?
  if (CommonUseTy.first)
    if (DL.getTypeAllocSize(CommonUseTy.first).getFixedValue() >= P.size()) {
      SliceTy = CommonUseTy.first;
      SliceVecTy = dyn_cast<VectorType>(SliceTy);
    }
  // If not, can we find an appropriate subtype in the original allocated type?
  if (!SliceTy)
    if (Type *TypePartitionTy = getTypePartition(DL, AI.getAllocatedType(),
                                                 P.beginOffset(), P.size()))
      SliceTy = TypePartitionTy;

  // If still not, can we use the largest bitwidth integer type used?
  if (!SliceTy && CommonUseTy.second)
    if (DL.getTypeAllocSize(CommonUseTy.second).getFixedValue() >= P.size()) {
      SliceTy = CommonUseTy.second;
      SliceVecTy = dyn_cast<VectorType>(SliceTy);
    }
  if ((!SliceTy || (SliceTy->isArrayTy() &&
                    SliceTy->getArrayElementType()->isIntegerTy())) &&
      DL.isLegalInteger(P.size() * 8)) {
    SliceTy = Type::getIntNTy(*C, P.size() * 8);
  }

  // If the common use types are not viable for promotion then attempt to find
  // another type that is viable.
  if (SliceVecTy && !checkVectorTypeForPromotion(P, SliceVecTy, DL))
    if (Type *TypePartitionTy = getTypePartition(DL, AI.getAllocatedType(),
                                                 P.beginOffset(), P.size())) {
      VectorType *TypePartitionVecTy = dyn_cast<VectorType>(TypePartitionTy);
      if (TypePartitionVecTy &&
          checkVectorTypeForPromotion(P, TypePartitionVecTy, DL))
        SliceTy = TypePartitionTy;
    }

  if (!SliceTy)
    SliceTy = ArrayType::get(Type::getInt8Ty(*C), P.size());
  assert(DL.getTypeAllocSize(SliceTy).getFixedValue() >= P.size());

  bool IsIntegerPromotable = isIntegerWideningViable(P, SliceTy, DL);

  VectorType *VecTy =
      IsIntegerPromotable ? nullptr : isVectorPromotionViable(P, DL);
  if (VecTy)
    SliceTy = VecTy;

  // Check for the case where we're going to rewrite to a new alloca of the
  // exact same type as the original, and with the same access offsets. In that
  // case, re-use the existing alloca, but still run through the rewriter to
  // perform phi and select speculation.
  // P.beginOffset() can be non-zero even with the same type in a case with
  // out-of-bounds access (e.g. @PR35657 function in SROA/basictest.ll).
  AllocaInst *NewAI;
  if (SliceTy == AI.getAllocatedType() && P.beginOffset() == 0) {
    NewAI = &AI;
    // FIXME: We should be able to bail at this point with "nothing changed".
    // FIXME: We might want to defer PHI speculation until after here.
    // FIXME: return nullptr;
  } else {
    // Make sure the alignment is compatible with P.beginOffset().
    const Align Alignment = commonAlignment(AI.getAlign(), P.beginOffset());
    // If we will get at least this much alignment from the type alone, leave
    // the alloca's alignment unconstrained.
    const bool IsUnconstrained = Alignment <= DL.getABITypeAlign(SliceTy);
    NewAI = new AllocaInst(
        SliceTy, AI.getAddressSpace(), nullptr,
        IsUnconstrained ? DL.getPrefTypeAlign(SliceTy) : Alignment,
        AI.getName() + ".sroa." + Twine(P.begin() - AS.begin()), &AI);
    // Copy the old AI debug location over to the new one.
    NewAI->setDebugLoc(AI.getDebugLoc());
    ++NumNewAllocas;
  }

  LLVM_DEBUG(dbgs() << "Rewriting alloca partition "
                    << "[" << P.beginOffset() << "," << P.endOffset()
                    << ") to: " << *NewAI << "\n");

  // Track the high watermark on the worklist as it is only relevant for
  // promoted allocas. We will reset it to this point if the alloca is not in
  // fact scheduled for promotion.
  unsigned PPWOldSize = PostPromotionWorklist.size();
  unsigned NumUses = 0;
  SmallSetVector<PHINode *, 8> PHIUsers;
  SmallSetVector<SelectInst *, 8> SelectUsers;

  AllocaSliceRewriter Rewriter(DL, AS, *this, AI, *NewAI, P.beginOffset(),
                               P.endOffset(), IsIntegerPromotable, VecTy,
                               PHIUsers, SelectUsers);
  bool Promotable = true;
  for (Slice *S : P.splitSliceTails()) {
    Promotable &= Rewriter.visit(S);
    ++NumUses;
  }
  for (Slice &S : P) {
    Promotable &= Rewriter.visit(&S);
    ++NumUses;
  }

  NumAllocaPartitionUses += NumUses;
  MaxUsesPerAllocaPartition.updateMax(NumUses);

  // Now that we've processed all the slices in the new partition, check if any
  // PHIs or Selects would block promotion.
  for (PHINode *PHI : PHIUsers)
    if (!isSafePHIToSpeculate(*PHI)) {
      Promotable = false;
      PHIUsers.clear();
      SelectUsers.clear();
      break;
    }

  SmallVector<std::pair<SelectInst *, RewriteableMemOps>, 2>
      NewSelectsToRewrite;
  NewSelectsToRewrite.reserve(SelectUsers.size());
  for (SelectInst *Sel : SelectUsers) {
    std::optional<RewriteableMemOps> Ops =
        isSafeSelectToSpeculate(*Sel, PreserveCFG);
    if (!Ops) {
      Promotable = false;
      PHIUsers.clear();
      SelectUsers.clear();
      NewSelectsToRewrite.clear();
      break;
    }
    NewSelectsToRewrite.emplace_back(std::make_pair(Sel, *Ops));
  }

  if (Promotable) {
    for (Use *U : AS.getDeadUsesIfPromotable()) {
      auto *OldInst = dyn_cast<Instruction>(U->get());
      Value::dropDroppableUse(*U);
      if (OldInst)
        if (isInstructionTriviallyDead(OldInst))
          DeadInsts.push_back(OldInst);
    }
    if (PHIUsers.empty() && SelectUsers.empty()) {
      // Promote the alloca.
      PromotableAllocas.push_back(NewAI);
    } else {
      // If we have either PHIs or Selects to speculate, add them to those
      // worklists and re-queue the new alloca so that we promote in on the
      // next iteration.
      for (PHINode *PHIUser : PHIUsers)
        SpeculatablePHIs.insert(PHIUser);
      SelectsToRewrite.reserve(SelectsToRewrite.size() +
                               NewSelectsToRewrite.size());
      for (auto &&KV : llvm::make_range(
               std::make_move_iterator(NewSelectsToRewrite.begin()),
               std::make_move_iterator(NewSelectsToRewrite.end())))
        SelectsToRewrite.insert(std::move(KV));
      Worklist.insert(NewAI);
    }
  } else {
    // Drop any post-promotion work items if promotion didn't happen.
    while (PostPromotionWorklist.size() > PPWOldSize)
      PostPromotionWorklist.pop_back();

    // We couldn't promote and we didn't create a new partition, nothing
    // happened.
    if (NewAI == &AI)
      return nullptr;

    // If we can't promote the alloca, iterate on it to check for new
    // refinements exposed by splitting the current alloca. Don't iterate on an
    // alloca which didn't actually change and didn't get promoted.
    Worklist.insert(NewAI);
  }

  return NewAI;
}

/// Walks the slices of an alloca and form partitions based on them,
/// rewriting each of their uses.
bool SROAPass::splitAlloca(AllocaInst &AI, AllocaSlices &AS) {
  if (AS.begin() == AS.end())
    return false;

  unsigned NumPartitions = 0;
  bool Changed = false;
  const DataLayout &DL = AI.getModule()->getDataLayout();

  // First try to pre-split loads and stores.
  Changed |= presplitLoadsAndStores(AI, AS);

  // Now that we have identified any pre-splitting opportunities,
  // mark loads and stores unsplittable except for the following case.
  // We leave a slice splittable if all other slices are disjoint or fully
  // included in the slice, such as whole-alloca loads and stores.
  // If we fail to split these during pre-splitting, we want to force them
  // to be rewritten into a partition.
  bool IsSorted = true;

  uint64_t AllocaSize =
      DL.getTypeAllocSize(AI.getAllocatedType()).getFixedValue();
  const uint64_t MaxBitVectorSize = 1024;
  if (AllocaSize <= MaxBitVectorSize) {
    // If a byte boundary is included in any load or store, a slice starting or
    // ending at the boundary is not splittable.
    SmallBitVector SplittableOffset(AllocaSize + 1, true);
    for (Slice &S : AS)
      for (unsigned O = S.beginOffset() + 1;
           O < S.endOffset() && O < AllocaSize; O++)
        SplittableOffset.reset(O);

    for (Slice &S : AS) {
      if (!S.isSplittable())
        continue;

      if ((S.beginOffset() > AllocaSize || SplittableOffset[S.beginOffset()]) &&
          (S.endOffset() > AllocaSize || SplittableOffset[S.endOffset()]))
        continue;

      if (isa<LoadInst>(S.getUse()->getUser()) ||
          isa<StoreInst>(S.getUse()->getUser())) {
        S.makeUnsplittable();
        IsSorted = false;
      }
    }
  }
  else {
    // We only allow whole-alloca splittable loads and stores
    // for a large alloca to avoid creating too large BitVector.
    for (Slice &S : AS) {
      if (!S.isSplittable())
        continue;

      if (S.beginOffset() == 0 && S.endOffset() >= AllocaSize)
        continue;

      if (isa<LoadInst>(S.getUse()->getUser()) ||
          isa<StoreInst>(S.getUse()->getUser())) {
        S.makeUnsplittable();
        IsSorted = false;
      }
    }
  }

  if (!IsSorted)
    llvm::sort(AS);

  /// Describes the allocas introduced by rewritePartition in order to migrate
  /// the debug info.
  struct Fragment {
    AllocaInst *Alloca;
    uint64_t Offset;
    uint64_t Size;
    Fragment(AllocaInst *AI, uint64_t O, uint64_t S)
      : Alloca(AI), Offset(O), Size(S) {}
  };
  SmallVector<Fragment, 4> Fragments;

  // Rewrite each partition.
  for (auto &P : AS.partitions()) {
    if (AllocaInst *NewAI = rewritePartition(AI, AS, P)) {
      Changed = true;
      if (NewAI != &AI) {
        uint64_t SizeOfByte = 8;
        uint64_t AllocaSize =
            DL.getTypeSizeInBits(NewAI->getAllocatedType()).getFixedValue();
        // Don't include any padding.
        uint64_t Size = std::min(AllocaSize, P.size() * SizeOfByte);
        Fragments.push_back(Fragment(NewAI, P.beginOffset() * SizeOfByte, Size));
      }
    }
    ++NumPartitions;
  }

  NumAllocaPartitions += NumPartitions;
  MaxPartitionsPerAlloca.updateMax(NumPartitions);

  // Migrate debug information from the old alloca to the new alloca(s)
  // and the individual partitions.
  TinyPtrVector<DbgVariableIntrinsic *> DbgVariables;
  for (auto *DbgDeclare : FindDbgDeclareUses(&AI))
    DbgVariables.push_back(DbgDeclare);
  for (auto *DbgAssign : at::getAssignmentMarkers(&AI))
    DbgVariables.push_back(DbgAssign);
  for (DbgVariableIntrinsic *DbgVariable : DbgVariables) {
    auto *Expr = DbgVariable->getExpression();
    DIBuilder DIB(*AI.getModule(), /*AllowUnresolved*/ false);
    uint64_t AllocaSize =
        DL.getTypeSizeInBits(AI.getAllocatedType()).getFixedValue();
    for (auto Fragment : Fragments) {
      // Create a fragment expression describing the new partition or reuse AI's
      // expression if there is only one partition.
      auto *FragmentExpr = Expr;
      if (Fragment.Size < AllocaSize || Expr->isFragment()) {
        // If this alloca is already a scalar replacement of a larger aggregate,
        // Fragment.Offset describes the offset inside the scalar.
        auto ExprFragment = Expr->getFragmentInfo();
        uint64_t Offset = ExprFragment ? ExprFragment->OffsetInBits : 0;
        uint64_t Start = Offset + Fragment.Offset;
        uint64_t Size = Fragment.Size;
        if (ExprFragment) {
          uint64_t AbsEnd =
              ExprFragment->OffsetInBits + ExprFragment->SizeInBits;
          if (Start >= AbsEnd) {
            // No need to describe a SROAed padding.
            continue;
          }
          Size = std::min(Size, AbsEnd - Start);
        }
        // The new, smaller fragment is stenciled out from the old fragment.
        if (auto OrigFragment = FragmentExpr->getFragmentInfo()) {
          assert(Start >= OrigFragment->OffsetInBits &&
                 "new fragment is outside of original fragment");
          Start -= OrigFragment->OffsetInBits;
        }

        // The alloca may be larger than the variable.
        auto VarSize = DbgVariable->getVariable()->getSizeInBits();
        if (VarSize) {
          if (Size > *VarSize)
            Size = *VarSize;
          if (Size == 0 || Start + Size > *VarSize)
            continue;
        }

        // Avoid creating a fragment expression that covers the entire variable.
        if (!VarSize || *VarSize != Size) {
          if (auto E =
                  DIExpression::createFragmentExpression(Expr, Start, Size))
            FragmentExpr = *E;
          else
            continue;
        }
      }

      // Remove any existing intrinsics on the new alloca describing
      // the variable fragment.
      for (DbgDeclareInst *OldDII : FindDbgDeclareUses(Fragment.Alloca)) {
        auto SameVariableFragment = [](const DbgVariableIntrinsic *LHS,
                                       const DbgVariableIntrinsic *RHS) {
          return LHS->getVariable() == RHS->getVariable() &&
                 LHS->getDebugLoc()->getInlinedAt() ==
                     RHS->getDebugLoc()->getInlinedAt();
        };
        if (SameVariableFragment(OldDII, DbgVariable))
          OldDII->eraseFromParent();
      }

      if (auto *DbgAssign = dyn_cast<DbgAssignIntrinsic>(DbgVariable)) {
        if (!Fragment.Alloca->hasMetadata(LLVMContext::MD_DIAssignID)) {
          Fragment.Alloca->setMetadata(
              LLVMContext::MD_DIAssignID,
              DIAssignID::getDistinct(AI.getContext()));
        }
        auto *NewAssign = DIB.insertDbgAssign(
            Fragment.Alloca, DbgAssign->getValue(), DbgAssign->getVariable(),
            FragmentExpr, Fragment.Alloca, DbgAssign->getAddressExpression(),
            DbgAssign->getDebugLoc());
        NewAssign->setDebugLoc(DbgAssign->getDebugLoc());
        LLVM_DEBUG(dbgs() << "Created new assign intrinsic: " << *NewAssign
                          << "\n");
      } else {
        DIB.insertDeclare(Fragment.Alloca, DbgVariable->getVariable(),
                          FragmentExpr, DbgVariable->getDebugLoc(), &AI);
      }
    }
  }
  return Changed;
}

/// Clobber a use with poison, deleting the used value if it becomes dead.
void SROAPass::clobberUse(Use &U) {
  Value *OldV = U;
  // Replace the use with an poison value.
  U = PoisonValue::get(OldV->getType());

  // Check for this making an instruction dead. We have to garbage collect
  // all the dead instructions to ensure the uses of any alloca end up being
  // minimal.
  if (Instruction *OldI = dyn_cast<Instruction>(OldV))
    if (isInstructionTriviallyDead(OldI)) {
      DeadInsts.push_back(OldI);
    }
}

/// Analyze an alloca for SROA.
///
/// This analyzes the alloca to ensure we can reason about it, builds
/// the slices of the alloca, and then hands it off to be split and
/// rewritten as needed.
std::pair<bool /*Changed*/, bool /*CFGChanged*/>
SROAPass::runOnAlloca(AllocaInst &AI) {
  bool Changed = false;
  bool CFGChanged = false;

  LLVM_DEBUG(dbgs() << "SROA alloca: " << AI << "\n");
  ++NumAllocasAnalyzed;

  // Special case dead allocas, as they're trivial.
  if (AI.use_empty()) {
    AI.eraseFromParent();
    Changed = true;
    return {Changed, CFGChanged};
  }
  const DataLayout &DL = AI.getModule()->getDataLayout();

  // Skip alloca forms that this analysis can't handle.
  auto *AT = AI.getAllocatedType();
  TypeSize Size = DL.getTypeAllocSize(AT);
  if (AI.isArrayAllocation() || !AT->isSized() || Size.isScalable() ||
      Size.getFixedValue() == 0)
    return {Changed, CFGChanged};

  // First, split any FCA loads and stores touching this alloca to promote
  // better splitting and promotion opportunities.
  IRBuilderTy IRB(&AI);
  AggLoadStoreRewriter AggRewriter(DL, IRB);
  Changed |= AggRewriter.rewrite(AI);

  // Build the slices using a recursive instruction-visiting builder.
  AllocaSlices AS(DL, AI);
  LLVM_DEBUG(AS.print(dbgs()));
  if (AS.isEscaped())
    return {Changed, CFGChanged};

  // Delete all the dead users of this alloca before splitting and rewriting it.
  for (Instruction *DeadUser : AS.getDeadUsers()) {
    // Free up everything used by this instruction.
    for (Use &DeadOp : DeadUser->operands())
      clobberUse(DeadOp);

    // Now replace the uses of this instruction.
    DeadUser->replaceAllUsesWith(PoisonValue::get(DeadUser->getType()));

    // And mark it for deletion.
    DeadInsts.push_back(DeadUser);
    Changed = true;
  }
  for (Use *DeadOp : AS.getDeadOperands()) {
    clobberUse(*DeadOp);
    Changed = true;
  }

  // No slices to split. Leave the dead alloca for a later pass to clean up.
  if (AS.begin() == AS.end())
    return {Changed, CFGChanged};

  Changed |= splitAlloca(AI, AS);

  LLVM_DEBUG(dbgs() << "  Speculating PHIs\n");
  while (!SpeculatablePHIs.empty())
    speculatePHINodeLoads(IRB, *SpeculatablePHIs.pop_back_val());

  LLVM_DEBUG(dbgs() << "  Rewriting Selects\n");
  auto RemainingSelectsToRewrite = SelectsToRewrite.takeVector();
  while (!RemainingSelectsToRewrite.empty()) {
    const auto [K, V] = RemainingSelectsToRewrite.pop_back_val();
    CFGChanged |=
        rewriteSelectInstMemOps(*K, V, IRB, PreserveCFG ? nullptr : DTU);
  }

  return {Changed, CFGChanged};
}

/// Delete the dead instructions accumulated in this run.
///
/// Recursively deletes the dead instructions we've accumulated. This is done
/// at the very end to maximize locality of the recursive delete and to
/// minimize the problems of invalidated instruction pointers as such pointers
/// are used heavily in the intermediate stages of the algorithm.
///
/// We also record the alloca instructions deleted here so that they aren't
/// subsequently handed to mem2reg to promote.
bool SROAPass::deleteDeadInstructions(
    SmallPtrSetImpl<AllocaInst *> &DeletedAllocas) {
  bool Changed = false;
  while (!DeadInsts.empty()) {
    Instruction *I = dyn_cast_or_null<Instruction>(DeadInsts.pop_back_val());
    if (!I)
      continue;
    LLVM_DEBUG(dbgs() << "Deleting dead instruction: " << *I << "\n");

    // If the instruction is an alloca, find the possible dbg.declare connected
    // to it, and remove it too. We must do this before calling RAUW or we will
    // not be able to find it.
    if (AllocaInst *AI = dyn_cast<AllocaInst>(I)) {
      DeletedAllocas.insert(AI);
      for (DbgDeclareInst *OldDII : FindDbgDeclareUses(AI))
        OldDII->eraseFromParent();
    }

    at::deleteAssignmentMarkers(I);
    I->replaceAllUsesWith(UndefValue::get(I->getType()));

    for (Use &Operand : I->operands())
      if (Instruction *U = dyn_cast<Instruction>(Operand)) {
        // Zero out the operand and see if it becomes trivially dead.
        Operand = nullptr;
        if (isInstructionTriviallyDead(U))
          DeadInsts.push_back(U);
      }

    ++NumDeleted;
    I->eraseFromParent();
    Changed = true;
  }
  return Changed;
}

/// Promote the allocas, using the best available technique.
///
/// This attempts to promote whatever allocas have been identified as viable in
/// the PromotableAllocas list. If that list is empty, there is nothing to do.
/// This function returns whether any promotion occurred.
bool SROAPass::promoteAllocas(Function &F) {
  if (PromotableAllocas.empty())
    return false;

  NumPromoted += PromotableAllocas.size();

  if (SROASkipMem2Reg) {
    LLVM_DEBUG(dbgs() << "Not promoting allocas with mem2reg!\n");
  } else {
    LLVM_DEBUG(dbgs() << "Promoting allocas with mem2reg...\n");
    PromoteMemToReg(PromotableAllocas, DTU->getDomTree(), AC);
  }

  PromotableAllocas.clear();
  return true;
}

PreservedAnalyses SROAPass::runImpl(Function &F, DomTreeUpdater &RunDTU,
                                    AssumptionCache &RunAC) {
  LLVM_DEBUG(dbgs() << "SROA function: " << F.getName() << "\n");
  C = &F.getContext();
  DTU = &RunDTU;
  AC = &RunAC;

  const DataLayout &DL = F.getParent()->getDataLayout();
  BasicBlock &EntryBB = F.getEntryBlock();
  for (BasicBlock::iterator I = EntryBB.begin(), E = std::prev(EntryBB.end());
       I != E; ++I) {
    if (AllocaInst *AI = dyn_cast<AllocaInst>(I)) {
      if (DL.getTypeAllocSize(AI->getAllocatedType()).isScalable() &&
          isAllocaPromotable(AI))
        PromotableAllocas.push_back(AI);
      else
        Worklist.insert(AI);
    }
  }

  bool Changed = false;
  bool CFGChanged = false;
  // A set of deleted alloca instruction pointers which should be removed from
  // the list of promotable allocas.
  SmallPtrSet<AllocaInst *, 4> DeletedAllocas;

  do {
    while (!Worklist.empty()) {
      auto [IterationChanged, IterationCFGChanged] =
          runOnAlloca(*Worklist.pop_back_val());
      Changed |= IterationChanged;
      CFGChanged |= IterationCFGChanged;

      Changed |= deleteDeadInstructions(DeletedAllocas);

      // Remove the deleted allocas from various lists so that we don't try to
      // continue processing them.
      if (!DeletedAllocas.empty()) {
        auto IsInSet = [&](AllocaInst *AI) { return DeletedAllocas.count(AI); };
        Worklist.remove_if(IsInSet);
        PostPromotionWorklist.remove_if(IsInSet);
        llvm::erase_if(PromotableAllocas, IsInSet);
        DeletedAllocas.clear();
      }
    }

    Changed |= promoteAllocas(F);

    Worklist = PostPromotionWorklist;
    PostPromotionWorklist.clear();
  } while (!Worklist.empty());

  assert((!CFGChanged || Changed) && "Can not only modify the CFG.");
  assert((!CFGChanged || !PreserveCFG) &&
         "Should not have modified the CFG when told to preserve it.");

  if (!Changed)
    return PreservedAnalyses::all();

  if (isAssignmentTrackingEnabled(*F.getParent())) {
    for (auto &BB : F)
      RemoveRedundantDbgInstrs(&BB);
  }

  PreservedAnalyses PA;
  if (!CFGChanged)
    PA.preserveSet<CFGAnalyses>();
  PA.preserve<DominatorTreeAnalysis>();
  return PA;
}

PreservedAnalyses SROAPass::runImpl(Function &F, DominatorTree &RunDT,
                                    AssumptionCache &RunAC) {
  DomTreeUpdater DTU(RunDT, DomTreeUpdater::UpdateStrategy::Lazy);
  return runImpl(F, DTU, RunAC);
}

PreservedAnalyses SROAPass::run(Function &F, FunctionAnalysisManager &AM) {
  DominatorTree &DT = AM.getResult<DominatorTreeAnalysis>(F);
  AssumptionCache &AC = AM.getResult<AssumptionAnalysis>(F);
  return runImpl(F, DT, AC);
}

void SROAPass::printPipeline(
    raw_ostream &OS, function_ref<StringRef(StringRef)> MapClassName2PassName) {
  static_cast<PassInfoMixin<SROAPass> *>(this)->printPipeline(
      OS, MapClassName2PassName);
  OS << (PreserveCFG ? "<preserve-cfg>" : "<modify-cfg>");
}

SROAPass::SROAPass(SROAOptions PreserveCFG_)
    : PreserveCFG(PreserveCFG_ == SROAOptions::PreserveCFG) {}

/// A legacy pass for the legacy pass manager that wraps the \c SROA pass.
///
/// This is in the llvm namespace purely to allow it to be a friend of the \c
/// SROA pass.
class llvm::sroa::SROALegacyPass : public FunctionPass {
  /// The SROA implementation.
  SROAPass Impl;

public:
  static char ID;

  SROALegacyPass(SROAOptions PreserveCFG = SROAOptions::PreserveCFG)
      : FunctionPass(ID), Impl(PreserveCFG) {
    initializeSROALegacyPassPass(*PassRegistry::getPassRegistry());
  }

  bool runOnFunction(Function &F) override {
    if (skipFunction(F))
      return false;

    auto PA = Impl.runImpl(
        F, getAnalysis<DominatorTreeWrapperPass>().getDomTree(),
        getAnalysis<AssumptionCacheTracker>().getAssumptionCache(F));
    return !PA.areAllPreserved();
  }

  void getAnalysisUsage(AnalysisUsage &AU) const override {
    AU.addRequired<AssumptionCacheTracker>();
    AU.addRequired<DominatorTreeWrapperPass>();
    AU.addPreserved<GlobalsAAWrapperPass>();
    AU.addPreserved<DominatorTreeWrapperPass>();
  }

  StringRef getPassName() const override { return "SROA"; }
};

char SROALegacyPass::ID = 0;

FunctionPass *llvm::createSROAPass(bool PreserveCFG) {
  return new SROALegacyPass(PreserveCFG ? SROAOptions::PreserveCFG
                                        : SROAOptions::ModifyCFG);
}

INITIALIZE_PASS_BEGIN(SROALegacyPass, "sroa",
                      "Scalar Replacement Of Aggregates", false, false)
INITIALIZE_PASS_DEPENDENCY(AssumptionCacheTracker)
INITIALIZE_PASS_DEPENDENCY(DominatorTreeWrapperPass)
INITIALIZE_PASS_END(SROALegacyPass, "sroa", "Scalar Replacement Of Aggregates",
                    false, false)<|MERGE_RESOLUTION|>--- conflicted
+++ resolved
@@ -302,13 +302,9 @@
     // This should be a very rare situation as it requires the value being
     // stored to differ from the dbg.assign (i.e., the value has been
     // represented differently in the debug intrinsic for some reason).
-<<<<<<< HEAD
-    SetKillLocation |= DbgAssign->hasArgList() && Value;
-=======
     SetKillLocation |=
         Value && (DbgAssign->hasArgList() ||
                   !DbgAssign->getExpression()->isSingleLocationExpression());
->>>>>>> 16592a3e
     if (SetKillLocation)
       NewAssign->setKillLocation();
 
