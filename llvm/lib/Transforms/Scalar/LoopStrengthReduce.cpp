//===- LoopStrengthReduce.cpp - Strength Reduce IVs in Loops --------------===//
//
// Part of the LLVM Project, under the Apache License v2.0 with LLVM Exceptions.
// See https://llvm.org/LICENSE.txt for license information.
// SPDX-License-Identifier: Apache-2.0 WITH LLVM-exception
//
//===----------------------------------------------------------------------===//
//
// This transformation analyzes and transforms the induction variables (and
// computations derived from them) into forms suitable for efficient execution
// on the target.
//
// This pass performs a strength reduction on array references inside loops that
// have as one or more of their components the loop induction variable, it
// rewrites expressions to take advantage of scaled-index addressing modes
// available on the target, and it performs a variety of other optimizations
// related to loop induction variables.
//
// Terminology note: this code has a lot of handling for "post-increment" or
// "post-inc" users. This is not talking about post-increment addressing modes;
// it is instead talking about code like this:
//
//   %i = phi [ 0, %entry ], [ %i.next, %latch ]
//   ...
//   %i.next = add %i, 1
//   %c = icmp eq %i.next, %n
//
// The SCEV for %i is {0,+,1}<%L>. The SCEV for %i.next is {1,+,1}<%L>, however
// it's useful to think about these as the same register, with some uses using
// the value of the register before the add and some using it after. In this
// example, the icmp is a post-increment user, since it uses %i.next, which is
// the value of the induction variable after the increment. The other common
// case of post-increment users is users outside the loop.
//
// TODO: More sophistication in the way Formulae are generated and filtered.
//
// TODO: Handle multiple loops at a time.
//
// TODO: Should the addressing mode BaseGV be changed to a ConstantExpr instead
//       of a GlobalValue?
//
// TODO: When truncation is free, truncate ICmp users' operands to make it a
//       smaller encoding (on x86 at least).
//
// TODO: When a negated register is used by an add (such as in a list of
//       multiple base registers, or as the increment expression in an addrec),
//       we may not actually need both reg and (-1 * reg) in registers; the
//       negation can be implemented by using a sub instead of an add. The
//       lack of support for taking this into consideration when making
//       register pressure decisions is partly worked around by the "Special"
//       use kind.
//
//===----------------------------------------------------------------------===//

#include "llvm/Transforms/Scalar/LoopStrengthReduce.h"
#include "llvm/ADT/APInt.h"
#include "llvm/ADT/DenseMap.h"
#include "llvm/ADT/DenseSet.h"
#include "llvm/ADT/Hashing.h"
#include "llvm/ADT/PointerIntPair.h"
#include "llvm/ADT/STLExtras.h"
#include "llvm/ADT/SetVector.h"
#include "llvm/ADT/SmallBitVector.h"
#include "llvm/ADT/SmallPtrSet.h"
#include "llvm/ADT/SmallSet.h"
#include "llvm/ADT/SmallVector.h"
#include "llvm/ADT/iterator_range.h"
#include "llvm/Analysis/AssumptionCache.h"
#include "llvm/Analysis/IVUsers.h"
#include "llvm/Analysis/LoopAnalysisManager.h"
#include "llvm/Analysis/LoopInfo.h"
#include "llvm/Analysis/LoopPass.h"
#include "llvm/Analysis/MemorySSA.h"
#include "llvm/Analysis/MemorySSAUpdater.h"
#include "llvm/Analysis/ScalarEvolution.h"
#include "llvm/Analysis/ScalarEvolutionExpressions.h"
#include "llvm/Analysis/ScalarEvolutionNormalization.h"
#include "llvm/Analysis/TargetLibraryInfo.h"
#include "llvm/Analysis/TargetTransformInfo.h"
#include "llvm/Config/llvm-config.h"
#include "llvm/IR/BasicBlock.h"
#include "llvm/IR/Constant.h"
#include "llvm/IR/Constants.h"
#include "llvm/IR/DebugInfoMetadata.h"
#include "llvm/IR/DerivedTypes.h"
#include "llvm/IR/Dominators.h"
#include "llvm/IR/GlobalValue.h"
#include "llvm/IR/IRBuilder.h"
#include "llvm/IR/InstrTypes.h"
#include "llvm/IR/Instruction.h"
#include "llvm/IR/Instructions.h"
#include "llvm/IR/IntrinsicInst.h"
#include "llvm/IR/Intrinsics.h"
#include "llvm/IR/Module.h"
#include "llvm/IR/OperandTraits.h"
#include "llvm/IR/Operator.h"
#include "llvm/IR/PassManager.h"
#include "llvm/IR/Type.h"
#include "llvm/IR/Use.h"
#include "llvm/IR/User.h"
#include "llvm/IR/Value.h"
#include "llvm/IR/ValueHandle.h"
#include "llvm/InitializePasses.h"
#include "llvm/Pass.h"
#include "llvm/Support/Casting.h"
#include "llvm/Support/CommandLine.h"
#include "llvm/Support/Compiler.h"
#include "llvm/Support/Debug.h"
#include "llvm/Support/ErrorHandling.h"
#include "llvm/Support/MathExtras.h"
#include "llvm/Support/raw_ostream.h"
#include "llvm/Transforms/Scalar.h"
#include "llvm/Transforms/Utils.h"
#include "llvm/Transforms/Utils/BasicBlockUtils.h"
#include "llvm/Transforms/Utils/Local.h"
#include "llvm/Transforms/Utils/ScalarEvolutionExpander.h"
#include <algorithm>
#include <cassert>
#include <cstddef>
#include <cstdint>
#include <cstdlib>
#include <iterator>
#include <limits>
#include <map>
#include <numeric>
#include <utility>

using namespace llvm;

#define DEBUG_TYPE "loop-reduce"

/// MaxIVUsers is an arbitrary threshold that provides an early opportunity for
/// bail out. This threshold is far beyond the number of users that LSR can
/// conceivably solve, so it should not affect generated code, but catches the
/// worst cases before LSR burns too much compile time and stack space.
static const unsigned MaxIVUsers = 200;

// Temporary flag to cleanup congruent phis after LSR phi expansion.
// It's currently disabled until we can determine whether it's truly useful or
// not. The flag should be removed after the v3.0 release.
// This is now needed for ivchains.
static cl::opt<bool> EnablePhiElim(
  "enable-lsr-phielim", cl::Hidden, cl::init(true),
  cl::desc("Enable LSR phi elimination"));

// The flag adds instruction count to solutions cost comparision.
static cl::opt<bool> InsnsCost(
  "lsr-insns-cost", cl::Hidden, cl::init(true),
  cl::desc("Add instruction count to a LSR cost model"));

// Flag to choose how to narrow complex lsr solution
static cl::opt<bool> LSRExpNarrow(
  "lsr-exp-narrow", cl::Hidden, cl::init(false),
  cl::desc("Narrow LSR complex solution using"
           " expectation of registers number"));

// Flag to narrow search space by filtering non-optimal formulae with
// the same ScaledReg and Scale.
static cl::opt<bool> FilterSameScaledReg(
    "lsr-filter-same-scaled-reg", cl::Hidden, cl::init(true),
    cl::desc("Narrow LSR search space by filtering non-optimal formulae"
             " with the same ScaledReg and Scale"));

static cl::opt<TTI::AddressingModeKind> PreferredAddresingMode(
  "lsr-preferred-addressing-mode", cl::Hidden, cl::init(TTI::AMK_None),
   cl::desc("A flag that overrides the target's preferred addressing mode."),
   cl::values(clEnumValN(TTI::AMK_None,
                         "none",
                         "Don't prefer any addressing mode"),
              clEnumValN(TTI::AMK_PreIndexed,
                         "preindexed",
                         "Prefer pre-indexed addressing mode"),
              clEnumValN(TTI::AMK_PostIndexed,
                         "postindexed",
                         "Prefer post-indexed addressing mode")));

static cl::opt<unsigned> ComplexityLimit(
  "lsr-complexity-limit", cl::Hidden,
  cl::init(std::numeric_limits<uint16_t>::max()),
  cl::desc("LSR search space complexity limit"));

static cl::opt<unsigned> SetupCostDepthLimit(
    "lsr-setupcost-depth-limit", cl::Hidden, cl::init(7),
    cl::desc("The limit on recursion depth for LSRs setup cost"));

#ifndef NDEBUG
// Stress test IV chain generation.
static cl::opt<bool> StressIVChain(
  "stress-ivchain", cl::Hidden, cl::init(false),
  cl::desc("Stress test LSR IV chains"));
#else
static bool StressIVChain = false;
#endif

namespace {

struct MemAccessTy {
  /// Used in situations where the accessed memory type is unknown.
  static const unsigned UnknownAddressSpace =
      std::numeric_limits<unsigned>::max();

  Type *MemTy = nullptr;
  unsigned AddrSpace = UnknownAddressSpace;

  MemAccessTy() = default;
  MemAccessTy(Type *Ty, unsigned AS) : MemTy(Ty), AddrSpace(AS) {}

  bool operator==(MemAccessTy Other) const {
    return MemTy == Other.MemTy && AddrSpace == Other.AddrSpace;
  }

  bool operator!=(MemAccessTy Other) const { return !(*this == Other); }

  static MemAccessTy getUnknown(LLVMContext &Ctx,
                                unsigned AS = UnknownAddressSpace) {
    return MemAccessTy(Type::getVoidTy(Ctx), AS);
  }

  Type *getType() { return MemTy; }
};

/// This class holds data which is used to order reuse candidates.
class RegSortData {
public:
  /// This represents the set of LSRUse indices which reference
  /// a particular register.
  SmallBitVector UsedByIndices;

  void print(raw_ostream &OS) const;
  void dump() const;
};

} // end anonymous namespace

#if !defined(NDEBUG) || defined(LLVM_ENABLE_DUMP)
void RegSortData::print(raw_ostream &OS) const {
  OS << "[NumUses=" << UsedByIndices.count() << ']';
}

LLVM_DUMP_METHOD void RegSortData::dump() const {
  print(errs()); errs() << '\n';
}
#endif

namespace {

/// Map register candidates to information about how they are used.
class RegUseTracker {
  using RegUsesTy = DenseMap<const SCEV *, RegSortData>;

  RegUsesTy RegUsesMap;
  SmallVector<const SCEV *, 16> RegSequence;

public:
  void countRegister(const SCEV *Reg, size_t LUIdx);
  void dropRegister(const SCEV *Reg, size_t LUIdx);
  void swapAndDropUse(size_t LUIdx, size_t LastLUIdx);

  bool isRegUsedByUsesOtherThan(const SCEV *Reg, size_t LUIdx) const;

  const SmallBitVector &getUsedByIndices(const SCEV *Reg) const;

  void clear();

  using iterator = SmallVectorImpl<const SCEV *>::iterator;
  using const_iterator = SmallVectorImpl<const SCEV *>::const_iterator;

  iterator begin() { return RegSequence.begin(); }
  iterator end()   { return RegSequence.end(); }
  const_iterator begin() const { return RegSequence.begin(); }
  const_iterator end() const   { return RegSequence.end(); }
};

} // end anonymous namespace

void
RegUseTracker::countRegister(const SCEV *Reg, size_t LUIdx) {
  std::pair<RegUsesTy::iterator, bool> Pair =
    RegUsesMap.insert(std::make_pair(Reg, RegSortData()));
  RegSortData &RSD = Pair.first->second;
  if (Pair.second)
    RegSequence.push_back(Reg);
  RSD.UsedByIndices.resize(std::max(RSD.UsedByIndices.size(), LUIdx + 1));
  RSD.UsedByIndices.set(LUIdx);
}

void
RegUseTracker::dropRegister(const SCEV *Reg, size_t LUIdx) {
  RegUsesTy::iterator It = RegUsesMap.find(Reg);
  assert(It != RegUsesMap.end());
  RegSortData &RSD = It->second;
  assert(RSD.UsedByIndices.size() > LUIdx);
  RSD.UsedByIndices.reset(LUIdx);
}

void
RegUseTracker::swapAndDropUse(size_t LUIdx, size_t LastLUIdx) {
  assert(LUIdx <= LastLUIdx);

  // Update RegUses. The data structure is not optimized for this purpose;
  // we must iterate through it and update each of the bit vectors.
  for (auto &Pair : RegUsesMap) {
    SmallBitVector &UsedByIndices = Pair.second.UsedByIndices;
    if (LUIdx < UsedByIndices.size())
      UsedByIndices[LUIdx] =
        LastLUIdx < UsedByIndices.size() ? UsedByIndices[LastLUIdx] : false;
    UsedByIndices.resize(std::min(UsedByIndices.size(), LastLUIdx));
  }
}

bool
RegUseTracker::isRegUsedByUsesOtherThan(const SCEV *Reg, size_t LUIdx) const {
  RegUsesTy::const_iterator I = RegUsesMap.find(Reg);
  if (I == RegUsesMap.end())
    return false;
  const SmallBitVector &UsedByIndices = I->second.UsedByIndices;
  int i = UsedByIndices.find_first();
  if (i == -1) return false;
  if ((size_t)i != LUIdx) return true;
  return UsedByIndices.find_next(i) != -1;
}

const SmallBitVector &RegUseTracker::getUsedByIndices(const SCEV *Reg) const {
  RegUsesTy::const_iterator I = RegUsesMap.find(Reg);
  assert(I != RegUsesMap.end() && "Unknown register!");
  return I->second.UsedByIndices;
}

void RegUseTracker::clear() {
  RegUsesMap.clear();
  RegSequence.clear();
}

namespace {

/// This class holds information that describes a formula for computing
/// satisfying a use. It may include broken-out immediates and scaled registers.
struct Formula {
  /// Global base address used for complex addressing.
  GlobalValue *BaseGV = nullptr;

  /// Base offset for complex addressing.
  int64_t BaseOffset = 0;

  /// Whether any complex addressing has a base register.
  bool HasBaseReg = false;

  /// The scale of any complex addressing.
  int64_t Scale = 0;

  /// The list of "base" registers for this use. When this is non-empty. The
  /// canonical representation of a formula is
  /// 1. BaseRegs.size > 1 implies ScaledReg != NULL and
  /// 2. ScaledReg != NULL implies Scale != 1 || !BaseRegs.empty().
  /// 3. The reg containing recurrent expr related with currect loop in the
  /// formula should be put in the ScaledReg.
  /// #1 enforces that the scaled register is always used when at least two
  /// registers are needed by the formula: e.g., reg1 + reg2 is reg1 + 1 * reg2.
  /// #2 enforces that 1 * reg is reg.
  /// #3 ensures invariant regs with respect to current loop can be combined
  /// together in LSR codegen.
  /// This invariant can be temporarily broken while building a formula.
  /// However, every formula inserted into the LSRInstance must be in canonical
  /// form.
  SmallVector<const SCEV *, 4> BaseRegs;

  /// The 'scaled' register for this use. This should be non-null when Scale is
  /// not zero.
  const SCEV *ScaledReg = nullptr;

  /// An additional constant offset which added near the use. This requires a
  /// temporary register, but the offset itself can live in an add immediate
  /// field rather than a register.
  int64_t UnfoldedOffset = 0;

  Formula() = default;

  void initialMatch(const SCEV *S, Loop *L, ScalarEvolution &SE);

  bool isCanonical(const Loop &L) const;

  void canonicalize(const Loop &L);

  bool unscale();

  bool hasZeroEnd() const;

  size_t getNumRegs() const;
  Type *getType() const;

  void deleteBaseReg(const SCEV *&S);

  bool referencesReg(const SCEV *S) const;
  bool hasRegsUsedByUsesOtherThan(size_t LUIdx,
                                  const RegUseTracker &RegUses) const;

  void print(raw_ostream &OS) const;
  void dump() const;
};

} // end anonymous namespace

/// Recursion helper for initialMatch.
static void DoInitialMatch(const SCEV *S, Loop *L,
                           SmallVectorImpl<const SCEV *> &Good,
                           SmallVectorImpl<const SCEV *> &Bad,
                           ScalarEvolution &SE) {
  // Collect expressions which properly dominate the loop header.
  if (SE.properlyDominates(S, L->getHeader())) {
    Good.push_back(S);
    return;
  }

  // Look at add operands.
  if (const SCEVAddExpr *Add = dyn_cast<SCEVAddExpr>(S)) {
    for (const SCEV *S : Add->operands())
      DoInitialMatch(S, L, Good, Bad, SE);
    return;
  }

  // Look at addrec operands.
  if (const SCEVAddRecExpr *AR = dyn_cast<SCEVAddRecExpr>(S))
    if (!AR->getStart()->isZero() && AR->isAffine()) {
      DoInitialMatch(AR->getStart(), L, Good, Bad, SE);
      DoInitialMatch(SE.getAddRecExpr(SE.getConstant(AR->getType(), 0),
                                      AR->getStepRecurrence(SE),
                                      // FIXME: AR->getNoWrapFlags()
                                      AR->getLoop(), SCEV::FlagAnyWrap),
                     L, Good, Bad, SE);
      return;
    }

  // Handle a multiplication by -1 (negation) if it didn't fold.
  if (const SCEVMulExpr *Mul = dyn_cast<SCEVMulExpr>(S))
    if (Mul->getOperand(0)->isAllOnesValue()) {
      SmallVector<const SCEV *, 4> Ops(drop_begin(Mul->operands()));
      const SCEV *NewMul = SE.getMulExpr(Ops);

      SmallVector<const SCEV *, 4> MyGood;
      SmallVector<const SCEV *, 4> MyBad;
      DoInitialMatch(NewMul, L, MyGood, MyBad, SE);
      const SCEV *NegOne = SE.getSCEV(ConstantInt::getAllOnesValue(
        SE.getEffectiveSCEVType(NewMul->getType())));
      for (const SCEV *S : MyGood)
        Good.push_back(SE.getMulExpr(NegOne, S));
      for (const SCEV *S : MyBad)
        Bad.push_back(SE.getMulExpr(NegOne, S));
      return;
    }

  // Ok, we can't do anything interesting. Just stuff the whole thing into a
  // register and hope for the best.
  Bad.push_back(S);
}

/// Incorporate loop-variant parts of S into this Formula, attempting to keep
/// all loop-invariant and loop-computable values in a single base register.
void Formula::initialMatch(const SCEV *S, Loop *L, ScalarEvolution &SE) {
  SmallVector<const SCEV *, 4> Good;
  SmallVector<const SCEV *, 4> Bad;
  DoInitialMatch(S, L, Good, Bad, SE);
  if (!Good.empty()) {
    const SCEV *Sum = SE.getAddExpr(Good);
    if (!Sum->isZero())
      BaseRegs.push_back(Sum);
    HasBaseReg = true;
  }
  if (!Bad.empty()) {
    const SCEV *Sum = SE.getAddExpr(Bad);
    if (!Sum->isZero())
      BaseRegs.push_back(Sum);
    HasBaseReg = true;
  }
  canonicalize(*L);
}

/// Check whether or not this formula satisfies the canonical
/// representation.
/// \see Formula::BaseRegs.
bool Formula::isCanonical(const Loop &L) const {
  if (!ScaledReg)
    return BaseRegs.size() <= 1;

  if (Scale != 1)
    return true;

  if (Scale == 1 && BaseRegs.empty())
    return false;

  const SCEVAddRecExpr *SAR = dyn_cast<const SCEVAddRecExpr>(ScaledReg);
  if (SAR && SAR->getLoop() == &L)
    return true;

  // If ScaledReg is not a recurrent expr, or it is but its loop is not current
  // loop, meanwhile BaseRegs contains a recurrent expr reg related with current
  // loop, we want to swap the reg in BaseRegs with ScaledReg.
  auto I = find_if(BaseRegs, [&](const SCEV *S) {
    return isa<const SCEVAddRecExpr>(S) &&
           (cast<SCEVAddRecExpr>(S)->getLoop() == &L);
  });
  return I == BaseRegs.end();
}

/// Helper method to morph a formula into its canonical representation.
/// \see Formula::BaseRegs.
/// Every formula having more than one base register, must use the ScaledReg
/// field. Otherwise, we would have to do special cases everywhere in LSR
/// to treat reg1 + reg2 + ... the same way as reg1 + 1*reg2 + ...
/// On the other hand, 1*reg should be canonicalized into reg.
void Formula::canonicalize(const Loop &L) {
  if (isCanonical(L))
    return;
  // So far we did not need this case. This is easy to implement but it is
  // useless to maintain dead code. Beside it could hurt compile time.
  assert(!BaseRegs.empty() && "1*reg => reg, should not be needed.");

  // Keep the invariant sum in BaseRegs and one of the variant sum in ScaledReg.
  if (!ScaledReg) {
    ScaledReg = BaseRegs.pop_back_val();
    Scale = 1;
  }

  // If ScaledReg is an invariant with respect to L, find the reg from
  // BaseRegs containing the recurrent expr related with Loop L. Swap the
  // reg with ScaledReg.
  const SCEVAddRecExpr *SAR = dyn_cast<const SCEVAddRecExpr>(ScaledReg);
  if (!SAR || SAR->getLoop() != &L) {
    auto I = find_if(BaseRegs, [&](const SCEV *S) {
      return isa<const SCEVAddRecExpr>(S) &&
             (cast<SCEVAddRecExpr>(S)->getLoop() == &L);
    });
    if (I != BaseRegs.end())
      std::swap(ScaledReg, *I);
  }
}

/// Get rid of the scale in the formula.
/// In other words, this method morphes reg1 + 1*reg2 into reg1 + reg2.
/// \return true if it was possible to get rid of the scale, false otherwise.
/// \note After this operation the formula may not be in the canonical form.
bool Formula::unscale() {
  if (Scale != 1)
    return false;
  Scale = 0;
  BaseRegs.push_back(ScaledReg);
  ScaledReg = nullptr;
  return true;
}

bool Formula::hasZeroEnd() const {
  if (UnfoldedOffset || BaseOffset)
    return false;
  if (BaseRegs.size() != 1 || ScaledReg)
    return false;
  return true;
}

/// Return the total number of register operands used by this formula. This does
/// not include register uses implied by non-constant addrec strides.
size_t Formula::getNumRegs() const {
  return !!ScaledReg + BaseRegs.size();
}

/// Return the type of this formula, if it has one, or null otherwise. This type
/// is meaningless except for the bit size.
Type *Formula::getType() const {
  return !BaseRegs.empty() ? BaseRegs.front()->getType() :
         ScaledReg ? ScaledReg->getType() :
         BaseGV ? BaseGV->getType() :
         nullptr;
}

/// Delete the given base reg from the BaseRegs list.
void Formula::deleteBaseReg(const SCEV *&S) {
  if (&S != &BaseRegs.back())
    std::swap(S, BaseRegs.back());
  BaseRegs.pop_back();
}

/// Test if this formula references the given register.
bool Formula::referencesReg(const SCEV *S) const {
  return S == ScaledReg || is_contained(BaseRegs, S);
}

/// Test whether this formula uses registers which are used by uses other than
/// the use with the given index.
bool Formula::hasRegsUsedByUsesOtherThan(size_t LUIdx,
                                         const RegUseTracker &RegUses) const {
  if (ScaledReg)
    if (RegUses.isRegUsedByUsesOtherThan(ScaledReg, LUIdx))
      return true;
  for (const SCEV *BaseReg : BaseRegs)
    if (RegUses.isRegUsedByUsesOtherThan(BaseReg, LUIdx))
      return true;
  return false;
}

#if !defined(NDEBUG) || defined(LLVM_ENABLE_DUMP)
void Formula::print(raw_ostream &OS) const {
  bool First = true;
  if (BaseGV) {
    if (!First) OS << " + "; else First = false;
    BaseGV->printAsOperand(OS, /*PrintType=*/false);
  }
  if (BaseOffset != 0) {
    if (!First) OS << " + "; else First = false;
    OS << BaseOffset;
  }
  for (const SCEV *BaseReg : BaseRegs) {
    if (!First) OS << " + "; else First = false;
    OS << "reg(" << *BaseReg << ')';
  }
  if (HasBaseReg && BaseRegs.empty()) {
    if (!First) OS << " + "; else First = false;
    OS << "**error: HasBaseReg**";
  } else if (!HasBaseReg && !BaseRegs.empty()) {
    if (!First) OS << " + "; else First = false;
    OS << "**error: !HasBaseReg**";
  }
  if (Scale != 0) {
    if (!First) OS << " + "; else First = false;
    OS << Scale << "*reg(";
    if (ScaledReg)
      OS << *ScaledReg;
    else
      OS << "<unknown>";
    OS << ')';
  }
  if (UnfoldedOffset != 0) {
    if (!First) OS << " + ";
    OS << "imm(" << UnfoldedOffset << ')';
  }
}

LLVM_DUMP_METHOD void Formula::dump() const {
  print(errs()); errs() << '\n';
}
#endif

/// Return true if the given addrec can be sign-extended without changing its
/// value.
static bool isAddRecSExtable(const SCEVAddRecExpr *AR, ScalarEvolution &SE) {
  Type *WideTy =
    IntegerType::get(SE.getContext(), SE.getTypeSizeInBits(AR->getType()) + 1);
  return isa<SCEVAddRecExpr>(SE.getSignExtendExpr(AR, WideTy));
}

/// Return true if the given add can be sign-extended without changing its
/// value.
static bool isAddSExtable(const SCEVAddExpr *A, ScalarEvolution &SE) {
  Type *WideTy =
    IntegerType::get(SE.getContext(), SE.getTypeSizeInBits(A->getType()) + 1);
  return isa<SCEVAddExpr>(SE.getSignExtendExpr(A, WideTy));
}

/// Return true if the given mul can be sign-extended without changing its
/// value.
static bool isMulSExtable(const SCEVMulExpr *M, ScalarEvolution &SE) {
  Type *WideTy =
    IntegerType::get(SE.getContext(),
                     SE.getTypeSizeInBits(M->getType()) * M->getNumOperands());
  return isa<SCEVMulExpr>(SE.getSignExtendExpr(M, WideTy));
}

/// Return an expression for LHS /s RHS, if it can be determined and if the
/// remainder is known to be zero, or null otherwise. If IgnoreSignificantBits
/// is true, expressions like (X * Y) /s Y are simplified to Y, ignoring that
/// the multiplication may overflow, which is useful when the result will be
/// used in a context where the most significant bits are ignored.
static const SCEV *getExactSDiv(const SCEV *LHS, const SCEV *RHS,
                                ScalarEvolution &SE,
                                bool IgnoreSignificantBits = false) {
  // Handle the trivial case, which works for any SCEV type.
  if (LHS == RHS)
    return SE.getConstant(LHS->getType(), 1);

  // Handle a few RHS special cases.
  const SCEVConstant *RC = dyn_cast<SCEVConstant>(RHS);
  if (RC) {
    const APInt &RA = RC->getAPInt();
    // Handle x /s -1 as x * -1, to give ScalarEvolution a chance to do
    // some folding.
    if (RA.isAllOnesValue())
      return SE.getMulExpr(LHS, RC);
    // Handle x /s 1 as x.
    if (RA == 1)
      return LHS;
  }

  // Check for a division of a constant by a constant.
  if (const SCEVConstant *C = dyn_cast<SCEVConstant>(LHS)) {
    if (!RC)
      return nullptr;
    const APInt &LA = C->getAPInt();
    const APInt &RA = RC->getAPInt();
    if (LA.srem(RA) != 0)
      return nullptr;
    return SE.getConstant(LA.sdiv(RA));
  }

  // Distribute the sdiv over addrec operands, if the addrec doesn't overflow.
  if (const SCEVAddRecExpr *AR = dyn_cast<SCEVAddRecExpr>(LHS)) {
    if ((IgnoreSignificantBits || isAddRecSExtable(AR, SE)) && AR->isAffine()) {
      const SCEV *Step = getExactSDiv(AR->getStepRecurrence(SE), RHS, SE,
                                      IgnoreSignificantBits);
      if (!Step) return nullptr;
      const SCEV *Start = getExactSDiv(AR->getStart(), RHS, SE,
                                       IgnoreSignificantBits);
      if (!Start) return nullptr;
      // FlagNW is independent of the start value, step direction, and is
      // preserved with smaller magnitude steps.
      // FIXME: AR->getNoWrapFlags(SCEV::FlagNW)
      return SE.getAddRecExpr(Start, Step, AR->getLoop(), SCEV::FlagAnyWrap);
    }
    return nullptr;
  }

  // Distribute the sdiv over add operands, if the add doesn't overflow.
  if (const SCEVAddExpr *Add = dyn_cast<SCEVAddExpr>(LHS)) {
    if (IgnoreSignificantBits || isAddSExtable(Add, SE)) {
      SmallVector<const SCEV *, 8> Ops;
      for (const SCEV *S : Add->operands()) {
        const SCEV *Op = getExactSDiv(S, RHS, SE, IgnoreSignificantBits);
        if (!Op) return nullptr;
        Ops.push_back(Op);
      }
      return SE.getAddExpr(Ops);
    }
    return nullptr;
  }

  // Check for a multiply operand that we can pull RHS out of.
  if (const SCEVMulExpr *Mul = dyn_cast<SCEVMulExpr>(LHS)) {
    if (IgnoreSignificantBits || isMulSExtable(Mul, SE)) {
      SmallVector<const SCEV *, 4> Ops;
      bool Found = false;
      for (const SCEV *S : Mul->operands()) {
        if (!Found)
          if (const SCEV *Q = getExactSDiv(S, RHS, SE,
                                           IgnoreSignificantBits)) {
            S = Q;
            Found = true;
          }
        Ops.push_back(S);
      }
      return Found ? SE.getMulExpr(Ops) : nullptr;
    }
    return nullptr;
  }

  // Otherwise we don't know.
  return nullptr;
}

/// If S involves the addition of a constant integer value, return that integer
/// value, and mutate S to point to a new SCEV with that value excluded.
static int64_t ExtractImmediate(const SCEV *&S, ScalarEvolution &SE) {
  if (const SCEVConstant *C = dyn_cast<SCEVConstant>(S)) {
    if (C->getAPInt().getMinSignedBits() <= 64) {
      S = SE.getConstant(C->getType(), 0);
      return C->getValue()->getSExtValue();
    }
  } else if (const SCEVAddExpr *Add = dyn_cast<SCEVAddExpr>(S)) {
    SmallVector<const SCEV *, 8> NewOps(Add->operands());
    int64_t Result = ExtractImmediate(NewOps.front(), SE);
    if (Result != 0)
      S = SE.getAddExpr(NewOps);
    return Result;
  } else if (const SCEVAddRecExpr *AR = dyn_cast<SCEVAddRecExpr>(S)) {
    SmallVector<const SCEV *, 8> NewOps(AR->operands());
    int64_t Result = ExtractImmediate(NewOps.front(), SE);
    if (Result != 0)
      S = SE.getAddRecExpr(NewOps, AR->getLoop(),
                           // FIXME: AR->getNoWrapFlags(SCEV::FlagNW)
                           SCEV::FlagAnyWrap);
    return Result;
  }
  return 0;
}

/// If S involves the addition of a GlobalValue address, return that symbol, and
/// mutate S to point to a new SCEV with that value excluded.
static GlobalValue *ExtractSymbol(const SCEV *&S, ScalarEvolution &SE) {
  if (const SCEVUnknown *U = dyn_cast<SCEVUnknown>(S)) {
    if (GlobalValue *GV = dyn_cast<GlobalValue>(U->getValue())) {
      S = SE.getConstant(GV->getType(), 0);
      return GV;
    }
  } else if (const SCEVAddExpr *Add = dyn_cast<SCEVAddExpr>(S)) {
    SmallVector<const SCEV *, 8> NewOps(Add->operands());
    GlobalValue *Result = ExtractSymbol(NewOps.back(), SE);
    if (Result)
      S = SE.getAddExpr(NewOps);
    return Result;
  } else if (const SCEVAddRecExpr *AR = dyn_cast<SCEVAddRecExpr>(S)) {
    SmallVector<const SCEV *, 8> NewOps(AR->operands());
    GlobalValue *Result = ExtractSymbol(NewOps.front(), SE);
    if (Result)
      S = SE.getAddRecExpr(NewOps, AR->getLoop(),
                           // FIXME: AR->getNoWrapFlags(SCEV::FlagNW)
                           SCEV::FlagAnyWrap);
    return Result;
  }
  return nullptr;
}

/// Returns true if the specified instruction is using the specified value as an
/// address.
static bool isAddressUse(const TargetTransformInfo &TTI,
                         Instruction *Inst, Value *OperandVal) {
  bool isAddress = isa<LoadInst>(Inst);
  if (StoreInst *SI = dyn_cast<StoreInst>(Inst)) {
    if (SI->getPointerOperand() == OperandVal)
      isAddress = true;
  } else if (IntrinsicInst *II = dyn_cast<IntrinsicInst>(Inst)) {
    // Addressing modes can also be folded into prefetches and a variety
    // of intrinsics.
    switch (II->getIntrinsicID()) {
    case Intrinsic::memset:
    case Intrinsic::prefetch:
    case Intrinsic::masked_load:
      if (II->getArgOperand(0) == OperandVal)
        isAddress = true;
      break;
    case Intrinsic::masked_store:
      if (II->getArgOperand(1) == OperandVal)
        isAddress = true;
      break;
    case Intrinsic::memmove:
    case Intrinsic::memcpy:
      if (II->getArgOperand(0) == OperandVal ||
          II->getArgOperand(1) == OperandVal)
        isAddress = true;
      break;
    default: {
      MemIntrinsicInfo IntrInfo;
      if (TTI.getTgtMemIntrinsic(II, IntrInfo)) {
        if (IntrInfo.PtrVal == OperandVal)
          isAddress = true;
      }
    }
    }
  } else if (AtomicRMWInst *RMW = dyn_cast<AtomicRMWInst>(Inst)) {
    if (RMW->getPointerOperand() == OperandVal)
      isAddress = true;
  } else if (AtomicCmpXchgInst *CmpX = dyn_cast<AtomicCmpXchgInst>(Inst)) {
    if (CmpX->getPointerOperand() == OperandVal)
      isAddress = true;
  }
  return isAddress;
}

/// Return the type of the memory being accessed.
static MemAccessTy getAccessType(const TargetTransformInfo &TTI,
                                 Instruction *Inst, Value *OperandVal) {
  MemAccessTy AccessTy(Inst->getType(), MemAccessTy::UnknownAddressSpace);
  if (const StoreInst *SI = dyn_cast<StoreInst>(Inst)) {
    AccessTy.MemTy = SI->getOperand(0)->getType();
    AccessTy.AddrSpace = SI->getPointerAddressSpace();
  } else if (const LoadInst *LI = dyn_cast<LoadInst>(Inst)) {
    AccessTy.AddrSpace = LI->getPointerAddressSpace();
  } else if (const AtomicRMWInst *RMW = dyn_cast<AtomicRMWInst>(Inst)) {
    AccessTy.AddrSpace = RMW->getPointerAddressSpace();
  } else if (const AtomicCmpXchgInst *CmpX = dyn_cast<AtomicCmpXchgInst>(Inst)) {
    AccessTy.AddrSpace = CmpX->getPointerAddressSpace();
  } else if (IntrinsicInst *II = dyn_cast<IntrinsicInst>(Inst)) {
    switch (II->getIntrinsicID()) {
    case Intrinsic::prefetch:
    case Intrinsic::memset:
      AccessTy.AddrSpace = II->getArgOperand(0)->getType()->getPointerAddressSpace();
      AccessTy.MemTy = OperandVal->getType();
      break;
    case Intrinsic::memmove:
    case Intrinsic::memcpy:
      AccessTy.AddrSpace = OperandVal->getType()->getPointerAddressSpace();
      AccessTy.MemTy = OperandVal->getType();
      break;
    case Intrinsic::masked_load:
      AccessTy.AddrSpace =
          II->getArgOperand(0)->getType()->getPointerAddressSpace();
      break;
    case Intrinsic::masked_store:
      AccessTy.MemTy = II->getOperand(0)->getType();
      AccessTy.AddrSpace =
          II->getArgOperand(1)->getType()->getPointerAddressSpace();
      break;
    default: {
      MemIntrinsicInfo IntrInfo;
      if (TTI.getTgtMemIntrinsic(II, IntrInfo) && IntrInfo.PtrVal) {
        AccessTy.AddrSpace
          = IntrInfo.PtrVal->getType()->getPointerAddressSpace();
      }

      break;
    }
    }
  }

  // All pointers have the same requirements, so canonicalize them to an
  // arbitrary pointer type to minimize variation.
  if (PointerType *PTy = dyn_cast<PointerType>(AccessTy.MemTy))
    AccessTy.MemTy = PointerType::get(IntegerType::get(PTy->getContext(), 1),
                                      PTy->getAddressSpace());

  return AccessTy;
}

/// Return true if this AddRec is already a phi in its loop.
static bool isExistingPhi(const SCEVAddRecExpr *AR, ScalarEvolution &SE) {
  for (PHINode &PN : AR->getLoop()->getHeader()->phis()) {
    if (SE.isSCEVable(PN.getType()) &&
        (SE.getEffectiveSCEVType(PN.getType()) ==
         SE.getEffectiveSCEVType(AR->getType())) &&
        SE.getSCEV(&PN) == AR)
      return true;
  }
  return false;
}

/// Check if expanding this expression is likely to incur significant cost. This
/// is tricky because SCEV doesn't track which expressions are actually computed
/// by the current IR.
///
/// We currently allow expansion of IV increments that involve adds,
/// multiplication by constants, and AddRecs from existing phis.
///
/// TODO: Allow UDivExpr if we can find an existing IV increment that is an
/// obvious multiple of the UDivExpr.
static bool isHighCostExpansion(const SCEV *S,
                                SmallPtrSetImpl<const SCEV*> &Processed,
                                ScalarEvolution &SE) {
  // Zero/One operand expressions
  switch (S->getSCEVType()) {
  case scUnknown:
  case scConstant:
    return false;
  case scTruncate:
    return isHighCostExpansion(cast<SCEVTruncateExpr>(S)->getOperand(),
                               Processed, SE);
  case scZeroExtend:
    return isHighCostExpansion(cast<SCEVZeroExtendExpr>(S)->getOperand(),
                               Processed, SE);
  case scSignExtend:
    return isHighCostExpansion(cast<SCEVSignExtendExpr>(S)->getOperand(),
                               Processed, SE);
  default:
    break;
  }

  if (!Processed.insert(S).second)
    return false;

  if (const SCEVAddExpr *Add = dyn_cast<SCEVAddExpr>(S)) {
    for (const SCEV *S : Add->operands()) {
      if (isHighCostExpansion(S, Processed, SE))
        return true;
    }
    return false;
  }

  if (const SCEVMulExpr *Mul = dyn_cast<SCEVMulExpr>(S)) {
    if (Mul->getNumOperands() == 2) {
      // Multiplication by a constant is ok
      if (isa<SCEVConstant>(Mul->getOperand(0)))
        return isHighCostExpansion(Mul->getOperand(1), Processed, SE);

      // If we have the value of one operand, check if an existing
      // multiplication already generates this expression.
      if (const SCEVUnknown *U = dyn_cast<SCEVUnknown>(Mul->getOperand(1))) {
        Value *UVal = U->getValue();
        for (User *UR : UVal->users()) {
          // If U is a constant, it may be used by a ConstantExpr.
          Instruction *UI = dyn_cast<Instruction>(UR);
          if (UI && UI->getOpcode() == Instruction::Mul &&
              SE.isSCEVable(UI->getType())) {
            return SE.getSCEV(UI) == Mul;
          }
        }
      }
    }
  }

  if (const SCEVAddRecExpr *AR = dyn_cast<SCEVAddRecExpr>(S)) {
    if (isExistingPhi(AR, SE))
      return false;
  }

  // Fow now, consider any other type of expression (div/mul/min/max) high cost.
  return true;
}

namespace {

class LSRUse;

} // end anonymous namespace

/// Check if the addressing mode defined by \p F is completely
/// folded in \p LU at isel time.
/// This includes address-mode folding and special icmp tricks.
/// This function returns true if \p LU can accommodate what \p F
/// defines and up to 1 base + 1 scaled + offset.
/// In other words, if \p F has several base registers, this function may
/// still return true. Therefore, users still need to account for
/// additional base registers and/or unfolded offsets to derive an
/// accurate cost model.
static bool isAMCompletelyFolded(const TargetTransformInfo &TTI,
                                 const LSRUse &LU, const Formula &F);

// Get the cost of the scaling factor used in F for LU.
static unsigned getScalingFactorCost(const TargetTransformInfo &TTI,
                                     const LSRUse &LU, const Formula &F,
                                     const Loop &L);

namespace {

/// This class is used to measure and compare candidate formulae.
class Cost {
  const Loop *L = nullptr;
  ScalarEvolution *SE = nullptr;
  const TargetTransformInfo *TTI = nullptr;
  TargetTransformInfo::LSRCost C;
  TTI::AddressingModeKind AMK = TTI::AMK_None;

public:
  Cost() = delete;
  Cost(const Loop *L, ScalarEvolution &SE, const TargetTransformInfo &TTI,
       TTI::AddressingModeKind AMK) :
    L(L), SE(&SE), TTI(&TTI), AMK(AMK) {
    C.Insns = 0;
    C.NumRegs = 0;
    C.AddRecCost = 0;
    C.NumIVMuls = 0;
    C.NumBaseAdds = 0;
    C.ImmCost = 0;
    C.SetupCost = 0;
    C.ScaleCost = 0;
  }

  bool isLess(Cost &Other);

  void Lose();

#ifndef NDEBUG
  // Once any of the metrics loses, they must all remain losers.
  bool isValid() {
    return ((C.Insns | C.NumRegs | C.AddRecCost | C.NumIVMuls | C.NumBaseAdds
             | C.ImmCost | C.SetupCost | C.ScaleCost) != ~0u)
      || ((C.Insns & C.NumRegs & C.AddRecCost & C.NumIVMuls & C.NumBaseAdds
           & C.ImmCost & C.SetupCost & C.ScaleCost) == ~0u);
  }
#endif

  bool isLoser() {
    assert(isValid() && "invalid cost");
    return C.NumRegs == ~0u;
  }

  void RateFormula(const Formula &F,
                   SmallPtrSetImpl<const SCEV *> &Regs,
                   const DenseSet<const SCEV *> &VisitedRegs,
                   const LSRUse &LU,
                   SmallPtrSetImpl<const SCEV *> *LoserRegs = nullptr);

  void print(raw_ostream &OS) const;
  void dump() const;

private:
  void RateRegister(const Formula &F, const SCEV *Reg,
                    SmallPtrSetImpl<const SCEV *> &Regs);
  void RatePrimaryRegister(const Formula &F, const SCEV *Reg,
                           SmallPtrSetImpl<const SCEV *> &Regs,
                           SmallPtrSetImpl<const SCEV *> *LoserRegs);
};

/// An operand value in an instruction which is to be replaced with some
/// equivalent, possibly strength-reduced, replacement.
struct LSRFixup {
  /// The instruction which will be updated.
  Instruction *UserInst = nullptr;

  /// The operand of the instruction which will be replaced. The operand may be
  /// used more than once; every instance will be replaced.
  Value *OperandValToReplace = nullptr;

  /// If this user is to use the post-incremented value of an induction
  /// variable, this set is non-empty and holds the loops associated with the
  /// induction variable.
  PostIncLoopSet PostIncLoops;

  /// A constant offset to be added to the LSRUse expression.  This allows
  /// multiple fixups to share the same LSRUse with different offsets, for
  /// example in an unrolled loop.
  int64_t Offset = 0;

  LSRFixup() = default;

  bool isUseFullyOutsideLoop(const Loop *L) const;

  void print(raw_ostream &OS) const;
  void dump() const;
};

/// A DenseMapInfo implementation for holding DenseMaps and DenseSets of sorted
/// SmallVectors of const SCEV*.
struct UniquifierDenseMapInfo {
  static SmallVector<const SCEV *, 4> getEmptyKey() {
    SmallVector<const SCEV *, 4>  V;
    V.push_back(reinterpret_cast<const SCEV *>(-1));
    return V;
  }

  static SmallVector<const SCEV *, 4> getTombstoneKey() {
    SmallVector<const SCEV *, 4> V;
    V.push_back(reinterpret_cast<const SCEV *>(-2));
    return V;
  }

  static unsigned getHashValue(const SmallVector<const SCEV *, 4> &V) {
    return static_cast<unsigned>(hash_combine_range(V.begin(), V.end()));
  }

  static bool isEqual(const SmallVector<const SCEV *, 4> &LHS,
                      const SmallVector<const SCEV *, 4> &RHS) {
    return LHS == RHS;
  }
};

/// This class holds the state that LSR keeps for each use in IVUsers, as well
/// as uses invented by LSR itself. It includes information about what kinds of
/// things can be folded into the user, information about the user itself, and
/// information about how the use may be satisfied.  TODO: Represent multiple
/// users of the same expression in common?
class LSRUse {
  DenseSet<SmallVector<const SCEV *, 4>, UniquifierDenseMapInfo> Uniquifier;

public:
  /// An enum for a kind of use, indicating what types of scaled and immediate
  /// operands it might support.
  enum KindType {
    Basic,   ///< A normal use, with no folding.
    Special, ///< A special case of basic, allowing -1 scales.
    Address, ///< An address use; folding according to TargetLowering
    ICmpZero ///< An equality icmp with both operands folded into one.
    // TODO: Add a generic icmp too?
  };

  using SCEVUseKindPair = PointerIntPair<const SCEV *, 2, KindType>;

  KindType Kind;
  MemAccessTy AccessTy;

  /// The list of operands which are to be replaced.
  SmallVector<LSRFixup, 8> Fixups;

  /// Keep track of the min and max offsets of the fixups.
  int64_t MinOffset = std::numeric_limits<int64_t>::max();
  int64_t MaxOffset = std::numeric_limits<int64_t>::min();

  /// This records whether all of the fixups using this LSRUse are outside of
  /// the loop, in which case some special-case heuristics may be used.
  bool AllFixupsOutsideLoop = true;

  /// RigidFormula is set to true to guarantee that this use will be associated
  /// with a single formula--the one that initially matched. Some SCEV
  /// expressions cannot be expanded. This allows LSR to consider the registers
  /// used by those expressions without the need to expand them later after
  /// changing the formula.
  bool RigidFormula = false;

  /// This records the widest use type for any fixup using this
  /// LSRUse. FindUseWithSimilarFormula can't consider uses with different max
  /// fixup widths to be equivalent, because the narrower one may be relying on
  /// the implicit truncation to truncate away bogus bits.
  Type *WidestFixupType = nullptr;

  /// A list of ways to build a value that can satisfy this user.  After the
  /// list is populated, one of these is selected heuristically and used to
  /// formulate a replacement for OperandValToReplace in UserInst.
  SmallVector<Formula, 12> Formulae;

  /// The set of register candidates used by all formulae in this LSRUse.
  SmallPtrSet<const SCEV *, 4> Regs;

  LSRUse(KindType K, MemAccessTy AT) : Kind(K), AccessTy(AT) {}

  LSRFixup &getNewFixup() {
    Fixups.push_back(LSRFixup());
    return Fixups.back();
  }

  void pushFixup(LSRFixup &f) {
    Fixups.push_back(f);
    if (f.Offset > MaxOffset)
      MaxOffset = f.Offset;
    if (f.Offset < MinOffset)
      MinOffset = f.Offset;
  }

  bool HasFormulaWithSameRegs(const Formula &F) const;
  float getNotSelectedProbability(const SCEV *Reg) const;
  bool InsertFormula(const Formula &F, const Loop &L);
  void DeleteFormula(Formula &F);
  void RecomputeRegs(size_t LUIdx, RegUseTracker &Reguses);

  void print(raw_ostream &OS) const;
  void dump() const;
};

} // end anonymous namespace

static bool isAMCompletelyFolded(const TargetTransformInfo &TTI,
                                 LSRUse::KindType Kind, MemAccessTy AccessTy,
                                 GlobalValue *BaseGV, int64_t BaseOffset,
                                 bool HasBaseReg, int64_t Scale,
                                 Instruction *Fixup = nullptr);

static unsigned getSetupCost(const SCEV *Reg, unsigned Depth) {
  if (isa<SCEVUnknown>(Reg) || isa<SCEVConstant>(Reg))
    return 1;
  if (Depth == 0)
    return 0;
  if (const auto *S = dyn_cast<SCEVAddRecExpr>(Reg))
    return getSetupCost(S->getStart(), Depth - 1);
  if (auto S = dyn_cast<SCEVIntegralCastExpr>(Reg))
    return getSetupCost(S->getOperand(), Depth - 1);
  if (auto S = dyn_cast<SCEVNAryExpr>(Reg))
    return std::accumulate(S->op_begin(), S->op_end(), 0,
                           [&](unsigned i, const SCEV *Reg) {
                             return i + getSetupCost(Reg, Depth - 1);
                           });
  if (auto S = dyn_cast<SCEVUDivExpr>(Reg))
    return getSetupCost(S->getLHS(), Depth - 1) +
           getSetupCost(S->getRHS(), Depth - 1);
  return 0;
}

/// Tally up interesting quantities from the given register.
void Cost::RateRegister(const Formula &F, const SCEV *Reg,
                        SmallPtrSetImpl<const SCEV *> &Regs) {
  TTI::AddressingModeKind AMK = TTI->getPreferredAddressingMode(L, SE);

  if (const SCEVAddRecExpr *AR = dyn_cast<SCEVAddRecExpr>(Reg)) {
    // If this is an addrec for another loop, it should be an invariant
    // with respect to L since L is the innermost loop (at least
    // for now LSR only handles innermost loops).
    if (AR->getLoop() != L) {
      // If the AddRec exists, consider it's register free and leave it alone.
      if (isExistingPhi(AR, *SE) && AMK != TTI::AMK_PostIndexed)
        return;

      // It is bad to allow LSR for current loop to add induction variables
      // for its sibling loops.
      if (!AR->getLoop()->contains(L)) {
        Lose();
        return;
      }

      // Otherwise, it will be an invariant with respect to Loop L.
      ++C.NumRegs;
      return;
    }

    unsigned LoopCost = 1;
    if (TTI->isIndexedLoadLegal(TTI->MIM_PostInc, AR->getType()) ||
        TTI->isIndexedStoreLegal(TTI->MIM_PostInc, AR->getType())) {

      // If the step size matches the base offset, we could use pre-indexed
      // addressing.
      if (AMK == TTI::AMK_PreIndexed) {
        if (auto *Step = dyn_cast<SCEVConstant>(AR->getStepRecurrence(*SE)))
          if (Step->getAPInt() == F.BaseOffset)
            LoopCost = 0;
      } else if (AMK == TTI::AMK_PostIndexed) {
        const SCEV *LoopStep = AR->getStepRecurrence(*SE);
        if (isa<SCEVConstant>(LoopStep)) {
          const SCEV *LoopStart = AR->getStart();
          if (!isa<SCEVConstant>(LoopStart) &&
              SE->isLoopInvariant(LoopStart, L))
            LoopCost = 0;
        }
      }
    }
    C.AddRecCost += LoopCost;

    // Add the step value register, if it needs one.
    // TODO: The non-affine case isn't precisely modeled here.
    if (!AR->isAffine() || !isa<SCEVConstant>(AR->getOperand(1))) {
      if (!Regs.count(AR->getOperand(1))) {
        RateRegister(F, AR->getOperand(1), Regs);
        if (isLoser())
          return;
      }
    }
  }
  ++C.NumRegs;

  // Rough heuristic; favor registers which don't require extra setup
  // instructions in the preheader.
  C.SetupCost += getSetupCost(Reg, SetupCostDepthLimit);
  // Ensure we don't, even with the recusion limit, produce invalid costs.
  C.SetupCost = std::min<unsigned>(C.SetupCost, 1 << 16);

  C.NumIVMuls += isa<SCEVMulExpr>(Reg) &&
               SE->hasComputableLoopEvolution(Reg, L);
}

/// Record this register in the set. If we haven't seen it before, rate
/// it. Optional LoserRegs provides a way to declare any formula that refers to
/// one of those regs an instant loser.
void Cost::RatePrimaryRegister(const Formula &F, const SCEV *Reg,
                               SmallPtrSetImpl<const SCEV *> &Regs,
                               SmallPtrSetImpl<const SCEV *> *LoserRegs) {
  if (LoserRegs && LoserRegs->count(Reg)) {
    Lose();
    return;
  }
  if (Regs.insert(Reg).second) {
    RateRegister(F, Reg, Regs);
    if (LoserRegs && isLoser())
      LoserRegs->insert(Reg);
  }
}

void Cost::RateFormula(const Formula &F,
                       SmallPtrSetImpl<const SCEV *> &Regs,
                       const DenseSet<const SCEV *> &VisitedRegs,
                       const LSRUse &LU,
                       SmallPtrSetImpl<const SCEV *> *LoserRegs) {
  assert(F.isCanonical(*L) && "Cost is accurate only for canonical formula");
  // Tally up the registers.
  unsigned PrevAddRecCost = C.AddRecCost;
  unsigned PrevNumRegs = C.NumRegs;
  unsigned PrevNumBaseAdds = C.NumBaseAdds;
  if (const SCEV *ScaledReg = F.ScaledReg) {
    if (VisitedRegs.count(ScaledReg)) {
      Lose();
      return;
    }
    RatePrimaryRegister(F, ScaledReg, Regs, LoserRegs);
    if (isLoser())
      return;
  }
  for (const SCEV *BaseReg : F.BaseRegs) {
    if (VisitedRegs.count(BaseReg)) {
      Lose();
      return;
    }
    RatePrimaryRegister(F, BaseReg, Regs, LoserRegs);
    if (isLoser())
      return;
  }

  // Determine how many (unfolded) adds we'll need inside the loop.
  size_t NumBaseParts = F.getNumRegs();
  if (NumBaseParts > 1)
    // Do not count the base and a possible second register if the target
    // allows to fold 2 registers.
    C.NumBaseAdds +=
        NumBaseParts - (1 + (F.Scale && isAMCompletelyFolded(*TTI, LU, F)));
  C.NumBaseAdds += (F.UnfoldedOffset != 0);

  // Accumulate non-free scaling amounts.
  C.ScaleCost += getScalingFactorCost(*TTI, LU, F, *L);

  // Tally up the non-zero immediates.
  for (const LSRFixup &Fixup : LU.Fixups) {
    int64_t O = Fixup.Offset;
    int64_t Offset = (uint64_t)O + F.BaseOffset;
    if (F.BaseGV)
      C.ImmCost += 64; // Handle symbolic values conservatively.
                     // TODO: This should probably be the pointer size.
    else if (Offset != 0)
      C.ImmCost += APInt(64, Offset, true).getMinSignedBits();

    // Check with target if this offset with this instruction is
    // specifically not supported.
    if (LU.Kind == LSRUse::Address && Offset != 0 &&
        !isAMCompletelyFolded(*TTI, LSRUse::Address, LU.AccessTy, F.BaseGV,
                              Offset, F.HasBaseReg, F.Scale, Fixup.UserInst))
      C.NumBaseAdds++;
  }

  // If we don't count instruction cost exit here.
  if (!InsnsCost) {
    assert(isValid() && "invalid cost");
    return;
  }

  // Treat every new register that exceeds TTI.getNumberOfRegisters() - 1 as
  // additional instruction (at least fill).
  // TODO: Need distinguish register class?
  unsigned TTIRegNum = TTI->getNumberOfRegisters(
                       TTI->getRegisterClassForType(false, F.getType())) - 1;
  if (C.NumRegs > TTIRegNum) {
    // Cost already exceeded TTIRegNum, then only newly added register can add
    // new instructions.
    if (PrevNumRegs > TTIRegNum)
      C.Insns += (C.NumRegs - PrevNumRegs);
    else
      C.Insns += (C.NumRegs - TTIRegNum);
  }

  // If ICmpZero formula ends with not 0, it could not be replaced by
  // just add or sub. We'll need to compare final result of AddRec.
  // That means we'll need an additional instruction. But if the target can
  // macro-fuse a compare with a branch, don't count this extra instruction.
  // For -10 + {0, +, 1}:
  // i = i + 1;
  // cmp i, 10
  //
  // For {-10, +, 1}:
  // i = i + 1;
  if (LU.Kind == LSRUse::ICmpZero && !F.hasZeroEnd() &&
      !TTI->canMacroFuseCmp())
    C.Insns++;
  // Each new AddRec adds 1 instruction to calculation.
  C.Insns += (C.AddRecCost - PrevAddRecCost);

  // BaseAdds adds instructions for unfolded registers.
  if (LU.Kind != LSRUse::ICmpZero)
    C.Insns += C.NumBaseAdds - PrevNumBaseAdds;
  assert(isValid() && "invalid cost");
}

/// Set this cost to a losing value.
void Cost::Lose() {
  C.Insns = std::numeric_limits<unsigned>::max();
  C.NumRegs = std::numeric_limits<unsigned>::max();
  C.AddRecCost = std::numeric_limits<unsigned>::max();
  C.NumIVMuls = std::numeric_limits<unsigned>::max();
  C.NumBaseAdds = std::numeric_limits<unsigned>::max();
  C.ImmCost = std::numeric_limits<unsigned>::max();
  C.SetupCost = std::numeric_limits<unsigned>::max();
  C.ScaleCost = std::numeric_limits<unsigned>::max();
}

/// Choose the lower cost.
bool Cost::isLess(Cost &Other) {
  if (InsnsCost.getNumOccurrences() > 0 && InsnsCost &&
      C.Insns != Other.C.Insns)
    return C.Insns < Other.C.Insns;
  return TTI->isLSRCostLess(C, Other.C);
}

#if !defined(NDEBUG) || defined(LLVM_ENABLE_DUMP)
void Cost::print(raw_ostream &OS) const {
  if (InsnsCost)
    OS << C.Insns << " instruction" << (C.Insns == 1 ? " " : "s ");
  OS << C.NumRegs << " reg" << (C.NumRegs == 1 ? "" : "s");
  if (C.AddRecCost != 0)
    OS << ", with addrec cost " << C.AddRecCost;
  if (C.NumIVMuls != 0)
    OS << ", plus " << C.NumIVMuls << " IV mul"
       << (C.NumIVMuls == 1 ? "" : "s");
  if (C.NumBaseAdds != 0)
    OS << ", plus " << C.NumBaseAdds << " base add"
       << (C.NumBaseAdds == 1 ? "" : "s");
  if (C.ScaleCost != 0)
    OS << ", plus " << C.ScaleCost << " scale cost";
  if (C.ImmCost != 0)
    OS << ", plus " << C.ImmCost << " imm cost";
  if (C.SetupCost != 0)
    OS << ", plus " << C.SetupCost << " setup cost";
}

LLVM_DUMP_METHOD void Cost::dump() const {
  print(errs()); errs() << '\n';
}
#endif

/// Test whether this fixup always uses its value outside of the given loop.
bool LSRFixup::isUseFullyOutsideLoop(const Loop *L) const {
  // PHI nodes use their value in their incoming blocks.
  if (const PHINode *PN = dyn_cast<PHINode>(UserInst)) {
    for (unsigned i = 0, e = PN->getNumIncomingValues(); i != e; ++i)
      if (PN->getIncomingValue(i) == OperandValToReplace &&
          L->contains(PN->getIncomingBlock(i)))
        return false;
    return true;
  }

  return !L->contains(UserInst);
}

#if !defined(NDEBUG) || defined(LLVM_ENABLE_DUMP)
void LSRFixup::print(raw_ostream &OS) const {
  OS << "UserInst=";
  // Store is common and interesting enough to be worth special-casing.
  if (StoreInst *Store = dyn_cast<StoreInst>(UserInst)) {
    OS << "store ";
    Store->getOperand(0)->printAsOperand(OS, /*PrintType=*/false);
  } else if (UserInst->getType()->isVoidTy())
    OS << UserInst->getOpcodeName();
  else
    UserInst->printAsOperand(OS, /*PrintType=*/false);

  OS << ", OperandValToReplace=";
  OperandValToReplace->printAsOperand(OS, /*PrintType=*/false);

  for (const Loop *PIL : PostIncLoops) {
    OS << ", PostIncLoop=";
    PIL->getHeader()->printAsOperand(OS, /*PrintType=*/false);
  }

  if (Offset != 0)
    OS << ", Offset=" << Offset;
}

LLVM_DUMP_METHOD void LSRFixup::dump() const {
  print(errs()); errs() << '\n';
}
#endif

/// Test whether this use as a formula which has the same registers as the given
/// formula.
bool LSRUse::HasFormulaWithSameRegs(const Formula &F) const {
  SmallVector<const SCEV *, 4> Key = F.BaseRegs;
  if (F.ScaledReg) Key.push_back(F.ScaledReg);
  // Unstable sort by host order ok, because this is only used for uniquifying.
  llvm::sort(Key);
  return Uniquifier.count(Key);
}

/// The function returns a probability of selecting formula without Reg.
float LSRUse::getNotSelectedProbability(const SCEV *Reg) const {
  unsigned FNum = 0;
  for (const Formula &F : Formulae)
    if (F.referencesReg(Reg))
      FNum++;
  return ((float)(Formulae.size() - FNum)) / Formulae.size();
}

/// If the given formula has not yet been inserted, add it to the list, and
/// return true. Return false otherwise.  The formula must be in canonical form.
bool LSRUse::InsertFormula(const Formula &F, const Loop &L) {
  assert(F.isCanonical(L) && "Invalid canonical representation");

  if (!Formulae.empty() && RigidFormula)
    return false;

  SmallVector<const SCEV *, 4> Key = F.BaseRegs;
  if (F.ScaledReg) Key.push_back(F.ScaledReg);
  // Unstable sort by host order ok, because this is only used for uniquifying.
  llvm::sort(Key);

  if (!Uniquifier.insert(Key).second)
    return false;

  // Using a register to hold the value of 0 is not profitable.
  assert((!F.ScaledReg || !F.ScaledReg->isZero()) &&
         "Zero allocated in a scaled register!");
#ifndef NDEBUG
  for (const SCEV *BaseReg : F.BaseRegs)
    assert(!BaseReg->isZero() && "Zero allocated in a base register!");
#endif

  // Add the formula to the list.
  Formulae.push_back(F);

  // Record registers now being used by this use.
  Regs.insert(F.BaseRegs.begin(), F.BaseRegs.end());
  if (F.ScaledReg)
    Regs.insert(F.ScaledReg);

  return true;
}

/// Remove the given formula from this use's list.
void LSRUse::DeleteFormula(Formula &F) {
  if (&F != &Formulae.back())
    std::swap(F, Formulae.back());
  Formulae.pop_back();
}

/// Recompute the Regs field, and update RegUses.
void LSRUse::RecomputeRegs(size_t LUIdx, RegUseTracker &RegUses) {
  // Now that we've filtered out some formulae, recompute the Regs set.
  SmallPtrSet<const SCEV *, 4> OldRegs = std::move(Regs);
  Regs.clear();
  for (const Formula &F : Formulae) {
    if (F.ScaledReg) Regs.insert(F.ScaledReg);
    Regs.insert(F.BaseRegs.begin(), F.BaseRegs.end());
  }

  // Update the RegTracker.
  for (const SCEV *S : OldRegs)
    if (!Regs.count(S))
      RegUses.dropRegister(S, LUIdx);
}

#if !defined(NDEBUG) || defined(LLVM_ENABLE_DUMP)
void LSRUse::print(raw_ostream &OS) const {
  OS << "LSR Use: Kind=";
  switch (Kind) {
  case Basic:    OS << "Basic"; break;
  case Special:  OS << "Special"; break;
  case ICmpZero: OS << "ICmpZero"; break;
  case Address:
    OS << "Address of ";
    if (AccessTy.MemTy->isPointerTy())
      OS << "pointer"; // the full pointer type could be really verbose
    else {
      OS << *AccessTy.MemTy;
    }

    OS << " in addrspace(" << AccessTy.AddrSpace << ')';
  }

  OS << ", Offsets={";
  bool NeedComma = false;
  for (const LSRFixup &Fixup : Fixups) {
    if (NeedComma) OS << ',';
    OS << Fixup.Offset;
    NeedComma = true;
  }
  OS << '}';

  if (AllFixupsOutsideLoop)
    OS << ", all-fixups-outside-loop";

  if (WidestFixupType)
    OS << ", widest fixup type: " << *WidestFixupType;
}

LLVM_DUMP_METHOD void LSRUse::dump() const {
  print(errs()); errs() << '\n';
}
#endif

static bool isAMCompletelyFolded(const TargetTransformInfo &TTI,
                                 LSRUse::KindType Kind, MemAccessTy AccessTy,
                                 GlobalValue *BaseGV, int64_t BaseOffset,
                                 bool HasBaseReg, int64_t Scale,
                                 Instruction *Fixup/*= nullptr*/) {
  switch (Kind) {
  case LSRUse::Address:
    return TTI.isLegalAddressingMode(AccessTy.MemTy, BaseGV, BaseOffset,
                                     HasBaseReg, Scale, AccessTy.AddrSpace, Fixup);

  case LSRUse::ICmpZero:
    // There's not even a target hook for querying whether it would be legal to
    // fold a GV into an ICmp.
    if (BaseGV)
      return false;

    // ICmp only has two operands; don't allow more than two non-trivial parts.
    if (Scale != 0 && HasBaseReg && BaseOffset != 0)
      return false;

    // ICmp only supports no scale or a -1 scale, as we can "fold" a -1 scale by
    // putting the scaled register in the other operand of the icmp.
    if (Scale != 0 && Scale != -1)
      return false;

    // If we have low-level target information, ask the target if it can fold an
    // integer immediate on an icmp.
    if (BaseOffset != 0) {
      // We have one of:
      // ICmpZero     BaseReg + BaseOffset => ICmp BaseReg, -BaseOffset
      // ICmpZero -1*ScaleReg + BaseOffset => ICmp ScaleReg, BaseOffset
      // Offs is the ICmp immediate.
      if (Scale == 0)
        // The cast does the right thing with
        // std::numeric_limits<int64_t>::min().
        BaseOffset = -(uint64_t)BaseOffset;
      return TTI.isLegalICmpImmediate(BaseOffset);
    }

    // ICmpZero BaseReg + -1*ScaleReg => ICmp BaseReg, ScaleReg
    return true;

  case LSRUse::Basic:
    // Only handle single-register values.
    return !BaseGV && Scale == 0 && BaseOffset == 0;

  case LSRUse::Special:
    // Special case Basic to handle -1 scales.
    return !BaseGV && (Scale == 0 || Scale == -1) && BaseOffset == 0;
  }

  llvm_unreachable("Invalid LSRUse Kind!");
}

static bool isAMCompletelyFolded(const TargetTransformInfo &TTI,
                                 int64_t MinOffset, int64_t MaxOffset,
                                 LSRUse::KindType Kind, MemAccessTy AccessTy,
                                 GlobalValue *BaseGV, int64_t BaseOffset,
                                 bool HasBaseReg, int64_t Scale) {
  // Check for overflow.
  if (((int64_t)((uint64_t)BaseOffset + MinOffset) > BaseOffset) !=
      (MinOffset > 0))
    return false;
  MinOffset = (uint64_t)BaseOffset + MinOffset;
  if (((int64_t)((uint64_t)BaseOffset + MaxOffset) > BaseOffset) !=
      (MaxOffset > 0))
    return false;
  MaxOffset = (uint64_t)BaseOffset + MaxOffset;

  return isAMCompletelyFolded(TTI, Kind, AccessTy, BaseGV, MinOffset,
                              HasBaseReg, Scale) &&
         isAMCompletelyFolded(TTI, Kind, AccessTy, BaseGV, MaxOffset,
                              HasBaseReg, Scale);
}

static bool isAMCompletelyFolded(const TargetTransformInfo &TTI,
                                 int64_t MinOffset, int64_t MaxOffset,
                                 LSRUse::KindType Kind, MemAccessTy AccessTy,
                                 const Formula &F, const Loop &L) {
  // For the purpose of isAMCompletelyFolded either having a canonical formula
  // or a scale not equal to zero is correct.
  // Problems may arise from non canonical formulae having a scale == 0.
  // Strictly speaking it would best to just rely on canonical formulae.
  // However, when we generate the scaled formulae, we first check that the
  // scaling factor is profitable before computing the actual ScaledReg for
  // compile time sake.
  assert((F.isCanonical(L) || F.Scale != 0));
  return isAMCompletelyFolded(TTI, MinOffset, MaxOffset, Kind, AccessTy,
                              F.BaseGV, F.BaseOffset, F.HasBaseReg, F.Scale);
}

/// Test whether we know how to expand the current formula.
static bool isLegalUse(const TargetTransformInfo &TTI, int64_t MinOffset,
                       int64_t MaxOffset, LSRUse::KindType Kind,
                       MemAccessTy AccessTy, GlobalValue *BaseGV,
                       int64_t BaseOffset, bool HasBaseReg, int64_t Scale) {
  // We know how to expand completely foldable formulae.
  return isAMCompletelyFolded(TTI, MinOffset, MaxOffset, Kind, AccessTy, BaseGV,
                              BaseOffset, HasBaseReg, Scale) ||
         // Or formulae that use a base register produced by a sum of base
         // registers.
         (Scale == 1 &&
          isAMCompletelyFolded(TTI, MinOffset, MaxOffset, Kind, AccessTy,
                               BaseGV, BaseOffset, true, 0));
}

static bool isLegalUse(const TargetTransformInfo &TTI, int64_t MinOffset,
                       int64_t MaxOffset, LSRUse::KindType Kind,
                       MemAccessTy AccessTy, const Formula &F) {
  return isLegalUse(TTI, MinOffset, MaxOffset, Kind, AccessTy, F.BaseGV,
                    F.BaseOffset, F.HasBaseReg, F.Scale);
}

static bool isAMCompletelyFolded(const TargetTransformInfo &TTI,
                                 const LSRUse &LU, const Formula &F) {
  // Target may want to look at the user instructions.
  if (LU.Kind == LSRUse::Address && TTI.LSRWithInstrQueries()) {
    for (const LSRFixup &Fixup : LU.Fixups)
      if (!isAMCompletelyFolded(TTI, LSRUse::Address, LU.AccessTy, F.BaseGV,
                                (F.BaseOffset + Fixup.Offset), F.HasBaseReg,
                                F.Scale, Fixup.UserInst))
        return false;
    return true;
  }

  return isAMCompletelyFolded(TTI, LU.MinOffset, LU.MaxOffset, LU.Kind,
                              LU.AccessTy, F.BaseGV, F.BaseOffset, F.HasBaseReg,
                              F.Scale);
}

static unsigned getScalingFactorCost(const TargetTransformInfo &TTI,
                                     const LSRUse &LU, const Formula &F,
                                     const Loop &L) {
  if (!F.Scale)
    return 0;

  // If the use is not completely folded in that instruction, we will have to
  // pay an extra cost only for scale != 1.
  if (!isAMCompletelyFolded(TTI, LU.MinOffset, LU.MaxOffset, LU.Kind,
                            LU.AccessTy, F, L))
    return F.Scale != 1;

  switch (LU.Kind) {
  case LSRUse::Address: {
    // Check the scaling factor cost with both the min and max offsets.
    int ScaleCostMinOffset = TTI.getScalingFactorCost(
        LU.AccessTy.MemTy, F.BaseGV, F.BaseOffset + LU.MinOffset, F.HasBaseReg,
        F.Scale, LU.AccessTy.AddrSpace);
    int ScaleCostMaxOffset = TTI.getScalingFactorCost(
        LU.AccessTy.MemTy, F.BaseGV, F.BaseOffset + LU.MaxOffset, F.HasBaseReg,
        F.Scale, LU.AccessTy.AddrSpace);

    assert(ScaleCostMinOffset >= 0 && ScaleCostMaxOffset >= 0 &&
           "Legal addressing mode has an illegal cost!");
    return std::max(ScaleCostMinOffset, ScaleCostMaxOffset);
  }
  case LSRUse::ICmpZero:
  case LSRUse::Basic:
  case LSRUse::Special:
    // The use is completely folded, i.e., everything is folded into the
    // instruction.
    return 0;
  }

  llvm_unreachable("Invalid LSRUse Kind!");
}

static bool isAlwaysFoldable(const TargetTransformInfo &TTI,
                             LSRUse::KindType Kind, MemAccessTy AccessTy,
                             GlobalValue *BaseGV, int64_t BaseOffset,
                             bool HasBaseReg) {
  // Fast-path: zero is always foldable.
  if (BaseOffset == 0 && !BaseGV) return true;

  // Conservatively, create an address with an immediate and a
  // base and a scale.
  int64_t Scale = Kind == LSRUse::ICmpZero ? -1 : 1;

  // Canonicalize a scale of 1 to a base register if the formula doesn't
  // already have a base register.
  if (!HasBaseReg && Scale == 1) {
    Scale = 0;
    HasBaseReg = true;
  }

  return isAMCompletelyFolded(TTI, Kind, AccessTy, BaseGV, BaseOffset,
                              HasBaseReg, Scale);
}

static bool isAlwaysFoldable(const TargetTransformInfo &TTI,
                             ScalarEvolution &SE, int64_t MinOffset,
                             int64_t MaxOffset, LSRUse::KindType Kind,
                             MemAccessTy AccessTy, const SCEV *S,
                             bool HasBaseReg) {
  // Fast-path: zero is always foldable.
  if (S->isZero()) return true;

  // Conservatively, create an address with an immediate and a
  // base and a scale.
  int64_t BaseOffset = ExtractImmediate(S, SE);
  GlobalValue *BaseGV = ExtractSymbol(S, SE);

  // If there's anything else involved, it's not foldable.
  if (!S->isZero()) return false;

  // Fast-path: zero is always foldable.
  if (BaseOffset == 0 && !BaseGV) return true;

  // Conservatively, create an address with an immediate and a
  // base and a scale.
  int64_t Scale = Kind == LSRUse::ICmpZero ? -1 : 1;

  return isAMCompletelyFolded(TTI, MinOffset, MaxOffset, Kind, AccessTy, BaseGV,
                              BaseOffset, HasBaseReg, Scale);
}

namespace {

/// An individual increment in a Chain of IV increments.  Relate an IV user to
/// an expression that computes the IV it uses from the IV used by the previous
/// link in the Chain.
///
/// For the head of a chain, IncExpr holds the absolute SCEV expression for the
/// original IVOperand. The head of the chain's IVOperand is only valid during
/// chain collection, before LSR replaces IV users. During chain generation,
/// IncExpr can be used to find the new IVOperand that computes the same
/// expression.
struct IVInc {
  Instruction *UserInst;
  Value* IVOperand;
  const SCEV *IncExpr;

  IVInc(Instruction *U, Value *O, const SCEV *E)
      : UserInst(U), IVOperand(O), IncExpr(E) {}
};

// The list of IV increments in program order.  We typically add the head of a
// chain without finding subsequent links.
struct IVChain {
  SmallVector<IVInc, 1> Incs;
  const SCEV *ExprBase = nullptr;

  IVChain() = default;
  IVChain(const IVInc &Head, const SCEV *Base)
      : Incs(1, Head), ExprBase(Base) {}

  using const_iterator = SmallVectorImpl<IVInc>::const_iterator;

  // Return the first increment in the chain.
  const_iterator begin() const {
    assert(!Incs.empty());
    return std::next(Incs.begin());
  }
  const_iterator end() const {
    return Incs.end();
  }

  // Returns true if this chain contains any increments.
  bool hasIncs() const { return Incs.size() >= 2; }

  // Add an IVInc to the end of this chain.
  void add(const IVInc &X) { Incs.push_back(X); }

  // Returns the last UserInst in the chain.
  Instruction *tailUserInst() const { return Incs.back().UserInst; }

  // Returns true if IncExpr can be profitably added to this chain.
  bool isProfitableIncrement(const SCEV *OperExpr,
                             const SCEV *IncExpr,
                             ScalarEvolution&);
};

/// Helper for CollectChains to track multiple IV increment uses.  Distinguish
/// between FarUsers that definitely cross IV increments and NearUsers that may
/// be used between IV increments.
struct ChainUsers {
  SmallPtrSet<Instruction*, 4> FarUsers;
  SmallPtrSet<Instruction*, 4> NearUsers;
};

/// This class holds state for the main loop strength reduction logic.
class LSRInstance {
  IVUsers &IU;
  ScalarEvolution &SE;
  DominatorTree &DT;
  LoopInfo &LI;
  AssumptionCache &AC;
  TargetLibraryInfo &TLI;
  const TargetTransformInfo &TTI;
  Loop *const L;
  MemorySSAUpdater *MSSAU;
  TTI::AddressingModeKind AMK;
  bool Changed = false;

  /// This is the insert position that the current loop's induction variable
  /// increment should be placed. In simple loops, this is the latch block's
  /// terminator. But in more complicated cases, this is a position which will
  /// dominate all the in-loop post-increment users.
  Instruction *IVIncInsertPos = nullptr;

  /// Interesting factors between use strides.
  ///
  /// We explicitly use a SetVector which contains a SmallSet, instead of the
  /// default, a SmallDenseSet, because we need to use the full range of
  /// int64_ts, and there's currently no good way of doing that with
  /// SmallDenseSet.
  SetVector<int64_t, SmallVector<int64_t, 8>, SmallSet<int64_t, 8>> Factors;

  /// Interesting use types, to facilitate truncation reuse.
  SmallSetVector<Type *, 4> Types;

  /// The list of interesting uses.
  mutable SmallVector<LSRUse, 16> Uses;

  /// Track which uses use which register candidates.
  RegUseTracker RegUses;

  // Limit the number of chains to avoid quadratic behavior. We don't expect to
  // have more than a few IV increment chains in a loop. Missing a Chain falls
  // back to normal LSR behavior for those uses.
  static const unsigned MaxChains = 8;

  /// IV users can form a chain of IV increments.
  SmallVector<IVChain, MaxChains> IVChainVec;

  /// IV users that belong to profitable IVChains.
  SmallPtrSet<Use*, MaxChains> IVIncSet;

  void OptimizeShadowIV();
  bool FindIVUserForCond(ICmpInst *Cond, IVStrideUse *&CondUse);
  ICmpInst *OptimizeMax(ICmpInst *Cond, IVStrideUse* &CondUse);
  void OptimizeLoopTermCond();

  void ChainInstruction(Instruction *UserInst, Instruction *IVOper,
                        SmallVectorImpl<ChainUsers> &ChainUsersVec);
  void FinalizeChain(IVChain &Chain);
  void CollectChains();
  void GenerateIVChain(const IVChain &Chain, SCEVExpander &Rewriter,
                       SmallVectorImpl<WeakTrackingVH> &DeadInsts);

  void CollectInterestingTypesAndFactors();
  void CollectFixupsAndInitialFormulae();

  // Support for sharing of LSRUses between LSRFixups.
  using UseMapTy = DenseMap<LSRUse::SCEVUseKindPair, size_t>;
  UseMapTy UseMap;

  bool reconcileNewOffset(LSRUse &LU, int64_t NewOffset, bool HasBaseReg,
                          LSRUse::KindType Kind, MemAccessTy AccessTy);

  std::pair<size_t, int64_t> getUse(const SCEV *&Expr, LSRUse::KindType Kind,
                                    MemAccessTy AccessTy);

  void DeleteUse(LSRUse &LU, size_t LUIdx);

  LSRUse *FindUseWithSimilarFormula(const Formula &F, const LSRUse &OrigLU);

  void InsertInitialFormula(const SCEV *S, LSRUse &LU, size_t LUIdx);
  void InsertSupplementalFormula(const SCEV *S, LSRUse &LU, size_t LUIdx);
  void CountRegisters(const Formula &F, size_t LUIdx);
  bool InsertFormula(LSRUse &LU, unsigned LUIdx, const Formula &F);

  void CollectLoopInvariantFixupsAndFormulae();

  void GenerateReassociations(LSRUse &LU, unsigned LUIdx, Formula Base,
                              unsigned Depth = 0);

  void GenerateReassociationsImpl(LSRUse &LU, unsigned LUIdx,
                                  const Formula &Base, unsigned Depth,
                                  size_t Idx, bool IsScaledReg = false);
  void GenerateCombinations(LSRUse &LU, unsigned LUIdx, Formula Base);
  void GenerateSymbolicOffsetsImpl(LSRUse &LU, unsigned LUIdx,
                                   const Formula &Base, size_t Idx,
                                   bool IsScaledReg = false);
  void GenerateSymbolicOffsets(LSRUse &LU, unsigned LUIdx, Formula Base);
  void GenerateConstantOffsetsImpl(LSRUse &LU, unsigned LUIdx,
                                   const Formula &Base,
                                   const SmallVectorImpl<int64_t> &Worklist,
                                   size_t Idx, bool IsScaledReg = false);
  void GenerateConstantOffsets(LSRUse &LU, unsigned LUIdx, Formula Base);
  void GenerateICmpZeroScales(LSRUse &LU, unsigned LUIdx, Formula Base);
  void GenerateScales(LSRUse &LU, unsigned LUIdx, Formula Base);
  void GenerateTruncates(LSRUse &LU, unsigned LUIdx, Formula Base);
  void GenerateCrossUseConstantOffsets();
  void GenerateAllReuseFormulae();

  void FilterOutUndesirableDedicatedRegisters();

  size_t EstimateSearchSpaceComplexity() const;
  void NarrowSearchSpaceByDetectingSupersets();
  void NarrowSearchSpaceByCollapsingUnrolledCode();
  void NarrowSearchSpaceByRefilteringUndesirableDedicatedRegisters();
  void NarrowSearchSpaceByFilterFormulaWithSameScaledReg();
  void NarrowSearchSpaceByFilterPostInc();
  void NarrowSearchSpaceByDeletingCostlyFormulas();
  void NarrowSearchSpaceByPickingWinnerRegs();
  void NarrowSearchSpaceUsingHeuristics();

  void SolveRecurse(SmallVectorImpl<const Formula *> &Solution,
                    Cost &SolutionCost,
                    SmallVectorImpl<const Formula *> &Workspace,
                    const Cost &CurCost,
                    const SmallPtrSet<const SCEV *, 16> &CurRegs,
                    DenseSet<const SCEV *> &VisitedRegs) const;
  void Solve(SmallVectorImpl<const Formula *> &Solution) const;

  BasicBlock::iterator
    HoistInsertPosition(BasicBlock::iterator IP,
                        const SmallVectorImpl<Instruction *> &Inputs) const;
  BasicBlock::iterator
    AdjustInsertPositionForExpand(BasicBlock::iterator IP,
                                  const LSRFixup &LF,
                                  const LSRUse &LU,
                                  SCEVExpander &Rewriter) const;

  Value *Expand(const LSRUse &LU, const LSRFixup &LF, const Formula &F,
                BasicBlock::iterator IP, SCEVExpander &Rewriter,
                SmallVectorImpl<WeakTrackingVH> &DeadInsts) const;
  void RewriteForPHI(PHINode *PN, const LSRUse &LU, const LSRFixup &LF,
                     const Formula &F, SCEVExpander &Rewriter,
                     SmallVectorImpl<WeakTrackingVH> &DeadInsts) const;
  void Rewrite(const LSRUse &LU, const LSRFixup &LF, const Formula &F,
               SCEVExpander &Rewriter,
               SmallVectorImpl<WeakTrackingVH> &DeadInsts) const;
  void ImplementSolution(const SmallVectorImpl<const Formula *> &Solution);

public:
  LSRInstance(Loop *L, IVUsers &IU, ScalarEvolution &SE, DominatorTree &DT,
              LoopInfo &LI, const TargetTransformInfo &TTI, AssumptionCache &AC,
              TargetLibraryInfo &TLI, MemorySSAUpdater *MSSAU);

  bool getChanged() const { return Changed; }

  void print_factors_and_types(raw_ostream &OS) const;
  void print_fixups(raw_ostream &OS) const;
  void print_uses(raw_ostream &OS) const;
  void print(raw_ostream &OS) const;
  void dump() const;
};

} // end anonymous namespace

/// If IV is used in a int-to-float cast inside the loop then try to eliminate
/// the cast operation.
void LSRInstance::OptimizeShadowIV() {
  const SCEV *BackedgeTakenCount = SE.getBackedgeTakenCount(L);
  if (isa<SCEVCouldNotCompute>(BackedgeTakenCount))
    return;

  for (IVUsers::const_iterator UI = IU.begin(), E = IU.end();
       UI != E; /* empty */) {
    IVUsers::const_iterator CandidateUI = UI;
    ++UI;
    Instruction *ShadowUse = CandidateUI->getUser();
    Type *DestTy = nullptr;
    bool IsSigned = false;

    /* If shadow use is a int->float cast then insert a second IV
       to eliminate this cast.

         for (unsigned i = 0; i < n; ++i)
           foo((double)i);

       is transformed into

         double d = 0.0;
         for (unsigned i = 0; i < n; ++i, ++d)
           foo(d);
    */
    if (UIToFPInst *UCast = dyn_cast<UIToFPInst>(CandidateUI->getUser())) {
      IsSigned = false;
      DestTy = UCast->getDestTy();
    }
    else if (SIToFPInst *SCast = dyn_cast<SIToFPInst>(CandidateUI->getUser())) {
      IsSigned = true;
      DestTy = SCast->getDestTy();
    }
    if (!DestTy) continue;

    // If target does not support DestTy natively then do not apply
    // this transformation.
    if (!TTI.isTypeLegal(DestTy)) continue;

    PHINode *PH = dyn_cast<PHINode>(ShadowUse->getOperand(0));
    if (!PH) continue;
    if (PH->getNumIncomingValues() != 2) continue;

    // If the calculation in integers overflows, the result in FP type will
    // differ. So we only can do this transformation if we are guaranteed to not
    // deal with overflowing values
    const SCEVAddRecExpr *AR = dyn_cast<SCEVAddRecExpr>(SE.getSCEV(PH));
    if (!AR) continue;
    if (IsSigned && !AR->hasNoSignedWrap()) continue;
    if (!IsSigned && !AR->hasNoUnsignedWrap()) continue;

    Type *SrcTy = PH->getType();
    int Mantissa = DestTy->getFPMantissaWidth();
    if (Mantissa == -1) continue;
    if ((int)SE.getTypeSizeInBits(SrcTy) > Mantissa)
      continue;

    unsigned Entry, Latch;
    if (PH->getIncomingBlock(0) == L->getLoopPreheader()) {
      Entry = 0;
      Latch = 1;
    } else {
      Entry = 1;
      Latch = 0;
    }

    ConstantInt *Init = dyn_cast<ConstantInt>(PH->getIncomingValue(Entry));
    if (!Init) continue;
    Constant *NewInit = ConstantFP::get(DestTy, IsSigned ?
                                        (double)Init->getSExtValue() :
                                        (double)Init->getZExtValue());

    BinaryOperator *Incr =
      dyn_cast<BinaryOperator>(PH->getIncomingValue(Latch));
    if (!Incr) continue;
    if (Incr->getOpcode() != Instruction::Add
        && Incr->getOpcode() != Instruction::Sub)
      continue;

    /* Initialize new IV, double d = 0.0 in above example. */
    ConstantInt *C = nullptr;
    if (Incr->getOperand(0) == PH)
      C = dyn_cast<ConstantInt>(Incr->getOperand(1));
    else if (Incr->getOperand(1) == PH)
      C = dyn_cast<ConstantInt>(Incr->getOperand(0));
    else
      continue;

    if (!C) continue;

    // Ignore negative constants, as the code below doesn't handle them
    // correctly. TODO: Remove this restriction.
    if (!C->getValue().isStrictlyPositive()) continue;

    /* Add new PHINode. */
    PHINode *NewPH = PHINode::Create(DestTy, 2, "IV.S.", PH);

    /* create new increment. '++d' in above example. */
    Constant *CFP = ConstantFP::get(DestTy, C->getZExtValue());
    BinaryOperator *NewIncr =
      BinaryOperator::Create(Incr->getOpcode() == Instruction::Add ?
                               Instruction::FAdd : Instruction::FSub,
                             NewPH, CFP, "IV.S.next.", Incr);

    NewPH->addIncoming(NewInit, PH->getIncomingBlock(Entry));
    NewPH->addIncoming(NewIncr, PH->getIncomingBlock(Latch));

    /* Remove cast operation */
    ShadowUse->replaceAllUsesWith(NewPH);
    ShadowUse->eraseFromParent();
    Changed = true;
    break;
  }
}

/// If Cond has an operand that is an expression of an IV, set the IV user and
/// stride information and return true, otherwise return false.
bool LSRInstance::FindIVUserForCond(ICmpInst *Cond, IVStrideUse *&CondUse) {
  for (IVStrideUse &U : IU)
    if (U.getUser() == Cond) {
      // NOTE: we could handle setcc instructions with multiple uses here, but
      // InstCombine does it as well for simple uses, it's not clear that it
      // occurs enough in real life to handle.
      CondUse = &U;
      return true;
    }
  return false;
}

/// Rewrite the loop's terminating condition if it uses a max computation.
///
/// This is a narrow solution to a specific, but acute, problem. For loops
/// like this:
///
///   i = 0;
///   do {
///     p[i] = 0.0;
///   } while (++i < n);
///
/// the trip count isn't just 'n', because 'n' might not be positive. And
/// unfortunately this can come up even for loops where the user didn't use
/// a C do-while loop. For example, seemingly well-behaved top-test loops
/// will commonly be lowered like this:
///
///   if (n > 0) {
///     i = 0;
///     do {
///       p[i] = 0.0;
///     } while (++i < n);
///   }
///
/// and then it's possible for subsequent optimization to obscure the if
/// test in such a way that indvars can't find it.
///
/// When indvars can't find the if test in loops like this, it creates a
/// max expression, which allows it to give the loop a canonical
/// induction variable:
///
///   i = 0;
///   max = n < 1 ? 1 : n;
///   do {
///     p[i] = 0.0;
///   } while (++i != max);
///
/// Canonical induction variables are necessary because the loop passes
/// are designed around them. The most obvious example of this is the
/// LoopInfo analysis, which doesn't remember trip count values. It
/// expects to be able to rediscover the trip count each time it is
/// needed, and it does this using a simple analysis that only succeeds if
/// the loop has a canonical induction variable.
///
/// However, when it comes time to generate code, the maximum operation
/// can be quite costly, especially if it's inside of an outer loop.
///
/// This function solves this problem by detecting this type of loop and
/// rewriting their conditions from ICMP_NE back to ICMP_SLT, and deleting
/// the instructions for the maximum computation.
ICmpInst *LSRInstance::OptimizeMax(ICmpInst *Cond, IVStrideUse* &CondUse) {
  // Check that the loop matches the pattern we're looking for.
  if (Cond->getPredicate() != CmpInst::ICMP_EQ &&
      Cond->getPredicate() != CmpInst::ICMP_NE)
    return Cond;

  SelectInst *Sel = dyn_cast<SelectInst>(Cond->getOperand(1));
  if (!Sel || !Sel->hasOneUse()) return Cond;

  const SCEV *BackedgeTakenCount = SE.getBackedgeTakenCount(L);
  if (isa<SCEVCouldNotCompute>(BackedgeTakenCount))
    return Cond;
  const SCEV *One = SE.getConstant(BackedgeTakenCount->getType(), 1);

  // Add one to the backedge-taken count to get the trip count.
  const SCEV *IterationCount = SE.getAddExpr(One, BackedgeTakenCount);
  if (IterationCount != SE.getSCEV(Sel)) return Cond;

  // Check for a max calculation that matches the pattern. There's no check
  // for ICMP_ULE here because the comparison would be with zero, which
  // isn't interesting.
  CmpInst::Predicate Pred = ICmpInst::BAD_ICMP_PREDICATE;
  const SCEVNAryExpr *Max = nullptr;
  if (const SCEVSMaxExpr *S = dyn_cast<SCEVSMaxExpr>(BackedgeTakenCount)) {
    Pred = ICmpInst::ICMP_SLE;
    Max = S;
  } else if (const SCEVSMaxExpr *S = dyn_cast<SCEVSMaxExpr>(IterationCount)) {
    Pred = ICmpInst::ICMP_SLT;
    Max = S;
  } else if (const SCEVUMaxExpr *U = dyn_cast<SCEVUMaxExpr>(IterationCount)) {
    Pred = ICmpInst::ICMP_ULT;
    Max = U;
  } else {
    // No match; bail.
    return Cond;
  }

  // To handle a max with more than two operands, this optimization would
  // require additional checking and setup.
  if (Max->getNumOperands() != 2)
    return Cond;

  const SCEV *MaxLHS = Max->getOperand(0);
  const SCEV *MaxRHS = Max->getOperand(1);

  // ScalarEvolution canonicalizes constants to the left. For < and >, look
  // for a comparison with 1. For <= and >=, a comparison with zero.
  if (!MaxLHS ||
      (ICmpInst::isTrueWhenEqual(Pred) ? !MaxLHS->isZero() : (MaxLHS != One)))
    return Cond;

  // Check the relevant induction variable for conformance to
  // the pattern.
  const SCEV *IV = SE.getSCEV(Cond->getOperand(0));
  const SCEVAddRecExpr *AR = dyn_cast<SCEVAddRecExpr>(IV);
  if (!AR || !AR->isAffine() ||
      AR->getStart() != One ||
      AR->getStepRecurrence(SE) != One)
    return Cond;

  assert(AR->getLoop() == L &&
         "Loop condition operand is an addrec in a different loop!");

  // Check the right operand of the select, and remember it, as it will
  // be used in the new comparison instruction.
  Value *NewRHS = nullptr;
  if (ICmpInst::isTrueWhenEqual(Pred)) {
    // Look for n+1, and grab n.
    if (AddOperator *BO = dyn_cast<AddOperator>(Sel->getOperand(1)))
      if (ConstantInt *BO1 = dyn_cast<ConstantInt>(BO->getOperand(1)))
         if (BO1->isOne() && SE.getSCEV(BO->getOperand(0)) == MaxRHS)
           NewRHS = BO->getOperand(0);
    if (AddOperator *BO = dyn_cast<AddOperator>(Sel->getOperand(2)))
      if (ConstantInt *BO1 = dyn_cast<ConstantInt>(BO->getOperand(1)))
        if (BO1->isOne() && SE.getSCEV(BO->getOperand(0)) == MaxRHS)
          NewRHS = BO->getOperand(0);
    if (!NewRHS)
      return Cond;
  } else if (SE.getSCEV(Sel->getOperand(1)) == MaxRHS)
    NewRHS = Sel->getOperand(1);
  else if (SE.getSCEV(Sel->getOperand(2)) == MaxRHS)
    NewRHS = Sel->getOperand(2);
  else if (const SCEVUnknown *SU = dyn_cast<SCEVUnknown>(MaxRHS))
    NewRHS = SU->getValue();
  else
    // Max doesn't match expected pattern.
    return Cond;

  // Determine the new comparison opcode. It may be signed or unsigned,
  // and the original comparison may be either equality or inequality.
  if (Cond->getPredicate() == CmpInst::ICMP_EQ)
    Pred = CmpInst::getInversePredicate(Pred);

  // Ok, everything looks ok to change the condition into an SLT or SGE and
  // delete the max calculation.
  ICmpInst *NewCond =
    new ICmpInst(Cond, Pred, Cond->getOperand(0), NewRHS, "scmp");

  // Delete the max calculation instructions.
  Cond->replaceAllUsesWith(NewCond);
  CondUse->setUser(NewCond);
  Instruction *Cmp = cast<Instruction>(Sel->getOperand(0));
  Cond->eraseFromParent();
  Sel->eraseFromParent();
  if (Cmp->use_empty())
    Cmp->eraseFromParent();
  return NewCond;
}

/// Change loop terminating condition to use the postinc iv when possible.
void
LSRInstance::OptimizeLoopTermCond() {
  SmallPtrSet<Instruction *, 4> PostIncs;

  // We need a different set of heuristics for rotated and non-rotated loops.
  // If a loop is rotated then the latch is also the backedge, so inserting
  // post-inc expressions just before the latch is ideal. To reduce live ranges
  // it also makes sense to rewrite terminating conditions to use post-inc
  // expressions.
  //
  // If the loop is not rotated then the latch is not a backedge; the latch
  // check is done in the loop head. Adding post-inc expressions before the
  // latch will cause overlapping live-ranges of pre-inc and post-inc expressions
  // in the loop body. In this case we do *not* want to use post-inc expressions
  // in the latch check, and we want to insert post-inc expressions before
  // the backedge.
  BasicBlock *LatchBlock = L->getLoopLatch();
  SmallVector<BasicBlock*, 8> ExitingBlocks;
  L->getExitingBlocks(ExitingBlocks);
  if (llvm::all_of(ExitingBlocks, [&LatchBlock](const BasicBlock *BB) {
        return LatchBlock != BB;
      })) {
    // The backedge doesn't exit the loop; treat this as a head-tested loop.
    IVIncInsertPos = LatchBlock->getTerminator();
    return;
  }

  // Otherwise treat this as a rotated loop.
  for (BasicBlock *ExitingBlock : ExitingBlocks) {
    // Get the terminating condition for the loop if possible.  If we
    // can, we want to change it to use a post-incremented version of its
    // induction variable, to allow coalescing the live ranges for the IV into
    // one register value.

    BranchInst *TermBr = dyn_cast<BranchInst>(ExitingBlock->getTerminator());
    if (!TermBr)
      continue;
    // FIXME: Overly conservative, termination condition could be an 'or' etc..
    if (TermBr->isUnconditional() || !isa<ICmpInst>(TermBr->getCondition()))
      continue;

    // Search IVUsesByStride to find Cond's IVUse if there is one.
    IVStrideUse *CondUse = nullptr;
    ICmpInst *Cond = cast<ICmpInst>(TermBr->getCondition());
    if (!FindIVUserForCond(Cond, CondUse))
      continue;

    // If the trip count is computed in terms of a max (due to ScalarEvolution
    // being unable to find a sufficient guard, for example), change the loop
    // comparison to use SLT or ULT instead of NE.
    // One consequence of doing this now is that it disrupts the count-down
    // optimization. That's not always a bad thing though, because in such
    // cases it may still be worthwhile to avoid a max.
    Cond = OptimizeMax(Cond, CondUse);

    // If this exiting block dominates the latch block, it may also use
    // the post-inc value if it won't be shared with other uses.
    // Check for dominance.
    if (!DT.dominates(ExitingBlock, LatchBlock))
      continue;

    // Conservatively avoid trying to use the post-inc value in non-latch
    // exits if there may be pre-inc users in intervening blocks.
    if (LatchBlock != ExitingBlock)
      for (IVUsers::const_iterator UI = IU.begin(), E = IU.end(); UI != E; ++UI)
        // Test if the use is reachable from the exiting block. This dominator
        // query is a conservative approximation of reachability.
        if (&*UI != CondUse &&
            !DT.properlyDominates(UI->getUser()->getParent(), ExitingBlock)) {
          // Conservatively assume there may be reuse if the quotient of their
          // strides could be a legal scale.
          const SCEV *A = IU.getStride(*CondUse, L);
          const SCEV *B = IU.getStride(*UI, L);
          if (!A || !B) continue;
          if (SE.getTypeSizeInBits(A->getType()) !=
              SE.getTypeSizeInBits(B->getType())) {
            if (SE.getTypeSizeInBits(A->getType()) >
                SE.getTypeSizeInBits(B->getType()))
              B = SE.getSignExtendExpr(B, A->getType());
            else
              A = SE.getSignExtendExpr(A, B->getType());
          }
          if (const SCEVConstant *D =
                dyn_cast_or_null<SCEVConstant>(getExactSDiv(B, A, SE))) {
            const ConstantInt *C = D->getValue();
            // Stride of one or negative one can have reuse with non-addresses.
            if (C->isOne() || C->isMinusOne())
              goto decline_post_inc;
            // Avoid weird situations.
            if (C->getValue().getMinSignedBits() >= 64 ||
                C->getValue().isMinSignedValue())
              goto decline_post_inc;
            // Check for possible scaled-address reuse.
            if (isAddressUse(TTI, UI->getUser(), UI->getOperandValToReplace())) {
              MemAccessTy AccessTy = getAccessType(
                  TTI, UI->getUser(), UI->getOperandValToReplace());
              int64_t Scale = C->getSExtValue();
              if (TTI.isLegalAddressingMode(AccessTy.MemTy, /*BaseGV=*/nullptr,
                                            /*BaseOffset=*/0,
                                            /*HasBaseReg=*/false, Scale,
                                            AccessTy.AddrSpace))
                goto decline_post_inc;
              Scale = -Scale;
              if (TTI.isLegalAddressingMode(AccessTy.MemTy, /*BaseGV=*/nullptr,
                                            /*BaseOffset=*/0,
                                            /*HasBaseReg=*/false, Scale,
                                            AccessTy.AddrSpace))
                goto decline_post_inc;
            }
          }
        }

    LLVM_DEBUG(dbgs() << "  Change loop exiting icmp to use postinc iv: "
                      << *Cond << '\n');

    // It's possible for the setcc instruction to be anywhere in the loop, and
    // possible for it to have multiple users.  If it is not immediately before
    // the exiting block branch, move it.
    if (&*++BasicBlock::iterator(Cond) != TermBr) {
      if (Cond->hasOneUse()) {
        Cond->moveBefore(TermBr);
      } else {
        // Clone the terminating condition and insert into the loopend.
        ICmpInst *OldCond = Cond;
        Cond = cast<ICmpInst>(Cond->clone());
        Cond->setName(L->getHeader()->getName() + ".termcond");
        ExitingBlock->getInstList().insert(TermBr->getIterator(), Cond);

        // Clone the IVUse, as the old use still exists!
        CondUse = &IU.AddUser(Cond, CondUse->getOperandValToReplace());
        TermBr->replaceUsesOfWith(OldCond, Cond);
      }
    }

    // If we get to here, we know that we can transform the setcc instruction to
    // use the post-incremented version of the IV, allowing us to coalesce the
    // live ranges for the IV correctly.
    CondUse->transformToPostInc(L);
    Changed = true;

    PostIncs.insert(Cond);
  decline_post_inc:;
  }

  // Determine an insertion point for the loop induction variable increment. It
  // must dominate all the post-inc comparisons we just set up, and it must
  // dominate the loop latch edge.
  IVIncInsertPos = L->getLoopLatch()->getTerminator();
  for (Instruction *Inst : PostIncs) {
    BasicBlock *BB =
      DT.findNearestCommonDominator(IVIncInsertPos->getParent(),
                                    Inst->getParent());
    if (BB == Inst->getParent())
      IVIncInsertPos = Inst;
    else if (BB != IVIncInsertPos->getParent())
      IVIncInsertPos = BB->getTerminator();
  }
}

/// Determine if the given use can accommodate a fixup at the given offset and
/// other details. If so, update the use and return true.
bool LSRInstance::reconcileNewOffset(LSRUse &LU, int64_t NewOffset,
                                     bool HasBaseReg, LSRUse::KindType Kind,
                                     MemAccessTy AccessTy) {
  int64_t NewMinOffset = LU.MinOffset;
  int64_t NewMaxOffset = LU.MaxOffset;
  MemAccessTy NewAccessTy = AccessTy;

  // Check for a mismatched kind. It's tempting to collapse mismatched kinds to
  // something conservative, however this can pessimize in the case that one of
  // the uses will have all its uses outside the loop, for example.
  if (LU.Kind != Kind)
    return false;

  // Check for a mismatched access type, and fall back conservatively as needed.
  // TODO: Be less conservative when the type is similar and can use the same
  // addressing modes.
  if (Kind == LSRUse::Address) {
    if (AccessTy.MemTy != LU.AccessTy.MemTy) {
      NewAccessTy = MemAccessTy::getUnknown(AccessTy.MemTy->getContext(),
                                            AccessTy.AddrSpace);
    }
  }

  // Conservatively assume HasBaseReg is true for now.
  if (NewOffset < LU.MinOffset) {
    if (!isAlwaysFoldable(TTI, Kind, NewAccessTy, /*BaseGV=*/nullptr,
                          LU.MaxOffset - NewOffset, HasBaseReg))
      return false;
    NewMinOffset = NewOffset;
  } else if (NewOffset > LU.MaxOffset) {
    if (!isAlwaysFoldable(TTI, Kind, NewAccessTy, /*BaseGV=*/nullptr,
                          NewOffset - LU.MinOffset, HasBaseReg))
      return false;
    NewMaxOffset = NewOffset;
  }

  // Update the use.
  LU.MinOffset = NewMinOffset;
  LU.MaxOffset = NewMaxOffset;
  LU.AccessTy = NewAccessTy;
  return true;
}

/// Return an LSRUse index and an offset value for a fixup which needs the given
/// expression, with the given kind and optional access type.  Either reuse an
/// existing use or create a new one, as needed.
std::pair<size_t, int64_t> LSRInstance::getUse(const SCEV *&Expr,
                                               LSRUse::KindType Kind,
                                               MemAccessTy AccessTy) {
  const SCEV *Copy = Expr;
  int64_t Offset = ExtractImmediate(Expr, SE);

  // Basic uses can't accept any offset, for example.
  if (!isAlwaysFoldable(TTI, Kind, AccessTy, /*BaseGV=*/ nullptr,
                        Offset, /*HasBaseReg=*/ true)) {
    Expr = Copy;
    Offset = 0;
  }

  std::pair<UseMapTy::iterator, bool> P =
    UseMap.insert(std::make_pair(LSRUse::SCEVUseKindPair(Expr, Kind), 0));
  if (!P.second) {
    // A use already existed with this base.
    size_t LUIdx = P.first->second;
    LSRUse &LU = Uses[LUIdx];
    if (reconcileNewOffset(LU, Offset, /*HasBaseReg=*/true, Kind, AccessTy))
      // Reuse this use.
      return std::make_pair(LUIdx, Offset);
  }

  // Create a new use.
  size_t LUIdx = Uses.size();
  P.first->second = LUIdx;
  Uses.push_back(LSRUse(Kind, AccessTy));
  LSRUse &LU = Uses[LUIdx];

  LU.MinOffset = Offset;
  LU.MaxOffset = Offset;
  return std::make_pair(LUIdx, Offset);
}

/// Delete the given use from the Uses list.
void LSRInstance::DeleteUse(LSRUse &LU, size_t LUIdx) {
  if (&LU != &Uses.back())
    std::swap(LU, Uses.back());
  Uses.pop_back();

  // Update RegUses.
  RegUses.swapAndDropUse(LUIdx, Uses.size());
}

/// Look for a use distinct from OrigLU which is has a formula that has the same
/// registers as the given formula.
LSRUse *
LSRInstance::FindUseWithSimilarFormula(const Formula &OrigF,
                                       const LSRUse &OrigLU) {
  // Search all uses for the formula. This could be more clever.
  for (size_t LUIdx = 0, NumUses = Uses.size(); LUIdx != NumUses; ++LUIdx) {
    LSRUse &LU = Uses[LUIdx];
    // Check whether this use is close enough to OrigLU, to see whether it's
    // worthwhile looking through its formulae.
    // Ignore ICmpZero uses because they may contain formulae generated by
    // GenerateICmpZeroScales, in which case adding fixup offsets may
    // be invalid.
    if (&LU != &OrigLU &&
        LU.Kind != LSRUse::ICmpZero &&
        LU.Kind == OrigLU.Kind && OrigLU.AccessTy == LU.AccessTy &&
        LU.WidestFixupType == OrigLU.WidestFixupType &&
        LU.HasFormulaWithSameRegs(OrigF)) {
      // Scan through this use's formulae.
      for (const Formula &F : LU.Formulae) {
        // Check to see if this formula has the same registers and symbols
        // as OrigF.
        if (F.BaseRegs == OrigF.BaseRegs &&
            F.ScaledReg == OrigF.ScaledReg &&
            F.BaseGV == OrigF.BaseGV &&
            F.Scale == OrigF.Scale &&
            F.UnfoldedOffset == OrigF.UnfoldedOffset) {
          if (F.BaseOffset == 0)
            return &LU;
          // This is the formula where all the registers and symbols matched;
          // there aren't going to be any others. Since we declined it, we
          // can skip the rest of the formulae and proceed to the next LSRUse.
          break;
        }
      }
    }
  }

  // Nothing looked good.
  return nullptr;
}

void LSRInstance::CollectInterestingTypesAndFactors() {
  SmallSetVector<const SCEV *, 4> Strides;

  // Collect interesting types and strides.
  SmallVector<const SCEV *, 4> Worklist;
  for (const IVStrideUse &U : IU) {
    const SCEV *Expr = IU.getExpr(U);

    // Collect interesting types.
    Types.insert(SE.getEffectiveSCEVType(Expr->getType()));

    // Add strides for mentioned loops.
    Worklist.push_back(Expr);
    do {
      const SCEV *S = Worklist.pop_back_val();
      if (const SCEVAddRecExpr *AR = dyn_cast<SCEVAddRecExpr>(S)) {
        if (AR->getLoop() == L)
          Strides.insert(AR->getStepRecurrence(SE));
        Worklist.push_back(AR->getStart());
      } else if (const SCEVAddExpr *Add = dyn_cast<SCEVAddExpr>(S)) {
        Worklist.append(Add->op_begin(), Add->op_end());
      }
    } while (!Worklist.empty());
  }

  // Compute interesting factors from the set of interesting strides.
  for (SmallSetVector<const SCEV *, 4>::const_iterator
       I = Strides.begin(), E = Strides.end(); I != E; ++I)
    for (SmallSetVector<const SCEV *, 4>::const_iterator NewStrideIter =
         std::next(I); NewStrideIter != E; ++NewStrideIter) {
      const SCEV *OldStride = *I;
      const SCEV *NewStride = *NewStrideIter;

      if (SE.getTypeSizeInBits(OldStride->getType()) !=
          SE.getTypeSizeInBits(NewStride->getType())) {
        if (SE.getTypeSizeInBits(OldStride->getType()) >
            SE.getTypeSizeInBits(NewStride->getType()))
          NewStride = SE.getSignExtendExpr(NewStride, OldStride->getType());
        else
          OldStride = SE.getSignExtendExpr(OldStride, NewStride->getType());
      }
      if (const SCEVConstant *Factor =
            dyn_cast_or_null<SCEVConstant>(getExactSDiv(NewStride, OldStride,
                                                        SE, true))) {
        if (Factor->getAPInt().getMinSignedBits() <= 64)
          Factors.insert(Factor->getAPInt().getSExtValue());
      } else if (const SCEVConstant *Factor =
                   dyn_cast_or_null<SCEVConstant>(getExactSDiv(OldStride,
                                                               NewStride,
                                                               SE, true))) {
        if (Factor->getAPInt().getMinSignedBits() <= 64)
          Factors.insert(Factor->getAPInt().getSExtValue());
      }
    }

  // If all uses use the same type, don't bother looking for truncation-based
  // reuse.
  if (Types.size() == 1)
    Types.clear();

  LLVM_DEBUG(print_factors_and_types(dbgs()));
}

/// Helper for CollectChains that finds an IV operand (computed by an AddRec in
/// this loop) within [OI,OE) or returns OE. If IVUsers mapped Instructions to
/// IVStrideUses, we could partially skip this.
static User::op_iterator
findIVOperand(User::op_iterator OI, User::op_iterator OE,
              Loop *L, ScalarEvolution &SE) {
  for(; OI != OE; ++OI) {
    if (Instruction *Oper = dyn_cast<Instruction>(*OI)) {
      if (!SE.isSCEVable(Oper->getType()))
        continue;

      if (const SCEVAddRecExpr *AR =
          dyn_cast<SCEVAddRecExpr>(SE.getSCEV(Oper))) {
        if (AR->getLoop() == L)
          break;
      }
    }
  }
  return OI;
}

/// IVChain logic must consistently peek base TruncInst operands, so wrap it in
/// a convenient helper.
static Value *getWideOperand(Value *Oper) {
  if (TruncInst *Trunc = dyn_cast<TruncInst>(Oper))
    return Trunc->getOperand(0);
  return Oper;
}

/// Return true if we allow an IV chain to include both types.
static bool isCompatibleIVType(Value *LVal, Value *RVal) {
  Type *LType = LVal->getType();
  Type *RType = RVal->getType();
  return (LType == RType) || (LType->isPointerTy() && RType->isPointerTy() &&
                              // Different address spaces means (possibly)
                              // different types of the pointer implementation,
                              // e.g. i16 vs i32 so disallow that.
                              (LType->getPointerAddressSpace() ==
                               RType->getPointerAddressSpace()));
}

/// Return an approximation of this SCEV expression's "base", or NULL for any
/// constant. Returning the expression itself is conservative. Returning a
/// deeper subexpression is more precise and valid as long as it isn't less
/// complex than another subexpression. For expressions involving multiple
/// unscaled values, we need to return the pointer-type SCEVUnknown. This avoids
/// forming chains across objects, such as: PrevOper==a[i], IVOper==b[i],
/// IVInc==b-a.
///
/// Since SCEVUnknown is the rightmost type, and pointers are the rightmost
/// SCEVUnknown, we simply return the rightmost SCEV operand.
static const SCEV *getExprBase(const SCEV *S) {
  switch (S->getSCEVType()) {
  default: // uncluding scUnknown.
    return S;
  case scConstant:
    return nullptr;
  case scTruncate:
    return getExprBase(cast<SCEVTruncateExpr>(S)->getOperand());
  case scZeroExtend:
    return getExprBase(cast<SCEVZeroExtendExpr>(S)->getOperand());
  case scSignExtend:
    return getExprBase(cast<SCEVSignExtendExpr>(S)->getOperand());
  case scAddExpr: {
    // Skip over scaled operands (scMulExpr) to follow add operands as long as
    // there's nothing more complex.
    // FIXME: not sure if we want to recognize negation.
    const SCEVAddExpr *Add = cast<SCEVAddExpr>(S);
    for (std::reverse_iterator<SCEVAddExpr::op_iterator> I(Add->op_end()),
           E(Add->op_begin()); I != E; ++I) {
      const SCEV *SubExpr = *I;
      if (SubExpr->getSCEVType() == scAddExpr)
        return getExprBase(SubExpr);

      if (SubExpr->getSCEVType() != scMulExpr)
        return SubExpr;
    }
    return S; // all operands are scaled, be conservative.
  }
  case scAddRecExpr:
    return getExprBase(cast<SCEVAddRecExpr>(S)->getStart());
  }
  llvm_unreachable("Unknown SCEV kind!");
}

/// Return true if the chain increment is profitable to expand into a loop
/// invariant value, which may require its own register. A profitable chain
/// increment will be an offset relative to the same base. We allow such offsets
/// to potentially be used as chain increment as long as it's not obviously
/// expensive to expand using real instructions.
bool IVChain::isProfitableIncrement(const SCEV *OperExpr,
                                    const SCEV *IncExpr,
                                    ScalarEvolution &SE) {
  // Aggressively form chains when -stress-ivchain.
  if (StressIVChain)
    return true;

  // Do not replace a constant offset from IV head with a nonconstant IV
  // increment.
  if (!isa<SCEVConstant>(IncExpr)) {
    const SCEV *HeadExpr = SE.getSCEV(getWideOperand(Incs[0].IVOperand));
    if (isa<SCEVConstant>(SE.getMinusSCEV(OperExpr, HeadExpr)))
      return false;
  }

  SmallPtrSet<const SCEV*, 8> Processed;
  return !isHighCostExpansion(IncExpr, Processed, SE);
}

/// Return true if the number of registers needed for the chain is estimated to
/// be less than the number required for the individual IV users. First prohibit
/// any IV users that keep the IV live across increments (the Users set should
/// be empty). Next count the number and type of increments in the chain.
///
/// Chaining IVs can lead to considerable code bloat if ISEL doesn't
/// effectively use postinc addressing modes. Only consider it profitable it the
/// increments can be computed in fewer registers when chained.
///
/// TODO: Consider IVInc free if it's already used in another chains.
static bool isProfitableChain(IVChain &Chain,
                              SmallPtrSetImpl<Instruction *> &Users,
                              ScalarEvolution &SE,
                              const TargetTransformInfo &TTI) {
  if (StressIVChain)
    return true;

  if (!Chain.hasIncs())
    return false;

  if (!Users.empty()) {
    LLVM_DEBUG(dbgs() << "Chain: " << *Chain.Incs[0].UserInst << " users:\n";
               for (Instruction *Inst
                    : Users) { dbgs() << "  " << *Inst << "\n"; });
    return false;
  }
  assert(!Chain.Incs.empty() && "empty IV chains are not allowed");

  // The chain itself may require a register, so intialize cost to 1.
  int cost = 1;

  // A complete chain likely eliminates the need for keeping the original IV in
  // a register. LSR does not currently know how to form a complete chain unless
  // the header phi already exists.
  if (isa<PHINode>(Chain.tailUserInst())
      && SE.getSCEV(Chain.tailUserInst()) == Chain.Incs[0].IncExpr) {
    --cost;
  }
  const SCEV *LastIncExpr = nullptr;
  unsigned NumConstIncrements = 0;
  unsigned NumVarIncrements = 0;
  unsigned NumReusedIncrements = 0;

  if (TTI.isProfitableLSRChainElement(Chain.Incs[0].UserInst))
    return true;

  for (const IVInc &Inc : Chain) {
    if (TTI.isProfitableLSRChainElement(Inc.UserInst))
      return true;
    if (Inc.IncExpr->isZero())
      continue;

    // Incrementing by zero or some constant is neutral. We assume constants can
    // be folded into an addressing mode or an add's immediate operand.
    if (isa<SCEVConstant>(Inc.IncExpr)) {
      ++NumConstIncrements;
      continue;
    }

    if (Inc.IncExpr == LastIncExpr)
      ++NumReusedIncrements;
    else
      ++NumVarIncrements;

    LastIncExpr = Inc.IncExpr;
  }
  // An IV chain with a single increment is handled by LSR's postinc
  // uses. However, a chain with multiple increments requires keeping the IV's
  // value live longer than it needs to be if chained.
  if (NumConstIncrements > 1)
    --cost;

  // Materializing increment expressions in the preheader that didn't exist in
  // the original code may cost a register. For example, sign-extended array
  // indices can produce ridiculous increments like this:
  // IV + ((sext i32 (2 * %s) to i64) + (-1 * (sext i32 %s to i64)))
  cost += NumVarIncrements;

  // Reusing variable increments likely saves a register to hold the multiple of
  // the stride.
  cost -= NumReusedIncrements;

  LLVM_DEBUG(dbgs() << "Chain: " << *Chain.Incs[0].UserInst << " Cost: " << cost
                    << "\n");

  return cost < 0;
}

/// Add this IV user to an existing chain or make it the head of a new chain.
void LSRInstance::ChainInstruction(Instruction *UserInst, Instruction *IVOper,
                                   SmallVectorImpl<ChainUsers> &ChainUsersVec) {
  // When IVs are used as types of varying widths, they are generally converted
  // to a wider type with some uses remaining narrow under a (free) trunc.
  Value *const NextIV = getWideOperand(IVOper);
  const SCEV *const OperExpr = SE.getSCEV(NextIV);
  const SCEV *const OperExprBase = getExprBase(OperExpr);

  // Visit all existing chains. Check if its IVOper can be computed as a
  // profitable loop invariant increment from the last link in the Chain.
  unsigned ChainIdx = 0, NChains = IVChainVec.size();
  const SCEV *LastIncExpr = nullptr;
  for (; ChainIdx < NChains; ++ChainIdx) {
    IVChain &Chain = IVChainVec[ChainIdx];

    // Prune the solution space aggressively by checking that both IV operands
    // are expressions that operate on the same unscaled SCEVUnknown. This
    // "base" will be canceled by the subsequent getMinusSCEV call. Checking
    // first avoids creating extra SCEV expressions.
    if (!StressIVChain && Chain.ExprBase != OperExprBase)
      continue;

    Value *PrevIV = getWideOperand(Chain.Incs.back().IVOperand);
    if (!isCompatibleIVType(PrevIV, NextIV))
      continue;

    // A phi node terminates a chain.
    if (isa<PHINode>(UserInst) && isa<PHINode>(Chain.tailUserInst()))
      continue;

    // The increment must be loop-invariant so it can be kept in a register.
    const SCEV *PrevExpr = SE.getSCEV(PrevIV);
    const SCEV *IncExpr = SE.getMinusSCEV(OperExpr, PrevExpr);
    if (!SE.isLoopInvariant(IncExpr, L))
      continue;

    if (Chain.isProfitableIncrement(OperExpr, IncExpr, SE)) {
      LastIncExpr = IncExpr;
      break;
    }
  }
  // If we haven't found a chain, create a new one, unless we hit the max. Don't
  // bother for phi nodes, because they must be last in the chain.
  if (ChainIdx == NChains) {
    if (isa<PHINode>(UserInst))
      return;
    if (NChains >= MaxChains && !StressIVChain) {
      LLVM_DEBUG(dbgs() << "IV Chain Limit\n");
      return;
    }
    LastIncExpr = OperExpr;
    // IVUsers may have skipped over sign/zero extensions. We don't currently
    // attempt to form chains involving extensions unless they can be hoisted
    // into this loop's AddRec.
    if (!isa<SCEVAddRecExpr>(LastIncExpr))
      return;
    ++NChains;
    IVChainVec.push_back(IVChain(IVInc(UserInst, IVOper, LastIncExpr),
                                 OperExprBase));
    ChainUsersVec.resize(NChains);
    LLVM_DEBUG(dbgs() << "IV Chain#" << ChainIdx << " Head: (" << *UserInst
                      << ") IV=" << *LastIncExpr << "\n");
  } else {
    LLVM_DEBUG(dbgs() << "IV Chain#" << ChainIdx << "  Inc: (" << *UserInst
                      << ") IV+" << *LastIncExpr << "\n");
    // Add this IV user to the end of the chain.
    IVChainVec[ChainIdx].add(IVInc(UserInst, IVOper, LastIncExpr));
  }
  IVChain &Chain = IVChainVec[ChainIdx];

  SmallPtrSet<Instruction*,4> &NearUsers = ChainUsersVec[ChainIdx].NearUsers;
  // This chain's NearUsers become FarUsers.
  if (!LastIncExpr->isZero()) {
    ChainUsersVec[ChainIdx].FarUsers.insert(NearUsers.begin(),
                                            NearUsers.end());
    NearUsers.clear();
  }

  // All other uses of IVOperand become near uses of the chain.
  // We currently ignore intermediate values within SCEV expressions, assuming
  // they will eventually be used be the current chain, or can be computed
  // from one of the chain increments. To be more precise we could
  // transitively follow its user and only add leaf IV users to the set.
  for (User *U : IVOper->users()) {
    Instruction *OtherUse = dyn_cast<Instruction>(U);
    if (!OtherUse)
      continue;
    // Uses in the chain will no longer be uses if the chain is formed.
    // Include the head of the chain in this iteration (not Chain.begin()).
    IVChain::const_iterator IncIter = Chain.Incs.begin();
    IVChain::const_iterator IncEnd = Chain.Incs.end();
    for( ; IncIter != IncEnd; ++IncIter) {
      if (IncIter->UserInst == OtherUse)
        break;
    }
    if (IncIter != IncEnd)
      continue;

    if (SE.isSCEVable(OtherUse->getType())
        && !isa<SCEVUnknown>(SE.getSCEV(OtherUse))
        && IU.isIVUserOrOperand(OtherUse)) {
      continue;
    }
    NearUsers.insert(OtherUse);
  }

  // Since this user is part of the chain, it's no longer considered a use
  // of the chain.
  ChainUsersVec[ChainIdx].FarUsers.erase(UserInst);
}

/// Populate the vector of Chains.
///
/// This decreases ILP at the architecture level. Targets with ample registers,
/// multiple memory ports, and no register renaming probably don't want
/// this. However, such targets should probably disable LSR altogether.
///
/// The job of LSR is to make a reasonable choice of induction variables across
/// the loop. Subsequent passes can easily "unchain" computation exposing more
/// ILP *within the loop* if the target wants it.
///
/// Finding the best IV chain is potentially a scheduling problem. Since LSR
/// will not reorder memory operations, it will recognize this as a chain, but
/// will generate redundant IV increments. Ideally this would be corrected later
/// by a smart scheduler:
///        = A[i]
///        = A[i+x]
/// A[i]   =
/// A[i+x] =
///
/// TODO: Walk the entire domtree within this loop, not just the path to the
/// loop latch. This will discover chains on side paths, but requires
/// maintaining multiple copies of the Chains state.
void LSRInstance::CollectChains() {
  LLVM_DEBUG(dbgs() << "Collecting IV Chains.\n");
  SmallVector<ChainUsers, 8> ChainUsersVec;

  SmallVector<BasicBlock *,8> LatchPath;
  BasicBlock *LoopHeader = L->getHeader();
  for (DomTreeNode *Rung = DT.getNode(L->getLoopLatch());
       Rung->getBlock() != LoopHeader; Rung = Rung->getIDom()) {
    LatchPath.push_back(Rung->getBlock());
  }
  LatchPath.push_back(LoopHeader);

  // Walk the instruction stream from the loop header to the loop latch.
  for (BasicBlock *BB : reverse(LatchPath)) {
    for (Instruction &I : *BB) {
      // Skip instructions that weren't seen by IVUsers analysis.
      if (isa<PHINode>(I) || !IU.isIVUserOrOperand(&I))
        continue;

      // Ignore users that are part of a SCEV expression. This way we only
      // consider leaf IV Users. This effectively rediscovers a portion of
      // IVUsers analysis but in program order this time.
      if (SE.isSCEVable(I.getType()) && !isa<SCEVUnknown>(SE.getSCEV(&I)))
          continue;

      // Remove this instruction from any NearUsers set it may be in.
      for (unsigned ChainIdx = 0, NChains = IVChainVec.size();
           ChainIdx < NChains; ++ChainIdx) {
        ChainUsersVec[ChainIdx].NearUsers.erase(&I);
      }
      // Search for operands that can be chained.
      SmallPtrSet<Instruction*, 4> UniqueOperands;
      User::op_iterator IVOpEnd = I.op_end();
      User::op_iterator IVOpIter = findIVOperand(I.op_begin(), IVOpEnd, L, SE);
      while (IVOpIter != IVOpEnd) {
        Instruction *IVOpInst = cast<Instruction>(*IVOpIter);
        if (UniqueOperands.insert(IVOpInst).second)
          ChainInstruction(&I, IVOpInst, ChainUsersVec);
        IVOpIter = findIVOperand(std::next(IVOpIter), IVOpEnd, L, SE);
      }
    } // Continue walking down the instructions.
  } // Continue walking down the domtree.
  // Visit phi backedges to determine if the chain can generate the IV postinc.
  for (PHINode &PN : L->getHeader()->phis()) {
    if (!SE.isSCEVable(PN.getType()))
      continue;

    Instruction *IncV =
        dyn_cast<Instruction>(PN.getIncomingValueForBlock(L->getLoopLatch()));
    if (IncV)
      ChainInstruction(&PN, IncV, ChainUsersVec);
  }
  // Remove any unprofitable chains.
  unsigned ChainIdx = 0;
  for (unsigned UsersIdx = 0, NChains = IVChainVec.size();
       UsersIdx < NChains; ++UsersIdx) {
    if (!isProfitableChain(IVChainVec[UsersIdx],
                           ChainUsersVec[UsersIdx].FarUsers, SE, TTI))
      continue;
    // Preserve the chain at UsesIdx.
    if (ChainIdx != UsersIdx)
      IVChainVec[ChainIdx] = IVChainVec[UsersIdx];
    FinalizeChain(IVChainVec[ChainIdx]);
    ++ChainIdx;
  }
  IVChainVec.resize(ChainIdx);
}

void LSRInstance::FinalizeChain(IVChain &Chain) {
  assert(!Chain.Incs.empty() && "empty IV chains are not allowed");
  LLVM_DEBUG(dbgs() << "Final Chain: " << *Chain.Incs[0].UserInst << "\n");
  
  for (const IVInc &Inc : Chain) {
    LLVM_DEBUG(dbgs() << "        Inc: " << *Inc.UserInst << "\n");
    auto UseI = find(Inc.UserInst->operands(), Inc.IVOperand);
    assert(UseI != Inc.UserInst->op_end() && "cannot find IV operand");
    IVIncSet.insert(UseI);
  }
}

/// Return true if the IVInc can be folded into an addressing mode.
static bool canFoldIVIncExpr(const SCEV *IncExpr, Instruction *UserInst,
                             Value *Operand, const TargetTransformInfo &TTI) {
  const SCEVConstant *IncConst = dyn_cast<SCEVConstant>(IncExpr);
  if (!IncConst || !isAddressUse(TTI, UserInst, Operand))
    return false;

  if (IncConst->getAPInt().getMinSignedBits() > 64)
    return false;

  MemAccessTy AccessTy = getAccessType(TTI, UserInst, Operand);
  int64_t IncOffset = IncConst->getValue()->getSExtValue();
  if (!isAlwaysFoldable(TTI, LSRUse::Address, AccessTy, /*BaseGV=*/nullptr,
                        IncOffset, /*HasBaseReg=*/false))
    return false;

  return true;
}

/// Generate an add or subtract for each IVInc in a chain to materialize the IV
/// user's operand from the previous IV user's operand.
void LSRInstance::GenerateIVChain(const IVChain &Chain, SCEVExpander &Rewriter,
                                  SmallVectorImpl<WeakTrackingVH> &DeadInsts) {
  // Find the new IVOperand for the head of the chain. It may have been replaced
  // by LSR.
  const IVInc &Head = Chain.Incs[0];
  User::op_iterator IVOpEnd = Head.UserInst->op_end();
  // findIVOperand returns IVOpEnd if it can no longer find a valid IV user.
  User::op_iterator IVOpIter = findIVOperand(Head.UserInst->op_begin(),
                                             IVOpEnd, L, SE);
  Value *IVSrc = nullptr;
  while (IVOpIter != IVOpEnd) {
    IVSrc = getWideOperand(*IVOpIter);

    // If this operand computes the expression that the chain needs, we may use
    // it. (Check this after setting IVSrc which is used below.)
    //
    // Note that if Head.IncExpr is wider than IVSrc, then this phi is too
    // narrow for the chain, so we can no longer use it. We do allow using a
    // wider phi, assuming the LSR checked for free truncation. In that case we
    // should already have a truncate on this operand such that
    // getSCEV(IVSrc) == IncExpr.
    if (SE.getSCEV(*IVOpIter) == Head.IncExpr
        || SE.getSCEV(IVSrc) == Head.IncExpr) {
      break;
    }
    IVOpIter = findIVOperand(std::next(IVOpIter), IVOpEnd, L, SE);
  }
  if (IVOpIter == IVOpEnd) {
    // Gracefully give up on this chain.
    LLVM_DEBUG(dbgs() << "Concealed chain head: " << *Head.UserInst << "\n");
    return;
  }
  assert(IVSrc && "Failed to find IV chain source");

  LLVM_DEBUG(dbgs() << "Generate chain at: " << *IVSrc << "\n");
  Type *IVTy = IVSrc->getType();
  Type *IntTy = SE.getEffectiveSCEVType(IVTy);
  const SCEV *LeftOverExpr = nullptr;
  for (const IVInc &Inc : Chain) {
    Instruction *InsertPt = Inc.UserInst;
    if (isa<PHINode>(InsertPt))
      InsertPt = L->getLoopLatch()->getTerminator();

    // IVOper will replace the current IV User's operand. IVSrc is the IV
    // value currently held in a register.
    Value *IVOper = IVSrc;
    if (!Inc.IncExpr->isZero()) {
      // IncExpr was the result of subtraction of two narrow values, so must
      // be signed.
      const SCEV *IncExpr = SE.getNoopOrSignExtend(Inc.IncExpr, IntTy);
      LeftOverExpr = LeftOverExpr ?
        SE.getAddExpr(LeftOverExpr, IncExpr) : IncExpr;
    }
    if (LeftOverExpr && !LeftOverExpr->isZero()) {
      // Expand the IV increment.
      Rewriter.clearPostInc();
      Value *IncV = Rewriter.expandCodeFor(LeftOverExpr, IntTy, InsertPt);
      const SCEV *IVOperExpr = SE.getAddExpr(SE.getUnknown(IVSrc),
                                             SE.getUnknown(IncV));
      IVOper = Rewriter.expandCodeFor(IVOperExpr, IVTy, InsertPt);

      // If an IV increment can't be folded, use it as the next IV value.
      if (!canFoldIVIncExpr(LeftOverExpr, Inc.UserInst, Inc.IVOperand, TTI)) {
        assert(IVTy == IVOper->getType() && "inconsistent IV increment type");
        IVSrc = IVOper;
        LeftOverExpr = nullptr;
      }
    }
    Type *OperTy = Inc.IVOperand->getType();
    if (IVTy != OperTy) {
      assert(SE.getTypeSizeInBits(IVTy) >= SE.getTypeSizeInBits(OperTy) &&
             "cannot extend a chained IV");
      IRBuilder<> Builder(InsertPt);
      IVOper = Builder.CreateTruncOrBitCast(IVOper, OperTy, "lsr.chain");
    }
    Inc.UserInst->replaceUsesOfWith(Inc.IVOperand, IVOper);
    if (auto *OperandIsInstr = dyn_cast<Instruction>(Inc.IVOperand))
      DeadInsts.emplace_back(OperandIsInstr);
  }
  // If LSR created a new, wider phi, we may also replace its postinc. We only
  // do this if we also found a wide value for the head of the chain.
  if (isa<PHINode>(Chain.tailUserInst())) {
    for (PHINode &Phi : L->getHeader()->phis()) {
      if (!isCompatibleIVType(&Phi, IVSrc))
        continue;
      Instruction *PostIncV = dyn_cast<Instruction>(
          Phi.getIncomingValueForBlock(L->getLoopLatch()));
      if (!PostIncV || (SE.getSCEV(PostIncV) != SE.getSCEV(IVSrc)))
        continue;
      Value *IVOper = IVSrc;
      Type *PostIncTy = PostIncV->getType();
      if (IVTy != PostIncTy) {
        assert(PostIncTy->isPointerTy() && "mixing int/ptr IV types");
        IRBuilder<> Builder(L->getLoopLatch()->getTerminator());
        Builder.SetCurrentDebugLocation(PostIncV->getDebugLoc());
        IVOper = Builder.CreatePointerCast(IVSrc, PostIncTy, "lsr.chain");
      }
      Phi.replaceUsesOfWith(PostIncV, IVOper);
      DeadInsts.emplace_back(PostIncV);
    }
  }
}

void LSRInstance::CollectFixupsAndInitialFormulae() {
  BranchInst *ExitBranch = nullptr;
  bool SaveCmp = TTI.canSaveCmp(L, &ExitBranch, &SE, &LI, &DT, &AC, &TLI);

  for (const IVStrideUse &U : IU) {
    Instruction *UserInst = U.getUser();
    // Skip IV users that are part of profitable IV Chains.
    User::op_iterator UseI =
        find(UserInst->operands(), U.getOperandValToReplace());
    assert(UseI != UserInst->op_end() && "cannot find IV operand");
    if (IVIncSet.count(UseI)) {
      LLVM_DEBUG(dbgs() << "Use is in profitable chain: " << **UseI << '\n');
      continue;
    }

    LSRUse::KindType Kind = LSRUse::Basic;
    MemAccessTy AccessTy;
    if (isAddressUse(TTI, UserInst, U.getOperandValToReplace())) {
      Kind = LSRUse::Address;
      AccessTy = getAccessType(TTI, UserInst, U.getOperandValToReplace());
    }

    const SCEV *S = IU.getExpr(U);
    PostIncLoopSet TmpPostIncLoops = U.getPostIncLoops();

    // Equality (== and !=) ICmps are special. We can rewrite (i == N) as
    // (N - i == 0), and this allows (N - i) to be the expression that we work
    // with rather than just N or i, so we can consider the register
    // requirements for both N and i at the same time. Limiting this code to
    // equality icmps is not a problem because all interesting loops use
    // equality icmps, thanks to IndVarSimplify.
    if (ICmpInst *CI = dyn_cast<ICmpInst>(UserInst)) {
      // If CI can be saved in some target, like replaced inside hardware loop
      // in PowerPC, no need to generate initial formulae for it.
      if (SaveCmp && CI == dyn_cast<ICmpInst>(ExitBranch->getCondition()))
        continue;
      if (CI->isEquality()) {
        // Swap the operands if needed to put the OperandValToReplace on the
        // left, for consistency.
        Value *NV = CI->getOperand(1);
        if (NV == U.getOperandValToReplace()) {
          CI->setOperand(1, CI->getOperand(0));
          CI->setOperand(0, NV);
          NV = CI->getOperand(1);
          Changed = true;
        }

        // x == y  -->  x - y == 0
        const SCEV *N = SE.getSCEV(NV);
        if (SE.isLoopInvariant(N, L) && isSafeToExpand(N, SE)) {
          // S is normalized, so normalize N before folding it into S
          // to keep the result normalized.
          N = normalizeForPostIncUse(N, TmpPostIncLoops, SE);
          Kind = LSRUse::ICmpZero;
          S = SE.getMinusSCEV(N, S);
        }

        // -1 and the negations of all interesting strides (except the negation
        // of -1) are now also interesting.
        for (size_t i = 0, e = Factors.size(); i != e; ++i)
          if (Factors[i] != -1)
            Factors.insert(-(uint64_t)Factors[i]);
        Factors.insert(-1);
      }
    }

    // Get or create an LSRUse.
    std::pair<size_t, int64_t> P = getUse(S, Kind, AccessTy);
    size_t LUIdx = P.first;
    int64_t Offset = P.second;
    LSRUse &LU = Uses[LUIdx];

    // Record the fixup.
    LSRFixup &LF = LU.getNewFixup();
    LF.UserInst = UserInst;
    LF.OperandValToReplace = U.getOperandValToReplace();
    LF.PostIncLoops = TmpPostIncLoops;
    LF.Offset = Offset;
    LU.AllFixupsOutsideLoop &= LF.isUseFullyOutsideLoop(L);

    if (!LU.WidestFixupType ||
        SE.getTypeSizeInBits(LU.WidestFixupType) <
        SE.getTypeSizeInBits(LF.OperandValToReplace->getType()))
      LU.WidestFixupType = LF.OperandValToReplace->getType();

    // If this is the first use of this LSRUse, give it a formula.
    if (LU.Formulae.empty()) {
      InsertInitialFormula(S, LU, LUIdx);
      CountRegisters(LU.Formulae.back(), LUIdx);
    }
  }

  LLVM_DEBUG(print_fixups(dbgs()));
}

/// Insert a formula for the given expression into the given use, separating out
/// loop-variant portions from loop-invariant and loop-computable portions.
void
LSRInstance::InsertInitialFormula(const SCEV *S, LSRUse &LU, size_t LUIdx) {
  // Mark uses whose expressions cannot be expanded.
  if (!isSafeToExpand(S, SE))
    LU.RigidFormula = true;

  Formula F;
  F.initialMatch(S, L, SE);
  bool Inserted = InsertFormula(LU, LUIdx, F);
  assert(Inserted && "Initial formula already exists!"); (void)Inserted;
}

/// Insert a simple single-register formula for the given expression into the
/// given use.
void
LSRInstance::InsertSupplementalFormula(const SCEV *S,
                                       LSRUse &LU, size_t LUIdx) {
  Formula F;
  F.BaseRegs.push_back(S);
  F.HasBaseReg = true;
  bool Inserted = InsertFormula(LU, LUIdx, F);
  assert(Inserted && "Supplemental formula already exists!"); (void)Inserted;
}

/// Note which registers are used by the given formula, updating RegUses.
void LSRInstance::CountRegisters(const Formula &F, size_t LUIdx) {
  if (F.ScaledReg)
    RegUses.countRegister(F.ScaledReg, LUIdx);
  for (const SCEV *BaseReg : F.BaseRegs)
    RegUses.countRegister(BaseReg, LUIdx);
}

/// If the given formula has not yet been inserted, add it to the list, and
/// return true. Return false otherwise.
bool LSRInstance::InsertFormula(LSRUse &LU, unsigned LUIdx, const Formula &F) {
  // Do not insert formula that we will not be able to expand.
  assert(isLegalUse(TTI, LU.MinOffset, LU.MaxOffset, LU.Kind, LU.AccessTy, F) &&
         "Formula is illegal");

  if (!LU.InsertFormula(F, *L))
    return false;

  CountRegisters(F, LUIdx);
  return true;
}

/// Check for other uses of loop-invariant values which we're tracking. These
/// other uses will pin these values in registers, making them less profitable
/// for elimination.
/// TODO: This currently misses non-constant addrec step registers.
/// TODO: Should this give more weight to users inside the loop?
void
LSRInstance::CollectLoopInvariantFixupsAndFormulae() {
  SmallVector<const SCEV *, 8> Worklist(RegUses.begin(), RegUses.end());
  SmallPtrSet<const SCEV *, 32> Visited;

  while (!Worklist.empty()) {
    const SCEV *S = Worklist.pop_back_val();

    // Don't process the same SCEV twice
    if (!Visited.insert(S).second)
      continue;

    if (const SCEVNAryExpr *N = dyn_cast<SCEVNAryExpr>(S))
      Worklist.append(N->op_begin(), N->op_end());
    else if (const SCEVIntegralCastExpr *C = dyn_cast<SCEVIntegralCastExpr>(S))
      Worklist.push_back(C->getOperand());
    else if (const SCEVUDivExpr *D = dyn_cast<SCEVUDivExpr>(S)) {
      Worklist.push_back(D->getLHS());
      Worklist.push_back(D->getRHS());
    } else if (const SCEVUnknown *US = dyn_cast<SCEVUnknown>(S)) {
      const Value *V = US->getValue();
      if (const Instruction *Inst = dyn_cast<Instruction>(V)) {
        // Look for instructions defined outside the loop.
        if (L->contains(Inst)) continue;
      } else if (isa<UndefValue>(V))
        // Undef doesn't have a live range, so it doesn't matter.
        continue;
      for (const Use &U : V->uses()) {
        const Instruction *UserInst = dyn_cast<Instruction>(U.getUser());
        // Ignore non-instructions.
        if (!UserInst)
          continue;
        // Ignore instructions in other functions (as can happen with
        // Constants).
        if (UserInst->getParent()->getParent() != L->getHeader()->getParent())
          continue;
        // Ignore instructions not dominated by the loop.
        const BasicBlock *UseBB = !isa<PHINode>(UserInst) ?
          UserInst->getParent() :
          cast<PHINode>(UserInst)->getIncomingBlock(
            PHINode::getIncomingValueNumForOperand(U.getOperandNo()));
        if (!DT.dominates(L->getHeader(), UseBB))
          continue;
        // Don't bother if the instruction is in a BB which ends in an EHPad.
        if (UseBB->getTerminator()->isEHPad())
          continue;
        // Don't bother rewriting PHIs in catchswitch blocks.
        if (isa<CatchSwitchInst>(UserInst->getParent()->getTerminator()))
          continue;
        // Ignore uses which are part of other SCEV expressions, to avoid
        // analyzing them multiple times.
        if (SE.isSCEVable(UserInst->getType())) {
          const SCEV *UserS = SE.getSCEV(const_cast<Instruction *>(UserInst));
          // If the user is a no-op, look through to its uses.
          if (!isa<SCEVUnknown>(UserS))
            continue;
          if (UserS == US) {
            Worklist.push_back(
              SE.getUnknown(const_cast<Instruction *>(UserInst)));
            continue;
          }
        }
        // Ignore icmp instructions which are already being analyzed.
        if (const ICmpInst *ICI = dyn_cast<ICmpInst>(UserInst)) {
          unsigned OtherIdx = !U.getOperandNo();
          Value *OtherOp = const_cast<Value *>(ICI->getOperand(OtherIdx));
          if (SE.hasComputableLoopEvolution(SE.getSCEV(OtherOp), L))
            continue;
        }

        std::pair<size_t, int64_t> P = getUse(
            S, LSRUse::Basic, MemAccessTy());
        size_t LUIdx = P.first;
        int64_t Offset = P.second;
        LSRUse &LU = Uses[LUIdx];
        LSRFixup &LF = LU.getNewFixup();
        LF.UserInst = const_cast<Instruction *>(UserInst);
        LF.OperandValToReplace = U;
        LF.Offset = Offset;
        LU.AllFixupsOutsideLoop &= LF.isUseFullyOutsideLoop(L);
        if (!LU.WidestFixupType ||
            SE.getTypeSizeInBits(LU.WidestFixupType) <
            SE.getTypeSizeInBits(LF.OperandValToReplace->getType()))
          LU.WidestFixupType = LF.OperandValToReplace->getType();
        InsertSupplementalFormula(US, LU, LUIdx);
        CountRegisters(LU.Formulae.back(), Uses.size() - 1);
        break;
      }
    }
  }
}

/// Split S into subexpressions which can be pulled out into separate
/// registers. If C is non-null, multiply each subexpression by C.
///
/// Return remainder expression after factoring the subexpressions captured by
/// Ops. If Ops is complete, return NULL.
static const SCEV *CollectSubexprs(const SCEV *S, const SCEVConstant *C,
                                   SmallVectorImpl<const SCEV *> &Ops,
                                   const Loop *L,
                                   ScalarEvolution &SE,
                                   unsigned Depth = 0) {
  // Arbitrarily cap recursion to protect compile time.
  if (Depth >= 3)
    return S;

  if (const SCEVAddExpr *Add = dyn_cast<SCEVAddExpr>(S)) {
    // Break out add operands.
    for (const SCEV *S : Add->operands()) {
      const SCEV *Remainder = CollectSubexprs(S, C, Ops, L, SE, Depth+1);
      if (Remainder)
        Ops.push_back(C ? SE.getMulExpr(C, Remainder) : Remainder);
    }
    return nullptr;
  } else if (const SCEVAddRecExpr *AR = dyn_cast<SCEVAddRecExpr>(S)) {
    // Split a non-zero base out of an addrec.
    if (AR->getStart()->isZero() || !AR->isAffine())
      return S;

    const SCEV *Remainder = CollectSubexprs(AR->getStart(),
                                            C, Ops, L, SE, Depth+1);
    // Split the non-zero AddRec unless it is part of a nested recurrence that
    // does not pertain to this loop.
    if (Remainder && (AR->getLoop() == L || !isa<SCEVAddRecExpr>(Remainder))) {
      Ops.push_back(C ? SE.getMulExpr(C, Remainder) : Remainder);
      Remainder = nullptr;
    }
    if (Remainder != AR->getStart()) {
      if (!Remainder)
        Remainder = SE.getConstant(AR->getType(), 0);
      return SE.getAddRecExpr(Remainder,
                              AR->getStepRecurrence(SE),
                              AR->getLoop(),
                              //FIXME: AR->getNoWrapFlags(SCEV::FlagNW)
                              SCEV::FlagAnyWrap);
    }
  } else if (const SCEVMulExpr *Mul = dyn_cast<SCEVMulExpr>(S)) {
    // Break (C * (a + b + c)) into C*a + C*b + C*c.
    if (Mul->getNumOperands() != 2)
      return S;
    if (const SCEVConstant *Op0 =
        dyn_cast<SCEVConstant>(Mul->getOperand(0))) {
      C = C ? cast<SCEVConstant>(SE.getMulExpr(C, Op0)) : Op0;
      const SCEV *Remainder =
        CollectSubexprs(Mul->getOperand(1), C, Ops, L, SE, Depth+1);
      if (Remainder)
        Ops.push_back(SE.getMulExpr(C, Remainder));
      return nullptr;
    }
  }
  return S;
}

/// Return true if the SCEV represents a value that may end up as a
/// post-increment operation.
static bool mayUsePostIncMode(const TargetTransformInfo &TTI,
                              LSRUse &LU, const SCEV *S, const Loop *L,
                              ScalarEvolution &SE) {
  if (LU.Kind != LSRUse::Address ||
      !LU.AccessTy.getType()->isIntOrIntVectorTy())
    return false;
  const SCEVAddRecExpr *AR = dyn_cast<SCEVAddRecExpr>(S);
  if (!AR)
    return false;
  const SCEV *LoopStep = AR->getStepRecurrence(SE);
  if (!isa<SCEVConstant>(LoopStep))
    return false;
  // Check if a post-indexed load/store can be used.
  if (TTI.isIndexedLoadLegal(TTI.MIM_PostInc, AR->getType()) ||
      TTI.isIndexedStoreLegal(TTI.MIM_PostInc, AR->getType())) {
    const SCEV *LoopStart = AR->getStart();
    if (!isa<SCEVConstant>(LoopStart) && SE.isLoopInvariant(LoopStart, L))
      return true;
  }
  return false;
}

/// Helper function for LSRInstance::GenerateReassociations.
void LSRInstance::GenerateReassociationsImpl(LSRUse &LU, unsigned LUIdx,
                                             const Formula &Base,
                                             unsigned Depth, size_t Idx,
                                             bool IsScaledReg) {
  const SCEV *BaseReg = IsScaledReg ? Base.ScaledReg : Base.BaseRegs[Idx];
  // Don't generate reassociations for the base register of a value that
  // may generate a post-increment operator. The reason is that the
  // reassociations cause extra base+register formula to be created,
  // and possibly chosen, but the post-increment is more efficient.
<<<<<<< HEAD
  TTI::AddressingModeKind AMK = TTI.getPreferredAddressingMode(L, &SE);
=======
>>>>>>> 2e412c55
  if (AMK == TTI::AMK_PostIndexed && mayUsePostIncMode(TTI, LU, BaseReg, L, SE))
    return;
  SmallVector<const SCEV *, 8> AddOps;
  const SCEV *Remainder = CollectSubexprs(BaseReg, nullptr, AddOps, L, SE);
  if (Remainder)
    AddOps.push_back(Remainder);

  if (AddOps.size() == 1)
    return;

  for (SmallVectorImpl<const SCEV *>::const_iterator J = AddOps.begin(),
                                                     JE = AddOps.end();
       J != JE; ++J) {
    // Loop-variant "unknown" values are uninteresting; we won't be able to
    // do anything meaningful with them.
    if (isa<SCEVUnknown>(*J) && !SE.isLoopInvariant(*J, L))
      continue;

    // Don't pull a constant into a register if the constant could be folded
    // into an immediate field.
    if (isAlwaysFoldable(TTI, SE, LU.MinOffset, LU.MaxOffset, LU.Kind,
                         LU.AccessTy, *J, Base.getNumRegs() > 1))
      continue;

    // Collect all operands except *J.
    SmallVector<const SCEV *, 8> InnerAddOps(
        ((const SmallVector<const SCEV *, 8> &)AddOps).begin(), J);
    InnerAddOps.append(std::next(J),
                       ((const SmallVector<const SCEV *, 8> &)AddOps).end());

    // Don't leave just a constant behind in a register if the constant could
    // be folded into an immediate field.
    if (InnerAddOps.size() == 1 &&
        isAlwaysFoldable(TTI, SE, LU.MinOffset, LU.MaxOffset, LU.Kind,
                         LU.AccessTy, InnerAddOps[0], Base.getNumRegs() > 1))
      continue;

    const SCEV *InnerSum = SE.getAddExpr(InnerAddOps);
    if (InnerSum->isZero())
      continue;
    Formula F = Base;

    // Add the remaining pieces of the add back into the new formula.
    const SCEVConstant *InnerSumSC = dyn_cast<SCEVConstant>(InnerSum);
    if (InnerSumSC && SE.getTypeSizeInBits(InnerSumSC->getType()) <= 64 &&
        TTI.isLegalAddImmediate((uint64_t)F.UnfoldedOffset +
                                InnerSumSC->getValue()->getZExtValue())) {
      F.UnfoldedOffset =
          (uint64_t)F.UnfoldedOffset + InnerSumSC->getValue()->getZExtValue();
      if (IsScaledReg)
        F.ScaledReg = nullptr;
      else
        F.BaseRegs.erase(F.BaseRegs.begin() + Idx);
    } else if (IsScaledReg)
      F.ScaledReg = InnerSum;
    else
      F.BaseRegs[Idx] = InnerSum;

    // Add J as its own register, or an unfolded immediate.
    const SCEVConstant *SC = dyn_cast<SCEVConstant>(*J);
    if (SC && SE.getTypeSizeInBits(SC->getType()) <= 64 &&
        TTI.isLegalAddImmediate((uint64_t)F.UnfoldedOffset +
                                SC->getValue()->getZExtValue()))
      F.UnfoldedOffset =
          (uint64_t)F.UnfoldedOffset + SC->getValue()->getZExtValue();
    else
      F.BaseRegs.push_back(*J);
    // We may have changed the number of register in base regs, adjust the
    // formula accordingly.
    F.canonicalize(*L);

    if (InsertFormula(LU, LUIdx, F))
      // If that formula hadn't been seen before, recurse to find more like
      // it.
      // Add check on Log16(AddOps.size()) - same as Log2_32(AddOps.size()) >> 2)
      // Because just Depth is not enough to bound compile time.
      // This means that every time AddOps.size() is greater 16^x we will add
      // x to Depth.
      GenerateReassociations(LU, LUIdx, LU.Formulae.back(),
                             Depth + 1 + (Log2_32(AddOps.size()) >> 2));
  }
}

/// Split out subexpressions from adds and the bases of addrecs.
void LSRInstance::GenerateReassociations(LSRUse &LU, unsigned LUIdx,
                                         Formula Base, unsigned Depth) {
  assert(Base.isCanonical(*L) && "Input must be in the canonical form");
  // Arbitrarily cap recursion to protect compile time.
  if (Depth >= 3)
    return;

  for (size_t i = 0, e = Base.BaseRegs.size(); i != e; ++i)
    GenerateReassociationsImpl(LU, LUIdx, Base, Depth, i);

  if (Base.Scale == 1)
    GenerateReassociationsImpl(LU, LUIdx, Base, Depth,
                               /* Idx */ -1, /* IsScaledReg */ true);
}

///  Generate a formula consisting of all of the loop-dominating registers added
/// into a single register.
void LSRInstance::GenerateCombinations(LSRUse &LU, unsigned LUIdx,
                                       Formula Base) {
  // This method is only interesting on a plurality of registers.
  if (Base.BaseRegs.size() + (Base.Scale == 1) +
      (Base.UnfoldedOffset != 0) <= 1)
    return;

  // Flatten the representation, i.e., reg1 + 1*reg2 => reg1 + reg2, before
  // processing the formula.
  Base.unscale();
  SmallVector<const SCEV *, 4> Ops;
  Formula NewBase = Base;
  NewBase.BaseRegs.clear();
  Type *CombinedIntegerType = nullptr;
  for (const SCEV *BaseReg : Base.BaseRegs) {
    if (SE.properlyDominates(BaseReg, L->getHeader()) &&
        !SE.hasComputableLoopEvolution(BaseReg, L)) {
      if (!CombinedIntegerType)
        CombinedIntegerType = SE.getEffectiveSCEVType(BaseReg->getType());
      Ops.push_back(BaseReg);
    }
    else
      NewBase.BaseRegs.push_back(BaseReg);
  }

  // If no register is relevant, we're done.
  if (Ops.size() == 0)
    return;

  // Utility function for generating the required variants of the combined
  // registers.
  auto GenerateFormula = [&](const SCEV *Sum) {
    Formula F = NewBase;

    // TODO: If Sum is zero, it probably means ScalarEvolution missed an
    // opportunity to fold something. For now, just ignore such cases
    // rather than proceed with zero in a register.
    if (Sum->isZero())
      return;

    F.BaseRegs.push_back(Sum);
    F.canonicalize(*L);
    (void)InsertFormula(LU, LUIdx, F);
  };

  // If we collected at least two registers, generate a formula combining them.
  if (Ops.size() > 1) {
    SmallVector<const SCEV *, 4> OpsCopy(Ops); // Don't let SE modify Ops.
    GenerateFormula(SE.getAddExpr(OpsCopy));
  }

  // If we have an unfolded offset, generate a formula combining it with the
  // registers collected.
  if (NewBase.UnfoldedOffset) {
    assert(CombinedIntegerType && "Missing a type for the unfolded offset");
    Ops.push_back(SE.getConstant(CombinedIntegerType, NewBase.UnfoldedOffset,
                                 true));
    NewBase.UnfoldedOffset = 0;
    GenerateFormula(SE.getAddExpr(Ops));
  }
}

/// Helper function for LSRInstance::GenerateSymbolicOffsets.
void LSRInstance::GenerateSymbolicOffsetsImpl(LSRUse &LU, unsigned LUIdx,
                                              const Formula &Base, size_t Idx,
                                              bool IsScaledReg) {
  const SCEV *G = IsScaledReg ? Base.ScaledReg : Base.BaseRegs[Idx];
  GlobalValue *GV = ExtractSymbol(G, SE);
  if (G->isZero() || !GV)
    return;
  Formula F = Base;
  F.BaseGV = GV;
  if (!isLegalUse(TTI, LU.MinOffset, LU.MaxOffset, LU.Kind, LU.AccessTy, F))
    return;
  if (IsScaledReg)
    F.ScaledReg = G;
  else
    F.BaseRegs[Idx] = G;
  (void)InsertFormula(LU, LUIdx, F);
}

/// Generate reuse formulae using symbolic offsets.
void LSRInstance::GenerateSymbolicOffsets(LSRUse &LU, unsigned LUIdx,
                                          Formula Base) {
  // We can't add a symbolic offset if the address already contains one.
  if (Base.BaseGV) return;

  for (size_t i = 0, e = Base.BaseRegs.size(); i != e; ++i)
    GenerateSymbolicOffsetsImpl(LU, LUIdx, Base, i);
  if (Base.Scale == 1)
    GenerateSymbolicOffsetsImpl(LU, LUIdx, Base, /* Idx */ -1,
                                /* IsScaledReg */ true);
}

/// Helper function for LSRInstance::GenerateConstantOffsets.
void LSRInstance::GenerateConstantOffsetsImpl(
    LSRUse &LU, unsigned LUIdx, const Formula &Base,
    const SmallVectorImpl<int64_t> &Worklist, size_t Idx, bool IsScaledReg) {

  auto GenerateOffset = [&](const SCEV *G, int64_t Offset) {
    Formula F = Base;
    F.BaseOffset = (uint64_t)Base.BaseOffset - Offset;

    if (isLegalUse(TTI, LU.MinOffset - Offset, LU.MaxOffset - Offset, LU.Kind,
                   LU.AccessTy, F)) {
      // Add the offset to the base register.
      const SCEV *NewG = SE.getAddExpr(SE.getConstant(G->getType(), Offset), G);
      // If it cancelled out, drop the base register, otherwise update it.
      if (NewG->isZero()) {
        if (IsScaledReg) {
          F.Scale = 0;
          F.ScaledReg = nullptr;
        } else
          F.deleteBaseReg(F.BaseRegs[Idx]);
        F.canonicalize(*L);
      } else if (IsScaledReg)
        F.ScaledReg = NewG;
      else
        F.BaseRegs[Idx] = NewG;

      (void)InsertFormula(LU, LUIdx, F);
    }
  };

  const SCEV *G = IsScaledReg ? Base.ScaledReg : Base.BaseRegs[Idx];

  // With constant offsets and constant steps, we can generate pre-inc
  // accesses by having the offset equal the step. So, for access #0 with a
  // step of 8, we generate a G - 8 base which would require the first access
  // to be ((G - 8) + 8),+,8. The pre-indexed access then updates the pointer
  // for itself and hopefully becomes the base for other accesses. This means
  // means that a single pre-indexed access can be generated to become the new
  // base pointer for each iteration of the loop, resulting in no extra add/sub
  // instructions for pointer updating.
  if (AMK == TTI::AMK_PreIndexed && LU.Kind == LSRUse::Address) {
    if (auto *GAR = dyn_cast<SCEVAddRecExpr>(G)) {
      if (auto *StepRec =
          dyn_cast<SCEVConstant>(GAR->getStepRecurrence(SE))) {
        const APInt &StepInt = StepRec->getAPInt();
        int64_t Step = StepInt.isNegative() ?
          StepInt.getSExtValue() : StepInt.getZExtValue();

        for (int64_t Offset : Worklist) {
          Offset -= Step;
          GenerateOffset(G, Offset);
        }
      }
    }
  }
  for (int64_t Offset : Worklist)
    GenerateOffset(G, Offset);

  int64_t Imm = ExtractImmediate(G, SE);
  if (G->isZero() || Imm == 0)
    return;
  Formula F = Base;
  F.BaseOffset = (uint64_t)F.BaseOffset + Imm;
  if (!isLegalUse(TTI, LU.MinOffset, LU.MaxOffset, LU.Kind, LU.AccessTy, F))
    return;
  if (IsScaledReg) {
    F.ScaledReg = G;
  } else {
    F.BaseRegs[Idx] = G;
    // We may generate non canonical Formula if G is a recurrent expr reg
    // related with current loop while F.ScaledReg is not.
    F.canonicalize(*L);
  }
  (void)InsertFormula(LU, LUIdx, F);
}

/// GenerateConstantOffsets - Generate reuse formulae using symbolic offsets.
void LSRInstance::GenerateConstantOffsets(LSRUse &LU, unsigned LUIdx,
                                          Formula Base) {
  // TODO: For now, just add the min and max offset, because it usually isn't
  // worthwhile looking at everything inbetween.
  SmallVector<int64_t, 2> Worklist;
  Worklist.push_back(LU.MinOffset);
  if (LU.MaxOffset != LU.MinOffset)
    Worklist.push_back(LU.MaxOffset);

  for (size_t i = 0, e = Base.BaseRegs.size(); i != e; ++i)
    GenerateConstantOffsetsImpl(LU, LUIdx, Base, Worklist, i);
  if (Base.Scale == 1)
    GenerateConstantOffsetsImpl(LU, LUIdx, Base, Worklist, /* Idx */ -1,
                                /* IsScaledReg */ true);
}

/// For ICmpZero, check to see if we can scale up the comparison. For example, x
/// == y -> x*c == y*c.
void LSRInstance::GenerateICmpZeroScales(LSRUse &LU, unsigned LUIdx,
                                         Formula Base) {
  if (LU.Kind != LSRUse::ICmpZero) return;

  // Determine the integer type for the base formula.
  Type *IntTy = Base.getType();
  if (!IntTy) return;
  if (SE.getTypeSizeInBits(IntTy) > 64) return;

  // Don't do this if there is more than one offset.
  if (LU.MinOffset != LU.MaxOffset) return;

  // Check if transformation is valid. It is illegal to multiply pointer.
  if (Base.ScaledReg && Base.ScaledReg->getType()->isPointerTy())
    return;
  for (const SCEV *BaseReg : Base.BaseRegs)
    if (BaseReg->getType()->isPointerTy())
      return;
  assert(!Base.BaseGV && "ICmpZero use is not legal!");

  // Check each interesting stride.
  for (int64_t Factor : Factors) {
    // Check that the multiplication doesn't overflow.
    if (Base.BaseOffset == std::numeric_limits<int64_t>::min() && Factor == -1)
      continue;
    int64_t NewBaseOffset = (uint64_t)Base.BaseOffset * Factor;
    if (NewBaseOffset / Factor != Base.BaseOffset)
      continue;
    // If the offset will be truncated at this use, check that it is in bounds.
    if (!IntTy->isPointerTy() &&
        !ConstantInt::isValueValidForType(IntTy, NewBaseOffset))
      continue;

    // Check that multiplying with the use offset doesn't overflow.
    int64_t Offset = LU.MinOffset;
    if (Offset == std::numeric_limits<int64_t>::min() && Factor == -1)
      continue;
    Offset = (uint64_t)Offset * Factor;
    if (Offset / Factor != LU.MinOffset)
      continue;
    // If the offset will be truncated at this use, check that it is in bounds.
    if (!IntTy->isPointerTy() &&
        !ConstantInt::isValueValidForType(IntTy, Offset))
      continue;

    Formula F = Base;
    F.BaseOffset = NewBaseOffset;

    // Check that this scale is legal.
    if (!isLegalUse(TTI, Offset, Offset, LU.Kind, LU.AccessTy, F))
      continue;

    // Compensate for the use having MinOffset built into it.
    F.BaseOffset = (uint64_t)F.BaseOffset + Offset - LU.MinOffset;

    const SCEV *FactorS = SE.getConstant(IntTy, Factor);

    // Check that multiplying with each base register doesn't overflow.
    for (size_t i = 0, e = F.BaseRegs.size(); i != e; ++i) {
      F.BaseRegs[i] = SE.getMulExpr(F.BaseRegs[i], FactorS);
      if (getExactSDiv(F.BaseRegs[i], FactorS, SE) != Base.BaseRegs[i])
        goto next;
    }

    // Check that multiplying with the scaled register doesn't overflow.
    if (F.ScaledReg) {
      F.ScaledReg = SE.getMulExpr(F.ScaledReg, FactorS);
      if (getExactSDiv(F.ScaledReg, FactorS, SE) != Base.ScaledReg)
        continue;
    }

    // Check that multiplying with the unfolded offset doesn't overflow.
    if (F.UnfoldedOffset != 0) {
      if (F.UnfoldedOffset == std::numeric_limits<int64_t>::min() &&
          Factor == -1)
        continue;
      F.UnfoldedOffset = (uint64_t)F.UnfoldedOffset * Factor;
      if (F.UnfoldedOffset / Factor != Base.UnfoldedOffset)
        continue;
      // If the offset will be truncated, check that it is in bounds.
      if (!IntTy->isPointerTy() &&
          !ConstantInt::isValueValidForType(IntTy, F.UnfoldedOffset))
        continue;
    }

    // If we make it here and it's legal, add it.
    (void)InsertFormula(LU, LUIdx, F);
  next:;
  }
}

/// Generate stride factor reuse formulae by making use of scaled-offset address
/// modes, for example.
void LSRInstance::GenerateScales(LSRUse &LU, unsigned LUIdx, Formula Base) {
  // Determine the integer type for the base formula.
  Type *IntTy = Base.getType();
  if (!IntTy) return;

  // If this Formula already has a scaled register, we can't add another one.
  // Try to unscale the formula to generate a better scale.
  if (Base.Scale != 0 && !Base.unscale())
    return;

  assert(Base.Scale == 0 && "unscale did not did its job!");

  // Check each interesting stride.
  for (int64_t Factor : Factors) {
    Base.Scale = Factor;
    Base.HasBaseReg = Base.BaseRegs.size() > 1;
    // Check whether this scale is going to be legal.
    if (!isLegalUse(TTI, LU.MinOffset, LU.MaxOffset, LU.Kind, LU.AccessTy,
                    Base)) {
      // As a special-case, handle special out-of-loop Basic users specially.
      // TODO: Reconsider this special case.
      if (LU.Kind == LSRUse::Basic &&
          isLegalUse(TTI, LU.MinOffset, LU.MaxOffset, LSRUse::Special,
                     LU.AccessTy, Base) &&
          LU.AllFixupsOutsideLoop)
        LU.Kind = LSRUse::Special;
      else
        continue;
    }
    // For an ICmpZero, negating a solitary base register won't lead to
    // new solutions.
    if (LU.Kind == LSRUse::ICmpZero &&
        !Base.HasBaseReg && Base.BaseOffset == 0 && !Base.BaseGV)
      continue;
    // For each addrec base reg, if its loop is current loop, apply the scale.
    for (size_t i = 0, e = Base.BaseRegs.size(); i != e; ++i) {
      const SCEVAddRecExpr *AR = dyn_cast<SCEVAddRecExpr>(Base.BaseRegs[i]);
      if (AR && (AR->getLoop() == L || LU.AllFixupsOutsideLoop)) {
        const SCEV *FactorS = SE.getConstant(IntTy, Factor);
        if (FactorS->isZero())
          continue;
        // Divide out the factor, ignoring high bits, since we'll be
        // scaling the value back up in the end.
        if (const SCEV *Quotient = getExactSDiv(AR, FactorS, SE, true)) {
          // TODO: This could be optimized to avoid all the copying.
          Formula F = Base;
          F.ScaledReg = Quotient;
          F.deleteBaseReg(F.BaseRegs[i]);
          // The canonical representation of 1*reg is reg, which is already in
          // Base. In that case, do not try to insert the formula, it will be
          // rejected anyway.
          if (F.Scale == 1 && (F.BaseRegs.empty() ||
                               (AR->getLoop() != L && LU.AllFixupsOutsideLoop)))
            continue;
          // If AllFixupsOutsideLoop is true and F.Scale is 1, we may generate
          // non canonical Formula with ScaledReg's loop not being L.
          if (F.Scale == 1 && LU.AllFixupsOutsideLoop)
            F.canonicalize(*L);
          (void)InsertFormula(LU, LUIdx, F);
        }
      }
    }
  }
}

/// Generate reuse formulae from different IV types.
void LSRInstance::GenerateTruncates(LSRUse &LU, unsigned LUIdx, Formula Base) {
  // Don't bother truncating symbolic values.
  if (Base.BaseGV) return;

  // Determine the integer type for the base formula.
  Type *DstTy = Base.getType();
  if (!DstTy) return;
  DstTy = SE.getEffectiveSCEVType(DstTy);

  for (Type *SrcTy : Types) {
    if (SrcTy != DstTy && TTI.isTruncateFree(SrcTy, DstTy)) {
      Formula F = Base;

      // Sometimes SCEV is able to prove zero during ext transform. It may
      // happen if SCEV did not do all possible transforms while creating the
      // initial node (maybe due to depth limitations), but it can do them while
      // taking ext.
      if (F.ScaledReg) {
        const SCEV *NewScaledReg = SE.getAnyExtendExpr(F.ScaledReg, SrcTy);
        if (NewScaledReg->isZero())
         continue;
        F.ScaledReg = NewScaledReg;
      }
      bool HasZeroBaseReg = false;
      for (const SCEV *&BaseReg : F.BaseRegs) {
        const SCEV *NewBaseReg = SE.getAnyExtendExpr(BaseReg, SrcTy);
        if (NewBaseReg->isZero()) {
          HasZeroBaseReg = true;
          break;
        }
        BaseReg = NewBaseReg;
      }
      if (HasZeroBaseReg)
        continue;

      // TODO: This assumes we've done basic processing on all uses and
      // have an idea what the register usage is.
      if (!F.hasRegsUsedByUsesOtherThan(LUIdx, RegUses))
        continue;

      F.canonicalize(*L);
      (void)InsertFormula(LU, LUIdx, F);
    }
  }
}

namespace {

/// Helper class for GenerateCrossUseConstantOffsets. It's used to defer
/// modifications so that the search phase doesn't have to worry about the data
/// structures moving underneath it.
struct WorkItem {
  size_t LUIdx;
  int64_t Imm;
  const SCEV *OrigReg;

  WorkItem(size_t LI, int64_t I, const SCEV *R)
      : LUIdx(LI), Imm(I), OrigReg(R) {}

  void print(raw_ostream &OS) const;
  void dump() const;
};

} // end anonymous namespace

#if !defined(NDEBUG) || defined(LLVM_ENABLE_DUMP)
void WorkItem::print(raw_ostream &OS) const {
  OS << "in formulae referencing " << *OrigReg << " in use " << LUIdx
     << " , add offset " << Imm;
}

LLVM_DUMP_METHOD void WorkItem::dump() const {
  print(errs()); errs() << '\n';
}
#endif

/// Look for registers which are a constant distance apart and try to form reuse
/// opportunities between them.
void LSRInstance::GenerateCrossUseConstantOffsets() {
  // Group the registers by their value without any added constant offset.
  using ImmMapTy = std::map<int64_t, const SCEV *>;

  DenseMap<const SCEV *, ImmMapTy> Map;
  DenseMap<const SCEV *, SmallBitVector> UsedByIndicesMap;
  SmallVector<const SCEV *, 8> Sequence;
  for (const SCEV *Use : RegUses) {
    const SCEV *Reg = Use; // Make a copy for ExtractImmediate to modify.
    int64_t Imm = ExtractImmediate(Reg, SE);
    auto Pair = Map.insert(std::make_pair(Reg, ImmMapTy()));
    if (Pair.second)
      Sequence.push_back(Reg);
    Pair.first->second.insert(std::make_pair(Imm, Use));
    UsedByIndicesMap[Reg] |= RegUses.getUsedByIndices(Use);
  }

  // Now examine each set of registers with the same base value. Build up
  // a list of work to do and do the work in a separate step so that we're
  // not adding formulae and register counts while we're searching.
  SmallVector<WorkItem, 32> WorkItems;
  SmallSet<std::pair<size_t, int64_t>, 32> UniqueItems;
  for (const SCEV *Reg : Sequence) {
    const ImmMapTy &Imms = Map.find(Reg)->second;

    // It's not worthwhile looking for reuse if there's only one offset.
    if (Imms.size() == 1)
      continue;

    LLVM_DEBUG(dbgs() << "Generating cross-use offsets for " << *Reg << ':';
               for (const auto &Entry
                    : Imms) dbgs()
               << ' ' << Entry.first;
               dbgs() << '\n');

    // Examine each offset.
    for (ImmMapTy::const_iterator J = Imms.begin(), JE = Imms.end();
         J != JE; ++J) {
      const SCEV *OrigReg = J->second;

      int64_t JImm = J->first;
      const SmallBitVector &UsedByIndices = RegUses.getUsedByIndices(OrigReg);

      if (!isa<SCEVConstant>(OrigReg) &&
          UsedByIndicesMap[Reg].count() == 1) {
        LLVM_DEBUG(dbgs() << "Skipping cross-use reuse for " << *OrigReg
                          << '\n');
        continue;
      }

      // Conservatively examine offsets between this orig reg a few selected
      // other orig regs.
      int64_t First = Imms.begin()->first;
      int64_t Last = std::prev(Imms.end())->first;
      // Compute (First + Last)  / 2 without overflow using the fact that
      // First + Last = 2 * (First + Last) + (First ^ Last).
      int64_t Avg = (First & Last) + ((First ^ Last) >> 1);
      // If the result is negative and First is odd and Last even (or vice versa),
      // we rounded towards -inf. Add 1 in that case, to round towards 0.
      Avg = Avg + ((First ^ Last) & ((uint64_t)Avg >> 63));
      ImmMapTy::const_iterator OtherImms[] = {
          Imms.begin(), std::prev(Imms.end()),
         Imms.lower_bound(Avg)};
      for (size_t i = 0, e = array_lengthof(OtherImms); i != e; ++i) {
        ImmMapTy::const_iterator M = OtherImms[i];
        if (M == J || M == JE) continue;

        // Compute the difference between the two.
        int64_t Imm = (uint64_t)JImm - M->first;
        for (unsigned LUIdx : UsedByIndices.set_bits())
          // Make a memo of this use, offset, and register tuple.
          if (UniqueItems.insert(std::make_pair(LUIdx, Imm)).second)
            WorkItems.push_back(WorkItem(LUIdx, Imm, OrigReg));
      }
    }
  }

  Map.clear();
  Sequence.clear();
  UsedByIndicesMap.clear();
  UniqueItems.clear();

  // Now iterate through the worklist and add new formulae.
  for (const WorkItem &WI : WorkItems) {
    size_t LUIdx = WI.LUIdx;
    LSRUse &LU = Uses[LUIdx];
    int64_t Imm = WI.Imm;
    const SCEV *OrigReg = WI.OrigReg;

    Type *IntTy = SE.getEffectiveSCEVType(OrigReg->getType());
    const SCEV *NegImmS = SE.getSCEV(ConstantInt::get(IntTy, -(uint64_t)Imm));
    unsigned BitWidth = SE.getTypeSizeInBits(IntTy);

    // TODO: Use a more targeted data structure.
    for (size_t L = 0, LE = LU.Formulae.size(); L != LE; ++L) {
      Formula F = LU.Formulae[L];
      // FIXME: The code for the scaled and unscaled registers looks
      // very similar but slightly different. Investigate if they
      // could be merged. That way, we would not have to unscale the
      // Formula.
      F.unscale();
      // Use the immediate in the scaled register.
      if (F.ScaledReg == OrigReg) {
        int64_t Offset = (uint64_t)F.BaseOffset + Imm * (uint64_t)F.Scale;
        // Don't create 50 + reg(-50).
        if (F.referencesReg(SE.getSCEV(
                   ConstantInt::get(IntTy, -(uint64_t)Offset))))
          continue;
        Formula NewF = F;
        NewF.BaseOffset = Offset;
        if (!isLegalUse(TTI, LU.MinOffset, LU.MaxOffset, LU.Kind, LU.AccessTy,
                        NewF))
          continue;
        NewF.ScaledReg = SE.getAddExpr(NegImmS, NewF.ScaledReg);

        // If the new scale is a constant in a register, and adding the constant
        // value to the immediate would produce a value closer to zero than the
        // immediate itself, then the formula isn't worthwhile.
        if (const SCEVConstant *C = dyn_cast<SCEVConstant>(NewF.ScaledReg))
          if (C->getValue()->isNegative() != (NewF.BaseOffset < 0) &&
              (C->getAPInt().abs() * APInt(BitWidth, F.Scale))
                  .ule(std::abs(NewF.BaseOffset)))
            continue;

        // OK, looks good.
        NewF.canonicalize(*this->L);
        (void)InsertFormula(LU, LUIdx, NewF);
      } else {
        // Use the immediate in a base register.
        for (size_t N = 0, NE = F.BaseRegs.size(); N != NE; ++N) {
          const SCEV *BaseReg = F.BaseRegs[N];
          if (BaseReg != OrigReg)
            continue;
          Formula NewF = F;
          NewF.BaseOffset = (uint64_t)NewF.BaseOffset + Imm;
          if (!isLegalUse(TTI, LU.MinOffset, LU.MaxOffset,
                          LU.Kind, LU.AccessTy, NewF)) {
<<<<<<< HEAD
            if (TTI.getPreferredAddressingMode(this->L, &SE) ==
                    TTI::AMK_PostIndexed &&
=======
            if (AMK == TTI::AMK_PostIndexed &&
>>>>>>> 2e412c55
                mayUsePostIncMode(TTI, LU, OrigReg, this->L, SE))
              continue;
            if (!TTI.isLegalAddImmediate((uint64_t)NewF.UnfoldedOffset + Imm))
              continue;
            NewF = F;
            NewF.UnfoldedOffset = (uint64_t)NewF.UnfoldedOffset + Imm;
          }
          NewF.BaseRegs[N] = SE.getAddExpr(NegImmS, BaseReg);

          // If the new formula has a constant in a register, and adding the
          // constant value to the immediate would produce a value closer to
          // zero than the immediate itself, then the formula isn't worthwhile.
          for (const SCEV *NewReg : NewF.BaseRegs)
            if (const SCEVConstant *C = dyn_cast<SCEVConstant>(NewReg))
              if ((C->getAPInt() + NewF.BaseOffset)
                      .abs()
                      .slt(std::abs(NewF.BaseOffset)) &&
                  (C->getAPInt() + NewF.BaseOffset).countTrailingZeros() >=
                      countTrailingZeros<uint64_t>(NewF.BaseOffset))
                goto skip_formula;

          // Ok, looks good.
          NewF.canonicalize(*this->L);
          (void)InsertFormula(LU, LUIdx, NewF);
          break;
        skip_formula:;
        }
      }
    }
  }
}

/// Generate formulae for each use.
void
LSRInstance::GenerateAllReuseFormulae() {
  // This is split into multiple loops so that hasRegsUsedByUsesOtherThan
  // queries are more precise.
  for (size_t LUIdx = 0, NumUses = Uses.size(); LUIdx != NumUses; ++LUIdx) {
    LSRUse &LU = Uses[LUIdx];
    for (size_t i = 0, f = LU.Formulae.size(); i != f; ++i)
      GenerateReassociations(LU, LUIdx, LU.Formulae[i]);
    for (size_t i = 0, f = LU.Formulae.size(); i != f; ++i)
      GenerateCombinations(LU, LUIdx, LU.Formulae[i]);
  }
  for (size_t LUIdx = 0, NumUses = Uses.size(); LUIdx != NumUses; ++LUIdx) {
    LSRUse &LU = Uses[LUIdx];
    for (size_t i = 0, f = LU.Formulae.size(); i != f; ++i)
      GenerateSymbolicOffsets(LU, LUIdx, LU.Formulae[i]);
    for (size_t i = 0, f = LU.Formulae.size(); i != f; ++i)
      GenerateConstantOffsets(LU, LUIdx, LU.Formulae[i]);
    for (size_t i = 0, f = LU.Formulae.size(); i != f; ++i)
      GenerateICmpZeroScales(LU, LUIdx, LU.Formulae[i]);
    for (size_t i = 0, f = LU.Formulae.size(); i != f; ++i)
      GenerateScales(LU, LUIdx, LU.Formulae[i]);
  }
  for (size_t LUIdx = 0, NumUses = Uses.size(); LUIdx != NumUses; ++LUIdx) {
    LSRUse &LU = Uses[LUIdx];
    for (size_t i = 0, f = LU.Formulae.size(); i != f; ++i)
      GenerateTruncates(LU, LUIdx, LU.Formulae[i]);
  }

  GenerateCrossUseConstantOffsets();

  LLVM_DEBUG(dbgs() << "\n"
                       "After generating reuse formulae:\n";
             print_uses(dbgs()));
}

/// If there are multiple formulae with the same set of registers used
/// by other uses, pick the best one and delete the others.
void LSRInstance::FilterOutUndesirableDedicatedRegisters() {
  DenseSet<const SCEV *> VisitedRegs;
  SmallPtrSet<const SCEV *, 16> Regs;
  SmallPtrSet<const SCEV *, 16> LoserRegs;
#ifndef NDEBUG
  bool ChangedFormulae = false;
#endif

  // Collect the best formula for each unique set of shared registers. This
  // is reset for each use.
  using BestFormulaeTy =
      DenseMap<SmallVector<const SCEV *, 4>, size_t, UniquifierDenseMapInfo>;

  BestFormulaeTy BestFormulae;

  for (size_t LUIdx = 0, NumUses = Uses.size(); LUIdx != NumUses; ++LUIdx) {
    LSRUse &LU = Uses[LUIdx];
    LLVM_DEBUG(dbgs() << "Filtering for use "; LU.print(dbgs());
               dbgs() << '\n');

    bool Any = false;
    for (size_t FIdx = 0, NumForms = LU.Formulae.size();
         FIdx != NumForms; ++FIdx) {
      Formula &F = LU.Formulae[FIdx];

      // Some formulas are instant losers. For example, they may depend on
      // nonexistent AddRecs from other loops. These need to be filtered
      // immediately, otherwise heuristics could choose them over others leading
      // to an unsatisfactory solution. Passing LoserRegs into RateFormula here
      // avoids the need to recompute this information across formulae using the
      // same bad AddRec. Passing LoserRegs is also essential unless we remove
      // the corresponding bad register from the Regs set.
      Cost CostF(L, SE, TTI, AMK);
      Regs.clear();
      CostF.RateFormula(F, Regs, VisitedRegs, LU, &LoserRegs);
      if (CostF.isLoser()) {
        // During initial formula generation, undesirable formulae are generated
        // by uses within other loops that have some non-trivial address mode or
        // use the postinc form of the IV. LSR needs to provide these formulae
        // as the basis of rediscovering the desired formula that uses an AddRec
        // corresponding to the existing phi. Once all formulae have been
        // generated, these initial losers may be pruned.
        LLVM_DEBUG(dbgs() << "  Filtering loser "; F.print(dbgs());
                   dbgs() << "\n");
      }
      else {
        SmallVector<const SCEV *, 4> Key;
        for (const SCEV *Reg : F.BaseRegs) {
          if (RegUses.isRegUsedByUsesOtherThan(Reg, LUIdx))
            Key.push_back(Reg);
        }
        if (F.ScaledReg &&
            RegUses.isRegUsedByUsesOtherThan(F.ScaledReg, LUIdx))
          Key.push_back(F.ScaledReg);
        // Unstable sort by host order ok, because this is only used for
        // uniquifying.
        llvm::sort(Key);

        std::pair<BestFormulaeTy::const_iterator, bool> P =
          BestFormulae.insert(std::make_pair(Key, FIdx));
        if (P.second)
          continue;

        Formula &Best = LU.Formulae[P.first->second];

        Cost CostBest(L, SE, TTI, AMK);
        Regs.clear();
        CostBest.RateFormula(Best, Regs, VisitedRegs, LU);
        if (CostF.isLess(CostBest))
          std::swap(F, Best);
        LLVM_DEBUG(dbgs() << "  Filtering out formula "; F.print(dbgs());
                   dbgs() << "\n"
                             "    in favor of formula ";
                   Best.print(dbgs()); dbgs() << '\n');
      }
#ifndef NDEBUG
      ChangedFormulae = true;
#endif
      LU.DeleteFormula(F);
      --FIdx;
      --NumForms;
      Any = true;
    }

    // Now that we've filtered out some formulae, recompute the Regs set.
    if (Any)
      LU.RecomputeRegs(LUIdx, RegUses);

    // Reset this to prepare for the next use.
    BestFormulae.clear();
  }

  LLVM_DEBUG(if (ChangedFormulae) {
    dbgs() << "\n"
              "After filtering out undesirable candidates:\n";
    print_uses(dbgs());
  });
}

/// Estimate the worst-case number of solutions the solver might have to
/// consider. It almost never considers this many solutions because it prune the
/// search space, but the pruning isn't always sufficient.
size_t LSRInstance::EstimateSearchSpaceComplexity() const {
  size_t Power = 1;
  for (const LSRUse &LU : Uses) {
    size_t FSize = LU.Formulae.size();
    if (FSize >= ComplexityLimit) {
      Power = ComplexityLimit;
      break;
    }
    Power *= FSize;
    if (Power >= ComplexityLimit)
      break;
  }
  return Power;
}

/// When one formula uses a superset of the registers of another formula, it
/// won't help reduce register pressure (though it may not necessarily hurt
/// register pressure); remove it to simplify the system.
void LSRInstance::NarrowSearchSpaceByDetectingSupersets() {
  if (EstimateSearchSpaceComplexity() >= ComplexityLimit) {
    LLVM_DEBUG(dbgs() << "The search space is too complex.\n");

    LLVM_DEBUG(dbgs() << "Narrowing the search space by eliminating formulae "
                         "which use a superset of registers used by other "
                         "formulae.\n");

    for (size_t LUIdx = 0, NumUses = Uses.size(); LUIdx != NumUses; ++LUIdx) {
      LSRUse &LU = Uses[LUIdx];
      bool Any = false;
      for (size_t i = 0, e = LU.Formulae.size(); i != e; ++i) {
        Formula &F = LU.Formulae[i];
        // Look for a formula with a constant or GV in a register. If the use
        // also has a formula with that same value in an immediate field,
        // delete the one that uses a register.
        for (SmallVectorImpl<const SCEV *>::const_iterator
             I = F.BaseRegs.begin(), E = F.BaseRegs.end(); I != E; ++I) {
          if (const SCEVConstant *C = dyn_cast<SCEVConstant>(*I)) {
            Formula NewF = F;
            //FIXME: Formulas should store bitwidth to do wrapping properly.
            //       See PR41034.
            NewF.BaseOffset += (uint64_t)C->getValue()->getSExtValue();
            NewF.BaseRegs.erase(NewF.BaseRegs.begin() +
                                (I - F.BaseRegs.begin()));
            if (LU.HasFormulaWithSameRegs(NewF)) {
              LLVM_DEBUG(dbgs() << "  Deleting "; F.print(dbgs());
                         dbgs() << '\n');
              LU.DeleteFormula(F);
              --i;
              --e;
              Any = true;
              break;
            }
          } else if (const SCEVUnknown *U = dyn_cast<SCEVUnknown>(*I)) {
            if (GlobalValue *GV = dyn_cast<GlobalValue>(U->getValue()))
              if (!F.BaseGV) {
                Formula NewF = F;
                NewF.BaseGV = GV;
                NewF.BaseRegs.erase(NewF.BaseRegs.begin() +
                                    (I - F.BaseRegs.begin()));
                if (LU.HasFormulaWithSameRegs(NewF)) {
                  LLVM_DEBUG(dbgs() << "  Deleting "; F.print(dbgs());
                             dbgs() << '\n');
                  LU.DeleteFormula(F);
                  --i;
                  --e;
                  Any = true;
                  break;
                }
              }
          }
        }
      }
      if (Any)
        LU.RecomputeRegs(LUIdx, RegUses);
    }

    LLVM_DEBUG(dbgs() << "After pre-selection:\n"; print_uses(dbgs()));
  }
}

/// When there are many registers for expressions like A, A+1, A+2, etc.,
/// allocate a single register for them.
void LSRInstance::NarrowSearchSpaceByCollapsingUnrolledCode() {
  if (EstimateSearchSpaceComplexity() < ComplexityLimit) 
    return;

  LLVM_DEBUG(
      dbgs() << "The search space is too complex.\n"
                "Narrowing the search space by assuming that uses separated "
                "by a constant offset will use the same registers.\n");

  // This is especially useful for unrolled loops.

  for (size_t LUIdx = 0, NumUses = Uses.size(); LUIdx != NumUses; ++LUIdx) {
    LSRUse &LU = Uses[LUIdx];
    for (const Formula &F : LU.Formulae) {
      if (F.BaseOffset == 0 || (F.Scale != 0 && F.Scale != 1))
        continue;

      LSRUse *LUThatHas = FindUseWithSimilarFormula(F, LU);
      if (!LUThatHas)
        continue;

      if (!reconcileNewOffset(*LUThatHas, F.BaseOffset, /*HasBaseReg=*/ false,
                              LU.Kind, LU.AccessTy))
        continue;

      LLVM_DEBUG(dbgs() << "  Deleting use "; LU.print(dbgs()); dbgs() << '\n');

      LUThatHas->AllFixupsOutsideLoop &= LU.AllFixupsOutsideLoop;

      // Transfer the fixups of LU to LUThatHas.
      for (LSRFixup &Fixup : LU.Fixups) {
        Fixup.Offset += F.BaseOffset;
        LUThatHas->pushFixup(Fixup);
        LLVM_DEBUG(dbgs() << "New fixup has offset " << Fixup.Offset << '\n');
      }

      // Delete formulae from the new use which are no longer legal.
      bool Any = false;
      for (size_t i = 0, e = LUThatHas->Formulae.size(); i != e; ++i) {
        Formula &F = LUThatHas->Formulae[i];
        if (!isLegalUse(TTI, LUThatHas->MinOffset, LUThatHas->MaxOffset,
                        LUThatHas->Kind, LUThatHas->AccessTy, F)) {
          LLVM_DEBUG(dbgs() << "  Deleting "; F.print(dbgs()); dbgs() << '\n');
          LUThatHas->DeleteFormula(F);
          --i;
          --e;
          Any = true;
        }
      }

      if (Any)
        LUThatHas->RecomputeRegs(LUThatHas - &Uses.front(), RegUses);

      // Delete the old use.
      DeleteUse(LU, LUIdx);
      --LUIdx;
      --NumUses;
      break;
    }
  }

  LLVM_DEBUG(dbgs() << "After pre-selection:\n"; print_uses(dbgs()));
}

/// Call FilterOutUndesirableDedicatedRegisters again, if necessary, now that
/// we've done more filtering, as it may be able to find more formulae to
/// eliminate.
void LSRInstance::NarrowSearchSpaceByRefilteringUndesirableDedicatedRegisters(){
  if (EstimateSearchSpaceComplexity() >= ComplexityLimit) {
    LLVM_DEBUG(dbgs() << "The search space is too complex.\n");

    LLVM_DEBUG(dbgs() << "Narrowing the search space by re-filtering out "
                         "undesirable dedicated registers.\n");

    FilterOutUndesirableDedicatedRegisters();

    LLVM_DEBUG(dbgs() << "After pre-selection:\n"; print_uses(dbgs()));
  }
}

/// If a LSRUse has multiple formulae with the same ScaledReg and Scale.
/// Pick the best one and delete the others.
/// This narrowing heuristic is to keep as many formulae with different
/// Scale and ScaledReg pair as possible while narrowing the search space.
/// The benefit is that it is more likely to find out a better solution
/// from a formulae set with more Scale and ScaledReg variations than
/// a formulae set with the same Scale and ScaledReg. The picking winner
/// reg heuristic will often keep the formulae with the same Scale and
/// ScaledReg and filter others, and we want to avoid that if possible.
void LSRInstance::NarrowSearchSpaceByFilterFormulaWithSameScaledReg() {
  if (EstimateSearchSpaceComplexity() < ComplexityLimit)
    return;

  LLVM_DEBUG(
      dbgs() << "The search space is too complex.\n"
                "Narrowing the search space by choosing the best Formula "
                "from the Formulae with the same Scale and ScaledReg.\n");

  // Map the "Scale * ScaledReg" pair to the best formula of current LSRUse.
  using BestFormulaeTy = DenseMap<std::pair<const SCEV *, int64_t>, size_t>;

  BestFormulaeTy BestFormulae;
#ifndef NDEBUG
  bool ChangedFormulae = false;
#endif
  DenseSet<const SCEV *> VisitedRegs;
  SmallPtrSet<const SCEV *, 16> Regs;

  for (size_t LUIdx = 0, NumUses = Uses.size(); LUIdx != NumUses; ++LUIdx) {
    LSRUse &LU = Uses[LUIdx];
    LLVM_DEBUG(dbgs() << "Filtering for use "; LU.print(dbgs());
               dbgs() << '\n');

    // Return true if Formula FA is better than Formula FB.
    auto IsBetterThan = [&](Formula &FA, Formula &FB) {
      // First we will try to choose the Formula with fewer new registers.
      // For a register used by current Formula, the more the register is
      // shared among LSRUses, the less we increase the register number
      // counter of the formula.
      size_t FARegNum = 0;
      for (const SCEV *Reg : FA.BaseRegs) {
        const SmallBitVector &UsedByIndices = RegUses.getUsedByIndices(Reg);
        FARegNum += (NumUses - UsedByIndices.count() + 1);
      }
      size_t FBRegNum = 0;
      for (const SCEV *Reg : FB.BaseRegs) {
        const SmallBitVector &UsedByIndices = RegUses.getUsedByIndices(Reg);
        FBRegNum += (NumUses - UsedByIndices.count() + 1);
      }
      if (FARegNum != FBRegNum)
        return FARegNum < FBRegNum;

      // If the new register numbers are the same, choose the Formula with
      // less Cost.
      Cost CostFA(L, SE, TTI, AMK);
      Cost CostFB(L, SE, TTI, AMK);
      Regs.clear();
      CostFA.RateFormula(FA, Regs, VisitedRegs, LU);
      Regs.clear();
      CostFB.RateFormula(FB, Regs, VisitedRegs, LU);
      return CostFA.isLess(CostFB);
    };

    bool Any = false;
    for (size_t FIdx = 0, NumForms = LU.Formulae.size(); FIdx != NumForms;
         ++FIdx) {
      Formula &F = LU.Formulae[FIdx];
      if (!F.ScaledReg)
        continue;
      auto P = BestFormulae.insert({{F.ScaledReg, F.Scale}, FIdx});
      if (P.second)
        continue;

      Formula &Best = LU.Formulae[P.first->second];
      if (IsBetterThan(F, Best))
        std::swap(F, Best);
      LLVM_DEBUG(dbgs() << "  Filtering out formula "; F.print(dbgs());
                 dbgs() << "\n"
                           "    in favor of formula ";
                 Best.print(dbgs()); dbgs() << '\n');
#ifndef NDEBUG
      ChangedFormulae = true;
#endif
      LU.DeleteFormula(F);
      --FIdx;
      --NumForms;
      Any = true;
    }
    if (Any)
      LU.RecomputeRegs(LUIdx, RegUses);

    // Reset this to prepare for the next use.
    BestFormulae.clear();
  }

  LLVM_DEBUG(if (ChangedFormulae) {
    dbgs() << "\n"
              "After filtering out undesirable candidates:\n";
    print_uses(dbgs());
  });
}

/// If we are over the complexity limit, filter out any post-inc prefering
/// variables to only post-inc values.
void LSRInstance::NarrowSearchSpaceByFilterPostInc() {
<<<<<<< HEAD
  if (TTI.getPreferredAddressingMode(L, &SE) != TTI::AMK_PostIndexed)
=======
  if (AMK != TTI::AMK_PostIndexed)
>>>>>>> 2e412c55
    return;
  if (EstimateSearchSpaceComplexity() < ComplexityLimit)
    return;

  LLVM_DEBUG(dbgs() << "The search space is too complex.\n"
                       "Narrowing the search space by choosing the lowest "
                       "register Formula for PostInc Uses.\n");

  for (size_t LUIdx = 0, NumUses = Uses.size(); LUIdx != NumUses; ++LUIdx) {
    LSRUse &LU = Uses[LUIdx];

    if (LU.Kind != LSRUse::Address)
      continue;
    if (!TTI.isIndexedLoadLegal(TTI.MIM_PostInc, LU.AccessTy.getType()) &&
        !TTI.isIndexedStoreLegal(TTI.MIM_PostInc, LU.AccessTy.getType()))
      continue;

    size_t MinRegs = std::numeric_limits<size_t>::max();
    for (const Formula &F : LU.Formulae)
      MinRegs = std::min(F.getNumRegs(), MinRegs);

    bool Any = false;
    for (size_t FIdx = 0, NumForms = LU.Formulae.size(); FIdx != NumForms;
         ++FIdx) {
      Formula &F = LU.Formulae[FIdx];
      if (F.getNumRegs() > MinRegs) {
        LLVM_DEBUG(dbgs() << "  Filtering out formula "; F.print(dbgs());
                   dbgs() << "\n");
        LU.DeleteFormula(F);
        --FIdx;
        --NumForms;
        Any = true;
      }
    }
    if (Any)
      LU.RecomputeRegs(LUIdx, RegUses);

    if (EstimateSearchSpaceComplexity() < ComplexityLimit)
      break;
  }

  LLVM_DEBUG(dbgs() << "After pre-selection:\n"; print_uses(dbgs()));
}

/// The function delete formulas with high registers number expectation.
/// Assuming we don't know the value of each formula (already delete
/// all inefficient), generate probability of not selecting for each
/// register.
/// For example,
/// Use1:
///  reg(a) + reg({0,+,1})
///  reg(a) + reg({-1,+,1}) + 1
///  reg({a,+,1})
/// Use2:
///  reg(b) + reg({0,+,1})
///  reg(b) + reg({-1,+,1}) + 1
///  reg({b,+,1})
/// Use3:
///  reg(c) + reg(b) + reg({0,+,1})
///  reg(c) + reg({b,+,1})
///
/// Probability of not selecting
///                 Use1   Use2    Use3
/// reg(a)         (1/3) *   1   *   1
/// reg(b)           1   * (1/3) * (1/2)
/// reg({0,+,1})   (2/3) * (2/3) * (1/2)
/// reg({-1,+,1})  (2/3) * (2/3) *   1
/// reg({a,+,1})   (2/3) *   1   *   1
/// reg({b,+,1})     1   * (2/3) * (2/3)
/// reg(c)           1   *   1   *   0
///
/// Now count registers number mathematical expectation for each formula:
/// Note that for each use we exclude probability if not selecting for the use.
/// For example for Use1 probability for reg(a) would be just 1 * 1 (excluding
/// probabilty 1/3 of not selecting for Use1).
/// Use1:
///  reg(a) + reg({0,+,1})          1 + 1/3       -- to be deleted
///  reg(a) + reg({-1,+,1}) + 1     1 + 4/9       -- to be deleted
///  reg({a,+,1})                   1
/// Use2:
///  reg(b) + reg({0,+,1})          1/2 + 1/3     -- to be deleted
///  reg(b) + reg({-1,+,1}) + 1     1/2 + 2/3     -- to be deleted
///  reg({b,+,1})                   2/3
/// Use3:
///  reg(c) + reg(b) + reg({0,+,1}) 1 + 1/3 + 4/9 -- to be deleted
///  reg(c) + reg({b,+,1})          1 + 2/3
void LSRInstance::NarrowSearchSpaceByDeletingCostlyFormulas() {
  if (EstimateSearchSpaceComplexity() < ComplexityLimit)
    return;
  // Ok, we have too many of formulae on our hands to conveniently handle.
  // Use a rough heuristic to thin out the list.

  // Set of Regs wich will be 100% used in final solution.
  // Used in each formula of a solution (in example above this is reg(c)).
  // We can skip them in calculations.
  SmallPtrSet<const SCEV *, 4> UniqRegs;
  LLVM_DEBUG(dbgs() << "The search space is too complex.\n");

  // Map each register to probability of not selecting
  DenseMap <const SCEV *, float> RegNumMap;
  for (const SCEV *Reg : RegUses) {
    if (UniqRegs.count(Reg))
      continue;
    float PNotSel = 1;
    for (const LSRUse &LU : Uses) {
      if (!LU.Regs.count(Reg))
        continue;
      float P = LU.getNotSelectedProbability(Reg);
      if (P != 0.0)
        PNotSel *= P;
      else
        UniqRegs.insert(Reg);
    }
    RegNumMap.insert(std::make_pair(Reg, PNotSel));
  }

  LLVM_DEBUG(
      dbgs() << "Narrowing the search space by deleting costly formulas\n");

  // Delete formulas where registers number expectation is high.
  for (size_t LUIdx = 0, NumUses = Uses.size(); LUIdx != NumUses; ++LUIdx) {
    LSRUse &LU = Uses[LUIdx];
    // If nothing to delete - continue.
    if (LU.Formulae.size() < 2)
      continue;
    // This is temporary solution to test performance. Float should be
    // replaced with round independent type (based on integers) to avoid
    // different results for different target builds.
    float FMinRegNum = LU.Formulae[0].getNumRegs();
    float FMinARegNum = LU.Formulae[0].getNumRegs();
    size_t MinIdx = 0;
    for (size_t i = 0, e = LU.Formulae.size(); i != e; ++i) {
      Formula &F = LU.Formulae[i];
      float FRegNum = 0;
      float FARegNum = 0;
      for (const SCEV *BaseReg : F.BaseRegs) {
        if (UniqRegs.count(BaseReg))
          continue;
        FRegNum += RegNumMap[BaseReg] / LU.getNotSelectedProbability(BaseReg);
        if (isa<SCEVAddRecExpr>(BaseReg))
          FARegNum +=
              RegNumMap[BaseReg] / LU.getNotSelectedProbability(BaseReg);
      }
      if (const SCEV *ScaledReg = F.ScaledReg) {
        if (!UniqRegs.count(ScaledReg)) {
          FRegNum +=
              RegNumMap[ScaledReg] / LU.getNotSelectedProbability(ScaledReg);
          if (isa<SCEVAddRecExpr>(ScaledReg))
            FARegNum +=
                RegNumMap[ScaledReg] / LU.getNotSelectedProbability(ScaledReg);
        }
      }
      if (FMinRegNum > FRegNum ||
          (FMinRegNum == FRegNum && FMinARegNum > FARegNum)) {
        FMinRegNum = FRegNum;
        FMinARegNum = FARegNum;
        MinIdx = i;
      }
    }
    LLVM_DEBUG(dbgs() << "  The formula "; LU.Formulae[MinIdx].print(dbgs());
               dbgs() << " with min reg num " << FMinRegNum << '\n');
    if (MinIdx != 0)
      std::swap(LU.Formulae[MinIdx], LU.Formulae[0]);
    while (LU.Formulae.size() != 1) {
      LLVM_DEBUG(dbgs() << "  Deleting "; LU.Formulae.back().print(dbgs());
                 dbgs() << '\n');
      LU.Formulae.pop_back();
    }
    LU.RecomputeRegs(LUIdx, RegUses);
    assert(LU.Formulae.size() == 1 && "Should be exactly 1 min regs formula");
    Formula &F = LU.Formulae[0];
    LLVM_DEBUG(dbgs() << "  Leaving only "; F.print(dbgs()); dbgs() << '\n');
    // When we choose the formula, the regs become unique.
    UniqRegs.insert(F.BaseRegs.begin(), F.BaseRegs.end());
    if (F.ScaledReg)
      UniqRegs.insert(F.ScaledReg);
  }
  LLVM_DEBUG(dbgs() << "After pre-selection:\n"; print_uses(dbgs()));
}

/// Pick a register which seems likely to be profitable, and then in any use
/// which has any reference to that register, delete all formulae which do not
/// reference that register.
void LSRInstance::NarrowSearchSpaceByPickingWinnerRegs() {
  // With all other options exhausted, loop until the system is simple
  // enough to handle.
  SmallPtrSet<const SCEV *, 4> Taken;
  while (EstimateSearchSpaceComplexity() >= ComplexityLimit) {
    // Ok, we have too many of formulae on our hands to conveniently handle.
    // Use a rough heuristic to thin out the list.
    LLVM_DEBUG(dbgs() << "The search space is too complex.\n");

    // Pick the register which is used by the most LSRUses, which is likely
    // to be a good reuse register candidate.
    const SCEV *Best = nullptr;
    unsigned BestNum = 0;
    for (const SCEV *Reg : RegUses) {
      if (Taken.count(Reg))
        continue;
      if (!Best) {
        Best = Reg;
        BestNum = RegUses.getUsedByIndices(Reg).count();
      } else {
        unsigned Count = RegUses.getUsedByIndices(Reg).count();
        if (Count > BestNum) {
          Best = Reg;
          BestNum = Count;
        }
      }
    }
    assert(Best && "Failed to find best LSRUse candidate");

    LLVM_DEBUG(dbgs() << "Narrowing the search space by assuming " << *Best
                      << " will yield profitable reuse.\n");
    Taken.insert(Best);

    // In any use with formulae which references this register, delete formulae
    // which don't reference it.
    for (size_t LUIdx = 0, NumUses = Uses.size(); LUIdx != NumUses; ++LUIdx) {
      LSRUse &LU = Uses[LUIdx];
      if (!LU.Regs.count(Best)) continue;

      bool Any = false;
      for (size_t i = 0, e = LU.Formulae.size(); i != e; ++i) {
        Formula &F = LU.Formulae[i];
        if (!F.referencesReg(Best)) {
          LLVM_DEBUG(dbgs() << "  Deleting "; F.print(dbgs()); dbgs() << '\n');
          LU.DeleteFormula(F);
          --e;
          --i;
          Any = true;
          assert(e != 0 && "Use has no formulae left! Is Regs inconsistent?");
          continue;
        }
      }

      if (Any)
        LU.RecomputeRegs(LUIdx, RegUses);
    }

    LLVM_DEBUG(dbgs() << "After pre-selection:\n"; print_uses(dbgs()));
  }
}

/// If there are an extraordinary number of formulae to choose from, use some
/// rough heuristics to prune down the number of formulae. This keeps the main
/// solver from taking an extraordinary amount of time in some worst-case
/// scenarios.
void LSRInstance::NarrowSearchSpaceUsingHeuristics() {
  NarrowSearchSpaceByDetectingSupersets();
  NarrowSearchSpaceByCollapsingUnrolledCode();
  NarrowSearchSpaceByRefilteringUndesirableDedicatedRegisters();
  if (FilterSameScaledReg)
    NarrowSearchSpaceByFilterFormulaWithSameScaledReg();
  NarrowSearchSpaceByFilterPostInc();
  if (LSRExpNarrow)
    NarrowSearchSpaceByDeletingCostlyFormulas();
  else
    NarrowSearchSpaceByPickingWinnerRegs();
}

/// This is the recursive solver.
void LSRInstance::SolveRecurse(SmallVectorImpl<const Formula *> &Solution,
                               Cost &SolutionCost,
                               SmallVectorImpl<const Formula *> &Workspace,
                               const Cost &CurCost,
                               const SmallPtrSet<const SCEV *, 16> &CurRegs,
                               DenseSet<const SCEV *> &VisitedRegs) const {
  // Some ideas:
  //  - prune more:
  //    - use more aggressive filtering
  //    - sort the formula so that the most profitable solutions are found first
  //    - sort the uses too
  //  - search faster:
  //    - don't compute a cost, and then compare. compare while computing a cost
  //      and bail early.
  //    - track register sets with SmallBitVector

  const LSRUse &LU = Uses[Workspace.size()];

  // If this use references any register that's already a part of the
  // in-progress solution, consider it a requirement that a formula must
  // reference that register in order to be considered. This prunes out
  // unprofitable searching.
  SmallSetVector<const SCEV *, 4> ReqRegs;
  for (const SCEV *S : CurRegs)
    if (LU.Regs.count(S))
      ReqRegs.insert(S);

  SmallPtrSet<const SCEV *, 16> NewRegs;
  Cost NewCost(L, SE, TTI, AMK);
  for (const Formula &F : LU.Formulae) {
    // Ignore formulae which may not be ideal in terms of register reuse of
    // ReqRegs.  The formula should use all required registers before
    // introducing new ones.
    // This can sometimes (notably when trying to favour postinc) lead to
    // sub-optimial decisions. There it is best left to the cost modelling to
    // get correct.
<<<<<<< HEAD
    if (TTI.getPreferredAddressingMode(L, &SE) != TTI::AMK_PostIndexed ||
        LU.Kind != LSRUse::Address) {
=======
    if (AMK != TTI::AMK_PostIndexed || LU.Kind != LSRUse::Address) {
>>>>>>> 2e412c55
      int NumReqRegsToFind = std::min(F.getNumRegs(), ReqRegs.size());
      for (const SCEV *Reg : ReqRegs) {
        if ((F.ScaledReg && F.ScaledReg == Reg) ||
            is_contained(F.BaseRegs, Reg)) {
          --NumReqRegsToFind;
          if (NumReqRegsToFind == 0)
            break;
        }
      }
      if (NumReqRegsToFind != 0) {
        // If none of the formulae satisfied the required registers, then we could
        // clear ReqRegs and try again. Currently, we simply give up in this case.
        continue;
      }
    }

    // Evaluate the cost of the current formula. If it's already worse than
    // the current best, prune the search at that point.
    NewCost = CurCost;
    NewRegs = CurRegs;
    NewCost.RateFormula(F, NewRegs, VisitedRegs, LU);
    if (NewCost.isLess(SolutionCost)) {
      Workspace.push_back(&F);
      if (Workspace.size() != Uses.size()) {
        SolveRecurse(Solution, SolutionCost, Workspace, NewCost,
                     NewRegs, VisitedRegs);
        if (F.getNumRegs() == 1 && Workspace.size() == 1)
          VisitedRegs.insert(F.ScaledReg ? F.ScaledReg : F.BaseRegs[0]);
      } else {
        LLVM_DEBUG(dbgs() << "New best at "; NewCost.print(dbgs());
                   dbgs() << ".\nRegs:\n";
                   for (const SCEV *S : NewRegs) dbgs()
                      << "- " << *S << "\n";
                   dbgs() << '\n');

        SolutionCost = NewCost;
        Solution = Workspace;
      }
      Workspace.pop_back();
    }
  }
}

/// Choose one formula from each use. Return the results in the given Solution
/// vector.
void LSRInstance::Solve(SmallVectorImpl<const Formula *> &Solution) const {
  SmallVector<const Formula *, 8> Workspace;
  Cost SolutionCost(L, SE, TTI, AMK);
  SolutionCost.Lose();
  Cost CurCost(L, SE, TTI, AMK);
  SmallPtrSet<const SCEV *, 16> CurRegs;
  DenseSet<const SCEV *> VisitedRegs;
  Workspace.reserve(Uses.size());

  // SolveRecurse does all the work.
  SolveRecurse(Solution, SolutionCost, Workspace, CurCost,
               CurRegs, VisitedRegs);
  if (Solution.empty()) {
    LLVM_DEBUG(dbgs() << "\nNo Satisfactory Solution\n");
    return;
  }

  // Ok, we've now made all our decisions.
  LLVM_DEBUG(dbgs() << "\n"
                       "The chosen solution requires ";
             SolutionCost.print(dbgs()); dbgs() << ":\n";
             for (size_t i = 0, e = Uses.size(); i != e; ++i) {
               dbgs() << "  ";
               Uses[i].print(dbgs());
               dbgs() << "\n"
                         "    ";
               Solution[i]->print(dbgs());
               dbgs() << '\n';
             });

  assert(Solution.size() == Uses.size() && "Malformed solution!");
}

/// Helper for AdjustInsertPositionForExpand. Climb up the dominator tree far as
/// we can go while still being dominated by the input positions. This helps
/// canonicalize the insert position, which encourages sharing.
BasicBlock::iterator
LSRInstance::HoistInsertPosition(BasicBlock::iterator IP,
                                 const SmallVectorImpl<Instruction *> &Inputs)
                                                                         const {
  Instruction *Tentative = &*IP;
  while (true) {
    bool AllDominate = true;
    Instruction *BetterPos = nullptr;
    // Don't bother attempting to insert before a catchswitch, their basic block
    // cannot have other non-PHI instructions.
    if (isa<CatchSwitchInst>(Tentative))
      return IP;

    for (Instruction *Inst : Inputs) {
      if (Inst == Tentative || !DT.dominates(Inst, Tentative)) {
        AllDominate = false;
        break;
      }
      // Attempt to find an insert position in the middle of the block,
      // instead of at the end, so that it can be used for other expansions.
      if (Tentative->getParent() == Inst->getParent() &&
          (!BetterPos || !DT.dominates(Inst, BetterPos)))
        BetterPos = &*std::next(BasicBlock::iterator(Inst));
    }
    if (!AllDominate)
      break;
    if (BetterPos)
      IP = BetterPos->getIterator();
    else
      IP = Tentative->getIterator();

    const Loop *IPLoop = LI.getLoopFor(IP->getParent());
    unsigned IPLoopDepth = IPLoop ? IPLoop->getLoopDepth() : 0;

    BasicBlock *IDom;
    for (DomTreeNode *Rung = DT.getNode(IP->getParent()); ; ) {
      if (!Rung) return IP;
      Rung = Rung->getIDom();
      if (!Rung) return IP;
      IDom = Rung->getBlock();

      // Don't climb into a loop though.
      const Loop *IDomLoop = LI.getLoopFor(IDom);
      unsigned IDomDepth = IDomLoop ? IDomLoop->getLoopDepth() : 0;
      if (IDomDepth <= IPLoopDepth &&
          (IDomDepth != IPLoopDepth || IDomLoop == IPLoop))
        break;
    }

    Tentative = IDom->getTerminator();
  }

  return IP;
}

/// Determine an input position which will be dominated by the operands and
/// which will dominate the result.
BasicBlock::iterator
LSRInstance::AdjustInsertPositionForExpand(BasicBlock::iterator LowestIP,
                                           const LSRFixup &LF,
                                           const LSRUse &LU,
                                           SCEVExpander &Rewriter) const {
  // Collect some instructions which must be dominated by the
  // expanding replacement. These must be dominated by any operands that
  // will be required in the expansion.
  SmallVector<Instruction *, 4> Inputs;
  if (Instruction *I = dyn_cast<Instruction>(LF.OperandValToReplace))
    Inputs.push_back(I);
  if (LU.Kind == LSRUse::ICmpZero)
    if (Instruction *I =
          dyn_cast<Instruction>(cast<ICmpInst>(LF.UserInst)->getOperand(1)))
      Inputs.push_back(I);
  if (LF.PostIncLoops.count(L)) {
    if (LF.isUseFullyOutsideLoop(L))
      Inputs.push_back(L->getLoopLatch()->getTerminator());
    else
      Inputs.push_back(IVIncInsertPos);
  }
  // The expansion must also be dominated by the increment positions of any
  // loops it for which it is using post-inc mode.
  for (const Loop *PIL : LF.PostIncLoops) {
    if (PIL == L) continue;

    // Be dominated by the loop exit.
    SmallVector<BasicBlock *, 4> ExitingBlocks;
    PIL->getExitingBlocks(ExitingBlocks);
    if (!ExitingBlocks.empty()) {
      BasicBlock *BB = ExitingBlocks[0];
      for (unsigned i = 1, e = ExitingBlocks.size(); i != e; ++i)
        BB = DT.findNearestCommonDominator(BB, ExitingBlocks[i]);
      Inputs.push_back(BB->getTerminator());
    }
  }

  assert(!isa<PHINode>(LowestIP) && !LowestIP->isEHPad()
         && !isa<DbgInfoIntrinsic>(LowestIP) &&
         "Insertion point must be a normal instruction");

  // Then, climb up the immediate dominator tree as far as we can go while
  // still being dominated by the input positions.
  BasicBlock::iterator IP = HoistInsertPosition(LowestIP, Inputs);

  // Don't insert instructions before PHI nodes.
  while (isa<PHINode>(IP)) ++IP;

  // Ignore landingpad instructions.
  while (IP->isEHPad()) ++IP;

  // Ignore debug intrinsics.
  while (isa<DbgInfoIntrinsic>(IP)) ++IP;

  // Set IP below instructions recently inserted by SCEVExpander. This keeps the
  // IP consistent across expansions and allows the previously inserted
  // instructions to be reused by subsequent expansion.
  while (Rewriter.isInsertedInstruction(&*IP) && IP != LowestIP)
    ++IP;

  return IP;
}

/// Emit instructions for the leading candidate expression for this LSRUse (this
/// is called "expanding").
Value *LSRInstance::Expand(const LSRUse &LU, const LSRFixup &LF,
                           const Formula &F, BasicBlock::iterator IP,
                           SCEVExpander &Rewriter,
                           SmallVectorImpl<WeakTrackingVH> &DeadInsts) const {
  if (LU.RigidFormula)
    return LF.OperandValToReplace;

  // Determine an input position which will be dominated by the operands and
  // which will dominate the result.
  IP = AdjustInsertPositionForExpand(IP, LF, LU, Rewriter);
  Rewriter.setInsertPoint(&*IP);

  // Inform the Rewriter if we have a post-increment use, so that it can
  // perform an advantageous expansion.
  Rewriter.setPostInc(LF.PostIncLoops);

  // This is the type that the user actually needs.
  Type *OpTy = LF.OperandValToReplace->getType();
  // This will be the type that we'll initially expand to.
  Type *Ty = F.getType();
  if (!Ty)
    // No type known; just expand directly to the ultimate type.
    Ty = OpTy;
  else if (SE.getEffectiveSCEVType(Ty) == SE.getEffectiveSCEVType(OpTy))
    // Expand directly to the ultimate type if it's the right size.
    Ty = OpTy;
  // This is the type to do integer arithmetic in.
  Type *IntTy = SE.getEffectiveSCEVType(Ty);

  // Build up a list of operands to add together to form the full base.
  SmallVector<const SCEV *, 8> Ops;

  // Expand the BaseRegs portion.
  for (const SCEV *Reg : F.BaseRegs) {
    assert(!Reg->isZero() && "Zero allocated in a base register!");

    // If we're expanding for a post-inc user, make the post-inc adjustment.
    Reg = denormalizeForPostIncUse(Reg, LF.PostIncLoops, SE);
    Ops.push_back(SE.getUnknown(Rewriter.expandCodeFor(Reg, nullptr)));
  }

  // Expand the ScaledReg portion.
  Value *ICmpScaledV = nullptr;
  if (F.Scale != 0) {
    const SCEV *ScaledS = F.ScaledReg;

    // If we're expanding for a post-inc user, make the post-inc adjustment.
    PostIncLoopSet &Loops = const_cast<PostIncLoopSet &>(LF.PostIncLoops);
    ScaledS = denormalizeForPostIncUse(ScaledS, Loops, SE);

    if (LU.Kind == LSRUse::ICmpZero) {
      // Expand ScaleReg as if it was part of the base regs.
      if (F.Scale == 1)
        Ops.push_back(
            SE.getUnknown(Rewriter.expandCodeFor(ScaledS, nullptr)));
      else {
        // An interesting way of "folding" with an icmp is to use a negated
        // scale, which we'll implement by inserting it into the other operand
        // of the icmp.
        assert(F.Scale == -1 &&
               "The only scale supported by ICmpZero uses is -1!");
        ICmpScaledV = Rewriter.expandCodeFor(ScaledS, nullptr);
      }
    } else {
      // Otherwise just expand the scaled register and an explicit scale,
      // which is expected to be matched as part of the address.

      // Flush the operand list to suppress SCEVExpander hoisting address modes.
      // Unless the addressing mode will not be folded.
      if (!Ops.empty() && LU.Kind == LSRUse::Address &&
          isAMCompletelyFolded(TTI, LU, F)) {
        Value *FullV = Rewriter.expandCodeFor(SE.getAddExpr(Ops), nullptr);
        Ops.clear();
        Ops.push_back(SE.getUnknown(FullV));
      }
      ScaledS = SE.getUnknown(Rewriter.expandCodeFor(ScaledS, nullptr));
      if (F.Scale != 1)
        ScaledS =
            SE.getMulExpr(ScaledS, SE.getConstant(ScaledS->getType(), F.Scale));
      Ops.push_back(ScaledS);
    }
  }

  // Expand the GV portion.
  if (F.BaseGV) {
    // Flush the operand list to suppress SCEVExpander hoisting.
    if (!Ops.empty()) {
      Value *FullV = Rewriter.expandCodeFor(SE.getAddExpr(Ops), Ty);
      Ops.clear();
      Ops.push_back(SE.getUnknown(FullV));
    }
    Ops.push_back(SE.getUnknown(F.BaseGV));
  }

  // Flush the operand list to suppress SCEVExpander hoisting of both folded and
  // unfolded offsets. LSR assumes they both live next to their uses.
  if (!Ops.empty()) {
    Value *FullV = Rewriter.expandCodeFor(SE.getAddExpr(Ops), Ty);
    Ops.clear();
    Ops.push_back(SE.getUnknown(FullV));
  }

  // Expand the immediate portion.
  int64_t Offset = (uint64_t)F.BaseOffset + LF.Offset;
  if (Offset != 0) {
    if (LU.Kind == LSRUse::ICmpZero) {
      // The other interesting way of "folding" with an ICmpZero is to use a
      // negated immediate.
      if (!ICmpScaledV)
        ICmpScaledV = ConstantInt::get(IntTy, -(uint64_t)Offset);
      else {
        Ops.push_back(SE.getUnknown(ICmpScaledV));
        ICmpScaledV = ConstantInt::get(IntTy, Offset);
      }
    } else {
      // Just add the immediate values. These again are expected to be matched
      // as part of the address.
      Ops.push_back(SE.getUnknown(ConstantInt::getSigned(IntTy, Offset)));
    }
  }

  // Expand the unfolded offset portion.
  int64_t UnfoldedOffset = F.UnfoldedOffset;
  if (UnfoldedOffset != 0) {
    // Just add the immediate values.
    Ops.push_back(SE.getUnknown(ConstantInt::getSigned(IntTy,
                                                       UnfoldedOffset)));
  }

  // Emit instructions summing all the operands.
  const SCEV *FullS = Ops.empty() ?
                      SE.getConstant(IntTy, 0) :
                      SE.getAddExpr(Ops);
  Value *FullV = Rewriter.expandCodeFor(FullS, Ty);

  // We're done expanding now, so reset the rewriter.
  Rewriter.clearPostInc();

  // An ICmpZero Formula represents an ICmp which we're handling as a
  // comparison against zero. Now that we've expanded an expression for that
  // form, update the ICmp's other operand.
  if (LU.Kind == LSRUse::ICmpZero) {
    ICmpInst *CI = cast<ICmpInst>(LF.UserInst);
    if (auto *OperandIsInstr = dyn_cast<Instruction>(CI->getOperand(1)))
      DeadInsts.emplace_back(OperandIsInstr);
    assert(!F.BaseGV && "ICmp does not support folding a global value and "
                           "a scale at the same time!");
    if (F.Scale == -1) {
      if (ICmpScaledV->getType() != OpTy) {
        Instruction *Cast =
          CastInst::Create(CastInst::getCastOpcode(ICmpScaledV, false,
                                                   OpTy, false),
                           ICmpScaledV, OpTy, "tmp", CI);
        ICmpScaledV = Cast;
      }
      CI->setOperand(1, ICmpScaledV);
    } else {
      // A scale of 1 means that the scale has been expanded as part of the
      // base regs.
      assert((F.Scale == 0 || F.Scale == 1) &&
             "ICmp does not support folding a global value and "
             "a scale at the same time!");
      Constant *C = ConstantInt::getSigned(SE.getEffectiveSCEVType(OpTy),
                                           -(uint64_t)Offset);
      if (C->getType() != OpTy)
        C = ConstantExpr::getCast(CastInst::getCastOpcode(C, false,
                                                          OpTy, false),
                                  C, OpTy);

      CI->setOperand(1, C);
    }
  }

  return FullV;
}

/// Helper for Rewrite. PHI nodes are special because the use of their operands
/// effectively happens in their predecessor blocks, so the expression may need
/// to be expanded in multiple places.
void LSRInstance::RewriteForPHI(
    PHINode *PN, const LSRUse &LU, const LSRFixup &LF, const Formula &F,
    SCEVExpander &Rewriter, SmallVectorImpl<WeakTrackingVH> &DeadInsts) const {
  DenseMap<BasicBlock *, Value *> Inserted;
  for (unsigned i = 0, e = PN->getNumIncomingValues(); i != e; ++i)
    if (PN->getIncomingValue(i) == LF.OperandValToReplace) {
      bool needUpdateFixups = false;
      BasicBlock *BB = PN->getIncomingBlock(i);

      // If this is a critical edge, split the edge so that we do not insert
      // the code on all predecessor/successor paths.  We do this unless this
      // is the canonical backedge for this loop, which complicates post-inc
      // users.
      if (e != 1 && BB->getTerminator()->getNumSuccessors() > 1 &&
          !isa<IndirectBrInst>(BB->getTerminator()) &&
          !isa<CatchSwitchInst>(BB->getTerminator())) {
        BasicBlock *Parent = PN->getParent();
        Loop *PNLoop = LI.getLoopFor(Parent);
        if (!PNLoop || Parent != PNLoop->getHeader()) {
          // Split the critical edge.
          BasicBlock *NewBB = nullptr;
          if (!Parent->isLandingPad()) {
            NewBB =
                SplitCriticalEdge(BB, Parent,
                                  CriticalEdgeSplittingOptions(&DT, &LI, MSSAU)
                                      .setMergeIdenticalEdges()
                                      .setKeepOneInputPHIs());
          } else {
            SmallVector<BasicBlock*, 2> NewBBs;
            SplitLandingPadPredecessors(Parent, BB, "", "", NewBBs, &DT, &LI);
            NewBB = NewBBs[0];
          }
          // If NewBB==NULL, then SplitCriticalEdge refused to split because all
          // phi predecessors are identical. The simple thing to do is skip
          // splitting in this case rather than complicate the API.
          if (NewBB) {
            // If PN is outside of the loop and BB is in the loop, we want to
            // move the block to be immediately before the PHI block, not
            // immediately after BB.
            if (L->contains(BB) && !L->contains(PN))
              NewBB->moveBefore(PN->getParent());

            // Splitting the edge can reduce the number of PHI entries we have.
            e = PN->getNumIncomingValues();
            BB = NewBB;
            i = PN->getBasicBlockIndex(BB);

            needUpdateFixups = true;
          }
        }
      }

      std::pair<DenseMap<BasicBlock *, Value *>::iterator, bool> Pair =
        Inserted.insert(std::make_pair(BB, static_cast<Value *>(nullptr)));
      if (!Pair.second)
        PN->setIncomingValue(i, Pair.first->second);
      else {
        Value *FullV = Expand(LU, LF, F, BB->getTerminator()->getIterator(),
                              Rewriter, DeadInsts);

        // If this is reuse-by-noop-cast, insert the noop cast.
        Type *OpTy = LF.OperandValToReplace->getType();
        if (FullV->getType() != OpTy)
          FullV =
            CastInst::Create(CastInst::getCastOpcode(FullV, false,
                                                     OpTy, false),
                             FullV, LF.OperandValToReplace->getType(),
                             "tmp", BB->getTerminator());

        PN->setIncomingValue(i, FullV);
        Pair.first->second = FullV;
      }

      // If LSR splits critical edge and phi node has other pending
      // fixup operands, we need to update those pending fixups. Otherwise
      // formulae will not be implemented completely and some instructions
      // will not be eliminated.
      if (needUpdateFixups) {
        for (size_t LUIdx = 0, NumUses = Uses.size(); LUIdx != NumUses; ++LUIdx)
          for (LSRFixup &Fixup : Uses[LUIdx].Fixups)
            // If fixup is supposed to rewrite some operand in the phi
            // that was just updated, it may be already moved to
            // another phi node. Such fixup requires update.
            if (Fixup.UserInst == PN) {
              // Check if the operand we try to replace still exists in the
              // original phi.
              bool foundInOriginalPHI = false;
              for (const auto &val : PN->incoming_values())
                if (val == Fixup.OperandValToReplace) {
                  foundInOriginalPHI = true;
                  break;
                }

              // If fixup operand found in original PHI - nothing to do.
              if (foundInOriginalPHI)
                continue;

              // Otherwise it might be moved to another PHI and requires update.
              // If fixup operand not found in any of the incoming blocks that
              // means we have already rewritten it - nothing to do.
              for (const auto &Block : PN->blocks())
                for (BasicBlock::iterator I = Block->begin(); isa<PHINode>(I);
                     ++I) {
                  PHINode *NewPN = cast<PHINode>(I);
                  for (const auto &val : NewPN->incoming_values())
                    if (val == Fixup.OperandValToReplace)
                      Fixup.UserInst = NewPN;
                }
            }
      }
    }
}

/// Emit instructions for the leading candidate expression for this LSRUse (this
/// is called "expanding"), and update the UserInst to reference the newly
/// expanded value.
void LSRInstance::Rewrite(const LSRUse &LU, const LSRFixup &LF,
                          const Formula &F, SCEVExpander &Rewriter,
                          SmallVectorImpl<WeakTrackingVH> &DeadInsts) const {
  // First, find an insertion point that dominates UserInst. For PHI nodes,
  // find the nearest block which dominates all the relevant uses.
  if (PHINode *PN = dyn_cast<PHINode>(LF.UserInst)) {
    RewriteForPHI(PN, LU, LF, F, Rewriter, DeadInsts);
  } else {
    Value *FullV =
      Expand(LU, LF, F, LF.UserInst->getIterator(), Rewriter, DeadInsts);

    // If this is reuse-by-noop-cast, insert the noop cast.
    Type *OpTy = LF.OperandValToReplace->getType();
    if (FullV->getType() != OpTy) {
      Instruction *Cast =
        CastInst::Create(CastInst::getCastOpcode(FullV, false, OpTy, false),
                         FullV, OpTy, "tmp", LF.UserInst);
      FullV = Cast;
    }

    // Update the user. ICmpZero is handled specially here (for now) because
    // Expand may have updated one of the operands of the icmp already, and
    // its new value may happen to be equal to LF.OperandValToReplace, in
    // which case doing replaceUsesOfWith leads to replacing both operands
    // with the same value. TODO: Reorganize this.
    if (LU.Kind == LSRUse::ICmpZero)
      LF.UserInst->setOperand(0, FullV);
    else
      LF.UserInst->replaceUsesOfWith(LF.OperandValToReplace, FullV);
  }

  if (auto *OperandIsInstr = dyn_cast<Instruction>(LF.OperandValToReplace))
    DeadInsts.emplace_back(OperandIsInstr);
}

/// Rewrite all the fixup locations with new values, following the chosen
/// solution.
void LSRInstance::ImplementSolution(
    const SmallVectorImpl<const Formula *> &Solution) {
  // Keep track of instructions we may have made dead, so that
  // we can remove them after we are done working.
  SmallVector<WeakTrackingVH, 16> DeadInsts;

  SCEVExpander Rewriter(SE, L->getHeader()->getModule()->getDataLayout(), "lsr",
                        false);
#ifndef NDEBUG
  Rewriter.setDebugType(DEBUG_TYPE);
#endif
  Rewriter.disableCanonicalMode();
  Rewriter.enableLSRMode();
  Rewriter.setIVIncInsertPos(L, IVIncInsertPos);

  // Mark phi nodes that terminate chains so the expander tries to reuse them.
  for (const IVChain &Chain : IVChainVec) {
    if (PHINode *PN = dyn_cast<PHINode>(Chain.tailUserInst()))
      Rewriter.setChainedPhi(PN);
  }

  // Expand the new value definitions and update the users.
  for (size_t LUIdx = 0, NumUses = Uses.size(); LUIdx != NumUses; ++LUIdx)
    for (const LSRFixup &Fixup : Uses[LUIdx].Fixups) {
      Rewrite(Uses[LUIdx], Fixup, *Solution[LUIdx], Rewriter, DeadInsts);
      Changed = true;
    }

  for (const IVChain &Chain : IVChainVec) {
    GenerateIVChain(Chain, Rewriter, DeadInsts);
    Changed = true;
  }
  // Clean up after ourselves. This must be done before deleting any
  // instructions.
  Rewriter.clear();

  Changed |= RecursivelyDeleteTriviallyDeadInstructionsPermissive(DeadInsts,
                                                                  &TLI, MSSAU);
}

LSRInstance::LSRInstance(Loop *L, IVUsers &IU, ScalarEvolution &SE,
                         DominatorTree &DT, LoopInfo &LI,
                         const TargetTransformInfo &TTI, AssumptionCache &AC,
                         TargetLibraryInfo &TLI, MemorySSAUpdater *MSSAU)
    : IU(IU), SE(SE), DT(DT), LI(LI), AC(AC), TLI(TLI), TTI(TTI), L(L),
<<<<<<< HEAD
      MSSAU(MSSAU), FavorBackedgeIndex(EnableBackedgeIndexing &&
                                       TTI.getPreferredAddressingMode(L, &SE) ==
                                           TTI::AMK_PreIndexed) {
=======
      MSSAU(MSSAU), AMK(PreferredAddresingMode.getNumOccurrences() > 0 ?
        PreferredAddresingMode : TTI.getPreferredAddressingMode(L, &SE)) {
>>>>>>> 2e412c55
  // If LoopSimplify form is not available, stay out of trouble.
  if (!L->isLoopSimplifyForm())
    return;

  // If there's no interesting work to be done, bail early.
  if (IU.empty()) return;

  // If there's too much analysis to be done, bail early. We won't be able to
  // model the problem anyway.
  unsigned NumUsers = 0;
  for (const IVStrideUse &U : IU) {
    if (++NumUsers > MaxIVUsers) {
      (void)U;
      LLVM_DEBUG(dbgs() << "LSR skipping loop, too many IV Users in " << U
                        << "\n");
      return;
    }
    // Bail out if we have a PHI on an EHPad that gets a value from a
    // CatchSwitchInst.  Because the CatchSwitchInst cannot be split, there is
    // no good place to stick any instructions.
    if (auto *PN = dyn_cast<PHINode>(U.getUser())) {
       auto *FirstNonPHI = PN->getParent()->getFirstNonPHI();
       if (isa<FuncletPadInst>(FirstNonPHI) ||
           isa<CatchSwitchInst>(FirstNonPHI))
         for (BasicBlock *PredBB : PN->blocks())
           if (isa<CatchSwitchInst>(PredBB->getFirstNonPHI()))
             return;
    }
  }

#ifndef NDEBUG
  // All dominating loops must have preheaders, or SCEVExpander may not be able
  // to materialize an AddRecExpr whose Start is an outer AddRecExpr.
  //
  // IVUsers analysis should only create users that are dominated by simple loop
  // headers. Since this loop should dominate all of its users, its user list
  // should be empty if this loop itself is not within a simple loop nest.
  for (DomTreeNode *Rung = DT.getNode(L->getLoopPreheader());
       Rung; Rung = Rung->getIDom()) {
    BasicBlock *BB = Rung->getBlock();
    const Loop *DomLoop = LI.getLoopFor(BB);
    if (DomLoop && DomLoop->getHeader() == BB) {
      assert(DomLoop->getLoopPreheader() && "LSR needs a simplified loop nest");
    }
  }
#endif // DEBUG

  LLVM_DEBUG(dbgs() << "\nLSR on loop ";
             L->getHeader()->printAsOperand(dbgs(), /*PrintType=*/false);
             dbgs() << ":\n");

  // First, perform some low-level loop optimizations.
  OptimizeShadowIV();
  OptimizeLoopTermCond();

  // If loop preparation eliminates all interesting IV users, bail.
  if (IU.empty()) return;

  // Skip nested loops until we can model them better with formulae.
  if (!L->isInnermost()) {
    LLVM_DEBUG(dbgs() << "LSR skipping outer loop " << *L << "\n");
    return;
  }

  // Start collecting data and preparing for the solver.
  // If number of registers is not the major cost, we cannot benefit from the
  // current profitable chain optimization which is based on number of
  // registers.
  // FIXME: add profitable chain optimization for other kinds major cost, for
  // example number of instructions.
  if (TTI.isNumRegsMajorCostOfLSR() || StressIVChain)
    CollectChains();
  CollectInterestingTypesAndFactors();
  CollectFixupsAndInitialFormulae();
  CollectLoopInvariantFixupsAndFormulae();

  if (Uses.empty())
    return;

  LLVM_DEBUG(dbgs() << "LSR found " << Uses.size() << " uses:\n";
             print_uses(dbgs()));

  // Now use the reuse data to generate a bunch of interesting ways
  // to formulate the values needed for the uses.
  GenerateAllReuseFormulae();

  FilterOutUndesirableDedicatedRegisters();
  NarrowSearchSpaceUsingHeuristics();

  SmallVector<const Formula *, 8> Solution;
  Solve(Solution);

  // Release memory that is no longer needed.
  Factors.clear();
  Types.clear();
  RegUses.clear();

  if (Solution.empty())
    return;

#ifndef NDEBUG
  // Formulae should be legal.
  for (const LSRUse &LU : Uses) {
    for (const Formula &F : LU.Formulae)
      assert(isLegalUse(TTI, LU.MinOffset, LU.MaxOffset, LU.Kind, LU.AccessTy,
                        F) && "Illegal formula generated!");
  };
#endif

  // Now that we've decided what we want, make it so.
  ImplementSolution(Solution);
}

#if !defined(NDEBUG) || defined(LLVM_ENABLE_DUMP)
void LSRInstance::print_factors_and_types(raw_ostream &OS) const {
  if (Factors.empty() && Types.empty()) return;

  OS << "LSR has identified the following interesting factors and types: ";
  bool First = true;

  for (int64_t Factor : Factors) {
    if (!First) OS << ", ";
    First = false;
    OS << '*' << Factor;
  }

  for (Type *Ty : Types) {
    if (!First) OS << ", ";
    First = false;
    OS << '(' << *Ty << ')';
  }
  OS << '\n';
}

void LSRInstance::print_fixups(raw_ostream &OS) const {
  OS << "LSR is examining the following fixup sites:\n";
  for (const LSRUse &LU : Uses)
    for (const LSRFixup &LF : LU.Fixups) {
      dbgs() << "  ";
      LF.print(OS);
      OS << '\n';
    }
}

void LSRInstance::print_uses(raw_ostream &OS) const {
  OS << "LSR is examining the following uses:\n";
  for (const LSRUse &LU : Uses) {
    dbgs() << "  ";
    LU.print(OS);
    OS << '\n';
    for (const Formula &F : LU.Formulae) {
      OS << "    ";
      F.print(OS);
      OS << '\n';
    }
  }
}

void LSRInstance::print(raw_ostream &OS) const {
  print_factors_and_types(OS);
  print_fixups(OS);
  print_uses(OS);
}

LLVM_DUMP_METHOD void LSRInstance::dump() const {
  print(errs()); errs() << '\n';
}
#endif

namespace {

class LoopStrengthReduce : public LoopPass {
public:
  static char ID; // Pass ID, replacement for typeid

  LoopStrengthReduce();

private:
  bool runOnLoop(Loop *L, LPPassManager &LPM) override;
  void getAnalysisUsage(AnalysisUsage &AU) const override;
};

} // end anonymous namespace

LoopStrengthReduce::LoopStrengthReduce() : LoopPass(ID) {
  initializeLoopStrengthReducePass(*PassRegistry::getPassRegistry());
}

void LoopStrengthReduce::getAnalysisUsage(AnalysisUsage &AU) const {
  // We split critical edges, so we change the CFG.  However, we do update
  // many analyses if they are around.
  AU.addPreservedID(LoopSimplifyID);

  AU.addRequired<LoopInfoWrapperPass>();
  AU.addPreserved<LoopInfoWrapperPass>();
  AU.addRequiredID(LoopSimplifyID);
  AU.addRequired<DominatorTreeWrapperPass>();
  AU.addPreserved<DominatorTreeWrapperPass>();
  AU.addRequired<ScalarEvolutionWrapperPass>();
  AU.addPreserved<ScalarEvolutionWrapperPass>();
  AU.addRequired<AssumptionCacheTracker>();
  AU.addRequired<TargetLibraryInfoWrapperPass>();
  // Requiring LoopSimplify a second time here prevents IVUsers from running
  // twice, since LoopSimplify was invalidated by running ScalarEvolution.
  AU.addRequiredID(LoopSimplifyID);
  AU.addRequired<IVUsersWrapperPass>();
  AU.addPreserved<IVUsersWrapperPass>();
  AU.addRequired<TargetTransformInfoWrapperPass>();
  AU.addPreserved<MemorySSAWrapperPass>();
}

using EqualValues = SmallVector<std::tuple<WeakVH, int64_t, DIExpression *>, 4>;
using EqualValuesMap = DenseMap<DbgValueInst *, EqualValues>;

static void DbgGatherEqualValues(Loop *L, ScalarEvolution &SE,
                                 EqualValuesMap &DbgValueToEqualSet) {
  for (auto &B : L->getBlocks()) {
    for (auto &I : *B) {
      auto DVI = dyn_cast<DbgValueInst>(&I);
      if (!DVI)
        continue;
      auto V = DVI->getVariableLocation();
      if (!V || !SE.isSCEVable(V->getType()))
        continue;
      auto DbgValueSCEV = SE.getSCEV(V);
      EqualValues EqSet;
      for (PHINode &Phi : L->getHeader()->phis()) {
        if (V->getType() != Phi.getType())
          continue;
        if (!SE.isSCEVable(Phi.getType()))
          continue;
        auto PhiSCEV = SE.getSCEV(&Phi);
        Optional<APInt> Offset =
                SE.computeConstantDifference(DbgValueSCEV, PhiSCEV);
        if (Offset && Offset->getMinSignedBits() <= 64)
          EqSet.emplace_back(std::make_tuple(
              &Phi, Offset.getValue().getSExtValue(), DVI->getExpression()));
      }
      DbgValueToEqualSet[DVI] = std::move(EqSet);
    }
  }
}

static void DbgApplyEqualValues(EqualValuesMap &DbgValueToEqualSet) {
  for (auto A : DbgValueToEqualSet) {
    auto DVI = A.first;
    // Only update those that are now undef.
    if (!isa_and_nonnull<UndefValue>(DVI->getVariableLocation()))
      continue;
    for (auto EV : A.second) {
      auto V = std::get<WeakVH>(EV);
      if (!V)
        continue;
      auto DbgDIExpr = std::get<DIExpression *>(EV);
      auto Offset = std::get<int64_t>(EV);
      auto &Ctx = DVI->getContext();
      DVI->setOperand(0, MetadataAsValue::get(Ctx, ValueAsMetadata::get(V)));
      if (Offset) {
        SmallVector<uint64_t, 8> Ops;
        DIExpression::appendOffset(Ops, Offset);
        DbgDIExpr = DIExpression::prependOpcodes(DbgDIExpr, Ops, true);
      }
      DVI->setOperand(2, MetadataAsValue::get(Ctx, DbgDIExpr));
      break;
    }
  }
}

static bool ReduceLoopStrength(Loop *L, IVUsers &IU, ScalarEvolution &SE,
                               DominatorTree &DT, LoopInfo &LI,
                               const TargetTransformInfo &TTI,
                               AssumptionCache &AC, TargetLibraryInfo &TLI,
                               MemorySSA *MSSA) {

  bool Changed = false;
  std::unique_ptr<MemorySSAUpdater> MSSAU;
  if (MSSA)
    MSSAU = std::make_unique<MemorySSAUpdater>(MSSA);

  // Run the main LSR transformation.
  Changed |=
      LSRInstance(L, IU, SE, DT, LI, TTI, AC, TLI, MSSAU.get()).getChanged();

  // Debug preservation - before we start removing anything create equivalence
  // sets for the llvm.dbg.value intrinsics.
  EqualValuesMap DbgValueToEqualSet;
  DbgGatherEqualValues(L, SE, DbgValueToEqualSet);

  // Remove any extra phis created by processing inner loops.
  Changed |= DeleteDeadPHIs(L->getHeader(), &TLI, MSSAU.get());
  if (EnablePhiElim && L->isLoopSimplifyForm()) {
    SmallVector<WeakTrackingVH, 16> DeadInsts;
    const DataLayout &DL = L->getHeader()->getModule()->getDataLayout();
    SCEVExpander Rewriter(SE, DL, "lsr", false);
#ifndef NDEBUG
    Rewriter.setDebugType(DEBUG_TYPE);
#endif
    unsigned numFolded = Rewriter.replaceCongruentIVs(L, &DT, DeadInsts, &TTI);
    if (numFolded) {
      Changed = true;
      RecursivelyDeleteTriviallyDeadInstructionsPermissive(DeadInsts, &TLI,
                                                           MSSAU.get());
      DeleteDeadPHIs(L->getHeader(), &TLI, MSSAU.get());
    }
  }

  DbgApplyEqualValues(DbgValueToEqualSet);

  return Changed;
}

bool LoopStrengthReduce::runOnLoop(Loop *L, LPPassManager & /*LPM*/) {
  if (skipLoop(L))
    return false;

  auto &IU = getAnalysis<IVUsersWrapperPass>().getIU();
  auto &SE = getAnalysis<ScalarEvolutionWrapperPass>().getSE();
  auto &DT = getAnalysis<DominatorTreeWrapperPass>().getDomTree();
  auto &LI = getAnalysis<LoopInfoWrapperPass>().getLoopInfo();
  const auto &TTI = getAnalysis<TargetTransformInfoWrapperPass>().getTTI(
      *L->getHeader()->getParent());
  auto &AC = getAnalysis<AssumptionCacheTracker>().getAssumptionCache(
      *L->getHeader()->getParent());
  auto &TLI = getAnalysis<TargetLibraryInfoWrapperPass>().getTLI(
      *L->getHeader()->getParent());
  auto *MSSAAnalysis = getAnalysisIfAvailable<MemorySSAWrapperPass>();
  MemorySSA *MSSA = nullptr;
  if (MSSAAnalysis)
    MSSA = &MSSAAnalysis->getMSSA();
  return ReduceLoopStrength(L, IU, SE, DT, LI, TTI, AC, TLI, MSSA);
}

PreservedAnalyses LoopStrengthReducePass::run(Loop &L, LoopAnalysisManager &AM,
                                              LoopStandardAnalysisResults &AR,
                                              LPMUpdater &) {
  if (!ReduceLoopStrength(&L, AM.getResult<IVUsersAnalysis>(L, AR), AR.SE,
                          AR.DT, AR.LI, AR.TTI, AR.AC, AR.TLI, AR.MSSA))
    return PreservedAnalyses::all();

  auto PA = getLoopPassPreservedAnalyses();
  if (AR.MSSA)
    PA.preserve<MemorySSAAnalysis>();
  return PA;
}

char LoopStrengthReduce::ID = 0;

INITIALIZE_PASS_BEGIN(LoopStrengthReduce, "loop-reduce",
                      "Loop Strength Reduction", false, false)
INITIALIZE_PASS_DEPENDENCY(TargetTransformInfoWrapperPass)
INITIALIZE_PASS_DEPENDENCY(DominatorTreeWrapperPass)
INITIALIZE_PASS_DEPENDENCY(ScalarEvolutionWrapperPass)
INITIALIZE_PASS_DEPENDENCY(IVUsersWrapperPass)
INITIALIZE_PASS_DEPENDENCY(LoopInfoWrapperPass)
INITIALIZE_PASS_DEPENDENCY(LoopSimplify)
INITIALIZE_PASS_END(LoopStrengthReduce, "loop-reduce",
                    "Loop Strength Reduction", false, false)

Pass *llvm::createLoopStrengthReducePass() { return new LoopStrengthReduce(); }<|MERGE_RESOLUTION|>--- conflicted
+++ resolved
@@ -1238,8 +1238,6 @@
 /// Tally up interesting quantities from the given register.
 void Cost::RateRegister(const Formula &F, const SCEV *Reg,
                         SmallPtrSetImpl<const SCEV *> &Regs) {
-  TTI::AddressingModeKind AMK = TTI->getPreferredAddressingMode(L, SE);
-
   if (const SCEVAddRecExpr *AR = dyn_cast<SCEVAddRecExpr>(Reg)) {
     // If this is an addrec for another loop, it should be an invariant
     // with respect to L since L is the innermost loop (at least
@@ -3586,10 +3584,6 @@
   // may generate a post-increment operator. The reason is that the
   // reassociations cause extra base+register formula to be created,
   // and possibly chosen, but the post-increment is more efficient.
-<<<<<<< HEAD
-  TTI::AddressingModeKind AMK = TTI.getPreferredAddressingMode(L, &SE);
-=======
->>>>>>> 2e412c55
   if (AMK == TTI::AMK_PostIndexed && mayUsePostIncMode(TTI, LU, BaseReg, L, SE))
     return;
   SmallVector<const SCEV *, 8> AddOps;
@@ -4254,12 +4248,7 @@
           NewF.BaseOffset = (uint64_t)NewF.BaseOffset + Imm;
           if (!isLegalUse(TTI, LU.MinOffset, LU.MaxOffset,
                           LU.Kind, LU.AccessTy, NewF)) {
-<<<<<<< HEAD
-            if (TTI.getPreferredAddressingMode(this->L, &SE) ==
-                    TTI::AMK_PostIndexed &&
-=======
             if (AMK == TTI::AMK_PostIndexed &&
->>>>>>> 2e412c55
                 mayUsePostIncMode(TTI, LU, OrigReg, this->L, SE))
               continue;
             if (!TTI.isLegalAddImmediate((uint64_t)NewF.UnfoldedOffset + Imm))
@@ -4699,11 +4688,7 @@
 /// If we are over the complexity limit, filter out any post-inc prefering
 /// variables to only post-inc values.
 void LSRInstance::NarrowSearchSpaceByFilterPostInc() {
-<<<<<<< HEAD
-  if (TTI.getPreferredAddressingMode(L, &SE) != TTI::AMK_PostIndexed)
-=======
   if (AMK != TTI::AMK_PostIndexed)
->>>>>>> 2e412c55
     return;
   if (EstimateSearchSpaceComplexity() < ComplexityLimit)
     return;
@@ -5002,12 +4987,7 @@
     // This can sometimes (notably when trying to favour postinc) lead to
     // sub-optimial decisions. There it is best left to the cost modelling to
     // get correct.
-<<<<<<< HEAD
-    if (TTI.getPreferredAddressingMode(L, &SE) != TTI::AMK_PostIndexed ||
-        LU.Kind != LSRUse::Address) {
-=======
     if (AMK != TTI::AMK_PostIndexed || LU.Kind != LSRUse::Address) {
->>>>>>> 2e412c55
       int NumReqRegsToFind = std::min(F.getNumRegs(), ReqRegs.size());
       for (const SCEV *Reg : ReqRegs) {
         if ((F.ScaledReg && F.ScaledReg == Reg) ||
@@ -5588,14 +5568,8 @@
                          const TargetTransformInfo &TTI, AssumptionCache &AC,
                          TargetLibraryInfo &TLI, MemorySSAUpdater *MSSAU)
     : IU(IU), SE(SE), DT(DT), LI(LI), AC(AC), TLI(TLI), TTI(TTI), L(L),
-<<<<<<< HEAD
-      MSSAU(MSSAU), FavorBackedgeIndex(EnableBackedgeIndexing &&
-                                       TTI.getPreferredAddressingMode(L, &SE) ==
-                                           TTI::AMK_PreIndexed) {
-=======
       MSSAU(MSSAU), AMK(PreferredAddresingMode.getNumOccurrences() > 0 ?
         PreferredAddresingMode : TTI.getPreferredAddressingMode(L, &SE)) {
->>>>>>> 2e412c55
   // If LoopSimplify form is not available, stay out of trouble.
   if (!L->isLoopSimplifyForm())
     return;
