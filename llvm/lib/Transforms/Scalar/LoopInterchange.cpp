--- conflicted
+++ resolved
@@ -1146,28 +1146,15 @@
   if (OuterLoopIt == CostMap.end())
     return std::nullopt;
 
-<<<<<<< HEAD
-=======
   if (CC->getLoopCost(*OuterLoop) == CC->getLoopCost(*InnerLoop))
     return std::nullopt;
->>>>>>> 5eee2751
   unsigned InnerIndex = InnerLoopIt->second;
   unsigned OuterIndex = OuterLoopIt->second;
   LLVM_DEBUG(dbgs() << "InnerIndex = " << InnerIndex
                     << ", OuterIndex = " << OuterIndex << "\n");
-<<<<<<< HEAD
-  if (InnerIndex < OuterIndex)
-    return std::optional<bool>(true);
-  assert(InnerIndex != OuterIndex && "CostMap should assign unique "
-                                     "numbers to each loop");
-  if (CC->getLoopCost(*OuterLoop) == CC->getLoopCost(*InnerLoop))
-    return std::nullopt;
-  return std::optional<bool>(false);
-=======
   assert(InnerIndex != OuterIndex && "CostMap should assign unique "
                                      "numbers to each loop");
   return std::optional<bool>(InnerIndex < OuterIndex);
->>>>>>> 5eee2751
 }
 
 std::optional<bool>
