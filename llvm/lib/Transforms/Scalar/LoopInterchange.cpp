--- conflicted
+++ resolved
@@ -563,23 +563,7 @@
     }
 
     unsigned SelecLoopId = selectLoopForInterchange(LoopList);
-<<<<<<< HEAD
-    // Obtain the loop vector returned from loop cache analysis beforehand,
-    // and put each <Loop, index> pair into a map for constant time query
-    // later. Indices in loop vector reprsent the optimal order of the
-    // corresponding loop, e.g., given a loopnest with depth N, index 0
-    // indicates the loop should be placed as the outermost loop and index N
-    // indicates the loop should be placed as the innermost loop.
-    //
-    // For the old pass manager CacheCost would be null.
-    DenseMap<const Loop *, unsigned> CostMap;
-    if (CC != nullptr) {
-      for (const auto &[Idx, Cost] : enumerate(CC->getLoopCosts()))
-        CostMap[Cost.first] = Idx;
-    }
-=======
     CacheCostManager CCM(LoopList[0], AR, DI);
->>>>>>> 10a576f7
     // We try to achieve the globally optimal memory access for the loopnest,
     // and do interchange based on a bubble-sort fasion. We start from
     // the innermost loop, move it outwards to the best possible position
