--- conflicted
+++ resolved
@@ -120,18 +120,8 @@
 
     SmallVector<std::pair<unsigned, MDNode *>, 1> MDs;
     G.getAllMetadata(MDs);
-<<<<<<< HEAD
-
-    // FIXME: Stop using RF_ReuseAndMutateDistinctMDs here, since it's unsound
-    // to mutate metadata that is still referenced by the source module unless
-    // the source is about to be discarded (see IRMover for a valid use).
-    for (auto MD : MDs)
-      GV->addMetadata(MD.first, *MapMetadata(MD.second, VMap,
-                                             RF_ReuseAndMutateDistinctMDs));
-=======
     for (auto MD : MDs)
       GV->addMetadata(MD.first, *MapMetadata(MD.second, VMap));
->>>>>>> 2e412c55
 
     if (G.isDeclaration())
       continue;
