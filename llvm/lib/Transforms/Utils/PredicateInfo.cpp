--- conflicted
+++ resolved
@@ -214,11 +214,8 @@
   // whether it returned a valid result.
   DenseMap<Value *, unsigned int> ValueInfoNums;
 
-<<<<<<< HEAD
-=======
   BumpPtrAllocator &Allocator;
 
->>>>>>> 5ee67ebe
   ValueInfo &getOrCreateValueInfo(Value *);
   const ValueInfo &getValueInfo(Value *) const;
 
