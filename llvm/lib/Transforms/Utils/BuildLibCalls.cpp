--- conflicted
+++ resolved
@@ -166,8 +166,6 @@
   return Changed;
 }
 
-<<<<<<< HEAD
-=======
 static bool setArgNoUndef(Function &F, unsigned ArgNo) {
   if (F.hasParamAttribute(ArgNo, Attribute::NoUndef))
     return false;
@@ -176,7 +174,6 @@
   return true;
 }
 
->>>>>>> 2e412c55
 static bool setRetAndArgsNoUndef(Function &F) {
   return setRetNoUndef(F) | setArgsNoUndef(F);
 }
