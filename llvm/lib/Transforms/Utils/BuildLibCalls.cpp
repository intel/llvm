//===- BuildLibCalls.cpp - Utility builder for libcalls -------------------===//
//
// Part of the LLVM Project, under the Apache License v2.0 with LLVM Exceptions.
// See https://llvm.org/LICENSE.txt for license information.
// SPDX-License-Identifier: Apache-2.0 WITH LLVM-exception
//
//===----------------------------------------------------------------------===//
//
// This file implements some functions that will create standard C libcalls.
//
//===----------------------------------------------------------------------===//

#include "llvm/Transforms/Utils/BuildLibCalls.h"
#include "llvm/ADT/SmallString.h"
#include "llvm/ADT/Statistic.h"
#include "llvm/Analysis/MemoryBuiltins.h"
#include "llvm/Analysis/TargetLibraryInfo.h"
#include "llvm/IR/Argument.h"
#include "llvm/IR/CallingConv.h"
#include "llvm/IR/Constants.h"
#include "llvm/IR/DataLayout.h"
#include "llvm/IR/DerivedTypes.h"
#include "llvm/IR/Function.h"
#include "llvm/IR/IRBuilder.h"
#include "llvm/IR/Module.h"
#include "llvm/IR/Type.h"
#include "llvm/Support/TypeSize.h"
#include <optional>

using namespace llvm;

#define DEBUG_TYPE "build-libcalls"

//- Infer Attributes ---------------------------------------------------------//

STATISTIC(NumReadNone, "Number of functions inferred as readnone");
STATISTIC(NumInaccessibleMemOnly,
          "Number of functions inferred as inaccessiblememonly");
STATISTIC(NumReadOnly, "Number of functions inferred as readonly");
STATISTIC(NumWriteOnly, "Number of functions inferred as writeonly");
STATISTIC(NumArgMemOnly, "Number of functions inferred as argmemonly");
STATISTIC(NumInaccessibleMemOrArgMemOnly,
          "Number of functions inferred as inaccessiblemem_or_argmemonly");
STATISTIC(NumNoUnwind, "Number of functions inferred as nounwind");
STATISTIC(NumNoCapture, "Number of arguments inferred as nocapture");
STATISTIC(NumWriteOnlyArg, "Number of arguments inferred as writeonly");
STATISTIC(NumReadOnlyArg, "Number of arguments inferred as readonly");
STATISTIC(NumNoAlias, "Number of function returns inferred as noalias");
STATISTIC(NumNoUndef, "Number of function returns inferred as noundef returns");
STATISTIC(NumReturnedArg, "Number of arguments inferred as returned");
STATISTIC(NumWillReturn, "Number of functions inferred as willreturn");
STATISTIC(NumCold, "Number of functions inferred as cold");
STATISTIC(NumNoReturn, "Number of functions inferred as no return");

static bool setDoesNotAccessMemory(Function &F) {
  if (F.doesNotAccessMemory())
    return false;
  F.setDoesNotAccessMemory();
  ++NumReadNone;
  return true;
}

static bool setIsCold(Function &F) {
  if (F.hasFnAttribute(Attribute::Cold))
    return false;
  F.addFnAttr(Attribute::Cold);
  ++NumCold;
  return true;
}

static bool setNoReturn(Function &F) {
  if (F.hasFnAttribute(Attribute::NoReturn))
    return false;
  F.addFnAttr(Attribute::NoReturn);
  ++NumNoReturn;
  return true;
}

static bool setOnlyAccessesInaccessibleMemory(Function &F) {
  if (F.onlyAccessesInaccessibleMemory())
    return false;
  F.setOnlyAccessesInaccessibleMemory();
  ++NumInaccessibleMemOnly;
  return true;
}

static bool setOnlyReadsMemory(Function &F) {
  if (F.onlyReadsMemory())
    return false;
  F.setOnlyReadsMemory();
  ++NumReadOnly;
  return true;
}

static bool setOnlyWritesMemory(Function &F) {
  if (F.onlyWritesMemory()) // writeonly or readnone
    return false;
  ++NumWriteOnly;
  F.setOnlyWritesMemory();
  return true;
}

static bool setOnlyAccessesArgMemory(Function &F) {
  if (F.onlyAccessesArgMemory())
    return false;
  F.setOnlyAccessesArgMemory();
  ++NumArgMemOnly;
  return true;
}

static bool setOnlyAccessesInaccessibleMemOrArgMem(Function &F) {
  if (F.onlyAccessesInaccessibleMemOrArgMem())
    return false;
  F.setOnlyAccessesInaccessibleMemOrArgMem();
  ++NumInaccessibleMemOrArgMemOnly;
  return true;
}

static bool setDoesNotThrow(Function &F) {
  if (F.doesNotThrow())
    return false;
  F.setDoesNotThrow();
  ++NumNoUnwind;
  return true;
}

static bool setRetDoesNotAlias(Function &F) {
  if (F.hasRetAttribute(Attribute::NoAlias))
    return false;
  F.addRetAttr(Attribute::NoAlias);
  ++NumNoAlias;
  return true;
}

static bool setDoesNotCapture(Function &F, unsigned ArgNo) {
  if (F.hasParamAttribute(ArgNo, Attribute::NoCapture))
    return false;
  F.addParamAttr(ArgNo, Attribute::NoCapture);
  ++NumNoCapture;
  return true;
}

static bool setDoesNotAlias(Function &F, unsigned ArgNo) {
  if (F.hasParamAttribute(ArgNo, Attribute::NoAlias))
    return false;
  F.addParamAttr(ArgNo, Attribute::NoAlias);
  ++NumNoAlias;
  return true;
}

static bool setOnlyReadsMemory(Function &F, unsigned ArgNo) {
  if (F.hasParamAttribute(ArgNo, Attribute::ReadOnly))
    return false;
  F.addParamAttr(ArgNo, Attribute::ReadOnly);
  ++NumReadOnlyArg;
  return true;
}

static bool setOnlyWritesMemory(Function &F, unsigned ArgNo) {
  if (F.hasParamAttribute(ArgNo, Attribute::WriteOnly))
    return false;
  F.addParamAttr(ArgNo, Attribute::WriteOnly);
  ++NumWriteOnlyArg;
  return true;
}

static bool setRetNoUndef(Function &F) {
  if (!F.getReturnType()->isVoidTy() &&
      !F.hasRetAttribute(Attribute::NoUndef)) {
    F.addRetAttr(Attribute::NoUndef);
    ++NumNoUndef;
    return true;
  }
  return false;
}

static bool setArgsNoUndef(Function &F) {
  bool Changed = false;
  for (unsigned ArgNo = 0; ArgNo < F.arg_size(); ++ArgNo) {
    if (!F.hasParamAttribute(ArgNo, Attribute::NoUndef)) {
      F.addParamAttr(ArgNo, Attribute::NoUndef);
      ++NumNoUndef;
      Changed = true;
    }
  }
  return Changed;
}

static bool setArgNoUndef(Function &F, unsigned ArgNo) {
  if (F.hasParamAttribute(ArgNo, Attribute::NoUndef))
    return false;
  F.addParamAttr(ArgNo, Attribute::NoUndef);
  ++NumNoUndef;
  return true;
}

static bool setRetAndArgsNoUndef(Function &F) {
  bool UndefAdded = false;
  UndefAdded |= setRetNoUndef(F);
  UndefAdded |= setArgsNoUndef(F);
  return UndefAdded;
}

static bool setReturnedArg(Function &F, unsigned ArgNo) {
  if (F.hasParamAttribute(ArgNo, Attribute::Returned))
    return false;
  F.addParamAttr(ArgNo, Attribute::Returned);
  ++NumReturnedArg;
  return true;
}

static bool setNonLazyBind(Function &F) {
  if (F.hasFnAttribute(Attribute::NonLazyBind))
    return false;
  F.addFnAttr(Attribute::NonLazyBind);
  return true;
}

static bool setDoesNotFreeMemory(Function &F) {
  if (F.hasFnAttribute(Attribute::NoFree))
    return false;
  F.addFnAttr(Attribute::NoFree);
  return true;
}

static bool setWillReturn(Function &F) {
  if (F.hasFnAttribute(Attribute::WillReturn))
    return false;
  F.addFnAttr(Attribute::WillReturn);
  ++NumWillReturn;
  return true;
}

static bool setAlignedAllocParam(Function &F, unsigned ArgNo) {
  if (F.hasParamAttribute(ArgNo, Attribute::AllocAlign))
    return false;
  F.addParamAttr(ArgNo, Attribute::AllocAlign);
  return true;
}

static bool setAllocatedPointerParam(Function &F, unsigned ArgNo) {
  if (F.hasParamAttribute(ArgNo, Attribute::AllocatedPointer))
    return false;
  F.addParamAttr(ArgNo, Attribute::AllocatedPointer);
  return true;
}

static bool setAllocSize(Function &F, unsigned ElemSizeArg,
                         std::optional<unsigned> NumElemsArg) {
  if (F.hasFnAttribute(Attribute::AllocSize))
    return false;
  F.addFnAttr(Attribute::getWithAllocSizeArgs(F.getContext(), ElemSizeArg,
                                              NumElemsArg));
  return true;
}

static bool setAllocFamily(Function &F, StringRef Family) {
  if (F.hasFnAttribute("alloc-family"))
    return false;
  F.addFnAttr("alloc-family", Family);
  return true;
}

static bool setAllocKind(Function &F, AllocFnKind K) {
  if (F.hasFnAttribute(Attribute::AllocKind))
    return false;
  F.addFnAttr(
      Attribute::get(F.getContext(), Attribute::AllocKind, uint64_t(K)));
  return true;
}

bool llvm::inferNonMandatoryLibFuncAttrs(Module *M, StringRef Name,
                                         const TargetLibraryInfo &TLI) {
  Function *F = M->getFunction(Name);
  if (!F)
    return false;
  return inferNonMandatoryLibFuncAttrs(*F, TLI);
}

bool llvm::inferNonMandatoryLibFuncAttrs(Function &F,
                                         const TargetLibraryInfo &TLI) {
  LibFunc TheLibFunc;
  if (!(TLI.getLibFunc(F, TheLibFunc) && TLI.has(TheLibFunc)))
    return false;

  bool Changed = false;

  if (F.getParent() != nullptr && F.getParent()->getRtLibUseGOT())
    Changed |= setNonLazyBind(F);

  switch (TheLibFunc) {
  case LibFunc_nan:
  case LibFunc_nanf:
  case LibFunc_nanl:
  case LibFunc_strlen:
  case LibFunc_strnlen:
  case LibFunc_wcslen:
    Changed |= setOnlyReadsMemory(F);
    Changed |= setDoesNotThrow(F);
    Changed |= setOnlyAccessesArgMemory(F);
    Changed |= setWillReturn(F);
    Changed |= setDoesNotCapture(F, 0);
    break;
  case LibFunc_strchr:
  case LibFunc_strrchr:
    Changed |= setOnlyAccessesArgMemory(F);
    Changed |= setOnlyReadsMemory(F);
    Changed |= setDoesNotThrow(F);
    Changed |= setWillReturn(F);
    break;
  case LibFunc_strtol:
  case LibFunc_strtod:
  case LibFunc_strtof:
  case LibFunc_strtoul:
  case LibFunc_strtoll:
  case LibFunc_strtold:
  case LibFunc_strtoull:
    Changed |= setDoesNotThrow(F);
    Changed |= setWillReturn(F);
    Changed |= setDoesNotCapture(F, 1);
    Changed |= setOnlyReadsMemory(F, 0);
    break;
  case LibFunc_strcat:
  case LibFunc_strncat:
    Changed |= setOnlyAccessesArgMemory(F);
    Changed |= setDoesNotThrow(F);
    Changed |= setWillReturn(F);
    Changed |= setReturnedArg(F, 0);
    Changed |= setDoesNotCapture(F, 1);
    Changed |= setOnlyReadsMemory(F, 1);
    Changed |= setDoesNotAlias(F, 0);
    Changed |= setDoesNotAlias(F, 1);
    break;
  case LibFunc_strcpy:
  case LibFunc_strncpy:
    Changed |= setReturnedArg(F, 0);
    [[fallthrough]];
  case LibFunc_stpcpy:
  case LibFunc_stpncpy:
    Changed |= setOnlyAccessesArgMemory(F);
    Changed |= setDoesNotThrow(F);
    Changed |= setWillReturn(F);
    Changed |= setDoesNotCapture(F, 1);
    Changed |= setOnlyWritesMemory(F, 0);
    Changed |= setOnlyReadsMemory(F, 1);
    Changed |= setDoesNotAlias(F, 0);
    Changed |= setDoesNotAlias(F, 1);
    break;
  case LibFunc_strxfrm:
    Changed |= setDoesNotThrow(F);
    Changed |= setWillReturn(F);
    Changed |= setDoesNotCapture(F, 0);
    Changed |= setDoesNotCapture(F, 1);
    Changed |= setOnlyReadsMemory(F, 1);
    break;
  case LibFunc_strcmp:      // 0,1
  case LibFunc_strspn:      // 0,1
  case LibFunc_strncmp:     // 0,1
  case LibFunc_strcspn:     // 0,1
    Changed |= setDoesNotThrow(F);
    Changed |= setOnlyAccessesArgMemory(F);
    Changed |= setWillReturn(F);
    Changed |= setOnlyReadsMemory(F);
    Changed |= setDoesNotCapture(F, 0);
    Changed |= setDoesNotCapture(F, 1);
    break;
  case LibFunc_strcoll:
  case LibFunc_strcasecmp:  // 0,1
  case LibFunc_strncasecmp: //
    // Those functions may depend on the locale, which may be accessed through
    // global memory.
    Changed |= setOnlyReadsMemory(F);
    Changed |= setDoesNotThrow(F);
    Changed |= setWillReturn(F);
    Changed |= setDoesNotCapture(F, 0);
    Changed |= setDoesNotCapture(F, 1);
    break;
  case LibFunc_strstr:
  case LibFunc_strpbrk:
    Changed |= setOnlyAccessesArgMemory(F);
    Changed |= setOnlyReadsMemory(F);
    Changed |= setDoesNotThrow(F);
    Changed |= setWillReturn(F);
    Changed |= setDoesNotCapture(F, 1);
    break;
  case LibFunc_strtok:
  case LibFunc_strtok_r:
    Changed |= setDoesNotThrow(F);
    Changed |= setWillReturn(F);
    Changed |= setDoesNotCapture(F, 1);
    Changed |= setOnlyReadsMemory(F, 1);
    break;
  case LibFunc_scanf:
    Changed |= setRetAndArgsNoUndef(F);
    Changed |= setDoesNotThrow(F);
    Changed |= setDoesNotCapture(F, 0);
    Changed |= setOnlyReadsMemory(F, 0);
    break;
  case LibFunc_setbuf:
  case LibFunc_setvbuf:
    Changed |= setRetAndArgsNoUndef(F);
    Changed |= setDoesNotThrow(F);
    Changed |= setDoesNotCapture(F, 0);
    break;
  case LibFunc_strndup:
    Changed |= setArgNoUndef(F, 1);
    [[fallthrough]];
  case LibFunc_strdup:
    Changed |= setAllocFamily(F, "malloc");
    Changed |= setOnlyAccessesInaccessibleMemOrArgMem(F);
    Changed |= setDoesNotThrow(F);
    Changed |= setRetDoesNotAlias(F);
    Changed |= setWillReturn(F);
    Changed |= setDoesNotCapture(F, 0);
    Changed |= setOnlyReadsMemory(F, 0);
    break;
  case LibFunc_stat:
  case LibFunc_statvfs:
    Changed |= setRetAndArgsNoUndef(F);
    Changed |= setDoesNotThrow(F);
    Changed |= setDoesNotCapture(F, 0);
    Changed |= setDoesNotCapture(F, 1);
    Changed |= setOnlyReadsMemory(F, 0);
    break;
  case LibFunc_sscanf:
    Changed |= setRetAndArgsNoUndef(F);
    Changed |= setDoesNotThrow(F);
    Changed |= setDoesNotCapture(F, 0);
    Changed |= setDoesNotCapture(F, 1);
    Changed |= setOnlyReadsMemory(F, 0);
    Changed |= setOnlyReadsMemory(F, 1);
    break;
  case LibFunc_sprintf:
    Changed |= setRetAndArgsNoUndef(F);
    Changed |= setDoesNotThrow(F);
    Changed |= setDoesNotCapture(F, 0);
    Changed |= setDoesNotAlias(F, 0);
    Changed |= setOnlyWritesMemory(F, 0);
    Changed |= setDoesNotCapture(F, 1);
    Changed |= setOnlyReadsMemory(F, 1);
    break;
  case LibFunc_snprintf:
    Changed |= setRetAndArgsNoUndef(F);
    Changed |= setDoesNotThrow(F);
    Changed |= setDoesNotCapture(F, 0);
    Changed |= setDoesNotAlias(F, 0);
    Changed |= setOnlyWritesMemory(F, 0);
    Changed |= setDoesNotCapture(F, 2);
    Changed |= setOnlyReadsMemory(F, 2);
    break;
  case LibFunc_setitimer:
    Changed |= setRetAndArgsNoUndef(F);
    Changed |= setDoesNotThrow(F);
    Changed |= setWillReturn(F);
    Changed |= setDoesNotCapture(F, 1);
    Changed |= setDoesNotCapture(F, 2);
    Changed |= setOnlyReadsMemory(F, 1);
    break;
  case LibFunc_system:
    // May throw; "system" is a valid pthread cancellation point.
    Changed |= setRetAndArgsNoUndef(F);
    Changed |= setDoesNotCapture(F, 0);
    Changed |= setOnlyReadsMemory(F, 0);
    break;
  case LibFunc_aligned_alloc:
    Changed |= setAlignedAllocParam(F, 0);
    Changed |= setAllocSize(F, 1, std::nullopt);
    Changed |= setAllocKind(F, AllocFnKind::Alloc | AllocFnKind::Uninitialized | AllocFnKind::Aligned);
    [[fallthrough]];
  case LibFunc_valloc:
  case LibFunc_malloc:
  case LibFunc_vec_malloc:
    Changed |= setAllocFamily(F, TheLibFunc == LibFunc_vec_malloc ? "vec_malloc"
                                                                  : "malloc");
    Changed |= setAllocKind(F, AllocFnKind::Alloc | AllocFnKind::Uninitialized);
    Changed |= setAllocSize(F, 0, std::nullopt);
    Changed |= setOnlyAccessesInaccessibleMemory(F);
    Changed |= setRetAndArgsNoUndef(F);
    Changed |= setDoesNotThrow(F);
    Changed |= setRetDoesNotAlias(F);
    Changed |= setWillReturn(F);
    break;
  case LibFunc_memcmp:
    Changed |= setOnlyAccessesArgMemory(F);
    Changed |= setOnlyReadsMemory(F);
    Changed |= setDoesNotThrow(F);
    Changed |= setWillReturn(F);
    Changed |= setDoesNotCapture(F, 0);
    Changed |= setDoesNotCapture(F, 1);
    break;
  case LibFunc_memchr:
  case LibFunc_memrchr:
    Changed |= setDoesNotThrow(F);
    Changed |= setOnlyAccessesArgMemory(F);
    Changed |= setOnlyReadsMemory(F);
    Changed |= setWillReturn(F);
    break;
  case LibFunc_modf:
  case LibFunc_modff:
  case LibFunc_modfl:
    Changed |= setDoesNotThrow(F);
    Changed |= setWillReturn(F);
    Changed |= setOnlyAccessesArgMemory(F);
    Changed |= setOnlyWritesMemory(F);
    Changed |= setDoesNotCapture(F, 1);
    break;
  case LibFunc_memcpy:
    Changed |= setDoesNotThrow(F);
    Changed |= setOnlyAccessesArgMemory(F);
    Changed |= setWillReturn(F);
    Changed |= setDoesNotAlias(F, 0);
    Changed |= setReturnedArg(F, 0);
    Changed |= setOnlyWritesMemory(F, 0);
    Changed |= setDoesNotAlias(F, 1);
    Changed |= setDoesNotCapture(F, 1);
    Changed |= setOnlyReadsMemory(F, 1);
    break;
  case LibFunc_memmove:
    Changed |= setDoesNotThrow(F);
    Changed |= setOnlyAccessesArgMemory(F);
    Changed |= setWillReturn(F);
    Changed |= setReturnedArg(F, 0);
    Changed |= setOnlyWritesMemory(F, 0);
    Changed |= setDoesNotCapture(F, 1);
    Changed |= setOnlyReadsMemory(F, 1);
    break;
  case LibFunc_mempcpy:
  case LibFunc_memccpy:
    Changed |= setWillReturn(F);
    [[fallthrough]];
  case LibFunc_memcpy_chk:
    Changed |= setDoesNotThrow(F);
    Changed |= setOnlyAccessesArgMemory(F);
    Changed |= setDoesNotAlias(F, 0);
    Changed |= setOnlyWritesMemory(F, 0);
    Changed |= setDoesNotAlias(F, 1);
    Changed |= setDoesNotCapture(F, 1);
    Changed |= setOnlyReadsMemory(F, 1);
    break;
  case LibFunc_memalign:
    Changed |= setAllocFamily(F, "malloc");
    Changed |= setAllocKind(F, AllocFnKind::Alloc | AllocFnKind::Aligned |
                                   AllocFnKind::Uninitialized);
    Changed |= setAllocSize(F, 1, std::nullopt);
    Changed |= setAlignedAllocParam(F, 0);
    Changed |= setOnlyAccessesInaccessibleMemory(F);
    Changed |= setRetNoUndef(F);
    Changed |= setDoesNotThrow(F);
    Changed |= setRetDoesNotAlias(F);
    Changed |= setWillReturn(F);
    break;
  case LibFunc_mkdir:
    Changed |= setRetAndArgsNoUndef(F);
    Changed |= setDoesNotThrow(F);
    Changed |= setDoesNotCapture(F, 0);
    Changed |= setOnlyReadsMemory(F, 0);
    break;
  case LibFunc_mktime:
    Changed |= setRetAndArgsNoUndef(F);
    Changed |= setDoesNotThrow(F);
    Changed |= setWillReturn(F);
    Changed |= setDoesNotCapture(F, 0);
    break;
  case LibFunc_realloc:
  case LibFunc_reallocf:
  case LibFunc_vec_realloc:
    Changed |= setAllocFamily(
        F, TheLibFunc == LibFunc_vec_realloc ? "vec_malloc" : "malloc");
    Changed |= setAllocKind(F, AllocFnKind::Realloc);
    Changed |= setAllocatedPointerParam(F, 0);
    Changed |= setAllocSize(F, 1, std::nullopt);
    Changed |= setOnlyAccessesInaccessibleMemOrArgMem(F);
    Changed |= setRetNoUndef(F);
    Changed |= setDoesNotThrow(F);
    Changed |= setRetDoesNotAlias(F);
    Changed |= setWillReturn(F);
    Changed |= setDoesNotCapture(F, 0);
    Changed |= setArgNoUndef(F, 1);
    break;
  case LibFunc_reallocarray:
    Changed |= setAllocFamily(F, "malloc");
    Changed |= setAllocKind(F, AllocFnKind::Realloc);
    Changed |= setAllocatedPointerParam(F, 0);
    Changed |= setAllocSize(F, 1, 2);
    Changed |= setOnlyAccessesInaccessibleMemOrArgMem(F);
    Changed |= setRetNoUndef(F);
    Changed |= setDoesNotThrow(F);
    Changed |= setRetDoesNotAlias(F);
    Changed |= setWillReturn(F);
    Changed |= setDoesNotCapture(F, 0);
    Changed |= setArgNoUndef(F, 1);
    Changed |= setArgNoUndef(F, 2);
    break;
  case LibFunc_read:
    // May throw; "read" is a valid pthread cancellation point.
    Changed |= setRetAndArgsNoUndef(F);
    Changed |= setDoesNotCapture(F, 1);
    break;
  case LibFunc_rewind:
    Changed |= setRetAndArgsNoUndef(F);
    Changed |= setDoesNotThrow(F);
    Changed |= setDoesNotCapture(F, 0);
    break;
  case LibFunc_rmdir:
  case LibFunc_remove:
  case LibFunc_realpath:
    Changed |= setRetAndArgsNoUndef(F);
    Changed |= setDoesNotThrow(F);
    Changed |= setDoesNotCapture(F, 0);
    Changed |= setOnlyReadsMemory(F, 0);
    break;
  case LibFunc_rename:
    Changed |= setRetAndArgsNoUndef(F);
    Changed |= setDoesNotThrow(F);
    Changed |= setDoesNotCapture(F, 0);
    Changed |= setDoesNotCapture(F, 1);
    Changed |= setOnlyReadsMemory(F, 0);
    Changed |= setOnlyReadsMemory(F, 1);
    break;
  case LibFunc_readlink:
    Changed |= setRetAndArgsNoUndef(F);
    Changed |= setDoesNotThrow(F);
    Changed |= setDoesNotCapture(F, 0);
    Changed |= setDoesNotCapture(F, 1);
    Changed |= setOnlyReadsMemory(F, 0);
    break;
  case LibFunc_write:
    // May throw; "write" is a valid pthread cancellation point.
    Changed |= setRetAndArgsNoUndef(F);
    Changed |= setDoesNotCapture(F, 1);
    Changed |= setOnlyReadsMemory(F, 1);
    break;
  case LibFunc_bcopy:
    Changed |= setDoesNotThrow(F);
    Changed |= setOnlyAccessesArgMemory(F);
    Changed |= setWillReturn(F);
    Changed |= setDoesNotCapture(F, 0);
    Changed |= setOnlyReadsMemory(F, 0);
    Changed |= setOnlyWritesMemory(F, 1);
    Changed |= setDoesNotCapture(F, 1);
    break;
  case LibFunc_bcmp:
    Changed |= setDoesNotThrow(F);
    Changed |= setOnlyAccessesArgMemory(F);
    Changed |= setOnlyReadsMemory(F);
    Changed |= setWillReturn(F);
    Changed |= setDoesNotCapture(F, 0);
    Changed |= setDoesNotCapture(F, 1);
    break;
  case LibFunc_bzero:
    Changed |= setDoesNotThrow(F);
    Changed |= setOnlyAccessesArgMemory(F);
    Changed |= setWillReturn(F);
    Changed |= setDoesNotCapture(F, 0);
    Changed |= setOnlyWritesMemory(F, 0);
    break;
  case LibFunc_calloc:
  case LibFunc_vec_calloc:
    Changed |= setAllocFamily(F, TheLibFunc == LibFunc_vec_calloc ? "vec_malloc"
                                                                  : "malloc");
    Changed |= setAllocKind(F, AllocFnKind::Alloc | AllocFnKind::Zeroed);
    Changed |= setAllocSize(F, 0, 1);
    Changed |= setOnlyAccessesInaccessibleMemory(F);
    Changed |= setRetAndArgsNoUndef(F);
    Changed |= setDoesNotThrow(F);
    Changed |= setRetDoesNotAlias(F);
    Changed |= setWillReturn(F);
    break;
  case LibFunc_chmod:
  case LibFunc_chown:
    Changed |= setRetAndArgsNoUndef(F);
    Changed |= setDoesNotThrow(F);
    Changed |= setDoesNotCapture(F, 0);
    Changed |= setOnlyReadsMemory(F, 0);
    break;
  case LibFunc_ctermid:
  case LibFunc_clearerr:
  case LibFunc_closedir:
    Changed |= setRetAndArgsNoUndef(F);
    Changed |= setDoesNotThrow(F);
    Changed |= setDoesNotCapture(F, 0);
    break;
  case LibFunc_atoi:
  case LibFunc_atol:
  case LibFunc_atof:
  case LibFunc_atoll:
    Changed |= setDoesNotThrow(F);
    Changed |= setOnlyReadsMemory(F);
    Changed |= setWillReturn(F);
    Changed |= setDoesNotCapture(F, 0);
    break;
  case LibFunc_access:
    Changed |= setRetAndArgsNoUndef(F);
    Changed |= setDoesNotThrow(F);
    Changed |= setDoesNotCapture(F, 0);
    Changed |= setOnlyReadsMemory(F, 0);
    break;
  case LibFunc_fopen:
    Changed |= setRetAndArgsNoUndef(F);
    Changed |= setDoesNotThrow(F);
    Changed |= setRetDoesNotAlias(F);
    Changed |= setDoesNotCapture(F, 0);
    Changed |= setDoesNotCapture(F, 1);
    Changed |= setOnlyReadsMemory(F, 0);
    Changed |= setOnlyReadsMemory(F, 1);
    break;
  case LibFunc_fdopen:
    Changed |= setRetAndArgsNoUndef(F);
    Changed |= setDoesNotThrow(F);
    Changed |= setRetDoesNotAlias(F);
    Changed |= setDoesNotCapture(F, 1);
    Changed |= setOnlyReadsMemory(F, 1);
    break;
  case LibFunc_feof:
    Changed |= setRetAndArgsNoUndef(F);
    Changed |= setDoesNotThrow(F);
    Changed |= setDoesNotCapture(F, 0);
    break;
  case LibFunc_free:
  case LibFunc_vec_free:
    Changed |= setAllocFamily(F, TheLibFunc == LibFunc_vec_free ? "vec_malloc"
                                                                : "malloc");
    Changed |= setAllocKind(F, AllocFnKind::Free);
    Changed |= setAllocatedPointerParam(F, 0);
    Changed |= setOnlyAccessesInaccessibleMemOrArgMem(F);
    Changed |= setArgsNoUndef(F);
    Changed |= setDoesNotThrow(F);
    Changed |= setWillReturn(F);
    Changed |= setDoesNotCapture(F, 0);
    break;
  case LibFunc_fseek:
  case LibFunc_ftell:
  case LibFunc_fgetc:
  case LibFunc_fgetc_unlocked:
  case LibFunc_fseeko:
  case LibFunc_ftello:
  case LibFunc_fileno:
  case LibFunc_fflush:
  case LibFunc_fclose:
  case LibFunc_fsetpos:
  case LibFunc_flockfile:
  case LibFunc_funlockfile:
  case LibFunc_ftrylockfile:
    Changed |= setRetAndArgsNoUndef(F);
    Changed |= setDoesNotThrow(F);
    Changed |= setDoesNotCapture(F, 0);
    break;
  case LibFunc_ferror:
    Changed |= setRetAndArgsNoUndef(F);
    Changed |= setDoesNotThrow(F);
    Changed |= setDoesNotCapture(F, 0);
    Changed |= setOnlyReadsMemory(F);
    break;
  case LibFunc_fputc:
  case LibFunc_fputc_unlocked:
  case LibFunc_fstat:
    Changed |= setRetAndArgsNoUndef(F);
    Changed |= setDoesNotThrow(F);
    Changed |= setDoesNotCapture(F, 1);
    break;
  case LibFunc_frexp:
  case LibFunc_frexpf:
  case LibFunc_frexpl:
    Changed |= setDoesNotThrow(F);
    Changed |= setWillReturn(F);
    Changed |= setOnlyAccessesArgMemory(F);
    Changed |= setOnlyWritesMemory(F);
    Changed |= setDoesNotCapture(F, 1);
    break;
  case LibFunc_fstatvfs:
    Changed |= setRetAndArgsNoUndef(F);
    Changed |= setDoesNotThrow(F);
    Changed |= setDoesNotCapture(F, 1);
    break;
  case LibFunc_fgets:
  case LibFunc_fgets_unlocked:
    Changed |= setRetAndArgsNoUndef(F);
    Changed |= setDoesNotThrow(F);
    Changed |= setDoesNotCapture(F, 2);
    break;
  case LibFunc_fread:
  case LibFunc_fread_unlocked:
    Changed |= setRetAndArgsNoUndef(F);
    Changed |= setDoesNotThrow(F);
    Changed |= setDoesNotCapture(F, 0);
    Changed |= setDoesNotCapture(F, 3);
    break;
  case LibFunc_fwrite:
  case LibFunc_fwrite_unlocked:
    Changed |= setRetAndArgsNoUndef(F);
    Changed |= setDoesNotThrow(F);
    Changed |= setDoesNotCapture(F, 0);
    Changed |= setDoesNotCapture(F, 3);
    // FIXME: readonly #1?
    break;
  case LibFunc_fputs:
  case LibFunc_fputs_unlocked:
    Changed |= setRetAndArgsNoUndef(F);
    Changed |= setDoesNotThrow(F);
    Changed |= setDoesNotCapture(F, 0);
    Changed |= setDoesNotCapture(F, 1);
    Changed |= setOnlyReadsMemory(F, 0);
    break;
  case LibFunc_fscanf:
  case LibFunc_fprintf:
    Changed |= setRetAndArgsNoUndef(F);
    Changed |= setDoesNotThrow(F);
    Changed |= setDoesNotCapture(F, 0);
    Changed |= setDoesNotCapture(F, 1);
    Changed |= setOnlyReadsMemory(F, 1);
    break;
  case LibFunc_fgetpos:
    Changed |= setRetAndArgsNoUndef(F);
    Changed |= setDoesNotThrow(F);
    Changed |= setDoesNotCapture(F, 0);
    Changed |= setDoesNotCapture(F, 1);
    break;
  case LibFunc_getc:
    Changed |= setRetAndArgsNoUndef(F);
    Changed |= setDoesNotThrow(F);
    Changed |= setDoesNotCapture(F, 0);
    break;
  case LibFunc_getlogin_r:
    Changed |= setRetAndArgsNoUndef(F);
    Changed |= setDoesNotThrow(F);
    Changed |= setDoesNotCapture(F, 0);
    break;
  case LibFunc_getc_unlocked:
    Changed |= setRetAndArgsNoUndef(F);
    Changed |= setDoesNotThrow(F);
    Changed |= setDoesNotCapture(F, 0);
    break;
  case LibFunc_getenv:
    Changed |= setRetAndArgsNoUndef(F);
    Changed |= setDoesNotThrow(F);
    Changed |= setOnlyReadsMemory(F);
    Changed |= setDoesNotCapture(F, 0);
    break;
  case LibFunc_gets:
  case LibFunc_getchar:
  case LibFunc_getchar_unlocked:
    Changed |= setRetAndArgsNoUndef(F);
    Changed |= setDoesNotThrow(F);
    break;
  case LibFunc_getitimer:
    Changed |= setRetAndArgsNoUndef(F);
    Changed |= setDoesNotThrow(F);
    Changed |= setDoesNotCapture(F, 1);
    break;
  case LibFunc_getpwnam:
    Changed |= setRetAndArgsNoUndef(F);
    Changed |= setDoesNotThrow(F);
    Changed |= setDoesNotCapture(F, 0);
    Changed |= setOnlyReadsMemory(F, 0);
    break;
  case LibFunc_ungetc:
    Changed |= setRetAndArgsNoUndef(F);
    Changed |= setDoesNotThrow(F);
    Changed |= setDoesNotCapture(F, 1);
    break;
  case LibFunc_uname:
    Changed |= setRetAndArgsNoUndef(F);
    Changed |= setDoesNotThrow(F);
    Changed |= setDoesNotCapture(F, 0);
    break;
  case LibFunc_unlink:
    Changed |= setRetAndArgsNoUndef(F);
    Changed |= setDoesNotThrow(F);
    Changed |= setDoesNotCapture(F, 0);
    Changed |= setOnlyReadsMemory(F, 0);
    break;
  case LibFunc_unsetenv:
    Changed |= setRetAndArgsNoUndef(F);
    Changed |= setDoesNotThrow(F);
    Changed |= setDoesNotCapture(F, 0);
    Changed |= setOnlyReadsMemory(F, 0);
    break;
  case LibFunc_utime:
  case LibFunc_utimes:
    Changed |= setRetAndArgsNoUndef(F);
    Changed |= setDoesNotThrow(F);
    Changed |= setDoesNotCapture(F, 0);
    Changed |= setDoesNotCapture(F, 1);
    Changed |= setOnlyReadsMemory(F, 0);
    Changed |= setOnlyReadsMemory(F, 1);
    break;
  case LibFunc_putc:
  case LibFunc_putc_unlocked:
    Changed |= setRetAndArgsNoUndef(F);
    Changed |= setDoesNotThrow(F);
    Changed |= setDoesNotCapture(F, 1);
    break;
  case LibFunc_puts:
  case LibFunc_printf:
  case LibFunc_perror:
    Changed |= setRetAndArgsNoUndef(F);
    Changed |= setDoesNotThrow(F);
    Changed |= setDoesNotCapture(F, 0);
    Changed |= setOnlyReadsMemory(F, 0);
    break;
  case LibFunc_pread:
    // May throw; "pread" is a valid pthread cancellation point.
    Changed |= setRetAndArgsNoUndef(F);
    Changed |= setDoesNotCapture(F, 1);
    break;
  case LibFunc_pwrite:
    // May throw; "pwrite" is a valid pthread cancellation point.
    Changed |= setRetAndArgsNoUndef(F);
    Changed |= setDoesNotCapture(F, 1);
    Changed |= setOnlyReadsMemory(F, 1);
    break;
  case LibFunc_putchar:
  case LibFunc_putchar_unlocked:
    Changed |= setRetAndArgsNoUndef(F);
    Changed |= setDoesNotThrow(F);
    break;
  case LibFunc_popen:
    Changed |= setRetAndArgsNoUndef(F);
    Changed |= setDoesNotThrow(F);
    Changed |= setRetDoesNotAlias(F);
    Changed |= setDoesNotCapture(F, 0);
    Changed |= setDoesNotCapture(F, 1);
    Changed |= setOnlyReadsMemory(F, 0);
    Changed |= setOnlyReadsMemory(F, 1);
    break;
  case LibFunc_pclose:
    Changed |= setRetAndArgsNoUndef(F);
    Changed |= setDoesNotThrow(F);
    Changed |= setDoesNotCapture(F, 0);
    break;
  case LibFunc_vscanf:
    Changed |= setRetAndArgsNoUndef(F);
    Changed |= setDoesNotThrow(F);
    Changed |= setDoesNotCapture(F, 0);
    Changed |= setOnlyReadsMemory(F, 0);
    break;
  case LibFunc_vsscanf:
    Changed |= setRetAndArgsNoUndef(F);
    Changed |= setDoesNotThrow(F);
    Changed |= setDoesNotCapture(F, 0);
    Changed |= setDoesNotCapture(F, 1);
    Changed |= setOnlyReadsMemory(F, 0);
    Changed |= setOnlyReadsMemory(F, 1);
    break;
  case LibFunc_vfscanf:
    Changed |= setRetAndArgsNoUndef(F);
    Changed |= setDoesNotThrow(F);
    Changed |= setDoesNotCapture(F, 0);
    Changed |= setDoesNotCapture(F, 1);
    Changed |= setOnlyReadsMemory(F, 1);
    break;
  case LibFunc_vprintf:
    Changed |= setRetAndArgsNoUndef(F);
    Changed |= setDoesNotThrow(F);
    Changed |= setDoesNotCapture(F, 0);
    Changed |= setOnlyReadsMemory(F, 0);
    break;
  case LibFunc_vfprintf:
  case LibFunc_vsprintf:
    Changed |= setRetAndArgsNoUndef(F);
    Changed |= setDoesNotThrow(F);
    Changed |= setDoesNotCapture(F, 0);
    Changed |= setDoesNotCapture(F, 1);
    Changed |= setOnlyReadsMemory(F, 1);
    break;
  case LibFunc_vsnprintf:
    Changed |= setRetAndArgsNoUndef(F);
    Changed |= setDoesNotThrow(F);
    Changed |= setDoesNotCapture(F, 0);
    Changed |= setDoesNotCapture(F, 2);
    Changed |= setOnlyReadsMemory(F, 2);
    break;
  case LibFunc_open:
    // May throw; "open" is a valid pthread cancellation point.
    Changed |= setRetAndArgsNoUndef(F);
    Changed |= setDoesNotCapture(F, 0);
    Changed |= setOnlyReadsMemory(F, 0);
    break;
  case LibFunc_opendir:
    Changed |= setRetAndArgsNoUndef(F);
    Changed |= setDoesNotThrow(F);
    Changed |= setRetDoesNotAlias(F);
    Changed |= setDoesNotCapture(F, 0);
    Changed |= setOnlyReadsMemory(F, 0);
    break;
  case LibFunc_tmpfile:
    Changed |= setRetAndArgsNoUndef(F);
    Changed |= setDoesNotThrow(F);
    Changed |= setRetDoesNotAlias(F);
    break;
  case LibFunc_times:
    Changed |= setRetAndArgsNoUndef(F);
    Changed |= setDoesNotThrow(F);
    Changed |= setDoesNotCapture(F, 0);
    break;
  case LibFunc_htonl:
  case LibFunc_htons:
  case LibFunc_ntohl:
  case LibFunc_ntohs:
    Changed |= setDoesNotThrow(F);
    Changed |= setDoesNotAccessMemory(F);
    break;
  case LibFunc_lstat:
    Changed |= setRetAndArgsNoUndef(F);
    Changed |= setDoesNotThrow(F);
    Changed |= setDoesNotCapture(F, 0);
    Changed |= setDoesNotCapture(F, 1);
    Changed |= setOnlyReadsMemory(F, 0);
    break;
  case LibFunc_lchown:
    Changed |= setRetAndArgsNoUndef(F);
    Changed |= setDoesNotThrow(F);
    Changed |= setDoesNotCapture(F, 0);
    Changed |= setOnlyReadsMemory(F, 0);
    break;
  case LibFunc_qsort:
    // May throw; places call through function pointer.
    // Cannot give undef pointer/size
    Changed |= setRetAndArgsNoUndef(F);
    Changed |= setDoesNotCapture(F, 3);
    break;
  case LibFunc_dunder_strndup:
    Changed |= setArgNoUndef(F, 1);
    [[fallthrough]];
  case LibFunc_dunder_strdup:
    Changed |= setDoesNotThrow(F);
    Changed |= setRetDoesNotAlias(F);
    Changed |= setWillReturn(F);
    Changed |= setDoesNotCapture(F, 0);
    Changed |= setOnlyReadsMemory(F, 0);
    break;
  case LibFunc_dunder_strtok_r:
    Changed |= setDoesNotThrow(F);
    Changed |= setDoesNotCapture(F, 1);
    Changed |= setOnlyReadsMemory(F, 1);
    break;
  case LibFunc_under_IO_getc:
    Changed |= setRetAndArgsNoUndef(F);
    Changed |= setDoesNotThrow(F);
    Changed |= setDoesNotCapture(F, 0);
    break;
  case LibFunc_under_IO_putc:
    Changed |= setRetAndArgsNoUndef(F);
    Changed |= setDoesNotThrow(F);
    Changed |= setDoesNotCapture(F, 1);
    break;
  case LibFunc_dunder_isoc99_scanf:
    Changed |= setRetAndArgsNoUndef(F);
    Changed |= setDoesNotThrow(F);
    Changed |= setDoesNotCapture(F, 0);
    Changed |= setOnlyReadsMemory(F, 0);
    break;
  case LibFunc_stat64:
  case LibFunc_lstat64:
  case LibFunc_statvfs64:
    Changed |= setRetAndArgsNoUndef(F);
    Changed |= setDoesNotThrow(F);
    Changed |= setDoesNotCapture(F, 0);
    Changed |= setDoesNotCapture(F, 1);
    Changed |= setOnlyReadsMemory(F, 0);
    break;
  case LibFunc_dunder_isoc99_sscanf:
    Changed |= setRetAndArgsNoUndef(F);
    Changed |= setDoesNotThrow(F);
    Changed |= setDoesNotCapture(F, 0);
    Changed |= setDoesNotCapture(F, 1);
    Changed |= setOnlyReadsMemory(F, 0);
    Changed |= setOnlyReadsMemory(F, 1);
    break;
  case LibFunc_fopen64:
    Changed |= setRetAndArgsNoUndef(F);
    Changed |= setDoesNotThrow(F);
    Changed |= setRetDoesNotAlias(F);
    Changed |= setDoesNotCapture(F, 0);
    Changed |= setDoesNotCapture(F, 1);
    Changed |= setOnlyReadsMemory(F, 0);
    Changed |= setOnlyReadsMemory(F, 1);
    break;
  case LibFunc_fseeko64:
  case LibFunc_ftello64:
    Changed |= setRetAndArgsNoUndef(F);
    Changed |= setDoesNotThrow(F);
    Changed |= setDoesNotCapture(F, 0);
    break;
  case LibFunc_tmpfile64:
    Changed |= setRetAndArgsNoUndef(F);
    Changed |= setDoesNotThrow(F);
    Changed |= setRetDoesNotAlias(F);
    break;
  case LibFunc_fstat64:
  case LibFunc_fstatvfs64:
    Changed |= setRetAndArgsNoUndef(F);
    Changed |= setDoesNotThrow(F);
    Changed |= setDoesNotCapture(F, 1);
    break;
  case LibFunc_open64:
    // May throw; "open" is a valid pthread cancellation point.
    Changed |= setRetAndArgsNoUndef(F);
    Changed |= setDoesNotCapture(F, 0);
    Changed |= setOnlyReadsMemory(F, 0);
    break;
  case LibFunc_gettimeofday:
    // Currently some platforms have the restrict keyword on the arguments to
    // gettimeofday. To be conservative, do not add noalias to gettimeofday's
    // arguments.
    Changed |= setRetAndArgsNoUndef(F);
    Changed |= setDoesNotThrow(F);
    Changed |= setDoesNotCapture(F, 0);
    Changed |= setDoesNotCapture(F, 1);
    break;
  case LibFunc_memset_pattern4:
  case LibFunc_memset_pattern8:
  case LibFunc_memset_pattern16:
    Changed |= setDoesNotCapture(F, 0);
    Changed |= setDoesNotCapture(F, 1);
    Changed |= setOnlyReadsMemory(F, 1);
    [[fallthrough]];
  case LibFunc_memset:
    Changed |= setWillReturn(F);
    [[fallthrough]];
  case LibFunc_memset_chk:
    Changed |= setOnlyAccessesArgMemory(F);
    Changed |= setOnlyWritesMemory(F, 0);
    Changed |= setDoesNotThrow(F);
    break;
  case LibFunc_abort:
    Changed |= setIsCold(F);
    break;
  case LibFunc_terminate:
    Changed |= setIsCold(F);
    Changed |= setNoReturn(F);
    break;
  case LibFunc_cxa_throw:
    Changed |= setIsCold(F);
    Changed |= setNoReturn(F);
    // Don't add `nofree` on `__cxa_throw`
    return Changed;
  // int __nvvm_reflect(const char *)
  case LibFunc_nvvm_reflect:
    Changed |= setRetAndArgsNoUndef(F);
    Changed |= setDoesNotAccessMemory(F);
    Changed |= setDoesNotThrow(F);
    break;
  case LibFunc_ldexp:
  case LibFunc_ldexpf:
  case LibFunc_ldexpl:
    Changed |= setWillReturn(F);
    break;
  case LibFunc_remquo:
  case LibFunc_remquof:
  case LibFunc_remquol:
    Changed |= setDoesNotCapture(F, 2);
    [[fallthrough]];
  case LibFunc_abs:
  case LibFunc_acos:
  case LibFunc_acosf:
  case LibFunc_acosh:
  case LibFunc_acoshf:
  case LibFunc_acoshl:
  case LibFunc_acosl:
  case LibFunc_asin:
  case LibFunc_asinf:
  case LibFunc_asinh:
  case LibFunc_asinhf:
  case LibFunc_asinhl:
  case LibFunc_asinl:
  case LibFunc_atan:
  case LibFunc_atan2:
  case LibFunc_atan2f:
  case LibFunc_atan2l:
  case LibFunc_atanf:
  case LibFunc_atanh:
  case LibFunc_atanhf:
  case LibFunc_atanhl:
  case LibFunc_atanl:
  case LibFunc_cbrt:
  case LibFunc_cbrtf:
  case LibFunc_cbrtl:
  case LibFunc_ceil:
  case LibFunc_ceilf:
  case LibFunc_ceill:
  case LibFunc_copysign:
  case LibFunc_copysignf:
  case LibFunc_copysignl:
  case LibFunc_cos:
  case LibFunc_cosh:
  case LibFunc_coshf:
  case LibFunc_coshl:
  case LibFunc_cosf:
  case LibFunc_cosl:
  case LibFunc_cospi:
  case LibFunc_cospif:
  case LibFunc_erf:
  case LibFunc_erff:
  case LibFunc_erfl:
  case LibFunc_tgamma:
  case LibFunc_tgammaf:
  case LibFunc_tgammal:
  case LibFunc_exp:
  case LibFunc_expf:
  case LibFunc_expl:
  case LibFunc_exp2:
  case LibFunc_exp2f:
  case LibFunc_exp2l:
  case LibFunc_expm1:
  case LibFunc_expm1f:
  case LibFunc_expm1l:
  case LibFunc_fabs:
  case LibFunc_fabsf:
  case LibFunc_fabsl:
  case LibFunc_fdim:
  case LibFunc_fdiml:
  case LibFunc_fdimf:
  case LibFunc_ffs:
  case LibFunc_ffsl:
  case LibFunc_ffsll:
  case LibFunc_floor:
  case LibFunc_floorf:
  case LibFunc_floorl:
  case LibFunc_fls:
  case LibFunc_flsl:
  case LibFunc_flsll:
  case LibFunc_fmax:
  case LibFunc_fmaxf:
  case LibFunc_fmaxl:
  case LibFunc_fmin:
  case LibFunc_fminf:
  case LibFunc_fminl:
  case LibFunc_fmod:
  case LibFunc_fmodf:
  case LibFunc_fmodl:
  case LibFunc_hypot:
  case LibFunc_hypotf:
  case LibFunc_hypotl:
  case LibFunc_isascii:
  case LibFunc_isdigit:
  case LibFunc_labs:
  case LibFunc_llabs:
  case LibFunc_log:
  case LibFunc_log10:
  case LibFunc_log10f:
  case LibFunc_log10l:
  case LibFunc_log1p:
  case LibFunc_log1pf:
  case LibFunc_log1pl:
  case LibFunc_log2:
  case LibFunc_log2f:
  case LibFunc_log2l:
  case LibFunc_logb:
  case LibFunc_logbf:
  case LibFunc_logbl:
  case LibFunc_ilogb:
  case LibFunc_ilogbf:
  case LibFunc_ilogbl:
  case LibFunc_logf:
  case LibFunc_logl:
  case LibFunc_nearbyint:
  case LibFunc_nearbyintf:
  case LibFunc_nearbyintl:
  case LibFunc_pow:
  case LibFunc_powf:
  case LibFunc_powl:
  case LibFunc_remainder:
  case LibFunc_remainderf:
  case LibFunc_remainderl:
  case LibFunc_rint:
  case LibFunc_rintf:
  case LibFunc_rintl:
  case LibFunc_round:
  case LibFunc_roundf:
  case LibFunc_roundl:
  case LibFunc_scalbln:
  case LibFunc_scalblnf:
  case LibFunc_scalblnl:
  case LibFunc_scalbn:
  case LibFunc_scalbnf:
  case LibFunc_scalbnl:
  case LibFunc_sin:
  case LibFunc_sincospif_stret:
  case LibFunc_sinf:
  case LibFunc_sinh:
  case LibFunc_sinhf:
  case LibFunc_sinhl:
  case LibFunc_sinl:
  case LibFunc_sinpi:
  case LibFunc_sinpif:
  case LibFunc_sqrt:
  case LibFunc_sqrtf:
  case LibFunc_sqrtl:
  case LibFunc_tan:
  case LibFunc_tanf:
  case LibFunc_tanh:
  case LibFunc_tanhf:
  case LibFunc_tanhl:
  case LibFunc_tanl:
  case LibFunc_toascii:
  case LibFunc_trunc:
  case LibFunc_truncf:
  case LibFunc_truncl:
    Changed |= setDoesNotThrow(F);
    Changed |= setDoesNotFreeMemory(F);
    Changed |= setOnlyWritesMemory(F);
    Changed |= setWillReturn(F);
    break;
  case LibFunc_sincos:
  case LibFunc_sincosf:
  case LibFunc_sincosl:
    Changed |= setDoesNotThrow(F);
    Changed |= setDoesNotFreeMemory(F);
    Changed |= setOnlyWritesMemory(F);
    Changed |= setOnlyWritesMemory(F, 1);
    Changed |= setOnlyWritesMemory(F, 2);
    Changed |= setDoesNotCapture(F, 1);
    Changed |= setDoesNotCapture(F, 2);
    Changed |= setWillReturn(F);
    break;
  default:
    // FIXME: It'd be really nice to cover all the library functions we're
    // aware of here.
    break;
  }
  // We have to do this step after AllocKind has been inferred on functions so
  // we can reliably identify free-like and realloc-like functions.
  if (!isLibFreeFunction(&F, TheLibFunc) && !isReallocLikeFn(&F))
    Changed |= setDoesNotFreeMemory(F);
  return Changed;
}

static void setArgExtAttr(Function &F, unsigned ArgNo,
                          const TargetLibraryInfo &TLI, bool Signed = true) {
  Attribute::AttrKind ExtAttr = TLI.getExtAttrForI32Param(Signed);
  if (ExtAttr != Attribute::None && !F.hasParamAttribute(ArgNo, ExtAttr))
    F.addParamAttr(ArgNo, ExtAttr);
}

static void setRetExtAttr(Function &F,
                          const TargetLibraryInfo &TLI, bool Signed = true) {
  Attribute::AttrKind ExtAttr = TLI.getExtAttrForI32Return(Signed);
  if (ExtAttr != Attribute::None && !F.hasRetAttribute(ExtAttr))
    F.addRetAttr(ExtAttr);
}

// Modeled after X86TargetLowering::markLibCallAttributes.
void llvm::markRegisterParameterAttributes(Function *F) {
  if (!F->arg_size() || F->isVarArg())
    return;

  const CallingConv::ID CC = F->getCallingConv();
  if (CC != CallingConv::C && CC != CallingConv::X86_StdCall)
    return;

  const Module *M = F->getParent();
  unsigned N = M->getNumberRegisterParameters();
  if (!N)
    return;

  const DataLayout &DL = M->getDataLayout();

  for (Argument &A : F->args()) {
    Type *T = A.getType();
    if (!T->isIntOrPtrTy())
      continue;

    const TypeSize &TS = DL.getTypeAllocSize(T);
    if (TS > 8)
      continue;

    assert(TS <= 4 && "Need to account for parameters larger than word size");
    const unsigned NumRegs = TS > 4 ? 2 : 1;
    if (N < NumRegs)
      return;

    N -= NumRegs;
    F->addParamAttr(A.getArgNo(), Attribute::InReg);
  }
}

FunctionCallee llvm::getOrInsertLibFunc(Module *M, const TargetLibraryInfo &TLI,
                                        LibFunc TheLibFunc, FunctionType *T,
                                        AttributeList AttributeList) {
  assert(TLI.has(TheLibFunc) &&
         "Creating call to non-existing library function.");
  StringRef Name = TLI.getName(TheLibFunc);
  FunctionCallee C = M->getOrInsertFunction(Name, T, AttributeList);

  // Make sure any mandatory argument attributes are added.

  // Any outgoing i32 argument should be handled with setArgExtAttr() which
  // will add an extension attribute if the target ABI requires it. Adding
  // argument extensions is typically done by the front end but when an
  // optimizer is building a library call on its own it has to take care of
  // this. Each such generated function must be handled here with sign or
  // zero extensions as needed.  F is retreived with cast<> because we demand
  // of the caller to have called isLibFuncEmittable() first.
  Function *F = cast<Function>(C.getCallee());
  assert(F->getFunctionType() == T && "Function type does not match.");
  switch (TheLibFunc) {
  case LibFunc_fputc:
  case LibFunc_putchar:
    setArgExtAttr(*F, 0, TLI);
    break;
  case LibFunc_ldexp:
  case LibFunc_ldexpf:
  case LibFunc_ldexpl:
  case LibFunc_memchr:
  case LibFunc_memrchr:
  case LibFunc_strchr:
    setArgExtAttr(*F, 1, TLI);
    break;
  case LibFunc_memccpy:
    setArgExtAttr(*F, 2, TLI);
    break;

    // These are functions that are known to not need any argument extension
    // on any target: A size_t argument (which may be an i32 on some targets)
    // should not trigger the assert below.
  case LibFunc_bcmp:
    setRetExtAttr(*F, TLI);
    break;
  case LibFunc_calloc:
  case LibFunc_fwrite:
  case LibFunc_malloc:
  case LibFunc_memcmp:
  case LibFunc_memcpy_chk:
  case LibFunc_mempcpy:
  case LibFunc_memset_pattern16:
  case LibFunc_snprintf:
  case LibFunc_stpncpy:
  case LibFunc_strlcat:
  case LibFunc_strlcpy:
  case LibFunc_strncat:
  case LibFunc_strncmp:
  case LibFunc_strncpy:
  case LibFunc_vsnprintf:
    break;

  default:
#ifndef NDEBUG
    for (unsigned i = 0; i < T->getNumParams(); i++)
      assert(!isa<IntegerType>(T->getParamType(i)) &&
             "Unhandled integer argument.");
#endif
    break;
  }

  markRegisterParameterAttributes(F);

  return C;
}

FunctionCallee llvm::getOrInsertLibFunc(Module *M, const TargetLibraryInfo &TLI,
                                        LibFunc TheLibFunc, FunctionType *T) {
  return getOrInsertLibFunc(M, TLI, TheLibFunc, T, AttributeList());
}

bool llvm::isLibFuncEmittable(const Module *M, const TargetLibraryInfo *TLI,
                              LibFunc TheLibFunc) {
  StringRef FuncName = TLI->getName(TheLibFunc);
  if (!TLI->has(TheLibFunc))
    return false;

  // Check if the Module already has a GlobalValue with the same name, in
  // which case it must be a Function with the expected type.
  if (GlobalValue *GV = M->getNamedValue(FuncName)) {
    if (auto *F = dyn_cast<Function>(GV))
      return TLI->isValidProtoForLibFunc(*F->getFunctionType(), TheLibFunc, *M);
    return false;
  }

  return true;
}

bool llvm::isLibFuncEmittable(const Module *M, const TargetLibraryInfo *TLI,
                              StringRef Name) {
  LibFunc TheLibFunc;
  return TLI->getLibFunc(Name, TheLibFunc) &&
         isLibFuncEmittable(M, TLI, TheLibFunc);
}

bool llvm::hasFloatFn(const Module *M, const TargetLibraryInfo *TLI, Type *Ty,
                      LibFunc DoubleFn, LibFunc FloatFn, LibFunc LongDoubleFn) {
  switch (Ty->getTypeID()) {
  case Type::HalfTyID:
    return false;
  case Type::FloatTyID:
    return isLibFuncEmittable(M, TLI, FloatFn);
  case Type::DoubleTyID:
    return isLibFuncEmittable(M, TLI, DoubleFn);
  default:
    return isLibFuncEmittable(M, TLI, LongDoubleFn);
  }
}

StringRef llvm::getFloatFn(const Module *M, const TargetLibraryInfo *TLI,
                           Type *Ty, LibFunc DoubleFn, LibFunc FloatFn,
                           LibFunc LongDoubleFn, LibFunc &TheLibFunc) {
  assert(hasFloatFn(M, TLI, Ty, DoubleFn, FloatFn, LongDoubleFn) &&
         "Cannot get name for unavailable function!");

  switch (Ty->getTypeID()) {
  case Type::HalfTyID:
    llvm_unreachable("No name for HalfTy!");
  case Type::FloatTyID:
    TheLibFunc = FloatFn;
    return TLI->getName(FloatFn);
  case Type::DoubleTyID:
    TheLibFunc = DoubleFn;
    return TLI->getName(DoubleFn);
  default:
    TheLibFunc = LongDoubleFn;
    return TLI->getName(LongDoubleFn);
  }
}

//- Emit LibCalls ------------------------------------------------------------//

static IntegerType *getIntTy(IRBuilderBase &B, const TargetLibraryInfo *TLI) {
  return B.getIntNTy(TLI->getIntSize());
}

static IntegerType *getSizeTTy(IRBuilderBase &B, const TargetLibraryInfo *TLI) {
  const Module *M = B.GetInsertBlock()->getModule();
  return B.getIntNTy(TLI->getSizeTSize(*M));
}

static Value *emitLibCall(LibFunc TheLibFunc, Type *ReturnType,
                          ArrayRef<Type *> ParamTypes,
                          ArrayRef<Value *> Operands, IRBuilderBase &B,
                          const TargetLibraryInfo *TLI,
                          bool IsVaArgs = false) {
  Module *M = B.GetInsertBlock()->getModule();
  if (!isLibFuncEmittable(M, TLI, TheLibFunc))
    return nullptr;

  StringRef FuncName = TLI->getName(TheLibFunc);
  FunctionType *FuncType = FunctionType::get(ReturnType, ParamTypes, IsVaArgs);
  FunctionCallee Callee = getOrInsertLibFunc(M, *TLI, TheLibFunc, FuncType);
  inferNonMandatoryLibFuncAttrs(M, FuncName, *TLI);
  CallInst *CI = B.CreateCall(Callee, Operands, FuncName);
  if (const Function *F =
          dyn_cast<Function>(Callee.getCallee()->stripPointerCasts()))
    CI->setCallingConv(F->getCallingConv());
  return CI;
}

Value *llvm::emitStrLen(Value *Ptr, IRBuilderBase &B, const DataLayout &DL,
                        const TargetLibraryInfo *TLI) {
  Type *CharPtrTy = Ptr->getType();
  Type *SizeTTy = getSizeTTy(B, TLI);
  return emitLibCall(LibFunc_strlen, SizeTTy, CharPtrTy, Ptr, B, TLI);
}

Value *llvm::emitStrDup(Value *Ptr, IRBuilderBase &B,
                        const TargetLibraryInfo *TLI) {
  Type *CharPtrTy = Ptr->getType();
  return emitLibCall(LibFunc_strdup, CharPtrTy, CharPtrTy, Ptr, B, TLI);
}

Value *llvm::emitStrChr(Value *Ptr, char C, IRBuilderBase &B,
                        const TargetLibraryInfo *TLI) {
  Type *CharPtrTy = Ptr->getType();
  Type *IntTy = getIntTy(B, TLI);
  return emitLibCall(LibFunc_strchr, CharPtrTy, {CharPtrTy, IntTy},
                     {Ptr, ConstantInt::get(IntTy, C)}, B, TLI);
}

Value *llvm::emitStrNCmp(Value *Ptr1, Value *Ptr2, Value *Len, IRBuilderBase &B,
                         const DataLayout &DL, const TargetLibraryInfo *TLI) {
  Type *CharPtrTy = Ptr1->getType();
  assert(CharPtrTy == Ptr2->getType());
  Type *IntTy = getIntTy(B, TLI);
  Type *SizeTTy = getSizeTTy(B, TLI);
  return emitLibCall(
      LibFunc_strncmp, IntTy,
      {CharPtrTy, CharPtrTy, SizeTTy},
      {Ptr1, Ptr2, Len}, B, TLI);
}

Value *llvm::emitStrCpy(Value *Dst, Value *Src, IRBuilderBase &B,
                        const TargetLibraryInfo *TLI) {
  Type *CharPtrTy = Dst->getType();
  assert(CharPtrTy == Src->getType());
  return emitLibCall(LibFunc_strcpy, CharPtrTy, {CharPtrTy, CharPtrTy},
                     {Dst, Src}, B, TLI);
}

Value *llvm::emitStpCpy(Value *Dst, Value *Src, IRBuilderBase &B,
                        const TargetLibraryInfo *TLI) {
  Type *CharPtrTy = Dst->getType();
  assert(CharPtrTy == Src->getType());
  return emitLibCall(LibFunc_stpcpy, CharPtrTy, {CharPtrTy, CharPtrTy},
                     {Dst, Src}, B, TLI);
}

Value *llvm::emitStrNCpy(Value *Dst, Value *Src, Value *Len, IRBuilderBase &B,
                         const TargetLibraryInfo *TLI) {
  Type *CharPtrTy = Dst->getType();
  assert(CharPtrTy == Src->getType());
  Type *SizeTTy = getSizeTTy(B, TLI);
  return emitLibCall(LibFunc_strncpy, CharPtrTy, {CharPtrTy, CharPtrTy, SizeTTy},
                     {Dst, Src, Len}, B, TLI);
}

Value *llvm::emitStpNCpy(Value *Dst, Value *Src, Value *Len, IRBuilderBase &B,
                         const TargetLibraryInfo *TLI) {
  Type *CharPtrTy = Dst->getType();
  assert(CharPtrTy == Src->getType());
  Type *SizeTTy = getSizeTTy(B, TLI);
  return emitLibCall(LibFunc_stpncpy, CharPtrTy, {CharPtrTy, CharPtrTy, SizeTTy},
                     {Dst, Src, Len}, B, TLI);
}

Value *llvm::emitMemCpyChk(Value *Dst, Value *Src, Value *Len, Value *ObjSize,
                           IRBuilderBase &B, const DataLayout &DL,
                           const TargetLibraryInfo *TLI) {
  Module *M = B.GetInsertBlock()->getModule();
  if (!isLibFuncEmittable(M, TLI, LibFunc_memcpy_chk))
    return nullptr;

  AttributeList AS;
  AS = AttributeList::get(M->getContext(), AttributeList::FunctionIndex,
                          Attribute::NoUnwind);
  Type *VoidPtrTy = Dst->getType();
  assert(VoidPtrTy == Src->getType());
  Type *SizeTTy = getSizeTTy(B, TLI);
  FunctionCallee MemCpy = getOrInsertLibFunc(M, *TLI, LibFunc_memcpy_chk,
      AttributeList::get(M->getContext(), AS), VoidPtrTy,
      VoidPtrTy, VoidPtrTy, SizeTTy, SizeTTy);
  CallInst *CI = B.CreateCall(MemCpy, {Dst, Src, Len, ObjSize});
  if (const Function *F =
          dyn_cast<Function>(MemCpy.getCallee()->stripPointerCasts()))
    CI->setCallingConv(F->getCallingConv());
  return CI;
}

Value *llvm::emitMemPCpy(Value *Dst, Value *Src, Value *Len, IRBuilderBase &B,
                         const DataLayout &DL, const TargetLibraryInfo *TLI) {
  Type *VoidPtrTy = Dst->getType();
  assert(VoidPtrTy == Src->getType());
  Type *SizeTTy = getSizeTTy(B, TLI);
  return emitLibCall(LibFunc_mempcpy, VoidPtrTy,
                     {VoidPtrTy, VoidPtrTy, SizeTTy},
                     {Dst, Src, Len}, B, TLI);
}

Value *llvm::emitMemChr(Value *Ptr, Value *Val, Value *Len, IRBuilderBase &B,
                        const DataLayout &DL, const TargetLibraryInfo *TLI) {
  Type *VoidPtrTy = Ptr->getType();
  Type *IntTy = getIntTy(B, TLI);
  Type *SizeTTy = getSizeTTy(B, TLI);
  return emitLibCall(LibFunc_memchr, VoidPtrTy,
                     {VoidPtrTy, IntTy, SizeTTy},
                     {Ptr, Val, Len}, B, TLI);
}

Value *llvm::emitMemRChr(Value *Ptr, Value *Val, Value *Len, IRBuilderBase &B,
                        const DataLayout &DL, const TargetLibraryInfo *TLI) {
  Type *VoidPtrTy = Ptr->getType();
  Type *IntTy = getIntTy(B, TLI);
  Type *SizeTTy = getSizeTTy(B, TLI);
  return emitLibCall(LibFunc_memrchr, VoidPtrTy,
                     {VoidPtrTy, IntTy, SizeTTy},
                     {Ptr, Val, Len}, B, TLI);
}

Value *llvm::emitMemCmp(Value *Ptr1, Value *Ptr2, Value *Len, IRBuilderBase &B,
                        const DataLayout &DL, const TargetLibraryInfo *TLI) {
  Type *VoidPtrTy = Ptr1->getType();
  assert(VoidPtrTy == Ptr2->getType());
  Type *IntTy = getIntTy(B, TLI);
  Type *SizeTTy = getSizeTTy(B, TLI);
  return emitLibCall(LibFunc_memcmp, IntTy,
                     {VoidPtrTy, VoidPtrTy, SizeTTy},
                     {Ptr1, Ptr2, Len}, B, TLI);
}

Value *llvm::emitBCmp(Value *Ptr1, Value *Ptr2, Value *Len, IRBuilderBase &B,
                      const DataLayout &DL, const TargetLibraryInfo *TLI) {
  Type *VoidPtrTy = Ptr1->getType();
  assert(VoidPtrTy == Ptr2->getType());
  Type *IntTy = getIntTy(B, TLI);
  Type *SizeTTy = getSizeTTy(B, TLI);
  return emitLibCall(LibFunc_bcmp, IntTy,
                     {VoidPtrTy, VoidPtrTy, SizeTTy},
                     {Ptr1, Ptr2, Len}, B, TLI);
}

Value *llvm::emitMemCCpy(Value *Ptr1, Value *Ptr2, Value *Val, Value *Len,
                         IRBuilderBase &B, const TargetLibraryInfo *TLI) {
  Type *VoidPtrTy = Ptr1->getType();
  assert(VoidPtrTy == Ptr2->getType());
  Type *IntTy = getIntTy(B, TLI);
  Type *SizeTTy = getSizeTTy(B, TLI);
  return emitLibCall(LibFunc_memccpy, VoidPtrTy,
                     {VoidPtrTy, VoidPtrTy, IntTy, SizeTTy},
                     {Ptr1, Ptr2, Val, Len}, B, TLI);
}

Value *llvm::emitSNPrintf(Value *Dest, Value *Size, Value *Fmt,
                          ArrayRef<Value *> VariadicArgs, IRBuilderBase &B,
                          const TargetLibraryInfo *TLI) {
  Type *CharPtrTy = Dest->getType();
  assert(CharPtrTy == Fmt->getType());
  Type *IntTy = getIntTy(B, TLI);
  Type *SizeTTy = getSizeTTy(B, TLI);
  SmallVector<Value *, 8> Args{Dest, Size, Fmt};
  llvm::append_range(Args, VariadicArgs);
  return emitLibCall(LibFunc_snprintf, IntTy,
                     {CharPtrTy, SizeTTy, CharPtrTy},
                     Args, B, TLI, /*IsVaArgs=*/true);
}

Value *llvm::emitSPrintf(Value *Dest, Value *Fmt,
                         ArrayRef<Value *> VariadicArgs, IRBuilderBase &B,
                         const TargetLibraryInfo *TLI) {
  Type *CharPtrTy = Dest->getType();
  Type *IntTy = getIntTy(B, TLI);
  SmallVector<Value *, 8> Args{Dest, Fmt};
  llvm::append_range(Args, VariadicArgs);
  return emitLibCall(LibFunc_sprintf, IntTy,
                     {CharPtrTy, CharPtrTy}, Args, B, TLI,
                     /*IsVaArgs=*/true);
}

Value *llvm::emitStrCat(Value *Dest, Value *Src, IRBuilderBase &B,
                        const TargetLibraryInfo *TLI) {
  Type *CharPtrTy = Dest->getType();
  assert(CharPtrTy == Src->getType());
  return emitLibCall(LibFunc_strcat, CharPtrTy,
                     {CharPtrTy, CharPtrTy},
                     {Dest, Src}, B, TLI);
}

Value *llvm::emitStrLCpy(Value *Dest, Value *Src, Value *Size, IRBuilderBase &B,
                         const TargetLibraryInfo *TLI) {
  Type *CharPtrTy = Dest->getType();
  assert(CharPtrTy == Src->getType());
  Type *SizeTTy = getSizeTTy(B, TLI);
  return emitLibCall(LibFunc_strlcpy, SizeTTy,
                     {CharPtrTy, CharPtrTy, SizeTTy},
                     {Dest, Src, Size}, B, TLI);
}

Value *llvm::emitStrLCat(Value *Dest, Value *Src, Value *Size, IRBuilderBase &B,
                         const TargetLibraryInfo *TLI) {
  Type *CharPtrTy = Dest->getType();
  assert(CharPtrTy == Src->getType());
  Type *SizeTTy = getSizeTTy(B, TLI);
  return emitLibCall(LibFunc_strlcat, SizeTTy,
                     {CharPtrTy, CharPtrTy, SizeTTy},
                     {Dest, Src, Size}, B, TLI);
}

Value *llvm::emitStrNCat(Value *Dest, Value *Src, Value *Size, IRBuilderBase &B,
                         const TargetLibraryInfo *TLI) {
  Type *CharPtrTy = Dest->getType();
  assert(CharPtrTy == Src->getType());
  Type *SizeTTy = getSizeTTy(B, TLI);
  return emitLibCall(LibFunc_strncat, CharPtrTy,
                     {CharPtrTy, CharPtrTy, SizeTTy},
                     {Dest, Src, Size}, B, TLI);
}

Value *llvm::emitVSNPrintf(Value *Dest, Value *Size, Value *Fmt, Value *VAList,
                           IRBuilderBase &B, const TargetLibraryInfo *TLI) {
  Type *CharPtrTy = Dest->getType();
  assert(CharPtrTy == Fmt->getType());
  Type *IntTy = getIntTy(B, TLI);
  Type *SizeTTy = getSizeTTy(B, TLI);
  return emitLibCall(
      LibFunc_vsnprintf, IntTy,
      {CharPtrTy, SizeTTy, CharPtrTy, VAList->getType()},
      {Dest, Size, Fmt, VAList}, B, TLI);
}

Value *llvm::emitVSPrintf(Value *Dest, Value *Fmt, Value *VAList,
                          IRBuilderBase &B, const TargetLibraryInfo *TLI) {
  Type *CharPtrTy = Dest->getType();
  assert(CharPtrTy == Fmt->getType());
  Type *IntTy = getIntTy(B, TLI);
  return emitLibCall(LibFunc_vsprintf, IntTy,
                     {CharPtrTy, CharPtrTy, VAList->getType()},
                     {Dest, Fmt, VAList}, B, TLI);
}

/// Append a suffix to the function name according to the type of 'Op'.
static void appendTypeSuffix(Value *Op, StringRef &Name,
                             SmallString<20> &NameBuffer) {
  if (!Op->getType()->isDoubleTy()) {
      NameBuffer += Name;

    if (Op->getType()->isFloatTy())
      NameBuffer += 'f';
    else
      NameBuffer += 'l';

    Name = NameBuffer;
  }
}

static Value *emitUnaryFloatFnCallHelper(Value *Op, LibFunc TheLibFunc,
                                         StringRef Name, IRBuilderBase &B,
                                         const AttributeList &Attrs,
                                         const TargetLibraryInfo *TLI) {
  assert((Name != "") && "Must specify Name to emitUnaryFloatFnCall");

  Module *M = B.GetInsertBlock()->getModule();
  FunctionCallee Callee = getOrInsertLibFunc(M, *TLI, TheLibFunc, Op->getType(),
                                             Op->getType());
  CallInst *CI = B.CreateCall(Callee, Op, Name);

  // The incoming attribute set may have come from a speculatable intrinsic, but
  // is being replaced with a library call which is not allowed to be
  // speculatable.
  CI->setAttributes(
      Attrs.removeFnAttribute(B.getContext(), Attribute::Speculatable));
  if (const Function *F =
          dyn_cast<Function>(Callee.getCallee()->stripPointerCasts()))
    CI->setCallingConv(F->getCallingConv());

  return CI;
}

Value *llvm::emitUnaryFloatFnCall(Value *Op, const TargetLibraryInfo *TLI,
                                  StringRef Name, IRBuilderBase &B,
                                  const AttributeList &Attrs) {
  SmallString<20> NameBuffer;
  appendTypeSuffix(Op, Name, NameBuffer);

  LibFunc TheLibFunc;
  TLI->getLibFunc(Name, TheLibFunc);

  return emitUnaryFloatFnCallHelper(Op, TheLibFunc, Name, B, Attrs, TLI);
}

Value *llvm::emitUnaryFloatFnCall(Value *Op, const TargetLibraryInfo *TLI,
                                  LibFunc DoubleFn, LibFunc FloatFn,
                                  LibFunc LongDoubleFn, IRBuilderBase &B,
                                  const AttributeList &Attrs) {
  // Get the name of the function according to TLI.
  Module *M = B.GetInsertBlock()->getModule();
  LibFunc TheLibFunc;
  StringRef Name = getFloatFn(M, TLI, Op->getType(), DoubleFn, FloatFn,
                              LongDoubleFn, TheLibFunc);

  return emitUnaryFloatFnCallHelper(Op, TheLibFunc, Name, B, Attrs, TLI);
}

static Value *emitBinaryFloatFnCallHelper(Value *Op1, Value *Op2,
                                          LibFunc TheLibFunc,
                                          StringRef Name, IRBuilderBase &B,
                                          const AttributeList &Attrs,
                                          const TargetLibraryInfo *TLI) {
  assert((Name != "") && "Must specify Name to emitBinaryFloatFnCall");

  Module *M = B.GetInsertBlock()->getModule();
  FunctionCallee Callee = getOrInsertLibFunc(M, *TLI, TheLibFunc, Op1->getType(),
                                             Op1->getType(), Op2->getType());
  inferNonMandatoryLibFuncAttrs(M, Name, *TLI);
  CallInst *CI = B.CreateCall(Callee, { Op1, Op2 }, Name);

  // The incoming attribute set may have come from a speculatable intrinsic, but
  // is being replaced with a library call which is not allowed to be
  // speculatable.
  CI->setAttributes(
      Attrs.removeFnAttribute(B.getContext(), Attribute::Speculatable));
  if (const Function *F =
          dyn_cast<Function>(Callee.getCallee()->stripPointerCasts()))
    CI->setCallingConv(F->getCallingConv());

  return CI;
}

Value *llvm::emitBinaryFloatFnCall(Value *Op1, Value *Op2,
                                   const TargetLibraryInfo *TLI,
                                   StringRef Name, IRBuilderBase &B,
                                   const AttributeList &Attrs) {
  assert((Name != "") && "Must specify Name to emitBinaryFloatFnCall");

  SmallString<20> NameBuffer;
  appendTypeSuffix(Op1, Name, NameBuffer);

  LibFunc TheLibFunc;
  TLI->getLibFunc(Name, TheLibFunc);

  return emitBinaryFloatFnCallHelper(Op1, Op2, TheLibFunc, Name, B, Attrs, TLI);
}

Value *llvm::emitBinaryFloatFnCall(Value *Op1, Value *Op2,
                                   const TargetLibraryInfo *TLI,
                                   LibFunc DoubleFn, LibFunc FloatFn,
                                   LibFunc LongDoubleFn, IRBuilderBase &B,
                                   const AttributeList &Attrs) {
  // Get the name of the function according to TLI.
  Module *M = B.GetInsertBlock()->getModule();
  LibFunc TheLibFunc;
  StringRef Name = getFloatFn(M, TLI, Op1->getType(), DoubleFn, FloatFn,
                              LongDoubleFn, TheLibFunc);

  return emitBinaryFloatFnCallHelper(Op1, Op2, TheLibFunc, Name, B, Attrs, TLI);
}

// Emit a call to putchar(int) with Char as the argument.  Char must have
// the same precision as int, which need not be 32 bits.
Value *llvm::emitPutChar(Value *Char, IRBuilderBase &B,
                         const TargetLibraryInfo *TLI) {
  Module *M = B.GetInsertBlock()->getModule();
  if (!isLibFuncEmittable(M, TLI, LibFunc_putchar))
    return nullptr;

  Type *IntTy = getIntTy(B, TLI);
  StringRef PutCharName = TLI->getName(LibFunc_putchar);
  FunctionCallee PutChar = getOrInsertLibFunc(M, *TLI, LibFunc_putchar,
                                              IntTy, IntTy);
  inferNonMandatoryLibFuncAttrs(M, PutCharName, *TLI);
  CallInst *CI = B.CreateCall(PutChar, Char, PutCharName);

  if (const Function *F =
          dyn_cast<Function>(PutChar.getCallee()->stripPointerCasts()))
    CI->setCallingConv(F->getCallingConv());
  return CI;
}

Value *llvm::emitPutS(Value *Str, IRBuilderBase &B,
                      const TargetLibraryInfo *TLI) {
  Module *M = B.GetInsertBlock()->getModule();
  if (!isLibFuncEmittable(M, TLI, LibFunc_puts))
    return nullptr;

  Type *IntTy = getIntTy(B, TLI);
  StringRef PutsName = TLI->getName(LibFunc_puts);
  FunctionCallee PutS =
<<<<<<< HEAD
      getOrInsertLibFunc(M, *TLI, LibFunc_puts, IntTy, Str->getType());
=======
      getOrInsertLibFunc(M, *TLI, LibFunc_puts, IntTy, B.getPtrTy());
>>>>>>> 49fd7d4f
  inferNonMandatoryLibFuncAttrs(M, PutsName, *TLI);
  CallInst *CI = B.CreateCall(PutS, Str, PutsName);
  if (const Function *F =
          dyn_cast<Function>(PutS.getCallee()->stripPointerCasts()))
    CI->setCallingConv(F->getCallingConv());
  return CI;
}

Value *llvm::emitFPutC(Value *Char, Value *File, IRBuilderBase &B,
                       const TargetLibraryInfo *TLI) {
  Module *M = B.GetInsertBlock()->getModule();
  if (!isLibFuncEmittable(M, TLI, LibFunc_fputc))
    return nullptr;

  Type *IntTy = getIntTy(B, TLI);
  StringRef FPutcName = TLI->getName(LibFunc_fputc);
  FunctionCallee F = getOrInsertLibFunc(M, *TLI, LibFunc_fputc, IntTy,
                                        IntTy, File->getType());
  if (File->getType()->isPointerTy())
    inferNonMandatoryLibFuncAttrs(M, FPutcName, *TLI);
  CallInst *CI = B.CreateCall(F, {Char, File}, FPutcName);

  if (const Function *Fn =
          dyn_cast<Function>(F.getCallee()->stripPointerCasts()))
    CI->setCallingConv(Fn->getCallingConv());
  return CI;
}

Value *llvm::emitFPutS(Value *Str, Value *File, IRBuilderBase &B,
                       const TargetLibraryInfo *TLI) {
  Module *M = B.GetInsertBlock()->getModule();
  if (!isLibFuncEmittable(M, TLI, LibFunc_fputs))
    return nullptr;

  Type *IntTy = getIntTy(B, TLI);
  StringRef FPutsName = TLI->getName(LibFunc_fputs);
  FunctionCallee F = getOrInsertLibFunc(M, *TLI, LibFunc_fputs, IntTy,
                                        Str->getType(), File->getType());
  if (File->getType()->isPointerTy())
    inferNonMandatoryLibFuncAttrs(M, FPutsName, *TLI);
  CallInst *CI = B.CreateCall(F, {Str, File}, FPutsName);

  if (const Function *Fn =
          dyn_cast<Function>(F.getCallee()->stripPointerCasts()))
    CI->setCallingConv(Fn->getCallingConv());
  return CI;
}

Value *llvm::emitFWrite(Value *Ptr, Value *Size, Value *File, IRBuilderBase &B,
                        const DataLayout &DL, const TargetLibraryInfo *TLI) {
  Module *M = B.GetInsertBlock()->getModule();
  if (!isLibFuncEmittable(M, TLI, LibFunc_fwrite))
    return nullptr;

  Type *SizeTTy = getSizeTTy(B, TLI);
  StringRef FWriteName = TLI->getName(LibFunc_fwrite);
  FunctionCallee F =
<<<<<<< HEAD
      getOrInsertLibFunc(M, *TLI, LibFunc_fwrite, SizeTTy, Ptr->getType(),
=======
      getOrInsertLibFunc(M, *TLI, LibFunc_fwrite, SizeTTy, B.getPtrTy(),
>>>>>>> 49fd7d4f
                         SizeTTy, SizeTTy, File->getType());

  if (File->getType()->isPointerTy())
    inferNonMandatoryLibFuncAttrs(M, FWriteName, *TLI);
  CallInst *CI =
      B.CreateCall(F, {Ptr, Size,
                       ConstantInt::get(SizeTTy, 1), File});

  if (const Function *Fn =
          dyn_cast<Function>(F.getCallee()->stripPointerCasts()))
    CI->setCallingConv(Fn->getCallingConv());
  return CI;
}

Value *llvm::emitMalloc(Type *RetTy, Value *Num, IRBuilderBase &B,
                        const DataLayout &DL, const TargetLibraryInfo *TLI) {
  Module *M = B.GetInsertBlock()->getModule();
  if (!isLibFuncEmittable(M, TLI, LibFunc_malloc))
    return nullptr;

  StringRef MallocName = TLI->getName(LibFunc_malloc);
  Type *SizeTTy = getSizeTTy(B, TLI);
  FunctionCallee Malloc =
<<<<<<< HEAD
      getOrInsertLibFunc(M, *TLI, LibFunc_malloc, RetTy, SizeTTy);
=======
      getOrInsertLibFunc(M, *TLI, LibFunc_malloc, B.getPtrTy(), SizeTTy);
>>>>>>> 49fd7d4f
  inferNonMandatoryLibFuncAttrs(M, MallocName, *TLI);
  CallInst *CI = B.CreateCall(Malloc, Num, MallocName);

  if (const Function *F =
          dyn_cast<Function>(Malloc.getCallee()->stripPointerCasts()))
    CI->setCallingConv(F->getCallingConv());

  return CI;
}

Value *llvm::emitCalloc(Type *RetTy, Value *Num, Value *Size, IRBuilderBase &B,
                        const TargetLibraryInfo &TLI) {
  Module *M = B.GetInsertBlock()->getModule();
  if (!isLibFuncEmittable(M, &TLI, LibFunc_calloc))
    return nullptr;

  StringRef CallocName = TLI.getName(LibFunc_calloc);
  Type *SizeTTy = getSizeTTy(B, &TLI);
  FunctionCallee Calloc =
      getOrInsertLibFunc(M, TLI, LibFunc_calloc, RetTy, SizeTTy, SizeTTy);
  inferNonMandatoryLibFuncAttrs(M, CallocName, TLI);
  CallInst *CI = B.CreateCall(Calloc, {Num, Size}, CallocName);

  if (const auto *F =
          dyn_cast<Function>(Calloc.getCallee()->stripPointerCasts()))
    CI->setCallingConv(F->getCallingConv());

  return CI;
}

Value *llvm::emitHotColdSizeReturningNew(Type *RetPtrTy, Value *Num,
                                         IRBuilderBase &B,
                                         const TargetLibraryInfo *TLI,
                                         LibFunc SizeFeedbackNewFunc,
                                         uint8_t HotCold) {
  Module *M = B.GetInsertBlock()->getModule();
  if (!isLibFuncEmittable(M, TLI, SizeFeedbackNewFunc))
    return nullptr;

  StringRef Name = TLI->getName(SizeFeedbackNewFunc);

  // __sized_ptr_t struct return type { void*, size_t }
  StructType *SizedPtrT =
      StructType::get(M->getContext(), {RetPtrTy, Num->getType()});
  FunctionCallee Func =
      M->getOrInsertFunction(Name, SizedPtrT, Num->getType(), B.getInt8Ty());
  inferNonMandatoryLibFuncAttrs(M, Name, *TLI);
  CallInst *CI = B.CreateCall(Func, {Num, B.getInt8(HotCold)}, "sized_ptr");

  if (const Function *F = dyn_cast<Function>(Func.getCallee()))
    CI->setCallingConv(F->getCallingConv());

  return CI;
}

Value *llvm::emitHotColdSizeReturningNewAligned(Type *RetPtrTy, Value *Num,
                                                Value *Align, IRBuilderBase &B,
                                                const TargetLibraryInfo *TLI,
                                                LibFunc SizeFeedbackNewFunc,
                                                uint8_t HotCold) {
  Module *M = B.GetInsertBlock()->getModule();
  if (!isLibFuncEmittable(M, TLI, SizeFeedbackNewFunc))
    return nullptr;

  StringRef Name = TLI->getName(SizeFeedbackNewFunc);

  // __sized_ptr_t struct return type { void*, size_t }
  StructType *SizedPtrT =
      StructType::get(M->getContext(), {RetPtrTy, Num->getType()});
  FunctionCallee Func = M->getOrInsertFunction(Name, SizedPtrT, Num->getType(),
                                               Align->getType(), B.getInt8Ty());
  inferNonMandatoryLibFuncAttrs(M, Name, *TLI);
  CallInst *CI =
      B.CreateCall(Func, {Num, Align, B.getInt8(HotCold)}, "sized_ptr");

  if (const Function *F = dyn_cast<Function>(Func.getCallee()))
    CI->setCallingConv(F->getCallingConv());

  return CI;
}

Value *llvm::emitHotColdNew(Type *RetTy, Value *Num, IRBuilderBase &B,
                            const TargetLibraryInfo *TLI, LibFunc NewFunc,
                            uint8_t HotCold) {
  Module *M = B.GetInsertBlock()->getModule();
  if (!isLibFuncEmittable(M, TLI, NewFunc))
    return nullptr;

  StringRef Name = TLI->getName(NewFunc);
  FunctionCallee Func =
<<<<<<< HEAD
      M->getOrInsertFunction(Name, RetTy, Num->getType(), B.getInt8Ty());
=======
      M->getOrInsertFunction(Name, B.getPtrTy(), Num->getType(), B.getInt8Ty());
>>>>>>> 49fd7d4f
  inferNonMandatoryLibFuncAttrs(M, Name, *TLI);
  CallInst *CI = B.CreateCall(Func, {Num, B.getInt8(HotCold)}, Name);

  if (const Function *F =
          dyn_cast<Function>(Func.getCallee()->stripPointerCasts()))
    CI->setCallingConv(F->getCallingConv());

  return CI;
}

Value *llvm::emitHotColdNewNoThrow(Type *RetTy, Value *Num, Value *NoThrow,
                                   IRBuilderBase &B,
                                   const TargetLibraryInfo *TLI,
                                   LibFunc NewFunc, uint8_t HotCold) {
  Module *M = B.GetInsertBlock()->getModule();
  if (!isLibFuncEmittable(M, TLI, NewFunc))
    return nullptr;

  StringRef Name = TLI->getName(NewFunc);
  FunctionCallee Func = M->getOrInsertFunction(
<<<<<<< HEAD
      Name, RetTy, Num->getType(), NoThrow->getType(), B.getInt8Ty());
=======
      Name, B.getPtrTy(), Num->getType(), NoThrow->getType(), B.getInt8Ty());
>>>>>>> 49fd7d4f
  inferNonMandatoryLibFuncAttrs(M, Name, *TLI);
  CallInst *CI = B.CreateCall(Func, {Num, NoThrow, B.getInt8(HotCold)}, Name);

  if (const Function *F =
          dyn_cast<Function>(Func.getCallee()->stripPointerCasts()))
    CI->setCallingConv(F->getCallingConv());

  return CI;
}

Value *llvm::emitHotColdNewAligned(Type *RetTy, Value *Num, Value *Align,
                                   IRBuilderBase &B,
                                   const TargetLibraryInfo *TLI,
                                   LibFunc NewFunc, uint8_t HotCold) {
  Module *M = B.GetInsertBlock()->getModule();
  if (!isLibFuncEmittable(M, TLI, NewFunc))
    return nullptr;

  StringRef Name = TLI->getName(NewFunc);
  FunctionCallee Func = M->getOrInsertFunction(Name, RetTy, Num->getType(),
                                               Align->getType(), B.getInt8Ty());
  inferNonMandatoryLibFuncAttrs(M, Name, *TLI);
  CallInst *CI = B.CreateCall(Func, {Num, Align, B.getInt8(HotCold)}, Name);

  if (const Function *F =
          dyn_cast<Function>(Func.getCallee()->stripPointerCasts()))
    CI->setCallingConv(F->getCallingConv());

  return CI;
}

Value *llvm::emitHotColdNewAlignedNoThrow(Type *RetTy, Value *Num, Value *Align,
                                          Value *NoThrow, IRBuilderBase &B,
                                          const TargetLibraryInfo *TLI,
                                          LibFunc NewFunc, uint8_t HotCold) {
  Module *M = B.GetInsertBlock()->getModule();
  if (!isLibFuncEmittable(M, TLI, NewFunc))
    return nullptr;

  StringRef Name = TLI->getName(NewFunc);
<<<<<<< HEAD
  FunctionCallee Func =
      M->getOrInsertFunction(Name, RetTy, Num->getType(), Align->getType(),
                             NoThrow->getType(), B.getInt8Ty());
=======
  FunctionCallee Func = M->getOrInsertFunction(
      Name, B.getPtrTy(), Num->getType(), Align->getType(), NoThrow->getType(),
      B.getInt8Ty());
>>>>>>> 49fd7d4f
  inferNonMandatoryLibFuncAttrs(M, Name, *TLI);
  CallInst *CI =
      B.CreateCall(Func, {Num, Align, NoThrow, B.getInt8(HotCold)}, Name);

  if (const Function *F =
          dyn_cast<Function>(Func.getCallee()->stripPointerCasts()))
    CI->setCallingConv(F->getCallingConv());

  return CI;
}<|MERGE_RESOLUTION|>--- conflicted
+++ resolved
@@ -1545,20 +1545,20 @@
 
 Value *llvm::emitStrLen(Value *Ptr, IRBuilderBase &B, const DataLayout &DL,
                         const TargetLibraryInfo *TLI) {
-  Type *CharPtrTy = Ptr->getType();
+  Type *CharPtrTy = B.getPtrTy();
   Type *SizeTTy = getSizeTTy(B, TLI);
   return emitLibCall(LibFunc_strlen, SizeTTy, CharPtrTy, Ptr, B, TLI);
 }
 
 Value *llvm::emitStrDup(Value *Ptr, IRBuilderBase &B,
                         const TargetLibraryInfo *TLI) {
-  Type *CharPtrTy = Ptr->getType();
+  Type *CharPtrTy = B.getPtrTy();
   return emitLibCall(LibFunc_strdup, CharPtrTy, CharPtrTy, Ptr, B, TLI);
 }
 
 Value *llvm::emitStrChr(Value *Ptr, char C, IRBuilderBase &B,
                         const TargetLibraryInfo *TLI) {
-  Type *CharPtrTy = Ptr->getType();
+  Type *CharPtrTy = B.getPtrTy();
   Type *IntTy = getIntTy(B, TLI);
   return emitLibCall(LibFunc_strchr, CharPtrTy, {CharPtrTy, IntTy},
                      {Ptr, ConstantInt::get(IntTy, C)}, B, TLI);
@@ -1566,8 +1566,7 @@
 
 Value *llvm::emitStrNCmp(Value *Ptr1, Value *Ptr2, Value *Len, IRBuilderBase &B,
                          const DataLayout &DL, const TargetLibraryInfo *TLI) {
-  Type *CharPtrTy = Ptr1->getType();
-  assert(CharPtrTy == Ptr2->getType());
+  Type *CharPtrTy = B.getPtrTy();
   Type *IntTy = getIntTy(B, TLI);
   Type *SizeTTy = getSizeTTy(B, TLI);
   return emitLibCall(
@@ -1579,23 +1578,20 @@
 Value *llvm::emitStrCpy(Value *Dst, Value *Src, IRBuilderBase &B,
                         const TargetLibraryInfo *TLI) {
   Type *CharPtrTy = Dst->getType();
-  assert(CharPtrTy == Src->getType());
   return emitLibCall(LibFunc_strcpy, CharPtrTy, {CharPtrTy, CharPtrTy},
                      {Dst, Src}, B, TLI);
 }
 
 Value *llvm::emitStpCpy(Value *Dst, Value *Src, IRBuilderBase &B,
                         const TargetLibraryInfo *TLI) {
-  Type *CharPtrTy = Dst->getType();
-  assert(CharPtrTy == Src->getType());
+  Type *CharPtrTy = B.getPtrTy();
   return emitLibCall(LibFunc_stpcpy, CharPtrTy, {CharPtrTy, CharPtrTy},
                      {Dst, Src}, B, TLI);
 }
 
 Value *llvm::emitStrNCpy(Value *Dst, Value *Src, Value *Len, IRBuilderBase &B,
                          const TargetLibraryInfo *TLI) {
-  Type *CharPtrTy = Dst->getType();
-  assert(CharPtrTy == Src->getType());
+  Type *CharPtrTy = B.getPtrTy();
   Type *SizeTTy = getSizeTTy(B, TLI);
   return emitLibCall(LibFunc_strncpy, CharPtrTy, {CharPtrTy, CharPtrTy, SizeTTy},
                      {Dst, Src, Len}, B, TLI);
@@ -1603,8 +1599,7 @@
 
 Value *llvm::emitStpNCpy(Value *Dst, Value *Src, Value *Len, IRBuilderBase &B,
                          const TargetLibraryInfo *TLI) {
-  Type *CharPtrTy = Dst->getType();
-  assert(CharPtrTy == Src->getType());
+  Type *CharPtrTy = B.getPtrTy();
   Type *SizeTTy = getSizeTTy(B, TLI);
   return emitLibCall(LibFunc_stpncpy, CharPtrTy, {CharPtrTy, CharPtrTy, SizeTTy},
                      {Dst, Src, Len}, B, TLI);
@@ -1620,8 +1615,7 @@
   AttributeList AS;
   AS = AttributeList::get(M->getContext(), AttributeList::FunctionIndex,
                           Attribute::NoUnwind);
-  Type *VoidPtrTy = Dst->getType();
-  assert(VoidPtrTy == Src->getType());
+  Type *VoidPtrTy = B.getPtrTy();
   Type *SizeTTy = getSizeTTy(B, TLI);
   FunctionCallee MemCpy = getOrInsertLibFunc(M, *TLI, LibFunc_memcpy_chk,
       AttributeList::get(M->getContext(), AS), VoidPtrTy,
@@ -1635,8 +1629,7 @@
 
 Value *llvm::emitMemPCpy(Value *Dst, Value *Src, Value *Len, IRBuilderBase &B,
                          const DataLayout &DL, const TargetLibraryInfo *TLI) {
-  Type *VoidPtrTy = Dst->getType();
-  assert(VoidPtrTy == Src->getType());
+  Type *VoidPtrTy = B.getPtrTy();
   Type *SizeTTy = getSizeTTy(B, TLI);
   return emitLibCall(LibFunc_mempcpy, VoidPtrTy,
                      {VoidPtrTy, VoidPtrTy, SizeTTy},
@@ -1645,7 +1638,7 @@
 
 Value *llvm::emitMemChr(Value *Ptr, Value *Val, Value *Len, IRBuilderBase &B,
                         const DataLayout &DL, const TargetLibraryInfo *TLI) {
-  Type *VoidPtrTy = Ptr->getType();
+  Type *VoidPtrTy = B.getPtrTy();
   Type *IntTy = getIntTy(B, TLI);
   Type *SizeTTy = getSizeTTy(B, TLI);
   return emitLibCall(LibFunc_memchr, VoidPtrTy,
@@ -1655,7 +1648,7 @@
 
 Value *llvm::emitMemRChr(Value *Ptr, Value *Val, Value *Len, IRBuilderBase &B,
                         const DataLayout &DL, const TargetLibraryInfo *TLI) {
-  Type *VoidPtrTy = Ptr->getType();
+  Type *VoidPtrTy = B.getPtrTy();
   Type *IntTy = getIntTy(B, TLI);
   Type *SizeTTy = getSizeTTy(B, TLI);
   return emitLibCall(LibFunc_memrchr, VoidPtrTy,
@@ -1665,8 +1658,7 @@
 
 Value *llvm::emitMemCmp(Value *Ptr1, Value *Ptr2, Value *Len, IRBuilderBase &B,
                         const DataLayout &DL, const TargetLibraryInfo *TLI) {
-  Type *VoidPtrTy = Ptr1->getType();
-  assert(VoidPtrTy == Ptr2->getType());
+  Type *VoidPtrTy = B.getPtrTy();
   Type *IntTy = getIntTy(B, TLI);
   Type *SizeTTy = getSizeTTy(B, TLI);
   return emitLibCall(LibFunc_memcmp, IntTy,
@@ -1676,8 +1668,7 @@
 
 Value *llvm::emitBCmp(Value *Ptr1, Value *Ptr2, Value *Len, IRBuilderBase &B,
                       const DataLayout &DL, const TargetLibraryInfo *TLI) {
-  Type *VoidPtrTy = Ptr1->getType();
-  assert(VoidPtrTy == Ptr2->getType());
+  Type *VoidPtrTy = B.getPtrTy();
   Type *IntTy = getIntTy(B, TLI);
   Type *SizeTTy = getSizeTTy(B, TLI);
   return emitLibCall(LibFunc_bcmp, IntTy,
@@ -1687,8 +1678,7 @@
 
 Value *llvm::emitMemCCpy(Value *Ptr1, Value *Ptr2, Value *Val, Value *Len,
                          IRBuilderBase &B, const TargetLibraryInfo *TLI) {
-  Type *VoidPtrTy = Ptr1->getType();
-  assert(VoidPtrTy == Ptr2->getType());
+  Type *VoidPtrTy = B.getPtrTy();
   Type *IntTy = getIntTy(B, TLI);
   Type *SizeTTy = getSizeTTy(B, TLI);
   return emitLibCall(LibFunc_memccpy, VoidPtrTy,
@@ -1699,8 +1689,7 @@
 Value *llvm::emitSNPrintf(Value *Dest, Value *Size, Value *Fmt,
                           ArrayRef<Value *> VariadicArgs, IRBuilderBase &B,
                           const TargetLibraryInfo *TLI) {
-  Type *CharPtrTy = Dest->getType();
-  assert(CharPtrTy == Fmt->getType());
+  Type *CharPtrTy = B.getPtrTy();
   Type *IntTy = getIntTy(B, TLI);
   Type *SizeTTy = getSizeTTy(B, TLI);
   SmallVector<Value *, 8> Args{Dest, Size, Fmt};
@@ -1713,7 +1702,7 @@
 Value *llvm::emitSPrintf(Value *Dest, Value *Fmt,
                          ArrayRef<Value *> VariadicArgs, IRBuilderBase &B,
                          const TargetLibraryInfo *TLI) {
-  Type *CharPtrTy = Dest->getType();
+  Type *CharPtrTy = B.getPtrTy();
   Type *IntTy = getIntTy(B, TLI);
   SmallVector<Value *, 8> Args{Dest, Fmt};
   llvm::append_range(Args, VariadicArgs);
@@ -1724,8 +1713,7 @@
 
 Value *llvm::emitStrCat(Value *Dest, Value *Src, IRBuilderBase &B,
                         const TargetLibraryInfo *TLI) {
-  Type *CharPtrTy = Dest->getType();
-  assert(CharPtrTy == Src->getType());
+  Type *CharPtrTy = B.getPtrTy();
   return emitLibCall(LibFunc_strcat, CharPtrTy,
                      {CharPtrTy, CharPtrTy},
                      {Dest, Src}, B, TLI);
@@ -1733,8 +1721,7 @@
 
 Value *llvm::emitStrLCpy(Value *Dest, Value *Src, Value *Size, IRBuilderBase &B,
                          const TargetLibraryInfo *TLI) {
-  Type *CharPtrTy = Dest->getType();
-  assert(CharPtrTy == Src->getType());
+  Type *CharPtrTy = B.getPtrTy();
   Type *SizeTTy = getSizeTTy(B, TLI);
   return emitLibCall(LibFunc_strlcpy, SizeTTy,
                      {CharPtrTy, CharPtrTy, SizeTTy},
@@ -1743,8 +1730,7 @@
 
 Value *llvm::emitStrLCat(Value *Dest, Value *Src, Value *Size, IRBuilderBase &B,
                          const TargetLibraryInfo *TLI) {
-  Type *CharPtrTy = Dest->getType();
-  assert(CharPtrTy == Src->getType());
+  Type *CharPtrTy = B.getPtrTy();
   Type *SizeTTy = getSizeTTy(B, TLI);
   return emitLibCall(LibFunc_strlcat, SizeTTy,
                      {CharPtrTy, CharPtrTy, SizeTTy},
@@ -1753,8 +1739,7 @@
 
 Value *llvm::emitStrNCat(Value *Dest, Value *Src, Value *Size, IRBuilderBase &B,
                          const TargetLibraryInfo *TLI) {
-  Type *CharPtrTy = Dest->getType();
-  assert(CharPtrTy == Src->getType());
+  Type *CharPtrTy = B.getPtrTy();
   Type *SizeTTy = getSizeTTy(B, TLI);
   return emitLibCall(LibFunc_strncat, CharPtrTy,
                      {CharPtrTy, CharPtrTy, SizeTTy},
@@ -1763,8 +1748,7 @@
 
 Value *llvm::emitVSNPrintf(Value *Dest, Value *Size, Value *Fmt, Value *VAList,
                            IRBuilderBase &B, const TargetLibraryInfo *TLI) {
-  Type *CharPtrTy = Dest->getType();
-  assert(CharPtrTy == Fmt->getType());
+  Type *CharPtrTy = B.getPtrTy();
   Type *IntTy = getIntTy(B, TLI);
   Type *SizeTTy = getSizeTTy(B, TLI);
   return emitLibCall(
@@ -1775,8 +1759,7 @@
 
 Value *llvm::emitVSPrintf(Value *Dest, Value *Fmt, Value *VAList,
                           IRBuilderBase &B, const TargetLibraryInfo *TLI) {
-  Type *CharPtrTy = Dest->getType();
-  assert(CharPtrTy == Fmt->getType());
+  Type *CharPtrTy = B.getPtrTy();
   Type *IntTy = getIntTy(B, TLI);
   return emitLibCall(LibFunc_vsprintf, IntTy,
                      {CharPtrTy, CharPtrTy, VAList->getType()},
@@ -1930,11 +1913,7 @@
   Type *IntTy = getIntTy(B, TLI);
   StringRef PutsName = TLI->getName(LibFunc_puts);
   FunctionCallee PutS =
-<<<<<<< HEAD
-      getOrInsertLibFunc(M, *TLI, LibFunc_puts, IntTy, Str->getType());
-=======
       getOrInsertLibFunc(M, *TLI, LibFunc_puts, IntTy, B.getPtrTy());
->>>>>>> 49fd7d4f
   inferNonMandatoryLibFuncAttrs(M, PutsName, *TLI);
   CallInst *CI = B.CreateCall(PutS, Str, PutsName);
   if (const Function *F =
@@ -1972,7 +1951,7 @@
   Type *IntTy = getIntTy(B, TLI);
   StringRef FPutsName = TLI->getName(LibFunc_fputs);
   FunctionCallee F = getOrInsertLibFunc(M, *TLI, LibFunc_fputs, IntTy,
-                                        Str->getType(), File->getType());
+                                        B.getPtrTy(), File->getType());
   if (File->getType()->isPointerTy())
     inferNonMandatoryLibFuncAttrs(M, FPutsName, *TLI);
   CallInst *CI = B.CreateCall(F, {Str, File}, FPutsName);
@@ -1992,11 +1971,7 @@
   Type *SizeTTy = getSizeTTy(B, TLI);
   StringRef FWriteName = TLI->getName(LibFunc_fwrite);
   FunctionCallee F =
-<<<<<<< HEAD
-      getOrInsertLibFunc(M, *TLI, LibFunc_fwrite, SizeTTy, Ptr->getType(),
-=======
       getOrInsertLibFunc(M, *TLI, LibFunc_fwrite, SizeTTy, B.getPtrTy(),
->>>>>>> 49fd7d4f
                          SizeTTy, SizeTTy, File->getType());
 
   if (File->getType()->isPointerTy())
@@ -2011,8 +1986,8 @@
   return CI;
 }
 
-Value *llvm::emitMalloc(Type *RetTy, Value *Num, IRBuilderBase &B,
-                        const DataLayout &DL, const TargetLibraryInfo *TLI) {
+Value *llvm::emitMalloc(Value *Num, IRBuilderBase &B, const DataLayout &DL,
+                        const TargetLibraryInfo *TLI) {
   Module *M = B.GetInsertBlock()->getModule();
   if (!isLibFuncEmittable(M, TLI, LibFunc_malloc))
     return nullptr;
@@ -2020,11 +1995,7 @@
   StringRef MallocName = TLI->getName(LibFunc_malloc);
   Type *SizeTTy = getSizeTTy(B, TLI);
   FunctionCallee Malloc =
-<<<<<<< HEAD
-      getOrInsertLibFunc(M, *TLI, LibFunc_malloc, RetTy, SizeTTy);
-=======
       getOrInsertLibFunc(M, *TLI, LibFunc_malloc, B.getPtrTy(), SizeTTy);
->>>>>>> 49fd7d4f
   inferNonMandatoryLibFuncAttrs(M, MallocName, *TLI);
   CallInst *CI = B.CreateCall(Malloc, Num, MallocName);
 
@@ -2035,16 +2006,16 @@
   return CI;
 }
 
-Value *llvm::emitCalloc(Type *RetTy, Value *Num, Value *Size, IRBuilderBase &B,
-                        const TargetLibraryInfo &TLI) {
+Value *llvm::emitCalloc(Value *Num, Value *Size, IRBuilderBase &B,
+                        const TargetLibraryInfo &TLI, unsigned AddrSpace) {
   Module *M = B.GetInsertBlock()->getModule();
   if (!isLibFuncEmittable(M, &TLI, LibFunc_calloc))
     return nullptr;
 
   StringRef CallocName = TLI.getName(LibFunc_calloc);
   Type *SizeTTy = getSizeTTy(B, &TLI);
-  FunctionCallee Calloc =
-      getOrInsertLibFunc(M, TLI, LibFunc_calloc, RetTy, SizeTTy, SizeTTy);
+  FunctionCallee Calloc = getOrInsertLibFunc(
+      M, TLI, LibFunc_calloc, B.getPtrTy(AddrSpace), SizeTTy, SizeTTy);
   inferNonMandatoryLibFuncAttrs(M, CallocName, TLI);
   CallInst *CI = B.CreateCall(Calloc, {Num, Size}, CallocName);
 
@@ -2055,8 +2026,7 @@
   return CI;
 }
 
-Value *llvm::emitHotColdSizeReturningNew(Type *RetPtrTy, Value *Num,
-                                         IRBuilderBase &B,
+Value *llvm::emitHotColdSizeReturningNew(Value *Num, IRBuilderBase &B,
                                          const TargetLibraryInfo *TLI,
                                          LibFunc SizeFeedbackNewFunc,
                                          uint8_t HotCold) {
@@ -2068,7 +2038,7 @@
 
   // __sized_ptr_t struct return type { void*, size_t }
   StructType *SizedPtrT =
-      StructType::get(M->getContext(), {RetPtrTy, Num->getType()});
+      StructType::get(M->getContext(), {B.getPtrTy(), Num->getType()});
   FunctionCallee Func =
       M->getOrInsertFunction(Name, SizedPtrT, Num->getType(), B.getInt8Ty());
   inferNonMandatoryLibFuncAttrs(M, Name, *TLI);
@@ -2080,8 +2050,8 @@
   return CI;
 }
 
-Value *llvm::emitHotColdSizeReturningNewAligned(Type *RetPtrTy, Value *Num,
-                                                Value *Align, IRBuilderBase &B,
+Value *llvm::emitHotColdSizeReturningNewAligned(Value *Num, Value *Align,
+                                                IRBuilderBase &B,
                                                 const TargetLibraryInfo *TLI,
                                                 LibFunc SizeFeedbackNewFunc,
                                                 uint8_t HotCold) {
@@ -2093,7 +2063,7 @@
 
   // __sized_ptr_t struct return type { void*, size_t }
   StructType *SizedPtrT =
-      StructType::get(M->getContext(), {RetPtrTy, Num->getType()});
+      StructType::get(M->getContext(), {B.getPtrTy(), Num->getType()});
   FunctionCallee Func = M->getOrInsertFunction(Name, SizedPtrT, Num->getType(),
                                                Align->getType(), B.getInt8Ty());
   inferNonMandatoryLibFuncAttrs(M, Name, *TLI);
@@ -2106,7 +2076,7 @@
   return CI;
 }
 
-Value *llvm::emitHotColdNew(Type *RetTy, Value *Num, IRBuilderBase &B,
+Value *llvm::emitHotColdNew(Value *Num, IRBuilderBase &B,
                             const TargetLibraryInfo *TLI, LibFunc NewFunc,
                             uint8_t HotCold) {
   Module *M = B.GetInsertBlock()->getModule();
@@ -2115,11 +2085,7 @@
 
   StringRef Name = TLI->getName(NewFunc);
   FunctionCallee Func =
-<<<<<<< HEAD
-      M->getOrInsertFunction(Name, RetTy, Num->getType(), B.getInt8Ty());
-=======
       M->getOrInsertFunction(Name, B.getPtrTy(), Num->getType(), B.getInt8Ty());
->>>>>>> 49fd7d4f
   inferNonMandatoryLibFuncAttrs(M, Name, *TLI);
   CallInst *CI = B.CreateCall(Func, {Num, B.getInt8(HotCold)}, Name);
 
@@ -2130,8 +2096,7 @@
   return CI;
 }
 
-Value *llvm::emitHotColdNewNoThrow(Type *RetTy, Value *Num, Value *NoThrow,
-                                   IRBuilderBase &B,
+Value *llvm::emitHotColdNewNoThrow(Value *Num, Value *NoThrow, IRBuilderBase &B,
                                    const TargetLibraryInfo *TLI,
                                    LibFunc NewFunc, uint8_t HotCold) {
   Module *M = B.GetInsertBlock()->getModule();
@@ -2140,11 +2105,7 @@
 
   StringRef Name = TLI->getName(NewFunc);
   FunctionCallee Func = M->getOrInsertFunction(
-<<<<<<< HEAD
-      Name, RetTy, Num->getType(), NoThrow->getType(), B.getInt8Ty());
-=======
       Name, B.getPtrTy(), Num->getType(), NoThrow->getType(), B.getInt8Ty());
->>>>>>> 49fd7d4f
   inferNonMandatoryLibFuncAttrs(M, Name, *TLI);
   CallInst *CI = B.CreateCall(Func, {Num, NoThrow, B.getInt8(HotCold)}, Name);
 
@@ -2155,8 +2116,7 @@
   return CI;
 }
 
-Value *llvm::emitHotColdNewAligned(Type *RetTy, Value *Num, Value *Align,
-                                   IRBuilderBase &B,
+Value *llvm::emitHotColdNewAligned(Value *Num, Value *Align, IRBuilderBase &B,
                                    const TargetLibraryInfo *TLI,
                                    LibFunc NewFunc, uint8_t HotCold) {
   Module *M = B.GetInsertBlock()->getModule();
@@ -2164,8 +2124,8 @@
     return nullptr;
 
   StringRef Name = TLI->getName(NewFunc);
-  FunctionCallee Func = M->getOrInsertFunction(Name, RetTy, Num->getType(),
-                                               Align->getType(), B.getInt8Ty());
+  FunctionCallee Func = M->getOrInsertFunction(
+      Name, B.getPtrTy(), Num->getType(), Align->getType(), B.getInt8Ty());
   inferNonMandatoryLibFuncAttrs(M, Name, *TLI);
   CallInst *CI = B.CreateCall(Func, {Num, Align, B.getInt8(HotCold)}, Name);
 
@@ -2176,7 +2136,7 @@
   return CI;
 }
 
-Value *llvm::emitHotColdNewAlignedNoThrow(Type *RetTy, Value *Num, Value *Align,
+Value *llvm::emitHotColdNewAlignedNoThrow(Value *Num, Value *Align,
                                           Value *NoThrow, IRBuilderBase &B,
                                           const TargetLibraryInfo *TLI,
                                           LibFunc NewFunc, uint8_t HotCold) {
@@ -2185,15 +2145,9 @@
     return nullptr;
 
   StringRef Name = TLI->getName(NewFunc);
-<<<<<<< HEAD
-  FunctionCallee Func =
-      M->getOrInsertFunction(Name, RetTy, Num->getType(), Align->getType(),
-                             NoThrow->getType(), B.getInt8Ty());
-=======
   FunctionCallee Func = M->getOrInsertFunction(
       Name, B.getPtrTy(), Num->getType(), Align->getType(), NoThrow->getType(),
       B.getInt8Ty());
->>>>>>> 49fd7d4f
   inferNonMandatoryLibFuncAttrs(M, Name, *TLI);
   CallInst *CI =
       B.CreateCall(Func, {Num, Align, NoThrow, B.getInt8(HotCold)}, Name);
