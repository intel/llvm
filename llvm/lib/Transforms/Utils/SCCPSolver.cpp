//===- SCCPSolver.cpp - SCCP Utility --------------------------- *- C++ -*-===//
//
// Part of the LLVM Project, under the Apache License v2.0 with LLVM Exceptions.
// See https://llvm.org/LICENSE.txt for license information.
// SPDX-License-Identifier: Apache-2.0 WITH LLVM-exception
//
//===----------------------------------------------------------------------===//
//
// \file
// This file implements the Sparse Conditional Constant Propagation (SCCP)
// utility.
//
//===----------------------------------------------------------------------===//

#include "llvm/Transforms/Utils/SCCPSolver.h"
#include "llvm/ADT/SetVector.h"
#include "llvm/Analysis/ConstantFolding.h"
#include "llvm/Analysis/InstructionSimplify.h"
#include "llvm/Analysis/ValueLattice.h"
#include "llvm/Analysis/ValueLatticeUtils.h"
#include "llvm/Analysis/ValueTracking.h"
#include "llvm/IR/ConstantRange.h"
<<<<<<< HEAD
=======
#include "llvm/IR/DerivedTypes.h"
>>>>>>> 54c4ef26
#include "llvm/IR/IRBuilder.h"
#include "llvm/IR/InstVisitor.h"
#include "llvm/IR/Instructions.h"
#include "llvm/IR/NoFolder.h"
#include "llvm/IR/PatternMatch.h"
#include "llvm/Support/Casting.h"
#include "llvm/Support/Debug.h"
#include "llvm/Support/ErrorHandling.h"
#include "llvm/Support/raw_ostream.h"
#include "llvm/Transforms/Utils/Local.h"
#include <cassert>
#include <utility>
#include <vector>

using namespace llvm;
using namespace PatternMatch;

#define DEBUG_TYPE "sccp"

// The maximum number of range extensions allowed for operations requiring
// widening.
static const unsigned MaxNumRangeExtensions = 10;

/// Returns MergeOptions with MaxWidenSteps set to MaxNumRangeExtensions.
static ValueLatticeElement::MergeOptions getMaxWidenStepsOpts() {
  return ValueLatticeElement::MergeOptions().setMaxWidenSteps(
      MaxNumRangeExtensions);
}

namespace llvm {

bool SCCPSolver::isConstant(const ValueLatticeElement &LV) {
  return LV.isConstant() ||
         (LV.isConstantRange() && LV.getConstantRange().isSingleElement());
}

bool SCCPSolver::isOverdefined(const ValueLatticeElement &LV) {
  return !LV.isUnknownOrUndef() && !SCCPSolver::isConstant(LV);
}

bool SCCPSolver::tryToReplaceWithConstant(Value *V) {
  Constant *Const = getConstantOrNull(V);
  if (!Const)
    return false;
  // Replacing `musttail` instructions with constant breaks `musttail` invariant
  // unless the call itself can be removed.
  // Calls with "clang.arc.attachedcall" implicitly use the return value and
  // those uses cannot be updated with a constant.
  CallBase *CB = dyn_cast<CallBase>(V);
  if (CB && ((CB->isMustTailCall() && !wouldInstructionBeTriviallyDead(CB)) ||
             CB->getOperandBundle(LLVMContext::OB_clang_arc_attachedcall))) {
    Function *F = CB->getCalledFunction();

    // Don't zap returns of the callee
    if (F)
      addToMustPreserveReturnsInFunctions(F);

    LLVM_DEBUG(dbgs() << "  Can\'t treat the result of call " << *CB
                      << " as a constant\n");
    return false;
  }

  LLVM_DEBUG(dbgs() << "  Constant: " << *Const << " = " << *V << '\n');

  // Replaces all of the uses of a variable with uses of the constant.
  V->replaceAllUsesWith(Const);
  return true;
}

/// Helper for getting ranges from \p Solver. Instructions inserted during
/// simplification are unavailable in the solver, so we return a full range for
/// them.
static ConstantRange getRange(Value *Op, SCCPSolver &Solver,
                              const SmallPtrSetImpl<Value *> &InsertedValues) {
  if (auto *Const = dyn_cast<Constant>(Op))
    return Const->toConstantRange();
  if (InsertedValues.contains(Op)) {
    unsigned Bitwidth = Op->getType()->getScalarSizeInBits();
    return ConstantRange::getFull(Bitwidth);
  }
  return Solver.getLatticeValueFor(Op).asConstantRange(Op->getType(),
                                                       /*UndefAllowed=*/false);
}

/// Try to use \p Inst's value range from \p Solver to infer the NUW flag.
static bool refineInstruction(SCCPSolver &Solver,
                              const SmallPtrSetImpl<Value *> &InsertedValues,
                              Instruction &Inst) {
  bool Changed = false;
  auto GetRange = [&Solver, &InsertedValues](Value *Op) {
    return getRange(Op, Solver, InsertedValues);
  };

  if (isa<OverflowingBinaryOperator>(Inst)) {
    if (Inst.hasNoSignedWrap() && Inst.hasNoUnsignedWrap())
      return false;

    auto RangeA = GetRange(Inst.getOperand(0));
    auto RangeB = GetRange(Inst.getOperand(1));
    if (!Inst.hasNoUnsignedWrap()) {
      auto NUWRange = ConstantRange::makeGuaranteedNoWrapRegion(
          Instruction::BinaryOps(Inst.getOpcode()), RangeB,
          OverflowingBinaryOperator::NoUnsignedWrap);
      if (NUWRange.contains(RangeA)) {
        Inst.setHasNoUnsignedWrap();
        Changed = true;
      }
    }
    if (!Inst.hasNoSignedWrap()) {
      auto NSWRange = ConstantRange::makeGuaranteedNoWrapRegion(
          Instruction::BinaryOps(Inst.getOpcode()), RangeB,
          OverflowingBinaryOperator::NoSignedWrap);
      if (NSWRange.contains(RangeA)) {
        Inst.setHasNoSignedWrap();
        Changed = true;
      }
    }
  } else if (isa<PossiblyNonNegInst>(Inst) && !Inst.hasNonNeg()) {
    auto Range = GetRange(Inst.getOperand(0));
    if (Range.isAllNonNegative()) {
      Inst.setNonNeg();
      Changed = true;
    }
  } else if (TruncInst *TI = dyn_cast<TruncInst>(&Inst)) {
    if (TI->hasNoSignedWrap() && TI->hasNoUnsignedWrap())
      return false;

    auto Range = GetRange(Inst.getOperand(0));
    uint64_t DestWidth = TI->getDestTy()->getScalarSizeInBits();
    if (!TI->hasNoUnsignedWrap()) {
      if (Range.getActiveBits() <= DestWidth) {
        TI->setHasNoUnsignedWrap(true);
        Changed = true;
      }
    }
    if (!TI->hasNoSignedWrap()) {
      if (Range.getMinSignedBits() <= DestWidth) {
        TI->setHasNoSignedWrap(true);
        Changed = true;
      }
    }
  } else if (auto *GEP = dyn_cast<GetElementPtrInst>(&Inst)) {
    if (GEP->hasNoUnsignedWrap() || !GEP->hasNoUnsignedSignedWrap())
      return false;

    if (all_of(GEP->indices(),
               [&](Value *V) { return GetRange(V).isAllNonNegative(); })) {
      GEP->setNoWrapFlags(GEP->getNoWrapFlags() |
                          GEPNoWrapFlags::noUnsignedWrap());
      Changed = true;
    }
  }

  return Changed;
}

/// Try to replace signed instructions with their unsigned equivalent.
static bool replaceSignedInst(SCCPSolver &Solver,
                              SmallPtrSetImpl<Value *> &InsertedValues,
                              Instruction &Inst) {
  // Determine if a signed value is known to be >= 0.
  auto isNonNegative = [&Solver, &InsertedValues](Value *V) {
    return getRange(V, Solver, InsertedValues).isAllNonNegative();
  };

  Instruction *NewInst = nullptr;
  switch (Inst.getOpcode()) {
  case Instruction::SIToFP:
  case Instruction::SExt: {
    // If the source value is not negative, this is a zext/uitofp.
    Value *Op0 = Inst.getOperand(0);
    if (!isNonNegative(Op0))
      return false;
    NewInst = CastInst::Create(Inst.getOpcode() == Instruction::SExt
                                   ? Instruction::ZExt
                                   : Instruction::UIToFP,
                               Op0, Inst.getType(), "", Inst.getIterator());
    NewInst->setNonNeg();
    break;
  }
  case Instruction::AShr: {
    // If the shifted value is not negative, this is a logical shift right.
    Value *Op0 = Inst.getOperand(0);
    if (!isNonNegative(Op0))
      return false;
    NewInst = BinaryOperator::CreateLShr(Op0, Inst.getOperand(1), "", Inst.getIterator());
    NewInst->setIsExact(Inst.isExact());
    break;
  }
  case Instruction::SDiv:
  case Instruction::SRem: {
    // If both operands are not negative, this is the same as udiv/urem.
    Value *Op0 = Inst.getOperand(0), *Op1 = Inst.getOperand(1);
    if (!isNonNegative(Op0) || !isNonNegative(Op1))
      return false;
    auto NewOpcode = Inst.getOpcode() == Instruction::SDiv ? Instruction::UDiv
                                                           : Instruction::URem;
    NewInst = BinaryOperator::Create(NewOpcode, Op0, Op1, "", Inst.getIterator());
    if (Inst.getOpcode() == Instruction::SDiv)
      NewInst->setIsExact(Inst.isExact());
    break;
  }
  default:
    return false;
  }

  // Wire up the new instruction and update state.
  assert(NewInst && "Expected replacement instruction");
  NewInst->takeName(&Inst);
  InsertedValues.insert(NewInst);
  Inst.replaceAllUsesWith(NewInst);
  NewInst->setDebugLoc(Inst.getDebugLoc());
  Solver.removeLatticeValueFor(&Inst);
  Inst.eraseFromParent();
  return true;
}

/// Try to use \p Inst's value range from \p Solver to simplify it.
static Value *simplifyInstruction(SCCPSolver &Solver,
                                  SmallPtrSetImpl<Value *> &InsertedValues,
                                  Instruction &Inst) {
  auto GetRange = [&Solver, &InsertedValues](Value *Op) {
    return getRange(Op, Solver, InsertedValues);
  };

  Value *X;
  const APInt *RHSC;
  // Remove masking operations.
  if (match(&Inst, m_And(m_Value(X), m_LowBitMask(RHSC)))) {
    ConstantRange LRange = GetRange(X);
    if (LRange.getUnsignedMax().ule(*RHSC))
      return X;
  }

  // Check if we can simplify [us]cmp(X, Y) to X - Y.
  if (auto *Cmp = dyn_cast<CmpIntrinsic>(&Inst)) {
    Value *LHS = Cmp->getOperand(0);
    Value *RHS = Cmp->getOperand(1);
    unsigned BitWidth = LHS->getType()->getScalarSizeInBits();
    // Bail out on 1-bit comparisons.
    if (BitWidth == 1)
      return nullptr;
    ConstantRange LRange = GetRange(LHS);
    if (LRange.isSizeLargerThan(3))
      return nullptr;
    ConstantRange RRange = GetRange(RHS);
    if (RRange.isSizeLargerThan(3))
      return nullptr;
    ConstantRange RHSLower = RRange.sub(APInt(BitWidth, 1));
    ConstantRange RHSUpper = RRange.add(APInt(BitWidth, 1));
    ICmpInst::Predicate Pred =
        Cmp->isSigned() ? CmpInst::ICMP_SLE : CmpInst::ICMP_ULE;
    if (!RHSLower.icmp(Pred, LRange) || !LRange.icmp(Pred, RHSUpper))
      return nullptr;

    IRBuilder<NoFolder> Builder(&Inst);
    Value *Sub = Builder.CreateSub(LHS, RHS, Inst.getName(), /*HasNUW=*/false,
                                   /*HasNSW=*/Cmp->isSigned());
    InsertedValues.insert(Sub);
    if (Sub->getType() != Inst.getType()) {
      Sub = Builder.CreateSExtOrTrunc(Sub, Inst.getType());
      InsertedValues.insert(Sub);
    }
    return Sub;
  }

  // Relax range checks.
  if (auto *ICmp = dyn_cast<ICmpInst>(&Inst)) {
    Value *X;
    auto MatchTwoInstructionExactRangeCheck =
        [&]() -> std::optional<ConstantRange> {
      const APInt *RHSC;
      if (!match(ICmp->getOperand(1), m_APInt(RHSC)))
        return std::nullopt;

      Value *LHS = ICmp->getOperand(0);
      ICmpInst::Predicate Pred = ICmp->getPredicate();
      const APInt *Offset;
      if (match(LHS, m_OneUse(m_AddLike(m_Value(X), m_APInt(Offset)))))
        return ConstantRange::makeExactICmpRegion(Pred, *RHSC).sub(*Offset);
      // Match icmp eq/ne X & NegPow2, C
      if (ICmp->isEquality()) {
        const APInt *Mask;
        if (match(LHS, m_OneUse(m_And(m_Value(X), m_NegatedPower2(Mask)))) &&
            RHSC->countr_zero() >= Mask->countr_zero()) {
          ConstantRange CR(*RHSC, *RHSC - *Mask);
          return Pred == ICmpInst::ICMP_EQ ? CR : CR.inverse();
        }
      }
      return std::nullopt;
    };

    if (auto CR = MatchTwoInstructionExactRangeCheck()) {
      ConstantRange LRange = GetRange(X);
      // Early exit if we know nothing about X.
      if (LRange.isFullSet())
        return nullptr;
<<<<<<< HEAD
      // We are allowed to refine the comparison to either true or false for out
      // of range inputs. Here we refine the comparison to true, i.e. we relax
      // the range check.
      auto NewCR = CR->exactUnionWith(LRange.inverse());
      // TODO: Check if we can narrow the range check to an equality test.
      // E.g, for X in [0, 4), X - 3 u< 2 -> X == 3
      if (!NewCR)
        return nullptr;
      ICmpInst::Predicate Pred;
      APInt RHS;
      // Check if we can represent NewCR as an icmp predicate.
      if (NewCR->getEquivalentICmp(Pred, RHS)) {
        IRBuilder<NoFolder> Builder(&Inst);
        Value *NewICmp =
            Builder.CreateICmp(Pred, X, ConstantInt::get(X->getType(), RHS));
        InsertedValues.insert(NewICmp);
        return NewICmp;
      }
=======
      auto ConvertCRToICmp =
          [&](const std::optional<ConstantRange> &NewCR) -> Value * {
        ICmpInst::Predicate Pred;
        APInt RHS;
        // Check if we can represent NewCR as an icmp predicate.
        if (NewCR && NewCR->getEquivalentICmp(Pred, RHS)) {
          IRBuilder<NoFolder> Builder(&Inst);
          Value *NewICmp =
              Builder.CreateICmp(Pred, X, ConstantInt::get(X->getType(), RHS));
          InsertedValues.insert(NewICmp);
          return NewICmp;
        }
        return nullptr;
      };
      // We are allowed to refine the comparison to either true or false for out
      // of range inputs.
      // Here we refine the comparison to false, and check if we can narrow the
      // range check to a simpler test.
      if (auto *V = ConvertCRToICmp(CR->exactIntersectWith(LRange)))
        return V;
      // Here we refine the comparison to true, i.e. we relax the range check.
      if (auto *V = ConvertCRToICmp(CR->exactUnionWith(LRange.inverse())))
        return V;
>>>>>>> 54c4ef26
    }
  }

  return nullptr;
}

bool SCCPSolver::simplifyInstsInBlock(BasicBlock &BB,
                                      SmallPtrSetImpl<Value *> &InsertedValues,
                                      Statistic &InstRemovedStat,
                                      Statistic &InstReplacedStat) {
  bool MadeChanges = false;
  for (Instruction &Inst : make_early_inc_range(BB)) {
    if (Inst.getType()->isVoidTy())
      continue;
    if (tryToReplaceWithConstant(&Inst)) {
      if (wouldInstructionBeTriviallyDead(&Inst))
        Inst.eraseFromParent();

      MadeChanges = true;
      ++InstRemovedStat;
    } else if (replaceSignedInst(*this, InsertedValues, Inst)) {
      MadeChanges = true;
      ++InstReplacedStat;
    } else if (refineInstruction(*this, InsertedValues, Inst)) {
      MadeChanges = true;
    } else if (auto *V = simplifyInstruction(*this, InsertedValues, Inst)) {
      Inst.replaceAllUsesWith(V);
      Inst.eraseFromParent();
      ++InstRemovedStat;
      MadeChanges = true;
    }
  }
  return MadeChanges;
}

bool SCCPSolver::removeNonFeasibleEdges(BasicBlock *BB, DomTreeUpdater &DTU,
                                        BasicBlock *&NewUnreachableBB) const {
  SmallPtrSet<BasicBlock *, 8> FeasibleSuccessors;
  bool HasNonFeasibleEdges = false;
  for (BasicBlock *Succ : successors(BB)) {
    if (isEdgeFeasible(BB, Succ))
      FeasibleSuccessors.insert(Succ);
    else
      HasNonFeasibleEdges = true;
  }

  // All edges feasible, nothing to do.
  if (!HasNonFeasibleEdges)
    return false;

  // SCCP can only determine non-feasible edges for br, switch and indirectbr.
  Instruction *TI = BB->getTerminator();
  assert((isa<BranchInst>(TI) || isa<SwitchInst>(TI) ||
          isa<IndirectBrInst>(TI)) &&
         "Terminator must be a br, switch or indirectbr");

  if (FeasibleSuccessors.size() == 0) {
    // Branch on undef/poison, replace with unreachable.
    SmallPtrSet<BasicBlock *, 8> SeenSuccs;
    SmallVector<DominatorTree::UpdateType, 8> Updates;
    for (BasicBlock *Succ : successors(BB)) {
      Succ->removePredecessor(BB);
      if (SeenSuccs.insert(Succ).second)
        Updates.push_back({DominatorTree::Delete, BB, Succ});
    }
    TI->eraseFromParent();
    new UnreachableInst(BB->getContext(), BB);
    DTU.applyUpdatesPermissive(Updates);
  } else if (FeasibleSuccessors.size() == 1) {
    // Replace with an unconditional branch to the only feasible successor.
    BasicBlock *OnlyFeasibleSuccessor = *FeasibleSuccessors.begin();
    SmallVector<DominatorTree::UpdateType, 8> Updates;
    bool HaveSeenOnlyFeasibleSuccessor = false;
    for (BasicBlock *Succ : successors(BB)) {
      if (Succ == OnlyFeasibleSuccessor && !HaveSeenOnlyFeasibleSuccessor) {
        // Don't remove the edge to the only feasible successor the first time
        // we see it. We still do need to remove any multi-edges to it though.
        HaveSeenOnlyFeasibleSuccessor = true;
        continue;
      }

      Succ->removePredecessor(BB);
      Updates.push_back({DominatorTree::Delete, BB, Succ});
    }

    Instruction *BI = BranchInst::Create(OnlyFeasibleSuccessor, BB);
    BI->setDebugLoc(TI->getDebugLoc());
    TI->eraseFromParent();
    DTU.applyUpdatesPermissive(Updates);
  } else if (FeasibleSuccessors.size() > 1) {
    SwitchInstProfUpdateWrapper SI(*cast<SwitchInst>(TI));
    SmallVector<DominatorTree::UpdateType, 8> Updates;

    // If the default destination is unfeasible it will never be taken. Replace
    // it with a new block with a single Unreachable instruction.
    BasicBlock *DefaultDest = SI->getDefaultDest();
    if (!FeasibleSuccessors.contains(DefaultDest)) {
      if (!NewUnreachableBB) {
        NewUnreachableBB =
            BasicBlock::Create(DefaultDest->getContext(), "default.unreachable",
                               DefaultDest->getParent(), DefaultDest);
        auto *UI =
            new UnreachableInst(DefaultDest->getContext(), NewUnreachableBB);
        UI->setDebugLoc(DebugLoc::getTemporary());
      }

      DefaultDest->removePredecessor(BB);
      SI->setDefaultDest(NewUnreachableBB);
      Updates.push_back({DominatorTree::Delete, BB, DefaultDest});
      Updates.push_back({DominatorTree::Insert, BB, NewUnreachableBB});
    }

    for (auto CI = SI->case_begin(); CI != SI->case_end();) {
      if (FeasibleSuccessors.contains(CI->getCaseSuccessor())) {
        ++CI;
        continue;
      }

      BasicBlock *Succ = CI->getCaseSuccessor();
      Succ->removePredecessor(BB);
      Updates.push_back({DominatorTree::Delete, BB, Succ});
      SI.removeCase(CI);
      // Don't increment CI, as we removed a case.
    }

    DTU.applyUpdatesPermissive(Updates);
  } else {
    llvm_unreachable("Must have at least one feasible successor");
  }
  return true;
}

static void inferAttribute(Function *F, unsigned AttrIndex,
                           const ValueLatticeElement &Val) {
  // If there is a known constant range for the value, add range attribute.
  if (Val.isConstantRange() && !Val.getConstantRange().isSingleElement()) {
    // Do not add range attribute if the value may include undef.
    if (Val.isConstantRangeIncludingUndef())
      return;

    // Take the intersection of the existing attribute and the inferred range.
    Attribute OldAttr = F->getAttributeAtIndex(AttrIndex, Attribute::Range);
    ConstantRange CR = Val.getConstantRange();
    if (OldAttr.isValid())
      CR = CR.intersectWith(OldAttr.getRange());
    F->addAttributeAtIndex(
        AttrIndex, Attribute::get(F->getContext(), Attribute::Range, CR));
    return;
  }
  // Infer nonnull attribute.
  if (Val.isNotConstant() && Val.getNotConstant()->getType()->isPointerTy() &&
      Val.getNotConstant()->isNullValue() &&
      !F->hasAttributeAtIndex(AttrIndex, Attribute::NonNull)) {
    F->addAttributeAtIndex(AttrIndex,
                           Attribute::get(F->getContext(), Attribute::NonNull));
  }
}

void SCCPSolver::inferReturnAttributes() const {
  for (const auto &[F, ReturnValue] : getTrackedRetVals())
    inferAttribute(F, AttributeList::ReturnIndex, ReturnValue);
}

void SCCPSolver::inferArgAttributes() const {
  for (Function *F : getArgumentTrackedFunctions()) {
    if (!isBlockExecutable(&F->front()))
      continue;
    for (Argument &A : F->args())
      if (!A.getType()->isStructTy())
        inferAttribute(F, AttributeList::FirstArgIndex + A.getArgNo(),
                       getLatticeValueFor(&A));
  }
}

/// Helper class for SCCPSolver. This implements the instruction visitor and
/// holds all the state.
class SCCPInstVisitor : public InstVisitor<SCCPInstVisitor> {
  const DataLayout &DL;
  std::function<const TargetLibraryInfo &(Function &)> GetTLI;
  /// Basic blocks that are executable (but may not have been visited yet).
  SmallPtrSet<BasicBlock *, 8> BBExecutable;
  /// Basic blocks that are executable and have been visited at least once.
  SmallPtrSet<BasicBlock *, 8> BBVisited;
  DenseMap<Value *, ValueLatticeElement>
      ValueState; // The state each value is in.

  /// StructValueState - This maintains ValueState for values that have
  /// StructType, for example for formal arguments, calls, insertelement, etc.
  DenseMap<std::pair<Value *, unsigned>, ValueLatticeElement> StructValueState;

  /// GlobalValue - If we are tracking any values for the contents of a global
  /// variable, we keep a mapping from the constant accessor to the element of
  /// the global, to the currently known value.  If the value becomes
  /// overdefined, it's entry is simply removed from this map.
  DenseMap<GlobalVariable *, ValueLatticeElement> TrackedGlobals;

  /// TrackedRetVals - If we are tracking arguments into and the return
  /// value out of a function, it will have an entry in this map, indicating
  /// what the known return value for the function is.
  MapVector<Function *, ValueLatticeElement> TrackedRetVals;

  /// TrackedMultipleRetVals - Same as TrackedRetVals, but used for functions
  /// that return multiple values.
  MapVector<std::pair<Function *, unsigned>, ValueLatticeElement>
      TrackedMultipleRetVals;

  /// The set of values whose lattice has been invalidated.
  /// Populated by resetLatticeValueFor(), cleared after resolving undefs.
  DenseSet<Value *> Invalidated;

  /// MRVFunctionsTracked - Each function in TrackedMultipleRetVals is
  /// represented here for efficient lookup.
  SmallPtrSet<Function *, 16> MRVFunctionsTracked;

  /// A list of functions whose return cannot be modified.
  SmallPtrSet<Function *, 16> MustPreserveReturnsInFunctions;

  /// TrackingIncomingArguments - This is the set of functions for whose
  /// arguments we make optimistic assumptions about and try to prove as
  /// constants.
  SmallPtrSet<Function *, 16> TrackingIncomingArguments;

  /// Worklist of instructions to re-visit. This only includes instructions
  /// in blocks that have already been visited at least once.
  SmallSetVector<Instruction *, 16> InstWorkList;

  /// Current instruction while visiting a block for the first time, used to
  /// avoid unnecessary instruction worklist insertions. Null if an instruction
  /// is visited outside a whole-block visitation.
  Instruction *CurI = nullptr;

  // The BasicBlock work list
  SmallVector<BasicBlock *, 64> BBWorkList;

  /// KnownFeasibleEdges - Entries in this set are edges which have already had
  /// PHI nodes retriggered.
  using Edge = std::pair<BasicBlock *, BasicBlock *>;
  DenseSet<Edge> KnownFeasibleEdges;

  DenseMap<Function *, std::unique_ptr<PredicateInfo>> FnPredicateInfo;

  DenseMap<Value *, SmallSetVector<User *, 2>> AdditionalUsers;

  LLVMContext &Ctx;

  BumpPtrAllocator PredicateInfoAllocator;

private:
  ConstantInt *getConstantInt(const ValueLatticeElement &IV, Type *Ty) const {
    return dyn_cast_or_null<ConstantInt>(getConstant(IV, Ty));
  }

  /// Push instruction \p I to the worklist.
  void pushToWorkList(Instruction *I);

  /// Push users of value \p V to the worklist.
  void pushUsersToWorkList(Value *V);

  /// Like pushUsersToWorkList(), but also prints a debug message with the
  /// updated value.
  void pushUsersToWorkListMsg(ValueLatticeElement &IV, Value *V);

  // markConstant - Make a value be marked as "constant".  If the value
  // is not already a constant, add it to the instruction work list so that
  // the users of the instruction are updated later.
  bool markConstant(ValueLatticeElement &IV, Value *V, Constant *C,
                    bool MayIncludeUndef = false);

  bool markConstant(Value *V, Constant *C) {
    assert(!V->getType()->isStructTy() && "structs should use mergeInValue");
    return markConstant(ValueState[V], V, C);
  }

  bool markNotConstant(ValueLatticeElement &IV, Value *V, Constant *C);

  bool markNotNull(ValueLatticeElement &IV, Value *V) {
    return markNotConstant(IV, V, Constant::getNullValue(V->getType()));
  }

  /// markConstantRange - Mark the object as constant range with \p CR. If the
  /// object is not a constant range with the range \p CR, add it to the
  /// instruction work list so that the users of the instruction are updated
  /// later.
  bool markConstantRange(ValueLatticeElement &IV, Value *V,
                         const ConstantRange &CR);

  // markOverdefined - Make a value be marked as "overdefined". If the
  // value is not already overdefined, add it to the overdefined instruction
  // work list so that the users of the instruction are updated later.
  bool markOverdefined(ValueLatticeElement &IV, Value *V);

  /// Merge \p MergeWithV into \p IV and push \p V to the worklist, if \p IV
  /// changes.
  bool mergeInValue(ValueLatticeElement &IV, Value *V,
                    const ValueLatticeElement &MergeWithV,
                    ValueLatticeElement::MergeOptions Opts = {
                        /*MayIncludeUndef=*/false, /*CheckWiden=*/false});

  /// getValueState - Return the ValueLatticeElement object that corresponds to
  /// the value.  This function handles the case when the value hasn't been seen
  /// yet by properly seeding constants etc.
  ValueLatticeElement &getValueState(Value *V) {
    assert(!V->getType()->isStructTy() && "Should use getStructValueState");

    auto I = ValueState.try_emplace(V);
    ValueLatticeElement &LV = I.first->second;

    if (!I.second)
      return LV; // Common case, already in the map.

    if (auto *C = dyn_cast<Constant>(V))
      LV.markConstant(C); // Constants are constant

    // All others are unknown by default.
    return LV;
  }

  /// getStructValueState - Return the ValueLatticeElement object that
  /// corresponds to the value/field pair.  This function handles the case when
  /// the value hasn't been seen yet by properly seeding constants etc.
  ValueLatticeElement &getStructValueState(Value *V, unsigned i) {
    assert(V->getType()->isStructTy() && "Should use getValueState");
    assert(i < cast<StructType>(V->getType())->getNumElements() &&
           "Invalid element #");

    auto I = StructValueState.insert(
        std::make_pair(std::make_pair(V, i), ValueLatticeElement()));
    ValueLatticeElement &LV = I.first->second;

    if (!I.second)
      return LV; // Common case, already in the map.

    if (auto *C = dyn_cast<Constant>(V)) {
      Constant *Elt = C->getAggregateElement(i);

      if (!Elt)
        LV.markOverdefined(); // Unknown sort of constant.
      else
        LV.markConstant(Elt); // Constants are constant.
    }

    // All others are underdefined by default.
    return LV;
  }

  /// Traverse the use-def chain of \p Call, marking itself and its users as
  /// "unknown" on the way.
  void invalidate(CallBase *Call) {
    SmallVector<Instruction *, 64> ToInvalidate;
    ToInvalidate.push_back(Call);

    while (!ToInvalidate.empty()) {
      Instruction *Inst = ToInvalidate.pop_back_val();

      if (!Invalidated.insert(Inst).second)
        continue;

      if (!BBExecutable.count(Inst->getParent()))
        continue;

      Value *V = nullptr;
      // For return instructions we need to invalidate the tracked returns map.
      // Anything else has its lattice in the value map.
      if (auto *RetInst = dyn_cast<ReturnInst>(Inst)) {
        Function *F = RetInst->getParent()->getParent();
        if (auto It = TrackedRetVals.find(F); It != TrackedRetVals.end()) {
          It->second = ValueLatticeElement();
          V = F;
        } else if (MRVFunctionsTracked.count(F)) {
          auto *STy = cast<StructType>(F->getReturnType());
          for (unsigned I = 0, E = STy->getNumElements(); I != E; ++I)
            TrackedMultipleRetVals[{F, I}] = ValueLatticeElement();
          V = F;
        }
      } else if (auto *STy = dyn_cast<StructType>(Inst->getType())) {
        for (unsigned I = 0, E = STy->getNumElements(); I != E; ++I) {
          if (auto It = StructValueState.find({Inst, I});
              It != StructValueState.end()) {
            It->second = ValueLatticeElement();
            V = Inst;
          }
        }
      } else if (auto It = ValueState.find(Inst); It != ValueState.end()) {
        It->second = ValueLatticeElement();
        V = Inst;
      }

      if (V) {
        LLVM_DEBUG(dbgs() << "Invalidated lattice for " << *V << "\n");

        for (User *U : V->users())
          if (auto *UI = dyn_cast<Instruction>(U))
            ToInvalidate.push_back(UI);

        auto It = AdditionalUsers.find(V);
        if (It != AdditionalUsers.end())
          for (User *U : It->second)
            if (auto *UI = dyn_cast<Instruction>(U))
              ToInvalidate.push_back(UI);
      }
    }
  }

  /// markEdgeExecutable - Mark a basic block as executable, adding it to the BB
  /// work list if it is not already executable.
  bool markEdgeExecutable(BasicBlock *Source, BasicBlock *Dest);

  // getFeasibleSuccessors - Return a vector of booleans to indicate which
  // successors are reachable from a given terminator instruction.
  void getFeasibleSuccessors(Instruction &TI, SmallVectorImpl<bool> &Succs);

  // Add U as additional user of V.
  void addAdditionalUser(Value *V, User *U) { AdditionalUsers[V].insert(U); }

  void handlePredicate(Instruction *I, Value *CopyOf, const PredicateBase *PI);
  void handleCallOverdefined(CallBase &CB);
  void handleCallResult(CallBase &CB);
  void handleCallArguments(CallBase &CB);
  void handleExtractOfWithOverflow(ExtractValueInst &EVI,
                                   const WithOverflowInst *WO, unsigned Idx);
  bool isInstFullyOverDefined(Instruction &Inst);

private:
  friend class InstVisitor<SCCPInstVisitor>;

  // visit implementations - Something changed in this instruction.  Either an
  // operand made a transition, or the instruction is newly executable.  Change
  // the value type of I to reflect these changes if appropriate.
  void visitPHINode(PHINode &I);

  // Terminators

  void visitReturnInst(ReturnInst &I);
  void visitTerminator(Instruction &TI);

  void visitCastInst(CastInst &I);
  void visitSelectInst(SelectInst &I);
  void visitUnaryOperator(Instruction &I);
  void visitFreezeInst(FreezeInst &I);
  void visitBinaryOperator(Instruction &I);
  void visitCmpInst(CmpInst &I);
  void visitExtractValueInst(ExtractValueInst &EVI);
  void visitInsertValueInst(InsertValueInst &IVI);

  void visitCatchSwitchInst(CatchSwitchInst &CPI) {
    markOverdefined(&CPI);
    visitTerminator(CPI);
  }

  // Instructions that cannot be folded away.

  void visitStoreInst(StoreInst &I);
  void visitLoadInst(LoadInst &I);
  void visitGetElementPtrInst(GetElementPtrInst &I);
  void visitAllocaInst(AllocaInst &AI);

  void visitInvokeInst(InvokeInst &II) {
    visitCallBase(II);
    visitTerminator(II);
  }

  void visitCallBrInst(CallBrInst &CBI) {
    visitCallBase(CBI);
    visitTerminator(CBI);
  }

  void visitCallBase(CallBase &CB);
  void visitResumeInst(ResumeInst &I) { /*returns void*/
  }
  void visitUnreachableInst(UnreachableInst &I) { /*returns void*/
  }
  void visitFenceInst(FenceInst &I) { /*returns void*/
  }

  void visitInstruction(Instruction &I);

public:
  void addPredicateInfo(Function &F, DominatorTree &DT, AssumptionCache &AC) {
    FnPredicateInfo.insert({&F, std::make_unique<PredicateInfo>(
                                    F, DT, AC, PredicateInfoAllocator)});
  }

  void removeSSACopies(Function &F) {
    auto It = FnPredicateInfo.find(&F);
    if (It == FnPredicateInfo.end())
      return;

    for (BasicBlock &BB : F) {
      for (Instruction &Inst : llvm::make_early_inc_range(BB)) {
        if (auto *BC = dyn_cast<BitCastInst>(&Inst)) {
          if (BC->getType() == BC->getOperand(0)->getType()) {
            if (It->second->getPredicateInfoFor(&Inst)) {
              Value *Op = BC->getOperand(0);
              Inst.replaceAllUsesWith(Op);
              Inst.eraseFromParent();
            }
          }
        }
      }
    }
  }

  void visitCallInst(CallInst &I) { visitCallBase(I); }

  bool markBlockExecutable(BasicBlock *BB);

  const PredicateBase *getPredicateInfoFor(Instruction *I) {
    auto It = FnPredicateInfo.find(I->getParent()->getParent());
    if (It == FnPredicateInfo.end())
      return nullptr;
    return It->second->getPredicateInfoFor(I);
  }

  SCCPInstVisitor(const DataLayout &DL,
                  std::function<const TargetLibraryInfo &(Function &)> GetTLI,
                  LLVMContext &Ctx)
      : DL(DL), GetTLI(GetTLI), Ctx(Ctx) {}

  void trackValueOfGlobalVariable(GlobalVariable *GV) {
    // We only track the contents of scalar globals.
    if (GV->getValueType()->isSingleValueType()) {
      ValueLatticeElement &IV = TrackedGlobals[GV];
      IV.markConstant(GV->getInitializer());
    }
  }

  void addTrackedFunction(Function *F) {
    // Add an entry, F -> undef.
    if (auto *STy = dyn_cast<StructType>(F->getReturnType())) {
      MRVFunctionsTracked.insert(F);
      for (unsigned i = 0, e = STy->getNumElements(); i != e; ++i)
        TrackedMultipleRetVals.try_emplace(std::make_pair(F, i));
    } else if (!F->getReturnType()->isVoidTy())
      TrackedRetVals.try_emplace(F);
  }

  void addToMustPreserveReturnsInFunctions(Function *F) {
    MustPreserveReturnsInFunctions.insert(F);
  }

  bool mustPreserveReturn(Function *F) {
    return MustPreserveReturnsInFunctions.count(F);
  }

  void addArgumentTrackedFunction(Function *F) {
    TrackingIncomingArguments.insert(F);
  }

  bool isArgumentTrackedFunction(Function *F) {
    return TrackingIncomingArguments.count(F);
  }

  const SmallPtrSetImpl<Function *> &getArgumentTrackedFunctions() const {
    return TrackingIncomingArguments;
  }

  void solve();

  bool resolvedUndef(Instruction &I);

  bool resolvedUndefsIn(Function &F);

  bool isBlockExecutable(BasicBlock *BB) const {
    return BBExecutable.count(BB);
  }

  bool isEdgeFeasible(BasicBlock *From, BasicBlock *To) const;

  std::vector<ValueLatticeElement> getStructLatticeValueFor(Value *V) const {
    std::vector<ValueLatticeElement> StructValues;
    auto *STy = dyn_cast<StructType>(V->getType());
    assert(STy && "getStructLatticeValueFor() can be called only on structs");
    for (unsigned i = 0, e = STy->getNumElements(); i != e; ++i) {
      auto I = StructValueState.find(std::make_pair(V, i));
      assert(I != StructValueState.end() && "Value not in valuemap!");
      StructValues.push_back(I->second);
    }
    return StructValues;
  }

  void removeLatticeValueFor(Value *V) { ValueState.erase(V); }

  /// Invalidate the Lattice Value of \p Call and its users after specializing
  /// the call. Then recompute it.
  void resetLatticeValueFor(CallBase *Call) {
    // Calls to void returning functions do not need invalidation.
    Function *F = Call->getCalledFunction();
    (void)F;
    assert(!F->getReturnType()->isVoidTy() &&
           (TrackedRetVals.count(F) || MRVFunctionsTracked.count(F)) &&
           "All non void specializations should be tracked");
    invalidate(Call);
    handleCallResult(*Call);
  }

  const ValueLatticeElement &getLatticeValueFor(Value *V) const {
    assert(!V->getType()->isStructTy() &&
           "Should use getStructLatticeValueFor");
    DenseMap<Value *, ValueLatticeElement>::const_iterator I =
        ValueState.find(V);
    assert(I != ValueState.end() &&
           "V not found in ValueState nor Paramstate map!");
    return I->second;
  }

  const MapVector<Function *, ValueLatticeElement> &getTrackedRetVals() const {
    return TrackedRetVals;
  }

  const DenseMap<GlobalVariable *, ValueLatticeElement> &
  getTrackedGlobals() const {
    return TrackedGlobals;
  }

  const SmallPtrSet<Function *, 16> &getMRVFunctionsTracked() const {
    return MRVFunctionsTracked;
  }

  void markOverdefined(Value *V) {
    if (auto *STy = dyn_cast<StructType>(V->getType()))
      for (unsigned i = 0, e = STy->getNumElements(); i != e; ++i)
        markOverdefined(getStructValueState(V, i), V);
    else
      markOverdefined(ValueState[V], V);
  }

  ValueLatticeElement getArgAttributeVL(Argument *A) {
    if (A->getType()->isIntOrIntVectorTy()) {
      if (std::optional<ConstantRange> Range = A->getRange())
        return ValueLatticeElement::getRange(*Range);
    }
    if (A->hasNonNullAttr())
      return ValueLatticeElement::getNot(Constant::getNullValue(A->getType()));
    // Assume nothing about the incoming arguments without attributes.
    return ValueLatticeElement::getOverdefined();
  }

  void trackValueOfArgument(Argument *A) {
    if (A->getType()->isStructTy())
      return (void)markOverdefined(A);
    mergeInValue(ValueState[A], A, getArgAttributeVL(A));
  }

  bool isStructLatticeConstant(Function *F, StructType *STy);

  Constant *getConstant(const ValueLatticeElement &LV, Type *Ty) const;

  Constant *getConstantOrNull(Value *V) const;

  void setLatticeValueForSpecializationArguments(Function *F,
                                       const SmallVectorImpl<ArgInfo> &Args);

  void markFunctionUnreachable(Function *F) {
    for (auto &BB : *F)
      BBExecutable.erase(&BB);
  }

  void solveWhileResolvedUndefsIn(Module &M) {
    bool ResolvedUndefs = true;
    while (ResolvedUndefs) {
      solve();
      ResolvedUndefs = false;
      for (Function &F : M)
        ResolvedUndefs |= resolvedUndefsIn(F);
    }
  }

  void solveWhileResolvedUndefsIn(SmallVectorImpl<Function *> &WorkList) {
    bool ResolvedUndefs = true;
    while (ResolvedUndefs) {
      solve();
      ResolvedUndefs = false;
      for (Function *F : WorkList)
        ResolvedUndefs |= resolvedUndefsIn(*F);
    }
  }

  void solveWhileResolvedUndefs() {
    bool ResolvedUndefs = true;
    while (ResolvedUndefs) {
      solve();
      ResolvedUndefs = false;
      for (Value *V : Invalidated)
        if (auto *I = dyn_cast<Instruction>(V))
          ResolvedUndefs |= resolvedUndef(*I);
    }
    Invalidated.clear();
  }
};

} // namespace llvm

bool SCCPInstVisitor::markBlockExecutable(BasicBlock *BB) {
  if (!BBExecutable.insert(BB).second)
    return false;
  LLVM_DEBUG(dbgs() << "Marking Block Executable: " << BB->getName() << '\n');
  BBWorkList.push_back(BB); // Add the block to the work list!
  return true;
}

void SCCPInstVisitor::pushToWorkList(Instruction *I) {
  // If we're currently visiting a block, do not push any instructions in the
  // same blocks that are after the current one, as they will be visited
  // anyway. We do have to push updates to earlier instructions (e.g. phi
  // nodes or loads of tracked globals).
  if (CurI && I->getParent() == CurI->getParent() && !I->comesBefore(CurI))
    return;
  // Only push instructions in already visited blocks. Otherwise we'll handle
  // it when we visit the block for the first time.
  if (BBVisited.contains(I->getParent()))
    InstWorkList.insert(I);
}

void SCCPInstVisitor::pushUsersToWorkList(Value *V) {
  for (User *U : V->users())
    if (auto *UI = dyn_cast<Instruction>(U))
      pushToWorkList(UI);

  auto Iter = AdditionalUsers.find(V);
  if (Iter != AdditionalUsers.end()) {
    // Copy additional users before notifying them of changes, because new
    // users may be added, potentially invalidating the iterator.
    SmallVector<Instruction *, 2> ToNotify;
    for (User *U : Iter->second)
      if (auto *UI = dyn_cast<Instruction>(U))
        ToNotify.push_back(UI);
    for (Instruction *UI : ToNotify)
      pushToWorkList(UI);
  }
}

void SCCPInstVisitor::pushUsersToWorkListMsg(ValueLatticeElement &IV,
                                             Value *V) {
  LLVM_DEBUG(dbgs() << "updated " << IV << ": " << *V << '\n');
  pushUsersToWorkList(V);
}

bool SCCPInstVisitor::markConstant(ValueLatticeElement &IV, Value *V,
                                   Constant *C, bool MayIncludeUndef) {
  if (!IV.markConstant(C, MayIncludeUndef))
    return false;
  LLVM_DEBUG(dbgs() << "markConstant: " << *C << ": " << *V << '\n');
  pushUsersToWorkList(V);
  return true;
}

bool SCCPInstVisitor::markNotConstant(ValueLatticeElement &IV, Value *V,
                                      Constant *C) {
  if (!IV.markNotConstant(C))
    return false;
  LLVM_DEBUG(dbgs() << "markNotConstant: " << *C << ": " << *V << '\n');
  pushUsersToWorkList(V);
  return true;
}

bool SCCPInstVisitor::markConstantRange(ValueLatticeElement &IV, Value *V,
                                        const ConstantRange &CR) {
  if (!IV.markConstantRange(CR))
    return false;
  LLVM_DEBUG(dbgs() << "markConstantRange: " << CR << ": " << *V << '\n');
  pushUsersToWorkList(V);
  return true;
}

bool SCCPInstVisitor::markOverdefined(ValueLatticeElement &IV, Value *V) {
  if (!IV.markOverdefined())
    return false;

  LLVM_DEBUG(dbgs() << "markOverdefined: ";
             if (auto *F = dyn_cast<Function>(V)) dbgs()
             << "Function '" << F->getName() << "'\n";
             else dbgs() << *V << '\n');
  // Only instructions go on the work list
  pushUsersToWorkList(V);
  return true;
}

bool SCCPInstVisitor::isStructLatticeConstant(Function *F, StructType *STy) {
  for (unsigned i = 0, e = STy->getNumElements(); i != e; ++i) {
    const auto &It = TrackedMultipleRetVals.find(std::make_pair(F, i));
    assert(It != TrackedMultipleRetVals.end());
    if (!SCCPSolver::isConstant(It->second))
      return false;
  }
  return true;
}

Constant *SCCPInstVisitor::getConstant(const ValueLatticeElement &LV,
                                       Type *Ty) const {
  if (LV.isConstant()) {
    Constant *C = LV.getConstant();
    assert(C->getType() == Ty && "Type mismatch");
    return C;
  }

  if (LV.isConstantRange()) {
    const auto &CR = LV.getConstantRange();
    if (CR.getSingleElement())
      return ConstantInt::get(Ty, *CR.getSingleElement());
  }
  return nullptr;
}

Constant *SCCPInstVisitor::getConstantOrNull(Value *V) const {
  Constant *Const = nullptr;
  if (V->getType()->isStructTy()) {
    std::vector<ValueLatticeElement> LVs = getStructLatticeValueFor(V);
    if (any_of(LVs, SCCPSolver::isOverdefined))
      return nullptr;
    std::vector<Constant *> ConstVals;
    auto *ST = cast<StructType>(V->getType());
    for (unsigned I = 0, E = ST->getNumElements(); I != E; ++I) {
      const ValueLatticeElement &LV = LVs[I];
      ConstVals.push_back(SCCPSolver::isConstant(LV)
                              ? getConstant(LV, ST->getElementType(I))
                              : UndefValue::get(ST->getElementType(I)));
    }
    Const = ConstantStruct::get(ST, ConstVals);
  } else {
    const ValueLatticeElement &LV = getLatticeValueFor(V);
    if (SCCPSolver::isOverdefined(LV))
      return nullptr;
    Const = SCCPSolver::isConstant(LV) ? getConstant(LV, V->getType())
                                       : UndefValue::get(V->getType());
  }
  assert(Const && "Constant is nullptr here!");
  return Const;
}

void SCCPInstVisitor::setLatticeValueForSpecializationArguments(Function *F,
                                        const SmallVectorImpl<ArgInfo> &Args) {
  assert(!Args.empty() && "Specialization without arguments");
  assert(F->arg_size() == Args[0].Formal->getParent()->arg_size() &&
         "Functions should have the same number of arguments");

  auto Iter = Args.begin();
  Function::arg_iterator NewArg = F->arg_begin();
  Function::arg_iterator OldArg = Args[0].Formal->getParent()->arg_begin();
  for (auto End = F->arg_end(); NewArg != End; ++NewArg, ++OldArg) {

    LLVM_DEBUG(dbgs() << "SCCP: Marking argument "
                      << NewArg->getNameOrAsOperand() << "\n");

    // Mark the argument constants in the new function
    // or copy the lattice state over from the old function.
    if (Iter != Args.end() && Iter->Formal == &*OldArg) {
      if (auto *STy = dyn_cast<StructType>(NewArg->getType())) {
        for (unsigned I = 0, E = STy->getNumElements(); I != E; ++I) {
          ValueLatticeElement &NewValue = StructValueState[{&*NewArg, I}];
          NewValue.markConstant(Iter->Actual->getAggregateElement(I));
        }
      } else {
        ValueState[&*NewArg].markConstant(Iter->Actual);
      }
      ++Iter;
    } else {
      if (auto *STy = dyn_cast<StructType>(NewArg->getType())) {
        for (unsigned I = 0, E = STy->getNumElements(); I != E; ++I) {
          ValueLatticeElement &NewValue = StructValueState[{&*NewArg, I}];
          NewValue = StructValueState[{&*OldArg, I}];
        }
      } else {
        ValueLatticeElement &NewValue = ValueState[&*NewArg];
        NewValue = ValueState[&*OldArg];
      }
    }
  }
}

void SCCPInstVisitor::visitInstruction(Instruction &I) {
  // All the instructions we don't do any special handling for just
  // go to overdefined.
  LLVM_DEBUG(dbgs() << "SCCP: Don't know how to handle: " << I << '\n');
  markOverdefined(&I);
}

bool SCCPInstVisitor::mergeInValue(ValueLatticeElement &IV, Value *V,
                                   const ValueLatticeElement &MergeWithV,
                                   ValueLatticeElement::MergeOptions Opts) {
  if (IV.mergeIn(MergeWithV, Opts)) {
    pushUsersToWorkList(V);
    LLVM_DEBUG(dbgs() << "Merged " << MergeWithV << " into " << *V << " : "
                      << IV << "\n");
    return true;
  }
  return false;
}

bool SCCPInstVisitor::markEdgeExecutable(BasicBlock *Source, BasicBlock *Dest) {
  if (!KnownFeasibleEdges.insert(Edge(Source, Dest)).second)
    return false; // This edge is already known to be executable!

  if (!markBlockExecutable(Dest)) {
    // If the destination is already executable, we just made an *edge*
    // feasible that wasn't before.  Revisit the PHI nodes in the block
    // because they have potentially new operands.
    LLVM_DEBUG(dbgs() << "Marking Edge Executable: " << Source->getName()
                      << " -> " << Dest->getName() << '\n');

    for (PHINode &PN : Dest->phis())
      pushToWorkList(&PN);
  }
  return true;
}

// getFeasibleSuccessors - Return a vector of booleans to indicate which
// successors are reachable from a given terminator instruction.
void SCCPInstVisitor::getFeasibleSuccessors(Instruction &TI,
                                            SmallVectorImpl<bool> &Succs) {
  Succs.resize(TI.getNumSuccessors());
  if (auto *BI = dyn_cast<BranchInst>(&TI)) {
    if (BI->isUnconditional()) {
      Succs[0] = true;
      return;
    }

    const ValueLatticeElement &BCValue = getValueState(BI->getCondition());
    ConstantInt *CI = getConstantInt(BCValue, BI->getCondition()->getType());
    if (!CI) {
      // Overdefined condition variables, and branches on unfoldable constant
      // conditions, mean the branch could go either way.
      if (!BCValue.isUnknownOrUndef())
        Succs[0] = Succs[1] = true;
      return;
    }

    // Constant condition variables mean the branch can only go a single way.
    Succs[CI->isZero()] = true;
    return;
  }

  // We cannot analyze special terminators, so consider all successors
  // executable.
  if (TI.isSpecialTerminator()) {
    Succs.assign(TI.getNumSuccessors(), true);
    return;
  }

  if (auto *SI = dyn_cast<SwitchInst>(&TI)) {
    if (!SI->getNumCases()) {
      Succs[0] = true;
      return;
    }
    const ValueLatticeElement &SCValue = getValueState(SI->getCondition());
    if (ConstantInt *CI =
            getConstantInt(SCValue, SI->getCondition()->getType())) {
      Succs[SI->findCaseValue(CI)->getSuccessorIndex()] = true;
      return;
    }

    // TODO: Switch on undef is UB. Stop passing false once the rest of LLVM
    // is ready.
    if (SCValue.isConstantRange(/*UndefAllowed=*/false)) {
      const ConstantRange &Range = SCValue.getConstantRange();
      unsigned ReachableCaseCount = 0;
      for (const auto &Case : SI->cases()) {
        const APInt &CaseValue = Case.getCaseValue()->getValue();
        if (Range.contains(CaseValue)) {
          Succs[Case.getSuccessorIndex()] = true;
          ++ReachableCaseCount;
        }
      }

      Succs[SI->case_default()->getSuccessorIndex()] =
          Range.isSizeLargerThan(ReachableCaseCount);
      return;
    }

    // Overdefined or unknown condition? All destinations are executable!
    if (!SCValue.isUnknownOrUndef())
      Succs.assign(TI.getNumSuccessors(), true);
    return;
  }

  // In case of indirect branch and its address is a blockaddress, we mark
  // the target as executable.
  if (auto *IBR = dyn_cast<IndirectBrInst>(&TI)) {
    // Casts are folded by visitCastInst.
    const ValueLatticeElement &IBRValue = getValueState(IBR->getAddress());
    BlockAddress *Addr = dyn_cast_or_null<BlockAddress>(
        getConstant(IBRValue, IBR->getAddress()->getType()));
    if (!Addr) { // Overdefined or unknown condition?
      // All destinations are executable!
      if (!IBRValue.isUnknownOrUndef())
        Succs.assign(TI.getNumSuccessors(), true);
      return;
    }

    BasicBlock *T = Addr->getBasicBlock();
    assert(Addr->getFunction() == T->getParent() &&
           "Block address of a different function ?");
    for (unsigned i = 0; i < IBR->getNumSuccessors(); ++i) {
      // This is the target.
      if (IBR->getDestination(i) == T) {
        Succs[i] = true;
        return;
      }
    }

    // If we didn't find our destination in the IBR successor list, then we
    // have undefined behavior. Its ok to assume no successor is executable.
    return;
  }

  LLVM_DEBUG(dbgs() << "Unknown terminator instruction: " << TI << '\n');
  llvm_unreachable("SCCP: Don't know how to handle this terminator!");
}

// isEdgeFeasible - Return true if the control flow edge from the 'From' basic
// block to the 'To' basic block is currently feasible.
bool SCCPInstVisitor::isEdgeFeasible(BasicBlock *From, BasicBlock *To) const {
  // Check if we've called markEdgeExecutable on the edge yet. (We could
  // be more aggressive and try to consider edges which haven't been marked
  // yet, but there isn't any need.)
  return KnownFeasibleEdges.count(Edge(From, To));
}

// visit Implementations - Something changed in this instruction, either an
// operand made a transition, or the instruction is newly executable.  Change
// the value type of I to reflect these changes if appropriate.  This method
// makes sure to do the following actions:
//
// 1. If a phi node merges two constants in, and has conflicting value coming
//    from different branches, or if the PHI node merges in an overdefined
//    value, then the PHI node becomes overdefined.
// 2. If a phi node merges only constants in, and they all agree on value, the
//    PHI node becomes a constant value equal to that.
// 3. If V <- x (op) y && isConstant(x) && isConstant(y) V = Constant
// 4. If V <- x (op) y && (isOverdefined(x) || isOverdefined(y)) V = Overdefined
// 5. If V <- MEM or V <- CALL or V <- (unknown) then V = Overdefined
// 6. If a conditional branch has a value that is constant, make the selected
//    destination executable
// 7. If a conditional branch has a value that is overdefined, make all
//    successors executable.
void SCCPInstVisitor::visitPHINode(PHINode &PN) {
  // Super-extra-high-degree PHI nodes are unlikely to ever be marked constant,
  // and slow us down a lot.  Just mark them overdefined.
  if (PN.getNumIncomingValues() > 64)
    return (void)markOverdefined(&PN);

  if (isInstFullyOverDefined(PN))
    return;
  SmallVector<unsigned> FeasibleIncomingIndices;
  for (unsigned i = 0, e = PN.getNumIncomingValues(); i != e; ++i) {
    if (!isEdgeFeasible(PN.getIncomingBlock(i), PN.getParent()))
      continue;
    FeasibleIncomingIndices.push_back(i);
  }

  // Look at all of the executable operands of the PHI node.  If any of them
  // are overdefined, the PHI becomes overdefined as well.  If they are all
  // constant, and they agree with each other, the PHI becomes the identical
  // constant.  If they are constant and don't agree, the PHI is a constant
  // range. If there are no executable operands, the PHI remains unknown.
  if (StructType *STy = dyn_cast<StructType>(PN.getType())) {
    for (unsigned i = 0, e = STy->getNumElements(); i != e; ++i) {
      ValueLatticeElement PhiState = getStructValueState(&PN, i);
      if (PhiState.isOverdefined())
        continue;
      for (unsigned j : FeasibleIncomingIndices) {
        const ValueLatticeElement &IV =
            getStructValueState(PN.getIncomingValue(j), i);
        PhiState.mergeIn(IV);
        if (PhiState.isOverdefined())
          break;
      }
      ValueLatticeElement &PhiStateRef = getStructValueState(&PN, i);
      mergeInValue(PhiStateRef, &PN, PhiState,
                   ValueLatticeElement::MergeOptions().setMaxWidenSteps(
                       FeasibleIncomingIndices.size() + 1));
      PhiStateRef.setNumRangeExtensions(
          std::max((unsigned)FeasibleIncomingIndices.size(),
                   PhiStateRef.getNumRangeExtensions()));
    }
  } else {
    ValueLatticeElement PhiState = getValueState(&PN);
    for (unsigned i : FeasibleIncomingIndices) {
      const ValueLatticeElement &IV = getValueState(PN.getIncomingValue(i));
      PhiState.mergeIn(IV);
      if (PhiState.isOverdefined())
        break;
    }
    // We allow up to 1 range extension per active incoming value and one
    // additional extension. Note that we manually adjust the number of range
    // extensions to match the number of active incoming values. This helps to
    // limit multiple extensions caused by the same incoming value, if other
    // incoming values are equal.
    ValueLatticeElement &PhiStateRef = ValueState[&PN];
    mergeInValue(PhiStateRef, &PN, PhiState,
                 ValueLatticeElement::MergeOptions().setMaxWidenSteps(
                     FeasibleIncomingIndices.size() + 1));
    PhiStateRef.setNumRangeExtensions(
        std::max((unsigned)FeasibleIncomingIndices.size(),
                 PhiStateRef.getNumRangeExtensions()));
  }
}

void SCCPInstVisitor::visitReturnInst(ReturnInst &I) {
  if (I.getNumOperands() == 0)
    return; // ret void

  Function *F = I.getParent()->getParent();
  Value *ResultOp = I.getOperand(0);

  // If we are tracking the return value of this function, merge it in.
  if (!TrackedRetVals.empty() && !ResultOp->getType()->isStructTy()) {
    auto TFRVI = TrackedRetVals.find(F);
    if (TFRVI != TrackedRetVals.end()) {
      mergeInValue(TFRVI->second, F, getValueState(ResultOp));
      return;
    }
  }

  // Handle functions that return multiple values.
  if (!TrackedMultipleRetVals.empty()) {
    if (auto *STy = dyn_cast<StructType>(ResultOp->getType()))
      if (MRVFunctionsTracked.count(F))
        for (unsigned i = 0, e = STy->getNumElements(); i != e; ++i)
          mergeInValue(TrackedMultipleRetVals[std::make_pair(F, i)], F,
                       getStructValueState(ResultOp, i));
  }
}

void SCCPInstVisitor::visitTerminator(Instruction &TI) {
  SmallVector<bool, 16> SuccFeasible;
  getFeasibleSuccessors(TI, SuccFeasible);

  BasicBlock *BB = TI.getParent();

  // Mark all feasible successors executable.
  for (unsigned i = 0, e = SuccFeasible.size(); i != e; ++i)
    if (SuccFeasible[i])
      markEdgeExecutable(BB, TI.getSuccessor(i));
}

void SCCPInstVisitor::visitCastInst(CastInst &I) {
  // ResolvedUndefsIn might mark I as overdefined. Bail out, even if we would
  // discover a concrete value later.
  if (ValueState[&I].isOverdefined())
    return;

  if (auto *BC = dyn_cast<BitCastInst>(&I)) {
    if (BC->getType() == BC->getOperand(0)->getType()) {
      if (const PredicateBase *PI = getPredicateInfoFor(&I)) {
        handlePredicate(&I, I.getOperand(0), PI);
        return;
      }
    }
  }

  const ValueLatticeElement &OpSt = getValueState(I.getOperand(0));
  if (OpSt.isUnknownOrUndef())
    return;

  if (Constant *OpC = getConstant(OpSt, I.getOperand(0)->getType())) {
    // Fold the constant as we build.
    if (Constant *C =
            ConstantFoldCastOperand(I.getOpcode(), OpC, I.getType(), DL))
      return (void)markConstant(&I, C);
  }

  // Ignore bitcasts, as they may change the number of vector elements.
  if (I.getDestTy()->isIntOrIntVectorTy() &&
      I.getSrcTy()->isIntOrIntVectorTy() &&
      I.getOpcode() != Instruction::BitCast) {
    ConstantRange OpRange =
        OpSt.asConstantRange(I.getSrcTy(), /*UndefAllowed=*/false);
    auto &LV = getValueState(&I);

    Type *DestTy = I.getDestTy();
    ConstantRange Res = ConstantRange::getEmpty(DestTy->getScalarSizeInBits());
    if (auto *Trunc = dyn_cast<TruncInst>(&I))
      Res = OpRange.truncate(DestTy->getScalarSizeInBits(),
                             Trunc->getNoWrapKind());
    else
      Res = OpRange.castOp(I.getOpcode(), DestTy->getScalarSizeInBits());
    mergeInValue(LV, &I, ValueLatticeElement::getRange(Res));
  } else
    markOverdefined(&I);
}

void SCCPInstVisitor::handleExtractOfWithOverflow(ExtractValueInst &EVI,
                                                  const WithOverflowInst *WO,
                                                  unsigned Idx) {
  Value *LHS = WO->getLHS(), *RHS = WO->getRHS();
  Type *Ty = LHS->getType();

  addAdditionalUser(LHS, &EVI);
  addAdditionalUser(RHS, &EVI);

  const ValueLatticeElement &L = getValueState(LHS);
  if (L.isUnknownOrUndef())
    return; // Wait to resolve.
  ConstantRange LR = L.asConstantRange(Ty, /*UndefAllowed=*/false);

  const ValueLatticeElement &R = getValueState(RHS);
  if (R.isUnknownOrUndef())
    return; // Wait to resolve.

  ConstantRange RR = R.asConstantRange(Ty, /*UndefAllowed=*/false);
  if (Idx == 0) {
    ConstantRange Res = LR.binaryOp(WO->getBinaryOp(), RR);
    mergeInValue(ValueState[&EVI], &EVI, ValueLatticeElement::getRange(Res));
  } else {
    assert(Idx == 1 && "Index can only be 0 or 1");
    ConstantRange NWRegion = ConstantRange::makeGuaranteedNoWrapRegion(
        WO->getBinaryOp(), RR, WO->getNoWrapKind());
    if (NWRegion.contains(LR))
      return (void)markConstant(&EVI, ConstantInt::getFalse(EVI.getType()));
    markOverdefined(&EVI);
  }
}

void SCCPInstVisitor::visitExtractValueInst(ExtractValueInst &EVI) {
  // If this returns a struct, mark all elements over defined, we don't track
  // structs in structs.
  if (EVI.getType()->isStructTy())
    return (void)markOverdefined(&EVI);

  // resolvedUndefsIn might mark I as overdefined. Bail out, even if we would
  // discover a concrete value later.
  if (ValueState[&EVI].isOverdefined())
    return (void)markOverdefined(&EVI);

  // If this is extracting from more than one level of struct, we don't know.
  if (EVI.getNumIndices() != 1)
    return (void)markOverdefined(&EVI);

  Value *AggVal = EVI.getAggregateOperand();
  if (AggVal->getType()->isStructTy()) {
    unsigned i = *EVI.idx_begin();
    if (auto *WO = dyn_cast<WithOverflowInst>(AggVal))
      return handleExtractOfWithOverflow(EVI, WO, i);
    ValueLatticeElement EltVal = getStructValueState(AggVal, i);
    mergeInValue(ValueState[&EVI], &EVI, EltVal);
  } else {
    // Otherwise, must be extracting from an array.
    return (void)markOverdefined(&EVI);
  }
}

void SCCPInstVisitor::visitInsertValueInst(InsertValueInst &IVI) {
  auto *STy = dyn_cast<StructType>(IVI.getType());
  if (!STy)
    return (void)markOverdefined(&IVI);

  // resolvedUndefsIn might mark I as overdefined. Bail out, even if we would
  // discover a concrete value later.
  if (ValueState[&IVI].isOverdefined())
    return (void)markOverdefined(&IVI);

  // If this has more than one index, we can't handle it, drive all results to
  // undef.
  if (IVI.getNumIndices() != 1)
    return (void)markOverdefined(&IVI);

  Value *Aggr = IVI.getAggregateOperand();
  unsigned Idx = *IVI.idx_begin();

  // Compute the result based on what we're inserting.
  for (unsigned i = 0, e = STy->getNumElements(); i != e; ++i) {
    // This passes through all values that aren't the inserted element.
    if (i != Idx) {
      ValueLatticeElement EltVal = getStructValueState(Aggr, i);
      mergeInValue(getStructValueState(&IVI, i), &IVI, EltVal);
      continue;
    }

    Value *Val = IVI.getInsertedValueOperand();
    if (Val->getType()->isStructTy())
      // We don't track structs in structs.
      markOverdefined(getStructValueState(&IVI, i), &IVI);
    else {
      ValueLatticeElement InVal = getValueState(Val);
      mergeInValue(getStructValueState(&IVI, i), &IVI, InVal);
    }
  }
}

void SCCPInstVisitor::visitSelectInst(SelectInst &I) {
  // If this select returns a struct, just mark the result overdefined.
  // TODO: We could do a lot better than this if code actually uses this.
  if (I.getType()->isStructTy())
    return (void)markOverdefined(&I);

  // resolvedUndefsIn might mark I as overdefined. Bail out, even if we would
  // discover a concrete value later.
  if (ValueState[&I].isOverdefined())
    return (void)markOverdefined(&I);

  const ValueLatticeElement &CondValue = getValueState(I.getCondition());
  if (CondValue.isUnknownOrUndef())
    return;

  if (ConstantInt *CondCB =
          getConstantInt(CondValue, I.getCondition()->getType())) {
    Value *OpVal = CondCB->isZero() ? I.getFalseValue() : I.getTrueValue();
    const ValueLatticeElement &OpValState = getValueState(OpVal);
    // Safety: ValueState[&I] doesn't invalidate OpValState since it is already
    // in the map.
    assert(ValueState.contains(&I) && "&I is not in ValueState map.");
    mergeInValue(ValueState[&I], &I, OpValState);
    return;
  }

  // Otherwise, the condition is overdefined or a constant we can't evaluate.
  // See if we can produce something better than overdefined based on the T/F
  // value.
  ValueLatticeElement TVal = getValueState(I.getTrueValue());
  ValueLatticeElement FVal = getValueState(I.getFalseValue());

  ValueLatticeElement &State = ValueState[&I];
  bool Changed = State.mergeIn(TVal);
  Changed |= State.mergeIn(FVal);
  if (Changed)
    pushUsersToWorkListMsg(State, &I);
}

// Handle Unary Operators.
void SCCPInstVisitor::visitUnaryOperator(Instruction &I) {
  ValueLatticeElement V0State = getValueState(I.getOperand(0));

  ValueLatticeElement &IV = ValueState[&I];
  // resolvedUndefsIn might mark I as overdefined. Bail out, even if we would
  // discover a concrete value later.
  if (IV.isOverdefined())
    return (void)markOverdefined(&I);

  // If something is unknown/undef, wait for it to resolve.
  if (V0State.isUnknownOrUndef())
    return;

  if (SCCPSolver::isConstant(V0State))
    if (Constant *C = ConstantFoldUnaryOpOperand(
            I.getOpcode(), getConstant(V0State, I.getType()), DL))
      return (void)markConstant(IV, &I, C);

  markOverdefined(&I);
}

void SCCPInstVisitor::visitFreezeInst(FreezeInst &I) {
  // If this freeze returns a struct, just mark the result overdefined.
  // TODO: We could do a lot better than this.
  if (I.getType()->isStructTy())
    return (void)markOverdefined(&I);

  ValueLatticeElement V0State = getValueState(I.getOperand(0));
  ValueLatticeElement &IV = ValueState[&I];
  // resolvedUndefsIn might mark I as overdefined. Bail out, even if we would
  // discover a concrete value later.
  if (IV.isOverdefined())
    return (void)markOverdefined(&I);

  // If something is unknown/undef, wait for it to resolve.
  if (V0State.isUnknownOrUndef())
    return;

  if (SCCPSolver::isConstant(V0State) &&
      isGuaranteedNotToBeUndefOrPoison(getConstant(V0State, I.getType())))
    return (void)markConstant(IV, &I, getConstant(V0State, I.getType()));

  markOverdefined(&I);
}

// Handle Binary Operators.
void SCCPInstVisitor::visitBinaryOperator(Instruction &I) {
  ValueLatticeElement V1State = getValueState(I.getOperand(0));
  ValueLatticeElement V2State = getValueState(I.getOperand(1));

  ValueLatticeElement &IV = ValueState[&I];
  if (IV.isOverdefined())
    return;

  // If something is undef, wait for it to resolve.
  if (V1State.isUnknownOrUndef() || V2State.isUnknownOrUndef())
    return;

  if (V1State.isOverdefined() && V2State.isOverdefined())
    return (void)markOverdefined(&I);

  // If either of the operands is a constant, try to fold it to a constant.
  // TODO: Use information from notconstant better.
  if ((V1State.isConstant() || V2State.isConstant())) {
    Value *V1 = SCCPSolver::isConstant(V1State)
                    ? getConstant(V1State, I.getOperand(0)->getType())
                    : I.getOperand(0);
    Value *V2 = SCCPSolver::isConstant(V2State)
                    ? getConstant(V2State, I.getOperand(1)->getType())
                    : I.getOperand(1);
    Value *R = simplifyBinOp(I.getOpcode(), V1, V2, SimplifyQuery(DL, &I));
    auto *C = dyn_cast_or_null<Constant>(R);
    if (C) {
      // Conservatively assume that the result may be based on operands that may
      // be undef. Note that we use mergeInValue to combine the constant with
      // the existing lattice value for I, as different constants might be found
      // after one of the operands go to overdefined, e.g. due to one operand
      // being a special floating value.
      ValueLatticeElement NewV;
      NewV.markConstant(C, /*MayIncludeUndef=*/true);
      return (void)mergeInValue(ValueState[&I], &I, NewV);
    }
  }

  // Only use ranges for binary operators on integers.
  if (!I.getType()->isIntOrIntVectorTy())
    return markOverdefined(&I);

  // Try to simplify to a constant range.
  ConstantRange A =
      V1State.asConstantRange(I.getType(), /*UndefAllowed=*/false);
  ConstantRange B =
      V2State.asConstantRange(I.getType(), /*UndefAllowed=*/false);

  auto *BO = cast<BinaryOperator>(&I);
  ConstantRange R = ConstantRange::getEmpty(I.getType()->getScalarSizeInBits());
  if (auto *OBO = dyn_cast<OverflowingBinaryOperator>(BO))
    R = A.overflowingBinaryOp(BO->getOpcode(), B, OBO->getNoWrapKind());
  else
    R = A.binaryOp(BO->getOpcode(), B);
  mergeInValue(ValueState[&I], &I, ValueLatticeElement::getRange(R));

  // TODO: Currently we do not exploit special values that produce something
  // better than overdefined with an overdefined operand for vector or floating
  // point types, like and <4 x i32> overdefined, zeroinitializer.
}

// Handle ICmpInst instruction.
void SCCPInstVisitor::visitCmpInst(CmpInst &I) {
  // Do not cache this lookup, getValueState calls later in the function might
  // invalidate the reference.
  if (ValueState[&I].isOverdefined())
    return (void)markOverdefined(&I);

  Value *Op1 = I.getOperand(0);
  Value *Op2 = I.getOperand(1);

  // For parameters, use ParamState which includes constant range info if
  // available.
  auto V1State = getValueState(Op1);
  auto V2State = getValueState(Op2);

  Constant *C = V1State.getCompare(I.getPredicate(), I.getType(), V2State, DL);
  if (C) {
    ValueLatticeElement CV;
    CV.markConstant(C);
    mergeInValue(ValueState[&I], &I, CV);
    return;
  }

  // If operands are still unknown, wait for it to resolve.
  if ((V1State.isUnknownOrUndef() || V2State.isUnknownOrUndef()) &&
      !SCCPSolver::isConstant(ValueState[&I]))
    return;

  markOverdefined(&I);
}

// Handle getelementptr instructions.  If all operands are constants then we
// can turn this into a getelementptr ConstantExpr.
void SCCPInstVisitor::visitGetElementPtrInst(GetElementPtrInst &I) {
  if (ValueState[&I].isOverdefined())
    return (void)markOverdefined(&I);

  const ValueLatticeElement &PtrState = getValueState(I.getPointerOperand());
  if (PtrState.isUnknownOrUndef())
    return;

  // gep inbounds/nuw of non-null is non-null.
  if (PtrState.isNotConstant() && PtrState.getNotConstant()->isNullValue()) {
    if (I.hasNoUnsignedWrap() ||
        (I.isInBounds() &&
         !NullPointerIsDefined(I.getFunction(), I.getAddressSpace())))
      return (void)markNotNull(ValueState[&I], &I);
    return (void)markOverdefined(&I);
  }

  SmallVector<Constant *, 8> Operands;
  Operands.reserve(I.getNumOperands());

  for (unsigned i = 0, e = I.getNumOperands(); i != e; ++i) {
    const ValueLatticeElement &State = getValueState(I.getOperand(i));
    if (State.isUnknownOrUndef())
      return; // Operands are not resolved yet.

    if (Constant *C = getConstant(State, I.getOperand(i)->getType())) {
      Operands.push_back(C);
      continue;
    }

    return (void)markOverdefined(&I);
  }

  if (Constant *C = ConstantFoldInstOperands(&I, Operands, DL))
    markConstant(&I, C);
  else
    markOverdefined(&I);
}

void SCCPInstVisitor::visitAllocaInst(AllocaInst &I) {
  if (!NullPointerIsDefined(I.getFunction(), I.getAddressSpace()))
    return (void)markNotNull(ValueState[&I], &I);

  markOverdefined(&I);
}

void SCCPInstVisitor::visitStoreInst(StoreInst &SI) {
  // If this store is of a struct, ignore it.
  if (SI.getOperand(0)->getType()->isStructTy())
    return;

  if (TrackedGlobals.empty() || !isa<GlobalVariable>(SI.getOperand(1)))
    return;

  GlobalVariable *GV = cast<GlobalVariable>(SI.getOperand(1));
  auto I = TrackedGlobals.find(GV);
  if (I == TrackedGlobals.end())
    return;

  // Get the value we are storing into the global, then merge it.
  mergeInValue(I->second, GV, getValueState(SI.getOperand(0)),
               ValueLatticeElement::MergeOptions().setCheckWiden(false));
  if (I->second.isOverdefined())
    TrackedGlobals.erase(I); // No need to keep tracking this!
}

static ValueLatticeElement getValueFromMetadata(const Instruction *I) {
  if (const auto *CB = dyn_cast<CallBase>(I)) {
    if (CB->getType()->isIntOrIntVectorTy())
      if (std::optional<ConstantRange> Range = CB->getRange())
        return ValueLatticeElement::getRange(*Range);
    if (CB->getType()->isPointerTy() && CB->isReturnNonNull())
      return ValueLatticeElement::getNot(
          ConstantPointerNull::get(cast<PointerType>(I->getType())));
  }

  if (I->getType()->isIntOrIntVectorTy())
    if (MDNode *Ranges = I->getMetadata(LLVMContext::MD_range))
      return ValueLatticeElement::getRange(
          getConstantRangeFromMetadata(*Ranges));
  if (I->hasMetadata(LLVMContext::MD_nonnull))
    return ValueLatticeElement::getNot(
        ConstantPointerNull::get(cast<PointerType>(I->getType())));

  return ValueLatticeElement::getOverdefined();
}

// Handle load instructions.  If the operand is a constant pointer to a constant
// global, we can replace the load with the loaded constant value!
void SCCPInstVisitor::visitLoadInst(LoadInst &I) {
  // If this load is of a struct or the load is volatile, just mark the result
  // as overdefined.
  if (I.getType()->isStructTy() || I.isVolatile())
    return (void)markOverdefined(&I);

  // resolvedUndefsIn might mark I as overdefined. Bail out, even if we would
  // discover a concrete value later.
  if (ValueState[&I].isOverdefined())
    return (void)markOverdefined(&I);

  const ValueLatticeElement &PtrVal = getValueState(I.getOperand(0));
  if (PtrVal.isUnknownOrUndef())
    return; // The pointer is not resolved yet!

  if (SCCPSolver::isConstant(PtrVal)) {
    Constant *Ptr = getConstant(PtrVal, I.getOperand(0)->getType());
    ValueLatticeElement &IV = ValueState[&I];

    // load null is undefined.
    if (isa<ConstantPointerNull>(Ptr)) {
      if (NullPointerIsDefined(I.getFunction(), I.getPointerAddressSpace()))
        return (void)markOverdefined(IV, &I);
      else
        return;
    }

    // Transform load (constant global) into the value loaded.
    if (auto *GV = dyn_cast<GlobalVariable>(Ptr)) {
      if (!TrackedGlobals.empty()) {
        // If we are tracking this global, merge in the known value for it.
        auto It = TrackedGlobals.find(GV);
        if (It != TrackedGlobals.end()) {
          mergeInValue(IV, &I, It->second, getMaxWidenStepsOpts());
          return;
        }
      }
    }

    // Transform load from a constant into a constant if possible.
    if (Constant *C = ConstantFoldLoadFromConstPtr(Ptr, I.getType(), DL))
      return (void)markConstant(IV, &I, C);
  }

  // Fall back to metadata.
  mergeInValue(ValueState[&I], &I, getValueFromMetadata(&I));
}

void SCCPInstVisitor::visitCallBase(CallBase &CB) {
  handleCallResult(CB);
  handleCallArguments(CB);
}

void SCCPInstVisitor::handleCallOverdefined(CallBase &CB) {
  Function *F = CB.getCalledFunction();

  // Void return and not tracking callee, just bail.
  if (CB.getType()->isVoidTy())
    return;

  // Always mark struct return as overdefined.
  if (CB.getType()->isStructTy())
    return (void)markOverdefined(&CB);

  // Otherwise, if we have a single return value case, and if the function is
  // a declaration, maybe we can constant fold it.
  if (F && F->isDeclaration() && canConstantFoldCallTo(&CB, F)) {
    SmallVector<Constant *, 8> Operands;
    for (const Use &A : CB.args()) {
      if (A.get()->getType()->isStructTy())
        return markOverdefined(&CB); // Can't handle struct args.
      if (A.get()->getType()->isMetadataTy())
        continue;                    // Carried in CB, not allowed in Operands.
      const ValueLatticeElement &State = getValueState(A);

      if (State.isUnknownOrUndef())
        return; // Operands are not resolved yet.
      if (SCCPSolver::isOverdefined(State))
        return (void)markOverdefined(&CB);
      assert(SCCPSolver::isConstant(State) && "Unknown state!");
      Operands.push_back(getConstant(State, A->getType()));
    }

    if (SCCPSolver::isOverdefined(getValueState(&CB)))
      return (void)markOverdefined(&CB);

    // If we can constant fold this, mark the result of the call as a
    // constant.
    if (Constant *C = ConstantFoldCall(&CB, F, Operands, &GetTLI(*F)))
      return (void)markConstant(&CB, C);
  }

  // Fall back to metadata.
  mergeInValue(ValueState[&CB], &CB, getValueFromMetadata(&CB));
}

void SCCPInstVisitor::handleCallArguments(CallBase &CB) {
  Function *F = CB.getCalledFunction();
  // If this is a local function that doesn't have its address taken, mark its
  // entry block executable and merge in the actual arguments to the call into
  // the formal arguments of the function.
  if (TrackingIncomingArguments.count(F)) {
    markBlockExecutable(&F->front());

    // Propagate information from this call site into the callee.
    auto CAI = CB.arg_begin();
    for (Function::arg_iterator AI = F->arg_begin(), E = F->arg_end(); AI != E;
         ++AI, ++CAI) {
      // If this argument is byval, and if the function is not readonly, there
      // will be an implicit copy formed of the input aggregate.
      if (AI->hasByValAttr() && !F->onlyReadsMemory()) {
        markOverdefined(&*AI);
        continue;
      }

      if (auto *STy = dyn_cast<StructType>(AI->getType())) {
        for (unsigned i = 0, e = STy->getNumElements(); i != e; ++i) {
          ValueLatticeElement CallArg = getStructValueState(*CAI, i);
          mergeInValue(getStructValueState(&*AI, i), &*AI, CallArg,
                       getMaxWidenStepsOpts());
        }
      } else {
        ValueLatticeElement CallArg =
            getValueState(*CAI).intersect(getArgAttributeVL(&*AI));
        mergeInValue(ValueState[&*AI], &*AI, CallArg, getMaxWidenStepsOpts());
      }
    }
  }
}

void SCCPInstVisitor::handlePredicate(Instruction *I, Value *CopyOf,
                                      const PredicateBase *PI) {
  ValueLatticeElement CopyOfVal = getValueState(CopyOf);
  const std::optional<PredicateConstraint> &Constraint = PI->getConstraint();
  if (!Constraint) {
    mergeInValue(ValueState[I], I, CopyOfVal);
    return;
  }

  CmpInst::Predicate Pred = Constraint->Predicate;
  Value *OtherOp = Constraint->OtherOp;

  // Wait until OtherOp is resolved.
  if (getValueState(OtherOp).isUnknown()) {
    addAdditionalUser(OtherOp, I);
    return;
  }

  ValueLatticeElement CondVal = getValueState(OtherOp);
  ValueLatticeElement &IV = ValueState[I];
  if (CondVal.isConstantRange() || CopyOfVal.isConstantRange()) {
    auto ImposedCR =
        ConstantRange::getFull(DL.getTypeSizeInBits(CopyOf->getType()));

    // Get the range imposed by the condition.
    if (CondVal.isConstantRange())
      ImposedCR = ConstantRange::makeAllowedICmpRegion(
          Pred, CondVal.getConstantRange());

    // Combine range info for the original value with the new range from the
    // condition.
    auto CopyOfCR = CopyOfVal.asConstantRange(CopyOf->getType(),
                                              /*UndefAllowed=*/true);
    // Treat an unresolved input like a full range.
    if (CopyOfCR.isEmptySet())
      CopyOfCR = ConstantRange::getFull(CopyOfCR.getBitWidth());
    auto NewCR = ImposedCR.intersectWith(CopyOfCR);
    // If the existing information is != x, do not use the information from
    // a chained predicate, as the != x information is more likely to be
    // helpful in practice.
    if (!CopyOfCR.contains(NewCR) && CopyOfCR.getSingleMissingElement())
      NewCR = CopyOfCR;

    // The new range is based on a branch condition. That guarantees that
    // neither of the compare operands can be undef in the branch targets,
    // unless we have conditions that are always true/false (e.g. icmp ule
    // i32, %a, i32_max). For the latter overdefined/empty range will be
    // inferred, but the branch will get folded accordingly anyways.
    addAdditionalUser(OtherOp, I);
    mergeInValue(
        IV, I, ValueLatticeElement::getRange(NewCR, /*MayIncludeUndef*/ false));
    return;
  } else if (Pred == CmpInst::ICMP_EQ &&
             (CondVal.isConstant() || CondVal.isNotConstant())) {
    // For non-integer values or integer constant expressions, only
    // propagate equal constants or not-constants.
    addAdditionalUser(OtherOp, I);
    mergeInValue(IV, I, CondVal);
    return;
  } else if (Pred == CmpInst::ICMP_NE && CondVal.isConstant()) {
    // Propagate inequalities.
    addAdditionalUser(OtherOp, I);
    mergeInValue(IV, I, ValueLatticeElement::getNot(CondVal.getConstant()));
    return;
  }

  return (void)mergeInValue(IV, I, CopyOfVal);
}

void SCCPInstVisitor::handleCallResult(CallBase &CB) {
  Function *F = CB.getCalledFunction();

  if (auto *II = dyn_cast<IntrinsicInst>(&CB)) {
    if (II->getIntrinsicID() == Intrinsic::vscale) {
      unsigned BitWidth = CB.getType()->getScalarSizeInBits();
      const ConstantRange Result = getVScaleRange(II->getFunction(), BitWidth);
      return (void)mergeInValue(ValueState[II], II,
                                ValueLatticeElement::getRange(Result));
    }

    if (ConstantRange::isIntrinsicSupported(II->getIntrinsicID())) {
      // Compute result range for intrinsics supported by ConstantRange.
      // Do this even if we don't know a range for all operands, as we may
      // still know something about the result range, e.g. of abs(x).
      SmallVector<ConstantRange, 2> OpRanges;
      for (Value *Op : II->args()) {
        const ValueLatticeElement &State = getValueState(Op);
        if (State.isUnknownOrUndef())
          return;
        OpRanges.push_back(
            State.asConstantRange(Op->getType(), /*UndefAllowed=*/false));
      }

      ConstantRange Result =
          ConstantRange::intrinsic(II->getIntrinsicID(), OpRanges);
      return (void)mergeInValue(ValueState[II], II,
                                ValueLatticeElement::getRange(Result));
    }
  }

  // The common case is that we aren't tracking the callee, either because we
  // are not doing interprocedural analysis or the callee is indirect, or is
  // external.  Handle these cases first.
  if (!F || F->isDeclaration())
    return handleCallOverdefined(CB);

  // If this is a single/zero retval case, see if we're tracking the function.
  if (auto *STy = dyn_cast<StructType>(F->getReturnType())) {
    if (!MRVFunctionsTracked.count(F))
      return handleCallOverdefined(CB); // Not tracking this callee.

    // If we are tracking this callee, propagate the result of the function
    // into this call site.
    for (unsigned i = 0, e = STy->getNumElements(); i != e; ++i)
      mergeInValue(getStructValueState(&CB, i), &CB,
                   TrackedMultipleRetVals[std::make_pair(F, i)],
                   getMaxWidenStepsOpts());
  } else {
    auto TFRVI = TrackedRetVals.find(F);
    if (TFRVI == TrackedRetVals.end())
      return handleCallOverdefined(CB); // Not tracking this callee.

    // If so, propagate the return value of the callee into this call result.
    mergeInValue(ValueState[&CB], &CB, TFRVI->second, getMaxWidenStepsOpts());
  }
}

bool SCCPInstVisitor::isInstFullyOverDefined(Instruction &Inst) {
  // For structure Type, we handle each member separately.
  // A structure object won't be considered as overdefined when
  // there is at least one member that is not overdefined.
  if (StructType *STy = dyn_cast<StructType>(Inst.getType())) {
    for (unsigned i = 0, e = STy->getNumElements(); i < e; ++i) {
      if (!getStructValueState(&Inst, i).isOverdefined())
        return false;
    }
    return true;
  }

  return getValueState(&Inst).isOverdefined();
}

void SCCPInstVisitor::solve() {
  // Process the work lists until they are empty!
  while (!BBWorkList.empty() || !InstWorkList.empty()) {
    // Process the instruction work list.
    while (!InstWorkList.empty()) {
      Instruction *I = InstWorkList.pop_back_val();
      Invalidated.erase(I);

      LLVM_DEBUG(dbgs() << "\nPopped off I-WL: " << *I << '\n');

      visit(I);
    }

    // Process the basic block work list.
    while (!BBWorkList.empty()) {
      BasicBlock *BB = BBWorkList.pop_back_val();
      BBVisited.insert(BB);

      LLVM_DEBUG(dbgs() << "\nPopped off BBWL: " << *BB << '\n');
      for (Instruction &I : *BB) {
        CurI = &I;
        visit(I);
      }
      CurI = nullptr;
    }
  }
}

bool SCCPInstVisitor::resolvedUndef(Instruction &I) {
  // Look for instructions which produce undef values.
  if (I.getType()->isVoidTy())
    return false;

  if (auto *STy = dyn_cast<StructType>(I.getType())) {
    // Only a few things that can be structs matter for undef.

    // Tracked calls must never be marked overdefined in resolvedUndefsIn.
    if (auto *CB = dyn_cast<CallBase>(&I))
      if (Function *F = CB->getCalledFunction())
        if (MRVFunctionsTracked.count(F))
          return false;

    // extractvalue and insertvalue don't need to be marked; they are
    // tracked as precisely as their operands.
    if (isa<ExtractValueInst>(I) || isa<InsertValueInst>(I))
      return false;
    // Send the results of everything else to overdefined.  We could be
    // more precise than this but it isn't worth bothering.
    for (unsigned i = 0, e = STy->getNumElements(); i != e; ++i) {
      ValueLatticeElement &LV = getStructValueState(&I, i);
      if (LV.isUnknown()) {
        markOverdefined(LV, &I);
        return true;
      }
    }
    return false;
  }

  ValueLatticeElement &LV = getValueState(&I);
  if (!LV.isUnknown())
    return false;

  // There are two reasons a call can have an undef result
  // 1. It could be tracked.
  // 2. It could be constant-foldable.
  // Because of the way we solve return values, tracked calls must
  // never be marked overdefined in resolvedUndefsIn.
  if (auto *CB = dyn_cast<CallBase>(&I))
    if (Function *F = CB->getCalledFunction())
      if (TrackedRetVals.count(F))
        return false;

  if (isa<LoadInst>(I)) {
    // A load here means one of two things: a load of undef from a global,
    // a load from an unknown pointer.  Either way, having it return undef
    // is okay.
    return false;
  }

  markOverdefined(&I);
  return true;
}

/// While solving the dataflow for a function, we don't compute a result for
/// operations with an undef operand, to allow undef to be lowered to a
/// constant later. For example, constant folding of "zext i8 undef to i16"
/// would result in "i16 0", and if undef is later lowered to "i8 1", then the
/// zext result would become "i16 1" and would result into an overdefined
/// lattice value once merged with the previous result. Not computing the
/// result of the zext (treating undef the same as unknown) allows us to handle
/// a later undef->constant lowering more optimally.
///
/// However, if the operand remains undef when the solver returns, we do need
/// to assign some result to the instruction (otherwise we would treat it as
/// unreachable). For simplicity, we mark any instructions that are still
/// unknown as overdefined.
bool SCCPInstVisitor::resolvedUndefsIn(Function &F) {
  bool MadeChange = false;
  for (BasicBlock &BB : F) {
    if (!BBExecutable.count(&BB))
      continue;

    for (Instruction &I : BB)
      MadeChange |= resolvedUndef(I);
  }

  LLVM_DEBUG(if (MadeChange) dbgs()
             << "\nResolved undefs in " << F.getName() << '\n');

  return MadeChange;
}

//===----------------------------------------------------------------------===//
//
// SCCPSolver implementations
//
SCCPSolver::SCCPSolver(
    const DataLayout &DL,
    std::function<const TargetLibraryInfo &(Function &)> GetTLI,
    LLVMContext &Ctx)
    : Visitor(new SCCPInstVisitor(DL, std::move(GetTLI), Ctx)) {}

SCCPSolver::~SCCPSolver() = default;

void SCCPSolver::addPredicateInfo(Function &F, DominatorTree &DT,
                                  AssumptionCache &AC) {
  Visitor->addPredicateInfo(F, DT, AC);
}

void SCCPSolver::removeSSACopies(Function &F) {
  Visitor->removeSSACopies(F);
}

bool SCCPSolver::markBlockExecutable(BasicBlock *BB) {
  return Visitor->markBlockExecutable(BB);
}

const PredicateBase *SCCPSolver::getPredicateInfoFor(Instruction *I) {
  return Visitor->getPredicateInfoFor(I);
}

void SCCPSolver::trackValueOfGlobalVariable(GlobalVariable *GV) {
  Visitor->trackValueOfGlobalVariable(GV);
}

void SCCPSolver::addTrackedFunction(Function *F) {
  Visitor->addTrackedFunction(F);
}

void SCCPSolver::addToMustPreserveReturnsInFunctions(Function *F) {
  Visitor->addToMustPreserveReturnsInFunctions(F);
}

bool SCCPSolver::mustPreserveReturn(Function *F) {
  return Visitor->mustPreserveReturn(F);
}

void SCCPSolver::addArgumentTrackedFunction(Function *F) {
  Visitor->addArgumentTrackedFunction(F);
}

bool SCCPSolver::isArgumentTrackedFunction(Function *F) {
  return Visitor->isArgumentTrackedFunction(F);
}

const SmallPtrSetImpl<Function *> &
SCCPSolver::getArgumentTrackedFunctions() const {
  return Visitor->getArgumentTrackedFunctions();
}

void SCCPSolver::solve() { Visitor->solve(); }

bool SCCPSolver::resolvedUndefsIn(Function &F) {
  return Visitor->resolvedUndefsIn(F);
}

void SCCPSolver::solveWhileResolvedUndefsIn(Module &M) {
  Visitor->solveWhileResolvedUndefsIn(M);
}

void
SCCPSolver::solveWhileResolvedUndefsIn(SmallVectorImpl<Function *> &WorkList) {
  Visitor->solveWhileResolvedUndefsIn(WorkList);
}

void SCCPSolver::solveWhileResolvedUndefs() {
  Visitor->solveWhileResolvedUndefs();
}

bool SCCPSolver::isBlockExecutable(BasicBlock *BB) const {
  return Visitor->isBlockExecutable(BB);
}

bool SCCPSolver::isEdgeFeasible(BasicBlock *From, BasicBlock *To) const {
  return Visitor->isEdgeFeasible(From, To);
}

std::vector<ValueLatticeElement>
SCCPSolver::getStructLatticeValueFor(Value *V) const {
  return Visitor->getStructLatticeValueFor(V);
}

void SCCPSolver::removeLatticeValueFor(Value *V) {
  return Visitor->removeLatticeValueFor(V);
}

void SCCPSolver::resetLatticeValueFor(CallBase *Call) {
  Visitor->resetLatticeValueFor(Call);
}

const ValueLatticeElement &SCCPSolver::getLatticeValueFor(Value *V) const {
  return Visitor->getLatticeValueFor(V);
}

const MapVector<Function *, ValueLatticeElement> &
SCCPSolver::getTrackedRetVals() const {
  return Visitor->getTrackedRetVals();
}

const DenseMap<GlobalVariable *, ValueLatticeElement> &
SCCPSolver::getTrackedGlobals() const {
  return Visitor->getTrackedGlobals();
}

const SmallPtrSet<Function *, 16> &SCCPSolver::getMRVFunctionsTracked() const {
  return Visitor->getMRVFunctionsTracked();
}

void SCCPSolver::markOverdefined(Value *V) { Visitor->markOverdefined(V); }

void SCCPSolver::trackValueOfArgument(Argument *V) {
  Visitor->trackValueOfArgument(V);
}

bool SCCPSolver::isStructLatticeConstant(Function *F, StructType *STy) {
  return Visitor->isStructLatticeConstant(F, STy);
}

Constant *SCCPSolver::getConstant(const ValueLatticeElement &LV,
                                  Type *Ty) const {
  return Visitor->getConstant(LV, Ty);
}

Constant *SCCPSolver::getConstantOrNull(Value *V) const {
  return Visitor->getConstantOrNull(V);
}

void SCCPSolver::setLatticeValueForSpecializationArguments(Function *F,
                                   const SmallVectorImpl<ArgInfo> &Args) {
  Visitor->setLatticeValueForSpecializationArguments(F, Args);
}

void SCCPSolver::markFunctionUnreachable(Function *F) {
  Visitor->markFunctionUnreachable(F);
}

void SCCPSolver::visit(Instruction *I) { Visitor->visit(I); }

void SCCPSolver::visitCall(CallInst &I) { Visitor->visitCall(I); }<|MERGE_RESOLUTION|>--- conflicted
+++ resolved
@@ -20,10 +20,7 @@
 #include "llvm/Analysis/ValueLatticeUtils.h"
 #include "llvm/Analysis/ValueTracking.h"
 #include "llvm/IR/ConstantRange.h"
-<<<<<<< HEAD
-=======
 #include "llvm/IR/DerivedTypes.h"
->>>>>>> 54c4ef26
 #include "llvm/IR/IRBuilder.h"
 #include "llvm/IR/InstVisitor.h"
 #include "llvm/IR/Instructions.h"
@@ -321,26 +318,6 @@
       // Early exit if we know nothing about X.
       if (LRange.isFullSet())
         return nullptr;
-<<<<<<< HEAD
-      // We are allowed to refine the comparison to either true or false for out
-      // of range inputs. Here we refine the comparison to true, i.e. we relax
-      // the range check.
-      auto NewCR = CR->exactUnionWith(LRange.inverse());
-      // TODO: Check if we can narrow the range check to an equality test.
-      // E.g, for X in [0, 4), X - 3 u< 2 -> X == 3
-      if (!NewCR)
-        return nullptr;
-      ICmpInst::Predicate Pred;
-      APInt RHS;
-      // Check if we can represent NewCR as an icmp predicate.
-      if (NewCR->getEquivalentICmp(Pred, RHS)) {
-        IRBuilder<NoFolder> Builder(&Inst);
-        Value *NewICmp =
-            Builder.CreateICmp(Pred, X, ConstantInt::get(X->getType(), RHS));
-        InsertedValues.insert(NewICmp);
-        return NewICmp;
-      }
-=======
       auto ConvertCRToICmp =
           [&](const std::optional<ConstantRange> &NewCR) -> Value * {
         ICmpInst::Predicate Pred;
@@ -364,7 +341,6 @@
       // Here we refine the comparison to true, i.e. we relax the range check.
       if (auto *V = ConvertCRToICmp(CR->exactUnionWith(LRange.inverse())))
         return V;
->>>>>>> 54c4ef26
     }
   }
 
