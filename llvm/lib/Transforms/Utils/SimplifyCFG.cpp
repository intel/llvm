--- conflicted
+++ resolved
@@ -4895,14 +4895,8 @@
       // We found both of the successors we were looking for.
       // Create a conditional branch sharing the condition of the select.
       BranchInst *NewBI = Builder.CreateCondBr(Cond, TrueBB, FalseBB);
-<<<<<<< HEAD
-      if (TrueWeight != FalseWeight)
-        setBranchWeights(*NewBI, {TrueWeight, FalseWeight},
-                         /*IsExpected=*/false, /*ElideAllZero=*/true);
-=======
       setBranchWeights(*NewBI, {TrueWeight, FalseWeight},
                        /*IsExpected=*/false, /*ElideAllZero=*/true);
->>>>>>> 54c4ef26
     }
   } else if (KeepEdge1 && (KeepEdge2 || TrueBB == FalseBB)) {
     // Neither of the selected blocks were successors, so this
