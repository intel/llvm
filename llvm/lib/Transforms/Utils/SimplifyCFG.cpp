--- conflicted
+++ resolved
@@ -5298,12 +5298,7 @@
     // We don't have any info about this condition.
     auto *Br = TrueWhenEqual ? Builder.CreateCondBr(ExtraCase, EdgeBB, NewBB)
                              : Builder.CreateCondBr(ExtraCase, NewBB, EdgeBB);
-<<<<<<< HEAD
-    setExplicitlyUnknownBranchWeightsIfProfiled(*Br, *NewBB->getParent(),
-                                                DEBUG_TYPE);
-=======
     setExplicitlyUnknownBranchWeightsIfProfiled(*Br, DEBUG_TYPE);
->>>>>>> 811fe024
 
     OldTI->eraseFromParent();
 
@@ -6017,17 +6012,10 @@
   if (!ContiguousCases)
     ContiguousCases =
         findContiguousCases(SI->getCondition(), CasesB, CasesA, DestB, DestA);
-<<<<<<< HEAD
 
   if (!ContiguousCases)
     return false;
 
-=======
-
-  if (!ContiguousCases)
-    return false;
-
->>>>>>> 811fe024
   auto [Min, Max, Dest, OtherDest, Cases, OtherCases] = *ContiguousCases;
 
   // Start building the compare and branch.
@@ -6075,22 +6063,14 @@
   }
 
   // Prune obsolete incoming values off the successors' PHI nodes.
-<<<<<<< HEAD
-  for (auto BBI = Dest->begin(); isa<PHINode>(BBI); ++BBI) {
-=======
   for (auto &PHI : make_early_inc_range(Dest->phis())) {
->>>>>>> 811fe024
     unsigned PreviousEdges = Cases->size();
     if (Dest == SI->getDefaultDest())
       ++PreviousEdges;
     for (unsigned I = 0, E = PreviousEdges - 1; I != E; ++I)
       PHI.removeIncomingValue(SI->getParent());
   }
-<<<<<<< HEAD
-  for (auto BBI = OtherDest->begin(); isa<PHINode>(BBI); ++BBI) {
-=======
   for (auto &PHI : make_early_inc_range(OtherDest->phis())) {
->>>>>>> 811fe024
     unsigned PreviousEdges = OtherCases->size();
     if (OtherDest == SI->getDefaultDest())
       ++PreviousEdges;
@@ -6099,11 +6079,7 @@
     if (NewBI->isUnconditional())
       ++E;
     for (unsigned I = 0; I != E; ++I)
-<<<<<<< HEAD
-      cast<PHINode>(BBI)->removeIncomingValue(SI->getParent());
-=======
       PHI.removeIncomingValue(SI->getParent());
->>>>>>> 811fe024
   }
 
   // Clean up the default block - it may have phis or other instructions before
@@ -7830,9 +7806,6 @@
     auto *DefaultCaseBB = SI->getDefaultDest();
     BasicBlock *SplitBB = SplitBlock(OrigBB, SI, DTU);
     auto It = OrigBB->getTerminator()->getIterator();
-<<<<<<< HEAD
-    auto *BI = BranchInst::Create(SplitBB, DefaultCaseBB, IsPow2, It);
-=======
     SmallVector<uint32_t> Weights;
     auto HasWeights =
         !ProfcheckDisableMetadataFixes && extractBranchWeights(*SI, Weights);
@@ -7865,7 +7838,6 @@
 
       setBranchWeights(*SI, Weights, /*IsExpected=*/false);
     }
->>>>>>> 811fe024
     // BI is handling the default case for SI, and so should share its DebugLoc.
     BI->setDebugLoc(SI->getDebugLoc());
     It->eraseFromParent();
