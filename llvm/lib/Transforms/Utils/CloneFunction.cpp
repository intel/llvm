//===- CloneFunction.cpp - Clone a function into another function ---------===//
//
// Part of the LLVM Project, under the Apache License v2.0 with LLVM Exceptions.
// See https://llvm.org/LICENSE.txt for license information.
// SPDX-License-Identifier: Apache-2.0 WITH LLVM-exception
//
//===----------------------------------------------------------------------===//
//
// This file implements the CloneFunctionInto interface, which is used as the
// low-level function cloner.  This is used by the CloneFunction and function
// inliner to do the dirty work of copying the body of a function around.
//
//===----------------------------------------------------------------------===//

#include "llvm/ADT/SmallVector.h"
#include "llvm/Analysis/ConstantFolding.h"
#include "llvm/Analysis/DomTreeUpdater.h"
#include "llvm/Analysis/InstructionSimplify.h"
#include "llvm/Analysis/LoopInfo.h"
#include "llvm/IR/AttributeMask.h"
#include "llvm/IR/CFG.h"
#include "llvm/IR/Constants.h"
#include "llvm/IR/DebugInfo.h"
#include "llvm/IR/DerivedTypes.h"
#include "llvm/IR/Function.h"
#include "llvm/IR/InstIterator.h"
#include "llvm/IR/Instructions.h"
#include "llvm/IR/IntrinsicInst.h"
#include "llvm/IR/LLVMContext.h"
#include "llvm/IR/MDBuilder.h"
#include "llvm/IR/Metadata.h"
#include "llvm/IR/Module.h"
#include "llvm/Transforms/Utils/BasicBlockUtils.h"
#include "llvm/Transforms/Utils/Cloning.h"
#include "llvm/Transforms/Utils/Local.h"
#include "llvm/Transforms/Utils/ValueMapper.h"
#include <map>
#include <optional>
using namespace llvm;

#define DEBUG_TYPE "clone-function"

namespace {
void collectDebugInfoFromInstructions(const Function &F,
                                      DebugInfoFinder &DIFinder) {
  const Module *M = F.getParent();
  if (M) {
    // Inspect instructions to process e.g. DILexicalBlocks of inlined functions
    for (const auto &I : instructions(F))
      DIFinder.processInstruction(*M, I);
  }
}

// Create a predicate that matches the metadata that should be identity mapped
// during function cloning.
MetadataPredicate createIdentityMDPredicate(const Function &F,
                                            CloneFunctionChangeType Changes) {
  if (Changes >= CloneFunctionChangeType::DifferentModule)
    return [](const Metadata *MD) { return false; };

  DISubprogram *SPClonedWithinModule = F.getSubprogram();
  return [=](const Metadata *MD) {
    // Avoid cloning types, compile units, and (other) subprograms.
    if (isa<DICompileUnit>(MD) || isa<DIType>(MD))
      return true;

    if (auto *SP = dyn_cast<DISubprogram>(MD))
      return SP != SPClonedWithinModule;

    // If a subprogram isn't going to be cloned skip its lexical blocks as well.
    if (auto *LScope = dyn_cast<DILocalScope>(MD))
      return LScope->getSubprogram() != SPClonedWithinModule;

    return false;
  };
}
} // namespace

/// See comments in Cloning.h.
BasicBlock *llvm::CloneBasicBlock(const BasicBlock *BB, ValueToValueMapTy &VMap,
                                  const Twine &NameSuffix, Function *F,
                                  ClonedCodeInfo *CodeInfo) {
  BasicBlock *NewBB = BasicBlock::Create(BB->getContext(), "", F);
  NewBB->IsNewDbgInfoFormat = BB->IsNewDbgInfoFormat;
  if (BB->hasName())
    NewBB->setName(BB->getName() + NameSuffix);

  bool hasCalls = false, hasDynamicAllocas = false, hasMemProfMetadata = false;

  // Loop over all instructions, and copy them over.
  for (const Instruction &I : *BB) {
    Instruction *NewInst = I.clone();
    if (I.hasName())
      NewInst->setName(I.getName() + NameSuffix);

    NewInst->insertBefore(*NewBB, NewBB->end());
    NewInst->cloneDebugInfoFrom(&I);

    VMap[&I] = NewInst; // Add instruction map to value.

    if (isa<CallInst>(I) && !I.isDebugOrPseudoInst()) {
      hasCalls = true;
      hasMemProfMetadata |= I.hasMetadata(LLVMContext::MD_memprof);
      hasMemProfMetadata |= I.hasMetadata(LLVMContext::MD_callsite);
    }
    if (const AllocaInst *AI = dyn_cast<AllocaInst>(&I)) {
      if (!AI->isStaticAlloca()) {
        hasDynamicAllocas = true;
      }
    }
  }

  if (CodeInfo) {
    CodeInfo->ContainsCalls |= hasCalls;
    CodeInfo->ContainsMemProfMetadata |= hasMemProfMetadata;
    CodeInfo->ContainsDynamicAllocas |= hasDynamicAllocas;
  }
  return NewBB;
}

void llvm::CloneFunctionAttributesInto(Function *NewFunc,
                                       const Function *OldFunc,
                                       ValueToValueMapTy &VMap,
                                       bool ModuleLevelChanges,
                                       ValueMapTypeRemapper *TypeMapper,
                                       ValueMaterializer *Materializer) {
  // Copy all attributes other than those stored in Function's AttributeList
  // which holds e.g. parameters and return value attributes.
  AttributeList NewAttrs = NewFunc->getAttributes();
  NewFunc->copyAttributesFrom(OldFunc);
  NewFunc->setAttributes(NewAttrs);

  const RemapFlags FuncGlobalRefFlags =
      ModuleLevelChanges ? RF_None : RF_NoModuleLevelChanges;

  // Fix up the personality function that got copied over.
  if (OldFunc->hasPersonalityFn())
    NewFunc->setPersonalityFn(MapValue(OldFunc->getPersonalityFn(), VMap,
                                       FuncGlobalRefFlags, TypeMapper,
                                       Materializer));

  if (OldFunc->hasPrefixData()) {
    NewFunc->setPrefixData(MapValue(OldFunc->getPrefixData(), VMap,
                                    FuncGlobalRefFlags, TypeMapper,
                                    Materializer));
  }

  if (OldFunc->hasPrologueData()) {
    NewFunc->setPrologueData(MapValue(OldFunc->getPrologueData(), VMap,
                                      FuncGlobalRefFlags, TypeMapper,
                                      Materializer));
  }

  SmallVector<AttributeSet, 4> NewArgAttrs(NewFunc->arg_size());
  AttributeList OldAttrs = OldFunc->getAttributes();

  // Clone any argument attributes that are present in the VMap.
  for (const Argument &OldArg : OldFunc->args()) {
    if (Argument *NewArg = dyn_cast<Argument>(VMap[&OldArg])) {
      // Remap the parameter indices.
      NewArgAttrs[NewArg->getArgNo()] =
          OldAttrs.getParamAttrs(OldArg.getArgNo());
    }
  }

  NewFunc->setAttributes(
      AttributeList::get(NewFunc->getContext(), OldAttrs.getFnAttrs(),
                         OldAttrs.getRetAttrs(), NewArgAttrs));
}

void llvm::CloneFunctionMetadataInto(Function &NewFunc, const Function &OldFunc,
                                     ValueToValueMapTy &VMap,
                                     RemapFlags RemapFlag,
                                     ValueMapTypeRemapper *TypeMapper,
                                     ValueMaterializer *Materializer,
                                     const MetadataPredicate *IdentityMD) {
  SmallVector<std::pair<unsigned, MDNode *>, 1> MDs;
  OldFunc.getAllMetadata(MDs);
  for (auto MD : MDs) {
    NewFunc.addMetadata(MD.first,
                        *MapMetadata(MD.second, VMap, RemapFlag, TypeMapper,
                                     Materializer, IdentityMD));
  }
}

void llvm::CloneFunctionBodyInto(Function &NewFunc, const Function &OldFunc,
                                 ValueToValueMapTy &VMap, RemapFlags RemapFlag,
                                 SmallVectorImpl<ReturnInst *> &Returns,
                                 const char *NameSuffix,
                                 ClonedCodeInfo *CodeInfo,
                                 ValueMapTypeRemapper *TypeMapper,
                                 ValueMaterializer *Materializer,
                                 const MetadataPredicate *IdentityMD) {
  if (OldFunc.isDeclaration())
    return;

  // Loop over all of the basic blocks in the function, cloning them as
  // appropriate.  Note that we save BE this way in order to handle cloning of
  // recursive functions into themselves.
  for (const BasicBlock &BB : OldFunc) {

    // Create a new basic block and copy instructions into it!
    BasicBlock *CBB =
        CloneBasicBlock(&BB, VMap, NameSuffix, &NewFunc, CodeInfo);

    // Add basic block mapping.
    VMap[&BB] = CBB;

    // It is only legal to clone a function if a block address within that
    // function is never referenced outside of the function.  Given that, we
    // want to map block addresses from the old function to block addresses in
    // the clone. (This is different from the generic ValueMapper
    // implementation, which generates an invalid blockaddress when
    // cloning a function.)
    if (BB.hasAddressTaken()) {
      Constant *OldBBAddr = BlockAddress::get(const_cast<Function *>(&OldFunc),
                                              const_cast<BasicBlock *>(&BB));
      VMap[OldBBAddr] = BlockAddress::get(&NewFunc, CBB);
    }

    // Note return instructions for the caller.
    if (ReturnInst *RI = dyn_cast<ReturnInst>(CBB->getTerminator()))
      Returns.push_back(RI);
  }

  // Loop over all of the instructions in the new function, fixing up operand
  // references as we go. This uses VMap to do all the hard work.
  for (Function::iterator
           BB = cast<BasicBlock>(VMap[&OldFunc.front()])->getIterator(),
           BE = NewFunc.end();
       BB != BE; ++BB)
    // Loop over all instructions, fixing each one as we find it, and any
    // attached debug-info records.
    for (Instruction &II : *BB) {
      RemapInstruction(&II, VMap, RemapFlag, TypeMapper, Materializer,
                       IdentityMD);
      RemapDbgRecordRange(II.getModule(), II.getDbgRecordRange(), VMap,
                          RemapFlag, TypeMapper, Materializer, IdentityMD);
    }
}

// Clone OldFunc into NewFunc, transforming the old arguments into references to
// VMap values.
void llvm::CloneFunctionInto(Function *NewFunc, const Function *OldFunc,
                             ValueToValueMapTy &VMap,
                             CloneFunctionChangeType Changes,
                             SmallVectorImpl<ReturnInst *> &Returns,
                             const char *NameSuffix, ClonedCodeInfo *CodeInfo,
                             ValueMapTypeRemapper *TypeMapper,
                             ValueMaterializer *Materializer) {
  NewFunc->setIsNewDbgInfoFormat(OldFunc->IsNewDbgInfoFormat);
  assert(NameSuffix && "NameSuffix cannot be null!");

#ifndef NDEBUG
  for (const Argument &I : OldFunc->args())
    assert(VMap.count(&I) && "No mapping from source argument specified!");
#endif

  bool ModuleLevelChanges = Changes > CloneFunctionChangeType::LocalChangesOnly;

  CloneFunctionAttributesInto(NewFunc, OldFunc, VMap, ModuleLevelChanges,
                              TypeMapper, Materializer);

  // Everything else beyond this point deals with function instructions,
  // so if we are dealing with a function declaration, we're done.
  if (OldFunc->isDeclaration())
    return;

  if (Changes < CloneFunctionChangeType::DifferentModule) {
    assert((NewFunc->getParent() == nullptr ||
            NewFunc->getParent() == OldFunc->getParent()) &&
           "Expected NewFunc to have the same parent, or no parent");
  } else {
    assert((NewFunc->getParent() == nullptr ||
            NewFunc->getParent() != OldFunc->getParent()) &&
           "Expected NewFunc to have different parents, or no parent");

    if (Changes == CloneFunctionChangeType::DifferentModule) {
      assert(NewFunc->getParent() &&
             "Need parent of new function to maintain debug info invariants");
    }
  }

  MetadataPredicate IdentityMD = createIdentityMDPredicate(*OldFunc, Changes);

  // Cloning is always a Module level operation, since Metadata needs to be
  // cloned.
  const auto RemapFlag = RF_None;

  CloneFunctionMetadataInto(*NewFunc, *OldFunc, VMap, RemapFlag, TypeMapper,
                            Materializer, &IdentityMD);

  CloneFunctionBodyInto(*NewFunc, *OldFunc, VMap, RemapFlag, Returns,
                        NameSuffix, CodeInfo, TypeMapper, Materializer,
                        &IdentityMD);

  // Only update !llvm.dbg.cu for DifferentModule (not CloneModule). In the
  // same module, the compile unit will already be listed (or not). When
  // cloning a module, CloneModule() will handle creating the named metadata.
  if (Changes != CloneFunctionChangeType::DifferentModule)
    return;

  // Update !llvm.dbg.cu with compile units added to the new module if this
  // function is being cloned in isolation.
  //
  // FIXME: This is making global / module-level changes, which doesn't seem
  // like the right encapsulation  Consider dropping the requirement to update
  // !llvm.dbg.cu (either obsoleting the node, or restricting it to
  // non-discardable compile units) instead of discovering compile units by
  // visiting the metadata attached to global values, which would allow this
  // code to be deleted. Alternatively, perhaps give responsibility for this
  // update to CloneFunctionInto's callers.
  auto *NewModule = NewFunc->getParent();
  auto *NMD = NewModule->getOrInsertNamedMetadata("llvm.dbg.cu");
  // Avoid multiple insertions of the same DICompileUnit to NMD.
<<<<<<< HEAD
  SmallPtrSet<const void *, 8> Visited;
  for (auto *Operand : NMD->operands())
    Visited.insert(Operand);
=======
  SmallPtrSet<const void *, 8> Visited(llvm::from_range, NMD->operands());
>>>>>>> 5eee2751

  // Collect and clone all the compile units referenced from the instructions in
  // the function (e.g. as instructions' scope).
  DebugInfoFinder DIFinder;
  collectDebugInfoFromInstructions(*OldFunc, DIFinder);
  for (auto *Unit : DIFinder.compile_units()) {
    MDNode *MappedUnit =
        MapMetadata(Unit, VMap, RF_None, TypeMapper, Materializer);
    if (Visited.insert(MappedUnit).second)
      NMD->addOperand(MappedUnit);
  }
}

/// Return a copy of the specified function and add it to that function's
/// module.  Also, any references specified in the VMap are changed to refer to
/// their mapped value instead of the original one.  If any of the arguments to
/// the function are in the VMap, the arguments are deleted from the resultant
/// function.  The VMap is updated to include mappings from all of the
/// instructions and basicblocks in the function from their old to new values.
///
Function *llvm::CloneFunction(Function *F, ValueToValueMapTy &VMap,
                              ClonedCodeInfo *CodeInfo) {
  std::vector<Type *> ArgTypes;

  // The user might be deleting arguments to the function by specifying them in
  // the VMap.  If so, we need to not add the arguments to the arg ty vector
  //
  for (const Argument &I : F->args())
    if (VMap.count(&I) == 0) // Haven't mapped the argument to anything yet?
      ArgTypes.push_back(I.getType());

  // Create a new function type...
  FunctionType *FTy =
      FunctionType::get(F->getFunctionType()->getReturnType(), ArgTypes,
                        F->getFunctionType()->isVarArg());

  // Create the new function...
  Function *NewF = Function::Create(FTy, F->getLinkage(), F->getAddressSpace(),
                                    F->getName(), F->getParent());
  NewF->setIsNewDbgInfoFormat(F->IsNewDbgInfoFormat);

  // Loop over the arguments, copying the names of the mapped arguments over...
  Function::arg_iterator DestI = NewF->arg_begin();
  for (const Argument &I : F->args())
    if (VMap.count(&I) == 0) {     // Is this argument preserved?
      DestI->setName(I.getName()); // Copy the name over...
      VMap[&I] = &*DestI++;        // Add mapping to VMap
    }

  SmallVector<ReturnInst *, 8> Returns; // Ignore returns cloned.
  CloneFunctionInto(NewF, F, VMap, CloneFunctionChangeType::LocalChangesOnly,
                    Returns, "", CodeInfo);

  return NewF;
}

namespace {
/// This is a private class used to implement CloneAndPruneFunctionInto.
struct PruningFunctionCloner {
  Function *NewFunc;
  const Function *OldFunc;
  ValueToValueMapTy &VMap;
  bool ModuleLevelChanges;
  const char *NameSuffix;
  ClonedCodeInfo *CodeInfo;
  bool HostFuncIsStrictFP;

  Instruction *cloneInstruction(BasicBlock::const_iterator II);

public:
  PruningFunctionCloner(Function *newFunc, const Function *oldFunc,
                        ValueToValueMapTy &valueMap, bool moduleLevelChanges,
                        const char *nameSuffix, ClonedCodeInfo *codeInfo)
      : NewFunc(newFunc), OldFunc(oldFunc), VMap(valueMap),
        ModuleLevelChanges(moduleLevelChanges), NameSuffix(nameSuffix),
        CodeInfo(codeInfo) {
    HostFuncIsStrictFP =
        newFunc->getAttributes().hasFnAttr(Attribute::StrictFP);
  }

  /// The specified block is found to be reachable, clone it and
  /// anything that it can reach.
  void CloneBlock(const BasicBlock *BB, BasicBlock::const_iterator StartingInst,
                  std::vector<const BasicBlock *> &ToClone);
};
} // namespace

Instruction *
PruningFunctionCloner::cloneInstruction(BasicBlock::const_iterator II) {
  const Instruction &OldInst = *II;
  Instruction *NewInst = nullptr;
  if (HostFuncIsStrictFP) {
    Intrinsic::ID CIID = getConstrainedIntrinsicID(OldInst);
    if (CIID != Intrinsic::not_intrinsic) {
      // Instead of cloning the instruction, a call to constrained intrinsic
      // should be created.
      // Assume the first arguments of constrained intrinsics are the same as
      // the operands of original instruction.

      // Determine overloaded types of the intrinsic.
      SmallVector<Type *, 2> TParams;
      SmallVector<Intrinsic::IITDescriptor, 8> Descriptor;
      getIntrinsicInfoTableEntries(CIID, Descriptor);
      for (unsigned I = 0, E = Descriptor.size(); I != E; ++I) {
        Intrinsic::IITDescriptor Operand = Descriptor[I];
        switch (Operand.Kind) {
        case Intrinsic::IITDescriptor::Argument:
          if (Operand.getArgumentKind() !=
              Intrinsic::IITDescriptor::AK_MatchType) {
            if (I == 0)
              TParams.push_back(OldInst.getType());
            else
              TParams.push_back(OldInst.getOperand(I - 1)->getType());
          }
          break;
        case Intrinsic::IITDescriptor::SameVecWidthArgument:
          ++I;
          break;
        default:
          break;
        }
      }

      // Create intrinsic call.
      LLVMContext &Ctx = NewFunc->getContext();
      Function *IFn = Intrinsic::getOrInsertDeclaration(NewFunc->getParent(),
                                                        CIID, TParams);
      SmallVector<Value *, 4> Args;
      unsigned NumOperands = OldInst.getNumOperands();
      if (isa<CallInst>(OldInst))
        --NumOperands;
      for (unsigned I = 0; I < NumOperands; ++I) {
        Value *Op = OldInst.getOperand(I);
        Args.push_back(Op);
      }
      if (const auto *CmpI = dyn_cast<FCmpInst>(&OldInst)) {
        FCmpInst::Predicate Pred = CmpI->getPredicate();
        StringRef PredName = FCmpInst::getPredicateName(Pred);
        Args.push_back(MetadataAsValue::get(Ctx, MDString::get(Ctx, PredName)));
      }

      // The last arguments of a constrained intrinsic are metadata that
      // represent rounding mode (absents in some intrinsics) and exception
      // behavior. The inlined function uses default settings.
      if (Intrinsic::hasConstrainedFPRoundingModeOperand(CIID))
        Args.push_back(
            MetadataAsValue::get(Ctx, MDString::get(Ctx, "round.tonearest")));
      Args.push_back(
          MetadataAsValue::get(Ctx, MDString::get(Ctx, "fpexcept.ignore")));

      NewInst = CallInst::Create(IFn, Args, OldInst.getName() + ".strict");
    }
  }
  if (!NewInst)
    NewInst = II->clone();
  return NewInst;
}

/// The specified block is found to be reachable, clone it and
/// anything that it can reach.
void PruningFunctionCloner::CloneBlock(
    const BasicBlock *BB, BasicBlock::const_iterator StartingInst,
    std::vector<const BasicBlock *> &ToClone) {
  WeakTrackingVH &BBEntry = VMap[BB];

  // Have we already cloned this block?
  if (BBEntry)
    return;

  // Nope, clone it now.
  BasicBlock *NewBB;
  Twine NewName(BB->hasName() ? Twine(BB->getName()) + NameSuffix : "");
  BBEntry = NewBB = BasicBlock::Create(BB->getContext(), NewName, NewFunc);
  NewBB->IsNewDbgInfoFormat = BB->IsNewDbgInfoFormat;

  // It is only legal to clone a function if a block address within that
  // function is never referenced outside of the function.  Given that, we
  // want to map block addresses from the old function to block addresses in
  // the clone. (This is different from the generic ValueMapper
  // implementation, which generates an invalid blockaddress when
  // cloning a function.)
  //
  // Note that we don't need to fix the mapping for unreachable blocks;
  // the default mapping there is safe.
  if (BB->hasAddressTaken()) {
    Constant *OldBBAddr = BlockAddress::get(const_cast<Function *>(OldFunc),
                                            const_cast<BasicBlock *>(BB));
    VMap[OldBBAddr] = BlockAddress::get(NewFunc, NewBB);
  }

  bool hasCalls = false, hasDynamicAllocas = false, hasStaticAllocas = false;
  bool hasMemProfMetadata = false;

  // Keep a cursor pointing at the last place we cloned debug-info records from.
  BasicBlock::const_iterator DbgCursor = StartingInst;
  auto CloneDbgRecordsToHere =
      [NewBB, &DbgCursor](Instruction *NewInst, BasicBlock::const_iterator II) {
        if (!NewBB->IsNewDbgInfoFormat)
          return;

        // Clone debug-info records onto this instruction. Iterate through any
        // source-instructions we've cloned and then subsequently optimised
        // away, so that their debug-info doesn't go missing.
        for (; DbgCursor != II; ++DbgCursor)
          NewInst->cloneDebugInfoFrom(&*DbgCursor, std::nullopt, false);
        NewInst->cloneDebugInfoFrom(&*II);
        DbgCursor = std::next(II);
      };

  // Loop over all instructions, and copy them over, DCE'ing as we go.  This
  // loop doesn't include the terminator.
  for (BasicBlock::const_iterator II = StartingInst, IE = --BB->end(); II != IE;
       ++II) {

    // Don't clone fake_use as it may suppress many optimizations
    // due to inlining, especially SROA.
    if (auto *IntrInst = dyn_cast<IntrinsicInst>(II))
      if (IntrInst->getIntrinsicID() == Intrinsic::fake_use)
        continue;

    Instruction *NewInst = cloneInstruction(II);
    NewInst->insertInto(NewBB, NewBB->end());

    if (HostFuncIsStrictFP) {
      // All function calls in the inlined function must get 'strictfp'
      // attribute to prevent undesirable optimizations.
      if (auto *Call = dyn_cast<CallInst>(NewInst))
        Call->addFnAttr(Attribute::StrictFP);
    }

    // Eagerly remap operands to the newly cloned instruction, except for PHI
    // nodes for which we defer processing until we update the CFG. Also defer
    // debug intrinsic processing because they may contain use-before-defs.
    if (!isa<PHINode>(NewInst) && !isa<DbgVariableIntrinsic>(NewInst)) {
      RemapInstruction(NewInst, VMap,
                       ModuleLevelChanges ? RF_None : RF_NoModuleLevelChanges);

      // Eagerly constant fold the newly cloned instruction. If successful, add
      // a mapping to the new value. Non-constant operands may be incomplete at
      // this stage, thus instruction simplification is performed after
      // processing phi-nodes.
      if (Value *V = ConstantFoldInstruction(
              NewInst, BB->getDataLayout())) {
        if (isInstructionTriviallyDead(NewInst)) {
          VMap[&*II] = V;
          NewInst->eraseFromParent();
          continue;
        }
      }
    }

    if (II->hasName())
      NewInst->setName(II->getName() + NameSuffix);
    VMap[&*II] = NewInst; // Add instruction map to value.
    if (isa<CallInst>(II) && !II->isDebugOrPseudoInst()) {
      hasCalls = true;
      hasMemProfMetadata |= II->hasMetadata(LLVMContext::MD_memprof);
      hasMemProfMetadata |= II->hasMetadata(LLVMContext::MD_callsite);
    }

    CloneDbgRecordsToHere(NewInst, II);

    if (CodeInfo) {
      CodeInfo->OrigVMap[&*II] = NewInst;
      if (auto *CB = dyn_cast<CallBase>(&*II))
        if (CB->hasOperandBundles())
          CodeInfo->OperandBundleCallSites.push_back(NewInst);
    }

    if (const AllocaInst *AI = dyn_cast<AllocaInst>(II)) {
      if (isa<ConstantInt>(AI->getArraySize()))
        hasStaticAllocas = true;
      else
        hasDynamicAllocas = true;
    }
  }

  // Finally, clone over the terminator.
  const Instruction *OldTI = BB->getTerminator();
  bool TerminatorDone = false;
  if (const BranchInst *BI = dyn_cast<BranchInst>(OldTI)) {
    if (BI->isConditional()) {
      // If the condition was a known constant in the callee...
      ConstantInt *Cond = dyn_cast<ConstantInt>(BI->getCondition());
      // Or is a known constant in the caller...
      if (!Cond) {
        Value *V = VMap.lookup(BI->getCondition());
        Cond = dyn_cast_or_null<ConstantInt>(V);
      }

      // Constant fold to uncond branch!
      if (Cond) {
        BasicBlock *Dest = BI->getSuccessor(!Cond->getZExtValue());
        VMap[OldTI] = BranchInst::Create(Dest, NewBB);
        ToClone.push_back(Dest);
        TerminatorDone = true;
      }
    }
  } else if (const SwitchInst *SI = dyn_cast<SwitchInst>(OldTI)) {
    // If switching on a value known constant in the caller.
    ConstantInt *Cond = dyn_cast<ConstantInt>(SI->getCondition());
    if (!Cond) { // Or known constant after constant prop in the callee...
      Value *V = VMap.lookup(SI->getCondition());
      Cond = dyn_cast_or_null<ConstantInt>(V);
    }
    if (Cond) { // Constant fold to uncond branch!
      SwitchInst::ConstCaseHandle Case = *SI->findCaseValue(Cond);
      BasicBlock *Dest = const_cast<BasicBlock *>(Case.getCaseSuccessor());
      VMap[OldTI] = BranchInst::Create(Dest, NewBB);
      ToClone.push_back(Dest);
      TerminatorDone = true;
    }
  }

  if (!TerminatorDone) {
    Instruction *NewInst = OldTI->clone();
    if (OldTI->hasName())
      NewInst->setName(OldTI->getName() + NameSuffix);
    NewInst->insertInto(NewBB, NewBB->end());

    CloneDbgRecordsToHere(NewInst, OldTI->getIterator());

    VMap[OldTI] = NewInst; // Add instruction map to value.

    if (CodeInfo) {
      CodeInfo->OrigVMap[OldTI] = NewInst;
      if (auto *CB = dyn_cast<CallBase>(OldTI))
        if (CB->hasOperandBundles())
          CodeInfo->OperandBundleCallSites.push_back(NewInst);
    }

    // Recursively clone any reachable successor blocks.
    append_range(ToClone, successors(BB->getTerminator()));
  } else {
    // If we didn't create a new terminator, clone DbgVariableRecords from the
    // old terminator onto the new terminator.
    Instruction *NewInst = NewBB->getTerminator();
    assert(NewInst);

    CloneDbgRecordsToHere(NewInst, OldTI->getIterator());
  }

  if (CodeInfo) {
    CodeInfo->ContainsCalls |= hasCalls;
    CodeInfo->ContainsMemProfMetadata |= hasMemProfMetadata;
    CodeInfo->ContainsDynamicAllocas |= hasDynamicAllocas;
    CodeInfo->ContainsDynamicAllocas |=
        hasStaticAllocas && BB != &BB->getParent()->front();
  }
}

/// This works like CloneAndPruneFunctionInto, except that it does not clone the
/// entire function. Instead it starts at an instruction provided by the caller
/// and copies (and prunes) only the code reachable from that instruction.
void llvm::CloneAndPruneIntoFromInst(Function *NewFunc, const Function *OldFunc,
                                     const Instruction *StartingInst,
                                     ValueToValueMapTy &VMap,
                                     bool ModuleLevelChanges,
                                     SmallVectorImpl<ReturnInst *> &Returns,
                                     const char *NameSuffix,
                                     ClonedCodeInfo *CodeInfo) {
  assert(NameSuffix && "NameSuffix cannot be null!");

  ValueMapTypeRemapper *TypeMapper = nullptr;
  ValueMaterializer *Materializer = nullptr;

#ifndef NDEBUG
  // If the cloning starts at the beginning of the function, verify that
  // the function arguments are mapped.
  if (!StartingInst)
    for (const Argument &II : OldFunc->args())
      assert(VMap.count(&II) && "No mapping from source argument specified!");
#endif

  PruningFunctionCloner PFC(NewFunc, OldFunc, VMap, ModuleLevelChanges,
                            NameSuffix, CodeInfo);
  const BasicBlock *StartingBB;
  if (StartingInst)
    StartingBB = StartingInst->getParent();
  else {
    StartingBB = &OldFunc->getEntryBlock();
    StartingInst = &StartingBB->front();
  }

  // Collect debug intrinsics for remapping later.
  SmallVector<const DbgVariableIntrinsic *, 8> DbgIntrinsics;
  for (const auto &BB : *OldFunc) {
    for (const auto &I : BB) {
      if (const auto *DVI = dyn_cast<DbgVariableIntrinsic>(&I))
        DbgIntrinsics.push_back(DVI);
    }
  }

  // Clone the entry block, and anything recursively reachable from it.
  std::vector<const BasicBlock *> CloneWorklist;
  PFC.CloneBlock(StartingBB, StartingInst->getIterator(), CloneWorklist);
  while (!CloneWorklist.empty()) {
    const BasicBlock *BB = CloneWorklist.back();
    CloneWorklist.pop_back();
    PFC.CloneBlock(BB, BB->begin(), CloneWorklist);
  }

  // Loop over all of the basic blocks in the old function.  If the block was
  // reachable, we have cloned it and the old block is now in the value map:
  // insert it into the new function in the right order.  If not, ignore it.
  //
  // Defer PHI resolution until rest of function is resolved.
  SmallVector<const PHINode *, 16> PHIToResolve;
  for (const BasicBlock &BI : *OldFunc) {
    Value *V = VMap.lookup(&BI);
    BasicBlock *NewBB = cast_or_null<BasicBlock>(V);
    if (!NewBB)
      continue; // Dead block.

    // Move the new block to preserve the order in the original function.
    NewBB->moveBefore(NewFunc->end());

    // Handle PHI nodes specially, as we have to remove references to dead
    // blocks.
    for (const PHINode &PN : BI.phis()) {
      // PHI nodes may have been remapped to non-PHI nodes by the caller or
      // during the cloning process.
      if (isa<PHINode>(VMap[&PN]))
        PHIToResolve.push_back(&PN);
      else
        break;
    }

    // Finally, remap the terminator instructions, as those can't be remapped
    // until all BBs are mapped.
    RemapInstruction(NewBB->getTerminator(), VMap,
                     ModuleLevelChanges ? RF_None : RF_NoModuleLevelChanges,
                     TypeMapper, Materializer);
  }

  // Defer PHI resolution until rest of function is resolved, PHI resolution
  // requires the CFG to be up-to-date.
  for (unsigned phino = 0, e = PHIToResolve.size(); phino != e;) {
    const PHINode *OPN = PHIToResolve[phino];
    unsigned NumPreds = OPN->getNumIncomingValues();
    const BasicBlock *OldBB = OPN->getParent();
    BasicBlock *NewBB = cast<BasicBlock>(VMap[OldBB]);

    // Map operands for blocks that are live and remove operands for blocks
    // that are dead.
    for (; phino != PHIToResolve.size() &&
           PHIToResolve[phino]->getParent() == OldBB;
         ++phino) {
      OPN = PHIToResolve[phino];
      PHINode *PN = cast<PHINode>(VMap[OPN]);
      for (unsigned pred = 0, e = NumPreds; pred != e; ++pred) {
        Value *V = VMap.lookup(PN->getIncomingBlock(pred));
        if (BasicBlock *MappedBlock = cast_or_null<BasicBlock>(V)) {
          Value *InVal =
              MapValue(PN->getIncomingValue(pred), VMap,
                       ModuleLevelChanges ? RF_None : RF_NoModuleLevelChanges);
          assert(InVal && "Unknown input value?");
          PN->setIncomingValue(pred, InVal);
          PN->setIncomingBlock(pred, MappedBlock);
        } else {
          PN->removeIncomingValue(pred, false);
          --pred; // Revisit the next entry.
          --e;
        }
      }
    }

    // The loop above has removed PHI entries for those blocks that are dead
    // and has updated others.  However, if a block is live (i.e. copied over)
    // but its terminator has been changed to not go to this block, then our
    // phi nodes will have invalid entries.  Update the PHI nodes in this
    // case.
    PHINode *PN = cast<PHINode>(NewBB->begin());
    NumPreds = pred_size(NewBB);
    if (NumPreds != PN->getNumIncomingValues()) {
      assert(NumPreds < PN->getNumIncomingValues());
      // Count how many times each predecessor comes to this block.
      std::map<BasicBlock *, unsigned> PredCount;
      for (BasicBlock *Pred : predecessors(NewBB))
        --PredCount[Pred];

      // Figure out how many entries to remove from each PHI.
      for (unsigned i = 0, e = PN->getNumIncomingValues(); i != e; ++i)
        ++PredCount[PN->getIncomingBlock(i)];

      // At this point, the excess predecessor entries are positive in the
      // map.  Loop over all of the PHIs and remove excess predecessor
      // entries.
      BasicBlock::iterator I = NewBB->begin();
      for (; (PN = dyn_cast<PHINode>(I)); ++I) {
        for (const auto &PCI : PredCount) {
          BasicBlock *Pred = PCI.first;
          for (unsigned NumToRemove = PCI.second; NumToRemove; --NumToRemove)
            PN->removeIncomingValue(Pred, false);
        }
      }
    }

    // If the loops above have made these phi nodes have 0 or 1 operand,
    // replace them with poison or the input value.  We must do this for
    // correctness, because 0-operand phis are not valid.
    PN = cast<PHINode>(NewBB->begin());
    if (PN->getNumIncomingValues() == 0) {
      BasicBlock::iterator I = NewBB->begin();
      BasicBlock::const_iterator OldI = OldBB->begin();
      while ((PN = dyn_cast<PHINode>(I++))) {
        Value *NV = PoisonValue::get(PN->getType());
        PN->replaceAllUsesWith(NV);
        assert(VMap[&*OldI] == PN && "VMap mismatch");
        VMap[&*OldI] = NV;
        PN->eraseFromParent();
        ++OldI;
      }
    }
  }

  // Drop all incompatible return attributes that cannot be applied to NewFunc
  // during cloning, so as to allow instruction simplification to reason on the
  // old state of the function. The original attributes are restored later.
  AttributeList Attrs = NewFunc->getAttributes();
  AttributeMask IncompatibleAttrs = AttributeFuncs::typeIncompatible(
      OldFunc->getReturnType(), Attrs.getRetAttrs());
  NewFunc->removeRetAttrs(IncompatibleAttrs);

  // As phi-nodes have been now remapped, allow incremental simplification of
  // newly-cloned instructions.
  const DataLayout &DL = NewFunc->getDataLayout();
  for (const auto &BB : *OldFunc) {
    for (const auto &I : BB) {
      auto *NewI = dyn_cast_or_null<Instruction>(VMap.lookup(&I));
      if (!NewI)
        continue;

      if (Value *V = simplifyInstruction(NewI, DL)) {
        NewI->replaceAllUsesWith(V);

        if (isInstructionTriviallyDead(NewI)) {
          NewI->eraseFromParent();
        } else {
          // Did not erase it? Restore the new instruction into VMap previously
          // dropped by `ValueIsRAUWd`.
          VMap[&I] = NewI;
        }
      }
    }
  }

  // Restore attributes.
  NewFunc->setAttributes(Attrs);

  // Remap debug intrinsic operands now that all values have been mapped.
  // Doing this now (late) preserves use-before-defs in debug intrinsics. If
  // we didn't do this, ValueAsMetadata(use-before-def) operands would be
  // replaced by empty metadata. This would signal later cleanup passes to
  // remove the debug intrinsics, potentially causing incorrect locations.
  for (const auto *DVI : DbgIntrinsics) {
    if (DbgVariableIntrinsic *NewDVI =
            cast_or_null<DbgVariableIntrinsic>(VMap.lookup(DVI)))
      RemapInstruction(NewDVI, VMap,
                       ModuleLevelChanges ? RF_None : RF_NoModuleLevelChanges,
                       TypeMapper, Materializer);
  }

  // Do the same for DbgVariableRecords, touching all the instructions in the
  // cloned range of blocks.
  Function::iterator Begin = cast<BasicBlock>(VMap[StartingBB])->getIterator();
  for (BasicBlock &BB : make_range(Begin, NewFunc->end())) {
    for (Instruction &I : BB) {
      RemapDbgRecordRange(I.getModule(), I.getDbgRecordRange(), VMap,
                          ModuleLevelChanges ? RF_None
                                             : RF_NoModuleLevelChanges,
                          TypeMapper, Materializer);
    }
  }

  // Simplify conditional branches and switches with a constant operand. We try
  // to prune these out when cloning, but if the simplification required
  // looking through PHI nodes, those are only available after forming the full
  // basic block. That may leave some here, and we still want to prune the dead
  // code as early as possible.
  for (BasicBlock &BB : make_range(Begin, NewFunc->end()))
    ConstantFoldTerminator(&BB);

  // Some blocks may have become unreachable as a result. Find and delete them.
  {
    SmallPtrSet<BasicBlock *, 16> ReachableBlocks;
    SmallVector<BasicBlock *, 16> Worklist;
    Worklist.push_back(&*Begin);
    while (!Worklist.empty()) {
      BasicBlock *BB = Worklist.pop_back_val();
      if (ReachableBlocks.insert(BB).second)
        append_range(Worklist, successors(BB));
    }

    SmallVector<BasicBlock *, 16> UnreachableBlocks;
    for (BasicBlock &BB : make_range(Begin, NewFunc->end()))
      if (!ReachableBlocks.contains(&BB))
        UnreachableBlocks.push_back(&BB);
    DeleteDeadBlocks(UnreachableBlocks);
  }

  // Now that the inlined function body has been fully constructed, go through
  // and zap unconditional fall-through branches. This happens all the time when
  // specializing code: code specialization turns conditional branches into
  // uncond branches, and this code folds them.
  Function::iterator I = Begin;
  while (I != NewFunc->end()) {
    BranchInst *BI = dyn_cast<BranchInst>(I->getTerminator());
    if (!BI || BI->isConditional()) {
      ++I;
      continue;
    }

    BasicBlock *Dest = BI->getSuccessor(0);
    if (!Dest->getSinglePredecessor()) {
      ++I;
      continue;
    }

    // We shouldn't be able to get single-entry PHI nodes here, as instsimplify
    // above should have zapped all of them..
    assert(!isa<PHINode>(Dest->begin()));

    // We know all single-entry PHI nodes in the inlined function have been
    // removed, so we just need to splice the blocks.
    BI->eraseFromParent();

    // Make all PHI nodes that referred to Dest now refer to I as their source.
    Dest->replaceAllUsesWith(&*I);

    // Move all the instructions in the succ to the pred.
    I->splice(I->end(), Dest);

    // Remove the dest block.
    Dest->eraseFromParent();

    // Do not increment I, iteratively merge all things this block branches to.
  }

  // Make a final pass over the basic blocks from the old function to gather
  // any return instructions which survived folding. We have to do this here
  // because we can iteratively remove and merge returns above.
  for (Function::iterator I = cast<BasicBlock>(VMap[StartingBB])->getIterator(),
                          E = NewFunc->end();
       I != E; ++I)
    if (ReturnInst *RI = dyn_cast<ReturnInst>(I->getTerminator()))
      Returns.push_back(RI);
}

/// This works exactly like CloneFunctionInto,
/// except that it does some simple constant prop and DCE on the fly.  The
/// effect of this is to copy significantly less code in cases where (for
/// example) a function call with constant arguments is inlined, and those
/// constant arguments cause a significant amount of code in the callee to be
/// dead.  Since this doesn't produce an exact copy of the input, it can't be
/// used for things like CloneFunction or CloneModule.
void llvm::CloneAndPruneFunctionInto(
    Function *NewFunc, const Function *OldFunc, ValueToValueMapTy &VMap,
    bool ModuleLevelChanges, SmallVectorImpl<ReturnInst *> &Returns,
    const char *NameSuffix, ClonedCodeInfo *CodeInfo) {
  CloneAndPruneIntoFromInst(NewFunc, OldFunc, &OldFunc->front().front(), VMap,
                            ModuleLevelChanges, Returns, NameSuffix, CodeInfo);
}

/// Remaps instructions in \p Blocks using the mapping in \p VMap.
void llvm::remapInstructionsInBlocks(ArrayRef<BasicBlock *> Blocks,
                                     ValueToValueMapTy &VMap) {
  // Rewrite the code to refer to itself.
  for (auto *BB : Blocks) {
    for (auto &Inst : *BB) {
      RemapDbgRecordRange(Inst.getModule(), Inst.getDbgRecordRange(), VMap,
                          RF_NoModuleLevelChanges | RF_IgnoreMissingLocals);
      RemapInstruction(&Inst, VMap,
                       RF_NoModuleLevelChanges | RF_IgnoreMissingLocals);
    }
  }
}

/// Clones a loop \p OrigLoop.  Returns the loop and the blocks in \p
/// Blocks.
///
/// Updates LoopInfo and DominatorTree assuming the loop is dominated by block
/// \p LoopDomBB.  Insert the new blocks before block specified in \p Before.
Loop *llvm::cloneLoopWithPreheader(BasicBlock *Before, BasicBlock *LoopDomBB,
                                   Loop *OrigLoop, ValueToValueMapTy &VMap,
                                   const Twine &NameSuffix, LoopInfo *LI,
                                   DominatorTree *DT,
                                   SmallVectorImpl<BasicBlock *> &Blocks) {
  Function *F = OrigLoop->getHeader()->getParent();
  Loop *ParentLoop = OrigLoop->getParentLoop();
  DenseMap<Loop *, Loop *> LMap;

  Loop *NewLoop = LI->AllocateLoop();
  LMap[OrigLoop] = NewLoop;
  if (ParentLoop)
    ParentLoop->addChildLoop(NewLoop);
  else
    LI->addTopLevelLoop(NewLoop);

  BasicBlock *OrigPH = OrigLoop->getLoopPreheader();
  assert(OrigPH && "No preheader");
  BasicBlock *NewPH = CloneBasicBlock(OrigPH, VMap, NameSuffix, F);
  // To rename the loop PHIs.
  VMap[OrigPH] = NewPH;
  Blocks.push_back(NewPH);

  // Update LoopInfo.
  if (ParentLoop)
    ParentLoop->addBasicBlockToLoop(NewPH, *LI);

  // Update DominatorTree.
  DT->addNewBlock(NewPH, LoopDomBB);

  for (Loop *CurLoop : OrigLoop->getLoopsInPreorder()) {
    Loop *&NewLoop = LMap[CurLoop];
    if (!NewLoop) {
      NewLoop = LI->AllocateLoop();

      // Establish the parent/child relationship.
      Loop *OrigParent = CurLoop->getParentLoop();
      assert(OrigParent && "Could not find the original parent loop");
      Loop *NewParentLoop = LMap[OrigParent];
      assert(NewParentLoop && "Could not find the new parent loop");

      NewParentLoop->addChildLoop(NewLoop);
    }
  }

  for (BasicBlock *BB : OrigLoop->getBlocks()) {
    Loop *CurLoop = LI->getLoopFor(BB);
    Loop *&NewLoop = LMap[CurLoop];
    assert(NewLoop && "Expecting new loop to be allocated");

    BasicBlock *NewBB = CloneBasicBlock(BB, VMap, NameSuffix, F);
    VMap[BB] = NewBB;

    // Update LoopInfo.
    NewLoop->addBasicBlockToLoop(NewBB, *LI);

    // Add DominatorTree node. After seeing all blocks, update to correct
    // IDom.
    DT->addNewBlock(NewBB, NewPH);

    Blocks.push_back(NewBB);
  }

  for (BasicBlock *BB : OrigLoop->getBlocks()) {
    // Update loop headers.
    Loop *CurLoop = LI->getLoopFor(BB);
    if (BB == CurLoop->getHeader())
      LMap[CurLoop]->moveToHeader(cast<BasicBlock>(VMap[BB]));

    // Update DominatorTree.
    BasicBlock *IDomBB = DT->getNode(BB)->getIDom()->getBlock();
    DT->changeImmediateDominator(cast<BasicBlock>(VMap[BB]),
                                 cast<BasicBlock>(VMap[IDomBB]));
  }

  // Move them physically from the end of the block list.
  F->splice(Before->getIterator(), F, NewPH->getIterator());
  F->splice(Before->getIterator(), F, NewLoop->getHeader()->getIterator(),
            F->end());

  return NewLoop;
}

/// Duplicate non-Phi instructions from the beginning of block up to
/// StopAt instruction into a split block between BB and its predecessor.
BasicBlock *llvm::DuplicateInstructionsInSplitBetween(
    BasicBlock *BB, BasicBlock *PredBB, Instruction *StopAt,
    ValueToValueMapTy &ValueMapping, DomTreeUpdater &DTU) {

  assert(count(successors(PredBB), BB) == 1 &&
         "There must be a single edge between PredBB and BB!");
  // We are going to have to map operands from the original BB block to the new
  // copy of the block 'NewBB'.  If there are PHI nodes in BB, evaluate them to
  // account for entry from PredBB.
  BasicBlock::iterator BI = BB->begin();
  for (; PHINode *PN = dyn_cast<PHINode>(BI); ++BI)
    ValueMapping[PN] = PN->getIncomingValueForBlock(PredBB);

  BasicBlock *NewBB = SplitEdge(PredBB, BB);
  NewBB->setName(PredBB->getName() + ".split");
  Instruction *NewTerm = NewBB->getTerminator();

  // FIXME: SplitEdge does not yet take a DTU, so we include the split edge
  //        in the update set here.
  DTU.applyUpdates({{DominatorTree::Delete, PredBB, BB},
                    {DominatorTree::Insert, PredBB, NewBB},
                    {DominatorTree::Insert, NewBB, BB}});

  // Clone the non-phi instructions of BB into NewBB, keeping track of the
  // mapping and using it to remap operands in the cloned instructions.
  // Stop once we see the terminator too. This covers the case where BB's
  // terminator gets replaced and StopAt == BB's terminator.
  for (; StopAt != &*BI && BB->getTerminator() != &*BI; ++BI) {
    Instruction *New = BI->clone();
    New->setName(BI->getName());
    New->insertBefore(NewTerm->getIterator());
    New->cloneDebugInfoFrom(&*BI);
    ValueMapping[&*BI] = New;

    // Remap operands to patch up intra-block references.
    for (unsigned i = 0, e = New->getNumOperands(); i != e; ++i)
      if (Instruction *Inst = dyn_cast<Instruction>(New->getOperand(i))) {
        auto I = ValueMapping.find(Inst);
        if (I != ValueMapping.end())
          New->setOperand(i, I->second);
      }

    // Remap debug variable operands.
    remapDebugVariable(ValueMapping, New);
  }

  return NewBB;
}

void llvm::cloneNoAliasScopes(ArrayRef<MDNode *> NoAliasDeclScopes,
                              DenseMap<MDNode *, MDNode *> &ClonedScopes,
                              StringRef Ext, LLVMContext &Context) {
  MDBuilder MDB(Context);

  for (auto *ScopeList : NoAliasDeclScopes) {
    for (const auto &MDOperand : ScopeList->operands()) {
      if (MDNode *MD = dyn_cast<MDNode>(MDOperand)) {
        AliasScopeNode SNANode(MD);

        std::string Name;
        auto ScopeName = SNANode.getName();
        if (!ScopeName.empty())
          Name = (Twine(ScopeName) + ":" + Ext).str();
        else
          Name = std::string(Ext);

        MDNode *NewScope = MDB.createAnonymousAliasScope(
            const_cast<MDNode *>(SNANode.getDomain()), Name);
        ClonedScopes.insert(std::make_pair(MD, NewScope));
      }
    }
  }
}

void llvm::adaptNoAliasScopes(Instruction *I,
                              const DenseMap<MDNode *, MDNode *> &ClonedScopes,
                              LLVMContext &Context) {
  auto CloneScopeList = [&](const MDNode *ScopeList) -> MDNode * {
    bool NeedsReplacement = false;
    SmallVector<Metadata *, 8> NewScopeList;
    for (const auto &MDOp : ScopeList->operands()) {
      if (MDNode *MD = dyn_cast<MDNode>(MDOp)) {
        if (auto *NewMD = ClonedScopes.lookup(MD)) {
          NewScopeList.push_back(NewMD);
          NeedsReplacement = true;
          continue;
        }
        NewScopeList.push_back(MD);
      }
    }
    if (NeedsReplacement)
      return MDNode::get(Context, NewScopeList);
    return nullptr;
  };

  if (auto *Decl = dyn_cast<NoAliasScopeDeclInst>(I))
    if (auto *NewScopeList = CloneScopeList(Decl->getScopeList()))
      Decl->setScopeList(NewScopeList);

  auto replaceWhenNeeded = [&](unsigned MD_ID) {
    if (const MDNode *CSNoAlias = I->getMetadata(MD_ID))
      if (auto *NewScopeList = CloneScopeList(CSNoAlias))
        I->setMetadata(MD_ID, NewScopeList);
  };
  replaceWhenNeeded(LLVMContext::MD_noalias);
  replaceWhenNeeded(LLVMContext::MD_alias_scope);
}

void llvm::cloneAndAdaptNoAliasScopes(ArrayRef<MDNode *> NoAliasDeclScopes,
                                      ArrayRef<BasicBlock *> NewBlocks,
                                      LLVMContext &Context, StringRef Ext) {
  if (NoAliasDeclScopes.empty())
    return;

  DenseMap<MDNode *, MDNode *> ClonedScopes;
  LLVM_DEBUG(dbgs() << "cloneAndAdaptNoAliasScopes: cloning "
                    << NoAliasDeclScopes.size() << " node(s)\n");

  cloneNoAliasScopes(NoAliasDeclScopes, ClonedScopes, Ext, Context);
  // Identify instructions using metadata that needs adaptation
  for (BasicBlock *NewBlock : NewBlocks)
    for (Instruction &I : *NewBlock)
      adaptNoAliasScopes(&I, ClonedScopes, Context);
}

void llvm::cloneAndAdaptNoAliasScopes(ArrayRef<MDNode *> NoAliasDeclScopes,
                                      Instruction *IStart, Instruction *IEnd,
                                      LLVMContext &Context, StringRef Ext) {
  if (NoAliasDeclScopes.empty())
    return;

  DenseMap<MDNode *, MDNode *> ClonedScopes;
  LLVM_DEBUG(dbgs() << "cloneAndAdaptNoAliasScopes: cloning "
                    << NoAliasDeclScopes.size() << " node(s)\n");

  cloneNoAliasScopes(NoAliasDeclScopes, ClonedScopes, Ext, Context);
  // Identify instructions using metadata that needs adaptation
  assert(IStart->getParent() == IEnd->getParent() && "different basic block ?");
  auto ItStart = IStart->getIterator();
  auto ItEnd = IEnd->getIterator();
  ++ItEnd; // IEnd is included, increment ItEnd to get the end of the range
  for (auto &I : llvm::make_range(ItStart, ItEnd))
    adaptNoAliasScopes(&I, ClonedScopes, Context);
}

void llvm::identifyNoAliasScopesToClone(
    ArrayRef<BasicBlock *> BBs, SmallVectorImpl<MDNode *> &NoAliasDeclScopes) {
  for (BasicBlock *BB : BBs)
    for (Instruction &I : *BB)
      if (auto *Decl = dyn_cast<NoAliasScopeDeclInst>(&I))
        NoAliasDeclScopes.push_back(Decl->getScopeList());
}

void llvm::identifyNoAliasScopesToClone(
    BasicBlock::iterator Start, BasicBlock::iterator End,
    SmallVectorImpl<MDNode *> &NoAliasDeclScopes) {
  for (Instruction &I : make_range(Start, End))
    if (auto *Decl = dyn_cast<NoAliasScopeDeclInst>(&I))
      NoAliasDeclScopes.push_back(Decl->getScopeList());
}<|MERGE_RESOLUTION|>--- conflicted
+++ resolved
@@ -313,13 +313,7 @@
   auto *NewModule = NewFunc->getParent();
   auto *NMD = NewModule->getOrInsertNamedMetadata("llvm.dbg.cu");
   // Avoid multiple insertions of the same DICompileUnit to NMD.
-<<<<<<< HEAD
-  SmallPtrSet<const void *, 8> Visited;
-  for (auto *Operand : NMD->operands())
-    Visited.insert(Operand);
-=======
   SmallPtrSet<const void *, 8> Visited(llvm::from_range, NMD->operands());
->>>>>>> 5eee2751
 
   // Collect and clone all the compile units referenced from the instructions in
   // the function (e.g. as instructions' scope).
