//===- CodeExtractor.cpp - Pull code region into a new function -----------===//
//
// Part of the LLVM Project, under the Apache License v2.0 with LLVM Exceptions.
// See https://llvm.org/LICENSE.txt for license information.
// SPDX-License-Identifier: Apache-2.0 WITH LLVM-exception
//
//===----------------------------------------------------------------------===//
//
// This file implements the interface to tear out a code region, such as an
// individual loop or a parallel section, into a new function, replacing it with
// a call to the new function.
//
//===----------------------------------------------------------------------===//

#include "llvm/Transforms/Utils/CodeExtractor.h"
#include "llvm/ADT/ArrayRef.h"
#include "llvm/ADT/DenseMap.h"
#include "llvm/ADT/STLExtras.h"
#include "llvm/ADT/SetVector.h"
#include "llvm/ADT/SmallPtrSet.h"
#include "llvm/ADT/SmallVector.h"
#include "llvm/Analysis/AssumptionCache.h"
#include "llvm/Analysis/BlockFrequencyInfo.h"
#include "llvm/Analysis/BlockFrequencyInfoImpl.h"
#include "llvm/Analysis/BranchProbabilityInfo.h"
#include "llvm/IR/Argument.h"
#include "llvm/IR/Attributes.h"
#include "llvm/IR/BasicBlock.h"
#include "llvm/IR/CFG.h"
#include "llvm/IR/Constant.h"
#include "llvm/IR/Constants.h"
#include "llvm/IR/DIBuilder.h"
#include "llvm/IR/DataLayout.h"
#include "llvm/IR/DebugInfo.h"
#include "llvm/IR/DebugInfoMetadata.h"
#include "llvm/IR/DerivedTypes.h"
#include "llvm/IR/Dominators.h"
#include "llvm/IR/Function.h"
#include "llvm/IR/GlobalValue.h"
#include "llvm/IR/InstIterator.h"
#include "llvm/IR/InstrTypes.h"
#include "llvm/IR/Instruction.h"
#include "llvm/IR/Instructions.h"
#include "llvm/IR/IntrinsicInst.h"
#include "llvm/IR/Intrinsics.h"
#include "llvm/IR/LLVMContext.h"
#include "llvm/IR/MDBuilder.h"
#include "llvm/IR/Module.h"
#include "llvm/IR/PatternMatch.h"
#include "llvm/IR/Type.h"
#include "llvm/IR/User.h"
#include "llvm/IR/Value.h"
#include "llvm/IR/Verifier.h"
#include "llvm/Support/BlockFrequency.h"
#include "llvm/Support/BranchProbability.h"
#include "llvm/Support/Casting.h"
#include "llvm/Support/CommandLine.h"
#include "llvm/Support/Debug.h"
#include "llvm/Support/ErrorHandling.h"
#include "llvm/Support/raw_ostream.h"
#include "llvm/Transforms/Utils/BasicBlockUtils.h"
#include <cassert>
#include <cstdint>
#include <iterator>
#include <map>
#include <utility>
#include <vector>

using namespace llvm;
using namespace llvm::PatternMatch;
using ProfileCount = Function::ProfileCount;

#define DEBUG_TYPE "code-extractor"

// Provide a command-line option to aggregate function arguments into a struct
// for functions produced by the code extractor. This is useful when converting
// extracted functions to pthread-based code, as only one argument (void*) can
// be passed in to pthread_create().
static cl::opt<bool>
AggregateArgsOpt("aggregate-extracted-args", cl::Hidden,
                 cl::desc("Aggregate arguments to code-extracted functions"));

/// Test whether a block is valid for extraction.
static bool isBlockValidForExtraction(const BasicBlock &BB,
                                      const SetVector<BasicBlock *> &Result,
                                      bool AllowVarArgs, bool AllowAlloca) {
  // taking the address of a basic block moved to another function is illegal
  if (BB.hasAddressTaken())
    return false;

  // don't hoist code that uses another basicblock address, as it's likely to
  // lead to unexpected behavior, like cross-function jumps
  SmallPtrSet<User const *, 16> Visited;
  SmallVector<User const *, 16> ToVisit(llvm::make_pointer_range(BB));

  while (!ToVisit.empty()) {
    User const *Curr = ToVisit.pop_back_val();
    if (!Visited.insert(Curr).second)
      continue;
    if (isa<BlockAddress const>(Curr))
      return false; // even a reference to self is likely to be not compatible

    if (isa<Instruction>(Curr) && cast<Instruction>(Curr)->getParent() != &BB)
      continue;

    for (auto const &U : Curr->operands()) {
      if (auto *UU = dyn_cast<User>(U))
        ToVisit.push_back(UU);
    }
  }

  // If explicitly requested, allow vastart and alloca. For invoke instructions
  // verify that extraction is valid.
  for (BasicBlock::const_iterator I = BB.begin(), E = BB.end(); I != E; ++I) {
    if (isa<AllocaInst>(I)) {
       if (!AllowAlloca)
         return false;
       continue;
    }

    if (const auto *II = dyn_cast<InvokeInst>(I)) {
      // Unwind destination (either a landingpad, catchswitch, or cleanuppad)
      // must be a part of the subgraph which is being extracted.
      if (auto *UBB = II->getUnwindDest())
        if (!Result.count(UBB))
          return false;
      continue;
    }

    // All catch handlers of a catchswitch instruction as well as the unwind
    // destination must be in the subgraph.
    if (const auto *CSI = dyn_cast<CatchSwitchInst>(I)) {
      if (auto *UBB = CSI->getUnwindDest())
        if (!Result.count(UBB))
          return false;
      for (const auto *HBB : CSI->handlers())
        if (!Result.count(const_cast<BasicBlock*>(HBB)))
          return false;
      continue;
    }

    // Make sure that entire catch handler is within subgraph. It is sufficient
    // to check that catch return's block is in the list.
    if (const auto *CPI = dyn_cast<CatchPadInst>(I)) {
      for (const auto *U : CPI->users())
        if (const auto *CRI = dyn_cast<CatchReturnInst>(U))
          if (!Result.count(const_cast<BasicBlock*>(CRI->getParent())))
            return false;
      continue;
    }

    // And do similar checks for cleanup handler - the entire handler must be
    // in subgraph which is going to be extracted. For cleanup return should
    // additionally check that the unwind destination is also in the subgraph.
    if (const auto *CPI = dyn_cast<CleanupPadInst>(I)) {
      for (const auto *U : CPI->users())
        if (const auto *CRI = dyn_cast<CleanupReturnInst>(U))
          if (!Result.count(const_cast<BasicBlock*>(CRI->getParent())))
            return false;
      continue;
    }
    if (const auto *CRI = dyn_cast<CleanupReturnInst>(I)) {
      if (auto *UBB = CRI->getUnwindDest())
        if (!Result.count(UBB))
          return false;
      continue;
    }

    if (const CallInst *CI = dyn_cast<CallInst>(I)) {
      // musttail calls have several restrictions, generally enforcing matching
      // calling conventions between the caller parent and musttail callee.
      // We can't usually honor them, because the extracted function has a
      // different signature altogether, taking inputs/outputs and returning
      // a control-flow identifier rather than the actual return value.
      if (CI->isMustTailCall())
        return false;

      if (const Function *F = CI->getCalledFunction()) {
        auto IID = F->getIntrinsicID();
        if (IID == Intrinsic::vastart) {
          if (AllowVarArgs)
            continue;
          else
            return false;
        }

        // Currently, we miscompile outlined copies of eh_typid_for. There are
        // proposals for fixing this in llvm.org/PR39545.
        if (IID == Intrinsic::eh_typeid_for)
          return false;
      }
    }
  }

  return true;
}

/// Build a set of blocks to extract if the input blocks are viable.
static SetVector<BasicBlock *>
buildExtractionBlockSet(ArrayRef<BasicBlock *> BBs, DominatorTree *DT,
                        bool AllowVarArgs, bool AllowAlloca) {
  assert(!BBs.empty() && "The set of blocks to extract must be non-empty");
  SetVector<BasicBlock *> Result;

  // Loop over the blocks, adding them to our set-vector, and aborting with an
  // empty set if we encounter invalid blocks.
  for (BasicBlock *BB : BBs) {
    // If this block is dead, don't process it.
    if (DT && !DT->isReachableFromEntry(BB))
      continue;

    if (!Result.insert(BB))
      llvm_unreachable("Repeated basic blocks in extraction input");
  }

  LLVM_DEBUG(dbgs() << "Region front block: " << Result.front()->getName()
                    << '\n');

  for (auto *BB : Result) {
    if (!isBlockValidForExtraction(*BB, Result, AllowVarArgs, AllowAlloca))
      return {};

    // Make sure that the first block is not a landing pad.
    if (BB == Result.front()) {
      if (BB->isEHPad()) {
        LLVM_DEBUG(dbgs() << "The first block cannot be an unwind block\n");
        return {};
      }
      continue;
    }

    // All blocks other than the first must not have predecessors outside of
    // the subgraph which is being extracted.
    for (auto *PBB : predecessors(BB))
      if (!Result.count(PBB)) {
        LLVM_DEBUG(dbgs() << "No blocks in this region may have entries from "
                             "outside the region except for the first block!\n"
                          << "Problematic source BB: " << BB->getName() << "\n"
                          << "Problematic destination BB: " << PBB->getName()
                          << "\n");
        return {};
      }
  }

  return Result;
}

/// isAlignmentPreservedForAddrCast - Return true if the cast operation
/// for specified target preserves original alignment
static bool isAlignmentPreservedForAddrCast(const Triple &TargetTriple) {
  switch (TargetTriple.getArch()) {
  case Triple::ArchType::amdgcn:
  case Triple::ArchType::r600:
    return true;
  // TODO: Add other architectures for which we are certain that alignment
  // is preserved during address space cast operations.
  default:
    return false;
  }
  return false;
}

CodeExtractor::CodeExtractor(ArrayRef<BasicBlock *> BBs, DominatorTree *DT,
                             bool AggregateArgs, BlockFrequencyInfo *BFI,
                             BranchProbabilityInfo *BPI, AssumptionCache *AC,
                             bool AllowVarArgs, bool AllowAlloca,
                             BasicBlock *AllocationBlock, std::string Suffix,
                             bool ArgsInZeroAddressSpace)
    : DT(DT), AggregateArgs(AggregateArgs || AggregateArgsOpt), BFI(BFI),
      BPI(BPI), AC(AC), AllocationBlock(AllocationBlock),
      AllowVarArgs(AllowVarArgs),
      Blocks(buildExtractionBlockSet(BBs, DT, AllowVarArgs, AllowAlloca)),
      Suffix(Suffix), ArgsInZeroAddressSpace(ArgsInZeroAddressSpace) {}

/// definedInRegion - Return true if the specified value is defined in the
/// extracted region.
static bool definedInRegion(const SetVector<BasicBlock *> &Blocks, Value *V) {
  if (Instruction *I = dyn_cast<Instruction>(V))
    if (Blocks.count(I->getParent()))
      return true;
  return false;
}

/// definedInCaller - Return true if the specified value is defined in the
/// function being code extracted, but not in the region being extracted.
/// These values must be passed in as live-ins to the function.
static bool definedInCaller(const SetVector<BasicBlock *> &Blocks, Value *V) {
  if (isa<Argument>(V)) return true;
  if (Instruction *I = dyn_cast<Instruction>(V))
    if (!Blocks.count(I->getParent()))
      return true;
  return false;
}

static BasicBlock *getCommonExitBlock(const SetVector<BasicBlock *> &Blocks) {
  BasicBlock *CommonExitBlock = nullptr;
  auto hasNonCommonExitSucc = [&](BasicBlock *Block) {
    for (auto *Succ : successors(Block)) {
      // Internal edges, ok.
      if (Blocks.count(Succ))
        continue;
      if (!CommonExitBlock) {
        CommonExitBlock = Succ;
        continue;
      }
      if (CommonExitBlock != Succ)
        return true;
    }
    return false;
  };

  if (any_of(Blocks, hasNonCommonExitSucc))
    return nullptr;

  return CommonExitBlock;
}

CodeExtractorAnalysisCache::CodeExtractorAnalysisCache(Function &F) {
  for (BasicBlock &BB : F) {
    for (Instruction &II : BB.instructionsWithoutDebug())
      if (auto *AI = dyn_cast<AllocaInst>(&II))
        Allocas.push_back(AI);

    findSideEffectInfoForBlock(BB);
  }
}

void CodeExtractorAnalysisCache::findSideEffectInfoForBlock(BasicBlock &BB) {
  for (Instruction &II : BB.instructionsWithoutDebug()) {
    unsigned Opcode = II.getOpcode();
    Value *MemAddr = nullptr;
    switch (Opcode) {
    case Instruction::Store:
    case Instruction::Load: {
      if (Opcode == Instruction::Store) {
        StoreInst *SI = cast<StoreInst>(&II);
        MemAddr = SI->getPointerOperand();
      } else {
        LoadInst *LI = cast<LoadInst>(&II);
        MemAddr = LI->getPointerOperand();
      }
      // Global variable can not be aliased with locals.
      if (isa<Constant>(MemAddr))
        break;
      Value *Base = MemAddr->stripInBoundsConstantOffsets();
      if (!isa<AllocaInst>(Base)) {
        SideEffectingBlocks.insert(&BB);
        return;
      }
      BaseMemAddrs[&BB].insert(Base);
      break;
    }
    default: {
      IntrinsicInst *IntrInst = dyn_cast<IntrinsicInst>(&II);
      if (IntrInst) {
        if (IntrInst->isLifetimeStartOrEnd())
          break;
        SideEffectingBlocks.insert(&BB);
        return;
      }
      // Treat all the other cases conservatively if it has side effects.
      if (II.mayHaveSideEffects()) {
        SideEffectingBlocks.insert(&BB);
        return;
      }
    }
    }
  }
}

bool CodeExtractorAnalysisCache::doesBlockContainClobberOfAddr(
    BasicBlock &BB, AllocaInst *Addr) const {
  if (SideEffectingBlocks.count(&BB))
    return true;
  auto It = BaseMemAddrs.find(&BB);
  if (It != BaseMemAddrs.end())
    return It->second.count(Addr);
  return false;
}

bool CodeExtractor::isLegalToShrinkwrapLifetimeMarkers(
    const CodeExtractorAnalysisCache &CEAC, Instruction *Addr) const {
  AllocaInst *AI = cast<AllocaInst>(Addr->stripInBoundsConstantOffsets());
  Function *Func = (*Blocks.begin())->getParent();
  for (BasicBlock &BB : *Func) {
    if (Blocks.count(&BB))
      continue;
    if (CEAC.doesBlockContainClobberOfAddr(BB, AI))
      return false;
  }
  return true;
}

BasicBlock *
CodeExtractor::findOrCreateBlockForHoisting(BasicBlock *CommonExitBlock) {
  BasicBlock *SinglePredFromOutlineRegion = nullptr;
  assert(!Blocks.count(CommonExitBlock) &&
         "Expect a block outside the region!");
  for (auto *Pred : predecessors(CommonExitBlock)) {
    if (!Blocks.count(Pred))
      continue;
    if (!SinglePredFromOutlineRegion) {
      SinglePredFromOutlineRegion = Pred;
    } else if (SinglePredFromOutlineRegion != Pred) {
      SinglePredFromOutlineRegion = nullptr;
      break;
    }
  }

  if (SinglePredFromOutlineRegion)
    return SinglePredFromOutlineRegion;

#ifndef NDEBUG
  auto getFirstPHI = [](BasicBlock *BB) {
    BasicBlock::iterator I = BB->begin();
    PHINode *FirstPhi = nullptr;
    while (I != BB->end()) {
      PHINode *Phi = dyn_cast<PHINode>(I);
      if (!Phi)
        break;
      if (!FirstPhi) {
        FirstPhi = Phi;
        break;
      }
    }
    return FirstPhi;
  };
  // If there are any phi nodes, the single pred either exists or has already
  // be created before code extraction.
  assert(!getFirstPHI(CommonExitBlock) && "Phi not expected");
#endif

  BasicBlock *NewExitBlock =
      CommonExitBlock->splitBasicBlock(CommonExitBlock->getFirstNonPHIIt());

  for (BasicBlock *Pred :
       llvm::make_early_inc_range(predecessors(CommonExitBlock))) {
    if (Blocks.count(Pred))
      continue;
    Pred->getTerminator()->replaceUsesOfWith(CommonExitBlock, NewExitBlock);
  }
  // Now add the old exit block to the outline region.
  Blocks.insert(CommonExitBlock);
  return CommonExitBlock;
}

// Find the pair of life time markers for address 'Addr' that are either
// defined inside the outline region or can legally be shrinkwrapped into the
// outline region. If there are not other untracked uses of the address, return
// the pair of markers if found; otherwise return a pair of nullptr.
CodeExtractor::LifetimeMarkerInfo
CodeExtractor::getLifetimeMarkers(const CodeExtractorAnalysisCache &CEAC,
                                  Instruction *Addr,
                                  BasicBlock *ExitBlock) const {
  LifetimeMarkerInfo Info;

  for (User *U : Addr->users()) {
    IntrinsicInst *IntrInst = dyn_cast<IntrinsicInst>(U);
    if (IntrInst) {
      // We don't model addresses with multiple start/end markers, but the
      // markers do not need to be in the region.
      if (IntrInst->getIntrinsicID() == Intrinsic::lifetime_start) {
        if (Info.LifeStart)
          return {};
        Info.LifeStart = IntrInst;
        continue;
      }
      if (IntrInst->getIntrinsicID() == Intrinsic::lifetime_end) {
        if (Info.LifeEnd)
          return {};
        Info.LifeEnd = IntrInst;
        continue;
      }
    }
    // Find untracked uses of the address, bail.
    if (!definedInRegion(Blocks, U))
      return {};
  }

  if (!Info.LifeStart || !Info.LifeEnd)
    return {};

  Info.SinkLifeStart = !definedInRegion(Blocks, Info.LifeStart);
  Info.HoistLifeEnd = !definedInRegion(Blocks, Info.LifeEnd);
  // Do legality check.
  if ((Info.SinkLifeStart || Info.HoistLifeEnd) &&
      !isLegalToShrinkwrapLifetimeMarkers(CEAC, Addr))
    return {};

  // Check to see if we have a place to do hoisting, if not, bail.
  if (Info.HoistLifeEnd && !ExitBlock)
    return {};

  return Info;
}

void CodeExtractor::findAllocas(const CodeExtractorAnalysisCache &CEAC,
                                ValueSet &SinkCands, ValueSet &HoistCands,
                                BasicBlock *&ExitBlock) const {
  Function *Func = (*Blocks.begin())->getParent();
  ExitBlock = getCommonExitBlock(Blocks);

  auto moveOrIgnoreLifetimeMarkers =
      [&](const LifetimeMarkerInfo &LMI) -> bool {
    if (!LMI.LifeStart)
      return false;
    if (LMI.SinkLifeStart) {
      LLVM_DEBUG(dbgs() << "Sinking lifetime.start: " << *LMI.LifeStart
                        << "\n");
      SinkCands.insert(LMI.LifeStart);
    }
    if (LMI.HoistLifeEnd) {
      LLVM_DEBUG(dbgs() << "Hoisting lifetime.end: " << *LMI.LifeEnd << "\n");
      HoistCands.insert(LMI.LifeEnd);
    }
    return true;
  };

  // Look up allocas in the original function in CodeExtractorAnalysisCache, as
  // this is much faster than walking all the instructions.
  for (AllocaInst *AI : CEAC.getAllocas()) {
    BasicBlock *BB = AI->getParent();
    if (Blocks.count(BB))
      continue;

    // As a prior call to extractCodeRegion() may have shrinkwrapped the alloca,
    // check whether it is actually still in the original function.
    Function *AIFunc = BB->getParent();
    if (AIFunc != Func)
      continue;

    LifetimeMarkerInfo MarkerInfo = getLifetimeMarkers(CEAC, AI, ExitBlock);
    bool Moved = moveOrIgnoreLifetimeMarkers(MarkerInfo);
    if (Moved) {
      LLVM_DEBUG(dbgs() << "Sinking alloca: " << *AI << "\n");
      SinkCands.insert(AI);
      continue;
    }

    // Find bitcasts in the outlined region that have lifetime marker users
    // outside that region. Replace the lifetime marker use with an
    // outside region bitcast to avoid unnecessary alloca/reload instructions
    // and extra lifetime markers.
    SmallVector<Instruction *, 2> LifetimeBitcastUsers;
    for (User *U : AI->users()) {
      if (!definedInRegion(Blocks, U))
        continue;

      if (U->stripInBoundsConstantOffsets() != AI)
        continue;

      Instruction *Bitcast = cast<Instruction>(U);
      for (User *BU : Bitcast->users()) {
        auto *IntrInst = dyn_cast<LifetimeIntrinsic>(BU);
        if (!IntrInst)
          continue;

        if (definedInRegion(Blocks, IntrInst))
          continue;

        LLVM_DEBUG(dbgs() << "Replace use of extracted region bitcast"
                          << *Bitcast << " in out-of-region lifetime marker "
                          << *IntrInst << "\n");
        LifetimeBitcastUsers.push_back(IntrInst);
      }
    }

    for (Instruction *I : LifetimeBitcastUsers) {
      Module *M = AIFunc->getParent();
      LLVMContext &Ctx = M->getContext();
      auto *Int8PtrTy = PointerType::getUnqual(Ctx);
      CastInst *CastI =
          CastInst::CreatePointerCast(AI, Int8PtrTy, "lt.cast", I->getIterator());
      I->replaceUsesOfWith(I->getOperand(1), CastI);
    }

    // Follow any bitcasts.
    SmallVector<Instruction *, 2> Bitcasts;
    SmallVector<LifetimeMarkerInfo, 2> BitcastLifetimeInfo;
    for (User *U : AI->users()) {
      if (U->stripInBoundsConstantOffsets() == AI) {
        Instruction *Bitcast = cast<Instruction>(U);
        LifetimeMarkerInfo LMI = getLifetimeMarkers(CEAC, Bitcast, ExitBlock);
        if (LMI.LifeStart) {
          Bitcasts.push_back(Bitcast);
          BitcastLifetimeInfo.push_back(LMI);
          continue;
        }
      }

      // Found unknown use of AI.
      if (!definedInRegion(Blocks, U)) {
        Bitcasts.clear();
        break;
      }
    }

    // Either no bitcasts reference the alloca or there are unknown uses.
    if (Bitcasts.empty())
      continue;

    LLVM_DEBUG(dbgs() << "Sinking alloca (via bitcast): " << *AI << "\n");
    SinkCands.insert(AI);
    for (unsigned I = 0, E = Bitcasts.size(); I != E; ++I) {
      Instruction *BitcastAddr = Bitcasts[I];
      const LifetimeMarkerInfo &LMI = BitcastLifetimeInfo[I];
      assert(LMI.LifeStart &&
             "Unsafe to sink bitcast without lifetime markers");
      moveOrIgnoreLifetimeMarkers(LMI);
      if (!definedInRegion(Blocks, BitcastAddr)) {
        LLVM_DEBUG(dbgs() << "Sinking bitcast-of-alloca: " << *BitcastAddr
                          << "\n");
        SinkCands.insert(BitcastAddr);
      }
    }
  }
}

bool CodeExtractor::isEligible() const {
  if (Blocks.empty())
    return false;
  BasicBlock *Header = *Blocks.begin();
  Function *F = Header->getParent();

  // For functions with varargs, check that varargs handling is only done in the
  // outlined function, i.e vastart and vaend are only used in outlined blocks.
  if (AllowVarArgs && F->getFunctionType()->isVarArg()) {
    auto containsVarArgIntrinsic = [](const Instruction &I) {
      if (const CallInst *CI = dyn_cast<CallInst>(&I))
        if (const Function *Callee = CI->getCalledFunction())
          return Callee->getIntrinsicID() == Intrinsic::vastart ||
                 Callee->getIntrinsicID() == Intrinsic::vaend;
      return false;
    };

    for (auto &BB : *F) {
      if (Blocks.count(&BB))
        continue;
      if (llvm::any_of(BB, containsVarArgIntrinsic))
        return false;
    }
  }
  // stacksave as input implies stackrestore in the outlined function.
  // This can confuse prolog epilog insertion phase.
  // stacksave's uses must not cross outlined function.
  for (BasicBlock *BB : Blocks) {
    for (Instruction &I : *BB) {
      IntrinsicInst *II = dyn_cast<IntrinsicInst>(&I);
      if (!II)
        continue;
      bool IsSave = II->getIntrinsicID() == Intrinsic::stacksave;
      bool IsRestore = II->getIntrinsicID() == Intrinsic::stackrestore;
      if (IsSave && any_of(II->users(), [&Blks = this->Blocks](User *U) {
            return !definedInRegion(Blks, U);
          }))
        return false;
      if (IsRestore && !definedInRegion(Blocks, II->getArgOperand(0)))
        return false;
    }
  }
  return true;
}

void CodeExtractor::findInputsOutputs(ValueSet &Inputs, ValueSet &Outputs,
                                      const ValueSet &SinkCands,
                                      bool CollectGlobalInputs) const {
  for (BasicBlock *BB : Blocks) {
    // If a used value is defined outside the region, it's an input.  If an
    // instruction is used outside the region, it's an output.
    for (Instruction &II : *BB) {
      for (auto &OI : II.operands()) {
        Value *V = OI;
        if (!SinkCands.count(V) &&
            (definedInCaller(Blocks, V) ||
             (CollectGlobalInputs && llvm::isa<llvm::GlobalVariable>(V))))
          Inputs.insert(V);
      }

      for (User *U : II.users())
        if (!definedInRegion(Blocks, U)) {
          Outputs.insert(&II);
          break;
        }
    }
  }
}

/// severSplitPHINodesOfEntry - If a PHI node has multiple inputs from outside
/// of the region, we need to split the entry block of the region so that the
/// PHI node is easier to deal with.
void CodeExtractor::severSplitPHINodesOfEntry(BasicBlock *&Header) {
  unsigned NumPredsFromRegion = 0;
  unsigned NumPredsOutsideRegion = 0;

  if (Header != &Header->getParent()->getEntryBlock()) {
    PHINode *PN = dyn_cast<PHINode>(Header->begin());
    if (!PN) return;  // No PHI nodes.

    // If the header node contains any PHI nodes, check to see if there is more
    // than one entry from outside the region.  If so, we need to sever the
    // header block into two.
    for (unsigned i = 0, e = PN->getNumIncomingValues(); i != e; ++i)
      if (Blocks.count(PN->getIncomingBlock(i)))
        ++NumPredsFromRegion;
      else
        ++NumPredsOutsideRegion;

    // If there is one (or fewer) predecessor from outside the region, we don't
    // need to do anything special.
    if (NumPredsOutsideRegion <= 1) return;
  }

  // Otherwise, we need to split the header block into two pieces: one
  // containing PHI nodes merging values from outside of the region, and a
  // second that contains all of the code for the block and merges back any
  // incoming values from inside of the region.
  BasicBlock *NewBB = SplitBlock(Header, Header->getFirstNonPHIIt(), DT);

  // We only want to code extract the second block now, and it becomes the new
  // header of the region.
  BasicBlock *OldPred = Header;
  Blocks.remove(OldPred);
  Blocks.insert(NewBB);
  Header = NewBB;

  // Okay, now we need to adjust the PHI nodes and any branches from within the
  // region to go to the new header block instead of the old header block.
  if (NumPredsFromRegion) {
    PHINode *PN = cast<PHINode>(OldPred->begin());
    // Loop over all of the predecessors of OldPred that are in the region,
    // changing them to branch to NewBB instead.
    for (unsigned i = 0, e = PN->getNumIncomingValues(); i != e; ++i)
      if (Blocks.count(PN->getIncomingBlock(i))) {
        Instruction *TI = PN->getIncomingBlock(i)->getTerminator();
        TI->replaceUsesOfWith(OldPred, NewBB);
      }

    // Okay, everything within the region is now branching to the right block, we
    // just have to update the PHI nodes now, inserting PHI nodes into NewBB.
    BasicBlock::iterator AfterPHIs;
    for (AfterPHIs = OldPred->begin(); isa<PHINode>(AfterPHIs); ++AfterPHIs) {
      PHINode *PN = cast<PHINode>(AfterPHIs);
      // Create a new PHI node in the new region, which has an incoming value
      // from OldPred of PN.
      PHINode *NewPN = PHINode::Create(PN->getType(), 1 + NumPredsFromRegion,
                                       PN->getName() + ".ce");
      NewPN->insertBefore(NewBB->begin());
      PN->replaceAllUsesWith(NewPN);
      NewPN->addIncoming(PN, OldPred);

      // Loop over all of the incoming value in PN, moving them to NewPN if they
      // are from the extracted region.
      for (unsigned i = 0; i != PN->getNumIncomingValues(); ++i) {
        if (Blocks.count(PN->getIncomingBlock(i))) {
          NewPN->addIncoming(PN->getIncomingValue(i), PN->getIncomingBlock(i));
          PN->removeIncomingValue(i);
          --i;
        }
      }
    }
  }
}

/// severSplitPHINodesOfExits - if PHI nodes in exit blocks have inputs from
/// outlined region, we split these PHIs on two: one with inputs from region
/// and other with remaining incoming blocks; then first PHIs are placed in
/// outlined region.
void CodeExtractor::severSplitPHINodesOfExits() {
  for (BasicBlock *ExitBB : ExtractedFuncRetVals) {
    BasicBlock *NewBB = nullptr;

    for (PHINode &PN : ExitBB->phis()) {
      // Find all incoming values from the outlining region.
      SmallVector<unsigned, 2> IncomingVals;
      for (unsigned i = 0; i < PN.getNumIncomingValues(); ++i)
        if (Blocks.count(PN.getIncomingBlock(i)))
          IncomingVals.push_back(i);

      // Do not process PHI if there is one (or fewer) predecessor from region.
      // If PHI has exactly one predecessor from region, only this one incoming
      // will be replaced on codeRepl block, so it should be safe to skip PHI.
      if (IncomingVals.size() <= 1)
        continue;

      // Create block for new PHIs and add it to the list of outlined if it
      // wasn't done before.
      if (!NewBB) {
        NewBB = BasicBlock::Create(ExitBB->getContext(),
                                   ExitBB->getName() + ".split",
                                   ExitBB->getParent(), ExitBB);
        SmallVector<BasicBlock *, 4> Preds(predecessors(ExitBB));
        for (BasicBlock *PredBB : Preds)
          if (Blocks.count(PredBB))
            PredBB->getTerminator()->replaceUsesOfWith(ExitBB, NewBB);
        BranchInst::Create(ExitBB, NewBB);
        Blocks.insert(NewBB);
      }

      // Split this PHI.
      PHINode *NewPN = PHINode::Create(PN.getType(), IncomingVals.size(),
                                       PN.getName() + ".ce");
      NewPN->insertBefore(NewBB->getFirstNonPHIIt());
      for (unsigned i : IncomingVals)
        NewPN->addIncoming(PN.getIncomingValue(i), PN.getIncomingBlock(i));
      for (unsigned i : reverse(IncomingVals))
        PN.removeIncomingValue(i, false);
      PN.addIncoming(NewPN, NewBB);
    }
  }
}

void CodeExtractor::splitReturnBlocks() {
  for (BasicBlock *Block : Blocks)
    if (ReturnInst *RI = dyn_cast<ReturnInst>(Block->getTerminator())) {
      BasicBlock *New =
          Block->splitBasicBlock(RI->getIterator(), Block->getName() + ".ret");
      if (DT) {
        // Old dominates New. New node dominates all other nodes dominated
        // by Old.
        DomTreeNode *OldNode = DT->getNode(Block);
        SmallVector<DomTreeNode *, 8> Children(OldNode->begin(),
                                               OldNode->end());

        DomTreeNode *NewNode = DT->addNewBlock(New, Block);

        for (DomTreeNode *I : Children)
          DT->changeImmediateDominator(I, NewNode);
      }
    }
}

Function *CodeExtractor::constructFunctionDeclaration(
    const ValueSet &inputs, const ValueSet &outputs, BlockFrequency EntryFreq,
    const Twine &Name, ValueSet &StructValues, StructType *&StructTy) {
  LLVM_DEBUG(dbgs() << "inputs: " << inputs.size() << "\n");
  LLVM_DEBUG(dbgs() << "outputs: " << outputs.size() << "\n");

  Function *oldFunction = Blocks.front()->getParent();
  Module *M = Blocks.front()->getModule();

  // Assemble the function's parameter lists.
  std::vector<Type *> ParamTy;
  std::vector<Type *> AggParamTy;
  const DataLayout &DL = M->getDataLayout();

  // Add the types of the input values to the function's argument list
  for (Value *value : inputs) {
    LLVM_DEBUG(dbgs() << "value used in func: " << *value << "\n");
    if (AggregateArgs && !ExcludeArgsFromAggregate.contains(value)) {
      AggParamTy.push_back(value->getType());
      StructValues.insert(value);
    } else
      ParamTy.push_back(value->getType());
  }

  // Add the types of the output values to the function's argument list.
  for (Value *output : outputs) {
    LLVM_DEBUG(dbgs() << "instr used in func: " << *output << "\n");
    if (AggregateArgs && !ExcludeArgsFromAggregate.contains(output)) {
      AggParamTy.push_back(output->getType());
      StructValues.insert(output);
    } else
      ParamTy.push_back(
          PointerType::get(output->getContext(), DL.getAllocaAddrSpace()));
  }

  assert(
      (ParamTy.size() + AggParamTy.size()) ==
          (inputs.size() + outputs.size()) &&
      "Number of scalar and aggregate params does not match inputs, outputs");
  assert((StructValues.empty() || AggregateArgs) &&
         "Expeced StructValues only with AggregateArgs set");

  // Concatenate scalar and aggregate params in ParamTy.
  if (!AggParamTy.empty()) {
    StructTy = StructType::get(M->getContext(), AggParamTy);
    ParamTy.push_back(PointerType::get(
        M->getContext(), ArgsInZeroAddressSpace ? 0 : DL.getAllocaAddrSpace()));
  }

  Type *RetTy = getSwitchType();
  LLVM_DEBUG({
    dbgs() << "Function type: " << *RetTy << " f(";
    for (Type *i : ParamTy)
      dbgs() << *i << ", ";
    dbgs() << ")\n";
  });

  FunctionType *funcType = FunctionType::get(
      RetTy, ParamTy, AllowVarArgs && oldFunction->isVarArg());

  // Create the new function
  Function *newFunction =
      Function::Create(funcType, GlobalValue::InternalLinkage,
                       oldFunction->getAddressSpace(), Name, M);

  // Propagate personality info to the new function if there is one.
  if (oldFunction->hasPersonalityFn())
    newFunction->setPersonalityFn(oldFunction->getPersonalityFn());

  // Inherit all of the target dependent attributes and white-listed
  // target independent attributes.
  //  (e.g. If the extracted region contains a call to an x86.sse
  //  instruction we need to make sure that the extracted region has the
  //  "target-features" attribute allowing it to be lowered.
  // FIXME: This should be changed to check to see if a specific
  //           attribute can not be inherited.
  for (const auto &Attr : oldFunction->getAttributes().getFnAttrs()) {
    if (Attr.isStringAttribute()) {
      if (Attr.getKindAsString() == "thunk")
        continue;
    } else
      switch (Attr.getKindAsEnum()) {
      // Those attributes cannot be propagated safely. Explicitly list them
      // here so we get a warning if new attributes are added.
      case Attribute::AllocSize:
      case Attribute::Builtin:
      case Attribute::Convergent:
      case Attribute::JumpTable:
      case Attribute::Naked:
      case Attribute::NoBuiltin:
      case Attribute::NoMerge:
      case Attribute::NoReturn:
      case Attribute::NoSync:
      case Attribute::ReturnsTwice:
      case Attribute::Speculatable:
      case Attribute::StackAlignment:
      case Attribute::WillReturn:
      case Attribute::AllocKind:
      case Attribute::PresplitCoroutine:
      case Attribute::Memory:
      case Attribute::NoFPClass:
      case Attribute::CoroDestroyOnlyWhenComplete:
      case Attribute::CoroElideSafe:
      case Attribute::NoDivergenceSource:
        continue;
      // Those attributes should be safe to propagate to the extracted function.
      case Attribute::AlwaysInline:
      case Attribute::Cold:
      case Attribute::DisableSanitizerInstrumentation:
      case Attribute::FnRetThunkExtern:
      case Attribute::Hot:
      case Attribute::HybridPatchable:
      case Attribute::NoRecurse:
      case Attribute::InlineHint:
      case Attribute::MinSize:
      case Attribute::NoCallback:
      case Attribute::NoDuplicate:
      case Attribute::NoFree:
      case Attribute::NoImplicitFloat:
      case Attribute::NoInline:
      case Attribute::NonLazyBind:
      case Attribute::NoRedZone:
      case Attribute::NoUnwind:
      case Attribute::NoSanitizeBounds:
      case Attribute::NoSanitizeCoverage:
      case Attribute::NullPointerIsValid:
      case Attribute::OptimizeForDebugging:
      case Attribute::OptForFuzzing:
      case Attribute::OptimizeNone:
      case Attribute::OptimizeForSize:
      case Attribute::SafeStack:
      case Attribute::ShadowCallStack:
      case Attribute::SanitizeAddress:
      case Attribute::SanitizeMemory:
      case Attribute::SanitizeNumericalStability:
      case Attribute::SanitizeThread:
      case Attribute::SanitizeType:
      case Attribute::SanitizeHWAddress:
      case Attribute::SanitizeMemTag:
      case Attribute::SanitizeRealtime:
      case Attribute::SanitizeRealtimeBlocking:
      case Attribute::SpeculativeLoadHardening:
      case Attribute::StackProtect:
      case Attribute::StackProtectReq:
      case Attribute::StackProtectStrong:
      case Attribute::StrictFP:
      case Attribute::UWTable:
      case Attribute::VScaleRange:
      case Attribute::NoCfCheck:
      case Attribute::MustProgress:
      case Attribute::NoProfile:
      case Attribute::SkipProfile:
        break;
      // These attributes cannot be applied to functions.
      case Attribute::Alignment:
      case Attribute::AllocatedPointer:
      case Attribute::AllocAlign:
      case Attribute::ByVal:
      case Attribute::Captures:
      case Attribute::Dereferenceable:
      case Attribute::DereferenceableOrNull:
      case Attribute::ElementType:
      case Attribute::InAlloca:
      case Attribute::InReg:
      case Attribute::Nest:
      case Attribute::NoAlias:
      case Attribute::NoUndef:
      case Attribute::NonNull:
      case Attribute::Preallocated:
      case Attribute::ReadNone:
      case Attribute::ReadOnly:
      case Attribute::Returned:
      case Attribute::SExt:
      case Attribute::StructRet:
      case Attribute::SwiftError:
      case Attribute::SwiftSelf:
      case Attribute::SwiftAsync:
      case Attribute::ZExt:
      case Attribute::ImmArg:
      case Attribute::ByRef:
      case Attribute::WriteOnly:
      case Attribute::Writable:
      case Attribute::DeadOnUnwind:
      case Attribute::Range:
      case Attribute::Initializes:
      case Attribute::NoExt:
      //  These are not really attributes.
      case Attribute::None:
      case Attribute::EndAttrKinds:
      case Attribute::EmptyKey:
      case Attribute::TombstoneKey:
      case Attribute::DeadOnReturn:
        llvm_unreachable("Not a function attribute");
      }

    newFunction->addFnAttr(Attr);
  }

  // Create scalar and aggregate iterators to name all of the arguments we
  // inserted.
  Function::arg_iterator ScalarAI = newFunction->arg_begin();

  // Set names and attributes for input and output arguments.
  ScalarAI = newFunction->arg_begin();
  for (Value *input : inputs) {
    if (StructValues.contains(input))
      continue;

    ScalarAI->setName(input->getName());
    if (input->isSwiftError())
      newFunction->addParamAttr(ScalarAI - newFunction->arg_begin(),
                                Attribute::SwiftError);
    ++ScalarAI;
  }
  for (Value *output : outputs) {
    if (StructValues.contains(output))
      continue;

    ScalarAI->setName(output->getName() + ".out");
    ++ScalarAI;
  }

  // Update the entry count of the function.
  if (BFI) {
    auto Count = BFI->getProfileCountFromFreq(EntryFreq);
    if (Count.has_value())
      newFunction->setEntryCount(
          ProfileCount(*Count, Function::PCT_Real)); // FIXME
  }

  return newFunction;
}

/// If the original function has debug info, we have to add a debug location
/// to the new branch instruction from the artificial entry block.
/// We use the debug location of the first instruction in the extracted
/// blocks, as there is no other equivalent line in the source code.
static void applyFirstDebugLoc(Function *oldFunction,
                               ArrayRef<BasicBlock *> Blocks,
                               Instruction *BranchI) {
  if (oldFunction->getSubprogram()) {
    any_of(Blocks, [&BranchI](const BasicBlock *BB) {
      return any_of(*BB, [&BranchI](const Instruction &I) {
        if (!I.getDebugLoc())
          return false;
        BranchI->setDebugLoc(I.getDebugLoc());
        return true;
      });
    });
  }
}

/// Erase lifetime.start markers which reference inputs to the extraction
/// region, and insert the referenced memory into \p LifetimesStart.
///
/// The extraction region is defined by a set of blocks (\p Blocks), and a set
/// of allocas which will be moved from the caller function into the extracted
/// function (\p SunkAllocas).
static void eraseLifetimeMarkersOnInputs(const SetVector<BasicBlock *> &Blocks,
                                         const SetVector<Value *> &SunkAllocas,
                                         SetVector<Value *> &LifetimesStart) {
  for (BasicBlock *BB : Blocks) {
    for (Instruction &I : llvm::make_early_inc_range(*BB)) {
      auto *II = dyn_cast<LifetimeIntrinsic>(&I);
      if (!II)
        continue;

      // Get the memory operand of the lifetime marker. If the underlying
      // object is a sunk alloca, or is otherwise defined in the extraction
      // region, the lifetime marker must not be erased.
      Value *Mem = II->getOperand(1)->stripInBoundsOffsets();
      if (SunkAllocas.count(Mem) || definedInRegion(Blocks, Mem))
        continue;

      if (II->getIntrinsicID() == Intrinsic::lifetime_start)
        LifetimesStart.insert(Mem);
      II->eraseFromParent();
    }
  }
}

/// Insert lifetime start/end markers surrounding the call to the new function
/// for objects defined in the caller.
static void insertLifetimeMarkersSurroundingCall(
    Module *M, ArrayRef<Value *> LifetimesStart, ArrayRef<Value *> LifetimesEnd,
    CallInst *TheCall) {
  LLVMContext &Ctx = M->getContext();
  auto NegativeOne = ConstantInt::getSigned(Type::getInt64Ty(Ctx), -1);
  Instruction *Term = TheCall->getParent()->getTerminator();

  // Emit lifetime markers for the pointers given in \p Objects. Insert the
  // markers before the call if \p InsertBefore, and after the call otherwise.
  auto insertMarkers = [&](Intrinsic::ID MarkerFunc, ArrayRef<Value *> Objects,
                           bool InsertBefore) {
    for (Value *Mem : Objects) {
      assert((!isa<Instruction>(Mem) || cast<Instruction>(Mem)->getFunction() ==
                                            TheCall->getFunction()) &&
             "Input memory not defined in original function");

      Function *Func =
          Intrinsic::getOrInsertDeclaration(M, MarkerFunc, Mem->getType());
      auto Marker = CallInst::Create(Func, {NegativeOne, Mem});
      if (InsertBefore)
        Marker->insertBefore(TheCall->getIterator());
      else
        Marker->insertBefore(Term->getIterator());
    }
  };

  if (!LifetimesStart.empty()) {
    insertMarkers(Intrinsic::lifetime_start, LifetimesStart,
                  /*InsertBefore=*/true);
  }

  if (!LifetimesEnd.empty()) {
    insertMarkers(Intrinsic::lifetime_end, LifetimesEnd,
                  /*InsertBefore=*/false);
  }
}

void CodeExtractor::moveCodeToFunction(Function *newFunction) {
  auto newFuncIt = newFunction->begin();
  for (BasicBlock *Block : Blocks) {
    // Delete the basic block from the old function, and the list of blocks
    Block->removeFromParent();

    // Insert this basic block into the new function
    // Insert the original blocks after the entry block created
    // for the new function. The entry block may be followed
    // by a set of exit blocks at this point, but these exit
    // blocks better be placed at the end of the new function.
    newFuncIt = newFunction->insert(std::next(newFuncIt), Block);
  }
}

void CodeExtractor::calculateNewCallTerminatorWeights(
    BasicBlock *CodeReplacer,
    const DenseMap<BasicBlock *, BlockFrequency> &ExitWeights,
    BranchProbabilityInfo *BPI) {
  using Distribution = BlockFrequencyInfoImplBase::Distribution;
  using BlockNode = BlockFrequencyInfoImplBase::BlockNode;

  // Update the branch weights for the exit block.
  Instruction *TI = CodeReplacer->getTerminator();
  SmallVector<unsigned, 8> BranchWeights(TI->getNumSuccessors(), 0);

  // Block Frequency distribution with dummy node.
  Distribution BranchDist;

  SmallVector<BranchProbability, 4> EdgeProbabilities(
      TI->getNumSuccessors(), BranchProbability::getUnknown());

  // Add each of the frequencies of the successors.
  for (unsigned i = 0, e = TI->getNumSuccessors(); i < e; ++i) {
    BlockNode ExitNode(i);
    uint64_t ExitFreq = ExitWeights.lookup(TI->getSuccessor(i)).getFrequency();
    if (ExitFreq != 0)
      BranchDist.addExit(ExitNode, ExitFreq);
    else
      EdgeProbabilities[i] = BranchProbability::getZero();
  }

  // Check for no total weight.
  if (BranchDist.Total == 0) {
    BPI->setEdgeProbability(CodeReplacer, EdgeProbabilities);
    return;
  }

  // Normalize the distribution so that they can fit in unsigned.
  BranchDist.normalize();

  // Create normalized branch weights and set the metadata.
  for (unsigned I = 0, E = BranchDist.Weights.size(); I < E; ++I) {
    const auto &Weight = BranchDist.Weights[I];

    // Get the weight and update the current BFI.
    BranchWeights[Weight.TargetNode.Index] = Weight.Amount;
    BranchProbability BP(Weight.Amount, BranchDist.Total);
    EdgeProbabilities[Weight.TargetNode.Index] = BP;
  }
  BPI->setEdgeProbability(CodeReplacer, EdgeProbabilities);
  TI->setMetadata(
      LLVMContext::MD_prof,
      MDBuilder(TI->getContext()).createBranchWeights(BranchWeights));
}

/// Erase debug info intrinsics which refer to values in \p F but aren't in
/// \p F.
static void eraseDebugIntrinsicsWithNonLocalRefs(Function &F) {
  for (Instruction &I : instructions(F)) {
    SmallVector<DbgVariableIntrinsic *, 4> DbgUsers;
    SmallVector<DbgVariableRecord *, 4> DbgVariableRecords;
    findDbgUsers(DbgUsers, &I, &DbgVariableRecords);
    for (DbgVariableIntrinsic *DVI : DbgUsers)
      if (DVI->getFunction() != &F)
        DVI->eraseFromParent();
    for (DbgVariableRecord *DVR : DbgVariableRecords)
      if (DVR->getFunction() != &F)
        DVR->eraseFromParent();
  }
}

/// Fix up the debug info in the old and new functions. Following changes are
/// done.
/// 1. If a debug record points to a value that has been replaced, update the
///    record to use the new value.
/// 2. If an Input value that has been replaced was used as a location of a
///    debug record in the Parent function, then materealize a similar record in
///    the new function.
/// 3. Point line locations and debug intrinsics to the new subprogram scope
/// 4. Remove intrinsics which point to values outside of the new function.
static void fixupDebugInfoPostExtraction(Function &OldFunc, Function &NewFunc,
                                         CallInst &TheCall,
                                         const SetVector<Value *> &Inputs,
                                         ArrayRef<Value *> NewValues) {
  DISubprogram *OldSP = OldFunc.getSubprogram();
  LLVMContext &Ctx = OldFunc.getContext();

  if (!OldSP) {
    // Erase any debug info the new function contains.
    stripDebugInfo(NewFunc);
    // Make sure the old function doesn't contain any non-local metadata refs.
    eraseDebugIntrinsicsWithNonLocalRefs(NewFunc);
    return;
  }

  // Create a subprogram for the new function. Leave out a description of the
  // function arguments, as the parameters don't correspond to anything at the
  // source level.
  assert(OldSP->getUnit() && "Missing compile unit for subprogram");
  DIBuilder DIB(*OldFunc.getParent(), /*AllowUnresolved=*/false,
                OldSP->getUnit());
  auto SPType = DIB.createSubroutineType(DIB.getOrCreateTypeArray({}));
  DISubprogram::DISPFlags SPFlags = DISubprogram::SPFlagDefinition |
                                    DISubprogram::SPFlagOptimized |
                                    DISubprogram::SPFlagLocalToUnit;
  auto NewSP = DIB.createFunction(
      OldSP->getUnit(), NewFunc.getName(), NewFunc.getName(), OldSP->getFile(),
      /*LineNo=*/0, SPType, /*ScopeLine=*/0, DINode::FlagZero, SPFlags);
  NewFunc.setSubprogram(NewSP);

  auto UpdateOrInsertDebugRecord = [&](auto *DR, Value *OldLoc, Value *NewLoc,
                                       DIExpression *Expr, bool Declare) {
    if (DR->getParent()->getParent() == &NewFunc) {
      DR->replaceVariableLocationOp(OldLoc, NewLoc);
      return;
    }
    if (Declare) {
      DIB.insertDeclare(NewLoc, DR->getVariable(), Expr, DR->getDebugLoc(),
                        &NewFunc.getEntryBlock());
      return;
    }
    DIB.insertDbgValueIntrinsic(
        NewLoc, DR->getVariable(), Expr, DR->getDebugLoc(),
        NewFunc.getEntryBlock().getTerminator()->getIterator());
  };
  for (auto [Input, NewVal] : zip_equal(Inputs, NewValues)) {
    SmallVector<DbgVariableIntrinsic *, 1> DbgUsers;
    SmallVector<DbgVariableRecord *, 1> DPUsers;
    findDbgUsers(DbgUsers, Input, &DPUsers);
    DIExpression *Expr = DIB.createExpression();

    // Iterate the debud users of the Input values. If they are in the extracted
    // function then update their location with the new value. If they are in
    // the parent function then create a similar debug record.
    for (auto *DVI : DbgUsers)
      UpdateOrInsertDebugRecord(DVI, Input, NewVal, Expr,
                                isa<DbgDeclareInst>(DVI));
    for (auto *DVR : DPUsers)
      UpdateOrInsertDebugRecord(DVR, Input, NewVal, Expr, DVR->isDbgDeclare());
  }

  auto IsInvalidLocation = [&NewFunc](Value *Location) {
    // Location is invalid if it isn't a constant, an instruction or an
    // argument, or is an instruction/argument but isn't in the new function.
    if (!Location || (!isa<Constant>(Location) && !isa<Argument>(Location) &&
                      !isa<Instruction>(Location)))
      return true;

    if (Argument *Arg = dyn_cast<Argument>(Location))
      return Arg->getParent() != &NewFunc;
    if (Instruction *LocationInst = dyn_cast<Instruction>(Location))
      return LocationInst->getFunction() != &NewFunc;
    return false;
  };

  // Debug intrinsics in the new function need to be updated in one of two
  // ways:
  //  1) They need to be deleted, because they describe a value in the old
  //     function.
  //  2) They need to point to fresh metadata, e.g. because they currently
  //     point to a variable in the wrong scope.
  SmallDenseMap<DINode *, DINode *> RemappedMetadata;
  SmallVector<DbgVariableRecord *, 4> DVRsToDelete;
  DenseMap<const MDNode *, MDNode *> Cache;

  auto GetUpdatedDIVariable = [&](DILocalVariable *OldVar) {
    DINode *&NewVar = RemappedMetadata[OldVar];
    if (!NewVar) {
      DILocalScope *NewScope = DILocalScope::cloneScopeForSubprogram(
          *OldVar->getScope(), *NewSP, Ctx, Cache);
      NewVar = DIB.createAutoVariable(
          NewScope, OldVar->getName(), OldVar->getFile(), OldVar->getLine(),
          OldVar->getType(), /*AlwaysPreserve=*/false, DINode::FlagZero,
          OldVar->getAlignInBits());
    }
    return cast<DILocalVariable>(NewVar);
  };

  auto UpdateDbgLabel = [&](auto *LabelRecord) {
    // Point the label record to a fresh label within the new function if
    // the record was not inlined from some other function.
    if (LabelRecord->getDebugLoc().getInlinedAt())
      return;
    DILabel *OldLabel = LabelRecord->getLabel();
    DINode *&NewLabel = RemappedMetadata[OldLabel];
    if (!NewLabel) {
      DILocalScope *NewScope = DILocalScope::cloneScopeForSubprogram(
          *OldLabel->getScope(), *NewSP, Ctx, Cache);
      NewLabel =
          DILabel::get(Ctx, NewScope, OldLabel->getName(), OldLabel->getFile(),
                       OldLabel->getLine(), OldLabel->getColumn(),
                       OldLabel->isArtificial(), OldLabel->getCoroSuspendIdx());
    }
    LabelRecord->setLabel(cast<DILabel>(NewLabel));
  };

  auto UpdateDbgRecordsOnInst = [&](Instruction &I) -> void {
    for (DbgRecord &DR : I.getDbgRecordRange()) {
      if (DbgLabelRecord *DLR = dyn_cast<DbgLabelRecord>(&DR)) {
        UpdateDbgLabel(DLR);
        continue;
      }

      DbgVariableRecord &DVR = cast<DbgVariableRecord>(DR);
      // If any of the used locations are invalid, delete the record.
      if (any_of(DVR.location_ops(), IsInvalidLocation)) {
        DVRsToDelete.push_back(&DVR);
        continue;
      }

      // DbgAssign intrinsics have an extra Value argument:
      if (DVR.isDbgAssign() && IsInvalidLocation(DVR.getAddress())) {
        DVRsToDelete.push_back(&DVR);
        continue;
      }

      // If the variable was in the scope of the old function, i.e. it was not
      // inlined, point the intrinsic to a fresh variable within the new
      // function.
      if (!DVR.getDebugLoc().getInlinedAt())
        DVR.setVariable(GetUpdatedDIVariable(DVR.getVariable()));
    }
  };

  for (Instruction &I : instructions(NewFunc))
    UpdateDbgRecordsOnInst(I);

  for (auto *DVR : DVRsToDelete)
    DVR->getMarker()->MarkedInstr->dropOneDbgRecord(DVR);
  DIB.finalizeSubprogram(NewSP);

  // Fix up the scope information attached to the line locations and the
  // debug assignment metadata in the new function.
  DenseMap<DIAssignID *, DIAssignID *> AssignmentIDMap;
  for (Instruction &I : instructions(NewFunc)) {
    if (const DebugLoc &DL = I.getDebugLoc())
      I.setDebugLoc(
          DebugLoc::replaceInlinedAtSubprogram(DL, *NewSP, Ctx, Cache));
    for (DbgRecord &DR : I.getDbgRecordRange())
      DR.setDebugLoc(DebugLoc::replaceInlinedAtSubprogram(DR.getDebugLoc(),
                                                          *NewSP, Ctx, Cache));

    // Loop info metadata may contain line locations. Fix them up.
    auto updateLoopInfoLoc = [&Ctx, &Cache, NewSP](Metadata *MD) -> Metadata * {
      if (auto *Loc = dyn_cast_or_null<DILocation>(MD))
        return DebugLoc::replaceInlinedAtSubprogram(Loc, *NewSP, Ctx, Cache);
      return MD;
    };
    updateLoopMetadataDebugLocations(I, updateLoopInfoLoc);
    at::remapAssignID(AssignmentIDMap, I);
  }
  if (!TheCall.getDebugLoc())
    TheCall.setDebugLoc(DILocation::get(Ctx, 0, 0, OldSP));

  eraseDebugIntrinsicsWithNonLocalRefs(NewFunc);
}

Function *
CodeExtractor::extractCodeRegion(const CodeExtractorAnalysisCache &CEAC) {
  ValueSet Inputs, Outputs;
  return extractCodeRegion(CEAC, Inputs, Outputs);
}

Function *
CodeExtractor::extractCodeRegion(const CodeExtractorAnalysisCache &CEAC,
                                 ValueSet &inputs, ValueSet &outputs) {
  if (!isEligible())
    return nullptr;

  // Assumption: this is a single-entry code region, and the header is the first
  // block in the region.
  BasicBlock *header = *Blocks.begin();
  Function *oldFunction = header->getParent();

  normalizeCFGForExtraction(header);

  // Remove @llvm.assume calls that will be moved to the new function from the
  // old function's assumption cache.
  for (BasicBlock *Block : Blocks) {
    for (Instruction &I : llvm::make_early_inc_range(*Block)) {
      if (auto *AI = dyn_cast<AssumeInst>(&I)) {
        if (AC)
          AC->unregisterAssumption(AI);
        AI->eraseFromParent();
      }
    }
  }

  ValueSet SinkingCands, HoistingCands;
  BasicBlock *CommonExit = nullptr;
  findAllocas(CEAC, SinkingCands, HoistingCands, CommonExit);
  assert(HoistingCands.empty() || CommonExit);

  // Find inputs to, outputs from the code region.
  findInputsOutputs(inputs, outputs, SinkingCands);

  // Collect objects which are inputs to the extraction region and also
  // referenced by lifetime start markers within it. The effects of these
  // markers must be replicated in the calling function to prevent the stack
  // coloring pass from merging slots which store input objects.
  ValueSet LifetimesStart;
  eraseLifetimeMarkersOnInputs(Blocks, SinkingCands, LifetimesStart);

  if (!HoistingCands.empty()) {
    auto *HoistToBlock = findOrCreateBlockForHoisting(CommonExit);
    Instruction *TI = HoistToBlock->getTerminator();
    for (auto *II : HoistingCands)
      cast<Instruction>(II)->moveBefore(TI->getIterator());
    computeExtractedFuncRetVals();
  }

  // CFG/ExitBlocks must not change hereafter

  // Calculate the entry frequency of the new function before we change the root
  //   block.
  BlockFrequency EntryFreq;
  DenseMap<BasicBlock *, BlockFrequency> ExitWeights;
  if (BFI) {
    assert(BPI && "Both BPI and BFI are required to preserve profile info");
    for (BasicBlock *Pred : predecessors(header)) {
      if (Blocks.count(Pred))
        continue;
      EntryFreq +=
          BFI->getBlockFreq(Pred) * BPI->getEdgeProbability(Pred, header);
    }

    for (BasicBlock *Succ : ExtractedFuncRetVals) {
      for (BasicBlock *Block : predecessors(Succ)) {
        if (!Blocks.count(Block))
          continue;

        // Update the branch weight for this successor.
        BlockFrequency &BF = ExitWeights[Succ];
        BF += BFI->getBlockFreq(Block) * BPI->getEdgeProbability(Block, Succ);
      }
    }
  }

  // Determine position for the replacement code. Do so before header is moved
  // to the new function.
  BasicBlock *ReplIP = header;
  while (ReplIP && Blocks.count(ReplIP))
    ReplIP = ReplIP->getNextNode();

  // Construct new function based on inputs/outputs & add allocas for all defs.
  std::string SuffixToUse =
      Suffix.empty()
          ? (header->getName().empty() ? "extracted" : header->getName().str())
          : Suffix;

  ValueSet StructValues;
  StructType *StructTy = nullptr;
  Function *newFunction = constructFunctionDeclaration(
      inputs, outputs, EntryFreq, oldFunction->getName() + "." + SuffixToUse,
      StructValues, StructTy);
  SmallVector<Value *> NewValues;

  emitFunctionBody(inputs, outputs, StructValues, newFunction, StructTy, header,
                   SinkingCands, NewValues);

  std::vector<Value *> Reloads;
  CallInst *TheCall = emitReplacerCall(
      inputs, outputs, StructValues, newFunction, StructTy, oldFunction, ReplIP,
      EntryFreq, LifetimesStart.getArrayRef(), Reloads);

  insertReplacerCall(oldFunction, header, TheCall->getParent(), outputs,
                     Reloads, ExitWeights);

  fixupDebugInfoPostExtraction(*oldFunction, *newFunction, *TheCall, inputs,
                               NewValues);

  LLVM_DEBUG(llvm::dbgs() << "After extractCodeRegion - newFunction:\n");
  LLVM_DEBUG(newFunction->dump());
  LLVM_DEBUG(llvm::dbgs() << "After extractCodeRegion - oldFunction:\n");
  LLVM_DEBUG(oldFunction->dump());
  LLVM_DEBUG(if (AC && verifyAssumptionCache(*oldFunction, *newFunction, AC))
                 report_fatal_error("Stale Asumption cache for old Function!"));
  return newFunction;
}

void CodeExtractor::normalizeCFGForExtraction(BasicBlock *&header) {
  // If we have any return instructions in the region, split those blocks so
  // that the return is not in the region.
  splitReturnBlocks();

  // If we have to split PHI nodes of the entry or exit blocks, do so now.
  severSplitPHINodesOfEntry(header);

  // If a PHI in an exit block has multiple incoming values from the outlined
  // region, create a new PHI for those values within the region such that only
  // PHI itself becomes an output value, not each of its incoming values
  // individually.
  computeExtractedFuncRetVals();
  severSplitPHINodesOfExits();
}

void CodeExtractor::computeExtractedFuncRetVals() {
  ExtractedFuncRetVals.clear();

  SmallPtrSet<BasicBlock *, 2> ExitBlocks;
  for (BasicBlock *Block : Blocks) {
    for (BasicBlock *Succ : successors(Block)) {
      if (Blocks.count(Succ))
        continue;

      bool IsNew = ExitBlocks.insert(Succ).second;
      if (IsNew)
        ExtractedFuncRetVals.push_back(Succ);
    }
  }
}

Type *CodeExtractor::getSwitchType() {
  LLVMContext &Context = Blocks.front()->getContext();

  assert(ExtractedFuncRetVals.size() < 0xffff &&
         "too many exit blocks for switch");
  switch (ExtractedFuncRetVals.size()) {
  case 0:
  case 1:
    return Type::getVoidTy(Context);
  case 2:
    // Conditional branch, return a bool
    return Type::getInt1Ty(Context);
  default:
    return Type::getInt16Ty(Context);
  }
}

void CodeExtractor::emitFunctionBody(
    const ValueSet &inputs, const ValueSet &outputs,
    const ValueSet &StructValues, Function *newFunction,
    StructType *StructArgTy, BasicBlock *header, const ValueSet &SinkingCands,
    SmallVectorImpl<Value *> &NewValues) {
  Function *oldFunction = header->getParent();
  LLVMContext &Context = oldFunction->getContext();

  // The new function needs a root node because other nodes can branch to the
  // head of the region, but the entry node of a function cannot have preds.
  BasicBlock *newFuncRoot =
      BasicBlock::Create(Context, "newFuncRoot", newFunction);

  // Now sink all instructions which only have non-phi uses inside the region.
  // Group the allocas at the start of the block, so that any bitcast uses of
  // the allocas are well-defined.
  for (auto *II : SinkingCands) {
    if (!isa<AllocaInst>(II)) {
      cast<Instruction>(II)->moveBefore(*newFuncRoot,
                                        newFuncRoot->getFirstInsertionPt());
    }
  }
  for (auto *II : SinkingCands) {
    if (auto *AI = dyn_cast<AllocaInst>(II)) {
      AI->moveBefore(*newFuncRoot, newFuncRoot->getFirstInsertionPt());
    }
  }

  Function::arg_iterator ScalarAI = newFunction->arg_begin();
  Argument *AggArg = StructValues.empty()
                         ? nullptr
                         : newFunction->getArg(newFunction->arg_size() - 1);

  // Rewrite all users of the inputs in the extracted region to use the
  // arguments (or appropriate addressing into struct) instead.
  for (unsigned i = 0, e = inputs.size(), aggIdx = 0; i != e; ++i) {
    Value *RewriteVal;
    if (StructValues.contains(inputs[i])) {
      Value *Idx[2];
      Idx[0] = Constant::getNullValue(Type::getInt32Ty(header->getContext()));
      Idx[1] = ConstantInt::get(Type::getInt32Ty(header->getContext()), aggIdx);
      GetElementPtrInst *GEP = GetElementPtrInst::Create(
          StructArgTy, AggArg, Idx, "gep_" + inputs[i]->getName(), newFuncRoot);
      LoadInst *LoadGEP =
          new LoadInst(StructArgTy->getElementType(aggIdx), GEP,
                       "loadgep_" + inputs[i]->getName(), newFuncRoot);
      // If we load pointer, we can add optional !align metadata
      // The existence of the !align metadata on the instruction tells
      // the optimizer that the value loaded is known to be aligned to
      // a boundary specified by the integer value in the metadata node.
      // Example:
      // %res = load ptr, ptr %input, align 8, !align !align_md_node
      //                                 ^         ^
      //                                 |         |
      //            alignment of %input address    |
      //                                           |
      //                                     alignment of %res object
      if (StructArgTy->getElementType(aggIdx)->isPointerTy()) {
        unsigned AlignmentValue;
        const Triple &TargetTriple =
            newFunction->getParent()->getTargetTriple();
        const DataLayout &DL = header->getDataLayout();
        // Pointers without casting can provide more information about
        // alignment. Use pointers without casts if given target preserves
        // alignment information for cast the operation.
        if (isAlignmentPreservedForAddrCast(TargetTriple))
          AlignmentValue =
              inputs[i]->stripPointerCasts()->getPointerAlignment(DL).value();
        else
          AlignmentValue = inputs[i]->getPointerAlignment(DL).value();
        MDBuilder MDB(header->getContext());
        LoadGEP->setMetadata(
            LLVMContext::MD_align,
            MDNode::get(
                header->getContext(),
                MDB.createConstant(ConstantInt::get(
                    Type::getInt64Ty(header->getContext()), AlignmentValue))));
      }
      RewriteVal = LoadGEP;
      ++aggIdx;
    } else
      RewriteVal = &*ScalarAI++;

    NewValues.push_back(RewriteVal);
  }

  moveCodeToFunction(newFunction);

  for (unsigned i = 0, e = inputs.size(); i != e; ++i) {
    Value *RewriteVal = NewValues[i];

    std::vector<User *> Users(inputs[i]->user_begin(), inputs[i]->user_end());
    for (User *use : Users)
      if (Instruction *inst = dyn_cast<Instruction>(use))
        if (Blocks.count(inst->getParent()))
          inst->replaceUsesOfWith(inputs[i], RewriteVal);
  }

  // Since there may be multiple exits from the original region, make the new
  // function return an unsigned, switch on that number.  This loop iterates
  // over all of the blocks in the extracted region, updating any terminator
  // instructions in the to-be-extracted region that branch to blocks that are
  // not in the region to be extracted.
  std::map<BasicBlock *, BasicBlock *> ExitBlockMap;

  // Iterate over the previously collected targets, and create new blocks inside
  // the function to branch to.
  for (auto P : enumerate(ExtractedFuncRetVals)) {
    BasicBlock *OldTarget = P.value();
    size_t SuccNum = P.index();

    BasicBlock *NewTarget = BasicBlock::Create(
        Context, OldTarget->getName() + ".exitStub", newFunction);
    ExitBlockMap[OldTarget] = NewTarget;

    Value *brVal = nullptr;
    Type *RetTy = getSwitchType();
    assert(ExtractedFuncRetVals.size() < 0xffff &&
           "too many exit blocks for switch");
    switch (ExtractedFuncRetVals.size()) {
    case 0:
    case 1:
      // No value needed.
      break;
    case 2: // Conditional branch, return a bool
      brVal = ConstantInt::get(RetTy, !SuccNum);
      break;
    default:
      brVal = ConstantInt::get(RetTy, SuccNum);
      break;
    }

    ReturnInst::Create(Context, brVal, NewTarget);
  }

  for (BasicBlock *Block : Blocks) {
    Instruction *TI = Block->getTerminator();
    for (unsigned i = 0, e = TI->getNumSuccessors(); i != e; ++i) {
      if (Blocks.count(TI->getSuccessor(i)))
        continue;
      BasicBlock *OldTarget = TI->getSuccessor(i);
      // add a new basic block which returns the appropriate value
      BasicBlock *NewTarget = ExitBlockMap[OldTarget];
      assert(NewTarget && "Unknown target block!");

      // rewrite the original branch instruction with this new target
      TI->setSuccessor(i, NewTarget);
    }
  }

  // Loop over all of the PHI nodes in the header and exit blocks, and change
  // any references to the old incoming edge to be the new incoming edge.
  for (BasicBlock::iterator I = header->begin(); isa<PHINode>(I); ++I) {
    PHINode *PN = cast<PHINode>(I);
    for (unsigned i = 0, e = PN->getNumIncomingValues(); i != e; ++i)
      if (!Blocks.count(PN->getIncomingBlock(i)))
        PN->setIncomingBlock(i, newFuncRoot);
  }

  // Connect newFunction entry block to new header.
  BranchInst *BranchI = BranchInst::Create(header, newFuncRoot);
  applyFirstDebugLoc(oldFunction, Blocks.getArrayRef(), BranchI);

  // Store the arguments right after the definition of output value.
  // This should be proceeded after creating exit stubs to be ensure that invoke
  // result restore will be placed in the outlined function.
  ScalarAI = newFunction->arg_begin();
  unsigned AggIdx = 0;

  for (Value *Input : inputs) {
    if (StructValues.contains(Input))
      ++AggIdx;
    else
      ++ScalarAI;
  }

  for (Value *Output : outputs) {
    // Find proper insertion point.
    // In case Output is an invoke, we insert the store at the beginning in the
    // 'normal destination' BB. Otherwise we insert the store right after
    // Output.
    BasicBlock::iterator InsertPt;
    if (auto *InvokeI = dyn_cast<InvokeInst>(Output))
      InsertPt = InvokeI->getNormalDest()->getFirstInsertionPt();
    else if (auto *Phi = dyn_cast<PHINode>(Output))
      InsertPt = Phi->getParent()->getFirstInsertionPt();
    else if (auto *OutI = dyn_cast<Instruction>(Output))
      InsertPt = std::next(OutI->getIterator());
    else {
      // Globals don't need to be updated, just advance to the next argument.
      if (StructValues.contains(Output))
        ++AggIdx;
      else
        ++ScalarAI;
      continue;
    }

    assert((InsertPt->getFunction() == newFunction ||
            Blocks.count(InsertPt->getParent())) &&
           "InsertPt should be in new function");

    if (StructValues.contains(Output)) {
      assert(AggArg && "Number of aggregate output arguments should match "
                       "the number of defined values");
      Value *Idx[2];
      Idx[0] = Constant::getNullValue(Type::getInt32Ty(Context));
      Idx[1] = ConstantInt::get(Type::getInt32Ty(Context), AggIdx);
      GetElementPtrInst *GEP = GetElementPtrInst::Create(
          StructArgTy, AggArg, Idx, "gep_" + Output->getName(), InsertPt);
      new StoreInst(Output, GEP, InsertPt);
      ++AggIdx;
    } else {
      assert(ScalarAI != newFunction->arg_end() &&
             "Number of scalar output arguments should match "
             "the number of defined values");
      new StoreInst(Output, &*ScalarAI, InsertPt);
      ++ScalarAI;
    }
  }

  if (ExtractedFuncRetVals.empty()) {
    // Mark the new function `noreturn` if applicable. Terminators which resume
    // exception propagation are treated as returning instructions. This is to
    // avoid inserting traps after calls to outlined functions which unwind.
    if (none_of(Blocks, [](const BasicBlock *BB) {
          const Instruction *Term = BB->getTerminator();
          return isa<ReturnInst>(Term) || isa<ResumeInst>(Term);
        }))
      newFunction->setDoesNotReturn();
  }
}

CallInst *CodeExtractor::emitReplacerCall(
    const ValueSet &inputs, const ValueSet &outputs,
    const ValueSet &StructValues, Function *newFunction,
    StructType *StructArgTy, Function *oldFunction, BasicBlock *ReplIP,
    BlockFrequency EntryFreq, ArrayRef<Value *> LifetimesStart,
    std::vector<Value *> &Reloads) {
  LLVMContext &Context = oldFunction->getContext();
  Module *M = oldFunction->getParent();
  const DataLayout &DL = M->getDataLayout();

  // This takes place of the original loop
  BasicBlock *codeReplacer =
      BasicBlock::Create(Context, "codeRepl", oldFunction, ReplIP);
<<<<<<< HEAD
=======
  if (AllocationBlock)
    assert(AllocationBlock->getParent() == oldFunction &&
           "AllocationBlock is not in the same function");
>>>>>>> 5ee67ebe
  BasicBlock *AllocaBlock =
      AllocationBlock ? AllocationBlock : &oldFunction->getEntryBlock();

  // Update the entry count of the function.
  if (BFI)
    BFI->setBlockFreq(codeReplacer, EntryFreq);

  std::vector<Value *> params;

  // Add inputs as params, or to be filled into the struct
  for (Value *input : inputs) {
    if (StructValues.contains(input))
      continue;

    params.push_back(input);
  }

  // Create allocas for the outputs
  std::vector<Value *> ReloadOutputs;
  for (Value *output : outputs) {
    if (StructValues.contains(output))
      continue;

    AllocaInst *alloca = new AllocaInst(
        output->getType(), DL.getAllocaAddrSpace(), nullptr,
        output->getName() + ".loc", AllocaBlock->getFirstInsertionPt());
    params.push_back(alloca);
    ReloadOutputs.push_back(alloca);
  }

  AllocaInst *Struct = nullptr;
  if (!StructValues.empty()) {
    Struct = new AllocaInst(StructArgTy, DL.getAllocaAddrSpace(), nullptr,
                            "structArg", AllocaBlock->getFirstInsertionPt());
    if (ArgsInZeroAddressSpace && DL.getAllocaAddrSpace() != 0) {
      auto *StructSpaceCast = new AddrSpaceCastInst(
          Struct, PointerType ::get(Context, 0), "structArg.ascast");
      StructSpaceCast->insertAfter(Struct->getIterator());
      params.push_back(StructSpaceCast);
    } else {
      params.push_back(Struct);
    }

    unsigned AggIdx = 0;
    for (Value *input : inputs) {
      if (!StructValues.contains(input))
        continue;

      Value *Idx[2];
      Idx[0] = Constant::getNullValue(Type::getInt32Ty(Context));
      Idx[1] = ConstantInt::get(Type::getInt32Ty(Context), AggIdx);
      GetElementPtrInst *GEP = GetElementPtrInst::Create(
          StructArgTy, Struct, Idx, "gep_" + input->getName());
      GEP->insertInto(codeReplacer, codeReplacer->end());
      new StoreInst(input, GEP, codeReplacer);

      ++AggIdx;
    }
  }

  // Emit the call to the function
  CallInst *call = CallInst::Create(
      newFunction, params, ExtractedFuncRetVals.size() > 1 ? "targetBlock" : "",
      codeReplacer);

  // Set swifterror parameter attributes.
  unsigned ParamIdx = 0;
  unsigned AggIdx = 0;
  for (auto input : inputs) {
    if (StructValues.contains(input)) {
      ++AggIdx;
    } else {
      if (input->isSwiftError())
        call->addParamAttr(ParamIdx, Attribute::SwiftError);
      ++ParamIdx;
    }
  }

  // Add debug location to the new call, if the original function has debug
  // info. In that case, the terminator of the entry block of the extracted
  // function contains the first debug location of the extracted function,
  // set in extractCodeRegion.
  if (codeReplacer->getParent()->getSubprogram()) {
    if (auto DL = newFunction->getEntryBlock().getTerminator()->getDebugLoc())
      call->setDebugLoc(DL);
  }

  // Reload the outputs passed in by reference, use the struct if output is in
  // the aggregate or reload from the scalar argument.
  for (unsigned i = 0, e = outputs.size(), scalarIdx = 0; i != e; ++i) {
    Value *Output = nullptr;
    if (StructValues.contains(outputs[i])) {
      Value *Idx[2];
      Idx[0] = Constant::getNullValue(Type::getInt32Ty(Context));
      Idx[1] = ConstantInt::get(Type::getInt32Ty(Context), AggIdx);
      GetElementPtrInst *GEP = GetElementPtrInst::Create(
          StructArgTy, Struct, Idx, "gep_reload_" + outputs[i]->getName());
      GEP->insertInto(codeReplacer, codeReplacer->end());
      Output = GEP;
      ++AggIdx;
    } else {
      Output = ReloadOutputs[scalarIdx];
      ++scalarIdx;
    }
    LoadInst *load =
        new LoadInst(outputs[i]->getType(), Output,
                     outputs[i]->getName() + ".reload", codeReplacer);
    Reloads.push_back(load);
  }

  // Now we can emit a switch statement using the call as a value.
  SwitchInst *TheSwitch =
      SwitchInst::Create(Constant::getNullValue(Type::getInt16Ty(Context)),
                         codeReplacer, 0, codeReplacer);
  for (auto P : enumerate(ExtractedFuncRetVals)) {
    BasicBlock *OldTarget = P.value();
    size_t SuccNum = P.index();

    TheSwitch->addCase(ConstantInt::get(Type::getInt16Ty(Context), SuccNum),
                       OldTarget);
  }

  // Now that we've done the deed, simplify the switch instruction.
  Type *OldFnRetTy = TheSwitch->getParent()->getParent()->getReturnType();
  switch (ExtractedFuncRetVals.size()) {
  case 0:
    // There are no successors (the block containing the switch itself), which
    // means that previously this was the last part of the function, and hence
    // this should be rewritten as a `ret` or `unreachable`.
    if (newFunction->doesNotReturn()) {
      // If fn is no return, end with an unreachable terminator.
      (void)new UnreachableInst(Context, TheSwitch->getIterator());
    } else if (OldFnRetTy->isVoidTy()) {
      // We have no return value.
      ReturnInst::Create(Context, nullptr,
                         TheSwitch->getIterator()); // Return void
    } else if (OldFnRetTy == TheSwitch->getCondition()->getType()) {
      // return what we have
      ReturnInst::Create(Context, TheSwitch->getCondition(),
                         TheSwitch->getIterator());
    } else {
      // Otherwise we must have code extracted an unwind or something, just
      // return whatever we want.
      ReturnInst::Create(Context, Constant::getNullValue(OldFnRetTy),
                         TheSwitch->getIterator());
    }

    TheSwitch->eraseFromParent();
    break;
  case 1:
    // Only a single destination, change the switch into an unconditional
    // branch.
    BranchInst::Create(TheSwitch->getSuccessor(1), TheSwitch->getIterator());
    TheSwitch->eraseFromParent();
    break;
  case 2:
    // Only two destinations, convert to a condition branch.
    // Remark: This also swaps the target branches:
    // 0 -> false -> getSuccessor(2); 1 -> true -> getSuccessor(1)
    BranchInst::Create(TheSwitch->getSuccessor(1), TheSwitch->getSuccessor(2),
                       call, TheSwitch->getIterator());
    TheSwitch->eraseFromParent();
    break;
  default:
    // Otherwise, make the default destination of the switch instruction be one
    // of the other successors.
    TheSwitch->setCondition(call);
    TheSwitch->setDefaultDest(
        TheSwitch->getSuccessor(ExtractedFuncRetVals.size()));
    // Remove redundant case
    TheSwitch->removeCase(
        SwitchInst::CaseIt(TheSwitch, ExtractedFuncRetVals.size() - 1));
    break;
  }

  // Insert lifetime markers around the reloads of any output values. The
  // allocas output values are stored in are only in-use in the codeRepl block.
  insertLifetimeMarkersSurroundingCall(M, ReloadOutputs, ReloadOutputs, call);

  // Replicate the effects of any lifetime start/end markers which referenced
  // input objects in the extraction region by placing markers around the call.
  insertLifetimeMarkersSurroundingCall(oldFunction->getParent(), LifetimesStart,
                                       {}, call);

  return call;
}

void CodeExtractor::insertReplacerCall(
    Function *oldFunction, BasicBlock *header, BasicBlock *codeReplacer,
    const ValueSet &outputs, ArrayRef<Value *> Reloads,
    const DenseMap<BasicBlock *, BlockFrequency> &ExitWeights) {

  // Rewrite branches to basic blocks outside of the loop to new dummy blocks
  // within the new function. This must be done before we lose track of which
  // blocks were originally in the code region.
  std::vector<User *> Users(header->user_begin(), header->user_end());
  for (auto &U : Users)
    // The BasicBlock which contains the branch is not in the region
    // modify the branch target to a new block
    if (Instruction *I = dyn_cast<Instruction>(U))
      if (I->isTerminator() && I->getFunction() == oldFunction &&
          !Blocks.count(I->getParent()))
        I->replaceUsesOfWith(header, codeReplacer);

  // When moving the code region it is sufficient to replace all uses to the
  // extracted function values. Since the original definition's block
  // dominated its use, it will also be dominated by codeReplacer's switch
  // which joined multiple exit blocks.
  for (BasicBlock *ExitBB : ExtractedFuncRetVals)
    for (PHINode &PN : ExitBB->phis()) {
      Value *IncomingCodeReplacerVal = nullptr;
      for (unsigned i = 0, e = PN.getNumIncomingValues(); i != e; ++i) {
        // Ignore incoming values from outside of the extracted region.
        if (!Blocks.count(PN.getIncomingBlock(i)))
          continue;

        // Ensure that there is only one incoming value from codeReplacer.
        if (!IncomingCodeReplacerVal) {
          PN.setIncomingBlock(i, codeReplacer);
          IncomingCodeReplacerVal = PN.getIncomingValue(i);
        } else
          assert(IncomingCodeReplacerVal == PN.getIncomingValue(i) &&
                 "PHI has two incompatbile incoming values from codeRepl");
      }
    }

  for (unsigned i = 0, e = outputs.size(); i != e; ++i) {
    Value *load = Reloads[i];
    std::vector<User *> Users(outputs[i]->user_begin(), outputs[i]->user_end());
    for (User *U : Users) {
      Instruction *inst = cast<Instruction>(U);
      if (inst->getParent()->getParent() == oldFunction)
        inst->replaceUsesOfWith(outputs[i], load);
    }
  }

  // Update the branch weights for the exit block.
  if (BFI && ExtractedFuncRetVals.size() > 1)
    calculateNewCallTerminatorWeights(codeReplacer, ExitWeights, BPI);
}

bool CodeExtractor::verifyAssumptionCache(const Function &OldFunc,
                                          const Function &NewFunc,
                                          AssumptionCache *AC) {
  for (auto AssumeVH : AC->assumptions()) {
    auto *I = dyn_cast_or_null<CallInst>(AssumeVH);
    if (!I)
      continue;

    // There shouldn't be any llvm.assume intrinsics in the new function.
    if (I->getFunction() != &OldFunc)
      return true;

    // There shouldn't be any stale affected values in the assumption cache
    // that were previously in the old function, but that have now been moved
    // to the new function.
    for (auto AffectedValVH : AC->assumptionsFor(I->getOperand(0))) {
      auto *AffectedCI = dyn_cast_or_null<CallInst>(AffectedValVH);
      if (!AffectedCI)
        continue;
      if (AffectedCI->getFunction() != &OldFunc)
        return true;
      auto *AssumedInst = cast<Instruction>(AffectedCI->getOperand(0));
      if (AssumedInst->getFunction() != &OldFunc)
        return true;
    }
  }
  return false;
}

void CodeExtractor::excludeArgFromAggregate(Value *Arg) {
  ExcludeArgsFromAggregate.insert(Arg);
}<|MERGE_RESOLUTION|>--- conflicted
+++ resolved
@@ -1834,12 +1834,9 @@
   // This takes place of the original loop
   BasicBlock *codeReplacer =
       BasicBlock::Create(Context, "codeRepl", oldFunction, ReplIP);
-<<<<<<< HEAD
-=======
   if (AllocationBlock)
     assert(AllocationBlock->getParent() == oldFunction &&
            "AllocationBlock is not in the same function");
->>>>>>> 5ee67ebe
   BasicBlock *AllocaBlock =
       AllocationBlock ? AllocationBlock : &oldFunction->getEntryBlock();
 
