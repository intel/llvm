--- conflicted
+++ resolved
@@ -811,25 +811,16 @@
   // Assemble the function's parameter lists.
   std::vector<Type *> ParamTy;
   std::vector<Type *> AggParamTy;
-<<<<<<< HEAD
-  std::vector<std::tuple<unsigned, Value *>> NumberedInputs;
-  std::vector<std::tuple<unsigned, Value *>> NumberedOutputs;
-  ValueSet StructValues;
-=======
->>>>>>> a8d96e15
   const DataLayout &DL = M->getDataLayout();
 
   // Add the types of the input values to the function's argument list
-  unsigned ArgNum = 0;
   for (Value *value : inputs) {
     LLVM_DEBUG(dbgs() << "value used in func: " << *value << "\n");
     if (AggregateArgs && !ExcludeArgsFromAggregate.contains(value)) {
       AggParamTy.push_back(value->getType());
       StructValues.insert(value);
-    } else {
+    } else
       ParamTy.push_back(value->getType());
-      NumberedInputs.emplace_back(ArgNum++, value);
-    }
   }
 
   // Add the types of the output values to the function's argument list.
@@ -838,11 +829,9 @@
     if (AggregateArgs && !ExcludeArgsFromAggregate.contains(output)) {
       AggParamTy.push_back(output->getType());
       StructValues.insert(output);
-    } else {
+    } else
       ParamTy.push_back(
           PointerType::get(output->getType(), DL.getAllocaAddrSpace()));
-      NumberedOutputs.emplace_back(ArgNum++, output);
-    }
   }
 
   assert(
@@ -1026,17 +1015,9 @@
     if (StructValues.contains(output))
       continue;
 
-<<<<<<< HEAD
-  // Set names for input and output arguments.
-  for (auto [i, argVal] : NumberedInputs)
-    newFunction->getArg(i)->setName(argVal->getName());
-  for (auto [i, argVal] : NumberedOutputs)
-    newFunction->getArg(i)->setName(argVal->getName() + ".out");
-=======
     ScalarAI->setName(output->getName() + ".out");
     ++ScalarAI;
   }
->>>>>>> a8d96e15
 
   // Update the entry count of the function.
   if (BFI) {
