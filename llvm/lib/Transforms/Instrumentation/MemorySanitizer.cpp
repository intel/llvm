--- conflicted
+++ resolved
@@ -1527,7 +1527,6 @@
        AccessSizeIndex++) {
     unsigned AccessSize = 1 << AccessSizeIndex;
     std::string FunctionName = "__msan_maybe_warning_" + itostr(AccessSize);
-<<<<<<< HEAD
 
     if (!TargetTriple.isSPIROrSPIRV()) {
       MaybeWarningFn[AccessSizeIndex] = M.getOrInsertFunction(
@@ -1553,6 +1552,10 @@
           IRB.getInt8PtrTy(kSpirOffloadConstantAS), IRB.getInt32Ty(),
           IRB.getInt8PtrTy(kSpirOffloadConstantAS));
 
+      MaybeWarningVarSizeFn = M.getOrInsertFunction(
+          "__msan_maybe_warning_N", TLI.getAttrList(C, {}, /*Signed=*/false),
+          IRB.getVoidTy(), PtrTy, IRB.getInt64Ty(), IRB.getInt32Ty());
+
       // __msan_maybe_store_origin_N(
       //   intN_t status,
       //   uptr addr,
@@ -1565,19 +1568,6 @@
           IRB.getVoidTy(), IRB.getIntNTy(AccessSize * 8), IntptrTy,
           IRB.getInt32Ty(), IRB.getInt32Ty());
     }
-=======
-    MaybeWarningFn[AccessSizeIndex] = M.getOrInsertFunction(
-        FunctionName, TLI.getAttrList(C, {0, 1}, /*Signed=*/false),
-        IRB.getVoidTy(), IRB.getIntNTy(AccessSize * 8), IRB.getInt32Ty());
-    MaybeWarningVarSizeFn = M.getOrInsertFunction(
-        "__msan_maybe_warning_N", TLI.getAttrList(C, {}, /*Signed=*/false),
-        IRB.getVoidTy(), PtrTy, IRB.getInt64Ty(), IRB.getInt32Ty());
-    FunctionName = "__msan_maybe_store_origin_" + itostr(AccessSize);
-    MaybeStoreOriginFn[AccessSizeIndex] = M.getOrInsertFunction(
-        FunctionName, TLI.getAttrList(C, {0, 2}, /*Signed=*/false),
-        IRB.getVoidTy(), IRB.getIntNTy(AccessSize * 8), PtrTy,
-        IRB.getInt32Ty());
->>>>>>> c85466dc
   }
 
   MsanSetAllocaOriginWithDescriptionFn =
@@ -2313,22 +2303,32 @@
       ConvertedShadow = convertShadowToScalar(ConvertedShadow, IRB);
       Value *ConvertedShadow2 =
           IRB.CreateZExt(ConvertedShadow, IRB.getIntNTy(8 * (1 << SizeIndex)));
-<<<<<<< HEAD
       if (!SpirOrSpirv) {
-=======
-
-      if (SizeIndex < kNumberOfAccessSizes) {
-        FunctionCallee Fn = MS.MaybeWarningFn[SizeIndex];
->>>>>>> c85466dc
-        CallBase *CB = IRB.CreateCall(
-            Fn,
-            {ConvertedShadow2,
-             MS.TrackOrigins && Origin ? Origin : (Value *)IRB.getInt32(0)});
-        CB->addParamAttr(0, Attribute::ZExt);
-        CB->addParamAttr(1, Attribute::ZExt);
-<<<<<<< HEAD
+        if (SizeIndex < kNumberOfAccessSizes) {
+          FunctionCallee Fn = MS.MaybeWarningFn[SizeIndex];
+          CallBase *CB = IRB.CreateCall(
+              Fn,
+              {ConvertedShadow2,
+               MS.TrackOrigins && Origin ? Origin : (Value *)IRB.getInt32(0)});
+          CB->addParamAttr(0, Attribute::ZExt);
+          CB->addParamAttr(1, Attribute::ZExt);
+        } else {
+          FunctionCallee Fn = MS.MaybeWarningVarSizeFn;
+          Value *ShadowAlloca =
+              IRB.CreateAlloca(ConvertedShadow2->getType(), 0u);
+          IRB.CreateStore(ConvertedShadow2, ShadowAlloca);
+          unsigned ShadowSize =
+              DL.getTypeAllocSize(ConvertedShadow2->getType());
+          CallBase *CB = IRB.CreateCall(
+              Fn,
+              {ShadowAlloca, ConstantInt::get(IRB.getInt64Ty(), ShadowSize),
+               MS.TrackOrigins && Origin ? Origin : (Value *)IRB.getInt32(0)});
+          CB->addParamAttr(1, Attribute::ZExt);
+          CB->addParamAttr(2, Attribute::ZExt);
+        }
       } else { // SPIR or SPIR-V
         // Pass the pointer of shadow memory to the report function
+        FunctionCallee Fn = MS.MaybeWarningFn[SizeIndex];
         SmallVector<Value *, 5> Args = {
             ConvertedShadow2,
             MS.TrackOrigins && Origin ? Origin : (Value *)IRB.getInt32(0)};
@@ -2336,19 +2336,6 @@
         CallBase *CB = IRB.CreateCall(Fn, Args);
         CB->addParamAttr(0, Attribute::ZExt);
         CB->addParamAttr(1, Attribute::ZExt);
-=======
-      } else {
-        FunctionCallee Fn = MS.MaybeWarningVarSizeFn;
-        Value *ShadowAlloca = IRB.CreateAlloca(ConvertedShadow2->getType(), 0u);
-        IRB.CreateStore(ConvertedShadow2, ShadowAlloca);
-        unsigned ShadowSize = DL.getTypeAllocSize(ConvertedShadow2->getType());
-        CallBase *CB = IRB.CreateCall(
-            Fn,
-            {ShadowAlloca, ConstantInt::get(IRB.getInt64Ty(), ShadowSize),
-             MS.TrackOrigins && Origin ? Origin : (Value *)IRB.getInt32(0)});
-        CB->addParamAttr(1, Attribute::ZExt);
-        CB->addParamAttr(2, Attribute::ZExt);
->>>>>>> c85466dc
       }
     } else {
       Value *Cmp = convertToBool(ConvertedShadow, IRB, "_mscmp");
