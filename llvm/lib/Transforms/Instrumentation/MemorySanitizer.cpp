//===- MemorySanitizer.cpp - detector of uninitialized reads --------------===//
//
// Part of the LLVM Project, under the Apache License v2.0 with LLVM Exceptions.
// See https://llvm.org/LICENSE.txt for license information.
// SPDX-License-Identifier: Apache-2.0 WITH LLVM-exception
//
//===----------------------------------------------------------------------===//
//
/// \file
/// This file is a part of MemorySanitizer, a detector of uninitialized
/// reads.
///
/// The algorithm of the tool is similar to Memcheck
/// (https://static.usenix.org/event/usenix05/tech/general/full_papers/seward/seward_html/usenix2005.html)
/// We associate a few shadow bits with every byte of the application memory,
/// poison the shadow of the malloc-ed or alloca-ed memory, load the shadow,
/// bits on every memory read, propagate the shadow bits through some of the
/// arithmetic instruction (including MOV), store the shadow bits on every
/// memory write, report a bug on some other instructions (e.g. JMP) if the
/// associated shadow is poisoned.
///
/// But there are differences too. The first and the major one:
/// compiler instrumentation instead of binary instrumentation. This
/// gives us much better register allocation, possible compiler
/// optimizations and a fast start-up. But this brings the major issue
/// as well: msan needs to see all program events, including system
/// calls and reads/writes in system libraries, so we either need to
/// compile *everything* with msan or use a binary translation
/// component (e.g. DynamoRIO) to instrument pre-built libraries.
/// Another difference from Memcheck is that we use 8 shadow bits per
/// byte of application memory and use a direct shadow mapping. This
/// greatly simplifies the instrumentation code and avoids races on
/// shadow updates (Memcheck is single-threaded so races are not a
/// concern there. Memcheck uses 2 shadow bits per byte with a slow
/// path storage that uses 8 bits per byte).
///
/// The default value of shadow is 0, which means "clean" (not poisoned).
///
/// Every module initializer should call __msan_init to ensure that the
/// shadow memory is ready. On error, __msan_warning is called. Since
/// parameters and return values may be passed via registers, we have a
/// specialized thread-local shadow for return values
/// (__msan_retval_tls) and parameters (__msan_param_tls).
///
///                           Origin tracking.
///
/// MemorySanitizer can track origins (allocation points) of all uninitialized
/// values. This behavior is controlled with a flag (msan-track-origins) and is
/// disabled by default.
///
/// Origins are 4-byte values created and interpreted by the runtime library.
/// They are stored in a second shadow mapping, one 4-byte value for 4 bytes
/// of application memory. Propagation of origins is basically a bunch of
/// "select" instructions that pick the origin of a dirty argument, if an
/// instruction has one.
///
/// Every 4 aligned, consecutive bytes of application memory have one origin
/// value associated with them. If these bytes contain uninitialized data
/// coming from 2 different allocations, the last store wins. Because of this,
/// MemorySanitizer reports can show unrelated origins, but this is unlikely in
/// practice.
///
/// Origins are meaningless for fully initialized values, so MemorySanitizer
/// avoids storing origin to memory when a fully initialized value is stored.
/// This way it avoids needless overwriting origin of the 4-byte region on
/// a short (i.e. 1 byte) clean store, and it is also good for performance.
///
///                            Atomic handling.
///
/// Ideally, every atomic store of application value should update the
/// corresponding shadow location in an atomic way. Unfortunately, atomic store
/// of two disjoint locations can not be done without severe slowdown.
///
/// Therefore, we implement an approximation that may err on the safe side.
/// In this implementation, every atomically accessed location in the program
/// may only change from (partially) uninitialized to fully initialized, but
/// not the other way around. We load the shadow _after_ the application load,
/// and we store the shadow _before_ the app store. Also, we always store clean
/// shadow (if the application store is atomic). This way, if the store-load
/// pair constitutes a happens-before arc, shadow store and load are correctly
/// ordered such that the load will get either the value that was stored, or
/// some later value (which is always clean).
///
/// This does not work very well with Compare-And-Swap (CAS) and
/// Read-Modify-Write (RMW) operations. To follow the above logic, CAS and RMW
/// must store the new shadow before the app operation, and load the shadow
/// after the app operation. Computers don't work this way. Current
/// implementation ignores the load aspect of CAS/RMW, always returning a clean
/// value. It implements the store part as a simple atomic store by storing a
/// clean shadow.
///
///                      Instrumenting inline assembly.
///
/// For inline assembly code LLVM has little idea about which memory locations
/// become initialized depending on the arguments. It can be possible to figure
/// out which arguments are meant to point to inputs and outputs, but the
/// actual semantics can be only visible at runtime. In the Linux kernel it's
/// also possible that the arguments only indicate the offset for a base taken
/// from a segment register, so it's dangerous to treat any asm() arguments as
/// pointers. We take a conservative approach generating calls to
///   __msan_instrument_asm_store(ptr, size)
/// , which defer the memory unpoisoning to the runtime library.
/// The latter can perform more complex address checks to figure out whether
/// it's safe to touch the shadow memory.
/// Like with atomic operations, we call __msan_instrument_asm_store() before
/// the assembly call, so that changes to the shadow memory will be seen by
/// other threads together with main memory initialization.
///
///                  KernelMemorySanitizer (KMSAN) implementation.
///
/// The major differences between KMSAN and MSan instrumentation are:
///  - KMSAN always tracks the origins and implies msan-keep-going=true;
///  - KMSAN allocates shadow and origin memory for each page separately, so
///    there are no explicit accesses to shadow and origin in the
///    instrumentation.
///    Shadow and origin values for a particular X-byte memory location
///    (X=1,2,4,8) are accessed through pointers obtained via the
///      __msan_metadata_ptr_for_load_X(ptr)
///      __msan_metadata_ptr_for_store_X(ptr)
///    functions. The corresponding functions check that the X-byte accesses
///    are possible and returns the pointers to shadow and origin memory.
///    Arbitrary sized accesses are handled with:
///      __msan_metadata_ptr_for_load_n(ptr, size)
///      __msan_metadata_ptr_for_store_n(ptr, size);
///    Note that the sanitizer code has to deal with how shadow/origin pairs
///    returned by the these functions are represented in different ABIs. In
///    the X86_64 ABI they are returned in RDX:RAX, in PowerPC64 they are
///    returned in r3 and r4, and in the SystemZ ABI they are written to memory
///    pointed to by a hidden parameter.
///  - TLS variables are stored in a single per-task struct. A call to a
///    function __msan_get_context_state() returning a pointer to that struct
///    is inserted into every instrumented function before the entry block;
///  - __msan_warning() takes a 32-bit origin parameter;
///  - local variables are poisoned with __msan_poison_alloca() upon function
///    entry and unpoisoned with __msan_unpoison_alloca() before leaving the
///    function;
///  - the pass doesn't declare any global variables or add global constructors
///    to the translation unit.
///
/// Also, KMSAN currently ignores uninitialized memory passed into inline asm
/// calls, making sure we're on the safe side wrt. possible false positives.
///
///  KernelMemorySanitizer only supports X86_64, SystemZ and PowerPC64 at the
///  moment.
///
//
// FIXME: This sanitizer does not yet handle scalable vectors
//
//===----------------------------------------------------------------------===//

#include "llvm/Transforms/Instrumentation/MemorySanitizer.h"
#include "llvm/ADT/APInt.h"
#include "llvm/ADT/ArrayRef.h"
#include "llvm/ADT/DenseMap.h"
#include "llvm/ADT/DepthFirstIterator.h"
#include "llvm/ADT/SetVector.h"
#include "llvm/ADT/SmallPtrSet.h"
#include "llvm/ADT/SmallVector.h"
#include "llvm/ADT/StringExtras.h"
#include "llvm/ADT/StringRef.h"
#include "llvm/ADT/bit.h"
#include "llvm/Analysis/GlobalsModRef.h"
#include "llvm/Analysis/TargetLibraryInfo.h"
#include "llvm/Analysis/ValueTracking.h"
#include "llvm/Demangle/Demangle.h"
#include "llvm/IR/Argument.h"
#include "llvm/IR/AttributeMask.h"
#include "llvm/IR/Attributes.h"
#include "llvm/IR/BasicBlock.h"
#include "llvm/IR/CallingConv.h"
#include "llvm/IR/Constant.h"
#include "llvm/IR/Constants.h"
#include "llvm/IR/DataLayout.h"
#include "llvm/IR/DerivedTypes.h"
#include "llvm/IR/Function.h"
#include "llvm/IR/GlobalValue.h"
#include "llvm/IR/GlobalVariable.h"
#include "llvm/IR/IRBuilder.h"
#include "llvm/IR/InlineAsm.h"
#include "llvm/IR/InstVisitor.h"
#include "llvm/IR/InstrTypes.h"
#include "llvm/IR/Instruction.h"
#include "llvm/IR/Instructions.h"
#include "llvm/IR/IntrinsicInst.h"
#include "llvm/IR/Intrinsics.h"
#include "llvm/IR/IntrinsicsAArch64.h"
#include "llvm/IR/IntrinsicsX86.h"
#include "llvm/IR/MDBuilder.h"
#include "llvm/IR/Module.h"
#include "llvm/IR/Type.h"
#include "llvm/IR/Value.h"
#include "llvm/IR/ValueMap.h"
#include "llvm/Support/Alignment.h"
#include "llvm/Support/AtomicOrdering.h"
#include "llvm/Support/Casting.h"
#include "llvm/Support/CommandLine.h"
#include "llvm/Support/Debug.h"
#include "llvm/Support/DebugCounter.h"
#include "llvm/Support/ErrorHandling.h"
#include "llvm/Support/MathExtras.h"
#include "llvm/Support/Path.h"
#include "llvm/Support/raw_ostream.h"
#include "llvm/TargetParser/Triple.h"
#include "llvm/Transforms/Instrumentation/SPIRVSanitizerCommonUtils.h"
#include "llvm/Transforms/Utils/BasicBlockUtils.h"
#include "llvm/Transforms/Utils/Instrumentation.h"
#include "llvm/Transforms/Utils/Local.h"
#include "llvm/Transforms/Utils/ModuleUtils.h"
#include <algorithm>
#include <cassert>
#include <cstddef>
#include <cstdint>
#include <memory>
#include <numeric>
#include <string>
#include <tuple>

using namespace llvm;

#define DEBUG_TYPE "msan"

DEBUG_COUNTER(DebugInsertCheck, "msan-insert-check",
              "Controls which checks to insert");

DEBUG_COUNTER(DebugInstrumentInstruction, "msan-instrument-instruction",
              "Controls which instruction to instrument");

static const unsigned kOriginSize = 4;
static const Align kMinOriginAlignment = Align(4);
static const Align kShadowTLSAlignment = Align(8);

// These constants must be kept in sync with the ones in msan.h.
static const unsigned kParamTLSSize = 800;
static const unsigned kRetvalTLSSize = 800;

// Accesses sizes are powers of two: 1, 2, 4, 8.
static const size_t kNumberOfAccessSizes = 4;

static constexpr unsigned kNumberOfAddressSpace = 5;

/// Track origins of uninitialized values.
///
/// Adds a section to MemorySanitizer report that points to the allocation
/// (stack or heap) the uninitialized bits came from originally.
static cl::opt<int> ClTrackOrigins(
    "msan-track-origins",
    cl::desc("Track origins (allocation sites) of poisoned memory"), cl::Hidden,
    cl::init(0));

static cl::opt<bool> ClKeepGoing("msan-keep-going",
                                 cl::desc("keep going after reporting a UMR"),
                                 cl::Hidden, cl::init(false));

static cl::opt<bool>
    ClPoisonStack("msan-poison-stack",
                  cl::desc("poison uninitialized stack variables"), cl::Hidden,
                  cl::init(true));

static cl::opt<bool> ClPoisonStackWithCall(
    "msan-poison-stack-with-call",
    cl::desc("poison uninitialized stack variables with a call"), cl::Hidden,
    cl::init(false));

static cl::opt<int> ClPoisonStackPattern(
    "msan-poison-stack-pattern",
    cl::desc("poison uninitialized stack variables with the given pattern"),
    cl::Hidden, cl::init(0xff));

static cl::opt<bool>
    ClPrintStackNames("msan-print-stack-names",
                      cl::desc("Print name of local stack variable"),
                      cl::Hidden, cl::init(true));

static cl::opt<bool>
    ClPoisonUndef("msan-poison-undef",
                  cl::desc("Poison fully undef temporary values. "
                           "Partially undefined constant vectors "
                           "are unaffected by this flag (see "
                           "-msan-poison-undef-vectors)."),
                  cl::Hidden, cl::init(true));

static cl::opt<bool> ClPoisonUndefVectors(
    "msan-poison-undef-vectors",
    cl::desc("Precisely poison partially undefined constant vectors. "
             "If false (legacy behavior), the entire vector is "
             "considered fully initialized, which may lead to false "
             "negatives. Fully undefined constant vectors are "
             "unaffected by this flag (see -msan-poison-undef)."),
    cl::Hidden, cl::init(false));

static cl::opt<bool> ClPreciseDisjointOr(
    "msan-precise-disjoint-or",
    cl::desc("Precisely poison disjoint OR. If false (legacy behavior), "
             "disjointedness is ignored (i.e., 1|1 is initialized)."),
    cl::Hidden, cl::init(false));

static cl::opt<bool>
    ClHandleICmp("msan-handle-icmp",
                 cl::desc("propagate shadow through ICmpEQ and ICmpNE"),
                 cl::Hidden, cl::init(true));

static cl::opt<bool>
    ClHandleICmpExact("msan-handle-icmp-exact",
                      cl::desc("exact handling of relational integer ICmp"),
                      cl::Hidden, cl::init(true));

static cl::opt<bool> ClHandleLifetimeIntrinsics(
    "msan-handle-lifetime-intrinsics",
    cl::desc(
        "when possible, poison scoped variables at the beginning of the scope "
        "(slower, but more precise)"),
    cl::Hidden, cl::init(true));

// When compiling the Linux kernel, we sometimes see false positives related to
// MSan being unable to understand that inline assembly calls may initialize
// local variables.
// This flag makes the compiler conservatively unpoison every memory location
// passed into an assembly call. Note that this may cause false positives.
// Because it's impossible to figure out the array sizes, we can only unpoison
// the first sizeof(type) bytes for each type* pointer.
static cl::opt<bool> ClHandleAsmConservative(
    "msan-handle-asm-conservative",
    cl::desc("conservative handling of inline assembly"), cl::Hidden,
    cl::init(true));

// This flag controls whether we check the shadow of the address
// operand of load or store. Such bugs are very rare, since load from
// a garbage address typically results in SEGV, but still happen
// (e.g. only lower bits of address are garbage, or the access happens
// early at program startup where malloc-ed memory is more likely to
// be zeroed. As of 2012-08-28 this flag adds 20% slowdown.
static cl::opt<bool> ClCheckAccessAddress(
    "msan-check-access-address",
    cl::desc("report accesses through a pointer which has poisoned shadow"),
    cl::Hidden, cl::init(true));

static cl::opt<bool> ClEagerChecks(
    "msan-eager-checks",
    cl::desc("check arguments and return values at function call boundaries"),
    cl::Hidden, cl::init(false));

static cl::opt<bool> ClDumpStrictInstructions(
    "msan-dump-strict-instructions",
    cl::desc("print out instructions with default strict semantics i.e.,"
             "check that all the inputs are fully initialized, and mark "
             "the output as fully initialized. These semantics are applied "
             "to instructions that could not be handled explicitly nor "
             "heuristically."),
    cl::Hidden, cl::init(false));

// Currently, all the heuristically handled instructions are specifically
// IntrinsicInst. However, we use the broader "HeuristicInstructions" name
// to parallel 'msan-dump-strict-instructions', and to keep the door open to
// handling non-intrinsic instructions heuristically.
static cl::opt<bool> ClDumpHeuristicInstructions(
    "msan-dump-heuristic-instructions",
    cl::desc("Prints 'unknown' instructions that were handled heuristically. "
             "Use -msan-dump-strict-instructions to print instructions that "
             "could not be handled explicitly nor heuristically."),
    cl::Hidden, cl::init(false));

static cl::opt<int> ClInstrumentationWithCallThreshold(
    "msan-instrumentation-with-call-threshold",
    cl::desc(
        "If the function being instrumented requires more than "
        "this number of checks and origin stores, use callbacks instead of "
        "inline checks (-1 means never use callbacks)."),
    cl::Hidden, cl::init(3500));

static cl::opt<bool>
    ClEnableKmsan("msan-kernel",
                  cl::desc("Enable KernelMemorySanitizer instrumentation"),
                  cl::Hidden, cl::init(false));

static cl::opt<bool>
    ClDisableChecks("msan-disable-checks",
                    cl::desc("Apply no_sanitize to the whole file"), cl::Hidden,
                    cl::init(false));

static cl::opt<bool>
    ClCheckConstantShadow("msan-check-constant-shadow",
                          cl::desc("Insert checks for constant shadow values"),
                          cl::Hidden, cl::init(true));

// This is off by default because of a bug in gold:
// https://sourceware.org/bugzilla/show_bug.cgi?id=19002
static cl::opt<bool>
    ClWithComdat("msan-with-comdat",
                 cl::desc("Place MSan constructors in comdat sections"),
                 cl::Hidden, cl::init(false));

// These options allow to specify custom memory map parameters
// See MemoryMapParams for details.
static cl::opt<uint64_t> ClAndMask("msan-and-mask",
                                   cl::desc("Define custom MSan AndMask"),
                                   cl::Hidden, cl::init(0));

static cl::opt<uint64_t> ClXorMask("msan-xor-mask",
                                   cl::desc("Define custom MSan XorMask"),
                                   cl::Hidden, cl::init(0));

static cl::opt<uint64_t> ClShadowBase("msan-shadow-base",
                                      cl::desc("Define custom MSan ShadowBase"),
                                      cl::Hidden, cl::init(0));

static cl::opt<uint64_t> ClOriginBase("msan-origin-base",
                                      cl::desc("Define custom MSan OriginBase"),
                                      cl::Hidden, cl::init(0));

static cl::opt<int>
    ClDisambiguateWarning("msan-disambiguate-warning-threshold",
                          cl::desc("Define threshold for number of checks per "
                                   "debug location to force origin update."),
                          cl::Hidden, cl::init(3));

static cl::opt<bool> ClSpirOffloadLocals("msan-spir-locals",
                                         cl::desc("instrument local pointer"),
                                         cl::Hidden, cl::init(true));

static cl::opt<bool>
    ClSpirOffloadPrivates("msan-spir-privates",
                          cl::desc("instrument private pointer"), cl::Hidden,
                          cl::init(true));

const char kMsanModuleCtorName[] = "msan.module_ctor";
const char kMsanInitName[] = "__msan_init";

namespace {

// Memory map parameters used in application-to-shadow address calculation.
// Offset = (Addr & ~AndMask) ^ XorMask
// Shadow = ShadowBase + Offset
// Origin = OriginBase + Offset
struct MemoryMapParams {
  uint64_t AndMask;
  uint64_t XorMask;
  uint64_t ShadowBase;
  uint64_t OriginBase;
};

struct PlatformMemoryMapParams {
  const MemoryMapParams *bits32;
  const MemoryMapParams *bits64;
};

} // end anonymous namespace

// i386 Linux
static const MemoryMapParams Linux_I386_MemoryMapParams = {
    0x000080000000, // AndMask
    0,              // XorMask (not used)
    0,              // ShadowBase (not used)
    0x000040000000, // OriginBase
};

// x86_64 Linux
static const MemoryMapParams Linux_X86_64_MemoryMapParams = {
    0,              // AndMask (not used)
    0x500000000000, // XorMask
    0,              // ShadowBase (not used)
    0x100000000000, // OriginBase
};

// mips32 Linux
// FIXME: Remove -msan-origin-base -msan-and-mask added by PR #109284 to tests
// after picking good constants

// mips64 Linux
static const MemoryMapParams Linux_MIPS64_MemoryMapParams = {
    0,              // AndMask (not used)
    0x008000000000, // XorMask
    0,              // ShadowBase (not used)
    0x002000000000, // OriginBase
};

// ppc32 Linux
// FIXME: Remove -msan-origin-base -msan-and-mask added by PR #109284 to tests
// after picking good constants

// ppc64 Linux
static const MemoryMapParams Linux_PowerPC64_MemoryMapParams = {
    0xE00000000000, // AndMask
    0x100000000000, // XorMask
    0x080000000000, // ShadowBase
    0x1C0000000000, // OriginBase
};

// s390x Linux
static const MemoryMapParams Linux_S390X_MemoryMapParams = {
    0xC00000000000, // AndMask
    0,              // XorMask (not used)
    0x080000000000, // ShadowBase
    0x1C0000000000, // OriginBase
};

// arm32 Linux
// FIXME: Remove -msan-origin-base -msan-and-mask added by PR #109284 to tests
// after picking good constants

// aarch64 Linux
static const MemoryMapParams Linux_AArch64_MemoryMapParams = {
    0,               // AndMask (not used)
    0x0B00000000000, // XorMask
    0,               // ShadowBase (not used)
    0x0200000000000, // OriginBase
};

// loongarch64 Linux
static const MemoryMapParams Linux_LoongArch64_MemoryMapParams = {
    0,              // AndMask (not used)
    0x500000000000, // XorMask
    0,              // ShadowBase (not used)
    0x100000000000, // OriginBase
};

// riscv32 Linux
// FIXME: Remove -msan-origin-base -msan-and-mask added by PR #109284 to tests
// after picking good constants

// aarch64 FreeBSD
static const MemoryMapParams FreeBSD_AArch64_MemoryMapParams = {
    0x1800000000000, // AndMask
    0x0400000000000, // XorMask
    0x0200000000000, // ShadowBase
    0x0700000000000, // OriginBase
};

// i386 FreeBSD
static const MemoryMapParams FreeBSD_I386_MemoryMapParams = {
    0x000180000000, // AndMask
    0x000040000000, // XorMask
    0x000020000000, // ShadowBase
    0x000700000000, // OriginBase
};

// x86_64 FreeBSD
static const MemoryMapParams FreeBSD_X86_64_MemoryMapParams = {
    0xc00000000000, // AndMask
    0x200000000000, // XorMask
    0x100000000000, // ShadowBase
    0x380000000000, // OriginBase
};

// x86_64 NetBSD
static const MemoryMapParams NetBSD_X86_64_MemoryMapParams = {
    0,              // AndMask
    0x500000000000, // XorMask
    0,              // ShadowBase
    0x100000000000, // OriginBase
};

// SPIR64 Intel
static const MemoryMapParams Intel_SPIR64_MemoryMapParams = {
    0, // AndMask
    0, // XorMask
    0, // ShadowBase
    0, // OriginBase
};

static const PlatformMemoryMapParams Linux_X86_MemoryMapParams = {
    &Linux_I386_MemoryMapParams,
    &Linux_X86_64_MemoryMapParams,
};

static const PlatformMemoryMapParams Linux_MIPS_MemoryMapParams = {
    nullptr,
    &Linux_MIPS64_MemoryMapParams,
};

static const PlatformMemoryMapParams Linux_PowerPC_MemoryMapParams = {
    nullptr,
    &Linux_PowerPC64_MemoryMapParams,
};

static const PlatformMemoryMapParams Linux_S390_MemoryMapParams = {
    nullptr,
    &Linux_S390X_MemoryMapParams,
};

static const PlatformMemoryMapParams Linux_ARM_MemoryMapParams = {
    nullptr,
    &Linux_AArch64_MemoryMapParams,
};

static const PlatformMemoryMapParams Linux_LoongArch_MemoryMapParams = {
    nullptr,
    &Linux_LoongArch64_MemoryMapParams,
};

static const PlatformMemoryMapParams FreeBSD_ARM_MemoryMapParams = {
    nullptr,
    &FreeBSD_AArch64_MemoryMapParams,
};

static const PlatformMemoryMapParams FreeBSD_X86_MemoryMapParams = {
    &FreeBSD_I386_MemoryMapParams,
    &FreeBSD_X86_64_MemoryMapParams,
};

static const PlatformMemoryMapParams NetBSD_X86_MemoryMapParams = {
    nullptr,
    &NetBSD_X86_64_MemoryMapParams,
};

static const PlatformMemoryMapParams Intel_SPIR_MemoryMapParams = {
    nullptr,
    &Intel_SPIR64_MemoryMapParams,
};

namespace {

class MemorySanitizerOnSpirv;

/// Instrument functions of a module to detect uninitialized reads.
///
/// Instantiating MemorySanitizer inserts the msan runtime library API function
/// declarations into the module if they don't exist already. Instantiating
/// ensures the __msan_init function is in the list of global constructors for
/// the module.
class MemorySanitizer {
public:
  MemorySanitizer(Module &M, MemorySanitizerOnSpirv &MsanSpirv,
                  MemorySanitizerOptions Options)
      : Spirv(MsanSpirv), CompileKernel(Options.Kernel),
        TrackOrigins(Options.TrackOrigins), Recover(Options.Recover),
        EagerChecks(Options.EagerChecks) {
    initializeModule(M);
  }

  // MSan cannot be moved or copied because of MapParams.
  MemorySanitizer(MemorySanitizer &&) = delete;
  MemorySanitizer &operator=(MemorySanitizer &&) = delete;
  MemorySanitizer(const MemorySanitizer &) = delete;
  MemorySanitizer &operator=(const MemorySanitizer &) = delete;

  bool sanitizeFunction(Function &F, TargetLibraryInfo &TLI);

  /// SPIR-V specific instrumentation
  MemorySanitizerOnSpirv &Spirv;

private:
  friend struct MemorySanitizerVisitor;
  friend struct VarArgHelperBase;
  friend struct VarArgAMD64Helper;
  friend struct VarArgAArch64Helper;
  friend struct VarArgPowerPC64Helper;
  friend struct VarArgPowerPC32Helper;
  friend struct VarArgSystemZHelper;
  friend struct VarArgI386Helper;
  friend struct VarArgGenericHelper;

  void initializeModule(Module &M);
  void initializeCallbacks(Module &M, const TargetLibraryInfo &TLI);
  void createKernelApi(Module &M, const TargetLibraryInfo &TLI);
  void createUserspaceApi(Module &M, const TargetLibraryInfo &TLI);

  template <typename... ArgsTy>
  FunctionCallee getOrInsertMsanMetadataFunction(Module &M, StringRef Name,
                                                 ArgsTy... Args);

  /// True if we're compiling the Linux kernel.
  bool CompileKernel;
  /// Track origins (allocation points) of uninitialized values.
  int TrackOrigins;
  bool Recover;
  bool EagerChecks;

  Triple TargetTriple;
  LLVMContext *C;
  Type *IntptrTy; ///< Integer type with the size of a ptr in default AS.
  Type *OriginTy;
  PointerType *PtrTy; ///< Integer type with the size of a ptr in default AS.

  // XxxTLS variables represent the per-thread state in MSan and per-task state
  // in KMSAN.
  // For the userspace these point to thread-local globals. In the kernel land
  // they point to the members of a per-task struct obtained via a call to
  // __msan_get_context_state().

  /// Thread-local shadow storage for function parameters.
  Value *ParamTLS;

  /// Thread-local origin storage for function parameters.
  Value *ParamOriginTLS;

  /// Thread-local shadow storage for function return value.
  Value *RetvalTLS;

  /// Thread-local origin storage for function return value.
  Value *RetvalOriginTLS;

  /// Thread-local shadow storage for in-register va_arg function.
  Value *VAArgTLS;

  /// Thread-local shadow storage for in-register va_arg function.
  Value *VAArgOriginTLS;

  /// Thread-local shadow storage for va_arg overflow area.
  Value *VAArgOverflowSizeTLS;

  /// Are the instrumentation callbacks set up?
  bool CallbacksInitialized = false;

  /// The run-time callback to print a warning.
  FunctionCallee WarningFn;

  // These arrays are indexed by log2(AccessSize).
  FunctionCallee MaybeWarningFn[kNumberOfAccessSizes];
  FunctionCallee MaybeWarningVarSizeFn;
  FunctionCallee MaybeStoreOriginFn[kNumberOfAccessSizes];

  /// Run-time helper that generates a new origin value for a stack
  /// allocation.
  FunctionCallee MsanSetAllocaOriginWithDescriptionFn;
  // No description version
  FunctionCallee MsanSetAllocaOriginNoDescriptionFn;

  /// Run-time helper that poisons stack on function entry.
  FunctionCallee MsanPoisonStackFn;

  /// Run-time helper that records a store (or any event) of an
  /// uninitialized value and returns an updated origin id encoding this info.
  FunctionCallee MsanChainOriginFn;

  /// Run-time helper that paints an origin over a region.
  FunctionCallee MsanSetOriginFn;

  /// MSan runtime replacements for memmove, memcpy and memset.
  FunctionCallee MemmoveFn, MemcpyFn, MemsetFn;

  /// MSan runtime replacements for memset with address space.
  FunctionCallee MemmoveOffloadFn[kNumberOfAddressSpace][kNumberOfAddressSpace],
      MemcpyOffloadFn[kNumberOfAddressSpace][kNumberOfAddressSpace],
      MemsetOffloadFn[kNumberOfAddressSpace];

  /// KMSAN callback for task-local function argument shadow.
  StructType *MsanContextStateTy;
  FunctionCallee MsanGetContextStateFn;

  /// Functions for poisoning/unpoisoning local variables
  FunctionCallee MsanPoisonAllocaFn, MsanUnpoisonAllocaFn;

  /// Pair of shadow/origin pointers.
  Type *MsanMetadata;

  /// Each of the MsanMetadataPtrXxx functions returns a MsanMetadata.
  FunctionCallee MsanMetadataPtrForLoadN, MsanMetadataPtrForStoreN;
  FunctionCallee MsanMetadataPtrForLoad_1_8[4];
  FunctionCallee MsanMetadataPtrForStore_1_8[4];
  FunctionCallee MsanInstrumentAsmStoreFn;

  /// Get shadow memory address
  FunctionCallee MsanGetShadowFn;
  FunctionCallee MsanGetOriginFn;

  /// Storage for return values of the MsanMetadataPtrXxx functions.
  Value *MsanMetadataAlloca;

  /// Helper to choose between different MsanMetadataPtrXxx().
  FunctionCallee getKmsanShadowOriginAccessFn(bool isStore, int size);

  /// Memory map parameters used in application-to-shadow calculation.
  const MemoryMapParams *MapParams;

  /// Custom memory map parameters used when -msan-shadow-base or
  // -msan-origin-base is provided.
  MemoryMapParams CustomMapParams;

  MDNode *ColdCallWeights;

  /// Branch weights for origin store.
  MDNode *OriginStoreWeights;
};

void insertModuleCtor(Module &M) {
  getOrCreateSanitizerCtorAndInitFunctions(
      M, kMsanModuleCtorName, kMsanInitName,
      /*InitArgTypes=*/{},
      /*InitArgs=*/{},
      // This callback is invoked when the functions are created the first
      // time. Hook them into the global ctors list in that case:
      [&](Function *Ctor, FunctionCallee) {
        if (!ClWithComdat) {
          appendToGlobalCtors(M, Ctor, 0);
          return;
        }
        Comdat *MsanCtorComdat = M.getOrInsertComdat(kMsanModuleCtorName);
        Ctor->setComdat(MsanCtorComdat);
        appendToGlobalCtors(M, Ctor, 0, Ctor);
      });
}

template <class T> T getOptOrDefault(const cl::opt<T> &Opt, T Default) {
  return (Opt.getNumOccurrences() > 0) ? Opt : Default;
}

/// SPIR-V specific instrumentation
class MemorySanitizerOnSpirv {
public:
  MemorySanitizerOnSpirv(Module &M)
      : M(M), C(M.getContext()), DL(M.getDataLayout()) {
    const auto &TargetTriple = Triple(M.getTargetTriple());
    IsSPIRV = TargetTriple.isSPIROrSPIRV();

    IntptrTy = DL.getIntPtrType(C);
    Int32Ty = Type::getInt32Ty(C);
  }

  bool instrumentModule(int TrackOrigins);
  void beforeInstrumentFunction(Function &F, Instruction *FnPrologueEnd);
  void afterInstrumentFunction(Function &F);

  Constant *getOrCreateGlobalString(StringRef Name, StringRef Value,
                                    unsigned AddressSpace);

  operator bool() const { return IsSPIRV; }

private:
  void initializeCallbacks();
  void instrumentGlobalVariables();
  void instrumentStaticLocalMemory();
  void instrumentDynamicLocalMemory(Function &F);
  void instrumentKernelsMetadata(int TrackOrigins);
  void instrumentPrivateArguments(Function &F, Instruction *FnPrologueEnd);
  void instrumentPrivateBase(Function &F);

  void initializeRetVecMap(Function *F);
  void initializeKernelCallerMap(Function *F);

private:
  friend struct MemorySanitizerVisitor;

  Module &M;
  LLVMContext &C;
  const DataLayout &DL;
  bool IsSPIRV;
  Type *IntptrTy;
  Type *Int32Ty;

  StringMap<GlobalVariable *> GlobalStringMap;

  DenseMap<Function *, SmallVector<Instruction *, 8>> KernelToRetVecMap;
  DenseMap<Function *, SmallVector<Constant *, 8>> KernelToLocalMemMap;
  DenseMap<Function *, DenseSet<Function *>> FuncToKernelCallerMap;

  // Make sure that we insert barriers only once per function, and the barrier
  // needs to be inserted after all "MsanPoisonShadowStaticLocalFunc" and
  // "MsanPoisonShadowDynamicLocalFunc", and before
  // "MsanUnpoisonShadowStaticLocalFunc" and
  // "MsanUnpoisonShadowDynamicLocalFunc".
  DenseMap<Function *, bool> InsertBarrier;

  FunctionCallee MsanPoisonShadowStaticLocalFunc;
  FunctionCallee MsanUnpoisonShadowStaticLocalFunc;
  FunctionCallee MsanPoisonShadowDynamicLocalFunc;
  FunctionCallee MsanUnpoisonShadowDynamicLocalFunc;
  FunctionCallee MsanBarrierFunc;
  FunctionCallee MsanUnpoisonStackFunc;
  FunctionCallee MsanSetPrivateBaseFunc;
  FunctionCallee MsanUnpoisonStridedCopyFunc;
};

} // end anonymous namespace

MemorySanitizerOptions::MemorySanitizerOptions(int TO, bool R, bool K,
                                               bool EagerChecks)
    : Kernel(getOptOrDefault(ClEnableKmsan, K)),
      TrackOrigins(getOptOrDefault(ClTrackOrigins, Kernel ? 2 : TO)),
      Recover(getOptOrDefault(ClKeepGoing, Kernel || R)),
      EagerChecks(getOptOrDefault(ClEagerChecks, EagerChecks)) {}

static bool isUnsupportedDeviceGlobal(const GlobalVariable *G) {
  if (G->user_empty())
    return true;
  // Skip instrumenting on "__MsanKernelMetadata" etc.
  if (G->getName().starts_with("__Msan"))
    return true;
  if (G->getName().starts_with("__msan_"))
    return true;
  if (G->getName().starts_with("__spirv_BuiltIn"))
    return true;
  if (G->getName().starts_with("__usid_str"))
    return true;
  if ((!ClSpirOffloadLocals && G->getAddressSpace() == kSpirOffloadLocalAS) ||
      G->getAddressSpace() == kSpirOffloadConstantAS)
    return true;
  return false;
}

Constant *
MemorySanitizerOnSpirv::getOrCreateGlobalString(StringRef Name, StringRef Value,
                                                unsigned AddressSpace) {
  if (GlobalStringMap.find(Value) != GlobalStringMap.end())
    return GlobalStringMap.at(Value);

  auto *Ty = ArrayType::get(Type::getInt8Ty(M.getContext()), Value.size() + 1);

  GlobalVariable *GV = new GlobalVariable(
      M, Ty, true, GlobalValue::InternalLinkage,
      ConstantDataArray::getString(M.getContext(), Value), Name, nullptr,
      GlobalValue::NotThreadLocal, AddressSpace);
  GlobalStringMap[Value] = GV;

  return GV;
}

// Initialize MSan runtime functions and globals
void MemorySanitizerOnSpirv::initializeCallbacks() {
  IRBuilder<> IRB(C);
  auto *PtrTy = IRB.getPtrTy();

  // __msan_set_shadow_static_local(
  //   uptr ptr,
  //   size_t size
  // )
  MsanPoisonShadowStaticLocalFunc = M.getOrInsertFunction(
      "__msan_poison_shadow_static_local", IRB.getVoidTy(), IntptrTy, IntptrTy);

  // __msan_unpoison_shadow_static_local(
  //   uptr ptr,
  //   size_t size
  // )
  MsanUnpoisonShadowStaticLocalFunc =
      M.getOrInsertFunction("__msan_unpoison_shadow_static_local",
                            IRB.getVoidTy(), IntptrTy, IntptrTy);

  // __msan_poison_shadow_dynamic_local(
  //   uptr ptr,
  //   uint32_t num_args
  // )
  MsanPoisonShadowDynamicLocalFunc = M.getOrInsertFunction(
      "__msan_poison_shadow_dynamic_local", IRB.getVoidTy(), IntptrTy, Int32Ty);

  // __msan_unpoison_shadow_dynamic_local(
  //   uptr ptr,
  //   uint32_t num_args
  // )
  MsanUnpoisonShadowDynamicLocalFunc =
      M.getOrInsertFunction("__msan_unpoison_shadow_dynamic_local",
                            IRB.getVoidTy(), IntptrTy, Int32Ty);

  // __msan_barrier()
  MsanBarrierFunc = M.getOrInsertFunction("__msan_barrier", IRB.getVoidTy());

  // __msan_unpoison_stack(
  //   uptr ptr,
  //   size_t size
  // )
  MsanUnpoisonStackFunc = M.getOrInsertFunction(
      "__msan_unpoison_stack", IRB.getVoidTy(), PtrTy, IntptrTy);

  // __msan_set_private_base(
  //   as(0) void *  ptr
  // )
  MsanSetPrivateBaseFunc =
      M.getOrInsertFunction("__msan_set_private_base", IRB.getVoidTy(),
                            PointerType::get(C, kSpirOffloadPrivateAS));

  // __msan_unpoison_strided_copy(
  //   uptr dest, uint32_t dest_as,
  //   uptr src, uint32_t src_as,
  //   uint32_t element_size,
  //   uptr counts,
  //   uptr stride
  // )
  MsanUnpoisonStridedCopyFunc = M.getOrInsertFunction(
      "__msan_unpoison_strided_copy", IRB.getVoidTy(), IntptrTy,
      IRB.getInt32Ty(), IntptrTy, IRB.getInt32Ty(), IRB.getInt32Ty(),
      IRB.getInt64Ty(), IRB.getInt64Ty());
}

// Handle global variables:
//   - Skip sanitizing unsupported variables
//   - Instrument __MsanDeviceGlobalMetadata for device globals
void MemorySanitizerOnSpirv::instrumentGlobalVariables() {
  SmallVector<Constant *, 8> DeviceGlobalMetadata;

  // Device global metadata is described by a structure
  //  size_t device_global_size
  //  size_t beginning address of the device global
  StructType *StructTy = StructType::get(IntptrTy, IntptrTy);

  for (auto &G : M.globals()) {
    // DeviceSanitizers cannot handle nameless globals, therefore we set a name
    // for them so that we can handle them like regular globals.
    if (G.getName().empty() && G.hasInternalLinkage())
      G.setName("nameless_global");

    if (isUnsupportedDeviceGlobal(&G)) {
      for (auto *User : G.users())
        if (auto *Inst = dyn_cast<Instruction>(User))
          Inst->setNoSanitizeMetadata();
      continue;
    }

    if (G.getAddressSpace() == kSpirOffloadLocalAS)
      continue;

    DeviceGlobalMetadata.push_back(ConstantStruct::get(
        StructTy,
        ConstantInt::get(IntptrTy, DL.getTypeAllocSize(G.getValueType())),
        ConstantExpr::getPointerCast(&G, IntptrTy)));
  }

  if (DeviceGlobalMetadata.empty())
    return;

  // Create meta data global to record device globals' information
  ArrayType *ArrayTy = ArrayType::get(StructTy, DeviceGlobalMetadata.size());
  Constant *MetadataInitializer =
      ConstantArray::get(ArrayTy, DeviceGlobalMetadata);
  GlobalVariable *MsanDeviceGlobalMetadata = new GlobalVariable(
      M, MetadataInitializer->getType(), false, GlobalValue::AppendingLinkage,
      MetadataInitializer, "__MsanDeviceGlobalMetadata", nullptr,
      GlobalValue::NotThreadLocal, 1);
  MsanDeviceGlobalMetadata->setUnnamedAddr(GlobalValue::UnnamedAddr::Local);
}

void MemorySanitizerOnSpirv::initializeKernelCallerMap(Function *F) {
  if (FuncToKernelCallerMap.find(F) != FuncToKernelCallerMap.end())
    return;

  for (auto *U : F->users()) {
    if (Instruction *Inst = dyn_cast<Instruction>(U)) {
      Function *Caller = Inst->getFunction();
      if (Caller->getCallingConv() == CallingConv::SPIR_KERNEL) {
        FuncToKernelCallerMap[F].insert(Caller);
        continue;
      }
      initializeKernelCallerMap(Caller);
      FuncToKernelCallerMap[F].insert(FuncToKernelCallerMap[Caller].begin(),
                                      FuncToKernelCallerMap[Caller].end());
    }
  }
}

void MemorySanitizerOnSpirv::instrumentStaticLocalMemory() {
  if (!ClSpirOffloadLocals)
    return;

  auto Instrument = [this](GlobalVariable *G, Function *F) {
    const uint64_t SizeInBytes = DL.getTypeAllocSize(G->getValueType());

    if (!InsertBarrier[F]) {
      IRBuilder<> Builder(&F->getEntryBlock().front());
      Builder.CreateCall(MsanBarrierFunc);
    }

    // Poison shadow of static local memory
    IRBuilder<> Builder(&F->getEntryBlock().front());
    Builder.CreateCall(MsanPoisonShadowStaticLocalFunc,
                       {Builder.CreatePointerCast(G, IntptrTy),
                        ConstantInt::get(IntptrTy, SizeInBytes)});

    // Unpoison shadow of static local memory, required by CPU device
    initializeRetVecMap(F);
    for (auto *RI : KernelToRetVecMap[F]) {
      IRBuilder<> Builder(RI);
      if (!InsertBarrier[F])
        Builder.CreateCall(MsanBarrierFunc);
      Builder.CreateCall(MsanUnpoisonShadowStaticLocalFunc,
                         {Builder.CreatePointerCast(G, IntptrTy),
                          ConstantInt::get(IntptrTy, SizeInBytes)});
    }

    InsertBarrier[F] = true;
  };

  // We only instrument on spir_kernel, because local variables are
  // kind of global variable, which must be initialized only once.
  for (auto &G : M.globals()) {
    if (G.getAddressSpace() == kSpirOffloadLocalAS) {
      SmallVector<Function *> WorkList;
      DenseSet<Function *> InstrumentedKernel;
      for (auto *User : G.users())
        getFunctionsOfUser(User, WorkList);
      while (!WorkList.empty()) {
        Function *F = WorkList.pop_back_val();
        if (F->getCallingConv() == CallingConv::SPIR_KERNEL) {
          if (!InstrumentedKernel.contains(F)) {
            Instrument(&G, F);
            InstrumentedKernel.insert(F);
          }
          continue;
        }
        // Get root spir_kernel of spir_func
        initializeKernelCallerMap(F);
        for (auto *F : FuncToKernelCallerMap[F])
          WorkList.push_back(F);
      }
    }
  }
}

void MemorySanitizerOnSpirv::instrumentDynamicLocalMemory(Function &F) {
  if (!ClSpirOffloadLocals)
    return;

  // Poison shadow of local memory in kernel argument, required by CPU device
  SmallVector<Argument *> LocalArgs;
  for (auto &Arg : F.args()) {
    Type *PtrTy = dyn_cast<PointerType>(Arg.getType()->getScalarType());
    if (PtrTy && PtrTy->getPointerAddressSpace() == kSpirOffloadLocalAS)
      LocalArgs.push_back(&Arg);
  }

  if (LocalArgs.empty())
    return;

  if (!InsertBarrier[&F]) {
    IRBuilder<> Builder(&F.getEntryBlock().front());
    Builder.CreateCall(MsanBarrierFunc);
  }

  IRBuilder<> IRB(&F.getEntryBlock().front());

  AllocaInst *ArgsArray = IRB.CreateAlloca(
      IntptrTy, ConstantInt::get(Int32Ty, LocalArgs.size()), "local_args");
  for (size_t i = 0; i < LocalArgs.size(); i++) {
    auto *StoreDest =
        IRB.CreateGEP(IntptrTy, ArgsArray, ConstantInt::get(Int32Ty, i));
    IRB.CreateStore(IRB.CreatePointerCast(LocalArgs[i], IntptrTy), StoreDest);
  }

  auto *ArgsArrayAddr = IRB.CreatePointerCast(ArgsArray, IntptrTy);
  IRB.CreateCall(MsanPoisonShadowDynamicLocalFunc,
                 {ArgsArrayAddr, ConstantInt::get(Int32Ty, LocalArgs.size())});

  // Unpoison shadow of dynamic local memory, required by CPU device
  initializeRetVecMap(&F);
  for (Instruction *Ret : KernelToRetVecMap[&F]) {
    IRBuilder<> IRBRet(Ret);
    if (!InsertBarrier[&F])
      IRBRet.CreateCall(MsanBarrierFunc);
    IRBRet.CreateCall(
        MsanUnpoisonShadowDynamicLocalFunc,
        {ArgsArrayAddr, ConstantInt::get(Int32Ty, LocalArgs.size())});
  }

  InsertBarrier[&F] = true;
}

void MemorySanitizerOnSpirv::instrumentPrivateBase(Function &F) {
  if (!ClSpirOffloadPrivates)
    return;

  IRBuilder<> IRB(&F.getEntryBlock().front());
  AllocaInst *PrivateBase = IRB.CreateAlloca(
      IRB.getInt8Ty(), ConstantInt::get(Int32Ty, 1), "__private_base");
  IRB.CreateCall(MsanSetPrivateBaseFunc, {PrivateBase});
}

void MemorySanitizerOnSpirv::instrumentPrivateArguments(
    Function &F, Instruction *FnPrologueEnd) {
  if (!ClSpirOffloadPrivates)
    return;

  // We need to copy and replace all byval arguments to alloca in kernel because
  // we need to make sure that all byval arguments have shadow memory.
  // This change needs to be inserted after the prologue because instructions
  // in prologue don't have shadow memory.
  IRBuilder<> IRB(FnPrologueEnd->getNextNode());

  for (auto &Arg : F.args()) {
    PointerType *PtrTy = dyn_cast<PointerType>(Arg.getType()->getScalarType());
    if (PtrTy && PtrTy->getPointerAddressSpace() == kSpirOffloadPrivateAS &&
        Arg.hasByValAttr()) {
      Type *Ty = Arg.getParamByValType();
      const Align Alignment =
          DL.getValueOrABITypeAlignment(Arg.getParamAlign(), Ty);

      AllocaInst *AI = IRB.CreateAlloca(
          Ty, kSpirOffloadPrivateAS, nullptr,
          (Arg.hasName() ? Arg.getName() : "Arg" + Twine(Arg.getArgNo())) +
              ".byval");
      AI->setAlignment(Alignment);
      Arg.replaceAllUsesWith(AI);

      auto *UnpoisonStack = IRB.CreateCall(
          MsanUnpoisonStackFunc,
          {AI, ConstantInt::get(IntptrTy, DL.getTypeAllocSize(Ty))});
      UnpoisonStack->setNoSanitizeMetadata();

      uint64_t AllocSize = DL.getTypeAllocSize(Ty);
      auto *Memcpy =
          IRB.CreateMemCpy(AI, Alignment, &Arg, Alignment, AllocSize);
      Memcpy->setNoSanitizeMetadata();
    }
  }
}

// Instrument __MsanKernelMetadata, which records information of sanitized
// kernel
void MemorySanitizerOnSpirv::instrumentKernelsMetadata(int TrackOrigins) {
  SmallVector<Constant *, 8> SpirKernelsMetadata;
  SmallVector<uint8_t, 256> KernelNamesBytes;

  // SpirKernelsMetadata only saves fixed kernels, and is described by
  // following structure:
  //  uptr unmangled_kernel_name
  //  uptr unmangled_kernel_name_size
  //  uptr sanitized_flags
  StructType *StructTy = StructType::get(IntptrTy, IntptrTy, IntptrTy);
  for (Function &F : M) {
    if (F.getCallingConv() != CallingConv::SPIR_KERNEL)
      continue;

    if (!F.hasFnAttribute(Attribute::SanitizeMemory) ||
        F.hasFnAttribute(Attribute::DisableSanitizerInstrumentation))
      continue;

    auto KernelName = F.getName();
    KernelNamesBytes.append(KernelName.begin(), KernelName.end());
    auto *KernelNameGV = getOrCreateGlobalString("__msan_kernel", KernelName,
                                                 kSpirOffloadConstantAS);

    uintptr_t SanitizerFlags = 0;
    SanitizerFlags |= ClSpirOffloadLocals ? SanitizedKernelFlags::CHECK_LOCALS
                                          : SanitizedKernelFlags::NO_CHECK;
    SanitizerFlags |= ClSpirOffloadPrivates
                          ? SanitizedKernelFlags::CHECK_PRIVATES
                          : SanitizedKernelFlags::NO_CHECK;
    SanitizerFlags |= TrackOrigins != 0
                          ? SanitizedKernelFlags::MSAN_TRACK_ORIGINS
                          : SanitizedKernelFlags::NO_CHECK;

    SpirKernelsMetadata.emplace_back(ConstantStruct::get(
        StructTy, ConstantExpr::getPointerCast(KernelNameGV, IntptrTy),
        ConstantInt::get(IntptrTy, KernelName.size()),
        ConstantInt::get(IntptrTy, SanitizerFlags)));
  }

  // Create global variable to record spirv kernels' information
  ArrayType *ArrayTy = ArrayType::get(StructTy, SpirKernelsMetadata.size());
  Constant *MetadataInitializer =
      ConstantArray::get(ArrayTy, SpirKernelsMetadata);
  GlobalVariable *MsanSpirKernelMetadata = new GlobalVariable(
      M, MetadataInitializer->getType(), false, GlobalValue::AppendingLinkage,
      MetadataInitializer, "__MsanKernelMetadata", nullptr,
      GlobalValue::NotThreadLocal, 1);
  MsanSpirKernelMetadata->setUnnamedAddr(GlobalValue::UnnamedAddr::Local);
  // Add device global attributes
  MsanSpirKernelMetadata->addAttribute(
      "sycl-device-global-size", std::to_string(DL.getTypeAllocSize(ArrayTy)));
  MsanSpirKernelMetadata->addAttribute("sycl-device-image-scope");
  MsanSpirKernelMetadata->addAttribute("sycl-host-access",
                                       "0"); // read only
  MsanSpirKernelMetadata->addAttribute(
      "sycl-unique-id",
      computeKernelMetadataUniqueId("__MsanKernelMetadata", KernelNamesBytes));
  MsanSpirKernelMetadata->setDSOLocal(true);
}

void MemorySanitizerOnSpirv::initializeRetVecMap(Function *F) {
  if (KernelToRetVecMap.find(F) != KernelToRetVecMap.end())
    return;

  SmallVector<Instruction *, 8> RetVec;
  for (auto &BB : *F) {
    for (auto &Inst : BB) {
      if (ReturnInst *RI = dyn_cast<ReturnInst>(&Inst)) {
        if (CallInst *CI = RI->getParent()->getTerminatingMustTailCall())
          RetVec.push_back(CI);
        else
          RetVec.push_back(RI);
      } else if (ResumeInst *RI = dyn_cast<ResumeInst>(&Inst)) {
        RetVec.push_back(RI);
      } else if (CleanupReturnInst *CRI = dyn_cast<CleanupReturnInst>(&Inst)) {
        RetVec.push_back(CRI);
      }
    }
  }

  KernelToRetVecMap[F] = std::move(RetVec);
}

bool MemorySanitizerOnSpirv::instrumentModule(int TrackOrigins) {
  if (!IsSPIRV)
    return false;

  initializeCallbacks();
  instrumentGlobalVariables();
  instrumentStaticLocalMemory();
  instrumentKernelsMetadata(TrackOrigins);

  return true;
}

void MemorySanitizerOnSpirv::beforeInstrumentFunction(
    Function &F, Instruction *FnPrologueEnd) {
  if (!IsSPIRV)
    return;

  if (F.getCallingConv() == CallingConv::SPIR_KERNEL)
    instrumentPrivateArguments(F, FnPrologueEnd);
}

void MemorySanitizerOnSpirv::afterInstrumentFunction(Function &F) {
  if (!IsSPIRV)
    return;

  if (F.getCallingConv() == CallingConv::SPIR_KERNEL) {
    instrumentDynamicLocalMemory(F);
    instrumentPrivateBase(F);
  }
}

PreservedAnalyses MemorySanitizerPass::run(Module &M,
                                           ModuleAnalysisManager &AM) {
  // Return early if nosanitize_memory module flag is present for the module.
  if (checkIfAlreadyInstrumented(M, "nosanitize_memory"))
    return PreservedAnalyses::all();
  bool Modified = false;
  const auto &TargetTriple = Triple(M.getTargetTriple());

  if (!Options.Kernel && !TargetTriple.isSPIROrSPIRV()) {
    insertModuleCtor(M);
    Modified = true;
  }

  MemorySanitizerOnSpirv MsanSpirv(M);
  Modified |= MsanSpirv.instrumentModule(Options.TrackOrigins);

  auto &FAM = AM.getResult<FunctionAnalysisManagerModuleProxy>(M).getManager();
  for (Function &F : M) {
    if (F.empty())
      continue;
    MemorySanitizer Msan(*F.getParent(), MsanSpirv, Options);
    Modified |=
        Msan.sanitizeFunction(F, FAM.getResult<TargetLibraryAnalysis>(F));
  }

  if (!Modified)
    return PreservedAnalyses::all();

  PreservedAnalyses PA = PreservedAnalyses::none();
  // GlobalsAA is considered stateless and does not get invalidated unless
  // explicitly invalidated; PreservedAnalyses::none() is not enough. Sanitizers
  // make changes that require GlobalsAA to be invalidated.
  PA.abandon<GlobalsAA>();
  return PA;
}

void MemorySanitizerPass::printPipeline(
    raw_ostream &OS, function_ref<StringRef(StringRef)> MapClassName2PassName) {
  static_cast<PassInfoMixin<MemorySanitizerPass> *>(this)->printPipeline(
      OS, MapClassName2PassName);
  OS << '<';
  if (Options.Recover)
    OS << "recover;";
  if (Options.Kernel)
    OS << "kernel;";
  if (Options.EagerChecks)
    OS << "eager-checks;";
  OS << "track-origins=" << Options.TrackOrigins;
  OS << '>';
}

/// Create a non-const global initialized with the given string.
///
/// Creates a writable global for Str so that we can pass it to the
/// run-time lib. Runtime uses first 4 bytes of the string to store the
/// frame ID, so the string needs to be mutable.
static GlobalVariable *createPrivateConstGlobalForString(Module &M,
                                                         StringRef Str) {
  Constant *StrConst = ConstantDataArray::getString(M.getContext(), Str);
  return new GlobalVariable(M, StrConst->getType(), /*isConstant=*/true,
                            GlobalValue::PrivateLinkage, StrConst, "");
}

template <typename... ArgsTy>
FunctionCallee
MemorySanitizer::getOrInsertMsanMetadataFunction(Module &M, StringRef Name,
                                                 ArgsTy... Args) {
  if (TargetTriple.getArch() == Triple::systemz) {
    // SystemZ ABI: shadow/origin pair is returned via a hidden parameter.
    return M.getOrInsertFunction(Name, Type::getVoidTy(*C), PtrTy,
                                 std::forward<ArgsTy>(Args)...);
  }

  return M.getOrInsertFunction(Name, MsanMetadata,
                               std::forward<ArgsTy>(Args)...);
}

/// Create KMSAN API callbacks.
void MemorySanitizer::createKernelApi(Module &M, const TargetLibraryInfo &TLI) {
  IRBuilder<> IRB(*C);

  // These will be initialized in insertKmsanPrologue().
  RetvalTLS = nullptr;
  RetvalOriginTLS = nullptr;
  ParamTLS = nullptr;
  ParamOriginTLS = nullptr;
  VAArgTLS = nullptr;
  VAArgOriginTLS = nullptr;
  VAArgOverflowSizeTLS = nullptr;

  WarningFn = M.getOrInsertFunction("__msan_warning",
                                    TLI.getAttrList(C, {0}, /*Signed=*/false),
                                    IRB.getVoidTy(), IRB.getInt32Ty());

  // Requests the per-task context state (kmsan_context_state*) from the
  // runtime library.
  MsanContextStateTy = StructType::get(
      ArrayType::get(IRB.getInt64Ty(), kParamTLSSize / 8),
      ArrayType::get(IRB.getInt64Ty(), kRetvalTLSSize / 8),
      ArrayType::get(IRB.getInt64Ty(), kParamTLSSize / 8),
      ArrayType::get(IRB.getInt64Ty(), kParamTLSSize / 8), /* va_arg_origin */
      IRB.getInt64Ty(), ArrayType::get(OriginTy, kParamTLSSize / 4), OriginTy,
      OriginTy);
  MsanGetContextStateFn =
      M.getOrInsertFunction("__msan_get_context_state", PtrTy);

  MsanMetadata = StructType::get(PtrTy, PtrTy);

  for (int ind = 0, size = 1; ind < 4; ind++, size <<= 1) {
    std::string name_load =
        "__msan_metadata_ptr_for_load_" + std::to_string(size);
    std::string name_store =
        "__msan_metadata_ptr_for_store_" + std::to_string(size);
    MsanMetadataPtrForLoad_1_8[ind] =
        getOrInsertMsanMetadataFunction(M, name_load, PtrTy);
    MsanMetadataPtrForStore_1_8[ind] =
        getOrInsertMsanMetadataFunction(M, name_store, PtrTy);
  }

  MsanMetadataPtrForLoadN = getOrInsertMsanMetadataFunction(
      M, "__msan_metadata_ptr_for_load_n", PtrTy, IntptrTy);
  MsanMetadataPtrForStoreN = getOrInsertMsanMetadataFunction(
      M, "__msan_metadata_ptr_for_store_n", PtrTy, IntptrTy);

  // Functions for poisoning and unpoisoning memory.
  MsanPoisonAllocaFn = M.getOrInsertFunction(
      "__msan_poison_alloca", IRB.getVoidTy(), PtrTy, IntptrTy, PtrTy);
  MsanUnpoisonAllocaFn = M.getOrInsertFunction(
      "__msan_unpoison_alloca", IRB.getVoidTy(), PtrTy, IntptrTy);
}

static Constant *getOrInsertGlobal(Module &M, StringRef Name, Type *Ty) {
  // FIXME: spirv target doesn't support TLS, need to handle it later.
  if (Triple(M.getTargetTriple()).isSPIROrSPIRV()) {
    return M.getOrInsertGlobal(Name, Ty, [&] {
      return new GlobalVariable(M, Ty, false, GlobalVariable::InternalLinkage,
                                Constant::getNullValue(Ty), Name, nullptr,
                                GlobalVariable::NotThreadLocal,
                                kSpirOffloadGlobalAS);
    });
  } else {
    return M.getOrInsertGlobal(Name, Ty, [&] {
      return new GlobalVariable(M, Ty, false, GlobalVariable::ExternalLinkage,
                                nullptr, Name, nullptr,
                                GlobalVariable::InitialExecTLSModel);
    });
  }
}

/// Insert declarations for userspace-specific functions and globals.
void MemorySanitizer::createUserspaceApi(Module &M,
                                         const TargetLibraryInfo &TLI) {
  IRBuilder<> IRB(*C);

  // Create the callback.
  // FIXME: this function should have "Cold" calling conv,
  // which is not yet implemented.
  if (TrackOrigins) {
    StringRef WarningFnName = Recover ? "__msan_warning_with_origin"
                                      : "__msan_warning_with_origin_noreturn";
    if (!TargetTriple.isSPIROrSPIRV()) {
      WarningFn = M.getOrInsertFunction(
          WarningFnName, TLI.getAttrList(C, {0}, /*Signed=*/false),
          IRB.getVoidTy(), IRB.getInt32Ty());
    } else {
      // __msan_warning_with_origin[_noreturn](
      //   uint32_t origin,
      //   char* file,
      //   unsigned int line,
      //   char* func
      // )
      WarningFn = M.getOrInsertFunction(
          WarningFnName, IRB.getVoidTy(), IRB.getInt32Ty(),
          IRB.getInt8PtrTy(kSpirOffloadConstantAS), IRB.getInt32Ty(),
          IRB.getInt8PtrTy(kSpirOffloadConstantAS));
    }
  } else {
    StringRef WarningFnName =
        Recover ? "__msan_warning" : "__msan_warning_noreturn";
    if (!TargetTriple.isSPIROrSPIRV()) {
      WarningFn = M.getOrInsertFunction(WarningFnName, IRB.getVoidTy());
    } else {
      // __msan_warning[_noreturn](
      //   char* file,
      //   unsigned int line,
      //   char* func
      // )
      WarningFn = M.getOrInsertFunction(
          WarningFnName, IRB.getVoidTy(),
          IRB.getInt8PtrTy(kSpirOffloadConstantAS), IRB.getInt32Ty(),
          IRB.getInt8PtrTy(kSpirOffloadConstantAS));
    }
  }

  // SPIR-V doesn't support TLS variables
  if (!TargetTriple.isSPIROrSPIRV()) {
    // Create the global TLS variables.
    RetvalTLS =
        getOrInsertGlobal(M, "__msan_retval_tls",
                          ArrayType::get(IRB.getInt64Ty(), kRetvalTLSSize / 8));

    RetvalOriginTLS =
        getOrInsertGlobal(M, "__msan_retval_origin_tls", OriginTy);

    ParamTLS =
        getOrInsertGlobal(M, "__msan_param_tls",
                          ArrayType::get(IRB.getInt64Ty(), kParamTLSSize / 8));

    ParamOriginTLS =
        getOrInsertGlobal(M, "__msan_param_origin_tls",
                          ArrayType::get(OriginTy, kParamTLSSize / 4));

    VAArgTLS =
        getOrInsertGlobal(M, "__msan_va_arg_tls",
                          ArrayType::get(IRB.getInt64Ty(), kParamTLSSize / 8));

    VAArgOriginTLS =
        getOrInsertGlobal(M, "__msan_va_arg_origin_tls",
                          ArrayType::get(OriginTy, kParamTLSSize / 4));

    VAArgOverflowSizeTLS =
        getOrInsertGlobal(M, "__msan_va_arg_overflow_size_tls",
                          IRB.getIntPtrTy(M.getDataLayout()));
  }

  for (size_t AccessSizeIndex = 0; AccessSizeIndex < kNumberOfAccessSizes;
       AccessSizeIndex++) {
    unsigned AccessSize = 1 << AccessSizeIndex;
    std::string FunctionName = "__msan_maybe_warning_" + itostr(AccessSize);

    if (!TargetTriple.isSPIROrSPIRV()) {
      MaybeWarningFn[AccessSizeIndex] = M.getOrInsertFunction(
          FunctionName, TLI.getAttrList(C, {0, 1}, /*Signed=*/false),
          IRB.getVoidTy(), IRB.getIntNTy(AccessSize * 8), IRB.getInt32Ty());

      MaybeWarningVarSizeFn = M.getOrInsertFunction(
          "__msan_maybe_warning_N", TLI.getAttrList(C, {}, /*Signed=*/false),
          IRB.getVoidTy(), PtrTy, IRB.getInt64Ty(), IRB.getInt32Ty());

      FunctionName = "__msan_maybe_store_origin_" + itostr(AccessSize);
      MaybeStoreOriginFn[AccessSizeIndex] = M.getOrInsertFunction(
          FunctionName, TLI.getAttrList(C, {0, 2}, /*Signed=*/false),
          IRB.getVoidTy(), IRB.getIntNTy(AccessSize * 8), PtrTy,
          IRB.getInt32Ty());
    } else { // SPIR or SPIR-V
      // __msan_maybe_warning_N(
      //   intN_t status,
      //   uint32_t origin,
      //   char* file,
      //   unsigned int line,
      //   char* func
      // )
      MaybeWarningFn[AccessSizeIndex] = M.getOrInsertFunction(
          FunctionName, TLI.getAttrList(C, {0, 1}, /*Signed=*/false),
          IRB.getVoidTy(), IRB.getIntNTy(AccessSize * 8), IRB.getInt32Ty(),
          IRB.getInt8PtrTy(kSpirOffloadConstantAS), IRB.getInt32Ty(),
          IRB.getInt8PtrTy(kSpirOffloadConstantAS));

      // __msan_maybe_store_origin_N(
      //   intN_t status,
      //   uptr addr,
      //   uint32_t as,
      //   uint32_t origin
      // )
      FunctionName = "__msan_maybe_store_origin_" + itostr(AccessSize);
      MaybeStoreOriginFn[AccessSizeIndex] = M.getOrInsertFunction(
          FunctionName, TLI.getAttrList(C, {0, 2}, /*Signed=*/false),
          IRB.getVoidTy(), IRB.getIntNTy(AccessSize * 8), IntptrTy,
          IRB.getInt32Ty(), IRB.getInt32Ty());
    }
  }

  MsanSetAllocaOriginWithDescriptionFn =
      M.getOrInsertFunction("__msan_set_alloca_origin_with_descr",
                            IRB.getVoidTy(), PtrTy, IntptrTy, PtrTy, PtrTy);
  MsanSetAllocaOriginNoDescriptionFn =
      M.getOrInsertFunction("__msan_set_alloca_origin_no_descr",
                            IRB.getVoidTy(), PtrTy, IntptrTy, PtrTy);
  MsanPoisonStackFn = M.getOrInsertFunction("__msan_poison_stack",
                                            IRB.getVoidTy(), PtrTy, IntptrTy);
}

/// Insert extern declaration of runtime-provided functions and globals.
void MemorySanitizer::initializeCallbacks(Module &M,
                                          const TargetLibraryInfo &TLI) {
  // Only do this once.
  if (CallbacksInitialized)
    return;

  IRBuilder<> IRB(*C);
  // Initialize callbacks that are common for kernel and userspace
  // instrumentation.
  MsanChainOriginFn = M.getOrInsertFunction(
      "__msan_chain_origin",
      TLI.getAttrList(C, {0}, /*Signed=*/false, /*Ret=*/true), IRB.getInt32Ty(),
      IRB.getInt32Ty());
  MsanSetOriginFn = M.getOrInsertFunction(
      "__msan_set_origin", TLI.getAttrList(C, {2}, /*Signed=*/false),
      IRB.getVoidTy(), PtrTy, IntptrTy, IRB.getInt32Ty());
  if (!TargetTriple.isSPIROrSPIRV()) {
    MemmoveFn =
        M.getOrInsertFunction("__msan_memmove", PtrTy, PtrTy, PtrTy, IntptrTy);
    MemcpyFn =
        M.getOrInsertFunction("__msan_memcpy", PtrTy, PtrTy, PtrTy, IntptrTy);
    MemsetFn = M.getOrInsertFunction("__msan_memset",
                                     TLI.getAttrList(C, {1}, /*Signed=*/true),
                                     PtrTy, PtrTy, IRB.getInt32Ty(), IntptrTy);
  } else {
    for (unsigned FirstArgAS = 0; FirstArgAS < kNumberOfAddressSpace;
         FirstArgAS++) {
      const std::string Suffix1 = "_p" + itostr(FirstArgAS);
      PointerType *FirstArgPtrTy = IRB.getPtrTy(FirstArgAS);
      MemsetOffloadFn[FirstArgAS] = M.getOrInsertFunction(
          "__msan_memset" + Suffix1, TLI.getAttrList(C, {1}, /*Signed=*/true),
          FirstArgPtrTy, FirstArgPtrTy, IRB.getInt32Ty(), IntptrTy);

      for (unsigned SecondArgAS = 0; SecondArgAS < kNumberOfAddressSpace;
           SecondArgAS++) {
        const std::string Suffix2 = Suffix1 + "_p" + itostr(SecondArgAS);
        PointerType *SecondArgPtrTy = IRB.getPtrTy(SecondArgAS);
        MemmoveOffloadFn[FirstArgAS][SecondArgAS] =
            M.getOrInsertFunction("__msan_memmove" + Suffix2, FirstArgPtrTy,
                                  FirstArgPtrTy, SecondArgPtrTy, IntptrTy);
        MemcpyOffloadFn[FirstArgAS][SecondArgAS] =
            M.getOrInsertFunction("__msan_memcpy" + Suffix2, FirstArgPtrTy,
                                  FirstArgPtrTy, SecondArgPtrTy, IntptrTy);
      }
    }
  }

  MsanInstrumentAsmStoreFn = M.getOrInsertFunction(
      "__msan_instrument_asm_store", IRB.getVoidTy(), PtrTy, IntptrTy);

  MsanGetShadowFn = M.getOrInsertFunction(
      "__msan_get_shadow", PointerType::get(*C, kSpirOffloadGlobalAS), IntptrTy,
      IRB.getInt32Ty());

  MsanGetOriginFn = M.getOrInsertFunction(
      "__msan_get_origin", PointerType::get(*C, kSpirOffloadGlobalAS), IntptrTy,
      IRB.getInt32Ty());

  if (CompileKernel) {
    createKernelApi(M, TLI);
  } else {
    createUserspaceApi(M, TLI);
  }
  CallbacksInitialized = true;
}

FunctionCallee MemorySanitizer::getKmsanShadowOriginAccessFn(bool isStore,
                                                             int size) {
  FunctionCallee *Fns =
      isStore ? MsanMetadataPtrForStore_1_8 : MsanMetadataPtrForLoad_1_8;
  switch (size) {
  case 1:
    return Fns[0];
  case 2:
    return Fns[1];
  case 4:
    return Fns[2];
  case 8:
    return Fns[3];
  default:
    return nullptr;
  }
}

/// Module-level initialization.
///
/// inserts a call to __msan_init to the module's constructor list.
void MemorySanitizer::initializeModule(Module &M) {
  auto &DL = M.getDataLayout();

  TargetTriple = M.getTargetTriple();

  bool ShadowPassed = ClShadowBase.getNumOccurrences() > 0;
  bool OriginPassed = ClOriginBase.getNumOccurrences() > 0;
  // Check the overrides first
  if (ShadowPassed || OriginPassed) {
    CustomMapParams.AndMask = ClAndMask;
    CustomMapParams.XorMask = ClXorMask;
    CustomMapParams.ShadowBase = ClShadowBase;
    CustomMapParams.OriginBase = ClOriginBase;
    MapParams = &CustomMapParams;
  } else {
    switch (TargetTriple.getOS()) {
    case Triple::FreeBSD:
      switch (TargetTriple.getArch()) {
      case Triple::aarch64:
        MapParams = FreeBSD_ARM_MemoryMapParams.bits64;
        break;
      case Triple::x86_64:
        MapParams = FreeBSD_X86_MemoryMapParams.bits64;
        break;
      case Triple::x86:
        MapParams = FreeBSD_X86_MemoryMapParams.bits32;
        break;
      default:
        report_fatal_error("unsupported architecture");
      }
      break;
    case Triple::NetBSD:
      switch (TargetTriple.getArch()) {
      case Triple::x86_64:
        MapParams = NetBSD_X86_MemoryMapParams.bits64;
        break;
      default:
        report_fatal_error("unsupported architecture");
      }
      break;
    case Triple::Linux:
      switch (TargetTriple.getArch()) {
      case Triple::x86_64:
        MapParams = Linux_X86_MemoryMapParams.bits64;
        break;
      case Triple::x86:
        MapParams = Linux_X86_MemoryMapParams.bits32;
        break;
      case Triple::mips64:
      case Triple::mips64el:
        MapParams = Linux_MIPS_MemoryMapParams.bits64;
        break;
      case Triple::ppc64:
      case Triple::ppc64le:
        MapParams = Linux_PowerPC_MemoryMapParams.bits64;
        break;
      case Triple::systemz:
        MapParams = Linux_S390_MemoryMapParams.bits64;
        break;
      case Triple::aarch64:
      case Triple::aarch64_be:
        MapParams = Linux_ARM_MemoryMapParams.bits64;
        break;
      case Triple::loongarch64:
        MapParams = Linux_LoongArch_MemoryMapParams.bits64;
        break;
      default:
        report_fatal_error("unsupported architecture");
      }
      break;
    case Triple::UnknownOS:
      // NOTE: Support SPIR or SPIRV only, without MapParams
      if (!TargetTriple.isSPIROrSPIRV())
        report_fatal_error("unsupported architecture");
      MapParams = Intel_SPIR_MemoryMapParams.bits64;
      break;
    default:
      report_fatal_error("unsupported operating system");
    }
  }

  C = &(M.getContext());
  IRBuilder<> IRB(*C);
  IntptrTy = IRB.getIntPtrTy(DL);
  OriginTy = IRB.getInt32Ty();
  PtrTy = IRB.getPtrTy();

  ColdCallWeights = MDBuilder(*C).createUnlikelyBranchWeights();
  OriginStoreWeights = MDBuilder(*C).createUnlikelyBranchWeights();

  if (!CompileKernel && !Spirv) {
    if (TrackOrigins)
      M.getOrInsertGlobal("__msan_track_origins", IRB.getInt32Ty(), [&] {
        return new GlobalVariable(
            M, IRB.getInt32Ty(), true, GlobalValue::WeakODRLinkage,
            IRB.getInt32(TrackOrigins), "__msan_track_origins");
      });

    if (Recover)
      M.getOrInsertGlobal("__msan_keep_going", IRB.getInt32Ty(), [&] {
        return new GlobalVariable(M, IRB.getInt32Ty(), true,
                                  GlobalValue::WeakODRLinkage,
                                  IRB.getInt32(Recover), "__msan_keep_going");
      });
  }
}

namespace {

/// A helper class that handles instrumentation of VarArg
/// functions on a particular platform.
///
/// Implementations are expected to insert the instrumentation
/// necessary to propagate argument shadow through VarArg function
/// calls. Visit* methods are called during an InstVisitor pass over
/// the function, and should avoid creating new basic blocks. A new
/// instance of this class is created for each instrumented function.
struct VarArgHelper {
  virtual ~VarArgHelper() = default;

  /// Visit a CallBase.
  virtual void visitCallBase(CallBase &CB, IRBuilder<> &IRB) = 0;

  /// Visit a va_start call.
  virtual void visitVAStartInst(VAStartInst &I) = 0;

  /// Visit a va_copy call.
  virtual void visitVACopyInst(VACopyInst &I) = 0;

  /// Finalize function instrumentation.
  ///
  /// This method is called after visiting all interesting (see above)
  /// instructions in a function.
  virtual void finalizeInstrumentation() = 0;
};

struct MemorySanitizerVisitor;

} // end anonymous namespace

static VarArgHelper *CreateVarArgHelper(Function &Func, MemorySanitizer &Msan,
                                        MemorySanitizerVisitor &Visitor);

static unsigned TypeSizeToSizeIndex(TypeSize TS) {
  if (TS.isScalable())
    // Scalable types unconditionally take slowpaths.
    return kNumberOfAccessSizes;
  unsigned TypeSizeFixed = TS.getFixedValue();
  if (TypeSizeFixed <= 8)
    return 0;
  return Log2_32_Ceil((TypeSizeFixed + 7) / 8);
}

static bool isUnsupportedSPIRAccess(const Value *Addr, Instruction *I) {
  if (isa<Instruction>(Addr) &&
      cast<Instruction>(Addr)->getMetadata(LLVMContext::MD_nosanitize)) {
    return true;
  }

  // Skip SPIR-V built-in varibles
  auto *OrigValue = Addr->stripInBoundsOffsets();
  assert(OrigValue != nullptr);
  if (OrigValue->getName().starts_with("__spirv_BuiltIn"))
    return true;

  // Ignore load/store for target ext type since we can't know exactly what size
  // it is.
  if (auto *SI = dyn_cast<StoreInst>(I))
    if (getTargetExtType(SI->getValueOperand()->getType()) ||
        isJointMatrixAccess(SI->getPointerOperand()))
      return true;

  if (auto *LI = dyn_cast<LoadInst>(I))
    if (getTargetExtType(I->getType()) ||
        isJointMatrixAccess(LI->getPointerOperand()))
      return true;

  Type *PtrTy = cast<PointerType>(Addr->getType()->getScalarType());
  switch (PtrTy->getPointerAddressSpace()) {
  case kSpirOffloadPrivateAS:
    return !ClSpirOffloadPrivates;
  case kSpirOffloadLocalAS:
    return !ClSpirOffloadLocals;
  case kSpirOffloadGenericAS:
    return false;
  }

  return false;
}

static void setNoSanitizedMetadataSPIR(Instruction &I) {
  const Value *Addr = nullptr;
  if (const auto *LI = dyn_cast<LoadInst>(&I))
    Addr = LI->getPointerOperand();
  else if (const auto *SI = dyn_cast<StoreInst>(&I))
    Addr = SI->getPointerOperand();
  else if (const auto *RMW = dyn_cast<AtomicRMWInst>(&I))
    Addr = RMW->getPointerOperand();
  else if (const auto *XCHG = dyn_cast<AtomicCmpXchgInst>(&I))
    Addr = XCHG->getPointerOperand();
  else if (const auto *ASC = dyn_cast<AddrSpaceCastInst>(&I))
    Addr = ASC->getPointerOperand();
  else if (isa<AllocaInst>(&I) && !ClSpirOffloadPrivates)
    I.setNoSanitizeMetadata();
  else if (const auto *CI = dyn_cast<CallInst>(&I)) {
    auto *Func = CI->getCalledFunction();
    if (Func) {
      if (Func->isIntrinsic()) {
        switch (CI->getIntrinsicID()) {
        case Intrinsic::masked_load:
        case Intrinsic::masked_store:
        case Intrinsic::masked_gather:
        case Intrinsic::masked_scatter: {
          bool IsWrite = CI->getType()->isVoidTy();
          // Masked store has an initial operand for the value.
          unsigned OpOffset = IsWrite ? 1 : 0;
          Addr = CI->getOperand(OpOffset);
          break;
        }
        case Intrinsic::masked_expandload:
        case Intrinsic::masked_compressstore: {
          bool IsWrite =
              CI->getIntrinsicID() == Intrinsic::masked_compressstore;
          unsigned OpOffset = IsWrite ? 1 : 0;
          Addr = CI->getOperand(OpOffset);
          break;
        }
        case Intrinsic::lifetime_start:
        case Intrinsic::lifetime_end: {
          I.setNoSanitizeMetadata();
          break;
        }
        }
      } else {
        auto FuncName = Func->getName();
        if (FuncName.contains("__spirv_") &&
            !FuncName.contains("__spirv_GroupAsyncCopy"))
          I.setNoSanitizeMetadata();
      }
    }
  }

  if (Addr && isUnsupportedSPIRAccess(Addr, &I))
    I.setNoSanitizeMetadata();
}

// This is not a general-purpose function, but a helper for demangling
// "__spirv_GroupAsyncCopy" function name
static int getTypeSizeFromManglingName(StringRef Name) {
  auto GetTypeSize = [](const char C) {
    switch (C) {
    case 'a': // signed char
    case 'c': // char
      return 1;
    case 's': // short
      return 2;
    case 'f': // float
    case 'i': // int
      return 4;
    case 'd': // double
    case 'l': // long
      return 8;
    default:
      return 0;
    }
  };

  // Name should always be long enough since it has other unmeaningful chars,
  // it should have at least 6 chars, such as "Dv16_d"
  if (Name.size() < 6)
    return 0;

  // 1. Basic type
  if (Name[0] != 'D')
    return GetTypeSize(Name[0]);

  // 2. Vector type

  // Drop "Dv"
  assert(Name[0] == 'D' && Name[1] == 'v' &&
         "Invalid mangling name for vector type");
  Name = Name.drop_front(2);

  // Vector length
  assert(isDigit(Name[0]) && "Invalid mangling name for vector type");
  int Len = std::stoi(Name.str());
  Name = Name.drop_front(Len >= 10 ? 2 : 1);

  assert(Name[0] == '_' && "Invalid mangling name for vector type");
  Name = Name.drop_front(1);

  int Size = GetTypeSize(Name[0]);
  return Len * Size;
}

namespace {

/// Helper class to attach debug information of the given instruction onto new
/// instructions inserted after.
class NextNodeIRBuilder : public IRBuilder<> {
public:
  explicit NextNodeIRBuilder(Instruction *IP) : IRBuilder<>(IP->getNextNode()) {
    SetCurrentDebugLocation(IP->getDebugLoc());
  }
};

/// This class does all the work for a given function. Store and Load
/// instructions store and load corresponding shadow and origin
/// values. Most instructions propagate shadow from arguments to their
/// return values. Certain instructions (most importantly, BranchInst)
/// test their argument shadow and print reports (with a runtime call) if it's
/// non-zero.
struct MemorySanitizerVisitor : public InstVisitor<MemorySanitizerVisitor> {
  Function &F;
  MemorySanitizer &MS;
  SmallVector<PHINode *, 16> ShadowPHINodes, OriginPHINodes;
  ValueMap<Value *, Value *> ShadowMap, OriginMap;
  std::unique_ptr<VarArgHelper> VAHelper;
  const TargetLibraryInfo *TLI;
  Instruction *FnPrologueEnd;
  SmallVector<Instruction *, 16> Instructions;

  // The following flags disable parts of MSan instrumentation based on
  // exclusion list contents and command-line options.
  bool InsertChecks;
  bool PropagateShadow;
  bool PoisonStack;
  bool PoisonUndef;
  bool PoisonUndefVectors;

  bool SpirOrSpirv;

  struct ShadowOriginAndInsertPoint {
    Value *Shadow;
    Value *Origin;
    Instruction *OrigIns;

    ShadowOriginAndInsertPoint(Value *S, Value *O, Instruction *I)
        : Shadow(S), Origin(O), OrigIns(I) {}
  };
  SmallVector<ShadowOriginAndInsertPoint, 16> InstrumentationList;
  DenseMap<const DILocation *, int> LazyWarningDebugLocationCount;
  bool InstrumentLifetimeStart = ClHandleLifetimeIntrinsics;
  SmallSetVector<AllocaInst *, 16> AllocaSet;
  SmallVector<std::pair<IntrinsicInst *, AllocaInst *>, 16> LifetimeStartList;
  SmallVector<StoreInst *, 16> StoreList;
  int64_t SplittableBlocksCount = 0;

  MemorySanitizerVisitor(Function &F, MemorySanitizer &MS,
                         const TargetLibraryInfo &TLI)
      : F(F), MS(MS), VAHelper(CreateVarArgHelper(F, MS, *this)), TLI(&TLI) {
    bool SanitizeFunction =
        F.hasFnAttribute(Attribute::SanitizeMemory) && !ClDisableChecks;
    InsertChecks = SanitizeFunction;
    PropagateShadow = SanitizeFunction;
    PoisonStack = SanitizeFunction && ClPoisonStack;
    PoisonUndef = SanitizeFunction && ClPoisonUndef;
    PoisonUndefVectors = SanitizeFunction && ClPoisonUndefVectors;
    SpirOrSpirv = Triple(F.getParent()->getTargetTriple()).isSPIROrSPIRV();

    // In the presence of unreachable blocks, we may see Phi nodes with
    // incoming nodes from such blocks. Since InstVisitor skips unreachable
    // blocks, such nodes will not have any shadow value associated with them.
    // It's easier to remove unreachable blocks than deal with missing shadow.
    removeUnreachableBlocks(F);

    MS.initializeCallbacks(*F.getParent(), TLI);
    FnPrologueEnd =
        IRBuilder<>(&F.getEntryBlock(), F.getEntryBlock().getFirstNonPHIIt())
            .CreateIntrinsic(Intrinsic::donothing, {});

    if (MS.CompileKernel) {
      IRBuilder<> IRB(FnPrologueEnd);
      insertKmsanPrologue(IRB);
    }

    LLVM_DEBUG(if (!InsertChecks) dbgs()
               << "MemorySanitizer is not inserting checks into '"
               << F.getName() << "'\n");
  }

  bool instrumentWithCalls(Value *V) {
    // Constants likely will be eliminated by follow-up passes.
    if (isa<Constant>(V))
      return false;
    ++SplittableBlocksCount;
    return ClInstrumentationWithCallThreshold >= 0 &&
           SplittableBlocksCount > ClInstrumentationWithCallThreshold;
  }

  bool isInPrologue(Instruction &I) {
    return I.getParent() == FnPrologueEnd->getParent() &&
           (&I == FnPrologueEnd || I.comesBefore(FnPrologueEnd));
  }

  // Creates a new origin and records the stack trace. In general we can call
  // this function for any origin manipulation we like. However it will cost
  // runtime resources. So use this wisely only if it can provide additional
  // information helpful to a user.
  Value *updateOrigin(Value *V, IRBuilder<> &IRB) {
    if (MS.TrackOrigins <= 1)
      return V;
    return IRB.CreateCall(MS.MsanChainOriginFn, V);
  }

  Value *originToIntptr(IRBuilder<> &IRB, Value *Origin) {
    const DataLayout &DL = F.getDataLayout();
    unsigned IntptrSize = DL.getTypeStoreSize(MS.IntptrTy);
    if (IntptrSize == kOriginSize)
      return Origin;
    assert(IntptrSize == kOriginSize * 2);
    Origin = IRB.CreateIntCast(Origin, MS.IntptrTy, /* isSigned */ false);
    return IRB.CreateOr(Origin, IRB.CreateShl(Origin, kOriginSize * 8));
  }

  /// Fill memory range with the given origin value.
  void paintOrigin(IRBuilder<> &IRB, Value *Origin, Value *OriginPtr,
                   TypeSize TS, Align Alignment) {
    const DataLayout &DL = F.getDataLayout();
    const Align IntptrAlignment = DL.getABITypeAlign(MS.IntptrTy);
    unsigned IntptrSize = DL.getTypeStoreSize(MS.IntptrTy);
    assert(IntptrAlignment >= kMinOriginAlignment);
    assert(IntptrSize >= kOriginSize);

    // Note: The loop based formation works for fixed length vectors too,
    // however we prefer to unroll and specialize alignment below.
    if (TS.isScalable()) {
      Value *Size = IRB.CreateTypeSize(MS.IntptrTy, TS);
      Value *RoundUp =
          IRB.CreateAdd(Size, ConstantInt::get(MS.IntptrTy, kOriginSize - 1));
      Value *End =
          IRB.CreateUDiv(RoundUp, ConstantInt::get(MS.IntptrTy, kOriginSize));
      auto [InsertPt, Index] =
          SplitBlockAndInsertSimpleForLoop(End, IRB.GetInsertPoint());
      IRB.SetInsertPoint(InsertPt);

      Value *GEP = IRB.CreateGEP(MS.OriginTy, OriginPtr, Index);
      IRB.CreateAlignedStore(Origin, GEP, kMinOriginAlignment);
      return;
    }

    unsigned Size = TS.getFixedValue();

    unsigned Ofs = 0;
    Align CurrentAlignment = Alignment;
    if (Alignment >= IntptrAlignment && IntptrSize > kOriginSize) {
      Value *IntptrOrigin = originToIntptr(IRB, Origin);
      Value *IntptrOriginPtr = IRB.CreatePointerCast(
          OriginPtr,
          !SpirOrSpirv ? MS.PtrTy : IRB.getPtrTy(kSpirOffloadGlobalAS));
      for (unsigned i = 0; i < Size / IntptrSize; ++i) {
        Value *Ptr = i ? IRB.CreateConstGEP1_32(MS.IntptrTy, IntptrOriginPtr, i)
                       : IntptrOriginPtr;
        IRB.CreateAlignedStore(IntptrOrigin, Ptr, CurrentAlignment);
        Ofs += IntptrSize / kOriginSize;
        CurrentAlignment = IntptrAlignment;
      }
    }

    for (unsigned i = Ofs; i < (Size + kOriginSize - 1) / kOriginSize; ++i) {
      Value *GEP =
          i ? IRB.CreateConstGEP1_32(MS.OriginTy, OriginPtr, i) : OriginPtr;
      IRB.CreateAlignedStore(Origin, GEP, CurrentAlignment);
      CurrentAlignment = kMinOriginAlignment;
    }
  }

  void storeOrigin(IRBuilder<> &IRB, Value *Addr, Value *Shadow, Value *Origin,
                   Value *OriginPtr, Align Alignment) {
    const DataLayout &DL = F.getDataLayout();
    const Align OriginAlignment = std::max(kMinOriginAlignment, Alignment);
    TypeSize StoreSize = DL.getTypeStoreSize(Shadow->getType());
    // ZExt cannot convert between vector and scalar
    Value *ConvertedShadow = convertShadowToScalar(Shadow, IRB);
    if (auto *ConstantShadow = dyn_cast<Constant>(ConvertedShadow)) {
      if (!ClCheckConstantShadow || ConstantShadow->isZeroValue()) {
        // Origin is not needed: value is initialized or const shadow is
        // ignored.
        return;
      }
      if (llvm::isKnownNonZero(ConvertedShadow, DL)) {
        // Copy origin as the value is definitely uninitialized.
        paintOrigin(IRB, updateOrigin(Origin, IRB), OriginPtr, StoreSize,
                    OriginAlignment);
        return;
      }
      // Fallback to runtime check, which still can be optimized out later.
    }

    TypeSize TypeSizeInBits = DL.getTypeSizeInBits(ConvertedShadow->getType());
    unsigned SizeIndex = TypeSizeToSizeIndex(TypeSizeInBits);
    if (instrumentWithCalls(ConvertedShadow) &&
        SizeIndex < kNumberOfAccessSizes && !MS.CompileKernel) {
      FunctionCallee Fn = MS.MaybeStoreOriginFn[SizeIndex];
      Value *ConvertedShadow2 =
          IRB.CreateZExt(ConvertedShadow, IRB.getIntNTy(8 * (1 << SizeIndex)));
      if (!SpirOrSpirv) {
        CallBase *CB = IRB.CreateCall(Fn, {ConvertedShadow2, Addr, Origin});
        CB->addParamAttr(0, Attribute::ZExt);
        CB->addParamAttr(2, Attribute::ZExt);
      } else {
        Value *AddrInt = IRB.CreatePtrToInt(Addr, IRB.getIntPtrTy(DL));
        Value *AS = ConstantInt::get(IRB.getInt32Ty(),
                                     Addr->getType()->getPointerAddressSpace());
        CallBase *CB =
            IRB.CreateCall(Fn, {ConvertedShadow2, AddrInt, AS, Origin});
        CB->addParamAttr(0, Attribute::ZExt);
        CB->addParamAttr(3, Attribute::ZExt);
      }
    } else {
      Value *Cmp = convertToBool(ConvertedShadow, IRB, "_mscmp");
      Instruction *CheckTerm = SplitBlockAndInsertIfThen(
          Cmp, &*IRB.GetInsertPoint(), false, MS.OriginStoreWeights);
      IRBuilder<> IRBNew(CheckTerm);
      paintOrigin(IRBNew, updateOrigin(Origin, IRBNew), OriginPtr, StoreSize,
                  OriginAlignment);
    }
  }

  void materializeStores() {
    for (StoreInst *SI : StoreList) {
      IRBuilder<> IRB(SI);
      Value *Val = SI->getValueOperand();
      Value *Addr = SI->getPointerOperand();
      Value *Shadow = SI->isAtomic() ? getCleanShadow(Val) : getShadow(Val);
      Value *ShadowPtr, *OriginPtr;
      Type *ShadowTy = Shadow->getType();
      const Align Alignment = SI->getAlign();
      const Align OriginAlignment = std::max(kMinOriginAlignment, Alignment);
      std::tie(ShadowPtr, OriginPtr) =
          getShadowOriginPtr(Addr, IRB, ShadowTy, Alignment, /*isStore*/ true);

      [[maybe_unused]] StoreInst *NewSI =
          IRB.CreateAlignedStore(Shadow, ShadowPtr, Alignment);
      LLVM_DEBUG(dbgs() << "  STORE: " << *NewSI << "\n");

      if (SI->isAtomic())
        SI->setOrdering(addReleaseOrdering(SI->getOrdering()));

      if (MS.TrackOrigins && !SI->isAtomic())
        storeOrigin(IRB, Addr, Shadow, getOrigin(Val), OriginPtr,
                    OriginAlignment);
    }
  }

  // Returns true if Debug Location corresponds to multiple warnings.
  bool shouldDisambiguateWarningLocation(const DebugLoc &DebugLoc) {
    if (MS.TrackOrigins < 2)
      return false;

    if (LazyWarningDebugLocationCount.empty())
      for (const auto &I : InstrumentationList)
        ++LazyWarningDebugLocationCount[I.OrigIns->getDebugLoc()];

    return LazyWarningDebugLocationCount[DebugLoc] >= ClDisambiguateWarning;
  }

  void appendDebugInfoToArgs(IRBuilder<> &IRB, SmallVectorImpl<Value *> &Args) {
    auto &C = IRB.getContext();
    auto DebugLoc = IRB.getCurrentDebugLocation();

    // SPIR constant address space
    auto *ConstASPtrTy = PointerType::get(C, kSpirOffloadConstantAS);

    // file name and line number
    if (DebugLoc) {
      llvm::SmallString<128> Source = DebugLoc->getDirectory();
      sys::path::append(Source, DebugLoc->getFilename());
      auto *FileNameGV = MS.Spirv.getOrCreateGlobalString(
          "__msan_file", Source, kSpirOffloadConstantAS);
      Args.push_back(ConstantExpr::getPointerCast(FileNameGV, ConstASPtrTy));
      Args.push_back(ConstantInt::get(Type::getInt32Ty(C), DebugLoc.getLine()));
    } else {
      Args.push_back(ConstantPointerNull::get(ConstASPtrTy));
      Args.push_back(ConstantInt::get(Type::getInt32Ty(C), 0));
    }

    // function name
    auto FuncName = F.getName();
    auto *FuncNameGV = MS.Spirv.getOrCreateGlobalString(
        "__msan_func", demangle(FuncName), kSpirOffloadConstantAS);
    Args.push_back(ConstantExpr::getPointerCast(FuncNameGV, ConstASPtrTy));
  }

  /// Helper function to insert a warning at IRB's current insert point.
  void insertWarningFn(IRBuilder<> &IRB, Value *Origin) {
    if (!Origin)
      Origin = (Value *)IRB.getInt32(0);
    assert(Origin->getType()->isIntegerTy());

    if (shouldDisambiguateWarningLocation(IRB.getCurrentDebugLocation())) {
      // Try to create additional origin with debug info of the last origin
      // instruction. It may provide additional information to the user.
      if (Instruction *OI = dyn_cast_or_null<Instruction>(Origin)) {
        assert(MS.TrackOrigins);
        auto NewDebugLoc = OI->getDebugLoc();
        // Origin update with missing or the same debug location provides no
        // additional value.
        if (NewDebugLoc && NewDebugLoc != IRB.getCurrentDebugLocation()) {
          // Insert update just before the check, so we call runtime only just
          // before the report.
          IRBuilder<> IRBOrigin(&*IRB.GetInsertPoint());
          IRBOrigin.SetCurrentDebugLocation(NewDebugLoc);
          Origin = updateOrigin(Origin, IRBOrigin);
        }
      }
    }

    if (!SpirOrSpirv) {
      if (MS.CompileKernel || MS.TrackOrigins)
        IRB.CreateCall(MS.WarningFn, Origin)->setCannotMerge();
      else
        IRB.CreateCall(MS.WarningFn)->setCannotMerge();
    } else { // SPIR or SPIR-V
      SmallVector<Value *, 3> Args;
      if (MS.TrackOrigins)
        Args.push_back(Origin);
      appendDebugInfoToArgs(IRB, Args);
      IRB.CreateCall(MS.WarningFn, Args)->setCannotMerge();
    }
    // FIXME: Insert UnreachableInst if !MS.Recover?
    // This may invalidate some of the following checks and needs to be done
    // at the very end.
  }

  void materializeOneCheck(IRBuilder<> &IRB, Value *ConvertedShadow,
                           Value *Origin) {
    const DataLayout &DL = F.getDataLayout();
    TypeSize TypeSizeInBits = DL.getTypeSizeInBits(ConvertedShadow->getType());
    unsigned SizeIndex = TypeSizeToSizeIndex(TypeSizeInBits);
    if (instrumentWithCalls(ConvertedShadow) && !MS.CompileKernel &&
        // SpirOrSpirv does not handle !(SizeIndex < kNumberOfAccessSizes) cases
        (!SpirOrSpirv || SizeIndex < kNumberOfAccessSizes)) {
      // ZExt cannot convert between vector and scalar
      ConvertedShadow = convertShadowToScalar(ConvertedShadow, IRB);
      Value *ConvertedShadow2 =
          IRB.CreateZExt(ConvertedShadow, IRB.getIntNTy(8 * (1 << SizeIndex)));
      if (!SpirOrSpirv) {
        if (SizeIndex < kNumberOfAccessSizes) {
          FunctionCallee Fn = MS.MaybeWarningFn[SizeIndex];
          CallBase *CB = IRB.CreateCall(
              Fn,
              {ConvertedShadow2,
               MS.TrackOrigins && Origin ? Origin : (Value *)IRB.getInt32(0)});
          CB->addParamAttr(0, Attribute::ZExt);
          CB->addParamAttr(1, Attribute::ZExt);
        } else {
          FunctionCallee Fn = MS.MaybeWarningVarSizeFn;
          Value *ShadowAlloca =
              IRB.CreateAlloca(ConvertedShadow2->getType(), 0u);
          IRB.CreateStore(ConvertedShadow2, ShadowAlloca);
          unsigned ShadowSize =
              DL.getTypeAllocSize(ConvertedShadow2->getType());
          CallBase *CB = IRB.CreateCall(
              Fn,
              {ShadowAlloca, ConstantInt::get(IRB.getInt64Ty(), ShadowSize),
               MS.TrackOrigins && Origin ? Origin : (Value *)IRB.getInt32(0)});
          CB->addParamAttr(1, Attribute::ZExt);
          CB->addParamAttr(2, Attribute::ZExt);
        }
      } else { // SPIR or SPIR-V
        // Pass the pointer of shadow memory to the report function
        FunctionCallee Fn = MS.MaybeWarningFn[SizeIndex];
        SmallVector<Value *, 5> Args = {
            ConvertedShadow2,
            MS.TrackOrigins && Origin ? Origin : (Value *)IRB.getInt32(0)};
        appendDebugInfoToArgs(IRB, Args);
        CallBase *CB = IRB.CreateCall(Fn, Args);
        CB->addParamAttr(0, Attribute::ZExt);
        CB->addParamAttr(1, Attribute::ZExt);
      }
    } else {
      Value *Cmp = convertToBool(ConvertedShadow, IRB, "_mscmp");
      Instruction *CheckTerm = SplitBlockAndInsertIfThen(
          Cmp, &*IRB.GetInsertPoint(),
          /* Unreachable */ SpirOrSpirv ? false : !MS.Recover,
          MS.ColdCallWeights);

      IRB.SetInsertPoint(CheckTerm);
      insertWarningFn(IRB, Origin);
      LLVM_DEBUG(dbgs() << "  CHECK: " << *Cmp << "\n");
    }
  }

  void materializeInstructionChecks(
      ArrayRef<ShadowOriginAndInsertPoint> InstructionChecks) {
    const DataLayout &DL = F.getDataLayout();
    // Disable combining in some cases. TrackOrigins checks each shadow to pick
    // correct origin.
    bool Combine = !MS.TrackOrigins;
    Instruction *Instruction = InstructionChecks.front().OrigIns;
    Value *Shadow = nullptr;
    for (const auto &ShadowData : InstructionChecks) {
      assert(ShadowData.OrigIns == Instruction);
      IRBuilder<> IRB(Instruction);

      Value *ConvertedShadow = ShadowData.Shadow;

      if (auto *ConstantShadow = dyn_cast<Constant>(ConvertedShadow)) {
        if (!ClCheckConstantShadow || ConstantShadow->isZeroValue()) {
          // Skip, value is initialized or const shadow is ignored.
          continue;
        }
        if (llvm::isKnownNonZero(ConvertedShadow, DL)) {
          // Report as the value is definitely uninitialized.
          insertWarningFn(IRB, ShadowData.Origin);
          if (!MS.Recover)
            return; // Always fail and stop here, not need to check the rest.
          // Skip entire instruction,
          continue;
        }
        // Fallback to runtime check, which still can be optimized out later.
      }

      if (!Combine) {
        materializeOneCheck(IRB, ConvertedShadow, ShadowData.Origin);
        continue;
      }

      if (!Shadow) {
        Shadow = ConvertedShadow;
        continue;
      }

      Shadow = convertToBool(Shadow, IRB, "_mscmp");
      ConvertedShadow = convertToBool(ConvertedShadow, IRB, "_mscmp");
      Shadow = IRB.CreateOr(Shadow, ConvertedShadow, "_msor");
    }

    if (Shadow) {
      assert(Combine);
      IRBuilder<> IRB(Instruction);
      materializeOneCheck(IRB, Shadow, nullptr);
    }
  }

  void materializeChecks() {
#ifndef NDEBUG
    // For assert below.
    SmallPtrSet<Instruction *, 16> Done;
#endif

    for (auto I = InstrumentationList.begin();
         I != InstrumentationList.end();) {
      auto OrigIns = I->OrigIns;
      // Checks are grouped by the original instruction. We call all
      // `insertShadowCheck` for an instruction at once.
      assert(Done.insert(OrigIns).second);
      auto J = std::find_if(I + 1, InstrumentationList.end(),
                            [OrigIns](const ShadowOriginAndInsertPoint &R) {
                              return OrigIns != R.OrigIns;
                            });
      // Process all checks of instruction at once.
      materializeInstructionChecks(ArrayRef<ShadowOriginAndInsertPoint>(I, J));
      I = J;
    }

    LLVM_DEBUG(dbgs() << "DONE:\n" << F);
  }

  // Returns the last instruction in the new prologue
  void insertKmsanPrologue(IRBuilder<> &IRB) {
    Value *ContextState = IRB.CreateCall(MS.MsanGetContextStateFn, {});
    Constant *Zero = IRB.getInt32(0);
    MS.ParamTLS = IRB.CreateGEP(MS.MsanContextStateTy, ContextState,
                                {Zero, IRB.getInt32(0)}, "param_shadow");
    MS.RetvalTLS = IRB.CreateGEP(MS.MsanContextStateTy, ContextState,
                                 {Zero, IRB.getInt32(1)}, "retval_shadow");
    MS.VAArgTLS = IRB.CreateGEP(MS.MsanContextStateTy, ContextState,
                                {Zero, IRB.getInt32(2)}, "va_arg_shadow");
    MS.VAArgOriginTLS = IRB.CreateGEP(MS.MsanContextStateTy, ContextState,
                                      {Zero, IRB.getInt32(3)}, "va_arg_origin");
    MS.VAArgOverflowSizeTLS =
        IRB.CreateGEP(MS.MsanContextStateTy, ContextState,
                      {Zero, IRB.getInt32(4)}, "va_arg_overflow_size");
    MS.ParamOriginTLS = IRB.CreateGEP(MS.MsanContextStateTy, ContextState,
                                      {Zero, IRB.getInt32(5)}, "param_origin");
    MS.RetvalOriginTLS =
        IRB.CreateGEP(MS.MsanContextStateTy, ContextState,
                      {Zero, IRB.getInt32(6)}, "retval_origin");
    if (MS.TargetTriple.getArch() == Triple::systemz)
      MS.MsanMetadataAlloca = IRB.CreateAlloca(MS.MsanMetadata, 0u);
  }

  /// Add MemorySanitizer instrumentation to a function.
  bool runOnFunction() {
    // Iterate all BBs in depth-first order and create shadow instructions
    // for all instructions (where applicable).
    // For PHI nodes we create dummy shadow PHIs which will be finalized later.
    for (BasicBlock *BB : depth_first(FnPrologueEnd->getParent()))
      visit(*BB);

    // `visit` above only collects instructions. Process them after iterating
    // CFG to avoid requirement on CFG transformations.
    for (Instruction *I : Instructions)
      InstVisitor<MemorySanitizerVisitor>::visit(*I);

    // Finalize PHI nodes.
    for (PHINode *PN : ShadowPHINodes) {
      PHINode *PNS = cast<PHINode>(getShadow(PN));
      PHINode *PNO = MS.TrackOrigins ? cast<PHINode>(getOrigin(PN)) : nullptr;
      size_t NumValues = PN->getNumIncomingValues();
      for (size_t v = 0; v < NumValues; v++) {
        PNS->addIncoming(getShadow(PN, v), PN->getIncomingBlock(v));
        if (PNO)
          PNO->addIncoming(getOrigin(PN, v), PN->getIncomingBlock(v));
      }
    }

    VAHelper->finalizeInstrumentation();

    // Poison llvm.lifetime.start intrinsics, if we haven't fallen back to
    // instrumenting only allocas.
    if (InstrumentLifetimeStart) {
      for (auto Item : LifetimeStartList) {
        instrumentAlloca(*Item.second, Item.first);
        AllocaSet.remove(Item.second);
      }
    }
    // Poison the allocas for which we didn't instrument the corresponding
    // lifetime intrinsics.
    for (AllocaInst *AI : AllocaSet)
      instrumentAlloca(*AI);

    // Insert shadow value checks.
    materializeChecks();

    // Delayed instrumentation of StoreInst.
    // This may not add new address checks.
    materializeStores();

    // Fix unexpected llvm intrinsic
    if (SpirOrSpirv)
      FnPrologueEnd->eraseFromParent();

    return true;
  }

  /// Compute the shadow type that corresponds to a given Value.
  Type *getShadowTy(Value *V) { return getShadowTy(V->getType()); }

  /// Compute the shadow type that corresponds to a given Type.
  Type *getShadowTy(Type *OrigTy) {
    if (!OrigTy->isSized()) {
      return nullptr;
    }
    // For integer type, shadow is the same as the original type.
    // This may return weird-sized types like i1.
    if (IntegerType *IT = dyn_cast<IntegerType>(OrigTy))
      return IT;
    const DataLayout &DL = F.getDataLayout();
    if (VectorType *VT = dyn_cast<VectorType>(OrigTy)) {
      uint32_t EltSize = DL.getTypeSizeInBits(VT->getElementType());
      return VectorType::get(IntegerType::get(*MS.C, EltSize),
                             VT->getElementCount());
    }
    if (ArrayType *AT = dyn_cast<ArrayType>(OrigTy)) {
      return ArrayType::get(getShadowTy(AT->getElementType()),
                            AT->getNumElements());
    }
    if (StructType *ST = dyn_cast<StructType>(OrigTy)) {
      SmallVector<Type *, 4> Elements;
      for (unsigned i = 0, n = ST->getNumElements(); i < n; i++)
        Elements.push_back(getShadowTy(ST->getElementType(i)));
      StructType *Res = StructType::get(*MS.C, Elements, ST->isPacked());
      LLVM_DEBUG(dbgs() << "getShadowTy: " << *ST << " ===> " << *Res << "\n");
      return Res;
    }
    uint32_t TypeSize = DL.getTypeSizeInBits(OrigTy);
    return IntegerType::get(*MS.C, TypeSize);
  }

  /// Extract combined shadow of struct elements as a bool
  Value *collapseStructShadow(StructType *Struct, Value *Shadow,
                              IRBuilder<> &IRB) {
    Value *FalseVal = IRB.getIntN(/* width */ 1, /* value */ 0);
    Value *Aggregator = FalseVal;

    for (unsigned Idx = 0; Idx < Struct->getNumElements(); Idx++) {
      // Combine by ORing together each element's bool shadow
      Value *ShadowItem = IRB.CreateExtractValue(Shadow, Idx);
      Value *ShadowBool = convertToBool(ShadowItem, IRB);

      if (Aggregator != FalseVal)
        Aggregator = IRB.CreateOr(Aggregator, ShadowBool);
      else
        Aggregator = ShadowBool;
    }

    return Aggregator;
  }

  // Extract combined shadow of array elements
  Value *collapseArrayShadow(ArrayType *Array, Value *Shadow,
                             IRBuilder<> &IRB) {
    if (!Array->getNumElements())
      return IRB.getIntN(/* width */ 1, /* value */ 0);

    Value *FirstItem = IRB.CreateExtractValue(Shadow, 0);
    Value *Aggregator = convertShadowToScalar(FirstItem, IRB);

    for (unsigned Idx = 1; Idx < Array->getNumElements(); Idx++) {
      Value *ShadowItem = IRB.CreateExtractValue(Shadow, Idx);
      Value *ShadowInner = convertShadowToScalar(ShadowItem, IRB);
      Aggregator = IRB.CreateOr(Aggregator, ShadowInner);
    }
    return Aggregator;
  }

  /// Convert a shadow value to it's flattened variant. The resulting
  /// shadow may not necessarily have the same bit width as the input
  /// value, but it will always be comparable to zero.
  Value *convertShadowToScalar(Value *V, IRBuilder<> &IRB) {
    if (StructType *Struct = dyn_cast<StructType>(V->getType()))
      return collapseStructShadow(Struct, V, IRB);
    if (ArrayType *Array = dyn_cast<ArrayType>(V->getType()))
      return collapseArrayShadow(Array, V, IRB);
    if (isa<VectorType>(V->getType())) {
      if (isa<ScalableVectorType>(V->getType()))
        return convertShadowToScalar(IRB.CreateOrReduce(V), IRB);
      unsigned BitWidth =
          V->getType()->getPrimitiveSizeInBits().getFixedValue();
      return IRB.CreateBitCast(V, IntegerType::get(*MS.C, BitWidth));
    }
    return V;
  }

  // Convert a scalar value to an i1 by comparing with 0
  Value *convertToBool(Value *V, IRBuilder<> &IRB, const Twine &name = "") {
    Type *VTy = V->getType();
    if (!VTy->isIntegerTy())
      return convertToBool(convertShadowToScalar(V, IRB), IRB, name);
    if (VTy->getIntegerBitWidth() == 1)
      // Just converting a bool to a bool, so do nothing.
      return V;
    return IRB.CreateICmpNE(V, ConstantInt::get(VTy, 0), name);
  }

  Type *ptrToIntPtrType(Type *PtrTy) const {
    if (VectorType *VectTy = dyn_cast<VectorType>(PtrTy)) {
      return VectorType::get(ptrToIntPtrType(VectTy->getElementType()),
                             VectTy->getElementCount());
    }
    assert(PtrTy->isIntOrPtrTy());
    return MS.IntptrTy;
  }

  Type *getPtrToShadowPtrType(Type *IntPtrTy, Type *ShadowTy,
                              unsigned int AddressSapce = 0) const {
    if (VectorType *VectTy = dyn_cast<VectorType>(IntPtrTy)) {
      return VectorType::get(
          getPtrToShadowPtrType(VectTy->getElementType(), ShadowTy),
          VectTy->getElementCount());
    }
    assert(IntPtrTy == MS.IntptrTy);
    return PointerType::get(*MS.C, AddressSapce);
  }

  Constant *constToIntPtr(Type *IntPtrTy, uint64_t C) const {
    if (VectorType *VectTy = dyn_cast<VectorType>(IntPtrTy)) {
      return ConstantVector::getSplat(
          VectTy->getElementCount(),
          constToIntPtr(VectTy->getElementType(), C));
    }
    assert(IntPtrTy == MS.IntptrTy);
    return ConstantInt::get(MS.IntptrTy, C);
  }

  /// Returns the integer shadow offset that corresponds to a given
  /// application address, whereby:
  ///
  ///     Offset = (Addr & ~AndMask) ^ XorMask
  ///     Shadow = ShadowBase + Offset
  ///     Origin = (OriginBase + Offset) & ~Alignment
  ///
  /// Note: for efficiency, many shadow mappings only require use the XorMask
  ///       and OriginBase; the AndMask and ShadowBase are often zero.
  Value *getShadowPtrOffset(Value *Addr, IRBuilder<> &IRB) {
    Type *IntptrTy = ptrToIntPtrType(Addr->getType());
    Value *OffsetLong = IRB.CreatePointerCast(Addr, IntptrTy);

    if (uint64_t AndMask = MS.MapParams->AndMask)
      OffsetLong = IRB.CreateAnd(OffsetLong, constToIntPtr(IntptrTy, ~AndMask));

    if (uint64_t XorMask = MS.MapParams->XorMask)
      OffsetLong = IRB.CreateXor(OffsetLong, constToIntPtr(IntptrTy, XorMask));
    return OffsetLong;
  }

  /// Compute the shadow and origin addresses corresponding to a given
  /// application address.
  ///
  /// Shadow = ShadowBase + Offset
  /// Origin = (OriginBase + Offset) & ~3ULL
  /// Addr can be a ptr or <N x ptr>. In both cases ShadowTy the shadow type of
  /// a single pointee.
  /// Returns <shadow_ptr, origin_ptr> or <<N x shadow_ptr>, <N x origin_ptr>>.
  std::pair<Value *, Value *>
  getShadowOriginPtrUserspace(Value *Addr, IRBuilder<> &IRB, Type *ShadowTy,
                              MaybeAlign Alignment) {
    if (SpirOrSpirv) {
      unsigned int AS = Addr->getType()->getPointerAddressSpace();
      Type *IntptrTy = ptrToIntPtrType(Addr->getType());
      Value *ShadowLong = IRB.CreatePointerCast(Addr, IntptrTy);
      Value *ShadowPtr =
          IRB.CreateCall(MS.MsanGetShadowFn, {ShadowLong, IRB.getInt32(AS)});
      Value *OriginPtr = nullptr;
      if (MS.TrackOrigins) {
        OriginPtr =
            IRB.CreateCall(MS.MsanGetOriginFn, {ShadowLong, IRB.getInt32(AS)});
      }
      return std::make_pair(ShadowPtr, OriginPtr);
    }

    VectorType *VectTy = dyn_cast<VectorType>(Addr->getType());
    if (!VectTy) {
      assert(Addr->getType()->isPointerTy());
    } else {
      assert(VectTy->getElementType()->isPointerTy());
    }
    Type *IntptrTy = ptrToIntPtrType(Addr->getType());
    Value *ShadowOffset = getShadowPtrOffset(Addr, IRB);
    Value *ShadowLong = ShadowOffset;
    if (uint64_t ShadowBase = MS.MapParams->ShadowBase) {
      ShadowLong =
          IRB.CreateAdd(ShadowLong, constToIntPtr(IntptrTy, ShadowBase));
    }
    Value *ShadowPtr = IRB.CreateIntToPtr(
        ShadowLong, getPtrToShadowPtrType(IntptrTy, ShadowTy));

    Value *OriginPtr = nullptr;
    if (MS.TrackOrigins) {
      Value *OriginLong = ShadowOffset;
      uint64_t OriginBase = MS.MapParams->OriginBase;
      if (OriginBase != 0)
        OriginLong =
            IRB.CreateAdd(OriginLong, constToIntPtr(IntptrTy, OriginBase));
      if (!Alignment || *Alignment < kMinOriginAlignment) {
        uint64_t Mask = kMinOriginAlignment.value() - 1;
        OriginLong = IRB.CreateAnd(OriginLong, constToIntPtr(IntptrTy, ~Mask));
      }
      OriginPtr = IRB.CreateIntToPtr(
          OriginLong, getPtrToShadowPtrType(IntptrTy, MS.OriginTy));
    }
    return std::make_pair(ShadowPtr, OriginPtr);
  }

  template <typename... ArgsTy>
  Value *createMetadataCall(IRBuilder<> &IRB, FunctionCallee Callee,
                            ArgsTy... Args) {
    if (MS.TargetTriple.getArch() == Triple::systemz) {
      IRB.CreateCall(Callee,
                     {MS.MsanMetadataAlloca, std::forward<ArgsTy>(Args)...});
      return IRB.CreateLoad(MS.MsanMetadata, MS.MsanMetadataAlloca);
    }

    return IRB.CreateCall(Callee, {std::forward<ArgsTy>(Args)...});
  }

  std::pair<Value *, Value *> getShadowOriginPtrKernelNoVec(Value *Addr,
                                                            IRBuilder<> &IRB,
                                                            Type *ShadowTy,
                                                            bool isStore) {
    Value *ShadowOriginPtrs;
    const DataLayout &DL = F.getDataLayout();
    TypeSize Size = DL.getTypeStoreSize(ShadowTy);

    FunctionCallee Getter = MS.getKmsanShadowOriginAccessFn(isStore, Size);
    Value *AddrCast = IRB.CreatePointerCast(Addr, MS.PtrTy);
    if (Getter) {
      ShadowOriginPtrs = createMetadataCall(IRB, Getter, AddrCast);
    } else {
      Value *SizeVal = ConstantInt::get(MS.IntptrTy, Size);
      ShadowOriginPtrs = createMetadataCall(
          IRB,
          isStore ? MS.MsanMetadataPtrForStoreN : MS.MsanMetadataPtrForLoadN,
          AddrCast, SizeVal);
    }
    Value *ShadowPtr = IRB.CreateExtractValue(ShadowOriginPtrs, 0);
    ShadowPtr = IRB.CreatePointerCast(ShadowPtr, MS.PtrTy);
    Value *OriginPtr = IRB.CreateExtractValue(ShadowOriginPtrs, 1);

    return std::make_pair(ShadowPtr, OriginPtr);
  }

  /// Addr can be a ptr or <N x ptr>. In both cases ShadowTy the shadow type of
  /// a single pointee.
  /// Returns <shadow_ptr, origin_ptr> or <<N x shadow_ptr>, <N x origin_ptr>>.
  std::pair<Value *, Value *> getShadowOriginPtrKernel(Value *Addr,
                                                       IRBuilder<> &IRB,
                                                       Type *ShadowTy,
                                                       bool isStore) {
    VectorType *VectTy = dyn_cast<VectorType>(Addr->getType());
    if (!VectTy) {
      assert(Addr->getType()->isPointerTy());
      return getShadowOriginPtrKernelNoVec(Addr, IRB, ShadowTy, isStore);
    }

    // TODO: Support callbacs with vectors of addresses.
    unsigned NumElements = cast<FixedVectorType>(VectTy)->getNumElements();
    Value *ShadowPtrs = ConstantInt::getNullValue(
        FixedVectorType::get(IRB.getPtrTy(), NumElements));
    Value *OriginPtrs = nullptr;
    if (MS.TrackOrigins)
      OriginPtrs = ConstantInt::getNullValue(
          FixedVectorType::get(IRB.getPtrTy(), NumElements));
    for (unsigned i = 0; i < NumElements; ++i) {
      Value *OneAddr =
          IRB.CreateExtractElement(Addr, ConstantInt::get(IRB.getInt32Ty(), i));
      auto [ShadowPtr, OriginPtr] =
          getShadowOriginPtrKernelNoVec(OneAddr, IRB, ShadowTy, isStore);

      ShadowPtrs = IRB.CreateInsertElement(
          ShadowPtrs, ShadowPtr, ConstantInt::get(IRB.getInt32Ty(), i));
      if (MS.TrackOrigins)
        OriginPtrs = IRB.CreateInsertElement(
            OriginPtrs, OriginPtr, ConstantInt::get(IRB.getInt32Ty(), i));
    }
    return {ShadowPtrs, OriginPtrs};
  }

  std::pair<Value *, Value *> getShadowOriginPtr(Value *Addr, IRBuilder<> &IRB,
                                                 Type *ShadowTy,
                                                 MaybeAlign Alignment,
                                                 bool isStore) {
    if (MS.CompileKernel)
      return getShadowOriginPtrKernel(Addr, IRB, ShadowTy, isStore);
    return getShadowOriginPtrUserspace(Addr, IRB, ShadowTy, Alignment);
  }

  /// Compute the shadow address for a given function argument.
  ///
  /// Shadow = ParamTLS+ArgOffset.
  Value *getShadowPtrForArgument(IRBuilder<> &IRB, int ArgOffset) {
    Value *Base = IRB.CreatePointerCast(MS.ParamTLS, MS.IntptrTy);
    if (ArgOffset)
      Base = IRB.CreateAdd(Base, ConstantInt::get(MS.IntptrTy, ArgOffset));
    return IRB.CreateIntToPtr(Base, IRB.getPtrTy(0), "_msarg");
  }

  /// Compute the origin address for a given function argument.
  Value *getOriginPtrForArgument(IRBuilder<> &IRB, int ArgOffset) {
    if (!MS.TrackOrigins)
      return nullptr;
    Value *Base = IRB.CreatePointerCast(MS.ParamOriginTLS, MS.IntptrTy);
    if (ArgOffset)
      Base = IRB.CreateAdd(Base, ConstantInt::get(MS.IntptrTy, ArgOffset));
    return IRB.CreateIntToPtr(Base, IRB.getPtrTy(0), "_msarg_o");
  }

  /// Compute the shadow address for a retval.
  Value *getShadowPtrForRetval(IRBuilder<> &IRB) {
    return IRB.CreatePointerCast(MS.RetvalTLS, IRB.getPtrTy(0), "_msret");
  }

  /// Compute the origin address for a retval.
  Value *getOriginPtrForRetval() {
    // We keep a single origin for the entire retval. Might be too optimistic.
    return MS.RetvalOriginTLS;
  }

  /// Set SV to be the shadow value for V.
  void setShadow(Value *V, Value *SV) {
    assert(!ShadowMap.count(V) && "Values may only have one shadow");
    ShadowMap[V] = PropagateShadow ? SV : getCleanShadow(V);
  }

  /// Set Origin to be the origin value for V.
  void setOrigin(Value *V, Value *Origin) {
    if (!MS.TrackOrigins)
      return;
    assert(!OriginMap.count(V) && "Values may only have one origin");
    LLVM_DEBUG(dbgs() << "ORIGIN: " << *V << "  ==> " << *Origin << "\n");
    OriginMap[V] = Origin;
  }

  Constant *getCleanShadow(Type *OrigTy) {
    Type *ShadowTy = getShadowTy(OrigTy);
    if (!ShadowTy)
      return nullptr;
    return Constant::getNullValue(ShadowTy);
  }

  /// Create a clean shadow value for a given value.
  ///
  /// Clean shadow (all zeroes) means all bits of the value are defined
  /// (initialized).
  Constant *getCleanShadow(Value *V) { return getCleanShadow(V->getType()); }

  /// Create a dirty shadow of a given shadow type.
  Constant *getPoisonedShadow(Type *ShadowTy) {
    assert(ShadowTy);
    if (isa<IntegerType>(ShadowTy) || isa<VectorType>(ShadowTy))
      return Constant::getAllOnesValue(ShadowTy);
    if (ArrayType *AT = dyn_cast<ArrayType>(ShadowTy)) {
      SmallVector<Constant *, 4> Vals(AT->getNumElements(),
                                      getPoisonedShadow(AT->getElementType()));
      return ConstantArray::get(AT, Vals);
    }
    if (StructType *ST = dyn_cast<StructType>(ShadowTy)) {
      SmallVector<Constant *, 4> Vals;
      for (unsigned i = 0, n = ST->getNumElements(); i < n; i++)
        Vals.push_back(getPoisonedShadow(ST->getElementType(i)));
      return ConstantStruct::get(ST, Vals);
    }
    llvm_unreachable("Unexpected shadow type");
  }

  /// Create a dirty shadow for a given value.
  Constant *getPoisonedShadow(Value *V) {
    Type *ShadowTy = getShadowTy(V);
    if (!ShadowTy)
      return nullptr;
    return getPoisonedShadow(ShadowTy);
  }

  /// Create a clean (zero) origin.
  Value *getCleanOrigin() { return Constant::getNullValue(MS.OriginTy); }

  /// Get the shadow value for a given Value.
  ///
  /// This function either returns the value set earlier with setShadow,
  /// or extracts if from ParamTLS (for function arguments).
  Value *getShadow(Value *V) {
    if (Instruction *I = dyn_cast<Instruction>(V)) {
      if (!PropagateShadow || I->getMetadata(LLVMContext::MD_nosanitize))
        return getCleanShadow(V);
      // For instructions the shadow is already stored in the map.
      Value *Shadow = ShadowMap[V];
      if (!Shadow) {
        LLVM_DEBUG(dbgs() << "No shadow: " << *V << "\n" << *(I->getParent()));
        assert(Shadow && "No shadow for a value");
      }
      return Shadow;
    }
    // Handle fully undefined values
    // (partially undefined constant vectors are handled later)
    if ([[maybe_unused]] UndefValue *U = dyn_cast<UndefValue>(V)) {
      Value *AllOnes = (PropagateShadow && PoisonUndef) ? getPoisonedShadow(V)
                                                        : getCleanShadow(V);
      LLVM_DEBUG(dbgs() << "Undef: " << *U << " ==> " << *AllOnes << "\n");
      return AllOnes;
    }
    if (Argument *A = dyn_cast<Argument>(V)) {
      // For arguments we compute the shadow on demand and store it in the map.
      Value *&ShadowPtr = ShadowMap[V];
      if (ShadowPtr)
        return ShadowPtr;
      Function *F = A->getParent();
      IRBuilder<> EntryIRB(FnPrologueEnd);
      unsigned ArgOffset = 0;
      const DataLayout &DL = F->getDataLayout();
      for (auto &FArg : F->args()) {
        if (!FArg.getType()->isSized() || FArg.getType()->isScalableTy()) {
          LLVM_DEBUG(dbgs() << (FArg.getType()->isScalableTy()
                                    ? "vscale not fully supported\n"
                                    : "Arg is not sized\n"));
          if (A == &FArg) {
            ShadowPtr = getCleanShadow(V);
            setOrigin(A, getCleanOrigin());
            break;
          }
          continue;
        }

        unsigned Size = FArg.hasByValAttr()
                            ? DL.getTypeAllocSize(FArg.getParamByValType())
                            : DL.getTypeAllocSize(FArg.getType());

        if (A == &FArg) {
          // SPIR-V doesn't propagate shadow for arguments.
          if (SpirOrSpirv) {
            if (FArg.hasByValAttr()) {
              const Align ArgAlign = DL.getValueOrABITypeAlignment(
                  FArg.getParamAlign(), FArg.getParamByValType());
              Value *CpShadowPtr, *CpOriginPtr;
              std::tie(CpShadowPtr, CpOriginPtr) = getShadowOriginPtr(
                  V, EntryIRB, EntryIRB.getInt8Ty(), ArgAlign,
                  /*isStore*/ true);
              EntryIRB.CreateMemSet(
                  CpShadowPtr, Constant::getNullValue(EntryIRB.getInt8Ty()),
                  Size, ArgAlign);
            }
            ShadowPtr = getCleanShadow(V);
            setOrigin(A, getCleanOrigin());
            break;
          }

          bool Overflow = ArgOffset + Size > kParamTLSSize;
          if (FArg.hasByValAttr()) {
            // ByVal pointer itself has clean shadow. We copy the actual
            // argument shadow to the underlying memory.
            // Figure out maximal valid memcpy alignment.
            const Align ArgAlign = DL.getValueOrABITypeAlignment(
                FArg.getParamAlign(), FArg.getParamByValType());
            Value *CpShadowPtr, *CpOriginPtr;
            std::tie(CpShadowPtr, CpOriginPtr) =
                getShadowOriginPtr(V, EntryIRB, EntryIRB.getInt8Ty(), ArgAlign,
                                   /*isStore*/ true);
            if (!PropagateShadow || Overflow) {
              // ParamTLS overflow.
              EntryIRB.CreateMemSet(
                  CpShadowPtr, Constant::getNullValue(EntryIRB.getInt8Ty()),
                  Size, ArgAlign);
            } else {
              Value *Base = getShadowPtrForArgument(EntryIRB, ArgOffset);
              const Align CopyAlign = std::min(ArgAlign, kShadowTLSAlignment);
              [[maybe_unused]] Value *Cpy = EntryIRB.CreateMemCpy(
                  CpShadowPtr, CopyAlign, Base, CopyAlign, Size);
              LLVM_DEBUG(dbgs() << "  ByValCpy: " << *Cpy << "\n");

              if (MS.TrackOrigins) {
                Value *OriginPtr = getOriginPtrForArgument(EntryIRB, ArgOffset);
                // FIXME: OriginSize should be:
                // alignTo(V % kMinOriginAlignment + Size, kMinOriginAlignment)
                unsigned OriginSize = alignTo(Size, kMinOriginAlignment);
                EntryIRB.CreateMemCpy(
                    CpOriginPtr,
                    /* by getShadowOriginPtr */ kMinOriginAlignment, OriginPtr,
                    /* by origin_tls[ArgOffset] */ kMinOriginAlignment,
                    OriginSize);
              }
            }
          }

          if (!PropagateShadow || Overflow || FArg.hasByValAttr() ||
              (MS.EagerChecks && FArg.hasAttribute(Attribute::NoUndef))) {
            ShadowPtr = getCleanShadow(V);
            setOrigin(A, getCleanOrigin());
          } else {
            // Shadow over TLS
            Value *Base = getShadowPtrForArgument(EntryIRB, ArgOffset);
            ShadowPtr = EntryIRB.CreateAlignedLoad(getShadowTy(&FArg), Base,
                                                   kShadowTLSAlignment);
            if (MS.TrackOrigins) {
              Value *OriginPtr = getOriginPtrForArgument(EntryIRB, ArgOffset);
              setOrigin(A, EntryIRB.CreateLoad(MS.OriginTy, OriginPtr));
            }
          }
          LLVM_DEBUG(dbgs()
                     << "  ARG:    " << FArg << " ==> " << *ShadowPtr << "\n");
          break;
        }

        ArgOffset += alignTo(Size, kShadowTLSAlignment);
      }
      assert(ShadowPtr && "Could not find shadow for an argument");
      return ShadowPtr;
    }

    // Check for partially-undefined constant vectors
    // TODO: scalable vectors (this is hard because we do not have IRBuilder)
    if (isa<FixedVectorType>(V->getType()) && isa<Constant>(V) &&
        cast<Constant>(V)->containsUndefOrPoisonElement() && PropagateShadow &&
        PoisonUndefVectors) {
      unsigned NumElems = cast<FixedVectorType>(V->getType())->getNumElements();
      SmallVector<Constant *, 32> ShadowVector(NumElems);
      for (unsigned i = 0; i != NumElems; ++i) {
        Constant *Elem = cast<Constant>(V)->getAggregateElement(i);
        ShadowVector[i] = isa<UndefValue>(Elem) ? getPoisonedShadow(Elem)
                                                : getCleanShadow(Elem);
      }

      Value *ShadowConstant = ConstantVector::get(ShadowVector);
      LLVM_DEBUG(dbgs() << "Partial undef constant vector: " << *V << " ==> "
                        << *ShadowConstant << "\n");

      return ShadowConstant;
    }

    // TODO: partially-undefined constant arrays, structures, and nested types

    // For everything else the shadow is zero.
    return getCleanShadow(V);
  }

  /// Get the shadow for i-th argument of the instruction I.
  Value *getShadow(Instruction *I, int i) {
    return getShadow(I->getOperand(i));
  }

  /// Get the origin for a value.
  Value *getOrigin(Value *V) {
    if (!MS.TrackOrigins)
      return nullptr;
    if (!PropagateShadow || isa<Constant>(V) || isa<InlineAsm>(V))
      return getCleanOrigin();
    assert((isa<Instruction>(V) || isa<Argument>(V)) &&
           "Unexpected value type in getOrigin()");
    if (Instruction *I = dyn_cast<Instruction>(V)) {
      if (I->getMetadata(LLVMContext::MD_nosanitize))
        return getCleanOrigin();
    }
    Value *Origin = OriginMap[V];
    assert(Origin && "Missing origin");
    return Origin;
  }

  /// Get the origin for i-th argument of the instruction I.
  Value *getOrigin(Instruction *I, int i) {
    return getOrigin(I->getOperand(i));
  }

  /// Remember the place where a shadow check should be inserted.
  ///
  /// This location will be later instrumented with a check that will print a
  /// UMR warning in runtime if the shadow value is not 0.
  void insertCheckShadow(Value *Shadow, Value *Origin, Instruction *OrigIns) {
    assert(Shadow);
    if (!InsertChecks)
      return;

    if (!DebugCounter::shouldExecute(DebugInsertCheck)) {
      LLVM_DEBUG(dbgs() << "Skipping check of " << *Shadow << " before "
                        << *OrigIns << "\n");
      return;
    }
#ifndef NDEBUG
    Type *ShadowTy = Shadow->getType();
    assert((isa<IntegerType>(ShadowTy) || isa<VectorType>(ShadowTy) ||
            isa<StructType>(ShadowTy) || isa<ArrayType>(ShadowTy)) &&
           "Can only insert checks for integer, vector, and aggregate shadow "
           "types");
#endif
    InstrumentationList.push_back(
        ShadowOriginAndInsertPoint(Shadow, Origin, OrigIns));
  }

  /// Get shadow for value, and remember the place where a shadow check should
  /// be inserted.
  ///
  /// This location will be later instrumented with a check that will print a
  /// UMR warning in runtime if the value is not fully defined.
  void insertCheckShadowOf(Value *Val, Instruction *OrigIns) {
    assert(Val);
    Value *Shadow, *Origin;
    if (ClCheckConstantShadow) {
      Shadow = getShadow(Val);
      if (!Shadow)
        return;
      Origin = getOrigin(Val);
    } else {
      Shadow = dyn_cast_or_null<Instruction>(getShadow(Val));
      if (!Shadow)
        return;
      Origin = dyn_cast_or_null<Instruction>(getOrigin(Val));
    }
    insertCheckShadow(Shadow, Origin, OrigIns);
  }

  AtomicOrdering addReleaseOrdering(AtomicOrdering a) {
    switch (a) {
    case AtomicOrdering::NotAtomic:
      return AtomicOrdering::NotAtomic;
    case AtomicOrdering::Unordered:
    case AtomicOrdering::Monotonic:
    case AtomicOrdering::Release:
      return AtomicOrdering::Release;
    case AtomicOrdering::Acquire:
    case AtomicOrdering::AcquireRelease:
      return AtomicOrdering::AcquireRelease;
    case AtomicOrdering::SequentiallyConsistent:
      return AtomicOrdering::SequentiallyConsistent;
    }
    llvm_unreachable("Unknown ordering");
  }

  Value *makeAddReleaseOrderingTable(IRBuilder<> &IRB) {
    constexpr int NumOrderings = (int)AtomicOrderingCABI::seq_cst + 1;
    uint32_t OrderingTable[NumOrderings] = {};

    OrderingTable[(int)AtomicOrderingCABI::relaxed] =
        OrderingTable[(int)AtomicOrderingCABI::release] =
            (int)AtomicOrderingCABI::release;
    OrderingTable[(int)AtomicOrderingCABI::consume] =
        OrderingTable[(int)AtomicOrderingCABI::acquire] =
            OrderingTable[(int)AtomicOrderingCABI::acq_rel] =
                (int)AtomicOrderingCABI::acq_rel;
    OrderingTable[(int)AtomicOrderingCABI::seq_cst] =
        (int)AtomicOrderingCABI::seq_cst;

    return ConstantDataVector::get(IRB.getContext(), OrderingTable);
  }

  AtomicOrdering addAcquireOrdering(AtomicOrdering a) {
    switch (a) {
    case AtomicOrdering::NotAtomic:
      return AtomicOrdering::NotAtomic;
    case AtomicOrdering::Unordered:
    case AtomicOrdering::Monotonic:
    case AtomicOrdering::Acquire:
      return AtomicOrdering::Acquire;
    case AtomicOrdering::Release:
    case AtomicOrdering::AcquireRelease:
      return AtomicOrdering::AcquireRelease;
    case AtomicOrdering::SequentiallyConsistent:
      return AtomicOrdering::SequentiallyConsistent;
    }
    llvm_unreachable("Unknown ordering");
  }

  Value *makeAddAcquireOrderingTable(IRBuilder<> &IRB) {
    constexpr int NumOrderings = (int)AtomicOrderingCABI::seq_cst + 1;
    uint32_t OrderingTable[NumOrderings] = {};

    OrderingTable[(int)AtomicOrderingCABI::relaxed] =
        OrderingTable[(int)AtomicOrderingCABI::acquire] =
            OrderingTable[(int)AtomicOrderingCABI::consume] =
                (int)AtomicOrderingCABI::acquire;
    OrderingTable[(int)AtomicOrderingCABI::release] =
        OrderingTable[(int)AtomicOrderingCABI::acq_rel] =
            (int)AtomicOrderingCABI::acq_rel;
    OrderingTable[(int)AtomicOrderingCABI::seq_cst] =
        (int)AtomicOrderingCABI::seq_cst;

    return ConstantDataVector::get(IRB.getContext(), OrderingTable);
  }

  // ------------------- Visitors.
  using InstVisitor<MemorySanitizerVisitor>::visit;
  void visit(Instruction &I) {
    if (SpirOrSpirv)
      setNoSanitizedMetadataSPIR(I);

    if (I.getMetadata(LLVMContext::MD_nosanitize))
      return;
    // Don't want to visit if we're in the prologue
    if (isInPrologue(I))
      return;
    if (!DebugCounter::shouldExecute(DebugInstrumentInstruction)) {
      LLVM_DEBUG(dbgs() << "Skipping instruction: " << I << "\n");
      // We still need to set the shadow and origin to clean values.
      setShadow(&I, getCleanShadow(&I));
      setOrigin(&I, getCleanOrigin());
      return;
    }

    Instructions.push_back(&I);
  }

  /// Instrument LoadInst
  ///
  /// Loads the corresponding shadow and (optionally) origin.
  /// Optionally, checks that the load address is fully defined.
  void visitLoadInst(LoadInst &I) {
    assert(I.getType()->isSized() && "Load type must have size");
    assert(!I.getMetadata(LLVMContext::MD_nosanitize));
    NextNodeIRBuilder IRB(&I);
    Type *ShadowTy = getShadowTy(&I);
    Value *Addr = I.getPointerOperand();
    Value *ShadowPtr = nullptr, *OriginPtr = nullptr;
    const Align Alignment = I.getAlign();
    if (PropagateShadow) {
      std::tie(ShadowPtr, OriginPtr) =
          getShadowOriginPtr(Addr, IRB, ShadowTy, Alignment, /*isStore*/ false);
      setShadow(&I,
                IRB.CreateAlignedLoad(ShadowTy, ShadowPtr, Alignment, "_msld"));
    } else {
      setShadow(&I, getCleanShadow(&I));
    }

    if (ClCheckAccessAddress)
      insertCheckShadowOf(I.getPointerOperand(), &I);

    if (I.isAtomic())
      I.setOrdering(addAcquireOrdering(I.getOrdering()));

    if (MS.TrackOrigins) {
      if (PropagateShadow) {
        const Align OriginAlignment = std::max(kMinOriginAlignment, Alignment);
        setOrigin(
            &I, IRB.CreateAlignedLoad(MS.OriginTy, OriginPtr, OriginAlignment));
      } else {
        setOrigin(&I, getCleanOrigin());
      }
    }
  }

  /// Instrument StoreInst
  ///
  /// Stores the corresponding shadow and (optionally) origin.
  /// Optionally, checks that the store address is fully defined.
  void visitStoreInst(StoreInst &I) {
    StoreList.push_back(&I);
    if (ClCheckAccessAddress)
      insertCheckShadowOf(I.getPointerOperand(), &I);
  }

  void handleCASOrRMW(Instruction &I) {
    assert(isa<AtomicRMWInst>(I) || isa<AtomicCmpXchgInst>(I));

    IRBuilder<> IRB(&I);
    Value *Addr = I.getOperand(0);
    Value *Val = I.getOperand(1);
    Value *ShadowPtr = getShadowOriginPtr(Addr, IRB, getShadowTy(Val), Align(1),
                                          /*isStore*/ true)
                           .first;

    if (ClCheckAccessAddress)
      insertCheckShadowOf(Addr, &I);

    // Only test the conditional argument of cmpxchg instruction.
    // The other argument can potentially be uninitialized, but we can not
    // detect this situation reliably without possible false positives.
    if (isa<AtomicCmpXchgInst>(I))
      insertCheckShadowOf(Val, &I);

    IRB.CreateStore(getCleanShadow(Val), ShadowPtr);

    setShadow(&I, getCleanShadow(&I));
    setOrigin(&I, getCleanOrigin());
  }

  void visitAtomicRMWInst(AtomicRMWInst &I) {
    handleCASOrRMW(I);
    I.setOrdering(addReleaseOrdering(I.getOrdering()));
  }

  void visitAtomicCmpXchgInst(AtomicCmpXchgInst &I) {
    handleCASOrRMW(I);
    I.setSuccessOrdering(addReleaseOrdering(I.getSuccessOrdering()));
  }

  // Vector manipulation.
  void visitExtractElementInst(ExtractElementInst &I) {
    insertCheckShadowOf(I.getOperand(1), &I);
    IRBuilder<> IRB(&I);
    setShadow(&I, IRB.CreateExtractElement(getShadow(&I, 0), I.getOperand(1),
                                           "_msprop"));
    setOrigin(&I, getOrigin(&I, 0));
  }

  void visitInsertElementInst(InsertElementInst &I) {
    insertCheckShadowOf(I.getOperand(2), &I);
    IRBuilder<> IRB(&I);
    auto *Shadow0 = getShadow(&I, 0);
    auto *Shadow1 = getShadow(&I, 1);
    setShadow(&I, IRB.CreateInsertElement(Shadow0, Shadow1, I.getOperand(2),
                                          "_msprop"));
    setOriginForNaryOp(I);
  }

  void visitShuffleVectorInst(ShuffleVectorInst &I) {
    IRBuilder<> IRB(&I);
    auto *Shadow0 = getShadow(&I, 0);
    auto *Shadow1 = getShadow(&I, 1);
    // For Spirv target, we need to make sure poison mask always point to a
    // clean shadow to avoid pollution of launch info clean shadow.
    if (SpirOrSpirv &&
        any_of(I.getShuffleMask(), [](int Mask) { return Mask == -1; })) {
      auto *V = IRB.CreateShuffleVector(Shadow0, Shadow1, I.getShuffleMask(),
                                        "_msprop");
      auto *Shadow2 = getCleanShadow(V);
      SmallVector<int, 4> NewMask;
      I.getShuffleMask(NewMask);
      for (auto &Mask : NewMask) {
        if (Mask == -1)
          Mask = NewMask.size() + 1;
      }
      setShadow(&I, IRB.CreateShuffleVector(V, Shadow2, NewMask, "_msprop"));
    } else {
      setShadow(&I, IRB.CreateShuffleVector(Shadow0, Shadow1,
                                            I.getShuffleMask(), "_msprop"));
    }
    setOriginForNaryOp(I);
  }

  // Casts.
  void visitSExtInst(SExtInst &I) {
    IRBuilder<> IRB(&I);
    setShadow(&I, IRB.CreateSExt(getShadow(&I, 0), I.getType(), "_msprop"));
    setOrigin(&I, getOrigin(&I, 0));
  }

  void visitZExtInst(ZExtInst &I) {
    IRBuilder<> IRB(&I);
    setShadow(&I, IRB.CreateZExt(getShadow(&I, 0), I.getType(), "_msprop"));
    setOrigin(&I, getOrigin(&I, 0));
  }

  void visitTruncInst(TruncInst &I) {
    IRBuilder<> IRB(&I);
    setShadow(&I, IRB.CreateTrunc(getShadow(&I, 0), I.getType(), "_msprop"));
    setOrigin(&I, getOrigin(&I, 0));
  }

  void visitBitCastInst(BitCastInst &I) {
    // Special case: if this is the bitcast (there is exactly 1 allowed) between
    // a musttail call and a ret, don't instrument. New instructions are not
    // allowed after a musttail call.
    if (auto *CI = dyn_cast<CallInst>(I.getOperand(0)))
      if (CI->isMustTailCall())
        return;
    IRBuilder<> IRB(&I);
    setShadow(&I, IRB.CreateBitCast(getShadow(&I, 0), getShadowTy(&I)));
    setOrigin(&I, getOrigin(&I, 0));
  }

  void visitPtrToIntInst(PtrToIntInst &I) {
    IRBuilder<> IRB(&I);
    setShadow(&I, IRB.CreateIntCast(getShadow(&I, 0), getShadowTy(&I), false,
                                    "_msprop_ptrtoint"));
    setOrigin(&I, getOrigin(&I, 0));
  }

  void visitIntToPtrInst(IntToPtrInst &I) {
    IRBuilder<> IRB(&I);
    setShadow(&I, IRB.CreateIntCast(getShadow(&I, 0), getShadowTy(&I), false,
                                    "_msprop_inttoptr"));
    setOrigin(&I, getOrigin(&I, 0));
  }

  void visitFPToSIInst(CastInst &I) { handleShadowOr(I); }
  void visitFPToUIInst(CastInst &I) { handleShadowOr(I); }
  void visitSIToFPInst(CastInst &I) { handleShadowOr(I); }
  void visitUIToFPInst(CastInst &I) { handleShadowOr(I); }
  void visitFPExtInst(CastInst &I) { handleShadowOr(I); }
  void visitFPTruncInst(CastInst &I) { handleShadowOr(I); }

  /// Propagate shadow for bitwise AND.
  ///
  /// This code is exact, i.e. if, for example, a bit in the left argument
  /// is defined and 0, then neither the value not definedness of the
  /// corresponding bit in B don't affect the resulting shadow.
  void visitAnd(BinaryOperator &I) {
    IRBuilder<> IRB(&I);
    //  "And" of 0 and a poisoned value results in unpoisoned value.
    //  1&1 => 1;     0&1 => 0;     p&1 => p;
    //  1&0 => 0;     0&0 => 0;     p&0 => 0;
    //  1&p => p;     0&p => 0;     p&p => p;
    //  S = (S1 & S2) | (V1 & S2) | (S1 & V2)
    Value *S1 = getShadow(&I, 0);
    Value *S2 = getShadow(&I, 1);
    Value *V1 = I.getOperand(0);
    Value *V2 = I.getOperand(1);
    if (V1->getType() != S1->getType()) {
      V1 = IRB.CreateIntCast(V1, S1->getType(), false);
      V2 = IRB.CreateIntCast(V2, S2->getType(), false);
    }
    Value *S1S2 = IRB.CreateAnd(S1, S2);
    Value *V1S2 = IRB.CreateAnd(V1, S2);
    Value *S1V2 = IRB.CreateAnd(S1, V2);
    setShadow(&I, IRB.CreateOr({S1S2, V1S2, S1V2}));
    setOriginForNaryOp(I);
  }

  void visitOr(BinaryOperator &I) {
    IRBuilder<> IRB(&I);
    //  "Or" of 1 and a poisoned value results in unpoisoned value:
    //    1|1 => 1;     0|1 => 1;     p|1 => 1;
    //    1|0 => 1;     0|0 => 0;     p|0 => p;
    //    1|p => 1;     0|p => p;     p|p => p;
    //
    //    S = (S1 & S2) | (~V1 & S2) | (S1 & ~V2)
    //
    //  Addendum if the "Or" is "disjoint":
    //    1|1 => p;
    //    S = S | (V1 & V2)
    Value *S1 = getShadow(&I, 0);
    Value *S2 = getShadow(&I, 1);
    Value *V1 = I.getOperand(0);
    Value *V2 = I.getOperand(1);
    if (V1->getType() != S1->getType()) {
      V1 = IRB.CreateIntCast(V1, S1->getType(), false);
      V2 = IRB.CreateIntCast(V2, S2->getType(), false);
    }

    Value *NotV1 = IRB.CreateNot(V1);
    Value *NotV2 = IRB.CreateNot(V2);

    Value *S1S2 = IRB.CreateAnd(S1, S2);
    Value *S2NotV1 = IRB.CreateAnd(NotV1, S2);
    Value *S1NotV2 = IRB.CreateAnd(S1, NotV2);

    Value *S = IRB.CreateOr({S1S2, S2NotV1, S1NotV2});

    if (ClPreciseDisjointOr && cast<PossiblyDisjointInst>(&I)->isDisjoint()) {
      Value *V1V2 = IRB.CreateAnd(V1, V2);
      S = IRB.CreateOr(S, V1V2, "_ms_disjoint");
    }

    setShadow(&I, S);
    setOriginForNaryOp(I);
  }

  /// Default propagation of shadow and/or origin.
  ///
  /// This class implements the general case of shadow propagation, used in all
  /// cases where we don't know and/or don't care about what the operation
  /// actually does. It converts all input shadow values to a common type
  /// (extending or truncating as necessary), and bitwise OR's them.
  ///
  /// This is much cheaper than inserting checks (i.e. requiring inputs to be
  /// fully initialized), and less prone to false positives.
  ///
  /// This class also implements the general case of origin propagation. For a
  /// Nary operation, result origin is set to the origin of an argument that is
  /// not entirely initialized. If there is more than one such arguments, the
  /// rightmost of them is picked. It does not matter which one is picked if all
  /// arguments are initialized.
  template <bool CombineShadow> class Combiner {
    Value *Shadow = nullptr;
    Value *Origin = nullptr;
    IRBuilder<> &IRB;
    MemorySanitizerVisitor *MSV;

  public:
    Combiner(MemorySanitizerVisitor *MSV, IRBuilder<> &IRB)
        : IRB(IRB), MSV(MSV) {}

    /// Add a pair of shadow and origin values to the mix.
    Combiner &Add(Value *OpShadow, Value *OpOrigin) {
      if (CombineShadow) {
        assert(OpShadow);
        if (!Shadow)
          Shadow = OpShadow;
        else {
          OpShadow = MSV->CreateShadowCast(IRB, OpShadow, Shadow->getType());
          Shadow = IRB.CreateOr(Shadow, OpShadow, "_msprop");
        }
      }

      if (MSV->MS.TrackOrigins) {
        assert(OpOrigin);
        if (!Origin) {
          Origin = OpOrigin;
        } else {
          Constant *ConstOrigin = dyn_cast<Constant>(OpOrigin);
          // No point in adding something that might result in 0 origin value.
          if (!ConstOrigin || !ConstOrigin->isNullValue()) {
            Value *Cond = MSV->convertToBool(OpShadow, IRB);
            Origin = IRB.CreateSelect(Cond, OpOrigin, Origin);
          }
        }
      }
      return *this;
    }

    /// Add an application value to the mix.
    Combiner &Add(Value *V) {
      Value *OpShadow = MSV->getShadow(V);
      Value *OpOrigin = MSV->MS.TrackOrigins ? MSV->getOrigin(V) : nullptr;
      return Add(OpShadow, OpOrigin);
    }

    /// Set the current combined values as the given instruction's shadow
    /// and origin.
    void Done(Instruction *I) {
      if (CombineShadow) {
        assert(Shadow);
        Shadow = MSV->CreateShadowCast(IRB, Shadow, MSV->getShadowTy(I));
        MSV->setShadow(I, Shadow);
      }
      if (MSV->MS.TrackOrigins) {
        assert(Origin);
        MSV->setOrigin(I, Origin);
      }
    }

    /// Store the current combined value at the specified origin
    /// location.
    void DoneAndStoreOrigin(TypeSize TS, Value *OriginPtr) {
      if (MSV->MS.TrackOrigins) {
        assert(Origin);
        MSV->paintOrigin(IRB, Origin, OriginPtr, TS, kMinOriginAlignment);
      }
    }
  };

  using ShadowAndOriginCombiner = Combiner<true>;
  using OriginCombiner = Combiner<false>;

  /// Propagate origin for arbitrary operation.
  void setOriginForNaryOp(Instruction &I) {
    if (!MS.TrackOrigins)
      return;
    IRBuilder<> IRB(&I);
    OriginCombiner OC(this, IRB);
    for (Use &Op : I.operands())
      OC.Add(Op.get());
    OC.Done(&I);
  }

  size_t VectorOrPrimitiveTypeSizeInBits(Type *Ty) {
    assert(!(Ty->isVectorTy() && Ty->getScalarType()->isPointerTy()) &&
           "Vector of pointers is not a valid shadow type");
    return Ty->isVectorTy() ? cast<FixedVectorType>(Ty)->getNumElements() *
                                  Ty->getScalarSizeInBits()
                            : Ty->getPrimitiveSizeInBits();
  }

  /// Cast between two shadow types, extending or truncating as
  /// necessary.
  Value *CreateShadowCast(IRBuilder<> &IRB, Value *V, Type *dstTy,
                          bool Signed = false) {
    Type *srcTy = V->getType();
    if (srcTy == dstTy)
      return V;
    size_t srcSizeInBits = VectorOrPrimitiveTypeSizeInBits(srcTy);
    size_t dstSizeInBits = VectorOrPrimitiveTypeSizeInBits(dstTy);
    if (srcSizeInBits > 1 && dstSizeInBits == 1)
      return IRB.CreateICmpNE(V, getCleanShadow(V));

    if (dstTy->isIntegerTy() && srcTy->isIntegerTy())
      return IRB.CreateIntCast(V, dstTy, Signed);
    if (dstTy->isVectorTy() && srcTy->isVectorTy() &&
        cast<VectorType>(dstTy)->getElementCount() ==
            cast<VectorType>(srcTy)->getElementCount())
      return IRB.CreateIntCast(V, dstTy, Signed);
    Value *V1 = IRB.CreateBitCast(V, Type::getIntNTy(*MS.C, srcSizeInBits));
    Value *V2 =
        IRB.CreateIntCast(V1, Type::getIntNTy(*MS.C, dstSizeInBits), Signed);
    return IRB.CreateBitCast(V2, dstTy);
    // TODO: handle struct types.
  }

  /// Cast an application value to the type of its own shadow.
  Value *CreateAppToShadowCast(IRBuilder<> &IRB, Value *V) {
    Type *ShadowTy = getShadowTy(V);
    if (V->getType() == ShadowTy)
      return V;
    if (V->getType()->isPtrOrPtrVectorTy())
      return IRB.CreatePtrToInt(V, ShadowTy);
    else
      return IRB.CreateBitCast(V, ShadowTy);
  }

  /// Propagate shadow for arbitrary operation.
  void handleShadowOr(Instruction &I) {
    IRBuilder<> IRB(&I);
    ShadowAndOriginCombiner SC(this, IRB);
    for (Use &Op : I.operands())
      SC.Add(Op.get());
    SC.Done(&I);
  }

  /// Propagate shadow for 1- or 2-vector intrinsics that combine adjacent
  /// fields.
  ///
  /// e.g., <2 x i32> @llvm.aarch64.neon.saddlp.v2i32.v4i16(<4 x i16>)
  ///       <16 x i8> @llvm.aarch64.neon.addp.v16i8(<16 x i8>, <16 x i8>)
  void handlePairwiseShadowOrIntrinsic(IntrinsicInst &I) {
    assert(I.arg_size() == 1 || I.arg_size() == 2);

    assert(I.getType()->isVectorTy());
    assert(I.getArgOperand(0)->getType()->isVectorTy());

    FixedVectorType *ParamType =
        cast<FixedVectorType>(I.getArgOperand(0)->getType());
    assert((I.arg_size() != 2) ||
           (ParamType == cast<FixedVectorType>(I.getArgOperand(1)->getType())));
    [[maybe_unused]] FixedVectorType *ReturnType =
        cast<FixedVectorType>(I.getType());
    assert(ParamType->getNumElements() * I.arg_size() ==
           2 * ReturnType->getNumElements());

    IRBuilder<> IRB(&I);
    unsigned Width = ParamType->getNumElements() * I.arg_size();

    // Horizontal OR of shadow
    SmallVector<int, 8> EvenMask;
    SmallVector<int, 8> OddMask;
    for (unsigned X = 0; X < Width; X += 2) {
      EvenMask.push_back(X);
      OddMask.push_back(X + 1);
    }

    Value *FirstArgShadow = getShadow(&I, 0);
    Value *EvenShadow;
    Value *OddShadow;
    if (I.arg_size() == 2) {
      Value *SecondArgShadow = getShadow(&I, 1);
      EvenShadow =
          IRB.CreateShuffleVector(FirstArgShadow, SecondArgShadow, EvenMask);
      OddShadow =
          IRB.CreateShuffleVector(FirstArgShadow, SecondArgShadow, OddMask);
    } else {
      EvenShadow = IRB.CreateShuffleVector(FirstArgShadow, EvenMask);
      OddShadow = IRB.CreateShuffleVector(FirstArgShadow, OddMask);
    }

    Value *OrShadow = IRB.CreateOr(EvenShadow, OddShadow);
    OrShadow = CreateShadowCast(IRB, OrShadow, getShadowTy(&I));

    setShadow(&I, OrShadow);
    setOriginForNaryOp(I);
  }

  /// Propagate shadow for 1- or 2-vector intrinsics that combine adjacent
  /// fields, with the parameters reinterpreted to have elements of a specified
  /// width. For example:
  ///     @llvm.x86.ssse3.phadd.w(<1 x i64> [[VAR1]], <1 x i64> [[VAR2]])
  /// conceptually operates on
  ///     (<4 x i16> [[VAR1]], <4 x i16> [[VAR2]])
  /// and can be handled with ReinterpretElemWidth == 16.
  void handlePairwiseShadowOrIntrinsic(IntrinsicInst &I,
                                       int ReinterpretElemWidth) {
    assert(I.arg_size() == 1 || I.arg_size() == 2);

    assert(I.getType()->isVectorTy());
    assert(I.getArgOperand(0)->getType()->isVectorTy());

    FixedVectorType *ParamType =
        cast<FixedVectorType>(I.getArgOperand(0)->getType());
    assert((I.arg_size() != 2) ||
           (ParamType == cast<FixedVectorType>(I.getArgOperand(1)->getType())));

    [[maybe_unused]] FixedVectorType *ReturnType =
        cast<FixedVectorType>(I.getType());
    assert(ParamType->getNumElements() * I.arg_size() ==
           2 * ReturnType->getNumElements());

    IRBuilder<> IRB(&I);

    unsigned TotalNumElems = ParamType->getNumElements() * I.arg_size();
    FixedVectorType *ReinterpretShadowTy = nullptr;
    assert(isAligned(Align(ReinterpretElemWidth),
                     ParamType->getPrimitiveSizeInBits()));
    ReinterpretShadowTy = FixedVectorType::get(
        IRB.getIntNTy(ReinterpretElemWidth),
        ParamType->getPrimitiveSizeInBits() / ReinterpretElemWidth);
    TotalNumElems = ReinterpretShadowTy->getNumElements() * I.arg_size();

    // Horizontal OR of shadow
    SmallVector<int, 8> EvenMask;
    SmallVector<int, 8> OddMask;
    for (unsigned X = 0; X < TotalNumElems - 1; X += 2) {
      EvenMask.push_back(X);
      OddMask.push_back(X + 1);
    }

    Value *FirstArgShadow = getShadow(&I, 0);
    FirstArgShadow = IRB.CreateBitCast(FirstArgShadow, ReinterpretShadowTy);

    // If we had two parameters each with an odd number of elements, the total
    // number of elements is even, but we have never seen this in extant
    // instruction sets, so we enforce that each parameter must have an even
    // number of elements.
    assert(isAligned(
        Align(2),
        cast<FixedVectorType>(FirstArgShadow->getType())->getNumElements()));

    Value *EvenShadow;
    Value *OddShadow;
    if (I.arg_size() == 2) {
      Value *SecondArgShadow = getShadow(&I, 1);
      SecondArgShadow = IRB.CreateBitCast(SecondArgShadow, ReinterpretShadowTy);

      EvenShadow =
          IRB.CreateShuffleVector(FirstArgShadow, SecondArgShadow, EvenMask);
      OddShadow =
          IRB.CreateShuffleVector(FirstArgShadow, SecondArgShadow, OddMask);
    } else {
      EvenShadow = IRB.CreateShuffleVector(FirstArgShadow, EvenMask);
      OddShadow = IRB.CreateShuffleVector(FirstArgShadow, OddMask);
    }

    Value *OrShadow = IRB.CreateOr(EvenShadow, OddShadow);
    OrShadow = CreateShadowCast(IRB, OrShadow, getShadowTy(&I));

    setShadow(&I, OrShadow);
    setOriginForNaryOp(I);
  }

  void visitFNeg(UnaryOperator &I) { handleShadowOr(I); }

  // Handle multiplication by constant.
  //
  // Handle a special case of multiplication by constant that may have one or
  // more zeros in the lower bits. This makes corresponding number of lower bits
  // of the result zero as well. We model it by shifting the other operand
  // shadow left by the required number of bits. Effectively, we transform
  // (X * (A * 2**B)) to ((X << B) * A) and instrument (X << B) as (Sx << B).
  // We use multiplication by 2**N instead of shift to cover the case of
  // multiplication by 0, which may occur in some elements of a vector operand.
  void handleMulByConstant(BinaryOperator &I, Constant *ConstArg,
                           Value *OtherArg) {
    Constant *ShadowMul;
    Type *Ty = ConstArg->getType();
    if (auto *VTy = dyn_cast<VectorType>(Ty)) {
      unsigned NumElements = cast<FixedVectorType>(VTy)->getNumElements();
      Type *EltTy = VTy->getElementType();
      SmallVector<Constant *, 16> Elements;
      for (unsigned Idx = 0; Idx < NumElements; ++Idx) {
        if (ConstantInt *Elt =
                dyn_cast<ConstantInt>(ConstArg->getAggregateElement(Idx))) {
          const APInt &V = Elt->getValue();
          APInt V2 = APInt(V.getBitWidth(), 1) << V.countr_zero();
          Elements.push_back(ConstantInt::get(EltTy, V2));
        } else {
          Elements.push_back(ConstantInt::get(EltTy, 1));
        }
      }
      ShadowMul = ConstantVector::get(Elements);
    } else {
      if (ConstantInt *Elt = dyn_cast<ConstantInt>(ConstArg)) {
        const APInt &V = Elt->getValue();
        APInt V2 = APInt(V.getBitWidth(), 1) << V.countr_zero();
        ShadowMul = ConstantInt::get(Ty, V2);
      } else {
        ShadowMul = ConstantInt::get(Ty, 1);
      }
    }

    IRBuilder<> IRB(&I);
    setShadow(&I,
              IRB.CreateMul(getShadow(OtherArg), ShadowMul, "msprop_mul_cst"));
    setOrigin(&I, getOrigin(OtherArg));
  }

  void visitMul(BinaryOperator &I) {
    Constant *constOp0 = dyn_cast<Constant>(I.getOperand(0));
    Constant *constOp1 = dyn_cast<Constant>(I.getOperand(1));
    if (constOp0 && !constOp1)
      handleMulByConstant(I, constOp0, I.getOperand(1));
    else if (constOp1 && !constOp0)
      handleMulByConstant(I, constOp1, I.getOperand(0));
    else
      handleShadowOr(I);
  }

  void visitFAdd(BinaryOperator &I) { handleShadowOr(I); }
  void visitFSub(BinaryOperator &I) { handleShadowOr(I); }
  void visitFMul(BinaryOperator &I) { handleShadowOr(I); }
  void visitAdd(BinaryOperator &I) { handleShadowOr(I); }
  void visitSub(BinaryOperator &I) { handleShadowOr(I); }
  void visitXor(BinaryOperator &I) { handleShadowOr(I); }

  void handleIntegerDiv(Instruction &I) {
    IRBuilder<> IRB(&I);
    // Strict on the second argument.
    insertCheckShadowOf(I.getOperand(1), &I);
    setShadow(&I, getShadow(&I, 0));
    setOrigin(&I, getOrigin(&I, 0));
  }

  void visitUDiv(BinaryOperator &I) { handleIntegerDiv(I); }
  void visitSDiv(BinaryOperator &I) { handleIntegerDiv(I); }
  void visitURem(BinaryOperator &I) { handleIntegerDiv(I); }
  void visitSRem(BinaryOperator &I) { handleIntegerDiv(I); }

  // Floating point division is side-effect free. We can not require that the
  // divisor is fully initialized and must propagate shadow. See PR37523.
  void visitFDiv(BinaryOperator &I) { handleShadowOr(I); }
  void visitFRem(BinaryOperator &I) { handleShadowOr(I); }

  /// Instrument == and != comparisons.
  ///
  /// Sometimes the comparison result is known even if some of the bits of the
  /// arguments are not.
  void handleEqualityComparison(ICmpInst &I) {
    IRBuilder<> IRB(&I);
    Value *A = I.getOperand(0);
    Value *B = I.getOperand(1);
    Value *Sa = getShadow(A);
    Value *Sb = getShadow(B);

    // Get rid of pointers and vectors of pointers.
    // For ints (and vectors of ints), types of A and Sa match,
    // and this is a no-op.
    A = IRB.CreatePointerCast(A, Sa->getType());
    B = IRB.CreatePointerCast(B, Sb->getType());

    // A == B  <==>  (C = A^B) == 0
    // A != B  <==>  (C = A^B) != 0
    // Sc = Sa | Sb
    Value *C = IRB.CreateXor(A, B);
    Value *Sc = IRB.CreateOr(Sa, Sb);
    // Now dealing with i = (C == 0) comparison (or C != 0, does not matter now)
    // Result is defined if one of the following is true
    // * there is a defined 1 bit in C
    // * C is fully defined
    // Si = !(C & ~Sc) && Sc
    Value *Zero = Constant::getNullValue(Sc->getType());
    Value *MinusOne = Constant::getAllOnesValue(Sc->getType());
    Value *LHS = IRB.CreateICmpNE(Sc, Zero);
    Value *RHS =
        IRB.CreateICmpEQ(IRB.CreateAnd(IRB.CreateXor(Sc, MinusOne), C), Zero);
    Value *Si = IRB.CreateAnd(LHS, RHS);
    Si->setName("_msprop_icmp");
    setShadow(&I, Si);
    setOriginForNaryOp(I);
  }

  /// Instrument relational comparisons.
  ///
  /// This function does exact shadow propagation for all relational
  /// comparisons of integers, pointers and vectors of those.
  /// FIXME: output seems suboptimal when one of the operands is a constant
  void handleRelationalComparisonExact(ICmpInst &I) {
    IRBuilder<> IRB(&I);
    Value *A = I.getOperand(0);
    Value *B = I.getOperand(1);
    Value *Sa = getShadow(A);
    Value *Sb = getShadow(B);

    // Get rid of pointers and vectors of pointers.
    // For ints (and vectors of ints), types of A and Sa match,
    // and this is a no-op.
    A = IRB.CreatePointerCast(A, Sa->getType());
    B = IRB.CreatePointerCast(B, Sb->getType());

    // Let [a0, a1] be the interval of possible values of A, taking into account
    // its undefined bits. Let [b0, b1] be the interval of possible values of B.
    // Then (A cmp B) is defined iff (a0 cmp b1) == (a1 cmp b0).
    bool IsSigned = I.isSigned();

    auto GetMinMaxUnsigned = [&](Value *V, Value *S) {
      if (IsSigned) {
        // Sign-flip to map from signed range to unsigned range. Relation A vs B
        // should be preserved, if checked with `getUnsignedPredicate()`.
        // Relationship between Amin, Amax, Bmin, Bmax also will not be
        // affected, as they are created by effectively adding/substructing from
        // A (or B) a value, derived from shadow, with no overflow, either
        // before or after sign flip.
        APInt MinVal =
            APInt::getSignedMinValue(V->getType()->getScalarSizeInBits());
        V = IRB.CreateXor(V, ConstantInt::get(V->getType(), MinVal));
      }
      // Minimize undefined bits.
      Value *Min = IRB.CreateAnd(V, IRB.CreateNot(S));
      Value *Max = IRB.CreateOr(V, S);
      return std::make_pair(Min, Max);
    };

    auto [Amin, Amax] = GetMinMaxUnsigned(A, Sa);
    auto [Bmin, Bmax] = GetMinMaxUnsigned(B, Sb);
    Value *S1 = IRB.CreateICmp(I.getUnsignedPredicate(), Amin, Bmax);
    Value *S2 = IRB.CreateICmp(I.getUnsignedPredicate(), Amax, Bmin);

    Value *Si = IRB.CreateXor(S1, S2);
    setShadow(&I, Si);
    setOriginForNaryOp(I);
  }

  /// Instrument signed relational comparisons.
  ///
  /// Handle sign bit tests: x<0, x>=0, x<=-1, x>-1 by propagating the highest
  /// bit of the shadow. Everything else is delegated to handleShadowOr().
  void handleSignedRelationalComparison(ICmpInst &I) {
    Constant *constOp;
    Value *op = nullptr;
    CmpInst::Predicate pre;
    if ((constOp = dyn_cast<Constant>(I.getOperand(1)))) {
      op = I.getOperand(0);
      pre = I.getPredicate();
    } else if ((constOp = dyn_cast<Constant>(I.getOperand(0)))) {
      op = I.getOperand(1);
      pre = I.getSwappedPredicate();
    } else {
      handleShadowOr(I);
      return;
    }

    if ((constOp->isNullValue() &&
         (pre == CmpInst::ICMP_SLT || pre == CmpInst::ICMP_SGE)) ||
        (constOp->isAllOnesValue() &&
         (pre == CmpInst::ICMP_SGT || pre == CmpInst::ICMP_SLE))) {
      IRBuilder<> IRB(&I);
      Value *Shadow = IRB.CreateICmpSLT(getShadow(op), getCleanShadow(op),
                                        "_msprop_icmp_s");
      setShadow(&I, Shadow);
      setOrigin(&I, getOrigin(op));
    } else {
      handleShadowOr(I);
    }
  }

  void visitICmpInst(ICmpInst &I) {
    if (!ClHandleICmp) {
      handleShadowOr(I);
      return;
    }
    if (I.isEquality()) {
      handleEqualityComparison(I);
      return;
    }

    assert(I.isRelational());
    if (ClHandleICmpExact) {
      handleRelationalComparisonExact(I);
      return;
    }
    if (I.isSigned()) {
      handleSignedRelationalComparison(I);
      return;
    }

    assert(I.isUnsigned());
    if ((isa<Constant>(I.getOperand(0)) || isa<Constant>(I.getOperand(1)))) {
      handleRelationalComparisonExact(I);
      return;
    }

    handleShadowOr(I);
  }

  void visitFCmpInst(FCmpInst &I) { handleShadowOr(I); }

  void handleShift(BinaryOperator &I) {
    IRBuilder<> IRB(&I);
    // If any of the S2 bits are poisoned, the whole thing is poisoned.
    // Otherwise perform the same shift on S1.
    Value *S1 = getShadow(&I, 0);
    Value *S2 = getShadow(&I, 1);
    Value *S2Conv =
        IRB.CreateSExt(IRB.CreateICmpNE(S2, getCleanShadow(S2)), S2->getType());
    Value *V2 = I.getOperand(1);
    Value *Shift = IRB.CreateBinOp(I.getOpcode(), S1, V2);
    setShadow(&I, IRB.CreateOr(Shift, S2Conv));
    setOriginForNaryOp(I);
  }

  void visitShl(BinaryOperator &I) { handleShift(I); }
  void visitAShr(BinaryOperator &I) { handleShift(I); }
  void visitLShr(BinaryOperator &I) { handleShift(I); }

  void handleFunnelShift(IntrinsicInst &I) {
    IRBuilder<> IRB(&I);
    // If any of the S2 bits are poisoned, the whole thing is poisoned.
    // Otherwise perform the same shift on S0 and S1.
    Value *S0 = getShadow(&I, 0);
    Value *S1 = getShadow(&I, 1);
    Value *S2 = getShadow(&I, 2);
    Value *S2Conv =
        IRB.CreateSExt(IRB.CreateICmpNE(S2, getCleanShadow(S2)), S2->getType());
    Value *V2 = I.getOperand(2);
    Value *Shift = IRB.CreateIntrinsic(I.getIntrinsicID(), S2Conv->getType(),
                                       {S0, S1, V2});
    setShadow(&I, IRB.CreateOr(Shift, S2Conv));
    setOriginForNaryOp(I);
  }

  /// Instrument llvm.memmove
  ///
  /// At this point we don't know if llvm.memmove will be inlined or not.
  /// If we don't instrument it and it gets inlined,
  /// our interceptor will not kick in and we will lose the memmove.
  /// If we instrument the call here, but it does not get inlined,
  /// we will memove the shadow twice: which is bad in case
  /// of overlapping regions. So, we simply lower the intrinsic to a call.
  ///
  /// Similar situation exists for memcpy and memset.
  void visitMemMoveInst(MemMoveInst &I) {
    if (SpirOrSpirv) {
      // If the destination is a nosanitize value, we don't need to update its
      // shadow memory
      if (isa<Instruction>(I.getArgOperand(0)) &&
          cast<Instruction>(I.getArgOperand(0))
              ->getMetadata(LLVMContext::MD_nosanitize))
        return;

      // If we disable checking local/private memory, we needn't update its
      // shadow memory
      if (!ClSpirOffloadLocals &&
          I.getDestAddressSpace() == kSpirOffloadLocalAS)
        return;
      if (!ClSpirOffloadPrivates &&
          I.getDestAddressSpace() == kSpirOffloadPrivateAS)
        return;
    }

    getShadow(I.getArgOperand(1)); // Ensure shadow initialized
    IRBuilder<> IRB(&I);
    IRB.CreateCall(SpirOrSpirv ? MS.MemmoveOffloadFn[I.getDestAddressSpace()]
                                                    [I.getSourceAddressSpace()]
                               : MS.MemmoveFn,
                   {I.getArgOperand(0), I.getArgOperand(1),
                    IRB.CreateIntCast(I.getArgOperand(2), MS.IntptrTy, false)});
    I.eraseFromParent();
  }

  /// Instrument memcpy
  ///
  /// Similar to memmove: avoid copying shadow twice. This is somewhat
  /// unfortunate as it may slowdown small constant memcpys.
  /// FIXME: consider doing manual inline for small constant sizes and proper
  /// alignment.
  ///
  /// Note: This also handles memcpy.inline, which promises no calls to external
  /// functions as an optimization. However, with instrumentation enabled this
  /// is difficult to promise; additionally, we know that the MSan runtime
  /// exists and provides __msan_memcpy(). Therefore, we assume that with
  /// instrumentation it's safe to turn memcpy.inline into a call to
  /// __msan_memcpy(). Should this be wrong, such as when implementing memcpy()
  /// itself, instrumentation should be disabled with the no_sanitize attribute.
  void visitMemCpyInst(MemCpyInst &I) {
    if (SpirOrSpirv) {
      // Same as memmove
      if (isa<Instruction>(I.getArgOperand(0)) &&
          cast<Instruction>(I.getArgOperand(0))
              ->getMetadata(LLVMContext::MD_nosanitize))
        return;

      if (!ClSpirOffloadLocals &&
          I.getDestAddressSpace() == kSpirOffloadLocalAS)
        return;
      if (!ClSpirOffloadPrivates &&
          I.getDestAddressSpace() == kSpirOffloadPrivateAS)
        return;
    }

    getShadow(I.getArgOperand(1)); // Ensure shadow initialized
    IRBuilder<> IRB(&I);
    IRB.CreateCall(SpirOrSpirv ? MS.MemcpyOffloadFn[I.getDestAddressSpace()]
                                                   [I.getSourceAddressSpace()]
                               : MS.MemcpyFn,
                   {I.getArgOperand(0), I.getArgOperand(1),
                    IRB.CreateIntCast(I.getArgOperand(2), MS.IntptrTy, false)});
    I.eraseFromParent();
  }

  // Same as memcpy.
  void visitMemSetInst(MemSetInst &I) {
    if (SpirOrSpirv) {
      // Same as memmove
      if (isa<Instruction>(I.getArgOperand(0)) &&
          cast<Instruction>(I.getArgOperand(0))
              ->getMetadata(LLVMContext::MD_nosanitize))
        return;

      if (!ClSpirOffloadLocals &&
          I.getDestAddressSpace() == kSpirOffloadLocalAS)
        return;
      if (!ClSpirOffloadPrivates &&
          I.getDestAddressSpace() == kSpirOffloadPrivateAS)
        return;
    }

    IRBuilder<> IRB(&I);
    IRB.CreateCall(
        SpirOrSpirv ? MS.MemsetOffloadFn[I.getDestAddressSpace()] : MS.MemsetFn,
        {I.getArgOperand(0),
         IRB.CreateIntCast(I.getArgOperand(1), IRB.getInt32Ty(), false),
         IRB.CreateIntCast(I.getArgOperand(2), MS.IntptrTy, false)});
    I.eraseFromParent();
  }

  void visitVAStartInst(VAStartInst &I) { VAHelper->visitVAStartInst(I); }

  void visitVACopyInst(VACopyInst &I) { VAHelper->visitVACopyInst(I); }

  /// Handle vector store-like intrinsics.
  ///
  /// Instrument intrinsics that look like a simple SIMD store: writes memory,
  /// has 1 pointer argument and 1 vector argument, returns void.
  bool handleVectorStoreIntrinsic(IntrinsicInst &I) {
    assert(I.arg_size() == 2);

    IRBuilder<> IRB(&I);
    Value *Addr = I.getArgOperand(0);
    Value *Shadow = getShadow(&I, 1);
    Value *ShadowPtr, *OriginPtr;

    // We don't know the pointer alignment (could be unaligned SSE store!).
    // Have to assume to worst case.
    std::tie(ShadowPtr, OriginPtr) = getShadowOriginPtr(
        Addr, IRB, Shadow->getType(), Align(1), /*isStore*/ true);
    IRB.CreateAlignedStore(Shadow, ShadowPtr, Align(1));

    if (ClCheckAccessAddress)
      insertCheckShadowOf(Addr, &I);

    // FIXME: factor out common code from materializeStores
    if (MS.TrackOrigins)
      IRB.CreateStore(getOrigin(&I, 1), OriginPtr);
    return true;
  }

  /// Handle vector load-like intrinsics.
  ///
  /// Instrument intrinsics that look like a simple SIMD load: reads memory,
  /// has 1 pointer argument, returns a vector.
  bool handleVectorLoadIntrinsic(IntrinsicInst &I) {
    assert(I.arg_size() == 1);

    IRBuilder<> IRB(&I);
    Value *Addr = I.getArgOperand(0);

    Type *ShadowTy = getShadowTy(&I);
    Value *ShadowPtr = nullptr, *OriginPtr = nullptr;
    if (PropagateShadow) {
      // We don't know the pointer alignment (could be unaligned SSE load!).
      // Have to assume to worst case.
      const Align Alignment = Align(1);
      std::tie(ShadowPtr, OriginPtr) =
          getShadowOriginPtr(Addr, IRB, ShadowTy, Alignment, /*isStore*/ false);
      setShadow(&I,
                IRB.CreateAlignedLoad(ShadowTy, ShadowPtr, Alignment, "_msld"));
    } else {
      setShadow(&I, getCleanShadow(&I));
    }

    if (ClCheckAccessAddress)
      insertCheckShadowOf(Addr, &I);

    if (MS.TrackOrigins) {
      if (PropagateShadow)
        setOrigin(&I, IRB.CreateLoad(MS.OriginTy, OriginPtr));
      else
        setOrigin(&I, getCleanOrigin());
    }
    return true;
  }

  /// Handle (SIMD arithmetic)-like intrinsics.
  ///
  /// Instrument intrinsics with any number of arguments of the same type [*],
  /// equal to the return type, plus a specified number of trailing flags of
  /// any type.
  ///
  /// [*] The type should be simple (no aggregates or pointers; vectors are
  /// fine).
  ///
  /// Caller guarantees that this intrinsic does not access memory.
  ///
  /// TODO: "horizontal"/"pairwise" intrinsics are often incorrectly matched by
  ///       by this handler.
  [[maybe_unused]] bool
  maybeHandleSimpleNomemIntrinsic(IntrinsicInst &I,
                                  unsigned int trailingFlags) {
    Type *RetTy = I.getType();
    if (!(RetTy->isIntOrIntVectorTy() || RetTy->isFPOrFPVectorTy()))
      return false;

    unsigned NumArgOperands = I.arg_size();
    assert(NumArgOperands >= trailingFlags);
    for (unsigned i = 0; i < NumArgOperands - trailingFlags; ++i) {
      Type *Ty = I.getArgOperand(i)->getType();
      if (Ty != RetTy)
        return false;
    }

    IRBuilder<> IRB(&I);
    ShadowAndOriginCombiner SC(this, IRB);
    for (unsigned i = 0; i < NumArgOperands; ++i)
      SC.Add(I.getArgOperand(i));
    SC.Done(&I);

    return true;
  }

  /// Heuristically instrument unknown intrinsics.
  ///
  /// The main purpose of this code is to do something reasonable with all
  /// random intrinsics we might encounter, most importantly - SIMD intrinsics.
  /// We recognize several classes of intrinsics by their argument types and
  /// ModRefBehaviour and apply special instrumentation when we are reasonably
  /// sure that we know what the intrinsic does.
  ///
  /// We special-case intrinsics where this approach fails. See llvm.bswap
  /// handling as an example of that.
  bool handleUnknownIntrinsicUnlogged(IntrinsicInst &I) {
    unsigned NumArgOperands = I.arg_size();
    if (NumArgOperands == 0)
      return false;

    if (NumArgOperands == 2 && I.getArgOperand(0)->getType()->isPointerTy() &&
        I.getArgOperand(1)->getType()->isVectorTy() &&
        I.getType()->isVoidTy() && !I.onlyReadsMemory()) {
      // This looks like a vector store.
      return handleVectorStoreIntrinsic(I);
    }

    if (NumArgOperands == 1 && I.getArgOperand(0)->getType()->isPointerTy() &&
        I.getType()->isVectorTy() && I.onlyReadsMemory()) {
      // This looks like a vector load.
      return handleVectorLoadIntrinsic(I);
    }

    if (I.doesNotAccessMemory())
      if (maybeHandleSimpleNomemIntrinsic(I, /*trailingFlags=*/0))
        return true;

    // FIXME: detect and handle SSE maskstore/maskload?
    // Some cases are now handled in handleAVXMasked{Load,Store}.
    return false;
  }

  bool handleUnknownIntrinsic(IntrinsicInst &I) {
    if (handleUnknownIntrinsicUnlogged(I)) {
      if (ClDumpHeuristicInstructions)
        dumpInst(I);

      LLVM_DEBUG(dbgs() << "UNKNOWN INSTRUCTION HANDLED HEURISTICALLY: " << I
                        << "\n");
      return true;
    } else
      return false;
  }

  void handleInvariantGroup(IntrinsicInst &I) {
    setShadow(&I, getShadow(&I, 0));
    setOrigin(&I, getOrigin(&I, 0));
  }

  void handleLifetimeStart(IntrinsicInst &I) {
    if (!PoisonStack)
      return;
    AllocaInst *AI = llvm::findAllocaForValue(I.getArgOperand(1));
    if (!AI)
      InstrumentLifetimeStart = false;
    LifetimeStartList.push_back(std::make_pair(&I, AI));
  }

  void handleBswap(IntrinsicInst &I) {
    IRBuilder<> IRB(&I);
    Value *Op = I.getArgOperand(0);
    Type *OpType = Op->getType();
    setShadow(&I, IRB.CreateIntrinsic(Intrinsic::bswap, ArrayRef(&OpType, 1),
                                      getShadow(Op)));
    setOrigin(&I, getOrigin(Op));
  }

  // Uninitialized bits are ok if they appear after the leading/trailing 0's
  // and a 1. If the input is all zero, it is fully initialized iff
  // !is_zero_poison.
  //
  // e.g., for ctlz, with little-endian, if 0/1 are initialized bits with
  // concrete value 0/1, and ? is an uninitialized bit:
  //       - 0001 0??? is fully initialized
  //       - 000? ???? is fully uninitialized (*)
  //       - ???? ???? is fully uninitialized
  //       - 0000 0000 is fully uninitialized if is_zero_poison,
  //                      fully initialized   otherwise
  //
  // (*) TODO: arguably, since the number of zeros is in the range [3, 8], we
  //     only need to poison 4 bits.
  //
  // OutputShadow =
  //      ((ConcreteZerosCount >= ShadowZerosCount) && !AllZeroShadow)
  //   || (is_zero_poison && AllZeroSrc)
  void handleCountLeadingTrailingZeros(IntrinsicInst &I) {
    IRBuilder<> IRB(&I);
    Value *Src = I.getArgOperand(0);
    Value *SrcShadow = getShadow(Src);

    Value *False = IRB.getInt1(false);
    Value *ConcreteZerosCount = IRB.CreateIntrinsic(
        I.getType(), I.getIntrinsicID(), {Src, /*is_zero_poison=*/False});
    Value *ShadowZerosCount = IRB.CreateIntrinsic(
        I.getType(), I.getIntrinsicID(), {SrcShadow, /*is_zero_poison=*/False});

    Value *CompareConcreteZeros = IRB.CreateICmpUGE(
        ConcreteZerosCount, ShadowZerosCount, "_mscz_cmp_zeros");

    Value *NotAllZeroShadow =
        IRB.CreateIsNotNull(SrcShadow, "_mscz_shadow_not_null");
    Value *OutputShadow =
        IRB.CreateAnd(CompareConcreteZeros, NotAllZeroShadow, "_mscz_main");

    // If zero poison is requested, mix in with the shadow
    Constant *IsZeroPoison = cast<Constant>(I.getOperand(1));
    if (!IsZeroPoison->isZeroValue()) {
      Value *BoolZeroPoison = IRB.CreateIsNull(Src, "_mscz_bzp");
      OutputShadow = IRB.CreateOr(OutputShadow, BoolZeroPoison, "_mscz_bs");
    }

    OutputShadow = IRB.CreateSExt(OutputShadow, getShadowTy(Src), "_mscz_os");

    setShadow(&I, OutputShadow);
    setOriginForNaryOp(I);
  }

  /// Handle Arm NEON vector convert intrinsics.
  ///
  /// e.g., <4 x i32> @llvm.aarch64.neon.fcvtpu.v4i32.v4f32(<4 x float>)
  ///      i32 @llvm.aarch64.neon.fcvtms.i32.f64(double)
  ///
  /// For x86 SSE vector convert intrinsics, see
  /// handleSSEVectorConvertIntrinsic().
  void handleNEONVectorConvertIntrinsic(IntrinsicInst &I) {
    assert(I.arg_size() == 1);

    IRBuilder<> IRB(&I);
    Value *S0 = getShadow(&I, 0);

    /// For scalars:
    /// Since they are converting from floating-point to integer, the output is
    /// - fully uninitialized if *any* bit of the input is uninitialized
    /// - fully ininitialized if all bits of the input are ininitialized
    /// We apply the same principle on a per-field basis for vectors.
    Value *OutShadow = IRB.CreateSExt(IRB.CreateICmpNE(S0, getCleanShadow(S0)),
                                      getShadowTy(&I));
    setShadow(&I, OutShadow);
    setOriginForNaryOp(I);
  }

  /// Some instructions have additional zero-elements in the return type
  /// e.g., <16 x i8> @llvm.x86.avx512.mask.pmov.qb.512(<8 x i64>, ...)
  ///
  /// This function will return a vector type with the same number of elements
  /// as the input, but same per-element width as the return value e.g.,
  /// <8 x i8>.
  FixedVectorType *maybeShrinkVectorShadowType(Value *Src, IntrinsicInst &I) {
    assert(isa<FixedVectorType>(getShadowTy(&I)));
    FixedVectorType *ShadowType = cast<FixedVectorType>(getShadowTy(&I));

    // TODO: generalize beyond 2x?
    if (ShadowType->getElementCount() ==
        cast<VectorType>(Src->getType())->getElementCount() * 2)
      ShadowType = FixedVectorType::getHalfElementsVectorType(ShadowType);

    assert(ShadowType->getElementCount() ==
           cast<VectorType>(Src->getType())->getElementCount());

    return ShadowType;
  }

  /// Doubles the length of a vector shadow (filled with zeros) if necessary to
  /// match the length of the shadow for the instruction.
  /// This is more type-safe than CreateShadowCast().
  Value *maybeExtendVectorShadowWithZeros(Value *Shadow, IntrinsicInst &I) {
    IRBuilder<> IRB(&I);
    assert(isa<FixedVectorType>(Shadow->getType()));
    assert(isa<FixedVectorType>(I.getType()));

    Value *FullShadow = getCleanShadow(&I);
    assert(cast<FixedVectorType>(Shadow->getType())->getNumElements() <=
           cast<FixedVectorType>(FullShadow->getType())->getNumElements());
    assert(cast<FixedVectorType>(Shadow->getType())->getScalarType() ==
           cast<FixedVectorType>(FullShadow->getType())->getScalarType());

    if (Shadow->getType() == FullShadow->getType()) {
      FullShadow = Shadow;
    } else {
      // TODO: generalize beyond 2x?
      SmallVector<int, 32> ShadowMask(
          cast<FixedVectorType>(FullShadow->getType())->getNumElements());
      std::iota(ShadowMask.begin(), ShadowMask.end(), 0);

      // Append zeros
      FullShadow =
          IRB.CreateShuffleVector(Shadow, getCleanShadow(Shadow), ShadowMask);
    }

    return FullShadow;
  }

  /// Handle x86 SSE vector conversion.
  ///
  /// e.g., single-precision to half-precision conversion:
  ///      <8 x i16> @llvm.x86.vcvtps2ph.256(<8 x float> %a0, i32 0)
  ///      <8 x i16> @llvm.x86.vcvtps2ph.128(<4 x float> %a0, i32 0)
  ///
  ///      floating-point to integer:
  ///      <4 x i32> @llvm.x86.sse2.cvtps2dq(<4 x float>)
  ///      <4 x i32> @llvm.x86.sse2.cvtpd2dq(<2 x double>)
  ///
  /// Note: if the output has more elements, they are zero-initialized (and
  /// therefore the shadow will also be initialized).
  ///
  /// This differs from handleSSEVectorConvertIntrinsic() because it
  /// propagates uninitialized shadow (instead of checking the shadow).
  void handleSSEVectorConvertIntrinsicByProp(IntrinsicInst &I,
                                             bool HasRoundingMode) {
    if (HasRoundingMode) {
      assert(I.arg_size() == 2);
      [[maybe_unused]] Value *RoundingMode = I.getArgOperand(1);
      assert(RoundingMode->getType()->isIntegerTy());
    } else {
      assert(I.arg_size() == 1);
    }

    Value *Src = I.getArgOperand(0);
    assert(Src->getType()->isVectorTy());

    // The return type might have more elements than the input.
    // Temporarily shrink the return type's number of elements.
    VectorType *ShadowType = maybeShrinkVectorShadowType(Src, I);

    IRBuilder<> IRB(&I);
    Value *S0 = getShadow(&I, 0);

    /// For scalars:
    /// Since they are converting to and/or from floating-point, the output is:
    /// - fully uninitialized if *any* bit of the input is uninitialized
    /// - fully ininitialized if all bits of the input are ininitialized
    /// We apply the same principle on a per-field basis for vectors.
    Value *Shadow =
        IRB.CreateSExt(IRB.CreateICmpNE(S0, getCleanShadow(S0)), ShadowType);

    // The return type might have more elements than the input.
    // Extend the return type back to its original width if necessary.
    Value *FullShadow = maybeExtendVectorShadowWithZeros(Shadow, I);

    setShadow(&I, FullShadow);
    setOriginForNaryOp(I);
  }

  // Instrument x86 SSE vector convert intrinsic.
  //
  // This function instruments intrinsics like cvtsi2ss:
  // %Out = int_xxx_cvtyyy(%ConvertOp)
  // or
  // %Out = int_xxx_cvtyyy(%CopyOp, %ConvertOp)
  // Intrinsic converts \p NumUsedElements elements of \p ConvertOp to the same
  // number \p Out elements, and (if has 2 arguments) copies the rest of the
  // elements from \p CopyOp.
  // In most cases conversion involves floating-point value which may trigger a
  // hardware exception when not fully initialized. For this reason we require
  // \p ConvertOp[0:NumUsedElements] to be fully initialized and trap otherwise.
  // We copy the shadow of \p CopyOp[NumUsedElements:] to \p
  // Out[NumUsedElements:]. This means that intrinsics without \p CopyOp always
  // return a fully initialized value.
  //
  // For Arm NEON vector convert intrinsics, see
  // handleNEONVectorConvertIntrinsic().
  void handleSSEVectorConvertIntrinsic(IntrinsicInst &I, int NumUsedElements,
                                       bool HasRoundingMode = false) {
    IRBuilder<> IRB(&I);
    Value *CopyOp, *ConvertOp;

    assert((!HasRoundingMode ||
            isa<ConstantInt>(I.getArgOperand(I.arg_size() - 1))) &&
           "Invalid rounding mode");

    switch (I.arg_size() - HasRoundingMode) {
    case 2:
      CopyOp = I.getArgOperand(0);
      ConvertOp = I.getArgOperand(1);
      break;
    case 1:
      ConvertOp = I.getArgOperand(0);
      CopyOp = nullptr;
      break;
    default:
      llvm_unreachable("Cvt intrinsic with unsupported number of arguments.");
    }

    // The first *NumUsedElements* elements of ConvertOp are converted to the
    // same number of output elements. The rest of the output is copied from
    // CopyOp, or (if not available) filled with zeroes.
    // Combine shadow for elements of ConvertOp that are used in this operation,
    // and insert a check.
    // FIXME: consider propagating shadow of ConvertOp, at least in the case of
    // int->any conversion.
    Value *ConvertShadow = getShadow(ConvertOp);
    Value *AggShadow = nullptr;
    if (ConvertOp->getType()->isVectorTy()) {
      AggShadow = IRB.CreateExtractElement(
          ConvertShadow, ConstantInt::get(IRB.getInt32Ty(), 0));
      for (int i = 1; i < NumUsedElements; ++i) {
        Value *MoreShadow = IRB.CreateExtractElement(
            ConvertShadow, ConstantInt::get(IRB.getInt32Ty(), i));
        AggShadow = IRB.CreateOr(AggShadow, MoreShadow);
      }
    } else {
      AggShadow = ConvertShadow;
    }
    assert(AggShadow->getType()->isIntegerTy());
    insertCheckShadow(AggShadow, getOrigin(ConvertOp), &I);

    // Build result shadow by zero-filling parts of CopyOp shadow that come from
    // ConvertOp.
    if (CopyOp) {
      assert(CopyOp->getType() == I.getType());
      assert(CopyOp->getType()->isVectorTy());
      Value *ResultShadow = getShadow(CopyOp);
      Type *EltTy = cast<VectorType>(ResultShadow->getType())->getElementType();
      for (int i = 0; i < NumUsedElements; ++i) {
        ResultShadow = IRB.CreateInsertElement(
            ResultShadow, ConstantInt::getNullValue(EltTy),
            ConstantInt::get(IRB.getInt32Ty(), i));
      }
      setShadow(&I, ResultShadow);
      setOrigin(&I, getOrigin(CopyOp));
    } else {
      setShadow(&I, getCleanShadow(&I));
      setOrigin(&I, getCleanOrigin());
    }
  }

  // Given a scalar or vector, extract lower 64 bits (or less), and return all
  // zeroes if it is zero, and all ones otherwise.
  Value *Lower64ShadowExtend(IRBuilder<> &IRB, Value *S, Type *T) {
    if (S->getType()->isVectorTy())
      S = CreateShadowCast(IRB, S, IRB.getInt64Ty(), /* Signed */ true);
    assert(S->getType()->getPrimitiveSizeInBits() <= 64);
    Value *S2 = IRB.CreateICmpNE(S, getCleanShadow(S));
    return CreateShadowCast(IRB, S2, T, /* Signed */ true);
  }

  // Given a vector, extract its first element, and return all
  // zeroes if it is zero, and all ones otherwise.
  Value *LowerElementShadowExtend(IRBuilder<> &IRB, Value *S, Type *T) {
    Value *S1 = IRB.CreateExtractElement(S, (uint64_t)0);
    Value *S2 = IRB.CreateICmpNE(S1, getCleanShadow(S1));
    return CreateShadowCast(IRB, S2, T, /* Signed */ true);
  }

  Value *VariableShadowExtend(IRBuilder<> &IRB, Value *S) {
    Type *T = S->getType();
    assert(T->isVectorTy());
    Value *S2 = IRB.CreateICmpNE(S, getCleanShadow(S));
    return IRB.CreateSExt(S2, T);
  }

  // Instrument vector shift intrinsic.
  //
  // This function instruments intrinsics like int_x86_avx2_psll_w.
  // Intrinsic shifts %In by %ShiftSize bits.
  // %ShiftSize may be a vector. In that case the lower 64 bits determine shift
  // size, and the rest is ignored. Behavior is defined even if shift size is
  // greater than register (or field) width.
  void handleVectorShiftIntrinsic(IntrinsicInst &I, bool Variable) {
    assert(I.arg_size() == 2);
    IRBuilder<> IRB(&I);
    // If any of the S2 bits are poisoned, the whole thing is poisoned.
    // Otherwise perform the same shift on S1.
    Value *S1 = getShadow(&I, 0);
    Value *S2 = getShadow(&I, 1);
    Value *S2Conv = Variable ? VariableShadowExtend(IRB, S2)
                             : Lower64ShadowExtend(IRB, S2, getShadowTy(&I));
    Value *V1 = I.getOperand(0);
    Value *V2 = I.getOperand(1);
    Value *Shift = IRB.CreateCall(I.getFunctionType(), I.getCalledOperand(),
                                  {IRB.CreateBitCast(S1, V1->getType()), V2});
    Shift = IRB.CreateBitCast(Shift, getShadowTy(&I));
    setShadow(&I, IRB.CreateOr(Shift, S2Conv));
    setOriginForNaryOp(I);
  }

  // Get an MMX-sized vector type.
  Type *getMMXVectorTy(unsigned EltSizeInBits) {
    const unsigned X86_MMXSizeInBits = 64;
    assert(EltSizeInBits != 0 && (X86_MMXSizeInBits % EltSizeInBits) == 0 &&
           "Illegal MMX vector element size");
    return FixedVectorType::get(IntegerType::get(*MS.C, EltSizeInBits),
                                X86_MMXSizeInBits / EltSizeInBits);
  }

  // Returns a signed counterpart for an (un)signed-saturate-and-pack
  // intrinsic.
  Intrinsic::ID getSignedPackIntrinsic(Intrinsic::ID id) {
    switch (id) {
    case Intrinsic::x86_sse2_packsswb_128:
    case Intrinsic::x86_sse2_packuswb_128:
      return Intrinsic::x86_sse2_packsswb_128;

    case Intrinsic::x86_sse2_packssdw_128:
    case Intrinsic::x86_sse41_packusdw:
      return Intrinsic::x86_sse2_packssdw_128;

    case Intrinsic::x86_avx2_packsswb:
    case Intrinsic::x86_avx2_packuswb:
      return Intrinsic::x86_avx2_packsswb;

    case Intrinsic::x86_avx2_packssdw:
    case Intrinsic::x86_avx2_packusdw:
      return Intrinsic::x86_avx2_packssdw;

    case Intrinsic::x86_mmx_packsswb:
    case Intrinsic::x86_mmx_packuswb:
      return Intrinsic::x86_mmx_packsswb;

    case Intrinsic::x86_mmx_packssdw:
      return Intrinsic::x86_mmx_packssdw;
    default:
      llvm_unreachable("unexpected intrinsic id");
    }
  }

  // Instrument vector pack intrinsic.
  //
  // This function instruments intrinsics like x86_mmx_packsswb, that
  // packs elements of 2 input vectors into half as many bits with saturation.
  // Shadow is propagated with the signed variant of the same intrinsic applied
  // to sext(Sa != zeroinitializer), sext(Sb != zeroinitializer).
  // MMXEltSizeInBits is used only for x86mmx arguments.
  void handleVectorPackIntrinsic(IntrinsicInst &I,
                                 unsigned MMXEltSizeInBits = 0) {
    assert(I.arg_size() == 2);
    IRBuilder<> IRB(&I);
    Value *S1 = getShadow(&I, 0);
    Value *S2 = getShadow(&I, 1);
    assert(S1->getType()->isVectorTy());

    // SExt and ICmpNE below must apply to individual elements of input vectors.
    // In case of x86mmx arguments, cast them to appropriate vector types and
    // back.
    Type *T =
        MMXEltSizeInBits ? getMMXVectorTy(MMXEltSizeInBits) : S1->getType();
    if (MMXEltSizeInBits) {
      S1 = IRB.CreateBitCast(S1, T);
      S2 = IRB.CreateBitCast(S2, T);
    }
    Value *S1_ext =
        IRB.CreateSExt(IRB.CreateICmpNE(S1, Constant::getNullValue(T)), T);
    Value *S2_ext =
        IRB.CreateSExt(IRB.CreateICmpNE(S2, Constant::getNullValue(T)), T);
    if (MMXEltSizeInBits) {
      S1_ext = IRB.CreateBitCast(S1_ext, getMMXVectorTy(64));
      S2_ext = IRB.CreateBitCast(S2_ext, getMMXVectorTy(64));
    }

    Value *S = IRB.CreateIntrinsic(getSignedPackIntrinsic(I.getIntrinsicID()),
                                   {S1_ext, S2_ext}, /*FMFSource=*/nullptr,
                                   "_msprop_vector_pack");
    if (MMXEltSizeInBits)
      S = IRB.CreateBitCast(S, getShadowTy(&I));
    setShadow(&I, S);
    setOriginForNaryOp(I);
  }

  // Convert `Mask` into `<n x i1>`.
  Constant *createDppMask(unsigned Width, unsigned Mask) {
    SmallVector<Constant *, 4> R(Width);
    for (auto &M : R) {
      M = ConstantInt::getBool(F.getContext(), Mask & 1);
      Mask >>= 1;
    }
    return ConstantVector::get(R);
  }

  // Calculate output shadow as array of booleans `<n x i1>`, assuming if any
  // arg is poisoned, entire dot product is poisoned.
  Value *findDppPoisonedOutput(IRBuilder<> &IRB, Value *S, unsigned SrcMask,
                               unsigned DstMask) {
    const unsigned Width =
        cast<FixedVectorType>(S->getType())->getNumElements();

    S = IRB.CreateSelect(createDppMask(Width, SrcMask), S,
                         Constant::getNullValue(S->getType()));
    Value *SElem = IRB.CreateOrReduce(S);
    Value *IsClean = IRB.CreateIsNull(SElem, "_msdpp");
    Value *DstMaskV = createDppMask(Width, DstMask);

    return IRB.CreateSelect(
        IsClean, Constant::getNullValue(DstMaskV->getType()), DstMaskV);
  }

  // See `Intel Intrinsics Guide` for `_dp_p*` instructions.
  //
  // 2 and 4 element versions produce single scalar of dot product, and then
  // puts it into elements of output vector, selected by 4 lowest bits of the
  // mask. Top 4 bits of the mask control which elements of input to use for dot
  // product.
  //
  // 8 element version mask still has only 4 bit for input, and 4 bit for output
  // mask. According to the spec it just operates as 4 element version on first
  // 4 elements of inputs and output, and then on last 4 elements of inputs and
  // output.
  void handleDppIntrinsic(IntrinsicInst &I) {
    IRBuilder<> IRB(&I);

    Value *S0 = getShadow(&I, 0);
    Value *S1 = getShadow(&I, 1);
    Value *S = IRB.CreateOr(S0, S1);

    const unsigned Width =
        cast<FixedVectorType>(S->getType())->getNumElements();
    assert(Width == 2 || Width == 4 || Width == 8);

    const unsigned Mask = cast<ConstantInt>(I.getArgOperand(2))->getZExtValue();
    const unsigned SrcMask = Mask >> 4;
    const unsigned DstMask = Mask & 0xf;

    // Calculate shadow as `<n x i1>`.
    Value *SI1 = findDppPoisonedOutput(IRB, S, SrcMask, DstMask);
    if (Width == 8) {
      // First 4 elements of shadow are already calculated. `makeDppShadow`
      // operats on 32 bit masks, so we can just shift masks, and repeat.
      SI1 = IRB.CreateOr(
          SI1, findDppPoisonedOutput(IRB, S, SrcMask << 4, DstMask << 4));
    }
    // Extend to real size of shadow, poisoning either all or none bits of an
    // element.
    S = IRB.CreateSExt(SI1, S->getType(), "_msdpp");

    setShadow(&I, S);
    setOriginForNaryOp(I);
  }

  Value *convertBlendvToSelectMask(IRBuilder<> &IRB, Value *C) {
    C = CreateAppToShadowCast(IRB, C);
    FixedVectorType *FVT = cast<FixedVectorType>(C->getType());
    unsigned ElSize = FVT->getElementType()->getPrimitiveSizeInBits();
    C = IRB.CreateAShr(C, ElSize - 1);
    FVT = FixedVectorType::get(IRB.getInt1Ty(), FVT->getNumElements());
    return IRB.CreateTrunc(C, FVT);
  }

  // `blendv(f, t, c)` is effectively `select(c[top_bit], t, f)`.
  void handleBlendvIntrinsic(IntrinsicInst &I) {
    Value *C = I.getOperand(2);
    Value *T = I.getOperand(1);
    Value *F = I.getOperand(0);

    Value *Sc = getShadow(&I, 2);
    Value *Oc = MS.TrackOrigins ? getOrigin(C) : nullptr;

    {
      IRBuilder<> IRB(&I);
      // Extract top bit from condition and its shadow.
      C = convertBlendvToSelectMask(IRB, C);
      Sc = convertBlendvToSelectMask(IRB, Sc);

      setShadow(C, Sc);
      setOrigin(C, Oc);
    }

    handleSelectLikeInst(I, C, T, F);
  }

  // Instrument sum-of-absolute-differences intrinsic.
  void handleVectorSadIntrinsic(IntrinsicInst &I, bool IsMMX = false) {
    const unsigned SignificantBitsPerResultElement = 16;
    Type *ResTy = IsMMX ? IntegerType::get(*MS.C, 64) : I.getType();
    unsigned ZeroBitsPerResultElement =
        ResTy->getScalarSizeInBits() - SignificantBitsPerResultElement;

    IRBuilder<> IRB(&I);
    auto *Shadow0 = getShadow(&I, 0);
    auto *Shadow1 = getShadow(&I, 1);
    Value *S = IRB.CreateOr(Shadow0, Shadow1);
    S = IRB.CreateBitCast(S, ResTy);
    S = IRB.CreateSExt(IRB.CreateICmpNE(S, Constant::getNullValue(ResTy)),
                       ResTy);
    S = IRB.CreateLShr(S, ZeroBitsPerResultElement);
    S = IRB.CreateBitCast(S, getShadowTy(&I));
    setShadow(&I, S);
    setOriginForNaryOp(I);
  }

  // Instrument multiply-add intrinsic.
  void handleVectorPmaddIntrinsic(IntrinsicInst &I,
                                  unsigned MMXEltSizeInBits = 0) {
    Type *ResTy =
        MMXEltSizeInBits ? getMMXVectorTy(MMXEltSizeInBits * 2) : I.getType();
    IRBuilder<> IRB(&I);
    auto *Shadow0 = getShadow(&I, 0);
    auto *Shadow1 = getShadow(&I, 1);
    Value *S = IRB.CreateOr(Shadow0, Shadow1);
    S = IRB.CreateBitCast(S, ResTy);
    S = IRB.CreateSExt(IRB.CreateICmpNE(S, Constant::getNullValue(ResTy)),
                       ResTy);
    S = IRB.CreateBitCast(S, getShadowTy(&I));
    setShadow(&I, S);
    setOriginForNaryOp(I);
  }

  // Instrument compare-packed intrinsic.
  // Basically, an or followed by sext(icmp ne 0) to end up with all-zeros or
  // all-ones shadow.
  void handleVectorComparePackedIntrinsic(IntrinsicInst &I) {
    IRBuilder<> IRB(&I);
    Type *ResTy = getShadowTy(&I);
    auto *Shadow0 = getShadow(&I, 0);
    auto *Shadow1 = getShadow(&I, 1);
    Value *S0 = IRB.CreateOr(Shadow0, Shadow1);
    Value *S = IRB.CreateSExt(
        IRB.CreateICmpNE(S0, Constant::getNullValue(ResTy)), ResTy);
    setShadow(&I, S);
    setOriginForNaryOp(I);
  }

  // Instrument compare-scalar intrinsic.
  // This handles both cmp* intrinsics which return the result in the first
  // element of a vector, and comi* which return the result as i32.
  void handleVectorCompareScalarIntrinsic(IntrinsicInst &I) {
    IRBuilder<> IRB(&I);
    auto *Shadow0 = getShadow(&I, 0);
    auto *Shadow1 = getShadow(&I, 1);
    Value *S0 = IRB.CreateOr(Shadow0, Shadow1);
    Value *S = LowerElementShadowExtend(IRB, S0, getShadowTy(&I));
    setShadow(&I, S);
    setOriginForNaryOp(I);
  }

  // Instrument generic vector reduction intrinsics
  // by ORing together all their fields.
  //
  // If AllowShadowCast is true, the return type does not need to be the same
  // type as the fields
  // e.g., declare i32 @llvm.aarch64.neon.uaddv.i32.v16i8(<16 x i8>)
  void handleVectorReduceIntrinsic(IntrinsicInst &I, bool AllowShadowCast) {
    assert(I.arg_size() == 1);

    IRBuilder<> IRB(&I);
    Value *S = IRB.CreateOrReduce(getShadow(&I, 0));
    if (AllowShadowCast)
      S = CreateShadowCast(IRB, S, getShadowTy(&I));
    else
      assert(S->getType() == getShadowTy(&I));
    setShadow(&I, S);
    setOriginForNaryOp(I);
  }

  // Similar to handleVectorReduceIntrinsic but with an initial starting value.
  // e.g., call float @llvm.vector.reduce.fadd.f32.v2f32(float %a0, <2 x float>
  // %a1)
  //       shadow = shadow[a0] | shadow[a1.0] | shadow[a1.1]
  //
  // The type of the return value, initial starting value, and elements of the
  // vector must be identical.
  void handleVectorReduceWithStarterIntrinsic(IntrinsicInst &I) {
    assert(I.arg_size() == 2);

    IRBuilder<> IRB(&I);
    Value *Shadow0 = getShadow(&I, 0);
    Value *Shadow1 = IRB.CreateOrReduce(getShadow(&I, 1));
    assert(Shadow0->getType() == Shadow1->getType());
    Value *S = IRB.CreateOr(Shadow0, Shadow1);
    assert(S->getType() == getShadowTy(&I));
    setShadow(&I, S);
    setOriginForNaryOp(I);
  }

  // Instrument vector.reduce.or intrinsic.
  // Valid (non-poisoned) set bits in the operand pull low the
  // corresponding shadow bits.
  void handleVectorReduceOrIntrinsic(IntrinsicInst &I) {
    assert(I.arg_size() == 1);

    IRBuilder<> IRB(&I);
    Value *OperandShadow = getShadow(&I, 0);
    Value *OperandUnsetBits = IRB.CreateNot(I.getOperand(0));
    Value *OperandUnsetOrPoison = IRB.CreateOr(OperandUnsetBits, OperandShadow);
    // Bit N is clean if any field's bit N is 1 and unpoison
    Value *OutShadowMask = IRB.CreateAndReduce(OperandUnsetOrPoison);
    // Otherwise, it is clean if every field's bit N is unpoison
    Value *OrShadow = IRB.CreateOrReduce(OperandShadow);
    Value *S = IRB.CreateAnd(OutShadowMask, OrShadow);

    setShadow(&I, S);
    setOrigin(&I, getOrigin(&I, 0));
  }

  // Instrument vector.reduce.and intrinsic.
  // Valid (non-poisoned) unset bits in the operand pull down the
  // corresponding shadow bits.
  void handleVectorReduceAndIntrinsic(IntrinsicInst &I) {
    assert(I.arg_size() == 1);

    IRBuilder<> IRB(&I);
    Value *OperandShadow = getShadow(&I, 0);
    Value *OperandSetOrPoison = IRB.CreateOr(I.getOperand(0), OperandShadow);
    // Bit N is clean if any field's bit N is 0 and unpoison
    Value *OutShadowMask = IRB.CreateAndReduce(OperandSetOrPoison);
    // Otherwise, it is clean if every field's bit N is unpoison
    Value *OrShadow = IRB.CreateOrReduce(OperandShadow);
    Value *S = IRB.CreateAnd(OutShadowMask, OrShadow);

    setShadow(&I, S);
    setOrigin(&I, getOrigin(&I, 0));
  }

  void handleStmxcsr(IntrinsicInst &I) {
    IRBuilder<> IRB(&I);
    Value *Addr = I.getArgOperand(0);
    Type *Ty = IRB.getInt32Ty();
    Value *ShadowPtr =
        getShadowOriginPtr(Addr, IRB, Ty, Align(1), /*isStore*/ true).first;

    IRB.CreateStore(getCleanShadow(Ty), ShadowPtr);

    if (ClCheckAccessAddress)
      insertCheckShadowOf(Addr, &I);
  }

  void handleLdmxcsr(IntrinsicInst &I) {
    if (!InsertChecks)
      return;

    IRBuilder<> IRB(&I);
    Value *Addr = I.getArgOperand(0);
    Type *Ty = IRB.getInt32Ty();
    const Align Alignment = Align(1);
    Value *ShadowPtr, *OriginPtr;
    std::tie(ShadowPtr, OriginPtr) =
        getShadowOriginPtr(Addr, IRB, Ty, Alignment, /*isStore*/ false);

    if (ClCheckAccessAddress)
      insertCheckShadowOf(Addr, &I);

    Value *Shadow = IRB.CreateAlignedLoad(Ty, ShadowPtr, Alignment, "_ldmxcsr");
    Value *Origin = MS.TrackOrigins ? IRB.CreateLoad(MS.OriginTy, OriginPtr)
                                    : getCleanOrigin();
    insertCheckShadow(Shadow, Origin, &I);
  }

  void handleMaskedExpandLoad(IntrinsicInst &I) {
    IRBuilder<> IRB(&I);
    Value *Ptr = I.getArgOperand(0);
    MaybeAlign Align = I.getParamAlign(0);
    Value *Mask = I.getArgOperand(1);
    Value *PassThru = I.getArgOperand(2);

    if (ClCheckAccessAddress) {
      insertCheckShadowOf(Ptr, &I);
      insertCheckShadowOf(Mask, &I);
    }

    if (!PropagateShadow) {
      setShadow(&I, getCleanShadow(&I));
      setOrigin(&I, getCleanOrigin());
      return;
    }

    Type *ShadowTy = getShadowTy(&I);
    Type *ElementShadowTy = cast<VectorType>(ShadowTy)->getElementType();
    auto [ShadowPtr, OriginPtr] =
        getShadowOriginPtr(Ptr, IRB, ElementShadowTy, Align, /*isStore*/ false);

    Value *Shadow =
        IRB.CreateMaskedExpandLoad(ShadowTy, ShadowPtr, Align, Mask,
                                   getShadow(PassThru), "_msmaskedexpload");

    setShadow(&I, Shadow);

    // TODO: Store origins.
    setOrigin(&I, getCleanOrigin());
  }

  void handleMaskedCompressStore(IntrinsicInst &I) {
    IRBuilder<> IRB(&I);
    Value *Values = I.getArgOperand(0);
    Value *Ptr = I.getArgOperand(1);
    MaybeAlign Align = I.getParamAlign(1);
    Value *Mask = I.getArgOperand(2);

    if (ClCheckAccessAddress) {
      insertCheckShadowOf(Ptr, &I);
      insertCheckShadowOf(Mask, &I);
    }

    Value *Shadow = getShadow(Values);
    Type *ElementShadowTy =
        getShadowTy(cast<VectorType>(Values->getType())->getElementType());
    auto [ShadowPtr, OriginPtrs] =
        getShadowOriginPtr(Ptr, IRB, ElementShadowTy, Align, /*isStore*/ true);

    IRB.CreateMaskedCompressStore(Shadow, ShadowPtr, Align, Mask);

    // TODO: Store origins.
  }

  void handleMaskedGather(IntrinsicInst &I) {
    IRBuilder<> IRB(&I);
    Value *Ptrs = I.getArgOperand(0);
    const Align Alignment(
        cast<ConstantInt>(I.getArgOperand(1))->getZExtValue());
    Value *Mask = I.getArgOperand(2);
    Value *PassThru = I.getArgOperand(3);

    Type *PtrsShadowTy = getShadowTy(Ptrs);
    if (ClCheckAccessAddress) {
      insertCheckShadowOf(Mask, &I);
      Value *MaskedPtrShadow = IRB.CreateSelect(
          Mask, getShadow(Ptrs), Constant::getNullValue((PtrsShadowTy)),
          "_msmaskedptrs");
      insertCheckShadow(MaskedPtrShadow, getOrigin(Ptrs), &I);
    }

    if (!PropagateShadow) {
      setShadow(&I, getCleanShadow(&I));
      setOrigin(&I, getCleanOrigin());
      return;
    }

    Type *ShadowTy = getShadowTy(&I);
    Type *ElementShadowTy = cast<VectorType>(ShadowTy)->getElementType();
    auto [ShadowPtrs, OriginPtrs] = getShadowOriginPtr(
        Ptrs, IRB, ElementShadowTy, Alignment, /*isStore*/ false);

    Value *Shadow =
        IRB.CreateMaskedGather(ShadowTy, ShadowPtrs, Alignment, Mask,
                               getShadow(PassThru), "_msmaskedgather");

    setShadow(&I, Shadow);

    // TODO: Store origins.
    setOrigin(&I, getCleanOrigin());
  }

  void handleMaskedScatter(IntrinsicInst &I) {
    IRBuilder<> IRB(&I);
    Value *Values = I.getArgOperand(0);
    Value *Ptrs = I.getArgOperand(1);
    const Align Alignment(
        cast<ConstantInt>(I.getArgOperand(2))->getZExtValue());
    Value *Mask = I.getArgOperand(3);

    Type *PtrsShadowTy = getShadowTy(Ptrs);
    if (ClCheckAccessAddress) {
      insertCheckShadowOf(Mask, &I);
      Value *MaskedPtrShadow = IRB.CreateSelect(
          Mask, getShadow(Ptrs), Constant::getNullValue((PtrsShadowTy)),
          "_msmaskedptrs");
      insertCheckShadow(MaskedPtrShadow, getOrigin(Ptrs), &I);
    }

    Value *Shadow = getShadow(Values);
    Type *ElementShadowTy =
        getShadowTy(cast<VectorType>(Values->getType())->getElementType());
    auto [ShadowPtrs, OriginPtrs] = getShadowOriginPtr(
        Ptrs, IRB, ElementShadowTy, Alignment, /*isStore*/ true);

    IRB.CreateMaskedScatter(Shadow, ShadowPtrs, Alignment, Mask);

    // TODO: Store origin.
  }

  // Intrinsic::masked_store
  //
  // Note: handleAVXMaskedStore handles AVX/AVX2 variants, though AVX512 masked
  //       stores are lowered to Intrinsic::masked_store.
  void handleMaskedStore(IntrinsicInst &I) {
    IRBuilder<> IRB(&I);
    Value *V = I.getArgOperand(0);
    Value *Ptr = I.getArgOperand(1);
    const Align Alignment(
        cast<ConstantInt>(I.getArgOperand(2))->getZExtValue());
    Value *Mask = I.getArgOperand(3);
    Value *Shadow = getShadow(V);

    if (ClCheckAccessAddress) {
      insertCheckShadowOf(Ptr, &I);
      insertCheckShadowOf(Mask, &I);
    }

    Value *ShadowPtr;
    Value *OriginPtr;
    std::tie(ShadowPtr, OriginPtr) = getShadowOriginPtr(
        Ptr, IRB, Shadow->getType(), Alignment, /*isStore*/ true);

    IRB.CreateMaskedStore(Shadow, ShadowPtr, Alignment, Mask);

    if (!MS.TrackOrigins)
      return;

    auto &DL = F.getDataLayout();
    paintOrigin(IRB, getOrigin(V), OriginPtr,
                DL.getTypeStoreSize(Shadow->getType()),
                std::max(Alignment, kMinOriginAlignment));
  }

  // Intrinsic::masked_load
  //
  // Note: handleAVXMaskedLoad handles AVX/AVX2 variants, though AVX512 masked
  //       loads are lowered to Intrinsic::masked_load.
  void handleMaskedLoad(IntrinsicInst &I) {
    IRBuilder<> IRB(&I);
    Value *Ptr = I.getArgOperand(0);
    const Align Alignment(
        cast<ConstantInt>(I.getArgOperand(1))->getZExtValue());
    Value *Mask = I.getArgOperand(2);
    Value *PassThru = I.getArgOperand(3);

    if (ClCheckAccessAddress) {
      insertCheckShadowOf(Ptr, &I);
      insertCheckShadowOf(Mask, &I);
    }

    if (!PropagateShadow) {
      setShadow(&I, getCleanShadow(&I));
      setOrigin(&I, getCleanOrigin());
      return;
    }

    Type *ShadowTy = getShadowTy(&I);
    Value *ShadowPtr, *OriginPtr;
    std::tie(ShadowPtr, OriginPtr) =
        getShadowOriginPtr(Ptr, IRB, ShadowTy, Alignment, /*isStore*/ false);
    setShadow(&I, IRB.CreateMaskedLoad(ShadowTy, ShadowPtr, Alignment, Mask,
                                       getShadow(PassThru), "_msmaskedld"));

    if (!MS.TrackOrigins)
      return;

    // Choose between PassThru's and the loaded value's origins.
    Value *MaskedPassThruShadow = IRB.CreateAnd(
        getShadow(PassThru), IRB.CreateSExt(IRB.CreateNeg(Mask), ShadowTy));

    Value *NotNull = convertToBool(MaskedPassThruShadow, IRB, "_mscmp");

    Value *PtrOrigin = IRB.CreateLoad(MS.OriginTy, OriginPtr);
    Value *Origin = IRB.CreateSelect(NotNull, getOrigin(PassThru), PtrOrigin);

    setOrigin(&I, Origin);
  }

  // e.g., void @llvm.x86.avx.maskstore.ps.256(ptr, <8 x i32>, <8 x float>)
  //                                           dst  mask       src
  //
  // AVX512 masked stores are lowered to Intrinsic::masked_load and are handled
  // by handleMaskedStore.
  //
  // This function handles AVX and AVX2 masked stores; these use the MSBs of a
  // vector of integers, unlike the LLVM masked intrinsics, which require a
  // vector of booleans. X86InstCombineIntrinsic.cpp::simplifyX86MaskedLoad
  // mentions that the x86 backend does not know how to efficiently convert
  // from a vector of booleans back into the AVX mask format; therefore, they
  // (and we) do not reduce AVX/AVX2 masked intrinsics into LLVM masked
  // intrinsics.
  void handleAVXMaskedStore(IntrinsicInst &I) {
    assert(I.arg_size() == 3);

    IRBuilder<> IRB(&I);

    Value *Dst = I.getArgOperand(0);
    assert(Dst->getType()->isPointerTy() && "Destination is not a pointer!");

    Value *Mask = I.getArgOperand(1);
    assert(isa<VectorType>(Mask->getType()) && "Mask is not a vector!");

    Value *Src = I.getArgOperand(2);
    assert(isa<VectorType>(Src->getType()) && "Source is not a vector!");

    const Align Alignment = Align(1);

    Value *SrcShadow = getShadow(Src);

    if (ClCheckAccessAddress) {
      insertCheckShadowOf(Dst, &I);
      insertCheckShadowOf(Mask, &I);
    }

    Value *DstShadowPtr;
    Value *DstOriginPtr;
    std::tie(DstShadowPtr, DstOriginPtr) = getShadowOriginPtr(
        Dst, IRB, SrcShadow->getType(), Alignment, /*isStore*/ true);

    SmallVector<Value *, 2> ShadowArgs;
    ShadowArgs.append(1, DstShadowPtr);
    ShadowArgs.append(1, Mask);
    // The intrinsic may require floating-point but shadows can be arbitrary
    // bit patterns, of which some would be interpreted as "invalid"
    // floating-point values (NaN etc.); we assume the intrinsic will happily
    // copy them.
    ShadowArgs.append(1, IRB.CreateBitCast(SrcShadow, Src->getType()));

    CallInst *CI =
        IRB.CreateIntrinsic(IRB.getVoidTy(), I.getIntrinsicID(), ShadowArgs);
    setShadow(&I, CI);

    if (!MS.TrackOrigins)
      return;

    // Approximation only
    auto &DL = F.getDataLayout();
    paintOrigin(IRB, getOrigin(Src), DstOriginPtr,
                DL.getTypeStoreSize(SrcShadow->getType()),
                std::max(Alignment, kMinOriginAlignment));
  }

  // e.g., <8 x float> @llvm.x86.avx.maskload.ps.256(ptr, <8 x i32>)
  //       return                                    src  mask
  //
  // Masked-off values are replaced with 0, which conveniently also represents
  // initialized memory.
  //
  // AVX512 masked stores are lowered to Intrinsic::masked_load and are handled
  // by handleMaskedStore.
  //
  // We do not combine this with handleMaskedLoad; see comment in
  // handleAVXMaskedStore for the rationale.
  //
  // This is subtly different than handleIntrinsicByApplyingToShadow(I, 1)
  // because we need to apply getShadowOriginPtr, not getShadow, to the first
  // parameter.
  void handleAVXMaskedLoad(IntrinsicInst &I) {
    assert(I.arg_size() == 2);

    IRBuilder<> IRB(&I);

    Value *Src = I.getArgOperand(0);
    assert(Src->getType()->isPointerTy() && "Source is not a pointer!");

    Value *Mask = I.getArgOperand(1);
    assert(isa<VectorType>(Mask->getType()) && "Mask is not a vector!");

    const Align Alignment = Align(1);

    if (ClCheckAccessAddress) {
      insertCheckShadowOf(Mask, &I);
    }

    Type *SrcShadowTy = getShadowTy(Src);
    Value *SrcShadowPtr, *SrcOriginPtr;
    std::tie(SrcShadowPtr, SrcOriginPtr) =
        getShadowOriginPtr(Src, IRB, SrcShadowTy, Alignment, /*isStore*/ false);

    SmallVector<Value *, 2> ShadowArgs;
    ShadowArgs.append(1, SrcShadowPtr);
    ShadowArgs.append(1, Mask);

    CallInst *CI =
        IRB.CreateIntrinsic(I.getType(), I.getIntrinsicID(), ShadowArgs);
    // The AVX masked load intrinsics do not have integer variants. We use the
    // floating-point variants, which will happily copy the shadows even if
    // they are interpreted as "invalid" floating-point values (NaN etc.).
    setShadow(&I, IRB.CreateBitCast(CI, getShadowTy(&I)));

    if (!MS.TrackOrigins)
      return;

    // The "pass-through" value is always zero (initialized). To the extent
    // that that results in initialized aligned 4-byte chunks, the origin value
    // is ignored. It is therefore correct to simply copy the origin from src.
    Value *PtrSrcOrigin = IRB.CreateLoad(MS.OriginTy, SrcOriginPtr);
    setOrigin(&I, PtrSrcOrigin);
  }

  void maskedCheckAVXIndexShadow(IRBuilder<> &IRB, Value *Idx, Instruction *I) {
    auto IdxVectorSize =
        cast<FixedVectorType>(Idx->getType())->getNumElements();
    assert(isPowerOf2_64(IdxVectorSize));
    auto *IdxVectorElemType =
        cast<FixedVectorType>(Idx->getType())->getElementType();
    Constant *IndexBits =
        ConstantInt::get(IdxVectorElemType, IdxVectorSize - 1);
    auto *IdxShadow = getShadow(Idx);
    // Only the low bits of Idx are used.
    Value *V = nullptr;
    for (size_t i = 0; i < IdxVectorSize; ++i) {
      V = IRB.CreateExtractElement(IdxShadow, i);
      assert(V->getType() == IndexBits->getType());
      V = IRB.CreateOr(V, IRB.CreateAnd(V, IndexBits));
    }
    insertCheckShadow(V, getOrigin(Idx), I);
  }

  // Instrument AVX permutation intrinsic.
  // We apply the same permutation (argument index 1) to the shadow.
  void handleAVXVpermilvar(IntrinsicInst &I) {
    IRBuilder<> IRB(&I);
    Value *Shadow = getShadow(&I, 0);
    maskedCheckAVXIndexShadow(IRB, I.getArgOperand(1), &I);

    // Shadows are integer-ish types but some intrinsics require a
    // different (e.g., floating-point) type.
    Shadow = IRB.CreateBitCast(Shadow, I.getArgOperand(0)->getType());
    CallInst *CI = IRB.CreateIntrinsic(I.getType(), I.getIntrinsicID(),
                                       {Shadow, I.getArgOperand(1)});

    setShadow(&I, IRB.CreateBitCast(CI, getShadowTy(&I)));
    setOriginForNaryOp(I);
  }

  // Instrument AVX permutation intrinsic.
  // We apply the same permutation (argument index 1) to the shadows.
  void handleAVXVpermi2var(IntrinsicInst &I) {
    assert(I.arg_size() == 3);
    assert(isa<FixedVectorType>(I.getArgOperand(0)->getType()));
    assert(isa<FixedVectorType>(I.getArgOperand(1)->getType()));
    assert(isa<FixedVectorType>(I.getArgOperand(2)->getType()));
    [[maybe_unused]] auto ArgVectorSize =
        cast<FixedVectorType>(I.getArgOperand(0)->getType())->getNumElements();
    assert(cast<FixedVectorType>(I.getArgOperand(1)->getType())
               ->getNumElements() == ArgVectorSize);
    assert(cast<FixedVectorType>(I.getArgOperand(2)->getType())
               ->getNumElements() == ArgVectorSize);
    assert(I.getArgOperand(0)->getType() == I.getArgOperand(2)->getType());
    assert(I.getType() == I.getArgOperand(0)->getType());
    assert(I.getArgOperand(1)->getType()->isIntOrIntVectorTy());
    IRBuilder<> IRB(&I);
    Value *AShadow = getShadow(&I, 0);
    Value *Idx = I.getArgOperand(1);
    Value *BShadow = getShadow(&I, 2);

    maskedCheckAVXIndexShadow(IRB, Idx, &I);

    // Shadows are integer-ish types but some intrinsics require a
    // different (e.g., floating-point) type.
    AShadow = IRB.CreateBitCast(AShadow, I.getArgOperand(0)->getType());
    BShadow = IRB.CreateBitCast(BShadow, I.getArgOperand(2)->getType());
    CallInst *CI = IRB.CreateIntrinsic(I.getType(), I.getIntrinsicID(),
                                       {AShadow, Idx, BShadow});
    setShadow(&I, IRB.CreateBitCast(CI, getShadowTy(&I)));
    setOriginForNaryOp(I);
  }

  // e.g., call <16 x i32> @llvm.x86.avx512.mask.cvtps2dq.512
  //                           (<16 x float> a, <16 x i32> writethru, i16 mask,
  //                           i32 rounding)
  //
  // dst[i] = mask[i] ? convert(a[i]) : writethru[i]
  // dst_shadow[i] = mask[i] ? all_or_nothing(a_shadow[i]) : writethru_shadow[i]
  //    where all_or_nothing(x) is fully uninitialized if x has any
  //    uninitialized bits
  void handleAVX512VectorConvertFPToInt(IntrinsicInst &I) {
    IRBuilder<> IRB(&I);

    assert(I.arg_size() == 4);
    Value *A = I.getOperand(0);
    Value *WriteThrough = I.getOperand(1);
    Value *Mask = I.getOperand(2);
    [[maybe_unused]] Value *RoundingMode = I.getOperand(3);

    assert(isa<FixedVectorType>(A->getType()));
    assert(A->getType()->isFPOrFPVectorTy());

    assert(isa<FixedVectorType>(WriteThrough->getType()));
    assert(WriteThrough->getType()->isIntOrIntVectorTy());

    unsigned ANumElements =
        cast<FixedVectorType>(A->getType())->getNumElements();
    assert(ANumElements ==
           cast<FixedVectorType>(WriteThrough->getType())->getNumElements());

    assert(Mask->getType()->isIntegerTy());
    assert(Mask->getType()->getScalarSizeInBits() == ANumElements);

    assert(RoundingMode->getType()->isIntegerTy());

    assert(I.getType() == WriteThrough->getType());

    // Convert i16 mask to <16 x i1>
    Mask = IRB.CreateBitCast(
        Mask, FixedVectorType::get(IRB.getInt1Ty(), ANumElements));

    Value *AShadow = getShadow(A);
    /// For scalars:
    /// Since they are converting from floating-point, the output is:
    /// - fully uninitialized if *any* bit of the input is uninitialized
    /// - fully ininitialized if all bits of the input are ininitialized
    /// We apply the same principle on a per-element basis for vectors.
    AShadow = IRB.CreateSExt(IRB.CreateICmpNE(AShadow, getCleanShadow(A)),
                             getShadowTy(A));

    Value *WriteThroughShadow = getShadow(WriteThrough);
    Value *Shadow = IRB.CreateSelect(Mask, AShadow, WriteThroughShadow);

    setShadow(&I, Shadow);
    setOriginForNaryOp(I);
  }

  // Instrument BMI / BMI2 intrinsics.
  // All of these intrinsics are Z = I(X, Y)
  // where the types of all operands and the result match, and are either i32 or
  // i64. The following instrumentation happens to work for all of them:
  //   Sz = I(Sx, Y) | (sext (Sy != 0))
  void handleBmiIntrinsic(IntrinsicInst &I) {
    IRBuilder<> IRB(&I);
    Type *ShadowTy = getShadowTy(&I);

    // If any bit of the mask operand is poisoned, then the whole thing is.
    Value *SMask = getShadow(&I, 1);
    SMask = IRB.CreateSExt(IRB.CreateICmpNE(SMask, getCleanShadow(ShadowTy)),
                           ShadowTy);
    // Apply the same intrinsic to the shadow of the first operand.
    Value *S = IRB.CreateCall(I.getCalledFunction(),
                              {getShadow(&I, 0), I.getOperand(1)});
    S = IRB.CreateOr(SMask, S);
    setShadow(&I, S);
    setOriginForNaryOp(I);
  }

  static SmallVector<int, 8> getPclmulMask(unsigned Width, bool OddElements) {
    SmallVector<int, 8> Mask;
    for (unsigned X = OddElements ? 1 : 0; X < Width; X += 2) {
      Mask.append(2, X);
    }
    return Mask;
  }

  // Instrument pclmul intrinsics.
  // These intrinsics operate either on odd or on even elements of the input
  // vectors, depending on the constant in the 3rd argument, ignoring the rest.
  // Replace the unused elements with copies of the used ones, ex:
  //   (0, 1, 2, 3) -> (0, 0, 2, 2) (even case)
  // or
  //   (0, 1, 2, 3) -> (1, 1, 3, 3) (odd case)
  // and then apply the usual shadow combining logic.
  void handlePclmulIntrinsic(IntrinsicInst &I) {
    IRBuilder<> IRB(&I);
    unsigned Width =
        cast<FixedVectorType>(I.getArgOperand(0)->getType())->getNumElements();
    assert(isa<ConstantInt>(I.getArgOperand(2)) &&
           "pclmul 3rd operand must be a constant");
    unsigned Imm = cast<ConstantInt>(I.getArgOperand(2))->getZExtValue();
    Value *Shuf0 = IRB.CreateShuffleVector(getShadow(&I, 0),
                                           getPclmulMask(Width, Imm & 0x01));
    Value *Shuf1 = IRB.CreateShuffleVector(getShadow(&I, 1),
                                           getPclmulMask(Width, Imm & 0x10));
    ShadowAndOriginCombiner SOC(this, IRB);
    SOC.Add(Shuf0, getOrigin(&I, 0));
    SOC.Add(Shuf1, getOrigin(&I, 1));
    SOC.Done(&I);
  }

  // Instrument _mm_*_sd|ss intrinsics
  void handleUnarySdSsIntrinsic(IntrinsicInst &I) {
    IRBuilder<> IRB(&I);
    unsigned Width =
        cast<FixedVectorType>(I.getArgOperand(0)->getType())->getNumElements();
    Value *First = getShadow(&I, 0);
    Value *Second = getShadow(&I, 1);
    // First element of second operand, remaining elements of first operand
    SmallVector<int, 16> Mask;
    Mask.push_back(Width);
    for (unsigned i = 1; i < Width; i++)
      Mask.push_back(i);
    Value *Shadow = IRB.CreateShuffleVector(First, Second, Mask);

    setShadow(&I, Shadow);
    setOriginForNaryOp(I);
  }

  void handleVtestIntrinsic(IntrinsicInst &I) {
    IRBuilder<> IRB(&I);
    Value *Shadow0 = getShadow(&I, 0);
    Value *Shadow1 = getShadow(&I, 1);
    Value *Or = IRB.CreateOr(Shadow0, Shadow1);
    Value *NZ = IRB.CreateICmpNE(Or, Constant::getNullValue(Or->getType()));
    Value *Scalar = convertShadowToScalar(NZ, IRB);
    Value *Shadow = IRB.CreateZExt(Scalar, getShadowTy(&I));

    setShadow(&I, Shadow);
    setOriginForNaryOp(I);
  }

  void handleBinarySdSsIntrinsic(IntrinsicInst &I) {
    IRBuilder<> IRB(&I);
    unsigned Width =
        cast<FixedVectorType>(I.getArgOperand(0)->getType())->getNumElements();
    Value *First = getShadow(&I, 0);
    Value *Second = getShadow(&I, 1);
    Value *OrShadow = IRB.CreateOr(First, Second);
    // First element of both OR'd together, remaining elements of first operand
    SmallVector<int, 16> Mask;
    Mask.push_back(Width);
    for (unsigned i = 1; i < Width; i++)
      Mask.push_back(i);
    Value *Shadow = IRB.CreateShuffleVector(First, OrShadow, Mask);

    setShadow(&I, Shadow);
    setOriginForNaryOp(I);
  }

  // _mm_round_ps / _mm_round_ps.
  // Similar to maybeHandleSimpleNomemIntrinsic except
  // the second argument is guranteed to be a constant integer.
  void handleRoundPdPsIntrinsic(IntrinsicInst &I) {
    assert(I.getArgOperand(0)->getType() == I.getType());
    assert(I.arg_size() == 2);
    assert(isa<ConstantInt>(I.getArgOperand(1)));

    IRBuilder<> IRB(&I);
    ShadowAndOriginCombiner SC(this, IRB);
    SC.Add(I.getArgOperand(0));
    SC.Done(&I);
  }

  // Instrument abs intrinsic.
  // handleUnknownIntrinsic can't handle it because of the last
  // is_int_min_poison argument which does not match the result type.
  void handleAbsIntrinsic(IntrinsicInst &I) {
    assert(I.getType()->isIntOrIntVectorTy());
    assert(I.getArgOperand(0)->getType() == I.getType());

    // FIXME: Handle is_int_min_poison.
    IRBuilder<> IRB(&I);
    setShadow(&I, getShadow(&I, 0));
    setOrigin(&I, getOrigin(&I, 0));
  }

  void handleIsFpClass(IntrinsicInst &I) {
    IRBuilder<> IRB(&I);
    Value *Shadow = getShadow(&I, 0);
    setShadow(&I, IRB.CreateICmpNE(Shadow, getCleanShadow(Shadow)));
    setOrigin(&I, getOrigin(&I, 0));
  }

  void handleArithmeticWithOverflow(IntrinsicInst &I) {
    IRBuilder<> IRB(&I);
    Value *Shadow0 = getShadow(&I, 0);
    Value *Shadow1 = getShadow(&I, 1);
    Value *ShadowElt0 = IRB.CreateOr(Shadow0, Shadow1);
    Value *ShadowElt1 =
        IRB.CreateICmpNE(ShadowElt0, getCleanShadow(ShadowElt0));

    Value *Shadow = PoisonValue::get(getShadowTy(&I));
    Shadow = IRB.CreateInsertValue(Shadow, ShadowElt0, 0);
    Shadow = IRB.CreateInsertValue(Shadow, ShadowElt1, 1);

    setShadow(&I, Shadow);
    setOriginForNaryOp(I);
  }

  Value *extractLowerShadow(IRBuilder<> &IRB, Value *V) {
    assert(isa<FixedVectorType>(V->getType()));
    assert(cast<FixedVectorType>(V->getType())->getNumElements() > 0);
    Value *Shadow = getShadow(V);
    return IRB.CreateExtractElement(Shadow,
                                    ConstantInt::get(IRB.getInt32Ty(), 0));
  }

  // For sh.* compiler intrinsics:
  //   llvm.x86.avx512fp16.mask.{add/sub/mul/div/max/min}.sh.round
  //     (<8 x half>, <8 x half>, <8 x half>, i8,  i32)
  //      A           B           WriteThru   Mask RoundingMode
  //
  // DstShadow[0] = Mask[0] ? (AShadow[0] | BShadow[0]) : WriteThruShadow[0]
  // DstShadow[1..7] = AShadow[1..7]
  void visitGenericScalarHalfwordInst(IntrinsicInst &I) {
    IRBuilder<> IRB(&I);

    assert(I.arg_size() == 5);
    Value *A = I.getOperand(0);
    Value *B = I.getOperand(1);
    Value *WriteThrough = I.getOperand(2);
    Value *Mask = I.getOperand(3);
    Value *RoundingMode = I.getOperand(4);

    // Technically, we could probably just check whether the LSB is
    // initialized, but intuitively it feels like a partly uninitialized mask
    // is unintended, and we should warn the user immediately.
    insertCheckShadowOf(Mask, &I);
    insertCheckShadowOf(RoundingMode, &I);

    assert(isa<FixedVectorType>(A->getType()));
    unsigned NumElements =
        cast<FixedVectorType>(A->getType())->getNumElements();
    assert(NumElements == 8);
    assert(A->getType() == B->getType());
    assert(B->getType() == WriteThrough->getType());
    assert(Mask->getType()->getPrimitiveSizeInBits() == NumElements);
    assert(RoundingMode->getType()->isIntegerTy());

    Value *ALowerShadow = extractLowerShadow(IRB, A);
    Value *BLowerShadow = extractLowerShadow(IRB, B);

    Value *ABLowerShadow = IRB.CreateOr(ALowerShadow, BLowerShadow);

    Value *WriteThroughLowerShadow = extractLowerShadow(IRB, WriteThrough);

    Mask = IRB.CreateBitCast(
        Mask, FixedVectorType::get(IRB.getInt1Ty(), NumElements));
    Value *MaskLower =
        IRB.CreateExtractElement(Mask, ConstantInt::get(IRB.getInt32Ty(), 0));

    Value *AShadow = getShadow(A);
    Value *DstLowerShadow =
        IRB.CreateSelect(MaskLower, ABLowerShadow, WriteThroughLowerShadow);
    Value *DstShadow = IRB.CreateInsertElement(
        AShadow, DstLowerShadow, ConstantInt::get(IRB.getInt32Ty(), 0),
        "_msprop");

    setShadow(&I, DstShadow);
    setOriginForNaryOp(I);
  }

  // Handle Arm NEON vector load intrinsics (vld*).
  //
  // The WithLane instructions (ld[234]lane) are similar to:
  //     call {<4 x i32>, <4 x i32>, <4 x i32>}
  //          @llvm.aarch64.neon.ld3lane.v4i32.p0
  //              (<4 x i32> %L1, <4 x i32> %L2, <4 x i32> %L3, i64 %lane, ptr
  //              %A)
  //
  // The non-WithLane instructions (ld[234], ld1x[234], ld[234]r) are similar
  // to:
  //     call {<8 x i8>, <8 x i8>} @llvm.aarch64.neon.ld2.v8i8.p0(ptr %A)
  void handleNEONVectorLoad(IntrinsicInst &I, bool WithLane) {
    unsigned int numArgs = I.arg_size();

    // Return type is a struct of vectors of integers or floating-point
    assert(I.getType()->isStructTy());
    [[maybe_unused]] StructType *RetTy = cast<StructType>(I.getType());
    assert(RetTy->getNumElements() > 0);
    assert(RetTy->getElementType(0)->isIntOrIntVectorTy() ||
           RetTy->getElementType(0)->isFPOrFPVectorTy());
    for (unsigned int i = 0; i < RetTy->getNumElements(); i++)
      assert(RetTy->getElementType(i) == RetTy->getElementType(0));

    if (WithLane) {
      // 2, 3 or 4 vectors, plus lane number, plus input pointer
      assert(4 <= numArgs && numArgs <= 6);

      // Return type is a struct of the input vectors
      assert(RetTy->getNumElements() + 2 == numArgs);
      for (unsigned int i = 0; i < RetTy->getNumElements(); i++)
        assert(I.getArgOperand(i)->getType() == RetTy->getElementType(0));
    } else {
      assert(numArgs == 1);
    }

    IRBuilder<> IRB(&I);

    SmallVector<Value *, 6> ShadowArgs;
    if (WithLane) {
      for (unsigned int i = 0; i < numArgs - 2; i++)
        ShadowArgs.push_back(getShadow(I.getArgOperand(i)));

      // Lane number, passed verbatim
      Value *LaneNumber = I.getArgOperand(numArgs - 2);
      ShadowArgs.push_back(LaneNumber);

      // TODO: blend shadow of lane number into output shadow?
      insertCheckShadowOf(LaneNumber, &I);
    }

    Value *Src = I.getArgOperand(numArgs - 1);
    assert(Src->getType()->isPointerTy() && "Source is not a pointer!");

    Type *SrcShadowTy = getShadowTy(Src);
    auto [SrcShadowPtr, SrcOriginPtr] =
        getShadowOriginPtr(Src, IRB, SrcShadowTy, Align(1), /*isStore*/ false);
    ShadowArgs.push_back(SrcShadowPtr);

    // The NEON vector load instructions handled by this function all have
    // integer variants. It is easier to use those rather than trying to cast
    // a struct of vectors of floats into a struct of vectors of integers.
    CallInst *CI =
        IRB.CreateIntrinsic(getShadowTy(&I), I.getIntrinsicID(), ShadowArgs);
    setShadow(&I, CI);

    if (!MS.TrackOrigins)
      return;

    Value *PtrSrcOrigin = IRB.CreateLoad(MS.OriginTy, SrcOriginPtr);
    setOrigin(&I, PtrSrcOrigin);
  }

  /// Handle Arm NEON vector store intrinsics (vst{2,3,4}, vst1x_{2,3,4},
  /// and vst{2,3,4}lane).
  ///
  /// Arm NEON vector store intrinsics have the output address (pointer) as the
  /// last argument, with the initial arguments being the inputs (and lane
  /// number for vst{2,3,4}lane). They return void.
  ///
  /// - st4 interleaves the output e.g., st4 (inA, inB, inC, inD, outP) writes
  ///   abcdabcdabcdabcd... into *outP
  /// - st1_x4 is non-interleaved e.g., st1_x4 (inA, inB, inC, inD, outP)
  ///   writes aaaa...bbbb...cccc...dddd... into *outP
  /// - st4lane has arguments of (inA, inB, inC, inD, lane, outP)
  /// These instructions can all be instrumented with essentially the same
  /// MSan logic, simply by applying the corresponding intrinsic to the shadow.
  void handleNEONVectorStoreIntrinsic(IntrinsicInst &I, bool useLane) {
    IRBuilder<> IRB(&I);

    // Don't use getNumOperands() because it includes the callee
    int numArgOperands = I.arg_size();

    // The last arg operand is the output (pointer)
    assert(numArgOperands >= 1);
    Value *Addr = I.getArgOperand(numArgOperands - 1);
    assert(Addr->getType()->isPointerTy());
    int skipTrailingOperands = 1;

    if (ClCheckAccessAddress)
      insertCheckShadowOf(Addr, &I);

    // Second-last operand is the lane number (for vst{2,3,4}lane)
    if (useLane) {
      skipTrailingOperands++;
      assert(numArgOperands >= static_cast<int>(skipTrailingOperands));
      assert(isa<IntegerType>(
          I.getArgOperand(numArgOperands - skipTrailingOperands)->getType()));
    }

    SmallVector<Value *, 8> ShadowArgs;
    // All the initial operands are the inputs
    for (int i = 0; i < numArgOperands - skipTrailingOperands; i++) {
      assert(isa<FixedVectorType>(I.getArgOperand(i)->getType()));
      Value *Shadow = getShadow(&I, i);
      ShadowArgs.append(1, Shadow);
    }

    // MSan's GetShadowTy assumes the LHS is the type we want the shadow for
    // e.g., for:
    //     [[TMP5:%.*]] = bitcast <16 x i8> [[TMP2]] to i128
    // we know the type of the output (and its shadow) is <16 x i8>.
    //
    // Arm NEON VST is unusual because the last argument is the output address:
    //     define void @st2_16b(<16 x i8> %A, <16 x i8> %B, ptr %P) {
    //         call void @llvm.aarch64.neon.st2.v16i8.p0
    //                   (<16 x i8> [[A]], <16 x i8> [[B]], ptr [[P]])
    // and we have no type information about P's operand. We must manually
    // compute the type (<16 x i8> x 2).
    FixedVectorType *OutputVectorTy = FixedVectorType::get(
        cast<FixedVectorType>(I.getArgOperand(0)->getType())->getElementType(),
        cast<FixedVectorType>(I.getArgOperand(0)->getType())->getNumElements() *
            (numArgOperands - skipTrailingOperands));
    Type *OutputShadowTy = getShadowTy(OutputVectorTy);

    if (useLane)
      ShadowArgs.append(1,
                        I.getArgOperand(numArgOperands - skipTrailingOperands));

    Value *OutputShadowPtr, *OutputOriginPtr;
    // AArch64 NEON does not need alignment (unless OS requires it)
    std::tie(OutputShadowPtr, OutputOriginPtr) = getShadowOriginPtr(
        Addr, IRB, OutputShadowTy, Align(1), /*isStore*/ true);
    ShadowArgs.append(1, OutputShadowPtr);

    CallInst *CI =
        IRB.CreateIntrinsic(IRB.getVoidTy(), I.getIntrinsicID(), ShadowArgs);
    setShadow(&I, CI);

    if (MS.TrackOrigins) {
      // TODO: if we modelled the vst* instruction more precisely, we could
      // more accurately track the origins (e.g., if both inputs are
      // uninitialized for vst2, we currently blame the second input, even
      // though part of the output depends only on the first input).
      //
      // This is particularly imprecise for vst{2,3,4}lane, since only one
      // lane of each input is actually copied to the output.
      OriginCombiner OC(this, IRB);
      for (int i = 0; i < numArgOperands - skipTrailingOperands; i++)
        OC.Add(I.getArgOperand(i));

      const DataLayout &DL = F.getDataLayout();
      OC.DoneAndStoreOrigin(DL.getTypeStoreSize(OutputVectorTy),
                            OutputOriginPtr);
    }
  }

  /// Handle intrinsics by applying the intrinsic to the shadows.
  ///
  /// The trailing arguments are passed verbatim to the intrinsic, though any
  /// uninitialized trailing arguments can also taint the shadow e.g., for an
  /// intrinsic with one trailing verbatim argument:
  ///     out = intrinsic(var1, var2, opType)
  /// we compute:
  ///     shadow[out] =
  ///         intrinsic(shadow[var1], shadow[var2], opType) | shadow[opType]
  ///
  /// Typically, shadowIntrinsicID will be specified by the caller to be
  /// I.getIntrinsicID(), but the caller can choose to replace it with another
  /// intrinsic of the same type.
  ///
  /// CAUTION: this assumes that the intrinsic will handle arbitrary
  ///          bit-patterns (for example, if the intrinsic accepts floats for
  ///          var1, we require that it doesn't care if inputs are NaNs).
  ///
  /// For example, this can be applied to the Arm NEON vector table intrinsics
  /// (tbl{1,2,3,4}).
  ///
  /// The origin is approximated using setOriginForNaryOp.
  void handleIntrinsicByApplyingToShadow(IntrinsicInst &I,
                                         Intrinsic::ID shadowIntrinsicID,
                                         unsigned int trailingVerbatimArgs) {
    IRBuilder<> IRB(&I);

    assert(trailingVerbatimArgs < I.arg_size());

    SmallVector<Value *, 8> ShadowArgs;
    // Don't use getNumOperands() because it includes the callee
    for (unsigned int i = 0; i < I.arg_size() - trailingVerbatimArgs; i++) {
      Value *Shadow = getShadow(&I, i);

      // Shadows are integer-ish types but some intrinsics require a
      // different (e.g., floating-point) type.
      ShadowArgs.push_back(
          IRB.CreateBitCast(Shadow, I.getArgOperand(i)->getType()));
    }

    for (unsigned int i = I.arg_size() - trailingVerbatimArgs; i < I.arg_size();
         i++) {
      Value *Arg = I.getArgOperand(i);
      ShadowArgs.push_back(Arg);
    }

    CallInst *CI =
        IRB.CreateIntrinsic(I.getType(), shadowIntrinsicID, ShadowArgs);
    Value *CombinedShadow = CI;

    // Combine the computed shadow with the shadow of trailing args
    for (unsigned int i = I.arg_size() - trailingVerbatimArgs; i < I.arg_size();
         i++) {
      Value *Shadow =
          CreateShadowCast(IRB, getShadow(&I, i), CombinedShadow->getType());
      CombinedShadow = IRB.CreateOr(Shadow, CombinedShadow, "_msprop");
    }

    setShadow(&I, IRB.CreateBitCast(CombinedShadow, getShadowTy(&I)));

    setOriginForNaryOp(I);
  }

  // Approximation only
  //
  // e.g., <16 x i8> @llvm.aarch64.neon.pmull64(i64, i64)
  void handleNEONVectorMultiplyIntrinsic(IntrinsicInst &I) {
    assert(I.arg_size() == 2);

    handleShadowOr(I);
  }

  void visitIntrinsicInst(IntrinsicInst &I) {
    switch (I.getIntrinsicID()) {
    case Intrinsic::uadd_with_overflow:
    case Intrinsic::sadd_with_overflow:
    case Intrinsic::usub_with_overflow:
    case Intrinsic::ssub_with_overflow:
    case Intrinsic::umul_with_overflow:
    case Intrinsic::smul_with_overflow:
      handleArithmeticWithOverflow(I);
      break;
    case Intrinsic::abs:
      handleAbsIntrinsic(I);
      break;
    case Intrinsic::bitreverse:
      handleIntrinsicByApplyingToShadow(I, I.getIntrinsicID(),
                                        /*trailingVerbatimArgs*/ 0);
      break;
    case Intrinsic::is_fpclass:
      handleIsFpClass(I);
      break;
    case Intrinsic::lifetime_start:
      handleLifetimeStart(I);
      break;
    case Intrinsic::launder_invariant_group:
    case Intrinsic::strip_invariant_group:
      handleInvariantGroup(I);
      break;
    case Intrinsic::bswap:
      handleBswap(I);
      break;
    case Intrinsic::ctlz:
    case Intrinsic::cttz:
      handleCountLeadingTrailingZeros(I);
      break;
    case Intrinsic::masked_compressstore:
      handleMaskedCompressStore(I);
      break;
    case Intrinsic::masked_expandload:
      handleMaskedExpandLoad(I);
      break;
    case Intrinsic::masked_gather:
      handleMaskedGather(I);
      break;
    case Intrinsic::masked_scatter:
      handleMaskedScatter(I);
      break;
    case Intrinsic::masked_store:
      handleMaskedStore(I);
      break;
    case Intrinsic::masked_load:
      handleMaskedLoad(I);
      break;
    case Intrinsic::vector_reduce_and:
      handleVectorReduceAndIntrinsic(I);
      break;
    case Intrinsic::vector_reduce_or:
      handleVectorReduceOrIntrinsic(I);
      break;

    case Intrinsic::vector_reduce_add:
    case Intrinsic::vector_reduce_xor:
    case Intrinsic::vector_reduce_mul:
    // Signed/Unsigned Min/Max
    // TODO: handling similarly to AND/OR may be more precise.
    case Intrinsic::vector_reduce_smax:
    case Intrinsic::vector_reduce_smin:
    case Intrinsic::vector_reduce_umax:
    case Intrinsic::vector_reduce_umin:
    // TODO: this has no false positives, but arguably we should check that all
    // the bits are initialized.
    case Intrinsic::vector_reduce_fmax:
    case Intrinsic::vector_reduce_fmin:
      handleVectorReduceIntrinsic(I, /*AllowShadowCast=*/false);
      break;

    case Intrinsic::vector_reduce_fadd:
    case Intrinsic::vector_reduce_fmul:
      handleVectorReduceWithStarterIntrinsic(I);
      break;

    case Intrinsic::x86_sse_stmxcsr:
      handleStmxcsr(I);
      break;
    case Intrinsic::x86_sse_ldmxcsr:
      handleLdmxcsr(I);
      break;
    case Intrinsic::x86_avx512_vcvtsd2usi64:
    case Intrinsic::x86_avx512_vcvtsd2usi32:
    case Intrinsic::x86_avx512_vcvtss2usi64:
    case Intrinsic::x86_avx512_vcvtss2usi32:
    case Intrinsic::x86_avx512_cvttss2usi64:
    case Intrinsic::x86_avx512_cvttss2usi:
    case Intrinsic::x86_avx512_cvttsd2usi64:
    case Intrinsic::x86_avx512_cvttsd2usi:
    case Intrinsic::x86_avx512_cvtusi2ss:
    case Intrinsic::x86_avx512_cvtusi642sd:
    case Intrinsic::x86_avx512_cvtusi642ss:
      handleSSEVectorConvertIntrinsic(I, 1, true);
      break;
    case Intrinsic::x86_sse2_cvtsd2si64:
    case Intrinsic::x86_sse2_cvtsd2si:
    case Intrinsic::x86_sse2_cvtsd2ss:
    case Intrinsic::x86_sse2_cvttsd2si64:
    case Intrinsic::x86_sse2_cvttsd2si:
    case Intrinsic::x86_sse_cvtss2si64:
    case Intrinsic::x86_sse_cvtss2si:
    case Intrinsic::x86_sse_cvttss2si64:
    case Intrinsic::x86_sse_cvttss2si:
      handleSSEVectorConvertIntrinsic(I, 1);
      break;
    case Intrinsic::x86_sse_cvtps2pi:
    case Intrinsic::x86_sse_cvttps2pi:
      handleSSEVectorConvertIntrinsic(I, 2);
      break;

      // TODO:
      //   <1 x i64> @llvm.x86.sse.cvtpd2pi(<2 x double>)
      //   <2 x double> @llvm.x86.sse.cvtpi2pd(<1 x i64>)
      //   <4 x float> @llvm.x86.sse.cvtpi2ps(<4 x float>, <1 x i64>)

    case Intrinsic::x86_vcvtps2ph_128:
    case Intrinsic::x86_vcvtps2ph_256: {
      handleSSEVectorConvertIntrinsicByProp(I, /*HasRoundingMode=*/true);
      break;
    }

    case Intrinsic::x86_sse2_cvtpd2ps:
    case Intrinsic::x86_sse2_cvtps2dq:
    case Intrinsic::x86_sse2_cvtpd2dq:
    case Intrinsic::x86_sse2_cvttps2dq:
    case Intrinsic::x86_sse2_cvttpd2dq:
    case Intrinsic::x86_avx_cvt_pd2_ps_256:
    case Intrinsic::x86_avx_cvt_ps2dq_256:
    case Intrinsic::x86_avx_cvt_pd2dq_256:
    case Intrinsic::x86_avx_cvtt_ps2dq_256:
    case Intrinsic::x86_avx_cvtt_pd2dq_256: {
      handleSSEVectorConvertIntrinsicByProp(I, /*HasRoundingMode=*/false);
      break;
    }

    case Intrinsic::x86_avx512_psll_w_512:
    case Intrinsic::x86_avx512_psll_d_512:
    case Intrinsic::x86_avx512_psll_q_512:
    case Intrinsic::x86_avx512_pslli_w_512:
    case Intrinsic::x86_avx512_pslli_d_512:
    case Intrinsic::x86_avx512_pslli_q_512:
    case Intrinsic::x86_avx512_psrl_w_512:
    case Intrinsic::x86_avx512_psrl_d_512:
    case Intrinsic::x86_avx512_psrl_q_512:
    case Intrinsic::x86_avx512_psra_w_512:
    case Intrinsic::x86_avx512_psra_d_512:
    case Intrinsic::x86_avx512_psra_q_512:
    case Intrinsic::x86_avx512_psrli_w_512:
    case Intrinsic::x86_avx512_psrli_d_512:
    case Intrinsic::x86_avx512_psrli_q_512:
    case Intrinsic::x86_avx512_psrai_w_512:
    case Intrinsic::x86_avx512_psrai_d_512:
    case Intrinsic::x86_avx512_psrai_q_512:
    case Intrinsic::x86_avx512_psra_q_256:
    case Intrinsic::x86_avx512_psra_q_128:
    case Intrinsic::x86_avx512_psrai_q_256:
    case Intrinsic::x86_avx512_psrai_q_128:
    case Intrinsic::x86_avx2_psll_w:
    case Intrinsic::x86_avx2_psll_d:
    case Intrinsic::x86_avx2_psll_q:
    case Intrinsic::x86_avx2_pslli_w:
    case Intrinsic::x86_avx2_pslli_d:
    case Intrinsic::x86_avx2_pslli_q:
    case Intrinsic::x86_avx2_psrl_w:
    case Intrinsic::x86_avx2_psrl_d:
    case Intrinsic::x86_avx2_psrl_q:
    case Intrinsic::x86_avx2_psra_w:
    case Intrinsic::x86_avx2_psra_d:
    case Intrinsic::x86_avx2_psrli_w:
    case Intrinsic::x86_avx2_psrli_d:
    case Intrinsic::x86_avx2_psrli_q:
    case Intrinsic::x86_avx2_psrai_w:
    case Intrinsic::x86_avx2_psrai_d:
    case Intrinsic::x86_sse2_psll_w:
    case Intrinsic::x86_sse2_psll_d:
    case Intrinsic::x86_sse2_psll_q:
    case Intrinsic::x86_sse2_pslli_w:
    case Intrinsic::x86_sse2_pslli_d:
    case Intrinsic::x86_sse2_pslli_q:
    case Intrinsic::x86_sse2_psrl_w:
    case Intrinsic::x86_sse2_psrl_d:
    case Intrinsic::x86_sse2_psrl_q:
    case Intrinsic::x86_sse2_psra_w:
    case Intrinsic::x86_sse2_psra_d:
    case Intrinsic::x86_sse2_psrli_w:
    case Intrinsic::x86_sse2_psrli_d:
    case Intrinsic::x86_sse2_psrli_q:
    case Intrinsic::x86_sse2_psrai_w:
    case Intrinsic::x86_sse2_psrai_d:
    case Intrinsic::x86_mmx_psll_w:
    case Intrinsic::x86_mmx_psll_d:
    case Intrinsic::x86_mmx_psll_q:
    case Intrinsic::x86_mmx_pslli_w:
    case Intrinsic::x86_mmx_pslli_d:
    case Intrinsic::x86_mmx_pslli_q:
    case Intrinsic::x86_mmx_psrl_w:
    case Intrinsic::x86_mmx_psrl_d:
    case Intrinsic::x86_mmx_psrl_q:
    case Intrinsic::x86_mmx_psra_w:
    case Intrinsic::x86_mmx_psra_d:
    case Intrinsic::x86_mmx_psrli_w:
    case Intrinsic::x86_mmx_psrli_d:
    case Intrinsic::x86_mmx_psrli_q:
    case Intrinsic::x86_mmx_psrai_w:
    case Intrinsic::x86_mmx_psrai_d:
    case Intrinsic::aarch64_neon_rshrn:
    case Intrinsic::aarch64_neon_sqrshl:
    case Intrinsic::aarch64_neon_sqrshrn:
    case Intrinsic::aarch64_neon_sqrshrun:
    case Intrinsic::aarch64_neon_sqshl:
    case Intrinsic::aarch64_neon_sqshlu:
    case Intrinsic::aarch64_neon_sqshrn:
    case Intrinsic::aarch64_neon_sqshrun:
    case Intrinsic::aarch64_neon_srshl:
    case Intrinsic::aarch64_neon_sshl:
    case Intrinsic::aarch64_neon_uqrshl:
    case Intrinsic::aarch64_neon_uqrshrn:
    case Intrinsic::aarch64_neon_uqshl:
    case Intrinsic::aarch64_neon_uqshrn:
    case Intrinsic::aarch64_neon_urshl:
    case Intrinsic::aarch64_neon_ushl:
      // Not handled here: aarch64_neon_vsli (vector shift left and insert)
      handleVectorShiftIntrinsic(I, /* Variable */ false);
      break;
    case Intrinsic::x86_avx2_psllv_d:
    case Intrinsic::x86_avx2_psllv_d_256:
    case Intrinsic::x86_avx512_psllv_d_512:
    case Intrinsic::x86_avx2_psllv_q:
    case Intrinsic::x86_avx2_psllv_q_256:
    case Intrinsic::x86_avx512_psllv_q_512:
    case Intrinsic::x86_avx2_psrlv_d:
    case Intrinsic::x86_avx2_psrlv_d_256:
    case Intrinsic::x86_avx512_psrlv_d_512:
    case Intrinsic::x86_avx2_psrlv_q:
    case Intrinsic::x86_avx2_psrlv_q_256:
    case Intrinsic::x86_avx512_psrlv_q_512:
    case Intrinsic::x86_avx2_psrav_d:
    case Intrinsic::x86_avx2_psrav_d_256:
    case Intrinsic::x86_avx512_psrav_d_512:
    case Intrinsic::x86_avx512_psrav_q_128:
    case Intrinsic::x86_avx512_psrav_q_256:
    case Intrinsic::x86_avx512_psrav_q_512:
      handleVectorShiftIntrinsic(I, /* Variable */ true);
      break;

    case Intrinsic::x86_sse2_packsswb_128:
    case Intrinsic::x86_sse2_packssdw_128:
    case Intrinsic::x86_sse2_packuswb_128:
    case Intrinsic::x86_sse41_packusdw:
    case Intrinsic::x86_avx2_packsswb:
    case Intrinsic::x86_avx2_packssdw:
    case Intrinsic::x86_avx2_packuswb:
    case Intrinsic::x86_avx2_packusdw:
      handleVectorPackIntrinsic(I);
      break;

    case Intrinsic::x86_sse41_pblendvb:
    case Intrinsic::x86_sse41_blendvpd:
    case Intrinsic::x86_sse41_blendvps:
    case Intrinsic::x86_avx_blendv_pd_256:
    case Intrinsic::x86_avx_blendv_ps_256:
    case Intrinsic::x86_avx2_pblendvb:
      handleBlendvIntrinsic(I);
      break;

    case Intrinsic::x86_avx_dp_ps_256:
    case Intrinsic::x86_sse41_dppd:
    case Intrinsic::x86_sse41_dpps:
      handleDppIntrinsic(I);
      break;

    case Intrinsic::x86_mmx_packsswb:
    case Intrinsic::x86_mmx_packuswb:
      handleVectorPackIntrinsic(I, 16);
      break;

    case Intrinsic::x86_mmx_packssdw:
      handleVectorPackIntrinsic(I, 32);
      break;

    case Intrinsic::x86_mmx_psad_bw:
      handleVectorSadIntrinsic(I, true);
      break;
    case Intrinsic::x86_sse2_psad_bw:
    case Intrinsic::x86_avx2_psad_bw:
      handleVectorSadIntrinsic(I);
      break;

    case Intrinsic::x86_sse2_pmadd_wd:
    case Intrinsic::x86_avx2_pmadd_wd:
    case Intrinsic::x86_ssse3_pmadd_ub_sw_128:
    case Intrinsic::x86_avx2_pmadd_ub_sw:
      handleVectorPmaddIntrinsic(I);
      break;

    case Intrinsic::x86_ssse3_pmadd_ub_sw:
      handleVectorPmaddIntrinsic(I, 8);
      break;

    case Intrinsic::x86_mmx_pmadd_wd:
      handleVectorPmaddIntrinsic(I, 16);
      break;

    case Intrinsic::x86_sse_cmp_ss:
    case Intrinsic::x86_sse2_cmp_sd:
    case Intrinsic::x86_sse_comieq_ss:
    case Intrinsic::x86_sse_comilt_ss:
    case Intrinsic::x86_sse_comile_ss:
    case Intrinsic::x86_sse_comigt_ss:
    case Intrinsic::x86_sse_comige_ss:
    case Intrinsic::x86_sse_comineq_ss:
    case Intrinsic::x86_sse_ucomieq_ss:
    case Intrinsic::x86_sse_ucomilt_ss:
    case Intrinsic::x86_sse_ucomile_ss:
    case Intrinsic::x86_sse_ucomigt_ss:
    case Intrinsic::x86_sse_ucomige_ss:
    case Intrinsic::x86_sse_ucomineq_ss:
    case Intrinsic::x86_sse2_comieq_sd:
    case Intrinsic::x86_sse2_comilt_sd:
    case Intrinsic::x86_sse2_comile_sd:
    case Intrinsic::x86_sse2_comigt_sd:
    case Intrinsic::x86_sse2_comige_sd:
    case Intrinsic::x86_sse2_comineq_sd:
    case Intrinsic::x86_sse2_ucomieq_sd:
    case Intrinsic::x86_sse2_ucomilt_sd:
    case Intrinsic::x86_sse2_ucomile_sd:
    case Intrinsic::x86_sse2_ucomigt_sd:
    case Intrinsic::x86_sse2_ucomige_sd:
    case Intrinsic::x86_sse2_ucomineq_sd:
      handleVectorCompareScalarIntrinsic(I);
      break;

    case Intrinsic::x86_avx_cmp_pd_256:
    case Intrinsic::x86_avx_cmp_ps_256:
    case Intrinsic::x86_sse2_cmp_pd:
    case Intrinsic::x86_sse_cmp_ps:
      handleVectorComparePackedIntrinsic(I);
      break;

    case Intrinsic::x86_bmi_bextr_32:
    case Intrinsic::x86_bmi_bextr_64:
    case Intrinsic::x86_bmi_bzhi_32:
    case Intrinsic::x86_bmi_bzhi_64:
    case Intrinsic::x86_bmi_pdep_32:
    case Intrinsic::x86_bmi_pdep_64:
    case Intrinsic::x86_bmi_pext_32:
    case Intrinsic::x86_bmi_pext_64:
      handleBmiIntrinsic(I);
      break;

    case Intrinsic::x86_pclmulqdq:
    case Intrinsic::x86_pclmulqdq_256:
    case Intrinsic::x86_pclmulqdq_512:
      handlePclmulIntrinsic(I);
      break;

    case Intrinsic::x86_avx_round_pd_256:
    case Intrinsic::x86_avx_round_ps_256:
    case Intrinsic::x86_sse41_round_pd:
    case Intrinsic::x86_sse41_round_ps:
      handleRoundPdPsIntrinsic(I);
      break;

    case Intrinsic::x86_sse41_round_sd:
    case Intrinsic::x86_sse41_round_ss:
      handleUnarySdSsIntrinsic(I);
      break;

    case Intrinsic::x86_sse2_max_sd:
    case Intrinsic::x86_sse_max_ss:
    case Intrinsic::x86_sse2_min_sd:
    case Intrinsic::x86_sse_min_ss:
      handleBinarySdSsIntrinsic(I);
      break;

    case Intrinsic::x86_avx_vtestc_pd:
    case Intrinsic::x86_avx_vtestc_pd_256:
    case Intrinsic::x86_avx_vtestc_ps:
    case Intrinsic::x86_avx_vtestc_ps_256:
    case Intrinsic::x86_avx_vtestnzc_pd:
    case Intrinsic::x86_avx_vtestnzc_pd_256:
    case Intrinsic::x86_avx_vtestnzc_ps:
    case Intrinsic::x86_avx_vtestnzc_ps_256:
    case Intrinsic::x86_avx_vtestz_pd:
    case Intrinsic::x86_avx_vtestz_pd_256:
    case Intrinsic::x86_avx_vtestz_ps:
    case Intrinsic::x86_avx_vtestz_ps_256:
    case Intrinsic::x86_avx_ptestc_256:
    case Intrinsic::x86_avx_ptestnzc_256:
    case Intrinsic::x86_avx_ptestz_256:
    case Intrinsic::x86_sse41_ptestc:
    case Intrinsic::x86_sse41_ptestnzc:
    case Intrinsic::x86_sse41_ptestz:
      handleVtestIntrinsic(I);
      break;

    // Packed Horizontal Add/Subtract
    case Intrinsic::x86_ssse3_phadd_w:
    case Intrinsic::x86_ssse3_phadd_w_128:
    case Intrinsic::x86_avx2_phadd_w:
    case Intrinsic::x86_ssse3_phsub_w:
    case Intrinsic::x86_ssse3_phsub_w_128:
    case Intrinsic::x86_avx2_phsub_w: {
      handlePairwiseShadowOrIntrinsic(I, /*ReinterpretElemWidth=*/16);
      break;
    }

    // Packed Horizontal Add/Subtract
    case Intrinsic::x86_ssse3_phadd_d:
    case Intrinsic::x86_ssse3_phadd_d_128:
    case Intrinsic::x86_avx2_phadd_d:
    case Intrinsic::x86_ssse3_phsub_d:
    case Intrinsic::x86_ssse3_phsub_d_128:
    case Intrinsic::x86_avx2_phsub_d: {
      handlePairwiseShadowOrIntrinsic(I, /*ReinterpretElemWidth=*/32);
      break;
    }

    // Packed Horizontal Add/Subtract and Saturate
    case Intrinsic::x86_ssse3_phadd_sw:
    case Intrinsic::x86_ssse3_phadd_sw_128:
    case Intrinsic::x86_avx2_phadd_sw:
    case Intrinsic::x86_ssse3_phsub_sw:
    case Intrinsic::x86_ssse3_phsub_sw_128:
    case Intrinsic::x86_avx2_phsub_sw: {
      handlePairwiseShadowOrIntrinsic(I, /*ReinterpretElemWidth=*/16);
      break;
    }

    // Packed Single/Double Precision Floating-Point Horizontal Add
    case Intrinsic::x86_sse3_hadd_ps:
    case Intrinsic::x86_sse3_hadd_pd:
    case Intrinsic::x86_avx_hadd_pd_256:
    case Intrinsic::x86_avx_hadd_ps_256:
    case Intrinsic::x86_sse3_hsub_ps:
    case Intrinsic::x86_sse3_hsub_pd:
    case Intrinsic::x86_avx_hsub_pd_256:
    case Intrinsic::x86_avx_hsub_ps_256: {
      handlePairwiseShadowOrIntrinsic(I);
      break;
    }

    case Intrinsic::x86_avx_maskstore_ps:
    case Intrinsic::x86_avx_maskstore_pd:
    case Intrinsic::x86_avx_maskstore_ps_256:
    case Intrinsic::x86_avx_maskstore_pd_256:
    case Intrinsic::x86_avx2_maskstore_d:
    case Intrinsic::x86_avx2_maskstore_q:
    case Intrinsic::x86_avx2_maskstore_d_256:
    case Intrinsic::x86_avx2_maskstore_q_256: {
      handleAVXMaskedStore(I);
      break;
    }

    case Intrinsic::x86_avx_maskload_ps:
    case Intrinsic::x86_avx_maskload_pd:
    case Intrinsic::x86_avx_maskload_ps_256:
    case Intrinsic::x86_avx_maskload_pd_256:
    case Intrinsic::x86_avx2_maskload_d:
    case Intrinsic::x86_avx2_maskload_q:
    case Intrinsic::x86_avx2_maskload_d_256:
    case Intrinsic::x86_avx2_maskload_q_256: {
      handleAVXMaskedLoad(I);
      break;
    }

    // Packed
    case Intrinsic::x86_avx512fp16_add_ph_512:
    case Intrinsic::x86_avx512fp16_sub_ph_512:
    case Intrinsic::x86_avx512fp16_mul_ph_512:
    case Intrinsic::x86_avx512fp16_div_ph_512:
    case Intrinsic::x86_avx512fp16_max_ph_512:
    case Intrinsic::x86_avx512fp16_min_ph_512:
    case Intrinsic::x86_avx512_min_ps_512:
    case Intrinsic::x86_avx512_min_pd_512:
    case Intrinsic::x86_avx512_max_ps_512:
    case Intrinsic::x86_avx512_max_pd_512: {
      // These AVX512 variants contain the rounding mode as a trailing flag.
      // Earlier variants do not have a trailing flag and are already handled
      // by maybeHandleSimpleNomemIntrinsic(I, 0) via handleUnknownIntrinsic.
      [[maybe_unused]] bool Success =
          maybeHandleSimpleNomemIntrinsic(I, /*trailingFlags=*/1);
      assert(Success);
      break;
    }

    case Intrinsic::x86_avx_vpermilvar_pd:
    case Intrinsic::x86_avx_vpermilvar_pd_256:
    case Intrinsic::x86_avx512_vpermilvar_pd_512:
    case Intrinsic::x86_avx_vpermilvar_ps:
    case Intrinsic::x86_avx_vpermilvar_ps_256:
    case Intrinsic::x86_avx512_vpermilvar_ps_512: {
      handleAVXVpermilvar(I);
      break;
    }

    case Intrinsic::x86_avx512_vpermi2var_d_128:
    case Intrinsic::x86_avx512_vpermi2var_d_256:
    case Intrinsic::x86_avx512_vpermi2var_d_512:
    case Intrinsic::x86_avx512_vpermi2var_hi_128:
    case Intrinsic::x86_avx512_vpermi2var_hi_256:
    case Intrinsic::x86_avx512_vpermi2var_hi_512:
    case Intrinsic::x86_avx512_vpermi2var_pd_128:
    case Intrinsic::x86_avx512_vpermi2var_pd_256:
    case Intrinsic::x86_avx512_vpermi2var_pd_512:
    case Intrinsic::x86_avx512_vpermi2var_ps_128:
    case Intrinsic::x86_avx512_vpermi2var_ps_256:
    case Intrinsic::x86_avx512_vpermi2var_ps_512:
    case Intrinsic::x86_avx512_vpermi2var_q_128:
    case Intrinsic::x86_avx512_vpermi2var_q_256:
    case Intrinsic::x86_avx512_vpermi2var_q_512:
    case Intrinsic::x86_avx512_vpermi2var_qi_128:
    case Intrinsic::x86_avx512_vpermi2var_qi_256:
    case Intrinsic::x86_avx512_vpermi2var_qi_512:
      handleAVXVpermi2var(I);
      break;

    case Intrinsic::x86_avx512_mask_cvtps2dq_512: {
      handleAVX512VectorConvertFPToInt(I);
      break;
    }

    case Intrinsic::x86_avx512fp16_mask_add_sh_round:
    case Intrinsic::x86_avx512fp16_mask_sub_sh_round:
    case Intrinsic::x86_avx512fp16_mask_mul_sh_round:
    case Intrinsic::x86_avx512fp16_mask_div_sh_round:
    case Intrinsic::x86_avx512fp16_mask_max_sh_round:
    case Intrinsic::x86_avx512fp16_mask_min_sh_round: {
      visitGenericScalarHalfwordInst(I);
      break;
    }

    case Intrinsic::fshl:
    case Intrinsic::fshr:
      handleFunnelShift(I);
      break;

    case Intrinsic::is_constant:
      // The result of llvm.is.constant() is always defined.
      setShadow(&I, getCleanShadow(&I));
      setOrigin(&I, getCleanOrigin());
      break;

    // TODO: handling max/min similarly to AND/OR may be more precise
    // Floating-Point Maximum/Minimum Pairwise
    case Intrinsic::aarch64_neon_fmaxp:
    case Intrinsic::aarch64_neon_fminp:
    // Floating-Point Maximum/Minimum Number Pairwise
    case Intrinsic::aarch64_neon_fmaxnmp:
    case Intrinsic::aarch64_neon_fminnmp:
    // Signed/Unsigned Maximum/Minimum Pairwise
    case Intrinsic::aarch64_neon_smaxp:
    case Intrinsic::aarch64_neon_sminp:
    case Intrinsic::aarch64_neon_umaxp:
    case Intrinsic::aarch64_neon_uminp:
    // Add Pairwise
    case Intrinsic::aarch64_neon_addp:
    // Floating-point Add Pairwise
    case Intrinsic::aarch64_neon_faddp:
    // Add Long Pairwise
    case Intrinsic::aarch64_neon_saddlp:
    case Intrinsic::aarch64_neon_uaddlp: {
      handlePairwiseShadowOrIntrinsic(I);
      break;
    }

    // Floating-point Convert to integer, rounding to nearest with ties to Away
    case Intrinsic::aarch64_neon_fcvtas:
    case Intrinsic::aarch64_neon_fcvtau:
    // Floating-point convert to integer, rounding toward minus infinity
    case Intrinsic::aarch64_neon_fcvtms:
    case Intrinsic::aarch64_neon_fcvtmu:
    // Floating-point convert to integer, rounding to nearest with ties to even
    case Intrinsic::aarch64_neon_fcvtns:
    case Intrinsic::aarch64_neon_fcvtnu:
    // Floating-point convert to integer, rounding toward plus infinity
    case Intrinsic::aarch64_neon_fcvtps:
    case Intrinsic::aarch64_neon_fcvtpu:
    // Floating-point Convert to integer, rounding toward Zero
    case Intrinsic::aarch64_neon_fcvtzs:
    case Intrinsic::aarch64_neon_fcvtzu:
    // Floating-point convert to lower precision narrow, rounding to odd
    case Intrinsic::aarch64_neon_fcvtxn: {
      handleNEONVectorConvertIntrinsic(I);
      break;
    }

    // Add reduction to scalar
    case Intrinsic::aarch64_neon_faddv:
    case Intrinsic::aarch64_neon_saddv:
    case Intrinsic::aarch64_neon_uaddv:
    // Signed/Unsigned min/max (Vector)
    // TODO: handling similarly to AND/OR may be more precise.
    case Intrinsic::aarch64_neon_smaxv:
    case Intrinsic::aarch64_neon_sminv:
    case Intrinsic::aarch64_neon_umaxv:
    case Intrinsic::aarch64_neon_uminv:
    // Floating-point min/max (vector)
    // The f{min,max}"nm"v variants handle NaN differently than f{min,max}v,
    // but our shadow propagation is the same.
    case Intrinsic::aarch64_neon_fmaxv:
    case Intrinsic::aarch64_neon_fminv:
    case Intrinsic::aarch64_neon_fmaxnmv:
    case Intrinsic::aarch64_neon_fminnmv:
    // Sum long across vector
    case Intrinsic::aarch64_neon_saddlv:
    case Intrinsic::aarch64_neon_uaddlv:
      handleVectorReduceIntrinsic(I, /*AllowShadowCast=*/true);
      break;

    case Intrinsic::aarch64_neon_ld1x2:
    case Intrinsic::aarch64_neon_ld1x3:
    case Intrinsic::aarch64_neon_ld1x4:
    case Intrinsic::aarch64_neon_ld2:
    case Intrinsic::aarch64_neon_ld3:
    case Intrinsic::aarch64_neon_ld4:
    case Intrinsic::aarch64_neon_ld2r:
    case Intrinsic::aarch64_neon_ld3r:
    case Intrinsic::aarch64_neon_ld4r: {
      handleNEONVectorLoad(I, /*WithLane=*/false);
      break;
    }

    case Intrinsic::aarch64_neon_ld2lane:
    case Intrinsic::aarch64_neon_ld3lane:
    case Intrinsic::aarch64_neon_ld4lane: {
      handleNEONVectorLoad(I, /*WithLane=*/true);
      break;
    }

    // Saturating extract narrow
    case Intrinsic::aarch64_neon_sqxtn:
    case Intrinsic::aarch64_neon_sqxtun:
    case Intrinsic::aarch64_neon_uqxtn:
      // These only have one argument, but we (ab)use handleShadowOr because it
      // does work on single argument intrinsics and will typecast the shadow
      // (and update the origin).
      handleShadowOr(I);
      break;

    case Intrinsic::aarch64_neon_st1x2:
    case Intrinsic::aarch64_neon_st1x3:
    case Intrinsic::aarch64_neon_st1x4:
    case Intrinsic::aarch64_neon_st2:
    case Intrinsic::aarch64_neon_st3:
    case Intrinsic::aarch64_neon_st4: {
      handleNEONVectorStoreIntrinsic(I, false);
      break;
    }

    case Intrinsic::aarch64_neon_st2lane:
    case Intrinsic::aarch64_neon_st3lane:
    case Intrinsic::aarch64_neon_st4lane: {
      handleNEONVectorStoreIntrinsic(I, true);
      break;
    }

    // Arm NEON vector table intrinsics have the source/table register(s) as
    // arguments, followed by the index register. They return the output.
    //
    // 'TBL writes a zero if an index is out-of-range, while TBX leaves the
    //  original value unchanged in the destination register.'
    // Conveniently, zero denotes a clean shadow, which means out-of-range
    // indices for TBL will initialize the user data with zero and also clean
    // the shadow. (For TBX, neither the user data nor the shadow will be
    // updated, which is also correct.)
    case Intrinsic::aarch64_neon_tbl1:
    case Intrinsic::aarch64_neon_tbl2:
    case Intrinsic::aarch64_neon_tbl3:
    case Intrinsic::aarch64_neon_tbl4:
    case Intrinsic::aarch64_neon_tbx1:
    case Intrinsic::aarch64_neon_tbx2:
    case Intrinsic::aarch64_neon_tbx3:
    case Intrinsic::aarch64_neon_tbx4: {
      // The last trailing argument (index register) should be handled verbatim
      handleIntrinsicByApplyingToShadow(
          I, /*shadowIntrinsicID=*/I.getIntrinsicID(),
          /*trailingVerbatimArgs*/ 1);
      break;
    }

    case Intrinsic::aarch64_neon_fmulx:
    case Intrinsic::aarch64_neon_pmul:
    case Intrinsic::aarch64_neon_pmull:
    case Intrinsic::aarch64_neon_smull:
    case Intrinsic::aarch64_neon_pmull64:
    case Intrinsic::aarch64_neon_umull: {
      handleNEONVectorMultiplyIntrinsic(I);
      break;
    }

    case Intrinsic::scmp:
    case Intrinsic::ucmp: {
      handleShadowOr(I);
      break;
    }

    default:
      if (!handleUnknownIntrinsic(I))
        visitInstruction(I);
      break;
    }
  }

  void visitLibAtomicLoad(CallBase &CB) {
    // Since we use getNextNode here, we can't have CB terminate the BB.
    assert(isa<CallInst>(CB));

    IRBuilder<> IRB(&CB);
    Value *Size = CB.getArgOperand(0);
    Value *SrcPtr = CB.getArgOperand(1);
    Value *DstPtr = CB.getArgOperand(2);
    Value *Ordering = CB.getArgOperand(3);
    // Convert the call to have at least Acquire ordering to make sure
    // the shadow operations aren't reordered before it.
    Value *NewOrdering =
        IRB.CreateExtractElement(makeAddAcquireOrderingTable(IRB), Ordering);
    CB.setArgOperand(3, NewOrdering);

    NextNodeIRBuilder NextIRB(&CB);
    Value *SrcShadowPtr, *SrcOriginPtr;
    std::tie(SrcShadowPtr, SrcOriginPtr) =
        getShadowOriginPtr(SrcPtr, NextIRB, NextIRB.getInt8Ty(), Align(1),
                           /*isStore*/ false);
    Value *DstShadowPtr =
        getShadowOriginPtr(DstPtr, NextIRB, NextIRB.getInt8Ty(), Align(1),
                           /*isStore*/ true)
            .first;

    NextIRB.CreateMemCpy(DstShadowPtr, Align(1), SrcShadowPtr, Align(1), Size);
    if (MS.TrackOrigins) {
      Value *SrcOrigin = NextIRB.CreateAlignedLoad(MS.OriginTy, SrcOriginPtr,
                                                   kMinOriginAlignment);
      Value *NewOrigin = updateOrigin(SrcOrigin, NextIRB);
      NextIRB.CreateCall(MS.MsanSetOriginFn, {DstPtr, Size, NewOrigin});
    }
  }

  void visitLibAtomicStore(CallBase &CB) {
    IRBuilder<> IRB(&CB);
    Value *Size = CB.getArgOperand(0);
    Value *DstPtr = CB.getArgOperand(2);
    Value *Ordering = CB.getArgOperand(3);
    // Convert the call to have at least Release ordering to make sure
    // the shadow operations aren't reordered after it.
    Value *NewOrdering =
        IRB.CreateExtractElement(makeAddReleaseOrderingTable(IRB), Ordering);
    CB.setArgOperand(3, NewOrdering);

    Value *DstShadowPtr =
        getShadowOriginPtr(DstPtr, IRB, IRB.getInt8Ty(), Align(1),
                           /*isStore*/ true)
            .first;

    // Atomic store always paints clean shadow/origin. See file header.
    IRB.CreateMemSet(DstShadowPtr, getCleanShadow(IRB.getInt8Ty()), Size,
                     Align(1));
  }

  void visitCallBase(CallBase &CB) {
    assert(!CB.getMetadata(LLVMContext::MD_nosanitize));
    if (CB.isInlineAsm()) {
      // For inline asm (either a call to asm function, or callbr instruction),
      // do the usual thing: check argument shadow and mark all outputs as
      // clean. Note that any side effects of the inline asm that are not
      // immediately visible in its constraints are not handled.
      if (ClHandleAsmConservative)
        visitAsmInstruction(CB);
      else
        visitInstruction(CB);
      return;
    }
    LibFunc LF;
    if (TLI->getLibFunc(CB, LF)) {
      // libatomic.a functions need to have special handling because there isn't
      // a good way to intercept them or compile the library with
      // instrumentation.
      switch (LF) {
      case LibFunc_atomic_load:
        if (!isa<CallInst>(CB)) {
          llvm::errs() << "MSAN -- cannot instrument invoke of libatomic load."
                          "Ignoring!\n";
          break;
        }
        visitLibAtomicLoad(CB);
        return;
      case LibFunc_atomic_store:
        visitLibAtomicStore(CB);
        return;
      default:
        break;
      }
    }

    if (auto *Call = dyn_cast<CallInst>(&CB)) {
      assert(!isa<IntrinsicInst>(Call) && "intrinsics are handled elsewhere");

      // We are going to insert code that relies on the fact that the callee
      // will become a non-readonly function after it is instrumented by us. To
      // prevent this code from being optimized out, mark that function
      // non-readonly in advance.
      // TODO: We can likely do better than dropping memory() completely here.
      AttributeMask B;
      B.addAttribute(Attribute::Memory).addAttribute(Attribute::Speculatable);

      Call->removeFnAttrs(B);
      if (Function *Func = Call->getCalledFunction()) {
        Func->removeFnAttrs(B);
      }

      maybeMarkSanitizerLibraryCallNoBuiltin(Call, TLI);
    }
    IRBuilder<> IRB(&CB);
    bool MayCheckCall = MS.EagerChecks;
    if (Function *Func = CB.getCalledFunction()) {
      // __sanitizer_unaligned_{load,store} functions may be called by users
      // and always expects shadows in the TLS. So don't check them.
      MayCheckCall &= !Func->getName().starts_with("__sanitizer_unaligned_");
    }

    unsigned ArgOffset = 0;
    LLVM_DEBUG(dbgs() << "  CallSite: " << CB << "\n");
    for (const auto &[i, A] : llvm::enumerate(CB.args())) {
      if (!A->getType()->isSized()) {
        LLVM_DEBUG(dbgs() << "Arg " << i << " is not sized: " << CB << "\n");
        continue;
      }

      if (A->getType()->isScalableTy()) {
        LLVM_DEBUG(dbgs() << "Arg  " << i << " is vscale: " << CB << "\n");
        // Handle as noundef, but don't reserve tls slots.
        insertCheckShadowOf(A, &CB);
        continue;
      }

      unsigned Size = 0;
      const DataLayout &DL = F.getDataLayout();

      bool ByVal = CB.paramHasAttr(i, Attribute::ByVal);
      bool NoUndef = CB.paramHasAttr(i, Attribute::NoUndef);
      bool EagerCheck = MayCheckCall && !ByVal && NoUndef;

<<<<<<< HEAD
      // Always do eager check for spirv target
      if (EagerCheck || SpirOrSpirv) {
        insertShadowCheck(A, &CB);
=======
      if (EagerCheck) {
        insertCheckShadowOf(A, &CB);
>>>>>>> 36dbe517
        Size = DL.getTypeAllocSize(A->getType());
      } else {
        [[maybe_unused]] Value *Store = nullptr;
        // Compute the Shadow for arg even if it is ByVal, because
        // in that case getShadow() will copy the actual arg shadow to
        // __msan_param_tls.
        Value *ArgShadow = getShadow(A);
        Value *ArgShadowBase = getShadowPtrForArgument(IRB, ArgOffset);
        LLVM_DEBUG(dbgs() << "  Arg#" << i << ": " << *A
                          << " Shadow: " << *ArgShadow << "\n");
        if (ByVal) {
          // ByVal requires some special handling as it's too big for a single
          // load
          assert(A->getType()->isPointerTy() &&
                 "ByVal argument is not a pointer!");
          Size = DL.getTypeAllocSize(CB.getParamByValType(i));
          if (ArgOffset + Size > kParamTLSSize)
            break;
          const MaybeAlign ParamAlignment(CB.getParamAlign(i));
          MaybeAlign Alignment = std::nullopt;
          if (ParamAlignment)
            Alignment = std::min(*ParamAlignment, kShadowTLSAlignment);
          Value *AShadowPtr, *AOriginPtr;
          std::tie(AShadowPtr, AOriginPtr) =
              getShadowOriginPtr(A, IRB, IRB.getInt8Ty(), Alignment,
                                 /*isStore*/ false);
          if (!PropagateShadow) {
            Store = IRB.CreateMemSet(ArgShadowBase,
                                     Constant::getNullValue(IRB.getInt8Ty()),
                                     Size, Alignment);
          } else {
            Store = IRB.CreateMemCpy(ArgShadowBase, Alignment, AShadowPtr,
                                     Alignment, Size);
            if (MS.TrackOrigins) {
              Value *ArgOriginBase = getOriginPtrForArgument(IRB, ArgOffset);
              // FIXME: OriginSize should be:
              // alignTo(A % kMinOriginAlignment + Size, kMinOriginAlignment)
              unsigned OriginSize = alignTo(Size, kMinOriginAlignment);
              IRB.CreateMemCpy(
                  ArgOriginBase,
                  /* by origin_tls[ArgOffset] */ kMinOriginAlignment,
                  AOriginPtr,
                  /* by getShadowOriginPtr */ kMinOriginAlignment, OriginSize);
            }
          }
        } else {
          // Any other parameters mean we need bit-grained tracking of uninit
          // data
          Size = DL.getTypeAllocSize(A->getType());
          if (ArgOffset + Size > kParamTLSSize)
            break;
          Store = IRB.CreateAlignedStore(ArgShadow, ArgShadowBase,
                                         kShadowTLSAlignment);
          Constant *Cst = dyn_cast<Constant>(ArgShadow);
          if (MS.TrackOrigins && !(Cst && Cst->isNullValue())) {
            IRB.CreateStore(getOrigin(A),
                            getOriginPtrForArgument(IRB, ArgOffset));
          }
        }
        assert(Store != nullptr);
        LLVM_DEBUG(dbgs() << "  Param:" << *Store << "\n");
      }
      assert(Size != 0);
      ArgOffset += alignTo(Size, kShadowTLSAlignment);
    }
    LLVM_DEBUG(dbgs() << "  done with call args\n");

    FunctionType *FT = CB.getFunctionType();
    if (FT->isVarArg()) {
      VAHelper->visitCallBase(CB, IRB);
    }

    if (SpirOrSpirv) {
      auto *Func = CB.getCalledFunction();
      if (Func) {
        auto FuncName = Func->getName();
        if (FuncName.contains("__spirv_GroupAsyncCopy")) {
          // clang-format off
          // Handle functions like "_Z22__spirv_GroupAsyncCopyiPU3AS3dPU3AS1dllP13__spirv_Event", 
          // its demangled name is "__spirv_GroupAsyncCopy(int, double AS3* dst, double AS1* src, long, long, __spirv_Event*)"
          // The type of "src" and "dst" should always be same.
          // clang-format on

          auto *Dest = CB.getArgOperand(1);
          auto *Src = CB.getArgOperand(2);
          auto *NumElements = CB.getArgOperand(3);
          auto *Stride = CB.getArgOperand(4);

          // Skip "_Z22__spirv_GroupAsyncCopyiPU3AS3" (33 char), get the size of
          // parameter type directly
          const size_t kManglingPrefixLength = 33;
          int ElementSize = getTypeSizeFromManglingName(
              FuncName.substr(kManglingPrefixLength));
          assert(ElementSize != 0 &&
                 "Unsupported __spirv_GroupAsyncCopy element type");

          IRB.CreateCall(
              MS.Spirv.MsanUnpoisonStridedCopyFunc,
              {IRB.CreatePointerCast(Dest, MS.Spirv.IntptrTy),
               IRB.getInt32(Dest->getType()->getPointerAddressSpace()),
               IRB.CreatePointerCast(Src, MS.Spirv.IntptrTy),
               IRB.getInt32(Src->getType()->getPointerAddressSpace()),
               IRB.getInt32(ElementSize), NumElements, Stride});
        }
      }
    }

    // Now, get the shadow for the RetVal.
    if (!CB.getType()->isSized())
      return;
    // Don't emit the epilogue for musttail call returns.
    if (isa<CallInst>(CB) && cast<CallInst>(CB).isMustTailCall())
      return;

    // Since Spirv always does eager checking, the shadow of retval must be
    // zeros
    if (SpirOrSpirv || (MayCheckCall && CB.hasRetAttr(Attribute::NoUndef))) {
      setShadow(&CB, getCleanShadow(&CB));
      setOrigin(&CB, getCleanOrigin());
      return;
    }

    IRBuilder<> IRBBefore(&CB);
    // Until we have full dynamic coverage, make sure the retval shadow is 0.
    Value *Base = getShadowPtrForRetval(IRBBefore);
    IRBBefore.CreateAlignedStore(getCleanShadow(&CB), Base,
                                 kShadowTLSAlignment);
    BasicBlock::iterator NextInsn;
    if (isa<CallInst>(CB)) {
      NextInsn = ++CB.getIterator();
      assert(NextInsn != CB.getParent()->end());
    } else {
      BasicBlock *NormalDest = cast<InvokeInst>(CB).getNormalDest();
      if (!NormalDest->getSinglePredecessor()) {
        // FIXME: this case is tricky, so we are just conservative here.
        // Perhaps we need to split the edge between this BB and NormalDest,
        // but a naive attempt to use SplitEdge leads to a crash.
        setShadow(&CB, getCleanShadow(&CB));
        setOrigin(&CB, getCleanOrigin());
        return;
      }
      // FIXME: NextInsn is likely in a basic block that has not been visited
      // yet. Anything inserted there will be instrumented by MSan later!
      NextInsn = NormalDest->getFirstInsertionPt();
      assert(NextInsn != NormalDest->end() &&
             "Could not find insertion point for retval shadow load");
    }
    IRBuilder<> IRBAfter(&*NextInsn);
    Value *RetvalShadow = IRBAfter.CreateAlignedLoad(
        getShadowTy(&CB), getShadowPtrForRetval(IRBAfter), kShadowTLSAlignment,
        "_msret");
    setShadow(&CB, RetvalShadow);
    if (MS.TrackOrigins)
      setOrigin(&CB, IRBAfter.CreateLoad(MS.OriginTy, getOriginPtrForRetval()));
  }

  bool isAMustTailRetVal(Value *RetVal) {
    if (auto *I = dyn_cast<BitCastInst>(RetVal)) {
      RetVal = I->getOperand(0);
    }
    if (auto *I = dyn_cast<CallInst>(RetVal)) {
      return I->isMustTailCall();
    }
    return false;
  }

  void visitReturnInst(ReturnInst &I) {
    IRBuilder<> IRB(&I);
    Value *RetVal = I.getReturnValue();
    if (!RetVal)
      return;
    // Don't emit the epilogue for musttail call returns.
    if (isAMustTailRetVal(RetVal))
      return;
    Value *ShadowPtr = !SpirOrSpirv ? getShadowPtrForRetval(IRB) : nullptr;
    bool HasNoUndef = F.hasRetAttribute(Attribute::NoUndef);
    bool StoreShadow = !(MS.EagerChecks && HasNoUndef);
    // FIXME: Consider using SpecialCaseList to specify a list of functions that
    // must always return fully initialized values. For now, we hardcode "main".
    bool EagerCheck = (MS.EagerChecks && HasNoUndef) || (F.getName() == "main");

    Value *Shadow = getShadow(RetVal);
    bool StoreOrigin = true;
    if (EagerCheck) {
      insertCheckShadowOf(RetVal, &I);
      Shadow = getCleanShadow(RetVal);
      StoreOrigin = false;
    }

    // The caller may still expect information passed over TLS if we pass our
    // check
    if (StoreShadow && !SpirOrSpirv) {
      IRB.CreateAlignedStore(Shadow, ShadowPtr, kShadowTLSAlignment);
      if (MS.TrackOrigins && StoreOrigin)
        IRB.CreateStore(getOrigin(RetVal), getOriginPtrForRetval());
    }
  }

  void visitPHINode(PHINode &I) {
    IRBuilder<> IRB(&I);
    if (!PropagateShadow) {
      setShadow(&I, getCleanShadow(&I));
      setOrigin(&I, getCleanOrigin());
      return;
    }

    ShadowPHINodes.push_back(&I);
    setShadow(&I, IRB.CreatePHI(getShadowTy(&I), I.getNumIncomingValues(),
                                "_msphi_s"));
    if (MS.TrackOrigins)
      setOrigin(
          &I, IRB.CreatePHI(MS.OriginTy, I.getNumIncomingValues(), "_msphi_o"));
  }

  Value *getLocalVarIdptr(AllocaInst &I) {
    ConstantInt *IntConst =
        ConstantInt::get(Type::getInt32Ty((*F.getParent()).getContext()), 0);
    return new GlobalVariable(*F.getParent(), IntConst->getType(),
                              /*isConstant=*/false, GlobalValue::PrivateLinkage,
                              IntConst);
  }

  Value *getLocalVarDescription(AllocaInst &I) {
    return createPrivateConstGlobalForString(*F.getParent(), I.getName());
  }

  void poisonAllocaUserspace(AllocaInst &I, IRBuilder<> &IRB, Value *Len) {
    if (PoisonStack && ClPoisonStackWithCall) {
      // SPIR-V: ".byval" alloca is updated by "__msan_unpoison_stack", so
      // skiped here
      if (!SpirOrSpirv || !I.getName().ends_with(".byval"))
        IRB.CreateCall(MS.MsanPoisonStackFn, {&I, Len});
    } else {
      Value *ShadowBase, *OriginBase;
      std::tie(ShadowBase, OriginBase) = getShadowOriginPtr(
          &I, IRB, IRB.getInt8Ty(), Align(1), /*isStore*/ true);

      Value *PoisonValue = IRB.getInt8(PoisonStack ? ClPoisonStackPattern : 0);
      IRB.CreateMemSet(ShadowBase, PoisonValue, Len, I.getAlign());
    }

    // FIXME: Not support track origins on private memory yet
    if (PoisonStack && MS.TrackOrigins && !SpirOrSpirv) {
      Value *Idptr = getLocalVarIdptr(I);
      if (ClPrintStackNames) {
        Value *Descr = getLocalVarDescription(I);
        IRB.CreateCall(MS.MsanSetAllocaOriginWithDescriptionFn,
                       {&I, Len, Idptr, Descr});
      } else {
        IRB.CreateCall(MS.MsanSetAllocaOriginNoDescriptionFn, {&I, Len, Idptr});
      }
    }
  }

  void poisonAllocaKmsan(AllocaInst &I, IRBuilder<> &IRB, Value *Len) {
    Value *Descr = getLocalVarDescription(I);
    if (PoisonStack) {
      IRB.CreateCall(MS.MsanPoisonAllocaFn, {&I, Len, Descr});
    } else {
      IRB.CreateCall(MS.MsanUnpoisonAllocaFn, {&I, Len});
    }
  }

  void instrumentAlloca(AllocaInst &I, Instruction *InsPoint = nullptr) {
    if (!InsPoint)
      InsPoint = &I;
    NextNodeIRBuilder IRB(InsPoint);
    const DataLayout &DL = F.getDataLayout();
    TypeSize TS = DL.getTypeAllocSize(I.getAllocatedType());
    Value *Len = IRB.CreateTypeSize(MS.IntptrTy, TS);
    if (I.isArrayAllocation())
      Len = IRB.CreateMul(Len,
                          IRB.CreateZExtOrTrunc(I.getArraySize(), MS.IntptrTy));

    if (MS.CompileKernel)
      poisonAllocaKmsan(I, IRB, Len);
    else
      poisonAllocaUserspace(I, IRB, Len);
  }

  void visitAllocaInst(AllocaInst &I) {
    setShadow(&I, getCleanShadow(&I));
    setOrigin(&I, getCleanOrigin());
    // We'll get to this alloca later unless it's poisoned at the corresponding
    // llvm.lifetime.start.
    AllocaSet.insert(&I);
  }

  void visitSelectInst(SelectInst &I) {
    // a = select b, c, d
    Value *B = I.getCondition();
    Value *C = I.getTrueValue();
    Value *D = I.getFalseValue();

    handleSelectLikeInst(I, B, C, D);
  }

  void handleSelectLikeInst(Instruction &I, Value *B, Value *C, Value *D) {
    IRBuilder<> IRB(&I);

    Value *Sb = getShadow(B);
    Value *Sc = getShadow(C);
    Value *Sd = getShadow(D);

    Value *Ob = MS.TrackOrigins ? getOrigin(B) : nullptr;
    Value *Oc = MS.TrackOrigins ? getOrigin(C) : nullptr;
    Value *Od = MS.TrackOrigins ? getOrigin(D) : nullptr;

    // Result shadow if condition shadow is 0.
    Value *Sa0 = IRB.CreateSelect(B, Sc, Sd);
    Value *Sa1;
    if (I.getType()->isAggregateType()) {
      // To avoid "sign extending" i1 to an arbitrary aggregate type, we just do
      // an extra "select". This results in much more compact IR.
      // Sa = select Sb, poisoned, (select b, Sc, Sd)
      Sa1 = getPoisonedShadow(getShadowTy(I.getType()));
    } else {
      // Sa = select Sb, [ (c^d) | Sc | Sd ], [ b ? Sc : Sd ]
      // If Sb (condition is poisoned), look for bits in c and d that are equal
      // and both unpoisoned.
      // If !Sb (condition is unpoisoned), simply pick one of Sc and Sd.

      // Cast arguments to shadow-compatible type.
      C = CreateAppToShadowCast(IRB, C);
      D = CreateAppToShadowCast(IRB, D);

      // Result shadow if condition shadow is 1.
      Sa1 = IRB.CreateOr({IRB.CreateXor(C, D), Sc, Sd});
    }
    Value *Sa = IRB.CreateSelect(Sb, Sa1, Sa0, "_msprop_select");
    setShadow(&I, Sa);
    if (MS.TrackOrigins) {
      // Origins are always i32, so any vector conditions must be flattened.
      // FIXME: consider tracking vector origins for app vectors?
      if (B->getType()->isVectorTy()) {
        B = convertToBool(B, IRB);
        Sb = convertToBool(Sb, IRB);
      }
      // a = select b, c, d
      // Oa = Sb ? Ob : (b ? Oc : Od)
      setOrigin(&I, IRB.CreateSelect(Sb, Ob, IRB.CreateSelect(B, Oc, Od)));
    }
  }

  void visitLandingPadInst(LandingPadInst &I) {
    // Do nothing.
    // See https://github.com/google/sanitizers/issues/504
    setShadow(&I, getCleanShadow(&I));
    setOrigin(&I, getCleanOrigin());
  }

  void visitCatchSwitchInst(CatchSwitchInst &I) {
    setShadow(&I, getCleanShadow(&I));
    setOrigin(&I, getCleanOrigin());
  }

  void visitFuncletPadInst(FuncletPadInst &I) {
    setShadow(&I, getCleanShadow(&I));
    setOrigin(&I, getCleanOrigin());
  }

  void visitGetElementPtrInst(GetElementPtrInst &I) { handleShadowOr(I); }

  void visitExtractValueInst(ExtractValueInst &I) {
    IRBuilder<> IRB(&I);
    Value *Agg = I.getAggregateOperand();
    LLVM_DEBUG(dbgs() << "ExtractValue:  " << I << "\n");
    Value *AggShadow = getShadow(Agg);
    LLVM_DEBUG(dbgs() << "   AggShadow:  " << *AggShadow << "\n");
    Value *ResShadow = IRB.CreateExtractValue(AggShadow, I.getIndices());
    LLVM_DEBUG(dbgs() << "   ResShadow:  " << *ResShadow << "\n");
    setShadow(&I, ResShadow);
    setOriginForNaryOp(I);
  }

  void visitInsertValueInst(InsertValueInst &I) {
    IRBuilder<> IRB(&I);
    LLVM_DEBUG(dbgs() << "InsertValue:  " << I << "\n");
    Value *AggShadow = getShadow(I.getAggregateOperand());
    Value *InsShadow = getShadow(I.getInsertedValueOperand());
    LLVM_DEBUG(dbgs() << "   AggShadow:  " << *AggShadow << "\n");
    LLVM_DEBUG(dbgs() << "   InsShadow:  " << *InsShadow << "\n");
    Value *Res = IRB.CreateInsertValue(AggShadow, InsShadow, I.getIndices());
    LLVM_DEBUG(dbgs() << "   Res:        " << *Res << "\n");
    setShadow(&I, Res);
    setOriginForNaryOp(I);
  }

  void dumpInst(Instruction &I) {
    if (CallInst *CI = dyn_cast<CallInst>(&I)) {
      errs() << "ZZZ call " << CI->getCalledFunction()->getName() << "\n";
    } else {
      errs() << "ZZZ " << I.getOpcodeName() << "\n";
    }
    errs() << "QQQ " << I << "\n";
  }

  void visitResumeInst(ResumeInst &I) {
    LLVM_DEBUG(dbgs() << "Resume: " << I << "\n");
    // Nothing to do here.
  }

  void visitCleanupReturnInst(CleanupReturnInst &CRI) {
    LLVM_DEBUG(dbgs() << "CleanupReturn: " << CRI << "\n");
    // Nothing to do here.
  }

  void visitCatchReturnInst(CatchReturnInst &CRI) {
    LLVM_DEBUG(dbgs() << "CatchReturn: " << CRI << "\n");
    // Nothing to do here.
  }

  void instrumentAsmArgument(Value *Operand, Type *ElemTy, Instruction &I,
                             IRBuilder<> &IRB, const DataLayout &DL,
                             bool isOutput) {
    // For each assembly argument, we check its value for being initialized.
    // If the argument is a pointer, we assume it points to a single element
    // of the corresponding type (or to a 8-byte word, if the type is unsized).
    // Each such pointer is instrumented with a call to the runtime library.
    Type *OpType = Operand->getType();
    // Check the operand value itself.
    insertCheckShadowOf(Operand, &I);
    if (!OpType->isPointerTy() || !isOutput) {
      assert(!isOutput);
      return;
    }
    if (!ElemTy->isSized())
      return;
    auto Size = DL.getTypeStoreSize(ElemTy);
    Value *SizeVal = IRB.CreateTypeSize(MS.IntptrTy, Size);
    if (MS.CompileKernel) {
      IRB.CreateCall(MS.MsanInstrumentAsmStoreFn, {Operand, SizeVal});
    } else {
      // ElemTy, derived from elementtype(), does not encode the alignment of
      // the pointer. Conservatively assume that the shadow memory is unaligned.
      // When Size is large, avoid StoreInst as it would expand to many
      // instructions.
      auto [ShadowPtr, _] =
          getShadowOriginPtrUserspace(Operand, IRB, IRB.getInt8Ty(), Align(1));
      if (Size <= 32)
        IRB.CreateAlignedStore(getCleanShadow(ElemTy), ShadowPtr, Align(1));
      else
        IRB.CreateMemSet(ShadowPtr, ConstantInt::getNullValue(IRB.getInt8Ty()),
                         SizeVal, Align(1));
    }
  }

  /// Get the number of output arguments returned by pointers.
  int getNumOutputArgs(InlineAsm *IA, CallBase *CB) {
    int NumRetOutputs = 0;
    int NumOutputs = 0;
    Type *RetTy = cast<Value>(CB)->getType();
    if (!RetTy->isVoidTy()) {
      // Register outputs are returned via the CallInst return value.
      auto *ST = dyn_cast<StructType>(RetTy);
      if (ST)
        NumRetOutputs = ST->getNumElements();
      else
        NumRetOutputs = 1;
    }
    InlineAsm::ConstraintInfoVector Constraints = IA->ParseConstraints();
    for (const InlineAsm::ConstraintInfo &Info : Constraints) {
      switch (Info.Type) {
      case InlineAsm::isOutput:
        NumOutputs++;
        break;
      default:
        break;
      }
    }
    return NumOutputs - NumRetOutputs;
  }

  void visitAsmInstruction(Instruction &I) {
    // Conservative inline assembly handling: check for poisoned shadow of
    // asm() arguments, then unpoison the result and all the memory locations
    // pointed to by those arguments.
    // An inline asm() statement in C++ contains lists of input and output
    // arguments used by the assembly code. These are mapped to operands of the
    // CallInst as follows:
    //  - nR register outputs ("=r) are returned by value in a single structure
    //  (SSA value of the CallInst);
    //  - nO other outputs ("=m" and others) are returned by pointer as first
    // nO operands of the CallInst;
    //  - nI inputs ("r", "m" and others) are passed to CallInst as the
    // remaining nI operands.
    // The total number of asm() arguments in the source is nR+nO+nI, and the
    // corresponding CallInst has nO+nI+1 operands (the last operand is the
    // function to be called).
    const DataLayout &DL = F.getDataLayout();
    CallBase *CB = cast<CallBase>(&I);
    IRBuilder<> IRB(&I);
    InlineAsm *IA = cast<InlineAsm>(CB->getCalledOperand());
    int OutputArgs = getNumOutputArgs(IA, CB);
    // The last operand of a CallInst is the function itself.
    int NumOperands = CB->getNumOperands() - 1;

    // Check input arguments. Doing so before unpoisoning output arguments, so
    // that we won't overwrite uninit values before checking them.
    for (int i = OutputArgs; i < NumOperands; i++) {
      Value *Operand = CB->getOperand(i);
      instrumentAsmArgument(Operand, CB->getParamElementType(i), I, IRB, DL,
                            /*isOutput*/ false);
    }
    // Unpoison output arguments. This must happen before the actual InlineAsm
    // call, so that the shadow for memory published in the asm() statement
    // remains valid.
    for (int i = 0; i < OutputArgs; i++) {
      Value *Operand = CB->getOperand(i);
      instrumentAsmArgument(Operand, CB->getParamElementType(i), I, IRB, DL,
                            /*isOutput*/ true);
    }

    setShadow(&I, getCleanShadow(&I));
    setOrigin(&I, getCleanOrigin());
  }

  void visitFreezeInst(FreezeInst &I) {
    // Freeze always returns a fully defined value.
    setShadow(&I, getCleanShadow(&I));
    setOrigin(&I, getCleanOrigin());
  }

  void visitInstruction(Instruction &I) {
    // Everything else: stop propagating and check for poisoned shadow.
    if (ClDumpStrictInstructions)
      dumpInst(I);
    LLVM_DEBUG(dbgs() << "DEFAULT: " << I << "\n");
    for (size_t i = 0, n = I.getNumOperands(); i < n; i++) {
      Value *Operand = I.getOperand(i);
      if (Operand->getType()->isSized())
        insertCheckShadowOf(Operand, &I);
    }
    setShadow(&I, getCleanShadow(&I));
    setOrigin(&I, getCleanOrigin());
  }
};

struct VarArgHelperBase : public VarArgHelper {
  Function &F;
  MemorySanitizer &MS;
  MemorySanitizerVisitor &MSV;
  SmallVector<CallInst *, 16> VAStartInstrumentationList;
  const unsigned VAListTagSize;

  VarArgHelperBase(Function &F, MemorySanitizer &MS,
                   MemorySanitizerVisitor &MSV, unsigned VAListTagSize)
      : F(F), MS(MS), MSV(MSV), VAListTagSize(VAListTagSize) {}

  Value *getShadowAddrForVAArgument(IRBuilder<> &IRB, unsigned ArgOffset) {
    Value *Base = IRB.CreatePointerCast(MS.VAArgTLS, MS.IntptrTy);
    return IRB.CreateAdd(Base, ConstantInt::get(MS.IntptrTy, ArgOffset));
  }

  /// Compute the shadow address for a given va_arg.
  Value *getShadowPtrForVAArgument(IRBuilder<> &IRB, unsigned ArgOffset) {
    Value *Base = IRB.CreatePointerCast(MS.VAArgTLS, MS.IntptrTy);
    Base = IRB.CreateAdd(Base, ConstantInt::get(MS.IntptrTy, ArgOffset));
    return IRB.CreateIntToPtr(Base, MS.PtrTy, "_msarg_va_s");
  }

  /// Compute the shadow address for a given va_arg.
  Value *getShadowPtrForVAArgument(IRBuilder<> &IRB, unsigned ArgOffset,
                                   unsigned ArgSize) {
    // Make sure we don't overflow __msan_va_arg_tls.
    if (ArgOffset + ArgSize > kParamTLSSize)
      return nullptr;
    return getShadowPtrForVAArgument(IRB, ArgOffset);
  }

  /// Compute the origin address for a given va_arg.
  Value *getOriginPtrForVAArgument(IRBuilder<> &IRB, int ArgOffset) {
    Value *Base = IRB.CreatePointerCast(MS.VAArgOriginTLS, MS.IntptrTy);
    // getOriginPtrForVAArgument() is always called after
    // getShadowPtrForVAArgument(), so __msan_va_arg_origin_tls can never
    // overflow.
    Base = IRB.CreateAdd(Base, ConstantInt::get(MS.IntptrTy, ArgOffset));
    return IRB.CreateIntToPtr(Base, MS.PtrTy, "_msarg_va_o");
  }

  void CleanUnusedTLS(IRBuilder<> &IRB, Value *ShadowBase,
                      unsigned BaseOffset) {
    // The tails of __msan_va_arg_tls is not large enough to fit full
    // value shadow, but it will be copied to backup anyway. Make it
    // clean.
    if (BaseOffset >= kParamTLSSize)
      return;
    Value *TailSize =
        ConstantInt::getSigned(IRB.getInt32Ty(), kParamTLSSize - BaseOffset);
    IRB.CreateMemSet(ShadowBase, ConstantInt::getNullValue(IRB.getInt8Ty()),
                     TailSize, Align(8));
  }

  void unpoisonVAListTagForInst(IntrinsicInst &I) {
    IRBuilder<> IRB(&I);
    Value *VAListTag = I.getArgOperand(0);
    const Align Alignment = Align(8);
    auto [ShadowPtr, OriginPtr] = MSV.getShadowOriginPtr(
        VAListTag, IRB, IRB.getInt8Ty(), Alignment, /*isStore*/ true);
    // Unpoison the whole __va_list_tag.
    IRB.CreateMemSet(ShadowPtr, Constant::getNullValue(IRB.getInt8Ty()),
                     VAListTagSize, Alignment, false);
  }

  void visitVAStartInst(VAStartInst &I) override {
    if (F.getCallingConv() == CallingConv::Win64)
      return;
    VAStartInstrumentationList.push_back(&I);
    unpoisonVAListTagForInst(I);
  }

  void visitVACopyInst(VACopyInst &I) override {
    if (F.getCallingConv() == CallingConv::Win64)
      return;
    unpoisonVAListTagForInst(I);
  }
};

/// AMD64-specific implementation of VarArgHelper.
struct VarArgAMD64Helper : public VarArgHelperBase {
  // An unfortunate workaround for asymmetric lowering of va_arg stuff.
  // See a comment in visitCallBase for more details.
  static const unsigned AMD64GpEndOffset = 48; // AMD64 ABI Draft 0.99.6 p3.5.7
  static const unsigned AMD64FpEndOffsetSSE = 176;
  // If SSE is disabled, fp_offset in va_list is zero.
  static const unsigned AMD64FpEndOffsetNoSSE = AMD64GpEndOffset;

  unsigned AMD64FpEndOffset;
  AllocaInst *VAArgTLSCopy = nullptr;
  AllocaInst *VAArgTLSOriginCopy = nullptr;
  Value *VAArgOverflowSize = nullptr;

  enum ArgKind { AK_GeneralPurpose, AK_FloatingPoint, AK_Memory };

  VarArgAMD64Helper(Function &F, MemorySanitizer &MS,
                    MemorySanitizerVisitor &MSV)
      : VarArgHelperBase(F, MS, MSV, /*VAListTagSize=*/24) {
    AMD64FpEndOffset = AMD64FpEndOffsetSSE;
    for (const auto &Attr : F.getAttributes().getFnAttrs()) {
      if (Attr.isStringAttribute() &&
          (Attr.getKindAsString() == "target-features")) {
        if (Attr.getValueAsString().contains("-sse"))
          AMD64FpEndOffset = AMD64FpEndOffsetNoSSE;
        break;
      }
    }
  }

  ArgKind classifyArgument(Value *arg) {
    // A very rough approximation of X86_64 argument classification rules.
    Type *T = arg->getType();
    if (T->isX86_FP80Ty())
      return AK_Memory;
    if (T->isFPOrFPVectorTy())
      return AK_FloatingPoint;
    if (T->isIntegerTy() && T->getPrimitiveSizeInBits() <= 64)
      return AK_GeneralPurpose;
    if (T->isPointerTy())
      return AK_GeneralPurpose;
    return AK_Memory;
  }

  // For VarArg functions, store the argument shadow in an ABI-specific format
  // that corresponds to va_list layout.
  // We do this because Clang lowers va_arg in the frontend, and this pass
  // only sees the low level code that deals with va_list internals.
  // A much easier alternative (provided that Clang emits va_arg instructions)
  // would have been to associate each live instance of va_list with a copy of
  // MSanParamTLS, and extract shadow on va_arg() call in the argument list
  // order.
  void visitCallBase(CallBase &CB, IRBuilder<> &IRB) override {
    unsigned GpOffset = 0;
    unsigned FpOffset = AMD64GpEndOffset;
    unsigned OverflowOffset = AMD64FpEndOffset;
    const DataLayout &DL = F.getDataLayout();

    for (const auto &[ArgNo, A] : llvm::enumerate(CB.args())) {
      bool IsFixed = ArgNo < CB.getFunctionType()->getNumParams();
      bool IsByVal = CB.paramHasAttr(ArgNo, Attribute::ByVal);
      if (IsByVal) {
        // ByVal arguments always go to the overflow area.
        // Fixed arguments passed through the overflow area will be stepped
        // over by va_start, so don't count them towards the offset.
        if (IsFixed)
          continue;
        assert(A->getType()->isPointerTy());
        Type *RealTy = CB.getParamByValType(ArgNo);
        uint64_t ArgSize = DL.getTypeAllocSize(RealTy);
        uint64_t AlignedSize = alignTo(ArgSize, 8);
        unsigned BaseOffset = OverflowOffset;
        Value *ShadowBase = getShadowPtrForVAArgument(IRB, OverflowOffset);
        Value *OriginBase = nullptr;
        if (MS.TrackOrigins)
          OriginBase = getOriginPtrForVAArgument(IRB, OverflowOffset);
        OverflowOffset += AlignedSize;

        if (OverflowOffset > kParamTLSSize) {
          CleanUnusedTLS(IRB, ShadowBase, BaseOffset);
          continue; // We have no space to copy shadow there.
        }

        Value *ShadowPtr, *OriginPtr;
        std::tie(ShadowPtr, OriginPtr) =
            MSV.getShadowOriginPtr(A, IRB, IRB.getInt8Ty(), kShadowTLSAlignment,
                                   /*isStore*/ false);
        IRB.CreateMemCpy(ShadowBase, kShadowTLSAlignment, ShadowPtr,
                         kShadowTLSAlignment, ArgSize);
        if (MS.TrackOrigins)
          IRB.CreateMemCpy(OriginBase, kShadowTLSAlignment, OriginPtr,
                           kShadowTLSAlignment, ArgSize);
      } else {
        ArgKind AK = classifyArgument(A);
        if (AK == AK_GeneralPurpose && GpOffset >= AMD64GpEndOffset)
          AK = AK_Memory;
        if (AK == AK_FloatingPoint && FpOffset >= AMD64FpEndOffset)
          AK = AK_Memory;
        Value *ShadowBase, *OriginBase = nullptr;
        switch (AK) {
        case AK_GeneralPurpose:
          ShadowBase = getShadowPtrForVAArgument(IRB, GpOffset);
          if (MS.TrackOrigins)
            OriginBase = getOriginPtrForVAArgument(IRB, GpOffset);
          GpOffset += 8;
          assert(GpOffset <= kParamTLSSize);
          break;
        case AK_FloatingPoint:
          ShadowBase = getShadowPtrForVAArgument(IRB, FpOffset);
          if (MS.TrackOrigins)
            OriginBase = getOriginPtrForVAArgument(IRB, FpOffset);
          FpOffset += 16;
          assert(FpOffset <= kParamTLSSize);
          break;
        case AK_Memory:
          if (IsFixed)
            continue;
          uint64_t ArgSize = DL.getTypeAllocSize(A->getType());
          uint64_t AlignedSize = alignTo(ArgSize, 8);
          unsigned BaseOffset = OverflowOffset;
          ShadowBase = getShadowPtrForVAArgument(IRB, OverflowOffset);
          if (MS.TrackOrigins) {
            OriginBase = getOriginPtrForVAArgument(IRB, OverflowOffset);
          }
          OverflowOffset += AlignedSize;
          if (OverflowOffset > kParamTLSSize) {
            // We have no space to copy shadow there.
            CleanUnusedTLS(IRB, ShadowBase, BaseOffset);
            continue;
          }
        }
        // Take fixed arguments into account for GpOffset and FpOffset,
        // but don't actually store shadows for them.
        // TODO(glider): don't call get*PtrForVAArgument() for them.
        if (IsFixed)
          continue;
        Value *Shadow = MSV.getShadow(A);
        IRB.CreateAlignedStore(Shadow, ShadowBase, kShadowTLSAlignment);
        if (MS.TrackOrigins) {
          Value *Origin = MSV.getOrigin(A);
          TypeSize StoreSize = DL.getTypeStoreSize(Shadow->getType());
          MSV.paintOrigin(IRB, Origin, OriginBase, StoreSize,
                          std::max(kShadowTLSAlignment, kMinOriginAlignment));
        }
      }
    }
    Constant *OverflowSize =
        ConstantInt::get(IRB.getInt64Ty(), OverflowOffset - AMD64FpEndOffset);
    IRB.CreateStore(OverflowSize, MS.VAArgOverflowSizeTLS);
  }

  void finalizeInstrumentation() override {
    assert(!VAArgOverflowSize && !VAArgTLSCopy &&
           "finalizeInstrumentation called twice");
    if (!VAStartInstrumentationList.empty()) {
      // If there is a va_start in this function, make a backup copy of
      // va_arg_tls somewhere in the function entry block.
      IRBuilder<> IRB(MSV.FnPrologueEnd);
      VAArgOverflowSize =
          IRB.CreateLoad(IRB.getInt64Ty(), MS.VAArgOverflowSizeTLS);
      Value *CopySize = IRB.CreateAdd(
          ConstantInt::get(MS.IntptrTy, AMD64FpEndOffset), VAArgOverflowSize);
      VAArgTLSCopy = IRB.CreateAlloca(Type::getInt8Ty(*MS.C), CopySize);
      VAArgTLSCopy->setAlignment(kShadowTLSAlignment);
      IRB.CreateMemSet(VAArgTLSCopy, Constant::getNullValue(IRB.getInt8Ty()),
                       CopySize, kShadowTLSAlignment, false);

      Value *SrcSize = IRB.CreateBinaryIntrinsic(
          Intrinsic::umin, CopySize,
          ConstantInt::get(MS.IntptrTy, kParamTLSSize));
      IRB.CreateMemCpy(VAArgTLSCopy, kShadowTLSAlignment, MS.VAArgTLS,
                       kShadowTLSAlignment, SrcSize);
      if (MS.TrackOrigins) {
        VAArgTLSOriginCopy = IRB.CreateAlloca(Type::getInt8Ty(*MS.C), CopySize);
        VAArgTLSOriginCopy->setAlignment(kShadowTLSAlignment);
        IRB.CreateMemCpy(VAArgTLSOriginCopy, kShadowTLSAlignment,
                         MS.VAArgOriginTLS, kShadowTLSAlignment, SrcSize);
      }
    }

    // Instrument va_start.
    // Copy va_list shadow from the backup copy of the TLS contents.
    for (CallInst *OrigInst : VAStartInstrumentationList) {
      NextNodeIRBuilder IRB(OrigInst);
      Value *VAListTag = OrigInst->getArgOperand(0);

      Value *RegSaveAreaPtrPtr = IRB.CreateIntToPtr(
          IRB.CreateAdd(IRB.CreatePtrToInt(VAListTag, MS.IntptrTy),
                        ConstantInt::get(MS.IntptrTy, 16)),
          MS.PtrTy);
      Value *RegSaveAreaPtr = IRB.CreateLoad(MS.PtrTy, RegSaveAreaPtrPtr);
      Value *RegSaveAreaShadowPtr, *RegSaveAreaOriginPtr;
      const Align Alignment = Align(16);
      std::tie(RegSaveAreaShadowPtr, RegSaveAreaOriginPtr) =
          MSV.getShadowOriginPtr(RegSaveAreaPtr, IRB, IRB.getInt8Ty(),
                                 Alignment, /*isStore*/ true);
      IRB.CreateMemCpy(RegSaveAreaShadowPtr, Alignment, VAArgTLSCopy, Alignment,
                       AMD64FpEndOffset);
      if (MS.TrackOrigins)
        IRB.CreateMemCpy(RegSaveAreaOriginPtr, Alignment, VAArgTLSOriginCopy,
                         Alignment, AMD64FpEndOffset);
      Value *OverflowArgAreaPtrPtr = IRB.CreateIntToPtr(
          IRB.CreateAdd(IRB.CreatePtrToInt(VAListTag, MS.IntptrTy),
                        ConstantInt::get(MS.IntptrTy, 8)),
          MS.PtrTy);
      Value *OverflowArgAreaPtr =
          IRB.CreateLoad(MS.PtrTy, OverflowArgAreaPtrPtr);
      Value *OverflowArgAreaShadowPtr, *OverflowArgAreaOriginPtr;
      std::tie(OverflowArgAreaShadowPtr, OverflowArgAreaOriginPtr) =
          MSV.getShadowOriginPtr(OverflowArgAreaPtr, IRB, IRB.getInt8Ty(),
                                 Alignment, /*isStore*/ true);
      Value *SrcPtr = IRB.CreateConstGEP1_32(IRB.getInt8Ty(), VAArgTLSCopy,
                                             AMD64FpEndOffset);
      IRB.CreateMemCpy(OverflowArgAreaShadowPtr, Alignment, SrcPtr, Alignment,
                       VAArgOverflowSize);
      if (MS.TrackOrigins) {
        SrcPtr = IRB.CreateConstGEP1_32(IRB.getInt8Ty(), VAArgTLSOriginCopy,
                                        AMD64FpEndOffset);
        IRB.CreateMemCpy(OverflowArgAreaOriginPtr, Alignment, SrcPtr, Alignment,
                         VAArgOverflowSize);
      }
    }
  }
};

/// AArch64-specific implementation of VarArgHelper.
struct VarArgAArch64Helper : public VarArgHelperBase {
  static const unsigned kAArch64GrArgSize = 64;
  static const unsigned kAArch64VrArgSize = 128;

  static const unsigned AArch64GrBegOffset = 0;
  static const unsigned AArch64GrEndOffset = kAArch64GrArgSize;
  // Make VR space aligned to 16 bytes.
  static const unsigned AArch64VrBegOffset = AArch64GrEndOffset;
  static const unsigned AArch64VrEndOffset =
      AArch64VrBegOffset + kAArch64VrArgSize;
  static const unsigned AArch64VAEndOffset = AArch64VrEndOffset;

  AllocaInst *VAArgTLSCopy = nullptr;
  Value *VAArgOverflowSize = nullptr;

  enum ArgKind { AK_GeneralPurpose, AK_FloatingPoint, AK_Memory };

  VarArgAArch64Helper(Function &F, MemorySanitizer &MS,
                      MemorySanitizerVisitor &MSV)
      : VarArgHelperBase(F, MS, MSV, /*VAListTagSize=*/32) {}

  // A very rough approximation of aarch64 argument classification rules.
  std::pair<ArgKind, uint64_t> classifyArgument(Type *T) {
    if (T->isIntOrPtrTy() && T->getPrimitiveSizeInBits() <= 64)
      return {AK_GeneralPurpose, 1};
    if (T->isFloatingPointTy() && T->getPrimitiveSizeInBits() <= 128)
      return {AK_FloatingPoint, 1};

    if (T->isArrayTy()) {
      auto R = classifyArgument(T->getArrayElementType());
      R.second *= T->getScalarType()->getArrayNumElements();
      return R;
    }

    if (const FixedVectorType *FV = dyn_cast<FixedVectorType>(T)) {
      auto R = classifyArgument(FV->getScalarType());
      R.second *= FV->getNumElements();
      return R;
    }

    LLVM_DEBUG(errs() << "Unknown vararg type: " << *T << "\n");
    return {AK_Memory, 0};
  }

  // The instrumentation stores the argument shadow in a non ABI-specific
  // format because it does not know which argument is named (since Clang,
  // like x86_64 case, lowers the va_args in the frontend and this pass only
  // sees the low level code that deals with va_list internals).
  // The first seven GR registers are saved in the first 56 bytes of the
  // va_arg tls arra, followed by the first 8 FP/SIMD registers, and then
  // the remaining arguments.
  // Using constant offset within the va_arg TLS array allows fast copy
  // in the finalize instrumentation.
  void visitCallBase(CallBase &CB, IRBuilder<> &IRB) override {
    unsigned GrOffset = AArch64GrBegOffset;
    unsigned VrOffset = AArch64VrBegOffset;
    unsigned OverflowOffset = AArch64VAEndOffset;

    const DataLayout &DL = F.getDataLayout();
    for (const auto &[ArgNo, A] : llvm::enumerate(CB.args())) {
      bool IsFixed = ArgNo < CB.getFunctionType()->getNumParams();
      auto [AK, RegNum] = classifyArgument(A->getType());
      if (AK == AK_GeneralPurpose &&
          (GrOffset + RegNum * 8) > AArch64GrEndOffset)
        AK = AK_Memory;
      if (AK == AK_FloatingPoint &&
          (VrOffset + RegNum * 16) > AArch64VrEndOffset)
        AK = AK_Memory;
      Value *Base;
      switch (AK) {
      case AK_GeneralPurpose:
        Base = getShadowPtrForVAArgument(IRB, GrOffset);
        GrOffset += 8 * RegNum;
        break;
      case AK_FloatingPoint:
        Base = getShadowPtrForVAArgument(IRB, VrOffset);
        VrOffset += 16 * RegNum;
        break;
      case AK_Memory:
        // Don't count fixed arguments in the overflow area - va_start will
        // skip right over them.
        if (IsFixed)
          continue;
        uint64_t ArgSize = DL.getTypeAllocSize(A->getType());
        uint64_t AlignedSize = alignTo(ArgSize, 8);
        unsigned BaseOffset = OverflowOffset;
        Base = getShadowPtrForVAArgument(IRB, BaseOffset);
        OverflowOffset += AlignedSize;
        if (OverflowOffset > kParamTLSSize) {
          // We have no space to copy shadow there.
          CleanUnusedTLS(IRB, Base, BaseOffset);
          continue;
        }
        break;
      }
      // Count Gp/Vr fixed arguments to their respective offsets, but don't
      // bother to actually store a shadow.
      if (IsFixed)
        continue;
      IRB.CreateAlignedStore(MSV.getShadow(A), Base, kShadowTLSAlignment);
    }
    Constant *OverflowSize =
        ConstantInt::get(IRB.getInt64Ty(), OverflowOffset - AArch64VAEndOffset);
    IRB.CreateStore(OverflowSize, MS.VAArgOverflowSizeTLS);
  }

  // Retrieve a va_list field of 'void*' size.
  Value *getVAField64(IRBuilder<> &IRB, Value *VAListTag, int offset) {
    Value *SaveAreaPtrPtr = IRB.CreateIntToPtr(
        IRB.CreateAdd(IRB.CreatePtrToInt(VAListTag, MS.IntptrTy),
                      ConstantInt::get(MS.IntptrTy, offset)),
        MS.PtrTy);
    return IRB.CreateLoad(Type::getInt64Ty(*MS.C), SaveAreaPtrPtr);
  }

  // Retrieve a va_list field of 'int' size.
  Value *getVAField32(IRBuilder<> &IRB, Value *VAListTag, int offset) {
    Value *SaveAreaPtr = IRB.CreateIntToPtr(
        IRB.CreateAdd(IRB.CreatePtrToInt(VAListTag, MS.IntptrTy),
                      ConstantInt::get(MS.IntptrTy, offset)),
        MS.PtrTy);
    Value *SaveArea32 = IRB.CreateLoad(IRB.getInt32Ty(), SaveAreaPtr);
    return IRB.CreateSExt(SaveArea32, MS.IntptrTy);
  }

  void finalizeInstrumentation() override {
    assert(!VAArgOverflowSize && !VAArgTLSCopy &&
           "finalizeInstrumentation called twice");
    if (!VAStartInstrumentationList.empty()) {
      // If there is a va_start in this function, make a backup copy of
      // va_arg_tls somewhere in the function entry block.
      IRBuilder<> IRB(MSV.FnPrologueEnd);
      VAArgOverflowSize =
          IRB.CreateLoad(IRB.getInt64Ty(), MS.VAArgOverflowSizeTLS);
      Value *CopySize = IRB.CreateAdd(
          ConstantInt::get(MS.IntptrTy, AArch64VAEndOffset), VAArgOverflowSize);
      VAArgTLSCopy = IRB.CreateAlloca(Type::getInt8Ty(*MS.C), CopySize);
      VAArgTLSCopy->setAlignment(kShadowTLSAlignment);
      IRB.CreateMemSet(VAArgTLSCopy, Constant::getNullValue(IRB.getInt8Ty()),
                       CopySize, kShadowTLSAlignment, false);

      Value *SrcSize = IRB.CreateBinaryIntrinsic(
          Intrinsic::umin, CopySize,
          ConstantInt::get(MS.IntptrTy, kParamTLSSize));
      IRB.CreateMemCpy(VAArgTLSCopy, kShadowTLSAlignment, MS.VAArgTLS,
                       kShadowTLSAlignment, SrcSize);
    }

    Value *GrArgSize = ConstantInt::get(MS.IntptrTy, kAArch64GrArgSize);
    Value *VrArgSize = ConstantInt::get(MS.IntptrTy, kAArch64VrArgSize);

    // Instrument va_start, copy va_list shadow from the backup copy of
    // the TLS contents.
    for (CallInst *OrigInst : VAStartInstrumentationList) {
      NextNodeIRBuilder IRB(OrigInst);

      Value *VAListTag = OrigInst->getArgOperand(0);

      // The variadic ABI for AArch64 creates two areas to save the incoming
      // argument registers (one for 64-bit general register xn-x7 and another
      // for 128-bit FP/SIMD vn-v7).
      // We need then to propagate the shadow arguments on both regions
      // 'va::__gr_top + va::__gr_offs' and 'va::__vr_top + va::__vr_offs'.
      // The remaining arguments are saved on shadow for 'va::stack'.
      // One caveat is it requires only to propagate the non-named arguments,
      // however on the call site instrumentation 'all' the arguments are
      // saved. So to copy the shadow values from the va_arg TLS array
      // we need to adjust the offset for both GR and VR fields based on
      // the __{gr,vr}_offs value (since they are stores based on incoming
      // named arguments).
      Type *RegSaveAreaPtrTy = IRB.getPtrTy();

      // Read the stack pointer from the va_list.
      Value *StackSaveAreaPtr =
          IRB.CreateIntToPtr(getVAField64(IRB, VAListTag, 0), RegSaveAreaPtrTy);

      // Read both the __gr_top and __gr_off and add them up.
      Value *GrTopSaveAreaPtr = getVAField64(IRB, VAListTag, 8);
      Value *GrOffSaveArea = getVAField32(IRB, VAListTag, 24);

      Value *GrRegSaveAreaPtr = IRB.CreateIntToPtr(
          IRB.CreateAdd(GrTopSaveAreaPtr, GrOffSaveArea), RegSaveAreaPtrTy);

      // Read both the __vr_top and __vr_off and add them up.
      Value *VrTopSaveAreaPtr = getVAField64(IRB, VAListTag, 16);
      Value *VrOffSaveArea = getVAField32(IRB, VAListTag, 28);

      Value *VrRegSaveAreaPtr = IRB.CreateIntToPtr(
          IRB.CreateAdd(VrTopSaveAreaPtr, VrOffSaveArea), RegSaveAreaPtrTy);

      // It does not know how many named arguments is being used and, on the
      // callsite all the arguments were saved.  Since __gr_off is defined as
      // '0 - ((8 - named_gr) * 8)', the idea is to just propagate the variadic
      // argument by ignoring the bytes of shadow from named arguments.
      Value *GrRegSaveAreaShadowPtrOff =
          IRB.CreateAdd(GrArgSize, GrOffSaveArea);

      Value *GrRegSaveAreaShadowPtr =
          MSV.getShadowOriginPtr(GrRegSaveAreaPtr, IRB, IRB.getInt8Ty(),
                                 Align(8), /*isStore*/ true)
              .first;

      Value *GrSrcPtr =
          IRB.CreateInBoundsPtrAdd(VAArgTLSCopy, GrRegSaveAreaShadowPtrOff);
      Value *GrCopySize = IRB.CreateSub(GrArgSize, GrRegSaveAreaShadowPtrOff);

      IRB.CreateMemCpy(GrRegSaveAreaShadowPtr, Align(8), GrSrcPtr, Align(8),
                       GrCopySize);

      // Again, but for FP/SIMD values.
      Value *VrRegSaveAreaShadowPtrOff =
          IRB.CreateAdd(VrArgSize, VrOffSaveArea);

      Value *VrRegSaveAreaShadowPtr =
          MSV.getShadowOriginPtr(VrRegSaveAreaPtr, IRB, IRB.getInt8Ty(),
                                 Align(8), /*isStore*/ true)
              .first;

      Value *VrSrcPtr = IRB.CreateInBoundsPtrAdd(
          IRB.CreateInBoundsPtrAdd(VAArgTLSCopy,
                                   IRB.getInt32(AArch64VrBegOffset)),
          VrRegSaveAreaShadowPtrOff);
      Value *VrCopySize = IRB.CreateSub(VrArgSize, VrRegSaveAreaShadowPtrOff);

      IRB.CreateMemCpy(VrRegSaveAreaShadowPtr, Align(8), VrSrcPtr, Align(8),
                       VrCopySize);

      // And finally for remaining arguments.
      Value *StackSaveAreaShadowPtr =
          MSV.getShadowOriginPtr(StackSaveAreaPtr, IRB, IRB.getInt8Ty(),
                                 Align(16), /*isStore*/ true)
              .first;

      Value *StackSrcPtr = IRB.CreateInBoundsPtrAdd(
          VAArgTLSCopy, IRB.getInt32(AArch64VAEndOffset));

      IRB.CreateMemCpy(StackSaveAreaShadowPtr, Align(16), StackSrcPtr,
                       Align(16), VAArgOverflowSize);
    }
  }
};

/// PowerPC64-specific implementation of VarArgHelper.
struct VarArgPowerPC64Helper : public VarArgHelperBase {
  AllocaInst *VAArgTLSCopy = nullptr;
  Value *VAArgSize = nullptr;

  VarArgPowerPC64Helper(Function &F, MemorySanitizer &MS,
                        MemorySanitizerVisitor &MSV)
      : VarArgHelperBase(F, MS, MSV, /*VAListTagSize=*/8) {}

  void visitCallBase(CallBase &CB, IRBuilder<> &IRB) override {
    // For PowerPC, we need to deal with alignment of stack arguments -
    // they are mostly aligned to 8 bytes, but vectors and i128 arrays
    // are aligned to 16 bytes, byvals can be aligned to 8 or 16 bytes,
    // For that reason, we compute current offset from stack pointer (which is
    // always properly aligned), and offset for the first vararg, then subtract
    // them.
    unsigned VAArgBase;
    Triple TargetTriple(F.getParent()->getTargetTriple());
    // Parameter save area starts at 48 bytes from frame pointer for ABIv1,
    // and 32 bytes for ABIv2.  This is usually determined by target
    // endianness, but in theory could be overridden by function attribute.
    if (TargetTriple.isPPC64ELFv2ABI())
      VAArgBase = 32;
    else
      VAArgBase = 48;
    unsigned VAArgOffset = VAArgBase;
    const DataLayout &DL = F.getDataLayout();
    for (const auto &[ArgNo, A] : llvm::enumerate(CB.args())) {
      bool IsFixed = ArgNo < CB.getFunctionType()->getNumParams();
      bool IsByVal = CB.paramHasAttr(ArgNo, Attribute::ByVal);
      if (IsByVal) {
        assert(A->getType()->isPointerTy());
        Type *RealTy = CB.getParamByValType(ArgNo);
        uint64_t ArgSize = DL.getTypeAllocSize(RealTy);
        Align ArgAlign = CB.getParamAlign(ArgNo).value_or(Align(8));
        if (ArgAlign < 8)
          ArgAlign = Align(8);
        VAArgOffset = alignTo(VAArgOffset, ArgAlign);
        if (!IsFixed) {
          Value *Base =
              getShadowPtrForVAArgument(IRB, VAArgOffset - VAArgBase, ArgSize);
          if (Base) {
            Value *AShadowPtr, *AOriginPtr;
            std::tie(AShadowPtr, AOriginPtr) =
                MSV.getShadowOriginPtr(A, IRB, IRB.getInt8Ty(),
                                       kShadowTLSAlignment, /*isStore*/ false);

            IRB.CreateMemCpy(Base, kShadowTLSAlignment, AShadowPtr,
                             kShadowTLSAlignment, ArgSize);
          }
        }
        VAArgOffset += alignTo(ArgSize, Align(8));
      } else {
        Value *Base;
        uint64_t ArgSize = DL.getTypeAllocSize(A->getType());
        Align ArgAlign = Align(8);
        if (A->getType()->isArrayTy()) {
          // Arrays are aligned to element size, except for long double
          // arrays, which are aligned to 8 bytes.
          Type *ElementTy = A->getType()->getArrayElementType();
          if (!ElementTy->isPPC_FP128Ty())
            ArgAlign = Align(DL.getTypeAllocSize(ElementTy));
        } else if (A->getType()->isVectorTy()) {
          // Vectors are naturally aligned.
          ArgAlign = Align(ArgSize);
        }
        if (ArgAlign < 8)
          ArgAlign = Align(8);
        VAArgOffset = alignTo(VAArgOffset, ArgAlign);
        if (DL.isBigEndian()) {
          // Adjusting the shadow for argument with size < 8 to match the
          // placement of bits in big endian system
          if (ArgSize < 8)
            VAArgOffset += (8 - ArgSize);
        }
        if (!IsFixed) {
          Base =
              getShadowPtrForVAArgument(IRB, VAArgOffset - VAArgBase, ArgSize);
          if (Base)
            IRB.CreateAlignedStore(MSV.getShadow(A), Base, kShadowTLSAlignment);
        }
        VAArgOffset += ArgSize;
        VAArgOffset = alignTo(VAArgOffset, Align(8));
      }
      if (IsFixed)
        VAArgBase = VAArgOffset;
    }

    Constant *TotalVAArgSize =
        ConstantInt::get(MS.IntptrTy, VAArgOffset - VAArgBase);
    // Here using VAArgOverflowSizeTLS as VAArgSizeTLS to avoid creation of
    // a new class member i.e. it is the total size of all VarArgs.
    IRB.CreateStore(TotalVAArgSize, MS.VAArgOverflowSizeTLS);
  }

  void finalizeInstrumentation() override {
    assert(!VAArgSize && !VAArgTLSCopy &&
           "finalizeInstrumentation called twice");
    IRBuilder<> IRB(MSV.FnPrologueEnd);
    VAArgSize = IRB.CreateLoad(IRB.getInt64Ty(), MS.VAArgOverflowSizeTLS);
    Value *CopySize = VAArgSize;

    if (!VAStartInstrumentationList.empty()) {
      // If there is a va_start in this function, make a backup copy of
      // va_arg_tls somewhere in the function entry block.

      VAArgTLSCopy = IRB.CreateAlloca(Type::getInt8Ty(*MS.C), CopySize);
      VAArgTLSCopy->setAlignment(kShadowTLSAlignment);
      IRB.CreateMemSet(VAArgTLSCopy, Constant::getNullValue(IRB.getInt8Ty()),
                       CopySize, kShadowTLSAlignment, false);

      Value *SrcSize = IRB.CreateBinaryIntrinsic(
          Intrinsic::umin, CopySize,
          ConstantInt::get(IRB.getInt64Ty(), kParamTLSSize));
      IRB.CreateMemCpy(VAArgTLSCopy, kShadowTLSAlignment, MS.VAArgTLS,
                       kShadowTLSAlignment, SrcSize);
    }

    // Instrument va_start.
    // Copy va_list shadow from the backup copy of the TLS contents.
    for (CallInst *OrigInst : VAStartInstrumentationList) {
      NextNodeIRBuilder IRB(OrigInst);
      Value *VAListTag = OrigInst->getArgOperand(0);
      Value *RegSaveAreaPtrPtr = IRB.CreatePtrToInt(VAListTag, MS.IntptrTy);

      RegSaveAreaPtrPtr = IRB.CreateIntToPtr(RegSaveAreaPtrPtr, MS.PtrTy);

      Value *RegSaveAreaPtr = IRB.CreateLoad(MS.PtrTy, RegSaveAreaPtrPtr);
      Value *RegSaveAreaShadowPtr, *RegSaveAreaOriginPtr;
      const DataLayout &DL = F.getDataLayout();
      unsigned IntptrSize = DL.getTypeStoreSize(MS.IntptrTy);
      const Align Alignment = Align(IntptrSize);
      std::tie(RegSaveAreaShadowPtr, RegSaveAreaOriginPtr) =
          MSV.getShadowOriginPtr(RegSaveAreaPtr, IRB, IRB.getInt8Ty(),
                                 Alignment, /*isStore*/ true);
      IRB.CreateMemCpy(RegSaveAreaShadowPtr, Alignment, VAArgTLSCopy, Alignment,
                       CopySize);
    }
  }
};

/// PowerPC32-specific implementation of VarArgHelper.
struct VarArgPowerPC32Helper : public VarArgHelperBase {
  AllocaInst *VAArgTLSCopy = nullptr;
  Value *VAArgSize = nullptr;

  VarArgPowerPC32Helper(Function &F, MemorySanitizer &MS,
                        MemorySanitizerVisitor &MSV)
      : VarArgHelperBase(F, MS, MSV, /*VAListTagSize=*/12) {}

  void visitCallBase(CallBase &CB, IRBuilder<> &IRB) override {
    unsigned VAArgBase;
    // Parameter save area is 8 bytes from frame pointer in PPC32
    VAArgBase = 8;
    unsigned VAArgOffset = VAArgBase;
    const DataLayout &DL = F.getDataLayout();
    unsigned IntptrSize = DL.getTypeStoreSize(MS.IntptrTy);
    for (const auto &[ArgNo, A] : llvm::enumerate(CB.args())) {
      bool IsFixed = ArgNo < CB.getFunctionType()->getNumParams();
      bool IsByVal = CB.paramHasAttr(ArgNo, Attribute::ByVal);
      if (IsByVal) {
        assert(A->getType()->isPointerTy());
        Type *RealTy = CB.getParamByValType(ArgNo);
        uint64_t ArgSize = DL.getTypeAllocSize(RealTy);
        Align ArgAlign = CB.getParamAlign(ArgNo).value_or(Align(IntptrSize));
        if (ArgAlign < IntptrSize)
          ArgAlign = Align(IntptrSize);
        VAArgOffset = alignTo(VAArgOffset, ArgAlign);
        if (!IsFixed) {
          Value *Base =
              getShadowPtrForVAArgument(IRB, VAArgOffset - VAArgBase, ArgSize);
          if (Base) {
            Value *AShadowPtr, *AOriginPtr;
            std::tie(AShadowPtr, AOriginPtr) =
                MSV.getShadowOriginPtr(A, IRB, IRB.getInt8Ty(),
                                       kShadowTLSAlignment, /*isStore*/ false);

            IRB.CreateMemCpy(Base, kShadowTLSAlignment, AShadowPtr,
                             kShadowTLSAlignment, ArgSize);
          }
        }
        VAArgOffset += alignTo(ArgSize, Align(IntptrSize));
      } else {
        Value *Base;
        Type *ArgTy = A->getType();

        // On PPC 32 floating point variable arguments are stored in separate
        // area: fp_save_area = reg_save_area + 4*8. We do not copy shaodow for
        // them as they will be found when checking call arguments.
        if (!ArgTy->isFloatingPointTy()) {
          uint64_t ArgSize = DL.getTypeAllocSize(ArgTy);
          Align ArgAlign = Align(IntptrSize);
          if (ArgTy->isArrayTy()) {
            // Arrays are aligned to element size, except for long double
            // arrays, which are aligned to 8 bytes.
            Type *ElementTy = ArgTy->getArrayElementType();
            if (!ElementTy->isPPC_FP128Ty())
              ArgAlign = Align(DL.getTypeAllocSize(ElementTy));
          } else if (ArgTy->isVectorTy()) {
            // Vectors are naturally aligned.
            ArgAlign = Align(ArgSize);
          }
          if (ArgAlign < IntptrSize)
            ArgAlign = Align(IntptrSize);
          VAArgOffset = alignTo(VAArgOffset, ArgAlign);
          if (DL.isBigEndian()) {
            // Adjusting the shadow for argument with size < IntptrSize to match
            // the placement of bits in big endian system
            if (ArgSize < IntptrSize)
              VAArgOffset += (IntptrSize - ArgSize);
          }
          if (!IsFixed) {
            Base = getShadowPtrForVAArgument(IRB, VAArgOffset - VAArgBase,
                                             ArgSize);
            if (Base)
              IRB.CreateAlignedStore(MSV.getShadow(A), Base,
                                     kShadowTLSAlignment);
          }
          VAArgOffset += ArgSize;
          VAArgOffset = alignTo(VAArgOffset, Align(IntptrSize));
        }
      }
    }

    Constant *TotalVAArgSize =
        ConstantInt::get(MS.IntptrTy, VAArgOffset - VAArgBase);
    // Here using VAArgOverflowSizeTLS as VAArgSizeTLS to avoid creation of
    // a new class member i.e. it is the total size of all VarArgs.
    IRB.CreateStore(TotalVAArgSize, MS.VAArgOverflowSizeTLS);
  }

  void finalizeInstrumentation() override {
    assert(!VAArgSize && !VAArgTLSCopy &&
           "finalizeInstrumentation called twice");
    IRBuilder<> IRB(MSV.FnPrologueEnd);
    VAArgSize = IRB.CreateLoad(MS.IntptrTy, MS.VAArgOverflowSizeTLS);
    Value *CopySize = VAArgSize;

    if (!VAStartInstrumentationList.empty()) {
      // If there is a va_start in this function, make a backup copy of
      // va_arg_tls somewhere in the function entry block.

      VAArgTLSCopy = IRB.CreateAlloca(Type::getInt8Ty(*MS.C), CopySize);
      VAArgTLSCopy->setAlignment(kShadowTLSAlignment);
      IRB.CreateMemSet(VAArgTLSCopy, Constant::getNullValue(IRB.getInt8Ty()),
                       CopySize, kShadowTLSAlignment, false);

      Value *SrcSize = IRB.CreateBinaryIntrinsic(
          Intrinsic::umin, CopySize,
          ConstantInt::get(MS.IntptrTy, kParamTLSSize));
      IRB.CreateMemCpy(VAArgTLSCopy, kShadowTLSAlignment, MS.VAArgTLS,
                       kShadowTLSAlignment, SrcSize);
    }

    // Instrument va_start.
    // Copy va_list shadow from the backup copy of the TLS contents.
    for (CallInst *OrigInst : VAStartInstrumentationList) {
      NextNodeIRBuilder IRB(OrigInst);
      Value *VAListTag = OrigInst->getArgOperand(0);
      Value *RegSaveAreaPtrPtr = IRB.CreatePtrToInt(VAListTag, MS.IntptrTy);
      Value *RegSaveAreaSize = CopySize;

      // In PPC32 va_list_tag is a struct
      RegSaveAreaPtrPtr =
          IRB.CreateAdd(RegSaveAreaPtrPtr, ConstantInt::get(MS.IntptrTy, 8));

      // On PPC 32 reg_save_area can only hold 32 bytes of data
      RegSaveAreaSize = IRB.CreateBinaryIntrinsic(
          Intrinsic::umin, CopySize, ConstantInt::get(MS.IntptrTy, 32));

      RegSaveAreaPtrPtr = IRB.CreateIntToPtr(RegSaveAreaPtrPtr, MS.PtrTy);
      Value *RegSaveAreaPtr = IRB.CreateLoad(MS.PtrTy, RegSaveAreaPtrPtr);

      const DataLayout &DL = F.getDataLayout();
      unsigned IntptrSize = DL.getTypeStoreSize(MS.IntptrTy);
      const Align Alignment = Align(IntptrSize);

      { // Copy reg save area
        Value *RegSaveAreaShadowPtr, *RegSaveAreaOriginPtr;
        std::tie(RegSaveAreaShadowPtr, RegSaveAreaOriginPtr) =
            MSV.getShadowOriginPtr(RegSaveAreaPtr, IRB, IRB.getInt8Ty(),
                                   Alignment, /*isStore*/ true);
        IRB.CreateMemCpy(RegSaveAreaShadowPtr, Alignment, VAArgTLSCopy,
                         Alignment, RegSaveAreaSize);

        RegSaveAreaShadowPtr =
            IRB.CreatePtrToInt(RegSaveAreaShadowPtr, MS.IntptrTy);
        Value *FPSaveArea = IRB.CreateAdd(RegSaveAreaShadowPtr,
                                          ConstantInt::get(MS.IntptrTy, 32));
        FPSaveArea = IRB.CreateIntToPtr(FPSaveArea, MS.PtrTy);
        // We fill fp shadow with zeroes as uninitialized fp args should have
        // been found during call base check
        IRB.CreateMemSet(FPSaveArea, ConstantInt::getNullValue(IRB.getInt8Ty()),
                         ConstantInt::get(MS.IntptrTy, 32), Alignment);
      }

      { // Copy overflow area
        // RegSaveAreaSize is min(CopySize, 32) -> no overflow can occur
        Value *OverflowAreaSize = IRB.CreateSub(CopySize, RegSaveAreaSize);

        Value *OverflowAreaPtrPtr = IRB.CreatePtrToInt(VAListTag, MS.IntptrTy);
        OverflowAreaPtrPtr =
            IRB.CreateAdd(OverflowAreaPtrPtr, ConstantInt::get(MS.IntptrTy, 4));
        OverflowAreaPtrPtr = IRB.CreateIntToPtr(OverflowAreaPtrPtr, MS.PtrTy);

        Value *OverflowAreaPtr = IRB.CreateLoad(MS.PtrTy, OverflowAreaPtrPtr);

        Value *OverflowAreaShadowPtr, *OverflowAreaOriginPtr;
        std::tie(OverflowAreaShadowPtr, OverflowAreaOriginPtr) =
            MSV.getShadowOriginPtr(OverflowAreaPtr, IRB, IRB.getInt8Ty(),
                                   Alignment, /*isStore*/ true);

        Value *OverflowVAArgTLSCopyPtr =
            IRB.CreatePtrToInt(VAArgTLSCopy, MS.IntptrTy);
        OverflowVAArgTLSCopyPtr =
            IRB.CreateAdd(OverflowVAArgTLSCopyPtr, RegSaveAreaSize);

        OverflowVAArgTLSCopyPtr =
            IRB.CreateIntToPtr(OverflowVAArgTLSCopyPtr, MS.PtrTy);
        IRB.CreateMemCpy(OverflowAreaShadowPtr, Alignment,
                         OverflowVAArgTLSCopyPtr, Alignment, OverflowAreaSize);
      }
    }
  }
};

/// SystemZ-specific implementation of VarArgHelper.
struct VarArgSystemZHelper : public VarArgHelperBase {
  static const unsigned SystemZGpOffset = 16;
  static const unsigned SystemZGpEndOffset = 56;
  static const unsigned SystemZFpOffset = 128;
  static const unsigned SystemZFpEndOffset = 160;
  static const unsigned SystemZMaxVrArgs = 8;
  static const unsigned SystemZRegSaveAreaSize = 160;
  static const unsigned SystemZOverflowOffset = 160;
  static const unsigned SystemZVAListTagSize = 32;
  static const unsigned SystemZOverflowArgAreaPtrOffset = 16;
  static const unsigned SystemZRegSaveAreaPtrOffset = 24;

  bool IsSoftFloatABI;
  AllocaInst *VAArgTLSCopy = nullptr;
  AllocaInst *VAArgTLSOriginCopy = nullptr;
  Value *VAArgOverflowSize = nullptr;

  enum class ArgKind {
    GeneralPurpose,
    FloatingPoint,
    Vector,
    Memory,
    Indirect,
  };

  enum class ShadowExtension { None, Zero, Sign };

  VarArgSystemZHelper(Function &F, MemorySanitizer &MS,
                      MemorySanitizerVisitor &MSV)
      : VarArgHelperBase(F, MS, MSV, SystemZVAListTagSize),
        IsSoftFloatABI(F.getFnAttribute("use-soft-float").getValueAsBool()) {}

  ArgKind classifyArgument(Type *T) {
    // T is a SystemZABIInfo::classifyArgumentType() output, and there are
    // only a few possibilities of what it can be. In particular, enums, single
    // element structs and large types have already been taken care of.

    // Some i128 and fp128 arguments are converted to pointers only in the
    // back end.
    if (T->isIntegerTy(128) || T->isFP128Ty())
      return ArgKind::Indirect;
    if (T->isFloatingPointTy())
      return IsSoftFloatABI ? ArgKind::GeneralPurpose : ArgKind::FloatingPoint;
    if (T->isIntegerTy() || T->isPointerTy())
      return ArgKind::GeneralPurpose;
    if (T->isVectorTy())
      return ArgKind::Vector;
    return ArgKind::Memory;
  }

  ShadowExtension getShadowExtension(const CallBase &CB, unsigned ArgNo) {
    // ABI says: "One of the simple integer types no more than 64 bits wide.
    // ... If such an argument is shorter than 64 bits, replace it by a full
    // 64-bit integer representing the same number, using sign or zero
    // extension". Shadow for an integer argument has the same type as the
    // argument itself, so it can be sign or zero extended as well.
    bool ZExt = CB.paramHasAttr(ArgNo, Attribute::ZExt);
    bool SExt = CB.paramHasAttr(ArgNo, Attribute::SExt);
    if (ZExt) {
      assert(!SExt);
      return ShadowExtension::Zero;
    }
    if (SExt) {
      assert(!ZExt);
      return ShadowExtension::Sign;
    }
    return ShadowExtension::None;
  }

  void visitCallBase(CallBase &CB, IRBuilder<> &IRB) override {
    unsigned GpOffset = SystemZGpOffset;
    unsigned FpOffset = SystemZFpOffset;
    unsigned VrIndex = 0;
    unsigned OverflowOffset = SystemZOverflowOffset;
    const DataLayout &DL = F.getDataLayout();
    for (const auto &[ArgNo, A] : llvm::enumerate(CB.args())) {
      bool IsFixed = ArgNo < CB.getFunctionType()->getNumParams();
      // SystemZABIInfo does not produce ByVal parameters.
      assert(!CB.paramHasAttr(ArgNo, Attribute::ByVal));
      Type *T = A->getType();
      ArgKind AK = classifyArgument(T);
      if (AK == ArgKind::Indirect) {
        T = MS.PtrTy;
        AK = ArgKind::GeneralPurpose;
      }
      if (AK == ArgKind::GeneralPurpose && GpOffset >= SystemZGpEndOffset)
        AK = ArgKind::Memory;
      if (AK == ArgKind::FloatingPoint && FpOffset >= SystemZFpEndOffset)
        AK = ArgKind::Memory;
      if (AK == ArgKind::Vector && (VrIndex >= SystemZMaxVrArgs || !IsFixed))
        AK = ArgKind::Memory;
      Value *ShadowBase = nullptr;
      Value *OriginBase = nullptr;
      ShadowExtension SE = ShadowExtension::None;
      switch (AK) {
      case ArgKind::GeneralPurpose: {
        // Always keep track of GpOffset, but store shadow only for varargs.
        uint64_t ArgSize = 8;
        if (GpOffset + ArgSize <= kParamTLSSize) {
          if (!IsFixed) {
            SE = getShadowExtension(CB, ArgNo);
            uint64_t GapSize = 0;
            if (SE == ShadowExtension::None) {
              uint64_t ArgAllocSize = DL.getTypeAllocSize(T);
              assert(ArgAllocSize <= ArgSize);
              GapSize = ArgSize - ArgAllocSize;
            }
            ShadowBase = getShadowAddrForVAArgument(IRB, GpOffset + GapSize);
            if (MS.TrackOrigins)
              OriginBase = getOriginPtrForVAArgument(IRB, GpOffset + GapSize);
          }
          GpOffset += ArgSize;
        } else {
          GpOffset = kParamTLSSize;
        }
        break;
      }
      case ArgKind::FloatingPoint: {
        // Always keep track of FpOffset, but store shadow only for varargs.
        uint64_t ArgSize = 8;
        if (FpOffset + ArgSize <= kParamTLSSize) {
          if (!IsFixed) {
            // PoP says: "A short floating-point datum requires only the
            // left-most 32 bit positions of a floating-point register".
            // Therefore, in contrast to AK_GeneralPurpose and AK_Memory,
            // don't extend shadow and don't mind the gap.
            ShadowBase = getShadowAddrForVAArgument(IRB, FpOffset);
            if (MS.TrackOrigins)
              OriginBase = getOriginPtrForVAArgument(IRB, FpOffset);
          }
          FpOffset += ArgSize;
        } else {
          FpOffset = kParamTLSSize;
        }
        break;
      }
      case ArgKind::Vector: {
        // Keep track of VrIndex. No need to store shadow, since vector varargs
        // go through AK_Memory.
        assert(IsFixed);
        VrIndex++;
        break;
      }
      case ArgKind::Memory: {
        // Keep track of OverflowOffset and store shadow only for varargs.
        // Ignore fixed args, since we need to copy only the vararg portion of
        // the overflow area shadow.
        if (!IsFixed) {
          uint64_t ArgAllocSize = DL.getTypeAllocSize(T);
          uint64_t ArgSize = alignTo(ArgAllocSize, 8);
          if (OverflowOffset + ArgSize <= kParamTLSSize) {
            SE = getShadowExtension(CB, ArgNo);
            uint64_t GapSize =
                SE == ShadowExtension::None ? ArgSize - ArgAllocSize : 0;
            ShadowBase =
                getShadowAddrForVAArgument(IRB, OverflowOffset + GapSize);
            if (MS.TrackOrigins)
              OriginBase =
                  getOriginPtrForVAArgument(IRB, OverflowOffset + GapSize);
            OverflowOffset += ArgSize;
          } else {
            OverflowOffset = kParamTLSSize;
          }
        }
        break;
      }
      case ArgKind::Indirect:
        llvm_unreachable("Indirect must be converted to GeneralPurpose");
      }
      if (ShadowBase == nullptr)
        continue;
      Value *Shadow = MSV.getShadow(A);
      if (SE != ShadowExtension::None)
        Shadow = MSV.CreateShadowCast(IRB, Shadow, IRB.getInt64Ty(),
                                      /*Signed*/ SE == ShadowExtension::Sign);
      ShadowBase = IRB.CreateIntToPtr(ShadowBase, MS.PtrTy, "_msarg_va_s");
      IRB.CreateStore(Shadow, ShadowBase);
      if (MS.TrackOrigins) {
        Value *Origin = MSV.getOrigin(A);
        TypeSize StoreSize = DL.getTypeStoreSize(Shadow->getType());
        MSV.paintOrigin(IRB, Origin, OriginBase, StoreSize,
                        kMinOriginAlignment);
      }
    }
    Constant *OverflowSize = ConstantInt::get(
        IRB.getInt64Ty(), OverflowOffset - SystemZOverflowOffset);
    IRB.CreateStore(OverflowSize, MS.VAArgOverflowSizeTLS);
  }

  void copyRegSaveArea(IRBuilder<> &IRB, Value *VAListTag) {
    Value *RegSaveAreaPtrPtr = IRB.CreateIntToPtr(
        IRB.CreateAdd(
            IRB.CreatePtrToInt(VAListTag, MS.IntptrTy),
            ConstantInt::get(MS.IntptrTy, SystemZRegSaveAreaPtrOffset)),
        MS.PtrTy);
    Value *RegSaveAreaPtr = IRB.CreateLoad(MS.PtrTy, RegSaveAreaPtrPtr);
    Value *RegSaveAreaShadowPtr, *RegSaveAreaOriginPtr;
    const Align Alignment = Align(8);
    std::tie(RegSaveAreaShadowPtr, RegSaveAreaOriginPtr) =
        MSV.getShadowOriginPtr(RegSaveAreaPtr, IRB, IRB.getInt8Ty(), Alignment,
                               /*isStore*/ true);
    // TODO(iii): copy only fragments filled by visitCallBase()
    // TODO(iii): support packed-stack && !use-soft-float
    // For use-soft-float functions, it is enough to copy just the GPRs.
    unsigned RegSaveAreaSize =
        IsSoftFloatABI ? SystemZGpEndOffset : SystemZRegSaveAreaSize;
    IRB.CreateMemCpy(RegSaveAreaShadowPtr, Alignment, VAArgTLSCopy, Alignment,
                     RegSaveAreaSize);
    if (MS.TrackOrigins)
      IRB.CreateMemCpy(RegSaveAreaOriginPtr, Alignment, VAArgTLSOriginCopy,
                       Alignment, RegSaveAreaSize);
  }

  // FIXME: This implementation limits OverflowOffset to kParamTLSSize, so we
  // don't know real overflow size and can't clear shadow beyond kParamTLSSize.
  void copyOverflowArea(IRBuilder<> &IRB, Value *VAListTag) {
    Value *OverflowArgAreaPtrPtr = IRB.CreateIntToPtr(
        IRB.CreateAdd(
            IRB.CreatePtrToInt(VAListTag, MS.IntptrTy),
            ConstantInt::get(MS.IntptrTy, SystemZOverflowArgAreaPtrOffset)),
        MS.PtrTy);
    Value *OverflowArgAreaPtr = IRB.CreateLoad(MS.PtrTy, OverflowArgAreaPtrPtr);
    Value *OverflowArgAreaShadowPtr, *OverflowArgAreaOriginPtr;
    const Align Alignment = Align(8);
    std::tie(OverflowArgAreaShadowPtr, OverflowArgAreaOriginPtr) =
        MSV.getShadowOriginPtr(OverflowArgAreaPtr, IRB, IRB.getInt8Ty(),
                               Alignment, /*isStore*/ true);
    Value *SrcPtr = IRB.CreateConstGEP1_32(IRB.getInt8Ty(), VAArgTLSCopy,
                                           SystemZOverflowOffset);
    IRB.CreateMemCpy(OverflowArgAreaShadowPtr, Alignment, SrcPtr, Alignment,
                     VAArgOverflowSize);
    if (MS.TrackOrigins) {
      SrcPtr = IRB.CreateConstGEP1_32(IRB.getInt8Ty(), VAArgTLSOriginCopy,
                                      SystemZOverflowOffset);
      IRB.CreateMemCpy(OverflowArgAreaOriginPtr, Alignment, SrcPtr, Alignment,
                       VAArgOverflowSize);
    }
  }

  void finalizeInstrumentation() override {
    assert(!VAArgOverflowSize && !VAArgTLSCopy &&
           "finalizeInstrumentation called twice");
    if (!VAStartInstrumentationList.empty()) {
      // If there is a va_start in this function, make a backup copy of
      // va_arg_tls somewhere in the function entry block.
      IRBuilder<> IRB(MSV.FnPrologueEnd);
      VAArgOverflowSize =
          IRB.CreateLoad(IRB.getInt64Ty(), MS.VAArgOverflowSizeTLS);
      Value *CopySize =
          IRB.CreateAdd(ConstantInt::get(MS.IntptrTy, SystemZOverflowOffset),
                        VAArgOverflowSize);
      VAArgTLSCopy = IRB.CreateAlloca(Type::getInt8Ty(*MS.C), CopySize);
      VAArgTLSCopy->setAlignment(kShadowTLSAlignment);
      IRB.CreateMemSet(VAArgTLSCopy, Constant::getNullValue(IRB.getInt8Ty()),
                       CopySize, kShadowTLSAlignment, false);

      Value *SrcSize = IRB.CreateBinaryIntrinsic(
          Intrinsic::umin, CopySize,
          ConstantInt::get(MS.IntptrTy, kParamTLSSize));
      IRB.CreateMemCpy(VAArgTLSCopy, kShadowTLSAlignment, MS.VAArgTLS,
                       kShadowTLSAlignment, SrcSize);
      if (MS.TrackOrigins) {
        VAArgTLSOriginCopy = IRB.CreateAlloca(Type::getInt8Ty(*MS.C), CopySize);
        VAArgTLSOriginCopy->setAlignment(kShadowTLSAlignment);
        IRB.CreateMemCpy(VAArgTLSOriginCopy, kShadowTLSAlignment,
                         MS.VAArgOriginTLS, kShadowTLSAlignment, SrcSize);
      }
    }

    // Instrument va_start.
    // Copy va_list shadow from the backup copy of the TLS contents.
    for (CallInst *OrigInst : VAStartInstrumentationList) {
      NextNodeIRBuilder IRB(OrigInst);
      Value *VAListTag = OrigInst->getArgOperand(0);
      copyRegSaveArea(IRB, VAListTag);
      copyOverflowArea(IRB, VAListTag);
    }
  }
};

/// i386-specific implementation of VarArgHelper.
struct VarArgI386Helper : public VarArgHelperBase {
  AllocaInst *VAArgTLSCopy = nullptr;
  Value *VAArgSize = nullptr;

  VarArgI386Helper(Function &F, MemorySanitizer &MS,
                   MemorySanitizerVisitor &MSV)
      : VarArgHelperBase(F, MS, MSV, /*VAListTagSize=*/4) {}

  void visitCallBase(CallBase &CB, IRBuilder<> &IRB) override {
    const DataLayout &DL = F.getDataLayout();
    unsigned IntptrSize = DL.getTypeStoreSize(MS.IntptrTy);
    unsigned VAArgOffset = 0;
    for (const auto &[ArgNo, A] : llvm::enumerate(CB.args())) {
      bool IsFixed = ArgNo < CB.getFunctionType()->getNumParams();
      bool IsByVal = CB.paramHasAttr(ArgNo, Attribute::ByVal);
      if (IsByVal) {
        assert(A->getType()->isPointerTy());
        Type *RealTy = CB.getParamByValType(ArgNo);
        uint64_t ArgSize = DL.getTypeAllocSize(RealTy);
        Align ArgAlign = CB.getParamAlign(ArgNo).value_or(Align(IntptrSize));
        if (ArgAlign < IntptrSize)
          ArgAlign = Align(IntptrSize);
        VAArgOffset = alignTo(VAArgOffset, ArgAlign);
        if (!IsFixed) {
          Value *Base = getShadowPtrForVAArgument(IRB, VAArgOffset, ArgSize);
          if (Base) {
            Value *AShadowPtr, *AOriginPtr;
            std::tie(AShadowPtr, AOriginPtr) =
                MSV.getShadowOriginPtr(A, IRB, IRB.getInt8Ty(),
                                       kShadowTLSAlignment, /*isStore*/ false);

            IRB.CreateMemCpy(Base, kShadowTLSAlignment, AShadowPtr,
                             kShadowTLSAlignment, ArgSize);
          }
          VAArgOffset += alignTo(ArgSize, Align(IntptrSize));
        }
      } else {
        Value *Base;
        uint64_t ArgSize = DL.getTypeAllocSize(A->getType());
        Align ArgAlign = Align(IntptrSize);
        VAArgOffset = alignTo(VAArgOffset, ArgAlign);
        if (DL.isBigEndian()) {
          // Adjusting the shadow for argument with size < IntptrSize to match
          // the placement of bits in big endian system
          if (ArgSize < IntptrSize)
            VAArgOffset += (IntptrSize - ArgSize);
        }
        if (!IsFixed) {
          Base = getShadowPtrForVAArgument(IRB, VAArgOffset, ArgSize);
          if (Base)
            IRB.CreateAlignedStore(MSV.getShadow(A), Base, kShadowTLSAlignment);
          VAArgOffset += ArgSize;
          VAArgOffset = alignTo(VAArgOffset, Align(IntptrSize));
        }
      }
    }

    Constant *TotalVAArgSize = ConstantInt::get(MS.IntptrTy, VAArgOffset);
    // Here using VAArgOverflowSizeTLS as VAArgSizeTLS to avoid creation of
    // a new class member i.e. it is the total size of all VarArgs.
    IRB.CreateStore(TotalVAArgSize, MS.VAArgOverflowSizeTLS);
  }

  void finalizeInstrumentation() override {
    assert(!VAArgSize && !VAArgTLSCopy &&
           "finalizeInstrumentation called twice");
    IRBuilder<> IRB(MSV.FnPrologueEnd);
    VAArgSize = IRB.CreateLoad(MS.IntptrTy, MS.VAArgOverflowSizeTLS);
    Value *CopySize = VAArgSize;

    if (!VAStartInstrumentationList.empty()) {
      // If there is a va_start in this function, make a backup copy of
      // va_arg_tls somewhere in the function entry block.
      VAArgTLSCopy = IRB.CreateAlloca(Type::getInt8Ty(*MS.C), CopySize);
      VAArgTLSCopy->setAlignment(kShadowTLSAlignment);
      IRB.CreateMemSet(VAArgTLSCopy, Constant::getNullValue(IRB.getInt8Ty()),
                       CopySize, kShadowTLSAlignment, false);

      Value *SrcSize = IRB.CreateBinaryIntrinsic(
          Intrinsic::umin, CopySize,
          ConstantInt::get(MS.IntptrTy, kParamTLSSize));
      IRB.CreateMemCpy(VAArgTLSCopy, kShadowTLSAlignment, MS.VAArgTLS,
                       kShadowTLSAlignment, SrcSize);
    }

    // Instrument va_start.
    // Copy va_list shadow from the backup copy of the TLS contents.
    for (CallInst *OrigInst : VAStartInstrumentationList) {
      NextNodeIRBuilder IRB(OrigInst);
      Value *VAListTag = OrigInst->getArgOperand(0);
      Type *RegSaveAreaPtrTy = PointerType::getUnqual(*MS.C);
      Value *RegSaveAreaPtrPtr =
          IRB.CreateIntToPtr(IRB.CreatePtrToInt(VAListTag, MS.IntptrTy),
                             PointerType::get(*MS.C, 0));
      Value *RegSaveAreaPtr =
          IRB.CreateLoad(RegSaveAreaPtrTy, RegSaveAreaPtrPtr);
      Value *RegSaveAreaShadowPtr, *RegSaveAreaOriginPtr;
      const DataLayout &DL = F.getDataLayout();
      unsigned IntptrSize = DL.getTypeStoreSize(MS.IntptrTy);
      const Align Alignment = Align(IntptrSize);
      std::tie(RegSaveAreaShadowPtr, RegSaveAreaOriginPtr) =
          MSV.getShadowOriginPtr(RegSaveAreaPtr, IRB, IRB.getInt8Ty(),
                                 Alignment, /*isStore*/ true);
      IRB.CreateMemCpy(RegSaveAreaShadowPtr, Alignment, VAArgTLSCopy, Alignment,
                       CopySize);
    }
  }
};

/// Implementation of VarArgHelper that is used for ARM32, MIPS, RISCV,
/// LoongArch64.
struct VarArgGenericHelper : public VarArgHelperBase {
  AllocaInst *VAArgTLSCopy = nullptr;
  Value *VAArgSize = nullptr;

  VarArgGenericHelper(Function &F, MemorySanitizer &MS,
                      MemorySanitizerVisitor &MSV, const unsigned VAListTagSize)
      : VarArgHelperBase(F, MS, MSV, VAListTagSize) {}

  void visitCallBase(CallBase &CB, IRBuilder<> &IRB) override {
    unsigned VAArgOffset = 0;
    const DataLayout &DL = F.getDataLayout();
    unsigned IntptrSize = DL.getTypeStoreSize(MS.IntptrTy);
    for (const auto &[ArgNo, A] : llvm::enumerate(CB.args())) {
      bool IsFixed = ArgNo < CB.getFunctionType()->getNumParams();
      if (IsFixed)
        continue;
      uint64_t ArgSize = DL.getTypeAllocSize(A->getType());
      if (DL.isBigEndian()) {
        // Adjusting the shadow for argument with size < IntptrSize to match the
        // placement of bits in big endian system
        if (ArgSize < IntptrSize)
          VAArgOffset += (IntptrSize - ArgSize);
      }
      Value *Base = getShadowPtrForVAArgument(IRB, VAArgOffset, ArgSize);
      VAArgOffset += ArgSize;
      VAArgOffset = alignTo(VAArgOffset, IntptrSize);
      if (!Base)
        continue;
      IRB.CreateAlignedStore(MSV.getShadow(A), Base, kShadowTLSAlignment);
    }

    Constant *TotalVAArgSize = ConstantInt::get(MS.IntptrTy, VAArgOffset);
    // Here using VAArgOverflowSizeTLS as VAArgSizeTLS to avoid creation of
    // a new class member i.e. it is the total size of all VarArgs.
    IRB.CreateStore(TotalVAArgSize, MS.VAArgOverflowSizeTLS);
  }

  void finalizeInstrumentation() override {
    assert(!VAArgSize && !VAArgTLSCopy &&
           "finalizeInstrumentation called twice");
    IRBuilder<> IRB(MSV.FnPrologueEnd);
    VAArgSize = IRB.CreateLoad(MS.IntptrTy, MS.VAArgOverflowSizeTLS);
    Value *CopySize = VAArgSize;

    if (!VAStartInstrumentationList.empty()) {
      // If there is a va_start in this function, make a backup copy of
      // va_arg_tls somewhere in the function entry block.
      VAArgTLSCopy = IRB.CreateAlloca(Type::getInt8Ty(*MS.C), CopySize);
      VAArgTLSCopy->setAlignment(kShadowTLSAlignment);
      IRB.CreateMemSet(VAArgTLSCopy, Constant::getNullValue(IRB.getInt8Ty()),
                       CopySize, kShadowTLSAlignment, false);

      Value *SrcSize = IRB.CreateBinaryIntrinsic(
          Intrinsic::umin, CopySize,
          ConstantInt::get(MS.IntptrTy, kParamTLSSize));
      IRB.CreateMemCpy(VAArgTLSCopy, kShadowTLSAlignment, MS.VAArgTLS,
                       kShadowTLSAlignment, SrcSize);
    }

    // Instrument va_start.
    // Copy va_list shadow from the backup copy of the TLS contents.
    for (CallInst *OrigInst : VAStartInstrumentationList) {
      NextNodeIRBuilder IRB(OrigInst);
      Value *VAListTag = OrigInst->getArgOperand(0);
      Type *RegSaveAreaPtrTy = PointerType::getUnqual(*MS.C);
      Value *RegSaveAreaPtrPtr =
          IRB.CreateIntToPtr(IRB.CreatePtrToInt(VAListTag, MS.IntptrTy),
                             PointerType::get(*MS.C, 0));
      Value *RegSaveAreaPtr =
          IRB.CreateLoad(RegSaveAreaPtrTy, RegSaveAreaPtrPtr);
      Value *RegSaveAreaShadowPtr, *RegSaveAreaOriginPtr;
      const DataLayout &DL = F.getDataLayout();
      unsigned IntptrSize = DL.getTypeStoreSize(MS.IntptrTy);
      const Align Alignment = Align(IntptrSize);
      std::tie(RegSaveAreaShadowPtr, RegSaveAreaOriginPtr) =
          MSV.getShadowOriginPtr(RegSaveAreaPtr, IRB, IRB.getInt8Ty(),
                                 Alignment, /*isStore*/ true);
      IRB.CreateMemCpy(RegSaveAreaShadowPtr, Alignment, VAArgTLSCopy, Alignment,
                       CopySize);
    }
  }
};

// ARM32, Loongarch64, MIPS and RISCV share the same calling conventions
// regarding VAArgs.
using VarArgARM32Helper = VarArgGenericHelper;
using VarArgRISCVHelper = VarArgGenericHelper;
using VarArgMIPSHelper = VarArgGenericHelper;
using VarArgLoongArch64Helper = VarArgGenericHelper;

/// A no-op implementation of VarArgHelper.
struct VarArgNoOpHelper : public VarArgHelper {
  VarArgNoOpHelper(Function &F, MemorySanitizer &MS,
                   MemorySanitizerVisitor &MSV) {}

  void visitCallBase(CallBase &CB, IRBuilder<> &IRB) override {}

  void visitVAStartInst(VAStartInst &I) override {}

  void visitVACopyInst(VACopyInst &I) override {}

  void finalizeInstrumentation() override {}
};

} // end anonymous namespace

static VarArgHelper *CreateVarArgHelper(Function &Func, MemorySanitizer &Msan,
                                        MemorySanitizerVisitor &Visitor) {
  // VarArg handling is only implemented on AMD64. False positives are possible
  // on other platforms.
  Triple TargetTriple(Func.getParent()->getTargetTriple());

  if (TargetTriple.getArch() == Triple::x86)
    return new VarArgI386Helper(Func, Msan, Visitor);

  if (TargetTriple.getArch() == Triple::x86_64)
    return new VarArgAMD64Helper(Func, Msan, Visitor);

  if (TargetTriple.isARM())
    return new VarArgARM32Helper(Func, Msan, Visitor, /*VAListTagSize=*/4);

  if (TargetTriple.isAArch64())
    return new VarArgAArch64Helper(Func, Msan, Visitor);

  if (TargetTriple.isSystemZ())
    return new VarArgSystemZHelper(Func, Msan, Visitor);

  // On PowerPC32 VAListTag is a struct
  // {char, char, i16 padding, char *, char *}
  if (TargetTriple.isPPC32())
    return new VarArgPowerPC32Helper(Func, Msan, Visitor);

  if (TargetTriple.isPPC64())
    return new VarArgPowerPC64Helper(Func, Msan, Visitor);

  if (TargetTriple.isRISCV32())
    return new VarArgRISCVHelper(Func, Msan, Visitor, /*VAListTagSize=*/4);

  if (TargetTriple.isRISCV64())
    return new VarArgRISCVHelper(Func, Msan, Visitor, /*VAListTagSize=*/8);

  if (TargetTriple.isMIPS32())
    return new VarArgMIPSHelper(Func, Msan, Visitor, /*VAListTagSize=*/4);

  if (TargetTriple.isMIPS64())
    return new VarArgMIPSHelper(Func, Msan, Visitor, /*VAListTagSize=*/8);

  if (TargetTriple.isLoongArch64())
    return new VarArgLoongArch64Helper(Func, Msan, Visitor,
                                       /*VAListTagSize=*/8);

  return new VarArgNoOpHelper(Func, Msan, Visitor);
}

bool MemorySanitizer::sanitizeFunction(Function &F, TargetLibraryInfo &TLI) {
  if (!CompileKernel && F.getName() == kMsanModuleCtorName)
    return false;

  if (F.hasFnAttribute(Attribute::DisableSanitizerInstrumentation))
    return false;

  MemorySanitizerVisitor Visitor(F, *this, TLI);

  // Clear out memory attributes.
  AttributeMask B;
  B.addAttribute(Attribute::Memory).addAttribute(Attribute::Speculatable);
  F.removeFnAttrs(B);

  Spirv.beforeInstrumentFunction(F, Visitor.FnPrologueEnd);
  bool Modified = Visitor.runOnFunction();
  Spirv.afterInstrumentFunction(F);
  return Modified;
}<|MERGE_RESOLUTION|>--- conflicted
+++ resolved
@@ -6705,14 +6705,9 @@
       bool NoUndef = CB.paramHasAttr(i, Attribute::NoUndef);
       bool EagerCheck = MayCheckCall && !ByVal && NoUndef;
 
-<<<<<<< HEAD
       // Always do eager check for spirv target
       if (EagerCheck || SpirOrSpirv) {
-        insertShadowCheck(A, &CB);
-=======
-      if (EagerCheck) {
         insertCheckShadowOf(A, &CB);
->>>>>>> 36dbe517
         Size = DL.getTypeAllocSize(A->getType());
       } else {
         [[maybe_unused]] Value *Store = nullptr;
