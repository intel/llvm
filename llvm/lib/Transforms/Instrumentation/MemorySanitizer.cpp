//===- MemorySanitizer.cpp - detector of uninitialized reads --------------===//
//
// Part of the LLVM Project, under the Apache License v2.0 with LLVM Exceptions.
// See https://llvm.org/LICENSE.txt for license information.
// SPDX-License-Identifier: Apache-2.0 WITH LLVM-exception
//
//===----------------------------------------------------------------------===//
//
/// \file
/// This file is a part of MemorySanitizer, a detector of uninitialized
/// reads.
///
/// The algorithm of the tool is similar to Memcheck
/// (https://static.usenix.org/event/usenix05/tech/general/full_papers/seward/seward_html/usenix2005.html)
/// We associate a few shadow bits with every byte of the application memory,
/// poison the shadow of the malloc-ed or alloca-ed memory, load the shadow,
/// bits on every memory read, propagate the shadow bits through some of the
/// arithmetic instruction (including MOV), store the shadow bits on every
/// memory write, report a bug on some other instructions (e.g. JMP) if the
/// associated shadow is poisoned.
///
/// But there are differences too. The first and the major one:
/// compiler instrumentation instead of binary instrumentation. This
/// gives us much better register allocation, possible compiler
/// optimizations and a fast start-up. But this brings the major issue
/// as well: msan needs to see all program events, including system
/// calls and reads/writes in system libraries, so we either need to
/// compile *everything* with msan or use a binary translation
/// component (e.g. DynamoRIO) to instrument pre-built libraries.
/// Another difference from Memcheck is that we use 8 shadow bits per
/// byte of application memory and use a direct shadow mapping. This
/// greatly simplifies the instrumentation code and avoids races on
/// shadow updates (Memcheck is single-threaded so races are not a
/// concern there. Memcheck uses 2 shadow bits per byte with a slow
/// path storage that uses 8 bits per byte).
///
/// The default value of shadow is 0, which means "clean" (not poisoned).
///
/// Every module initializer should call __msan_init to ensure that the
/// shadow memory is ready. On error, __msan_warning is called. Since
/// parameters and return values may be passed via registers, we have a
/// specialized thread-local shadow for return values
/// (__msan_retval_tls) and parameters (__msan_param_tls).
///
///                           Origin tracking.
///
/// MemorySanitizer can track origins (allocation points) of all uninitialized
/// values. This behavior is controlled with a flag (msan-track-origins) and is
/// disabled by default.
///
/// Origins are 4-byte values created and interpreted by the runtime library.
/// They are stored in a second shadow mapping, one 4-byte value for 4 bytes
/// of application memory. Propagation of origins is basically a bunch of
/// "select" instructions that pick the origin of a dirty argument, if an
/// instruction has one.
///
/// Every 4 aligned, consecutive bytes of application memory have one origin
/// value associated with them. If these bytes contain uninitialized data
/// coming from 2 different allocations, the last store wins. Because of this,
/// MemorySanitizer reports can show unrelated origins, but this is unlikely in
/// practice.
///
/// Origins are meaningless for fully initialized values, so MemorySanitizer
/// avoids storing origin to memory when a fully initialized value is stored.
/// This way it avoids needless overwriting origin of the 4-byte region on
/// a short (i.e. 1 byte) clean store, and it is also good for performance.
///
///                            Atomic handling.
///
/// Ideally, every atomic store of application value should update the
/// corresponding shadow location in an atomic way. Unfortunately, atomic store
/// of two disjoint locations can not be done without severe slowdown.
///
/// Therefore, we implement an approximation that may err on the safe side.
/// In this implementation, every atomically accessed location in the program
/// may only change from (partially) uninitialized to fully initialized, but
/// not the other way around. We load the shadow _after_ the application load,
/// and we store the shadow _before_ the app store. Also, we always store clean
/// shadow (if the application store is atomic). This way, if the store-load
/// pair constitutes a happens-before arc, shadow store and load are correctly
/// ordered such that the load will get either the value that was stored, or
/// some later value (which is always clean).
///
/// This does not work very well with Compare-And-Swap (CAS) and
/// Read-Modify-Write (RMW) operations. To follow the above logic, CAS and RMW
/// must store the new shadow before the app operation, and load the shadow
/// after the app operation. Computers don't work this way. Current
/// implementation ignores the load aspect of CAS/RMW, always returning a clean
/// value. It implements the store part as a simple atomic store by storing a
/// clean shadow.
///
///                      Instrumenting inline assembly.
///
/// For inline assembly code LLVM has little idea about which memory locations
/// become initialized depending on the arguments. It can be possible to figure
/// out which arguments are meant to point to inputs and outputs, but the
/// actual semantics can be only visible at runtime. In the Linux kernel it's
/// also possible that the arguments only indicate the offset for a base taken
/// from a segment register, so it's dangerous to treat any asm() arguments as
/// pointers. We take a conservative approach generating calls to
///   __msan_instrument_asm_store(ptr, size)
/// , which defer the memory unpoisoning to the runtime library.
/// The latter can perform more complex address checks to figure out whether
/// it's safe to touch the shadow memory.
/// Like with atomic operations, we call __msan_instrument_asm_store() before
/// the assembly call, so that changes to the shadow memory will be seen by
/// other threads together with main memory initialization.
///
///                  KernelMemorySanitizer (KMSAN) implementation.
///
/// The major differences between KMSAN and MSan instrumentation are:
///  - KMSAN always tracks the origins and implies msan-keep-going=true;
///  - KMSAN allocates shadow and origin memory for each page separately, so
///    there are no explicit accesses to shadow and origin in the
///    instrumentation.
///    Shadow and origin values for a particular X-byte memory location
///    (X=1,2,4,8) are accessed through pointers obtained via the
///      __msan_metadata_ptr_for_load_X(ptr)
///      __msan_metadata_ptr_for_store_X(ptr)
///    functions. The corresponding functions check that the X-byte accesses
///    are possible and returns the pointers to shadow and origin memory.
///    Arbitrary sized accesses are handled with:
///      __msan_metadata_ptr_for_load_n(ptr, size)
///      __msan_metadata_ptr_for_store_n(ptr, size);
///    Note that the sanitizer code has to deal with how shadow/origin pairs
///    returned by the these functions are represented in different ABIs. In
///    the X86_64 ABI they are returned in RDX:RAX, in PowerPC64 they are
///    returned in r3 and r4, and in the SystemZ ABI they are written to memory
///    pointed to by a hidden parameter.
///  - TLS variables are stored in a single per-task struct. A call to a
///    function __msan_get_context_state() returning a pointer to that struct
///    is inserted into every instrumented function before the entry block;
///  - __msan_warning() takes a 32-bit origin parameter;
///  - local variables are poisoned with __msan_poison_alloca() upon function
///    entry and unpoisoned with __msan_unpoison_alloca() before leaving the
///    function;
///  - the pass doesn't declare any global variables or add global constructors
///    to the translation unit.
///
/// Also, KMSAN currently ignores uninitialized memory passed into inline asm
/// calls, making sure we're on the safe side wrt. possible false positives.
///
///  KernelMemorySanitizer only supports X86_64, SystemZ and PowerPC64 at the
///  moment.
///
//
// FIXME: This sanitizer does not yet handle scalable vectors
//
//===----------------------------------------------------------------------===//

#include "llvm/Transforms/Instrumentation/MemorySanitizer.h"
#include "llvm/ADT/APInt.h"
#include "llvm/ADT/ArrayRef.h"
#include "llvm/ADT/DenseMap.h"
#include "llvm/ADT/DepthFirstIterator.h"
#include "llvm/ADT/SetVector.h"
#include "llvm/ADT/SmallPtrSet.h"
#include "llvm/ADT/SmallVector.h"
#include "llvm/ADT/StringExtras.h"
#include "llvm/ADT/StringRef.h"
#include "llvm/Analysis/GlobalsModRef.h"
#include "llvm/Analysis/TargetLibraryInfo.h"
#include "llvm/Analysis/ValueTracking.h"
#include "llvm/Demangle/Demangle.h"
#include "llvm/IR/Argument.h"
#include "llvm/IR/AttributeMask.h"
#include "llvm/IR/Attributes.h"
#include "llvm/IR/BasicBlock.h"
#include "llvm/IR/CallingConv.h"
#include "llvm/IR/Constant.h"
#include "llvm/IR/Constants.h"
#include "llvm/IR/DataLayout.h"
#include "llvm/IR/DerivedTypes.h"
#include "llvm/IR/Function.h"
#include "llvm/IR/GlobalValue.h"
#include "llvm/IR/GlobalVariable.h"
#include "llvm/IR/IRBuilder.h"
#include "llvm/IR/InlineAsm.h"
#include "llvm/IR/InstVisitor.h"
#include "llvm/IR/InstrTypes.h"
#include "llvm/IR/Instruction.h"
#include "llvm/IR/Instructions.h"
#include "llvm/IR/IntrinsicInst.h"
#include "llvm/IR/Intrinsics.h"
#include "llvm/IR/IntrinsicsAArch64.h"
#include "llvm/IR/IntrinsicsX86.h"
#include "llvm/IR/MDBuilder.h"
#include "llvm/IR/Module.h"
#include "llvm/IR/Type.h"
#include "llvm/IR/Value.h"
#include "llvm/IR/ValueMap.h"
#include "llvm/Support/Alignment.h"
#include "llvm/Support/AtomicOrdering.h"
#include "llvm/Support/Casting.h"
#include "llvm/Support/CommandLine.h"
#include "llvm/Support/Debug.h"
#include "llvm/Support/DebugCounter.h"
#include "llvm/Support/ErrorHandling.h"
#include "llvm/Support/MathExtras.h"
#include "llvm/Support/Path.h"
#include "llvm/Support/raw_ostream.h"
#include "llvm/TargetParser/Triple.h"
#include "llvm/Transforms/Utils/BasicBlockUtils.h"
#include "llvm/Transforms/Utils/Instrumentation.h"
#include "llvm/Transforms/Utils/Local.h"
#include "llvm/Transforms/Utils/ModuleUtils.h"
#include <algorithm>
#include <cassert>
#include <cstddef>
#include <cstdint>
#include <memory>
#include <string>
#include <tuple>

using namespace llvm;

#define DEBUG_TYPE "msan"

DEBUG_COUNTER(DebugInsertCheck, "msan-insert-check",
              "Controls which checks to insert");

DEBUG_COUNTER(DebugInstrumentInstruction, "msan-instrument-instruction",
              "Controls which instruction to instrument");

static const unsigned kOriginSize = 4;
static const Align kMinOriginAlignment = Align(4);
static const Align kShadowTLSAlignment = Align(8);

// These constants must be kept in sync with the ones in msan.h.
static const unsigned kParamTLSSize = 800;
static const unsigned kRetvalTLSSize = 800;

// Accesses sizes are powers of two: 1, 2, 4, 8.
static const size_t kNumberOfAccessSizes = 4;

static constexpr unsigned kNumberOfAddressSpace = 5;

/// Track origins of uninitialized values.
///
/// Adds a section to MemorySanitizer report that points to the allocation
/// (stack or heap) the uninitialized bits came from originally.
static cl::opt<int> ClTrackOrigins(
    "msan-track-origins",
    cl::desc("Track origins (allocation sites) of poisoned memory"), cl::Hidden,
    cl::init(0));

static cl::opt<bool> ClKeepGoing("msan-keep-going",
                                 cl::desc("keep going after reporting a UMR"),
                                 cl::Hidden, cl::init(false));

static cl::opt<bool>
    ClPoisonStack("msan-poison-stack",
                  cl::desc("poison uninitialized stack variables"), cl::Hidden,
                  cl::init(true));

static cl::opt<bool> ClPoisonStackWithCall(
    "msan-poison-stack-with-call",
    cl::desc("poison uninitialized stack variables with a call"), cl::Hidden,
    cl::init(false));

static cl::opt<int> ClPoisonStackPattern(
    "msan-poison-stack-pattern",
    cl::desc("poison uninitialized stack variables with the given pattern"),
    cl::Hidden, cl::init(0xff));

static cl::opt<bool>
    ClPrintStackNames("msan-print-stack-names",
                      cl::desc("Print name of local stack variable"),
                      cl::Hidden, cl::init(true));

static cl::opt<bool> ClPoisonUndef("msan-poison-undef",
                                   cl::desc("poison undef temps"), cl::Hidden,
                                   cl::init(true));

static cl::opt<bool>
    ClHandleICmp("msan-handle-icmp",
                 cl::desc("propagate shadow through ICmpEQ and ICmpNE"),
                 cl::Hidden, cl::init(true));

static cl::opt<bool>
    ClHandleICmpExact("msan-handle-icmp-exact",
                      cl::desc("exact handling of relational integer ICmp"),
                      cl::Hidden, cl::init(true));

static cl::opt<bool> ClHandleLifetimeIntrinsics(
    "msan-handle-lifetime-intrinsics",
    cl::desc(
        "when possible, poison scoped variables at the beginning of the scope "
        "(slower, but more precise)"),
    cl::Hidden, cl::init(true));

// When compiling the Linux kernel, we sometimes see false positives related to
// MSan being unable to understand that inline assembly calls may initialize
// local variables.
// This flag makes the compiler conservatively unpoison every memory location
// passed into an assembly call. Note that this may cause false positives.
// Because it's impossible to figure out the array sizes, we can only unpoison
// the first sizeof(type) bytes for each type* pointer.
static cl::opt<bool> ClHandleAsmConservative(
    "msan-handle-asm-conservative",
    cl::desc("conservative handling of inline assembly"), cl::Hidden,
    cl::init(true));

// This flag controls whether we check the shadow of the address
// operand of load or store. Such bugs are very rare, since load from
// a garbage address typically results in SEGV, but still happen
// (e.g. only lower bits of address are garbage, or the access happens
// early at program startup where malloc-ed memory is more likely to
// be zeroed. As of 2012-08-28 this flag adds 20% slowdown.
static cl::opt<bool> ClCheckAccessAddress(
    "msan-check-access-address",
    cl::desc("report accesses through a pointer which has poisoned shadow"),
    cl::Hidden, cl::init(true));

static cl::opt<bool> ClEagerChecks(
    "msan-eager-checks",
    cl::desc("check arguments and return values at function call boundaries"),
    cl::Hidden, cl::init(false));

static cl::opt<bool> ClDumpStrictInstructions(
    "msan-dump-strict-instructions",
    cl::desc("print out instructions with default strict semantics"),
    cl::Hidden, cl::init(false));

static cl::opt<bool> ClDumpStrictIntrinsics(
    "msan-dump-strict-intrinsics",
    cl::desc("Prints 'unknown' intrinsics that were handled heuristically. "
             "Use -msan-dump-strict-instructions to print intrinsics that "
             "could not be handled exactly nor heuristically."),
    cl::Hidden, cl::init(false));

static cl::opt<int> ClInstrumentationWithCallThreshold(
    "msan-instrumentation-with-call-threshold",
    cl::desc(
        "If the function being instrumented requires more than "
        "this number of checks and origin stores, use callbacks instead of "
        "inline checks (-1 means never use callbacks)."),
    cl::Hidden, cl::init(3500));

static cl::opt<bool>
    ClEnableKmsan("msan-kernel",
                  cl::desc("Enable KernelMemorySanitizer instrumentation"),
                  cl::Hidden, cl::init(false));

static cl::opt<bool>
    ClDisableChecks("msan-disable-checks",
                    cl::desc("Apply no_sanitize to the whole file"), cl::Hidden,
                    cl::init(false));

static cl::opt<bool>
    ClCheckConstantShadow("msan-check-constant-shadow",
                          cl::desc("Insert checks for constant shadow values"),
                          cl::Hidden, cl::init(true));

// This is off by default because of a bug in gold:
// https://sourceware.org/bugzilla/show_bug.cgi?id=19002
static cl::opt<bool>
    ClWithComdat("msan-with-comdat",
                 cl::desc("Place MSan constructors in comdat sections"),
                 cl::Hidden, cl::init(false));

// These options allow to specify custom memory map parameters
// See MemoryMapParams for details.
static cl::opt<uint64_t> ClAndMask("msan-and-mask",
                                   cl::desc("Define custom MSan AndMask"),
                                   cl::Hidden, cl::init(0));

static cl::opt<uint64_t> ClXorMask("msan-xor-mask",
                                   cl::desc("Define custom MSan XorMask"),
                                   cl::Hidden, cl::init(0));

static cl::opt<uint64_t> ClShadowBase("msan-shadow-base",
                                      cl::desc("Define custom MSan ShadowBase"),
                                      cl::Hidden, cl::init(0));

static cl::opt<uint64_t> ClOriginBase("msan-origin-base",
                                      cl::desc("Define custom MSan OriginBase"),
                                      cl::Hidden, cl::init(0));

static cl::opt<int>
    ClDisambiguateWarning("msan-disambiguate-warning-threshold",
                          cl::desc("Define threshold for number of checks per "
                                   "debug location to force origin update."),
                          cl::Hidden, cl::init(3));

static cl::opt<bool> ClSpirOffloadLocals("msan-spir-locals",
                                         cl::desc("instrument local pointer"),
                                         cl::Hidden, cl::init(true));

static cl::opt<bool>
    ClSpirOffloadPrivates("msan-spir-privates",
                          cl::desc("instrument private pointer"), cl::Hidden,
                          cl::init(false));

const char kMsanModuleCtorName[] = "msan.module_ctor";
const char kMsanInitName[] = "__msan_init";

namespace {

// Memory map parameters used in application-to-shadow address calculation.
// Offset = (Addr & ~AndMask) ^ XorMask
// Shadow = ShadowBase + Offset
// Origin = OriginBase + Offset
struct MemoryMapParams {
  uint64_t AndMask;
  uint64_t XorMask;
  uint64_t ShadowBase;
  uint64_t OriginBase;
};

struct PlatformMemoryMapParams {
  const MemoryMapParams *bits32;
  const MemoryMapParams *bits64;
};

} // end anonymous namespace

// i386 Linux
static const MemoryMapParams Linux_I386_MemoryMapParams = {
    0x000080000000, // AndMask
    0,              // XorMask (not used)
    0,              // ShadowBase (not used)
    0x000040000000, // OriginBase
};

// x86_64 Linux
static const MemoryMapParams Linux_X86_64_MemoryMapParams = {
    0,              // AndMask (not used)
    0x500000000000, // XorMask
    0,              // ShadowBase (not used)
    0x100000000000, // OriginBase
};

// mips32 Linux
// FIXME: Remove -msan-origin-base -msan-and-mask added by PR #109284 to tests
// after picking good constants

// mips64 Linux
static const MemoryMapParams Linux_MIPS64_MemoryMapParams = {
    0,              // AndMask (not used)
    0x008000000000, // XorMask
    0,              // ShadowBase (not used)
    0x002000000000, // OriginBase
};

// ppc32 Linux
// FIXME: Remove -msan-origin-base -msan-and-mask added by PR #109284 to tests
// after picking good constants

// ppc64 Linux
static const MemoryMapParams Linux_PowerPC64_MemoryMapParams = {
    0xE00000000000, // AndMask
    0x100000000000, // XorMask
    0x080000000000, // ShadowBase
    0x1C0000000000, // OriginBase
};

// s390x Linux
static const MemoryMapParams Linux_S390X_MemoryMapParams = {
    0xC00000000000, // AndMask
    0,              // XorMask (not used)
    0x080000000000, // ShadowBase
    0x1C0000000000, // OriginBase
};

// arm32 Linux
// FIXME: Remove -msan-origin-base -msan-and-mask added by PR #109284 to tests
// after picking good constants

// aarch64 Linux
static const MemoryMapParams Linux_AArch64_MemoryMapParams = {
    0,               // AndMask (not used)
    0x0B00000000000, // XorMask
    0,               // ShadowBase (not used)
    0x0200000000000, // OriginBase
};

// loongarch64 Linux
static const MemoryMapParams Linux_LoongArch64_MemoryMapParams = {
    0,              // AndMask (not used)
    0x500000000000, // XorMask
    0,              // ShadowBase (not used)
    0x100000000000, // OriginBase
};

// riscv32 Linux
// FIXME: Remove -msan-origin-base -msan-and-mask added by PR #109284 to tests
// after picking good constants

// aarch64 FreeBSD
static const MemoryMapParams FreeBSD_AArch64_MemoryMapParams = {
    0x1800000000000, // AndMask
    0x0400000000000, // XorMask
    0x0200000000000, // ShadowBase
    0x0700000000000, // OriginBase
};

// i386 FreeBSD
static const MemoryMapParams FreeBSD_I386_MemoryMapParams = {
    0x000180000000, // AndMask
    0x000040000000, // XorMask
    0x000020000000, // ShadowBase
    0x000700000000, // OriginBase
};

// x86_64 FreeBSD
static const MemoryMapParams FreeBSD_X86_64_MemoryMapParams = {
    0xc00000000000, // AndMask
    0x200000000000, // XorMask
    0x100000000000, // ShadowBase
    0x380000000000, // OriginBase
};

// x86_64 NetBSD
static const MemoryMapParams NetBSD_X86_64_MemoryMapParams = {
    0,              // AndMask
    0x500000000000, // XorMask
    0,              // ShadowBase
    0x100000000000, // OriginBase
};

// SPIR64 Intel
static const MemoryMapParams Intel_SPIR64_MemoryMapParams = {
    0, // AndMask
    0, // XorMask
    0, // ShadowBase
    0, // OriginBase
};

static const PlatformMemoryMapParams Linux_X86_MemoryMapParams = {
    &Linux_I386_MemoryMapParams,
    &Linux_X86_64_MemoryMapParams,
};

static const PlatformMemoryMapParams Linux_MIPS_MemoryMapParams = {
    nullptr,
    &Linux_MIPS64_MemoryMapParams,
};

static const PlatformMemoryMapParams Linux_PowerPC_MemoryMapParams = {
    nullptr,
    &Linux_PowerPC64_MemoryMapParams,
};

static const PlatformMemoryMapParams Linux_S390_MemoryMapParams = {
    nullptr,
    &Linux_S390X_MemoryMapParams,
};

static const PlatformMemoryMapParams Linux_ARM_MemoryMapParams = {
    nullptr,
    &Linux_AArch64_MemoryMapParams,
};

static const PlatformMemoryMapParams Linux_LoongArch_MemoryMapParams = {
    nullptr,
    &Linux_LoongArch64_MemoryMapParams,
};

static const PlatformMemoryMapParams FreeBSD_ARM_MemoryMapParams = {
    nullptr,
    &FreeBSD_AArch64_MemoryMapParams,
};

static const PlatformMemoryMapParams FreeBSD_X86_MemoryMapParams = {
    &FreeBSD_I386_MemoryMapParams,
    &FreeBSD_X86_64_MemoryMapParams,
};

static const PlatformMemoryMapParams NetBSD_X86_MemoryMapParams = {
    nullptr,
    &NetBSD_X86_64_MemoryMapParams,
};

static const PlatformMemoryMapParams Intel_SPIR_MemoryMapParams = {
    nullptr,
    &Intel_SPIR64_MemoryMapParams,
};

// Spir memory address space
static constexpr unsigned kSpirOffloadPrivateAS = 0;
static constexpr unsigned kSpirOffloadGlobalAS = 1;
static constexpr unsigned kSpirOffloadConstantAS = 2;
static constexpr unsigned kSpirOffloadLocalAS = 3;
static constexpr unsigned kSpirOffloadGenericAS = 4;

namespace {

class MemorySanitizerOnSpirv;

/// Instrument functions of a module to detect uninitialized reads.
///
/// Instantiating MemorySanitizer inserts the msan runtime library API function
/// declarations into the module if they don't exist already. Instantiating
/// ensures the __msan_init function is in the list of global constructors for
/// the module.
class MemorySanitizer {
public:
  MemorySanitizer(Module &M, MemorySanitizerOnSpirv &MsanSpirv,
                  MemorySanitizerOptions Options)
      : Spirv(MsanSpirv), CompileKernel(Options.Kernel),
        TrackOrigins(Options.TrackOrigins), Recover(Options.Recover),
        EagerChecks(Options.EagerChecks) {
    initializeModule(M);
  }

  // MSan cannot be moved or copied because of MapParams.
  MemorySanitizer(MemorySanitizer &&) = delete;
  MemorySanitizer &operator=(MemorySanitizer &&) = delete;
  MemorySanitizer(const MemorySanitizer &) = delete;
  MemorySanitizer &operator=(const MemorySanitizer &) = delete;

  bool sanitizeFunction(Function &F, TargetLibraryInfo &TLI);

  /// SPIR-V specific instrumentation
  MemorySanitizerOnSpirv &Spirv;

private:
  friend struct MemorySanitizerVisitor;
  friend struct VarArgHelperBase;
  friend struct VarArgAMD64Helper;
  friend struct VarArgAArch64Helper;
  friend struct VarArgPowerPCHelper;
  friend struct VarArgSystemZHelper;
  friend struct VarArgI386Helper;
  friend struct VarArgGenericHelper;

  void initializeModule(Module &M);
  void initializeCallbacks(Module &M, const TargetLibraryInfo &TLI);
  void createKernelApi(Module &M, const TargetLibraryInfo &TLI);
  void createUserspaceApi(Module &M, const TargetLibraryInfo &TLI);

  template <typename... ArgsTy>
  FunctionCallee getOrInsertMsanMetadataFunction(Module &M, StringRef Name,
                                                 ArgsTy... Args);

  /// True if we're compiling the Linux kernel.
  bool CompileKernel;
  /// Track origins (allocation points) of uninitialized values.
  int TrackOrigins;
  bool Recover;
  bool EagerChecks;

  Triple TargetTriple;
  LLVMContext *C;
  Type *IntptrTy; ///< Integer type with the size of a ptr in default AS.
  Type *OriginTy;
  PointerType *PtrTy; ///< Integer type with the size of a ptr in default AS.

  // XxxTLS variables represent the per-thread state in MSan and per-task state
  // in KMSAN.
  // For the userspace these point to thread-local globals. In the kernel land
  // they point to the members of a per-task struct obtained via a call to
  // __msan_get_context_state().

  /// Thread-local shadow storage for function parameters.
  Value *ParamTLS;

  /// Thread-local origin storage for function parameters.
  Value *ParamOriginTLS;

  /// Thread-local shadow storage for function return value.
  Value *RetvalTLS;

  /// Thread-local origin storage for function return value.
  Value *RetvalOriginTLS;

  /// Thread-local shadow storage for in-register va_arg function.
  Value *VAArgTLS;

  /// Thread-local shadow storage for in-register va_arg function.
  Value *VAArgOriginTLS;

  /// Thread-local shadow storage for va_arg overflow area.
  Value *VAArgOverflowSizeTLS;

  /// Are the instrumentation callbacks set up?
  bool CallbacksInitialized = false;

  /// The run-time callback to print a warning.
  FunctionCallee WarningFn;

  // These arrays are indexed by log2(AccessSize).
  FunctionCallee MaybeWarningFn[kNumberOfAccessSizes];
  FunctionCallee MaybeStoreOriginFn[kNumberOfAccessSizes];

  /// Run-time helper that generates a new origin value for a stack
  /// allocation.
  FunctionCallee MsanSetAllocaOriginWithDescriptionFn;
  // No description version
  FunctionCallee MsanSetAllocaOriginNoDescriptionFn;

  /// Run-time helper that poisons stack on function entry.
  FunctionCallee MsanPoisonStackFn;

  /// Run-time helper that records a store (or any event) of an
  /// uninitialized value and returns an updated origin id encoding this info.
  FunctionCallee MsanChainOriginFn;

  /// Run-time helper that paints an origin over a region.
  FunctionCallee MsanSetOriginFn;

  /// MSan runtime replacements for memmove, memcpy and memset.
  FunctionCallee MemmoveFn, MemcpyFn, MemsetFn;

  /// MSan runtime replacements for memset with address space.
  FunctionCallee MemmoveOffloadFn[kNumberOfAddressSpace][kNumberOfAddressSpace],
      MemcpyOffloadFn[kNumberOfAddressSpace][kNumberOfAddressSpace],
      MemsetOffloadFn[kNumberOfAddressSpace];

  /// KMSAN callback for task-local function argument shadow.
  StructType *MsanContextStateTy;
  FunctionCallee MsanGetContextStateFn;

  /// Functions for poisoning/unpoisoning local variables
  FunctionCallee MsanPoisonAllocaFn, MsanUnpoisonAllocaFn;

  /// Pair of shadow/origin pointers.
  Type *MsanMetadata;

  /// Each of the MsanMetadataPtrXxx functions returns a MsanMetadata.
  FunctionCallee MsanMetadataPtrForLoadN, MsanMetadataPtrForStoreN;
  FunctionCallee MsanMetadataPtrForLoad_1_8[4];
  FunctionCallee MsanMetadataPtrForStore_1_8[4];
  FunctionCallee MsanInstrumentAsmStoreFn;

  /// Get shadow memory address
  FunctionCallee MsanGetShadowFn;

  /// Storage for return values of the MsanMetadataPtrXxx functions.
  Value *MsanMetadataAlloca;

  /// Helper to choose between different MsanMetadataPtrXxx().
  FunctionCallee getKmsanShadowOriginAccessFn(bool isStore, int size);

  /// Memory map parameters used in application-to-shadow calculation.
  const MemoryMapParams *MapParams;

  /// Custom memory map parameters used when -msan-shadow-base or
  // -msan-origin-base is provided.
  MemoryMapParams CustomMapParams;

  MDNode *ColdCallWeights;

  /// Branch weights for origin store.
  MDNode *OriginStoreWeights;
};

void insertModuleCtor(Module &M) {
  getOrCreateSanitizerCtorAndInitFunctions(
      M, kMsanModuleCtorName, kMsanInitName,
      /*InitArgTypes=*/{},
      /*InitArgs=*/{},
      // This callback is invoked when the functions are created the first
      // time. Hook them into the global ctors list in that case:
      [&](Function *Ctor, FunctionCallee) {
        if (!ClWithComdat) {
          appendToGlobalCtors(M, Ctor, 0);
          return;
        }
        Comdat *MsanCtorComdat = M.getOrInsertComdat(kMsanModuleCtorName);
        Ctor->setComdat(MsanCtorComdat);
        appendToGlobalCtors(M, Ctor, 0, Ctor);
      });
}

template <class T> T getOptOrDefault(const cl::opt<T> &Opt, T Default) {
  return (Opt.getNumOccurrences() > 0) ? Opt : Default;
}

/// SPIR-V specific instrumentation
class MemorySanitizerOnSpirv {
public:
  MemorySanitizerOnSpirv(Module &M)
      : M(M), C(M.getContext()), DL(M.getDataLayout()) {
    auto TargetTriple = Triple(M.getTargetTriple());
    IsSPIRV = TargetTriple.isSPIROrSPIRV();

    IntptrTy = DL.getIntPtrType(C);
<<<<<<< HEAD
    Int32Ty = Type::getInt32Ty(C);
  }

  bool instrumentModule();
  void instrumentFunction(Function &F);
=======
  }

  bool instrumentModule();
>>>>>>> a9295c1b

  Constant *getOrCreateGlobalString(StringRef Name, StringRef Value,
                                    unsigned AddressSpace);

private:
  void initializeCallbacks();
  void instrumentGlobalVariables();
  void instrumentStaticLocalMemory();
<<<<<<< HEAD
  void instrumentDynamicLocalMemory(Function &F);
=======
>>>>>>> a9295c1b
  void instrumentKernelsMetadata();

  void initializeRetVecMap(Function *F);
  void initializeKernelCallerMap(Function *F);

private:
  Module &M;
  LLVMContext &C;
  const DataLayout &DL;
  bool IsSPIRV;
  Type *IntptrTy;
<<<<<<< HEAD
  Type *Int32Ty;
=======
>>>>>>> a9295c1b

  StringMap<GlobalVariable *> GlobalStringMap;

  DenseMap<Function *, SmallVector<Instruction *, 8>> KernelToRetVecMap;
  DenseMap<Function *, SmallVector<Constant *, 8>> KernelToLocalMemMap;
  DenseMap<Function *, DenseSet<Function *>> FuncToKernelCallerMap;

<<<<<<< HEAD
  // Make sure that we insert barriers only once per function, and the barrier
  // needs to be inserted after all "MsanPoisonShadowStaticLocalFunc" and
  // "MsanPoisonShadowDynamicLocalFunc", and before
  // "MsanUnpoisonShadowStaticLocalFunc" and
  // "MsanUnpoisonShadowDynamicLocalFunc".
  DenseMap<Function *, bool> InsertBarrier;

  FunctionCallee MsanPoisonShadowStaticLocalFunc;
  FunctionCallee MsanUnpoisonShadowStaticLocalFunc;
  FunctionCallee MsanPoisonShadowDynamicLocalFunc;
  FunctionCallee MsanUnpoisonShadowDynamicLocalFunc;
=======
  FunctionCallee MsanPoisonShadowStaticLocalFunc;
  FunctionCallee MsanUnpoisonShadowStaticLocalFunc;
>>>>>>> a9295c1b
  FunctionCallee MsanBarrierFunc;
};

} // end anonymous namespace

MemorySanitizerOptions::MemorySanitizerOptions(int TO, bool R, bool K,
                                               bool EagerChecks)
    : Kernel(getOptOrDefault(ClEnableKmsan, K)),
      TrackOrigins(getOptOrDefault(ClTrackOrigins, Kernel ? 2 : TO)),
      Recover(getOptOrDefault(ClKeepGoing, Kernel || R)),
      EagerChecks(getOptOrDefault(ClEagerChecks, EagerChecks)) {}

static bool isUnsupportedDeviceGlobal(const GlobalVariable *G) {
  if (G->user_empty())
    return true;
  // Skip instrumenting on "__MsanKernelMetadata" etc.
  if (G->getName().starts_with("__Msan"))
    return true;
  if (G->getName().starts_with("__msan_"))
    return true;
  if (G->getName().starts_with("__spirv_BuiltIn"))
    return true;
  if (G->getName().starts_with("__usid_str"))
    return true;
  if ((!ClSpirOffloadLocals && G->getAddressSpace() == kSpirOffloadLocalAS) ||
      G->getAddressSpace() == kSpirOffloadConstantAS)
    return true;
  return false;
}

Constant *
MemorySanitizerOnSpirv::getOrCreateGlobalString(StringRef Name, StringRef Value,
                                                unsigned AddressSpace) {
  if (GlobalStringMap.find(Value) != GlobalStringMap.end())
    return GlobalStringMap.at(Value);

  auto *Ty = ArrayType::get(Type::getInt8Ty(M.getContext()), Value.size() + 1);

  GlobalVariable *GV = new GlobalVariable(
      M, Ty, true, GlobalValue::InternalLinkage,
      ConstantDataArray::getString(M.getContext(), Value), Name, nullptr,
      GlobalValue::NotThreadLocal, AddressSpace);
  GlobalStringMap[Value] = GV;

  return GV;
}

// Initialize MSan runtime functions and globals
void MemorySanitizerOnSpirv::initializeCallbacks() {
  IRBuilder<> IRB(C);

  // __msan_set_shadow_static_local(
  //   uptr ptr,
  //   size_t size
  // )
  MsanPoisonShadowStaticLocalFunc = M.getOrInsertFunction(
      "__msan_poison_shadow_static_local", IRB.getVoidTy(), IntptrTy, IntptrTy);

  // __msan_unpoison_shadow_static_local(
  //   uptr ptr,
  //   size_t size
  // )
  MsanUnpoisonShadowStaticLocalFunc =
      M.getOrInsertFunction("__msan_unpoison_shadow_static_local",
                            IRB.getVoidTy(), IntptrTy, IntptrTy);

<<<<<<< HEAD
  // __asan_poison_shadow_dynamic_local(
  //   uptr ptr,
  //   uint32_t num_args
  // )
  MsanPoisonShadowDynamicLocalFunc = M.getOrInsertFunction(
      "__msan_poison_shadow_dynamic_local", IRB.getVoidTy(), IntptrTy, Int32Ty);

  // __asan_unpoison_shadow_dynamic_local(
  //   uptr ptr,
  //   uint32_t num_args
  // )
  MsanUnpoisonShadowDynamicLocalFunc =
      M.getOrInsertFunction("__msan_unpoison_shadow_dynamic_local",
                            IRB.getVoidTy(), IntptrTy, Int32Ty);

  // __msan_barrier()
  MsanBarrierFunc = M.getOrInsertFunction("__msan_barrier", IRB.getVoidTy());
}

// Handle global variables:
//   - Skip sanitizing unsupported variables
//   - Instrument __MsanDeviceGlobalMetadata for device globals
void MemorySanitizerOnSpirv::instrumentGlobalVariables() {
  SmallVector<Constant *, 8> DeviceGlobalMetadata;

  // Device global metadata is described by a structure
  //  size_t device_global_size
  //  size_t beginning address of the device global
  StructType *StructTy = StructType::get(IntptrTy, IntptrTy);

  for (auto &G : M.globals()) {
    if (isUnsupportedDeviceGlobal(&G)) {
      for (auto *User : G.users())
        if (auto *Inst = dyn_cast<Instruction>(User))
          Inst->setNoSanitizeMetadata();
      continue;
    }

    if (G.getAddressSpace() == kSpirOffloadLocalAS)
      continue;

    DeviceGlobalMetadata.push_back(ConstantStruct::get(
        StructTy,
        ConstantInt::get(IntptrTy, DL.getTypeAllocSize(G.getValueType())),
        ConstantExpr::getPointerCast(&G, IntptrTy)));
  }

  if (DeviceGlobalMetadata.empty())
    return;

  // Create meta data global to record device globals' information
  ArrayType *ArrayTy = ArrayType::get(StructTy, DeviceGlobalMetadata.size());
  Constant *MetadataInitializer =
      ConstantArray::get(ArrayTy, DeviceGlobalMetadata);
  GlobalVariable *MsanDeviceGlobalMetadata = new GlobalVariable(
      M, MetadataInitializer->getType(), false, GlobalValue::AppendingLinkage,
      MetadataInitializer, "__MsanDeviceGlobalMetadata", nullptr,
      GlobalValue::NotThreadLocal, 1);
  MsanDeviceGlobalMetadata->setUnnamedAddr(GlobalValue::UnnamedAddr::Local);
}

=======
  // __msan_barrier()
  MsanBarrierFunc = M.getOrInsertFunction("__msan_barrier", IRB.getVoidTy());
}

// Handle global variables:
//   - Skip sanitizing unsupported variables
//   - Instrument __MsanDeviceGlobalMetadata for device globals
void MemorySanitizerOnSpirv::instrumentGlobalVariables() {
  SmallVector<Constant *, 8> DeviceGlobalMetadata;

  // Device global metadata is described by a structure
  //  size_t device_global_size
  //  size_t beginning address of the device global
  StructType *StructTy = StructType::get(IntptrTy, IntptrTy);

  for (auto &G : M.globals()) {
    if (isUnsupportedDeviceGlobal(&G)) {
      for (auto *User : G.users())
        if (auto *Inst = dyn_cast<Instruction>(User))
          Inst->setNoSanitizeMetadata();
      continue;
    }

    if (G.getAddressSpace() == kSpirOffloadLocalAS)
      continue;

    DeviceGlobalMetadata.push_back(ConstantStruct::get(
        StructTy,
        ConstantInt::get(IntptrTy, DL.getTypeAllocSize(G.getValueType())),
        ConstantExpr::getPointerCast(&G, IntptrTy)));
  }

  if (DeviceGlobalMetadata.empty())
    return;

  // Create meta data global to record device globals' information
  ArrayType *ArrayTy = ArrayType::get(StructTy, DeviceGlobalMetadata.size());
  Constant *MetadataInitializer =
      ConstantArray::get(ArrayTy, DeviceGlobalMetadata);
  GlobalVariable *MsanDeviceGlobalMetadata = new GlobalVariable(
      M, MetadataInitializer->getType(), false, GlobalValue::AppendingLinkage,
      MetadataInitializer, "__MsanDeviceGlobalMetadata", nullptr,
      GlobalValue::NotThreadLocal, 1);
  MsanDeviceGlobalMetadata->setUnnamedAddr(GlobalValue::UnnamedAddr::Local);
}

>>>>>>> a9295c1b
void MemorySanitizerOnSpirv::initializeKernelCallerMap(Function *F) {
  if (FuncToKernelCallerMap.find(F) != FuncToKernelCallerMap.end())
    return;

  for (auto *U : F->users()) {
    if (Instruction *Inst = dyn_cast<Instruction>(U)) {
      Function *Caller = Inst->getFunction();
      if (Caller->getCallingConv() == CallingConv::SPIR_KERNEL) {
        FuncToKernelCallerMap[F].insert(Caller);
        continue;
      }
      initializeKernelCallerMap(Caller);
      FuncToKernelCallerMap[F].insert(FuncToKernelCallerMap[Caller].begin(),
                                      FuncToKernelCallerMap[Caller].end());
    }
  }
}

static void getFunctionsOfUser(User *User, DenseSet<Function *> &Functions) {
  if (Instruction *Inst = dyn_cast<Instruction>(User)) {
    Functions.insert(Inst->getFunction());
  } else if (ConstantExpr *CE = dyn_cast<ConstantExpr>(User)) {
    for (auto *U : CE->users())
      getFunctionsOfUser(U, Functions);
  }
}

void MemorySanitizerOnSpirv::instrumentStaticLocalMemory() {
  if (!ClSpirOffloadLocals)
    return;

<<<<<<< HEAD
  auto Instrument = [this](GlobalVariable *G, Function *F) {
    const uint64_t SizeInBytes = DL.getTypeAllocSize(G->getValueType());

=======
  DenseMap<Function *, bool> InsertBarrier;

  auto Instrument = [this, &InsertBarrier](GlobalVariable *G, Function *F) {
    const uint64_t SizeInBytes = DL.getTypeAllocSize(G->getValueType());

    // Poison shadow of static local memory
>>>>>>> a9295c1b
    if (!InsertBarrier[F]) {
      IRBuilder<> Builder(&F->getEntryBlock().front());
      Builder.CreateCall(MsanBarrierFunc);
    }
    IRBuilder<> Builder(&F->getEntryBlock().front());
    Builder.CreateCall(MsanPoisonShadowStaticLocalFunc,
                       {Builder.CreatePointerCast(G, IntptrTy),
                        ConstantInt::get(IntptrTy, SizeInBytes)});

<<<<<<< HEAD
    // Poison shadow of static local memory
    IRBuilder<> Builder(&F->getEntryBlock().front());
    Builder.CreateCall(MsanPoisonShadowStaticLocalFunc,
                       {Builder.CreatePointerCast(G, IntptrTy),
                        ConstantInt::get(IntptrTy, SizeInBytes)});

    // Unpoison shadow of static local memory, required by CPU device
    initializeRetVecMap(F);
    for (auto *RI : KernelToRetVecMap[F]) {
      IRBuilder<> Builder(RI);
      if (!InsertBarrier[F])
        Builder.CreateCall(MsanBarrierFunc);
      Builder.CreateCall(MsanUnpoisonShadowStaticLocalFunc,
                         {Builder.CreatePointerCast(G, IntptrTy),
                          ConstantInt::get(IntptrTy, SizeInBytes)});
    }

    InsertBarrier[F] = true;
  };

=======
    // Unpoison shadow of static local memory, required by CPU device
    initializeRetVecMap(F);
    for (auto *RI : KernelToRetVecMap[F]) {
      IRBuilder<> Builder(RI);
      if (!InsertBarrier[F])
        Builder.CreateCall(MsanBarrierFunc);
      Builder.CreateCall(MsanUnpoisonShadowStaticLocalFunc,
                         {Builder.CreatePointerCast(G, IntptrTy),
                          ConstantInt::get(IntptrTy, SizeInBytes)});
    }

    InsertBarrier[F] = true;
  };

>>>>>>> a9295c1b
  // We only instrument on spir_kernel, because local variables are
  // kind of global variable, which must be initialized only once.
  for (auto &G : M.globals()) {
    if (G.getAddressSpace() == kSpirOffloadLocalAS) {
      DenseSet<Function *> InstrumentedFunc;
      for (auto *User : G.users())
        getFunctionsOfUser(User, InstrumentedFunc);
      for (Function *F : InstrumentedFunc) {
        if (F->getCallingConv() == CallingConv::SPIR_KERNEL) {
          Instrument(&G, F);
          continue;
        }
        // Get root spir_kernel of spir_func
        initializeKernelCallerMap(F);
        for (Function *Kernel : FuncToKernelCallerMap[F])
          Instrument(&G, Kernel);
      }
    }
  }
}

<<<<<<< HEAD
void MemorySanitizerOnSpirv::instrumentDynamicLocalMemory(Function &F) {
  if (!ClSpirOffloadLocals)
    return;

  // Poison shadow of local memory in kernel argument, required by CPU device
  SmallVector<Argument *> LocalArgs;
  for (auto &Arg : F.args()) {
    Type *PtrTy = dyn_cast<PointerType>(Arg.getType()->getScalarType());
    if (PtrTy && PtrTy->getPointerAddressSpace() == kSpirOffloadLocalAS)
      LocalArgs.push_back(&Arg);
  }

  if (LocalArgs.empty())
    return;

  if (!InsertBarrier[&F]) {
    IRBuilder<> Builder(&F.getEntryBlock().front());
    Builder.CreateCall(MsanBarrierFunc);
  }

  IRBuilder<> IRB(&F.getEntryBlock().front());

  AllocaInst *ArgsArray = IRB.CreateAlloca(
      IntptrTy, ConstantInt::get(Int32Ty, LocalArgs.size()), "local_args");
  for (size_t i = 0; i < LocalArgs.size(); i++) {
    auto *StoreDest =
        IRB.CreateGEP(IntptrTy, ArgsArray, ConstantInt::get(Int32Ty, i));
    IRB.CreateStore(IRB.CreatePointerCast(LocalArgs[i], IntptrTy), StoreDest);
  }

  auto *ArgsArrayAddr = IRB.CreatePointerCast(ArgsArray, IntptrTy);
  IRB.CreateCall(MsanPoisonShadowDynamicLocalFunc,
                 {ArgsArrayAddr, ConstantInt::get(Int32Ty, LocalArgs.size())});

  // Unpoison shadow of dynamic local memory, required by CPU device
  initializeRetVecMap(&F);
  for (Instruction *Ret : KernelToRetVecMap[&F]) {
    IRBuilder<> IRBRet(Ret);
    if (!InsertBarrier[&F])
      IRBRet.CreateCall(MsanBarrierFunc);
    IRBRet.CreateCall(
        MsanUnpoisonShadowDynamicLocalFunc,
        {ArgsArrayAddr, ConstantInt::get(Int32Ty, LocalArgs.size())});
  }

  InsertBarrier[&F] = true;
}

=======
>>>>>>> a9295c1b
// Instrument __MsanKernelMetadata, which records information of sanitized
// kernel
void MemorySanitizerOnSpirv::instrumentKernelsMetadata() {
  SmallVector<Constant *, 8> SpirKernelsMetadata;

  // SpirKernelsMetadata only saves fixed kernels, and is described by
  // following structure:
  //  uptr unmangled_kernel_name
  //  uptr unmangled_kernel_name_size
  //  uptr check_local_memory
  //  uptr check_private_memory
  StructType *StructTy =
      StructType::get(IntptrTy, IntptrTy, IntptrTy, IntptrTy);
  for (Function &F : M) {
    if (F.getCallingConv() != CallingConv::SPIR_KERNEL)
      continue;

    if (!F.hasFnAttribute(Attribute::SanitizeMemory) ||
        F.hasFnAttribute(Attribute::DisableSanitizerInstrumentation))
      continue;

    auto KernelName = F.getName();
    auto *KernelNameGV = getOrCreateGlobalString("__msan_kernel", KernelName,
                                                 kSpirOffloadConstantAS);
    SpirKernelsMetadata.emplace_back(ConstantStruct::get(
        StructTy, ConstantExpr::getPointerCast(KernelNameGV, IntptrTy),
        ConstantInt::get(IntptrTy, KernelName.size()),
        ConstantInt::get(IntptrTy, ClSpirOffloadLocals),
        ConstantInt::get(IntptrTy, ClSpirOffloadPrivates)));
  }

  // Create global variable to record spirv kernels' information
  ArrayType *ArrayTy = ArrayType::get(StructTy, SpirKernelsMetadata.size());
  Constant *MetadataInitializer =
      ConstantArray::get(ArrayTy, SpirKernelsMetadata);
  GlobalVariable *MsanSpirKernelMetadata = new GlobalVariable(
      M, MetadataInitializer->getType(), false, GlobalValue::AppendingLinkage,
      MetadataInitializer, "__MsanKernelMetadata", nullptr,
      GlobalValue::NotThreadLocal, 1);
  MsanSpirKernelMetadata->setUnnamedAddr(GlobalValue::UnnamedAddr::Local);
  // Add device global attributes
  MsanSpirKernelMetadata->addAttribute(
      "sycl-device-global-size", std::to_string(DL.getTypeAllocSize(ArrayTy)));
  MsanSpirKernelMetadata->addAttribute("sycl-device-image-scope");
  MsanSpirKernelMetadata->addAttribute("sycl-host-access",
                                       "0"); // read only
  MsanSpirKernelMetadata->addAttribute("sycl-unique-id",
                                       "_Z20__MsanKernelMetadata");
  MsanSpirKernelMetadata->setDSOLocal(true);
}

void MemorySanitizerOnSpirv::initializeRetVecMap(Function *F) {
  if (KernelToRetVecMap.find(F) != KernelToRetVecMap.end())
    return;

  SmallVector<Instruction *, 8> RetVec;
  for (auto &BB : *F) {
    for (auto &Inst : BB) {
      if (ReturnInst *RI = dyn_cast<ReturnInst>(&Inst)) {
        if (CallInst *CI = RI->getParent()->getTerminatingMustTailCall())
          RetVec.push_back(CI);
        else
          RetVec.push_back(RI);
      } else if (ResumeInst *RI = dyn_cast<ResumeInst>(&Inst)) {
        RetVec.push_back(RI);
      } else if (CleanupReturnInst *CRI = dyn_cast<CleanupReturnInst>(&Inst)) {
        RetVec.push_back(CRI);
      }
    }
  }

  KernelToRetVecMap[F] = std::move(RetVec);
}

bool MemorySanitizerOnSpirv::instrumentModule() {
  if (!IsSPIRV)
    return false;

  initializeCallbacks();
  instrumentGlobalVariables();
  instrumentStaticLocalMemory();
  instrumentKernelsMetadata();

  return true;
<<<<<<< HEAD
}

void MemorySanitizerOnSpirv::instrumentFunction(Function &F) {
  if (!IsSPIRV)
    return;

  if (F.getCallingConv() == CallingConv::SPIR_KERNEL)
    instrumentDynamicLocalMemory(F);
=======
>>>>>>> a9295c1b
}

PreservedAnalyses MemorySanitizerPass::run(Module &M,
                                           ModuleAnalysisManager &AM) {
  // Return early if nosanitize_memory module flag is present for the module.
  if (checkIfAlreadyInstrumented(M, "nosanitize_memory"))
    return PreservedAnalyses::all();
  bool Modified = false;
  auto TargetTriple = Triple(M.getTargetTriple());

  if (!Options.Kernel && !TargetTriple.isSPIROrSPIRV()) {
    insertModuleCtor(M);
    Modified = true;
  }

  MemorySanitizerOnSpirv MsanSpirv(M);
  Modified |= MsanSpirv.instrumentModule();

  auto &FAM = AM.getResult<FunctionAnalysisManagerModuleProxy>(M).getManager();
  for (Function &F : M) {
    if (F.empty())
      continue;
    MemorySanitizer Msan(*F.getParent(), MsanSpirv, Options);
    Modified |=
        Msan.sanitizeFunction(F, FAM.getResult<TargetLibraryAnalysis>(F));
    MsanSpirv.instrumentFunction(F);
  }

  if (!Modified)
    return PreservedAnalyses::all();

  PreservedAnalyses PA = PreservedAnalyses::none();
  // GlobalsAA is considered stateless and does not get invalidated unless
  // explicitly invalidated; PreservedAnalyses::none() is not enough. Sanitizers
  // make changes that require GlobalsAA to be invalidated.
  PA.abandon<GlobalsAA>();
  return PA;
}

void MemorySanitizerPass::printPipeline(
    raw_ostream &OS, function_ref<StringRef(StringRef)> MapClassName2PassName) {
  static_cast<PassInfoMixin<MemorySanitizerPass> *>(this)->printPipeline(
      OS, MapClassName2PassName);
  OS << '<';
  if (Options.Recover)
    OS << "recover;";
  if (Options.Kernel)
    OS << "kernel;";
  if (Options.EagerChecks)
    OS << "eager-checks;";
  OS << "track-origins=" << Options.TrackOrigins;
  OS << '>';
}

/// Create a non-const global initialized with the given string.
///
/// Creates a writable global for Str so that we can pass it to the
/// run-time lib. Runtime uses first 4 bytes of the string to store the
/// frame ID, so the string needs to be mutable.
static GlobalVariable *createPrivateConstGlobalForString(Module &M,
                                                         StringRef Str) {
  Constant *StrConst = ConstantDataArray::getString(M.getContext(), Str);
  return new GlobalVariable(M, StrConst->getType(), /*isConstant=*/true,
                            GlobalValue::PrivateLinkage, StrConst, "");
}

template <typename... ArgsTy>
FunctionCallee
MemorySanitizer::getOrInsertMsanMetadataFunction(Module &M, StringRef Name,
                                                 ArgsTy... Args) {
  if (TargetTriple.getArch() == Triple::systemz) {
    // SystemZ ABI: shadow/origin pair is returned via a hidden parameter.
    return M.getOrInsertFunction(Name, Type::getVoidTy(*C), PtrTy,
                                 std::forward<ArgsTy>(Args)...);
  }

  return M.getOrInsertFunction(Name, MsanMetadata,
                               std::forward<ArgsTy>(Args)...);
}

/// Create KMSAN API callbacks.
void MemorySanitizer::createKernelApi(Module &M, const TargetLibraryInfo &TLI) {
  IRBuilder<> IRB(*C);

  // These will be initialized in insertKmsanPrologue().
  RetvalTLS = nullptr;
  RetvalOriginTLS = nullptr;
  ParamTLS = nullptr;
  ParamOriginTLS = nullptr;
  VAArgTLS = nullptr;
  VAArgOriginTLS = nullptr;
  VAArgOverflowSizeTLS = nullptr;

  WarningFn = M.getOrInsertFunction("__msan_warning",
                                    TLI.getAttrList(C, {0}, /*Signed=*/false),
                                    IRB.getVoidTy(), IRB.getInt32Ty());

  // Requests the per-task context state (kmsan_context_state*) from the
  // runtime library.
  MsanContextStateTy = StructType::get(
      ArrayType::get(IRB.getInt64Ty(), kParamTLSSize / 8),
      ArrayType::get(IRB.getInt64Ty(), kRetvalTLSSize / 8),
      ArrayType::get(IRB.getInt64Ty(), kParamTLSSize / 8),
      ArrayType::get(IRB.getInt64Ty(), kParamTLSSize / 8), /* va_arg_origin */
      IRB.getInt64Ty(), ArrayType::get(OriginTy, kParamTLSSize / 4), OriginTy,
      OriginTy);
  MsanGetContextStateFn =
      M.getOrInsertFunction("__msan_get_context_state", PtrTy);

  MsanMetadata = StructType::get(PtrTy, PtrTy);

  for (int ind = 0, size = 1; ind < 4; ind++, size <<= 1) {
    std::string name_load =
        "__msan_metadata_ptr_for_load_" + std::to_string(size);
    std::string name_store =
        "__msan_metadata_ptr_for_store_" + std::to_string(size);
    MsanMetadataPtrForLoad_1_8[ind] =
        getOrInsertMsanMetadataFunction(M, name_load, PtrTy);
    MsanMetadataPtrForStore_1_8[ind] =
        getOrInsertMsanMetadataFunction(M, name_store, PtrTy);
  }

  MsanMetadataPtrForLoadN = getOrInsertMsanMetadataFunction(
      M, "__msan_metadata_ptr_for_load_n", PtrTy, IRB.getInt64Ty());
  MsanMetadataPtrForStoreN = getOrInsertMsanMetadataFunction(
      M, "__msan_metadata_ptr_for_store_n", PtrTy, IRB.getInt64Ty());

  // Functions for poisoning and unpoisoning memory.
  MsanPoisonAllocaFn = M.getOrInsertFunction(
      "__msan_poison_alloca", IRB.getVoidTy(), PtrTy, IntptrTy, PtrTy);
  MsanUnpoisonAllocaFn = M.getOrInsertFunction(
      "__msan_unpoison_alloca", IRB.getVoidTy(), PtrTy, IntptrTy);
}

static Constant *getOrInsertGlobal(Module &M, StringRef Name, Type *Ty) {
  // FIXME: spirv target doesn't support TLS, need to handle it later.
  if (Triple(M.getTargetTriple()).isSPIROrSPIRV()) {
    return M.getOrInsertGlobal(Name, Ty, [&] {
      return new GlobalVariable(M, Ty, false, GlobalVariable::InternalLinkage,
                                Constant::getNullValue(Ty), Name, nullptr,
                                GlobalVariable::NotThreadLocal,
                                kSpirOffloadGlobalAS);
    });
  } else {
    return M.getOrInsertGlobal(Name, Ty, [&] {
      return new GlobalVariable(M, Ty, false, GlobalVariable::ExternalLinkage,
                                nullptr, Name, nullptr,
                                GlobalVariable::InitialExecTLSModel);
    });
  }
}

/// Insert declarations for userspace-specific functions and globals.
void MemorySanitizer::createUserspaceApi(Module &M,
                                         const TargetLibraryInfo &TLI) {
  IRBuilder<> IRB(*C);

  // Create the callback.
  // FIXME: this function should have "Cold" calling conv,
  // which is not yet implemented.
  if (TrackOrigins) {
    StringRef WarningFnName = Recover ? "__msan_warning_with_origin"
                                      : "__msan_warning_with_origin_noreturn";
    WarningFn = M.getOrInsertFunction(WarningFnName,
                                      TLI.getAttrList(C, {0}, /*Signed=*/false),
                                      IRB.getVoidTy(), IRB.getInt32Ty());
  } else {
    StringRef WarningFnName =
        Recover ? "__msan_warning" : "__msan_warning_noreturn";
    if (!TargetTriple.isSPIROrSPIRV()) {
      WarningFn = M.getOrInsertFunction(WarningFnName, IRB.getVoidTy());
    } else {
      // __msan_warning[_noreturn](
      //   char* file,
      //   unsigned int line,
      //   char* func
      // )
      WarningFn = M.getOrInsertFunction(
          WarningFnName, IRB.getVoidTy(),
          IRB.getInt8PtrTy(kSpirOffloadConstantAS), IRB.getInt32Ty(),
          IRB.getInt8PtrTy(kSpirOffloadConstantAS));
    }
  }

  // Create the global TLS variables.
  RetvalTLS =
      getOrInsertGlobal(M, "__msan_retval_tls",
                        ArrayType::get(IRB.getInt64Ty(), kRetvalTLSSize / 8));

  RetvalOriginTLS = getOrInsertGlobal(M, "__msan_retval_origin_tls", OriginTy);

  ParamTLS =
      getOrInsertGlobal(M, "__msan_param_tls",
                        ArrayType::get(IRB.getInt64Ty(), kParamTLSSize / 8));

  ParamOriginTLS =
      getOrInsertGlobal(M, "__msan_param_origin_tls",
                        ArrayType::get(OriginTy, kParamTLSSize / 4));

  VAArgTLS =
      getOrInsertGlobal(M, "__msan_va_arg_tls",
                        ArrayType::get(IRB.getInt64Ty(), kParamTLSSize / 8));

  VAArgOriginTLS =
      getOrInsertGlobal(M, "__msan_va_arg_origin_tls",
                        ArrayType::get(OriginTy, kParamTLSSize / 4));

  VAArgOverflowSizeTLS =
      getOrInsertGlobal(M, "__msan_va_arg_overflow_size_tls", IRB.getInt64Ty());

  for (size_t AccessSizeIndex = 0; AccessSizeIndex < kNumberOfAccessSizes;
       AccessSizeIndex++) {
    unsigned AccessSize = 1 << AccessSizeIndex;
    std::string FunctionName = "__msan_maybe_warning_" + itostr(AccessSize);

    if (!TargetTriple.isSPIROrSPIRV()) {
      MaybeWarningFn[AccessSizeIndex] = M.getOrInsertFunction(
          FunctionName, TLI.getAttrList(C, {0, 1}, /*Signed=*/false),
          IRB.getVoidTy(), IRB.getIntNTy(AccessSize * 8), IRB.getInt32Ty());
    } else { // SPIR or SPIR-V
      // __msan_maybe_warning_N(
      //   ...
      //   char* file,
      //   unsigned int line,
      //   char* func
      // )
      MaybeWarningFn[AccessSizeIndex] = M.getOrInsertFunction(
          FunctionName, TLI.getAttrList(C, {0, 1}, /*Signed=*/false),
          IRB.getVoidTy(), IRB.getIntNTy(AccessSize * 8), IRB.getInt32Ty(),
          IRB.getInt8PtrTy(kSpirOffloadConstantAS), IRB.getInt32Ty(),
          IRB.getInt8PtrTy(kSpirOffloadConstantAS));
    }

    FunctionName = "__msan_maybe_store_origin_" + itostr(AccessSize);
    MaybeStoreOriginFn[AccessSizeIndex] = M.getOrInsertFunction(
        FunctionName, TLI.getAttrList(C, {0, 2}, /*Signed=*/false),
        IRB.getVoidTy(), IRB.getIntNTy(AccessSize * 8), PtrTy,
        IRB.getInt32Ty());
  }

  MsanSetAllocaOriginWithDescriptionFn =
      M.getOrInsertFunction("__msan_set_alloca_origin_with_descr",
                            IRB.getVoidTy(), PtrTy, IntptrTy, PtrTy, PtrTy);
  MsanSetAllocaOriginNoDescriptionFn =
      M.getOrInsertFunction("__msan_set_alloca_origin_no_descr",
                            IRB.getVoidTy(), PtrTy, IntptrTy, PtrTy);
  MsanPoisonStackFn = M.getOrInsertFunction("__msan_poison_stack",
                                            IRB.getVoidTy(), PtrTy, IntptrTy);
}

/// Insert extern declaration of runtime-provided functions and globals.
void MemorySanitizer::initializeCallbacks(Module &M,
                                          const TargetLibraryInfo &TLI) {
  // Only do this once.
  if (CallbacksInitialized)
    return;

  IRBuilder<> IRB(*C);
  // Initialize callbacks that are common for kernel and userspace
  // instrumentation.
  MsanChainOriginFn = M.getOrInsertFunction(
      "__msan_chain_origin",
      TLI.getAttrList(C, {0}, /*Signed=*/false, /*Ret=*/true), IRB.getInt32Ty(),
      IRB.getInt32Ty());
  MsanSetOriginFn = M.getOrInsertFunction(
      "__msan_set_origin", TLI.getAttrList(C, {2}, /*Signed=*/false),
      IRB.getVoidTy(), PtrTy, IntptrTy, IRB.getInt32Ty());
  if (!TargetTriple.isSPIROrSPIRV()) {
    MemmoveFn =
        M.getOrInsertFunction("__msan_memmove", PtrTy, PtrTy, PtrTy, IntptrTy);
    MemcpyFn =
        M.getOrInsertFunction("__msan_memcpy", PtrTy, PtrTy, PtrTy, IntptrTy);
    MemsetFn = M.getOrInsertFunction("__msan_memset",
                                     TLI.getAttrList(C, {1}, /*Signed=*/true),
                                     PtrTy, PtrTy, IRB.getInt32Ty(), IntptrTy);
  } else {
    for (unsigned FirstArgAS = 0; FirstArgAS < kNumberOfAddressSpace;
         FirstArgAS++) {
      const std::string Suffix1 = "_p" + itostr(FirstArgAS);
      PointerType *FirstArgPtrTy = IRB.getPtrTy(FirstArgAS);
      MemsetOffloadFn[FirstArgAS] = M.getOrInsertFunction(
          "__msan_memset" + Suffix1, TLI.getAttrList(C, {1}, /*Signed=*/true),
          FirstArgPtrTy, FirstArgPtrTy, IRB.getInt32Ty(), IntptrTy);

      for (unsigned SecondArgAS = 0; SecondArgAS < kNumberOfAddressSpace;
           SecondArgAS++) {
        const std::string Suffix2 = Suffix1 + "_p" + itostr(SecondArgAS);
        PointerType *SecondArgPtrTy = IRB.getPtrTy(SecondArgAS);
        MemmoveOffloadFn[FirstArgAS][SecondArgAS] =
            M.getOrInsertFunction("__msan_memmove" + Suffix2, FirstArgPtrTy,
                                  FirstArgPtrTy, SecondArgPtrTy, IntptrTy);
        MemcpyOffloadFn[FirstArgAS][SecondArgAS] =
            M.getOrInsertFunction("__msan_memcpy" + Suffix2, FirstArgPtrTy,
                                  FirstArgPtrTy, SecondArgPtrTy, IntptrTy);
      }
    }
  }

  MsanInstrumentAsmStoreFn = M.getOrInsertFunction(
      "__msan_instrument_asm_store", IRB.getVoidTy(), PtrTy, IntptrTy);

  MsanGetShadowFn = M.getOrInsertFunction("__msan_get_shadow", IntptrTy,
                                          IntptrTy, IRB.getInt32Ty());

  if (CompileKernel) {
    createKernelApi(M, TLI);
  } else {
    createUserspaceApi(M, TLI);
  }
  CallbacksInitialized = true;
}

FunctionCallee MemorySanitizer::getKmsanShadowOriginAccessFn(bool isStore,
                                                             int size) {
  FunctionCallee *Fns =
      isStore ? MsanMetadataPtrForStore_1_8 : MsanMetadataPtrForLoad_1_8;
  switch (size) {
  case 1:
    return Fns[0];
  case 2:
    return Fns[1];
  case 4:
    return Fns[2];
  case 8:
    return Fns[3];
  default:
    return nullptr;
  }
}

/// Module-level initialization.
///
/// inserts a call to __msan_init to the module's constructor list.
void MemorySanitizer::initializeModule(Module &M) {
  auto &DL = M.getDataLayout();

  TargetTriple = Triple(M.getTargetTriple());

  bool ShadowPassed = ClShadowBase.getNumOccurrences() > 0;
  bool OriginPassed = ClOriginBase.getNumOccurrences() > 0;
  // Check the overrides first
  if (ShadowPassed || OriginPassed) {
    CustomMapParams.AndMask = ClAndMask;
    CustomMapParams.XorMask = ClXorMask;
    CustomMapParams.ShadowBase = ClShadowBase;
    CustomMapParams.OriginBase = ClOriginBase;
    MapParams = &CustomMapParams;
  } else {
    switch (TargetTriple.getOS()) {
    case Triple::FreeBSD:
      switch (TargetTriple.getArch()) {
      case Triple::aarch64:
        MapParams = FreeBSD_ARM_MemoryMapParams.bits64;
        break;
      case Triple::x86_64:
        MapParams = FreeBSD_X86_MemoryMapParams.bits64;
        break;
      case Triple::x86:
        MapParams = FreeBSD_X86_MemoryMapParams.bits32;
        break;
      default:
        report_fatal_error("unsupported architecture");
      }
      break;
    case Triple::NetBSD:
      switch (TargetTriple.getArch()) {
      case Triple::x86_64:
        MapParams = NetBSD_X86_MemoryMapParams.bits64;
        break;
      default:
        report_fatal_error("unsupported architecture");
      }
      break;
    case Triple::Linux:
      switch (TargetTriple.getArch()) {
      case Triple::x86_64:
        MapParams = Linux_X86_MemoryMapParams.bits64;
        break;
      case Triple::x86:
        MapParams = Linux_X86_MemoryMapParams.bits32;
        break;
      case Triple::mips64:
      case Triple::mips64el:
        MapParams = Linux_MIPS_MemoryMapParams.bits64;
        break;
      case Triple::ppc64:
      case Triple::ppc64le:
        MapParams = Linux_PowerPC_MemoryMapParams.bits64;
        break;
      case Triple::systemz:
        MapParams = Linux_S390_MemoryMapParams.bits64;
        break;
      case Triple::aarch64:
      case Triple::aarch64_be:
        MapParams = Linux_ARM_MemoryMapParams.bits64;
        break;
      case Triple::loongarch64:
        MapParams = Linux_LoongArch_MemoryMapParams.bits64;
        break;
      default:
        report_fatal_error("unsupported architecture");
      }
      break;
    case Triple::UnknownOS:
      // NOTE: Support SPIR or SPIRV only, without MapParams
      if (!TargetTriple.isSPIROrSPIRV())
        report_fatal_error("unsupported architecture");
      MapParams = Intel_SPIR_MemoryMapParams.bits64;
      break;
    default:
      report_fatal_error("unsupported operating system");
    }
  }

  C = &(M.getContext());
  IRBuilder<> IRB(*C);
  IntptrTy = IRB.getIntPtrTy(DL);
  OriginTy = IRB.getInt32Ty();
  PtrTy = IRB.getPtrTy();

  ColdCallWeights = MDBuilder(*C).createUnlikelyBranchWeights();
  OriginStoreWeights = MDBuilder(*C).createUnlikelyBranchWeights();

  if (!CompileKernel) {
    if (TrackOrigins)
      M.getOrInsertGlobal("__msan_track_origins", IRB.getInt32Ty(), [&] {
        return new GlobalVariable(
            M, IRB.getInt32Ty(), true, GlobalValue::WeakODRLinkage,
            IRB.getInt32(TrackOrigins), "__msan_track_origins");
      });

    if (Recover)
      M.getOrInsertGlobal("__msan_keep_going", IRB.getInt32Ty(), [&] {
        return new GlobalVariable(M, IRB.getInt32Ty(), true,
                                  GlobalValue::WeakODRLinkage,
                                  IRB.getInt32(Recover), "__msan_keep_going");
      });
  }
}

namespace {

/// A helper class that handles instrumentation of VarArg
/// functions on a particular platform.
///
/// Implementations are expected to insert the instrumentation
/// necessary to propagate argument shadow through VarArg function
/// calls. Visit* methods are called during an InstVisitor pass over
/// the function, and should avoid creating new basic blocks. A new
/// instance of this class is created for each instrumented function.
struct VarArgHelper {
  virtual ~VarArgHelper() = default;

  /// Visit a CallBase.
  virtual void visitCallBase(CallBase &CB, IRBuilder<> &IRB) = 0;

  /// Visit a va_start call.
  virtual void visitVAStartInst(VAStartInst &I) = 0;

  /// Visit a va_copy call.
  virtual void visitVACopyInst(VACopyInst &I) = 0;

  /// Finalize function instrumentation.
  ///
  /// This method is called after visiting all interesting (see above)
  /// instructions in a function.
  virtual void finalizeInstrumentation() = 0;
};

struct MemorySanitizerVisitor;

} // end anonymous namespace

static VarArgHelper *CreateVarArgHelper(Function &Func, MemorySanitizer &Msan,
                                        MemorySanitizerVisitor &Visitor);

static unsigned TypeSizeToSizeIndex(TypeSize TS) {
  if (TS.isScalable())
    // Scalable types unconditionally take slowpaths.
    return kNumberOfAccessSizes;
  unsigned TypeSizeFixed = TS.getFixedValue();
  if (TypeSizeFixed <= 8)
    return 0;
  return Log2_32_Ceil((TypeSizeFixed + 7) / 8);
}

static bool isUnsupportedSPIRAccess(const Value *Addr, Instruction *I) {
  if (isa<Instruction>(Addr) &&
      cast<Instruction>(Addr)->getMetadata(LLVMContext::MD_nosanitize)) {
    return true;
  }

  // Skip SPIR-V built-in varibles
  auto *OrigValue = Addr->stripInBoundsOffsets();
  assert(OrigValue != nullptr);
  if (OrigValue->getName().starts_with("__spirv_BuiltIn"))
    return true;

  Type *PtrTy = cast<PointerType>(Addr->getType()->getScalarType());
  switch (PtrTy->getPointerAddressSpace()) {
  case kSpirOffloadPrivateAS:
    return !ClSpirOffloadPrivates;
  case kSpirOffloadLocalAS:
    return !ClSpirOffloadLocals;
  case kSpirOffloadGenericAS:
    return false;
  }

  return false;
}

static void setNoSanitizedMetadataSPIR(Instruction &I) {
  const Value *Addr = nullptr;
  if (const auto *LI = dyn_cast<LoadInst>(&I))
    Addr = LI->getPointerOperand();
  else if (const auto *SI = dyn_cast<StoreInst>(&I))
    Addr = SI->getPointerOperand();
  else if (const auto *RMW = dyn_cast<AtomicRMWInst>(&I))
    Addr = RMW->getPointerOperand();
  else if (const auto *XCHG = dyn_cast<AtomicCmpXchgInst>(&I))
    Addr = XCHG->getPointerOperand();
  else if (const auto *ASC = dyn_cast<AddrSpaceCastInst>(&I))
    Addr = ASC->getPointerOperand();
  else if (isa<AllocaInst>(&I))
    I.setNoSanitizeMetadata();
  else if (const auto *CI = dyn_cast<CallInst>(&I)) {
    auto *Func = CI->getCalledFunction();
    if (Func) {
      if (Func->isIntrinsic()) {
        switch (CI->getIntrinsicID()) {
        case Intrinsic::masked_load:
        case Intrinsic::masked_store:
        case Intrinsic::masked_gather:
        case Intrinsic::masked_scatter: {
          bool IsWrite = CI->getType()->isVoidTy();
          // Masked store has an initial operand for the value.
          unsigned OpOffset = IsWrite ? 1 : 0;
          Addr = CI->getOperand(OpOffset);
          break;
        }
        case Intrinsic::masked_expandload:
        case Intrinsic::masked_compressstore: {
          bool IsWrite =
              CI->getIntrinsicID() == Intrinsic::masked_compressstore;
          unsigned OpOffset = IsWrite ? 1 : 0;
          Addr = CI->getOperand(OpOffset);
          break;
        }
        case Intrinsic::lifetime_start:
        case Intrinsic::lifetime_end: {
          I.setNoSanitizeMetadata();
          break;
        }
        }
      } else {
        auto FuncName = Func->getName();
        if (FuncName.contains("__spirv_"))
          I.setNoSanitizeMetadata();
      }
    }
  }

  if (Addr && isUnsupportedSPIRAccess(Addr, &I))
    I.setNoSanitizeMetadata();
}

namespace {

/// Helper class to attach debug information of the given instruction onto new
/// instructions inserted after.
class NextNodeIRBuilder : public IRBuilder<> {
public:
  explicit NextNodeIRBuilder(Instruction *IP) : IRBuilder<>(IP->getNextNode()) {
    SetCurrentDebugLocation(IP->getDebugLoc());
  }
};

/// This class does all the work for a given function. Store and Load
/// instructions store and load corresponding shadow and origin
/// values. Most instructions propagate shadow from arguments to their
/// return values. Certain instructions (most importantly, BranchInst)
/// test their argument shadow and print reports (with a runtime call) if it's
/// non-zero.
struct MemorySanitizerVisitor : public InstVisitor<MemorySanitizerVisitor> {
  Function &F;
  MemorySanitizer &MS;
  SmallVector<PHINode *, 16> ShadowPHINodes, OriginPHINodes;
  ValueMap<Value *, Value *> ShadowMap, OriginMap;
  std::unique_ptr<VarArgHelper> VAHelper;
  const TargetLibraryInfo *TLI;
  Instruction *FnPrologueEnd;
  SmallVector<Instruction *, 16> Instructions;

  // The following flags disable parts of MSan instrumentation based on
  // exclusion list contents and command-line options.
  bool InsertChecks;
  bool PropagateShadow;
  bool PoisonStack;
  bool PoisonUndef;

  bool SpirOrSpirv;

  struct ShadowOriginAndInsertPoint {
    Value *Shadow;
    Value *Origin;
    Instruction *OrigIns;

    ShadowOriginAndInsertPoint(Value *S, Value *O, Instruction *I)
        : Shadow(S), Origin(O), OrigIns(I) {}
  };
  SmallVector<ShadowOriginAndInsertPoint, 16> InstrumentationList;
  DenseMap<const DILocation *, int> LazyWarningDebugLocationCount;
  bool InstrumentLifetimeStart = ClHandleLifetimeIntrinsics;
  SmallSetVector<AllocaInst *, 16> AllocaSet;
  SmallVector<std::pair<IntrinsicInst *, AllocaInst *>, 16> LifetimeStartList;
  SmallVector<StoreInst *, 16> StoreList;
  int64_t SplittableBlocksCount = 0;

  MemorySanitizerVisitor(Function &F, MemorySanitizer &MS,
                         const TargetLibraryInfo &TLI)
      : F(F), MS(MS), VAHelper(CreateVarArgHelper(F, MS, *this)), TLI(&TLI) {
    bool SanitizeFunction =
        F.hasFnAttribute(Attribute::SanitizeMemory) && !ClDisableChecks;
    InsertChecks = SanitizeFunction;
    PropagateShadow = SanitizeFunction;
    PoisonStack = SanitizeFunction && ClPoisonStack;
    PoisonUndef = SanitizeFunction && ClPoisonUndef;
    SpirOrSpirv = Triple(F.getParent()->getTargetTriple()).isSPIROrSPIRV();

    // In the presence of unreachable blocks, we may see Phi nodes with
    // incoming nodes from such blocks. Since InstVisitor skips unreachable
    // blocks, such nodes will not have any shadow value associated with them.
    // It's easier to remove unreachable blocks than deal with missing shadow.
    removeUnreachableBlocks(F);

    MS.initializeCallbacks(*F.getParent(), TLI);
    FnPrologueEnd =
        IRBuilder<>(&F.getEntryBlock(), F.getEntryBlock().getFirstNonPHIIt())
            .CreateIntrinsic(Intrinsic::donothing, {}, {});

    if (MS.CompileKernel) {
      IRBuilder<> IRB(FnPrologueEnd);
      insertKmsanPrologue(IRB);
    }

    LLVM_DEBUG(if (!InsertChecks) dbgs()
               << "MemorySanitizer is not inserting checks into '"
               << F.getName() << "'\n");
  }

  bool instrumentWithCalls(Value *V) {
    // Constants likely will be eliminated by follow-up passes.
    if (isa<Constant>(V))
      return false;

    ++SplittableBlocksCount;
    return ClInstrumentationWithCallThreshold >= 0 &&
           SplittableBlocksCount > ClInstrumentationWithCallThreshold;
  }

  bool isInPrologue(Instruction &I) {
    return I.getParent() == FnPrologueEnd->getParent() &&
           (&I == FnPrologueEnd || I.comesBefore(FnPrologueEnd));
  }

  // Creates a new origin and records the stack trace. In general we can call
  // this function for any origin manipulation we like. However it will cost
  // runtime resources. So use this wisely only if it can provide additional
  // information helpful to a user.
  Value *updateOrigin(Value *V, IRBuilder<> &IRB) {
    if (MS.TrackOrigins <= 1)
      return V;
    return IRB.CreateCall(MS.MsanChainOriginFn, V);
  }

  Value *originToIntptr(IRBuilder<> &IRB, Value *Origin) {
    const DataLayout &DL = F.getDataLayout();
    unsigned IntptrSize = DL.getTypeStoreSize(MS.IntptrTy);
    if (IntptrSize == kOriginSize)
      return Origin;
    assert(IntptrSize == kOriginSize * 2);
    Origin = IRB.CreateIntCast(Origin, MS.IntptrTy, /* isSigned */ false);
    return IRB.CreateOr(Origin, IRB.CreateShl(Origin, kOriginSize * 8));
  }

  /// Fill memory range with the given origin value.
  void paintOrigin(IRBuilder<> &IRB, Value *Origin, Value *OriginPtr,
                   TypeSize TS, Align Alignment) {
    const DataLayout &DL = F.getDataLayout();
    const Align IntptrAlignment = DL.getABITypeAlign(MS.IntptrTy);
    unsigned IntptrSize = DL.getTypeStoreSize(MS.IntptrTy);
    assert(IntptrAlignment >= kMinOriginAlignment);
    assert(IntptrSize >= kOriginSize);

    // Note: The loop based formation works for fixed length vectors too,
    // however we prefer to unroll and specialize alignment below.
    if (TS.isScalable()) {
      Value *Size = IRB.CreateTypeSize(MS.IntptrTy, TS);
      Value *RoundUp =
          IRB.CreateAdd(Size, ConstantInt::get(MS.IntptrTy, kOriginSize - 1));
      Value *End =
          IRB.CreateUDiv(RoundUp, ConstantInt::get(MS.IntptrTy, kOriginSize));
      auto [InsertPt, Index] =
          SplitBlockAndInsertSimpleForLoop(End, IRB.GetInsertPoint());
      IRB.SetInsertPoint(InsertPt);

      Value *GEP = IRB.CreateGEP(MS.OriginTy, OriginPtr, Index);
      IRB.CreateAlignedStore(Origin, GEP, kMinOriginAlignment);
      return;
    }

    unsigned Size = TS.getFixedValue();

    unsigned Ofs = 0;
    Align CurrentAlignment = Alignment;
    if (Alignment >= IntptrAlignment && IntptrSize > kOriginSize) {
      Value *IntptrOrigin = originToIntptr(IRB, Origin);
      Value *IntptrOriginPtr = IRB.CreatePointerCast(OriginPtr, MS.PtrTy);
      for (unsigned i = 0; i < Size / IntptrSize; ++i) {
        Value *Ptr = i ? IRB.CreateConstGEP1_32(MS.IntptrTy, IntptrOriginPtr, i)
                       : IntptrOriginPtr;
        IRB.CreateAlignedStore(IntptrOrigin, Ptr, CurrentAlignment);
        Ofs += IntptrSize / kOriginSize;
        CurrentAlignment = IntptrAlignment;
      }
    }

    for (unsigned i = Ofs; i < (Size + kOriginSize - 1) / kOriginSize; ++i) {
      Value *GEP =
          i ? IRB.CreateConstGEP1_32(MS.OriginTy, OriginPtr, i) : OriginPtr;
      IRB.CreateAlignedStore(Origin, GEP, CurrentAlignment);
      CurrentAlignment = kMinOriginAlignment;
    }
  }

  void storeOrigin(IRBuilder<> &IRB, Value *Addr, Value *Shadow, Value *Origin,
                   Value *OriginPtr, Align Alignment) {
    const DataLayout &DL = F.getDataLayout();
    const Align OriginAlignment = std::max(kMinOriginAlignment, Alignment);
    TypeSize StoreSize = DL.getTypeStoreSize(Shadow->getType());
    // ZExt cannot convert between vector and scalar
    Value *ConvertedShadow = convertShadowToScalar(Shadow, IRB);
    if (auto *ConstantShadow = dyn_cast<Constant>(ConvertedShadow)) {
      if (!ClCheckConstantShadow || ConstantShadow->isZeroValue()) {
        // Origin is not needed: value is initialized or const shadow is
        // ignored.
        return;
      }
      if (llvm::isKnownNonZero(ConvertedShadow, DL)) {
        // Copy origin as the value is definitely uninitialized.
        paintOrigin(IRB, updateOrigin(Origin, IRB), OriginPtr, StoreSize,
                    OriginAlignment);
        return;
      }
      // Fallback to runtime check, which still can be optimized out later.
    }

    TypeSize TypeSizeInBits = DL.getTypeSizeInBits(ConvertedShadow->getType());
    unsigned SizeIndex = TypeSizeToSizeIndex(TypeSizeInBits);
    if (instrumentWithCalls(ConvertedShadow) &&
        SizeIndex < kNumberOfAccessSizes && !MS.CompileKernel) {
      FunctionCallee Fn = MS.MaybeStoreOriginFn[SizeIndex];
      Value *ConvertedShadow2 =
          IRB.CreateZExt(ConvertedShadow, IRB.getIntNTy(8 * (1 << SizeIndex)));
      CallBase *CB = IRB.CreateCall(Fn, {ConvertedShadow2, Addr, Origin});
      CB->addParamAttr(0, Attribute::ZExt);
      CB->addParamAttr(2, Attribute::ZExt);
    } else {
      Value *Cmp = convertToBool(ConvertedShadow, IRB, "_mscmp");
      Instruction *CheckTerm = SplitBlockAndInsertIfThen(
          Cmp, &*IRB.GetInsertPoint(), false, MS.OriginStoreWeights);
      IRBuilder<> IRBNew(CheckTerm);
      paintOrigin(IRBNew, updateOrigin(Origin, IRBNew), OriginPtr, StoreSize,
                  OriginAlignment);
    }
  }

  void materializeStores() {
    for (StoreInst *SI : StoreList) {
      IRBuilder<> IRB(SI);
      Value *Val = SI->getValueOperand();
      Value *Addr = SI->getPointerOperand();
      Value *Shadow = SI->isAtomic() ? getCleanShadow(Val) : getShadow(Val);
      Value *ShadowPtr, *OriginPtr;
      Type *ShadowTy = Shadow->getType();
      const Align Alignment = SI->getAlign();
      const Align OriginAlignment = std::max(kMinOriginAlignment, Alignment);
      std::tie(ShadowPtr, OriginPtr) =
          getShadowOriginPtr(Addr, IRB, ShadowTy, Alignment, /*isStore*/ true);

      StoreInst *NewSI = IRB.CreateAlignedStore(Shadow, ShadowPtr, Alignment);
      LLVM_DEBUG(dbgs() << "  STORE: " << *NewSI << "\n");
      (void)NewSI;

      if (SI->isAtomic())
        SI->setOrdering(addReleaseOrdering(SI->getOrdering()));

      if (MS.TrackOrigins && !SI->isAtomic())
        storeOrigin(IRB, Addr, Shadow, getOrigin(Val), OriginPtr,
                    OriginAlignment);
    }
  }

  // Returns true if Debug Location corresponds to multiple warnings.
  bool shouldDisambiguateWarningLocation(const DebugLoc &DebugLoc) {
    if (MS.TrackOrigins < 2)
      return false;

    if (LazyWarningDebugLocationCount.empty())
      for (const auto &I : InstrumentationList)
        ++LazyWarningDebugLocationCount[I.OrigIns->getDebugLoc()];

    return LazyWarningDebugLocationCount[DebugLoc] >= ClDisambiguateWarning;
  }

  void appendDebugInfoToArgs(IRBuilder<> &IRB, SmallVectorImpl<Value *> &Args) {
    auto &C = IRB.getContext();
    auto DebugLoc = IRB.getCurrentDebugLocation();

    // SPIR constant address space
    auto *ConstASPtrTy =
        PointerType::get(Type::getInt8Ty(C), kSpirOffloadConstantAS);

    // file name and line number
    if (DebugLoc) {
      llvm::SmallString<128> Source = DebugLoc->getDirectory();
      sys::path::append(Source, DebugLoc->getFilename());
      auto *FileNameGV = MS.Spirv.getOrCreateGlobalString(
          "__msan_file", Source, kSpirOffloadConstantAS);
      Args.push_back(ConstantExpr::getPointerCast(FileNameGV, ConstASPtrTy));
      Args.push_back(ConstantInt::get(Type::getInt32Ty(C), DebugLoc.getLine()));
    } else {
      Args.push_back(ConstantPointerNull::get(ConstASPtrTy));
      Args.push_back(ConstantInt::get(Type::getInt32Ty(C), 0));
    }

    // function name
    auto FuncName = F.getName();
    auto *FuncNameGV = MS.Spirv.getOrCreateGlobalString(
        "__msan_func", demangle(FuncName), kSpirOffloadConstantAS);
    Args.push_back(ConstantExpr::getPointerCast(FuncNameGV, ConstASPtrTy));
  }

  /// Helper function to insert a warning at IRB's current insert point.
  void insertWarningFn(IRBuilder<> &IRB, Value *Origin) {
    if (!Origin)
      Origin = (Value *)IRB.getInt32(0);
    assert(Origin->getType()->isIntegerTy());

    if (shouldDisambiguateWarningLocation(IRB.getCurrentDebugLocation())) {
      // Try to create additional origin with debug info of the last origin
      // instruction. It may provide additional information to the user.
      if (Instruction *OI = dyn_cast_or_null<Instruction>(Origin)) {
        assert(MS.TrackOrigins);
        auto NewDebugLoc = OI->getDebugLoc();
        // Origin update with missing or the same debug location provides no
        // additional value.
        if (NewDebugLoc && NewDebugLoc != IRB.getCurrentDebugLocation()) {
          // Insert update just before the check, so we call runtime only just
          // before the report.
          IRBuilder<> IRBOrigin(&*IRB.GetInsertPoint());
          IRBOrigin.SetCurrentDebugLocation(NewDebugLoc);
          Origin = updateOrigin(Origin, IRBOrigin);
        }
      }
    }

    if (!SpirOrSpirv) {
      if (MS.CompileKernel || MS.TrackOrigins)
        IRB.CreateCall(MS.WarningFn, Origin)->setCannotMerge();
      else
        IRB.CreateCall(MS.WarningFn)->setCannotMerge();
    } else { // SPIR or SPIR-V
      SmallVector<Value *, 3> Args;
      appendDebugInfoToArgs(IRB, Args);
      IRB.CreateCall(MS.WarningFn, Args)->setCannotMerge();
    }
    // FIXME: Insert UnreachableInst if !MS.Recover?
    // This may invalidate some of the following checks and needs to be done
    // at the very end.
  }

  void materializeOneCheck(IRBuilder<> &IRB, Value *ConvertedShadow,
                           Value *Origin) {
    const DataLayout &DL = F.getDataLayout();
    TypeSize TypeSizeInBits = DL.getTypeSizeInBits(ConvertedShadow->getType());
    unsigned SizeIndex = TypeSizeToSizeIndex(TypeSizeInBits);
    if (instrumentWithCalls(ConvertedShadow) &&
        SizeIndex < kNumberOfAccessSizes && !MS.CompileKernel) {
      FunctionCallee Fn = MS.MaybeWarningFn[SizeIndex];
      // ZExt cannot convert between vector and scalar
      ConvertedShadow = convertShadowToScalar(ConvertedShadow, IRB);
      Value *ConvertedShadow2 =
          IRB.CreateZExt(ConvertedShadow, IRB.getIntNTy(8 * (1 << SizeIndex)));
      if (!SpirOrSpirv) {
        CallBase *CB = IRB.CreateCall(
            Fn,
            {ConvertedShadow2,
             MS.TrackOrigins && Origin ? Origin : (Value *)IRB.getInt32(0)});
        CB->addParamAttr(0, Attribute::ZExt);
        CB->addParamAttr(1, Attribute::ZExt);
      } else { // SPIR or SPIR-V
        SmallVector<Value *, 5> Args = {
            ConvertedShadow2,
            MS.TrackOrigins && Origin ? Origin : (Value *)IRB.getInt32(0)};

        appendDebugInfoToArgs(IRB, Args);

        CallBase *CB = IRB.CreateCall(Fn, Args);
        CB->addParamAttr(0, Attribute::ZExt);
        CB->addParamAttr(1, Attribute::ZExt);
      }
    } else {
      Value *Cmp = convertToBool(ConvertedShadow, IRB, "_mscmp");
      Instruction *CheckTerm = SplitBlockAndInsertIfThen(
          Cmp, &*IRB.GetInsertPoint(),
          /* Unreachable */ !MS.Recover, MS.ColdCallWeights);

      IRB.SetInsertPoint(CheckTerm);
      insertWarningFn(IRB, Origin);
      LLVM_DEBUG(dbgs() << "  CHECK: " << *Cmp << "\n");
    }
  }

  void materializeInstructionChecks(
      ArrayRef<ShadowOriginAndInsertPoint> InstructionChecks) {
    const DataLayout &DL = F.getDataLayout();
    // Disable combining in some cases. TrackOrigins checks each shadow to pick
    // correct origin.
    bool Combine = !MS.TrackOrigins;
    Instruction *Instruction = InstructionChecks.front().OrigIns;
    Value *Shadow = nullptr;
    for (const auto &ShadowData : InstructionChecks) {
      assert(ShadowData.OrigIns == Instruction);
      IRBuilder<> IRB(Instruction);

      Value *ConvertedShadow = ShadowData.Shadow;

      if (auto *ConstantShadow = dyn_cast<Constant>(ConvertedShadow)) {
        if (!ClCheckConstantShadow || ConstantShadow->isZeroValue()) {
          // Skip, value is initialized or const shadow is ignored.
          continue;
        }
        if (llvm::isKnownNonZero(ConvertedShadow, DL)) {
          // Report as the value is definitely uninitialized.
          insertWarningFn(IRB, ShadowData.Origin);
          if (!MS.Recover)
            return; // Always fail and stop here, not need to check the rest.
          // Skip entire instruction,
          continue;
        }
        // Fallback to runtime check, which still can be optimized out later.
      }

      if (!Combine) {
        materializeOneCheck(IRB, ConvertedShadow, ShadowData.Origin);
        continue;
      }

      if (!Shadow) {
        Shadow = ConvertedShadow;
        continue;
      }

      Shadow = convertToBool(Shadow, IRB, "_mscmp");
      ConvertedShadow = convertToBool(ConvertedShadow, IRB, "_mscmp");
      Shadow = IRB.CreateOr(Shadow, ConvertedShadow, "_msor");
    }

    if (Shadow) {
      assert(Combine);
      IRBuilder<> IRB(Instruction);
      materializeOneCheck(IRB, Shadow, nullptr);
    }
  }

  void materializeChecks() {
#ifndef NDEBUG
    // For assert below.
    SmallPtrSet<Instruction *, 16> Done;
#endif

    for (auto I = InstrumentationList.begin();
         I != InstrumentationList.end();) {
      auto OrigIns = I->OrigIns;
      // Checks are grouped by the original instruction. We call all
      // `insertShadowCheck` for an instruction at once.
      assert(Done.insert(OrigIns).second);
      auto J = std::find_if(I + 1, InstrumentationList.end(),
                            [OrigIns](const ShadowOriginAndInsertPoint &R) {
                              return OrigIns != R.OrigIns;
                            });
      // Process all checks of instruction at once.
      materializeInstructionChecks(ArrayRef<ShadowOriginAndInsertPoint>(I, J));
      I = J;
    }

    LLVM_DEBUG(dbgs() << "DONE:\n" << F);
  }

  // Returns the last instruction in the new prologue
  void insertKmsanPrologue(IRBuilder<> &IRB) {
    Value *ContextState = IRB.CreateCall(MS.MsanGetContextStateFn, {});
    Constant *Zero = IRB.getInt32(0);
    MS.ParamTLS = IRB.CreateGEP(MS.MsanContextStateTy, ContextState,
                                {Zero, IRB.getInt32(0)}, "param_shadow");
    MS.RetvalTLS = IRB.CreateGEP(MS.MsanContextStateTy, ContextState,
                                 {Zero, IRB.getInt32(1)}, "retval_shadow");
    MS.VAArgTLS = IRB.CreateGEP(MS.MsanContextStateTy, ContextState,
                                {Zero, IRB.getInt32(2)}, "va_arg_shadow");
    MS.VAArgOriginTLS = IRB.CreateGEP(MS.MsanContextStateTy, ContextState,
                                      {Zero, IRB.getInt32(3)}, "va_arg_origin");
    MS.VAArgOverflowSizeTLS =
        IRB.CreateGEP(MS.MsanContextStateTy, ContextState,
                      {Zero, IRB.getInt32(4)}, "va_arg_overflow_size");
    MS.ParamOriginTLS = IRB.CreateGEP(MS.MsanContextStateTy, ContextState,
                                      {Zero, IRB.getInt32(5)}, "param_origin");
    MS.RetvalOriginTLS =
        IRB.CreateGEP(MS.MsanContextStateTy, ContextState,
                      {Zero, IRB.getInt32(6)}, "retval_origin");
    if (MS.TargetTriple.getArch() == Triple::systemz)
      MS.MsanMetadataAlloca = IRB.CreateAlloca(MS.MsanMetadata, 0u);
  }

  /// Add MemorySanitizer instrumentation to a function.
  bool runOnFunction() {
    // Iterate all BBs in depth-first order and create shadow instructions
    // for all instructions (where applicable).
    // For PHI nodes we create dummy shadow PHIs which will be finalized later.
    for (BasicBlock *BB : depth_first(FnPrologueEnd->getParent()))
      visit(*BB);

    // `visit` above only collects instructions. Process them after iterating
    // CFG to avoid requirement on CFG transformations.
    for (Instruction *I : Instructions)
      InstVisitor<MemorySanitizerVisitor>::visit(*I);

    // Finalize PHI nodes.
    for (PHINode *PN : ShadowPHINodes) {
      PHINode *PNS = cast<PHINode>(getShadow(PN));
      PHINode *PNO = MS.TrackOrigins ? cast<PHINode>(getOrigin(PN)) : nullptr;
      size_t NumValues = PN->getNumIncomingValues();
      for (size_t v = 0; v < NumValues; v++) {
        PNS->addIncoming(getShadow(PN, v), PN->getIncomingBlock(v));
        if (PNO)
          PNO->addIncoming(getOrigin(PN, v), PN->getIncomingBlock(v));
      }
    }

    VAHelper->finalizeInstrumentation();

    // Poison llvm.lifetime.start intrinsics, if we haven't fallen back to
    // instrumenting only allocas.
    if (InstrumentLifetimeStart) {
      for (auto Item : LifetimeStartList) {
        instrumentAlloca(*Item.second, Item.first);
        AllocaSet.remove(Item.second);
      }
    }
    // Poison the allocas for which we didn't instrument the corresponding
    // lifetime intrinsics.
    for (AllocaInst *AI : AllocaSet)
      instrumentAlloca(*AI);

    // Insert shadow value checks.
    materializeChecks();

    // Delayed instrumentation of StoreInst.
    // This may not add new address checks.
    materializeStores();

    // Fix unexpected llvm intrinsic
    if (SpirOrSpirv)
      FnPrologueEnd->eraseFromParent();

    return true;
  }

  /// Compute the shadow type that corresponds to a given Value.
  Type *getShadowTy(Value *V) { return getShadowTy(V->getType()); }

  /// Compute the shadow type that corresponds to a given Type.
  Type *getShadowTy(Type *OrigTy) {
    if (!OrigTy->isSized()) {
      return nullptr;
    }
    // For integer type, shadow is the same as the original type.
    // This may return weird-sized types like i1.
    if (IntegerType *IT = dyn_cast<IntegerType>(OrigTy))
      return IT;
    const DataLayout &DL = F.getDataLayout();
    if (VectorType *VT = dyn_cast<VectorType>(OrigTy)) {
      uint32_t EltSize = DL.getTypeSizeInBits(VT->getElementType());
      return VectorType::get(IntegerType::get(*MS.C, EltSize),
                             VT->getElementCount());
    }
    if (ArrayType *AT = dyn_cast<ArrayType>(OrigTy)) {
      return ArrayType::get(getShadowTy(AT->getElementType()),
                            AT->getNumElements());
    }
    if (StructType *ST = dyn_cast<StructType>(OrigTy)) {
      SmallVector<Type *, 4> Elements;
      for (unsigned i = 0, n = ST->getNumElements(); i < n; i++)
        Elements.push_back(getShadowTy(ST->getElementType(i)));
      StructType *Res = StructType::get(*MS.C, Elements, ST->isPacked());
      LLVM_DEBUG(dbgs() << "getShadowTy: " << *ST << " ===> " << *Res << "\n");
      return Res;
    }
    uint32_t TypeSize = DL.getTypeSizeInBits(OrigTy);
    return IntegerType::get(*MS.C, TypeSize);
  }

  /// Extract combined shadow of struct elements as a bool
  Value *collapseStructShadow(StructType *Struct, Value *Shadow,
                              IRBuilder<> &IRB) {
    Value *FalseVal = IRB.getIntN(/* width */ 1, /* value */ 0);
    Value *Aggregator = FalseVal;

    for (unsigned Idx = 0; Idx < Struct->getNumElements(); Idx++) {
      // Combine by ORing together each element's bool shadow
      Value *ShadowItem = IRB.CreateExtractValue(Shadow, Idx);
      Value *ShadowBool = convertToBool(ShadowItem, IRB);

      if (Aggregator != FalseVal)
        Aggregator = IRB.CreateOr(Aggregator, ShadowBool);
      else
        Aggregator = ShadowBool;
    }

    return Aggregator;
  }

  // Extract combined shadow of array elements
  Value *collapseArrayShadow(ArrayType *Array, Value *Shadow,
                             IRBuilder<> &IRB) {
    if (!Array->getNumElements())
      return IRB.getIntN(/* width */ 1, /* value */ 0);

    Value *FirstItem = IRB.CreateExtractValue(Shadow, 0);
    Value *Aggregator = convertShadowToScalar(FirstItem, IRB);

    for (unsigned Idx = 1; Idx < Array->getNumElements(); Idx++) {
      Value *ShadowItem = IRB.CreateExtractValue(Shadow, Idx);
      Value *ShadowInner = convertShadowToScalar(ShadowItem, IRB);
      Aggregator = IRB.CreateOr(Aggregator, ShadowInner);
    }
    return Aggregator;
  }

  /// Convert a shadow value to it's flattened variant. The resulting
  /// shadow may not necessarily have the same bit width as the input
  /// value, but it will always be comparable to zero.
  Value *convertShadowToScalar(Value *V, IRBuilder<> &IRB) {
    if (StructType *Struct = dyn_cast<StructType>(V->getType()))
      return collapseStructShadow(Struct, V, IRB);
    if (ArrayType *Array = dyn_cast<ArrayType>(V->getType()))
      return collapseArrayShadow(Array, V, IRB);
    if (isa<VectorType>(V->getType())) {
      if (isa<ScalableVectorType>(V->getType()))
        return convertShadowToScalar(IRB.CreateOrReduce(V), IRB);
      unsigned BitWidth =
          V->getType()->getPrimitiveSizeInBits().getFixedValue();
      return IRB.CreateBitCast(V, IntegerType::get(*MS.C, BitWidth));
    }
    return V;
  }

  // Convert a scalar value to an i1 by comparing with 0
  Value *convertToBool(Value *V, IRBuilder<> &IRB, const Twine &name = "") {
    Type *VTy = V->getType();
    if (!VTy->isIntegerTy())
      return convertToBool(convertShadowToScalar(V, IRB), IRB, name);
    if (VTy->getIntegerBitWidth() == 1)
      // Just converting a bool to a bool, so do nothing.
      return V;
    return IRB.CreateICmpNE(V, ConstantInt::get(VTy, 0), name);
  }

  Type *ptrToIntPtrType(Type *PtrTy) const {
    if (VectorType *VectTy = dyn_cast<VectorType>(PtrTy)) {
      return VectorType::get(ptrToIntPtrType(VectTy->getElementType()),
                             VectTy->getElementCount());
    }
    assert(PtrTy->isIntOrPtrTy());
    return MS.IntptrTy;
  }

  Type *getPtrToShadowPtrType(Type *IntPtrTy, Type *ShadowTy,
                              unsigned int AddressSapce = 0) const {
    if (VectorType *VectTy = dyn_cast<VectorType>(IntPtrTy)) {
      return VectorType::get(
          getPtrToShadowPtrType(VectTy->getElementType(), ShadowTy),
          VectTy->getElementCount());
    }
    assert(IntPtrTy == MS.IntptrTy);
    return PointerType::get(*MS.C, AddressSapce);
  }

  Constant *constToIntPtr(Type *IntPtrTy, uint64_t C) const {
    if (VectorType *VectTy = dyn_cast<VectorType>(IntPtrTy)) {
      return ConstantVector::getSplat(
          VectTy->getElementCount(),
          constToIntPtr(VectTy->getElementType(), C));
    }
    assert(IntPtrTy == MS.IntptrTy);
    return ConstantInt::get(MS.IntptrTy, C);
  }

  /// Returns the integer shadow offset that corresponds to a given
  /// application address, whereby:
  ///
  ///     Offset = (Addr & ~AndMask) ^ XorMask
  ///     Shadow = ShadowBase + Offset
  ///     Origin = (OriginBase + Offset) & ~Alignment
  ///
  /// Note: for efficiency, many shadow mappings only require use the XorMask
  ///       and OriginBase; the AndMask and ShadowBase are often zero.
  Value *getShadowPtrOffset(Value *Addr, IRBuilder<> &IRB) {
    Type *IntptrTy = ptrToIntPtrType(Addr->getType());
    Value *OffsetLong = IRB.CreatePointerCast(Addr, IntptrTy);

    if (!SpirOrSpirv) {
      if (uint64_t AndMask = MS.MapParams->AndMask)
        OffsetLong =
            IRB.CreateAnd(OffsetLong, constToIntPtr(IntptrTy, ~AndMask));

      if (uint64_t XorMask = MS.MapParams->XorMask)
        OffsetLong =
            IRB.CreateXor(OffsetLong, constToIntPtr(IntptrTy, XorMask));
    } else { // SPIR or SPIR-V
      OffsetLong = IRB.CreateCall(
          MS.MsanGetShadowFn,
          {OffsetLong,
           IRB.getInt32(Addr->getType()->getPointerAddressSpace())});
    }

    return OffsetLong;
  }

  /// Compute the shadow and origin addresses corresponding to a given
  /// application address.
  ///
  /// Shadow = ShadowBase + Offset
  /// Origin = (OriginBase + Offset) & ~3ULL
  /// Addr can be a ptr or <N x ptr>. In both cases ShadowTy the shadow type of
  /// a single pointee.
  /// Returns <shadow_ptr, origin_ptr> or <<N x shadow_ptr>, <N x origin_ptr>>.
  std::pair<Value *, Value *>
  getShadowOriginPtrUserspace(Value *Addr, IRBuilder<> &IRB, Type *ShadowTy,
                              MaybeAlign Alignment) {
    VectorType *VectTy = dyn_cast<VectorType>(Addr->getType());
    if (!VectTy) {
      assert(Addr->getType()->isPointerTy());
    } else {
      assert(VectTy->getElementType()->isPointerTy());
    }
    Type *IntptrTy = ptrToIntPtrType(Addr->getType());
    Value *ShadowOffset = getShadowPtrOffset(Addr, IRB);
    Value *ShadowLong = ShadowOffset;
    if (uint64_t ShadowBase = MS.MapParams->ShadowBase) {
      ShadowLong =
          IRB.CreateAdd(ShadowLong, constToIntPtr(IntptrTy, ShadowBase));
    }
    Value *ShadowPtr = IRB.CreateIntToPtr(
        ShadowLong,
        getPtrToShadowPtrType(IntptrTy, ShadowTy,
                              SpirOrSpirv ? kSpirOffloadGlobalAS : 0));

    Value *OriginPtr = nullptr;
    if (MS.TrackOrigins) {
      Value *OriginLong = ShadowOffset;
      uint64_t OriginBase = MS.MapParams->OriginBase;
      if (OriginBase != 0)
        OriginLong =
            IRB.CreateAdd(OriginLong, constToIntPtr(IntptrTy, OriginBase));
      if (!Alignment || *Alignment < kMinOriginAlignment) {
        uint64_t Mask = kMinOriginAlignment.value() - 1;
        OriginLong = IRB.CreateAnd(OriginLong, constToIntPtr(IntptrTy, ~Mask));
      }
      OriginPtr = IRB.CreateIntToPtr(
          OriginLong, getPtrToShadowPtrType(IntptrTy, MS.OriginTy));
    }
    return std::make_pair(ShadowPtr, OriginPtr);
  }

  template <typename... ArgsTy>
  Value *createMetadataCall(IRBuilder<> &IRB, FunctionCallee Callee,
                            ArgsTy... Args) {
    if (MS.TargetTriple.getArch() == Triple::systemz) {
      IRB.CreateCall(Callee,
                     {MS.MsanMetadataAlloca, std::forward<ArgsTy>(Args)...});
      return IRB.CreateLoad(MS.MsanMetadata, MS.MsanMetadataAlloca);
    }

    return IRB.CreateCall(Callee, {std::forward<ArgsTy>(Args)...});
  }

  std::pair<Value *, Value *> getShadowOriginPtrKernelNoVec(Value *Addr,
                                                            IRBuilder<> &IRB,
                                                            Type *ShadowTy,
                                                            bool isStore) {
    Value *ShadowOriginPtrs;
    const DataLayout &DL = F.getDataLayout();
    TypeSize Size = DL.getTypeStoreSize(ShadowTy);

    FunctionCallee Getter = MS.getKmsanShadowOriginAccessFn(isStore, Size);
    Value *AddrCast = IRB.CreatePointerCast(Addr, MS.PtrTy);
    if (Getter) {
      ShadowOriginPtrs = createMetadataCall(IRB, Getter, AddrCast);
    } else {
      Value *SizeVal = ConstantInt::get(MS.IntptrTy, Size);
      ShadowOriginPtrs = createMetadataCall(
          IRB,
          isStore ? MS.MsanMetadataPtrForStoreN : MS.MsanMetadataPtrForLoadN,
          AddrCast, SizeVal);
    }
    Value *ShadowPtr = IRB.CreateExtractValue(ShadowOriginPtrs, 0);
    ShadowPtr = IRB.CreatePointerCast(ShadowPtr, MS.PtrTy);
    Value *OriginPtr = IRB.CreateExtractValue(ShadowOriginPtrs, 1);

    return std::make_pair(ShadowPtr, OriginPtr);
  }

  /// Addr can be a ptr or <N x ptr>. In both cases ShadowTy the shadow type of
  /// a single pointee.
  /// Returns <shadow_ptr, origin_ptr> or <<N x shadow_ptr>, <N x origin_ptr>>.
  std::pair<Value *, Value *> getShadowOriginPtrKernel(Value *Addr,
                                                       IRBuilder<> &IRB,
                                                       Type *ShadowTy,
                                                       bool isStore) {
    VectorType *VectTy = dyn_cast<VectorType>(Addr->getType());
    if (!VectTy) {
      assert(Addr->getType()->isPointerTy());
      return getShadowOriginPtrKernelNoVec(Addr, IRB, ShadowTy, isStore);
    }

    // TODO: Support callbacs with vectors of addresses.
    unsigned NumElements = cast<FixedVectorType>(VectTy)->getNumElements();
    Value *ShadowPtrs = ConstantInt::getNullValue(
        FixedVectorType::get(IRB.getPtrTy(), NumElements));
    Value *OriginPtrs = nullptr;
    if (MS.TrackOrigins)
      OriginPtrs = ConstantInt::getNullValue(
          FixedVectorType::get(IRB.getPtrTy(), NumElements));
    for (unsigned i = 0; i < NumElements; ++i) {
      Value *OneAddr =
          IRB.CreateExtractElement(Addr, ConstantInt::get(IRB.getInt32Ty(), i));
      auto [ShadowPtr, OriginPtr] =
          getShadowOriginPtrKernelNoVec(OneAddr, IRB, ShadowTy, isStore);

      ShadowPtrs = IRB.CreateInsertElement(
          ShadowPtrs, ShadowPtr, ConstantInt::get(IRB.getInt32Ty(), i));
      if (MS.TrackOrigins)
        OriginPtrs = IRB.CreateInsertElement(
            OriginPtrs, OriginPtr, ConstantInt::get(IRB.getInt32Ty(), i));
    }
    return {ShadowPtrs, OriginPtrs};
  }

  std::pair<Value *, Value *> getShadowOriginPtr(Value *Addr, IRBuilder<> &IRB,
                                                 Type *ShadowTy,
                                                 MaybeAlign Alignment,
                                                 bool isStore) {
    if (MS.CompileKernel)
      return getShadowOriginPtrKernel(Addr, IRB, ShadowTy, isStore);
    return getShadowOriginPtrUserspace(Addr, IRB, ShadowTy, Alignment);
  }

  /// Compute the shadow address for a given function argument.
  ///
  /// Shadow = ParamTLS+ArgOffset.
  Value *getShadowPtrForArgument(IRBuilder<> &IRB, int ArgOffset) {
    Value *Base = IRB.CreatePointerCast(MS.ParamTLS, MS.IntptrTy);
    if (ArgOffset)
      Base = IRB.CreateAdd(Base, ConstantInt::get(MS.IntptrTy, ArgOffset));
    return IRB.CreateIntToPtr(Base, IRB.getPtrTy(0), "_msarg");
  }

  /// Compute the origin address for a given function argument.
  Value *getOriginPtrForArgument(IRBuilder<> &IRB, int ArgOffset) {
    if (!MS.TrackOrigins)
      return nullptr;
    Value *Base = IRB.CreatePointerCast(MS.ParamOriginTLS, MS.IntptrTy);
    if (ArgOffset)
      Base = IRB.CreateAdd(Base, ConstantInt::get(MS.IntptrTy, ArgOffset));
    return IRB.CreateIntToPtr(Base, IRB.getPtrTy(0), "_msarg_o");
  }

  /// Compute the shadow address for a retval.
  Value *getShadowPtrForRetval(IRBuilder<> &IRB) {
    return IRB.CreatePointerCast(MS.RetvalTLS, IRB.getPtrTy(0), "_msret");
  }

  /// Compute the origin address for a retval.
  Value *getOriginPtrForRetval() {
    // We keep a single origin for the entire retval. Might be too optimistic.
    return MS.RetvalOriginTLS;
  }

  /// Set SV to be the shadow value for V.
  void setShadow(Value *V, Value *SV) {
    assert(!ShadowMap.count(V) && "Values may only have one shadow");
    ShadowMap[V] = PropagateShadow ? SV : getCleanShadow(V);
  }

  /// Set Origin to be the origin value for V.
  void setOrigin(Value *V, Value *Origin) {
    if (!MS.TrackOrigins)
      return;
    assert(!OriginMap.count(V) && "Values may only have one origin");
    LLVM_DEBUG(dbgs() << "ORIGIN: " << *V << "  ==> " << *Origin << "\n");
    OriginMap[V] = Origin;
  }

  Constant *getCleanShadow(Type *OrigTy) {
    Type *ShadowTy = getShadowTy(OrigTy);
    if (!ShadowTy)
      return nullptr;
    return Constant::getNullValue(ShadowTy);
  }

  /// Create a clean shadow value for a given value.
  ///
  /// Clean shadow (all zeroes) means all bits of the value are defined
  /// (initialized).
  Constant *getCleanShadow(Value *V) { return getCleanShadow(V->getType()); }

  /// Create a dirty shadow of a given shadow type.
  Constant *getPoisonedShadow(Type *ShadowTy) {
    assert(ShadowTy);
    if (isa<IntegerType>(ShadowTy) || isa<VectorType>(ShadowTy))
      return Constant::getAllOnesValue(ShadowTy);
    if (ArrayType *AT = dyn_cast<ArrayType>(ShadowTy)) {
      SmallVector<Constant *, 4> Vals(AT->getNumElements(),
                                      getPoisonedShadow(AT->getElementType()));
      return ConstantArray::get(AT, Vals);
    }
    if (StructType *ST = dyn_cast<StructType>(ShadowTy)) {
      SmallVector<Constant *, 4> Vals;
      for (unsigned i = 0, n = ST->getNumElements(); i < n; i++)
        Vals.push_back(getPoisonedShadow(ST->getElementType(i)));
      return ConstantStruct::get(ST, Vals);
    }
    llvm_unreachable("Unexpected shadow type");
  }

  /// Create a dirty shadow for a given value.
  Constant *getPoisonedShadow(Value *V) {
    Type *ShadowTy = getShadowTy(V);
    if (!ShadowTy)
      return nullptr;
    return getPoisonedShadow(ShadowTy);
  }

  /// Create a clean (zero) origin.
  Value *getCleanOrigin() { return Constant::getNullValue(MS.OriginTy); }

  /// Get the shadow value for a given Value.
  ///
  /// This function either returns the value set earlier with setShadow,
  /// or extracts if from ParamTLS (for function arguments).
  Value *getShadow(Value *V) {
    if (Instruction *I = dyn_cast<Instruction>(V)) {
      if (!PropagateShadow || I->getMetadata(LLVMContext::MD_nosanitize))
        return getCleanShadow(V);
      // For instructions the shadow is already stored in the map.
      Value *Shadow = ShadowMap[V];
      if (!Shadow) {
        LLVM_DEBUG(dbgs() << "No shadow: " << *V << "\n" << *(I->getParent()));
        (void)I;
        assert(Shadow && "No shadow for a value");
      }
      return Shadow;
    }
    if (UndefValue *U = dyn_cast<UndefValue>(V)) {
      Value *AllOnes = (PropagateShadow && PoisonUndef) ? getPoisonedShadow(V)
                                                        : getCleanShadow(V);
      LLVM_DEBUG(dbgs() << "Undef: " << *U << " ==> " << *AllOnes << "\n");
      (void)U;
      return AllOnes;
    }
    if (Argument *A = dyn_cast<Argument>(V)) {
      // For arguments we compute the shadow on demand and store it in the map.
      Value *&ShadowPtr = ShadowMap[V];
      if (ShadowPtr)
        return ShadowPtr;
      Function *F = A->getParent();
      IRBuilder<> EntryIRB(FnPrologueEnd);
      unsigned ArgOffset = 0;
      const DataLayout &DL = F->getDataLayout();
      for (auto &FArg : F->args()) {
        // FIXME: Need to find a reasonable way to handle byval arguments for
        // spirv target.
        if (!FArg.getType()->isSized() || FArg.getType()->isScalableTy() ||
            (SpirOrSpirv && FArg.hasByValAttr())) {
          LLVM_DEBUG(dbgs() << (FArg.getType()->isScalableTy()
                                    ? "vscale not fully supported\n"
                                    : "Arg is not sized\n"));
          if (A == &FArg) {
            ShadowPtr = getCleanShadow(V);
            setOrigin(A, getCleanOrigin());
            break;
          }
          continue;
        }

        unsigned Size = FArg.hasByValAttr()
                            ? DL.getTypeAllocSize(FArg.getParamByValType())
                            : DL.getTypeAllocSize(FArg.getType());

        if (A == &FArg) {
          bool Overflow = ArgOffset + Size > kParamTLSSize;
          if (FArg.hasByValAttr()) {
            // ByVal pointer itself has clean shadow. We copy the actual
            // argument shadow to the underlying memory.
            // Figure out maximal valid memcpy alignment.
            const Align ArgAlign = DL.getValueOrABITypeAlignment(
                FArg.getParamAlign(), FArg.getParamByValType());
            Value *CpShadowPtr, *CpOriginPtr;
            std::tie(CpShadowPtr, CpOriginPtr) =
                getShadowOriginPtr(V, EntryIRB, EntryIRB.getInt8Ty(), ArgAlign,
                                   /*isStore*/ true);
            if (!PropagateShadow || Overflow) {
              // ParamTLS overflow.
              EntryIRB.CreateMemSet(
                  CpShadowPtr, Constant::getNullValue(EntryIRB.getInt8Ty()),
                  Size, ArgAlign);
            } else {
              Value *Base = getShadowPtrForArgument(EntryIRB, ArgOffset);
              const Align CopyAlign = std::min(ArgAlign, kShadowTLSAlignment);
              Value *Cpy = EntryIRB.CreateMemCpy(CpShadowPtr, CopyAlign, Base,
                                                 CopyAlign, Size);
              LLVM_DEBUG(dbgs() << "  ByValCpy: " << *Cpy << "\n");
              (void)Cpy;

              if (MS.TrackOrigins) {
                Value *OriginPtr = getOriginPtrForArgument(EntryIRB, ArgOffset);
                // FIXME: OriginSize should be:
                // alignTo(V % kMinOriginAlignment + Size, kMinOriginAlignment)
                unsigned OriginSize = alignTo(Size, kMinOriginAlignment);
                EntryIRB.CreateMemCpy(
                    CpOriginPtr,
                    /* by getShadowOriginPtr */ kMinOriginAlignment, OriginPtr,
                    /* by origin_tls[ArgOffset] */ kMinOriginAlignment,
                    OriginSize);
              }
            }
          }

          if (!PropagateShadow || Overflow || FArg.hasByValAttr() ||
              (MS.EagerChecks && FArg.hasAttribute(Attribute::NoUndef))) {
            ShadowPtr = getCleanShadow(V);
            setOrigin(A, getCleanOrigin());
          } else {
            // Shadow over TLS
            Value *Base = getShadowPtrForArgument(EntryIRB, ArgOffset);
            ShadowPtr = EntryIRB.CreateAlignedLoad(getShadowTy(&FArg), Base,
                                                   kShadowTLSAlignment);
            if (MS.TrackOrigins) {
              Value *OriginPtr = getOriginPtrForArgument(EntryIRB, ArgOffset);
              setOrigin(A, EntryIRB.CreateLoad(MS.OriginTy, OriginPtr));
            }
          }
          LLVM_DEBUG(dbgs()
                     << "  ARG:    " << FArg << " ==> " << *ShadowPtr << "\n");
          break;
        }

        ArgOffset += alignTo(Size, kShadowTLSAlignment);
      }
      assert(ShadowPtr && "Could not find shadow for an argument");
      return ShadowPtr;
    }
    // For everything else the shadow is zero.
    return getCleanShadow(V);
  }

  /// Get the shadow for i-th argument of the instruction I.
  Value *getShadow(Instruction *I, int i) {
    return getShadow(I->getOperand(i));
  }

  /// Get the origin for a value.
  Value *getOrigin(Value *V) {
    if (!MS.TrackOrigins)
      return nullptr;
    if (!PropagateShadow || isa<Constant>(V) || isa<InlineAsm>(V))
      return getCleanOrigin();
    assert((isa<Instruction>(V) || isa<Argument>(V)) &&
           "Unexpected value type in getOrigin()");
    if (Instruction *I = dyn_cast<Instruction>(V)) {
      if (I->getMetadata(LLVMContext::MD_nosanitize))
        return getCleanOrigin();
    }
    Value *Origin = OriginMap[V];
    assert(Origin && "Missing origin");
    return Origin;
  }

  /// Get the origin for i-th argument of the instruction I.
  Value *getOrigin(Instruction *I, int i) {
    return getOrigin(I->getOperand(i));
  }

  /// Remember the place where a shadow check should be inserted.
  ///
  /// This location will be later instrumented with a check that will print a
  /// UMR warning in runtime if the shadow value is not 0.
  void insertShadowCheck(Value *Shadow, Value *Origin, Instruction *OrigIns) {
    assert(Shadow);
    if (!InsertChecks)
      return;

    if (!DebugCounter::shouldExecute(DebugInsertCheck)) {
      LLVM_DEBUG(dbgs() << "Skipping check of " << *Shadow << " before "
                        << *OrigIns << "\n");
      return;
    }
#ifndef NDEBUG
    Type *ShadowTy = Shadow->getType();
    assert((isa<IntegerType>(ShadowTy) || isa<VectorType>(ShadowTy) ||
            isa<StructType>(ShadowTy) || isa<ArrayType>(ShadowTy)) &&
           "Can only insert checks for integer, vector, and aggregate shadow "
           "types");
#endif
    InstrumentationList.push_back(
        ShadowOriginAndInsertPoint(Shadow, Origin, OrigIns));
  }

  /// Remember the place where a shadow check should be inserted.
  ///
  /// This location will be later instrumented with a check that will print a
  /// UMR warning in runtime if the value is not fully defined.
  void insertShadowCheck(Value *Val, Instruction *OrigIns) {
    assert(Val);
    Value *Shadow, *Origin;
    if (ClCheckConstantShadow) {
      Shadow = getShadow(Val);
      if (!Shadow)
        return;
      Origin = getOrigin(Val);
    } else {
      Shadow = dyn_cast_or_null<Instruction>(getShadow(Val));
      if (!Shadow)
        return;
      Origin = dyn_cast_or_null<Instruction>(getOrigin(Val));
    }
    insertShadowCheck(Shadow, Origin, OrigIns);
  }

  AtomicOrdering addReleaseOrdering(AtomicOrdering a) {
    switch (a) {
    case AtomicOrdering::NotAtomic:
      return AtomicOrdering::NotAtomic;
    case AtomicOrdering::Unordered:
    case AtomicOrdering::Monotonic:
    case AtomicOrdering::Release:
      return AtomicOrdering::Release;
    case AtomicOrdering::Acquire:
    case AtomicOrdering::AcquireRelease:
      return AtomicOrdering::AcquireRelease;
    case AtomicOrdering::SequentiallyConsistent:
      return AtomicOrdering::SequentiallyConsistent;
    }
    llvm_unreachable("Unknown ordering");
  }

  Value *makeAddReleaseOrderingTable(IRBuilder<> &IRB) {
    constexpr int NumOrderings = (int)AtomicOrderingCABI::seq_cst + 1;
    uint32_t OrderingTable[NumOrderings] = {};

    OrderingTable[(int)AtomicOrderingCABI::relaxed] =
        OrderingTable[(int)AtomicOrderingCABI::release] =
            (int)AtomicOrderingCABI::release;
    OrderingTable[(int)AtomicOrderingCABI::consume] =
        OrderingTable[(int)AtomicOrderingCABI::acquire] =
            OrderingTable[(int)AtomicOrderingCABI::acq_rel] =
                (int)AtomicOrderingCABI::acq_rel;
    OrderingTable[(int)AtomicOrderingCABI::seq_cst] =
        (int)AtomicOrderingCABI::seq_cst;

    return ConstantDataVector::get(IRB.getContext(), OrderingTable);
  }

  AtomicOrdering addAcquireOrdering(AtomicOrdering a) {
    switch (a) {
    case AtomicOrdering::NotAtomic:
      return AtomicOrdering::NotAtomic;
    case AtomicOrdering::Unordered:
    case AtomicOrdering::Monotonic:
    case AtomicOrdering::Acquire:
      return AtomicOrdering::Acquire;
    case AtomicOrdering::Release:
    case AtomicOrdering::AcquireRelease:
      return AtomicOrdering::AcquireRelease;
    case AtomicOrdering::SequentiallyConsistent:
      return AtomicOrdering::SequentiallyConsistent;
    }
    llvm_unreachable("Unknown ordering");
  }

  Value *makeAddAcquireOrderingTable(IRBuilder<> &IRB) {
    constexpr int NumOrderings = (int)AtomicOrderingCABI::seq_cst + 1;
    uint32_t OrderingTable[NumOrderings] = {};

    OrderingTable[(int)AtomicOrderingCABI::relaxed] =
        OrderingTable[(int)AtomicOrderingCABI::acquire] =
            OrderingTable[(int)AtomicOrderingCABI::consume] =
                (int)AtomicOrderingCABI::acquire;
    OrderingTable[(int)AtomicOrderingCABI::release] =
        OrderingTable[(int)AtomicOrderingCABI::acq_rel] =
            (int)AtomicOrderingCABI::acq_rel;
    OrderingTable[(int)AtomicOrderingCABI::seq_cst] =
        (int)AtomicOrderingCABI::seq_cst;

    return ConstantDataVector::get(IRB.getContext(), OrderingTable);
  }

  // ------------------- Visitors.
  using InstVisitor<MemorySanitizerVisitor>::visit;
  void visit(Instruction &I) {
    if (SpirOrSpirv)
      setNoSanitizedMetadataSPIR(I);

    if (I.getMetadata(LLVMContext::MD_nosanitize))
      return;
    // Don't want to visit if we're in the prologue
    if (isInPrologue(I))
      return;
    if (!DebugCounter::shouldExecute(DebugInstrumentInstruction)) {
      LLVM_DEBUG(dbgs() << "Skipping instruction: " << I << "\n");
      // We still need to set the shadow and origin to clean values.
      setShadow(&I, getCleanShadow(&I));
      setOrigin(&I, getCleanOrigin());
      return;
    }

    Instructions.push_back(&I);
  }

  /// Instrument LoadInst
  ///
  /// Loads the corresponding shadow and (optionally) origin.
  /// Optionally, checks that the load address is fully defined.
  void visitLoadInst(LoadInst &I) {
    assert(I.getType()->isSized() && "Load type must have size");
    assert(!I.getMetadata(LLVMContext::MD_nosanitize));
    NextNodeIRBuilder IRB(&I);
    Type *ShadowTy = getShadowTy(&I);
    Value *Addr = I.getPointerOperand();
    Value *ShadowPtr = nullptr, *OriginPtr = nullptr;
    const Align Alignment = I.getAlign();
    if (PropagateShadow) {
      std::tie(ShadowPtr, OriginPtr) =
          getShadowOriginPtr(Addr, IRB, ShadowTy, Alignment, /*isStore*/ false);
      setShadow(&I,
                IRB.CreateAlignedLoad(ShadowTy, ShadowPtr, Alignment, "_msld"));
    } else {
      setShadow(&I, getCleanShadow(&I));
    }

    if (ClCheckAccessAddress)
      insertShadowCheck(I.getPointerOperand(), &I);

    if (I.isAtomic())
      I.setOrdering(addAcquireOrdering(I.getOrdering()));

    if (MS.TrackOrigins) {
      if (PropagateShadow) {
        const Align OriginAlignment = std::max(kMinOriginAlignment, Alignment);
        setOrigin(
            &I, IRB.CreateAlignedLoad(MS.OriginTy, OriginPtr, OriginAlignment));
      } else {
        setOrigin(&I, getCleanOrigin());
      }
    }
  }

  /// Instrument StoreInst
  ///
  /// Stores the corresponding shadow and (optionally) origin.
  /// Optionally, checks that the store address is fully defined.
  void visitStoreInst(StoreInst &I) {
    StoreList.push_back(&I);
    if (ClCheckAccessAddress)
      insertShadowCheck(I.getPointerOperand(), &I);
  }

  void handleCASOrRMW(Instruction &I) {
    assert(isa<AtomicRMWInst>(I) || isa<AtomicCmpXchgInst>(I));

    IRBuilder<> IRB(&I);
    Value *Addr = I.getOperand(0);
    Value *Val = I.getOperand(1);
    Value *ShadowPtr = getShadowOriginPtr(Addr, IRB, getShadowTy(Val), Align(1),
                                          /*isStore*/ true)
                           .first;

    if (ClCheckAccessAddress)
      insertShadowCheck(Addr, &I);

    // Only test the conditional argument of cmpxchg instruction.
    // The other argument can potentially be uninitialized, but we can not
    // detect this situation reliably without possible false positives.
    if (isa<AtomicCmpXchgInst>(I))
      insertShadowCheck(Val, &I);

    IRB.CreateStore(getCleanShadow(Val), ShadowPtr);

    setShadow(&I, getCleanShadow(&I));
    setOrigin(&I, getCleanOrigin());
  }

  void visitAtomicRMWInst(AtomicRMWInst &I) {
    handleCASOrRMW(I);
    I.setOrdering(addReleaseOrdering(I.getOrdering()));
  }

  void visitAtomicCmpXchgInst(AtomicCmpXchgInst &I) {
    handleCASOrRMW(I);
    I.setSuccessOrdering(addReleaseOrdering(I.getSuccessOrdering()));
  }

  // Vector manipulation.
  void visitExtractElementInst(ExtractElementInst &I) {
    insertShadowCheck(I.getOperand(1), &I);
    IRBuilder<> IRB(&I);
    setShadow(&I, IRB.CreateExtractElement(getShadow(&I, 0), I.getOperand(1),
                                           "_msprop"));
    setOrigin(&I, getOrigin(&I, 0));
  }

  void visitInsertElementInst(InsertElementInst &I) {
    insertShadowCheck(I.getOperand(2), &I);
    IRBuilder<> IRB(&I);
    auto *Shadow0 = getShadow(&I, 0);
    auto *Shadow1 = getShadow(&I, 1);
    setShadow(&I, IRB.CreateInsertElement(Shadow0, Shadow1, I.getOperand(2),
                                          "_msprop"));
    setOriginForNaryOp(I);
  }

  void visitShuffleVectorInst(ShuffleVectorInst &I) {
    IRBuilder<> IRB(&I);
    auto *Shadow0 = getShadow(&I, 0);
    auto *Shadow1 = getShadow(&I, 1);
    setShadow(&I, IRB.CreateShuffleVector(Shadow0, Shadow1, I.getShuffleMask(),
                                          "_msprop"));
    setOriginForNaryOp(I);
  }

  // Casts.
  void visitSExtInst(SExtInst &I) {
    IRBuilder<> IRB(&I);
    setShadow(&I, IRB.CreateSExt(getShadow(&I, 0), I.getType(), "_msprop"));
    setOrigin(&I, getOrigin(&I, 0));
  }

  void visitZExtInst(ZExtInst &I) {
    IRBuilder<> IRB(&I);
    setShadow(&I, IRB.CreateZExt(getShadow(&I, 0), I.getType(), "_msprop"));
    setOrigin(&I, getOrigin(&I, 0));
  }

  void visitTruncInst(TruncInst &I) {
    IRBuilder<> IRB(&I);
    setShadow(&I, IRB.CreateTrunc(getShadow(&I, 0), I.getType(), "_msprop"));
    setOrigin(&I, getOrigin(&I, 0));
  }

  void visitBitCastInst(BitCastInst &I) {
    // Special case: if this is the bitcast (there is exactly 1 allowed) between
    // a musttail call and a ret, don't instrument. New instructions are not
    // allowed after a musttail call.
    if (auto *CI = dyn_cast<CallInst>(I.getOperand(0)))
      if (CI->isMustTailCall())
        return;
    IRBuilder<> IRB(&I);
    setShadow(&I, IRB.CreateBitCast(getShadow(&I, 0), getShadowTy(&I)));
    setOrigin(&I, getOrigin(&I, 0));
  }

  void visitPtrToIntInst(PtrToIntInst &I) {
    IRBuilder<> IRB(&I);
    setShadow(&I, IRB.CreateIntCast(getShadow(&I, 0), getShadowTy(&I), false,
                                    "_msprop_ptrtoint"));
    setOrigin(&I, getOrigin(&I, 0));
  }

  void visitIntToPtrInst(IntToPtrInst &I) {
    IRBuilder<> IRB(&I);
    setShadow(&I, IRB.CreateIntCast(getShadow(&I, 0), getShadowTy(&I), false,
                                    "_msprop_inttoptr"));
    setOrigin(&I, getOrigin(&I, 0));
  }

  void visitFPToSIInst(CastInst &I) { handleShadowOr(I); }
  void visitFPToUIInst(CastInst &I) { handleShadowOr(I); }
  void visitSIToFPInst(CastInst &I) { handleShadowOr(I); }
  void visitUIToFPInst(CastInst &I) { handleShadowOr(I); }
  void visitFPExtInst(CastInst &I) { handleShadowOr(I); }
  void visitFPTruncInst(CastInst &I) { handleShadowOr(I); }

  /// Propagate shadow for bitwise AND.
  ///
  /// This code is exact, i.e. if, for example, a bit in the left argument
  /// is defined and 0, then neither the value not definedness of the
  /// corresponding bit in B don't affect the resulting shadow.
  void visitAnd(BinaryOperator &I) {
    IRBuilder<> IRB(&I);
    //  "And" of 0 and a poisoned value results in unpoisoned value.
    //  1&1 => 1;     0&1 => 0;     p&1 => p;
    //  1&0 => 0;     0&0 => 0;     p&0 => 0;
    //  1&p => p;     0&p => 0;     p&p => p;
    //  S = (S1 & S2) | (V1 & S2) | (S1 & V2)
    Value *S1 = getShadow(&I, 0);
    Value *S2 = getShadow(&I, 1);
    Value *V1 = I.getOperand(0);
    Value *V2 = I.getOperand(1);
    if (V1->getType() != S1->getType()) {
      V1 = IRB.CreateIntCast(V1, S1->getType(), false);
      V2 = IRB.CreateIntCast(V2, S2->getType(), false);
    }
    Value *S1S2 = IRB.CreateAnd(S1, S2);
    Value *V1S2 = IRB.CreateAnd(V1, S2);
    Value *S1V2 = IRB.CreateAnd(S1, V2);
    setShadow(&I, IRB.CreateOr({S1S2, V1S2, S1V2}));
    setOriginForNaryOp(I);
  }

  void visitOr(BinaryOperator &I) {
    IRBuilder<> IRB(&I);
    //  "Or" of 1 and a poisoned value results in unpoisoned value.
    //  1|1 => 1;     0|1 => 1;     p|1 => 1;
    //  1|0 => 1;     0|0 => 0;     p|0 => p;
    //  1|p => 1;     0|p => p;     p|p => p;
    //  S = (S1 & S2) | (~V1 & S2) | (S1 & ~V2)
    Value *S1 = getShadow(&I, 0);
    Value *S2 = getShadow(&I, 1);
    Value *V1 = IRB.CreateNot(I.getOperand(0));
    Value *V2 = IRB.CreateNot(I.getOperand(1));
    if (V1->getType() != S1->getType()) {
      V1 = IRB.CreateIntCast(V1, S1->getType(), false);
      V2 = IRB.CreateIntCast(V2, S2->getType(), false);
    }
    Value *S1S2 = IRB.CreateAnd(S1, S2);
    Value *V1S2 = IRB.CreateAnd(V1, S2);
    Value *S1V2 = IRB.CreateAnd(S1, V2);
    setShadow(&I, IRB.CreateOr({S1S2, V1S2, S1V2}));
    setOriginForNaryOp(I);
  }

  /// Default propagation of shadow and/or origin.
  ///
  /// This class implements the general case of shadow propagation, used in all
  /// cases where we don't know and/or don't care about what the operation
  /// actually does. It converts all input shadow values to a common type
  /// (extending or truncating as necessary), and bitwise OR's them.
  ///
  /// This is much cheaper than inserting checks (i.e. requiring inputs to be
  /// fully initialized), and less prone to false positives.
  ///
  /// This class also implements the general case of origin propagation. For a
  /// Nary operation, result origin is set to the origin of an argument that is
  /// not entirely initialized. If there is more than one such arguments, the
  /// rightmost of them is picked. It does not matter which one is picked if all
  /// arguments are initialized.
  template <bool CombineShadow> class Combiner {
    Value *Shadow = nullptr;
    Value *Origin = nullptr;
    IRBuilder<> &IRB;
    MemorySanitizerVisitor *MSV;

  public:
    Combiner(MemorySanitizerVisitor *MSV, IRBuilder<> &IRB)
        : IRB(IRB), MSV(MSV) {}

    /// Add a pair of shadow and origin values to the mix.
    Combiner &Add(Value *OpShadow, Value *OpOrigin) {
      if (CombineShadow) {
        assert(OpShadow);
        if (!Shadow)
          Shadow = OpShadow;
        else {
          OpShadow = MSV->CreateShadowCast(IRB, OpShadow, Shadow->getType());
          Shadow = IRB.CreateOr(Shadow, OpShadow, "_msprop");
        }
      }

      if (MSV->MS.TrackOrigins) {
        assert(OpOrigin);
        if (!Origin) {
          Origin = OpOrigin;
        } else {
          Constant *ConstOrigin = dyn_cast<Constant>(OpOrigin);
          // No point in adding something that might result in 0 origin value.
          if (!ConstOrigin || !ConstOrigin->isNullValue()) {
            Value *Cond = MSV->convertToBool(OpShadow, IRB);
            Origin = IRB.CreateSelect(Cond, OpOrigin, Origin);
          }
        }
      }
      return *this;
    }

    /// Add an application value to the mix.
    Combiner &Add(Value *V) {
      Value *OpShadow = MSV->getShadow(V);
      Value *OpOrigin = MSV->MS.TrackOrigins ? MSV->getOrigin(V) : nullptr;
      return Add(OpShadow, OpOrigin);
    }

    /// Set the current combined values as the given instruction's shadow
    /// and origin.
    void Done(Instruction *I) {
      if (CombineShadow) {
        assert(Shadow);
        Shadow = MSV->CreateShadowCast(IRB, Shadow, MSV->getShadowTy(I));
        MSV->setShadow(I, Shadow);
      }
      if (MSV->MS.TrackOrigins) {
        assert(Origin);
        MSV->setOrigin(I, Origin);
      }
    }

    /// Store the current combined value at the specified origin
    /// location.
    void DoneAndStoreOrigin(TypeSize TS, Value *OriginPtr) {
      if (MSV->MS.TrackOrigins) {
        assert(Origin);
        MSV->paintOrigin(IRB, Origin, OriginPtr, TS, kMinOriginAlignment);
      }
    }
  };

  using ShadowAndOriginCombiner = Combiner<true>;
  using OriginCombiner = Combiner<false>;

  /// Propagate origin for arbitrary operation.
  void setOriginForNaryOp(Instruction &I) {
    if (!MS.TrackOrigins)
      return;
    IRBuilder<> IRB(&I);
    OriginCombiner OC(this, IRB);
    for (Use &Op : I.operands())
      OC.Add(Op.get());
    OC.Done(&I);
  }

  size_t VectorOrPrimitiveTypeSizeInBits(Type *Ty) {
    assert(!(Ty->isVectorTy() && Ty->getScalarType()->isPointerTy()) &&
           "Vector of pointers is not a valid shadow type");
    return Ty->isVectorTy() ? cast<FixedVectorType>(Ty)->getNumElements() *
                                  Ty->getScalarSizeInBits()
                            : Ty->getPrimitiveSizeInBits();
  }

  /// Cast between two shadow types, extending or truncating as
  /// necessary.
  Value *CreateShadowCast(IRBuilder<> &IRB, Value *V, Type *dstTy,
                          bool Signed = false) {
    Type *srcTy = V->getType();
    if (srcTy == dstTy)
      return V;
    size_t srcSizeInBits = VectorOrPrimitiveTypeSizeInBits(srcTy);
    size_t dstSizeInBits = VectorOrPrimitiveTypeSizeInBits(dstTy);
    if (srcSizeInBits > 1 && dstSizeInBits == 1)
      return IRB.CreateICmpNE(V, getCleanShadow(V));

    if (dstTy->isIntegerTy() && srcTy->isIntegerTy())
      return IRB.CreateIntCast(V, dstTy, Signed);
    if (dstTy->isVectorTy() && srcTy->isVectorTy() &&
        cast<VectorType>(dstTy)->getElementCount() ==
            cast<VectorType>(srcTy)->getElementCount())
      return IRB.CreateIntCast(V, dstTy, Signed);
    Value *V1 = IRB.CreateBitCast(V, Type::getIntNTy(*MS.C, srcSizeInBits));
    Value *V2 =
        IRB.CreateIntCast(V1, Type::getIntNTy(*MS.C, dstSizeInBits), Signed);
    return IRB.CreateBitCast(V2, dstTy);
    // TODO: handle struct types.
  }

  /// Cast an application value to the type of its own shadow.
  Value *CreateAppToShadowCast(IRBuilder<> &IRB, Value *V) {
    Type *ShadowTy = getShadowTy(V);
    if (V->getType() == ShadowTy)
      return V;
    if (V->getType()->isPtrOrPtrVectorTy())
      return IRB.CreatePtrToInt(V, ShadowTy);
    else
      return IRB.CreateBitCast(V, ShadowTy);
  }

  /// Propagate shadow for arbitrary operation.
  void handleShadowOr(Instruction &I) {
    IRBuilder<> IRB(&I);
    ShadowAndOriginCombiner SC(this, IRB);
    for (Use &Op : I.operands())
      SC.Add(Op.get());
    SC.Done(&I);
  }

  void visitFNeg(UnaryOperator &I) { handleShadowOr(I); }

  // Handle multiplication by constant.
  //
  // Handle a special case of multiplication by constant that may have one or
  // more zeros in the lower bits. This makes corresponding number of lower bits
  // of the result zero as well. We model it by shifting the other operand
  // shadow left by the required number of bits. Effectively, we transform
  // (X * (A * 2**B)) to ((X << B) * A) and instrument (X << B) as (Sx << B).
  // We use multiplication by 2**N instead of shift to cover the case of
  // multiplication by 0, which may occur in some elements of a vector operand.
  void handleMulByConstant(BinaryOperator &I, Constant *ConstArg,
                           Value *OtherArg) {
    Constant *ShadowMul;
    Type *Ty = ConstArg->getType();
    if (auto *VTy = dyn_cast<VectorType>(Ty)) {
      unsigned NumElements = cast<FixedVectorType>(VTy)->getNumElements();
      Type *EltTy = VTy->getElementType();
      SmallVector<Constant *, 16> Elements;
      for (unsigned Idx = 0; Idx < NumElements; ++Idx) {
        if (ConstantInt *Elt =
                dyn_cast<ConstantInt>(ConstArg->getAggregateElement(Idx))) {
          const APInt &V = Elt->getValue();
          APInt V2 = APInt(V.getBitWidth(), 1) << V.countr_zero();
          Elements.push_back(ConstantInt::get(EltTy, V2));
        } else {
          Elements.push_back(ConstantInt::get(EltTy, 1));
        }
      }
      ShadowMul = ConstantVector::get(Elements);
    } else {
      if (ConstantInt *Elt = dyn_cast<ConstantInt>(ConstArg)) {
        const APInt &V = Elt->getValue();
        APInt V2 = APInt(V.getBitWidth(), 1) << V.countr_zero();
        ShadowMul = ConstantInt::get(Ty, V2);
      } else {
        ShadowMul = ConstantInt::get(Ty, 1);
      }
    }

    IRBuilder<> IRB(&I);
    setShadow(&I,
              IRB.CreateMul(getShadow(OtherArg), ShadowMul, "msprop_mul_cst"));
    setOrigin(&I, getOrigin(OtherArg));
  }

  void visitMul(BinaryOperator &I) {
    Constant *constOp0 = dyn_cast<Constant>(I.getOperand(0));
    Constant *constOp1 = dyn_cast<Constant>(I.getOperand(1));
    if (constOp0 && !constOp1)
      handleMulByConstant(I, constOp0, I.getOperand(1));
    else if (constOp1 && !constOp0)
      handleMulByConstant(I, constOp1, I.getOperand(0));
    else
      handleShadowOr(I);
  }

  void visitFAdd(BinaryOperator &I) { handleShadowOr(I); }
  void visitFSub(BinaryOperator &I) { handleShadowOr(I); }
  void visitFMul(BinaryOperator &I) { handleShadowOr(I); }
  void visitAdd(BinaryOperator &I) { handleShadowOr(I); }
  void visitSub(BinaryOperator &I) { handleShadowOr(I); }
  void visitXor(BinaryOperator &I) { handleShadowOr(I); }

  void handleIntegerDiv(Instruction &I) {
    IRBuilder<> IRB(&I);
    // Strict on the second argument.
    insertShadowCheck(I.getOperand(1), &I);
    setShadow(&I, getShadow(&I, 0));
    setOrigin(&I, getOrigin(&I, 0));
  }

  void visitUDiv(BinaryOperator &I) { handleIntegerDiv(I); }
  void visitSDiv(BinaryOperator &I) { handleIntegerDiv(I); }
  void visitURem(BinaryOperator &I) { handleIntegerDiv(I); }
  void visitSRem(BinaryOperator &I) { handleIntegerDiv(I); }

  // Floating point division is side-effect free. We can not require that the
  // divisor is fully initialized and must propagate shadow. See PR37523.
  void visitFDiv(BinaryOperator &I) { handleShadowOr(I); }
  void visitFRem(BinaryOperator &I) { handleShadowOr(I); }

  /// Instrument == and != comparisons.
  ///
  /// Sometimes the comparison result is known even if some of the bits of the
  /// arguments are not.
  void handleEqualityComparison(ICmpInst &I) {
    IRBuilder<> IRB(&I);
    Value *A = I.getOperand(0);
    Value *B = I.getOperand(1);
    Value *Sa = getShadow(A);
    Value *Sb = getShadow(B);

    // Get rid of pointers and vectors of pointers.
    // For ints (and vectors of ints), types of A and Sa match,
    // and this is a no-op.
    A = IRB.CreatePointerCast(A, Sa->getType());
    B = IRB.CreatePointerCast(B, Sb->getType());

    // A == B  <==>  (C = A^B) == 0
    // A != B  <==>  (C = A^B) != 0
    // Sc = Sa | Sb
    Value *C = IRB.CreateXor(A, B);
    Value *Sc = IRB.CreateOr(Sa, Sb);
    // Now dealing with i = (C == 0) comparison (or C != 0, does not matter now)
    // Result is defined if one of the following is true
    // * there is a defined 1 bit in C
    // * C is fully defined
    // Si = !(C & ~Sc) && Sc
    Value *Zero = Constant::getNullValue(Sc->getType());
    Value *MinusOne = Constant::getAllOnesValue(Sc->getType());
    Value *LHS = IRB.CreateICmpNE(Sc, Zero);
    Value *RHS =
        IRB.CreateICmpEQ(IRB.CreateAnd(IRB.CreateXor(Sc, MinusOne), C), Zero);
    Value *Si = IRB.CreateAnd(LHS, RHS);
    Si->setName("_msprop_icmp");
    setShadow(&I, Si);
    setOriginForNaryOp(I);
  }

  /// Instrument relational comparisons.
  ///
  /// This function does exact shadow propagation for all relational
  /// comparisons of integers, pointers and vectors of those.
  /// FIXME: output seems suboptimal when one of the operands is a constant
  void handleRelationalComparisonExact(ICmpInst &I) {
    IRBuilder<> IRB(&I);
    Value *A = I.getOperand(0);
    Value *B = I.getOperand(1);
    Value *Sa = getShadow(A);
    Value *Sb = getShadow(B);

    // Get rid of pointers and vectors of pointers.
    // For ints (and vectors of ints), types of A and Sa match,
    // and this is a no-op.
    A = IRB.CreatePointerCast(A, Sa->getType());
    B = IRB.CreatePointerCast(B, Sb->getType());

    // Let [a0, a1] be the interval of possible values of A, taking into account
    // its undefined bits. Let [b0, b1] be the interval of possible values of B.
    // Then (A cmp B) is defined iff (a0 cmp b1) == (a1 cmp b0).
    bool IsSigned = I.isSigned();

    auto GetMinMaxUnsigned = [&](Value *V, Value *S) {
      if (IsSigned) {
        // Sign-flip to map from signed range to unsigned range. Relation A vs B
        // should be preserved, if checked with `getUnsignedPredicate()`.
        // Relationship between Amin, Amax, Bmin, Bmax also will not be
        // affected, as they are created by effectively adding/substructing from
        // A (or B) a value, derived from shadow, with no overflow, either
        // before or after sign flip.
        APInt MinVal =
            APInt::getSignedMinValue(V->getType()->getScalarSizeInBits());
        V = IRB.CreateXor(V, ConstantInt::get(V->getType(), MinVal));
      }
      // Minimize undefined bits.
      Value *Min = IRB.CreateAnd(V, IRB.CreateNot(S));
      Value *Max = IRB.CreateOr(V, S);
      return std::make_pair(Min, Max);
    };

    auto [Amin, Amax] = GetMinMaxUnsigned(A, Sa);
    auto [Bmin, Bmax] = GetMinMaxUnsigned(B, Sb);
    Value *S1 = IRB.CreateICmp(I.getUnsignedPredicate(), Amin, Bmax);
    Value *S2 = IRB.CreateICmp(I.getUnsignedPredicate(), Amax, Bmin);

    Value *Si = IRB.CreateXor(S1, S2);
    setShadow(&I, Si);
    setOriginForNaryOp(I);
  }

  /// Instrument signed relational comparisons.
  ///
  /// Handle sign bit tests: x<0, x>=0, x<=-1, x>-1 by propagating the highest
  /// bit of the shadow. Everything else is delegated to handleShadowOr().
  void handleSignedRelationalComparison(ICmpInst &I) {
    Constant *constOp;
    Value *op = nullptr;
    CmpInst::Predicate pre;
    if ((constOp = dyn_cast<Constant>(I.getOperand(1)))) {
      op = I.getOperand(0);
      pre = I.getPredicate();
    } else if ((constOp = dyn_cast<Constant>(I.getOperand(0)))) {
      op = I.getOperand(1);
      pre = I.getSwappedPredicate();
    } else {
      handleShadowOr(I);
      return;
    }

    if ((constOp->isNullValue() &&
         (pre == CmpInst::ICMP_SLT || pre == CmpInst::ICMP_SGE)) ||
        (constOp->isAllOnesValue() &&
         (pre == CmpInst::ICMP_SGT || pre == CmpInst::ICMP_SLE))) {
      IRBuilder<> IRB(&I);
      Value *Shadow = IRB.CreateICmpSLT(getShadow(op), getCleanShadow(op),
                                        "_msprop_icmp_s");
      setShadow(&I, Shadow);
      setOrigin(&I, getOrigin(op));
    } else {
      handleShadowOr(I);
    }
  }

  void visitICmpInst(ICmpInst &I) {
    if (!ClHandleICmp) {
      handleShadowOr(I);
      return;
    }
    if (I.isEquality()) {
      handleEqualityComparison(I);
      return;
    }

    assert(I.isRelational());
    if (ClHandleICmpExact) {
      handleRelationalComparisonExact(I);
      return;
    }
    if (I.isSigned()) {
      handleSignedRelationalComparison(I);
      return;
    }

    assert(I.isUnsigned());
    if ((isa<Constant>(I.getOperand(0)) || isa<Constant>(I.getOperand(1)))) {
      handleRelationalComparisonExact(I);
      return;
    }

    handleShadowOr(I);
  }

  void visitFCmpInst(FCmpInst &I) { handleShadowOr(I); }

  void handleShift(BinaryOperator &I) {
    IRBuilder<> IRB(&I);
    // If any of the S2 bits are poisoned, the whole thing is poisoned.
    // Otherwise perform the same shift on S1.
    Value *S1 = getShadow(&I, 0);
    Value *S2 = getShadow(&I, 1);
    Value *S2Conv =
        IRB.CreateSExt(IRB.CreateICmpNE(S2, getCleanShadow(S2)), S2->getType());
    Value *V2 = I.getOperand(1);
    Value *Shift = IRB.CreateBinOp(I.getOpcode(), S1, V2);
    setShadow(&I, IRB.CreateOr(Shift, S2Conv));
    setOriginForNaryOp(I);
  }

  void visitShl(BinaryOperator &I) { handleShift(I); }
  void visitAShr(BinaryOperator &I) { handleShift(I); }
  void visitLShr(BinaryOperator &I) { handleShift(I); }

  void handleFunnelShift(IntrinsicInst &I) {
    IRBuilder<> IRB(&I);
    // If any of the S2 bits are poisoned, the whole thing is poisoned.
    // Otherwise perform the same shift on S0 and S1.
    Value *S0 = getShadow(&I, 0);
    Value *S1 = getShadow(&I, 1);
    Value *S2 = getShadow(&I, 2);
    Value *S2Conv =
        IRB.CreateSExt(IRB.CreateICmpNE(S2, getCleanShadow(S2)), S2->getType());
    Value *V2 = I.getOperand(2);
    Value *Shift = IRB.CreateIntrinsic(I.getIntrinsicID(), S2Conv->getType(),
                                       {S0, S1, V2});
    setShadow(&I, IRB.CreateOr(Shift, S2Conv));
    setOriginForNaryOp(I);
  }

  /// Instrument llvm.memmove
  ///
  /// At this point we don't know if llvm.memmove will be inlined or not.
  /// If we don't instrument it and it gets inlined,
  /// our interceptor will not kick in and we will lose the memmove.
  /// If we instrument the call here, but it does not get inlined,
  /// we will memove the shadow twice: which is bad in case
  /// of overlapping regions. So, we simply lower the intrinsic to a call.
  ///
  /// Similar situation exists for memcpy and memset.
  void visitMemMoveInst(MemMoveInst &I) {
    if (SpirOrSpirv && ((isa<Instruction>(I.getArgOperand(0)) &&
                         cast<Instruction>(I.getArgOperand(0))
                             ->getMetadata(LLVMContext::MD_nosanitize)) ||
                        (isa<Instruction>(I.getArgOperand(1)) &&
                         cast<Instruction>(I.getArgOperand(1))
                             ->getMetadata(LLVMContext::MD_nosanitize))))
      return;

    if (SpirOrSpirv && !ClSpirOffloadLocals &&
        (I.getSourceAddressSpace() == kSpirOffloadLocalAS ||
         I.getDestAddressSpace() == kSpirOffloadLocalAS))
      return;
    if (SpirOrSpirv && !ClSpirOffloadPrivates &&
        (I.getSourceAddressSpace() == kSpirOffloadPrivateAS ||
         I.getDestAddressSpace() == kSpirOffloadPrivateAS))
      return;

    getShadow(I.getArgOperand(1)); // Ensure shadow initialized
    IRBuilder<> IRB(&I);
    IRB.CreateCall(SpirOrSpirv ? MS.MemmoveOffloadFn[I.getDestAddressSpace()]
                                                    [I.getSourceAddressSpace()]
                               : MS.MemmoveFn,
                   {I.getArgOperand(0), I.getArgOperand(1),
                    IRB.CreateIntCast(I.getArgOperand(2), MS.IntptrTy, false)});
    I.eraseFromParent();
  }

  /// Instrument memcpy
  ///
  /// Similar to memmove: avoid copying shadow twice. This is somewhat
  /// unfortunate as it may slowdown small constant memcpys.
  /// FIXME: consider doing manual inline for small constant sizes and proper
  /// alignment.
  ///
  /// Note: This also handles memcpy.inline, which promises no calls to external
  /// functions as an optimization. However, with instrumentation enabled this
  /// is difficult to promise; additionally, we know that the MSan runtime
  /// exists and provides __msan_memcpy(). Therefore, we assume that with
  /// instrumentation it's safe to turn memcpy.inline into a call to
  /// __msan_memcpy(). Should this be wrong, such as when implementing memcpy()
  /// itself, instrumentation should be disabled with the no_sanitize attribute.
  void visitMemCpyInst(MemCpyInst &I) {
    if (SpirOrSpirv && ((isa<Instruction>(I.getArgOperand(0)) &&
                         cast<Instruction>(I.getArgOperand(0))
                             ->getMetadata(LLVMContext::MD_nosanitize)) ||
                        (isa<Instruction>(I.getArgOperand(1)) &&
                         cast<Instruction>(I.getArgOperand(1))
                             ->getMetadata(LLVMContext::MD_nosanitize))))
      return;

    if (SpirOrSpirv && !ClSpirOffloadLocals &&
        (I.getSourceAddressSpace() == kSpirOffloadLocalAS ||
         I.getDestAddressSpace() == kSpirOffloadLocalAS))
      return;
    if (SpirOrSpirv && !ClSpirOffloadPrivates &&
        (I.getSourceAddressSpace() == kSpirOffloadPrivateAS ||
         I.getDestAddressSpace() == kSpirOffloadPrivateAS))
      return;

    getShadow(I.getArgOperand(1)); // Ensure shadow initialized
    IRBuilder<> IRB(&I);
    IRB.CreateCall(SpirOrSpirv ? MS.MemcpyOffloadFn[I.getDestAddressSpace()]
                                                   [I.getSourceAddressSpace()]
                               : MS.MemcpyFn,
                   {I.getArgOperand(0), I.getArgOperand(1),
                    IRB.CreateIntCast(I.getArgOperand(2), MS.IntptrTy, false)});
    I.eraseFromParent();
  }

  // Same as memcpy.
  void visitMemSetInst(MemSetInst &I) {
    if (SpirOrSpirv && isa<Instruction>(I.getArgOperand(0)) &&
        cast<Instruction>(I.getArgOperand(0))
            ->getMetadata(LLVMContext::MD_nosanitize))
      return;

    if (SpirOrSpirv && !ClSpirOffloadLocals &&
        I.getDestAddressSpace() == kSpirOffloadLocalAS)
      return;
    if (SpirOrSpirv && !ClSpirOffloadPrivates &&
        I.getDestAddressSpace() == kSpirOffloadPrivateAS)
      return;

    IRBuilder<> IRB(&I);
    IRB.CreateCall(
        SpirOrSpirv ? MS.MemsetOffloadFn[I.getDestAddressSpace()] : MS.MemsetFn,
        {I.getArgOperand(0),
         IRB.CreateIntCast(I.getArgOperand(1), IRB.getInt32Ty(), false),
         IRB.CreateIntCast(I.getArgOperand(2), MS.IntptrTy, false)});
    I.eraseFromParent();
  }

  void visitVAStartInst(VAStartInst &I) { VAHelper->visitVAStartInst(I); }

  void visitVACopyInst(VACopyInst &I) { VAHelper->visitVACopyInst(I); }

  /// Handle vector store-like intrinsics.
  ///
  /// Instrument intrinsics that look like a simple SIMD store: writes memory,
  /// has 1 pointer argument and 1 vector argument, returns void.
  bool handleVectorStoreIntrinsic(IntrinsicInst &I) {
    IRBuilder<> IRB(&I);
    Value *Addr = I.getArgOperand(0);
    Value *Shadow = getShadow(&I, 1);
    Value *ShadowPtr, *OriginPtr;

    // We don't know the pointer alignment (could be unaligned SSE store!).
    // Have to assume to worst case.
    std::tie(ShadowPtr, OriginPtr) = getShadowOriginPtr(
        Addr, IRB, Shadow->getType(), Align(1), /*isStore*/ true);
    IRB.CreateAlignedStore(Shadow, ShadowPtr, Align(1));

    if (ClCheckAccessAddress)
      insertShadowCheck(Addr, &I);

    // FIXME: factor out common code from materializeStores
    if (MS.TrackOrigins)
      IRB.CreateStore(getOrigin(&I, 1), OriginPtr);
    return true;
  }

  /// Handle vector load-like intrinsics.
  ///
  /// Instrument intrinsics that look like a simple SIMD load: reads memory,
  /// has 1 pointer argument, returns a vector.
  bool handleVectorLoadIntrinsic(IntrinsicInst &I) {
    IRBuilder<> IRB(&I);
    Value *Addr = I.getArgOperand(0);

    Type *ShadowTy = getShadowTy(&I);
    Value *ShadowPtr = nullptr, *OriginPtr = nullptr;
    if (PropagateShadow) {
      // We don't know the pointer alignment (could be unaligned SSE load!).
      // Have to assume to worst case.
      const Align Alignment = Align(1);
      std::tie(ShadowPtr, OriginPtr) =
          getShadowOriginPtr(Addr, IRB, ShadowTy, Alignment, /*isStore*/ false);
      setShadow(&I,
                IRB.CreateAlignedLoad(ShadowTy, ShadowPtr, Alignment, "_msld"));
    } else {
      setShadow(&I, getCleanShadow(&I));
    }

    if (ClCheckAccessAddress)
      insertShadowCheck(Addr, &I);

    if (MS.TrackOrigins) {
      if (PropagateShadow)
        setOrigin(&I, IRB.CreateLoad(MS.OriginTy, OriginPtr));
      else
        setOrigin(&I, getCleanOrigin());
    }
    return true;
  }

  /// Handle (SIMD arithmetic)-like intrinsics.
  ///
  /// Instrument intrinsics with any number of arguments of the same type [*],
  /// equal to the return type, plus a specified number of trailing flags of
  /// any type.
  ///
  /// [*] The type should be simple (no aggregates or pointers; vectors are
  /// fine).
  ///
  /// Caller guarantees that this intrinsic does not access memory.
  [[maybe_unused]] bool
  maybeHandleSimpleNomemIntrinsic(IntrinsicInst &I,
                                  unsigned int trailingFlags) {
    Type *RetTy = I.getType();
    if (!(RetTy->isIntOrIntVectorTy() || RetTy->isFPOrFPVectorTy()))
      return false;

    unsigned NumArgOperands = I.arg_size();
    assert(NumArgOperands >= trailingFlags);
    for (unsigned i = 0; i < NumArgOperands - trailingFlags; ++i) {
      Type *Ty = I.getArgOperand(i)->getType();
      if (Ty != RetTy)
        return false;
    }

    IRBuilder<> IRB(&I);
    ShadowAndOriginCombiner SC(this, IRB);
    for (unsigned i = 0; i < NumArgOperands; ++i)
      SC.Add(I.getArgOperand(i));
    SC.Done(&I);

    return true;
  }

  /// Heuristically instrument unknown intrinsics.
  ///
  /// The main purpose of this code is to do something reasonable with all
  /// random intrinsics we might encounter, most importantly - SIMD intrinsics.
  /// We recognize several classes of intrinsics by their argument types and
  /// ModRefBehaviour and apply special instrumentation when we are reasonably
  /// sure that we know what the intrinsic does.
  ///
  /// We special-case intrinsics where this approach fails. See llvm.bswap
  /// handling as an example of that.
  bool handleUnknownIntrinsicUnlogged(IntrinsicInst &I) {
    unsigned NumArgOperands = I.arg_size();
    if (NumArgOperands == 0)
      return false;

    if (NumArgOperands == 2 && I.getArgOperand(0)->getType()->isPointerTy() &&
        I.getArgOperand(1)->getType()->isVectorTy() &&
        I.getType()->isVoidTy() && !I.onlyReadsMemory()) {
      // This looks like a vector store.
      return handleVectorStoreIntrinsic(I);
    }

    if (NumArgOperands == 1 && I.getArgOperand(0)->getType()->isPointerTy() &&
        I.getType()->isVectorTy() && I.onlyReadsMemory()) {
      // This looks like a vector load.
      return handleVectorLoadIntrinsic(I);
    }

    if (I.doesNotAccessMemory())
      if (maybeHandleSimpleNomemIntrinsic(I, /*trailingFlags=*/0))
        return true;

    // FIXME: detect and handle SSE maskstore/maskload?
    // Some cases are now handled in handleAVXMasked{Load,Store}.
    return false;
  }

  bool handleUnknownIntrinsic(IntrinsicInst &I) {
    if (handleUnknownIntrinsicUnlogged(I)) {
      if (ClDumpStrictIntrinsics)
        dumpInst(I);

      LLVM_DEBUG(dbgs() << "UNKNOWN INTRINSIC HANDLED HEURISTICALLY: " << I
                        << "\n");
      return true;
    } else
      return false;
  }

  void handleInvariantGroup(IntrinsicInst &I) {
    setShadow(&I, getShadow(&I, 0));
    setOrigin(&I, getOrigin(&I, 0));
  }

  void handleLifetimeStart(IntrinsicInst &I) {
    if (!PoisonStack)
      return;
    AllocaInst *AI = llvm::findAllocaForValue(I.getArgOperand(1));
    if (!AI)
      InstrumentLifetimeStart = false;
    LifetimeStartList.push_back(std::make_pair(&I, AI));
  }

  void handleBswap(IntrinsicInst &I) {
    IRBuilder<> IRB(&I);
    Value *Op = I.getArgOperand(0);
    Type *OpType = Op->getType();
    setShadow(&I, IRB.CreateIntrinsic(Intrinsic::bswap, ArrayRef(&OpType, 1),
                                      getShadow(Op)));
    setOrigin(&I, getOrigin(Op));
  }

  void handleCountZeroes(IntrinsicInst &I) {
    IRBuilder<> IRB(&I);
    Value *Src = I.getArgOperand(0);

    // Set the Output shadow based on input Shadow
    Value *BoolShadow = IRB.CreateIsNotNull(getShadow(Src), "_mscz_bs");

    // If zero poison is requested, mix in with the shadow
    Constant *IsZeroPoison = cast<Constant>(I.getOperand(1));
    if (!IsZeroPoison->isZeroValue()) {
      Value *BoolZeroPoison = IRB.CreateIsNull(Src, "_mscz_bzp");
      BoolShadow = IRB.CreateOr(BoolShadow, BoolZeroPoison, "_mscz_bs");
    }

    Value *OutputShadow =
        IRB.CreateSExt(BoolShadow, getShadowTy(Src), "_mscz_os");

    setShadow(&I, OutputShadow);
    setOriginForNaryOp(I);
  }

  // Instrument vector convert intrinsic.
  //
  // This function instruments intrinsics like cvtsi2ss:
  // %Out = int_xxx_cvtyyy(%ConvertOp)
  // or
  // %Out = int_xxx_cvtyyy(%CopyOp, %ConvertOp)
  // Intrinsic converts \p NumUsedElements elements of \p ConvertOp to the same
  // number \p Out elements, and (if has 2 arguments) copies the rest of the
  // elements from \p CopyOp.
  // In most cases conversion involves floating-point value which may trigger a
  // hardware exception when not fully initialized. For this reason we require
  // \p ConvertOp[0:NumUsedElements] to be fully initialized and trap otherwise.
  // We copy the shadow of \p CopyOp[NumUsedElements:] to \p
  // Out[NumUsedElements:]. This means that intrinsics without \p CopyOp always
  // return a fully initialized value.
  void handleVectorConvertIntrinsic(IntrinsicInst &I, int NumUsedElements,
                                    bool HasRoundingMode = false) {
    IRBuilder<> IRB(&I);
    Value *CopyOp, *ConvertOp;

    assert((!HasRoundingMode ||
            isa<ConstantInt>(I.getArgOperand(I.arg_size() - 1))) &&
           "Invalid rounding mode");

    switch (I.arg_size() - HasRoundingMode) {
    case 2:
      CopyOp = I.getArgOperand(0);
      ConvertOp = I.getArgOperand(1);
      break;
    case 1:
      ConvertOp = I.getArgOperand(0);
      CopyOp = nullptr;
      break;
    default:
      llvm_unreachable("Cvt intrinsic with unsupported number of arguments.");
    }

    // The first *NumUsedElements* elements of ConvertOp are converted to the
    // same number of output elements. The rest of the output is copied from
    // CopyOp, or (if not available) filled with zeroes.
    // Combine shadow for elements of ConvertOp that are used in this operation,
    // and insert a check.
    // FIXME: consider propagating shadow of ConvertOp, at least in the case of
    // int->any conversion.
    Value *ConvertShadow = getShadow(ConvertOp);
    Value *AggShadow = nullptr;
    if (ConvertOp->getType()->isVectorTy()) {
      AggShadow = IRB.CreateExtractElement(
          ConvertShadow, ConstantInt::get(IRB.getInt32Ty(), 0));
      for (int i = 1; i < NumUsedElements; ++i) {
        Value *MoreShadow = IRB.CreateExtractElement(
            ConvertShadow, ConstantInt::get(IRB.getInt32Ty(), i));
        AggShadow = IRB.CreateOr(AggShadow, MoreShadow);
      }
    } else {
      AggShadow = ConvertShadow;
    }
    assert(AggShadow->getType()->isIntegerTy());
    insertShadowCheck(AggShadow, getOrigin(ConvertOp), &I);

    // Build result shadow by zero-filling parts of CopyOp shadow that come from
    // ConvertOp.
    if (CopyOp) {
      assert(CopyOp->getType() == I.getType());
      assert(CopyOp->getType()->isVectorTy());
      Value *ResultShadow = getShadow(CopyOp);
      Type *EltTy = cast<VectorType>(ResultShadow->getType())->getElementType();
      for (int i = 0; i < NumUsedElements; ++i) {
        ResultShadow = IRB.CreateInsertElement(
            ResultShadow, ConstantInt::getNullValue(EltTy),
            ConstantInt::get(IRB.getInt32Ty(), i));
      }
      setShadow(&I, ResultShadow);
      setOrigin(&I, getOrigin(CopyOp));
    } else {
      setShadow(&I, getCleanShadow(&I));
      setOrigin(&I, getCleanOrigin());
    }
  }

  // Given a scalar or vector, extract lower 64 bits (or less), and return all
  // zeroes if it is zero, and all ones otherwise.
  Value *Lower64ShadowExtend(IRBuilder<> &IRB, Value *S, Type *T) {
    if (S->getType()->isVectorTy())
      S = CreateShadowCast(IRB, S, IRB.getInt64Ty(), /* Signed */ true);
    assert(S->getType()->getPrimitiveSizeInBits() <= 64);
    Value *S2 = IRB.CreateICmpNE(S, getCleanShadow(S));
    return CreateShadowCast(IRB, S2, T, /* Signed */ true);
  }

  // Given a vector, extract its first element, and return all
  // zeroes if it is zero, and all ones otherwise.
  Value *LowerElementShadowExtend(IRBuilder<> &IRB, Value *S, Type *T) {
    Value *S1 = IRB.CreateExtractElement(S, (uint64_t)0);
    Value *S2 = IRB.CreateICmpNE(S1, getCleanShadow(S1));
    return CreateShadowCast(IRB, S2, T, /* Signed */ true);
  }

  Value *VariableShadowExtend(IRBuilder<> &IRB, Value *S) {
    Type *T = S->getType();
    assert(T->isVectorTy());
    Value *S2 = IRB.CreateICmpNE(S, getCleanShadow(S));
    return IRB.CreateSExt(S2, T);
  }

  // Instrument vector shift intrinsic.
  //
  // This function instruments intrinsics like int_x86_avx2_psll_w.
  // Intrinsic shifts %In by %ShiftSize bits.
  // %ShiftSize may be a vector. In that case the lower 64 bits determine shift
  // size, and the rest is ignored. Behavior is defined even if shift size is
  // greater than register (or field) width.
  void handleVectorShiftIntrinsic(IntrinsicInst &I, bool Variable) {
    assert(I.arg_size() == 2);
    IRBuilder<> IRB(&I);
    // If any of the S2 bits are poisoned, the whole thing is poisoned.
    // Otherwise perform the same shift on S1.
    Value *S1 = getShadow(&I, 0);
    Value *S2 = getShadow(&I, 1);
    Value *S2Conv = Variable ? VariableShadowExtend(IRB, S2)
                             : Lower64ShadowExtend(IRB, S2, getShadowTy(&I));
    Value *V1 = I.getOperand(0);
    Value *V2 = I.getOperand(1);
    Value *Shift = IRB.CreateCall(I.getFunctionType(), I.getCalledOperand(),
                                  {IRB.CreateBitCast(S1, V1->getType()), V2});
    Shift = IRB.CreateBitCast(Shift, getShadowTy(&I));
    setShadow(&I, IRB.CreateOr(Shift, S2Conv));
    setOriginForNaryOp(I);
  }

  // Get an MMX-sized vector type.
  Type *getMMXVectorTy(unsigned EltSizeInBits) {
    const unsigned X86_MMXSizeInBits = 64;
    assert(EltSizeInBits != 0 && (X86_MMXSizeInBits % EltSizeInBits) == 0 &&
           "Illegal MMX vector element size");
    return FixedVectorType::get(IntegerType::get(*MS.C, EltSizeInBits),
                                X86_MMXSizeInBits / EltSizeInBits);
  }

  // Returns a signed counterpart for an (un)signed-saturate-and-pack
  // intrinsic.
  Intrinsic::ID getSignedPackIntrinsic(Intrinsic::ID id) {
    switch (id) {
    case Intrinsic::x86_sse2_packsswb_128:
    case Intrinsic::x86_sse2_packuswb_128:
      return Intrinsic::x86_sse2_packsswb_128;

    case Intrinsic::x86_sse2_packssdw_128:
    case Intrinsic::x86_sse41_packusdw:
      return Intrinsic::x86_sse2_packssdw_128;

    case Intrinsic::x86_avx2_packsswb:
    case Intrinsic::x86_avx2_packuswb:
      return Intrinsic::x86_avx2_packsswb;

    case Intrinsic::x86_avx2_packssdw:
    case Intrinsic::x86_avx2_packusdw:
      return Intrinsic::x86_avx2_packssdw;

    case Intrinsic::x86_mmx_packsswb:
    case Intrinsic::x86_mmx_packuswb:
      return Intrinsic::x86_mmx_packsswb;

    case Intrinsic::x86_mmx_packssdw:
      return Intrinsic::x86_mmx_packssdw;
    default:
      llvm_unreachable("unexpected intrinsic id");
    }
  }

  // Instrument vector pack intrinsic.
  //
  // This function instruments intrinsics like x86_mmx_packsswb, that
  // packs elements of 2 input vectors into half as many bits with saturation.
  // Shadow is propagated with the signed variant of the same intrinsic applied
  // to sext(Sa != zeroinitializer), sext(Sb != zeroinitializer).
  // MMXEltSizeInBits is used only for x86mmx arguments.
  void handleVectorPackIntrinsic(IntrinsicInst &I,
                                 unsigned MMXEltSizeInBits = 0) {
    assert(I.arg_size() == 2);
    IRBuilder<> IRB(&I);
    Value *S1 = getShadow(&I, 0);
    Value *S2 = getShadow(&I, 1);
    assert(S1->getType()->isVectorTy());

    // SExt and ICmpNE below must apply to individual elements of input vectors.
    // In case of x86mmx arguments, cast them to appropriate vector types and
    // back.
    Type *T =
        MMXEltSizeInBits ? getMMXVectorTy(MMXEltSizeInBits) : S1->getType();
    if (MMXEltSizeInBits) {
      S1 = IRB.CreateBitCast(S1, T);
      S2 = IRB.CreateBitCast(S2, T);
    }
    Value *S1_ext =
        IRB.CreateSExt(IRB.CreateICmpNE(S1, Constant::getNullValue(T)), T);
    Value *S2_ext =
        IRB.CreateSExt(IRB.CreateICmpNE(S2, Constant::getNullValue(T)), T);
    if (MMXEltSizeInBits) {
      S1_ext = IRB.CreateBitCast(S1_ext, getMMXVectorTy(64));
      S2_ext = IRB.CreateBitCast(S2_ext, getMMXVectorTy(64));
    }

    Value *S = IRB.CreateIntrinsic(getSignedPackIntrinsic(I.getIntrinsicID()),
                                   {}, {S1_ext, S2_ext}, /*FMFSource=*/nullptr,
                                   "_msprop_vector_pack");
    if (MMXEltSizeInBits)
      S = IRB.CreateBitCast(S, getShadowTy(&I));
    setShadow(&I, S);
    setOriginForNaryOp(I);
  }

  // Convert `Mask` into `<n x i1>`.
  Constant *createDppMask(unsigned Width, unsigned Mask) {
    SmallVector<Constant *, 4> R(Width);
    for (auto &M : R) {
      M = ConstantInt::getBool(F.getContext(), Mask & 1);
      Mask >>= 1;
    }
    return ConstantVector::get(R);
  }

  // Calculate output shadow as array of booleans `<n x i1>`, assuming if any
  // arg is poisoned, entire dot product is poisoned.
  Value *findDppPoisonedOutput(IRBuilder<> &IRB, Value *S, unsigned SrcMask,
                               unsigned DstMask) {
    const unsigned Width =
        cast<FixedVectorType>(S->getType())->getNumElements();

    S = IRB.CreateSelect(createDppMask(Width, SrcMask), S,
                         Constant::getNullValue(S->getType()));
    Value *SElem = IRB.CreateOrReduce(S);
    Value *IsClean = IRB.CreateIsNull(SElem, "_msdpp");
    Value *DstMaskV = createDppMask(Width, DstMask);

    return IRB.CreateSelect(
        IsClean, Constant::getNullValue(DstMaskV->getType()), DstMaskV);
  }

  // See `Intel Intrinsics Guide` for `_dp_p*` instructions.
  //
  // 2 and 4 element versions produce single scalar of dot product, and then
  // puts it into elements of output vector, selected by 4 lowest bits of the
  // mask. Top 4 bits of the mask control which elements of input to use for dot
  // product.
  //
  // 8 element version mask still has only 4 bit for input, and 4 bit for output
  // mask. According to the spec it just operates as 4 element version on first
  // 4 elements of inputs and output, and then on last 4 elements of inputs and
  // output.
  void handleDppIntrinsic(IntrinsicInst &I) {
    IRBuilder<> IRB(&I);

    Value *S0 = getShadow(&I, 0);
    Value *S1 = getShadow(&I, 1);
    Value *S = IRB.CreateOr(S0, S1);

    const unsigned Width =
        cast<FixedVectorType>(S->getType())->getNumElements();
    assert(Width == 2 || Width == 4 || Width == 8);

    const unsigned Mask = cast<ConstantInt>(I.getArgOperand(2))->getZExtValue();
    const unsigned SrcMask = Mask >> 4;
    const unsigned DstMask = Mask & 0xf;

    // Calculate shadow as `<n x i1>`.
    Value *SI1 = findDppPoisonedOutput(IRB, S, SrcMask, DstMask);
    if (Width == 8) {
      // First 4 elements of shadow are already calculated. `makeDppShadow`
      // operats on 32 bit masks, so we can just shift masks, and repeat.
      SI1 = IRB.CreateOr(
          SI1, findDppPoisonedOutput(IRB, S, SrcMask << 4, DstMask << 4));
    }
    // Extend to real size of shadow, poisoning either all or none bits of an
    // element.
    S = IRB.CreateSExt(SI1, S->getType(), "_msdpp");

    setShadow(&I, S);
    setOriginForNaryOp(I);
  }

  Value *convertBlendvToSelectMask(IRBuilder<> &IRB, Value *C) {
    C = CreateAppToShadowCast(IRB, C);
    FixedVectorType *FVT = cast<FixedVectorType>(C->getType());
    unsigned ElSize = FVT->getElementType()->getPrimitiveSizeInBits();
    C = IRB.CreateAShr(C, ElSize - 1);
    FVT = FixedVectorType::get(IRB.getInt1Ty(), FVT->getNumElements());
    return IRB.CreateTrunc(C, FVT);
  }

  // `blendv(f, t, c)` is effectively `select(c[top_bit], t, f)`.
  void handleBlendvIntrinsic(IntrinsicInst &I) {
    Value *C = I.getOperand(2);
    Value *T = I.getOperand(1);
    Value *F = I.getOperand(0);

    Value *Sc = getShadow(&I, 2);
    Value *Oc = MS.TrackOrigins ? getOrigin(C) : nullptr;

    {
      IRBuilder<> IRB(&I);
      // Extract top bit from condition and its shadow.
      C = convertBlendvToSelectMask(IRB, C);
      Sc = convertBlendvToSelectMask(IRB, Sc);

      setShadow(C, Sc);
      setOrigin(C, Oc);
    }

    handleSelectLikeInst(I, C, T, F);
  }

  // Instrument sum-of-absolute-differences intrinsic.
  void handleVectorSadIntrinsic(IntrinsicInst &I, bool IsMMX = false) {
    const unsigned SignificantBitsPerResultElement = 16;
    Type *ResTy = IsMMX ? IntegerType::get(*MS.C, 64) : I.getType();
    unsigned ZeroBitsPerResultElement =
        ResTy->getScalarSizeInBits() - SignificantBitsPerResultElement;

    IRBuilder<> IRB(&I);
    auto *Shadow0 = getShadow(&I, 0);
    auto *Shadow1 = getShadow(&I, 1);
    Value *S = IRB.CreateOr(Shadow0, Shadow1);
    S = IRB.CreateBitCast(S, ResTy);
    S = IRB.CreateSExt(IRB.CreateICmpNE(S, Constant::getNullValue(ResTy)),
                       ResTy);
    S = IRB.CreateLShr(S, ZeroBitsPerResultElement);
    S = IRB.CreateBitCast(S, getShadowTy(&I));
    setShadow(&I, S);
    setOriginForNaryOp(I);
  }

  // Instrument multiply-add intrinsic.
  void handleVectorPmaddIntrinsic(IntrinsicInst &I,
                                  unsigned MMXEltSizeInBits = 0) {
    Type *ResTy =
        MMXEltSizeInBits ? getMMXVectorTy(MMXEltSizeInBits * 2) : I.getType();
    IRBuilder<> IRB(&I);
    auto *Shadow0 = getShadow(&I, 0);
    auto *Shadow1 = getShadow(&I, 1);
    Value *S = IRB.CreateOr(Shadow0, Shadow1);
    S = IRB.CreateBitCast(S, ResTy);
    S = IRB.CreateSExt(IRB.CreateICmpNE(S, Constant::getNullValue(ResTy)),
                       ResTy);
    S = IRB.CreateBitCast(S, getShadowTy(&I));
    setShadow(&I, S);
    setOriginForNaryOp(I);
  }

  // Instrument compare-packed intrinsic.
  // Basically, an or followed by sext(icmp ne 0) to end up with all-zeros or
  // all-ones shadow.
  void handleVectorComparePackedIntrinsic(IntrinsicInst &I) {
    IRBuilder<> IRB(&I);
    Type *ResTy = getShadowTy(&I);
    auto *Shadow0 = getShadow(&I, 0);
    auto *Shadow1 = getShadow(&I, 1);
    Value *S0 = IRB.CreateOr(Shadow0, Shadow1);
    Value *S = IRB.CreateSExt(
        IRB.CreateICmpNE(S0, Constant::getNullValue(ResTy)), ResTy);
    setShadow(&I, S);
    setOriginForNaryOp(I);
  }

  // Instrument compare-scalar intrinsic.
  // This handles both cmp* intrinsics which return the result in the first
  // element of a vector, and comi* which return the result as i32.
  void handleVectorCompareScalarIntrinsic(IntrinsicInst &I) {
    IRBuilder<> IRB(&I);
    auto *Shadow0 = getShadow(&I, 0);
    auto *Shadow1 = getShadow(&I, 1);
    Value *S0 = IRB.CreateOr(Shadow0, Shadow1);
    Value *S = LowerElementShadowExtend(IRB, S0, getShadowTy(&I));
    setShadow(&I, S);
    setOriginForNaryOp(I);
  }

  // Instrument generic vector reduction intrinsics
  // by ORing together all their fields.
  void handleVectorReduceIntrinsic(IntrinsicInst &I) {
    IRBuilder<> IRB(&I);
    Value *S = IRB.CreateOrReduce(getShadow(&I, 0));
    setShadow(&I, S);
    setOrigin(&I, getOrigin(&I, 0));
  }

  // Instrument vector.reduce.or intrinsic.
  // Valid (non-poisoned) set bits in the operand pull low the
  // corresponding shadow bits.
  void handleVectorReduceOrIntrinsic(IntrinsicInst &I) {
    IRBuilder<> IRB(&I);
    Value *OperandShadow = getShadow(&I, 0);
    Value *OperandUnsetBits = IRB.CreateNot(I.getOperand(0));
    Value *OperandUnsetOrPoison = IRB.CreateOr(OperandUnsetBits, OperandShadow);
    // Bit N is clean if any field's bit N is 1 and unpoison
    Value *OutShadowMask = IRB.CreateAndReduce(OperandUnsetOrPoison);
    // Otherwise, it is clean if every field's bit N is unpoison
    Value *OrShadow = IRB.CreateOrReduce(OperandShadow);
    Value *S = IRB.CreateAnd(OutShadowMask, OrShadow);

    setShadow(&I, S);
    setOrigin(&I, getOrigin(&I, 0));
  }

  // Instrument vector.reduce.and intrinsic.
  // Valid (non-poisoned) unset bits in the operand pull down the
  // corresponding shadow bits.
  void handleVectorReduceAndIntrinsic(IntrinsicInst &I) {
    IRBuilder<> IRB(&I);
    Value *OperandShadow = getShadow(&I, 0);
    Value *OperandSetOrPoison = IRB.CreateOr(I.getOperand(0), OperandShadow);
    // Bit N is clean if any field's bit N is 0 and unpoison
    Value *OutShadowMask = IRB.CreateAndReduce(OperandSetOrPoison);
    // Otherwise, it is clean if every field's bit N is unpoison
    Value *OrShadow = IRB.CreateOrReduce(OperandShadow);
    Value *S = IRB.CreateAnd(OutShadowMask, OrShadow);

    setShadow(&I, S);
    setOrigin(&I, getOrigin(&I, 0));
  }

  void handleStmxcsr(IntrinsicInst &I) {
    IRBuilder<> IRB(&I);
    Value *Addr = I.getArgOperand(0);
    Type *Ty = IRB.getInt32Ty();
    Value *ShadowPtr =
        getShadowOriginPtr(Addr, IRB, Ty, Align(1), /*isStore*/ true).first;

    IRB.CreateStore(getCleanShadow(Ty), ShadowPtr);

    if (ClCheckAccessAddress)
      insertShadowCheck(Addr, &I);
  }

  void handleLdmxcsr(IntrinsicInst &I) {
    if (!InsertChecks)
      return;

    IRBuilder<> IRB(&I);
    Value *Addr = I.getArgOperand(0);
    Type *Ty = IRB.getInt32Ty();
    const Align Alignment = Align(1);
    Value *ShadowPtr, *OriginPtr;
    std::tie(ShadowPtr, OriginPtr) =
        getShadowOriginPtr(Addr, IRB, Ty, Alignment, /*isStore*/ false);

    if (ClCheckAccessAddress)
      insertShadowCheck(Addr, &I);

    Value *Shadow = IRB.CreateAlignedLoad(Ty, ShadowPtr, Alignment, "_ldmxcsr");
    Value *Origin = MS.TrackOrigins ? IRB.CreateLoad(MS.OriginTy, OriginPtr)
                                    : getCleanOrigin();
    insertShadowCheck(Shadow, Origin, &I);
  }

  void handleMaskedExpandLoad(IntrinsicInst &I) {
    IRBuilder<> IRB(&I);
    Value *Ptr = I.getArgOperand(0);
    MaybeAlign Align = I.getParamAlign(0);
    Value *Mask = I.getArgOperand(1);
    Value *PassThru = I.getArgOperand(2);

    if (ClCheckAccessAddress) {
      insertShadowCheck(Ptr, &I);
      insertShadowCheck(Mask, &I);
    }

    if (!PropagateShadow) {
      setShadow(&I, getCleanShadow(&I));
      setOrigin(&I, getCleanOrigin());
      return;
    }

    Type *ShadowTy = getShadowTy(&I);
    Type *ElementShadowTy = cast<VectorType>(ShadowTy)->getElementType();
    auto [ShadowPtr, OriginPtr] =
        getShadowOriginPtr(Ptr, IRB, ElementShadowTy, Align, /*isStore*/ false);

    Value *Shadow =
        IRB.CreateMaskedExpandLoad(ShadowTy, ShadowPtr, Align, Mask,
                                   getShadow(PassThru), "_msmaskedexpload");

    setShadow(&I, Shadow);

    // TODO: Store origins.
    setOrigin(&I, getCleanOrigin());
  }

  void handleMaskedCompressStore(IntrinsicInst &I) {
    IRBuilder<> IRB(&I);
    Value *Values = I.getArgOperand(0);
    Value *Ptr = I.getArgOperand(1);
    MaybeAlign Align = I.getParamAlign(1);
    Value *Mask = I.getArgOperand(2);

    if (ClCheckAccessAddress) {
      insertShadowCheck(Ptr, &I);
      insertShadowCheck(Mask, &I);
    }

    Value *Shadow = getShadow(Values);
    Type *ElementShadowTy =
        getShadowTy(cast<VectorType>(Values->getType())->getElementType());
    auto [ShadowPtr, OriginPtrs] =
        getShadowOriginPtr(Ptr, IRB, ElementShadowTy, Align, /*isStore*/ true);

    IRB.CreateMaskedCompressStore(Shadow, ShadowPtr, Align, Mask);

    // TODO: Store origins.
  }

  void handleMaskedGather(IntrinsicInst &I) {
    IRBuilder<> IRB(&I);
    Value *Ptrs = I.getArgOperand(0);
    const Align Alignment(
        cast<ConstantInt>(I.getArgOperand(1))->getZExtValue());
    Value *Mask = I.getArgOperand(2);
    Value *PassThru = I.getArgOperand(3);

    Type *PtrsShadowTy = getShadowTy(Ptrs);
    if (ClCheckAccessAddress) {
      insertShadowCheck(Mask, &I);
      Value *MaskedPtrShadow = IRB.CreateSelect(
          Mask, getShadow(Ptrs), Constant::getNullValue((PtrsShadowTy)),
          "_msmaskedptrs");
      insertShadowCheck(MaskedPtrShadow, getOrigin(Ptrs), &I);
    }

    if (!PropagateShadow) {
      setShadow(&I, getCleanShadow(&I));
      setOrigin(&I, getCleanOrigin());
      return;
    }

    Type *ShadowTy = getShadowTy(&I);
    Type *ElementShadowTy = cast<VectorType>(ShadowTy)->getElementType();
    auto [ShadowPtrs, OriginPtrs] = getShadowOriginPtr(
        Ptrs, IRB, ElementShadowTy, Alignment, /*isStore*/ false);

    Value *Shadow =
        IRB.CreateMaskedGather(ShadowTy, ShadowPtrs, Alignment, Mask,
                               getShadow(PassThru), "_msmaskedgather");

    setShadow(&I, Shadow);

    // TODO: Store origins.
    setOrigin(&I, getCleanOrigin());
  }

  void handleMaskedScatter(IntrinsicInst &I) {
    IRBuilder<> IRB(&I);
    Value *Values = I.getArgOperand(0);
    Value *Ptrs = I.getArgOperand(1);
    const Align Alignment(
        cast<ConstantInt>(I.getArgOperand(2))->getZExtValue());
    Value *Mask = I.getArgOperand(3);

    Type *PtrsShadowTy = getShadowTy(Ptrs);
    if (ClCheckAccessAddress) {
      insertShadowCheck(Mask, &I);
      Value *MaskedPtrShadow = IRB.CreateSelect(
          Mask, getShadow(Ptrs), Constant::getNullValue((PtrsShadowTy)),
          "_msmaskedptrs");
      insertShadowCheck(MaskedPtrShadow, getOrigin(Ptrs), &I);
    }

    Value *Shadow = getShadow(Values);
    Type *ElementShadowTy =
        getShadowTy(cast<VectorType>(Values->getType())->getElementType());
    auto [ShadowPtrs, OriginPtrs] = getShadowOriginPtr(
        Ptrs, IRB, ElementShadowTy, Alignment, /*isStore*/ true);

    IRB.CreateMaskedScatter(Shadow, ShadowPtrs, Alignment, Mask);

    // TODO: Store origin.
  }

  // Intrinsic::masked_store
  //
  // Note: handleAVXMaskedStore handles AVX/AVX2 variants, though AVX512 masked
  //       stores are lowered to Intrinsic::masked_store.
  void handleMaskedStore(IntrinsicInst &I) {
    IRBuilder<> IRB(&I);
    Value *V = I.getArgOperand(0);
    Value *Ptr = I.getArgOperand(1);
    const Align Alignment(
        cast<ConstantInt>(I.getArgOperand(2))->getZExtValue());
    Value *Mask = I.getArgOperand(3);
    Value *Shadow = getShadow(V);

    if (ClCheckAccessAddress) {
      insertShadowCheck(Ptr, &I);
      insertShadowCheck(Mask, &I);
    }

    Value *ShadowPtr;
    Value *OriginPtr;
    std::tie(ShadowPtr, OriginPtr) = getShadowOriginPtr(
        Ptr, IRB, Shadow->getType(), Alignment, /*isStore*/ true);

    IRB.CreateMaskedStore(Shadow, ShadowPtr, Alignment, Mask);

    if (!MS.TrackOrigins)
      return;

    auto &DL = F.getDataLayout();
    paintOrigin(IRB, getOrigin(V), OriginPtr,
                DL.getTypeStoreSize(Shadow->getType()),
                std::max(Alignment, kMinOriginAlignment));
  }

  // Intrinsic::masked_load
  //
  // Note: handleAVXMaskedLoad handles AVX/AVX2 variants, though AVX512 masked
  //       loads are lowered to Intrinsic::masked_load.
  void handleMaskedLoad(IntrinsicInst &I) {
    IRBuilder<> IRB(&I);
    Value *Ptr = I.getArgOperand(0);
    const Align Alignment(
        cast<ConstantInt>(I.getArgOperand(1))->getZExtValue());
    Value *Mask = I.getArgOperand(2);
    Value *PassThru = I.getArgOperand(3);

    if (ClCheckAccessAddress) {
      insertShadowCheck(Ptr, &I);
      insertShadowCheck(Mask, &I);
    }

    if (!PropagateShadow) {
      setShadow(&I, getCleanShadow(&I));
      setOrigin(&I, getCleanOrigin());
      return;
    }

    Type *ShadowTy = getShadowTy(&I);
    Value *ShadowPtr, *OriginPtr;
    std::tie(ShadowPtr, OriginPtr) =
        getShadowOriginPtr(Ptr, IRB, ShadowTy, Alignment, /*isStore*/ false);
    setShadow(&I, IRB.CreateMaskedLoad(ShadowTy, ShadowPtr, Alignment, Mask,
                                       getShadow(PassThru), "_msmaskedld"));

    if (!MS.TrackOrigins)
      return;

    // Choose between PassThru's and the loaded value's origins.
    Value *MaskedPassThruShadow = IRB.CreateAnd(
        getShadow(PassThru), IRB.CreateSExt(IRB.CreateNeg(Mask), ShadowTy));

    Value *NotNull = convertToBool(MaskedPassThruShadow, IRB, "_mscmp");

    Value *PtrOrigin = IRB.CreateLoad(MS.OriginTy, OriginPtr);
    Value *Origin = IRB.CreateSelect(NotNull, getOrigin(PassThru), PtrOrigin);

    setOrigin(&I, Origin);
  }

  // e.g., void @llvm.x86.avx.maskstore.ps.256(ptr, <8 x i32>, <8 x float>)
  //                                           dst  mask       src
  //
  // AVX512 masked stores are lowered to Intrinsic::masked_load and are handled
  // by handleMaskedStore.
  //
  // This function handles AVX and AVX2 masked stores; these use the MSBs of a
  // vector of integers, unlike the LLVM masked intrinsics, which require a
  // vector of booleans. X86InstCombineIntrinsic.cpp::simplifyX86MaskedLoad
  // mentions that the x86 backend does not know how to efficiently convert
  // from a vector of booleans back into the AVX mask format; therefore, they
  // (and we) do not reduce AVX/AVX2 masked intrinsics into LLVM masked
  // intrinsics.
  void handleAVXMaskedStore(IntrinsicInst &I) {
    IRBuilder<> IRB(&I);

    Value *Dst = I.getArgOperand(0);
    assert(Dst->getType()->isPointerTy() && "Destination is not a pointer!");

    Value *Mask = I.getArgOperand(1);
    assert(isa<VectorType>(Mask->getType()) && "Mask is not a vector!");

    Value *Src = I.getArgOperand(2);
    assert(isa<VectorType>(Src->getType()) && "Source is not a vector!");

    const Align Alignment = Align(1);

    Value *SrcShadow = getShadow(Src);

    if (ClCheckAccessAddress) {
      insertShadowCheck(Dst, &I);
      insertShadowCheck(Mask, &I);
    }

    Value *DstShadowPtr;
    Value *DstOriginPtr;
    std::tie(DstShadowPtr, DstOriginPtr) = getShadowOriginPtr(
        Dst, IRB, SrcShadow->getType(), Alignment, /*isStore*/ true);

    SmallVector<Value *, 2> ShadowArgs;
    ShadowArgs.append(1, DstShadowPtr);
    ShadowArgs.append(1, Mask);
    // The intrinsic may require floating-point but shadows can be arbitrary
    // bit patterns, of which some would be interpreted as "invalid"
    // floating-point values (NaN etc.); we assume the intrinsic will happily
    // copy them.
    ShadowArgs.append(1, IRB.CreateBitCast(SrcShadow, Src->getType()));

    CallInst *CI =
        IRB.CreateIntrinsic(IRB.getVoidTy(), I.getIntrinsicID(), ShadowArgs);
    setShadow(&I, CI);

    if (!MS.TrackOrigins)
      return;

    // Approximation only
    auto &DL = F.getDataLayout();
    paintOrigin(IRB, getOrigin(Src), DstOriginPtr,
                DL.getTypeStoreSize(SrcShadow->getType()),
                std::max(Alignment, kMinOriginAlignment));
  }

  // e.g., <8 x float> @llvm.x86.avx.maskload.ps.256(ptr, <8 x i32>)
  //       return                                    src  mask
  //
  // Masked-off values are replaced with 0, which conveniently also represents
  // initialized memory.
  //
  // AVX512 masked stores are lowered to Intrinsic::masked_load and are handled
  // by handleMaskedStore.
  //
  // We do not combine this with handleMaskedLoad; see comment in
  // handleAVXMaskedStore for the rationale.
  //
  // This is subtly different than handleIntrinsicByApplyingToShadow(I, 1)
  // because we need to apply getShadowOriginPtr, not getShadow, to the first
  // parameter.
  void handleAVXMaskedLoad(IntrinsicInst &I) {
    IRBuilder<> IRB(&I);

    Value *Src = I.getArgOperand(0);
    assert(Src->getType()->isPointerTy() && "Source is not a pointer!");

    Value *Mask = I.getArgOperand(1);
    assert(isa<VectorType>(Mask->getType()) && "Mask is not a vector!");

    const Align Alignment = Align(1);

    if (ClCheckAccessAddress) {
      insertShadowCheck(Mask, &I);
    }

    Type *SrcShadowTy = getShadowTy(Src);
    Value *SrcShadowPtr, *SrcOriginPtr;
    std::tie(SrcShadowPtr, SrcOriginPtr) =
        getShadowOriginPtr(Src, IRB, SrcShadowTy, Alignment, /*isStore*/ false);

    SmallVector<Value *, 2> ShadowArgs;
    ShadowArgs.append(1, SrcShadowPtr);
    ShadowArgs.append(1, Mask);

    CallInst *CI =
        IRB.CreateIntrinsic(I.getType(), I.getIntrinsicID(), ShadowArgs);
    // The intrinsic may require floating-point but shadows can be arbitrary
    // bit patterns, of which some would be interpreted as "invalid"
    // floating-point values (NaN etc.); we assume the intrinsic will happily
    // copy them.
    setShadow(&I, IRB.CreateBitCast(CI, getShadowTy(&I)));

    if (!MS.TrackOrigins)
      return;

    // The "pass-through" value is always zero (initialized). To the extent
    // that that results in initialized aligned 4-byte chunks, the origin value
    // is ignored. It is therefore correct to simply copy the origin from src.
    Value *PtrSrcOrigin = IRB.CreateLoad(MS.OriginTy, SrcOriginPtr);
    setOrigin(&I, PtrSrcOrigin);
  }

  // Instrument BMI / BMI2 intrinsics.
  // All of these intrinsics are Z = I(X, Y)
  // where the types of all operands and the result match, and are either i32 or
  // i64. The following instrumentation happens to work for all of them:
  //   Sz = I(Sx, Y) | (sext (Sy != 0))
  void handleBmiIntrinsic(IntrinsicInst &I) {
    IRBuilder<> IRB(&I);
    Type *ShadowTy = getShadowTy(&I);

    // If any bit of the mask operand is poisoned, then the whole thing is.
    Value *SMask = getShadow(&I, 1);
    SMask = IRB.CreateSExt(IRB.CreateICmpNE(SMask, getCleanShadow(ShadowTy)),
                           ShadowTy);
    // Apply the same intrinsic to the shadow of the first operand.
    Value *S = IRB.CreateCall(I.getCalledFunction(),
                              {getShadow(&I, 0), I.getOperand(1)});
    S = IRB.CreateOr(SMask, S);
    setShadow(&I, S);
    setOriginForNaryOp(I);
  }

  static SmallVector<int, 8> getPclmulMask(unsigned Width, bool OddElements) {
    SmallVector<int, 8> Mask;
    for (unsigned X = OddElements ? 1 : 0; X < Width; X += 2) {
      Mask.append(2, X);
    }
    return Mask;
  }

  // Instrument pclmul intrinsics.
  // These intrinsics operate either on odd or on even elements of the input
  // vectors, depending on the constant in the 3rd argument, ignoring the rest.
  // Replace the unused elements with copies of the used ones, ex:
  //   (0, 1, 2, 3) -> (0, 0, 2, 2) (even case)
  // or
  //   (0, 1, 2, 3) -> (1, 1, 3, 3) (odd case)
  // and then apply the usual shadow combining logic.
  void handlePclmulIntrinsic(IntrinsicInst &I) {
    IRBuilder<> IRB(&I);
    unsigned Width =
        cast<FixedVectorType>(I.getArgOperand(0)->getType())->getNumElements();
    assert(isa<ConstantInt>(I.getArgOperand(2)) &&
           "pclmul 3rd operand must be a constant");
    unsigned Imm = cast<ConstantInt>(I.getArgOperand(2))->getZExtValue();
    Value *Shuf0 = IRB.CreateShuffleVector(getShadow(&I, 0),
                                           getPclmulMask(Width, Imm & 0x01));
    Value *Shuf1 = IRB.CreateShuffleVector(getShadow(&I, 1),
                                           getPclmulMask(Width, Imm & 0x10));
    ShadowAndOriginCombiner SOC(this, IRB);
    SOC.Add(Shuf0, getOrigin(&I, 0));
    SOC.Add(Shuf1, getOrigin(&I, 1));
    SOC.Done(&I);
  }

  // Instrument _mm_*_sd|ss intrinsics
  void handleUnarySdSsIntrinsic(IntrinsicInst &I) {
    IRBuilder<> IRB(&I);
    unsigned Width =
        cast<FixedVectorType>(I.getArgOperand(0)->getType())->getNumElements();
    Value *First = getShadow(&I, 0);
    Value *Second = getShadow(&I, 1);
    // First element of second operand, remaining elements of first operand
    SmallVector<int, 16> Mask;
    Mask.push_back(Width);
    for (unsigned i = 1; i < Width; i++)
      Mask.push_back(i);
    Value *Shadow = IRB.CreateShuffleVector(First, Second, Mask);

    setShadow(&I, Shadow);
    setOriginForNaryOp(I);
  }

  void handleVtestIntrinsic(IntrinsicInst &I) {
    IRBuilder<> IRB(&I);
    Value *Shadow0 = getShadow(&I, 0);
    Value *Shadow1 = getShadow(&I, 1);
    Value *Or = IRB.CreateOr(Shadow0, Shadow1);
    Value *NZ = IRB.CreateICmpNE(Or, Constant::getNullValue(Or->getType()));
    Value *Scalar = convertShadowToScalar(NZ, IRB);
    Value *Shadow = IRB.CreateZExt(Scalar, getShadowTy(&I));

    setShadow(&I, Shadow);
    setOriginForNaryOp(I);
  }

  void handleBinarySdSsIntrinsic(IntrinsicInst &I) {
    IRBuilder<> IRB(&I);
    unsigned Width =
        cast<FixedVectorType>(I.getArgOperand(0)->getType())->getNumElements();
    Value *First = getShadow(&I, 0);
    Value *Second = getShadow(&I, 1);
    Value *OrShadow = IRB.CreateOr(First, Second);
    // First element of both OR'd together, remaining elements of first operand
    SmallVector<int, 16> Mask;
    Mask.push_back(Width);
    for (unsigned i = 1; i < Width; i++)
      Mask.push_back(i);
    Value *Shadow = IRB.CreateShuffleVector(First, OrShadow, Mask);

    setShadow(&I, Shadow);
    setOriginForNaryOp(I);
  }

  // _mm_round_ps / _mm_round_ps.
  // Similar to maybeHandleSimpleNomemIntrinsic except
  // the second argument is guranteed to be a constant integer.
  void handleRoundPdPsIntrinsic(IntrinsicInst &I) {
    assert(I.getArgOperand(0)->getType() == I.getType());
    assert(I.arg_size() == 2);
    assert(isa<ConstantInt>(I.getArgOperand(1)));

    IRBuilder<> IRB(&I);
    ShadowAndOriginCombiner SC(this, IRB);
    SC.Add(I.getArgOperand(0));
    SC.Done(&I);
  }

  // Instrument abs intrinsic.
  // handleUnknownIntrinsic can't handle it because of the last
  // is_int_min_poison argument which does not match the result type.
  void handleAbsIntrinsic(IntrinsicInst &I) {
    assert(I.getType()->isIntOrIntVectorTy());
    assert(I.getArgOperand(0)->getType() == I.getType());

    // FIXME: Handle is_int_min_poison.
    IRBuilder<> IRB(&I);
    setShadow(&I, getShadow(&I, 0));
    setOrigin(&I, getOrigin(&I, 0));
  }

  void handleIsFpClass(IntrinsicInst &I) {
    IRBuilder<> IRB(&I);
    Value *Shadow = getShadow(&I, 0);
    setShadow(&I, IRB.CreateICmpNE(Shadow, getCleanShadow(Shadow)));
    setOrigin(&I, getOrigin(&I, 0));
  }

  void handleArithmeticWithOverflow(IntrinsicInst &I) {
    IRBuilder<> IRB(&I);
    Value *Shadow0 = getShadow(&I, 0);
    Value *Shadow1 = getShadow(&I, 1);
    Value *ShadowElt0 = IRB.CreateOr(Shadow0, Shadow1);
    Value *ShadowElt1 =
        IRB.CreateICmpNE(ShadowElt0, getCleanShadow(ShadowElt0));

    Value *Shadow = PoisonValue::get(getShadowTy(&I));
    Shadow = IRB.CreateInsertValue(Shadow, ShadowElt0, 0);
    Shadow = IRB.CreateInsertValue(Shadow, ShadowElt1, 1);

    setShadow(&I, Shadow);
    setOriginForNaryOp(I);
  }

  void handleAVXHorizontalAddSubIntrinsic(IntrinsicInst &I) {
    // Approximation only:
    //    output         = horizontal_add/sub(A, B)
    // => shadow[output] = horizontal_add(shadow[A], shadow[B])
    //
    // We always use horizontal add instead of subtract, because subtracting
    // a fully uninitialized shadow would result in a fully initialized shadow.
    //
    // - If we add two adjacent zero (initialized) shadow values, the
    //   result always be zero i.e., no false positives.
    // - If we add two shadows, one of which is uninitialized, the
    //   result will always be non-zero i.e., no false negatives.
    // - However, we can have false negatives if we do an addition that wraps
    //   to zero; we consider this an acceptable tradeoff for performance.
    //
    // To make shadow propagation precise, we want the equivalent of
    // "horizontal OR", but this is not available for SSE3/SSSE3/AVX/AVX2.

    Intrinsic::ID shadowIntrinsicID = I.getIntrinsicID();

    switch (I.getIntrinsicID()) {
    case Intrinsic::x86_sse3_hsub_ps:
      shadowIntrinsicID = Intrinsic::x86_sse3_hadd_ps;
      break;

    case Intrinsic::x86_sse3_hsub_pd:
      shadowIntrinsicID = Intrinsic::x86_sse3_hadd_pd;
      break;

    case Intrinsic::x86_ssse3_phsub_d:
      shadowIntrinsicID = Intrinsic::x86_ssse3_phadd_d;
      break;

    case Intrinsic::x86_ssse3_phsub_d_128:
      shadowIntrinsicID = Intrinsic::x86_ssse3_phadd_d_128;
      break;

    case Intrinsic::x86_ssse3_phsub_w:
      shadowIntrinsicID = Intrinsic::x86_ssse3_phadd_w;
      break;

    case Intrinsic::x86_ssse3_phsub_w_128:
      shadowIntrinsicID = Intrinsic::x86_ssse3_phadd_w_128;
      break;

    case Intrinsic::x86_ssse3_phsub_sw:
      shadowIntrinsicID = Intrinsic::x86_ssse3_phadd_sw;
      break;

    case Intrinsic::x86_ssse3_phsub_sw_128:
      shadowIntrinsicID = Intrinsic::x86_ssse3_phadd_sw_128;
      break;

    case Intrinsic::x86_avx_hsub_pd_256:
      shadowIntrinsicID = Intrinsic::x86_avx_hadd_pd_256;
      break;

    case Intrinsic::x86_avx_hsub_ps_256:
      shadowIntrinsicID = Intrinsic::x86_avx_hadd_ps_256;
      break;

    case Intrinsic::x86_avx2_phsub_d:
      shadowIntrinsicID = Intrinsic::x86_avx2_phadd_d;
      break;

    case Intrinsic::x86_avx2_phsub_w:
      shadowIntrinsicID = Intrinsic::x86_avx2_phadd_w;
      break;

    case Intrinsic::x86_avx2_phsub_sw:
      shadowIntrinsicID = Intrinsic::x86_avx2_phadd_sw;
      break;

    default:
      break;
    }

    return handleIntrinsicByApplyingToShadow(I, shadowIntrinsicID,
                                             /*trailingVerbatimArgs*/ 0);
  }

  /// Handle Arm NEON vector store intrinsics (vst{2,3,4}, vst1x_{2,3,4},
  /// and vst{2,3,4}lane).
  ///
  /// Arm NEON vector store intrinsics have the output address (pointer) as the
  /// last argument, with the initial arguments being the inputs (and lane
  /// number for vst{2,3,4}lane). They return void.
  ///
  /// - st4 interleaves the output e.g., st4 (inA, inB, inC, inD, outP) writes
  ///   abcdabcdabcdabcd... into *outP
  /// - st1_x4 is non-interleaved e.g., st1_x4 (inA, inB, inC, inD, outP)
  ///   writes aaaa...bbbb...cccc...dddd... into *outP
  /// - st4lane has arguments of (inA, inB, inC, inD, lane, outP)
  /// These instructions can all be instrumented with essentially the same
  /// MSan logic, simply by applying the corresponding intrinsic to the shadow.
  void handleNEONVectorStoreIntrinsic(IntrinsicInst &I, bool useLane) {
    IRBuilder<> IRB(&I);

    // Don't use getNumOperands() because it includes the callee
    int numArgOperands = I.arg_size();

    // The last arg operand is the output (pointer)
    assert(numArgOperands >= 1);
    Value *Addr = I.getArgOperand(numArgOperands - 1);
    assert(Addr->getType()->isPointerTy());
    int skipTrailingOperands = 1;

    if (ClCheckAccessAddress)
      insertShadowCheck(Addr, &I);

    // Second-last operand is the lane number (for vst{2,3,4}lane)
    if (useLane) {
      skipTrailingOperands++;
      assert(numArgOperands >= static_cast<int>(skipTrailingOperands));
      assert(isa<IntegerType>(
          I.getArgOperand(numArgOperands - skipTrailingOperands)->getType()));
    }

    SmallVector<Value *, 8> ShadowArgs;
    // All the initial operands are the inputs
    for (int i = 0; i < numArgOperands - skipTrailingOperands; i++) {
      assert(isa<FixedVectorType>(I.getArgOperand(i)->getType()));
      Value *Shadow = getShadow(&I, i);
      ShadowArgs.append(1, Shadow);
    }

    // MSan's GetShadowTy assumes the LHS is the type we want the shadow for
    // e.g., for:
    //     [[TMP5:%.*]] = bitcast <16 x i8> [[TMP2]] to i128
    // we know the type of the output (and its shadow) is <16 x i8>.
    //
    // Arm NEON VST is unusual because the last argument is the output address:
    //     define void @st2_16b(<16 x i8> %A, <16 x i8> %B, ptr %P) {
    //         call void @llvm.aarch64.neon.st2.v16i8.p0
    //                   (<16 x i8> [[A]], <16 x i8> [[B]], ptr [[P]])
    // and we have no type information about P's operand. We must manually
    // compute the type (<16 x i8> x 2).
    FixedVectorType *OutputVectorTy = FixedVectorType::get(
        cast<FixedVectorType>(I.getArgOperand(0)->getType())->getElementType(),
        cast<FixedVectorType>(I.getArgOperand(0)->getType())->getNumElements() *
            (numArgOperands - skipTrailingOperands));
    Type *OutputShadowTy = getShadowTy(OutputVectorTy);

    if (useLane)
      ShadowArgs.append(1,
                        I.getArgOperand(numArgOperands - skipTrailingOperands));

    Value *OutputShadowPtr, *OutputOriginPtr;
    // AArch64 NEON does not need alignment (unless OS requires it)
    std::tie(OutputShadowPtr, OutputOriginPtr) = getShadowOriginPtr(
        Addr, IRB, OutputShadowTy, Align(1), /*isStore*/ true);
    ShadowArgs.append(1, OutputShadowPtr);

    CallInst *CI =
        IRB.CreateIntrinsic(IRB.getVoidTy(), I.getIntrinsicID(), ShadowArgs);
    setShadow(&I, CI);

    if (MS.TrackOrigins) {
      // TODO: if we modelled the vst* instruction more precisely, we could
      // more accurately track the origins (e.g., if both inputs are
      // uninitialized for vst2, we currently blame the second input, even
      // though part of the output depends only on the first input).
      //
      // This is particularly imprecise for vst{2,3,4}lane, since only one
      // lane of each input is actually copied to the output.
      OriginCombiner OC(this, IRB);
      for (int i = 0; i < numArgOperands - skipTrailingOperands; i++)
        OC.Add(I.getArgOperand(i));

      const DataLayout &DL = F.getDataLayout();
      OC.DoneAndStoreOrigin(DL.getTypeStoreSize(OutputVectorTy),
                            OutputOriginPtr);
    }
  }

  /// Handle intrinsics by applying the intrinsic to the shadows.
  ///
  /// The trailing arguments are passed verbatim to the intrinsic, though any
  /// uninitialized trailing arguments can also taint the shadow e.g., for an
  /// intrinsic with one trailing verbatim argument:
  ///     out = intrinsic(var1, var2, opType)
  /// we compute:
  ///     shadow[out] =
  ///         intrinsic(shadow[var1], shadow[var2], opType) | shadow[opType]
  ///
  /// Typically, shadowIntrinsicID will be specified by the caller to be
  /// I.getIntrinsicID(), but the caller can choose to replace it with another
  /// intrinsic of the same type.
  ///
  /// CAUTION: this assumes that the intrinsic will handle arbitrary
  ///          bit-patterns (for example, if the intrinsic accepts floats for
  ///          var1, we require that it doesn't care if inputs are NaNs).
  ///
  /// For example, this can be applied to the Arm NEON vector table intrinsics
  /// (tbl{1,2,3,4}).
  ///
  /// The origin is approximated using setOriginForNaryOp.
  void handleIntrinsicByApplyingToShadow(IntrinsicInst &I,
                                         Intrinsic::ID shadowIntrinsicID,
                                         unsigned int trailingVerbatimArgs) {
    IRBuilder<> IRB(&I);

    assert(trailingVerbatimArgs < I.arg_size());

    SmallVector<Value *, 8> ShadowArgs;
    // Don't use getNumOperands() because it includes the callee
    for (unsigned int i = 0; i < I.arg_size() - trailingVerbatimArgs; i++) {
      Value *Shadow = getShadow(&I, i);

      // Shadows are integer-ish types but some intrinsics require a
      // different (e.g., floating-point) type.
      ShadowArgs.push_back(
          IRB.CreateBitCast(Shadow, I.getArgOperand(i)->getType()));
    }

    for (unsigned int i = I.arg_size() - trailingVerbatimArgs; i < I.arg_size();
         i++) {
      Value *Arg = I.getArgOperand(i);
      ShadowArgs.push_back(Arg);
    }

    CallInst *CI =
        IRB.CreateIntrinsic(I.getType(), shadowIntrinsicID, ShadowArgs);
    Value *CombinedShadow = CI;

    // Combine the computed shadow with the shadow of trailing args
    for (unsigned int i = I.arg_size() - trailingVerbatimArgs; i < I.arg_size();
         i++) {
      Value *Shadow =
          CreateShadowCast(IRB, getShadow(&I, i), CombinedShadow->getType());
      CombinedShadow = IRB.CreateOr(Shadow, CombinedShadow, "_msprop");
    }

    setShadow(&I, IRB.CreateBitCast(CombinedShadow, getShadowTy(&I)));

    setOriginForNaryOp(I);
  }

  // Approximation only
  void handleNEONVectorMultiplyIntrinsic(IntrinsicInst &I) {
    handleShadowOr(I);
  }

  void visitIntrinsicInst(IntrinsicInst &I) {
    switch (I.getIntrinsicID()) {
    case Intrinsic::uadd_with_overflow:
    case Intrinsic::sadd_with_overflow:
    case Intrinsic::usub_with_overflow:
    case Intrinsic::ssub_with_overflow:
    case Intrinsic::umul_with_overflow:
    case Intrinsic::smul_with_overflow:
      handleArithmeticWithOverflow(I);
      break;
    case Intrinsic::abs:
      handleAbsIntrinsic(I);
      break;
    case Intrinsic::is_fpclass:
      handleIsFpClass(I);
      break;
    case Intrinsic::lifetime_start:
      handleLifetimeStart(I);
      break;
    case Intrinsic::launder_invariant_group:
    case Intrinsic::strip_invariant_group:
      handleInvariantGroup(I);
      break;
    case Intrinsic::bswap:
      handleBswap(I);
      break;
    case Intrinsic::ctlz:
    case Intrinsic::cttz:
      handleCountZeroes(I);
      break;
    case Intrinsic::masked_compressstore:
      handleMaskedCompressStore(I);
      break;
    case Intrinsic::masked_expandload:
      handleMaskedExpandLoad(I);
      break;
    case Intrinsic::masked_gather:
      handleMaskedGather(I);
      break;
    case Intrinsic::masked_scatter:
      handleMaskedScatter(I);
      break;
    case Intrinsic::masked_store:
      handleMaskedStore(I);
      break;
    case Intrinsic::masked_load:
      handleMaskedLoad(I);
      break;
    case Intrinsic::vector_reduce_and:
      handleVectorReduceAndIntrinsic(I);
      break;
    case Intrinsic::vector_reduce_or:
      handleVectorReduceOrIntrinsic(I);
      break;
    case Intrinsic::vector_reduce_add:
    case Intrinsic::vector_reduce_xor:
    case Intrinsic::vector_reduce_mul:
      handleVectorReduceIntrinsic(I);
      break;
    case Intrinsic::x86_sse_stmxcsr:
      handleStmxcsr(I);
      break;
    case Intrinsic::x86_sse_ldmxcsr:
      handleLdmxcsr(I);
      break;
    case Intrinsic::x86_avx512_vcvtsd2usi64:
    case Intrinsic::x86_avx512_vcvtsd2usi32:
    case Intrinsic::x86_avx512_vcvtss2usi64:
    case Intrinsic::x86_avx512_vcvtss2usi32:
    case Intrinsic::x86_avx512_cvttss2usi64:
    case Intrinsic::x86_avx512_cvttss2usi:
    case Intrinsic::x86_avx512_cvttsd2usi64:
    case Intrinsic::x86_avx512_cvttsd2usi:
    case Intrinsic::x86_avx512_cvtusi2ss:
    case Intrinsic::x86_avx512_cvtusi642sd:
    case Intrinsic::x86_avx512_cvtusi642ss:
      handleVectorConvertIntrinsic(I, 1, true);
      break;
    case Intrinsic::x86_sse2_cvtsd2si64:
    case Intrinsic::x86_sse2_cvtsd2si:
    case Intrinsic::x86_sse2_cvtsd2ss:
    case Intrinsic::x86_sse2_cvttsd2si64:
    case Intrinsic::x86_sse2_cvttsd2si:
    case Intrinsic::x86_sse_cvtss2si64:
    case Intrinsic::x86_sse_cvtss2si:
    case Intrinsic::x86_sse_cvttss2si64:
    case Intrinsic::x86_sse_cvttss2si:
      handleVectorConvertIntrinsic(I, 1);
      break;
    case Intrinsic::x86_sse_cvtps2pi:
    case Intrinsic::x86_sse_cvttps2pi:
      handleVectorConvertIntrinsic(I, 2);
      break;

    case Intrinsic::x86_avx512_psll_w_512:
    case Intrinsic::x86_avx512_psll_d_512:
    case Intrinsic::x86_avx512_psll_q_512:
    case Intrinsic::x86_avx512_pslli_w_512:
    case Intrinsic::x86_avx512_pslli_d_512:
    case Intrinsic::x86_avx512_pslli_q_512:
    case Intrinsic::x86_avx512_psrl_w_512:
    case Intrinsic::x86_avx512_psrl_d_512:
    case Intrinsic::x86_avx512_psrl_q_512:
    case Intrinsic::x86_avx512_psra_w_512:
    case Intrinsic::x86_avx512_psra_d_512:
    case Intrinsic::x86_avx512_psra_q_512:
    case Intrinsic::x86_avx512_psrli_w_512:
    case Intrinsic::x86_avx512_psrli_d_512:
    case Intrinsic::x86_avx512_psrli_q_512:
    case Intrinsic::x86_avx512_psrai_w_512:
    case Intrinsic::x86_avx512_psrai_d_512:
    case Intrinsic::x86_avx512_psrai_q_512:
    case Intrinsic::x86_avx512_psra_q_256:
    case Intrinsic::x86_avx512_psra_q_128:
    case Intrinsic::x86_avx512_psrai_q_256:
    case Intrinsic::x86_avx512_psrai_q_128:
    case Intrinsic::x86_avx2_psll_w:
    case Intrinsic::x86_avx2_psll_d:
    case Intrinsic::x86_avx2_psll_q:
    case Intrinsic::x86_avx2_pslli_w:
    case Intrinsic::x86_avx2_pslli_d:
    case Intrinsic::x86_avx2_pslli_q:
    case Intrinsic::x86_avx2_psrl_w:
    case Intrinsic::x86_avx2_psrl_d:
    case Intrinsic::x86_avx2_psrl_q:
    case Intrinsic::x86_avx2_psra_w:
    case Intrinsic::x86_avx2_psra_d:
    case Intrinsic::x86_avx2_psrli_w:
    case Intrinsic::x86_avx2_psrli_d:
    case Intrinsic::x86_avx2_psrli_q:
    case Intrinsic::x86_avx2_psrai_w:
    case Intrinsic::x86_avx2_psrai_d:
    case Intrinsic::x86_sse2_psll_w:
    case Intrinsic::x86_sse2_psll_d:
    case Intrinsic::x86_sse2_psll_q:
    case Intrinsic::x86_sse2_pslli_w:
    case Intrinsic::x86_sse2_pslli_d:
    case Intrinsic::x86_sse2_pslli_q:
    case Intrinsic::x86_sse2_psrl_w:
    case Intrinsic::x86_sse2_psrl_d:
    case Intrinsic::x86_sse2_psrl_q:
    case Intrinsic::x86_sse2_psra_w:
    case Intrinsic::x86_sse2_psra_d:
    case Intrinsic::x86_sse2_psrli_w:
    case Intrinsic::x86_sse2_psrli_d:
    case Intrinsic::x86_sse2_psrli_q:
    case Intrinsic::x86_sse2_psrai_w:
    case Intrinsic::x86_sse2_psrai_d:
    case Intrinsic::x86_mmx_psll_w:
    case Intrinsic::x86_mmx_psll_d:
    case Intrinsic::x86_mmx_psll_q:
    case Intrinsic::x86_mmx_pslli_w:
    case Intrinsic::x86_mmx_pslli_d:
    case Intrinsic::x86_mmx_pslli_q:
    case Intrinsic::x86_mmx_psrl_w:
    case Intrinsic::x86_mmx_psrl_d:
    case Intrinsic::x86_mmx_psrl_q:
    case Intrinsic::x86_mmx_psra_w:
    case Intrinsic::x86_mmx_psra_d:
    case Intrinsic::x86_mmx_psrli_w:
    case Intrinsic::x86_mmx_psrli_d:
    case Intrinsic::x86_mmx_psrli_q:
    case Intrinsic::x86_mmx_psrai_w:
    case Intrinsic::x86_mmx_psrai_d:
    case Intrinsic::aarch64_neon_rshrn:
    case Intrinsic::aarch64_neon_sqrshl:
    case Intrinsic::aarch64_neon_sqrshrn:
    case Intrinsic::aarch64_neon_sqrshrun:
    case Intrinsic::aarch64_neon_sqshl:
    case Intrinsic::aarch64_neon_sqshlu:
    case Intrinsic::aarch64_neon_sqshrn:
    case Intrinsic::aarch64_neon_sqshrun:
    case Intrinsic::aarch64_neon_srshl:
    case Intrinsic::aarch64_neon_sshl:
    case Intrinsic::aarch64_neon_uqrshl:
    case Intrinsic::aarch64_neon_uqrshrn:
    case Intrinsic::aarch64_neon_uqshl:
    case Intrinsic::aarch64_neon_uqshrn:
    case Intrinsic::aarch64_neon_urshl:
    case Intrinsic::aarch64_neon_ushl:
      // Not handled here: aarch64_neon_vsli (vector shift left and insert)
      handleVectorShiftIntrinsic(I, /* Variable */ false);
      break;
    case Intrinsic::x86_avx2_psllv_d:
    case Intrinsic::x86_avx2_psllv_d_256:
    case Intrinsic::x86_avx512_psllv_d_512:
    case Intrinsic::x86_avx2_psllv_q:
    case Intrinsic::x86_avx2_psllv_q_256:
    case Intrinsic::x86_avx512_psllv_q_512:
    case Intrinsic::x86_avx2_psrlv_d:
    case Intrinsic::x86_avx2_psrlv_d_256:
    case Intrinsic::x86_avx512_psrlv_d_512:
    case Intrinsic::x86_avx2_psrlv_q:
    case Intrinsic::x86_avx2_psrlv_q_256:
    case Intrinsic::x86_avx512_psrlv_q_512:
    case Intrinsic::x86_avx2_psrav_d:
    case Intrinsic::x86_avx2_psrav_d_256:
    case Intrinsic::x86_avx512_psrav_d_512:
    case Intrinsic::x86_avx512_psrav_q_128:
    case Intrinsic::x86_avx512_psrav_q_256:
    case Intrinsic::x86_avx512_psrav_q_512:
      handleVectorShiftIntrinsic(I, /* Variable */ true);
      break;

    case Intrinsic::x86_sse2_packsswb_128:
    case Intrinsic::x86_sse2_packssdw_128:
    case Intrinsic::x86_sse2_packuswb_128:
    case Intrinsic::x86_sse41_packusdw:
    case Intrinsic::x86_avx2_packsswb:
    case Intrinsic::x86_avx2_packssdw:
    case Intrinsic::x86_avx2_packuswb:
    case Intrinsic::x86_avx2_packusdw:
      handleVectorPackIntrinsic(I);
      break;

    case Intrinsic::x86_sse41_pblendvb:
    case Intrinsic::x86_sse41_blendvpd:
    case Intrinsic::x86_sse41_blendvps:
    case Intrinsic::x86_avx_blendv_pd_256:
    case Intrinsic::x86_avx_blendv_ps_256:
    case Intrinsic::x86_avx2_pblendvb:
      handleBlendvIntrinsic(I);
      break;

    case Intrinsic::x86_avx_dp_ps_256:
    case Intrinsic::x86_sse41_dppd:
    case Intrinsic::x86_sse41_dpps:
      handleDppIntrinsic(I);
      break;

    case Intrinsic::x86_mmx_packsswb:
    case Intrinsic::x86_mmx_packuswb:
      handleVectorPackIntrinsic(I, 16);
      break;

    case Intrinsic::x86_mmx_packssdw:
      handleVectorPackIntrinsic(I, 32);
      break;

    case Intrinsic::x86_mmx_psad_bw:
      handleVectorSadIntrinsic(I, true);
      break;
    case Intrinsic::x86_sse2_psad_bw:
    case Intrinsic::x86_avx2_psad_bw:
      handleVectorSadIntrinsic(I);
      break;

    case Intrinsic::x86_sse2_pmadd_wd:
    case Intrinsic::x86_avx2_pmadd_wd:
    case Intrinsic::x86_ssse3_pmadd_ub_sw_128:
    case Intrinsic::x86_avx2_pmadd_ub_sw:
      handleVectorPmaddIntrinsic(I);
      break;

    case Intrinsic::x86_ssse3_pmadd_ub_sw:
      handleVectorPmaddIntrinsic(I, 8);
      break;

    case Intrinsic::x86_mmx_pmadd_wd:
      handleVectorPmaddIntrinsic(I, 16);
      break;

    case Intrinsic::x86_sse_cmp_ss:
    case Intrinsic::x86_sse2_cmp_sd:
    case Intrinsic::x86_sse_comieq_ss:
    case Intrinsic::x86_sse_comilt_ss:
    case Intrinsic::x86_sse_comile_ss:
    case Intrinsic::x86_sse_comigt_ss:
    case Intrinsic::x86_sse_comige_ss:
    case Intrinsic::x86_sse_comineq_ss:
    case Intrinsic::x86_sse_ucomieq_ss:
    case Intrinsic::x86_sse_ucomilt_ss:
    case Intrinsic::x86_sse_ucomile_ss:
    case Intrinsic::x86_sse_ucomigt_ss:
    case Intrinsic::x86_sse_ucomige_ss:
    case Intrinsic::x86_sse_ucomineq_ss:
    case Intrinsic::x86_sse2_comieq_sd:
    case Intrinsic::x86_sse2_comilt_sd:
    case Intrinsic::x86_sse2_comile_sd:
    case Intrinsic::x86_sse2_comigt_sd:
    case Intrinsic::x86_sse2_comige_sd:
    case Intrinsic::x86_sse2_comineq_sd:
    case Intrinsic::x86_sse2_ucomieq_sd:
    case Intrinsic::x86_sse2_ucomilt_sd:
    case Intrinsic::x86_sse2_ucomile_sd:
    case Intrinsic::x86_sse2_ucomigt_sd:
    case Intrinsic::x86_sse2_ucomige_sd:
    case Intrinsic::x86_sse2_ucomineq_sd:
      handleVectorCompareScalarIntrinsic(I);
      break;

    case Intrinsic::x86_avx_cmp_pd_256:
    case Intrinsic::x86_avx_cmp_ps_256:
    case Intrinsic::x86_sse2_cmp_pd:
    case Intrinsic::x86_sse_cmp_ps:
      handleVectorComparePackedIntrinsic(I);
      break;

    case Intrinsic::x86_bmi_bextr_32:
    case Intrinsic::x86_bmi_bextr_64:
    case Intrinsic::x86_bmi_bzhi_32:
    case Intrinsic::x86_bmi_bzhi_64:
    case Intrinsic::x86_bmi_pdep_32:
    case Intrinsic::x86_bmi_pdep_64:
    case Intrinsic::x86_bmi_pext_32:
    case Intrinsic::x86_bmi_pext_64:
      handleBmiIntrinsic(I);
      break;

    case Intrinsic::x86_pclmulqdq:
    case Intrinsic::x86_pclmulqdq_256:
    case Intrinsic::x86_pclmulqdq_512:
      handlePclmulIntrinsic(I);
      break;

    case Intrinsic::x86_avx_round_pd_256:
    case Intrinsic::x86_avx_round_ps_256:
    case Intrinsic::x86_sse41_round_pd:
    case Intrinsic::x86_sse41_round_ps:
      handleRoundPdPsIntrinsic(I);
      break;

    case Intrinsic::x86_sse41_round_sd:
    case Intrinsic::x86_sse41_round_ss:
      handleUnarySdSsIntrinsic(I);
      break;

    case Intrinsic::x86_sse2_max_sd:
    case Intrinsic::x86_sse_max_ss:
    case Intrinsic::x86_sse2_min_sd:
    case Intrinsic::x86_sse_min_ss:
      handleBinarySdSsIntrinsic(I);
      break;

    case Intrinsic::x86_avx_vtestc_pd:
    case Intrinsic::x86_avx_vtestc_pd_256:
    case Intrinsic::x86_avx_vtestc_ps:
    case Intrinsic::x86_avx_vtestc_ps_256:
    case Intrinsic::x86_avx_vtestnzc_pd:
    case Intrinsic::x86_avx_vtestnzc_pd_256:
    case Intrinsic::x86_avx_vtestnzc_ps:
    case Intrinsic::x86_avx_vtestnzc_ps_256:
    case Intrinsic::x86_avx_vtestz_pd:
    case Intrinsic::x86_avx_vtestz_pd_256:
    case Intrinsic::x86_avx_vtestz_ps:
    case Intrinsic::x86_avx_vtestz_ps_256:
    case Intrinsic::x86_avx_ptestc_256:
    case Intrinsic::x86_avx_ptestnzc_256:
    case Intrinsic::x86_avx_ptestz_256:
    case Intrinsic::x86_sse41_ptestc:
    case Intrinsic::x86_sse41_ptestnzc:
    case Intrinsic::x86_sse41_ptestz:
      handleVtestIntrinsic(I);
      break;

    case Intrinsic::x86_sse3_hadd_ps:
    case Intrinsic::x86_sse3_hadd_pd:
    case Intrinsic::x86_ssse3_phadd_d:
    case Intrinsic::x86_ssse3_phadd_d_128:
    case Intrinsic::x86_ssse3_phadd_w:
    case Intrinsic::x86_ssse3_phadd_w_128:
    case Intrinsic::x86_ssse3_phadd_sw:
    case Intrinsic::x86_ssse3_phadd_sw_128:
    case Intrinsic::x86_avx_hadd_pd_256:
    case Intrinsic::x86_avx_hadd_ps_256:
    case Intrinsic::x86_avx2_phadd_d:
    case Intrinsic::x86_avx2_phadd_w:
    case Intrinsic::x86_avx2_phadd_sw:
    case Intrinsic::x86_sse3_hsub_ps:
    case Intrinsic::x86_sse3_hsub_pd:
    case Intrinsic::x86_ssse3_phsub_d:
    case Intrinsic::x86_ssse3_phsub_d_128:
    case Intrinsic::x86_ssse3_phsub_w:
    case Intrinsic::x86_ssse3_phsub_w_128:
    case Intrinsic::x86_ssse3_phsub_sw:
    case Intrinsic::x86_ssse3_phsub_sw_128:
    case Intrinsic::x86_avx_hsub_pd_256:
    case Intrinsic::x86_avx_hsub_ps_256:
    case Intrinsic::x86_avx2_phsub_d:
    case Intrinsic::x86_avx2_phsub_w:
    case Intrinsic::x86_avx2_phsub_sw: {
      handleAVXHorizontalAddSubIntrinsic(I);
      break;
    }

    case Intrinsic::x86_avx_maskstore_ps:
    case Intrinsic::x86_avx_maskstore_pd:
    case Intrinsic::x86_avx_maskstore_ps_256:
    case Intrinsic::x86_avx_maskstore_pd_256:
    case Intrinsic::x86_avx2_maskstore_d:
    case Intrinsic::x86_avx2_maskstore_q:
    case Intrinsic::x86_avx2_maskstore_d_256:
    case Intrinsic::x86_avx2_maskstore_q_256: {
      handleAVXMaskedStore(I);
      break;
    }

    case Intrinsic::x86_avx_maskload_ps:
    case Intrinsic::x86_avx_maskload_pd:
    case Intrinsic::x86_avx_maskload_ps_256:
    case Intrinsic::x86_avx_maskload_pd_256:
    case Intrinsic::x86_avx2_maskload_d:
    case Intrinsic::x86_avx2_maskload_q:
    case Intrinsic::x86_avx2_maskload_d_256:
    case Intrinsic::x86_avx2_maskload_q_256: {
      handleAVXMaskedLoad(I);
      break;
    }

    // Packed
    case Intrinsic::x86_avx512_min_ps_512:
    case Intrinsic::x86_avx512_min_pd_512:
    case Intrinsic::x86_avx512_max_ps_512:
    case Intrinsic::x86_avx512_max_pd_512: {
      // These AVX512 variants contain the rounding mode as a trailing flag.
      // Earlier variants do not have a trailing flag and are already handled
      // by maybeHandleSimpleNomemIntrinsic(I, 0) via handleUnknownIntrinsic.
      [[maybe_unused]] bool Success =
          maybeHandleSimpleNomemIntrinsic(I, /*trailingFlags=*/1);
      assert(Success);
      break;
    }

    case Intrinsic::fshl:
    case Intrinsic::fshr:
      handleFunnelShift(I);
      break;

    case Intrinsic::is_constant:
      // The result of llvm.is.constant() is always defined.
      setShadow(&I, getCleanShadow(&I));
      setOrigin(&I, getCleanOrigin());
      break;

    case Intrinsic::aarch64_neon_st1x2:
    case Intrinsic::aarch64_neon_st1x3:
    case Intrinsic::aarch64_neon_st1x4:
    case Intrinsic::aarch64_neon_st2:
    case Intrinsic::aarch64_neon_st3:
    case Intrinsic::aarch64_neon_st4: {
      handleNEONVectorStoreIntrinsic(I, false);
      break;
    }

    case Intrinsic::aarch64_neon_st2lane:
    case Intrinsic::aarch64_neon_st3lane:
    case Intrinsic::aarch64_neon_st4lane: {
      handleNEONVectorStoreIntrinsic(I, true);
      break;
    }

    // Arm NEON vector table intrinsics have the source/table register(s) as
    // arguments, followed by the index register. They return the output.
    //
    // 'TBL writes a zero if an index is out-of-range, while TBX leaves the
    //  original value unchanged in the destination register.'
    // Conveniently, zero denotes a clean shadow, which means out-of-range
    // indices for TBL will initialize the user data with zero and also clean
    // the shadow. (For TBX, neither the user data nor the shadow will be
    // updated, which is also correct.)
    case Intrinsic::aarch64_neon_tbl1:
    case Intrinsic::aarch64_neon_tbl2:
    case Intrinsic::aarch64_neon_tbl3:
    case Intrinsic::aarch64_neon_tbl4:
    case Intrinsic::aarch64_neon_tbx1:
    case Intrinsic::aarch64_neon_tbx2:
    case Intrinsic::aarch64_neon_tbx3:
    case Intrinsic::aarch64_neon_tbx4: {
      // The last trailing argument (index register) should be handled verbatim
      handleIntrinsicByApplyingToShadow(
          I, /*shadowIntrinsicID=*/I.getIntrinsicID(),
          /*trailingVerbatimArgs*/ 1);
      break;
    }

    case Intrinsic::aarch64_neon_fmulx:
    case Intrinsic::aarch64_neon_pmul:
    case Intrinsic::aarch64_neon_pmull:
    case Intrinsic::aarch64_neon_smull:
    case Intrinsic::aarch64_neon_pmull64:
    case Intrinsic::aarch64_neon_umull: {
      handleNEONVectorMultiplyIntrinsic(I);
      break;
    }

    default:
      if (!handleUnknownIntrinsic(I))
        visitInstruction(I);
      break;
    }
  }

  void visitLibAtomicLoad(CallBase &CB) {
    // Since we use getNextNode here, we can't have CB terminate the BB.
    assert(isa<CallInst>(CB));

    IRBuilder<> IRB(&CB);
    Value *Size = CB.getArgOperand(0);
    Value *SrcPtr = CB.getArgOperand(1);
    Value *DstPtr = CB.getArgOperand(2);
    Value *Ordering = CB.getArgOperand(3);
    // Convert the call to have at least Acquire ordering to make sure
    // the shadow operations aren't reordered before it.
    Value *NewOrdering =
        IRB.CreateExtractElement(makeAddAcquireOrderingTable(IRB), Ordering);
    CB.setArgOperand(3, NewOrdering);

    NextNodeIRBuilder NextIRB(&CB);
    Value *SrcShadowPtr, *SrcOriginPtr;
    std::tie(SrcShadowPtr, SrcOriginPtr) =
        getShadowOriginPtr(SrcPtr, NextIRB, NextIRB.getInt8Ty(), Align(1),
                           /*isStore*/ false);
    Value *DstShadowPtr =
        getShadowOriginPtr(DstPtr, NextIRB, NextIRB.getInt8Ty(), Align(1),
                           /*isStore*/ true)
            .first;

    NextIRB.CreateMemCpy(DstShadowPtr, Align(1), SrcShadowPtr, Align(1), Size);
    if (MS.TrackOrigins) {
      Value *SrcOrigin = NextIRB.CreateAlignedLoad(MS.OriginTy, SrcOriginPtr,
                                                   kMinOriginAlignment);
      Value *NewOrigin = updateOrigin(SrcOrigin, NextIRB);
      NextIRB.CreateCall(MS.MsanSetOriginFn, {DstPtr, Size, NewOrigin});
    }
  }

  void visitLibAtomicStore(CallBase &CB) {
    IRBuilder<> IRB(&CB);
    Value *Size = CB.getArgOperand(0);
    Value *DstPtr = CB.getArgOperand(2);
    Value *Ordering = CB.getArgOperand(3);
    // Convert the call to have at least Release ordering to make sure
    // the shadow operations aren't reordered after it.
    Value *NewOrdering =
        IRB.CreateExtractElement(makeAddReleaseOrderingTable(IRB), Ordering);
    CB.setArgOperand(3, NewOrdering);

    Value *DstShadowPtr =
        getShadowOriginPtr(DstPtr, IRB, IRB.getInt8Ty(), Align(1),
                           /*isStore*/ true)
            .first;

    // Atomic store always paints clean shadow/origin. See file header.
    IRB.CreateMemSet(DstShadowPtr, getCleanShadow(IRB.getInt8Ty()), Size,
                     Align(1));
  }

  void visitCallBase(CallBase &CB) {
    assert(!CB.getMetadata(LLVMContext::MD_nosanitize));
    if (CB.isInlineAsm()) {
      // For inline asm (either a call to asm function, or callbr instruction),
      // do the usual thing: check argument shadow and mark all outputs as
      // clean. Note that any side effects of the inline asm that are not
      // immediately visible in its constraints are not handled.
      if (ClHandleAsmConservative)
        visitAsmInstruction(CB);
      else
        visitInstruction(CB);
      return;
    }
    LibFunc LF;
    if (TLI->getLibFunc(CB, LF)) {
      // libatomic.a functions need to have special handling because there isn't
      // a good way to intercept them or compile the library with
      // instrumentation.
      switch (LF) {
      case LibFunc_atomic_load:
        if (!isa<CallInst>(CB)) {
          llvm::errs() << "MSAN -- cannot instrument invoke of libatomic load."
                          "Ignoring!\n";
          break;
        }
        visitLibAtomicLoad(CB);
        return;
      case LibFunc_atomic_store:
        visitLibAtomicStore(CB);
        return;
      default:
        break;
      }
    }

    if (auto *Call = dyn_cast<CallInst>(&CB)) {
      assert(!isa<IntrinsicInst>(Call) && "intrinsics are handled elsewhere");

      // We are going to insert code that relies on the fact that the callee
      // will become a non-readonly function after it is instrumented by us. To
      // prevent this code from being optimized out, mark that function
      // non-readonly in advance.
      // TODO: We can likely do better than dropping memory() completely here.
      AttributeMask B;
      B.addAttribute(Attribute::Memory).addAttribute(Attribute::Speculatable);

      Call->removeFnAttrs(B);
      if (Function *Func = Call->getCalledFunction()) {
        Func->removeFnAttrs(B);
      }

      maybeMarkSanitizerLibraryCallNoBuiltin(Call, TLI);
    }
    IRBuilder<> IRB(&CB);
    bool MayCheckCall = MS.EagerChecks;
    if (Function *Func = CB.getCalledFunction()) {
      // __sanitizer_unaligned_{load,store} functions may be called by users
      // and always expects shadows in the TLS. So don't check them.
      MayCheckCall &= !Func->getName().starts_with("__sanitizer_unaligned_");
    }

    unsigned ArgOffset = 0;
    LLVM_DEBUG(dbgs() << "  CallSite: " << CB << "\n");
    for (const auto &[i, A] : llvm::enumerate(CB.args())) {
      if (!A->getType()->isSized()) {
        LLVM_DEBUG(dbgs() << "Arg " << i << " is not sized: " << CB << "\n");
        continue;
      }

      if (A->getType()->isScalableTy()) {
        LLVM_DEBUG(dbgs() << "Arg  " << i << " is vscale: " << CB << "\n");
        // Handle as noundef, but don't reserve tls slots.
        insertShadowCheck(A, &CB);
        continue;
      }

      unsigned Size = 0;
      const DataLayout &DL = F.getDataLayout();

      bool ByVal = CB.paramHasAttr(i, Attribute::ByVal);
      bool NoUndef = CB.paramHasAttr(i, Attribute::NoUndef);
      bool EagerCheck = MayCheckCall && !ByVal && NoUndef;

      // Always do eager check for spirv target
      if (EagerCheck || SpirOrSpirv) {
        insertShadowCheck(A, &CB);
        Size = DL.getTypeAllocSize(A->getType());
      } else {
        Value *Store = nullptr;
        // Compute the Shadow for arg even if it is ByVal, because
        // in that case getShadow() will copy the actual arg shadow to
        // __msan_param_tls.
        Value *ArgShadow = getShadow(A);
        Value *ArgShadowBase = getShadowPtrForArgument(IRB, ArgOffset);
        LLVM_DEBUG(dbgs() << "  Arg#" << i << ": " << *A
                          << " Shadow: " << *ArgShadow << "\n");
        if (ByVal) {
          // ByVal requires some special handling as it's too big for a single
          // load
          assert(A->getType()->isPointerTy() &&
                 "ByVal argument is not a pointer!");
          Size = DL.getTypeAllocSize(CB.getParamByValType(i));
          if (ArgOffset + Size > kParamTLSSize)
            break;
          const MaybeAlign ParamAlignment(CB.getParamAlign(i));
          MaybeAlign Alignment = std::nullopt;
          if (ParamAlignment)
            Alignment = std::min(*ParamAlignment, kShadowTLSAlignment);
          Value *AShadowPtr, *AOriginPtr;
          std::tie(AShadowPtr, AOriginPtr) =
              getShadowOriginPtr(A, IRB, IRB.getInt8Ty(), Alignment,
                                 /*isStore*/ false);
          if (!PropagateShadow) {
            Store = IRB.CreateMemSet(ArgShadowBase,
                                     Constant::getNullValue(IRB.getInt8Ty()),
                                     Size, Alignment);
          } else {
            Store = IRB.CreateMemCpy(ArgShadowBase, Alignment, AShadowPtr,
                                     Alignment, Size);
            if (MS.TrackOrigins) {
              Value *ArgOriginBase = getOriginPtrForArgument(IRB, ArgOffset);
              // FIXME: OriginSize should be:
              // alignTo(A % kMinOriginAlignment + Size, kMinOriginAlignment)
              unsigned OriginSize = alignTo(Size, kMinOriginAlignment);
              IRB.CreateMemCpy(
                  ArgOriginBase,
                  /* by origin_tls[ArgOffset] */ kMinOriginAlignment,
                  AOriginPtr,
                  /* by getShadowOriginPtr */ kMinOriginAlignment, OriginSize);
            }
          }
        } else {
          // Any other parameters mean we need bit-grained tracking of uninit
          // data
          Size = DL.getTypeAllocSize(A->getType());
          if (ArgOffset + Size > kParamTLSSize)
            break;
          Store = IRB.CreateAlignedStore(ArgShadow, ArgShadowBase,
                                         kShadowTLSAlignment);
          Constant *Cst = dyn_cast<Constant>(ArgShadow);
          if (MS.TrackOrigins && !(Cst && Cst->isNullValue())) {
            IRB.CreateStore(getOrigin(A),
                            getOriginPtrForArgument(IRB, ArgOffset));
          }
        }
        (void)Store;
        assert(Store != nullptr);
        LLVM_DEBUG(dbgs() << "  Param:" << *Store << "\n");
      }
      assert(Size != 0);
      ArgOffset += alignTo(Size, kShadowTLSAlignment);
    }
    LLVM_DEBUG(dbgs() << "  done with call args\n");

    FunctionType *FT = CB.getFunctionType();
    if (FT->isVarArg()) {
      VAHelper->visitCallBase(CB, IRB);
    }

    // Now, get the shadow for the RetVal.
    if (!CB.getType()->isSized())
      return;
    // Don't emit the epilogue for musttail call returns.
    if (isa<CallInst>(CB) && cast<CallInst>(CB).isMustTailCall())
      return;

    if (MayCheckCall && CB.hasRetAttr(Attribute::NoUndef)) {
      setShadow(&CB, getCleanShadow(&CB));
      setOrigin(&CB, getCleanOrigin());
      return;
    }

    IRBuilder<> IRBBefore(&CB);
    // Until we have full dynamic coverage, make sure the retval shadow is 0.
    Value *Base = getShadowPtrForRetval(IRBBefore);
    IRBBefore.CreateAlignedStore(getCleanShadow(&CB), Base,
                                 kShadowTLSAlignment);
    BasicBlock::iterator NextInsn;
    if (isa<CallInst>(CB)) {
      NextInsn = ++CB.getIterator();
      assert(NextInsn != CB.getParent()->end());
    } else {
      BasicBlock *NormalDest = cast<InvokeInst>(CB).getNormalDest();
      if (!NormalDest->getSinglePredecessor()) {
        // FIXME: this case is tricky, so we are just conservative here.
        // Perhaps we need to split the edge between this BB and NormalDest,
        // but a naive attempt to use SplitEdge leads to a crash.
        setShadow(&CB, getCleanShadow(&CB));
        setOrigin(&CB, getCleanOrigin());
        return;
      }
      // FIXME: NextInsn is likely in a basic block that has not been visited
      // yet. Anything inserted there will be instrumented by MSan later!
      NextInsn = NormalDest->getFirstInsertionPt();
      assert(NextInsn != NormalDest->end() &&
             "Could not find insertion point for retval shadow load");
    }
    IRBuilder<> IRBAfter(&*NextInsn);
    Value *RetvalShadow = IRBAfter.CreateAlignedLoad(
        getShadowTy(&CB), getShadowPtrForRetval(IRBAfter), kShadowTLSAlignment,
        "_msret");
    setShadow(&CB, RetvalShadow);
    if (MS.TrackOrigins)
      setOrigin(&CB, IRBAfter.CreateLoad(MS.OriginTy, getOriginPtrForRetval()));
  }

  bool isAMustTailRetVal(Value *RetVal) {
    if (auto *I = dyn_cast<BitCastInst>(RetVal)) {
      RetVal = I->getOperand(0);
    }
    if (auto *I = dyn_cast<CallInst>(RetVal)) {
      return I->isMustTailCall();
    }
    return false;
  }

  void visitReturnInst(ReturnInst &I) {
    IRBuilder<> IRB(&I);
    Value *RetVal = I.getReturnValue();
    if (!RetVal)
      return;
    // Don't emit the epilogue for musttail call returns.
    if (isAMustTailRetVal(RetVal))
      return;
    Value *ShadowPtr = getShadowPtrForRetval(IRB);
    bool HasNoUndef = F.hasRetAttribute(Attribute::NoUndef);
    bool StoreShadow = !(MS.EagerChecks && HasNoUndef);
    // FIXME: Consider using SpecialCaseList to specify a list of functions that
    // must always return fully initialized values. For now, we hardcode "main".
    bool EagerCheck = (MS.EagerChecks && HasNoUndef) || (F.getName() == "main");

    Value *Shadow = getShadow(RetVal);
    bool StoreOrigin = true;
    if (EagerCheck) {
      insertShadowCheck(RetVal, &I);
      Shadow = getCleanShadow(RetVal);
      StoreOrigin = false;
    }

    // The caller may still expect information passed over TLS if we pass our
    // check
    if (StoreShadow) {
      IRB.CreateAlignedStore(Shadow, ShadowPtr, kShadowTLSAlignment);
      if (MS.TrackOrigins && StoreOrigin)
        IRB.CreateStore(getOrigin(RetVal), getOriginPtrForRetval());
    }
  }

  void visitPHINode(PHINode &I) {
    IRBuilder<> IRB(&I);
    if (!PropagateShadow) {
      setShadow(&I, getCleanShadow(&I));
      setOrigin(&I, getCleanOrigin());
      return;
    }

    ShadowPHINodes.push_back(&I);
    setShadow(&I, IRB.CreatePHI(getShadowTy(&I), I.getNumIncomingValues(),
                                "_msphi_s"));
    if (MS.TrackOrigins)
      setOrigin(
          &I, IRB.CreatePHI(MS.OriginTy, I.getNumIncomingValues(), "_msphi_o"));
  }

  Value *getLocalVarIdptr(AllocaInst &I) {
    ConstantInt *IntConst =
        ConstantInt::get(Type::getInt32Ty((*F.getParent()).getContext()), 0);
    return new GlobalVariable(*F.getParent(), IntConst->getType(),
                              /*isConstant=*/false, GlobalValue::PrivateLinkage,
                              IntConst);
  }

  Value *getLocalVarDescription(AllocaInst &I) {
    return createPrivateConstGlobalForString(*F.getParent(), I.getName());
  }

  void poisonAllocaUserspace(AllocaInst &I, IRBuilder<> &IRB, Value *Len) {
    if (PoisonStack && ClPoisonStackWithCall) {
      IRB.CreateCall(MS.MsanPoisonStackFn, {&I, Len});
    } else {
      Value *ShadowBase, *OriginBase;
      std::tie(ShadowBase, OriginBase) = getShadowOriginPtr(
          &I, IRB, IRB.getInt8Ty(), Align(1), /*isStore*/ true);

      Value *PoisonValue = IRB.getInt8(PoisonStack ? ClPoisonStackPattern : 0);
      IRB.CreateMemSet(ShadowBase, PoisonValue, Len, I.getAlign());
    }

    if (PoisonStack && MS.TrackOrigins) {
      Value *Idptr = getLocalVarIdptr(I);
      if (ClPrintStackNames) {
        Value *Descr = getLocalVarDescription(I);
        IRB.CreateCall(MS.MsanSetAllocaOriginWithDescriptionFn,
                       {&I, Len, Idptr, Descr});
      } else {
        IRB.CreateCall(MS.MsanSetAllocaOriginNoDescriptionFn, {&I, Len, Idptr});
      }
    }
  }

  void poisonAllocaKmsan(AllocaInst &I, IRBuilder<> &IRB, Value *Len) {
    Value *Descr = getLocalVarDescription(I);
    if (PoisonStack) {
      IRB.CreateCall(MS.MsanPoisonAllocaFn, {&I, Len, Descr});
    } else {
      IRB.CreateCall(MS.MsanUnpoisonAllocaFn, {&I, Len});
    }
  }

  void instrumentAlloca(AllocaInst &I, Instruction *InsPoint = nullptr) {
    if (!InsPoint)
      InsPoint = &I;
    NextNodeIRBuilder IRB(InsPoint);
    const DataLayout &DL = F.getDataLayout();
    TypeSize TS = DL.getTypeAllocSize(I.getAllocatedType());
    Value *Len = IRB.CreateTypeSize(MS.IntptrTy, TS);
    if (I.isArrayAllocation())
      Len = IRB.CreateMul(Len,
                          IRB.CreateZExtOrTrunc(I.getArraySize(), MS.IntptrTy));

    if (MS.CompileKernel)
      poisonAllocaKmsan(I, IRB, Len);
    else
      poisonAllocaUserspace(I, IRB, Len);
  }

  void visitAllocaInst(AllocaInst &I) {
    setShadow(&I, getCleanShadow(&I));
    setOrigin(&I, getCleanOrigin());
    // We'll get to this alloca later unless it's poisoned at the corresponding
    // llvm.lifetime.start.
    AllocaSet.insert(&I);
  }

  void visitSelectInst(SelectInst &I) {
    // a = select b, c, d
    Value *B = I.getCondition();
    Value *C = I.getTrueValue();
    Value *D = I.getFalseValue();

    handleSelectLikeInst(I, B, C, D);
  }

  void handleSelectLikeInst(Instruction &I, Value *B, Value *C, Value *D) {
    IRBuilder<> IRB(&I);

    Value *Sb = getShadow(B);
    Value *Sc = getShadow(C);
    Value *Sd = getShadow(D);

    Value *Ob = MS.TrackOrigins ? getOrigin(B) : nullptr;
    Value *Oc = MS.TrackOrigins ? getOrigin(C) : nullptr;
    Value *Od = MS.TrackOrigins ? getOrigin(D) : nullptr;

    // Result shadow if condition shadow is 0.
    Value *Sa0 = IRB.CreateSelect(B, Sc, Sd);
    Value *Sa1;
    if (I.getType()->isAggregateType()) {
      // To avoid "sign extending" i1 to an arbitrary aggregate type, we just do
      // an extra "select". This results in much more compact IR.
      // Sa = select Sb, poisoned, (select b, Sc, Sd)
      Sa1 = getPoisonedShadow(getShadowTy(I.getType()));
    } else {
      // Sa = select Sb, [ (c^d) | Sc | Sd ], [ b ? Sc : Sd ]
      // If Sb (condition is poisoned), look for bits in c and d that are equal
      // and both unpoisoned.
      // If !Sb (condition is unpoisoned), simply pick one of Sc and Sd.

      // Cast arguments to shadow-compatible type.
      C = CreateAppToShadowCast(IRB, C);
      D = CreateAppToShadowCast(IRB, D);

      // Result shadow if condition shadow is 1.
      Sa1 = IRB.CreateOr({IRB.CreateXor(C, D), Sc, Sd});
    }
    Value *Sa = IRB.CreateSelect(Sb, Sa1, Sa0, "_msprop_select");
    setShadow(&I, Sa);
    if (MS.TrackOrigins) {
      // Origins are always i32, so any vector conditions must be flattened.
      // FIXME: consider tracking vector origins for app vectors?
      if (B->getType()->isVectorTy()) {
        B = convertToBool(B, IRB);
        Sb = convertToBool(Sb, IRB);
      }
      // a = select b, c, d
      // Oa = Sb ? Ob : (b ? Oc : Od)
      setOrigin(&I, IRB.CreateSelect(Sb, Ob, IRB.CreateSelect(B, Oc, Od)));
    }
  }

  void visitLandingPadInst(LandingPadInst &I) {
    // Do nothing.
    // See https://github.com/google/sanitizers/issues/504
    setShadow(&I, getCleanShadow(&I));
    setOrigin(&I, getCleanOrigin());
  }

  void visitCatchSwitchInst(CatchSwitchInst &I) {
    setShadow(&I, getCleanShadow(&I));
    setOrigin(&I, getCleanOrigin());
  }

  void visitFuncletPadInst(FuncletPadInst &I) {
    setShadow(&I, getCleanShadow(&I));
    setOrigin(&I, getCleanOrigin());
  }

  void visitGetElementPtrInst(GetElementPtrInst &I) { handleShadowOr(I); }

  void visitExtractValueInst(ExtractValueInst &I) {
    IRBuilder<> IRB(&I);
    Value *Agg = I.getAggregateOperand();
    LLVM_DEBUG(dbgs() << "ExtractValue:  " << I << "\n");
    Value *AggShadow = getShadow(Agg);
    LLVM_DEBUG(dbgs() << "   AggShadow:  " << *AggShadow << "\n");
    Value *ResShadow = IRB.CreateExtractValue(AggShadow, I.getIndices());
    LLVM_DEBUG(dbgs() << "   ResShadow:  " << *ResShadow << "\n");
    setShadow(&I, ResShadow);
    setOriginForNaryOp(I);
  }

  void visitInsertValueInst(InsertValueInst &I) {
    IRBuilder<> IRB(&I);
    LLVM_DEBUG(dbgs() << "InsertValue:  " << I << "\n");
    Value *AggShadow = getShadow(I.getAggregateOperand());
    Value *InsShadow = getShadow(I.getInsertedValueOperand());
    LLVM_DEBUG(dbgs() << "   AggShadow:  " << *AggShadow << "\n");
    LLVM_DEBUG(dbgs() << "   InsShadow:  " << *InsShadow << "\n");
    Value *Res = IRB.CreateInsertValue(AggShadow, InsShadow, I.getIndices());
    LLVM_DEBUG(dbgs() << "   Res:        " << *Res << "\n");
    setShadow(&I, Res);
    setOriginForNaryOp(I);
  }

  void dumpInst(Instruction &I) {
    if (CallInst *CI = dyn_cast<CallInst>(&I)) {
      errs() << "ZZZ call " << CI->getCalledFunction()->getName() << "\n";
    } else {
      errs() << "ZZZ " << I.getOpcodeName() << "\n";
    }
    errs() << "QQQ " << I << "\n";
  }

  void visitResumeInst(ResumeInst &I) {
    LLVM_DEBUG(dbgs() << "Resume: " << I << "\n");
    // Nothing to do here.
  }

  void visitCleanupReturnInst(CleanupReturnInst &CRI) {
    LLVM_DEBUG(dbgs() << "CleanupReturn: " << CRI << "\n");
    // Nothing to do here.
  }

  void visitCatchReturnInst(CatchReturnInst &CRI) {
    LLVM_DEBUG(dbgs() << "CatchReturn: " << CRI << "\n");
    // Nothing to do here.
  }

  void instrumentAsmArgument(Value *Operand, Type *ElemTy, Instruction &I,
                             IRBuilder<> &IRB, const DataLayout &DL,
                             bool isOutput) {
    // For each assembly argument, we check its value for being initialized.
    // If the argument is a pointer, we assume it points to a single element
    // of the corresponding type (or to a 8-byte word, if the type is unsized).
    // Each such pointer is instrumented with a call to the runtime library.
    Type *OpType = Operand->getType();
    // Check the operand value itself.
    insertShadowCheck(Operand, &I);
    if (!OpType->isPointerTy() || !isOutput) {
      assert(!isOutput);
      return;
    }
    if (!ElemTy->isSized())
      return;
    auto Size = DL.getTypeStoreSize(ElemTy);
    Value *SizeVal = IRB.CreateTypeSize(MS.IntptrTy, Size);
    if (MS.CompileKernel) {
      IRB.CreateCall(MS.MsanInstrumentAsmStoreFn, {Operand, SizeVal});
    } else {
      // ElemTy, derived from elementtype(), does not encode the alignment of
      // the pointer. Conservatively assume that the shadow memory is unaligned.
      // When Size is large, avoid StoreInst as it would expand to many
      // instructions.
      auto [ShadowPtr, _] =
          getShadowOriginPtrUserspace(Operand, IRB, IRB.getInt8Ty(), Align(1));
      if (Size <= 32)
        IRB.CreateAlignedStore(getCleanShadow(ElemTy), ShadowPtr, Align(1));
      else
        IRB.CreateMemSet(ShadowPtr, ConstantInt::getNullValue(IRB.getInt8Ty()),
                         SizeVal, Align(1));
    }
  }

  /// Get the number of output arguments returned by pointers.
  int getNumOutputArgs(InlineAsm *IA, CallBase *CB) {
    int NumRetOutputs = 0;
    int NumOutputs = 0;
    Type *RetTy = cast<Value>(CB)->getType();
    if (!RetTy->isVoidTy()) {
      // Register outputs are returned via the CallInst return value.
      auto *ST = dyn_cast<StructType>(RetTy);
      if (ST)
        NumRetOutputs = ST->getNumElements();
      else
        NumRetOutputs = 1;
    }
    InlineAsm::ConstraintInfoVector Constraints = IA->ParseConstraints();
    for (const InlineAsm::ConstraintInfo &Info : Constraints) {
      switch (Info.Type) {
      case InlineAsm::isOutput:
        NumOutputs++;
        break;
      default:
        break;
      }
    }
    return NumOutputs - NumRetOutputs;
  }

  void visitAsmInstruction(Instruction &I) {
    // Conservative inline assembly handling: check for poisoned shadow of
    // asm() arguments, then unpoison the result and all the memory locations
    // pointed to by those arguments.
    // An inline asm() statement in C++ contains lists of input and output
    // arguments used by the assembly code. These are mapped to operands of the
    // CallInst as follows:
    //  - nR register outputs ("=r) are returned by value in a single structure
    //  (SSA value of the CallInst);
    //  - nO other outputs ("=m" and others) are returned by pointer as first
    // nO operands of the CallInst;
    //  - nI inputs ("r", "m" and others) are passed to CallInst as the
    // remaining nI operands.
    // The total number of asm() arguments in the source is nR+nO+nI, and the
    // corresponding CallInst has nO+nI+1 operands (the last operand is the
    // function to be called).
    const DataLayout &DL = F.getDataLayout();
    CallBase *CB = cast<CallBase>(&I);
    IRBuilder<> IRB(&I);
    InlineAsm *IA = cast<InlineAsm>(CB->getCalledOperand());
    int OutputArgs = getNumOutputArgs(IA, CB);
    // The last operand of a CallInst is the function itself.
    int NumOperands = CB->getNumOperands() - 1;

    // Check input arguments. Doing so before unpoisoning output arguments, so
    // that we won't overwrite uninit values before checking them.
    for (int i = OutputArgs; i < NumOperands; i++) {
      Value *Operand = CB->getOperand(i);
      instrumentAsmArgument(Operand, CB->getParamElementType(i), I, IRB, DL,
                            /*isOutput*/ false);
    }
    // Unpoison output arguments. This must happen before the actual InlineAsm
    // call, so that the shadow for memory published in the asm() statement
    // remains valid.
    for (int i = 0; i < OutputArgs; i++) {
      Value *Operand = CB->getOperand(i);
      instrumentAsmArgument(Operand, CB->getParamElementType(i), I, IRB, DL,
                            /*isOutput*/ true);
    }

    setShadow(&I, getCleanShadow(&I));
    setOrigin(&I, getCleanOrigin());
  }

  void visitFreezeInst(FreezeInst &I) {
    // Freeze always returns a fully defined value.
    setShadow(&I, getCleanShadow(&I));
    setOrigin(&I, getCleanOrigin());
  }

  void visitInstruction(Instruction &I) {
    // Everything else: stop propagating and check for poisoned shadow.
    if (ClDumpStrictInstructions)
      dumpInst(I);
    LLVM_DEBUG(dbgs() << "DEFAULT: " << I << "\n");
    for (size_t i = 0, n = I.getNumOperands(); i < n; i++) {
      Value *Operand = I.getOperand(i);
      if (Operand->getType()->isSized())
        insertShadowCheck(Operand, &I);
    }
    setShadow(&I, getCleanShadow(&I));
    setOrigin(&I, getCleanOrigin());
  }
};

struct VarArgHelperBase : public VarArgHelper {
  Function &F;
  MemorySanitizer &MS;
  MemorySanitizerVisitor &MSV;
  SmallVector<CallInst *, 16> VAStartInstrumentationList;
  const unsigned VAListTagSize;

  VarArgHelperBase(Function &F, MemorySanitizer &MS,
                   MemorySanitizerVisitor &MSV, unsigned VAListTagSize)
      : F(F), MS(MS), MSV(MSV), VAListTagSize(VAListTagSize) {}

  Value *getShadowAddrForVAArgument(IRBuilder<> &IRB, unsigned ArgOffset) {
    Value *Base = IRB.CreatePointerCast(MS.VAArgTLS, MS.IntptrTy);
    return IRB.CreateAdd(Base, ConstantInt::get(MS.IntptrTy, ArgOffset));
  }

  /// Compute the shadow address for a given va_arg.
  Value *getShadowPtrForVAArgument(IRBuilder<> &IRB, unsigned ArgOffset) {
    Value *Base = IRB.CreatePointerCast(MS.VAArgTLS, MS.IntptrTy);
    Base = IRB.CreateAdd(Base, ConstantInt::get(MS.IntptrTy, ArgOffset));
    return IRB.CreateIntToPtr(Base, MS.PtrTy, "_msarg_va_s");
  }

  /// Compute the shadow address for a given va_arg.
  Value *getShadowPtrForVAArgument(IRBuilder<> &IRB, unsigned ArgOffset,
                                   unsigned ArgSize) {
    // Make sure we don't overflow __msan_va_arg_tls.
    if (ArgOffset + ArgSize > kParamTLSSize)
      return nullptr;
    return getShadowPtrForVAArgument(IRB, ArgOffset);
  }

  /// Compute the origin address for a given va_arg.
  Value *getOriginPtrForVAArgument(IRBuilder<> &IRB, int ArgOffset) {
    Value *Base = IRB.CreatePointerCast(MS.VAArgOriginTLS, MS.IntptrTy);
    // getOriginPtrForVAArgument() is always called after
    // getShadowPtrForVAArgument(), so __msan_va_arg_origin_tls can never
    // overflow.
    Base = IRB.CreateAdd(Base, ConstantInt::get(MS.IntptrTy, ArgOffset));
    return IRB.CreateIntToPtr(Base, MS.PtrTy, "_msarg_va_o");
  }

  void CleanUnusedTLS(IRBuilder<> &IRB, Value *ShadowBase,
                      unsigned BaseOffset) {
    // The tails of __msan_va_arg_tls is not large enough to fit full
    // value shadow, but it will be copied to backup anyway. Make it
    // clean.
    if (BaseOffset >= kParamTLSSize)
      return;
    Value *TailSize =
        ConstantInt::getSigned(IRB.getInt32Ty(), kParamTLSSize - BaseOffset);
    IRB.CreateMemSet(ShadowBase, ConstantInt::getNullValue(IRB.getInt8Ty()),
                     TailSize, Align(8));
  }

  void unpoisonVAListTagForInst(IntrinsicInst &I) {
    IRBuilder<> IRB(&I);
    Value *VAListTag = I.getArgOperand(0);
    const Align Alignment = Align(8);
    auto [ShadowPtr, OriginPtr] = MSV.getShadowOriginPtr(
        VAListTag, IRB, IRB.getInt8Ty(), Alignment, /*isStore*/ true);
    // Unpoison the whole __va_list_tag.
    IRB.CreateMemSet(ShadowPtr, Constant::getNullValue(IRB.getInt8Ty()),
                     VAListTagSize, Alignment, false);
  }

  void visitVAStartInst(VAStartInst &I) override {
    if (F.getCallingConv() == CallingConv::Win64)
      return;
    VAStartInstrumentationList.push_back(&I);
    unpoisonVAListTagForInst(I);
  }

  void visitVACopyInst(VACopyInst &I) override {
    if (F.getCallingConv() == CallingConv::Win64)
      return;
    unpoisonVAListTagForInst(I);
  }
};

/// AMD64-specific implementation of VarArgHelper.
struct VarArgAMD64Helper : public VarArgHelperBase {
  // An unfortunate workaround for asymmetric lowering of va_arg stuff.
  // See a comment in visitCallBase for more details.
  static const unsigned AMD64GpEndOffset = 48; // AMD64 ABI Draft 0.99.6 p3.5.7
  static const unsigned AMD64FpEndOffsetSSE = 176;
  // If SSE is disabled, fp_offset in va_list is zero.
  static const unsigned AMD64FpEndOffsetNoSSE = AMD64GpEndOffset;

  unsigned AMD64FpEndOffset;
  AllocaInst *VAArgTLSCopy = nullptr;
  AllocaInst *VAArgTLSOriginCopy = nullptr;
  Value *VAArgOverflowSize = nullptr;

  enum ArgKind { AK_GeneralPurpose, AK_FloatingPoint, AK_Memory };

  VarArgAMD64Helper(Function &F, MemorySanitizer &MS,
                    MemorySanitizerVisitor &MSV)
      : VarArgHelperBase(F, MS, MSV, /*VAListTagSize=*/24) {
    AMD64FpEndOffset = AMD64FpEndOffsetSSE;
    for (const auto &Attr : F.getAttributes().getFnAttrs()) {
      if (Attr.isStringAttribute() &&
          (Attr.getKindAsString() == "target-features")) {
        if (Attr.getValueAsString().contains("-sse"))
          AMD64FpEndOffset = AMD64FpEndOffsetNoSSE;
        break;
      }
    }
  }

  ArgKind classifyArgument(Value *arg) {
    // A very rough approximation of X86_64 argument classification rules.
    Type *T = arg->getType();
    if (T->isX86_FP80Ty())
      return AK_Memory;
    if (T->isFPOrFPVectorTy())
      return AK_FloatingPoint;
    if (T->isIntegerTy() && T->getPrimitiveSizeInBits() <= 64)
      return AK_GeneralPurpose;
    if (T->isPointerTy())
      return AK_GeneralPurpose;
    return AK_Memory;
  }

  // For VarArg functions, store the argument shadow in an ABI-specific format
  // that corresponds to va_list layout.
  // We do this because Clang lowers va_arg in the frontend, and this pass
  // only sees the low level code that deals with va_list internals.
  // A much easier alternative (provided that Clang emits va_arg instructions)
  // would have been to associate each live instance of va_list with a copy of
  // MSanParamTLS, and extract shadow on va_arg() call in the argument list
  // order.
  void visitCallBase(CallBase &CB, IRBuilder<> &IRB) override {
    unsigned GpOffset = 0;
    unsigned FpOffset = AMD64GpEndOffset;
    unsigned OverflowOffset = AMD64FpEndOffset;
    const DataLayout &DL = F.getDataLayout();

    for (const auto &[ArgNo, A] : llvm::enumerate(CB.args())) {
      bool IsFixed = ArgNo < CB.getFunctionType()->getNumParams();
      bool IsByVal = CB.paramHasAttr(ArgNo, Attribute::ByVal);
      if (IsByVal) {
        // ByVal arguments always go to the overflow area.
        // Fixed arguments passed through the overflow area will be stepped
        // over by va_start, so don't count them towards the offset.
        if (IsFixed)
          continue;
        assert(A->getType()->isPointerTy());
        Type *RealTy = CB.getParamByValType(ArgNo);
        uint64_t ArgSize = DL.getTypeAllocSize(RealTy);
        uint64_t AlignedSize = alignTo(ArgSize, 8);
        unsigned BaseOffset = OverflowOffset;
        Value *ShadowBase = getShadowPtrForVAArgument(IRB, OverflowOffset);
        Value *OriginBase = nullptr;
        if (MS.TrackOrigins)
          OriginBase = getOriginPtrForVAArgument(IRB, OverflowOffset);
        OverflowOffset += AlignedSize;

        if (OverflowOffset > kParamTLSSize) {
          CleanUnusedTLS(IRB, ShadowBase, BaseOffset);
          continue; // We have no space to copy shadow there.
        }

        Value *ShadowPtr, *OriginPtr;
        std::tie(ShadowPtr, OriginPtr) =
            MSV.getShadowOriginPtr(A, IRB, IRB.getInt8Ty(), kShadowTLSAlignment,
                                   /*isStore*/ false);
        IRB.CreateMemCpy(ShadowBase, kShadowTLSAlignment, ShadowPtr,
                         kShadowTLSAlignment, ArgSize);
        if (MS.TrackOrigins)
          IRB.CreateMemCpy(OriginBase, kShadowTLSAlignment, OriginPtr,
                           kShadowTLSAlignment, ArgSize);
      } else {
        ArgKind AK = classifyArgument(A);
        if (AK == AK_GeneralPurpose && GpOffset >= AMD64GpEndOffset)
          AK = AK_Memory;
        if (AK == AK_FloatingPoint && FpOffset >= AMD64FpEndOffset)
          AK = AK_Memory;
        Value *ShadowBase, *OriginBase = nullptr;
        switch (AK) {
        case AK_GeneralPurpose:
          ShadowBase = getShadowPtrForVAArgument(IRB, GpOffset);
          if (MS.TrackOrigins)
            OriginBase = getOriginPtrForVAArgument(IRB, GpOffset);
          GpOffset += 8;
          assert(GpOffset <= kParamTLSSize);
          break;
        case AK_FloatingPoint:
          ShadowBase = getShadowPtrForVAArgument(IRB, FpOffset);
          if (MS.TrackOrigins)
            OriginBase = getOriginPtrForVAArgument(IRB, FpOffset);
          FpOffset += 16;
          assert(FpOffset <= kParamTLSSize);
          break;
        case AK_Memory:
          if (IsFixed)
            continue;
          uint64_t ArgSize = DL.getTypeAllocSize(A->getType());
          uint64_t AlignedSize = alignTo(ArgSize, 8);
          unsigned BaseOffset = OverflowOffset;
          ShadowBase = getShadowPtrForVAArgument(IRB, OverflowOffset);
          if (MS.TrackOrigins) {
            OriginBase = getOriginPtrForVAArgument(IRB, OverflowOffset);
          }
          OverflowOffset += AlignedSize;
          if (OverflowOffset > kParamTLSSize) {
            // We have no space to copy shadow there.
            CleanUnusedTLS(IRB, ShadowBase, BaseOffset);
            continue;
          }
        }
        // Take fixed arguments into account for GpOffset and FpOffset,
        // but don't actually store shadows for them.
        // TODO(glider): don't call get*PtrForVAArgument() for them.
        if (IsFixed)
          continue;
        Value *Shadow = MSV.getShadow(A);
        IRB.CreateAlignedStore(Shadow, ShadowBase, kShadowTLSAlignment);
        if (MS.TrackOrigins) {
          Value *Origin = MSV.getOrigin(A);
          TypeSize StoreSize = DL.getTypeStoreSize(Shadow->getType());
          MSV.paintOrigin(IRB, Origin, OriginBase, StoreSize,
                          std::max(kShadowTLSAlignment, kMinOriginAlignment));
        }
      }
    }
    Constant *OverflowSize =
        ConstantInt::get(IRB.getInt64Ty(), OverflowOffset - AMD64FpEndOffset);
    IRB.CreateStore(OverflowSize, MS.VAArgOverflowSizeTLS);
  }

  void finalizeInstrumentation() override {
    assert(!VAArgOverflowSize && !VAArgTLSCopy &&
           "finalizeInstrumentation called twice");
    if (!VAStartInstrumentationList.empty()) {
      // If there is a va_start in this function, make a backup copy of
      // va_arg_tls somewhere in the function entry block.
      IRBuilder<> IRB(MSV.FnPrologueEnd);
      VAArgOverflowSize =
          IRB.CreateLoad(IRB.getInt64Ty(), MS.VAArgOverflowSizeTLS);
      Value *CopySize = IRB.CreateAdd(
          ConstantInt::get(MS.IntptrTy, AMD64FpEndOffset), VAArgOverflowSize);
      VAArgTLSCopy = IRB.CreateAlloca(Type::getInt8Ty(*MS.C), CopySize);
      VAArgTLSCopy->setAlignment(kShadowTLSAlignment);
      IRB.CreateMemSet(VAArgTLSCopy, Constant::getNullValue(IRB.getInt8Ty()),
                       CopySize, kShadowTLSAlignment, false);

      Value *SrcSize = IRB.CreateBinaryIntrinsic(
          Intrinsic::umin, CopySize,
          ConstantInt::get(MS.IntptrTy, kParamTLSSize));
      IRB.CreateMemCpy(VAArgTLSCopy, kShadowTLSAlignment, MS.VAArgTLS,
                       kShadowTLSAlignment, SrcSize);
      if (MS.TrackOrigins) {
        VAArgTLSOriginCopy = IRB.CreateAlloca(Type::getInt8Ty(*MS.C), CopySize);
        VAArgTLSOriginCopy->setAlignment(kShadowTLSAlignment);
        IRB.CreateMemCpy(VAArgTLSOriginCopy, kShadowTLSAlignment,
                         MS.VAArgOriginTLS, kShadowTLSAlignment, SrcSize);
      }
    }

    // Instrument va_start.
    // Copy va_list shadow from the backup copy of the TLS contents.
    for (CallInst *OrigInst : VAStartInstrumentationList) {
      NextNodeIRBuilder IRB(OrigInst);
      Value *VAListTag = OrigInst->getArgOperand(0);

      Value *RegSaveAreaPtrPtr = IRB.CreateIntToPtr(
          IRB.CreateAdd(IRB.CreatePtrToInt(VAListTag, MS.IntptrTy),
                        ConstantInt::get(MS.IntptrTy, 16)),
          MS.PtrTy);
      Value *RegSaveAreaPtr = IRB.CreateLoad(MS.PtrTy, RegSaveAreaPtrPtr);
      Value *RegSaveAreaShadowPtr, *RegSaveAreaOriginPtr;
      const Align Alignment = Align(16);
      std::tie(RegSaveAreaShadowPtr, RegSaveAreaOriginPtr) =
          MSV.getShadowOriginPtr(RegSaveAreaPtr, IRB, IRB.getInt8Ty(),
                                 Alignment, /*isStore*/ true);
      IRB.CreateMemCpy(RegSaveAreaShadowPtr, Alignment, VAArgTLSCopy, Alignment,
                       AMD64FpEndOffset);
      if (MS.TrackOrigins)
        IRB.CreateMemCpy(RegSaveAreaOriginPtr, Alignment, VAArgTLSOriginCopy,
                         Alignment, AMD64FpEndOffset);
      Value *OverflowArgAreaPtrPtr = IRB.CreateIntToPtr(
          IRB.CreateAdd(IRB.CreatePtrToInt(VAListTag, MS.IntptrTy),
                        ConstantInt::get(MS.IntptrTy, 8)),
          MS.PtrTy);
      Value *OverflowArgAreaPtr =
          IRB.CreateLoad(MS.PtrTy, OverflowArgAreaPtrPtr);
      Value *OverflowArgAreaShadowPtr, *OverflowArgAreaOriginPtr;
      std::tie(OverflowArgAreaShadowPtr, OverflowArgAreaOriginPtr) =
          MSV.getShadowOriginPtr(OverflowArgAreaPtr, IRB, IRB.getInt8Ty(),
                                 Alignment, /*isStore*/ true);
      Value *SrcPtr = IRB.CreateConstGEP1_32(IRB.getInt8Ty(), VAArgTLSCopy,
                                             AMD64FpEndOffset);
      IRB.CreateMemCpy(OverflowArgAreaShadowPtr, Alignment, SrcPtr, Alignment,
                       VAArgOverflowSize);
      if (MS.TrackOrigins) {
        SrcPtr = IRB.CreateConstGEP1_32(IRB.getInt8Ty(), VAArgTLSOriginCopy,
                                        AMD64FpEndOffset);
        IRB.CreateMemCpy(OverflowArgAreaOriginPtr, Alignment, SrcPtr, Alignment,
                         VAArgOverflowSize);
      }
    }
  }
};

/// AArch64-specific implementation of VarArgHelper.
struct VarArgAArch64Helper : public VarArgHelperBase {
  static const unsigned kAArch64GrArgSize = 64;
  static const unsigned kAArch64VrArgSize = 128;

  static const unsigned AArch64GrBegOffset = 0;
  static const unsigned AArch64GrEndOffset = kAArch64GrArgSize;
  // Make VR space aligned to 16 bytes.
  static const unsigned AArch64VrBegOffset = AArch64GrEndOffset;
  static const unsigned AArch64VrEndOffset =
      AArch64VrBegOffset + kAArch64VrArgSize;
  static const unsigned AArch64VAEndOffset = AArch64VrEndOffset;

  AllocaInst *VAArgTLSCopy = nullptr;
  Value *VAArgOverflowSize = nullptr;

  enum ArgKind { AK_GeneralPurpose, AK_FloatingPoint, AK_Memory };

  VarArgAArch64Helper(Function &F, MemorySanitizer &MS,
                      MemorySanitizerVisitor &MSV)
      : VarArgHelperBase(F, MS, MSV, /*VAListTagSize=*/32) {}

  // A very rough approximation of aarch64 argument classification rules.
  std::pair<ArgKind, uint64_t> classifyArgument(Type *T) {
    if (T->isIntOrPtrTy() && T->getPrimitiveSizeInBits() <= 64)
      return {AK_GeneralPurpose, 1};
    if (T->isFloatingPointTy() && T->getPrimitiveSizeInBits() <= 128)
      return {AK_FloatingPoint, 1};

    if (T->isArrayTy()) {
      auto R = classifyArgument(T->getArrayElementType());
      R.second *= T->getScalarType()->getArrayNumElements();
      return R;
    }

    if (const FixedVectorType *FV = dyn_cast<FixedVectorType>(T)) {
      auto R = classifyArgument(FV->getScalarType());
      R.second *= FV->getNumElements();
      return R;
    }

    LLVM_DEBUG(errs() << "Unknown vararg type: " << *T << "\n");
    return {AK_Memory, 0};
  }

  // The instrumentation stores the argument shadow in a non ABI-specific
  // format because it does not know which argument is named (since Clang,
  // like x86_64 case, lowers the va_args in the frontend and this pass only
  // sees the low level code that deals with va_list internals).
  // The first seven GR registers are saved in the first 56 bytes of the
  // va_arg tls arra, followed by the first 8 FP/SIMD registers, and then
  // the remaining arguments.
  // Using constant offset within the va_arg TLS array allows fast copy
  // in the finalize instrumentation.
  void visitCallBase(CallBase &CB, IRBuilder<> &IRB) override {
    unsigned GrOffset = AArch64GrBegOffset;
    unsigned VrOffset = AArch64VrBegOffset;
    unsigned OverflowOffset = AArch64VAEndOffset;

    const DataLayout &DL = F.getDataLayout();
    for (const auto &[ArgNo, A] : llvm::enumerate(CB.args())) {
      bool IsFixed = ArgNo < CB.getFunctionType()->getNumParams();
      auto [AK, RegNum] = classifyArgument(A->getType());
      if (AK == AK_GeneralPurpose &&
          (GrOffset + RegNum * 8) > AArch64GrEndOffset)
        AK = AK_Memory;
      if (AK == AK_FloatingPoint &&
          (VrOffset + RegNum * 16) > AArch64VrEndOffset)
        AK = AK_Memory;
      Value *Base;
      switch (AK) {
      case AK_GeneralPurpose:
        Base = getShadowPtrForVAArgument(IRB, GrOffset);
        GrOffset += 8 * RegNum;
        break;
      case AK_FloatingPoint:
        Base = getShadowPtrForVAArgument(IRB, VrOffset);
        VrOffset += 16 * RegNum;
        break;
      case AK_Memory:
        // Don't count fixed arguments in the overflow area - va_start will
        // skip right over them.
        if (IsFixed)
          continue;
        uint64_t ArgSize = DL.getTypeAllocSize(A->getType());
        uint64_t AlignedSize = alignTo(ArgSize, 8);
        unsigned BaseOffset = OverflowOffset;
        Base = getShadowPtrForVAArgument(IRB, BaseOffset);
        OverflowOffset += AlignedSize;
        if (OverflowOffset > kParamTLSSize) {
          // We have no space to copy shadow there.
          CleanUnusedTLS(IRB, Base, BaseOffset);
          continue;
        }
        break;
      }
      // Count Gp/Vr fixed arguments to their respective offsets, but don't
      // bother to actually store a shadow.
      if (IsFixed)
        continue;
      IRB.CreateAlignedStore(MSV.getShadow(A), Base, kShadowTLSAlignment);
    }
    Constant *OverflowSize =
        ConstantInt::get(IRB.getInt64Ty(), OverflowOffset - AArch64VAEndOffset);
    IRB.CreateStore(OverflowSize, MS.VAArgOverflowSizeTLS);
  }

  // Retrieve a va_list field of 'void*' size.
  Value *getVAField64(IRBuilder<> &IRB, Value *VAListTag, int offset) {
    Value *SaveAreaPtrPtr = IRB.CreateIntToPtr(
        IRB.CreateAdd(IRB.CreatePtrToInt(VAListTag, MS.IntptrTy),
                      ConstantInt::get(MS.IntptrTy, offset)),
        MS.PtrTy);
    return IRB.CreateLoad(Type::getInt64Ty(*MS.C), SaveAreaPtrPtr);
  }

  // Retrieve a va_list field of 'int' size.
  Value *getVAField32(IRBuilder<> &IRB, Value *VAListTag, int offset) {
    Value *SaveAreaPtr = IRB.CreateIntToPtr(
        IRB.CreateAdd(IRB.CreatePtrToInt(VAListTag, MS.IntptrTy),
                      ConstantInt::get(MS.IntptrTy, offset)),
        MS.PtrTy);
    Value *SaveArea32 = IRB.CreateLoad(IRB.getInt32Ty(), SaveAreaPtr);
    return IRB.CreateSExt(SaveArea32, MS.IntptrTy);
  }

  void finalizeInstrumentation() override {
    assert(!VAArgOverflowSize && !VAArgTLSCopy &&
           "finalizeInstrumentation called twice");
    if (!VAStartInstrumentationList.empty()) {
      // If there is a va_start in this function, make a backup copy of
      // va_arg_tls somewhere in the function entry block.
      IRBuilder<> IRB(MSV.FnPrologueEnd);
      VAArgOverflowSize =
          IRB.CreateLoad(IRB.getInt64Ty(), MS.VAArgOverflowSizeTLS);
      Value *CopySize = IRB.CreateAdd(
          ConstantInt::get(MS.IntptrTy, AArch64VAEndOffset), VAArgOverflowSize);
      VAArgTLSCopy = IRB.CreateAlloca(Type::getInt8Ty(*MS.C), CopySize);
      VAArgTLSCopy->setAlignment(kShadowTLSAlignment);
      IRB.CreateMemSet(VAArgTLSCopy, Constant::getNullValue(IRB.getInt8Ty()),
                       CopySize, kShadowTLSAlignment, false);

      Value *SrcSize = IRB.CreateBinaryIntrinsic(
          Intrinsic::umin, CopySize,
          ConstantInt::get(MS.IntptrTy, kParamTLSSize));
      IRB.CreateMemCpy(VAArgTLSCopy, kShadowTLSAlignment, MS.VAArgTLS,
                       kShadowTLSAlignment, SrcSize);
    }

    Value *GrArgSize = ConstantInt::get(MS.IntptrTy, kAArch64GrArgSize);
    Value *VrArgSize = ConstantInt::get(MS.IntptrTy, kAArch64VrArgSize);

    // Instrument va_start, copy va_list shadow from the backup copy of
    // the TLS contents.
    for (CallInst *OrigInst : VAStartInstrumentationList) {
      NextNodeIRBuilder IRB(OrigInst);

      Value *VAListTag = OrigInst->getArgOperand(0);

      // The variadic ABI for AArch64 creates two areas to save the incoming
      // argument registers (one for 64-bit general register xn-x7 and another
      // for 128-bit FP/SIMD vn-v7).
      // We need then to propagate the shadow arguments on both regions
      // 'va::__gr_top + va::__gr_offs' and 'va::__vr_top + va::__vr_offs'.
      // The remaining arguments are saved on shadow for 'va::stack'.
      // One caveat is it requires only to propagate the non-named arguments,
      // however on the call site instrumentation 'all' the arguments are
      // saved. So to copy the shadow values from the va_arg TLS array
      // we need to adjust the offset for both GR and VR fields based on
      // the __{gr,vr}_offs value (since they are stores based on incoming
      // named arguments).
      Type *RegSaveAreaPtrTy = IRB.getPtrTy();

      // Read the stack pointer from the va_list.
      Value *StackSaveAreaPtr =
          IRB.CreateIntToPtr(getVAField64(IRB, VAListTag, 0), RegSaveAreaPtrTy);

      // Read both the __gr_top and __gr_off and add them up.
      Value *GrTopSaveAreaPtr = getVAField64(IRB, VAListTag, 8);
      Value *GrOffSaveArea = getVAField32(IRB, VAListTag, 24);

      Value *GrRegSaveAreaPtr = IRB.CreateIntToPtr(
          IRB.CreateAdd(GrTopSaveAreaPtr, GrOffSaveArea), RegSaveAreaPtrTy);

      // Read both the __vr_top and __vr_off and add them up.
      Value *VrTopSaveAreaPtr = getVAField64(IRB, VAListTag, 16);
      Value *VrOffSaveArea = getVAField32(IRB, VAListTag, 28);

      Value *VrRegSaveAreaPtr = IRB.CreateIntToPtr(
          IRB.CreateAdd(VrTopSaveAreaPtr, VrOffSaveArea), RegSaveAreaPtrTy);

      // It does not know how many named arguments is being used and, on the
      // callsite all the arguments were saved.  Since __gr_off is defined as
      // '0 - ((8 - named_gr) * 8)', the idea is to just propagate the variadic
      // argument by ignoring the bytes of shadow from named arguments.
      Value *GrRegSaveAreaShadowPtrOff =
          IRB.CreateAdd(GrArgSize, GrOffSaveArea);

      Value *GrRegSaveAreaShadowPtr =
          MSV.getShadowOriginPtr(GrRegSaveAreaPtr, IRB, IRB.getInt8Ty(),
                                 Align(8), /*isStore*/ true)
              .first;

      Value *GrSrcPtr =
          IRB.CreateInBoundsPtrAdd(VAArgTLSCopy, GrRegSaveAreaShadowPtrOff);
      Value *GrCopySize = IRB.CreateSub(GrArgSize, GrRegSaveAreaShadowPtrOff);

      IRB.CreateMemCpy(GrRegSaveAreaShadowPtr, Align(8), GrSrcPtr, Align(8),
                       GrCopySize);

      // Again, but for FP/SIMD values.
      Value *VrRegSaveAreaShadowPtrOff =
          IRB.CreateAdd(VrArgSize, VrOffSaveArea);

      Value *VrRegSaveAreaShadowPtr =
          MSV.getShadowOriginPtr(VrRegSaveAreaPtr, IRB, IRB.getInt8Ty(),
                                 Align(8), /*isStore*/ true)
              .first;

      Value *VrSrcPtr = IRB.CreateInBoundsPtrAdd(
          IRB.CreateInBoundsPtrAdd(VAArgTLSCopy,
                                   IRB.getInt32(AArch64VrBegOffset)),
          VrRegSaveAreaShadowPtrOff);
      Value *VrCopySize = IRB.CreateSub(VrArgSize, VrRegSaveAreaShadowPtrOff);

      IRB.CreateMemCpy(VrRegSaveAreaShadowPtr, Align(8), VrSrcPtr, Align(8),
                       VrCopySize);

      // And finally for remaining arguments.
      Value *StackSaveAreaShadowPtr =
          MSV.getShadowOriginPtr(StackSaveAreaPtr, IRB, IRB.getInt8Ty(),
                                 Align(16), /*isStore*/ true)
              .first;

      Value *StackSrcPtr = IRB.CreateInBoundsPtrAdd(
          VAArgTLSCopy, IRB.getInt32(AArch64VAEndOffset));

      IRB.CreateMemCpy(StackSaveAreaShadowPtr, Align(16), StackSrcPtr,
                       Align(16), VAArgOverflowSize);
    }
  }
};

/// PowerPC-specific implementation of VarArgHelper.
struct VarArgPowerPCHelper : public VarArgHelperBase {
  AllocaInst *VAArgTLSCopy = nullptr;
  Value *VAArgSize = nullptr;

  VarArgPowerPCHelper(Function &F, MemorySanitizer &MS,
                      MemorySanitizerVisitor &MSV, unsigned VAListTagSize)
      : VarArgHelperBase(F, MS, MSV, VAListTagSize) {}

  void visitCallBase(CallBase &CB, IRBuilder<> &IRB) override {
    // For PowerPC, we need to deal with alignment of stack arguments -
    // they are mostly aligned to 8 bytes, but vectors and i128 arrays
    // are aligned to 16 bytes, byvals can be aligned to 8 or 16 bytes,
    // For that reason, we compute current offset from stack pointer (which is
    // always properly aligned), and offset for the first vararg, then subtract
    // them.
    unsigned VAArgBase;
    Triple TargetTriple(F.getParent()->getTargetTriple());
    // Parameter save area starts at 48 bytes from frame pointer for ABIv1,
    // and 32 bytes for ABIv2.  This is usually determined by target
    // endianness, but in theory could be overridden by function attribute.
    if (TargetTriple.isPPC64()) {
      if (TargetTriple.isPPC64ELFv2ABI())
        VAArgBase = 32;
      else
        VAArgBase = 48;
    } else {
      // Parameter save area is 8 bytes from frame pointer in PPC32
      VAArgBase = 8;
    }
    unsigned VAArgOffset = VAArgBase;
    const DataLayout &DL = F.getDataLayout();
    for (const auto &[ArgNo, A] : llvm::enumerate(CB.args())) {
      bool IsFixed = ArgNo < CB.getFunctionType()->getNumParams();
      bool IsByVal = CB.paramHasAttr(ArgNo, Attribute::ByVal);
      if (IsByVal) {
        assert(A->getType()->isPointerTy());
        Type *RealTy = CB.getParamByValType(ArgNo);
        uint64_t ArgSize = DL.getTypeAllocSize(RealTy);
        Align ArgAlign = CB.getParamAlign(ArgNo).value_or(Align(8));
        if (ArgAlign < 8)
          ArgAlign = Align(8);
        VAArgOffset = alignTo(VAArgOffset, ArgAlign);
        if (!IsFixed) {
          Value *Base =
              getShadowPtrForVAArgument(IRB, VAArgOffset - VAArgBase, ArgSize);
          if (Base) {
            Value *AShadowPtr, *AOriginPtr;
            std::tie(AShadowPtr, AOriginPtr) =
                MSV.getShadowOriginPtr(A, IRB, IRB.getInt8Ty(),
                                       kShadowTLSAlignment, /*isStore*/ false);

            IRB.CreateMemCpy(Base, kShadowTLSAlignment, AShadowPtr,
                             kShadowTLSAlignment, ArgSize);
          }
        }
        VAArgOffset += alignTo(ArgSize, Align(8));
      } else {
        Value *Base;
        uint64_t ArgSize = DL.getTypeAllocSize(A->getType());
        Align ArgAlign = Align(8);
        if (A->getType()->isArrayTy()) {
          // Arrays are aligned to element size, except for long double
          // arrays, which are aligned to 8 bytes.
          Type *ElementTy = A->getType()->getArrayElementType();
          if (!ElementTy->isPPC_FP128Ty())
            ArgAlign = Align(DL.getTypeAllocSize(ElementTy));
        } else if (A->getType()->isVectorTy()) {
          // Vectors are naturally aligned.
          ArgAlign = Align(ArgSize);
        }
        if (ArgAlign < 8)
          ArgAlign = Align(8);
        VAArgOffset = alignTo(VAArgOffset, ArgAlign);
        if (DL.isBigEndian()) {
          // Adjusting the shadow for argument with size < 8 to match the
          // placement of bits in big endian system
          if (ArgSize < 8)
            VAArgOffset += (8 - ArgSize);
        }
        if (!IsFixed) {
          Base =
              getShadowPtrForVAArgument(IRB, VAArgOffset - VAArgBase, ArgSize);
          if (Base)
            IRB.CreateAlignedStore(MSV.getShadow(A), Base, kShadowTLSAlignment);
        }
        VAArgOffset += ArgSize;
        VAArgOffset = alignTo(VAArgOffset, Align(8));
      }
      if (IsFixed)
        VAArgBase = VAArgOffset;
    }

    Constant *TotalVAArgSize =
        ConstantInt::get(MS.IntptrTy, VAArgOffset - VAArgBase);
    // Here using VAArgOverflowSizeTLS as VAArgSizeTLS to avoid creation of
    // a new class member i.e. it is the total size of all VarArgs.
    IRB.CreateStore(TotalVAArgSize, MS.VAArgOverflowSizeTLS);
  }

  void finalizeInstrumentation() override {
    assert(!VAArgSize && !VAArgTLSCopy &&
           "finalizeInstrumentation called twice");
    IRBuilder<> IRB(MSV.FnPrologueEnd);
    VAArgSize = IRB.CreateLoad(IRB.getInt64Ty(), MS.VAArgOverflowSizeTLS);
    Value *CopySize = VAArgSize;

    if (!VAStartInstrumentationList.empty()) {
      // If there is a va_start in this function, make a backup copy of
      // va_arg_tls somewhere in the function entry block.

      VAArgTLSCopy = IRB.CreateAlloca(Type::getInt8Ty(*MS.C), CopySize);
      VAArgTLSCopy->setAlignment(kShadowTLSAlignment);
      IRB.CreateMemSet(VAArgTLSCopy, Constant::getNullValue(IRB.getInt8Ty()),
                       CopySize, kShadowTLSAlignment, false);

      Value *SrcSize = IRB.CreateBinaryIntrinsic(
          Intrinsic::umin, CopySize,
          ConstantInt::get(IRB.getInt64Ty(), kParamTLSSize));
      IRB.CreateMemCpy(VAArgTLSCopy, kShadowTLSAlignment, MS.VAArgTLS,
                       kShadowTLSAlignment, SrcSize);
    }

    // Instrument va_start.
    // Copy va_list shadow from the backup copy of the TLS contents.
    Triple TargetTriple(F.getParent()->getTargetTriple());
    for (CallInst *OrigInst : VAStartInstrumentationList) {
      NextNodeIRBuilder IRB(OrigInst);
      Value *VAListTag = OrigInst->getArgOperand(0);
      Value *RegSaveAreaPtrPtr = IRB.CreatePtrToInt(VAListTag, MS.IntptrTy);

      // In PPC32 va_list_tag is a struct, whereas in PPC64 it's a pointer
      if (!TargetTriple.isPPC64()) {
        RegSaveAreaPtrPtr =
            IRB.CreateAdd(RegSaveAreaPtrPtr, ConstantInt::get(MS.IntptrTy, 8));
      }
      RegSaveAreaPtrPtr = IRB.CreateIntToPtr(RegSaveAreaPtrPtr, MS.PtrTy);

      Value *RegSaveAreaPtr = IRB.CreateLoad(MS.PtrTy, RegSaveAreaPtrPtr);
      Value *RegSaveAreaShadowPtr, *RegSaveAreaOriginPtr;
      const DataLayout &DL = F.getDataLayout();
      unsigned IntptrSize = DL.getTypeStoreSize(MS.IntptrTy);
      const Align Alignment = Align(IntptrSize);
      std::tie(RegSaveAreaShadowPtr, RegSaveAreaOriginPtr) =
          MSV.getShadowOriginPtr(RegSaveAreaPtr, IRB, IRB.getInt8Ty(),
                                 Alignment, /*isStore*/ true);
      IRB.CreateMemCpy(RegSaveAreaShadowPtr, Alignment, VAArgTLSCopy, Alignment,
                       CopySize);
    }
  }
};

/// SystemZ-specific implementation of VarArgHelper.
struct VarArgSystemZHelper : public VarArgHelperBase {
  static const unsigned SystemZGpOffset = 16;
  static const unsigned SystemZGpEndOffset = 56;
  static const unsigned SystemZFpOffset = 128;
  static const unsigned SystemZFpEndOffset = 160;
  static const unsigned SystemZMaxVrArgs = 8;
  static const unsigned SystemZRegSaveAreaSize = 160;
  static const unsigned SystemZOverflowOffset = 160;
  static const unsigned SystemZVAListTagSize = 32;
  static const unsigned SystemZOverflowArgAreaPtrOffset = 16;
  static const unsigned SystemZRegSaveAreaPtrOffset = 24;

  bool IsSoftFloatABI;
  AllocaInst *VAArgTLSCopy = nullptr;
  AllocaInst *VAArgTLSOriginCopy = nullptr;
  Value *VAArgOverflowSize = nullptr;

  enum class ArgKind {
    GeneralPurpose,
    FloatingPoint,
    Vector,
    Memory,
    Indirect,
  };

  enum class ShadowExtension { None, Zero, Sign };

  VarArgSystemZHelper(Function &F, MemorySanitizer &MS,
                      MemorySanitizerVisitor &MSV)
      : VarArgHelperBase(F, MS, MSV, SystemZVAListTagSize),
        IsSoftFloatABI(F.getFnAttribute("use-soft-float").getValueAsBool()) {}

  ArgKind classifyArgument(Type *T) {
    // T is a SystemZABIInfo::classifyArgumentType() output, and there are
    // only a few possibilities of what it can be. In particular, enums, single
    // element structs and large types have already been taken care of.

    // Some i128 and fp128 arguments are converted to pointers only in the
    // back end.
    if (T->isIntegerTy(128) || T->isFP128Ty())
      return ArgKind::Indirect;
    if (T->isFloatingPointTy())
      return IsSoftFloatABI ? ArgKind::GeneralPurpose : ArgKind::FloatingPoint;
    if (T->isIntegerTy() || T->isPointerTy())
      return ArgKind::GeneralPurpose;
    if (T->isVectorTy())
      return ArgKind::Vector;
    return ArgKind::Memory;
  }

  ShadowExtension getShadowExtension(const CallBase &CB, unsigned ArgNo) {
    // ABI says: "One of the simple integer types no more than 64 bits wide.
    // ... If such an argument is shorter than 64 bits, replace it by a full
    // 64-bit integer representing the same number, using sign or zero
    // extension". Shadow for an integer argument has the same type as the
    // argument itself, so it can be sign or zero extended as well.
    bool ZExt = CB.paramHasAttr(ArgNo, Attribute::ZExt);
    bool SExt = CB.paramHasAttr(ArgNo, Attribute::SExt);
    if (ZExt) {
      assert(!SExt);
      return ShadowExtension::Zero;
    }
    if (SExt) {
      assert(!ZExt);
      return ShadowExtension::Sign;
    }
    return ShadowExtension::None;
  }

  void visitCallBase(CallBase &CB, IRBuilder<> &IRB) override {
    unsigned GpOffset = SystemZGpOffset;
    unsigned FpOffset = SystemZFpOffset;
    unsigned VrIndex = 0;
    unsigned OverflowOffset = SystemZOverflowOffset;
    const DataLayout &DL = F.getDataLayout();
    for (const auto &[ArgNo, A] : llvm::enumerate(CB.args())) {
      bool IsFixed = ArgNo < CB.getFunctionType()->getNumParams();
      // SystemZABIInfo does not produce ByVal parameters.
      assert(!CB.paramHasAttr(ArgNo, Attribute::ByVal));
      Type *T = A->getType();
      ArgKind AK = classifyArgument(T);
      if (AK == ArgKind::Indirect) {
        T = MS.PtrTy;
        AK = ArgKind::GeneralPurpose;
      }
      if (AK == ArgKind::GeneralPurpose && GpOffset >= SystemZGpEndOffset)
        AK = ArgKind::Memory;
      if (AK == ArgKind::FloatingPoint && FpOffset >= SystemZFpEndOffset)
        AK = ArgKind::Memory;
      if (AK == ArgKind::Vector && (VrIndex >= SystemZMaxVrArgs || !IsFixed))
        AK = ArgKind::Memory;
      Value *ShadowBase = nullptr;
      Value *OriginBase = nullptr;
      ShadowExtension SE = ShadowExtension::None;
      switch (AK) {
      case ArgKind::GeneralPurpose: {
        // Always keep track of GpOffset, but store shadow only for varargs.
        uint64_t ArgSize = 8;
        if (GpOffset + ArgSize <= kParamTLSSize) {
          if (!IsFixed) {
            SE = getShadowExtension(CB, ArgNo);
            uint64_t GapSize = 0;
            if (SE == ShadowExtension::None) {
              uint64_t ArgAllocSize = DL.getTypeAllocSize(T);
              assert(ArgAllocSize <= ArgSize);
              GapSize = ArgSize - ArgAllocSize;
            }
            ShadowBase = getShadowAddrForVAArgument(IRB, GpOffset + GapSize);
            if (MS.TrackOrigins)
              OriginBase = getOriginPtrForVAArgument(IRB, GpOffset + GapSize);
          }
          GpOffset += ArgSize;
        } else {
          GpOffset = kParamTLSSize;
        }
        break;
      }
      case ArgKind::FloatingPoint: {
        // Always keep track of FpOffset, but store shadow only for varargs.
        uint64_t ArgSize = 8;
        if (FpOffset + ArgSize <= kParamTLSSize) {
          if (!IsFixed) {
            // PoP says: "A short floating-point datum requires only the
            // left-most 32 bit positions of a floating-point register".
            // Therefore, in contrast to AK_GeneralPurpose and AK_Memory,
            // don't extend shadow and don't mind the gap.
            ShadowBase = getShadowAddrForVAArgument(IRB, FpOffset);
            if (MS.TrackOrigins)
              OriginBase = getOriginPtrForVAArgument(IRB, FpOffset);
          }
          FpOffset += ArgSize;
        } else {
          FpOffset = kParamTLSSize;
        }
        break;
      }
      case ArgKind::Vector: {
        // Keep track of VrIndex. No need to store shadow, since vector varargs
        // go through AK_Memory.
        assert(IsFixed);
        VrIndex++;
        break;
      }
      case ArgKind::Memory: {
        // Keep track of OverflowOffset and store shadow only for varargs.
        // Ignore fixed args, since we need to copy only the vararg portion of
        // the overflow area shadow.
        if (!IsFixed) {
          uint64_t ArgAllocSize = DL.getTypeAllocSize(T);
          uint64_t ArgSize = alignTo(ArgAllocSize, 8);
          if (OverflowOffset + ArgSize <= kParamTLSSize) {
            SE = getShadowExtension(CB, ArgNo);
            uint64_t GapSize =
                SE == ShadowExtension::None ? ArgSize - ArgAllocSize : 0;
            ShadowBase =
                getShadowAddrForVAArgument(IRB, OverflowOffset + GapSize);
            if (MS.TrackOrigins)
              OriginBase =
                  getOriginPtrForVAArgument(IRB, OverflowOffset + GapSize);
            OverflowOffset += ArgSize;
          } else {
            OverflowOffset = kParamTLSSize;
          }
        }
        break;
      }
      case ArgKind::Indirect:
        llvm_unreachable("Indirect must be converted to GeneralPurpose");
      }
      if (ShadowBase == nullptr)
        continue;
      Value *Shadow = MSV.getShadow(A);
      if (SE != ShadowExtension::None)
        Shadow = MSV.CreateShadowCast(IRB, Shadow, IRB.getInt64Ty(),
                                      /*Signed*/ SE == ShadowExtension::Sign);
      ShadowBase = IRB.CreateIntToPtr(ShadowBase, MS.PtrTy, "_msarg_va_s");
      IRB.CreateStore(Shadow, ShadowBase);
      if (MS.TrackOrigins) {
        Value *Origin = MSV.getOrigin(A);
        TypeSize StoreSize = DL.getTypeStoreSize(Shadow->getType());
        MSV.paintOrigin(IRB, Origin, OriginBase, StoreSize,
                        kMinOriginAlignment);
      }
    }
    Constant *OverflowSize = ConstantInt::get(
        IRB.getInt64Ty(), OverflowOffset - SystemZOverflowOffset);
    IRB.CreateStore(OverflowSize, MS.VAArgOverflowSizeTLS);
  }

  void copyRegSaveArea(IRBuilder<> &IRB, Value *VAListTag) {
    Value *RegSaveAreaPtrPtr = IRB.CreateIntToPtr(
        IRB.CreateAdd(
            IRB.CreatePtrToInt(VAListTag, MS.IntptrTy),
            ConstantInt::get(MS.IntptrTy, SystemZRegSaveAreaPtrOffset)),
        MS.PtrTy);
    Value *RegSaveAreaPtr = IRB.CreateLoad(MS.PtrTy, RegSaveAreaPtrPtr);
    Value *RegSaveAreaShadowPtr, *RegSaveAreaOriginPtr;
    const Align Alignment = Align(8);
    std::tie(RegSaveAreaShadowPtr, RegSaveAreaOriginPtr) =
        MSV.getShadowOriginPtr(RegSaveAreaPtr, IRB, IRB.getInt8Ty(), Alignment,
                               /*isStore*/ true);
    // TODO(iii): copy only fragments filled by visitCallBase()
    // TODO(iii): support packed-stack && !use-soft-float
    // For use-soft-float functions, it is enough to copy just the GPRs.
    unsigned RegSaveAreaSize =
        IsSoftFloatABI ? SystemZGpEndOffset : SystemZRegSaveAreaSize;
    IRB.CreateMemCpy(RegSaveAreaShadowPtr, Alignment, VAArgTLSCopy, Alignment,
                     RegSaveAreaSize);
    if (MS.TrackOrigins)
      IRB.CreateMemCpy(RegSaveAreaOriginPtr, Alignment, VAArgTLSOriginCopy,
                       Alignment, RegSaveAreaSize);
  }

  // FIXME: This implementation limits OverflowOffset to kParamTLSSize, so we
  // don't know real overflow size and can't clear shadow beyond kParamTLSSize.
  void copyOverflowArea(IRBuilder<> &IRB, Value *VAListTag) {
    Value *OverflowArgAreaPtrPtr = IRB.CreateIntToPtr(
        IRB.CreateAdd(
            IRB.CreatePtrToInt(VAListTag, MS.IntptrTy),
            ConstantInt::get(MS.IntptrTy, SystemZOverflowArgAreaPtrOffset)),
        MS.PtrTy);
    Value *OverflowArgAreaPtr = IRB.CreateLoad(MS.PtrTy, OverflowArgAreaPtrPtr);
    Value *OverflowArgAreaShadowPtr, *OverflowArgAreaOriginPtr;
    const Align Alignment = Align(8);
    std::tie(OverflowArgAreaShadowPtr, OverflowArgAreaOriginPtr) =
        MSV.getShadowOriginPtr(OverflowArgAreaPtr, IRB, IRB.getInt8Ty(),
                               Alignment, /*isStore*/ true);
    Value *SrcPtr = IRB.CreateConstGEP1_32(IRB.getInt8Ty(), VAArgTLSCopy,
                                           SystemZOverflowOffset);
    IRB.CreateMemCpy(OverflowArgAreaShadowPtr, Alignment, SrcPtr, Alignment,
                     VAArgOverflowSize);
    if (MS.TrackOrigins) {
      SrcPtr = IRB.CreateConstGEP1_32(IRB.getInt8Ty(), VAArgTLSOriginCopy,
                                      SystemZOverflowOffset);
      IRB.CreateMemCpy(OverflowArgAreaOriginPtr, Alignment, SrcPtr, Alignment,
                       VAArgOverflowSize);
    }
  }

  void finalizeInstrumentation() override {
    assert(!VAArgOverflowSize && !VAArgTLSCopy &&
           "finalizeInstrumentation called twice");
    if (!VAStartInstrumentationList.empty()) {
      // If there is a va_start in this function, make a backup copy of
      // va_arg_tls somewhere in the function entry block.
      IRBuilder<> IRB(MSV.FnPrologueEnd);
      VAArgOverflowSize =
          IRB.CreateLoad(IRB.getInt64Ty(), MS.VAArgOverflowSizeTLS);
      Value *CopySize =
          IRB.CreateAdd(ConstantInt::get(MS.IntptrTy, SystemZOverflowOffset),
                        VAArgOverflowSize);
      VAArgTLSCopy = IRB.CreateAlloca(Type::getInt8Ty(*MS.C), CopySize);
      VAArgTLSCopy->setAlignment(kShadowTLSAlignment);
      IRB.CreateMemSet(VAArgTLSCopy, Constant::getNullValue(IRB.getInt8Ty()),
                       CopySize, kShadowTLSAlignment, false);

      Value *SrcSize = IRB.CreateBinaryIntrinsic(
          Intrinsic::umin, CopySize,
          ConstantInt::get(MS.IntptrTy, kParamTLSSize));
      IRB.CreateMemCpy(VAArgTLSCopy, kShadowTLSAlignment, MS.VAArgTLS,
                       kShadowTLSAlignment, SrcSize);
      if (MS.TrackOrigins) {
        VAArgTLSOriginCopy = IRB.CreateAlloca(Type::getInt8Ty(*MS.C), CopySize);
        VAArgTLSOriginCopy->setAlignment(kShadowTLSAlignment);
        IRB.CreateMemCpy(VAArgTLSOriginCopy, kShadowTLSAlignment,
                         MS.VAArgOriginTLS, kShadowTLSAlignment, SrcSize);
      }
    }

    // Instrument va_start.
    // Copy va_list shadow from the backup copy of the TLS contents.
    for (CallInst *OrigInst : VAStartInstrumentationList) {
      NextNodeIRBuilder IRB(OrigInst);
      Value *VAListTag = OrigInst->getArgOperand(0);
      copyRegSaveArea(IRB, VAListTag);
      copyOverflowArea(IRB, VAListTag);
    }
  }
};

/// i386-specific implementation of VarArgHelper.
struct VarArgI386Helper : public VarArgHelperBase {
  AllocaInst *VAArgTLSCopy = nullptr;
  Value *VAArgSize = nullptr;

  VarArgI386Helper(Function &F, MemorySanitizer &MS,
                   MemorySanitizerVisitor &MSV)
      : VarArgHelperBase(F, MS, MSV, /*VAListTagSize=*/4) {}

  void visitCallBase(CallBase &CB, IRBuilder<> &IRB) override {
    const DataLayout &DL = F.getDataLayout();
    unsigned IntptrSize = DL.getTypeStoreSize(MS.IntptrTy);
    unsigned VAArgOffset = 0;
    for (const auto &[ArgNo, A] : llvm::enumerate(CB.args())) {
      bool IsFixed = ArgNo < CB.getFunctionType()->getNumParams();
      bool IsByVal = CB.paramHasAttr(ArgNo, Attribute::ByVal);
      if (IsByVal) {
        assert(A->getType()->isPointerTy());
        Type *RealTy = CB.getParamByValType(ArgNo);
        uint64_t ArgSize = DL.getTypeAllocSize(RealTy);
        Align ArgAlign = CB.getParamAlign(ArgNo).value_or(Align(IntptrSize));
        if (ArgAlign < IntptrSize)
          ArgAlign = Align(IntptrSize);
        VAArgOffset = alignTo(VAArgOffset, ArgAlign);
        if (!IsFixed) {
          Value *Base = getShadowPtrForVAArgument(IRB, VAArgOffset, ArgSize);
          if (Base) {
            Value *AShadowPtr, *AOriginPtr;
            std::tie(AShadowPtr, AOriginPtr) =
                MSV.getShadowOriginPtr(A, IRB, IRB.getInt8Ty(),
                                       kShadowTLSAlignment, /*isStore*/ false);

            IRB.CreateMemCpy(Base, kShadowTLSAlignment, AShadowPtr,
                             kShadowTLSAlignment, ArgSize);
          }
          VAArgOffset += alignTo(ArgSize, Align(IntptrSize));
        }
      } else {
        Value *Base;
        uint64_t ArgSize = DL.getTypeAllocSize(A->getType());
        Align ArgAlign = Align(IntptrSize);
        VAArgOffset = alignTo(VAArgOffset, ArgAlign);
        if (DL.isBigEndian()) {
          // Adjusting the shadow for argument with size < IntptrSize to match
          // the placement of bits in big endian system
          if (ArgSize < IntptrSize)
            VAArgOffset += (IntptrSize - ArgSize);
        }
        if (!IsFixed) {
          Base = getShadowPtrForVAArgument(IRB, VAArgOffset, ArgSize);
          if (Base)
            IRB.CreateAlignedStore(MSV.getShadow(A), Base, kShadowTLSAlignment);
          VAArgOffset += ArgSize;
          VAArgOffset = alignTo(VAArgOffset, Align(IntptrSize));
        }
      }
    }

    Constant *TotalVAArgSize = ConstantInt::get(MS.IntptrTy, VAArgOffset);
    // Here using VAArgOverflowSizeTLS as VAArgSizeTLS to avoid creation of
    // a new class member i.e. it is the total size of all VarArgs.
    IRB.CreateStore(TotalVAArgSize, MS.VAArgOverflowSizeTLS);
  }

  void finalizeInstrumentation() override {
    assert(!VAArgSize && !VAArgTLSCopy &&
           "finalizeInstrumentation called twice");
    IRBuilder<> IRB(MSV.FnPrologueEnd);
    VAArgSize = IRB.CreateLoad(IRB.getInt64Ty(), MS.VAArgOverflowSizeTLS);
    Value *CopySize = VAArgSize;

    if (!VAStartInstrumentationList.empty()) {
      // If there is a va_start in this function, make a backup copy of
      // va_arg_tls somewhere in the function entry block.
      VAArgTLSCopy = IRB.CreateAlloca(Type::getInt8Ty(*MS.C), CopySize);
      VAArgTLSCopy->setAlignment(kShadowTLSAlignment);
      IRB.CreateMemSet(VAArgTLSCopy, Constant::getNullValue(IRB.getInt8Ty()),
                       CopySize, kShadowTLSAlignment, false);

      Value *SrcSize = IRB.CreateBinaryIntrinsic(
          Intrinsic::umin, CopySize,
          ConstantInt::get(IRB.getInt64Ty(), kParamTLSSize));
      IRB.CreateMemCpy(VAArgTLSCopy, kShadowTLSAlignment, MS.VAArgTLS,
                       kShadowTLSAlignment, SrcSize);
    }

    // Instrument va_start.
    // Copy va_list shadow from the backup copy of the TLS contents.
    for (CallInst *OrigInst : VAStartInstrumentationList) {
      NextNodeIRBuilder IRB(OrigInst);
      Value *VAListTag = OrigInst->getArgOperand(0);
      Type *RegSaveAreaPtrTy = PointerType::getUnqual(*MS.C);
      Value *RegSaveAreaPtrPtr =
          IRB.CreateIntToPtr(IRB.CreatePtrToInt(VAListTag, MS.IntptrTy),
                             PointerType::get(*MS.C, 0));
      Value *RegSaveAreaPtr =
          IRB.CreateLoad(RegSaveAreaPtrTy, RegSaveAreaPtrPtr);
      Value *RegSaveAreaShadowPtr, *RegSaveAreaOriginPtr;
      const DataLayout &DL = F.getDataLayout();
      unsigned IntptrSize = DL.getTypeStoreSize(MS.IntptrTy);
      const Align Alignment = Align(IntptrSize);
      std::tie(RegSaveAreaShadowPtr, RegSaveAreaOriginPtr) =
          MSV.getShadowOriginPtr(RegSaveAreaPtr, IRB, IRB.getInt8Ty(),
                                 Alignment, /*isStore*/ true);
      IRB.CreateMemCpy(RegSaveAreaShadowPtr, Alignment, VAArgTLSCopy, Alignment,
                       CopySize);
    }
  }
};

/// Implementation of VarArgHelper that is used for ARM32, MIPS, RISCV,
/// LoongArch64.
struct VarArgGenericHelper : public VarArgHelperBase {
  AllocaInst *VAArgTLSCopy = nullptr;
  Value *VAArgSize = nullptr;

  VarArgGenericHelper(Function &F, MemorySanitizer &MS,
                      MemorySanitizerVisitor &MSV, const unsigned VAListTagSize)
      : VarArgHelperBase(F, MS, MSV, VAListTagSize) {}

  void visitCallBase(CallBase &CB, IRBuilder<> &IRB) override {
    unsigned VAArgOffset = 0;
    const DataLayout &DL = F.getDataLayout();
    unsigned IntptrSize = DL.getTypeStoreSize(MS.IntptrTy);
    for (const auto &[ArgNo, A] : llvm::enumerate(CB.args())) {
      bool IsFixed = ArgNo < CB.getFunctionType()->getNumParams();
      if (IsFixed)
        continue;
      uint64_t ArgSize = DL.getTypeAllocSize(A->getType());
      if (DL.isBigEndian()) {
        // Adjusting the shadow for argument with size < IntptrSize to match the
        // placement of bits in big endian system
        if (ArgSize < IntptrSize)
          VAArgOffset += (IntptrSize - ArgSize);
      }
      Value *Base = getShadowPtrForVAArgument(IRB, VAArgOffset, ArgSize);
      VAArgOffset += ArgSize;
      VAArgOffset = alignTo(VAArgOffset, IntptrSize);
      if (!Base)
        continue;
      IRB.CreateAlignedStore(MSV.getShadow(A), Base, kShadowTLSAlignment);
    }

    Constant *TotalVAArgSize = ConstantInt::get(MS.IntptrTy, VAArgOffset);
    // Here using VAArgOverflowSizeTLS as VAArgSizeTLS to avoid creation of
    // a new class member i.e. it is the total size of all VarArgs.
    IRB.CreateStore(TotalVAArgSize, MS.VAArgOverflowSizeTLS);
  }

  void finalizeInstrumentation() override {
    assert(!VAArgSize && !VAArgTLSCopy &&
           "finalizeInstrumentation called twice");
    IRBuilder<> IRB(MSV.FnPrologueEnd);
    VAArgSize = IRB.CreateLoad(IRB.getInt64Ty(), MS.VAArgOverflowSizeTLS);
    Value *CopySize = VAArgSize;

    if (!VAStartInstrumentationList.empty()) {
      // If there is a va_start in this function, make a backup copy of
      // va_arg_tls somewhere in the function entry block.
      VAArgTLSCopy = IRB.CreateAlloca(Type::getInt8Ty(*MS.C), CopySize);
      VAArgTLSCopy->setAlignment(kShadowTLSAlignment);
      IRB.CreateMemSet(VAArgTLSCopy, Constant::getNullValue(IRB.getInt8Ty()),
                       CopySize, kShadowTLSAlignment, false);

      Value *SrcSize = IRB.CreateBinaryIntrinsic(
          Intrinsic::umin, CopySize,
          ConstantInt::get(IRB.getInt64Ty(), kParamTLSSize));
      IRB.CreateMemCpy(VAArgTLSCopy, kShadowTLSAlignment, MS.VAArgTLS,
                       kShadowTLSAlignment, SrcSize);
    }

    // Instrument va_start.
    // Copy va_list shadow from the backup copy of the TLS contents.
    for (CallInst *OrigInst : VAStartInstrumentationList) {
      NextNodeIRBuilder IRB(OrigInst);
      Value *VAListTag = OrigInst->getArgOperand(0);
      Type *RegSaveAreaPtrTy = PointerType::getUnqual(*MS.C);
      Value *RegSaveAreaPtrPtr =
          IRB.CreateIntToPtr(IRB.CreatePtrToInt(VAListTag, MS.IntptrTy),
                             PointerType::get(*MS.C, 0));
      Value *RegSaveAreaPtr =
          IRB.CreateLoad(RegSaveAreaPtrTy, RegSaveAreaPtrPtr);
      Value *RegSaveAreaShadowPtr, *RegSaveAreaOriginPtr;
      const DataLayout &DL = F.getDataLayout();
      unsigned IntptrSize = DL.getTypeStoreSize(MS.IntptrTy);
      const Align Alignment = Align(IntptrSize);
      std::tie(RegSaveAreaShadowPtr, RegSaveAreaOriginPtr) =
          MSV.getShadowOriginPtr(RegSaveAreaPtr, IRB, IRB.getInt8Ty(),
                                 Alignment, /*isStore*/ true);
      IRB.CreateMemCpy(RegSaveAreaShadowPtr, Alignment, VAArgTLSCopy, Alignment,
                       CopySize);
    }
  }
};

// ARM32, Loongarch64, MIPS and RISCV share the same calling conventions
// regarding VAArgs.
using VarArgARM32Helper = VarArgGenericHelper;
using VarArgRISCVHelper = VarArgGenericHelper;
using VarArgMIPSHelper = VarArgGenericHelper;
using VarArgLoongArch64Helper = VarArgGenericHelper;

/// A no-op implementation of VarArgHelper.
struct VarArgNoOpHelper : public VarArgHelper {
  VarArgNoOpHelper(Function &F, MemorySanitizer &MS,
                   MemorySanitizerVisitor &MSV) {}

  void visitCallBase(CallBase &CB, IRBuilder<> &IRB) override {}

  void visitVAStartInst(VAStartInst &I) override {}

  void visitVACopyInst(VACopyInst &I) override {}

  void finalizeInstrumentation() override {}
};

} // end anonymous namespace

static VarArgHelper *CreateVarArgHelper(Function &Func, MemorySanitizer &Msan,
                                        MemorySanitizerVisitor &Visitor) {
  // VarArg handling is only implemented on AMD64. False positives are possible
  // on other platforms.
  Triple TargetTriple(Func.getParent()->getTargetTriple());

  if (TargetTriple.getArch() == Triple::x86)
    return new VarArgI386Helper(Func, Msan, Visitor);

  if (TargetTriple.getArch() == Triple::x86_64)
    return new VarArgAMD64Helper(Func, Msan, Visitor);

  if (TargetTriple.isARM())
    return new VarArgARM32Helper(Func, Msan, Visitor, /*VAListTagSize=*/4);

  if (TargetTriple.isAArch64())
    return new VarArgAArch64Helper(Func, Msan, Visitor);

  if (TargetTriple.isSystemZ())
    return new VarArgSystemZHelper(Func, Msan, Visitor);

  // On PowerPC32 VAListTag is a struct
  // {char, char, i16 padding, char *, char *}
  if (TargetTriple.isPPC32())
    return new VarArgPowerPCHelper(Func, Msan, Visitor, /*VAListTagSize=*/12);

  if (TargetTriple.isPPC64())
    return new VarArgPowerPCHelper(Func, Msan, Visitor, /*VAListTagSize=*/8);

  if (TargetTriple.isRISCV32())
    return new VarArgRISCVHelper(Func, Msan, Visitor, /*VAListTagSize=*/4);

  if (TargetTriple.isRISCV64())
    return new VarArgRISCVHelper(Func, Msan, Visitor, /*VAListTagSize=*/8);

  if (TargetTriple.isMIPS32())
    return new VarArgMIPSHelper(Func, Msan, Visitor, /*VAListTagSize=*/4);

  if (TargetTriple.isMIPS64())
    return new VarArgMIPSHelper(Func, Msan, Visitor, /*VAListTagSize=*/8);

  if (TargetTriple.isLoongArch64())
    return new VarArgLoongArch64Helper(Func, Msan, Visitor,
                                       /*VAListTagSize=*/8);

  return new VarArgNoOpHelper(Func, Msan, Visitor);
}

bool MemorySanitizer::sanitizeFunction(Function &F, TargetLibraryInfo &TLI) {
  if (!CompileKernel && F.getName() == kMsanModuleCtorName)
    return false;

  if (F.hasFnAttribute(Attribute::DisableSanitizerInstrumentation))
    return false;

  MemorySanitizerVisitor Visitor(F, *this, TLI);

  // Clear out memory attributes.
  AttributeMask B;
  B.addAttribute(Attribute::Memory).addAttribute(Attribute::Speculatable);
  F.removeFnAttrs(B);

  return Visitor.runOnFunction();
}<|MERGE_RESOLUTION|>--- conflicted
+++ resolved
@@ -777,17 +777,11 @@
     IsSPIRV = TargetTriple.isSPIROrSPIRV();
 
     IntptrTy = DL.getIntPtrType(C);
-<<<<<<< HEAD
     Int32Ty = Type::getInt32Ty(C);
   }
 
   bool instrumentModule();
   void instrumentFunction(Function &F);
-=======
-  }
-
-  bool instrumentModule();
->>>>>>> a9295c1b
 
   Constant *getOrCreateGlobalString(StringRef Name, StringRef Value,
                                     unsigned AddressSpace);
@@ -796,10 +790,7 @@
   void initializeCallbacks();
   void instrumentGlobalVariables();
   void instrumentStaticLocalMemory();
-<<<<<<< HEAD
   void instrumentDynamicLocalMemory(Function &F);
-=======
->>>>>>> a9295c1b
   void instrumentKernelsMetadata();
 
   void initializeRetVecMap(Function *F);
@@ -811,10 +802,7 @@
   const DataLayout &DL;
   bool IsSPIRV;
   Type *IntptrTy;
-<<<<<<< HEAD
   Type *Int32Ty;
-=======
->>>>>>> a9295c1b
 
   StringMap<GlobalVariable *> GlobalStringMap;
 
@@ -822,7 +810,6 @@
   DenseMap<Function *, SmallVector<Constant *, 8>> KernelToLocalMemMap;
   DenseMap<Function *, DenseSet<Function *>> FuncToKernelCallerMap;
 
-<<<<<<< HEAD
   // Make sure that we insert barriers only once per function, and the barrier
   // needs to be inserted after all "MsanPoisonShadowStaticLocalFunc" and
   // "MsanPoisonShadowDynamicLocalFunc", and before
@@ -834,10 +821,6 @@
   FunctionCallee MsanUnpoisonShadowStaticLocalFunc;
   FunctionCallee MsanPoisonShadowDynamicLocalFunc;
   FunctionCallee MsanUnpoisonShadowDynamicLocalFunc;
-=======
-  FunctionCallee MsanPoisonShadowStaticLocalFunc;
-  FunctionCallee MsanUnpoisonShadowStaticLocalFunc;
->>>>>>> a9295c1b
   FunctionCallee MsanBarrierFunc;
 };
 
@@ -904,7 +887,6 @@
       M.getOrInsertFunction("__msan_unpoison_shadow_static_local",
                             IRB.getVoidTy(), IntptrTy, IntptrTy);
 
-<<<<<<< HEAD
   // __asan_poison_shadow_dynamic_local(
   //   uptr ptr,
   //   uint32_t num_args
@@ -966,54 +948,6 @@
   MsanDeviceGlobalMetadata->setUnnamedAddr(GlobalValue::UnnamedAddr::Local);
 }
 
-=======
-  // __msan_barrier()
-  MsanBarrierFunc = M.getOrInsertFunction("__msan_barrier", IRB.getVoidTy());
-}
-
-// Handle global variables:
-//   - Skip sanitizing unsupported variables
-//   - Instrument __MsanDeviceGlobalMetadata for device globals
-void MemorySanitizerOnSpirv::instrumentGlobalVariables() {
-  SmallVector<Constant *, 8> DeviceGlobalMetadata;
-
-  // Device global metadata is described by a structure
-  //  size_t device_global_size
-  //  size_t beginning address of the device global
-  StructType *StructTy = StructType::get(IntptrTy, IntptrTy);
-
-  for (auto &G : M.globals()) {
-    if (isUnsupportedDeviceGlobal(&G)) {
-      for (auto *User : G.users())
-        if (auto *Inst = dyn_cast<Instruction>(User))
-          Inst->setNoSanitizeMetadata();
-      continue;
-    }
-
-    if (G.getAddressSpace() == kSpirOffloadLocalAS)
-      continue;
-
-    DeviceGlobalMetadata.push_back(ConstantStruct::get(
-        StructTy,
-        ConstantInt::get(IntptrTy, DL.getTypeAllocSize(G.getValueType())),
-        ConstantExpr::getPointerCast(&G, IntptrTy)));
-  }
-
-  if (DeviceGlobalMetadata.empty())
-    return;
-
-  // Create meta data global to record device globals' information
-  ArrayType *ArrayTy = ArrayType::get(StructTy, DeviceGlobalMetadata.size());
-  Constant *MetadataInitializer =
-      ConstantArray::get(ArrayTy, DeviceGlobalMetadata);
-  GlobalVariable *MsanDeviceGlobalMetadata = new GlobalVariable(
-      M, MetadataInitializer->getType(), false, GlobalValue::AppendingLinkage,
-      MetadataInitializer, "__MsanDeviceGlobalMetadata", nullptr,
-      GlobalValue::NotThreadLocal, 1);
-  MsanDeviceGlobalMetadata->setUnnamedAddr(GlobalValue::UnnamedAddr::Local);
-}
-
->>>>>>> a9295c1b
 void MemorySanitizerOnSpirv::initializeKernelCallerMap(Function *F) {
   if (FuncToKernelCallerMap.find(F) != FuncToKernelCallerMap.end())
     return;
@@ -1045,28 +979,14 @@
   if (!ClSpirOffloadLocals)
     return;
 
-<<<<<<< HEAD
   auto Instrument = [this](GlobalVariable *G, Function *F) {
     const uint64_t SizeInBytes = DL.getTypeAllocSize(G->getValueType());
 
-=======
-  DenseMap<Function *, bool> InsertBarrier;
-
-  auto Instrument = [this, &InsertBarrier](GlobalVariable *G, Function *F) {
-    const uint64_t SizeInBytes = DL.getTypeAllocSize(G->getValueType());
-
-    // Poison shadow of static local memory
->>>>>>> a9295c1b
     if (!InsertBarrier[F]) {
       IRBuilder<> Builder(&F->getEntryBlock().front());
       Builder.CreateCall(MsanBarrierFunc);
     }
-    IRBuilder<> Builder(&F->getEntryBlock().front());
-    Builder.CreateCall(MsanPoisonShadowStaticLocalFunc,
-                       {Builder.CreatePointerCast(G, IntptrTy),
-                        ConstantInt::get(IntptrTy, SizeInBytes)});
-
-<<<<<<< HEAD
+
     // Poison shadow of static local memory
     IRBuilder<> Builder(&F->getEntryBlock().front());
     Builder.CreateCall(MsanPoisonShadowStaticLocalFunc,
@@ -1087,22 +1007,6 @@
     InsertBarrier[F] = true;
   };
 
-=======
-    // Unpoison shadow of static local memory, required by CPU device
-    initializeRetVecMap(F);
-    for (auto *RI : KernelToRetVecMap[F]) {
-      IRBuilder<> Builder(RI);
-      if (!InsertBarrier[F])
-        Builder.CreateCall(MsanBarrierFunc);
-      Builder.CreateCall(MsanUnpoisonShadowStaticLocalFunc,
-                         {Builder.CreatePointerCast(G, IntptrTy),
-                          ConstantInt::get(IntptrTy, SizeInBytes)});
-    }
-
-    InsertBarrier[F] = true;
-  };
-
->>>>>>> a9295c1b
   // We only instrument on spir_kernel, because local variables are
   // kind of global variable, which must be initialized only once.
   for (auto &G : M.globals()) {
@@ -1124,7 +1028,6 @@
   }
 }
 
-<<<<<<< HEAD
 void MemorySanitizerOnSpirv::instrumentDynamicLocalMemory(Function &F) {
   if (!ClSpirOffloadLocals)
     return;
@@ -1173,8 +1076,6 @@
   InsertBarrier[&F] = true;
 }
 
-=======
->>>>>>> a9295c1b
 // Instrument __MsanKernelMetadata, which records information of sanitized
 // kernel
 void MemorySanitizerOnSpirv::instrumentKernelsMetadata() {
@@ -1259,7 +1160,6 @@
   instrumentKernelsMetadata();
 
   return true;
-<<<<<<< HEAD
 }
 
 void MemorySanitizerOnSpirv::instrumentFunction(Function &F) {
@@ -1268,8 +1168,6 @@
 
   if (F.getCallingConv() == CallingConv::SPIR_KERNEL)
     instrumentDynamicLocalMemory(F);
-=======
->>>>>>> a9295c1b
 }
 
 PreservedAnalyses MemorySanitizerPass::run(Module &M,
