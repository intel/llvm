//===- MemorySanitizer.cpp - detector of uninitialized reads --------------===//
//
// Part of the LLVM Project, under the Apache License v2.0 with LLVM Exceptions.
// See https://llvm.org/LICENSE.txt for license information.
// SPDX-License-Identifier: Apache-2.0 WITH LLVM-exception
//
//===----------------------------------------------------------------------===//
//
/// \file
/// This file is a part of MemorySanitizer, a detector of uninitialized
/// reads.
///
/// The algorithm of the tool is similar to Memcheck
/// (https://static.usenix.org/event/usenix05/tech/general/full_papers/seward/seward_html/usenix2005.html)
/// We associate a few shadow bits with every byte of the application memory,
/// poison the shadow of the malloc-ed or alloca-ed memory, load the shadow,
/// bits on every memory read, propagate the shadow bits through some of the
/// arithmetic instruction (including MOV), store the shadow bits on every
/// memory write, report a bug on some other instructions (e.g. JMP) if the
/// associated shadow is poisoned.
///
/// But there are differences too. The first and the major one:
/// compiler instrumentation instead of binary instrumentation. This
/// gives us much better register allocation, possible compiler
/// optimizations and a fast start-up. But this brings the major issue
/// as well: msan needs to see all program events, including system
/// calls and reads/writes in system libraries, so we either need to
/// compile *everything* with msan or use a binary translation
/// component (e.g. DynamoRIO) to instrument pre-built libraries.
/// Another difference from Memcheck is that we use 8 shadow bits per
/// byte of application memory and use a direct shadow mapping. This
/// greatly simplifies the instrumentation code and avoids races on
/// shadow updates (Memcheck is single-threaded so races are not a
/// concern there. Memcheck uses 2 shadow bits per byte with a slow
/// path storage that uses 8 bits per byte).
///
/// The default value of shadow is 0, which means "clean" (not poisoned).
///
/// Every module initializer should call __msan_init to ensure that the
/// shadow memory is ready. On error, __msan_warning is called. Since
/// parameters and return values may be passed via registers, we have a
/// specialized thread-local shadow for return values
/// (__msan_retval_tls) and parameters (__msan_param_tls).
///
///                           Origin tracking.
///
/// MemorySanitizer can track origins (allocation points) of all uninitialized
/// values. This behavior is controlled with a flag (msan-track-origins) and is
/// disabled by default.
///
/// Origins are 4-byte values created and interpreted by the runtime library.
/// They are stored in a second shadow mapping, one 4-byte value for 4 bytes
/// of application memory. Propagation of origins is basically a bunch of
/// "select" instructions that pick the origin of a dirty argument, if an
/// instruction has one.
///
/// Every 4 aligned, consecutive bytes of application memory have one origin
/// value associated with them. If these bytes contain uninitialized data
/// coming from 2 different allocations, the last store wins. Because of this,
/// MemorySanitizer reports can show unrelated origins, but this is unlikely in
/// practice.
///
/// Origins are meaningless for fully initialized values, so MemorySanitizer
/// avoids storing origin to memory when a fully initialized value is stored.
/// This way it avoids needless overwriting origin of the 4-byte region on
/// a short (i.e. 1 byte) clean store, and it is also good for performance.
///
///                            Atomic handling.
///
/// Ideally, every atomic store of application value should update the
/// corresponding shadow location in an atomic way. Unfortunately, atomic store
/// of two disjoint locations can not be done without severe slowdown.
///
/// Therefore, we implement an approximation that may err on the safe side.
/// In this implementation, every atomically accessed location in the program
/// may only change from (partially) uninitialized to fully initialized, but
/// not the other way around. We load the shadow _after_ the application load,
/// and we store the shadow _before_ the app store. Also, we always store clean
/// shadow (if the application store is atomic). This way, if the store-load
/// pair constitutes a happens-before arc, shadow store and load are correctly
/// ordered such that the load will get either the value that was stored, or
/// some later value (which is always clean).
///
/// This does not work very well with Compare-And-Swap (CAS) and
/// Read-Modify-Write (RMW) operations. To follow the above logic, CAS and RMW
/// must store the new shadow before the app operation, and load the shadow
/// after the app operation. Computers don't work this way. Current
/// implementation ignores the load aspect of CAS/RMW, always returning a clean
/// value. It implements the store part as a simple atomic store by storing a
/// clean shadow.
///
///                      Instrumenting inline assembly.
///
/// For inline assembly code LLVM has little idea about which memory locations
/// become initialized depending on the arguments. It can be possible to figure
/// out which arguments are meant to point to inputs and outputs, but the
/// actual semantics can be only visible at runtime. In the Linux kernel it's
/// also possible that the arguments only indicate the offset for a base taken
/// from a segment register, so it's dangerous to treat any asm() arguments as
/// pointers. We take a conservative approach generating calls to
///   __msan_instrument_asm_store(ptr, size)
/// , which defer the memory unpoisoning to the runtime library.
/// The latter can perform more complex address checks to figure out whether
/// it's safe to touch the shadow memory.
/// Like with atomic operations, we call __msan_instrument_asm_store() before
/// the assembly call, so that changes to the shadow memory will be seen by
/// other threads together with main memory initialization.
///
///                  KernelMemorySanitizer (KMSAN) implementation.
///
/// The major differences between KMSAN and MSan instrumentation are:
///  - KMSAN always tracks the origins and implies msan-keep-going=true;
///  - KMSAN allocates shadow and origin memory for each page separately, so
///    there are no explicit accesses to shadow and origin in the
///    instrumentation.
///    Shadow and origin values for a particular X-byte memory location
///    (X=1,2,4,8) are accessed through pointers obtained via the
///      __msan_metadata_ptr_for_load_X(ptr)
///      __msan_metadata_ptr_for_store_X(ptr)
///    functions. The corresponding functions check that the X-byte accesses
///    are possible and returns the pointers to shadow and origin memory.
///    Arbitrary sized accesses are handled with:
///      __msan_metadata_ptr_for_load_n(ptr, size)
///      __msan_metadata_ptr_for_store_n(ptr, size);
///    Note that the sanitizer code has to deal with how shadow/origin pairs
///    returned by the these functions are represented in different ABIs. In
///    the X86_64 ABI they are returned in RDX:RAX, in PowerPC64 they are
///    returned in r3 and r4, and in the SystemZ ABI they are written to memory
///    pointed to by a hidden parameter.
///  - TLS variables are stored in a single per-task struct. A call to a
///    function __msan_get_context_state() returning a pointer to that struct
///    is inserted into every instrumented function before the entry block;
///  - __msan_warning() takes a 32-bit origin parameter;
///  - local variables are poisoned with __msan_poison_alloca() upon function
///    entry and unpoisoned with __msan_unpoison_alloca() before leaving the
///    function;
///  - the pass doesn't declare any global variables or add global constructors
///    to the translation unit.
///
/// Also, KMSAN currently ignores uninitialized memory passed into inline asm
/// calls, making sure we're on the safe side wrt. possible false positives.
///
///  KernelMemorySanitizer only supports X86_64, SystemZ and PowerPC64 at the
///  moment.
///
//
// FIXME: This sanitizer does not yet handle scalable vectors
//
//===----------------------------------------------------------------------===//

#include "llvm/Transforms/Instrumentation/MemorySanitizer.h"
#include "llvm/ADT/APInt.h"
#include "llvm/ADT/ArrayRef.h"
#include "llvm/ADT/DenseMap.h"
#include "llvm/ADT/DepthFirstIterator.h"
#include "llvm/ADT/SetVector.h"
#include "llvm/ADT/SmallPtrSet.h"
#include "llvm/ADT/SmallVector.h"
#include "llvm/ADT/StringExtras.h"
#include "llvm/ADT/StringRef.h"
#include "llvm/Analysis/GlobalsModRef.h"
#include "llvm/Analysis/TargetLibraryInfo.h"
#include "llvm/Analysis/ValueTracking.h"
#include "llvm/Demangle/Demangle.h"
#include "llvm/IR/Argument.h"
#include "llvm/IR/AttributeMask.h"
#include "llvm/IR/Attributes.h"
#include "llvm/IR/BasicBlock.h"
#include "llvm/IR/CallingConv.h"
#include "llvm/IR/Constant.h"
#include "llvm/IR/Constants.h"
#include "llvm/IR/DataLayout.h"
#include "llvm/IR/DerivedTypes.h"
#include "llvm/IR/Function.h"
#include "llvm/IR/GlobalValue.h"
#include "llvm/IR/GlobalVariable.h"
#include "llvm/IR/IRBuilder.h"
#include "llvm/IR/InlineAsm.h"
#include "llvm/IR/InstVisitor.h"
#include "llvm/IR/InstrTypes.h"
#include "llvm/IR/Instruction.h"
#include "llvm/IR/Instructions.h"
#include "llvm/IR/IntrinsicInst.h"
#include "llvm/IR/Intrinsics.h"
#include "llvm/IR/IntrinsicsAArch64.h"
#include "llvm/IR/IntrinsicsX86.h"
#include "llvm/IR/MDBuilder.h"
#include "llvm/IR/Module.h"
#include "llvm/IR/Type.h"
#include "llvm/IR/Value.h"
#include "llvm/IR/ValueMap.h"
#include "llvm/Support/Alignment.h"
#include "llvm/Support/AtomicOrdering.h"
#include "llvm/Support/Casting.h"
#include "llvm/Support/CommandLine.h"
#include "llvm/Support/Debug.h"
#include "llvm/Support/DebugCounter.h"
#include "llvm/Support/ErrorHandling.h"
#include "llvm/Support/MathExtras.h"
#include "llvm/Support/Path.h"
#include "llvm/Support/raw_ostream.h"
#include "llvm/TargetParser/Triple.h"
#include "llvm/Transforms/Instrumentation/SPIRVSanitizerCommonUtils.h"
#include "llvm/Transforms/Utils/BasicBlockUtils.h"
#include "llvm/Transforms/Utils/Instrumentation.h"
#include "llvm/Transforms/Utils/Local.h"
#include "llvm/Transforms/Utils/ModuleUtils.h"
#include <algorithm>
#include <cassert>
#include <cstddef>
#include <cstdint>
#include <memory>
#include <numeric>
#include <string>
#include <tuple>

using namespace llvm;

#define DEBUG_TYPE "msan"

DEBUG_COUNTER(DebugInsertCheck, "msan-insert-check",
              "Controls which checks to insert");

DEBUG_COUNTER(DebugInstrumentInstruction, "msan-instrument-instruction",
              "Controls which instruction to instrument");

static const unsigned kOriginSize = 4;
static const Align kMinOriginAlignment = Align(4);
static const Align kShadowTLSAlignment = Align(8);

// These constants must be kept in sync with the ones in msan.h.
static const unsigned kParamTLSSize = 800;
static const unsigned kRetvalTLSSize = 800;

// Accesses sizes are powers of two: 1, 2, 4, 8.
static const size_t kNumberOfAccessSizes = 4;

static constexpr unsigned kNumberOfAddressSpace = 5;

/// Track origins of uninitialized values.
///
/// Adds a section to MemorySanitizer report that points to the allocation
/// (stack or heap) the uninitialized bits came from originally.
static cl::opt<int> ClTrackOrigins(
    "msan-track-origins",
    cl::desc("Track origins (allocation sites) of poisoned memory"), cl::Hidden,
    cl::init(0));

static cl::opt<bool> ClKeepGoing("msan-keep-going",
                                 cl::desc("keep going after reporting a UMR"),
                                 cl::Hidden, cl::init(false));

static cl::opt<bool>
    ClPoisonStack("msan-poison-stack",
                  cl::desc("poison uninitialized stack variables"), cl::Hidden,
                  cl::init(true));

static cl::opt<bool> ClPoisonStackWithCall(
    "msan-poison-stack-with-call",
    cl::desc("poison uninitialized stack variables with a call"), cl::Hidden,
    cl::init(false));

static cl::opt<int> ClPoisonStackPattern(
    "msan-poison-stack-pattern",
    cl::desc("poison uninitialized stack variables with the given pattern"),
    cl::Hidden, cl::init(0xff));

static cl::opt<bool>
    ClPrintStackNames("msan-print-stack-names",
                      cl::desc("Print name of local stack variable"),
                      cl::Hidden, cl::init(true));

static cl::opt<bool>
    ClPoisonUndef("msan-poison-undef",
                  cl::desc("Poison fully undef temporary values. "
                           "Partially undefined constant vectors "
                           "are unaffected by this flag (see "
                           "-msan-poison-undef-vectors)."),
                  cl::Hidden, cl::init(true));

static cl::opt<bool> ClPoisonUndefVectors(
    "msan-poison-undef-vectors",
    cl::desc("Precisely poison partially undefined constant vectors. "
             "If false (legacy behavior), the entire vector is "
             "considered fully initialized, which may lead to false "
             "negatives. Fully undefined constant vectors are "
             "unaffected by this flag (see -msan-poison-undef)."),
    cl::Hidden, cl::init(false));

static cl::opt<bool> ClPreciseDisjointOr(
    "msan-precise-disjoint-or",
    cl::desc("Precisely poison disjoint OR. If false (legacy behavior), "
             "disjointedness is ignored (i.e., 1|1 is initialized)."),
    cl::Hidden, cl::init(false));

static cl::opt<bool>
    ClHandleICmp("msan-handle-icmp",
                 cl::desc("propagate shadow through ICmpEQ and ICmpNE"),
                 cl::Hidden, cl::init(true));

static cl::opt<bool>
    ClHandleICmpExact("msan-handle-icmp-exact",
                      cl::desc("exact handling of relational integer ICmp"),
                      cl::Hidden, cl::init(true));

static cl::opt<bool> ClHandleLifetimeIntrinsics(
    "msan-handle-lifetime-intrinsics",
    cl::desc(
        "when possible, poison scoped variables at the beginning of the scope "
        "(slower, but more precise)"),
    cl::Hidden, cl::init(true));

// When compiling the Linux kernel, we sometimes see false positives related to
// MSan being unable to understand that inline assembly calls may initialize
// local variables.
// This flag makes the compiler conservatively unpoison every memory location
// passed into an assembly call. Note that this may cause false positives.
// Because it's impossible to figure out the array sizes, we can only unpoison
// the first sizeof(type) bytes for each type* pointer.
static cl::opt<bool> ClHandleAsmConservative(
    "msan-handle-asm-conservative",
    cl::desc("conservative handling of inline assembly"), cl::Hidden,
    cl::init(true));

// This flag controls whether we check the shadow of the address
// operand of load or store. Such bugs are very rare, since load from
// a garbage address typically results in SEGV, but still happen
// (e.g. only lower bits of address are garbage, or the access happens
// early at program startup where malloc-ed memory is more likely to
// be zeroed. As of 2012-08-28 this flag adds 20% slowdown.
static cl::opt<bool> ClCheckAccessAddress(
    "msan-check-access-address",
    cl::desc("report accesses through a pointer which has poisoned shadow"),
    cl::Hidden, cl::init(true));

static cl::opt<bool> ClEagerChecks(
    "msan-eager-checks",
    cl::desc("check arguments and return values at function call boundaries"),
    cl::Hidden, cl::init(false));

static cl::opt<bool> ClDumpStrictInstructions(
    "msan-dump-strict-instructions",
    cl::desc("print out instructions with default strict semantics i.e.,"
             "check that all the inputs are fully initialized, and mark "
             "the output as fully initialized. These semantics are applied "
             "to instructions that could not be handled explicitly nor "
             "heuristically."),
    cl::Hidden, cl::init(false));

// Currently, all the heuristically handled instructions are specifically
// IntrinsicInst. However, we use the broader "HeuristicInstructions" name
// to parallel 'msan-dump-strict-instructions', and to keep the door open to
// handling non-intrinsic instructions heuristically.
static cl::opt<bool> ClDumpHeuristicInstructions(
    "msan-dump-heuristic-instructions",
    cl::desc("Prints 'unknown' instructions that were handled heuristically. "
             "Use -msan-dump-strict-instructions to print instructions that "
             "could not be handled explicitly nor heuristically."),
    cl::Hidden, cl::init(false));

static cl::opt<int> ClInstrumentationWithCallThreshold(
    "msan-instrumentation-with-call-threshold",
    cl::desc(
        "If the function being instrumented requires more than "
        "this number of checks and origin stores, use callbacks instead of "
        "inline checks (-1 means never use callbacks)."),
    cl::Hidden, cl::init(3500));

static cl::opt<bool>
    ClEnableKmsan("msan-kernel",
                  cl::desc("Enable KernelMemorySanitizer instrumentation"),
                  cl::Hidden, cl::init(false));

static cl::opt<bool>
    ClDisableChecks("msan-disable-checks",
                    cl::desc("Apply no_sanitize to the whole file"), cl::Hidden,
                    cl::init(false));

static cl::opt<bool>
    ClCheckConstantShadow("msan-check-constant-shadow",
                          cl::desc("Insert checks for constant shadow values"),
                          cl::Hidden, cl::init(true));

// This is off by default because of a bug in gold:
// https://sourceware.org/bugzilla/show_bug.cgi?id=19002
static cl::opt<bool>
    ClWithComdat("msan-with-comdat",
                 cl::desc("Place MSan constructors in comdat sections"),
                 cl::Hidden, cl::init(false));

// These options allow to specify custom memory map parameters
// See MemoryMapParams for details.
static cl::opt<uint64_t> ClAndMask("msan-and-mask",
                                   cl::desc("Define custom MSan AndMask"),
                                   cl::Hidden, cl::init(0));

static cl::opt<uint64_t> ClXorMask("msan-xor-mask",
                                   cl::desc("Define custom MSan XorMask"),
                                   cl::Hidden, cl::init(0));

static cl::opt<uint64_t> ClShadowBase("msan-shadow-base",
                                      cl::desc("Define custom MSan ShadowBase"),
                                      cl::Hidden, cl::init(0));

static cl::opt<uint64_t> ClOriginBase("msan-origin-base",
                                      cl::desc("Define custom MSan OriginBase"),
                                      cl::Hidden, cl::init(0));

static cl::opt<int>
    ClDisambiguateWarning("msan-disambiguate-warning-threshold",
                          cl::desc("Define threshold for number of checks per "
                                   "debug location to force origin update."),
                          cl::Hidden, cl::init(3));

static cl::opt<bool> ClSpirOffloadLocals("msan-spir-locals",
                                         cl::desc("instrument local pointer"),
                                         cl::Hidden, cl::init(true));

static cl::opt<bool>
    ClSpirOffloadPrivates("msan-spir-privates",
                          cl::desc("instrument private pointer"), cl::Hidden,
                          cl::init(true));

const char kMsanModuleCtorName[] = "msan.module_ctor";
const char kMsanInitName[] = "__msan_init";

namespace {

// Memory map parameters used in application-to-shadow address calculation.
// Offset = (Addr & ~AndMask) ^ XorMask
// Shadow = ShadowBase + Offset
// Origin = OriginBase + Offset
struct MemoryMapParams {
  uint64_t AndMask;
  uint64_t XorMask;
  uint64_t ShadowBase;
  uint64_t OriginBase;
};

struct PlatformMemoryMapParams {
  const MemoryMapParams *bits32;
  const MemoryMapParams *bits64;
};

} // end anonymous namespace

// i386 Linux
static const MemoryMapParams Linux_I386_MemoryMapParams = {
    0x000080000000, // AndMask
    0,              // XorMask (not used)
    0,              // ShadowBase (not used)
    0x000040000000, // OriginBase
};

// x86_64 Linux
static const MemoryMapParams Linux_X86_64_MemoryMapParams = {
    0,              // AndMask (not used)
    0x500000000000, // XorMask
    0,              // ShadowBase (not used)
    0x100000000000, // OriginBase
};

// mips32 Linux
// FIXME: Remove -msan-origin-base -msan-and-mask added by PR #109284 to tests
// after picking good constants

// mips64 Linux
static const MemoryMapParams Linux_MIPS64_MemoryMapParams = {
    0,              // AndMask (not used)
    0x008000000000, // XorMask
    0,              // ShadowBase (not used)
    0x002000000000, // OriginBase
};

// ppc32 Linux
// FIXME: Remove -msan-origin-base -msan-and-mask added by PR #109284 to tests
// after picking good constants

// ppc64 Linux
static const MemoryMapParams Linux_PowerPC64_MemoryMapParams = {
    0xE00000000000, // AndMask
    0x100000000000, // XorMask
    0x080000000000, // ShadowBase
    0x1C0000000000, // OriginBase
};

// s390x Linux
static const MemoryMapParams Linux_S390X_MemoryMapParams = {
    0xC00000000000, // AndMask
    0,              // XorMask (not used)
    0x080000000000, // ShadowBase
    0x1C0000000000, // OriginBase
};

// arm32 Linux
// FIXME: Remove -msan-origin-base -msan-and-mask added by PR #109284 to tests
// after picking good constants

// aarch64 Linux
static const MemoryMapParams Linux_AArch64_MemoryMapParams = {
    0,               // AndMask (not used)
    0x0B00000000000, // XorMask
    0,               // ShadowBase (not used)
    0x0200000000000, // OriginBase
};

// loongarch64 Linux
static const MemoryMapParams Linux_LoongArch64_MemoryMapParams = {
    0,              // AndMask (not used)
    0x500000000000, // XorMask
    0,              // ShadowBase (not used)
    0x100000000000, // OriginBase
};

// riscv32 Linux
// FIXME: Remove -msan-origin-base -msan-and-mask added by PR #109284 to tests
// after picking good constants

// aarch64 FreeBSD
static const MemoryMapParams FreeBSD_AArch64_MemoryMapParams = {
    0x1800000000000, // AndMask
    0x0400000000000, // XorMask
    0x0200000000000, // ShadowBase
    0x0700000000000, // OriginBase
};

// i386 FreeBSD
static const MemoryMapParams FreeBSD_I386_MemoryMapParams = {
    0x000180000000, // AndMask
    0x000040000000, // XorMask
    0x000020000000, // ShadowBase
    0x000700000000, // OriginBase
};

// x86_64 FreeBSD
static const MemoryMapParams FreeBSD_X86_64_MemoryMapParams = {
    0xc00000000000, // AndMask
    0x200000000000, // XorMask
    0x100000000000, // ShadowBase
    0x380000000000, // OriginBase
};

// x86_64 NetBSD
static const MemoryMapParams NetBSD_X86_64_MemoryMapParams = {
    0,              // AndMask
    0x500000000000, // XorMask
    0,              // ShadowBase
    0x100000000000, // OriginBase
};

// SPIR64 Intel
static const MemoryMapParams Intel_SPIR64_MemoryMapParams = {
    0, // AndMask
    0, // XorMask
    0, // ShadowBase
    0, // OriginBase
};

static const PlatformMemoryMapParams Linux_X86_MemoryMapParams = {
    &Linux_I386_MemoryMapParams,
    &Linux_X86_64_MemoryMapParams,
};

static const PlatformMemoryMapParams Linux_MIPS_MemoryMapParams = {
    nullptr,
    &Linux_MIPS64_MemoryMapParams,
};

static const PlatformMemoryMapParams Linux_PowerPC_MemoryMapParams = {
    nullptr,
    &Linux_PowerPC64_MemoryMapParams,
};

static const PlatformMemoryMapParams Linux_S390_MemoryMapParams = {
    nullptr,
    &Linux_S390X_MemoryMapParams,
};

static const PlatformMemoryMapParams Linux_ARM_MemoryMapParams = {
    nullptr,
    &Linux_AArch64_MemoryMapParams,
};

static const PlatformMemoryMapParams Linux_LoongArch_MemoryMapParams = {
    nullptr,
    &Linux_LoongArch64_MemoryMapParams,
};

static const PlatformMemoryMapParams FreeBSD_ARM_MemoryMapParams = {
    nullptr,
    &FreeBSD_AArch64_MemoryMapParams,
};

static const PlatformMemoryMapParams FreeBSD_X86_MemoryMapParams = {
    &FreeBSD_I386_MemoryMapParams,
    &FreeBSD_X86_64_MemoryMapParams,
};

static const PlatformMemoryMapParams NetBSD_X86_MemoryMapParams = {
    nullptr,
    &NetBSD_X86_64_MemoryMapParams,
};

static const PlatformMemoryMapParams Intel_SPIR_MemoryMapParams = {
    nullptr,
    &Intel_SPIR64_MemoryMapParams,
};

namespace {

class MemorySanitizerOnSpirv;

/// Instrument functions of a module to detect uninitialized reads.
///
/// Instantiating MemorySanitizer inserts the msan runtime library API function
/// declarations into the module if they don't exist already. Instantiating
/// ensures the __msan_init function is in the list of global constructors for
/// the module.
class MemorySanitizer {
public:
  MemorySanitizer(Module &M, MemorySanitizerOnSpirv &MsanSpirv,
                  MemorySanitizerOptions Options)
      : Spirv(MsanSpirv), CompileKernel(Options.Kernel),
        TrackOrigins(Options.TrackOrigins), Recover(Options.Recover),
        EagerChecks(Options.EagerChecks) {
    initializeModule(M);
  }

  // MSan cannot be moved or copied because of MapParams.
  MemorySanitizer(MemorySanitizer &&) = delete;
  MemorySanitizer &operator=(MemorySanitizer &&) = delete;
  MemorySanitizer(const MemorySanitizer &) = delete;
  MemorySanitizer &operator=(const MemorySanitizer &) = delete;

  bool sanitizeFunction(Function &F, TargetLibraryInfo &TLI);

  /// SPIR-V specific instrumentation
  MemorySanitizerOnSpirv &Spirv;

private:
  friend struct MemorySanitizerVisitor;
  friend struct VarArgHelperBase;
  friend struct VarArgAMD64Helper;
  friend struct VarArgAArch64Helper;
  friend struct VarArgPowerPC64Helper;
  friend struct VarArgPowerPC32Helper;
  friend struct VarArgSystemZHelper;
  friend struct VarArgI386Helper;
  friend struct VarArgGenericHelper;

  void initializeModule(Module &M);
  void initializeCallbacks(Module &M, const TargetLibraryInfo &TLI);
  void createKernelApi(Module &M, const TargetLibraryInfo &TLI);
  void createUserspaceApi(Module &M, const TargetLibraryInfo &TLI);

  template <typename... ArgsTy>
  FunctionCallee getOrInsertMsanMetadataFunction(Module &M, StringRef Name,
                                                 ArgsTy... Args);

  /// True if we're compiling the Linux kernel.
  bool CompileKernel;
  /// Track origins (allocation points) of uninitialized values.
  int TrackOrigins;
  bool Recover;
  bool EagerChecks;

  Triple TargetTriple;
  LLVMContext *C;
  Type *IntptrTy; ///< Integer type with the size of a ptr in default AS.
  Type *OriginTy;
  PointerType *PtrTy; ///< Integer type with the size of a ptr in default AS.

  // XxxTLS variables represent the per-thread state in MSan and per-task state
  // in KMSAN.
  // For the userspace these point to thread-local globals. In the kernel land
  // they point to the members of a per-task struct obtained via a call to
  // __msan_get_context_state().

  /// Thread-local shadow storage for function parameters.
  Value *ParamTLS;

  /// Thread-local origin storage for function parameters.
  Value *ParamOriginTLS;

  /// Thread-local shadow storage for function return value.
  Value *RetvalTLS;

  /// Thread-local origin storage for function return value.
  Value *RetvalOriginTLS;

  /// Thread-local shadow storage for in-register va_arg function.
  Value *VAArgTLS;

  /// Thread-local shadow storage for in-register va_arg function.
  Value *VAArgOriginTLS;

  /// Thread-local shadow storage for va_arg overflow area.
  Value *VAArgOverflowSizeTLS;

  /// Are the instrumentation callbacks set up?
  bool CallbacksInitialized = false;

  /// The run-time callback to print a warning.
  FunctionCallee WarningFn;

  // These arrays are indexed by log2(AccessSize).
  FunctionCallee MaybeWarningFn[kNumberOfAccessSizes];
  FunctionCallee MaybeWarningVarSizeFn;
  FunctionCallee MaybeStoreOriginFn[kNumberOfAccessSizes];

  /// Run-time helper that generates a new origin value for a stack
  /// allocation.
  FunctionCallee MsanSetAllocaOriginWithDescriptionFn;
  // No description version
  FunctionCallee MsanSetAllocaOriginNoDescriptionFn;

  /// Run-time helper that poisons stack on function entry.
  FunctionCallee MsanPoisonStackFn;

  /// Run-time helper that records a store (or any event) of an
  /// uninitialized value and returns an updated origin id encoding this info.
  FunctionCallee MsanChainOriginFn;

  /// Run-time helper that paints an origin over a region.
  FunctionCallee MsanSetOriginFn;

  /// MSan runtime replacements for memmove, memcpy and memset.
  FunctionCallee MemmoveFn, MemcpyFn, MemsetFn;

  /// MSan runtime replacements for memset with address space.
  FunctionCallee MemmoveOffloadFn[kNumberOfAddressSpace][kNumberOfAddressSpace],
      MemcpyOffloadFn[kNumberOfAddressSpace][kNumberOfAddressSpace],
      MemsetOffloadFn[kNumberOfAddressSpace];

  /// KMSAN callback for task-local function argument shadow.
  StructType *MsanContextStateTy;
  FunctionCallee MsanGetContextStateFn;

  /// Functions for poisoning/unpoisoning local variables
  FunctionCallee MsanPoisonAllocaFn, MsanUnpoisonAllocaFn;

  /// Pair of shadow/origin pointers.
  Type *MsanMetadata;

  /// Each of the MsanMetadataPtrXxx functions returns a MsanMetadata.
  FunctionCallee MsanMetadataPtrForLoadN, MsanMetadataPtrForStoreN;
  FunctionCallee MsanMetadataPtrForLoad_1_8[4];
  FunctionCallee MsanMetadataPtrForStore_1_8[4];
  FunctionCallee MsanInstrumentAsmStoreFn;

  /// Get shadow memory address
  FunctionCallee MsanGetShadowFn;
  FunctionCallee MsanGetOriginFn;

  /// Storage for return values of the MsanMetadataPtrXxx functions.
  Value *MsanMetadataAlloca;

  /// Helper to choose between different MsanMetadataPtrXxx().
  FunctionCallee getKmsanShadowOriginAccessFn(bool isStore, int size);

  /// Memory map parameters used in application-to-shadow calculation.
  const MemoryMapParams *MapParams;

  /// Custom memory map parameters used when -msan-shadow-base or
  // -msan-origin-base is provided.
  MemoryMapParams CustomMapParams;

  MDNode *ColdCallWeights;

  /// Branch weights for origin store.
  MDNode *OriginStoreWeights;
};

void insertModuleCtor(Module &M) {
  getOrCreateSanitizerCtorAndInitFunctions(
      M, kMsanModuleCtorName, kMsanInitName,
      /*InitArgTypes=*/{},
      /*InitArgs=*/{},
      // This callback is invoked when the functions are created the first
      // time. Hook them into the global ctors list in that case:
      [&](Function *Ctor, FunctionCallee) {
        if (!ClWithComdat) {
          appendToGlobalCtors(M, Ctor, 0);
          return;
        }
        Comdat *MsanCtorComdat = M.getOrInsertComdat(kMsanModuleCtorName);
        Ctor->setComdat(MsanCtorComdat);
        appendToGlobalCtors(M, Ctor, 0, Ctor);
      });
}

template <class T> T getOptOrDefault(const cl::opt<T> &Opt, T Default) {
  return (Opt.getNumOccurrences() > 0) ? Opt : Default;
}

/// SPIR-V specific instrumentation
class MemorySanitizerOnSpirv {
public:
  MemorySanitizerOnSpirv(Module &M)
      : M(M), C(M.getContext()), DL(M.getDataLayout()) {
    const auto &TargetTriple = Triple(M.getTargetTriple());
    IsSPIRV = TargetTriple.isSPIROrSPIRV();

    IntptrTy = DL.getIntPtrType(C);
    Int32Ty = Type::getInt32Ty(C);
  }

  bool instrumentModule(int TrackOrigins);
  void beforeInstrumentFunction(Function &F, Instruction *FnPrologueEnd);
  void afterInstrumentFunction(Function &F);

  Constant *getOrCreateGlobalString(StringRef Name, StringRef Value,
                                    unsigned AddressSpace);

  static bool isSupportedBuiltIn(StringRef Name);

  operator bool() const { return IsSPIRV; }

private:
  void initializeCallbacks();
  void instrumentGlobalVariables();
  void instrumentStaticLocalMemory();
  void instrumentDynamicLocalMemory(Function &F);
  void instrumentKernelsMetadata(int TrackOrigins);
  void instrumentPrivateArguments(Function &F, Instruction *FnPrologueEnd);
  void instrumentPrivateBase(Function &F);
  void initializeRetVecMap(Function *F);
  void initializeKernelCallerMap(Function *F);

private:
  friend struct MemorySanitizerVisitor;

  Module &M;
  LLVMContext &C;
  const DataLayout &DL;
  bool IsSPIRV;
  Type *IntptrTy;
  Type *Int32Ty;

  StringMap<GlobalVariable *> GlobalStringMap;

  DenseMap<Function *, SmallVector<Instruction *, 8>> KernelToRetVecMap;
  DenseMap<Function *, SmallVector<Constant *, 8>> KernelToLocalMemMap;
  DenseMap<Function *, DenseSet<Function *>> FuncToKernelCallerMap;

  // Make sure that we insert barriers only once per function, and the barrier
  // needs to be inserted after all "MsanPoisonShadowStaticLocalFunc" and
  // "MsanPoisonShadowDynamicLocalFunc", and before
  // "MsanUnpoisonShadowStaticLocalFunc" and
  // "MsanUnpoisonShadowDynamicLocalFunc".
  DenseMap<Function *, bool> InsertBarrier;

  FunctionCallee MsanPoisonShadowStaticLocalFunc;
  FunctionCallee MsanUnpoisonShadowStaticLocalFunc;
  FunctionCallee MsanPoisonShadowDynamicLocalFunc;
  FunctionCallee MsanUnpoisonShadowDynamicLocalFunc;
  FunctionCallee MsanBarrierFunc;
  FunctionCallee MsanUnpoisonStackFunc;
  FunctionCallee MsanUnpoisonShadowFunc;
  FunctionCallee MsanSetPrivateBaseFunc;
  FunctionCallee MsanUnpoisonCopyFunc;
  FunctionCallee MsanUnpoisonStridedCopyFunc;
};

} // end anonymous namespace

MemorySanitizerOptions::MemorySanitizerOptions(int TO, bool R, bool K,
                                               bool EagerChecks)
    : Kernel(getOptOrDefault(ClEnableKmsan, K)),
      TrackOrigins(getOptOrDefault(ClTrackOrigins, Kernel ? 2 : TO)),
      Recover(getOptOrDefault(ClKeepGoing, Kernel || R)),
      EagerChecks(getOptOrDefault(ClEagerChecks, EagerChecks)) {}

static bool isUnsupportedDeviceGlobal(const GlobalVariable *G) {
  if (G->user_empty())
    return true;
  // Skip instrumenting on "__MsanKernelMetadata" etc.
  if (G->getName().starts_with("__Msan"))
    return true;
  if (G->getName().starts_with("__msan_"))
    return true;
  if (G->getName().starts_with("__spirv_BuiltIn"))
    return true;
  if (G->getName().starts_with("__usid_str"))
    return true;
  if ((!ClSpirOffloadLocals && G->getAddressSpace() == kSpirOffloadLocalAS) ||
      G->getAddressSpace() == kSpirOffloadConstantAS)
    return true;
  return false;
}

Constant *
MemorySanitizerOnSpirv::getOrCreateGlobalString(StringRef Name, StringRef Value,
                                                unsigned AddressSpace) {
  if (GlobalStringMap.find(Value) != GlobalStringMap.end())
    return GlobalStringMap.at(Value);

  auto *Ty = ArrayType::get(Type::getInt8Ty(M.getContext()), Value.size() + 1);

  GlobalVariable *GV = new GlobalVariable(
      M, Ty, true, GlobalValue::InternalLinkage,
      ConstantDataArray::getString(M.getContext(), Value), Name, nullptr,
      GlobalValue::NotThreadLocal, AddressSpace);
  GlobalStringMap[Value] = GV;

  return GV;
}

// Initialize MSan runtime functions and globals
void MemorySanitizerOnSpirv::initializeCallbacks() {
  IRBuilder<> IRB(C);
  auto *PtrTy = IRB.getPtrTy();

  // __msan_set_shadow_static_local(
  //   uptr ptr,
  //   size_t size
  // )
  MsanPoisonShadowStaticLocalFunc = M.getOrInsertFunction(
      "__msan_poison_shadow_static_local", IRB.getVoidTy(), IntptrTy, IntptrTy);

  // __msan_unpoison_shadow_static_local(
  //   uptr ptr,
  //   size_t size
  // )
  MsanUnpoisonShadowStaticLocalFunc =
      M.getOrInsertFunction("__msan_unpoison_shadow_static_local",
                            IRB.getVoidTy(), IntptrTy, IntptrTy);

  // __msan_poison_shadow_dynamic_local(
  //   uptr ptr,
  //   uint32_t num_args
  // )
  MsanPoisonShadowDynamicLocalFunc = M.getOrInsertFunction(
      "__msan_poison_shadow_dynamic_local", IRB.getVoidTy(), IntptrTy, Int32Ty);

  // __msan_unpoison_shadow_dynamic_local(
  //   uptr ptr,
  //   uint32_t num_args
  // )
  MsanUnpoisonShadowDynamicLocalFunc =
      M.getOrInsertFunction("__msan_unpoison_shadow_dynamic_local",
                            IRB.getVoidTy(), IntptrTy, Int32Ty);

  // __msan_barrier()
  MsanBarrierFunc = M.getOrInsertFunction("__msan_barrier", IRB.getVoidTy());

  // __msan_unpoison_stack(
  //   uptr ptr,
  //   size_t size
  // )
  MsanUnpoisonStackFunc = M.getOrInsertFunction(
      "__msan_unpoison_stack", IRB.getVoidTy(), PtrTy, IntptrTy);

  // __msan_unpoison_(
  //   uptr ptr,
  //   uint32_t as,
  //   size_t size
  // )
  MsanUnpoisonShadowFunc = M.getOrInsertFunction(
      "__msan_unpoison_shadow", IRB.getVoidTy(), IntptrTy, Int32Ty, IntptrTy);

  // __msan_set_private_base(
  //   as(0) void *  ptr
  // )
  MsanSetPrivateBaseFunc =
      M.getOrInsertFunction("__msan_set_private_base", IRB.getVoidTy(),
                            PointerType::get(C, kSpirOffloadPrivateAS));

  // __msan_unpoison_copy(
  //   uptr dest, uint32_t dest_as,
  //   uptr src, uint32_t src_as,
  //   uint32_t dst_element_size,
  //   uint32_t src_element_size,
  //   uptr counts,
  // )
  MsanUnpoisonCopyFunc = M.getOrInsertFunction(
      "__msan_unpoison_copy", IRB.getVoidTy(), IntptrTy, IRB.getInt32Ty(),
      IntptrTy, IRB.getInt32Ty(), IRB.getInt32Ty(), IRB.getInt32Ty(),
      IRB.getInt64Ty());

  // __msan_unpoison_strided_copy(
  //   uptr dest, uint32_t dest_as,
  //   uptr src, uint32_t src_as,
  //   uint32_t element_size,
  //   uptr counts,
  //   uptr stride
  // )
  MsanUnpoisonStridedCopyFunc = M.getOrInsertFunction(
      "__msan_unpoison_strided_copy", IRB.getVoidTy(), IntptrTy,
      IRB.getInt32Ty(), IntptrTy, IRB.getInt32Ty(), IRB.getInt32Ty(),
      IRB.getInt64Ty(), IRB.getInt64Ty());
}

// Handle global variables:
//   - Skip sanitizing unsupported variables
//   - Instrument __MsanDeviceGlobalMetadata for device globals
void MemorySanitizerOnSpirv::instrumentGlobalVariables() {
  SmallVector<Constant *, 8> DeviceGlobalMetadata;

  // Device global metadata is described by a structure
  //  size_t device_global_size
  //  size_t beginning address of the device global
  StructType *StructTy = StructType::get(IntptrTy, IntptrTy);

  for (auto &G : M.globals()) {
    // DeviceSanitizers cannot handle nameless globals, therefore we set a name
    // for them so that we can handle them like regular globals.
    if (G.getName().empty() && G.hasInternalLinkage())
      G.setName("nameless_global");

    if (isUnsupportedDeviceGlobal(&G)) {
      for (auto *User : G.users()) {
        if (!isa<Instruction>(User))
          continue;
        if (auto *CI = dyn_cast<CallInst>(User)) {
          Function *Callee = CI->getCalledFunction();
          if (Callee && isSupportedBuiltIn(Callee->getName()))
            continue;
        }
        cast<Instruction>(User)->setNoSanitizeMetadata();
      }
      continue;
    }

    if (G.getAddressSpace() == kSpirOffloadLocalAS)
      continue;

    DeviceGlobalMetadata.push_back(ConstantStruct::get(
        StructTy,
        ConstantInt::get(IntptrTy, DL.getTypeAllocSize(G.getValueType())),
        ConstantExpr::getPointerCast(&G, IntptrTy)));
  }

  if (DeviceGlobalMetadata.empty())
    return;

  // Create meta data global to record device globals' information
  ArrayType *ArrayTy = ArrayType::get(StructTy, DeviceGlobalMetadata.size());
  Constant *MetadataInitializer =
      ConstantArray::get(ArrayTy, DeviceGlobalMetadata);
  GlobalVariable *MsanDeviceGlobalMetadata = new GlobalVariable(
      M, MetadataInitializer->getType(), false, GlobalValue::AppendingLinkage,
      MetadataInitializer, "__MsanDeviceGlobalMetadata", nullptr,
      GlobalValue::NotThreadLocal, 1);
  MsanDeviceGlobalMetadata->setUnnamedAddr(GlobalValue::UnnamedAddr::Local);
}

void MemorySanitizerOnSpirv::initializeKernelCallerMap(Function *F) {
  if (FuncToKernelCallerMap.find(F) != FuncToKernelCallerMap.end())
    return;

  for (auto *U : F->users()) {
    if (Instruction *Inst = dyn_cast<Instruction>(U)) {
      Function *Caller = Inst->getFunction();
      if (Caller->getCallingConv() == CallingConv::SPIR_KERNEL) {
        FuncToKernelCallerMap[F].insert(Caller);
        continue;
      }
      initializeKernelCallerMap(Caller);
      FuncToKernelCallerMap[F].insert(FuncToKernelCallerMap[Caller].begin(),
                                      FuncToKernelCallerMap[Caller].end());
    }
  }
}

void MemorySanitizerOnSpirv::instrumentStaticLocalMemory() {
  if (!ClSpirOffloadLocals)
    return;

  auto Instrument = [this](GlobalVariable *G, Function *F) {
    const uint64_t SizeInBytes = DL.getTypeAllocSize(G->getValueType());

    if (!InsertBarrier[F]) {
      IRBuilder<> Builder(&F->getEntryBlock().front());
      Builder.CreateCall(MsanBarrierFunc);
    }

    // Poison shadow of static local memory
    IRBuilder<> Builder(&F->getEntryBlock().front());
    Builder.CreateCall(MsanPoisonShadowStaticLocalFunc,
                       {Builder.CreatePointerCast(G, IntptrTy),
                        ConstantInt::get(IntptrTy, SizeInBytes)});

    // Unpoison shadow of static local memory, required by CPU device
    initializeRetVecMap(F);
    for (auto *RI : KernelToRetVecMap[F]) {
      IRBuilder<> Builder(RI);
      if (!InsertBarrier[F])
        Builder.CreateCall(MsanBarrierFunc);
      Builder.CreateCall(MsanUnpoisonShadowStaticLocalFunc,
                         {Builder.CreatePointerCast(G, IntptrTy),
                          ConstantInt::get(IntptrTy, SizeInBytes)});
    }

    InsertBarrier[F] = true;
  };

  // We only instrument on spir_kernel, because local variables are
  // kind of global variable, which must be initialized only once.
  for (auto &G : M.globals()) {
    if (G.getAddressSpace() == kSpirOffloadLocalAS) {
      SmallVector<Function *> WorkList;
      DenseSet<Function *> InstrumentedKernel;
      for (auto *User : G.users())
        getFunctionsOfUser(User, WorkList);
      while (!WorkList.empty()) {
        Function *F = WorkList.pop_back_val();
        if (F->getCallingConv() == CallingConv::SPIR_KERNEL) {
          if (!InstrumentedKernel.contains(F)) {
            Instrument(&G, F);
            InstrumentedKernel.insert(F);
          }
          continue;
        }
        // Get root spir_kernel of spir_func
        initializeKernelCallerMap(F);
        for (auto *F : FuncToKernelCallerMap[F])
          WorkList.push_back(F);
      }
    }
  }
}

void MemorySanitizerOnSpirv::instrumentDynamicLocalMemory(Function &F) {
  if (!ClSpirOffloadLocals)
    return;

  // Poison shadow of local memory in kernel argument, required by CPU device
  SmallVector<Argument *> LocalArgs;
  for (auto &Arg : F.args()) {
    Type *PtrTy = dyn_cast<PointerType>(Arg.getType()->getScalarType());
    if (PtrTy && PtrTy->getPointerAddressSpace() == kSpirOffloadLocalAS)
      LocalArgs.push_back(&Arg);
  }

  if (LocalArgs.empty())
    return;

  if (!InsertBarrier[&F]) {
    IRBuilder<> Builder(&F.getEntryBlock().front());
    Builder.CreateCall(MsanBarrierFunc);
  }

  IRBuilder<> IRB(&F.getEntryBlock().front());

  AllocaInst *ArgsArray = IRB.CreateAlloca(
      IntptrTy, ConstantInt::get(Int32Ty, LocalArgs.size()), "local_args");
  for (size_t i = 0; i < LocalArgs.size(); i++) {
    auto *StoreDest =
        IRB.CreateGEP(IntptrTy, ArgsArray, ConstantInt::get(Int32Ty, i));
    IRB.CreateStore(IRB.CreatePointerCast(LocalArgs[i], IntptrTy), StoreDest);
  }

  auto *ArgsArrayAddr = IRB.CreatePointerCast(ArgsArray, IntptrTy);
  IRB.CreateCall(MsanPoisonShadowDynamicLocalFunc,
                 {ArgsArrayAddr, ConstantInt::get(Int32Ty, LocalArgs.size())});

  // Unpoison shadow of dynamic local memory, required by CPU device
  initializeRetVecMap(&F);
  for (Instruction *Ret : KernelToRetVecMap[&F]) {
    IRBuilder<> IRBRet(Ret);
    if (!InsertBarrier[&F])
      IRBRet.CreateCall(MsanBarrierFunc);
    IRBRet.CreateCall(
        MsanUnpoisonShadowDynamicLocalFunc,
        {ArgsArrayAddr, ConstantInt::get(Int32Ty, LocalArgs.size())});
  }

  InsertBarrier[&F] = true;
}

void MemorySanitizerOnSpirv::instrumentPrivateBase(Function &F) {
  if (!ClSpirOffloadPrivates)
    return;

  IRBuilder<> IRB(&F.getEntryBlock().front());
  AllocaInst *PrivateBase = IRB.CreateAlloca(
      IRB.getInt8Ty(), ConstantInt::get(Int32Ty, 1), "__private_base");
  IRB.CreateCall(MsanSetPrivateBaseFunc, {PrivateBase});
}

bool MemorySanitizerOnSpirv::isSupportedBuiltIn(StringRef Name) {
  return Name.contains("__sycl_getComposite2020SpecConstantValue");
}

void MemorySanitizerOnSpirv::instrumentPrivateArguments(
    Function &F, Instruction *FnPrologueEnd) {
  if (!ClSpirOffloadPrivates)
    return;

  // We need to copy and replace all byval arguments to alloca in kernel because
  // we need to make sure that all byval arguments have shadow memory.
  // This change needs to be inserted after the prologue because instructions
  // in prologue don't have shadow memory.
  IRBuilder<> IRB(FnPrologueEnd->getNextNode());

  for (auto &Arg : F.args()) {
    PointerType *PtrTy = dyn_cast<PointerType>(Arg.getType()->getScalarType());
    if (PtrTy && PtrTy->getPointerAddressSpace() == kSpirOffloadPrivateAS &&
        Arg.hasByValAttr()) {
      Type *Ty = Arg.getParamByValType();
      const Align Alignment =
          DL.getValueOrABITypeAlignment(Arg.getParamAlign(), Ty);

      AllocaInst *AI = IRB.CreateAlloca(
          Ty, kSpirOffloadPrivateAS, nullptr,
          (Arg.hasName() ? Arg.getName() : "Arg" + Twine(Arg.getArgNo())) +
              ".byval");
      AI->setAlignment(Alignment);
      Arg.replaceAllUsesWith(AI);

      auto *UnpoisonStack = IRB.CreateCall(
          MsanUnpoisonStackFunc,
          {AI, ConstantInt::get(IntptrTy, DL.getTypeAllocSize(Ty))});
      UnpoisonStack->setNoSanitizeMetadata();

      uint64_t AllocSize = DL.getTypeAllocSize(Ty);
      auto *Memcpy =
          IRB.CreateMemCpy(AI, Alignment, &Arg, Alignment, AllocSize);
      Memcpy->setNoSanitizeMetadata();
    }
  }
}

// Instrument __MsanKernelMetadata, which records information of sanitized
// kernel
void MemorySanitizerOnSpirv::instrumentKernelsMetadata(int TrackOrigins) {
  SmallVector<Constant *, 8> SpirKernelsMetadata;
  SmallVector<uint8_t, 256> KernelNamesBytes;

  // Insert global __msan_track_origins to indicate if origin track is enabled.
  M.getOrInsertGlobal("__msan_track_origins", Int32Ty, [&] {
    return new GlobalVariable(
        M, Int32Ty, true, GlobalValue::WeakODRLinkage,
        ConstantInt::get(Int32Ty, TrackOrigins), "__msan_track_origins",
        nullptr, llvm::GlobalValue::NotThreadLocal, kSpirOffloadGlobalAS);
  });

  // SpirKernelsMetadata only saves fixed kernels, and is described by
  // following structure:
  //  uptr unmangled_kernel_name
  //  uptr unmangled_kernel_name_size
  //  uptr sanitized_flags
  StructType *StructTy = StructType::get(IntptrTy, IntptrTy, IntptrTy);
  for (Function &F : M) {
    if (F.getCallingConv() != CallingConv::SPIR_KERNEL)
      continue;

    if (!F.hasFnAttribute(Attribute::SanitizeMemory) ||
        F.hasFnAttribute(Attribute::DisableSanitizerInstrumentation))
      continue;

    auto KernelName = F.getName();
    KernelNamesBytes.append(KernelName.begin(), KernelName.end());
    auto *KernelNameGV = getOrCreateGlobalString("__msan_kernel", KernelName,
                                                 kSpirOffloadConstantAS);

    uintptr_t SanitizerFlags = 0;
    SanitizerFlags |= ClSpirOffloadLocals ? SanitizedKernelFlags::CHECK_LOCALS
                                          : SanitizedKernelFlags::NO_CHECK;
    SanitizerFlags |= ClSpirOffloadPrivates
                          ? SanitizedKernelFlags::CHECK_PRIVATES
                          : SanitizedKernelFlags::NO_CHECK;
    SanitizerFlags |= TrackOrigins != 0
                          ? SanitizedKernelFlags::MSAN_TRACK_ORIGINS
                          : SanitizedKernelFlags::NO_CHECK;

    SpirKernelsMetadata.emplace_back(ConstantStruct::get(
        StructTy, ConstantExpr::getPointerCast(KernelNameGV, IntptrTy),
        ConstantInt::get(IntptrTy, KernelName.size()),
        ConstantInt::get(IntptrTy, SanitizerFlags)));
  }

  // Create global variable to record spirv kernels' information
  ArrayType *ArrayTy = ArrayType::get(StructTy, SpirKernelsMetadata.size());
  Constant *MetadataInitializer =
      ConstantArray::get(ArrayTy, SpirKernelsMetadata);
  GlobalVariable *MsanSpirKernelMetadata = new GlobalVariable(
      M, MetadataInitializer->getType(), false, GlobalValue::AppendingLinkage,
      MetadataInitializer, "__MsanKernelMetadata", nullptr,
      GlobalValue::NotThreadLocal, 1);
  MsanSpirKernelMetadata->setUnnamedAddr(GlobalValue::UnnamedAddr::Local);
  // Add device global attributes
  MsanSpirKernelMetadata->addAttribute(
      "sycl-device-global-size", std::to_string(DL.getTypeAllocSize(ArrayTy)));
  MsanSpirKernelMetadata->addAttribute("sycl-device-image-scope");
  MsanSpirKernelMetadata->addAttribute("sycl-host-access",
                                       "0"); // read only
  MsanSpirKernelMetadata->addAttribute(
      "sycl-unique-id",
      computeKernelMetadataUniqueId("__MsanKernelMetadata", KernelNamesBytes));
  MsanSpirKernelMetadata->setDSOLocal(true);
}

void MemorySanitizerOnSpirv::initializeRetVecMap(Function *F) {
  if (KernelToRetVecMap.find(F) != KernelToRetVecMap.end())
    return;

  SmallVector<Instruction *, 8> RetVec;
  for (auto &BB : *F) {
    for (auto &Inst : BB) {
      if (ReturnInst *RI = dyn_cast<ReturnInst>(&Inst)) {
        if (CallInst *CI = RI->getParent()->getTerminatingMustTailCall())
          RetVec.push_back(CI);
        else
          RetVec.push_back(RI);
      } else if (ResumeInst *RI = dyn_cast<ResumeInst>(&Inst)) {
        RetVec.push_back(RI);
      } else if (CleanupReturnInst *CRI = dyn_cast<CleanupReturnInst>(&Inst)) {
        RetVec.push_back(CRI);
      }
    }
  }

  KernelToRetVecMap[F] = std::move(RetVec);
}

bool MemorySanitizerOnSpirv::instrumentModule(int TrackOrigins) {
  if (!IsSPIRV)
    return false;

  initializeCallbacks();
  instrumentGlobalVariables();
  instrumentStaticLocalMemory();
  instrumentKernelsMetadata(TrackOrigins);

  return true;
}

void MemorySanitizerOnSpirv::beforeInstrumentFunction(
    Function &F, Instruction *FnPrologueEnd) {
  if (!IsSPIRV)
    return;

  if (F.getCallingConv() == CallingConv::SPIR_KERNEL)
    instrumentPrivateArguments(F, FnPrologueEnd);
}

void MemorySanitizerOnSpirv::afterInstrumentFunction(Function &F) {
  if (!IsSPIRV)
    return;

  if (F.getCallingConv() == CallingConv::SPIR_KERNEL) {
    instrumentDynamicLocalMemory(F);
    instrumentPrivateBase(F);
  }
}

PreservedAnalyses MemorySanitizerPass::run(Module &M,
                                           ModuleAnalysisManager &AM) {
  // Return early if nosanitize_memory module flag is present for the module.
  if (checkIfAlreadyInstrumented(M, "nosanitize_memory"))
    return PreservedAnalyses::all();
  bool Modified = false;
  const auto &TargetTriple = Triple(M.getTargetTriple());

  if (!Options.Kernel && !TargetTriple.isSPIROrSPIRV()) {
    insertModuleCtor(M);
    Modified = true;
  }

  MemorySanitizerOnSpirv MsanSpirv(M);
  Modified |= MsanSpirv.instrumentModule(Options.TrackOrigins);

  auto &FAM = AM.getResult<FunctionAnalysisManagerModuleProxy>(M).getManager();
  for (Function &F : M) {
    if (F.empty())
      continue;
    MemorySanitizer Msan(*F.getParent(), MsanSpirv, Options);
    Modified |=
        Msan.sanitizeFunction(F, FAM.getResult<TargetLibraryAnalysis>(F));
  }

  if (!Modified)
    return PreservedAnalyses::all();

  PreservedAnalyses PA = PreservedAnalyses::none();
  // GlobalsAA is considered stateless and does not get invalidated unless
  // explicitly invalidated; PreservedAnalyses::none() is not enough. Sanitizers
  // make changes that require GlobalsAA to be invalidated.
  PA.abandon<GlobalsAA>();
  return PA;
}

void MemorySanitizerPass::printPipeline(
    raw_ostream &OS, function_ref<StringRef(StringRef)> MapClassName2PassName) {
  static_cast<PassInfoMixin<MemorySanitizerPass> *>(this)->printPipeline(
      OS, MapClassName2PassName);
  OS << '<';
  if (Options.Recover)
    OS << "recover;";
  if (Options.Kernel)
    OS << "kernel;";
  if (Options.EagerChecks)
    OS << "eager-checks;";
  OS << "track-origins=" << Options.TrackOrigins;
  OS << '>';
}

/// Create a non-const global initialized with the given string.
///
/// Creates a writable global for Str so that we can pass it to the
/// run-time lib. Runtime uses first 4 bytes of the string to store the
/// frame ID, so the string needs to be mutable.
static GlobalVariable *createPrivateConstGlobalForString(Module &M,
                                                         StringRef Str) {
  Constant *StrConst = ConstantDataArray::getString(M.getContext(), Str);
  return new GlobalVariable(M, StrConst->getType(), /*isConstant=*/true,
                            GlobalValue::PrivateLinkage, StrConst, "");
}

template <typename... ArgsTy>
FunctionCallee
MemorySanitizer::getOrInsertMsanMetadataFunction(Module &M, StringRef Name,
                                                 ArgsTy... Args) {
  if (TargetTriple.getArch() == Triple::systemz) {
    // SystemZ ABI: shadow/origin pair is returned via a hidden parameter.
    return M.getOrInsertFunction(Name, Type::getVoidTy(*C), PtrTy,
                                 std::forward<ArgsTy>(Args)...);
  }

  return M.getOrInsertFunction(Name, MsanMetadata,
                               std::forward<ArgsTy>(Args)...);
}

/// Create KMSAN API callbacks.
void MemorySanitizer::createKernelApi(Module &M, const TargetLibraryInfo &TLI) {
  IRBuilder<> IRB(*C);

  // These will be initialized in insertKmsanPrologue().
  RetvalTLS = nullptr;
  RetvalOriginTLS = nullptr;
  ParamTLS = nullptr;
  ParamOriginTLS = nullptr;
  VAArgTLS = nullptr;
  VAArgOriginTLS = nullptr;
  VAArgOverflowSizeTLS = nullptr;

  WarningFn = M.getOrInsertFunction("__msan_warning",
                                    TLI.getAttrList(C, {0}, /*Signed=*/false),
                                    IRB.getVoidTy(), IRB.getInt32Ty());

  // Requests the per-task context state (kmsan_context_state*) from the
  // runtime library.
  MsanContextStateTy = StructType::get(
      ArrayType::get(IRB.getInt64Ty(), kParamTLSSize / 8),
      ArrayType::get(IRB.getInt64Ty(), kRetvalTLSSize / 8),
      ArrayType::get(IRB.getInt64Ty(), kParamTLSSize / 8),
      ArrayType::get(IRB.getInt64Ty(), kParamTLSSize / 8), /* va_arg_origin */
      IRB.getInt64Ty(), ArrayType::get(OriginTy, kParamTLSSize / 4), OriginTy,
      OriginTy);
  MsanGetContextStateFn =
      M.getOrInsertFunction("__msan_get_context_state", PtrTy);

  MsanMetadata = StructType::get(PtrTy, PtrTy);

  for (int ind = 0, size = 1; ind < 4; ind++, size <<= 1) {
    std::string name_load =
        "__msan_metadata_ptr_for_load_" + std::to_string(size);
    std::string name_store =
        "__msan_metadata_ptr_for_store_" + std::to_string(size);
    MsanMetadataPtrForLoad_1_8[ind] =
        getOrInsertMsanMetadataFunction(M, name_load, PtrTy);
    MsanMetadataPtrForStore_1_8[ind] =
        getOrInsertMsanMetadataFunction(M, name_store, PtrTy);
  }

  MsanMetadataPtrForLoadN = getOrInsertMsanMetadataFunction(
      M, "__msan_metadata_ptr_for_load_n", PtrTy, IntptrTy);
  MsanMetadataPtrForStoreN = getOrInsertMsanMetadataFunction(
      M, "__msan_metadata_ptr_for_store_n", PtrTy, IntptrTy);

  // Functions for poisoning and unpoisoning memory.
  MsanPoisonAllocaFn = M.getOrInsertFunction(
      "__msan_poison_alloca", IRB.getVoidTy(), PtrTy, IntptrTy, PtrTy);
  MsanUnpoisonAllocaFn = M.getOrInsertFunction(
      "__msan_unpoison_alloca", IRB.getVoidTy(), PtrTy, IntptrTy);
}

static Constant *getOrInsertGlobal(Module &M, StringRef Name, Type *Ty) {
  // FIXME: spirv target doesn't support TLS, need to handle it later.
  if (Triple(M.getTargetTriple()).isSPIROrSPIRV()) {
    return M.getOrInsertGlobal(Name, Ty, [&] {
      return new GlobalVariable(M, Ty, false, GlobalVariable::InternalLinkage,
                                Constant::getNullValue(Ty), Name, nullptr,
                                GlobalVariable::NotThreadLocal,
                                kSpirOffloadGlobalAS);
    });
  } else {
    return M.getOrInsertGlobal(Name, Ty, [&] {
      return new GlobalVariable(M, Ty, false, GlobalVariable::ExternalLinkage,
                                nullptr, Name, nullptr,
                                GlobalVariable::InitialExecTLSModel);
    });
  }
}

/// Insert declarations for userspace-specific functions and globals.
void MemorySanitizer::createUserspaceApi(Module &M,
                                         const TargetLibraryInfo &TLI) {
  IRBuilder<> IRB(*C);

  // Create the callback.
  // FIXME: this function should have "Cold" calling conv,
  // which is not yet implemented.
  if (TrackOrigins) {
    StringRef WarningFnName = Recover ? "__msan_warning_with_origin"
                                      : "__msan_warning_with_origin_noreturn";
    if (!TargetTriple.isSPIROrSPIRV()) {
      WarningFn = M.getOrInsertFunction(
          WarningFnName, TLI.getAttrList(C, {0}, /*Signed=*/false),
          IRB.getVoidTy(), IRB.getInt32Ty());
    } else {
      // __msan_warning_with_origin[_noreturn](
      //   uint32_t origin,
      //   char* file,
      //   unsigned int line,
      //   char* func
      // )
      WarningFn = M.getOrInsertFunction(
          WarningFnName, IRB.getVoidTy(), IRB.getInt32Ty(),
          IRB.getInt8PtrTy(kSpirOffloadConstantAS), IRB.getInt32Ty(),
          IRB.getInt8PtrTy(kSpirOffloadConstantAS));
    }
  } else {
    StringRef WarningFnName =
        Recover ? "__msan_warning" : "__msan_warning_noreturn";
    if (!TargetTriple.isSPIROrSPIRV()) {
      WarningFn = M.getOrInsertFunction(WarningFnName, IRB.getVoidTy());
    } else {
      // __msan_warning[_noreturn](
      //   char* file,
      //   unsigned int line,
      //   char* func
      // )
      WarningFn = M.getOrInsertFunction(
          WarningFnName, IRB.getVoidTy(),
          IRB.getInt8PtrTy(kSpirOffloadConstantAS), IRB.getInt32Ty(),
          IRB.getInt8PtrTy(kSpirOffloadConstantAS));
    }
  }

  // SPIR-V doesn't support TLS variables
  if (!TargetTriple.isSPIROrSPIRV()) {
    // Create the global TLS variables.
    RetvalTLS =
        getOrInsertGlobal(M, "__msan_retval_tls",
                          ArrayType::get(IRB.getInt64Ty(), kRetvalTLSSize / 8));

    RetvalOriginTLS =
        getOrInsertGlobal(M, "__msan_retval_origin_tls", OriginTy);

    ParamTLS =
        getOrInsertGlobal(M, "__msan_param_tls",
                          ArrayType::get(IRB.getInt64Ty(), kParamTLSSize / 8));

    ParamOriginTLS =
        getOrInsertGlobal(M, "__msan_param_origin_tls",
                          ArrayType::get(OriginTy, kParamTLSSize / 4));

    VAArgTLS =
        getOrInsertGlobal(M, "__msan_va_arg_tls",
                          ArrayType::get(IRB.getInt64Ty(), kParamTLSSize / 8));

    VAArgOriginTLS =
        getOrInsertGlobal(M, "__msan_va_arg_origin_tls",
                          ArrayType::get(OriginTy, kParamTLSSize / 4));

    VAArgOverflowSizeTLS =
        getOrInsertGlobal(M, "__msan_va_arg_overflow_size_tls",
                          IRB.getIntPtrTy(M.getDataLayout()));
  }

  for (size_t AccessSizeIndex = 0; AccessSizeIndex < kNumberOfAccessSizes;
       AccessSizeIndex++) {
    unsigned AccessSize = 1 << AccessSizeIndex;
    std::string FunctionName = "__msan_maybe_warning_" + itostr(AccessSize);

    if (!TargetTriple.isSPIROrSPIRV()) {
      MaybeWarningFn[AccessSizeIndex] = M.getOrInsertFunction(
          FunctionName, TLI.getAttrList(C, {0, 1}, /*Signed=*/false),
          IRB.getVoidTy(), IRB.getIntNTy(AccessSize * 8), IRB.getInt32Ty());

      MaybeWarningVarSizeFn = M.getOrInsertFunction(
          "__msan_maybe_warning_N", TLI.getAttrList(C, {}, /*Signed=*/false),
          IRB.getVoidTy(), PtrTy, IRB.getInt64Ty(), IRB.getInt32Ty());

      FunctionName = "__msan_maybe_store_origin_" + itostr(AccessSize);
      MaybeStoreOriginFn[AccessSizeIndex] = M.getOrInsertFunction(
          FunctionName, TLI.getAttrList(C, {0, 2}, /*Signed=*/false),
          IRB.getVoidTy(), IRB.getIntNTy(AccessSize * 8), PtrTy,
          IRB.getInt32Ty());
    } else { // SPIR or SPIR-V
      // __msan_maybe_warning_N(
      //   intN_t status,
      //   uint32_t origin,
      //   char* file,
      //   unsigned int line,
      //   char* func
      // )
      MaybeWarningFn[AccessSizeIndex] = M.getOrInsertFunction(
          FunctionName, TLI.getAttrList(C, {0, 1}, /*Signed=*/false),
          IRB.getVoidTy(), IRB.getIntNTy(AccessSize * 8), IRB.getInt32Ty(),
          IRB.getInt8PtrTy(kSpirOffloadConstantAS), IRB.getInt32Ty(),
          IRB.getInt8PtrTy(kSpirOffloadConstantAS));

      // __msan_maybe_store_origin_N(
      //   intN_t status,
      //   uptr addr,
      //   uint32_t as,
      //   uint32_t origin
      // )
      FunctionName = "__msan_maybe_store_origin_" + itostr(AccessSize);
      MaybeStoreOriginFn[AccessSizeIndex] = M.getOrInsertFunction(
          FunctionName, TLI.getAttrList(C, {0, 2}, /*Signed=*/false),
          IRB.getVoidTy(), IRB.getIntNTy(AccessSize * 8), IntptrTy,
          IRB.getInt32Ty(), IRB.getInt32Ty());
    }
  }

  MsanSetAllocaOriginWithDescriptionFn =
      M.getOrInsertFunction("__msan_set_alloca_origin_with_descr",
                            IRB.getVoidTy(), PtrTy, IntptrTy, PtrTy, PtrTy);
  MsanSetAllocaOriginNoDescriptionFn =
      M.getOrInsertFunction("__msan_set_alloca_origin_no_descr",
                            IRB.getVoidTy(), PtrTy, IntptrTy, PtrTy);
  MsanPoisonStackFn = M.getOrInsertFunction("__msan_poison_stack",
                                            IRB.getVoidTy(), PtrTy, IntptrTy);
}

/// Insert extern declaration of runtime-provided functions and globals.
void MemorySanitizer::initializeCallbacks(Module &M,
                                          const TargetLibraryInfo &TLI) {
  // Only do this once.
  if (CallbacksInitialized)
    return;

  IRBuilder<> IRB(*C);
  // Initialize callbacks that are common for kernel and userspace
  // instrumentation.
  MsanChainOriginFn = M.getOrInsertFunction(
      "__msan_chain_origin",
      TLI.getAttrList(C, {0}, /*Signed=*/false, /*Ret=*/true), IRB.getInt32Ty(),
      IRB.getInt32Ty());
  MsanSetOriginFn = M.getOrInsertFunction(
      "__msan_set_origin", TLI.getAttrList(C, {2}, /*Signed=*/false),
      IRB.getVoidTy(), PtrTy, IntptrTy, IRB.getInt32Ty());
  if (!TargetTriple.isSPIROrSPIRV()) {
    MemmoveFn =
        M.getOrInsertFunction("__msan_memmove", PtrTy, PtrTy, PtrTy, IntptrTy);
    MemcpyFn =
        M.getOrInsertFunction("__msan_memcpy", PtrTy, PtrTy, PtrTy, IntptrTy);
    MemsetFn = M.getOrInsertFunction("__msan_memset",
                                     TLI.getAttrList(C, {1}, /*Signed=*/true),
                                     PtrTy, PtrTy, IRB.getInt32Ty(), IntptrTy);
  } else {
    for (unsigned FirstArgAS = 0; FirstArgAS < kNumberOfAddressSpace;
         FirstArgAS++) {
      const std::string Suffix1 = "_p" + itostr(FirstArgAS);
      PointerType *FirstArgPtrTy = IRB.getPtrTy(FirstArgAS);
      MemsetOffloadFn[FirstArgAS] = M.getOrInsertFunction(
          "__msan_memset" + Suffix1, TLI.getAttrList(C, {1}, /*Signed=*/true),
          FirstArgPtrTy, FirstArgPtrTy, IRB.getInt32Ty(), IntptrTy);

      for (unsigned SecondArgAS = 0; SecondArgAS < kNumberOfAddressSpace;
           SecondArgAS++) {
        const std::string Suffix2 = Suffix1 + "_p" + itostr(SecondArgAS);
        PointerType *SecondArgPtrTy = IRB.getPtrTy(SecondArgAS);
        MemmoveOffloadFn[FirstArgAS][SecondArgAS] =
            M.getOrInsertFunction("__msan_memmove" + Suffix2, FirstArgPtrTy,
                                  FirstArgPtrTy, SecondArgPtrTy, IntptrTy);
        MemcpyOffloadFn[FirstArgAS][SecondArgAS] =
            M.getOrInsertFunction("__msan_memcpy" + Suffix2, FirstArgPtrTy,
                                  FirstArgPtrTy, SecondArgPtrTy, IntptrTy);
      }
    }
  }

  MsanInstrumentAsmStoreFn = M.getOrInsertFunction(
      "__msan_instrument_asm_store", IRB.getVoidTy(), PtrTy, IntptrTy);

  MsanGetShadowFn = M.getOrInsertFunction(
      "__msan_get_shadow", PointerType::get(*C, kSpirOffloadGlobalAS), IntptrTy,
      IRB.getInt32Ty());

  MsanGetOriginFn = M.getOrInsertFunction(
      "__msan_get_origin", PointerType::get(*C, kSpirOffloadGlobalAS), IntptrTy,
      IRB.getInt32Ty());

  if (CompileKernel) {
    createKernelApi(M, TLI);
  } else {
    createUserspaceApi(M, TLI);
  }
  CallbacksInitialized = true;
}

FunctionCallee MemorySanitizer::getKmsanShadowOriginAccessFn(bool isStore,
                                                             int size) {
  FunctionCallee *Fns =
      isStore ? MsanMetadataPtrForStore_1_8 : MsanMetadataPtrForLoad_1_8;
  switch (size) {
  case 1:
    return Fns[0];
  case 2:
    return Fns[1];
  case 4:
    return Fns[2];
  case 8:
    return Fns[3];
  default:
    return nullptr;
  }
}

/// Module-level initialization.
///
/// inserts a call to __msan_init to the module's constructor list.
void MemorySanitizer::initializeModule(Module &M) {
  auto &DL = M.getDataLayout();

  TargetTriple = M.getTargetTriple();

  bool ShadowPassed = ClShadowBase.getNumOccurrences() > 0;
  bool OriginPassed = ClOriginBase.getNumOccurrences() > 0;
  // Check the overrides first
  if (ShadowPassed || OriginPassed) {
    CustomMapParams.AndMask = ClAndMask;
    CustomMapParams.XorMask = ClXorMask;
    CustomMapParams.ShadowBase = ClShadowBase;
    CustomMapParams.OriginBase = ClOriginBase;
    MapParams = &CustomMapParams;
  } else {
    switch (TargetTriple.getOS()) {
    case Triple::FreeBSD:
      switch (TargetTriple.getArch()) {
      case Triple::aarch64:
        MapParams = FreeBSD_ARM_MemoryMapParams.bits64;
        break;
      case Triple::x86_64:
        MapParams = FreeBSD_X86_MemoryMapParams.bits64;
        break;
      case Triple::x86:
        MapParams = FreeBSD_X86_MemoryMapParams.bits32;
        break;
      default:
        report_fatal_error("unsupported architecture");
      }
      break;
    case Triple::NetBSD:
      switch (TargetTriple.getArch()) {
      case Triple::x86_64:
        MapParams = NetBSD_X86_MemoryMapParams.bits64;
        break;
      default:
        report_fatal_error("unsupported architecture");
      }
      break;
    case Triple::Linux:
      switch (TargetTriple.getArch()) {
      case Triple::x86_64:
        MapParams = Linux_X86_MemoryMapParams.bits64;
        break;
      case Triple::x86:
        MapParams = Linux_X86_MemoryMapParams.bits32;
        break;
      case Triple::mips64:
      case Triple::mips64el:
        MapParams = Linux_MIPS_MemoryMapParams.bits64;
        break;
      case Triple::ppc64:
      case Triple::ppc64le:
        MapParams = Linux_PowerPC_MemoryMapParams.bits64;
        break;
      case Triple::systemz:
        MapParams = Linux_S390_MemoryMapParams.bits64;
        break;
      case Triple::aarch64:
      case Triple::aarch64_be:
        MapParams = Linux_ARM_MemoryMapParams.bits64;
        break;
      case Triple::loongarch64:
        MapParams = Linux_LoongArch_MemoryMapParams.bits64;
        break;
      default:
        report_fatal_error("unsupported architecture");
      }
      break;
    case Triple::UnknownOS:
      // NOTE: Support SPIR or SPIRV only, without MapParams
      if (!TargetTriple.isSPIROrSPIRV())
        report_fatal_error("unsupported architecture");
      MapParams = Intel_SPIR_MemoryMapParams.bits64;
      break;
    default:
      report_fatal_error("unsupported operating system");
    }
  }

  C = &(M.getContext());
  IRBuilder<> IRB(*C);
  IntptrTy = IRB.getIntPtrTy(DL);
  OriginTy = IRB.getInt32Ty();
  PtrTy = IRB.getPtrTy();

  ColdCallWeights = MDBuilder(*C).createUnlikelyBranchWeights();
  OriginStoreWeights = MDBuilder(*C).createUnlikelyBranchWeights();

  if (!CompileKernel && !Spirv) {
    if (TrackOrigins)
      M.getOrInsertGlobal("__msan_track_origins", IRB.getInt32Ty(), [&] {
        return new GlobalVariable(
            M, IRB.getInt32Ty(), true, GlobalValue::WeakODRLinkage,
            IRB.getInt32(TrackOrigins), "__msan_track_origins");
      });

    if (Recover)
      M.getOrInsertGlobal("__msan_keep_going", IRB.getInt32Ty(), [&] {
        return new GlobalVariable(M, IRB.getInt32Ty(), true,
                                  GlobalValue::WeakODRLinkage,
                                  IRB.getInt32(Recover), "__msan_keep_going");
      });
  }
}

namespace {

/// A helper class that handles instrumentation of VarArg
/// functions on a particular platform.
///
/// Implementations are expected to insert the instrumentation
/// necessary to propagate argument shadow through VarArg function
/// calls. Visit* methods are called during an InstVisitor pass over
/// the function, and should avoid creating new basic blocks. A new
/// instance of this class is created for each instrumented function.
struct VarArgHelper {
  virtual ~VarArgHelper() = default;

  /// Visit a CallBase.
  virtual void visitCallBase(CallBase &CB, IRBuilder<> &IRB) = 0;

  /// Visit a va_start call.
  virtual void visitVAStartInst(VAStartInst &I) = 0;

  /// Visit a va_copy call.
  virtual void visitVACopyInst(VACopyInst &I) = 0;

  /// Finalize function instrumentation.
  ///
  /// This method is called after visiting all interesting (see above)
  /// instructions in a function.
  virtual void finalizeInstrumentation() = 0;
};

struct MemorySanitizerVisitor;

} // end anonymous namespace

static VarArgHelper *CreateVarArgHelper(Function &Func, MemorySanitizer &Msan,
                                        MemorySanitizerVisitor &Visitor);

static unsigned TypeSizeToSizeIndex(TypeSize TS) {
  if (TS.isScalable())
    // Scalable types unconditionally take slowpaths.
    return kNumberOfAccessSizes;
  unsigned TypeSizeFixed = TS.getFixedValue();
  if (TypeSizeFixed <= 8)
    return 0;
  return Log2_32_Ceil((TypeSizeFixed + 7) / 8);
}

static bool isUnsupportedSPIRAccess(const Value *Addr, Instruction *I) {
  if (isa<Instruction>(Addr) &&
      cast<Instruction>(Addr)->getMetadata(LLVMContext::MD_nosanitize)) {
    return true;
  }

  // Skip SPIR-V built-in varibles
  auto *OrigValue = Addr->stripInBoundsOffsets();
  assert(OrigValue != nullptr);
  if (OrigValue->getName().starts_with("__spirv_BuiltIn"))
    return true;

  // Ignore load/store for target ext type since we can't know exactly what size
  // it is.
  if (auto *SI = dyn_cast<StoreInst>(I))
    if (getTargetExtType(SI->getValueOperand()->getType()) ||
        isJointMatrixAccess(SI->getPointerOperand()))
      return true;

  if (auto *LI = dyn_cast<LoadInst>(I))
    if (getTargetExtType(I->getType()) ||
        isJointMatrixAccess(LI->getPointerOperand()))
      return true;

  Type *PtrTy = cast<PointerType>(Addr->getType()->getScalarType());
  switch (PtrTy->getPointerAddressSpace()) {
  case kSpirOffloadPrivateAS:
    return !ClSpirOffloadPrivates;
  case kSpirOffloadLocalAS:
    return !ClSpirOffloadLocals;
  case kSpirOffloadGenericAS:
    return false;
  }

  return false;
}

static void setNoSanitizedMetadataSPIR(Instruction &I) {
  const Value *Addr = nullptr;
  if (const auto *LI = dyn_cast<LoadInst>(&I))
    Addr = LI->getPointerOperand();
  else if (const auto *SI = dyn_cast<StoreInst>(&I))
    Addr = SI->getPointerOperand();
  else if (const auto *RMW = dyn_cast<AtomicRMWInst>(&I))
    Addr = RMW->getPointerOperand();
  else if (const auto *XCHG = dyn_cast<AtomicCmpXchgInst>(&I))
    Addr = XCHG->getPointerOperand();
  else if (const auto *ASC = dyn_cast<AddrSpaceCastInst>(&I))
    Addr = ASC->getPointerOperand();
  else if (isa<AllocaInst>(&I) && !ClSpirOffloadPrivates)
    I.setNoSanitizeMetadata();
  else if (const auto *CI = dyn_cast<CallInst>(&I)) {
    auto *Func = CI->getCalledFunction();
    if (Func) {
      if (Func->isIntrinsic()) {
        switch (CI->getIntrinsicID()) {
        case Intrinsic::masked_load:
        case Intrinsic::masked_store:
        case Intrinsic::masked_gather:
        case Intrinsic::masked_scatter: {
          bool IsWrite = CI->getType()->isVoidTy();
          // Masked store has an initial operand for the value.
          unsigned OpOffset = IsWrite ? 1 : 0;
          Addr = CI->getOperand(OpOffset);
          break;
        }
        case Intrinsic::masked_expandload:
        case Intrinsic::masked_compressstore: {
          bool IsWrite =
              CI->getIntrinsicID() == Intrinsic::masked_compressstore;
          unsigned OpOffset = IsWrite ? 1 : 0;
          Addr = CI->getOperand(OpOffset);
          break;
        }
        case Intrinsic::lifetime_start:
        case Intrinsic::lifetime_end: {
          I.setNoSanitizeMetadata();
          break;
        }
        }
      } else {
        auto FuncName = Func->getName();
        if (FuncName.contains("__spirv_") &&
            !FuncName.contains("__spirv_GroupAsyncCopy"))
          I.setNoSanitizeMetadata();
      }
    }
  }

  if (Addr && isUnsupportedSPIRAccess(Addr, &I))
    I.setNoSanitizeMetadata();
}

// This is not a general-purpose function, but a helper for demangling
// "__spirv_GroupAsyncCopy" function name
static int getTypeSizeFromManglingName(StringRef Name) {
  auto GetTypeSize = [](const char C) {
    switch (C) {
    case 'a': // signed char
    case 'c': // char
    case 'h': // unsigned char
      return 1;
    case 's': // short
    case 't': // unsigned short
      return 2;
    case 'f': // float
    case 'i': // int
    case 'j': // unsigned int
      return 4;
    case 'd': // double
    case 'l': // long
    case 'm': // unsigned long
      return 8;
    default:
      return 0;
    }
  };

  // Name should always be long enough since it has other unmeaningful chars,
  // it should have at least 6 chars, such as "Dv16_d"
  if (Name.size() < 6)
    return 0;

  // 1. Basic type
  if (Name[0] != 'D')
    return GetTypeSize(Name[0]);

  // 2. Vector type

  // Drop "Dv"
  assert(Name[0] == 'D' && Name[1] == 'v' &&
         "Invalid mangling name for vector type");
  Name = Name.drop_front(2);

  // Vector length
  assert(isDigit(Name[0]) && "Invalid mangling name for vector type");
  int Len = std::stoi(Name.str());
  Name = Name.drop_front(Len >= 10 ? 2 : 1);

  assert(Name[0] == '_' && "Invalid mangling name for vector type");
  Name = Name.drop_front(1);

  int Size = GetTypeSize(Name[0]);
  return Len * Size;
}

namespace {

/// Helper class to attach debug information of the given instruction onto new
/// instructions inserted after.
class NextNodeIRBuilder : public IRBuilder<> {
public:
  explicit NextNodeIRBuilder(Instruction *IP) : IRBuilder<>(IP->getNextNode()) {
    SetCurrentDebugLocation(IP->getDebugLoc());
  }
};

/// This class does all the work for a given function. Store and Load
/// instructions store and load corresponding shadow and origin
/// values. Most instructions propagate shadow from arguments to their
/// return values. Certain instructions (most importantly, BranchInst)
/// test their argument shadow and print reports (with a runtime call) if it's
/// non-zero.
struct MemorySanitizerVisitor : public InstVisitor<MemorySanitizerVisitor> {
  Function &F;
  MemorySanitizer &MS;
  SmallVector<PHINode *, 16> ShadowPHINodes, OriginPHINodes;
  ValueMap<Value *, Value *> ShadowMap, OriginMap;
  std::unique_ptr<VarArgHelper> VAHelper;
  const TargetLibraryInfo *TLI;
  Instruction *FnPrologueEnd;
  SmallVector<Instruction *, 16> Instructions;

  // The following flags disable parts of MSan instrumentation based on
  // exclusion list contents and command-line options.
  bool InsertChecks;
  bool PropagateShadow;
  bool PoisonStack;
  bool PoisonUndef;
  bool PoisonUndefVectors;

  bool SpirOrSpirv;

  struct ShadowOriginAndInsertPoint {
    Value *Shadow;
    Value *Origin;
    Instruction *OrigIns;

    ShadowOriginAndInsertPoint(Value *S, Value *O, Instruction *I)
        : Shadow(S), Origin(O), OrigIns(I) {}
  };
  SmallVector<ShadowOriginAndInsertPoint, 16> InstrumentationList;
  DenseMap<const DILocation *, int> LazyWarningDebugLocationCount;
  SmallSetVector<AllocaInst *, 16> AllocaSet;
  SmallVector<std::pair<IntrinsicInst *, AllocaInst *>, 16> LifetimeStartList;
  SmallVector<StoreInst *, 16> StoreList;
  int64_t SplittableBlocksCount = 0;

  MemorySanitizerVisitor(Function &F, MemorySanitizer &MS,
                         const TargetLibraryInfo &TLI)
      : F(F), MS(MS), VAHelper(CreateVarArgHelper(F, MS, *this)), TLI(&TLI) {
    bool SanitizeFunction =
        F.hasFnAttribute(Attribute::SanitizeMemory) && !ClDisableChecks;
    InsertChecks = SanitizeFunction;
    PropagateShadow = SanitizeFunction;
    PoisonStack = SanitizeFunction && ClPoisonStack;
    PoisonUndef = SanitizeFunction && ClPoisonUndef;
    PoisonUndefVectors = SanitizeFunction && ClPoisonUndefVectors;
    SpirOrSpirv = Triple(F.getParent()->getTargetTriple()).isSPIROrSPIRV();

    // In the presence of unreachable blocks, we may see Phi nodes with
    // incoming nodes from such blocks. Since InstVisitor skips unreachable
    // blocks, such nodes will not have any shadow value associated with them.
    // It's easier to remove unreachable blocks than deal with missing shadow.
    removeUnreachableBlocks(F);

    MS.initializeCallbacks(*F.getParent(), TLI);
    FnPrologueEnd =
        IRBuilder<>(&F.getEntryBlock(), F.getEntryBlock().getFirstNonPHIIt())
            .CreateIntrinsic(Intrinsic::donothing, {});

    if (MS.CompileKernel) {
      IRBuilder<> IRB(FnPrologueEnd);
      insertKmsanPrologue(IRB);
    }

    LLVM_DEBUG(if (!InsertChecks) dbgs()
               << "MemorySanitizer is not inserting checks into '"
               << F.getName() << "'\n");
  }

  bool instrumentWithCalls(Value *V) {
    // Constants likely will be eliminated by follow-up passes.
    if (isa<Constant>(V))
      return false;
    ++SplittableBlocksCount;
    return ClInstrumentationWithCallThreshold >= 0 &&
           SplittableBlocksCount > ClInstrumentationWithCallThreshold;
  }

  bool isInPrologue(Instruction &I) {
    return I.getParent() == FnPrologueEnd->getParent() &&
           (&I == FnPrologueEnd || I.comesBefore(FnPrologueEnd));
  }

  // Creates a new origin and records the stack trace. In general we can call
  // this function for any origin manipulation we like. However it will cost
  // runtime resources. So use this wisely only if it can provide additional
  // information helpful to a user.
  Value *updateOrigin(Value *V, IRBuilder<> &IRB) {
    if (MS.TrackOrigins <= 1)
      return V;
    return IRB.CreateCall(MS.MsanChainOriginFn, V);
  }

  Value *originToIntptr(IRBuilder<> &IRB, Value *Origin) {
    const DataLayout &DL = F.getDataLayout();
    unsigned IntptrSize = DL.getTypeStoreSize(MS.IntptrTy);
    if (IntptrSize == kOriginSize)
      return Origin;
    assert(IntptrSize == kOriginSize * 2);
    Origin = IRB.CreateIntCast(Origin, MS.IntptrTy, /* isSigned */ false);
    return IRB.CreateOr(Origin, IRB.CreateShl(Origin, kOriginSize * 8));
  }

  /// Fill memory range with the given origin value.
  void paintOrigin(IRBuilder<> &IRB, Value *Origin, Value *OriginPtr,
                   TypeSize TS, Align Alignment) {
    const DataLayout &DL = F.getDataLayout();
    const Align IntptrAlignment = DL.getABITypeAlign(MS.IntptrTy);
    unsigned IntptrSize = DL.getTypeStoreSize(MS.IntptrTy);
    assert(IntptrAlignment >= kMinOriginAlignment);
    assert(IntptrSize >= kOriginSize);

    // Note: The loop based formation works for fixed length vectors too,
    // however we prefer to unroll and specialize alignment below.
    if (TS.isScalable()) {
      Value *Size = IRB.CreateTypeSize(MS.IntptrTy, TS);
      Value *RoundUp =
          IRB.CreateAdd(Size, ConstantInt::get(MS.IntptrTy, kOriginSize - 1));
      Value *End =
          IRB.CreateUDiv(RoundUp, ConstantInt::get(MS.IntptrTy, kOriginSize));
      auto [InsertPt, Index] =
          SplitBlockAndInsertSimpleForLoop(End, IRB.GetInsertPoint());
      IRB.SetInsertPoint(InsertPt);

      Value *GEP = IRB.CreateGEP(MS.OriginTy, OriginPtr, Index);
      IRB.CreateAlignedStore(Origin, GEP, kMinOriginAlignment);
      return;
    }

    unsigned Size = TS.getFixedValue();

    unsigned Ofs = 0;
    Align CurrentAlignment = Alignment;
    if (Alignment >= IntptrAlignment && IntptrSize > kOriginSize) {
      Value *IntptrOrigin = originToIntptr(IRB, Origin);
      Value *IntptrOriginPtr = IRB.CreatePointerCast(
          OriginPtr,
          !SpirOrSpirv ? MS.PtrTy : IRB.getPtrTy(kSpirOffloadGlobalAS));
      for (unsigned i = 0; i < Size / IntptrSize; ++i) {
        Value *Ptr = i ? IRB.CreateConstGEP1_32(MS.IntptrTy, IntptrOriginPtr, i)
                       : IntptrOriginPtr;
        IRB.CreateAlignedStore(IntptrOrigin, Ptr, CurrentAlignment);
        Ofs += IntptrSize / kOriginSize;
        CurrentAlignment = IntptrAlignment;
      }
    }

    for (unsigned i = Ofs; i < (Size + kOriginSize - 1) / kOriginSize; ++i) {
      Value *GEP =
          i ? IRB.CreateConstGEP1_32(MS.OriginTy, OriginPtr, i) : OriginPtr;
      IRB.CreateAlignedStore(Origin, GEP, CurrentAlignment);
      CurrentAlignment = kMinOriginAlignment;
    }
  }

  void storeOrigin(IRBuilder<> &IRB, Value *Addr, Value *Shadow, Value *Origin,
                   Value *OriginPtr, Align Alignment) {
    const DataLayout &DL = F.getDataLayout();
    const Align OriginAlignment = std::max(kMinOriginAlignment, Alignment);
    TypeSize StoreSize = DL.getTypeStoreSize(Shadow->getType());
    // ZExt cannot convert between vector and scalar
    Value *ConvertedShadow = convertShadowToScalar(Shadow, IRB);
    if (auto *ConstantShadow = dyn_cast<Constant>(ConvertedShadow)) {
      if (!ClCheckConstantShadow || ConstantShadow->isZeroValue()) {
        // Origin is not needed: value is initialized or const shadow is
        // ignored.
        return;
      }
      if (llvm::isKnownNonZero(ConvertedShadow, DL)) {
        // Copy origin as the value is definitely uninitialized.
        paintOrigin(IRB, updateOrigin(Origin, IRB), OriginPtr, StoreSize,
                    OriginAlignment);
        return;
      }
      // Fallback to runtime check, which still can be optimized out later.
    }

    TypeSize TypeSizeInBits = DL.getTypeSizeInBits(ConvertedShadow->getType());
    unsigned SizeIndex = TypeSizeToSizeIndex(TypeSizeInBits);
    if (instrumentWithCalls(ConvertedShadow) &&
        SizeIndex < kNumberOfAccessSizes && !MS.CompileKernel) {
      FunctionCallee Fn = MS.MaybeStoreOriginFn[SizeIndex];
      Value *ConvertedShadow2 =
          IRB.CreateZExt(ConvertedShadow, IRB.getIntNTy(8 * (1 << SizeIndex)));
      if (!SpirOrSpirv) {
        CallBase *CB = IRB.CreateCall(Fn, {ConvertedShadow2, Addr, Origin});
        CB->addParamAttr(0, Attribute::ZExt);
        CB->addParamAttr(2, Attribute::ZExt);
      } else {
        Value *AddrInt = IRB.CreatePtrToInt(Addr, IRB.getIntPtrTy(DL));
        Value *AS = ConstantInt::get(IRB.getInt32Ty(),
                                     Addr->getType()->getPointerAddressSpace());
        CallBase *CB =
            IRB.CreateCall(Fn, {ConvertedShadow2, AddrInt, AS, Origin});
        CB->addParamAttr(0, Attribute::ZExt);
        CB->addParamAttr(3, Attribute::ZExt);
      }
    } else {
      Value *Cmp = convertToBool(ConvertedShadow, IRB, "_mscmp");
      Instruction *CheckTerm = SplitBlockAndInsertIfThen(
          Cmp, &*IRB.GetInsertPoint(), false, MS.OriginStoreWeights);
      IRBuilder<> IRBNew(CheckTerm);
      paintOrigin(IRBNew, updateOrigin(Origin, IRBNew), OriginPtr, StoreSize,
                  OriginAlignment);
    }
  }

  void materializeStores() {
    for (StoreInst *SI : StoreList) {
      IRBuilder<> IRB(SI);
      Value *Val = SI->getValueOperand();
      Value *Addr = SI->getPointerOperand();
      Value *Shadow = SI->isAtomic() ? getCleanShadow(Val) : getShadow(Val);
      Value *ShadowPtr, *OriginPtr;
      Type *ShadowTy = Shadow->getType();
      const Align Alignment = SI->getAlign();
      const Align OriginAlignment = std::max(kMinOriginAlignment, Alignment);
      std::tie(ShadowPtr, OriginPtr) =
          getShadowOriginPtr(Addr, IRB, ShadowTy, Alignment, /*isStore*/ true);

      [[maybe_unused]] StoreInst *NewSI =
          IRB.CreateAlignedStore(Shadow, ShadowPtr, Alignment);
      LLVM_DEBUG(dbgs() << "  STORE: " << *NewSI << "\n");

      if (SI->isAtomic())
        SI->setOrdering(addReleaseOrdering(SI->getOrdering()));

      if (MS.TrackOrigins && !SI->isAtomic())
        storeOrigin(IRB, Addr, Shadow, getOrigin(Val), OriginPtr,
                    OriginAlignment);
    }
  }

  // Returns true if Debug Location corresponds to multiple warnings.
  bool shouldDisambiguateWarningLocation(const DebugLoc &DebugLoc) {
    if (MS.TrackOrigins < 2)
      return false;

    if (LazyWarningDebugLocationCount.empty())
      for (const auto &I : InstrumentationList)
        ++LazyWarningDebugLocationCount[I.OrigIns->getDebugLoc()];

    return LazyWarningDebugLocationCount[DebugLoc] >= ClDisambiguateWarning;
  }

  void appendDebugInfoToArgs(IRBuilder<> &IRB, SmallVectorImpl<Value *> &Args) {
    auto &C = IRB.getContext();
    auto DebugLoc = IRB.getCurrentDebugLocation();

    // SPIR constant address space
    auto *ConstASPtrTy = PointerType::get(C, kSpirOffloadConstantAS);

    // file name and line number
    if (DebugLoc) {
      llvm::SmallString<128> Source = DebugLoc->getDirectory();
      sys::path::append(Source, DebugLoc->getFilename());
      auto *FileNameGV = MS.Spirv.getOrCreateGlobalString(
          "__msan_file", Source, kSpirOffloadConstantAS);
      Args.push_back(ConstantExpr::getPointerCast(FileNameGV, ConstASPtrTy));
      Args.push_back(ConstantInt::get(Type::getInt32Ty(C), DebugLoc.getLine()));
    } else {
      Args.push_back(ConstantPointerNull::get(ConstASPtrTy));
      Args.push_back(ConstantInt::get(Type::getInt32Ty(C), 0));
    }

    // function name
    auto FuncName = F.getName();
    auto *FuncNameGV = MS.Spirv.getOrCreateGlobalString(
        "__msan_func", demangle(FuncName), kSpirOffloadConstantAS);
    Args.push_back(ConstantExpr::getPointerCast(FuncNameGV, ConstASPtrTy));
  }

  /// Helper function to insert a warning at IRB's current insert point.
  void insertWarningFn(IRBuilder<> &IRB, Value *Origin) {
    if (!Origin)
      Origin = (Value *)IRB.getInt32(0);
    assert(Origin->getType()->isIntegerTy());

    if (shouldDisambiguateWarningLocation(IRB.getCurrentDebugLocation())) {
      // Try to create additional origin with debug info of the last origin
      // instruction. It may provide additional information to the user.
      if (Instruction *OI = dyn_cast_or_null<Instruction>(Origin)) {
        assert(MS.TrackOrigins);
        auto NewDebugLoc = OI->getDebugLoc();
        // Origin update with missing or the same debug location provides no
        // additional value.
        if (NewDebugLoc && NewDebugLoc != IRB.getCurrentDebugLocation()) {
          // Insert update just before the check, so we call runtime only just
          // before the report.
          IRBuilder<> IRBOrigin(&*IRB.GetInsertPoint());
          IRBOrigin.SetCurrentDebugLocation(NewDebugLoc);
          Origin = updateOrigin(Origin, IRBOrigin);
        }
      }
    }

    if (!SpirOrSpirv) {
      if (MS.CompileKernel || MS.TrackOrigins)
        IRB.CreateCall(MS.WarningFn, Origin)->setCannotMerge();
      else
        IRB.CreateCall(MS.WarningFn)->setCannotMerge();
    } else { // SPIR or SPIR-V
      SmallVector<Value *, 3> Args;
      if (MS.TrackOrigins)
        Args.push_back(Origin);
      appendDebugInfoToArgs(IRB, Args);
      IRB.CreateCall(MS.WarningFn, Args)->setCannotMerge();
    }
    // FIXME: Insert UnreachableInst if !MS.Recover?
    // This may invalidate some of the following checks and needs to be done
    // at the very end.
  }

  void materializeOneCheck(IRBuilder<> &IRB, Value *ConvertedShadow,
                           Value *Origin) {
    const DataLayout &DL = F.getDataLayout();
    TypeSize TypeSizeInBits = DL.getTypeSizeInBits(ConvertedShadow->getType());
    unsigned SizeIndex = TypeSizeToSizeIndex(TypeSizeInBits);
    if (instrumentWithCalls(ConvertedShadow) && !MS.CompileKernel &&
        // SpirOrSpirv does not handle !(SizeIndex < kNumberOfAccessSizes) cases
        (!SpirOrSpirv || SizeIndex < kNumberOfAccessSizes)) {
      // ZExt cannot convert between vector and scalar
      ConvertedShadow = convertShadowToScalar(ConvertedShadow, IRB);
      Value *ConvertedShadow2 =
          IRB.CreateZExt(ConvertedShadow, IRB.getIntNTy(8 * (1 << SizeIndex)));
      if (!SpirOrSpirv) {
        if (SizeIndex < kNumberOfAccessSizes) {
          FunctionCallee Fn = MS.MaybeWarningFn[SizeIndex];
          CallBase *CB = IRB.CreateCall(
              Fn,
              {ConvertedShadow2,
               MS.TrackOrigins && Origin ? Origin : (Value *)IRB.getInt32(0)});
          CB->addParamAttr(0, Attribute::ZExt);
          CB->addParamAttr(1, Attribute::ZExt);
        } else {
          FunctionCallee Fn = MS.MaybeWarningVarSizeFn;
          Value *ShadowAlloca =
              IRB.CreateAlloca(ConvertedShadow2->getType(), 0u);
          IRB.CreateStore(ConvertedShadow2, ShadowAlloca);
          unsigned ShadowSize =
              DL.getTypeAllocSize(ConvertedShadow2->getType());
          CallBase *CB = IRB.CreateCall(
              Fn,
              {ShadowAlloca, ConstantInt::get(IRB.getInt64Ty(), ShadowSize),
               MS.TrackOrigins && Origin ? Origin : (Value *)IRB.getInt32(0)});
          CB->addParamAttr(1, Attribute::ZExt);
          CB->addParamAttr(2, Attribute::ZExt);
        }
      } else { // SPIR or SPIR-V
        // Pass the pointer of shadow memory to the report function
        FunctionCallee Fn = MS.MaybeWarningFn[SizeIndex];
        SmallVector<Value *, 5> Args = {
            ConvertedShadow2,
            MS.TrackOrigins && Origin ? Origin : (Value *)IRB.getInt32(0)};
        appendDebugInfoToArgs(IRB, Args);
        CallBase *CB = IRB.CreateCall(Fn, Args);
        CB->addParamAttr(0, Attribute::ZExt);
        CB->addParamAttr(1, Attribute::ZExt);
      }
    } else {
      Value *Cmp = convertToBool(ConvertedShadow, IRB, "_mscmp");
      Instruction *CheckTerm = SplitBlockAndInsertIfThen(
          Cmp, &*IRB.GetInsertPoint(),
          /* Unreachable */ SpirOrSpirv ? false : !MS.Recover,
          MS.ColdCallWeights);

      IRB.SetInsertPoint(CheckTerm);
      insertWarningFn(IRB, Origin);
      LLVM_DEBUG(dbgs() << "  CHECK: " << *Cmp << "\n");
    }
  }

  void materializeInstructionChecks(
      ArrayRef<ShadowOriginAndInsertPoint> InstructionChecks) {
    const DataLayout &DL = F.getDataLayout();
    // Disable combining in some cases. TrackOrigins checks each shadow to pick
    // correct origin.
    bool Combine = !MS.TrackOrigins;
    Instruction *Instruction = InstructionChecks.front().OrigIns;
    Value *Shadow = nullptr;
    for (const auto &ShadowData : InstructionChecks) {
      assert(ShadowData.OrigIns == Instruction);
      IRBuilder<> IRB(Instruction);

      Value *ConvertedShadow = ShadowData.Shadow;

      if (auto *ConstantShadow = dyn_cast<Constant>(ConvertedShadow)) {
        if (!ClCheckConstantShadow || ConstantShadow->isZeroValue()) {
          // Skip, value is initialized or const shadow is ignored.
          continue;
        }
        if (llvm::isKnownNonZero(ConvertedShadow, DL)) {
          // Report as the value is definitely uninitialized.
          insertWarningFn(IRB, ShadowData.Origin);
          if (!MS.Recover)
            return; // Always fail and stop here, not need to check the rest.
          // Skip entire instruction,
          continue;
        }
        // Fallback to runtime check, which still can be optimized out later.
      }

      if (!Combine) {
        materializeOneCheck(IRB, ConvertedShadow, ShadowData.Origin);
        continue;
      }

      if (!Shadow) {
        Shadow = ConvertedShadow;
        continue;
      }

      Shadow = convertToBool(Shadow, IRB, "_mscmp");
      ConvertedShadow = convertToBool(ConvertedShadow, IRB, "_mscmp");
      Shadow = IRB.CreateOr(Shadow, ConvertedShadow, "_msor");
    }

    if (Shadow) {
      assert(Combine);
      IRBuilder<> IRB(Instruction);
      materializeOneCheck(IRB, Shadow, nullptr);
    }
  }

  void materializeChecks() {
#ifndef NDEBUG
    // For assert below.
    SmallPtrSet<Instruction *, 16> Done;
#endif

    for (auto I = InstrumentationList.begin();
         I != InstrumentationList.end();) {
      auto OrigIns = I->OrigIns;
      // Checks are grouped by the original instruction. We call all
      // `insertShadowCheck` for an instruction at once.
      assert(Done.insert(OrigIns).second);
      auto J = std::find_if(I + 1, InstrumentationList.end(),
                            [OrigIns](const ShadowOriginAndInsertPoint &R) {
                              return OrigIns != R.OrigIns;
                            });
      // Process all checks of instruction at once.
      materializeInstructionChecks(ArrayRef<ShadowOriginAndInsertPoint>(I, J));
      I = J;
    }

    LLVM_DEBUG(dbgs() << "DONE:\n" << F);
  }

  // Returns the last instruction in the new prologue
  void insertKmsanPrologue(IRBuilder<> &IRB) {
    Value *ContextState = IRB.CreateCall(MS.MsanGetContextStateFn, {});
    Constant *Zero = IRB.getInt32(0);
    MS.ParamTLS = IRB.CreateGEP(MS.MsanContextStateTy, ContextState,
                                {Zero, IRB.getInt32(0)}, "param_shadow");
    MS.RetvalTLS = IRB.CreateGEP(MS.MsanContextStateTy, ContextState,
                                 {Zero, IRB.getInt32(1)}, "retval_shadow");
    MS.VAArgTLS = IRB.CreateGEP(MS.MsanContextStateTy, ContextState,
                                {Zero, IRB.getInt32(2)}, "va_arg_shadow");
    MS.VAArgOriginTLS = IRB.CreateGEP(MS.MsanContextStateTy, ContextState,
                                      {Zero, IRB.getInt32(3)}, "va_arg_origin");
    MS.VAArgOverflowSizeTLS =
        IRB.CreateGEP(MS.MsanContextStateTy, ContextState,
                      {Zero, IRB.getInt32(4)}, "va_arg_overflow_size");
    MS.ParamOriginTLS = IRB.CreateGEP(MS.MsanContextStateTy, ContextState,
                                      {Zero, IRB.getInt32(5)}, "param_origin");
    MS.RetvalOriginTLS =
        IRB.CreateGEP(MS.MsanContextStateTy, ContextState,
                      {Zero, IRB.getInt32(6)}, "retval_origin");
    if (MS.TargetTriple.getArch() == Triple::systemz)
      MS.MsanMetadataAlloca = IRB.CreateAlloca(MS.MsanMetadata, 0u);
  }

  /// Add MemorySanitizer instrumentation to a function.
  bool runOnFunction() {
    // Iterate all BBs in depth-first order and create shadow instructions
    // for all instructions (where applicable).
    // For PHI nodes we create dummy shadow PHIs which will be finalized later.
    for (BasicBlock *BB : depth_first(FnPrologueEnd->getParent()))
      visit(*BB);

    // `visit` above only collects instructions. Process them after iterating
    // CFG to avoid requirement on CFG transformations.
    for (Instruction *I : Instructions)
      InstVisitor<MemorySanitizerVisitor>::visit(*I);

    // Finalize PHI nodes.
    for (PHINode *PN : ShadowPHINodes) {
      PHINode *PNS = cast<PHINode>(getShadow(PN));
      PHINode *PNO = MS.TrackOrigins ? cast<PHINode>(getOrigin(PN)) : nullptr;
      size_t NumValues = PN->getNumIncomingValues();
      for (size_t v = 0; v < NumValues; v++) {
        PNS->addIncoming(getShadow(PN, v), PN->getIncomingBlock(v));
        if (PNO)
          PNO->addIncoming(getOrigin(PN, v), PN->getIncomingBlock(v));
      }
    }

    VAHelper->finalizeInstrumentation();

    // Poison llvm.lifetime.start intrinsics, if we haven't fallen back to
    // instrumenting only allocas.
    if (ClHandleLifetimeIntrinsics) {
      for (auto Item : LifetimeStartList) {
        instrumentAlloca(*Item.second, Item.first);
        AllocaSet.remove(Item.second);
      }
    }
    // Poison the allocas for which we didn't instrument the corresponding
    // lifetime intrinsics.
    for (AllocaInst *AI : AllocaSet)
      instrumentAlloca(*AI);

    // Insert shadow value checks.
    materializeChecks();

    // Delayed instrumentation of StoreInst.
    // This may not add new address checks.
    materializeStores();

    // Fix unexpected llvm intrinsic
    if (SpirOrSpirv)
      FnPrologueEnd->eraseFromParent();

    return true;
  }

  /// Compute the shadow type that corresponds to a given Value.
  Type *getShadowTy(Value *V) { return getShadowTy(V->getType()); }

  /// Compute the shadow type that corresponds to a given Type.
  Type *getShadowTy(Type *OrigTy) {
    if (!OrigTy->isSized()) {
      return nullptr;
    }
    // For integer type, shadow is the same as the original type.
    // This may return weird-sized types like i1.
    if (IntegerType *IT = dyn_cast<IntegerType>(OrigTy))
      return IT;
    const DataLayout &DL = F.getDataLayout();
    if (VectorType *VT = dyn_cast<VectorType>(OrigTy)) {
      uint32_t EltSize = DL.getTypeSizeInBits(VT->getElementType());
      return VectorType::get(IntegerType::get(*MS.C, EltSize),
                             VT->getElementCount());
    }
    if (ArrayType *AT = dyn_cast<ArrayType>(OrigTy)) {
      return ArrayType::get(getShadowTy(AT->getElementType()),
                            AT->getNumElements());
    }
    if (StructType *ST = dyn_cast<StructType>(OrigTy)) {
      SmallVector<Type *, 4> Elements;
      for (unsigned i = 0, n = ST->getNumElements(); i < n; i++)
        Elements.push_back(getShadowTy(ST->getElementType(i)));
      StructType *Res = StructType::get(*MS.C, Elements, ST->isPacked());
      LLVM_DEBUG(dbgs() << "getShadowTy: " << *ST << " ===> " << *Res << "\n");
      return Res;
    }
    uint32_t TypeSize = DL.getTypeSizeInBits(OrigTy);
    return IntegerType::get(*MS.C, TypeSize);
  }

  /// Extract combined shadow of struct elements as a bool
  Value *collapseStructShadow(StructType *Struct, Value *Shadow,
                              IRBuilder<> &IRB) {
    Value *FalseVal = IRB.getIntN(/* width */ 1, /* value */ 0);
    Value *Aggregator = FalseVal;

    for (unsigned Idx = 0; Idx < Struct->getNumElements(); Idx++) {
      // Combine by ORing together each element's bool shadow
      Value *ShadowItem = IRB.CreateExtractValue(Shadow, Idx);
      Value *ShadowBool = convertToBool(ShadowItem, IRB);

      if (Aggregator != FalseVal)
        Aggregator = IRB.CreateOr(Aggregator, ShadowBool);
      else
        Aggregator = ShadowBool;
    }

    return Aggregator;
  }

  // Extract combined shadow of array elements
  Value *collapseArrayShadow(ArrayType *Array, Value *Shadow,
                             IRBuilder<> &IRB) {
    if (!Array->getNumElements())
      return IRB.getIntN(/* width */ 1, /* value */ 0);

    Value *FirstItem = IRB.CreateExtractValue(Shadow, 0);
    Value *Aggregator = convertShadowToScalar(FirstItem, IRB);

    for (unsigned Idx = 1; Idx < Array->getNumElements(); Idx++) {
      Value *ShadowItem = IRB.CreateExtractValue(Shadow, Idx);
      Value *ShadowInner = convertShadowToScalar(ShadowItem, IRB);
      Aggregator = IRB.CreateOr(Aggregator, ShadowInner);
    }
    return Aggregator;
  }

  /// Convert a shadow value to it's flattened variant. The resulting
  /// shadow may not necessarily have the same bit width as the input
  /// value, but it will always be comparable to zero.
  Value *convertShadowToScalar(Value *V, IRBuilder<> &IRB) {
    if (StructType *Struct = dyn_cast<StructType>(V->getType()))
      return collapseStructShadow(Struct, V, IRB);
    if (ArrayType *Array = dyn_cast<ArrayType>(V->getType()))
      return collapseArrayShadow(Array, V, IRB);
    if (isa<VectorType>(V->getType())) {
      if (isa<ScalableVectorType>(V->getType()))
        return convertShadowToScalar(IRB.CreateOrReduce(V), IRB);
      unsigned BitWidth =
          V->getType()->getPrimitiveSizeInBits().getFixedValue();
      return IRB.CreateBitCast(V, IntegerType::get(*MS.C, BitWidth));
    }
    return V;
  }

  // Convert a scalar value to an i1 by comparing with 0
  Value *convertToBool(Value *V, IRBuilder<> &IRB, const Twine &name = "") {
    Type *VTy = V->getType();
    if (!VTy->isIntegerTy())
      return convertToBool(convertShadowToScalar(V, IRB), IRB, name);
    if (VTy->getIntegerBitWidth() == 1)
      // Just converting a bool to a bool, so do nothing.
      return V;
    return IRB.CreateICmpNE(V, ConstantInt::get(VTy, 0), name);
  }

  Type *ptrToIntPtrType(Type *PtrTy) const {
    if (VectorType *VectTy = dyn_cast<VectorType>(PtrTy)) {
      return VectorType::get(ptrToIntPtrType(VectTy->getElementType()),
                             VectTy->getElementCount());
    }
    assert(PtrTy->isIntOrPtrTy());
    return MS.IntptrTy;
  }

  Type *getPtrToShadowPtrType(Type *IntPtrTy, Type *ShadowTy,
                              unsigned int AddressSapce = 0) const {
    if (VectorType *VectTy = dyn_cast<VectorType>(IntPtrTy)) {
      return VectorType::get(
          getPtrToShadowPtrType(VectTy->getElementType(), ShadowTy),
          VectTy->getElementCount());
    }
    assert(IntPtrTy == MS.IntptrTy);
    return PointerType::get(*MS.C, AddressSapce);
  }

  Constant *constToIntPtr(Type *IntPtrTy, uint64_t C) const {
    if (VectorType *VectTy = dyn_cast<VectorType>(IntPtrTy)) {
      return ConstantVector::getSplat(
          VectTy->getElementCount(),
          constToIntPtr(VectTy->getElementType(), C));
    }
    assert(IntPtrTy == MS.IntptrTy);
    return ConstantInt::get(MS.IntptrTy, C);
  }

  /// Returns the integer shadow offset that corresponds to a given
  /// application address, whereby:
  ///
  ///     Offset = (Addr & ~AndMask) ^ XorMask
  ///     Shadow = ShadowBase + Offset
  ///     Origin = (OriginBase + Offset) & ~Alignment
  ///
  /// Note: for efficiency, many shadow mappings only require use the XorMask
  ///       and OriginBase; the AndMask and ShadowBase are often zero.
  Value *getShadowPtrOffset(Value *Addr, IRBuilder<> &IRB) {
    Type *IntptrTy = ptrToIntPtrType(Addr->getType());
    Value *OffsetLong = IRB.CreatePointerCast(Addr, IntptrTy);

    if (uint64_t AndMask = MS.MapParams->AndMask)
      OffsetLong = IRB.CreateAnd(OffsetLong, constToIntPtr(IntptrTy, ~AndMask));

    if (uint64_t XorMask = MS.MapParams->XorMask)
      OffsetLong = IRB.CreateXor(OffsetLong, constToIntPtr(IntptrTy, XorMask));
    return OffsetLong;
  }

  /// Compute the shadow and origin addresses corresponding to a given
  /// application address.
  ///
  /// Shadow = ShadowBase + Offset
  /// Origin = (OriginBase + Offset) & ~3ULL
  /// Addr can be a ptr or <N x ptr>. In both cases ShadowTy the shadow type of
  /// a single pointee.
  /// Returns <shadow_ptr, origin_ptr> or <<N x shadow_ptr>, <N x origin_ptr>>.
  std::pair<Value *, Value *>
  getShadowOriginPtrUserspace(Value *Addr, IRBuilder<> &IRB, Type *ShadowTy,
                              MaybeAlign Alignment) {
    if (SpirOrSpirv) {
      unsigned int AS = Addr->getType()->getPointerAddressSpace();
      Type *IntptrTy = ptrToIntPtrType(Addr->getType());
      Value *ShadowLong = IRB.CreatePointerCast(Addr, IntptrTy);
      Value *ShadowPtr =
          IRB.CreateCall(MS.MsanGetShadowFn, {ShadowLong, IRB.getInt32(AS)});
      Value *OriginPtr = nullptr;
      if (MS.TrackOrigins) {
        OriginPtr =
            IRB.CreateCall(MS.MsanGetOriginFn, {ShadowLong, IRB.getInt32(AS)});
      }
      return std::make_pair(ShadowPtr, OriginPtr);
    }

    VectorType *VectTy = dyn_cast<VectorType>(Addr->getType());
    if (!VectTy) {
      assert(Addr->getType()->isPointerTy());
    } else {
      assert(VectTy->getElementType()->isPointerTy());
    }
    Type *IntptrTy = ptrToIntPtrType(Addr->getType());
    Value *ShadowOffset = getShadowPtrOffset(Addr, IRB);
    Value *ShadowLong = ShadowOffset;
    if (uint64_t ShadowBase = MS.MapParams->ShadowBase) {
      ShadowLong =
          IRB.CreateAdd(ShadowLong, constToIntPtr(IntptrTy, ShadowBase));
    }
    Value *ShadowPtr = IRB.CreateIntToPtr(
        ShadowLong, getPtrToShadowPtrType(IntptrTy, ShadowTy));

    Value *OriginPtr = nullptr;
    if (MS.TrackOrigins) {
      Value *OriginLong = ShadowOffset;
      uint64_t OriginBase = MS.MapParams->OriginBase;
      if (OriginBase != 0)
        OriginLong =
            IRB.CreateAdd(OriginLong, constToIntPtr(IntptrTy, OriginBase));
      if (!Alignment || *Alignment < kMinOriginAlignment) {
        uint64_t Mask = kMinOriginAlignment.value() - 1;
        OriginLong = IRB.CreateAnd(OriginLong, constToIntPtr(IntptrTy, ~Mask));
      }
      OriginPtr = IRB.CreateIntToPtr(
          OriginLong, getPtrToShadowPtrType(IntptrTy, MS.OriginTy));
    }
    return std::make_pair(ShadowPtr, OriginPtr);
  }

  template <typename... ArgsTy>
  Value *createMetadataCall(IRBuilder<> &IRB, FunctionCallee Callee,
                            ArgsTy... Args) {
    if (MS.TargetTriple.getArch() == Triple::systemz) {
      IRB.CreateCall(Callee,
                     {MS.MsanMetadataAlloca, std::forward<ArgsTy>(Args)...});
      return IRB.CreateLoad(MS.MsanMetadata, MS.MsanMetadataAlloca);
    }

    return IRB.CreateCall(Callee, {std::forward<ArgsTy>(Args)...});
  }

  std::pair<Value *, Value *> getShadowOriginPtrKernelNoVec(Value *Addr,
                                                            IRBuilder<> &IRB,
                                                            Type *ShadowTy,
                                                            bool isStore) {
    Value *ShadowOriginPtrs;
    const DataLayout &DL = F.getDataLayout();
    TypeSize Size = DL.getTypeStoreSize(ShadowTy);

    FunctionCallee Getter = MS.getKmsanShadowOriginAccessFn(isStore, Size);
    Value *AddrCast = IRB.CreatePointerCast(Addr, MS.PtrTy);
    if (Getter) {
      ShadowOriginPtrs = createMetadataCall(IRB, Getter, AddrCast);
    } else {
      Value *SizeVal = ConstantInt::get(MS.IntptrTy, Size);
      ShadowOriginPtrs = createMetadataCall(
          IRB,
          isStore ? MS.MsanMetadataPtrForStoreN : MS.MsanMetadataPtrForLoadN,
          AddrCast, SizeVal);
    }
    Value *ShadowPtr = IRB.CreateExtractValue(ShadowOriginPtrs, 0);
    ShadowPtr = IRB.CreatePointerCast(ShadowPtr, MS.PtrTy);
    Value *OriginPtr = IRB.CreateExtractValue(ShadowOriginPtrs, 1);

    return std::make_pair(ShadowPtr, OriginPtr);
  }

  /// Addr can be a ptr or <N x ptr>. In both cases ShadowTy the shadow type of
  /// a single pointee.
  /// Returns <shadow_ptr, origin_ptr> or <<N x shadow_ptr>, <N x origin_ptr>>.
  std::pair<Value *, Value *> getShadowOriginPtrKernel(Value *Addr,
                                                       IRBuilder<> &IRB,
                                                       Type *ShadowTy,
                                                       bool isStore) {
    VectorType *VectTy = dyn_cast<VectorType>(Addr->getType());
    if (!VectTy) {
      assert(Addr->getType()->isPointerTy());
      return getShadowOriginPtrKernelNoVec(Addr, IRB, ShadowTy, isStore);
    }

    // TODO: Support callbacs with vectors of addresses.
    unsigned NumElements = cast<FixedVectorType>(VectTy)->getNumElements();
    Value *ShadowPtrs = ConstantInt::getNullValue(
        FixedVectorType::get(IRB.getPtrTy(), NumElements));
    Value *OriginPtrs = nullptr;
    if (MS.TrackOrigins)
      OriginPtrs = ConstantInt::getNullValue(
          FixedVectorType::get(IRB.getPtrTy(), NumElements));
    for (unsigned i = 0; i < NumElements; ++i) {
      Value *OneAddr =
          IRB.CreateExtractElement(Addr, ConstantInt::get(IRB.getInt32Ty(), i));
      auto [ShadowPtr, OriginPtr] =
          getShadowOriginPtrKernelNoVec(OneAddr, IRB, ShadowTy, isStore);

      ShadowPtrs = IRB.CreateInsertElement(
          ShadowPtrs, ShadowPtr, ConstantInt::get(IRB.getInt32Ty(), i));
      if (MS.TrackOrigins)
        OriginPtrs = IRB.CreateInsertElement(
            OriginPtrs, OriginPtr, ConstantInt::get(IRB.getInt32Ty(), i));
    }
    return {ShadowPtrs, OriginPtrs};
  }

  std::pair<Value *, Value *> getShadowOriginPtr(Value *Addr, IRBuilder<> &IRB,
                                                 Type *ShadowTy,
                                                 MaybeAlign Alignment,
                                                 bool isStore) {
    if (MS.CompileKernel)
      return getShadowOriginPtrKernel(Addr, IRB, ShadowTy, isStore);
    return getShadowOriginPtrUserspace(Addr, IRB, ShadowTy, Alignment);
  }

  /// Compute the shadow address for a given function argument.
  ///
  /// Shadow = ParamTLS+ArgOffset.
  Value *getShadowPtrForArgument(IRBuilder<> &IRB, int ArgOffset) {
    Value *Base = IRB.CreatePointerCast(MS.ParamTLS, MS.IntptrTy);
    if (ArgOffset)
      Base = IRB.CreateAdd(Base, ConstantInt::get(MS.IntptrTy, ArgOffset));
    return IRB.CreateIntToPtr(Base, IRB.getPtrTy(0), "_msarg");
  }

  /// Compute the origin address for a given function argument.
  Value *getOriginPtrForArgument(IRBuilder<> &IRB, int ArgOffset) {
    if (!MS.TrackOrigins)
      return nullptr;
    Value *Base = IRB.CreatePointerCast(MS.ParamOriginTLS, MS.IntptrTy);
    if (ArgOffset)
      Base = IRB.CreateAdd(Base, ConstantInt::get(MS.IntptrTy, ArgOffset));
    return IRB.CreateIntToPtr(Base, IRB.getPtrTy(0), "_msarg_o");
  }

  /// Compute the shadow address for a retval.
  Value *getShadowPtrForRetval(IRBuilder<> &IRB) {
    return IRB.CreatePointerCast(MS.RetvalTLS, IRB.getPtrTy(0), "_msret");
  }

  /// Compute the origin address for a retval.
  Value *getOriginPtrForRetval() {
    // We keep a single origin for the entire retval. Might be too optimistic.
    return MS.RetvalOriginTLS;
  }

  /// Set SV to be the shadow value for V.
  void setShadow(Value *V, Value *SV) {
    assert(!ShadowMap.count(V) && "Values may only have one shadow");
    ShadowMap[V] = PropagateShadow ? SV : getCleanShadow(V);
  }

  /// Set Origin to be the origin value for V.
  void setOrigin(Value *V, Value *Origin) {
    if (!MS.TrackOrigins)
      return;
    assert(!OriginMap.count(V) && "Values may only have one origin");
    LLVM_DEBUG(dbgs() << "ORIGIN: " << *V << "  ==> " << *Origin << "\n");
    OriginMap[V] = Origin;
  }

  Constant *getCleanShadow(Type *OrigTy) {
    Type *ShadowTy = getShadowTy(OrigTy);
    if (!ShadowTy)
      return nullptr;
    return Constant::getNullValue(ShadowTy);
  }

  /// Create a clean shadow value for a given value.
  ///
  /// Clean shadow (all zeroes) means all bits of the value are defined
  /// (initialized).
  Constant *getCleanShadow(Value *V) { return getCleanShadow(V->getType()); }

  /// Create a dirty shadow of a given shadow type.
  Constant *getPoisonedShadow(Type *ShadowTy) {
    assert(ShadowTy);
    if (isa<IntegerType>(ShadowTy) || isa<VectorType>(ShadowTy))
      return Constant::getAllOnesValue(ShadowTy);
    if (ArrayType *AT = dyn_cast<ArrayType>(ShadowTy)) {
      SmallVector<Constant *, 4> Vals(AT->getNumElements(),
                                      getPoisonedShadow(AT->getElementType()));
      return ConstantArray::get(AT, Vals);
    }
    if (StructType *ST = dyn_cast<StructType>(ShadowTy)) {
      SmallVector<Constant *, 4> Vals;
      for (unsigned i = 0, n = ST->getNumElements(); i < n; i++)
        Vals.push_back(getPoisonedShadow(ST->getElementType(i)));
      return ConstantStruct::get(ST, Vals);
    }
    llvm_unreachable("Unexpected shadow type");
  }

  /// Create a dirty shadow for a given value.
  Constant *getPoisonedShadow(Value *V) {
    Type *ShadowTy = getShadowTy(V);
    if (!ShadowTy)
      return nullptr;
    return getPoisonedShadow(ShadowTy);
  }

  /// Create a clean (zero) origin.
  Value *getCleanOrigin() { return Constant::getNullValue(MS.OriginTy); }

  /// Get the shadow value for a given Value.
  ///
  /// This function either returns the value set earlier with setShadow,
  /// or extracts if from ParamTLS (for function arguments).
  Value *getShadow(Value *V) {
    if (Instruction *I = dyn_cast<Instruction>(V)) {
      if (!PropagateShadow || I->getMetadata(LLVMContext::MD_nosanitize))
        return getCleanShadow(V);
      // For instructions the shadow is already stored in the map.
      Value *Shadow = ShadowMap[V];
      if (!Shadow) {
        LLVM_DEBUG(dbgs() << "No shadow: " << *V << "\n" << *(I->getParent()));
        assert(Shadow && "No shadow for a value");
      }
      return Shadow;
    }
    // Handle fully undefined values
    // (partially undefined constant vectors are handled later)
    if ([[maybe_unused]] UndefValue *U = dyn_cast<UndefValue>(V)) {
      Value *AllOnes = (PropagateShadow && PoisonUndef) ? getPoisonedShadow(V)
                                                        : getCleanShadow(V);
      LLVM_DEBUG(dbgs() << "Undef: " << *U << " ==> " << *AllOnes << "\n");
      return AllOnes;
    }
    if (Argument *A = dyn_cast<Argument>(V)) {
      // For arguments we compute the shadow on demand and store it in the map.
      Value *&ShadowPtr = ShadowMap[V];
      if (ShadowPtr)
        return ShadowPtr;
      Function *F = A->getParent();
      IRBuilder<> EntryIRB(FnPrologueEnd);
      unsigned ArgOffset = 0;
      const DataLayout &DL = F->getDataLayout();
      for (auto &FArg : F->args()) {
        if (!FArg.getType()->isSized() || FArg.getType()->isScalableTy()) {
          LLVM_DEBUG(dbgs() << (FArg.getType()->isScalableTy()
                                    ? "vscale not fully supported\n"
                                    : "Arg is not sized\n"));
          if (A == &FArg) {
            ShadowPtr = getCleanShadow(V);
            setOrigin(A, getCleanOrigin());
            break;
          }
          continue;
        }

        unsigned Size = FArg.hasByValAttr()
                            ? DL.getTypeAllocSize(FArg.getParamByValType())
                            : DL.getTypeAllocSize(FArg.getType());

        if (A == &FArg) {
          // SPIR-V doesn't propagate shadow for arguments.
          if (SpirOrSpirv) {
            if (FArg.hasByValAttr()) {
              const Align ArgAlign = DL.getValueOrABITypeAlignment(
                  FArg.getParamAlign(), FArg.getParamByValType());
              Value *CpShadowPtr, *CpOriginPtr;
              std::tie(CpShadowPtr, CpOriginPtr) = getShadowOriginPtr(
                  V, EntryIRB, EntryIRB.getInt8Ty(), ArgAlign,
                  /*isStore*/ true);
              EntryIRB.CreateMemSet(
                  CpShadowPtr, Constant::getNullValue(EntryIRB.getInt8Ty()),
                  Size, ArgAlign);
            }
            ShadowPtr = getCleanShadow(V);
            setOrigin(A, getCleanOrigin());
            break;
          }

          bool Overflow = ArgOffset + Size > kParamTLSSize;
          if (FArg.hasByValAttr()) {
            // ByVal pointer itself has clean shadow. We copy the actual
            // argument shadow to the underlying memory.
            // Figure out maximal valid memcpy alignment.
            const Align ArgAlign = DL.getValueOrABITypeAlignment(
                FArg.getParamAlign(), FArg.getParamByValType());
            Value *CpShadowPtr, *CpOriginPtr;
            std::tie(CpShadowPtr, CpOriginPtr) =
                getShadowOriginPtr(V, EntryIRB, EntryIRB.getInt8Ty(), ArgAlign,
                                   /*isStore*/ true);
            if (!PropagateShadow || Overflow) {
              // ParamTLS overflow.
              EntryIRB.CreateMemSet(
                  CpShadowPtr, Constant::getNullValue(EntryIRB.getInt8Ty()),
                  Size, ArgAlign);
            } else {
              Value *Base = getShadowPtrForArgument(EntryIRB, ArgOffset);
              const Align CopyAlign = std::min(ArgAlign, kShadowTLSAlignment);
              [[maybe_unused]] Value *Cpy = EntryIRB.CreateMemCpy(
                  CpShadowPtr, CopyAlign, Base, CopyAlign, Size);
              LLVM_DEBUG(dbgs() << "  ByValCpy: " << *Cpy << "\n");

              if (MS.TrackOrigins) {
                Value *OriginPtr = getOriginPtrForArgument(EntryIRB, ArgOffset);
                // FIXME: OriginSize should be:
                // alignTo(V % kMinOriginAlignment + Size, kMinOriginAlignment)
                unsigned OriginSize = alignTo(Size, kMinOriginAlignment);
                EntryIRB.CreateMemCpy(
                    CpOriginPtr,
                    /* by getShadowOriginPtr */ kMinOriginAlignment, OriginPtr,
                    /* by origin_tls[ArgOffset] */ kMinOriginAlignment,
                    OriginSize);
              }
            }
          }

          if (!PropagateShadow || Overflow || FArg.hasByValAttr() ||
              (MS.EagerChecks && FArg.hasAttribute(Attribute::NoUndef))) {
            ShadowPtr = getCleanShadow(V);
            setOrigin(A, getCleanOrigin());
          } else {
            // Shadow over TLS
            Value *Base = getShadowPtrForArgument(EntryIRB, ArgOffset);
            ShadowPtr = EntryIRB.CreateAlignedLoad(getShadowTy(&FArg), Base,
                                                   kShadowTLSAlignment);
            if (MS.TrackOrigins) {
              Value *OriginPtr = getOriginPtrForArgument(EntryIRB, ArgOffset);
              setOrigin(A, EntryIRB.CreateLoad(MS.OriginTy, OriginPtr));
            }
          }
          LLVM_DEBUG(dbgs()
                     << "  ARG:    " << FArg << " ==> " << *ShadowPtr << "\n");
          break;
        }

        ArgOffset += alignTo(Size, kShadowTLSAlignment);
      }
      assert(ShadowPtr && "Could not find shadow for an argument");
      return ShadowPtr;
    }

    // Check for partially-undefined constant vectors
    // TODO: scalable vectors (this is hard because we do not have IRBuilder)
    if (isa<FixedVectorType>(V->getType()) && isa<Constant>(V) &&
        cast<Constant>(V)->containsUndefOrPoisonElement() && PropagateShadow &&
        PoisonUndefVectors) {
      unsigned NumElems = cast<FixedVectorType>(V->getType())->getNumElements();
      SmallVector<Constant *, 32> ShadowVector(NumElems);
      for (unsigned i = 0; i != NumElems; ++i) {
        Constant *Elem = cast<Constant>(V)->getAggregateElement(i);
        ShadowVector[i] = isa<UndefValue>(Elem) ? getPoisonedShadow(Elem)
                                                : getCleanShadow(Elem);
      }

      Value *ShadowConstant = ConstantVector::get(ShadowVector);
      LLVM_DEBUG(dbgs() << "Partial undef constant vector: " << *V << " ==> "
                        << *ShadowConstant << "\n");

      return ShadowConstant;
    }

    // TODO: partially-undefined constant arrays, structures, and nested types

    // For everything else the shadow is zero.
    return getCleanShadow(V);
  }

  /// Get the shadow for i-th argument of the instruction I.
  Value *getShadow(Instruction *I, int i) {
    return getShadow(I->getOperand(i));
  }

  /// Get the origin for a value.
  Value *getOrigin(Value *V) {
    if (!MS.TrackOrigins)
      return nullptr;
    if (!PropagateShadow || isa<Constant>(V) || isa<InlineAsm>(V))
      return getCleanOrigin();
    assert((isa<Instruction>(V) || isa<Argument>(V)) &&
           "Unexpected value type in getOrigin()");
    if (Instruction *I = dyn_cast<Instruction>(V)) {
      if (I->getMetadata(LLVMContext::MD_nosanitize))
        return getCleanOrigin();
    }
    Value *Origin = OriginMap[V];
    assert(Origin && "Missing origin");
    return Origin;
  }

  /// Get the origin for i-th argument of the instruction I.
  Value *getOrigin(Instruction *I, int i) {
    return getOrigin(I->getOperand(i));
  }

  /// Remember the place where a shadow check should be inserted.
  ///
  /// This location will be later instrumented with a check that will print a
  /// UMR warning in runtime if the shadow value is not 0.
  void insertCheckShadow(Value *Shadow, Value *Origin, Instruction *OrigIns) {
    assert(Shadow);
    if (!InsertChecks)
      return;

    if (!DebugCounter::shouldExecute(DebugInsertCheck)) {
      LLVM_DEBUG(dbgs() << "Skipping check of " << *Shadow << " before "
                        << *OrigIns << "\n");
      return;
    }
#ifndef NDEBUG
    Type *ShadowTy = Shadow->getType();
    assert((isa<IntegerType>(ShadowTy) || isa<VectorType>(ShadowTy) ||
            isa<StructType>(ShadowTy) || isa<ArrayType>(ShadowTy)) &&
           "Can only insert checks for integer, vector, and aggregate shadow "
           "types");
#endif
    InstrumentationList.push_back(
        ShadowOriginAndInsertPoint(Shadow, Origin, OrigIns));
  }

  /// Get shadow for value, and remember the place where a shadow check should
  /// be inserted.
  ///
  /// This location will be later instrumented with a check that will print a
  /// UMR warning in runtime if the value is not fully defined.
  void insertCheckShadowOf(Value *Val, Instruction *OrigIns) {
    assert(Val);
    Value *Shadow, *Origin;
    if (ClCheckConstantShadow) {
      Shadow = getShadow(Val);
      if (!Shadow)
        return;
      Origin = getOrigin(Val);
    } else {
      Shadow = dyn_cast_or_null<Instruction>(getShadow(Val));
      if (!Shadow)
        return;
      Origin = dyn_cast_or_null<Instruction>(getOrigin(Val));
    }
    insertCheckShadow(Shadow, Origin, OrigIns);
  }

  AtomicOrdering addReleaseOrdering(AtomicOrdering a) {
    switch (a) {
    case AtomicOrdering::NotAtomic:
      return AtomicOrdering::NotAtomic;
    case AtomicOrdering::Unordered:
    case AtomicOrdering::Monotonic:
    case AtomicOrdering::Release:
      return AtomicOrdering::Release;
    case AtomicOrdering::Acquire:
    case AtomicOrdering::AcquireRelease:
      return AtomicOrdering::AcquireRelease;
    case AtomicOrdering::SequentiallyConsistent:
      return AtomicOrdering::SequentiallyConsistent;
    }
    llvm_unreachable("Unknown ordering");
  }

  Value *makeAddReleaseOrderingTable(IRBuilder<> &IRB) {
    constexpr int NumOrderings = (int)AtomicOrderingCABI::seq_cst + 1;
    uint32_t OrderingTable[NumOrderings] = {};

    OrderingTable[(int)AtomicOrderingCABI::relaxed] =
        OrderingTable[(int)AtomicOrderingCABI::release] =
            (int)AtomicOrderingCABI::release;
    OrderingTable[(int)AtomicOrderingCABI::consume] =
        OrderingTable[(int)AtomicOrderingCABI::acquire] =
            OrderingTable[(int)AtomicOrderingCABI::acq_rel] =
                (int)AtomicOrderingCABI::acq_rel;
    OrderingTable[(int)AtomicOrderingCABI::seq_cst] =
        (int)AtomicOrderingCABI::seq_cst;

    return ConstantDataVector::get(IRB.getContext(), OrderingTable);
  }

  AtomicOrdering addAcquireOrdering(AtomicOrdering a) {
    switch (a) {
    case AtomicOrdering::NotAtomic:
      return AtomicOrdering::NotAtomic;
    case AtomicOrdering::Unordered:
    case AtomicOrdering::Monotonic:
    case AtomicOrdering::Acquire:
      return AtomicOrdering::Acquire;
    case AtomicOrdering::Release:
    case AtomicOrdering::AcquireRelease:
      return AtomicOrdering::AcquireRelease;
    case AtomicOrdering::SequentiallyConsistent:
      return AtomicOrdering::SequentiallyConsistent;
    }
    llvm_unreachable("Unknown ordering");
  }

  Value *makeAddAcquireOrderingTable(IRBuilder<> &IRB) {
    constexpr int NumOrderings = (int)AtomicOrderingCABI::seq_cst + 1;
    uint32_t OrderingTable[NumOrderings] = {};

    OrderingTable[(int)AtomicOrderingCABI::relaxed] =
        OrderingTable[(int)AtomicOrderingCABI::acquire] =
            OrderingTable[(int)AtomicOrderingCABI::consume] =
                (int)AtomicOrderingCABI::acquire;
    OrderingTable[(int)AtomicOrderingCABI::release] =
        OrderingTable[(int)AtomicOrderingCABI::acq_rel] =
            (int)AtomicOrderingCABI::acq_rel;
    OrderingTable[(int)AtomicOrderingCABI::seq_cst] =
        (int)AtomicOrderingCABI::seq_cst;

    return ConstantDataVector::get(IRB.getContext(), OrderingTable);
  }

  // ------------------- Visitors.
  using InstVisitor<MemorySanitizerVisitor>::visit;
  void visit(Instruction &I) {
    if (SpirOrSpirv)
      setNoSanitizedMetadataSPIR(I);

    if (I.getMetadata(LLVMContext::MD_nosanitize))
      return;
    // Don't want to visit if we're in the prologue
    if (isInPrologue(I))
      return;
    if (!DebugCounter::shouldExecute(DebugInstrumentInstruction)) {
      LLVM_DEBUG(dbgs() << "Skipping instruction: " << I << "\n");
      // We still need to set the shadow and origin to clean values.
      setShadow(&I, getCleanShadow(&I));
      setOrigin(&I, getCleanOrigin());
      return;
    }

    Instructions.push_back(&I);
  }

  /// Instrument LoadInst
  ///
  /// Loads the corresponding shadow and (optionally) origin.
  /// Optionally, checks that the load address is fully defined.
  void visitLoadInst(LoadInst &I) {
    assert(I.getType()->isSized() && "Load type must have size");
    assert(!I.getMetadata(LLVMContext::MD_nosanitize));
    NextNodeIRBuilder IRB(&I);
    Type *ShadowTy = getShadowTy(&I);
    Value *Addr = I.getPointerOperand();
    Value *ShadowPtr = nullptr, *OriginPtr = nullptr;
    const Align Alignment = I.getAlign();
    if (PropagateShadow) {
      std::tie(ShadowPtr, OriginPtr) =
          getShadowOriginPtr(Addr, IRB, ShadowTy, Alignment, /*isStore*/ false);
      setShadow(&I,
                IRB.CreateAlignedLoad(ShadowTy, ShadowPtr, Alignment, "_msld"));
    } else {
      setShadow(&I, getCleanShadow(&I));
    }

    if (ClCheckAccessAddress)
      insertCheckShadowOf(I.getPointerOperand(), &I);

    if (I.isAtomic())
      I.setOrdering(addAcquireOrdering(I.getOrdering()));

    if (MS.TrackOrigins) {
      if (PropagateShadow) {
        const Align OriginAlignment = std::max(kMinOriginAlignment, Alignment);
        setOrigin(
            &I, IRB.CreateAlignedLoad(MS.OriginTy, OriginPtr, OriginAlignment));
      } else {
        setOrigin(&I, getCleanOrigin());
      }
    }
  }

  /// Instrument StoreInst
  ///
  /// Stores the corresponding shadow and (optionally) origin.
  /// Optionally, checks that the store address is fully defined.
  void visitStoreInst(StoreInst &I) {
    StoreList.push_back(&I);
    if (ClCheckAccessAddress)
      insertCheckShadowOf(I.getPointerOperand(), &I);
  }

  void handleCASOrRMW(Instruction &I) {
    assert(isa<AtomicRMWInst>(I) || isa<AtomicCmpXchgInst>(I));

    IRBuilder<> IRB(&I);
    Value *Addr = I.getOperand(0);
    Value *Val = I.getOperand(1);
    Value *ShadowPtr = getShadowOriginPtr(Addr, IRB, getShadowTy(Val), Align(1),
                                          /*isStore*/ true)
                           .first;

    if (ClCheckAccessAddress)
      insertCheckShadowOf(Addr, &I);

    // Only test the conditional argument of cmpxchg instruction.
    // The other argument can potentially be uninitialized, but we can not
    // detect this situation reliably without possible false positives.
    if (isa<AtomicCmpXchgInst>(I))
      insertCheckShadowOf(Val, &I);

    IRB.CreateStore(getCleanShadow(Val), ShadowPtr);

    setShadow(&I, getCleanShadow(&I));
    setOrigin(&I, getCleanOrigin());
  }

  void visitAtomicRMWInst(AtomicRMWInst &I) {
    handleCASOrRMW(I);
    I.setOrdering(addReleaseOrdering(I.getOrdering()));
  }

  void visitAtomicCmpXchgInst(AtomicCmpXchgInst &I) {
    handleCASOrRMW(I);
    I.setSuccessOrdering(addReleaseOrdering(I.getSuccessOrdering()));
  }

  // Vector manipulation.
  void visitExtractElementInst(ExtractElementInst &I) {
    insertCheckShadowOf(I.getOperand(1), &I);
    IRBuilder<> IRB(&I);
    setShadow(&I, IRB.CreateExtractElement(getShadow(&I, 0), I.getOperand(1),
                                           "_msprop"));
    setOrigin(&I, getOrigin(&I, 0));
  }

  void visitInsertElementInst(InsertElementInst &I) {
    insertCheckShadowOf(I.getOperand(2), &I);
    IRBuilder<> IRB(&I);
    auto *Shadow0 = getShadow(&I, 0);
    auto *Shadow1 = getShadow(&I, 1);
    setShadow(&I, IRB.CreateInsertElement(Shadow0, Shadow1, I.getOperand(2),
                                          "_msprop"));
    setOriginForNaryOp(I);
  }

  void visitShuffleVectorInst(ShuffleVectorInst &I) {
    IRBuilder<> IRB(&I);
    auto *Shadow0 = getShadow(&I, 0);
    auto *Shadow1 = getShadow(&I, 1);
    // For Spirv target, we need to make sure poison mask always point to a
    // clean shadow to avoid pollution of launch info clean shadow.
    if (SpirOrSpirv &&
        any_of(I.getShuffleMask(), [](int Mask) { return Mask == -1; })) {
      auto *V = IRB.CreateShuffleVector(Shadow0, Shadow1, I.getShuffleMask(),
                                        "_msprop");
      auto *Shadow2 = getCleanShadow(V);
      SmallVector<int, 4> NewMask;
      I.getShuffleMask(NewMask);
      for (auto &Mask : NewMask) {
        if (Mask == -1)
          Mask = NewMask.size() + 1;
      }
      setShadow(&I, IRB.CreateShuffleVector(V, Shadow2, NewMask, "_msprop"));
    } else {
      setShadow(&I, IRB.CreateShuffleVector(Shadow0, Shadow1,
                                            I.getShuffleMask(), "_msprop"));
    }
    setOriginForNaryOp(I);
  }

  // Casts.
  void visitSExtInst(SExtInst &I) {
    IRBuilder<> IRB(&I);
    setShadow(&I, IRB.CreateSExt(getShadow(&I, 0), I.getType(), "_msprop"));
    setOrigin(&I, getOrigin(&I, 0));
  }

  void visitZExtInst(ZExtInst &I) {
    IRBuilder<> IRB(&I);
    setShadow(&I, IRB.CreateZExt(getShadow(&I, 0), I.getType(), "_msprop"));
    setOrigin(&I, getOrigin(&I, 0));
  }

  void visitTruncInst(TruncInst &I) {
    IRBuilder<> IRB(&I);
    setShadow(&I, IRB.CreateTrunc(getShadow(&I, 0), I.getType(), "_msprop"));
    setOrigin(&I, getOrigin(&I, 0));
  }

  void visitBitCastInst(BitCastInst &I) {
    // Special case: if this is the bitcast (there is exactly 1 allowed) between
    // a musttail call and a ret, don't instrument. New instructions are not
    // allowed after a musttail call.
    if (auto *CI = dyn_cast<CallInst>(I.getOperand(0)))
      if (CI->isMustTailCall())
        return;
    IRBuilder<> IRB(&I);
    setShadow(&I, IRB.CreateBitCast(getShadow(&I, 0), getShadowTy(&I)));
    setOrigin(&I, getOrigin(&I, 0));
  }

  void visitPtrToIntInst(PtrToIntInst &I) {
    IRBuilder<> IRB(&I);
    setShadow(&I, IRB.CreateIntCast(getShadow(&I, 0), getShadowTy(&I), false,
                                    "_msprop_ptrtoint"));
    setOrigin(&I, getOrigin(&I, 0));
  }

  void visitIntToPtrInst(IntToPtrInst &I) {
    IRBuilder<> IRB(&I);
    setShadow(&I, IRB.CreateIntCast(getShadow(&I, 0), getShadowTy(&I), false,
                                    "_msprop_inttoptr"));
    setOrigin(&I, getOrigin(&I, 0));
  }

  void visitFPToSIInst(CastInst &I) { handleShadowOr(I); }
  void visitFPToUIInst(CastInst &I) { handleShadowOr(I); }
  void visitSIToFPInst(CastInst &I) { handleShadowOr(I); }
  void visitUIToFPInst(CastInst &I) { handleShadowOr(I); }
  void visitFPExtInst(CastInst &I) { handleShadowOr(I); }
  void visitFPTruncInst(CastInst &I) { handleShadowOr(I); }

  /// Propagate shadow for bitwise AND.
  ///
  /// This code is exact, i.e. if, for example, a bit in the left argument
  /// is defined and 0, then neither the value not definedness of the
  /// corresponding bit in B don't affect the resulting shadow.
  void visitAnd(BinaryOperator &I) {
    IRBuilder<> IRB(&I);
    //  "And" of 0 and a poisoned value results in unpoisoned value.
    //  1&1 => 1;     0&1 => 0;     p&1 => p;
    //  1&0 => 0;     0&0 => 0;     p&0 => 0;
    //  1&p => p;     0&p => 0;     p&p => p;
    //  S = (S1 & S2) | (V1 & S2) | (S1 & V2)
    Value *S1 = getShadow(&I, 0);
    Value *S2 = getShadow(&I, 1);
    Value *V1 = I.getOperand(0);
    Value *V2 = I.getOperand(1);
    if (V1->getType() != S1->getType()) {
      V1 = IRB.CreateIntCast(V1, S1->getType(), false);
      V2 = IRB.CreateIntCast(V2, S2->getType(), false);
    }
    Value *S1S2 = IRB.CreateAnd(S1, S2);
    Value *V1S2 = IRB.CreateAnd(V1, S2);
    Value *S1V2 = IRB.CreateAnd(S1, V2);
    setShadow(&I, IRB.CreateOr({S1S2, V1S2, S1V2}));
    setOriginForNaryOp(I);
  }

  void visitOr(BinaryOperator &I) {
    IRBuilder<> IRB(&I);
    //  "Or" of 1 and a poisoned value results in unpoisoned value:
    //    1|1 => 1;     0|1 => 1;     p|1 => 1;
    //    1|0 => 1;     0|0 => 0;     p|0 => p;
    //    1|p => 1;     0|p => p;     p|p => p;
    //
    //    S = (S1 & S2) | (~V1 & S2) | (S1 & ~V2)
    //
    //  If the "disjoint OR" property is violated, the result is poison, and
    //  hence the entire shadow is uninitialized:
    //    S = S | SignExt(V1 & V2 != 0)
    Value *S1 = getShadow(&I, 0);
    Value *S2 = getShadow(&I, 1);
    Value *V1 = I.getOperand(0);
    Value *V2 = I.getOperand(1);
    if (V1->getType() != S1->getType()) {
      V1 = IRB.CreateIntCast(V1, S1->getType(), false);
      V2 = IRB.CreateIntCast(V2, S2->getType(), false);
    }

    Value *NotV1 = IRB.CreateNot(V1);
    Value *NotV2 = IRB.CreateNot(V2);

    Value *S1S2 = IRB.CreateAnd(S1, S2);
    Value *S2NotV1 = IRB.CreateAnd(NotV1, S2);
    Value *S1NotV2 = IRB.CreateAnd(S1, NotV2);

    Value *S = IRB.CreateOr({S1S2, S2NotV1, S1NotV2});

    if (ClPreciseDisjointOr && cast<PossiblyDisjointInst>(&I)->isDisjoint()) {
      Value *V1V2 = IRB.CreateAnd(V1, V2);
      Value *DisjointOrShadow = IRB.CreateSExt(
          IRB.CreateICmpNE(V1V2, getCleanShadow(V1V2)), V1V2->getType());
      S = IRB.CreateOr(S, DisjointOrShadow, "_ms_disjoint");
    }

    setShadow(&I, S);
    setOriginForNaryOp(I);
  }

  /// Default propagation of shadow and/or origin.
  ///
  /// This class implements the general case of shadow propagation, used in all
  /// cases where we don't know and/or don't care about what the operation
  /// actually does. It converts all input shadow values to a common type
  /// (extending or truncating as necessary), and bitwise OR's them.
  ///
  /// This is much cheaper than inserting checks (i.e. requiring inputs to be
  /// fully initialized), and less prone to false positives.
  ///
  /// This class also implements the general case of origin propagation. For a
  /// Nary operation, result origin is set to the origin of an argument that is
  /// not entirely initialized. If there is more than one such arguments, the
  /// rightmost of them is picked. It does not matter which one is picked if all
  /// arguments are initialized.
  template <bool CombineShadow> class Combiner {
    Value *Shadow = nullptr;
    Value *Origin = nullptr;
    IRBuilder<> &IRB;
    MemorySanitizerVisitor *MSV;

  public:
    Combiner(MemorySanitizerVisitor *MSV, IRBuilder<> &IRB)
        : IRB(IRB), MSV(MSV) {}

    /// Add a pair of shadow and origin values to the mix.
    Combiner &Add(Value *OpShadow, Value *OpOrigin) {
      if (CombineShadow) {
        assert(OpShadow);
        if (!Shadow)
          Shadow = OpShadow;
        else {
          OpShadow = MSV->CreateShadowCast(IRB, OpShadow, Shadow->getType());
          Shadow = IRB.CreateOr(Shadow, OpShadow, "_msprop");
        }
      }

      if (MSV->MS.TrackOrigins) {
        assert(OpOrigin);
        if (!Origin) {
          Origin = OpOrigin;
        } else {
          Constant *ConstOrigin = dyn_cast<Constant>(OpOrigin);
          // No point in adding something that might result in 0 origin value.
          if (!ConstOrigin || !ConstOrigin->isNullValue()) {
            Value *Cond = MSV->convertToBool(OpShadow, IRB);
            Origin = IRB.CreateSelect(Cond, OpOrigin, Origin);
          }
        }
      }
      return *this;
    }

    /// Add an application value to the mix.
    Combiner &Add(Value *V) {
      Value *OpShadow = MSV->getShadow(V);
      Value *OpOrigin = MSV->MS.TrackOrigins ? MSV->getOrigin(V) : nullptr;
      return Add(OpShadow, OpOrigin);
    }

    /// Set the current combined values as the given instruction's shadow
    /// and origin.
    void Done(Instruction *I) {
      if (CombineShadow) {
        assert(Shadow);
        Shadow = MSV->CreateShadowCast(IRB, Shadow, MSV->getShadowTy(I));
        MSV->setShadow(I, Shadow);
      }
      if (MSV->MS.TrackOrigins) {
        assert(Origin);
        MSV->setOrigin(I, Origin);
      }
    }

    /// Store the current combined value at the specified origin
    /// location.
    void DoneAndStoreOrigin(TypeSize TS, Value *OriginPtr) {
      if (MSV->MS.TrackOrigins) {
        assert(Origin);
        MSV->paintOrigin(IRB, Origin, OriginPtr, TS, kMinOriginAlignment);
      }
    }
  };

  using ShadowAndOriginCombiner = Combiner<true>;
  using OriginCombiner = Combiner<false>;

  /// Propagate origin for arbitrary operation.
  void setOriginForNaryOp(Instruction &I) {
    if (!MS.TrackOrigins)
      return;
    IRBuilder<> IRB(&I);
    OriginCombiner OC(this, IRB);
    for (Use &Op : I.operands())
      OC.Add(Op.get());
    OC.Done(&I);
  }

  size_t VectorOrPrimitiveTypeSizeInBits(Type *Ty) {
    assert(!(Ty->isVectorTy() && Ty->getScalarType()->isPointerTy()) &&
           "Vector of pointers is not a valid shadow type");
    return Ty->isVectorTy() ? cast<FixedVectorType>(Ty)->getNumElements() *
                                  Ty->getScalarSizeInBits()
                            : Ty->getPrimitiveSizeInBits();
  }

  /// Cast between two shadow types, extending or truncating as
  /// necessary.
  Value *CreateShadowCast(IRBuilder<> &IRB, Value *V, Type *dstTy,
                          bool Signed = false) {
    Type *srcTy = V->getType();
    if (srcTy == dstTy)
      return V;
    size_t srcSizeInBits = VectorOrPrimitiveTypeSizeInBits(srcTy);
    size_t dstSizeInBits = VectorOrPrimitiveTypeSizeInBits(dstTy);
    if (srcSizeInBits > 1 && dstSizeInBits == 1)
      return IRB.CreateICmpNE(V, getCleanShadow(V));

    if (dstTy->isIntegerTy() && srcTy->isIntegerTy())
      return IRB.CreateIntCast(V, dstTy, Signed);
    if (dstTy->isVectorTy() && srcTy->isVectorTy() &&
        cast<VectorType>(dstTy)->getElementCount() ==
            cast<VectorType>(srcTy)->getElementCount())
      return IRB.CreateIntCast(V, dstTy, Signed);
    Value *V1 = IRB.CreateBitCast(V, Type::getIntNTy(*MS.C, srcSizeInBits));
    Value *V2 =
        IRB.CreateIntCast(V1, Type::getIntNTy(*MS.C, dstSizeInBits), Signed);
    return IRB.CreateBitCast(V2, dstTy);
    // TODO: handle struct types.
  }

  /// Cast an application value to the type of its own shadow.
  Value *CreateAppToShadowCast(IRBuilder<> &IRB, Value *V) {
    Type *ShadowTy = getShadowTy(V);
    if (V->getType() == ShadowTy)
      return V;
    if (V->getType()->isPtrOrPtrVectorTy())
      return IRB.CreatePtrToInt(V, ShadowTy);
    else
      return IRB.CreateBitCast(V, ShadowTy);
  }

  /// Propagate shadow for arbitrary operation.
  void handleShadowOr(Instruction &I) {
    IRBuilder<> IRB(&I);
    ShadowAndOriginCombiner SC(this, IRB);
    for (Use &Op : I.operands())
      SC.Add(Op.get());
    SC.Done(&I);
  }

  // Perform a bitwise OR on the horizontal pairs (or other specified grouping)
  // of elements.
  //
  // For example, suppose we have:
  //   VectorA: <a1, a2, a3, a4, a5, a6>
  //   VectorB: <b1, b2, b3, b4, b5, b6>
  //   ReductionFactor: 3.
  // The output would be:
  //   <a1|a2|a3, a4|a5|a6, b1|b2|b3, b4|b5|b6>
  //
  // This is convenient for instrumenting horizontal add/sub.
  // For bitwise OR on "vertical" pairs, see maybeHandleSimpleNomemIntrinsic().
  Value *horizontalReduce(IntrinsicInst &I, unsigned ReductionFactor,
                          Value *VectorA, Value *VectorB) {
    assert(isa<FixedVectorType>(VectorA->getType()));
    unsigned TotalNumElems =
        cast<FixedVectorType>(VectorA->getType())->getNumElements();

    if (VectorB) {
      assert(VectorA->getType() == VectorB->getType());
      TotalNumElems = TotalNumElems * 2;
    }

    assert(TotalNumElems % ReductionFactor == 0);

    Value *Or = nullptr;

    IRBuilder<> IRB(&I);
    for (unsigned i = 0; i < ReductionFactor; i++) {
      SmallVector<int, 16> Mask;
      for (unsigned X = 0; X < TotalNumElems; X += ReductionFactor)
        Mask.push_back(X + i);

      Value *Masked;
      if (VectorB)
        Masked = IRB.CreateShuffleVector(VectorA, VectorB, Mask);
      else
        Masked = IRB.CreateShuffleVector(VectorA, Mask);

      if (Or)
        Or = IRB.CreateOr(Or, Masked);
      else
        Or = Masked;
    }

    return Or;
  }

  /// Propagate shadow for 1- or 2-vector intrinsics that combine adjacent
  /// fields.
  ///
  /// e.g., <2 x i32> @llvm.aarch64.neon.saddlp.v2i32.v4i16(<4 x i16>)
  ///       <16 x i8> @llvm.aarch64.neon.addp.v16i8(<16 x i8>, <16 x i8>)
  void handlePairwiseShadowOrIntrinsic(IntrinsicInst &I) {
    assert(I.arg_size() == 1 || I.arg_size() == 2);

    assert(I.getType()->isVectorTy());
    assert(I.getArgOperand(0)->getType()->isVectorTy());

    [[maybe_unused]] FixedVectorType *ParamType =
        cast<FixedVectorType>(I.getArgOperand(0)->getType());
    assert((I.arg_size() != 2) ||
           (ParamType == cast<FixedVectorType>(I.getArgOperand(1)->getType())));
    [[maybe_unused]] FixedVectorType *ReturnType =
        cast<FixedVectorType>(I.getType());
    assert(ParamType->getNumElements() * I.arg_size() ==
           2 * ReturnType->getNumElements());

    IRBuilder<> IRB(&I);

    // Horizontal OR of shadow
    Value *FirstArgShadow = getShadow(&I, 0);
    Value *SecondArgShadow = nullptr;
    if (I.arg_size() == 2)
      SecondArgShadow = getShadow(&I, 1);

    Value *OrShadow = horizontalReduce(I, /*ReductionFactor=*/2, FirstArgShadow,
                                       SecondArgShadow);

    OrShadow = CreateShadowCast(IRB, OrShadow, getShadowTy(&I));

    setShadow(&I, OrShadow);
    setOriginForNaryOp(I);
  }

  /// Propagate shadow for 1- or 2-vector intrinsics that combine adjacent
  /// fields, with the parameters reinterpreted to have elements of a specified
  /// width. For example:
  ///     @llvm.x86.ssse3.phadd.w(<1 x i64> [[VAR1]], <1 x i64> [[VAR2]])
  /// conceptually operates on
  ///     (<4 x i16> [[VAR1]], <4 x i16> [[VAR2]])
  /// and can be handled with ReinterpretElemWidth == 16.
  void handlePairwiseShadowOrIntrinsic(IntrinsicInst &I,
                                       int ReinterpretElemWidth) {
    assert(I.arg_size() == 1 || I.arg_size() == 2);

    assert(I.getType()->isVectorTy());
    assert(I.getArgOperand(0)->getType()->isVectorTy());

    FixedVectorType *ParamType =
        cast<FixedVectorType>(I.getArgOperand(0)->getType());
    assert((I.arg_size() != 2) ||
           (ParamType == cast<FixedVectorType>(I.getArgOperand(1)->getType())));

    [[maybe_unused]] FixedVectorType *ReturnType =
        cast<FixedVectorType>(I.getType());
    assert(ParamType->getNumElements() * I.arg_size() ==
           2 * ReturnType->getNumElements());

    IRBuilder<> IRB(&I);

    FixedVectorType *ReinterpretShadowTy = nullptr;
    assert(isAligned(Align(ReinterpretElemWidth),
                     ParamType->getPrimitiveSizeInBits()));
    ReinterpretShadowTy = FixedVectorType::get(
        IRB.getIntNTy(ReinterpretElemWidth),
        ParamType->getPrimitiveSizeInBits() / ReinterpretElemWidth);

    // Horizontal OR of shadow
    Value *FirstArgShadow = getShadow(&I, 0);
    FirstArgShadow = IRB.CreateBitCast(FirstArgShadow, ReinterpretShadowTy);

    // If we had two parameters each with an odd number of elements, the total
    // number of elements is even, but we have never seen this in extant
    // instruction sets, so we enforce that each parameter must have an even
    // number of elements.
    assert(isAligned(
        Align(2),
        cast<FixedVectorType>(FirstArgShadow->getType())->getNumElements()));

    Value *SecondArgShadow = nullptr;
    if (I.arg_size() == 2) {
      SecondArgShadow = getShadow(&I, 1);
      SecondArgShadow = IRB.CreateBitCast(SecondArgShadow, ReinterpretShadowTy);
    }

    Value *OrShadow = horizontalReduce(I, /*ReductionFactor=*/2, FirstArgShadow,
                                       SecondArgShadow);

    OrShadow = CreateShadowCast(IRB, OrShadow, getShadowTy(&I));

    setShadow(&I, OrShadow);
    setOriginForNaryOp(I);
  }

  void visitFNeg(UnaryOperator &I) { handleShadowOr(I); }

  // Handle multiplication by constant.
  //
  // Handle a special case of multiplication by constant that may have one or
  // more zeros in the lower bits. This makes corresponding number of lower bits
  // of the result zero as well. We model it by shifting the other operand
  // shadow left by the required number of bits. Effectively, we transform
  // (X * (A * 2**B)) to ((X << B) * A) and instrument (X << B) as (Sx << B).
  // We use multiplication by 2**N instead of shift to cover the case of
  // multiplication by 0, which may occur in some elements of a vector operand.
  void handleMulByConstant(BinaryOperator &I, Constant *ConstArg,
                           Value *OtherArg) {
    Constant *ShadowMul;
    Type *Ty = ConstArg->getType();
    if (auto *VTy = dyn_cast<VectorType>(Ty)) {
      unsigned NumElements = cast<FixedVectorType>(VTy)->getNumElements();
      Type *EltTy = VTy->getElementType();
      SmallVector<Constant *, 16> Elements;
      for (unsigned Idx = 0; Idx < NumElements; ++Idx) {
        if (ConstantInt *Elt =
                dyn_cast<ConstantInt>(ConstArg->getAggregateElement(Idx))) {
          const APInt &V = Elt->getValue();
          APInt V2 = APInt(V.getBitWidth(), 1) << V.countr_zero();
          Elements.push_back(ConstantInt::get(EltTy, V2));
        } else {
          Elements.push_back(ConstantInt::get(EltTy, 1));
        }
      }
      ShadowMul = ConstantVector::get(Elements);
    } else {
      if (ConstantInt *Elt = dyn_cast<ConstantInt>(ConstArg)) {
        const APInt &V = Elt->getValue();
        APInt V2 = APInt(V.getBitWidth(), 1) << V.countr_zero();
        ShadowMul = ConstantInt::get(Ty, V2);
      } else {
        ShadowMul = ConstantInt::get(Ty, 1);
      }
    }

    IRBuilder<> IRB(&I);
    setShadow(&I,
              IRB.CreateMul(getShadow(OtherArg), ShadowMul, "msprop_mul_cst"));
    setOrigin(&I, getOrigin(OtherArg));
  }

  void visitMul(BinaryOperator &I) {
    Constant *constOp0 = dyn_cast<Constant>(I.getOperand(0));
    Constant *constOp1 = dyn_cast<Constant>(I.getOperand(1));
    if (constOp0 && !constOp1)
      handleMulByConstant(I, constOp0, I.getOperand(1));
    else if (constOp1 && !constOp0)
      handleMulByConstant(I, constOp1, I.getOperand(0));
    else
      handleShadowOr(I);
  }

  void visitFAdd(BinaryOperator &I) { handleShadowOr(I); }
  void visitFSub(BinaryOperator &I) { handleShadowOr(I); }
  void visitFMul(BinaryOperator &I) { handleShadowOr(I); }
  void visitAdd(BinaryOperator &I) { handleShadowOr(I); }
  void visitSub(BinaryOperator &I) { handleShadowOr(I); }
  void visitXor(BinaryOperator &I) { handleShadowOr(I); }

  void handleIntegerDiv(Instruction &I) {
    IRBuilder<> IRB(&I);
    // Strict on the second argument.
    insertCheckShadowOf(I.getOperand(1), &I);
    setShadow(&I, getShadow(&I, 0));
    setOrigin(&I, getOrigin(&I, 0));
  }

  void visitUDiv(BinaryOperator &I) { handleIntegerDiv(I); }
  void visitSDiv(BinaryOperator &I) { handleIntegerDiv(I); }
  void visitURem(BinaryOperator &I) { handleIntegerDiv(I); }
  void visitSRem(BinaryOperator &I) { handleIntegerDiv(I); }

  // Floating point division is side-effect free. We can not require that the
  // divisor is fully initialized and must propagate shadow. See PR37523.
  void visitFDiv(BinaryOperator &I) { handleShadowOr(I); }
  void visitFRem(BinaryOperator &I) { handleShadowOr(I); }

  /// Instrument == and != comparisons.
  ///
  /// Sometimes the comparison result is known even if some of the bits of the
  /// arguments are not.
  void handleEqualityComparison(ICmpInst &I) {
    IRBuilder<> IRB(&I);
    Value *A = I.getOperand(0);
    Value *B = I.getOperand(1);
    Value *Sa = getShadow(A);
    Value *Sb = getShadow(B);

    // Get rid of pointers and vectors of pointers.
    // For ints (and vectors of ints), types of A and Sa match,
    // and this is a no-op.
    A = IRB.CreatePointerCast(A, Sa->getType());
    B = IRB.CreatePointerCast(B, Sb->getType());

    // A == B  <==>  (C = A^B) == 0
    // A != B  <==>  (C = A^B) != 0
    // Sc = Sa | Sb
    Value *C = IRB.CreateXor(A, B);
    Value *Sc = IRB.CreateOr(Sa, Sb);
    // Now dealing with i = (C == 0) comparison (or C != 0, does not matter now)
    // Result is defined if one of the following is true
    // * there is a defined 1 bit in C
    // * C is fully defined
    // Si = !(C & ~Sc) && Sc
    Value *Zero = Constant::getNullValue(Sc->getType());
    Value *MinusOne = Constant::getAllOnesValue(Sc->getType());
    Value *LHS = IRB.CreateICmpNE(Sc, Zero);
    Value *RHS =
        IRB.CreateICmpEQ(IRB.CreateAnd(IRB.CreateXor(Sc, MinusOne), C), Zero);
    Value *Si = IRB.CreateAnd(LHS, RHS);
    Si->setName("_msprop_icmp");
    setShadow(&I, Si);
    setOriginForNaryOp(I);
  }

  /// Instrument relational comparisons.
  ///
  /// This function does exact shadow propagation for all relational
  /// comparisons of integers, pointers and vectors of those.
  /// FIXME: output seems suboptimal when one of the operands is a constant
  void handleRelationalComparisonExact(ICmpInst &I) {
    IRBuilder<> IRB(&I);
    Value *A = I.getOperand(0);
    Value *B = I.getOperand(1);
    Value *Sa = getShadow(A);
    Value *Sb = getShadow(B);

    // Get rid of pointers and vectors of pointers.
    // For ints (and vectors of ints), types of A and Sa match,
    // and this is a no-op.
    A = IRB.CreatePointerCast(A, Sa->getType());
    B = IRB.CreatePointerCast(B, Sb->getType());

    // Let [a0, a1] be the interval of possible values of A, taking into account
    // its undefined bits. Let [b0, b1] be the interval of possible values of B.
    // Then (A cmp B) is defined iff (a0 cmp b1) == (a1 cmp b0).
    bool IsSigned = I.isSigned();

    auto GetMinMaxUnsigned = [&](Value *V, Value *S) {
      if (IsSigned) {
        // Sign-flip to map from signed range to unsigned range. Relation A vs B
        // should be preserved, if checked with `getUnsignedPredicate()`.
        // Relationship between Amin, Amax, Bmin, Bmax also will not be
        // affected, as they are created by effectively adding/substructing from
        // A (or B) a value, derived from shadow, with no overflow, either
        // before or after sign flip.
        APInt MinVal =
            APInt::getSignedMinValue(V->getType()->getScalarSizeInBits());
        V = IRB.CreateXor(V, ConstantInt::get(V->getType(), MinVal));
      }
      // Minimize undefined bits.
      Value *Min = IRB.CreateAnd(V, IRB.CreateNot(S));
      Value *Max = IRB.CreateOr(V, S);
      return std::make_pair(Min, Max);
    };

    auto [Amin, Amax] = GetMinMaxUnsigned(A, Sa);
    auto [Bmin, Bmax] = GetMinMaxUnsigned(B, Sb);
    Value *S1 = IRB.CreateICmp(I.getUnsignedPredicate(), Amin, Bmax);
    Value *S2 = IRB.CreateICmp(I.getUnsignedPredicate(), Amax, Bmin);

    Value *Si = IRB.CreateXor(S1, S2);
    setShadow(&I, Si);
    setOriginForNaryOp(I);
  }

  /// Instrument signed relational comparisons.
  ///
  /// Handle sign bit tests: x<0, x>=0, x<=-1, x>-1 by propagating the highest
  /// bit of the shadow. Everything else is delegated to handleShadowOr().
  void handleSignedRelationalComparison(ICmpInst &I) {
    Constant *constOp;
    Value *op = nullptr;
    CmpInst::Predicate pre;
    if ((constOp = dyn_cast<Constant>(I.getOperand(1)))) {
      op = I.getOperand(0);
      pre = I.getPredicate();
    } else if ((constOp = dyn_cast<Constant>(I.getOperand(0)))) {
      op = I.getOperand(1);
      pre = I.getSwappedPredicate();
    } else {
      handleShadowOr(I);
      return;
    }

    if ((constOp->isNullValue() &&
         (pre == CmpInst::ICMP_SLT || pre == CmpInst::ICMP_SGE)) ||
        (constOp->isAllOnesValue() &&
         (pre == CmpInst::ICMP_SGT || pre == CmpInst::ICMP_SLE))) {
      IRBuilder<> IRB(&I);
      Value *Shadow = IRB.CreateICmpSLT(getShadow(op), getCleanShadow(op),
                                        "_msprop_icmp_s");
      setShadow(&I, Shadow);
      setOrigin(&I, getOrigin(op));
    } else {
      handleShadowOr(I);
    }
  }

  void visitICmpInst(ICmpInst &I) {
    if (!ClHandleICmp) {
      handleShadowOr(I);
      return;
    }
    if (I.isEquality()) {
      handleEqualityComparison(I);
      return;
    }

    assert(I.isRelational());
    if (ClHandleICmpExact) {
      handleRelationalComparisonExact(I);
      return;
    }
    if (I.isSigned()) {
      handleSignedRelationalComparison(I);
      return;
    }

    assert(I.isUnsigned());
    if ((isa<Constant>(I.getOperand(0)) || isa<Constant>(I.getOperand(1)))) {
      handleRelationalComparisonExact(I);
      return;
    }

    handleShadowOr(I);
  }

  void visitFCmpInst(FCmpInst &I) { handleShadowOr(I); }

  void handleShift(BinaryOperator &I) {
    IRBuilder<> IRB(&I);
    // If any of the S2 bits are poisoned, the whole thing is poisoned.
    // Otherwise perform the same shift on S1.
    Value *S1 = getShadow(&I, 0);
    Value *S2 = getShadow(&I, 1);
    Value *S2Conv =
        IRB.CreateSExt(IRB.CreateICmpNE(S2, getCleanShadow(S2)), S2->getType());
    Value *V2 = I.getOperand(1);
    Value *Shift = IRB.CreateBinOp(I.getOpcode(), S1, V2);
    setShadow(&I, IRB.CreateOr(Shift, S2Conv));
    setOriginForNaryOp(I);
  }

  void visitShl(BinaryOperator &I) { handleShift(I); }
  void visitAShr(BinaryOperator &I) { handleShift(I); }
  void visitLShr(BinaryOperator &I) { handleShift(I); }

  void handleFunnelShift(IntrinsicInst &I) {
    IRBuilder<> IRB(&I);
    // If any of the S2 bits are poisoned, the whole thing is poisoned.
    // Otherwise perform the same shift on S0 and S1.
    Value *S0 = getShadow(&I, 0);
    Value *S1 = getShadow(&I, 1);
    Value *S2 = getShadow(&I, 2);
    Value *S2Conv =
        IRB.CreateSExt(IRB.CreateICmpNE(S2, getCleanShadow(S2)), S2->getType());
    Value *V2 = I.getOperand(2);
    Value *Shift = IRB.CreateIntrinsic(I.getIntrinsicID(), S2Conv->getType(),
                                       {S0, S1, V2});
    setShadow(&I, IRB.CreateOr(Shift, S2Conv));
    setOriginForNaryOp(I);
  }

  /// Instrument llvm.memmove
  ///
  /// At this point we don't know if llvm.memmove will be inlined or not.
  /// If we don't instrument it and it gets inlined,
  /// our interceptor will not kick in and we will lose the memmove.
  /// If we instrument the call here, but it does not get inlined,
  /// we will memove the shadow twice: which is bad in case
  /// of overlapping regions. So, we simply lower the intrinsic to a call.
  ///
  /// Similar situation exists for memcpy and memset.
  void visitMemMoveInst(MemMoveInst &I) {
    if (SpirOrSpirv) {
      // If the destination is a nosanitize value, we don't need to update its
      // shadow memory
      if (isa<Instruction>(I.getArgOperand(0)) &&
          cast<Instruction>(I.getArgOperand(0))
              ->getMetadata(LLVMContext::MD_nosanitize))
        return;

      // If we disable checking local/private memory, we needn't update its
      // shadow memory
      if (!ClSpirOffloadLocals &&
          I.getDestAddressSpace() == kSpirOffloadLocalAS)
        return;
      if (!ClSpirOffloadPrivates &&
          I.getDestAddressSpace() == kSpirOffloadPrivateAS)
        return;
    }

    getShadow(I.getArgOperand(1)); // Ensure shadow initialized
    IRBuilder<> IRB(&I);
    IRB.CreateCall(SpirOrSpirv ? MS.MemmoveOffloadFn[I.getDestAddressSpace()]
                                                    [I.getSourceAddressSpace()]
                               : MS.MemmoveFn,
                   {I.getArgOperand(0), I.getArgOperand(1),
                    IRB.CreateIntCast(I.getArgOperand(2), MS.IntptrTy, false)});
    I.eraseFromParent();
  }

  /// Instrument memcpy
  ///
  /// Similar to memmove: avoid copying shadow twice. This is somewhat
  /// unfortunate as it may slowdown small constant memcpys.
  /// FIXME: consider doing manual inline for small constant sizes and proper
  /// alignment.
  ///
  /// Note: This also handles memcpy.inline, which promises no calls to external
  /// functions as an optimization. However, with instrumentation enabled this
  /// is difficult to promise; additionally, we know that the MSan runtime
  /// exists and provides __msan_memcpy(). Therefore, we assume that with
  /// instrumentation it's safe to turn memcpy.inline into a call to
  /// __msan_memcpy(). Should this be wrong, such as when implementing memcpy()
  /// itself, instrumentation should be disabled with the no_sanitize attribute.
  void visitMemCpyInst(MemCpyInst &I) {
    if (SpirOrSpirv) {
      // Same as memmove
      if (isa<Instruction>(I.getArgOperand(0)) &&
          cast<Instruction>(I.getArgOperand(0))
              ->getMetadata(LLVMContext::MD_nosanitize))
        return;

      if (!ClSpirOffloadLocals &&
          I.getDestAddressSpace() == kSpirOffloadLocalAS)
        return;
      if (!ClSpirOffloadPrivates &&
          I.getDestAddressSpace() == kSpirOffloadPrivateAS)
        return;
    }

    getShadow(I.getArgOperand(1)); // Ensure shadow initialized
    IRBuilder<> IRB(&I);
    IRB.CreateCall(SpirOrSpirv ? MS.MemcpyOffloadFn[I.getDestAddressSpace()]
                                                   [I.getSourceAddressSpace()]
                               : MS.MemcpyFn,
                   {I.getArgOperand(0), I.getArgOperand(1),
                    IRB.CreateIntCast(I.getArgOperand(2), MS.IntptrTy, false)});
    I.eraseFromParent();
  }

  // Same as memcpy.
  void visitMemSetInst(MemSetInst &I) {
    if (SpirOrSpirv) {
      // Same as memmove
      if (isa<Instruction>(I.getArgOperand(0)) &&
          cast<Instruction>(I.getArgOperand(0))
              ->getMetadata(LLVMContext::MD_nosanitize))
        return;

      if (!ClSpirOffloadLocals &&
          I.getDestAddressSpace() == kSpirOffloadLocalAS)
        return;
      if (!ClSpirOffloadPrivates &&
          I.getDestAddressSpace() == kSpirOffloadPrivateAS)
        return;
    }

    IRBuilder<> IRB(&I);
    IRB.CreateCall(
        SpirOrSpirv ? MS.MemsetOffloadFn[I.getDestAddressSpace()] : MS.MemsetFn,
        {I.getArgOperand(0),
         IRB.CreateIntCast(I.getArgOperand(1), IRB.getInt32Ty(), false),
         IRB.CreateIntCast(I.getArgOperand(2), MS.IntptrTy, false)});
    I.eraseFromParent();
  }

  void visitVAStartInst(VAStartInst &I) { VAHelper->visitVAStartInst(I); }

  void visitVACopyInst(VACopyInst &I) { VAHelper->visitVACopyInst(I); }

  /// Handle vector store-like intrinsics.
  ///
  /// Instrument intrinsics that look like a simple SIMD store: writes memory,
  /// has 1 pointer argument and 1 vector argument, returns void.
  bool handleVectorStoreIntrinsic(IntrinsicInst &I) {
    assert(I.arg_size() == 2);

    IRBuilder<> IRB(&I);
    Value *Addr = I.getArgOperand(0);
    Value *Shadow = getShadow(&I, 1);
    Value *ShadowPtr, *OriginPtr;

    // We don't know the pointer alignment (could be unaligned SSE store!).
    // Have to assume to worst case.
    std::tie(ShadowPtr, OriginPtr) = getShadowOriginPtr(
        Addr, IRB, Shadow->getType(), Align(1), /*isStore*/ true);
    IRB.CreateAlignedStore(Shadow, ShadowPtr, Align(1));

    if (ClCheckAccessAddress)
      insertCheckShadowOf(Addr, &I);

    // FIXME: factor out common code from materializeStores
    if (MS.TrackOrigins)
      IRB.CreateStore(getOrigin(&I, 1), OriginPtr);
    return true;
  }

  /// Handle vector load-like intrinsics.
  ///
  /// Instrument intrinsics that look like a simple SIMD load: reads memory,
  /// has 1 pointer argument, returns a vector.
  bool handleVectorLoadIntrinsic(IntrinsicInst &I) {
    assert(I.arg_size() == 1);

    IRBuilder<> IRB(&I);
    Value *Addr = I.getArgOperand(0);

    Type *ShadowTy = getShadowTy(&I);
    Value *ShadowPtr = nullptr, *OriginPtr = nullptr;
    if (PropagateShadow) {
      // We don't know the pointer alignment (could be unaligned SSE load!).
      // Have to assume to worst case.
      const Align Alignment = Align(1);
      std::tie(ShadowPtr, OriginPtr) =
          getShadowOriginPtr(Addr, IRB, ShadowTy, Alignment, /*isStore*/ false);
      setShadow(&I,
                IRB.CreateAlignedLoad(ShadowTy, ShadowPtr, Alignment, "_msld"));
    } else {
      setShadow(&I, getCleanShadow(&I));
    }

    if (ClCheckAccessAddress)
      insertCheckShadowOf(Addr, &I);

    if (MS.TrackOrigins) {
      if (PropagateShadow)
        setOrigin(&I, IRB.CreateLoad(MS.OriginTy, OriginPtr));
      else
        setOrigin(&I, getCleanOrigin());
    }
    return true;
  }

  /// Handle (SIMD arithmetic)-like intrinsics.
  ///
  /// Instrument intrinsics with any number of arguments of the same type [*],
  /// equal to the return type, plus a specified number of trailing flags of
  /// any type.
  ///
  /// [*] The type should be simple (no aggregates or pointers; vectors are
  /// fine).
  ///
  /// Caller guarantees that this intrinsic does not access memory.
  ///
  /// TODO: "horizontal"/"pairwise" intrinsics are often incorrectly matched by
  ///       by this handler. See horizontalReduce().
  ///
  /// TODO: permutation intrinsics are also often incorrectly matched.
  [[maybe_unused]] bool
  maybeHandleSimpleNomemIntrinsic(IntrinsicInst &I,
                                  unsigned int trailingFlags) {
    Type *RetTy = I.getType();
    if (!(RetTy->isIntOrIntVectorTy() || RetTy->isFPOrFPVectorTy()))
      return false;

    unsigned NumArgOperands = I.arg_size();
    assert(NumArgOperands >= trailingFlags);
    for (unsigned i = 0; i < NumArgOperands - trailingFlags; ++i) {
      Type *Ty = I.getArgOperand(i)->getType();
      if (Ty != RetTy)
        return false;
    }

    IRBuilder<> IRB(&I);
    ShadowAndOriginCombiner SC(this, IRB);
    for (unsigned i = 0; i < NumArgOperands; ++i)
      SC.Add(I.getArgOperand(i));
    SC.Done(&I);

    return true;
  }

  /// Returns whether it was able to heuristically instrument unknown
  /// intrinsics.
  ///
  /// The main purpose of this code is to do something reasonable with all
  /// random intrinsics we might encounter, most importantly - SIMD intrinsics.
  /// We recognize several classes of intrinsics by their argument types and
  /// ModRefBehaviour and apply special instrumentation when we are reasonably
  /// sure that we know what the intrinsic does.
  ///
  /// We special-case intrinsics where this approach fails. See llvm.bswap
  /// handling as an example of that.
  bool maybeHandleUnknownIntrinsicUnlogged(IntrinsicInst &I) {
    unsigned NumArgOperands = I.arg_size();
    if (NumArgOperands == 0)
      return false;

    if (NumArgOperands == 2 && I.getArgOperand(0)->getType()->isPointerTy() &&
        I.getArgOperand(1)->getType()->isVectorTy() &&
        I.getType()->isVoidTy() && !I.onlyReadsMemory()) {
      // This looks like a vector store.
      return handleVectorStoreIntrinsic(I);
    }

    if (NumArgOperands == 1 && I.getArgOperand(0)->getType()->isPointerTy() &&
        I.getType()->isVectorTy() && I.onlyReadsMemory()) {
      // This looks like a vector load.
      return handleVectorLoadIntrinsic(I);
    }

    if (I.doesNotAccessMemory())
      if (maybeHandleSimpleNomemIntrinsic(I, /*trailingFlags=*/0))
        return true;

    // FIXME: detect and handle SSE maskstore/maskload?
    // Some cases are now handled in handleAVXMasked{Load,Store}.
    return false;
  }

  bool maybeHandleUnknownIntrinsic(IntrinsicInst &I) {
    if (maybeHandleUnknownIntrinsicUnlogged(I)) {
      if (ClDumpHeuristicInstructions)
        dumpInst(I);

      LLVM_DEBUG(dbgs() << "UNKNOWN INSTRUCTION HANDLED HEURISTICALLY: " << I
                        << "\n");
      return true;
    } else
      return false;
  }

  void handleInvariantGroup(IntrinsicInst &I) {
    setShadow(&I, getShadow(&I, 0));
    setOrigin(&I, getOrigin(&I, 0));
  }

  void handleLifetimeStart(IntrinsicInst &I) {
    if (!PoisonStack)
      return;
    AllocaInst *AI = dyn_cast<AllocaInst>(I.getArgOperand(0));
    if (AI)
      LifetimeStartList.push_back(std::make_pair(&I, AI));
  }

  void handleBswap(IntrinsicInst &I) {
    IRBuilder<> IRB(&I);
    Value *Op = I.getArgOperand(0);
    Type *OpType = Op->getType();
    setShadow(&I, IRB.CreateIntrinsic(Intrinsic::bswap, ArrayRef(&OpType, 1),
                                      getShadow(Op)));
    setOrigin(&I, getOrigin(Op));
  }

  // Uninitialized bits are ok if they appear after the leading/trailing 0's
  // and a 1. If the input is all zero, it is fully initialized iff
  // !is_zero_poison.
  //
  // e.g., for ctlz, with little-endian, if 0/1 are initialized bits with
  // concrete value 0/1, and ? is an uninitialized bit:
  //       - 0001 0??? is fully initialized
  //       - 000? ???? is fully uninitialized (*)
  //       - ???? ???? is fully uninitialized
  //       - 0000 0000 is fully uninitialized if is_zero_poison,
  //                      fully initialized   otherwise
  //
  // (*) TODO: arguably, since the number of zeros is in the range [3, 8], we
  //     only need to poison 4 bits.
  //
  // OutputShadow =
  //      ((ConcreteZerosCount >= ShadowZerosCount) && !AllZeroShadow)
  //   || (is_zero_poison && AllZeroSrc)
  void handleCountLeadingTrailingZeros(IntrinsicInst &I) {
    IRBuilder<> IRB(&I);
    Value *Src = I.getArgOperand(0);
    Value *SrcShadow = getShadow(Src);

    Value *False = IRB.getInt1(false);
    Value *ConcreteZerosCount = IRB.CreateIntrinsic(
        I.getType(), I.getIntrinsicID(), {Src, /*is_zero_poison=*/False});
    Value *ShadowZerosCount = IRB.CreateIntrinsic(
        I.getType(), I.getIntrinsicID(), {SrcShadow, /*is_zero_poison=*/False});

    Value *CompareConcreteZeros = IRB.CreateICmpUGE(
        ConcreteZerosCount, ShadowZerosCount, "_mscz_cmp_zeros");

    Value *NotAllZeroShadow =
        IRB.CreateIsNotNull(SrcShadow, "_mscz_shadow_not_null");
    Value *OutputShadow =
        IRB.CreateAnd(CompareConcreteZeros, NotAllZeroShadow, "_mscz_main");

    // If zero poison is requested, mix in with the shadow
    Constant *IsZeroPoison = cast<Constant>(I.getOperand(1));
    if (!IsZeroPoison->isZeroValue()) {
      Value *BoolZeroPoison = IRB.CreateIsNull(Src, "_mscz_bzp");
      OutputShadow = IRB.CreateOr(OutputShadow, BoolZeroPoison, "_mscz_bs");
    }

    OutputShadow = IRB.CreateSExt(OutputShadow, getShadowTy(Src), "_mscz_os");

    setShadow(&I, OutputShadow);
    setOriginForNaryOp(I);
  }

  /// Handle Arm NEON vector convert intrinsics.
  ///
  /// e.g., <4 x i32> @llvm.aarch64.neon.fcvtpu.v4i32.v4f32(<4 x float>)
  ///      i32 @llvm.aarch64.neon.fcvtms.i32.f64(double)
  ///
  /// For x86 SSE vector convert intrinsics, see
  /// handleSSEVectorConvertIntrinsic().
  void handleNEONVectorConvertIntrinsic(IntrinsicInst &I) {
    assert(I.arg_size() == 1);

    IRBuilder<> IRB(&I);
    Value *S0 = getShadow(&I, 0);

    /// For scalars:
    /// Since they are converting from floating-point to integer, the output is
    /// - fully uninitialized if *any* bit of the input is uninitialized
    /// - fully ininitialized if all bits of the input are ininitialized
    /// We apply the same principle on a per-field basis for vectors.
    Value *OutShadow = IRB.CreateSExt(IRB.CreateICmpNE(S0, getCleanShadow(S0)),
                                      getShadowTy(&I));
    setShadow(&I, OutShadow);
    setOriginForNaryOp(I);
  }

  /// Some instructions have additional zero-elements in the return type
  /// e.g., <16 x i8> @llvm.x86.avx512.mask.pmov.qb.512(<8 x i64>, ...)
  ///
  /// This function will return a vector type with the same number of elements
  /// as the input, but same per-element width as the return value e.g.,
  /// <8 x i8>.
  FixedVectorType *maybeShrinkVectorShadowType(Value *Src, IntrinsicInst &I) {
    assert(isa<FixedVectorType>(getShadowTy(&I)));
    FixedVectorType *ShadowType = cast<FixedVectorType>(getShadowTy(&I));

    // TODO: generalize beyond 2x?
    if (ShadowType->getElementCount() ==
        cast<VectorType>(Src->getType())->getElementCount() * 2)
      ShadowType = FixedVectorType::getHalfElementsVectorType(ShadowType);

    assert(ShadowType->getElementCount() ==
           cast<VectorType>(Src->getType())->getElementCount());

    return ShadowType;
  }

  /// Doubles the length of a vector shadow (extending with zeros) if necessary
  /// to match the length of the shadow for the instruction.
  /// If scalar types of the vectors are different, it will use the type of the
  /// input vector.
  /// This is more type-safe than CreateShadowCast().
  Value *maybeExtendVectorShadowWithZeros(Value *Shadow, IntrinsicInst &I) {
    IRBuilder<> IRB(&I);
    assert(isa<FixedVectorType>(Shadow->getType()));
    assert(isa<FixedVectorType>(I.getType()));

    Value *FullShadow = getCleanShadow(&I);
    unsigned ShadowNumElems =
        cast<FixedVectorType>(Shadow->getType())->getNumElements();
    unsigned FullShadowNumElems =
        cast<FixedVectorType>(FullShadow->getType())->getNumElements();

    assert((ShadowNumElems == FullShadowNumElems) ||
           (ShadowNumElems * 2 == FullShadowNumElems));

    if (ShadowNumElems == FullShadowNumElems) {
      FullShadow = Shadow;
    } else {
      // TODO: generalize beyond 2x?
      SmallVector<int, 32> ShadowMask(FullShadowNumElems);
      std::iota(ShadowMask.begin(), ShadowMask.end(), 0);

      // Append zeros
      FullShadow =
          IRB.CreateShuffleVector(Shadow, getCleanShadow(Shadow), ShadowMask);
    }

    return FullShadow;
  }

  /// Handle x86 SSE vector conversion.
  ///
  /// e.g., single-precision to half-precision conversion:
  ///      <8 x i16> @llvm.x86.vcvtps2ph.256(<8 x float> %a0, i32 0)
  ///      <8 x i16> @llvm.x86.vcvtps2ph.128(<4 x float> %a0, i32 0)
  ///
  ///      floating-point to integer:
  ///      <4 x i32> @llvm.x86.sse2.cvtps2dq(<4 x float>)
  ///      <4 x i32> @llvm.x86.sse2.cvtpd2dq(<2 x double>)
  ///
  /// Note: if the output has more elements, they are zero-initialized (and
  /// therefore the shadow will also be initialized).
  ///
  /// This differs from handleSSEVectorConvertIntrinsic() because it
  /// propagates uninitialized shadow (instead of checking the shadow).
  void handleSSEVectorConvertIntrinsicByProp(IntrinsicInst &I,
                                             bool HasRoundingMode) {
    if (HasRoundingMode) {
      assert(I.arg_size() == 2);
      [[maybe_unused]] Value *RoundingMode = I.getArgOperand(1);
      assert(RoundingMode->getType()->isIntegerTy());
    } else {
      assert(I.arg_size() == 1);
    }

    Value *Src = I.getArgOperand(0);
    assert(Src->getType()->isVectorTy());

    // The return type might have more elements than the input.
    // Temporarily shrink the return type's number of elements.
    VectorType *ShadowType = maybeShrinkVectorShadowType(Src, I);

    IRBuilder<> IRB(&I);
    Value *S0 = getShadow(&I, 0);

    /// For scalars:
    /// Since they are converting to and/or from floating-point, the output is:
    /// - fully uninitialized if *any* bit of the input is uninitialized
    /// - fully ininitialized if all bits of the input are ininitialized
    /// We apply the same principle on a per-field basis for vectors.
    Value *Shadow =
        IRB.CreateSExt(IRB.CreateICmpNE(S0, getCleanShadow(S0)), ShadowType);

    // The return type might have more elements than the input.
    // Extend the return type back to its original width if necessary.
    Value *FullShadow = maybeExtendVectorShadowWithZeros(Shadow, I);

    setShadow(&I, FullShadow);
    setOriginForNaryOp(I);
  }

  // Instrument x86 SSE vector convert intrinsic.
  //
  // This function instruments intrinsics like cvtsi2ss:
  // %Out = int_xxx_cvtyyy(%ConvertOp)
  // or
  // %Out = int_xxx_cvtyyy(%CopyOp, %ConvertOp)
  // Intrinsic converts \p NumUsedElements elements of \p ConvertOp to the same
  // number \p Out elements, and (if has 2 arguments) copies the rest of the
  // elements from \p CopyOp.
  // In most cases conversion involves floating-point value which may trigger a
  // hardware exception when not fully initialized. For this reason we require
  // \p ConvertOp[0:NumUsedElements] to be fully initialized and trap otherwise.
  // We copy the shadow of \p CopyOp[NumUsedElements:] to \p
  // Out[NumUsedElements:]. This means that intrinsics without \p CopyOp always
  // return a fully initialized value.
  //
  // For Arm NEON vector convert intrinsics, see
  // handleNEONVectorConvertIntrinsic().
  void handleSSEVectorConvertIntrinsic(IntrinsicInst &I, int NumUsedElements,
                                       bool HasRoundingMode = false) {
    IRBuilder<> IRB(&I);
    Value *CopyOp, *ConvertOp;

    assert((!HasRoundingMode ||
            isa<ConstantInt>(I.getArgOperand(I.arg_size() - 1))) &&
           "Invalid rounding mode");

    switch (I.arg_size() - HasRoundingMode) {
    case 2:
      CopyOp = I.getArgOperand(0);
      ConvertOp = I.getArgOperand(1);
      break;
    case 1:
      ConvertOp = I.getArgOperand(0);
      CopyOp = nullptr;
      break;
    default:
      llvm_unreachable("Cvt intrinsic with unsupported number of arguments.");
    }

    // The first *NumUsedElements* elements of ConvertOp are converted to the
    // same number of output elements. The rest of the output is copied from
    // CopyOp, or (if not available) filled with zeroes.
    // Combine shadow for elements of ConvertOp that are used in this operation,
    // and insert a check.
    // FIXME: consider propagating shadow of ConvertOp, at least in the case of
    // int->any conversion.
    Value *ConvertShadow = getShadow(ConvertOp);
    Value *AggShadow = nullptr;
    if (ConvertOp->getType()->isVectorTy()) {
      AggShadow = IRB.CreateExtractElement(
          ConvertShadow, ConstantInt::get(IRB.getInt32Ty(), 0));
      for (int i = 1; i < NumUsedElements; ++i) {
        Value *MoreShadow = IRB.CreateExtractElement(
            ConvertShadow, ConstantInt::get(IRB.getInt32Ty(), i));
        AggShadow = IRB.CreateOr(AggShadow, MoreShadow);
      }
    } else {
      AggShadow = ConvertShadow;
    }
    assert(AggShadow->getType()->isIntegerTy());
    insertCheckShadow(AggShadow, getOrigin(ConvertOp), &I);

    // Build result shadow by zero-filling parts of CopyOp shadow that come from
    // ConvertOp.
    if (CopyOp) {
      assert(CopyOp->getType() == I.getType());
      assert(CopyOp->getType()->isVectorTy());
      Value *ResultShadow = getShadow(CopyOp);
      Type *EltTy = cast<VectorType>(ResultShadow->getType())->getElementType();
      for (int i = 0; i < NumUsedElements; ++i) {
        ResultShadow = IRB.CreateInsertElement(
            ResultShadow, ConstantInt::getNullValue(EltTy),
            ConstantInt::get(IRB.getInt32Ty(), i));
      }
      setShadow(&I, ResultShadow);
      setOrigin(&I, getOrigin(CopyOp));
    } else {
      setShadow(&I, getCleanShadow(&I));
      setOrigin(&I, getCleanOrigin());
    }
  }

  // Given a scalar or vector, extract lower 64 bits (or less), and return all
  // zeroes if it is zero, and all ones otherwise.
  Value *Lower64ShadowExtend(IRBuilder<> &IRB, Value *S, Type *T) {
    if (S->getType()->isVectorTy())
      S = CreateShadowCast(IRB, S, IRB.getInt64Ty(), /* Signed */ true);
    assert(S->getType()->getPrimitiveSizeInBits() <= 64);
    Value *S2 = IRB.CreateICmpNE(S, getCleanShadow(S));
    return CreateShadowCast(IRB, S2, T, /* Signed */ true);
  }

  // Given a vector, extract its first element, and return all
  // zeroes if it is zero, and all ones otherwise.
  Value *LowerElementShadowExtend(IRBuilder<> &IRB, Value *S, Type *T) {
    Value *S1 = IRB.CreateExtractElement(S, (uint64_t)0);
    Value *S2 = IRB.CreateICmpNE(S1, getCleanShadow(S1));
    return CreateShadowCast(IRB, S2, T, /* Signed */ true);
  }

  Value *VariableShadowExtend(IRBuilder<> &IRB, Value *S) {
    Type *T = S->getType();
    assert(T->isVectorTy());
    Value *S2 = IRB.CreateICmpNE(S, getCleanShadow(S));
    return IRB.CreateSExt(S2, T);
  }

  // Instrument vector shift intrinsic.
  //
  // This function instruments intrinsics like int_x86_avx2_psll_w.
  // Intrinsic shifts %In by %ShiftSize bits.
  // %ShiftSize may be a vector. In that case the lower 64 bits determine shift
  // size, and the rest is ignored. Behavior is defined even if shift size is
  // greater than register (or field) width.
  void handleVectorShiftIntrinsic(IntrinsicInst &I, bool Variable) {
    assert(I.arg_size() == 2);
    IRBuilder<> IRB(&I);
    // If any of the S2 bits are poisoned, the whole thing is poisoned.
    // Otherwise perform the same shift on S1.
    Value *S1 = getShadow(&I, 0);
    Value *S2 = getShadow(&I, 1);
    Value *S2Conv = Variable ? VariableShadowExtend(IRB, S2)
                             : Lower64ShadowExtend(IRB, S2, getShadowTy(&I));
    Value *V1 = I.getOperand(0);
    Value *V2 = I.getOperand(1);
    Value *Shift = IRB.CreateCall(I.getFunctionType(), I.getCalledOperand(),
                                  {IRB.CreateBitCast(S1, V1->getType()), V2});
    Shift = IRB.CreateBitCast(Shift, getShadowTy(&I));
    setShadow(&I, IRB.CreateOr(Shift, S2Conv));
    setOriginForNaryOp(I);
  }

  // Get an MMX-sized (64-bit) vector type, or optionally, other sized
  // vectors.
  Type *getMMXVectorTy(unsigned EltSizeInBits,
                       unsigned X86_MMXSizeInBits = 64) {
    assert(EltSizeInBits != 0 && (X86_MMXSizeInBits % EltSizeInBits) == 0 &&
           "Illegal MMX vector element size");
    return FixedVectorType::get(IntegerType::get(*MS.C, EltSizeInBits),
                                X86_MMXSizeInBits / EltSizeInBits);
  }

  // Returns a signed counterpart for an (un)signed-saturate-and-pack
  // intrinsic.
  Intrinsic::ID getSignedPackIntrinsic(Intrinsic::ID id) {
    switch (id) {
    case Intrinsic::x86_sse2_packsswb_128:
    case Intrinsic::x86_sse2_packuswb_128:
      return Intrinsic::x86_sse2_packsswb_128;

    case Intrinsic::x86_sse2_packssdw_128:
    case Intrinsic::x86_sse41_packusdw:
      return Intrinsic::x86_sse2_packssdw_128;

    case Intrinsic::x86_avx2_packsswb:
    case Intrinsic::x86_avx2_packuswb:
      return Intrinsic::x86_avx2_packsswb;

    case Intrinsic::x86_avx2_packssdw:
    case Intrinsic::x86_avx2_packusdw:
      return Intrinsic::x86_avx2_packssdw;

    case Intrinsic::x86_mmx_packsswb:
    case Intrinsic::x86_mmx_packuswb:
      return Intrinsic::x86_mmx_packsswb;

    case Intrinsic::x86_mmx_packssdw:
      return Intrinsic::x86_mmx_packssdw;
    default:
      llvm_unreachable("unexpected intrinsic id");
    }
  }

  // Instrument vector pack intrinsic.
  //
  // This function instruments intrinsics like x86_mmx_packsswb, that
  // packs elements of 2 input vectors into half as many bits with saturation.
  // Shadow is propagated with the signed variant of the same intrinsic applied
  // to sext(Sa != zeroinitializer), sext(Sb != zeroinitializer).
  // MMXEltSizeInBits is used only for x86mmx arguments.
  void handleVectorPackIntrinsic(IntrinsicInst &I,
                                 unsigned MMXEltSizeInBits = 0) {
    assert(I.arg_size() == 2);
    IRBuilder<> IRB(&I);
    Value *S1 = getShadow(&I, 0);
    Value *S2 = getShadow(&I, 1);
    assert(S1->getType()->isVectorTy());

    // SExt and ICmpNE below must apply to individual elements of input vectors.
    // In case of x86mmx arguments, cast them to appropriate vector types and
    // back.
    Type *T =
        MMXEltSizeInBits ? getMMXVectorTy(MMXEltSizeInBits) : S1->getType();
    if (MMXEltSizeInBits) {
      S1 = IRB.CreateBitCast(S1, T);
      S2 = IRB.CreateBitCast(S2, T);
    }
    Value *S1_ext =
        IRB.CreateSExt(IRB.CreateICmpNE(S1, Constant::getNullValue(T)), T);
    Value *S2_ext =
        IRB.CreateSExt(IRB.CreateICmpNE(S2, Constant::getNullValue(T)), T);
    if (MMXEltSizeInBits) {
      S1_ext = IRB.CreateBitCast(S1_ext, getMMXVectorTy(64));
      S2_ext = IRB.CreateBitCast(S2_ext, getMMXVectorTy(64));
    }

    Value *S = IRB.CreateIntrinsic(getSignedPackIntrinsic(I.getIntrinsicID()),
                                   {S1_ext, S2_ext}, /*FMFSource=*/nullptr,
                                   "_msprop_vector_pack");
    if (MMXEltSizeInBits)
      S = IRB.CreateBitCast(S, getShadowTy(&I));
    setShadow(&I, S);
    setOriginForNaryOp(I);
  }

  // Convert `Mask` into `<n x i1>`.
  Constant *createDppMask(unsigned Width, unsigned Mask) {
    SmallVector<Constant *, 4> R(Width);
    for (auto &M : R) {
      M = ConstantInt::getBool(F.getContext(), Mask & 1);
      Mask >>= 1;
    }
    return ConstantVector::get(R);
  }

  // Calculate output shadow as array of booleans `<n x i1>`, assuming if any
  // arg is poisoned, entire dot product is poisoned.
  Value *findDppPoisonedOutput(IRBuilder<> &IRB, Value *S, unsigned SrcMask,
                               unsigned DstMask) {
    const unsigned Width =
        cast<FixedVectorType>(S->getType())->getNumElements();

    S = IRB.CreateSelect(createDppMask(Width, SrcMask), S,
                         Constant::getNullValue(S->getType()));
    Value *SElem = IRB.CreateOrReduce(S);
    Value *IsClean = IRB.CreateIsNull(SElem, "_msdpp");
    Value *DstMaskV = createDppMask(Width, DstMask);

    return IRB.CreateSelect(
        IsClean, Constant::getNullValue(DstMaskV->getType()), DstMaskV);
  }

  // See `Intel Intrinsics Guide` for `_dp_p*` instructions.
  //
  // 2 and 4 element versions produce single scalar of dot product, and then
  // puts it into elements of output vector, selected by 4 lowest bits of the
  // mask. Top 4 bits of the mask control which elements of input to use for dot
  // product.
  //
  // 8 element version mask still has only 4 bit for input, and 4 bit for output
  // mask. According to the spec it just operates as 4 element version on first
  // 4 elements of inputs and output, and then on last 4 elements of inputs and
  // output.
  void handleDppIntrinsic(IntrinsicInst &I) {
    IRBuilder<> IRB(&I);

    Value *S0 = getShadow(&I, 0);
    Value *S1 = getShadow(&I, 1);
    Value *S = IRB.CreateOr(S0, S1);

    const unsigned Width =
        cast<FixedVectorType>(S->getType())->getNumElements();
    assert(Width == 2 || Width == 4 || Width == 8);

    const unsigned Mask = cast<ConstantInt>(I.getArgOperand(2))->getZExtValue();
    const unsigned SrcMask = Mask >> 4;
    const unsigned DstMask = Mask & 0xf;

    // Calculate shadow as `<n x i1>`.
    Value *SI1 = findDppPoisonedOutput(IRB, S, SrcMask, DstMask);
    if (Width == 8) {
      // First 4 elements of shadow are already calculated. `makeDppShadow`
      // operats on 32 bit masks, so we can just shift masks, and repeat.
      SI1 = IRB.CreateOr(
          SI1, findDppPoisonedOutput(IRB, S, SrcMask << 4, DstMask << 4));
    }
    // Extend to real size of shadow, poisoning either all or none bits of an
    // element.
    S = IRB.CreateSExt(SI1, S->getType(), "_msdpp");

    setShadow(&I, S);
    setOriginForNaryOp(I);
  }

  Value *convertBlendvToSelectMask(IRBuilder<> &IRB, Value *C) {
    C = CreateAppToShadowCast(IRB, C);
    FixedVectorType *FVT = cast<FixedVectorType>(C->getType());
    unsigned ElSize = FVT->getElementType()->getPrimitiveSizeInBits();
    C = IRB.CreateAShr(C, ElSize - 1);
    FVT = FixedVectorType::get(IRB.getInt1Ty(), FVT->getNumElements());
    return IRB.CreateTrunc(C, FVT);
  }

  // `blendv(f, t, c)` is effectively `select(c[top_bit], t, f)`.
  void handleBlendvIntrinsic(IntrinsicInst &I) {
    Value *C = I.getOperand(2);
    Value *T = I.getOperand(1);
    Value *F = I.getOperand(0);

    Value *Sc = getShadow(&I, 2);
    Value *Oc = MS.TrackOrigins ? getOrigin(C) : nullptr;

    {
      IRBuilder<> IRB(&I);
      // Extract top bit from condition and its shadow.
      C = convertBlendvToSelectMask(IRB, C);
      Sc = convertBlendvToSelectMask(IRB, Sc);

      setShadow(C, Sc);
      setOrigin(C, Oc);
    }

    handleSelectLikeInst(I, C, T, F);
  }

  // Instrument sum-of-absolute-differences intrinsic.
  void handleVectorSadIntrinsic(IntrinsicInst &I, bool IsMMX = false) {
    const unsigned SignificantBitsPerResultElement = 16;
    Type *ResTy = IsMMX ? IntegerType::get(*MS.C, 64) : I.getType();
    unsigned ZeroBitsPerResultElement =
        ResTy->getScalarSizeInBits() - SignificantBitsPerResultElement;

    IRBuilder<> IRB(&I);
    auto *Shadow0 = getShadow(&I, 0);
    auto *Shadow1 = getShadow(&I, 1);
    Value *S = IRB.CreateOr(Shadow0, Shadow1);
    S = IRB.CreateBitCast(S, ResTy);
    S = IRB.CreateSExt(IRB.CreateICmpNE(S, Constant::getNullValue(ResTy)),
                       ResTy);
    S = IRB.CreateLShr(S, ZeroBitsPerResultElement);
    S = IRB.CreateBitCast(S, getShadowTy(&I));
    setShadow(&I, S);
    setOriginForNaryOp(I);
  }

<<<<<<< HEAD
  // Instrument multiply-add intrinsics.
=======
  // Instrument multiply-add(-accumulate)? intrinsics.
>>>>>>> 35227056
  //
  // e.g., Two operands:
  //         <4 x i32> @llvm.x86.sse2.pmadd.wd(<8 x i16> %a, <8 x i16> %b)
  //
  //       Two operands which require an EltSizeInBits override:
  //         <1 x i64> @llvm.x86.mmx.pmadd.wd(<1 x i64> %a, <1 x i64> %b)
  //
<<<<<<< HEAD
  //       Three operands are not implemented yet:
  //         <4 x i32> @llvm.x86.avx512.vpdpbusd.128
  //                       (<4 x i32> %s, <4 x i32> %a, <4 x i32> %b)
  //         (the result of multiply-add'ing %a and %b is accumulated with %s)
=======
  //       Three operands:
  //         <4 x i32> @llvm.x86.avx512.vpdpbusd.128
  //                       (<4 x i32> %s, <16 x i8> %a, <16 x i8> %b)
  //         (this is equivalent to multiply-add on %a and %b, followed by
  //          adding/"accumulating" %s. "Accumulation" stores the result in one
  //          of the source registers, but this accumulate vs. add distinction
  //          is lost when dealing with LLVM intrinsics.)
>>>>>>> 35227056
  void handleVectorPmaddIntrinsic(IntrinsicInst &I, unsigned ReductionFactor,
                                  unsigned EltSizeInBits = 0) {
    IRBuilder<> IRB(&I);

    [[maybe_unused]] FixedVectorType *ReturnType =
        cast<FixedVectorType>(I.getType());
    assert(isa<FixedVectorType>(ReturnType));

<<<<<<< HEAD
    assert(I.arg_size() == 2);

    // Vectors A and B, and shadows
    Value *Va = I.getOperand(0);
    Value *Vb = I.getOperand(1);

    Value *Sa = getShadow(&I, 0);
    Value *Sb = getShadow(&I, 1);

    FixedVectorType *ParamType =
        cast<FixedVectorType>(I.getArgOperand(0)->getType());
    assert(ParamType == I.getArgOperand(1)->getType());
=======
    // Vectors A and B, and shadows
    Value *Va = nullptr;
    Value *Vb = nullptr;
    Value *Sa = nullptr;
    Value *Sb = nullptr;

    assert(I.arg_size() == 2 || I.arg_size() == 3);
    if (I.arg_size() == 2) {
      Va = I.getOperand(0);
      Vb = I.getOperand(1);

      Sa = getShadow(&I, 0);
      Sb = getShadow(&I, 1);
    } else if (I.arg_size() == 3) {
      // Operand 0 is the accumulator. We will deal with that below.
      Va = I.getOperand(1);
      Vb = I.getOperand(2);

      Sa = getShadow(&I, 1);
      Sb = getShadow(&I, 2);
    }

    FixedVectorType *ParamType = cast<FixedVectorType>(Va->getType());
    assert(ParamType == Vb->getType());
>>>>>>> 35227056

    assert(ParamType->getPrimitiveSizeInBits() ==
           ReturnType->getPrimitiveSizeInBits());

<<<<<<< HEAD
    FixedVectorType *ImplicitReturnType = ReturnType;
    // Step 1: instrument multiplication of corresponding vector elements
    if (EltSizeInBits) {
      ImplicitReturnType = cast<FixedVectorType>(getMMXVectorTy(
          EltSizeInBits * 2, ParamType->getPrimitiveSizeInBits()));
=======
    if (I.arg_size() == 3) {
      [[maybe_unused]] auto *AccumulatorType =
          cast<FixedVectorType>(I.getOperand(0)->getType());
      assert(AccumulatorType == ReturnType);
    }

    FixedVectorType *ImplicitReturnType = ReturnType;
    // Step 1: instrument multiplication of corresponding vector elements
    if (EltSizeInBits) {
      ImplicitReturnType = cast<FixedVectorType>(
          getMMXVectorTy(EltSizeInBits * ReductionFactor,
                         ParamType->getPrimitiveSizeInBits()));
>>>>>>> 35227056
      ParamType = cast<FixedVectorType>(
          getMMXVectorTy(EltSizeInBits, ParamType->getPrimitiveSizeInBits()));

      Va = IRB.CreateBitCast(Va, ParamType);
      Vb = IRB.CreateBitCast(Vb, ParamType);

      Sa = IRB.CreateBitCast(Sa, getShadowTy(ParamType));
      Sb = IRB.CreateBitCast(Sb, getShadowTy(ParamType));
    } else {
      assert(ParamType->getNumElements() ==
             ReturnType->getNumElements() * ReductionFactor);
    }

    // Multiplying an *initialized* zero by an uninitialized element results in
    // an initialized zero element.
    //
    // This is analogous to bitwise AND, where "AND" of 0 and a poisoned value
    // results in an unpoisoned value. We can therefore adapt the visitAnd()
    // instrumentation:
    //   OutShadow =   (SaNonZero & SbNonZero)
    //               | (VaNonZero & SbNonZero)
    //               | (SaNonZero & VbNonZero)
    //   where non-zero is checked on a per-element basis (not per bit).
    Value *SZero = Constant::getNullValue(Va->getType());
    Value *VZero = Constant::getNullValue(Sa->getType());
    Value *SaNonZero = IRB.CreateICmpNE(Sa, SZero);
    Value *SbNonZero = IRB.CreateICmpNE(Sb, SZero);
    Value *VaNonZero = IRB.CreateICmpNE(Va, VZero);
    Value *VbNonZero = IRB.CreateICmpNE(Vb, VZero);

    Value *SaAndSbNonZero = IRB.CreateAnd(SaNonZero, SbNonZero);
    Value *VaAndSbNonZero = IRB.CreateAnd(VaNonZero, SbNonZero);
    Value *SaAndVbNonZero = IRB.CreateAnd(SaNonZero, VbNonZero);

    // Each element of the vector is represented by a single bit (poisoned or
    // not) e.g., <8 x i1>.
    Value *And = IRB.CreateOr({SaAndSbNonZero, VaAndSbNonZero, SaAndVbNonZero});

    // Extend <8 x i1> to <8 x i16>.
    // (The real pmadd intrinsic would have computed intermediate values of
    // <8 x i32>, but that is irrelevant for our shadow purposes because we
    // consider each element to be either fully initialized or fully
    // uninitialized.)
    And = IRB.CreateSExt(And, Sa->getType());

    // Step 2: instrument horizontal add
    // We don't need bit-precise horizontalReduce because we only want to check
<<<<<<< HEAD
    // if each pair of elements is fully zero.
=======
    // if each pair/quad of elements is fully zero.
>>>>>>> 35227056
    // Cast to <4 x i32>.
    Value *Horizontal = IRB.CreateBitCast(And, ImplicitReturnType);

    // Compute <4 x i1>, then extend back to <4 x i32>.
    Value *OutShadow = IRB.CreateSExt(
        IRB.CreateICmpNE(Horizontal,
                         Constant::getNullValue(Horizontal->getType())),
        ImplicitReturnType);

<<<<<<< HEAD
    // For MMX, cast it back to the required fake return type (<1 x i64>).
    if (EltSizeInBits)
      OutShadow = CreateShadowCast(IRB, OutShadow, getShadowTy(&I));

=======
    // Cast it back to the required fake return type (if MMX: <1 x i64>; for
    // AVX, it is already correct).
    if (EltSizeInBits)
      OutShadow = CreateShadowCast(IRB, OutShadow, getShadowTy(&I));

    // Step 3 (if applicable): instrument accumulator
    if (I.arg_size() == 3)
      OutShadow = IRB.CreateOr(OutShadow, getShadow(&I, 0));

>>>>>>> 35227056
    setShadow(&I, OutShadow);
    setOriginForNaryOp(I);
  }

  // Instrument compare-packed intrinsic.
  // Basically, an or followed by sext(icmp ne 0) to end up with all-zeros or
  // all-ones shadow.
  void handleVectorComparePackedIntrinsic(IntrinsicInst &I) {
    IRBuilder<> IRB(&I);
    Type *ResTy = getShadowTy(&I);
    auto *Shadow0 = getShadow(&I, 0);
    auto *Shadow1 = getShadow(&I, 1);
    Value *S0 = IRB.CreateOr(Shadow0, Shadow1);
    Value *S = IRB.CreateSExt(
        IRB.CreateICmpNE(S0, Constant::getNullValue(ResTy)), ResTy);
    setShadow(&I, S);
    setOriginForNaryOp(I);
  }

  // Instrument compare-scalar intrinsic.
  // This handles both cmp* intrinsics which return the result in the first
  // element of a vector, and comi* which return the result as i32.
  void handleVectorCompareScalarIntrinsic(IntrinsicInst &I) {
    IRBuilder<> IRB(&I);
    auto *Shadow0 = getShadow(&I, 0);
    auto *Shadow1 = getShadow(&I, 1);
    Value *S0 = IRB.CreateOr(Shadow0, Shadow1);
    Value *S = LowerElementShadowExtend(IRB, S0, getShadowTy(&I));
    setShadow(&I, S);
    setOriginForNaryOp(I);
  }

  // Instrument generic vector reduction intrinsics
  // by ORing together all their fields.
  //
  // If AllowShadowCast is true, the return type does not need to be the same
  // type as the fields
  // e.g., declare i32 @llvm.aarch64.neon.uaddv.i32.v16i8(<16 x i8>)
  void handleVectorReduceIntrinsic(IntrinsicInst &I, bool AllowShadowCast) {
    assert(I.arg_size() == 1);

    IRBuilder<> IRB(&I);
    Value *S = IRB.CreateOrReduce(getShadow(&I, 0));
    if (AllowShadowCast)
      S = CreateShadowCast(IRB, S, getShadowTy(&I));
    else
      assert(S->getType() == getShadowTy(&I));
    setShadow(&I, S);
    setOriginForNaryOp(I);
  }

  // Similar to handleVectorReduceIntrinsic but with an initial starting value.
  // e.g., call float @llvm.vector.reduce.fadd.f32.v2f32(float %a0, <2 x float>
  // %a1)
  //       shadow = shadow[a0] | shadow[a1.0] | shadow[a1.1]
  //
  // The type of the return value, initial starting value, and elements of the
  // vector must be identical.
  void handleVectorReduceWithStarterIntrinsic(IntrinsicInst &I) {
    assert(I.arg_size() == 2);

    IRBuilder<> IRB(&I);
    Value *Shadow0 = getShadow(&I, 0);
    Value *Shadow1 = IRB.CreateOrReduce(getShadow(&I, 1));
    assert(Shadow0->getType() == Shadow1->getType());
    Value *S = IRB.CreateOr(Shadow0, Shadow1);
    assert(S->getType() == getShadowTy(&I));
    setShadow(&I, S);
    setOriginForNaryOp(I);
  }

  // Instrument vector.reduce.or intrinsic.
  // Valid (non-poisoned) set bits in the operand pull low the
  // corresponding shadow bits.
  void handleVectorReduceOrIntrinsic(IntrinsicInst &I) {
    assert(I.arg_size() == 1);

    IRBuilder<> IRB(&I);
    Value *OperandShadow = getShadow(&I, 0);
    Value *OperandUnsetBits = IRB.CreateNot(I.getOperand(0));
    Value *OperandUnsetOrPoison = IRB.CreateOr(OperandUnsetBits, OperandShadow);
    // Bit N is clean if any field's bit N is 1 and unpoison
    Value *OutShadowMask = IRB.CreateAndReduce(OperandUnsetOrPoison);
    // Otherwise, it is clean if every field's bit N is unpoison
    Value *OrShadow = IRB.CreateOrReduce(OperandShadow);
    Value *S = IRB.CreateAnd(OutShadowMask, OrShadow);

    setShadow(&I, S);
    setOrigin(&I, getOrigin(&I, 0));
  }

  // Instrument vector.reduce.and intrinsic.
  // Valid (non-poisoned) unset bits in the operand pull down the
  // corresponding shadow bits.
  void handleVectorReduceAndIntrinsic(IntrinsicInst &I) {
    assert(I.arg_size() == 1);

    IRBuilder<> IRB(&I);
    Value *OperandShadow = getShadow(&I, 0);
    Value *OperandSetOrPoison = IRB.CreateOr(I.getOperand(0), OperandShadow);
    // Bit N is clean if any field's bit N is 0 and unpoison
    Value *OutShadowMask = IRB.CreateAndReduce(OperandSetOrPoison);
    // Otherwise, it is clean if every field's bit N is unpoison
    Value *OrShadow = IRB.CreateOrReduce(OperandShadow);
    Value *S = IRB.CreateAnd(OutShadowMask, OrShadow);

    setShadow(&I, S);
    setOrigin(&I, getOrigin(&I, 0));
  }

  void handleStmxcsr(IntrinsicInst &I) {
    IRBuilder<> IRB(&I);
    Value *Addr = I.getArgOperand(0);
    Type *Ty = IRB.getInt32Ty();
    Value *ShadowPtr =
        getShadowOriginPtr(Addr, IRB, Ty, Align(1), /*isStore*/ true).first;

    IRB.CreateStore(getCleanShadow(Ty), ShadowPtr);

    if (ClCheckAccessAddress)
      insertCheckShadowOf(Addr, &I);
  }

  void handleLdmxcsr(IntrinsicInst &I) {
    if (!InsertChecks)
      return;

    IRBuilder<> IRB(&I);
    Value *Addr = I.getArgOperand(0);
    Type *Ty = IRB.getInt32Ty();
    const Align Alignment = Align(1);
    Value *ShadowPtr, *OriginPtr;
    std::tie(ShadowPtr, OriginPtr) =
        getShadowOriginPtr(Addr, IRB, Ty, Alignment, /*isStore*/ false);

    if (ClCheckAccessAddress)
      insertCheckShadowOf(Addr, &I);

    Value *Shadow = IRB.CreateAlignedLoad(Ty, ShadowPtr, Alignment, "_ldmxcsr");
    Value *Origin = MS.TrackOrigins ? IRB.CreateLoad(MS.OriginTy, OriginPtr)
                                    : getCleanOrigin();
    insertCheckShadow(Shadow, Origin, &I);
  }

  void handleMaskedExpandLoad(IntrinsicInst &I) {
    IRBuilder<> IRB(&I);
    Value *Ptr = I.getArgOperand(0);
    MaybeAlign Align = I.getParamAlign(0);
    Value *Mask = I.getArgOperand(1);
    Value *PassThru = I.getArgOperand(2);

    if (ClCheckAccessAddress) {
      insertCheckShadowOf(Ptr, &I);
      insertCheckShadowOf(Mask, &I);
    }

    if (!PropagateShadow) {
      setShadow(&I, getCleanShadow(&I));
      setOrigin(&I, getCleanOrigin());
      return;
    }

    Type *ShadowTy = getShadowTy(&I);
    Type *ElementShadowTy = cast<VectorType>(ShadowTy)->getElementType();
    auto [ShadowPtr, OriginPtr] =
        getShadowOriginPtr(Ptr, IRB, ElementShadowTy, Align, /*isStore*/ false);

    Value *Shadow =
        IRB.CreateMaskedExpandLoad(ShadowTy, ShadowPtr, Align, Mask,
                                   getShadow(PassThru), "_msmaskedexpload");

    setShadow(&I, Shadow);

    // TODO: Store origins.
    setOrigin(&I, getCleanOrigin());
  }

  void handleMaskedCompressStore(IntrinsicInst &I) {
    IRBuilder<> IRB(&I);
    Value *Values = I.getArgOperand(0);
    Value *Ptr = I.getArgOperand(1);
    MaybeAlign Align = I.getParamAlign(1);
    Value *Mask = I.getArgOperand(2);

    if (ClCheckAccessAddress) {
      insertCheckShadowOf(Ptr, &I);
      insertCheckShadowOf(Mask, &I);
    }

    Value *Shadow = getShadow(Values);
    Type *ElementShadowTy =
        getShadowTy(cast<VectorType>(Values->getType())->getElementType());
    auto [ShadowPtr, OriginPtrs] =
        getShadowOriginPtr(Ptr, IRB, ElementShadowTy, Align, /*isStore*/ true);

    IRB.CreateMaskedCompressStore(Shadow, ShadowPtr, Align, Mask);

    // TODO: Store origins.
  }

  void handleMaskedGather(IntrinsicInst &I) {
    IRBuilder<> IRB(&I);
    Value *Ptrs = I.getArgOperand(0);
    const Align Alignment(
        cast<ConstantInt>(I.getArgOperand(1))->getZExtValue());
    Value *Mask = I.getArgOperand(2);
    Value *PassThru = I.getArgOperand(3);

    Type *PtrsShadowTy = getShadowTy(Ptrs);
    if (ClCheckAccessAddress) {
      insertCheckShadowOf(Mask, &I);
      Value *MaskedPtrShadow = IRB.CreateSelect(
          Mask, getShadow(Ptrs), Constant::getNullValue((PtrsShadowTy)),
          "_msmaskedptrs");
      insertCheckShadow(MaskedPtrShadow, getOrigin(Ptrs), &I);
    }

    if (!PropagateShadow) {
      setShadow(&I, getCleanShadow(&I));
      setOrigin(&I, getCleanOrigin());
      return;
    }

    Type *ShadowTy = getShadowTy(&I);
    Type *ElementShadowTy = cast<VectorType>(ShadowTy)->getElementType();
    auto [ShadowPtrs, OriginPtrs] = getShadowOriginPtr(
        Ptrs, IRB, ElementShadowTy, Alignment, /*isStore*/ false);

    Value *Shadow =
        IRB.CreateMaskedGather(ShadowTy, ShadowPtrs, Alignment, Mask,
                               getShadow(PassThru), "_msmaskedgather");

    setShadow(&I, Shadow);

    // TODO: Store origins.
    setOrigin(&I, getCleanOrigin());
  }

  void handleMaskedScatter(IntrinsicInst &I) {
    IRBuilder<> IRB(&I);
    Value *Values = I.getArgOperand(0);
    Value *Ptrs = I.getArgOperand(1);
    const Align Alignment(
        cast<ConstantInt>(I.getArgOperand(2))->getZExtValue());
    Value *Mask = I.getArgOperand(3);

    Type *PtrsShadowTy = getShadowTy(Ptrs);
    if (ClCheckAccessAddress) {
      insertCheckShadowOf(Mask, &I);
      Value *MaskedPtrShadow = IRB.CreateSelect(
          Mask, getShadow(Ptrs), Constant::getNullValue((PtrsShadowTy)),
          "_msmaskedptrs");
      insertCheckShadow(MaskedPtrShadow, getOrigin(Ptrs), &I);
    }

    Value *Shadow = getShadow(Values);
    Type *ElementShadowTy =
        getShadowTy(cast<VectorType>(Values->getType())->getElementType());
    auto [ShadowPtrs, OriginPtrs] = getShadowOriginPtr(
        Ptrs, IRB, ElementShadowTy, Alignment, /*isStore*/ true);

    IRB.CreateMaskedScatter(Shadow, ShadowPtrs, Alignment, Mask);

    // TODO: Store origin.
  }

  // Intrinsic::masked_store
  //
  // Note: handleAVXMaskedStore handles AVX/AVX2 variants, though AVX512 masked
  //       stores are lowered to Intrinsic::masked_store.
  void handleMaskedStore(IntrinsicInst &I) {
    IRBuilder<> IRB(&I);
    Value *V = I.getArgOperand(0);
    Value *Ptr = I.getArgOperand(1);
    const Align Alignment(
        cast<ConstantInt>(I.getArgOperand(2))->getZExtValue());
    Value *Mask = I.getArgOperand(3);
    Value *Shadow = getShadow(V);

    if (ClCheckAccessAddress) {
      insertCheckShadowOf(Ptr, &I);
      insertCheckShadowOf(Mask, &I);
    }

    Value *ShadowPtr;
    Value *OriginPtr;
    std::tie(ShadowPtr, OriginPtr) = getShadowOriginPtr(
        Ptr, IRB, Shadow->getType(), Alignment, /*isStore*/ true);

    IRB.CreateMaskedStore(Shadow, ShadowPtr, Alignment, Mask);

    if (!MS.TrackOrigins)
      return;

    auto &DL = F.getDataLayout();
    paintOrigin(IRB, getOrigin(V), OriginPtr,
                DL.getTypeStoreSize(Shadow->getType()),
                std::max(Alignment, kMinOriginAlignment));
  }

  // Intrinsic::masked_load
  //
  // Note: handleAVXMaskedLoad handles AVX/AVX2 variants, though AVX512 masked
  //       loads are lowered to Intrinsic::masked_load.
  void handleMaskedLoad(IntrinsicInst &I) {
    IRBuilder<> IRB(&I);
    Value *Ptr = I.getArgOperand(0);
    const Align Alignment(
        cast<ConstantInt>(I.getArgOperand(1))->getZExtValue());
    Value *Mask = I.getArgOperand(2);
    Value *PassThru = I.getArgOperand(3);

    if (ClCheckAccessAddress) {
      insertCheckShadowOf(Ptr, &I);
      insertCheckShadowOf(Mask, &I);
    }

    if (!PropagateShadow) {
      setShadow(&I, getCleanShadow(&I));
      setOrigin(&I, getCleanOrigin());
      return;
    }

    Type *ShadowTy = getShadowTy(&I);
    Value *ShadowPtr, *OriginPtr;
    std::tie(ShadowPtr, OriginPtr) =
        getShadowOriginPtr(Ptr, IRB, ShadowTy, Alignment, /*isStore*/ false);
    setShadow(&I, IRB.CreateMaskedLoad(ShadowTy, ShadowPtr, Alignment, Mask,
                                       getShadow(PassThru), "_msmaskedld"));

    if (!MS.TrackOrigins)
      return;

    // Choose between PassThru's and the loaded value's origins.
    Value *MaskedPassThruShadow = IRB.CreateAnd(
        getShadow(PassThru), IRB.CreateSExt(IRB.CreateNeg(Mask), ShadowTy));

    Value *NotNull = convertToBool(MaskedPassThruShadow, IRB, "_mscmp");

    Value *PtrOrigin = IRB.CreateLoad(MS.OriginTy, OriginPtr);
    Value *Origin = IRB.CreateSelect(NotNull, getOrigin(PassThru), PtrOrigin);

    setOrigin(&I, Origin);
  }

  // e.g., void @llvm.x86.avx.maskstore.ps.256(ptr, <8 x i32>, <8 x float>)
  //                                           dst  mask       src
  //
  // AVX512 masked stores are lowered to Intrinsic::masked_load and are handled
  // by handleMaskedStore.
  //
  // This function handles AVX and AVX2 masked stores; these use the MSBs of a
  // vector of integers, unlike the LLVM masked intrinsics, which require a
  // vector of booleans. X86InstCombineIntrinsic.cpp::simplifyX86MaskedLoad
  // mentions that the x86 backend does not know how to efficiently convert
  // from a vector of booleans back into the AVX mask format; therefore, they
  // (and we) do not reduce AVX/AVX2 masked intrinsics into LLVM masked
  // intrinsics.
  void handleAVXMaskedStore(IntrinsicInst &I) {
    assert(I.arg_size() == 3);

    IRBuilder<> IRB(&I);

    Value *Dst = I.getArgOperand(0);
    assert(Dst->getType()->isPointerTy() && "Destination is not a pointer!");

    Value *Mask = I.getArgOperand(1);
    assert(isa<VectorType>(Mask->getType()) && "Mask is not a vector!");

    Value *Src = I.getArgOperand(2);
    assert(isa<VectorType>(Src->getType()) && "Source is not a vector!");

    const Align Alignment = Align(1);

    Value *SrcShadow = getShadow(Src);

    if (ClCheckAccessAddress) {
      insertCheckShadowOf(Dst, &I);
      insertCheckShadowOf(Mask, &I);
    }

    Value *DstShadowPtr;
    Value *DstOriginPtr;
    std::tie(DstShadowPtr, DstOriginPtr) = getShadowOriginPtr(
        Dst, IRB, SrcShadow->getType(), Alignment, /*isStore*/ true);

    SmallVector<Value *, 2> ShadowArgs;
    ShadowArgs.append(1, DstShadowPtr);
    ShadowArgs.append(1, Mask);
    // The intrinsic may require floating-point but shadows can be arbitrary
    // bit patterns, of which some would be interpreted as "invalid"
    // floating-point values (NaN etc.); we assume the intrinsic will happily
    // copy them.
    ShadowArgs.append(1, IRB.CreateBitCast(SrcShadow, Src->getType()));

    CallInst *CI =
        IRB.CreateIntrinsic(IRB.getVoidTy(), I.getIntrinsicID(), ShadowArgs);
    setShadow(&I, CI);

    if (!MS.TrackOrigins)
      return;

    // Approximation only
    auto &DL = F.getDataLayout();
    paintOrigin(IRB, getOrigin(Src), DstOriginPtr,
                DL.getTypeStoreSize(SrcShadow->getType()),
                std::max(Alignment, kMinOriginAlignment));
  }

  // e.g., <8 x float> @llvm.x86.avx.maskload.ps.256(ptr, <8 x i32>)
  //       return                                    src  mask
  //
  // Masked-off values are replaced with 0, which conveniently also represents
  // initialized memory.
  //
  // AVX512 masked stores are lowered to Intrinsic::masked_load and are handled
  // by handleMaskedStore.
  //
  // We do not combine this with handleMaskedLoad; see comment in
  // handleAVXMaskedStore for the rationale.
  //
  // This is subtly different than handleIntrinsicByApplyingToShadow(I, 1)
  // because we need to apply getShadowOriginPtr, not getShadow, to the first
  // parameter.
  void handleAVXMaskedLoad(IntrinsicInst &I) {
    assert(I.arg_size() == 2);

    IRBuilder<> IRB(&I);

    Value *Src = I.getArgOperand(0);
    assert(Src->getType()->isPointerTy() && "Source is not a pointer!");

    Value *Mask = I.getArgOperand(1);
    assert(isa<VectorType>(Mask->getType()) && "Mask is not a vector!");

    const Align Alignment = Align(1);

    if (ClCheckAccessAddress) {
      insertCheckShadowOf(Mask, &I);
    }

    Type *SrcShadowTy = getShadowTy(Src);
    Value *SrcShadowPtr, *SrcOriginPtr;
    std::tie(SrcShadowPtr, SrcOriginPtr) =
        getShadowOriginPtr(Src, IRB, SrcShadowTy, Alignment, /*isStore*/ false);

    SmallVector<Value *, 2> ShadowArgs;
    ShadowArgs.append(1, SrcShadowPtr);
    ShadowArgs.append(1, Mask);

    CallInst *CI =
        IRB.CreateIntrinsic(I.getType(), I.getIntrinsicID(), ShadowArgs);
    // The AVX masked load intrinsics do not have integer variants. We use the
    // floating-point variants, which will happily copy the shadows even if
    // they are interpreted as "invalid" floating-point values (NaN etc.).
    setShadow(&I, IRB.CreateBitCast(CI, getShadowTy(&I)));

    if (!MS.TrackOrigins)
      return;

    // The "pass-through" value is always zero (initialized). To the extent
    // that that results in initialized aligned 4-byte chunks, the origin value
    // is ignored. It is therefore correct to simply copy the origin from src.
    Value *PtrSrcOrigin = IRB.CreateLoad(MS.OriginTy, SrcOriginPtr);
    setOrigin(&I, PtrSrcOrigin);
  }

  // Test whether the mask indices are initialized, only checking the bits that
  // are actually used.
  //
  // e.g., if Idx is <32 x i16>, only (log2(32) == 5) bits of each index are
  //       used/checked.
  void maskedCheckAVXIndexShadow(IRBuilder<> &IRB, Value *Idx, Instruction *I) {
    assert(isFixedIntVector(Idx));
    auto IdxVectorSize =
        cast<FixedVectorType>(Idx->getType())->getNumElements();
    assert(isPowerOf2_64(IdxVectorSize));

    // Compiler isn't smart enough, let's help it
    if (isa<Constant>(Idx))
      return;

    auto *IdxShadow = getShadow(Idx);
    Value *Truncated = IRB.CreateTrunc(
        IdxShadow,
        FixedVectorType::get(Type::getIntNTy(*MS.C, Log2_64(IdxVectorSize)),
                             IdxVectorSize));
    insertCheckShadow(Truncated, getOrigin(Idx), I);
  }

  // Instrument AVX permutation intrinsic.
  // We apply the same permutation (argument index 1) to the shadow.
  void handleAVXVpermilvar(IntrinsicInst &I) {
    IRBuilder<> IRB(&I);
    Value *Shadow = getShadow(&I, 0);
    maskedCheckAVXIndexShadow(IRB, I.getArgOperand(1), &I);

    // Shadows are integer-ish types but some intrinsics require a
    // different (e.g., floating-point) type.
    Shadow = IRB.CreateBitCast(Shadow, I.getArgOperand(0)->getType());
    CallInst *CI = IRB.CreateIntrinsic(I.getType(), I.getIntrinsicID(),
                                       {Shadow, I.getArgOperand(1)});

    setShadow(&I, IRB.CreateBitCast(CI, getShadowTy(&I)));
    setOriginForNaryOp(I);
  }

  // Instrument AVX permutation intrinsic.
  // We apply the same permutation (argument index 1) to the shadows.
  void handleAVXVpermi2var(IntrinsicInst &I) {
    assert(I.arg_size() == 3);
    assert(isa<FixedVectorType>(I.getArgOperand(0)->getType()));
    assert(isa<FixedVectorType>(I.getArgOperand(1)->getType()));
    assert(isa<FixedVectorType>(I.getArgOperand(2)->getType()));
    [[maybe_unused]] auto ArgVectorSize =
        cast<FixedVectorType>(I.getArgOperand(0)->getType())->getNumElements();
    assert(cast<FixedVectorType>(I.getArgOperand(1)->getType())
               ->getNumElements() == ArgVectorSize);
    assert(cast<FixedVectorType>(I.getArgOperand(2)->getType())
               ->getNumElements() == ArgVectorSize);
    assert(I.getArgOperand(0)->getType() == I.getArgOperand(2)->getType());
    assert(I.getType() == I.getArgOperand(0)->getType());
    assert(I.getArgOperand(1)->getType()->isIntOrIntVectorTy());
    IRBuilder<> IRB(&I);
    Value *AShadow = getShadow(&I, 0);
    Value *Idx = I.getArgOperand(1);
    Value *BShadow = getShadow(&I, 2);

    maskedCheckAVXIndexShadow(IRB, Idx, &I);

    // Shadows are integer-ish types but some intrinsics require a
    // different (e.g., floating-point) type.
    AShadow = IRB.CreateBitCast(AShadow, I.getArgOperand(0)->getType());
    BShadow = IRB.CreateBitCast(BShadow, I.getArgOperand(2)->getType());
    CallInst *CI = IRB.CreateIntrinsic(I.getType(), I.getIntrinsicID(),
                                       {AShadow, Idx, BShadow});
    setShadow(&I, IRB.CreateBitCast(CI, getShadowTy(&I)));
    setOriginForNaryOp(I);
  }

  [[maybe_unused]] static bool isFixedIntVectorTy(const Type *T) {
    return isa<FixedVectorType>(T) && T->isIntOrIntVectorTy();
  }

  [[maybe_unused]] static bool isFixedFPVectorTy(const Type *T) {
    return isa<FixedVectorType>(T) && T->isFPOrFPVectorTy();
  }

  [[maybe_unused]] static bool isFixedIntVector(const Value *V) {
    return isFixedIntVectorTy(V->getType());
  }

  [[maybe_unused]] static bool isFixedFPVector(const Value *V) {
    return isFixedFPVectorTy(V->getType());
  }

  // e.g., <16 x i32> @llvm.x86.avx512.mask.cvtps2dq.512
  //                      (<16 x float> a, <16 x i32> writethru, i16 mask,
  //                       i32 rounding)
  //
  // Inconveniently, some similar intrinsics have a different operand order:
  //       <16 x i16> @llvm.x86.avx512.mask.vcvtps2ph.512
  //                      (<16 x float> a, i32 rounding, <16 x i16> writethru,
  //                       i16 mask)
  //
  // If the return type has more elements than A, the excess elements are
  // zeroed (and the corresponding shadow is initialized).
  //       <8 x i16> @llvm.x86.avx512.mask.vcvtps2ph.128
  //                      (<4 x float> a, i32 rounding, <8 x i16> writethru,
  //                       i8 mask)
  //
  // dst[i] = mask[i] ? convert(a[i]) : writethru[i]
  // dst_shadow[i] = mask[i] ? all_or_nothing(a_shadow[i]) : writethru_shadow[i]
  //    where all_or_nothing(x) is fully uninitialized if x has any
  //    uninitialized bits
  void handleAVX512VectorConvertFPToInt(IntrinsicInst &I, bool LastMask) {
    IRBuilder<> IRB(&I);

    assert(I.arg_size() == 4);
    Value *A = I.getOperand(0);
    Value *WriteThrough;
    Value *Mask;
    Value *RoundingMode;
    if (LastMask) {
      WriteThrough = I.getOperand(2);
      Mask = I.getOperand(3);
      RoundingMode = I.getOperand(1);
    } else {
      WriteThrough = I.getOperand(1);
      Mask = I.getOperand(2);
      RoundingMode = I.getOperand(3);
    }

    assert(isFixedFPVector(A));
    assert(isFixedIntVector(WriteThrough));

    unsigned ANumElements =
        cast<FixedVectorType>(A->getType())->getNumElements();
    [[maybe_unused]] unsigned WriteThruNumElements =
        cast<FixedVectorType>(WriteThrough->getType())->getNumElements();
    assert(ANumElements == WriteThruNumElements ||
           ANumElements * 2 == WriteThruNumElements);

    assert(Mask->getType()->isIntegerTy());
    unsigned MaskNumElements = Mask->getType()->getScalarSizeInBits();
    assert(ANumElements == MaskNumElements ||
           ANumElements * 2 == MaskNumElements);

    assert(WriteThruNumElements == MaskNumElements);

    // Some bits of the mask may be unused, though it's unusual to have partly
    // uninitialized bits.
    insertCheckShadowOf(Mask, &I);

    assert(RoundingMode->getType()->isIntegerTy());
    // Only some bits of the rounding mode are used, though it's very
    // unusual to have uninitialized bits there (more commonly, it's a
    // constant).
    insertCheckShadowOf(RoundingMode, &I);

    assert(I.getType() == WriteThrough->getType());

    Value *AShadow = getShadow(A);
    AShadow = maybeExtendVectorShadowWithZeros(AShadow, I);

    if (ANumElements * 2 == MaskNumElements) {
      // Ensure that the irrelevant bits of the mask are zero, hence selecting
      // from the zeroed shadow instead of the writethrough's shadow.
      Mask =
          IRB.CreateTrunc(Mask, IRB.getIntNTy(ANumElements), "_ms_mask_trunc");
      Mask =
          IRB.CreateZExt(Mask, IRB.getIntNTy(MaskNumElements), "_ms_mask_zext");
    }

    // Convert i16 mask to <16 x i1>
    Mask = IRB.CreateBitCast(
        Mask, FixedVectorType::get(IRB.getInt1Ty(), MaskNumElements),
        "_ms_mask_bitcast");

    /// For floating-point to integer conversion, the output is:
    /// - fully uninitialized if *any* bit of the input is uninitialized
    /// - fully ininitialized if all bits of the input are ininitialized
    /// We apply the same principle on a per-element basis for vectors.
    ///
    /// We use the scalar width of the return type instead of A's.
    AShadow = IRB.CreateSExt(
        IRB.CreateICmpNE(AShadow, getCleanShadow(AShadow->getType())),
        getShadowTy(&I), "_ms_a_shadow");

    Value *WriteThroughShadow = getShadow(WriteThrough);
    Value *Shadow = IRB.CreateSelect(Mask, AShadow, WriteThroughShadow,
                                     "_ms_writethru_select");

    setShadow(&I, Shadow);
    setOriginForNaryOp(I);
  }

  // Instrument BMI / BMI2 intrinsics.
  // All of these intrinsics are Z = I(X, Y)
  // where the types of all operands and the result match, and are either i32 or
  // i64. The following instrumentation happens to work for all of them:
  //   Sz = I(Sx, Y) | (sext (Sy != 0))
  void handleBmiIntrinsic(IntrinsicInst &I) {
    IRBuilder<> IRB(&I);
    Type *ShadowTy = getShadowTy(&I);

    // If any bit of the mask operand is poisoned, then the whole thing is.
    Value *SMask = getShadow(&I, 1);
    SMask = IRB.CreateSExt(IRB.CreateICmpNE(SMask, getCleanShadow(ShadowTy)),
                           ShadowTy);
    // Apply the same intrinsic to the shadow of the first operand.
    Value *S = IRB.CreateCall(I.getCalledFunction(),
                              {getShadow(&I, 0), I.getOperand(1)});
    S = IRB.CreateOr(SMask, S);
    setShadow(&I, S);
    setOriginForNaryOp(I);
  }

  static SmallVector<int, 8> getPclmulMask(unsigned Width, bool OddElements) {
    SmallVector<int, 8> Mask;
    for (unsigned X = OddElements ? 1 : 0; X < Width; X += 2) {
      Mask.append(2, X);
    }
    return Mask;
  }

  // Instrument pclmul intrinsics.
  // These intrinsics operate either on odd or on even elements of the input
  // vectors, depending on the constant in the 3rd argument, ignoring the rest.
  // Replace the unused elements with copies of the used ones, ex:
  //   (0, 1, 2, 3) -> (0, 0, 2, 2) (even case)
  // or
  //   (0, 1, 2, 3) -> (1, 1, 3, 3) (odd case)
  // and then apply the usual shadow combining logic.
  void handlePclmulIntrinsic(IntrinsicInst &I) {
    IRBuilder<> IRB(&I);
    unsigned Width =
        cast<FixedVectorType>(I.getArgOperand(0)->getType())->getNumElements();
    assert(isa<ConstantInt>(I.getArgOperand(2)) &&
           "pclmul 3rd operand must be a constant");
    unsigned Imm = cast<ConstantInt>(I.getArgOperand(2))->getZExtValue();
    Value *Shuf0 = IRB.CreateShuffleVector(getShadow(&I, 0),
                                           getPclmulMask(Width, Imm & 0x01));
    Value *Shuf1 = IRB.CreateShuffleVector(getShadow(&I, 1),
                                           getPclmulMask(Width, Imm & 0x10));
    ShadowAndOriginCombiner SOC(this, IRB);
    SOC.Add(Shuf0, getOrigin(&I, 0));
    SOC.Add(Shuf1, getOrigin(&I, 1));
    SOC.Done(&I);
  }

  // Instrument _mm_*_sd|ss intrinsics
  void handleUnarySdSsIntrinsic(IntrinsicInst &I) {
    IRBuilder<> IRB(&I);
    unsigned Width =
        cast<FixedVectorType>(I.getArgOperand(0)->getType())->getNumElements();
    Value *First = getShadow(&I, 0);
    Value *Second = getShadow(&I, 1);
    // First element of second operand, remaining elements of first operand
    SmallVector<int, 16> Mask;
    Mask.push_back(Width);
    for (unsigned i = 1; i < Width; i++)
      Mask.push_back(i);
    Value *Shadow = IRB.CreateShuffleVector(First, Second, Mask);

    setShadow(&I, Shadow);
    setOriginForNaryOp(I);
  }

  void handleVtestIntrinsic(IntrinsicInst &I) {
    IRBuilder<> IRB(&I);
    Value *Shadow0 = getShadow(&I, 0);
    Value *Shadow1 = getShadow(&I, 1);
    Value *Or = IRB.CreateOr(Shadow0, Shadow1);
    Value *NZ = IRB.CreateICmpNE(Or, Constant::getNullValue(Or->getType()));
    Value *Scalar = convertShadowToScalar(NZ, IRB);
    Value *Shadow = IRB.CreateZExt(Scalar, getShadowTy(&I));

    setShadow(&I, Shadow);
    setOriginForNaryOp(I);
  }

  void handleBinarySdSsIntrinsic(IntrinsicInst &I) {
    IRBuilder<> IRB(&I);
    unsigned Width =
        cast<FixedVectorType>(I.getArgOperand(0)->getType())->getNumElements();
    Value *First = getShadow(&I, 0);
    Value *Second = getShadow(&I, 1);
    Value *OrShadow = IRB.CreateOr(First, Second);
    // First element of both OR'd together, remaining elements of first operand
    SmallVector<int, 16> Mask;
    Mask.push_back(Width);
    for (unsigned i = 1; i < Width; i++)
      Mask.push_back(i);
    Value *Shadow = IRB.CreateShuffleVector(First, OrShadow, Mask);

    setShadow(&I, Shadow);
    setOriginForNaryOp(I);
  }

  // _mm_round_ps / _mm_round_ps.
  // Similar to maybeHandleSimpleNomemIntrinsic except
  // the second argument is guranteed to be a constant integer.
  void handleRoundPdPsIntrinsic(IntrinsicInst &I) {
    assert(I.getArgOperand(0)->getType() == I.getType());
    assert(I.arg_size() == 2);
    assert(isa<ConstantInt>(I.getArgOperand(1)));

    IRBuilder<> IRB(&I);
    ShadowAndOriginCombiner SC(this, IRB);
    SC.Add(I.getArgOperand(0));
    SC.Done(&I);
  }

  // Instrument @llvm.abs intrinsic.
  //
  // e.g., i32       @llvm.abs.i32  (i32       <Src>, i1 <is_int_min_poison>)
  //       <4 x i32> @llvm.abs.v4i32(<4 x i32> <Src>, i1 <is_int_min_poison>)
  void handleAbsIntrinsic(IntrinsicInst &I) {
    assert(I.arg_size() == 2);
    Value *Src = I.getArgOperand(0);
    Value *IsIntMinPoison = I.getArgOperand(1);

    assert(I.getType()->isIntOrIntVectorTy());

    assert(Src->getType() == I.getType());

    assert(IsIntMinPoison->getType()->isIntegerTy());
    assert(IsIntMinPoison->getType()->getIntegerBitWidth() == 1);

    IRBuilder<> IRB(&I);
    Value *SrcShadow = getShadow(Src);

    APInt MinVal =
        APInt::getSignedMinValue(Src->getType()->getScalarSizeInBits());
    Value *MinValVec = ConstantInt::get(Src->getType(), MinVal);
    Value *SrcIsMin = IRB.CreateICmp(CmpInst::ICMP_EQ, Src, MinValVec);

    Value *PoisonedShadow = getPoisonedShadow(Src);
    Value *PoisonedIfIntMinShadow =
        IRB.CreateSelect(SrcIsMin, PoisonedShadow, SrcShadow);
    Value *Shadow =
        IRB.CreateSelect(IsIntMinPoison, PoisonedIfIntMinShadow, SrcShadow);

    setShadow(&I, Shadow);
    setOrigin(&I, getOrigin(&I, 0));
  }

  void handleIsFpClass(IntrinsicInst &I) {
    IRBuilder<> IRB(&I);
    Value *Shadow = getShadow(&I, 0);
    setShadow(&I, IRB.CreateICmpNE(Shadow, getCleanShadow(Shadow)));
    setOrigin(&I, getOrigin(&I, 0));
  }

  void handleArithmeticWithOverflow(IntrinsicInst &I) {
    IRBuilder<> IRB(&I);
    Value *Shadow0 = getShadow(&I, 0);
    Value *Shadow1 = getShadow(&I, 1);
    Value *ShadowElt0 = IRB.CreateOr(Shadow0, Shadow1);
    Value *ShadowElt1 =
        IRB.CreateICmpNE(ShadowElt0, getCleanShadow(ShadowElt0));

    Value *Shadow = PoisonValue::get(getShadowTy(&I));
    Shadow = IRB.CreateInsertValue(Shadow, ShadowElt0, 0);
    Shadow = IRB.CreateInsertValue(Shadow, ShadowElt1, 1);

    setShadow(&I, Shadow);
    setOriginForNaryOp(I);
  }

  Value *extractLowerShadow(IRBuilder<> &IRB, Value *V) {
    assert(isa<FixedVectorType>(V->getType()));
    assert(cast<FixedVectorType>(V->getType())->getNumElements() > 0);
    Value *Shadow = getShadow(V);
    return IRB.CreateExtractElement(Shadow,
                                    ConstantInt::get(IRB.getInt32Ty(), 0));
  }

  // Handle llvm.x86.avx512.mask.pmov{,s,us}.*.512
  //
  // e.g., call <16 x i8> @llvm.x86.avx512.mask.pmov.qb.512
  //         (<8 x i64>, <16 x i8>, i8)
  //          A           WriteThru  Mask
  //
  //       call <16 x i8> @llvm.x86.avx512.mask.pmovs.db.512
  //         (<16 x i32>, <16 x i8>, i16)
  //
  // Dst[i]        = Mask[i] ? truncate_or_saturate(A[i]) : WriteThru[i]
  // Dst_shadow[i] = Mask[i] ? truncate(A_shadow[i])      : WriteThru_shadow[i]
  //
  // If Dst has more elements than A, the excess elements are zeroed (and the
  // corresponding shadow is initialized).
  //
  // Note: for PMOV (truncation), handleIntrinsicByApplyingToShadow is precise
  //       and is much faster than this handler.
  void handleAVX512VectorDownConvert(IntrinsicInst &I) {
    IRBuilder<> IRB(&I);

    assert(I.arg_size() == 3);
    Value *A = I.getOperand(0);
    Value *WriteThrough = I.getOperand(1);
    Value *Mask = I.getOperand(2);

    assert(isFixedIntVector(A));
    assert(isFixedIntVector(WriteThrough));

    unsigned ANumElements =
        cast<FixedVectorType>(A->getType())->getNumElements();
    unsigned OutputNumElements =
        cast<FixedVectorType>(WriteThrough->getType())->getNumElements();
    assert(ANumElements == OutputNumElements ||
           ANumElements * 2 == OutputNumElements);

    assert(Mask->getType()->isIntegerTy());
    assert(Mask->getType()->getScalarSizeInBits() == ANumElements);
    insertCheckShadowOf(Mask, &I);

    assert(I.getType() == WriteThrough->getType());

    // Widen the mask, if necessary, to have one bit per element of the output
    // vector.
    // We want the extra bits to have '1's, so that the CreateSelect will
    // select the values from AShadow instead of WriteThroughShadow ("maskless"
    // versions of the intrinsics are sometimes implemented using an all-1's
    // mask and an undefined value for WriteThroughShadow). We accomplish this
    // by using bitwise NOT before and after the ZExt.
    if (ANumElements != OutputNumElements) {
      Mask = IRB.CreateNot(Mask);
      Mask = IRB.CreateZExt(Mask, Type::getIntNTy(*MS.C, OutputNumElements),
                            "_ms_widen_mask");
      Mask = IRB.CreateNot(Mask);
    }
    Mask = IRB.CreateBitCast(
        Mask, FixedVectorType::get(IRB.getInt1Ty(), OutputNumElements));

    Value *AShadow = getShadow(A);

    // The return type might have more elements than the input.
    // Temporarily shrink the return type's number of elements.
    VectorType *ShadowType = maybeShrinkVectorShadowType(A, I);

    // PMOV truncates; PMOVS/PMOVUS uses signed/unsigned saturation.
    // This handler treats them all as truncation, which leads to some rare
    // false positives in the cases where the truncated bytes could
    // unambiguously saturate the value e.g., if A = ??????10 ????????
    // (big-endian), the unsigned saturated byte conversion is 11111111 i.e.,
    // fully defined, but the truncated byte is ????????.
    //
    // TODO: use GetMinMaxUnsigned() to handle saturation precisely.
    AShadow = IRB.CreateTrunc(AShadow, ShadowType, "_ms_trunc_shadow");
    AShadow = maybeExtendVectorShadowWithZeros(AShadow, I);

    Value *WriteThroughShadow = getShadow(WriteThrough);

    Value *Shadow = IRB.CreateSelect(Mask, AShadow, WriteThroughShadow);
    setShadow(&I, Shadow);
    setOriginForNaryOp(I);
  }

  // For sh.* compiler intrinsics:
  //   llvm.x86.avx512fp16.mask.{add/sub/mul/div/max/min}.sh.round
  //     (<8 x half>, <8 x half>, <8 x half>, i8,  i32)
  //      A           B           WriteThru   Mask RoundingMode
  //
  // DstShadow[0] = Mask[0] ? (AShadow[0] | BShadow[0]) : WriteThruShadow[0]
  // DstShadow[1..7] = AShadow[1..7]
  void visitGenericScalarHalfwordInst(IntrinsicInst &I) {
    IRBuilder<> IRB(&I);

    assert(I.arg_size() == 5);
    Value *A = I.getOperand(0);
    Value *B = I.getOperand(1);
    Value *WriteThrough = I.getOperand(2);
    Value *Mask = I.getOperand(3);
    Value *RoundingMode = I.getOperand(4);

    // Technically, we could probably just check whether the LSB is
    // initialized, but intuitively it feels like a partly uninitialized mask
    // is unintended, and we should warn the user immediately.
    insertCheckShadowOf(Mask, &I);
    insertCheckShadowOf(RoundingMode, &I);

    assert(isa<FixedVectorType>(A->getType()));
    unsigned NumElements =
        cast<FixedVectorType>(A->getType())->getNumElements();
    assert(NumElements == 8);
    assert(A->getType() == B->getType());
    assert(B->getType() == WriteThrough->getType());
    assert(Mask->getType()->getPrimitiveSizeInBits() == NumElements);
    assert(RoundingMode->getType()->isIntegerTy());

    Value *ALowerShadow = extractLowerShadow(IRB, A);
    Value *BLowerShadow = extractLowerShadow(IRB, B);

    Value *ABLowerShadow = IRB.CreateOr(ALowerShadow, BLowerShadow);

    Value *WriteThroughLowerShadow = extractLowerShadow(IRB, WriteThrough);

    Mask = IRB.CreateBitCast(
        Mask, FixedVectorType::get(IRB.getInt1Ty(), NumElements));
    Value *MaskLower =
        IRB.CreateExtractElement(Mask, ConstantInt::get(IRB.getInt32Ty(), 0));

    Value *AShadow = getShadow(A);
    Value *DstLowerShadow =
        IRB.CreateSelect(MaskLower, ABLowerShadow, WriteThroughLowerShadow);
    Value *DstShadow = IRB.CreateInsertElement(
        AShadow, DstLowerShadow, ConstantInt::get(IRB.getInt32Ty(), 0),
        "_msprop");

    setShadow(&I, DstShadow);
    setOriginForNaryOp(I);
  }

  // Approximately handle AVX Galois Field Affine Transformation
  //
  // e.g.,
  //     <16 x i8> @llvm.x86.vgf2p8affineqb.128(<16 x i8>, <16 x i8>, i8)
  //     <32 x i8> @llvm.x86.vgf2p8affineqb.256(<32 x i8>, <32 x i8>, i8)
  //     <64 x i8> @llvm.x86.vgf2p8affineqb.512(<64 x i8>, <64 x i8>, i8)
  //      Out                                    A          x          b
  // where A and x are packed matrices, b is a vector,
  //       Out = A * x + b in GF(2)
  //
  // Multiplication in GF(2) is equivalent to bitwise AND. However, the matrix
  // computation also includes a parity calculation.
  //
  // For the bitwise AND of bits V1 and V2, the exact shadow is:
  //     Out_Shadow =   (V1_Shadow & V2_Shadow)
  //                  | (V1        & V2_Shadow)
  //                  | (V1_Shadow & V2       )
  //
  // We approximate the shadow of gf2p8affineqb using:
  //     Out_Shadow =   gf2p8affineqb(x_Shadow, A_shadow, 0)
  //                  | gf2p8affineqb(x,        A_shadow, 0)
  //                  | gf2p8affineqb(x_Shadow, A,        0)
  //                  | set1_epi8(b_Shadow)
  //
  // This approximation has false negatives: if an intermediate dot-product
  // contains an even number of 1's, the parity is 0.
  // It has no false positives.
  void handleAVXGF2P8Affine(IntrinsicInst &I) {
    IRBuilder<> IRB(&I);

    assert(I.arg_size() == 3);
    Value *A = I.getOperand(0);
    Value *X = I.getOperand(1);
    Value *B = I.getOperand(2);

    assert(isFixedIntVector(A));
    assert(cast<VectorType>(A->getType())
               ->getElementType()
               ->getScalarSizeInBits() == 8);

    assert(A->getType() == X->getType());

    assert(B->getType()->isIntegerTy());
    assert(B->getType()->getScalarSizeInBits() == 8);

    assert(I.getType() == A->getType());

    Value *AShadow = getShadow(A);
    Value *XShadow = getShadow(X);
    Value *BZeroShadow = getCleanShadow(B);

    CallInst *AShadowXShadow = IRB.CreateIntrinsic(
        I.getType(), I.getIntrinsicID(), {XShadow, AShadow, BZeroShadow});
    CallInst *AShadowX = IRB.CreateIntrinsic(I.getType(), I.getIntrinsicID(),
                                             {X, AShadow, BZeroShadow});
    CallInst *XShadowA = IRB.CreateIntrinsic(I.getType(), I.getIntrinsicID(),
                                             {XShadow, A, BZeroShadow});

    unsigned NumElements = cast<FixedVectorType>(I.getType())->getNumElements();
    Value *BShadow = getShadow(B);
    Value *BBroadcastShadow = getCleanShadow(AShadow);
    // There is no LLVM IR intrinsic for _mm512_set1_epi8.
    // This loop generates a lot of LLVM IR, which we expect that CodeGen will
    // lower appropriately (e.g., VPBROADCASTB).
    // Besides, b is often a constant, in which case it is fully initialized.
    for (unsigned i = 0; i < NumElements; i++)
      BBroadcastShadow = IRB.CreateInsertElement(BBroadcastShadow, BShadow, i);

    setShadow(&I, IRB.CreateOr(
                      {AShadowXShadow, AShadowX, XShadowA, BBroadcastShadow}));
    setOriginForNaryOp(I);
  }

  // Handle Arm NEON vector load intrinsics (vld*).
  //
  // The WithLane instructions (ld[234]lane) are similar to:
  //     call {<4 x i32>, <4 x i32>, <4 x i32>}
  //          @llvm.aarch64.neon.ld3lane.v4i32.p0
  //              (<4 x i32> %L1, <4 x i32> %L2, <4 x i32> %L3, i64 %lane, ptr
  //              %A)
  //
  // The non-WithLane instructions (ld[234], ld1x[234], ld[234]r) are similar
  // to:
  //     call {<8 x i8>, <8 x i8>} @llvm.aarch64.neon.ld2.v8i8.p0(ptr %A)
  void handleNEONVectorLoad(IntrinsicInst &I, bool WithLane) {
    unsigned int numArgs = I.arg_size();

    // Return type is a struct of vectors of integers or floating-point
    assert(I.getType()->isStructTy());
    [[maybe_unused]] StructType *RetTy = cast<StructType>(I.getType());
    assert(RetTy->getNumElements() > 0);
    assert(RetTy->getElementType(0)->isIntOrIntVectorTy() ||
           RetTy->getElementType(0)->isFPOrFPVectorTy());
    for (unsigned int i = 0; i < RetTy->getNumElements(); i++)
      assert(RetTy->getElementType(i) == RetTy->getElementType(0));

    if (WithLane) {
      // 2, 3 or 4 vectors, plus lane number, plus input pointer
      assert(4 <= numArgs && numArgs <= 6);

      // Return type is a struct of the input vectors
      assert(RetTy->getNumElements() + 2 == numArgs);
      for (unsigned int i = 0; i < RetTy->getNumElements(); i++)
        assert(I.getArgOperand(i)->getType() == RetTy->getElementType(0));
    } else {
      assert(numArgs == 1);
    }

    IRBuilder<> IRB(&I);

    SmallVector<Value *, 6> ShadowArgs;
    if (WithLane) {
      for (unsigned int i = 0; i < numArgs - 2; i++)
        ShadowArgs.push_back(getShadow(I.getArgOperand(i)));

      // Lane number, passed verbatim
      Value *LaneNumber = I.getArgOperand(numArgs - 2);
      ShadowArgs.push_back(LaneNumber);

      // TODO: blend shadow of lane number into output shadow?
      insertCheckShadowOf(LaneNumber, &I);
    }

    Value *Src = I.getArgOperand(numArgs - 1);
    assert(Src->getType()->isPointerTy() && "Source is not a pointer!");

    Type *SrcShadowTy = getShadowTy(Src);
    auto [SrcShadowPtr, SrcOriginPtr] =
        getShadowOriginPtr(Src, IRB, SrcShadowTy, Align(1), /*isStore*/ false);
    ShadowArgs.push_back(SrcShadowPtr);

    // The NEON vector load instructions handled by this function all have
    // integer variants. It is easier to use those rather than trying to cast
    // a struct of vectors of floats into a struct of vectors of integers.
    CallInst *CI =
        IRB.CreateIntrinsic(getShadowTy(&I), I.getIntrinsicID(), ShadowArgs);
    setShadow(&I, CI);

    if (!MS.TrackOrigins)
      return;

    Value *PtrSrcOrigin = IRB.CreateLoad(MS.OriginTy, SrcOriginPtr);
    setOrigin(&I, PtrSrcOrigin);
  }

  /// Handle Arm NEON vector store intrinsics (vst{2,3,4}, vst1x_{2,3,4},
  /// and vst{2,3,4}lane).
  ///
  /// Arm NEON vector store intrinsics have the output address (pointer) as the
  /// last argument, with the initial arguments being the inputs (and lane
  /// number for vst{2,3,4}lane). They return void.
  ///
  /// - st4 interleaves the output e.g., st4 (inA, inB, inC, inD, outP) writes
  ///   abcdabcdabcdabcd... into *outP
  /// - st1_x4 is non-interleaved e.g., st1_x4 (inA, inB, inC, inD, outP)
  ///   writes aaaa...bbbb...cccc...dddd... into *outP
  /// - st4lane has arguments of (inA, inB, inC, inD, lane, outP)
  /// These instructions can all be instrumented with essentially the same
  /// MSan logic, simply by applying the corresponding intrinsic to the shadow.
  void handleNEONVectorStoreIntrinsic(IntrinsicInst &I, bool useLane) {
    IRBuilder<> IRB(&I);

    // Don't use getNumOperands() because it includes the callee
    int numArgOperands = I.arg_size();

    // The last arg operand is the output (pointer)
    assert(numArgOperands >= 1);
    Value *Addr = I.getArgOperand(numArgOperands - 1);
    assert(Addr->getType()->isPointerTy());
    int skipTrailingOperands = 1;

    if (ClCheckAccessAddress)
      insertCheckShadowOf(Addr, &I);

    // Second-last operand is the lane number (for vst{2,3,4}lane)
    if (useLane) {
      skipTrailingOperands++;
      assert(numArgOperands >= static_cast<int>(skipTrailingOperands));
      assert(isa<IntegerType>(
          I.getArgOperand(numArgOperands - skipTrailingOperands)->getType()));
    }

    SmallVector<Value *, 8> ShadowArgs;
    // All the initial operands are the inputs
    for (int i = 0; i < numArgOperands - skipTrailingOperands; i++) {
      assert(isa<FixedVectorType>(I.getArgOperand(i)->getType()));
      Value *Shadow = getShadow(&I, i);
      ShadowArgs.append(1, Shadow);
    }

    // MSan's GetShadowTy assumes the LHS is the type we want the shadow for
    // e.g., for:
    //     [[TMP5:%.*]] = bitcast <16 x i8> [[TMP2]] to i128
    // we know the type of the output (and its shadow) is <16 x i8>.
    //
    // Arm NEON VST is unusual because the last argument is the output address:
    //     define void @st2_16b(<16 x i8> %A, <16 x i8> %B, ptr %P) {
    //         call void @llvm.aarch64.neon.st2.v16i8.p0
    //                   (<16 x i8> [[A]], <16 x i8> [[B]], ptr [[P]])
    // and we have no type information about P's operand. We must manually
    // compute the type (<16 x i8> x 2).
    FixedVectorType *OutputVectorTy = FixedVectorType::get(
        cast<FixedVectorType>(I.getArgOperand(0)->getType())->getElementType(),
        cast<FixedVectorType>(I.getArgOperand(0)->getType())->getNumElements() *
            (numArgOperands - skipTrailingOperands));
    Type *OutputShadowTy = getShadowTy(OutputVectorTy);

    if (useLane)
      ShadowArgs.append(1,
                        I.getArgOperand(numArgOperands - skipTrailingOperands));

    Value *OutputShadowPtr, *OutputOriginPtr;
    // AArch64 NEON does not need alignment (unless OS requires it)
    std::tie(OutputShadowPtr, OutputOriginPtr) = getShadowOriginPtr(
        Addr, IRB, OutputShadowTy, Align(1), /*isStore*/ true);
    ShadowArgs.append(1, OutputShadowPtr);

    CallInst *CI =
        IRB.CreateIntrinsic(IRB.getVoidTy(), I.getIntrinsicID(), ShadowArgs);
    setShadow(&I, CI);

    if (MS.TrackOrigins) {
      // TODO: if we modelled the vst* instruction more precisely, we could
      // more accurately track the origins (e.g., if both inputs are
      // uninitialized for vst2, we currently blame the second input, even
      // though part of the output depends only on the first input).
      //
      // This is particularly imprecise for vst{2,3,4}lane, since only one
      // lane of each input is actually copied to the output.
      OriginCombiner OC(this, IRB);
      for (int i = 0; i < numArgOperands - skipTrailingOperands; i++)
        OC.Add(I.getArgOperand(i));

      const DataLayout &DL = F.getDataLayout();
      OC.DoneAndStoreOrigin(DL.getTypeStoreSize(OutputVectorTy),
                            OutputOriginPtr);
    }
  }

  /// Handle intrinsics by applying the intrinsic to the shadows.
  ///
  /// The trailing arguments are passed verbatim to the intrinsic, though any
  /// uninitialized trailing arguments can also taint the shadow e.g., for an
  /// intrinsic with one trailing verbatim argument:
  ///     out = intrinsic(var1, var2, opType)
  /// we compute:
  ///     shadow[out] =
  ///         intrinsic(shadow[var1], shadow[var2], opType) | shadow[opType]
  ///
  /// Typically, shadowIntrinsicID will be specified by the caller to be
  /// I.getIntrinsicID(), but the caller can choose to replace it with another
  /// intrinsic of the same type.
  ///
  /// CAUTION: this assumes that the intrinsic will handle arbitrary
  ///          bit-patterns (for example, if the intrinsic accepts floats for
  ///          var1, we require that it doesn't care if inputs are NaNs).
  ///
  /// For example, this can be applied to the Arm NEON vector table intrinsics
  /// (tbl{1,2,3,4}).
  ///
  /// The origin is approximated using setOriginForNaryOp.
  void handleIntrinsicByApplyingToShadow(IntrinsicInst &I,
                                         Intrinsic::ID shadowIntrinsicID,
                                         unsigned int trailingVerbatimArgs) {
    IRBuilder<> IRB(&I);

    assert(trailingVerbatimArgs < I.arg_size());

    SmallVector<Value *, 8> ShadowArgs;
    // Don't use getNumOperands() because it includes the callee
    for (unsigned int i = 0; i < I.arg_size() - trailingVerbatimArgs; i++) {
      Value *Shadow = getShadow(&I, i);

      // Shadows are integer-ish types but some intrinsics require a
      // different (e.g., floating-point) type.
      ShadowArgs.push_back(
          IRB.CreateBitCast(Shadow, I.getArgOperand(i)->getType()));
    }

    for (unsigned int i = I.arg_size() - trailingVerbatimArgs; i < I.arg_size();
         i++) {
      Value *Arg = I.getArgOperand(i);
      ShadowArgs.push_back(Arg);
    }

    CallInst *CI =
        IRB.CreateIntrinsic(I.getType(), shadowIntrinsicID, ShadowArgs);
    Value *CombinedShadow = CI;

    // Combine the computed shadow with the shadow of trailing args
    for (unsigned int i = I.arg_size() - trailingVerbatimArgs; i < I.arg_size();
         i++) {
      Value *Shadow =
          CreateShadowCast(IRB, getShadow(&I, i), CombinedShadow->getType());
      CombinedShadow = IRB.CreateOr(Shadow, CombinedShadow, "_msprop");
    }

    setShadow(&I, IRB.CreateBitCast(CombinedShadow, getShadowTy(&I)));

    setOriginForNaryOp(I);
  }

  // Approximation only
  //
  // e.g., <16 x i8> @llvm.aarch64.neon.pmull64(i64, i64)
  void handleNEONVectorMultiplyIntrinsic(IntrinsicInst &I) {
    assert(I.arg_size() == 2);

    handleShadowOr(I);
  }

  bool maybeHandleCrossPlatformIntrinsic(IntrinsicInst &I) {
    switch (I.getIntrinsicID()) {
    case Intrinsic::uadd_with_overflow:
    case Intrinsic::sadd_with_overflow:
    case Intrinsic::usub_with_overflow:
    case Intrinsic::ssub_with_overflow:
    case Intrinsic::umul_with_overflow:
    case Intrinsic::smul_with_overflow:
      handleArithmeticWithOverflow(I);
      break;
    case Intrinsic::abs:
      handleAbsIntrinsic(I);
      break;
    case Intrinsic::bitreverse:
      handleIntrinsicByApplyingToShadow(I, I.getIntrinsicID(),
                                        /*trailingVerbatimArgs*/ 0);
      break;
    case Intrinsic::is_fpclass:
      handleIsFpClass(I);
      break;
    case Intrinsic::lifetime_start:
      handleLifetimeStart(I);
      break;
    case Intrinsic::launder_invariant_group:
    case Intrinsic::strip_invariant_group:
      handleInvariantGroup(I);
      break;
    case Intrinsic::bswap:
      handleBswap(I);
      break;
    case Intrinsic::ctlz:
    case Intrinsic::cttz:
      handleCountLeadingTrailingZeros(I);
      break;
    case Intrinsic::masked_compressstore:
      handleMaskedCompressStore(I);
      break;
    case Intrinsic::masked_expandload:
      handleMaskedExpandLoad(I);
      break;
    case Intrinsic::masked_gather:
      handleMaskedGather(I);
      break;
    case Intrinsic::masked_scatter:
      handleMaskedScatter(I);
      break;
    case Intrinsic::masked_store:
      handleMaskedStore(I);
      break;
    case Intrinsic::masked_load:
      handleMaskedLoad(I);
      break;
    case Intrinsic::vector_reduce_and:
      handleVectorReduceAndIntrinsic(I);
      break;
    case Intrinsic::vector_reduce_or:
      handleVectorReduceOrIntrinsic(I);
      break;

    case Intrinsic::vector_reduce_add:
    case Intrinsic::vector_reduce_xor:
    case Intrinsic::vector_reduce_mul:
    // Signed/Unsigned Min/Max
    // TODO: handling similarly to AND/OR may be more precise.
    case Intrinsic::vector_reduce_smax:
    case Intrinsic::vector_reduce_smin:
    case Intrinsic::vector_reduce_umax:
    case Intrinsic::vector_reduce_umin:
    // TODO: this has no false positives, but arguably we should check that all
    // the bits are initialized.
    case Intrinsic::vector_reduce_fmax:
    case Intrinsic::vector_reduce_fmin:
      handleVectorReduceIntrinsic(I, /*AllowShadowCast=*/false);
      break;

    case Intrinsic::vector_reduce_fadd:
    case Intrinsic::vector_reduce_fmul:
      handleVectorReduceWithStarterIntrinsic(I);
      break;

    case Intrinsic::scmp:
    case Intrinsic::ucmp: {
      handleShadowOr(I);
      break;
    }

    case Intrinsic::fshl:
    case Intrinsic::fshr:
      handleFunnelShift(I);
      break;

    case Intrinsic::is_constant:
      // The result of llvm.is.constant() is always defined.
      setShadow(&I, getCleanShadow(&I));
      setOrigin(&I, getCleanOrigin());
      break;

    default:
      return false;
    }

    return true;
  }

  bool maybeHandleX86SIMDIntrinsic(IntrinsicInst &I) {
    switch (I.getIntrinsicID()) {
    case Intrinsic::x86_sse_stmxcsr:
      handleStmxcsr(I);
      break;
    case Intrinsic::x86_sse_ldmxcsr:
      handleLdmxcsr(I);
      break;

    // Convert Scalar Double Precision Floating-Point Value
    //   to Unsigned Doubleword Integer
    // etc.
    case Intrinsic::x86_avx512_vcvtsd2usi64:
    case Intrinsic::x86_avx512_vcvtsd2usi32:
    case Intrinsic::x86_avx512_vcvtss2usi64:
    case Intrinsic::x86_avx512_vcvtss2usi32:
    case Intrinsic::x86_avx512_cvttss2usi64:
    case Intrinsic::x86_avx512_cvttss2usi:
    case Intrinsic::x86_avx512_cvttsd2usi64:
    case Intrinsic::x86_avx512_cvttsd2usi:
    case Intrinsic::x86_avx512_cvtusi2ss:
    case Intrinsic::x86_avx512_cvtusi642sd:
    case Intrinsic::x86_avx512_cvtusi642ss:
      handleSSEVectorConvertIntrinsic(I, 1, true);
      break;
    case Intrinsic::x86_sse2_cvtsd2si64:
    case Intrinsic::x86_sse2_cvtsd2si:
    case Intrinsic::x86_sse2_cvtsd2ss:
    case Intrinsic::x86_sse2_cvttsd2si64:
    case Intrinsic::x86_sse2_cvttsd2si:
    case Intrinsic::x86_sse_cvtss2si64:
    case Intrinsic::x86_sse_cvtss2si:
    case Intrinsic::x86_sse_cvttss2si64:
    case Intrinsic::x86_sse_cvttss2si:
      handleSSEVectorConvertIntrinsic(I, 1);
      break;
    case Intrinsic::x86_sse_cvtps2pi:
    case Intrinsic::x86_sse_cvttps2pi:
      handleSSEVectorConvertIntrinsic(I, 2);
      break;

      // TODO:
      //   <1 x i64> @llvm.x86.sse.cvtpd2pi(<2 x double>)
      //   <2 x double> @llvm.x86.sse.cvtpi2pd(<1 x i64>)
      //   <4 x float> @llvm.x86.sse.cvtpi2ps(<4 x float>, <1 x i64>)

    case Intrinsic::x86_vcvtps2ph_128:
    case Intrinsic::x86_vcvtps2ph_256: {
      handleSSEVectorConvertIntrinsicByProp(I, /*HasRoundingMode=*/true);
      break;
    }

    // Convert Packed Single Precision Floating-Point Values
    //   to Packed Signed Doubleword Integer Values
    //
    // <16 x i32> @llvm.x86.avx512.mask.cvtps2dq.512
    //                (<16 x float>, <16 x i32>, i16, i32)
    case Intrinsic::x86_avx512_mask_cvtps2dq_512:
      handleAVX512VectorConvertFPToInt(I, /*LastMask=*/false);
      break;

    // Convert Packed Double Precision Floating-Point Values
    //   to Packed Single Precision Floating-Point Values
    case Intrinsic::x86_sse2_cvtpd2ps:
    case Intrinsic::x86_sse2_cvtps2dq:
    case Intrinsic::x86_sse2_cvtpd2dq:
    case Intrinsic::x86_sse2_cvttps2dq:
    case Intrinsic::x86_sse2_cvttpd2dq:
    case Intrinsic::x86_avx_cvt_pd2_ps_256:
    case Intrinsic::x86_avx_cvt_ps2dq_256:
    case Intrinsic::x86_avx_cvt_pd2dq_256:
    case Intrinsic::x86_avx_cvtt_ps2dq_256:
    case Intrinsic::x86_avx_cvtt_pd2dq_256: {
      handleSSEVectorConvertIntrinsicByProp(I, /*HasRoundingMode=*/false);
      break;
    }

    // Convert Single-Precision FP Value to 16-bit FP Value
    // <16 x i16> @llvm.x86.avx512.mask.vcvtps2ph.512
    //                (<16 x float>, i32, <16 x i16>, i16)
    //  <8 x i16> @llvm.x86.avx512.mask.vcvtps2ph.128
    //                (<4 x float>, i32, <8 x i16>, i8)
    //  <8 x i16> @llvm.x86.avx512.mask.vcvtps2ph.256
    //                (<8 x float>, i32, <8 x i16>, i8)
    case Intrinsic::x86_avx512_mask_vcvtps2ph_512:
    case Intrinsic::x86_avx512_mask_vcvtps2ph_256:
    case Intrinsic::x86_avx512_mask_vcvtps2ph_128:
      handleAVX512VectorConvertFPToInt(I, /*LastMask=*/true);
      break;

    // Shift Packed Data (Left Logical, Right Arithmetic, Right Logical)
    case Intrinsic::x86_avx512_psll_w_512:
    case Intrinsic::x86_avx512_psll_d_512:
    case Intrinsic::x86_avx512_psll_q_512:
    case Intrinsic::x86_avx512_pslli_w_512:
    case Intrinsic::x86_avx512_pslli_d_512:
    case Intrinsic::x86_avx512_pslli_q_512:
    case Intrinsic::x86_avx512_psrl_w_512:
    case Intrinsic::x86_avx512_psrl_d_512:
    case Intrinsic::x86_avx512_psrl_q_512:
    case Intrinsic::x86_avx512_psra_w_512:
    case Intrinsic::x86_avx512_psra_d_512:
    case Intrinsic::x86_avx512_psra_q_512:
    case Intrinsic::x86_avx512_psrli_w_512:
    case Intrinsic::x86_avx512_psrli_d_512:
    case Intrinsic::x86_avx512_psrli_q_512:
    case Intrinsic::x86_avx512_psrai_w_512:
    case Intrinsic::x86_avx512_psrai_d_512:
    case Intrinsic::x86_avx512_psrai_q_512:
    case Intrinsic::x86_avx512_psra_q_256:
    case Intrinsic::x86_avx512_psra_q_128:
    case Intrinsic::x86_avx512_psrai_q_256:
    case Intrinsic::x86_avx512_psrai_q_128:
    case Intrinsic::x86_avx2_psll_w:
    case Intrinsic::x86_avx2_psll_d:
    case Intrinsic::x86_avx2_psll_q:
    case Intrinsic::x86_avx2_pslli_w:
    case Intrinsic::x86_avx2_pslli_d:
    case Intrinsic::x86_avx2_pslli_q:
    case Intrinsic::x86_avx2_psrl_w:
    case Intrinsic::x86_avx2_psrl_d:
    case Intrinsic::x86_avx2_psrl_q:
    case Intrinsic::x86_avx2_psra_w:
    case Intrinsic::x86_avx2_psra_d:
    case Intrinsic::x86_avx2_psrli_w:
    case Intrinsic::x86_avx2_psrli_d:
    case Intrinsic::x86_avx2_psrli_q:
    case Intrinsic::x86_avx2_psrai_w:
    case Intrinsic::x86_avx2_psrai_d:
    case Intrinsic::x86_sse2_psll_w:
    case Intrinsic::x86_sse2_psll_d:
    case Intrinsic::x86_sse2_psll_q:
    case Intrinsic::x86_sse2_pslli_w:
    case Intrinsic::x86_sse2_pslli_d:
    case Intrinsic::x86_sse2_pslli_q:
    case Intrinsic::x86_sse2_psrl_w:
    case Intrinsic::x86_sse2_psrl_d:
    case Intrinsic::x86_sse2_psrl_q:
    case Intrinsic::x86_sse2_psra_w:
    case Intrinsic::x86_sse2_psra_d:
    case Intrinsic::x86_sse2_psrli_w:
    case Intrinsic::x86_sse2_psrli_d:
    case Intrinsic::x86_sse2_psrli_q:
    case Intrinsic::x86_sse2_psrai_w:
    case Intrinsic::x86_sse2_psrai_d:
    case Intrinsic::x86_mmx_psll_w:
    case Intrinsic::x86_mmx_psll_d:
    case Intrinsic::x86_mmx_psll_q:
    case Intrinsic::x86_mmx_pslli_w:
    case Intrinsic::x86_mmx_pslli_d:
    case Intrinsic::x86_mmx_pslli_q:
    case Intrinsic::x86_mmx_psrl_w:
    case Intrinsic::x86_mmx_psrl_d:
    case Intrinsic::x86_mmx_psrl_q:
    case Intrinsic::x86_mmx_psra_w:
    case Intrinsic::x86_mmx_psra_d:
    case Intrinsic::x86_mmx_psrli_w:
    case Intrinsic::x86_mmx_psrli_d:
    case Intrinsic::x86_mmx_psrli_q:
    case Intrinsic::x86_mmx_psrai_w:
    case Intrinsic::x86_mmx_psrai_d:
      handleVectorShiftIntrinsic(I, /* Variable */ false);
      break;
    case Intrinsic::x86_avx2_psllv_d:
    case Intrinsic::x86_avx2_psllv_d_256:
    case Intrinsic::x86_avx512_psllv_d_512:
    case Intrinsic::x86_avx2_psllv_q:
    case Intrinsic::x86_avx2_psllv_q_256:
    case Intrinsic::x86_avx512_psllv_q_512:
    case Intrinsic::x86_avx2_psrlv_d:
    case Intrinsic::x86_avx2_psrlv_d_256:
    case Intrinsic::x86_avx512_psrlv_d_512:
    case Intrinsic::x86_avx2_psrlv_q:
    case Intrinsic::x86_avx2_psrlv_q_256:
    case Intrinsic::x86_avx512_psrlv_q_512:
    case Intrinsic::x86_avx2_psrav_d:
    case Intrinsic::x86_avx2_psrav_d_256:
    case Intrinsic::x86_avx512_psrav_d_512:
    case Intrinsic::x86_avx512_psrav_q_128:
    case Intrinsic::x86_avx512_psrav_q_256:
    case Intrinsic::x86_avx512_psrav_q_512:
      handleVectorShiftIntrinsic(I, /* Variable */ true);
      break;

    case Intrinsic::x86_sse2_packsswb_128:
    case Intrinsic::x86_sse2_packssdw_128:
    case Intrinsic::x86_sse2_packuswb_128:
    case Intrinsic::x86_sse41_packusdw:
    case Intrinsic::x86_avx2_packsswb:
    case Intrinsic::x86_avx2_packssdw:
    case Intrinsic::x86_avx2_packuswb:
    case Intrinsic::x86_avx2_packusdw:
      handleVectorPackIntrinsic(I);
      break;

    case Intrinsic::x86_sse41_pblendvb:
    case Intrinsic::x86_sse41_blendvpd:
    case Intrinsic::x86_sse41_blendvps:
    case Intrinsic::x86_avx_blendv_pd_256:
    case Intrinsic::x86_avx_blendv_ps_256:
    case Intrinsic::x86_avx2_pblendvb:
      handleBlendvIntrinsic(I);
      break;

    case Intrinsic::x86_avx_dp_ps_256:
    case Intrinsic::x86_sse41_dppd:
    case Intrinsic::x86_sse41_dpps:
      handleDppIntrinsic(I);
      break;

    case Intrinsic::x86_mmx_packsswb:
    case Intrinsic::x86_mmx_packuswb:
      handleVectorPackIntrinsic(I, 16);
      break;

    case Intrinsic::x86_mmx_packssdw:
      handleVectorPackIntrinsic(I, 32);
      break;

    case Intrinsic::x86_mmx_psad_bw:
      handleVectorSadIntrinsic(I, true);
      break;
    case Intrinsic::x86_sse2_psad_bw:
    case Intrinsic::x86_avx2_psad_bw:
      handleVectorSadIntrinsic(I);
      break;

    // Multiply and Add Packed Words
    //   < 4 x i32> @llvm.x86.sse2.pmadd.wd(<8 x i16>, <8 x i16>)
    //   < 8 x i32> @llvm.x86.avx2.pmadd.wd(<16 x i16>, <16 x i16>)
<<<<<<< HEAD
=======
    //   <16 x i32> @llvm.x86.avx512.pmaddw.d.512(<32 x i16>, <32 x i16>)
>>>>>>> 35227056
    //
    // Multiply and Add Packed Signed and Unsigned Bytes
    //   < 8 x i16> @llvm.x86.ssse3.pmadd.ub.sw.128(<16 x i8>, <16 x i8>)
    //   <16 x i16> @llvm.x86.avx2.pmadd.ub.sw(<32 x i8>, <32 x i8>)
<<<<<<< HEAD
=======
    //   <32 x i16> @llvm.x86.avx512.pmaddubs.w.512(<64 x i8>, <64 x i8>)
    //
    // These intrinsics are auto-upgraded into non-masked forms:
    //   < 4 x i32> @llvm.x86.avx512.mask.pmaddw.d.128
    //                  (<8 x i16>, <8 x i16>, <4 x i32>, i8)
    //   < 8 x i32> @llvm.x86.avx512.mask.pmaddw.d.256
    //                  (<16 x i16>, <16 x i16>, <8 x i32>, i8)
    //   <16 x i32> @llvm.x86.avx512.mask.pmaddw.d.512
    //                  (<32 x i16>, <32 x i16>, <16 x i32>, i16)
    //   < 8 x i16> @llvm.x86.avx512.mask.pmaddubs.w.128
    //                  (<16 x i8>, <16 x i8>, <8 x i16>, i8)
    //   <16 x i16> @llvm.x86.avx512.mask.pmaddubs.w.256
    //                  (<32 x i8>, <32 x i8>, <16 x i16>, i16)
    //   <32 x i16> @llvm.x86.avx512.mask.pmaddubs.w.512
    //                  (<64 x i8>, <64 x i8>, <32 x i16>, i32)
>>>>>>> 35227056
    case Intrinsic::x86_sse2_pmadd_wd:
    case Intrinsic::x86_avx2_pmadd_wd:
    case Intrinsic::x86_avx512_pmaddw_d_512:
    case Intrinsic::x86_ssse3_pmadd_ub_sw_128:
    case Intrinsic::x86_avx2_pmadd_ub_sw:
<<<<<<< HEAD
=======
    case Intrinsic::x86_avx512_pmaddubs_w_512:
>>>>>>> 35227056
      handleVectorPmaddIntrinsic(I, /*ReductionFactor=*/2);
      break;

    // <1 x i64> @llvm.x86.ssse3.pmadd.ub.sw(<1 x i64>, <1 x i64>)
    case Intrinsic::x86_ssse3_pmadd_ub_sw:
      handleVectorPmaddIntrinsic(I, /*ReductionFactor=*/2, /*EltSize=*/8);
      break;

    // <1 x i64> @llvm.x86.mmx.pmadd.wd(<1 x i64>, <1 x i64>)
    case Intrinsic::x86_mmx_pmadd_wd:
      handleVectorPmaddIntrinsic(I, /*ReductionFactor=*/2, /*EltSize=*/16);
<<<<<<< HEAD
=======
      break;

    // AVX Vector Neural Network Instructions: bytes
    //
    // Multiply and Add Packed Signed and Unsigned Bytes
    //   < 4 x i32> @llvm.x86.avx512.vpdpbusd.128
    //                  (< 4 x i32>, <16 x i8>, <16 x i8>)
    //   < 8 x i32> @llvm.x86.avx512.vpdpbusd.256
    //                  (< 8 x i32>, <32 x i8>, <32 x i8>)
    //   <16 x i32> @llvm.x86.avx512.vpdpbusd.512
    //                  (<16 x i32>, <64 x i8>, <64 x i8>)
    //
    // Multiply and Add Unsigned and Signed Bytes With Saturation
    //   < 4 x i32> @llvm.x86.avx512.vpdpbusds.128
    //                  (< 4 x i32>, <16 x i8>, <16 x i8>)
    //   < 8 x i32> @llvm.x86.avx512.vpdpbusds.256
    //                  (< 8 x i32>, <32 x i8>, <32 x i8>)
    //   <16 x i32> @llvm.x86.avx512.vpdpbusds.512
    //                  (<16 x i32>, <64 x i8>, <64 x i8>)
    //
    //   < 4 x i32> @llvm.x86.avx2.vpdpbssd.128
    //                  (< 4 x i32>, < 4 x i32>, < 4 x i32>)
    //   < 8 x i32> @llvm.x86.avx2.vpdpbssd.256
    //                  (< 8 x i32>, < 8 x i32>, < 8 x i32>)
    //
    //   < 4 x i32> @llvm.x86.avx2.vpdpbssds.128
    //                  (< 4 x i32>, < 4 x i32>, < 4 x i32>)
    //   < 8 x i32> @llvm.x86.avx2.vpdpbssds.256
    //                  (< 8 x i32>, < 8 x i32>, < 8 x i32>)
    //
    //   <16 x i32> @llvm.x86.avx10.vpdpbssd.512
    //                  (<16 x i32>, <16 x i32>, <16 x i32>)
    //   <16 x i32> @llvm.x86.avx10.vpdpbssds.512
    //                  (<16 x i32>, <16 x i32>, <16 x i32>)
    //
    // These intrinsics are auto-upgraded into non-masked forms:
    //   <4 x i32> @llvm.x86.avx512.mask.vpdpbusd.128
    //                  (<4 x i32>, <16 x i8>, <16 x i8>, i8)
    //   <4 x i32> @llvm.x86.avx512.maskz.vpdpbusd.128
    //                  (<4 x i32>, <16 x i8>, <16 x i8>, i8)
    //   <8 x i32> @llvm.x86.avx512.mask.vpdpbusd.256
    //                  (<8 x i32>, <32 x i8>, <32 x i8>, i8)
    //   <8 x i32> @llvm.x86.avx512.maskz.vpdpbusd.256
    //                  (<8 x i32>, <32 x i8>, <32 x i8>, i8)
    //   <16 x i32> @llvm.x86.avx512.mask.vpdpbusd.512
    //                  (<16 x i32>, <64 x i8>, <64 x i8>, i16)
    //   <16 x i32> @llvm.x86.avx512.maskz.vpdpbusd.512
    //                  (<16 x i32>, <64 x i8>, <64 x i8>, i16)
    //
    //   <4 x i32> @llvm.x86.avx512.mask.vpdpbusds.128
    //                  (<4 x i32>, <16 x i8>, <16 x i8>, i8)
    //   <4 x i32> @llvm.x86.avx512.maskz.vpdpbusds.128
    //                  (<4 x i32>, <16 x i8>, <16 x i8>, i8)
    //   <8 x i32> @llvm.x86.avx512.mask.vpdpbusds.256
    //                  (<8 x i32>, <32 x i8>, <32 x i8>, i8)
    //   <8 x i32> @llvm.x86.avx512.maskz.vpdpbusds.256
    //                  (<8 x i32>, <32 x i8>, <32 x i8>, i8)
    //   <16 x i32> @llvm.x86.avx512.mask.vpdpbusds.512
    //                  (<16 x i32>, <64 x i8>, <64 x i8>, i16)
    //   <16 x i32> @llvm.x86.avx512.maskz.vpdpbusds.512
    //                  (<16 x i32>, <64 x i8>, <64 x i8>, i16)
    case Intrinsic::x86_avx512_vpdpbusd_128:
    case Intrinsic::x86_avx512_vpdpbusd_256:
    case Intrinsic::x86_avx512_vpdpbusd_512:
    case Intrinsic::x86_avx512_vpdpbusds_128:
    case Intrinsic::x86_avx512_vpdpbusds_256:
    case Intrinsic::x86_avx512_vpdpbusds_512:
    case Intrinsic::x86_avx2_vpdpbssd_128:
    case Intrinsic::x86_avx2_vpdpbssd_256:
    case Intrinsic::x86_avx2_vpdpbssds_128:
    case Intrinsic::x86_avx2_vpdpbssds_256:
    case Intrinsic::x86_avx10_vpdpbssd_512:
    case Intrinsic::x86_avx10_vpdpbssds_512:
      handleVectorPmaddIntrinsic(I, /*ReductionFactor=*/4, /*EltSize=*/8);
      break;

    // AVX Vector Neural Network Instructions: words
    //
    // Multiply and Add Signed Word Integers
    //   < 4 x i32> @llvm.x86.avx512.vpdpwssd.128
    //                  (< 4 x i32>, < 4 x i32>, < 4 x i32>)
    //   < 8 x i32> @llvm.x86.avx512.vpdpwssd.256
    //                  (< 8 x i32>, < 8 x i32>, < 8 x i32>)
    //   <16 x i32> @llvm.x86.avx512.vpdpwssd.512
    //                  (<16 x i32>, <16 x i32>, <16 x i32>)
    //
    // Multiply and Add Signed Word Integers With Saturation
    //   < 4 x i32> @llvm.x86.avx512.vpdpwssds.128
    //                  (< 4 x i32>, < 4 x i32>, < 4 x i32>)
    //   < 8 x i32> @llvm.x86.avx512.vpdpwssds.256
    //                  (< 8 x i32>, < 8 x i32>, < 8 x i32>)
    //   <16 x i32> @llvm.x86.avx512.vpdpwssds.512
    //                  (<16 x i32>, <16 x i32>, <16 x i32>)
    //
    // These intrinsics are auto-upgraded into non-masked forms:
    //   <4 x i32> @llvm.x86.avx512.mask.vpdpwssd.128
    //                 (<4 x i32>, <4 x i32>, <4 x i32>, i8)
    //   <4 x i32> @llvm.x86.avx512.maskz.vpdpwssd.128
    //                 (<4 x i32>, <4 x i32>, <4 x i32>, i8)
    //   <8 x i32> @llvm.x86.avx512.mask.vpdpwssd.256
    //                 (<8 x i32>, <8 x i32>, <8 x i32>, i8)
    //   <8 x i32> @llvm.x86.avx512.maskz.vpdpwssd.256
    //                 (<8 x i32>, <8 x i32>, <8 x i32>, i8)
    //   <16 x i32> @llvm.x86.avx512.mask.vpdpwssd.512
    //                 (<16 x i32>, <16 x i32>, <16 x i32>, i16)
    //   <16 x i32> @llvm.x86.avx512.maskz.vpdpwssd.512
    //                 (<16 x i32>, <16 x i32>, <16 x i32>, i16)
    //
    //   <4 x i32> @llvm.x86.avx512.mask.vpdpwssds.128
    //                 (<4 x i32>, <4 x i32>, <4 x i32>, i8)
    //   <4 x i32> @llvm.x86.avx512.maskz.vpdpwssds.128
    //                 (<4 x i32>, <4 x i32>, <4 x i32>, i8)
    //   <8 x i32> @llvm.x86.avx512.mask.vpdpwssds.256
    //                 (<8 x i32>, <8 x i32>, <8 x i32>, i8)
    //   <8 x i32> @llvm.x86.avx512.maskz.vpdpwssds.256
    //                 (<8 x i32>, <8 x i32>, <8 x i32>, i8)
    //   <16 x i32> @llvm.x86.avx512.mask.vpdpwssds.512
    //                 (<16 x i32>, <16 x i32>, <16 x i32>, i16)
    //   <16 x i32> @llvm.x86.avx512.maskz.vpdpwssds.512
    //                 (<16 x i32>, <16 x i32>, <16 x i32>, i16)
    case Intrinsic::x86_avx512_vpdpwssd_128:
    case Intrinsic::x86_avx512_vpdpwssd_256:
    case Intrinsic::x86_avx512_vpdpwssd_512:
    case Intrinsic::x86_avx512_vpdpwssds_128:
    case Intrinsic::x86_avx512_vpdpwssds_256:
    case Intrinsic::x86_avx512_vpdpwssds_512:
      handleVectorPmaddIntrinsic(I, /*ReductionFactor=*/2, /*EltSize=*/16);
>>>>>>> 35227056
      break;

      // TODO: Dot Product of BF16 Pairs Accumulated Into Packed Single
      // Precision
      //   <4 x float> @llvm.x86.avx512bf16.dpbf16ps.128
      //                   (<4 x float>, <8 x bfloat>, <8 x bfloat>)
      //   <8 x float> @llvm.x86.avx512bf16.dpbf16ps.256
      //                   (<8 x float>, <16 x bfloat>, <16 x bfloat>)
      //   <16 x float> @llvm.x86.avx512bf16.dpbf16ps.512
      //                   (<16 x float>, <32 x bfloat>, <32 x bfloat>)
      // handleVectorPmaddIntrinsic() currently only handles integer types.

    case Intrinsic::x86_sse_cmp_ss:
    case Intrinsic::x86_sse2_cmp_sd:
    case Intrinsic::x86_sse_comieq_ss:
    case Intrinsic::x86_sse_comilt_ss:
    case Intrinsic::x86_sse_comile_ss:
    case Intrinsic::x86_sse_comigt_ss:
    case Intrinsic::x86_sse_comige_ss:
    case Intrinsic::x86_sse_comineq_ss:
    case Intrinsic::x86_sse_ucomieq_ss:
    case Intrinsic::x86_sse_ucomilt_ss:
    case Intrinsic::x86_sse_ucomile_ss:
    case Intrinsic::x86_sse_ucomigt_ss:
    case Intrinsic::x86_sse_ucomige_ss:
    case Intrinsic::x86_sse_ucomineq_ss:
    case Intrinsic::x86_sse2_comieq_sd:
    case Intrinsic::x86_sse2_comilt_sd:
    case Intrinsic::x86_sse2_comile_sd:
    case Intrinsic::x86_sse2_comigt_sd:
    case Intrinsic::x86_sse2_comige_sd:
    case Intrinsic::x86_sse2_comineq_sd:
    case Intrinsic::x86_sse2_ucomieq_sd:
    case Intrinsic::x86_sse2_ucomilt_sd:
    case Intrinsic::x86_sse2_ucomile_sd:
    case Intrinsic::x86_sse2_ucomigt_sd:
    case Intrinsic::x86_sse2_ucomige_sd:
    case Intrinsic::x86_sse2_ucomineq_sd:
      handleVectorCompareScalarIntrinsic(I);
      break;

    case Intrinsic::x86_avx_cmp_pd_256:
    case Intrinsic::x86_avx_cmp_ps_256:
    case Intrinsic::x86_sse2_cmp_pd:
    case Intrinsic::x86_sse_cmp_ps:
      handleVectorComparePackedIntrinsic(I);
      break;

    case Intrinsic::x86_bmi_bextr_32:
    case Intrinsic::x86_bmi_bextr_64:
    case Intrinsic::x86_bmi_bzhi_32:
    case Intrinsic::x86_bmi_bzhi_64:
    case Intrinsic::x86_bmi_pdep_32:
    case Intrinsic::x86_bmi_pdep_64:
    case Intrinsic::x86_bmi_pext_32:
    case Intrinsic::x86_bmi_pext_64:
      handleBmiIntrinsic(I);
      break;

    case Intrinsic::x86_pclmulqdq:
    case Intrinsic::x86_pclmulqdq_256:
    case Intrinsic::x86_pclmulqdq_512:
      handlePclmulIntrinsic(I);
      break;

    case Intrinsic::x86_avx_round_pd_256:
    case Intrinsic::x86_avx_round_ps_256:
    case Intrinsic::x86_sse41_round_pd:
    case Intrinsic::x86_sse41_round_ps:
      handleRoundPdPsIntrinsic(I);
      break;

    case Intrinsic::x86_sse41_round_sd:
    case Intrinsic::x86_sse41_round_ss:
      handleUnarySdSsIntrinsic(I);
      break;

    case Intrinsic::x86_sse2_max_sd:
    case Intrinsic::x86_sse_max_ss:
    case Intrinsic::x86_sse2_min_sd:
    case Intrinsic::x86_sse_min_ss:
      handleBinarySdSsIntrinsic(I);
      break;

    case Intrinsic::x86_avx_vtestc_pd:
    case Intrinsic::x86_avx_vtestc_pd_256:
    case Intrinsic::x86_avx_vtestc_ps:
    case Intrinsic::x86_avx_vtestc_ps_256:
    case Intrinsic::x86_avx_vtestnzc_pd:
    case Intrinsic::x86_avx_vtestnzc_pd_256:
    case Intrinsic::x86_avx_vtestnzc_ps:
    case Intrinsic::x86_avx_vtestnzc_ps_256:
    case Intrinsic::x86_avx_vtestz_pd:
    case Intrinsic::x86_avx_vtestz_pd_256:
    case Intrinsic::x86_avx_vtestz_ps:
    case Intrinsic::x86_avx_vtestz_ps_256:
    case Intrinsic::x86_avx_ptestc_256:
    case Intrinsic::x86_avx_ptestnzc_256:
    case Intrinsic::x86_avx_ptestz_256:
    case Intrinsic::x86_sse41_ptestc:
    case Intrinsic::x86_sse41_ptestnzc:
    case Intrinsic::x86_sse41_ptestz:
      handleVtestIntrinsic(I);
      break;

    // Packed Horizontal Add/Subtract
    case Intrinsic::x86_ssse3_phadd_w:
    case Intrinsic::x86_ssse3_phadd_w_128:
    case Intrinsic::x86_avx2_phadd_w:
    case Intrinsic::x86_ssse3_phsub_w:
    case Intrinsic::x86_ssse3_phsub_w_128:
    case Intrinsic::x86_avx2_phsub_w: {
      handlePairwiseShadowOrIntrinsic(I, /*ReinterpretElemWidth=*/16);
      break;
    }

    // Packed Horizontal Add/Subtract
    case Intrinsic::x86_ssse3_phadd_d:
    case Intrinsic::x86_ssse3_phadd_d_128:
    case Intrinsic::x86_avx2_phadd_d:
    case Intrinsic::x86_ssse3_phsub_d:
    case Intrinsic::x86_ssse3_phsub_d_128:
    case Intrinsic::x86_avx2_phsub_d: {
      handlePairwiseShadowOrIntrinsic(I, /*ReinterpretElemWidth=*/32);
      break;
    }

    // Packed Horizontal Add/Subtract and Saturate
    case Intrinsic::x86_ssse3_phadd_sw:
    case Intrinsic::x86_ssse3_phadd_sw_128:
    case Intrinsic::x86_avx2_phadd_sw:
    case Intrinsic::x86_ssse3_phsub_sw:
    case Intrinsic::x86_ssse3_phsub_sw_128:
    case Intrinsic::x86_avx2_phsub_sw: {
      handlePairwiseShadowOrIntrinsic(I, /*ReinterpretElemWidth=*/16);
      break;
    }

    // Packed Single/Double Precision Floating-Point Horizontal Add
    case Intrinsic::x86_sse3_hadd_ps:
    case Intrinsic::x86_sse3_hadd_pd:
    case Intrinsic::x86_avx_hadd_pd_256:
    case Intrinsic::x86_avx_hadd_ps_256:
    case Intrinsic::x86_sse3_hsub_ps:
    case Intrinsic::x86_sse3_hsub_pd:
    case Intrinsic::x86_avx_hsub_pd_256:
    case Intrinsic::x86_avx_hsub_ps_256: {
      handlePairwiseShadowOrIntrinsic(I);
      break;
    }

    case Intrinsic::x86_avx_maskstore_ps:
    case Intrinsic::x86_avx_maskstore_pd:
    case Intrinsic::x86_avx_maskstore_ps_256:
    case Intrinsic::x86_avx_maskstore_pd_256:
    case Intrinsic::x86_avx2_maskstore_d:
    case Intrinsic::x86_avx2_maskstore_q:
    case Intrinsic::x86_avx2_maskstore_d_256:
    case Intrinsic::x86_avx2_maskstore_q_256: {
      handleAVXMaskedStore(I);
      break;
    }

    case Intrinsic::x86_avx_maskload_ps:
    case Intrinsic::x86_avx_maskload_pd:
    case Intrinsic::x86_avx_maskload_ps_256:
    case Intrinsic::x86_avx_maskload_pd_256:
    case Intrinsic::x86_avx2_maskload_d:
    case Intrinsic::x86_avx2_maskload_q:
    case Intrinsic::x86_avx2_maskload_d_256:
    case Intrinsic::x86_avx2_maskload_q_256: {
      handleAVXMaskedLoad(I);
      break;
    }

    // Packed
    case Intrinsic::x86_avx512fp16_add_ph_512:
    case Intrinsic::x86_avx512fp16_sub_ph_512:
    case Intrinsic::x86_avx512fp16_mul_ph_512:
    case Intrinsic::x86_avx512fp16_div_ph_512:
    case Intrinsic::x86_avx512fp16_max_ph_512:
    case Intrinsic::x86_avx512fp16_min_ph_512:
    case Intrinsic::x86_avx512_min_ps_512:
    case Intrinsic::x86_avx512_min_pd_512:
    case Intrinsic::x86_avx512_max_ps_512:
    case Intrinsic::x86_avx512_max_pd_512: {
      // These AVX512 variants contain the rounding mode as a trailing flag.
      // Earlier variants do not have a trailing flag and are already handled
      // by maybeHandleSimpleNomemIntrinsic(I, 0) via
      // maybeHandleUnknownIntrinsic.
      [[maybe_unused]] bool Success =
          maybeHandleSimpleNomemIntrinsic(I, /*trailingFlags=*/1);
      assert(Success);
      break;
    }

    case Intrinsic::x86_avx_vpermilvar_pd:
    case Intrinsic::x86_avx_vpermilvar_pd_256:
    case Intrinsic::x86_avx512_vpermilvar_pd_512:
    case Intrinsic::x86_avx_vpermilvar_ps:
    case Intrinsic::x86_avx_vpermilvar_ps_256:
    case Intrinsic::x86_avx512_vpermilvar_ps_512: {
      handleAVXVpermilvar(I);
      break;
    }

    case Intrinsic::x86_avx512_vpermi2var_d_128:
    case Intrinsic::x86_avx512_vpermi2var_d_256:
    case Intrinsic::x86_avx512_vpermi2var_d_512:
    case Intrinsic::x86_avx512_vpermi2var_hi_128:
    case Intrinsic::x86_avx512_vpermi2var_hi_256:
    case Intrinsic::x86_avx512_vpermi2var_hi_512:
    case Intrinsic::x86_avx512_vpermi2var_pd_128:
    case Intrinsic::x86_avx512_vpermi2var_pd_256:
    case Intrinsic::x86_avx512_vpermi2var_pd_512:
    case Intrinsic::x86_avx512_vpermi2var_ps_128:
    case Intrinsic::x86_avx512_vpermi2var_ps_256:
    case Intrinsic::x86_avx512_vpermi2var_ps_512:
    case Intrinsic::x86_avx512_vpermi2var_q_128:
    case Intrinsic::x86_avx512_vpermi2var_q_256:
    case Intrinsic::x86_avx512_vpermi2var_q_512:
    case Intrinsic::x86_avx512_vpermi2var_qi_128:
    case Intrinsic::x86_avx512_vpermi2var_qi_256:
    case Intrinsic::x86_avx512_vpermi2var_qi_512:
      handleAVXVpermi2var(I);
      break;

    // Packed Shuffle
    //   llvm.x86.sse.pshuf.w(<1 x i64>, i8)
    //   llvm.x86.ssse3.pshuf.b(<1 x i64>, <1 x i64>)
    //   llvm.x86.ssse3.pshuf.b.128(<16 x i8>, <16 x i8>)
    //   llvm.x86.avx2.pshuf.b(<32 x i8>, <32 x i8>)
    //   llvm.x86.avx512.pshuf.b.512(<64 x i8>, <64 x i8>)
    //
    // The following intrinsics are auto-upgraded:
    //   llvm.x86.sse2.pshuf.d(<4 x i32>, i8)
    //   llvm.x86.sse2.gpshufh.w(<8 x i16>, i8)
    //   llvm.x86.sse2.pshufl.w(<8 x i16>, i8)
    case Intrinsic::x86_avx2_pshuf_b:
    case Intrinsic::x86_sse_pshuf_w:
    case Intrinsic::x86_ssse3_pshuf_b_128:
    case Intrinsic::x86_ssse3_pshuf_b:
    case Intrinsic::x86_avx512_pshuf_b_512:
      handleIntrinsicByApplyingToShadow(I, I.getIntrinsicID(),
                                        /*trailingVerbatimArgs=*/1);
<<<<<<< HEAD
      break;

    case Intrinsic::x86_avx512_mask_cvtps2dq_512: {
      handleAVX512VectorConvertFPToInt(I);
=======
>>>>>>> 35227056
      break;

    // AVX512 PMOV: Packed MOV, with truncation
    // Precisely handled by applying the same intrinsic to the shadow
    case Intrinsic::x86_avx512_mask_pmov_dw_512:
    case Intrinsic::x86_avx512_mask_pmov_db_512:
    case Intrinsic::x86_avx512_mask_pmov_qb_512:
    case Intrinsic::x86_avx512_mask_pmov_qw_512: {
      // Intrinsic::x86_avx512_mask_pmov_{qd,wb}_512 were removed in
      // f608dc1f5775ee880e8ea30e2d06ab5a4a935c22
      handleIntrinsicByApplyingToShadow(I, I.getIntrinsicID(),
                                        /*trailingVerbatimArgs=*/1);
      break;
    }

    // AVX512 PMVOV{S,US}: Packed MOV, with signed/unsigned saturation
    // Approximately handled using the corresponding truncation intrinsic
    // TODO: improve handleAVX512VectorDownConvert to precisely model saturation
    case Intrinsic::x86_avx512_mask_pmovs_dw_512:
    case Intrinsic::x86_avx512_mask_pmovus_dw_512: {
      handleIntrinsicByApplyingToShadow(I,
                                        Intrinsic::x86_avx512_mask_pmov_dw_512,
                                        /* trailingVerbatimArgs=*/1);
      break;
    }

    case Intrinsic::x86_avx512_mask_pmovs_db_512:
    case Intrinsic::x86_avx512_mask_pmovus_db_512: {
      handleIntrinsicByApplyingToShadow(I,
                                        Intrinsic::x86_avx512_mask_pmov_db_512,
                                        /* trailingVerbatimArgs=*/1);
      break;
    }

    case Intrinsic::x86_avx512_mask_pmovs_qb_512:
    case Intrinsic::x86_avx512_mask_pmovus_qb_512: {
      handleIntrinsicByApplyingToShadow(I,
                                        Intrinsic::x86_avx512_mask_pmov_qb_512,
                                        /* trailingVerbatimArgs=*/1);
      break;
    }

    case Intrinsic::x86_avx512_mask_pmovs_qw_512:
    case Intrinsic::x86_avx512_mask_pmovus_qw_512: {
      handleIntrinsicByApplyingToShadow(I,
                                        Intrinsic::x86_avx512_mask_pmov_qw_512,
                                        /* trailingVerbatimArgs=*/1);
      break;
    }

    case Intrinsic::x86_avx512_mask_pmovs_qd_512:
    case Intrinsic::x86_avx512_mask_pmovus_qd_512:
    case Intrinsic::x86_avx512_mask_pmovs_wb_512:
    case Intrinsic::x86_avx512_mask_pmovus_wb_512: {
      // Since Intrinsic::x86_avx512_mask_pmov_{qd,wb}_512 do not exist, we
      // cannot use handleIntrinsicByApplyingToShadow. Instead, we call the
      // slow-path handler.
      handleAVX512VectorDownConvert(I);
      break;
    }

    // AVX512 FP16 Arithmetic
    case Intrinsic::x86_avx512fp16_mask_add_sh_round:
    case Intrinsic::x86_avx512fp16_mask_sub_sh_round:
    case Intrinsic::x86_avx512fp16_mask_mul_sh_round:
    case Intrinsic::x86_avx512fp16_mask_div_sh_round:
    case Intrinsic::x86_avx512fp16_mask_max_sh_round:
    case Intrinsic::x86_avx512fp16_mask_min_sh_round: {
      visitGenericScalarHalfwordInst(I);
      break;
    }

    // AVX Galois Field New Instructions
    case Intrinsic::x86_vgf2p8affineqb_128:
    case Intrinsic::x86_vgf2p8affineqb_256:
    case Intrinsic::x86_vgf2p8affineqb_512:
      handleAVXGF2P8Affine(I);
<<<<<<< HEAD
      break;

    case Intrinsic::fshl:
    case Intrinsic::fshr:
      handleFunnelShift(I);
=======
>>>>>>> 35227056
      break;

    default:
      return false;
    }

    return true;
  }

  bool maybeHandleArmSIMDIntrinsic(IntrinsicInst &I) {
    switch (I.getIntrinsicID()) {
    case Intrinsic::aarch64_neon_rshrn:
    case Intrinsic::aarch64_neon_sqrshl:
    case Intrinsic::aarch64_neon_sqrshrn:
    case Intrinsic::aarch64_neon_sqrshrun:
    case Intrinsic::aarch64_neon_sqshl:
    case Intrinsic::aarch64_neon_sqshlu:
    case Intrinsic::aarch64_neon_sqshrn:
    case Intrinsic::aarch64_neon_sqshrun:
    case Intrinsic::aarch64_neon_srshl:
    case Intrinsic::aarch64_neon_sshl:
    case Intrinsic::aarch64_neon_uqrshl:
    case Intrinsic::aarch64_neon_uqrshrn:
    case Intrinsic::aarch64_neon_uqshl:
    case Intrinsic::aarch64_neon_uqshrn:
    case Intrinsic::aarch64_neon_urshl:
    case Intrinsic::aarch64_neon_ushl:
      // Not handled here: aarch64_neon_vsli (vector shift left and insert)
      handleVectorShiftIntrinsic(I, /* Variable */ false);
      break;

    // TODO: handling max/min similarly to AND/OR may be more precise
    // Floating-Point Maximum/Minimum Pairwise
    case Intrinsic::aarch64_neon_fmaxp:
    case Intrinsic::aarch64_neon_fminp:
    // Floating-Point Maximum/Minimum Number Pairwise
    case Intrinsic::aarch64_neon_fmaxnmp:
    case Intrinsic::aarch64_neon_fminnmp:
    // Signed/Unsigned Maximum/Minimum Pairwise
    case Intrinsic::aarch64_neon_smaxp:
    case Intrinsic::aarch64_neon_sminp:
    case Intrinsic::aarch64_neon_umaxp:
    case Intrinsic::aarch64_neon_uminp:
    // Add Pairwise
    case Intrinsic::aarch64_neon_addp:
    // Floating-point Add Pairwise
    case Intrinsic::aarch64_neon_faddp:
    // Add Long Pairwise
    case Intrinsic::aarch64_neon_saddlp:
    case Intrinsic::aarch64_neon_uaddlp: {
      handlePairwiseShadowOrIntrinsic(I);
      break;
    }

    // Floating-point Convert to integer, rounding to nearest with ties to Away
    case Intrinsic::aarch64_neon_fcvtas:
    case Intrinsic::aarch64_neon_fcvtau:
    // Floating-point convert to integer, rounding toward minus infinity
    case Intrinsic::aarch64_neon_fcvtms:
    case Intrinsic::aarch64_neon_fcvtmu:
    // Floating-point convert to integer, rounding to nearest with ties to even
    case Intrinsic::aarch64_neon_fcvtns:
    case Intrinsic::aarch64_neon_fcvtnu:
    // Floating-point convert to integer, rounding toward plus infinity
    case Intrinsic::aarch64_neon_fcvtps:
    case Intrinsic::aarch64_neon_fcvtpu:
    // Floating-point Convert to integer, rounding toward Zero
    case Intrinsic::aarch64_neon_fcvtzs:
    case Intrinsic::aarch64_neon_fcvtzu:
    // Floating-point convert to lower precision narrow, rounding to odd
    case Intrinsic::aarch64_neon_fcvtxn: {
      handleNEONVectorConvertIntrinsic(I);
      break;
    }

    // Add reduction to scalar
    case Intrinsic::aarch64_neon_faddv:
    case Intrinsic::aarch64_neon_saddv:
    case Intrinsic::aarch64_neon_uaddv:
    // Signed/Unsigned min/max (Vector)
    // TODO: handling similarly to AND/OR may be more precise.
    case Intrinsic::aarch64_neon_smaxv:
    case Intrinsic::aarch64_neon_sminv:
    case Intrinsic::aarch64_neon_umaxv:
    case Intrinsic::aarch64_neon_uminv:
    // Floating-point min/max (vector)
    // The f{min,max}"nm"v variants handle NaN differently than f{min,max}v,
    // but our shadow propagation is the same.
    case Intrinsic::aarch64_neon_fmaxv:
    case Intrinsic::aarch64_neon_fminv:
    case Intrinsic::aarch64_neon_fmaxnmv:
    case Intrinsic::aarch64_neon_fminnmv:
    // Sum long across vector
    case Intrinsic::aarch64_neon_saddlv:
    case Intrinsic::aarch64_neon_uaddlv:
      handleVectorReduceIntrinsic(I, /*AllowShadowCast=*/true);
      break;

    case Intrinsic::aarch64_neon_ld1x2:
    case Intrinsic::aarch64_neon_ld1x3:
    case Intrinsic::aarch64_neon_ld1x4:
    case Intrinsic::aarch64_neon_ld2:
    case Intrinsic::aarch64_neon_ld3:
    case Intrinsic::aarch64_neon_ld4:
    case Intrinsic::aarch64_neon_ld2r:
    case Intrinsic::aarch64_neon_ld3r:
    case Intrinsic::aarch64_neon_ld4r: {
      handleNEONVectorLoad(I, /*WithLane=*/false);
      break;
    }

    case Intrinsic::aarch64_neon_ld2lane:
    case Intrinsic::aarch64_neon_ld3lane:
    case Intrinsic::aarch64_neon_ld4lane: {
      handleNEONVectorLoad(I, /*WithLane=*/true);
      break;
    }

    // Saturating extract narrow
    case Intrinsic::aarch64_neon_sqxtn:
    case Intrinsic::aarch64_neon_sqxtun:
    case Intrinsic::aarch64_neon_uqxtn:
      // These only have one argument, but we (ab)use handleShadowOr because it
      // does work on single argument intrinsics and will typecast the shadow
      // (and update the origin).
      handleShadowOr(I);
      break;

    case Intrinsic::aarch64_neon_st1x2:
    case Intrinsic::aarch64_neon_st1x3:
    case Intrinsic::aarch64_neon_st1x4:
    case Intrinsic::aarch64_neon_st2:
    case Intrinsic::aarch64_neon_st3:
    case Intrinsic::aarch64_neon_st4: {
      handleNEONVectorStoreIntrinsic(I, false);
      break;
    }

    case Intrinsic::aarch64_neon_st2lane:
    case Intrinsic::aarch64_neon_st3lane:
    case Intrinsic::aarch64_neon_st4lane: {
      handleNEONVectorStoreIntrinsic(I, true);
      break;
    }

    // Arm NEON vector table intrinsics have the source/table register(s) as
    // arguments, followed by the index register. They return the output.
    //
    // 'TBL writes a zero if an index is out-of-range, while TBX leaves the
    //  original value unchanged in the destination register.'
    // Conveniently, zero denotes a clean shadow, which means out-of-range
    // indices for TBL will initialize the user data with zero and also clean
    // the shadow. (For TBX, neither the user data nor the shadow will be
    // updated, which is also correct.)
    case Intrinsic::aarch64_neon_tbl1:
    case Intrinsic::aarch64_neon_tbl2:
    case Intrinsic::aarch64_neon_tbl3:
    case Intrinsic::aarch64_neon_tbl4:
    case Intrinsic::aarch64_neon_tbx1:
    case Intrinsic::aarch64_neon_tbx2:
    case Intrinsic::aarch64_neon_tbx3:
    case Intrinsic::aarch64_neon_tbx4: {
      // The last trailing argument (index register) should be handled verbatim
      handleIntrinsicByApplyingToShadow(
          I, /*shadowIntrinsicID=*/I.getIntrinsicID(),
          /*trailingVerbatimArgs*/ 1);
      break;
    }

    case Intrinsic::aarch64_neon_fmulx:
    case Intrinsic::aarch64_neon_pmul:
    case Intrinsic::aarch64_neon_pmull:
    case Intrinsic::aarch64_neon_smull:
    case Intrinsic::aarch64_neon_pmull64:
    case Intrinsic::aarch64_neon_umull: {
      handleNEONVectorMultiplyIntrinsic(I);
      break;
    }

    default:
      return false;
    }

    return true;
  }

  void visitIntrinsicInst(IntrinsicInst &I) {
    if (maybeHandleCrossPlatformIntrinsic(I))
      return;

    if (maybeHandleX86SIMDIntrinsic(I))
      return;

    if (maybeHandleArmSIMDIntrinsic(I))
      return;

    if (maybeHandleUnknownIntrinsic(I))
      return;

    visitInstruction(I);
  }

  void visitLibAtomicLoad(CallBase &CB) {
    // Since we use getNextNode here, we can't have CB terminate the BB.
    assert(isa<CallInst>(CB));

    IRBuilder<> IRB(&CB);
    Value *Size = CB.getArgOperand(0);
    Value *SrcPtr = CB.getArgOperand(1);
    Value *DstPtr = CB.getArgOperand(2);
    Value *Ordering = CB.getArgOperand(3);
    // Convert the call to have at least Acquire ordering to make sure
    // the shadow operations aren't reordered before it.
    Value *NewOrdering =
        IRB.CreateExtractElement(makeAddAcquireOrderingTable(IRB), Ordering);
    CB.setArgOperand(3, NewOrdering);

    NextNodeIRBuilder NextIRB(&CB);
    Value *SrcShadowPtr, *SrcOriginPtr;
    std::tie(SrcShadowPtr, SrcOriginPtr) =
        getShadowOriginPtr(SrcPtr, NextIRB, NextIRB.getInt8Ty(), Align(1),
                           /*isStore*/ false);
    Value *DstShadowPtr =
        getShadowOriginPtr(DstPtr, NextIRB, NextIRB.getInt8Ty(), Align(1),
                           /*isStore*/ true)
            .first;

    NextIRB.CreateMemCpy(DstShadowPtr, Align(1), SrcShadowPtr, Align(1), Size);
    if (MS.TrackOrigins) {
      Value *SrcOrigin = NextIRB.CreateAlignedLoad(MS.OriginTy, SrcOriginPtr,
                                                   kMinOriginAlignment);
      Value *NewOrigin = updateOrigin(SrcOrigin, NextIRB);
      NextIRB.CreateCall(MS.MsanSetOriginFn, {DstPtr, Size, NewOrigin});
    }
  }

  void visitLibAtomicStore(CallBase &CB) {
    IRBuilder<> IRB(&CB);
    Value *Size = CB.getArgOperand(0);
    Value *DstPtr = CB.getArgOperand(2);
    Value *Ordering = CB.getArgOperand(3);
    // Convert the call to have at least Release ordering to make sure
    // the shadow operations aren't reordered after it.
    Value *NewOrdering =
        IRB.CreateExtractElement(makeAddReleaseOrderingTable(IRB), Ordering);
    CB.setArgOperand(3, NewOrdering);

    Value *DstShadowPtr =
        getShadowOriginPtr(DstPtr, IRB, IRB.getInt8Ty(), Align(1),
                           /*isStore*/ true)
            .first;

    // Atomic store always paints clean shadow/origin. See file header.
    IRB.CreateMemSet(DstShadowPtr, getCleanShadow(IRB.getInt8Ty()), Size,
                     Align(1));
  }

  void visitCallBase(CallBase &CB) {
    assert(!CB.getMetadata(LLVMContext::MD_nosanitize));
    if (CB.isInlineAsm()) {
      // For inline asm (either a call to asm function, or callbr instruction),
      // do the usual thing: check argument shadow and mark all outputs as
      // clean. Note that any side effects of the inline asm that are not
      // immediately visible in its constraints are not handled.
      if (ClHandleAsmConservative)
        visitAsmInstruction(CB);
      else
        visitInstruction(CB);
      return;
    }
    LibFunc LF;
    if (TLI->getLibFunc(CB, LF)) {
      // libatomic.a functions need to have special handling because there isn't
      // a good way to intercept them or compile the library with
      // instrumentation.
      switch (LF) {
      case LibFunc_atomic_load:
        if (!isa<CallInst>(CB)) {
          llvm::errs() << "MSAN -- cannot instrument invoke of libatomic load."
                          "Ignoring!\n";
          break;
        }
        visitLibAtomicLoad(CB);
        return;
      case LibFunc_atomic_store:
        visitLibAtomicStore(CB);
        return;
      default:
        break;
      }
    }

    if (auto *Call = dyn_cast<CallInst>(&CB)) {
      assert(!isa<IntrinsicInst>(Call) && "intrinsics are handled elsewhere");

      // We are going to insert code that relies on the fact that the callee
      // will become a non-readonly function after it is instrumented by us. To
      // prevent this code from being optimized out, mark that function
      // non-readonly in advance.
      // TODO: We can likely do better than dropping memory() completely here.
      AttributeMask B;
      B.addAttribute(Attribute::Memory).addAttribute(Attribute::Speculatable);

      Call->removeFnAttrs(B);
      if (Function *Func = Call->getCalledFunction()) {
        Func->removeFnAttrs(B);
      }

      maybeMarkSanitizerLibraryCallNoBuiltin(Call, TLI);
    }
    IRBuilder<> IRB(&CB);
    bool MayCheckCall = MS.EagerChecks;
    if (Function *Func = CB.getCalledFunction()) {
      // __sanitizer_unaligned_{load,store} functions may be called by users
      // and always expects shadows in the TLS. So don't check them.
      MayCheckCall &= !Func->getName().starts_with("__sanitizer_unaligned_");
    }

    unsigned ArgOffset = 0;
    LLVM_DEBUG(dbgs() << "  CallSite: " << CB << "\n");
    for (const auto &[i, A] : llvm::enumerate(CB.args())) {
      if (!A->getType()->isSized()) {
        LLVM_DEBUG(dbgs() << "Arg " << i << " is not sized: " << CB << "\n");
        continue;
      }

      if (A->getType()->isScalableTy()) {
        LLVM_DEBUG(dbgs() << "Arg  " << i << " is vscale: " << CB << "\n");
        // Handle as noundef, but don't reserve tls slots.
        insertCheckShadowOf(A, &CB);
        continue;
      }

      unsigned Size = 0;
      const DataLayout &DL = F.getDataLayout();

      bool ByVal = CB.paramHasAttr(i, Attribute::ByVal);
      bool NoUndef = CB.paramHasAttr(i, Attribute::NoUndef);
      bool EagerCheck = MayCheckCall && !ByVal && NoUndef;

      // Always do eager check for spirv target
      if (EagerCheck || SpirOrSpirv) {
        insertCheckShadowOf(A, &CB);
        Size = DL.getTypeAllocSize(A->getType());
      } else {
        [[maybe_unused]] Value *Store = nullptr;
        // Compute the Shadow for arg even if it is ByVal, because
        // in that case getShadow() will copy the actual arg shadow to
        // __msan_param_tls.
        Value *ArgShadow = getShadow(A);
        Value *ArgShadowBase = getShadowPtrForArgument(IRB, ArgOffset);
        LLVM_DEBUG(dbgs() << "  Arg#" << i << ": " << *A
                          << " Shadow: " << *ArgShadow << "\n");
        if (ByVal) {
          // ByVal requires some special handling as it's too big for a single
          // load
          assert(A->getType()->isPointerTy() &&
                 "ByVal argument is not a pointer!");
          Size = DL.getTypeAllocSize(CB.getParamByValType(i));
          if (ArgOffset + Size > kParamTLSSize)
            break;
          const MaybeAlign ParamAlignment(CB.getParamAlign(i));
          MaybeAlign Alignment = std::nullopt;
          if (ParamAlignment)
            Alignment = std::min(*ParamAlignment, kShadowTLSAlignment);
          Value *AShadowPtr, *AOriginPtr;
          std::tie(AShadowPtr, AOriginPtr) =
              getShadowOriginPtr(A, IRB, IRB.getInt8Ty(), Alignment,
                                 /*isStore*/ false);
          if (!PropagateShadow) {
            Store = IRB.CreateMemSet(ArgShadowBase,
                                     Constant::getNullValue(IRB.getInt8Ty()),
                                     Size, Alignment);
          } else {
            Store = IRB.CreateMemCpy(ArgShadowBase, Alignment, AShadowPtr,
                                     Alignment, Size);
            if (MS.TrackOrigins) {
              Value *ArgOriginBase = getOriginPtrForArgument(IRB, ArgOffset);
              // FIXME: OriginSize should be:
              // alignTo(A % kMinOriginAlignment + Size, kMinOriginAlignment)
              unsigned OriginSize = alignTo(Size, kMinOriginAlignment);
              IRB.CreateMemCpy(
                  ArgOriginBase,
                  /* by origin_tls[ArgOffset] */ kMinOriginAlignment,
                  AOriginPtr,
                  /* by getShadowOriginPtr */ kMinOriginAlignment, OriginSize);
            }
          }
        } else {
          // Any other parameters mean we need bit-grained tracking of uninit
          // data
          Size = DL.getTypeAllocSize(A->getType());
          if (ArgOffset + Size > kParamTLSSize)
            break;
          Store = IRB.CreateAlignedStore(ArgShadow, ArgShadowBase,
                                         kShadowTLSAlignment);
          Constant *Cst = dyn_cast<Constant>(ArgShadow);
          if (MS.TrackOrigins && !(Cst && Cst->isNullValue())) {
            IRB.CreateStore(getOrigin(A),
                            getOriginPtrForArgument(IRB, ArgOffset));
          }
        }
        assert(Store != nullptr);
        LLVM_DEBUG(dbgs() << "  Param:" << *Store << "\n");
      }
      assert(Size != 0);
      ArgOffset += alignTo(Size, kShadowTLSAlignment);
    }
    LLVM_DEBUG(dbgs() << "  done with call args\n");

    FunctionType *FT = CB.getFunctionType();
    if (FT->isVarArg()) {
      VAHelper->visitCallBase(CB, IRB);
    }

    if (SpirOrSpirv) {
      auto *Func = CB.getCalledFunction();
      if (Func) {
        auto FuncName = Func->getName();
        if (FuncName.contains("__spirv_GroupAsyncCopy")) {
          // clang-format off
          // Handle functions like "_Z22__spirv_GroupAsyncCopyiPU3AS3dPU3AS1dllP13__spirv_Event", 
          // its demangled name is "__spirv_GroupAsyncCopy(int, double AS3* dst, double AS1* src, long, long, __spirv_Event*)"
          // The type of "src" and "dst" should always be same.
          // clang-format on

          auto *Dest = CB.getArgOperand(1);
          auto *Src = CB.getArgOperand(2);
          auto *NumElements = CB.getArgOperand(3);
          auto *Stride = CB.getArgOperand(4);

          // Skip "_Z22__spirv_GroupAsyncCopyiPU3AS3" (33 char), get the size of
          // parameter type directly
          const size_t kManglingPrefixLength = 33;
          int ElementSize = getTypeSizeFromManglingName(
              FuncName.substr(kManglingPrefixLength));
          assert(ElementSize != 0 &&
                 "Unsupported __spirv_GroupAsyncCopy element type");

          IRB.CreateCall(
              MS.Spirv.MsanUnpoisonStridedCopyFunc,
              {IRB.CreatePointerCast(Dest, MS.Spirv.IntptrTy),
               IRB.getInt32(Dest->getType()->getPointerAddressSpace()),
               IRB.CreatePointerCast(Src, MS.Spirv.IntptrTy),
               IRB.getInt32(Src->getType()->getPointerAddressSpace()),
               IRB.getInt32(ElementSize), NumElements, Stride});
        } else if (FuncName.contains(
                       "__sycl_getComposite2020SpecConstantValue") ||
                   FuncName.contains("clog")) {
          // clang-format off
          // Handle builtin functions which have sret arguments.
          // Structs which are larger than 64b will be returned via sret arguments
          // and will be initialized inside the function. So we need to unpoison
          // the sret arguments.
          // clang-format on
          if (Func->hasStructRetAttr()) {
            Type *SCTy = Func->getParamStructRetType(0);
            unsigned Size = Func->getDataLayout().getTypeStoreSize(SCTy);
            if (FuncName.contains("clog")) {
              auto *Dest = CB.getArgOperand(0);
              auto *Src = CB.getArgOperand(1);
              IRB.CreateCall(
                  MS.Spirv.MsanUnpoisonCopyFunc,
                  {IRB.CreatePointerCast(Dest, MS.Spirv.IntptrTy),
                   IRB.getInt32(Dest->getType()->getPointerAddressSpace()),
                   IRB.CreatePointerCast(Src, MS.Spirv.IntptrTy),
                   IRB.getInt32(Src->getType()->getPointerAddressSpace()),
                   IRB.getInt32(1), IRB.getInt32(1),
                   ConstantInt::get(MS.Spirv.IntptrTy, Size)});
            } else {
              auto *Addr = CB.getArgOperand(0);
              IRB.CreateCall(
                  MS.Spirv.MsanUnpoisonShadowFunc,
                  {IRB.CreatePointerCast(Addr, MS.Spirv.IntptrTy),
                   ConstantInt::get(MS.Spirv.Int32Ty,
                                    Addr->getType()->getPointerAddressSpace()),
                   ConstantInt::get(MS.Spirv.IntptrTy, Size)});
            }
          }
        } else if (FuncName.contains("__devicelib_ConvertBF16ToFINTELVec") ||
                   FuncName.contains("__devicelib_ConvertFToBF16INTELVec")) {
          size_t NumElements;
          bool IsBF16ToF = FuncName.contains("BF16ToF");
          FuncName.take_back().getAsInteger(10, NumElements);
          auto *Src = CB.getArgOperand(0);
          auto *Dest = CB.getArgOperand(1);
          IRB.CreateCall(
              MS.Spirv.MsanUnpoisonCopyFunc,
              {IRB.CreatePointerCast(Dest, MS.Spirv.IntptrTy),
               IRB.getInt32(Dest->getType()->getPointerAddressSpace()),
               IRB.CreatePointerCast(Src, MS.Spirv.IntptrTy),
               IRB.getInt32(Src->getType()->getPointerAddressSpace()),
               IRB.getInt32(IsBF16ToF ? 4 : 2), IRB.getInt32(IsBF16ToF ? 2 : 4),
               ConstantInt::get(MS.Spirv.IntptrTy, NumElements)});
        }
      }
    }

    // Now, get the shadow for the RetVal.
    if (!CB.getType()->isSized())
      return;
    // Don't emit the epilogue for musttail call returns.
    if (isa<CallInst>(CB) && cast<CallInst>(CB).isMustTailCall())
      return;

    // Since Spirv always does eager checking, the shadow of retval must be
    // zeros
    if (SpirOrSpirv || (MayCheckCall && CB.hasRetAttr(Attribute::NoUndef))) {
      setShadow(&CB, getCleanShadow(&CB));
      setOrigin(&CB, getCleanOrigin());
      return;
    }

    IRBuilder<> IRBBefore(&CB);
    // Until we have full dynamic coverage, make sure the retval shadow is 0.
    Value *Base = getShadowPtrForRetval(IRBBefore);
    IRBBefore.CreateAlignedStore(getCleanShadow(&CB), Base,
                                 kShadowTLSAlignment);
    BasicBlock::iterator NextInsn;
    if (isa<CallInst>(CB)) {
      NextInsn = ++CB.getIterator();
      assert(NextInsn != CB.getParent()->end());
    } else {
      BasicBlock *NormalDest = cast<InvokeInst>(CB).getNormalDest();
      if (!NormalDest->getSinglePredecessor()) {
        // FIXME: this case is tricky, so we are just conservative here.
        // Perhaps we need to split the edge between this BB and NormalDest,
        // but a naive attempt to use SplitEdge leads to a crash.
        setShadow(&CB, getCleanShadow(&CB));
        setOrigin(&CB, getCleanOrigin());
        return;
      }
      // FIXME: NextInsn is likely in a basic block that has not been visited
      // yet. Anything inserted there will be instrumented by MSan later!
      NextInsn = NormalDest->getFirstInsertionPt();
      assert(NextInsn != NormalDest->end() &&
             "Could not find insertion point for retval shadow load");
    }
    IRBuilder<> IRBAfter(&*NextInsn);
    Value *RetvalShadow = IRBAfter.CreateAlignedLoad(
        getShadowTy(&CB), getShadowPtrForRetval(IRBAfter), kShadowTLSAlignment,
        "_msret");
    setShadow(&CB, RetvalShadow);
    if (MS.TrackOrigins)
      setOrigin(&CB, IRBAfter.CreateLoad(MS.OriginTy, getOriginPtrForRetval()));
  }

  bool isAMustTailRetVal(Value *RetVal) {
    if (auto *I = dyn_cast<BitCastInst>(RetVal)) {
      RetVal = I->getOperand(0);
    }
    if (auto *I = dyn_cast<CallInst>(RetVal)) {
      return I->isMustTailCall();
    }
    return false;
  }

  void visitReturnInst(ReturnInst &I) {
    IRBuilder<> IRB(&I);
    Value *RetVal = I.getReturnValue();
    if (!RetVal)
      return;
    // Don't emit the epilogue for musttail call returns.
    if (isAMustTailRetVal(RetVal))
      return;
    Value *ShadowPtr = !SpirOrSpirv ? getShadowPtrForRetval(IRB) : nullptr;
    bool HasNoUndef = F.hasRetAttribute(Attribute::NoUndef);
    bool StoreShadow = !(MS.EagerChecks && HasNoUndef);
    // FIXME: Consider using SpecialCaseList to specify a list of functions that
    // must always return fully initialized values. For now, we hardcode "main".
    bool EagerCheck = (MS.EagerChecks && HasNoUndef) || (F.getName() == "main");

    Value *Shadow = getShadow(RetVal);
    bool StoreOrigin = true;
    if (EagerCheck) {
      insertCheckShadowOf(RetVal, &I);
      Shadow = getCleanShadow(RetVal);
      StoreOrigin = false;
    }

    // The caller may still expect information passed over TLS if we pass our
    // check
    if (StoreShadow && !SpirOrSpirv) {
      IRB.CreateAlignedStore(Shadow, ShadowPtr, kShadowTLSAlignment);
      if (MS.TrackOrigins && StoreOrigin)
        IRB.CreateStore(getOrigin(RetVal), getOriginPtrForRetval());
    }
  }

  void visitPHINode(PHINode &I) {
    IRBuilder<> IRB(&I);
    if (!PropagateShadow) {
      setShadow(&I, getCleanShadow(&I));
      setOrigin(&I, getCleanOrigin());
      return;
    }

    ShadowPHINodes.push_back(&I);
    setShadow(&I, IRB.CreatePHI(getShadowTy(&I), I.getNumIncomingValues(),
                                "_msphi_s"));
    if (MS.TrackOrigins)
      setOrigin(
          &I, IRB.CreatePHI(MS.OriginTy, I.getNumIncomingValues(), "_msphi_o"));
  }

  Value *getLocalVarIdptr(AllocaInst &I) {
    ConstantInt *IntConst =
        ConstantInt::get(Type::getInt32Ty((*F.getParent()).getContext()), 0);
    return new GlobalVariable(*F.getParent(), IntConst->getType(),
                              /*isConstant=*/false, GlobalValue::PrivateLinkage,
                              IntConst);
  }

  Value *getLocalVarDescription(AllocaInst &I) {
    return createPrivateConstGlobalForString(*F.getParent(), I.getName());
  }

  void poisonAllocaUserspace(AllocaInst &I, IRBuilder<> &IRB, Value *Len) {
    if (PoisonStack && ClPoisonStackWithCall) {
      // SPIR-V: ".byval" alloca is updated by "__msan_unpoison_stack", so
      // skiped here
      if (!SpirOrSpirv || !I.getName().ends_with(".byval"))
        IRB.CreateCall(MS.MsanPoisonStackFn, {&I, Len});
    } else {
      Value *ShadowBase, *OriginBase;
      std::tie(ShadowBase, OriginBase) = getShadowOriginPtr(
          &I, IRB, IRB.getInt8Ty(), Align(1), /*isStore*/ true);

      Value *PoisonValue = IRB.getInt8(PoisonStack ? ClPoisonStackPattern : 0);
      IRB.CreateMemSet(ShadowBase, PoisonValue, Len, I.getAlign());
    }

    // FIXME: Not support track origins on private memory yet
    if (PoisonStack && MS.TrackOrigins && !SpirOrSpirv) {
      Value *Idptr = getLocalVarIdptr(I);
      if (ClPrintStackNames) {
        Value *Descr = getLocalVarDescription(I);
        IRB.CreateCall(MS.MsanSetAllocaOriginWithDescriptionFn,
                       {&I, Len, Idptr, Descr});
      } else {
        IRB.CreateCall(MS.MsanSetAllocaOriginNoDescriptionFn, {&I, Len, Idptr});
      }
    }
  }

  void poisonAllocaKmsan(AllocaInst &I, IRBuilder<> &IRB, Value *Len) {
    Value *Descr = getLocalVarDescription(I);
    if (PoisonStack) {
      IRB.CreateCall(MS.MsanPoisonAllocaFn, {&I, Len, Descr});
    } else {
      IRB.CreateCall(MS.MsanUnpoisonAllocaFn, {&I, Len});
    }
  }

  void instrumentAlloca(AllocaInst &I, Instruction *InsPoint = nullptr) {
    if (!InsPoint)
      InsPoint = &I;
    NextNodeIRBuilder IRB(InsPoint);
    const DataLayout &DL = F.getDataLayout();
    TypeSize TS = DL.getTypeAllocSize(I.getAllocatedType());
    Value *Len = IRB.CreateTypeSize(MS.IntptrTy, TS);
    if (I.isArrayAllocation())
      Len = IRB.CreateMul(Len,
                          IRB.CreateZExtOrTrunc(I.getArraySize(), MS.IntptrTy));

    if (MS.CompileKernel)
      poisonAllocaKmsan(I, IRB, Len);
    else
      poisonAllocaUserspace(I, IRB, Len);
  }

  void visitAllocaInst(AllocaInst &I) {
    setShadow(&I, getCleanShadow(&I));
    setOrigin(&I, getCleanOrigin());
    // We'll get to this alloca later unless it's poisoned at the corresponding
    // llvm.lifetime.start.
    AllocaSet.insert(&I);
  }

  void visitSelectInst(SelectInst &I) {
    // a = select b, c, d
    Value *B = I.getCondition();
    Value *C = I.getTrueValue();
    Value *D = I.getFalseValue();

    handleSelectLikeInst(I, B, C, D);
  }

  void handleSelectLikeInst(Instruction &I, Value *B, Value *C, Value *D) {
    IRBuilder<> IRB(&I);

    Value *Sb = getShadow(B);
    Value *Sc = getShadow(C);
    Value *Sd = getShadow(D);

    Value *Ob = MS.TrackOrigins ? getOrigin(B) : nullptr;
    Value *Oc = MS.TrackOrigins ? getOrigin(C) : nullptr;
    Value *Od = MS.TrackOrigins ? getOrigin(D) : nullptr;

    // Result shadow if condition shadow is 0.
    Value *Sa0 = IRB.CreateSelect(B, Sc, Sd);
    Value *Sa1;
    if (I.getType()->isAggregateType()) {
      // To avoid "sign extending" i1 to an arbitrary aggregate type, we just do
      // an extra "select". This results in much more compact IR.
      // Sa = select Sb, poisoned, (select b, Sc, Sd)
      Sa1 = getPoisonedShadow(getShadowTy(I.getType()));
    } else {
      // Sa = select Sb, [ (c^d) | Sc | Sd ], [ b ? Sc : Sd ]
      // If Sb (condition is poisoned), look for bits in c and d that are equal
      // and both unpoisoned.
      // If !Sb (condition is unpoisoned), simply pick one of Sc and Sd.

      // Cast arguments to shadow-compatible type.
      C = CreateAppToShadowCast(IRB, C);
      D = CreateAppToShadowCast(IRB, D);

      // Result shadow if condition shadow is 1.
      Sa1 = IRB.CreateOr({IRB.CreateXor(C, D), Sc, Sd});
    }
    Value *Sa = IRB.CreateSelect(Sb, Sa1, Sa0, "_msprop_select");
    setShadow(&I, Sa);
    if (MS.TrackOrigins) {
      // Origins are always i32, so any vector conditions must be flattened.
      // FIXME: consider tracking vector origins for app vectors?
      if (B->getType()->isVectorTy()) {
        B = convertToBool(B, IRB);
        Sb = convertToBool(Sb, IRB);
      }
      // a = select b, c, d
      // Oa = Sb ? Ob : (b ? Oc : Od)
      setOrigin(&I, IRB.CreateSelect(Sb, Ob, IRB.CreateSelect(B, Oc, Od)));
    }
  }

  void visitLandingPadInst(LandingPadInst &I) {
    // Do nothing.
    // See https://github.com/google/sanitizers/issues/504
    setShadow(&I, getCleanShadow(&I));
    setOrigin(&I, getCleanOrigin());
  }

  void visitCatchSwitchInst(CatchSwitchInst &I) {
    setShadow(&I, getCleanShadow(&I));
    setOrigin(&I, getCleanOrigin());
  }

  void visitFuncletPadInst(FuncletPadInst &I) {
    setShadow(&I, getCleanShadow(&I));
    setOrigin(&I, getCleanOrigin());
  }

  void visitGetElementPtrInst(GetElementPtrInst &I) { handleShadowOr(I); }

  void visitExtractValueInst(ExtractValueInst &I) {
    IRBuilder<> IRB(&I);
    Value *Agg = I.getAggregateOperand();
    LLVM_DEBUG(dbgs() << "ExtractValue:  " << I << "\n");
    Value *AggShadow = getShadow(Agg);
    LLVM_DEBUG(dbgs() << "   AggShadow:  " << *AggShadow << "\n");
    Value *ResShadow = IRB.CreateExtractValue(AggShadow, I.getIndices());
    LLVM_DEBUG(dbgs() << "   ResShadow:  " << *ResShadow << "\n");
    setShadow(&I, ResShadow);
    setOriginForNaryOp(I);
  }

  void visitInsertValueInst(InsertValueInst &I) {
    IRBuilder<> IRB(&I);
    LLVM_DEBUG(dbgs() << "InsertValue:  " << I << "\n");
    Value *AggShadow = getShadow(I.getAggregateOperand());
    Value *InsShadow = getShadow(I.getInsertedValueOperand());
    LLVM_DEBUG(dbgs() << "   AggShadow:  " << *AggShadow << "\n");
    LLVM_DEBUG(dbgs() << "   InsShadow:  " << *InsShadow << "\n");
    Value *Res = IRB.CreateInsertValue(AggShadow, InsShadow, I.getIndices());
    LLVM_DEBUG(dbgs() << "   Res:        " << *Res << "\n");
    setShadow(&I, Res);
    setOriginForNaryOp(I);
  }

  void dumpInst(Instruction &I) {
    if (CallInst *CI = dyn_cast<CallInst>(&I)) {
      errs() << "ZZZ call " << CI->getCalledFunction()->getName() << "\n";
    } else {
      errs() << "ZZZ " << I.getOpcodeName() << "\n";
    }
    errs() << "QQQ " << I << "\n";
  }

  void visitResumeInst(ResumeInst &I) {
    LLVM_DEBUG(dbgs() << "Resume: " << I << "\n");
    // Nothing to do here.
  }

  void visitCleanupReturnInst(CleanupReturnInst &CRI) {
    LLVM_DEBUG(dbgs() << "CleanupReturn: " << CRI << "\n");
    // Nothing to do here.
  }

  void visitCatchReturnInst(CatchReturnInst &CRI) {
    LLVM_DEBUG(dbgs() << "CatchReturn: " << CRI << "\n");
    // Nothing to do here.
  }

  void instrumentAsmArgument(Value *Operand, Type *ElemTy, Instruction &I,
                             IRBuilder<> &IRB, const DataLayout &DL,
                             bool isOutput) {
    // For each assembly argument, we check its value for being initialized.
    // If the argument is a pointer, we assume it points to a single element
    // of the corresponding type (or to a 8-byte word, if the type is unsized).
    // Each such pointer is instrumented with a call to the runtime library.
    Type *OpType = Operand->getType();
    // Check the operand value itself.
    insertCheckShadowOf(Operand, &I);
    if (!OpType->isPointerTy() || !isOutput) {
      assert(!isOutput);
      return;
    }
    if (!ElemTy->isSized())
      return;
    auto Size = DL.getTypeStoreSize(ElemTy);
    Value *SizeVal = IRB.CreateTypeSize(MS.IntptrTy, Size);
    if (MS.CompileKernel) {
      IRB.CreateCall(MS.MsanInstrumentAsmStoreFn, {Operand, SizeVal});
    } else {
      // ElemTy, derived from elementtype(), does not encode the alignment of
      // the pointer. Conservatively assume that the shadow memory is unaligned.
      // When Size is large, avoid StoreInst as it would expand to many
      // instructions.
      auto [ShadowPtr, _] =
          getShadowOriginPtrUserspace(Operand, IRB, IRB.getInt8Ty(), Align(1));
      if (Size <= 32)
        IRB.CreateAlignedStore(getCleanShadow(ElemTy), ShadowPtr, Align(1));
      else
        IRB.CreateMemSet(ShadowPtr, ConstantInt::getNullValue(IRB.getInt8Ty()),
                         SizeVal, Align(1));
    }
  }

  /// Get the number of output arguments returned by pointers.
  int getNumOutputArgs(InlineAsm *IA, CallBase *CB) {
    int NumRetOutputs = 0;
    int NumOutputs = 0;
    Type *RetTy = cast<Value>(CB)->getType();
    if (!RetTy->isVoidTy()) {
      // Register outputs are returned via the CallInst return value.
      auto *ST = dyn_cast<StructType>(RetTy);
      if (ST)
        NumRetOutputs = ST->getNumElements();
      else
        NumRetOutputs = 1;
    }
    InlineAsm::ConstraintInfoVector Constraints = IA->ParseConstraints();
    for (const InlineAsm::ConstraintInfo &Info : Constraints) {
      switch (Info.Type) {
      case InlineAsm::isOutput:
        NumOutputs++;
        break;
      default:
        break;
      }
    }
    return NumOutputs - NumRetOutputs;
  }

  void visitAsmInstruction(Instruction &I) {
    // Conservative inline assembly handling: check for poisoned shadow of
    // asm() arguments, then unpoison the result and all the memory locations
    // pointed to by those arguments.
    // An inline asm() statement in C++ contains lists of input and output
    // arguments used by the assembly code. These are mapped to operands of the
    // CallInst as follows:
    //  - nR register outputs ("=r) are returned by value in a single structure
    //  (SSA value of the CallInst);
    //  - nO other outputs ("=m" and others) are returned by pointer as first
    // nO operands of the CallInst;
    //  - nI inputs ("r", "m" and others) are passed to CallInst as the
    // remaining nI operands.
    // The total number of asm() arguments in the source is nR+nO+nI, and the
    // corresponding CallInst has nO+nI+1 operands (the last operand is the
    // function to be called).
    const DataLayout &DL = F.getDataLayout();
    CallBase *CB = cast<CallBase>(&I);
    IRBuilder<> IRB(&I);
    InlineAsm *IA = cast<InlineAsm>(CB->getCalledOperand());
    int OutputArgs = getNumOutputArgs(IA, CB);
    // The last operand of a CallInst is the function itself.
    int NumOperands = CB->getNumOperands() - 1;

    // Check input arguments. Doing so before unpoisoning output arguments, so
    // that we won't overwrite uninit values before checking them.
    for (int i = OutputArgs; i < NumOperands; i++) {
      Value *Operand = CB->getOperand(i);
      instrumentAsmArgument(Operand, CB->getParamElementType(i), I, IRB, DL,
                            /*isOutput*/ false);
    }
    // Unpoison output arguments. This must happen before the actual InlineAsm
    // call, so that the shadow for memory published in the asm() statement
    // remains valid.
    for (int i = 0; i < OutputArgs; i++) {
      Value *Operand = CB->getOperand(i);
      instrumentAsmArgument(Operand, CB->getParamElementType(i), I, IRB, DL,
                            /*isOutput*/ true);
    }

    setShadow(&I, getCleanShadow(&I));
    setOrigin(&I, getCleanOrigin());
  }

  void visitFreezeInst(FreezeInst &I) {
    // Freeze always returns a fully defined value.
    setShadow(&I, getCleanShadow(&I));
    setOrigin(&I, getCleanOrigin());
  }

  void visitInstruction(Instruction &I) {
    // Everything else: stop propagating and check for poisoned shadow.
    if (ClDumpStrictInstructions)
      dumpInst(I);
    LLVM_DEBUG(dbgs() << "DEFAULT: " << I << "\n");
    for (size_t i = 0, n = I.getNumOperands(); i < n; i++) {
      Value *Operand = I.getOperand(i);
      if (Operand->getType()->isSized())
        insertCheckShadowOf(Operand, &I);
    }
    setShadow(&I, getCleanShadow(&I));
    setOrigin(&I, getCleanOrigin());
  }
};

struct VarArgHelperBase : public VarArgHelper {
  Function &F;
  MemorySanitizer &MS;
  MemorySanitizerVisitor &MSV;
  SmallVector<CallInst *, 16> VAStartInstrumentationList;
  const unsigned VAListTagSize;

  VarArgHelperBase(Function &F, MemorySanitizer &MS,
                   MemorySanitizerVisitor &MSV, unsigned VAListTagSize)
      : F(F), MS(MS), MSV(MSV), VAListTagSize(VAListTagSize) {}

  Value *getShadowAddrForVAArgument(IRBuilder<> &IRB, unsigned ArgOffset) {
    Value *Base = IRB.CreatePointerCast(MS.VAArgTLS, MS.IntptrTy);
    return IRB.CreateAdd(Base, ConstantInt::get(MS.IntptrTy, ArgOffset));
  }

  /// Compute the shadow address for a given va_arg.
  Value *getShadowPtrForVAArgument(IRBuilder<> &IRB, unsigned ArgOffset) {
    Value *Base = IRB.CreatePointerCast(MS.VAArgTLS, MS.IntptrTy);
    Base = IRB.CreateAdd(Base, ConstantInt::get(MS.IntptrTy, ArgOffset));
    return IRB.CreateIntToPtr(Base, MS.PtrTy, "_msarg_va_s");
  }

  /// Compute the shadow address for a given va_arg.
  Value *getShadowPtrForVAArgument(IRBuilder<> &IRB, unsigned ArgOffset,
                                   unsigned ArgSize) {
    // Make sure we don't overflow __msan_va_arg_tls.
    if (ArgOffset + ArgSize > kParamTLSSize)
      return nullptr;
    return getShadowPtrForVAArgument(IRB, ArgOffset);
  }

  /// Compute the origin address for a given va_arg.
  Value *getOriginPtrForVAArgument(IRBuilder<> &IRB, int ArgOffset) {
    Value *Base = IRB.CreatePointerCast(MS.VAArgOriginTLS, MS.IntptrTy);
    // getOriginPtrForVAArgument() is always called after
    // getShadowPtrForVAArgument(), so __msan_va_arg_origin_tls can never
    // overflow.
    Base = IRB.CreateAdd(Base, ConstantInt::get(MS.IntptrTy, ArgOffset));
    return IRB.CreateIntToPtr(Base, MS.PtrTy, "_msarg_va_o");
  }

  void CleanUnusedTLS(IRBuilder<> &IRB, Value *ShadowBase,
                      unsigned BaseOffset) {
    // The tails of __msan_va_arg_tls is not large enough to fit full
    // value shadow, but it will be copied to backup anyway. Make it
    // clean.
    if (BaseOffset >= kParamTLSSize)
      return;
    Value *TailSize =
        ConstantInt::getSigned(IRB.getInt32Ty(), kParamTLSSize - BaseOffset);
    IRB.CreateMemSet(ShadowBase, ConstantInt::getNullValue(IRB.getInt8Ty()),
                     TailSize, Align(8));
  }

  void unpoisonVAListTagForInst(IntrinsicInst &I) {
    IRBuilder<> IRB(&I);
    Value *VAListTag = I.getArgOperand(0);
    const Align Alignment = Align(8);
    auto [ShadowPtr, OriginPtr] = MSV.getShadowOriginPtr(
        VAListTag, IRB, IRB.getInt8Ty(), Alignment, /*isStore*/ true);
    // Unpoison the whole __va_list_tag.
    IRB.CreateMemSet(ShadowPtr, Constant::getNullValue(IRB.getInt8Ty()),
                     VAListTagSize, Alignment, false);
  }

  void visitVAStartInst(VAStartInst &I) override {
    if (F.getCallingConv() == CallingConv::Win64)
      return;
    VAStartInstrumentationList.push_back(&I);
    unpoisonVAListTagForInst(I);
  }

  void visitVACopyInst(VACopyInst &I) override {
    if (F.getCallingConv() == CallingConv::Win64)
      return;
    unpoisonVAListTagForInst(I);
  }
};

/// AMD64-specific implementation of VarArgHelper.
struct VarArgAMD64Helper : public VarArgHelperBase {
  // An unfortunate workaround for asymmetric lowering of va_arg stuff.
  // See a comment in visitCallBase for more details.
  static const unsigned AMD64GpEndOffset = 48; // AMD64 ABI Draft 0.99.6 p3.5.7
  static const unsigned AMD64FpEndOffsetSSE = 176;
  // If SSE is disabled, fp_offset in va_list is zero.
  static const unsigned AMD64FpEndOffsetNoSSE = AMD64GpEndOffset;

  unsigned AMD64FpEndOffset;
  AllocaInst *VAArgTLSCopy = nullptr;
  AllocaInst *VAArgTLSOriginCopy = nullptr;
  Value *VAArgOverflowSize = nullptr;

  enum ArgKind { AK_GeneralPurpose, AK_FloatingPoint, AK_Memory };

  VarArgAMD64Helper(Function &F, MemorySanitizer &MS,
                    MemorySanitizerVisitor &MSV)
      : VarArgHelperBase(F, MS, MSV, /*VAListTagSize=*/24) {
    AMD64FpEndOffset = AMD64FpEndOffsetSSE;
    for (const auto &Attr : F.getAttributes().getFnAttrs()) {
      if (Attr.isStringAttribute() &&
          (Attr.getKindAsString() == "target-features")) {
        if (Attr.getValueAsString().contains("-sse"))
          AMD64FpEndOffset = AMD64FpEndOffsetNoSSE;
        break;
      }
    }
  }

  ArgKind classifyArgument(Value *arg) {
    // A very rough approximation of X86_64 argument classification rules.
    Type *T = arg->getType();
    if (T->isX86_FP80Ty())
      return AK_Memory;
    if (T->isFPOrFPVectorTy())
      return AK_FloatingPoint;
    if (T->isIntegerTy() && T->getPrimitiveSizeInBits() <= 64)
      return AK_GeneralPurpose;
    if (T->isPointerTy())
      return AK_GeneralPurpose;
    return AK_Memory;
  }

  // For VarArg functions, store the argument shadow in an ABI-specific format
  // that corresponds to va_list layout.
  // We do this because Clang lowers va_arg in the frontend, and this pass
  // only sees the low level code that deals with va_list internals.
  // A much easier alternative (provided that Clang emits va_arg instructions)
  // would have been to associate each live instance of va_list with a copy of
  // MSanParamTLS, and extract shadow on va_arg() call in the argument list
  // order.
  void visitCallBase(CallBase &CB, IRBuilder<> &IRB) override {
    unsigned GpOffset = 0;
    unsigned FpOffset = AMD64GpEndOffset;
    unsigned OverflowOffset = AMD64FpEndOffset;
    const DataLayout &DL = F.getDataLayout();

    for (const auto &[ArgNo, A] : llvm::enumerate(CB.args())) {
      bool IsFixed = ArgNo < CB.getFunctionType()->getNumParams();
      bool IsByVal = CB.paramHasAttr(ArgNo, Attribute::ByVal);
      if (IsByVal) {
        // ByVal arguments always go to the overflow area.
        // Fixed arguments passed through the overflow area will be stepped
        // over by va_start, so don't count them towards the offset.
        if (IsFixed)
          continue;
        assert(A->getType()->isPointerTy());
        Type *RealTy = CB.getParamByValType(ArgNo);
        uint64_t ArgSize = DL.getTypeAllocSize(RealTy);
        uint64_t AlignedSize = alignTo(ArgSize, 8);
        unsigned BaseOffset = OverflowOffset;
        Value *ShadowBase = getShadowPtrForVAArgument(IRB, OverflowOffset);
        Value *OriginBase = nullptr;
        if (MS.TrackOrigins)
          OriginBase = getOriginPtrForVAArgument(IRB, OverflowOffset);
        OverflowOffset += AlignedSize;

        if (OverflowOffset > kParamTLSSize) {
          CleanUnusedTLS(IRB, ShadowBase, BaseOffset);
          continue; // We have no space to copy shadow there.
        }

        Value *ShadowPtr, *OriginPtr;
        std::tie(ShadowPtr, OriginPtr) =
            MSV.getShadowOriginPtr(A, IRB, IRB.getInt8Ty(), kShadowTLSAlignment,
                                   /*isStore*/ false);
        IRB.CreateMemCpy(ShadowBase, kShadowTLSAlignment, ShadowPtr,
                         kShadowTLSAlignment, ArgSize);
        if (MS.TrackOrigins)
          IRB.CreateMemCpy(OriginBase, kShadowTLSAlignment, OriginPtr,
                           kShadowTLSAlignment, ArgSize);
      } else {
        ArgKind AK = classifyArgument(A);
        if (AK == AK_GeneralPurpose && GpOffset >= AMD64GpEndOffset)
          AK = AK_Memory;
        if (AK == AK_FloatingPoint && FpOffset >= AMD64FpEndOffset)
          AK = AK_Memory;
        Value *ShadowBase, *OriginBase = nullptr;
        switch (AK) {
        case AK_GeneralPurpose:
          ShadowBase = getShadowPtrForVAArgument(IRB, GpOffset);
          if (MS.TrackOrigins)
            OriginBase = getOriginPtrForVAArgument(IRB, GpOffset);
          GpOffset += 8;
          assert(GpOffset <= kParamTLSSize);
          break;
        case AK_FloatingPoint:
          ShadowBase = getShadowPtrForVAArgument(IRB, FpOffset);
          if (MS.TrackOrigins)
            OriginBase = getOriginPtrForVAArgument(IRB, FpOffset);
          FpOffset += 16;
          assert(FpOffset <= kParamTLSSize);
          break;
        case AK_Memory:
          if (IsFixed)
            continue;
          uint64_t ArgSize = DL.getTypeAllocSize(A->getType());
          uint64_t AlignedSize = alignTo(ArgSize, 8);
          unsigned BaseOffset = OverflowOffset;
          ShadowBase = getShadowPtrForVAArgument(IRB, OverflowOffset);
          if (MS.TrackOrigins) {
            OriginBase = getOriginPtrForVAArgument(IRB, OverflowOffset);
          }
          OverflowOffset += AlignedSize;
          if (OverflowOffset > kParamTLSSize) {
            // We have no space to copy shadow there.
            CleanUnusedTLS(IRB, ShadowBase, BaseOffset);
            continue;
          }
        }
        // Take fixed arguments into account for GpOffset and FpOffset,
        // but don't actually store shadows for them.
        // TODO(glider): don't call get*PtrForVAArgument() for them.
        if (IsFixed)
          continue;
        Value *Shadow = MSV.getShadow(A);
        IRB.CreateAlignedStore(Shadow, ShadowBase, kShadowTLSAlignment);
        if (MS.TrackOrigins) {
          Value *Origin = MSV.getOrigin(A);
          TypeSize StoreSize = DL.getTypeStoreSize(Shadow->getType());
          MSV.paintOrigin(IRB, Origin, OriginBase, StoreSize,
                          std::max(kShadowTLSAlignment, kMinOriginAlignment));
        }
      }
    }
    Constant *OverflowSize =
        ConstantInt::get(IRB.getInt64Ty(), OverflowOffset - AMD64FpEndOffset);
    IRB.CreateStore(OverflowSize, MS.VAArgOverflowSizeTLS);
  }

  void finalizeInstrumentation() override {
    assert(!VAArgOverflowSize && !VAArgTLSCopy &&
           "finalizeInstrumentation called twice");
    if (!VAStartInstrumentationList.empty()) {
      // If there is a va_start in this function, make a backup copy of
      // va_arg_tls somewhere in the function entry block.
      IRBuilder<> IRB(MSV.FnPrologueEnd);
      VAArgOverflowSize =
          IRB.CreateLoad(IRB.getInt64Ty(), MS.VAArgOverflowSizeTLS);
      Value *CopySize = IRB.CreateAdd(
          ConstantInt::get(MS.IntptrTy, AMD64FpEndOffset), VAArgOverflowSize);
      VAArgTLSCopy = IRB.CreateAlloca(Type::getInt8Ty(*MS.C), CopySize);
      VAArgTLSCopy->setAlignment(kShadowTLSAlignment);
      IRB.CreateMemSet(VAArgTLSCopy, Constant::getNullValue(IRB.getInt8Ty()),
                       CopySize, kShadowTLSAlignment, false);

      Value *SrcSize = IRB.CreateBinaryIntrinsic(
          Intrinsic::umin, CopySize,
          ConstantInt::get(MS.IntptrTy, kParamTLSSize));
      IRB.CreateMemCpy(VAArgTLSCopy, kShadowTLSAlignment, MS.VAArgTLS,
                       kShadowTLSAlignment, SrcSize);
      if (MS.TrackOrigins) {
        VAArgTLSOriginCopy = IRB.CreateAlloca(Type::getInt8Ty(*MS.C), CopySize);
        VAArgTLSOriginCopy->setAlignment(kShadowTLSAlignment);
        IRB.CreateMemCpy(VAArgTLSOriginCopy, kShadowTLSAlignment,
                         MS.VAArgOriginTLS, kShadowTLSAlignment, SrcSize);
      }
    }

    // Instrument va_start.
    // Copy va_list shadow from the backup copy of the TLS contents.
    for (CallInst *OrigInst : VAStartInstrumentationList) {
      NextNodeIRBuilder IRB(OrigInst);
      Value *VAListTag = OrigInst->getArgOperand(0);

      Value *RegSaveAreaPtrPtr = IRB.CreateIntToPtr(
          IRB.CreateAdd(IRB.CreatePtrToInt(VAListTag, MS.IntptrTy),
                        ConstantInt::get(MS.IntptrTy, 16)),
          MS.PtrTy);
      Value *RegSaveAreaPtr = IRB.CreateLoad(MS.PtrTy, RegSaveAreaPtrPtr);
      Value *RegSaveAreaShadowPtr, *RegSaveAreaOriginPtr;
      const Align Alignment = Align(16);
      std::tie(RegSaveAreaShadowPtr, RegSaveAreaOriginPtr) =
          MSV.getShadowOriginPtr(RegSaveAreaPtr, IRB, IRB.getInt8Ty(),
                                 Alignment, /*isStore*/ true);
      IRB.CreateMemCpy(RegSaveAreaShadowPtr, Alignment, VAArgTLSCopy, Alignment,
                       AMD64FpEndOffset);
      if (MS.TrackOrigins)
        IRB.CreateMemCpy(RegSaveAreaOriginPtr, Alignment, VAArgTLSOriginCopy,
                         Alignment, AMD64FpEndOffset);
      Value *OverflowArgAreaPtrPtr = IRB.CreateIntToPtr(
          IRB.CreateAdd(IRB.CreatePtrToInt(VAListTag, MS.IntptrTy),
                        ConstantInt::get(MS.IntptrTy, 8)),
          MS.PtrTy);
      Value *OverflowArgAreaPtr =
          IRB.CreateLoad(MS.PtrTy, OverflowArgAreaPtrPtr);
      Value *OverflowArgAreaShadowPtr, *OverflowArgAreaOriginPtr;
      std::tie(OverflowArgAreaShadowPtr, OverflowArgAreaOriginPtr) =
          MSV.getShadowOriginPtr(OverflowArgAreaPtr, IRB, IRB.getInt8Ty(),
                                 Alignment, /*isStore*/ true);
      Value *SrcPtr = IRB.CreateConstGEP1_32(IRB.getInt8Ty(), VAArgTLSCopy,
                                             AMD64FpEndOffset);
      IRB.CreateMemCpy(OverflowArgAreaShadowPtr, Alignment, SrcPtr, Alignment,
                       VAArgOverflowSize);
      if (MS.TrackOrigins) {
        SrcPtr = IRB.CreateConstGEP1_32(IRB.getInt8Ty(), VAArgTLSOriginCopy,
                                        AMD64FpEndOffset);
        IRB.CreateMemCpy(OverflowArgAreaOriginPtr, Alignment, SrcPtr, Alignment,
                         VAArgOverflowSize);
      }
    }
  }
};

/// AArch64-specific implementation of VarArgHelper.
struct VarArgAArch64Helper : public VarArgHelperBase {
  static const unsigned kAArch64GrArgSize = 64;
  static const unsigned kAArch64VrArgSize = 128;

  static const unsigned AArch64GrBegOffset = 0;
  static const unsigned AArch64GrEndOffset = kAArch64GrArgSize;
  // Make VR space aligned to 16 bytes.
  static const unsigned AArch64VrBegOffset = AArch64GrEndOffset;
  static const unsigned AArch64VrEndOffset =
      AArch64VrBegOffset + kAArch64VrArgSize;
  static const unsigned AArch64VAEndOffset = AArch64VrEndOffset;

  AllocaInst *VAArgTLSCopy = nullptr;
  Value *VAArgOverflowSize = nullptr;

  enum ArgKind { AK_GeneralPurpose, AK_FloatingPoint, AK_Memory };

  VarArgAArch64Helper(Function &F, MemorySanitizer &MS,
                      MemorySanitizerVisitor &MSV)
      : VarArgHelperBase(F, MS, MSV, /*VAListTagSize=*/32) {}

  // A very rough approximation of aarch64 argument classification rules.
  std::pair<ArgKind, uint64_t> classifyArgument(Type *T) {
    if (T->isIntOrPtrTy() && T->getPrimitiveSizeInBits() <= 64)
      return {AK_GeneralPurpose, 1};
    if (T->isFloatingPointTy() && T->getPrimitiveSizeInBits() <= 128)
      return {AK_FloatingPoint, 1};

    if (T->isArrayTy()) {
      auto R = classifyArgument(T->getArrayElementType());
      R.second *= T->getScalarType()->getArrayNumElements();
      return R;
    }

    if (const FixedVectorType *FV = dyn_cast<FixedVectorType>(T)) {
      auto R = classifyArgument(FV->getScalarType());
      R.second *= FV->getNumElements();
      return R;
    }

    LLVM_DEBUG(errs() << "Unknown vararg type: " << *T << "\n");
    return {AK_Memory, 0};
  }

  // The instrumentation stores the argument shadow in a non ABI-specific
  // format because it does not know which argument is named (since Clang,
  // like x86_64 case, lowers the va_args in the frontend and this pass only
  // sees the low level code that deals with va_list internals).
  // The first seven GR registers are saved in the first 56 bytes of the
  // va_arg tls arra, followed by the first 8 FP/SIMD registers, and then
  // the remaining arguments.
  // Using constant offset within the va_arg TLS array allows fast copy
  // in the finalize instrumentation.
  void visitCallBase(CallBase &CB, IRBuilder<> &IRB) override {
    unsigned GrOffset = AArch64GrBegOffset;
    unsigned VrOffset = AArch64VrBegOffset;
    unsigned OverflowOffset = AArch64VAEndOffset;

    const DataLayout &DL = F.getDataLayout();
    for (const auto &[ArgNo, A] : llvm::enumerate(CB.args())) {
      bool IsFixed = ArgNo < CB.getFunctionType()->getNumParams();
      auto [AK, RegNum] = classifyArgument(A->getType());
      if (AK == AK_GeneralPurpose &&
          (GrOffset + RegNum * 8) > AArch64GrEndOffset)
        AK = AK_Memory;
      if (AK == AK_FloatingPoint &&
          (VrOffset + RegNum * 16) > AArch64VrEndOffset)
        AK = AK_Memory;
      Value *Base;
      switch (AK) {
      case AK_GeneralPurpose:
        Base = getShadowPtrForVAArgument(IRB, GrOffset);
        GrOffset += 8 * RegNum;
        break;
      case AK_FloatingPoint:
        Base = getShadowPtrForVAArgument(IRB, VrOffset);
        VrOffset += 16 * RegNum;
        break;
      case AK_Memory:
        // Don't count fixed arguments in the overflow area - va_start will
        // skip right over them.
        if (IsFixed)
          continue;
        uint64_t ArgSize = DL.getTypeAllocSize(A->getType());
        uint64_t AlignedSize = alignTo(ArgSize, 8);
        unsigned BaseOffset = OverflowOffset;
        Base = getShadowPtrForVAArgument(IRB, BaseOffset);
        OverflowOffset += AlignedSize;
        if (OverflowOffset > kParamTLSSize) {
          // We have no space to copy shadow there.
          CleanUnusedTLS(IRB, Base, BaseOffset);
          continue;
        }
        break;
      }
      // Count Gp/Vr fixed arguments to their respective offsets, but don't
      // bother to actually store a shadow.
      if (IsFixed)
        continue;
      IRB.CreateAlignedStore(MSV.getShadow(A), Base, kShadowTLSAlignment);
    }
    Constant *OverflowSize =
        ConstantInt::get(IRB.getInt64Ty(), OverflowOffset - AArch64VAEndOffset);
    IRB.CreateStore(OverflowSize, MS.VAArgOverflowSizeTLS);
  }

  // Retrieve a va_list field of 'void*' size.
  Value *getVAField64(IRBuilder<> &IRB, Value *VAListTag, int offset) {
    Value *SaveAreaPtrPtr = IRB.CreateIntToPtr(
        IRB.CreateAdd(IRB.CreatePtrToInt(VAListTag, MS.IntptrTy),
                      ConstantInt::get(MS.IntptrTy, offset)),
        MS.PtrTy);
    return IRB.CreateLoad(Type::getInt64Ty(*MS.C), SaveAreaPtrPtr);
  }

  // Retrieve a va_list field of 'int' size.
  Value *getVAField32(IRBuilder<> &IRB, Value *VAListTag, int offset) {
    Value *SaveAreaPtr = IRB.CreateIntToPtr(
        IRB.CreateAdd(IRB.CreatePtrToInt(VAListTag, MS.IntptrTy),
                      ConstantInt::get(MS.IntptrTy, offset)),
        MS.PtrTy);
    Value *SaveArea32 = IRB.CreateLoad(IRB.getInt32Ty(), SaveAreaPtr);
    return IRB.CreateSExt(SaveArea32, MS.IntptrTy);
  }

  void finalizeInstrumentation() override {
    assert(!VAArgOverflowSize && !VAArgTLSCopy &&
           "finalizeInstrumentation called twice");
    if (!VAStartInstrumentationList.empty()) {
      // If there is a va_start in this function, make a backup copy of
      // va_arg_tls somewhere in the function entry block.
      IRBuilder<> IRB(MSV.FnPrologueEnd);
      VAArgOverflowSize =
          IRB.CreateLoad(IRB.getInt64Ty(), MS.VAArgOverflowSizeTLS);
      Value *CopySize = IRB.CreateAdd(
          ConstantInt::get(MS.IntptrTy, AArch64VAEndOffset), VAArgOverflowSize);
      VAArgTLSCopy = IRB.CreateAlloca(Type::getInt8Ty(*MS.C), CopySize);
      VAArgTLSCopy->setAlignment(kShadowTLSAlignment);
      IRB.CreateMemSet(VAArgTLSCopy, Constant::getNullValue(IRB.getInt8Ty()),
                       CopySize, kShadowTLSAlignment, false);

      Value *SrcSize = IRB.CreateBinaryIntrinsic(
          Intrinsic::umin, CopySize,
          ConstantInt::get(MS.IntptrTy, kParamTLSSize));
      IRB.CreateMemCpy(VAArgTLSCopy, kShadowTLSAlignment, MS.VAArgTLS,
                       kShadowTLSAlignment, SrcSize);
    }

    Value *GrArgSize = ConstantInt::get(MS.IntptrTy, kAArch64GrArgSize);
    Value *VrArgSize = ConstantInt::get(MS.IntptrTy, kAArch64VrArgSize);

    // Instrument va_start, copy va_list shadow from the backup copy of
    // the TLS contents.
    for (CallInst *OrigInst : VAStartInstrumentationList) {
      NextNodeIRBuilder IRB(OrigInst);

      Value *VAListTag = OrigInst->getArgOperand(0);

      // The variadic ABI for AArch64 creates two areas to save the incoming
      // argument registers (one for 64-bit general register xn-x7 and another
      // for 128-bit FP/SIMD vn-v7).
      // We need then to propagate the shadow arguments on both regions
      // 'va::__gr_top + va::__gr_offs' and 'va::__vr_top + va::__vr_offs'.
      // The remaining arguments are saved on shadow for 'va::stack'.
      // One caveat is it requires only to propagate the non-named arguments,
      // however on the call site instrumentation 'all' the arguments are
      // saved. So to copy the shadow values from the va_arg TLS array
      // we need to adjust the offset for both GR and VR fields based on
      // the __{gr,vr}_offs value (since they are stores based on incoming
      // named arguments).
      Type *RegSaveAreaPtrTy = IRB.getPtrTy();

      // Read the stack pointer from the va_list.
      Value *StackSaveAreaPtr =
          IRB.CreateIntToPtr(getVAField64(IRB, VAListTag, 0), RegSaveAreaPtrTy);

      // Read both the __gr_top and __gr_off and add them up.
      Value *GrTopSaveAreaPtr = getVAField64(IRB, VAListTag, 8);
      Value *GrOffSaveArea = getVAField32(IRB, VAListTag, 24);

      Value *GrRegSaveAreaPtr = IRB.CreateIntToPtr(
          IRB.CreateAdd(GrTopSaveAreaPtr, GrOffSaveArea), RegSaveAreaPtrTy);

      // Read both the __vr_top and __vr_off and add them up.
      Value *VrTopSaveAreaPtr = getVAField64(IRB, VAListTag, 16);
      Value *VrOffSaveArea = getVAField32(IRB, VAListTag, 28);

      Value *VrRegSaveAreaPtr = IRB.CreateIntToPtr(
          IRB.CreateAdd(VrTopSaveAreaPtr, VrOffSaveArea), RegSaveAreaPtrTy);

      // It does not know how many named arguments is being used and, on the
      // callsite all the arguments were saved.  Since __gr_off is defined as
      // '0 - ((8 - named_gr) * 8)', the idea is to just propagate the variadic
      // argument by ignoring the bytes of shadow from named arguments.
      Value *GrRegSaveAreaShadowPtrOff =
          IRB.CreateAdd(GrArgSize, GrOffSaveArea);

      Value *GrRegSaveAreaShadowPtr =
          MSV.getShadowOriginPtr(GrRegSaveAreaPtr, IRB, IRB.getInt8Ty(),
                                 Align(8), /*isStore*/ true)
              .first;

      Value *GrSrcPtr =
          IRB.CreateInBoundsPtrAdd(VAArgTLSCopy, GrRegSaveAreaShadowPtrOff);
      Value *GrCopySize = IRB.CreateSub(GrArgSize, GrRegSaveAreaShadowPtrOff);

      IRB.CreateMemCpy(GrRegSaveAreaShadowPtr, Align(8), GrSrcPtr, Align(8),
                       GrCopySize);

      // Again, but for FP/SIMD values.
      Value *VrRegSaveAreaShadowPtrOff =
          IRB.CreateAdd(VrArgSize, VrOffSaveArea);

      Value *VrRegSaveAreaShadowPtr =
          MSV.getShadowOriginPtr(VrRegSaveAreaPtr, IRB, IRB.getInt8Ty(),
                                 Align(8), /*isStore*/ true)
              .first;

      Value *VrSrcPtr = IRB.CreateInBoundsPtrAdd(
          IRB.CreateInBoundsPtrAdd(VAArgTLSCopy,
                                   IRB.getInt32(AArch64VrBegOffset)),
          VrRegSaveAreaShadowPtrOff);
      Value *VrCopySize = IRB.CreateSub(VrArgSize, VrRegSaveAreaShadowPtrOff);

      IRB.CreateMemCpy(VrRegSaveAreaShadowPtr, Align(8), VrSrcPtr, Align(8),
                       VrCopySize);

      // And finally for remaining arguments.
      Value *StackSaveAreaShadowPtr =
          MSV.getShadowOriginPtr(StackSaveAreaPtr, IRB, IRB.getInt8Ty(),
                                 Align(16), /*isStore*/ true)
              .first;

      Value *StackSrcPtr = IRB.CreateInBoundsPtrAdd(
          VAArgTLSCopy, IRB.getInt32(AArch64VAEndOffset));

      IRB.CreateMemCpy(StackSaveAreaShadowPtr, Align(16), StackSrcPtr,
                       Align(16), VAArgOverflowSize);
    }
  }
};

/// PowerPC64-specific implementation of VarArgHelper.
struct VarArgPowerPC64Helper : public VarArgHelperBase {
  AllocaInst *VAArgTLSCopy = nullptr;
  Value *VAArgSize = nullptr;

  VarArgPowerPC64Helper(Function &F, MemorySanitizer &MS,
                        MemorySanitizerVisitor &MSV)
      : VarArgHelperBase(F, MS, MSV, /*VAListTagSize=*/8) {}

  void visitCallBase(CallBase &CB, IRBuilder<> &IRB) override {
    // For PowerPC, we need to deal with alignment of stack arguments -
    // they are mostly aligned to 8 bytes, but vectors and i128 arrays
    // are aligned to 16 bytes, byvals can be aligned to 8 or 16 bytes,
    // For that reason, we compute current offset from stack pointer (which is
    // always properly aligned), and offset for the first vararg, then subtract
    // them.
    unsigned VAArgBase;
    Triple TargetTriple(F.getParent()->getTargetTriple());
    // Parameter save area starts at 48 bytes from frame pointer for ABIv1,
    // and 32 bytes for ABIv2.  This is usually determined by target
    // endianness, but in theory could be overridden by function attribute.
    if (TargetTriple.isPPC64ELFv2ABI())
      VAArgBase = 32;
    else
      VAArgBase = 48;
    unsigned VAArgOffset = VAArgBase;
    const DataLayout &DL = F.getDataLayout();
    for (const auto &[ArgNo, A] : llvm::enumerate(CB.args())) {
      bool IsFixed = ArgNo < CB.getFunctionType()->getNumParams();
      bool IsByVal = CB.paramHasAttr(ArgNo, Attribute::ByVal);
      if (IsByVal) {
        assert(A->getType()->isPointerTy());
        Type *RealTy = CB.getParamByValType(ArgNo);
        uint64_t ArgSize = DL.getTypeAllocSize(RealTy);
        Align ArgAlign = CB.getParamAlign(ArgNo).value_or(Align(8));
        if (ArgAlign < 8)
          ArgAlign = Align(8);
        VAArgOffset = alignTo(VAArgOffset, ArgAlign);
        if (!IsFixed) {
          Value *Base =
              getShadowPtrForVAArgument(IRB, VAArgOffset - VAArgBase, ArgSize);
          if (Base) {
            Value *AShadowPtr, *AOriginPtr;
            std::tie(AShadowPtr, AOriginPtr) =
                MSV.getShadowOriginPtr(A, IRB, IRB.getInt8Ty(),
                                       kShadowTLSAlignment, /*isStore*/ false);

            IRB.CreateMemCpy(Base, kShadowTLSAlignment, AShadowPtr,
                             kShadowTLSAlignment, ArgSize);
          }
        }
        VAArgOffset += alignTo(ArgSize, Align(8));
      } else {
        Value *Base;
        uint64_t ArgSize = DL.getTypeAllocSize(A->getType());
        Align ArgAlign = Align(8);
        if (A->getType()->isArrayTy()) {
          // Arrays are aligned to element size, except for long double
          // arrays, which are aligned to 8 bytes.
          Type *ElementTy = A->getType()->getArrayElementType();
          if (!ElementTy->isPPC_FP128Ty())
            ArgAlign = Align(DL.getTypeAllocSize(ElementTy));
        } else if (A->getType()->isVectorTy()) {
          // Vectors are naturally aligned.
          ArgAlign = Align(ArgSize);
        }
        if (ArgAlign < 8)
          ArgAlign = Align(8);
        VAArgOffset = alignTo(VAArgOffset, ArgAlign);
        if (DL.isBigEndian()) {
          // Adjusting the shadow for argument with size < 8 to match the
          // placement of bits in big endian system
          if (ArgSize < 8)
            VAArgOffset += (8 - ArgSize);
        }
        if (!IsFixed) {
          Base =
              getShadowPtrForVAArgument(IRB, VAArgOffset - VAArgBase, ArgSize);
          if (Base)
            IRB.CreateAlignedStore(MSV.getShadow(A), Base, kShadowTLSAlignment);
        }
        VAArgOffset += ArgSize;
        VAArgOffset = alignTo(VAArgOffset, Align(8));
      }
      if (IsFixed)
        VAArgBase = VAArgOffset;
    }

    Constant *TotalVAArgSize =
        ConstantInt::get(MS.IntptrTy, VAArgOffset - VAArgBase);
    // Here using VAArgOverflowSizeTLS as VAArgSizeTLS to avoid creation of
    // a new class member i.e. it is the total size of all VarArgs.
    IRB.CreateStore(TotalVAArgSize, MS.VAArgOverflowSizeTLS);
  }

  void finalizeInstrumentation() override {
    assert(!VAArgSize && !VAArgTLSCopy &&
           "finalizeInstrumentation called twice");
    IRBuilder<> IRB(MSV.FnPrologueEnd);
    VAArgSize = IRB.CreateLoad(IRB.getInt64Ty(), MS.VAArgOverflowSizeTLS);
    Value *CopySize = VAArgSize;

    if (!VAStartInstrumentationList.empty()) {
      // If there is a va_start in this function, make a backup copy of
      // va_arg_tls somewhere in the function entry block.

      VAArgTLSCopy = IRB.CreateAlloca(Type::getInt8Ty(*MS.C), CopySize);
      VAArgTLSCopy->setAlignment(kShadowTLSAlignment);
      IRB.CreateMemSet(VAArgTLSCopy, Constant::getNullValue(IRB.getInt8Ty()),
                       CopySize, kShadowTLSAlignment, false);

      Value *SrcSize = IRB.CreateBinaryIntrinsic(
          Intrinsic::umin, CopySize,
          ConstantInt::get(IRB.getInt64Ty(), kParamTLSSize));
      IRB.CreateMemCpy(VAArgTLSCopy, kShadowTLSAlignment, MS.VAArgTLS,
                       kShadowTLSAlignment, SrcSize);
    }

    // Instrument va_start.
    // Copy va_list shadow from the backup copy of the TLS contents.
    for (CallInst *OrigInst : VAStartInstrumentationList) {
      NextNodeIRBuilder IRB(OrigInst);
      Value *VAListTag = OrigInst->getArgOperand(0);
      Value *RegSaveAreaPtrPtr = IRB.CreatePtrToInt(VAListTag, MS.IntptrTy);

      RegSaveAreaPtrPtr = IRB.CreateIntToPtr(RegSaveAreaPtrPtr, MS.PtrTy);

      Value *RegSaveAreaPtr = IRB.CreateLoad(MS.PtrTy, RegSaveAreaPtrPtr);
      Value *RegSaveAreaShadowPtr, *RegSaveAreaOriginPtr;
      const DataLayout &DL = F.getDataLayout();
      unsigned IntptrSize = DL.getTypeStoreSize(MS.IntptrTy);
      const Align Alignment = Align(IntptrSize);
      std::tie(RegSaveAreaShadowPtr, RegSaveAreaOriginPtr) =
          MSV.getShadowOriginPtr(RegSaveAreaPtr, IRB, IRB.getInt8Ty(),
                                 Alignment, /*isStore*/ true);
      IRB.CreateMemCpy(RegSaveAreaShadowPtr, Alignment, VAArgTLSCopy, Alignment,
                       CopySize);
    }
  }
};

/// PowerPC32-specific implementation of VarArgHelper.
struct VarArgPowerPC32Helper : public VarArgHelperBase {
  AllocaInst *VAArgTLSCopy = nullptr;
  Value *VAArgSize = nullptr;

  VarArgPowerPC32Helper(Function &F, MemorySanitizer &MS,
                        MemorySanitizerVisitor &MSV)
      : VarArgHelperBase(F, MS, MSV, /*VAListTagSize=*/12) {}

  void visitCallBase(CallBase &CB, IRBuilder<> &IRB) override {
    unsigned VAArgBase;
    // Parameter save area is 8 bytes from frame pointer in PPC32
    VAArgBase = 8;
    unsigned VAArgOffset = VAArgBase;
    const DataLayout &DL = F.getDataLayout();
    unsigned IntptrSize = DL.getTypeStoreSize(MS.IntptrTy);
    for (const auto &[ArgNo, A] : llvm::enumerate(CB.args())) {
      bool IsFixed = ArgNo < CB.getFunctionType()->getNumParams();
      bool IsByVal = CB.paramHasAttr(ArgNo, Attribute::ByVal);
      if (IsByVal) {
        assert(A->getType()->isPointerTy());
        Type *RealTy = CB.getParamByValType(ArgNo);
        uint64_t ArgSize = DL.getTypeAllocSize(RealTy);
        Align ArgAlign = CB.getParamAlign(ArgNo).value_or(Align(IntptrSize));
        if (ArgAlign < IntptrSize)
          ArgAlign = Align(IntptrSize);
        VAArgOffset = alignTo(VAArgOffset, ArgAlign);
        if (!IsFixed) {
          Value *Base =
              getShadowPtrForVAArgument(IRB, VAArgOffset - VAArgBase, ArgSize);
          if (Base) {
            Value *AShadowPtr, *AOriginPtr;
            std::tie(AShadowPtr, AOriginPtr) =
                MSV.getShadowOriginPtr(A, IRB, IRB.getInt8Ty(),
                                       kShadowTLSAlignment, /*isStore*/ false);

            IRB.CreateMemCpy(Base, kShadowTLSAlignment, AShadowPtr,
                             kShadowTLSAlignment, ArgSize);
          }
        }
        VAArgOffset += alignTo(ArgSize, Align(IntptrSize));
      } else {
        Value *Base;
        Type *ArgTy = A->getType();

        // On PPC 32 floating point variable arguments are stored in separate
        // area: fp_save_area = reg_save_area + 4*8. We do not copy shaodow for
        // them as they will be found when checking call arguments.
        if (!ArgTy->isFloatingPointTy()) {
          uint64_t ArgSize = DL.getTypeAllocSize(ArgTy);
          Align ArgAlign = Align(IntptrSize);
          if (ArgTy->isArrayTy()) {
            // Arrays are aligned to element size, except for long double
            // arrays, which are aligned to 8 bytes.
            Type *ElementTy = ArgTy->getArrayElementType();
            if (!ElementTy->isPPC_FP128Ty())
              ArgAlign = Align(DL.getTypeAllocSize(ElementTy));
          } else if (ArgTy->isVectorTy()) {
            // Vectors are naturally aligned.
            ArgAlign = Align(ArgSize);
          }
          if (ArgAlign < IntptrSize)
            ArgAlign = Align(IntptrSize);
          VAArgOffset = alignTo(VAArgOffset, ArgAlign);
          if (DL.isBigEndian()) {
            // Adjusting the shadow for argument with size < IntptrSize to match
            // the placement of bits in big endian system
            if (ArgSize < IntptrSize)
              VAArgOffset += (IntptrSize - ArgSize);
          }
          if (!IsFixed) {
            Base = getShadowPtrForVAArgument(IRB, VAArgOffset - VAArgBase,
                                             ArgSize);
            if (Base)
              IRB.CreateAlignedStore(MSV.getShadow(A), Base,
                                     kShadowTLSAlignment);
          }
          VAArgOffset += ArgSize;
          VAArgOffset = alignTo(VAArgOffset, Align(IntptrSize));
        }
      }
    }

    Constant *TotalVAArgSize =
        ConstantInt::get(MS.IntptrTy, VAArgOffset - VAArgBase);
    // Here using VAArgOverflowSizeTLS as VAArgSizeTLS to avoid creation of
    // a new class member i.e. it is the total size of all VarArgs.
    IRB.CreateStore(TotalVAArgSize, MS.VAArgOverflowSizeTLS);
  }

  void finalizeInstrumentation() override {
    assert(!VAArgSize && !VAArgTLSCopy &&
           "finalizeInstrumentation called twice");
    IRBuilder<> IRB(MSV.FnPrologueEnd);
    VAArgSize = IRB.CreateLoad(MS.IntptrTy, MS.VAArgOverflowSizeTLS);
    Value *CopySize = VAArgSize;

    if (!VAStartInstrumentationList.empty()) {
      // If there is a va_start in this function, make a backup copy of
      // va_arg_tls somewhere in the function entry block.

      VAArgTLSCopy = IRB.CreateAlloca(Type::getInt8Ty(*MS.C), CopySize);
      VAArgTLSCopy->setAlignment(kShadowTLSAlignment);
      IRB.CreateMemSet(VAArgTLSCopy, Constant::getNullValue(IRB.getInt8Ty()),
                       CopySize, kShadowTLSAlignment, false);

      Value *SrcSize = IRB.CreateBinaryIntrinsic(
          Intrinsic::umin, CopySize,
          ConstantInt::get(MS.IntptrTy, kParamTLSSize));
      IRB.CreateMemCpy(VAArgTLSCopy, kShadowTLSAlignment, MS.VAArgTLS,
                       kShadowTLSAlignment, SrcSize);
    }

    // Instrument va_start.
    // Copy va_list shadow from the backup copy of the TLS contents.
    for (CallInst *OrigInst : VAStartInstrumentationList) {
      NextNodeIRBuilder IRB(OrigInst);
      Value *VAListTag = OrigInst->getArgOperand(0);
      Value *RegSaveAreaPtrPtr = IRB.CreatePtrToInt(VAListTag, MS.IntptrTy);
      Value *RegSaveAreaSize = CopySize;

      // In PPC32 va_list_tag is a struct
      RegSaveAreaPtrPtr =
          IRB.CreateAdd(RegSaveAreaPtrPtr, ConstantInt::get(MS.IntptrTy, 8));

      // On PPC 32 reg_save_area can only hold 32 bytes of data
      RegSaveAreaSize = IRB.CreateBinaryIntrinsic(
          Intrinsic::umin, CopySize, ConstantInt::get(MS.IntptrTy, 32));

      RegSaveAreaPtrPtr = IRB.CreateIntToPtr(RegSaveAreaPtrPtr, MS.PtrTy);
      Value *RegSaveAreaPtr = IRB.CreateLoad(MS.PtrTy, RegSaveAreaPtrPtr);

      const DataLayout &DL = F.getDataLayout();
      unsigned IntptrSize = DL.getTypeStoreSize(MS.IntptrTy);
      const Align Alignment = Align(IntptrSize);

      { // Copy reg save area
        Value *RegSaveAreaShadowPtr, *RegSaveAreaOriginPtr;
        std::tie(RegSaveAreaShadowPtr, RegSaveAreaOriginPtr) =
            MSV.getShadowOriginPtr(RegSaveAreaPtr, IRB, IRB.getInt8Ty(),
                                   Alignment, /*isStore*/ true);
        IRB.CreateMemCpy(RegSaveAreaShadowPtr, Alignment, VAArgTLSCopy,
                         Alignment, RegSaveAreaSize);

        RegSaveAreaShadowPtr =
            IRB.CreatePtrToInt(RegSaveAreaShadowPtr, MS.IntptrTy);
        Value *FPSaveArea = IRB.CreateAdd(RegSaveAreaShadowPtr,
                                          ConstantInt::get(MS.IntptrTy, 32));
        FPSaveArea = IRB.CreateIntToPtr(FPSaveArea, MS.PtrTy);
        // We fill fp shadow with zeroes as uninitialized fp args should have
        // been found during call base check
        IRB.CreateMemSet(FPSaveArea, ConstantInt::getNullValue(IRB.getInt8Ty()),
                         ConstantInt::get(MS.IntptrTy, 32), Alignment);
      }

      { // Copy overflow area
        // RegSaveAreaSize is min(CopySize, 32) -> no overflow can occur
        Value *OverflowAreaSize = IRB.CreateSub(CopySize, RegSaveAreaSize);

        Value *OverflowAreaPtrPtr = IRB.CreatePtrToInt(VAListTag, MS.IntptrTy);
        OverflowAreaPtrPtr =
            IRB.CreateAdd(OverflowAreaPtrPtr, ConstantInt::get(MS.IntptrTy, 4));
        OverflowAreaPtrPtr = IRB.CreateIntToPtr(OverflowAreaPtrPtr, MS.PtrTy);

        Value *OverflowAreaPtr = IRB.CreateLoad(MS.PtrTy, OverflowAreaPtrPtr);

        Value *OverflowAreaShadowPtr, *OverflowAreaOriginPtr;
        std::tie(OverflowAreaShadowPtr, OverflowAreaOriginPtr) =
            MSV.getShadowOriginPtr(OverflowAreaPtr, IRB, IRB.getInt8Ty(),
                                   Alignment, /*isStore*/ true);

        Value *OverflowVAArgTLSCopyPtr =
            IRB.CreatePtrToInt(VAArgTLSCopy, MS.IntptrTy);
        OverflowVAArgTLSCopyPtr =
            IRB.CreateAdd(OverflowVAArgTLSCopyPtr, RegSaveAreaSize);

        OverflowVAArgTLSCopyPtr =
            IRB.CreateIntToPtr(OverflowVAArgTLSCopyPtr, MS.PtrTy);
        IRB.CreateMemCpy(OverflowAreaShadowPtr, Alignment,
                         OverflowVAArgTLSCopyPtr, Alignment, OverflowAreaSize);
      }
    }
  }
};

/// SystemZ-specific implementation of VarArgHelper.
struct VarArgSystemZHelper : public VarArgHelperBase {
  static const unsigned SystemZGpOffset = 16;
  static const unsigned SystemZGpEndOffset = 56;
  static const unsigned SystemZFpOffset = 128;
  static const unsigned SystemZFpEndOffset = 160;
  static const unsigned SystemZMaxVrArgs = 8;
  static const unsigned SystemZRegSaveAreaSize = 160;
  static const unsigned SystemZOverflowOffset = 160;
  static const unsigned SystemZVAListTagSize = 32;
  static const unsigned SystemZOverflowArgAreaPtrOffset = 16;
  static const unsigned SystemZRegSaveAreaPtrOffset = 24;

  bool IsSoftFloatABI;
  AllocaInst *VAArgTLSCopy = nullptr;
  AllocaInst *VAArgTLSOriginCopy = nullptr;
  Value *VAArgOverflowSize = nullptr;

  enum class ArgKind {
    GeneralPurpose,
    FloatingPoint,
    Vector,
    Memory,
    Indirect,
  };

  enum class ShadowExtension { None, Zero, Sign };

  VarArgSystemZHelper(Function &F, MemorySanitizer &MS,
                      MemorySanitizerVisitor &MSV)
      : VarArgHelperBase(F, MS, MSV, SystemZVAListTagSize),
        IsSoftFloatABI(F.getFnAttribute("use-soft-float").getValueAsBool()) {}

  ArgKind classifyArgument(Type *T) {
    // T is a SystemZABIInfo::classifyArgumentType() output, and there are
    // only a few possibilities of what it can be. In particular, enums, single
    // element structs and large types have already been taken care of.

    // Some i128 and fp128 arguments are converted to pointers only in the
    // back end.
    if (T->isIntegerTy(128) || T->isFP128Ty())
      return ArgKind::Indirect;
    if (T->isFloatingPointTy())
      return IsSoftFloatABI ? ArgKind::GeneralPurpose : ArgKind::FloatingPoint;
    if (T->isIntegerTy() || T->isPointerTy())
      return ArgKind::GeneralPurpose;
    if (T->isVectorTy())
      return ArgKind::Vector;
    return ArgKind::Memory;
  }

  ShadowExtension getShadowExtension(const CallBase &CB, unsigned ArgNo) {
    // ABI says: "One of the simple integer types no more than 64 bits wide.
    // ... If such an argument is shorter than 64 bits, replace it by a full
    // 64-bit integer representing the same number, using sign or zero
    // extension". Shadow for an integer argument has the same type as the
    // argument itself, so it can be sign or zero extended as well.
    bool ZExt = CB.paramHasAttr(ArgNo, Attribute::ZExt);
    bool SExt = CB.paramHasAttr(ArgNo, Attribute::SExt);
    if (ZExt) {
      assert(!SExt);
      return ShadowExtension::Zero;
    }
    if (SExt) {
      assert(!ZExt);
      return ShadowExtension::Sign;
    }
    return ShadowExtension::None;
  }

  void visitCallBase(CallBase &CB, IRBuilder<> &IRB) override {
    unsigned GpOffset = SystemZGpOffset;
    unsigned FpOffset = SystemZFpOffset;
    unsigned VrIndex = 0;
    unsigned OverflowOffset = SystemZOverflowOffset;
    const DataLayout &DL = F.getDataLayout();
    for (const auto &[ArgNo, A] : llvm::enumerate(CB.args())) {
      bool IsFixed = ArgNo < CB.getFunctionType()->getNumParams();
      // SystemZABIInfo does not produce ByVal parameters.
      assert(!CB.paramHasAttr(ArgNo, Attribute::ByVal));
      Type *T = A->getType();
      ArgKind AK = classifyArgument(T);
      if (AK == ArgKind::Indirect) {
        T = MS.PtrTy;
        AK = ArgKind::GeneralPurpose;
      }
      if (AK == ArgKind::GeneralPurpose && GpOffset >= SystemZGpEndOffset)
        AK = ArgKind::Memory;
      if (AK == ArgKind::FloatingPoint && FpOffset >= SystemZFpEndOffset)
        AK = ArgKind::Memory;
      if (AK == ArgKind::Vector && (VrIndex >= SystemZMaxVrArgs || !IsFixed))
        AK = ArgKind::Memory;
      Value *ShadowBase = nullptr;
      Value *OriginBase = nullptr;
      ShadowExtension SE = ShadowExtension::None;
      switch (AK) {
      case ArgKind::GeneralPurpose: {
        // Always keep track of GpOffset, but store shadow only for varargs.
        uint64_t ArgSize = 8;
        if (GpOffset + ArgSize <= kParamTLSSize) {
          if (!IsFixed) {
            SE = getShadowExtension(CB, ArgNo);
            uint64_t GapSize = 0;
            if (SE == ShadowExtension::None) {
              uint64_t ArgAllocSize = DL.getTypeAllocSize(T);
              assert(ArgAllocSize <= ArgSize);
              GapSize = ArgSize - ArgAllocSize;
            }
            ShadowBase = getShadowAddrForVAArgument(IRB, GpOffset + GapSize);
            if (MS.TrackOrigins)
              OriginBase = getOriginPtrForVAArgument(IRB, GpOffset + GapSize);
          }
          GpOffset += ArgSize;
        } else {
          GpOffset = kParamTLSSize;
        }
        break;
      }
      case ArgKind::FloatingPoint: {
        // Always keep track of FpOffset, but store shadow only for varargs.
        uint64_t ArgSize = 8;
        if (FpOffset + ArgSize <= kParamTLSSize) {
          if (!IsFixed) {
            // PoP says: "A short floating-point datum requires only the
            // left-most 32 bit positions of a floating-point register".
            // Therefore, in contrast to AK_GeneralPurpose and AK_Memory,
            // don't extend shadow and don't mind the gap.
            ShadowBase = getShadowAddrForVAArgument(IRB, FpOffset);
            if (MS.TrackOrigins)
              OriginBase = getOriginPtrForVAArgument(IRB, FpOffset);
          }
          FpOffset += ArgSize;
        } else {
          FpOffset = kParamTLSSize;
        }
        break;
      }
      case ArgKind::Vector: {
        // Keep track of VrIndex. No need to store shadow, since vector varargs
        // go through AK_Memory.
        assert(IsFixed);
        VrIndex++;
        break;
      }
      case ArgKind::Memory: {
        // Keep track of OverflowOffset and store shadow only for varargs.
        // Ignore fixed args, since we need to copy only the vararg portion of
        // the overflow area shadow.
        if (!IsFixed) {
          uint64_t ArgAllocSize = DL.getTypeAllocSize(T);
          uint64_t ArgSize = alignTo(ArgAllocSize, 8);
          if (OverflowOffset + ArgSize <= kParamTLSSize) {
            SE = getShadowExtension(CB, ArgNo);
            uint64_t GapSize =
                SE == ShadowExtension::None ? ArgSize - ArgAllocSize : 0;
            ShadowBase =
                getShadowAddrForVAArgument(IRB, OverflowOffset + GapSize);
            if (MS.TrackOrigins)
              OriginBase =
                  getOriginPtrForVAArgument(IRB, OverflowOffset + GapSize);
            OverflowOffset += ArgSize;
          } else {
            OverflowOffset = kParamTLSSize;
          }
        }
        break;
      }
      case ArgKind::Indirect:
        llvm_unreachable("Indirect must be converted to GeneralPurpose");
      }
      if (ShadowBase == nullptr)
        continue;
      Value *Shadow = MSV.getShadow(A);
      if (SE != ShadowExtension::None)
        Shadow = MSV.CreateShadowCast(IRB, Shadow, IRB.getInt64Ty(),
                                      /*Signed*/ SE == ShadowExtension::Sign);
      ShadowBase = IRB.CreateIntToPtr(ShadowBase, MS.PtrTy, "_msarg_va_s");
      IRB.CreateStore(Shadow, ShadowBase);
      if (MS.TrackOrigins) {
        Value *Origin = MSV.getOrigin(A);
        TypeSize StoreSize = DL.getTypeStoreSize(Shadow->getType());
        MSV.paintOrigin(IRB, Origin, OriginBase, StoreSize,
                        kMinOriginAlignment);
      }
    }
    Constant *OverflowSize = ConstantInt::get(
        IRB.getInt64Ty(), OverflowOffset - SystemZOverflowOffset);
    IRB.CreateStore(OverflowSize, MS.VAArgOverflowSizeTLS);
  }

  void copyRegSaveArea(IRBuilder<> &IRB, Value *VAListTag) {
    Value *RegSaveAreaPtrPtr = IRB.CreateIntToPtr(
        IRB.CreateAdd(
            IRB.CreatePtrToInt(VAListTag, MS.IntptrTy),
            ConstantInt::get(MS.IntptrTy, SystemZRegSaveAreaPtrOffset)),
        MS.PtrTy);
    Value *RegSaveAreaPtr = IRB.CreateLoad(MS.PtrTy, RegSaveAreaPtrPtr);
    Value *RegSaveAreaShadowPtr, *RegSaveAreaOriginPtr;
    const Align Alignment = Align(8);
    std::tie(RegSaveAreaShadowPtr, RegSaveAreaOriginPtr) =
        MSV.getShadowOriginPtr(RegSaveAreaPtr, IRB, IRB.getInt8Ty(), Alignment,
                               /*isStore*/ true);
    // TODO(iii): copy only fragments filled by visitCallBase()
    // TODO(iii): support packed-stack && !use-soft-float
    // For use-soft-float functions, it is enough to copy just the GPRs.
    unsigned RegSaveAreaSize =
        IsSoftFloatABI ? SystemZGpEndOffset : SystemZRegSaveAreaSize;
    IRB.CreateMemCpy(RegSaveAreaShadowPtr, Alignment, VAArgTLSCopy, Alignment,
                     RegSaveAreaSize);
    if (MS.TrackOrigins)
      IRB.CreateMemCpy(RegSaveAreaOriginPtr, Alignment, VAArgTLSOriginCopy,
                       Alignment, RegSaveAreaSize);
  }

  // FIXME: This implementation limits OverflowOffset to kParamTLSSize, so we
  // don't know real overflow size and can't clear shadow beyond kParamTLSSize.
  void copyOverflowArea(IRBuilder<> &IRB, Value *VAListTag) {
    Value *OverflowArgAreaPtrPtr = IRB.CreateIntToPtr(
        IRB.CreateAdd(
            IRB.CreatePtrToInt(VAListTag, MS.IntptrTy),
            ConstantInt::get(MS.IntptrTy, SystemZOverflowArgAreaPtrOffset)),
        MS.PtrTy);
    Value *OverflowArgAreaPtr = IRB.CreateLoad(MS.PtrTy, OverflowArgAreaPtrPtr);
    Value *OverflowArgAreaShadowPtr, *OverflowArgAreaOriginPtr;
    const Align Alignment = Align(8);
    std::tie(OverflowArgAreaShadowPtr, OverflowArgAreaOriginPtr) =
        MSV.getShadowOriginPtr(OverflowArgAreaPtr, IRB, IRB.getInt8Ty(),
                               Alignment, /*isStore*/ true);
    Value *SrcPtr = IRB.CreateConstGEP1_32(IRB.getInt8Ty(), VAArgTLSCopy,
                                           SystemZOverflowOffset);
    IRB.CreateMemCpy(OverflowArgAreaShadowPtr, Alignment, SrcPtr, Alignment,
                     VAArgOverflowSize);
    if (MS.TrackOrigins) {
      SrcPtr = IRB.CreateConstGEP1_32(IRB.getInt8Ty(), VAArgTLSOriginCopy,
                                      SystemZOverflowOffset);
      IRB.CreateMemCpy(OverflowArgAreaOriginPtr, Alignment, SrcPtr, Alignment,
                       VAArgOverflowSize);
    }
  }

  void finalizeInstrumentation() override {
    assert(!VAArgOverflowSize && !VAArgTLSCopy &&
           "finalizeInstrumentation called twice");
    if (!VAStartInstrumentationList.empty()) {
      // If there is a va_start in this function, make a backup copy of
      // va_arg_tls somewhere in the function entry block.
      IRBuilder<> IRB(MSV.FnPrologueEnd);
      VAArgOverflowSize =
          IRB.CreateLoad(IRB.getInt64Ty(), MS.VAArgOverflowSizeTLS);
      Value *CopySize =
          IRB.CreateAdd(ConstantInt::get(MS.IntptrTy, SystemZOverflowOffset),
                        VAArgOverflowSize);
      VAArgTLSCopy = IRB.CreateAlloca(Type::getInt8Ty(*MS.C), CopySize);
      VAArgTLSCopy->setAlignment(kShadowTLSAlignment);
      IRB.CreateMemSet(VAArgTLSCopy, Constant::getNullValue(IRB.getInt8Ty()),
                       CopySize, kShadowTLSAlignment, false);

      Value *SrcSize = IRB.CreateBinaryIntrinsic(
          Intrinsic::umin, CopySize,
          ConstantInt::get(MS.IntptrTy, kParamTLSSize));
      IRB.CreateMemCpy(VAArgTLSCopy, kShadowTLSAlignment, MS.VAArgTLS,
                       kShadowTLSAlignment, SrcSize);
      if (MS.TrackOrigins) {
        VAArgTLSOriginCopy = IRB.CreateAlloca(Type::getInt8Ty(*MS.C), CopySize);
        VAArgTLSOriginCopy->setAlignment(kShadowTLSAlignment);
        IRB.CreateMemCpy(VAArgTLSOriginCopy, kShadowTLSAlignment,
                         MS.VAArgOriginTLS, kShadowTLSAlignment, SrcSize);
      }
    }

    // Instrument va_start.
    // Copy va_list shadow from the backup copy of the TLS contents.
    for (CallInst *OrigInst : VAStartInstrumentationList) {
      NextNodeIRBuilder IRB(OrigInst);
      Value *VAListTag = OrigInst->getArgOperand(0);
      copyRegSaveArea(IRB, VAListTag);
      copyOverflowArea(IRB, VAListTag);
    }
  }
};

/// i386-specific implementation of VarArgHelper.
struct VarArgI386Helper : public VarArgHelperBase {
  AllocaInst *VAArgTLSCopy = nullptr;
  Value *VAArgSize = nullptr;

  VarArgI386Helper(Function &F, MemorySanitizer &MS,
                   MemorySanitizerVisitor &MSV)
      : VarArgHelperBase(F, MS, MSV, /*VAListTagSize=*/4) {}

  void visitCallBase(CallBase &CB, IRBuilder<> &IRB) override {
    const DataLayout &DL = F.getDataLayout();
    unsigned IntptrSize = DL.getTypeStoreSize(MS.IntptrTy);
    unsigned VAArgOffset = 0;
    for (const auto &[ArgNo, A] : llvm::enumerate(CB.args())) {
      bool IsFixed = ArgNo < CB.getFunctionType()->getNumParams();
      bool IsByVal = CB.paramHasAttr(ArgNo, Attribute::ByVal);
      if (IsByVal) {
        assert(A->getType()->isPointerTy());
        Type *RealTy = CB.getParamByValType(ArgNo);
        uint64_t ArgSize = DL.getTypeAllocSize(RealTy);
        Align ArgAlign = CB.getParamAlign(ArgNo).value_or(Align(IntptrSize));
        if (ArgAlign < IntptrSize)
          ArgAlign = Align(IntptrSize);
        VAArgOffset = alignTo(VAArgOffset, ArgAlign);
        if (!IsFixed) {
          Value *Base = getShadowPtrForVAArgument(IRB, VAArgOffset, ArgSize);
          if (Base) {
            Value *AShadowPtr, *AOriginPtr;
            std::tie(AShadowPtr, AOriginPtr) =
                MSV.getShadowOriginPtr(A, IRB, IRB.getInt8Ty(),
                                       kShadowTLSAlignment, /*isStore*/ false);

            IRB.CreateMemCpy(Base, kShadowTLSAlignment, AShadowPtr,
                             kShadowTLSAlignment, ArgSize);
          }
          VAArgOffset += alignTo(ArgSize, Align(IntptrSize));
        }
      } else {
        Value *Base;
        uint64_t ArgSize = DL.getTypeAllocSize(A->getType());
        Align ArgAlign = Align(IntptrSize);
        VAArgOffset = alignTo(VAArgOffset, ArgAlign);
        if (DL.isBigEndian()) {
          // Adjusting the shadow for argument with size < IntptrSize to match
          // the placement of bits in big endian system
          if (ArgSize < IntptrSize)
            VAArgOffset += (IntptrSize - ArgSize);
        }
        if (!IsFixed) {
          Base = getShadowPtrForVAArgument(IRB, VAArgOffset, ArgSize);
          if (Base)
            IRB.CreateAlignedStore(MSV.getShadow(A), Base, kShadowTLSAlignment);
          VAArgOffset += ArgSize;
          VAArgOffset = alignTo(VAArgOffset, Align(IntptrSize));
        }
      }
    }

    Constant *TotalVAArgSize = ConstantInt::get(MS.IntptrTy, VAArgOffset);
    // Here using VAArgOverflowSizeTLS as VAArgSizeTLS to avoid creation of
    // a new class member i.e. it is the total size of all VarArgs.
    IRB.CreateStore(TotalVAArgSize, MS.VAArgOverflowSizeTLS);
  }

  void finalizeInstrumentation() override {
    assert(!VAArgSize && !VAArgTLSCopy &&
           "finalizeInstrumentation called twice");
    IRBuilder<> IRB(MSV.FnPrologueEnd);
    VAArgSize = IRB.CreateLoad(MS.IntptrTy, MS.VAArgOverflowSizeTLS);
    Value *CopySize = VAArgSize;

    if (!VAStartInstrumentationList.empty()) {
      // If there is a va_start in this function, make a backup copy of
      // va_arg_tls somewhere in the function entry block.
      VAArgTLSCopy = IRB.CreateAlloca(Type::getInt8Ty(*MS.C), CopySize);
      VAArgTLSCopy->setAlignment(kShadowTLSAlignment);
      IRB.CreateMemSet(VAArgTLSCopy, Constant::getNullValue(IRB.getInt8Ty()),
                       CopySize, kShadowTLSAlignment, false);

      Value *SrcSize = IRB.CreateBinaryIntrinsic(
          Intrinsic::umin, CopySize,
          ConstantInt::get(MS.IntptrTy, kParamTLSSize));
      IRB.CreateMemCpy(VAArgTLSCopy, kShadowTLSAlignment, MS.VAArgTLS,
                       kShadowTLSAlignment, SrcSize);
    }

    // Instrument va_start.
    // Copy va_list shadow from the backup copy of the TLS contents.
    for (CallInst *OrigInst : VAStartInstrumentationList) {
      NextNodeIRBuilder IRB(OrigInst);
      Value *VAListTag = OrigInst->getArgOperand(0);
      Type *RegSaveAreaPtrTy = PointerType::getUnqual(*MS.C);
      Value *RegSaveAreaPtrPtr =
          IRB.CreateIntToPtr(IRB.CreatePtrToInt(VAListTag, MS.IntptrTy),
                             PointerType::get(*MS.C, 0));
      Value *RegSaveAreaPtr =
          IRB.CreateLoad(RegSaveAreaPtrTy, RegSaveAreaPtrPtr);
      Value *RegSaveAreaShadowPtr, *RegSaveAreaOriginPtr;
      const DataLayout &DL = F.getDataLayout();
      unsigned IntptrSize = DL.getTypeStoreSize(MS.IntptrTy);
      const Align Alignment = Align(IntptrSize);
      std::tie(RegSaveAreaShadowPtr, RegSaveAreaOriginPtr) =
          MSV.getShadowOriginPtr(RegSaveAreaPtr, IRB, IRB.getInt8Ty(),
                                 Alignment, /*isStore*/ true);
      IRB.CreateMemCpy(RegSaveAreaShadowPtr, Alignment, VAArgTLSCopy, Alignment,
                       CopySize);
    }
  }
};

/// Implementation of VarArgHelper that is used for ARM32, MIPS, RISCV,
/// LoongArch64.
struct VarArgGenericHelper : public VarArgHelperBase {
  AllocaInst *VAArgTLSCopy = nullptr;
  Value *VAArgSize = nullptr;

  VarArgGenericHelper(Function &F, MemorySanitizer &MS,
                      MemorySanitizerVisitor &MSV, const unsigned VAListTagSize)
      : VarArgHelperBase(F, MS, MSV, VAListTagSize) {}

  void visitCallBase(CallBase &CB, IRBuilder<> &IRB) override {
    unsigned VAArgOffset = 0;
    const DataLayout &DL = F.getDataLayout();
    unsigned IntptrSize = DL.getTypeStoreSize(MS.IntptrTy);
    for (const auto &[ArgNo, A] : llvm::enumerate(CB.args())) {
      bool IsFixed = ArgNo < CB.getFunctionType()->getNumParams();
      if (IsFixed)
        continue;
      uint64_t ArgSize = DL.getTypeAllocSize(A->getType());
      if (DL.isBigEndian()) {
        // Adjusting the shadow for argument with size < IntptrSize to match the
        // placement of bits in big endian system
        if (ArgSize < IntptrSize)
          VAArgOffset += (IntptrSize - ArgSize);
      }
      Value *Base = getShadowPtrForVAArgument(IRB, VAArgOffset, ArgSize);
      VAArgOffset += ArgSize;
      VAArgOffset = alignTo(VAArgOffset, IntptrSize);
      if (!Base)
        continue;
      IRB.CreateAlignedStore(MSV.getShadow(A), Base, kShadowTLSAlignment);
    }

    Constant *TotalVAArgSize = ConstantInt::get(MS.IntptrTy, VAArgOffset);
    // Here using VAArgOverflowSizeTLS as VAArgSizeTLS to avoid creation of
    // a new class member i.e. it is the total size of all VarArgs.
    IRB.CreateStore(TotalVAArgSize, MS.VAArgOverflowSizeTLS);
  }

  void finalizeInstrumentation() override {
    assert(!VAArgSize && !VAArgTLSCopy &&
           "finalizeInstrumentation called twice");
    IRBuilder<> IRB(MSV.FnPrologueEnd);
    VAArgSize = IRB.CreateLoad(MS.IntptrTy, MS.VAArgOverflowSizeTLS);
    Value *CopySize = VAArgSize;

    if (!VAStartInstrumentationList.empty()) {
      // If there is a va_start in this function, make a backup copy of
      // va_arg_tls somewhere in the function entry block.
      VAArgTLSCopy = IRB.CreateAlloca(Type::getInt8Ty(*MS.C), CopySize);
      VAArgTLSCopy->setAlignment(kShadowTLSAlignment);
      IRB.CreateMemSet(VAArgTLSCopy, Constant::getNullValue(IRB.getInt8Ty()),
                       CopySize, kShadowTLSAlignment, false);

      Value *SrcSize = IRB.CreateBinaryIntrinsic(
          Intrinsic::umin, CopySize,
          ConstantInt::get(MS.IntptrTy, kParamTLSSize));
      IRB.CreateMemCpy(VAArgTLSCopy, kShadowTLSAlignment, MS.VAArgTLS,
                       kShadowTLSAlignment, SrcSize);
    }

    // Instrument va_start.
    // Copy va_list shadow from the backup copy of the TLS contents.
    for (CallInst *OrigInst : VAStartInstrumentationList) {
      NextNodeIRBuilder IRB(OrigInst);
      Value *VAListTag = OrigInst->getArgOperand(0);
      Type *RegSaveAreaPtrTy = PointerType::getUnqual(*MS.C);
      Value *RegSaveAreaPtrPtr =
          IRB.CreateIntToPtr(IRB.CreatePtrToInt(VAListTag, MS.IntptrTy),
                             PointerType::get(*MS.C, 0));
      Value *RegSaveAreaPtr =
          IRB.CreateLoad(RegSaveAreaPtrTy, RegSaveAreaPtrPtr);
      Value *RegSaveAreaShadowPtr, *RegSaveAreaOriginPtr;
      const DataLayout &DL = F.getDataLayout();
      unsigned IntptrSize = DL.getTypeStoreSize(MS.IntptrTy);
      const Align Alignment = Align(IntptrSize);
      std::tie(RegSaveAreaShadowPtr, RegSaveAreaOriginPtr) =
          MSV.getShadowOriginPtr(RegSaveAreaPtr, IRB, IRB.getInt8Ty(),
                                 Alignment, /*isStore*/ true);
      IRB.CreateMemCpy(RegSaveAreaShadowPtr, Alignment, VAArgTLSCopy, Alignment,
                       CopySize);
    }
  }
};

// ARM32, Loongarch64, MIPS and RISCV share the same calling conventions
// regarding VAArgs.
using VarArgARM32Helper = VarArgGenericHelper;
using VarArgRISCVHelper = VarArgGenericHelper;
using VarArgMIPSHelper = VarArgGenericHelper;
using VarArgLoongArch64Helper = VarArgGenericHelper;

/// A no-op implementation of VarArgHelper.
struct VarArgNoOpHelper : public VarArgHelper {
  VarArgNoOpHelper(Function &F, MemorySanitizer &MS,
                   MemorySanitizerVisitor &MSV) {}

  void visitCallBase(CallBase &CB, IRBuilder<> &IRB) override {}

  void visitVAStartInst(VAStartInst &I) override {}

  void visitVACopyInst(VACopyInst &I) override {}

  void finalizeInstrumentation() override {}
};

} // end anonymous namespace

static VarArgHelper *CreateVarArgHelper(Function &Func, MemorySanitizer &Msan,
                                        MemorySanitizerVisitor &Visitor) {
  // VarArg handling is only implemented on AMD64. False positives are possible
  // on other platforms.
  Triple TargetTriple(Func.getParent()->getTargetTriple());

  if (TargetTriple.getArch() == Triple::x86)
    return new VarArgI386Helper(Func, Msan, Visitor);

  if (TargetTriple.getArch() == Triple::x86_64)
    return new VarArgAMD64Helper(Func, Msan, Visitor);

  if (TargetTriple.isARM())
    return new VarArgARM32Helper(Func, Msan, Visitor, /*VAListTagSize=*/4);

  if (TargetTriple.isAArch64())
    return new VarArgAArch64Helper(Func, Msan, Visitor);

  if (TargetTriple.isSystemZ())
    return new VarArgSystemZHelper(Func, Msan, Visitor);

  // On PowerPC32 VAListTag is a struct
  // {char, char, i16 padding, char *, char *}
  if (TargetTriple.isPPC32())
    return new VarArgPowerPC32Helper(Func, Msan, Visitor);

  if (TargetTriple.isPPC64())
    return new VarArgPowerPC64Helper(Func, Msan, Visitor);

  if (TargetTriple.isRISCV32())
    return new VarArgRISCVHelper(Func, Msan, Visitor, /*VAListTagSize=*/4);

  if (TargetTriple.isRISCV64())
    return new VarArgRISCVHelper(Func, Msan, Visitor, /*VAListTagSize=*/8);

  if (TargetTriple.isMIPS32())
    return new VarArgMIPSHelper(Func, Msan, Visitor, /*VAListTagSize=*/4);

  if (TargetTriple.isMIPS64())
    return new VarArgMIPSHelper(Func, Msan, Visitor, /*VAListTagSize=*/8);

  if (TargetTriple.isLoongArch64())
    return new VarArgLoongArch64Helper(Func, Msan, Visitor,
                                       /*VAListTagSize=*/8);

  return new VarArgNoOpHelper(Func, Msan, Visitor);
}

bool MemorySanitizer::sanitizeFunction(Function &F, TargetLibraryInfo &TLI) {
  if (!CompileKernel && F.getName() == kMsanModuleCtorName)
    return false;

  if (F.hasFnAttribute(Attribute::DisableSanitizerInstrumentation))
    return false;

  MemorySanitizerVisitor Visitor(F, *this, TLI);

  // Clear out memory attributes.
  AttributeMask B;
  B.addAttribute(Attribute::Memory).addAttribute(Attribute::Speculatable);
  F.removeFnAttrs(B);

  Spirv.beforeInstrumentFunction(F, Visitor.FnPrologueEnd);
  bool Modified = Visitor.runOnFunction();
  Spirv.afterInstrumentFunction(F);
  return Modified;
}<|MERGE_RESOLUTION|>--- conflicted
+++ resolved
@@ -4870,11 +4870,7 @@
     setOriginForNaryOp(I);
   }
 
-<<<<<<< HEAD
-  // Instrument multiply-add intrinsics.
-=======
   // Instrument multiply-add(-accumulate)? intrinsics.
->>>>>>> 35227056
   //
   // e.g., Two operands:
   //         <4 x i32> @llvm.x86.sse2.pmadd.wd(<8 x i16> %a, <8 x i16> %b)
@@ -4882,12 +4878,6 @@
   //       Two operands which require an EltSizeInBits override:
   //         <1 x i64> @llvm.x86.mmx.pmadd.wd(<1 x i64> %a, <1 x i64> %b)
   //
-<<<<<<< HEAD
-  //       Three operands are not implemented yet:
-  //         <4 x i32> @llvm.x86.avx512.vpdpbusd.128
-  //                       (<4 x i32> %s, <4 x i32> %a, <4 x i32> %b)
-  //         (the result of multiply-add'ing %a and %b is accumulated with %s)
-=======
   //       Three operands:
   //         <4 x i32> @llvm.x86.avx512.vpdpbusd.128
   //                       (<4 x i32> %s, <16 x i8> %a, <16 x i8> %b)
@@ -4895,7 +4885,6 @@
   //          adding/"accumulating" %s. "Accumulation" stores the result in one
   //          of the source registers, but this accumulate vs. add distinction
   //          is lost when dealing with LLVM intrinsics.)
->>>>>>> 35227056
   void handleVectorPmaddIntrinsic(IntrinsicInst &I, unsigned ReductionFactor,
                                   unsigned EltSizeInBits = 0) {
     IRBuilder<> IRB(&I);
@@ -4904,20 +4893,6 @@
         cast<FixedVectorType>(I.getType());
     assert(isa<FixedVectorType>(ReturnType));
 
-<<<<<<< HEAD
-    assert(I.arg_size() == 2);
-
-    // Vectors A and B, and shadows
-    Value *Va = I.getOperand(0);
-    Value *Vb = I.getOperand(1);
-
-    Value *Sa = getShadow(&I, 0);
-    Value *Sb = getShadow(&I, 1);
-
-    FixedVectorType *ParamType =
-        cast<FixedVectorType>(I.getArgOperand(0)->getType());
-    assert(ParamType == I.getArgOperand(1)->getType());
-=======
     // Vectors A and B, and shadows
     Value *Va = nullptr;
     Value *Vb = nullptr;
@@ -4942,18 +4917,10 @@
 
     FixedVectorType *ParamType = cast<FixedVectorType>(Va->getType());
     assert(ParamType == Vb->getType());
->>>>>>> 35227056
 
     assert(ParamType->getPrimitiveSizeInBits() ==
            ReturnType->getPrimitiveSizeInBits());
 
-<<<<<<< HEAD
-    FixedVectorType *ImplicitReturnType = ReturnType;
-    // Step 1: instrument multiplication of corresponding vector elements
-    if (EltSizeInBits) {
-      ImplicitReturnType = cast<FixedVectorType>(getMMXVectorTy(
-          EltSizeInBits * 2, ParamType->getPrimitiveSizeInBits()));
-=======
     if (I.arg_size() == 3) {
       [[maybe_unused]] auto *AccumulatorType =
           cast<FixedVectorType>(I.getOperand(0)->getType());
@@ -4966,7 +4933,6 @@
       ImplicitReturnType = cast<FixedVectorType>(
           getMMXVectorTy(EltSizeInBits * ReductionFactor,
                          ParamType->getPrimitiveSizeInBits()));
->>>>>>> 35227056
       ParamType = cast<FixedVectorType>(
           getMMXVectorTy(EltSizeInBits, ParamType->getPrimitiveSizeInBits()));
 
@@ -5014,11 +4980,7 @@
 
     // Step 2: instrument horizontal add
     // We don't need bit-precise horizontalReduce because we only want to check
-<<<<<<< HEAD
-    // if each pair of elements is fully zero.
-=======
     // if each pair/quad of elements is fully zero.
->>>>>>> 35227056
     // Cast to <4 x i32>.
     Value *Horizontal = IRB.CreateBitCast(And, ImplicitReturnType);
 
@@ -5028,12 +4990,6 @@
                          Constant::getNullValue(Horizontal->getType())),
         ImplicitReturnType);
 
-<<<<<<< HEAD
-    // For MMX, cast it back to the required fake return type (<1 x i64>).
-    if (EltSizeInBits)
-      OutShadow = CreateShadowCast(IRB, OutShadow, getShadowTy(&I));
-
-=======
     // Cast it back to the required fake return type (if MMX: <1 x i64>; for
     // AVX, it is already correct).
     if (EltSizeInBits)
@@ -5043,7 +4999,6 @@
     if (I.arg_size() == 3)
       OutShadow = IRB.CreateOr(OutShadow, getShadow(&I, 0));
 
->>>>>>> 35227056
     setShadow(&I, OutShadow);
     setOriginForNaryOp(I);
   }
@@ -6664,16 +6619,11 @@
     // Multiply and Add Packed Words
     //   < 4 x i32> @llvm.x86.sse2.pmadd.wd(<8 x i16>, <8 x i16>)
     //   < 8 x i32> @llvm.x86.avx2.pmadd.wd(<16 x i16>, <16 x i16>)
-<<<<<<< HEAD
-=======
     //   <16 x i32> @llvm.x86.avx512.pmaddw.d.512(<32 x i16>, <32 x i16>)
->>>>>>> 35227056
     //
     // Multiply and Add Packed Signed and Unsigned Bytes
     //   < 8 x i16> @llvm.x86.ssse3.pmadd.ub.sw.128(<16 x i8>, <16 x i8>)
     //   <16 x i16> @llvm.x86.avx2.pmadd.ub.sw(<32 x i8>, <32 x i8>)
-<<<<<<< HEAD
-=======
     //   <32 x i16> @llvm.x86.avx512.pmaddubs.w.512(<64 x i8>, <64 x i8>)
     //
     // These intrinsics are auto-upgraded into non-masked forms:
@@ -6689,16 +6639,12 @@
     //                  (<32 x i8>, <32 x i8>, <16 x i16>, i16)
     //   <32 x i16> @llvm.x86.avx512.mask.pmaddubs.w.512
     //                  (<64 x i8>, <64 x i8>, <32 x i16>, i32)
->>>>>>> 35227056
     case Intrinsic::x86_sse2_pmadd_wd:
     case Intrinsic::x86_avx2_pmadd_wd:
     case Intrinsic::x86_avx512_pmaddw_d_512:
     case Intrinsic::x86_ssse3_pmadd_ub_sw_128:
     case Intrinsic::x86_avx2_pmadd_ub_sw:
-<<<<<<< HEAD
-=======
     case Intrinsic::x86_avx512_pmaddubs_w_512:
->>>>>>> 35227056
       handleVectorPmaddIntrinsic(I, /*ReductionFactor=*/2);
       break;
 
@@ -6710,8 +6656,6 @@
     // <1 x i64> @llvm.x86.mmx.pmadd.wd(<1 x i64>, <1 x i64>)
     case Intrinsic::x86_mmx_pmadd_wd:
       handleVectorPmaddIntrinsic(I, /*ReductionFactor=*/2, /*EltSize=*/16);
-<<<<<<< HEAD
-=======
       break;
 
     // AVX Vector Neural Network Instructions: bytes
@@ -6839,7 +6783,6 @@
     case Intrinsic::x86_avx512_vpdpwssds_256:
     case Intrinsic::x86_avx512_vpdpwssds_512:
       handleVectorPmaddIntrinsic(I, /*ReductionFactor=*/2, /*EltSize=*/16);
->>>>>>> 35227056
       break;
 
       // TODO: Dot Product of BF16 Pairs Accumulated Into Packed Single
@@ -7085,13 +7028,6 @@
     case Intrinsic::x86_avx512_pshuf_b_512:
       handleIntrinsicByApplyingToShadow(I, I.getIntrinsicID(),
                                         /*trailingVerbatimArgs=*/1);
-<<<<<<< HEAD
-      break;
-
-    case Intrinsic::x86_avx512_mask_cvtps2dq_512: {
-      handleAVX512VectorConvertFPToInt(I);
-=======
->>>>>>> 35227056
       break;
 
     // AVX512 PMOV: Packed MOV, with truncation
@@ -7169,14 +7105,6 @@
     case Intrinsic::x86_vgf2p8affineqb_256:
     case Intrinsic::x86_vgf2p8affineqb_512:
       handleAVXGF2P8Affine(I);
-<<<<<<< HEAD
-      break;
-
-    case Intrinsic::fshl:
-    case Intrinsic::fshr:
-      handleFunnelShift(I);
-=======
->>>>>>> 35227056
       break;
 
     default:
