//===- MemorySanitizer.cpp - detector of uninitialized reads --------------===//
//
// Part of the LLVM Project, under the Apache License v2.0 with LLVM Exceptions.
// See https://llvm.org/LICENSE.txt for license information.
// SPDX-License-Identifier: Apache-2.0 WITH LLVM-exception
//
//===----------------------------------------------------------------------===//
//
/// \file
/// This file is a part of MemorySanitizer, a detector of uninitialized
/// reads.
///
/// The algorithm of the tool is similar to Memcheck
/// (https://static.usenix.org/event/usenix05/tech/general/full_papers/seward/seward_html/usenix2005.html)
/// We associate a few shadow bits with every byte of the application memory,
/// poison the shadow of the malloc-ed or alloca-ed memory, load the shadow,
/// bits on every memory read, propagate the shadow bits through some of the
/// arithmetic instruction (including MOV), store the shadow bits on every
/// memory write, report a bug on some other instructions (e.g. JMP) if the
/// associated shadow is poisoned.
///
/// But there are differences too. The first and the major one:
/// compiler instrumentation instead of binary instrumentation. This
/// gives us much better register allocation, possible compiler
/// optimizations and a fast start-up. But this brings the major issue
/// as well: msan needs to see all program events, including system
/// calls and reads/writes in system libraries, so we either need to
/// compile *everything* with msan or use a binary translation
/// component (e.g. DynamoRIO) to instrument pre-built libraries.
/// Another difference from Memcheck is that we use 8 shadow bits per
/// byte of application memory and use a direct shadow mapping. This
/// greatly simplifies the instrumentation code and avoids races on
/// shadow updates (Memcheck is single-threaded so races are not a
/// concern there. Memcheck uses 2 shadow bits per byte with a slow
/// path storage that uses 8 bits per byte).
///
/// The default value of shadow is 0, which means "clean" (not poisoned).
///
/// Every module initializer should call __msan_init to ensure that the
/// shadow memory is ready. On error, __msan_warning is called. Since
/// parameters and return values may be passed via registers, we have a
/// specialized thread-local shadow for return values
/// (__msan_retval_tls) and parameters (__msan_param_tls).
///
///                           Origin tracking.
///
/// MemorySanitizer can track origins (allocation points) of all uninitialized
/// values. This behavior is controlled with a flag (msan-track-origins) and is
/// disabled by default.
///
/// Origins are 4-byte values created and interpreted by the runtime library.
/// They are stored in a second shadow mapping, one 4-byte value for 4 bytes
/// of application memory. Propagation of origins is basically a bunch of
/// "select" instructions that pick the origin of a dirty argument, if an
/// instruction has one.
///
/// Every 4 aligned, consecutive bytes of application memory have one origin
/// value associated with them. If these bytes contain uninitialized data
/// coming from 2 different allocations, the last store wins. Because of this,
/// MemorySanitizer reports can show unrelated origins, but this is unlikely in
/// practice.
///
/// Origins are meaningless for fully initialized values, so MemorySanitizer
/// avoids storing origin to memory when a fully initialized value is stored.
/// This way it avoids needless overwriting origin of the 4-byte region on
/// a short (i.e. 1 byte) clean store, and it is also good for performance.
///
///                            Atomic handling.
///
/// Ideally, every atomic store of application value should update the
/// corresponding shadow location in an atomic way. Unfortunately, atomic store
/// of two disjoint locations can not be done without severe slowdown.
///
/// Therefore, we implement an approximation that may err on the safe side.
/// In this implementation, every atomically accessed location in the program
/// may only change from (partially) uninitialized to fully initialized, but
/// not the other way around. We load the shadow _after_ the application load,
/// and we store the shadow _before_ the app store. Also, we always store clean
/// shadow (if the application store is atomic). This way, if the store-load
/// pair constitutes a happens-before arc, shadow store and load are correctly
/// ordered such that the load will get either the value that was stored, or
/// some later value (which is always clean).
///
/// This does not work very well with Compare-And-Swap (CAS) and
/// Read-Modify-Write (RMW) operations. To follow the above logic, CAS and RMW
/// must store the new shadow before the app operation, and load the shadow
/// after the app operation. Computers don't work this way. Current
/// implementation ignores the load aspect of CAS/RMW, always returning a clean
/// value. It implements the store part as a simple atomic store by storing a
/// clean shadow.
///
///                      Instrumenting inline assembly.
///
/// For inline assembly code LLVM has little idea about which memory locations
/// become initialized depending on the arguments. It can be possible to figure
/// out which arguments are meant to point to inputs and outputs, but the
/// actual semantics can be only visible at runtime. In the Linux kernel it's
/// also possible that the arguments only indicate the offset for a base taken
/// from a segment register, so it's dangerous to treat any asm() arguments as
/// pointers. We take a conservative approach generating calls to
///   __msan_instrument_asm_store(ptr, size)
/// , which defer the memory unpoisoning to the runtime library.
/// The latter can perform more complex address checks to figure out whether
/// it's safe to touch the shadow memory.
/// Like with atomic operations, we call __msan_instrument_asm_store() before
/// the assembly call, so that changes to the shadow memory will be seen by
/// other threads together with main memory initialization.
///
///                  KernelMemorySanitizer (KMSAN) implementation.
///
/// The major differences between KMSAN and MSan instrumentation are:
///  - KMSAN always tracks the origins and implies msan-keep-going=true;
///  - KMSAN allocates shadow and origin memory for each page separately, so
///    there are no explicit accesses to shadow and origin in the
///    instrumentation.
///    Shadow and origin values for a particular X-byte memory location
///    (X=1,2,4,8) are accessed through pointers obtained via the
///      __msan_metadata_ptr_for_load_X(ptr)
///      __msan_metadata_ptr_for_store_X(ptr)
///    functions. The corresponding functions check that the X-byte accesses
///    are possible and returns the pointers to shadow and origin memory.
///    Arbitrary sized accesses are handled with:
///      __msan_metadata_ptr_for_load_n(ptr, size)
///      __msan_metadata_ptr_for_store_n(ptr, size);
///    Note that the sanitizer code has to deal with how shadow/origin pairs
///    returned by the these functions are represented in different ABIs. In
///    the X86_64 ABI they are returned in RDX:RAX, in PowerPC64 they are
///    returned in r3 and r4, and in the SystemZ ABI they are written to memory
///    pointed to by a hidden parameter.
///  - TLS variables are stored in a single per-task struct. A call to a
///    function __msan_get_context_state() returning a pointer to that struct
///    is inserted into every instrumented function before the entry block;
///  - __msan_warning() takes a 32-bit origin parameter;
///  - local variables are poisoned with __msan_poison_alloca() upon function
///    entry and unpoisoned with __msan_unpoison_alloca() before leaving the
///    function;
///  - the pass doesn't declare any global variables or add global constructors
///    to the translation unit.
///
/// Also, KMSAN currently ignores uninitialized memory passed into inline asm
/// calls, making sure we're on the safe side wrt. possible false positives.
///
///  KernelMemorySanitizer only supports X86_64, SystemZ and PowerPC64 at the
///  moment.
///
//
// FIXME: This sanitizer does not yet handle scalable vectors
//
//===----------------------------------------------------------------------===//

#include "llvm/Transforms/Instrumentation/MemorySanitizer.h"
#include "llvm/ADT/APInt.h"
#include "llvm/ADT/ArrayRef.h"
#include "llvm/ADT/DenseMap.h"
#include "llvm/ADT/DepthFirstIterator.h"
#include "llvm/ADT/SetVector.h"
#include "llvm/ADT/SmallPtrSet.h"
#include "llvm/ADT/SmallVector.h"
#include "llvm/ADT/StringExtras.h"
#include "llvm/ADT/StringRef.h"
#include "llvm/Analysis/GlobalsModRef.h"
#include "llvm/Analysis/TargetLibraryInfo.h"
#include "llvm/Analysis/ValueTracking.h"
#include "llvm/Demangle/Demangle.h"
#include "llvm/IR/Argument.h"
#include "llvm/IR/AttributeMask.h"
#include "llvm/IR/Attributes.h"
#include "llvm/IR/BasicBlock.h"
#include "llvm/IR/CallingConv.h"
#include "llvm/IR/Constant.h"
#include "llvm/IR/Constants.h"
#include "llvm/IR/DataLayout.h"
#include "llvm/IR/DerivedTypes.h"
#include "llvm/IR/Function.h"
#include "llvm/IR/GlobalValue.h"
#include "llvm/IR/GlobalVariable.h"
#include "llvm/IR/IRBuilder.h"
#include "llvm/IR/InlineAsm.h"
#include "llvm/IR/InstVisitor.h"
#include "llvm/IR/InstrTypes.h"
#include "llvm/IR/Instruction.h"
#include "llvm/IR/Instructions.h"
#include "llvm/IR/IntrinsicInst.h"
#include "llvm/IR/Intrinsics.h"
#include "llvm/IR/IntrinsicsAArch64.h"
#include "llvm/IR/IntrinsicsX86.h"
#include "llvm/IR/MDBuilder.h"
#include "llvm/IR/Module.h"
#include "llvm/IR/Type.h"
#include "llvm/IR/Value.h"
#include "llvm/IR/ValueMap.h"
#include "llvm/Support/Alignment.h"
#include "llvm/Support/AtomicOrdering.h"
#include "llvm/Support/Casting.h"
#include "llvm/Support/CommandLine.h"
#include "llvm/Support/Debug.h"
#include "llvm/Support/DebugCounter.h"
#include "llvm/Support/ErrorHandling.h"
#include "llvm/Support/MathExtras.h"
#include "llvm/Support/Path.h"
#include "llvm/Support/raw_ostream.h"
#include "llvm/TargetParser/Triple.h"
#include "llvm/Transforms/Utils/BasicBlockUtils.h"
#include "llvm/Transforms/Utils/Instrumentation.h"
#include "llvm/Transforms/Utils/Local.h"
#include "llvm/Transforms/Utils/ModuleUtils.h"
#include <algorithm>
#include <cassert>
#include <cstddef>
#include <cstdint>
#include <memory>
#include <numeric>
#include <string>
#include <tuple>

using namespace llvm;

#define DEBUG_TYPE "msan"

DEBUG_COUNTER(DebugInsertCheck, "msan-insert-check",
              "Controls which checks to insert");

DEBUG_COUNTER(DebugInstrumentInstruction, "msan-instrument-instruction",
              "Controls which instruction to instrument");

static const unsigned kOriginSize = 4;
static const Align kMinOriginAlignment = Align(4);
static const Align kShadowTLSAlignment = Align(8);

// These constants must be kept in sync with the ones in msan.h.
static const unsigned kParamTLSSize = 800;
static const unsigned kRetvalTLSSize = 800;

// Accesses sizes are powers of two: 1, 2, 4, 8.
static const size_t kNumberOfAccessSizes = 4;

static constexpr unsigned kNumberOfAddressSpace = 5;

/// Track origins of uninitialized values.
///
/// Adds a section to MemorySanitizer report that points to the allocation
/// (stack or heap) the uninitialized bits came from originally.
static cl::opt<int> ClTrackOrigins(
    "msan-track-origins",
    cl::desc("Track origins (allocation sites) of poisoned memory"), cl::Hidden,
    cl::init(0));

static cl::opt<bool> ClKeepGoing("msan-keep-going",
                                 cl::desc("keep going after reporting a UMR"),
                                 cl::Hidden, cl::init(false));

static cl::opt<bool>
    ClPoisonStack("msan-poison-stack",
                  cl::desc("poison uninitialized stack variables"), cl::Hidden,
                  cl::init(true));

static cl::opt<bool> ClPoisonStackWithCall(
    "msan-poison-stack-with-call",
    cl::desc("poison uninitialized stack variables with a call"), cl::Hidden,
    cl::init(false));

static cl::opt<int> ClPoisonStackPattern(
    "msan-poison-stack-pattern",
    cl::desc("poison uninitialized stack variables with the given pattern"),
    cl::Hidden, cl::init(0xff));

static cl::opt<bool>
    ClPrintStackNames("msan-print-stack-names",
                      cl::desc("Print name of local stack variable"),
                      cl::Hidden, cl::init(true));

static cl::opt<bool> ClPoisonUndef("msan-poison-undef",
                                   cl::desc("poison undef temps"), cl::Hidden,
                                   cl::init(true));

static cl::opt<bool>
    ClHandleICmp("msan-handle-icmp",
                 cl::desc("propagate shadow through ICmpEQ and ICmpNE"),
                 cl::Hidden, cl::init(true));

static cl::opt<bool>
    ClHandleICmpExact("msan-handle-icmp-exact",
                      cl::desc("exact handling of relational integer ICmp"),
                      cl::Hidden, cl::init(true));

static cl::opt<bool> ClHandleLifetimeIntrinsics(
    "msan-handle-lifetime-intrinsics",
    cl::desc(
        "when possible, poison scoped variables at the beginning of the scope "
        "(slower, but more precise)"),
    cl::Hidden, cl::init(true));

// When compiling the Linux kernel, we sometimes see false positives related to
// MSan being unable to understand that inline assembly calls may initialize
// local variables.
// This flag makes the compiler conservatively unpoison every memory location
// passed into an assembly call. Note that this may cause false positives.
// Because it's impossible to figure out the array sizes, we can only unpoison
// the first sizeof(type) bytes for each type* pointer.
static cl::opt<bool> ClHandleAsmConservative(
    "msan-handle-asm-conservative",
    cl::desc("conservative handling of inline assembly"), cl::Hidden,
    cl::init(true));

// This flag controls whether we check the shadow of the address
// operand of load or store. Such bugs are very rare, since load from
// a garbage address typically results in SEGV, but still happen
// (e.g. only lower bits of address are garbage, or the access happens
// early at program startup where malloc-ed memory is more likely to
// be zeroed. As of 2012-08-28 this flag adds 20% slowdown.
static cl::opt<bool> ClCheckAccessAddress(
    "msan-check-access-address",
    cl::desc("report accesses through a pointer which has poisoned shadow"),
    cl::Hidden, cl::init(true));

static cl::opt<bool> ClEagerChecks(
    "msan-eager-checks",
    cl::desc("check arguments and return values at function call boundaries"),
    cl::Hidden, cl::init(false));

static cl::opt<bool> ClDumpStrictInstructions(
    "msan-dump-strict-instructions",
    cl::desc("print out instructions with default strict semantics"),
    cl::Hidden, cl::init(false));

static cl::opt<bool> ClDumpStrictIntrinsics(
    "msan-dump-strict-intrinsics",
    cl::desc("Prints 'unknown' intrinsics that were handled heuristically. "
             "Use -msan-dump-strict-instructions to print intrinsics that "
             "could not be handled exactly nor heuristically."),
    cl::Hidden, cl::init(false));

static cl::opt<int> ClInstrumentationWithCallThreshold(
    "msan-instrumentation-with-call-threshold",
    cl::desc(
        "If the function being instrumented requires more than "
        "this number of checks and origin stores, use callbacks instead of "
        "inline checks (-1 means never use callbacks)."),
    cl::Hidden, cl::init(3500));

static cl::opt<bool>
    ClEnableKmsan("msan-kernel",
                  cl::desc("Enable KernelMemorySanitizer instrumentation"),
                  cl::Hidden, cl::init(false));

static cl::opt<bool>
    ClDisableChecks("msan-disable-checks",
                    cl::desc("Apply no_sanitize to the whole file"), cl::Hidden,
                    cl::init(false));

static cl::opt<bool>
    ClCheckConstantShadow("msan-check-constant-shadow",
                          cl::desc("Insert checks for constant shadow values"),
                          cl::Hidden, cl::init(true));

// This is off by default because of a bug in gold:
// https://sourceware.org/bugzilla/show_bug.cgi?id=19002
static cl::opt<bool>
    ClWithComdat("msan-with-comdat",
                 cl::desc("Place MSan constructors in comdat sections"),
                 cl::Hidden, cl::init(false));

// These options allow to specify custom memory map parameters
// See MemoryMapParams for details.
static cl::opt<uint64_t> ClAndMask("msan-and-mask",
                                   cl::desc("Define custom MSan AndMask"),
                                   cl::Hidden, cl::init(0));

static cl::opt<uint64_t> ClXorMask("msan-xor-mask",
                                   cl::desc("Define custom MSan XorMask"),
                                   cl::Hidden, cl::init(0));

static cl::opt<uint64_t> ClShadowBase("msan-shadow-base",
                                      cl::desc("Define custom MSan ShadowBase"),
                                      cl::Hidden, cl::init(0));

static cl::opt<uint64_t> ClOriginBase("msan-origin-base",
                                      cl::desc("Define custom MSan OriginBase"),
                                      cl::Hidden, cl::init(0));

static cl::opt<int>
    ClDisambiguateWarning("msan-disambiguate-warning-threshold",
                          cl::desc("Define threshold for number of checks per "
                                   "debug location to force origin update."),
                          cl::Hidden, cl::init(3));

static cl::opt<bool> ClSpirOffloadLocals("msan-spir-locals",
                                         cl::desc("instrument local pointer"),
                                         cl::Hidden, cl::init(true));

static cl::opt<bool>
    ClSpirOffloadPrivates("msan-spir-privates",
                          cl::desc("instrument private pointer"), cl::Hidden,
                          cl::init(true));

// This flag is used to enhance debug for spirv (internal use only)
//  - Add function name (not demangled for easily debug) on __msan_get_shadow
//  (but not work on GPU)
//  - Diable combination of origin and shadow propagation
//  - The "origin" parameter of "__msan_maybe_warning_N" is the shadow address
//  of UUM
static cl::opt<bool> ClSpirOffloadDebug("msan-spir-debug",
                                        cl::desc("enhance debug for spirv"),
                                        cl::Hidden, cl::init(false));

const char kMsanModuleCtorName[] = "msan.module_ctor";
const char kMsanInitName[] = "__msan_init";

namespace {

// Memory map parameters used in application-to-shadow address calculation.
// Offset = (Addr & ~AndMask) ^ XorMask
// Shadow = ShadowBase + Offset
// Origin = OriginBase + Offset
struct MemoryMapParams {
  uint64_t AndMask;
  uint64_t XorMask;
  uint64_t ShadowBase;
  uint64_t OriginBase;
};

struct PlatformMemoryMapParams {
  const MemoryMapParams *bits32;
  const MemoryMapParams *bits64;
};

} // end anonymous namespace

// i386 Linux
static const MemoryMapParams Linux_I386_MemoryMapParams = {
    0x000080000000, // AndMask
    0,              // XorMask (not used)
    0,              // ShadowBase (not used)
    0x000040000000, // OriginBase
};

// x86_64 Linux
static const MemoryMapParams Linux_X86_64_MemoryMapParams = {
    0,              // AndMask (not used)
    0x500000000000, // XorMask
    0,              // ShadowBase (not used)
    0x100000000000, // OriginBase
};

// mips32 Linux
// FIXME: Remove -msan-origin-base -msan-and-mask added by PR #109284 to tests
// after picking good constants

// mips64 Linux
static const MemoryMapParams Linux_MIPS64_MemoryMapParams = {
    0,              // AndMask (not used)
    0x008000000000, // XorMask
    0,              // ShadowBase (not used)
    0x002000000000, // OriginBase
};

// ppc32 Linux
// FIXME: Remove -msan-origin-base -msan-and-mask added by PR #109284 to tests
// after picking good constants

// ppc64 Linux
static const MemoryMapParams Linux_PowerPC64_MemoryMapParams = {
    0xE00000000000, // AndMask
    0x100000000000, // XorMask
    0x080000000000, // ShadowBase
    0x1C0000000000, // OriginBase
};

// s390x Linux
static const MemoryMapParams Linux_S390X_MemoryMapParams = {
    0xC00000000000, // AndMask
    0,              // XorMask (not used)
    0x080000000000, // ShadowBase
    0x1C0000000000, // OriginBase
};

// arm32 Linux
// FIXME: Remove -msan-origin-base -msan-and-mask added by PR #109284 to tests
// after picking good constants

// aarch64 Linux
static const MemoryMapParams Linux_AArch64_MemoryMapParams = {
    0,               // AndMask (not used)
    0x0B00000000000, // XorMask
    0,               // ShadowBase (not used)
    0x0200000000000, // OriginBase
};

// loongarch64 Linux
static const MemoryMapParams Linux_LoongArch64_MemoryMapParams = {
    0,              // AndMask (not used)
    0x500000000000, // XorMask
    0,              // ShadowBase (not used)
    0x100000000000, // OriginBase
};

// riscv32 Linux
// FIXME: Remove -msan-origin-base -msan-and-mask added by PR #109284 to tests
// after picking good constants

// aarch64 FreeBSD
static const MemoryMapParams FreeBSD_AArch64_MemoryMapParams = {
    0x1800000000000, // AndMask
    0x0400000000000, // XorMask
    0x0200000000000, // ShadowBase
    0x0700000000000, // OriginBase
};

// i386 FreeBSD
static const MemoryMapParams FreeBSD_I386_MemoryMapParams = {
    0x000180000000, // AndMask
    0x000040000000, // XorMask
    0x000020000000, // ShadowBase
    0x000700000000, // OriginBase
};

// x86_64 FreeBSD
static const MemoryMapParams FreeBSD_X86_64_MemoryMapParams = {
    0xc00000000000, // AndMask
    0x200000000000, // XorMask
    0x100000000000, // ShadowBase
    0x380000000000, // OriginBase
};

// x86_64 NetBSD
static const MemoryMapParams NetBSD_X86_64_MemoryMapParams = {
    0,              // AndMask
    0x500000000000, // XorMask
    0,              // ShadowBase
    0x100000000000, // OriginBase
};

// SPIR64 Intel
static const MemoryMapParams Intel_SPIR64_MemoryMapParams = {
    0, // AndMask
    0, // XorMask
    0, // ShadowBase
    0, // OriginBase
};

static const PlatformMemoryMapParams Linux_X86_MemoryMapParams = {
    &Linux_I386_MemoryMapParams,
    &Linux_X86_64_MemoryMapParams,
};

static const PlatformMemoryMapParams Linux_MIPS_MemoryMapParams = {
    nullptr,
    &Linux_MIPS64_MemoryMapParams,
};

static const PlatformMemoryMapParams Linux_PowerPC_MemoryMapParams = {
    nullptr,
    &Linux_PowerPC64_MemoryMapParams,
};

static const PlatformMemoryMapParams Linux_S390_MemoryMapParams = {
    nullptr,
    &Linux_S390X_MemoryMapParams,
};

static const PlatformMemoryMapParams Linux_ARM_MemoryMapParams = {
    nullptr,
    &Linux_AArch64_MemoryMapParams,
};

static const PlatformMemoryMapParams Linux_LoongArch_MemoryMapParams = {
    nullptr,
    &Linux_LoongArch64_MemoryMapParams,
};

static const PlatformMemoryMapParams FreeBSD_ARM_MemoryMapParams = {
    nullptr,
    &FreeBSD_AArch64_MemoryMapParams,
};

static const PlatformMemoryMapParams FreeBSD_X86_MemoryMapParams = {
    &FreeBSD_I386_MemoryMapParams,
    &FreeBSD_X86_64_MemoryMapParams,
};

static const PlatformMemoryMapParams NetBSD_X86_MemoryMapParams = {
    nullptr,
    &NetBSD_X86_64_MemoryMapParams,
};

static const PlatformMemoryMapParams Intel_SPIR_MemoryMapParams = {
    nullptr,
    &Intel_SPIR64_MemoryMapParams,
};

// Spir memory address space
static constexpr unsigned kSpirOffloadPrivateAS = 0;
static constexpr unsigned kSpirOffloadGlobalAS = 1;
static constexpr unsigned kSpirOffloadConstantAS = 2;
static constexpr unsigned kSpirOffloadLocalAS = 3;
static constexpr unsigned kSpirOffloadGenericAS = 4;

namespace {

class MemorySanitizerOnSpirv;

/// Instrument functions of a module to detect uninitialized reads.
///
/// Instantiating MemorySanitizer inserts the msan runtime library API function
/// declarations into the module if they don't exist already. Instantiating
/// ensures the __msan_init function is in the list of global constructors for
/// the module.
class MemorySanitizer {
public:
  MemorySanitizer(Module &M, MemorySanitizerOnSpirv &MsanSpirv,
                  MemorySanitizerOptions Options)
      : Spirv(MsanSpirv), CompileKernel(Options.Kernel),
        TrackOrigins(Options.TrackOrigins), Recover(Options.Recover),
        EagerChecks(Options.EagerChecks) {
    initializeModule(M);
  }

  // MSan cannot be moved or copied because of MapParams.
  MemorySanitizer(MemorySanitizer &&) = delete;
  MemorySanitizer &operator=(MemorySanitizer &&) = delete;
  MemorySanitizer(const MemorySanitizer &) = delete;
  MemorySanitizer &operator=(const MemorySanitizer &) = delete;

  bool sanitizeFunction(Function &F, TargetLibraryInfo &TLI);

  /// SPIR-V specific instrumentation
  MemorySanitizerOnSpirv &Spirv;

private:
  friend struct MemorySanitizerVisitor;
  friend struct VarArgHelperBase;
  friend struct VarArgAMD64Helper;
  friend struct VarArgAArch64Helper;
  friend struct VarArgPowerPCHelper;
  friend struct VarArgSystemZHelper;
  friend struct VarArgI386Helper;
  friend struct VarArgGenericHelper;

  void initializeModule(Module &M);
  void initializeCallbacks(Module &M, const TargetLibraryInfo &TLI);
  void createKernelApi(Module &M, const TargetLibraryInfo &TLI);
  void createUserspaceApi(Module &M, const TargetLibraryInfo &TLI);

  template <typename... ArgsTy>
  FunctionCallee getOrInsertMsanMetadataFunction(Module &M, StringRef Name,
                                                 ArgsTy... Args);

  /// True if we're compiling the Linux kernel.
  bool CompileKernel;
  /// Track origins (allocation points) of uninitialized values.
  int TrackOrigins;
  bool Recover;
  bool EagerChecks;

  Triple TargetTriple;
  LLVMContext *C;
  Type *IntptrTy; ///< Integer type with the size of a ptr in default AS.
  Type *OriginTy;
  PointerType *PtrTy; ///< Integer type with the size of a ptr in default AS.

  // XxxTLS variables represent the per-thread state in MSan and per-task state
  // in KMSAN.
  // For the userspace these point to thread-local globals. In the kernel land
  // they point to the members of a per-task struct obtained via a call to
  // __msan_get_context_state().

  /// Thread-local shadow storage for function parameters.
  Value *ParamTLS;

  /// Thread-local origin storage for function parameters.
  Value *ParamOriginTLS;

  /// Thread-local shadow storage for function return value.
  Value *RetvalTLS;

  /// Thread-local origin storage for function return value.
  Value *RetvalOriginTLS;

  /// Thread-local shadow storage for in-register va_arg function.
  Value *VAArgTLS;

  /// Thread-local shadow storage for in-register va_arg function.
  Value *VAArgOriginTLS;

  /// Thread-local shadow storage for va_arg overflow area.
  Value *VAArgOverflowSizeTLS;

  /// Are the instrumentation callbacks set up?
  bool CallbacksInitialized = false;

  /// The run-time callback to print a warning.
  FunctionCallee WarningFn;

  // These arrays are indexed by log2(AccessSize).
  FunctionCallee MaybeWarningFn[kNumberOfAccessSizes];
  FunctionCallee MaybeStoreOriginFn[kNumberOfAccessSizes];

  /// Run-time helper that generates a new origin value for a stack
  /// allocation.
  FunctionCallee MsanSetAllocaOriginWithDescriptionFn;
  // No description version
  FunctionCallee MsanSetAllocaOriginNoDescriptionFn;

  /// Run-time helper that poisons stack on function entry.
  FunctionCallee MsanPoisonStackFn;

  /// Run-time helper that records a store (or any event) of an
  /// uninitialized value and returns an updated origin id encoding this info.
  FunctionCallee MsanChainOriginFn;

  /// Run-time helper that paints an origin over a region.
  FunctionCallee MsanSetOriginFn;

  /// MSan runtime replacements for memmove, memcpy and memset.
  FunctionCallee MemmoveFn, MemcpyFn, MemsetFn;

  /// MSan runtime replacements for memset with address space.
  FunctionCallee MemmoveOffloadFn[kNumberOfAddressSpace][kNumberOfAddressSpace],
      MemcpyOffloadFn[kNumberOfAddressSpace][kNumberOfAddressSpace],
      MemsetOffloadFn[kNumberOfAddressSpace];

  /// KMSAN callback for task-local function argument shadow.
  StructType *MsanContextStateTy;
  FunctionCallee MsanGetContextStateFn;

  /// Functions for poisoning/unpoisoning local variables
  FunctionCallee MsanPoisonAllocaFn, MsanUnpoisonAllocaFn;

  /// Pair of shadow/origin pointers.
  Type *MsanMetadata;

  /// Each of the MsanMetadataPtrXxx functions returns a MsanMetadata.
  FunctionCallee MsanMetadataPtrForLoadN, MsanMetadataPtrForStoreN;
  FunctionCallee MsanMetadataPtrForLoad_1_8[4];
  FunctionCallee MsanMetadataPtrForStore_1_8[4];
  FunctionCallee MsanInstrumentAsmStoreFn;

  /// Get shadow memory address
  FunctionCallee MsanGetShadowFn;

  /// Storage for return values of the MsanMetadataPtrXxx functions.
  Value *MsanMetadataAlloca;

  /// Helper to choose between different MsanMetadataPtrXxx().
  FunctionCallee getKmsanShadowOriginAccessFn(bool isStore, int size);

  /// Memory map parameters used in application-to-shadow calculation.
  const MemoryMapParams *MapParams;

  /// Custom memory map parameters used when -msan-shadow-base or
  // -msan-origin-base is provided.
  MemoryMapParams CustomMapParams;

  MDNode *ColdCallWeights;

  /// Branch weights for origin store.
  MDNode *OriginStoreWeights;
};

void insertModuleCtor(Module &M) {
  getOrCreateSanitizerCtorAndInitFunctions(
      M, kMsanModuleCtorName, kMsanInitName,
      /*InitArgTypes=*/{},
      /*InitArgs=*/{},
      // This callback is invoked when the functions are created the first
      // time. Hook them into the global ctors list in that case:
      [&](Function *Ctor, FunctionCallee) {
        if (!ClWithComdat) {
          appendToGlobalCtors(M, Ctor, 0);
          return;
        }
        Comdat *MsanCtorComdat = M.getOrInsertComdat(kMsanModuleCtorName);
        Ctor->setComdat(MsanCtorComdat);
        appendToGlobalCtors(M, Ctor, 0, Ctor);
      });
}

template <class T> T getOptOrDefault(const cl::opt<T> &Opt, T Default) {
  return (Opt.getNumOccurrences() > 0) ? Opt : Default;
}

/// SPIR-V specific instrumentation
class MemorySanitizerOnSpirv {
public:
  MemorySanitizerOnSpirv(Module &M)
      : M(M), C(M.getContext()), DL(M.getDataLayout()) {
    const auto &TargetTriple = Triple(M.getTargetTriple());
    IsSPIRV = TargetTriple.isSPIROrSPIRV();

    IntptrTy = DL.getIntPtrType(C);
    Int32Ty = Type::getInt32Ty(C);
  }

  bool instrumentModule();
  void beforeInstrumentFunction(Function &F, Instruction *FnPrologueEnd);
  void afterInstrumentFunction(Function &F);

  Constant *getOrCreateGlobalString(StringRef Name, StringRef Value,
                                    unsigned AddressSpace);

private:
  void initializeCallbacks();
  void instrumentGlobalVariables();
  void instrumentStaticLocalMemory();
  void instrumentDynamicLocalMemory(Function &F);
  void instrumentKernelsMetadata();
  void instrumentPrivateArguments(Function &F, Instruction *FnPrologueEnd);

  void initializeRetVecMap(Function *F);
  void initializeKernelCallerMap(Function *F);

private:
  Module &M;
  LLVMContext &C;
  const DataLayout &DL;
  bool IsSPIRV;
  Type *IntptrTy;
  Type *Int32Ty;

  StringMap<GlobalVariable *> GlobalStringMap;

  DenseMap<Function *, SmallVector<Instruction *, 8>> KernelToRetVecMap;
  DenseMap<Function *, SmallVector<Constant *, 8>> KernelToLocalMemMap;
  DenseMap<Function *, DenseSet<Function *>> FuncToKernelCallerMap;

  // Make sure that we insert barriers only once per function, and the barrier
  // needs to be inserted after all "MsanPoisonShadowStaticLocalFunc" and
  // "MsanPoisonShadowDynamicLocalFunc", and before
  // "MsanUnpoisonShadowStaticLocalFunc" and
  // "MsanUnpoisonShadowDynamicLocalFunc".
  DenseMap<Function *, bool> InsertBarrier;

  FunctionCallee MsanPoisonShadowStaticLocalFunc;
  FunctionCallee MsanUnpoisonShadowStaticLocalFunc;
  FunctionCallee MsanPoisonShadowDynamicLocalFunc;
  FunctionCallee MsanUnpoisonShadowDynamicLocalFunc;
  FunctionCallee MsanBarrierFunc;
  FunctionCallee MsanUnpoisonStackFunc;
};

} // end anonymous namespace

MemorySanitizerOptions::MemorySanitizerOptions(int TO, bool R, bool K,
                                               bool EagerChecks)
    : Kernel(getOptOrDefault(ClEnableKmsan, K)),
      TrackOrigins(getOptOrDefault(ClTrackOrigins, Kernel ? 2 : TO)),
      Recover(getOptOrDefault(ClKeepGoing, Kernel || R)),
      EagerChecks(getOptOrDefault(ClEagerChecks, EagerChecks)) {}

static bool isUnsupportedDeviceGlobal(const GlobalVariable *G) {
  if (G->user_empty())
    return true;
  // Skip instrumenting on "__MsanKernelMetadata" etc.
  if (G->getName().starts_with("__Msan"))
    return true;
  if (G->getName().starts_with("__msan_"))
    return true;
  if (G->getName().starts_with("__spirv_BuiltIn"))
    return true;
  if (G->getName().starts_with("__usid_str"))
    return true;
  if ((!ClSpirOffloadLocals && G->getAddressSpace() == kSpirOffloadLocalAS) ||
      G->getAddressSpace() == kSpirOffloadConstantAS)
    return true;
  return false;
}

Constant *
MemorySanitizerOnSpirv::getOrCreateGlobalString(StringRef Name, StringRef Value,
                                                unsigned AddressSpace) {
  if (GlobalStringMap.find(Value) != GlobalStringMap.end())
    return GlobalStringMap.at(Value);

  auto *Ty = ArrayType::get(Type::getInt8Ty(M.getContext()), Value.size() + 1);

  GlobalVariable *GV = new GlobalVariable(
      M, Ty, true, GlobalValue::InternalLinkage,
      ConstantDataArray::getString(M.getContext(), Value), Name, nullptr,
      GlobalValue::NotThreadLocal, AddressSpace);
  GlobalStringMap[Value] = GV;

  return GV;
}

// Initialize MSan runtime functions and globals
void MemorySanitizerOnSpirv::initializeCallbacks() {
  IRBuilder<> IRB(C);
  auto *PtrTy = IRB.getPtrTy();

  // __msan_set_shadow_static_local(
  //   uptr ptr,
  //   size_t size
  // )
  MsanPoisonShadowStaticLocalFunc = M.getOrInsertFunction(
      "__msan_poison_shadow_static_local", IRB.getVoidTy(), IntptrTy, IntptrTy);

  // __msan_unpoison_shadow_static_local(
  //   uptr ptr,
  //   size_t size
  // )
  MsanUnpoisonShadowStaticLocalFunc =
      M.getOrInsertFunction("__msan_unpoison_shadow_static_local",
                            IRB.getVoidTy(), IntptrTy, IntptrTy);

  // __asan_poison_shadow_dynamic_local(
  //   uptr ptr,
  //   uint32_t num_args
  // )
  MsanPoisonShadowDynamicLocalFunc = M.getOrInsertFunction(
      "__msan_poison_shadow_dynamic_local", IRB.getVoidTy(), IntptrTy, Int32Ty);

  // __asan_unpoison_shadow_dynamic_local(
  //   uptr ptr,
  //   uint32_t num_args
  // )
  MsanUnpoisonShadowDynamicLocalFunc =
      M.getOrInsertFunction("__msan_unpoison_shadow_dynamic_local",
                            IRB.getVoidTy(), IntptrTy, Int32Ty);

  // __msan_barrier()
  MsanBarrierFunc = M.getOrInsertFunction("__msan_barrier", IRB.getVoidTy());

  // __msan_unpoison_stack(
  //   uptr ptr,
  //   size_t size
  // )
  MsanUnpoisonStackFunc = M.getOrInsertFunction(
      "__msan_unpoison_stack", IRB.getVoidTy(), PtrTy, IntptrTy);
}

// Handle global variables:
//   - Skip sanitizing unsupported variables
//   - Instrument __MsanDeviceGlobalMetadata for device globals
void MemorySanitizerOnSpirv::instrumentGlobalVariables() {
  SmallVector<Constant *, 8> DeviceGlobalMetadata;

  // Device global metadata is described by a structure
  //  size_t device_global_size
  //  size_t beginning address of the device global
  StructType *StructTy = StructType::get(IntptrTy, IntptrTy);

  for (auto &G : M.globals()) {
    // DeviceSanitizers cannot handle nameless globals, therefore we set a name
    // for them so that we can handle them like regular globals.
    if (G.getName().empty() && G.hasInternalLinkage())
      G.setName("nameless_global");

    if (isUnsupportedDeviceGlobal(&G)) {
      for (auto *User : G.users())
        if (auto *Inst = dyn_cast<Instruction>(User))
          Inst->setNoSanitizeMetadata();
      continue;
    }

    if (G.getAddressSpace() == kSpirOffloadLocalAS)
      continue;

    DeviceGlobalMetadata.push_back(ConstantStruct::get(
        StructTy,
        ConstantInt::get(IntptrTy, DL.getTypeAllocSize(G.getValueType())),
        ConstantExpr::getPointerCast(&G, IntptrTy)));
  }

  if (DeviceGlobalMetadata.empty())
    return;

  // Create meta data global to record device globals' information
  ArrayType *ArrayTy = ArrayType::get(StructTy, DeviceGlobalMetadata.size());
  Constant *MetadataInitializer =
      ConstantArray::get(ArrayTy, DeviceGlobalMetadata);
  GlobalVariable *MsanDeviceGlobalMetadata = new GlobalVariable(
      M, MetadataInitializer->getType(), false, GlobalValue::AppendingLinkage,
      MetadataInitializer, "__MsanDeviceGlobalMetadata", nullptr,
      GlobalValue::NotThreadLocal, 1);
  MsanDeviceGlobalMetadata->setUnnamedAddr(GlobalValue::UnnamedAddr::Local);
}

void MemorySanitizerOnSpirv::initializeKernelCallerMap(Function *F) {
  if (FuncToKernelCallerMap.find(F) != FuncToKernelCallerMap.end())
    return;

  for (auto *U : F->users()) {
    if (Instruction *Inst = dyn_cast<Instruction>(U)) {
      Function *Caller = Inst->getFunction();
      if (Caller->getCallingConv() == CallingConv::SPIR_KERNEL) {
        FuncToKernelCallerMap[F].insert(Caller);
        continue;
      }
      initializeKernelCallerMap(Caller);
      FuncToKernelCallerMap[F].insert(FuncToKernelCallerMap[Caller].begin(),
                                      FuncToKernelCallerMap[Caller].end());
    }
  }
}

static void getFunctionsOfUser(User *User, DenseSet<Function *> &Functions) {
  if (Instruction *Inst = dyn_cast<Instruction>(User)) {
    Functions.insert(Inst->getFunction());
  } else if (ConstantExpr *CE = dyn_cast<ConstantExpr>(User)) {
    for (auto *U : CE->users())
      getFunctionsOfUser(U, Functions);
  }
}

void MemorySanitizerOnSpirv::instrumentStaticLocalMemory() {
  if (!ClSpirOffloadLocals)
    return;

  auto Instrument = [this](GlobalVariable *G, Function *F) {
    const uint64_t SizeInBytes = DL.getTypeAllocSize(G->getValueType());

    if (!InsertBarrier[F]) {
      IRBuilder<> Builder(&F->getEntryBlock().front());
      Builder.CreateCall(MsanBarrierFunc);
    }

    // Poison shadow of static local memory
    IRBuilder<> Builder(&F->getEntryBlock().front());
    Builder.CreateCall(MsanPoisonShadowStaticLocalFunc,
                       {Builder.CreatePointerCast(G, IntptrTy),
                        ConstantInt::get(IntptrTy, SizeInBytes)});

    // Unpoison shadow of static local memory, required by CPU device
    initializeRetVecMap(F);
    for (auto *RI : KernelToRetVecMap[F]) {
      IRBuilder<> Builder(RI);
      if (!InsertBarrier[F])
        Builder.CreateCall(MsanBarrierFunc);
      Builder.CreateCall(MsanUnpoisonShadowStaticLocalFunc,
                         {Builder.CreatePointerCast(G, IntptrTy),
                          ConstantInt::get(IntptrTy, SizeInBytes)});
    }

    InsertBarrier[F] = true;
  };

  // We only instrument on spir_kernel, because local variables are
  // kind of global variable, which must be initialized only once.
  for (auto &G : M.globals()) {
    if (G.getAddressSpace() == kSpirOffloadLocalAS) {
      DenseSet<Function *> InstrumentedFunc;
      for (auto *User : G.users())
        getFunctionsOfUser(User, InstrumentedFunc);
      for (Function *F : InstrumentedFunc) {
        if (F->getCallingConv() == CallingConv::SPIR_KERNEL) {
          Instrument(&G, F);
          continue;
        }
        // Get root spir_kernel of spir_func
        initializeKernelCallerMap(F);
        for (Function *Kernel : FuncToKernelCallerMap[F])
          Instrument(&G, Kernel);
      }
    }
  }
}

void MemorySanitizerOnSpirv::instrumentDynamicLocalMemory(Function &F) {
  if (!ClSpirOffloadLocals)
    return;

  // Poison shadow of local memory in kernel argument, required by CPU device
  SmallVector<Argument *> LocalArgs;
  for (auto &Arg : F.args()) {
    Type *PtrTy = dyn_cast<PointerType>(Arg.getType()->getScalarType());
    if (PtrTy && PtrTy->getPointerAddressSpace() == kSpirOffloadLocalAS)
      LocalArgs.push_back(&Arg);
  }

  if (LocalArgs.empty())
    return;

  if (!InsertBarrier[&F]) {
    IRBuilder<> Builder(&F.getEntryBlock().front());
    Builder.CreateCall(MsanBarrierFunc);
  }

  IRBuilder<> IRB(&F.getEntryBlock().front());

  AllocaInst *ArgsArray = IRB.CreateAlloca(
      IntptrTy, ConstantInt::get(Int32Ty, LocalArgs.size()), "local_args");
  for (size_t i = 0; i < LocalArgs.size(); i++) {
    auto *StoreDest =
        IRB.CreateGEP(IntptrTy, ArgsArray, ConstantInt::get(Int32Ty, i));
    IRB.CreateStore(IRB.CreatePointerCast(LocalArgs[i], IntptrTy), StoreDest);
  }

  auto *ArgsArrayAddr = IRB.CreatePointerCast(ArgsArray, IntptrTy);
  IRB.CreateCall(MsanPoisonShadowDynamicLocalFunc,
                 {ArgsArrayAddr, ConstantInt::get(Int32Ty, LocalArgs.size())});

  // Unpoison shadow of dynamic local memory, required by CPU device
  initializeRetVecMap(&F);
  for (Instruction *Ret : KernelToRetVecMap[&F]) {
    IRBuilder<> IRBRet(Ret);
    if (!InsertBarrier[&F])
      IRBRet.CreateCall(MsanBarrierFunc);
    IRBRet.CreateCall(
        MsanUnpoisonShadowDynamicLocalFunc,
        {ArgsArrayAddr, ConstantInt::get(Int32Ty, LocalArgs.size())});
  }

  InsertBarrier[&F] = true;
}

void MemorySanitizerOnSpirv::instrumentPrivateArguments(
    Function &F, Instruction *FnPrologueEnd) {
  if (!ClSpirOffloadPrivates)
    return;

  // We need to copy and replace all byval arguments to alloca in kernel because
  // we need to make sure that all byval arguments have shadow memory.
  // This change needs to be inserted after the prologue because instructions
  // in prologue don't have shadow memory.
  IRBuilder<> IRB(FnPrologueEnd->getNextNode());

  for (auto &Arg : F.args()) {
    PointerType *PtrTy = dyn_cast<PointerType>(Arg.getType()->getScalarType());
    if (PtrTy && PtrTy->getPointerAddressSpace() == kSpirOffloadPrivateAS &&
        Arg.hasByValAttr()) {
      Type *Ty = Arg.getParamByValType();
      const Align Alignment =
          DL.getValueOrABITypeAlignment(Arg.getParamAlign(), Ty);

      AllocaInst *AI = IRB.CreateAlloca(
          Ty, kSpirOffloadPrivateAS, nullptr,
          (Arg.hasName() ? Arg.getName() : "Arg" + Twine(Arg.getArgNo())) +
              ".byval");
      AI->setAlignment(Alignment);
      Arg.replaceAllUsesWith(AI);

      auto *UnpoisonStack = IRB.CreateCall(
          MsanUnpoisonStackFunc,
          {AI, ConstantInt::get(IntptrTy, DL.getTypeAllocSize(Ty))});
      UnpoisonStack->setNoSanitizeMetadata();

      uint64_t AllocSize = DL.getTypeAllocSize(Ty);
      auto *Memcpy =
          IRB.CreateMemCpy(AI, Alignment, &Arg, Alignment, AllocSize);
      Memcpy->setNoSanitizeMetadata();
    }
  }
}

// Instrument __MsanKernelMetadata, which records information of sanitized
// kernel
void MemorySanitizerOnSpirv::instrumentKernelsMetadata() {
  SmallVector<Constant *, 8> SpirKernelsMetadata;

  // SpirKernelsMetadata only saves fixed kernels, and is described by
  // following structure:
  //  uptr unmangled_kernel_name
  //  uptr unmangled_kernel_name_size
  //  uptr check_local_memory
  //  uptr check_private_memory
  StructType *StructTy =
      StructType::get(IntptrTy, IntptrTy, IntptrTy, IntptrTy);
  for (Function &F : M) {
    if (F.getCallingConv() != CallingConv::SPIR_KERNEL)
      continue;

    if (!F.hasFnAttribute(Attribute::SanitizeMemory) ||
        F.hasFnAttribute(Attribute::DisableSanitizerInstrumentation))
      continue;

    auto KernelName = F.getName();
    auto *KernelNameGV = getOrCreateGlobalString("__msan_kernel", KernelName,
                                                 kSpirOffloadConstantAS);
    SpirKernelsMetadata.emplace_back(ConstantStruct::get(
        StructTy, ConstantExpr::getPointerCast(KernelNameGV, IntptrTy),
        ConstantInt::get(IntptrTy, KernelName.size()),
        ConstantInt::get(IntptrTy, ClSpirOffloadLocals),
        ConstantInt::get(IntptrTy, ClSpirOffloadPrivates)));
  }

  // Create global variable to record spirv kernels' information
  ArrayType *ArrayTy = ArrayType::get(StructTy, SpirKernelsMetadata.size());
  Constant *MetadataInitializer =
      ConstantArray::get(ArrayTy, SpirKernelsMetadata);
  GlobalVariable *MsanSpirKernelMetadata = new GlobalVariable(
      M, MetadataInitializer->getType(), false, GlobalValue::AppendingLinkage,
      MetadataInitializer, "__MsanKernelMetadata", nullptr,
      GlobalValue::NotThreadLocal, 1);
  MsanSpirKernelMetadata->setUnnamedAddr(GlobalValue::UnnamedAddr::Local);
  // Add device global attributes
  MsanSpirKernelMetadata->addAttribute(
      "sycl-device-global-size", std::to_string(DL.getTypeAllocSize(ArrayTy)));
  MsanSpirKernelMetadata->addAttribute("sycl-device-image-scope");
  MsanSpirKernelMetadata->addAttribute("sycl-host-access",
                                       "0"); // read only
  MsanSpirKernelMetadata->addAttribute("sycl-unique-id",
                                       "_Z20__MsanKernelMetadata");
  MsanSpirKernelMetadata->setDSOLocal(true);
}

void MemorySanitizerOnSpirv::initializeRetVecMap(Function *F) {
  if (KernelToRetVecMap.find(F) != KernelToRetVecMap.end())
    return;

  SmallVector<Instruction *, 8> RetVec;
  for (auto &BB : *F) {
    for (auto &Inst : BB) {
      if (ReturnInst *RI = dyn_cast<ReturnInst>(&Inst)) {
        if (CallInst *CI = RI->getParent()->getTerminatingMustTailCall())
          RetVec.push_back(CI);
        else
          RetVec.push_back(RI);
      } else if (ResumeInst *RI = dyn_cast<ResumeInst>(&Inst)) {
        RetVec.push_back(RI);
      } else if (CleanupReturnInst *CRI = dyn_cast<CleanupReturnInst>(&Inst)) {
        RetVec.push_back(CRI);
      }
    }
  }

  KernelToRetVecMap[F] = std::move(RetVec);
}

bool MemorySanitizerOnSpirv::instrumentModule() {
  if (!IsSPIRV)
    return false;

  initializeCallbacks();
  instrumentGlobalVariables();
  instrumentStaticLocalMemory();
  instrumentKernelsMetadata();

  return true;
}

void MemorySanitizerOnSpirv::beforeInstrumentFunction(
    Function &F, Instruction *FnPrologueEnd) {
  if (!IsSPIRV)
    return;

  if (F.getCallingConv() == CallingConv::SPIR_KERNEL)
    instrumentPrivateArguments(F, FnPrologueEnd);
}

void MemorySanitizerOnSpirv::afterInstrumentFunction(Function &F) {
  if (!IsSPIRV)
    return;

  if (F.getCallingConv() == CallingConv::SPIR_KERNEL)
    instrumentDynamicLocalMemory(F);
}

PreservedAnalyses MemorySanitizerPass::run(Module &M,
                                           ModuleAnalysisManager &AM) {
  // Return early if nosanitize_memory module flag is present for the module.
  if (checkIfAlreadyInstrumented(M, "nosanitize_memory"))
    return PreservedAnalyses::all();
  bool Modified = false;
  const auto &TargetTriple = Triple(M.getTargetTriple());

  if (!Options.Kernel && !TargetTriple.isSPIROrSPIRV()) {
    insertModuleCtor(M);
    Modified = true;
  }

  MemorySanitizerOnSpirv MsanSpirv(M);
  Modified |= MsanSpirv.instrumentModule();

  auto &FAM = AM.getResult<FunctionAnalysisManagerModuleProxy>(M).getManager();
  for (Function &F : M) {
    if (F.empty())
      continue;
    MemorySanitizer Msan(*F.getParent(), MsanSpirv, Options);
    Modified |=
        Msan.sanitizeFunction(F, FAM.getResult<TargetLibraryAnalysis>(F));
  }

  if (!Modified)
    return PreservedAnalyses::all();

  PreservedAnalyses PA = PreservedAnalyses::none();
  // GlobalsAA is considered stateless and does not get invalidated unless
  // explicitly invalidated; PreservedAnalyses::none() is not enough. Sanitizers
  // make changes that require GlobalsAA to be invalidated.
  PA.abandon<GlobalsAA>();
  return PA;
}

void MemorySanitizerPass::printPipeline(
    raw_ostream &OS, function_ref<StringRef(StringRef)> MapClassName2PassName) {
  static_cast<PassInfoMixin<MemorySanitizerPass> *>(this)->printPipeline(
      OS, MapClassName2PassName);
  OS << '<';
  if (Options.Recover)
    OS << "recover;";
  if (Options.Kernel)
    OS << "kernel;";
  if (Options.EagerChecks)
    OS << "eager-checks;";
  OS << "track-origins=" << Options.TrackOrigins;
  OS << '>';
}

/// Create a non-const global initialized with the given string.
///
/// Creates a writable global for Str so that we can pass it to the
/// run-time lib. Runtime uses first 4 bytes of the string to store the
/// frame ID, so the string needs to be mutable.
static GlobalVariable *createPrivateConstGlobalForString(Module &M,
                                                         StringRef Str) {
  Constant *StrConst = ConstantDataArray::getString(M.getContext(), Str);
  return new GlobalVariable(M, StrConst->getType(), /*isConstant=*/true,
                            GlobalValue::PrivateLinkage, StrConst, "");
}

template <typename... ArgsTy>
FunctionCallee
MemorySanitizer::getOrInsertMsanMetadataFunction(Module &M, StringRef Name,
                                                 ArgsTy... Args) {
  if (TargetTriple.getArch() == Triple::systemz) {
    // SystemZ ABI: shadow/origin pair is returned via a hidden parameter.
    return M.getOrInsertFunction(Name, Type::getVoidTy(*C), PtrTy,
                                 std::forward<ArgsTy>(Args)...);
  }

  return M.getOrInsertFunction(Name, MsanMetadata,
                               std::forward<ArgsTy>(Args)...);
}

/// Create KMSAN API callbacks.
void MemorySanitizer::createKernelApi(Module &M, const TargetLibraryInfo &TLI) {
  IRBuilder<> IRB(*C);

  // These will be initialized in insertKmsanPrologue().
  RetvalTLS = nullptr;
  RetvalOriginTLS = nullptr;
  ParamTLS = nullptr;
  ParamOriginTLS = nullptr;
  VAArgTLS = nullptr;
  VAArgOriginTLS = nullptr;
  VAArgOverflowSizeTLS = nullptr;

  WarningFn = M.getOrInsertFunction("__msan_warning",
                                    TLI.getAttrList(C, {0}, /*Signed=*/false),
                                    IRB.getVoidTy(), IRB.getInt32Ty());

  // Requests the per-task context state (kmsan_context_state*) from the
  // runtime library.
  MsanContextStateTy = StructType::get(
      ArrayType::get(IRB.getInt64Ty(), kParamTLSSize / 8),
      ArrayType::get(IRB.getInt64Ty(), kRetvalTLSSize / 8),
      ArrayType::get(IRB.getInt64Ty(), kParamTLSSize / 8),
      ArrayType::get(IRB.getInt64Ty(), kParamTLSSize / 8), /* va_arg_origin */
      IRB.getInt64Ty(), ArrayType::get(OriginTy, kParamTLSSize / 4), OriginTy,
      OriginTy);
  MsanGetContextStateFn =
      M.getOrInsertFunction("__msan_get_context_state", PtrTy);

  MsanMetadata = StructType::get(PtrTy, PtrTy);

  for (int ind = 0, size = 1; ind < 4; ind++, size <<= 1) {
    std::string name_load =
        "__msan_metadata_ptr_for_load_" + std::to_string(size);
    std::string name_store =
        "__msan_metadata_ptr_for_store_" + std::to_string(size);
    MsanMetadataPtrForLoad_1_8[ind] =
        getOrInsertMsanMetadataFunction(M, name_load, PtrTy);
    MsanMetadataPtrForStore_1_8[ind] =
        getOrInsertMsanMetadataFunction(M, name_store, PtrTy);
  }

  MsanMetadataPtrForLoadN = getOrInsertMsanMetadataFunction(
      M, "__msan_metadata_ptr_for_load_n", PtrTy, IRB.getInt64Ty());
  MsanMetadataPtrForStoreN = getOrInsertMsanMetadataFunction(
      M, "__msan_metadata_ptr_for_store_n", PtrTy, IRB.getInt64Ty());

  // Functions for poisoning and unpoisoning memory.
  MsanPoisonAllocaFn = M.getOrInsertFunction(
      "__msan_poison_alloca", IRB.getVoidTy(), PtrTy, IntptrTy, PtrTy);
  MsanUnpoisonAllocaFn = M.getOrInsertFunction(
      "__msan_unpoison_alloca", IRB.getVoidTy(), PtrTy, IntptrTy);
}

static Constant *getOrInsertGlobal(Module &M, StringRef Name, Type *Ty) {
  // FIXME: spirv target doesn't support TLS, need to handle it later.
  if (Triple(M.getTargetTriple()).isSPIROrSPIRV()) {
    return M.getOrInsertGlobal(Name, Ty, [&] {
      return new GlobalVariable(M, Ty, false, GlobalVariable::InternalLinkage,
                                Constant::getNullValue(Ty), Name, nullptr,
                                GlobalVariable::NotThreadLocal,
                                kSpirOffloadGlobalAS);
    });
  } else {
    return M.getOrInsertGlobal(Name, Ty, [&] {
      return new GlobalVariable(M, Ty, false, GlobalVariable::ExternalLinkage,
                                nullptr, Name, nullptr,
                                GlobalVariable::InitialExecTLSModel);
    });
  }
}

/// Insert declarations for userspace-specific functions and globals.
void MemorySanitizer::createUserspaceApi(Module &M,
                                         const TargetLibraryInfo &TLI) {
  IRBuilder<> IRB(*C);

  // Create the callback.
  // FIXME: this function should have "Cold" calling conv,
  // which is not yet implemented.
  if (TrackOrigins) {
    StringRef WarningFnName = Recover ? "__msan_warning_with_origin"
                                      : "__msan_warning_with_origin_noreturn";
    WarningFn = M.getOrInsertFunction(WarningFnName,
                                      TLI.getAttrList(C, {0}, /*Signed=*/false),
                                      IRB.getVoidTy(), IRB.getInt32Ty());
  } else {
    StringRef WarningFnName =
        Recover ? "__msan_warning" : "__msan_warning_noreturn";
    if (!TargetTriple.isSPIROrSPIRV()) {
      WarningFn = M.getOrInsertFunction(WarningFnName, IRB.getVoidTy());
    } else {
      // __msan_warning[_noreturn](
      //   char* file,
      //   unsigned int line,
      //   char* func
      // )
      WarningFn = M.getOrInsertFunction(
          WarningFnName, IRB.getVoidTy(),
          IRB.getInt8PtrTy(kSpirOffloadConstantAS), IRB.getInt32Ty(),
          IRB.getInt8PtrTy(kSpirOffloadConstantAS));
    }
  }

  // SPIR-V doesn't support TLS variables
  if (!TargetTriple.isSPIROrSPIRV()) {
    // Create the global TLS variables.
    RetvalTLS =
        getOrInsertGlobal(M, "__msan_retval_tls",
                          ArrayType::get(IRB.getInt64Ty(), kRetvalTLSSize / 8));

    RetvalOriginTLS =
        getOrInsertGlobal(M, "__msan_retval_origin_tls", OriginTy);

    ParamTLS =
        getOrInsertGlobal(M, "__msan_param_tls",
                          ArrayType::get(IRB.getInt64Ty(), kParamTLSSize / 8));

    ParamOriginTLS =
        getOrInsertGlobal(M, "__msan_param_origin_tls",
                          ArrayType::get(OriginTy, kParamTLSSize / 4));

    VAArgTLS =
        getOrInsertGlobal(M, "__msan_va_arg_tls",
                          ArrayType::get(IRB.getInt64Ty(), kParamTLSSize / 8));

    VAArgOriginTLS =
        getOrInsertGlobal(M, "__msan_va_arg_origin_tls",
                          ArrayType::get(OriginTy, kParamTLSSize / 4));

    VAArgOverflowSizeTLS = getOrInsertGlobal(
        M, "__msan_va_arg_overflow_size_tls", IRB.getInt64Ty());
  }

  for (size_t AccessSizeIndex = 0; AccessSizeIndex < kNumberOfAccessSizes;
       AccessSizeIndex++) {
    unsigned AccessSize = 1 << AccessSizeIndex;
    std::string FunctionName = "__msan_maybe_warning_" + itostr(AccessSize);

    if (!TargetTriple.isSPIROrSPIRV()) {
      MaybeWarningFn[AccessSizeIndex] = M.getOrInsertFunction(
          FunctionName, TLI.getAttrList(C, {0, 1}, /*Signed=*/false),
          IRB.getVoidTy(), IRB.getIntNTy(AccessSize * 8), IRB.getInt32Ty());
    } else { // SPIR or SPIR-V
      // __msan_maybe_warning_N(
      //   intN_t status,
      //   uptr origin, // possible shadow address of status
      //   char* file,
      //   unsigned int line,
      //   char* func
      // )
      MaybeWarningFn[AccessSizeIndex] = M.getOrInsertFunction(
          FunctionName, TLI.getAttrList(C, {0, 1}, /*Signed=*/false),
          IRB.getVoidTy(), IRB.getIntNTy(AccessSize * 8), IntptrTy,
          IRB.getInt8PtrTy(kSpirOffloadConstantAS), IRB.getInt32Ty(),
          IRB.getInt8PtrTy(kSpirOffloadConstantAS));
    }

    FunctionName = "__msan_maybe_store_origin_" + itostr(AccessSize);
    MaybeStoreOriginFn[AccessSizeIndex] = M.getOrInsertFunction(
        FunctionName, TLI.getAttrList(C, {0, 2}, /*Signed=*/false),
        IRB.getVoidTy(), IRB.getIntNTy(AccessSize * 8), PtrTy,
        IRB.getInt32Ty());
  }

  MsanSetAllocaOriginWithDescriptionFn =
      M.getOrInsertFunction("__msan_set_alloca_origin_with_descr",
                            IRB.getVoidTy(), PtrTy, IntptrTy, PtrTy, PtrTy);
  MsanSetAllocaOriginNoDescriptionFn =
      M.getOrInsertFunction("__msan_set_alloca_origin_no_descr",
                            IRB.getVoidTy(), PtrTy, IntptrTy, PtrTy);
  MsanPoisonStackFn = M.getOrInsertFunction("__msan_poison_stack",
                                            IRB.getVoidTy(), PtrTy, IntptrTy);
}

/// Insert extern declaration of runtime-provided functions and globals.
void MemorySanitizer::initializeCallbacks(Module &M,
                                          const TargetLibraryInfo &TLI) {
  // Only do this once.
  if (CallbacksInitialized)
    return;

  IRBuilder<> IRB(*C);
  // Initialize callbacks that are common for kernel and userspace
  // instrumentation.
  MsanChainOriginFn = M.getOrInsertFunction(
      "__msan_chain_origin",
      TLI.getAttrList(C, {0}, /*Signed=*/false, /*Ret=*/true), IRB.getInt32Ty(),
      IRB.getInt32Ty());
  MsanSetOriginFn = M.getOrInsertFunction(
      "__msan_set_origin", TLI.getAttrList(C, {2}, /*Signed=*/false),
      IRB.getVoidTy(), PtrTy, IntptrTy, IRB.getInt32Ty());
  if (!TargetTriple.isSPIROrSPIRV()) {
    MemmoveFn =
        M.getOrInsertFunction("__msan_memmove", PtrTy, PtrTy, PtrTy, IntptrTy);
    MemcpyFn =
        M.getOrInsertFunction("__msan_memcpy", PtrTy, PtrTy, PtrTy, IntptrTy);
    MemsetFn = M.getOrInsertFunction("__msan_memset",
                                     TLI.getAttrList(C, {1}, /*Signed=*/true),
                                     PtrTy, PtrTy, IRB.getInt32Ty(), IntptrTy);
  } else {
    for (unsigned FirstArgAS = 0; FirstArgAS < kNumberOfAddressSpace;
         FirstArgAS++) {
      const std::string Suffix1 = "_p" + itostr(FirstArgAS);
      PointerType *FirstArgPtrTy = IRB.getPtrTy(FirstArgAS);
      MemsetOffloadFn[FirstArgAS] = M.getOrInsertFunction(
          "__msan_memset" + Suffix1, TLI.getAttrList(C, {1}, /*Signed=*/true),
          FirstArgPtrTy, FirstArgPtrTy, IRB.getInt32Ty(), IntptrTy);

      for (unsigned SecondArgAS = 0; SecondArgAS < kNumberOfAddressSpace;
           SecondArgAS++) {
        const std::string Suffix2 = Suffix1 + "_p" + itostr(SecondArgAS);
        PointerType *SecondArgPtrTy = IRB.getPtrTy(SecondArgAS);
        MemmoveOffloadFn[FirstArgAS][SecondArgAS] =
            M.getOrInsertFunction("__msan_memmove" + Suffix2, FirstArgPtrTy,
                                  FirstArgPtrTy, SecondArgPtrTy, IntptrTy);
        MemcpyOffloadFn[FirstArgAS][SecondArgAS] =
            M.getOrInsertFunction("__msan_memcpy" + Suffix2, FirstArgPtrTy,
                                  FirstArgPtrTy, SecondArgPtrTy, IntptrTy);
      }
    }
  }

  MsanInstrumentAsmStoreFn = M.getOrInsertFunction(
      "__msan_instrument_asm_store", IRB.getVoidTy(), PtrTy, IntptrTy);

  MsanGetShadowFn = M.getOrInsertFunction(
      "__msan_get_shadow", IntptrTy, IntptrTy, IRB.getInt32Ty(),
      IRB.getInt8PtrTy(kSpirOffloadConstantAS));

  if (CompileKernel) {
    createKernelApi(M, TLI);
  } else {
    createUserspaceApi(M, TLI);
  }
  CallbacksInitialized = true;
}

FunctionCallee MemorySanitizer::getKmsanShadowOriginAccessFn(bool isStore,
                                                             int size) {
  FunctionCallee *Fns =
      isStore ? MsanMetadataPtrForStore_1_8 : MsanMetadataPtrForLoad_1_8;
  switch (size) {
  case 1:
    return Fns[0];
  case 2:
    return Fns[1];
  case 4:
    return Fns[2];
  case 8:
    return Fns[3];
  default:
    return nullptr;
  }
}

/// Module-level initialization.
///
/// inserts a call to __msan_init to the module's constructor list.
void MemorySanitizer::initializeModule(Module &M) {
  auto &DL = M.getDataLayout();

  TargetTriple = M.getTargetTriple();

  bool ShadowPassed = ClShadowBase.getNumOccurrences() > 0;
  bool OriginPassed = ClOriginBase.getNumOccurrences() > 0;
  // Check the overrides first
  if (ShadowPassed || OriginPassed) {
    CustomMapParams.AndMask = ClAndMask;
    CustomMapParams.XorMask = ClXorMask;
    CustomMapParams.ShadowBase = ClShadowBase;
    CustomMapParams.OriginBase = ClOriginBase;
    MapParams = &CustomMapParams;
  } else {
    switch (TargetTriple.getOS()) {
    case Triple::FreeBSD:
      switch (TargetTriple.getArch()) {
      case Triple::aarch64:
        MapParams = FreeBSD_ARM_MemoryMapParams.bits64;
        break;
      case Triple::x86_64:
        MapParams = FreeBSD_X86_MemoryMapParams.bits64;
        break;
      case Triple::x86:
        MapParams = FreeBSD_X86_MemoryMapParams.bits32;
        break;
      default:
        report_fatal_error("unsupported architecture");
      }
      break;
    case Triple::NetBSD:
      switch (TargetTriple.getArch()) {
      case Triple::x86_64:
        MapParams = NetBSD_X86_MemoryMapParams.bits64;
        break;
      default:
        report_fatal_error("unsupported architecture");
      }
      break;
    case Triple::Linux:
      switch (TargetTriple.getArch()) {
      case Triple::x86_64:
        MapParams = Linux_X86_MemoryMapParams.bits64;
        break;
      case Triple::x86:
        MapParams = Linux_X86_MemoryMapParams.bits32;
        break;
      case Triple::mips64:
      case Triple::mips64el:
        MapParams = Linux_MIPS_MemoryMapParams.bits64;
        break;
      case Triple::ppc64:
      case Triple::ppc64le:
        MapParams = Linux_PowerPC_MemoryMapParams.bits64;
        break;
      case Triple::systemz:
        MapParams = Linux_S390_MemoryMapParams.bits64;
        break;
      case Triple::aarch64:
      case Triple::aarch64_be:
        MapParams = Linux_ARM_MemoryMapParams.bits64;
        break;
      case Triple::loongarch64:
        MapParams = Linux_LoongArch_MemoryMapParams.bits64;
        break;
      default:
        report_fatal_error("unsupported architecture");
      }
      break;
    case Triple::UnknownOS:
      // NOTE: Support SPIR or SPIRV only, without MapParams
      if (!TargetTriple.isSPIROrSPIRV())
        report_fatal_error("unsupported architecture");
      MapParams = Intel_SPIR_MemoryMapParams.bits64;
      break;
    default:
      report_fatal_error("unsupported operating system");
    }
  }

  C = &(M.getContext());
  IRBuilder<> IRB(*C);
  IntptrTy = IRB.getIntPtrTy(DL);
  OriginTy = IRB.getInt32Ty();
  PtrTy = IRB.getPtrTy();

  ColdCallWeights = MDBuilder(*C).createUnlikelyBranchWeights();
  OriginStoreWeights = MDBuilder(*C).createUnlikelyBranchWeights();

  if (!CompileKernel) {
    if (TrackOrigins)
      M.getOrInsertGlobal("__msan_track_origins", IRB.getInt32Ty(), [&] {
        return new GlobalVariable(
            M, IRB.getInt32Ty(), true, GlobalValue::WeakODRLinkage,
            IRB.getInt32(TrackOrigins), "__msan_track_origins");
      });

    if (Recover)
      M.getOrInsertGlobal("__msan_keep_going", IRB.getInt32Ty(), [&] {
        return new GlobalVariable(M, IRB.getInt32Ty(), true,
                                  GlobalValue::WeakODRLinkage,
                                  IRB.getInt32(Recover), "__msan_keep_going");
      });
  }
}

namespace {

/// A helper class that handles instrumentation of VarArg
/// functions on a particular platform.
///
/// Implementations are expected to insert the instrumentation
/// necessary to propagate argument shadow through VarArg function
/// calls. Visit* methods are called during an InstVisitor pass over
/// the function, and should avoid creating new basic blocks. A new
/// instance of this class is created for each instrumented function.
struct VarArgHelper {
  virtual ~VarArgHelper() = default;

  /// Visit a CallBase.
  virtual void visitCallBase(CallBase &CB, IRBuilder<> &IRB) = 0;

  /// Visit a va_start call.
  virtual void visitVAStartInst(VAStartInst &I) = 0;

  /// Visit a va_copy call.
  virtual void visitVACopyInst(VACopyInst &I) = 0;

  /// Finalize function instrumentation.
  ///
  /// This method is called after visiting all interesting (see above)
  /// instructions in a function.
  virtual void finalizeInstrumentation() = 0;
};

struct MemorySanitizerVisitor;

} // end anonymous namespace

static VarArgHelper *CreateVarArgHelper(Function &Func, MemorySanitizer &Msan,
                                        MemorySanitizerVisitor &Visitor);

static unsigned TypeSizeToSizeIndex(TypeSize TS) {
  if (TS.isScalable())
    // Scalable types unconditionally take slowpaths.
    return kNumberOfAccessSizes;
  unsigned TypeSizeFixed = TS.getFixedValue();
  if (TypeSizeFixed <= 8)
    return 0;
  return Log2_32_Ceil((TypeSizeFixed + 7) / 8);
}

static bool isUnsupportedSPIRAccess(const Value *Addr, Instruction *I) {
  if (isa<Instruction>(Addr) &&
      cast<Instruction>(Addr)->getMetadata(LLVMContext::MD_nosanitize)) {
    return true;
  }

  // Skip SPIR-V built-in varibles
  auto *OrigValue = Addr->stripInBoundsOffsets();
  assert(OrigValue != nullptr);
  if (OrigValue->getName().starts_with("__spirv_BuiltIn"))
    return true;

  Type *PtrTy = cast<PointerType>(Addr->getType()->getScalarType());
  switch (PtrTy->getPointerAddressSpace()) {
  case kSpirOffloadPrivateAS:
    return !ClSpirOffloadPrivates;
  case kSpirOffloadLocalAS:
    return !ClSpirOffloadLocals;
  case kSpirOffloadGenericAS:
    return false;
  }

  return false;
}

static void setNoSanitizedMetadataSPIR(Instruction &I) {
  const Value *Addr = nullptr;
  if (const auto *LI = dyn_cast<LoadInst>(&I))
    Addr = LI->getPointerOperand();
  else if (const auto *SI = dyn_cast<StoreInst>(&I))
    Addr = SI->getPointerOperand();
  else if (const auto *RMW = dyn_cast<AtomicRMWInst>(&I))
    Addr = RMW->getPointerOperand();
  else if (const auto *XCHG = dyn_cast<AtomicCmpXchgInst>(&I))
    Addr = XCHG->getPointerOperand();
  else if (const auto *ASC = dyn_cast<AddrSpaceCastInst>(&I))
    Addr = ASC->getPointerOperand();
  else if (isa<AllocaInst>(&I) && !ClSpirOffloadPrivates)
    I.setNoSanitizeMetadata();
  else if (const auto *CI = dyn_cast<CallInst>(&I)) {
    auto *Func = CI->getCalledFunction();
    if (Func) {
      if (Func->isIntrinsic()) {
        switch (CI->getIntrinsicID()) {
        case Intrinsic::masked_load:
        case Intrinsic::masked_store:
        case Intrinsic::masked_gather:
        case Intrinsic::masked_scatter: {
          bool IsWrite = CI->getType()->isVoidTy();
          // Masked store has an initial operand for the value.
          unsigned OpOffset = IsWrite ? 1 : 0;
          Addr = CI->getOperand(OpOffset);
          break;
        }
        case Intrinsic::masked_expandload:
        case Intrinsic::masked_compressstore: {
          bool IsWrite =
              CI->getIntrinsicID() == Intrinsic::masked_compressstore;
          unsigned OpOffset = IsWrite ? 1 : 0;
          Addr = CI->getOperand(OpOffset);
          break;
        }
        case Intrinsic::lifetime_start:
        case Intrinsic::lifetime_end: {
          I.setNoSanitizeMetadata();
          break;
        }
        }
      } else {
        auto FuncName = Func->getName();
        if (FuncName.contains("__spirv_"))
          I.setNoSanitizeMetadata();
      }
    }
  }

  if (Addr && isUnsupportedSPIRAccess(Addr, &I))
    I.setNoSanitizeMetadata();
}

namespace {

/// Helper class to attach debug information of the given instruction onto new
/// instructions inserted after.
class NextNodeIRBuilder : public IRBuilder<> {
public:
  explicit NextNodeIRBuilder(Instruction *IP) : IRBuilder<>(IP->getNextNode()) {
    SetCurrentDebugLocation(IP->getDebugLoc());
  }
};

/// This class does all the work for a given function. Store and Load
/// instructions store and load corresponding shadow and origin
/// values. Most instructions propagate shadow from arguments to their
/// return values. Certain instructions (most importantly, BranchInst)
/// test their argument shadow and print reports (with a runtime call) if it's
/// non-zero.
struct MemorySanitizerVisitor : public InstVisitor<MemorySanitizerVisitor> {
  Function &F;
  MemorySanitizer &MS;
  SmallVector<PHINode *, 16> ShadowPHINodes, OriginPHINodes;
  ValueMap<Value *, Value *> ShadowMap, OriginMap;
  std::unique_ptr<VarArgHelper> VAHelper;
  const TargetLibraryInfo *TLI;
  Instruction *FnPrologueEnd;
  SmallVector<Instruction *, 16> Instructions;

  // The following flags disable parts of MSan instrumentation based on
  // exclusion list contents and command-line options.
  bool InsertChecks;
  bool PropagateShadow;
  bool PoisonStack;
  bool PoisonUndef;

  bool SpirOrSpirv;

  struct ShadowOriginAndInsertPoint {
    Value *Shadow;
    Value *Origin;
    Instruction *OrigIns;

    ShadowOriginAndInsertPoint(Value *S, Value *O, Instruction *I)
        : Shadow(S), Origin(O), OrigIns(I) {}
  };
  SmallVector<ShadowOriginAndInsertPoint, 16> InstrumentationList;
  DenseMap<const DILocation *, int> LazyWarningDebugLocationCount;
  bool InstrumentLifetimeStart = ClHandleLifetimeIntrinsics;
  SmallSetVector<AllocaInst *, 16> AllocaSet;
  SmallVector<std::pair<IntrinsicInst *, AllocaInst *>, 16> LifetimeStartList;
  SmallVector<StoreInst *, 16> StoreList;
  int64_t SplittableBlocksCount = 0;

  MemorySanitizerVisitor(Function &F, MemorySanitizer &MS,
                         const TargetLibraryInfo &TLI)
      : F(F), MS(MS), VAHelper(CreateVarArgHelper(F, MS, *this)), TLI(&TLI) {
    bool SanitizeFunction =
        F.hasFnAttribute(Attribute::SanitizeMemory) && !ClDisableChecks;
    InsertChecks = SanitizeFunction;
    PropagateShadow = SanitizeFunction;
    PoisonStack = SanitizeFunction && ClPoisonStack;
    PoisonUndef = SanitizeFunction && ClPoisonUndef;
    SpirOrSpirv = Triple(F.getParent()->getTargetTriple()).isSPIROrSPIRV();

    // In the presence of unreachable blocks, we may see Phi nodes with
    // incoming nodes from such blocks. Since InstVisitor skips unreachable
    // blocks, such nodes will not have any shadow value associated with them.
    // It's easier to remove unreachable blocks than deal with missing shadow.
    removeUnreachableBlocks(F);

    MS.initializeCallbacks(*F.getParent(), TLI);
    FnPrologueEnd =
        IRBuilder<>(&F.getEntryBlock(), F.getEntryBlock().getFirstNonPHIIt())
            .CreateIntrinsic(Intrinsic::donothing, {});

    if (MS.CompileKernel) {
      IRBuilder<> IRB(FnPrologueEnd);
      insertKmsanPrologue(IRB);
    }

    LLVM_DEBUG(if (!InsertChecks) dbgs()
               << "MemorySanitizer is not inserting checks into '"
               << F.getName() << "'\n");
  }

  bool instrumentWithCalls(Value *V) {
    // Constants likely will be eliminated by follow-up passes.
    if (isa<Constant>(V))
      return false;

    ++SplittableBlocksCount;
    return ClInstrumentationWithCallThreshold >= 0 &&
           SplittableBlocksCount > ClInstrumentationWithCallThreshold;
  }

  bool isInPrologue(Instruction &I) {
    return I.getParent() == FnPrologueEnd->getParent() &&
           (&I == FnPrologueEnd || I.comesBefore(FnPrologueEnd));
  }

  // Creates a new origin and records the stack trace. In general we can call
  // this function for any origin manipulation we like. However it will cost
  // runtime resources. So use this wisely only if it can provide additional
  // information helpful to a user.
  Value *updateOrigin(Value *V, IRBuilder<> &IRB) {
    if (MS.TrackOrigins <= 1)
      return V;
    return IRB.CreateCall(MS.MsanChainOriginFn, V);
  }

  Value *originToIntptr(IRBuilder<> &IRB, Value *Origin) {
    const DataLayout &DL = F.getDataLayout();
    unsigned IntptrSize = DL.getTypeStoreSize(MS.IntptrTy);
    if (IntptrSize == kOriginSize)
      return Origin;
    assert(IntptrSize == kOriginSize * 2);
    Origin = IRB.CreateIntCast(Origin, MS.IntptrTy, /* isSigned */ false);
    return IRB.CreateOr(Origin, IRB.CreateShl(Origin, kOriginSize * 8));
  }

  /// Fill memory range with the given origin value.
  void paintOrigin(IRBuilder<> &IRB, Value *Origin, Value *OriginPtr,
                   TypeSize TS, Align Alignment) {
    const DataLayout &DL = F.getDataLayout();
    const Align IntptrAlignment = DL.getABITypeAlign(MS.IntptrTy);
    unsigned IntptrSize = DL.getTypeStoreSize(MS.IntptrTy);
    assert(IntptrAlignment >= kMinOriginAlignment);
    assert(IntptrSize >= kOriginSize);

    // Note: The loop based formation works for fixed length vectors too,
    // however we prefer to unroll and specialize alignment below.
    if (TS.isScalable()) {
      Value *Size = IRB.CreateTypeSize(MS.IntptrTy, TS);
      Value *RoundUp =
          IRB.CreateAdd(Size, ConstantInt::get(MS.IntptrTy, kOriginSize - 1));
      Value *End =
          IRB.CreateUDiv(RoundUp, ConstantInt::get(MS.IntptrTy, kOriginSize));
      auto [InsertPt, Index] =
          SplitBlockAndInsertSimpleForLoop(End, IRB.GetInsertPoint());
      IRB.SetInsertPoint(InsertPt);

      Value *GEP = IRB.CreateGEP(MS.OriginTy, OriginPtr, Index);
      IRB.CreateAlignedStore(Origin, GEP, kMinOriginAlignment);
      return;
    }

    unsigned Size = TS.getFixedValue();

    unsigned Ofs = 0;
    Align CurrentAlignment = Alignment;
    if (Alignment >= IntptrAlignment && IntptrSize > kOriginSize) {
      Value *IntptrOrigin = originToIntptr(IRB, Origin);
      Value *IntptrOriginPtr = IRB.CreatePointerCast(OriginPtr, MS.PtrTy);
      for (unsigned i = 0; i < Size / IntptrSize; ++i) {
        Value *Ptr = i ? IRB.CreateConstGEP1_32(MS.IntptrTy, IntptrOriginPtr, i)
                       : IntptrOriginPtr;
        IRB.CreateAlignedStore(IntptrOrigin, Ptr, CurrentAlignment);
        Ofs += IntptrSize / kOriginSize;
        CurrentAlignment = IntptrAlignment;
      }
    }

    for (unsigned i = Ofs; i < (Size + kOriginSize - 1) / kOriginSize; ++i) {
      Value *GEP =
          i ? IRB.CreateConstGEP1_32(MS.OriginTy, OriginPtr, i) : OriginPtr;
      IRB.CreateAlignedStore(Origin, GEP, CurrentAlignment);
      CurrentAlignment = kMinOriginAlignment;
    }
  }

  void storeOrigin(IRBuilder<> &IRB, Value *Addr, Value *Shadow, Value *Origin,
                   Value *OriginPtr, Align Alignment) {
    const DataLayout &DL = F.getDataLayout();
    const Align OriginAlignment = std::max(kMinOriginAlignment, Alignment);
    TypeSize StoreSize = DL.getTypeStoreSize(Shadow->getType());
    // ZExt cannot convert between vector and scalar
    Value *ConvertedShadow = convertShadowToScalar(Shadow, IRB);
    if (auto *ConstantShadow = dyn_cast<Constant>(ConvertedShadow)) {
      if (!ClCheckConstantShadow || ConstantShadow->isZeroValue()) {
        // Origin is not needed: value is initialized or const shadow is
        // ignored.
        return;
      }
      if (llvm::isKnownNonZero(ConvertedShadow, DL)) {
        // Copy origin as the value is definitely uninitialized.
        paintOrigin(IRB, updateOrigin(Origin, IRB), OriginPtr, StoreSize,
                    OriginAlignment);
        return;
      }
      // Fallback to runtime check, which still can be optimized out later.
    }

    TypeSize TypeSizeInBits = DL.getTypeSizeInBits(ConvertedShadow->getType());
    unsigned SizeIndex = TypeSizeToSizeIndex(TypeSizeInBits);
    if (instrumentWithCalls(ConvertedShadow) &&
        SizeIndex < kNumberOfAccessSizes && !MS.CompileKernel) {
      FunctionCallee Fn = MS.MaybeStoreOriginFn[SizeIndex];
      Value *ConvertedShadow2 =
          IRB.CreateZExt(ConvertedShadow, IRB.getIntNTy(8 * (1 << SizeIndex)));
      CallBase *CB = IRB.CreateCall(Fn, {ConvertedShadow2, Addr, Origin});
      CB->addParamAttr(0, Attribute::ZExt);
      CB->addParamAttr(2, Attribute::ZExt);
    } else {
      Value *Cmp = convertToBool(ConvertedShadow, IRB, "_mscmp");
      Instruction *CheckTerm = SplitBlockAndInsertIfThen(
          Cmp, &*IRB.GetInsertPoint(), false, MS.OriginStoreWeights);
      IRBuilder<> IRBNew(CheckTerm);
      paintOrigin(IRBNew, updateOrigin(Origin, IRBNew), OriginPtr, StoreSize,
                  OriginAlignment);
    }
  }

  void materializeStores() {
    for (StoreInst *SI : StoreList) {
      IRBuilder<> IRB(SI);
      Value *Val = SI->getValueOperand();
      Value *Addr = SI->getPointerOperand();
      Value *Shadow = SI->isAtomic() ? getCleanShadow(Val) : getShadow(Val);
      Value *ShadowPtr, *OriginPtr;
      Type *ShadowTy = Shadow->getType();
      const Align Alignment = SI->getAlign();
      const Align OriginAlignment = std::max(kMinOriginAlignment, Alignment);
      std::tie(ShadowPtr, OriginPtr) =
          getShadowOriginPtr(Addr, IRB, ShadowTy, Alignment, /*isStore*/ true);

      StoreInst *NewSI = IRB.CreateAlignedStore(Shadow, ShadowPtr, Alignment);
      LLVM_DEBUG(dbgs() << "  STORE: " << *NewSI << "\n");
      (void)NewSI;

      if (SI->isAtomic())
        SI->setOrdering(addReleaseOrdering(SI->getOrdering()));

      if (MS.TrackOrigins && !SI->isAtomic())
        storeOrigin(IRB, Addr, Shadow, getOrigin(Val), OriginPtr,
                    OriginAlignment);
    }
  }

  // Returns true if Debug Location corresponds to multiple warnings.
  bool shouldDisambiguateWarningLocation(const DebugLoc &DebugLoc) {
    if (MS.TrackOrigins < 2)
      return false;

    if (LazyWarningDebugLocationCount.empty())
      for (const auto &I : InstrumentationList)
        ++LazyWarningDebugLocationCount[I.OrigIns->getDebugLoc()];

    return LazyWarningDebugLocationCount[DebugLoc] >= ClDisambiguateWarning;
  }

  void appendDebugInfoToArgs(IRBuilder<> &IRB, SmallVectorImpl<Value *> &Args) {
    auto &C = IRB.getContext();
    auto DebugLoc = IRB.getCurrentDebugLocation();

    // SPIR constant address space
    auto *ConstASPtrTy =
        PointerType::get(Type::getInt8Ty(C), kSpirOffloadConstantAS);

    // file name and line number
    if (DebugLoc) {
      llvm::SmallString<128> Source = DebugLoc->getDirectory();
      sys::path::append(Source, DebugLoc->getFilename());
      auto *FileNameGV = MS.Spirv.getOrCreateGlobalString(
          "__msan_file", Source, kSpirOffloadConstantAS);
      Args.push_back(ConstantExpr::getPointerCast(FileNameGV, ConstASPtrTy));
      Args.push_back(ConstantInt::get(Type::getInt32Ty(C), DebugLoc.getLine()));
    } else {
      Args.push_back(ConstantPointerNull::get(ConstASPtrTy));
      Args.push_back(ConstantInt::get(Type::getInt32Ty(C), 0));
    }

    // function name
    auto FuncName = F.getName();
    auto *FuncNameGV = MS.Spirv.getOrCreateGlobalString(
        "__msan_func", demangle(FuncName), kSpirOffloadConstantAS);
    Args.push_back(ConstantExpr::getPointerCast(FuncNameGV, ConstASPtrTy));
  }

  /// Helper function to insert a warning at IRB's current insert point.
  void insertWarningFn(IRBuilder<> &IRB, Value *Origin) {
    if (!Origin)
      Origin = (Value *)IRB.getInt32(0);
    assert(Origin->getType()->isIntegerTy());

    if (shouldDisambiguateWarningLocation(IRB.getCurrentDebugLocation())) {
      // Try to create additional origin with debug info of the last origin
      // instruction. It may provide additional information to the user.
      if (Instruction *OI = dyn_cast_or_null<Instruction>(Origin)) {
        assert(MS.TrackOrigins);
        auto NewDebugLoc = OI->getDebugLoc();
        // Origin update with missing or the same debug location provides no
        // additional value.
        if (NewDebugLoc && NewDebugLoc != IRB.getCurrentDebugLocation()) {
          // Insert update just before the check, so we call runtime only just
          // before the report.
          IRBuilder<> IRBOrigin(&*IRB.GetInsertPoint());
          IRBOrigin.SetCurrentDebugLocation(NewDebugLoc);
          Origin = updateOrigin(Origin, IRBOrigin);
        }
      }
    }

    if (!SpirOrSpirv) {
      if (MS.CompileKernel || MS.TrackOrigins)
        IRB.CreateCall(MS.WarningFn, Origin)->setCannotMerge();
      else
        IRB.CreateCall(MS.WarningFn)->setCannotMerge();
    } else { // SPIR or SPIR-V
      SmallVector<Value *, 3> Args;
      appendDebugInfoToArgs(IRB, Args);
      IRB.CreateCall(MS.WarningFn, Args)->setCannotMerge();
    }
    // FIXME: Insert UnreachableInst if !MS.Recover?
    // This may invalidate some of the following checks and needs to be done
    // at the very end.
  }

  void materializeOneCheck(IRBuilder<> &IRB, Value *ConvertedShadow,
                           Value *Origin) {
    const DataLayout &DL = F.getDataLayout();
    TypeSize TypeSizeInBits = DL.getTypeSizeInBits(ConvertedShadow->getType());
    unsigned SizeIndex = TypeSizeToSizeIndex(TypeSizeInBits);
    if (instrumentWithCalls(ConvertedShadow) &&
        SizeIndex < kNumberOfAccessSizes && !MS.CompileKernel) {
      FunctionCallee Fn = MS.MaybeWarningFn[SizeIndex];
      // ZExt cannot convert between vector and scalar
      ConvertedShadow = convertShadowToScalar(ConvertedShadow, IRB);
      Value *ConvertedShadow2 =
          IRB.CreateZExt(ConvertedShadow, IRB.getIntNTy(8 * (1 << SizeIndex)));
      if (!SpirOrSpirv) {
        CallBase *CB = IRB.CreateCall(
            Fn,
            {ConvertedShadow2,
             MS.TrackOrigins && Origin ? Origin : (Value *)IRB.getInt32(0)});
        CB->addParamAttr(0, Attribute::ZExt);
        CB->addParamAttr(1, Attribute::ZExt);
      } else { // SPIR or SPIR-V
        // Pass the pointer of shadow memory to the report function
        SmallVector<Value *, 5> Args = {ConvertedShadow2};

        if (ClSpirOffloadDebug) {
          // Attempt to get the shadow memory
          if (auto *LoadShadow = dyn_cast<LoadInst>(ConvertedShadow)) {
            Args.emplace_back(IRB.CreatePointerCast(
                LoadShadow->getPointerOperand(), MS.IntptrTy));
          } else if (auto *BinaryOp =
                         dyn_cast<BinaryOperator>(ConvertedShadow)) {
            Value *LastOperand = nullptr;
            do {
              LastOperand = BinaryOp->getOperand(0);
              // TODO: assert second operand is 0
              BinaryOp = dyn_cast<BinaryOperator>(LastOperand);
            } while (BinaryOp && BinaryOp->getOpcode() == Instruction::Or);

            if (auto *LoadShadow = dyn_cast<LoadInst>(LastOperand)) {
              Args.emplace_back(IRB.CreatePointerCast(
                  LoadShadow->getPointerOperand(), MS.IntptrTy));
            }
          } else if (auto *Trunc = dyn_cast<TruncInst>(ConvertedShadow)) {
            if (auto *LoadShadow = dyn_cast<LoadInst>(Trunc->getOperand(0))) {
              Args.emplace_back(IRB.CreatePointerCast(
                  LoadShadow->getPointerOperand(), MS.IntptrTy));
            }
          }
        }

        if (Args.size() == 1) {
          Args.emplace_back(ConstantInt::get(MS.IntptrTy, 0));
        }

        appendDebugInfoToArgs(IRB, Args);

        CallBase *CB = IRB.CreateCall(Fn, Args);
        CB->addParamAttr(0, Attribute::ZExt);
        CB->addParamAttr(1, Attribute::ZExt);
      }
    } else {
      Value *Cmp = convertToBool(ConvertedShadow, IRB, "_mscmp");
      Instruction *CheckTerm = SplitBlockAndInsertIfThen(
          Cmp, &*IRB.GetInsertPoint(),
          /* Unreachable */ SpirOrSpirv ? false : !MS.Recover,
          MS.ColdCallWeights);

      IRB.SetInsertPoint(CheckTerm);
      insertWarningFn(IRB, Origin);
      LLVM_DEBUG(dbgs() << "  CHECK: " << *Cmp << "\n");
    }
  }

  void materializeInstructionChecks(
      ArrayRef<ShadowOriginAndInsertPoint> InstructionChecks) {
    const DataLayout &DL = F.getDataLayout();
    // Disable combining in some cases. TrackOrigins checks each shadow to pick
    // correct origin.
    bool Combine = !(MS.TrackOrigins || ClSpirOffloadDebug);
    Instruction *Instruction = InstructionChecks.front().OrigIns;
    Value *Shadow = nullptr;
    for (const auto &ShadowData : InstructionChecks) {
      assert(ShadowData.OrigIns == Instruction);
      IRBuilder<> IRB(Instruction);

      Value *ConvertedShadow = ShadowData.Shadow;

      if (auto *ConstantShadow = dyn_cast<Constant>(ConvertedShadow)) {
        if (!ClCheckConstantShadow || ConstantShadow->isZeroValue()) {
          // Skip, value is initialized or const shadow is ignored.
          continue;
        }
        if (llvm::isKnownNonZero(ConvertedShadow, DL)) {
          // Report as the value is definitely uninitialized.
          insertWarningFn(IRB, ShadowData.Origin);
          if (!MS.Recover)
            return; // Always fail and stop here, not need to check the rest.
          // Skip entire instruction,
          continue;
        }
        // Fallback to runtime check, which still can be optimized out later.
      }

      if (!Combine) {
        materializeOneCheck(IRB, ConvertedShadow, ShadowData.Origin);
        continue;
      }

      if (!Shadow) {
        Shadow = ConvertedShadow;
        continue;
      }

      Shadow = convertToBool(Shadow, IRB, "_mscmp");
      ConvertedShadow = convertToBool(ConvertedShadow, IRB, "_mscmp");
      Shadow = IRB.CreateOr(Shadow, ConvertedShadow, "_msor");
    }

    if (Shadow) {
      assert(Combine);
      IRBuilder<> IRB(Instruction);
      materializeOneCheck(IRB, Shadow, nullptr);
    }
  }

  void materializeChecks() {
#ifndef NDEBUG
    // For assert below.
    SmallPtrSet<Instruction *, 16> Done;
#endif

    for (auto I = InstrumentationList.begin();
         I != InstrumentationList.end();) {
      auto OrigIns = I->OrigIns;
      // Checks are grouped by the original instruction. We call all
      // `insertShadowCheck` for an instruction at once.
      assert(Done.insert(OrigIns).second);
      auto J = std::find_if(I + 1, InstrumentationList.end(),
                            [OrigIns](const ShadowOriginAndInsertPoint &R) {
                              return OrigIns != R.OrigIns;
                            });
      // Process all checks of instruction at once.
      materializeInstructionChecks(ArrayRef<ShadowOriginAndInsertPoint>(I, J));
      I = J;
    }

    LLVM_DEBUG(dbgs() << "DONE:\n" << F);
  }

  // Returns the last instruction in the new prologue
  void insertKmsanPrologue(IRBuilder<> &IRB) {
    Value *ContextState = IRB.CreateCall(MS.MsanGetContextStateFn, {});
    Constant *Zero = IRB.getInt32(0);
    MS.ParamTLS = IRB.CreateGEP(MS.MsanContextStateTy, ContextState,
                                {Zero, IRB.getInt32(0)}, "param_shadow");
    MS.RetvalTLS = IRB.CreateGEP(MS.MsanContextStateTy, ContextState,
                                 {Zero, IRB.getInt32(1)}, "retval_shadow");
    MS.VAArgTLS = IRB.CreateGEP(MS.MsanContextStateTy, ContextState,
                                {Zero, IRB.getInt32(2)}, "va_arg_shadow");
    MS.VAArgOriginTLS = IRB.CreateGEP(MS.MsanContextStateTy, ContextState,
                                      {Zero, IRB.getInt32(3)}, "va_arg_origin");
    MS.VAArgOverflowSizeTLS =
        IRB.CreateGEP(MS.MsanContextStateTy, ContextState,
                      {Zero, IRB.getInt32(4)}, "va_arg_overflow_size");
    MS.ParamOriginTLS = IRB.CreateGEP(MS.MsanContextStateTy, ContextState,
                                      {Zero, IRB.getInt32(5)}, "param_origin");
    MS.RetvalOriginTLS =
        IRB.CreateGEP(MS.MsanContextStateTy, ContextState,
                      {Zero, IRB.getInt32(6)}, "retval_origin");
    if (MS.TargetTriple.getArch() == Triple::systemz)
      MS.MsanMetadataAlloca = IRB.CreateAlloca(MS.MsanMetadata, 0u);
  }

  /// Add MemorySanitizer instrumentation to a function.
  bool runOnFunction() {
    // Iterate all BBs in depth-first order and create shadow instructions
    // for all instructions (where applicable).
    // For PHI nodes we create dummy shadow PHIs which will be finalized later.
    for (BasicBlock *BB : depth_first(FnPrologueEnd->getParent()))
      visit(*BB);

    // `visit` above only collects instructions. Process them after iterating
    // CFG to avoid requirement on CFG transformations.
    for (Instruction *I : Instructions)
      InstVisitor<MemorySanitizerVisitor>::visit(*I);

    // Finalize PHI nodes.
    for (PHINode *PN : ShadowPHINodes) {
      PHINode *PNS = cast<PHINode>(getShadow(PN));
      PHINode *PNO = MS.TrackOrigins ? cast<PHINode>(getOrigin(PN)) : nullptr;
      size_t NumValues = PN->getNumIncomingValues();
      for (size_t v = 0; v < NumValues; v++) {
        PNS->addIncoming(getShadow(PN, v), PN->getIncomingBlock(v));
        if (PNO)
          PNO->addIncoming(getOrigin(PN, v), PN->getIncomingBlock(v));
      }
    }

    VAHelper->finalizeInstrumentation();

    // Poison llvm.lifetime.start intrinsics, if we haven't fallen back to
    // instrumenting only allocas.
    if (InstrumentLifetimeStart) {
      for (auto Item : LifetimeStartList) {
        instrumentAlloca(*Item.second, Item.first);
        AllocaSet.remove(Item.second);
      }
    }
    // Poison the allocas for which we didn't instrument the corresponding
    // lifetime intrinsics.
    for (AllocaInst *AI : AllocaSet)
      instrumentAlloca(*AI);

    // Insert shadow value checks.
    materializeChecks();

    // Delayed instrumentation of StoreInst.
    // This may not add new address checks.
    materializeStores();

    // Fix unexpected llvm intrinsic
    if (SpirOrSpirv)
      FnPrologueEnd->eraseFromParent();

    return true;
  }

  /// Compute the shadow type that corresponds to a given Value.
  Type *getShadowTy(Value *V) { return getShadowTy(V->getType()); }

  /// Compute the shadow type that corresponds to a given Type.
  Type *getShadowTy(Type *OrigTy) {
    if (!OrigTy->isSized()) {
      return nullptr;
    }
    // For integer type, shadow is the same as the original type.
    // This may return weird-sized types like i1.
    if (IntegerType *IT = dyn_cast<IntegerType>(OrigTy))
      return IT;
    const DataLayout &DL = F.getDataLayout();
    if (VectorType *VT = dyn_cast<VectorType>(OrigTy)) {
      uint32_t EltSize = DL.getTypeSizeInBits(VT->getElementType());
      return VectorType::get(IntegerType::get(*MS.C, EltSize),
                             VT->getElementCount());
    }
    if (ArrayType *AT = dyn_cast<ArrayType>(OrigTy)) {
      return ArrayType::get(getShadowTy(AT->getElementType()),
                            AT->getNumElements());
    }
    if (StructType *ST = dyn_cast<StructType>(OrigTy)) {
      SmallVector<Type *, 4> Elements;
      for (unsigned i = 0, n = ST->getNumElements(); i < n; i++)
        Elements.push_back(getShadowTy(ST->getElementType(i)));
      StructType *Res = StructType::get(*MS.C, Elements, ST->isPacked());
      LLVM_DEBUG(dbgs() << "getShadowTy: " << *ST << " ===> " << *Res << "\n");
      return Res;
    }
    uint32_t TypeSize = DL.getTypeSizeInBits(OrigTy);
    return IntegerType::get(*MS.C, TypeSize);
  }

  /// Extract combined shadow of struct elements as a bool
  Value *collapseStructShadow(StructType *Struct, Value *Shadow,
                              IRBuilder<> &IRB) {
    Value *FalseVal = IRB.getIntN(/* width */ 1, /* value */ 0);
    Value *Aggregator = FalseVal;

    for (unsigned Idx = 0; Idx < Struct->getNumElements(); Idx++) {
      // Combine by ORing together each element's bool shadow
      Value *ShadowItem = IRB.CreateExtractValue(Shadow, Idx);
      Value *ShadowBool = convertToBool(ShadowItem, IRB);

      if (Aggregator != FalseVal)
        Aggregator = IRB.CreateOr(Aggregator, ShadowBool);
      else
        Aggregator = ShadowBool;
    }

    return Aggregator;
  }

  // Extract combined shadow of array elements
  Value *collapseArrayShadow(ArrayType *Array, Value *Shadow,
                             IRBuilder<> &IRB) {
    if (!Array->getNumElements())
      return IRB.getIntN(/* width */ 1, /* value */ 0);

    Value *FirstItem = IRB.CreateExtractValue(Shadow, 0);
    Value *Aggregator = convertShadowToScalar(FirstItem, IRB);

    for (unsigned Idx = 1; Idx < Array->getNumElements(); Idx++) {
      Value *ShadowItem = IRB.CreateExtractValue(Shadow, Idx);
      Value *ShadowInner = convertShadowToScalar(ShadowItem, IRB);
      Aggregator = IRB.CreateOr(Aggregator, ShadowInner);
    }
    return Aggregator;
  }

  /// Convert a shadow value to it's flattened variant. The resulting
  /// shadow may not necessarily have the same bit width as the input
  /// value, but it will always be comparable to zero.
  Value *convertShadowToScalar(Value *V, IRBuilder<> &IRB) {
    if (StructType *Struct = dyn_cast<StructType>(V->getType()))
      return collapseStructShadow(Struct, V, IRB);
    if (ArrayType *Array = dyn_cast<ArrayType>(V->getType()))
      return collapseArrayShadow(Array, V, IRB);
    if (isa<VectorType>(V->getType())) {
      if (isa<ScalableVectorType>(V->getType()))
        return convertShadowToScalar(IRB.CreateOrReduce(V), IRB);
      unsigned BitWidth =
          V->getType()->getPrimitiveSizeInBits().getFixedValue();
      return IRB.CreateBitCast(V, IntegerType::get(*MS.C, BitWidth));
    }
    return V;
  }

  // Convert a scalar value to an i1 by comparing with 0
  Value *convertToBool(Value *V, IRBuilder<> &IRB, const Twine &name = "") {
    Type *VTy = V->getType();
    if (!VTy->isIntegerTy())
      return convertToBool(convertShadowToScalar(V, IRB), IRB, name);
    if (VTy->getIntegerBitWidth() == 1)
      // Just converting a bool to a bool, so do nothing.
      return V;
    return IRB.CreateICmpNE(V, ConstantInt::get(VTy, 0), name);
  }

  Type *ptrToIntPtrType(Type *PtrTy) const {
    if (VectorType *VectTy = dyn_cast<VectorType>(PtrTy)) {
      return VectorType::get(ptrToIntPtrType(VectTy->getElementType()),
                             VectTy->getElementCount());
    }
    assert(PtrTy->isIntOrPtrTy());
    return MS.IntptrTy;
  }

  Type *getPtrToShadowPtrType(Type *IntPtrTy, Type *ShadowTy,
                              unsigned int AddressSapce = 0) const {
    if (VectorType *VectTy = dyn_cast<VectorType>(IntPtrTy)) {
      return VectorType::get(
          getPtrToShadowPtrType(VectTy->getElementType(), ShadowTy),
          VectTy->getElementCount());
    }
    assert(IntPtrTy == MS.IntptrTy);
    return PointerType::get(*MS.C, AddressSapce);
  }

  Constant *constToIntPtr(Type *IntPtrTy, uint64_t C) const {
    if (VectorType *VectTy = dyn_cast<VectorType>(IntPtrTy)) {
      return ConstantVector::getSplat(
          VectTy->getElementCount(),
          constToIntPtr(VectTy->getElementType(), C));
    }
    assert(IntPtrTy == MS.IntptrTy);
    return ConstantInt::get(MS.IntptrTy, C);
  }

  /// Returns the integer shadow offset that corresponds to a given
  /// application address, whereby:
  ///
  ///     Offset = (Addr & ~AndMask) ^ XorMask
  ///     Shadow = ShadowBase + Offset
  ///     Origin = (OriginBase + Offset) & ~Alignment
  ///
  /// Note: for efficiency, many shadow mappings only require use the XorMask
  ///       and OriginBase; the AndMask and ShadowBase are often zero.
  Value *getShadowPtrOffset(Value *Addr, IRBuilder<> &IRB) {
    Type *IntptrTy = ptrToIntPtrType(Addr->getType());
    Value *OffsetLong = IRB.CreatePointerCast(Addr, IntptrTy);

    if (!SpirOrSpirv) {
      if (uint64_t AndMask = MS.MapParams->AndMask)
        OffsetLong =
            IRB.CreateAnd(OffsetLong, constToIntPtr(IntptrTy, ~AndMask));

      if (uint64_t XorMask = MS.MapParams->XorMask)
        OffsetLong =
            IRB.CreateXor(OffsetLong, constToIntPtr(IntptrTy, XorMask));
    } else { // SPIR or SPIR-V
      auto *ConstASPtrTy = PointerType::get(Type::getInt8Ty(Addr->getContext()),
                                            kSpirOffloadConstantAS);
      auto *FuncNameGV = MS.Spirv.getOrCreateGlobalString(
          "__msan_func", F.getName(), kSpirOffloadConstantAS);

      OffsetLong = IRB.CreateCall(
          MS.MsanGetShadowFn,
          {OffsetLong, IRB.getInt32(Addr->getType()->getPointerAddressSpace()),
           ClSpirOffloadDebug
               ? ConstantExpr::getPointerCast(FuncNameGV, ConstASPtrTy)
               : ConstantPointerNull::get(ConstASPtrTy)});
    }

    return OffsetLong;
  }

  /// Compute the shadow and origin addresses corresponding to a given
  /// application address.
  ///
  /// Shadow = ShadowBase + Offset
  /// Origin = (OriginBase + Offset) & ~3ULL
  /// Addr can be a ptr or <N x ptr>. In both cases ShadowTy the shadow type of
  /// a single pointee.
  /// Returns <shadow_ptr, origin_ptr> or <<N x shadow_ptr>, <N x origin_ptr>>.
  std::pair<Value *, Value *>
  getShadowOriginPtrUserspace(Value *Addr, IRBuilder<> &IRB, Type *ShadowTy,
                              MaybeAlign Alignment) {
    VectorType *VectTy = dyn_cast<VectorType>(Addr->getType());
    if (!VectTy) {
      assert(Addr->getType()->isPointerTy());
    } else {
      assert(VectTy->getElementType()->isPointerTy());
    }
    Type *IntptrTy = ptrToIntPtrType(Addr->getType());
    Value *ShadowOffset = getShadowPtrOffset(Addr, IRB);
    Value *ShadowLong = ShadowOffset;
    if (uint64_t ShadowBase = MS.MapParams->ShadowBase) {
      ShadowLong =
          IRB.CreateAdd(ShadowLong, constToIntPtr(IntptrTy, ShadowBase));
    }
    Value *ShadowPtr = IRB.CreateIntToPtr(
        ShadowLong,
        getPtrToShadowPtrType(IntptrTy, ShadowTy,
                              SpirOrSpirv ? kSpirOffloadGlobalAS : 0));

    Value *OriginPtr = nullptr;
    if (MS.TrackOrigins) {
      Value *OriginLong = ShadowOffset;
      uint64_t OriginBase = MS.MapParams->OriginBase;
      if (OriginBase != 0)
        OriginLong =
            IRB.CreateAdd(OriginLong, constToIntPtr(IntptrTy, OriginBase));
      if (!Alignment || *Alignment < kMinOriginAlignment) {
        uint64_t Mask = kMinOriginAlignment.value() - 1;
        OriginLong = IRB.CreateAnd(OriginLong, constToIntPtr(IntptrTy, ~Mask));
      }
      OriginPtr = IRB.CreateIntToPtr(
          OriginLong, getPtrToShadowPtrType(IntptrTy, MS.OriginTy));
    }
    return std::make_pair(ShadowPtr, OriginPtr);
  }

  template <typename... ArgsTy>
  Value *createMetadataCall(IRBuilder<> &IRB, FunctionCallee Callee,
                            ArgsTy... Args) {
    if (MS.TargetTriple.getArch() == Triple::systemz) {
      IRB.CreateCall(Callee,
                     {MS.MsanMetadataAlloca, std::forward<ArgsTy>(Args)...});
      return IRB.CreateLoad(MS.MsanMetadata, MS.MsanMetadataAlloca);
    }

    return IRB.CreateCall(Callee, {std::forward<ArgsTy>(Args)...});
  }

  std::pair<Value *, Value *> getShadowOriginPtrKernelNoVec(Value *Addr,
                                                            IRBuilder<> &IRB,
                                                            Type *ShadowTy,
                                                            bool isStore) {
    Value *ShadowOriginPtrs;
    const DataLayout &DL = F.getDataLayout();
    TypeSize Size = DL.getTypeStoreSize(ShadowTy);

    FunctionCallee Getter = MS.getKmsanShadowOriginAccessFn(isStore, Size);
    Value *AddrCast = IRB.CreatePointerCast(Addr, MS.PtrTy);
    if (Getter) {
      ShadowOriginPtrs = createMetadataCall(IRB, Getter, AddrCast);
    } else {
      Value *SizeVal = ConstantInt::get(MS.IntptrTy, Size);
      ShadowOriginPtrs = createMetadataCall(
          IRB,
          isStore ? MS.MsanMetadataPtrForStoreN : MS.MsanMetadataPtrForLoadN,
          AddrCast, SizeVal);
    }
    Value *ShadowPtr = IRB.CreateExtractValue(ShadowOriginPtrs, 0);
    ShadowPtr = IRB.CreatePointerCast(ShadowPtr, MS.PtrTy);
    Value *OriginPtr = IRB.CreateExtractValue(ShadowOriginPtrs, 1);

    return std::make_pair(ShadowPtr, OriginPtr);
  }

  /// Addr can be a ptr or <N x ptr>. In both cases ShadowTy the shadow type of
  /// a single pointee.
  /// Returns <shadow_ptr, origin_ptr> or <<N x shadow_ptr>, <N x origin_ptr>>.
  std::pair<Value *, Value *> getShadowOriginPtrKernel(Value *Addr,
                                                       IRBuilder<> &IRB,
                                                       Type *ShadowTy,
                                                       bool isStore) {
    VectorType *VectTy = dyn_cast<VectorType>(Addr->getType());
    if (!VectTy) {
      assert(Addr->getType()->isPointerTy());
      return getShadowOriginPtrKernelNoVec(Addr, IRB, ShadowTy, isStore);
    }

    // TODO: Support callbacs with vectors of addresses.
    unsigned NumElements = cast<FixedVectorType>(VectTy)->getNumElements();
    Value *ShadowPtrs = ConstantInt::getNullValue(
        FixedVectorType::get(IRB.getPtrTy(), NumElements));
    Value *OriginPtrs = nullptr;
    if (MS.TrackOrigins)
      OriginPtrs = ConstantInt::getNullValue(
          FixedVectorType::get(IRB.getPtrTy(), NumElements));
    for (unsigned i = 0; i < NumElements; ++i) {
      Value *OneAddr =
          IRB.CreateExtractElement(Addr, ConstantInt::get(IRB.getInt32Ty(), i));
      auto [ShadowPtr, OriginPtr] =
          getShadowOriginPtrKernelNoVec(OneAddr, IRB, ShadowTy, isStore);

      ShadowPtrs = IRB.CreateInsertElement(
          ShadowPtrs, ShadowPtr, ConstantInt::get(IRB.getInt32Ty(), i));
      if (MS.TrackOrigins)
        OriginPtrs = IRB.CreateInsertElement(
            OriginPtrs, OriginPtr, ConstantInt::get(IRB.getInt32Ty(), i));
    }
    return {ShadowPtrs, OriginPtrs};
  }

  std::pair<Value *, Value *> getShadowOriginPtr(Value *Addr, IRBuilder<> &IRB,
                                                 Type *ShadowTy,
                                                 MaybeAlign Alignment,
                                                 bool isStore) {
    if (MS.CompileKernel)
      return getShadowOriginPtrKernel(Addr, IRB, ShadowTy, isStore);
    return getShadowOriginPtrUserspace(Addr, IRB, ShadowTy, Alignment);
  }

  /// Compute the shadow address for a given function argument.
  ///
  /// Shadow = ParamTLS+ArgOffset.
  Value *getShadowPtrForArgument(IRBuilder<> &IRB, int ArgOffset) {
    Value *Base = IRB.CreatePointerCast(MS.ParamTLS, MS.IntptrTy);
    if (ArgOffset)
      Base = IRB.CreateAdd(Base, ConstantInt::get(MS.IntptrTy, ArgOffset));
    return IRB.CreateIntToPtr(Base, IRB.getPtrTy(0), "_msarg");
  }

  /// Compute the origin address for a given function argument.
  Value *getOriginPtrForArgument(IRBuilder<> &IRB, int ArgOffset) {
    if (!MS.TrackOrigins)
      return nullptr;
    Value *Base = IRB.CreatePointerCast(MS.ParamOriginTLS, MS.IntptrTy);
    if (ArgOffset)
      Base = IRB.CreateAdd(Base, ConstantInt::get(MS.IntptrTy, ArgOffset));
    return IRB.CreateIntToPtr(Base, IRB.getPtrTy(0), "_msarg_o");
  }

  /// Compute the shadow address for a retval.
  Value *getShadowPtrForRetval(IRBuilder<> &IRB) {
    return IRB.CreatePointerCast(MS.RetvalTLS, IRB.getPtrTy(0), "_msret");
  }

  /// Compute the origin address for a retval.
  Value *getOriginPtrForRetval() {
    // We keep a single origin for the entire retval. Might be too optimistic.
    return MS.RetvalOriginTLS;
  }

  /// Set SV to be the shadow value for V.
  void setShadow(Value *V, Value *SV) {
    assert(!ShadowMap.count(V) && "Values may only have one shadow");
    ShadowMap[V] = PropagateShadow ? SV : getCleanShadow(V);
  }

  /// Set Origin to be the origin value for V.
  void setOrigin(Value *V, Value *Origin) {
    if (!MS.TrackOrigins)
      return;
    assert(!OriginMap.count(V) && "Values may only have one origin");
    LLVM_DEBUG(dbgs() << "ORIGIN: " << *V << "  ==> " << *Origin << "\n");
    OriginMap[V] = Origin;
  }

  Constant *getCleanShadow(Type *OrigTy) {
    Type *ShadowTy = getShadowTy(OrigTy);
    if (!ShadowTy)
      return nullptr;
    return Constant::getNullValue(ShadowTy);
  }

  /// Create a clean shadow value for a given value.
  ///
  /// Clean shadow (all zeroes) means all bits of the value are defined
  /// (initialized).
  Constant *getCleanShadow(Value *V) { return getCleanShadow(V->getType()); }

  /// Create a dirty shadow of a given shadow type.
  Constant *getPoisonedShadow(Type *ShadowTy) {
    assert(ShadowTy);
    if (isa<IntegerType>(ShadowTy) || isa<VectorType>(ShadowTy))
      return Constant::getAllOnesValue(ShadowTy);
    if (ArrayType *AT = dyn_cast<ArrayType>(ShadowTy)) {
      SmallVector<Constant *, 4> Vals(AT->getNumElements(),
                                      getPoisonedShadow(AT->getElementType()));
      return ConstantArray::get(AT, Vals);
    }
    if (StructType *ST = dyn_cast<StructType>(ShadowTy)) {
      SmallVector<Constant *, 4> Vals;
      for (unsigned i = 0, n = ST->getNumElements(); i < n; i++)
        Vals.push_back(getPoisonedShadow(ST->getElementType(i)));
      return ConstantStruct::get(ST, Vals);
    }
    llvm_unreachable("Unexpected shadow type");
  }

  /// Create a dirty shadow for a given value.
  Constant *getPoisonedShadow(Value *V) {
    Type *ShadowTy = getShadowTy(V);
    if (!ShadowTy)
      return nullptr;
    return getPoisonedShadow(ShadowTy);
  }

  /// Create a clean (zero) origin.
  Value *getCleanOrigin() { return Constant::getNullValue(MS.OriginTy); }

  /// Get the shadow value for a given Value.
  ///
  /// This function either returns the value set earlier with setShadow,
  /// or extracts if from ParamTLS (for function arguments).
  Value *getShadow(Value *V) {
    if (Instruction *I = dyn_cast<Instruction>(V)) {
      if (!PropagateShadow || I->getMetadata(LLVMContext::MD_nosanitize))
        return getCleanShadow(V);
      // For instructions the shadow is already stored in the map.
      Value *Shadow = ShadowMap[V];
      if (!Shadow) {
        LLVM_DEBUG(dbgs() << "No shadow: " << *V << "\n" << *(I->getParent()));
        (void)I;
        assert(Shadow && "No shadow for a value");
      }
      return Shadow;
    }
    if (UndefValue *U = dyn_cast<UndefValue>(V)) {
      Value *AllOnes = (PropagateShadow && PoisonUndef) ? getPoisonedShadow(V)
                                                        : getCleanShadow(V);
      LLVM_DEBUG(dbgs() << "Undef: " << *U << " ==> " << *AllOnes << "\n");
      (void)U;
      return AllOnes;
    }
    if (Argument *A = dyn_cast<Argument>(V)) {
      // For arguments we compute the shadow on demand and store it in the map.
      Value *&ShadowPtr = ShadowMap[V];
      if (ShadowPtr)
        return ShadowPtr;
      Function *F = A->getParent();
      IRBuilder<> EntryIRB(FnPrologueEnd);
      unsigned ArgOffset = 0;
      const DataLayout &DL = F->getDataLayout();
      for (auto &FArg : F->args()) {
        if (!FArg.getType()->isSized() || FArg.getType()->isScalableTy()) {
          LLVM_DEBUG(dbgs() << (FArg.getType()->isScalableTy()
                                    ? "vscale not fully supported\n"
                                    : "Arg is not sized\n"));
          if (A == &FArg) {
            ShadowPtr = getCleanShadow(V);
            setOrigin(A, getCleanOrigin());
            break;
          }
          continue;
        }

        unsigned Size = FArg.hasByValAttr()
                            ? DL.getTypeAllocSize(FArg.getParamByValType())
                            : DL.getTypeAllocSize(FArg.getType());

        if (A == &FArg) {
          // SPIR-V doesn't propagate shadow for arguments.
          if (SpirOrSpirv) {
            if (FArg.hasByValAttr()) {
              const Align ArgAlign = DL.getValueOrABITypeAlignment(
                  FArg.getParamAlign(), FArg.getParamByValType());
              Value *CpShadowPtr, *CpOriginPtr;
              std::tie(CpShadowPtr, CpOriginPtr) = getShadowOriginPtr(
                  V, EntryIRB, EntryIRB.getInt8Ty(), ArgAlign,
                  /*isStore*/ true);
              EntryIRB.CreateMemSet(
                  CpShadowPtr, Constant::getNullValue(EntryIRB.getInt8Ty()),
                  Size, ArgAlign);
            }
            ShadowPtr = getCleanShadow(V);
            setOrigin(A, getCleanOrigin());
            break;
          }

          bool Overflow = ArgOffset + Size > kParamTLSSize;
          if (FArg.hasByValAttr()) {
            // ByVal pointer itself has clean shadow. We copy the actual
            // argument shadow to the underlying memory.
            // Figure out maximal valid memcpy alignment.
            const Align ArgAlign = DL.getValueOrABITypeAlignment(
                FArg.getParamAlign(), FArg.getParamByValType());
            Value *CpShadowPtr, *CpOriginPtr;
            std::tie(CpShadowPtr, CpOriginPtr) =
                getShadowOriginPtr(V, EntryIRB, EntryIRB.getInt8Ty(), ArgAlign,
                                   /*isStore*/ true);
            if (!PropagateShadow || Overflow) {
              // ParamTLS overflow.
              EntryIRB.CreateMemSet(
                  CpShadowPtr, Constant::getNullValue(EntryIRB.getInt8Ty()),
                  Size, ArgAlign);
            } else {
              Value *Base = getShadowPtrForArgument(EntryIRB, ArgOffset);
              const Align CopyAlign = std::min(ArgAlign, kShadowTLSAlignment);
              Value *Cpy = EntryIRB.CreateMemCpy(CpShadowPtr, CopyAlign, Base,
                                                 CopyAlign, Size);
              LLVM_DEBUG(dbgs() << "  ByValCpy: " << *Cpy << "\n");
              (void)Cpy;

              if (MS.TrackOrigins) {
                Value *OriginPtr = getOriginPtrForArgument(EntryIRB, ArgOffset);
                // FIXME: OriginSize should be:
                // alignTo(V % kMinOriginAlignment + Size, kMinOriginAlignment)
                unsigned OriginSize = alignTo(Size, kMinOriginAlignment);
                EntryIRB.CreateMemCpy(
                    CpOriginPtr,
                    /* by getShadowOriginPtr */ kMinOriginAlignment, OriginPtr,
                    /* by origin_tls[ArgOffset] */ kMinOriginAlignment,
                    OriginSize);
              }
            }
          }

          if (!PropagateShadow || Overflow || FArg.hasByValAttr() ||
              (MS.EagerChecks && FArg.hasAttribute(Attribute::NoUndef))) {
            ShadowPtr = getCleanShadow(V);
            setOrigin(A, getCleanOrigin());
          } else {
            // Shadow over TLS
            Value *Base = getShadowPtrForArgument(EntryIRB, ArgOffset);
            ShadowPtr = EntryIRB.CreateAlignedLoad(getShadowTy(&FArg), Base,
                                                   kShadowTLSAlignment);
            if (MS.TrackOrigins) {
              Value *OriginPtr = getOriginPtrForArgument(EntryIRB, ArgOffset);
              setOrigin(A, EntryIRB.CreateLoad(MS.OriginTy, OriginPtr));
            }
          }
          LLVM_DEBUG(dbgs()
                     << "  ARG:    " << FArg << " ==> " << *ShadowPtr << "\n");
          break;
        }

        ArgOffset += alignTo(Size, kShadowTLSAlignment);
      }
      assert(ShadowPtr && "Could not find shadow for an argument");
      return ShadowPtr;
    }
    // For everything else the shadow is zero.
    return getCleanShadow(V);
  }

  /// Get the shadow for i-th argument of the instruction I.
  Value *getShadow(Instruction *I, int i) {
    return getShadow(I->getOperand(i));
  }

  /// Get the origin for a value.
  Value *getOrigin(Value *V) {
    if (!MS.TrackOrigins)
      return nullptr;
    if (!PropagateShadow || isa<Constant>(V) || isa<InlineAsm>(V))
      return getCleanOrigin();
    assert((isa<Instruction>(V) || isa<Argument>(V)) &&
           "Unexpected value type in getOrigin()");
    if (Instruction *I = dyn_cast<Instruction>(V)) {
      if (I->getMetadata(LLVMContext::MD_nosanitize))
        return getCleanOrigin();
    }
    Value *Origin = OriginMap[V];
    assert(Origin && "Missing origin");
    return Origin;
  }

  /// Get the origin for i-th argument of the instruction I.
  Value *getOrigin(Instruction *I, int i) {
    return getOrigin(I->getOperand(i));
  }

  /// Remember the place where a shadow check should be inserted.
  ///
  /// This location will be later instrumented with a check that will print a
  /// UMR warning in runtime if the shadow value is not 0.
  void insertShadowCheck(Value *Shadow, Value *Origin, Instruction *OrigIns) {
    assert(Shadow);
    if (!InsertChecks)
      return;

    if (!DebugCounter::shouldExecute(DebugInsertCheck)) {
      LLVM_DEBUG(dbgs() << "Skipping check of " << *Shadow << " before "
                        << *OrigIns << "\n");
      return;
    }
#ifndef NDEBUG
    Type *ShadowTy = Shadow->getType();
    assert((isa<IntegerType>(ShadowTy) || isa<VectorType>(ShadowTy) ||
            isa<StructType>(ShadowTy) || isa<ArrayType>(ShadowTy)) &&
           "Can only insert checks for integer, vector, and aggregate shadow "
           "types");
#endif
    InstrumentationList.push_back(
        ShadowOriginAndInsertPoint(Shadow, Origin, OrigIns));
  }

  /// Remember the place where a shadow check should be inserted.
  ///
  /// This location will be later instrumented with a check that will print a
  /// UMR warning in runtime if the value is not fully defined.
  void insertShadowCheck(Value *Val, Instruction *OrigIns) {
    assert(Val);
    Value *Shadow, *Origin;
    if (ClCheckConstantShadow) {
      Shadow = getShadow(Val);
      if (!Shadow)
        return;
      Origin = getOrigin(Val);
    } else {
      Shadow = dyn_cast_or_null<Instruction>(getShadow(Val));
      if (!Shadow)
        return;
      Origin = dyn_cast_or_null<Instruction>(getOrigin(Val));
    }
    insertShadowCheck(Shadow, Origin, OrigIns);
  }

  AtomicOrdering addReleaseOrdering(AtomicOrdering a) {
    switch (a) {
    case AtomicOrdering::NotAtomic:
      return AtomicOrdering::NotAtomic;
    case AtomicOrdering::Unordered:
    case AtomicOrdering::Monotonic:
    case AtomicOrdering::Release:
      return AtomicOrdering::Release;
    case AtomicOrdering::Acquire:
    case AtomicOrdering::AcquireRelease:
      return AtomicOrdering::AcquireRelease;
    case AtomicOrdering::SequentiallyConsistent:
      return AtomicOrdering::SequentiallyConsistent;
    }
    llvm_unreachable("Unknown ordering");
  }

  Value *makeAddReleaseOrderingTable(IRBuilder<> &IRB) {
    constexpr int NumOrderings = (int)AtomicOrderingCABI::seq_cst + 1;
    uint32_t OrderingTable[NumOrderings] = {};

    OrderingTable[(int)AtomicOrderingCABI::relaxed] =
        OrderingTable[(int)AtomicOrderingCABI::release] =
            (int)AtomicOrderingCABI::release;
    OrderingTable[(int)AtomicOrderingCABI::consume] =
        OrderingTable[(int)AtomicOrderingCABI::acquire] =
            OrderingTable[(int)AtomicOrderingCABI::acq_rel] =
                (int)AtomicOrderingCABI::acq_rel;
    OrderingTable[(int)AtomicOrderingCABI::seq_cst] =
        (int)AtomicOrderingCABI::seq_cst;

    return ConstantDataVector::get(IRB.getContext(), OrderingTable);
  }

  AtomicOrdering addAcquireOrdering(AtomicOrdering a) {
    switch (a) {
    case AtomicOrdering::NotAtomic:
      return AtomicOrdering::NotAtomic;
    case AtomicOrdering::Unordered:
    case AtomicOrdering::Monotonic:
    case AtomicOrdering::Acquire:
      return AtomicOrdering::Acquire;
    case AtomicOrdering::Release:
    case AtomicOrdering::AcquireRelease:
      return AtomicOrdering::AcquireRelease;
    case AtomicOrdering::SequentiallyConsistent:
      return AtomicOrdering::SequentiallyConsistent;
    }
    llvm_unreachable("Unknown ordering");
  }

  Value *makeAddAcquireOrderingTable(IRBuilder<> &IRB) {
    constexpr int NumOrderings = (int)AtomicOrderingCABI::seq_cst + 1;
    uint32_t OrderingTable[NumOrderings] = {};

    OrderingTable[(int)AtomicOrderingCABI::relaxed] =
        OrderingTable[(int)AtomicOrderingCABI::acquire] =
            OrderingTable[(int)AtomicOrderingCABI::consume] =
                (int)AtomicOrderingCABI::acquire;
    OrderingTable[(int)AtomicOrderingCABI::release] =
        OrderingTable[(int)AtomicOrderingCABI::acq_rel] =
            (int)AtomicOrderingCABI::acq_rel;
    OrderingTable[(int)AtomicOrderingCABI::seq_cst] =
        (int)AtomicOrderingCABI::seq_cst;

    return ConstantDataVector::get(IRB.getContext(), OrderingTable);
  }

  // ------------------- Visitors.
  using InstVisitor<MemorySanitizerVisitor>::visit;
  void visit(Instruction &I) {
    if (SpirOrSpirv)
      setNoSanitizedMetadataSPIR(I);

    if (I.getMetadata(LLVMContext::MD_nosanitize))
      return;
    // Don't want to visit if we're in the prologue
    if (isInPrologue(I))
      return;
    if (!DebugCounter::shouldExecute(DebugInstrumentInstruction)) {
      LLVM_DEBUG(dbgs() << "Skipping instruction: " << I << "\n");
      // We still need to set the shadow and origin to clean values.
      setShadow(&I, getCleanShadow(&I));
      setOrigin(&I, getCleanOrigin());
      return;
    }

    Instructions.push_back(&I);
  }

  /// Instrument LoadInst
  ///
  /// Loads the corresponding shadow and (optionally) origin.
  /// Optionally, checks that the load address is fully defined.
  void visitLoadInst(LoadInst &I) {
    assert(I.getType()->isSized() && "Load type must have size");
    assert(!I.getMetadata(LLVMContext::MD_nosanitize));
    NextNodeIRBuilder IRB(&I);
    Type *ShadowTy = getShadowTy(&I);
    Value *Addr = I.getPointerOperand();
    Value *ShadowPtr = nullptr, *OriginPtr = nullptr;
    const Align Alignment = I.getAlign();
    if (PropagateShadow) {
      std::tie(ShadowPtr, OriginPtr) =
          getShadowOriginPtr(Addr, IRB, ShadowTy, Alignment, /*isStore*/ false);
      setShadow(&I,
                IRB.CreateAlignedLoad(ShadowTy, ShadowPtr, Alignment, "_msld"));
    } else {
      setShadow(&I, getCleanShadow(&I));
    }

    if (ClCheckAccessAddress)
      insertShadowCheck(I.getPointerOperand(), &I);

    if (I.isAtomic())
      I.setOrdering(addAcquireOrdering(I.getOrdering()));

    if (MS.TrackOrigins) {
      if (PropagateShadow) {
        const Align OriginAlignment = std::max(kMinOriginAlignment, Alignment);
        setOrigin(
            &I, IRB.CreateAlignedLoad(MS.OriginTy, OriginPtr, OriginAlignment));
      } else {
        setOrigin(&I, getCleanOrigin());
      }
    }
  }

  /// Instrument StoreInst
  ///
  /// Stores the corresponding shadow and (optionally) origin.
  /// Optionally, checks that the store address is fully defined.
  void visitStoreInst(StoreInst &I) {
    StoreList.push_back(&I);
    if (ClCheckAccessAddress)
      insertShadowCheck(I.getPointerOperand(), &I);
  }

  void handleCASOrRMW(Instruction &I) {
    assert(isa<AtomicRMWInst>(I) || isa<AtomicCmpXchgInst>(I));

    IRBuilder<> IRB(&I);
    Value *Addr = I.getOperand(0);
    Value *Val = I.getOperand(1);
    Value *ShadowPtr = getShadowOriginPtr(Addr, IRB, getShadowTy(Val), Align(1),
                                          /*isStore*/ true)
                           .first;

    if (ClCheckAccessAddress)
      insertShadowCheck(Addr, &I);

    // Only test the conditional argument of cmpxchg instruction.
    // The other argument can potentially be uninitialized, but we can not
    // detect this situation reliably without possible false positives.
    if (isa<AtomicCmpXchgInst>(I))
      insertShadowCheck(Val, &I);

    IRB.CreateStore(getCleanShadow(Val), ShadowPtr);

    setShadow(&I, getCleanShadow(&I));
    setOrigin(&I, getCleanOrigin());
  }

  void visitAtomicRMWInst(AtomicRMWInst &I) {
    handleCASOrRMW(I);
    I.setOrdering(addReleaseOrdering(I.getOrdering()));
  }

  void visitAtomicCmpXchgInst(AtomicCmpXchgInst &I) {
    handleCASOrRMW(I);
    I.setSuccessOrdering(addReleaseOrdering(I.getSuccessOrdering()));
  }

  // Vector manipulation.
  void visitExtractElementInst(ExtractElementInst &I) {
    insertShadowCheck(I.getOperand(1), &I);
    IRBuilder<> IRB(&I);
    setShadow(&I, IRB.CreateExtractElement(getShadow(&I, 0), I.getOperand(1),
                                           "_msprop"));
    setOrigin(&I, getOrigin(&I, 0));
  }

  void visitInsertElementInst(InsertElementInst &I) {
    insertShadowCheck(I.getOperand(2), &I);
    IRBuilder<> IRB(&I);
    auto *Shadow0 = getShadow(&I, 0);
    auto *Shadow1 = getShadow(&I, 1);
    setShadow(&I, IRB.CreateInsertElement(Shadow0, Shadow1, I.getOperand(2),
                                          "_msprop"));
    setOriginForNaryOp(I);
  }

  void visitShuffleVectorInst(ShuffleVectorInst &I) {
    IRBuilder<> IRB(&I);
    auto *Shadow0 = getShadow(&I, 0);
    auto *Shadow1 = getShadow(&I, 1);
    setShadow(&I, IRB.CreateShuffleVector(Shadow0, Shadow1, I.getShuffleMask(),
                                          "_msprop"));
    setOriginForNaryOp(I);
  }

  // Casts.
  void visitSExtInst(SExtInst &I) {
    IRBuilder<> IRB(&I);
    setShadow(&I, IRB.CreateSExt(getShadow(&I, 0), I.getType(), "_msprop"));
    setOrigin(&I, getOrigin(&I, 0));
  }

  void visitZExtInst(ZExtInst &I) {
    IRBuilder<> IRB(&I);
    setShadow(&I, IRB.CreateZExt(getShadow(&I, 0), I.getType(), "_msprop"));
    setOrigin(&I, getOrigin(&I, 0));
  }

  void visitTruncInst(TruncInst &I) {
    IRBuilder<> IRB(&I);
    setShadow(&I, IRB.CreateTrunc(getShadow(&I, 0), I.getType(), "_msprop"));
    setOrigin(&I, getOrigin(&I, 0));
  }

  void visitBitCastInst(BitCastInst &I) {
    // Special case: if this is the bitcast (there is exactly 1 allowed) between
    // a musttail call and a ret, don't instrument. New instructions are not
    // allowed after a musttail call.
    if (auto *CI = dyn_cast<CallInst>(I.getOperand(0)))
      if (CI->isMustTailCall())
        return;
    IRBuilder<> IRB(&I);
    setShadow(&I, IRB.CreateBitCast(getShadow(&I, 0), getShadowTy(&I)));
    setOrigin(&I, getOrigin(&I, 0));
  }

  void visitPtrToIntInst(PtrToIntInst &I) {
    IRBuilder<> IRB(&I);
    setShadow(&I, IRB.CreateIntCast(getShadow(&I, 0), getShadowTy(&I), false,
                                    "_msprop_ptrtoint"));
    setOrigin(&I, getOrigin(&I, 0));
  }

  void visitIntToPtrInst(IntToPtrInst &I) {
    IRBuilder<> IRB(&I);
    setShadow(&I, IRB.CreateIntCast(getShadow(&I, 0), getShadowTy(&I), false,
                                    "_msprop_inttoptr"));
    setOrigin(&I, getOrigin(&I, 0));
  }

  void visitFPToSIInst(CastInst &I) { handleShadowOr(I); }
  void visitFPToUIInst(CastInst &I) { handleShadowOr(I); }
  void visitSIToFPInst(CastInst &I) { handleShadowOr(I); }
  void visitUIToFPInst(CastInst &I) { handleShadowOr(I); }
  void visitFPExtInst(CastInst &I) { handleShadowOr(I); }
  void visitFPTruncInst(CastInst &I) { handleShadowOr(I); }

  /// Propagate shadow for bitwise AND.
  ///
  /// This code is exact, i.e. if, for example, a bit in the left argument
  /// is defined and 0, then neither the value not definedness of the
  /// corresponding bit in B don't affect the resulting shadow.
  void visitAnd(BinaryOperator &I) {
    IRBuilder<> IRB(&I);
    //  "And" of 0 and a poisoned value results in unpoisoned value.
    //  1&1 => 1;     0&1 => 0;     p&1 => p;
    //  1&0 => 0;     0&0 => 0;     p&0 => 0;
    //  1&p => p;     0&p => 0;     p&p => p;
    //  S = (S1 & S2) | (V1 & S2) | (S1 & V2)
    Value *S1 = getShadow(&I, 0);
    Value *S2 = getShadow(&I, 1);
    Value *V1 = I.getOperand(0);
    Value *V2 = I.getOperand(1);
    if (V1->getType() != S1->getType()) {
      V1 = IRB.CreateIntCast(V1, S1->getType(), false);
      V2 = IRB.CreateIntCast(V2, S2->getType(), false);
    }
    Value *S1S2 = IRB.CreateAnd(S1, S2);
    Value *V1S2 = IRB.CreateAnd(V1, S2);
    Value *S1V2 = IRB.CreateAnd(S1, V2);
    setShadow(&I, IRB.CreateOr({S1S2, V1S2, S1V2}));
    setOriginForNaryOp(I);
  }

  void visitOr(BinaryOperator &I) {
    IRBuilder<> IRB(&I);
    //  "Or" of 1 and a poisoned value results in unpoisoned value.
    //  1|1 => 1;     0|1 => 1;     p|1 => 1;
    //  1|0 => 1;     0|0 => 0;     p|0 => p;
    //  1|p => 1;     0|p => p;     p|p => p;
    //  S = (S1 & S2) | (~V1 & S2) | (S1 & ~V2)
    Value *S1 = getShadow(&I, 0);
    Value *S2 = getShadow(&I, 1);
    Value *V1 = IRB.CreateNot(I.getOperand(0));
    Value *V2 = IRB.CreateNot(I.getOperand(1));
    if (V1->getType() != S1->getType()) {
      V1 = IRB.CreateIntCast(V1, S1->getType(), false);
      V2 = IRB.CreateIntCast(V2, S2->getType(), false);
    }
    Value *S1S2 = IRB.CreateAnd(S1, S2);
    Value *V1S2 = IRB.CreateAnd(V1, S2);
    Value *S1V2 = IRB.CreateAnd(S1, V2);
    setShadow(&I, IRB.CreateOr({S1S2, V1S2, S1V2}));
    setOriginForNaryOp(I);
  }

  /// Default propagation of shadow and/or origin.
  ///
  /// This class implements the general case of shadow propagation, used in all
  /// cases where we don't know and/or don't care about what the operation
  /// actually does. It converts all input shadow values to a common type
  /// (extending or truncating as necessary), and bitwise OR's them.
  ///
  /// This is much cheaper than inserting checks (i.e. requiring inputs to be
  /// fully initialized), and less prone to false positives.
  ///
  /// This class also implements the general case of origin propagation. For a
  /// Nary operation, result origin is set to the origin of an argument that is
  /// not entirely initialized. If there is more than one such arguments, the
  /// rightmost of them is picked. It does not matter which one is picked if all
  /// arguments are initialized.
  template <bool CombineShadow> class Combiner {
    Value *Shadow = nullptr;
    Value *Origin = nullptr;
    IRBuilder<> &IRB;
    MemorySanitizerVisitor *MSV;

  public:
    Combiner(MemorySanitizerVisitor *MSV, IRBuilder<> &IRB)
        : IRB(IRB), MSV(MSV) {}

    /// Add a pair of shadow and origin values to the mix.
    Combiner &Add(Value *OpShadow, Value *OpOrigin) {
      if (CombineShadow) {
        assert(OpShadow);
        if (!Shadow)
          Shadow = OpShadow;
        else {
          OpShadow = MSV->CreateShadowCast(IRB, OpShadow, Shadow->getType());
          Shadow = IRB.CreateOr(Shadow, OpShadow, "_msprop");
        }
      }

      if (MSV->MS.TrackOrigins) {
        assert(OpOrigin);
        if (!Origin) {
          Origin = OpOrigin;
        } else {
          Constant *ConstOrigin = dyn_cast<Constant>(OpOrigin);
          // No point in adding something that might result in 0 origin value.
          if (!ConstOrigin || !ConstOrigin->isNullValue()) {
            Value *Cond = MSV->convertToBool(OpShadow, IRB);
            Origin = IRB.CreateSelect(Cond, OpOrigin, Origin);
          }
        }
      }
      return *this;
    }

    /// Add an application value to the mix.
    Combiner &Add(Value *V) {
      Value *OpShadow = MSV->getShadow(V);
      Value *OpOrigin = MSV->MS.TrackOrigins ? MSV->getOrigin(V) : nullptr;
      return Add(OpShadow, OpOrigin);
    }

    /// Set the current combined values as the given instruction's shadow
    /// and origin.
    void Done(Instruction *I) {
      if (CombineShadow) {
        assert(Shadow);
        Shadow = MSV->CreateShadowCast(IRB, Shadow, MSV->getShadowTy(I));
        MSV->setShadow(I, Shadow);
      }
      if (MSV->MS.TrackOrigins) {
        assert(Origin);
        MSV->setOrigin(I, Origin);
      }
    }

    /// Store the current combined value at the specified origin
    /// location.
    void DoneAndStoreOrigin(TypeSize TS, Value *OriginPtr) {
      if (MSV->MS.TrackOrigins) {
        assert(Origin);
        MSV->paintOrigin(IRB, Origin, OriginPtr, TS, kMinOriginAlignment);
      }
    }
  };

  using ShadowAndOriginCombiner = Combiner<true>;
  using OriginCombiner = Combiner<false>;

  /// Propagate origin for arbitrary operation.
  void setOriginForNaryOp(Instruction &I) {
    if (!MS.TrackOrigins)
      return;
    IRBuilder<> IRB(&I);
    OriginCombiner OC(this, IRB);
    for (Use &Op : I.operands())
      OC.Add(Op.get());
    OC.Done(&I);
  }

  size_t VectorOrPrimitiveTypeSizeInBits(Type *Ty) {
    assert(!(Ty->isVectorTy() && Ty->getScalarType()->isPointerTy()) &&
           "Vector of pointers is not a valid shadow type");
    return Ty->isVectorTy() ? cast<FixedVectorType>(Ty)->getNumElements() *
                                  Ty->getScalarSizeInBits()
                            : Ty->getPrimitiveSizeInBits();
  }

  /// Cast between two shadow types, extending or truncating as
  /// necessary.
  Value *CreateShadowCast(IRBuilder<> &IRB, Value *V, Type *dstTy,
                          bool Signed = false) {
    Type *srcTy = V->getType();
    if (srcTy == dstTy)
      return V;
    size_t srcSizeInBits = VectorOrPrimitiveTypeSizeInBits(srcTy);
    size_t dstSizeInBits = VectorOrPrimitiveTypeSizeInBits(dstTy);
    if (srcSizeInBits > 1 && dstSizeInBits == 1)
      return IRB.CreateICmpNE(V, getCleanShadow(V));

    if (dstTy->isIntegerTy() && srcTy->isIntegerTy())
      return IRB.CreateIntCast(V, dstTy, Signed);
    if (dstTy->isVectorTy() && srcTy->isVectorTy() &&
        cast<VectorType>(dstTy)->getElementCount() ==
            cast<VectorType>(srcTy)->getElementCount())
      return IRB.CreateIntCast(V, dstTy, Signed);
    Value *V1 = IRB.CreateBitCast(V, Type::getIntNTy(*MS.C, srcSizeInBits));
    Value *V2 =
        IRB.CreateIntCast(V1, Type::getIntNTy(*MS.C, dstSizeInBits), Signed);
    return IRB.CreateBitCast(V2, dstTy);
    // TODO: handle struct types.
  }

  /// Cast an application value to the type of its own shadow.
  Value *CreateAppToShadowCast(IRBuilder<> &IRB, Value *V) {
    Type *ShadowTy = getShadowTy(V);
    if (V->getType() == ShadowTy)
      return V;
    if (V->getType()->isPtrOrPtrVectorTy())
      return IRB.CreatePtrToInt(V, ShadowTy);
    else
      return IRB.CreateBitCast(V, ShadowTy);
  }

  /// Propagate shadow for arbitrary operation.
  void handleShadowOr(Instruction &I) {
    IRBuilder<> IRB(&I);
    ShadowAndOriginCombiner SC(this, IRB);
    for (Use &Op : I.operands())
      SC.Add(Op.get());
    SC.Done(&I);
  }

  /// Propagate shadow for 1- or 2-vector intrinsics that combine adjacent
  /// fields.
  ///
  /// e.g., <2 x i32> @llvm.aarch64.neon.saddlp.v2i32.v4i16(<4 x i16>)
  ///       <16 x i8> @llvm.aarch64.neon.addp.v16i8(<16 x i8>, <16 x i8>)
  void handlePairwiseShadowOrIntrinsic(IntrinsicInst &I) {
    assert(I.arg_size() == 1 || I.arg_size() == 2);

    assert(I.getType()->isVectorTy());
    assert(I.getArgOperand(0)->getType()->isVectorTy());

    FixedVectorType *ParamType =
        cast<FixedVectorType>(I.getArgOperand(0)->getType());
    assert((I.arg_size() != 2) ||
           (ParamType == cast<FixedVectorType>(I.getArgOperand(1)->getType())));
    [[maybe_unused]] FixedVectorType *ReturnType =
        cast<FixedVectorType>(I.getType());
    assert(ParamType->getNumElements() * I.arg_size() ==
           2 * ReturnType->getNumElements());

    IRBuilder<> IRB(&I);
    unsigned Width = ParamType->getNumElements() * I.arg_size();

    // Horizontal OR of shadow
    SmallVector<int, 8> EvenMask;
    SmallVector<int, 8> OddMask;
    for (unsigned X = 0; X < Width; X += 2) {
      EvenMask.push_back(X);
      OddMask.push_back(X + 1);
    }

    Value *FirstArgShadow = getShadow(&I, 0);
    Value *EvenShadow;
    Value *OddShadow;
    if (I.arg_size() == 2) {
      Value *SecondArgShadow = getShadow(&I, 1);
      EvenShadow =
          IRB.CreateShuffleVector(FirstArgShadow, SecondArgShadow, EvenMask);
      OddShadow =
          IRB.CreateShuffleVector(FirstArgShadow, SecondArgShadow, OddMask);
    } else {
      EvenShadow = IRB.CreateShuffleVector(FirstArgShadow, EvenMask);
      OddShadow = IRB.CreateShuffleVector(FirstArgShadow, OddMask);
    }

    Value *OrShadow = IRB.CreateOr(EvenShadow, OddShadow);
    OrShadow = CreateShadowCast(IRB, OrShadow, getShadowTy(&I));

    setShadow(&I, OrShadow);
    setOriginForNaryOp(I);
  }

  /// Propagate shadow for 1- or 2-vector intrinsics that combine adjacent
  /// fields, with the parameters reinterpreted to have elements of a specified
  /// width. For example:
  ///     @llvm.x86.ssse3.phadd.w(<1 x i64> [[VAR1]], <1 x i64> [[VAR2]])
  /// conceptually operates on
  ///     (<4 x i16> [[VAR1]], <4 x i16> [[VAR2]])
  /// and can be handled with ReinterpretElemWidth == 16.
  void handlePairwiseShadowOrIntrinsic(IntrinsicInst &I,
                                       int ReinterpretElemWidth) {
    assert(I.arg_size() == 1 || I.arg_size() == 2);

    assert(I.getType()->isVectorTy());
    assert(I.getArgOperand(0)->getType()->isVectorTy());

    FixedVectorType *ParamType =
        cast<FixedVectorType>(I.getArgOperand(0)->getType());
    assert((I.arg_size() != 2) ||
           (ParamType == cast<FixedVectorType>(I.getArgOperand(1)->getType())));

    [[maybe_unused]] FixedVectorType *ReturnType =
        cast<FixedVectorType>(I.getType());
    assert(ParamType->getNumElements() * I.arg_size() ==
           2 * ReturnType->getNumElements());

    IRBuilder<> IRB(&I);

    unsigned TotalNumElems = ParamType->getNumElements() * I.arg_size();
    FixedVectorType *ReinterpretShadowTy = nullptr;
    assert(isAligned(Align(ReinterpretElemWidth),
                     ParamType->getPrimitiveSizeInBits()));
    ReinterpretShadowTy = FixedVectorType::get(
        IRB.getIntNTy(ReinterpretElemWidth),
        ParamType->getPrimitiveSizeInBits() / ReinterpretElemWidth);
    TotalNumElems = ReinterpretShadowTy->getNumElements() * I.arg_size();

    // Horizontal OR of shadow
    SmallVector<int, 8> EvenMask;
    SmallVector<int, 8> OddMask;
    for (unsigned X = 0; X < TotalNumElems - 1; X += 2) {
      EvenMask.push_back(X);
      OddMask.push_back(X + 1);
    }

    Value *FirstArgShadow = getShadow(&I, 0);
    FirstArgShadow = IRB.CreateBitCast(FirstArgShadow, ReinterpretShadowTy);

    // If we had two parameters each with an odd number of elements, the total
    // number of elements is even, but we have never seen this in extant
    // instruction sets, so we enforce that each parameter must have an even
    // number of elements.
    assert(isAligned(
        Align(2),
        cast<FixedVectorType>(FirstArgShadow->getType())->getNumElements()));

    Value *EvenShadow;
    Value *OddShadow;
    if (I.arg_size() == 2) {
      Value *SecondArgShadow = getShadow(&I, 1);
      SecondArgShadow = IRB.CreateBitCast(SecondArgShadow, ReinterpretShadowTy);

      EvenShadow =
          IRB.CreateShuffleVector(FirstArgShadow, SecondArgShadow, EvenMask);
      OddShadow =
          IRB.CreateShuffleVector(FirstArgShadow, SecondArgShadow, OddMask);
    } else {
      EvenShadow = IRB.CreateShuffleVector(FirstArgShadow, EvenMask);
      OddShadow = IRB.CreateShuffleVector(FirstArgShadow, OddMask);
    }

    Value *OrShadow = IRB.CreateOr(EvenShadow, OddShadow);
    OrShadow = CreateShadowCast(IRB, OrShadow, getShadowTy(&I));

    setShadow(&I, OrShadow);
    setOriginForNaryOp(I);
  }

  void visitFNeg(UnaryOperator &I) { handleShadowOr(I); }

  // Handle multiplication by constant.
  //
  // Handle a special case of multiplication by constant that may have one or
  // more zeros in the lower bits. This makes corresponding number of lower bits
  // of the result zero as well. We model it by shifting the other operand
  // shadow left by the required number of bits. Effectively, we transform
  // (X * (A * 2**B)) to ((X << B) * A) and instrument (X << B) as (Sx << B).
  // We use multiplication by 2**N instead of shift to cover the case of
  // multiplication by 0, which may occur in some elements of a vector operand.
  void handleMulByConstant(BinaryOperator &I, Constant *ConstArg,
                           Value *OtherArg) {
    Constant *ShadowMul;
    Type *Ty = ConstArg->getType();
    if (auto *VTy = dyn_cast<VectorType>(Ty)) {
      unsigned NumElements = cast<FixedVectorType>(VTy)->getNumElements();
      Type *EltTy = VTy->getElementType();
      SmallVector<Constant *, 16> Elements;
      for (unsigned Idx = 0; Idx < NumElements; ++Idx) {
        if (ConstantInt *Elt =
                dyn_cast<ConstantInt>(ConstArg->getAggregateElement(Idx))) {
          const APInt &V = Elt->getValue();
          APInt V2 = APInt(V.getBitWidth(), 1) << V.countr_zero();
          Elements.push_back(ConstantInt::get(EltTy, V2));
        } else {
          Elements.push_back(ConstantInt::get(EltTy, 1));
        }
      }
      ShadowMul = ConstantVector::get(Elements);
    } else {
      if (ConstantInt *Elt = dyn_cast<ConstantInt>(ConstArg)) {
        const APInt &V = Elt->getValue();
        APInt V2 = APInt(V.getBitWidth(), 1) << V.countr_zero();
        ShadowMul = ConstantInt::get(Ty, V2);
      } else {
        ShadowMul = ConstantInt::get(Ty, 1);
      }
    }

    IRBuilder<> IRB(&I);
    setShadow(&I,
              IRB.CreateMul(getShadow(OtherArg), ShadowMul, "msprop_mul_cst"));
    setOrigin(&I, getOrigin(OtherArg));
  }

  void visitMul(BinaryOperator &I) {
    Constant *constOp0 = dyn_cast<Constant>(I.getOperand(0));
    Constant *constOp1 = dyn_cast<Constant>(I.getOperand(1));
    if (constOp0 && !constOp1)
      handleMulByConstant(I, constOp0, I.getOperand(1));
    else if (constOp1 && !constOp0)
      handleMulByConstant(I, constOp1, I.getOperand(0));
    else
      handleShadowOr(I);
  }

  void visitFAdd(BinaryOperator &I) { handleShadowOr(I); }
  void visitFSub(BinaryOperator &I) { handleShadowOr(I); }
  void visitFMul(BinaryOperator &I) { handleShadowOr(I); }
  void visitAdd(BinaryOperator &I) { handleShadowOr(I); }
  void visitSub(BinaryOperator &I) { handleShadowOr(I); }
  void visitXor(BinaryOperator &I) { handleShadowOr(I); }

  void handleIntegerDiv(Instruction &I) {
    IRBuilder<> IRB(&I);
    // Strict on the second argument.
    insertShadowCheck(I.getOperand(1), &I);
    setShadow(&I, getShadow(&I, 0));
    setOrigin(&I, getOrigin(&I, 0));
  }

  void visitUDiv(BinaryOperator &I) { handleIntegerDiv(I); }
  void visitSDiv(BinaryOperator &I) { handleIntegerDiv(I); }
  void visitURem(BinaryOperator &I) { handleIntegerDiv(I); }
  void visitSRem(BinaryOperator &I) { handleIntegerDiv(I); }

  // Floating point division is side-effect free. We can not require that the
  // divisor is fully initialized and must propagate shadow. See PR37523.
  void visitFDiv(BinaryOperator &I) { handleShadowOr(I); }
  void visitFRem(BinaryOperator &I) { handleShadowOr(I); }

  /// Instrument == and != comparisons.
  ///
  /// Sometimes the comparison result is known even if some of the bits of the
  /// arguments are not.
  void handleEqualityComparison(ICmpInst &I) {
    IRBuilder<> IRB(&I);
    Value *A = I.getOperand(0);
    Value *B = I.getOperand(1);
    Value *Sa = getShadow(A);
    Value *Sb = getShadow(B);

    // Get rid of pointers and vectors of pointers.
    // For ints (and vectors of ints), types of A and Sa match,
    // and this is a no-op.
    A = IRB.CreatePointerCast(A, Sa->getType());
    B = IRB.CreatePointerCast(B, Sb->getType());

    // A == B  <==>  (C = A^B) == 0
    // A != B  <==>  (C = A^B) != 0
    // Sc = Sa | Sb
    Value *C = IRB.CreateXor(A, B);
    Value *Sc = IRB.CreateOr(Sa, Sb);
    // Now dealing with i = (C == 0) comparison (or C != 0, does not matter now)
    // Result is defined if one of the following is true
    // * there is a defined 1 bit in C
    // * C is fully defined
    // Si = !(C & ~Sc) && Sc
    Value *Zero = Constant::getNullValue(Sc->getType());
    Value *MinusOne = Constant::getAllOnesValue(Sc->getType());
    Value *LHS = IRB.CreateICmpNE(Sc, Zero);
    Value *RHS =
        IRB.CreateICmpEQ(IRB.CreateAnd(IRB.CreateXor(Sc, MinusOne), C), Zero);
    Value *Si = IRB.CreateAnd(LHS, RHS);
    Si->setName("_msprop_icmp");
    setShadow(&I, Si);
    setOriginForNaryOp(I);
  }

  /// Instrument relational comparisons.
  ///
  /// This function does exact shadow propagation for all relational
  /// comparisons of integers, pointers and vectors of those.
  /// FIXME: output seems suboptimal when one of the operands is a constant
  void handleRelationalComparisonExact(ICmpInst &I) {
    IRBuilder<> IRB(&I);
    Value *A = I.getOperand(0);
    Value *B = I.getOperand(1);
    Value *Sa = getShadow(A);
    Value *Sb = getShadow(B);

    // Get rid of pointers and vectors of pointers.
    // For ints (and vectors of ints), types of A and Sa match,
    // and this is a no-op.
    A = IRB.CreatePointerCast(A, Sa->getType());
    B = IRB.CreatePointerCast(B, Sb->getType());

    // Let [a0, a1] be the interval of possible values of A, taking into account
    // its undefined bits. Let [b0, b1] be the interval of possible values of B.
    // Then (A cmp B) is defined iff (a0 cmp b1) == (a1 cmp b0).
    bool IsSigned = I.isSigned();

    auto GetMinMaxUnsigned = [&](Value *V, Value *S) {
      if (IsSigned) {
        // Sign-flip to map from signed range to unsigned range. Relation A vs B
        // should be preserved, if checked with `getUnsignedPredicate()`.
        // Relationship between Amin, Amax, Bmin, Bmax also will not be
        // affected, as they are created by effectively adding/substructing from
        // A (or B) a value, derived from shadow, with no overflow, either
        // before or after sign flip.
        APInt MinVal =
            APInt::getSignedMinValue(V->getType()->getScalarSizeInBits());
        V = IRB.CreateXor(V, ConstantInt::get(V->getType(), MinVal));
      }
      // Minimize undefined bits.
      Value *Min = IRB.CreateAnd(V, IRB.CreateNot(S));
      Value *Max = IRB.CreateOr(V, S);
      return std::make_pair(Min, Max);
    };

    auto [Amin, Amax] = GetMinMaxUnsigned(A, Sa);
    auto [Bmin, Bmax] = GetMinMaxUnsigned(B, Sb);
    Value *S1 = IRB.CreateICmp(I.getUnsignedPredicate(), Amin, Bmax);
    Value *S2 = IRB.CreateICmp(I.getUnsignedPredicate(), Amax, Bmin);

    Value *Si = IRB.CreateXor(S1, S2);
    setShadow(&I, Si);
    setOriginForNaryOp(I);
  }

  /// Instrument signed relational comparisons.
  ///
  /// Handle sign bit tests: x<0, x>=0, x<=-1, x>-1 by propagating the highest
  /// bit of the shadow. Everything else is delegated to handleShadowOr().
  void handleSignedRelationalComparison(ICmpInst &I) {
    Constant *constOp;
    Value *op = nullptr;
    CmpInst::Predicate pre;
    if ((constOp = dyn_cast<Constant>(I.getOperand(1)))) {
      op = I.getOperand(0);
      pre = I.getPredicate();
    } else if ((constOp = dyn_cast<Constant>(I.getOperand(0)))) {
      op = I.getOperand(1);
      pre = I.getSwappedPredicate();
    } else {
      handleShadowOr(I);
      return;
    }

    if ((constOp->isNullValue() &&
         (pre == CmpInst::ICMP_SLT || pre == CmpInst::ICMP_SGE)) ||
        (constOp->isAllOnesValue() &&
         (pre == CmpInst::ICMP_SGT || pre == CmpInst::ICMP_SLE))) {
      IRBuilder<> IRB(&I);
      Value *Shadow = IRB.CreateICmpSLT(getShadow(op), getCleanShadow(op),
                                        "_msprop_icmp_s");
      setShadow(&I, Shadow);
      setOrigin(&I, getOrigin(op));
    } else {
      handleShadowOr(I);
    }
  }

  void visitICmpInst(ICmpInst &I) {
    if (!ClHandleICmp) {
      handleShadowOr(I);
      return;
    }
    if (I.isEquality()) {
      handleEqualityComparison(I);
      return;
    }

    assert(I.isRelational());
    if (ClHandleICmpExact) {
      handleRelationalComparisonExact(I);
      return;
    }
    if (I.isSigned()) {
      handleSignedRelationalComparison(I);
      return;
    }

    assert(I.isUnsigned());
    if ((isa<Constant>(I.getOperand(0)) || isa<Constant>(I.getOperand(1)))) {
      handleRelationalComparisonExact(I);
      return;
    }

    handleShadowOr(I);
  }

  void visitFCmpInst(FCmpInst &I) { handleShadowOr(I); }

  void handleShift(BinaryOperator &I) {
    IRBuilder<> IRB(&I);
    // If any of the S2 bits are poisoned, the whole thing is poisoned.
    // Otherwise perform the same shift on S1.
    Value *S1 = getShadow(&I, 0);
    Value *S2 = getShadow(&I, 1);
    Value *S2Conv =
        IRB.CreateSExt(IRB.CreateICmpNE(S2, getCleanShadow(S2)), S2->getType());
    Value *V2 = I.getOperand(1);
    Value *Shift = IRB.CreateBinOp(I.getOpcode(), S1, V2);
    setShadow(&I, IRB.CreateOr(Shift, S2Conv));
    setOriginForNaryOp(I);
  }

  void visitShl(BinaryOperator &I) { handleShift(I); }
  void visitAShr(BinaryOperator &I) { handleShift(I); }
  void visitLShr(BinaryOperator &I) { handleShift(I); }

  void handleFunnelShift(IntrinsicInst &I) {
    IRBuilder<> IRB(&I);
    // If any of the S2 bits are poisoned, the whole thing is poisoned.
    // Otherwise perform the same shift on S0 and S1.
    Value *S0 = getShadow(&I, 0);
    Value *S1 = getShadow(&I, 1);
    Value *S2 = getShadow(&I, 2);
    Value *S2Conv =
        IRB.CreateSExt(IRB.CreateICmpNE(S2, getCleanShadow(S2)), S2->getType());
    Value *V2 = I.getOperand(2);
    Value *Shift = IRB.CreateIntrinsic(I.getIntrinsicID(), S2Conv->getType(),
                                       {S0, S1, V2});
    setShadow(&I, IRB.CreateOr(Shift, S2Conv));
    setOriginForNaryOp(I);
  }

  /// Instrument llvm.memmove
  ///
  /// At this point we don't know if llvm.memmove will be inlined or not.
  /// If we don't instrument it and it gets inlined,
  /// our interceptor will not kick in and we will lose the memmove.
  /// If we instrument the call here, but it does not get inlined,
  /// we will memove the shadow twice: which is bad in case
  /// of overlapping regions. So, we simply lower the intrinsic to a call.
  ///
  /// Similar situation exists for memcpy and memset.
  void visitMemMoveInst(MemMoveInst &I) {
    if (SpirOrSpirv) {
      // If the destination is a nosanitize value, we don't need to update its
      // shadow memory
      if (isa<Instruction>(I.getArgOperand(0)) &&
          cast<Instruction>(I.getArgOperand(0))
              ->getMetadata(LLVMContext::MD_nosanitize))
        return;

      // If we disable checking local/private memory, we needn't update its
      // shadow memory
      if (!ClSpirOffloadLocals &&
          I.getDestAddressSpace() == kSpirOffloadLocalAS)
        return;
      if (!ClSpirOffloadPrivates &&
          I.getDestAddressSpace() == kSpirOffloadPrivateAS)
        return;
    }

    getShadow(I.getArgOperand(1)); // Ensure shadow initialized
    IRBuilder<> IRB(&I);
    IRB.CreateCall(SpirOrSpirv ? MS.MemmoveOffloadFn[I.getDestAddressSpace()]
                                                    [I.getSourceAddressSpace()]
                               : MS.MemmoveFn,
                   {I.getArgOperand(0), I.getArgOperand(1),
                    IRB.CreateIntCast(I.getArgOperand(2), MS.IntptrTy, false)});
    I.eraseFromParent();
  }

  /// Instrument memcpy
  ///
  /// Similar to memmove: avoid copying shadow twice. This is somewhat
  /// unfortunate as it may slowdown small constant memcpys.
  /// FIXME: consider doing manual inline for small constant sizes and proper
  /// alignment.
  ///
  /// Note: This also handles memcpy.inline, which promises no calls to external
  /// functions as an optimization. However, with instrumentation enabled this
  /// is difficult to promise; additionally, we know that the MSan runtime
  /// exists and provides __msan_memcpy(). Therefore, we assume that with
  /// instrumentation it's safe to turn memcpy.inline into a call to
  /// __msan_memcpy(). Should this be wrong, such as when implementing memcpy()
  /// itself, instrumentation should be disabled with the no_sanitize attribute.
  void visitMemCpyInst(MemCpyInst &I) {
    if (SpirOrSpirv) {
      // Same as memmove
      if (isa<Instruction>(I.getArgOperand(0)) &&
          cast<Instruction>(I.getArgOperand(0))
              ->getMetadata(LLVMContext::MD_nosanitize))
        return;

      if (!ClSpirOffloadLocals &&
          I.getDestAddressSpace() == kSpirOffloadLocalAS)
        return;
      if (!ClSpirOffloadPrivates &&
          I.getDestAddressSpace() == kSpirOffloadPrivateAS)
        return;
    }

    getShadow(I.getArgOperand(1)); // Ensure shadow initialized
    IRBuilder<> IRB(&I);
    IRB.CreateCall(SpirOrSpirv ? MS.MemcpyOffloadFn[I.getDestAddressSpace()]
                                                   [I.getSourceAddressSpace()]
                               : MS.MemcpyFn,
                   {I.getArgOperand(0), I.getArgOperand(1),
                    IRB.CreateIntCast(I.getArgOperand(2), MS.IntptrTy, false)});
    I.eraseFromParent();
  }

  // Same as memcpy.
  void visitMemSetInst(MemSetInst &I) {
    if (SpirOrSpirv) {
      // Same as memmove
      if (isa<Instruction>(I.getArgOperand(0)) &&
          cast<Instruction>(I.getArgOperand(0))
              ->getMetadata(LLVMContext::MD_nosanitize))
        return;

      if (!ClSpirOffloadLocals &&
          I.getDestAddressSpace() == kSpirOffloadLocalAS)
        return;
      if (!ClSpirOffloadPrivates &&
          I.getDestAddressSpace() == kSpirOffloadPrivateAS)
        return;
    }

    IRBuilder<> IRB(&I);
    IRB.CreateCall(
        SpirOrSpirv ? MS.MemsetOffloadFn[I.getDestAddressSpace()] : MS.MemsetFn,
        {I.getArgOperand(0),
         IRB.CreateIntCast(I.getArgOperand(1), IRB.getInt32Ty(), false),
         IRB.CreateIntCast(I.getArgOperand(2), MS.IntptrTy, false)});
    I.eraseFromParent();
  }

  void visitVAStartInst(VAStartInst &I) { VAHelper->visitVAStartInst(I); }

  void visitVACopyInst(VACopyInst &I) { VAHelper->visitVACopyInst(I); }

  /// Handle vector store-like intrinsics.
  ///
  /// Instrument intrinsics that look like a simple SIMD store: writes memory,
  /// has 1 pointer argument and 1 vector argument, returns void.
  bool handleVectorStoreIntrinsic(IntrinsicInst &I) {
    assert(I.arg_size() == 2);

    IRBuilder<> IRB(&I);
    Value *Addr = I.getArgOperand(0);
    Value *Shadow = getShadow(&I, 1);
    Value *ShadowPtr, *OriginPtr;

    // We don't know the pointer alignment (could be unaligned SSE store!).
    // Have to assume to worst case.
    std::tie(ShadowPtr, OriginPtr) = getShadowOriginPtr(
        Addr, IRB, Shadow->getType(), Align(1), /*isStore*/ true);
    IRB.CreateAlignedStore(Shadow, ShadowPtr, Align(1));

    if (ClCheckAccessAddress)
      insertShadowCheck(Addr, &I);

    // FIXME: factor out common code from materializeStores
    if (MS.TrackOrigins)
      IRB.CreateStore(getOrigin(&I, 1), OriginPtr);
    return true;
  }

  /// Handle vector load-like intrinsics.
  ///
  /// Instrument intrinsics that look like a simple SIMD load: reads memory,
  /// has 1 pointer argument, returns a vector.
  bool handleVectorLoadIntrinsic(IntrinsicInst &I) {
    assert(I.arg_size() == 1);

    IRBuilder<> IRB(&I);
    Value *Addr = I.getArgOperand(0);

    Type *ShadowTy = getShadowTy(&I);
    Value *ShadowPtr = nullptr, *OriginPtr = nullptr;
    if (PropagateShadow) {
      // We don't know the pointer alignment (could be unaligned SSE load!).
      // Have to assume to worst case.
      const Align Alignment = Align(1);
      std::tie(ShadowPtr, OriginPtr) =
          getShadowOriginPtr(Addr, IRB, ShadowTy, Alignment, /*isStore*/ false);
      setShadow(&I,
                IRB.CreateAlignedLoad(ShadowTy, ShadowPtr, Alignment, "_msld"));
    } else {
      setShadow(&I, getCleanShadow(&I));
    }

    if (ClCheckAccessAddress)
      insertShadowCheck(Addr, &I);

    if (MS.TrackOrigins) {
      if (PropagateShadow)
        setOrigin(&I, IRB.CreateLoad(MS.OriginTy, OriginPtr));
      else
        setOrigin(&I, getCleanOrigin());
    }
    return true;
  }

  /// Handle (SIMD arithmetic)-like intrinsics.
  ///
  /// Instrument intrinsics with any number of arguments of the same type [*],
  /// equal to the return type, plus a specified number of trailing flags of
  /// any type.
  ///
  /// [*] The type should be simple (no aggregates or pointers; vectors are
  /// fine).
  ///
  /// Caller guarantees that this intrinsic does not access memory.
  ///
  /// TODO: "horizontal"/"pairwise" intrinsics are often incorrectly matched by
  ///       by this handler.
  [[maybe_unused]] bool
  maybeHandleSimpleNomemIntrinsic(IntrinsicInst &I,
                                  unsigned int trailingFlags) {
    Type *RetTy = I.getType();
    if (!(RetTy->isIntOrIntVectorTy() || RetTy->isFPOrFPVectorTy()))
      return false;

    unsigned NumArgOperands = I.arg_size();
    assert(NumArgOperands >= trailingFlags);
    for (unsigned i = 0; i < NumArgOperands - trailingFlags; ++i) {
      Type *Ty = I.getArgOperand(i)->getType();
      if (Ty != RetTy)
        return false;
    }

    IRBuilder<> IRB(&I);
    ShadowAndOriginCombiner SC(this, IRB);
    for (unsigned i = 0; i < NumArgOperands; ++i)
      SC.Add(I.getArgOperand(i));
    SC.Done(&I);

    return true;
  }

  /// Heuristically instrument unknown intrinsics.
  ///
  /// The main purpose of this code is to do something reasonable with all
  /// random intrinsics we might encounter, most importantly - SIMD intrinsics.
  /// We recognize several classes of intrinsics by their argument types and
  /// ModRefBehaviour and apply special instrumentation when we are reasonably
  /// sure that we know what the intrinsic does.
  ///
  /// We special-case intrinsics where this approach fails. See llvm.bswap
  /// handling as an example of that.
  bool handleUnknownIntrinsicUnlogged(IntrinsicInst &I) {
    unsigned NumArgOperands = I.arg_size();
    if (NumArgOperands == 0)
      return false;

    if (NumArgOperands == 2 && I.getArgOperand(0)->getType()->isPointerTy() &&
        I.getArgOperand(1)->getType()->isVectorTy() &&
        I.getType()->isVoidTy() && !I.onlyReadsMemory()) {
      // This looks like a vector store.
      return handleVectorStoreIntrinsic(I);
    }

    if (NumArgOperands == 1 && I.getArgOperand(0)->getType()->isPointerTy() &&
        I.getType()->isVectorTy() && I.onlyReadsMemory()) {
      // This looks like a vector load.
      return handleVectorLoadIntrinsic(I);
    }

    if (I.doesNotAccessMemory())
      if (maybeHandleSimpleNomemIntrinsic(I, /*trailingFlags=*/0))
        return true;

    // FIXME: detect and handle SSE maskstore/maskload?
    // Some cases are now handled in handleAVXMasked{Load,Store}.
    return false;
  }

  bool handleUnknownIntrinsic(IntrinsicInst &I) {
    if (handleUnknownIntrinsicUnlogged(I)) {
      if (ClDumpStrictIntrinsics)
        dumpInst(I);

      LLVM_DEBUG(dbgs() << "UNKNOWN INTRINSIC HANDLED HEURISTICALLY: " << I
                        << "\n");
      return true;
    } else
      return false;
  }

  void handleInvariantGroup(IntrinsicInst &I) {
    setShadow(&I, getShadow(&I, 0));
    setOrigin(&I, getOrigin(&I, 0));
  }

  void handleLifetimeStart(IntrinsicInst &I) {
    if (!PoisonStack)
      return;
    AllocaInst *AI = llvm::findAllocaForValue(I.getArgOperand(1));
    if (!AI)
      InstrumentLifetimeStart = false;
    LifetimeStartList.push_back(std::make_pair(&I, AI));
  }

  void handleBswap(IntrinsicInst &I) {
    IRBuilder<> IRB(&I);
    Value *Op = I.getArgOperand(0);
    Type *OpType = Op->getType();
    setShadow(&I, IRB.CreateIntrinsic(Intrinsic::bswap, ArrayRef(&OpType, 1),
                                      getShadow(Op)));
    setOrigin(&I, getOrigin(Op));
  }

  void handleCountZeroes(IntrinsicInst &I) {
    IRBuilder<> IRB(&I);
    Value *Src = I.getArgOperand(0);

    // Set the Output shadow based on input Shadow
    Value *BoolShadow = IRB.CreateIsNotNull(getShadow(Src), "_mscz_bs");

    // If zero poison is requested, mix in with the shadow
    Constant *IsZeroPoison = cast<Constant>(I.getOperand(1));
    if (!IsZeroPoison->isZeroValue()) {
      Value *BoolZeroPoison = IRB.CreateIsNull(Src, "_mscz_bzp");
      BoolShadow = IRB.CreateOr(BoolShadow, BoolZeroPoison, "_mscz_bs");
    }

    Value *OutputShadow =
        IRB.CreateSExt(BoolShadow, getShadowTy(Src), "_mscz_os");

    setShadow(&I, OutputShadow);
    setOriginForNaryOp(I);
  }

  /// Handle Arm NEON vector convert intrinsics.
  ///
  /// e.g., <4 x i32> @llvm.aarch64.neon.fcvtpu.v4i32.v4f32(<4 x float>)
  ///      i32 @llvm.aarch64.neon.fcvtms.i32.f64(double)
  ///
  /// For x86 SSE vector convert intrinsics, see
  /// handleSSEVectorConvertIntrinsic().
  void handleNEONVectorConvertIntrinsic(IntrinsicInst &I) {
    assert(I.arg_size() == 1);

    IRBuilder<> IRB(&I);
    Value *S0 = getShadow(&I, 0);

    /// For scalars:
    /// Since they are converting from floating-point to integer, the output is
    /// - fully uninitialized if *any* bit of the input is uninitialized
    /// - fully ininitialized if all bits of the input are ininitialized
    /// We apply the same principle on a per-field basis for vectors.
    Value *OutShadow = IRB.CreateSExt(IRB.CreateICmpNE(S0, getCleanShadow(S0)),
                                      getShadowTy(&I));
    setShadow(&I, OutShadow);
    setOriginForNaryOp(I);
  }

<<<<<<< HEAD
  /// Handle x86 SSE single-precision to half-precision conversion.
  ///
  /// e.g.,
  ///      <8 x i16> @llvm.x86.vcvtps2ph.256(<8 x float> %a0, i32 0)
  ///      <8 x i16> @llvm.x86.vcvtps2ph.128(<4 x float> %a0, i32 0)
=======
  /// Handle x86 SSE vector conversion.
  ///
  /// e.g., single-precision to half-precision conversion:
  ///      <8 x i16> @llvm.x86.vcvtps2ph.256(<8 x float> %a0, i32 0)
  ///      <8 x i16> @llvm.x86.vcvtps2ph.128(<4 x float> %a0, i32 0)
  ///
  ///      floating-point to integer:
  ///      <4 x i32> @llvm.x86.sse2.cvtps2dq(<4 x float>)
  ///      <4 x i32> @llvm.x86.sse2.cvtpd2dq(<2 x double>)
  ///
>>>>>>> d465594a
  /// Note: if the output has more elements, they are zero-initialized (and
  /// therefore the shadow will also be initialized).
  ///
  /// This differs from handleSSEVectorConvertIntrinsic() because it
  /// propagates uninitialized shadow (instead of checking the shadow).
<<<<<<< HEAD
  void handleSSEVectorConvertIntrinsicByProp(IntrinsicInst &I) {
    assert(I.arg_size() == 2);
    Value *Src = I.getArgOperand(0);
    assert(Src->getType()->isVectorTy());
    [[maybe_unused]] Value *RoundingMode = I.getArgOperand(1);
    assert(RoundingMode->getType()->isIntegerTy());
=======
  void handleSSEVectorConvertIntrinsicByProp(IntrinsicInst &I,
                                             bool HasRoundingMode) {
    if (HasRoundingMode) {
      assert(I.arg_size() == 2);
      [[maybe_unused]] Value *RoundingMode = I.getArgOperand(1);
      assert(RoundingMode->getType()->isIntegerTy());
    } else {
      assert(I.arg_size() == 1);
    }

    Value *Src = I.getArgOperand(0);
    assert(Src->getType()->isVectorTy());
>>>>>>> d465594a

    // The return type might have more elements than the input.
    // Temporarily shrink the return type's number of elements.
    VectorType *ShadowType = cast<VectorType>(getShadowTy(&I));
    if (ShadowType->getElementCount() ==
        cast<VectorType>(Src->getType())->getElementCount() * 2)
      ShadowType = VectorType::getHalfElementsVectorType(ShadowType);

    assert(ShadowType->getElementCount() ==
           cast<VectorType>(Src->getType())->getElementCount());

    IRBuilder<> IRB(&I);
    Value *S0 = getShadow(&I, 0);

    /// For scalars:
<<<<<<< HEAD
    /// Since they are converting from floating-point to integer, the output is
=======
    /// Since they are converting to and/or from floating-point, the output is:
>>>>>>> d465594a
    /// - fully uninitialized if *any* bit of the input is uninitialized
    /// - fully ininitialized if all bits of the input are ininitialized
    /// We apply the same principle on a per-field basis for vectors.
    Value *Shadow =
        IRB.CreateSExt(IRB.CreateICmpNE(S0, getCleanShadow(S0)), ShadowType);

    // The return type might have more elements than the input.
    // Extend the return type back to its original width if necessary.
    Value *FullShadow = getCleanShadow(&I);

    if (Shadow->getType() == FullShadow->getType()) {
      FullShadow = Shadow;
    } else {
      SmallVector<int, 8> ShadowMask(
          cast<FixedVectorType>(FullShadow->getType())->getNumElements());
      std::iota(ShadowMask.begin(), ShadowMask.end(), 0);

      // Append zeros
      FullShadow =
          IRB.CreateShuffleVector(Shadow, getCleanShadow(Shadow), ShadowMask);
    }

    setShadow(&I, FullShadow);
    setOriginForNaryOp(I);
  }

  // Instrument x86 SSE vector convert intrinsic.
  //
  // This function instruments intrinsics like cvtsi2ss:
  // %Out = int_xxx_cvtyyy(%ConvertOp)
  // or
  // %Out = int_xxx_cvtyyy(%CopyOp, %ConvertOp)
  // Intrinsic converts \p NumUsedElements elements of \p ConvertOp to the same
  // number \p Out elements, and (if has 2 arguments) copies the rest of the
  // elements from \p CopyOp.
  // In most cases conversion involves floating-point value which may trigger a
  // hardware exception when not fully initialized. For this reason we require
  // \p ConvertOp[0:NumUsedElements] to be fully initialized and trap otherwise.
  // We copy the shadow of \p CopyOp[NumUsedElements:] to \p
  // Out[NumUsedElements:]. This means that intrinsics without \p CopyOp always
  // return a fully initialized value.
  //
  // For Arm NEON vector convert intrinsics, see
  // handleNEONVectorConvertIntrinsic().
  void handleSSEVectorConvertIntrinsic(IntrinsicInst &I, int NumUsedElements,
                                       bool HasRoundingMode = false) {
    IRBuilder<> IRB(&I);
    Value *CopyOp, *ConvertOp;

    assert((!HasRoundingMode ||
            isa<ConstantInt>(I.getArgOperand(I.arg_size() - 1))) &&
           "Invalid rounding mode");

    switch (I.arg_size() - HasRoundingMode) {
    case 2:
      CopyOp = I.getArgOperand(0);
      ConvertOp = I.getArgOperand(1);
      break;
    case 1:
      ConvertOp = I.getArgOperand(0);
      CopyOp = nullptr;
      break;
    default:
      llvm_unreachable("Cvt intrinsic with unsupported number of arguments.");
    }

    // The first *NumUsedElements* elements of ConvertOp are converted to the
    // same number of output elements. The rest of the output is copied from
    // CopyOp, or (if not available) filled with zeroes.
    // Combine shadow for elements of ConvertOp that are used in this operation,
    // and insert a check.
    // FIXME: consider propagating shadow of ConvertOp, at least in the case of
    // int->any conversion.
    Value *ConvertShadow = getShadow(ConvertOp);
    Value *AggShadow = nullptr;
    if (ConvertOp->getType()->isVectorTy()) {
      AggShadow = IRB.CreateExtractElement(
          ConvertShadow, ConstantInt::get(IRB.getInt32Ty(), 0));
      for (int i = 1; i < NumUsedElements; ++i) {
        Value *MoreShadow = IRB.CreateExtractElement(
            ConvertShadow, ConstantInt::get(IRB.getInt32Ty(), i));
        AggShadow = IRB.CreateOr(AggShadow, MoreShadow);
      }
    } else {
      AggShadow = ConvertShadow;
    }
    assert(AggShadow->getType()->isIntegerTy());
    insertShadowCheck(AggShadow, getOrigin(ConvertOp), &I);

    // Build result shadow by zero-filling parts of CopyOp shadow that come from
    // ConvertOp.
    if (CopyOp) {
      assert(CopyOp->getType() == I.getType());
      assert(CopyOp->getType()->isVectorTy());
      Value *ResultShadow = getShadow(CopyOp);
      Type *EltTy = cast<VectorType>(ResultShadow->getType())->getElementType();
      for (int i = 0; i < NumUsedElements; ++i) {
        ResultShadow = IRB.CreateInsertElement(
            ResultShadow, ConstantInt::getNullValue(EltTy),
            ConstantInt::get(IRB.getInt32Ty(), i));
      }
      setShadow(&I, ResultShadow);
      setOrigin(&I, getOrigin(CopyOp));
    } else {
      setShadow(&I, getCleanShadow(&I));
      setOrigin(&I, getCleanOrigin());
    }
  }

  // Given a scalar or vector, extract lower 64 bits (or less), and return all
  // zeroes if it is zero, and all ones otherwise.
  Value *Lower64ShadowExtend(IRBuilder<> &IRB, Value *S, Type *T) {
    if (S->getType()->isVectorTy())
      S = CreateShadowCast(IRB, S, IRB.getInt64Ty(), /* Signed */ true);
    assert(S->getType()->getPrimitiveSizeInBits() <= 64);
    Value *S2 = IRB.CreateICmpNE(S, getCleanShadow(S));
    return CreateShadowCast(IRB, S2, T, /* Signed */ true);
  }

  // Given a vector, extract its first element, and return all
  // zeroes if it is zero, and all ones otherwise.
  Value *LowerElementShadowExtend(IRBuilder<> &IRB, Value *S, Type *T) {
    Value *S1 = IRB.CreateExtractElement(S, (uint64_t)0);
    Value *S2 = IRB.CreateICmpNE(S1, getCleanShadow(S1));
    return CreateShadowCast(IRB, S2, T, /* Signed */ true);
  }

  Value *VariableShadowExtend(IRBuilder<> &IRB, Value *S) {
    Type *T = S->getType();
    assert(T->isVectorTy());
    Value *S2 = IRB.CreateICmpNE(S, getCleanShadow(S));
    return IRB.CreateSExt(S2, T);
  }

  // Instrument vector shift intrinsic.
  //
  // This function instruments intrinsics like int_x86_avx2_psll_w.
  // Intrinsic shifts %In by %ShiftSize bits.
  // %ShiftSize may be a vector. In that case the lower 64 bits determine shift
  // size, and the rest is ignored. Behavior is defined even if shift size is
  // greater than register (or field) width.
  void handleVectorShiftIntrinsic(IntrinsicInst &I, bool Variable) {
    assert(I.arg_size() == 2);
    IRBuilder<> IRB(&I);
    // If any of the S2 bits are poisoned, the whole thing is poisoned.
    // Otherwise perform the same shift on S1.
    Value *S1 = getShadow(&I, 0);
    Value *S2 = getShadow(&I, 1);
    Value *S2Conv = Variable ? VariableShadowExtend(IRB, S2)
                             : Lower64ShadowExtend(IRB, S2, getShadowTy(&I));
    Value *V1 = I.getOperand(0);
    Value *V2 = I.getOperand(1);
    Value *Shift = IRB.CreateCall(I.getFunctionType(), I.getCalledOperand(),
                                  {IRB.CreateBitCast(S1, V1->getType()), V2});
    Shift = IRB.CreateBitCast(Shift, getShadowTy(&I));
    setShadow(&I, IRB.CreateOr(Shift, S2Conv));
    setOriginForNaryOp(I);
  }

  // Get an MMX-sized vector type.
  Type *getMMXVectorTy(unsigned EltSizeInBits) {
    const unsigned X86_MMXSizeInBits = 64;
    assert(EltSizeInBits != 0 && (X86_MMXSizeInBits % EltSizeInBits) == 0 &&
           "Illegal MMX vector element size");
    return FixedVectorType::get(IntegerType::get(*MS.C, EltSizeInBits),
                                X86_MMXSizeInBits / EltSizeInBits);
  }

  // Returns a signed counterpart for an (un)signed-saturate-and-pack
  // intrinsic.
  Intrinsic::ID getSignedPackIntrinsic(Intrinsic::ID id) {
    switch (id) {
    case Intrinsic::x86_sse2_packsswb_128:
    case Intrinsic::x86_sse2_packuswb_128:
      return Intrinsic::x86_sse2_packsswb_128;

    case Intrinsic::x86_sse2_packssdw_128:
    case Intrinsic::x86_sse41_packusdw:
      return Intrinsic::x86_sse2_packssdw_128;

    case Intrinsic::x86_avx2_packsswb:
    case Intrinsic::x86_avx2_packuswb:
      return Intrinsic::x86_avx2_packsswb;

    case Intrinsic::x86_avx2_packssdw:
    case Intrinsic::x86_avx2_packusdw:
      return Intrinsic::x86_avx2_packssdw;

    case Intrinsic::x86_mmx_packsswb:
    case Intrinsic::x86_mmx_packuswb:
      return Intrinsic::x86_mmx_packsswb;

    case Intrinsic::x86_mmx_packssdw:
      return Intrinsic::x86_mmx_packssdw;
    default:
      llvm_unreachable("unexpected intrinsic id");
    }
  }

  // Instrument vector pack intrinsic.
  //
  // This function instruments intrinsics like x86_mmx_packsswb, that
  // packs elements of 2 input vectors into half as many bits with saturation.
  // Shadow is propagated with the signed variant of the same intrinsic applied
  // to sext(Sa != zeroinitializer), sext(Sb != zeroinitializer).
  // MMXEltSizeInBits is used only for x86mmx arguments.
  void handleVectorPackIntrinsic(IntrinsicInst &I,
                                 unsigned MMXEltSizeInBits = 0) {
    assert(I.arg_size() == 2);
    IRBuilder<> IRB(&I);
    Value *S1 = getShadow(&I, 0);
    Value *S2 = getShadow(&I, 1);
    assert(S1->getType()->isVectorTy());

    // SExt and ICmpNE below must apply to individual elements of input vectors.
    // In case of x86mmx arguments, cast them to appropriate vector types and
    // back.
    Type *T =
        MMXEltSizeInBits ? getMMXVectorTy(MMXEltSizeInBits) : S1->getType();
    if (MMXEltSizeInBits) {
      S1 = IRB.CreateBitCast(S1, T);
      S2 = IRB.CreateBitCast(S2, T);
    }
    Value *S1_ext =
        IRB.CreateSExt(IRB.CreateICmpNE(S1, Constant::getNullValue(T)), T);
    Value *S2_ext =
        IRB.CreateSExt(IRB.CreateICmpNE(S2, Constant::getNullValue(T)), T);
    if (MMXEltSizeInBits) {
      S1_ext = IRB.CreateBitCast(S1_ext, getMMXVectorTy(64));
      S2_ext = IRB.CreateBitCast(S2_ext, getMMXVectorTy(64));
    }

    Value *S = IRB.CreateIntrinsic(getSignedPackIntrinsic(I.getIntrinsicID()),
                                   {S1_ext, S2_ext}, /*FMFSource=*/nullptr,
                                   "_msprop_vector_pack");
    if (MMXEltSizeInBits)
      S = IRB.CreateBitCast(S, getShadowTy(&I));
    setShadow(&I, S);
    setOriginForNaryOp(I);
  }

  // Convert `Mask` into `<n x i1>`.
  Constant *createDppMask(unsigned Width, unsigned Mask) {
    SmallVector<Constant *, 4> R(Width);
    for (auto &M : R) {
      M = ConstantInt::getBool(F.getContext(), Mask & 1);
      Mask >>= 1;
    }
    return ConstantVector::get(R);
  }

  // Calculate output shadow as array of booleans `<n x i1>`, assuming if any
  // arg is poisoned, entire dot product is poisoned.
  Value *findDppPoisonedOutput(IRBuilder<> &IRB, Value *S, unsigned SrcMask,
                               unsigned DstMask) {
    const unsigned Width =
        cast<FixedVectorType>(S->getType())->getNumElements();

    S = IRB.CreateSelect(createDppMask(Width, SrcMask), S,
                         Constant::getNullValue(S->getType()));
    Value *SElem = IRB.CreateOrReduce(S);
    Value *IsClean = IRB.CreateIsNull(SElem, "_msdpp");
    Value *DstMaskV = createDppMask(Width, DstMask);

    return IRB.CreateSelect(
        IsClean, Constant::getNullValue(DstMaskV->getType()), DstMaskV);
  }

  // See `Intel Intrinsics Guide` for `_dp_p*` instructions.
  //
  // 2 and 4 element versions produce single scalar of dot product, and then
  // puts it into elements of output vector, selected by 4 lowest bits of the
  // mask. Top 4 bits of the mask control which elements of input to use for dot
  // product.
  //
  // 8 element version mask still has only 4 bit for input, and 4 bit for output
  // mask. According to the spec it just operates as 4 element version on first
  // 4 elements of inputs and output, and then on last 4 elements of inputs and
  // output.
  void handleDppIntrinsic(IntrinsicInst &I) {
    IRBuilder<> IRB(&I);

    Value *S0 = getShadow(&I, 0);
    Value *S1 = getShadow(&I, 1);
    Value *S = IRB.CreateOr(S0, S1);

    const unsigned Width =
        cast<FixedVectorType>(S->getType())->getNumElements();
    assert(Width == 2 || Width == 4 || Width == 8);

    const unsigned Mask = cast<ConstantInt>(I.getArgOperand(2))->getZExtValue();
    const unsigned SrcMask = Mask >> 4;
    const unsigned DstMask = Mask & 0xf;

    // Calculate shadow as `<n x i1>`.
    Value *SI1 = findDppPoisonedOutput(IRB, S, SrcMask, DstMask);
    if (Width == 8) {
      // First 4 elements of shadow are already calculated. `makeDppShadow`
      // operats on 32 bit masks, so we can just shift masks, and repeat.
      SI1 = IRB.CreateOr(
          SI1, findDppPoisonedOutput(IRB, S, SrcMask << 4, DstMask << 4));
    }
    // Extend to real size of shadow, poisoning either all or none bits of an
    // element.
    S = IRB.CreateSExt(SI1, S->getType(), "_msdpp");

    setShadow(&I, S);
    setOriginForNaryOp(I);
  }

  Value *convertBlendvToSelectMask(IRBuilder<> &IRB, Value *C) {
    C = CreateAppToShadowCast(IRB, C);
    FixedVectorType *FVT = cast<FixedVectorType>(C->getType());
    unsigned ElSize = FVT->getElementType()->getPrimitiveSizeInBits();
    C = IRB.CreateAShr(C, ElSize - 1);
    FVT = FixedVectorType::get(IRB.getInt1Ty(), FVT->getNumElements());
    return IRB.CreateTrunc(C, FVT);
  }

  // `blendv(f, t, c)` is effectively `select(c[top_bit], t, f)`.
  void handleBlendvIntrinsic(IntrinsicInst &I) {
    Value *C = I.getOperand(2);
    Value *T = I.getOperand(1);
    Value *F = I.getOperand(0);

    Value *Sc = getShadow(&I, 2);
    Value *Oc = MS.TrackOrigins ? getOrigin(C) : nullptr;

    {
      IRBuilder<> IRB(&I);
      // Extract top bit from condition and its shadow.
      C = convertBlendvToSelectMask(IRB, C);
      Sc = convertBlendvToSelectMask(IRB, Sc);

      setShadow(C, Sc);
      setOrigin(C, Oc);
    }

    handleSelectLikeInst(I, C, T, F);
  }

  // Instrument sum-of-absolute-differences intrinsic.
  void handleVectorSadIntrinsic(IntrinsicInst &I, bool IsMMX = false) {
    const unsigned SignificantBitsPerResultElement = 16;
    Type *ResTy = IsMMX ? IntegerType::get(*MS.C, 64) : I.getType();
    unsigned ZeroBitsPerResultElement =
        ResTy->getScalarSizeInBits() - SignificantBitsPerResultElement;

    IRBuilder<> IRB(&I);
    auto *Shadow0 = getShadow(&I, 0);
    auto *Shadow1 = getShadow(&I, 1);
    Value *S = IRB.CreateOr(Shadow0, Shadow1);
    S = IRB.CreateBitCast(S, ResTy);
    S = IRB.CreateSExt(IRB.CreateICmpNE(S, Constant::getNullValue(ResTy)),
                       ResTy);
    S = IRB.CreateLShr(S, ZeroBitsPerResultElement);
    S = IRB.CreateBitCast(S, getShadowTy(&I));
    setShadow(&I, S);
    setOriginForNaryOp(I);
  }

  // Instrument multiply-add intrinsic.
  void handleVectorPmaddIntrinsic(IntrinsicInst &I,
                                  unsigned MMXEltSizeInBits = 0) {
    Type *ResTy =
        MMXEltSizeInBits ? getMMXVectorTy(MMXEltSizeInBits * 2) : I.getType();
    IRBuilder<> IRB(&I);
    auto *Shadow0 = getShadow(&I, 0);
    auto *Shadow1 = getShadow(&I, 1);
    Value *S = IRB.CreateOr(Shadow0, Shadow1);
    S = IRB.CreateBitCast(S, ResTy);
    S = IRB.CreateSExt(IRB.CreateICmpNE(S, Constant::getNullValue(ResTy)),
                       ResTy);
    S = IRB.CreateBitCast(S, getShadowTy(&I));
    setShadow(&I, S);
    setOriginForNaryOp(I);
  }

  // Instrument compare-packed intrinsic.
  // Basically, an or followed by sext(icmp ne 0) to end up with all-zeros or
  // all-ones shadow.
  void handleVectorComparePackedIntrinsic(IntrinsicInst &I) {
    IRBuilder<> IRB(&I);
    Type *ResTy = getShadowTy(&I);
    auto *Shadow0 = getShadow(&I, 0);
    auto *Shadow1 = getShadow(&I, 1);
    Value *S0 = IRB.CreateOr(Shadow0, Shadow1);
    Value *S = IRB.CreateSExt(
        IRB.CreateICmpNE(S0, Constant::getNullValue(ResTy)), ResTy);
    setShadow(&I, S);
    setOriginForNaryOp(I);
  }

  // Instrument compare-scalar intrinsic.
  // This handles both cmp* intrinsics which return the result in the first
  // element of a vector, and comi* which return the result as i32.
  void handleVectorCompareScalarIntrinsic(IntrinsicInst &I) {
    IRBuilder<> IRB(&I);
    auto *Shadow0 = getShadow(&I, 0);
    auto *Shadow1 = getShadow(&I, 1);
    Value *S0 = IRB.CreateOr(Shadow0, Shadow1);
    Value *S = LowerElementShadowExtend(IRB, S0, getShadowTy(&I));
    setShadow(&I, S);
    setOriginForNaryOp(I);
  }

  // Instrument generic vector reduction intrinsics
  // by ORing together all their fields.
  //
  // If AllowShadowCast is true, the return type does not need to be the same
  // type as the fields
  // e.g., declare i32 @llvm.aarch64.neon.uaddv.i32.v16i8(<16 x i8>)
  void handleVectorReduceIntrinsic(IntrinsicInst &I, bool AllowShadowCast) {
    assert(I.arg_size() == 1);

    IRBuilder<> IRB(&I);
    Value *S = IRB.CreateOrReduce(getShadow(&I, 0));
    if (AllowShadowCast)
      S = CreateShadowCast(IRB, S, getShadowTy(&I));
    else
      assert(S->getType() == getShadowTy(&I));
    setShadow(&I, S);
    setOriginForNaryOp(I);
  }

  // Similar to handleVectorReduceIntrinsic but with an initial starting value.
  // e.g., call float @llvm.vector.reduce.fadd.f32.v2f32(float %a0, <2 x float>
  // %a1)
  //       shadow = shadow[a0] | shadow[a1.0] | shadow[a1.1]
  //
  // The type of the return value, initial starting value, and elements of the
  // vector must be identical.
  void handleVectorReduceWithStarterIntrinsic(IntrinsicInst &I) {
    assert(I.arg_size() == 2);

    IRBuilder<> IRB(&I);
    Value *Shadow0 = getShadow(&I, 0);
    Value *Shadow1 = IRB.CreateOrReduce(getShadow(&I, 1));
    assert(Shadow0->getType() == Shadow1->getType());
    Value *S = IRB.CreateOr(Shadow0, Shadow1);
    assert(S->getType() == getShadowTy(&I));
    setShadow(&I, S);
    setOriginForNaryOp(I);
  }

  // Instrument vector.reduce.or intrinsic.
  // Valid (non-poisoned) set bits in the operand pull low the
  // corresponding shadow bits.
  void handleVectorReduceOrIntrinsic(IntrinsicInst &I) {
    assert(I.arg_size() == 1);

    IRBuilder<> IRB(&I);
    Value *OperandShadow = getShadow(&I, 0);
    Value *OperandUnsetBits = IRB.CreateNot(I.getOperand(0));
    Value *OperandUnsetOrPoison = IRB.CreateOr(OperandUnsetBits, OperandShadow);
    // Bit N is clean if any field's bit N is 1 and unpoison
    Value *OutShadowMask = IRB.CreateAndReduce(OperandUnsetOrPoison);
    // Otherwise, it is clean if every field's bit N is unpoison
    Value *OrShadow = IRB.CreateOrReduce(OperandShadow);
    Value *S = IRB.CreateAnd(OutShadowMask, OrShadow);

    setShadow(&I, S);
    setOrigin(&I, getOrigin(&I, 0));
  }

  // Instrument vector.reduce.and intrinsic.
  // Valid (non-poisoned) unset bits in the operand pull down the
  // corresponding shadow bits.
  void handleVectorReduceAndIntrinsic(IntrinsicInst &I) {
    assert(I.arg_size() == 1);

    IRBuilder<> IRB(&I);
    Value *OperandShadow = getShadow(&I, 0);
    Value *OperandSetOrPoison = IRB.CreateOr(I.getOperand(0), OperandShadow);
    // Bit N is clean if any field's bit N is 0 and unpoison
    Value *OutShadowMask = IRB.CreateAndReduce(OperandSetOrPoison);
    // Otherwise, it is clean if every field's bit N is unpoison
    Value *OrShadow = IRB.CreateOrReduce(OperandShadow);
    Value *S = IRB.CreateAnd(OutShadowMask, OrShadow);

    setShadow(&I, S);
    setOrigin(&I, getOrigin(&I, 0));
  }

  void handleStmxcsr(IntrinsicInst &I) {
    IRBuilder<> IRB(&I);
    Value *Addr = I.getArgOperand(0);
    Type *Ty = IRB.getInt32Ty();
    Value *ShadowPtr =
        getShadowOriginPtr(Addr, IRB, Ty, Align(1), /*isStore*/ true).first;

    IRB.CreateStore(getCleanShadow(Ty), ShadowPtr);

    if (ClCheckAccessAddress)
      insertShadowCheck(Addr, &I);
  }

  void handleLdmxcsr(IntrinsicInst &I) {
    if (!InsertChecks)
      return;

    IRBuilder<> IRB(&I);
    Value *Addr = I.getArgOperand(0);
    Type *Ty = IRB.getInt32Ty();
    const Align Alignment = Align(1);
    Value *ShadowPtr, *OriginPtr;
    std::tie(ShadowPtr, OriginPtr) =
        getShadowOriginPtr(Addr, IRB, Ty, Alignment, /*isStore*/ false);

    if (ClCheckAccessAddress)
      insertShadowCheck(Addr, &I);

    Value *Shadow = IRB.CreateAlignedLoad(Ty, ShadowPtr, Alignment, "_ldmxcsr");
    Value *Origin = MS.TrackOrigins ? IRB.CreateLoad(MS.OriginTy, OriginPtr)
                                    : getCleanOrigin();
    insertShadowCheck(Shadow, Origin, &I);
  }

  void handleMaskedExpandLoad(IntrinsicInst &I) {
    IRBuilder<> IRB(&I);
    Value *Ptr = I.getArgOperand(0);
    MaybeAlign Align = I.getParamAlign(0);
    Value *Mask = I.getArgOperand(1);
    Value *PassThru = I.getArgOperand(2);

    if (ClCheckAccessAddress) {
      insertShadowCheck(Ptr, &I);
      insertShadowCheck(Mask, &I);
    }

    if (!PropagateShadow) {
      setShadow(&I, getCleanShadow(&I));
      setOrigin(&I, getCleanOrigin());
      return;
    }

    Type *ShadowTy = getShadowTy(&I);
    Type *ElementShadowTy = cast<VectorType>(ShadowTy)->getElementType();
    auto [ShadowPtr, OriginPtr] =
        getShadowOriginPtr(Ptr, IRB, ElementShadowTy, Align, /*isStore*/ false);

    Value *Shadow =
        IRB.CreateMaskedExpandLoad(ShadowTy, ShadowPtr, Align, Mask,
                                   getShadow(PassThru), "_msmaskedexpload");

    setShadow(&I, Shadow);

    // TODO: Store origins.
    setOrigin(&I, getCleanOrigin());
  }

  void handleMaskedCompressStore(IntrinsicInst &I) {
    IRBuilder<> IRB(&I);
    Value *Values = I.getArgOperand(0);
    Value *Ptr = I.getArgOperand(1);
    MaybeAlign Align = I.getParamAlign(1);
    Value *Mask = I.getArgOperand(2);

    if (ClCheckAccessAddress) {
      insertShadowCheck(Ptr, &I);
      insertShadowCheck(Mask, &I);
    }

    Value *Shadow = getShadow(Values);
    Type *ElementShadowTy =
        getShadowTy(cast<VectorType>(Values->getType())->getElementType());
    auto [ShadowPtr, OriginPtrs] =
        getShadowOriginPtr(Ptr, IRB, ElementShadowTy, Align, /*isStore*/ true);

    IRB.CreateMaskedCompressStore(Shadow, ShadowPtr, Align, Mask);

    // TODO: Store origins.
  }

  void handleMaskedGather(IntrinsicInst &I) {
    IRBuilder<> IRB(&I);
    Value *Ptrs = I.getArgOperand(0);
    const Align Alignment(
        cast<ConstantInt>(I.getArgOperand(1))->getZExtValue());
    Value *Mask = I.getArgOperand(2);
    Value *PassThru = I.getArgOperand(3);

    Type *PtrsShadowTy = getShadowTy(Ptrs);
    if (ClCheckAccessAddress) {
      insertShadowCheck(Mask, &I);
      Value *MaskedPtrShadow = IRB.CreateSelect(
          Mask, getShadow(Ptrs), Constant::getNullValue((PtrsShadowTy)),
          "_msmaskedptrs");
      insertShadowCheck(MaskedPtrShadow, getOrigin(Ptrs), &I);
    }

    if (!PropagateShadow) {
      setShadow(&I, getCleanShadow(&I));
      setOrigin(&I, getCleanOrigin());
      return;
    }

    Type *ShadowTy = getShadowTy(&I);
    Type *ElementShadowTy = cast<VectorType>(ShadowTy)->getElementType();
    auto [ShadowPtrs, OriginPtrs] = getShadowOriginPtr(
        Ptrs, IRB, ElementShadowTy, Alignment, /*isStore*/ false);

    Value *Shadow =
        IRB.CreateMaskedGather(ShadowTy, ShadowPtrs, Alignment, Mask,
                               getShadow(PassThru), "_msmaskedgather");

    setShadow(&I, Shadow);

    // TODO: Store origins.
    setOrigin(&I, getCleanOrigin());
  }

  void handleMaskedScatter(IntrinsicInst &I) {
    IRBuilder<> IRB(&I);
    Value *Values = I.getArgOperand(0);
    Value *Ptrs = I.getArgOperand(1);
    const Align Alignment(
        cast<ConstantInt>(I.getArgOperand(2))->getZExtValue());
    Value *Mask = I.getArgOperand(3);

    Type *PtrsShadowTy = getShadowTy(Ptrs);
    if (ClCheckAccessAddress) {
      insertShadowCheck(Mask, &I);
      Value *MaskedPtrShadow = IRB.CreateSelect(
          Mask, getShadow(Ptrs), Constant::getNullValue((PtrsShadowTy)),
          "_msmaskedptrs");
      insertShadowCheck(MaskedPtrShadow, getOrigin(Ptrs), &I);
    }

    Value *Shadow = getShadow(Values);
    Type *ElementShadowTy =
        getShadowTy(cast<VectorType>(Values->getType())->getElementType());
    auto [ShadowPtrs, OriginPtrs] = getShadowOriginPtr(
        Ptrs, IRB, ElementShadowTy, Alignment, /*isStore*/ true);

    IRB.CreateMaskedScatter(Shadow, ShadowPtrs, Alignment, Mask);

    // TODO: Store origin.
  }

  // Intrinsic::masked_store
  //
  // Note: handleAVXMaskedStore handles AVX/AVX2 variants, though AVX512 masked
  //       stores are lowered to Intrinsic::masked_store.
  void handleMaskedStore(IntrinsicInst &I) {
    IRBuilder<> IRB(&I);
    Value *V = I.getArgOperand(0);
    Value *Ptr = I.getArgOperand(1);
    const Align Alignment(
        cast<ConstantInt>(I.getArgOperand(2))->getZExtValue());
    Value *Mask = I.getArgOperand(3);
    Value *Shadow = getShadow(V);

    if (ClCheckAccessAddress) {
      insertShadowCheck(Ptr, &I);
      insertShadowCheck(Mask, &I);
    }

    Value *ShadowPtr;
    Value *OriginPtr;
    std::tie(ShadowPtr, OriginPtr) = getShadowOriginPtr(
        Ptr, IRB, Shadow->getType(), Alignment, /*isStore*/ true);

    IRB.CreateMaskedStore(Shadow, ShadowPtr, Alignment, Mask);

    if (!MS.TrackOrigins)
      return;

    auto &DL = F.getDataLayout();
    paintOrigin(IRB, getOrigin(V), OriginPtr,
                DL.getTypeStoreSize(Shadow->getType()),
                std::max(Alignment, kMinOriginAlignment));
  }

  // Intrinsic::masked_load
  //
  // Note: handleAVXMaskedLoad handles AVX/AVX2 variants, though AVX512 masked
  //       loads are lowered to Intrinsic::masked_load.
  void handleMaskedLoad(IntrinsicInst &I) {
    IRBuilder<> IRB(&I);
    Value *Ptr = I.getArgOperand(0);
    const Align Alignment(
        cast<ConstantInt>(I.getArgOperand(1))->getZExtValue());
    Value *Mask = I.getArgOperand(2);
    Value *PassThru = I.getArgOperand(3);

    if (ClCheckAccessAddress) {
      insertShadowCheck(Ptr, &I);
      insertShadowCheck(Mask, &I);
    }

    if (!PropagateShadow) {
      setShadow(&I, getCleanShadow(&I));
      setOrigin(&I, getCleanOrigin());
      return;
    }

    Type *ShadowTy = getShadowTy(&I);
    Value *ShadowPtr, *OriginPtr;
    std::tie(ShadowPtr, OriginPtr) =
        getShadowOriginPtr(Ptr, IRB, ShadowTy, Alignment, /*isStore*/ false);
    setShadow(&I, IRB.CreateMaskedLoad(ShadowTy, ShadowPtr, Alignment, Mask,
                                       getShadow(PassThru), "_msmaskedld"));

    if (!MS.TrackOrigins)
      return;

    // Choose between PassThru's and the loaded value's origins.
    Value *MaskedPassThruShadow = IRB.CreateAnd(
        getShadow(PassThru), IRB.CreateSExt(IRB.CreateNeg(Mask), ShadowTy));

    Value *NotNull = convertToBool(MaskedPassThruShadow, IRB, "_mscmp");

    Value *PtrOrigin = IRB.CreateLoad(MS.OriginTy, OriginPtr);
    Value *Origin = IRB.CreateSelect(NotNull, getOrigin(PassThru), PtrOrigin);

    setOrigin(&I, Origin);
  }

  // e.g., void @llvm.x86.avx.maskstore.ps.256(ptr, <8 x i32>, <8 x float>)
  //                                           dst  mask       src
  //
  // AVX512 masked stores are lowered to Intrinsic::masked_load and are handled
  // by handleMaskedStore.
  //
  // This function handles AVX and AVX2 masked stores; these use the MSBs of a
  // vector of integers, unlike the LLVM masked intrinsics, which require a
  // vector of booleans. X86InstCombineIntrinsic.cpp::simplifyX86MaskedLoad
  // mentions that the x86 backend does not know how to efficiently convert
  // from a vector of booleans back into the AVX mask format; therefore, they
  // (and we) do not reduce AVX/AVX2 masked intrinsics into LLVM masked
  // intrinsics.
  void handleAVXMaskedStore(IntrinsicInst &I) {
    assert(I.arg_size() == 3);

    IRBuilder<> IRB(&I);

    Value *Dst = I.getArgOperand(0);
    assert(Dst->getType()->isPointerTy() && "Destination is not a pointer!");

    Value *Mask = I.getArgOperand(1);
    assert(isa<VectorType>(Mask->getType()) && "Mask is not a vector!");

    Value *Src = I.getArgOperand(2);
    assert(isa<VectorType>(Src->getType()) && "Source is not a vector!");

    const Align Alignment = Align(1);

    Value *SrcShadow = getShadow(Src);

    if (ClCheckAccessAddress) {
      insertShadowCheck(Dst, &I);
      insertShadowCheck(Mask, &I);
    }

    Value *DstShadowPtr;
    Value *DstOriginPtr;
    std::tie(DstShadowPtr, DstOriginPtr) = getShadowOriginPtr(
        Dst, IRB, SrcShadow->getType(), Alignment, /*isStore*/ true);

    SmallVector<Value *, 2> ShadowArgs;
    ShadowArgs.append(1, DstShadowPtr);
    ShadowArgs.append(1, Mask);
    // The intrinsic may require floating-point but shadows can be arbitrary
    // bit patterns, of which some would be interpreted as "invalid"
    // floating-point values (NaN etc.); we assume the intrinsic will happily
    // copy them.
    ShadowArgs.append(1, IRB.CreateBitCast(SrcShadow, Src->getType()));

    CallInst *CI =
        IRB.CreateIntrinsic(IRB.getVoidTy(), I.getIntrinsicID(), ShadowArgs);
    setShadow(&I, CI);

    if (!MS.TrackOrigins)
      return;

    // Approximation only
    auto &DL = F.getDataLayout();
    paintOrigin(IRB, getOrigin(Src), DstOriginPtr,
                DL.getTypeStoreSize(SrcShadow->getType()),
                std::max(Alignment, kMinOriginAlignment));
  }

  // e.g., <8 x float> @llvm.x86.avx.maskload.ps.256(ptr, <8 x i32>)
  //       return                                    src  mask
  //
  // Masked-off values are replaced with 0, which conveniently also represents
  // initialized memory.
  //
  // AVX512 masked stores are lowered to Intrinsic::masked_load and are handled
  // by handleMaskedStore.
  //
  // We do not combine this with handleMaskedLoad; see comment in
  // handleAVXMaskedStore for the rationale.
  //
  // This is subtly different than handleIntrinsicByApplyingToShadow(I, 1)
  // because we need to apply getShadowOriginPtr, not getShadow, to the first
  // parameter.
  void handleAVXMaskedLoad(IntrinsicInst &I) {
    assert(I.arg_size() == 2);

    IRBuilder<> IRB(&I);

    Value *Src = I.getArgOperand(0);
    assert(Src->getType()->isPointerTy() && "Source is not a pointer!");

    Value *Mask = I.getArgOperand(1);
    assert(isa<VectorType>(Mask->getType()) && "Mask is not a vector!");

    const Align Alignment = Align(1);

    if (ClCheckAccessAddress) {
      insertShadowCheck(Mask, &I);
    }

    Type *SrcShadowTy = getShadowTy(Src);
    Value *SrcShadowPtr, *SrcOriginPtr;
    std::tie(SrcShadowPtr, SrcOriginPtr) =
        getShadowOriginPtr(Src, IRB, SrcShadowTy, Alignment, /*isStore*/ false);

    SmallVector<Value *, 2> ShadowArgs;
    ShadowArgs.append(1, SrcShadowPtr);
    ShadowArgs.append(1, Mask);

    CallInst *CI =
        IRB.CreateIntrinsic(I.getType(), I.getIntrinsicID(), ShadowArgs);
    // The AVX masked load intrinsics do not have integer variants. We use the
    // floating-point variants, which will happily copy the shadows even if
    // they are interpreted as "invalid" floating-point values (NaN etc.).
    setShadow(&I, IRB.CreateBitCast(CI, getShadowTy(&I)));

    if (!MS.TrackOrigins)
      return;

    // The "pass-through" value is always zero (initialized). To the extent
    // that that results in initialized aligned 4-byte chunks, the origin value
    // is ignored. It is therefore correct to simply copy the origin from src.
    Value *PtrSrcOrigin = IRB.CreateLoad(MS.OriginTy, SrcOriginPtr);
    setOrigin(&I, PtrSrcOrigin);
  }

  // Instrument BMI / BMI2 intrinsics.
  // All of these intrinsics are Z = I(X, Y)
  // where the types of all operands and the result match, and are either i32 or
  // i64. The following instrumentation happens to work for all of them:
  //   Sz = I(Sx, Y) | (sext (Sy != 0))
  void handleBmiIntrinsic(IntrinsicInst &I) {
    IRBuilder<> IRB(&I);
    Type *ShadowTy = getShadowTy(&I);

    // If any bit of the mask operand is poisoned, then the whole thing is.
    Value *SMask = getShadow(&I, 1);
    SMask = IRB.CreateSExt(IRB.CreateICmpNE(SMask, getCleanShadow(ShadowTy)),
                           ShadowTy);
    // Apply the same intrinsic to the shadow of the first operand.
    Value *S = IRB.CreateCall(I.getCalledFunction(),
                              {getShadow(&I, 0), I.getOperand(1)});
    S = IRB.CreateOr(SMask, S);
    setShadow(&I, S);
    setOriginForNaryOp(I);
  }

  static SmallVector<int, 8> getPclmulMask(unsigned Width, bool OddElements) {
    SmallVector<int, 8> Mask;
    for (unsigned X = OddElements ? 1 : 0; X < Width; X += 2) {
      Mask.append(2, X);
    }
    return Mask;
  }

  // Instrument pclmul intrinsics.
  // These intrinsics operate either on odd or on even elements of the input
  // vectors, depending on the constant in the 3rd argument, ignoring the rest.
  // Replace the unused elements with copies of the used ones, ex:
  //   (0, 1, 2, 3) -> (0, 0, 2, 2) (even case)
  // or
  //   (0, 1, 2, 3) -> (1, 1, 3, 3) (odd case)
  // and then apply the usual shadow combining logic.
  void handlePclmulIntrinsic(IntrinsicInst &I) {
    IRBuilder<> IRB(&I);
    unsigned Width =
        cast<FixedVectorType>(I.getArgOperand(0)->getType())->getNumElements();
    assert(isa<ConstantInt>(I.getArgOperand(2)) &&
           "pclmul 3rd operand must be a constant");
    unsigned Imm = cast<ConstantInt>(I.getArgOperand(2))->getZExtValue();
    Value *Shuf0 = IRB.CreateShuffleVector(getShadow(&I, 0),
                                           getPclmulMask(Width, Imm & 0x01));
    Value *Shuf1 = IRB.CreateShuffleVector(getShadow(&I, 1),
                                           getPclmulMask(Width, Imm & 0x10));
    ShadowAndOriginCombiner SOC(this, IRB);
    SOC.Add(Shuf0, getOrigin(&I, 0));
    SOC.Add(Shuf1, getOrigin(&I, 1));
    SOC.Done(&I);
  }

  // Instrument _mm_*_sd|ss intrinsics
  void handleUnarySdSsIntrinsic(IntrinsicInst &I) {
    IRBuilder<> IRB(&I);
    unsigned Width =
        cast<FixedVectorType>(I.getArgOperand(0)->getType())->getNumElements();
    Value *First = getShadow(&I, 0);
    Value *Second = getShadow(&I, 1);
    // First element of second operand, remaining elements of first operand
    SmallVector<int, 16> Mask;
    Mask.push_back(Width);
    for (unsigned i = 1; i < Width; i++)
      Mask.push_back(i);
    Value *Shadow = IRB.CreateShuffleVector(First, Second, Mask);

    setShadow(&I, Shadow);
    setOriginForNaryOp(I);
  }

  void handleVtestIntrinsic(IntrinsicInst &I) {
    IRBuilder<> IRB(&I);
    Value *Shadow0 = getShadow(&I, 0);
    Value *Shadow1 = getShadow(&I, 1);
    Value *Or = IRB.CreateOr(Shadow0, Shadow1);
    Value *NZ = IRB.CreateICmpNE(Or, Constant::getNullValue(Or->getType()));
    Value *Scalar = convertShadowToScalar(NZ, IRB);
    Value *Shadow = IRB.CreateZExt(Scalar, getShadowTy(&I));

    setShadow(&I, Shadow);
    setOriginForNaryOp(I);
  }

  void handleBinarySdSsIntrinsic(IntrinsicInst &I) {
    IRBuilder<> IRB(&I);
    unsigned Width =
        cast<FixedVectorType>(I.getArgOperand(0)->getType())->getNumElements();
    Value *First = getShadow(&I, 0);
    Value *Second = getShadow(&I, 1);
    Value *OrShadow = IRB.CreateOr(First, Second);
    // First element of both OR'd together, remaining elements of first operand
    SmallVector<int, 16> Mask;
    Mask.push_back(Width);
    for (unsigned i = 1; i < Width; i++)
      Mask.push_back(i);
    Value *Shadow = IRB.CreateShuffleVector(First, OrShadow, Mask);

    setShadow(&I, Shadow);
    setOriginForNaryOp(I);
  }

  // _mm_round_ps / _mm_round_ps.
  // Similar to maybeHandleSimpleNomemIntrinsic except
  // the second argument is guranteed to be a constant integer.
  void handleRoundPdPsIntrinsic(IntrinsicInst &I) {
    assert(I.getArgOperand(0)->getType() == I.getType());
    assert(I.arg_size() == 2);
    assert(isa<ConstantInt>(I.getArgOperand(1)));

    IRBuilder<> IRB(&I);
    ShadowAndOriginCombiner SC(this, IRB);
    SC.Add(I.getArgOperand(0));
    SC.Done(&I);
  }

  // Instrument abs intrinsic.
  // handleUnknownIntrinsic can't handle it because of the last
  // is_int_min_poison argument which does not match the result type.
  void handleAbsIntrinsic(IntrinsicInst &I) {
    assert(I.getType()->isIntOrIntVectorTy());
    assert(I.getArgOperand(0)->getType() == I.getType());

    // FIXME: Handle is_int_min_poison.
    IRBuilder<> IRB(&I);
    setShadow(&I, getShadow(&I, 0));
    setOrigin(&I, getOrigin(&I, 0));
  }

  void handleIsFpClass(IntrinsicInst &I) {
    IRBuilder<> IRB(&I);
    Value *Shadow = getShadow(&I, 0);
    setShadow(&I, IRB.CreateICmpNE(Shadow, getCleanShadow(Shadow)));
    setOrigin(&I, getOrigin(&I, 0));
  }

  void handleArithmeticWithOverflow(IntrinsicInst &I) {
    IRBuilder<> IRB(&I);
    Value *Shadow0 = getShadow(&I, 0);
    Value *Shadow1 = getShadow(&I, 1);
    Value *ShadowElt0 = IRB.CreateOr(Shadow0, Shadow1);
    Value *ShadowElt1 =
        IRB.CreateICmpNE(ShadowElt0, getCleanShadow(ShadowElt0));

    Value *Shadow = PoisonValue::get(getShadowTy(&I));
    Shadow = IRB.CreateInsertValue(Shadow, ShadowElt0, 0);
    Shadow = IRB.CreateInsertValue(Shadow, ShadowElt1, 1);

    setShadow(&I, Shadow);
    setOriginForNaryOp(I);
  }

<<<<<<< HEAD
=======
  // Handle Arm NEON vector load intrinsics (vld*).
  //
  // The WithLane instructions (ld[234]lane) are similar to:
  //     call {<4 x i32>, <4 x i32>, <4 x i32>}
  //          @llvm.aarch64.neon.ld3lane.v4i32.p0
  //              (<4 x i32> %L1, <4 x i32> %L2, <4 x i32> %L3, i64 %lane, ptr
  //              %A)
  //
  // The non-WithLane instructions (ld[234], ld1x[234], ld[234]r) are similar
  // to:
  //     call {<8 x i8>, <8 x i8>} @llvm.aarch64.neon.ld2.v8i8.p0(ptr %A)
  void handleNEONVectorLoad(IntrinsicInst &I, bool WithLane) {
    unsigned int numArgs = I.arg_size();

    // Return type is a struct of vectors of integers or floating-point
    assert(I.getType()->isStructTy());
    [[maybe_unused]] StructType *RetTy = cast<StructType>(I.getType());
    assert(RetTy->getNumElements() > 0);
    assert(RetTy->getElementType(0)->isIntOrIntVectorTy() ||
           RetTy->getElementType(0)->isFPOrFPVectorTy());
    for (unsigned int i = 0; i < RetTy->getNumElements(); i++)
      assert(RetTy->getElementType(i) == RetTy->getElementType(0));

    if (WithLane) {
      // 2, 3 or 4 vectors, plus lane number, plus input pointer
      assert(4 <= numArgs && numArgs <= 6);

      // Return type is a struct of the input vectors
      assert(RetTy->getNumElements() + 2 == numArgs);
      for (unsigned int i = 0; i < RetTy->getNumElements(); i++)
        assert(I.getArgOperand(i)->getType() == RetTy->getElementType(0));
    } else {
      assert(numArgs == 1);
    }

    IRBuilder<> IRB(&I);

    SmallVector<Value *, 6> ShadowArgs;
    if (WithLane) {
      for (unsigned int i = 0; i < numArgs - 2; i++)
        ShadowArgs.push_back(getShadow(I.getArgOperand(i)));

      // Lane number, passed verbatim
      Value *LaneNumber = I.getArgOperand(numArgs - 2);
      ShadowArgs.push_back(LaneNumber);

      // TODO: blend shadow of lane number into output shadow?
      insertShadowCheck(LaneNumber, &I);
    }

    Value *Src = I.getArgOperand(numArgs - 1);
    assert(Src->getType()->isPointerTy() && "Source is not a pointer!");

    Type *SrcShadowTy = getShadowTy(Src);
    auto [SrcShadowPtr, SrcOriginPtr] =
        getShadowOriginPtr(Src, IRB, SrcShadowTy, Align(1), /*isStore*/ false);
    ShadowArgs.push_back(SrcShadowPtr);

    // The NEON vector load instructions handled by this function all have
    // integer variants. It is easier to use those rather than trying to cast
    // a struct of vectors of floats into a struct of vectors of integers.
    CallInst *CI =
        IRB.CreateIntrinsic(getShadowTy(&I), I.getIntrinsicID(), ShadowArgs);
    setShadow(&I, CI);

    if (!MS.TrackOrigins)
      return;

    Value *PtrSrcOrigin = IRB.CreateLoad(MS.OriginTy, SrcOriginPtr);
    setOrigin(&I, PtrSrcOrigin);
  }

>>>>>>> d465594a
  /// Handle Arm NEON vector store intrinsics (vst{2,3,4}, vst1x_{2,3,4},
  /// and vst{2,3,4}lane).
  ///
  /// Arm NEON vector store intrinsics have the output address (pointer) as the
  /// last argument, with the initial arguments being the inputs (and lane
  /// number for vst{2,3,4}lane). They return void.
  ///
  /// - st4 interleaves the output e.g., st4 (inA, inB, inC, inD, outP) writes
  ///   abcdabcdabcdabcd... into *outP
  /// - st1_x4 is non-interleaved e.g., st1_x4 (inA, inB, inC, inD, outP)
  ///   writes aaaa...bbbb...cccc...dddd... into *outP
  /// - st4lane has arguments of (inA, inB, inC, inD, lane, outP)
  /// These instructions can all be instrumented with essentially the same
  /// MSan logic, simply by applying the corresponding intrinsic to the shadow.
  void handleNEONVectorStoreIntrinsic(IntrinsicInst &I, bool useLane) {
    IRBuilder<> IRB(&I);

    // Don't use getNumOperands() because it includes the callee
    int numArgOperands = I.arg_size();

    // The last arg operand is the output (pointer)
    assert(numArgOperands >= 1);
    Value *Addr = I.getArgOperand(numArgOperands - 1);
    assert(Addr->getType()->isPointerTy());
    int skipTrailingOperands = 1;

    if (ClCheckAccessAddress)
      insertShadowCheck(Addr, &I);

    // Second-last operand is the lane number (for vst{2,3,4}lane)
    if (useLane) {
      skipTrailingOperands++;
      assert(numArgOperands >= static_cast<int>(skipTrailingOperands));
      assert(isa<IntegerType>(
          I.getArgOperand(numArgOperands - skipTrailingOperands)->getType()));
    }

    SmallVector<Value *, 8> ShadowArgs;
    // All the initial operands are the inputs
    for (int i = 0; i < numArgOperands - skipTrailingOperands; i++) {
      assert(isa<FixedVectorType>(I.getArgOperand(i)->getType()));
      Value *Shadow = getShadow(&I, i);
      ShadowArgs.append(1, Shadow);
    }

    // MSan's GetShadowTy assumes the LHS is the type we want the shadow for
    // e.g., for:
    //     [[TMP5:%.*]] = bitcast <16 x i8> [[TMP2]] to i128
    // we know the type of the output (and its shadow) is <16 x i8>.
    //
    // Arm NEON VST is unusual because the last argument is the output address:
    //     define void @st2_16b(<16 x i8> %A, <16 x i8> %B, ptr %P) {
    //         call void @llvm.aarch64.neon.st2.v16i8.p0
    //                   (<16 x i8> [[A]], <16 x i8> [[B]], ptr [[P]])
    // and we have no type information about P's operand. We must manually
    // compute the type (<16 x i8> x 2).
    FixedVectorType *OutputVectorTy = FixedVectorType::get(
        cast<FixedVectorType>(I.getArgOperand(0)->getType())->getElementType(),
        cast<FixedVectorType>(I.getArgOperand(0)->getType())->getNumElements() *
            (numArgOperands - skipTrailingOperands));
    Type *OutputShadowTy = getShadowTy(OutputVectorTy);

    if (useLane)
      ShadowArgs.append(1,
                        I.getArgOperand(numArgOperands - skipTrailingOperands));

    Value *OutputShadowPtr, *OutputOriginPtr;
    // AArch64 NEON does not need alignment (unless OS requires it)
    std::tie(OutputShadowPtr, OutputOriginPtr) = getShadowOriginPtr(
        Addr, IRB, OutputShadowTy, Align(1), /*isStore*/ true);
    ShadowArgs.append(1, OutputShadowPtr);

    CallInst *CI =
        IRB.CreateIntrinsic(IRB.getVoidTy(), I.getIntrinsicID(), ShadowArgs);
    setShadow(&I, CI);

    if (MS.TrackOrigins) {
      // TODO: if we modelled the vst* instruction more precisely, we could
      // more accurately track the origins (e.g., if both inputs are
      // uninitialized for vst2, we currently blame the second input, even
      // though part of the output depends only on the first input).
      //
      // This is particularly imprecise for vst{2,3,4}lane, since only one
      // lane of each input is actually copied to the output.
      OriginCombiner OC(this, IRB);
      for (int i = 0; i < numArgOperands - skipTrailingOperands; i++)
        OC.Add(I.getArgOperand(i));

      const DataLayout &DL = F.getDataLayout();
      OC.DoneAndStoreOrigin(DL.getTypeStoreSize(OutputVectorTy),
                            OutputOriginPtr);
    }
  }

  /// Handle intrinsics by applying the intrinsic to the shadows.
  ///
  /// The trailing arguments are passed verbatim to the intrinsic, though any
  /// uninitialized trailing arguments can also taint the shadow e.g., for an
  /// intrinsic with one trailing verbatim argument:
  ///     out = intrinsic(var1, var2, opType)
  /// we compute:
  ///     shadow[out] =
  ///         intrinsic(shadow[var1], shadow[var2], opType) | shadow[opType]
  ///
  /// Typically, shadowIntrinsicID will be specified by the caller to be
  /// I.getIntrinsicID(), but the caller can choose to replace it with another
  /// intrinsic of the same type.
  ///
  /// CAUTION: this assumes that the intrinsic will handle arbitrary
  ///          bit-patterns (for example, if the intrinsic accepts floats for
  ///          var1, we require that it doesn't care if inputs are NaNs).
  ///
  /// For example, this can be applied to the Arm NEON vector table intrinsics
  /// (tbl{1,2,3,4}).
  ///
  /// The origin is approximated using setOriginForNaryOp.
  void handleIntrinsicByApplyingToShadow(IntrinsicInst &I,
                                         Intrinsic::ID shadowIntrinsicID,
                                         unsigned int trailingVerbatimArgs) {
    IRBuilder<> IRB(&I);

    assert(trailingVerbatimArgs < I.arg_size());

    SmallVector<Value *, 8> ShadowArgs;
    // Don't use getNumOperands() because it includes the callee
    for (unsigned int i = 0; i < I.arg_size() - trailingVerbatimArgs; i++) {
      Value *Shadow = getShadow(&I, i);

      // Shadows are integer-ish types but some intrinsics require a
      // different (e.g., floating-point) type.
      ShadowArgs.push_back(
          IRB.CreateBitCast(Shadow, I.getArgOperand(i)->getType()));
    }

    for (unsigned int i = I.arg_size() - trailingVerbatimArgs; i < I.arg_size();
         i++) {
      Value *Arg = I.getArgOperand(i);
      ShadowArgs.push_back(Arg);
    }

    CallInst *CI =
        IRB.CreateIntrinsic(I.getType(), shadowIntrinsicID, ShadowArgs);
    Value *CombinedShadow = CI;

    // Combine the computed shadow with the shadow of trailing args
    for (unsigned int i = I.arg_size() - trailingVerbatimArgs; i < I.arg_size();
         i++) {
      Value *Shadow =
          CreateShadowCast(IRB, getShadow(&I, i), CombinedShadow->getType());
      CombinedShadow = IRB.CreateOr(Shadow, CombinedShadow, "_msprop");
    }

    setShadow(&I, IRB.CreateBitCast(CombinedShadow, getShadowTy(&I)));

    setOriginForNaryOp(I);
  }

  // Approximation only
  //
  // e.g., <16 x i8> @llvm.aarch64.neon.pmull64(i64, i64)
  void handleNEONVectorMultiplyIntrinsic(IntrinsicInst &I) {
    assert(I.arg_size() == 2);

    handleShadowOr(I);
  }

  void visitIntrinsicInst(IntrinsicInst &I) {
    switch (I.getIntrinsicID()) {
    case Intrinsic::uadd_with_overflow:
    case Intrinsic::sadd_with_overflow:
    case Intrinsic::usub_with_overflow:
    case Intrinsic::ssub_with_overflow:
    case Intrinsic::umul_with_overflow:
    case Intrinsic::smul_with_overflow:
      handleArithmeticWithOverflow(I);
      break;
    case Intrinsic::abs:
      handleAbsIntrinsic(I);
      break;
    case Intrinsic::bitreverse:
      handleIntrinsicByApplyingToShadow(I, I.getIntrinsicID(),
                                        /*trailingVerbatimArgs*/ 0);
      break;
    case Intrinsic::is_fpclass:
      handleIsFpClass(I);
      break;
    case Intrinsic::lifetime_start:
      handleLifetimeStart(I);
      break;
    case Intrinsic::launder_invariant_group:
    case Intrinsic::strip_invariant_group:
      handleInvariantGroup(I);
      break;
    case Intrinsic::bswap:
      handleBswap(I);
      break;
    case Intrinsic::ctlz:
    case Intrinsic::cttz:
      handleCountZeroes(I);
      break;
    case Intrinsic::masked_compressstore:
      handleMaskedCompressStore(I);
      break;
    case Intrinsic::masked_expandload:
      handleMaskedExpandLoad(I);
      break;
    case Intrinsic::masked_gather:
      handleMaskedGather(I);
      break;
    case Intrinsic::masked_scatter:
      handleMaskedScatter(I);
      break;
    case Intrinsic::masked_store:
      handleMaskedStore(I);
      break;
    case Intrinsic::masked_load:
      handleMaskedLoad(I);
      break;
    case Intrinsic::vector_reduce_and:
      handleVectorReduceAndIntrinsic(I);
      break;
    case Intrinsic::vector_reduce_or:
      handleVectorReduceOrIntrinsic(I);
      break;

    case Intrinsic::vector_reduce_add:
    case Intrinsic::vector_reduce_xor:
    case Intrinsic::vector_reduce_mul:
    // Signed/Unsigned Min/Max
    // TODO: handling similarly to AND/OR may be more precise.
    case Intrinsic::vector_reduce_smax:
    case Intrinsic::vector_reduce_smin:
    case Intrinsic::vector_reduce_umax:
    case Intrinsic::vector_reduce_umin:
    // TODO: this has no false positives, but arguably we should check that all
    // the bits are initialized.
    case Intrinsic::vector_reduce_fmax:
    case Intrinsic::vector_reduce_fmin:
      handleVectorReduceIntrinsic(I, /*AllowShadowCast=*/false);
      break;

    case Intrinsic::vector_reduce_fadd:
    case Intrinsic::vector_reduce_fmul:
      handleVectorReduceWithStarterIntrinsic(I);
      break;

    case Intrinsic::x86_sse_stmxcsr:
      handleStmxcsr(I);
      break;
    case Intrinsic::x86_sse_ldmxcsr:
      handleLdmxcsr(I);
      break;
    case Intrinsic::x86_avx512_vcvtsd2usi64:
    case Intrinsic::x86_avx512_vcvtsd2usi32:
    case Intrinsic::x86_avx512_vcvtss2usi64:
    case Intrinsic::x86_avx512_vcvtss2usi32:
    case Intrinsic::x86_avx512_cvttss2usi64:
    case Intrinsic::x86_avx512_cvttss2usi:
    case Intrinsic::x86_avx512_cvttsd2usi64:
    case Intrinsic::x86_avx512_cvttsd2usi:
    case Intrinsic::x86_avx512_cvtusi2ss:
    case Intrinsic::x86_avx512_cvtusi642sd:
    case Intrinsic::x86_avx512_cvtusi642ss:
      handleSSEVectorConvertIntrinsic(I, 1, true);
      break;
    case Intrinsic::x86_sse2_cvtsd2si64:
    case Intrinsic::x86_sse2_cvtsd2si:
    case Intrinsic::x86_sse2_cvtsd2ss:
    case Intrinsic::x86_sse2_cvttsd2si64:
    case Intrinsic::x86_sse2_cvttsd2si:
    case Intrinsic::x86_sse_cvtss2si64:
    case Intrinsic::x86_sse_cvtss2si:
    case Intrinsic::x86_sse_cvttss2si64:
    case Intrinsic::x86_sse_cvttss2si:
      handleSSEVectorConvertIntrinsic(I, 1);
      break;
    case Intrinsic::x86_sse_cvtps2pi:
    case Intrinsic::x86_sse_cvttps2pi:
      handleSSEVectorConvertIntrinsic(I, 2);
      break;

      // TODO:
      //   <1 x i64> @llvm.x86.sse.cvtpd2pi(<2 x double>)
      //   <2 x double> @llvm.x86.sse.cvtpi2pd(<1 x i64>)
      //   <4 x float> @llvm.x86.sse.cvtpi2ps(<4 x float>, <1 x i64>)

    case Intrinsic::x86_vcvtps2ph_128:
    case Intrinsic::x86_vcvtps2ph_256: {
      handleSSEVectorConvertIntrinsicByProp(I, /*HasRoundingMode=*/true);
      break;
    }

    case Intrinsic::x86_sse2_cvtpd2ps:
    case Intrinsic::x86_sse2_cvtps2dq:
    case Intrinsic::x86_sse2_cvtpd2dq:
    case Intrinsic::x86_sse2_cvttps2dq:
    case Intrinsic::x86_sse2_cvttpd2dq:
    case Intrinsic::x86_avx_cvt_pd2_ps_256:
    case Intrinsic::x86_avx_cvt_ps2dq_256:
    case Intrinsic::x86_avx_cvt_pd2dq_256:
    case Intrinsic::x86_avx_cvtt_ps2dq_256:
    case Intrinsic::x86_avx_cvtt_pd2dq_256: {
      handleSSEVectorConvertIntrinsicByProp(I, /*HasRoundingMode=*/false);
      break;
    }

    case Intrinsic::x86_avx512_psll_w_512:
    case Intrinsic::x86_avx512_psll_d_512:
    case Intrinsic::x86_avx512_psll_q_512:
    case Intrinsic::x86_avx512_pslli_w_512:
    case Intrinsic::x86_avx512_pslli_d_512:
    case Intrinsic::x86_avx512_pslli_q_512:
    case Intrinsic::x86_avx512_psrl_w_512:
    case Intrinsic::x86_avx512_psrl_d_512:
    case Intrinsic::x86_avx512_psrl_q_512:
    case Intrinsic::x86_avx512_psra_w_512:
    case Intrinsic::x86_avx512_psra_d_512:
    case Intrinsic::x86_avx512_psra_q_512:
    case Intrinsic::x86_avx512_psrli_w_512:
    case Intrinsic::x86_avx512_psrli_d_512:
    case Intrinsic::x86_avx512_psrli_q_512:
    case Intrinsic::x86_avx512_psrai_w_512:
    case Intrinsic::x86_avx512_psrai_d_512:
    case Intrinsic::x86_avx512_psrai_q_512:
    case Intrinsic::x86_avx512_psra_q_256:
    case Intrinsic::x86_avx512_psra_q_128:
    case Intrinsic::x86_avx512_psrai_q_256:
    case Intrinsic::x86_avx512_psrai_q_128:
    case Intrinsic::x86_avx2_psll_w:
    case Intrinsic::x86_avx2_psll_d:
    case Intrinsic::x86_avx2_psll_q:
    case Intrinsic::x86_avx2_pslli_w:
    case Intrinsic::x86_avx2_pslli_d:
    case Intrinsic::x86_avx2_pslli_q:
    case Intrinsic::x86_avx2_psrl_w:
    case Intrinsic::x86_avx2_psrl_d:
    case Intrinsic::x86_avx2_psrl_q:
    case Intrinsic::x86_avx2_psra_w:
    case Intrinsic::x86_avx2_psra_d:
    case Intrinsic::x86_avx2_psrli_w:
    case Intrinsic::x86_avx2_psrli_d:
    case Intrinsic::x86_avx2_psrli_q:
    case Intrinsic::x86_avx2_psrai_w:
    case Intrinsic::x86_avx2_psrai_d:
    case Intrinsic::x86_sse2_psll_w:
    case Intrinsic::x86_sse2_psll_d:
    case Intrinsic::x86_sse2_psll_q:
    case Intrinsic::x86_sse2_pslli_w:
    case Intrinsic::x86_sse2_pslli_d:
    case Intrinsic::x86_sse2_pslli_q:
    case Intrinsic::x86_sse2_psrl_w:
    case Intrinsic::x86_sse2_psrl_d:
    case Intrinsic::x86_sse2_psrl_q:
    case Intrinsic::x86_sse2_psra_w:
    case Intrinsic::x86_sse2_psra_d:
    case Intrinsic::x86_sse2_psrli_w:
    case Intrinsic::x86_sse2_psrli_d:
    case Intrinsic::x86_sse2_psrli_q:
    case Intrinsic::x86_sse2_psrai_w:
    case Intrinsic::x86_sse2_psrai_d:
    case Intrinsic::x86_mmx_psll_w:
    case Intrinsic::x86_mmx_psll_d:
    case Intrinsic::x86_mmx_psll_q:
    case Intrinsic::x86_mmx_pslli_w:
    case Intrinsic::x86_mmx_pslli_d:
    case Intrinsic::x86_mmx_pslli_q:
    case Intrinsic::x86_mmx_psrl_w:
    case Intrinsic::x86_mmx_psrl_d:
    case Intrinsic::x86_mmx_psrl_q:
    case Intrinsic::x86_mmx_psra_w:
    case Intrinsic::x86_mmx_psra_d:
    case Intrinsic::x86_mmx_psrli_w:
    case Intrinsic::x86_mmx_psrli_d:
    case Intrinsic::x86_mmx_psrli_q:
    case Intrinsic::x86_mmx_psrai_w:
    case Intrinsic::x86_mmx_psrai_d:
    case Intrinsic::aarch64_neon_rshrn:
    case Intrinsic::aarch64_neon_sqrshl:
    case Intrinsic::aarch64_neon_sqrshrn:
    case Intrinsic::aarch64_neon_sqrshrun:
    case Intrinsic::aarch64_neon_sqshl:
    case Intrinsic::aarch64_neon_sqshlu:
    case Intrinsic::aarch64_neon_sqshrn:
    case Intrinsic::aarch64_neon_sqshrun:
    case Intrinsic::aarch64_neon_srshl:
    case Intrinsic::aarch64_neon_sshl:
    case Intrinsic::aarch64_neon_uqrshl:
    case Intrinsic::aarch64_neon_uqrshrn:
    case Intrinsic::aarch64_neon_uqshl:
    case Intrinsic::aarch64_neon_uqshrn:
    case Intrinsic::aarch64_neon_urshl:
    case Intrinsic::aarch64_neon_ushl:
      // Not handled here: aarch64_neon_vsli (vector shift left and insert)
      handleVectorShiftIntrinsic(I, /* Variable */ false);
      break;
    case Intrinsic::x86_avx2_psllv_d:
    case Intrinsic::x86_avx2_psllv_d_256:
    case Intrinsic::x86_avx512_psllv_d_512:
    case Intrinsic::x86_avx2_psllv_q:
    case Intrinsic::x86_avx2_psllv_q_256:
    case Intrinsic::x86_avx512_psllv_q_512:
    case Intrinsic::x86_avx2_psrlv_d:
    case Intrinsic::x86_avx2_psrlv_d_256:
    case Intrinsic::x86_avx512_psrlv_d_512:
    case Intrinsic::x86_avx2_psrlv_q:
    case Intrinsic::x86_avx2_psrlv_q_256:
    case Intrinsic::x86_avx512_psrlv_q_512:
    case Intrinsic::x86_avx2_psrav_d:
    case Intrinsic::x86_avx2_psrav_d_256:
    case Intrinsic::x86_avx512_psrav_d_512:
    case Intrinsic::x86_avx512_psrav_q_128:
    case Intrinsic::x86_avx512_psrav_q_256:
    case Intrinsic::x86_avx512_psrav_q_512:
      handleVectorShiftIntrinsic(I, /* Variable */ true);
      break;

    case Intrinsic::x86_sse2_packsswb_128:
    case Intrinsic::x86_sse2_packssdw_128:
    case Intrinsic::x86_sse2_packuswb_128:
    case Intrinsic::x86_sse41_packusdw:
    case Intrinsic::x86_avx2_packsswb:
    case Intrinsic::x86_avx2_packssdw:
    case Intrinsic::x86_avx2_packuswb:
    case Intrinsic::x86_avx2_packusdw:
      handleVectorPackIntrinsic(I);
      break;

    case Intrinsic::x86_sse41_pblendvb:
    case Intrinsic::x86_sse41_blendvpd:
    case Intrinsic::x86_sse41_blendvps:
    case Intrinsic::x86_avx_blendv_pd_256:
    case Intrinsic::x86_avx_blendv_ps_256:
    case Intrinsic::x86_avx2_pblendvb:
      handleBlendvIntrinsic(I);
      break;

    case Intrinsic::x86_avx_dp_ps_256:
    case Intrinsic::x86_sse41_dppd:
    case Intrinsic::x86_sse41_dpps:
      handleDppIntrinsic(I);
      break;

    case Intrinsic::x86_mmx_packsswb:
    case Intrinsic::x86_mmx_packuswb:
      handleVectorPackIntrinsic(I, 16);
      break;

    case Intrinsic::x86_mmx_packssdw:
      handleVectorPackIntrinsic(I, 32);
      break;

    case Intrinsic::x86_mmx_psad_bw:
      handleVectorSadIntrinsic(I, true);
      break;
    case Intrinsic::x86_sse2_psad_bw:
    case Intrinsic::x86_avx2_psad_bw:
      handleVectorSadIntrinsic(I);
      break;

    case Intrinsic::x86_sse2_pmadd_wd:
    case Intrinsic::x86_avx2_pmadd_wd:
    case Intrinsic::x86_ssse3_pmadd_ub_sw_128:
    case Intrinsic::x86_avx2_pmadd_ub_sw:
      handleVectorPmaddIntrinsic(I);
      break;

    case Intrinsic::x86_ssse3_pmadd_ub_sw:
      handleVectorPmaddIntrinsic(I, 8);
      break;

    case Intrinsic::x86_mmx_pmadd_wd:
      handleVectorPmaddIntrinsic(I, 16);
      break;

    case Intrinsic::x86_sse_cmp_ss:
    case Intrinsic::x86_sse2_cmp_sd:
    case Intrinsic::x86_sse_comieq_ss:
    case Intrinsic::x86_sse_comilt_ss:
    case Intrinsic::x86_sse_comile_ss:
    case Intrinsic::x86_sse_comigt_ss:
    case Intrinsic::x86_sse_comige_ss:
    case Intrinsic::x86_sse_comineq_ss:
    case Intrinsic::x86_sse_ucomieq_ss:
    case Intrinsic::x86_sse_ucomilt_ss:
    case Intrinsic::x86_sse_ucomile_ss:
    case Intrinsic::x86_sse_ucomigt_ss:
    case Intrinsic::x86_sse_ucomige_ss:
    case Intrinsic::x86_sse_ucomineq_ss:
    case Intrinsic::x86_sse2_comieq_sd:
    case Intrinsic::x86_sse2_comilt_sd:
    case Intrinsic::x86_sse2_comile_sd:
    case Intrinsic::x86_sse2_comigt_sd:
    case Intrinsic::x86_sse2_comige_sd:
    case Intrinsic::x86_sse2_comineq_sd:
    case Intrinsic::x86_sse2_ucomieq_sd:
    case Intrinsic::x86_sse2_ucomilt_sd:
    case Intrinsic::x86_sse2_ucomile_sd:
    case Intrinsic::x86_sse2_ucomigt_sd:
    case Intrinsic::x86_sse2_ucomige_sd:
    case Intrinsic::x86_sse2_ucomineq_sd:
      handleVectorCompareScalarIntrinsic(I);
      break;

    case Intrinsic::x86_avx_cmp_pd_256:
    case Intrinsic::x86_avx_cmp_ps_256:
    case Intrinsic::x86_sse2_cmp_pd:
    case Intrinsic::x86_sse_cmp_ps:
      handleVectorComparePackedIntrinsic(I);
      break;

    case Intrinsic::x86_bmi_bextr_32:
    case Intrinsic::x86_bmi_bextr_64:
    case Intrinsic::x86_bmi_bzhi_32:
    case Intrinsic::x86_bmi_bzhi_64:
    case Intrinsic::x86_bmi_pdep_32:
    case Intrinsic::x86_bmi_pdep_64:
    case Intrinsic::x86_bmi_pext_32:
    case Intrinsic::x86_bmi_pext_64:
      handleBmiIntrinsic(I);
      break;

    case Intrinsic::x86_pclmulqdq:
    case Intrinsic::x86_pclmulqdq_256:
    case Intrinsic::x86_pclmulqdq_512:
      handlePclmulIntrinsic(I);
      break;

    case Intrinsic::x86_avx_round_pd_256:
    case Intrinsic::x86_avx_round_ps_256:
    case Intrinsic::x86_sse41_round_pd:
    case Intrinsic::x86_sse41_round_ps:
      handleRoundPdPsIntrinsic(I);
      break;

    case Intrinsic::x86_sse41_round_sd:
    case Intrinsic::x86_sse41_round_ss:
      handleUnarySdSsIntrinsic(I);
      break;

    case Intrinsic::x86_sse2_max_sd:
    case Intrinsic::x86_sse_max_ss:
    case Intrinsic::x86_sse2_min_sd:
    case Intrinsic::x86_sse_min_ss:
      handleBinarySdSsIntrinsic(I);
      break;

    case Intrinsic::x86_avx_vtestc_pd:
    case Intrinsic::x86_avx_vtestc_pd_256:
    case Intrinsic::x86_avx_vtestc_ps:
    case Intrinsic::x86_avx_vtestc_ps_256:
    case Intrinsic::x86_avx_vtestnzc_pd:
    case Intrinsic::x86_avx_vtestnzc_pd_256:
    case Intrinsic::x86_avx_vtestnzc_ps:
    case Intrinsic::x86_avx_vtestnzc_ps_256:
    case Intrinsic::x86_avx_vtestz_pd:
    case Intrinsic::x86_avx_vtestz_pd_256:
    case Intrinsic::x86_avx_vtestz_ps:
    case Intrinsic::x86_avx_vtestz_ps_256:
    case Intrinsic::x86_avx_ptestc_256:
    case Intrinsic::x86_avx_ptestnzc_256:
    case Intrinsic::x86_avx_ptestz_256:
    case Intrinsic::x86_sse41_ptestc:
    case Intrinsic::x86_sse41_ptestnzc:
    case Intrinsic::x86_sse41_ptestz:
      handleVtestIntrinsic(I);
      break;

    // Packed Horizontal Add/Subtract
    case Intrinsic::x86_ssse3_phadd_w:
    case Intrinsic::x86_ssse3_phadd_w_128:
    case Intrinsic::x86_avx2_phadd_w:
    case Intrinsic::x86_ssse3_phsub_w:
    case Intrinsic::x86_ssse3_phsub_w_128:
    case Intrinsic::x86_avx2_phsub_w: {
      handlePairwiseShadowOrIntrinsic(I, /*ReinterpretElemWidth=*/16);
      break;
    }

    // Packed Horizontal Add/Subtract
    case Intrinsic::x86_ssse3_phadd_d:
    case Intrinsic::x86_ssse3_phadd_d_128:
    case Intrinsic::x86_avx2_phadd_d:
    case Intrinsic::x86_ssse3_phsub_d:
    case Intrinsic::x86_ssse3_phsub_d_128:
    case Intrinsic::x86_avx2_phsub_d: {
      handlePairwiseShadowOrIntrinsic(I, /*ReinterpretElemWidth=*/32);
      break;
    }

    // Packed Horizontal Add/Subtract and Saturate
    case Intrinsic::x86_ssse3_phadd_sw:
    case Intrinsic::x86_ssse3_phadd_sw_128:
    case Intrinsic::x86_avx2_phadd_sw:
    case Intrinsic::x86_ssse3_phsub_sw:
    case Intrinsic::x86_ssse3_phsub_sw_128:
    case Intrinsic::x86_avx2_phsub_sw: {
      handlePairwiseShadowOrIntrinsic(I, /*ReinterpretElemWidth=*/16);
      break;
    }

    // Packed Single/Double Precision Floating-Point Horizontal Add
    case Intrinsic::x86_sse3_hadd_ps:
    case Intrinsic::x86_sse3_hadd_pd:
    case Intrinsic::x86_avx_hadd_pd_256:
    case Intrinsic::x86_avx_hadd_ps_256:
    case Intrinsic::x86_sse3_hsub_ps:
    case Intrinsic::x86_sse3_hsub_pd:
    case Intrinsic::x86_avx_hsub_pd_256:
    case Intrinsic::x86_avx_hsub_ps_256: {
      handlePairwiseShadowOrIntrinsic(I);
      break;
    }

    case Intrinsic::x86_avx_maskstore_ps:
    case Intrinsic::x86_avx_maskstore_pd:
    case Intrinsic::x86_avx_maskstore_ps_256:
    case Intrinsic::x86_avx_maskstore_pd_256:
    case Intrinsic::x86_avx2_maskstore_d:
    case Intrinsic::x86_avx2_maskstore_q:
    case Intrinsic::x86_avx2_maskstore_d_256:
    case Intrinsic::x86_avx2_maskstore_q_256: {
      handleAVXMaskedStore(I);
      break;
    }

    case Intrinsic::x86_avx_maskload_ps:
    case Intrinsic::x86_avx_maskload_pd:
    case Intrinsic::x86_avx_maskload_ps_256:
    case Intrinsic::x86_avx_maskload_pd_256:
    case Intrinsic::x86_avx2_maskload_d:
    case Intrinsic::x86_avx2_maskload_q:
    case Intrinsic::x86_avx2_maskload_d_256:
    case Intrinsic::x86_avx2_maskload_q_256: {
      handleAVXMaskedLoad(I);
      break;
    }

    // Packed
    case Intrinsic::x86_avx512_min_ps_512:
    case Intrinsic::x86_avx512_min_pd_512:
    case Intrinsic::x86_avx512_max_ps_512:
    case Intrinsic::x86_avx512_max_pd_512: {
      // These AVX512 variants contain the rounding mode as a trailing flag.
      // Earlier variants do not have a trailing flag and are already handled
      // by maybeHandleSimpleNomemIntrinsic(I, 0) via handleUnknownIntrinsic.
      [[maybe_unused]] bool Success =
          maybeHandleSimpleNomemIntrinsic(I, /*trailingFlags=*/1);
      assert(Success);
      break;
    }

    case Intrinsic::x86_vcvtps2ph_128:
    case Intrinsic::x86_vcvtps2ph_256: {
      handleSSEVectorConvertIntrinsicByProp(I);
      break;
    }

    case Intrinsic::fshl:
    case Intrinsic::fshr:
      handleFunnelShift(I);
      break;

    case Intrinsic::is_constant:
      // The result of llvm.is.constant() is always defined.
      setShadow(&I, getCleanShadow(&I));
      setOrigin(&I, getCleanOrigin());
      break;

    // TODO: handling max/min similarly to AND/OR may be more precise
    // Floating-Point Maximum/Minimum Pairwise
    case Intrinsic::aarch64_neon_fmaxp:
    case Intrinsic::aarch64_neon_fminp:
    // Floating-Point Maximum/Minimum Number Pairwise
    case Intrinsic::aarch64_neon_fmaxnmp:
    case Intrinsic::aarch64_neon_fminnmp:
    // Signed/Unsigned Maximum/Minimum Pairwise
    case Intrinsic::aarch64_neon_smaxp:
    case Intrinsic::aarch64_neon_sminp:
    case Intrinsic::aarch64_neon_umaxp:
    case Intrinsic::aarch64_neon_uminp:
    // Add Pairwise
    case Intrinsic::aarch64_neon_addp:
    // Floating-point Add Pairwise
    case Intrinsic::aarch64_neon_faddp:
    // Add Long Pairwise
    case Intrinsic::aarch64_neon_saddlp:
    case Intrinsic::aarch64_neon_uaddlp: {
      handlePairwiseShadowOrIntrinsic(I);
      break;
    }

    // Floating-point Convert to integer, rounding to nearest with ties to Away
    case Intrinsic::aarch64_neon_fcvtas:
    case Intrinsic::aarch64_neon_fcvtau:
    // Floating-point convert to integer, rounding toward minus infinity
    case Intrinsic::aarch64_neon_fcvtms:
    case Intrinsic::aarch64_neon_fcvtmu:
    // Floating-point convert to integer, rounding to nearest with ties to even
    case Intrinsic::aarch64_neon_fcvtns:
    case Intrinsic::aarch64_neon_fcvtnu:
    // Floating-point convert to integer, rounding toward plus infinity
    case Intrinsic::aarch64_neon_fcvtps:
    case Intrinsic::aarch64_neon_fcvtpu:
    // Floating-point Convert to integer, rounding toward Zero
    case Intrinsic::aarch64_neon_fcvtzs:
    case Intrinsic::aarch64_neon_fcvtzu:
    // Floating-point convert to lower precision narrow, rounding to odd
    case Intrinsic::aarch64_neon_fcvtxn: {
      handleNEONVectorConvertIntrinsic(I);
      break;
    }

    // Add reduction to scalar
    case Intrinsic::aarch64_neon_faddv:
    case Intrinsic::aarch64_neon_saddv:
    case Intrinsic::aarch64_neon_uaddv:
    // Signed/Unsigned min/max (Vector)
    // TODO: handling similarly to AND/OR may be more precise.
    case Intrinsic::aarch64_neon_smaxv:
    case Intrinsic::aarch64_neon_sminv:
    case Intrinsic::aarch64_neon_umaxv:
    case Intrinsic::aarch64_neon_uminv:
    // Floating-point min/max (vector)
    // The f{min,max}"nm"v variants handle NaN differently than f{min,max}v,
    // but our shadow propagation is the same.
    case Intrinsic::aarch64_neon_fmaxv:
    case Intrinsic::aarch64_neon_fminv:
    case Intrinsic::aarch64_neon_fmaxnmv:
    case Intrinsic::aarch64_neon_fminnmv:
    // Sum long across vector
    case Intrinsic::aarch64_neon_saddlv:
    case Intrinsic::aarch64_neon_uaddlv:
      handleVectorReduceIntrinsic(I, /*AllowShadowCast=*/true);
      break;

<<<<<<< HEAD
=======
    case Intrinsic::aarch64_neon_ld1x2:
    case Intrinsic::aarch64_neon_ld1x3:
    case Intrinsic::aarch64_neon_ld1x4:
    case Intrinsic::aarch64_neon_ld2:
    case Intrinsic::aarch64_neon_ld3:
    case Intrinsic::aarch64_neon_ld4:
    case Intrinsic::aarch64_neon_ld2r:
    case Intrinsic::aarch64_neon_ld3r:
    case Intrinsic::aarch64_neon_ld4r: {
      handleNEONVectorLoad(I, /*WithLane=*/false);
      break;
    }

    case Intrinsic::aarch64_neon_ld2lane:
    case Intrinsic::aarch64_neon_ld3lane:
    case Intrinsic::aarch64_neon_ld4lane: {
      handleNEONVectorLoad(I, /*WithLane=*/true);
      break;
    }

>>>>>>> d465594a
    // Saturating extract narrow
    case Intrinsic::aarch64_neon_sqxtn:
    case Intrinsic::aarch64_neon_sqxtun:
    case Intrinsic::aarch64_neon_uqxtn:
      // These only have one argument, but we (ab)use handleShadowOr because it
      // does work on single argument intrinsics and will typecast the shadow
      // (and update the origin).
      handleShadowOr(I);
      break;

    case Intrinsic::aarch64_neon_st1x2:
    case Intrinsic::aarch64_neon_st1x3:
    case Intrinsic::aarch64_neon_st1x4:
    case Intrinsic::aarch64_neon_st2:
    case Intrinsic::aarch64_neon_st3:
    case Intrinsic::aarch64_neon_st4: {
      handleNEONVectorStoreIntrinsic(I, false);
      break;
    }

    case Intrinsic::aarch64_neon_st2lane:
    case Intrinsic::aarch64_neon_st3lane:
    case Intrinsic::aarch64_neon_st4lane: {
      handleNEONVectorStoreIntrinsic(I, true);
      break;
    }

    // Arm NEON vector table intrinsics have the source/table register(s) as
    // arguments, followed by the index register. They return the output.
    //
    // 'TBL writes a zero if an index is out-of-range, while TBX leaves the
    //  original value unchanged in the destination register.'
    // Conveniently, zero denotes a clean shadow, which means out-of-range
    // indices for TBL will initialize the user data with zero and also clean
    // the shadow. (For TBX, neither the user data nor the shadow will be
    // updated, which is also correct.)
    case Intrinsic::aarch64_neon_tbl1:
    case Intrinsic::aarch64_neon_tbl2:
    case Intrinsic::aarch64_neon_tbl3:
    case Intrinsic::aarch64_neon_tbl4:
    case Intrinsic::aarch64_neon_tbx1:
    case Intrinsic::aarch64_neon_tbx2:
    case Intrinsic::aarch64_neon_tbx3:
    case Intrinsic::aarch64_neon_tbx4: {
      // The last trailing argument (index register) should be handled verbatim
      handleIntrinsicByApplyingToShadow(
          I, /*shadowIntrinsicID=*/I.getIntrinsicID(),
          /*trailingVerbatimArgs*/ 1);
      break;
    }

    case Intrinsic::aarch64_neon_fmulx:
    case Intrinsic::aarch64_neon_pmul:
    case Intrinsic::aarch64_neon_pmull:
    case Intrinsic::aarch64_neon_smull:
    case Intrinsic::aarch64_neon_pmull64:
    case Intrinsic::aarch64_neon_umull: {
      handleNEONVectorMultiplyIntrinsic(I);
      break;
    }

    case Intrinsic::scmp:
    case Intrinsic::ucmp: {
      handleShadowOr(I);
      break;
    }

    default:
      if (!handleUnknownIntrinsic(I))
        visitInstruction(I);
      break;
    }
  }

  void visitLibAtomicLoad(CallBase &CB) {
    // Since we use getNextNode here, we can't have CB terminate the BB.
    assert(isa<CallInst>(CB));

    IRBuilder<> IRB(&CB);
    Value *Size = CB.getArgOperand(0);
    Value *SrcPtr = CB.getArgOperand(1);
    Value *DstPtr = CB.getArgOperand(2);
    Value *Ordering = CB.getArgOperand(3);
    // Convert the call to have at least Acquire ordering to make sure
    // the shadow operations aren't reordered before it.
    Value *NewOrdering =
        IRB.CreateExtractElement(makeAddAcquireOrderingTable(IRB), Ordering);
    CB.setArgOperand(3, NewOrdering);

    NextNodeIRBuilder NextIRB(&CB);
    Value *SrcShadowPtr, *SrcOriginPtr;
    std::tie(SrcShadowPtr, SrcOriginPtr) =
        getShadowOriginPtr(SrcPtr, NextIRB, NextIRB.getInt8Ty(), Align(1),
                           /*isStore*/ false);
    Value *DstShadowPtr =
        getShadowOriginPtr(DstPtr, NextIRB, NextIRB.getInt8Ty(), Align(1),
                           /*isStore*/ true)
            .first;

    NextIRB.CreateMemCpy(DstShadowPtr, Align(1), SrcShadowPtr, Align(1), Size);
    if (MS.TrackOrigins) {
      Value *SrcOrigin = NextIRB.CreateAlignedLoad(MS.OriginTy, SrcOriginPtr,
                                                   kMinOriginAlignment);
      Value *NewOrigin = updateOrigin(SrcOrigin, NextIRB);
      NextIRB.CreateCall(MS.MsanSetOriginFn, {DstPtr, Size, NewOrigin});
    }
  }

  void visitLibAtomicStore(CallBase &CB) {
    IRBuilder<> IRB(&CB);
    Value *Size = CB.getArgOperand(0);
    Value *DstPtr = CB.getArgOperand(2);
    Value *Ordering = CB.getArgOperand(3);
    // Convert the call to have at least Release ordering to make sure
    // the shadow operations aren't reordered after it.
    Value *NewOrdering =
        IRB.CreateExtractElement(makeAddReleaseOrderingTable(IRB), Ordering);
    CB.setArgOperand(3, NewOrdering);

    Value *DstShadowPtr =
        getShadowOriginPtr(DstPtr, IRB, IRB.getInt8Ty(), Align(1),
                           /*isStore*/ true)
            .first;

    // Atomic store always paints clean shadow/origin. See file header.
    IRB.CreateMemSet(DstShadowPtr, getCleanShadow(IRB.getInt8Ty()), Size,
                     Align(1));
  }

  void visitCallBase(CallBase &CB) {
    assert(!CB.getMetadata(LLVMContext::MD_nosanitize));
    if (CB.isInlineAsm()) {
      // For inline asm (either a call to asm function, or callbr instruction),
      // do the usual thing: check argument shadow and mark all outputs as
      // clean. Note that any side effects of the inline asm that are not
      // immediately visible in its constraints are not handled.
      if (ClHandleAsmConservative)
        visitAsmInstruction(CB);
      else
        visitInstruction(CB);
      return;
    }
    LibFunc LF;
    if (TLI->getLibFunc(CB, LF)) {
      // libatomic.a functions need to have special handling because there isn't
      // a good way to intercept them or compile the library with
      // instrumentation.
      switch (LF) {
      case LibFunc_atomic_load:
        if (!isa<CallInst>(CB)) {
          llvm::errs() << "MSAN -- cannot instrument invoke of libatomic load."
                          "Ignoring!\n";
          break;
        }
        visitLibAtomicLoad(CB);
        return;
      case LibFunc_atomic_store:
        visitLibAtomicStore(CB);
        return;
      default:
        break;
      }
    }

    if (auto *Call = dyn_cast<CallInst>(&CB)) {
      assert(!isa<IntrinsicInst>(Call) && "intrinsics are handled elsewhere");

      // We are going to insert code that relies on the fact that the callee
      // will become a non-readonly function after it is instrumented by us. To
      // prevent this code from being optimized out, mark that function
      // non-readonly in advance.
      // TODO: We can likely do better than dropping memory() completely here.
      AttributeMask B;
      B.addAttribute(Attribute::Memory).addAttribute(Attribute::Speculatable);

      Call->removeFnAttrs(B);
      if (Function *Func = Call->getCalledFunction()) {
        Func->removeFnAttrs(B);
      }

      maybeMarkSanitizerLibraryCallNoBuiltin(Call, TLI);
    }
    IRBuilder<> IRB(&CB);
    bool MayCheckCall = MS.EagerChecks;
    if (Function *Func = CB.getCalledFunction()) {
      // __sanitizer_unaligned_{load,store} functions may be called by users
      // and always expects shadows in the TLS. So don't check them.
      MayCheckCall &= !Func->getName().starts_with("__sanitizer_unaligned_");
    }

    unsigned ArgOffset = 0;
    LLVM_DEBUG(dbgs() << "  CallSite: " << CB << "\n");
    for (const auto &[i, A] : llvm::enumerate(CB.args())) {
      if (!A->getType()->isSized()) {
        LLVM_DEBUG(dbgs() << "Arg " << i << " is not sized: " << CB << "\n");
        continue;
      }

      if (A->getType()->isScalableTy()) {
        LLVM_DEBUG(dbgs() << "Arg  " << i << " is vscale: " << CB << "\n");
        // Handle as noundef, but don't reserve tls slots.
        insertShadowCheck(A, &CB);
        continue;
      }

      unsigned Size = 0;
      const DataLayout &DL = F.getDataLayout();

      bool ByVal = CB.paramHasAttr(i, Attribute::ByVal);
      bool NoUndef = CB.paramHasAttr(i, Attribute::NoUndef);
      bool EagerCheck = MayCheckCall && !ByVal && NoUndef;

      // Always do eager check for spirv target
      if (EagerCheck || SpirOrSpirv) {
        insertShadowCheck(A, &CB);
        Size = DL.getTypeAllocSize(A->getType());
      } else {
        Value *Store = nullptr;
        // Compute the Shadow for arg even if it is ByVal, because
        // in that case getShadow() will copy the actual arg shadow to
        // __msan_param_tls.
        Value *ArgShadow = getShadow(A);
        Value *ArgShadowBase = getShadowPtrForArgument(IRB, ArgOffset);
        LLVM_DEBUG(dbgs() << "  Arg#" << i << ": " << *A
                          << " Shadow: " << *ArgShadow << "\n");
        if (ByVal) {
          // ByVal requires some special handling as it's too big for a single
          // load
          assert(A->getType()->isPointerTy() &&
                 "ByVal argument is not a pointer!");
          Size = DL.getTypeAllocSize(CB.getParamByValType(i));
          if (ArgOffset + Size > kParamTLSSize)
            break;
          const MaybeAlign ParamAlignment(CB.getParamAlign(i));
          MaybeAlign Alignment = std::nullopt;
          if (ParamAlignment)
            Alignment = std::min(*ParamAlignment, kShadowTLSAlignment);
          Value *AShadowPtr, *AOriginPtr;
          std::tie(AShadowPtr, AOriginPtr) =
              getShadowOriginPtr(A, IRB, IRB.getInt8Ty(), Alignment,
                                 /*isStore*/ false);
          if (!PropagateShadow) {
            Store = IRB.CreateMemSet(ArgShadowBase,
                                     Constant::getNullValue(IRB.getInt8Ty()),
                                     Size, Alignment);
          } else {
            Store = IRB.CreateMemCpy(ArgShadowBase, Alignment, AShadowPtr,
                                     Alignment, Size);
            if (MS.TrackOrigins) {
              Value *ArgOriginBase = getOriginPtrForArgument(IRB, ArgOffset);
              // FIXME: OriginSize should be:
              // alignTo(A % kMinOriginAlignment + Size, kMinOriginAlignment)
              unsigned OriginSize = alignTo(Size, kMinOriginAlignment);
              IRB.CreateMemCpy(
                  ArgOriginBase,
                  /* by origin_tls[ArgOffset] */ kMinOriginAlignment,
                  AOriginPtr,
                  /* by getShadowOriginPtr */ kMinOriginAlignment, OriginSize);
            }
          }
        } else {
          // Any other parameters mean we need bit-grained tracking of uninit
          // data
          Size = DL.getTypeAllocSize(A->getType());
          if (ArgOffset + Size > kParamTLSSize)
            break;
          Store = IRB.CreateAlignedStore(ArgShadow, ArgShadowBase,
                                         kShadowTLSAlignment);
          Constant *Cst = dyn_cast<Constant>(ArgShadow);
          if (MS.TrackOrigins && !(Cst && Cst->isNullValue())) {
            IRB.CreateStore(getOrigin(A),
                            getOriginPtrForArgument(IRB, ArgOffset));
          }
        }
        (void)Store;
        assert(Store != nullptr);
        LLVM_DEBUG(dbgs() << "  Param:" << *Store << "\n");
      }
      assert(Size != 0);
      ArgOffset += alignTo(Size, kShadowTLSAlignment);
    }
    LLVM_DEBUG(dbgs() << "  done with call args\n");

    FunctionType *FT = CB.getFunctionType();
    if (FT->isVarArg()) {
      VAHelper->visitCallBase(CB, IRB);
    }

    // Now, get the shadow for the RetVal.
    if (!CB.getType()->isSized())
      return;
    // Don't emit the epilogue for musttail call returns.
    if (isa<CallInst>(CB) && cast<CallInst>(CB).isMustTailCall())
      return;

    // Since Spirv always does eager checking, the shadow of retval must be
    // zeros
    if (SpirOrSpirv || (MayCheckCall && CB.hasRetAttr(Attribute::NoUndef))) {
      setShadow(&CB, getCleanShadow(&CB));
      setOrigin(&CB, getCleanOrigin());
      return;
    }

    IRBuilder<> IRBBefore(&CB);
    // Until we have full dynamic coverage, make sure the retval shadow is 0.
    Value *Base = getShadowPtrForRetval(IRBBefore);
    IRBBefore.CreateAlignedStore(getCleanShadow(&CB), Base,
                                 kShadowTLSAlignment);
    BasicBlock::iterator NextInsn;
    if (isa<CallInst>(CB)) {
      NextInsn = ++CB.getIterator();
      assert(NextInsn != CB.getParent()->end());
    } else {
      BasicBlock *NormalDest = cast<InvokeInst>(CB).getNormalDest();
      if (!NormalDest->getSinglePredecessor()) {
        // FIXME: this case is tricky, so we are just conservative here.
        // Perhaps we need to split the edge between this BB and NormalDest,
        // but a naive attempt to use SplitEdge leads to a crash.
        setShadow(&CB, getCleanShadow(&CB));
        setOrigin(&CB, getCleanOrigin());
        return;
      }
      // FIXME: NextInsn is likely in a basic block that has not been visited
      // yet. Anything inserted there will be instrumented by MSan later!
      NextInsn = NormalDest->getFirstInsertionPt();
      assert(NextInsn != NormalDest->end() &&
             "Could not find insertion point for retval shadow load");
    }
    IRBuilder<> IRBAfter(&*NextInsn);
    Value *RetvalShadow = IRBAfter.CreateAlignedLoad(
        getShadowTy(&CB), getShadowPtrForRetval(IRBAfter), kShadowTLSAlignment,
        "_msret");
    setShadow(&CB, RetvalShadow);
    if (MS.TrackOrigins)
      setOrigin(&CB, IRBAfter.CreateLoad(MS.OriginTy, getOriginPtrForRetval()));
  }

  bool isAMustTailRetVal(Value *RetVal) {
    if (auto *I = dyn_cast<BitCastInst>(RetVal)) {
      RetVal = I->getOperand(0);
    }
    if (auto *I = dyn_cast<CallInst>(RetVal)) {
      return I->isMustTailCall();
    }
    return false;
  }

  void visitReturnInst(ReturnInst &I) {
    IRBuilder<> IRB(&I);
    Value *RetVal = I.getReturnValue();
    if (!RetVal)
      return;
    // Don't emit the epilogue for musttail call returns.
    if (isAMustTailRetVal(RetVal))
      return;
    Value *ShadowPtr = !SpirOrSpirv ? getShadowPtrForRetval(IRB) : nullptr;
    bool HasNoUndef = F.hasRetAttribute(Attribute::NoUndef);
    bool StoreShadow = !(MS.EagerChecks && HasNoUndef);
    // FIXME: Consider using SpecialCaseList to specify a list of functions that
    // must always return fully initialized values. For now, we hardcode "main".
    bool EagerCheck = (MS.EagerChecks && HasNoUndef) || (F.getName() == "main");

    Value *Shadow = getShadow(RetVal);
    bool StoreOrigin = true;
    if (EagerCheck) {
      insertShadowCheck(RetVal, &I);
      Shadow = getCleanShadow(RetVal);
      StoreOrigin = false;
    }

    // The caller may still expect information passed over TLS if we pass our
    // check
    if (StoreShadow && !SpirOrSpirv) {
      IRB.CreateAlignedStore(Shadow, ShadowPtr, kShadowTLSAlignment);
      if (MS.TrackOrigins && StoreOrigin)
        IRB.CreateStore(getOrigin(RetVal), getOriginPtrForRetval());
    }
  }

  void visitPHINode(PHINode &I) {
    IRBuilder<> IRB(&I);
    if (!PropagateShadow) {
      setShadow(&I, getCleanShadow(&I));
      setOrigin(&I, getCleanOrigin());
      return;
    }

    ShadowPHINodes.push_back(&I);
    setShadow(&I, IRB.CreatePHI(getShadowTy(&I), I.getNumIncomingValues(),
                                "_msphi_s"));
    if (MS.TrackOrigins)
      setOrigin(
          &I, IRB.CreatePHI(MS.OriginTy, I.getNumIncomingValues(), "_msphi_o"));
  }

  Value *getLocalVarIdptr(AllocaInst &I) {
    ConstantInt *IntConst =
        ConstantInt::get(Type::getInt32Ty((*F.getParent()).getContext()), 0);
    return new GlobalVariable(*F.getParent(), IntConst->getType(),
                              /*isConstant=*/false, GlobalValue::PrivateLinkage,
                              IntConst);
  }

  Value *getLocalVarDescription(AllocaInst &I) {
    return createPrivateConstGlobalForString(*F.getParent(), I.getName());
  }

  void poisonAllocaUserspace(AllocaInst &I, IRBuilder<> &IRB, Value *Len) {
    if (PoisonStack && ClPoisonStackWithCall) {
      // SPIR-V: ".byval" alloca is updated by "__msan_unpoison_stack", so
      // skiped here
      if (!SpirOrSpirv || !I.getName().ends_with(".byval"))
        IRB.CreateCall(MS.MsanPoisonStackFn, {&I, Len});
    } else {
      Value *ShadowBase, *OriginBase;
      std::tie(ShadowBase, OriginBase) = getShadowOriginPtr(
          &I, IRB, IRB.getInt8Ty(), Align(1), /*isStore*/ true);

      Value *PoisonValue = IRB.getInt8(PoisonStack ? ClPoisonStackPattern : 0);
      IRB.CreateMemSet(ShadowBase, PoisonValue, Len, I.getAlign());
    }

    if (PoisonStack && MS.TrackOrigins) {
      Value *Idptr = getLocalVarIdptr(I);
      if (ClPrintStackNames) {
        Value *Descr = getLocalVarDescription(I);
        IRB.CreateCall(MS.MsanSetAllocaOriginWithDescriptionFn,
                       {&I, Len, Idptr, Descr});
      } else {
        IRB.CreateCall(MS.MsanSetAllocaOriginNoDescriptionFn, {&I, Len, Idptr});
      }
    }
  }

  void poisonAllocaKmsan(AllocaInst &I, IRBuilder<> &IRB, Value *Len) {
    Value *Descr = getLocalVarDescription(I);
    if (PoisonStack) {
      IRB.CreateCall(MS.MsanPoisonAllocaFn, {&I, Len, Descr});
    } else {
      IRB.CreateCall(MS.MsanUnpoisonAllocaFn, {&I, Len});
    }
  }

  void instrumentAlloca(AllocaInst &I, Instruction *InsPoint = nullptr) {
    if (!InsPoint)
      InsPoint = &I;
    NextNodeIRBuilder IRB(InsPoint);
    const DataLayout &DL = F.getDataLayout();
    TypeSize TS = DL.getTypeAllocSize(I.getAllocatedType());
    Value *Len = IRB.CreateTypeSize(MS.IntptrTy, TS);
    if (I.isArrayAllocation())
      Len = IRB.CreateMul(Len,
                          IRB.CreateZExtOrTrunc(I.getArraySize(), MS.IntptrTy));

    if (MS.CompileKernel)
      poisonAllocaKmsan(I, IRB, Len);
    else
      poisonAllocaUserspace(I, IRB, Len);
  }

  void visitAllocaInst(AllocaInst &I) {
    setShadow(&I, getCleanShadow(&I));
    setOrigin(&I, getCleanOrigin());
    // We'll get to this alloca later unless it's poisoned at the corresponding
    // llvm.lifetime.start.
    AllocaSet.insert(&I);
  }

  void visitSelectInst(SelectInst &I) {
    // a = select b, c, d
    Value *B = I.getCondition();
    Value *C = I.getTrueValue();
    Value *D = I.getFalseValue();

    handleSelectLikeInst(I, B, C, D);
  }

  void handleSelectLikeInst(Instruction &I, Value *B, Value *C, Value *D) {
    IRBuilder<> IRB(&I);

    Value *Sb = getShadow(B);
    Value *Sc = getShadow(C);
    Value *Sd = getShadow(D);

    Value *Ob = MS.TrackOrigins ? getOrigin(B) : nullptr;
    Value *Oc = MS.TrackOrigins ? getOrigin(C) : nullptr;
    Value *Od = MS.TrackOrigins ? getOrigin(D) : nullptr;

    // Result shadow if condition shadow is 0.
    Value *Sa0 = IRB.CreateSelect(B, Sc, Sd);
    Value *Sa1;
    if (I.getType()->isAggregateType()) {
      // To avoid "sign extending" i1 to an arbitrary aggregate type, we just do
      // an extra "select". This results in much more compact IR.
      // Sa = select Sb, poisoned, (select b, Sc, Sd)
      Sa1 = getPoisonedShadow(getShadowTy(I.getType()));
    } else {
      // Sa = select Sb, [ (c^d) | Sc | Sd ], [ b ? Sc : Sd ]
      // If Sb (condition is poisoned), look for bits in c and d that are equal
      // and both unpoisoned.
      // If !Sb (condition is unpoisoned), simply pick one of Sc and Sd.

      // Cast arguments to shadow-compatible type.
      C = CreateAppToShadowCast(IRB, C);
      D = CreateAppToShadowCast(IRB, D);

      // Result shadow if condition shadow is 1.
      Sa1 = IRB.CreateOr({IRB.CreateXor(C, D), Sc, Sd});
    }
    Value *Sa = IRB.CreateSelect(Sb, Sa1, Sa0, "_msprop_select");
    setShadow(&I, Sa);
    if (MS.TrackOrigins) {
      // Origins are always i32, so any vector conditions must be flattened.
      // FIXME: consider tracking vector origins for app vectors?
      if (B->getType()->isVectorTy()) {
        B = convertToBool(B, IRB);
        Sb = convertToBool(Sb, IRB);
      }
      // a = select b, c, d
      // Oa = Sb ? Ob : (b ? Oc : Od)
      setOrigin(&I, IRB.CreateSelect(Sb, Ob, IRB.CreateSelect(B, Oc, Od)));
    }
  }

  void visitLandingPadInst(LandingPadInst &I) {
    // Do nothing.
    // See https://github.com/google/sanitizers/issues/504
    setShadow(&I, getCleanShadow(&I));
    setOrigin(&I, getCleanOrigin());
  }

  void visitCatchSwitchInst(CatchSwitchInst &I) {
    setShadow(&I, getCleanShadow(&I));
    setOrigin(&I, getCleanOrigin());
  }

  void visitFuncletPadInst(FuncletPadInst &I) {
    setShadow(&I, getCleanShadow(&I));
    setOrigin(&I, getCleanOrigin());
  }

  void visitGetElementPtrInst(GetElementPtrInst &I) { handleShadowOr(I); }

  void visitExtractValueInst(ExtractValueInst &I) {
    IRBuilder<> IRB(&I);
    Value *Agg = I.getAggregateOperand();
    LLVM_DEBUG(dbgs() << "ExtractValue:  " << I << "\n");
    Value *AggShadow = getShadow(Agg);
    LLVM_DEBUG(dbgs() << "   AggShadow:  " << *AggShadow << "\n");
    Value *ResShadow = IRB.CreateExtractValue(AggShadow, I.getIndices());
    LLVM_DEBUG(dbgs() << "   ResShadow:  " << *ResShadow << "\n");
    setShadow(&I, ResShadow);
    setOriginForNaryOp(I);
  }

  void visitInsertValueInst(InsertValueInst &I) {
    IRBuilder<> IRB(&I);
    LLVM_DEBUG(dbgs() << "InsertValue:  " << I << "\n");
    Value *AggShadow = getShadow(I.getAggregateOperand());
    Value *InsShadow = getShadow(I.getInsertedValueOperand());
    LLVM_DEBUG(dbgs() << "   AggShadow:  " << *AggShadow << "\n");
    LLVM_DEBUG(dbgs() << "   InsShadow:  " << *InsShadow << "\n");
    Value *Res = IRB.CreateInsertValue(AggShadow, InsShadow, I.getIndices());
    LLVM_DEBUG(dbgs() << "   Res:        " << *Res << "\n");
    setShadow(&I, Res);
    setOriginForNaryOp(I);
  }

  void dumpInst(Instruction &I) {
    if (CallInst *CI = dyn_cast<CallInst>(&I)) {
      errs() << "ZZZ call " << CI->getCalledFunction()->getName() << "\n";
    } else {
      errs() << "ZZZ " << I.getOpcodeName() << "\n";
    }
    errs() << "QQQ " << I << "\n";
  }

  void visitResumeInst(ResumeInst &I) {
    LLVM_DEBUG(dbgs() << "Resume: " << I << "\n");
    // Nothing to do here.
  }

  void visitCleanupReturnInst(CleanupReturnInst &CRI) {
    LLVM_DEBUG(dbgs() << "CleanupReturn: " << CRI << "\n");
    // Nothing to do here.
  }

  void visitCatchReturnInst(CatchReturnInst &CRI) {
    LLVM_DEBUG(dbgs() << "CatchReturn: " << CRI << "\n");
    // Nothing to do here.
  }

  void instrumentAsmArgument(Value *Operand, Type *ElemTy, Instruction &I,
                             IRBuilder<> &IRB, const DataLayout &DL,
                             bool isOutput) {
    // For each assembly argument, we check its value for being initialized.
    // If the argument is a pointer, we assume it points to a single element
    // of the corresponding type (or to a 8-byte word, if the type is unsized).
    // Each such pointer is instrumented with a call to the runtime library.
    Type *OpType = Operand->getType();
    // Check the operand value itself.
    insertShadowCheck(Operand, &I);
    if (!OpType->isPointerTy() || !isOutput) {
      assert(!isOutput);
      return;
    }
    if (!ElemTy->isSized())
      return;
    auto Size = DL.getTypeStoreSize(ElemTy);
    Value *SizeVal = IRB.CreateTypeSize(MS.IntptrTy, Size);
    if (MS.CompileKernel) {
      IRB.CreateCall(MS.MsanInstrumentAsmStoreFn, {Operand, SizeVal});
    } else {
      // ElemTy, derived from elementtype(), does not encode the alignment of
      // the pointer. Conservatively assume that the shadow memory is unaligned.
      // When Size is large, avoid StoreInst as it would expand to many
      // instructions.
      auto [ShadowPtr, _] =
          getShadowOriginPtrUserspace(Operand, IRB, IRB.getInt8Ty(), Align(1));
      if (Size <= 32)
        IRB.CreateAlignedStore(getCleanShadow(ElemTy), ShadowPtr, Align(1));
      else
        IRB.CreateMemSet(ShadowPtr, ConstantInt::getNullValue(IRB.getInt8Ty()),
                         SizeVal, Align(1));
    }
  }

  /// Get the number of output arguments returned by pointers.
  int getNumOutputArgs(InlineAsm *IA, CallBase *CB) {
    int NumRetOutputs = 0;
    int NumOutputs = 0;
    Type *RetTy = cast<Value>(CB)->getType();
    if (!RetTy->isVoidTy()) {
      // Register outputs are returned via the CallInst return value.
      auto *ST = dyn_cast<StructType>(RetTy);
      if (ST)
        NumRetOutputs = ST->getNumElements();
      else
        NumRetOutputs = 1;
    }
    InlineAsm::ConstraintInfoVector Constraints = IA->ParseConstraints();
    for (const InlineAsm::ConstraintInfo &Info : Constraints) {
      switch (Info.Type) {
      case InlineAsm::isOutput:
        NumOutputs++;
        break;
      default:
        break;
      }
    }
    return NumOutputs - NumRetOutputs;
  }

  void visitAsmInstruction(Instruction &I) {
    // Conservative inline assembly handling: check for poisoned shadow of
    // asm() arguments, then unpoison the result and all the memory locations
    // pointed to by those arguments.
    // An inline asm() statement in C++ contains lists of input and output
    // arguments used by the assembly code. These are mapped to operands of the
    // CallInst as follows:
    //  - nR register outputs ("=r) are returned by value in a single structure
    //  (SSA value of the CallInst);
    //  - nO other outputs ("=m" and others) are returned by pointer as first
    // nO operands of the CallInst;
    //  - nI inputs ("r", "m" and others) are passed to CallInst as the
    // remaining nI operands.
    // The total number of asm() arguments in the source is nR+nO+nI, and the
    // corresponding CallInst has nO+nI+1 operands (the last operand is the
    // function to be called).
    const DataLayout &DL = F.getDataLayout();
    CallBase *CB = cast<CallBase>(&I);
    IRBuilder<> IRB(&I);
    InlineAsm *IA = cast<InlineAsm>(CB->getCalledOperand());
    int OutputArgs = getNumOutputArgs(IA, CB);
    // The last operand of a CallInst is the function itself.
    int NumOperands = CB->getNumOperands() - 1;

    // Check input arguments. Doing so before unpoisoning output arguments, so
    // that we won't overwrite uninit values before checking them.
    for (int i = OutputArgs; i < NumOperands; i++) {
      Value *Operand = CB->getOperand(i);
      instrumentAsmArgument(Operand, CB->getParamElementType(i), I, IRB, DL,
                            /*isOutput*/ false);
    }
    // Unpoison output arguments. This must happen before the actual InlineAsm
    // call, so that the shadow for memory published in the asm() statement
    // remains valid.
    for (int i = 0; i < OutputArgs; i++) {
      Value *Operand = CB->getOperand(i);
      instrumentAsmArgument(Operand, CB->getParamElementType(i), I, IRB, DL,
                            /*isOutput*/ true);
    }

    setShadow(&I, getCleanShadow(&I));
    setOrigin(&I, getCleanOrigin());
  }

  void visitFreezeInst(FreezeInst &I) {
    // Freeze always returns a fully defined value.
    setShadow(&I, getCleanShadow(&I));
    setOrigin(&I, getCleanOrigin());
  }

  void visitInstruction(Instruction &I) {
    // Everything else: stop propagating and check for poisoned shadow.
    if (ClDumpStrictInstructions)
      dumpInst(I);
    LLVM_DEBUG(dbgs() << "DEFAULT: " << I << "\n");
    for (size_t i = 0, n = I.getNumOperands(); i < n; i++) {
      Value *Operand = I.getOperand(i);
      if (Operand->getType()->isSized())
        insertShadowCheck(Operand, &I);
    }
    setShadow(&I, getCleanShadow(&I));
    setOrigin(&I, getCleanOrigin());
  }
};

struct VarArgHelperBase : public VarArgHelper {
  Function &F;
  MemorySanitizer &MS;
  MemorySanitizerVisitor &MSV;
  SmallVector<CallInst *, 16> VAStartInstrumentationList;
  const unsigned VAListTagSize;

  VarArgHelperBase(Function &F, MemorySanitizer &MS,
                   MemorySanitizerVisitor &MSV, unsigned VAListTagSize)
      : F(F), MS(MS), MSV(MSV), VAListTagSize(VAListTagSize) {}

  Value *getShadowAddrForVAArgument(IRBuilder<> &IRB, unsigned ArgOffset) {
    Value *Base = IRB.CreatePointerCast(MS.VAArgTLS, MS.IntptrTy);
    return IRB.CreateAdd(Base, ConstantInt::get(MS.IntptrTy, ArgOffset));
  }

  /// Compute the shadow address for a given va_arg.
  Value *getShadowPtrForVAArgument(IRBuilder<> &IRB, unsigned ArgOffset) {
    Value *Base = IRB.CreatePointerCast(MS.VAArgTLS, MS.IntptrTy);
    Base = IRB.CreateAdd(Base, ConstantInt::get(MS.IntptrTy, ArgOffset));
    return IRB.CreateIntToPtr(Base, MS.PtrTy, "_msarg_va_s");
  }

  /// Compute the shadow address for a given va_arg.
  Value *getShadowPtrForVAArgument(IRBuilder<> &IRB, unsigned ArgOffset,
                                   unsigned ArgSize) {
    // Make sure we don't overflow __msan_va_arg_tls.
    if (ArgOffset + ArgSize > kParamTLSSize)
      return nullptr;
    return getShadowPtrForVAArgument(IRB, ArgOffset);
  }

  /// Compute the origin address for a given va_arg.
  Value *getOriginPtrForVAArgument(IRBuilder<> &IRB, int ArgOffset) {
    Value *Base = IRB.CreatePointerCast(MS.VAArgOriginTLS, MS.IntptrTy);
    // getOriginPtrForVAArgument() is always called after
    // getShadowPtrForVAArgument(), so __msan_va_arg_origin_tls can never
    // overflow.
    Base = IRB.CreateAdd(Base, ConstantInt::get(MS.IntptrTy, ArgOffset));
    return IRB.CreateIntToPtr(Base, MS.PtrTy, "_msarg_va_o");
  }

  void CleanUnusedTLS(IRBuilder<> &IRB, Value *ShadowBase,
                      unsigned BaseOffset) {
    // The tails of __msan_va_arg_tls is not large enough to fit full
    // value shadow, but it will be copied to backup anyway. Make it
    // clean.
    if (BaseOffset >= kParamTLSSize)
      return;
    Value *TailSize =
        ConstantInt::getSigned(IRB.getInt32Ty(), kParamTLSSize - BaseOffset);
    IRB.CreateMemSet(ShadowBase, ConstantInt::getNullValue(IRB.getInt8Ty()),
                     TailSize, Align(8));
  }

  void unpoisonVAListTagForInst(IntrinsicInst &I) {
    IRBuilder<> IRB(&I);
    Value *VAListTag = I.getArgOperand(0);
    const Align Alignment = Align(8);
    auto [ShadowPtr, OriginPtr] = MSV.getShadowOriginPtr(
        VAListTag, IRB, IRB.getInt8Ty(), Alignment, /*isStore*/ true);
    // Unpoison the whole __va_list_tag.
    IRB.CreateMemSet(ShadowPtr, Constant::getNullValue(IRB.getInt8Ty()),
                     VAListTagSize, Alignment, false);
  }

  void visitVAStartInst(VAStartInst &I) override {
    if (F.getCallingConv() == CallingConv::Win64)
      return;
    VAStartInstrumentationList.push_back(&I);
    unpoisonVAListTagForInst(I);
  }

  void visitVACopyInst(VACopyInst &I) override {
    if (F.getCallingConv() == CallingConv::Win64)
      return;
    unpoisonVAListTagForInst(I);
  }
};

/// AMD64-specific implementation of VarArgHelper.
struct VarArgAMD64Helper : public VarArgHelperBase {
  // An unfortunate workaround for asymmetric lowering of va_arg stuff.
  // See a comment in visitCallBase for more details.
  static const unsigned AMD64GpEndOffset = 48; // AMD64 ABI Draft 0.99.6 p3.5.7
  static const unsigned AMD64FpEndOffsetSSE = 176;
  // If SSE is disabled, fp_offset in va_list is zero.
  static const unsigned AMD64FpEndOffsetNoSSE = AMD64GpEndOffset;

  unsigned AMD64FpEndOffset;
  AllocaInst *VAArgTLSCopy = nullptr;
  AllocaInst *VAArgTLSOriginCopy = nullptr;
  Value *VAArgOverflowSize = nullptr;

  enum ArgKind { AK_GeneralPurpose, AK_FloatingPoint, AK_Memory };

  VarArgAMD64Helper(Function &F, MemorySanitizer &MS,
                    MemorySanitizerVisitor &MSV)
      : VarArgHelperBase(F, MS, MSV, /*VAListTagSize=*/24) {
    AMD64FpEndOffset = AMD64FpEndOffsetSSE;
    for (const auto &Attr : F.getAttributes().getFnAttrs()) {
      if (Attr.isStringAttribute() &&
          (Attr.getKindAsString() == "target-features")) {
        if (Attr.getValueAsString().contains("-sse"))
          AMD64FpEndOffset = AMD64FpEndOffsetNoSSE;
        break;
      }
    }
  }

  ArgKind classifyArgument(Value *arg) {
    // A very rough approximation of X86_64 argument classification rules.
    Type *T = arg->getType();
    if (T->isX86_FP80Ty())
      return AK_Memory;
    if (T->isFPOrFPVectorTy())
      return AK_FloatingPoint;
    if (T->isIntegerTy() && T->getPrimitiveSizeInBits() <= 64)
      return AK_GeneralPurpose;
    if (T->isPointerTy())
      return AK_GeneralPurpose;
    return AK_Memory;
  }

  // For VarArg functions, store the argument shadow in an ABI-specific format
  // that corresponds to va_list layout.
  // We do this because Clang lowers va_arg in the frontend, and this pass
  // only sees the low level code that deals with va_list internals.
  // A much easier alternative (provided that Clang emits va_arg instructions)
  // would have been to associate each live instance of va_list with a copy of
  // MSanParamTLS, and extract shadow on va_arg() call in the argument list
  // order.
  void visitCallBase(CallBase &CB, IRBuilder<> &IRB) override {
    unsigned GpOffset = 0;
    unsigned FpOffset = AMD64GpEndOffset;
    unsigned OverflowOffset = AMD64FpEndOffset;
    const DataLayout &DL = F.getDataLayout();

    for (const auto &[ArgNo, A] : llvm::enumerate(CB.args())) {
      bool IsFixed = ArgNo < CB.getFunctionType()->getNumParams();
      bool IsByVal = CB.paramHasAttr(ArgNo, Attribute::ByVal);
      if (IsByVal) {
        // ByVal arguments always go to the overflow area.
        // Fixed arguments passed through the overflow area will be stepped
        // over by va_start, so don't count them towards the offset.
        if (IsFixed)
          continue;
        assert(A->getType()->isPointerTy());
        Type *RealTy = CB.getParamByValType(ArgNo);
        uint64_t ArgSize = DL.getTypeAllocSize(RealTy);
        uint64_t AlignedSize = alignTo(ArgSize, 8);
        unsigned BaseOffset = OverflowOffset;
        Value *ShadowBase = getShadowPtrForVAArgument(IRB, OverflowOffset);
        Value *OriginBase = nullptr;
        if (MS.TrackOrigins)
          OriginBase = getOriginPtrForVAArgument(IRB, OverflowOffset);
        OverflowOffset += AlignedSize;

        if (OverflowOffset > kParamTLSSize) {
          CleanUnusedTLS(IRB, ShadowBase, BaseOffset);
          continue; // We have no space to copy shadow there.
        }

        Value *ShadowPtr, *OriginPtr;
        std::tie(ShadowPtr, OriginPtr) =
            MSV.getShadowOriginPtr(A, IRB, IRB.getInt8Ty(), kShadowTLSAlignment,
                                   /*isStore*/ false);
        IRB.CreateMemCpy(ShadowBase, kShadowTLSAlignment, ShadowPtr,
                         kShadowTLSAlignment, ArgSize);
        if (MS.TrackOrigins)
          IRB.CreateMemCpy(OriginBase, kShadowTLSAlignment, OriginPtr,
                           kShadowTLSAlignment, ArgSize);
      } else {
        ArgKind AK = classifyArgument(A);
        if (AK == AK_GeneralPurpose && GpOffset >= AMD64GpEndOffset)
          AK = AK_Memory;
        if (AK == AK_FloatingPoint && FpOffset >= AMD64FpEndOffset)
          AK = AK_Memory;
        Value *ShadowBase, *OriginBase = nullptr;
        switch (AK) {
        case AK_GeneralPurpose:
          ShadowBase = getShadowPtrForVAArgument(IRB, GpOffset);
          if (MS.TrackOrigins)
            OriginBase = getOriginPtrForVAArgument(IRB, GpOffset);
          GpOffset += 8;
          assert(GpOffset <= kParamTLSSize);
          break;
        case AK_FloatingPoint:
          ShadowBase = getShadowPtrForVAArgument(IRB, FpOffset);
          if (MS.TrackOrigins)
            OriginBase = getOriginPtrForVAArgument(IRB, FpOffset);
          FpOffset += 16;
          assert(FpOffset <= kParamTLSSize);
          break;
        case AK_Memory:
          if (IsFixed)
            continue;
          uint64_t ArgSize = DL.getTypeAllocSize(A->getType());
          uint64_t AlignedSize = alignTo(ArgSize, 8);
          unsigned BaseOffset = OverflowOffset;
          ShadowBase = getShadowPtrForVAArgument(IRB, OverflowOffset);
          if (MS.TrackOrigins) {
            OriginBase = getOriginPtrForVAArgument(IRB, OverflowOffset);
          }
          OverflowOffset += AlignedSize;
          if (OverflowOffset > kParamTLSSize) {
            // We have no space to copy shadow there.
            CleanUnusedTLS(IRB, ShadowBase, BaseOffset);
            continue;
          }
        }
        // Take fixed arguments into account for GpOffset and FpOffset,
        // but don't actually store shadows for them.
        // TODO(glider): don't call get*PtrForVAArgument() for them.
        if (IsFixed)
          continue;
        Value *Shadow = MSV.getShadow(A);
        IRB.CreateAlignedStore(Shadow, ShadowBase, kShadowTLSAlignment);
        if (MS.TrackOrigins) {
          Value *Origin = MSV.getOrigin(A);
          TypeSize StoreSize = DL.getTypeStoreSize(Shadow->getType());
          MSV.paintOrigin(IRB, Origin, OriginBase, StoreSize,
                          std::max(kShadowTLSAlignment, kMinOriginAlignment));
        }
      }
    }
    Constant *OverflowSize =
        ConstantInt::get(IRB.getInt64Ty(), OverflowOffset - AMD64FpEndOffset);
    IRB.CreateStore(OverflowSize, MS.VAArgOverflowSizeTLS);
  }

  void finalizeInstrumentation() override {
    assert(!VAArgOverflowSize && !VAArgTLSCopy &&
           "finalizeInstrumentation called twice");
    if (!VAStartInstrumentationList.empty()) {
      // If there is a va_start in this function, make a backup copy of
      // va_arg_tls somewhere in the function entry block.
      IRBuilder<> IRB(MSV.FnPrologueEnd);
      VAArgOverflowSize =
          IRB.CreateLoad(IRB.getInt64Ty(), MS.VAArgOverflowSizeTLS);
      Value *CopySize = IRB.CreateAdd(
          ConstantInt::get(MS.IntptrTy, AMD64FpEndOffset), VAArgOverflowSize);
      VAArgTLSCopy = IRB.CreateAlloca(Type::getInt8Ty(*MS.C), CopySize);
      VAArgTLSCopy->setAlignment(kShadowTLSAlignment);
      IRB.CreateMemSet(VAArgTLSCopy, Constant::getNullValue(IRB.getInt8Ty()),
                       CopySize, kShadowTLSAlignment, false);

      Value *SrcSize = IRB.CreateBinaryIntrinsic(
          Intrinsic::umin, CopySize,
          ConstantInt::get(MS.IntptrTy, kParamTLSSize));
      IRB.CreateMemCpy(VAArgTLSCopy, kShadowTLSAlignment, MS.VAArgTLS,
                       kShadowTLSAlignment, SrcSize);
      if (MS.TrackOrigins) {
        VAArgTLSOriginCopy = IRB.CreateAlloca(Type::getInt8Ty(*MS.C), CopySize);
        VAArgTLSOriginCopy->setAlignment(kShadowTLSAlignment);
        IRB.CreateMemCpy(VAArgTLSOriginCopy, kShadowTLSAlignment,
                         MS.VAArgOriginTLS, kShadowTLSAlignment, SrcSize);
      }
    }

    // Instrument va_start.
    // Copy va_list shadow from the backup copy of the TLS contents.
    for (CallInst *OrigInst : VAStartInstrumentationList) {
      NextNodeIRBuilder IRB(OrigInst);
      Value *VAListTag = OrigInst->getArgOperand(0);

      Value *RegSaveAreaPtrPtr = IRB.CreateIntToPtr(
          IRB.CreateAdd(IRB.CreatePtrToInt(VAListTag, MS.IntptrTy),
                        ConstantInt::get(MS.IntptrTy, 16)),
          MS.PtrTy);
      Value *RegSaveAreaPtr = IRB.CreateLoad(MS.PtrTy, RegSaveAreaPtrPtr);
      Value *RegSaveAreaShadowPtr, *RegSaveAreaOriginPtr;
      const Align Alignment = Align(16);
      std::tie(RegSaveAreaShadowPtr, RegSaveAreaOriginPtr) =
          MSV.getShadowOriginPtr(RegSaveAreaPtr, IRB, IRB.getInt8Ty(),
                                 Alignment, /*isStore*/ true);
      IRB.CreateMemCpy(RegSaveAreaShadowPtr, Alignment, VAArgTLSCopy, Alignment,
                       AMD64FpEndOffset);
      if (MS.TrackOrigins)
        IRB.CreateMemCpy(RegSaveAreaOriginPtr, Alignment, VAArgTLSOriginCopy,
                         Alignment, AMD64FpEndOffset);
      Value *OverflowArgAreaPtrPtr = IRB.CreateIntToPtr(
          IRB.CreateAdd(IRB.CreatePtrToInt(VAListTag, MS.IntptrTy),
                        ConstantInt::get(MS.IntptrTy, 8)),
          MS.PtrTy);
      Value *OverflowArgAreaPtr =
          IRB.CreateLoad(MS.PtrTy, OverflowArgAreaPtrPtr);
      Value *OverflowArgAreaShadowPtr, *OverflowArgAreaOriginPtr;
      std::tie(OverflowArgAreaShadowPtr, OverflowArgAreaOriginPtr) =
          MSV.getShadowOriginPtr(OverflowArgAreaPtr, IRB, IRB.getInt8Ty(),
                                 Alignment, /*isStore*/ true);
      Value *SrcPtr = IRB.CreateConstGEP1_32(IRB.getInt8Ty(), VAArgTLSCopy,
                                             AMD64FpEndOffset);
      IRB.CreateMemCpy(OverflowArgAreaShadowPtr, Alignment, SrcPtr, Alignment,
                       VAArgOverflowSize);
      if (MS.TrackOrigins) {
        SrcPtr = IRB.CreateConstGEP1_32(IRB.getInt8Ty(), VAArgTLSOriginCopy,
                                        AMD64FpEndOffset);
        IRB.CreateMemCpy(OverflowArgAreaOriginPtr, Alignment, SrcPtr, Alignment,
                         VAArgOverflowSize);
      }
    }
  }
};

/// AArch64-specific implementation of VarArgHelper.
struct VarArgAArch64Helper : public VarArgHelperBase {
  static const unsigned kAArch64GrArgSize = 64;
  static const unsigned kAArch64VrArgSize = 128;

  static const unsigned AArch64GrBegOffset = 0;
  static const unsigned AArch64GrEndOffset = kAArch64GrArgSize;
  // Make VR space aligned to 16 bytes.
  static const unsigned AArch64VrBegOffset = AArch64GrEndOffset;
  static const unsigned AArch64VrEndOffset =
      AArch64VrBegOffset + kAArch64VrArgSize;
  static const unsigned AArch64VAEndOffset = AArch64VrEndOffset;

  AllocaInst *VAArgTLSCopy = nullptr;
  Value *VAArgOverflowSize = nullptr;

  enum ArgKind { AK_GeneralPurpose, AK_FloatingPoint, AK_Memory };

  VarArgAArch64Helper(Function &F, MemorySanitizer &MS,
                      MemorySanitizerVisitor &MSV)
      : VarArgHelperBase(F, MS, MSV, /*VAListTagSize=*/32) {}

  // A very rough approximation of aarch64 argument classification rules.
  std::pair<ArgKind, uint64_t> classifyArgument(Type *T) {
    if (T->isIntOrPtrTy() && T->getPrimitiveSizeInBits() <= 64)
      return {AK_GeneralPurpose, 1};
    if (T->isFloatingPointTy() && T->getPrimitiveSizeInBits() <= 128)
      return {AK_FloatingPoint, 1};

    if (T->isArrayTy()) {
      auto R = classifyArgument(T->getArrayElementType());
      R.second *= T->getScalarType()->getArrayNumElements();
      return R;
    }

    if (const FixedVectorType *FV = dyn_cast<FixedVectorType>(T)) {
      auto R = classifyArgument(FV->getScalarType());
      R.second *= FV->getNumElements();
      return R;
    }

    LLVM_DEBUG(errs() << "Unknown vararg type: " << *T << "\n");
    return {AK_Memory, 0};
  }

  // The instrumentation stores the argument shadow in a non ABI-specific
  // format because it does not know which argument is named (since Clang,
  // like x86_64 case, lowers the va_args in the frontend and this pass only
  // sees the low level code that deals with va_list internals).
  // The first seven GR registers are saved in the first 56 bytes of the
  // va_arg tls arra, followed by the first 8 FP/SIMD registers, and then
  // the remaining arguments.
  // Using constant offset within the va_arg TLS array allows fast copy
  // in the finalize instrumentation.
  void visitCallBase(CallBase &CB, IRBuilder<> &IRB) override {
    unsigned GrOffset = AArch64GrBegOffset;
    unsigned VrOffset = AArch64VrBegOffset;
    unsigned OverflowOffset = AArch64VAEndOffset;

    const DataLayout &DL = F.getDataLayout();
    for (const auto &[ArgNo, A] : llvm::enumerate(CB.args())) {
      bool IsFixed = ArgNo < CB.getFunctionType()->getNumParams();
      auto [AK, RegNum] = classifyArgument(A->getType());
      if (AK == AK_GeneralPurpose &&
          (GrOffset + RegNum * 8) > AArch64GrEndOffset)
        AK = AK_Memory;
      if (AK == AK_FloatingPoint &&
          (VrOffset + RegNum * 16) > AArch64VrEndOffset)
        AK = AK_Memory;
      Value *Base;
      switch (AK) {
      case AK_GeneralPurpose:
        Base = getShadowPtrForVAArgument(IRB, GrOffset);
        GrOffset += 8 * RegNum;
        break;
      case AK_FloatingPoint:
        Base = getShadowPtrForVAArgument(IRB, VrOffset);
        VrOffset += 16 * RegNum;
        break;
      case AK_Memory:
        // Don't count fixed arguments in the overflow area - va_start will
        // skip right over them.
        if (IsFixed)
          continue;
        uint64_t ArgSize = DL.getTypeAllocSize(A->getType());
        uint64_t AlignedSize = alignTo(ArgSize, 8);
        unsigned BaseOffset = OverflowOffset;
        Base = getShadowPtrForVAArgument(IRB, BaseOffset);
        OverflowOffset += AlignedSize;
        if (OverflowOffset > kParamTLSSize) {
          // We have no space to copy shadow there.
          CleanUnusedTLS(IRB, Base, BaseOffset);
          continue;
        }
        break;
      }
      // Count Gp/Vr fixed arguments to their respective offsets, but don't
      // bother to actually store a shadow.
      if (IsFixed)
        continue;
      IRB.CreateAlignedStore(MSV.getShadow(A), Base, kShadowTLSAlignment);
    }
    Constant *OverflowSize =
        ConstantInt::get(IRB.getInt64Ty(), OverflowOffset - AArch64VAEndOffset);
    IRB.CreateStore(OverflowSize, MS.VAArgOverflowSizeTLS);
  }

  // Retrieve a va_list field of 'void*' size.
  Value *getVAField64(IRBuilder<> &IRB, Value *VAListTag, int offset) {
    Value *SaveAreaPtrPtr = IRB.CreateIntToPtr(
        IRB.CreateAdd(IRB.CreatePtrToInt(VAListTag, MS.IntptrTy),
                      ConstantInt::get(MS.IntptrTy, offset)),
        MS.PtrTy);
    return IRB.CreateLoad(Type::getInt64Ty(*MS.C), SaveAreaPtrPtr);
  }

  // Retrieve a va_list field of 'int' size.
  Value *getVAField32(IRBuilder<> &IRB, Value *VAListTag, int offset) {
    Value *SaveAreaPtr = IRB.CreateIntToPtr(
        IRB.CreateAdd(IRB.CreatePtrToInt(VAListTag, MS.IntptrTy),
                      ConstantInt::get(MS.IntptrTy, offset)),
        MS.PtrTy);
    Value *SaveArea32 = IRB.CreateLoad(IRB.getInt32Ty(), SaveAreaPtr);
    return IRB.CreateSExt(SaveArea32, MS.IntptrTy);
  }

  void finalizeInstrumentation() override {
    assert(!VAArgOverflowSize && !VAArgTLSCopy &&
           "finalizeInstrumentation called twice");
    if (!VAStartInstrumentationList.empty()) {
      // If there is a va_start in this function, make a backup copy of
      // va_arg_tls somewhere in the function entry block.
      IRBuilder<> IRB(MSV.FnPrologueEnd);
      VAArgOverflowSize =
          IRB.CreateLoad(IRB.getInt64Ty(), MS.VAArgOverflowSizeTLS);
      Value *CopySize = IRB.CreateAdd(
          ConstantInt::get(MS.IntptrTy, AArch64VAEndOffset), VAArgOverflowSize);
      VAArgTLSCopy = IRB.CreateAlloca(Type::getInt8Ty(*MS.C), CopySize);
      VAArgTLSCopy->setAlignment(kShadowTLSAlignment);
      IRB.CreateMemSet(VAArgTLSCopy, Constant::getNullValue(IRB.getInt8Ty()),
                       CopySize, kShadowTLSAlignment, false);

      Value *SrcSize = IRB.CreateBinaryIntrinsic(
          Intrinsic::umin, CopySize,
          ConstantInt::get(MS.IntptrTy, kParamTLSSize));
      IRB.CreateMemCpy(VAArgTLSCopy, kShadowTLSAlignment, MS.VAArgTLS,
                       kShadowTLSAlignment, SrcSize);
    }

    Value *GrArgSize = ConstantInt::get(MS.IntptrTy, kAArch64GrArgSize);
    Value *VrArgSize = ConstantInt::get(MS.IntptrTy, kAArch64VrArgSize);

    // Instrument va_start, copy va_list shadow from the backup copy of
    // the TLS contents.
    for (CallInst *OrigInst : VAStartInstrumentationList) {
      NextNodeIRBuilder IRB(OrigInst);

      Value *VAListTag = OrigInst->getArgOperand(0);

      // The variadic ABI for AArch64 creates two areas to save the incoming
      // argument registers (one for 64-bit general register xn-x7 and another
      // for 128-bit FP/SIMD vn-v7).
      // We need then to propagate the shadow arguments on both regions
      // 'va::__gr_top + va::__gr_offs' and 'va::__vr_top + va::__vr_offs'.
      // The remaining arguments are saved on shadow for 'va::stack'.
      // One caveat is it requires only to propagate the non-named arguments,
      // however on the call site instrumentation 'all' the arguments are
      // saved. So to copy the shadow values from the va_arg TLS array
      // we need to adjust the offset for both GR and VR fields based on
      // the __{gr,vr}_offs value (since they are stores based on incoming
      // named arguments).
      Type *RegSaveAreaPtrTy = IRB.getPtrTy();

      // Read the stack pointer from the va_list.
      Value *StackSaveAreaPtr =
          IRB.CreateIntToPtr(getVAField64(IRB, VAListTag, 0), RegSaveAreaPtrTy);

      // Read both the __gr_top and __gr_off and add them up.
      Value *GrTopSaveAreaPtr = getVAField64(IRB, VAListTag, 8);
      Value *GrOffSaveArea = getVAField32(IRB, VAListTag, 24);

      Value *GrRegSaveAreaPtr = IRB.CreateIntToPtr(
          IRB.CreateAdd(GrTopSaveAreaPtr, GrOffSaveArea), RegSaveAreaPtrTy);

      // Read both the __vr_top and __vr_off and add them up.
      Value *VrTopSaveAreaPtr = getVAField64(IRB, VAListTag, 16);
      Value *VrOffSaveArea = getVAField32(IRB, VAListTag, 28);

      Value *VrRegSaveAreaPtr = IRB.CreateIntToPtr(
          IRB.CreateAdd(VrTopSaveAreaPtr, VrOffSaveArea), RegSaveAreaPtrTy);

      // It does not know how many named arguments is being used and, on the
      // callsite all the arguments were saved.  Since __gr_off is defined as
      // '0 - ((8 - named_gr) * 8)', the idea is to just propagate the variadic
      // argument by ignoring the bytes of shadow from named arguments.
      Value *GrRegSaveAreaShadowPtrOff =
          IRB.CreateAdd(GrArgSize, GrOffSaveArea);

      Value *GrRegSaveAreaShadowPtr =
          MSV.getShadowOriginPtr(GrRegSaveAreaPtr, IRB, IRB.getInt8Ty(),
                                 Align(8), /*isStore*/ true)
              .first;

      Value *GrSrcPtr =
          IRB.CreateInBoundsPtrAdd(VAArgTLSCopy, GrRegSaveAreaShadowPtrOff);
      Value *GrCopySize = IRB.CreateSub(GrArgSize, GrRegSaveAreaShadowPtrOff);

      IRB.CreateMemCpy(GrRegSaveAreaShadowPtr, Align(8), GrSrcPtr, Align(8),
                       GrCopySize);

      // Again, but for FP/SIMD values.
      Value *VrRegSaveAreaShadowPtrOff =
          IRB.CreateAdd(VrArgSize, VrOffSaveArea);

      Value *VrRegSaveAreaShadowPtr =
          MSV.getShadowOriginPtr(VrRegSaveAreaPtr, IRB, IRB.getInt8Ty(),
                                 Align(8), /*isStore*/ true)
              .first;

      Value *VrSrcPtr = IRB.CreateInBoundsPtrAdd(
          IRB.CreateInBoundsPtrAdd(VAArgTLSCopy,
                                   IRB.getInt32(AArch64VrBegOffset)),
          VrRegSaveAreaShadowPtrOff);
      Value *VrCopySize = IRB.CreateSub(VrArgSize, VrRegSaveAreaShadowPtrOff);

      IRB.CreateMemCpy(VrRegSaveAreaShadowPtr, Align(8), VrSrcPtr, Align(8),
                       VrCopySize);

      // And finally for remaining arguments.
      Value *StackSaveAreaShadowPtr =
          MSV.getShadowOriginPtr(StackSaveAreaPtr, IRB, IRB.getInt8Ty(),
                                 Align(16), /*isStore*/ true)
              .first;

      Value *StackSrcPtr = IRB.CreateInBoundsPtrAdd(
          VAArgTLSCopy, IRB.getInt32(AArch64VAEndOffset));

      IRB.CreateMemCpy(StackSaveAreaShadowPtr, Align(16), StackSrcPtr,
                       Align(16), VAArgOverflowSize);
    }
  }
};

/// PowerPC-specific implementation of VarArgHelper.
struct VarArgPowerPCHelper : public VarArgHelperBase {
  AllocaInst *VAArgTLSCopy = nullptr;
  Value *VAArgSize = nullptr;

  VarArgPowerPCHelper(Function &F, MemorySanitizer &MS,
                      MemorySanitizerVisitor &MSV, unsigned VAListTagSize)
      : VarArgHelperBase(F, MS, MSV, VAListTagSize) {}

  void visitCallBase(CallBase &CB, IRBuilder<> &IRB) override {
    // For PowerPC, we need to deal with alignment of stack arguments -
    // they are mostly aligned to 8 bytes, but vectors and i128 arrays
    // are aligned to 16 bytes, byvals can be aligned to 8 or 16 bytes,
    // For that reason, we compute current offset from stack pointer (which is
    // always properly aligned), and offset for the first vararg, then subtract
    // them.
    unsigned VAArgBase;
    Triple TargetTriple(F.getParent()->getTargetTriple());
    // Parameter save area starts at 48 bytes from frame pointer for ABIv1,
    // and 32 bytes for ABIv2.  This is usually determined by target
    // endianness, but in theory could be overridden by function attribute.
    if (TargetTriple.isPPC64()) {
      if (TargetTriple.isPPC64ELFv2ABI())
        VAArgBase = 32;
      else
        VAArgBase = 48;
    } else {
      // Parameter save area is 8 bytes from frame pointer in PPC32
      VAArgBase = 8;
    }
    unsigned VAArgOffset = VAArgBase;
    const DataLayout &DL = F.getDataLayout();
    for (const auto &[ArgNo, A] : llvm::enumerate(CB.args())) {
      bool IsFixed = ArgNo < CB.getFunctionType()->getNumParams();
      bool IsByVal = CB.paramHasAttr(ArgNo, Attribute::ByVal);
      if (IsByVal) {
        assert(A->getType()->isPointerTy());
        Type *RealTy = CB.getParamByValType(ArgNo);
        uint64_t ArgSize = DL.getTypeAllocSize(RealTy);
        Align ArgAlign = CB.getParamAlign(ArgNo).value_or(Align(8));
        if (ArgAlign < 8)
          ArgAlign = Align(8);
        VAArgOffset = alignTo(VAArgOffset, ArgAlign);
        if (!IsFixed) {
          Value *Base =
              getShadowPtrForVAArgument(IRB, VAArgOffset - VAArgBase, ArgSize);
          if (Base) {
            Value *AShadowPtr, *AOriginPtr;
            std::tie(AShadowPtr, AOriginPtr) =
                MSV.getShadowOriginPtr(A, IRB, IRB.getInt8Ty(),
                                       kShadowTLSAlignment, /*isStore*/ false);

            IRB.CreateMemCpy(Base, kShadowTLSAlignment, AShadowPtr,
                             kShadowTLSAlignment, ArgSize);
          }
        }
        VAArgOffset += alignTo(ArgSize, Align(8));
      } else {
        Value *Base;
        uint64_t ArgSize = DL.getTypeAllocSize(A->getType());
        Align ArgAlign = Align(8);
        if (A->getType()->isArrayTy()) {
          // Arrays are aligned to element size, except for long double
          // arrays, which are aligned to 8 bytes.
          Type *ElementTy = A->getType()->getArrayElementType();
          if (!ElementTy->isPPC_FP128Ty())
            ArgAlign = Align(DL.getTypeAllocSize(ElementTy));
        } else if (A->getType()->isVectorTy()) {
          // Vectors are naturally aligned.
          ArgAlign = Align(ArgSize);
        }
        if (ArgAlign < 8)
          ArgAlign = Align(8);
        VAArgOffset = alignTo(VAArgOffset, ArgAlign);
        if (DL.isBigEndian()) {
          // Adjusting the shadow for argument with size < 8 to match the
          // placement of bits in big endian system
          if (ArgSize < 8)
            VAArgOffset += (8 - ArgSize);
        }
        if (!IsFixed) {
          Base =
              getShadowPtrForVAArgument(IRB, VAArgOffset - VAArgBase, ArgSize);
          if (Base)
            IRB.CreateAlignedStore(MSV.getShadow(A), Base, kShadowTLSAlignment);
        }
        VAArgOffset += ArgSize;
        VAArgOffset = alignTo(VAArgOffset, Align(8));
      }
      if (IsFixed)
        VAArgBase = VAArgOffset;
    }

    Constant *TotalVAArgSize =
        ConstantInt::get(MS.IntptrTy, VAArgOffset - VAArgBase);
    // Here using VAArgOverflowSizeTLS as VAArgSizeTLS to avoid creation of
    // a new class member i.e. it is the total size of all VarArgs.
    IRB.CreateStore(TotalVAArgSize, MS.VAArgOverflowSizeTLS);
  }

  void finalizeInstrumentation() override {
    assert(!VAArgSize && !VAArgTLSCopy &&
           "finalizeInstrumentation called twice");
    IRBuilder<> IRB(MSV.FnPrologueEnd);
    VAArgSize = IRB.CreateLoad(IRB.getInt64Ty(), MS.VAArgOverflowSizeTLS);
    Value *CopySize = VAArgSize;

    if (!VAStartInstrumentationList.empty()) {
      // If there is a va_start in this function, make a backup copy of
      // va_arg_tls somewhere in the function entry block.

      VAArgTLSCopy = IRB.CreateAlloca(Type::getInt8Ty(*MS.C), CopySize);
      VAArgTLSCopy->setAlignment(kShadowTLSAlignment);
      IRB.CreateMemSet(VAArgTLSCopy, Constant::getNullValue(IRB.getInt8Ty()),
                       CopySize, kShadowTLSAlignment, false);

      Value *SrcSize = IRB.CreateBinaryIntrinsic(
          Intrinsic::umin, CopySize,
          ConstantInt::get(IRB.getInt64Ty(), kParamTLSSize));
      IRB.CreateMemCpy(VAArgTLSCopy, kShadowTLSAlignment, MS.VAArgTLS,
                       kShadowTLSAlignment, SrcSize);
    }

    // Instrument va_start.
    // Copy va_list shadow from the backup copy of the TLS contents.
    Triple TargetTriple(F.getParent()->getTargetTriple());
    for (CallInst *OrigInst : VAStartInstrumentationList) {
      NextNodeIRBuilder IRB(OrigInst);
      Value *VAListTag = OrigInst->getArgOperand(0);
      Value *RegSaveAreaPtrPtr = IRB.CreatePtrToInt(VAListTag, MS.IntptrTy);

      // In PPC32 va_list_tag is a struct, whereas in PPC64 it's a pointer
      if (!TargetTriple.isPPC64()) {
        RegSaveAreaPtrPtr =
            IRB.CreateAdd(RegSaveAreaPtrPtr, ConstantInt::get(MS.IntptrTy, 8));
      }
      RegSaveAreaPtrPtr = IRB.CreateIntToPtr(RegSaveAreaPtrPtr, MS.PtrTy);

      Value *RegSaveAreaPtr = IRB.CreateLoad(MS.PtrTy, RegSaveAreaPtrPtr);
      Value *RegSaveAreaShadowPtr, *RegSaveAreaOriginPtr;
      const DataLayout &DL = F.getDataLayout();
      unsigned IntptrSize = DL.getTypeStoreSize(MS.IntptrTy);
      const Align Alignment = Align(IntptrSize);
      std::tie(RegSaveAreaShadowPtr, RegSaveAreaOriginPtr) =
          MSV.getShadowOriginPtr(RegSaveAreaPtr, IRB, IRB.getInt8Ty(),
                                 Alignment, /*isStore*/ true);
      IRB.CreateMemCpy(RegSaveAreaShadowPtr, Alignment, VAArgTLSCopy, Alignment,
                       CopySize);
    }
  }
};

/// SystemZ-specific implementation of VarArgHelper.
struct VarArgSystemZHelper : public VarArgHelperBase {
  static const unsigned SystemZGpOffset = 16;
  static const unsigned SystemZGpEndOffset = 56;
  static const unsigned SystemZFpOffset = 128;
  static const unsigned SystemZFpEndOffset = 160;
  static const unsigned SystemZMaxVrArgs = 8;
  static const unsigned SystemZRegSaveAreaSize = 160;
  static const unsigned SystemZOverflowOffset = 160;
  static const unsigned SystemZVAListTagSize = 32;
  static const unsigned SystemZOverflowArgAreaPtrOffset = 16;
  static const unsigned SystemZRegSaveAreaPtrOffset = 24;

  bool IsSoftFloatABI;
  AllocaInst *VAArgTLSCopy = nullptr;
  AllocaInst *VAArgTLSOriginCopy = nullptr;
  Value *VAArgOverflowSize = nullptr;

  enum class ArgKind {
    GeneralPurpose,
    FloatingPoint,
    Vector,
    Memory,
    Indirect,
  };

  enum class ShadowExtension { None, Zero, Sign };

  VarArgSystemZHelper(Function &F, MemorySanitizer &MS,
                      MemorySanitizerVisitor &MSV)
      : VarArgHelperBase(F, MS, MSV, SystemZVAListTagSize),
        IsSoftFloatABI(F.getFnAttribute("use-soft-float").getValueAsBool()) {}

  ArgKind classifyArgument(Type *T) {
    // T is a SystemZABIInfo::classifyArgumentType() output, and there are
    // only a few possibilities of what it can be. In particular, enums, single
    // element structs and large types have already been taken care of.

    // Some i128 and fp128 arguments are converted to pointers only in the
    // back end.
    if (T->isIntegerTy(128) || T->isFP128Ty())
      return ArgKind::Indirect;
    if (T->isFloatingPointTy())
      return IsSoftFloatABI ? ArgKind::GeneralPurpose : ArgKind::FloatingPoint;
    if (T->isIntegerTy() || T->isPointerTy())
      return ArgKind::GeneralPurpose;
    if (T->isVectorTy())
      return ArgKind::Vector;
    return ArgKind::Memory;
  }

  ShadowExtension getShadowExtension(const CallBase &CB, unsigned ArgNo) {
    // ABI says: "One of the simple integer types no more than 64 bits wide.
    // ... If such an argument is shorter than 64 bits, replace it by a full
    // 64-bit integer representing the same number, using sign or zero
    // extension". Shadow for an integer argument has the same type as the
    // argument itself, so it can be sign or zero extended as well.
    bool ZExt = CB.paramHasAttr(ArgNo, Attribute::ZExt);
    bool SExt = CB.paramHasAttr(ArgNo, Attribute::SExt);
    if (ZExt) {
      assert(!SExt);
      return ShadowExtension::Zero;
    }
    if (SExt) {
      assert(!ZExt);
      return ShadowExtension::Sign;
    }
    return ShadowExtension::None;
  }

  void visitCallBase(CallBase &CB, IRBuilder<> &IRB) override {
    unsigned GpOffset = SystemZGpOffset;
    unsigned FpOffset = SystemZFpOffset;
    unsigned VrIndex = 0;
    unsigned OverflowOffset = SystemZOverflowOffset;
    const DataLayout &DL = F.getDataLayout();
    for (const auto &[ArgNo, A] : llvm::enumerate(CB.args())) {
      bool IsFixed = ArgNo < CB.getFunctionType()->getNumParams();
      // SystemZABIInfo does not produce ByVal parameters.
      assert(!CB.paramHasAttr(ArgNo, Attribute::ByVal));
      Type *T = A->getType();
      ArgKind AK = classifyArgument(T);
      if (AK == ArgKind::Indirect) {
        T = MS.PtrTy;
        AK = ArgKind::GeneralPurpose;
      }
      if (AK == ArgKind::GeneralPurpose && GpOffset >= SystemZGpEndOffset)
        AK = ArgKind::Memory;
      if (AK == ArgKind::FloatingPoint && FpOffset >= SystemZFpEndOffset)
        AK = ArgKind::Memory;
      if (AK == ArgKind::Vector && (VrIndex >= SystemZMaxVrArgs || !IsFixed))
        AK = ArgKind::Memory;
      Value *ShadowBase = nullptr;
      Value *OriginBase = nullptr;
      ShadowExtension SE = ShadowExtension::None;
      switch (AK) {
      case ArgKind::GeneralPurpose: {
        // Always keep track of GpOffset, but store shadow only for varargs.
        uint64_t ArgSize = 8;
        if (GpOffset + ArgSize <= kParamTLSSize) {
          if (!IsFixed) {
            SE = getShadowExtension(CB, ArgNo);
            uint64_t GapSize = 0;
            if (SE == ShadowExtension::None) {
              uint64_t ArgAllocSize = DL.getTypeAllocSize(T);
              assert(ArgAllocSize <= ArgSize);
              GapSize = ArgSize - ArgAllocSize;
            }
            ShadowBase = getShadowAddrForVAArgument(IRB, GpOffset + GapSize);
            if (MS.TrackOrigins)
              OriginBase = getOriginPtrForVAArgument(IRB, GpOffset + GapSize);
          }
          GpOffset += ArgSize;
        } else {
          GpOffset = kParamTLSSize;
        }
        break;
      }
      case ArgKind::FloatingPoint: {
        // Always keep track of FpOffset, but store shadow only for varargs.
        uint64_t ArgSize = 8;
        if (FpOffset + ArgSize <= kParamTLSSize) {
          if (!IsFixed) {
            // PoP says: "A short floating-point datum requires only the
            // left-most 32 bit positions of a floating-point register".
            // Therefore, in contrast to AK_GeneralPurpose and AK_Memory,
            // don't extend shadow and don't mind the gap.
            ShadowBase = getShadowAddrForVAArgument(IRB, FpOffset);
            if (MS.TrackOrigins)
              OriginBase = getOriginPtrForVAArgument(IRB, FpOffset);
          }
          FpOffset += ArgSize;
        } else {
          FpOffset = kParamTLSSize;
        }
        break;
      }
      case ArgKind::Vector: {
        // Keep track of VrIndex. No need to store shadow, since vector varargs
        // go through AK_Memory.
        assert(IsFixed);
        VrIndex++;
        break;
      }
      case ArgKind::Memory: {
        // Keep track of OverflowOffset and store shadow only for varargs.
        // Ignore fixed args, since we need to copy only the vararg portion of
        // the overflow area shadow.
        if (!IsFixed) {
          uint64_t ArgAllocSize = DL.getTypeAllocSize(T);
          uint64_t ArgSize = alignTo(ArgAllocSize, 8);
          if (OverflowOffset + ArgSize <= kParamTLSSize) {
            SE = getShadowExtension(CB, ArgNo);
            uint64_t GapSize =
                SE == ShadowExtension::None ? ArgSize - ArgAllocSize : 0;
            ShadowBase =
                getShadowAddrForVAArgument(IRB, OverflowOffset + GapSize);
            if (MS.TrackOrigins)
              OriginBase =
                  getOriginPtrForVAArgument(IRB, OverflowOffset + GapSize);
            OverflowOffset += ArgSize;
          } else {
            OverflowOffset = kParamTLSSize;
          }
        }
        break;
      }
      case ArgKind::Indirect:
        llvm_unreachable("Indirect must be converted to GeneralPurpose");
      }
      if (ShadowBase == nullptr)
        continue;
      Value *Shadow = MSV.getShadow(A);
      if (SE != ShadowExtension::None)
        Shadow = MSV.CreateShadowCast(IRB, Shadow, IRB.getInt64Ty(),
                                      /*Signed*/ SE == ShadowExtension::Sign);
      ShadowBase = IRB.CreateIntToPtr(ShadowBase, MS.PtrTy, "_msarg_va_s");
      IRB.CreateStore(Shadow, ShadowBase);
      if (MS.TrackOrigins) {
        Value *Origin = MSV.getOrigin(A);
        TypeSize StoreSize = DL.getTypeStoreSize(Shadow->getType());
        MSV.paintOrigin(IRB, Origin, OriginBase, StoreSize,
                        kMinOriginAlignment);
      }
    }
    Constant *OverflowSize = ConstantInt::get(
        IRB.getInt64Ty(), OverflowOffset - SystemZOverflowOffset);
    IRB.CreateStore(OverflowSize, MS.VAArgOverflowSizeTLS);
  }

  void copyRegSaveArea(IRBuilder<> &IRB, Value *VAListTag) {
    Value *RegSaveAreaPtrPtr = IRB.CreateIntToPtr(
        IRB.CreateAdd(
            IRB.CreatePtrToInt(VAListTag, MS.IntptrTy),
            ConstantInt::get(MS.IntptrTy, SystemZRegSaveAreaPtrOffset)),
        MS.PtrTy);
    Value *RegSaveAreaPtr = IRB.CreateLoad(MS.PtrTy, RegSaveAreaPtrPtr);
    Value *RegSaveAreaShadowPtr, *RegSaveAreaOriginPtr;
    const Align Alignment = Align(8);
    std::tie(RegSaveAreaShadowPtr, RegSaveAreaOriginPtr) =
        MSV.getShadowOriginPtr(RegSaveAreaPtr, IRB, IRB.getInt8Ty(), Alignment,
                               /*isStore*/ true);
    // TODO(iii): copy only fragments filled by visitCallBase()
    // TODO(iii): support packed-stack && !use-soft-float
    // For use-soft-float functions, it is enough to copy just the GPRs.
    unsigned RegSaveAreaSize =
        IsSoftFloatABI ? SystemZGpEndOffset : SystemZRegSaveAreaSize;
    IRB.CreateMemCpy(RegSaveAreaShadowPtr, Alignment, VAArgTLSCopy, Alignment,
                     RegSaveAreaSize);
    if (MS.TrackOrigins)
      IRB.CreateMemCpy(RegSaveAreaOriginPtr, Alignment, VAArgTLSOriginCopy,
                       Alignment, RegSaveAreaSize);
  }

  // FIXME: This implementation limits OverflowOffset to kParamTLSSize, so we
  // don't know real overflow size and can't clear shadow beyond kParamTLSSize.
  void copyOverflowArea(IRBuilder<> &IRB, Value *VAListTag) {
    Value *OverflowArgAreaPtrPtr = IRB.CreateIntToPtr(
        IRB.CreateAdd(
            IRB.CreatePtrToInt(VAListTag, MS.IntptrTy),
            ConstantInt::get(MS.IntptrTy, SystemZOverflowArgAreaPtrOffset)),
        MS.PtrTy);
    Value *OverflowArgAreaPtr = IRB.CreateLoad(MS.PtrTy, OverflowArgAreaPtrPtr);
    Value *OverflowArgAreaShadowPtr, *OverflowArgAreaOriginPtr;
    const Align Alignment = Align(8);
    std::tie(OverflowArgAreaShadowPtr, OverflowArgAreaOriginPtr) =
        MSV.getShadowOriginPtr(OverflowArgAreaPtr, IRB, IRB.getInt8Ty(),
                               Alignment, /*isStore*/ true);
    Value *SrcPtr = IRB.CreateConstGEP1_32(IRB.getInt8Ty(), VAArgTLSCopy,
                                           SystemZOverflowOffset);
    IRB.CreateMemCpy(OverflowArgAreaShadowPtr, Alignment, SrcPtr, Alignment,
                     VAArgOverflowSize);
    if (MS.TrackOrigins) {
      SrcPtr = IRB.CreateConstGEP1_32(IRB.getInt8Ty(), VAArgTLSOriginCopy,
                                      SystemZOverflowOffset);
      IRB.CreateMemCpy(OverflowArgAreaOriginPtr, Alignment, SrcPtr, Alignment,
                       VAArgOverflowSize);
    }
  }

  void finalizeInstrumentation() override {
    assert(!VAArgOverflowSize && !VAArgTLSCopy &&
           "finalizeInstrumentation called twice");
    if (!VAStartInstrumentationList.empty()) {
      // If there is a va_start in this function, make a backup copy of
      // va_arg_tls somewhere in the function entry block.
      IRBuilder<> IRB(MSV.FnPrologueEnd);
      VAArgOverflowSize =
          IRB.CreateLoad(IRB.getInt64Ty(), MS.VAArgOverflowSizeTLS);
      Value *CopySize =
          IRB.CreateAdd(ConstantInt::get(MS.IntptrTy, SystemZOverflowOffset),
                        VAArgOverflowSize);
      VAArgTLSCopy = IRB.CreateAlloca(Type::getInt8Ty(*MS.C), CopySize);
      VAArgTLSCopy->setAlignment(kShadowTLSAlignment);
      IRB.CreateMemSet(VAArgTLSCopy, Constant::getNullValue(IRB.getInt8Ty()),
                       CopySize, kShadowTLSAlignment, false);

      Value *SrcSize = IRB.CreateBinaryIntrinsic(
          Intrinsic::umin, CopySize,
          ConstantInt::get(MS.IntptrTy, kParamTLSSize));
      IRB.CreateMemCpy(VAArgTLSCopy, kShadowTLSAlignment, MS.VAArgTLS,
                       kShadowTLSAlignment, SrcSize);
      if (MS.TrackOrigins) {
        VAArgTLSOriginCopy = IRB.CreateAlloca(Type::getInt8Ty(*MS.C), CopySize);
        VAArgTLSOriginCopy->setAlignment(kShadowTLSAlignment);
        IRB.CreateMemCpy(VAArgTLSOriginCopy, kShadowTLSAlignment,
                         MS.VAArgOriginTLS, kShadowTLSAlignment, SrcSize);
      }
    }

    // Instrument va_start.
    // Copy va_list shadow from the backup copy of the TLS contents.
    for (CallInst *OrigInst : VAStartInstrumentationList) {
      NextNodeIRBuilder IRB(OrigInst);
      Value *VAListTag = OrigInst->getArgOperand(0);
      copyRegSaveArea(IRB, VAListTag);
      copyOverflowArea(IRB, VAListTag);
    }
  }
};

/// i386-specific implementation of VarArgHelper.
struct VarArgI386Helper : public VarArgHelperBase {
  AllocaInst *VAArgTLSCopy = nullptr;
  Value *VAArgSize = nullptr;

  VarArgI386Helper(Function &F, MemorySanitizer &MS,
                   MemorySanitizerVisitor &MSV)
      : VarArgHelperBase(F, MS, MSV, /*VAListTagSize=*/4) {}

  void visitCallBase(CallBase &CB, IRBuilder<> &IRB) override {
    const DataLayout &DL = F.getDataLayout();
    unsigned IntptrSize = DL.getTypeStoreSize(MS.IntptrTy);
    unsigned VAArgOffset = 0;
    for (const auto &[ArgNo, A] : llvm::enumerate(CB.args())) {
      bool IsFixed = ArgNo < CB.getFunctionType()->getNumParams();
      bool IsByVal = CB.paramHasAttr(ArgNo, Attribute::ByVal);
      if (IsByVal) {
        assert(A->getType()->isPointerTy());
        Type *RealTy = CB.getParamByValType(ArgNo);
        uint64_t ArgSize = DL.getTypeAllocSize(RealTy);
        Align ArgAlign = CB.getParamAlign(ArgNo).value_or(Align(IntptrSize));
        if (ArgAlign < IntptrSize)
          ArgAlign = Align(IntptrSize);
        VAArgOffset = alignTo(VAArgOffset, ArgAlign);
        if (!IsFixed) {
          Value *Base = getShadowPtrForVAArgument(IRB, VAArgOffset, ArgSize);
          if (Base) {
            Value *AShadowPtr, *AOriginPtr;
            std::tie(AShadowPtr, AOriginPtr) =
                MSV.getShadowOriginPtr(A, IRB, IRB.getInt8Ty(),
                                       kShadowTLSAlignment, /*isStore*/ false);

            IRB.CreateMemCpy(Base, kShadowTLSAlignment, AShadowPtr,
                             kShadowTLSAlignment, ArgSize);
          }
          VAArgOffset += alignTo(ArgSize, Align(IntptrSize));
        }
      } else {
        Value *Base;
        uint64_t ArgSize = DL.getTypeAllocSize(A->getType());
        Align ArgAlign = Align(IntptrSize);
        VAArgOffset = alignTo(VAArgOffset, ArgAlign);
        if (DL.isBigEndian()) {
          // Adjusting the shadow for argument with size < IntptrSize to match
          // the placement of bits in big endian system
          if (ArgSize < IntptrSize)
            VAArgOffset += (IntptrSize - ArgSize);
        }
        if (!IsFixed) {
          Base = getShadowPtrForVAArgument(IRB, VAArgOffset, ArgSize);
          if (Base)
            IRB.CreateAlignedStore(MSV.getShadow(A), Base, kShadowTLSAlignment);
          VAArgOffset += ArgSize;
          VAArgOffset = alignTo(VAArgOffset, Align(IntptrSize));
        }
      }
    }

    Constant *TotalVAArgSize = ConstantInt::get(MS.IntptrTy, VAArgOffset);
    // Here using VAArgOverflowSizeTLS as VAArgSizeTLS to avoid creation of
    // a new class member i.e. it is the total size of all VarArgs.
    IRB.CreateStore(TotalVAArgSize, MS.VAArgOverflowSizeTLS);
  }

  void finalizeInstrumentation() override {
    assert(!VAArgSize && !VAArgTLSCopy &&
           "finalizeInstrumentation called twice");
    IRBuilder<> IRB(MSV.FnPrologueEnd);
    VAArgSize = IRB.CreateLoad(IRB.getInt64Ty(), MS.VAArgOverflowSizeTLS);
    Value *CopySize = VAArgSize;

    if (!VAStartInstrumentationList.empty()) {
      // If there is a va_start in this function, make a backup copy of
      // va_arg_tls somewhere in the function entry block.
      VAArgTLSCopy = IRB.CreateAlloca(Type::getInt8Ty(*MS.C), CopySize);
      VAArgTLSCopy->setAlignment(kShadowTLSAlignment);
      IRB.CreateMemSet(VAArgTLSCopy, Constant::getNullValue(IRB.getInt8Ty()),
                       CopySize, kShadowTLSAlignment, false);

      Value *SrcSize = IRB.CreateBinaryIntrinsic(
          Intrinsic::umin, CopySize,
          ConstantInt::get(IRB.getInt64Ty(), kParamTLSSize));
      IRB.CreateMemCpy(VAArgTLSCopy, kShadowTLSAlignment, MS.VAArgTLS,
                       kShadowTLSAlignment, SrcSize);
    }

    // Instrument va_start.
    // Copy va_list shadow from the backup copy of the TLS contents.
    for (CallInst *OrigInst : VAStartInstrumentationList) {
      NextNodeIRBuilder IRB(OrigInst);
      Value *VAListTag = OrigInst->getArgOperand(0);
      Type *RegSaveAreaPtrTy = PointerType::getUnqual(*MS.C);
      Value *RegSaveAreaPtrPtr =
          IRB.CreateIntToPtr(IRB.CreatePtrToInt(VAListTag, MS.IntptrTy),
                             PointerType::get(*MS.C, 0));
      Value *RegSaveAreaPtr =
          IRB.CreateLoad(RegSaveAreaPtrTy, RegSaveAreaPtrPtr);
      Value *RegSaveAreaShadowPtr, *RegSaveAreaOriginPtr;
      const DataLayout &DL = F.getDataLayout();
      unsigned IntptrSize = DL.getTypeStoreSize(MS.IntptrTy);
      const Align Alignment = Align(IntptrSize);
      std::tie(RegSaveAreaShadowPtr, RegSaveAreaOriginPtr) =
          MSV.getShadowOriginPtr(RegSaveAreaPtr, IRB, IRB.getInt8Ty(),
                                 Alignment, /*isStore*/ true);
      IRB.CreateMemCpy(RegSaveAreaShadowPtr, Alignment, VAArgTLSCopy, Alignment,
                       CopySize);
    }
  }
};

/// Implementation of VarArgHelper that is used for ARM32, MIPS, RISCV,
/// LoongArch64.
struct VarArgGenericHelper : public VarArgHelperBase {
  AllocaInst *VAArgTLSCopy = nullptr;
  Value *VAArgSize = nullptr;

  VarArgGenericHelper(Function &F, MemorySanitizer &MS,
                      MemorySanitizerVisitor &MSV, const unsigned VAListTagSize)
      : VarArgHelperBase(F, MS, MSV, VAListTagSize) {}

  void visitCallBase(CallBase &CB, IRBuilder<> &IRB) override {
    unsigned VAArgOffset = 0;
    const DataLayout &DL = F.getDataLayout();
    unsigned IntptrSize = DL.getTypeStoreSize(MS.IntptrTy);
    for (const auto &[ArgNo, A] : llvm::enumerate(CB.args())) {
      bool IsFixed = ArgNo < CB.getFunctionType()->getNumParams();
      if (IsFixed)
        continue;
      uint64_t ArgSize = DL.getTypeAllocSize(A->getType());
      if (DL.isBigEndian()) {
        // Adjusting the shadow for argument with size < IntptrSize to match the
        // placement of bits in big endian system
        if (ArgSize < IntptrSize)
          VAArgOffset += (IntptrSize - ArgSize);
      }
      Value *Base = getShadowPtrForVAArgument(IRB, VAArgOffset, ArgSize);
      VAArgOffset += ArgSize;
      VAArgOffset = alignTo(VAArgOffset, IntptrSize);
      if (!Base)
        continue;
      IRB.CreateAlignedStore(MSV.getShadow(A), Base, kShadowTLSAlignment);
    }

    Constant *TotalVAArgSize = ConstantInt::get(MS.IntptrTy, VAArgOffset);
    // Here using VAArgOverflowSizeTLS as VAArgSizeTLS to avoid creation of
    // a new class member i.e. it is the total size of all VarArgs.
    IRB.CreateStore(TotalVAArgSize, MS.VAArgOverflowSizeTLS);
  }

  void finalizeInstrumentation() override {
    assert(!VAArgSize && !VAArgTLSCopy &&
           "finalizeInstrumentation called twice");
    IRBuilder<> IRB(MSV.FnPrologueEnd);
    VAArgSize = IRB.CreateLoad(IRB.getInt64Ty(), MS.VAArgOverflowSizeTLS);
    Value *CopySize = VAArgSize;

    if (!VAStartInstrumentationList.empty()) {
      // If there is a va_start in this function, make a backup copy of
      // va_arg_tls somewhere in the function entry block.
      VAArgTLSCopy = IRB.CreateAlloca(Type::getInt8Ty(*MS.C), CopySize);
      VAArgTLSCopy->setAlignment(kShadowTLSAlignment);
      IRB.CreateMemSet(VAArgTLSCopy, Constant::getNullValue(IRB.getInt8Ty()),
                       CopySize, kShadowTLSAlignment, false);

      Value *SrcSize = IRB.CreateBinaryIntrinsic(
          Intrinsic::umin, CopySize,
          ConstantInt::get(IRB.getInt64Ty(), kParamTLSSize));
      IRB.CreateMemCpy(VAArgTLSCopy, kShadowTLSAlignment, MS.VAArgTLS,
                       kShadowTLSAlignment, SrcSize);
    }

    // Instrument va_start.
    // Copy va_list shadow from the backup copy of the TLS contents.
    for (CallInst *OrigInst : VAStartInstrumentationList) {
      NextNodeIRBuilder IRB(OrigInst);
      Value *VAListTag = OrigInst->getArgOperand(0);
      Type *RegSaveAreaPtrTy = PointerType::getUnqual(*MS.C);
      Value *RegSaveAreaPtrPtr =
          IRB.CreateIntToPtr(IRB.CreatePtrToInt(VAListTag, MS.IntptrTy),
                             PointerType::get(*MS.C, 0));
      Value *RegSaveAreaPtr =
          IRB.CreateLoad(RegSaveAreaPtrTy, RegSaveAreaPtrPtr);
      Value *RegSaveAreaShadowPtr, *RegSaveAreaOriginPtr;
      const DataLayout &DL = F.getDataLayout();
      unsigned IntptrSize = DL.getTypeStoreSize(MS.IntptrTy);
      const Align Alignment = Align(IntptrSize);
      std::tie(RegSaveAreaShadowPtr, RegSaveAreaOriginPtr) =
          MSV.getShadowOriginPtr(RegSaveAreaPtr, IRB, IRB.getInt8Ty(),
                                 Alignment, /*isStore*/ true);
      IRB.CreateMemCpy(RegSaveAreaShadowPtr, Alignment, VAArgTLSCopy, Alignment,
                       CopySize);
    }
  }
};

// ARM32, Loongarch64, MIPS and RISCV share the same calling conventions
// regarding VAArgs.
using VarArgARM32Helper = VarArgGenericHelper;
using VarArgRISCVHelper = VarArgGenericHelper;
using VarArgMIPSHelper = VarArgGenericHelper;
using VarArgLoongArch64Helper = VarArgGenericHelper;

/// A no-op implementation of VarArgHelper.
struct VarArgNoOpHelper : public VarArgHelper {
  VarArgNoOpHelper(Function &F, MemorySanitizer &MS,
                   MemorySanitizerVisitor &MSV) {}

  void visitCallBase(CallBase &CB, IRBuilder<> &IRB) override {}

  void visitVAStartInst(VAStartInst &I) override {}

  void visitVACopyInst(VACopyInst &I) override {}

  void finalizeInstrumentation() override {}
};

} // end anonymous namespace

static VarArgHelper *CreateVarArgHelper(Function &Func, MemorySanitizer &Msan,
                                        MemorySanitizerVisitor &Visitor) {
  // VarArg handling is only implemented on AMD64. False positives are possible
  // on other platforms.
  Triple TargetTriple(Func.getParent()->getTargetTriple());

  if (TargetTriple.getArch() == Triple::x86)
    return new VarArgI386Helper(Func, Msan, Visitor);

  if (TargetTriple.getArch() == Triple::x86_64)
    return new VarArgAMD64Helper(Func, Msan, Visitor);

  if (TargetTriple.isARM())
    return new VarArgARM32Helper(Func, Msan, Visitor, /*VAListTagSize=*/4);

  if (TargetTriple.isAArch64())
    return new VarArgAArch64Helper(Func, Msan, Visitor);

  if (TargetTriple.isSystemZ())
    return new VarArgSystemZHelper(Func, Msan, Visitor);

  // On PowerPC32 VAListTag is a struct
  // {char, char, i16 padding, char *, char *}
  if (TargetTriple.isPPC32())
    return new VarArgPowerPCHelper(Func, Msan, Visitor, /*VAListTagSize=*/12);

  if (TargetTriple.isPPC64())
    return new VarArgPowerPCHelper(Func, Msan, Visitor, /*VAListTagSize=*/8);

  if (TargetTriple.isRISCV32())
    return new VarArgRISCVHelper(Func, Msan, Visitor, /*VAListTagSize=*/4);

  if (TargetTriple.isRISCV64())
    return new VarArgRISCVHelper(Func, Msan, Visitor, /*VAListTagSize=*/8);

  if (TargetTriple.isMIPS32())
    return new VarArgMIPSHelper(Func, Msan, Visitor, /*VAListTagSize=*/4);

  if (TargetTriple.isMIPS64())
    return new VarArgMIPSHelper(Func, Msan, Visitor, /*VAListTagSize=*/8);

  if (TargetTriple.isLoongArch64())
    return new VarArgLoongArch64Helper(Func, Msan, Visitor,
                                       /*VAListTagSize=*/8);

  return new VarArgNoOpHelper(Func, Msan, Visitor);
}

bool MemorySanitizer::sanitizeFunction(Function &F, TargetLibraryInfo &TLI) {
  if (!CompileKernel && F.getName() == kMsanModuleCtorName)
    return false;

  if (F.hasFnAttribute(Attribute::DisableSanitizerInstrumentation))
    return false;

  MemorySanitizerVisitor Visitor(F, *this, TLI);

  // Clear out memory attributes.
  AttributeMask B;
  B.addAttribute(Attribute::Memory).addAttribute(Attribute::Speculatable);
  F.removeFnAttrs(B);

  Spirv.beforeInstrumentFunction(F, Visitor.FnPrologueEnd);
  bool Modified = Visitor.runOnFunction();
  Spirv.afterInstrumentFunction(F);
  return Modified;
}<|MERGE_RESOLUTION|>--- conflicted
+++ resolved
@@ -4126,13 +4126,6 @@
     setOriginForNaryOp(I);
   }
 
-<<<<<<< HEAD
-  /// Handle x86 SSE single-precision to half-precision conversion.
-  ///
-  /// e.g.,
-  ///      <8 x i16> @llvm.x86.vcvtps2ph.256(<8 x float> %a0, i32 0)
-  ///      <8 x i16> @llvm.x86.vcvtps2ph.128(<4 x float> %a0, i32 0)
-=======
   /// Handle x86 SSE vector conversion.
   ///
   /// e.g., single-precision to half-precision conversion:
@@ -4143,20 +4136,11 @@
   ///      <4 x i32> @llvm.x86.sse2.cvtps2dq(<4 x float>)
   ///      <4 x i32> @llvm.x86.sse2.cvtpd2dq(<2 x double>)
   ///
->>>>>>> d465594a
   /// Note: if the output has more elements, they are zero-initialized (and
   /// therefore the shadow will also be initialized).
   ///
   /// This differs from handleSSEVectorConvertIntrinsic() because it
   /// propagates uninitialized shadow (instead of checking the shadow).
-<<<<<<< HEAD
-  void handleSSEVectorConvertIntrinsicByProp(IntrinsicInst &I) {
-    assert(I.arg_size() == 2);
-    Value *Src = I.getArgOperand(0);
-    assert(Src->getType()->isVectorTy());
-    [[maybe_unused]] Value *RoundingMode = I.getArgOperand(1);
-    assert(RoundingMode->getType()->isIntegerTy());
-=======
   void handleSSEVectorConvertIntrinsicByProp(IntrinsicInst &I,
                                              bool HasRoundingMode) {
     if (HasRoundingMode) {
@@ -4169,7 +4153,6 @@
 
     Value *Src = I.getArgOperand(0);
     assert(Src->getType()->isVectorTy());
->>>>>>> d465594a
 
     // The return type might have more elements than the input.
     // Temporarily shrink the return type's number of elements.
@@ -4185,11 +4168,7 @@
     Value *S0 = getShadow(&I, 0);
 
     /// For scalars:
-<<<<<<< HEAD
-    /// Since they are converting from floating-point to integer, the output is
-=======
     /// Since they are converting to and/or from floating-point, the output is:
->>>>>>> d465594a
     /// - fully uninitialized if *any* bit of the input is uninitialized
     /// - fully ininitialized if all bits of the input are ininitialized
     /// We apply the same principle on a per-field basis for vectors.
@@ -5184,8 +5163,6 @@
     setOriginForNaryOp(I);
   }
 
-<<<<<<< HEAD
-=======
   // Handle Arm NEON vector load intrinsics (vld*).
   //
   // The WithLane instructions (ld[234]lane) are similar to:
@@ -5258,7 +5235,6 @@
     setOrigin(&I, PtrSrcOrigin);
   }
 
->>>>>>> d465594a
   /// Handle Arm NEON vector store intrinsics (vst{2,3,4}, vst1x_{2,3,4},
   /// and vst{2,3,4}lane).
   ///
@@ -5910,12 +5886,6 @@
       break;
     }
 
-    case Intrinsic::x86_vcvtps2ph_128:
-    case Intrinsic::x86_vcvtps2ph_256: {
-      handleSSEVectorConvertIntrinsicByProp(I);
-      break;
-    }
-
     case Intrinsic::fshl:
     case Intrinsic::fshr:
       handleFunnelShift(I);
@@ -5994,8 +5964,6 @@
       handleVectorReduceIntrinsic(I, /*AllowShadowCast=*/true);
       break;
 
-<<<<<<< HEAD
-=======
     case Intrinsic::aarch64_neon_ld1x2:
     case Intrinsic::aarch64_neon_ld1x3:
     case Intrinsic::aarch64_neon_ld1x4:
@@ -6016,7 +5984,6 @@
       break;
     }
 
->>>>>>> d465594a
     // Saturating extract narrow
     case Intrinsic::aarch64_neon_sqxtn:
     case Intrinsic::aarch64_neon_sqxtun:
