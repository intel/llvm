//===- MemorySanitizer.cpp - detector of uninitialized reads --------------===//
//
// Part of the LLVM Project, under the Apache License v2.0 with LLVM Exceptions.
// See https://llvm.org/LICENSE.txt for license information.
// SPDX-License-Identifier: Apache-2.0 WITH LLVM-exception
//
//===----------------------------------------------------------------------===//
//
/// \file
/// This file is a part of MemorySanitizer, a detector of uninitialized
/// reads.
///
/// The algorithm of the tool is similar to Memcheck
/// (https://static.usenix.org/event/usenix05/tech/general/full_papers/seward/seward_html/usenix2005.html)
/// We associate a few shadow bits with every byte of the application memory,
/// poison the shadow of the malloc-ed or alloca-ed memory, load the shadow,
/// bits on every memory read, propagate the shadow bits through some of the
/// arithmetic instruction (including MOV), store the shadow bits on every
/// memory write, report a bug on some other instructions (e.g. JMP) if the
/// associated shadow is poisoned.
///
/// But there are differences too. The first and the major one:
/// compiler instrumentation instead of binary instrumentation. This
/// gives us much better register allocation, possible compiler
/// optimizations and a fast start-up. But this brings the major issue
/// as well: msan needs to see all program events, including system
/// calls and reads/writes in system libraries, so we either need to
/// compile *everything* with msan or use a binary translation
/// component (e.g. DynamoRIO) to instrument pre-built libraries.
/// Another difference from Memcheck is that we use 8 shadow bits per
/// byte of application memory and use a direct shadow mapping. This
/// greatly simplifies the instrumentation code and avoids races on
/// shadow updates (Memcheck is single-threaded so races are not a
/// concern there. Memcheck uses 2 shadow bits per byte with a slow
/// path storage that uses 8 bits per byte).
///
/// The default value of shadow is 0, which means "clean" (not poisoned).
///
/// Every module initializer should call __msan_init to ensure that the
/// shadow memory is ready. On error, __msan_warning is called. Since
/// parameters and return values may be passed via registers, we have a
/// specialized thread-local shadow for return values
/// (__msan_retval_tls) and parameters (__msan_param_tls).
///
///                           Origin tracking.
///
/// MemorySanitizer can track origins (allocation points) of all uninitialized
/// values. This behavior is controlled with a flag (msan-track-origins) and is
/// disabled by default.
///
/// Origins are 4-byte values created and interpreted by the runtime library.
/// They are stored in a second shadow mapping, one 4-byte value for 4 bytes
/// of application memory. Propagation of origins is basically a bunch of
/// "select" instructions that pick the origin of a dirty argument, if an
/// instruction has one.
///
/// Every 4 aligned, consecutive bytes of application memory have one origin
/// value associated with them. If these bytes contain uninitialized data
/// coming from 2 different allocations, the last store wins. Because of this,
/// MemorySanitizer reports can show unrelated origins, but this is unlikely in
/// practice.
///
/// Origins are meaningless for fully initialized values, so MemorySanitizer
/// avoids storing origin to memory when a fully initialized value is stored.
/// This way it avoids needless overwriting origin of the 4-byte region on
/// a short (i.e. 1 byte) clean store, and it is also good for performance.
///
///                            Atomic handling.
///
/// Ideally, every atomic store of application value should update the
/// corresponding shadow location in an atomic way. Unfortunately, atomic store
/// of two disjoint locations can not be done without severe slowdown.
///
/// Therefore, we implement an approximation that may err on the safe side.
/// In this implementation, every atomically accessed location in the program
/// may only change from (partially) uninitialized to fully initialized, but
/// not the other way around. We load the shadow _after_ the application load,
/// and we store the shadow _before_ the app store. Also, we always store clean
/// shadow (if the application store is atomic). This way, if the store-load
/// pair constitutes a happens-before arc, shadow store and load are correctly
/// ordered such that the load will get either the value that was stored, or
/// some later value (which is always clean).
///
/// This does not work very well with Compare-And-Swap (CAS) and
/// Read-Modify-Write (RMW) operations. To follow the above logic, CAS and RMW
/// must store the new shadow before the app operation, and load the shadow
/// after the app operation. Computers don't work this way. Current
/// implementation ignores the load aspect of CAS/RMW, always returning a clean
/// value. It implements the store part as a simple atomic store by storing a
/// clean shadow.
///
///                      Instrumenting inline assembly.
///
/// For inline assembly code LLVM has little idea about which memory locations
/// become initialized depending on the arguments. It can be possible to figure
/// out which arguments are meant to point to inputs and outputs, but the
/// actual semantics can be only visible at runtime. In the Linux kernel it's
/// also possible that the arguments only indicate the offset for a base taken
/// from a segment register, so it's dangerous to treat any asm() arguments as
/// pointers. We take a conservative approach generating calls to
///   __msan_instrument_asm_store(ptr, size)
/// , which defer the memory unpoisoning to the runtime library.
/// The latter can perform more complex address checks to figure out whether
/// it's safe to touch the shadow memory.
/// Like with atomic operations, we call __msan_instrument_asm_store() before
/// the assembly call, so that changes to the shadow memory will be seen by
/// other threads together with main memory initialization.
///
///                  KernelMemorySanitizer (KMSAN) implementation.
///
/// The major differences between KMSAN and MSan instrumentation are:
///  - KMSAN always tracks the origins and implies msan-keep-going=true;
///  - KMSAN allocates shadow and origin memory for each page separately, so
///    there are no explicit accesses to shadow and origin in the
///    instrumentation.
///    Shadow and origin values for a particular X-byte memory location
///    (X=1,2,4,8) are accessed through pointers obtained via the
///      __msan_metadata_ptr_for_load_X(ptr)
///      __msan_metadata_ptr_for_store_X(ptr)
///    functions. The corresponding functions check that the X-byte accesses
///    are possible and returns the pointers to shadow and origin memory.
///    Arbitrary sized accesses are handled with:
///      __msan_metadata_ptr_for_load_n(ptr, size)
///      __msan_metadata_ptr_for_store_n(ptr, size);
///    Note that the sanitizer code has to deal with how shadow/origin pairs
///    returned by the these functions are represented in different ABIs. In
///    the X86_64 ABI they are returned in RDX:RAX, in PowerPC64 they are
///    returned in r3 and r4, and in the SystemZ ABI they are written to memory
///    pointed to by a hidden parameter.
///  - TLS variables are stored in a single per-task struct. A call to a
///    function __msan_get_context_state() returning a pointer to that struct
///    is inserted into every instrumented function before the entry block;
///  - __msan_warning() takes a 32-bit origin parameter;
///  - local variables are poisoned with __msan_poison_alloca() upon function
///    entry and unpoisoned with __msan_unpoison_alloca() before leaving the
///    function;
///  - the pass doesn't declare any global variables or add global constructors
///    to the translation unit.
///
/// Also, KMSAN currently ignores uninitialized memory passed into inline asm
/// calls, making sure we're on the safe side wrt. possible false positives.
///
///  KernelMemorySanitizer only supports X86_64, SystemZ and PowerPC64 at the
///  moment.
///
//
// FIXME: This sanitizer does not yet handle scalable vectors
//
//===----------------------------------------------------------------------===//

#include "llvm/Transforms/Instrumentation/MemorySanitizer.h"
#include "llvm/ADT/APInt.h"
#include "llvm/ADT/ArrayRef.h"
#include "llvm/ADT/DenseMap.h"
#include "llvm/ADT/DepthFirstIterator.h"
#include "llvm/ADT/SetVector.h"
#include "llvm/ADT/SmallPtrSet.h"
#include "llvm/ADT/SmallVector.h"
#include "llvm/ADT/StringExtras.h"
#include "llvm/ADT/StringRef.h"
#include "llvm/Analysis/GlobalsModRef.h"
#include "llvm/Analysis/TargetLibraryInfo.h"
#include "llvm/Analysis/ValueTracking.h"
#include "llvm/Demangle/Demangle.h"
#include "llvm/IR/Argument.h"
#include "llvm/IR/AttributeMask.h"
#include "llvm/IR/Attributes.h"
#include "llvm/IR/BasicBlock.h"
#include "llvm/IR/CallingConv.h"
#include "llvm/IR/Constant.h"
#include "llvm/IR/Constants.h"
#include "llvm/IR/DataLayout.h"
#include "llvm/IR/DerivedTypes.h"
#include "llvm/IR/Function.h"
#include "llvm/IR/GlobalValue.h"
#include "llvm/IR/GlobalVariable.h"
#include "llvm/IR/IRBuilder.h"
#include "llvm/IR/InlineAsm.h"
#include "llvm/IR/InstVisitor.h"
#include "llvm/IR/InstrTypes.h"
#include "llvm/IR/Instruction.h"
#include "llvm/IR/Instructions.h"
#include "llvm/IR/IntrinsicInst.h"
#include "llvm/IR/Intrinsics.h"
#include "llvm/IR/IntrinsicsAArch64.h"
#include "llvm/IR/IntrinsicsX86.h"
#include "llvm/IR/MDBuilder.h"
#include "llvm/IR/Module.h"
#include "llvm/IR/Type.h"
#include "llvm/IR/Value.h"
#include "llvm/IR/ValueMap.h"
#include "llvm/Support/Alignment.h"
#include "llvm/Support/AtomicOrdering.h"
#include "llvm/Support/Casting.h"
#include "llvm/Support/CommandLine.h"
#include "llvm/Support/Debug.h"
#include "llvm/Support/DebugCounter.h"
#include "llvm/Support/ErrorHandling.h"
#include "llvm/Support/MathExtras.h"
#include "llvm/Support/Path.h"
#include "llvm/Support/raw_ostream.h"
#include "llvm/TargetParser/Triple.h"
#include "llvm/Transforms/Instrumentation/SPIRVSanitizerCommonUtils.h"
#include "llvm/Transforms/Utils/BasicBlockUtils.h"
#include "llvm/Transforms/Utils/Instrumentation.h"
#include "llvm/Transforms/Utils/Local.h"
#include "llvm/Transforms/Utils/ModuleUtils.h"
#include <algorithm>
#include <cassert>
#include <cstddef>
#include <cstdint>
#include <memory>
#include <numeric>
#include <string>
#include <tuple>

using namespace llvm;

#define DEBUG_TYPE "msan"

DEBUG_COUNTER(DebugInsertCheck, "msan-insert-check",
              "Controls which checks to insert");

DEBUG_COUNTER(DebugInstrumentInstruction, "msan-instrument-instruction",
              "Controls which instruction to instrument");

static const unsigned kOriginSize = 4;
static const Align kMinOriginAlignment = Align(4);
static const Align kShadowTLSAlignment = Align(8);

// These constants must be kept in sync with the ones in msan.h.
static const unsigned kParamTLSSize = 800;
static const unsigned kRetvalTLSSize = 800;

// Accesses sizes are powers of two: 1, 2, 4, 8.
static const size_t kNumberOfAccessSizes = 4;

static constexpr unsigned kNumberOfAddressSpace = 5;

/// Track origins of uninitialized values.
///
/// Adds a section to MemorySanitizer report that points to the allocation
/// (stack or heap) the uninitialized bits came from originally.
static cl::opt<int> ClTrackOrigins(
    "msan-track-origins",
    cl::desc("Track origins (allocation sites) of poisoned memory"), cl::Hidden,
    cl::init(0));

static cl::opt<bool> ClKeepGoing("msan-keep-going",
                                 cl::desc("keep going after reporting a UMR"),
                                 cl::Hidden, cl::init(false));

static cl::opt<bool>
    ClPoisonStack("msan-poison-stack",
                  cl::desc("poison uninitialized stack variables"), cl::Hidden,
                  cl::init(true));

static cl::opt<bool> ClPoisonStackWithCall(
    "msan-poison-stack-with-call",
    cl::desc("poison uninitialized stack variables with a call"), cl::Hidden,
    cl::init(false));

static cl::opt<int> ClPoisonStackPattern(
    "msan-poison-stack-pattern",
    cl::desc("poison uninitialized stack variables with the given pattern"),
    cl::Hidden, cl::init(0xff));

static cl::opt<bool>
    ClPrintStackNames("msan-print-stack-names",
                      cl::desc("Print name of local stack variable"),
                      cl::Hidden, cl::init(true));

static cl::opt<bool>
    ClPoisonUndef("msan-poison-undef",
                  cl::desc("Poison fully undef temporary values. "
                           "Partially undefined constant vectors "
                           "are unaffected by this flag (see "
                           "-msan-poison-undef-vectors)."),
                  cl::Hidden, cl::init(true));

static cl::opt<bool> ClPoisonUndefVectors(
    "msan-poison-undef-vectors",
    cl::desc("Precisely poison partially undefined constant vectors. "
             "If false (legacy behavior), the entire vector is "
             "considered fully initialized, which may lead to false "
             "negatives. Fully undefined constant vectors are "
             "unaffected by this flag (see -msan-poison-undef)."),
    cl::Hidden, cl::init(false));

static cl::opt<bool>
    ClHandleICmp("msan-handle-icmp",
                 cl::desc("propagate shadow through ICmpEQ and ICmpNE"),
                 cl::Hidden, cl::init(true));

static cl::opt<bool>
    ClHandleICmpExact("msan-handle-icmp-exact",
                      cl::desc("exact handling of relational integer ICmp"),
                      cl::Hidden, cl::init(true));

static cl::opt<bool> ClHandleLifetimeIntrinsics(
    "msan-handle-lifetime-intrinsics",
    cl::desc(
        "when possible, poison scoped variables at the beginning of the scope "
        "(slower, but more precise)"),
    cl::Hidden, cl::init(true));

// When compiling the Linux kernel, we sometimes see false positives related to
// MSan being unable to understand that inline assembly calls may initialize
// local variables.
// This flag makes the compiler conservatively unpoison every memory location
// passed into an assembly call. Note that this may cause false positives.
// Because it's impossible to figure out the array sizes, we can only unpoison
// the first sizeof(type) bytes for each type* pointer.
static cl::opt<bool> ClHandleAsmConservative(
    "msan-handle-asm-conservative",
    cl::desc("conservative handling of inline assembly"), cl::Hidden,
    cl::init(true));

// This flag controls whether we check the shadow of the address
// operand of load or store. Such bugs are very rare, since load from
// a garbage address typically results in SEGV, but still happen
// (e.g. only lower bits of address are garbage, or the access happens
// early at program startup where malloc-ed memory is more likely to
// be zeroed. As of 2012-08-28 this flag adds 20% slowdown.
static cl::opt<bool> ClCheckAccessAddress(
    "msan-check-access-address",
    cl::desc("report accesses through a pointer which has poisoned shadow"),
    cl::Hidden, cl::init(true));

static cl::opt<bool> ClEagerChecks(
    "msan-eager-checks",
    cl::desc("check arguments and return values at function call boundaries"),
    cl::Hidden, cl::init(false));

static cl::opt<bool> ClDumpStrictInstructions(
    "msan-dump-strict-instructions",
    cl::desc("print out instructions with default strict semantics i.e.,"
             "check that all the inputs are fully initialized, and mark "
             "the output as fully initialized. These semantics are applied "
             "to instructions that could not be handled explicitly nor "
             "heuristically."),
    cl::Hidden, cl::init(false));

// Currently, all the heuristically handled instructions are specifically
// IntrinsicInst. However, we use the broader "HeuristicInstructions" name
// to parallel 'msan-dump-strict-instructions', and to keep the door open to
// handling non-intrinsic instructions heuristically.
static cl::opt<bool> ClDumpHeuristicInstructions(
    "msan-dump-heuristic-instructions",
    cl::desc("Prints 'unknown' instructions that were handled heuristically. "
             "Use -msan-dump-strict-instructions to print instructions that "
             "could not be handled explicitly nor heuristically."),
    cl::Hidden, cl::init(false));

static cl::opt<int> ClInstrumentationWithCallThreshold(
    "msan-instrumentation-with-call-threshold",
    cl::desc(
        "If the function being instrumented requires more than "
        "this number of checks and origin stores, use callbacks instead of "
        "inline checks (-1 means never use callbacks)."),
    cl::Hidden, cl::init(3500));

static cl::opt<bool>
    ClEnableKmsan("msan-kernel",
                  cl::desc("Enable KernelMemorySanitizer instrumentation"),
                  cl::Hidden, cl::init(false));

static cl::opt<bool>
    ClDisableChecks("msan-disable-checks",
                    cl::desc("Apply no_sanitize to the whole file"), cl::Hidden,
                    cl::init(false));

static cl::opt<bool>
    ClCheckConstantShadow("msan-check-constant-shadow",
                          cl::desc("Insert checks for constant shadow values"),
                          cl::Hidden, cl::init(true));

// This is off by default because of a bug in gold:
// https://sourceware.org/bugzilla/show_bug.cgi?id=19002
static cl::opt<bool>
    ClWithComdat("msan-with-comdat",
                 cl::desc("Place MSan constructors in comdat sections"),
                 cl::Hidden, cl::init(false));

// These options allow to specify custom memory map parameters
// See MemoryMapParams for details.
static cl::opt<uint64_t> ClAndMask("msan-and-mask",
                                   cl::desc("Define custom MSan AndMask"),
                                   cl::Hidden, cl::init(0));

static cl::opt<uint64_t> ClXorMask("msan-xor-mask",
                                   cl::desc("Define custom MSan XorMask"),
                                   cl::Hidden, cl::init(0));

static cl::opt<uint64_t> ClShadowBase("msan-shadow-base",
                                      cl::desc("Define custom MSan ShadowBase"),
                                      cl::Hidden, cl::init(0));

static cl::opt<uint64_t> ClOriginBase("msan-origin-base",
                                      cl::desc("Define custom MSan OriginBase"),
                                      cl::Hidden, cl::init(0));

static cl::opt<int>
    ClDisambiguateWarning("msan-disambiguate-warning-threshold",
                          cl::desc("Define threshold for number of checks per "
                                   "debug location to force origin update."),
                          cl::Hidden, cl::init(3));

static cl::opt<bool> ClSpirOffloadLocals("msan-spir-locals",
                                         cl::desc("instrument local pointer"),
                                         cl::Hidden, cl::init(true));

static cl::opt<bool>
    ClSpirOffloadPrivates("msan-spir-privates",
                          cl::desc("instrument private pointer"), cl::Hidden,
                          cl::init(true));

// This flag is used to enhance debug for spirv (internal use only)
//  - Add function name (not demangled for easily debug) on __msan_get_shadow
//  (but not work on GPU)
//  - Diable combination of origin and shadow propagation
//  - The "origin" parameter of "__msan_maybe_warning_N" is the shadow address
//  of UUM
static cl::opt<bool> ClSpirOffloadDebug("msan-spir-debug",
                                        cl::desc("enhance debug for spirv"),
                                        cl::Hidden, cl::init(false));

const char kMsanModuleCtorName[] = "msan.module_ctor";
const char kMsanInitName[] = "__msan_init";

namespace {

// Memory map parameters used in application-to-shadow address calculation.
// Offset = (Addr & ~AndMask) ^ XorMask
// Shadow = ShadowBase + Offset
// Origin = OriginBase + Offset
struct MemoryMapParams {
  uint64_t AndMask;
  uint64_t XorMask;
  uint64_t ShadowBase;
  uint64_t OriginBase;
};

struct PlatformMemoryMapParams {
  const MemoryMapParams *bits32;
  const MemoryMapParams *bits64;
};

} // end anonymous namespace

// i386 Linux
static const MemoryMapParams Linux_I386_MemoryMapParams = {
    0x000080000000, // AndMask
    0,              // XorMask (not used)
    0,              // ShadowBase (not used)
    0x000040000000, // OriginBase
};

// x86_64 Linux
static const MemoryMapParams Linux_X86_64_MemoryMapParams = {
    0,              // AndMask (not used)
    0x500000000000, // XorMask
    0,              // ShadowBase (not used)
    0x100000000000, // OriginBase
};

// mips32 Linux
// FIXME: Remove -msan-origin-base -msan-and-mask added by PR #109284 to tests
// after picking good constants

// mips64 Linux
static const MemoryMapParams Linux_MIPS64_MemoryMapParams = {
    0,              // AndMask (not used)
    0x008000000000, // XorMask
    0,              // ShadowBase (not used)
    0x002000000000, // OriginBase
};

// ppc32 Linux
// FIXME: Remove -msan-origin-base -msan-and-mask added by PR #109284 to tests
// after picking good constants

// ppc64 Linux
static const MemoryMapParams Linux_PowerPC64_MemoryMapParams = {
    0xE00000000000, // AndMask
    0x100000000000, // XorMask
    0x080000000000, // ShadowBase
    0x1C0000000000, // OriginBase
};

// s390x Linux
static const MemoryMapParams Linux_S390X_MemoryMapParams = {
    0xC00000000000, // AndMask
    0,              // XorMask (not used)
    0x080000000000, // ShadowBase
    0x1C0000000000, // OriginBase
};

// arm32 Linux
// FIXME: Remove -msan-origin-base -msan-and-mask added by PR #109284 to tests
// after picking good constants

// aarch64 Linux
static const MemoryMapParams Linux_AArch64_MemoryMapParams = {
    0,               // AndMask (not used)
    0x0B00000000000, // XorMask
    0,               // ShadowBase (not used)
    0x0200000000000, // OriginBase
};

// loongarch64 Linux
static const MemoryMapParams Linux_LoongArch64_MemoryMapParams = {
    0,              // AndMask (not used)
    0x500000000000, // XorMask
    0,              // ShadowBase (not used)
    0x100000000000, // OriginBase
};

// riscv32 Linux
// FIXME: Remove -msan-origin-base -msan-and-mask added by PR #109284 to tests
// after picking good constants

// aarch64 FreeBSD
static const MemoryMapParams FreeBSD_AArch64_MemoryMapParams = {
    0x1800000000000, // AndMask
    0x0400000000000, // XorMask
    0x0200000000000, // ShadowBase
    0x0700000000000, // OriginBase
};

// i386 FreeBSD
static const MemoryMapParams FreeBSD_I386_MemoryMapParams = {
    0x000180000000, // AndMask
    0x000040000000, // XorMask
    0x000020000000, // ShadowBase
    0x000700000000, // OriginBase
};

// x86_64 FreeBSD
static const MemoryMapParams FreeBSD_X86_64_MemoryMapParams = {
    0xc00000000000, // AndMask
    0x200000000000, // XorMask
    0x100000000000, // ShadowBase
    0x380000000000, // OriginBase
};

// x86_64 NetBSD
static const MemoryMapParams NetBSD_X86_64_MemoryMapParams = {
    0,              // AndMask
    0x500000000000, // XorMask
    0,              // ShadowBase
    0x100000000000, // OriginBase
};

// SPIR64 Intel
static const MemoryMapParams Intel_SPIR64_MemoryMapParams = {
    0, // AndMask
    0, // XorMask
    0, // ShadowBase
    0, // OriginBase
};

static const PlatformMemoryMapParams Linux_X86_MemoryMapParams = {
    &Linux_I386_MemoryMapParams,
    &Linux_X86_64_MemoryMapParams,
};

static const PlatformMemoryMapParams Linux_MIPS_MemoryMapParams = {
    nullptr,
    &Linux_MIPS64_MemoryMapParams,
};

static const PlatformMemoryMapParams Linux_PowerPC_MemoryMapParams = {
    nullptr,
    &Linux_PowerPC64_MemoryMapParams,
};

static const PlatformMemoryMapParams Linux_S390_MemoryMapParams = {
    nullptr,
    &Linux_S390X_MemoryMapParams,
};

static const PlatformMemoryMapParams Linux_ARM_MemoryMapParams = {
    nullptr,
    &Linux_AArch64_MemoryMapParams,
};

static const PlatformMemoryMapParams Linux_LoongArch_MemoryMapParams = {
    nullptr,
    &Linux_LoongArch64_MemoryMapParams,
};

static const PlatformMemoryMapParams FreeBSD_ARM_MemoryMapParams = {
    nullptr,
    &FreeBSD_AArch64_MemoryMapParams,
};

static const PlatformMemoryMapParams FreeBSD_X86_MemoryMapParams = {
    &FreeBSD_I386_MemoryMapParams,
    &FreeBSD_X86_64_MemoryMapParams,
};

static const PlatformMemoryMapParams NetBSD_X86_MemoryMapParams = {
    nullptr,
    &NetBSD_X86_64_MemoryMapParams,
};

static const PlatformMemoryMapParams Intel_SPIR_MemoryMapParams = {
    nullptr,
    &Intel_SPIR64_MemoryMapParams,
};

namespace {

class MemorySanitizerOnSpirv;

/// Instrument functions of a module to detect uninitialized reads.
///
/// Instantiating MemorySanitizer inserts the msan runtime library API function
/// declarations into the module if they don't exist already. Instantiating
/// ensures the __msan_init function is in the list of global constructors for
/// the module.
class MemorySanitizer {
public:
  MemorySanitizer(Module &M, MemorySanitizerOnSpirv &MsanSpirv,
                  MemorySanitizerOptions Options)
      : Spirv(MsanSpirv), CompileKernel(Options.Kernel),
        TrackOrigins(Options.TrackOrigins), Recover(Options.Recover),
        EagerChecks(Options.EagerChecks) {
    initializeModule(M);
  }

  // MSan cannot be moved or copied because of MapParams.
  MemorySanitizer(MemorySanitizer &&) = delete;
  MemorySanitizer &operator=(MemorySanitizer &&) = delete;
  MemorySanitizer(const MemorySanitizer &) = delete;
  MemorySanitizer &operator=(const MemorySanitizer &) = delete;

  bool sanitizeFunction(Function &F, TargetLibraryInfo &TLI);

  /// SPIR-V specific instrumentation
  MemorySanitizerOnSpirv &Spirv;

private:
  friend struct MemorySanitizerVisitor;
  friend struct VarArgHelperBase;
  friend struct VarArgAMD64Helper;
  friend struct VarArgAArch64Helper;
  friend struct VarArgPowerPC64Helper;
  friend struct VarArgPowerPC32Helper;
  friend struct VarArgSystemZHelper;
  friend struct VarArgI386Helper;
  friend struct VarArgGenericHelper;

  void initializeModule(Module &M);
  void initializeCallbacks(Module &M, const TargetLibraryInfo &TLI);
  void createKernelApi(Module &M, const TargetLibraryInfo &TLI);
  void createUserspaceApi(Module &M, const TargetLibraryInfo &TLI);

  template <typename... ArgsTy>
  FunctionCallee getOrInsertMsanMetadataFunction(Module &M, StringRef Name,
                                                 ArgsTy... Args);

  /// True if we're compiling the Linux kernel.
  bool CompileKernel;
  /// Track origins (allocation points) of uninitialized values.
  int TrackOrigins;
  bool Recover;
  bool EagerChecks;

  Triple TargetTriple;
  LLVMContext *C;
  Type *IntptrTy; ///< Integer type with the size of a ptr in default AS.
  Type *OriginTy;
  PointerType *PtrTy; ///< Integer type with the size of a ptr in default AS.

  // XxxTLS variables represent the per-thread state in MSan and per-task state
  // in KMSAN.
  // For the userspace these point to thread-local globals. In the kernel land
  // they point to the members of a per-task struct obtained via a call to
  // __msan_get_context_state().

  /// Thread-local shadow storage for function parameters.
  Value *ParamTLS;

  /// Thread-local origin storage for function parameters.
  Value *ParamOriginTLS;

  /// Thread-local shadow storage for function return value.
  Value *RetvalTLS;

  /// Thread-local origin storage for function return value.
  Value *RetvalOriginTLS;

  /// Thread-local shadow storage for in-register va_arg function.
  Value *VAArgTLS;

  /// Thread-local shadow storage for in-register va_arg function.
  Value *VAArgOriginTLS;

  /// Thread-local shadow storage for va_arg overflow area.
  Value *VAArgOverflowSizeTLS;

  /// Are the instrumentation callbacks set up?
  bool CallbacksInitialized = false;

  /// The run-time callback to print a warning.
  FunctionCallee WarningFn;

  // These arrays are indexed by log2(AccessSize).
  FunctionCallee MaybeWarningFn[kNumberOfAccessSizes];
  FunctionCallee MaybeStoreOriginFn[kNumberOfAccessSizes];

  /// Run-time helper that generates a new origin value for a stack
  /// allocation.
  FunctionCallee MsanSetAllocaOriginWithDescriptionFn;
  // No description version
  FunctionCallee MsanSetAllocaOriginNoDescriptionFn;

  /// Run-time helper that poisons stack on function entry.
  FunctionCallee MsanPoisonStackFn;

  /// Run-time helper that records a store (or any event) of an
  /// uninitialized value and returns an updated origin id encoding this info.
  FunctionCallee MsanChainOriginFn;

  /// Run-time helper that paints an origin over a region.
  FunctionCallee MsanSetOriginFn;

  /// MSan runtime replacements for memmove, memcpy and memset.
  FunctionCallee MemmoveFn, MemcpyFn, MemsetFn;

  /// MSan runtime replacements for memset with address space.
  FunctionCallee MemmoveOffloadFn[kNumberOfAddressSpace][kNumberOfAddressSpace],
      MemcpyOffloadFn[kNumberOfAddressSpace][kNumberOfAddressSpace],
      MemsetOffloadFn[kNumberOfAddressSpace];

  /// KMSAN callback for task-local function argument shadow.
  StructType *MsanContextStateTy;
  FunctionCallee MsanGetContextStateFn;

  /// Functions for poisoning/unpoisoning local variables
  FunctionCallee MsanPoisonAllocaFn, MsanUnpoisonAllocaFn;

  /// Pair of shadow/origin pointers.
  Type *MsanMetadata;

  /// Each of the MsanMetadataPtrXxx functions returns a MsanMetadata.
  FunctionCallee MsanMetadataPtrForLoadN, MsanMetadataPtrForStoreN;
  FunctionCallee MsanMetadataPtrForLoad_1_8[4];
  FunctionCallee MsanMetadataPtrForStore_1_8[4];
  FunctionCallee MsanInstrumentAsmStoreFn;

  /// Get shadow memory address
  FunctionCallee MsanGetShadowFn;

  /// Storage for return values of the MsanMetadataPtrXxx functions.
  Value *MsanMetadataAlloca;

  /// Helper to choose between different MsanMetadataPtrXxx().
  FunctionCallee getKmsanShadowOriginAccessFn(bool isStore, int size);

  /// Memory map parameters used in application-to-shadow calculation.
  const MemoryMapParams *MapParams;

  /// Custom memory map parameters used when -msan-shadow-base or
  // -msan-origin-base is provided.
  MemoryMapParams CustomMapParams;

  MDNode *ColdCallWeights;

  /// Branch weights for origin store.
  MDNode *OriginStoreWeights;
};

void insertModuleCtor(Module &M) {
  getOrCreateSanitizerCtorAndInitFunctions(
      M, kMsanModuleCtorName, kMsanInitName,
      /*InitArgTypes=*/{},
      /*InitArgs=*/{},
      // This callback is invoked when the functions are created the first
      // time. Hook them into the global ctors list in that case:
      [&](Function *Ctor, FunctionCallee) {
        if (!ClWithComdat) {
          appendToGlobalCtors(M, Ctor, 0);
          return;
        }
        Comdat *MsanCtorComdat = M.getOrInsertComdat(kMsanModuleCtorName);
        Ctor->setComdat(MsanCtorComdat);
        appendToGlobalCtors(M, Ctor, 0, Ctor);
      });
}

template <class T> T getOptOrDefault(const cl::opt<T> &Opt, T Default) {
  return (Opt.getNumOccurrences() > 0) ? Opt : Default;
}

/// SPIR-V specific instrumentation
class MemorySanitizerOnSpirv {
public:
  MemorySanitizerOnSpirv(Module &M)
      : M(M), C(M.getContext()), DL(M.getDataLayout()) {
    const auto &TargetTriple = Triple(M.getTargetTriple());
    IsSPIRV = TargetTriple.isSPIROrSPIRV();

    IntptrTy = DL.getIntPtrType(C);
    Int32Ty = Type::getInt32Ty(C);
  }

  bool instrumentModule();
  void beforeInstrumentFunction(Function &F, Instruction *FnPrologueEnd);
  void afterInstrumentFunction(Function &F);

  Constant *getOrCreateGlobalString(StringRef Name, StringRef Value,
                                    unsigned AddressSpace);

private:
  void initializeCallbacks();
  void instrumentGlobalVariables();
  void instrumentStaticLocalMemory();
  void instrumentDynamicLocalMemory(Function &F);
  void instrumentKernelsMetadata();
  void instrumentPrivateArguments(Function &F, Instruction *FnPrologueEnd);
  void instrumentPrivateBase(Function &F);

  void initializeRetVecMap(Function *F);
  void initializeKernelCallerMap(Function *F);

private:
  friend struct MemorySanitizerVisitor;

  Module &M;
  LLVMContext &C;
  const DataLayout &DL;
  bool IsSPIRV;
  Type *IntptrTy;
  Type *Int32Ty;

  StringMap<GlobalVariable *> GlobalStringMap;

  DenseMap<Function *, SmallVector<Instruction *, 8>> KernelToRetVecMap;
  DenseMap<Function *, SmallVector<Constant *, 8>> KernelToLocalMemMap;
  DenseMap<Function *, DenseSet<Function *>> FuncToKernelCallerMap;

  // Make sure that we insert barriers only once per function, and the barrier
  // needs to be inserted after all "MsanPoisonShadowStaticLocalFunc" and
  // "MsanPoisonShadowDynamicLocalFunc", and before
  // "MsanUnpoisonShadowStaticLocalFunc" and
  // "MsanUnpoisonShadowDynamicLocalFunc".
  DenseMap<Function *, bool> InsertBarrier;

  FunctionCallee MsanPoisonShadowStaticLocalFunc;
  FunctionCallee MsanUnpoisonShadowStaticLocalFunc;
  FunctionCallee MsanPoisonShadowDynamicLocalFunc;
  FunctionCallee MsanUnpoisonShadowDynamicLocalFunc;
  FunctionCallee MsanBarrierFunc;
  FunctionCallee MsanUnpoisonStackFunc;
  FunctionCallee MsanSetPrivateBaseFunc;
  FunctionCallee MsanUnpoisonStridedCopyFunc;
};

} // end anonymous namespace

MemorySanitizerOptions::MemorySanitizerOptions(int TO, bool R, bool K,
                                               bool EagerChecks)
    : Kernel(getOptOrDefault(ClEnableKmsan, K)),
      TrackOrigins(getOptOrDefault(ClTrackOrigins, Kernel ? 2 : TO)),
      Recover(getOptOrDefault(ClKeepGoing, Kernel || R)),
      EagerChecks(getOptOrDefault(ClEagerChecks, EagerChecks)) {}

static bool isUnsupportedDeviceGlobal(const GlobalVariable *G) {
  if (G->user_empty())
    return true;
  // Skip instrumenting on "__MsanKernelMetadata" etc.
  if (G->getName().starts_with("__Msan"))
    return true;
  if (G->getName().starts_with("__msan_"))
    return true;
  if (G->getName().starts_with("__spirv_BuiltIn"))
    return true;
  if (G->getName().starts_with("__usid_str"))
    return true;
  if ((!ClSpirOffloadLocals && G->getAddressSpace() == kSpirOffloadLocalAS) ||
      G->getAddressSpace() == kSpirOffloadConstantAS)
    return true;
  return false;
}

Constant *
MemorySanitizerOnSpirv::getOrCreateGlobalString(StringRef Name, StringRef Value,
                                                unsigned AddressSpace) {
  if (GlobalStringMap.find(Value) != GlobalStringMap.end())
    return GlobalStringMap.at(Value);

  auto *Ty = ArrayType::get(Type::getInt8Ty(M.getContext()), Value.size() + 1);

  GlobalVariable *GV = new GlobalVariable(
      M, Ty, true, GlobalValue::InternalLinkage,
      ConstantDataArray::getString(M.getContext(), Value), Name, nullptr,
      GlobalValue::NotThreadLocal, AddressSpace);
  GlobalStringMap[Value] = GV;

  return GV;
}

// Initialize MSan runtime functions and globals
void MemorySanitizerOnSpirv::initializeCallbacks() {
  IRBuilder<> IRB(C);
  auto *PtrTy = IRB.getPtrTy();

  // __msan_set_shadow_static_local(
  //   uptr ptr,
  //   size_t size
  // )
  MsanPoisonShadowStaticLocalFunc = M.getOrInsertFunction(
      "__msan_poison_shadow_static_local", IRB.getVoidTy(), IntptrTy, IntptrTy);

  // __msan_unpoison_shadow_static_local(
  //   uptr ptr,
  //   size_t size
  // )
  MsanUnpoisonShadowStaticLocalFunc =
      M.getOrInsertFunction("__msan_unpoison_shadow_static_local",
                            IRB.getVoidTy(), IntptrTy, IntptrTy);

  // __msan_poison_shadow_dynamic_local(
  //   uptr ptr,
  //   uint32_t num_args
  // )
  MsanPoisonShadowDynamicLocalFunc = M.getOrInsertFunction(
      "__msan_poison_shadow_dynamic_local", IRB.getVoidTy(), IntptrTy, Int32Ty);

  // __msan_unpoison_shadow_dynamic_local(
  //   uptr ptr,
  //   uint32_t num_args
  // )
  MsanUnpoisonShadowDynamicLocalFunc =
      M.getOrInsertFunction("__msan_unpoison_shadow_dynamic_local",
                            IRB.getVoidTy(), IntptrTy, Int32Ty);

  // __msan_barrier()
  MsanBarrierFunc = M.getOrInsertFunction("__msan_barrier", IRB.getVoidTy());

  // __msan_unpoison_stack(
  //   uptr ptr,
  //   size_t size
  // )
  MsanUnpoisonStackFunc = M.getOrInsertFunction(
      "__msan_unpoison_stack", IRB.getVoidTy(), PtrTy, IntptrTy);

  // __msan_set_private_base(
  //   as(0) void *  ptr
  // )
  MsanSetPrivateBaseFunc =
      M.getOrInsertFunction("__msan_set_private_base", IRB.getVoidTy(),
                            PointerType::get(C, kSpirOffloadPrivateAS));

  // __msan_unpoison_strided_copy(
  //   uptr dest, uint32_t dest_as,
  //   uptr src, uint32_t src_as,
  //   uint32_t element_size,
  //   uptr counts,
  //   uptr stride
  // )
  MsanUnpoisonStridedCopyFunc = M.getOrInsertFunction(
      "__msan_unpoison_strided_copy", IRB.getVoidTy(), IntptrTy,
      IRB.getInt32Ty(), IntptrTy, IRB.getInt32Ty(), IRB.getInt32Ty(),
      IRB.getInt64Ty(), IRB.getInt64Ty());
}

// Handle global variables:
//   - Skip sanitizing unsupported variables
//   - Instrument __MsanDeviceGlobalMetadata for device globals
void MemorySanitizerOnSpirv::instrumentGlobalVariables() {
  SmallVector<Constant *, 8> DeviceGlobalMetadata;

  // Device global metadata is described by a structure
  //  size_t device_global_size
  //  size_t beginning address of the device global
  StructType *StructTy = StructType::get(IntptrTy, IntptrTy);

  for (auto &G : M.globals()) {
    // DeviceSanitizers cannot handle nameless globals, therefore we set a name
    // for them so that we can handle them like regular globals.
    if (G.getName().empty() && G.hasInternalLinkage())
      G.setName("nameless_global");

    if (isUnsupportedDeviceGlobal(&G)) {
      for (auto *User : G.users())
        if (auto *Inst = dyn_cast<Instruction>(User))
          Inst->setNoSanitizeMetadata();
      continue;
    }

    if (G.getAddressSpace() == kSpirOffloadLocalAS)
      continue;

    DeviceGlobalMetadata.push_back(ConstantStruct::get(
        StructTy,
        ConstantInt::get(IntptrTy, DL.getTypeAllocSize(G.getValueType())),
        ConstantExpr::getPointerCast(&G, IntptrTy)));
  }

  if (DeviceGlobalMetadata.empty())
    return;

  // Create meta data global to record device globals' information
  ArrayType *ArrayTy = ArrayType::get(StructTy, DeviceGlobalMetadata.size());
  Constant *MetadataInitializer =
      ConstantArray::get(ArrayTy, DeviceGlobalMetadata);
  GlobalVariable *MsanDeviceGlobalMetadata = new GlobalVariable(
      M, MetadataInitializer->getType(), false, GlobalValue::AppendingLinkage,
      MetadataInitializer, "__MsanDeviceGlobalMetadata", nullptr,
      GlobalValue::NotThreadLocal, 1);
  MsanDeviceGlobalMetadata->setUnnamedAddr(GlobalValue::UnnamedAddr::Local);
}

void MemorySanitizerOnSpirv::initializeKernelCallerMap(Function *F) {
  if (FuncToKernelCallerMap.find(F) != FuncToKernelCallerMap.end())
    return;

  for (auto *U : F->users()) {
    if (Instruction *Inst = dyn_cast<Instruction>(U)) {
      Function *Caller = Inst->getFunction();
      if (Caller->getCallingConv() == CallingConv::SPIR_KERNEL) {
        FuncToKernelCallerMap[F].insert(Caller);
        continue;
      }
      initializeKernelCallerMap(Caller);
      FuncToKernelCallerMap[F].insert(FuncToKernelCallerMap[Caller].begin(),
                                      FuncToKernelCallerMap[Caller].end());
    }
  }
}

void MemorySanitizerOnSpirv::instrumentStaticLocalMemory() {
  if (!ClSpirOffloadLocals)
    return;

  auto Instrument = [this](GlobalVariable *G, Function *F) {
    const uint64_t SizeInBytes = DL.getTypeAllocSize(G->getValueType());

    if (!InsertBarrier[F]) {
      IRBuilder<> Builder(&F->getEntryBlock().front());
      Builder.CreateCall(MsanBarrierFunc);
    }

    // Poison shadow of static local memory
    IRBuilder<> Builder(&F->getEntryBlock().front());
    Builder.CreateCall(MsanPoisonShadowStaticLocalFunc,
                       {Builder.CreatePointerCast(G, IntptrTy),
                        ConstantInt::get(IntptrTy, SizeInBytes)});

    // Unpoison shadow of static local memory, required by CPU device
    initializeRetVecMap(F);
    for (auto *RI : KernelToRetVecMap[F]) {
      IRBuilder<> Builder(RI);
      if (!InsertBarrier[F])
        Builder.CreateCall(MsanBarrierFunc);
      Builder.CreateCall(MsanUnpoisonShadowStaticLocalFunc,
                         {Builder.CreatePointerCast(G, IntptrTy),
                          ConstantInt::get(IntptrTy, SizeInBytes)});
    }

    InsertBarrier[F] = true;
  };

  // We only instrument on spir_kernel, because local variables are
  // kind of global variable, which must be initialized only once.
  for (auto &G : M.globals()) {
    if (G.getAddressSpace() == kSpirOffloadLocalAS) {
      SmallVector<Function *> WorkList;
      DenseSet<Function *> InstrumentedKernel;
      for (auto *User : G.users())
        getFunctionsOfUser(User, WorkList);
      while (!WorkList.empty()) {
        Function *F = WorkList.pop_back_val();
        if (F->getCallingConv() == CallingConv::SPIR_KERNEL) {
          if (!InstrumentedKernel.contains(F)) {
            Instrument(&G, F);
            InstrumentedKernel.insert(F);
          }
          continue;
        }
        // Get root spir_kernel of spir_func
        initializeKernelCallerMap(F);
        for (auto *F : FuncToKernelCallerMap[F])
          WorkList.push_back(F);
      }
    }
  }
}

void MemorySanitizerOnSpirv::instrumentDynamicLocalMemory(Function &F) {
  if (!ClSpirOffloadLocals)
    return;

  // Poison shadow of local memory in kernel argument, required by CPU device
  SmallVector<Argument *> LocalArgs;
  for (auto &Arg : F.args()) {
    Type *PtrTy = dyn_cast<PointerType>(Arg.getType()->getScalarType());
    if (PtrTy && PtrTy->getPointerAddressSpace() == kSpirOffloadLocalAS)
      LocalArgs.push_back(&Arg);
  }

  if (LocalArgs.empty())
    return;

  if (!InsertBarrier[&F]) {
    IRBuilder<> Builder(&F.getEntryBlock().front());
    Builder.CreateCall(MsanBarrierFunc);
  }

  IRBuilder<> IRB(&F.getEntryBlock().front());

  AllocaInst *ArgsArray = IRB.CreateAlloca(
      IntptrTy, ConstantInt::get(Int32Ty, LocalArgs.size()), "local_args");
  for (size_t i = 0; i < LocalArgs.size(); i++) {
    auto *StoreDest =
        IRB.CreateGEP(IntptrTy, ArgsArray, ConstantInt::get(Int32Ty, i));
    IRB.CreateStore(IRB.CreatePointerCast(LocalArgs[i], IntptrTy), StoreDest);
  }

  auto *ArgsArrayAddr = IRB.CreatePointerCast(ArgsArray, IntptrTy);
  IRB.CreateCall(MsanPoisonShadowDynamicLocalFunc,
                 {ArgsArrayAddr, ConstantInt::get(Int32Ty, LocalArgs.size())});

  // Unpoison shadow of dynamic local memory, required by CPU device
  initializeRetVecMap(&F);
  for (Instruction *Ret : KernelToRetVecMap[&F]) {
    IRBuilder<> IRBRet(Ret);
    if (!InsertBarrier[&F])
      IRBRet.CreateCall(MsanBarrierFunc);
    IRBRet.CreateCall(
        MsanUnpoisonShadowDynamicLocalFunc,
        {ArgsArrayAddr, ConstantInt::get(Int32Ty, LocalArgs.size())});
  }

  InsertBarrier[&F] = true;
}

void MemorySanitizerOnSpirv::instrumentPrivateBase(Function &F) {
  if (!ClSpirOffloadPrivates)
    return;

  IRBuilder<> IRB(&F.getEntryBlock().front());
  AllocaInst *PrivateBase = IRB.CreateAlloca(
      IRB.getInt8Ty(), ConstantInt::get(Int32Ty, 1), "__private_base");
  IRB.CreateCall(MsanSetPrivateBaseFunc, {PrivateBase});
}

void MemorySanitizerOnSpirv::instrumentPrivateArguments(
    Function &F, Instruction *FnPrologueEnd) {
  if (!ClSpirOffloadPrivates)
    return;

  // We need to copy and replace all byval arguments to alloca in kernel because
  // we need to make sure that all byval arguments have shadow memory.
  // This change needs to be inserted after the prologue because instructions
  // in prologue don't have shadow memory.
  IRBuilder<> IRB(FnPrologueEnd->getNextNode());

  for (auto &Arg : F.args()) {
    PointerType *PtrTy = dyn_cast<PointerType>(Arg.getType()->getScalarType());
    if (PtrTy && PtrTy->getPointerAddressSpace() == kSpirOffloadPrivateAS &&
        Arg.hasByValAttr()) {
      Type *Ty = Arg.getParamByValType();
      const Align Alignment =
          DL.getValueOrABITypeAlignment(Arg.getParamAlign(), Ty);

      AllocaInst *AI = IRB.CreateAlloca(
          Ty, kSpirOffloadPrivateAS, nullptr,
          (Arg.hasName() ? Arg.getName() : "Arg" + Twine(Arg.getArgNo())) +
              ".byval");
      AI->setAlignment(Alignment);
      Arg.replaceAllUsesWith(AI);

      auto *UnpoisonStack = IRB.CreateCall(
          MsanUnpoisonStackFunc,
          {AI, ConstantInt::get(IntptrTy, DL.getTypeAllocSize(Ty))});
      UnpoisonStack->setNoSanitizeMetadata();

      uint64_t AllocSize = DL.getTypeAllocSize(Ty);
      auto *Memcpy =
          IRB.CreateMemCpy(AI, Alignment, &Arg, Alignment, AllocSize);
      Memcpy->setNoSanitizeMetadata();
    }
  }
}

// Instrument __MsanKernelMetadata, which records information of sanitized
// kernel
void MemorySanitizerOnSpirv::instrumentKernelsMetadata() {
  SmallVector<Constant *, 8> SpirKernelsMetadata;
  SmallVector<uint8_t, 256> KernelNamesBytes;

  // SpirKernelsMetadata only saves fixed kernels, and is described by
  // following structure:
  //  uptr unmangled_kernel_name
  //  uptr unmangled_kernel_name_size
  //  uptr check_local_memory
  //  uptr check_private_memory
  StructType *StructTy =
      StructType::get(IntptrTy, IntptrTy, IntptrTy, IntptrTy);
  for (Function &F : M) {
    if (F.getCallingConv() != CallingConv::SPIR_KERNEL)
      continue;

    if (!F.hasFnAttribute(Attribute::SanitizeMemory) ||
        F.hasFnAttribute(Attribute::DisableSanitizerInstrumentation))
      continue;

    auto KernelName = F.getName();
    KernelNamesBytes.append(KernelName.begin(), KernelName.end());
    auto *KernelNameGV = getOrCreateGlobalString("__msan_kernel", KernelName,
                                                 kSpirOffloadConstantAS);
    SpirKernelsMetadata.emplace_back(ConstantStruct::get(
        StructTy, ConstantExpr::getPointerCast(KernelNameGV, IntptrTy),
        ConstantInt::get(IntptrTy, KernelName.size()),
        ConstantInt::get(IntptrTy, ClSpirOffloadLocals),
        ConstantInt::get(IntptrTy, ClSpirOffloadPrivates)));
  }

  // Create global variable to record spirv kernels' information
  ArrayType *ArrayTy = ArrayType::get(StructTy, SpirKernelsMetadata.size());
  Constant *MetadataInitializer =
      ConstantArray::get(ArrayTy, SpirKernelsMetadata);
  GlobalVariable *MsanSpirKernelMetadata = new GlobalVariable(
      M, MetadataInitializer->getType(), false, GlobalValue::AppendingLinkage,
      MetadataInitializer, "__MsanKernelMetadata", nullptr,
      GlobalValue::NotThreadLocal, 1);
  MsanSpirKernelMetadata->setUnnamedAddr(GlobalValue::UnnamedAddr::Local);
  // Add device global attributes
  MsanSpirKernelMetadata->addAttribute(
      "sycl-device-global-size", std::to_string(DL.getTypeAllocSize(ArrayTy)));
  MsanSpirKernelMetadata->addAttribute("sycl-device-image-scope");
  MsanSpirKernelMetadata->addAttribute("sycl-host-access",
                                       "0"); // read only
  MsanSpirKernelMetadata->addAttribute(
      "sycl-unique-id",
      computeKernelMetadataUniqueId("__MsanKernelMetadata", KernelNamesBytes));
  MsanSpirKernelMetadata->setDSOLocal(true);
}

void MemorySanitizerOnSpirv::initializeRetVecMap(Function *F) {
  if (KernelToRetVecMap.find(F) != KernelToRetVecMap.end())
    return;

  SmallVector<Instruction *, 8> RetVec;
  for (auto &BB : *F) {
    for (auto &Inst : BB) {
      if (ReturnInst *RI = dyn_cast<ReturnInst>(&Inst)) {
        if (CallInst *CI = RI->getParent()->getTerminatingMustTailCall())
          RetVec.push_back(CI);
        else
          RetVec.push_back(RI);
      } else if (ResumeInst *RI = dyn_cast<ResumeInst>(&Inst)) {
        RetVec.push_back(RI);
      } else if (CleanupReturnInst *CRI = dyn_cast<CleanupReturnInst>(&Inst)) {
        RetVec.push_back(CRI);
      }
    }
  }

  KernelToRetVecMap[F] = std::move(RetVec);
}

bool MemorySanitizerOnSpirv::instrumentModule() {
  if (!IsSPIRV)
    return false;

  initializeCallbacks();
  instrumentGlobalVariables();
  instrumentStaticLocalMemory();
  instrumentKernelsMetadata();

  return true;
}

void MemorySanitizerOnSpirv::beforeInstrumentFunction(
    Function &F, Instruction *FnPrologueEnd) {
  if (!IsSPIRV)
    return;

  if (F.getCallingConv() == CallingConv::SPIR_KERNEL)
    instrumentPrivateArguments(F, FnPrologueEnd);
}

void MemorySanitizerOnSpirv::afterInstrumentFunction(Function &F) {
  if (!IsSPIRV)
    return;

  if (F.getCallingConv() == CallingConv::SPIR_KERNEL) {
    instrumentDynamicLocalMemory(F);
    instrumentPrivateBase(F);
  }
}

PreservedAnalyses MemorySanitizerPass::run(Module &M,
                                           ModuleAnalysisManager &AM) {
  // Return early if nosanitize_memory module flag is present for the module.
  if (checkIfAlreadyInstrumented(M, "nosanitize_memory"))
    return PreservedAnalyses::all();
  bool Modified = false;
  const auto &TargetTriple = Triple(M.getTargetTriple());

  if (!Options.Kernel && !TargetTriple.isSPIROrSPIRV()) {
    insertModuleCtor(M);
    Modified = true;
  }

  MemorySanitizerOnSpirv MsanSpirv(M);
  Modified |= MsanSpirv.instrumentModule();

  auto &FAM = AM.getResult<FunctionAnalysisManagerModuleProxy>(M).getManager();
  for (Function &F : M) {
    if (F.empty())
      continue;
    MemorySanitizer Msan(*F.getParent(), MsanSpirv, Options);
    Modified |=
        Msan.sanitizeFunction(F, FAM.getResult<TargetLibraryAnalysis>(F));
  }

  if (!Modified)
    return PreservedAnalyses::all();

  PreservedAnalyses PA = PreservedAnalyses::none();
  // GlobalsAA is considered stateless and does not get invalidated unless
  // explicitly invalidated; PreservedAnalyses::none() is not enough. Sanitizers
  // make changes that require GlobalsAA to be invalidated.
  PA.abandon<GlobalsAA>();
  return PA;
}

void MemorySanitizerPass::printPipeline(
    raw_ostream &OS, function_ref<StringRef(StringRef)> MapClassName2PassName) {
  static_cast<PassInfoMixin<MemorySanitizerPass> *>(this)->printPipeline(
      OS, MapClassName2PassName);
  OS << '<';
  if (Options.Recover)
    OS << "recover;";
  if (Options.Kernel)
    OS << "kernel;";
  if (Options.EagerChecks)
    OS << "eager-checks;";
  OS << "track-origins=" << Options.TrackOrigins;
  OS << '>';
}

/// Create a non-const global initialized with the given string.
///
/// Creates a writable global for Str so that we can pass it to the
/// run-time lib. Runtime uses first 4 bytes of the string to store the
/// frame ID, so the string needs to be mutable.
static GlobalVariable *createPrivateConstGlobalForString(Module &M,
                                                         StringRef Str) {
  Constant *StrConst = ConstantDataArray::getString(M.getContext(), Str);
  return new GlobalVariable(M, StrConst->getType(), /*isConstant=*/true,
                            GlobalValue::PrivateLinkage, StrConst, "");
}

template <typename... ArgsTy>
FunctionCallee
MemorySanitizer::getOrInsertMsanMetadataFunction(Module &M, StringRef Name,
                                                 ArgsTy... Args) {
  if (TargetTriple.getArch() == Triple::systemz) {
    // SystemZ ABI: shadow/origin pair is returned via a hidden parameter.
    return M.getOrInsertFunction(Name, Type::getVoidTy(*C), PtrTy,
                                 std::forward<ArgsTy>(Args)...);
  }

  return M.getOrInsertFunction(Name, MsanMetadata,
                               std::forward<ArgsTy>(Args)...);
}

/// Create KMSAN API callbacks.
void MemorySanitizer::createKernelApi(Module &M, const TargetLibraryInfo &TLI) {
  IRBuilder<> IRB(*C);

  // These will be initialized in insertKmsanPrologue().
  RetvalTLS = nullptr;
  RetvalOriginTLS = nullptr;
  ParamTLS = nullptr;
  ParamOriginTLS = nullptr;
  VAArgTLS = nullptr;
  VAArgOriginTLS = nullptr;
  VAArgOverflowSizeTLS = nullptr;

  WarningFn = M.getOrInsertFunction("__msan_warning",
                                    TLI.getAttrList(C, {0}, /*Signed=*/false),
                                    IRB.getVoidTy(), IRB.getInt32Ty());

  // Requests the per-task context state (kmsan_context_state*) from the
  // runtime library.
  MsanContextStateTy = StructType::get(
      ArrayType::get(IRB.getInt64Ty(), kParamTLSSize / 8),
      ArrayType::get(IRB.getInt64Ty(), kRetvalTLSSize / 8),
      ArrayType::get(IRB.getInt64Ty(), kParamTLSSize / 8),
      ArrayType::get(IRB.getInt64Ty(), kParamTLSSize / 8), /* va_arg_origin */
      IRB.getInt64Ty(), ArrayType::get(OriginTy, kParamTLSSize / 4), OriginTy,
      OriginTy);
  MsanGetContextStateFn =
      M.getOrInsertFunction("__msan_get_context_state", PtrTy);

  MsanMetadata = StructType::get(PtrTy, PtrTy);

  for (int ind = 0, size = 1; ind < 4; ind++, size <<= 1) {
    std::string name_load =
        "__msan_metadata_ptr_for_load_" + std::to_string(size);
    std::string name_store =
        "__msan_metadata_ptr_for_store_" + std::to_string(size);
    MsanMetadataPtrForLoad_1_8[ind] =
        getOrInsertMsanMetadataFunction(M, name_load, PtrTy);
    MsanMetadataPtrForStore_1_8[ind] =
        getOrInsertMsanMetadataFunction(M, name_store, PtrTy);
  }

  MsanMetadataPtrForLoadN = getOrInsertMsanMetadataFunction(
      M, "__msan_metadata_ptr_for_load_n", PtrTy, IntptrTy);
  MsanMetadataPtrForStoreN = getOrInsertMsanMetadataFunction(
      M, "__msan_metadata_ptr_for_store_n", PtrTy, IntptrTy);

  // Functions for poisoning and unpoisoning memory.
  MsanPoisonAllocaFn = M.getOrInsertFunction(
      "__msan_poison_alloca", IRB.getVoidTy(), PtrTy, IntptrTy, PtrTy);
  MsanUnpoisonAllocaFn = M.getOrInsertFunction(
      "__msan_unpoison_alloca", IRB.getVoidTy(), PtrTy, IntptrTy);
}

static Constant *getOrInsertGlobal(Module &M, StringRef Name, Type *Ty) {
  // FIXME: spirv target doesn't support TLS, need to handle it later.
  if (Triple(M.getTargetTriple()).isSPIROrSPIRV()) {
    return M.getOrInsertGlobal(Name, Ty, [&] {
      return new GlobalVariable(M, Ty, false, GlobalVariable::InternalLinkage,
                                Constant::getNullValue(Ty), Name, nullptr,
                                GlobalVariable::NotThreadLocal,
                                kSpirOffloadGlobalAS);
    });
  } else {
    return M.getOrInsertGlobal(Name, Ty, [&] {
      return new GlobalVariable(M, Ty, false, GlobalVariable::ExternalLinkage,
                                nullptr, Name, nullptr,
                                GlobalVariable::InitialExecTLSModel);
    });
  }
}

/// Insert declarations for userspace-specific functions and globals.
void MemorySanitizer::createUserspaceApi(Module &M,
                                         const TargetLibraryInfo &TLI) {
  IRBuilder<> IRB(*C);

  // Create the callback.
  // FIXME: this function should have "Cold" calling conv,
  // which is not yet implemented.
  if (TrackOrigins) {
    StringRef WarningFnName = Recover ? "__msan_warning_with_origin"
                                      : "__msan_warning_with_origin_noreturn";
    WarningFn = M.getOrInsertFunction(WarningFnName,
                                      TLI.getAttrList(C, {0}, /*Signed=*/false),
                                      IRB.getVoidTy(), IRB.getInt32Ty());
  } else {
    StringRef WarningFnName =
        Recover ? "__msan_warning" : "__msan_warning_noreturn";
    if (!TargetTriple.isSPIROrSPIRV()) {
      WarningFn = M.getOrInsertFunction(WarningFnName, IRB.getVoidTy());
    } else {
      // __msan_warning[_noreturn](
      //   char* file,
      //   unsigned int line,
      //   char* func
      // )
      WarningFn = M.getOrInsertFunction(
          WarningFnName, IRB.getVoidTy(),
          IRB.getInt8PtrTy(kSpirOffloadConstantAS), IRB.getInt32Ty(),
          IRB.getInt8PtrTy(kSpirOffloadConstantAS));
    }
  }

  // SPIR-V doesn't support TLS variables
  if (!TargetTriple.isSPIROrSPIRV()) {
    // Create the global TLS variables.
    RetvalTLS =
        getOrInsertGlobal(M, "__msan_retval_tls",
                          ArrayType::get(IRB.getInt64Ty(), kRetvalTLSSize / 8));

    RetvalOriginTLS =
        getOrInsertGlobal(M, "__msan_retval_origin_tls", OriginTy);

    ParamTLS =
        getOrInsertGlobal(M, "__msan_param_tls",
                          ArrayType::get(IRB.getInt64Ty(), kParamTLSSize / 8));

    ParamOriginTLS =
        getOrInsertGlobal(M, "__msan_param_origin_tls",
                          ArrayType::get(OriginTy, kParamTLSSize / 4));

    VAArgTLS =
        getOrInsertGlobal(M, "__msan_va_arg_tls",
                          ArrayType::get(IRB.getInt64Ty(), kParamTLSSize / 8));

    VAArgOriginTLS =
        getOrInsertGlobal(M, "__msan_va_arg_origin_tls",
                          ArrayType::get(OriginTy, kParamTLSSize / 4));

    VAArgOverflowSizeTLS =
        getOrInsertGlobal(M, "__msan_va_arg_overflow_size_tls",
                          IRB.getIntPtrTy(M.getDataLayout()));
  }

  for (size_t AccessSizeIndex = 0; AccessSizeIndex < kNumberOfAccessSizes;
       AccessSizeIndex++) {
    unsigned AccessSize = 1 << AccessSizeIndex;
    std::string FunctionName = "__msan_maybe_warning_" + itostr(AccessSize);

    if (!TargetTriple.isSPIROrSPIRV()) {
      MaybeWarningFn[AccessSizeIndex] = M.getOrInsertFunction(
          FunctionName, TLI.getAttrList(C, {0, 1}, /*Signed=*/false),
          IRB.getVoidTy(), IRB.getIntNTy(AccessSize * 8), IRB.getInt32Ty());
    } else { // SPIR or SPIR-V
      // __msan_maybe_warning_N(
      //   intN_t status,
      //   uptr origin, // possible shadow address of status
      //   char* file,
      //   unsigned int line,
      //   char* func
      // )
      MaybeWarningFn[AccessSizeIndex] = M.getOrInsertFunction(
          FunctionName, TLI.getAttrList(C, {0, 1}, /*Signed=*/false),
          IRB.getVoidTy(), IRB.getIntNTy(AccessSize * 8), IntptrTy,
          IRB.getInt8PtrTy(kSpirOffloadConstantAS), IRB.getInt32Ty(),
          IRB.getInt8PtrTy(kSpirOffloadConstantAS));
    }

    FunctionName = "__msan_maybe_store_origin_" + itostr(AccessSize);
    MaybeStoreOriginFn[AccessSizeIndex] = M.getOrInsertFunction(
        FunctionName, TLI.getAttrList(C, {0, 2}, /*Signed=*/false),
        IRB.getVoidTy(), IRB.getIntNTy(AccessSize * 8), PtrTy,
        IRB.getInt32Ty());
  }

  MsanSetAllocaOriginWithDescriptionFn =
      M.getOrInsertFunction("__msan_set_alloca_origin_with_descr",
                            IRB.getVoidTy(), PtrTy, IntptrTy, PtrTy, PtrTy);
  MsanSetAllocaOriginNoDescriptionFn =
      M.getOrInsertFunction("__msan_set_alloca_origin_no_descr",
                            IRB.getVoidTy(), PtrTy, IntptrTy, PtrTy);
  MsanPoisonStackFn = M.getOrInsertFunction("__msan_poison_stack",
                                            IRB.getVoidTy(), PtrTy, IntptrTy);
}

/// Insert extern declaration of runtime-provided functions and globals.
void MemorySanitizer::initializeCallbacks(Module &M,
                                          const TargetLibraryInfo &TLI) {
  // Only do this once.
  if (CallbacksInitialized)
    return;

  IRBuilder<> IRB(*C);
  // Initialize callbacks that are common for kernel and userspace
  // instrumentation.
  MsanChainOriginFn = M.getOrInsertFunction(
      "__msan_chain_origin",
      TLI.getAttrList(C, {0}, /*Signed=*/false, /*Ret=*/true), IRB.getInt32Ty(),
      IRB.getInt32Ty());
  MsanSetOriginFn = M.getOrInsertFunction(
      "__msan_set_origin", TLI.getAttrList(C, {2}, /*Signed=*/false),
      IRB.getVoidTy(), PtrTy, IntptrTy, IRB.getInt32Ty());
  if (!TargetTriple.isSPIROrSPIRV()) {
    MemmoveFn =
        M.getOrInsertFunction("__msan_memmove", PtrTy, PtrTy, PtrTy, IntptrTy);
    MemcpyFn =
        M.getOrInsertFunction("__msan_memcpy", PtrTy, PtrTy, PtrTy, IntptrTy);
    MemsetFn = M.getOrInsertFunction("__msan_memset",
                                     TLI.getAttrList(C, {1}, /*Signed=*/true),
                                     PtrTy, PtrTy, IRB.getInt32Ty(), IntptrTy);
  } else {
    for (unsigned FirstArgAS = 0; FirstArgAS < kNumberOfAddressSpace;
         FirstArgAS++) {
      const std::string Suffix1 = "_p" + itostr(FirstArgAS);
      PointerType *FirstArgPtrTy = IRB.getPtrTy(FirstArgAS);
      MemsetOffloadFn[FirstArgAS] = M.getOrInsertFunction(
          "__msan_memset" + Suffix1, TLI.getAttrList(C, {1}, /*Signed=*/true),
          FirstArgPtrTy, FirstArgPtrTy, IRB.getInt32Ty(), IntptrTy);

      for (unsigned SecondArgAS = 0; SecondArgAS < kNumberOfAddressSpace;
           SecondArgAS++) {
        const std::string Suffix2 = Suffix1 + "_p" + itostr(SecondArgAS);
        PointerType *SecondArgPtrTy = IRB.getPtrTy(SecondArgAS);
        MemmoveOffloadFn[FirstArgAS][SecondArgAS] =
            M.getOrInsertFunction("__msan_memmove" + Suffix2, FirstArgPtrTy,
                                  FirstArgPtrTy, SecondArgPtrTy, IntptrTy);
        MemcpyOffloadFn[FirstArgAS][SecondArgAS] =
            M.getOrInsertFunction("__msan_memcpy" + Suffix2, FirstArgPtrTy,
                                  FirstArgPtrTy, SecondArgPtrTy, IntptrTy);
      }
    }
  }

  MsanInstrumentAsmStoreFn = M.getOrInsertFunction(
      "__msan_instrument_asm_store", IRB.getVoidTy(), PtrTy, IntptrTy);

  MsanGetShadowFn = M.getOrInsertFunction(
      "__msan_get_shadow", PointerType::get(*C, kSpirOffloadGlobalAS), IntptrTy,
      IRB.getInt32Ty(), IRB.getInt8PtrTy(kSpirOffloadConstantAS));

  if (CompileKernel) {
    createKernelApi(M, TLI);
  } else {
    createUserspaceApi(M, TLI);
  }
  CallbacksInitialized = true;
}

FunctionCallee MemorySanitizer::getKmsanShadowOriginAccessFn(bool isStore,
                                                             int size) {
  FunctionCallee *Fns =
      isStore ? MsanMetadataPtrForStore_1_8 : MsanMetadataPtrForLoad_1_8;
  switch (size) {
  case 1:
    return Fns[0];
  case 2:
    return Fns[1];
  case 4:
    return Fns[2];
  case 8:
    return Fns[3];
  default:
    return nullptr;
  }
}

/// Module-level initialization.
///
/// inserts a call to __msan_init to the module's constructor list.
void MemorySanitizer::initializeModule(Module &M) {
  auto &DL = M.getDataLayout();

  TargetTriple = M.getTargetTriple();

  bool ShadowPassed = ClShadowBase.getNumOccurrences() > 0;
  bool OriginPassed = ClOriginBase.getNumOccurrences() > 0;
  // Check the overrides first
  if (ShadowPassed || OriginPassed) {
    CustomMapParams.AndMask = ClAndMask;
    CustomMapParams.XorMask = ClXorMask;
    CustomMapParams.ShadowBase = ClShadowBase;
    CustomMapParams.OriginBase = ClOriginBase;
    MapParams = &CustomMapParams;
  } else {
    switch (TargetTriple.getOS()) {
    case Triple::FreeBSD:
      switch (TargetTriple.getArch()) {
      case Triple::aarch64:
        MapParams = FreeBSD_ARM_MemoryMapParams.bits64;
        break;
      case Triple::x86_64:
        MapParams = FreeBSD_X86_MemoryMapParams.bits64;
        break;
      case Triple::x86:
        MapParams = FreeBSD_X86_MemoryMapParams.bits32;
        break;
      default:
        report_fatal_error("unsupported architecture");
      }
      break;
    case Triple::NetBSD:
      switch (TargetTriple.getArch()) {
      case Triple::x86_64:
        MapParams = NetBSD_X86_MemoryMapParams.bits64;
        break;
      default:
        report_fatal_error("unsupported architecture");
      }
      break;
    case Triple::Linux:
      switch (TargetTriple.getArch()) {
      case Triple::x86_64:
        MapParams = Linux_X86_MemoryMapParams.bits64;
        break;
      case Triple::x86:
        MapParams = Linux_X86_MemoryMapParams.bits32;
        break;
      case Triple::mips64:
      case Triple::mips64el:
        MapParams = Linux_MIPS_MemoryMapParams.bits64;
        break;
      case Triple::ppc64:
      case Triple::ppc64le:
        MapParams = Linux_PowerPC_MemoryMapParams.bits64;
        break;
      case Triple::systemz:
        MapParams = Linux_S390_MemoryMapParams.bits64;
        break;
      case Triple::aarch64:
      case Triple::aarch64_be:
        MapParams = Linux_ARM_MemoryMapParams.bits64;
        break;
      case Triple::loongarch64:
        MapParams = Linux_LoongArch_MemoryMapParams.bits64;
        break;
      default:
        report_fatal_error("unsupported architecture");
      }
      break;
    case Triple::UnknownOS:
      // NOTE: Support SPIR or SPIRV only, without MapParams
      if (!TargetTriple.isSPIROrSPIRV())
        report_fatal_error("unsupported architecture");
      MapParams = Intel_SPIR_MemoryMapParams.bits64;
      break;
    default:
      report_fatal_error("unsupported operating system");
    }
  }

  C = &(M.getContext());
  IRBuilder<> IRB(*C);
  IntptrTy = IRB.getIntPtrTy(DL);
  OriginTy = IRB.getInt32Ty();
  PtrTy = IRB.getPtrTy();

  ColdCallWeights = MDBuilder(*C).createUnlikelyBranchWeights();
  OriginStoreWeights = MDBuilder(*C).createUnlikelyBranchWeights();

  if (!CompileKernel) {
    if (TrackOrigins)
      M.getOrInsertGlobal("__msan_track_origins", IRB.getInt32Ty(), [&] {
        return new GlobalVariable(
            M, IRB.getInt32Ty(), true, GlobalValue::WeakODRLinkage,
            IRB.getInt32(TrackOrigins), "__msan_track_origins");
      });

    if (Recover)
      M.getOrInsertGlobal("__msan_keep_going", IRB.getInt32Ty(), [&] {
        return new GlobalVariable(M, IRB.getInt32Ty(), true,
                                  GlobalValue::WeakODRLinkage,
                                  IRB.getInt32(Recover), "__msan_keep_going");
      });
  }
}

namespace {

/// A helper class that handles instrumentation of VarArg
/// functions on a particular platform.
///
/// Implementations are expected to insert the instrumentation
/// necessary to propagate argument shadow through VarArg function
/// calls. Visit* methods are called during an InstVisitor pass over
/// the function, and should avoid creating new basic blocks. A new
/// instance of this class is created for each instrumented function.
struct VarArgHelper {
  virtual ~VarArgHelper() = default;

  /// Visit a CallBase.
  virtual void visitCallBase(CallBase &CB, IRBuilder<> &IRB) = 0;

  /// Visit a va_start call.
  virtual void visitVAStartInst(VAStartInst &I) = 0;

  /// Visit a va_copy call.
  virtual void visitVACopyInst(VACopyInst &I) = 0;

  /// Finalize function instrumentation.
  ///
  /// This method is called after visiting all interesting (see above)
  /// instructions in a function.
  virtual void finalizeInstrumentation() = 0;
};

struct MemorySanitizerVisitor;

} // end anonymous namespace

static VarArgHelper *CreateVarArgHelper(Function &Func, MemorySanitizer &Msan,
                                        MemorySanitizerVisitor &Visitor);

static unsigned TypeSizeToSizeIndex(TypeSize TS) {
  if (TS.isScalable())
    // Scalable types unconditionally take slowpaths.
    return kNumberOfAccessSizes;
  unsigned TypeSizeFixed = TS.getFixedValue();
  if (TypeSizeFixed <= 8)
    return 0;
  return Log2_32_Ceil((TypeSizeFixed + 7) / 8);
}

static bool isUnsupportedSPIRAccess(const Value *Addr, Instruction *I) {
  if (isa<Instruction>(Addr) &&
      cast<Instruction>(Addr)->getMetadata(LLVMContext::MD_nosanitize)) {
    return true;
  }

  // Skip SPIR-V built-in varibles
  auto *OrigValue = Addr->stripInBoundsOffsets();
  assert(OrigValue != nullptr);
  if (OrigValue->getName().starts_with("__spirv_BuiltIn"))
    return true;

  // Ignore load/store for target ext type since we can't know exactly what size
  // it is.
  if (auto *SI = dyn_cast<StoreInst>(I))
    if (getTargetExtType(SI->getValueOperand()->getType()) ||
        isJointMatrixAccess(SI->getPointerOperand()))
      return true;

  if (auto *LI = dyn_cast<LoadInst>(I))
    if (getTargetExtType(I->getType()) ||
        isJointMatrixAccess(LI->getPointerOperand()))
      return true;

  Type *PtrTy = cast<PointerType>(Addr->getType()->getScalarType());
  switch (PtrTy->getPointerAddressSpace()) {
  case kSpirOffloadPrivateAS:
    return !ClSpirOffloadPrivates;
  case kSpirOffloadLocalAS:
    return !ClSpirOffloadLocals;
  case kSpirOffloadGenericAS:
    return false;
  }

  return false;
}

static void setNoSanitizedMetadataSPIR(Instruction &I) {
  const Value *Addr = nullptr;
  if (const auto *LI = dyn_cast<LoadInst>(&I))
    Addr = LI->getPointerOperand();
  else if (const auto *SI = dyn_cast<StoreInst>(&I))
    Addr = SI->getPointerOperand();
  else if (const auto *RMW = dyn_cast<AtomicRMWInst>(&I))
    Addr = RMW->getPointerOperand();
  else if (const auto *XCHG = dyn_cast<AtomicCmpXchgInst>(&I))
    Addr = XCHG->getPointerOperand();
  else if (const auto *ASC = dyn_cast<AddrSpaceCastInst>(&I))
    Addr = ASC->getPointerOperand();
  else if (isa<AllocaInst>(&I) && !ClSpirOffloadPrivates)
    I.setNoSanitizeMetadata();
  else if (const auto *CI = dyn_cast<CallInst>(&I)) {
    auto *Func = CI->getCalledFunction();
    if (Func) {
      if (Func->isIntrinsic()) {
        switch (CI->getIntrinsicID()) {
        case Intrinsic::masked_load:
        case Intrinsic::masked_store:
        case Intrinsic::masked_gather:
        case Intrinsic::masked_scatter: {
          bool IsWrite = CI->getType()->isVoidTy();
          // Masked store has an initial operand for the value.
          unsigned OpOffset = IsWrite ? 1 : 0;
          Addr = CI->getOperand(OpOffset);
          break;
        }
        case Intrinsic::masked_expandload:
        case Intrinsic::masked_compressstore: {
          bool IsWrite =
              CI->getIntrinsicID() == Intrinsic::masked_compressstore;
          unsigned OpOffset = IsWrite ? 1 : 0;
          Addr = CI->getOperand(OpOffset);
          break;
        }
        case Intrinsic::lifetime_start:
        case Intrinsic::lifetime_end: {
          I.setNoSanitizeMetadata();
          break;
        }
        }
      } else {
        auto FuncName = Func->getName();
        if (FuncName.contains("__spirv_") &&
            !FuncName.contains("__spirv_GroupAsyncCopy"))
          I.setNoSanitizeMetadata();
      }
    }
  }

  if (Addr && isUnsupportedSPIRAccess(Addr, &I))
    I.setNoSanitizeMetadata();
}

// This is not a general-purpose function, but a helper for demangling
// "__spirv_GroupAsyncCopy" function name
static int getTypeSizeFromManglingName(StringRef Name) {
  auto GetTypeSize = [](const char C) {
    switch (C) {
    case 'a': // signed char
    case 'c': // char
      return 1;
    case 's': // short
      return 2;
    case 'f': // float
    case 'i': // int
      return 4;
    case 'd': // double
    case 'l': // long
      return 8;
    default:
      return 0;
    }
  };

  // Name should always be long enough since it has other unmeaningful chars,
  // it should have at least 6 chars, such as "Dv16_d"
  if (Name.size() < 6)
    return 0;

  // 1. Basic type
  if (Name[0] != 'D')
    return GetTypeSize(Name[0]);

  // 2. Vector type

  // Drop "Dv"
  assert(Name[0] == 'D' && Name[1] == 'v' &&
         "Invalid mangling name for vector type");
  Name = Name.drop_front(2);

  // Vector length
  assert(isDigit(Name[0]) && "Invalid mangling name for vector type");
  int Len = std::stoi(Name.str());
  Name = Name.drop_front(Len >= 10 ? 2 : 1);

  assert(Name[0] == '_' && "Invalid mangling name for vector type");
  Name = Name.drop_front(1);

  int Size = GetTypeSize(Name[0]);
  return Len * Size;
}

namespace {

/// Helper class to attach debug information of the given instruction onto new
/// instructions inserted after.
class NextNodeIRBuilder : public IRBuilder<> {
public:
  explicit NextNodeIRBuilder(Instruction *IP) : IRBuilder<>(IP->getNextNode()) {
    SetCurrentDebugLocation(IP->getDebugLoc());
  }
};

/// This class does all the work for a given function. Store and Load
/// instructions store and load corresponding shadow and origin
/// values. Most instructions propagate shadow from arguments to their
/// return values. Certain instructions (most importantly, BranchInst)
/// test their argument shadow and print reports (with a runtime call) if it's
/// non-zero.
struct MemorySanitizerVisitor : public InstVisitor<MemorySanitizerVisitor> {
  Function &F;
  MemorySanitizer &MS;
  SmallVector<PHINode *, 16> ShadowPHINodes, OriginPHINodes;
  ValueMap<Value *, Value *> ShadowMap, OriginMap;
  std::unique_ptr<VarArgHelper> VAHelper;
  const TargetLibraryInfo *TLI;
  Instruction *FnPrologueEnd;
  SmallVector<Instruction *, 16> Instructions;

  // The following flags disable parts of MSan instrumentation based on
  // exclusion list contents and command-line options.
  bool InsertChecks;
  bool PropagateShadow;
  bool PoisonStack;
  bool PoisonUndef;
  bool PoisonUndefVectors;

  bool SpirOrSpirv;

  struct ShadowOriginAndInsertPoint {
    Value *Shadow;
    Value *Origin;
    Instruction *OrigIns;

    ShadowOriginAndInsertPoint(Value *S, Value *O, Instruction *I)
        : Shadow(S), Origin(O), OrigIns(I) {}
  };
  SmallVector<ShadowOriginAndInsertPoint, 16> InstrumentationList;
  DenseMap<const DILocation *, int> LazyWarningDebugLocationCount;
  bool InstrumentLifetimeStart = ClHandleLifetimeIntrinsics;
  SmallSetVector<AllocaInst *, 16> AllocaSet;
  SmallVector<std::pair<IntrinsicInst *, AllocaInst *>, 16> LifetimeStartList;
  SmallVector<StoreInst *, 16> StoreList;
  int64_t SplittableBlocksCount = 0;

  MemorySanitizerVisitor(Function &F, MemorySanitizer &MS,
                         const TargetLibraryInfo &TLI)
      : F(F), MS(MS), VAHelper(CreateVarArgHelper(F, MS, *this)), TLI(&TLI) {
    bool SanitizeFunction =
        F.hasFnAttribute(Attribute::SanitizeMemory) && !ClDisableChecks;
    InsertChecks = SanitizeFunction;
    PropagateShadow = SanitizeFunction;
    PoisonStack = SanitizeFunction && ClPoisonStack;
    PoisonUndef = SanitizeFunction && ClPoisonUndef;
<<<<<<< HEAD
    SpirOrSpirv = Triple(F.getParent()->getTargetTriple()).isSPIROrSPIRV();
=======
    PoisonUndefVectors = SanitizeFunction && ClPoisonUndefVectors;
>>>>>>> 33a92af1

    // In the presence of unreachable blocks, we may see Phi nodes with
    // incoming nodes from such blocks. Since InstVisitor skips unreachable
    // blocks, such nodes will not have any shadow value associated with them.
    // It's easier to remove unreachable blocks than deal with missing shadow.
    removeUnreachableBlocks(F);

    MS.initializeCallbacks(*F.getParent(), TLI);
    FnPrologueEnd =
        IRBuilder<>(&F.getEntryBlock(), F.getEntryBlock().getFirstNonPHIIt())
            .CreateIntrinsic(Intrinsic::donothing, {});

    if (MS.CompileKernel) {
      IRBuilder<> IRB(FnPrologueEnd);
      insertKmsanPrologue(IRB);
    }

    LLVM_DEBUG(if (!InsertChecks) dbgs()
               << "MemorySanitizer is not inserting checks into '"
               << F.getName() << "'\n");
  }

  bool instrumentWithCalls(Value *V) {
    // Constants likely will be eliminated by follow-up passes.
    if (isa<Constant>(V))
      return false;

    ++SplittableBlocksCount;
    return ClInstrumentationWithCallThreshold >= 0 &&
           SplittableBlocksCount > ClInstrumentationWithCallThreshold;
  }

  bool isInPrologue(Instruction &I) {
    return I.getParent() == FnPrologueEnd->getParent() &&
           (&I == FnPrologueEnd || I.comesBefore(FnPrologueEnd));
  }

  // Creates a new origin and records the stack trace. In general we can call
  // this function for any origin manipulation we like. However it will cost
  // runtime resources. So use this wisely only if it can provide additional
  // information helpful to a user.
  Value *updateOrigin(Value *V, IRBuilder<> &IRB) {
    if (MS.TrackOrigins <= 1)
      return V;
    return IRB.CreateCall(MS.MsanChainOriginFn, V);
  }

  Value *originToIntptr(IRBuilder<> &IRB, Value *Origin) {
    const DataLayout &DL = F.getDataLayout();
    unsigned IntptrSize = DL.getTypeStoreSize(MS.IntptrTy);
    if (IntptrSize == kOriginSize)
      return Origin;
    assert(IntptrSize == kOriginSize * 2);
    Origin = IRB.CreateIntCast(Origin, MS.IntptrTy, /* isSigned */ false);
    return IRB.CreateOr(Origin, IRB.CreateShl(Origin, kOriginSize * 8));
  }

  /// Fill memory range with the given origin value.
  void paintOrigin(IRBuilder<> &IRB, Value *Origin, Value *OriginPtr,
                   TypeSize TS, Align Alignment) {
    const DataLayout &DL = F.getDataLayout();
    const Align IntptrAlignment = DL.getABITypeAlign(MS.IntptrTy);
    unsigned IntptrSize = DL.getTypeStoreSize(MS.IntptrTy);
    assert(IntptrAlignment >= kMinOriginAlignment);
    assert(IntptrSize >= kOriginSize);

    // Note: The loop based formation works for fixed length vectors too,
    // however we prefer to unroll and specialize alignment below.
    if (TS.isScalable()) {
      Value *Size = IRB.CreateTypeSize(MS.IntptrTy, TS);
      Value *RoundUp =
          IRB.CreateAdd(Size, ConstantInt::get(MS.IntptrTy, kOriginSize - 1));
      Value *End =
          IRB.CreateUDiv(RoundUp, ConstantInt::get(MS.IntptrTy, kOriginSize));
      auto [InsertPt, Index] =
          SplitBlockAndInsertSimpleForLoop(End, IRB.GetInsertPoint());
      IRB.SetInsertPoint(InsertPt);

      Value *GEP = IRB.CreateGEP(MS.OriginTy, OriginPtr, Index);
      IRB.CreateAlignedStore(Origin, GEP, kMinOriginAlignment);
      return;
    }

    unsigned Size = TS.getFixedValue();

    unsigned Ofs = 0;
    Align CurrentAlignment = Alignment;
    if (Alignment >= IntptrAlignment && IntptrSize > kOriginSize) {
      Value *IntptrOrigin = originToIntptr(IRB, Origin);
      Value *IntptrOriginPtr = IRB.CreatePointerCast(OriginPtr, MS.PtrTy);
      for (unsigned i = 0; i < Size / IntptrSize; ++i) {
        Value *Ptr = i ? IRB.CreateConstGEP1_32(MS.IntptrTy, IntptrOriginPtr, i)
                       : IntptrOriginPtr;
        IRB.CreateAlignedStore(IntptrOrigin, Ptr, CurrentAlignment);
        Ofs += IntptrSize / kOriginSize;
        CurrentAlignment = IntptrAlignment;
      }
    }

    for (unsigned i = Ofs; i < (Size + kOriginSize - 1) / kOriginSize; ++i) {
      Value *GEP =
          i ? IRB.CreateConstGEP1_32(MS.OriginTy, OriginPtr, i) : OriginPtr;
      IRB.CreateAlignedStore(Origin, GEP, CurrentAlignment);
      CurrentAlignment = kMinOriginAlignment;
    }
  }

  void storeOrigin(IRBuilder<> &IRB, Value *Addr, Value *Shadow, Value *Origin,
                   Value *OriginPtr, Align Alignment) {
    const DataLayout &DL = F.getDataLayout();
    const Align OriginAlignment = std::max(kMinOriginAlignment, Alignment);
    TypeSize StoreSize = DL.getTypeStoreSize(Shadow->getType());
    // ZExt cannot convert between vector and scalar
    Value *ConvertedShadow = convertShadowToScalar(Shadow, IRB);
    if (auto *ConstantShadow = dyn_cast<Constant>(ConvertedShadow)) {
      if (!ClCheckConstantShadow || ConstantShadow->isZeroValue()) {
        // Origin is not needed: value is initialized or const shadow is
        // ignored.
        return;
      }
      if (llvm::isKnownNonZero(ConvertedShadow, DL)) {
        // Copy origin as the value is definitely uninitialized.
        paintOrigin(IRB, updateOrigin(Origin, IRB), OriginPtr, StoreSize,
                    OriginAlignment);
        return;
      }
      // Fallback to runtime check, which still can be optimized out later.
    }

    TypeSize TypeSizeInBits = DL.getTypeSizeInBits(ConvertedShadow->getType());
    unsigned SizeIndex = TypeSizeToSizeIndex(TypeSizeInBits);
    if (instrumentWithCalls(ConvertedShadow) &&
        SizeIndex < kNumberOfAccessSizes && !MS.CompileKernel) {
      FunctionCallee Fn = MS.MaybeStoreOriginFn[SizeIndex];
      Value *ConvertedShadow2 =
          IRB.CreateZExt(ConvertedShadow, IRB.getIntNTy(8 * (1 << SizeIndex)));
      CallBase *CB = IRB.CreateCall(Fn, {ConvertedShadow2, Addr, Origin});
      CB->addParamAttr(0, Attribute::ZExt);
      CB->addParamAttr(2, Attribute::ZExt);
    } else {
      Value *Cmp = convertToBool(ConvertedShadow, IRB, "_mscmp");
      Instruction *CheckTerm = SplitBlockAndInsertIfThen(
          Cmp, &*IRB.GetInsertPoint(), false, MS.OriginStoreWeights);
      IRBuilder<> IRBNew(CheckTerm);
      paintOrigin(IRBNew, updateOrigin(Origin, IRBNew), OriginPtr, StoreSize,
                  OriginAlignment);
    }
  }

  void materializeStores() {
    for (StoreInst *SI : StoreList) {
      IRBuilder<> IRB(SI);
      Value *Val = SI->getValueOperand();
      Value *Addr = SI->getPointerOperand();
      Value *Shadow = SI->isAtomic() ? getCleanShadow(Val) : getShadow(Val);
      Value *ShadowPtr, *OriginPtr;
      Type *ShadowTy = Shadow->getType();
      const Align Alignment = SI->getAlign();
      const Align OriginAlignment = std::max(kMinOriginAlignment, Alignment);
      std::tie(ShadowPtr, OriginPtr) =
          getShadowOriginPtr(Addr, IRB, ShadowTy, Alignment, /*isStore*/ true);

      StoreInst *NewSI = IRB.CreateAlignedStore(Shadow, ShadowPtr, Alignment);
      LLVM_DEBUG(dbgs() << "  STORE: " << *NewSI << "\n");
      (void)NewSI;

      if (SI->isAtomic())
        SI->setOrdering(addReleaseOrdering(SI->getOrdering()));

      if (MS.TrackOrigins && !SI->isAtomic())
        storeOrigin(IRB, Addr, Shadow, getOrigin(Val), OriginPtr,
                    OriginAlignment);
    }
  }

  // Returns true if Debug Location corresponds to multiple warnings.
  bool shouldDisambiguateWarningLocation(const DebugLoc &DebugLoc) {
    if (MS.TrackOrigins < 2)
      return false;

    if (LazyWarningDebugLocationCount.empty())
      for (const auto &I : InstrumentationList)
        ++LazyWarningDebugLocationCount[I.OrigIns->getDebugLoc()];

    return LazyWarningDebugLocationCount[DebugLoc] >= ClDisambiguateWarning;
  }

  void appendDebugInfoToArgs(IRBuilder<> &IRB, SmallVectorImpl<Value *> &Args) {
    auto &C = IRB.getContext();
    auto DebugLoc = IRB.getCurrentDebugLocation();

    // SPIR constant address space
    auto *ConstASPtrTy = PointerType::get(C, kSpirOffloadConstantAS);

    // file name and line number
    if (DebugLoc) {
      llvm::SmallString<128> Source = DebugLoc->getDirectory();
      sys::path::append(Source, DebugLoc->getFilename());
      auto *FileNameGV = MS.Spirv.getOrCreateGlobalString(
          "__msan_file", Source, kSpirOffloadConstantAS);
      Args.push_back(ConstantExpr::getPointerCast(FileNameGV, ConstASPtrTy));
      Args.push_back(ConstantInt::get(Type::getInt32Ty(C), DebugLoc.getLine()));
    } else {
      Args.push_back(ConstantPointerNull::get(ConstASPtrTy));
      Args.push_back(ConstantInt::get(Type::getInt32Ty(C), 0));
    }

    // function name
    auto FuncName = F.getName();
    auto *FuncNameGV = MS.Spirv.getOrCreateGlobalString(
        "__msan_func", demangle(FuncName), kSpirOffloadConstantAS);
    Args.push_back(ConstantExpr::getPointerCast(FuncNameGV, ConstASPtrTy));
  }

  /// Helper function to insert a warning at IRB's current insert point.
  void insertWarningFn(IRBuilder<> &IRB, Value *Origin) {
    if (!Origin)
      Origin = (Value *)IRB.getInt32(0);
    assert(Origin->getType()->isIntegerTy());

    if (shouldDisambiguateWarningLocation(IRB.getCurrentDebugLocation())) {
      // Try to create additional origin with debug info of the last origin
      // instruction. It may provide additional information to the user.
      if (Instruction *OI = dyn_cast_or_null<Instruction>(Origin)) {
        assert(MS.TrackOrigins);
        auto NewDebugLoc = OI->getDebugLoc();
        // Origin update with missing or the same debug location provides no
        // additional value.
        if (NewDebugLoc && NewDebugLoc != IRB.getCurrentDebugLocation()) {
          // Insert update just before the check, so we call runtime only just
          // before the report.
          IRBuilder<> IRBOrigin(&*IRB.GetInsertPoint());
          IRBOrigin.SetCurrentDebugLocation(NewDebugLoc);
          Origin = updateOrigin(Origin, IRBOrigin);
        }
      }
    }

    if (!SpirOrSpirv) {
      if (MS.CompileKernel || MS.TrackOrigins)
        IRB.CreateCall(MS.WarningFn, Origin)->setCannotMerge();
      else
        IRB.CreateCall(MS.WarningFn)->setCannotMerge();
    } else { // SPIR or SPIR-V
      SmallVector<Value *, 3> Args;
      appendDebugInfoToArgs(IRB, Args);
      IRB.CreateCall(MS.WarningFn, Args)->setCannotMerge();
    }
    // FIXME: Insert UnreachableInst if !MS.Recover?
    // This may invalidate some of the following checks and needs to be done
    // at the very end.
  }

  void materializeOneCheck(IRBuilder<> &IRB, Value *ConvertedShadow,
                           Value *Origin) {
    const DataLayout &DL = F.getDataLayout();
    TypeSize TypeSizeInBits = DL.getTypeSizeInBits(ConvertedShadow->getType());
    unsigned SizeIndex = TypeSizeToSizeIndex(TypeSizeInBits);
    if (instrumentWithCalls(ConvertedShadow) &&
        SizeIndex < kNumberOfAccessSizes && !MS.CompileKernel) {
      FunctionCallee Fn = MS.MaybeWarningFn[SizeIndex];
      // ZExt cannot convert between vector and scalar
      ConvertedShadow = convertShadowToScalar(ConvertedShadow, IRB);
      Value *ConvertedShadow2 =
          IRB.CreateZExt(ConvertedShadow, IRB.getIntNTy(8 * (1 << SizeIndex)));
      if (!SpirOrSpirv) {
        CallBase *CB = IRB.CreateCall(
            Fn,
            {ConvertedShadow2,
             MS.TrackOrigins && Origin ? Origin : (Value *)IRB.getInt32(0)});
        CB->addParamAttr(0, Attribute::ZExt);
        CB->addParamAttr(1, Attribute::ZExt);
      } else { // SPIR or SPIR-V
        // Pass the pointer of shadow memory to the report function
        SmallVector<Value *, 5> Args = {ConvertedShadow2};

        if (ClSpirOffloadDebug) {
          // Attempt to get the shadow memory
          if (auto *LoadShadow = dyn_cast<LoadInst>(ConvertedShadow)) {
            Args.emplace_back(IRB.CreatePointerCast(
                LoadShadow->getPointerOperand(), MS.IntptrTy));
          } else if (auto *BinaryOp =
                         dyn_cast<BinaryOperator>(ConvertedShadow)) {
            Value *LastOperand = nullptr;
            do {
              LastOperand = BinaryOp->getOperand(0);
              // TODO: assert second operand is 0
              BinaryOp = dyn_cast<BinaryOperator>(LastOperand);
            } while (BinaryOp && BinaryOp->getOpcode() == Instruction::Or);

            if (auto *LoadShadow = dyn_cast<LoadInst>(LastOperand)) {
              Args.emplace_back(IRB.CreatePointerCast(
                  LoadShadow->getPointerOperand(), MS.IntptrTy));
            }
          } else if (auto *Trunc = dyn_cast<TruncInst>(ConvertedShadow)) {
            if (auto *LoadShadow = dyn_cast<LoadInst>(Trunc->getOperand(0))) {
              Args.emplace_back(IRB.CreatePointerCast(
                  LoadShadow->getPointerOperand(), MS.IntptrTy));
            }
          }
        }

        if (Args.size() == 1) {
          Args.emplace_back(ConstantInt::get(MS.IntptrTy, 0));
        }

        appendDebugInfoToArgs(IRB, Args);

        CallBase *CB = IRB.CreateCall(Fn, Args);
        CB->addParamAttr(0, Attribute::ZExt);
        CB->addParamAttr(1, Attribute::ZExt);
      }
    } else {
      Value *Cmp = convertToBool(ConvertedShadow, IRB, "_mscmp");
      Instruction *CheckTerm = SplitBlockAndInsertIfThen(
          Cmp, &*IRB.GetInsertPoint(),
          /* Unreachable */ SpirOrSpirv ? false : !MS.Recover,
          MS.ColdCallWeights);

      IRB.SetInsertPoint(CheckTerm);
      insertWarningFn(IRB, Origin);
      LLVM_DEBUG(dbgs() << "  CHECK: " << *Cmp << "\n");
    }
  }

  void materializeInstructionChecks(
      ArrayRef<ShadowOriginAndInsertPoint> InstructionChecks) {
    const DataLayout &DL = F.getDataLayout();
    // Disable combining in some cases. TrackOrigins checks each shadow to pick
    // correct origin.
    bool Combine = !(MS.TrackOrigins || ClSpirOffloadDebug);
    Instruction *Instruction = InstructionChecks.front().OrigIns;
    Value *Shadow = nullptr;
    for (const auto &ShadowData : InstructionChecks) {
      assert(ShadowData.OrigIns == Instruction);
      IRBuilder<> IRB(Instruction);

      Value *ConvertedShadow = ShadowData.Shadow;

      if (auto *ConstantShadow = dyn_cast<Constant>(ConvertedShadow)) {
        if (!ClCheckConstantShadow || ConstantShadow->isZeroValue()) {
          // Skip, value is initialized or const shadow is ignored.
          continue;
        }
        if (llvm::isKnownNonZero(ConvertedShadow, DL)) {
          // Report as the value is definitely uninitialized.
          insertWarningFn(IRB, ShadowData.Origin);
          if (!MS.Recover)
            return; // Always fail and stop here, not need to check the rest.
          // Skip entire instruction,
          continue;
        }
        // Fallback to runtime check, which still can be optimized out later.
      }

      if (!Combine) {
        materializeOneCheck(IRB, ConvertedShadow, ShadowData.Origin);
        continue;
      }

      if (!Shadow) {
        Shadow = ConvertedShadow;
        continue;
      }

      Shadow = convertToBool(Shadow, IRB, "_mscmp");
      ConvertedShadow = convertToBool(ConvertedShadow, IRB, "_mscmp");
      Shadow = IRB.CreateOr(Shadow, ConvertedShadow, "_msor");
    }

    if (Shadow) {
      assert(Combine);
      IRBuilder<> IRB(Instruction);
      materializeOneCheck(IRB, Shadow, nullptr);
    }
  }

  void materializeChecks() {
#ifndef NDEBUG
    // For assert below.
    SmallPtrSet<Instruction *, 16> Done;
#endif

    for (auto I = InstrumentationList.begin();
         I != InstrumentationList.end();) {
      auto OrigIns = I->OrigIns;
      // Checks are grouped by the original instruction. We call all
      // `insertShadowCheck` for an instruction at once.
      assert(Done.insert(OrigIns).second);
      auto J = std::find_if(I + 1, InstrumentationList.end(),
                            [OrigIns](const ShadowOriginAndInsertPoint &R) {
                              return OrigIns != R.OrigIns;
                            });
      // Process all checks of instruction at once.
      materializeInstructionChecks(ArrayRef<ShadowOriginAndInsertPoint>(I, J));
      I = J;
    }

    LLVM_DEBUG(dbgs() << "DONE:\n" << F);
  }

  // Returns the last instruction in the new prologue
  void insertKmsanPrologue(IRBuilder<> &IRB) {
    Value *ContextState = IRB.CreateCall(MS.MsanGetContextStateFn, {});
    Constant *Zero = IRB.getInt32(0);
    MS.ParamTLS = IRB.CreateGEP(MS.MsanContextStateTy, ContextState,
                                {Zero, IRB.getInt32(0)}, "param_shadow");
    MS.RetvalTLS = IRB.CreateGEP(MS.MsanContextStateTy, ContextState,
                                 {Zero, IRB.getInt32(1)}, "retval_shadow");
    MS.VAArgTLS = IRB.CreateGEP(MS.MsanContextStateTy, ContextState,
                                {Zero, IRB.getInt32(2)}, "va_arg_shadow");
    MS.VAArgOriginTLS = IRB.CreateGEP(MS.MsanContextStateTy, ContextState,
                                      {Zero, IRB.getInt32(3)}, "va_arg_origin");
    MS.VAArgOverflowSizeTLS =
        IRB.CreateGEP(MS.MsanContextStateTy, ContextState,
                      {Zero, IRB.getInt32(4)}, "va_arg_overflow_size");
    MS.ParamOriginTLS = IRB.CreateGEP(MS.MsanContextStateTy, ContextState,
                                      {Zero, IRB.getInt32(5)}, "param_origin");
    MS.RetvalOriginTLS =
        IRB.CreateGEP(MS.MsanContextStateTy, ContextState,
                      {Zero, IRB.getInt32(6)}, "retval_origin");
    if (MS.TargetTriple.getArch() == Triple::systemz)
      MS.MsanMetadataAlloca = IRB.CreateAlloca(MS.MsanMetadata, 0u);
  }

  /// Add MemorySanitizer instrumentation to a function.
  bool runOnFunction() {
    // Iterate all BBs in depth-first order and create shadow instructions
    // for all instructions (where applicable).
    // For PHI nodes we create dummy shadow PHIs which will be finalized later.
    for (BasicBlock *BB : depth_first(FnPrologueEnd->getParent()))
      visit(*BB);

    // `visit` above only collects instructions. Process them after iterating
    // CFG to avoid requirement on CFG transformations.
    for (Instruction *I : Instructions)
      InstVisitor<MemorySanitizerVisitor>::visit(*I);

    // Finalize PHI nodes.
    for (PHINode *PN : ShadowPHINodes) {
      PHINode *PNS = cast<PHINode>(getShadow(PN));
      PHINode *PNO = MS.TrackOrigins ? cast<PHINode>(getOrigin(PN)) : nullptr;
      size_t NumValues = PN->getNumIncomingValues();
      for (size_t v = 0; v < NumValues; v++) {
        PNS->addIncoming(getShadow(PN, v), PN->getIncomingBlock(v));
        if (PNO)
          PNO->addIncoming(getOrigin(PN, v), PN->getIncomingBlock(v));
      }
    }

    VAHelper->finalizeInstrumentation();

    // Poison llvm.lifetime.start intrinsics, if we haven't fallen back to
    // instrumenting only allocas.
    if (InstrumentLifetimeStart) {
      for (auto Item : LifetimeStartList) {
        instrumentAlloca(*Item.second, Item.first);
        AllocaSet.remove(Item.second);
      }
    }
    // Poison the allocas for which we didn't instrument the corresponding
    // lifetime intrinsics.
    for (AllocaInst *AI : AllocaSet)
      instrumentAlloca(*AI);

    // Insert shadow value checks.
    materializeChecks();

    // Delayed instrumentation of StoreInst.
    // This may not add new address checks.
    materializeStores();

    // Fix unexpected llvm intrinsic
    if (SpirOrSpirv)
      FnPrologueEnd->eraseFromParent();

    return true;
  }

  /// Compute the shadow type that corresponds to a given Value.
  Type *getShadowTy(Value *V) { return getShadowTy(V->getType()); }

  /// Compute the shadow type that corresponds to a given Type.
  Type *getShadowTy(Type *OrigTy) {
    if (!OrigTy->isSized()) {
      return nullptr;
    }
    // For integer type, shadow is the same as the original type.
    // This may return weird-sized types like i1.
    if (IntegerType *IT = dyn_cast<IntegerType>(OrigTy))
      return IT;
    const DataLayout &DL = F.getDataLayout();
    if (VectorType *VT = dyn_cast<VectorType>(OrigTy)) {
      uint32_t EltSize = DL.getTypeSizeInBits(VT->getElementType());
      return VectorType::get(IntegerType::get(*MS.C, EltSize),
                             VT->getElementCount());
    }
    if (ArrayType *AT = dyn_cast<ArrayType>(OrigTy)) {
      return ArrayType::get(getShadowTy(AT->getElementType()),
                            AT->getNumElements());
    }
    if (StructType *ST = dyn_cast<StructType>(OrigTy)) {
      SmallVector<Type *, 4> Elements;
      for (unsigned i = 0, n = ST->getNumElements(); i < n; i++)
        Elements.push_back(getShadowTy(ST->getElementType(i)));
      StructType *Res = StructType::get(*MS.C, Elements, ST->isPacked());
      LLVM_DEBUG(dbgs() << "getShadowTy: " << *ST << " ===> " << *Res << "\n");
      return Res;
    }
    uint32_t TypeSize = DL.getTypeSizeInBits(OrigTy);
    return IntegerType::get(*MS.C, TypeSize);
  }

  /// Extract combined shadow of struct elements as a bool
  Value *collapseStructShadow(StructType *Struct, Value *Shadow,
                              IRBuilder<> &IRB) {
    Value *FalseVal = IRB.getIntN(/* width */ 1, /* value */ 0);
    Value *Aggregator = FalseVal;

    for (unsigned Idx = 0; Idx < Struct->getNumElements(); Idx++) {
      // Combine by ORing together each element's bool shadow
      Value *ShadowItem = IRB.CreateExtractValue(Shadow, Idx);
      Value *ShadowBool = convertToBool(ShadowItem, IRB);

      if (Aggregator != FalseVal)
        Aggregator = IRB.CreateOr(Aggregator, ShadowBool);
      else
        Aggregator = ShadowBool;
    }

    return Aggregator;
  }

  // Extract combined shadow of array elements
  Value *collapseArrayShadow(ArrayType *Array, Value *Shadow,
                             IRBuilder<> &IRB) {
    if (!Array->getNumElements())
      return IRB.getIntN(/* width */ 1, /* value */ 0);

    Value *FirstItem = IRB.CreateExtractValue(Shadow, 0);
    Value *Aggregator = convertShadowToScalar(FirstItem, IRB);

    for (unsigned Idx = 1; Idx < Array->getNumElements(); Idx++) {
      Value *ShadowItem = IRB.CreateExtractValue(Shadow, Idx);
      Value *ShadowInner = convertShadowToScalar(ShadowItem, IRB);
      Aggregator = IRB.CreateOr(Aggregator, ShadowInner);
    }
    return Aggregator;
  }

  /// Convert a shadow value to it's flattened variant. The resulting
  /// shadow may not necessarily have the same bit width as the input
  /// value, but it will always be comparable to zero.
  Value *convertShadowToScalar(Value *V, IRBuilder<> &IRB) {
    if (StructType *Struct = dyn_cast<StructType>(V->getType()))
      return collapseStructShadow(Struct, V, IRB);
    if (ArrayType *Array = dyn_cast<ArrayType>(V->getType()))
      return collapseArrayShadow(Array, V, IRB);
    if (isa<VectorType>(V->getType())) {
      if (isa<ScalableVectorType>(V->getType()))
        return convertShadowToScalar(IRB.CreateOrReduce(V), IRB);
      unsigned BitWidth =
          V->getType()->getPrimitiveSizeInBits().getFixedValue();
      return IRB.CreateBitCast(V, IntegerType::get(*MS.C, BitWidth));
    }
    return V;
  }

  // Convert a scalar value to an i1 by comparing with 0
  Value *convertToBool(Value *V, IRBuilder<> &IRB, const Twine &name = "") {
    Type *VTy = V->getType();
    if (!VTy->isIntegerTy())
      return convertToBool(convertShadowToScalar(V, IRB), IRB, name);
    if (VTy->getIntegerBitWidth() == 1)
      // Just converting a bool to a bool, so do nothing.
      return V;
    return IRB.CreateICmpNE(V, ConstantInt::get(VTy, 0), name);
  }

  Type *ptrToIntPtrType(Type *PtrTy) const {
    if (VectorType *VectTy = dyn_cast<VectorType>(PtrTy)) {
      return VectorType::get(ptrToIntPtrType(VectTy->getElementType()),
                             VectTy->getElementCount());
    }
    assert(PtrTy->isIntOrPtrTy());
    return MS.IntptrTy;
  }

  Type *getPtrToShadowPtrType(Type *IntPtrTy, Type *ShadowTy,
                              unsigned int AddressSapce = 0) const {
    if (VectorType *VectTy = dyn_cast<VectorType>(IntPtrTy)) {
      return VectorType::get(
          getPtrToShadowPtrType(VectTy->getElementType(), ShadowTy),
          VectTy->getElementCount());
    }
    assert(IntPtrTy == MS.IntptrTy);
    return PointerType::get(*MS.C, AddressSapce);
  }

  Constant *constToIntPtr(Type *IntPtrTy, uint64_t C) const {
    if (VectorType *VectTy = dyn_cast<VectorType>(IntPtrTy)) {
      return ConstantVector::getSplat(
          VectTy->getElementCount(),
          constToIntPtr(VectTy->getElementType(), C));
    }
    assert(IntPtrTy == MS.IntptrTy);
    return ConstantInt::get(MS.IntptrTy, C);
  }

  /// Returns the integer shadow offset that corresponds to a given
  /// application address, whereby:
  ///
  ///     Offset = (Addr & ~AndMask) ^ XorMask
  ///     Shadow = ShadowBase + Offset
  ///     Origin = (OriginBase + Offset) & ~Alignment
  ///
  /// Note: for efficiency, many shadow mappings only require use the XorMask
  ///       and OriginBase; the AndMask and ShadowBase are often zero.
  Value *getShadowPtrOffset(Value *Addr, IRBuilder<> &IRB) {
    Type *IntptrTy = ptrToIntPtrType(Addr->getType());
    Value *OffsetLong = IRB.CreatePointerCast(Addr, IntptrTy);

    if (!SpirOrSpirv) {
      if (uint64_t AndMask = MS.MapParams->AndMask)
        OffsetLong =
            IRB.CreateAnd(OffsetLong, constToIntPtr(IntptrTy, ~AndMask));

      if (uint64_t XorMask = MS.MapParams->XorMask)
        OffsetLong =
            IRB.CreateXor(OffsetLong, constToIntPtr(IntptrTy, XorMask));
    } else { // SPIR or SPIR-V
      auto *ConstASPtrTy =
          PointerType::get(Addr->getContext(), kSpirOffloadConstantAS);
      auto *FuncNameGV = MS.Spirv.getOrCreateGlobalString(
          "__msan_func", F.getName(), kSpirOffloadConstantAS);

      OffsetLong = IRB.CreateCall(
          MS.MsanGetShadowFn,
          {OffsetLong, IRB.getInt32(Addr->getType()->getPointerAddressSpace()),
           ClSpirOffloadDebug
               ? ConstantExpr::getPointerCast(FuncNameGV, ConstASPtrTy)
               : ConstantPointerNull::get(ConstASPtrTy)});
    }

    return OffsetLong;
  }

  /// Compute the shadow and origin addresses corresponding to a given
  /// application address.
  ///
  /// Shadow = ShadowBase + Offset
  /// Origin = (OriginBase + Offset) & ~3ULL
  /// Addr can be a ptr or <N x ptr>. In both cases ShadowTy the shadow type of
  /// a single pointee.
  /// Returns <shadow_ptr, origin_ptr> or <<N x shadow_ptr>, <N x origin_ptr>>.
  std::pair<Value *, Value *>
  getShadowOriginPtrUserspace(Value *Addr, IRBuilder<> &IRB, Type *ShadowTy,
                              MaybeAlign Alignment) {
    VectorType *VectTy = dyn_cast<VectorType>(Addr->getType());
    if (!VectTy) {
      assert(Addr->getType()->isPointerTy());
    } else {
      assert(VectTy->getElementType()->isPointerTy());
    }
    Type *IntptrTy = ptrToIntPtrType(Addr->getType());
    Value *ShadowOffset = getShadowPtrOffset(Addr, IRB);
    Value *ShadowLong = ShadowOffset;
    if (uint64_t ShadowBase = MS.MapParams->ShadowBase) {
      ShadowLong =
          IRB.CreateAdd(ShadowLong, constToIntPtr(IntptrTy, ShadowBase));
    }
    Value *ShadowPtr = IRB.CreateIntToPtr(
        ShadowLong,
        getPtrToShadowPtrType(IntptrTy, ShadowTy,
                              SpirOrSpirv ? kSpirOffloadGlobalAS : 0));

    Value *OriginPtr = nullptr;
    if (MS.TrackOrigins) {
      Value *OriginLong = ShadowOffset;
      uint64_t OriginBase = MS.MapParams->OriginBase;
      if (OriginBase != 0)
        OriginLong =
            IRB.CreateAdd(OriginLong, constToIntPtr(IntptrTy, OriginBase));
      if (!Alignment || *Alignment < kMinOriginAlignment) {
        uint64_t Mask = kMinOriginAlignment.value() - 1;
        OriginLong = IRB.CreateAnd(OriginLong, constToIntPtr(IntptrTy, ~Mask));
      }
      OriginPtr = IRB.CreateIntToPtr(
          OriginLong, getPtrToShadowPtrType(IntptrTy, MS.OriginTy));
    }
    return std::make_pair(ShadowPtr, OriginPtr);
  }

  template <typename... ArgsTy>
  Value *createMetadataCall(IRBuilder<> &IRB, FunctionCallee Callee,
                            ArgsTy... Args) {
    if (MS.TargetTriple.getArch() == Triple::systemz) {
      IRB.CreateCall(Callee,
                     {MS.MsanMetadataAlloca, std::forward<ArgsTy>(Args)...});
      return IRB.CreateLoad(MS.MsanMetadata, MS.MsanMetadataAlloca);
    }

    return IRB.CreateCall(Callee, {std::forward<ArgsTy>(Args)...});
  }

  std::pair<Value *, Value *> getShadowOriginPtrKernelNoVec(Value *Addr,
                                                            IRBuilder<> &IRB,
                                                            Type *ShadowTy,
                                                            bool isStore) {
    Value *ShadowOriginPtrs;
    const DataLayout &DL = F.getDataLayout();
    TypeSize Size = DL.getTypeStoreSize(ShadowTy);

    FunctionCallee Getter = MS.getKmsanShadowOriginAccessFn(isStore, Size);
    Value *AddrCast = IRB.CreatePointerCast(Addr, MS.PtrTy);
    if (Getter) {
      ShadowOriginPtrs = createMetadataCall(IRB, Getter, AddrCast);
    } else {
      Value *SizeVal = ConstantInt::get(MS.IntptrTy, Size);
      ShadowOriginPtrs = createMetadataCall(
          IRB,
          isStore ? MS.MsanMetadataPtrForStoreN : MS.MsanMetadataPtrForLoadN,
          AddrCast, SizeVal);
    }
    Value *ShadowPtr = IRB.CreateExtractValue(ShadowOriginPtrs, 0);
    ShadowPtr = IRB.CreatePointerCast(ShadowPtr, MS.PtrTy);
    Value *OriginPtr = IRB.CreateExtractValue(ShadowOriginPtrs, 1);

    return std::make_pair(ShadowPtr, OriginPtr);
  }

  /// Addr can be a ptr or <N x ptr>. In both cases ShadowTy the shadow type of
  /// a single pointee.
  /// Returns <shadow_ptr, origin_ptr> or <<N x shadow_ptr>, <N x origin_ptr>>.
  std::pair<Value *, Value *> getShadowOriginPtrKernel(Value *Addr,
                                                       IRBuilder<> &IRB,
                                                       Type *ShadowTy,
                                                       bool isStore) {
    VectorType *VectTy = dyn_cast<VectorType>(Addr->getType());
    if (!VectTy) {
      assert(Addr->getType()->isPointerTy());
      return getShadowOriginPtrKernelNoVec(Addr, IRB, ShadowTy, isStore);
    }

    // TODO: Support callbacs with vectors of addresses.
    unsigned NumElements = cast<FixedVectorType>(VectTy)->getNumElements();
    Value *ShadowPtrs = ConstantInt::getNullValue(
        FixedVectorType::get(IRB.getPtrTy(), NumElements));
    Value *OriginPtrs = nullptr;
    if (MS.TrackOrigins)
      OriginPtrs = ConstantInt::getNullValue(
          FixedVectorType::get(IRB.getPtrTy(), NumElements));
    for (unsigned i = 0; i < NumElements; ++i) {
      Value *OneAddr =
          IRB.CreateExtractElement(Addr, ConstantInt::get(IRB.getInt32Ty(), i));
      auto [ShadowPtr, OriginPtr] =
          getShadowOriginPtrKernelNoVec(OneAddr, IRB, ShadowTy, isStore);

      ShadowPtrs = IRB.CreateInsertElement(
          ShadowPtrs, ShadowPtr, ConstantInt::get(IRB.getInt32Ty(), i));
      if (MS.TrackOrigins)
        OriginPtrs = IRB.CreateInsertElement(
            OriginPtrs, OriginPtr, ConstantInt::get(IRB.getInt32Ty(), i));
    }
    return {ShadowPtrs, OriginPtrs};
  }

  std::pair<Value *, Value *> getShadowOriginPtr(Value *Addr, IRBuilder<> &IRB,
                                                 Type *ShadowTy,
                                                 MaybeAlign Alignment,
                                                 bool isStore) {
    if (MS.CompileKernel)
      return getShadowOriginPtrKernel(Addr, IRB, ShadowTy, isStore);
    return getShadowOriginPtrUserspace(Addr, IRB, ShadowTy, Alignment);
  }

  /// Compute the shadow address for a given function argument.
  ///
  /// Shadow = ParamTLS+ArgOffset.
  Value *getShadowPtrForArgument(IRBuilder<> &IRB, int ArgOffset) {
    Value *Base = IRB.CreatePointerCast(MS.ParamTLS, MS.IntptrTy);
    if (ArgOffset)
      Base = IRB.CreateAdd(Base, ConstantInt::get(MS.IntptrTy, ArgOffset));
    return IRB.CreateIntToPtr(Base, IRB.getPtrTy(0), "_msarg");
  }

  /// Compute the origin address for a given function argument.
  Value *getOriginPtrForArgument(IRBuilder<> &IRB, int ArgOffset) {
    if (!MS.TrackOrigins)
      return nullptr;
    Value *Base = IRB.CreatePointerCast(MS.ParamOriginTLS, MS.IntptrTy);
    if (ArgOffset)
      Base = IRB.CreateAdd(Base, ConstantInt::get(MS.IntptrTy, ArgOffset));
    return IRB.CreateIntToPtr(Base, IRB.getPtrTy(0), "_msarg_o");
  }

  /// Compute the shadow address for a retval.
  Value *getShadowPtrForRetval(IRBuilder<> &IRB) {
    return IRB.CreatePointerCast(MS.RetvalTLS, IRB.getPtrTy(0), "_msret");
  }

  /// Compute the origin address for a retval.
  Value *getOriginPtrForRetval() {
    // We keep a single origin for the entire retval. Might be too optimistic.
    return MS.RetvalOriginTLS;
  }

  /// Set SV to be the shadow value for V.
  void setShadow(Value *V, Value *SV) {
    assert(!ShadowMap.count(V) && "Values may only have one shadow");
    ShadowMap[V] = PropagateShadow ? SV : getCleanShadow(V);
  }

  /// Set Origin to be the origin value for V.
  void setOrigin(Value *V, Value *Origin) {
    if (!MS.TrackOrigins)
      return;
    assert(!OriginMap.count(V) && "Values may only have one origin");
    LLVM_DEBUG(dbgs() << "ORIGIN: " << *V << "  ==> " << *Origin << "\n");
    OriginMap[V] = Origin;
  }

  Constant *getCleanShadow(Type *OrigTy) {
    Type *ShadowTy = getShadowTy(OrigTy);
    if (!ShadowTy)
      return nullptr;
    return Constant::getNullValue(ShadowTy);
  }

  /// Create a clean shadow value for a given value.
  ///
  /// Clean shadow (all zeroes) means all bits of the value are defined
  /// (initialized).
  Constant *getCleanShadow(Value *V) { return getCleanShadow(V->getType()); }

  /// Create a dirty shadow of a given shadow type.
  Constant *getPoisonedShadow(Type *ShadowTy) {
    assert(ShadowTy);
    if (isa<IntegerType>(ShadowTy) || isa<VectorType>(ShadowTy))
      return Constant::getAllOnesValue(ShadowTy);
    if (ArrayType *AT = dyn_cast<ArrayType>(ShadowTy)) {
      SmallVector<Constant *, 4> Vals(AT->getNumElements(),
                                      getPoisonedShadow(AT->getElementType()));
      return ConstantArray::get(AT, Vals);
    }
    if (StructType *ST = dyn_cast<StructType>(ShadowTy)) {
      SmallVector<Constant *, 4> Vals;
      for (unsigned i = 0, n = ST->getNumElements(); i < n; i++)
        Vals.push_back(getPoisonedShadow(ST->getElementType(i)));
      return ConstantStruct::get(ST, Vals);
    }
    llvm_unreachable("Unexpected shadow type");
  }

  /// Create a dirty shadow for a given value.
  Constant *getPoisonedShadow(Value *V) {
    Type *ShadowTy = getShadowTy(V);
    if (!ShadowTy)
      return nullptr;
    return getPoisonedShadow(ShadowTy);
  }

  /// Create a clean (zero) origin.
  Value *getCleanOrigin() { return Constant::getNullValue(MS.OriginTy); }

  /// Get the shadow value for a given Value.
  ///
  /// This function either returns the value set earlier with setShadow,
  /// or extracts if from ParamTLS (for function arguments).
  Value *getShadow(Value *V) {
    if (Instruction *I = dyn_cast<Instruction>(V)) {
      if (!PropagateShadow || I->getMetadata(LLVMContext::MD_nosanitize))
        return getCleanShadow(V);
      // For instructions the shadow is already stored in the map.
      Value *Shadow = ShadowMap[V];
      if (!Shadow) {
        LLVM_DEBUG(dbgs() << "No shadow: " << *V << "\n" << *(I->getParent()));
        (void)I;
        assert(Shadow && "No shadow for a value");
      }
      return Shadow;
    }
    // Handle fully undefined values
    // (partially undefined constant vectors are handled later)
    if (UndefValue *U = dyn_cast<UndefValue>(V)) {
      Value *AllOnes = (PropagateShadow && PoisonUndef) ? getPoisonedShadow(V)
                                                        : getCleanShadow(V);
      LLVM_DEBUG(dbgs() << "Undef: " << *U << " ==> " << *AllOnes << "\n");
      (void)U;
      return AllOnes;
    }
    if (Argument *A = dyn_cast<Argument>(V)) {
      // For arguments we compute the shadow on demand and store it in the map.
      Value *&ShadowPtr = ShadowMap[V];
      if (ShadowPtr)
        return ShadowPtr;
      Function *F = A->getParent();
      IRBuilder<> EntryIRB(FnPrologueEnd);
      unsigned ArgOffset = 0;
      const DataLayout &DL = F->getDataLayout();
      for (auto &FArg : F->args()) {
        if (!FArg.getType()->isSized() || FArg.getType()->isScalableTy()) {
          LLVM_DEBUG(dbgs() << (FArg.getType()->isScalableTy()
                                    ? "vscale not fully supported\n"
                                    : "Arg is not sized\n"));
          if (A == &FArg) {
            ShadowPtr = getCleanShadow(V);
            setOrigin(A, getCleanOrigin());
            break;
          }
          continue;
        }

        unsigned Size = FArg.hasByValAttr()
                            ? DL.getTypeAllocSize(FArg.getParamByValType())
                            : DL.getTypeAllocSize(FArg.getType());

        if (A == &FArg) {
          // SPIR-V doesn't propagate shadow for arguments.
          if (SpirOrSpirv) {
            if (FArg.hasByValAttr()) {
              const Align ArgAlign = DL.getValueOrABITypeAlignment(
                  FArg.getParamAlign(), FArg.getParamByValType());
              Value *CpShadowPtr, *CpOriginPtr;
              std::tie(CpShadowPtr, CpOriginPtr) = getShadowOriginPtr(
                  V, EntryIRB, EntryIRB.getInt8Ty(), ArgAlign,
                  /*isStore*/ true);
              EntryIRB.CreateMemSet(
                  CpShadowPtr, Constant::getNullValue(EntryIRB.getInt8Ty()),
                  Size, ArgAlign);
            }
            ShadowPtr = getCleanShadow(V);
            setOrigin(A, getCleanOrigin());
            break;
          }

          bool Overflow = ArgOffset + Size > kParamTLSSize;
          if (FArg.hasByValAttr()) {
            // ByVal pointer itself has clean shadow. We copy the actual
            // argument shadow to the underlying memory.
            // Figure out maximal valid memcpy alignment.
            const Align ArgAlign = DL.getValueOrABITypeAlignment(
                FArg.getParamAlign(), FArg.getParamByValType());
            Value *CpShadowPtr, *CpOriginPtr;
            std::tie(CpShadowPtr, CpOriginPtr) =
                getShadowOriginPtr(V, EntryIRB, EntryIRB.getInt8Ty(), ArgAlign,
                                   /*isStore*/ true);
            if (!PropagateShadow || Overflow) {
              // ParamTLS overflow.
              EntryIRB.CreateMemSet(
                  CpShadowPtr, Constant::getNullValue(EntryIRB.getInt8Ty()),
                  Size, ArgAlign);
            } else {
              Value *Base = getShadowPtrForArgument(EntryIRB, ArgOffset);
              const Align CopyAlign = std::min(ArgAlign, kShadowTLSAlignment);
              Value *Cpy = EntryIRB.CreateMemCpy(CpShadowPtr, CopyAlign, Base,
                                                 CopyAlign, Size);
              LLVM_DEBUG(dbgs() << "  ByValCpy: " << *Cpy << "\n");
              (void)Cpy;

              if (MS.TrackOrigins) {
                Value *OriginPtr = getOriginPtrForArgument(EntryIRB, ArgOffset);
                // FIXME: OriginSize should be:
                // alignTo(V % kMinOriginAlignment + Size, kMinOriginAlignment)
                unsigned OriginSize = alignTo(Size, kMinOriginAlignment);
                EntryIRB.CreateMemCpy(
                    CpOriginPtr,
                    /* by getShadowOriginPtr */ kMinOriginAlignment, OriginPtr,
                    /* by origin_tls[ArgOffset] */ kMinOriginAlignment,
                    OriginSize);
              }
            }
          }

          if (!PropagateShadow || Overflow || FArg.hasByValAttr() ||
              (MS.EagerChecks && FArg.hasAttribute(Attribute::NoUndef))) {
            ShadowPtr = getCleanShadow(V);
            setOrigin(A, getCleanOrigin());
          } else {
            // Shadow over TLS
            Value *Base = getShadowPtrForArgument(EntryIRB, ArgOffset);
            ShadowPtr = EntryIRB.CreateAlignedLoad(getShadowTy(&FArg), Base,
                                                   kShadowTLSAlignment);
            if (MS.TrackOrigins) {
              Value *OriginPtr = getOriginPtrForArgument(EntryIRB, ArgOffset);
              setOrigin(A, EntryIRB.CreateLoad(MS.OriginTy, OriginPtr));
            }
          }
          LLVM_DEBUG(dbgs()
                     << "  ARG:    " << FArg << " ==> " << *ShadowPtr << "\n");
          break;
        }

        ArgOffset += alignTo(Size, kShadowTLSAlignment);
      }
      assert(ShadowPtr && "Could not find shadow for an argument");
      return ShadowPtr;
    }

    // Check for partially-undefined constant vectors
    // TODO: scalable vectors (this is hard because we do not have IRBuilder)
    if (isa<FixedVectorType>(V->getType()) && isa<Constant>(V) &&
        cast<Constant>(V)->containsUndefOrPoisonElement() && PropagateShadow &&
        PoisonUndefVectors) {
      unsigned NumElems = cast<FixedVectorType>(V->getType())->getNumElements();
      SmallVector<Constant *, 32> ShadowVector(NumElems);
      for (unsigned i = 0; i != NumElems; ++i) {
        Constant *Elem = cast<Constant>(V)->getAggregateElement(i);
        ShadowVector[i] = isa<UndefValue>(Elem) ? getPoisonedShadow(Elem)
                                                : getCleanShadow(Elem);
      }

      Value *ShadowConstant = ConstantVector::get(ShadowVector);
      LLVM_DEBUG(dbgs() << "Partial undef constant vector: " << *V << " ==> "
                        << *ShadowConstant << "\n");

      return ShadowConstant;
    }

    // TODO: partially-undefined constant arrays, structures, and nested types

    // For everything else the shadow is zero.
    return getCleanShadow(V);
  }

  /// Get the shadow for i-th argument of the instruction I.
  Value *getShadow(Instruction *I, int i) {
    return getShadow(I->getOperand(i));
  }

  /// Get the origin for a value.
  Value *getOrigin(Value *V) {
    if (!MS.TrackOrigins)
      return nullptr;
    if (!PropagateShadow || isa<Constant>(V) || isa<InlineAsm>(V))
      return getCleanOrigin();
    assert((isa<Instruction>(V) || isa<Argument>(V)) &&
           "Unexpected value type in getOrigin()");
    if (Instruction *I = dyn_cast<Instruction>(V)) {
      if (I->getMetadata(LLVMContext::MD_nosanitize))
        return getCleanOrigin();
    }
    Value *Origin = OriginMap[V];
    assert(Origin && "Missing origin");
    return Origin;
  }

  /// Get the origin for i-th argument of the instruction I.
  Value *getOrigin(Instruction *I, int i) {
    return getOrigin(I->getOperand(i));
  }

  /// Remember the place where a shadow check should be inserted.
  ///
  /// This location will be later instrumented with a check that will print a
  /// UMR warning in runtime if the shadow value is not 0.
  void insertShadowCheck(Value *Shadow, Value *Origin, Instruction *OrigIns) {
    assert(Shadow);
    if (!InsertChecks)
      return;

    if (!DebugCounter::shouldExecute(DebugInsertCheck)) {
      LLVM_DEBUG(dbgs() << "Skipping check of " << *Shadow << " before "
                        << *OrigIns << "\n");
      return;
    }
#ifndef NDEBUG
    Type *ShadowTy = Shadow->getType();
    assert((isa<IntegerType>(ShadowTy) || isa<VectorType>(ShadowTy) ||
            isa<StructType>(ShadowTy) || isa<ArrayType>(ShadowTy)) &&
           "Can only insert checks for integer, vector, and aggregate shadow "
           "types");
#endif
    InstrumentationList.push_back(
        ShadowOriginAndInsertPoint(Shadow, Origin, OrigIns));
  }

  /// Remember the place where a shadow check should be inserted.
  ///
  /// This location will be later instrumented with a check that will print a
  /// UMR warning in runtime if the value is not fully defined.
  void insertShadowCheck(Value *Val, Instruction *OrigIns) {
    assert(Val);
    Value *Shadow, *Origin;
    if (ClCheckConstantShadow) {
      Shadow = getShadow(Val);
      if (!Shadow)
        return;
      Origin = getOrigin(Val);
    } else {
      Shadow = dyn_cast_or_null<Instruction>(getShadow(Val));
      if (!Shadow)
        return;
      Origin = dyn_cast_or_null<Instruction>(getOrigin(Val));
    }
    insertShadowCheck(Shadow, Origin, OrigIns);
  }

  AtomicOrdering addReleaseOrdering(AtomicOrdering a) {
    switch (a) {
    case AtomicOrdering::NotAtomic:
      return AtomicOrdering::NotAtomic;
    case AtomicOrdering::Unordered:
    case AtomicOrdering::Monotonic:
    case AtomicOrdering::Release:
      return AtomicOrdering::Release;
    case AtomicOrdering::Acquire:
    case AtomicOrdering::AcquireRelease:
      return AtomicOrdering::AcquireRelease;
    case AtomicOrdering::SequentiallyConsistent:
      return AtomicOrdering::SequentiallyConsistent;
    }
    llvm_unreachable("Unknown ordering");
  }

  Value *makeAddReleaseOrderingTable(IRBuilder<> &IRB) {
    constexpr int NumOrderings = (int)AtomicOrderingCABI::seq_cst + 1;
    uint32_t OrderingTable[NumOrderings] = {};

    OrderingTable[(int)AtomicOrderingCABI::relaxed] =
        OrderingTable[(int)AtomicOrderingCABI::release] =
            (int)AtomicOrderingCABI::release;
    OrderingTable[(int)AtomicOrderingCABI::consume] =
        OrderingTable[(int)AtomicOrderingCABI::acquire] =
            OrderingTable[(int)AtomicOrderingCABI::acq_rel] =
                (int)AtomicOrderingCABI::acq_rel;
    OrderingTable[(int)AtomicOrderingCABI::seq_cst] =
        (int)AtomicOrderingCABI::seq_cst;

    return ConstantDataVector::get(IRB.getContext(), OrderingTable);
  }

  AtomicOrdering addAcquireOrdering(AtomicOrdering a) {
    switch (a) {
    case AtomicOrdering::NotAtomic:
      return AtomicOrdering::NotAtomic;
    case AtomicOrdering::Unordered:
    case AtomicOrdering::Monotonic:
    case AtomicOrdering::Acquire:
      return AtomicOrdering::Acquire;
    case AtomicOrdering::Release:
    case AtomicOrdering::AcquireRelease:
      return AtomicOrdering::AcquireRelease;
    case AtomicOrdering::SequentiallyConsistent:
      return AtomicOrdering::SequentiallyConsistent;
    }
    llvm_unreachable("Unknown ordering");
  }

  Value *makeAddAcquireOrderingTable(IRBuilder<> &IRB) {
    constexpr int NumOrderings = (int)AtomicOrderingCABI::seq_cst + 1;
    uint32_t OrderingTable[NumOrderings] = {};

    OrderingTable[(int)AtomicOrderingCABI::relaxed] =
        OrderingTable[(int)AtomicOrderingCABI::acquire] =
            OrderingTable[(int)AtomicOrderingCABI::consume] =
                (int)AtomicOrderingCABI::acquire;
    OrderingTable[(int)AtomicOrderingCABI::release] =
        OrderingTable[(int)AtomicOrderingCABI::acq_rel] =
            (int)AtomicOrderingCABI::acq_rel;
    OrderingTable[(int)AtomicOrderingCABI::seq_cst] =
        (int)AtomicOrderingCABI::seq_cst;

    return ConstantDataVector::get(IRB.getContext(), OrderingTable);
  }

  // ------------------- Visitors.
  using InstVisitor<MemorySanitizerVisitor>::visit;
  void visit(Instruction &I) {
    if (SpirOrSpirv)
      setNoSanitizedMetadataSPIR(I);

    if (I.getMetadata(LLVMContext::MD_nosanitize))
      return;
    // Don't want to visit if we're in the prologue
    if (isInPrologue(I))
      return;
    if (!DebugCounter::shouldExecute(DebugInstrumentInstruction)) {
      LLVM_DEBUG(dbgs() << "Skipping instruction: " << I << "\n");
      // We still need to set the shadow and origin to clean values.
      setShadow(&I, getCleanShadow(&I));
      setOrigin(&I, getCleanOrigin());
      return;
    }

    Instructions.push_back(&I);
  }

  /// Instrument LoadInst
  ///
  /// Loads the corresponding shadow and (optionally) origin.
  /// Optionally, checks that the load address is fully defined.
  void visitLoadInst(LoadInst &I) {
    assert(I.getType()->isSized() && "Load type must have size");
    assert(!I.getMetadata(LLVMContext::MD_nosanitize));
    NextNodeIRBuilder IRB(&I);
    Type *ShadowTy = getShadowTy(&I);
    Value *Addr = I.getPointerOperand();
    Value *ShadowPtr = nullptr, *OriginPtr = nullptr;
    const Align Alignment = I.getAlign();
    if (PropagateShadow) {
      std::tie(ShadowPtr, OriginPtr) =
          getShadowOriginPtr(Addr, IRB, ShadowTy, Alignment, /*isStore*/ false);
      setShadow(&I,
                IRB.CreateAlignedLoad(ShadowTy, ShadowPtr, Alignment, "_msld"));
    } else {
      setShadow(&I, getCleanShadow(&I));
    }

    if (ClCheckAccessAddress)
      insertShadowCheck(I.getPointerOperand(), &I);

    if (I.isAtomic())
      I.setOrdering(addAcquireOrdering(I.getOrdering()));

    if (MS.TrackOrigins) {
      if (PropagateShadow) {
        const Align OriginAlignment = std::max(kMinOriginAlignment, Alignment);
        setOrigin(
            &I, IRB.CreateAlignedLoad(MS.OriginTy, OriginPtr, OriginAlignment));
      } else {
        setOrigin(&I, getCleanOrigin());
      }
    }
  }

  /// Instrument StoreInst
  ///
  /// Stores the corresponding shadow and (optionally) origin.
  /// Optionally, checks that the store address is fully defined.
  void visitStoreInst(StoreInst &I) {
    StoreList.push_back(&I);
    if (ClCheckAccessAddress)
      insertShadowCheck(I.getPointerOperand(), &I);
  }

  void handleCASOrRMW(Instruction &I) {
    assert(isa<AtomicRMWInst>(I) || isa<AtomicCmpXchgInst>(I));

    IRBuilder<> IRB(&I);
    Value *Addr = I.getOperand(0);
    Value *Val = I.getOperand(1);
    Value *ShadowPtr = getShadowOriginPtr(Addr, IRB, getShadowTy(Val), Align(1),
                                          /*isStore*/ true)
                           .first;

    if (ClCheckAccessAddress)
      insertShadowCheck(Addr, &I);

    // Only test the conditional argument of cmpxchg instruction.
    // The other argument can potentially be uninitialized, but we can not
    // detect this situation reliably without possible false positives.
    if (isa<AtomicCmpXchgInst>(I))
      insertShadowCheck(Val, &I);

    IRB.CreateStore(getCleanShadow(Val), ShadowPtr);

    setShadow(&I, getCleanShadow(&I));
    setOrigin(&I, getCleanOrigin());
  }

  void visitAtomicRMWInst(AtomicRMWInst &I) {
    handleCASOrRMW(I);
    I.setOrdering(addReleaseOrdering(I.getOrdering()));
  }

  void visitAtomicCmpXchgInst(AtomicCmpXchgInst &I) {
    handleCASOrRMW(I);
    I.setSuccessOrdering(addReleaseOrdering(I.getSuccessOrdering()));
  }

  // Vector manipulation.
  void visitExtractElementInst(ExtractElementInst &I) {
    insertShadowCheck(I.getOperand(1), &I);
    IRBuilder<> IRB(&I);
    setShadow(&I, IRB.CreateExtractElement(getShadow(&I, 0), I.getOperand(1),
                                           "_msprop"));
    setOrigin(&I, getOrigin(&I, 0));
  }

  void visitInsertElementInst(InsertElementInst &I) {
    insertShadowCheck(I.getOperand(2), &I);
    IRBuilder<> IRB(&I);
    auto *Shadow0 = getShadow(&I, 0);
    auto *Shadow1 = getShadow(&I, 1);
    setShadow(&I, IRB.CreateInsertElement(Shadow0, Shadow1, I.getOperand(2),
                                          "_msprop"));
    setOriginForNaryOp(I);
  }

  void visitShuffleVectorInst(ShuffleVectorInst &I) {
    IRBuilder<> IRB(&I);
    auto *Shadow0 = getShadow(&I, 0);
    auto *Shadow1 = getShadow(&I, 1);
    // For Spirv target, we need to make sure poison mask always point to a
    // clean shadow to avoid pollution of launch info clean shadow.
    if (SpirOrSpirv &&
        any_of(I.getShuffleMask(), [](int Mask) { return Mask == -1; })) {
      auto *V = IRB.CreateShuffleVector(Shadow0, Shadow1, I.getShuffleMask(),
                                        "_msprop");
      auto *Shadow2 = getCleanShadow(V);
      SmallVector<int, 4> NewMask;
      I.getShuffleMask(NewMask);
      for (auto &Mask : NewMask) {
        if (Mask == -1)
          Mask = NewMask.size() + 1;
      }
      setShadow(&I, IRB.CreateShuffleVector(V, Shadow2, NewMask, "_msprop"));
    } else {
      setShadow(&I, IRB.CreateShuffleVector(Shadow0, Shadow1,
                                            I.getShuffleMask(), "_msprop"));
    }
    setOriginForNaryOp(I);
  }

  // Casts.
  void visitSExtInst(SExtInst &I) {
    IRBuilder<> IRB(&I);
    setShadow(&I, IRB.CreateSExt(getShadow(&I, 0), I.getType(), "_msprop"));
    setOrigin(&I, getOrigin(&I, 0));
  }

  void visitZExtInst(ZExtInst &I) {
    IRBuilder<> IRB(&I);
    setShadow(&I, IRB.CreateZExt(getShadow(&I, 0), I.getType(), "_msprop"));
    setOrigin(&I, getOrigin(&I, 0));
  }

  void visitTruncInst(TruncInst &I) {
    IRBuilder<> IRB(&I);
    setShadow(&I, IRB.CreateTrunc(getShadow(&I, 0), I.getType(), "_msprop"));
    setOrigin(&I, getOrigin(&I, 0));
  }

  void visitBitCastInst(BitCastInst &I) {
    // Special case: if this is the bitcast (there is exactly 1 allowed) between
    // a musttail call and a ret, don't instrument. New instructions are not
    // allowed after a musttail call.
    if (auto *CI = dyn_cast<CallInst>(I.getOperand(0)))
      if (CI->isMustTailCall())
        return;
    IRBuilder<> IRB(&I);
    setShadow(&I, IRB.CreateBitCast(getShadow(&I, 0), getShadowTy(&I)));
    setOrigin(&I, getOrigin(&I, 0));
  }

  void visitPtrToIntInst(PtrToIntInst &I) {
    IRBuilder<> IRB(&I);
    setShadow(&I, IRB.CreateIntCast(getShadow(&I, 0), getShadowTy(&I), false,
                                    "_msprop_ptrtoint"));
    setOrigin(&I, getOrigin(&I, 0));
  }

  void visitIntToPtrInst(IntToPtrInst &I) {
    IRBuilder<> IRB(&I);
    setShadow(&I, IRB.CreateIntCast(getShadow(&I, 0), getShadowTy(&I), false,
                                    "_msprop_inttoptr"));
    setOrigin(&I, getOrigin(&I, 0));
  }

  void visitFPToSIInst(CastInst &I) { handleShadowOr(I); }
  void visitFPToUIInst(CastInst &I) { handleShadowOr(I); }
  void visitSIToFPInst(CastInst &I) { handleShadowOr(I); }
  void visitUIToFPInst(CastInst &I) { handleShadowOr(I); }
  void visitFPExtInst(CastInst &I) { handleShadowOr(I); }
  void visitFPTruncInst(CastInst &I) { handleShadowOr(I); }

  /// Propagate shadow for bitwise AND.
  ///
  /// This code is exact, i.e. if, for example, a bit in the left argument
  /// is defined and 0, then neither the value not definedness of the
  /// corresponding bit in B don't affect the resulting shadow.
  void visitAnd(BinaryOperator &I) {
    IRBuilder<> IRB(&I);
    //  "And" of 0 and a poisoned value results in unpoisoned value.
    //  1&1 => 1;     0&1 => 0;     p&1 => p;
    //  1&0 => 0;     0&0 => 0;     p&0 => 0;
    //  1&p => p;     0&p => 0;     p&p => p;
    //  S = (S1 & S2) | (V1 & S2) | (S1 & V2)
    Value *S1 = getShadow(&I, 0);
    Value *S2 = getShadow(&I, 1);
    Value *V1 = I.getOperand(0);
    Value *V2 = I.getOperand(1);
    if (V1->getType() != S1->getType()) {
      V1 = IRB.CreateIntCast(V1, S1->getType(), false);
      V2 = IRB.CreateIntCast(V2, S2->getType(), false);
    }
    Value *S1S2 = IRB.CreateAnd(S1, S2);
    Value *V1S2 = IRB.CreateAnd(V1, S2);
    Value *S1V2 = IRB.CreateAnd(S1, V2);
    setShadow(&I, IRB.CreateOr({S1S2, V1S2, S1V2}));
    setOriginForNaryOp(I);
  }

  void visitOr(BinaryOperator &I) {
    IRBuilder<> IRB(&I);
    //  "Or" of 1 and a poisoned value results in unpoisoned value.
    //  1|1 => 1;     0|1 => 1;     p|1 => 1;
    //  1|0 => 1;     0|0 => 0;     p|0 => p;
    //  1|p => 1;     0|p => p;     p|p => p;
    //  S = (S1 & S2) | (~V1 & S2) | (S1 & ~V2)
    Value *S1 = getShadow(&I, 0);
    Value *S2 = getShadow(&I, 1);
    Value *V1 = IRB.CreateNot(I.getOperand(0));
    Value *V2 = IRB.CreateNot(I.getOperand(1));
    if (V1->getType() != S1->getType()) {
      V1 = IRB.CreateIntCast(V1, S1->getType(), false);
      V2 = IRB.CreateIntCast(V2, S2->getType(), false);
    }
    Value *S1S2 = IRB.CreateAnd(S1, S2);
    Value *V1S2 = IRB.CreateAnd(V1, S2);
    Value *S1V2 = IRB.CreateAnd(S1, V2);
    setShadow(&I, IRB.CreateOr({S1S2, V1S2, S1V2}));
    setOriginForNaryOp(I);
  }

  /// Default propagation of shadow and/or origin.
  ///
  /// This class implements the general case of shadow propagation, used in all
  /// cases where we don't know and/or don't care about what the operation
  /// actually does. It converts all input shadow values to a common type
  /// (extending or truncating as necessary), and bitwise OR's them.
  ///
  /// This is much cheaper than inserting checks (i.e. requiring inputs to be
  /// fully initialized), and less prone to false positives.
  ///
  /// This class also implements the general case of origin propagation. For a
  /// Nary operation, result origin is set to the origin of an argument that is
  /// not entirely initialized. If there is more than one such arguments, the
  /// rightmost of them is picked. It does not matter which one is picked if all
  /// arguments are initialized.
  template <bool CombineShadow> class Combiner {
    Value *Shadow = nullptr;
    Value *Origin = nullptr;
    IRBuilder<> &IRB;
    MemorySanitizerVisitor *MSV;

  public:
    Combiner(MemorySanitizerVisitor *MSV, IRBuilder<> &IRB)
        : IRB(IRB), MSV(MSV) {}

    /// Add a pair of shadow and origin values to the mix.
    Combiner &Add(Value *OpShadow, Value *OpOrigin) {
      if (CombineShadow) {
        assert(OpShadow);
        if (!Shadow)
          Shadow = OpShadow;
        else {
          OpShadow = MSV->CreateShadowCast(IRB, OpShadow, Shadow->getType());
          Shadow = IRB.CreateOr(Shadow, OpShadow, "_msprop");
        }
      }

      if (MSV->MS.TrackOrigins) {
        assert(OpOrigin);
        if (!Origin) {
          Origin = OpOrigin;
        } else {
          Constant *ConstOrigin = dyn_cast<Constant>(OpOrigin);
          // No point in adding something that might result in 0 origin value.
          if (!ConstOrigin || !ConstOrigin->isNullValue()) {
            Value *Cond = MSV->convertToBool(OpShadow, IRB);
            Origin = IRB.CreateSelect(Cond, OpOrigin, Origin);
          }
        }
      }
      return *this;
    }

    /// Add an application value to the mix.
    Combiner &Add(Value *V) {
      Value *OpShadow = MSV->getShadow(V);
      Value *OpOrigin = MSV->MS.TrackOrigins ? MSV->getOrigin(V) : nullptr;
      return Add(OpShadow, OpOrigin);
    }

    /// Set the current combined values as the given instruction's shadow
    /// and origin.
    void Done(Instruction *I) {
      if (CombineShadow) {
        assert(Shadow);
        Shadow = MSV->CreateShadowCast(IRB, Shadow, MSV->getShadowTy(I));
        MSV->setShadow(I, Shadow);
      }
      if (MSV->MS.TrackOrigins) {
        assert(Origin);
        MSV->setOrigin(I, Origin);
      }
    }

    /// Store the current combined value at the specified origin
    /// location.
    void DoneAndStoreOrigin(TypeSize TS, Value *OriginPtr) {
      if (MSV->MS.TrackOrigins) {
        assert(Origin);
        MSV->paintOrigin(IRB, Origin, OriginPtr, TS, kMinOriginAlignment);
      }
    }
  };

  using ShadowAndOriginCombiner = Combiner<true>;
  using OriginCombiner = Combiner<false>;

  /// Propagate origin for arbitrary operation.
  void setOriginForNaryOp(Instruction &I) {
    if (!MS.TrackOrigins)
      return;
    IRBuilder<> IRB(&I);
    OriginCombiner OC(this, IRB);
    for (Use &Op : I.operands())
      OC.Add(Op.get());
    OC.Done(&I);
  }

  size_t VectorOrPrimitiveTypeSizeInBits(Type *Ty) {
    assert(!(Ty->isVectorTy() && Ty->getScalarType()->isPointerTy()) &&
           "Vector of pointers is not a valid shadow type");
    return Ty->isVectorTy() ? cast<FixedVectorType>(Ty)->getNumElements() *
                                  Ty->getScalarSizeInBits()
                            : Ty->getPrimitiveSizeInBits();
  }

  /// Cast between two shadow types, extending or truncating as
  /// necessary.
  Value *CreateShadowCast(IRBuilder<> &IRB, Value *V, Type *dstTy,
                          bool Signed = false) {
    Type *srcTy = V->getType();
    if (srcTy == dstTy)
      return V;
    size_t srcSizeInBits = VectorOrPrimitiveTypeSizeInBits(srcTy);
    size_t dstSizeInBits = VectorOrPrimitiveTypeSizeInBits(dstTy);
    if (srcSizeInBits > 1 && dstSizeInBits == 1)
      return IRB.CreateICmpNE(V, getCleanShadow(V));

    if (dstTy->isIntegerTy() && srcTy->isIntegerTy())
      return IRB.CreateIntCast(V, dstTy, Signed);
    if (dstTy->isVectorTy() && srcTy->isVectorTy() &&
        cast<VectorType>(dstTy)->getElementCount() ==
            cast<VectorType>(srcTy)->getElementCount())
      return IRB.CreateIntCast(V, dstTy, Signed);
    Value *V1 = IRB.CreateBitCast(V, Type::getIntNTy(*MS.C, srcSizeInBits));
    Value *V2 =
        IRB.CreateIntCast(V1, Type::getIntNTy(*MS.C, dstSizeInBits), Signed);
    return IRB.CreateBitCast(V2, dstTy);
    // TODO: handle struct types.
  }

  /// Cast an application value to the type of its own shadow.
  Value *CreateAppToShadowCast(IRBuilder<> &IRB, Value *V) {
    Type *ShadowTy = getShadowTy(V);
    if (V->getType() == ShadowTy)
      return V;
    if (V->getType()->isPtrOrPtrVectorTy())
      return IRB.CreatePtrToInt(V, ShadowTy);
    else
      return IRB.CreateBitCast(V, ShadowTy);
  }

  /// Propagate shadow for arbitrary operation.
  void handleShadowOr(Instruction &I) {
    IRBuilder<> IRB(&I);
    ShadowAndOriginCombiner SC(this, IRB);
    for (Use &Op : I.operands())
      SC.Add(Op.get());
    SC.Done(&I);
  }

  /// Propagate shadow for 1- or 2-vector intrinsics that combine adjacent
  /// fields.
  ///
  /// e.g., <2 x i32> @llvm.aarch64.neon.saddlp.v2i32.v4i16(<4 x i16>)
  ///       <16 x i8> @llvm.aarch64.neon.addp.v16i8(<16 x i8>, <16 x i8>)
  void handlePairwiseShadowOrIntrinsic(IntrinsicInst &I) {
    assert(I.arg_size() == 1 || I.arg_size() == 2);

    assert(I.getType()->isVectorTy());
    assert(I.getArgOperand(0)->getType()->isVectorTy());

    FixedVectorType *ParamType =
        cast<FixedVectorType>(I.getArgOperand(0)->getType());
    assert((I.arg_size() != 2) ||
           (ParamType == cast<FixedVectorType>(I.getArgOperand(1)->getType())));
    [[maybe_unused]] FixedVectorType *ReturnType =
        cast<FixedVectorType>(I.getType());
    assert(ParamType->getNumElements() * I.arg_size() ==
           2 * ReturnType->getNumElements());

    IRBuilder<> IRB(&I);
    unsigned Width = ParamType->getNumElements() * I.arg_size();

    // Horizontal OR of shadow
    SmallVector<int, 8> EvenMask;
    SmallVector<int, 8> OddMask;
    for (unsigned X = 0; X < Width; X += 2) {
      EvenMask.push_back(X);
      OddMask.push_back(X + 1);
    }

    Value *FirstArgShadow = getShadow(&I, 0);
    Value *EvenShadow;
    Value *OddShadow;
    if (I.arg_size() == 2) {
      Value *SecondArgShadow = getShadow(&I, 1);
      EvenShadow =
          IRB.CreateShuffleVector(FirstArgShadow, SecondArgShadow, EvenMask);
      OddShadow =
          IRB.CreateShuffleVector(FirstArgShadow, SecondArgShadow, OddMask);
    } else {
      EvenShadow = IRB.CreateShuffleVector(FirstArgShadow, EvenMask);
      OddShadow = IRB.CreateShuffleVector(FirstArgShadow, OddMask);
    }

    Value *OrShadow = IRB.CreateOr(EvenShadow, OddShadow);
    OrShadow = CreateShadowCast(IRB, OrShadow, getShadowTy(&I));

    setShadow(&I, OrShadow);
    setOriginForNaryOp(I);
  }

  /// Propagate shadow for 1- or 2-vector intrinsics that combine adjacent
  /// fields, with the parameters reinterpreted to have elements of a specified
  /// width. For example:
  ///     @llvm.x86.ssse3.phadd.w(<1 x i64> [[VAR1]], <1 x i64> [[VAR2]])
  /// conceptually operates on
  ///     (<4 x i16> [[VAR1]], <4 x i16> [[VAR2]])
  /// and can be handled with ReinterpretElemWidth == 16.
  void handlePairwiseShadowOrIntrinsic(IntrinsicInst &I,
                                       int ReinterpretElemWidth) {
    assert(I.arg_size() == 1 || I.arg_size() == 2);

    assert(I.getType()->isVectorTy());
    assert(I.getArgOperand(0)->getType()->isVectorTy());

    FixedVectorType *ParamType =
        cast<FixedVectorType>(I.getArgOperand(0)->getType());
    assert((I.arg_size() != 2) ||
           (ParamType == cast<FixedVectorType>(I.getArgOperand(1)->getType())));

    [[maybe_unused]] FixedVectorType *ReturnType =
        cast<FixedVectorType>(I.getType());
    assert(ParamType->getNumElements() * I.arg_size() ==
           2 * ReturnType->getNumElements());

    IRBuilder<> IRB(&I);

    unsigned TotalNumElems = ParamType->getNumElements() * I.arg_size();
    FixedVectorType *ReinterpretShadowTy = nullptr;
    assert(isAligned(Align(ReinterpretElemWidth),
                     ParamType->getPrimitiveSizeInBits()));
    ReinterpretShadowTy = FixedVectorType::get(
        IRB.getIntNTy(ReinterpretElemWidth),
        ParamType->getPrimitiveSizeInBits() / ReinterpretElemWidth);
    TotalNumElems = ReinterpretShadowTy->getNumElements() * I.arg_size();

    // Horizontal OR of shadow
    SmallVector<int, 8> EvenMask;
    SmallVector<int, 8> OddMask;
    for (unsigned X = 0; X < TotalNumElems - 1; X += 2) {
      EvenMask.push_back(X);
      OddMask.push_back(X + 1);
    }

    Value *FirstArgShadow = getShadow(&I, 0);
    FirstArgShadow = IRB.CreateBitCast(FirstArgShadow, ReinterpretShadowTy);

    // If we had two parameters each with an odd number of elements, the total
    // number of elements is even, but we have never seen this in extant
    // instruction sets, so we enforce that each parameter must have an even
    // number of elements.
    assert(isAligned(
        Align(2),
        cast<FixedVectorType>(FirstArgShadow->getType())->getNumElements()));

    Value *EvenShadow;
    Value *OddShadow;
    if (I.arg_size() == 2) {
      Value *SecondArgShadow = getShadow(&I, 1);
      SecondArgShadow = IRB.CreateBitCast(SecondArgShadow, ReinterpretShadowTy);

      EvenShadow =
          IRB.CreateShuffleVector(FirstArgShadow, SecondArgShadow, EvenMask);
      OddShadow =
          IRB.CreateShuffleVector(FirstArgShadow, SecondArgShadow, OddMask);
    } else {
      EvenShadow = IRB.CreateShuffleVector(FirstArgShadow, EvenMask);
      OddShadow = IRB.CreateShuffleVector(FirstArgShadow, OddMask);
    }

    Value *OrShadow = IRB.CreateOr(EvenShadow, OddShadow);
    OrShadow = CreateShadowCast(IRB, OrShadow, getShadowTy(&I));

    setShadow(&I, OrShadow);
    setOriginForNaryOp(I);
  }

  void visitFNeg(UnaryOperator &I) { handleShadowOr(I); }

  // Handle multiplication by constant.
  //
  // Handle a special case of multiplication by constant that may have one or
  // more zeros in the lower bits. This makes corresponding number of lower bits
  // of the result zero as well. We model it by shifting the other operand
  // shadow left by the required number of bits. Effectively, we transform
  // (X * (A * 2**B)) to ((X << B) * A) and instrument (X << B) as (Sx << B).
  // We use multiplication by 2**N instead of shift to cover the case of
  // multiplication by 0, which may occur in some elements of a vector operand.
  void handleMulByConstant(BinaryOperator &I, Constant *ConstArg,
                           Value *OtherArg) {
    Constant *ShadowMul;
    Type *Ty = ConstArg->getType();
    if (auto *VTy = dyn_cast<VectorType>(Ty)) {
      unsigned NumElements = cast<FixedVectorType>(VTy)->getNumElements();
      Type *EltTy = VTy->getElementType();
      SmallVector<Constant *, 16> Elements;
      for (unsigned Idx = 0; Idx < NumElements; ++Idx) {
        if (ConstantInt *Elt =
                dyn_cast<ConstantInt>(ConstArg->getAggregateElement(Idx))) {
          const APInt &V = Elt->getValue();
          APInt V2 = APInt(V.getBitWidth(), 1) << V.countr_zero();
          Elements.push_back(ConstantInt::get(EltTy, V2));
        } else {
          Elements.push_back(ConstantInt::get(EltTy, 1));
        }
      }
      ShadowMul = ConstantVector::get(Elements);
    } else {
      if (ConstantInt *Elt = dyn_cast<ConstantInt>(ConstArg)) {
        const APInt &V = Elt->getValue();
        APInt V2 = APInt(V.getBitWidth(), 1) << V.countr_zero();
        ShadowMul = ConstantInt::get(Ty, V2);
      } else {
        ShadowMul = ConstantInt::get(Ty, 1);
      }
    }

    IRBuilder<> IRB(&I);
    setShadow(&I,
              IRB.CreateMul(getShadow(OtherArg), ShadowMul, "msprop_mul_cst"));
    setOrigin(&I, getOrigin(OtherArg));
  }

  void visitMul(BinaryOperator &I) {
    Constant *constOp0 = dyn_cast<Constant>(I.getOperand(0));
    Constant *constOp1 = dyn_cast<Constant>(I.getOperand(1));
    if (constOp0 && !constOp1)
      handleMulByConstant(I, constOp0, I.getOperand(1));
    else if (constOp1 && !constOp0)
      handleMulByConstant(I, constOp1, I.getOperand(0));
    else
      handleShadowOr(I);
  }

  void visitFAdd(BinaryOperator &I) { handleShadowOr(I); }
  void visitFSub(BinaryOperator &I) { handleShadowOr(I); }
  void visitFMul(BinaryOperator &I) { handleShadowOr(I); }
  void visitAdd(BinaryOperator &I) { handleShadowOr(I); }
  void visitSub(BinaryOperator &I) { handleShadowOr(I); }
  void visitXor(BinaryOperator &I) { handleShadowOr(I); }

  void handleIntegerDiv(Instruction &I) {
    IRBuilder<> IRB(&I);
    // Strict on the second argument.
    insertShadowCheck(I.getOperand(1), &I);
    setShadow(&I, getShadow(&I, 0));
    setOrigin(&I, getOrigin(&I, 0));
  }

  void visitUDiv(BinaryOperator &I) { handleIntegerDiv(I); }
  void visitSDiv(BinaryOperator &I) { handleIntegerDiv(I); }
  void visitURem(BinaryOperator &I) { handleIntegerDiv(I); }
  void visitSRem(BinaryOperator &I) { handleIntegerDiv(I); }

  // Floating point division is side-effect free. We can not require that the
  // divisor is fully initialized and must propagate shadow. See PR37523.
  void visitFDiv(BinaryOperator &I) { handleShadowOr(I); }
  void visitFRem(BinaryOperator &I) { handleShadowOr(I); }

  /// Instrument == and != comparisons.
  ///
  /// Sometimes the comparison result is known even if some of the bits of the
  /// arguments are not.
  void handleEqualityComparison(ICmpInst &I) {
    IRBuilder<> IRB(&I);
    Value *A = I.getOperand(0);
    Value *B = I.getOperand(1);
    Value *Sa = getShadow(A);
    Value *Sb = getShadow(B);

    // Get rid of pointers and vectors of pointers.
    // For ints (and vectors of ints), types of A and Sa match,
    // and this is a no-op.
    A = IRB.CreatePointerCast(A, Sa->getType());
    B = IRB.CreatePointerCast(B, Sb->getType());

    // A == B  <==>  (C = A^B) == 0
    // A != B  <==>  (C = A^B) != 0
    // Sc = Sa | Sb
    Value *C = IRB.CreateXor(A, B);
    Value *Sc = IRB.CreateOr(Sa, Sb);
    // Now dealing with i = (C == 0) comparison (or C != 0, does not matter now)
    // Result is defined if one of the following is true
    // * there is a defined 1 bit in C
    // * C is fully defined
    // Si = !(C & ~Sc) && Sc
    Value *Zero = Constant::getNullValue(Sc->getType());
    Value *MinusOne = Constant::getAllOnesValue(Sc->getType());
    Value *LHS = IRB.CreateICmpNE(Sc, Zero);
    Value *RHS =
        IRB.CreateICmpEQ(IRB.CreateAnd(IRB.CreateXor(Sc, MinusOne), C), Zero);
    Value *Si = IRB.CreateAnd(LHS, RHS);
    Si->setName("_msprop_icmp");
    setShadow(&I, Si);
    setOriginForNaryOp(I);
  }

  /// Instrument relational comparisons.
  ///
  /// This function does exact shadow propagation for all relational
  /// comparisons of integers, pointers and vectors of those.
  /// FIXME: output seems suboptimal when one of the operands is a constant
  void handleRelationalComparisonExact(ICmpInst &I) {
    IRBuilder<> IRB(&I);
    Value *A = I.getOperand(0);
    Value *B = I.getOperand(1);
    Value *Sa = getShadow(A);
    Value *Sb = getShadow(B);

    // Get rid of pointers and vectors of pointers.
    // For ints (and vectors of ints), types of A and Sa match,
    // and this is a no-op.
    A = IRB.CreatePointerCast(A, Sa->getType());
    B = IRB.CreatePointerCast(B, Sb->getType());

    // Let [a0, a1] be the interval of possible values of A, taking into account
    // its undefined bits. Let [b0, b1] be the interval of possible values of B.
    // Then (A cmp B) is defined iff (a0 cmp b1) == (a1 cmp b0).
    bool IsSigned = I.isSigned();

    auto GetMinMaxUnsigned = [&](Value *V, Value *S) {
      if (IsSigned) {
        // Sign-flip to map from signed range to unsigned range. Relation A vs B
        // should be preserved, if checked with `getUnsignedPredicate()`.
        // Relationship between Amin, Amax, Bmin, Bmax also will not be
        // affected, as they are created by effectively adding/substructing from
        // A (or B) a value, derived from shadow, with no overflow, either
        // before or after sign flip.
        APInt MinVal =
            APInt::getSignedMinValue(V->getType()->getScalarSizeInBits());
        V = IRB.CreateXor(V, ConstantInt::get(V->getType(), MinVal));
      }
      // Minimize undefined bits.
      Value *Min = IRB.CreateAnd(V, IRB.CreateNot(S));
      Value *Max = IRB.CreateOr(V, S);
      return std::make_pair(Min, Max);
    };

    auto [Amin, Amax] = GetMinMaxUnsigned(A, Sa);
    auto [Bmin, Bmax] = GetMinMaxUnsigned(B, Sb);
    Value *S1 = IRB.CreateICmp(I.getUnsignedPredicate(), Amin, Bmax);
    Value *S2 = IRB.CreateICmp(I.getUnsignedPredicate(), Amax, Bmin);

    Value *Si = IRB.CreateXor(S1, S2);
    setShadow(&I, Si);
    setOriginForNaryOp(I);
  }

  /// Instrument signed relational comparisons.
  ///
  /// Handle sign bit tests: x<0, x>=0, x<=-1, x>-1 by propagating the highest
  /// bit of the shadow. Everything else is delegated to handleShadowOr().
  void handleSignedRelationalComparison(ICmpInst &I) {
    Constant *constOp;
    Value *op = nullptr;
    CmpInst::Predicate pre;
    if ((constOp = dyn_cast<Constant>(I.getOperand(1)))) {
      op = I.getOperand(0);
      pre = I.getPredicate();
    } else if ((constOp = dyn_cast<Constant>(I.getOperand(0)))) {
      op = I.getOperand(1);
      pre = I.getSwappedPredicate();
    } else {
      handleShadowOr(I);
      return;
    }

    if ((constOp->isNullValue() &&
         (pre == CmpInst::ICMP_SLT || pre == CmpInst::ICMP_SGE)) ||
        (constOp->isAllOnesValue() &&
         (pre == CmpInst::ICMP_SGT || pre == CmpInst::ICMP_SLE))) {
      IRBuilder<> IRB(&I);
      Value *Shadow = IRB.CreateICmpSLT(getShadow(op), getCleanShadow(op),
                                        "_msprop_icmp_s");
      setShadow(&I, Shadow);
      setOrigin(&I, getOrigin(op));
    } else {
      handleShadowOr(I);
    }
  }

  void visitICmpInst(ICmpInst &I) {
    if (!ClHandleICmp) {
      handleShadowOr(I);
      return;
    }
    if (I.isEquality()) {
      handleEqualityComparison(I);
      return;
    }

    assert(I.isRelational());
    if (ClHandleICmpExact) {
      handleRelationalComparisonExact(I);
      return;
    }
    if (I.isSigned()) {
      handleSignedRelationalComparison(I);
      return;
    }

    assert(I.isUnsigned());
    if ((isa<Constant>(I.getOperand(0)) || isa<Constant>(I.getOperand(1)))) {
      handleRelationalComparisonExact(I);
      return;
    }

    handleShadowOr(I);
  }

  void visitFCmpInst(FCmpInst &I) { handleShadowOr(I); }

  void handleShift(BinaryOperator &I) {
    IRBuilder<> IRB(&I);
    // If any of the S2 bits are poisoned, the whole thing is poisoned.
    // Otherwise perform the same shift on S1.
    Value *S1 = getShadow(&I, 0);
    Value *S2 = getShadow(&I, 1);
    Value *S2Conv =
        IRB.CreateSExt(IRB.CreateICmpNE(S2, getCleanShadow(S2)), S2->getType());
    Value *V2 = I.getOperand(1);
    Value *Shift = IRB.CreateBinOp(I.getOpcode(), S1, V2);
    setShadow(&I, IRB.CreateOr(Shift, S2Conv));
    setOriginForNaryOp(I);
  }

  void visitShl(BinaryOperator &I) { handleShift(I); }
  void visitAShr(BinaryOperator &I) { handleShift(I); }
  void visitLShr(BinaryOperator &I) { handleShift(I); }

  void handleFunnelShift(IntrinsicInst &I) {
    IRBuilder<> IRB(&I);
    // If any of the S2 bits are poisoned, the whole thing is poisoned.
    // Otherwise perform the same shift on S0 and S1.
    Value *S0 = getShadow(&I, 0);
    Value *S1 = getShadow(&I, 1);
    Value *S2 = getShadow(&I, 2);
    Value *S2Conv =
        IRB.CreateSExt(IRB.CreateICmpNE(S2, getCleanShadow(S2)), S2->getType());
    Value *V2 = I.getOperand(2);
    Value *Shift = IRB.CreateIntrinsic(I.getIntrinsicID(), S2Conv->getType(),
                                       {S0, S1, V2});
    setShadow(&I, IRB.CreateOr(Shift, S2Conv));
    setOriginForNaryOp(I);
  }

  /// Instrument llvm.memmove
  ///
  /// At this point we don't know if llvm.memmove will be inlined or not.
  /// If we don't instrument it and it gets inlined,
  /// our interceptor will not kick in and we will lose the memmove.
  /// If we instrument the call here, but it does not get inlined,
  /// we will memove the shadow twice: which is bad in case
  /// of overlapping regions. So, we simply lower the intrinsic to a call.
  ///
  /// Similar situation exists for memcpy and memset.
  void visitMemMoveInst(MemMoveInst &I) {
    if (SpirOrSpirv) {
      // If the destination is a nosanitize value, we don't need to update its
      // shadow memory
      if (isa<Instruction>(I.getArgOperand(0)) &&
          cast<Instruction>(I.getArgOperand(0))
              ->getMetadata(LLVMContext::MD_nosanitize))
        return;

      // If we disable checking local/private memory, we needn't update its
      // shadow memory
      if (!ClSpirOffloadLocals &&
          I.getDestAddressSpace() == kSpirOffloadLocalAS)
        return;
      if (!ClSpirOffloadPrivates &&
          I.getDestAddressSpace() == kSpirOffloadPrivateAS)
        return;
    }

    getShadow(I.getArgOperand(1)); // Ensure shadow initialized
    IRBuilder<> IRB(&I);
    IRB.CreateCall(SpirOrSpirv ? MS.MemmoveOffloadFn[I.getDestAddressSpace()]
                                                    [I.getSourceAddressSpace()]
                               : MS.MemmoveFn,
                   {I.getArgOperand(0), I.getArgOperand(1),
                    IRB.CreateIntCast(I.getArgOperand(2), MS.IntptrTy, false)});
    I.eraseFromParent();
  }

  /// Instrument memcpy
  ///
  /// Similar to memmove: avoid copying shadow twice. This is somewhat
  /// unfortunate as it may slowdown small constant memcpys.
  /// FIXME: consider doing manual inline for small constant sizes and proper
  /// alignment.
  ///
  /// Note: This also handles memcpy.inline, which promises no calls to external
  /// functions as an optimization. However, with instrumentation enabled this
  /// is difficult to promise; additionally, we know that the MSan runtime
  /// exists and provides __msan_memcpy(). Therefore, we assume that with
  /// instrumentation it's safe to turn memcpy.inline into a call to
  /// __msan_memcpy(). Should this be wrong, such as when implementing memcpy()
  /// itself, instrumentation should be disabled with the no_sanitize attribute.
  void visitMemCpyInst(MemCpyInst &I) {
    if (SpirOrSpirv) {
      // Same as memmove
      if (isa<Instruction>(I.getArgOperand(0)) &&
          cast<Instruction>(I.getArgOperand(0))
              ->getMetadata(LLVMContext::MD_nosanitize))
        return;

      if (!ClSpirOffloadLocals &&
          I.getDestAddressSpace() == kSpirOffloadLocalAS)
        return;
      if (!ClSpirOffloadPrivates &&
          I.getDestAddressSpace() == kSpirOffloadPrivateAS)
        return;
    }

    getShadow(I.getArgOperand(1)); // Ensure shadow initialized
    IRBuilder<> IRB(&I);
    IRB.CreateCall(SpirOrSpirv ? MS.MemcpyOffloadFn[I.getDestAddressSpace()]
                                                   [I.getSourceAddressSpace()]
                               : MS.MemcpyFn,
                   {I.getArgOperand(0), I.getArgOperand(1),
                    IRB.CreateIntCast(I.getArgOperand(2), MS.IntptrTy, false)});
    I.eraseFromParent();
  }

  // Same as memcpy.
  void visitMemSetInst(MemSetInst &I) {
    if (SpirOrSpirv) {
      // Same as memmove
      if (isa<Instruction>(I.getArgOperand(0)) &&
          cast<Instruction>(I.getArgOperand(0))
              ->getMetadata(LLVMContext::MD_nosanitize))
        return;

      if (!ClSpirOffloadLocals &&
          I.getDestAddressSpace() == kSpirOffloadLocalAS)
        return;
      if (!ClSpirOffloadPrivates &&
          I.getDestAddressSpace() == kSpirOffloadPrivateAS)
        return;
    }

    IRBuilder<> IRB(&I);
    IRB.CreateCall(
        SpirOrSpirv ? MS.MemsetOffloadFn[I.getDestAddressSpace()] : MS.MemsetFn,
        {I.getArgOperand(0),
         IRB.CreateIntCast(I.getArgOperand(1), IRB.getInt32Ty(), false),
         IRB.CreateIntCast(I.getArgOperand(2), MS.IntptrTy, false)});
    I.eraseFromParent();
  }

  void visitVAStartInst(VAStartInst &I) { VAHelper->visitVAStartInst(I); }

  void visitVACopyInst(VACopyInst &I) { VAHelper->visitVACopyInst(I); }

  /// Handle vector store-like intrinsics.
  ///
  /// Instrument intrinsics that look like a simple SIMD store: writes memory,
  /// has 1 pointer argument and 1 vector argument, returns void.
  bool handleVectorStoreIntrinsic(IntrinsicInst &I) {
    assert(I.arg_size() == 2);

    IRBuilder<> IRB(&I);
    Value *Addr = I.getArgOperand(0);
    Value *Shadow = getShadow(&I, 1);
    Value *ShadowPtr, *OriginPtr;

    // We don't know the pointer alignment (could be unaligned SSE store!).
    // Have to assume to worst case.
    std::tie(ShadowPtr, OriginPtr) = getShadowOriginPtr(
        Addr, IRB, Shadow->getType(), Align(1), /*isStore*/ true);
    IRB.CreateAlignedStore(Shadow, ShadowPtr, Align(1));

    if (ClCheckAccessAddress)
      insertShadowCheck(Addr, &I);

    // FIXME: factor out common code from materializeStores
    if (MS.TrackOrigins)
      IRB.CreateStore(getOrigin(&I, 1), OriginPtr);
    return true;
  }

  /// Handle vector load-like intrinsics.
  ///
  /// Instrument intrinsics that look like a simple SIMD load: reads memory,
  /// has 1 pointer argument, returns a vector.
  bool handleVectorLoadIntrinsic(IntrinsicInst &I) {
    assert(I.arg_size() == 1);

    IRBuilder<> IRB(&I);
    Value *Addr = I.getArgOperand(0);

    Type *ShadowTy = getShadowTy(&I);
    Value *ShadowPtr = nullptr, *OriginPtr = nullptr;
    if (PropagateShadow) {
      // We don't know the pointer alignment (could be unaligned SSE load!).
      // Have to assume to worst case.
      const Align Alignment = Align(1);
      std::tie(ShadowPtr, OriginPtr) =
          getShadowOriginPtr(Addr, IRB, ShadowTy, Alignment, /*isStore*/ false);
      setShadow(&I,
                IRB.CreateAlignedLoad(ShadowTy, ShadowPtr, Alignment, "_msld"));
    } else {
      setShadow(&I, getCleanShadow(&I));
    }

    if (ClCheckAccessAddress)
      insertShadowCheck(Addr, &I);

    if (MS.TrackOrigins) {
      if (PropagateShadow)
        setOrigin(&I, IRB.CreateLoad(MS.OriginTy, OriginPtr));
      else
        setOrigin(&I, getCleanOrigin());
    }
    return true;
  }

  /// Handle (SIMD arithmetic)-like intrinsics.
  ///
  /// Instrument intrinsics with any number of arguments of the same type [*],
  /// equal to the return type, plus a specified number of trailing flags of
  /// any type.
  ///
  /// [*] The type should be simple (no aggregates or pointers; vectors are
  /// fine).
  ///
  /// Caller guarantees that this intrinsic does not access memory.
  ///
  /// TODO: "horizontal"/"pairwise" intrinsics are often incorrectly matched by
  ///       by this handler.
  [[maybe_unused]] bool
  maybeHandleSimpleNomemIntrinsic(IntrinsicInst &I,
                                  unsigned int trailingFlags) {
    Type *RetTy = I.getType();
    if (!(RetTy->isIntOrIntVectorTy() || RetTy->isFPOrFPVectorTy()))
      return false;

    unsigned NumArgOperands = I.arg_size();
    assert(NumArgOperands >= trailingFlags);
    for (unsigned i = 0; i < NumArgOperands - trailingFlags; ++i) {
      Type *Ty = I.getArgOperand(i)->getType();
      if (Ty != RetTy)
        return false;
    }

    IRBuilder<> IRB(&I);
    ShadowAndOriginCombiner SC(this, IRB);
    for (unsigned i = 0; i < NumArgOperands; ++i)
      SC.Add(I.getArgOperand(i));
    SC.Done(&I);

    return true;
  }

  /// Heuristically instrument unknown intrinsics.
  ///
  /// The main purpose of this code is to do something reasonable with all
  /// random intrinsics we might encounter, most importantly - SIMD intrinsics.
  /// We recognize several classes of intrinsics by their argument types and
  /// ModRefBehaviour and apply special instrumentation when we are reasonably
  /// sure that we know what the intrinsic does.
  ///
  /// We special-case intrinsics where this approach fails. See llvm.bswap
  /// handling as an example of that.
  bool handleUnknownIntrinsicUnlogged(IntrinsicInst &I) {
    unsigned NumArgOperands = I.arg_size();
    if (NumArgOperands == 0)
      return false;

    if (NumArgOperands == 2 && I.getArgOperand(0)->getType()->isPointerTy() &&
        I.getArgOperand(1)->getType()->isVectorTy() &&
        I.getType()->isVoidTy() && !I.onlyReadsMemory()) {
      // This looks like a vector store.
      return handleVectorStoreIntrinsic(I);
    }

    if (NumArgOperands == 1 && I.getArgOperand(0)->getType()->isPointerTy() &&
        I.getType()->isVectorTy() && I.onlyReadsMemory()) {
      // This looks like a vector load.
      return handleVectorLoadIntrinsic(I);
    }

    if (I.doesNotAccessMemory())
      if (maybeHandleSimpleNomemIntrinsic(I, /*trailingFlags=*/0))
        return true;

    // FIXME: detect and handle SSE maskstore/maskload?
    // Some cases are now handled in handleAVXMasked{Load,Store}.
    return false;
  }

  bool handleUnknownIntrinsic(IntrinsicInst &I) {
    if (handleUnknownIntrinsicUnlogged(I)) {
      if (ClDumpHeuristicInstructions)
        dumpInst(I);

      LLVM_DEBUG(dbgs() << "UNKNOWN INSTRUCTION HANDLED HEURISTICALLY: " << I
                        << "\n");
      return true;
    } else
      return false;
  }

  void handleInvariantGroup(IntrinsicInst &I) {
    setShadow(&I, getShadow(&I, 0));
    setOrigin(&I, getOrigin(&I, 0));
  }

  void handleLifetimeStart(IntrinsicInst &I) {
    if (!PoisonStack)
      return;
    AllocaInst *AI = llvm::findAllocaForValue(I.getArgOperand(1));
    if (!AI)
      InstrumentLifetimeStart = false;
    LifetimeStartList.push_back(std::make_pair(&I, AI));
  }

  void handleBswap(IntrinsicInst &I) {
    IRBuilder<> IRB(&I);
    Value *Op = I.getArgOperand(0);
    Type *OpType = Op->getType();
    setShadow(&I, IRB.CreateIntrinsic(Intrinsic::bswap, ArrayRef(&OpType, 1),
                                      getShadow(Op)));
    setOrigin(&I, getOrigin(Op));
  }

  void handleCountZeroes(IntrinsicInst &I) {
    IRBuilder<> IRB(&I);
    Value *Src = I.getArgOperand(0);

    // Set the Output shadow based on input Shadow
    Value *BoolShadow = IRB.CreateIsNotNull(getShadow(Src), "_mscz_bs");

    // If zero poison is requested, mix in with the shadow
    Constant *IsZeroPoison = cast<Constant>(I.getOperand(1));
    if (!IsZeroPoison->isZeroValue()) {
      Value *BoolZeroPoison = IRB.CreateIsNull(Src, "_mscz_bzp");
      BoolShadow = IRB.CreateOr(BoolShadow, BoolZeroPoison, "_mscz_bs");
    }

    Value *OutputShadow =
        IRB.CreateSExt(BoolShadow, getShadowTy(Src), "_mscz_os");

    setShadow(&I, OutputShadow);
    setOriginForNaryOp(I);
  }

  /// Handle Arm NEON vector convert intrinsics.
  ///
  /// e.g., <4 x i32> @llvm.aarch64.neon.fcvtpu.v4i32.v4f32(<4 x float>)
  ///      i32 @llvm.aarch64.neon.fcvtms.i32.f64(double)
  ///
  /// For x86 SSE vector convert intrinsics, see
  /// handleSSEVectorConvertIntrinsic().
  void handleNEONVectorConvertIntrinsic(IntrinsicInst &I) {
    assert(I.arg_size() == 1);

    IRBuilder<> IRB(&I);
    Value *S0 = getShadow(&I, 0);

    /// For scalars:
    /// Since they are converting from floating-point to integer, the output is
    /// - fully uninitialized if *any* bit of the input is uninitialized
    /// - fully ininitialized if all bits of the input are ininitialized
    /// We apply the same principle on a per-field basis for vectors.
    Value *OutShadow = IRB.CreateSExt(IRB.CreateICmpNE(S0, getCleanShadow(S0)),
                                      getShadowTy(&I));
    setShadow(&I, OutShadow);
    setOriginForNaryOp(I);
  }

  /// Handle x86 SSE vector conversion.
  ///
  /// e.g., single-precision to half-precision conversion:
  ///      <8 x i16> @llvm.x86.vcvtps2ph.256(<8 x float> %a0, i32 0)
  ///      <8 x i16> @llvm.x86.vcvtps2ph.128(<4 x float> %a0, i32 0)
  ///
  ///      floating-point to integer:
  ///      <4 x i32> @llvm.x86.sse2.cvtps2dq(<4 x float>)
  ///      <4 x i32> @llvm.x86.sse2.cvtpd2dq(<2 x double>)
  ///
  /// Note: if the output has more elements, they are zero-initialized (and
  /// therefore the shadow will also be initialized).
  ///
  /// This differs from handleSSEVectorConvertIntrinsic() because it
  /// propagates uninitialized shadow (instead of checking the shadow).
  void handleSSEVectorConvertIntrinsicByProp(IntrinsicInst &I,
                                             bool HasRoundingMode) {
    if (HasRoundingMode) {
      assert(I.arg_size() == 2);
      [[maybe_unused]] Value *RoundingMode = I.getArgOperand(1);
      assert(RoundingMode->getType()->isIntegerTy());
    } else {
      assert(I.arg_size() == 1);
    }

    Value *Src = I.getArgOperand(0);
    assert(Src->getType()->isVectorTy());

    // The return type might have more elements than the input.
    // Temporarily shrink the return type's number of elements.
    VectorType *ShadowType = cast<VectorType>(getShadowTy(&I));
    if (ShadowType->getElementCount() ==
        cast<VectorType>(Src->getType())->getElementCount() * 2)
      ShadowType = VectorType::getHalfElementsVectorType(ShadowType);

    assert(ShadowType->getElementCount() ==
           cast<VectorType>(Src->getType())->getElementCount());

    IRBuilder<> IRB(&I);
    Value *S0 = getShadow(&I, 0);

    /// For scalars:
    /// Since they are converting to and/or from floating-point, the output is:
    /// - fully uninitialized if *any* bit of the input is uninitialized
    /// - fully ininitialized if all bits of the input are ininitialized
    /// We apply the same principle on a per-field basis for vectors.
    Value *Shadow =
        IRB.CreateSExt(IRB.CreateICmpNE(S0, getCleanShadow(S0)), ShadowType);

    // The return type might have more elements than the input.
    // Extend the return type back to its original width if necessary.
    Value *FullShadow = getCleanShadow(&I);

    if (Shadow->getType() == FullShadow->getType()) {
      FullShadow = Shadow;
    } else {
      SmallVector<int, 8> ShadowMask(
          cast<FixedVectorType>(FullShadow->getType())->getNumElements());
      std::iota(ShadowMask.begin(), ShadowMask.end(), 0);

      // Append zeros
      FullShadow =
          IRB.CreateShuffleVector(Shadow, getCleanShadow(Shadow), ShadowMask);
    }

    setShadow(&I, FullShadow);
    setOriginForNaryOp(I);
  }

  // Instrument x86 SSE vector convert intrinsic.
  //
  // This function instruments intrinsics like cvtsi2ss:
  // %Out = int_xxx_cvtyyy(%ConvertOp)
  // or
  // %Out = int_xxx_cvtyyy(%CopyOp, %ConvertOp)
  // Intrinsic converts \p NumUsedElements elements of \p ConvertOp to the same
  // number \p Out elements, and (if has 2 arguments) copies the rest of the
  // elements from \p CopyOp.
  // In most cases conversion involves floating-point value which may trigger a
  // hardware exception when not fully initialized. For this reason we require
  // \p ConvertOp[0:NumUsedElements] to be fully initialized and trap otherwise.
  // We copy the shadow of \p CopyOp[NumUsedElements:] to \p
  // Out[NumUsedElements:]. This means that intrinsics without \p CopyOp always
  // return a fully initialized value.
  //
  // For Arm NEON vector convert intrinsics, see
  // handleNEONVectorConvertIntrinsic().
  void handleSSEVectorConvertIntrinsic(IntrinsicInst &I, int NumUsedElements,
                                       bool HasRoundingMode = false) {
    IRBuilder<> IRB(&I);
    Value *CopyOp, *ConvertOp;

    assert((!HasRoundingMode ||
            isa<ConstantInt>(I.getArgOperand(I.arg_size() - 1))) &&
           "Invalid rounding mode");

    switch (I.arg_size() - HasRoundingMode) {
    case 2:
      CopyOp = I.getArgOperand(0);
      ConvertOp = I.getArgOperand(1);
      break;
    case 1:
      ConvertOp = I.getArgOperand(0);
      CopyOp = nullptr;
      break;
    default:
      llvm_unreachable("Cvt intrinsic with unsupported number of arguments.");
    }

    // The first *NumUsedElements* elements of ConvertOp are converted to the
    // same number of output elements. The rest of the output is copied from
    // CopyOp, or (if not available) filled with zeroes.
    // Combine shadow for elements of ConvertOp that are used in this operation,
    // and insert a check.
    // FIXME: consider propagating shadow of ConvertOp, at least in the case of
    // int->any conversion.
    Value *ConvertShadow = getShadow(ConvertOp);
    Value *AggShadow = nullptr;
    if (ConvertOp->getType()->isVectorTy()) {
      AggShadow = IRB.CreateExtractElement(
          ConvertShadow, ConstantInt::get(IRB.getInt32Ty(), 0));
      for (int i = 1; i < NumUsedElements; ++i) {
        Value *MoreShadow = IRB.CreateExtractElement(
            ConvertShadow, ConstantInt::get(IRB.getInt32Ty(), i));
        AggShadow = IRB.CreateOr(AggShadow, MoreShadow);
      }
    } else {
      AggShadow = ConvertShadow;
    }
    assert(AggShadow->getType()->isIntegerTy());
    insertShadowCheck(AggShadow, getOrigin(ConvertOp), &I);

    // Build result shadow by zero-filling parts of CopyOp shadow that come from
    // ConvertOp.
    if (CopyOp) {
      assert(CopyOp->getType() == I.getType());
      assert(CopyOp->getType()->isVectorTy());
      Value *ResultShadow = getShadow(CopyOp);
      Type *EltTy = cast<VectorType>(ResultShadow->getType())->getElementType();
      for (int i = 0; i < NumUsedElements; ++i) {
        ResultShadow = IRB.CreateInsertElement(
            ResultShadow, ConstantInt::getNullValue(EltTy),
            ConstantInt::get(IRB.getInt32Ty(), i));
      }
      setShadow(&I, ResultShadow);
      setOrigin(&I, getOrigin(CopyOp));
    } else {
      setShadow(&I, getCleanShadow(&I));
      setOrigin(&I, getCleanOrigin());
    }
  }

  // Given a scalar or vector, extract lower 64 bits (or less), and return all
  // zeroes if it is zero, and all ones otherwise.
  Value *Lower64ShadowExtend(IRBuilder<> &IRB, Value *S, Type *T) {
    if (S->getType()->isVectorTy())
      S = CreateShadowCast(IRB, S, IRB.getInt64Ty(), /* Signed */ true);
    assert(S->getType()->getPrimitiveSizeInBits() <= 64);
    Value *S2 = IRB.CreateICmpNE(S, getCleanShadow(S));
    return CreateShadowCast(IRB, S2, T, /* Signed */ true);
  }

  // Given a vector, extract its first element, and return all
  // zeroes if it is zero, and all ones otherwise.
  Value *LowerElementShadowExtend(IRBuilder<> &IRB, Value *S, Type *T) {
    Value *S1 = IRB.CreateExtractElement(S, (uint64_t)0);
    Value *S2 = IRB.CreateICmpNE(S1, getCleanShadow(S1));
    return CreateShadowCast(IRB, S2, T, /* Signed */ true);
  }

  Value *VariableShadowExtend(IRBuilder<> &IRB, Value *S) {
    Type *T = S->getType();
    assert(T->isVectorTy());
    Value *S2 = IRB.CreateICmpNE(S, getCleanShadow(S));
    return IRB.CreateSExt(S2, T);
  }

  // Instrument vector shift intrinsic.
  //
  // This function instruments intrinsics like int_x86_avx2_psll_w.
  // Intrinsic shifts %In by %ShiftSize bits.
  // %ShiftSize may be a vector. In that case the lower 64 bits determine shift
  // size, and the rest is ignored. Behavior is defined even if shift size is
  // greater than register (or field) width.
  void handleVectorShiftIntrinsic(IntrinsicInst &I, bool Variable) {
    assert(I.arg_size() == 2);
    IRBuilder<> IRB(&I);
    // If any of the S2 bits are poisoned, the whole thing is poisoned.
    // Otherwise perform the same shift on S1.
    Value *S1 = getShadow(&I, 0);
    Value *S2 = getShadow(&I, 1);
    Value *S2Conv = Variable ? VariableShadowExtend(IRB, S2)
                             : Lower64ShadowExtend(IRB, S2, getShadowTy(&I));
    Value *V1 = I.getOperand(0);
    Value *V2 = I.getOperand(1);
    Value *Shift = IRB.CreateCall(I.getFunctionType(), I.getCalledOperand(),
                                  {IRB.CreateBitCast(S1, V1->getType()), V2});
    Shift = IRB.CreateBitCast(Shift, getShadowTy(&I));
    setShadow(&I, IRB.CreateOr(Shift, S2Conv));
    setOriginForNaryOp(I);
  }

  // Get an MMX-sized vector type.
  Type *getMMXVectorTy(unsigned EltSizeInBits) {
    const unsigned X86_MMXSizeInBits = 64;
    assert(EltSizeInBits != 0 && (X86_MMXSizeInBits % EltSizeInBits) == 0 &&
           "Illegal MMX vector element size");
    return FixedVectorType::get(IntegerType::get(*MS.C, EltSizeInBits),
                                X86_MMXSizeInBits / EltSizeInBits);
  }

  // Returns a signed counterpart for an (un)signed-saturate-and-pack
  // intrinsic.
  Intrinsic::ID getSignedPackIntrinsic(Intrinsic::ID id) {
    switch (id) {
    case Intrinsic::x86_sse2_packsswb_128:
    case Intrinsic::x86_sse2_packuswb_128:
      return Intrinsic::x86_sse2_packsswb_128;

    case Intrinsic::x86_sse2_packssdw_128:
    case Intrinsic::x86_sse41_packusdw:
      return Intrinsic::x86_sse2_packssdw_128;

    case Intrinsic::x86_avx2_packsswb:
    case Intrinsic::x86_avx2_packuswb:
      return Intrinsic::x86_avx2_packsswb;

    case Intrinsic::x86_avx2_packssdw:
    case Intrinsic::x86_avx2_packusdw:
      return Intrinsic::x86_avx2_packssdw;

    case Intrinsic::x86_mmx_packsswb:
    case Intrinsic::x86_mmx_packuswb:
      return Intrinsic::x86_mmx_packsswb;

    case Intrinsic::x86_mmx_packssdw:
      return Intrinsic::x86_mmx_packssdw;
    default:
      llvm_unreachable("unexpected intrinsic id");
    }
  }

  // Instrument vector pack intrinsic.
  //
  // This function instruments intrinsics like x86_mmx_packsswb, that
  // packs elements of 2 input vectors into half as many bits with saturation.
  // Shadow is propagated with the signed variant of the same intrinsic applied
  // to sext(Sa != zeroinitializer), sext(Sb != zeroinitializer).
  // MMXEltSizeInBits is used only for x86mmx arguments.
  void handleVectorPackIntrinsic(IntrinsicInst &I,
                                 unsigned MMXEltSizeInBits = 0) {
    assert(I.arg_size() == 2);
    IRBuilder<> IRB(&I);
    Value *S1 = getShadow(&I, 0);
    Value *S2 = getShadow(&I, 1);
    assert(S1->getType()->isVectorTy());

    // SExt and ICmpNE below must apply to individual elements of input vectors.
    // In case of x86mmx arguments, cast them to appropriate vector types and
    // back.
    Type *T =
        MMXEltSizeInBits ? getMMXVectorTy(MMXEltSizeInBits) : S1->getType();
    if (MMXEltSizeInBits) {
      S1 = IRB.CreateBitCast(S1, T);
      S2 = IRB.CreateBitCast(S2, T);
    }
    Value *S1_ext =
        IRB.CreateSExt(IRB.CreateICmpNE(S1, Constant::getNullValue(T)), T);
    Value *S2_ext =
        IRB.CreateSExt(IRB.CreateICmpNE(S2, Constant::getNullValue(T)), T);
    if (MMXEltSizeInBits) {
      S1_ext = IRB.CreateBitCast(S1_ext, getMMXVectorTy(64));
      S2_ext = IRB.CreateBitCast(S2_ext, getMMXVectorTy(64));
    }

    Value *S = IRB.CreateIntrinsic(getSignedPackIntrinsic(I.getIntrinsicID()),
                                   {S1_ext, S2_ext}, /*FMFSource=*/nullptr,
                                   "_msprop_vector_pack");
    if (MMXEltSizeInBits)
      S = IRB.CreateBitCast(S, getShadowTy(&I));
    setShadow(&I, S);
    setOriginForNaryOp(I);
  }

  // Convert `Mask` into `<n x i1>`.
  Constant *createDppMask(unsigned Width, unsigned Mask) {
    SmallVector<Constant *, 4> R(Width);
    for (auto &M : R) {
      M = ConstantInt::getBool(F.getContext(), Mask & 1);
      Mask >>= 1;
    }
    return ConstantVector::get(R);
  }

  // Calculate output shadow as array of booleans `<n x i1>`, assuming if any
  // arg is poisoned, entire dot product is poisoned.
  Value *findDppPoisonedOutput(IRBuilder<> &IRB, Value *S, unsigned SrcMask,
                               unsigned DstMask) {
    const unsigned Width =
        cast<FixedVectorType>(S->getType())->getNumElements();

    S = IRB.CreateSelect(createDppMask(Width, SrcMask), S,
                         Constant::getNullValue(S->getType()));
    Value *SElem = IRB.CreateOrReduce(S);
    Value *IsClean = IRB.CreateIsNull(SElem, "_msdpp");
    Value *DstMaskV = createDppMask(Width, DstMask);

    return IRB.CreateSelect(
        IsClean, Constant::getNullValue(DstMaskV->getType()), DstMaskV);
  }

  // See `Intel Intrinsics Guide` for `_dp_p*` instructions.
  //
  // 2 and 4 element versions produce single scalar of dot product, and then
  // puts it into elements of output vector, selected by 4 lowest bits of the
  // mask. Top 4 bits of the mask control which elements of input to use for dot
  // product.
  //
  // 8 element version mask still has only 4 bit for input, and 4 bit for output
  // mask. According to the spec it just operates as 4 element version on first
  // 4 elements of inputs and output, and then on last 4 elements of inputs and
  // output.
  void handleDppIntrinsic(IntrinsicInst &I) {
    IRBuilder<> IRB(&I);

    Value *S0 = getShadow(&I, 0);
    Value *S1 = getShadow(&I, 1);
    Value *S = IRB.CreateOr(S0, S1);

    const unsigned Width =
        cast<FixedVectorType>(S->getType())->getNumElements();
    assert(Width == 2 || Width == 4 || Width == 8);

    const unsigned Mask = cast<ConstantInt>(I.getArgOperand(2))->getZExtValue();
    const unsigned SrcMask = Mask >> 4;
    const unsigned DstMask = Mask & 0xf;

    // Calculate shadow as `<n x i1>`.
    Value *SI1 = findDppPoisonedOutput(IRB, S, SrcMask, DstMask);
    if (Width == 8) {
      // First 4 elements of shadow are already calculated. `makeDppShadow`
      // operats on 32 bit masks, so we can just shift masks, and repeat.
      SI1 = IRB.CreateOr(
          SI1, findDppPoisonedOutput(IRB, S, SrcMask << 4, DstMask << 4));
    }
    // Extend to real size of shadow, poisoning either all or none bits of an
    // element.
    S = IRB.CreateSExt(SI1, S->getType(), "_msdpp");

    setShadow(&I, S);
    setOriginForNaryOp(I);
  }

  Value *convertBlendvToSelectMask(IRBuilder<> &IRB, Value *C) {
    C = CreateAppToShadowCast(IRB, C);
    FixedVectorType *FVT = cast<FixedVectorType>(C->getType());
    unsigned ElSize = FVT->getElementType()->getPrimitiveSizeInBits();
    C = IRB.CreateAShr(C, ElSize - 1);
    FVT = FixedVectorType::get(IRB.getInt1Ty(), FVT->getNumElements());
    return IRB.CreateTrunc(C, FVT);
  }

  // `blendv(f, t, c)` is effectively `select(c[top_bit], t, f)`.
  void handleBlendvIntrinsic(IntrinsicInst &I) {
    Value *C = I.getOperand(2);
    Value *T = I.getOperand(1);
    Value *F = I.getOperand(0);

    Value *Sc = getShadow(&I, 2);
    Value *Oc = MS.TrackOrigins ? getOrigin(C) : nullptr;

    {
      IRBuilder<> IRB(&I);
      // Extract top bit from condition and its shadow.
      C = convertBlendvToSelectMask(IRB, C);
      Sc = convertBlendvToSelectMask(IRB, Sc);

      setShadow(C, Sc);
      setOrigin(C, Oc);
    }

    handleSelectLikeInst(I, C, T, F);
  }

  // Instrument sum-of-absolute-differences intrinsic.
  void handleVectorSadIntrinsic(IntrinsicInst &I, bool IsMMX = false) {
    const unsigned SignificantBitsPerResultElement = 16;
    Type *ResTy = IsMMX ? IntegerType::get(*MS.C, 64) : I.getType();
    unsigned ZeroBitsPerResultElement =
        ResTy->getScalarSizeInBits() - SignificantBitsPerResultElement;

    IRBuilder<> IRB(&I);
    auto *Shadow0 = getShadow(&I, 0);
    auto *Shadow1 = getShadow(&I, 1);
    Value *S = IRB.CreateOr(Shadow0, Shadow1);
    S = IRB.CreateBitCast(S, ResTy);
    S = IRB.CreateSExt(IRB.CreateICmpNE(S, Constant::getNullValue(ResTy)),
                       ResTy);
    S = IRB.CreateLShr(S, ZeroBitsPerResultElement);
    S = IRB.CreateBitCast(S, getShadowTy(&I));
    setShadow(&I, S);
    setOriginForNaryOp(I);
  }

  // Instrument multiply-add intrinsic.
  void handleVectorPmaddIntrinsic(IntrinsicInst &I,
                                  unsigned MMXEltSizeInBits = 0) {
    Type *ResTy =
        MMXEltSizeInBits ? getMMXVectorTy(MMXEltSizeInBits * 2) : I.getType();
    IRBuilder<> IRB(&I);
    auto *Shadow0 = getShadow(&I, 0);
    auto *Shadow1 = getShadow(&I, 1);
    Value *S = IRB.CreateOr(Shadow0, Shadow1);
    S = IRB.CreateBitCast(S, ResTy);
    S = IRB.CreateSExt(IRB.CreateICmpNE(S, Constant::getNullValue(ResTy)),
                       ResTy);
    S = IRB.CreateBitCast(S, getShadowTy(&I));
    setShadow(&I, S);
    setOriginForNaryOp(I);
  }

  // Instrument compare-packed intrinsic.
  // Basically, an or followed by sext(icmp ne 0) to end up with all-zeros or
  // all-ones shadow.
  void handleVectorComparePackedIntrinsic(IntrinsicInst &I) {
    IRBuilder<> IRB(&I);
    Type *ResTy = getShadowTy(&I);
    auto *Shadow0 = getShadow(&I, 0);
    auto *Shadow1 = getShadow(&I, 1);
    Value *S0 = IRB.CreateOr(Shadow0, Shadow1);
    Value *S = IRB.CreateSExt(
        IRB.CreateICmpNE(S0, Constant::getNullValue(ResTy)), ResTy);
    setShadow(&I, S);
    setOriginForNaryOp(I);
  }

  // Instrument compare-scalar intrinsic.
  // This handles both cmp* intrinsics which return the result in the first
  // element of a vector, and comi* which return the result as i32.
  void handleVectorCompareScalarIntrinsic(IntrinsicInst &I) {
    IRBuilder<> IRB(&I);
    auto *Shadow0 = getShadow(&I, 0);
    auto *Shadow1 = getShadow(&I, 1);
    Value *S0 = IRB.CreateOr(Shadow0, Shadow1);
    Value *S = LowerElementShadowExtend(IRB, S0, getShadowTy(&I));
    setShadow(&I, S);
    setOriginForNaryOp(I);
  }

  // Instrument generic vector reduction intrinsics
  // by ORing together all their fields.
  //
  // If AllowShadowCast is true, the return type does not need to be the same
  // type as the fields
  // e.g., declare i32 @llvm.aarch64.neon.uaddv.i32.v16i8(<16 x i8>)
  void handleVectorReduceIntrinsic(IntrinsicInst &I, bool AllowShadowCast) {
    assert(I.arg_size() == 1);

    IRBuilder<> IRB(&I);
    Value *S = IRB.CreateOrReduce(getShadow(&I, 0));
    if (AllowShadowCast)
      S = CreateShadowCast(IRB, S, getShadowTy(&I));
    else
      assert(S->getType() == getShadowTy(&I));
    setShadow(&I, S);
    setOriginForNaryOp(I);
  }

  // Similar to handleVectorReduceIntrinsic but with an initial starting value.
  // e.g., call float @llvm.vector.reduce.fadd.f32.v2f32(float %a0, <2 x float>
  // %a1)
  //       shadow = shadow[a0] | shadow[a1.0] | shadow[a1.1]
  //
  // The type of the return value, initial starting value, and elements of the
  // vector must be identical.
  void handleVectorReduceWithStarterIntrinsic(IntrinsicInst &I) {
    assert(I.arg_size() == 2);

    IRBuilder<> IRB(&I);
    Value *Shadow0 = getShadow(&I, 0);
    Value *Shadow1 = IRB.CreateOrReduce(getShadow(&I, 1));
    assert(Shadow0->getType() == Shadow1->getType());
    Value *S = IRB.CreateOr(Shadow0, Shadow1);
    assert(S->getType() == getShadowTy(&I));
    setShadow(&I, S);
    setOriginForNaryOp(I);
  }

  // Instrument vector.reduce.or intrinsic.
  // Valid (non-poisoned) set bits in the operand pull low the
  // corresponding shadow bits.
  void handleVectorReduceOrIntrinsic(IntrinsicInst &I) {
    assert(I.arg_size() == 1);

    IRBuilder<> IRB(&I);
    Value *OperandShadow = getShadow(&I, 0);
    Value *OperandUnsetBits = IRB.CreateNot(I.getOperand(0));
    Value *OperandUnsetOrPoison = IRB.CreateOr(OperandUnsetBits, OperandShadow);
    // Bit N is clean if any field's bit N is 1 and unpoison
    Value *OutShadowMask = IRB.CreateAndReduce(OperandUnsetOrPoison);
    // Otherwise, it is clean if every field's bit N is unpoison
    Value *OrShadow = IRB.CreateOrReduce(OperandShadow);
    Value *S = IRB.CreateAnd(OutShadowMask, OrShadow);

    setShadow(&I, S);
    setOrigin(&I, getOrigin(&I, 0));
  }

  // Instrument vector.reduce.and intrinsic.
  // Valid (non-poisoned) unset bits in the operand pull down the
  // corresponding shadow bits.
  void handleVectorReduceAndIntrinsic(IntrinsicInst &I) {
    assert(I.arg_size() == 1);

    IRBuilder<> IRB(&I);
    Value *OperandShadow = getShadow(&I, 0);
    Value *OperandSetOrPoison = IRB.CreateOr(I.getOperand(0), OperandShadow);
    // Bit N is clean if any field's bit N is 0 and unpoison
    Value *OutShadowMask = IRB.CreateAndReduce(OperandSetOrPoison);
    // Otherwise, it is clean if every field's bit N is unpoison
    Value *OrShadow = IRB.CreateOrReduce(OperandShadow);
    Value *S = IRB.CreateAnd(OutShadowMask, OrShadow);

    setShadow(&I, S);
    setOrigin(&I, getOrigin(&I, 0));
  }

  void handleStmxcsr(IntrinsicInst &I) {
    IRBuilder<> IRB(&I);
    Value *Addr = I.getArgOperand(0);
    Type *Ty = IRB.getInt32Ty();
    Value *ShadowPtr =
        getShadowOriginPtr(Addr, IRB, Ty, Align(1), /*isStore*/ true).first;

    IRB.CreateStore(getCleanShadow(Ty), ShadowPtr);

    if (ClCheckAccessAddress)
      insertShadowCheck(Addr, &I);
  }

  void handleLdmxcsr(IntrinsicInst &I) {
    if (!InsertChecks)
      return;

    IRBuilder<> IRB(&I);
    Value *Addr = I.getArgOperand(0);
    Type *Ty = IRB.getInt32Ty();
    const Align Alignment = Align(1);
    Value *ShadowPtr, *OriginPtr;
    std::tie(ShadowPtr, OriginPtr) =
        getShadowOriginPtr(Addr, IRB, Ty, Alignment, /*isStore*/ false);

    if (ClCheckAccessAddress)
      insertShadowCheck(Addr, &I);

    Value *Shadow = IRB.CreateAlignedLoad(Ty, ShadowPtr, Alignment, "_ldmxcsr");
    Value *Origin = MS.TrackOrigins ? IRB.CreateLoad(MS.OriginTy, OriginPtr)
                                    : getCleanOrigin();
    insertShadowCheck(Shadow, Origin, &I);
  }

  void handleMaskedExpandLoad(IntrinsicInst &I) {
    IRBuilder<> IRB(&I);
    Value *Ptr = I.getArgOperand(0);
    MaybeAlign Align = I.getParamAlign(0);
    Value *Mask = I.getArgOperand(1);
    Value *PassThru = I.getArgOperand(2);

    if (ClCheckAccessAddress) {
      insertShadowCheck(Ptr, &I);
      insertShadowCheck(Mask, &I);
    }

    if (!PropagateShadow) {
      setShadow(&I, getCleanShadow(&I));
      setOrigin(&I, getCleanOrigin());
      return;
    }

    Type *ShadowTy = getShadowTy(&I);
    Type *ElementShadowTy = cast<VectorType>(ShadowTy)->getElementType();
    auto [ShadowPtr, OriginPtr] =
        getShadowOriginPtr(Ptr, IRB, ElementShadowTy, Align, /*isStore*/ false);

    Value *Shadow =
        IRB.CreateMaskedExpandLoad(ShadowTy, ShadowPtr, Align, Mask,
                                   getShadow(PassThru), "_msmaskedexpload");

    setShadow(&I, Shadow);

    // TODO: Store origins.
    setOrigin(&I, getCleanOrigin());
  }

  void handleMaskedCompressStore(IntrinsicInst &I) {
    IRBuilder<> IRB(&I);
    Value *Values = I.getArgOperand(0);
    Value *Ptr = I.getArgOperand(1);
    MaybeAlign Align = I.getParamAlign(1);
    Value *Mask = I.getArgOperand(2);

    if (ClCheckAccessAddress) {
      insertShadowCheck(Ptr, &I);
      insertShadowCheck(Mask, &I);
    }

    Value *Shadow = getShadow(Values);
    Type *ElementShadowTy =
        getShadowTy(cast<VectorType>(Values->getType())->getElementType());
    auto [ShadowPtr, OriginPtrs] =
        getShadowOriginPtr(Ptr, IRB, ElementShadowTy, Align, /*isStore*/ true);

    IRB.CreateMaskedCompressStore(Shadow, ShadowPtr, Align, Mask);

    // TODO: Store origins.
  }

  void handleMaskedGather(IntrinsicInst &I) {
    IRBuilder<> IRB(&I);
    Value *Ptrs = I.getArgOperand(0);
    const Align Alignment(
        cast<ConstantInt>(I.getArgOperand(1))->getZExtValue());
    Value *Mask = I.getArgOperand(2);
    Value *PassThru = I.getArgOperand(3);

    Type *PtrsShadowTy = getShadowTy(Ptrs);
    if (ClCheckAccessAddress) {
      insertShadowCheck(Mask, &I);
      Value *MaskedPtrShadow = IRB.CreateSelect(
          Mask, getShadow(Ptrs), Constant::getNullValue((PtrsShadowTy)),
          "_msmaskedptrs");
      insertShadowCheck(MaskedPtrShadow, getOrigin(Ptrs), &I);
    }

    if (!PropagateShadow) {
      setShadow(&I, getCleanShadow(&I));
      setOrigin(&I, getCleanOrigin());
      return;
    }

    Type *ShadowTy = getShadowTy(&I);
    Type *ElementShadowTy = cast<VectorType>(ShadowTy)->getElementType();
    auto [ShadowPtrs, OriginPtrs] = getShadowOriginPtr(
        Ptrs, IRB, ElementShadowTy, Alignment, /*isStore*/ false);

    Value *Shadow =
        IRB.CreateMaskedGather(ShadowTy, ShadowPtrs, Alignment, Mask,
                               getShadow(PassThru), "_msmaskedgather");

    setShadow(&I, Shadow);

    // TODO: Store origins.
    setOrigin(&I, getCleanOrigin());
  }

  void handleMaskedScatter(IntrinsicInst &I) {
    IRBuilder<> IRB(&I);
    Value *Values = I.getArgOperand(0);
    Value *Ptrs = I.getArgOperand(1);
    const Align Alignment(
        cast<ConstantInt>(I.getArgOperand(2))->getZExtValue());
    Value *Mask = I.getArgOperand(3);

    Type *PtrsShadowTy = getShadowTy(Ptrs);
    if (ClCheckAccessAddress) {
      insertShadowCheck(Mask, &I);
      Value *MaskedPtrShadow = IRB.CreateSelect(
          Mask, getShadow(Ptrs), Constant::getNullValue((PtrsShadowTy)),
          "_msmaskedptrs");
      insertShadowCheck(MaskedPtrShadow, getOrigin(Ptrs), &I);
    }

    Value *Shadow = getShadow(Values);
    Type *ElementShadowTy =
        getShadowTy(cast<VectorType>(Values->getType())->getElementType());
    auto [ShadowPtrs, OriginPtrs] = getShadowOriginPtr(
        Ptrs, IRB, ElementShadowTy, Alignment, /*isStore*/ true);

    IRB.CreateMaskedScatter(Shadow, ShadowPtrs, Alignment, Mask);

    // TODO: Store origin.
  }

  // Intrinsic::masked_store
  //
  // Note: handleAVXMaskedStore handles AVX/AVX2 variants, though AVX512 masked
  //       stores are lowered to Intrinsic::masked_store.
  void handleMaskedStore(IntrinsicInst &I) {
    IRBuilder<> IRB(&I);
    Value *V = I.getArgOperand(0);
    Value *Ptr = I.getArgOperand(1);
    const Align Alignment(
        cast<ConstantInt>(I.getArgOperand(2))->getZExtValue());
    Value *Mask = I.getArgOperand(3);
    Value *Shadow = getShadow(V);

    if (ClCheckAccessAddress) {
      insertShadowCheck(Ptr, &I);
      insertShadowCheck(Mask, &I);
    }

    Value *ShadowPtr;
    Value *OriginPtr;
    std::tie(ShadowPtr, OriginPtr) = getShadowOriginPtr(
        Ptr, IRB, Shadow->getType(), Alignment, /*isStore*/ true);

    IRB.CreateMaskedStore(Shadow, ShadowPtr, Alignment, Mask);

    if (!MS.TrackOrigins)
      return;

    auto &DL = F.getDataLayout();
    paintOrigin(IRB, getOrigin(V), OriginPtr,
                DL.getTypeStoreSize(Shadow->getType()),
                std::max(Alignment, kMinOriginAlignment));
  }

  // Intrinsic::masked_load
  //
  // Note: handleAVXMaskedLoad handles AVX/AVX2 variants, though AVX512 masked
  //       loads are lowered to Intrinsic::masked_load.
  void handleMaskedLoad(IntrinsicInst &I) {
    IRBuilder<> IRB(&I);
    Value *Ptr = I.getArgOperand(0);
    const Align Alignment(
        cast<ConstantInt>(I.getArgOperand(1))->getZExtValue());
    Value *Mask = I.getArgOperand(2);
    Value *PassThru = I.getArgOperand(3);

    if (ClCheckAccessAddress) {
      insertShadowCheck(Ptr, &I);
      insertShadowCheck(Mask, &I);
    }

    if (!PropagateShadow) {
      setShadow(&I, getCleanShadow(&I));
      setOrigin(&I, getCleanOrigin());
      return;
    }

    Type *ShadowTy = getShadowTy(&I);
    Value *ShadowPtr, *OriginPtr;
    std::tie(ShadowPtr, OriginPtr) =
        getShadowOriginPtr(Ptr, IRB, ShadowTy, Alignment, /*isStore*/ false);
    setShadow(&I, IRB.CreateMaskedLoad(ShadowTy, ShadowPtr, Alignment, Mask,
                                       getShadow(PassThru), "_msmaskedld"));

    if (!MS.TrackOrigins)
      return;

    // Choose between PassThru's and the loaded value's origins.
    Value *MaskedPassThruShadow = IRB.CreateAnd(
        getShadow(PassThru), IRB.CreateSExt(IRB.CreateNeg(Mask), ShadowTy));

    Value *NotNull = convertToBool(MaskedPassThruShadow, IRB, "_mscmp");

    Value *PtrOrigin = IRB.CreateLoad(MS.OriginTy, OriginPtr);
    Value *Origin = IRB.CreateSelect(NotNull, getOrigin(PassThru), PtrOrigin);

    setOrigin(&I, Origin);
  }

  // e.g., void @llvm.x86.avx.maskstore.ps.256(ptr, <8 x i32>, <8 x float>)
  //                                           dst  mask       src
  //
  // AVX512 masked stores are lowered to Intrinsic::masked_load and are handled
  // by handleMaskedStore.
  //
  // This function handles AVX and AVX2 masked stores; these use the MSBs of a
  // vector of integers, unlike the LLVM masked intrinsics, which require a
  // vector of booleans. X86InstCombineIntrinsic.cpp::simplifyX86MaskedLoad
  // mentions that the x86 backend does not know how to efficiently convert
  // from a vector of booleans back into the AVX mask format; therefore, they
  // (and we) do not reduce AVX/AVX2 masked intrinsics into LLVM masked
  // intrinsics.
  void handleAVXMaskedStore(IntrinsicInst &I) {
    assert(I.arg_size() == 3);

    IRBuilder<> IRB(&I);

    Value *Dst = I.getArgOperand(0);
    assert(Dst->getType()->isPointerTy() && "Destination is not a pointer!");

    Value *Mask = I.getArgOperand(1);
    assert(isa<VectorType>(Mask->getType()) && "Mask is not a vector!");

    Value *Src = I.getArgOperand(2);
    assert(isa<VectorType>(Src->getType()) && "Source is not a vector!");

    const Align Alignment = Align(1);

    Value *SrcShadow = getShadow(Src);

    if (ClCheckAccessAddress) {
      insertShadowCheck(Dst, &I);
      insertShadowCheck(Mask, &I);
    }

    Value *DstShadowPtr;
    Value *DstOriginPtr;
    std::tie(DstShadowPtr, DstOriginPtr) = getShadowOriginPtr(
        Dst, IRB, SrcShadow->getType(), Alignment, /*isStore*/ true);

    SmallVector<Value *, 2> ShadowArgs;
    ShadowArgs.append(1, DstShadowPtr);
    ShadowArgs.append(1, Mask);
    // The intrinsic may require floating-point but shadows can be arbitrary
    // bit patterns, of which some would be interpreted as "invalid"
    // floating-point values (NaN etc.); we assume the intrinsic will happily
    // copy them.
    ShadowArgs.append(1, IRB.CreateBitCast(SrcShadow, Src->getType()));

    CallInst *CI =
        IRB.CreateIntrinsic(IRB.getVoidTy(), I.getIntrinsicID(), ShadowArgs);
    setShadow(&I, CI);

    if (!MS.TrackOrigins)
      return;

    // Approximation only
    auto &DL = F.getDataLayout();
    paintOrigin(IRB, getOrigin(Src), DstOriginPtr,
                DL.getTypeStoreSize(SrcShadow->getType()),
                std::max(Alignment, kMinOriginAlignment));
  }

  // e.g., <8 x float> @llvm.x86.avx.maskload.ps.256(ptr, <8 x i32>)
  //       return                                    src  mask
  //
  // Masked-off values are replaced with 0, which conveniently also represents
  // initialized memory.
  //
  // AVX512 masked stores are lowered to Intrinsic::masked_load and are handled
  // by handleMaskedStore.
  //
  // We do not combine this with handleMaskedLoad; see comment in
  // handleAVXMaskedStore for the rationale.
  //
  // This is subtly different than handleIntrinsicByApplyingToShadow(I, 1)
  // because we need to apply getShadowOriginPtr, not getShadow, to the first
  // parameter.
  void handleAVXMaskedLoad(IntrinsicInst &I) {
    assert(I.arg_size() == 2);

    IRBuilder<> IRB(&I);

    Value *Src = I.getArgOperand(0);
    assert(Src->getType()->isPointerTy() && "Source is not a pointer!");

    Value *Mask = I.getArgOperand(1);
    assert(isa<VectorType>(Mask->getType()) && "Mask is not a vector!");

    const Align Alignment = Align(1);

    if (ClCheckAccessAddress) {
      insertShadowCheck(Mask, &I);
    }

    Type *SrcShadowTy = getShadowTy(Src);
    Value *SrcShadowPtr, *SrcOriginPtr;
    std::tie(SrcShadowPtr, SrcOriginPtr) =
        getShadowOriginPtr(Src, IRB, SrcShadowTy, Alignment, /*isStore*/ false);

    SmallVector<Value *, 2> ShadowArgs;
    ShadowArgs.append(1, SrcShadowPtr);
    ShadowArgs.append(1, Mask);

    CallInst *CI =
        IRB.CreateIntrinsic(I.getType(), I.getIntrinsicID(), ShadowArgs);
    // The AVX masked load intrinsics do not have integer variants. We use the
    // floating-point variants, which will happily copy the shadows even if
    // they are interpreted as "invalid" floating-point values (NaN etc.).
    setShadow(&I, IRB.CreateBitCast(CI, getShadowTy(&I)));

    if (!MS.TrackOrigins)
      return;

    // The "pass-through" value is always zero (initialized). To the extent
    // that that results in initialized aligned 4-byte chunks, the origin value
    // is ignored. It is therefore correct to simply copy the origin from src.
    Value *PtrSrcOrigin = IRB.CreateLoad(MS.OriginTy, SrcOriginPtr);
    setOrigin(&I, PtrSrcOrigin);
  }

  // Instrument AVX permutation intrinsic.
  // We apply the same permutation (argument index 1) to the shadow.
  void handleAVXPermutation(IntrinsicInst &I) {
    assert(I.arg_size() == 2);
    assert(isa<FixedVectorType>(I.getArgOperand(0)->getType()));
    assert(isa<FixedVectorType>(I.getArgOperand(1)->getType()));
    [[maybe_unused]] auto ArgVectorSize =
        cast<FixedVectorType>(I.getArgOperand(0)->getType())->getNumElements();
    assert(cast<FixedVectorType>(I.getArgOperand(1)->getType())
               ->getNumElements() == ArgVectorSize);
    assert(I.getType() == I.getArgOperand(0)->getType());
    IRBuilder<> IRB(&I);
    Value *Shadow = getShadow(&I, 0);
    insertShadowCheck(I.getArgOperand(1), &I);

    // Shadows are integer-ish types but some intrinsics require a
    // different (e.g., floating-point) type.
    Shadow = IRB.CreateBitCast(Shadow, I.getArgOperand(0)->getType());
    CallInst *CI = IRB.CreateIntrinsic(I.getType(), I.getIntrinsicID(),
                                       {Shadow, I.getArgOperand(1)});

    setShadow(&I, IRB.CreateBitCast(CI, getShadowTy(&I)));
    setOriginForNaryOp(I);
  }
  // Instrument AVX permutation intrinsic.
  // We apply the same permutation (argument index 1) to the shadows.
  void handleAVXVpermil2var(IntrinsicInst &I) {
    assert(I.arg_size() == 3);
    assert(isa<FixedVectorType>(I.getArgOperand(0)->getType()));
    assert(isa<FixedVectorType>(I.getArgOperand(1)->getType()));
    assert(isa<FixedVectorType>(I.getArgOperand(2)->getType()));
    [[maybe_unused]] auto ArgVectorSize =
        cast<FixedVectorType>(I.getArgOperand(0)->getType())->getNumElements();
    assert(cast<FixedVectorType>(I.getArgOperand(1)->getType())
               ->getNumElements() == ArgVectorSize);
    assert(cast<FixedVectorType>(I.getArgOperand(2)->getType())
               ->getNumElements() == ArgVectorSize);
    assert(I.getArgOperand(0)->getType() == I.getArgOperand(2)->getType());
    assert(I.getType() == I.getArgOperand(0)->getType());
    assert(I.getArgOperand(1)->getType()->isIntOrIntVectorTy());
    IRBuilder<> IRB(&I);
    Value *AShadow = getShadow(&I, 0);
    Value *Idx = I.getArgOperand(1);
    Value *BShadow = getShadow(&I, 2);
    insertShadowCheck(Idx, &I);

    // Shadows are integer-ish types but some intrinsics require a
    // different (e.g., floating-point) type.
    AShadow = IRB.CreateBitCast(AShadow, I.getArgOperand(0)->getType());
    BShadow = IRB.CreateBitCast(BShadow, I.getArgOperand(2)->getType());
    CallInst *CI = IRB.CreateIntrinsic(I.getType(), I.getIntrinsicID(),
                                       {AShadow, Idx, BShadow});

    setShadow(&I, IRB.CreateBitCast(CI, getShadowTy(&I)));
    setOriginForNaryOp(I);
  }

  // Instrument BMI / BMI2 intrinsics.
  // All of these intrinsics are Z = I(X, Y)
  // where the types of all operands and the result match, and are either i32 or
  // i64. The following instrumentation happens to work for all of them:
  //   Sz = I(Sx, Y) | (sext (Sy != 0))
  void handleBmiIntrinsic(IntrinsicInst &I) {
    IRBuilder<> IRB(&I);
    Type *ShadowTy = getShadowTy(&I);

    // If any bit of the mask operand is poisoned, then the whole thing is.
    Value *SMask = getShadow(&I, 1);
    SMask = IRB.CreateSExt(IRB.CreateICmpNE(SMask, getCleanShadow(ShadowTy)),
                           ShadowTy);
    // Apply the same intrinsic to the shadow of the first operand.
    Value *S = IRB.CreateCall(I.getCalledFunction(),
                              {getShadow(&I, 0), I.getOperand(1)});
    S = IRB.CreateOr(SMask, S);
    setShadow(&I, S);
    setOriginForNaryOp(I);
  }

  static SmallVector<int, 8> getPclmulMask(unsigned Width, bool OddElements) {
    SmallVector<int, 8> Mask;
    for (unsigned X = OddElements ? 1 : 0; X < Width; X += 2) {
      Mask.append(2, X);
    }
    return Mask;
  }

  // Instrument pclmul intrinsics.
  // These intrinsics operate either on odd or on even elements of the input
  // vectors, depending on the constant in the 3rd argument, ignoring the rest.
  // Replace the unused elements with copies of the used ones, ex:
  //   (0, 1, 2, 3) -> (0, 0, 2, 2) (even case)
  // or
  //   (0, 1, 2, 3) -> (1, 1, 3, 3) (odd case)
  // and then apply the usual shadow combining logic.
  void handlePclmulIntrinsic(IntrinsicInst &I) {
    IRBuilder<> IRB(&I);
    unsigned Width =
        cast<FixedVectorType>(I.getArgOperand(0)->getType())->getNumElements();
    assert(isa<ConstantInt>(I.getArgOperand(2)) &&
           "pclmul 3rd operand must be a constant");
    unsigned Imm = cast<ConstantInt>(I.getArgOperand(2))->getZExtValue();
    Value *Shuf0 = IRB.CreateShuffleVector(getShadow(&I, 0),
                                           getPclmulMask(Width, Imm & 0x01));
    Value *Shuf1 = IRB.CreateShuffleVector(getShadow(&I, 1),
                                           getPclmulMask(Width, Imm & 0x10));
    ShadowAndOriginCombiner SOC(this, IRB);
    SOC.Add(Shuf0, getOrigin(&I, 0));
    SOC.Add(Shuf1, getOrigin(&I, 1));
    SOC.Done(&I);
  }

  // Instrument _mm_*_sd|ss intrinsics
  void handleUnarySdSsIntrinsic(IntrinsicInst &I) {
    IRBuilder<> IRB(&I);
    unsigned Width =
        cast<FixedVectorType>(I.getArgOperand(0)->getType())->getNumElements();
    Value *First = getShadow(&I, 0);
    Value *Second = getShadow(&I, 1);
    // First element of second operand, remaining elements of first operand
    SmallVector<int, 16> Mask;
    Mask.push_back(Width);
    for (unsigned i = 1; i < Width; i++)
      Mask.push_back(i);
    Value *Shadow = IRB.CreateShuffleVector(First, Second, Mask);

    setShadow(&I, Shadow);
    setOriginForNaryOp(I);
  }

  void handleVtestIntrinsic(IntrinsicInst &I) {
    IRBuilder<> IRB(&I);
    Value *Shadow0 = getShadow(&I, 0);
    Value *Shadow1 = getShadow(&I, 1);
    Value *Or = IRB.CreateOr(Shadow0, Shadow1);
    Value *NZ = IRB.CreateICmpNE(Or, Constant::getNullValue(Or->getType()));
    Value *Scalar = convertShadowToScalar(NZ, IRB);
    Value *Shadow = IRB.CreateZExt(Scalar, getShadowTy(&I));

    setShadow(&I, Shadow);
    setOriginForNaryOp(I);
  }

  void handleBinarySdSsIntrinsic(IntrinsicInst &I) {
    IRBuilder<> IRB(&I);
    unsigned Width =
        cast<FixedVectorType>(I.getArgOperand(0)->getType())->getNumElements();
    Value *First = getShadow(&I, 0);
    Value *Second = getShadow(&I, 1);
    Value *OrShadow = IRB.CreateOr(First, Second);
    // First element of both OR'd together, remaining elements of first operand
    SmallVector<int, 16> Mask;
    Mask.push_back(Width);
    for (unsigned i = 1; i < Width; i++)
      Mask.push_back(i);
    Value *Shadow = IRB.CreateShuffleVector(First, OrShadow, Mask);

    setShadow(&I, Shadow);
    setOriginForNaryOp(I);
  }

  // _mm_round_ps / _mm_round_ps.
  // Similar to maybeHandleSimpleNomemIntrinsic except
  // the second argument is guranteed to be a constant integer.
  void handleRoundPdPsIntrinsic(IntrinsicInst &I) {
    assert(I.getArgOperand(0)->getType() == I.getType());
    assert(I.arg_size() == 2);
    assert(isa<ConstantInt>(I.getArgOperand(1)));

    IRBuilder<> IRB(&I);
    ShadowAndOriginCombiner SC(this, IRB);
    SC.Add(I.getArgOperand(0));
    SC.Done(&I);
  }

  // Instrument abs intrinsic.
  // handleUnknownIntrinsic can't handle it because of the last
  // is_int_min_poison argument which does not match the result type.
  void handleAbsIntrinsic(IntrinsicInst &I) {
    assert(I.getType()->isIntOrIntVectorTy());
    assert(I.getArgOperand(0)->getType() == I.getType());

    // FIXME: Handle is_int_min_poison.
    IRBuilder<> IRB(&I);
    setShadow(&I, getShadow(&I, 0));
    setOrigin(&I, getOrigin(&I, 0));
  }

  void handleIsFpClass(IntrinsicInst &I) {
    IRBuilder<> IRB(&I);
    Value *Shadow = getShadow(&I, 0);
    setShadow(&I, IRB.CreateICmpNE(Shadow, getCleanShadow(Shadow)));
    setOrigin(&I, getOrigin(&I, 0));
  }

  void handleArithmeticWithOverflow(IntrinsicInst &I) {
    IRBuilder<> IRB(&I);
    Value *Shadow0 = getShadow(&I, 0);
    Value *Shadow1 = getShadow(&I, 1);
    Value *ShadowElt0 = IRB.CreateOr(Shadow0, Shadow1);
    Value *ShadowElt1 =
        IRB.CreateICmpNE(ShadowElt0, getCleanShadow(ShadowElt0));

    Value *Shadow = PoisonValue::get(getShadowTy(&I));
    Shadow = IRB.CreateInsertValue(Shadow, ShadowElt0, 0);
    Shadow = IRB.CreateInsertValue(Shadow, ShadowElt1, 1);

    setShadow(&I, Shadow);
    setOriginForNaryOp(I);
  }

  Value *extractLowerShadow(IRBuilder<> &IRB, Value *V) {
    assert(isa<FixedVectorType>(V->getType()));
    assert(cast<FixedVectorType>(V->getType())->getNumElements() > 0);
    Value *Shadow = getShadow(V);
    return IRB.CreateExtractElement(Shadow,
                                    ConstantInt::get(IRB.getInt32Ty(), 0));
  }

  // For sh.* compiler intrinsics:
  //   llvm.x86.avx512fp16.mask.{add/sub/mul/div/max/min}.sh.round
  //     (<8 x half>, <8 x half>, <8 x half>, i8,  i32)
  //      A           B           WriteThru   Mask RoundingMode
  //
  // DstShadow[0] = Mask[0] ? (AShadow[0] | BShadow[0]) : WriteThruShadow[0]
  // DstShadow[1..7] = AShadow[1..7]
  void visitGenericScalarHalfwordInst(IntrinsicInst &I) {
    IRBuilder<> IRB(&I);

    assert(I.arg_size() == 5);
    Value *A = I.getOperand(0);
    Value *B = I.getOperand(1);
    Value *WriteThrough = I.getOperand(2);
    Value *Mask = I.getOperand(3);
    Value *RoundingMode = I.getOperand(4);

    // Technically, we could probably just check whether the LSB is
    // initialized, but intuitively it feels like a partly uninitialized mask
    // is unintended, and we should warn the user immediately.
    insertShadowCheck(Mask, &I);
    insertShadowCheck(RoundingMode, &I);

    assert(isa<FixedVectorType>(A->getType()));
    unsigned NumElements =
        cast<FixedVectorType>(A->getType())->getNumElements();
    assert(NumElements == 8);
    assert(A->getType() == B->getType());
    assert(B->getType() == WriteThrough->getType());
    assert(Mask->getType()->getPrimitiveSizeInBits() == NumElements);
    assert(RoundingMode->getType()->isIntegerTy());

    Value *ALowerShadow = extractLowerShadow(IRB, A);
    Value *BLowerShadow = extractLowerShadow(IRB, B);

    Value *ABLowerShadow = IRB.CreateOr(ALowerShadow, BLowerShadow);

    Value *WriteThroughLowerShadow = extractLowerShadow(IRB, WriteThrough);

    Mask = IRB.CreateBitCast(
        Mask, FixedVectorType::get(IRB.getInt1Ty(), NumElements));
    Value *MaskLower =
        IRB.CreateExtractElement(Mask, ConstantInt::get(IRB.getInt32Ty(), 0));

    Value *AShadow = getShadow(A);
    Value *DstLowerShadow =
        IRB.CreateSelect(MaskLower, ABLowerShadow, WriteThroughLowerShadow);
    Value *DstShadow = IRB.CreateInsertElement(
        AShadow, DstLowerShadow, ConstantInt::get(IRB.getInt32Ty(), 0),
        "_msprop");

    setShadow(&I, DstShadow);
    setOriginForNaryOp(I);
  }

  // Handle Arm NEON vector load intrinsics (vld*).
  //
  // The WithLane instructions (ld[234]lane) are similar to:
  //     call {<4 x i32>, <4 x i32>, <4 x i32>}
  //          @llvm.aarch64.neon.ld3lane.v4i32.p0
  //              (<4 x i32> %L1, <4 x i32> %L2, <4 x i32> %L3, i64 %lane, ptr
  //              %A)
  //
  // The non-WithLane instructions (ld[234], ld1x[234], ld[234]r) are similar
  // to:
  //     call {<8 x i8>, <8 x i8>} @llvm.aarch64.neon.ld2.v8i8.p0(ptr %A)
  void handleNEONVectorLoad(IntrinsicInst &I, bool WithLane) {
    unsigned int numArgs = I.arg_size();

    // Return type is a struct of vectors of integers or floating-point
    assert(I.getType()->isStructTy());
    [[maybe_unused]] StructType *RetTy = cast<StructType>(I.getType());
    assert(RetTy->getNumElements() > 0);
    assert(RetTy->getElementType(0)->isIntOrIntVectorTy() ||
           RetTy->getElementType(0)->isFPOrFPVectorTy());
    for (unsigned int i = 0; i < RetTy->getNumElements(); i++)
      assert(RetTy->getElementType(i) == RetTy->getElementType(0));

    if (WithLane) {
      // 2, 3 or 4 vectors, plus lane number, plus input pointer
      assert(4 <= numArgs && numArgs <= 6);

      // Return type is a struct of the input vectors
      assert(RetTy->getNumElements() + 2 == numArgs);
      for (unsigned int i = 0; i < RetTy->getNumElements(); i++)
        assert(I.getArgOperand(i)->getType() == RetTy->getElementType(0));
    } else {
      assert(numArgs == 1);
    }

    IRBuilder<> IRB(&I);

    SmallVector<Value *, 6> ShadowArgs;
    if (WithLane) {
      for (unsigned int i = 0; i < numArgs - 2; i++)
        ShadowArgs.push_back(getShadow(I.getArgOperand(i)));

      // Lane number, passed verbatim
      Value *LaneNumber = I.getArgOperand(numArgs - 2);
      ShadowArgs.push_back(LaneNumber);

      // TODO: blend shadow of lane number into output shadow?
      insertShadowCheck(LaneNumber, &I);
    }

    Value *Src = I.getArgOperand(numArgs - 1);
    assert(Src->getType()->isPointerTy() && "Source is not a pointer!");

    Type *SrcShadowTy = getShadowTy(Src);
    auto [SrcShadowPtr, SrcOriginPtr] =
        getShadowOriginPtr(Src, IRB, SrcShadowTy, Align(1), /*isStore*/ false);
    ShadowArgs.push_back(SrcShadowPtr);

    // The NEON vector load instructions handled by this function all have
    // integer variants. It is easier to use those rather than trying to cast
    // a struct of vectors of floats into a struct of vectors of integers.
    CallInst *CI =
        IRB.CreateIntrinsic(getShadowTy(&I), I.getIntrinsicID(), ShadowArgs);
    setShadow(&I, CI);

    if (!MS.TrackOrigins)
      return;

    Value *PtrSrcOrigin = IRB.CreateLoad(MS.OriginTy, SrcOriginPtr);
    setOrigin(&I, PtrSrcOrigin);
  }

  /// Handle Arm NEON vector store intrinsics (vst{2,3,4}, vst1x_{2,3,4},
  /// and vst{2,3,4}lane).
  ///
  /// Arm NEON vector store intrinsics have the output address (pointer) as the
  /// last argument, with the initial arguments being the inputs (and lane
  /// number for vst{2,3,4}lane). They return void.
  ///
  /// - st4 interleaves the output e.g., st4 (inA, inB, inC, inD, outP) writes
  ///   abcdabcdabcdabcd... into *outP
  /// - st1_x4 is non-interleaved e.g., st1_x4 (inA, inB, inC, inD, outP)
  ///   writes aaaa...bbbb...cccc...dddd... into *outP
  /// - st4lane has arguments of (inA, inB, inC, inD, lane, outP)
  /// These instructions can all be instrumented with essentially the same
  /// MSan logic, simply by applying the corresponding intrinsic to the shadow.
  void handleNEONVectorStoreIntrinsic(IntrinsicInst &I, bool useLane) {
    IRBuilder<> IRB(&I);

    // Don't use getNumOperands() because it includes the callee
    int numArgOperands = I.arg_size();

    // The last arg operand is the output (pointer)
    assert(numArgOperands >= 1);
    Value *Addr = I.getArgOperand(numArgOperands - 1);
    assert(Addr->getType()->isPointerTy());
    int skipTrailingOperands = 1;

    if (ClCheckAccessAddress)
      insertShadowCheck(Addr, &I);

    // Second-last operand is the lane number (for vst{2,3,4}lane)
    if (useLane) {
      skipTrailingOperands++;
      assert(numArgOperands >= static_cast<int>(skipTrailingOperands));
      assert(isa<IntegerType>(
          I.getArgOperand(numArgOperands - skipTrailingOperands)->getType()));
    }

    SmallVector<Value *, 8> ShadowArgs;
    // All the initial operands are the inputs
    for (int i = 0; i < numArgOperands - skipTrailingOperands; i++) {
      assert(isa<FixedVectorType>(I.getArgOperand(i)->getType()));
      Value *Shadow = getShadow(&I, i);
      ShadowArgs.append(1, Shadow);
    }

    // MSan's GetShadowTy assumes the LHS is the type we want the shadow for
    // e.g., for:
    //     [[TMP5:%.*]] = bitcast <16 x i8> [[TMP2]] to i128
    // we know the type of the output (and its shadow) is <16 x i8>.
    //
    // Arm NEON VST is unusual because the last argument is the output address:
    //     define void @st2_16b(<16 x i8> %A, <16 x i8> %B, ptr %P) {
    //         call void @llvm.aarch64.neon.st2.v16i8.p0
    //                   (<16 x i8> [[A]], <16 x i8> [[B]], ptr [[P]])
    // and we have no type information about P's operand. We must manually
    // compute the type (<16 x i8> x 2).
    FixedVectorType *OutputVectorTy = FixedVectorType::get(
        cast<FixedVectorType>(I.getArgOperand(0)->getType())->getElementType(),
        cast<FixedVectorType>(I.getArgOperand(0)->getType())->getNumElements() *
            (numArgOperands - skipTrailingOperands));
    Type *OutputShadowTy = getShadowTy(OutputVectorTy);

    if (useLane)
      ShadowArgs.append(1,
                        I.getArgOperand(numArgOperands - skipTrailingOperands));

    Value *OutputShadowPtr, *OutputOriginPtr;
    // AArch64 NEON does not need alignment (unless OS requires it)
    std::tie(OutputShadowPtr, OutputOriginPtr) = getShadowOriginPtr(
        Addr, IRB, OutputShadowTy, Align(1), /*isStore*/ true);
    ShadowArgs.append(1, OutputShadowPtr);

    CallInst *CI =
        IRB.CreateIntrinsic(IRB.getVoidTy(), I.getIntrinsicID(), ShadowArgs);
    setShadow(&I, CI);

    if (MS.TrackOrigins) {
      // TODO: if we modelled the vst* instruction more precisely, we could
      // more accurately track the origins (e.g., if both inputs are
      // uninitialized for vst2, we currently blame the second input, even
      // though part of the output depends only on the first input).
      //
      // This is particularly imprecise for vst{2,3,4}lane, since only one
      // lane of each input is actually copied to the output.
      OriginCombiner OC(this, IRB);
      for (int i = 0; i < numArgOperands - skipTrailingOperands; i++)
        OC.Add(I.getArgOperand(i));

      const DataLayout &DL = F.getDataLayout();
      OC.DoneAndStoreOrigin(DL.getTypeStoreSize(OutputVectorTy),
                            OutputOriginPtr);
    }
  }

  /// Handle intrinsics by applying the intrinsic to the shadows.
  ///
  /// The trailing arguments are passed verbatim to the intrinsic, though any
  /// uninitialized trailing arguments can also taint the shadow e.g., for an
  /// intrinsic with one trailing verbatim argument:
  ///     out = intrinsic(var1, var2, opType)
  /// we compute:
  ///     shadow[out] =
  ///         intrinsic(shadow[var1], shadow[var2], opType) | shadow[opType]
  ///
  /// Typically, shadowIntrinsicID will be specified by the caller to be
  /// I.getIntrinsicID(), but the caller can choose to replace it with another
  /// intrinsic of the same type.
  ///
  /// CAUTION: this assumes that the intrinsic will handle arbitrary
  ///          bit-patterns (for example, if the intrinsic accepts floats for
  ///          var1, we require that it doesn't care if inputs are NaNs).
  ///
  /// For example, this can be applied to the Arm NEON vector table intrinsics
  /// (tbl{1,2,3,4}).
  ///
  /// The origin is approximated using setOriginForNaryOp.
  void handleIntrinsicByApplyingToShadow(IntrinsicInst &I,
                                         Intrinsic::ID shadowIntrinsicID,
                                         unsigned int trailingVerbatimArgs) {
    IRBuilder<> IRB(&I);

    assert(trailingVerbatimArgs < I.arg_size());

    SmallVector<Value *, 8> ShadowArgs;
    // Don't use getNumOperands() because it includes the callee
    for (unsigned int i = 0; i < I.arg_size() - trailingVerbatimArgs; i++) {
      Value *Shadow = getShadow(&I, i);

      // Shadows are integer-ish types but some intrinsics require a
      // different (e.g., floating-point) type.
      ShadowArgs.push_back(
          IRB.CreateBitCast(Shadow, I.getArgOperand(i)->getType()));
    }

    for (unsigned int i = I.arg_size() - trailingVerbatimArgs; i < I.arg_size();
         i++) {
      Value *Arg = I.getArgOperand(i);
      ShadowArgs.push_back(Arg);
    }

    CallInst *CI =
        IRB.CreateIntrinsic(I.getType(), shadowIntrinsicID, ShadowArgs);
    Value *CombinedShadow = CI;

    // Combine the computed shadow with the shadow of trailing args
    for (unsigned int i = I.arg_size() - trailingVerbatimArgs; i < I.arg_size();
         i++) {
      Value *Shadow =
          CreateShadowCast(IRB, getShadow(&I, i), CombinedShadow->getType());
      CombinedShadow = IRB.CreateOr(Shadow, CombinedShadow, "_msprop");
    }

    setShadow(&I, IRB.CreateBitCast(CombinedShadow, getShadowTy(&I)));

    setOriginForNaryOp(I);
  }

  // Approximation only
  //
  // e.g., <16 x i8> @llvm.aarch64.neon.pmull64(i64, i64)
  void handleNEONVectorMultiplyIntrinsic(IntrinsicInst &I) {
    assert(I.arg_size() == 2);

    handleShadowOr(I);
  }

  void visitIntrinsicInst(IntrinsicInst &I) {
    switch (I.getIntrinsicID()) {
    case Intrinsic::uadd_with_overflow:
    case Intrinsic::sadd_with_overflow:
    case Intrinsic::usub_with_overflow:
    case Intrinsic::ssub_with_overflow:
    case Intrinsic::umul_with_overflow:
    case Intrinsic::smul_with_overflow:
      handleArithmeticWithOverflow(I);
      break;
    case Intrinsic::abs:
      handleAbsIntrinsic(I);
      break;
    case Intrinsic::bitreverse:
      handleIntrinsicByApplyingToShadow(I, I.getIntrinsicID(),
                                        /*trailingVerbatimArgs*/ 0);
      break;
    case Intrinsic::is_fpclass:
      handleIsFpClass(I);
      break;
    case Intrinsic::lifetime_start:
      handleLifetimeStart(I);
      break;
    case Intrinsic::launder_invariant_group:
    case Intrinsic::strip_invariant_group:
      handleInvariantGroup(I);
      break;
    case Intrinsic::bswap:
      handleBswap(I);
      break;
    case Intrinsic::ctlz:
    case Intrinsic::cttz:
      handleCountZeroes(I);
      break;
    case Intrinsic::masked_compressstore:
      handleMaskedCompressStore(I);
      break;
    case Intrinsic::masked_expandload:
      handleMaskedExpandLoad(I);
      break;
    case Intrinsic::masked_gather:
      handleMaskedGather(I);
      break;
    case Intrinsic::masked_scatter:
      handleMaskedScatter(I);
      break;
    case Intrinsic::masked_store:
      handleMaskedStore(I);
      break;
    case Intrinsic::masked_load:
      handleMaskedLoad(I);
      break;
    case Intrinsic::vector_reduce_and:
      handleVectorReduceAndIntrinsic(I);
      break;
    case Intrinsic::vector_reduce_or:
      handleVectorReduceOrIntrinsic(I);
      break;

    case Intrinsic::vector_reduce_add:
    case Intrinsic::vector_reduce_xor:
    case Intrinsic::vector_reduce_mul:
    // Signed/Unsigned Min/Max
    // TODO: handling similarly to AND/OR may be more precise.
    case Intrinsic::vector_reduce_smax:
    case Intrinsic::vector_reduce_smin:
    case Intrinsic::vector_reduce_umax:
    case Intrinsic::vector_reduce_umin:
    // TODO: this has no false positives, but arguably we should check that all
    // the bits are initialized.
    case Intrinsic::vector_reduce_fmax:
    case Intrinsic::vector_reduce_fmin:
      handleVectorReduceIntrinsic(I, /*AllowShadowCast=*/false);
      break;

    case Intrinsic::vector_reduce_fadd:
    case Intrinsic::vector_reduce_fmul:
      handleVectorReduceWithStarterIntrinsic(I);
      break;

    case Intrinsic::x86_sse_stmxcsr:
      handleStmxcsr(I);
      break;
    case Intrinsic::x86_sse_ldmxcsr:
      handleLdmxcsr(I);
      break;
    case Intrinsic::x86_avx512_vcvtsd2usi64:
    case Intrinsic::x86_avx512_vcvtsd2usi32:
    case Intrinsic::x86_avx512_vcvtss2usi64:
    case Intrinsic::x86_avx512_vcvtss2usi32:
    case Intrinsic::x86_avx512_cvttss2usi64:
    case Intrinsic::x86_avx512_cvttss2usi:
    case Intrinsic::x86_avx512_cvttsd2usi64:
    case Intrinsic::x86_avx512_cvttsd2usi:
    case Intrinsic::x86_avx512_cvtusi2ss:
    case Intrinsic::x86_avx512_cvtusi642sd:
    case Intrinsic::x86_avx512_cvtusi642ss:
      handleSSEVectorConvertIntrinsic(I, 1, true);
      break;
    case Intrinsic::x86_sse2_cvtsd2si64:
    case Intrinsic::x86_sse2_cvtsd2si:
    case Intrinsic::x86_sse2_cvtsd2ss:
    case Intrinsic::x86_sse2_cvttsd2si64:
    case Intrinsic::x86_sse2_cvttsd2si:
    case Intrinsic::x86_sse_cvtss2si64:
    case Intrinsic::x86_sse_cvtss2si:
    case Intrinsic::x86_sse_cvttss2si64:
    case Intrinsic::x86_sse_cvttss2si:
      handleSSEVectorConvertIntrinsic(I, 1);
      break;
    case Intrinsic::x86_sse_cvtps2pi:
    case Intrinsic::x86_sse_cvttps2pi:
      handleSSEVectorConvertIntrinsic(I, 2);
      break;

      // TODO:
      //   <1 x i64> @llvm.x86.sse.cvtpd2pi(<2 x double>)
      //   <2 x double> @llvm.x86.sse.cvtpi2pd(<1 x i64>)
      //   <4 x float> @llvm.x86.sse.cvtpi2ps(<4 x float>, <1 x i64>)

    case Intrinsic::x86_vcvtps2ph_128:
    case Intrinsic::x86_vcvtps2ph_256: {
      handleSSEVectorConvertIntrinsicByProp(I, /*HasRoundingMode=*/true);
      break;
    }

    case Intrinsic::x86_sse2_cvtpd2ps:
    case Intrinsic::x86_sse2_cvtps2dq:
    case Intrinsic::x86_sse2_cvtpd2dq:
    case Intrinsic::x86_sse2_cvttps2dq:
    case Intrinsic::x86_sse2_cvttpd2dq:
    case Intrinsic::x86_avx_cvt_pd2_ps_256:
    case Intrinsic::x86_avx_cvt_ps2dq_256:
    case Intrinsic::x86_avx_cvt_pd2dq_256:
    case Intrinsic::x86_avx_cvtt_ps2dq_256:
    case Intrinsic::x86_avx_cvtt_pd2dq_256: {
      handleSSEVectorConvertIntrinsicByProp(I, /*HasRoundingMode=*/false);
      break;
    }

    case Intrinsic::x86_avx512_psll_w_512:
    case Intrinsic::x86_avx512_psll_d_512:
    case Intrinsic::x86_avx512_psll_q_512:
    case Intrinsic::x86_avx512_pslli_w_512:
    case Intrinsic::x86_avx512_pslli_d_512:
    case Intrinsic::x86_avx512_pslli_q_512:
    case Intrinsic::x86_avx512_psrl_w_512:
    case Intrinsic::x86_avx512_psrl_d_512:
    case Intrinsic::x86_avx512_psrl_q_512:
    case Intrinsic::x86_avx512_psra_w_512:
    case Intrinsic::x86_avx512_psra_d_512:
    case Intrinsic::x86_avx512_psra_q_512:
    case Intrinsic::x86_avx512_psrli_w_512:
    case Intrinsic::x86_avx512_psrli_d_512:
    case Intrinsic::x86_avx512_psrli_q_512:
    case Intrinsic::x86_avx512_psrai_w_512:
    case Intrinsic::x86_avx512_psrai_d_512:
    case Intrinsic::x86_avx512_psrai_q_512:
    case Intrinsic::x86_avx512_psra_q_256:
    case Intrinsic::x86_avx512_psra_q_128:
    case Intrinsic::x86_avx512_psrai_q_256:
    case Intrinsic::x86_avx512_psrai_q_128:
    case Intrinsic::x86_avx2_psll_w:
    case Intrinsic::x86_avx2_psll_d:
    case Intrinsic::x86_avx2_psll_q:
    case Intrinsic::x86_avx2_pslli_w:
    case Intrinsic::x86_avx2_pslli_d:
    case Intrinsic::x86_avx2_pslli_q:
    case Intrinsic::x86_avx2_psrl_w:
    case Intrinsic::x86_avx2_psrl_d:
    case Intrinsic::x86_avx2_psrl_q:
    case Intrinsic::x86_avx2_psra_w:
    case Intrinsic::x86_avx2_psra_d:
    case Intrinsic::x86_avx2_psrli_w:
    case Intrinsic::x86_avx2_psrli_d:
    case Intrinsic::x86_avx2_psrli_q:
    case Intrinsic::x86_avx2_psrai_w:
    case Intrinsic::x86_avx2_psrai_d:
    case Intrinsic::x86_sse2_psll_w:
    case Intrinsic::x86_sse2_psll_d:
    case Intrinsic::x86_sse2_psll_q:
    case Intrinsic::x86_sse2_pslli_w:
    case Intrinsic::x86_sse2_pslli_d:
    case Intrinsic::x86_sse2_pslli_q:
    case Intrinsic::x86_sse2_psrl_w:
    case Intrinsic::x86_sse2_psrl_d:
    case Intrinsic::x86_sse2_psrl_q:
    case Intrinsic::x86_sse2_psra_w:
    case Intrinsic::x86_sse2_psra_d:
    case Intrinsic::x86_sse2_psrli_w:
    case Intrinsic::x86_sse2_psrli_d:
    case Intrinsic::x86_sse2_psrli_q:
    case Intrinsic::x86_sse2_psrai_w:
    case Intrinsic::x86_sse2_psrai_d:
    case Intrinsic::x86_mmx_psll_w:
    case Intrinsic::x86_mmx_psll_d:
    case Intrinsic::x86_mmx_psll_q:
    case Intrinsic::x86_mmx_pslli_w:
    case Intrinsic::x86_mmx_pslli_d:
    case Intrinsic::x86_mmx_pslli_q:
    case Intrinsic::x86_mmx_psrl_w:
    case Intrinsic::x86_mmx_psrl_d:
    case Intrinsic::x86_mmx_psrl_q:
    case Intrinsic::x86_mmx_psra_w:
    case Intrinsic::x86_mmx_psra_d:
    case Intrinsic::x86_mmx_psrli_w:
    case Intrinsic::x86_mmx_psrli_d:
    case Intrinsic::x86_mmx_psrli_q:
    case Intrinsic::x86_mmx_psrai_w:
    case Intrinsic::x86_mmx_psrai_d:
    case Intrinsic::aarch64_neon_rshrn:
    case Intrinsic::aarch64_neon_sqrshl:
    case Intrinsic::aarch64_neon_sqrshrn:
    case Intrinsic::aarch64_neon_sqrshrun:
    case Intrinsic::aarch64_neon_sqshl:
    case Intrinsic::aarch64_neon_sqshlu:
    case Intrinsic::aarch64_neon_sqshrn:
    case Intrinsic::aarch64_neon_sqshrun:
    case Intrinsic::aarch64_neon_srshl:
    case Intrinsic::aarch64_neon_sshl:
    case Intrinsic::aarch64_neon_uqrshl:
    case Intrinsic::aarch64_neon_uqrshrn:
    case Intrinsic::aarch64_neon_uqshl:
    case Intrinsic::aarch64_neon_uqshrn:
    case Intrinsic::aarch64_neon_urshl:
    case Intrinsic::aarch64_neon_ushl:
      // Not handled here: aarch64_neon_vsli (vector shift left and insert)
      handleVectorShiftIntrinsic(I, /* Variable */ false);
      break;
    case Intrinsic::x86_avx2_psllv_d:
    case Intrinsic::x86_avx2_psllv_d_256:
    case Intrinsic::x86_avx512_psllv_d_512:
    case Intrinsic::x86_avx2_psllv_q:
    case Intrinsic::x86_avx2_psllv_q_256:
    case Intrinsic::x86_avx512_psllv_q_512:
    case Intrinsic::x86_avx2_psrlv_d:
    case Intrinsic::x86_avx2_psrlv_d_256:
    case Intrinsic::x86_avx512_psrlv_d_512:
    case Intrinsic::x86_avx2_psrlv_q:
    case Intrinsic::x86_avx2_psrlv_q_256:
    case Intrinsic::x86_avx512_psrlv_q_512:
    case Intrinsic::x86_avx2_psrav_d:
    case Intrinsic::x86_avx2_psrav_d_256:
    case Intrinsic::x86_avx512_psrav_d_512:
    case Intrinsic::x86_avx512_psrav_q_128:
    case Intrinsic::x86_avx512_psrav_q_256:
    case Intrinsic::x86_avx512_psrav_q_512:
      handleVectorShiftIntrinsic(I, /* Variable */ true);
      break;

    case Intrinsic::x86_sse2_packsswb_128:
    case Intrinsic::x86_sse2_packssdw_128:
    case Intrinsic::x86_sse2_packuswb_128:
    case Intrinsic::x86_sse41_packusdw:
    case Intrinsic::x86_avx2_packsswb:
    case Intrinsic::x86_avx2_packssdw:
    case Intrinsic::x86_avx2_packuswb:
    case Intrinsic::x86_avx2_packusdw:
      handleVectorPackIntrinsic(I);
      break;

    case Intrinsic::x86_sse41_pblendvb:
    case Intrinsic::x86_sse41_blendvpd:
    case Intrinsic::x86_sse41_blendvps:
    case Intrinsic::x86_avx_blendv_pd_256:
    case Intrinsic::x86_avx_blendv_ps_256:
    case Intrinsic::x86_avx2_pblendvb:
      handleBlendvIntrinsic(I);
      break;

    case Intrinsic::x86_avx_dp_ps_256:
    case Intrinsic::x86_sse41_dppd:
    case Intrinsic::x86_sse41_dpps:
      handleDppIntrinsic(I);
      break;

    case Intrinsic::x86_mmx_packsswb:
    case Intrinsic::x86_mmx_packuswb:
      handleVectorPackIntrinsic(I, 16);
      break;

    case Intrinsic::x86_mmx_packssdw:
      handleVectorPackIntrinsic(I, 32);
      break;

    case Intrinsic::x86_mmx_psad_bw:
      handleVectorSadIntrinsic(I, true);
      break;
    case Intrinsic::x86_sse2_psad_bw:
    case Intrinsic::x86_avx2_psad_bw:
      handleVectorSadIntrinsic(I);
      break;

    case Intrinsic::x86_sse2_pmadd_wd:
    case Intrinsic::x86_avx2_pmadd_wd:
    case Intrinsic::x86_ssse3_pmadd_ub_sw_128:
    case Intrinsic::x86_avx2_pmadd_ub_sw:
      handleVectorPmaddIntrinsic(I);
      break;

    case Intrinsic::x86_ssse3_pmadd_ub_sw:
      handleVectorPmaddIntrinsic(I, 8);
      break;

    case Intrinsic::x86_mmx_pmadd_wd:
      handleVectorPmaddIntrinsic(I, 16);
      break;

    case Intrinsic::x86_sse_cmp_ss:
    case Intrinsic::x86_sse2_cmp_sd:
    case Intrinsic::x86_sse_comieq_ss:
    case Intrinsic::x86_sse_comilt_ss:
    case Intrinsic::x86_sse_comile_ss:
    case Intrinsic::x86_sse_comigt_ss:
    case Intrinsic::x86_sse_comige_ss:
    case Intrinsic::x86_sse_comineq_ss:
    case Intrinsic::x86_sse_ucomieq_ss:
    case Intrinsic::x86_sse_ucomilt_ss:
    case Intrinsic::x86_sse_ucomile_ss:
    case Intrinsic::x86_sse_ucomigt_ss:
    case Intrinsic::x86_sse_ucomige_ss:
    case Intrinsic::x86_sse_ucomineq_ss:
    case Intrinsic::x86_sse2_comieq_sd:
    case Intrinsic::x86_sse2_comilt_sd:
    case Intrinsic::x86_sse2_comile_sd:
    case Intrinsic::x86_sse2_comigt_sd:
    case Intrinsic::x86_sse2_comige_sd:
    case Intrinsic::x86_sse2_comineq_sd:
    case Intrinsic::x86_sse2_ucomieq_sd:
    case Intrinsic::x86_sse2_ucomilt_sd:
    case Intrinsic::x86_sse2_ucomile_sd:
    case Intrinsic::x86_sse2_ucomigt_sd:
    case Intrinsic::x86_sse2_ucomige_sd:
    case Intrinsic::x86_sse2_ucomineq_sd:
      handleVectorCompareScalarIntrinsic(I);
      break;

    case Intrinsic::x86_avx_cmp_pd_256:
    case Intrinsic::x86_avx_cmp_ps_256:
    case Intrinsic::x86_sse2_cmp_pd:
    case Intrinsic::x86_sse_cmp_ps:
      handleVectorComparePackedIntrinsic(I);
      break;

    case Intrinsic::x86_bmi_bextr_32:
    case Intrinsic::x86_bmi_bextr_64:
    case Intrinsic::x86_bmi_bzhi_32:
    case Intrinsic::x86_bmi_bzhi_64:
    case Intrinsic::x86_bmi_pdep_32:
    case Intrinsic::x86_bmi_pdep_64:
    case Intrinsic::x86_bmi_pext_32:
    case Intrinsic::x86_bmi_pext_64:
      handleBmiIntrinsic(I);
      break;

    case Intrinsic::x86_pclmulqdq:
    case Intrinsic::x86_pclmulqdq_256:
    case Intrinsic::x86_pclmulqdq_512:
      handlePclmulIntrinsic(I);
      break;

    case Intrinsic::x86_avx_round_pd_256:
    case Intrinsic::x86_avx_round_ps_256:
    case Intrinsic::x86_sse41_round_pd:
    case Intrinsic::x86_sse41_round_ps:
      handleRoundPdPsIntrinsic(I);
      break;

    case Intrinsic::x86_sse41_round_sd:
    case Intrinsic::x86_sse41_round_ss:
      handleUnarySdSsIntrinsic(I);
      break;

    case Intrinsic::x86_sse2_max_sd:
    case Intrinsic::x86_sse_max_ss:
    case Intrinsic::x86_sse2_min_sd:
    case Intrinsic::x86_sse_min_ss:
      handleBinarySdSsIntrinsic(I);
      break;

    case Intrinsic::x86_avx_vtestc_pd:
    case Intrinsic::x86_avx_vtestc_pd_256:
    case Intrinsic::x86_avx_vtestc_ps:
    case Intrinsic::x86_avx_vtestc_ps_256:
    case Intrinsic::x86_avx_vtestnzc_pd:
    case Intrinsic::x86_avx_vtestnzc_pd_256:
    case Intrinsic::x86_avx_vtestnzc_ps:
    case Intrinsic::x86_avx_vtestnzc_ps_256:
    case Intrinsic::x86_avx_vtestz_pd:
    case Intrinsic::x86_avx_vtestz_pd_256:
    case Intrinsic::x86_avx_vtestz_ps:
    case Intrinsic::x86_avx_vtestz_ps_256:
    case Intrinsic::x86_avx_ptestc_256:
    case Intrinsic::x86_avx_ptestnzc_256:
    case Intrinsic::x86_avx_ptestz_256:
    case Intrinsic::x86_sse41_ptestc:
    case Intrinsic::x86_sse41_ptestnzc:
    case Intrinsic::x86_sse41_ptestz:
      handleVtestIntrinsic(I);
      break;

    // Packed Horizontal Add/Subtract
    case Intrinsic::x86_ssse3_phadd_w:
    case Intrinsic::x86_ssse3_phadd_w_128:
    case Intrinsic::x86_avx2_phadd_w:
    case Intrinsic::x86_ssse3_phsub_w:
    case Intrinsic::x86_ssse3_phsub_w_128:
    case Intrinsic::x86_avx2_phsub_w: {
      handlePairwiseShadowOrIntrinsic(I, /*ReinterpretElemWidth=*/16);
      break;
    }

    // Packed Horizontal Add/Subtract
    case Intrinsic::x86_ssse3_phadd_d:
    case Intrinsic::x86_ssse3_phadd_d_128:
    case Intrinsic::x86_avx2_phadd_d:
    case Intrinsic::x86_ssse3_phsub_d:
    case Intrinsic::x86_ssse3_phsub_d_128:
    case Intrinsic::x86_avx2_phsub_d: {
      handlePairwiseShadowOrIntrinsic(I, /*ReinterpretElemWidth=*/32);
      break;
    }

    // Packed Horizontal Add/Subtract and Saturate
    case Intrinsic::x86_ssse3_phadd_sw:
    case Intrinsic::x86_ssse3_phadd_sw_128:
    case Intrinsic::x86_avx2_phadd_sw:
    case Intrinsic::x86_ssse3_phsub_sw:
    case Intrinsic::x86_ssse3_phsub_sw_128:
    case Intrinsic::x86_avx2_phsub_sw: {
      handlePairwiseShadowOrIntrinsic(I, /*ReinterpretElemWidth=*/16);
      break;
    }

    // Packed Single/Double Precision Floating-Point Horizontal Add
    case Intrinsic::x86_sse3_hadd_ps:
    case Intrinsic::x86_sse3_hadd_pd:
    case Intrinsic::x86_avx_hadd_pd_256:
    case Intrinsic::x86_avx_hadd_ps_256:
    case Intrinsic::x86_sse3_hsub_ps:
    case Intrinsic::x86_sse3_hsub_pd:
    case Intrinsic::x86_avx_hsub_pd_256:
    case Intrinsic::x86_avx_hsub_ps_256: {
      handlePairwiseShadowOrIntrinsic(I);
      break;
    }

    case Intrinsic::x86_avx_maskstore_ps:
    case Intrinsic::x86_avx_maskstore_pd:
    case Intrinsic::x86_avx_maskstore_ps_256:
    case Intrinsic::x86_avx_maskstore_pd_256:
    case Intrinsic::x86_avx2_maskstore_d:
    case Intrinsic::x86_avx2_maskstore_q:
    case Intrinsic::x86_avx2_maskstore_d_256:
    case Intrinsic::x86_avx2_maskstore_q_256: {
      handleAVXMaskedStore(I);
      break;
    }

    case Intrinsic::x86_avx_maskload_ps:
    case Intrinsic::x86_avx_maskload_pd:
    case Intrinsic::x86_avx_maskload_ps_256:
    case Intrinsic::x86_avx_maskload_pd_256:
    case Intrinsic::x86_avx2_maskload_d:
    case Intrinsic::x86_avx2_maskload_q:
    case Intrinsic::x86_avx2_maskload_d_256:
    case Intrinsic::x86_avx2_maskload_q_256: {
      handleAVXMaskedLoad(I);
      break;
    }

    // Packed
    case Intrinsic::x86_avx512fp16_add_ph_512:
    case Intrinsic::x86_avx512fp16_sub_ph_512:
    case Intrinsic::x86_avx512fp16_mul_ph_512:
    case Intrinsic::x86_avx512fp16_div_ph_512:
    case Intrinsic::x86_avx512fp16_max_ph_512:
    case Intrinsic::x86_avx512fp16_min_ph_512:
    case Intrinsic::x86_avx512_min_ps_512:
    case Intrinsic::x86_avx512_min_pd_512:
    case Intrinsic::x86_avx512_max_ps_512:
    case Intrinsic::x86_avx512_max_pd_512: {
      // These AVX512 variants contain the rounding mode as a trailing flag.
      // Earlier variants do not have a trailing flag and are already handled
      // by maybeHandleSimpleNomemIntrinsic(I, 0) via handleUnknownIntrinsic.
      [[maybe_unused]] bool Success =
          maybeHandleSimpleNomemIntrinsic(I, /*trailingFlags=*/1);
      assert(Success);
      break;
    }
    case Intrinsic::x86_avx2_permd:
    case Intrinsic::x86_avx2_permps:
    case Intrinsic::x86_ssse3_pshuf_b_128:
    case Intrinsic::x86_avx2_pshuf_b:
    case Intrinsic::x86_avx512_pshuf_b_512:
    case Intrinsic::x86_avx512_permvar_df_256:
    case Intrinsic::x86_avx512_permvar_df_512:
    case Intrinsic::x86_avx512_permvar_di_256:
    case Intrinsic::x86_avx512_permvar_di_512:
    case Intrinsic::x86_avx512_permvar_hi_128:
    case Intrinsic::x86_avx512_permvar_hi_256:
    case Intrinsic::x86_avx512_permvar_hi_512:
    case Intrinsic::x86_avx512_permvar_qi_128:
    case Intrinsic::x86_avx512_permvar_qi_256:
    case Intrinsic::x86_avx512_permvar_qi_512:
    case Intrinsic::x86_avx512_permvar_sf_512:
    case Intrinsic::x86_avx512_permvar_si_512:
    case Intrinsic::x86_avx_vpermilvar_pd:
    case Intrinsic::x86_avx_vpermilvar_pd_256:
    case Intrinsic::x86_avx512_vpermilvar_pd_512:
    case Intrinsic::x86_avx_vpermilvar_ps:
    case Intrinsic::x86_avx_vpermilvar_ps_256:
    case Intrinsic::x86_avx512_vpermilvar_ps_512: {
      handleAVXPermutation(I);
      break;
    }
    case Intrinsic::x86_avx512_vpermi2var_d_128:
    case Intrinsic::x86_avx512_vpermi2var_d_256:
    case Intrinsic::x86_avx512_vpermi2var_d_512:
    case Intrinsic::x86_avx512_vpermi2var_hi_128:
    case Intrinsic::x86_avx512_vpermi2var_hi_256:
    case Intrinsic::x86_avx512_vpermi2var_hi_512:
    case Intrinsic::x86_avx512_vpermi2var_pd_128:
    case Intrinsic::x86_avx512_vpermi2var_pd_256:
    case Intrinsic::x86_avx512_vpermi2var_pd_512:
    case Intrinsic::x86_avx512_vpermi2var_ps_128:
    case Intrinsic::x86_avx512_vpermi2var_ps_256:
    case Intrinsic::x86_avx512_vpermi2var_ps_512:
    case Intrinsic::x86_avx512_vpermi2var_q_128:
    case Intrinsic::x86_avx512_vpermi2var_q_256:
    case Intrinsic::x86_avx512_vpermi2var_q_512:
    case Intrinsic::x86_avx512_vpermi2var_qi_128:
    case Intrinsic::x86_avx512_vpermi2var_qi_256:
    case Intrinsic::x86_avx512_vpermi2var_qi_512:
      handleAVXVpermil2var(I);
      break;

    case Intrinsic::x86_avx512fp16_mask_add_sh_round:
    case Intrinsic::x86_avx512fp16_mask_sub_sh_round:
    case Intrinsic::x86_avx512fp16_mask_mul_sh_round:
    case Intrinsic::x86_avx512fp16_mask_div_sh_round:
    case Intrinsic::x86_avx512fp16_mask_max_sh_round:
    case Intrinsic::x86_avx512fp16_mask_min_sh_round: {
      visitGenericScalarHalfwordInst(I);
      break;
    }

    case Intrinsic::fshl:
    case Intrinsic::fshr:
      handleFunnelShift(I);
      break;

    case Intrinsic::is_constant:
      // The result of llvm.is.constant() is always defined.
      setShadow(&I, getCleanShadow(&I));
      setOrigin(&I, getCleanOrigin());
      break;

    // TODO: handling max/min similarly to AND/OR may be more precise
    // Floating-Point Maximum/Minimum Pairwise
    case Intrinsic::aarch64_neon_fmaxp:
    case Intrinsic::aarch64_neon_fminp:
    // Floating-Point Maximum/Minimum Number Pairwise
    case Intrinsic::aarch64_neon_fmaxnmp:
    case Intrinsic::aarch64_neon_fminnmp:
    // Signed/Unsigned Maximum/Minimum Pairwise
    case Intrinsic::aarch64_neon_smaxp:
    case Intrinsic::aarch64_neon_sminp:
    case Intrinsic::aarch64_neon_umaxp:
    case Intrinsic::aarch64_neon_uminp:
    // Add Pairwise
    case Intrinsic::aarch64_neon_addp:
    // Floating-point Add Pairwise
    case Intrinsic::aarch64_neon_faddp:
    // Add Long Pairwise
    case Intrinsic::aarch64_neon_saddlp:
    case Intrinsic::aarch64_neon_uaddlp: {
      handlePairwiseShadowOrIntrinsic(I);
      break;
    }

    // Floating-point Convert to integer, rounding to nearest with ties to Away
    case Intrinsic::aarch64_neon_fcvtas:
    case Intrinsic::aarch64_neon_fcvtau:
    // Floating-point convert to integer, rounding toward minus infinity
    case Intrinsic::aarch64_neon_fcvtms:
    case Intrinsic::aarch64_neon_fcvtmu:
    // Floating-point convert to integer, rounding to nearest with ties to even
    case Intrinsic::aarch64_neon_fcvtns:
    case Intrinsic::aarch64_neon_fcvtnu:
    // Floating-point convert to integer, rounding toward plus infinity
    case Intrinsic::aarch64_neon_fcvtps:
    case Intrinsic::aarch64_neon_fcvtpu:
    // Floating-point Convert to integer, rounding toward Zero
    case Intrinsic::aarch64_neon_fcvtzs:
    case Intrinsic::aarch64_neon_fcvtzu:
    // Floating-point convert to lower precision narrow, rounding to odd
    case Intrinsic::aarch64_neon_fcvtxn: {
      handleNEONVectorConvertIntrinsic(I);
      break;
    }

    // Add reduction to scalar
    case Intrinsic::aarch64_neon_faddv:
    case Intrinsic::aarch64_neon_saddv:
    case Intrinsic::aarch64_neon_uaddv:
    // Signed/Unsigned min/max (Vector)
    // TODO: handling similarly to AND/OR may be more precise.
    case Intrinsic::aarch64_neon_smaxv:
    case Intrinsic::aarch64_neon_sminv:
    case Intrinsic::aarch64_neon_umaxv:
    case Intrinsic::aarch64_neon_uminv:
    // Floating-point min/max (vector)
    // The f{min,max}"nm"v variants handle NaN differently than f{min,max}v,
    // but our shadow propagation is the same.
    case Intrinsic::aarch64_neon_fmaxv:
    case Intrinsic::aarch64_neon_fminv:
    case Intrinsic::aarch64_neon_fmaxnmv:
    case Intrinsic::aarch64_neon_fminnmv:
    // Sum long across vector
    case Intrinsic::aarch64_neon_saddlv:
    case Intrinsic::aarch64_neon_uaddlv:
      handleVectorReduceIntrinsic(I, /*AllowShadowCast=*/true);
      break;

    case Intrinsic::aarch64_neon_ld1x2:
    case Intrinsic::aarch64_neon_ld1x3:
    case Intrinsic::aarch64_neon_ld1x4:
    case Intrinsic::aarch64_neon_ld2:
    case Intrinsic::aarch64_neon_ld3:
    case Intrinsic::aarch64_neon_ld4:
    case Intrinsic::aarch64_neon_ld2r:
    case Intrinsic::aarch64_neon_ld3r:
    case Intrinsic::aarch64_neon_ld4r: {
      handleNEONVectorLoad(I, /*WithLane=*/false);
      break;
    }

    case Intrinsic::aarch64_neon_ld2lane:
    case Intrinsic::aarch64_neon_ld3lane:
    case Intrinsic::aarch64_neon_ld4lane: {
      handleNEONVectorLoad(I, /*WithLane=*/true);
      break;
    }

    // Saturating extract narrow
    case Intrinsic::aarch64_neon_sqxtn:
    case Intrinsic::aarch64_neon_sqxtun:
    case Intrinsic::aarch64_neon_uqxtn:
      // These only have one argument, but we (ab)use handleShadowOr because it
      // does work on single argument intrinsics and will typecast the shadow
      // (and update the origin).
      handleShadowOr(I);
      break;

    case Intrinsic::aarch64_neon_st1x2:
    case Intrinsic::aarch64_neon_st1x3:
    case Intrinsic::aarch64_neon_st1x4:
    case Intrinsic::aarch64_neon_st2:
    case Intrinsic::aarch64_neon_st3:
    case Intrinsic::aarch64_neon_st4: {
      handleNEONVectorStoreIntrinsic(I, false);
      break;
    }

    case Intrinsic::aarch64_neon_st2lane:
    case Intrinsic::aarch64_neon_st3lane:
    case Intrinsic::aarch64_neon_st4lane: {
      handleNEONVectorStoreIntrinsic(I, true);
      break;
    }

    // Arm NEON vector table intrinsics have the source/table register(s) as
    // arguments, followed by the index register. They return the output.
    //
    // 'TBL writes a zero if an index is out-of-range, while TBX leaves the
    //  original value unchanged in the destination register.'
    // Conveniently, zero denotes a clean shadow, which means out-of-range
    // indices for TBL will initialize the user data with zero and also clean
    // the shadow. (For TBX, neither the user data nor the shadow will be
    // updated, which is also correct.)
    case Intrinsic::aarch64_neon_tbl1:
    case Intrinsic::aarch64_neon_tbl2:
    case Intrinsic::aarch64_neon_tbl3:
    case Intrinsic::aarch64_neon_tbl4:
    case Intrinsic::aarch64_neon_tbx1:
    case Intrinsic::aarch64_neon_tbx2:
    case Intrinsic::aarch64_neon_tbx3:
    case Intrinsic::aarch64_neon_tbx4: {
      // The last trailing argument (index register) should be handled verbatim
      handleIntrinsicByApplyingToShadow(
          I, /*shadowIntrinsicID=*/I.getIntrinsicID(),
          /*trailingVerbatimArgs*/ 1);
      break;
    }

    case Intrinsic::aarch64_neon_fmulx:
    case Intrinsic::aarch64_neon_pmul:
    case Intrinsic::aarch64_neon_pmull:
    case Intrinsic::aarch64_neon_smull:
    case Intrinsic::aarch64_neon_pmull64:
    case Intrinsic::aarch64_neon_umull: {
      handleNEONVectorMultiplyIntrinsic(I);
      break;
    }

    case Intrinsic::scmp:
    case Intrinsic::ucmp: {
      handleShadowOr(I);
      break;
    }

    default:
      if (!handleUnknownIntrinsic(I))
        visitInstruction(I);
      break;
    }
  }

  void visitLibAtomicLoad(CallBase &CB) {
    // Since we use getNextNode here, we can't have CB terminate the BB.
    assert(isa<CallInst>(CB));

    IRBuilder<> IRB(&CB);
    Value *Size = CB.getArgOperand(0);
    Value *SrcPtr = CB.getArgOperand(1);
    Value *DstPtr = CB.getArgOperand(2);
    Value *Ordering = CB.getArgOperand(3);
    // Convert the call to have at least Acquire ordering to make sure
    // the shadow operations aren't reordered before it.
    Value *NewOrdering =
        IRB.CreateExtractElement(makeAddAcquireOrderingTable(IRB), Ordering);
    CB.setArgOperand(3, NewOrdering);

    NextNodeIRBuilder NextIRB(&CB);
    Value *SrcShadowPtr, *SrcOriginPtr;
    std::tie(SrcShadowPtr, SrcOriginPtr) =
        getShadowOriginPtr(SrcPtr, NextIRB, NextIRB.getInt8Ty(), Align(1),
                           /*isStore*/ false);
    Value *DstShadowPtr =
        getShadowOriginPtr(DstPtr, NextIRB, NextIRB.getInt8Ty(), Align(1),
                           /*isStore*/ true)
            .first;

    NextIRB.CreateMemCpy(DstShadowPtr, Align(1), SrcShadowPtr, Align(1), Size);
    if (MS.TrackOrigins) {
      Value *SrcOrigin = NextIRB.CreateAlignedLoad(MS.OriginTy, SrcOriginPtr,
                                                   kMinOriginAlignment);
      Value *NewOrigin = updateOrigin(SrcOrigin, NextIRB);
      NextIRB.CreateCall(MS.MsanSetOriginFn, {DstPtr, Size, NewOrigin});
    }
  }

  void visitLibAtomicStore(CallBase &CB) {
    IRBuilder<> IRB(&CB);
    Value *Size = CB.getArgOperand(0);
    Value *DstPtr = CB.getArgOperand(2);
    Value *Ordering = CB.getArgOperand(3);
    // Convert the call to have at least Release ordering to make sure
    // the shadow operations aren't reordered after it.
    Value *NewOrdering =
        IRB.CreateExtractElement(makeAddReleaseOrderingTable(IRB), Ordering);
    CB.setArgOperand(3, NewOrdering);

    Value *DstShadowPtr =
        getShadowOriginPtr(DstPtr, IRB, IRB.getInt8Ty(), Align(1),
                           /*isStore*/ true)
            .first;

    // Atomic store always paints clean shadow/origin. See file header.
    IRB.CreateMemSet(DstShadowPtr, getCleanShadow(IRB.getInt8Ty()), Size,
                     Align(1));
  }

  void visitCallBase(CallBase &CB) {
    assert(!CB.getMetadata(LLVMContext::MD_nosanitize));
    if (CB.isInlineAsm()) {
      // For inline asm (either a call to asm function, or callbr instruction),
      // do the usual thing: check argument shadow and mark all outputs as
      // clean. Note that any side effects of the inline asm that are not
      // immediately visible in its constraints are not handled.
      if (ClHandleAsmConservative)
        visitAsmInstruction(CB);
      else
        visitInstruction(CB);
      return;
    }
    LibFunc LF;
    if (TLI->getLibFunc(CB, LF)) {
      // libatomic.a functions need to have special handling because there isn't
      // a good way to intercept them or compile the library with
      // instrumentation.
      switch (LF) {
      case LibFunc_atomic_load:
        if (!isa<CallInst>(CB)) {
          llvm::errs() << "MSAN -- cannot instrument invoke of libatomic load."
                          "Ignoring!\n";
          break;
        }
        visitLibAtomicLoad(CB);
        return;
      case LibFunc_atomic_store:
        visitLibAtomicStore(CB);
        return;
      default:
        break;
      }
    }

    if (auto *Call = dyn_cast<CallInst>(&CB)) {
      assert(!isa<IntrinsicInst>(Call) && "intrinsics are handled elsewhere");

      // We are going to insert code that relies on the fact that the callee
      // will become a non-readonly function after it is instrumented by us. To
      // prevent this code from being optimized out, mark that function
      // non-readonly in advance.
      // TODO: We can likely do better than dropping memory() completely here.
      AttributeMask B;
      B.addAttribute(Attribute::Memory).addAttribute(Attribute::Speculatable);

      Call->removeFnAttrs(B);
      if (Function *Func = Call->getCalledFunction()) {
        Func->removeFnAttrs(B);
      }

      maybeMarkSanitizerLibraryCallNoBuiltin(Call, TLI);
    }
    IRBuilder<> IRB(&CB);
    bool MayCheckCall = MS.EagerChecks;
    if (Function *Func = CB.getCalledFunction()) {
      // __sanitizer_unaligned_{load,store} functions may be called by users
      // and always expects shadows in the TLS. So don't check them.
      MayCheckCall &= !Func->getName().starts_with("__sanitizer_unaligned_");
    }

    unsigned ArgOffset = 0;
    LLVM_DEBUG(dbgs() << "  CallSite: " << CB << "\n");
    for (const auto &[i, A] : llvm::enumerate(CB.args())) {
      if (!A->getType()->isSized()) {
        LLVM_DEBUG(dbgs() << "Arg " << i << " is not sized: " << CB << "\n");
        continue;
      }

      if (A->getType()->isScalableTy()) {
        LLVM_DEBUG(dbgs() << "Arg  " << i << " is vscale: " << CB << "\n");
        // Handle as noundef, but don't reserve tls slots.
        insertShadowCheck(A, &CB);
        continue;
      }

      unsigned Size = 0;
      const DataLayout &DL = F.getDataLayout();

      bool ByVal = CB.paramHasAttr(i, Attribute::ByVal);
      bool NoUndef = CB.paramHasAttr(i, Attribute::NoUndef);
      bool EagerCheck = MayCheckCall && !ByVal && NoUndef;

      // Always do eager check for spirv target
      if (EagerCheck || SpirOrSpirv) {
        insertShadowCheck(A, &CB);
        Size = DL.getTypeAllocSize(A->getType());
      } else {
        Value *Store = nullptr;
        // Compute the Shadow for arg even if it is ByVal, because
        // in that case getShadow() will copy the actual arg shadow to
        // __msan_param_tls.
        Value *ArgShadow = getShadow(A);
        Value *ArgShadowBase = getShadowPtrForArgument(IRB, ArgOffset);
        LLVM_DEBUG(dbgs() << "  Arg#" << i << ": " << *A
                          << " Shadow: " << *ArgShadow << "\n");
        if (ByVal) {
          // ByVal requires some special handling as it's too big for a single
          // load
          assert(A->getType()->isPointerTy() &&
                 "ByVal argument is not a pointer!");
          Size = DL.getTypeAllocSize(CB.getParamByValType(i));
          if (ArgOffset + Size > kParamTLSSize)
            break;
          const MaybeAlign ParamAlignment(CB.getParamAlign(i));
          MaybeAlign Alignment = std::nullopt;
          if (ParamAlignment)
            Alignment = std::min(*ParamAlignment, kShadowTLSAlignment);
          Value *AShadowPtr, *AOriginPtr;
          std::tie(AShadowPtr, AOriginPtr) =
              getShadowOriginPtr(A, IRB, IRB.getInt8Ty(), Alignment,
                                 /*isStore*/ false);
          if (!PropagateShadow) {
            Store = IRB.CreateMemSet(ArgShadowBase,
                                     Constant::getNullValue(IRB.getInt8Ty()),
                                     Size, Alignment);
          } else {
            Store = IRB.CreateMemCpy(ArgShadowBase, Alignment, AShadowPtr,
                                     Alignment, Size);
            if (MS.TrackOrigins) {
              Value *ArgOriginBase = getOriginPtrForArgument(IRB, ArgOffset);
              // FIXME: OriginSize should be:
              // alignTo(A % kMinOriginAlignment + Size, kMinOriginAlignment)
              unsigned OriginSize = alignTo(Size, kMinOriginAlignment);
              IRB.CreateMemCpy(
                  ArgOriginBase,
                  /* by origin_tls[ArgOffset] */ kMinOriginAlignment,
                  AOriginPtr,
                  /* by getShadowOriginPtr */ kMinOriginAlignment, OriginSize);
            }
          }
        } else {
          // Any other parameters mean we need bit-grained tracking of uninit
          // data
          Size = DL.getTypeAllocSize(A->getType());
          if (ArgOffset + Size > kParamTLSSize)
            break;
          Store = IRB.CreateAlignedStore(ArgShadow, ArgShadowBase,
                                         kShadowTLSAlignment);
          Constant *Cst = dyn_cast<Constant>(ArgShadow);
          if (MS.TrackOrigins && !(Cst && Cst->isNullValue())) {
            IRB.CreateStore(getOrigin(A),
                            getOriginPtrForArgument(IRB, ArgOffset));
          }
        }
        (void)Store;
        assert(Store != nullptr);
        LLVM_DEBUG(dbgs() << "  Param:" << *Store << "\n");
      }
      assert(Size != 0);
      ArgOffset += alignTo(Size, kShadowTLSAlignment);
    }
    LLVM_DEBUG(dbgs() << "  done with call args\n");

    FunctionType *FT = CB.getFunctionType();
    if (FT->isVarArg()) {
      VAHelper->visitCallBase(CB, IRB);
    }

    if (SpirOrSpirv) {
      auto *Func = CB.getCalledFunction();
      if (Func) {
        auto FuncName = Func->getName();
        if (FuncName.contains("__spirv_GroupAsyncCopy")) {
          // clang-format off
          // Handle functions like "_Z22__spirv_GroupAsyncCopyiPU3AS3dPU3AS1dllP13__spirv_Event", 
          // its demangled name is "__spirv_GroupAsyncCopy(int, double AS3* dst, double AS1* src, long, long, __spirv_Event*)"
          // The type of "src" and "dst" should always be same.
          // clang-format on

          auto *Dest = CB.getArgOperand(1);
          auto *Src = CB.getArgOperand(2);
          auto *NumElements = CB.getArgOperand(3);
          auto *Stride = CB.getArgOperand(4);

          // Skip "_Z22__spirv_GroupAsyncCopyiPU3AS3" (33 char), get the size of
          // parameter type directly
          const size_t kManglingPrefixLength = 33;
          int ElementSize = getTypeSizeFromManglingName(
              FuncName.substr(kManglingPrefixLength));
          assert(ElementSize != 0 &&
                 "Unsupported __spirv_GroupAsyncCopy element type");

          IRB.CreateCall(
              MS.Spirv.MsanUnpoisonStridedCopyFunc,
              {IRB.CreatePointerCast(Dest, MS.Spirv.IntptrTy),
               IRB.getInt32(Dest->getType()->getPointerAddressSpace()),
               IRB.CreatePointerCast(Src, MS.Spirv.IntptrTy),
               IRB.getInt32(Src->getType()->getPointerAddressSpace()),
               IRB.getInt32(ElementSize), NumElements, Stride});
        }
      }
    }

    // Now, get the shadow for the RetVal.
    if (!CB.getType()->isSized())
      return;
    // Don't emit the epilogue for musttail call returns.
    if (isa<CallInst>(CB) && cast<CallInst>(CB).isMustTailCall())
      return;

    // Since Spirv always does eager checking, the shadow of retval must be
    // zeros
    if (SpirOrSpirv || (MayCheckCall && CB.hasRetAttr(Attribute::NoUndef))) {
      setShadow(&CB, getCleanShadow(&CB));
      setOrigin(&CB, getCleanOrigin());
      return;
    }

    IRBuilder<> IRBBefore(&CB);
    // Until we have full dynamic coverage, make sure the retval shadow is 0.
    Value *Base = getShadowPtrForRetval(IRBBefore);
    IRBBefore.CreateAlignedStore(getCleanShadow(&CB), Base,
                                 kShadowTLSAlignment);
    BasicBlock::iterator NextInsn;
    if (isa<CallInst>(CB)) {
      NextInsn = ++CB.getIterator();
      assert(NextInsn != CB.getParent()->end());
    } else {
      BasicBlock *NormalDest = cast<InvokeInst>(CB).getNormalDest();
      if (!NormalDest->getSinglePredecessor()) {
        // FIXME: this case is tricky, so we are just conservative here.
        // Perhaps we need to split the edge between this BB and NormalDest,
        // but a naive attempt to use SplitEdge leads to a crash.
        setShadow(&CB, getCleanShadow(&CB));
        setOrigin(&CB, getCleanOrigin());
        return;
      }
      // FIXME: NextInsn is likely in a basic block that has not been visited
      // yet. Anything inserted there will be instrumented by MSan later!
      NextInsn = NormalDest->getFirstInsertionPt();
      assert(NextInsn != NormalDest->end() &&
             "Could not find insertion point for retval shadow load");
    }
    IRBuilder<> IRBAfter(&*NextInsn);
    Value *RetvalShadow = IRBAfter.CreateAlignedLoad(
        getShadowTy(&CB), getShadowPtrForRetval(IRBAfter), kShadowTLSAlignment,
        "_msret");
    setShadow(&CB, RetvalShadow);
    if (MS.TrackOrigins)
      setOrigin(&CB, IRBAfter.CreateLoad(MS.OriginTy, getOriginPtrForRetval()));
  }

  bool isAMustTailRetVal(Value *RetVal) {
    if (auto *I = dyn_cast<BitCastInst>(RetVal)) {
      RetVal = I->getOperand(0);
    }
    if (auto *I = dyn_cast<CallInst>(RetVal)) {
      return I->isMustTailCall();
    }
    return false;
  }

  void visitReturnInst(ReturnInst &I) {
    IRBuilder<> IRB(&I);
    Value *RetVal = I.getReturnValue();
    if (!RetVal)
      return;
    // Don't emit the epilogue for musttail call returns.
    if (isAMustTailRetVal(RetVal))
      return;
    Value *ShadowPtr = !SpirOrSpirv ? getShadowPtrForRetval(IRB) : nullptr;
    bool HasNoUndef = F.hasRetAttribute(Attribute::NoUndef);
    bool StoreShadow = !(MS.EagerChecks && HasNoUndef);
    // FIXME: Consider using SpecialCaseList to specify a list of functions that
    // must always return fully initialized values. For now, we hardcode "main".
    bool EagerCheck = (MS.EagerChecks && HasNoUndef) || (F.getName() == "main");

    Value *Shadow = getShadow(RetVal);
    bool StoreOrigin = true;
    if (EagerCheck) {
      insertShadowCheck(RetVal, &I);
      Shadow = getCleanShadow(RetVal);
      StoreOrigin = false;
    }

    // The caller may still expect information passed over TLS if we pass our
    // check
    if (StoreShadow && !SpirOrSpirv) {
      IRB.CreateAlignedStore(Shadow, ShadowPtr, kShadowTLSAlignment);
      if (MS.TrackOrigins && StoreOrigin)
        IRB.CreateStore(getOrigin(RetVal), getOriginPtrForRetval());
    }
  }

  void visitPHINode(PHINode &I) {
    IRBuilder<> IRB(&I);
    if (!PropagateShadow) {
      setShadow(&I, getCleanShadow(&I));
      setOrigin(&I, getCleanOrigin());
      return;
    }

    ShadowPHINodes.push_back(&I);
    setShadow(&I, IRB.CreatePHI(getShadowTy(&I), I.getNumIncomingValues(),
                                "_msphi_s"));
    if (MS.TrackOrigins)
      setOrigin(
          &I, IRB.CreatePHI(MS.OriginTy, I.getNumIncomingValues(), "_msphi_o"));
  }

  Value *getLocalVarIdptr(AllocaInst &I) {
    ConstantInt *IntConst =
        ConstantInt::get(Type::getInt32Ty((*F.getParent()).getContext()), 0);
    return new GlobalVariable(*F.getParent(), IntConst->getType(),
                              /*isConstant=*/false, GlobalValue::PrivateLinkage,
                              IntConst);
  }

  Value *getLocalVarDescription(AllocaInst &I) {
    return createPrivateConstGlobalForString(*F.getParent(), I.getName());
  }

  void poisonAllocaUserspace(AllocaInst &I, IRBuilder<> &IRB, Value *Len) {
    if (PoisonStack && ClPoisonStackWithCall) {
      // SPIR-V: ".byval" alloca is updated by "__msan_unpoison_stack", so
      // skiped here
      if (!SpirOrSpirv || !I.getName().ends_with(".byval"))
        IRB.CreateCall(MS.MsanPoisonStackFn, {&I, Len});
    } else {
      Value *ShadowBase, *OriginBase;
      std::tie(ShadowBase, OriginBase) = getShadowOriginPtr(
          &I, IRB, IRB.getInt8Ty(), Align(1), /*isStore*/ true);

      Value *PoisonValue = IRB.getInt8(PoisonStack ? ClPoisonStackPattern : 0);
      IRB.CreateMemSet(ShadowBase, PoisonValue, Len, I.getAlign());
    }

    if (PoisonStack && MS.TrackOrigins) {
      Value *Idptr = getLocalVarIdptr(I);
      if (ClPrintStackNames) {
        Value *Descr = getLocalVarDescription(I);
        IRB.CreateCall(MS.MsanSetAllocaOriginWithDescriptionFn,
                       {&I, Len, Idptr, Descr});
      } else {
        IRB.CreateCall(MS.MsanSetAllocaOriginNoDescriptionFn, {&I, Len, Idptr});
      }
    }
  }

  void poisonAllocaKmsan(AllocaInst &I, IRBuilder<> &IRB, Value *Len) {
    Value *Descr = getLocalVarDescription(I);
    if (PoisonStack) {
      IRB.CreateCall(MS.MsanPoisonAllocaFn, {&I, Len, Descr});
    } else {
      IRB.CreateCall(MS.MsanUnpoisonAllocaFn, {&I, Len});
    }
  }

  void instrumentAlloca(AllocaInst &I, Instruction *InsPoint = nullptr) {
    if (!InsPoint)
      InsPoint = &I;
    NextNodeIRBuilder IRB(InsPoint);
    const DataLayout &DL = F.getDataLayout();
    TypeSize TS = DL.getTypeAllocSize(I.getAllocatedType());
    Value *Len = IRB.CreateTypeSize(MS.IntptrTy, TS);
    if (I.isArrayAllocation())
      Len = IRB.CreateMul(Len,
                          IRB.CreateZExtOrTrunc(I.getArraySize(), MS.IntptrTy));

    if (MS.CompileKernel)
      poisonAllocaKmsan(I, IRB, Len);
    else
      poisonAllocaUserspace(I, IRB, Len);
  }

  void visitAllocaInst(AllocaInst &I) {
    setShadow(&I, getCleanShadow(&I));
    setOrigin(&I, getCleanOrigin());
    // We'll get to this alloca later unless it's poisoned at the corresponding
    // llvm.lifetime.start.
    AllocaSet.insert(&I);
  }

  void visitSelectInst(SelectInst &I) {
    // a = select b, c, d
    Value *B = I.getCondition();
    Value *C = I.getTrueValue();
    Value *D = I.getFalseValue();

    handleSelectLikeInst(I, B, C, D);
  }

  void handleSelectLikeInst(Instruction &I, Value *B, Value *C, Value *D) {
    IRBuilder<> IRB(&I);

    Value *Sb = getShadow(B);
    Value *Sc = getShadow(C);
    Value *Sd = getShadow(D);

    Value *Ob = MS.TrackOrigins ? getOrigin(B) : nullptr;
    Value *Oc = MS.TrackOrigins ? getOrigin(C) : nullptr;
    Value *Od = MS.TrackOrigins ? getOrigin(D) : nullptr;

    // Result shadow if condition shadow is 0.
    Value *Sa0 = IRB.CreateSelect(B, Sc, Sd);
    Value *Sa1;
    if (I.getType()->isAggregateType()) {
      // To avoid "sign extending" i1 to an arbitrary aggregate type, we just do
      // an extra "select". This results in much more compact IR.
      // Sa = select Sb, poisoned, (select b, Sc, Sd)
      Sa1 = getPoisonedShadow(getShadowTy(I.getType()));
    } else {
      // Sa = select Sb, [ (c^d) | Sc | Sd ], [ b ? Sc : Sd ]
      // If Sb (condition is poisoned), look for bits in c and d that are equal
      // and both unpoisoned.
      // If !Sb (condition is unpoisoned), simply pick one of Sc and Sd.

      // Cast arguments to shadow-compatible type.
      C = CreateAppToShadowCast(IRB, C);
      D = CreateAppToShadowCast(IRB, D);

      // Result shadow if condition shadow is 1.
      Sa1 = IRB.CreateOr({IRB.CreateXor(C, D), Sc, Sd});
    }
    Value *Sa = IRB.CreateSelect(Sb, Sa1, Sa0, "_msprop_select");
    setShadow(&I, Sa);
    if (MS.TrackOrigins) {
      // Origins are always i32, so any vector conditions must be flattened.
      // FIXME: consider tracking vector origins for app vectors?
      if (B->getType()->isVectorTy()) {
        B = convertToBool(B, IRB);
        Sb = convertToBool(Sb, IRB);
      }
      // a = select b, c, d
      // Oa = Sb ? Ob : (b ? Oc : Od)
      setOrigin(&I, IRB.CreateSelect(Sb, Ob, IRB.CreateSelect(B, Oc, Od)));
    }
  }

  void visitLandingPadInst(LandingPadInst &I) {
    // Do nothing.
    // See https://github.com/google/sanitizers/issues/504
    setShadow(&I, getCleanShadow(&I));
    setOrigin(&I, getCleanOrigin());
  }

  void visitCatchSwitchInst(CatchSwitchInst &I) {
    setShadow(&I, getCleanShadow(&I));
    setOrigin(&I, getCleanOrigin());
  }

  void visitFuncletPadInst(FuncletPadInst &I) {
    setShadow(&I, getCleanShadow(&I));
    setOrigin(&I, getCleanOrigin());
  }

  void visitGetElementPtrInst(GetElementPtrInst &I) { handleShadowOr(I); }

  void visitExtractValueInst(ExtractValueInst &I) {
    IRBuilder<> IRB(&I);
    Value *Agg = I.getAggregateOperand();
    LLVM_DEBUG(dbgs() << "ExtractValue:  " << I << "\n");
    Value *AggShadow = getShadow(Agg);
    LLVM_DEBUG(dbgs() << "   AggShadow:  " << *AggShadow << "\n");
    Value *ResShadow = IRB.CreateExtractValue(AggShadow, I.getIndices());
    LLVM_DEBUG(dbgs() << "   ResShadow:  " << *ResShadow << "\n");
    setShadow(&I, ResShadow);
    setOriginForNaryOp(I);
  }

  void visitInsertValueInst(InsertValueInst &I) {
    IRBuilder<> IRB(&I);
    LLVM_DEBUG(dbgs() << "InsertValue:  " << I << "\n");
    Value *AggShadow = getShadow(I.getAggregateOperand());
    Value *InsShadow = getShadow(I.getInsertedValueOperand());
    LLVM_DEBUG(dbgs() << "   AggShadow:  " << *AggShadow << "\n");
    LLVM_DEBUG(dbgs() << "   InsShadow:  " << *InsShadow << "\n");
    Value *Res = IRB.CreateInsertValue(AggShadow, InsShadow, I.getIndices());
    LLVM_DEBUG(dbgs() << "   Res:        " << *Res << "\n");
    setShadow(&I, Res);
    setOriginForNaryOp(I);
  }

  void dumpInst(Instruction &I) {
    if (CallInst *CI = dyn_cast<CallInst>(&I)) {
      errs() << "ZZZ call " << CI->getCalledFunction()->getName() << "\n";
    } else {
      errs() << "ZZZ " << I.getOpcodeName() << "\n";
    }
    errs() << "QQQ " << I << "\n";
  }

  void visitResumeInst(ResumeInst &I) {
    LLVM_DEBUG(dbgs() << "Resume: " << I << "\n");
    // Nothing to do here.
  }

  void visitCleanupReturnInst(CleanupReturnInst &CRI) {
    LLVM_DEBUG(dbgs() << "CleanupReturn: " << CRI << "\n");
    // Nothing to do here.
  }

  void visitCatchReturnInst(CatchReturnInst &CRI) {
    LLVM_DEBUG(dbgs() << "CatchReturn: " << CRI << "\n");
    // Nothing to do here.
  }

  void instrumentAsmArgument(Value *Operand, Type *ElemTy, Instruction &I,
                             IRBuilder<> &IRB, const DataLayout &DL,
                             bool isOutput) {
    // For each assembly argument, we check its value for being initialized.
    // If the argument is a pointer, we assume it points to a single element
    // of the corresponding type (or to a 8-byte word, if the type is unsized).
    // Each such pointer is instrumented with a call to the runtime library.
    Type *OpType = Operand->getType();
    // Check the operand value itself.
    insertShadowCheck(Operand, &I);
    if (!OpType->isPointerTy() || !isOutput) {
      assert(!isOutput);
      return;
    }
    if (!ElemTy->isSized())
      return;
    auto Size = DL.getTypeStoreSize(ElemTy);
    Value *SizeVal = IRB.CreateTypeSize(MS.IntptrTy, Size);
    if (MS.CompileKernel) {
      IRB.CreateCall(MS.MsanInstrumentAsmStoreFn, {Operand, SizeVal});
    } else {
      // ElemTy, derived from elementtype(), does not encode the alignment of
      // the pointer. Conservatively assume that the shadow memory is unaligned.
      // When Size is large, avoid StoreInst as it would expand to many
      // instructions.
      auto [ShadowPtr, _] =
          getShadowOriginPtrUserspace(Operand, IRB, IRB.getInt8Ty(), Align(1));
      if (Size <= 32)
        IRB.CreateAlignedStore(getCleanShadow(ElemTy), ShadowPtr, Align(1));
      else
        IRB.CreateMemSet(ShadowPtr, ConstantInt::getNullValue(IRB.getInt8Ty()),
                         SizeVal, Align(1));
    }
  }

  /// Get the number of output arguments returned by pointers.
  int getNumOutputArgs(InlineAsm *IA, CallBase *CB) {
    int NumRetOutputs = 0;
    int NumOutputs = 0;
    Type *RetTy = cast<Value>(CB)->getType();
    if (!RetTy->isVoidTy()) {
      // Register outputs are returned via the CallInst return value.
      auto *ST = dyn_cast<StructType>(RetTy);
      if (ST)
        NumRetOutputs = ST->getNumElements();
      else
        NumRetOutputs = 1;
    }
    InlineAsm::ConstraintInfoVector Constraints = IA->ParseConstraints();
    for (const InlineAsm::ConstraintInfo &Info : Constraints) {
      switch (Info.Type) {
      case InlineAsm::isOutput:
        NumOutputs++;
        break;
      default:
        break;
      }
    }
    return NumOutputs - NumRetOutputs;
  }

  void visitAsmInstruction(Instruction &I) {
    // Conservative inline assembly handling: check for poisoned shadow of
    // asm() arguments, then unpoison the result and all the memory locations
    // pointed to by those arguments.
    // An inline asm() statement in C++ contains lists of input and output
    // arguments used by the assembly code. These are mapped to operands of the
    // CallInst as follows:
    //  - nR register outputs ("=r) are returned by value in a single structure
    //  (SSA value of the CallInst);
    //  - nO other outputs ("=m" and others) are returned by pointer as first
    // nO operands of the CallInst;
    //  - nI inputs ("r", "m" and others) are passed to CallInst as the
    // remaining nI operands.
    // The total number of asm() arguments in the source is nR+nO+nI, and the
    // corresponding CallInst has nO+nI+1 operands (the last operand is the
    // function to be called).
    const DataLayout &DL = F.getDataLayout();
    CallBase *CB = cast<CallBase>(&I);
    IRBuilder<> IRB(&I);
    InlineAsm *IA = cast<InlineAsm>(CB->getCalledOperand());
    int OutputArgs = getNumOutputArgs(IA, CB);
    // The last operand of a CallInst is the function itself.
    int NumOperands = CB->getNumOperands() - 1;

    // Check input arguments. Doing so before unpoisoning output arguments, so
    // that we won't overwrite uninit values before checking them.
    for (int i = OutputArgs; i < NumOperands; i++) {
      Value *Operand = CB->getOperand(i);
      instrumentAsmArgument(Operand, CB->getParamElementType(i), I, IRB, DL,
                            /*isOutput*/ false);
    }
    // Unpoison output arguments. This must happen before the actual InlineAsm
    // call, so that the shadow for memory published in the asm() statement
    // remains valid.
    for (int i = 0; i < OutputArgs; i++) {
      Value *Operand = CB->getOperand(i);
      instrumentAsmArgument(Operand, CB->getParamElementType(i), I, IRB, DL,
                            /*isOutput*/ true);
    }

    setShadow(&I, getCleanShadow(&I));
    setOrigin(&I, getCleanOrigin());
  }

  void visitFreezeInst(FreezeInst &I) {
    // Freeze always returns a fully defined value.
    setShadow(&I, getCleanShadow(&I));
    setOrigin(&I, getCleanOrigin());
  }

  void visitInstruction(Instruction &I) {
    // Everything else: stop propagating and check for poisoned shadow.
    if (ClDumpStrictInstructions)
      dumpInst(I);
    LLVM_DEBUG(dbgs() << "DEFAULT: " << I << "\n");
    for (size_t i = 0, n = I.getNumOperands(); i < n; i++) {
      Value *Operand = I.getOperand(i);
      if (Operand->getType()->isSized())
        insertShadowCheck(Operand, &I);
    }
    setShadow(&I, getCleanShadow(&I));
    setOrigin(&I, getCleanOrigin());
  }
};

struct VarArgHelperBase : public VarArgHelper {
  Function &F;
  MemorySanitizer &MS;
  MemorySanitizerVisitor &MSV;
  SmallVector<CallInst *, 16> VAStartInstrumentationList;
  const unsigned VAListTagSize;

  VarArgHelperBase(Function &F, MemorySanitizer &MS,
                   MemorySanitizerVisitor &MSV, unsigned VAListTagSize)
      : F(F), MS(MS), MSV(MSV), VAListTagSize(VAListTagSize) {}

  Value *getShadowAddrForVAArgument(IRBuilder<> &IRB, unsigned ArgOffset) {
    Value *Base = IRB.CreatePointerCast(MS.VAArgTLS, MS.IntptrTy);
    return IRB.CreateAdd(Base, ConstantInt::get(MS.IntptrTy, ArgOffset));
  }

  /// Compute the shadow address for a given va_arg.
  Value *getShadowPtrForVAArgument(IRBuilder<> &IRB, unsigned ArgOffset) {
    Value *Base = IRB.CreatePointerCast(MS.VAArgTLS, MS.IntptrTy);
    Base = IRB.CreateAdd(Base, ConstantInt::get(MS.IntptrTy, ArgOffset));
    return IRB.CreateIntToPtr(Base, MS.PtrTy, "_msarg_va_s");
  }

  /// Compute the shadow address for a given va_arg.
  Value *getShadowPtrForVAArgument(IRBuilder<> &IRB, unsigned ArgOffset,
                                   unsigned ArgSize) {
    // Make sure we don't overflow __msan_va_arg_tls.
    if (ArgOffset + ArgSize > kParamTLSSize)
      return nullptr;
    return getShadowPtrForVAArgument(IRB, ArgOffset);
  }

  /// Compute the origin address for a given va_arg.
  Value *getOriginPtrForVAArgument(IRBuilder<> &IRB, int ArgOffset) {
    Value *Base = IRB.CreatePointerCast(MS.VAArgOriginTLS, MS.IntptrTy);
    // getOriginPtrForVAArgument() is always called after
    // getShadowPtrForVAArgument(), so __msan_va_arg_origin_tls can never
    // overflow.
    Base = IRB.CreateAdd(Base, ConstantInt::get(MS.IntptrTy, ArgOffset));
    return IRB.CreateIntToPtr(Base, MS.PtrTy, "_msarg_va_o");
  }

  void CleanUnusedTLS(IRBuilder<> &IRB, Value *ShadowBase,
                      unsigned BaseOffset) {
    // The tails of __msan_va_arg_tls is not large enough to fit full
    // value shadow, but it will be copied to backup anyway. Make it
    // clean.
    if (BaseOffset >= kParamTLSSize)
      return;
    Value *TailSize =
        ConstantInt::getSigned(IRB.getInt32Ty(), kParamTLSSize - BaseOffset);
    IRB.CreateMemSet(ShadowBase, ConstantInt::getNullValue(IRB.getInt8Ty()),
                     TailSize, Align(8));
  }

  void unpoisonVAListTagForInst(IntrinsicInst &I) {
    IRBuilder<> IRB(&I);
    Value *VAListTag = I.getArgOperand(0);
    const Align Alignment = Align(8);
    auto [ShadowPtr, OriginPtr] = MSV.getShadowOriginPtr(
        VAListTag, IRB, IRB.getInt8Ty(), Alignment, /*isStore*/ true);
    // Unpoison the whole __va_list_tag.
    IRB.CreateMemSet(ShadowPtr, Constant::getNullValue(IRB.getInt8Ty()),
                     VAListTagSize, Alignment, false);
  }

  void visitVAStartInst(VAStartInst &I) override {
    if (F.getCallingConv() == CallingConv::Win64)
      return;
    VAStartInstrumentationList.push_back(&I);
    unpoisonVAListTagForInst(I);
  }

  void visitVACopyInst(VACopyInst &I) override {
    if (F.getCallingConv() == CallingConv::Win64)
      return;
    unpoisonVAListTagForInst(I);
  }
};

/// AMD64-specific implementation of VarArgHelper.
struct VarArgAMD64Helper : public VarArgHelperBase {
  // An unfortunate workaround for asymmetric lowering of va_arg stuff.
  // See a comment in visitCallBase for more details.
  static const unsigned AMD64GpEndOffset = 48; // AMD64 ABI Draft 0.99.6 p3.5.7
  static const unsigned AMD64FpEndOffsetSSE = 176;
  // If SSE is disabled, fp_offset in va_list is zero.
  static const unsigned AMD64FpEndOffsetNoSSE = AMD64GpEndOffset;

  unsigned AMD64FpEndOffset;
  AllocaInst *VAArgTLSCopy = nullptr;
  AllocaInst *VAArgTLSOriginCopy = nullptr;
  Value *VAArgOverflowSize = nullptr;

  enum ArgKind { AK_GeneralPurpose, AK_FloatingPoint, AK_Memory };

  VarArgAMD64Helper(Function &F, MemorySanitizer &MS,
                    MemorySanitizerVisitor &MSV)
      : VarArgHelperBase(F, MS, MSV, /*VAListTagSize=*/24) {
    AMD64FpEndOffset = AMD64FpEndOffsetSSE;
    for (const auto &Attr : F.getAttributes().getFnAttrs()) {
      if (Attr.isStringAttribute() &&
          (Attr.getKindAsString() == "target-features")) {
        if (Attr.getValueAsString().contains("-sse"))
          AMD64FpEndOffset = AMD64FpEndOffsetNoSSE;
        break;
      }
    }
  }

  ArgKind classifyArgument(Value *arg) {
    // A very rough approximation of X86_64 argument classification rules.
    Type *T = arg->getType();
    if (T->isX86_FP80Ty())
      return AK_Memory;
    if (T->isFPOrFPVectorTy())
      return AK_FloatingPoint;
    if (T->isIntegerTy() && T->getPrimitiveSizeInBits() <= 64)
      return AK_GeneralPurpose;
    if (T->isPointerTy())
      return AK_GeneralPurpose;
    return AK_Memory;
  }

  // For VarArg functions, store the argument shadow in an ABI-specific format
  // that corresponds to va_list layout.
  // We do this because Clang lowers va_arg in the frontend, and this pass
  // only sees the low level code that deals with va_list internals.
  // A much easier alternative (provided that Clang emits va_arg instructions)
  // would have been to associate each live instance of va_list with a copy of
  // MSanParamTLS, and extract shadow on va_arg() call in the argument list
  // order.
  void visitCallBase(CallBase &CB, IRBuilder<> &IRB) override {
    unsigned GpOffset = 0;
    unsigned FpOffset = AMD64GpEndOffset;
    unsigned OverflowOffset = AMD64FpEndOffset;
    const DataLayout &DL = F.getDataLayout();

    for (const auto &[ArgNo, A] : llvm::enumerate(CB.args())) {
      bool IsFixed = ArgNo < CB.getFunctionType()->getNumParams();
      bool IsByVal = CB.paramHasAttr(ArgNo, Attribute::ByVal);
      if (IsByVal) {
        // ByVal arguments always go to the overflow area.
        // Fixed arguments passed through the overflow area will be stepped
        // over by va_start, so don't count them towards the offset.
        if (IsFixed)
          continue;
        assert(A->getType()->isPointerTy());
        Type *RealTy = CB.getParamByValType(ArgNo);
        uint64_t ArgSize = DL.getTypeAllocSize(RealTy);
        uint64_t AlignedSize = alignTo(ArgSize, 8);
        unsigned BaseOffset = OverflowOffset;
        Value *ShadowBase = getShadowPtrForVAArgument(IRB, OverflowOffset);
        Value *OriginBase = nullptr;
        if (MS.TrackOrigins)
          OriginBase = getOriginPtrForVAArgument(IRB, OverflowOffset);
        OverflowOffset += AlignedSize;

        if (OverflowOffset > kParamTLSSize) {
          CleanUnusedTLS(IRB, ShadowBase, BaseOffset);
          continue; // We have no space to copy shadow there.
        }

        Value *ShadowPtr, *OriginPtr;
        std::tie(ShadowPtr, OriginPtr) =
            MSV.getShadowOriginPtr(A, IRB, IRB.getInt8Ty(), kShadowTLSAlignment,
                                   /*isStore*/ false);
        IRB.CreateMemCpy(ShadowBase, kShadowTLSAlignment, ShadowPtr,
                         kShadowTLSAlignment, ArgSize);
        if (MS.TrackOrigins)
          IRB.CreateMemCpy(OriginBase, kShadowTLSAlignment, OriginPtr,
                           kShadowTLSAlignment, ArgSize);
      } else {
        ArgKind AK = classifyArgument(A);
        if (AK == AK_GeneralPurpose && GpOffset >= AMD64GpEndOffset)
          AK = AK_Memory;
        if (AK == AK_FloatingPoint && FpOffset >= AMD64FpEndOffset)
          AK = AK_Memory;
        Value *ShadowBase, *OriginBase = nullptr;
        switch (AK) {
        case AK_GeneralPurpose:
          ShadowBase = getShadowPtrForVAArgument(IRB, GpOffset);
          if (MS.TrackOrigins)
            OriginBase = getOriginPtrForVAArgument(IRB, GpOffset);
          GpOffset += 8;
          assert(GpOffset <= kParamTLSSize);
          break;
        case AK_FloatingPoint:
          ShadowBase = getShadowPtrForVAArgument(IRB, FpOffset);
          if (MS.TrackOrigins)
            OriginBase = getOriginPtrForVAArgument(IRB, FpOffset);
          FpOffset += 16;
          assert(FpOffset <= kParamTLSSize);
          break;
        case AK_Memory:
          if (IsFixed)
            continue;
          uint64_t ArgSize = DL.getTypeAllocSize(A->getType());
          uint64_t AlignedSize = alignTo(ArgSize, 8);
          unsigned BaseOffset = OverflowOffset;
          ShadowBase = getShadowPtrForVAArgument(IRB, OverflowOffset);
          if (MS.TrackOrigins) {
            OriginBase = getOriginPtrForVAArgument(IRB, OverflowOffset);
          }
          OverflowOffset += AlignedSize;
          if (OverflowOffset > kParamTLSSize) {
            // We have no space to copy shadow there.
            CleanUnusedTLS(IRB, ShadowBase, BaseOffset);
            continue;
          }
        }
        // Take fixed arguments into account for GpOffset and FpOffset,
        // but don't actually store shadows for them.
        // TODO(glider): don't call get*PtrForVAArgument() for them.
        if (IsFixed)
          continue;
        Value *Shadow = MSV.getShadow(A);
        IRB.CreateAlignedStore(Shadow, ShadowBase, kShadowTLSAlignment);
        if (MS.TrackOrigins) {
          Value *Origin = MSV.getOrigin(A);
          TypeSize StoreSize = DL.getTypeStoreSize(Shadow->getType());
          MSV.paintOrigin(IRB, Origin, OriginBase, StoreSize,
                          std::max(kShadowTLSAlignment, kMinOriginAlignment));
        }
      }
    }
    Constant *OverflowSize =
        ConstantInt::get(IRB.getInt64Ty(), OverflowOffset - AMD64FpEndOffset);
    IRB.CreateStore(OverflowSize, MS.VAArgOverflowSizeTLS);
  }

  void finalizeInstrumentation() override {
    assert(!VAArgOverflowSize && !VAArgTLSCopy &&
           "finalizeInstrumentation called twice");
    if (!VAStartInstrumentationList.empty()) {
      // If there is a va_start in this function, make a backup copy of
      // va_arg_tls somewhere in the function entry block.
      IRBuilder<> IRB(MSV.FnPrologueEnd);
      VAArgOverflowSize =
          IRB.CreateLoad(IRB.getInt64Ty(), MS.VAArgOverflowSizeTLS);
      Value *CopySize = IRB.CreateAdd(
          ConstantInt::get(MS.IntptrTy, AMD64FpEndOffset), VAArgOverflowSize);
      VAArgTLSCopy = IRB.CreateAlloca(Type::getInt8Ty(*MS.C), CopySize);
      VAArgTLSCopy->setAlignment(kShadowTLSAlignment);
      IRB.CreateMemSet(VAArgTLSCopy, Constant::getNullValue(IRB.getInt8Ty()),
                       CopySize, kShadowTLSAlignment, false);

      Value *SrcSize = IRB.CreateBinaryIntrinsic(
          Intrinsic::umin, CopySize,
          ConstantInt::get(MS.IntptrTy, kParamTLSSize));
      IRB.CreateMemCpy(VAArgTLSCopy, kShadowTLSAlignment, MS.VAArgTLS,
                       kShadowTLSAlignment, SrcSize);
      if (MS.TrackOrigins) {
        VAArgTLSOriginCopy = IRB.CreateAlloca(Type::getInt8Ty(*MS.C), CopySize);
        VAArgTLSOriginCopy->setAlignment(kShadowTLSAlignment);
        IRB.CreateMemCpy(VAArgTLSOriginCopy, kShadowTLSAlignment,
                         MS.VAArgOriginTLS, kShadowTLSAlignment, SrcSize);
      }
    }

    // Instrument va_start.
    // Copy va_list shadow from the backup copy of the TLS contents.
    for (CallInst *OrigInst : VAStartInstrumentationList) {
      NextNodeIRBuilder IRB(OrigInst);
      Value *VAListTag = OrigInst->getArgOperand(0);

      Value *RegSaveAreaPtrPtr = IRB.CreateIntToPtr(
          IRB.CreateAdd(IRB.CreatePtrToInt(VAListTag, MS.IntptrTy),
                        ConstantInt::get(MS.IntptrTy, 16)),
          MS.PtrTy);
      Value *RegSaveAreaPtr = IRB.CreateLoad(MS.PtrTy, RegSaveAreaPtrPtr);
      Value *RegSaveAreaShadowPtr, *RegSaveAreaOriginPtr;
      const Align Alignment = Align(16);
      std::tie(RegSaveAreaShadowPtr, RegSaveAreaOriginPtr) =
          MSV.getShadowOriginPtr(RegSaveAreaPtr, IRB, IRB.getInt8Ty(),
                                 Alignment, /*isStore*/ true);
      IRB.CreateMemCpy(RegSaveAreaShadowPtr, Alignment, VAArgTLSCopy, Alignment,
                       AMD64FpEndOffset);
      if (MS.TrackOrigins)
        IRB.CreateMemCpy(RegSaveAreaOriginPtr, Alignment, VAArgTLSOriginCopy,
                         Alignment, AMD64FpEndOffset);
      Value *OverflowArgAreaPtrPtr = IRB.CreateIntToPtr(
          IRB.CreateAdd(IRB.CreatePtrToInt(VAListTag, MS.IntptrTy),
                        ConstantInt::get(MS.IntptrTy, 8)),
          MS.PtrTy);
      Value *OverflowArgAreaPtr =
          IRB.CreateLoad(MS.PtrTy, OverflowArgAreaPtrPtr);
      Value *OverflowArgAreaShadowPtr, *OverflowArgAreaOriginPtr;
      std::tie(OverflowArgAreaShadowPtr, OverflowArgAreaOriginPtr) =
          MSV.getShadowOriginPtr(OverflowArgAreaPtr, IRB, IRB.getInt8Ty(),
                                 Alignment, /*isStore*/ true);
      Value *SrcPtr = IRB.CreateConstGEP1_32(IRB.getInt8Ty(), VAArgTLSCopy,
                                             AMD64FpEndOffset);
      IRB.CreateMemCpy(OverflowArgAreaShadowPtr, Alignment, SrcPtr, Alignment,
                       VAArgOverflowSize);
      if (MS.TrackOrigins) {
        SrcPtr = IRB.CreateConstGEP1_32(IRB.getInt8Ty(), VAArgTLSOriginCopy,
                                        AMD64FpEndOffset);
        IRB.CreateMemCpy(OverflowArgAreaOriginPtr, Alignment, SrcPtr, Alignment,
                         VAArgOverflowSize);
      }
    }
  }
};

/// AArch64-specific implementation of VarArgHelper.
struct VarArgAArch64Helper : public VarArgHelperBase {
  static const unsigned kAArch64GrArgSize = 64;
  static const unsigned kAArch64VrArgSize = 128;

  static const unsigned AArch64GrBegOffset = 0;
  static const unsigned AArch64GrEndOffset = kAArch64GrArgSize;
  // Make VR space aligned to 16 bytes.
  static const unsigned AArch64VrBegOffset = AArch64GrEndOffset;
  static const unsigned AArch64VrEndOffset =
      AArch64VrBegOffset + kAArch64VrArgSize;
  static const unsigned AArch64VAEndOffset = AArch64VrEndOffset;

  AllocaInst *VAArgTLSCopy = nullptr;
  Value *VAArgOverflowSize = nullptr;

  enum ArgKind { AK_GeneralPurpose, AK_FloatingPoint, AK_Memory };

  VarArgAArch64Helper(Function &F, MemorySanitizer &MS,
                      MemorySanitizerVisitor &MSV)
      : VarArgHelperBase(F, MS, MSV, /*VAListTagSize=*/32) {}

  // A very rough approximation of aarch64 argument classification rules.
  std::pair<ArgKind, uint64_t> classifyArgument(Type *T) {
    if (T->isIntOrPtrTy() && T->getPrimitiveSizeInBits() <= 64)
      return {AK_GeneralPurpose, 1};
    if (T->isFloatingPointTy() && T->getPrimitiveSizeInBits() <= 128)
      return {AK_FloatingPoint, 1};

    if (T->isArrayTy()) {
      auto R = classifyArgument(T->getArrayElementType());
      R.second *= T->getScalarType()->getArrayNumElements();
      return R;
    }

    if (const FixedVectorType *FV = dyn_cast<FixedVectorType>(T)) {
      auto R = classifyArgument(FV->getScalarType());
      R.second *= FV->getNumElements();
      return R;
    }

    LLVM_DEBUG(errs() << "Unknown vararg type: " << *T << "\n");
    return {AK_Memory, 0};
  }

  // The instrumentation stores the argument shadow in a non ABI-specific
  // format because it does not know which argument is named (since Clang,
  // like x86_64 case, lowers the va_args in the frontend and this pass only
  // sees the low level code that deals with va_list internals).
  // The first seven GR registers are saved in the first 56 bytes of the
  // va_arg tls arra, followed by the first 8 FP/SIMD registers, and then
  // the remaining arguments.
  // Using constant offset within the va_arg TLS array allows fast copy
  // in the finalize instrumentation.
  void visitCallBase(CallBase &CB, IRBuilder<> &IRB) override {
    unsigned GrOffset = AArch64GrBegOffset;
    unsigned VrOffset = AArch64VrBegOffset;
    unsigned OverflowOffset = AArch64VAEndOffset;

    const DataLayout &DL = F.getDataLayout();
    for (const auto &[ArgNo, A] : llvm::enumerate(CB.args())) {
      bool IsFixed = ArgNo < CB.getFunctionType()->getNumParams();
      auto [AK, RegNum] = classifyArgument(A->getType());
      if (AK == AK_GeneralPurpose &&
          (GrOffset + RegNum * 8) > AArch64GrEndOffset)
        AK = AK_Memory;
      if (AK == AK_FloatingPoint &&
          (VrOffset + RegNum * 16) > AArch64VrEndOffset)
        AK = AK_Memory;
      Value *Base;
      switch (AK) {
      case AK_GeneralPurpose:
        Base = getShadowPtrForVAArgument(IRB, GrOffset);
        GrOffset += 8 * RegNum;
        break;
      case AK_FloatingPoint:
        Base = getShadowPtrForVAArgument(IRB, VrOffset);
        VrOffset += 16 * RegNum;
        break;
      case AK_Memory:
        // Don't count fixed arguments in the overflow area - va_start will
        // skip right over them.
        if (IsFixed)
          continue;
        uint64_t ArgSize = DL.getTypeAllocSize(A->getType());
        uint64_t AlignedSize = alignTo(ArgSize, 8);
        unsigned BaseOffset = OverflowOffset;
        Base = getShadowPtrForVAArgument(IRB, BaseOffset);
        OverflowOffset += AlignedSize;
        if (OverflowOffset > kParamTLSSize) {
          // We have no space to copy shadow there.
          CleanUnusedTLS(IRB, Base, BaseOffset);
          continue;
        }
        break;
      }
      // Count Gp/Vr fixed arguments to their respective offsets, but don't
      // bother to actually store a shadow.
      if (IsFixed)
        continue;
      IRB.CreateAlignedStore(MSV.getShadow(A), Base, kShadowTLSAlignment);
    }
    Constant *OverflowSize =
        ConstantInt::get(IRB.getInt64Ty(), OverflowOffset - AArch64VAEndOffset);
    IRB.CreateStore(OverflowSize, MS.VAArgOverflowSizeTLS);
  }

  // Retrieve a va_list field of 'void*' size.
  Value *getVAField64(IRBuilder<> &IRB, Value *VAListTag, int offset) {
    Value *SaveAreaPtrPtr = IRB.CreateIntToPtr(
        IRB.CreateAdd(IRB.CreatePtrToInt(VAListTag, MS.IntptrTy),
                      ConstantInt::get(MS.IntptrTy, offset)),
        MS.PtrTy);
    return IRB.CreateLoad(Type::getInt64Ty(*MS.C), SaveAreaPtrPtr);
  }

  // Retrieve a va_list field of 'int' size.
  Value *getVAField32(IRBuilder<> &IRB, Value *VAListTag, int offset) {
    Value *SaveAreaPtr = IRB.CreateIntToPtr(
        IRB.CreateAdd(IRB.CreatePtrToInt(VAListTag, MS.IntptrTy),
                      ConstantInt::get(MS.IntptrTy, offset)),
        MS.PtrTy);
    Value *SaveArea32 = IRB.CreateLoad(IRB.getInt32Ty(), SaveAreaPtr);
    return IRB.CreateSExt(SaveArea32, MS.IntptrTy);
  }

  void finalizeInstrumentation() override {
    assert(!VAArgOverflowSize && !VAArgTLSCopy &&
           "finalizeInstrumentation called twice");
    if (!VAStartInstrumentationList.empty()) {
      // If there is a va_start in this function, make a backup copy of
      // va_arg_tls somewhere in the function entry block.
      IRBuilder<> IRB(MSV.FnPrologueEnd);
      VAArgOverflowSize =
          IRB.CreateLoad(IRB.getInt64Ty(), MS.VAArgOverflowSizeTLS);
      Value *CopySize = IRB.CreateAdd(
          ConstantInt::get(MS.IntptrTy, AArch64VAEndOffset), VAArgOverflowSize);
      VAArgTLSCopy = IRB.CreateAlloca(Type::getInt8Ty(*MS.C), CopySize);
      VAArgTLSCopy->setAlignment(kShadowTLSAlignment);
      IRB.CreateMemSet(VAArgTLSCopy, Constant::getNullValue(IRB.getInt8Ty()),
                       CopySize, kShadowTLSAlignment, false);

      Value *SrcSize = IRB.CreateBinaryIntrinsic(
          Intrinsic::umin, CopySize,
          ConstantInt::get(MS.IntptrTy, kParamTLSSize));
      IRB.CreateMemCpy(VAArgTLSCopy, kShadowTLSAlignment, MS.VAArgTLS,
                       kShadowTLSAlignment, SrcSize);
    }

    Value *GrArgSize = ConstantInt::get(MS.IntptrTy, kAArch64GrArgSize);
    Value *VrArgSize = ConstantInt::get(MS.IntptrTy, kAArch64VrArgSize);

    // Instrument va_start, copy va_list shadow from the backup copy of
    // the TLS contents.
    for (CallInst *OrigInst : VAStartInstrumentationList) {
      NextNodeIRBuilder IRB(OrigInst);

      Value *VAListTag = OrigInst->getArgOperand(0);

      // The variadic ABI for AArch64 creates two areas to save the incoming
      // argument registers (one for 64-bit general register xn-x7 and another
      // for 128-bit FP/SIMD vn-v7).
      // We need then to propagate the shadow arguments on both regions
      // 'va::__gr_top + va::__gr_offs' and 'va::__vr_top + va::__vr_offs'.
      // The remaining arguments are saved on shadow for 'va::stack'.
      // One caveat is it requires only to propagate the non-named arguments,
      // however on the call site instrumentation 'all' the arguments are
      // saved. So to copy the shadow values from the va_arg TLS array
      // we need to adjust the offset for both GR and VR fields based on
      // the __{gr,vr}_offs value (since they are stores based on incoming
      // named arguments).
      Type *RegSaveAreaPtrTy = IRB.getPtrTy();

      // Read the stack pointer from the va_list.
      Value *StackSaveAreaPtr =
          IRB.CreateIntToPtr(getVAField64(IRB, VAListTag, 0), RegSaveAreaPtrTy);

      // Read both the __gr_top and __gr_off and add them up.
      Value *GrTopSaveAreaPtr = getVAField64(IRB, VAListTag, 8);
      Value *GrOffSaveArea = getVAField32(IRB, VAListTag, 24);

      Value *GrRegSaveAreaPtr = IRB.CreateIntToPtr(
          IRB.CreateAdd(GrTopSaveAreaPtr, GrOffSaveArea), RegSaveAreaPtrTy);

      // Read both the __vr_top and __vr_off and add them up.
      Value *VrTopSaveAreaPtr = getVAField64(IRB, VAListTag, 16);
      Value *VrOffSaveArea = getVAField32(IRB, VAListTag, 28);

      Value *VrRegSaveAreaPtr = IRB.CreateIntToPtr(
          IRB.CreateAdd(VrTopSaveAreaPtr, VrOffSaveArea), RegSaveAreaPtrTy);

      // It does not know how many named arguments is being used and, on the
      // callsite all the arguments were saved.  Since __gr_off is defined as
      // '0 - ((8 - named_gr) * 8)', the idea is to just propagate the variadic
      // argument by ignoring the bytes of shadow from named arguments.
      Value *GrRegSaveAreaShadowPtrOff =
          IRB.CreateAdd(GrArgSize, GrOffSaveArea);

      Value *GrRegSaveAreaShadowPtr =
          MSV.getShadowOriginPtr(GrRegSaveAreaPtr, IRB, IRB.getInt8Ty(),
                                 Align(8), /*isStore*/ true)
              .first;

      Value *GrSrcPtr =
          IRB.CreateInBoundsPtrAdd(VAArgTLSCopy, GrRegSaveAreaShadowPtrOff);
      Value *GrCopySize = IRB.CreateSub(GrArgSize, GrRegSaveAreaShadowPtrOff);

      IRB.CreateMemCpy(GrRegSaveAreaShadowPtr, Align(8), GrSrcPtr, Align(8),
                       GrCopySize);

      // Again, but for FP/SIMD values.
      Value *VrRegSaveAreaShadowPtrOff =
          IRB.CreateAdd(VrArgSize, VrOffSaveArea);

      Value *VrRegSaveAreaShadowPtr =
          MSV.getShadowOriginPtr(VrRegSaveAreaPtr, IRB, IRB.getInt8Ty(),
                                 Align(8), /*isStore*/ true)
              .first;

      Value *VrSrcPtr = IRB.CreateInBoundsPtrAdd(
          IRB.CreateInBoundsPtrAdd(VAArgTLSCopy,
                                   IRB.getInt32(AArch64VrBegOffset)),
          VrRegSaveAreaShadowPtrOff);
      Value *VrCopySize = IRB.CreateSub(VrArgSize, VrRegSaveAreaShadowPtrOff);

      IRB.CreateMemCpy(VrRegSaveAreaShadowPtr, Align(8), VrSrcPtr, Align(8),
                       VrCopySize);

      // And finally for remaining arguments.
      Value *StackSaveAreaShadowPtr =
          MSV.getShadowOriginPtr(StackSaveAreaPtr, IRB, IRB.getInt8Ty(),
                                 Align(16), /*isStore*/ true)
              .first;

      Value *StackSrcPtr = IRB.CreateInBoundsPtrAdd(
          VAArgTLSCopy, IRB.getInt32(AArch64VAEndOffset));

      IRB.CreateMemCpy(StackSaveAreaShadowPtr, Align(16), StackSrcPtr,
                       Align(16), VAArgOverflowSize);
    }
  }
};

/// PowerPC64-specific implementation of VarArgHelper.
struct VarArgPowerPC64Helper : public VarArgHelperBase {
  AllocaInst *VAArgTLSCopy = nullptr;
  Value *VAArgSize = nullptr;

  VarArgPowerPC64Helper(Function &F, MemorySanitizer &MS,
                        MemorySanitizerVisitor &MSV)
      : VarArgHelperBase(F, MS, MSV, /*VAListTagSize=*/8) {}

  void visitCallBase(CallBase &CB, IRBuilder<> &IRB) override {
    // For PowerPC, we need to deal with alignment of stack arguments -
    // they are mostly aligned to 8 bytes, but vectors and i128 arrays
    // are aligned to 16 bytes, byvals can be aligned to 8 or 16 bytes,
    // For that reason, we compute current offset from stack pointer (which is
    // always properly aligned), and offset for the first vararg, then subtract
    // them.
    unsigned VAArgBase;
    Triple TargetTriple(F.getParent()->getTargetTriple());
    // Parameter save area starts at 48 bytes from frame pointer for ABIv1,
    // and 32 bytes for ABIv2.  This is usually determined by target
    // endianness, but in theory could be overridden by function attribute.
    if (TargetTriple.isPPC64ELFv2ABI())
      VAArgBase = 32;
    else
      VAArgBase = 48;
    unsigned VAArgOffset = VAArgBase;
    const DataLayout &DL = F.getDataLayout();
    for (const auto &[ArgNo, A] : llvm::enumerate(CB.args())) {
      bool IsFixed = ArgNo < CB.getFunctionType()->getNumParams();
      bool IsByVal = CB.paramHasAttr(ArgNo, Attribute::ByVal);
      if (IsByVal) {
        assert(A->getType()->isPointerTy());
        Type *RealTy = CB.getParamByValType(ArgNo);
        uint64_t ArgSize = DL.getTypeAllocSize(RealTy);
        Align ArgAlign = CB.getParamAlign(ArgNo).value_or(Align(8));
        if (ArgAlign < 8)
          ArgAlign = Align(8);
        VAArgOffset = alignTo(VAArgOffset, ArgAlign);
        if (!IsFixed) {
          Value *Base =
              getShadowPtrForVAArgument(IRB, VAArgOffset - VAArgBase, ArgSize);
          if (Base) {
            Value *AShadowPtr, *AOriginPtr;
            std::tie(AShadowPtr, AOriginPtr) =
                MSV.getShadowOriginPtr(A, IRB, IRB.getInt8Ty(),
                                       kShadowTLSAlignment, /*isStore*/ false);

            IRB.CreateMemCpy(Base, kShadowTLSAlignment, AShadowPtr,
                             kShadowTLSAlignment, ArgSize);
          }
        }
        VAArgOffset += alignTo(ArgSize, Align(8));
      } else {
        Value *Base;
        uint64_t ArgSize = DL.getTypeAllocSize(A->getType());
        Align ArgAlign = Align(8);
        if (A->getType()->isArrayTy()) {
          // Arrays are aligned to element size, except for long double
          // arrays, which are aligned to 8 bytes.
          Type *ElementTy = A->getType()->getArrayElementType();
          if (!ElementTy->isPPC_FP128Ty())
            ArgAlign = Align(DL.getTypeAllocSize(ElementTy));
        } else if (A->getType()->isVectorTy()) {
          // Vectors are naturally aligned.
          ArgAlign = Align(ArgSize);
        }
        if (ArgAlign < 8)
          ArgAlign = Align(8);
        VAArgOffset = alignTo(VAArgOffset, ArgAlign);
        if (DL.isBigEndian()) {
          // Adjusting the shadow for argument with size < 8 to match the
          // placement of bits in big endian system
          if (ArgSize < 8)
            VAArgOffset += (8 - ArgSize);
        }
        if (!IsFixed) {
          Base =
              getShadowPtrForVAArgument(IRB, VAArgOffset - VAArgBase, ArgSize);
          if (Base)
            IRB.CreateAlignedStore(MSV.getShadow(A), Base, kShadowTLSAlignment);
        }
        VAArgOffset += ArgSize;
        VAArgOffset = alignTo(VAArgOffset, Align(8));
      }
      if (IsFixed)
        VAArgBase = VAArgOffset;
    }

    Constant *TotalVAArgSize =
        ConstantInt::get(MS.IntptrTy, VAArgOffset - VAArgBase);
    // Here using VAArgOverflowSizeTLS as VAArgSizeTLS to avoid creation of
    // a new class member i.e. it is the total size of all VarArgs.
    IRB.CreateStore(TotalVAArgSize, MS.VAArgOverflowSizeTLS);
  }

  void finalizeInstrumentation() override {
    assert(!VAArgSize && !VAArgTLSCopy &&
           "finalizeInstrumentation called twice");
    IRBuilder<> IRB(MSV.FnPrologueEnd);
    VAArgSize = IRB.CreateLoad(IRB.getInt64Ty(), MS.VAArgOverflowSizeTLS);
    Value *CopySize = VAArgSize;

    if (!VAStartInstrumentationList.empty()) {
      // If there is a va_start in this function, make a backup copy of
      // va_arg_tls somewhere in the function entry block.

      VAArgTLSCopy = IRB.CreateAlloca(Type::getInt8Ty(*MS.C), CopySize);
      VAArgTLSCopy->setAlignment(kShadowTLSAlignment);
      IRB.CreateMemSet(VAArgTLSCopy, Constant::getNullValue(IRB.getInt8Ty()),
                       CopySize, kShadowTLSAlignment, false);

      Value *SrcSize = IRB.CreateBinaryIntrinsic(
          Intrinsic::umin, CopySize,
          ConstantInt::get(IRB.getInt64Ty(), kParamTLSSize));
      IRB.CreateMemCpy(VAArgTLSCopy, kShadowTLSAlignment, MS.VAArgTLS,
                       kShadowTLSAlignment, SrcSize);
    }

    // Instrument va_start.
    // Copy va_list shadow from the backup copy of the TLS contents.
    for (CallInst *OrigInst : VAStartInstrumentationList) {
      NextNodeIRBuilder IRB(OrigInst);
      Value *VAListTag = OrigInst->getArgOperand(0);
      Value *RegSaveAreaPtrPtr = IRB.CreatePtrToInt(VAListTag, MS.IntptrTy);

      RegSaveAreaPtrPtr = IRB.CreateIntToPtr(RegSaveAreaPtrPtr, MS.PtrTy);

      Value *RegSaveAreaPtr = IRB.CreateLoad(MS.PtrTy, RegSaveAreaPtrPtr);
      Value *RegSaveAreaShadowPtr, *RegSaveAreaOriginPtr;
      const DataLayout &DL = F.getDataLayout();
      unsigned IntptrSize = DL.getTypeStoreSize(MS.IntptrTy);
      const Align Alignment = Align(IntptrSize);
      std::tie(RegSaveAreaShadowPtr, RegSaveAreaOriginPtr) =
          MSV.getShadowOriginPtr(RegSaveAreaPtr, IRB, IRB.getInt8Ty(),
                                 Alignment, /*isStore*/ true);
      IRB.CreateMemCpy(RegSaveAreaShadowPtr, Alignment, VAArgTLSCopy, Alignment,
                       CopySize);
    }
  }
};

/// PowerPC32-specific implementation of VarArgHelper.
struct VarArgPowerPC32Helper : public VarArgHelperBase {
  AllocaInst *VAArgTLSCopy = nullptr;
  Value *VAArgSize = nullptr;

  VarArgPowerPC32Helper(Function &F, MemorySanitizer &MS,
                        MemorySanitizerVisitor &MSV)
      : VarArgHelperBase(F, MS, MSV, /*VAListTagSize=*/12) {}

  void visitCallBase(CallBase &CB, IRBuilder<> &IRB) override {
    unsigned VAArgBase;
    // Parameter save area is 8 bytes from frame pointer in PPC32
    VAArgBase = 8;
    unsigned VAArgOffset = VAArgBase;
    const DataLayout &DL = F.getDataLayout();
    unsigned IntptrSize = DL.getTypeStoreSize(MS.IntptrTy);
    for (const auto &[ArgNo, A] : llvm::enumerate(CB.args())) {
      bool IsFixed = ArgNo < CB.getFunctionType()->getNumParams();
      bool IsByVal = CB.paramHasAttr(ArgNo, Attribute::ByVal);
      if (IsByVal) {
        assert(A->getType()->isPointerTy());
        Type *RealTy = CB.getParamByValType(ArgNo);
        uint64_t ArgSize = DL.getTypeAllocSize(RealTy);
        Align ArgAlign = CB.getParamAlign(ArgNo).value_or(Align(IntptrSize));
        if (ArgAlign < IntptrSize)
          ArgAlign = Align(IntptrSize);
        VAArgOffset = alignTo(VAArgOffset, ArgAlign);
        if (!IsFixed) {
          Value *Base =
              getShadowPtrForVAArgument(IRB, VAArgOffset - VAArgBase, ArgSize);
          if (Base) {
            Value *AShadowPtr, *AOriginPtr;
            std::tie(AShadowPtr, AOriginPtr) =
                MSV.getShadowOriginPtr(A, IRB, IRB.getInt8Ty(),
                                       kShadowTLSAlignment, /*isStore*/ false);

            IRB.CreateMemCpy(Base, kShadowTLSAlignment, AShadowPtr,
                             kShadowTLSAlignment, ArgSize);
          }
        }
        VAArgOffset += alignTo(ArgSize, Align(IntptrSize));
      } else {
        Value *Base;
        Type *ArgTy = A->getType();

        // On PPC 32 floating point variable arguments are stored in separate
        // area: fp_save_area = reg_save_area + 4*8. We do not copy shaodow for
        // them as they will be found when checking call arguments.
        if (!ArgTy->isFloatingPointTy()) {
          uint64_t ArgSize = DL.getTypeAllocSize(ArgTy);
          Align ArgAlign = Align(IntptrSize);
          if (ArgTy->isArrayTy()) {
            // Arrays are aligned to element size, except for long double
            // arrays, which are aligned to 8 bytes.
            Type *ElementTy = ArgTy->getArrayElementType();
            if (!ElementTy->isPPC_FP128Ty())
              ArgAlign = Align(DL.getTypeAllocSize(ElementTy));
          } else if (ArgTy->isVectorTy()) {
            // Vectors are naturally aligned.
            ArgAlign = Align(ArgSize);
          }
          if (ArgAlign < IntptrSize)
            ArgAlign = Align(IntptrSize);
          VAArgOffset = alignTo(VAArgOffset, ArgAlign);
          if (DL.isBigEndian()) {
            // Adjusting the shadow for argument with size < IntptrSize to match
            // the placement of bits in big endian system
            if (ArgSize < IntptrSize)
              VAArgOffset += (IntptrSize - ArgSize);
          }
          if (!IsFixed) {
            Base = getShadowPtrForVAArgument(IRB, VAArgOffset - VAArgBase,
                                             ArgSize);
            if (Base)
              IRB.CreateAlignedStore(MSV.getShadow(A), Base,
                                     kShadowTLSAlignment);
          }
          VAArgOffset += ArgSize;
          VAArgOffset = alignTo(VAArgOffset, Align(IntptrSize));
        }
      }
    }

    Constant *TotalVAArgSize =
        ConstantInt::get(MS.IntptrTy, VAArgOffset - VAArgBase);
    // Here using VAArgOverflowSizeTLS as VAArgSizeTLS to avoid creation of
    // a new class member i.e. it is the total size of all VarArgs.
    IRB.CreateStore(TotalVAArgSize, MS.VAArgOverflowSizeTLS);
  }

  void finalizeInstrumentation() override {
    assert(!VAArgSize && !VAArgTLSCopy &&
           "finalizeInstrumentation called twice");
    IRBuilder<> IRB(MSV.FnPrologueEnd);
    VAArgSize = IRB.CreateLoad(MS.IntptrTy, MS.VAArgOverflowSizeTLS);
    Value *CopySize = VAArgSize;

    if (!VAStartInstrumentationList.empty()) {
      // If there is a va_start in this function, make a backup copy of
      // va_arg_tls somewhere in the function entry block.

      VAArgTLSCopy = IRB.CreateAlloca(Type::getInt8Ty(*MS.C), CopySize);
      VAArgTLSCopy->setAlignment(kShadowTLSAlignment);
      IRB.CreateMemSet(VAArgTLSCopy, Constant::getNullValue(IRB.getInt8Ty()),
                       CopySize, kShadowTLSAlignment, false);

      Value *SrcSize = IRB.CreateBinaryIntrinsic(
          Intrinsic::umin, CopySize,
          ConstantInt::get(MS.IntptrTy, kParamTLSSize));
      IRB.CreateMemCpy(VAArgTLSCopy, kShadowTLSAlignment, MS.VAArgTLS,
                       kShadowTLSAlignment, SrcSize);
    }

    // Instrument va_start.
    // Copy va_list shadow from the backup copy of the TLS contents.
    for (CallInst *OrigInst : VAStartInstrumentationList) {
      NextNodeIRBuilder IRB(OrigInst);
      Value *VAListTag = OrigInst->getArgOperand(0);
      Value *RegSaveAreaPtrPtr = IRB.CreatePtrToInt(VAListTag, MS.IntptrTy);
      Value *RegSaveAreaSize = CopySize;

      // In PPC32 va_list_tag is a struct
      RegSaveAreaPtrPtr =
          IRB.CreateAdd(RegSaveAreaPtrPtr, ConstantInt::get(MS.IntptrTy, 8));

      // On PPC 32 reg_save_area can only hold 32 bytes of data
      RegSaveAreaSize = IRB.CreateBinaryIntrinsic(
          Intrinsic::umin, CopySize, ConstantInt::get(MS.IntptrTy, 32));

      RegSaveAreaPtrPtr = IRB.CreateIntToPtr(RegSaveAreaPtrPtr, MS.PtrTy);
      Value *RegSaveAreaPtr = IRB.CreateLoad(MS.PtrTy, RegSaveAreaPtrPtr);

      const DataLayout &DL = F.getDataLayout();
      unsigned IntptrSize = DL.getTypeStoreSize(MS.IntptrTy);
      const Align Alignment = Align(IntptrSize);

      { // Copy reg save area
        Value *RegSaveAreaShadowPtr, *RegSaveAreaOriginPtr;
        std::tie(RegSaveAreaShadowPtr, RegSaveAreaOriginPtr) =
            MSV.getShadowOriginPtr(RegSaveAreaPtr, IRB, IRB.getInt8Ty(),
                                   Alignment, /*isStore*/ true);
        IRB.CreateMemCpy(RegSaveAreaShadowPtr, Alignment, VAArgTLSCopy,
                         Alignment, RegSaveAreaSize);

        RegSaveAreaShadowPtr =
            IRB.CreatePtrToInt(RegSaveAreaShadowPtr, MS.IntptrTy);
        Value *FPSaveArea = IRB.CreateAdd(RegSaveAreaShadowPtr,
                                          ConstantInt::get(MS.IntptrTy, 32));
        FPSaveArea = IRB.CreateIntToPtr(FPSaveArea, MS.PtrTy);
        // We fill fp shadow with zeroes as uninitialized fp args should have
        // been found during call base check
        IRB.CreateMemSet(FPSaveArea, ConstantInt::getNullValue(IRB.getInt8Ty()),
                         ConstantInt::get(MS.IntptrTy, 32), Alignment);
      }

      { // Copy overflow area
        // RegSaveAreaSize is min(CopySize, 32) -> no overflow can occur
        Value *OverflowAreaSize = IRB.CreateSub(CopySize, RegSaveAreaSize);

        Value *OverflowAreaPtrPtr = IRB.CreatePtrToInt(VAListTag, MS.IntptrTy);
        OverflowAreaPtrPtr =
            IRB.CreateAdd(OverflowAreaPtrPtr, ConstantInt::get(MS.IntptrTy, 4));
        OverflowAreaPtrPtr = IRB.CreateIntToPtr(OverflowAreaPtrPtr, MS.PtrTy);

        Value *OverflowAreaPtr = IRB.CreateLoad(MS.PtrTy, OverflowAreaPtrPtr);

        Value *OverflowAreaShadowPtr, *OverflowAreaOriginPtr;
        std::tie(OverflowAreaShadowPtr, OverflowAreaOriginPtr) =
            MSV.getShadowOriginPtr(OverflowAreaPtr, IRB, IRB.getInt8Ty(),
                                   Alignment, /*isStore*/ true);

        Value *OverflowVAArgTLSCopyPtr =
            IRB.CreatePtrToInt(VAArgTLSCopy, MS.IntptrTy);
        OverflowVAArgTLSCopyPtr =
            IRB.CreateAdd(OverflowVAArgTLSCopyPtr, RegSaveAreaSize);

        OverflowVAArgTLSCopyPtr =
            IRB.CreateIntToPtr(OverflowVAArgTLSCopyPtr, MS.PtrTy);
        IRB.CreateMemCpy(OverflowAreaShadowPtr, Alignment,
                         OverflowVAArgTLSCopyPtr, Alignment, OverflowAreaSize);
      }
    }
  }
};

/// SystemZ-specific implementation of VarArgHelper.
struct VarArgSystemZHelper : public VarArgHelperBase {
  static const unsigned SystemZGpOffset = 16;
  static const unsigned SystemZGpEndOffset = 56;
  static const unsigned SystemZFpOffset = 128;
  static const unsigned SystemZFpEndOffset = 160;
  static const unsigned SystemZMaxVrArgs = 8;
  static const unsigned SystemZRegSaveAreaSize = 160;
  static const unsigned SystemZOverflowOffset = 160;
  static const unsigned SystemZVAListTagSize = 32;
  static const unsigned SystemZOverflowArgAreaPtrOffset = 16;
  static const unsigned SystemZRegSaveAreaPtrOffset = 24;

  bool IsSoftFloatABI;
  AllocaInst *VAArgTLSCopy = nullptr;
  AllocaInst *VAArgTLSOriginCopy = nullptr;
  Value *VAArgOverflowSize = nullptr;

  enum class ArgKind {
    GeneralPurpose,
    FloatingPoint,
    Vector,
    Memory,
    Indirect,
  };

  enum class ShadowExtension { None, Zero, Sign };

  VarArgSystemZHelper(Function &F, MemorySanitizer &MS,
                      MemorySanitizerVisitor &MSV)
      : VarArgHelperBase(F, MS, MSV, SystemZVAListTagSize),
        IsSoftFloatABI(F.getFnAttribute("use-soft-float").getValueAsBool()) {}

  ArgKind classifyArgument(Type *T) {
    // T is a SystemZABIInfo::classifyArgumentType() output, and there are
    // only a few possibilities of what it can be. In particular, enums, single
    // element structs and large types have already been taken care of.

    // Some i128 and fp128 arguments are converted to pointers only in the
    // back end.
    if (T->isIntegerTy(128) || T->isFP128Ty())
      return ArgKind::Indirect;
    if (T->isFloatingPointTy())
      return IsSoftFloatABI ? ArgKind::GeneralPurpose : ArgKind::FloatingPoint;
    if (T->isIntegerTy() || T->isPointerTy())
      return ArgKind::GeneralPurpose;
    if (T->isVectorTy())
      return ArgKind::Vector;
    return ArgKind::Memory;
  }

  ShadowExtension getShadowExtension(const CallBase &CB, unsigned ArgNo) {
    // ABI says: "One of the simple integer types no more than 64 bits wide.
    // ... If such an argument is shorter than 64 bits, replace it by a full
    // 64-bit integer representing the same number, using sign or zero
    // extension". Shadow for an integer argument has the same type as the
    // argument itself, so it can be sign or zero extended as well.
    bool ZExt = CB.paramHasAttr(ArgNo, Attribute::ZExt);
    bool SExt = CB.paramHasAttr(ArgNo, Attribute::SExt);
    if (ZExt) {
      assert(!SExt);
      return ShadowExtension::Zero;
    }
    if (SExt) {
      assert(!ZExt);
      return ShadowExtension::Sign;
    }
    return ShadowExtension::None;
  }

  void visitCallBase(CallBase &CB, IRBuilder<> &IRB) override {
    unsigned GpOffset = SystemZGpOffset;
    unsigned FpOffset = SystemZFpOffset;
    unsigned VrIndex = 0;
    unsigned OverflowOffset = SystemZOverflowOffset;
    const DataLayout &DL = F.getDataLayout();
    for (const auto &[ArgNo, A] : llvm::enumerate(CB.args())) {
      bool IsFixed = ArgNo < CB.getFunctionType()->getNumParams();
      // SystemZABIInfo does not produce ByVal parameters.
      assert(!CB.paramHasAttr(ArgNo, Attribute::ByVal));
      Type *T = A->getType();
      ArgKind AK = classifyArgument(T);
      if (AK == ArgKind::Indirect) {
        T = MS.PtrTy;
        AK = ArgKind::GeneralPurpose;
      }
      if (AK == ArgKind::GeneralPurpose && GpOffset >= SystemZGpEndOffset)
        AK = ArgKind::Memory;
      if (AK == ArgKind::FloatingPoint && FpOffset >= SystemZFpEndOffset)
        AK = ArgKind::Memory;
      if (AK == ArgKind::Vector && (VrIndex >= SystemZMaxVrArgs || !IsFixed))
        AK = ArgKind::Memory;
      Value *ShadowBase = nullptr;
      Value *OriginBase = nullptr;
      ShadowExtension SE = ShadowExtension::None;
      switch (AK) {
      case ArgKind::GeneralPurpose: {
        // Always keep track of GpOffset, but store shadow only for varargs.
        uint64_t ArgSize = 8;
        if (GpOffset + ArgSize <= kParamTLSSize) {
          if (!IsFixed) {
            SE = getShadowExtension(CB, ArgNo);
            uint64_t GapSize = 0;
            if (SE == ShadowExtension::None) {
              uint64_t ArgAllocSize = DL.getTypeAllocSize(T);
              assert(ArgAllocSize <= ArgSize);
              GapSize = ArgSize - ArgAllocSize;
            }
            ShadowBase = getShadowAddrForVAArgument(IRB, GpOffset + GapSize);
            if (MS.TrackOrigins)
              OriginBase = getOriginPtrForVAArgument(IRB, GpOffset + GapSize);
          }
          GpOffset += ArgSize;
        } else {
          GpOffset = kParamTLSSize;
        }
        break;
      }
      case ArgKind::FloatingPoint: {
        // Always keep track of FpOffset, but store shadow only for varargs.
        uint64_t ArgSize = 8;
        if (FpOffset + ArgSize <= kParamTLSSize) {
          if (!IsFixed) {
            // PoP says: "A short floating-point datum requires only the
            // left-most 32 bit positions of a floating-point register".
            // Therefore, in contrast to AK_GeneralPurpose and AK_Memory,
            // don't extend shadow and don't mind the gap.
            ShadowBase = getShadowAddrForVAArgument(IRB, FpOffset);
            if (MS.TrackOrigins)
              OriginBase = getOriginPtrForVAArgument(IRB, FpOffset);
          }
          FpOffset += ArgSize;
        } else {
          FpOffset = kParamTLSSize;
        }
        break;
      }
      case ArgKind::Vector: {
        // Keep track of VrIndex. No need to store shadow, since vector varargs
        // go through AK_Memory.
        assert(IsFixed);
        VrIndex++;
        break;
      }
      case ArgKind::Memory: {
        // Keep track of OverflowOffset and store shadow only for varargs.
        // Ignore fixed args, since we need to copy only the vararg portion of
        // the overflow area shadow.
        if (!IsFixed) {
          uint64_t ArgAllocSize = DL.getTypeAllocSize(T);
          uint64_t ArgSize = alignTo(ArgAllocSize, 8);
          if (OverflowOffset + ArgSize <= kParamTLSSize) {
            SE = getShadowExtension(CB, ArgNo);
            uint64_t GapSize =
                SE == ShadowExtension::None ? ArgSize - ArgAllocSize : 0;
            ShadowBase =
                getShadowAddrForVAArgument(IRB, OverflowOffset + GapSize);
            if (MS.TrackOrigins)
              OriginBase =
                  getOriginPtrForVAArgument(IRB, OverflowOffset + GapSize);
            OverflowOffset += ArgSize;
          } else {
            OverflowOffset = kParamTLSSize;
          }
        }
        break;
      }
      case ArgKind::Indirect:
        llvm_unreachable("Indirect must be converted to GeneralPurpose");
      }
      if (ShadowBase == nullptr)
        continue;
      Value *Shadow = MSV.getShadow(A);
      if (SE != ShadowExtension::None)
        Shadow = MSV.CreateShadowCast(IRB, Shadow, IRB.getInt64Ty(),
                                      /*Signed*/ SE == ShadowExtension::Sign);
      ShadowBase = IRB.CreateIntToPtr(ShadowBase, MS.PtrTy, "_msarg_va_s");
      IRB.CreateStore(Shadow, ShadowBase);
      if (MS.TrackOrigins) {
        Value *Origin = MSV.getOrigin(A);
        TypeSize StoreSize = DL.getTypeStoreSize(Shadow->getType());
        MSV.paintOrigin(IRB, Origin, OriginBase, StoreSize,
                        kMinOriginAlignment);
      }
    }
    Constant *OverflowSize = ConstantInt::get(
        IRB.getInt64Ty(), OverflowOffset - SystemZOverflowOffset);
    IRB.CreateStore(OverflowSize, MS.VAArgOverflowSizeTLS);
  }

  void copyRegSaveArea(IRBuilder<> &IRB, Value *VAListTag) {
    Value *RegSaveAreaPtrPtr = IRB.CreateIntToPtr(
        IRB.CreateAdd(
            IRB.CreatePtrToInt(VAListTag, MS.IntptrTy),
            ConstantInt::get(MS.IntptrTy, SystemZRegSaveAreaPtrOffset)),
        MS.PtrTy);
    Value *RegSaveAreaPtr = IRB.CreateLoad(MS.PtrTy, RegSaveAreaPtrPtr);
    Value *RegSaveAreaShadowPtr, *RegSaveAreaOriginPtr;
    const Align Alignment = Align(8);
    std::tie(RegSaveAreaShadowPtr, RegSaveAreaOriginPtr) =
        MSV.getShadowOriginPtr(RegSaveAreaPtr, IRB, IRB.getInt8Ty(), Alignment,
                               /*isStore*/ true);
    // TODO(iii): copy only fragments filled by visitCallBase()
    // TODO(iii): support packed-stack && !use-soft-float
    // For use-soft-float functions, it is enough to copy just the GPRs.
    unsigned RegSaveAreaSize =
        IsSoftFloatABI ? SystemZGpEndOffset : SystemZRegSaveAreaSize;
    IRB.CreateMemCpy(RegSaveAreaShadowPtr, Alignment, VAArgTLSCopy, Alignment,
                     RegSaveAreaSize);
    if (MS.TrackOrigins)
      IRB.CreateMemCpy(RegSaveAreaOriginPtr, Alignment, VAArgTLSOriginCopy,
                       Alignment, RegSaveAreaSize);
  }

  // FIXME: This implementation limits OverflowOffset to kParamTLSSize, so we
  // don't know real overflow size and can't clear shadow beyond kParamTLSSize.
  void copyOverflowArea(IRBuilder<> &IRB, Value *VAListTag) {
    Value *OverflowArgAreaPtrPtr = IRB.CreateIntToPtr(
        IRB.CreateAdd(
            IRB.CreatePtrToInt(VAListTag, MS.IntptrTy),
            ConstantInt::get(MS.IntptrTy, SystemZOverflowArgAreaPtrOffset)),
        MS.PtrTy);
    Value *OverflowArgAreaPtr = IRB.CreateLoad(MS.PtrTy, OverflowArgAreaPtrPtr);
    Value *OverflowArgAreaShadowPtr, *OverflowArgAreaOriginPtr;
    const Align Alignment = Align(8);
    std::tie(OverflowArgAreaShadowPtr, OverflowArgAreaOriginPtr) =
        MSV.getShadowOriginPtr(OverflowArgAreaPtr, IRB, IRB.getInt8Ty(),
                               Alignment, /*isStore*/ true);
    Value *SrcPtr = IRB.CreateConstGEP1_32(IRB.getInt8Ty(), VAArgTLSCopy,
                                           SystemZOverflowOffset);
    IRB.CreateMemCpy(OverflowArgAreaShadowPtr, Alignment, SrcPtr, Alignment,
                     VAArgOverflowSize);
    if (MS.TrackOrigins) {
      SrcPtr = IRB.CreateConstGEP1_32(IRB.getInt8Ty(), VAArgTLSOriginCopy,
                                      SystemZOverflowOffset);
      IRB.CreateMemCpy(OverflowArgAreaOriginPtr, Alignment, SrcPtr, Alignment,
                       VAArgOverflowSize);
    }
  }

  void finalizeInstrumentation() override {
    assert(!VAArgOverflowSize && !VAArgTLSCopy &&
           "finalizeInstrumentation called twice");
    if (!VAStartInstrumentationList.empty()) {
      // If there is a va_start in this function, make a backup copy of
      // va_arg_tls somewhere in the function entry block.
      IRBuilder<> IRB(MSV.FnPrologueEnd);
      VAArgOverflowSize =
          IRB.CreateLoad(IRB.getInt64Ty(), MS.VAArgOverflowSizeTLS);
      Value *CopySize =
          IRB.CreateAdd(ConstantInt::get(MS.IntptrTy, SystemZOverflowOffset),
                        VAArgOverflowSize);
      VAArgTLSCopy = IRB.CreateAlloca(Type::getInt8Ty(*MS.C), CopySize);
      VAArgTLSCopy->setAlignment(kShadowTLSAlignment);
      IRB.CreateMemSet(VAArgTLSCopy, Constant::getNullValue(IRB.getInt8Ty()),
                       CopySize, kShadowTLSAlignment, false);

      Value *SrcSize = IRB.CreateBinaryIntrinsic(
          Intrinsic::umin, CopySize,
          ConstantInt::get(MS.IntptrTy, kParamTLSSize));
      IRB.CreateMemCpy(VAArgTLSCopy, kShadowTLSAlignment, MS.VAArgTLS,
                       kShadowTLSAlignment, SrcSize);
      if (MS.TrackOrigins) {
        VAArgTLSOriginCopy = IRB.CreateAlloca(Type::getInt8Ty(*MS.C), CopySize);
        VAArgTLSOriginCopy->setAlignment(kShadowTLSAlignment);
        IRB.CreateMemCpy(VAArgTLSOriginCopy, kShadowTLSAlignment,
                         MS.VAArgOriginTLS, kShadowTLSAlignment, SrcSize);
      }
    }

    // Instrument va_start.
    // Copy va_list shadow from the backup copy of the TLS contents.
    for (CallInst *OrigInst : VAStartInstrumentationList) {
      NextNodeIRBuilder IRB(OrigInst);
      Value *VAListTag = OrigInst->getArgOperand(0);
      copyRegSaveArea(IRB, VAListTag);
      copyOverflowArea(IRB, VAListTag);
    }
  }
};

/// i386-specific implementation of VarArgHelper.
struct VarArgI386Helper : public VarArgHelperBase {
  AllocaInst *VAArgTLSCopy = nullptr;
  Value *VAArgSize = nullptr;

  VarArgI386Helper(Function &F, MemorySanitizer &MS,
                   MemorySanitizerVisitor &MSV)
      : VarArgHelperBase(F, MS, MSV, /*VAListTagSize=*/4) {}

  void visitCallBase(CallBase &CB, IRBuilder<> &IRB) override {
    const DataLayout &DL = F.getDataLayout();
    unsigned IntptrSize = DL.getTypeStoreSize(MS.IntptrTy);
    unsigned VAArgOffset = 0;
    for (const auto &[ArgNo, A] : llvm::enumerate(CB.args())) {
      bool IsFixed = ArgNo < CB.getFunctionType()->getNumParams();
      bool IsByVal = CB.paramHasAttr(ArgNo, Attribute::ByVal);
      if (IsByVal) {
        assert(A->getType()->isPointerTy());
        Type *RealTy = CB.getParamByValType(ArgNo);
        uint64_t ArgSize = DL.getTypeAllocSize(RealTy);
        Align ArgAlign = CB.getParamAlign(ArgNo).value_or(Align(IntptrSize));
        if (ArgAlign < IntptrSize)
          ArgAlign = Align(IntptrSize);
        VAArgOffset = alignTo(VAArgOffset, ArgAlign);
        if (!IsFixed) {
          Value *Base = getShadowPtrForVAArgument(IRB, VAArgOffset, ArgSize);
          if (Base) {
            Value *AShadowPtr, *AOriginPtr;
            std::tie(AShadowPtr, AOriginPtr) =
                MSV.getShadowOriginPtr(A, IRB, IRB.getInt8Ty(),
                                       kShadowTLSAlignment, /*isStore*/ false);

            IRB.CreateMemCpy(Base, kShadowTLSAlignment, AShadowPtr,
                             kShadowTLSAlignment, ArgSize);
          }
          VAArgOffset += alignTo(ArgSize, Align(IntptrSize));
        }
      } else {
        Value *Base;
        uint64_t ArgSize = DL.getTypeAllocSize(A->getType());
        Align ArgAlign = Align(IntptrSize);
        VAArgOffset = alignTo(VAArgOffset, ArgAlign);
        if (DL.isBigEndian()) {
          // Adjusting the shadow for argument with size < IntptrSize to match
          // the placement of bits in big endian system
          if (ArgSize < IntptrSize)
            VAArgOffset += (IntptrSize - ArgSize);
        }
        if (!IsFixed) {
          Base = getShadowPtrForVAArgument(IRB, VAArgOffset, ArgSize);
          if (Base)
            IRB.CreateAlignedStore(MSV.getShadow(A), Base, kShadowTLSAlignment);
          VAArgOffset += ArgSize;
          VAArgOffset = alignTo(VAArgOffset, Align(IntptrSize));
        }
      }
    }

    Constant *TotalVAArgSize = ConstantInt::get(MS.IntptrTy, VAArgOffset);
    // Here using VAArgOverflowSizeTLS as VAArgSizeTLS to avoid creation of
    // a new class member i.e. it is the total size of all VarArgs.
    IRB.CreateStore(TotalVAArgSize, MS.VAArgOverflowSizeTLS);
  }

  void finalizeInstrumentation() override {
    assert(!VAArgSize && !VAArgTLSCopy &&
           "finalizeInstrumentation called twice");
    IRBuilder<> IRB(MSV.FnPrologueEnd);
    VAArgSize = IRB.CreateLoad(MS.IntptrTy, MS.VAArgOverflowSizeTLS);
    Value *CopySize = VAArgSize;

    if (!VAStartInstrumentationList.empty()) {
      // If there is a va_start in this function, make a backup copy of
      // va_arg_tls somewhere in the function entry block.
      VAArgTLSCopy = IRB.CreateAlloca(Type::getInt8Ty(*MS.C), CopySize);
      VAArgTLSCopy->setAlignment(kShadowTLSAlignment);
      IRB.CreateMemSet(VAArgTLSCopy, Constant::getNullValue(IRB.getInt8Ty()),
                       CopySize, kShadowTLSAlignment, false);

      Value *SrcSize = IRB.CreateBinaryIntrinsic(
          Intrinsic::umin, CopySize,
          ConstantInt::get(MS.IntptrTy, kParamTLSSize));
      IRB.CreateMemCpy(VAArgTLSCopy, kShadowTLSAlignment, MS.VAArgTLS,
                       kShadowTLSAlignment, SrcSize);
    }

    // Instrument va_start.
    // Copy va_list shadow from the backup copy of the TLS contents.
    for (CallInst *OrigInst : VAStartInstrumentationList) {
      NextNodeIRBuilder IRB(OrigInst);
      Value *VAListTag = OrigInst->getArgOperand(0);
      Type *RegSaveAreaPtrTy = PointerType::getUnqual(*MS.C);
      Value *RegSaveAreaPtrPtr =
          IRB.CreateIntToPtr(IRB.CreatePtrToInt(VAListTag, MS.IntptrTy),
                             PointerType::get(*MS.C, 0));
      Value *RegSaveAreaPtr =
          IRB.CreateLoad(RegSaveAreaPtrTy, RegSaveAreaPtrPtr);
      Value *RegSaveAreaShadowPtr, *RegSaveAreaOriginPtr;
      const DataLayout &DL = F.getDataLayout();
      unsigned IntptrSize = DL.getTypeStoreSize(MS.IntptrTy);
      const Align Alignment = Align(IntptrSize);
      std::tie(RegSaveAreaShadowPtr, RegSaveAreaOriginPtr) =
          MSV.getShadowOriginPtr(RegSaveAreaPtr, IRB, IRB.getInt8Ty(),
                                 Alignment, /*isStore*/ true);
      IRB.CreateMemCpy(RegSaveAreaShadowPtr, Alignment, VAArgTLSCopy, Alignment,
                       CopySize);
    }
  }
};

/// Implementation of VarArgHelper that is used for ARM32, MIPS, RISCV,
/// LoongArch64.
struct VarArgGenericHelper : public VarArgHelperBase {
  AllocaInst *VAArgTLSCopy = nullptr;
  Value *VAArgSize = nullptr;

  VarArgGenericHelper(Function &F, MemorySanitizer &MS,
                      MemorySanitizerVisitor &MSV, const unsigned VAListTagSize)
      : VarArgHelperBase(F, MS, MSV, VAListTagSize) {}

  void visitCallBase(CallBase &CB, IRBuilder<> &IRB) override {
    unsigned VAArgOffset = 0;
    const DataLayout &DL = F.getDataLayout();
    unsigned IntptrSize = DL.getTypeStoreSize(MS.IntptrTy);
    for (const auto &[ArgNo, A] : llvm::enumerate(CB.args())) {
      bool IsFixed = ArgNo < CB.getFunctionType()->getNumParams();
      if (IsFixed)
        continue;
      uint64_t ArgSize = DL.getTypeAllocSize(A->getType());
      if (DL.isBigEndian()) {
        // Adjusting the shadow for argument with size < IntptrSize to match the
        // placement of bits in big endian system
        if (ArgSize < IntptrSize)
          VAArgOffset += (IntptrSize - ArgSize);
      }
      Value *Base = getShadowPtrForVAArgument(IRB, VAArgOffset, ArgSize);
      VAArgOffset += ArgSize;
      VAArgOffset = alignTo(VAArgOffset, IntptrSize);
      if (!Base)
        continue;
      IRB.CreateAlignedStore(MSV.getShadow(A), Base, kShadowTLSAlignment);
    }

    Constant *TotalVAArgSize = ConstantInt::get(MS.IntptrTy, VAArgOffset);
    // Here using VAArgOverflowSizeTLS as VAArgSizeTLS to avoid creation of
    // a new class member i.e. it is the total size of all VarArgs.
    IRB.CreateStore(TotalVAArgSize, MS.VAArgOverflowSizeTLS);
  }

  void finalizeInstrumentation() override {
    assert(!VAArgSize && !VAArgTLSCopy &&
           "finalizeInstrumentation called twice");
    IRBuilder<> IRB(MSV.FnPrologueEnd);
    VAArgSize = IRB.CreateLoad(MS.IntptrTy, MS.VAArgOverflowSizeTLS);
    Value *CopySize = VAArgSize;

    if (!VAStartInstrumentationList.empty()) {
      // If there is a va_start in this function, make a backup copy of
      // va_arg_tls somewhere in the function entry block.
      VAArgTLSCopy = IRB.CreateAlloca(Type::getInt8Ty(*MS.C), CopySize);
      VAArgTLSCopy->setAlignment(kShadowTLSAlignment);
      IRB.CreateMemSet(VAArgTLSCopy, Constant::getNullValue(IRB.getInt8Ty()),
                       CopySize, kShadowTLSAlignment, false);

      Value *SrcSize = IRB.CreateBinaryIntrinsic(
          Intrinsic::umin, CopySize,
          ConstantInt::get(MS.IntptrTy, kParamTLSSize));
      IRB.CreateMemCpy(VAArgTLSCopy, kShadowTLSAlignment, MS.VAArgTLS,
                       kShadowTLSAlignment, SrcSize);
    }

    // Instrument va_start.
    // Copy va_list shadow from the backup copy of the TLS contents.
    for (CallInst *OrigInst : VAStartInstrumentationList) {
      NextNodeIRBuilder IRB(OrigInst);
      Value *VAListTag = OrigInst->getArgOperand(0);
      Type *RegSaveAreaPtrTy = PointerType::getUnqual(*MS.C);
      Value *RegSaveAreaPtrPtr =
          IRB.CreateIntToPtr(IRB.CreatePtrToInt(VAListTag, MS.IntptrTy),
                             PointerType::get(*MS.C, 0));
      Value *RegSaveAreaPtr =
          IRB.CreateLoad(RegSaveAreaPtrTy, RegSaveAreaPtrPtr);
      Value *RegSaveAreaShadowPtr, *RegSaveAreaOriginPtr;
      const DataLayout &DL = F.getDataLayout();
      unsigned IntptrSize = DL.getTypeStoreSize(MS.IntptrTy);
      const Align Alignment = Align(IntptrSize);
      std::tie(RegSaveAreaShadowPtr, RegSaveAreaOriginPtr) =
          MSV.getShadowOriginPtr(RegSaveAreaPtr, IRB, IRB.getInt8Ty(),
                                 Alignment, /*isStore*/ true);
      IRB.CreateMemCpy(RegSaveAreaShadowPtr, Alignment, VAArgTLSCopy, Alignment,
                       CopySize);
    }
  }
};

// ARM32, Loongarch64, MIPS and RISCV share the same calling conventions
// regarding VAArgs.
using VarArgARM32Helper = VarArgGenericHelper;
using VarArgRISCVHelper = VarArgGenericHelper;
using VarArgMIPSHelper = VarArgGenericHelper;
using VarArgLoongArch64Helper = VarArgGenericHelper;

/// A no-op implementation of VarArgHelper.
struct VarArgNoOpHelper : public VarArgHelper {
  VarArgNoOpHelper(Function &F, MemorySanitizer &MS,
                   MemorySanitizerVisitor &MSV) {}

  void visitCallBase(CallBase &CB, IRBuilder<> &IRB) override {}

  void visitVAStartInst(VAStartInst &I) override {}

  void visitVACopyInst(VACopyInst &I) override {}

  void finalizeInstrumentation() override {}
};

} // end anonymous namespace

static VarArgHelper *CreateVarArgHelper(Function &Func, MemorySanitizer &Msan,
                                        MemorySanitizerVisitor &Visitor) {
  // VarArg handling is only implemented on AMD64. False positives are possible
  // on other platforms.
  Triple TargetTriple(Func.getParent()->getTargetTriple());

  if (TargetTriple.getArch() == Triple::x86)
    return new VarArgI386Helper(Func, Msan, Visitor);

  if (TargetTriple.getArch() == Triple::x86_64)
    return new VarArgAMD64Helper(Func, Msan, Visitor);

  if (TargetTriple.isARM())
    return new VarArgARM32Helper(Func, Msan, Visitor, /*VAListTagSize=*/4);

  if (TargetTriple.isAArch64())
    return new VarArgAArch64Helper(Func, Msan, Visitor);

  if (TargetTriple.isSystemZ())
    return new VarArgSystemZHelper(Func, Msan, Visitor);

  // On PowerPC32 VAListTag is a struct
  // {char, char, i16 padding, char *, char *}
  if (TargetTriple.isPPC32())
    return new VarArgPowerPC32Helper(Func, Msan, Visitor);

  if (TargetTriple.isPPC64())
    return new VarArgPowerPC64Helper(Func, Msan, Visitor);

  if (TargetTriple.isRISCV32())
    return new VarArgRISCVHelper(Func, Msan, Visitor, /*VAListTagSize=*/4);

  if (TargetTriple.isRISCV64())
    return new VarArgRISCVHelper(Func, Msan, Visitor, /*VAListTagSize=*/8);

  if (TargetTriple.isMIPS32())
    return new VarArgMIPSHelper(Func, Msan, Visitor, /*VAListTagSize=*/4);

  if (TargetTriple.isMIPS64())
    return new VarArgMIPSHelper(Func, Msan, Visitor, /*VAListTagSize=*/8);

  if (TargetTriple.isLoongArch64())
    return new VarArgLoongArch64Helper(Func, Msan, Visitor,
                                       /*VAListTagSize=*/8);

  return new VarArgNoOpHelper(Func, Msan, Visitor);
}

bool MemorySanitizer::sanitizeFunction(Function &F, TargetLibraryInfo &TLI) {
  if (!CompileKernel && F.getName() == kMsanModuleCtorName)
    return false;

  if (F.hasFnAttribute(Attribute::DisableSanitizerInstrumentation))
    return false;

  MemorySanitizerVisitor Visitor(F, *this, TLI);

  // Clear out memory attributes.
  AttributeMask B;
  B.addAttribute(Attribute::Memory).addAttribute(Attribute::Speculatable);
  F.removeFnAttrs(B);

  Spirv.beforeInstrumentFunction(F, Visitor.FnPrologueEnd);
  bool Modified = Visitor.runOnFunction();
  Spirv.afterInstrumentFunction(F);
  return Modified;
}<|MERGE_RESOLUTION|>--- conflicted
+++ resolved
@@ -1990,11 +1990,8 @@
     PropagateShadow = SanitizeFunction;
     PoisonStack = SanitizeFunction && ClPoisonStack;
     PoisonUndef = SanitizeFunction && ClPoisonUndef;
-<<<<<<< HEAD
+    PoisonUndefVectors = SanitizeFunction && ClPoisonUndefVectors;
     SpirOrSpirv = Triple(F.getParent()->getTargetTriple()).isSPIROrSPIRV();
-=======
-    PoisonUndefVectors = SanitizeFunction && ClPoisonUndefVectors;
->>>>>>> 33a92af1
 
     // In the presence of unreachable blocks, we may see Phi nodes with
     // incoming nodes from such blocks. Since InstVisitor skips unreachable
