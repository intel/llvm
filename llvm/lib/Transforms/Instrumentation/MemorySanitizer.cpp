--- conflicted
+++ resolved
@@ -4317,17 +4317,10 @@
         I.getType(), I.getIntrinsicID(), {Src, /*is_zero_poison=*/False});
     Value *ShadowZerosCount = IRB.CreateIntrinsic(
         I.getType(), I.getIntrinsicID(), {SrcShadow, /*is_zero_poison=*/False});
-<<<<<<< HEAD
 
     Value *CompareConcreteZeros = IRB.CreateICmpUGE(
         ConcreteZerosCount, ShadowZerosCount, "_mscz_cmp_zeros");
 
-=======
-
-    Value *CompareConcreteZeros = IRB.CreateICmpUGE(
-        ConcreteZerosCount, ShadowZerosCount, "_mscz_cmp_zeros");
-
->>>>>>> 10a576f7
     Value *NotAllZeroShadow =
         IRB.CreateIsNotNull(SrcShadow, "_mscz_shadow_not_null");
     Value *OutputShadow =
@@ -5287,8 +5280,6 @@
     setOrigin(&I, PtrSrcOrigin);
   }
 
-<<<<<<< HEAD
-=======
   // Test whether the mask indices are initialized, only checking the bits that
   // are actually used.
   //
@@ -5311,17 +5302,12 @@
     insertCheckShadow(Truncated, getOrigin(Idx), I);
   }
 
->>>>>>> 10a576f7
   // Instrument AVX permutation intrinsic.
   // We apply the same permutation (argument index 1) to the shadow.
   void handleAVXVpermilvar(IntrinsicInst &I) {
     IRBuilder<> IRB(&I);
     Value *Shadow = getShadow(&I, 0);
-<<<<<<< HEAD
-    insertShadowCheck(I.getArgOperand(1), &I);
-=======
     maskedCheckAVXIndexShadow(IRB, I.getArgOperand(1), &I);
->>>>>>> 10a576f7
 
     // Shadows are integer-ish types but some intrinsics require a
     // different (e.g., floating-point) type.
@@ -5333,8 +5319,6 @@
     setOriginForNaryOp(I);
   }
 
-<<<<<<< HEAD
-=======
   // Instrument AVX permutation intrinsic.
   // We apply the same permutation (argument index 1) to the shadows.
   void handleAVXVpermi2var(IntrinsicInst &I) {
@@ -5441,7 +5425,6 @@
     setOriginForNaryOp(I);
   }
 
->>>>>>> 10a576f7
   // Instrument BMI / BMI2 intrinsics.
   // All of these intrinsics are Z = I(X, Y)
   // where the types of all operands and the result match, and are either i32 or
@@ -6499,8 +6482,6 @@
       break;
     }
 
-<<<<<<< HEAD
-=======
     case Intrinsic::x86_avx512_vpermi2var_d_128:
     case Intrinsic::x86_avx512_vpermi2var_d_256:
     case Intrinsic::x86_avx512_vpermi2var_d_512:
@@ -6587,7 +6568,6 @@
     }
 
     // AVX512 FP16 Arithmetic
->>>>>>> 10a576f7
     case Intrinsic::x86_avx512fp16_mask_add_sh_round:
     case Intrinsic::x86_avx512fp16_mask_sub_sh_round:
     case Intrinsic::x86_avx512fp16_mask_mul_sh_round:
