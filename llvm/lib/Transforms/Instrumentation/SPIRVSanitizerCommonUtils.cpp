--- conflicted
+++ resolved
@@ -60,7 +60,15 @@
   return false;
 }
 
-<<<<<<< HEAD
+void getFunctionsOfUser(User *User, SmallVectorImpl<Function *> &Functions) {
+  if (Instruction *Inst = dyn_cast<Instruction>(User)) {
+    Functions.push_back(Inst->getFunction());
+  } else if (ConstantExpr *CE = dyn_cast<ConstantExpr>(User)) {
+    for (auto *U : CE->users())
+      getFunctionsOfUser(U, Functions);
+  }
+}
+
 SmallString<128>
 computeKernelMetadataUniqueId(StringRef Prefix,
                               SmallVectorImpl<uint8_t> &KernelNamesBytes) {
@@ -71,15 +79,6 @@
   Hash.stringifyResult(R, UniqueIdSuffix);
   UniqueId.append(UniqueIdSuffix);
   return UniqueId;
-=======
-void getFunctionsOfUser(User *User, SmallVectorImpl<Function *> &Functions) {
-  if (Instruction *Inst = dyn_cast<Instruction>(User)) {
-    Functions.push_back(Inst->getFunction());
-  } else if (ConstantExpr *CE = dyn_cast<ConstantExpr>(User)) {
-    for (auto *U : CE->users())
-      getFunctionsOfUser(U, Functions);
-  }
->>>>>>> 40f7479f
 }
 
 } // namespace llvm