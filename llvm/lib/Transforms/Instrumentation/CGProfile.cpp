//===-- CGProfile.cpp -----------------------------------------------------===//
//
// Part of the LLVM Project, under the Apache License v2.0 with LLVM Exceptions.
// See https://llvm.org/LICENSE.txt for license information.
// SPDX-License-Identifier: Apache-2.0 WITH LLVM-exception
//
//===----------------------------------------------------------------------===//

#include "llvm/Transforms/Instrumentation/CGProfile.h"

#include "llvm/ADT/MapVector.h"
#include "llvm/Analysis/BlockFrequencyInfo.h"
#include "llvm/Analysis/LazyBlockFrequencyInfo.h"
#include "llvm/Analysis/TargetTransformInfo.h"
#include "llvm/IR/Constants.h"
#include "llvm/IR/MDBuilder.h"
#include "llvm/IR/Module.h"
#include "llvm/IR/PassManager.h"
#include "llvm/ProfileData/InstrProf.h"
#include "llvm/Transforms/Instrumentation.h"
#include <optional>

using namespace llvm;

static bool
addModuleFlags(Module &M,
               MapVector<std::pair<Function *, Function *>, uint64_t> &Counts) {
  if (Counts.empty())
    return false;

  LLVMContext &Context = M.getContext();
  MDBuilder MDB(Context);
  std::vector<Metadata *> Nodes;

  for (auto E : Counts) {
    Metadata *Vals[] = {ValueAsMetadata::get(E.first.first),
                        ValueAsMetadata::get(E.first.second),
                        MDB.createConstant(ConstantInt::get(
                            Type::getInt64Ty(Context), E.second))};
    Nodes.push_back(MDNode::get(Context, Vals));
  }

  M.addModuleFlag(Module::Append, "CG Profile",
                  MDTuple::getDistinct(Context, Nodes));
  return true;
}

static bool runCGProfilePass(Module &M, FunctionAnalysisManager &FAM,
                             bool InLTO) {
  MapVector<std::pair<Function *, Function *>, uint64_t> Counts;
  InstrProfSymtab Symtab;
  auto UpdateCounts = [&](TargetTransformInfo &TTI, Function *F,
                          Function *CalledF, uint64_t NewCount) {
    if (NewCount == 0)
      return;
    if (!CalledF || !TTI.isLoweredToCall(CalledF) ||
        CalledF->hasDLLImportStorageClass())
      return;
    uint64_t &Count = Counts[std::make_pair(F, CalledF)];
    Count = SaturatingAdd(Count, NewCount);
  };
  // Ignore error here.  Indirect calls are ignored if this fails.
  (void)(bool)Symtab.create(M, InLTO);
  for (auto &F : M) {
    // Avoid extra cost of running passes for BFI when the function doesn't have
    // entry count.
    if (F.isDeclaration() || !F.getEntryCount())
      continue;
    auto &BFI = FAM.getResult<BlockFrequencyAnalysis>(F);
    if (BFI.getEntryFreq() == BlockFrequency(0))
      continue;
    TargetTransformInfo &TTI = FAM.getResult<TargetIRAnalysis>(F);
    for (auto &BB : F) {
      std::optional<uint64_t> BBCount = BFI.getBlockProfileCount(&BB);
      if (!BBCount)
        continue;
      for (auto &I : BB) {
        CallBase *CB = dyn_cast<CallBase>(&I);
        if (!CB)
          continue;
        if (CB->isIndirectCall()) {
<<<<<<< HEAD
          uint32_t ActualNumValueData;
          uint64_t TotalC;
          auto ValueData = getValueProfDataFromInst(
              *CB, IPVK_IndirectCallTarget, 8, ActualNumValueData, TotalC);
          if (!ValueData)
            continue;
          for (const auto &VD : ArrayRef<InstrProfValueData>(
                   ValueData.get(), ActualNumValueData)) {
=======
          uint64_t TotalC;
          auto ValueData =
              getValueProfDataFromInst(*CB, IPVK_IndirectCallTarget, 8, TotalC);
          for (const auto &VD : ValueData)
>>>>>>> 4fe5a3cc
            UpdateCounts(TTI, &F, Symtab.getFunction(VD.Value), VD.Count);
          continue;
        }
        UpdateCounts(TTI, &F, CB->getCalledFunction(), *BBCount);
      }
    }
  }

  return addModuleFlags(M, Counts);
}

PreservedAnalyses CGProfilePass::run(Module &M, ModuleAnalysisManager &MAM) {
  FunctionAnalysisManager &FAM =
      MAM.getResult<FunctionAnalysisManagerModuleProxy>(M).getManager();
  runCGProfilePass(M, FAM, InLTO);

  return PreservedAnalyses::all();
}<|MERGE_RESOLUTION|>--- conflicted
+++ resolved
@@ -79,21 +79,10 @@
         if (!CB)
           continue;
         if (CB->isIndirectCall()) {
-<<<<<<< HEAD
-          uint32_t ActualNumValueData;
-          uint64_t TotalC;
-          auto ValueData = getValueProfDataFromInst(
-              *CB, IPVK_IndirectCallTarget, 8, ActualNumValueData, TotalC);
-          if (!ValueData)
-            continue;
-          for (const auto &VD : ArrayRef<InstrProfValueData>(
-                   ValueData.get(), ActualNumValueData)) {
-=======
           uint64_t TotalC;
           auto ValueData =
               getValueProfDataFromInst(*CB, IPVK_IndirectCallTarget, 8, TotalC);
           for (const auto &VD : ValueData)
->>>>>>> 4fe5a3cc
             UpdateCounts(TTI, &F, Symtab.getFunction(VD.Value), VD.Count);
           continue;
         }
