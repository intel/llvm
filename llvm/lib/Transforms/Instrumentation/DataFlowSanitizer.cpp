--- conflicted
+++ resolved
@@ -657,14 +657,10 @@
   void visitMemTransferInst(MemTransferInst &I);
 
 private:
-<<<<<<< HEAD
+  void visitCASOrRMW(Align InstAlignment, Instruction &I);
+
   // Returns false when this is an invoke of a custom function.
   bool visitWrappedCallBase(Function &F, CallBase &CB);
-=======
-  void visitCASOrRMW(Align InstAlignment, Instruction &I);
-
-  // Returns false when this is an invoke of a custom function.
-  bool visitWrappedCallBase(Function &F, CallBase &CB);
 
   // Combines origins for all of I's operands.
   void visitInstOperandOrigins(Instruction &I);
@@ -674,7 +670,6 @@
 
   void addOriginArguments(Function &F, CallBase &CB, std::vector<Value *> &Args,
                           IRBuilder<> &IRB);
->>>>>>> 2e412c55
 };
 
 } // end anonymous namespace
@@ -1984,99 +1979,6 @@
   return Shadow;
 }
 
-Value *DFSanFunction::loadFast16ShadowFast(Value *ShadowAddr, uint64_t Size,
-                                           Align ShadowAlign,
-                                           Instruction *Pos) {
-  // First OR all the WideShadows, then OR individual shadows within the
-  // combined WideShadow. This is fewer instructions than ORing shadows
-  // individually.
-  IRBuilder<> IRB(Pos);
-  Value *WideAddr =
-      IRB.CreateBitCast(ShadowAddr, Type::getInt64PtrTy(*DFS.Ctx));
-  Value *CombinedWideShadow =
-      IRB.CreateAlignedLoad(IRB.getInt64Ty(), WideAddr, ShadowAlign);
-  for (uint64_t Ofs = 64 / DFS.ShadowWidthBits; Ofs != Size;
-       Ofs += 64 / DFS.ShadowWidthBits) {
-    WideAddr = IRB.CreateGEP(Type::getInt64Ty(*DFS.Ctx), WideAddr,
-                             ConstantInt::get(DFS.IntptrTy, 1));
-    Value *NextWideShadow =
-        IRB.CreateAlignedLoad(IRB.getInt64Ty(), WideAddr, ShadowAlign);
-    CombinedWideShadow = IRB.CreateOr(CombinedWideShadow, NextWideShadow);
-  }
-  for (unsigned Width = 32; Width >= DFS.ShadowWidthBits; Width >>= 1) {
-    Value *ShrShadow = IRB.CreateLShr(CombinedWideShadow, Width);
-    CombinedWideShadow = IRB.CreateOr(CombinedWideShadow, ShrShadow);
-  }
-  return IRB.CreateTrunc(CombinedWideShadow, DFS.PrimitiveShadowTy);
-}
-
-Value *DFSanFunction::loadLegacyShadowFast(Value *ShadowAddr, uint64_t Size,
-                                           Align ShadowAlign,
-                                           Instruction *Pos) {
-  // Fast path for the common case where each byte has identical shadow: load
-  // shadow 64 bits at a time, fall out to a __dfsan_union_load call if any
-  // shadow is non-equal.
-  BasicBlock *FallbackBB = BasicBlock::Create(*DFS.Ctx, "", F);
-  IRBuilder<> FallbackIRB(FallbackBB);
-  CallInst *FallbackCall = FallbackIRB.CreateCall(
-      DFS.DFSanUnionLoadFn, {ShadowAddr, ConstantInt::get(DFS.IntptrTy, Size)});
-  FallbackCall->addAttribute(AttributeList::ReturnIndex, Attribute::ZExt);
-
-  // Compare each of the shadows stored in the loaded 64 bits to each other,
-  // by computing (WideShadow rotl ShadowWidthBits) == WideShadow.
-  IRBuilder<> IRB(Pos);
-  Value *WideAddr =
-      IRB.CreateBitCast(ShadowAddr, Type::getInt64PtrTy(*DFS.Ctx));
-  Value *WideShadow =
-      IRB.CreateAlignedLoad(IRB.getInt64Ty(), WideAddr, ShadowAlign);
-  Value *TruncShadow = IRB.CreateTrunc(WideShadow, DFS.PrimitiveShadowTy);
-  Value *ShlShadow = IRB.CreateShl(WideShadow, DFS.ShadowWidthBits);
-  Value *ShrShadow = IRB.CreateLShr(WideShadow, 64 - DFS.ShadowWidthBits);
-  Value *RotShadow = IRB.CreateOr(ShlShadow, ShrShadow);
-  Value *ShadowsEq = IRB.CreateICmpEQ(WideShadow, RotShadow);
-
-  BasicBlock *Head = Pos->getParent();
-  BasicBlock *Tail = Head->splitBasicBlock(Pos->getIterator());
-
-  if (DomTreeNode *OldNode = DT.getNode(Head)) {
-    std::vector<DomTreeNode *> Children(OldNode->begin(), OldNode->end());
-
-    DomTreeNode *NewNode = DT.addNewBlock(Tail, Head);
-    for (auto *Child : Children)
-      DT.changeImmediateDominator(Child, NewNode);
-  }
-
-  // In the following code LastBr will refer to the previous basic block's
-  // conditional branch instruction, whose true successor is fixed up to point
-  // to the next block during the loop below or to the tail after the final
-  // iteration.
-  BranchInst *LastBr = BranchInst::Create(FallbackBB, FallbackBB, ShadowsEq);
-  ReplaceInstWithInst(Head->getTerminator(), LastBr);
-  DT.addNewBlock(FallbackBB, Head);
-
-  for (uint64_t Ofs = 64 / DFS.ShadowWidthBits; Ofs != Size;
-       Ofs += 64 / DFS.ShadowWidthBits) {
-    BasicBlock *NextBB = BasicBlock::Create(*DFS.Ctx, "", F);
-    DT.addNewBlock(NextBB, LastBr->getParent());
-    IRBuilder<> NextIRB(NextBB);
-    WideAddr = NextIRB.CreateGEP(Type::getInt64Ty(*DFS.Ctx), WideAddr,
-                                 ConstantInt::get(DFS.IntptrTy, 1));
-    Value *NextWideShadow =
-        NextIRB.CreateAlignedLoad(NextIRB.getInt64Ty(), WideAddr, ShadowAlign);
-    ShadowsEq = NextIRB.CreateICmpEQ(WideShadow, NextWideShadow);
-    LastBr->setSuccessor(0, NextBB);
-    LastBr = NextIRB.CreateCondBr(ShadowsEq, FallbackBB, FallbackBB);
-  }
-
-  LastBr->setSuccessor(0, Tail);
-  FallbackIRB.CreateBr(Tail);
-  PHINode *Shadow =
-      PHINode::Create(DFS.PrimitiveShadowTy, 2, "", &Tail->front());
-  Shadow->addIncoming(FallbackCall, FallbackBB);
-  Shadow->addIncoming(TruncShadow, LastBr->getParent());
-  return Shadow;
-}
-
 // Generates IR to load shadow corresponding to bytes [Addr, Addr+Size), where
 // Addr has alignment Align, and take the union of each of those shadows. The
 // returned shadow always has primitive type.
@@ -2555,8 +2457,6 @@
   }
 }
 
-<<<<<<< HEAD
-=======
 void DFSanVisitor::addShadowArguments(Function &F, CallBase &CB,
                                       std::vector<Value *> &Args,
                                       IRBuilder<> &IRB) {
@@ -2634,7 +2534,6 @@
   }
 }
 
->>>>>>> 2e412c55
 bool DFSanVisitor::visitWrappedCallBase(Function &F, CallBase &CB) {
   IRBuilder<> IRB(&CB);
   switch (DFSF.DFS.getWrapperKind(&F)) {
@@ -2643,26 +2542,16 @@
     IRB.CreateCall(DFSF.DFS.DFSanUnimplementedFn,
                    IRB.CreateGlobalStringPtr(F.getName()));
     DFSF.setShadow(&CB, DFSF.DFS.getZeroShadow(&CB));
-<<<<<<< HEAD
-=======
     DFSF.setOrigin(&CB, DFSF.DFS.ZeroOrigin);
->>>>>>> 2e412c55
     return true;
   case DataFlowSanitizer::WK_Discard:
     CB.setCalledFunction(&F);
     DFSF.setShadow(&CB, DFSF.DFS.getZeroShadow(&CB));
-<<<<<<< HEAD
-    return true;
-  case DataFlowSanitizer::WK_Functional:
-    CB.setCalledFunction(&F);
-    visitOperandShadowInst(CB);
-=======
     DFSF.setOrigin(&CB, DFSF.DFS.ZeroOrigin);
     return true;
   case DataFlowSanitizer::WK_Functional:
     CB.setCalledFunction(&F);
     visitInstOperands(CB);
->>>>>>> 2e412c55
     return true;
   case DataFlowSanitizer::WK_Custom:
     // Don't try to handle invokes of custom functions, it's too complicated.
@@ -2672,16 +2561,10 @@
     if (!CI)
       return false;
 
-<<<<<<< HEAD
-    FunctionType *FT = F.getFunctionType();
-    TransformedFunction CustomFn = DFSF.DFS.getCustomFunctionType(FT);
-    std::string CustomFName = "__dfsw_";
-=======
     const bool ShouldTrackOrigins = DFSF.DFS.shouldTrackOrigins();
     FunctionType *FT = F.getFunctionType();
     TransformedFunction CustomFn = DFSF.DFS.getCustomFunctionType(FT);
     std::string CustomFName = ShouldTrackOrigins ? "__dfso_" : "__dfsw_";
->>>>>>> 2e412c55
     CustomFName += F.getName();
     FunctionCallee CustomF = DFSF.DFS.Mod->getOrInsertFunction(
         CustomFName, CustomFn.TransformedType);
@@ -2718,40 +2601,6 @@
       }
     }
 
-<<<<<<< HEAD
-    // Adds non-variable argument shadows.
-    I = CB.arg_begin();
-    const unsigned ShadowArgStart = Args.size();
-    for (unsigned N = FT->getNumParams(); N != 0; ++I, --N)
-      Args.push_back(DFSF.collapseToPrimitiveShadow(DFSF.getShadow(*I), &CB));
-
-    // Adds variable argument shadows.
-    if (FT->isVarArg()) {
-      auto *LabelVATy = ArrayType::get(DFSF.DFS.PrimitiveShadowTy,
-                                       CB.arg_size() - FT->getNumParams());
-      auto *LabelVAAlloca =
-          new AllocaInst(LabelVATy, getDataLayout().getAllocaAddrSpace(),
-                         "labelva", &DFSF.F->getEntryBlock().front());
-
-      for (unsigned N = 0; I != CB.arg_end(); ++I, ++N) {
-        auto *LabelVAPtr = IRB.CreateStructGEP(LabelVATy, LabelVAAlloca, N);
-        IRB.CreateStore(DFSF.collapseToPrimitiveShadow(DFSF.getShadow(*I), &CB),
-                        LabelVAPtr);
-      }
-
-      Args.push_back(IRB.CreateStructGEP(LabelVATy, LabelVAAlloca, 0));
-    }
-
-    // Adds the return value shadow.
-    if (!FT->getReturnType()->isVoidTy()) {
-      if (!DFSF.LabelReturnAlloca) {
-        DFSF.LabelReturnAlloca = new AllocaInst(
-            DFSF.DFS.PrimitiveShadowTy, getDataLayout().getAllocaAddrSpace(),
-            "labelreturn", &DFSF.F->getEntryBlock().front());
-      }
-      Args.push_back(DFSF.LabelReturnAlloca);
-    }
-=======
     // Adds shadow arguments.
     const unsigned ShadowArgStart = Args.size();
     addShadowArguments(F, CB, Args, IRB);
@@ -2760,7 +2609,6 @@
     const unsigned OriginArgStart = Args.size();
     if (ShouldTrackOrigins)
       addOriginArguments(F, CB, Args, IRB);
->>>>>>> 2e412c55
 
     // Adds variable arguments.
     append_range(Args, drop_begin(CB.args(), FT->getNumParams()));
@@ -2778,11 +2626,6 @@
       if (CustomCI->getArgOperand(ArgNo)->getType() ==
           DFSF.DFS.PrimitiveShadowTy)
         CustomCI->addParamAttr(ArgNo, Attribute::ZExt);
-<<<<<<< HEAD
-    }
-
-    // Loads the return value shadow.
-=======
       if (ShouldTrackOrigins) {
         const unsigned OriginArgNo = OriginArgStart + N;
         if (CustomCI->getArgOperand(OriginArgNo)->getType() ==
@@ -2792,20 +2635,16 @@
     }
 
     // Loads the return value shadow and origin.
->>>>>>> 2e412c55
     if (!FT->getReturnType()->isVoidTy()) {
       LoadInst *LabelLoad =
           IRB.CreateLoad(DFSF.DFS.PrimitiveShadowTy, DFSF.LabelReturnAlloca);
       DFSF.setShadow(CustomCI, DFSF.expandFromPrimitiveShadow(
                                    FT->getReturnType(), LabelLoad, &CB));
-<<<<<<< HEAD
-=======
       if (ShouldTrackOrigins) {
         LoadInst *OriginLoad =
             IRB.CreateLoad(DFSF.DFS.OriginTy, DFSF.OriginReturnAlloca);
         DFSF.setOrigin(CustomCI, OriginLoad);
       }
->>>>>>> 2e412c55
     }
 
     CI->replaceAllUsesWith(CustomCI);
