//===- AddressSanitizer.cpp - memory error detector -----------------------===//
//
// Part of the LLVM Project, under the Apache License v2.0 with LLVM Exceptions.
// See https://llvm.org/LICENSE.txt for license information.
// SPDX-License-Identifier: Apache-2.0 WITH LLVM-exception
//
//===----------------------------------------------------------------------===//
//
// This file is a part of AddressSanitizer, an address basic correctness
// checker.
// Details of the algorithm:
//  https://github.com/google/sanitizers/wiki/AddressSanitizerAlgorithm
//
// FIXME: This sanitizer does not yet handle scalable vectors
//
//===----------------------------------------------------------------------===//

#include "llvm/Transforms/Instrumentation/AddressSanitizer.h"
#include "llvm/ADT/ArrayRef.h"
#include "llvm/ADT/DenseMap.h"
#include "llvm/ADT/DepthFirstIterator.h"
#include "llvm/ADT/SmallPtrSet.h"
#include "llvm/ADT/SmallVector.h"
#include "llvm/ADT/Statistic.h"
#include "llvm/ADT/StringExtras.h"
#include "llvm/ADT/StringRef.h"
#include "llvm/ADT/Twine.h"
#include "llvm/Analysis/GlobalsModRef.h"
#include "llvm/Analysis/MemoryBuiltins.h"
#include "llvm/Analysis/StackSafetyAnalysis.h"
#include "llvm/Analysis/TargetLibraryInfo.h"
#include "llvm/Analysis/TargetTransformInfo.h"
#include "llvm/Analysis/ValueTracking.h"
#include "llvm/BinaryFormat/MachO.h"
#include "llvm/Demangle/Demangle.h"
#include "llvm/IR/Argument.h"
#include "llvm/IR/Attributes.h"
#include "llvm/IR/BasicBlock.h"
#include "llvm/IR/Comdat.h"
#include "llvm/IR/Constant.h"
#include "llvm/IR/Constants.h"
#include "llvm/IR/DIBuilder.h"
#include "llvm/IR/DataLayout.h"
#include "llvm/IR/DebugInfoMetadata.h"
#include "llvm/IR/DebugLoc.h"
#include "llvm/IR/DerivedTypes.h"
#include "llvm/IR/EHPersonalities.h"
#include "llvm/IR/Function.h"
#include "llvm/IR/GlobalAlias.h"
#include "llvm/IR/GlobalValue.h"
#include "llvm/IR/GlobalVariable.h"
#include "llvm/IR/IRBuilder.h"
#include "llvm/IR/InlineAsm.h"
#include "llvm/IR/InstVisitor.h"
#include "llvm/IR/InstrTypes.h"
#include "llvm/IR/Instruction.h"
#include "llvm/IR/Instructions.h"
#include "llvm/IR/IntrinsicInst.h"
#include "llvm/IR/Intrinsics.h"
#include "llvm/IR/LLVMContext.h"
#include "llvm/IR/MDBuilder.h"
#include "llvm/IR/Metadata.h"
#include "llvm/IR/Module.h"
#include "llvm/IR/Type.h"
#include "llvm/IR/Use.h"
#include "llvm/IR/Value.h"
#include "llvm/MC/MCSectionMachO.h"
#include "llvm/Support/Casting.h"
#include "llvm/Support/CommandLine.h"
#include "llvm/Support/Debug.h"
#include "llvm/Support/ErrorHandling.h"
#include "llvm/Support/MathExtras.h"
#include "llvm/Support/Path.h"
#include "llvm/Support/raw_ostream.h"
#include "llvm/TargetParser/Triple.h"
#include "llvm/Transforms/Instrumentation/AddressSanitizerCommon.h"
#include "llvm/Transforms/Instrumentation/AddressSanitizerOptions.h"
#include "llvm/Transforms/Instrumentation/SPIRVSanitizerCommonUtils.h"
#include "llvm/Transforms/Utils/ASanStackFrameLayout.h"
#include "llvm/Transforms/Utils/BasicBlockUtils.h"
#include "llvm/Transforms/Utils/Instrumentation.h"
#include "llvm/Transforms/Utils/Local.h"
#include "llvm/Transforms/Utils/ModuleUtils.h"
#include "llvm/Transforms/Utils/PromoteMemToReg.h"
#include <algorithm>
#include <cassert>
#include <cstddef>
#include <cstdint>
#include <iomanip>
#include <limits>
#include <sstream>
#include <string>
#include <tuple>

using namespace llvm;

#define DEBUG_TYPE "asan"

static const uint64_t kDefaultShadowScale = 3;
static const uint64_t kDefaultShadowOffset32 = 1ULL << 29;
static const uint64_t kDefaultShadowOffset64 = 1ULL << 44;
static const uint64_t kDynamicShadowSentinel =
    std::numeric_limits<uint64_t>::max();
static const uint64_t kSmallX86_64ShadowOffsetBase = 0x7FFFFFFF;  // < 2G.
static const uint64_t kSmallX86_64ShadowOffsetAlignMask = ~0xFFFULL;
static const uint64_t kLinuxKasan_ShadowOffset64 = 0xdffffc0000000000;
static const uint64_t kPPC64_ShadowOffset64 = 1ULL << 44;
static const uint64_t kSystemZ_ShadowOffset64 = 1ULL << 52;
static const uint64_t kMIPS_ShadowOffsetN32 = 1ULL << 29;
static const uint64_t kMIPS32_ShadowOffset32 = 0x0aaa0000;
static const uint64_t kMIPS64_ShadowOffset64 = 1ULL << 37;
static const uint64_t kAArch64_ShadowOffset64 = 1ULL << 36;
static const uint64_t kLoongArch64_ShadowOffset64 = 1ULL << 46;
static const uint64_t kRISCV64_ShadowOffset64 = kDynamicShadowSentinel;
static const uint64_t kFreeBSD_ShadowOffset32 = 1ULL << 30;
static const uint64_t kFreeBSD_ShadowOffset64 = 1ULL << 46;
static const uint64_t kFreeBSDAArch64_ShadowOffset64 = 1ULL << 47;
static const uint64_t kFreeBSDKasan_ShadowOffset64 = 0xdffff7c000000000;
static const uint64_t kNetBSD_ShadowOffset32 = 1ULL << 30;
static const uint64_t kNetBSD_ShadowOffset64 = 1ULL << 46;
static const uint64_t kNetBSDKasan_ShadowOffset64 = 0xdfff900000000000;
static const uint64_t kPS_ShadowOffset64 = 1ULL << 40;
static const uint64_t kWindowsShadowOffset32 = 3ULL << 28;
static const uint64_t kWebAssemblyShadowOffset = 0;

// The shadow memory space is dynamically allocated.
static const uint64_t kWindowsShadowOffset64 = kDynamicShadowSentinel;

static const size_t kMinStackMallocSize = 1 << 6;   // 64B
static const size_t kMaxStackMallocSize = 1 << 16;  // 64K
static const uintptr_t kCurrentStackFrameMagic = 0x41B58AB3;
static const uintptr_t kRetiredStackFrameMagic = 0x45E0360E;

const char kAsanModuleCtorName[] = "asan.module_ctor";
const char kAsanModuleDtorName[] = "asan.module_dtor";
static const uint64_t kAsanCtorAndDtorPriority = 1;
// On Emscripten, the system needs more than one priorities for constructors.
static const uint64_t kAsanEmscriptenCtorAndDtorPriority = 50;
const char kAsanReportErrorTemplate[] = "__asan_report_";
const char kAsanRegisterGlobalsName[] = "__asan_register_globals";
const char kAsanUnregisterGlobalsName[] = "__asan_unregister_globals";
const char kAsanRegisterImageGlobalsName[] = "__asan_register_image_globals";
const char kAsanUnregisterImageGlobalsName[] =
    "__asan_unregister_image_globals";
const char kAsanRegisterElfGlobalsName[] = "__asan_register_elf_globals";
const char kAsanUnregisterElfGlobalsName[] = "__asan_unregister_elf_globals";
const char kAsanPoisonGlobalsName[] = "__asan_before_dynamic_init";
const char kAsanUnpoisonGlobalsName[] = "__asan_after_dynamic_init";
const char kAsanInitName[] = "__asan_init";
const char kAsanVersionCheckNamePrefix[] = "__asan_version_mismatch_check_v";
const char kAsanPtrCmp[] = "__sanitizer_ptr_cmp";
const char kAsanPtrSub[] = "__sanitizer_ptr_sub";
const char kAsanHandleNoReturnName[] = "__asan_handle_no_return";
static const int kMaxAsanStackMallocSizeClass = 10;
const char kAsanStackMallocNameTemplate[] = "__asan_stack_malloc_";
const char kAsanStackMallocAlwaysNameTemplate[] =
    "__asan_stack_malloc_always_";
const char kAsanStackFreeNameTemplate[] = "__asan_stack_free_";
const char kAsanGenPrefix[] = "___asan_gen_";
const char kODRGenPrefix[] = "__odr_asan_gen_";
const char kSanCovGenPrefix[] = "__sancov_gen_";
const char kAsanSetShadowPrefix[] = "__asan_set_shadow_";
const char kAsanPoisonStackMemoryName[] = "__asan_poison_stack_memory";
const char kAsanUnpoisonStackMemoryName[] = "__asan_unpoison_stack_memory";

// ASan version script has __asan_* wildcard. Triple underscore prevents a
// linker (gold) warning about attempting to export a local symbol.
const char kAsanGlobalsRegisteredFlagName[] = "___asan_globals_registered";

const char kAsanOptionDetectUseAfterReturn[] =
    "__asan_option_detect_stack_use_after_return";

const char kAsanShadowMemoryDynamicAddress[] =
    "__asan_shadow_memory_dynamic_address";

const char kAsanAllocaPoison[] = "__asan_alloca_poison";
const char kAsanAllocasUnpoison[] = "__asan_allocas_unpoison";

const char kAMDGPUAddressSharedName[] = "llvm.amdgcn.is.shared";
const char kAMDGPUAddressPrivateName[] = "llvm.amdgcn.is.private";
const char kAMDGPUBallotName[] = "llvm.amdgcn.ballot.i64";
const char kAMDGPUUnreachableName[] = "llvm.amdgcn.unreachable";

const char kAsanMemToShadow[] = "__asan_mem_to_shadow";

// Accesses sizes are powers of two: 1, 2, 4, 8, 16.
static const size_t kNumberOfAccessSizes = 5;
static const size_t kNumberOfAddressSpace = 5;

static const uint64_t kAllocaRzSize = 32;

// ASanAccessInfo implementation constants.
constexpr size_t kCompileKernelShift = 0;
constexpr size_t kCompileKernelMask = 0x1;
constexpr size_t kAccessSizeIndexShift = 1;
constexpr size_t kAccessSizeIndexMask = 0xf;
constexpr size_t kIsWriteShift = 5;
constexpr size_t kIsWriteMask = 0x1;

// Command-line flags.

static cl::opt<bool> ClEnableKasan(
    "asan-kernel", cl::desc("Enable KernelAddressSanitizer instrumentation"),
    cl::Hidden, cl::init(false));

static cl::opt<bool> ClRecover(
    "asan-recover",
    cl::desc("Enable recovery mode (continue-after-error)."),
    cl::Hidden, cl::init(false));

static cl::opt<bool> ClInsertVersionCheck(
    "asan-guard-against-version-mismatch",
    cl::desc("Guard against compiler/runtime version mismatch."), cl::Hidden,
    cl::init(true));

// This flag may need to be replaced with -f[no-]asan-reads.
static cl::opt<bool> ClInstrumentReads("asan-instrument-reads",
                                       cl::desc("instrument read instructions"),
                                       cl::Hidden, cl::init(true));

static cl::opt<bool> ClInstrumentWrites(
    "asan-instrument-writes", cl::desc("instrument write instructions"),
    cl::Hidden, cl::init(true));

static cl::opt<bool>
    ClUseStackSafety("asan-use-stack-safety", cl::Hidden, cl::init(true),
                     cl::Hidden, cl::desc("Use Stack Safety analysis results"),
                     cl::Optional);

static cl::opt<bool> ClInstrumentAtomics(
    "asan-instrument-atomics",
    cl::desc("instrument atomic instructions (rmw, cmpxchg)"), cl::Hidden,
    cl::init(true));

static cl::opt<bool>
    ClInstrumentByval("asan-instrument-byval",
                      cl::desc("instrument byval call arguments"), cl::Hidden,
                      cl::init(true));

static cl::opt<bool> ClAlwaysSlowPath(
    "asan-always-slow-path",
    cl::desc("use instrumentation with slow path for all accesses"), cl::Hidden,
    cl::init(false));

static cl::opt<bool> ClForceDynamicShadow(
    "asan-force-dynamic-shadow",
    cl::desc("Load shadow address into a local variable for each function"),
    cl::Hidden, cl::init(false));

static cl::opt<bool>
    ClWithIfunc("asan-with-ifunc",
                cl::desc("Access dynamic shadow through an ifunc global on "
                         "platforms that support this"),
                cl::Hidden, cl::init(true));

static cl::opt<bool> ClWithIfuncSuppressRemat(
    "asan-with-ifunc-suppress-remat",
    cl::desc("Suppress rematerialization of dynamic shadow address by passing "
             "it through inline asm in prologue."),
    cl::Hidden, cl::init(true));

// This flag limits the number of instructions to be instrumented
// in any given BB. Normally, this should be set to unlimited (INT_MAX),
// but due to http://llvm.org/bugs/show_bug.cgi?id=12652 we temporary
// set it to 10000.
static cl::opt<int> ClMaxInsnsToInstrumentPerBB(
    "asan-max-ins-per-bb", cl::init(10000),
    cl::desc("maximal number of instructions to instrument in any given BB"),
    cl::Hidden);

// This flag may need to be replaced with -f[no]asan-stack.
static cl::opt<bool> ClStack("asan-stack", cl::desc("Handle stack memory"),
                             cl::Hidden, cl::init(true));
static cl::opt<uint32_t> ClMaxInlinePoisoningSize(
    "asan-max-inline-poisoning-size",
    cl::desc(
        "Inline shadow poisoning for blocks up to the given size in bytes."),
    cl::Hidden, cl::init(64));

static cl::opt<AsanDetectStackUseAfterReturnMode> ClUseAfterReturn(
    "asan-use-after-return",
    cl::desc("Sets the mode of detection for stack-use-after-return."),
    cl::values(
        clEnumValN(AsanDetectStackUseAfterReturnMode::Never, "never",
                   "Never detect stack use after return."),
        clEnumValN(
            AsanDetectStackUseAfterReturnMode::Runtime, "runtime",
            "Detect stack use after return if "
            "binary flag 'ASAN_OPTIONS=detect_stack_use_after_return' is set."),
        clEnumValN(AsanDetectStackUseAfterReturnMode::Always, "always",
                   "Always detect stack use after return.")),
    cl::Hidden, cl::init(AsanDetectStackUseAfterReturnMode::Runtime));

static cl::opt<bool> ClRedzoneByvalArgs("asan-redzone-byval-args",
                                        cl::desc("Create redzones for byval "
                                                 "arguments (extra copy "
                                                 "required)"), cl::Hidden,
                                        cl::init(true));

static cl::opt<bool> ClUseAfterScope("asan-use-after-scope",
                                     cl::desc("Check stack-use-after-scope"),
                                     cl::Hidden, cl::init(false));

// This flag may need to be replaced with -f[no]asan-globals.
static cl::opt<bool> ClGlobals("asan-globals",
                               cl::desc("Handle global objects"), cl::Hidden,
                               cl::init(true));

static cl::opt<bool> ClInitializers("asan-initialization-order",
                                    cl::desc("Handle C++ initializer order"),
                                    cl::Hidden, cl::init(true));

static cl::opt<bool> ClInvalidPointerPairs(
    "asan-detect-invalid-pointer-pair",
    cl::desc("Instrument <, <=, >, >=, - with pointer operands"), cl::Hidden,
    cl::init(false));

static cl::opt<bool> ClInvalidPointerCmp(
    "asan-detect-invalid-pointer-cmp",
    cl::desc("Instrument <, <=, >, >= with pointer operands"), cl::Hidden,
    cl::init(false));

static cl::opt<bool> ClInvalidPointerSub(
    "asan-detect-invalid-pointer-sub",
    cl::desc("Instrument - operations with pointer operands"), cl::Hidden,
    cl::init(false));

static cl::opt<unsigned> ClRealignStack(
    "asan-realign-stack",
    cl::desc("Realign stack to the value of this flag (power of two)"),
    cl::Hidden, cl::init(32));

static cl::opt<int> ClInstrumentationWithCallsThreshold(
    "asan-instrumentation-with-call-threshold",
    cl::desc("If the function being instrumented contains more than "
             "this number of memory accesses, use callbacks instead of "
             "inline checks (-1 means never use callbacks)."),
    cl::Hidden, cl::init(7000));

static cl::opt<std::string> ClMemoryAccessCallbackPrefix(
    "asan-memory-access-callback-prefix",
    cl::desc("Prefix for memory access callbacks"), cl::Hidden,
    cl::init("__asan_"));

static cl::opt<bool> ClKasanMemIntrinCallbackPrefix(
    "asan-kernel-mem-intrinsic-prefix",
    cl::desc("Use prefix for memory intrinsics in KASAN mode"), cl::Hidden,
    cl::init(false));

static cl::opt<bool>
    ClInstrumentDynamicAllocas("asan-instrument-dynamic-allocas",
                               cl::desc("instrument dynamic allocas"),
                               cl::Hidden, cl::init(true));

static cl::opt<bool> ClSkipPromotableAllocas(
    "asan-skip-promotable-allocas",
    cl::desc("Do not instrument promotable allocas"), cl::Hidden,
    cl::init(true));

static cl::opt<AsanCtorKind> ClConstructorKind(
    "asan-constructor-kind",
    cl::desc("Sets the ASan constructor kind"),
    cl::values(clEnumValN(AsanCtorKind::None, "none", "No constructors"),
               clEnumValN(AsanCtorKind::Global, "global",
                          "Use global constructors")),
    cl::init(AsanCtorKind::Global), cl::Hidden);
// These flags allow to change the shadow mapping.
// The shadow mapping looks like
//    Shadow = (Mem >> scale) + offset

static cl::opt<int> ClMappingScale("asan-mapping-scale",
                                   cl::desc("scale of asan shadow mapping"),
                                   cl::Hidden, cl::init(0));

static cl::opt<uint64_t>
    ClMappingOffset("asan-mapping-offset",
                    cl::desc("offset of asan shadow mapping [EXPERIMENTAL]"),
                    cl::Hidden, cl::init(0));

// Optimization flags. Not user visible, used mostly for testing
// and benchmarking the tool.

static cl::opt<bool> ClOpt("asan-opt", cl::desc("Optimize instrumentation"),
                           cl::Hidden, cl::init(true));

static cl::opt<bool> ClOptimizeCallbacks("asan-optimize-callbacks",
                                         cl::desc("Optimize callbacks"),
                                         cl::Hidden, cl::init(false));

static cl::opt<bool> ClOptSameTemp(
    "asan-opt-same-temp", cl::desc("Instrument the same temp just once"),
    cl::Hidden, cl::init(true));

static cl::opt<bool> ClOptGlobals("asan-opt-globals",
                                  cl::desc("Don't instrument scalar globals"),
                                  cl::Hidden, cl::init(true));

static cl::opt<bool> ClOptStack(
    "asan-opt-stack", cl::desc("Don't instrument scalar stack variables"),
    cl::Hidden, cl::init(false));

static cl::opt<bool> ClDynamicAllocaStack(
    "asan-stack-dynamic-alloca",
    cl::desc("Use dynamic alloca to represent stack variables"), cl::Hidden,
    cl::init(true));

static cl::opt<uint32_t> ClForceExperiment(
    "asan-force-experiment",
    cl::desc("Force optimization experiment (for testing)"), cl::Hidden,
    cl::init(0));

static cl::opt<bool>
    ClUsePrivateAlias("asan-use-private-alias",
                      cl::desc("Use private aliases for global variables"),
                      cl::Hidden, cl::init(true));

static cl::opt<bool>
    ClUseOdrIndicator("asan-use-odr-indicator",
                      cl::desc("Use odr indicators to improve ODR reporting"),
                      cl::Hidden, cl::init(true));

static cl::opt<bool>
    ClUseGlobalsGC("asan-globals-live-support",
                   cl::desc("Use linker features to support dead "
                            "code stripping of globals"),
                   cl::Hidden, cl::init(true));

// This is on by default even though there is a bug in gold:
// https://sourceware.org/bugzilla/show_bug.cgi?id=19002
static cl::opt<bool>
    ClWithComdat("asan-with-comdat",
                 cl::desc("Place ASan constructors in comdat sections"),
                 cl::Hidden, cl::init(true));

static cl::opt<AsanDtorKind> ClOverrideDestructorKind(
    "asan-destructor-kind",
    cl::desc("Sets the ASan destructor kind. The default is to use the value "
             "provided to the pass constructor"),
    cl::values(clEnumValN(AsanDtorKind::None, "none", "No destructors"),
               clEnumValN(AsanDtorKind::Global, "global",
                          "Use global destructors")),
    cl::init(AsanDtorKind::Invalid), cl::Hidden);

// SYCL flags
static cl::opt<bool> ClSpirOffloadPrivates(
    "asan-spir-privates",
    cl::desc("Instrument private pointer on SPIR-V target"), cl::Hidden,
    cl::init(true));

static cl::opt<bool>
    ClSpirOffloadGlobals("asan-spir-globals",
                         cl::desc("Instrument global pointer on SPIR-V target"),
                         cl::Hidden, cl::init(true));

static cl::opt<bool>
    ClSpirOffloadLocals("asan-spir-locals",
                        cl::desc("Instrument local pointer on SPIR-V target"),
                        cl::Hidden, cl::init(true));

static cl::opt<bool> ClSpirOffloadGenerics(
    "asan-spir-generics",
    cl::desc("Instrument generic pointer on SPIR-V target"), cl::Hidden,
    cl::init(true));

static cl::opt<bool>
    ClDeviceGlobals("asan-device-globals",
                    cl::desc("Instrument device globals on SPIR-V target"),
                    cl::Hidden, cl::init(true));

static cl::opt<bool> ClSpirCheckShadowBounds(
    "asan-spir-shadow-bounds",
    cl::desc("Enable checking shadow bounds on SPIR-V target"), cl::Hidden,
    cl::init(false));

// Debug flags.

static cl::opt<int> ClDebug("asan-debug", cl::desc("debug"), cl::Hidden,
                            cl::init(0));

static cl::opt<int> ClDebugStack("asan-debug-stack", cl::desc("debug stack"),
                                 cl::Hidden, cl::init(0));

static cl::opt<std::string> ClDebugFunc("asan-debug-func", cl::Hidden,
                                        cl::desc("Debug func"));

static cl::opt<int> ClDebugMin("asan-debug-min", cl::desc("Debug min inst"),
                               cl::Hidden, cl::init(-1));

static cl::opt<int> ClDebugMax("asan-debug-max", cl::desc("Debug max inst"),
                               cl::Hidden, cl::init(-1));

STATISTIC(NumInstrumentedReads, "Number of instrumented reads");
STATISTIC(NumInstrumentedWrites, "Number of instrumented writes");
STATISTIC(NumOptimizedAccessesToGlobalVar,
          "Number of optimized accesses to global vars");
STATISTIC(NumOptimizedAccessesToStackVar,
          "Number of optimized accesses to stack vars");

namespace {

/// This struct defines the shadow mapping using the rule:
///   shadow = (mem >> Scale) ADD-or-OR Offset.
/// If InGlobal is true, then
///   extern char __asan_shadow[];
///   shadow = (mem >> Scale) + &__asan_shadow
struct ShadowMapping {
  int Scale;
  uint64_t Offset;
  bool OrShadowOffset;
  bool InGlobal;
};

} // end anonymous namespace

static ShadowMapping getShadowMapping(const Triple &TargetTriple, int LongSize,
                                      bool IsKasan) {
  bool IsAndroid = TargetTriple.isAndroid();
  bool IsIOS = TargetTriple.isiOS() || TargetTriple.isWatchOS() ||
               TargetTriple.isDriverKit();
  bool IsMacOS = TargetTriple.isMacOSX();
  bool IsFreeBSD = TargetTriple.isOSFreeBSD();
  bool IsNetBSD = TargetTriple.isOSNetBSD();
  bool IsPS = TargetTriple.isPS();
  bool IsLinux = TargetTriple.isOSLinux();
  bool IsPPC64 = TargetTriple.getArch() == Triple::ppc64 ||
                 TargetTriple.getArch() == Triple::ppc64le;
  bool IsSystemZ = TargetTriple.getArch() == Triple::systemz;
  bool IsX86_64 = TargetTriple.getArch() == Triple::x86_64;
  bool IsMIPSN32ABI = TargetTriple.isABIN32();
  bool IsMIPS32 = TargetTriple.isMIPS32();
  bool IsMIPS64 = TargetTriple.isMIPS64();
  bool IsArmOrThumb = TargetTriple.isARM() || TargetTriple.isThumb();
  bool IsAArch64 = TargetTriple.getArch() == Triple::aarch64 ||
                   TargetTriple.getArch() == Triple::aarch64_be;
  bool IsLoongArch64 = TargetTriple.isLoongArch64();
  bool IsRISCV64 = TargetTriple.getArch() == Triple::riscv64;
  bool IsWindows = TargetTriple.isOSWindows();
  bool IsFuchsia = TargetTriple.isOSFuchsia();
  bool IsAMDGPU = TargetTriple.isAMDGPU();
  bool IsHaiku = TargetTriple.isOSHaiku();
  bool IsWasm = TargetTriple.isWasm();

  ShadowMapping Mapping;

  Mapping.Scale = kDefaultShadowScale;
  if (ClMappingScale.getNumOccurrences() > 0) {
    Mapping.Scale = ClMappingScale;
  }

  if (LongSize == 32) {
    if (IsAndroid)
      Mapping.Offset = kDynamicShadowSentinel;
    else if (IsMIPSN32ABI)
      Mapping.Offset = kMIPS_ShadowOffsetN32;
    else if (IsMIPS32)
      Mapping.Offset = kMIPS32_ShadowOffset32;
    else if (IsFreeBSD)
      Mapping.Offset = kFreeBSD_ShadowOffset32;
    else if (IsNetBSD)
      Mapping.Offset = kNetBSD_ShadowOffset32;
    else if (IsIOS)
      Mapping.Offset = kDynamicShadowSentinel;
    else if (IsWindows)
      Mapping.Offset = kWindowsShadowOffset32;
    else if (IsWasm)
      Mapping.Offset = kWebAssemblyShadowOffset;
    else
      Mapping.Offset = kDefaultShadowOffset32;
  } else {  // LongSize == 64
    // Fuchsia is always PIE, which means that the beginning of the address
    // space is always available.
    if (IsFuchsia)
      Mapping.Offset = 0;
    else if (IsPPC64)
      Mapping.Offset = kPPC64_ShadowOffset64;
    else if (IsSystemZ)
      Mapping.Offset = kSystemZ_ShadowOffset64;
    else if (IsFreeBSD && IsAArch64)
        Mapping.Offset = kFreeBSDAArch64_ShadowOffset64;
    else if (IsFreeBSD && !IsMIPS64) {
      if (IsKasan)
        Mapping.Offset = kFreeBSDKasan_ShadowOffset64;
      else
        Mapping.Offset = kFreeBSD_ShadowOffset64;
    } else if (IsNetBSD) {
      if (IsKasan)
        Mapping.Offset = kNetBSDKasan_ShadowOffset64;
      else
        Mapping.Offset = kNetBSD_ShadowOffset64;
    } else if (IsPS)
      Mapping.Offset = kPS_ShadowOffset64;
    else if (IsLinux && IsX86_64) {
      if (IsKasan)
        Mapping.Offset = kLinuxKasan_ShadowOffset64;
      else
        Mapping.Offset = (kSmallX86_64ShadowOffsetBase &
                          (kSmallX86_64ShadowOffsetAlignMask << Mapping.Scale));
    } else if (IsWindows && IsX86_64) {
      Mapping.Offset = kWindowsShadowOffset64;
    } else if (IsMIPS64)
      Mapping.Offset = kMIPS64_ShadowOffset64;
    else if (IsIOS)
      Mapping.Offset = kDynamicShadowSentinel;
    else if (IsMacOS && IsAArch64)
      Mapping.Offset = kDynamicShadowSentinel;
    else if (IsAArch64)
      Mapping.Offset = kAArch64_ShadowOffset64;
    else if (IsLoongArch64)
      Mapping.Offset = kLoongArch64_ShadowOffset64;
    else if (IsRISCV64)
      Mapping.Offset = kRISCV64_ShadowOffset64;
    else if (IsAMDGPU)
      Mapping.Offset = (kSmallX86_64ShadowOffsetBase &
                        (kSmallX86_64ShadowOffsetAlignMask << Mapping.Scale));
    else if (IsHaiku && IsX86_64)
      Mapping.Offset = (kSmallX86_64ShadowOffsetBase &
                        (kSmallX86_64ShadowOffsetAlignMask << Mapping.Scale));
    else
      Mapping.Offset = kDefaultShadowOffset64;
  }

  if (ClForceDynamicShadow) {
    Mapping.Offset = kDynamicShadowSentinel;
  }

  if (ClMappingOffset.getNumOccurrences() > 0) {
    Mapping.Offset = ClMappingOffset;
  }

  // OR-ing shadow offset if more efficient (at least on x86) if the offset
  // is a power of two, but on ppc64 and loongarch64 we have to use add since
  // the shadow offset is not necessarily 1/8-th of the address space.  On
  // SystemZ, we could OR the constant in a single instruction, but it's more
  // efficient to load it once and use indexed addressing.
  Mapping.OrShadowOffset = !IsAArch64 && !IsPPC64 && !IsSystemZ && !IsPS &&
                           !IsRISCV64 && !IsLoongArch64 &&
                           !(Mapping.Offset & (Mapping.Offset - 1)) &&
                           Mapping.Offset != kDynamicShadowSentinel;
  Mapping.InGlobal = ClWithIfunc && IsAndroid && IsArmOrThumb;

  return Mapping;
}

namespace llvm {
void getAddressSanitizerParams(const Triple &TargetTriple, int LongSize,
                               bool IsKasan, uint64_t *ShadowBase,
                               int *MappingScale, bool *OrShadowOffset) {
  auto Mapping = getShadowMapping(TargetTriple, LongSize, IsKasan);
  *ShadowBase = Mapping.Offset;
  *MappingScale = Mapping.Scale;
  *OrShadowOffset = Mapping.OrShadowOffset;
}

void removeASanIncompatibleFnAttributes(Function &F, bool ReadsArgMem) {
  // Sanitizer checks read from shadow, which invalidates memory(argmem: *).
  //
  // This is not only true for sanitized functions, because AttrInfer can
  // infer those attributes on libc functions, which is not true if those
  // are instrumented (Android) or intercepted.
  //
  // We might want to model ASan shadow memory more opaquely to get rid of
  // this problem altogether, by hiding the shadow memory write in an
  // intrinsic, essentially like in the AArch64StackTagging pass. But that's
  // for another day.

  // The API is weird. `onlyReadsMemory` actually means "does not write", and
  // `onlyWritesMemory` actually means "does not read". So we reconstruct
  // "accesses memory" && "does not read" <=> "writes".
  bool Changed = false;
  if (!F.doesNotAccessMemory()) {
    bool WritesMemory = !F.onlyReadsMemory();
    bool ReadsMemory = !F.onlyWritesMemory();
    if ((WritesMemory && !ReadsMemory) || F.onlyAccessesArgMemory()) {
      F.removeFnAttr(Attribute::Memory);
      Changed = true;
    }
  }
  if (ReadsArgMem) {
    for (Argument &A : F.args()) {
      if (A.hasAttribute(Attribute::WriteOnly)) {
        A.removeAttr(Attribute::WriteOnly);
        Changed = true;
      }
    }
  }
  if (Changed) {
    // nobuiltin makes sure later passes don't restore assumptions about
    // the function.
    F.addFnAttr(Attribute::NoBuiltin);
  }
}

ASanAccessInfo::ASanAccessInfo(int32_t Packed)
    : Packed(Packed),
      AccessSizeIndex((Packed >> kAccessSizeIndexShift) & kAccessSizeIndexMask),
      IsWrite((Packed >> kIsWriteShift) & kIsWriteMask),
      CompileKernel((Packed >> kCompileKernelShift) & kCompileKernelMask) {}

ASanAccessInfo::ASanAccessInfo(bool IsWrite, bool CompileKernel,
                               uint8_t AccessSizeIndex)
    : Packed((IsWrite << kIsWriteShift) +
             (CompileKernel << kCompileKernelShift) +
             (AccessSizeIndex << kAccessSizeIndexShift)),
      AccessSizeIndex(AccessSizeIndex), IsWrite(IsWrite),
      CompileKernel(CompileKernel) {}

} // namespace llvm

static uint64_t getRedzoneSizeForScale(int MappingScale) {
  // Redzone used for stack and globals is at least 32 bytes.
  // For scales 6 and 7, the redzone has to be 64 and 128 bytes respectively.
  return std::max(32U, 1U << MappingScale);
}

static uint64_t GetCtorAndDtorPriority(Triple &TargetTriple) {
  if (TargetTriple.isOSEmscripten()) {
    return kAsanEmscriptenCtorAndDtorPriority;
  } else {
    return kAsanCtorAndDtorPriority;
  }
}

static Twine genName(StringRef suffix) {
  return Twine(kAsanGenPrefix) + suffix;
}

namespace {
/// Helper RAII class to post-process inserted asan runtime calls during a
/// pass on a single Function. Upon end of scope, detects and applies the
/// required funclet OpBundle.
class RuntimeCallInserter {
  Function *OwnerFn = nullptr;
  bool TrackInsertedCalls = false;
  SmallVector<CallInst *> InsertedCalls;

public:
  RuntimeCallInserter(Function &Fn) : OwnerFn(&Fn) {
    if (Fn.hasPersonalityFn()) {
      auto Personality = classifyEHPersonality(Fn.getPersonalityFn());
      if (isScopedEHPersonality(Personality))
        TrackInsertedCalls = true;
    }
  }

  ~RuntimeCallInserter() {
    if (InsertedCalls.empty())
      return;
    assert(TrackInsertedCalls && "Calls were wrongly tracked");

    DenseMap<BasicBlock *, ColorVector> BlockColors = colorEHFunclets(*OwnerFn);
    for (CallInst *CI : InsertedCalls) {
      BasicBlock *BB = CI->getParent();
      assert(BB && "Instruction doesn't belong to a BasicBlock");
      assert(BB->getParent() == OwnerFn &&
             "Instruction doesn't belong to the expected Function!");

      ColorVector &Colors = BlockColors[BB];
      // funclet opbundles are only valid in monochromatic BBs.
      // Note that unreachable BBs are seen as colorless by colorEHFunclets()
      // and will be DCE'ed later.
      if (Colors.empty())
        continue;
      if (Colors.size() != 1) {
        OwnerFn->getContext().emitError(
            "Instruction's BasicBlock is not monochromatic");
        continue;
      }

      BasicBlock *Color = Colors.front();
      BasicBlock::iterator EHPadIt = Color->getFirstNonPHIIt();

      if (EHPadIt != Color->end() && EHPadIt->isEHPad()) {
        // Replace CI with a clone with an added funclet OperandBundle
        OperandBundleDef OB("funclet", &*EHPadIt);
        auto *NewCall = CallBase::addOperandBundle(CI, LLVMContext::OB_funclet,
                                                   OB, CI->getIterator());
        NewCall->copyMetadata(*CI);
        CI->replaceAllUsesWith(NewCall);
        CI->eraseFromParent();
      }
    }
  }

  CallInst *createRuntimeCall(IRBuilder<> &IRB, FunctionCallee Callee,
                              ArrayRef<Value *> Args = {},
                              const Twine &Name = "") {
    assert(IRB.GetInsertBlock()->getParent() == OwnerFn);

    CallInst *Inst = IRB.CreateCall(Callee, Args, Name, nullptr);
    if (TrackInsertedCalls)
      InsertedCalls.push_back(Inst);
    return Inst;
  }
};

/// AddressSanitizer: instrument the code in module to find memory bugs.
struct AddressSanitizer {
  AddressSanitizer(Module &M, const StackSafetyGlobalInfo *SSGI,
                   int InstrumentationWithCallsThreshold,
                   uint32_t MaxInlinePoisoningSize, bool CompileKernel = false,
                   bool Recover = false, bool UseAfterScope = false,
                   AsanDetectStackUseAfterReturnMode UseAfterReturn =
                       AsanDetectStackUseAfterReturnMode::Runtime)
      : M(M),
        CompileKernel(ClEnableKasan.getNumOccurrences() > 0 ? ClEnableKasan
                                                            : CompileKernel),
        Recover(ClRecover.getNumOccurrences() > 0 ? ClRecover : Recover),
        UseAfterScope(UseAfterScope || ClUseAfterScope),
        UseAfterReturn(ClUseAfterReturn.getNumOccurrences() ? ClUseAfterReturn
                                                            : UseAfterReturn),
        SSGI(SSGI),
        InstrumentationWithCallsThreshold(
            ClInstrumentationWithCallsThreshold.getNumOccurrences() > 0
                ? ClInstrumentationWithCallsThreshold
                : InstrumentationWithCallsThreshold),
        MaxInlinePoisoningSize(ClMaxInlinePoisoningSize.getNumOccurrences() > 0
                                   ? ClMaxInlinePoisoningSize
                                   : MaxInlinePoisoningSize) {
    C = &(M.getContext());
    DL = &M.getDataLayout();
    LongSize = M.getDataLayout().getPointerSizeInBits();
    IntptrTy = Type::getIntNTy(*C, LongSize);
    PtrTy = PointerType::getUnqual(*C);
    Int32Ty = Type::getInt32Ty(*C);
    TargetTriple = M.getTargetTriple();

    Mapping = getShadowMapping(TargetTriple, LongSize, this->CompileKernel);

    assert(this->UseAfterReturn != AsanDetectStackUseAfterReturnMode::Invalid);
  }

  TypeSize getAllocaSizeInBytes(const AllocaInst &AI) const {
    return *AI.getAllocationSize(AI.getDataLayout());
  }

  /// Check if we want (and can) handle this alloca.
  bool isInterestingAlloca(const AllocaInst &AI);

  bool ignoreAccess(Instruction *Inst, Value *Ptr);
  void getInterestingMemoryOperands(
      Instruction *I, SmallVectorImpl<InterestingMemoryOperand> &Interesting,
      const TargetTransformInfo *TTI);

  void instrumentMop(ObjectSizeOffsetVisitor &ObjSizeVis,
                     InterestingMemoryOperand &O, bool UseCalls,
                     const DataLayout &DL, RuntimeCallInserter &RTCI);
  void instrumentPointerComparisonOrSubtraction(Instruction *I,
                                                RuntimeCallInserter &RTCI);
  void instrumentAddress(Instruction *OrigIns, Instruction *InsertBefore,
                         Value *Addr, MaybeAlign Alignment,
                         uint32_t TypeStoreSize, bool IsWrite,
                         Value *SizeArgument, bool UseCalls, uint32_t Exp,
                         RuntimeCallInserter &RTCI);
  Instruction *instrumentAMDGPUAddress(Instruction *OrigIns,
                                       Instruction *InsertBefore, Value *Addr,
                                       uint32_t TypeStoreSize, bool IsWrite,
                                       Value *SizeArgument);
  Instruction *genAMDGPUReportBlock(IRBuilder<> &IRB, Value *Cond,
                                    bool Recover);
  void instrumentUnusualSizeOrAlignment(Instruction *I,
                                        Instruction *InsertBefore, Value *Addr,
                                        TypeSize TypeStoreSize, bool IsWrite,
                                        Value *SizeArgument, bool UseCalls,
                                        uint32_t Exp,
                                        RuntimeCallInserter &RTCI);
  void instrumentMaskedLoadOrStore(AddressSanitizer *Pass, const DataLayout &DL,
                                   Type *IntptrTy, Value *Mask, Value *EVL,
                                   Value *Stride, Instruction *I, Value *Addr,
                                   MaybeAlign Alignment, unsigned Granularity,
                                   Type *OpType, bool IsWrite,
                                   Value *SizeArgument, bool UseCalls,
                                   uint32_t Exp, RuntimeCallInserter &RTCI);
  Value *createSlowPathCmp(IRBuilder<> &IRB, Value *AddrLong,
                           Value *ShadowValue, uint32_t TypeStoreSize);
  Instruction *generateCrashCode(Instruction *InsertBefore, Value *Addr,
                                 bool IsWrite, size_t AccessSizeIndex,
                                 Value *SizeArgument, uint32_t Exp,
                                 RuntimeCallInserter &RTCI);
  void instrumentMemIntrinsic(MemIntrinsic *MI, RuntimeCallInserter &RTCI);
  Value *memToShadow(Value *Shadow, IRBuilder<> &IRB,
                     uint32_t AddressSpace = kSpirOffloadPrivateAS);
  bool suppressInstrumentationSiteForDebug(int &Instrumented);
  bool instrumentFunction(Function &F, const TargetLibraryInfo *TLI,
                          const TargetTransformInfo *TTI);
  bool maybeInsertAsanInitAtFunctionEntry(Function &F);
  bool maybeInsertDynamicShadowAtFunctionEntry(Function &F);
  void markEscapedLocalAllocas(Function &F);
  bool instrumentSyclDynamicLocalMemory(Function &F);
  void instrumentInitAsanLaunchInfo(Function &F, const TargetLibraryInfo *TLI);

  void AppendDebugInfoToArgs(Instruction *InsertBefore, Value *Addr,
                             SmallVectorImpl<Value *> &Args);

private:
  friend struct FunctionStackPoisoner;

  void initializeCallbacks(const TargetLibraryInfo *TLI);

  bool LooksLikeCodeInBug11395(Instruction *I);
  bool GlobalIsLinkerInitialized(GlobalVariable *G);
  bool isSafeAccess(ObjectSizeOffsetVisitor &ObjSizeVis, Value *Addr,
                    TypeSize TypeStoreSize) const;

  /// Helper to cleanup per-function state.
  struct FunctionStateRAII {
    AddressSanitizer *Pass;

    FunctionStateRAII(AddressSanitizer *Pass) : Pass(Pass) {
      assert(Pass->ProcessedAllocas.empty() &&
             "last pass forgot to clear cache");
      assert(!Pass->LocalDynamicShadow);
    }

    ~FunctionStateRAII() {
      Pass->LocalDynamicShadow = nullptr;
      Pass->ProcessedAllocas.clear();
    }
  };

  Module &M;
  LLVMContext *C;
  const DataLayout *DL;
  Triple TargetTriple;
  int LongSize;
  bool CompileKernel;
  bool Recover;
  bool UseAfterScope;
  AsanDetectStackUseAfterReturnMode UseAfterReturn;
  Type *IntptrTy;
  Type *Int32Ty;
  PointerType *PtrTy;
  ShadowMapping Mapping;
  FunctionCallee AsanHandleNoReturnFunc;
  FunctionCallee AsanPtrCmpFunction, AsanPtrSubFunction;
  FunctionCallee AsanSetShadowDynamicLocalFunc;
  FunctionCallee AsanUnpoisonShadowDynamicLocalFunc;
  Constant *AsanShadowGlobal;
  Constant *AsanLaunchInfo;

  // These arrays is indexed by AccessIsWrite, Experiment and log2(AccessSize).
  FunctionCallee AsanErrorCallback[2][2][kNumberOfAccessSizes];
  FunctionCallee AsanMemoryAccessCallback[2][2][kNumberOfAccessSizes];
  FunctionCallee AsanMemoryAccessCallbackAS[2][2][kNumberOfAccessSizes]
                                           [kNumberOfAddressSpace];

  // These arrays is indexed by AccessIsWrite and Experiment.
  FunctionCallee AsanErrorCallbackSized[2][2];
  FunctionCallee AsanMemoryAccessCallbackSized[2][2];
  FunctionCallee AsanMemoryAccessCallbackSizedAS[2][2][kNumberOfAddressSpace];

  FunctionCallee AsanMemmove, AsanMemcpy, AsanMemset;
  Value *LocalDynamicShadow = nullptr;
  const StackSafetyGlobalInfo *SSGI;
  DenseMap<const AllocaInst *, bool> ProcessedAllocas;

  FunctionCallee AMDGPUAddressShared;
  FunctionCallee AMDGPUAddressPrivate;
  int InstrumentationWithCallsThreshold;
  uint32_t MaxInlinePoisoningSize;

  FunctionCallee AsanMemToShadow;
};

class ModuleAddressSanitizer {
public:
  ModuleAddressSanitizer(Module &M, bool InsertVersionCheck,
                         bool CompileKernel = false, bool Recover = false,
                         bool UseGlobalsGC = true, bool UseOdrIndicator = true,
                         AsanDtorKind DestructorKind = AsanDtorKind::Global,
                         AsanCtorKind ConstructorKind = AsanCtorKind::Global)
      : M(M),
        CompileKernel(ClEnableKasan.getNumOccurrences() > 0 ? ClEnableKasan
                                                            : CompileKernel),
        InsertVersionCheck(ClInsertVersionCheck.getNumOccurrences() > 0
                               ? ClInsertVersionCheck
                               : InsertVersionCheck),
        Recover(ClRecover.getNumOccurrences() > 0 ? ClRecover : Recover),
        UseGlobalsGC(UseGlobalsGC && ClUseGlobalsGC && !this->CompileKernel),
        // Enable aliases as they should have no downside with ODR indicators.
        UsePrivateAlias(ClUsePrivateAlias.getNumOccurrences() > 0
                            ? ClUsePrivateAlias
                            : UseOdrIndicator),
        UseOdrIndicator(ClUseOdrIndicator.getNumOccurrences() > 0
                            ? ClUseOdrIndicator
                            : UseOdrIndicator),
        // Not a typo: ClWithComdat is almost completely pointless without
        // ClUseGlobalsGC (because then it only works on modules without
        // globals, which are rare); it is a prerequisite for ClUseGlobalsGC;
        // and both suffer from gold PR19002 for which UseGlobalsGC constructor
        // argument is designed as workaround. Therefore, disable both
        // ClWithComdat and ClUseGlobalsGC unless the frontend says it's ok to
        // do globals-gc.
        UseCtorComdat(UseGlobalsGC && ClWithComdat && !this->CompileKernel),
        DestructorKind(DestructorKind),
        ConstructorKind(ClConstructorKind.getNumOccurrences() > 0
                            ? ClConstructorKind
                            : ConstructorKind) {
    C = &(M.getContext());
    int LongSize = M.getDataLayout().getPointerSizeInBits();
    IntptrTy = Type::getIntNTy(*C, LongSize);
    PtrTy = PointerType::getUnqual(*C);
    TargetTriple = M.getTargetTriple();
    Mapping = getShadowMapping(TargetTriple, LongSize, this->CompileKernel);

    if (ClOverrideDestructorKind != AsanDtorKind::Invalid)
      this->DestructorKind = ClOverrideDestructorKind;
    assert(this->DestructorKind != AsanDtorKind::Invalid);
  }

  bool instrumentModule();

private:
  void initializeCallbacks();

  void instrumentDeviceGlobal(IRBuilder<> &IRB);
  void instrumentSyclStaticLocalMemory(IRBuilder<> &IRB);
  void initializeRetVecMap(Function *F);
  void initializeKernelCallerMap(Function *F);

  void instrumentGlobals(IRBuilder<> &IRB, bool *CtorComdat);
  void InstrumentGlobalsCOFF(IRBuilder<> &IRB,
                             ArrayRef<GlobalVariable *> ExtendedGlobals,
                             ArrayRef<Constant *> MetadataInitializers);
  void instrumentGlobalsELF(IRBuilder<> &IRB,
                            ArrayRef<GlobalVariable *> ExtendedGlobals,
                            ArrayRef<Constant *> MetadataInitializers,
                            const std::string &UniqueModuleId);
  void InstrumentGlobalsMachO(IRBuilder<> &IRB,
                              ArrayRef<GlobalVariable *> ExtendedGlobals,
                              ArrayRef<Constant *> MetadataInitializers);
  void
  InstrumentGlobalsWithMetadataArray(IRBuilder<> &IRB,
                                     ArrayRef<GlobalVariable *> ExtendedGlobals,
                                     ArrayRef<Constant *> MetadataInitializers);

  GlobalVariable *CreateMetadataGlobal(Constant *Initializer,
                                       StringRef OriginalName);
  void SetComdatForGlobalMetadata(GlobalVariable *G, GlobalVariable *Metadata,
                                  StringRef InternalSuffix);
  Instruction *CreateAsanModuleDtor();

  const GlobalVariable *getExcludedAliasedGlobal(const GlobalAlias &GA) const;
  bool shouldInstrumentGlobal(GlobalVariable *G) const;
  bool ShouldUseMachOGlobalsSection() const;
  StringRef getGlobalMetadataSection() const;
  void poisonOneInitializer(Function &GlobalInit);
  void createInitializerPoisonCalls();
  uint64_t getMinRedzoneSizeForGlobal() const {
    return getRedzoneSizeForScale(Mapping.Scale);
  }
  uint64_t getRedzoneSizeForGlobal(uint64_t SizeInBytes) const;
  int GetAsanVersion() const;
  GlobalVariable *getOrCreateModuleName();

  Module &M;
  bool CompileKernel;
  bool InsertVersionCheck;
  bool Recover;
  bool UseGlobalsGC;
  bool UsePrivateAlias;
  bool UseOdrIndicator;
  bool UseCtorComdat;
  AsanDtorKind DestructorKind;
  AsanCtorKind ConstructorKind;
  Type *IntptrTy;
  PointerType *PtrTy;
  LLVMContext *C;
  Triple TargetTriple;
  ShadowMapping Mapping;
  FunctionCallee AsanPoisonGlobals;
  FunctionCallee AsanUnpoisonGlobals;
  FunctionCallee AsanRegisterGlobals;
  FunctionCallee AsanUnregisterGlobals;
  FunctionCallee AsanRegisterImageGlobals;
  FunctionCallee AsanUnregisterImageGlobals;
  FunctionCallee AsanRegisterElfGlobals;
  FunctionCallee AsanUnregisterElfGlobals;
  FunctionCallee AsanSetShadowStaticLocalFunc;
  FunctionCallee AsanUnpoisonShadowStaticLocalFunc;

  Function *AsanCtorFunction = nullptr;
  Function *AsanDtorFunction = nullptr;
  GlobalVariable *ModuleName = nullptr;

  DenseMap<Function *, SmallVector<Instruction *, 8>> KernelToRetVecMap;
  DenseMap<Function *, DenseSet<Function *>> FuncToKernelCallerMap;
};

// Stack poisoning does not play well with exception handling.
// When an exception is thrown, we essentially bypass the code
// that unpoisones the stack. This is why the run-time library has
// to intercept __cxa_throw (as well as longjmp, etc) and unpoison the entire
// stack in the interceptor. This however does not work inside the
// actual function which catches the exception. Most likely because the
// compiler hoists the load of the shadow value somewhere too high.
// This causes asan to report a non-existing bug on 453.povray.
// It sounds like an LLVM bug.
struct FunctionStackPoisoner : public InstVisitor<FunctionStackPoisoner> {
  Function &F;
  AddressSanitizer &ASan;
  RuntimeCallInserter &RTCI;
  DIBuilder DIB;
  LLVMContext *C;
  Type *IntptrTy;
  Type *IntptrPtrTy;
  ShadowMapping Mapping;

  SmallVector<AllocaInst *, 16> AllocaVec;
  SmallVector<AllocaInst *, 16> StaticAllocasToMoveUp;
  SmallVector<Instruction *, 8> RetVec;

  FunctionCallee AsanStackMallocFunc[kMaxAsanStackMallocSizeClass + 1],
      AsanStackFreeFunc[kMaxAsanStackMallocSizeClass + 1];
  FunctionCallee AsanSetShadowFunc[0x100] = {};
  FunctionCallee AsanSetShadowPrivateFunc;
  FunctionCallee AsanPoisonStackMemoryFunc, AsanUnpoisonStackMemoryFunc;
  FunctionCallee AsanAllocaPoisonFunc, AsanAllocasUnpoisonFunc;

  // Stores a place and arguments of poisoning/unpoisoning call for alloca.
  struct AllocaPoisonCall {
    IntrinsicInst *InsBefore;
    AllocaInst *AI;
    uint64_t Size;
    bool DoPoison;
  };
  SmallVector<AllocaPoisonCall, 8> DynamicAllocaPoisonCallVec;
  SmallVector<AllocaPoisonCall, 8> StaticAllocaPoisonCallVec;

  SmallVector<AllocaInst *, 1> DynamicAllocaVec;
  SmallVector<IntrinsicInst *, 1> StackRestoreVec;
  AllocaInst *DynamicAllocaLayout = nullptr;
  IntrinsicInst *LocalEscapeCall = nullptr;

  bool HasInlineAsm = false;
  bool HasReturnsTwiceCall = false;
  bool PoisonStack;

  FunctionStackPoisoner(Function &F, AddressSanitizer &ASan,
                        RuntimeCallInserter &RTCI)
      : F(F), ASan(ASan), RTCI(RTCI),
        DIB(*F.getParent(), /*AllowUnresolved*/ false), C(ASan.C),
        IntptrTy(ASan.IntptrTy),
        IntptrPtrTy(PointerType::get(IntptrTy->getContext(), 0)),
        Mapping(ASan.Mapping),
        PoisonStack(
          F.getParent()->getTargetTriple().isSPIROrSPIRV()
          ? ClSpirOffloadPrivates
          : (ClStack &&
             !F.getParent()->getTargetTriple().isAMDGPU())) {}

  bool runOnFunction() {
    if (!PoisonStack)
      return false;

    if (ClRedzoneByvalArgs)
      copyArgsPassedByValToAllocas();

    // Collect alloca, ret, lifetime instructions etc.
    for (BasicBlock *BB : depth_first(&F.getEntryBlock())) visit(*BB);

    if (AllocaVec.empty() && DynamicAllocaVec.empty()) return false;

    initializeCallbacks(*F.getParent());

    processDynamicAllocas();
    processStaticAllocas();

    if (ClDebugStack) {
      LLVM_DEBUG(dbgs() << F);
    }
    return true;
  }

  // Arguments marked with the "byval" attribute are implicitly copied without
  // using an alloca instruction.  To produce redzones for those arguments, we
  // copy them a second time into memory allocated with an alloca instruction.
  void copyArgsPassedByValToAllocas();

  // Finds all Alloca instructions and puts
  // poisoned red zones around all of them.
  // Then unpoison everything back before the function returns.
  void processStaticAllocas();
  void processDynamicAllocas();

  void createDynamicAllocasInitStorage();

  // ----------------------- Visitors.
  /// Collect all Ret instructions, or the musttail call instruction if it
  /// precedes the return instruction.
  void visitReturnInst(ReturnInst &RI) {
    if (CallInst *CI = RI.getParent()->getTerminatingMustTailCall())
      RetVec.push_back(CI);
    else
      RetVec.push_back(&RI);
  }

  /// Collect all Resume instructions.
  void visitResumeInst(ResumeInst &RI) { RetVec.push_back(&RI); }

  /// Collect all CatchReturnInst instructions.
  void visitCleanupReturnInst(CleanupReturnInst &CRI) { RetVec.push_back(&CRI); }

  void unpoisonDynamicAllocasBeforeInst(Instruction *InstBefore,
                                        Value *SavedStack) {
    IRBuilder<> IRB(InstBefore);
    Value *DynamicAreaPtr = IRB.CreatePtrToInt(SavedStack, IntptrTy);
    // When we insert _asan_allocas_unpoison before @llvm.stackrestore, we
    // need to adjust extracted SP to compute the address of the most recent
    // alloca. We have a special @llvm.get.dynamic.area.offset intrinsic for
    // this purpose.
    if (!isa<ReturnInst>(InstBefore)) {
      Value *DynamicAreaOffset = IRB.CreateIntrinsic(
          Intrinsic::get_dynamic_area_offset, {IntptrTy}, {});

      DynamicAreaPtr = IRB.CreateAdd(IRB.CreatePtrToInt(SavedStack, IntptrTy),
                                     DynamicAreaOffset);
    }

    RTCI.createRuntimeCall(
        IRB, AsanAllocasUnpoisonFunc,
        {IRB.CreateLoad(IntptrTy, DynamicAllocaLayout), DynamicAreaPtr});
  }

  // Unpoison dynamic allocas redzones.
  void unpoisonDynamicAllocas() {
    for (Instruction *Ret : RetVec)
      unpoisonDynamicAllocasBeforeInst(Ret, DynamicAllocaLayout);

    for (Instruction *StackRestoreInst : StackRestoreVec)
      unpoisonDynamicAllocasBeforeInst(StackRestoreInst,
                                       StackRestoreInst->getOperand(0));
  }

  // Deploy and poison redzones around dynamic alloca call. To do this, we
  // should replace this call with another one with changed parameters and
  // replace all its uses with new address, so
  //   addr = alloca type, old_size, align
  // is replaced by
  //   new_size = (old_size + additional_size) * sizeof(type)
  //   tmp = alloca i8, new_size, max(align, 32)
  //   addr = tmp + 32 (first 32 bytes are for the left redzone).
  // Additional_size is added to make new memory allocation contain not only
  // requested memory, but also left, partial and right redzones.
  void handleDynamicAllocaCall(AllocaInst *AI);

  /// Collect Alloca instructions we want (and can) handle.
  void visitAllocaInst(AllocaInst &AI) {
    // FIXME: Handle scalable vectors instead of ignoring them.
    const Type *AllocaType = AI.getAllocatedType();
    const auto *STy = dyn_cast<StructType>(AllocaType);
    if (!ASan.isInterestingAlloca(AI) || isa<ScalableVectorType>(AllocaType) ||
        (STy && STy->containsHomogeneousScalableVectorTypes())) {
      if (AI.isStaticAlloca()) {
        // Skip over allocas that are present *before* the first instrumented
        // alloca, we don't want to move those around.
        if (AllocaVec.empty())
          return;

        StaticAllocasToMoveUp.push_back(&AI);
      }
      return;
    }

    if (!AI.isStaticAlloca())
      DynamicAllocaVec.push_back(&AI);
    else
      AllocaVec.push_back(&AI);
  }

  /// Collect lifetime intrinsic calls to check for use-after-scope
  /// errors.
  void visitIntrinsicInst(IntrinsicInst &II) {
    Intrinsic::ID ID = II.getIntrinsicID();
    if (ID == Intrinsic::stackrestore) StackRestoreVec.push_back(&II);
    if (ID == Intrinsic::localescape) LocalEscapeCall = &II;
    if (!ASan.UseAfterScope)
      return;
    if (!II.isLifetimeStartOrEnd())
      return;
    // Find alloca instruction that corresponds to llvm.lifetime argument.
    AllocaInst *AI = dyn_cast<AllocaInst>(II.getArgOperand(0));
    // We're interested only in allocas we can handle.
    if (!AI || !ASan.isInterestingAlloca(*AI))
      return;

    std::optional<TypeSize> Size = AI->getAllocationSize(AI->getDataLayout());
    // Check that size is known and can be stored in IntptrTy.
    // TODO: Add support for scalable vectors if possible.
    if (!Size || Size->isScalable() ||
        !ConstantInt::isValueValidForType(IntptrTy, *Size))
      return;

    bool DoPoison = (ID == Intrinsic::lifetime_end);
    AllocaPoisonCall APC = {&II, AI, *Size, DoPoison};
    if (AI->isStaticAlloca())
      StaticAllocaPoisonCallVec.push_back(APC);
    else if (ClInstrumentDynamicAllocas)
      DynamicAllocaPoisonCallVec.push_back(APC);
  }

  void visitCallBase(CallBase &CB) {
    if (CallInst *CI = dyn_cast<CallInst>(&CB)) {
      HasInlineAsm |= CI->isInlineAsm() && &CB != ASan.LocalDynamicShadow;
      HasReturnsTwiceCall |= CI->canReturnTwice();
    }
  }

  // ---------------------- Helpers.
  void initializeCallbacks(Module &M);

  // Copies bytes from ShadowBytes into shadow memory for indexes where
  // ShadowMask is not zero. If ShadowMask[i] is zero, we assume that
  // ShadowBytes[i] is constantly zero and doesn't need to be overwritten.
  void copyToShadow(ArrayRef<uint8_t> ShadowMask, ArrayRef<uint8_t> ShadowBytes,
                    IRBuilder<> &IRB, Value *ShadowBase,
                    bool ForceOutline = false);
  void copyToShadow(ArrayRef<uint8_t> ShadowMask, ArrayRef<uint8_t> ShadowBytes,
                    size_t Begin, size_t End, IRBuilder<> &IRB,
                    Value *ShadowBase, bool ForceOutline = false);
  void copyToShadowInline(ArrayRef<uint8_t> ShadowMask,
                          ArrayRef<uint8_t> ShadowBytes, size_t Begin,
                          size_t End, IRBuilder<> &IRB, Value *ShadowBase);

  void poisonAlloca(Value *V, uint64_t Size, IRBuilder<> &IRB, bool DoPoison);

  Value *createAllocaForLayout(IRBuilder<> &IRB, const ASanStackFrameLayout &L,
                               bool Dynamic);
  PHINode *createPHI(IRBuilder<> &IRB, Value *Cond, Value *ValueIfTrue,
                     Instruction *ThenTerm, Value *ValueIfFalse);
};

class AddressSanitizerOnSpirv {
public:
  explicit AddressSanitizerOnSpirv(Module *M) : M(M), C(&M->getContext()) {
    const DataLayout &DL = M->getDataLayout();
    IntptrTy = DL.getIntPtrType(*C);
    Int32Ty = Type::getInt32Ty(*C);
  }

  void initializeCallbacks() {
    IRBuilder<> IRB(*C);

    // __msan_set_private_base(
    //   as(0) void *  ptr
    // )
    AsanSetPrivateBaseFunc =
        M->getOrInsertFunction("__asan_set_private_base", IRB.getVoidTy(),
                               PointerType::get(*C, kSpirOffloadPrivateAS));
  }

  void instrumentPrivateBase(Function &F) {
    if (!ClSpirOffloadPrivates)
      return;

    IRBuilder<> IRB(&F.getEntryBlock().front());
    AllocaInst *PrivateBase = IRB.CreateAlloca(
        IRB.getInt8Ty(), ConstantInt::get(Int32Ty, 1), "__private_base");
    IRB.CreateCall(AsanSetPrivateBaseFunc, {PrivateBase});
  }

private:
  Module *M;
  LLVMContext *C;

  Type *IntptrTy;
  Type *Int32Ty;

  FunctionCallee AsanSetPrivateBaseFunc;
};

} // end anonymous namespace

static StringMap<GlobalVariable *> GlobalStringMap;

static GlobalVariable *GetOrCreateGlobalString(Module &M, StringRef Name,
                                               StringRef Value,
                                               unsigned AddressSpace) {
  GlobalVariable *StringGV = nullptr;
  if (GlobalStringMap.find(Value.str()) != GlobalStringMap.end())
    return GlobalStringMap.at(Value.str());

  auto *Ty = ArrayType::get(Type::getInt8Ty(M.getContext()), Value.size() + 1);
  StringGV = new GlobalVariable(
      M, Ty, true, GlobalValue::InternalLinkage,
      ConstantDataArray::getString(M.getContext(), Value), Name, nullptr,
      GlobalValue::NotThreadLocal, AddressSpace);
  GlobalStringMap[Value.str()] = StringGV;

  return StringGV;
}

// Append a new argument "__asan_launch" to user's spir_kernels
static void ExtendSpirKernelArgs(Module &M, FunctionAnalysisManager &FAM,
                                 bool HasESIMD) {
  SmallVector<Function *> SpirFixupKernels;
  SmallVector<Constant *, 8> SpirKernelsMetadata;
  SmallVector<uint8_t, 256> KernelNamesBytes;

  const auto &DL = M.getDataLayout();
  Type *IntptrTy = DL.getIntPtrType(M.getContext());

  // SpirKernelsMetadata only saves fixed kernels, and is described by
  // following structure:
  //  uptr unmangled_kernel_name
  //  uptr unmangled_kernel_name_size
  //  uptr sanitized_flags
  StructType *StructTy = StructType::get(IntptrTy, IntptrTy, IntptrTy);

  if (!HasESIMD)
    for (Function &F : M) {
      if (!F.hasFnAttribute(Attribute::SanitizeAddress) ||
          F.hasFnAttribute(Attribute::DisableSanitizerInstrumentation))
        continue;

      if (F.getName().contains("__sycl_service_kernel__")) {
        F.addFnAttr(Attribute::DisableSanitizerInstrumentation);
        continue;
      }

      // Skip referenced-indirectly function as we insert access to shared
      // local memory (SLM) __AsanLaunchInfo and access to SLM in
      // referenced-indirectly function isn't supported yet in
      // intel-graphics-compiler.
      if (F.hasFnAttribute("referenced-indirectly")) {
        F.addFnAttr(Attribute::DisableSanitizerInstrumentation);
        continue;
      }

      if (F.getCallingConv() != CallingConv::SPIR_KERNEL)
        continue;

      SpirFixupKernels.emplace_back(&F);

      auto KernelName = F.getName();
      KernelNamesBytes.append(KernelName.begin(), KernelName.end());
      auto *KernelNameGV = GetOrCreateGlobalString(
          M, "__asan_kernel", KernelName, kSpirOffloadConstantAS);

      uintptr_t SanitizerFlags = 0;
      SanitizerFlags |= ClSpirOffloadLocals ? SanitizedKernelFlags::CHECK_LOCALS
                                            : SanitizedKernelFlags::NO_CHECK;
      SanitizerFlags |= ClSpirOffloadPrivates
                            ? SanitizedKernelFlags::CHECK_PRIVATES
                            : SanitizedKernelFlags::NO_CHECK;
      SanitizerFlags |= ClSpirCheckShadowBounds != 0
                            ? SanitizedKernelFlags::ASAN_CHECK_SHADOW_BOUNDS
                            : SanitizedKernelFlags::NO_CHECK;

      SpirKernelsMetadata.emplace_back(ConstantStruct::get(
          StructTy, ConstantExpr::getPointerCast(KernelNameGV, IntptrTy),
          ConstantInt::get(IntptrTy, KernelName.size()),
          ConstantInt::get(IntptrTy, SanitizerFlags)));
    }

  // Create global variable to record spirv kernels' information
  ArrayType *ArrayTy = ArrayType::get(StructTy, SpirKernelsMetadata.size());
  Constant *MetadataInitializer =
      ConstantArray::get(ArrayTy, SpirKernelsMetadata);
  GlobalVariable *AsanSpirKernelMetadata = new GlobalVariable(
      M, MetadataInitializer->getType(), false, GlobalValue::AppendingLinkage,
      MetadataInitializer, "__AsanKernelMetadata", nullptr,
      GlobalValue::NotThreadLocal, 1);
  AsanSpirKernelMetadata->setUnnamedAddr(GlobalValue::UnnamedAddr::Local);
  // Add device global attributes
  AsanSpirKernelMetadata->addAttribute(
      "sycl-device-global-size", std::to_string(DL.getTypeAllocSize(ArrayTy)));
  AsanSpirKernelMetadata->addAttribute("sycl-device-image-scope");
  AsanSpirKernelMetadata->addAttribute("sycl-host-access", "0"); // read only
  AsanSpirKernelMetadata->addAttribute(
      "sycl-unique-id",
      computeKernelMetadataUniqueId("__AsanKernelMetadata", KernelNamesBytes));
  AsanSpirKernelMetadata->setDSOLocal(true);

  // Handle SpirFixupKernels
  SmallVector<std::pair<Function *, Function *>> SpirFuncs;

  for (auto *F : SpirFixupKernels) {
    SmallVector<Type *, 16> Types;
    for (Function::const_arg_iterator I = F->arg_begin(), E = F->arg_end();
         I != E; ++I) {
      Types.push_back(I->getType());
    }

    // New argument: uintptr_t as(1)*, which is allocated in shared USM buffer
    Types.push_back(PointerType::get(M.getContext(), kSpirOffloadGlobalAS));

    FunctionType *NewFTy = FunctionType::get(F->getReturnType(), Types, false);

    std::string OrigFuncName = F->getName().str();
    F->setName(OrigFuncName + "_del");

    Function *NewF =
        Function::Create(NewFTy, F->getLinkage(), OrigFuncName, F->getParent());
    NewF->copyAttributesFrom(F);
    NewF->copyMetadata(F, 0);
    NewF->setCallingConv(F->getCallingConv());
    NewF->setDSOLocal(F->isDSOLocal());

    // Set original arguments' names.
    Function::arg_iterator NewI = NewF->arg_begin();
    for (Function::const_arg_iterator I = F->arg_begin(), E = F->arg_end();
         I != E; ++I, ++NewI) {
      NewI->setName(I->getName());
    }
    // New argument name
    NewI->setName("__asan_launch");
    NewI->addAttr(Attribute::NoUndef);

    NewF->splice(NewF->begin(), F);
    assert(F->isDeclaration() &&
           "splice does not work, original function body is not empty!");

    NewF->setSubprogram(F->getSubprogram());

    NewF->setComdat(F->getComdat());
    F->setComdat(nullptr);

    for (Function::arg_iterator I = F->arg_begin(), E = F->arg_end(),
                                NI = NewF->arg_begin();
         I != E; ++I, ++NI) {
      I->replaceAllUsesWith(&*NI);
    }

    // Fixup metadata
    IRBuilder<> Builder(M.getContext());

    auto FixupMetadata = [&NewF](StringRef MDName, Metadata *NewV) {
      auto *Node = NewF->getMetadata(MDName);
      if (!Node)
        return;
      SmallVector<Metadata *, 8> NewMD(Node->operands());
      NewMD.emplace_back(NewV);
      NewF->setMetadata(MDName, llvm::MDNode::get(NewF->getContext(), NewMD));
    };

    FixupMetadata("kernel_arg_buffer_location",
                  ConstantAsMetadata::get(Builder.getInt32(-1)));
    FixupMetadata("kernel_arg_runtime_aligned",
                  ConstantAsMetadata::get(Builder.getFalse()));
    FixupMetadata("kernel_arg_exclusive_ptr",
                  ConstantAsMetadata::get(Builder.getFalse()));

    FixupMetadata(
        "kernel_arg_addr_space",
        ConstantAsMetadata::get(Builder.getInt32(kSpirOffloadGlobalAS)));
    FixupMetadata("kernel_arg_access_qual",
                  MDString::get(M.getContext(), "read_write"));
    FixupMetadata("kernel_arg_type", MDString::get(M.getContext(), "void*"));
    FixupMetadata("kernel_arg_base_type",
                  MDString::get(M.getContext(), "void*"));
    FixupMetadata("kernel_arg_type_qual", MDString::get(M.getContext(), ""));
    FixupMetadata("kernel_arg_accessor_ptr",
                  ConstantAsMetadata::get(Builder.getFalse()));

    SpirFuncs.emplace_back(F, NewF);
  }

  // Fixup all users
  for (auto &[F, NewF] : SpirFuncs) {
    SmallVector<User *, 16> Users(F->users());
    for (User *U : Users) {
      if (auto *CI = dyn_cast<CallInst>(U)) {
        if (CI->getCalledOperand() != F)
          continue;

        // Append "launch_info" into arguments of call instruction
        SmallVector<Value *, 16> Args(CI->args());
        // "launch_info" is the last argument of kernel
        auto *CurF = CI->getFunction();
        Args.push_back(CurF->getArg(CurF->arg_size() - 1));

        CallInst *NewCI =
            CallInst::Create(NewF, Args, CI->getName(), CI->getIterator());
        NewCI->setCallingConv(CI->getCallingConv());
        NewCI->setAttributes(CI->getAttributes());
        NewCI->setDebugLoc(CI->getDebugLoc());
        CI->replaceAllUsesWith(NewCI);
        CI->eraseFromParent();
      }
    }
    // Replace old Func to new Func in metadata
    ValueAsMetadata::handleRAUW(F, NewF);
    F->eraseFromParent();
  }
}

void AddressSanitizerPass::printPipeline(
    raw_ostream &OS, function_ref<StringRef(StringRef)> MapClassName2PassName) {
  static_cast<PassInfoMixin<AddressSanitizerPass> *>(this)->printPipeline(
      OS, MapClassName2PassName);
  OS << '<';
  if (Options.CompileKernel)
    OS << "kernel;";
  if (Options.UseAfterScope)
    OS << "use-after-scope";
  OS << '>';
}

AddressSanitizerPass::AddressSanitizerPass(
    const AddressSanitizerOptions &Options, bool UseGlobalGC,
    bool UseOdrIndicator, AsanDtorKind DestructorKind,
    AsanCtorKind ConstructorKind)
    : Options(Options), UseGlobalGC(UseGlobalGC),
      UseOdrIndicator(UseOdrIndicator), DestructorKind(DestructorKind),
      ConstructorKind(ConstructorKind) {}

PreservedAnalyses AddressSanitizerPass::run(Module &M,
                                            ModuleAnalysisManager &MAM) {
  // Return early if nosanitize_address module flag is present for the module.
  // This implies that asan pass has already run before.
  if (checkIfAlreadyInstrumented(M, "nosanitize_address"))
    return PreservedAnalyses::all();

  ModuleAddressSanitizer ModuleSanitizer(
      M, Options.InsertVersionCheck, Options.CompileKernel, Options.Recover,
      UseGlobalGC, UseOdrIndicator, DestructorKind, ConstructorKind);
  bool Modified = false;
  auto &FAM = MAM.getResult<FunctionAnalysisManagerModuleProxy>(M).getManager();
  const StackSafetyGlobalInfo *const SSGI =
      ClUseStackSafety ? &MAM.getResult<StackSafetyGlobalAnalysis>(M) : nullptr;

  std::optional<AddressSanitizerOnSpirv> AsanSpirv;
  if (Triple(M.getTargetTriple()).isSPIROrSPIRV()) {
    AsanSpirv = AddressSanitizerOnSpirv(&M);
    AsanSpirv->initializeCallbacks();

    // FIXME: W/A skip instrumentation if this module has ESIMD
    bool HasESIMD = false;
    for (auto &F : M) {
      if (F.hasMetadata("sycl_explicit_simd")) {
        HasESIMD = true;
        break;
      }
    }

    // Make sure "__AsanKernelMetadata" always exists
    ExtendSpirKernelArgs(M, FAM, HasESIMD);
    Modified = true;

    {
      IRBuilder<> IRB(M.getContext());
      M.getOrInsertGlobal("__asan_check_shadow_bounds", IRB.getInt32Ty(), [&] {
        return new GlobalVariable(
            M, IRB.getInt32Ty(), true, GlobalValue::WeakODRLinkage,
            ConstantInt::get(IRB.getInt32Ty(), ClSpirCheckShadowBounds),
            "__asan_check_shadow_bounds", nullptr,
            llvm::GlobalValue::NotThreadLocal, kSpirOffloadGlobalAS);
      });
    }

    if (HasESIMD) {
      GlobalStringMap.clear();
      return PreservedAnalyses::none();
    }
  }

  for (Function &F : M) {
    if (F.empty())
      continue;
    if (F.getLinkage() == GlobalValue::AvailableExternallyLinkage)
      continue;
    if (!ClDebugFunc.empty() && ClDebugFunc == F.getName())
      continue;
    if (F.getName().starts_with("__asan_"))
      continue;
    if (F.isPresplitCoroutine())
      continue;
    AddressSanitizer FunctionSanitizer(
        M, SSGI, Options.InstrumentationWithCallsThreshold,
        Options.MaxInlinePoisoningSize, Options.CompileKernel, Options.Recover,
        Options.UseAfterScope, Options.UseAfterReturn);
    const TargetLibraryInfo &TLI = FAM.getResult<TargetLibraryAnalysis>(F);
    const TargetTransformInfo &TTI = FAM.getResult<TargetIRAnalysis>(F);
    Modified |= FunctionSanitizer.instrumentFunction(F, &TLI, &TTI);
    if (F.getCallingConv() == CallingConv::SPIR_KERNEL) {
      AsanSpirv->instrumentPrivateBase(F);
      // Instrument __AsanLaunchInfo should always be the last step
      FunctionSanitizer.instrumentInitAsanLaunchInfo(F, &TLI);
    }
  }
  Modified |= ModuleSanitizer.instrumentModule();

  GlobalStringMap.clear();

  if (!Modified)
    return PreservedAnalyses::all();

  PreservedAnalyses PA = PreservedAnalyses::none();
  // GlobalsAA is considered stateless and does not get invalidated unless
  // explicitly invalidated; PreservedAnalyses::none() is not enough. Sanitizers
  // make changes that require GlobalsAA to be invalidated.
  PA.abandon<GlobalsAA>();
  return PA;
}

static size_t TypeStoreSizeToSizeIndex(uint32_t TypeSize) {
  size_t Res = llvm::countr_zero(TypeSize / 8);
  assert(Res < kNumberOfAccessSizes);
  return Res;
}

/// Check if \p G has been created by a trusted compiler pass.
static bool GlobalWasGeneratedByCompiler(GlobalVariable *G) {
  // Do not instrument @llvm.global_ctors, @llvm.used, etc.
  if (G->getName().starts_with("llvm.") ||
      // Do not instrument gcov counter arrays.
      G->getName().starts_with("__llvm_gcov_ctr") ||
      // Do not instrument rtti proxy symbols for function sanitizer.
      G->getName().starts_with("__llvm_rtti_proxy"))
    return true;

  // Do not instrument asan globals.
  if (G->getName().starts_with(kAsanGenPrefix) ||
      G->getName().starts_with(kSanCovGenPrefix) ||
      G->getName().starts_with(kODRGenPrefix))
    return true;

  return false;
}

static bool isUnsupportedAMDGPUAddrspace(Value *Addr) {
  Type *PtrTy = cast<PointerType>(Addr->getType()->getScalarType());
  unsigned int AddrSpace = PtrTy->getPointerAddressSpace();
  if (AddrSpace == 3 || AddrSpace == 5)
    return true;
  return false;
}

static bool isUnsupportedDeviceGlobal(GlobalVariable *G) {
  // Skip instrumenting on "__AsanKernelMetadata" etc.
  if (G->getName().starts_with("__Asan") || G->getName().starts_with("__asan"))
    return true;

  if (G->getAddressSpace() == kSpirOffloadLocalAS)
    return !ClSpirOffloadLocals;

  // When shadow bounds check is enabled, we need to instrument all global
  // variables that user code can access
  if (ClSpirCheckShadowBounds)
    return false;

  // Non image scope device globals are implemented by device USM, and the
  // out-of-bounds check for them will be done by sanitizer USM part. So we
  // exclude them here.
  Attribute Attr = G->getAttribute("sycl-device-image-scope");
  return (!Attr.isStringAttribute() || Attr.getValueAsString() == "false");
}

static bool isUnsupportedSPIRAccess(Value *Addr, Instruction *Inst) {
  // Skip SPIR-V built-in varibles
  auto *OrigValue = Addr->stripInBoundsOffsets();
  if (OrigValue->getName().starts_with("__spirv_BuiltIn"))
    return true;

  GlobalVariable *GV = dyn_cast<GlobalVariable>(OrigValue);
  if (GV && isUnsupportedDeviceGlobal(GV))
    return true;

  // Ignore load/store for target ext type since we can't know exactly what size
  // it is.
  if (auto *SI = dyn_cast<StoreInst>(Inst))
    if (getTargetExtType(SI->getValueOperand()->getType()) ||
        isJointMatrixAccess(SI->getPointerOperand()))
      return true;

  if (auto *LI = dyn_cast<LoadInst>(Inst))
    if (getTargetExtType(Inst->getType()) ||
        isJointMatrixAccess(LI->getPointerOperand()))
      return true;

  Type *PtrTy = cast<PointerType>(Addr->getType()->getScalarType());
  switch (PtrTy->getPointerAddressSpace()) {
  case kSpirOffloadPrivateAS: {
    if (!ClSpirOffloadPrivates)
      return true;
    // Skip kernel arguments
    return Inst->getFunction()->getCallingConv() == CallingConv::SPIR_KERNEL &&
           isa<Argument>(Addr);
  }
  case kSpirOffloadGlobalAS: {
    return !ClSpirOffloadGlobals;
  }
  case kSpirOffloadLocalAS: {
    if (!ClSpirOffloadLocals)
      return true;
    return Addr->getName().starts_with("__Asan");
  }
  case kSpirOffloadGenericAS: {
    return !ClSpirOffloadGenerics;
  }
  }
  return true;
}

void AddressSanitizer::AppendDebugInfoToArgs(Instruction *InsertBefore,
                                             Value *Addr,
                                             SmallVectorImpl<Value *> &Args) {
  auto *M = InsertBefore->getModule();
  auto &C = InsertBefore->getContext();
  auto &Loc = InsertBefore->getDebugLoc();

  // SPIR constant address space
  PointerType *ConstASPtrTy = PointerType::get(C, kSpirOffloadConstantAS);

  // File & Line
  if (Loc) {
    llvm::SmallString<128> Source = Loc->getDirectory();
    sys::path::append(Source, Loc->getFilename());
    auto *FileNameGV = GetOrCreateGlobalString(*M, "__asan_file", Source,
                                               kSpirOffloadConstantAS);
    Args.push_back(ConstantExpr::getPointerCast(FileNameGV, ConstASPtrTy));
    Args.push_back(ConstantInt::get(Type::getInt32Ty(C), Loc.getLine()));
  } else {
    Args.push_back(ConstantPointerNull::get(ConstASPtrTy));
    Args.push_back(ConstantInt::get(Type::getInt32Ty(C), 0));
  }

  // Function
  auto FuncName = InsertBefore->getFunction()->getName();
  auto *FuncNameGV = GetOrCreateGlobalString(
      *M, "__asan_func", demangle(FuncName), kSpirOffloadConstantAS);
  Args.push_back(ConstantExpr::getPointerCast(FuncNameGV, ConstASPtrTy));
}

Value *AddressSanitizer::memToShadow(Value *Shadow, IRBuilder<> &IRB,
                                     uint32_t AddressSpace) {
  if (TargetTriple.isSPIROrSPIRV()) {
    return IRB.CreateCall(
        AsanMemToShadow,
        {Shadow, ConstantInt::get(IRB.getInt32Ty(), AddressSpace)},
        "shadow_ptr");
  }
  // Shadow >> scale
  Shadow = IRB.CreateLShr(Shadow, Mapping.Scale);
  if (Mapping.Offset == 0) return Shadow;
  // (Shadow >> scale) | offset
  Value *ShadowBase;
  if (LocalDynamicShadow)
    ShadowBase = LocalDynamicShadow;
  else
    ShadowBase = ConstantInt::get(IntptrTy, Mapping.Offset);
  if (Mapping.OrShadowOffset)
    return IRB.CreateOr(Shadow, ShadowBase);
  else
    return IRB.CreateAdd(Shadow, ShadowBase);
}

// Instument dynamic local memory
bool AddressSanitizer::instrumentSyclDynamicLocalMemory(Function &F) {
  InstrumentationIRBuilder IRB(&F.getEntryBlock(),
                               F.getEntryBlock().getFirstNonPHIIt());

  SmallVector<Argument *> LocalArgs;
  for (auto &Arg : F.args()) {
    Type *PtrTy = dyn_cast<PointerType>(Arg.getType()->getScalarType());
    if (PtrTy && PtrTy->getPointerAddressSpace() == kSpirOffloadLocalAS)
      LocalArgs.push_back(&Arg);
  }

  if (LocalArgs.empty())
    return false;

  AllocaInst *ArgsArray = IRB.CreateAlloca(
      IntptrTy, ConstantInt::get(Int32Ty, LocalArgs.size()), "local_args");
  for (size_t i = 0; i < LocalArgs.size(); i++) {
    auto *StoreDest =
        IRB.CreateGEP(IntptrTy, ArgsArray, ConstantInt::get(Int32Ty, i));
    IRB.CreateStore(IRB.CreatePointerCast(LocalArgs[i], IntptrTy), StoreDest);
  }

  auto *ArgsArrayAddr = IRB.CreatePointerCast(ArgsArray, IntptrTy);
  IRB.CreateCall(AsanSetShadowDynamicLocalFunc,
                 {ArgsArrayAddr, ConstantInt::get(Int32Ty, LocalArgs.size())});

  for (BasicBlock &BB : F)
    for (Instruction &I : BB)
      if (auto *Ret = dyn_cast<ReturnInst>(&I)) {
        IRBuilder<> IRBRet(Ret);
        IRBRet.CreateCall(
            AsanUnpoisonShadowDynamicLocalFunc,
            {ArgsArrayAddr, ConstantInt::get(Int32Ty, LocalArgs.size())});
      }

  return true;
}

// Initialize the value of local memory "__AsanLaunchInfo",  store
// "__asan_launch" if it's an extended kernel, and store 0 if not
void AddressSanitizer::instrumentInitAsanLaunchInfo(
    Function &F, const TargetLibraryInfo *TLI) {
  InstrumentationIRBuilder IRB(&F.getEntryBlock(),
                               F.getEntryBlock().getFirstNonPHIIt());
  if (F.arg_size()) {
    auto *LastArg = F.getArg(F.arg_size() - 1);
    if (LastArg->getName() == "__asan_launch") {
      IRB.CreateStore(LastArg, AsanLaunchInfo);
      return;
    }
  }
  // FIXME: if the initial value of "__AsanLaunchInfo" is zero, we'll not need
  // this step
  initializeCallbacks(TLI);
  IRB.CreateStore(
      ConstantPointerNull::get(PointerType::get(*C, kSpirOffloadGlobalAS)),
      AsanLaunchInfo);
}

// Instrument memset/memmove/memcpy
void AddressSanitizer::instrumentMemIntrinsic(MemIntrinsic *MI,
                                              RuntimeCallInserter &RTCI) {
  InstrumentationIRBuilder IRB(MI);
  if (isa<MemTransferInst>(MI)) {
    RTCI.createRuntimeCall(
        IRB, isa<MemMoveInst>(MI) ? AsanMemmove : AsanMemcpy,
        {IRB.CreateAddrSpaceCast(MI->getOperand(0), PtrTy),
         IRB.CreateAddrSpaceCast(MI->getOperand(1), PtrTy),
         IRB.CreateIntCast(MI->getOperand(2), IntptrTy, false)});
  } else if (isa<MemSetInst>(MI)) {
    RTCI.createRuntimeCall(
        IRB, AsanMemset,
        {IRB.CreateAddrSpaceCast(MI->getOperand(0), PtrTy),
         IRB.CreateIntCast(MI->getOperand(1), IRB.getInt32Ty(), false),
         IRB.CreateIntCast(MI->getOperand(2), IntptrTy, false)});
  }
  MI->eraseFromParent();
}

/// Check if we want (and can) handle this alloca.
bool AddressSanitizer::isInterestingAlloca(const AllocaInst &AI) {
  auto [It, Inserted] = ProcessedAllocas.try_emplace(&AI);

  if (!Inserted)
    return It->getSecond();

  bool IsInteresting =
      (AI.getAllocatedType()->isSized() &&
       // alloca() may be called with 0 size, ignore it.
       ((!AI.isStaticAlloca()) || !getAllocaSizeInBytes(AI).isZero()) &&
       // We are only interested in allocas not promotable to registers.
       // Promotable allocas are common under -O0.
       (!ClSkipPromotableAllocas || !isAllocaPromotable(&AI)) &&
       // inalloca allocas are not treated as static, and we don't want
       // dynamic alloca instrumentation for them as well.
       !AI.isUsedWithInAlloca() &&
       // swifterror allocas are register promoted by ISel
       !AI.isSwiftError() &&
       // safe allocas are not interesting
       !(SSGI && SSGI->isSafe(AI)) &&
       // ignore alloc contains target ext type since we can't know exactly what
       // size it is.
       !getTargetExtType(AI.getAllocatedType()));

  It->second = IsInteresting;
  return IsInteresting;
}

bool AddressSanitizer::ignoreAccess(Instruction *Inst, Value *Ptr) {
  // SPIR has its own rules to filter the instrument accesses
  if (TargetTriple.isSPIROrSPIRV()) {
    if (isUnsupportedSPIRAccess(Ptr, Inst))
      return true;
  } else {
    // Instrument accesses from different address spaces only for AMDGPU.
    Type *PtrTy = cast<PointerType>(Ptr->getType()->getScalarType());
    if (PtrTy->getPointerAddressSpace() != 0 &&
        !(TargetTriple.isAMDGPU() && !isUnsupportedAMDGPUAddrspace(Ptr))) {
      return true;
    }
  }

  // Ignore swifterror addresses.
  // swifterror memory addresses are mem2reg promoted by instruction
  // selection. As such they cannot have regular uses like an instrumentation
  // function and it makes no sense to track them as memory.
  if (Ptr->isSwiftError())
    return true;

  // Treat memory accesses to promotable allocas as non-interesting since they
  // will not cause memory violations. This greatly speeds up the instrumented
  // executable at -O0.
  if (auto AI = dyn_cast_or_null<AllocaInst>(Ptr))
    if (ClSkipPromotableAllocas && !isInterestingAlloca(*AI))
      return true;

  if (SSGI != nullptr && SSGI->stackAccessIsSafe(*Inst) &&
      findAllocaForValue(Ptr))
    return true;

  return false;
}

void AddressSanitizer::getInterestingMemoryOperands(
    Instruction *I, SmallVectorImpl<InterestingMemoryOperand> &Interesting,
    const TargetTransformInfo *TTI) {
  // Do not instrument the load fetching the dynamic shadow address.
  if (LocalDynamicShadow == I)
    return;

  if (LoadInst *LI = dyn_cast<LoadInst>(I)) {
    if (!ClInstrumentReads || ignoreAccess(I, LI->getPointerOperand()))
      return;
    Interesting.emplace_back(I, LI->getPointerOperandIndex(), false,
                             LI->getType(), LI->getAlign());
  } else if (StoreInst *SI = dyn_cast<StoreInst>(I)) {
    if (!ClInstrumentWrites || ignoreAccess(I, SI->getPointerOperand()))
      return;
    Interesting.emplace_back(I, SI->getPointerOperandIndex(), true,
                             SI->getValueOperand()->getType(), SI->getAlign());
  } else if (AtomicRMWInst *RMW = dyn_cast<AtomicRMWInst>(I)) {
    if (!ClInstrumentAtomics || ignoreAccess(I, RMW->getPointerOperand()))
      return;
    Interesting.emplace_back(I, RMW->getPointerOperandIndex(), true,
                             RMW->getValOperand()->getType(), std::nullopt);
  } else if (AtomicCmpXchgInst *XCHG = dyn_cast<AtomicCmpXchgInst>(I)) {
    if (!ClInstrumentAtomics || ignoreAccess(I, XCHG->getPointerOperand()))
      return;
    Interesting.emplace_back(I, XCHG->getPointerOperandIndex(), true,
                             XCHG->getCompareOperand()->getType(),
                             std::nullopt);
  } else if (auto CI = dyn_cast<CallInst>(I)) {
    switch (CI->getIntrinsicID()) {
    case Intrinsic::masked_load:
    case Intrinsic::masked_store:
    case Intrinsic::masked_gather:
    case Intrinsic::masked_scatter: {
      bool IsWrite = CI->getType()->isVoidTy();
      // Masked store has an initial operand for the value.
      unsigned OpOffset = IsWrite ? 1 : 0;
      if (IsWrite ? !ClInstrumentWrites : !ClInstrumentReads)
        return;

      auto BasePtr = CI->getOperand(OpOffset);
      if (ignoreAccess(I, BasePtr))
        return;
      Type *Ty = IsWrite ? CI->getArgOperand(0)->getType() : CI->getType();
      MaybeAlign Alignment = Align(1);
      // Otherwise no alignment guarantees. We probably got Undef.
      if (auto *Op = dyn_cast<ConstantInt>(CI->getOperand(1 + OpOffset)))
        Alignment = Op->getMaybeAlignValue();
      Value *Mask = CI->getOperand(2 + OpOffset);
      Interesting.emplace_back(I, OpOffset, IsWrite, Ty, Alignment, Mask);
      break;
    }
    case Intrinsic::masked_expandload:
    case Intrinsic::masked_compressstore: {
      bool IsWrite = CI->getIntrinsicID() == Intrinsic::masked_compressstore;
      unsigned OpOffset = IsWrite ? 1 : 0;
      if (IsWrite ? !ClInstrumentWrites : !ClInstrumentReads)
        return;
      auto BasePtr = CI->getOperand(OpOffset);
      if (ignoreAccess(I, BasePtr))
        return;
      MaybeAlign Alignment = BasePtr->getPointerAlignment(*DL);
      Type *Ty = IsWrite ? CI->getArgOperand(0)->getType() : CI->getType();

      IRBuilder IB(I);
      Value *Mask = CI->getOperand(1 + OpOffset);
      // Use the popcount of Mask as the effective vector length.
      Type *ExtTy = VectorType::get(IntptrTy, cast<VectorType>(Ty));
      Value *ExtMask = IB.CreateZExt(Mask, ExtTy);
      Value *EVL = IB.CreateAddReduce(ExtMask);
      Value *TrueMask = ConstantInt::get(Mask->getType(), 1);
      Interesting.emplace_back(I, OpOffset, IsWrite, Ty, Alignment, TrueMask,
                               EVL);
      break;
    }
    case Intrinsic::vp_load:
    case Intrinsic::vp_store:
    case Intrinsic::experimental_vp_strided_load:
    case Intrinsic::experimental_vp_strided_store: {
      auto *VPI = cast<VPIntrinsic>(CI);
      unsigned IID = CI->getIntrinsicID();
      bool IsWrite = CI->getType()->isVoidTy();
      if (IsWrite ? !ClInstrumentWrites : !ClInstrumentReads)
        return;
      unsigned PtrOpNo = *VPI->getMemoryPointerParamPos(IID);
      Type *Ty = IsWrite ? CI->getArgOperand(0)->getType() : CI->getType();
      MaybeAlign Alignment = VPI->getOperand(PtrOpNo)->getPointerAlignment(*DL);
      Value *Stride = nullptr;
      if (IID == Intrinsic::experimental_vp_strided_store ||
          IID == Intrinsic::experimental_vp_strided_load) {
        Stride = VPI->getOperand(PtrOpNo + 1);
        // Use the pointer alignment as the element alignment if the stride is a
        // mutiple of the pointer alignment. Otherwise, the element alignment
        // should be Align(1).
        unsigned PointerAlign = Alignment.valueOrOne().value();
        if (!isa<ConstantInt>(Stride) ||
            cast<ConstantInt>(Stride)->getZExtValue() % PointerAlign != 0)
          Alignment = Align(1);
      }
      Interesting.emplace_back(I, PtrOpNo, IsWrite, Ty, Alignment,
                               VPI->getMaskParam(), VPI->getVectorLengthParam(),
                               Stride);
      break;
    }
    case Intrinsic::vp_gather:
    case Intrinsic::vp_scatter: {
      auto *VPI = cast<VPIntrinsic>(CI);
      unsigned IID = CI->getIntrinsicID();
      bool IsWrite = IID == Intrinsic::vp_scatter;
      if (IsWrite ? !ClInstrumentWrites : !ClInstrumentReads)
        return;
      unsigned PtrOpNo = *VPI->getMemoryPointerParamPos(IID);
      Type *Ty = IsWrite ? CI->getArgOperand(0)->getType() : CI->getType();
      MaybeAlign Alignment = VPI->getPointerAlignment();
      Interesting.emplace_back(I, PtrOpNo, IsWrite, Ty, Alignment,
                               VPI->getMaskParam(),
                               VPI->getVectorLengthParam());
      break;
    }
    default:
      if (auto *II = dyn_cast<IntrinsicInst>(I)) {
        MemIntrinsicInfo IntrInfo;
        if (TTI->getTgtMemIntrinsic(II, IntrInfo))
          Interesting = IntrInfo.InterestingOperands;
        return;
      }
      for (unsigned ArgNo = 0; ArgNo < CI->arg_size(); ArgNo++) {
        if (!ClInstrumentByval || !CI->isByValArgument(ArgNo) ||
            ignoreAccess(I, CI->getArgOperand(ArgNo)))
          continue;
        Type *Ty = CI->getParamByValType(ArgNo);
        Interesting.emplace_back(I, ArgNo, false, Ty, Align(1));
      }
    }
  }
}

static bool isPointerOperand(Value *V) {
  return V->getType()->isPointerTy() || isa<PtrToIntInst>(V);
}

// This is a rough heuristic; it may cause both false positives and
// false negatives. The proper implementation requires cooperation with
// the frontend.
static bool isInterestingPointerComparison(Instruction *I) {
  if (ICmpInst *Cmp = dyn_cast<ICmpInst>(I)) {
    if (!Cmp->isRelational())
      return false;
  } else {
    return false;
  }
  return isPointerOperand(I->getOperand(0)) &&
         isPointerOperand(I->getOperand(1));
}

// This is a rough heuristic; it may cause both false positives and
// false negatives. The proper implementation requires cooperation with
// the frontend.
static bool isInterestingPointerSubtraction(Instruction *I) {
  if (BinaryOperator *BO = dyn_cast<BinaryOperator>(I)) {
    if (BO->getOpcode() != Instruction::Sub)
      return false;
  } else {
    return false;
  }
  return isPointerOperand(I->getOperand(0)) &&
         isPointerOperand(I->getOperand(1));
}

bool AddressSanitizer::GlobalIsLinkerInitialized(GlobalVariable *G) {
  // If a global variable does not have dynamic initialization we don't
  // have to instrument it.  However, if a global does not have initializer
  // at all, we assume it has dynamic initializer (in other TU).
  if (!G->hasInitializer())
    return false;

  if (G->hasSanitizerMetadata() && G->getSanitizerMetadata().IsDynInit)
    return false;

  return true;
}

void AddressSanitizer::instrumentPointerComparisonOrSubtraction(
    Instruction *I, RuntimeCallInserter &RTCI) {
  IRBuilder<> IRB(I);
  FunctionCallee F = isa<ICmpInst>(I) ? AsanPtrCmpFunction : AsanPtrSubFunction;
  Value *Param[2] = {I->getOperand(0), I->getOperand(1)};
  for (Value *&i : Param) {
    if (i->getType()->isPointerTy())
      i = IRB.CreatePointerCast(i, IntptrTy);
  }
  RTCI.createRuntimeCall(IRB, F, Param);
}

static void doInstrumentAddress(AddressSanitizer *Pass, Instruction *I,
                                Instruction *InsertBefore, Value *Addr,
                                MaybeAlign Alignment, unsigned Granularity,
                                TypeSize TypeStoreSize, bool IsWrite,
                                Value *SizeArgument, bool UseCalls,
                                uint32_t Exp, RuntimeCallInserter &RTCI) {
  // Instrument a 1-, 2-, 4-, 8-, or 16- byte access with one check
  // if the data is properly aligned.
  if (!TypeStoreSize.isScalable()) {
    const auto FixedSize = TypeStoreSize.getFixedValue();
    switch (FixedSize) {
    case 8:
    case 16:
    case 32:
    case 64:
    case 128:
      if (!Alignment || *Alignment >= Granularity ||
          *Alignment >= FixedSize / 8)
        return Pass->instrumentAddress(I, InsertBefore, Addr, Alignment,
                                       FixedSize, IsWrite, nullptr, UseCalls,
                                       Exp, RTCI);
    }
  }
  Pass->instrumentUnusualSizeOrAlignment(I, InsertBefore, Addr, TypeStoreSize,
                                         IsWrite, nullptr, UseCalls, Exp, RTCI);
}

void AddressSanitizer::instrumentMaskedLoadOrStore(
    AddressSanitizer *Pass, const DataLayout &DL, Type *IntptrTy, Value *Mask,
    Value *EVL, Value *Stride, Instruction *I, Value *Addr,
    MaybeAlign Alignment, unsigned Granularity, Type *OpType, bool IsWrite,
    Value *SizeArgument, bool UseCalls, uint32_t Exp,
    RuntimeCallInserter &RTCI) {
  auto *VTy = cast<VectorType>(OpType);
  TypeSize ElemTypeSize = DL.getTypeStoreSizeInBits(VTy->getScalarType());
  auto Zero = ConstantInt::get(IntptrTy, 0);

  IRBuilder IB(I);
  Instruction *LoopInsertBefore = I;
  if (EVL) {
    // The end argument of SplitBlockAndInsertForLane is assumed bigger
    // than zero, so we should check whether EVL is zero here.
    Type *EVLType = EVL->getType();
    Value *IsEVLZero = IB.CreateICmpNE(EVL, ConstantInt::get(EVLType, 0));
    LoopInsertBefore = SplitBlockAndInsertIfThen(IsEVLZero, I, false);
    IB.SetInsertPoint(LoopInsertBefore);
    // Cast EVL to IntptrTy.
    EVL = IB.CreateZExtOrTrunc(EVL, IntptrTy);
    // To avoid undefined behavior for extracting with out of range index, use
    // the minimum of evl and element count as trip count.
    Value *EC = IB.CreateElementCount(IntptrTy, VTy->getElementCount());
    EVL = IB.CreateBinaryIntrinsic(Intrinsic::umin, EVL, EC);
  } else {
    EVL = IB.CreateElementCount(IntptrTy, VTy->getElementCount());
  }

  // Cast Stride to IntptrTy.
  if (Stride)
    Stride = IB.CreateZExtOrTrunc(Stride, IntptrTy);

  SplitBlockAndInsertForEachLane(EVL, LoopInsertBefore->getIterator(),
                                 [&](IRBuilderBase &IRB, Value *Index) {
    Value *MaskElem = IRB.CreateExtractElement(Mask, Index);
    if (auto *MaskElemC = dyn_cast<ConstantInt>(MaskElem)) {
      if (MaskElemC->isZero())
        // No check
        return;
      // Unconditional check
    } else {
      // Conditional check
      Instruction *ThenTerm = SplitBlockAndInsertIfThen(
          MaskElem, &*IRB.GetInsertPoint(), false);
      IRB.SetInsertPoint(ThenTerm);
    }

    Value *InstrumentedAddress;
    if (isa<VectorType>(Addr->getType())) {
      assert(
          cast<VectorType>(Addr->getType())->getElementType()->isPointerTy() &&
          "Expected vector of pointer.");
      InstrumentedAddress = IRB.CreateExtractElement(Addr, Index);
    } else if (Stride) {
      Index = IRB.CreateMul(Index, Stride);
      InstrumentedAddress = IRB.CreatePtrAdd(Addr, Index);
    } else {
      InstrumentedAddress = IRB.CreateGEP(VTy, Addr, {Zero, Index});
    }
    doInstrumentAddress(Pass, I, &*IRB.GetInsertPoint(), InstrumentedAddress,
                        Alignment, Granularity, ElemTypeSize, IsWrite,
                        SizeArgument, UseCalls, Exp, RTCI);
  });
}

void AddressSanitizer::instrumentMop(ObjectSizeOffsetVisitor &ObjSizeVis,
                                     InterestingMemoryOperand &O, bool UseCalls,
                                     const DataLayout &DL,
                                     RuntimeCallInserter &RTCI) {
  Value *Addr = O.getPtr();

  // Optimization experiments.
  // The experiments can be used to evaluate potential optimizations that remove
  // instrumentation (assess false negatives). Instead of completely removing
  // some instrumentation, you set Exp to a non-zero value (mask of optimization
  // experiments that want to remove instrumentation of this instruction).
  // If Exp is non-zero, this pass will emit special calls into runtime
  // (e.g. __asan_report_exp_load1 instead of __asan_report_load1). These calls
  // make runtime terminate the program in a special way (with a different
  // exit status). Then you run the new compiler on a buggy corpus, collect
  // the special terminations (ideally, you don't see them at all -- no false
  // negatives) and make the decision on the optimization.
  uint32_t Exp = ClForceExperiment;

  if (ClOpt && ClOptGlobals) {
    // If initialization order checking is disabled, a simple access to a
    // dynamically initialized global is always valid.
    GlobalVariable *G = dyn_cast<GlobalVariable>(getUnderlyingObject(Addr));
    if (G && (!ClInitializers || GlobalIsLinkerInitialized(G)) &&
        isSafeAccess(ObjSizeVis, Addr, O.TypeStoreSize)) {
      NumOptimizedAccessesToGlobalVar++;
      return;
    }
  }

  if (ClOpt && ClOptStack) {
    // A direct inbounds access to a stack variable is always valid.
    if (isa<AllocaInst>(getUnderlyingObject(Addr)) &&
        isSafeAccess(ObjSizeVis, Addr, O.TypeStoreSize)) {
      NumOptimizedAccessesToStackVar++;
      return;
    }
  }

  if (O.IsWrite)
    NumInstrumentedWrites++;
  else
    NumInstrumentedReads++;

  if (O.MaybeByteOffset) {
    Type *Ty = Type::getInt8Ty(*C);
    IRBuilder IB(O.getInsn());

    Value *OffsetOp = O.MaybeByteOffset;
    if (TargetTriple.isRISCV()) {
      Type *OffsetTy = OffsetOp->getType();
      // RVV indexed loads/stores zero-extend offset operands which are narrower
      // than XLEN to XLEN.
      if (OffsetTy->getScalarType()->getIntegerBitWidth() <
          static_cast<unsigned>(LongSize)) {
        VectorType *OrigType = cast<VectorType>(OffsetTy);
        Type *ExtendTy = VectorType::get(IntptrTy, OrigType);
        OffsetOp = IB.CreateZExt(OffsetOp, ExtendTy);
      }
    }
    Addr = IB.CreateGEP(Ty, Addr, {OffsetOp});
  }

  unsigned Granularity = 1 << Mapping.Scale;
  if (O.MaybeMask) {
    instrumentMaskedLoadOrStore(this, DL, IntptrTy, O.MaybeMask, O.MaybeEVL,
                                O.MaybeStride, O.getInsn(), Addr, O.Alignment,
                                Granularity, O.OpType, O.IsWrite, nullptr,
                                UseCalls, Exp, RTCI);
  } else {
    doInstrumentAddress(this, O.getInsn(), O.getInsn(), Addr, O.Alignment,
                        Granularity, O.TypeStoreSize, O.IsWrite, nullptr,
                        UseCalls, Exp, RTCI);
  }
}

Instruction *AddressSanitizer::generateCrashCode(Instruction *InsertBefore,
                                                 Value *Addr, bool IsWrite,
                                                 size_t AccessSizeIndex,
                                                 Value *SizeArgument,
                                                 uint32_t Exp,
                                                 RuntimeCallInserter &RTCI) {
  InstrumentationIRBuilder IRB(InsertBefore);
  Value *ExpVal = Exp == 0 ? nullptr : ConstantInt::get(IRB.getInt32Ty(), Exp);
  CallInst *Call = nullptr;
  if (SizeArgument) {
    if (Exp == 0)
      Call = RTCI.createRuntimeCall(IRB, AsanErrorCallbackSized[IsWrite][0],
                                    {Addr, SizeArgument});
    else
      Call = RTCI.createRuntimeCall(IRB, AsanErrorCallbackSized[IsWrite][1],
                                    {Addr, SizeArgument, ExpVal});
  } else {
    if (Exp == 0)
      Call = RTCI.createRuntimeCall(
          IRB, AsanErrorCallback[IsWrite][0][AccessSizeIndex], Addr);
    else
      Call = RTCI.createRuntimeCall(
          IRB, AsanErrorCallback[IsWrite][1][AccessSizeIndex], {Addr, ExpVal});
  }

  Call->setCannotMerge();
  return Call;
}

Value *AddressSanitizer::createSlowPathCmp(IRBuilder<> &IRB, Value *AddrLong,
                                           Value *ShadowValue,
                                           uint32_t TypeStoreSize) {
  size_t Granularity = static_cast<size_t>(1) << Mapping.Scale;
  // Addr & (Granularity - 1)
  Value *LastAccessedByte =
      IRB.CreateAnd(AddrLong, ConstantInt::get(IntptrTy, Granularity - 1));
  // (Addr & (Granularity - 1)) + size - 1
  if (TypeStoreSize / 8 > 1)
    LastAccessedByte = IRB.CreateAdd(
        LastAccessedByte, ConstantInt::get(IntptrTy, TypeStoreSize / 8 - 1));
  // (uint8_t) ((Addr & (Granularity-1)) + size - 1)
  LastAccessedByte =
      IRB.CreateIntCast(LastAccessedByte, ShadowValue->getType(), false);
  // ((uint8_t) ((Addr & (Granularity-1)) + size - 1)) >= ShadowValue
  return IRB.CreateICmpSGE(LastAccessedByte, ShadowValue);
}

Instruction *AddressSanitizer::instrumentAMDGPUAddress(
    Instruction *OrigIns, Instruction *InsertBefore, Value *Addr,
    uint32_t TypeStoreSize, bool IsWrite, Value *SizeArgument) {
  // Do not instrument unsupported addrspaces.
  if (isUnsupportedAMDGPUAddrspace(Addr))
    return nullptr;
  Type *PtrTy = cast<PointerType>(Addr->getType()->getScalarType());
  // Follow host instrumentation for global and constant addresses.
  if (PtrTy->getPointerAddressSpace() != 0)
    return InsertBefore;
  // Instrument generic addresses in supported addressspaces.
  IRBuilder<> IRB(InsertBefore);
  Value *IsShared = IRB.CreateCall(AMDGPUAddressShared, {Addr});
  Value *IsPrivate = IRB.CreateCall(AMDGPUAddressPrivate, {Addr});
  Value *IsSharedOrPrivate = IRB.CreateOr(IsShared, IsPrivate);
  Value *Cmp = IRB.CreateNot(IsSharedOrPrivate);
  Value *AddrSpaceZeroLanding =
      SplitBlockAndInsertIfThen(Cmp, InsertBefore, false);
  InsertBefore = cast<Instruction>(AddrSpaceZeroLanding);
  return InsertBefore;
}

Instruction *AddressSanitizer::genAMDGPUReportBlock(IRBuilder<> &IRB,
                                                    Value *Cond, bool Recover) {
  Module &M = *IRB.GetInsertBlock()->getModule();
  Value *ReportCond = Cond;
  if (!Recover) {
    auto Ballot = M.getOrInsertFunction(kAMDGPUBallotName, IRB.getInt64Ty(),
                                        IRB.getInt1Ty());
    ReportCond = IRB.CreateIsNotNull(IRB.CreateCall(Ballot, {Cond}));
  }

  auto *Trm =
      SplitBlockAndInsertIfThen(ReportCond, &*IRB.GetInsertPoint(), false,
                                MDBuilder(*C).createUnlikelyBranchWeights());
  Trm->getParent()->setName("asan.report");

  if (Recover)
    return Trm;

  Trm = SplitBlockAndInsertIfThen(Cond, Trm, false);
  IRB.SetInsertPoint(Trm);
  return IRB.CreateCall(
      M.getOrInsertFunction(kAMDGPUUnreachableName, IRB.getVoidTy()), {});
}

void AddressSanitizer::instrumentAddress(Instruction *OrigIns,
                                         Instruction *InsertBefore, Value *Addr,
                                         MaybeAlign Alignment,
                                         uint32_t TypeStoreSize, bool IsWrite,
                                         Value *SizeArgument, bool UseCalls,
                                         uint32_t Exp,
                                         RuntimeCallInserter &RTCI) {
  if (TargetTriple.isAMDGPU()) {
    InsertBefore = instrumentAMDGPUAddress(OrigIns, InsertBefore, Addr,
                                           TypeStoreSize, IsWrite, SizeArgument);
    if (!InsertBefore)
      return;
  }

  InstrumentationIRBuilder IRB(InsertBefore);
  size_t AccessSizeIndex = TypeStoreSizeToSizeIndex(TypeStoreSize);

  if (UseCalls && ClOptimizeCallbacks) {
    const ASanAccessInfo AccessInfo(IsWrite, CompileKernel, AccessSizeIndex);
    IRB.CreateIntrinsic(Intrinsic::asan_check_memaccess, {},
                        {IRB.CreatePointerCast(Addr, PtrTy),
                         ConstantInt::get(Int32Ty, AccessInfo.Packed)});
    return;
  }

  Value *AddrLong = IRB.CreatePointerCast(Addr, IntptrTy);
  if (UseCalls) {
    if (Exp == 0) {
      if (TargetTriple.isSPIROrSPIRV()) {
        SmallVector<Value *, 5> Args;
        auto AS = cast<PointerType>(Addr->getType()->getScalarType())
                      ->getPointerAddressSpace();
        Args.push_back(AddrLong);
        AppendDebugInfoToArgs(InsertBefore, Addr, Args);
        RTCI.createRuntimeCall(
            IRB, AsanMemoryAccessCallbackAS[IsWrite][0][AccessSizeIndex][AS],
            Args);
      } else {
        RTCI.createRuntimeCall(
          IRB, AsanMemoryAccessCallback[IsWrite][0][AccessSizeIndex], AddrLong);
      }
    } else {
      RTCI.createRuntimeCall(
          IRB, AsanMemoryAccessCallback[IsWrite][1][AccessSizeIndex],
          {AddrLong, ConstantInt::get(IRB.getInt32Ty(), Exp)});
    }
    return;
  }

  Type *ShadowTy =
      IntegerType::get(*C, std::max(8U, TypeStoreSize >> Mapping.Scale));
  Type *ShadowPtrTy = PointerType::get(*C, 0);
  Value *ShadowPtr = memToShadow(AddrLong, IRB);
  const uint64_t ShadowAlign =
      std::max<uint64_t>(Alignment.valueOrOne().value() >> Mapping.Scale, 1);
  Value *ShadowValue = IRB.CreateAlignedLoad(
      ShadowTy, IRB.CreateIntToPtr(ShadowPtr, ShadowPtrTy), Align(ShadowAlign));

  Value *Cmp = IRB.CreateIsNotNull(ShadowValue);
  size_t Granularity = 1ULL << Mapping.Scale;
  Instruction *CrashTerm = nullptr;

  bool GenSlowPath = (ClAlwaysSlowPath || (TypeStoreSize < 8 * Granularity));

  if (TargetTriple.isAMDGCN()) {
    if (GenSlowPath) {
      auto *Cmp2 = createSlowPathCmp(IRB, AddrLong, ShadowValue, TypeStoreSize);
      Cmp = IRB.CreateAnd(Cmp, Cmp2);
    }
    CrashTerm = genAMDGPUReportBlock(IRB, Cmp, Recover);
  } else if (GenSlowPath) {
    // We use branch weights for the slow path check, to indicate that the slow
    // path is rarely taken. This seems to be the case for SPEC benchmarks.
    Instruction *CheckTerm = SplitBlockAndInsertIfThen(
        Cmp, InsertBefore, false, MDBuilder(*C).createUnlikelyBranchWeights());
    assert(cast<BranchInst>(CheckTerm)->isUnconditional());
    BasicBlock *NextBB = CheckTerm->getSuccessor(0);
    IRB.SetInsertPoint(CheckTerm);
    Value *Cmp2 = createSlowPathCmp(IRB, AddrLong, ShadowValue, TypeStoreSize);
    if (Recover) {
      CrashTerm = SplitBlockAndInsertIfThen(Cmp2, CheckTerm, false);
    } else {
      BasicBlock *CrashBlock =
        BasicBlock::Create(*C, "", NextBB->getParent(), NextBB);
      CrashTerm = new UnreachableInst(*C, CrashBlock);
      BranchInst *NewTerm = BranchInst::Create(CrashBlock, NextBB, Cmp2);
      ReplaceInstWithInst(CheckTerm, NewTerm);
    }
  } else {
    CrashTerm = SplitBlockAndInsertIfThen(Cmp, InsertBefore, !Recover);
  }

  Instruction *Crash = generateCrashCode(
      CrashTerm, AddrLong, IsWrite, AccessSizeIndex, SizeArgument, Exp, RTCI);
  if (OrigIns->getDebugLoc())
    Crash->setDebugLoc(OrigIns->getDebugLoc());
}

// Instrument unusual size or unusual alignment.
// We can not do it with a single check, so we do 1-byte check for the first
// and the last bytes. We call __asan_report_*_n(addr, real_size) to be able
// to report the actual access size.
void AddressSanitizer::instrumentUnusualSizeOrAlignment(
    Instruction *I, Instruction *InsertBefore, Value *Addr,
    TypeSize TypeStoreSize, bool IsWrite, Value *SizeArgument, bool UseCalls,
    uint32_t Exp, RuntimeCallInserter &RTCI) {
  InstrumentationIRBuilder IRB(InsertBefore);
  Value *NumBits = IRB.CreateTypeSize(IntptrTy, TypeStoreSize);
  Value *Size = IRB.CreateLShr(NumBits, ConstantInt::get(IntptrTy, 3));

  Value *AddrLong = IRB.CreatePointerCast(Addr, IntptrTy);
  if (UseCalls) {
    if (Exp == 0) {
      if (TargetTriple.isSPIROrSPIRV()) {
        SmallVector<Value *, 6> Args;
        auto AS = cast<PointerType>(Addr->getType()->getScalarType())
                      ->getPointerAddressSpace();
        Args.push_back(AddrLong);
        Args.push_back(Size);
        AppendDebugInfoToArgs(InsertBefore, Addr, Args);
        RTCI.createRuntimeCall(
            IRB, AsanMemoryAccessCallbackSizedAS[IsWrite][0][AS], Args);
      } else {
        RTCI.createRuntimeCall(IRB, AsanMemoryAccessCallbackSized[IsWrite][0],
                               {AddrLong, Size});
      }
    } else
      RTCI.createRuntimeCall(
          IRB, AsanMemoryAccessCallbackSized[IsWrite][1],
          {AddrLong, Size, ConstantInt::get(IRB.getInt32Ty(), Exp)});
  } else {
    Value *SizeMinusOne = IRB.CreateSub(Size, ConstantInt::get(IntptrTy, 1));
    Value *LastByte = IRB.CreateIntToPtr(
        IRB.CreateAdd(AddrLong, SizeMinusOne),
        Addr->getType());
    instrumentAddress(I, InsertBefore, Addr, {}, 8, IsWrite, Size, false, Exp,
                      RTCI);
    instrumentAddress(I, InsertBefore, LastByte, {}, 8, IsWrite, Size, false,
                      Exp, RTCI);
  }
}

void ModuleAddressSanitizer::poisonOneInitializer(Function &GlobalInit) {
  // Set up the arguments to our poison/unpoison functions.
  IRBuilder<> IRB(&GlobalInit.front(),
                  GlobalInit.front().getFirstInsertionPt());

  // Add a call to poison all external globals before the given function starts.
  Value *ModuleNameAddr =
      ConstantExpr::getPointerCast(getOrCreateModuleName(), IntptrTy);
  IRB.CreateCall(AsanPoisonGlobals, ModuleNameAddr);

  // Add calls to unpoison all globals before each return instruction.
  for (auto &BB : GlobalInit)
    if (ReturnInst *RI = dyn_cast<ReturnInst>(BB.getTerminator()))
      CallInst::Create(AsanUnpoisonGlobals, "", RI->getIterator());
}

void ModuleAddressSanitizer::createInitializerPoisonCalls() {
  GlobalVariable *GV = M.getGlobalVariable("llvm.global_ctors");
  if (!GV)
    return;

  ConstantArray *CA = dyn_cast<ConstantArray>(GV->getInitializer());
  if (!CA)
    return;

  for (Use &OP : CA->operands()) {
    if (isa<ConstantAggregateZero>(OP)) continue;
    ConstantStruct *CS = cast<ConstantStruct>(OP);

    // Must have a function or null ptr.
    if (Function *F = dyn_cast<Function>(CS->getOperand(1))) {
      if (F->getName() == kAsanModuleCtorName) continue;
      auto *Priority = cast<ConstantInt>(CS->getOperand(0));
      // Don't instrument CTORs that will run before asan.module_ctor.
      if (Priority->getLimitedValue() <= GetCtorAndDtorPriority(TargetTriple))
        continue;
      poisonOneInitializer(*F);
    }
  }
}

const GlobalVariable *
ModuleAddressSanitizer::getExcludedAliasedGlobal(const GlobalAlias &GA) const {
  // In case this function should be expanded to include rules that do not just
  // apply when CompileKernel is true, either guard all existing rules with an
  // 'if (CompileKernel) { ... }' or be absolutely sure that all these rules
  // should also apply to user space.
  assert(CompileKernel && "Only expecting to be called when compiling kernel");

  const Constant *C = GA.getAliasee();

  // When compiling the kernel, globals that are aliased by symbols prefixed
  // by "__" are special and cannot be padded with a redzone.
  if (GA.getName().starts_with("__"))
    return dyn_cast<GlobalVariable>(C->stripPointerCastsAndAliases());

  return nullptr;
}

bool ModuleAddressSanitizer::shouldInstrumentGlobal(GlobalVariable *G) const {
  Type *Ty = G->getValueType();
  LLVM_DEBUG(dbgs() << "GLOBAL: " << *G << "\n");

  if (G->hasSanitizerMetadata() && G->getSanitizerMetadata().NoAddress)
    return false;
  if (!Ty->isSized()) return false;
  if (!G->hasInitializer()) return false;
  // Globals in address space 1 and 4 are supported for AMDGPU.
  if (G->getAddressSpace() &&
      !(TargetTriple.isAMDGPU() && !isUnsupportedAMDGPUAddrspace(G)))
    return false;
  if (GlobalWasGeneratedByCompiler(G)) return false; // Our own globals.
  // Two problems with thread-locals:
  //   - The address of the main thread's copy can't be computed at link-time.
  //   - Need to poison all copies, not just the main thread's one.
  if (G->isThreadLocal()) return false;
  // For now, just ignore this Global if the alignment is large.
  if (G->getAlign() && *G->getAlign() > getMinRedzoneSizeForGlobal()) return false;

  // For non-COFF targets, only instrument globals known to be defined by this
  // TU.
  // FIXME: We can instrument comdat globals on ELF if we are using the
  // GC-friendly metadata scheme.
  if (!TargetTriple.isOSBinFormatCOFF()) {
    if (!G->hasExactDefinition() || G->hasComdat())
      return false;
  } else {
    // On COFF, don't instrument non-ODR linkages.
    if (G->isInterposable())
      return false;
    // If the global has AvailableExternally linkage, then it is not in this
    // module, which means it does not need to be instrumented.
    if (G->hasAvailableExternallyLinkage())
      return false;
  }

  // If a comdat is present, it must have a selection kind that implies ODR
  // semantics: no duplicates, any, or exact match.
  if (Comdat *C = G->getComdat()) {
    switch (C->getSelectionKind()) {
    case Comdat::Any:
    case Comdat::ExactMatch:
    case Comdat::NoDeduplicate:
      break;
    case Comdat::Largest:
    case Comdat::SameSize:
      return false;
    }
  }

  if (G->hasSection()) {
    // The kernel uses explicit sections for mostly special global variables
    // that we should not instrument. E.g. the kernel may rely on their layout
    // without redzones, or remove them at link time ("discard.*"), etc.
    if (CompileKernel)
      return false;

    StringRef Section = G->getSection();

    // Globals from llvm.metadata aren't emitted, do not instrument them.
    if (Section == "llvm.metadata") return false;
    // Do not instrument globals from special LLVM sections.
    if (Section.contains("__llvm") || Section.contains("__LLVM"))
      return false;

    // Do not instrument function pointers to initialization and termination
    // routines: dynamic linker will not properly handle redzones.
    if (Section.starts_with(".preinit_array") ||
        Section.starts_with(".init_array") ||
        Section.starts_with(".fini_array")) {
      return false;
    }

    // Do not instrument user-defined sections (with names resembling
    // valid C identifiers)
    if (TargetTriple.isOSBinFormatELF()) {
      if (llvm::all_of(Section,
                       [](char c) { return llvm::isAlnum(c) || c == '_'; }))
        return false;
    }

    // On COFF, if the section name contains '$', it is highly likely that the
    // user is using section sorting to create an array of globals similar to
    // the way initialization callbacks are registered in .init_array and
    // .CRT$XCU. The ATL also registers things in .ATL$__[azm]. Adding redzones
    // to such globals is counterproductive, because the intent is that they
    // will form an array, and out-of-bounds accesses are expected.
    // See https://github.com/google/sanitizers/issues/305
    // and http://msdn.microsoft.com/en-US/en-en/library/bb918180(v=vs.120).aspx
    if (TargetTriple.isOSBinFormatCOFF() && Section.contains('$')) {
      LLVM_DEBUG(dbgs() << "Ignoring global in sorted section (contains '$'): "
                        << *G << "\n");
      return false;
    }

    if (TargetTriple.isOSBinFormatMachO()) {
      StringRef ParsedSegment, ParsedSection;
      unsigned TAA = 0, StubSize = 0;
      bool TAAParsed;
      cantFail(MCSectionMachO::ParseSectionSpecifier(
          Section, ParsedSegment, ParsedSection, TAA, TAAParsed, StubSize));

      // Ignore the globals from the __OBJC section. The ObjC runtime assumes
      // those conform to /usr/lib/objc/runtime.h, so we can't add redzones to
      // them.
      if (ParsedSegment == "__OBJC" ||
          (ParsedSegment == "__DATA" && ParsedSection.starts_with("__objc_"))) {
        LLVM_DEBUG(dbgs() << "Ignoring ObjC runtime global: " << *G << "\n");
        return false;
      }
      // See https://github.com/google/sanitizers/issues/32
      // Constant CFString instances are compiled in the following way:
      //  -- the string buffer is emitted into
      //     __TEXT,__cstring,cstring_literals
      //  -- the constant NSConstantString structure referencing that buffer
      //     is placed into __DATA,__cfstring
      // Therefore there's no point in placing redzones into __DATA,__cfstring.
      // Moreover, it causes the linker to crash on OS X 10.7
      if (ParsedSegment == "__DATA" && ParsedSection == "__cfstring") {
        LLVM_DEBUG(dbgs() << "Ignoring CFString: " << *G << "\n");
        return false;
      }
      // The linker merges the contents of cstring_literals and removes the
      // trailing zeroes.
      if (ParsedSegment == "__TEXT" && (TAA & MachO::S_CSTRING_LITERALS)) {
        LLVM_DEBUG(dbgs() << "Ignoring a cstring literal: " << *G << "\n");
        return false;
      }
    }
  }

  if (CompileKernel) {
    // Globals that prefixed by "__" are special and cannot be padded with a
    // redzone.
    if (G->getName().starts_with("__"))
      return false;
  }

  return true;
}

// On Mach-O platforms, we emit global metadata in a separate section of the
// binary in order to allow the linker to properly dead strip. This is only
// supported on recent versions of ld64.
bool ModuleAddressSanitizer::ShouldUseMachOGlobalsSection() const {
  if (!TargetTriple.isOSBinFormatMachO())
    return false;

  if (TargetTriple.isMacOSX() && !TargetTriple.isMacOSXVersionLT(10, 11))
    return true;
  if (TargetTriple.isiOS() /* or tvOS */ && !TargetTriple.isOSVersionLT(9))
    return true;
  if (TargetTriple.isWatchOS() && !TargetTriple.isOSVersionLT(2))
    return true;
  if (TargetTriple.isDriverKit())
    return true;
  if (TargetTriple.isXROS())
    return true;

  return false;
}

StringRef ModuleAddressSanitizer::getGlobalMetadataSection() const {
  switch (TargetTriple.getObjectFormat()) {
  case Triple::COFF:  return ".ASAN$GL";
  case Triple::ELF:   return "asan_globals";
  case Triple::MachO: return "__DATA,__asan_globals,regular";
  case Triple::Wasm:
  case Triple::GOFF:
  case Triple::SPIRV:
  case Triple::XCOFF:
  case Triple::DXContainer:
    report_fatal_error(
        "ModuleAddressSanitizer not implemented for object file format");
  case Triple::UnknownObjectFormat:
    break;
  }
  llvm_unreachable("unsupported object format");
}

void ModuleAddressSanitizer::initializeCallbacks() {
  IRBuilder<> IRB(*C);

  // Declare our poisoning and unpoisoning functions.
  AsanPoisonGlobals =
      M.getOrInsertFunction(kAsanPoisonGlobalsName, IRB.getVoidTy(), IntptrTy);
  AsanUnpoisonGlobals =
      M.getOrInsertFunction(kAsanUnpoisonGlobalsName, IRB.getVoidTy());

  // Declare functions that register/unregister globals.
  AsanRegisterGlobals = M.getOrInsertFunction(
      kAsanRegisterGlobalsName, IRB.getVoidTy(), IntptrTy, IntptrTy);
  AsanUnregisterGlobals = M.getOrInsertFunction(
      kAsanUnregisterGlobalsName, IRB.getVoidTy(), IntptrTy, IntptrTy);

  // Declare the functions that find globals in a shared object and then invoke
  // the (un)register function on them.
  AsanRegisterImageGlobals = M.getOrInsertFunction(
      kAsanRegisterImageGlobalsName, IRB.getVoidTy(), IntptrTy);
  AsanUnregisterImageGlobals = M.getOrInsertFunction(
      kAsanUnregisterImageGlobalsName, IRB.getVoidTy(), IntptrTy);

  AsanRegisterElfGlobals =
      M.getOrInsertFunction(kAsanRegisterElfGlobalsName, IRB.getVoidTy(),
                            IntptrTy, IntptrTy, IntptrTy);
  AsanUnregisterElfGlobals =
      M.getOrInsertFunction(kAsanUnregisterElfGlobalsName, IRB.getVoidTy(),
                            IntptrTy, IntptrTy, IntptrTy);

  // __asan_set_shadow_static_local(
  //   uptr ptr,
  //   size_t size,
  //   size_t size_with_redzone
  // )
  AsanSetShadowStaticLocalFunc =
      M.getOrInsertFunction("__asan_set_shadow_static_local", IRB.getVoidTy(),
                            IntptrTy, IntptrTy, IntptrTy);

  // __asan_unpoison_shadow_static_local(
  //   uptr ptr,
  //   size_t size,
  //   size_t size_with_redzone
  // )
  AsanUnpoisonShadowStaticLocalFunc =
      M.getOrInsertFunction("__asan_unpoison_shadow_static_local",
                            IRB.getVoidTy(), IntptrTy, IntptrTy, IntptrTy);
}

// Put the metadata and the instrumented global in the same group. This ensures
// that the metadata is discarded if the instrumented global is discarded.
void ModuleAddressSanitizer::SetComdatForGlobalMetadata(
    GlobalVariable *G, GlobalVariable *Metadata, StringRef InternalSuffix) {
  Module &M = *G->getParent();
  Comdat *C = G->getComdat();
  if (!C) {
    if (!G->hasName()) {
      // If G is unnamed, it must be internal. Give it an artificial name
      // so we can put it in a comdat.
      assert(G->hasLocalLinkage());
      G->setName(genName("anon_global"));
    }

    if (!InternalSuffix.empty() && G->hasLocalLinkage()) {
      std::string Name = std::string(G->getName());
      Name += InternalSuffix;
      C = M.getOrInsertComdat(Name);
    } else {
      C = M.getOrInsertComdat(G->getName());
    }

    // Make this IMAGE_COMDAT_SELECT_NODUPLICATES on COFF. Also upgrade private
    // linkage to internal linkage so that a symbol table entry is emitted. This
    // is necessary in order to create the comdat group.
    if (TargetTriple.isOSBinFormatCOFF()) {
      C->setSelectionKind(Comdat::NoDeduplicate);
      if (G->hasPrivateLinkage())
        G->setLinkage(GlobalValue::InternalLinkage);
    }
    G->setComdat(C);
  }

  assert(G->hasComdat());
  Metadata->setComdat(G->getComdat());
}

// Create a separate metadata global and put it in the appropriate ASan
// global registration section.
GlobalVariable *
ModuleAddressSanitizer::CreateMetadataGlobal(Constant *Initializer,
                                             StringRef OriginalName) {
  auto Linkage = TargetTriple.isOSBinFormatMachO()
                     ? GlobalVariable::InternalLinkage
                     : GlobalVariable::PrivateLinkage;
  GlobalVariable *Metadata = new GlobalVariable(
      M, Initializer->getType(), false, Linkage, Initializer,
      Twine("__asan_global_") + GlobalValue::dropLLVMManglingEscape(OriginalName));
  Metadata->setSection(getGlobalMetadataSection());
  // Place metadata in a large section for x86-64 ELF binaries to mitigate
  // relocation pressure.
  setGlobalVariableLargeSection(TargetTriple, *Metadata);
  return Metadata;
}

Instruction *ModuleAddressSanitizer::CreateAsanModuleDtor() {
  AsanDtorFunction = Function::createWithDefaultAttr(
      FunctionType::get(Type::getVoidTy(*C), false),
      GlobalValue::InternalLinkage, 0, kAsanModuleDtorName, &M);
  AsanDtorFunction->addFnAttr(Attribute::NoUnwind);
  // Ensure Dtor cannot be discarded, even if in a comdat.
  appendToUsed(M, {AsanDtorFunction});
  BasicBlock *AsanDtorBB = BasicBlock::Create(*C, "", AsanDtorFunction);

  return ReturnInst::Create(*C, AsanDtorBB);
}

void ModuleAddressSanitizer::instrumentDeviceGlobal(IRBuilder<> &IRB) {
  auto &DL = M.getDataLayout();
  SmallVector<GlobalVariable *, 8> GlobalsToRemove;
  SmallVector<Constant *, 8> DeviceGlobalMetadata;

  Type *IntptrTy = M.getDataLayout().getIntPtrType(*C, kSpirOffloadGlobalAS);

  // Device global meta data is described by a structure
  //  size_t device_global_size
  //  size_t device_global_size_with_red_zone
  //  size_t beginning address of the device global
  StructType *StructTy = StructType::get(IntptrTy, IntptrTy, IntptrTy);

  for (auto &G : M.globals()) {
    // DeviceSanitizers cannot handle nameless globals, therefore we set a name
    // for them so that we can handle them like regular globals.
    if (G.getName().empty() && G.hasInternalLinkage())
      G.setName("nameless_global");

    if (isUnsupportedDeviceGlobal(&G))
      continue;

    // This case is handled by instrumentSyclStaticLocalMemory
    if (G.getAddressSpace() == kSpirOffloadLocalAS)
      continue;

    Type *Ty = G.getValueType();
    const uint64_t SizeInBytes = DL.getTypeAllocSize(Ty);
    const uint64_t RightRedzoneSize = getRedzoneSizeForGlobal(SizeInBytes);
    Type *RightRedZoneTy = ArrayType::get(IRB.getInt8Ty(), RightRedzoneSize);
    StructType *NewTy = StructType::get(Ty, RightRedZoneTy);
    Constant *NewInitializer = ConstantStruct::get(
        NewTy, G.getInitializer(), Constant::getNullValue(RightRedZoneTy));

    // Create a new global variable with enough space for a redzone.
    GlobalVariable *NewGlobal = new GlobalVariable(
        M, NewTy, G.isConstant(), G.getLinkage(), NewInitializer, "", &G,
        G.getThreadLocalMode(), G.getAddressSpace());
    NewGlobal->copyAttributesFrom(&G);
    NewGlobal->setComdat(G.getComdat());
    NewGlobal->setAlignment(Align(getMinRedzoneSizeForGlobal()));
    NewGlobal->copyMetadata(&G, 0);

    Value *Indices2[2];
    Indices2[0] = IRB.getInt32(0);
    Indices2[1] = IRB.getInt32(0);

    G.replaceAllUsesWith(
        ConstantExpr::getGetElementPtr(NewTy, NewGlobal, Indices2, true));
    NewGlobal->takeName(&G);
    GlobalsToRemove.push_back(&G);
    DeviceGlobalMetadata.push_back(ConstantStruct::get(
        StructTy, ConstantInt::get(IntptrTy, SizeInBytes),
        ConstantInt::get(IntptrTy, SizeInBytes + RightRedzoneSize),
        ConstantExpr::getPointerCast(NewGlobal, IntptrTy)));
  }

  if (GlobalsToRemove.empty())
    return;

  // Create meta data global to record device globals' information
  ArrayType *ArrayTy = ArrayType::get(StructTy, DeviceGlobalMetadata.size());
  Constant *MetadataInitializer =
      ConstantArray::get(ArrayTy, DeviceGlobalMetadata);
  GlobalVariable *AsanDeviceGlobalMetadata = new GlobalVariable(
      M, MetadataInitializer->getType(), false, GlobalValue::AppendingLinkage,
      MetadataInitializer, "__AsanDeviceGlobalMetadata", nullptr,
      GlobalValue::NotThreadLocal, 1);
  AsanDeviceGlobalMetadata->setUnnamedAddr(GlobalValue::UnnamedAddr::Local);

  for (auto *G : GlobalsToRemove)
    G->eraseFromParent();
}

void ModuleAddressSanitizer::initializeRetVecMap(Function *F) {
  if (KernelToRetVecMap.find(F) != KernelToRetVecMap.end())
    return;

  SmallVector<Instruction *, 8> RetVec;
  for (auto &BB : *F) {
    for (auto &Inst : BB) {
      if (ReturnInst *RI = dyn_cast<ReturnInst>(&Inst)) {
        if (CallInst *CI = RI->getParent()->getTerminatingMustTailCall())
          RetVec.push_back(CI);
        else
          RetVec.push_back(RI);
      } else if (ResumeInst *RI = dyn_cast<ResumeInst>(&Inst)) {
        RetVec.push_back(RI);
      } else if (CleanupReturnInst *CRI = dyn_cast<CleanupReturnInst>(&Inst)) {
        RetVec.push_back(CRI);
      }
    }
  }

  KernelToRetVecMap[F] = std::move(RetVec);
}

void ModuleAddressSanitizer::initializeKernelCallerMap(Function *F) {
  if (FuncToKernelCallerMap.find(F) != FuncToKernelCallerMap.end())
    return;

  for (auto *U : F->users()) {
    if (Instruction *Inst = dyn_cast<Instruction>(U)) {
      Function *Caller = Inst->getFunction();
      if (Caller->getCallingConv() == CallingConv::SPIR_KERNEL) {
        FuncToKernelCallerMap[F].insert(Caller);
        continue;
      }
      initializeKernelCallerMap(Caller);
      FuncToKernelCallerMap[F].insert(FuncToKernelCallerMap[Caller].begin(),
                                      FuncToKernelCallerMap[Caller].end());
    }
  }
}

// Instument static local memory
void ModuleAddressSanitizer::instrumentSyclStaticLocalMemory(IRBuilder<> &IRB) {
  auto &DL = M.getDataLayout();
  SmallVector<GlobalVariable *, 8> GlobalsToRemove;
  SmallVector<GlobalVariable *, 8> LocalGlobals;

  Type *IntptrTy = M.getDataLayout().getIntPtrType(*C, kSpirOffloadGlobalAS);

  // Step1. Create a new global variable with enough space for a redzone.
  for (auto &G : M.globals()) {
    if (G.getAddressSpace() != kSpirOffloadLocalAS)
      continue;
    if (G.getName().starts_with("__Asan"))
      continue;

    Type *Ty = G.getValueType();
    const uint64_t SizeInBytes = DL.getTypeAllocSize(Ty);
    const uint64_t RightRedzoneSize = getRedzoneSizeForGlobal(SizeInBytes);
    Type *RightRedZoneTy = ArrayType::get(IRB.getInt8Ty(), RightRedzoneSize);
    StructType *NewTy = StructType::get(Ty, RightRedZoneTy);
    Constant *NewInitializer =
        G.hasInitializer()
            ? ConstantStruct::get(NewTy, G.getInitializer(),
                                  Constant::getNullValue(RightRedZoneTy))
            : nullptr;

    GlobalVariable *NewGlobal = new GlobalVariable(
        M, NewTy, G.isConstant(), G.getLinkage(), NewInitializer, "", &G,
        G.getThreadLocalMode(), G.getAddressSpace());
    NewGlobal->copyAttributesFrom(&G);
    NewGlobal->setComdat(G.getComdat());
    NewGlobal->setAlignment(Align(getMinRedzoneSizeForGlobal()));
    NewGlobal->copyMetadata(&G, 0);

    Value *Indices2[2];
    Indices2[0] = IRB.getInt32(0);
    Indices2[1] = IRB.getInt32(0);

    G.replaceAllUsesWith(
        ConstantExpr::getGetElementPtr(NewTy, NewGlobal, Indices2, true));
    NewGlobal->takeName(&G);
    GlobalsToRemove.push_back(&G);
    LocalGlobals.push_back(NewGlobal);
  }

  if (GlobalsToRemove.empty())
    return;

  for (auto *G : GlobalsToRemove)
    G->eraseFromParent();

  // Step2. Instrument initialization functions on kernel
  DenseMap<Function *, Instruction *> FuncToLaunchInfoMap;
  auto Instrument = [&](GlobalVariable *G, Function *F) {
    StructType *Type = cast<StructType>(G->getValueType());
    const uint64_t Size = DL.getTypeAllocSize(Type->getElementType(0));
    const uint64_t SizeWithRedZone = DL.getTypeAllocSize(Type);

    // Poison shadow of static local memory
    if (FuncToLaunchInfoMap.find(F) == FuncToLaunchInfoMap.end()) {
      for (auto &Inst : F->getEntryBlock()) {
        auto *SI = dyn_cast<StoreInst>(&Inst);
        if (SI && (SI->getPointerOperand()->getName() == "__AsanLaunchInfo")) {
          FuncToLaunchInfoMap[F] = &Inst;
          break;
        }
      }
    }
    assert(FuncToLaunchInfoMap.find(F) != FuncToLaunchInfoMap.end() &&
           "All spir kernels should be instrumented.");

    IRBuilder<> Builder(FuncToLaunchInfoMap[F]->getNextNode());
    Builder.CreateCall(AsanSetShadowStaticLocalFunc,
                       {Builder.CreatePointerCast(G, IntptrTy),
                        ConstantInt::get(IntptrTy, Size),
                        ConstantInt::get(IntptrTy, SizeWithRedZone)});

    // Unpoison shadow of static local memory, required by CPU device
    initializeRetVecMap(F);
    for (auto *RI : KernelToRetVecMap[F]) {
      IRBuilder<> Builder(RI);
      Builder.CreateCall(AsanUnpoisonShadowStaticLocalFunc,
                         {Builder.CreatePointerCast(G, IntptrTy),
                          ConstantInt::get(IntptrTy, Size),
                          ConstantInt::get(IntptrTy, SizeWithRedZone)});
    }
  };

  // We only instrument on spir_kernel, because local variables are
  // kind of global variable
  for (auto *G : LocalGlobals) {
    SmallVector<Function *> WorkList;
    DenseSet<Function *> InstrumentedKernel;
    for (auto *User : G->users())
      getFunctionsOfUser(User, WorkList);
    while (!WorkList.empty()) {
      Function *F = WorkList.pop_back_val();
      if (F->getCallingConv() == CallingConv::SPIR_KERNEL) {
        if (!InstrumentedKernel.contains(F)) {
          Instrument(G, F);
          InstrumentedKernel.insert(F);
        }
        continue;
      }
      // Get root spir_kernel of spir_func
      initializeKernelCallerMap(F);
      for (auto *F : FuncToKernelCallerMap[F])
        WorkList.push_back(F);
    }
  }
}

void ModuleAddressSanitizer::InstrumentGlobalsCOFF(
    IRBuilder<> &IRB, ArrayRef<GlobalVariable *> ExtendedGlobals,
    ArrayRef<Constant *> MetadataInitializers) {
  assert(ExtendedGlobals.size() == MetadataInitializers.size());
  auto &DL = M.getDataLayout();

  SmallVector<GlobalValue *, 16> MetadataGlobals(ExtendedGlobals.size());
  for (size_t i = 0; i < ExtendedGlobals.size(); i++) {
    Constant *Initializer = MetadataInitializers[i];
    GlobalVariable *G = ExtendedGlobals[i];
    GlobalVariable *Metadata = CreateMetadataGlobal(Initializer, G->getName());
    MDNode *MD = MDNode::get(M.getContext(), ValueAsMetadata::get(G));
    Metadata->setMetadata(LLVMContext::MD_associated, MD);
    MetadataGlobals[i] = Metadata;

    // The MSVC linker always inserts padding when linking incrementally. We
    // cope with that by aligning each struct to its size, which must be a power
    // of two.
    unsigned SizeOfGlobalStruct = DL.getTypeAllocSize(Initializer->getType());
    assert(isPowerOf2_32(SizeOfGlobalStruct) &&
           "global metadata will not be padded appropriately");
    Metadata->setAlignment(assumeAligned(SizeOfGlobalStruct));

    SetComdatForGlobalMetadata(G, Metadata, "");
  }

  // Update llvm.compiler.used, adding the new metadata globals. This is
  // needed so that during LTO these variables stay alive.
  if (!MetadataGlobals.empty())
    appendToCompilerUsed(M, MetadataGlobals);
}

void ModuleAddressSanitizer::instrumentGlobalsELF(
    IRBuilder<> &IRB, ArrayRef<GlobalVariable *> ExtendedGlobals,
    ArrayRef<Constant *> MetadataInitializers,
    const std::string &UniqueModuleId) {
  assert(ExtendedGlobals.size() == MetadataInitializers.size());

  // Putting globals in a comdat changes the semantic and potentially cause
  // false negative odr violations at link time. If odr indicators are used, we
  // keep the comdat sections, as link time odr violations will be dectected on
  // the odr indicator symbols.
  bool UseComdatForGlobalsGC = UseOdrIndicator && !UniqueModuleId.empty();

  SmallVector<GlobalValue *, 16> MetadataGlobals(ExtendedGlobals.size());
  for (size_t i = 0; i < ExtendedGlobals.size(); i++) {
    GlobalVariable *G = ExtendedGlobals[i];
    GlobalVariable *Metadata =
        CreateMetadataGlobal(MetadataInitializers[i], G->getName());
    MDNode *MD = MDNode::get(M.getContext(), ValueAsMetadata::get(G));
    Metadata->setMetadata(LLVMContext::MD_associated, MD);
    MetadataGlobals[i] = Metadata;

    if (UseComdatForGlobalsGC)
      SetComdatForGlobalMetadata(G, Metadata, UniqueModuleId);
  }

  // Update llvm.compiler.used, adding the new metadata globals. This is
  // needed so that during LTO these variables stay alive.
  if (!MetadataGlobals.empty())
    appendToCompilerUsed(M, MetadataGlobals);

  // RegisteredFlag serves two purposes. First, we can pass it to dladdr()
  // to look up the loaded image that contains it. Second, we can store in it
  // whether registration has already occurred, to prevent duplicate
  // registration.
  //
  // Common linkage ensures that there is only one global per shared library.
  GlobalVariable *RegisteredFlag = new GlobalVariable(
      M, IntptrTy, false, GlobalVariable::CommonLinkage,
      ConstantInt::get(IntptrTy, 0), kAsanGlobalsRegisteredFlagName);
  RegisteredFlag->setVisibility(GlobalVariable::HiddenVisibility);

  // Create start and stop symbols.
  GlobalVariable *StartELFMetadata = new GlobalVariable(
      M, IntptrTy, false, GlobalVariable::ExternalWeakLinkage, nullptr,
      "__start_" + getGlobalMetadataSection());
  StartELFMetadata->setVisibility(GlobalVariable::HiddenVisibility);
  GlobalVariable *StopELFMetadata = new GlobalVariable(
      M, IntptrTy, false, GlobalVariable::ExternalWeakLinkage, nullptr,
      "__stop_" + getGlobalMetadataSection());
  StopELFMetadata->setVisibility(GlobalVariable::HiddenVisibility);

  // Create a call to register the globals with the runtime.
  if (ConstructorKind == AsanCtorKind::Global)
    IRB.CreateCall(AsanRegisterElfGlobals,
                 {IRB.CreatePointerCast(RegisteredFlag, IntptrTy),
                  IRB.CreatePointerCast(StartELFMetadata, IntptrTy),
                  IRB.CreatePointerCast(StopELFMetadata, IntptrTy)});

  // We also need to unregister globals at the end, e.g., when a shared library
  // gets closed.
  if (DestructorKind != AsanDtorKind::None && !MetadataGlobals.empty()) {
    IRBuilder<> IrbDtor(CreateAsanModuleDtor());
    IrbDtor.CreateCall(AsanUnregisterElfGlobals,
                       {IRB.CreatePointerCast(RegisteredFlag, IntptrTy),
                        IRB.CreatePointerCast(StartELFMetadata, IntptrTy),
                        IRB.CreatePointerCast(StopELFMetadata, IntptrTy)});
  }
}

void ModuleAddressSanitizer::InstrumentGlobalsMachO(
    IRBuilder<> &IRB, ArrayRef<GlobalVariable *> ExtendedGlobals,
    ArrayRef<Constant *> MetadataInitializers) {
  assert(ExtendedGlobals.size() == MetadataInitializers.size());

  // On recent Mach-O platforms, use a structure which binds the liveness of
  // the global variable to the metadata struct. Keep the list of "Liveness" GV
  // created to be added to llvm.compiler.used
  StructType *LivenessTy = StructType::get(IntptrTy, IntptrTy);
  SmallVector<GlobalValue *, 16> LivenessGlobals(ExtendedGlobals.size());

  for (size_t i = 0; i < ExtendedGlobals.size(); i++) {
    Constant *Initializer = MetadataInitializers[i];
    GlobalVariable *G = ExtendedGlobals[i];
    GlobalVariable *Metadata = CreateMetadataGlobal(Initializer, G->getName());

    // On recent Mach-O platforms, we emit the global metadata in a way that
    // allows the linker to properly strip dead globals.
    auto LivenessBinder =
        ConstantStruct::get(LivenessTy, Initializer->getAggregateElement(0u),
                            ConstantExpr::getPointerCast(Metadata, IntptrTy));
    GlobalVariable *Liveness = new GlobalVariable(
        M, LivenessTy, false, GlobalVariable::InternalLinkage, LivenessBinder,
        Twine("__asan_binder_") + G->getName());
    Liveness->setSection("__DATA,__asan_liveness,regular,live_support");
    LivenessGlobals[i] = Liveness;
  }

  // Update llvm.compiler.used, adding the new liveness globals. This is
  // needed so that during LTO these variables stay alive. The alternative
  // would be to have the linker handling the LTO symbols, but libLTO
  // current API does not expose access to the section for each symbol.
  if (!LivenessGlobals.empty())
    appendToCompilerUsed(M, LivenessGlobals);

  // RegisteredFlag serves two purposes. First, we can pass it to dladdr()
  // to look up the loaded image that contains it. Second, we can store in it
  // whether registration has already occurred, to prevent duplicate
  // registration.
  //
  // common linkage ensures that there is only one global per shared library.
  GlobalVariable *RegisteredFlag = new GlobalVariable(
      M, IntptrTy, false, GlobalVariable::CommonLinkage,
      ConstantInt::get(IntptrTy, 0), kAsanGlobalsRegisteredFlagName);
  RegisteredFlag->setVisibility(GlobalVariable::HiddenVisibility);

  if (ConstructorKind == AsanCtorKind::Global)
    IRB.CreateCall(AsanRegisterImageGlobals,
                 {IRB.CreatePointerCast(RegisteredFlag, IntptrTy)});

  // We also need to unregister globals at the end, e.g., when a shared library
  // gets closed.
  if (DestructorKind != AsanDtorKind::None) {
    IRBuilder<> IrbDtor(CreateAsanModuleDtor());
    IrbDtor.CreateCall(AsanUnregisterImageGlobals,
                       {IRB.CreatePointerCast(RegisteredFlag, IntptrTy)});
  }
}

void ModuleAddressSanitizer::InstrumentGlobalsWithMetadataArray(
    IRBuilder<> &IRB, ArrayRef<GlobalVariable *> ExtendedGlobals,
    ArrayRef<Constant *> MetadataInitializers) {
  assert(ExtendedGlobals.size() == MetadataInitializers.size());
  unsigned N = ExtendedGlobals.size();
  assert(N > 0);

  // On platforms that don't have a custom metadata section, we emit an array
  // of global metadata structures.
  ArrayType *ArrayOfGlobalStructTy =
      ArrayType::get(MetadataInitializers[0]->getType(), N);
  auto AllGlobals = new GlobalVariable(
      M, ArrayOfGlobalStructTy, false, GlobalVariable::InternalLinkage,
      ConstantArray::get(ArrayOfGlobalStructTy, MetadataInitializers), "");
  if (Mapping.Scale > 3)
    AllGlobals->setAlignment(Align(1ULL << Mapping.Scale));

  if (ConstructorKind == AsanCtorKind::Global)
    IRB.CreateCall(AsanRegisterGlobals,
                 {IRB.CreatePointerCast(AllGlobals, IntptrTy),
                  ConstantInt::get(IntptrTy, N)});

  // We also need to unregister globals at the end, e.g., when a shared library
  // gets closed.
  if (DestructorKind != AsanDtorKind::None) {
    IRBuilder<> IrbDtor(CreateAsanModuleDtor());
    IrbDtor.CreateCall(AsanUnregisterGlobals,
                       {IRB.CreatePointerCast(AllGlobals, IntptrTy),
                        ConstantInt::get(IntptrTy, N)});
  }
}

// This function replaces all global variables with new variables that have
// trailing redzones. It also creates a function that poisons
// redzones and inserts this function into llvm.global_ctors.
// Sets *CtorComdat to true if the global registration code emitted into the
// asan constructor is comdat-compatible.
void ModuleAddressSanitizer::instrumentGlobals(IRBuilder<> &IRB,
                                               bool *CtorComdat) {
  // Build set of globals that are aliased by some GA, where
  // getExcludedAliasedGlobal(GA) returns the relevant GlobalVariable.
  SmallPtrSet<const GlobalVariable *, 16> AliasedGlobalExclusions;
  if (CompileKernel) {
    for (auto &GA : M.aliases()) {
      if (const GlobalVariable *GV = getExcludedAliasedGlobal(GA))
        AliasedGlobalExclusions.insert(GV);
    }
  }

  SmallVector<GlobalVariable *, 16> GlobalsToChange;
  for (auto &G : M.globals()) {
    if (!AliasedGlobalExclusions.count(&G) && shouldInstrumentGlobal(&G))
      GlobalsToChange.push_back(&G);
  }

  size_t n = GlobalsToChange.size();
  auto &DL = M.getDataLayout();

  // A global is described by a structure
  //   size_t beg;
  //   size_t size;
  //   size_t size_with_redzone;
  //   const char *name;
  //   const char *module_name;
  //   size_t has_dynamic_init;
  //   size_t padding_for_windows_msvc_incremental_link;
  //   size_t odr_indicator;
  // We initialize an array of such structures and pass it to a run-time call.
  StructType *GlobalStructTy =
      StructType::get(IntptrTy, IntptrTy, IntptrTy, IntptrTy, IntptrTy,
                      IntptrTy, IntptrTy, IntptrTy);
  SmallVector<GlobalVariable *, 16> NewGlobals(n);
  SmallVector<Constant *, 16> Initializers(n);

  for (size_t i = 0; i < n; i++) {
    GlobalVariable *G = GlobalsToChange[i];

    GlobalValue::SanitizerMetadata MD;
    if (G->hasSanitizerMetadata())
      MD = G->getSanitizerMetadata();

    // The runtime library tries demangling symbol names in the descriptor but
    // functionality like __cxa_demangle may be unavailable (e.g.
    // -static-libstdc++). So we demangle the symbol names here.
    std::string NameForGlobal = G->getName().str();
    GlobalVariable *Name =
        createPrivateGlobalForString(M, llvm::demangle(NameForGlobal),
                                     /*AllowMerging*/ true, genName("global"));

    Type *Ty = G->getValueType();
    const uint64_t SizeInBytes = DL.getTypeAllocSize(Ty);
    const uint64_t RightRedzoneSize = getRedzoneSizeForGlobal(SizeInBytes);
    Type *RightRedZoneTy = ArrayType::get(IRB.getInt8Ty(), RightRedzoneSize);

    StructType *NewTy = StructType::get(Ty, RightRedZoneTy);
    Constant *NewInitializer = ConstantStruct::get(
        NewTy, G->getInitializer(), Constant::getNullValue(RightRedZoneTy));

    // Create a new global variable with enough space for a redzone.
    GlobalValue::LinkageTypes Linkage = G->getLinkage();
    if (G->isConstant() && Linkage == GlobalValue::PrivateLinkage)
      Linkage = GlobalValue::InternalLinkage;
    GlobalVariable *NewGlobal = new GlobalVariable(
        M, NewTy, G->isConstant(), Linkage, NewInitializer, "", G,
        G->getThreadLocalMode(), G->getAddressSpace());
    NewGlobal->copyAttributesFrom(G);
    NewGlobal->setComdat(G->getComdat());
    NewGlobal->setAlignment(Align(getMinRedzoneSizeForGlobal()));
    // Don't fold globals with redzones. ODR violation detector and redzone
    // poisoning implicitly creates a dependence on the global's address, so it
    // is no longer valid for it to be marked unnamed_addr.
    NewGlobal->setUnnamedAddr(GlobalValue::UnnamedAddr::None);

    // Move null-terminated C strings to "__asan_cstring" section on Darwin.
    if (TargetTriple.isOSBinFormatMachO() && !G->hasSection() &&
        G->isConstant()) {
      auto Seq = dyn_cast<ConstantDataSequential>(G->getInitializer());
      if (Seq && Seq->isCString())
        NewGlobal->setSection("__TEXT,__asan_cstring,regular");
    }

    // Transfer the debug info and type metadata.  The payload starts at offset
    // zero so we can copy the metadata over as is.
    NewGlobal->copyMetadata(G, 0);

    Value *Indices2[2];
    Indices2[0] = IRB.getInt32(0);
    Indices2[1] = IRB.getInt32(0);

    G->replaceAllUsesWith(
        ConstantExpr::getGetElementPtr(NewTy, NewGlobal, Indices2, true));
    NewGlobal->takeName(G);
    G->eraseFromParent();
    NewGlobals[i] = NewGlobal;

    Constant *ODRIndicator = Constant::getNullValue(IntptrTy);
    GlobalValue *InstrumentedGlobal = NewGlobal;

    bool CanUsePrivateAliases =
        TargetTriple.isOSBinFormatELF() || TargetTriple.isOSBinFormatMachO() ||
        TargetTriple.isOSBinFormatWasm();
    if (CanUsePrivateAliases && UsePrivateAlias) {
      // Create local alias for NewGlobal to avoid crash on ODR between
      // instrumented and non-instrumented libraries.
      InstrumentedGlobal =
          GlobalAlias::create(GlobalValue::PrivateLinkage, "", NewGlobal);
    }

    // ODR should not happen for local linkage.
    if (NewGlobal->hasLocalLinkage()) {
      ODRIndicator = ConstantInt::get(IntptrTy, -1);
    } else if (UseOdrIndicator) {
      // With local aliases, we need to provide another externally visible
      // symbol __odr_asan_XXX to detect ODR violation.
      auto *ODRIndicatorSym =
          new GlobalVariable(M, IRB.getInt8Ty(), false, Linkage,
                             Constant::getNullValue(IRB.getInt8Ty()),
                             kODRGenPrefix + NameForGlobal, nullptr,
                             NewGlobal->getThreadLocalMode());

      // Set meaningful attributes for indicator symbol.
      ODRIndicatorSym->setVisibility(NewGlobal->getVisibility());
      ODRIndicatorSym->setDLLStorageClass(NewGlobal->getDLLStorageClass());
      ODRIndicatorSym->setAlignment(Align(1));
      ODRIndicator = ConstantExpr::getPtrToInt(ODRIndicatorSym, IntptrTy);
    }

    Constant *Initializer = ConstantStruct::get(
        GlobalStructTy,
        ConstantExpr::getPointerCast(InstrumentedGlobal, IntptrTy),
        ConstantInt::get(IntptrTy, SizeInBytes),
        ConstantInt::get(IntptrTy, SizeInBytes + RightRedzoneSize),
        ConstantExpr::getPointerCast(Name, IntptrTy),
        ConstantExpr::getPointerCast(getOrCreateModuleName(), IntptrTy),
        ConstantInt::get(IntptrTy, MD.IsDynInit),
        Constant::getNullValue(IntptrTy), ODRIndicator);

    LLVM_DEBUG(dbgs() << "NEW GLOBAL: " << *NewGlobal << "\n");

    Initializers[i] = Initializer;
  }

  // Add instrumented globals to llvm.compiler.used list to avoid LTO from
  // ConstantMerge'ing them.
  SmallVector<GlobalValue *, 16> GlobalsToAddToUsedList;
  for (size_t i = 0; i < n; i++) {
    GlobalVariable *G = NewGlobals[i];
    if (G->getName().empty()) continue;
    GlobalsToAddToUsedList.push_back(G);
  }
  appendToCompilerUsed(M, ArrayRef<GlobalValue *>(GlobalsToAddToUsedList));

  if (UseGlobalsGC && TargetTriple.isOSBinFormatELF()) {
    // Use COMDAT and register globals even if n == 0 to ensure that (a) the
    // linkage unit will only have one module constructor, and (b) the register
    // function will be called. The module destructor is not created when n ==
    // 0.
    *CtorComdat = true;
    instrumentGlobalsELF(IRB, NewGlobals, Initializers, getUniqueModuleId(&M));
  } else if (n == 0) {
    // When UseGlobalsGC is false, COMDAT can still be used if n == 0, because
    // all compile units will have identical module constructor/destructor.
    *CtorComdat = TargetTriple.isOSBinFormatELF();
  } else {
    *CtorComdat = false;
    if (UseGlobalsGC && TargetTriple.isOSBinFormatCOFF()) {
      InstrumentGlobalsCOFF(IRB, NewGlobals, Initializers);
    } else if (UseGlobalsGC && ShouldUseMachOGlobalsSection()) {
      InstrumentGlobalsMachO(IRB, NewGlobals, Initializers);
    } else {
      InstrumentGlobalsWithMetadataArray(IRB, NewGlobals, Initializers);
    }
  }

  // Create calls for poisoning before initializers run and unpoisoning after.
  if (ClInitializers)
    createInitializerPoisonCalls();

  LLVM_DEBUG(dbgs() << M);
}

uint64_t
ModuleAddressSanitizer::getRedzoneSizeForGlobal(uint64_t SizeInBytes) const {
  constexpr uint64_t kMaxRZ = 1 << 18;
  const uint64_t MinRZ = getMinRedzoneSizeForGlobal();

  uint64_t RZ = 0;
  if (SizeInBytes <= MinRZ / 2) {
    // Reduce redzone size for small size objects, e.g. int, char[1]. MinRZ is
    // at least 32 bytes, optimize when SizeInBytes is less than or equal to
    // half of MinRZ.
    RZ = MinRZ - SizeInBytes;
  } else {
    // Calculate RZ, where MinRZ <= RZ <= MaxRZ, and RZ ~ 1/4 * SizeInBytes.
    RZ = std::clamp((SizeInBytes / MinRZ / 4) * MinRZ, MinRZ, kMaxRZ);

    // Round up to multiple of MinRZ.
    if (SizeInBytes % MinRZ)
      RZ += MinRZ - (SizeInBytes % MinRZ);
  }

  assert((RZ + SizeInBytes) % MinRZ == 0);

  return RZ;
}

int ModuleAddressSanitizer::GetAsanVersion() const {
  int LongSize = M.getDataLayout().getPointerSizeInBits();
  bool isAndroid = M.getTargetTriple().isAndroid();
  int Version = 8;
  // 32-bit Android is one version ahead because of the switch to dynamic
  // shadow.
  Version += (LongSize == 32 && isAndroid);
  return Version;
}

GlobalVariable *ModuleAddressSanitizer::getOrCreateModuleName() {
  if (!ModuleName) {
    // We shouldn't merge same module names, as this string serves as unique
    // module ID in runtime.
    ModuleName =
        createPrivateGlobalForString(M, M.getModuleIdentifier(),
                                     /*AllowMerging*/ false, genName("module"));
  }
  return ModuleName;
}

bool ModuleAddressSanitizer::instrumentModule() {
  initializeCallbacks();

  for (Function &F : M)
    removeASanIncompatibleFnAttributes(F, /*ReadsArgMem=*/false);

  // Create a module constructor. A destructor is created lazily because not all
  // platforms, and not all modules need it.
  if (ConstructorKind == AsanCtorKind::Global) {
    if (CompileKernel) {
      // The kernel always builds with its own runtime, and therefore does not
      // need the init and version check calls.
      AsanCtorFunction = createSanitizerCtor(M, kAsanModuleCtorName);
    } else {
      std::string AsanVersion = std::to_string(GetAsanVersion());
      std::string VersionCheckName =
          InsertVersionCheck ? (kAsanVersionCheckNamePrefix + AsanVersion) : "";
      std::tie(AsanCtorFunction, std::ignore) =
          createSanitizerCtorAndInitFunctions(
              M, kAsanModuleCtorName, kAsanInitName, /*InitArgTypes=*/{},
              /*InitArgs=*/{}, VersionCheckName);
    }
  }

  bool CtorComdat = true;
  if (ClGlobals) {
    assert(AsanCtorFunction || ConstructorKind == AsanCtorKind::None);
    if (AsanCtorFunction) {
      IRBuilder<> IRB(AsanCtorFunction->getEntryBlock().getTerminator());
      instrumentGlobals(IRB, &CtorComdat);
    } else {
      IRBuilder<> IRB(*C);
      instrumentGlobals(IRB, &CtorComdat);
    }
  }

  if (TargetTriple.isSPIROrSPIRV()) {
    if (ClSpirOffloadLocals) {
      IRBuilder<> IRB(*C);
      instrumentSyclStaticLocalMemory(IRB);
    }
    if (ClDeviceGlobals) {
      IRBuilder<> IRB(*C);
      instrumentDeviceGlobal(IRB);
    }
  }

  const uint64_t Priority = GetCtorAndDtorPriority(TargetTriple);

  // Put the constructor and destructor in comdat if both
  // (1) global instrumentation is not TU-specific
  // (2) target is ELF.
  if (UseCtorComdat && TargetTriple.isOSBinFormatELF() && CtorComdat) {
    if (AsanCtorFunction) {
      AsanCtorFunction->setComdat(M.getOrInsertComdat(kAsanModuleCtorName));
      appendToGlobalCtors(M, AsanCtorFunction, Priority, AsanCtorFunction);
    }
    if (AsanDtorFunction) {
      AsanDtorFunction->setComdat(M.getOrInsertComdat(kAsanModuleDtorName));
      appendToGlobalDtors(M, AsanDtorFunction, Priority, AsanDtorFunction);
    }
  } else {
    if (AsanCtorFunction)
      appendToGlobalCtors(M, AsanCtorFunction, Priority);
    if (AsanDtorFunction)
      appendToGlobalDtors(M, AsanDtorFunction, Priority);
  }

  return true;
}

void AddressSanitizer::initializeCallbacks(const TargetLibraryInfo *TLI) {
  IRBuilder<> IRB(*C);
  // Create __asan_report* callbacks.
  // IsWrite, TypeSize and Exp are encoded in the function name.
  for (int Exp = 0; Exp < 2; Exp++) {
    for (size_t AccessIsWrite = 0; AccessIsWrite <= 1; AccessIsWrite++) {
      const std::string TypeStr = AccessIsWrite ? "store" : "load";
      const std::string ExpStr = Exp ? "exp_" : "";
      const std::string EndingStr = Recover ? "_noabort" : "";

      SmallVector<Type *, 3> Args2 = {IntptrTy, IntptrTy};
      SmallVector<Type *, 2> Args1{1, IntptrTy};
      AttributeList AL2;
      AttributeList AL1;
      if (Exp) {
        Type *ExpType = Type::getInt32Ty(*C);
        Args2.push_back(ExpType);
        Args1.push_back(ExpType);
        if (auto AK = TLI->getExtAttrForI32Param(false)) {
          AL2 = AL2.addParamAttribute(*C, 2, AK);
          AL1 = AL1.addParamAttribute(*C, 1, AK);
        }
      }

      // __asan_loadX/__asan_storeX(
      //   ...
      //   char* file,
      //   unsigned int line,
      //   char* func
      // )
      if (TargetTriple.isSPIROrSPIRV()) {
        auto *Int8PtrTy = PointerType::get(*C, kSpirOffloadConstantAS);

        Args1.push_back(Int8PtrTy);            // file
        Args1.push_back(Type::getInt32Ty(*C)); // line
        Args1.push_back(Int8PtrTy);            // func

        Args2.push_back(Int8PtrTy);            // file
        Args2.push_back(Type::getInt32Ty(*C)); // line
        Args2.push_back(Int8PtrTy);            // func

        for (size_t AddressSpaceIndex = 0;
             AddressSpaceIndex < kNumberOfAddressSpace; AddressSpaceIndex++) {
          AsanMemoryAccessCallbackSizedAS
              [AccessIsWrite][Exp][AddressSpaceIndex] = M.getOrInsertFunction(
                  ClMemoryAccessCallbackPrefix + ExpStr + TypeStr + "N" +
                      "_as" + itostr(AddressSpaceIndex) + EndingStr,
                  FunctionType::get(IRB.getVoidTy(), Args2, false), AL2);

          for (size_t AccessSizeIndex = 0;
               AccessSizeIndex < kNumberOfAccessSizes; AccessSizeIndex++) {
            const std::string Suffix = TypeStr +
                                       itostr(1ULL << AccessSizeIndex) + "_as" +
                                       itostr(AddressSpaceIndex);
            AsanMemoryAccessCallbackAS[AccessIsWrite][Exp][AccessSizeIndex]
                                      [AddressSpaceIndex] =
                                          M.getOrInsertFunction(
                                              ClMemoryAccessCallbackPrefix +
                                                  ExpStr + Suffix + EndingStr,
                                              FunctionType::get(IRB.getVoidTy(),
                                                                Args1, false),
                                              AL1);
          }
        }

        continue;
      }
      AsanErrorCallbackSized[AccessIsWrite][Exp] = M.getOrInsertFunction(
          kAsanReportErrorTemplate + ExpStr + TypeStr + "_n" + EndingStr,
          FunctionType::get(IRB.getVoidTy(), Args2, false), AL2);

      AsanMemoryAccessCallbackSized[AccessIsWrite][Exp] = M.getOrInsertFunction(
          ClMemoryAccessCallbackPrefix + ExpStr + TypeStr + "N" + EndingStr,
          FunctionType::get(IRB.getVoidTy(), Args2, false), AL2);

      for (size_t AccessSizeIndex = 0; AccessSizeIndex < kNumberOfAccessSizes;
           AccessSizeIndex++) {
        const std::string Suffix = TypeStr + itostr(1ULL << AccessSizeIndex);
        AsanErrorCallback[AccessIsWrite][Exp][AccessSizeIndex] =
            M.getOrInsertFunction(
                kAsanReportErrorTemplate + ExpStr + Suffix + EndingStr,
                FunctionType::get(IRB.getVoidTy(), Args1, false), AL1);

        AsanMemoryAccessCallback[AccessIsWrite][Exp][AccessSizeIndex] =
            M.getOrInsertFunction(
                ClMemoryAccessCallbackPrefix + ExpStr + Suffix + EndingStr,
                FunctionType::get(IRB.getVoidTy(), Args1, false), AL1);
      }
    }
  }

  const std::string MemIntrinCallbackPrefix =
      (CompileKernel && !ClKasanMemIntrinCallbackPrefix)
          ? std::string("")
          : ClMemoryAccessCallbackPrefix;
  AsanMemmove = M.getOrInsertFunction(MemIntrinCallbackPrefix + "memmove",
                                      PtrTy, PtrTy, PtrTy, IntptrTy);
  AsanMemcpy = M.getOrInsertFunction(MemIntrinCallbackPrefix + "memcpy", PtrTy,
                                     PtrTy, PtrTy, IntptrTy);
  AsanMemset = M.getOrInsertFunction(MemIntrinCallbackPrefix + "memset",
                                     TLI->getAttrList(C, {1}, /*Signed=*/false),
                                     PtrTy, PtrTy, IRB.getInt32Ty(), IntptrTy);

  AsanHandleNoReturnFunc =
      M.getOrInsertFunction(kAsanHandleNoReturnName, IRB.getVoidTy());

  AsanPtrCmpFunction =
      M.getOrInsertFunction(kAsanPtrCmp, IRB.getVoidTy(), IntptrTy, IntptrTy);
  AsanPtrSubFunction =
      M.getOrInsertFunction(kAsanPtrSub, IRB.getVoidTy(), IntptrTy, IntptrTy);
  if (Mapping.InGlobal)
    AsanShadowGlobal = M.getOrInsertGlobal("__asan_shadow",
                                           ArrayType::get(IRB.getInt8Ty(), 0));

  if (TargetTriple.isSPIROrSPIRV()) {
    // __asan_set_shadow_dynamic_local(
    //   uptr ptr,
    //   uint32_t num_args
    // )
    AsanSetShadowDynamicLocalFunc = M.getOrInsertFunction(
        "__asan_set_shadow_dynamic_local", IRB.getVoidTy(), IntptrTy, Int32Ty);

    // __asan_unpoison_shadow_dynamic_local(
    //   uptr ptr,
    //   uint32_t num_args
    // )
    AsanUnpoisonShadowDynamicLocalFunc =
        M.getOrInsertFunction("__asan_unpoison_shadow_dynamic_local",
                              IRB.getVoidTy(), IntptrTy, Int32Ty);

    AsanLaunchInfo = M.getOrInsertGlobal(
        "__AsanLaunchInfo", PointerType::get(*C, kSpirOffloadGlobalAS), [&] {
          return new GlobalVariable(
              M, PointerType::get(*C, kSpirOffloadGlobalAS), false,
              GlobalVariable::ExternalLinkage, nullptr, "__AsanLaunchInfo",
              nullptr, GlobalVariable::NotThreadLocal, kSpirOffloadLocalAS);
        });

    AsanMemToShadow = M.getOrInsertFunction(kAsanMemToShadow, IntptrTy,
                                            IntptrTy, Type::getInt32Ty(*C));
  }

  AMDGPUAddressShared =
      M.getOrInsertFunction(kAMDGPUAddressSharedName, IRB.getInt1Ty(), PtrTy);
  AMDGPUAddressPrivate =
      M.getOrInsertFunction(kAMDGPUAddressPrivateName, IRB.getInt1Ty(), PtrTy);
}

bool AddressSanitizer::maybeInsertAsanInitAtFunctionEntry(Function &F) {
  // For each NSObject descendant having a +load method, this method is invoked
  // by the ObjC runtime before any of the static constructors is called.
  // Therefore we need to instrument such methods with a call to __asan_init
  // at the beginning in order to initialize our runtime before any access to
  // the shadow memory.
  // We cannot just ignore these methods, because they may call other
  // instrumented functions.
  if (F.getName().contains(" load]")) {
    FunctionCallee AsanInitFunction =
        declareSanitizerInitFunction(*F.getParent(), kAsanInitName, {});
    IRBuilder<> IRB(&F.front(), F.front().begin());
    IRB.CreateCall(AsanInitFunction, {});
    return true;
  }
  return false;
}

bool AddressSanitizer::maybeInsertDynamicShadowAtFunctionEntry(Function &F) {
  // Generate code only when dynamic addressing is needed.
  if (Mapping.Offset != kDynamicShadowSentinel)
    return false;

  IRBuilder<> IRB(&F.front().front());
  if (Mapping.InGlobal) {
    if (ClWithIfuncSuppressRemat) {
      // An empty inline asm with input reg == output reg.
      // An opaque pointer-to-int cast, basically.
      InlineAsm *Asm = InlineAsm::get(
          FunctionType::get(IntptrTy, {AsanShadowGlobal->getType()}, false),
          StringRef(""), StringRef("=r,0"),
          /*hasSideEffects=*/false);
      LocalDynamicShadow =
          IRB.CreateCall(Asm, {AsanShadowGlobal}, ".asan.shadow");
    } else {
      LocalDynamicShadow =
          IRB.CreatePointerCast(AsanShadowGlobal, IntptrTy, ".asan.shadow");
    }
  } else {
    Value *GlobalDynamicAddress = F.getParent()->getOrInsertGlobal(
        kAsanShadowMemoryDynamicAddress, IntptrTy);
    LocalDynamicShadow = IRB.CreateLoad(IntptrTy, GlobalDynamicAddress);
  }
  return true;
}

void AddressSanitizer::markEscapedLocalAllocas(Function &F) {
  // Find the one possible call to llvm.localescape and pre-mark allocas passed
  // to it as uninteresting. This assumes we haven't started processing allocas
  // yet. This check is done up front because iterating the use list in
  // isInterestingAlloca would be algorithmically slower.
  assert(ProcessedAllocas.empty() && "must process localescape before allocas");

  // Try to get the declaration of llvm.localescape. If it's not in the module,
  // we can exit early.
  if (!F.getParent()->getFunction("llvm.localescape")) return;

  // Look for a call to llvm.localescape call in the entry block. It can't be in
  // any other block.
  for (Instruction &I : F.getEntryBlock()) {
    IntrinsicInst *II = dyn_cast<IntrinsicInst>(&I);
    if (II && II->getIntrinsicID() == Intrinsic::localescape) {
      // We found a call. Mark all the allocas passed in as uninteresting.
      for (Value *Arg : II->args()) {
        AllocaInst *AI = dyn_cast<AllocaInst>(Arg->stripPointerCasts());
        assert(AI && AI->isStaticAlloca() &&
               "non-static alloca arg to localescape");
        ProcessedAllocas[AI] = false;
      }
      break;
    }
  }
}

bool AddressSanitizer::suppressInstrumentationSiteForDebug(int &Instrumented) {
  bool ShouldInstrument =
      ClDebugMin < 0 || ClDebugMax < 0 ||
      (Instrumented >= ClDebugMin && Instrumented <= ClDebugMax);
  Instrumented++;
  return !ShouldInstrument;
}

bool AddressSanitizer::instrumentFunction(Function &F,
                                          const TargetLibraryInfo *TLI,
                                          const TargetTransformInfo *TTI) {
  bool FunctionModified = false;

  // Do not apply any instrumentation for naked functions.
  if (F.hasFnAttribute(Attribute::Naked))
    return FunctionModified;

  // If needed, insert __asan_init before checking for SanitizeAddress attr.
  // This function needs to be called even if the function body is not
  // instrumented.
  if (maybeInsertAsanInitAtFunctionEntry(F))
    FunctionModified = true;

  // Leave if the function doesn't need instrumentation.
  if (!F.hasFnAttribute(Attribute::SanitizeAddress)) return FunctionModified;

  if (F.hasFnAttribute(Attribute::DisableSanitizerInstrumentation))
    return FunctionModified;

  LLVM_DEBUG(dbgs() << "ASAN instrumenting:\n" << F << "\n");

  initializeCallbacks(TLI);

  FunctionStateRAII CleanupObj(this);

  RuntimeCallInserter RTCI(F);

  FunctionModified |= maybeInsertDynamicShadowAtFunctionEntry(F);

  // We can't instrument allocas used with llvm.localescape. Only static allocas
  // can be passed to that intrinsic.
  markEscapedLocalAllocas(F);

  // We want to instrument every address only once per basic block (unless there
  // are calls between uses).
  SmallPtrSet<Value *, 16> TempsToInstrument;
  SmallVector<InterestingMemoryOperand, 16> OperandsToInstrument;
  SmallVector<MemIntrinsic *, 16> IntrinToInstrument;
  SmallVector<Instruction *, 8> NoReturnCalls;
  SmallVector<BasicBlock *, 16> AllBlocks;
  SmallVector<Instruction *, 16> PointerComparisonsOrSubtracts;

  // Fill the set of memory operations to instrument.
  for (auto &BB : F) {
    AllBlocks.push_back(&BB);
    TempsToInstrument.clear();
    int NumInsnsPerBB = 0;
    for (auto &Inst : BB) {
      if (LooksLikeCodeInBug11395(&Inst)) return false;
      // Skip instructions inserted by another instrumentation.
      if (Inst.hasMetadata(LLVMContext::MD_nosanitize))
        continue;
      SmallVector<InterestingMemoryOperand, 1> InterestingOperands;
      getInterestingMemoryOperands(&Inst, InterestingOperands, TTI);

      if (!InterestingOperands.empty()) {
        for (auto &Operand : InterestingOperands) {
          if (ClOpt && ClOptSameTemp) {
            Value *Ptr = Operand.getPtr();
            // If we have a mask, skip instrumentation if we've already
            // instrumented the full object. But don't add to TempsToInstrument
            // because we might get another load/store with a different mask.
            if (Operand.MaybeMask) {
              if (TempsToInstrument.count(Ptr))
                continue; // We've seen this (whole) temp in the current BB.
            } else {
              if (!TempsToInstrument.insert(Ptr).second)
                continue; // We've seen this temp in the current BB.
            }
          }
          OperandsToInstrument.push_back(Operand);
          NumInsnsPerBB++;
        }
      } else if (((ClInvalidPointerPairs || ClInvalidPointerCmp) &&
                  isInterestingPointerComparison(&Inst)) ||
                 ((ClInvalidPointerPairs || ClInvalidPointerSub) &&
                  isInterestingPointerSubtraction(&Inst))) {
        PointerComparisonsOrSubtracts.push_back(&Inst);
      } else if (MemIntrinsic *MI = dyn_cast<MemIntrinsic>(&Inst)) {
        // ok, take it.
        IntrinToInstrument.push_back(MI);
        NumInsnsPerBB++;
      } else {
        if (auto *CB = dyn_cast<CallBase>(&Inst)) {
          // On device side, the only non return cases should be *.trap or
          // assert, and none of these cases need to be handles.
          if (!TargetTriple.isSPIROrSPIRV()) {
            // A call inside BB.
            TempsToInstrument.clear();
            if (CB->doesNotReturn())
              NoReturnCalls.push_back(CB);
          }
        }
        if (CallInst *CI = dyn_cast<CallInst>(&Inst))
          maybeMarkSanitizerLibraryCallNoBuiltin(CI, TLI);
      }
      if (NumInsnsPerBB >= ClMaxInsnsToInstrumentPerBB) break;
    }
  }

  bool UseCalls = (InstrumentationWithCallsThreshold >= 0 &&
                   OperandsToInstrument.size() + IntrinToInstrument.size() >
                       (unsigned)InstrumentationWithCallsThreshold);
  const DataLayout &DL = F.getDataLayout();
  ObjectSizeOffsetVisitor ObjSizeVis(DL, TLI, F.getContext());

  // Instrument.
  int NumInstrumented = 0;
  for (auto &Operand : OperandsToInstrument) {
    if (!suppressInstrumentationSiteForDebug(NumInstrumented))
      instrumentMop(ObjSizeVis, Operand, UseCalls,
                    F.getDataLayout(), RTCI);
    FunctionModified = true;
  }
  if (!TargetTriple.isSPIROrSPIRV()) {
    for (auto *Inst : IntrinToInstrument) {
      if (!suppressInstrumentationSiteForDebug(NumInstrumented))
        instrumentMemIntrinsic(Inst, RTCI);
      FunctionModified = true;
    }
  }

  FunctionStackPoisoner FSP(F, *this, RTCI);
  bool ChangedStack = FSP.runOnFunction();

  // We must unpoison the stack before NoReturn calls (throw, _exit, etc).
  // See e.g. https://github.com/google/sanitizers/issues/37
  for (auto *CI : NoReturnCalls) {
    IRBuilder<> IRB(CI);
    RTCI.createRuntimeCall(IRB, AsanHandleNoReturnFunc, {});
  }

  for (auto *Inst : PointerComparisonsOrSubtracts) {
    instrumentPointerComparisonOrSubtraction(Inst, RTCI);
    FunctionModified = true;
  }

  if (ChangedStack || !NoReturnCalls.empty())
    FunctionModified = true;

  // We need to instrument dynamic local arguments after stack poisoner
  if (TargetTriple.isSPIROrSPIRV()) {
    if (ClSpirOffloadLocals && F.getCallingConv() == CallingConv::SPIR_KERNEL) {
      FunctionModified |= instrumentSyclDynamicLocalMemory(F);
    }
  }

  LLVM_DEBUG(dbgs() << "ASAN done instrumenting: " << FunctionModified << " "
                    << F << "\n");

  return FunctionModified;
}

// Workaround for bug 11395: we don't want to instrument stack in functions
// with large assembly blobs (32-bit only), otherwise reg alloc may crash.
// FIXME: remove once the bug 11395 is fixed.
bool AddressSanitizer::LooksLikeCodeInBug11395(Instruction *I) {
  if (LongSize != 32) return false;
  CallInst *CI = dyn_cast<CallInst>(I);
  if (!CI || !CI->isInlineAsm()) return false;
  if (CI->arg_size() <= 5)
    return false;
  // We have inline assembly with quite a few arguments.
  return true;
}

void FunctionStackPoisoner::initializeCallbacks(Module &M) {
  IRBuilder<> IRB(*C);
  if (ASan.UseAfterReturn == AsanDetectStackUseAfterReturnMode::Always ||
      ASan.UseAfterReturn == AsanDetectStackUseAfterReturnMode::Runtime) {
    const char *MallocNameTemplate =
        ASan.UseAfterReturn == AsanDetectStackUseAfterReturnMode::Always
            ? kAsanStackMallocAlwaysNameTemplate
            : kAsanStackMallocNameTemplate;
    for (int Index = 0; Index <= kMaxAsanStackMallocSizeClass; Index++) {
      std::string Suffix = itostr(Index);
      AsanStackMallocFunc[Index] = M.getOrInsertFunction(
          MallocNameTemplate + Suffix, IntptrTy, IntptrTy);
      AsanStackFreeFunc[Index] =
          M.getOrInsertFunction(kAsanStackFreeNameTemplate + Suffix,
                                IRB.getVoidTy(), IntptrTy, IntptrTy);
    }
  }
  if (ASan.UseAfterScope) {
    AsanPoisonStackMemoryFunc = M.getOrInsertFunction(
        kAsanPoisonStackMemoryName, IRB.getVoidTy(), IntptrTy, IntptrTy);
    AsanUnpoisonStackMemoryFunc = M.getOrInsertFunction(
        kAsanUnpoisonStackMemoryName, IRB.getVoidTy(), IntptrTy, IntptrTy);
  }

  for (size_t Val : {0x00, 0x01, 0x02, 0x03, 0x04, 0x05, 0x06, 0x07, 0xf1, 0xf2,
                     0xf3, 0xf5, 0xf8}) {
    std::ostringstream Name;
    Name << kAsanSetShadowPrefix;
    Name << std::setw(2) << std::setfill('0') << std::hex << Val;
    AsanSetShadowFunc[Val] =
        M.getOrInsertFunction(Name.str(), IRB.getVoidTy(), IntptrTy, IntptrTy);
  }
  AsanSetShadowPrivateFunc =
      M.getOrInsertFunction("__asan_set_shadow_private", IRB.getVoidTy(),
                            IntptrTy, IntptrTy, IRB.getInt8Ty());

  AsanAllocaPoisonFunc = M.getOrInsertFunction(
      kAsanAllocaPoison, IRB.getVoidTy(), IntptrTy, IntptrTy);
  AsanAllocasUnpoisonFunc = M.getOrInsertFunction(
      kAsanAllocasUnpoison, IRB.getVoidTy(), IntptrTy, IntptrTy);
}

void FunctionStackPoisoner::copyToShadowInline(ArrayRef<uint8_t> ShadowMask,
                                               ArrayRef<uint8_t> ShadowBytes,
                                               size_t Begin, size_t End,
                                               IRBuilder<> &IRB,
                                               Value *ShadowBase) {
  if (Begin >= End)
    return;

  const size_t LargestStoreSizeInBytes =
      std::min<size_t>(sizeof(uint64_t), ASan.LongSize / 8);

  const bool IsLittleEndian = F.getDataLayout().isLittleEndian();

  // Poison given range in shadow using larges store size with out leading and
  // trailing zeros in ShadowMask. Zeros never change, so they need neither
  // poisoning nor up-poisoning. Still we don't mind if some of them get into a
  // middle of a store.
  for (size_t i = Begin; i < End;) {
    if (!ShadowMask[i]) {
      assert(!ShadowBytes[i]);
      ++i;
      continue;
    }

    size_t StoreSizeInBytes = LargestStoreSizeInBytes;
    // Fit store size into the range.
    while (StoreSizeInBytes > End - i)
      StoreSizeInBytes /= 2;

    // Minimize store size by trimming trailing zeros.
    for (size_t j = StoreSizeInBytes - 1; j && !ShadowMask[i + j]; --j) {
      while (j <= StoreSizeInBytes / 2)
        StoreSizeInBytes /= 2;
    }

    uint64_t Val = 0;
    for (size_t j = 0; j < StoreSizeInBytes; j++) {
      if (IsLittleEndian)
        Val |= (uint64_t)ShadowBytes[i + j] << (8 * j);
      else
        Val = (Val << 8) | ShadowBytes[i + j];
    }

    Value *Ptr = IRB.CreateAdd(ShadowBase, ConstantInt::get(IntptrTy, i));
    Value *Poison = IRB.getIntN(StoreSizeInBytes * 8, Val);
    IRB.CreateAlignedStore(
        Poison, IRB.CreateIntToPtr(Ptr, PointerType::getUnqual(Poison->getContext())),
        Align(1));

    i += StoreSizeInBytes;
  }
}

void FunctionStackPoisoner::copyToShadow(ArrayRef<uint8_t> ShadowMask,
                                         ArrayRef<uint8_t> ShadowBytes,
                                         IRBuilder<> &IRB, Value *ShadowBase,
                                         bool ForceOutline) {
  copyToShadow(ShadowMask, ShadowBytes, 0, ShadowMask.size(), IRB, ShadowBase,
               ForceOutline);
}

void FunctionStackPoisoner::copyToShadow(ArrayRef<uint8_t> ShadowMask,
                                         ArrayRef<uint8_t> ShadowBytes,
                                         size_t Begin, size_t End,
                                         IRBuilder<> &IRB, Value *ShadowBase,
                                         bool ForceOutline) {
  assert(ShadowMask.size() == ShadowBytes.size());
  size_t Done = Begin;
  for (size_t i = Begin, j = Begin + 1; i < End; i = j++) {
    if (!ShadowMask[i]) {
      assert(!ShadowBytes[i]);
      continue;
    }
    uint8_t Val = ShadowBytes[i];
    if (!AsanSetShadowFunc[Val] && !ForceOutline)
      continue;

    // Skip same values.
    for (; j < End && ShadowMask[j] && Val == ShadowBytes[j]; ++j) {
    }

    if (ForceOutline) {
      RTCI.createRuntimeCall(
          IRB, AsanSetShadowPrivateFunc,
          {IRB.CreateAdd(ShadowBase, ConstantInt::get(IntptrTy, i)),
           ConstantInt::get(IntptrTy, j - i),
           ConstantInt::get(IRB.getInt8Ty(), Val)});
    } else if (j - i >= ASan.MaxInlinePoisoningSize) {
      copyToShadowInline(ShadowMask, ShadowBytes, Done, i, IRB, ShadowBase);
      RTCI.createRuntimeCall(
          IRB, AsanSetShadowFunc[Val],
          {IRB.CreateAdd(ShadowBase, ConstantInt::get(IntptrTy, i)),
           ConstantInt::get(IntptrTy, j - i)});
      Done = j;
    }
  }

  if (!ForceOutline)
    copyToShadowInline(ShadowMask, ShadowBytes, Done, End, IRB, ShadowBase);
}

// Fake stack allocator (asan_fake_stack.h) has 11 size classes
// for every power of 2 from kMinStackMallocSize to kMaxAsanStackMallocSizeClass
static int StackMallocSizeClass(uint64_t LocalStackSize) {
  assert(LocalStackSize <= kMaxStackMallocSize);
  uint64_t MaxSize = kMinStackMallocSize;
  for (int i = 0;; i++, MaxSize *= 2)
    if (LocalStackSize <= MaxSize) return i;
  llvm_unreachable("impossible LocalStackSize");
}

void FunctionStackPoisoner::copyArgsPassedByValToAllocas() {
  Instruction *CopyInsertPoint = &F.front().front();
  if (CopyInsertPoint == ASan.LocalDynamicShadow) {
    // Insert after the dynamic shadow location is determined
    CopyInsertPoint = CopyInsertPoint->getNextNode();
    assert(CopyInsertPoint);
  }
  IRBuilder<> IRB(CopyInsertPoint);
  const DataLayout &DL = F.getDataLayout();
  for (Argument &Arg : F.args()) {
    if (Arg.hasByValAttr()) {
      Type *Ty = Arg.getParamByValType();
      const Align Alignment =
          DL.getValueOrABITypeAlignment(Arg.getParamAlign(), Ty);

      unsigned int AS = Triple(F.getParent()->getTargetTriple()).isSPIROrSPIRV()
                            ? Arg.getType()->getPointerAddressSpace()
                            : DL.getAllocaAddrSpace();

      AllocaInst *AI = IRB.CreateAlloca(
          Ty, AS, nullptr,
          (Arg.hasName() ? Arg.getName() : "Arg" + Twine(Arg.getArgNo())) +
              ".byval");
      AI->setAlignment(Alignment);
      Arg.replaceAllUsesWith(AI);

      uint64_t AllocSize = DL.getTypeAllocSize(Ty);
      IRB.CreateMemCpy(AI, Alignment, &Arg, Alignment, AllocSize);
    }
  }
}

PHINode *FunctionStackPoisoner::createPHI(IRBuilder<> &IRB, Value *Cond,
                                          Value *ValueIfTrue,
                                          Instruction *ThenTerm,
                                          Value *ValueIfFalse) {
  PHINode *PHI = IRB.CreatePHI(ValueIfTrue->getType(), 2);
  BasicBlock *CondBlock = cast<Instruction>(Cond)->getParent();
  PHI->addIncoming(ValueIfFalse, CondBlock);
  BasicBlock *ThenBlock = ThenTerm->getParent();
  PHI->addIncoming(ValueIfTrue, ThenBlock);
  return PHI;
}

Value *FunctionStackPoisoner::createAllocaForLayout(
    IRBuilder<> &IRB, const ASanStackFrameLayout &L, bool Dynamic) {
  AllocaInst *Alloca;
  if (Dynamic) {
    Alloca = IRB.CreateAlloca(IRB.getInt8Ty(),
                              ConstantInt::get(IRB.getInt64Ty(), L.FrameSize),
                              "MyAlloca");
  } else {
    Alloca = IRB.CreateAlloca(ArrayType::get(IRB.getInt8Ty(), L.FrameSize),
                              nullptr, "MyAlloca");
    assert(Alloca->isStaticAlloca());
  }
  assert((ClRealignStack & (ClRealignStack - 1)) == 0);
  uint64_t FrameAlignment = std::max(L.FrameAlignment, uint64_t(ClRealignStack));
  Alloca->setAlignment(Align(FrameAlignment));
  return Alloca;
}

void FunctionStackPoisoner::createDynamicAllocasInitStorage() {
  BasicBlock &FirstBB = *F.begin();
  IRBuilder<> IRB(dyn_cast<Instruction>(FirstBB.begin()));
  DynamicAllocaLayout = IRB.CreateAlloca(IntptrTy, nullptr);
  IRB.CreateStore(Constant::getNullValue(IntptrTy), DynamicAllocaLayout);
  DynamicAllocaLayout->setAlignment(Align(32));
}

void FunctionStackPoisoner::processDynamicAllocas() {
  if (!ClInstrumentDynamicAllocas || DynamicAllocaVec.empty()) {
    assert(DynamicAllocaPoisonCallVec.empty());
    return;
  }

  // Insert poison calls for lifetime intrinsics for dynamic allocas.
  for (const auto &APC : DynamicAllocaPoisonCallVec) {
    assert(APC.InsBefore);
    assert(APC.AI);
    assert(ASan.isInterestingAlloca(*APC.AI));
    assert(!APC.AI->isStaticAlloca());

    IRBuilder<> IRB(APC.InsBefore);
    poisonAlloca(APC.AI, APC.Size, IRB, APC.DoPoison);
    // Dynamic allocas will be unpoisoned unconditionally below in
    // unpoisonDynamicAllocas.
    // Flag that we need unpoison static allocas.
  }

  // Handle dynamic allocas.
  createDynamicAllocasInitStorage();
  for (auto &AI : DynamicAllocaVec)
    handleDynamicAllocaCall(AI);
  unpoisonDynamicAllocas();
}

/// Collect instructions in the entry block after \p InsBefore which initialize
/// permanent storage for a function argument. These instructions must remain in
/// the entry block so that uninitialized values do not appear in backtraces. An
/// added benefit is that this conserves spill slots. This does not move stores
/// before instrumented / "interesting" allocas.
static void findStoresToUninstrumentedArgAllocas(
    AddressSanitizer &ASan, Instruction &InsBefore,
    SmallVectorImpl<Instruction *> &InitInsts) {
  Instruction *Start = InsBefore.getNextNode();
  for (Instruction *It = Start; It; It = It->getNextNode()) {
    // Argument initialization looks like:
    // 1) store <Argument>, <Alloca> OR
    // 2) <CastArgument> = cast <Argument> to ...
    //    store <CastArgument> to <Alloca>
    // Do not consider any other kind of instruction.
    //
    // Note: This covers all known cases, but may not be exhaustive. An
    // alternative to pattern-matching stores is to DFS over all Argument uses:
    // this might be more general, but is probably much more complicated.
    if (isa<AllocaInst>(It) || isa<CastInst>(It))
      continue;
    if (auto *Store = dyn_cast<StoreInst>(It)) {
      // The store destination must be an alloca that isn't interesting for
      // ASan to instrument. These are moved up before InsBefore, and they're
      // not interesting because allocas for arguments can be mem2reg'd.
      auto *Alloca = dyn_cast<AllocaInst>(Store->getPointerOperand());
      if (!Alloca || ASan.isInterestingAlloca(*Alloca))
        continue;

      Value *Val = Store->getValueOperand();
      bool IsDirectArgInit = isa<Argument>(Val);
      bool IsArgInitViaCast =
          isa<CastInst>(Val) &&
          isa<Argument>(cast<CastInst>(Val)->getOperand(0)) &&
          // Check that the cast appears directly before the store. Otherwise
          // moving the cast before InsBefore may break the IR.
          Val == It->getPrevNode();
      bool IsArgInit = IsDirectArgInit || IsArgInitViaCast;
      if (!IsArgInit)
        continue;

      if (IsArgInitViaCast)
        InitInsts.push_back(cast<Instruction>(Val));
      InitInsts.push_back(Store);
      continue;
    }

    // Do not reorder past unknown instructions: argument initialization should
    // only involve casts and stores.
    return;
  }
}

static StringRef getAllocaName(AllocaInst *AI) {
  // Alloca could have been renamed for uniqueness. Its true name will have been
  // recorded as an annotation.
  if (AI->hasMetadata(LLVMContext::MD_annotation)) {
    MDTuple *AllocaAnnotations =
        cast<MDTuple>(AI->getMetadata(LLVMContext::MD_annotation));
    for (auto &Annotation : AllocaAnnotations->operands()) {
      if (!isa<MDTuple>(Annotation))
        continue;
      auto AnnotationTuple = cast<MDTuple>(Annotation);
      for (unsigned Index = 0; Index < AnnotationTuple->getNumOperands();
           Index++) {
        // All annotations are strings
        auto MetadataString =
            cast<MDString>(AnnotationTuple->getOperand(Index));
        if (MetadataString->getString() == "alloca_name_altered")
          return cast<MDString>(AnnotationTuple->getOperand(Index + 1))
              ->getString();
      }
    }
  }
  return AI->getName();
}

void FunctionStackPoisoner::processStaticAllocas() {
  if (AllocaVec.empty()) {
    assert(StaticAllocaPoisonCallVec.empty());
    return;
  }

  int StackMallocIdx = -1;
  DebugLoc EntryDebugLocation;
  if (auto SP = F.getSubprogram())
    EntryDebugLocation =
        DILocation::get(SP->getContext(), SP->getScopeLine(), 0, SP);

  Instruction *InsBefore = AllocaVec[0];
  IRBuilder<> IRB(InsBefore);

  // Make sure non-instrumented allocas stay in the entry block. Otherwise,
  // debug info is broken, because only entry-block allocas are treated as
  // regular stack slots.
  auto InsBeforeB = InsBefore->getParent();
  assert(InsBeforeB == &F.getEntryBlock());
  for (auto *AI : StaticAllocasToMoveUp)
    if (AI->getParent() == InsBeforeB)
      AI->moveBefore(InsBefore->getIterator());

  // Move stores of arguments into entry-block allocas as well. This prevents
  // extra stack slots from being generated (to house the argument values until
  // they can be stored into the allocas). This also prevents uninitialized
  // values from being shown in backtraces.
  SmallVector<Instruction *, 8> ArgInitInsts;
  findStoresToUninstrumentedArgAllocas(ASan, *InsBefore, ArgInitInsts);
  for (Instruction *ArgInitInst : ArgInitInsts)
    ArgInitInst->moveBefore(InsBefore->getIterator());

  // If we have a call to llvm.localescape, keep it in the entry block.
  if (LocalEscapeCall)
    LocalEscapeCall->moveBefore(InsBefore->getIterator());

  SmallVector<ASanStackVariableDescription, 16> SVD;
  SVD.reserve(AllocaVec.size());
  for (AllocaInst *AI : AllocaVec) {
    StringRef Name = getAllocaName(AI);
    ASanStackVariableDescription D = {Name.data(),
                                      ASan.getAllocaSizeInBytes(*AI),
                                      0,
                                      AI->getAlign().value(),
                                      AI,
                                      0,
                                      0};
    SVD.push_back(D);
  }

  // Minimal header size (left redzone) is 4 pointers,
  // i.e. 32 bytes on 64-bit platforms and 16 bytes in 32-bit platforms.
  uint64_t Granularity = 1ULL << Mapping.Scale;
  uint64_t MinHeaderSize = std::max((uint64_t)ASan.LongSize / 2, Granularity);
  const ASanStackFrameLayout &L =
      ComputeASanStackFrameLayout(SVD, Granularity, MinHeaderSize);

  // Build AllocaToSVDMap for ASanStackVariableDescription lookup.
  DenseMap<const AllocaInst *, ASanStackVariableDescription *> AllocaToSVDMap;
  for (auto &Desc : SVD)
    AllocaToSVDMap[Desc.AI] = &Desc;

  // Update SVD with information from lifetime intrinsics.
  for (const auto &APC : StaticAllocaPoisonCallVec) {
    assert(APC.InsBefore);
    assert(APC.AI);
    assert(ASan.isInterestingAlloca(*APC.AI));
    assert(APC.AI->isStaticAlloca());

    ASanStackVariableDescription &Desc = *AllocaToSVDMap[APC.AI];
    Desc.LifetimeSize = Desc.Size;
    if (const DILocation *FnLoc = EntryDebugLocation.get()) {
      if (const DILocation *LifetimeLoc = APC.InsBefore->getDebugLoc().get()) {
        if (LifetimeLoc->getFile() == FnLoc->getFile())
          if (unsigned Line = LifetimeLoc->getLine())
            Desc.Line = std::min(Desc.Line ? Desc.Line : Line, Line);
      }
    }
  }

  auto DescriptionString = ComputeASanStackFrameDescription(SVD);
  LLVM_DEBUG(dbgs() << DescriptionString << " --- " << L.FrameSize << "\n");
  uint64_t LocalStackSize = L.FrameSize;
  bool DoStackMalloc =
      ASan.UseAfterReturn != AsanDetectStackUseAfterReturnMode::Never &&
      !ASan.CompileKernel && LocalStackSize <= kMaxStackMallocSize;
  bool DoDynamicAlloca = ClDynamicAllocaStack;
  // Don't do dynamic alloca or stack malloc if:
  // 1) There is inline asm: too often it makes assumptions on which registers
  //    are available.
  // 2) There is a returns_twice call (typically setjmp), which is
  //    optimization-hostile, and doesn't play well with introduced indirect
  //    register-relative calculation of local variable addresses.
  DoDynamicAlloca &= !HasInlineAsm && !HasReturnsTwiceCall;
  DoStackMalloc &= !HasInlineAsm && !HasReturnsTwiceCall;

  Type *PtrTy = F.getDataLayout().getAllocaPtrType(F.getContext());
  Value *StaticAlloca =
      DoDynamicAlloca ? nullptr : createAllocaForLayout(IRB, L, false);

  Value *FakeStackPtr;
  Value *FakeStackInt;
  Value *LocalStackBase;
  Value *LocalStackBaseAlloca;
  uint8_t DIExprFlags = DIExpression::ApplyOffset;

  if (DoStackMalloc) {
    LocalStackBaseAlloca =
        IRB.CreateAlloca(IntptrTy, nullptr, "asan_local_stack_base");
    if (ASan.UseAfterReturn == AsanDetectStackUseAfterReturnMode::Runtime) {
      // void *FakeStack = __asan_option_detect_stack_use_after_return
      //     ? __asan_stack_malloc_N(LocalStackSize)
      //     : nullptr;
      // void *LocalStackBase = (FakeStack) ? FakeStack :
      //                        alloca(LocalStackSize);
      Constant *OptionDetectUseAfterReturn = F.getParent()->getOrInsertGlobal(
          kAsanOptionDetectUseAfterReturn, IRB.getInt32Ty());
      Value *UseAfterReturnIsEnabled = IRB.CreateICmpNE(
          IRB.CreateLoad(IRB.getInt32Ty(), OptionDetectUseAfterReturn),
          Constant::getNullValue(IRB.getInt32Ty()));
      Instruction *Term =
          SplitBlockAndInsertIfThen(UseAfterReturnIsEnabled, InsBefore, false);
      IRBuilder<> IRBIf(Term);
      StackMallocIdx = StackMallocSizeClass(LocalStackSize);
      assert(StackMallocIdx <= kMaxAsanStackMallocSizeClass);
      Value *FakeStackValue =
          RTCI.createRuntimeCall(IRBIf, AsanStackMallocFunc[StackMallocIdx],
                                 ConstantInt::get(IntptrTy, LocalStackSize));
      IRB.SetInsertPoint(InsBefore);
      FakeStackInt = createPHI(IRB, UseAfterReturnIsEnabled, FakeStackValue,
                               Term, ConstantInt::get(IntptrTy, 0));
    } else {
      // assert(ASan.UseAfterReturn == AsanDetectStackUseAfterReturnMode:Always)
      // void *FakeStack = __asan_stack_malloc_N(LocalStackSize);
      // void *LocalStackBase = (FakeStack) ? FakeStack :
      //                        alloca(LocalStackSize);
      StackMallocIdx = StackMallocSizeClass(LocalStackSize);
      FakeStackInt =
          RTCI.createRuntimeCall(IRB, AsanStackMallocFunc[StackMallocIdx],
                                 ConstantInt::get(IntptrTy, LocalStackSize));
    }
    FakeStackPtr = IRB.CreateIntToPtr(FakeStackInt, PtrTy);
    Value *NoFakeStack =
        IRB.CreateICmpEQ(FakeStackInt, Constant::getNullValue(IntptrTy));
    Instruction *Term =
        SplitBlockAndInsertIfThen(NoFakeStack, InsBefore, false);
    IRBuilder<> IRBIf(Term);
    Value *AllocaValue =
        DoDynamicAlloca ? createAllocaForLayout(IRBIf, L, true) : StaticAlloca;

    IRB.SetInsertPoint(InsBefore);
    LocalStackBase =
        createPHI(IRB, NoFakeStack, AllocaValue, Term, FakeStackPtr);
    IRB.CreateStore(LocalStackBase, LocalStackBaseAlloca);
    DIExprFlags |= DIExpression::DerefBefore;
  } else {
    // void *FakeStack = nullptr;
    // void *LocalStackBase = alloca(LocalStackSize);
    FakeStackInt = Constant::getNullValue(IntptrTy);
    FakeStackPtr = Constant::getNullValue(PtrTy);
    LocalStackBase =
        DoDynamicAlloca ? createAllocaForLayout(IRB, L, true) : StaticAlloca;
    LocalStackBaseAlloca = LocalStackBase;
  }

  // Replace Alloca instructions with base+offset.
  SmallVector<Value *> NewAllocaPtrs;
  for (const auto &Desc : SVD) {
    AllocaInst *AI = Desc.AI;
    replaceDbgDeclare(AI, LocalStackBaseAlloca, DIB, DIExprFlags, Desc.Offset);
    Value *NewAllocaPtr = IRB.CreatePtrAdd(
        LocalStackBase, ConstantInt::get(IntptrTy, Desc.Offset));
    AI->replaceAllUsesWith(NewAllocaPtr);
    NewAllocaPtrs.push_back(NewAllocaPtr);
  }

  const auto &TargetTriple = Triple(F.getParent()->getTargetTriple());

  // The left-most redzone has enough space for at least 4 pointers.
<<<<<<< HEAD
  Value *BasePlus0 = IRB.CreateIntToPtr(LocalStackBase, IntptrPtrTy);
  // SPIRV doesn't use the following metadata
  if (!TargetTriple.isSPIROrSPIRV()) {
    // Write the Magic value to redzone[0].
    IRB.CreateStore(ConstantInt::get(IntptrTy, kCurrentStackFrameMagic),
                    BasePlus0);
    // Write the frame description constant to redzone[1].
    Value *BasePlus1 = IRB.CreateIntToPtr(
        IRB.CreateAdd(LocalStackBase,
                      ConstantInt::get(IntptrTy, ASan.LongSize / 8)),
        IntptrPtrTy);
    GlobalVariable *StackDescriptionGlobal =
        createPrivateGlobalForString(*F.getParent(), DescriptionString,
                                     /*AllowMerging*/ true, genName("stack"));
    Value *Description =
        IRB.CreatePointerCast(StackDescriptionGlobal, IntptrTy);
    IRB.CreateStore(Description, BasePlus1);
    // Write the PC to redzone[2].
    Value *BasePlus2 = IRB.CreateIntToPtr(
        IRB.CreateAdd(LocalStackBase,
                      ConstantInt::get(IntptrTy, 2 * ASan.LongSize / 8)),
        IntptrPtrTy);
    IRB.CreateStore(IRB.CreatePointerCast(&F, IntptrTy), BasePlus2);
  }
=======
  // Write the Magic value to redzone[0].
  IRB.CreateStore(ConstantInt::get(IntptrTy, kCurrentStackFrameMagic),
                  LocalStackBase);
  // Write the frame description constant to redzone[1].
  Value *BasePlus1 = IRB.CreatePtrAdd(
      LocalStackBase, ConstantInt::get(IntptrTy, ASan.LongSize / 8));
  GlobalVariable *StackDescriptionGlobal =
      createPrivateGlobalForString(*F.getParent(), DescriptionString,
                                   /*AllowMerging*/ true, genName("stack"));
  Value *Description = IRB.CreatePointerCast(StackDescriptionGlobal, IntptrTy);
  IRB.CreateStore(Description, BasePlus1);
  // Write the PC to redzone[2].
  Value *BasePlus2 = IRB.CreatePtrAdd(
      LocalStackBase, ConstantInt::get(IntptrTy, 2 * ASan.LongSize / 8));
  IRB.CreateStore(IRB.CreatePointerCast(&F, IntptrTy), BasePlus2);
>>>>>>> 489a9217

  const auto &ShadowAfterScope = GetShadowBytesAfterScope(SVD, L);

  // Poison the stack red zones at the entry.
  Value *ShadowBase =
<<<<<<< HEAD
      ASan.memToShadow(LocalStackBase, IRB, kSpirOffloadPrivateAS);
=======
      ASan.memToShadow(IRB.CreatePtrToInt(LocalStackBase, IntptrTy), IRB);
>>>>>>> 489a9217
  // As mask we must use most poisoned case: red zones and after scope.
  // As bytes we can use either the same or just red zones only.
  copyToShadow(ShadowAfterScope, ShadowAfterScope, IRB, ShadowBase,
               TargetTriple.isSPIROrSPIRV());

  if (!StaticAllocaPoisonCallVec.empty()) {
    const auto &ShadowInScope = GetShadowBytes(SVD, L);

    // Poison static allocas near lifetime intrinsics.
    for (const auto &APC : StaticAllocaPoisonCallVec) {
      const ASanStackVariableDescription &Desc = *AllocaToSVDMap[APC.AI];
      assert(Desc.Offset % L.Granularity == 0);
      size_t Begin = Desc.Offset / L.Granularity;
      size_t End = Begin + (APC.Size + L.Granularity - 1) / L.Granularity;

      IRBuilder<> IRB(APC.InsBefore);
      copyToShadow(ShadowAfterScope,
                   APC.DoPoison ? ShadowAfterScope : ShadowInScope, Begin, End,
                   IRB, ShadowBase);
    }
  }

  // Remove lifetime markers now that these are no longer allocas.
  for (Value *NewAllocaPtr : NewAllocaPtrs) {
    for (User *U : make_early_inc_range(NewAllocaPtr->users())) {
      auto *I = cast<Instruction>(U);
      if (I->isLifetimeStartOrEnd())
        I->eraseFromParent();
    }
  }

  SmallVector<uint8_t, 64> ShadowClean(ShadowAfterScope.size(), 0);
  SmallVector<uint8_t, 64> ShadowAfterReturn;

  // (Un)poison the stack before all ret instructions.
  for (Instruction *Ret : RetVec) {
    IRBuilder<> IRBRet(Ret);
    // Mark the current frame as retired.
    IRBRet.CreateStore(ConstantInt::get(IntptrTy, kRetiredStackFrameMagic),
                       LocalStackBase);
    if (DoStackMalloc) {
      assert(StackMallocIdx >= 0);
      // if FakeStack != 0  // LocalStackBase == FakeStack
      //     // In use-after-return mode, poison the whole stack frame.
      //     if StackMallocIdx <= 4
      //         // For small sizes inline the whole thing:
      //         memset(ShadowBase, kAsanStackAfterReturnMagic, ShadowSize);
      //         **SavedFlagPtr(FakeStack) = 0
      //     else
      //         __asan_stack_free_N(FakeStack, LocalStackSize)
      // else
      //     <This is not a fake stack; unpoison the redzones>
      Value *Cmp =
          IRBRet.CreateICmpNE(FakeStackInt, Constant::getNullValue(IntptrTy));
      Instruction *ThenTerm, *ElseTerm;
      SplitBlockAndInsertIfThenElse(Cmp, Ret, &ThenTerm, &ElseTerm);

      IRBuilder<> IRBPoison(ThenTerm);
      if (ASan.MaxInlinePoisoningSize != 0 && StackMallocIdx <= 4) {
        int ClassSize = kMinStackMallocSize << StackMallocIdx;
        ShadowAfterReturn.resize(ClassSize / L.Granularity,
                                 kAsanStackUseAfterReturnMagic);
        copyToShadow(ShadowAfterReturn, ShadowAfterReturn, IRBPoison,
                     ShadowBase);
        Value *SavedFlagPtrPtr = IRBPoison.CreatePtrAdd(
            FakeStackPtr,
            ConstantInt::get(IntptrTy, ClassSize - ASan.LongSize / 8));
        Value *SavedFlagPtr = IRBPoison.CreateLoad(IntptrTy, SavedFlagPtrPtr);
        IRBPoison.CreateStore(
            Constant::getNullValue(IRBPoison.getInt8Ty()),
            IRBPoison.CreateIntToPtr(SavedFlagPtr, IRBPoison.getPtrTy()));
      } else {
        // For larger frames call __asan_stack_free_*.
        RTCI.createRuntimeCall(
            IRBPoison, AsanStackFreeFunc[StackMallocIdx],
            {FakeStackInt, ConstantInt::get(IntptrTy, LocalStackSize)});
      }

      IRBuilder<> IRBElse(ElseTerm);
      copyToShadow(ShadowAfterScope, ShadowClean, IRBElse, ShadowBase);
    } else {
      copyToShadow(ShadowAfterScope, ShadowClean, IRBRet, ShadowBase,
                   TargetTriple.isSPIROrSPIRV());
    }
  }

  // We are done. Remove the old unused alloca instructions.
  for (auto *AI : AllocaVec)
    AI->eraseFromParent();
}

void FunctionStackPoisoner::poisonAlloca(Value *V, uint64_t Size,
                                         IRBuilder<> &IRB, bool DoPoison) {
  // For now just insert the call to ASan runtime.
  Value *AddrArg = IRB.CreatePointerCast(V, IntptrTy);
  Value *SizeArg = ConstantInt::get(IntptrTy, Size);
  RTCI.createRuntimeCall(
      IRB, DoPoison ? AsanPoisonStackMemoryFunc : AsanUnpoisonStackMemoryFunc,
      {AddrArg, SizeArg});
}

// Handling llvm.lifetime intrinsics for a given %alloca:
// (1) collect all llvm.lifetime.xxx(%size, %value) describing the alloca.
// (2) if %size is constant, poison memory for llvm.lifetime.end (to detect
//     invalid accesses) and unpoison it for llvm.lifetime.start (the memory
//     could be poisoned by previous llvm.lifetime.end instruction, as the
//     variable may go in and out of scope several times, e.g. in loops).
// (3) if we poisoned at least one %alloca in a function,
//     unpoison the whole stack frame at function exit.
void FunctionStackPoisoner::handleDynamicAllocaCall(AllocaInst *AI) {
  IRBuilder<> IRB(AI);

  const Align Alignment = std::max(Align(kAllocaRzSize), AI->getAlign());
  const uint64_t AllocaRedzoneMask = kAllocaRzSize - 1;

  Value *Zero = Constant::getNullValue(IntptrTy);
  Value *AllocaRzSize = ConstantInt::get(IntptrTy, kAllocaRzSize);
  Value *AllocaRzMask = ConstantInt::get(IntptrTy, AllocaRedzoneMask);

  // Since we need to extend alloca with additional memory to locate
  // redzones, and OldSize is number of allocated blocks with
  // ElementSize size, get allocated memory size in bytes by
  // OldSize * ElementSize.
  const unsigned ElementSize =
      F.getDataLayout().getTypeAllocSize(AI->getAllocatedType());
  Value *OldSize =
      IRB.CreateMul(IRB.CreateIntCast(AI->getArraySize(), IntptrTy, false),
                    ConstantInt::get(IntptrTy, ElementSize));

  // PartialSize = OldSize % 32
  Value *PartialSize = IRB.CreateAnd(OldSize, AllocaRzMask);

  // Misalign = kAllocaRzSize - PartialSize;
  Value *Misalign = IRB.CreateSub(AllocaRzSize, PartialSize);

  // PartialPadding = Misalign != kAllocaRzSize ? Misalign : 0;
  Value *Cond = IRB.CreateICmpNE(Misalign, AllocaRzSize);
  Value *PartialPadding = IRB.CreateSelect(Cond, Misalign, Zero);

  // AdditionalChunkSize = Alignment + PartialPadding + kAllocaRzSize
  // Alignment is added to locate left redzone, PartialPadding for possible
  // partial redzone and kAllocaRzSize for right redzone respectively.
  Value *AdditionalChunkSize = IRB.CreateAdd(
      ConstantInt::get(IntptrTy, Alignment.value() + kAllocaRzSize),
      PartialPadding);

  Value *NewSize = IRB.CreateAdd(OldSize, AdditionalChunkSize);

  // Insert new alloca with new NewSize and Alignment params.
  AllocaInst *NewAlloca = IRB.CreateAlloca(IRB.getInt8Ty(), NewSize);
  NewAlloca->setAlignment(Alignment);

  // NewAddress = Address + Alignment
  Value *NewAddress =
      IRB.CreateAdd(IRB.CreatePtrToInt(NewAlloca, IntptrTy),
                    ConstantInt::get(IntptrTy, Alignment.value()));

  // Insert __asan_alloca_poison call for new created alloca.
  RTCI.createRuntimeCall(IRB, AsanAllocaPoisonFunc, {NewAddress, OldSize});

  // Store the last alloca's address to DynamicAllocaLayout. We'll need this
  // for unpoisoning stuff.
  IRB.CreateStore(IRB.CreatePtrToInt(NewAlloca, IntptrTy), DynamicAllocaLayout);

  Value *NewAddressPtr = IRB.CreateIntToPtr(NewAddress, AI->getType());

  // Remove lifetime markers now that this is no longer an alloca.
  for (User *U : make_early_inc_range(AI->users())) {
    auto *I = cast<Instruction>(U);
    if (I->isLifetimeStartOrEnd())
      I->eraseFromParent();
  }

  // Replace all uses of AddessReturnedByAlloca with NewAddressPtr.
  AI->replaceAllUsesWith(NewAddressPtr);

  // We are done. Erase old alloca from parent.
  AI->eraseFromParent();
}

// isSafeAccess returns true if Addr is always inbounds with respect to its
// base object. For example, it is a field access or an array access with
// constant inbounds index.
bool AddressSanitizer::isSafeAccess(ObjectSizeOffsetVisitor &ObjSizeVis,
                                    Value *Addr, TypeSize TypeStoreSize) const {
  if (TypeStoreSize.isScalable())
    // TODO: We can use vscale_range to convert a scalable value to an
    // upper bound on the access size.
    return false;

  SizeOffsetAPInt SizeOffset = ObjSizeVis.compute(Addr);
  if (!SizeOffset.bothKnown())
    return false;

  uint64_t Size = SizeOffset.Size.getZExtValue();
  int64_t Offset = SizeOffset.Offset.getSExtValue();

  // Three checks are required to ensure safety:
  // . Offset >= 0  (since the offset is given from the base ptr)
  // . Size >= Offset  (unsigned)
  // . Size - Offset >= NeededSize  (unsigned)
  return Offset >= 0 && Size >= uint64_t(Offset) &&
         Size - uint64_t(Offset) >= TypeStoreSize / 8;
}<|MERGE_RESOLUTION|>--- conflicted
+++ resolved
@@ -4572,18 +4572,14 @@
   const auto &TargetTriple = Triple(F.getParent()->getTargetTriple());
 
   // The left-most redzone has enough space for at least 4 pointers.
-<<<<<<< HEAD
-  Value *BasePlus0 = IRB.CreateIntToPtr(LocalStackBase, IntptrPtrTy);
   // SPIRV doesn't use the following metadata
   if (!TargetTriple.isSPIROrSPIRV()) {
     // Write the Magic value to redzone[0].
     IRB.CreateStore(ConstantInt::get(IntptrTy, kCurrentStackFrameMagic),
-                    BasePlus0);
+                    LocalStackBase);
     // Write the frame description constant to redzone[1].
-    Value *BasePlus1 = IRB.CreateIntToPtr(
-        IRB.CreateAdd(LocalStackBase,
-                      ConstantInt::get(IntptrTy, ASan.LongSize / 8)),
-        IntptrPtrTy);
+    Value *BasePlus1 = IRB.CreatePtrAdd(
+        LocalStackBase, ConstantInt::get(IntptrTy, ASan.LongSize / 8));
     GlobalVariable *StackDescriptionGlobal =
         createPrivateGlobalForString(*F.getParent(), DescriptionString,
                                      /*AllowMerging*/ true, genName("stack"));
@@ -4591,39 +4587,16 @@
         IRB.CreatePointerCast(StackDescriptionGlobal, IntptrTy);
     IRB.CreateStore(Description, BasePlus1);
     // Write the PC to redzone[2].
-    Value *BasePlus2 = IRB.CreateIntToPtr(
-        IRB.CreateAdd(LocalStackBase,
-                      ConstantInt::get(IntptrTy, 2 * ASan.LongSize / 8)),
-        IntptrPtrTy);
+    Value *BasePlus2 = IRB.CreatePtrAdd(
+        LocalStackBase, ConstantInt::get(IntptrTy, 2 * ASan.LongSize / 8));
     IRB.CreateStore(IRB.CreatePointerCast(&F, IntptrTy), BasePlus2);
   }
-=======
-  // Write the Magic value to redzone[0].
-  IRB.CreateStore(ConstantInt::get(IntptrTy, kCurrentStackFrameMagic),
-                  LocalStackBase);
-  // Write the frame description constant to redzone[1].
-  Value *BasePlus1 = IRB.CreatePtrAdd(
-      LocalStackBase, ConstantInt::get(IntptrTy, ASan.LongSize / 8));
-  GlobalVariable *StackDescriptionGlobal =
-      createPrivateGlobalForString(*F.getParent(), DescriptionString,
-                                   /*AllowMerging*/ true, genName("stack"));
-  Value *Description = IRB.CreatePointerCast(StackDescriptionGlobal, IntptrTy);
-  IRB.CreateStore(Description, BasePlus1);
-  // Write the PC to redzone[2].
-  Value *BasePlus2 = IRB.CreatePtrAdd(
-      LocalStackBase, ConstantInt::get(IntptrTy, 2 * ASan.LongSize / 8));
-  IRB.CreateStore(IRB.CreatePointerCast(&F, IntptrTy), BasePlus2);
->>>>>>> 489a9217
 
   const auto &ShadowAfterScope = GetShadowBytesAfterScope(SVD, L);
 
   // Poison the stack red zones at the entry.
   Value *ShadowBase =
-<<<<<<< HEAD
-      ASan.memToShadow(LocalStackBase, IRB, kSpirOffloadPrivateAS);
-=======
       ASan.memToShadow(IRB.CreatePtrToInt(LocalStackBase, IntptrTy), IRB);
->>>>>>> 489a9217
   // As mask we must use most poisoned case: red zones and after scope.
   // As bytes we can use either the same or just red zones only.
   copyToShadow(ShadowAfterScope, ShadowAfterScope, IRB, ShadowBase,
