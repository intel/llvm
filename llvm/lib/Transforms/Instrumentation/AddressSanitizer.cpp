--- conflicted
+++ resolved
@@ -447,7 +447,6 @@
                           "Use global destructors")),
     cl::init(AsanDtorKind::Invalid), cl::Hidden);
 
-<<<<<<< HEAD
 // SYCL flags
 static cl::opt<bool> ClSpirOffloadPrivates(
     "asan-spir-privates",
@@ -478,7 +477,6 @@
     "asan-spir-shadow-bounds",
     cl::desc("Enable checking shadow bounds on SPIR-V target"), cl::Hidden,
     cl::init(false));
-=======
 static SmallSet<unsigned, 8> SrcAddrSpaces;
 static cl::list<unsigned> ClAddrSpaces(
     "asan-instrument-address-spaces",
@@ -487,7 +485,6 @@
     cl::callback([](const unsigned &AddrSpace) {
       SrcAddrSpaces.insert(AddrSpace);
     }));
->>>>>>> 67d5c14a
 
 // Debug flags.
 
@@ -1739,7 +1736,6 @@
   return false;
 }
 
-<<<<<<< HEAD
 static bool isUnsupportedDeviceGlobal(GlobalVariable *G) {
   // Skip instrumenting on "__AsanKernelMetadata" etc.
   if (G->getName().starts_with("__Asan") || G->getName().starts_with("__asan"))
@@ -1836,6 +1832,19 @@
   Args.push_back(ConstantExpr::getPointerCast(FuncNameGV, ConstASPtrTy));
 }
 
+static bool isSupportedAddrspace(const Triple &TargetTriple, Value *Addr) {
+  Type *PtrTy = cast<PointerType>(Addr->getType()->getScalarType());
+  unsigned int AddrSpace = PtrTy->getPointerAddressSpace();
+
+  if (!SrcAddrSpaces.empty())
+    return SrcAddrSpaces.count(AddrSpace);
+
+  if (TargetTriple.isAMDGPU())
+    return !isUnsupportedAMDGPUAddrspace(Addr);
+
+  return AddrSpace == 0;
+}
+
 Value *AddressSanitizer::memToShadow(Value *Shadow, IRBuilder<> &IRB,
                                      uint32_t AddressSpace) {
   if (TargetTriple.isSPIROrSPIRV()) {
@@ -1844,22 +1853,6 @@
         {Shadow, ConstantInt::get(IRB.getInt32Ty(), AddressSpace)},
         "shadow_ptr");
   }
-=======
-static bool isSupportedAddrspace(const Triple &TargetTriple, Value *Addr) {
-  Type *PtrTy = cast<PointerType>(Addr->getType()->getScalarType());
-  unsigned int AddrSpace = PtrTy->getPointerAddressSpace();
-
-  if (!SrcAddrSpaces.empty())
-    return SrcAddrSpaces.count(AddrSpace);
-
-  if (TargetTriple.isAMDGPU())
-    return !isUnsupportedAMDGPUAddrspace(Addr);
-
-  return AddrSpace == 0;
-}
-
-Value *AddressSanitizer::memToShadow(Value *Shadow, IRBuilder<> &IRB) {
->>>>>>> 67d5c14a
   // Shadow >> scale
   Shadow = IRB.CreateLShr(Shadow, Mapping.Scale);
   if (Mapping.Offset == 0) return Shadow;
@@ -1985,25 +1978,16 @@
 }
 
 bool AddressSanitizer::ignoreAccess(Instruction *Inst, Value *Ptr) {
-<<<<<<< HEAD
   // SPIR has its own rules to filter the instrument accesses
   if (TargetTriple.isSPIROrSPIRV()) {
     if (isUnsupportedSPIRAccess(Ptr, Inst))
       return true;
   } else {
-    // Instrument accesses from different address spaces only for AMDGPU.
-    Type *PtrTy = cast<PointerType>(Ptr->getType()->getScalarType());
-    if (PtrTy->getPointerAddressSpace() != 0 &&
-        !(TargetTriple.isAMDGPU() && !isUnsupportedAMDGPUAddrspace(Ptr))) {
+    // Check whether the target supports sanitizing the address space
+    // of the pointer.
+    if (!isSupportedAddrspace(TargetTriple, Ptr))
       return true;
-    }
-  }
-=======
-  // Check whether the target supports sanitizing the address space
-  // of the pointer.
-  if (!isSupportedAddrspace(TargetTriple, Ptr))
-    return true;
->>>>>>> 67d5c14a
+  }
 
   // Ignore swifterror addresses.
   // swifterror memory addresses are mem2reg promoted by instruction
