--- conflicted
+++ resolved
@@ -881,15 +881,13 @@
   bool maybeInsertAsanInitAtFunctionEntry(Function &F);
   bool maybeInsertDynamicShadowAtFunctionEntry(Function &F);
   void markEscapedLocalAllocas(Function &F);
-<<<<<<< HEAD
+  void markCatchParametersAsUninteresting(Function &F);
+
   bool instrumentSyclDynamicLocalMemory(Function &F);
   void instrumentInitAsanLaunchInfo(Function &F, const TargetLibraryInfo *TLI);
 
   void AppendDebugInfoToArgs(Instruction *InsertBefore, Value *Addr,
                              SmallVectorImpl<Value *> &Args);
-=======
-  void markCatchParametersAsUninteresting(Function &F);
->>>>>>> 90e0933a
 
 private:
   friend struct FunctionStackPoisoner;
