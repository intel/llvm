//===- AddressSanitizer.cpp - memory error detector -----------------------===//
//
// Part of the LLVM Project, under the Apache License v2.0 with LLVM Exceptions.
// See https://llvm.org/LICENSE.txt for license information.
// SPDX-License-Identifier: Apache-2.0 WITH LLVM-exception
//
//===----------------------------------------------------------------------===//
//
// This file is a part of AddressSanitizer, an address basic correctness
// checker.
// Details of the algorithm:
//  https://github.com/google/sanitizers/wiki/AddressSanitizerAlgorithm
//
// FIXME: This sanitizer does not yet handle scalable vectors
//
//===----------------------------------------------------------------------===//

#include "llvm/Transforms/Instrumentation/AddressSanitizer.h"
#include "llvm/ADT/ArrayRef.h"
#include "llvm/ADT/DenseMap.h"
#include "llvm/ADT/DepthFirstIterator.h"
#include "llvm/ADT/SmallPtrSet.h"
#include "llvm/ADT/SmallVector.h"
#include "llvm/ADT/Statistic.h"
#include "llvm/ADT/StringExtras.h"
#include "llvm/ADT/StringRef.h"
#include "llvm/ADT/Twine.h"
#include "llvm/Analysis/GlobalsModRef.h"
#include "llvm/Analysis/MemoryBuiltins.h"
#include "llvm/Analysis/StackSafetyAnalysis.h"
#include "llvm/Analysis/TargetLibraryInfo.h"
#include "llvm/Analysis/ValueTracking.h"
#include "llvm/BinaryFormat/MachO.h"
#include "llvm/Demangle/Demangle.h"
#include "llvm/IR/Argument.h"
#include "llvm/IR/Attributes.h"
#include "llvm/IR/BasicBlock.h"
#include "llvm/IR/Comdat.h"
#include "llvm/IR/Constant.h"
#include "llvm/IR/Constants.h"
#include "llvm/IR/DIBuilder.h"
#include "llvm/IR/DataLayout.h"
#include "llvm/IR/DebugInfoMetadata.h"
#include "llvm/IR/DebugLoc.h"
#include "llvm/IR/DerivedTypes.h"
#include "llvm/IR/EHPersonalities.h"
#include "llvm/IR/Function.h"
#include "llvm/IR/GlobalAlias.h"
#include "llvm/IR/GlobalValue.h"
#include "llvm/IR/GlobalVariable.h"
#include "llvm/IR/IRBuilder.h"
#include "llvm/IR/InlineAsm.h"
#include "llvm/IR/InstVisitor.h"
#include "llvm/IR/InstrTypes.h"
#include "llvm/IR/Instruction.h"
#include "llvm/IR/Instructions.h"
#include "llvm/IR/IntrinsicInst.h"
#include "llvm/IR/Intrinsics.h"
#include "llvm/IR/LLVMContext.h"
#include "llvm/IR/MDBuilder.h"
#include "llvm/IR/Metadata.h"
#include "llvm/IR/Module.h"
#include "llvm/IR/Type.h"
#include "llvm/IR/Use.h"
#include "llvm/IR/Value.h"
#include "llvm/MC/MCSectionMachO.h"
#include "llvm/SYCLLowerIR/DeviceGlobals.h"
#include "llvm/Support/Casting.h"
#include "llvm/Support/CommandLine.h"
#include "llvm/Support/Debug.h"
#include "llvm/Support/ErrorHandling.h"
#include "llvm/Support/MathExtras.h"
#include "llvm/Support/Path.h"
#include "llvm/Support/raw_ostream.h"
#include "llvm/TargetParser/Triple.h"
#include "llvm/Transforms/Instrumentation/AddressSanitizerCommon.h"
#include "llvm/Transforms/Instrumentation/AddressSanitizerOptions.h"
#include "llvm/Transforms/Utils/ASanStackFrameLayout.h"
#include "llvm/Transforms/Utils/BasicBlockUtils.h"
#include "llvm/Transforms/Utils/Instrumentation.h"
#include "llvm/Transforms/Utils/Local.h"
#include "llvm/Transforms/Utils/ModuleUtils.h"
#include "llvm/Transforms/Utils/PromoteMemToReg.h"
#include <algorithm>
#include <cassert>
#include <cstddef>
#include <cstdint>
#include <iomanip>
#include <limits>
#include <sstream>
#include <string>
#include <tuple>

using namespace llvm;

#define DEBUG_TYPE "asan"

static const uint64_t kDefaultShadowScale = 3;
static const uint64_t kDefaultShadowOffset32 = 1ULL << 29;
static const uint64_t kDefaultShadowOffset64 = 1ULL << 44;
static const uint64_t kDynamicShadowSentinel =
    std::numeric_limits<uint64_t>::max();
static const uint64_t kSmallX86_64ShadowOffsetBase = 0x7FFFFFFF;  // < 2G.
static const uint64_t kSmallX86_64ShadowOffsetAlignMask = ~0xFFFULL;
static const uint64_t kLinuxKasan_ShadowOffset64 = 0xdffffc0000000000;
static const uint64_t kPPC64_ShadowOffset64 = 1ULL << 44;
static const uint64_t kSystemZ_ShadowOffset64 = 1ULL << 52;
static const uint64_t kMIPS_ShadowOffsetN32 = 1ULL << 29;
static const uint64_t kMIPS32_ShadowOffset32 = 0x0aaa0000;
static const uint64_t kMIPS64_ShadowOffset64 = 1ULL << 37;
static const uint64_t kAArch64_ShadowOffset64 = 1ULL << 36;
static const uint64_t kLoongArch64_ShadowOffset64 = 1ULL << 46;
static const uint64_t kRISCV64_ShadowOffset64 = kDynamicShadowSentinel;
static const uint64_t kFreeBSD_ShadowOffset32 = 1ULL << 30;
static const uint64_t kFreeBSD_ShadowOffset64 = 1ULL << 46;
static const uint64_t kFreeBSDAArch64_ShadowOffset64 = 1ULL << 47;
static const uint64_t kFreeBSDKasan_ShadowOffset64 = 0xdffff7c000000000;
static const uint64_t kNetBSD_ShadowOffset32 = 1ULL << 30;
static const uint64_t kNetBSD_ShadowOffset64 = 1ULL << 46;
static const uint64_t kNetBSDKasan_ShadowOffset64 = 0xdfff900000000000;
static const uint64_t kPS_ShadowOffset64 = 1ULL << 40;
static const uint64_t kWindowsShadowOffset32 = 3ULL << 28;
static const uint64_t kEmscriptenShadowOffset = 0;

// The shadow memory space is dynamically allocated.
static const uint64_t kWindowsShadowOffset64 = kDynamicShadowSentinel;

static const size_t kMinStackMallocSize = 1 << 6;   // 64B
static const size_t kMaxStackMallocSize = 1 << 16;  // 64K
static const uintptr_t kCurrentStackFrameMagic = 0x41B58AB3;
static const uintptr_t kRetiredStackFrameMagic = 0x45E0360E;

const char kAsanModuleCtorName[] = "asan.module_ctor";
const char kAsanModuleDtorName[] = "asan.module_dtor";
static const uint64_t kAsanCtorAndDtorPriority = 1;
// On Emscripten, the system needs more than one priorities for constructors.
static const uint64_t kAsanEmscriptenCtorAndDtorPriority = 50;
const char kAsanReportErrorTemplate[] = "__asan_report_";
const char kAsanRegisterGlobalsName[] = "__asan_register_globals";
const char kAsanUnregisterGlobalsName[] = "__asan_unregister_globals";
const char kAsanRegisterImageGlobalsName[] = "__asan_register_image_globals";
const char kAsanUnregisterImageGlobalsName[] =
    "__asan_unregister_image_globals";
const char kAsanRegisterElfGlobalsName[] = "__asan_register_elf_globals";
const char kAsanUnregisterElfGlobalsName[] = "__asan_unregister_elf_globals";
const char kAsanPoisonGlobalsName[] = "__asan_before_dynamic_init";
const char kAsanUnpoisonGlobalsName[] = "__asan_after_dynamic_init";
const char kAsanInitName[] = "__asan_init";
const char kAsanVersionCheckNamePrefix[] = "__asan_version_mismatch_check_v";
const char kAsanPtrCmp[] = "__sanitizer_ptr_cmp";
const char kAsanPtrSub[] = "__sanitizer_ptr_sub";
const char kAsanHandleNoReturnName[] = "__asan_handle_no_return";
static const int kMaxAsanStackMallocSizeClass = 10;
const char kAsanStackMallocNameTemplate[] = "__asan_stack_malloc_";
const char kAsanStackMallocAlwaysNameTemplate[] =
    "__asan_stack_malloc_always_";
const char kAsanStackFreeNameTemplate[] = "__asan_stack_free_";
const char kAsanGenPrefix[] = "___asan_gen_";
const char kODRGenPrefix[] = "__odr_asan_gen_";
const char kSanCovGenPrefix[] = "__sancov_gen_";
const char kAsanSetShadowPrefix[] = "__asan_set_shadow_";
const char kAsanPoisonStackMemoryName[] = "__asan_poison_stack_memory";
const char kAsanUnpoisonStackMemoryName[] = "__asan_unpoison_stack_memory";

// ASan version script has __asan_* wildcard. Triple underscore prevents a
// linker (gold) warning about attempting to export a local symbol.
const char kAsanGlobalsRegisteredFlagName[] = "___asan_globals_registered";

const char kAsanOptionDetectUseAfterReturn[] =
    "__asan_option_detect_stack_use_after_return";

const char kAsanShadowMemoryDynamicAddress[] =
    "__asan_shadow_memory_dynamic_address";

const char kAsanAllocaPoison[] = "__asan_alloca_poison";
const char kAsanAllocasUnpoison[] = "__asan_allocas_unpoison";

const char kAMDGPUAddressSharedName[] = "llvm.amdgcn.is.shared";
const char kAMDGPUAddressPrivateName[] = "llvm.amdgcn.is.private";
const char kAMDGPUBallotName[] = "llvm.amdgcn.ballot.i64";
const char kAMDGPUUnreachableName[] = "llvm.amdgcn.unreachable";

const char kAsanMemToShadow[] = "__asan_mem_to_shadow";

// Accesses sizes are powers of two: 1, 2, 4, 8, 16.
static const size_t kNumberOfAccessSizes = 5;

static const uint64_t kAllocaRzSize = 32;

// ASanAccessInfo implementation constants.
constexpr size_t kCompileKernelShift = 0;
constexpr size_t kCompileKernelMask = 0x1;
constexpr size_t kAccessSizeIndexShift = 1;
constexpr size_t kAccessSizeIndexMask = 0xf;
constexpr size_t kIsWriteShift = 5;
constexpr size_t kIsWriteMask = 0x1;

// Spir memory address space
static constexpr unsigned kSpirOffloadPrivateAS = 0;
static constexpr unsigned kSpirOffloadGlobalAS = 1;
static constexpr unsigned kSpirOffloadConstantAS = 2;
static constexpr unsigned kSpirOffloadLocalAS = 3;
static constexpr unsigned kSpirOffloadGenericAS = 4;

// Command-line flags.

static cl::opt<bool> ClEnableKasan(
    "asan-kernel", cl::desc("Enable KernelAddressSanitizer instrumentation"),
    cl::Hidden, cl::init(false));

static cl::opt<bool> ClRecover(
    "asan-recover",
    cl::desc("Enable recovery mode (continue-after-error)."),
    cl::Hidden, cl::init(false));

static cl::opt<bool> ClInsertVersionCheck(
    "asan-guard-against-version-mismatch",
    cl::desc("Guard against compiler/runtime version mismatch."), cl::Hidden,
    cl::init(true));

// This flag may need to be replaced with -f[no-]asan-reads.
static cl::opt<bool> ClInstrumentReads("asan-instrument-reads",
                                       cl::desc("instrument read instructions"),
                                       cl::Hidden, cl::init(true));

static cl::opt<bool> ClInstrumentWrites(
    "asan-instrument-writes", cl::desc("instrument write instructions"),
    cl::Hidden, cl::init(true));

static cl::opt<bool>
    ClUseStackSafety("asan-use-stack-safety", cl::Hidden, cl::init(true),
                     cl::Hidden, cl::desc("Use Stack Safety analysis results"),
                     cl::Optional);

static cl::opt<bool> ClInstrumentAtomics(
    "asan-instrument-atomics",
    cl::desc("instrument atomic instructions (rmw, cmpxchg)"), cl::Hidden,
    cl::init(true));

static cl::opt<bool>
    ClInstrumentByval("asan-instrument-byval",
                      cl::desc("instrument byval call arguments"), cl::Hidden,
                      cl::init(true));

static cl::opt<bool> ClAlwaysSlowPath(
    "asan-always-slow-path",
    cl::desc("use instrumentation with slow path for all accesses"), cl::Hidden,
    cl::init(false));

static cl::opt<bool> ClForceDynamicShadow(
    "asan-force-dynamic-shadow",
    cl::desc("Load shadow address into a local variable for each function"),
    cl::Hidden, cl::init(false));

static cl::opt<bool>
    ClWithIfunc("asan-with-ifunc",
                cl::desc("Access dynamic shadow through an ifunc global on "
                         "platforms that support this"),
                cl::Hidden, cl::init(true));

static cl::opt<bool> ClWithIfuncSuppressRemat(
    "asan-with-ifunc-suppress-remat",
    cl::desc("Suppress rematerialization of dynamic shadow address by passing "
             "it through inline asm in prologue."),
    cl::Hidden, cl::init(true));

// This flag limits the number of instructions to be instrumented
// in any given BB. Normally, this should be set to unlimited (INT_MAX),
// but due to http://llvm.org/bugs/show_bug.cgi?id=12652 we temporary
// set it to 10000.
static cl::opt<int> ClMaxInsnsToInstrumentPerBB(
    "asan-max-ins-per-bb", cl::init(10000),
    cl::desc("maximal number of instructions to instrument in any given BB"),
    cl::Hidden);

// This flag may need to be replaced with -f[no]asan-stack.
static cl::opt<bool> ClStack("asan-stack", cl::desc("Handle stack memory"),
                             cl::Hidden, cl::init(true));
static cl::opt<uint32_t> ClMaxInlinePoisoningSize(
    "asan-max-inline-poisoning-size",
    cl::desc(
        "Inline shadow poisoning for blocks up to the given size in bytes."),
    cl::Hidden, cl::init(64));

static cl::opt<AsanDetectStackUseAfterReturnMode> ClUseAfterReturn(
    "asan-use-after-return",
    cl::desc("Sets the mode of detection for stack-use-after-return."),
    cl::values(
        clEnumValN(AsanDetectStackUseAfterReturnMode::Never, "never",
                   "Never detect stack use after return."),
        clEnumValN(
            AsanDetectStackUseAfterReturnMode::Runtime, "runtime",
            "Detect stack use after return if "
            "binary flag 'ASAN_OPTIONS=detect_stack_use_after_return' is set."),
        clEnumValN(AsanDetectStackUseAfterReturnMode::Always, "always",
                   "Always detect stack use after return.")),
    cl::Hidden, cl::init(AsanDetectStackUseAfterReturnMode::Runtime));

static cl::opt<bool> ClRedzoneByvalArgs("asan-redzone-byval-args",
                                        cl::desc("Create redzones for byval "
                                                 "arguments (extra copy "
                                                 "required)"), cl::Hidden,
                                        cl::init(true));

static cl::opt<bool> ClUseAfterScope("asan-use-after-scope",
                                     cl::desc("Check stack-use-after-scope"),
                                     cl::Hidden, cl::init(false));

// This flag may need to be replaced with -f[no]asan-globals.
static cl::opt<bool> ClGlobals("asan-globals",
                               cl::desc("Handle global objects"), cl::Hidden,
                               cl::init(true));

static cl::opt<bool> ClInitializers("asan-initialization-order",
                                    cl::desc("Handle C++ initializer order"),
                                    cl::Hidden, cl::init(true));

static cl::opt<bool> ClInvalidPointerPairs(
    "asan-detect-invalid-pointer-pair",
    cl::desc("Instrument <, <=, >, >=, - with pointer operands"), cl::Hidden,
    cl::init(false));

static cl::opt<bool> ClInvalidPointerCmp(
    "asan-detect-invalid-pointer-cmp",
    cl::desc("Instrument <, <=, >, >= with pointer operands"), cl::Hidden,
    cl::init(false));

static cl::opt<bool> ClInvalidPointerSub(
    "asan-detect-invalid-pointer-sub",
    cl::desc("Instrument - operations with pointer operands"), cl::Hidden,
    cl::init(false));

static cl::opt<unsigned> ClRealignStack(
    "asan-realign-stack",
    cl::desc("Realign stack to the value of this flag (power of two)"),
    cl::Hidden, cl::init(32));

static cl::opt<int> ClInstrumentationWithCallsThreshold(
    "asan-instrumentation-with-call-threshold",
    cl::desc("If the function being instrumented contains more than "
             "this number of memory accesses, use callbacks instead of "
             "inline checks (-1 means never use callbacks)."),
    cl::Hidden, cl::init(7000));

static cl::opt<std::string> ClMemoryAccessCallbackPrefix(
    "asan-memory-access-callback-prefix",
    cl::desc("Prefix for memory access callbacks"), cl::Hidden,
    cl::init("__asan_"));

static cl::opt<bool> ClKasanMemIntrinCallbackPrefix(
    "asan-kernel-mem-intrinsic-prefix",
    cl::desc("Use prefix for memory intrinsics in KASAN mode"), cl::Hidden,
    cl::init(false));

static cl::opt<bool>
    ClInstrumentDynamicAllocas("asan-instrument-dynamic-allocas",
                               cl::desc("instrument dynamic allocas"),
                               cl::Hidden, cl::init(true));

static cl::opt<bool> ClSkipPromotableAllocas(
    "asan-skip-promotable-allocas",
    cl::desc("Do not instrument promotable allocas"), cl::Hidden,
    cl::init(true));

static cl::opt<AsanCtorKind> ClConstructorKind(
    "asan-constructor-kind",
    cl::desc("Sets the ASan constructor kind"),
    cl::values(clEnumValN(AsanCtorKind::None, "none", "No constructors"),
               clEnumValN(AsanCtorKind::Global, "global",
                          "Use global constructors")),
    cl::init(AsanCtorKind::Global), cl::Hidden);
// These flags allow to change the shadow mapping.
// The shadow mapping looks like
//    Shadow = (Mem >> scale) + offset

static cl::opt<int> ClMappingScale("asan-mapping-scale",
                                   cl::desc("scale of asan shadow mapping"),
                                   cl::Hidden, cl::init(0));

static cl::opt<uint64_t>
    ClMappingOffset("asan-mapping-offset",
                    cl::desc("offset of asan shadow mapping [EXPERIMENTAL]"),
                    cl::Hidden, cl::init(0));

// Optimization flags. Not user visible, used mostly for testing
// and benchmarking the tool.

static cl::opt<bool> ClOpt("asan-opt", cl::desc("Optimize instrumentation"),
                           cl::Hidden, cl::init(true));

static cl::opt<bool> ClOptimizeCallbacks("asan-optimize-callbacks",
                                         cl::desc("Optimize callbacks"),
                                         cl::Hidden, cl::init(false));

static cl::opt<bool> ClOptSameTemp(
    "asan-opt-same-temp", cl::desc("Instrument the same temp just once"),
    cl::Hidden, cl::init(true));

static cl::opt<bool> ClOptGlobals("asan-opt-globals",
                                  cl::desc("Don't instrument scalar globals"),
                                  cl::Hidden, cl::init(true));

static cl::opt<bool> ClOptStack(
    "asan-opt-stack", cl::desc("Don't instrument scalar stack variables"),
    cl::Hidden, cl::init(false));

static cl::opt<bool> ClDynamicAllocaStack(
    "asan-stack-dynamic-alloca",
    cl::desc("Use dynamic alloca to represent stack variables"), cl::Hidden,
    cl::init(true));

static cl::opt<uint32_t> ClForceExperiment(
    "asan-force-experiment",
    cl::desc("Force optimization experiment (for testing)"), cl::Hidden,
    cl::init(0));

static cl::opt<bool>
    ClUsePrivateAlias("asan-use-private-alias",
                      cl::desc("Use private aliases for global variables"),
                      cl::Hidden, cl::init(true));

static cl::opt<bool>
    ClUseOdrIndicator("asan-use-odr-indicator",
                      cl::desc("Use odr indicators to improve ODR reporting"),
                      cl::Hidden, cl::init(true));

static cl::opt<bool>
    ClUseGlobalsGC("asan-globals-live-support",
                   cl::desc("Use linker features to support dead "
                            "code stripping of globals"),
                   cl::Hidden, cl::init(true));

// This is on by default even though there is a bug in gold:
// https://sourceware.org/bugzilla/show_bug.cgi?id=19002
static cl::opt<bool>
    ClWithComdat("asan-with-comdat",
                 cl::desc("Place ASan constructors in comdat sections"),
                 cl::Hidden, cl::init(true));

static cl::opt<AsanDtorKind> ClOverrideDestructorKind(
    "asan-destructor-kind",
    cl::desc("Sets the ASan destructor kind. The default is to use the value "
             "provided to the pass constructor"),
    cl::values(clEnumValN(AsanDtorKind::None, "none", "No destructors"),
               clEnumValN(AsanDtorKind::Global, "global",
                          "Use global destructors")),
    cl::init(AsanDtorKind::Invalid), cl::Hidden);

// SYCL flags
static cl::opt<bool>
    ClSpirOffloadPrivates("asan-spir-privates",
                          cl::desc("instrument private pointer"), cl::Hidden,
                          cl::init(true));

static cl::opt<bool> ClSpirOffloadGlobals("asan-spir-globals",
                                          cl::desc("instrument global pointer"),
                                          cl::Hidden, cl::init(true));

static cl::opt<bool> ClSpirOffloadLocals("asan-spir-locals",
                                         cl::desc("instrument local pointer"),
                                         cl::Hidden, cl::init(true));

static cl::opt<bool>
    ClSpirOffloadGenerics("asan-spir-generics",
                          cl::desc("instrument generic pointer"), cl::Hidden,
                          cl::init(true));

static cl::opt<bool> ClDeviceGlobals("asan-device-globals",
                                     cl::desc("instrument device globals"),
                                     cl::Hidden, cl::init(true));

// Debug flags.

static cl::opt<int> ClDebug("asan-debug", cl::desc("debug"), cl::Hidden,
                            cl::init(0));

static cl::opt<int> ClDebugStack("asan-debug-stack", cl::desc("debug stack"),
                                 cl::Hidden, cl::init(0));

static cl::opt<std::string> ClDebugFunc("asan-debug-func", cl::Hidden,
                                        cl::desc("Debug func"));

static cl::opt<int> ClDebugMin("asan-debug-min", cl::desc("Debug min inst"),
                               cl::Hidden, cl::init(-1));

static cl::opt<int> ClDebugMax("asan-debug-max", cl::desc("Debug max inst"),
                               cl::Hidden, cl::init(-1));

STATISTIC(NumInstrumentedReads, "Number of instrumented reads");
STATISTIC(NumInstrumentedWrites, "Number of instrumented writes");
STATISTIC(NumOptimizedAccessesToGlobalVar,
          "Number of optimized accesses to global vars");
STATISTIC(NumOptimizedAccessesToStackVar,
          "Number of optimized accesses to stack vars");

namespace {

/// This struct defines the shadow mapping using the rule:
///   shadow = (mem >> Scale) ADD-or-OR Offset.
/// If InGlobal is true, then
///   extern char __asan_shadow[];
///   shadow = (mem >> Scale) + &__asan_shadow
struct ShadowMapping {
  int Scale;
  uint64_t Offset;
  bool OrShadowOffset;
  bool InGlobal;
};

} // end anonymous namespace

static ShadowMapping getShadowMapping(const Triple &TargetTriple, int LongSize,
                                      bool IsKasan) {
  bool IsAndroid = TargetTriple.isAndroid();
  bool IsIOS = TargetTriple.isiOS() || TargetTriple.isWatchOS() ||
               TargetTriple.isDriverKit();
  bool IsMacOS = TargetTriple.isMacOSX();
  bool IsFreeBSD = TargetTriple.isOSFreeBSD();
  bool IsNetBSD = TargetTriple.isOSNetBSD();
  bool IsPS = TargetTriple.isPS();
  bool IsLinux = TargetTriple.isOSLinux();
  bool IsPPC64 = TargetTriple.getArch() == Triple::ppc64 ||
                 TargetTriple.getArch() == Triple::ppc64le;
  bool IsSystemZ = TargetTriple.getArch() == Triple::systemz;
  bool IsX86_64 = TargetTriple.getArch() == Triple::x86_64;
  bool IsMIPSN32ABI = TargetTriple.isABIN32();
  bool IsMIPS32 = TargetTriple.isMIPS32();
  bool IsMIPS64 = TargetTriple.isMIPS64();
  bool IsArmOrThumb = TargetTriple.isARM() || TargetTriple.isThumb();
  bool IsAArch64 = TargetTriple.getArch() == Triple::aarch64 ||
                   TargetTriple.getArch() == Triple::aarch64_be;
  bool IsLoongArch64 = TargetTriple.isLoongArch64();
  bool IsRISCV64 = TargetTriple.getArch() == Triple::riscv64;
  bool IsWindows = TargetTriple.isOSWindows();
  bool IsFuchsia = TargetTriple.isOSFuchsia();
  bool IsEmscripten = TargetTriple.isOSEmscripten();
  bool IsAMDGPU = TargetTriple.isAMDGPU();

  ShadowMapping Mapping;

  Mapping.Scale = kDefaultShadowScale;
  if (ClMappingScale.getNumOccurrences() > 0) {
    Mapping.Scale = ClMappingScale;
  }

  if (LongSize == 32) {
    if (IsAndroid)
      Mapping.Offset = kDynamicShadowSentinel;
    else if (IsMIPSN32ABI)
      Mapping.Offset = kMIPS_ShadowOffsetN32;
    else if (IsMIPS32)
      Mapping.Offset = kMIPS32_ShadowOffset32;
    else if (IsFreeBSD)
      Mapping.Offset = kFreeBSD_ShadowOffset32;
    else if (IsNetBSD)
      Mapping.Offset = kNetBSD_ShadowOffset32;
    else if (IsIOS)
      Mapping.Offset = kDynamicShadowSentinel;
    else if (IsWindows)
      Mapping.Offset = kWindowsShadowOffset32;
    else if (IsEmscripten)
      Mapping.Offset = kEmscriptenShadowOffset;
    else
      Mapping.Offset = kDefaultShadowOffset32;
  } else {  // LongSize == 64
    // Fuchsia is always PIE, which means that the beginning of the address
    // space is always available.
    if (IsFuchsia)
      Mapping.Offset = 0;
    else if (IsPPC64)
      Mapping.Offset = kPPC64_ShadowOffset64;
    else if (IsSystemZ)
      Mapping.Offset = kSystemZ_ShadowOffset64;
    else if (IsFreeBSD && IsAArch64)
        Mapping.Offset = kFreeBSDAArch64_ShadowOffset64;
    else if (IsFreeBSD && !IsMIPS64) {
      if (IsKasan)
        Mapping.Offset = kFreeBSDKasan_ShadowOffset64;
      else
        Mapping.Offset = kFreeBSD_ShadowOffset64;
    } else if (IsNetBSD) {
      if (IsKasan)
        Mapping.Offset = kNetBSDKasan_ShadowOffset64;
      else
        Mapping.Offset = kNetBSD_ShadowOffset64;
    } else if (IsPS)
      Mapping.Offset = kPS_ShadowOffset64;
    else if (IsLinux && IsX86_64) {
      if (IsKasan)
        Mapping.Offset = kLinuxKasan_ShadowOffset64;
      else
        Mapping.Offset = (kSmallX86_64ShadowOffsetBase &
                          (kSmallX86_64ShadowOffsetAlignMask << Mapping.Scale));
    } else if (IsWindows && IsX86_64) {
      Mapping.Offset = kWindowsShadowOffset64;
    } else if (IsMIPS64)
      Mapping.Offset = kMIPS64_ShadowOffset64;
    else if (IsIOS)
      Mapping.Offset = kDynamicShadowSentinel;
    else if (IsMacOS && IsAArch64)
      Mapping.Offset = kDynamicShadowSentinel;
    else if (IsAArch64)
      Mapping.Offset = kAArch64_ShadowOffset64;
    else if (IsLoongArch64)
      Mapping.Offset = kLoongArch64_ShadowOffset64;
    else if (IsRISCV64)
      Mapping.Offset = kRISCV64_ShadowOffset64;
    else if (IsAMDGPU)
      Mapping.Offset = (kSmallX86_64ShadowOffsetBase &
                        (kSmallX86_64ShadowOffsetAlignMask << Mapping.Scale));
    else
      Mapping.Offset = kDefaultShadowOffset64;
  }

  if (ClForceDynamicShadow) {
    Mapping.Offset = kDynamicShadowSentinel;
  }

  if (ClMappingOffset.getNumOccurrences() > 0) {
    Mapping.Offset = ClMappingOffset;
  }

  // OR-ing shadow offset if more efficient (at least on x86) if the offset
  // is a power of two, but on ppc64 and loongarch64 we have to use add since
  // the shadow offset is not necessarily 1/8-th of the address space.  On
  // SystemZ, we could OR the constant in a single instruction, but it's more
  // efficient to load it once and use indexed addressing.
  Mapping.OrShadowOffset = !IsAArch64 && !IsPPC64 && !IsSystemZ && !IsPS &&
                           !IsRISCV64 && !IsLoongArch64 &&
                           !(Mapping.Offset & (Mapping.Offset - 1)) &&
                           Mapping.Offset != kDynamicShadowSentinel;
  bool IsAndroidWithIfuncSupport =
      IsAndroid && !TargetTriple.isAndroidVersionLT(21);
  Mapping.InGlobal = ClWithIfunc && IsAndroidWithIfuncSupport && IsArmOrThumb;

  return Mapping;
}

namespace llvm {
void getAddressSanitizerParams(const Triple &TargetTriple, int LongSize,
                               bool IsKasan, uint64_t *ShadowBase,
                               int *MappingScale, bool *OrShadowOffset) {
  auto Mapping = getShadowMapping(TargetTriple, LongSize, IsKasan);
  *ShadowBase = Mapping.Offset;
  *MappingScale = Mapping.Scale;
  *OrShadowOffset = Mapping.OrShadowOffset;
}

ASanAccessInfo::ASanAccessInfo(int32_t Packed)
    : Packed(Packed),
      AccessSizeIndex((Packed >> kAccessSizeIndexShift) & kAccessSizeIndexMask),
      IsWrite((Packed >> kIsWriteShift) & kIsWriteMask),
      CompileKernel((Packed >> kCompileKernelShift) & kCompileKernelMask) {}

ASanAccessInfo::ASanAccessInfo(bool IsWrite, bool CompileKernel,
                               uint8_t AccessSizeIndex)
    : Packed((IsWrite << kIsWriteShift) +
             (CompileKernel << kCompileKernelShift) +
             (AccessSizeIndex << kAccessSizeIndexShift)),
      AccessSizeIndex(AccessSizeIndex), IsWrite(IsWrite),
      CompileKernel(CompileKernel) {}

} // namespace llvm

static uint64_t getRedzoneSizeForScale(int MappingScale) {
  // Redzone used for stack and globals is at least 32 bytes.
  // For scales 6 and 7, the redzone has to be 64 and 128 bytes respectively.
  return std::max(32U, 1U << MappingScale);
}

static uint64_t GetCtorAndDtorPriority(Triple &TargetTriple) {
  if (TargetTriple.isOSEmscripten()) {
    return kAsanEmscriptenCtorAndDtorPriority;
  } else {
    return kAsanCtorAndDtorPriority;
  }
}

static Twine genName(StringRef suffix) {
  return Twine(kAsanGenPrefix) + suffix;
}

namespace {
/// Helper RAII class to post-process inserted asan runtime calls during a
/// pass on a single Function. Upon end of scope, detects and applies the
/// required funclet OpBundle.
class RuntimeCallInserter {
  Function *OwnerFn = nullptr;
  bool TrackInsertedCalls = false;
  SmallVector<CallInst *> InsertedCalls;

public:
  RuntimeCallInserter(Function &Fn) : OwnerFn(&Fn) {
    if (Fn.hasPersonalityFn()) {
      auto Personality = classifyEHPersonality(Fn.getPersonalityFn());
      if (isScopedEHPersonality(Personality))
        TrackInsertedCalls = true;
    }
  }

  ~RuntimeCallInserter() {
    if (InsertedCalls.empty())
      return;
    assert(TrackInsertedCalls && "Calls were wrongly tracked");

    DenseMap<BasicBlock *, ColorVector> BlockColors = colorEHFunclets(*OwnerFn);
    for (CallInst *CI : InsertedCalls) {
      BasicBlock *BB = CI->getParent();
      assert(BB && "Instruction doesn't belong to a BasicBlock");
      assert(BB->getParent() == OwnerFn &&
             "Instruction doesn't belong to the expected Function!");

      ColorVector &Colors = BlockColors[BB];
      // funclet opbundles are only valid in monochromatic BBs.
      // Note that unreachable BBs are seen as colorless by colorEHFunclets()
      // and will be DCE'ed later.
      if (Colors.empty())
        continue;
      if (Colors.size() != 1) {
        OwnerFn->getContext().emitError(
            "Instruction's BasicBlock is not monochromatic");
        continue;
      }

      BasicBlock *Color = Colors.front();
      Instruction *EHPad = Color->getFirstNonPHI();

      if (EHPad && EHPad->isEHPad()) {
        // Replace CI with a clone with an added funclet OperandBundle
        OperandBundleDef OB("funclet", EHPad);
        auto *NewCall = CallBase::addOperandBundle(CI, LLVMContext::OB_funclet,
                                                   OB, CI->getIterator());
        NewCall->copyMetadata(*CI);
        CI->replaceAllUsesWith(NewCall);
        CI->eraseFromParent();
      }
    }
  }

  CallInst *createRuntimeCall(IRBuilder<> &IRB, FunctionCallee Callee,
                              ArrayRef<Value *> Args = {},
                              const Twine &Name = "") {
    assert(IRB.GetInsertBlock()->getParent() == OwnerFn);

    CallInst *Inst = IRB.CreateCall(Callee, Args, Name, nullptr);
    if (TrackInsertedCalls)
      InsertedCalls.push_back(Inst);
    return Inst;
  }
};

/// AddressSanitizer: instrument the code in module to find memory bugs.
struct AddressSanitizer {
  AddressSanitizer(Module &M, const StackSafetyGlobalInfo *SSGI,
                   int InstrumentationWithCallsThreshold,
                   uint32_t MaxInlinePoisoningSize, bool CompileKernel = false,
                   bool Recover = false, bool UseAfterScope = false,
                   AsanDetectStackUseAfterReturnMode UseAfterReturn =
                       AsanDetectStackUseAfterReturnMode::Runtime)
      : M(M),
        CompileKernel(ClEnableKasan.getNumOccurrences() > 0 ? ClEnableKasan
                                                            : CompileKernel),
        Recover(ClRecover.getNumOccurrences() > 0 ? ClRecover : Recover),
        UseAfterScope(UseAfterScope || ClUseAfterScope),
        UseAfterReturn(ClUseAfterReturn.getNumOccurrences() ? ClUseAfterReturn
                                                            : UseAfterReturn),
        SSGI(SSGI),
        InstrumentationWithCallsThreshold(
            ClInstrumentationWithCallsThreshold.getNumOccurrences() > 0
                ? ClInstrumentationWithCallsThreshold
                : InstrumentationWithCallsThreshold),
        MaxInlinePoisoningSize(ClMaxInlinePoisoningSize.getNumOccurrences() > 0
                                   ? ClMaxInlinePoisoningSize
                                   : MaxInlinePoisoningSize) {
    C = &(M.getContext());
    DL = &M.getDataLayout();
    LongSize = M.getDataLayout().getPointerSizeInBits();
    IntptrTy = Type::getIntNTy(*C, LongSize);
    PtrTy = PointerType::getUnqual(*C);
    Int32Ty = Type::getInt32Ty(*C);
    TargetTriple = Triple(M.getTargetTriple());

    Mapping = getShadowMapping(TargetTriple, LongSize, this->CompileKernel);

    assert(this->UseAfterReturn != AsanDetectStackUseAfterReturnMode::Invalid);
  }

  TypeSize getAllocaSizeInBytes(const AllocaInst &AI) const {
    return *AI.getAllocationSize(AI.getDataLayout());
  }

  /// Check if we want (and can) handle this alloca.
  bool isInterestingAlloca(const AllocaInst &AI);

  bool ignoreAccess(Instruction *Inst, Value *Ptr);
  void getInterestingMemoryOperands(
      Instruction *I, SmallVectorImpl<InterestingMemoryOperand> &Interesting);

  void instrumentMop(ObjectSizeOffsetVisitor &ObjSizeVis,
                     InterestingMemoryOperand &O, bool UseCalls,
                     const DataLayout &DL, RuntimeCallInserter &RTCI);
  void instrumentPointerComparisonOrSubtraction(Instruction *I,
                                                RuntimeCallInserter &RTCI);
  void instrumentAddress(Instruction *OrigIns, Instruction *InsertBefore,
                         Value *Addr, MaybeAlign Alignment,
                         uint32_t TypeStoreSize, bool IsWrite,
                         Value *SizeArgument, bool UseCalls, uint32_t Exp,
                         RuntimeCallInserter &RTCI);
  Instruction *instrumentAMDGPUAddress(Instruction *OrigIns,
                                       Instruction *InsertBefore, Value *Addr,
                                       uint32_t TypeStoreSize, bool IsWrite,
                                       Value *SizeArgument);
  Instruction *genAMDGPUReportBlock(IRBuilder<> &IRB, Value *Cond,
                                    bool Recover);
  void instrumentUnusualSizeOrAlignment(Instruction *I,
                                        Instruction *InsertBefore, Value *Addr,
                                        TypeSize TypeStoreSize, bool IsWrite,
                                        Value *SizeArgument, bool UseCalls,
                                        uint32_t Exp,
                                        RuntimeCallInserter &RTCI);
  void instrumentMaskedLoadOrStore(AddressSanitizer *Pass, const DataLayout &DL,
                                   Type *IntptrTy, Value *Mask, Value *EVL,
                                   Value *Stride, Instruction *I, Value *Addr,
                                   MaybeAlign Alignment, unsigned Granularity,
                                   Type *OpType, bool IsWrite,
                                   Value *SizeArgument, bool UseCalls,
                                   uint32_t Exp, RuntimeCallInserter &RTCI);
  Value *createSlowPathCmp(IRBuilder<> &IRB, Value *AddrLong,
                           Value *ShadowValue, uint32_t TypeStoreSize);
  Instruction *generateCrashCode(Instruction *InsertBefore, Value *Addr,
                                 bool IsWrite, size_t AccessSizeIndex,
                                 Value *SizeArgument, uint32_t Exp,
                                 RuntimeCallInserter &RTCI);
  void instrumentMemIntrinsic(MemIntrinsic *MI, RuntimeCallInserter &RTCI);
  Value *memToShadow(Value *Shadow, IRBuilder<> &IRB,
                     uint32_t AddressSpace = kSpirOffloadPrivateAS);
  bool suppressInstrumentationSiteForDebug(int &Instrumented);
  bool instrumentFunction(Function &F, const TargetLibraryInfo *TLI);
  bool maybeInsertAsanInitAtFunctionEntry(Function &F);
  bool maybeInsertDynamicShadowAtFunctionEntry(Function &F);
  void markEscapedLocalAllocas(Function &F);
  void instrumentSyclStaticLocalMemory(CallInst *CI,
                                       ArrayRef<Instruction *> RetVec);
  bool instrumentSyclDynamicLocalMemory(Function &F,
                                        ArrayRef<Instruction *> RetVec);

  GlobalVariable *GetOrCreateGlobalString(Module &M, StringRef Name,
                                          StringRef Value,
                                          unsigned AddressSpace);
  void AppendDebugInfoToArgs(Instruction *InsertBefore, Value *Addr,
                             SmallVectorImpl<Value *> &Args);

private:
  friend struct FunctionStackPoisoner;

  void initializeCallbacks(const TargetLibraryInfo *TLI);

  bool LooksLikeCodeInBug11395(Instruction *I);
  bool GlobalIsLinkerInitialized(GlobalVariable *G);
  bool isSafeAccess(ObjectSizeOffsetVisitor &ObjSizeVis, Value *Addr,
                    TypeSize TypeStoreSize) const;

  /// Helper to cleanup per-function state.
  struct FunctionStateRAII {
    AddressSanitizer *Pass;

    FunctionStateRAII(AddressSanitizer *Pass) : Pass(Pass) {
      assert(Pass->ProcessedAllocas.empty() &&
             "last pass forgot to clear cache");
      assert(!Pass->LocalDynamicShadow);
    }

    ~FunctionStateRAII() {
      Pass->LocalDynamicShadow = nullptr;
      Pass->ProcessedAllocas.clear();
    }
  };

  Module &M;
  LLVMContext *C;
  const DataLayout *DL;
  Triple TargetTriple;
  int LongSize;
  bool CompileKernel;
  bool Recover;
  bool UseAfterScope;
  AsanDetectStackUseAfterReturnMode UseAfterReturn;
  Type *IntptrTy;
  Type *Int32Ty;
  PointerType *PtrTy;
  ShadowMapping Mapping;
  FunctionCallee AsanHandleNoReturnFunc;
  FunctionCallee AsanPtrCmpFunction, AsanPtrSubFunction;
  FunctionCallee AsanSetShadowStaticLocalFunc;
  FunctionCallee AsanUnpoisonShadowStaticLocalFunc;
  FunctionCallee AsanSetShadowDynamicLocalFunc;
  FunctionCallee AsanUnpoisonShadowDynamicLocalFunc;
  Constant *AsanShadowGlobal;
  StringMap<GlobalVariable *> GlobalStringMap;
  Constant *AsanLaunchInfo;

  // These arrays is indexed by AccessIsWrite, Experiment and log2(AccessSize).
  FunctionCallee AsanErrorCallback[2][2][kNumberOfAccessSizes];
  FunctionCallee AsanMemoryAccessCallback[2][2][kNumberOfAccessSizes];

  // These arrays is indexed by AccessIsWrite and Experiment.
  FunctionCallee AsanErrorCallbackSized[2][2];
  FunctionCallee AsanMemoryAccessCallbackSized[2][2];

  FunctionCallee AsanMemmove, AsanMemcpy, AsanMemset;
  Value *LocalDynamicShadow = nullptr;
  const StackSafetyGlobalInfo *SSGI;
  DenseMap<const AllocaInst *, bool> ProcessedAllocas;

  FunctionCallee AMDGPUAddressShared;
  FunctionCallee AMDGPUAddressPrivate;
  int InstrumentationWithCallsThreshold;
  uint32_t MaxInlinePoisoningSize;

  FunctionCallee AsanMemToShadow;
};

class ModuleAddressSanitizer {
public:
  ModuleAddressSanitizer(Module &M, bool InsertVersionCheck,
                         bool CompileKernel = false, bool Recover = false,
                         bool UseGlobalsGC = true, bool UseOdrIndicator = true,
                         AsanDtorKind DestructorKind = AsanDtorKind::Global,
                         AsanCtorKind ConstructorKind = AsanCtorKind::Global)
      : M(M),
        CompileKernel(ClEnableKasan.getNumOccurrences() > 0 ? ClEnableKasan
                                                            : CompileKernel),
        InsertVersionCheck(ClInsertVersionCheck.getNumOccurrences() > 0
                               ? ClInsertVersionCheck
                               : InsertVersionCheck),
        Recover(ClRecover.getNumOccurrences() > 0 ? ClRecover : Recover),
        UseGlobalsGC(UseGlobalsGC && ClUseGlobalsGC && !this->CompileKernel),
        // Enable aliases as they should have no downside with ODR indicators.
        UsePrivateAlias(ClUsePrivateAlias.getNumOccurrences() > 0
                            ? ClUsePrivateAlias
                            : UseOdrIndicator),
        UseOdrIndicator(ClUseOdrIndicator.getNumOccurrences() > 0
                            ? ClUseOdrIndicator
                            : UseOdrIndicator),
        // Not a typo: ClWithComdat is almost completely pointless without
        // ClUseGlobalsGC (because then it only works on modules without
        // globals, which are rare); it is a prerequisite for ClUseGlobalsGC;
        // and both suffer from gold PR19002 for which UseGlobalsGC constructor
        // argument is designed as workaround. Therefore, disable both
        // ClWithComdat and ClUseGlobalsGC unless the frontend says it's ok to
        // do globals-gc.
        UseCtorComdat(UseGlobalsGC && ClWithComdat && !this->CompileKernel),
        DestructorKind(DestructorKind),
        ConstructorKind(ClConstructorKind.getNumOccurrences() > 0
                            ? ClConstructorKind
                            : ConstructorKind) {
    C = &(M.getContext());
    int LongSize = M.getDataLayout().getPointerSizeInBits();
    IntptrTy = Type::getIntNTy(*C, LongSize);
    PtrTy = PointerType::getUnqual(*C);
    TargetTriple = Triple(M.getTargetTriple());
    Mapping = getShadowMapping(TargetTriple, LongSize, this->CompileKernel);

    if (ClOverrideDestructorKind != AsanDtorKind::Invalid)
      this->DestructorKind = ClOverrideDestructorKind;
    assert(this->DestructorKind != AsanDtorKind::Invalid);
  }

  bool instrumentModule();

private:
  void initializeCallbacks();

  void instrumentDeviceGlobal(IRBuilder<> &IRB);
  void instrumentGlobals(IRBuilder<> &IRB, bool *CtorComdat);
  void InstrumentGlobalsCOFF(IRBuilder<> &IRB,
                             ArrayRef<GlobalVariable *> ExtendedGlobals,
                             ArrayRef<Constant *> MetadataInitializers);
  void instrumentGlobalsELF(IRBuilder<> &IRB,
                            ArrayRef<GlobalVariable *> ExtendedGlobals,
                            ArrayRef<Constant *> MetadataInitializers,
                            const std::string &UniqueModuleId);
  void InstrumentGlobalsMachO(IRBuilder<> &IRB,
                              ArrayRef<GlobalVariable *> ExtendedGlobals,
                              ArrayRef<Constant *> MetadataInitializers);
  void
  InstrumentGlobalsWithMetadataArray(IRBuilder<> &IRB,
                                     ArrayRef<GlobalVariable *> ExtendedGlobals,
                                     ArrayRef<Constant *> MetadataInitializers);

  GlobalVariable *CreateMetadataGlobal(Constant *Initializer,
                                       StringRef OriginalName);
  void SetComdatForGlobalMetadata(GlobalVariable *G, GlobalVariable *Metadata,
                                  StringRef InternalSuffix);
  Instruction *CreateAsanModuleDtor();

  const GlobalVariable *getExcludedAliasedGlobal(const GlobalAlias &GA) const;
  bool shouldInstrumentGlobal(GlobalVariable *G) const;
  bool ShouldUseMachOGlobalsSection() const;
  StringRef getGlobalMetadataSection() const;
  void poisonOneInitializer(Function &GlobalInit);
  void createInitializerPoisonCalls();
  uint64_t getMinRedzoneSizeForGlobal() const {
    return getRedzoneSizeForScale(Mapping.Scale);
  }
  uint64_t getRedzoneSizeForGlobal(uint64_t SizeInBytes) const;
  int GetAsanVersion() const;
  GlobalVariable *getOrCreateModuleName();

  Module &M;
  bool CompileKernel;
  bool InsertVersionCheck;
  bool Recover;
  bool UseGlobalsGC;
  bool UsePrivateAlias;
  bool UseOdrIndicator;
  bool UseCtorComdat;
  AsanDtorKind DestructorKind;
  AsanCtorKind ConstructorKind;
  Type *IntptrTy;
  PointerType *PtrTy;
  LLVMContext *C;
  Triple TargetTriple;
  ShadowMapping Mapping;
  FunctionCallee AsanPoisonGlobals;
  FunctionCallee AsanUnpoisonGlobals;
  FunctionCallee AsanRegisterGlobals;
  FunctionCallee AsanUnregisterGlobals;
  FunctionCallee AsanRegisterImageGlobals;
  FunctionCallee AsanUnregisterImageGlobals;
  FunctionCallee AsanRegisterElfGlobals;
  FunctionCallee AsanUnregisterElfGlobals;

  Function *AsanCtorFunction = nullptr;
  Function *AsanDtorFunction = nullptr;
  GlobalVariable *ModuleName = nullptr;
};

// Stack poisoning does not play well with exception handling.
// When an exception is thrown, we essentially bypass the code
// that unpoisones the stack. This is why the run-time library has
// to intercept __cxa_throw (as well as longjmp, etc) and unpoison the entire
// stack in the interceptor. This however does not work inside the
// actual function which catches the exception. Most likely because the
// compiler hoists the load of the shadow value somewhere too high.
// This causes asan to report a non-existing bug on 453.povray.
// It sounds like an LLVM bug.
struct FunctionStackPoisoner : public InstVisitor<FunctionStackPoisoner> {
  Function &F;
  AddressSanitizer &ASan;
  RuntimeCallInserter &RTCI;
  DIBuilder DIB;
  LLVMContext *C;
  Type *IntptrTy;
  Type *IntptrPtrTy;
  ShadowMapping Mapping;

  SmallVector<AllocaInst *, 16> AllocaVec;
  SmallVector<AllocaInst *, 16> StaticAllocasToMoveUp;
  SmallVector<Instruction *, 8> RetVec;

  FunctionCallee AsanStackMallocFunc[kMaxAsanStackMallocSizeClass + 1],
      AsanStackFreeFunc[kMaxAsanStackMallocSizeClass + 1];
  FunctionCallee AsanSetShadowFunc[0x100] = {};
  FunctionCallee AsanSetShadowPrivateFunc;
  FunctionCallee AsanPoisonStackMemoryFunc, AsanUnpoisonStackMemoryFunc;
  FunctionCallee AsanAllocaPoisonFunc, AsanAllocasUnpoisonFunc;

  // Stores a place and arguments of poisoning/unpoisoning call for alloca.
  struct AllocaPoisonCall {
    IntrinsicInst *InsBefore;
    AllocaInst *AI;
    uint64_t Size;
    bool DoPoison;
  };
  SmallVector<AllocaPoisonCall, 8> DynamicAllocaPoisonCallVec;
  SmallVector<AllocaPoisonCall, 8> StaticAllocaPoisonCallVec;
  bool HasUntracedLifetimeIntrinsic = false;

  SmallVector<AllocaInst *, 1> DynamicAllocaVec;
  SmallVector<IntrinsicInst *, 1> StackRestoreVec;
  AllocaInst *DynamicAllocaLayout = nullptr;
  IntrinsicInst *LocalEscapeCall = nullptr;

  bool HasInlineAsm = false;
  bool HasReturnsTwiceCall = false;
  bool PoisonStack;

  FunctionStackPoisoner(Function &F, AddressSanitizer &ASan,
                        RuntimeCallInserter &RTCI)
      : F(F), ASan(ASan), RTCI(RTCI),
        DIB(*F.getParent(), /*AllowUnresolved*/ false), C(ASan.C),
        IntptrTy(ASan.IntptrTy), IntptrPtrTy(PointerType::get(IntptrTy, 0)),
        Mapping(ASan.Mapping),
        PoisonStack(
            Triple(F.getParent()->getTargetTriple()).isSPIROrSPIRV()
                ? ClSpirOffloadPrivates
                : (ClStack &&
                   !Triple(F.getParent()->getTargetTriple()).isAMDGPU())) {}

  bool runOnFunction() {
    if (!PoisonStack)
      return false;

    if (ClRedzoneByvalArgs)
      copyArgsPassedByValToAllocas();

    // Collect alloca, ret, lifetime instructions etc.
    for (BasicBlock *BB : depth_first(&F.getEntryBlock())) visit(*BB);

    if (AllocaVec.empty() && DynamicAllocaVec.empty()) return false;

    initializeCallbacks(*F.getParent());

    if (HasUntracedLifetimeIntrinsic) {
      // If there are lifetime intrinsics which couldn't be traced back to an
      // alloca, we may not know exactly when a variable enters scope, and
      // therefore should "fail safe" by not poisoning them.
      StaticAllocaPoisonCallVec.clear();
      DynamicAllocaPoisonCallVec.clear();
    }

    processDynamicAllocas();
    processStaticAllocas();

    if (ClDebugStack) {
      LLVM_DEBUG(dbgs() << F);
    }
    return true;
  }

  // Arguments marked with the "byval" attribute are implicitly copied without
  // using an alloca instruction.  To produce redzones for those arguments, we
  // copy them a second time into memory allocated with an alloca instruction.
  void copyArgsPassedByValToAllocas();

  // Finds all Alloca instructions and puts
  // poisoned red zones around all of them.
  // Then unpoison everything back before the function returns.
  void processStaticAllocas();
  void processDynamicAllocas();

  void createDynamicAllocasInitStorage();

  // ----------------------- Visitors.
  /// Collect all Ret instructions, or the musttail call instruction if it
  /// precedes the return instruction.
  void visitReturnInst(ReturnInst &RI) {
    if (CallInst *CI = RI.getParent()->getTerminatingMustTailCall())
      RetVec.push_back(CI);
    else
      RetVec.push_back(&RI);
  }

  /// Collect all Resume instructions.
  void visitResumeInst(ResumeInst &RI) { RetVec.push_back(&RI); }

  /// Collect all CatchReturnInst instructions.
  void visitCleanupReturnInst(CleanupReturnInst &CRI) { RetVec.push_back(&CRI); }

  void unpoisonDynamicAllocasBeforeInst(Instruction *InstBefore,
                                        Value *SavedStack) {
    IRBuilder<> IRB(InstBefore);
    Value *DynamicAreaPtr = IRB.CreatePtrToInt(SavedStack, IntptrTy);
    // When we insert _asan_allocas_unpoison before @llvm.stackrestore, we
    // need to adjust extracted SP to compute the address of the most recent
    // alloca. We have a special @llvm.get.dynamic.area.offset intrinsic for
    // this purpose.
    if (!isa<ReturnInst>(InstBefore)) {
      Function *DynamicAreaOffsetFunc = Intrinsic::getDeclaration(
          InstBefore->getModule(), Intrinsic::get_dynamic_area_offset,
          {IntptrTy});

      Value *DynamicAreaOffset = IRB.CreateCall(DynamicAreaOffsetFunc, {});

      DynamicAreaPtr = IRB.CreateAdd(IRB.CreatePtrToInt(SavedStack, IntptrTy),
                                     DynamicAreaOffset);
    }

    RTCI.createRuntimeCall(
        IRB, AsanAllocasUnpoisonFunc,
        {IRB.CreateLoad(IntptrTy, DynamicAllocaLayout), DynamicAreaPtr});
  }

  // Unpoison dynamic allocas redzones.
  void unpoisonDynamicAllocas() {
    for (Instruction *Ret : RetVec)
      unpoisonDynamicAllocasBeforeInst(Ret, DynamicAllocaLayout);

    for (Instruction *StackRestoreInst : StackRestoreVec)
      unpoisonDynamicAllocasBeforeInst(StackRestoreInst,
                                       StackRestoreInst->getOperand(0));
  }

  // Deploy and poison redzones around dynamic alloca call. To do this, we
  // should replace this call with another one with changed parameters and
  // replace all its uses with new address, so
  //   addr = alloca type, old_size, align
  // is replaced by
  //   new_size = (old_size + additional_size) * sizeof(type)
  //   tmp = alloca i8, new_size, max(align, 32)
  //   addr = tmp + 32 (first 32 bytes are for the left redzone).
  // Additional_size is added to make new memory allocation contain not only
  // requested memory, but also left, partial and right redzones.
  void handleDynamicAllocaCall(AllocaInst *AI);

  /// Collect Alloca instructions we want (and can) handle.
  void visitAllocaInst(AllocaInst &AI) {
    // FIXME: Handle scalable vectors instead of ignoring them.
    const Type *AllocaType = AI.getAllocatedType();
    const auto *STy = dyn_cast<StructType>(AllocaType);
    if (!ASan.isInterestingAlloca(AI) || isa<ScalableVectorType>(AllocaType) ||
        (STy && STy->containsHomogeneousScalableVectorTypes())) {
      if (AI.isStaticAlloca()) {
        // Skip over allocas that are present *before* the first instrumented
        // alloca, we don't want to move those around.
        if (AllocaVec.empty())
          return;

        StaticAllocasToMoveUp.push_back(&AI);
      }
      return;
    }

    if (!AI.isStaticAlloca())
      DynamicAllocaVec.push_back(&AI);
    else
      AllocaVec.push_back(&AI);
  }

  /// Collect lifetime intrinsic calls to check for use-after-scope
  /// errors.
  void visitIntrinsicInst(IntrinsicInst &II) {
    Intrinsic::ID ID = II.getIntrinsicID();
    if (ID == Intrinsic::stackrestore) StackRestoreVec.push_back(&II);
    if (ID == Intrinsic::localescape) LocalEscapeCall = &II;
    if (!ASan.UseAfterScope)
      return;
    if (!II.isLifetimeStartOrEnd())
      return;
    // Found lifetime intrinsic, add ASan instrumentation if necessary.
    auto *Size = cast<ConstantInt>(II.getArgOperand(0));
    // If size argument is undefined, don't do anything.
    if (Size->isMinusOne()) return;
    // Check that size doesn't saturate uint64_t and can
    // be stored in IntptrTy.
    const uint64_t SizeValue = Size->getValue().getLimitedValue();
    if (SizeValue == ~0ULL ||
        !ConstantInt::isValueValidForType(IntptrTy, SizeValue))
      return;
    // Find alloca instruction that corresponds to llvm.lifetime argument.
    // Currently we can only handle lifetime markers pointing to the
    // beginning of the alloca.
    AllocaInst *AI = findAllocaForValue(II.getArgOperand(1), true);
    if (!AI) {
      HasUntracedLifetimeIntrinsic = true;
      return;
    }
    // We're interested only in allocas we can handle.
    if (!ASan.isInterestingAlloca(*AI))
      return;
    bool DoPoison = (ID == Intrinsic::lifetime_end);
    AllocaPoisonCall APC = {&II, AI, SizeValue, DoPoison};
    if (AI->isStaticAlloca())
      StaticAllocaPoisonCallVec.push_back(APC);
    else if (ClInstrumentDynamicAllocas)
      DynamicAllocaPoisonCallVec.push_back(APC);
  }

  void visitCallBase(CallBase &CB) {
    if (CallInst *CI = dyn_cast<CallInst>(&CB)) {
      HasInlineAsm |= CI->isInlineAsm() && &CB != ASan.LocalDynamicShadow;
      HasReturnsTwiceCall |= CI->canReturnTwice();
    }
  }

  // ---------------------- Helpers.
  void initializeCallbacks(Module &M);

  // Copies bytes from ShadowBytes into shadow memory for indexes where
  // ShadowMask is not zero. If ShadowMask[i] is zero, we assume that
  // ShadowBytes[i] is constantly zero and doesn't need to be overwritten.
  void copyToShadow(ArrayRef<uint8_t> ShadowMask, ArrayRef<uint8_t> ShadowBytes,
                    IRBuilder<> &IRB, Value *ShadowBase,
                    bool ForceOutline = false);
  void copyToShadow(ArrayRef<uint8_t> ShadowMask, ArrayRef<uint8_t> ShadowBytes,
                    size_t Begin, size_t End, IRBuilder<> &IRB,
                    Value *ShadowBase, bool ForceOutline = false);
  void copyToShadowInline(ArrayRef<uint8_t> ShadowMask,
                          ArrayRef<uint8_t> ShadowBytes, size_t Begin,
                          size_t End, IRBuilder<> &IRB, Value *ShadowBase);

  void poisonAlloca(Value *V, uint64_t Size, IRBuilder<> &IRB, bool DoPoison);

  Value *createAllocaForLayout(IRBuilder<> &IRB, const ASanStackFrameLayout &L,
                               bool Dynamic);
  PHINode *createPHI(IRBuilder<> &IRB, Value *Cond, Value *ValueIfTrue,
                     Instruction *ThenTerm, Value *ValueIfFalse);
};

} // end anonymous namespace

// Append a new argument "launch_data" to user's spir_kernels
static void ExtendSpirKernelArgs(Module &M, FunctionAnalysisManager &FAM) {
  SmallVector<Function *> SpirFixupFuncs;
  for (Function &F : M) {
    // FIXME: We don't have a way to check if the kernel has been extended
    // on Unified Runtime, so we always extend spir_kernels here, even it will
    // not be instrumented by any asan function.
    if (F.getCallingConv() == CallingConv::SPIR_KERNEL)
      SpirFixupFuncs.emplace_back(&F);
  }

  SmallVector<std::pair<Function *, Function *>> SpirFuncs;
  auto *IntptrTy =
      M.getDataLayout().getIntPtrType(M.getContext(), kSpirOffloadGlobalAS);

  for (auto *F : SpirFixupFuncs) {
    SmallVector<Type *, 16> Types;
    for (Function::const_arg_iterator I = F->arg_begin(), E = F->arg_end();
         I != E; ++I) {
      Types.push_back(I->getType());
    }

    // New argument: uintptr_t as(1)*, which is allocated in shared USM buffer
    Types.push_back(IntptrTy->getPointerTo(kSpirOffloadGlobalAS));

    FunctionType *NewFTy = FunctionType::get(F->getReturnType(), Types, false);

    std::string OrigFuncName = F->getName().str();
    F->setName(OrigFuncName + "_del");

    Function *NewF =
        Function::Create(NewFTy, F->getLinkage(), OrigFuncName, F->getParent());
    NewF->copyAttributesFrom(F);
    NewF->copyMetadata(F, 0);
    NewF->setCallingConv(F->getCallingConv());
    NewF->setDSOLocal(F->isDSOLocal());

    // Set original arguments' names.
    Function::arg_iterator NewI = NewF->arg_begin();
    for (Function::const_arg_iterator I = F->arg_begin(), E = F->arg_end();
         I != E; ++I, ++NewI) {
      NewI->setName(I->getName());
    }
    // New argument name
    NewI->setName("__asan_launch");

    NewF->splice(NewF->begin(), F);
    assert(F->isDeclaration() &&
           "splice does not work, original function body is not empty!");

    NewF->setSubprogram(F->getSubprogram());

    NewF->setComdat(F->getComdat());
    F->setComdat(nullptr);

    for (Function::arg_iterator I = F->arg_begin(), E = F->arg_end(),
                                NI = NewF->arg_begin();
         I != E; ++I, ++NI) {
      I->replaceAllUsesWith(&*NI);
    }

    // Fixup metadata
    IRBuilder<> Builder(M.getContext());

    auto FixupMetadata = [&NewF](StringRef MDName, Metadata *NewV) {
      auto *Node = NewF->getMetadata(MDName);
      if (!Node)
        return;
      SmallVector<Metadata *, 8> NewMD(Node->operands());
      NewMD.emplace_back(NewV);
      NewF->setMetadata(MDName, llvm::MDNode::get(NewF->getContext(), NewMD));
    };

    FixupMetadata("kernel_arg_buffer_location",
                  ConstantAsMetadata::get(Builder.getInt32(-1)));
    FixupMetadata("kernel_arg_runtime_aligned",
                  ConstantAsMetadata::get(Builder.getFalse()));
    FixupMetadata("kernel_arg_exclusive_ptr",
                  ConstantAsMetadata::get(Builder.getFalse()));

    FixupMetadata(
        "kernel_arg_addr_space",
        ConstantAsMetadata::get(Builder.getInt32(kSpirOffloadGlobalAS)));
    FixupMetadata("kernel_arg_access_qual",
                  MDString::get(M.getContext(), "read_write"));
    FixupMetadata("kernel_arg_type", MDString::get(M.getContext(), "void*"));
    FixupMetadata("kernel_arg_base_type",
                  MDString::get(M.getContext(), "void*"));
    FixupMetadata("kernel_arg_type_qual", MDString::get(M.getContext(), ""));
    FixupMetadata("kernel_arg_accessor_ptr",
                  ConstantAsMetadata::get(Builder.getFalse()));

    SpirFuncs.emplace_back(F, NewF);
  }

  // Fixup all users
  for (auto &[F, NewF] : SpirFuncs) {
    SmallVector<User *, 16> Users(F->users());
    for (User *U : Users) {
      if (auto *CI = dyn_cast<CallInst>(U)) {
        if (CI->getCalledOperand() != F)
          continue;

        // Append "launch_info" into arguments of call instruction
        SmallVector<Value *, 16> Args(CI->args());
        // "launch_info" is the last argument of kernel
        auto *CurF = CI->getFunction();
        Args.push_back(CurF->getArg(CurF->arg_size() - 1));

        CallInst *NewCI = CallInst::Create(NewF, Args, CI->getName(), CI);
        NewCI->setCallingConv(CI->getCallingConv());
        NewCI->setAttributes(CI->getAttributes());
        NewCI->setDebugLoc(CI->getDebugLoc());
        CI->replaceAllUsesWith(NewCI);
        CI->eraseFromParent();
      }
    }
    // Replace old Func to new Func in metadata
    ValueAsMetadata::handleRAUW(F, NewF);
    F->eraseFromParent();
  }
}

void AddressSanitizerPass::printPipeline(
    raw_ostream &OS, function_ref<StringRef(StringRef)> MapClassName2PassName) {
  static_cast<PassInfoMixin<AddressSanitizerPass> *>(this)->printPipeline(
      OS, MapClassName2PassName);
  OS << '<';
  if (Options.CompileKernel)
    OS << "kernel";
  OS << '>';
}

AddressSanitizerPass::AddressSanitizerPass(
    const AddressSanitizerOptions &Options, bool UseGlobalGC,
    bool UseOdrIndicator, AsanDtorKind DestructorKind,
    AsanCtorKind ConstructorKind)
    : Options(Options), UseGlobalGC(UseGlobalGC),
      UseOdrIndicator(UseOdrIndicator), DestructorKind(DestructorKind),
      ConstructorKind(ConstructorKind) {}

PreservedAnalyses AddressSanitizerPass::run(Module &M,
                                            ModuleAnalysisManager &MAM) {
  // Return early if nosanitize_address module flag is present for the module.
  // This implies that asan pass has already run before.
  if (checkIfAlreadyInstrumented(M, "nosanitize_address"))
    return PreservedAnalyses::all();

  ModuleAddressSanitizer ModuleSanitizer(
      M, Options.InsertVersionCheck, Options.CompileKernel, Options.Recover,
      UseGlobalGC, UseOdrIndicator, DestructorKind, ConstructorKind);
  bool Modified = false;
  auto &FAM = MAM.getResult<FunctionAnalysisManagerModuleProxy>(M).getManager();
  const StackSafetyGlobalInfo *const SSGI =
      ClUseStackSafety ? &MAM.getResult<StackSafetyGlobalAnalysis>(M) : nullptr;

  if (Triple(M.getTargetTriple()).isSPIROrSPIRV())
    ExtendSpirKernelArgs(M, FAM);

  for (Function &F : M) {
    AddressSanitizer FunctionSanitizer(
        M, SSGI, Options.InstrumentationWithCallsThreshold,
        Options.MaxInlinePoisoningSize, Options.CompileKernel, Options.Recover,
        Options.UseAfterScope, Options.UseAfterReturn);
    const TargetLibraryInfo &TLI = FAM.getResult<TargetLibraryAnalysis>(F);
    Modified |= FunctionSanitizer.instrumentFunction(F, &TLI);
  }
  Modified |= ModuleSanitizer.instrumentModule();
  if (!Modified)
    return PreservedAnalyses::all();

  PreservedAnalyses PA = PreservedAnalyses::none();
  // GlobalsAA is considered stateless and does not get invalidated unless
  // explicitly invalidated; PreservedAnalyses::none() is not enough. Sanitizers
  // make changes that require GlobalsAA to be invalidated.
  PA.abandon<GlobalsAA>();
  return PA;
}

static size_t TypeStoreSizeToSizeIndex(uint32_t TypeSize) {
  size_t Res = llvm::countr_zero(TypeSize / 8);
  assert(Res < kNumberOfAccessSizes);
  return Res;
}

/// Check if \p G has been created by a trusted compiler pass.
static bool GlobalWasGeneratedByCompiler(GlobalVariable *G) {
  // Do not instrument @llvm.global_ctors, @llvm.used, etc.
  if (G->getName().starts_with("llvm.") ||
      // Do not instrument gcov counter arrays.
      G->getName().starts_with("__llvm_gcov_ctr") ||
      // Do not instrument rtti proxy symbols for function sanitizer.
      G->getName().starts_with("__llvm_rtti_proxy"))
    return true;

  // Do not instrument asan globals.
  if (G->getName().starts_with(kAsanGenPrefix) ||
      G->getName().starts_with(kSanCovGenPrefix) ||
      G->getName().starts_with(kODRGenPrefix))
    return true;

  return false;
}

static bool isUnsupportedAMDGPUAddrspace(Value *Addr) {
  Type *PtrTy = cast<PointerType>(Addr->getType()->getScalarType());
  unsigned int AddrSpace = PtrTy->getPointerAddressSpace();
  if (AddrSpace == 3 || AddrSpace == 5)
    return true;
  return false;
}

<<<<<<< HEAD
static bool isUnsupportedDeviceGlobal(GlobalVariable *G) {
  // Non image scope device globals are implemented by device USM, and the
  // out-of-bounds check for them will be done by sanitizer USM part. So we
  // exclude them here.
  return (!isDeviceGlobalVariable(*G) || !hasDeviceImageScopeProperty(*G));
}

static bool isUnsupportedSPIRAccess(Value *Addr, Function *Func) {
=======
static bool containsTargetExtType(const Type *Ty) {
  if (isa<TargetExtType>(Ty))
    return true;

  if (Ty->isVectorTy())
    return containsTargetExtType(Ty->getScalarType());

  if (Ty->isArrayTy())
    return containsTargetExtType(Ty->getArrayElementType());

  if (auto *STy = dyn_cast<StructType>(Ty)) {
    for (unsigned int i = 0; i < STy->getNumElements(); i++)
      if (containsTargetExtType(STy->getElementType(i)))
        return true;
    return false;
  }

  return false;
}

static bool isUnsupportedSPIRAccess(Value *Addr, Instruction *Inst) {
>>>>>>> b7ef830f
  // Skip SPIR-V built-in varibles
  auto *OrigValue = Addr->stripInBoundsOffsets();
  if (OrigValue->getName().starts_with("__spirv_BuiltIn"))
    return true;

<<<<<<< HEAD
  GlobalVariable *GV = dyn_cast<GlobalVariable>(OrigValue);
  if (GV && isUnsupportedDeviceGlobal(GV))
=======
  // Ignore load/store for target ext type since we can't know exactly what size
  // it is.
  if (isa<StoreInst>(Inst) &&
      containsTargetExtType(
          cast<StoreInst>(Inst)->getValueOperand()->getType()))
    return true;

  if (isa<LoadInst>(Inst) && containsTargetExtType(Inst->getType()))
>>>>>>> b7ef830f
    return true;

  Type *PtrTy = cast<PointerType>(Addr->getType()->getScalarType());
  switch (PtrTy->getPointerAddressSpace()) {
  case kSpirOffloadPrivateAS: {
    if (!ClSpirOffloadPrivates)
      return true;
    // Skip kernel arguments
    return Inst->getFunction()->getCallingConv() == CallingConv::SPIR_KERNEL &&
           isa<Argument>(Addr);
  }
  case kSpirOffloadGlobalAS: {
    return !ClSpirOffloadGlobals;
  }
  case kSpirOffloadLocalAS: {
    if (!ClSpirOffloadLocals)
      return true;
    return Addr->getName().starts_with("__Asan");
  }
  case kSpirOffloadGenericAS: {
    return !ClSpirOffloadGenerics;
  }
  }
  return true;
}

GlobalVariable *AddressSanitizer::GetOrCreateGlobalString(
    Module &M, StringRef Name, StringRef Value, unsigned AddressSpace) {
  GlobalVariable *StringGV = nullptr;
  if (GlobalStringMap.find(Value.str()) != GlobalStringMap.end())
    return GlobalStringMap.at(Value.str());

  auto *Ty = ArrayType::get(Type::getInt8Ty(M.getContext()), Value.size() + 1);
  StringGV = new GlobalVariable(
      M, Ty, true, GlobalValue::InternalLinkage,
      ConstantDataArray::getString(M.getContext(), Value), Name, nullptr,
      GlobalValue::NotThreadLocal, AddressSpace);
  GlobalStringMap[Value.str()] = StringGV;

  return StringGV;
}

void AddressSanitizer::AppendDebugInfoToArgs(Instruction *InsertBefore,
                                             Value *Addr,
                                             SmallVectorImpl<Value *> &Args) {
  auto *M = InsertBefore->getModule();
  auto &C = InsertBefore->getContext();
  auto &Loc = InsertBefore->getDebugLoc();

  // SPIR constant address space
  PointerType *ConstASPtrTy =
      Type::getInt8Ty(C)->getPointerTo(kSpirOffloadConstantAS);

  // Address Space
  Type *PtrTy = cast<PointerType>(Addr->getType()->getScalarType());
  Args.push_back(
      ConstantInt::get(Type::getInt32Ty(C), PtrTy->getPointerAddressSpace()));

  // File & Line
  if (Loc) {
    llvm::SmallString<128> Source = Loc->getDirectory();
    sys::path::append(Source, Loc->getFilename());
    auto *FileNameGV = GetOrCreateGlobalString(*M, "__asan_file", Source,
                                               kSpirOffloadConstantAS);
    Args.push_back(ConstantExpr::getPointerCast(FileNameGV, ConstASPtrTy));
    Args.push_back(ConstantInt::get(Type::getInt32Ty(C), Loc.getLine()));
  } else {
    Args.push_back(ConstantPointerNull::get(ConstASPtrTy));
    Args.push_back(ConstantInt::get(Type::getInt32Ty(C), 0));
  }

  // Function
  auto FuncName = InsertBefore->getFunction()->getName();
  auto *FuncNameGV = GetOrCreateGlobalString(
      *M, "__asan_func", demangle(FuncName), kSpirOffloadConstantAS);
  Args.push_back(ConstantExpr::getPointerCast(FuncNameGV, ConstASPtrTy));
}

Value *AddressSanitizer::memToShadow(Value *Shadow, IRBuilder<> &IRB,
                                     uint32_t AddressSpace) {
  if (TargetTriple.isSPIROrSPIRV()) {
    return IRB.CreateCall(
        AsanMemToShadow,
        {Shadow, ConstantInt::get(IRB.getInt32Ty(), AddressSpace)},
        "shadow_ptr");
  }
  // Shadow >> scale
  Shadow = IRB.CreateLShr(Shadow, Mapping.Scale);
  if (Mapping.Offset == 0) return Shadow;
  // (Shadow >> scale) | offset
  Value *ShadowBase;
  if (LocalDynamicShadow)
    ShadowBase = LocalDynamicShadow;
  else
    ShadowBase = ConstantInt::get(IntptrTy, Mapping.Offset);
  if (Mapping.OrShadowOffset)
    return IRB.CreateOr(Shadow, ShadowBase);
  else
    return IRB.CreateAdd(Shadow, ShadowBase);
}

static uint64_t getSizeAndRedzoneSizeForLocal(uint64_t Size,
                                              uint64_t Granularity,
                                              uint64_t Alignment) {
  uint64_t Res = 0;
  if (Size <= 4)
    Res = 16;
  else if (Size <= 16)
    Res = 32;
  else if (Size <= 128)
    Res = Size + 32;
  else if (Size <= 512)
    Res = Size + 64;
  else if (Size <= 4096)
    Res = Size + 128;
  else
    Res = Size + 256;
  return alignTo(std::max(Res, 2 * Granularity), Alignment);
}

// Instument static local memory
void AddressSanitizer::instrumentSyclStaticLocalMemory(
    CallInst *CI, ArrayRef<Instruction *> RetVec) {
  InstrumentationIRBuilder IRB(CI->getNextNode());
  auto *Size = cast<ConstantInt>(CI->getArgOperand(0));
  auto *Alignment = cast<ConstantInt>(CI->getArgOperand(1));

  const auto Granularity = 1 << Mapping.Scale;
  // The base address of local memory needs to align to granularity
  const auto Align = alignTo(Alignment->getZExtValue(), Granularity);

  auto *SizeWithRedZone = ConstantInt::get(
      IntptrTy, getSizeAndRedzoneSizeForLocal(Size->getZExtValue(), Granularity,
                                              Alignment->getZExtValue()));

  auto *NewCI =
      IRB.CreateCall(CI->getCalledFunction(),
                     {SizeWithRedZone, ConstantInt::get(IntptrTy, Align)});

  // __asan_set_shadow_static_local(
  //   uptr beg,
  //   size_t size,
  //   size_t size_with_redzone,
  // )
  auto LocalAddr = IRB.CreatePointerCast(NewCI, IntptrTy);
  IRB.CreateCall(AsanSetShadowStaticLocalFunc,
                 {LocalAddr, Size, SizeWithRedZone});

  // __asan_unpoison_shadow_static_local(
  //   uptr beg,
  //   size_t size,
  //   size_t size_with_redzone,
  // )
  for (Instruction *Ret : RetVec) {
    IRBuilder<> IRBRet(Ret);
    IRBRet.CreateCall(AsanUnpoisonShadowStaticLocalFunc,
                      {LocalAddr, Size, SizeWithRedZone});
  }

  CI->replaceAllUsesWith(NewCI);
  CI->eraseFromParent();
}

// Instument dynamic local memory
bool AddressSanitizer::instrumentSyclDynamicLocalMemory(
    Function &F, ArrayRef<Instruction *> RetVec) {
  InstrumentationIRBuilder IRB(F.getEntryBlock().getFirstNonPHI());

  // Save "__asan_launch" into local memory "__AsanLaunchInfo"
  auto *LastArg = F.getArg(F.arg_size() - 1);
  assert(LastArg->getName() == "__asan_launch" &&
         "Instrument on extended SPIR kernel function only");
  IRB.CreateStore(LastArg, AsanLaunchInfo);

  SmallVector<Argument *> LocalArgs;
  for (auto &Arg : F.args()) {
    Type *PtrTy = dyn_cast<PointerType>(Arg.getType()->getScalarType());
    if (PtrTy && PtrTy->getPointerAddressSpace() == kSpirOffloadLocalAS)
      LocalArgs.push_back(&Arg);
  }

  if (LocalArgs.empty())
    return false;

  AllocaInst *ArgsArray = IRB.CreateAlloca(
      IntptrTy, ConstantInt::get(Int32Ty, LocalArgs.size()), "local_args");
  for (size_t i = 0; i < LocalArgs.size(); i++) {
    auto *StoreDest =
        IRB.CreateGEP(IntptrTy, ArgsArray, ConstantInt::get(Int32Ty, i));
    IRB.CreateStore(IRB.CreatePointerCast(LocalArgs[i], IntptrTy), StoreDest);
  }

  auto ArgsArrayAddr = IRB.CreatePointerCast(ArgsArray, IntptrTy);
  IRB.CreateCall(AsanSetShadowDynamicLocalFunc,
                 {ArgsArrayAddr, ConstantInt::get(Int32Ty, LocalArgs.size())});

  for (Instruction *Ret : RetVec) {
    IRBuilder<> IRBRet(Ret);
    IRBRet.CreateCall(
        AsanUnpoisonShadowDynamicLocalFunc,
        {ArgsArrayAddr, ConstantInt::get(Int32Ty, LocalArgs.size())});
  }

  return true;
}

// Instrument memset/memmove/memcpy
void AddressSanitizer::instrumentMemIntrinsic(MemIntrinsic *MI,
                                              RuntimeCallInserter &RTCI) {
  InstrumentationIRBuilder IRB(MI);
  if (isa<MemTransferInst>(MI)) {
    RTCI.createRuntimeCall(
        IRB, isa<MemMoveInst>(MI) ? AsanMemmove : AsanMemcpy,
        {IRB.CreateAddrSpaceCast(MI->getOperand(0), PtrTy),
         IRB.CreateAddrSpaceCast(MI->getOperand(1), PtrTy),
         IRB.CreateIntCast(MI->getOperand(2), IntptrTy, false)});
  } else if (isa<MemSetInst>(MI)) {
    RTCI.createRuntimeCall(
        IRB, AsanMemset,
        {IRB.CreateAddrSpaceCast(MI->getOperand(0), PtrTy),
         IRB.CreateIntCast(MI->getOperand(1), IRB.getInt32Ty(), false),
         IRB.CreateIntCast(MI->getOperand(2), IntptrTy, false)});
  }
  MI->eraseFromParent();
}

/// Check if we want (and can) handle this alloca.
bool AddressSanitizer::isInterestingAlloca(const AllocaInst &AI) {
  auto PreviouslySeenAllocaInfo = ProcessedAllocas.find(&AI);

  if (PreviouslySeenAllocaInfo != ProcessedAllocas.end())
    return PreviouslySeenAllocaInfo->getSecond();

  bool IsInteresting =
      (AI.getAllocatedType()->isSized() &&
       // alloca() may be called with 0 size, ignore it.
       ((!AI.isStaticAlloca()) || !getAllocaSizeInBytes(AI).isZero()) &&
       // We are only interested in allocas not promotable to registers.
       // Promotable allocas are common under -O0.
       (!ClSkipPromotableAllocas || !isAllocaPromotable(&AI)) &&
       // inalloca allocas are not treated as static, and we don't want
       // dynamic alloca instrumentation for them as well.
       !AI.isUsedWithInAlloca() &&
       // swifterror allocas are register promoted by ISel
       !AI.isSwiftError() &&
       // safe allocas are not interesting
       !(SSGI && SSGI->isSafe(AI)) &&
       // ignore alloc contains target ext type since we can't know exactly what
       // size it is.
       !containsTargetExtType(AI.getAllocatedType()));

  ProcessedAllocas[&AI] = IsInteresting;
  return IsInteresting;
}

bool AddressSanitizer::ignoreAccess(Instruction *Inst, Value *Ptr) {
  // SPIR has its own rules to filter the instrument accesses
  if (TargetTriple.isSPIROrSPIRV()) {
    if (isUnsupportedSPIRAccess(Ptr, Inst))
      return true;
  } else {
    // Instrument accesses from different address spaces only for AMDGPU.
    Type *PtrTy = cast<PointerType>(Ptr->getType()->getScalarType());
    if (PtrTy->getPointerAddressSpace() != 0 &&
        !(TargetTriple.isAMDGPU() && !isUnsupportedAMDGPUAddrspace(Ptr))) {
      return true;
    }
  }

  // Ignore swifterror addresses.
  // swifterror memory addresses are mem2reg promoted by instruction
  // selection. As such they cannot have regular uses like an instrumentation
  // function and it makes no sense to track them as memory.
  if (Ptr->isSwiftError())
    return true;

  // Treat memory accesses to promotable allocas as non-interesting since they
  // will not cause memory violations. This greatly speeds up the instrumented
  // executable at -O0.
  if (auto AI = dyn_cast_or_null<AllocaInst>(Ptr))
    if (ClSkipPromotableAllocas && !isInterestingAlloca(*AI))
      return true;

  if (SSGI != nullptr && SSGI->stackAccessIsSafe(*Inst) &&
      findAllocaForValue(Ptr))
    return true;

  return false;
}

void AddressSanitizer::getInterestingMemoryOperands(
    Instruction *I, SmallVectorImpl<InterestingMemoryOperand> &Interesting) {
  // Do not instrument the load fetching the dynamic shadow address.
  if (LocalDynamicShadow == I)
    return;

  if (LoadInst *LI = dyn_cast<LoadInst>(I)) {
    if (!ClInstrumentReads || ignoreAccess(I, LI->getPointerOperand()))
      return;
    Interesting.emplace_back(I, LI->getPointerOperandIndex(), false,
                             LI->getType(), LI->getAlign());
  } else if (StoreInst *SI = dyn_cast<StoreInst>(I)) {
    if (!ClInstrumentWrites || ignoreAccess(I, SI->getPointerOperand()))
      return;
    Interesting.emplace_back(I, SI->getPointerOperandIndex(), true,
                             SI->getValueOperand()->getType(), SI->getAlign());
  } else if (AtomicRMWInst *RMW = dyn_cast<AtomicRMWInst>(I)) {
    if (!ClInstrumentAtomics || ignoreAccess(I, RMW->getPointerOperand()))
      return;
    Interesting.emplace_back(I, RMW->getPointerOperandIndex(), true,
                             RMW->getValOperand()->getType(), std::nullopt);
  } else if (AtomicCmpXchgInst *XCHG = dyn_cast<AtomicCmpXchgInst>(I)) {
    if (!ClInstrumentAtomics || ignoreAccess(I, XCHG->getPointerOperand()))
      return;
    Interesting.emplace_back(I, XCHG->getPointerOperandIndex(), true,
                             XCHG->getCompareOperand()->getType(),
                             std::nullopt);
  } else if (auto CI = dyn_cast<CallInst>(I)) {
    switch (CI->getIntrinsicID()) {
    case Intrinsic::masked_load:
    case Intrinsic::masked_store:
    case Intrinsic::masked_gather:
    case Intrinsic::masked_scatter: {
      bool IsWrite = CI->getType()->isVoidTy();
      // Masked store has an initial operand for the value.
      unsigned OpOffset = IsWrite ? 1 : 0;
      if (IsWrite ? !ClInstrumentWrites : !ClInstrumentReads)
        return;

      auto BasePtr = CI->getOperand(OpOffset);
      if (ignoreAccess(I, BasePtr))
        return;
      Type *Ty = IsWrite ? CI->getArgOperand(0)->getType() : CI->getType();
      MaybeAlign Alignment = Align(1);
      // Otherwise no alignment guarantees. We probably got Undef.
      if (auto *Op = dyn_cast<ConstantInt>(CI->getOperand(1 + OpOffset)))
        Alignment = Op->getMaybeAlignValue();
      Value *Mask = CI->getOperand(2 + OpOffset);
      Interesting.emplace_back(I, OpOffset, IsWrite, Ty, Alignment, Mask);
      break;
    }
    case Intrinsic::masked_expandload:
    case Intrinsic::masked_compressstore: {
      bool IsWrite = CI->getIntrinsicID() == Intrinsic::masked_compressstore;
      unsigned OpOffset = IsWrite ? 1 : 0;
      if (IsWrite ? !ClInstrumentWrites : !ClInstrumentReads)
        return;
      auto BasePtr = CI->getOperand(OpOffset);
      if (ignoreAccess(I, BasePtr))
        return;
      MaybeAlign Alignment = BasePtr->getPointerAlignment(*DL);
      Type *Ty = IsWrite ? CI->getArgOperand(0)->getType() : CI->getType();

      IRBuilder IB(I);
      Value *Mask = CI->getOperand(1 + OpOffset);
      // Use the popcount of Mask as the effective vector length.
      Type *ExtTy = VectorType::get(IntptrTy, cast<VectorType>(Ty));
      Value *ExtMask = IB.CreateZExt(Mask, ExtTy);
      Value *EVL = IB.CreateAddReduce(ExtMask);
      Value *TrueMask = ConstantInt::get(Mask->getType(), 1);
      Interesting.emplace_back(I, OpOffset, IsWrite, Ty, Alignment, TrueMask,
                               EVL);
      break;
    }
    case Intrinsic::vp_load:
    case Intrinsic::vp_store:
    case Intrinsic::experimental_vp_strided_load:
    case Intrinsic::experimental_vp_strided_store: {
      auto *VPI = cast<VPIntrinsic>(CI);
      unsigned IID = CI->getIntrinsicID();
      bool IsWrite = CI->getType()->isVoidTy();
      if (IsWrite ? !ClInstrumentWrites : !ClInstrumentReads)
        return;
      unsigned PtrOpNo = *VPI->getMemoryPointerParamPos(IID);
      Type *Ty = IsWrite ? CI->getArgOperand(0)->getType() : CI->getType();
      MaybeAlign Alignment = VPI->getOperand(PtrOpNo)->getPointerAlignment(*DL);
      Value *Stride = nullptr;
      if (IID == Intrinsic::experimental_vp_strided_store ||
          IID == Intrinsic::experimental_vp_strided_load) {
        Stride = VPI->getOperand(PtrOpNo + 1);
        // Use the pointer alignment as the element alignment if the stride is a
        // mutiple of the pointer alignment. Otherwise, the element alignment
        // should be Align(1).
        unsigned PointerAlign = Alignment.valueOrOne().value();
        if (!isa<ConstantInt>(Stride) ||
            cast<ConstantInt>(Stride)->getZExtValue() % PointerAlign != 0)
          Alignment = Align(1);
      }
      Interesting.emplace_back(I, PtrOpNo, IsWrite, Ty, Alignment,
                               VPI->getMaskParam(), VPI->getVectorLengthParam(),
                               Stride);
      break;
    }
    case Intrinsic::vp_gather:
    case Intrinsic::vp_scatter: {
      auto *VPI = cast<VPIntrinsic>(CI);
      unsigned IID = CI->getIntrinsicID();
      bool IsWrite = IID == Intrinsic::vp_scatter;
      if (IsWrite ? !ClInstrumentWrites : !ClInstrumentReads)
        return;
      unsigned PtrOpNo = *VPI->getMemoryPointerParamPos(IID);
      Type *Ty = IsWrite ? CI->getArgOperand(0)->getType() : CI->getType();
      MaybeAlign Alignment = VPI->getPointerAlignment();
      Interesting.emplace_back(I, PtrOpNo, IsWrite, Ty, Alignment,
                               VPI->getMaskParam(),
                               VPI->getVectorLengthParam());
      break;
    }
    default:
      for (unsigned ArgNo = 0; ArgNo < CI->arg_size(); ArgNo++) {
        if (!ClInstrumentByval || !CI->isByValArgument(ArgNo) ||
            ignoreAccess(I, CI->getArgOperand(ArgNo)))
          continue;
        Type *Ty = CI->getParamByValType(ArgNo);
        Interesting.emplace_back(I, ArgNo, false, Ty, Align(1));
      }
    }
  }
}

static bool isPointerOperand(Value *V) {
  return V->getType()->isPointerTy() || isa<PtrToIntInst>(V);
}

// This is a rough heuristic; it may cause both false positives and
// false negatives. The proper implementation requires cooperation with
// the frontend.
static bool isInterestingPointerComparison(Instruction *I) {
  if (ICmpInst *Cmp = dyn_cast<ICmpInst>(I)) {
    if (!Cmp->isRelational())
      return false;
  } else {
    return false;
  }
  return isPointerOperand(I->getOperand(0)) &&
         isPointerOperand(I->getOperand(1));
}

// This is a rough heuristic; it may cause both false positives and
// false negatives. The proper implementation requires cooperation with
// the frontend.
static bool isInterestingPointerSubtraction(Instruction *I) {
  if (BinaryOperator *BO = dyn_cast<BinaryOperator>(I)) {
    if (BO->getOpcode() != Instruction::Sub)
      return false;
  } else {
    return false;
  }
  return isPointerOperand(I->getOperand(0)) &&
         isPointerOperand(I->getOperand(1));
}

bool AddressSanitizer::GlobalIsLinkerInitialized(GlobalVariable *G) {
  // If a global variable does not have dynamic initialization we don't
  // have to instrument it.  However, if a global does not have initializer
  // at all, we assume it has dynamic initializer (in other TU).
  if (!G->hasInitializer())
    return false;

  if (G->hasSanitizerMetadata() && G->getSanitizerMetadata().IsDynInit)
    return false;

  return true;
}

void AddressSanitizer::instrumentPointerComparisonOrSubtraction(
    Instruction *I, RuntimeCallInserter &RTCI) {
  IRBuilder<> IRB(I);
  FunctionCallee F = isa<ICmpInst>(I) ? AsanPtrCmpFunction : AsanPtrSubFunction;
  Value *Param[2] = {I->getOperand(0), I->getOperand(1)};
  for (Value *&i : Param) {
    if (i->getType()->isPointerTy())
      i = IRB.CreatePointerCast(i, IntptrTy);
  }
  RTCI.createRuntimeCall(IRB, F, Param);
}

static void doInstrumentAddress(AddressSanitizer *Pass, Instruction *I,
                                Instruction *InsertBefore, Value *Addr,
                                MaybeAlign Alignment, unsigned Granularity,
                                TypeSize TypeStoreSize, bool IsWrite,
                                Value *SizeArgument, bool UseCalls,
                                uint32_t Exp, RuntimeCallInserter &RTCI) {
  // Instrument a 1-, 2-, 4-, 8-, or 16- byte access with one check
  // if the data is properly aligned.
  if (!TypeStoreSize.isScalable()) {
    const auto FixedSize = TypeStoreSize.getFixedValue();
    switch (FixedSize) {
    case 8:
    case 16:
    case 32:
    case 64:
    case 128:
      if (!Alignment || *Alignment >= Granularity ||
          *Alignment >= FixedSize / 8)
        return Pass->instrumentAddress(I, InsertBefore, Addr, Alignment,
                                       FixedSize, IsWrite, nullptr, UseCalls,
                                       Exp, RTCI);
    }
  }
  Pass->instrumentUnusualSizeOrAlignment(I, InsertBefore, Addr, TypeStoreSize,
                                         IsWrite, nullptr, UseCalls, Exp, RTCI);
}

void AddressSanitizer::instrumentMaskedLoadOrStore(
    AddressSanitizer *Pass, const DataLayout &DL, Type *IntptrTy, Value *Mask,
    Value *EVL, Value *Stride, Instruction *I, Value *Addr,
    MaybeAlign Alignment, unsigned Granularity, Type *OpType, bool IsWrite,
    Value *SizeArgument, bool UseCalls, uint32_t Exp,
    RuntimeCallInserter &RTCI) {
  auto *VTy = cast<VectorType>(OpType);
  TypeSize ElemTypeSize = DL.getTypeStoreSizeInBits(VTy->getScalarType());
  auto Zero = ConstantInt::get(IntptrTy, 0);

  IRBuilder IB(I);
  Instruction *LoopInsertBefore = I;
  if (EVL) {
    // The end argument of SplitBlockAndInsertForLane is assumed bigger
    // than zero, so we should check whether EVL is zero here.
    Type *EVLType = EVL->getType();
    Value *IsEVLZero = IB.CreateICmpNE(EVL, ConstantInt::get(EVLType, 0));
    LoopInsertBefore = SplitBlockAndInsertIfThen(IsEVLZero, I, false);
    IB.SetInsertPoint(LoopInsertBefore);
    // Cast EVL to IntptrTy.
    EVL = IB.CreateZExtOrTrunc(EVL, IntptrTy);
    // To avoid undefined behavior for extracting with out of range index, use
    // the minimum of evl and element count as trip count.
    Value *EC = IB.CreateElementCount(IntptrTy, VTy->getElementCount());
    EVL = IB.CreateBinaryIntrinsic(Intrinsic::umin, EVL, EC);
  } else {
    EVL = IB.CreateElementCount(IntptrTy, VTy->getElementCount());
  }

  // Cast Stride to IntptrTy.
  if (Stride)
    Stride = IB.CreateZExtOrTrunc(Stride, IntptrTy);

  SplitBlockAndInsertForEachLane(EVL, LoopInsertBefore,
                                 [&](IRBuilderBase &IRB, Value *Index) {
    Value *MaskElem = IRB.CreateExtractElement(Mask, Index);
    if (auto *MaskElemC = dyn_cast<ConstantInt>(MaskElem)) {
      if (MaskElemC->isZero())
        // No check
        return;
      // Unconditional check
    } else {
      // Conditional check
      Instruction *ThenTerm = SplitBlockAndInsertIfThen(
          MaskElem, &*IRB.GetInsertPoint(), false);
      IRB.SetInsertPoint(ThenTerm);
    }

    Value *InstrumentedAddress;
    if (isa<VectorType>(Addr->getType())) {
      assert(
          cast<VectorType>(Addr->getType())->getElementType()->isPointerTy() &&
          "Expected vector of pointer.");
      InstrumentedAddress = IRB.CreateExtractElement(Addr, Index);
    } else if (Stride) {
      Index = IRB.CreateMul(Index, Stride);
      InstrumentedAddress = IRB.CreatePtrAdd(Addr, Index);
    } else {
      InstrumentedAddress = IRB.CreateGEP(VTy, Addr, {Zero, Index});
    }
    doInstrumentAddress(Pass, I, &*IRB.GetInsertPoint(), InstrumentedAddress,
                        Alignment, Granularity, ElemTypeSize, IsWrite,
                        SizeArgument, UseCalls, Exp, RTCI);
  });
}

void AddressSanitizer::instrumentMop(ObjectSizeOffsetVisitor &ObjSizeVis,
                                     InterestingMemoryOperand &O, bool UseCalls,
                                     const DataLayout &DL,
                                     RuntimeCallInserter &RTCI) {
  Value *Addr = O.getPtr();

  // Optimization experiments.
  // The experiments can be used to evaluate potential optimizations that remove
  // instrumentation (assess false negatives). Instead of completely removing
  // some instrumentation, you set Exp to a non-zero value (mask of optimization
  // experiments that want to remove instrumentation of this instruction).
  // If Exp is non-zero, this pass will emit special calls into runtime
  // (e.g. __asan_report_exp_load1 instead of __asan_report_load1). These calls
  // make runtime terminate the program in a special way (with a different
  // exit status). Then you run the new compiler on a buggy corpus, collect
  // the special terminations (ideally, you don't see them at all -- no false
  // negatives) and make the decision on the optimization.
  uint32_t Exp = ClForceExperiment;

  if (ClOpt && ClOptGlobals) {
    // If initialization order checking is disabled, a simple access to a
    // dynamically initialized global is always valid.
    GlobalVariable *G = dyn_cast<GlobalVariable>(getUnderlyingObject(Addr));
    if (G && (!ClInitializers || GlobalIsLinkerInitialized(G)) &&
        isSafeAccess(ObjSizeVis, Addr, O.TypeStoreSize)) {
      NumOptimizedAccessesToGlobalVar++;
      return;
    }
  }

  if (ClOpt && ClOptStack) {
    // A direct inbounds access to a stack variable is always valid.
    if (isa<AllocaInst>(getUnderlyingObject(Addr)) &&
        isSafeAccess(ObjSizeVis, Addr, O.TypeStoreSize)) {
      NumOptimizedAccessesToStackVar++;
      return;
    }
  }

  if (O.IsWrite)
    NumInstrumentedWrites++;
  else
    NumInstrumentedReads++;

  unsigned Granularity = 1 << Mapping.Scale;
  if (O.MaybeMask) {
    instrumentMaskedLoadOrStore(this, DL, IntptrTy, O.MaybeMask, O.MaybeEVL,
                                O.MaybeStride, O.getInsn(), Addr, O.Alignment,
                                Granularity, O.OpType, O.IsWrite, nullptr,
                                UseCalls, Exp, RTCI);
  } else {
    doInstrumentAddress(this, O.getInsn(), O.getInsn(), Addr, O.Alignment,
                        Granularity, O.TypeStoreSize, O.IsWrite, nullptr,
                        UseCalls, Exp, RTCI);
  }
}

Instruction *AddressSanitizer::generateCrashCode(Instruction *InsertBefore,
                                                 Value *Addr, bool IsWrite,
                                                 size_t AccessSizeIndex,
                                                 Value *SizeArgument,
                                                 uint32_t Exp,
                                                 RuntimeCallInserter &RTCI) {
  InstrumentationIRBuilder IRB(InsertBefore);
  Value *ExpVal = Exp == 0 ? nullptr : ConstantInt::get(IRB.getInt32Ty(), Exp);
  CallInst *Call = nullptr;
  if (SizeArgument) {
    if (Exp == 0)
      Call = RTCI.createRuntimeCall(IRB, AsanErrorCallbackSized[IsWrite][0],
                                    {Addr, SizeArgument});
    else
      Call = RTCI.createRuntimeCall(IRB, AsanErrorCallbackSized[IsWrite][1],
                                    {Addr, SizeArgument, ExpVal});
  } else {
    if (Exp == 0)
      Call = RTCI.createRuntimeCall(
          IRB, AsanErrorCallback[IsWrite][0][AccessSizeIndex], Addr);
    else
      Call = RTCI.createRuntimeCall(
          IRB, AsanErrorCallback[IsWrite][1][AccessSizeIndex], {Addr, ExpVal});
  }

  Call->setCannotMerge();
  return Call;
}

Value *AddressSanitizer::createSlowPathCmp(IRBuilder<> &IRB, Value *AddrLong,
                                           Value *ShadowValue,
                                           uint32_t TypeStoreSize) {
  size_t Granularity = static_cast<size_t>(1) << Mapping.Scale;
  // Addr & (Granularity - 1)
  Value *LastAccessedByte =
      IRB.CreateAnd(AddrLong, ConstantInt::get(IntptrTy, Granularity - 1));
  // (Addr & (Granularity - 1)) + size - 1
  if (TypeStoreSize / 8 > 1)
    LastAccessedByte = IRB.CreateAdd(
        LastAccessedByte, ConstantInt::get(IntptrTy, TypeStoreSize / 8 - 1));
  // (uint8_t) ((Addr & (Granularity-1)) + size - 1)
  LastAccessedByte =
      IRB.CreateIntCast(LastAccessedByte, ShadowValue->getType(), false);
  // ((uint8_t) ((Addr & (Granularity-1)) + size - 1)) >= ShadowValue
  return IRB.CreateICmpSGE(LastAccessedByte, ShadowValue);
}

Instruction *AddressSanitizer::instrumentAMDGPUAddress(
    Instruction *OrigIns, Instruction *InsertBefore, Value *Addr,
    uint32_t TypeStoreSize, bool IsWrite, Value *SizeArgument) {
  // Do not instrument unsupported addrspaces.
  if (isUnsupportedAMDGPUAddrspace(Addr))
    return nullptr;
  Type *PtrTy = cast<PointerType>(Addr->getType()->getScalarType());
  // Follow host instrumentation for global and constant addresses.
  if (PtrTy->getPointerAddressSpace() != 0)
    return InsertBefore;
  // Instrument generic addresses in supported addressspaces.
  IRBuilder<> IRB(InsertBefore);
  Value *IsShared = IRB.CreateCall(AMDGPUAddressShared, {Addr});
  Value *IsPrivate = IRB.CreateCall(AMDGPUAddressPrivate, {Addr});
  Value *IsSharedOrPrivate = IRB.CreateOr(IsShared, IsPrivate);
  Value *Cmp = IRB.CreateNot(IsSharedOrPrivate);
  Value *AddrSpaceZeroLanding =
      SplitBlockAndInsertIfThen(Cmp, InsertBefore, false);
  InsertBefore = cast<Instruction>(AddrSpaceZeroLanding);
  return InsertBefore;
}

Instruction *AddressSanitizer::genAMDGPUReportBlock(IRBuilder<> &IRB,
                                                    Value *Cond, bool Recover) {
  Module &M = *IRB.GetInsertBlock()->getModule();
  Value *ReportCond = Cond;
  if (!Recover) {
    auto Ballot = M.getOrInsertFunction(kAMDGPUBallotName, IRB.getInt64Ty(),
                                        IRB.getInt1Ty());
    ReportCond = IRB.CreateIsNotNull(IRB.CreateCall(Ballot, {Cond}));
  }

  auto *Trm =
      SplitBlockAndInsertIfThen(ReportCond, &*IRB.GetInsertPoint(), false,
                                MDBuilder(*C).createUnlikelyBranchWeights());
  Trm->getParent()->setName("asan.report");

  if (Recover)
    return Trm;

  Trm = SplitBlockAndInsertIfThen(Cond, Trm, false);
  IRB.SetInsertPoint(Trm);
  return IRB.CreateCall(
      M.getOrInsertFunction(kAMDGPUUnreachableName, IRB.getVoidTy()), {});
}

void AddressSanitizer::instrumentAddress(Instruction *OrigIns,
                                         Instruction *InsertBefore, Value *Addr,
                                         MaybeAlign Alignment,
                                         uint32_t TypeStoreSize, bool IsWrite,
                                         Value *SizeArgument, bool UseCalls,
                                         uint32_t Exp,
                                         RuntimeCallInserter &RTCI) {
  if (TargetTriple.isAMDGPU()) {
    InsertBefore = instrumentAMDGPUAddress(OrigIns, InsertBefore, Addr,
                                           TypeStoreSize, IsWrite, SizeArgument);
    if (!InsertBefore)
      return;
  }

  InstrumentationIRBuilder IRB(InsertBefore);
  size_t AccessSizeIndex = TypeStoreSizeToSizeIndex(TypeStoreSize);

  if (UseCalls && ClOptimizeCallbacks) {
    const ASanAccessInfo AccessInfo(IsWrite, CompileKernel, AccessSizeIndex);
    Module *M = IRB.GetInsertBlock()->getParent()->getParent();
    IRB.CreateCall(
        Intrinsic::getDeclaration(M, Intrinsic::asan_check_memaccess),
        {IRB.CreatePointerCast(Addr, PtrTy),
         ConstantInt::get(Int32Ty, AccessInfo.Packed)});
    return;
  }

  Value *AddrLong = IRB.CreatePointerCast(Addr, IntptrTy);
  if (UseCalls) {
    if (Exp == 0) {
      if (TargetTriple.isSPIROrSPIRV()) {
        SmallVector<Value *, 5> Args;
        Args.push_back(AddrLong);
        AppendDebugInfoToArgs(InsertBefore, Addr, Args);
        RTCI.createRuntimeCall(
            IRB, AsanMemoryAccessCallback[IsWrite][0][AccessSizeIndex], Args);
      } else {
        RTCI.createRuntimeCall(
          IRB, AsanMemoryAccessCallback[IsWrite][0][AccessSizeIndex], AddrLong);
      }
    } else {
      RTCI.createRuntimeCall(
          IRB, AsanMemoryAccessCallback[IsWrite][1][AccessSizeIndex],
          {AddrLong, ConstantInt::get(IRB.getInt32Ty(), Exp)});
    }
    return;
  }

  Type *ShadowTy =
      IntegerType::get(*C, std::max(8U, TypeStoreSize >> Mapping.Scale));
  Type *ShadowPtrTy = PointerType::get(ShadowTy, 0);
  Value *ShadowPtr = memToShadow(AddrLong, IRB);
  const uint64_t ShadowAlign =
      std::max<uint64_t>(Alignment.valueOrOne().value() >> Mapping.Scale, 1);
  Value *ShadowValue = IRB.CreateAlignedLoad(
      ShadowTy, IRB.CreateIntToPtr(ShadowPtr, ShadowPtrTy), Align(ShadowAlign));

  Value *Cmp = IRB.CreateIsNotNull(ShadowValue);
  size_t Granularity = 1ULL << Mapping.Scale;
  Instruction *CrashTerm = nullptr;

  bool GenSlowPath = (ClAlwaysSlowPath || (TypeStoreSize < 8 * Granularity));

  if (TargetTriple.isAMDGCN()) {
    if (GenSlowPath) {
      auto *Cmp2 = createSlowPathCmp(IRB, AddrLong, ShadowValue, TypeStoreSize);
      Cmp = IRB.CreateAnd(Cmp, Cmp2);
    }
    CrashTerm = genAMDGPUReportBlock(IRB, Cmp, Recover);
  } else if (GenSlowPath) {
    // We use branch weights for the slow path check, to indicate that the slow
    // path is rarely taken. This seems to be the case for SPEC benchmarks.
    Instruction *CheckTerm = SplitBlockAndInsertIfThen(
        Cmp, InsertBefore, false, MDBuilder(*C).createUnlikelyBranchWeights());
    assert(cast<BranchInst>(CheckTerm)->isUnconditional());
    BasicBlock *NextBB = CheckTerm->getSuccessor(0);
    IRB.SetInsertPoint(CheckTerm);
    Value *Cmp2 = createSlowPathCmp(IRB, AddrLong, ShadowValue, TypeStoreSize);
    if (Recover) {
      CrashTerm = SplitBlockAndInsertIfThen(Cmp2, CheckTerm, false);
    } else {
      BasicBlock *CrashBlock =
        BasicBlock::Create(*C, "", NextBB->getParent(), NextBB);
      CrashTerm = new UnreachableInst(*C, CrashBlock);
      BranchInst *NewTerm = BranchInst::Create(CrashBlock, NextBB, Cmp2);
      ReplaceInstWithInst(CheckTerm, NewTerm);
    }
  } else {
    CrashTerm = SplitBlockAndInsertIfThen(Cmp, InsertBefore, !Recover);
  }

  Instruction *Crash = generateCrashCode(
      CrashTerm, AddrLong, IsWrite, AccessSizeIndex, SizeArgument, Exp, RTCI);
  if (OrigIns->getDebugLoc())
    Crash->setDebugLoc(OrigIns->getDebugLoc());
}

// Instrument unusual size or unusual alignment.
// We can not do it with a single check, so we do 1-byte check for the first
// and the last bytes. We call __asan_report_*_n(addr, real_size) to be able
// to report the actual access size.
void AddressSanitizer::instrumentUnusualSizeOrAlignment(
    Instruction *I, Instruction *InsertBefore, Value *Addr,
    TypeSize TypeStoreSize, bool IsWrite, Value *SizeArgument, bool UseCalls,
    uint32_t Exp, RuntimeCallInserter &RTCI) {
  InstrumentationIRBuilder IRB(InsertBefore);
  Value *NumBits = IRB.CreateTypeSize(IntptrTy, TypeStoreSize);
  Value *Size = IRB.CreateLShr(NumBits, ConstantInt::get(IntptrTy, 3));

  Value *AddrLong = IRB.CreatePointerCast(Addr, IntptrTy);
  if (UseCalls) {
    if (Exp == 0) {
      if (TargetTriple.isSPIROrSPIRV()) {
        SmallVector<Value *, 6> Args;
        Args.push_back(AddrLong);
        Args.push_back(Size);
        AppendDebugInfoToArgs(InsertBefore, Addr, Args);
        RTCI.createRuntimeCall(IRB, AsanMemoryAccessCallbackSized[IsWrite][0],
                               Args);
      } else {
        RTCI.createRuntimeCall(IRB, AsanMemoryAccessCallbackSized[IsWrite][0],
                               {AddrLong, Size});
      }
    } else
      RTCI.createRuntimeCall(
          IRB, AsanMemoryAccessCallbackSized[IsWrite][1],
          {AddrLong, Size, ConstantInt::get(IRB.getInt32Ty(), Exp)});
  } else {
    Value *SizeMinusOne = IRB.CreateSub(Size, ConstantInt::get(IntptrTy, 1));
    Value *LastByte = IRB.CreateIntToPtr(
        IRB.CreateAdd(AddrLong, SizeMinusOne),
        Addr->getType());
    instrumentAddress(I, InsertBefore, Addr, {}, 8, IsWrite, Size, false, Exp,
                      RTCI);
    instrumentAddress(I, InsertBefore, LastByte, {}, 8, IsWrite, Size, false,
                      Exp, RTCI);
  }
}

void ModuleAddressSanitizer::poisonOneInitializer(Function &GlobalInit) {
  // Set up the arguments to our poison/unpoison functions.
  IRBuilder<> IRB(&GlobalInit.front(),
                  GlobalInit.front().getFirstInsertionPt());

  // Add a call to poison all external globals before the given function starts.
  Value *ModuleNameAddr =
      ConstantExpr::getPointerCast(getOrCreateModuleName(), IntptrTy);
  IRB.CreateCall(AsanPoisonGlobals, ModuleNameAddr);

  // Add calls to unpoison all globals before each return instruction.
  for (auto &BB : GlobalInit)
    if (ReturnInst *RI = dyn_cast<ReturnInst>(BB.getTerminator()))
      CallInst::Create(AsanUnpoisonGlobals, "", RI->getIterator());
}

void ModuleAddressSanitizer::createInitializerPoisonCalls() {
  GlobalVariable *GV = M.getGlobalVariable("llvm.global_ctors");
  if (!GV)
    return;

  ConstantArray *CA = dyn_cast<ConstantArray>(GV->getInitializer());
  if (!CA)
    return;

  for (Use &OP : CA->operands()) {
    if (isa<ConstantAggregateZero>(OP)) continue;
    ConstantStruct *CS = cast<ConstantStruct>(OP);

    // Must have a function or null ptr.
    if (Function *F = dyn_cast<Function>(CS->getOperand(1))) {
      if (F->getName() == kAsanModuleCtorName) continue;
      auto *Priority = cast<ConstantInt>(CS->getOperand(0));
      // Don't instrument CTORs that will run before asan.module_ctor.
      if (Priority->getLimitedValue() <= GetCtorAndDtorPriority(TargetTriple))
        continue;
      poisonOneInitializer(*F);
    }
  }
}

const GlobalVariable *
ModuleAddressSanitizer::getExcludedAliasedGlobal(const GlobalAlias &GA) const {
  // In case this function should be expanded to include rules that do not just
  // apply when CompileKernel is true, either guard all existing rules with an
  // 'if (CompileKernel) { ... }' or be absolutely sure that all these rules
  // should also apply to user space.
  assert(CompileKernel && "Only expecting to be called when compiling kernel");

  const Constant *C = GA.getAliasee();

  // When compiling the kernel, globals that are aliased by symbols prefixed
  // by "__" are special and cannot be padded with a redzone.
  if (GA.getName().starts_with("__"))
    return dyn_cast<GlobalVariable>(C->stripPointerCastsAndAliases());

  return nullptr;
}

bool ModuleAddressSanitizer::shouldInstrumentGlobal(GlobalVariable *G) const {
  Type *Ty = G->getValueType();
  LLVM_DEBUG(dbgs() << "GLOBAL: " << *G << "\n");

  if (G->hasSanitizerMetadata() && G->getSanitizerMetadata().NoAddress)
    return false;
  if (!Ty->isSized()) return false;
  if (!G->hasInitializer()) return false;
  // Globals in address space 1 and 4 are supported for AMDGPU.
  if (G->getAddressSpace() &&
      !(TargetTriple.isAMDGPU() && !isUnsupportedAMDGPUAddrspace(G)))
    return false;
  if (GlobalWasGeneratedByCompiler(G)) return false; // Our own globals.
  // Two problems with thread-locals:
  //   - The address of the main thread's copy can't be computed at link-time.
  //   - Need to poison all copies, not just the main thread's one.
  if (G->isThreadLocal()) return false;
  // For now, just ignore this Global if the alignment is large.
  if (G->getAlign() && *G->getAlign() > getMinRedzoneSizeForGlobal()) return false;

  // For non-COFF targets, only instrument globals known to be defined by this
  // TU.
  // FIXME: We can instrument comdat globals on ELF if we are using the
  // GC-friendly metadata scheme.
  if (!TargetTriple.isOSBinFormatCOFF()) {
    if (!G->hasExactDefinition() || G->hasComdat())
      return false;
  } else {
    // On COFF, don't instrument non-ODR linkages.
    if (G->isInterposable())
      return false;
    // If the global has AvailableExternally linkage, then it is not in this
    // module, which means it does not need to be instrumented.
    if (G->hasAvailableExternallyLinkage())
      return false;
  }

  // If a comdat is present, it must have a selection kind that implies ODR
  // semantics: no duplicates, any, or exact match.
  if (Comdat *C = G->getComdat()) {
    switch (C->getSelectionKind()) {
    case Comdat::Any:
    case Comdat::ExactMatch:
    case Comdat::NoDeduplicate:
      break;
    case Comdat::Largest:
    case Comdat::SameSize:
      return false;
    }
  }

  if (G->hasSection()) {
    // The kernel uses explicit sections for mostly special global variables
    // that we should not instrument. E.g. the kernel may rely on their layout
    // without redzones, or remove them at link time ("discard.*"), etc.
    if (CompileKernel)
      return false;

    StringRef Section = G->getSection();

    // Globals from llvm.metadata aren't emitted, do not instrument them.
    if (Section == "llvm.metadata") return false;
    // Do not instrument globals from special LLVM sections.
    if (Section.contains("__llvm") || Section.contains("__LLVM"))
      return false;

    // Do not instrument function pointers to initialization and termination
    // routines: dynamic linker will not properly handle redzones.
    if (Section.starts_with(".preinit_array") ||
        Section.starts_with(".init_array") ||
        Section.starts_with(".fini_array")) {
      return false;
    }

    // Do not instrument user-defined sections (with names resembling
    // valid C identifiers)
    if (TargetTriple.isOSBinFormatELF()) {
      if (llvm::all_of(Section,
                       [](char c) { return llvm::isAlnum(c) || c == '_'; }))
        return false;
    }

    // On COFF, if the section name contains '$', it is highly likely that the
    // user is using section sorting to create an array of globals similar to
    // the way initialization callbacks are registered in .init_array and
    // .CRT$XCU. The ATL also registers things in .ATL$__[azm]. Adding redzones
    // to such globals is counterproductive, because the intent is that they
    // will form an array, and out-of-bounds accesses are expected.
    // See https://github.com/google/sanitizers/issues/305
    // and http://msdn.microsoft.com/en-US/en-en/library/bb918180(v=vs.120).aspx
    if (TargetTriple.isOSBinFormatCOFF() && Section.contains('$')) {
      LLVM_DEBUG(dbgs() << "Ignoring global in sorted section (contains '$'): "
                        << *G << "\n");
      return false;
    }

    if (TargetTriple.isOSBinFormatMachO()) {
      StringRef ParsedSegment, ParsedSection;
      unsigned TAA = 0, StubSize = 0;
      bool TAAParsed;
      cantFail(MCSectionMachO::ParseSectionSpecifier(
          Section, ParsedSegment, ParsedSection, TAA, TAAParsed, StubSize));

      // Ignore the globals from the __OBJC section. The ObjC runtime assumes
      // those conform to /usr/lib/objc/runtime.h, so we can't add redzones to
      // them.
      if (ParsedSegment == "__OBJC" ||
          (ParsedSegment == "__DATA" && ParsedSection.starts_with("__objc_"))) {
        LLVM_DEBUG(dbgs() << "Ignoring ObjC runtime global: " << *G << "\n");
        return false;
      }
      // See https://github.com/google/sanitizers/issues/32
      // Constant CFString instances are compiled in the following way:
      //  -- the string buffer is emitted into
      //     __TEXT,__cstring,cstring_literals
      //  -- the constant NSConstantString structure referencing that buffer
      //     is placed into __DATA,__cfstring
      // Therefore there's no point in placing redzones into __DATA,__cfstring.
      // Moreover, it causes the linker to crash on OS X 10.7
      if (ParsedSegment == "__DATA" && ParsedSection == "__cfstring") {
        LLVM_DEBUG(dbgs() << "Ignoring CFString: " << *G << "\n");
        return false;
      }
      // The linker merges the contents of cstring_literals and removes the
      // trailing zeroes.
      if (ParsedSegment == "__TEXT" && (TAA & MachO::S_CSTRING_LITERALS)) {
        LLVM_DEBUG(dbgs() << "Ignoring a cstring literal: " << *G << "\n");
        return false;
      }
    }
  }

  if (CompileKernel) {
    // Globals that prefixed by "__" are special and cannot be padded with a
    // redzone.
    if (G->getName().starts_with("__"))
      return false;
  }

  return true;
}

// On Mach-O platforms, we emit global metadata in a separate section of the
// binary in order to allow the linker to properly dead strip. This is only
// supported on recent versions of ld64.
bool ModuleAddressSanitizer::ShouldUseMachOGlobalsSection() const {
  if (!TargetTriple.isOSBinFormatMachO())
    return false;

  if (TargetTriple.isMacOSX() && !TargetTriple.isMacOSXVersionLT(10, 11))
    return true;
  if (TargetTriple.isiOS() /* or tvOS */ && !TargetTriple.isOSVersionLT(9))
    return true;
  if (TargetTriple.isWatchOS() && !TargetTriple.isOSVersionLT(2))
    return true;
  if (TargetTriple.isDriverKit())
    return true;
  if (TargetTriple.isXROS())
    return true;

  return false;
}

StringRef ModuleAddressSanitizer::getGlobalMetadataSection() const {
  switch (TargetTriple.getObjectFormat()) {
  case Triple::COFF:  return ".ASAN$GL";
  case Triple::ELF:   return "asan_globals";
  case Triple::MachO: return "__DATA,__asan_globals,regular";
  case Triple::Wasm:
  case Triple::GOFF:
  case Triple::SPIRV:
  case Triple::XCOFF:
  case Triple::DXContainer:
    report_fatal_error(
        "ModuleAddressSanitizer not implemented for object file format");
  case Triple::UnknownObjectFormat:
    break;
  }
  llvm_unreachable("unsupported object format");
}

void ModuleAddressSanitizer::initializeCallbacks() {
  IRBuilder<> IRB(*C);

  // Declare our poisoning and unpoisoning functions.
  AsanPoisonGlobals =
      M.getOrInsertFunction(kAsanPoisonGlobalsName, IRB.getVoidTy(), IntptrTy);
  AsanUnpoisonGlobals =
      M.getOrInsertFunction(kAsanUnpoisonGlobalsName, IRB.getVoidTy());

  // Declare functions that register/unregister globals.
  AsanRegisterGlobals = M.getOrInsertFunction(
      kAsanRegisterGlobalsName, IRB.getVoidTy(), IntptrTy, IntptrTy);
  AsanUnregisterGlobals = M.getOrInsertFunction(
      kAsanUnregisterGlobalsName, IRB.getVoidTy(), IntptrTy, IntptrTy);

  // Declare the functions that find globals in a shared object and then invoke
  // the (un)register function on them.
  AsanRegisterImageGlobals = M.getOrInsertFunction(
      kAsanRegisterImageGlobalsName, IRB.getVoidTy(), IntptrTy);
  AsanUnregisterImageGlobals = M.getOrInsertFunction(
      kAsanUnregisterImageGlobalsName, IRB.getVoidTy(), IntptrTy);

  AsanRegisterElfGlobals =
      M.getOrInsertFunction(kAsanRegisterElfGlobalsName, IRB.getVoidTy(),
                            IntptrTy, IntptrTy, IntptrTy);
  AsanUnregisterElfGlobals =
      M.getOrInsertFunction(kAsanUnregisterElfGlobalsName, IRB.getVoidTy(),
                            IntptrTy, IntptrTy, IntptrTy);
}

// Put the metadata and the instrumented global in the same group. This ensures
// that the metadata is discarded if the instrumented global is discarded.
void ModuleAddressSanitizer::SetComdatForGlobalMetadata(
    GlobalVariable *G, GlobalVariable *Metadata, StringRef InternalSuffix) {
  Module &M = *G->getParent();
  Comdat *C = G->getComdat();
  if (!C) {
    if (!G->hasName()) {
      // If G is unnamed, it must be internal. Give it an artificial name
      // so we can put it in a comdat.
      assert(G->hasLocalLinkage());
      G->setName(genName("anon_global"));
    }

    if (!InternalSuffix.empty() && G->hasLocalLinkage()) {
      std::string Name = std::string(G->getName());
      Name += InternalSuffix;
      C = M.getOrInsertComdat(Name);
    } else {
      C = M.getOrInsertComdat(G->getName());
    }

    // Make this IMAGE_COMDAT_SELECT_NODUPLICATES on COFF. Also upgrade private
    // linkage to internal linkage so that a symbol table entry is emitted. This
    // is necessary in order to create the comdat group.
    if (TargetTriple.isOSBinFormatCOFF()) {
      C->setSelectionKind(Comdat::NoDeduplicate);
      if (G->hasPrivateLinkage())
        G->setLinkage(GlobalValue::InternalLinkage);
    }
    G->setComdat(C);
  }

  assert(G->hasComdat());
  Metadata->setComdat(G->getComdat());
}

// Create a separate metadata global and put it in the appropriate ASan
// global registration section.
GlobalVariable *
ModuleAddressSanitizer::CreateMetadataGlobal(Constant *Initializer,
                                             StringRef OriginalName) {
  auto Linkage = TargetTriple.isOSBinFormatMachO()
                     ? GlobalVariable::InternalLinkage
                     : GlobalVariable::PrivateLinkage;
  GlobalVariable *Metadata = new GlobalVariable(
      M, Initializer->getType(), false, Linkage, Initializer,
      Twine("__asan_global_") + GlobalValue::dropLLVMManglingEscape(OriginalName));
  Metadata->setSection(getGlobalMetadataSection());
  // Place metadata in a large section for x86-64 ELF binaries to mitigate
  // relocation pressure.
  setGlobalVariableLargeSection(TargetTriple, *Metadata);
  return Metadata;
}

Instruction *ModuleAddressSanitizer::CreateAsanModuleDtor() {
  AsanDtorFunction = Function::createWithDefaultAttr(
      FunctionType::get(Type::getVoidTy(*C), false),
      GlobalValue::InternalLinkage, 0, kAsanModuleDtorName, &M);
  AsanDtorFunction->addFnAttr(Attribute::NoUnwind);
  // Ensure Dtor cannot be discarded, even if in a comdat.
  appendToUsed(M, {AsanDtorFunction});
  BasicBlock *AsanDtorBB = BasicBlock::Create(*C, "", AsanDtorFunction);

  return ReturnInst::Create(*C, AsanDtorBB);
}

void ModuleAddressSanitizer::instrumentDeviceGlobal(IRBuilder<> &IRB) {
  auto &DL = M.getDataLayout();
  SmallVector<GlobalVariable *, 8> GlobalsToRemove;
  SmallVector<Constant *, 8> DeviceGlobalMetadata;

  Type *IntptrTy = Type::getIntNTy(M.getContext(), DL.getPointerSizeInBits());

  // Device global meta data is described by a structure
  //  size_t device_global_size
  //  size_t device_global_size_with_red_zone
  //  size_t beginning address of the device global
  StructType *StructTy = StructType::get(IntptrTy, IntptrTy, IntptrTy);

  for (auto &G : M.globals()) {
    if (isUnsupportedDeviceGlobal(&G))
      continue;

    Type *Ty = G.getValueType();
    const uint64_t SizeInBytes = DL.getTypeAllocSize(Ty);
    const uint64_t RightRedzoneSize = getRedzoneSizeForGlobal(SizeInBytes);
    Type *RightRedZoneTy = ArrayType::get(IRB.getInt8Ty(), RightRedzoneSize);
    StructType *NewTy = StructType::get(Ty, RightRedZoneTy);
    Constant *NewInitializer = ConstantStruct::get(
        NewTy, G.getInitializer(), Constant::getNullValue(RightRedZoneTy));

    // Create a new global variable with enough space for a redzone.
    GlobalVariable *NewGlobal = new GlobalVariable(
        M, NewTy, G.isConstant(), G.getLinkage(), NewInitializer, "", &G,
        G.getThreadLocalMode(), G.getAddressSpace());
    NewGlobal->copyAttributesFrom(&G);
    NewGlobal->setComdat(G.getComdat());
    NewGlobal->setAlignment(Align(getMinRedzoneSizeForGlobal()));
    NewGlobal->copyMetadata(&G, 0);

    Value *Indices2[2];
    Indices2[0] = IRB.getInt32(0);
    Indices2[1] = IRB.getInt32(0);

    G.replaceAllUsesWith(
        ConstantExpr::getGetElementPtr(NewTy, NewGlobal, Indices2, true));
    NewGlobal->takeName(&G);
    GlobalsToRemove.push_back(&G);
    DeviceGlobalMetadata.push_back(ConstantStruct::get(
        StructTy, ConstantInt::get(IntptrTy, SizeInBytes),
        ConstantInt::get(IntptrTy, SizeInBytes + RightRedzoneSize),
        ConstantExpr::getPointerCast(NewGlobal, IntptrTy)));
  }

  if (GlobalsToRemove.empty())
    return;

  // Create meta data global to record device globals' information
  ArrayType *ArrayTy = ArrayType::get(StructTy, DeviceGlobalMetadata.size());
  Constant *MetadataInitializer =
      ConstantArray::get(ArrayTy, DeviceGlobalMetadata);
  GlobalVariable *AsanDeviceGlobalMetadata = new GlobalVariable(
      M, MetadataInitializer->getType(), false, GlobalValue::AppendingLinkage,
      MetadataInitializer, "__AsanDeviceGlobalMetadata", nullptr,
      GlobalValue::NotThreadLocal, 1);
  AsanDeviceGlobalMetadata->setUnnamedAddr(GlobalValue::UnnamedAddr::Local);

  for (auto *G : GlobalsToRemove)
    G->eraseFromParent();
}

void ModuleAddressSanitizer::InstrumentGlobalsCOFF(
    IRBuilder<> &IRB, ArrayRef<GlobalVariable *> ExtendedGlobals,
    ArrayRef<Constant *> MetadataInitializers) {
  assert(ExtendedGlobals.size() == MetadataInitializers.size());
  auto &DL = M.getDataLayout();

  SmallVector<GlobalValue *, 16> MetadataGlobals(ExtendedGlobals.size());
  for (size_t i = 0; i < ExtendedGlobals.size(); i++) {
    Constant *Initializer = MetadataInitializers[i];
    GlobalVariable *G = ExtendedGlobals[i];
    GlobalVariable *Metadata = CreateMetadataGlobal(Initializer, G->getName());
    MDNode *MD = MDNode::get(M.getContext(), ValueAsMetadata::get(G));
    Metadata->setMetadata(LLVMContext::MD_associated, MD);
    MetadataGlobals[i] = Metadata;

    // The MSVC linker always inserts padding when linking incrementally. We
    // cope with that by aligning each struct to its size, which must be a power
    // of two.
    unsigned SizeOfGlobalStruct = DL.getTypeAllocSize(Initializer->getType());
    assert(isPowerOf2_32(SizeOfGlobalStruct) &&
           "global metadata will not be padded appropriately");
    Metadata->setAlignment(assumeAligned(SizeOfGlobalStruct));

    SetComdatForGlobalMetadata(G, Metadata, "");
  }

  // Update llvm.compiler.used, adding the new metadata globals. This is
  // needed so that during LTO these variables stay alive.
  if (!MetadataGlobals.empty())
    appendToCompilerUsed(M, MetadataGlobals);
}

void ModuleAddressSanitizer::instrumentGlobalsELF(
    IRBuilder<> &IRB, ArrayRef<GlobalVariable *> ExtendedGlobals,
    ArrayRef<Constant *> MetadataInitializers,
    const std::string &UniqueModuleId) {
  assert(ExtendedGlobals.size() == MetadataInitializers.size());

  // Putting globals in a comdat changes the semantic and potentially cause
  // false negative odr violations at link time. If odr indicators are used, we
  // keep the comdat sections, as link time odr violations will be dectected on
  // the odr indicator symbols.
  bool UseComdatForGlobalsGC = UseOdrIndicator && !UniqueModuleId.empty();

  SmallVector<GlobalValue *, 16> MetadataGlobals(ExtendedGlobals.size());
  for (size_t i = 0; i < ExtendedGlobals.size(); i++) {
    GlobalVariable *G = ExtendedGlobals[i];
    GlobalVariable *Metadata =
        CreateMetadataGlobal(MetadataInitializers[i], G->getName());
    MDNode *MD = MDNode::get(M.getContext(), ValueAsMetadata::get(G));
    Metadata->setMetadata(LLVMContext::MD_associated, MD);
    MetadataGlobals[i] = Metadata;

    if (UseComdatForGlobalsGC)
      SetComdatForGlobalMetadata(G, Metadata, UniqueModuleId);
  }

  // Update llvm.compiler.used, adding the new metadata globals. This is
  // needed so that during LTO these variables stay alive.
  if (!MetadataGlobals.empty())
    appendToCompilerUsed(M, MetadataGlobals);

  // RegisteredFlag serves two purposes. First, we can pass it to dladdr()
  // to look up the loaded image that contains it. Second, we can store in it
  // whether registration has already occurred, to prevent duplicate
  // registration.
  //
  // Common linkage ensures that there is only one global per shared library.
  GlobalVariable *RegisteredFlag = new GlobalVariable(
      M, IntptrTy, false, GlobalVariable::CommonLinkage,
      ConstantInt::get(IntptrTy, 0), kAsanGlobalsRegisteredFlagName);
  RegisteredFlag->setVisibility(GlobalVariable::HiddenVisibility);

  // Create start and stop symbols.
  GlobalVariable *StartELFMetadata = new GlobalVariable(
      M, IntptrTy, false, GlobalVariable::ExternalWeakLinkage, nullptr,
      "__start_" + getGlobalMetadataSection());
  StartELFMetadata->setVisibility(GlobalVariable::HiddenVisibility);
  GlobalVariable *StopELFMetadata = new GlobalVariable(
      M, IntptrTy, false, GlobalVariable::ExternalWeakLinkage, nullptr,
      "__stop_" + getGlobalMetadataSection());
  StopELFMetadata->setVisibility(GlobalVariable::HiddenVisibility);

  // Create a call to register the globals with the runtime.
  if (ConstructorKind == AsanCtorKind::Global)
    IRB.CreateCall(AsanRegisterElfGlobals,
                 {IRB.CreatePointerCast(RegisteredFlag, IntptrTy),
                  IRB.CreatePointerCast(StartELFMetadata, IntptrTy),
                  IRB.CreatePointerCast(StopELFMetadata, IntptrTy)});

  // We also need to unregister globals at the end, e.g., when a shared library
  // gets closed.
  if (DestructorKind != AsanDtorKind::None && !MetadataGlobals.empty()) {
    IRBuilder<> IrbDtor(CreateAsanModuleDtor());
    IrbDtor.CreateCall(AsanUnregisterElfGlobals,
                       {IRB.CreatePointerCast(RegisteredFlag, IntptrTy),
                        IRB.CreatePointerCast(StartELFMetadata, IntptrTy),
                        IRB.CreatePointerCast(StopELFMetadata, IntptrTy)});
  }
}

void ModuleAddressSanitizer::InstrumentGlobalsMachO(
    IRBuilder<> &IRB, ArrayRef<GlobalVariable *> ExtendedGlobals,
    ArrayRef<Constant *> MetadataInitializers) {
  assert(ExtendedGlobals.size() == MetadataInitializers.size());

  // On recent Mach-O platforms, use a structure which binds the liveness of
  // the global variable to the metadata struct. Keep the list of "Liveness" GV
  // created to be added to llvm.compiler.used
  StructType *LivenessTy = StructType::get(IntptrTy, IntptrTy);
  SmallVector<GlobalValue *, 16> LivenessGlobals(ExtendedGlobals.size());

  for (size_t i = 0; i < ExtendedGlobals.size(); i++) {
    Constant *Initializer = MetadataInitializers[i];
    GlobalVariable *G = ExtendedGlobals[i];
    GlobalVariable *Metadata = CreateMetadataGlobal(Initializer, G->getName());

    // On recent Mach-O platforms, we emit the global metadata in a way that
    // allows the linker to properly strip dead globals.
    auto LivenessBinder =
        ConstantStruct::get(LivenessTy, Initializer->getAggregateElement(0u),
                            ConstantExpr::getPointerCast(Metadata, IntptrTy));
    GlobalVariable *Liveness = new GlobalVariable(
        M, LivenessTy, false, GlobalVariable::InternalLinkage, LivenessBinder,
        Twine("__asan_binder_") + G->getName());
    Liveness->setSection("__DATA,__asan_liveness,regular,live_support");
    LivenessGlobals[i] = Liveness;
  }

  // Update llvm.compiler.used, adding the new liveness globals. This is
  // needed so that during LTO these variables stay alive. The alternative
  // would be to have the linker handling the LTO symbols, but libLTO
  // current API does not expose access to the section for each symbol.
  if (!LivenessGlobals.empty())
    appendToCompilerUsed(M, LivenessGlobals);

  // RegisteredFlag serves two purposes. First, we can pass it to dladdr()
  // to look up the loaded image that contains it. Second, we can store in it
  // whether registration has already occurred, to prevent duplicate
  // registration.
  //
  // common linkage ensures that there is only one global per shared library.
  GlobalVariable *RegisteredFlag = new GlobalVariable(
      M, IntptrTy, false, GlobalVariable::CommonLinkage,
      ConstantInt::get(IntptrTy, 0), kAsanGlobalsRegisteredFlagName);
  RegisteredFlag->setVisibility(GlobalVariable::HiddenVisibility);

  if (ConstructorKind == AsanCtorKind::Global)
    IRB.CreateCall(AsanRegisterImageGlobals,
                 {IRB.CreatePointerCast(RegisteredFlag, IntptrTy)});

  // We also need to unregister globals at the end, e.g., when a shared library
  // gets closed.
  if (DestructorKind != AsanDtorKind::None) {
    IRBuilder<> IrbDtor(CreateAsanModuleDtor());
    IrbDtor.CreateCall(AsanUnregisterImageGlobals,
                       {IRB.CreatePointerCast(RegisteredFlag, IntptrTy)});
  }
}

void ModuleAddressSanitizer::InstrumentGlobalsWithMetadataArray(
    IRBuilder<> &IRB, ArrayRef<GlobalVariable *> ExtendedGlobals,
    ArrayRef<Constant *> MetadataInitializers) {
  assert(ExtendedGlobals.size() == MetadataInitializers.size());
  unsigned N = ExtendedGlobals.size();
  assert(N > 0);

  // On platforms that don't have a custom metadata section, we emit an array
  // of global metadata structures.
  ArrayType *ArrayOfGlobalStructTy =
      ArrayType::get(MetadataInitializers[0]->getType(), N);
  auto AllGlobals = new GlobalVariable(
      M, ArrayOfGlobalStructTy, false, GlobalVariable::InternalLinkage,
      ConstantArray::get(ArrayOfGlobalStructTy, MetadataInitializers), "");
  if (Mapping.Scale > 3)
    AllGlobals->setAlignment(Align(1ULL << Mapping.Scale));

  if (ConstructorKind == AsanCtorKind::Global)
    IRB.CreateCall(AsanRegisterGlobals,
                 {IRB.CreatePointerCast(AllGlobals, IntptrTy),
                  ConstantInt::get(IntptrTy, N)});

  // We also need to unregister globals at the end, e.g., when a shared library
  // gets closed.
  if (DestructorKind != AsanDtorKind::None) {
    IRBuilder<> IrbDtor(CreateAsanModuleDtor());
    IrbDtor.CreateCall(AsanUnregisterGlobals,
                       {IRB.CreatePointerCast(AllGlobals, IntptrTy),
                        ConstantInt::get(IntptrTy, N)});
  }
}

// This function replaces all global variables with new variables that have
// trailing redzones. It also creates a function that poisons
// redzones and inserts this function into llvm.global_ctors.
// Sets *CtorComdat to true if the global registration code emitted into the
// asan constructor is comdat-compatible.
void ModuleAddressSanitizer::instrumentGlobals(IRBuilder<> &IRB,
                                               bool *CtorComdat) {
  // Build set of globals that are aliased by some GA, where
  // getExcludedAliasedGlobal(GA) returns the relevant GlobalVariable.
  SmallPtrSet<const GlobalVariable *, 16> AliasedGlobalExclusions;
  if (CompileKernel) {
    for (auto &GA : M.aliases()) {
      if (const GlobalVariable *GV = getExcludedAliasedGlobal(GA))
        AliasedGlobalExclusions.insert(GV);
    }
  }

  SmallVector<GlobalVariable *, 16> GlobalsToChange;
  for (auto &G : M.globals()) {
    if (!AliasedGlobalExclusions.count(&G) && shouldInstrumentGlobal(&G))
      GlobalsToChange.push_back(&G);
  }

  size_t n = GlobalsToChange.size();
  auto &DL = M.getDataLayout();

  // A global is described by a structure
  //   size_t beg;
  //   size_t size;
  //   size_t size_with_redzone;
  //   const char *name;
  //   const char *module_name;
  //   size_t has_dynamic_init;
  //   size_t padding_for_windows_msvc_incremental_link;
  //   size_t odr_indicator;
  // We initialize an array of such structures and pass it to a run-time call.
  StructType *GlobalStructTy =
      StructType::get(IntptrTy, IntptrTy, IntptrTy, IntptrTy, IntptrTy,
                      IntptrTy, IntptrTy, IntptrTy);
  SmallVector<GlobalVariable *, 16> NewGlobals(n);
  SmallVector<Constant *, 16> Initializers(n);

  for (size_t i = 0; i < n; i++) {
    GlobalVariable *G = GlobalsToChange[i];

    GlobalValue::SanitizerMetadata MD;
    if (G->hasSanitizerMetadata())
      MD = G->getSanitizerMetadata();

    // The runtime library tries demangling symbol names in the descriptor but
    // functionality like __cxa_demangle may be unavailable (e.g.
    // -static-libstdc++). So we demangle the symbol names here.
    std::string NameForGlobal = G->getName().str();
    GlobalVariable *Name =
        createPrivateGlobalForString(M, llvm::demangle(NameForGlobal),
                                     /*AllowMerging*/ true, genName("global"));

    Type *Ty = G->getValueType();
    const uint64_t SizeInBytes = DL.getTypeAllocSize(Ty);
    const uint64_t RightRedzoneSize = getRedzoneSizeForGlobal(SizeInBytes);
    Type *RightRedZoneTy = ArrayType::get(IRB.getInt8Ty(), RightRedzoneSize);

    StructType *NewTy = StructType::get(Ty, RightRedZoneTy);
    Constant *NewInitializer = ConstantStruct::get(
        NewTy, G->getInitializer(), Constant::getNullValue(RightRedZoneTy));

    // Create a new global variable with enough space for a redzone.
    GlobalValue::LinkageTypes Linkage = G->getLinkage();
    if (G->isConstant() && Linkage == GlobalValue::PrivateLinkage)
      Linkage = GlobalValue::InternalLinkage;
    GlobalVariable *NewGlobal = new GlobalVariable(
        M, NewTy, G->isConstant(), Linkage, NewInitializer, "", G,
        G->getThreadLocalMode(), G->getAddressSpace());
    NewGlobal->copyAttributesFrom(G);
    NewGlobal->setComdat(G->getComdat());
    NewGlobal->setAlignment(Align(getMinRedzoneSizeForGlobal()));
    // Don't fold globals with redzones. ODR violation detector and redzone
    // poisoning implicitly creates a dependence on the global's address, so it
    // is no longer valid for it to be marked unnamed_addr.
    NewGlobal->setUnnamedAddr(GlobalValue::UnnamedAddr::None);

    // Move null-terminated C strings to "__asan_cstring" section on Darwin.
    if (TargetTriple.isOSBinFormatMachO() && !G->hasSection() &&
        G->isConstant()) {
      auto Seq = dyn_cast<ConstantDataSequential>(G->getInitializer());
      if (Seq && Seq->isCString())
        NewGlobal->setSection("__TEXT,__asan_cstring,regular");
    }

    // Transfer the debug info and type metadata.  The payload starts at offset
    // zero so we can copy the metadata over as is.
    NewGlobal->copyMetadata(G, 0);

    Value *Indices2[2];
    Indices2[0] = IRB.getInt32(0);
    Indices2[1] = IRB.getInt32(0);

    G->replaceAllUsesWith(
        ConstantExpr::getGetElementPtr(NewTy, NewGlobal, Indices2, true));
    NewGlobal->takeName(G);
    G->eraseFromParent();
    NewGlobals[i] = NewGlobal;

    Constant *ODRIndicator = ConstantPointerNull::get(PtrTy);
    GlobalValue *InstrumentedGlobal = NewGlobal;

    bool CanUsePrivateAliases =
        TargetTriple.isOSBinFormatELF() || TargetTriple.isOSBinFormatMachO() ||
        TargetTriple.isOSBinFormatWasm();
    if (CanUsePrivateAliases && UsePrivateAlias) {
      // Create local alias for NewGlobal to avoid crash on ODR between
      // instrumented and non-instrumented libraries.
      InstrumentedGlobal =
          GlobalAlias::create(GlobalValue::PrivateLinkage, "", NewGlobal);
    }

    // ODR should not happen for local linkage.
    if (NewGlobal->hasLocalLinkage()) {
      ODRIndicator =
          ConstantExpr::getIntToPtr(ConstantInt::get(IntptrTy, -1), PtrTy);
    } else if (UseOdrIndicator) {
      // With local aliases, we need to provide another externally visible
      // symbol __odr_asan_XXX to detect ODR violation.
      auto *ODRIndicatorSym =
          new GlobalVariable(M, IRB.getInt8Ty(), false, Linkage,
                             Constant::getNullValue(IRB.getInt8Ty()),
                             kODRGenPrefix + NameForGlobal, nullptr,
                             NewGlobal->getThreadLocalMode());

      // Set meaningful attributes for indicator symbol.
      ODRIndicatorSym->setVisibility(NewGlobal->getVisibility());
      ODRIndicatorSym->setDLLStorageClass(NewGlobal->getDLLStorageClass());
      ODRIndicatorSym->setAlignment(Align(1));
      ODRIndicator = ODRIndicatorSym;
    }

    Constant *Initializer = ConstantStruct::get(
        GlobalStructTy,
        ConstantExpr::getPointerCast(InstrumentedGlobal, IntptrTy),
        ConstantInt::get(IntptrTy, SizeInBytes),
        ConstantInt::get(IntptrTy, SizeInBytes + RightRedzoneSize),
        ConstantExpr::getPointerCast(Name, IntptrTy),
        ConstantExpr::getPointerCast(getOrCreateModuleName(), IntptrTy),
        ConstantInt::get(IntptrTy, MD.IsDynInit),
        Constant::getNullValue(IntptrTy),
        ConstantExpr::getPointerCast(ODRIndicator, IntptrTy));

    LLVM_DEBUG(dbgs() << "NEW GLOBAL: " << *NewGlobal << "\n");

    Initializers[i] = Initializer;
  }

  // Add instrumented globals to llvm.compiler.used list to avoid LTO from
  // ConstantMerge'ing them.
  SmallVector<GlobalValue *, 16> GlobalsToAddToUsedList;
  for (size_t i = 0; i < n; i++) {
    GlobalVariable *G = NewGlobals[i];
    if (G->getName().empty()) continue;
    GlobalsToAddToUsedList.push_back(G);
  }
  appendToCompilerUsed(M, ArrayRef<GlobalValue *>(GlobalsToAddToUsedList));

  if (UseGlobalsGC && TargetTriple.isOSBinFormatELF()) {
    // Use COMDAT and register globals even if n == 0 to ensure that (a) the
    // linkage unit will only have one module constructor, and (b) the register
    // function will be called. The module destructor is not created when n ==
    // 0.
    *CtorComdat = true;
    instrumentGlobalsELF(IRB, NewGlobals, Initializers, getUniqueModuleId(&M));
  } else if (n == 0) {
    // When UseGlobalsGC is false, COMDAT can still be used if n == 0, because
    // all compile units will have identical module constructor/destructor.
    *CtorComdat = TargetTriple.isOSBinFormatELF();
  } else {
    *CtorComdat = false;
    if (UseGlobalsGC && TargetTriple.isOSBinFormatCOFF()) {
      InstrumentGlobalsCOFF(IRB, NewGlobals, Initializers);
    } else if (UseGlobalsGC && ShouldUseMachOGlobalsSection()) {
      InstrumentGlobalsMachO(IRB, NewGlobals, Initializers);
    } else {
      InstrumentGlobalsWithMetadataArray(IRB, NewGlobals, Initializers);
    }
  }

  // Create calls for poisoning before initializers run and unpoisoning after.
  if (ClInitializers)
    createInitializerPoisonCalls();

  LLVM_DEBUG(dbgs() << M);
}

uint64_t
ModuleAddressSanitizer::getRedzoneSizeForGlobal(uint64_t SizeInBytes) const {
  constexpr uint64_t kMaxRZ = 1 << 18;
  const uint64_t MinRZ = getMinRedzoneSizeForGlobal();

  uint64_t RZ = 0;
  if (SizeInBytes <= MinRZ / 2) {
    // Reduce redzone size for small size objects, e.g. int, char[1]. MinRZ is
    // at least 32 bytes, optimize when SizeInBytes is less than or equal to
    // half of MinRZ.
    RZ = MinRZ - SizeInBytes;
  } else {
    // Calculate RZ, where MinRZ <= RZ <= MaxRZ, and RZ ~ 1/4 * SizeInBytes.
    RZ = std::clamp((SizeInBytes / MinRZ / 4) * MinRZ, MinRZ, kMaxRZ);

    // Round up to multiple of MinRZ.
    if (SizeInBytes % MinRZ)
      RZ += MinRZ - (SizeInBytes % MinRZ);
  }

  assert((RZ + SizeInBytes) % MinRZ == 0);

  return RZ;
}

int ModuleAddressSanitizer::GetAsanVersion() const {
  int LongSize = M.getDataLayout().getPointerSizeInBits();
  bool isAndroid = Triple(M.getTargetTriple()).isAndroid();
  int Version = 8;
  // 32-bit Android is one version ahead because of the switch to dynamic
  // shadow.
  Version += (LongSize == 32 && isAndroid);
  return Version;
}

GlobalVariable *ModuleAddressSanitizer::getOrCreateModuleName() {
  if (!ModuleName) {
    // We shouldn't merge same module names, as this string serves as unique
    // module ID in runtime.
    ModuleName =
        createPrivateGlobalForString(M, M.getModuleIdentifier(),
                                     /*AllowMerging*/ false, genName("module"));
  }
  return ModuleName;
}

bool ModuleAddressSanitizer::instrumentModule() {
  initializeCallbacks();

  // Create a module constructor. A destructor is created lazily because not all
  // platforms, and not all modules need it.
  if (ConstructorKind == AsanCtorKind::Global) {
    if (CompileKernel) {
      // The kernel always builds with its own runtime, and therefore does not
      // need the init and version check calls.
      AsanCtorFunction = createSanitizerCtor(M, kAsanModuleCtorName);
    } else {
      std::string AsanVersion = std::to_string(GetAsanVersion());
      std::string VersionCheckName =
          InsertVersionCheck ? (kAsanVersionCheckNamePrefix + AsanVersion) : "";
      std::tie(AsanCtorFunction, std::ignore) =
          createSanitizerCtorAndInitFunctions(
              M, kAsanModuleCtorName, kAsanInitName, /*InitArgTypes=*/{},
              /*InitArgs=*/{}, VersionCheckName);
    }
  }

  bool CtorComdat = true;
  if (ClGlobals) {
    assert(AsanCtorFunction || ConstructorKind == AsanCtorKind::None);
    if (AsanCtorFunction) {
      IRBuilder<> IRB(AsanCtorFunction->getEntryBlock().getTerminator());
      instrumentGlobals(IRB, &CtorComdat);
    } else {
      IRBuilder<> IRB(*C);
      instrumentGlobals(IRB, &CtorComdat);
    }
  }

  if (TargetTriple.isSPIROrSPIRV()) {
    // Add module metadata "device.sanitizer" for sycl-post-link
    LLVMContext &Ctx = M.getContext();
    auto *MD = M.getOrInsertNamedMetadata("device.sanitizer");
    Metadata *MDVals[] = {MDString::get(Ctx, "asan")};
    MD->addOperand(MDNode::get(Ctx, MDVals));

    if (ClDeviceGlobals) {
      IRBuilder<> IRB(*C);
      instrumentDeviceGlobal(IRB);
    }
  }

  const uint64_t Priority = GetCtorAndDtorPriority(TargetTriple);

  // Put the constructor and destructor in comdat if both
  // (1) global instrumentation is not TU-specific
  // (2) target is ELF.
  if (UseCtorComdat && TargetTriple.isOSBinFormatELF() && CtorComdat) {
    if (AsanCtorFunction) {
      AsanCtorFunction->setComdat(M.getOrInsertComdat(kAsanModuleCtorName));
      appendToGlobalCtors(M, AsanCtorFunction, Priority, AsanCtorFunction);
    }
    if (AsanDtorFunction) {
      AsanDtorFunction->setComdat(M.getOrInsertComdat(kAsanModuleDtorName));
      appendToGlobalDtors(M, AsanDtorFunction, Priority, AsanDtorFunction);
    }
  } else {
    if (AsanCtorFunction)
      appendToGlobalCtors(M, AsanCtorFunction, Priority);
    if (AsanDtorFunction)
      appendToGlobalDtors(M, AsanDtorFunction, Priority);
  }

  return true;
}

void AddressSanitizer::initializeCallbacks(const TargetLibraryInfo *TLI) {
  IRBuilder<> IRB(*C);
  // Create __asan_report* callbacks.
  // IsWrite, TypeSize and Exp are encoded in the function name.
  for (int Exp = 0; Exp < 2; Exp++) {
    for (size_t AccessIsWrite = 0; AccessIsWrite <= 1; AccessIsWrite++) {
      const std::string TypeStr = AccessIsWrite ? "store" : "load";
      const std::string ExpStr = Exp ? "exp_" : "";
      const std::string EndingStr = Recover ? "_noabort" : "";

      SmallVector<Type *, 3> Args2 = {IntptrTy, IntptrTy};
      SmallVector<Type *, 2> Args1{1, IntptrTy};
      AttributeList AL2;
      AttributeList AL1;
      if (Exp) {
        Type *ExpType = Type::getInt32Ty(*C);
        Args2.push_back(ExpType);
        Args1.push_back(ExpType);
        if (auto AK = TLI->getExtAttrForI32Param(false)) {
          AL2 = AL2.addParamAttribute(*C, 2, AK);
          AL1 = AL1.addParamAttribute(*C, 1, AK);
        }
      }

      // __asan_loadX/__asan_storeX(
      //   ...
      //   int32_t as, // Address Space
      //   char* file,
      //   unsigned int line,
      //   char* func
      // )
      if (TargetTriple.isSPIROrSPIRV()) {
        auto *Int8PtrTy =
            Type::getInt8Ty(*C)->getPointerTo(kSpirOffloadConstantAS);

        Args1.push_back(Type::getInt32Ty(*C)); // address_space
        Args1.push_back(Int8PtrTy);            // file
        Args1.push_back(Type::getInt32Ty(*C)); // line
        Args1.push_back(Int8PtrTy);            // func

        Args2.push_back(Type::getInt32Ty(*C)); // address_space
        Args2.push_back(Int8PtrTy);            // file
        Args2.push_back(Type::getInt32Ty(*C)); // line
        Args2.push_back(Int8PtrTy);            // func
      }
      AsanErrorCallbackSized[AccessIsWrite][Exp] = M.getOrInsertFunction(
          kAsanReportErrorTemplate + ExpStr + TypeStr + "_n" + EndingStr,
          FunctionType::get(IRB.getVoidTy(), Args2, false), AL2);

      AsanMemoryAccessCallbackSized[AccessIsWrite][Exp] = M.getOrInsertFunction(
          ClMemoryAccessCallbackPrefix + ExpStr + TypeStr + "N" + EndingStr,
          FunctionType::get(IRB.getVoidTy(), Args2, false), AL2);

      for (size_t AccessSizeIndex = 0; AccessSizeIndex < kNumberOfAccessSizes;
           AccessSizeIndex++) {
        const std::string Suffix = TypeStr + itostr(1ULL << AccessSizeIndex);
        AsanErrorCallback[AccessIsWrite][Exp][AccessSizeIndex] =
            M.getOrInsertFunction(
                kAsanReportErrorTemplate + ExpStr + Suffix + EndingStr,
                FunctionType::get(IRB.getVoidTy(), Args1, false), AL1);

        AsanMemoryAccessCallback[AccessIsWrite][Exp][AccessSizeIndex] =
            M.getOrInsertFunction(
                ClMemoryAccessCallbackPrefix + ExpStr + Suffix + EndingStr,
                FunctionType::get(IRB.getVoidTy(), Args1, false), AL1);
      }
    }
  }

  const std::string MemIntrinCallbackPrefix =
      (CompileKernel && !ClKasanMemIntrinCallbackPrefix)
          ? std::string("")
          : ClMemoryAccessCallbackPrefix;
  AsanMemmove = M.getOrInsertFunction(MemIntrinCallbackPrefix + "memmove",
                                      PtrTy, PtrTy, PtrTy, IntptrTy);
  AsanMemcpy = M.getOrInsertFunction(MemIntrinCallbackPrefix + "memcpy", PtrTy,
                                     PtrTy, PtrTy, IntptrTy);
  AsanMemset = M.getOrInsertFunction(MemIntrinCallbackPrefix + "memset",
                                     TLI->getAttrList(C, {1}, /*Signed=*/false),
                                     PtrTy, PtrTy, IRB.getInt32Ty(), IntptrTy);

  AsanHandleNoReturnFunc =
      M.getOrInsertFunction(kAsanHandleNoReturnName, IRB.getVoidTy());

  AsanPtrCmpFunction =
      M.getOrInsertFunction(kAsanPtrCmp, IRB.getVoidTy(), IntptrTy, IntptrTy);
  AsanPtrSubFunction =
      M.getOrInsertFunction(kAsanPtrSub, IRB.getVoidTy(), IntptrTy, IntptrTy);
  if (Mapping.InGlobal)
    AsanShadowGlobal = M.getOrInsertGlobal("__asan_shadow",
                                           ArrayType::get(IRB.getInt8Ty(), 0));

  if (TargetTriple.isSPIROrSPIRV()) {
    // __asan_set_shadow_static_local(
    //   uptr ptr,
    //   size_t size,
    //   size_t size_with_redzone
    // )
    AsanSetShadowStaticLocalFunc =
        M.getOrInsertFunction("__asan_set_shadow_static_local", IRB.getVoidTy(),
                              IntptrTy, IntptrTy, IntptrTy);

    // __asan_unpoison_shadow_static_local(
    //   uptr ptr,
    //   size_t size,
    // )
    AsanUnpoisonShadowStaticLocalFunc =
        M.getOrInsertFunction("__asan_unpoison_shadow_static_local",
                              IRB.getVoidTy(), IntptrTy, IntptrTy, IntptrTy);

    // __asan_set_shadow_dynamic_local(
    //   uptr ptr,
    //   uint32_t num_args
    // )
    AsanSetShadowDynamicLocalFunc = M.getOrInsertFunction(
        "__asan_set_shadow_dynamic_local", IRB.getVoidTy(), IntptrTy, Int32Ty);

    // __asan_unpoison_shadow_dynamic_local(
    //   uptr ptr,
    //   uint32_t num_args
    // )
    AsanUnpoisonShadowDynamicLocalFunc =
        M.getOrInsertFunction("__asan_unpoison_shadow_dynamic_local",
                              IRB.getVoidTy(), IntptrTy, Int32Ty);

    AsanLaunchInfo = M.getOrInsertGlobal(
        "__AsanLaunchInfo", IntptrTy->getPointerTo(kSpirOffloadGlobalAS), [&] {
          return new GlobalVariable(
              M, IntptrTy->getPointerTo(kSpirOffloadGlobalAS), false,
              GlobalVariable::ExternalLinkage, nullptr, "__AsanLaunchInfo",
              nullptr, GlobalVariable::NotThreadLocal, kSpirOffloadLocalAS);
        });

    AsanMemToShadow = M.getOrInsertFunction(kAsanMemToShadow, IntptrTy,
                                            IntptrTy, Type::getInt32Ty(*C));
  }

  AMDGPUAddressShared =
      M.getOrInsertFunction(kAMDGPUAddressSharedName, IRB.getInt1Ty(), PtrTy);
  AMDGPUAddressPrivate =
      M.getOrInsertFunction(kAMDGPUAddressPrivateName, IRB.getInt1Ty(), PtrTy);
}

bool AddressSanitizer::maybeInsertAsanInitAtFunctionEntry(Function &F) {
  // For each NSObject descendant having a +load method, this method is invoked
  // by the ObjC runtime before any of the static constructors is called.
  // Therefore we need to instrument such methods with a call to __asan_init
  // at the beginning in order to initialize our runtime before any access to
  // the shadow memory.
  // We cannot just ignore these methods, because they may call other
  // instrumented functions.
  if (F.getName().contains(" load]")) {
    FunctionCallee AsanInitFunction =
        declareSanitizerInitFunction(*F.getParent(), kAsanInitName, {});
    IRBuilder<> IRB(&F.front(), F.front().begin());
    IRB.CreateCall(AsanInitFunction, {});
    return true;
  }
  return false;
}

bool AddressSanitizer::maybeInsertDynamicShadowAtFunctionEntry(Function &F) {
  // Generate code only when dynamic addressing is needed.
  if (Mapping.Offset != kDynamicShadowSentinel)
    return false;

  IRBuilder<> IRB(&F.front().front());
  if (Mapping.InGlobal) {
    if (ClWithIfuncSuppressRemat) {
      // An empty inline asm with input reg == output reg.
      // An opaque pointer-to-int cast, basically.
      InlineAsm *Asm = InlineAsm::get(
          FunctionType::get(IntptrTy, {AsanShadowGlobal->getType()}, false),
          StringRef(""), StringRef("=r,0"),
          /*hasSideEffects=*/false);
      LocalDynamicShadow =
          IRB.CreateCall(Asm, {AsanShadowGlobal}, ".asan.shadow");
    } else {
      LocalDynamicShadow =
          IRB.CreatePointerCast(AsanShadowGlobal, IntptrTy, ".asan.shadow");
    }
  } else {
    Value *GlobalDynamicAddress = F.getParent()->getOrInsertGlobal(
        kAsanShadowMemoryDynamicAddress, IntptrTy);
    LocalDynamicShadow = IRB.CreateLoad(IntptrTy, GlobalDynamicAddress);
  }
  return true;
}

void AddressSanitizer::markEscapedLocalAllocas(Function &F) {
  // Find the one possible call to llvm.localescape and pre-mark allocas passed
  // to it as uninteresting. This assumes we haven't started processing allocas
  // yet. This check is done up front because iterating the use list in
  // isInterestingAlloca would be algorithmically slower.
  assert(ProcessedAllocas.empty() && "must process localescape before allocas");

  // Try to get the declaration of llvm.localescape. If it's not in the module,
  // we can exit early.
  if (!F.getParent()->getFunction("llvm.localescape")) return;

  // Look for a call to llvm.localescape call in the entry block. It can't be in
  // any other block.
  for (Instruction &I : F.getEntryBlock()) {
    IntrinsicInst *II = dyn_cast<IntrinsicInst>(&I);
    if (II && II->getIntrinsicID() == Intrinsic::localescape) {
      // We found a call. Mark all the allocas passed in as uninteresting.
      for (Value *Arg : II->args()) {
        AllocaInst *AI = dyn_cast<AllocaInst>(Arg->stripPointerCasts());
        assert(AI && AI->isStaticAlloca() &&
               "non-static alloca arg to localescape");
        ProcessedAllocas[AI] = false;
      }
      break;
    }
  }
}

bool AddressSanitizer::suppressInstrumentationSiteForDebug(int &Instrumented) {
  bool ShouldInstrument =
      ClDebugMin < 0 || ClDebugMax < 0 ||
      (Instrumented >= ClDebugMin && Instrumented <= ClDebugMax);
  Instrumented++;
  return !ShouldInstrument;
}

bool AddressSanitizer::instrumentFunction(Function &F,
                                          const TargetLibraryInfo *TLI) {
  if (F.empty())
    return false;
  if (F.getLinkage() == GlobalValue::AvailableExternallyLinkage) return false;
  if (!ClDebugFunc.empty() && ClDebugFunc == F.getName()) return false;
  if (F.getName().starts_with("__asan_")) return false;
  if (F.isPresplitCoroutine())
    return false;

  if (TargetTriple.isSPIROrSPIRV()) {
    if (F.getName().contains("__sycl_service_kernel__"))
      return false;
    // Skip referenced-indirectly function as we insert access to shared local
    // memory (SLM) __AsanLaunchInfo and access to SLM in referenced-indirectly
    // function isn't supported yet in intel-graphics-compiler.
    if (F.hasFnAttribute("referenced-indirectly"))
      return false;
    // FIXME: ESIMD kernel doesn't support noinline functions, so we can't
    // support sanitizer for it
    if (F.hasMetadata("sycl_explicit_simd"))
      return false;
  }

  bool FunctionModified = false;

  // Do not apply any instrumentation for naked functions.
  if (F.hasFnAttribute(Attribute::Naked))
    return FunctionModified;

  // If needed, insert __asan_init before checking for SanitizeAddress attr.
  // This function needs to be called even if the function body is not
  // instrumented.
  if (maybeInsertAsanInitAtFunctionEntry(F))
    FunctionModified = true;

  // Leave if the function doesn't need instrumentation.
  if (!F.hasFnAttribute(Attribute::SanitizeAddress)) return FunctionModified;

  if (F.hasFnAttribute(Attribute::DisableSanitizerInstrumentation))
    return FunctionModified;

  LLVM_DEBUG(dbgs() << "ASAN instrumenting:\n" << F << "\n");

  initializeCallbacks(TLI);

  FunctionStateRAII CleanupObj(this);

  RuntimeCallInserter RTCI(F);

  FunctionModified |= maybeInsertDynamicShadowAtFunctionEntry(F);

  // We can't instrument allocas used with llvm.localescape. Only static allocas
  // can be passed to that intrinsic.
  markEscapedLocalAllocas(F);

  // We want to instrument every address only once per basic block (unless there
  // are calls between uses).
  SmallPtrSet<Value *, 16> TempsToInstrument;
  SmallVector<InterestingMemoryOperand, 16> OperandsToInstrument;
  SmallVector<MemIntrinsic *, 16> IntrinToInstrument;
  SmallVector<Instruction *, 8> NoReturnCalls;
  SmallVector<BasicBlock *, 16> AllBlocks;
  SmallVector<Instruction *, 16> PointerComparisonsOrSubtracts;
  SmallVector<CallInst *, 8> SyclAllocateLocalMemoryCalls;

  // Fill the set of memory operations to instrument.
  for (auto &BB : F) {
    AllBlocks.push_back(&BB);
    TempsToInstrument.clear();
    int NumInsnsPerBB = 0;
    for (auto &Inst : BB) {
      if (LooksLikeCodeInBug11395(&Inst)) return false;
      // Skip instructions inserted by another instrumentation.
      if (Inst.hasMetadata(LLVMContext::MD_nosanitize))
        continue;
      SmallVector<InterestingMemoryOperand, 1> InterestingOperands;
      getInterestingMemoryOperands(&Inst, InterestingOperands);

      if (!InterestingOperands.empty()) {
        for (auto &Operand : InterestingOperands) {
          if (ClOpt && ClOptSameTemp) {
            Value *Ptr = Operand.getPtr();
            // If we have a mask, skip instrumentation if we've already
            // instrumented the full object. But don't add to TempsToInstrument
            // because we might get another load/store with a different mask.
            if (Operand.MaybeMask) {
              if (TempsToInstrument.count(Ptr))
                continue; // We've seen this (whole) temp in the current BB.
            } else {
              if (!TempsToInstrument.insert(Ptr).second)
                continue; // We've seen this temp in the current BB.
            }
          }
          OperandsToInstrument.push_back(Operand);
          NumInsnsPerBB++;
        }
      } else if (((ClInvalidPointerPairs || ClInvalidPointerCmp) &&
                  isInterestingPointerComparison(&Inst)) ||
                 ((ClInvalidPointerPairs || ClInvalidPointerSub) &&
                  isInterestingPointerSubtraction(&Inst))) {
        PointerComparisonsOrSubtracts.push_back(&Inst);
      } else if (MemIntrinsic *MI = dyn_cast<MemIntrinsic>(&Inst)) {
        // ok, take it.
        IntrinToInstrument.push_back(MI);
        NumInsnsPerBB++;
      } else {
        if (auto *CB = dyn_cast<CallBase>(&Inst)) {
          // On device side, the only non return cases should be *.trap or
          // assert, and none of these cases need to be handles.
          if (!TargetTriple.isSPIROrSPIRV()) {
            // A call inside BB.
            TempsToInstrument.clear();
            if (CB->doesNotReturn())
              NoReturnCalls.push_back(CB);
          }
        }
        if (CallInst *CI = dyn_cast<CallInst>(&Inst)) {
          if (TargetTriple.isSPIROrSPIRV() && CI->getCalledFunction() &&
              CI->getCalledFunction()->getCallingConv() ==
                  llvm::CallingConv::SPIR_FUNC &&
              CI->getCalledFunction()->getName() ==
                  "__sycl_allocateLocalMemory")
            SyclAllocateLocalMemoryCalls.push_back(CI);
          else
            maybeMarkSanitizerLibraryCallNoBuiltin(CI, TLI);
        }
      }
      if (NumInsnsPerBB >= ClMaxInsnsToInstrumentPerBB) break;
    }
  }

  bool UseCalls = (InstrumentationWithCallsThreshold >= 0 &&
                   OperandsToInstrument.size() + IntrinToInstrument.size() >
                       (unsigned)InstrumentationWithCallsThreshold);
  const DataLayout &DL = F.getDataLayout();
  ObjectSizeOffsetVisitor ObjSizeVis(DL, TLI, F.getContext());

  // Instrument.
  int NumInstrumented = 0;
  for (auto &Operand : OperandsToInstrument) {
    if (!suppressInstrumentationSiteForDebug(NumInstrumented))
      instrumentMop(ObjSizeVis, Operand, UseCalls,
                    F.getDataLayout(), RTCI);
    FunctionModified = true;
  }
  if (!TargetTriple.isSPIROrSPIRV()) {
    for (auto *Inst : IntrinToInstrument) {
      if (!suppressInstrumentationSiteForDebug(NumInstrumented))
        instrumentMemIntrinsic(Inst, RTCI);
      FunctionModified = true;
    }
  }

  FunctionStackPoisoner FSP(F, *this, RTCI);
  bool ChangedStack = FSP.runOnFunction();

  // We must unpoison the stack before NoReturn calls (throw, _exit, etc).
  // See e.g. https://github.com/google/sanitizers/issues/37
  for (auto *CI : NoReturnCalls) {
    IRBuilder<> IRB(CI);
    RTCI.createRuntimeCall(IRB, AsanHandleNoReturnFunc, {});
  }

  for (auto *Inst : PointerComparisonsOrSubtracts) {
    instrumentPointerComparisonOrSubtraction(Inst, RTCI);
    FunctionModified = true;
  }

  if (ChangedStack || !NoReturnCalls.empty())
    FunctionModified = true;

  // We need to instrument dynamic/static local arguments after stack poisoner
  if (TargetTriple.isSPIROrSPIRV()) {
    for (auto *CI : SyclAllocateLocalMemoryCalls) {
      instrumentSyclStaticLocalMemory(CI, FSP.RetVec);
      FunctionModified = true;
    }
    if (F.getCallingConv() == CallingConv::SPIR_KERNEL) {
      FunctionModified |= instrumentSyclDynamicLocalMemory(F, FSP.RetVec);
    }
  }

  LLVM_DEBUG(dbgs() << "ASAN done instrumenting: " << FunctionModified << " "
                    << F << "\n");

  return FunctionModified;
}

// Workaround for bug 11395: we don't want to instrument stack in functions
// with large assembly blobs (32-bit only), otherwise reg alloc may crash.
// FIXME: remove once the bug 11395 is fixed.
bool AddressSanitizer::LooksLikeCodeInBug11395(Instruction *I) {
  if (LongSize != 32) return false;
  CallInst *CI = dyn_cast<CallInst>(I);
  if (!CI || !CI->isInlineAsm()) return false;
  if (CI->arg_size() <= 5)
    return false;
  // We have inline assembly with quite a few arguments.
  return true;
}

void FunctionStackPoisoner::initializeCallbacks(Module &M) {
  IRBuilder<> IRB(*C);
  if (ASan.UseAfterReturn == AsanDetectStackUseAfterReturnMode::Always ||
      ASan.UseAfterReturn == AsanDetectStackUseAfterReturnMode::Runtime) {
    const char *MallocNameTemplate =
        ASan.UseAfterReturn == AsanDetectStackUseAfterReturnMode::Always
            ? kAsanStackMallocAlwaysNameTemplate
            : kAsanStackMallocNameTemplate;
    for (int Index = 0; Index <= kMaxAsanStackMallocSizeClass; Index++) {
      std::string Suffix = itostr(Index);
      AsanStackMallocFunc[Index] = M.getOrInsertFunction(
          MallocNameTemplate + Suffix, IntptrTy, IntptrTy);
      AsanStackFreeFunc[Index] =
          M.getOrInsertFunction(kAsanStackFreeNameTemplate + Suffix,
                                IRB.getVoidTy(), IntptrTy, IntptrTy);
    }
  }
  if (ASan.UseAfterScope) {
    AsanPoisonStackMemoryFunc = M.getOrInsertFunction(
        kAsanPoisonStackMemoryName, IRB.getVoidTy(), IntptrTy, IntptrTy);
    AsanUnpoisonStackMemoryFunc = M.getOrInsertFunction(
        kAsanUnpoisonStackMemoryName, IRB.getVoidTy(), IntptrTy, IntptrTy);
  }

  for (size_t Val : {0x00, 0x01, 0x02, 0x03, 0x04, 0x05, 0x06, 0x07, 0xf1, 0xf2,
                     0xf3, 0xf5, 0xf8}) {
    std::ostringstream Name;
    Name << kAsanSetShadowPrefix;
    Name << std::setw(2) << std::setfill('0') << std::hex << Val;
    AsanSetShadowFunc[Val] =
        M.getOrInsertFunction(Name.str(), IRB.getVoidTy(), IntptrTy, IntptrTy);
  }
  AsanSetShadowPrivateFunc =
      M.getOrInsertFunction("__asan_set_shadow_private", IRB.getVoidTy(),
                            IntptrTy, IntptrTy, IRB.getInt8Ty());

  AsanAllocaPoisonFunc = M.getOrInsertFunction(
      kAsanAllocaPoison, IRB.getVoidTy(), IntptrTy, IntptrTy);
  AsanAllocasUnpoisonFunc = M.getOrInsertFunction(
      kAsanAllocasUnpoison, IRB.getVoidTy(), IntptrTy, IntptrTy);
}

void FunctionStackPoisoner::copyToShadowInline(ArrayRef<uint8_t> ShadowMask,
                                               ArrayRef<uint8_t> ShadowBytes,
                                               size_t Begin, size_t End,
                                               IRBuilder<> &IRB,
                                               Value *ShadowBase) {
  if (Begin >= End)
    return;

  const size_t LargestStoreSizeInBytes =
      std::min<size_t>(sizeof(uint64_t), ASan.LongSize / 8);

  const bool IsLittleEndian = F.getDataLayout().isLittleEndian();

  // Poison given range in shadow using larges store size with out leading and
  // trailing zeros in ShadowMask. Zeros never change, so they need neither
  // poisoning nor up-poisoning. Still we don't mind if some of them get into a
  // middle of a store.
  for (size_t i = Begin; i < End;) {
    if (!ShadowMask[i]) {
      assert(!ShadowBytes[i]);
      ++i;
      continue;
    }

    size_t StoreSizeInBytes = LargestStoreSizeInBytes;
    // Fit store size into the range.
    while (StoreSizeInBytes > End - i)
      StoreSizeInBytes /= 2;

    // Minimize store size by trimming trailing zeros.
    for (size_t j = StoreSizeInBytes - 1; j && !ShadowMask[i + j]; --j) {
      while (j <= StoreSizeInBytes / 2)
        StoreSizeInBytes /= 2;
    }

    uint64_t Val = 0;
    for (size_t j = 0; j < StoreSizeInBytes; j++) {
      if (IsLittleEndian)
        Val |= (uint64_t)ShadowBytes[i + j] << (8 * j);
      else
        Val = (Val << 8) | ShadowBytes[i + j];
    }

    Value *Ptr = IRB.CreateAdd(ShadowBase, ConstantInt::get(IntptrTy, i));
    Value *Poison = IRB.getIntN(StoreSizeInBytes * 8, Val);
    IRB.CreateAlignedStore(
        Poison, IRB.CreateIntToPtr(Ptr, PointerType::getUnqual(Poison->getContext())),
        Align(1));

    i += StoreSizeInBytes;
  }
}

void FunctionStackPoisoner::copyToShadow(ArrayRef<uint8_t> ShadowMask,
                                         ArrayRef<uint8_t> ShadowBytes,
                                         IRBuilder<> &IRB, Value *ShadowBase,
                                         bool ForceOutline) {
  copyToShadow(ShadowMask, ShadowBytes, 0, ShadowMask.size(), IRB, ShadowBase,
               ForceOutline);
}

void FunctionStackPoisoner::copyToShadow(ArrayRef<uint8_t> ShadowMask,
                                         ArrayRef<uint8_t> ShadowBytes,
                                         size_t Begin, size_t End,
                                         IRBuilder<> &IRB, Value *ShadowBase,
                                         bool ForceOutline) {
  assert(ShadowMask.size() == ShadowBytes.size());
  size_t Done = Begin;
  for (size_t i = Begin, j = Begin + 1; i < End; i = j++) {
    if (!ShadowMask[i]) {
      assert(!ShadowBytes[i]);
      continue;
    }
    uint8_t Val = ShadowBytes[i];
    if (!AsanSetShadowFunc[Val] && !ForceOutline)
      continue;

    // Skip same values.
    for (; j < End && ShadowMask[j] && Val == ShadowBytes[j]; ++j) {
    }

    if (ForceOutline) {
      RTCI.createRuntimeCall(
          IRB, AsanSetShadowPrivateFunc,
          {IRB.CreateAdd(ShadowBase, ConstantInt::get(IntptrTy, i)),
           ConstantInt::get(IntptrTy, j - i),
           ConstantInt::get(IRB.getInt8Ty(), Val)});
    } else if (j - i >= ASan.MaxInlinePoisoningSize) {
      copyToShadowInline(ShadowMask, ShadowBytes, Done, i, IRB, ShadowBase);
      RTCI.createRuntimeCall(
          IRB, AsanSetShadowFunc[Val],
          {IRB.CreateAdd(ShadowBase, ConstantInt::get(IntptrTy, i)),
           ConstantInt::get(IntptrTy, j - i)});
      Done = j;
    }
  }

  if (!ForceOutline)
    copyToShadowInline(ShadowMask, ShadowBytes, Done, End, IRB, ShadowBase);
}

// Fake stack allocator (asan_fake_stack.h) has 11 size classes
// for every power of 2 from kMinStackMallocSize to kMaxAsanStackMallocSizeClass
static int StackMallocSizeClass(uint64_t LocalStackSize) {
  assert(LocalStackSize <= kMaxStackMallocSize);
  uint64_t MaxSize = kMinStackMallocSize;
  for (int i = 0;; i++, MaxSize *= 2)
    if (LocalStackSize <= MaxSize) return i;
  llvm_unreachable("impossible LocalStackSize");
}

void FunctionStackPoisoner::copyArgsPassedByValToAllocas() {
  Instruction *CopyInsertPoint = &F.front().front();
  if (CopyInsertPoint == ASan.LocalDynamicShadow) {
    // Insert after the dynamic shadow location is determined
    CopyInsertPoint = CopyInsertPoint->getNextNode();
    assert(CopyInsertPoint);
  }
  IRBuilder<> IRB(CopyInsertPoint);
  const DataLayout &DL = F.getDataLayout();
  for (Argument &Arg : F.args()) {
    if (Arg.hasByValAttr()) {
      Type *Ty = Arg.getParamByValType();
      const Align Alignment =
          DL.getValueOrABITypeAlignment(Arg.getParamAlign(), Ty);

      unsigned int AS = Triple(F.getParent()->getTargetTriple()).isSPIROrSPIRV()
                            ? Arg.getType()->getPointerAddressSpace()
                            : DL.getAllocaAddrSpace();

      AllocaInst *AI = IRB.CreateAlloca(
          Ty, AS, nullptr,
          (Arg.hasName() ? Arg.getName() : "Arg" + Twine(Arg.getArgNo())) +
              ".byval");
      AI->setAlignment(Alignment);
      Arg.replaceAllUsesWith(AI);

      uint64_t AllocSize = DL.getTypeAllocSize(Ty);
      IRB.CreateMemCpy(AI, Alignment, &Arg, Alignment, AllocSize);
    }
  }
}

PHINode *FunctionStackPoisoner::createPHI(IRBuilder<> &IRB, Value *Cond,
                                          Value *ValueIfTrue,
                                          Instruction *ThenTerm,
                                          Value *ValueIfFalse) {
  PHINode *PHI = IRB.CreatePHI(IntptrTy, 2);
  BasicBlock *CondBlock = cast<Instruction>(Cond)->getParent();
  PHI->addIncoming(ValueIfFalse, CondBlock);
  BasicBlock *ThenBlock = ThenTerm->getParent();
  PHI->addIncoming(ValueIfTrue, ThenBlock);
  return PHI;
}

Value *FunctionStackPoisoner::createAllocaForLayout(
    IRBuilder<> &IRB, const ASanStackFrameLayout &L, bool Dynamic) {
  AllocaInst *Alloca;
  if (Dynamic) {
    Alloca = IRB.CreateAlloca(IRB.getInt8Ty(),
                              ConstantInt::get(IRB.getInt64Ty(), L.FrameSize),
                              "MyAlloca");
  } else {
    Alloca = IRB.CreateAlloca(ArrayType::get(IRB.getInt8Ty(), L.FrameSize),
                              nullptr, "MyAlloca");
    assert(Alloca->isStaticAlloca());
  }
  assert((ClRealignStack & (ClRealignStack - 1)) == 0);
  uint64_t FrameAlignment = std::max(L.FrameAlignment, uint64_t(ClRealignStack));
  Alloca->setAlignment(Align(FrameAlignment));
  return IRB.CreatePointerCast(Alloca, IntptrTy);
}

void FunctionStackPoisoner::createDynamicAllocasInitStorage() {
  BasicBlock &FirstBB = *F.begin();
  IRBuilder<> IRB(dyn_cast<Instruction>(FirstBB.begin()));
  DynamicAllocaLayout = IRB.CreateAlloca(IntptrTy, nullptr);
  IRB.CreateStore(Constant::getNullValue(IntptrTy), DynamicAllocaLayout);
  DynamicAllocaLayout->setAlignment(Align(32));
}

void FunctionStackPoisoner::processDynamicAllocas() {
  if (!ClInstrumentDynamicAllocas || DynamicAllocaVec.empty()) {
    assert(DynamicAllocaPoisonCallVec.empty());
    return;
  }

  // Insert poison calls for lifetime intrinsics for dynamic allocas.
  for (const auto &APC : DynamicAllocaPoisonCallVec) {
    assert(APC.InsBefore);
    assert(APC.AI);
    assert(ASan.isInterestingAlloca(*APC.AI));
    assert(!APC.AI->isStaticAlloca());

    IRBuilder<> IRB(APC.InsBefore);
    poisonAlloca(APC.AI, APC.Size, IRB, APC.DoPoison);
    // Dynamic allocas will be unpoisoned unconditionally below in
    // unpoisonDynamicAllocas.
    // Flag that we need unpoison static allocas.
  }

  // Handle dynamic allocas.
  createDynamicAllocasInitStorage();
  for (auto &AI : DynamicAllocaVec)
    handleDynamicAllocaCall(AI);
  unpoisonDynamicAllocas();
}

/// Collect instructions in the entry block after \p InsBefore which initialize
/// permanent storage for a function argument. These instructions must remain in
/// the entry block so that uninitialized values do not appear in backtraces. An
/// added benefit is that this conserves spill slots. This does not move stores
/// before instrumented / "interesting" allocas.
static void findStoresToUninstrumentedArgAllocas(
    AddressSanitizer &ASan, Instruction &InsBefore,
    SmallVectorImpl<Instruction *> &InitInsts) {
  Instruction *Start = InsBefore.getNextNonDebugInstruction();
  for (Instruction *It = Start; It; It = It->getNextNonDebugInstruction()) {
    // Argument initialization looks like:
    // 1) store <Argument>, <Alloca> OR
    // 2) <CastArgument> = cast <Argument> to ...
    //    store <CastArgument> to <Alloca>
    // Do not consider any other kind of instruction.
    //
    // Note: This covers all known cases, but may not be exhaustive. An
    // alternative to pattern-matching stores is to DFS over all Argument uses:
    // this might be more general, but is probably much more complicated.
    if (isa<AllocaInst>(It) || isa<CastInst>(It))
      continue;
    if (auto *Store = dyn_cast<StoreInst>(It)) {
      // The store destination must be an alloca that isn't interesting for
      // ASan to instrument. These are moved up before InsBefore, and they're
      // not interesting because allocas for arguments can be mem2reg'd.
      auto *Alloca = dyn_cast<AllocaInst>(Store->getPointerOperand());
      if (!Alloca || ASan.isInterestingAlloca(*Alloca))
        continue;

      Value *Val = Store->getValueOperand();
      bool IsDirectArgInit = isa<Argument>(Val);
      bool IsArgInitViaCast =
          isa<CastInst>(Val) &&
          isa<Argument>(cast<CastInst>(Val)->getOperand(0)) &&
          // Check that the cast appears directly before the store. Otherwise
          // moving the cast before InsBefore may break the IR.
          Val == It->getPrevNonDebugInstruction();
      bool IsArgInit = IsDirectArgInit || IsArgInitViaCast;
      if (!IsArgInit)
        continue;

      if (IsArgInitViaCast)
        InitInsts.push_back(cast<Instruction>(Val));
      InitInsts.push_back(Store);
      continue;
    }

    // Do not reorder past unknown instructions: argument initialization should
    // only involve casts and stores.
    return;
  }
}

void FunctionStackPoisoner::processStaticAllocas() {
  if (AllocaVec.empty()) {
    assert(StaticAllocaPoisonCallVec.empty());
    return;
  }

  int StackMallocIdx = -1;
  DebugLoc EntryDebugLocation;
  if (auto SP = F.getSubprogram())
    EntryDebugLocation =
        DILocation::get(SP->getContext(), SP->getScopeLine(), 0, SP);

  Instruction *InsBefore = AllocaVec[0];
  IRBuilder<> IRB(InsBefore);

  // Make sure non-instrumented allocas stay in the entry block. Otherwise,
  // debug info is broken, because only entry-block allocas are treated as
  // regular stack slots.
  auto InsBeforeB = InsBefore->getParent();
  assert(InsBeforeB == &F.getEntryBlock());
  for (auto *AI : StaticAllocasToMoveUp)
    if (AI->getParent() == InsBeforeB)
      AI->moveBefore(InsBefore);

  // Move stores of arguments into entry-block allocas as well. This prevents
  // extra stack slots from being generated (to house the argument values until
  // they can be stored into the allocas). This also prevents uninitialized
  // values from being shown in backtraces.
  SmallVector<Instruction *, 8> ArgInitInsts;
  findStoresToUninstrumentedArgAllocas(ASan, *InsBefore, ArgInitInsts);
  for (Instruction *ArgInitInst : ArgInitInsts)
    ArgInitInst->moveBefore(InsBefore);

  // If we have a call to llvm.localescape, keep it in the entry block.
  if (LocalEscapeCall) LocalEscapeCall->moveBefore(InsBefore);

  SmallVector<ASanStackVariableDescription, 16> SVD;
  SVD.reserve(AllocaVec.size());
  for (AllocaInst *AI : AllocaVec) {
    ASanStackVariableDescription D = {AI->getName().data(),
                                      ASan.getAllocaSizeInBytes(*AI),
                                      0,
                                      AI->getAlign().value(),
                                      AI,
                                      0,
                                      0};
    SVD.push_back(D);
  }

  // Minimal header size (left redzone) is 4 pointers,
  // i.e. 32 bytes on 64-bit platforms and 16 bytes in 32-bit platforms.
  uint64_t Granularity = 1ULL << Mapping.Scale;
  uint64_t MinHeaderSize = std::max((uint64_t)ASan.LongSize / 2, Granularity);
  const ASanStackFrameLayout &L =
      ComputeASanStackFrameLayout(SVD, Granularity, MinHeaderSize);

  // Build AllocaToSVDMap for ASanStackVariableDescription lookup.
  DenseMap<const AllocaInst *, ASanStackVariableDescription *> AllocaToSVDMap;
  for (auto &Desc : SVD)
    AllocaToSVDMap[Desc.AI] = &Desc;

  // Update SVD with information from lifetime intrinsics.
  for (const auto &APC : StaticAllocaPoisonCallVec) {
    assert(APC.InsBefore);
    assert(APC.AI);
    assert(ASan.isInterestingAlloca(*APC.AI));
    assert(APC.AI->isStaticAlloca());

    ASanStackVariableDescription &Desc = *AllocaToSVDMap[APC.AI];
    Desc.LifetimeSize = Desc.Size;
    if (const DILocation *FnLoc = EntryDebugLocation.get()) {
      if (const DILocation *LifetimeLoc = APC.InsBefore->getDebugLoc().get()) {
        if (LifetimeLoc->getFile() == FnLoc->getFile())
          if (unsigned Line = LifetimeLoc->getLine())
            Desc.Line = std::min(Desc.Line ? Desc.Line : Line, Line);
      }
    }
  }

  auto DescriptionString = ComputeASanStackFrameDescription(SVD);
  LLVM_DEBUG(dbgs() << DescriptionString << " --- " << L.FrameSize << "\n");
  uint64_t LocalStackSize = L.FrameSize;
  bool DoStackMalloc =
      ASan.UseAfterReturn != AsanDetectStackUseAfterReturnMode::Never &&
      !ASan.CompileKernel && LocalStackSize <= kMaxStackMallocSize;
  bool DoDynamicAlloca = ClDynamicAllocaStack;
  // Don't do dynamic alloca or stack malloc if:
  // 1) There is inline asm: too often it makes assumptions on which registers
  //    are available.
  // 2) There is a returns_twice call (typically setjmp), which is
  //    optimization-hostile, and doesn't play well with introduced indirect
  //    register-relative calculation of local variable addresses.
  DoDynamicAlloca &= !HasInlineAsm && !HasReturnsTwiceCall;
  DoStackMalloc &= !HasInlineAsm && !HasReturnsTwiceCall;

  Value *StaticAlloca =
      DoDynamicAlloca ? nullptr : createAllocaForLayout(IRB, L, false);

  Value *FakeStack;
  Value *LocalStackBase;
  Value *LocalStackBaseAlloca;
  uint8_t DIExprFlags = DIExpression::ApplyOffset;

  if (DoStackMalloc) {
    LocalStackBaseAlloca =
        IRB.CreateAlloca(IntptrTy, nullptr, "asan_local_stack_base");
    if (ASan.UseAfterReturn == AsanDetectStackUseAfterReturnMode::Runtime) {
      // void *FakeStack = __asan_option_detect_stack_use_after_return
      //     ? __asan_stack_malloc_N(LocalStackSize)
      //     : nullptr;
      // void *LocalStackBase = (FakeStack) ? FakeStack :
      //                        alloca(LocalStackSize);
      Constant *OptionDetectUseAfterReturn = F.getParent()->getOrInsertGlobal(
          kAsanOptionDetectUseAfterReturn, IRB.getInt32Ty());
      Value *UseAfterReturnIsEnabled = IRB.CreateICmpNE(
          IRB.CreateLoad(IRB.getInt32Ty(), OptionDetectUseAfterReturn),
          Constant::getNullValue(IRB.getInt32Ty()));
      Instruction *Term =
          SplitBlockAndInsertIfThen(UseAfterReturnIsEnabled, InsBefore, false);
      IRBuilder<> IRBIf(Term);
      StackMallocIdx = StackMallocSizeClass(LocalStackSize);
      assert(StackMallocIdx <= kMaxAsanStackMallocSizeClass);
      Value *FakeStackValue =
          RTCI.createRuntimeCall(IRBIf, AsanStackMallocFunc[StackMallocIdx],
                                 ConstantInt::get(IntptrTy, LocalStackSize));
      IRB.SetInsertPoint(InsBefore);
      FakeStack = createPHI(IRB, UseAfterReturnIsEnabled, FakeStackValue, Term,
                            ConstantInt::get(IntptrTy, 0));
    } else {
      // assert(ASan.UseAfterReturn == AsanDetectStackUseAfterReturnMode:Always)
      // void *FakeStack = __asan_stack_malloc_N(LocalStackSize);
      // void *LocalStackBase = (FakeStack) ? FakeStack :
      //                        alloca(LocalStackSize);
      StackMallocIdx = StackMallocSizeClass(LocalStackSize);
      FakeStack =
          RTCI.createRuntimeCall(IRB, AsanStackMallocFunc[StackMallocIdx],
                                 ConstantInt::get(IntptrTy, LocalStackSize));
    }
    Value *NoFakeStack =
        IRB.CreateICmpEQ(FakeStack, Constant::getNullValue(IntptrTy));
    Instruction *Term =
        SplitBlockAndInsertIfThen(NoFakeStack, InsBefore, false);
    IRBuilder<> IRBIf(Term);
    Value *AllocaValue =
        DoDynamicAlloca ? createAllocaForLayout(IRBIf, L, true) : StaticAlloca;

    IRB.SetInsertPoint(InsBefore);
    LocalStackBase = createPHI(IRB, NoFakeStack, AllocaValue, Term, FakeStack);
    IRB.CreateStore(LocalStackBase, LocalStackBaseAlloca);
    DIExprFlags |= DIExpression::DerefBefore;
  } else {
    // void *FakeStack = nullptr;
    // void *LocalStackBase = alloca(LocalStackSize);
    FakeStack = ConstantInt::get(IntptrTy, 0);
    LocalStackBase =
        DoDynamicAlloca ? createAllocaForLayout(IRB, L, true) : StaticAlloca;
    LocalStackBaseAlloca = LocalStackBase;
  }

  // It shouldn't matter whether we pass an `alloca` or a `ptrtoint` as the
  // dbg.declare address opereand, but passing a `ptrtoint` seems to confuse
  // later passes and can result in dropped variable coverage in debug info.
  Value *LocalStackBaseAllocaPtr =
      isa<PtrToIntInst>(LocalStackBaseAlloca)
          ? cast<PtrToIntInst>(LocalStackBaseAlloca)->getPointerOperand()
          : LocalStackBaseAlloca;
  assert(isa<AllocaInst>(LocalStackBaseAllocaPtr) &&
         "Variable descriptions relative to ASan stack base will be dropped");

  // Replace Alloca instructions with base+offset.
  for (const auto &Desc : SVD) {
    AllocaInst *AI = Desc.AI;
    replaceDbgDeclare(AI, LocalStackBaseAllocaPtr, DIB, DIExprFlags,
                      Desc.Offset);
    Value *NewAllocaPtr = IRB.CreateIntToPtr(
        IRB.CreateAdd(LocalStackBase, ConstantInt::get(IntptrTy, Desc.Offset)),
        AI->getType());
    AI->replaceAllUsesWith(NewAllocaPtr);
  }

  auto TargetTriple = Triple(F.getParent()->getTargetTriple());

  // The left-most redzone has enough space for at least 4 pointers.
  Value *BasePlus0 = IRB.CreateIntToPtr(LocalStackBase, IntptrPtrTy);
  // SPIRV doesn't use the following metadata
  if (!TargetTriple.isSPIROrSPIRV()) {
    // Write the Magic value to redzone[0].
    IRB.CreateStore(ConstantInt::get(IntptrTy, kCurrentStackFrameMagic),
                    BasePlus0);
    // Write the frame description constant to redzone[1].
    Value *BasePlus1 = IRB.CreateIntToPtr(
        IRB.CreateAdd(LocalStackBase,
                      ConstantInt::get(IntptrTy, ASan.LongSize / 8)),
        IntptrPtrTy);
    GlobalVariable *StackDescriptionGlobal =
        createPrivateGlobalForString(*F.getParent(), DescriptionString,
                                     /*AllowMerging*/ true, genName("stack"));
    Value *Description =
        IRB.CreatePointerCast(StackDescriptionGlobal, IntptrTy);
    IRB.CreateStore(Description, BasePlus1);
    // Write the PC to redzone[2].
    Value *BasePlus2 = IRB.CreateIntToPtr(
        IRB.CreateAdd(LocalStackBase,
                      ConstantInt::get(IntptrTy, 2 * ASan.LongSize / 8)),
        IntptrPtrTy);
    IRB.CreateStore(IRB.CreatePointerCast(&F, IntptrTy), BasePlus2);
  }

  const auto &ShadowAfterScope = GetShadowBytesAfterScope(SVD, L);

  // Poison the stack red zones at the entry.
  Value *ShadowBase =
      ASan.memToShadow(LocalStackBase, IRB, kSpirOffloadPrivateAS);
  // As mask we must use most poisoned case: red zones and after scope.
  // As bytes we can use either the same or just red zones only.
  copyToShadow(ShadowAfterScope, ShadowAfterScope, IRB, ShadowBase,
               TargetTriple.isSPIROrSPIRV());

  if (!StaticAllocaPoisonCallVec.empty()) {
    const auto &ShadowInScope = GetShadowBytes(SVD, L);

    // Poison static allocas near lifetime intrinsics.
    for (const auto &APC : StaticAllocaPoisonCallVec) {
      const ASanStackVariableDescription &Desc = *AllocaToSVDMap[APC.AI];
      assert(Desc.Offset % L.Granularity == 0);
      size_t Begin = Desc.Offset / L.Granularity;
      size_t End = Begin + (APC.Size + L.Granularity - 1) / L.Granularity;

      IRBuilder<> IRB(APC.InsBefore);
      copyToShadow(ShadowAfterScope,
                   APC.DoPoison ? ShadowAfterScope : ShadowInScope, Begin, End,
                   IRB, ShadowBase);
    }
  }

  SmallVector<uint8_t, 64> ShadowClean(ShadowAfterScope.size(), 0);
  SmallVector<uint8_t, 64> ShadowAfterReturn;

  // (Un)poison the stack before all ret instructions.
  for (Instruction *Ret : RetVec) {
    IRBuilder<> IRBRet(Ret);
    // Mark the current frame as retired.
    IRBRet.CreateStore(ConstantInt::get(IntptrTy, kRetiredStackFrameMagic),
                       BasePlus0);
    if (DoStackMalloc) {
      assert(StackMallocIdx >= 0);
      // if FakeStack != 0  // LocalStackBase == FakeStack
      //     // In use-after-return mode, poison the whole stack frame.
      //     if StackMallocIdx <= 4
      //         // For small sizes inline the whole thing:
      //         memset(ShadowBase, kAsanStackAfterReturnMagic, ShadowSize);
      //         **SavedFlagPtr(FakeStack) = 0
      //     else
      //         __asan_stack_free_N(FakeStack, LocalStackSize)
      // else
      //     <This is not a fake stack; unpoison the redzones>
      Value *Cmp =
          IRBRet.CreateICmpNE(FakeStack, Constant::getNullValue(IntptrTy));
      Instruction *ThenTerm, *ElseTerm;
      SplitBlockAndInsertIfThenElse(Cmp, Ret, &ThenTerm, &ElseTerm);

      IRBuilder<> IRBPoison(ThenTerm);
      if (ASan.MaxInlinePoisoningSize != 0 && StackMallocIdx <= 4) {
        int ClassSize = kMinStackMallocSize << StackMallocIdx;
        ShadowAfterReturn.resize(ClassSize / L.Granularity,
                                 kAsanStackUseAfterReturnMagic);
        copyToShadow(ShadowAfterReturn, ShadowAfterReturn, IRBPoison,
                     ShadowBase);
        Value *SavedFlagPtrPtr = IRBPoison.CreateAdd(
            FakeStack,
            ConstantInt::get(IntptrTy, ClassSize - ASan.LongSize / 8));
        Value *SavedFlagPtr = IRBPoison.CreateLoad(
            IntptrTy, IRBPoison.CreateIntToPtr(SavedFlagPtrPtr, IntptrPtrTy));
        IRBPoison.CreateStore(
            Constant::getNullValue(IRBPoison.getInt8Ty()),
            IRBPoison.CreateIntToPtr(SavedFlagPtr, IRBPoison.getPtrTy()));
      } else {
        // For larger frames call __asan_stack_free_*.
        RTCI.createRuntimeCall(
            IRBPoison, AsanStackFreeFunc[StackMallocIdx],
            {FakeStack, ConstantInt::get(IntptrTy, LocalStackSize)});
      }

      IRBuilder<> IRBElse(ElseTerm);
      copyToShadow(ShadowAfterScope, ShadowClean, IRBElse, ShadowBase);
    } else {
      copyToShadow(ShadowAfterScope, ShadowClean, IRBRet, ShadowBase,
                   TargetTriple.isSPIROrSPIRV());
    }
  }

  // We are done. Remove the old unused alloca instructions.
  for (auto *AI : AllocaVec)
    AI->eraseFromParent();
}

void FunctionStackPoisoner::poisonAlloca(Value *V, uint64_t Size,
                                         IRBuilder<> &IRB, bool DoPoison) {
  // For now just insert the call to ASan runtime.
  Value *AddrArg = IRB.CreatePointerCast(V, IntptrTy);
  Value *SizeArg = ConstantInt::get(IntptrTy, Size);
  RTCI.createRuntimeCall(
      IRB, DoPoison ? AsanPoisonStackMemoryFunc : AsanUnpoisonStackMemoryFunc,
      {AddrArg, SizeArg});
}

// Handling llvm.lifetime intrinsics for a given %alloca:
// (1) collect all llvm.lifetime.xxx(%size, %value) describing the alloca.
// (2) if %size is constant, poison memory for llvm.lifetime.end (to detect
//     invalid accesses) and unpoison it for llvm.lifetime.start (the memory
//     could be poisoned by previous llvm.lifetime.end instruction, as the
//     variable may go in and out of scope several times, e.g. in loops).
// (3) if we poisoned at least one %alloca in a function,
//     unpoison the whole stack frame at function exit.
void FunctionStackPoisoner::handleDynamicAllocaCall(AllocaInst *AI) {
  IRBuilder<> IRB(AI);

  const Align Alignment = std::max(Align(kAllocaRzSize), AI->getAlign());
  const uint64_t AllocaRedzoneMask = kAllocaRzSize - 1;

  Value *Zero = Constant::getNullValue(IntptrTy);
  Value *AllocaRzSize = ConstantInt::get(IntptrTy, kAllocaRzSize);
  Value *AllocaRzMask = ConstantInt::get(IntptrTy, AllocaRedzoneMask);

  // Since we need to extend alloca with additional memory to locate
  // redzones, and OldSize is number of allocated blocks with
  // ElementSize size, get allocated memory size in bytes by
  // OldSize * ElementSize.
  const unsigned ElementSize =
      F.getDataLayout().getTypeAllocSize(AI->getAllocatedType());
  Value *OldSize =
      IRB.CreateMul(IRB.CreateIntCast(AI->getArraySize(), IntptrTy, false),
                    ConstantInt::get(IntptrTy, ElementSize));

  // PartialSize = OldSize % 32
  Value *PartialSize = IRB.CreateAnd(OldSize, AllocaRzMask);

  // Misalign = kAllocaRzSize - PartialSize;
  Value *Misalign = IRB.CreateSub(AllocaRzSize, PartialSize);

  // PartialPadding = Misalign != kAllocaRzSize ? Misalign : 0;
  Value *Cond = IRB.CreateICmpNE(Misalign, AllocaRzSize);
  Value *PartialPadding = IRB.CreateSelect(Cond, Misalign, Zero);

  // AdditionalChunkSize = Alignment + PartialPadding + kAllocaRzSize
  // Alignment is added to locate left redzone, PartialPadding for possible
  // partial redzone and kAllocaRzSize for right redzone respectively.
  Value *AdditionalChunkSize = IRB.CreateAdd(
      ConstantInt::get(IntptrTy, Alignment.value() + kAllocaRzSize),
      PartialPadding);

  Value *NewSize = IRB.CreateAdd(OldSize, AdditionalChunkSize);

  // Insert new alloca with new NewSize and Alignment params.
  AllocaInst *NewAlloca = IRB.CreateAlloca(IRB.getInt8Ty(), NewSize);
  NewAlloca->setAlignment(Alignment);

  // NewAddress = Address + Alignment
  Value *NewAddress =
      IRB.CreateAdd(IRB.CreatePtrToInt(NewAlloca, IntptrTy),
                    ConstantInt::get(IntptrTy, Alignment.value()));

  // Insert __asan_alloca_poison call for new created alloca.
  RTCI.createRuntimeCall(IRB, AsanAllocaPoisonFunc, {NewAddress, OldSize});

  // Store the last alloca's address to DynamicAllocaLayout. We'll need this
  // for unpoisoning stuff.
  IRB.CreateStore(IRB.CreatePtrToInt(NewAlloca, IntptrTy), DynamicAllocaLayout);

  Value *NewAddressPtr = IRB.CreateIntToPtr(NewAddress, AI->getType());

  // Replace all uses of AddessReturnedByAlloca with NewAddressPtr.
  AI->replaceAllUsesWith(NewAddressPtr);

  // We are done. Erase old alloca from parent.
  AI->eraseFromParent();
}

// isSafeAccess returns true if Addr is always inbounds with respect to its
// base object. For example, it is a field access or an array access with
// constant inbounds index.
bool AddressSanitizer::isSafeAccess(ObjectSizeOffsetVisitor &ObjSizeVis,
                                    Value *Addr, TypeSize TypeStoreSize) const {
  if (TypeStoreSize.isScalable())
    // TODO: We can use vscale_range to convert a scalable value to an
    // upper bound on the access size.
    return false;

  SizeOffsetAPInt SizeOffset = ObjSizeVis.compute(Addr);
  if (!SizeOffset.bothKnown())
    return false;

  uint64_t Size = SizeOffset.Size.getZExtValue();
  int64_t Offset = SizeOffset.Offset.getSExtValue();

  // Three checks are required to ensure safety:
  // . Offset >= 0  (since the offset is given from the base ptr)
  // . Size >= Offset  (unsigned)
  // . Size - Offset >= NeededSize  (unsigned)
  return Offset >= 0 && Size >= uint64_t(Offset) &&
         Size - uint64_t(Offset) >= TypeStoreSize / 8;
}<|MERGE_RESOLUTION|>--- conflicted
+++ resolved
@@ -1512,7 +1512,26 @@
   return false;
 }
 
-<<<<<<< HEAD
+static bool containsTargetExtType(const Type *Ty) {
+  if (isa<TargetExtType>(Ty))
+    return true;
+
+  if (Ty->isVectorTy())
+    return containsTargetExtType(Ty->getScalarType());
+
+  if (Ty->isArrayTy())
+    return containsTargetExtType(Ty->getArrayElementType());
+
+  if (auto *STy = dyn_cast<StructType>(Ty)) {
+    for (unsigned int i = 0; i < STy->getNumElements(); i++)
+      if (containsTargetExtType(STy->getElementType(i)))
+        return true;
+    return false;
+  }
+
+  return false;
+}
+
 static bool isUnsupportedDeviceGlobal(GlobalVariable *G) {
   // Non image scope device globals are implemented by device USM, and the
   // out-of-bounds check for them will be done by sanitizer USM part. So we
@@ -1520,39 +1539,16 @@
   return (!isDeviceGlobalVariable(*G) || !hasDeviceImageScopeProperty(*G));
 }
 
-static bool isUnsupportedSPIRAccess(Value *Addr, Function *Func) {
-=======
-static bool containsTargetExtType(const Type *Ty) {
-  if (isa<TargetExtType>(Ty))
-    return true;
-
-  if (Ty->isVectorTy())
-    return containsTargetExtType(Ty->getScalarType());
-
-  if (Ty->isArrayTy())
-    return containsTargetExtType(Ty->getArrayElementType());
-
-  if (auto *STy = dyn_cast<StructType>(Ty)) {
-    for (unsigned int i = 0; i < STy->getNumElements(); i++)
-      if (containsTargetExtType(STy->getElementType(i)))
-        return true;
-    return false;
-  }
-
-  return false;
-}
-
 static bool isUnsupportedSPIRAccess(Value *Addr, Instruction *Inst) {
->>>>>>> b7ef830f
   // Skip SPIR-V built-in varibles
   auto *OrigValue = Addr->stripInBoundsOffsets();
   if (OrigValue->getName().starts_with("__spirv_BuiltIn"))
     return true;
 
-<<<<<<< HEAD
   GlobalVariable *GV = dyn_cast<GlobalVariable>(OrigValue);
   if (GV && isUnsupportedDeviceGlobal(GV))
-=======
+    return true;
+
   // Ignore load/store for target ext type since we can't know exactly what size
   // it is.
   if (isa<StoreInst>(Inst) &&
@@ -1561,7 +1557,6 @@
     return true;
 
   if (isa<LoadInst>(Inst) && containsTargetExtType(Inst->getType()))
->>>>>>> b7ef830f
     return true;
 
   Type *PtrTy = cast<PointerType>(Addr->getType()->getScalarType());
