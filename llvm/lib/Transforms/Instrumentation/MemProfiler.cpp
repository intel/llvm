--- conflicted
+++ resolved
@@ -151,13 +151,10 @@
         "Match allocation profiles onto existing hot/cold operator new calls"),
     cl::Hidden, cl::init(false));
 
-<<<<<<< HEAD
-=======
 static cl::opt<bool> ClHistogram("memprof-histogram",
                                  cl::desc("Collect access count histograms"),
                                  cl::Hidden, cl::init(false));
 
->>>>>>> 4fe5a3cc
 static cl::opt<bool>
     ClPrintMemProfMatchInfo("memprof-print-match-info",
                             cl::desc("Print matching stats for each allocation "
