--- conflicted
+++ resolved
@@ -171,8 +171,6 @@
                                  cl::desc("The default memprof options"),
                                  cl::Hidden, cl::init(""));
 
-<<<<<<< HEAD
-=======
 static cl::opt<bool>
     SalvageStaleProfile("memprof-salvage-stale-profile",
                         cl::desc("Salvage stale MemProf profile"),
@@ -182,7 +180,6 @@
     "memprof-cloning-cold-threshold", cl::init(100), cl::Hidden,
     cl::desc("Min percent of cold bytes to hint alloc cold during cloning"));
 
->>>>>>> 49fd7d4f
 extern cl::opt<bool> MemProfReportHintedSizes;
 
 static cl::opt<unsigned> MinMatchedColdBytePercent(
