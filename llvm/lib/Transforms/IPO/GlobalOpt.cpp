--- conflicted
+++ resolved
@@ -2035,168 +2035,6 @@
   return Changed;
 }
 
-<<<<<<< HEAD
-static bool callInstIsMemcpy(CallInst *CI) {
-  if (!CI)
-    return false;
-
-  Function *F = CI->getCalledFunction();
-  if (!F || !F->isIntrinsic() || F->getIntrinsicID() != Intrinsic::memcpy)
-    return false;
-
-  return true;
-}
-
-static bool destArrayCanBeWidened(CallInst *CI) {
-  auto *IsVolatile = dyn_cast<ConstantInt>(CI->getArgOperand(3));
-  auto *Alloca = dyn_cast<AllocaInst>(CI->getArgOperand(0));
-
-  if (!Alloca || !IsVolatile || IsVolatile->isOne())
-    return false;
-
-  if (!Alloca->isStaticAlloca())
-    return false;
-
-  if (!Alloca->getAllocatedType()->isArrayTy())
-    return false;
-
-  return true;
-}
-
-static GlobalVariable *widenGlobalVariable(GlobalVariable *OldVar,
-                                           unsigned NumBytesToPad,
-                                           unsigned NumBytesToCopy) {
-  if (!OldVar->hasInitializer())
-    return nullptr;
-
-  ConstantDataArray *DataArray =
-      dyn_cast<ConstantDataArray>(OldVar->getInitializer());
-  if (!DataArray)
-    return nullptr;
-
-  // Update to be word aligned (memcpy(...,X,...))
-  // create replacement with padded null bytes.
-  StringRef Data = DataArray->getRawDataValues();
-  std::vector<uint8_t> StrData(Data.begin(), Data.end());
-  for (unsigned int p = 0; p < NumBytesToPad; p++)
-    StrData.push_back('\0');
-  auto Arr = ArrayRef(StrData.data(), NumBytesToCopy + NumBytesToPad);
-  // Create new padded version of global variable.
-  Constant *SourceReplace = ConstantDataArray::get(OldVar->getContext(), Arr);
-  GlobalVariable *NewGV = new GlobalVariable(
-      *(OldVar->getParent()), SourceReplace->getType(), true,
-      OldVar->getLinkage(), SourceReplace, SourceReplace->getName());
-  // Copy any other attributes from original global variable
-  // e.g. unamed_addr
-  NewGV->copyAttributesFrom(OldVar);
-  NewGV->takeName(OldVar);
-  return NewGV;
-}
-
-static void widenDestArray(CallInst *CI, const unsigned NumBytesToPad,
-                           const unsigned NumBytesToCopy,
-                           ConstantDataArray *SourceDataArray) {
-
-  auto *Alloca = dyn_cast<AllocaInst>(CI->getArgOperand(0));
-  if (Alloca) {
-    unsigned ElementByteWidth = SourceDataArray->getElementByteSize();
-    unsigned int TotalBytes = NumBytesToCopy + NumBytesToPad;
-    unsigned NumElementsToCopy = divideCeil(TotalBytes, ElementByteWidth);
-    // Update destination array to be word aligned (memcpy(X,...,...))
-    IRBuilder<> BuildAlloca(Alloca);
-    AllocaInst *NewAlloca = BuildAlloca.CreateAlloca(ArrayType::get(
-        Alloca->getAllocatedType()->getArrayElementType(), NumElementsToCopy));
-    NewAlloca->takeName(Alloca);
-    NewAlloca->setAlignment(Alloca->getAlign());
-    Alloca->replaceAllUsesWith(NewAlloca);
-    Alloca->eraseFromParent();
-  }
-}
-
-static bool tryWidenGlobalArrayAndDests(GlobalVariable *SourceVar,
-                                        const unsigned NumBytesToPad,
-                                        const unsigned NumBytesToCopy,
-                                        ConstantInt *BytesToCopyOp,
-                                        ConstantDataArray *SourceDataArray) {
-  auto *NewSourceGV =
-      widenGlobalVariable(SourceVar, NumBytesToPad, NumBytesToCopy);
-  if (!NewSourceGV)
-    return false;
-
-  // Update arguments of remaining uses  that
-  // are memcpys.
-  for (auto *User : SourceVar->users()) {
-    auto *CI = dyn_cast<CallInst>(User);
-    if (!callInstIsMemcpy(CI) || !destArrayCanBeWidened(CI))
-      continue;
-
-    if (CI->getArgOperand(1) != SourceVar)
-      continue;
-
-    widenDestArray(CI, NumBytesToPad, NumBytesToCopy, SourceDataArray);
-
-    CI->setArgOperand(2, ConstantInt::get(BytesToCopyOp->getType(),
-                                          NumBytesToCopy + NumBytesToPad));
-  }
-  SourceVar->replaceAllUsesWith(NewSourceGV);
-
-  NumGlobalArraysPadded++;
-  return true;
-}
-
-static bool tryWidenGlobalArraysUsedByMemcpy(
-    GlobalVariable *GV,
-    function_ref<TargetTransformInfo &(Function &)> GetTTI) {
-
-  if (!GV->hasInitializer() || !GV->isConstant() || !GV->hasLocalLinkage() ||
-      !GV->hasGlobalUnnamedAddr())
-    return false;
-
-  for (auto *User : GV->users()) {
-    CallInst *CI = dyn_cast<CallInst>(User);
-    if (!callInstIsMemcpy(CI) || !destArrayCanBeWidened(CI))
-      continue;
-
-    auto *BytesToCopyOp = dyn_cast<ConstantInt>(CI->getArgOperand(2));
-    if (!BytesToCopyOp)
-      continue;
-
-    ConstantDataArray *SourceDataArray =
-        dyn_cast<ConstantDataArray>(GV->getInitializer());
-    if (!SourceDataArray)
-      continue;
-
-    unsigned NumBytesToCopy = BytesToCopyOp->getZExtValue();
-
-    auto *Alloca = cast<AllocaInst>(CI->getArgOperand(0));
-    uint64_t DZSize = Alloca->getAllocatedType()->getArrayNumElements();
-    uint64_t SZSize = SourceDataArray->getType()->getNumElements();
-    unsigned ElementByteWidth = SourceDataArray->getElementByteSize();
-    // Calculate the number of elements to copy while avoiding floored
-    // division of integers returning wrong values i.e. copying one byte
-    // from an array of i16 would yield 0 elements to copy as supposed to 1.
-    unsigned NumElementsToCopy = divideCeil(NumBytesToCopy, ElementByteWidth);
-
-    // For safety purposes lets add a constraint and only pad when
-    // NumElementsToCopy == destination array size ==
-    // source which is a constant
-    if (NumElementsToCopy != DZSize || DZSize != SZSize)
-      continue;
-
-    unsigned NumBytesToPad =
-        GetTTI(*CI->getFunction())
-            .getNumBytesToPadGlobalArray(NumBytesToCopy,
-                                         SourceDataArray->getType());
-    if (NumBytesToPad) {
-      return tryWidenGlobalArrayAndDests(GV, NumBytesToPad, NumBytesToCopy,
-                                         BytesToCopyOp, SourceDataArray);
-    }
-  }
-  return false;
-}
-
-=======
->>>>>>> 5ee67ebe
 static bool
 OptimizeGlobalVars(Module &M,
                    function_ref<TargetTransformInfo &(Function &)> GetTTI,
