--- conflicted
+++ resolved
@@ -34,13 +34,7 @@
     Module &M, bool InsertLifetime, ProfileSummaryInfo &PSI,
     FunctionAnalysisManager *FAM,
     function_ref<AssumptionCache &(Function &)> GetAssumptionCache,
-<<<<<<< HEAD
-    function_ref<AAResults &(Function &)> GetAAR,
-    function_ref<BlockFrequencyInfo &(Function &)> GetBFI,
-    function_ref<BlockFrequencyInfo *(Function &)> GetCachedBFI) {
-=======
     function_ref<AAResults &(Function &)> GetAAR) {
->>>>>>> 49fd7d4f
   SmallSetVector<CallBase *, 16> Calls;
   bool Changed = false;
   SmallVector<Function *, 16> InlinedComdatFunctions;
@@ -67,16 +61,7 @@
       DebugLoc DLoc = CB->getDebugLoc();
       BasicBlock *Block = CB->getParent();
 
-<<<<<<< HEAD
-      // Only update CallerBFI if already available. The CallerBFI update
-      // requires CalleeBFI.
-      BlockFrequencyInfo *CallerBFI = GetCachedBFI(*Caller);
-      InlineFunctionInfo IFI(GetAssumptionCache, &PSI, CallerBFI,
-                             CallerBFI ? &GetBFI(F) : nullptr);
-
-=======
       InlineFunctionInfo IFI(GetAssumptionCache, &PSI, nullptr, nullptr);
->>>>>>> 49fd7d4f
       InlineResult Res = InlineFunction(*CB, IFI, /*MergeAttributes=*/true,
                                         &GetAAR(F), InsertLifetime);
       if (!Res.isSuccess()) {
@@ -151,17 +136,9 @@
     auto GetAssumptionCache = [&](Function &F) -> AssumptionCache & {
       return getAnalysis<AssumptionCacheTracker>().getAssumptionCache(F);
     };
-    auto GetCachedBFI = [](Function &) -> BlockFrequencyInfo * {
-      return nullptr;
-    };
 
-<<<<<<< HEAD
-    return AlwaysInlineImpl(M, InsertLifetime, PSI, GetAssumptionCache, GetAAR,
-                            /*GetBFI=*/nullptr, GetCachedBFI);
-=======
     return AlwaysInlineImpl(M, InsertLifetime, PSI, /*FAM=*/nullptr,
                             GetAssumptionCache, GetAAR);
->>>>>>> 49fd7d4f
   }
 
   static char ID; // Pass identification, replacement for typeid
@@ -195,29 +172,15 @@
   auto GetAssumptionCache = [&](Function &F) -> AssumptionCache & {
     return FAM.getResult<AssumptionAnalysis>(F);
   };
-<<<<<<< HEAD
-  auto GetBFI = [&](Function &F) -> BlockFrequencyInfo & {
-    return FAM.getResult<BlockFrequencyAnalysis>(F);
-  };
-  auto GetCachedBFI = [&](Function &F) -> BlockFrequencyInfo * {
-    return FAM.getCachedResult<BlockFrequencyAnalysis>(F);
-  };
-=======
->>>>>>> 49fd7d4f
   auto GetAAR = [&](Function &F) -> AAResults & {
     return FAM.getResult<AAManager>(F);
   };
   auto &PSI = MAM.getResult<ProfileSummaryAnalysis>(M);
 
-<<<<<<< HEAD
-  bool Changed = AlwaysInlineImpl(M, InsertLifetime, PSI, GetAssumptionCache,
-                                  GetAAR, GetBFI, GetCachedBFI);
-=======
   bool Changed = AlwaysInlineImpl(M, InsertLifetime, PSI, &FAM,
                                   GetAssumptionCache, GetAAR);
   if (!Changed)
     return PreservedAnalyses::all();
->>>>>>> 49fd7d4f
 
   PreservedAnalyses PA;
   // We have already invalidated all analyses on modified functions.
